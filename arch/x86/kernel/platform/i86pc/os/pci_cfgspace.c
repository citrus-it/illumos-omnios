--- conflicted
+++ resolved
@@ -230,11 +230,7 @@
 	if (BOP_GETPROPLEN(bootops, "efi-systab") > 0) {
 		pci_bios_mech = 1;
 		pci_bios_vers = 0;
-<<<<<<< HEAD
-		pci_bios_maxbus = 0xFF;
-=======
 		pci_bios_maxbus = pci_max_nbus;
->>>>>>> 54a8d45d
 		return (PCI_MECHANISM_1);
 	}
 
