--- conflicted
+++ resolved
@@ -2311,11 +2311,7 @@
 		bsetprop64("efi-systab",
 		    (uint64_t)(uintptr_t)xbp->bi_uefi_systab);
 		if (kbm_debug)
-<<<<<<< HEAD
-		    bop_printf(NULL, "32-bit UEFI detected.\n");
-=======
 			bop_printf(NULL, "32-bit UEFI detected.\n");
->>>>>>> e5c8ff75
 	}
 
 	if (xbp->bi_acpi_rsdp != NULL) {
