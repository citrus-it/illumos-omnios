/*
 * CDDL HEADER START
 *
 * The contents of this file are subject to the terms of the
 * Common Development and Distribution License (the "License").
 * You may not use this file except in compliance with the License.
 *
 * You can obtain a copy of the license at usr/src/OPENSOLARIS.LICENSE
 * or http://www.opensolaris.org/os/licensing.
 * See the License for the specific language governing permissions
 * and limitations under the License.
 *
 * When distributing Covered Code, include this CDDL HEADER in each
 * file and include the License file at usr/src/OPENSOLARIS.LICENSE.
 * If applicable, add the following below this CDDL HEADER, with the
 * fields enclosed by brackets "[]" replaced with your own identifying
 * information: Portions Copyright [yyyy] [name of copyright owner]
 *
 * CDDL HEADER END
 */
/*
 * Copyright (c) 2004, 2010, Oracle and/or its affiliates. All rights reserved.
 */

/*
 * Fault Management Architecture (FMA) Resource and Protocol Support
 *
 * The routines contained herein provide services to support kernel subsystems
 * in publishing fault management telemetry (see PSARC 2002/412 and 2003/089).
 *
 * Name-Value Pair Lists
 *
 * The embodiment of an FMA protocol element (event, fmri or authority) is a
 * name-value pair list (nvlist_t).  FMA-specific nvlist construtor and
 * destructor functions, fm_nvlist_create() and fm_nvlist_destroy(), are used
 * to create an nvpair list using custom allocators.  Callers may choose to
 * allocate either from the kernel memory allocator, or from a preallocated
 * buffer, useful in constrained contexts like high-level interrupt routines.
 *
 * Protocol Event and FMRI Construction
 *
 * Convenience routines are provided to construct nvlist events according to
 * the FMA Event Protocol and Naming Schema specification for ereports and
 * FMRIs for the dev, cpu, hc, mem, legacy hc and de schemes.
 *
 * ENA Manipulation
 *
 * Routines to generate ENA formats 0, 1 and 2 are available as well as
 * routines to increment formats 1 and 2.  Individual fields within the
 * ENA are extractable via fm_ena_time_get(), fm_ena_id_get(),
 * fm_ena_format_get() and fm_ena_gen_get().
 */

#include <sys/types.h>
#include <sys/time.h>
#include <sys/list.h>
#include <sys/nvpair.h>
#include <sys/cmn_err.h>
#include <sys/sysmacros.h>
#include <sys/compress.h>
#include <sys/sunddi.h>
#include <sys/systeminfo.h>
#include <sys/fm/util.h>
#include <sys/fm/protocol.h>
#include <sys/kstat.h>
#include <sys/zfs_context.h>
#ifdef _KERNEL
#include <sys/atomic.h>
#include <sys/condvar.h>
#include <sys/cpuvar.h>
#include <sys/systm.h>
#include <sys/dumphdr.h>
#include <sys/cpuvar.h>
#include <sys/console.h>
#include <sys/kobj.h>
#include <sys/time.h>

int zevent_len_max = 0;
int zevent_cols = 80;
int zevent_console = 0;

static int zevent_len_cur = 0;
static int zevent_waiters = 0;
static int zevent_flags = 0;

static kmutex_t zevent_lock;
static list_t zevent_list;
static kcondvar_t zevent_cv;
#endif /* _KERNEL */

extern void fastreboot_disable_highpil(void);

/*
 * Common fault management kstats to record event generation failures
 */

struct erpt_kstat {
	kstat_named_t	erpt_dropped;		/* num erpts dropped on post */
	kstat_named_t	erpt_set_failed;	/* num erpt set failures */
	kstat_named_t	fmri_set_failed;	/* num fmri set failures */
	kstat_named_t	payload_set_failed;	/* num payload set failures */
};

static struct erpt_kstat erpt_kstat_data = {
	{ "erpt-dropped", KSTAT_DATA_UINT64 },
	{ "erpt-set-failed", KSTAT_DATA_UINT64 },
	{ "fmri-set-failed", KSTAT_DATA_UINT64 },
	{ "payload-set-failed", KSTAT_DATA_UINT64 }
};

kstat_t *fm_ksp;

#ifdef _KERNEL

/*
 * Formatting utility function for fm_nvprintr.  We attempt to wrap chunks of
 * output so they aren't split across console lines, and return the end column.
 */
/*PRINTFLIKE4*/
static int
fm_printf(int depth, int c, int cols, const char *format, ...)
{
	va_list ap;
	int width;
	char c1;

	va_start(ap, format);
	width = vsnprintf(&c1, sizeof (c1), format, ap);
	va_end(ap);

	if (c + width >= cols) {
		console_printf("\n");
		c = 0;
		if (format[0] != ' ' && depth > 0) {
			console_printf(" ");
			c++;
		}
	}

	va_start(ap, format);
	console_vprintf(format, ap);
	va_end(ap);

	return ((c + width) % cols);
}

/*
 * Recursively print a nvlist in the specified column width and return the
 * column we end up in.  This function is called recursively by fm_nvprint(),
 * below.  We generically format the entire nvpair using hexadecimal
 * integers and strings, and elide any integer arrays.  Arrays are basically
 * used for cache dumps right now, so we suppress them so as not to overwhelm
 * the amount of console output we produce at panic time.  This can be further
 * enhanced as FMA technology grows based upon the needs of consumers.  All
 * FMA telemetry is logged using the dump device transport, so the console
 * output serves only as a fallback in case this procedure is unsuccessful.
 */
static int
fm_nvprintr(nvlist_t *nvl, int d, int c, int cols)
{
	nvpair_t *nvp;

	for (nvp = nvlist_next_nvpair(nvl, NULL);
	    nvp != NULL; nvp = nvlist_next_nvpair(nvl, nvp)) {

		data_type_t type = nvpair_type(nvp);
		const char *name = nvpair_name(nvp);

		boolean_t b;
		uint8_t i8;
		uint16_t i16;
		uint32_t i32;
		uint64_t i64;
		char *str;
		nvlist_t *cnv;

		if (strcmp(name, FM_CLASS) == 0)
			continue; /* already printed by caller */

		c = fm_printf(d, c, cols, " %s=", name);

		switch (type) {
		case DATA_TYPE_BOOLEAN:
			c = fm_printf(d + 1, c, cols, " 1");
			break;

		case DATA_TYPE_BOOLEAN_VALUE:
			(void) nvpair_value_boolean_value(nvp, &b);
			c = fm_printf(d + 1, c, cols, b ? "1" : "0");
			break;

		case DATA_TYPE_BYTE:
			(void) nvpair_value_byte(nvp, &i8);
			c = fm_printf(d + 1, c, cols, "0x%x", i8);
			break;

		case DATA_TYPE_INT8:
			(void) nvpair_value_int8(nvp, (void *)&i8);
			c = fm_printf(d + 1, c, cols, "0x%x", i8);
			break;

		case DATA_TYPE_UINT8:
			(void) nvpair_value_uint8(nvp, &i8);
			c = fm_printf(d + 1, c, cols, "0x%x", i8);
			break;

		case DATA_TYPE_INT16:
			(void) nvpair_value_int16(nvp, (void *)&i16);
			c = fm_printf(d + 1, c, cols, "0x%x", i16);
			break;

		case DATA_TYPE_UINT16:
			(void) nvpair_value_uint16(nvp, &i16);
			c = fm_printf(d + 1, c, cols, "0x%x", i16);
			break;

		case DATA_TYPE_INT32:
			(void) nvpair_value_int32(nvp, (void *)&i32);
			c = fm_printf(d + 1, c, cols, "0x%x", i32);
			break;

		case DATA_TYPE_UINT32:
			(void) nvpair_value_uint32(nvp, &i32);
			c = fm_printf(d + 1, c, cols, "0x%x", i32);
			break;

		case DATA_TYPE_INT64:
			(void) nvpair_value_int64(nvp, (void *)&i64);
			c = fm_printf(d + 1, c, cols, "0x%llx",
			    (u_longlong_t)i64);
			break;

		case DATA_TYPE_UINT64:
			(void) nvpair_value_uint64(nvp, &i64);
			c = fm_printf(d + 1, c, cols, "0x%llx",
			    (u_longlong_t)i64);
			break;

		case DATA_TYPE_HRTIME:
			(void) nvpair_value_hrtime(nvp, (void *)&i64);
			c = fm_printf(d + 1, c, cols, "0x%llx",
			    (u_longlong_t)i64);
			break;

		case DATA_TYPE_STRING:
			(void) nvpair_value_string(nvp, &str);
			c = fm_printf(d + 1, c, cols, "\"%s\"",
			    str ? str : "<NULL>");
			break;

		case DATA_TYPE_NVLIST:
			c = fm_printf(d + 1, c, cols, "[");
			(void) nvpair_value_nvlist(nvp, &cnv);
			c = fm_nvprintr(cnv, d + 1, c, cols);
			c = fm_printf(d + 1, c, cols, " ]");
			break;

		case DATA_TYPE_NVLIST_ARRAY: {
			nvlist_t **val;
			uint_t i, nelem;

			c = fm_printf(d + 1, c, cols, "[");
			(void) nvpair_value_nvlist_array(nvp, &val, &nelem);
			for (i = 0; i < nelem; i++) {
				c = fm_nvprintr(val[i], d + 1, c, cols);
			}
			c = fm_printf(d + 1, c, cols, " ]");
			}
			break;

		case DATA_TYPE_INT8_ARRAY: {
			int8_t *val;
			uint_t i, nelem;

			c = fm_printf(d + 1, c, cols, "[ ");
			(void) nvpair_value_int8_array(nvp, &val, &nelem);
			for (i = 0; i < nelem; i++)
			        c = fm_printf(d + 1, c, cols, "0x%llx ",
					      (u_longlong_t)val[i]);

			c = fm_printf(d + 1, c, cols, "]");
			break;
			}

		case DATA_TYPE_UINT8_ARRAY: {
			uint8_t *val;
			uint_t i, nelem;

			c = fm_printf(d + 1, c, cols, "[ ");
			(void) nvpair_value_uint8_array(nvp, &val, &nelem);
			for (i = 0; i < nelem; i++)
			        c = fm_printf(d + 1, c, cols, "0x%llx ",
					      (u_longlong_t)val[i]);

			c = fm_printf(d + 1, c, cols, "]");
			break;
			}

		case DATA_TYPE_INT16_ARRAY: {
			int16_t *val;
			uint_t i, nelem;

			c = fm_printf(d + 1, c, cols, "[ ");
			(void) nvpair_value_int16_array(nvp, &val, &nelem);
			for (i = 0; i < nelem; i++)
			        c = fm_printf(d + 1, c, cols, "0x%llx ",
					      (u_longlong_t)val[i]);

			c = fm_printf(d + 1, c, cols, "]");
			break;
			}

		case DATA_TYPE_UINT16_ARRAY: {
			uint16_t *val;
			uint_t i, nelem;

			c = fm_printf(d + 1, c, cols, "[ ");
			(void) nvpair_value_uint16_array(nvp, &val, &nelem);
			for (i = 0; i < nelem; i++)
			        c = fm_printf(d + 1, c, cols, "0x%llx ",
					      (u_longlong_t)val[i]);

			c = fm_printf(d + 1, c, cols, "]");
			break;
			}

		case DATA_TYPE_INT32_ARRAY: {
			int32_t *val;
			uint_t i, nelem;

			c = fm_printf(d + 1, c, cols, "[ ");
			(void) nvpair_value_int32_array(nvp, &val, &nelem);
			for (i = 0; i < nelem; i++)
			        c = fm_printf(d + 1, c, cols, "0x%llx ",
					      (u_longlong_t)val[i]);

			c = fm_printf(d + 1, c, cols, "]");
			break;
			}

		case DATA_TYPE_UINT32_ARRAY: {
			uint32_t *val;
			uint_t i, nelem;

			c = fm_printf(d + 1, c, cols, "[ ");
			(void) nvpair_value_uint32_array(nvp, &val, &nelem);
			for (i = 0; i < nelem; i++)
			        c = fm_printf(d + 1, c, cols, "0x%llx ",
					      (u_longlong_t)val[i]);

			c = fm_printf(d + 1, c, cols, "]");
			break;
			}

		case DATA_TYPE_INT64_ARRAY: {
			int64_t *val;
			uint_t i, nelem;

			c = fm_printf(d + 1, c, cols, "[ ");
			(void) nvpair_value_int64_array(nvp, &val, &nelem);
			for (i = 0; i < nelem; i++)
			        c = fm_printf(d + 1, c, cols, "0x%llx ",
					      (u_longlong_t)val[i]);

			c = fm_printf(d + 1, c, cols, "]");
			break;
			}

		case DATA_TYPE_UINT64_ARRAY: {
			uint64_t *val;
			uint_t i, nelem;

			c = fm_printf(d + 1, c, cols, "[ ");
			(void) nvpair_value_uint64_array(nvp, &val, &nelem);
			for (i = 0; i < nelem; i++)
			        c = fm_printf(d + 1, c, cols, "0x%llx ",
					      (u_longlong_t)val[i]);

			c = fm_printf(d + 1, c, cols, "]");
			break;
			}

		case DATA_TYPE_STRING_ARRAY:
		case DATA_TYPE_BOOLEAN_ARRAY:
		case DATA_TYPE_BYTE_ARRAY:
			c = fm_printf(d + 1, c, cols, "[...]");
			break;

		case DATA_TYPE_UNKNOWN:
			c = fm_printf(d + 1, c, cols, "<unknown>");
			break;
		}
	}

	return (c);
}

void
fm_nvprint(nvlist_t *nvl)
{
	char *class;
	int c = 0;

	console_printf("\n");

	if (nvlist_lookup_string(nvl, FM_CLASS, &class) == 0)
		c = fm_printf(0, c, zevent_cols, "%s", class);

	if (fm_nvprintr(nvl, 0, c, zevent_cols) != 0)
		console_printf("\n");

	console_printf("\n");
}

static zevent_t *
fm_event_alloc(void)
{
	zevent_t *ev;

<<<<<<< HEAD
	ev = kmem_zalloc(sizeof(zevent_t), KM_SLEEP);
	if (ev == NULL)
		return NULL;

	list_create(&ev->ev_zpd_list, sizeof(zfs_private_data_t),
		    offsetof(zfs_private_data_t, zpd_node));
	list_link_init(&ev->ev_node);

	return ev;
=======
	(void) casptr((void *)&fm_panicstr, NULL, (void *)format);
#if defined(__i386) || defined(__amd64)
	fastreboot_disable_highpil();
#endif /* __i386 || __amd64 */
	va_start(ap, format);
	vpanic(format, ap);
	va_end(ap);
>>>>>>> 812761ea
}

static void
fm_event_free(zevent_t *ev)
{
	/* Run provided cleanup callback */
	ev->ev_cb(ev->ev_nvl);

	list_destroy(&ev->ev_zpd_list);
	kmem_free(ev, sizeof(zevent_t));
}

static void
fm_zevent_drain(zevent_t *ev)
{
	zfs_private_data_t *zpd;

	ASSERT(MUTEX_HELD(&zevent_lock));
	list_remove(&zevent_list, ev);

	/* Remove references to this event in all private file data */
	while ((zpd = list_head(&ev->ev_zpd_list)) != NULL) {
		list_remove(&ev->ev_zpd_list, zpd);
		zpd->zpd_zevent = NULL;
		zpd->zpd_dropped++;
	}

	fm_event_free(ev);
}

void
fm_zevent_drain_all(int *count)
{
	zevent_t *ev;

	mutex_enter(&zevent_lock);
	while ((ev = list_head(&zevent_list)) != NULL)
		fm_zevent_drain(ev);

	*count = zevent_len_cur;
	zevent_len_cur = 0;
	mutex_exit(&zevent_lock);
}

/*
 * New zevents are inserted at the head.  If the maximum queue
 * length is exceeded a zevent will be drained from the tail.
 * As part of this any user space processes which currently have
 * a reference to this zevent_t in their private data will have
 * this reference set to NULL.
 */
static void
fm_zevent_insert(zevent_t *ev)
{
	mutex_enter(&zevent_lock);
	list_insert_head(&zevent_list, ev);
	if (zevent_len_cur >= zevent_len_max)
		fm_zevent_drain(list_tail(&zevent_list));
	else
		zevent_len_cur++;

	mutex_exit(&zevent_lock);
}

/*
 * Post a zevent
 */
void
fm_zevent_post(nvlist_t *nvl, zevent_cb_t *cb)
{
	size_t nvl_size = 0;
	zevent_t *ev;

	(void) nvlist_size(nvl, &nvl_size, NV_ENCODE_NATIVE);
	if (nvl_size > ERPT_DATA_SZ || nvl_size == 0) {
		atomic_add_64(&erpt_kstat_data.erpt_dropped.value.ui64, 1);
		return;
	}

	if (zevent_console)
		fm_nvprint(nvl);

	ev = fm_event_alloc();
	if (ev == NULL) {
		atomic_add_64(&erpt_kstat_data.erpt_dropped.value.ui64, 1);
		return;
	}

<<<<<<< HEAD
        ev->ev_nvl = nvl;
	ev->ev_cb = cb;
	fm_zevent_insert(ev);
	cv_broadcast(&zevent_cv);
}

/*
 * Get the next zevent in the stream.  To avoid making an extra copy of the
 * nvlist we must call put_nvlist() here safely under the zevent_lock.
 */
int
fm_zevent_next(zfs_private_data_t *zpd, zfs_cmd_t *zc)
{
	zevent_t *ev;
	int error;

	mutex_enter(&zevent_lock);
	if (zpd->zpd_zevent == NULL) {
		/* New stream start at the beginning/tail */
		ev = list_tail(&zevent_list);
		if (ev == NULL) {
			error = ENOENT;
			goto out;
		}
	} else {
		/* Existing stream continue with the next element and remove
		 * ourselves from the wait queue for the previous element */
		ev = list_prev(&zevent_list, zpd->zpd_zevent);
		if (ev == NULL) {
			error = ENOENT;
			goto out;
		}

		list_remove(&zpd->zpd_zevent->ev_zpd_list, zpd);
	}

	zpd->zpd_zevent = ev;
	list_insert_head(&ev->ev_zpd_list, zpd);
	error = put_nvlist(zc, ev->ev_nvl);
	zc->zc_cookie = zpd->zpd_dropped;
	zpd->zpd_dropped = 0;
out:
	mutex_exit(&zevent_lock);

	return error;
}

int
fm_zevent_wait(zfs_private_data_t *zpd)
{
	int error = 0;

	mutex_enter(&zevent_lock);

	if (zevent_flags & ZEVENT_SHUTDOWN) {
		error = ESHUTDOWN;
		goto out;
	}

	zevent_waiters++;
	cv_wait_interruptible(&zevent_cv, &zevent_lock);
	if (issig(JUSTLOOKING))
		error = EINTR;

	zevent_waiters--;
out:
	mutex_exit(&zevent_lock);

	return error;
}

void
fm_zevent_init(zfs_private_data_t *zpd)
{
	list_link_init(&zpd->zpd_node);
	zpd->zpd_zevent = NULL;
	zpd->zpd_dropped = 0;
=======
	if (sysevent_evc_publish(error_chan, EC_FM, ESC_FM_ERROR,
	    SUNW_VENDOR, FM_PUB, ereport, evc_flag) != 0) {
		atomic_add_64(&erpt_kstat_data.erpt_dropped.value.ui64, 1);
		(void) sysevent_evc_unbind(error_chan);
		return;
	}
	(void) sysevent_evc_unbind(error_chan);
>>>>>>> 812761ea
}

void
fm_zevent_fini(zfs_private_data_t *zpd)
{
	mutex_enter(&zevent_lock);
	if (zpd->zpd_zevent)
		list_remove(&zpd->zpd_zevent->ev_zpd_list, zpd);

	zpd->zpd_zevent = NULL;
	zpd->zpd_dropped = 0;
	mutex_exit(&zevent_lock);
}
#endif /* _KERNEL */

/*
 * Wrapppers for FM nvlist allocators
 */
/* ARGSUSED */
static void *
i_fm_alloc(nv_alloc_t *nva, size_t size)
{
	return (kmem_zalloc(size, KM_SLEEP));
}

/* ARGSUSED */
static void
i_fm_free(nv_alloc_t *nva, void *buf, size_t size)
{
	kmem_free(buf, size);
}

const nv_alloc_ops_t fm_mem_alloc_ops = {
	NULL,
	NULL,
	i_fm_alloc,
	i_fm_free,
	NULL
};

/*
 * Create and initialize a new nv_alloc_t for a fixed buffer, buf.  A pointer
 * to the newly allocated nv_alloc_t structure is returned upon success or NULL
 * is returned to indicate that the nv_alloc structure could not be created.
 */
nv_alloc_t *
fm_nva_xcreate(char *buf, size_t bufsz)
{
	nv_alloc_t *nvhdl = kmem_zalloc(sizeof (nv_alloc_t), KM_SLEEP);

	if (bufsz == 0 || nv_alloc_init(nvhdl, nv_fixed_ops, buf, bufsz) != 0) {
		kmem_free(nvhdl, sizeof (nv_alloc_t));
		return (NULL);
	}

	return (nvhdl);
}

/*
 * Destroy a previously allocated nv_alloc structure.  The fixed buffer
 * associated with nva must be freed by the caller.
 */
void
fm_nva_xdestroy(nv_alloc_t *nva)
{
	nv_alloc_fini(nva);
	kmem_free(nva, sizeof (nv_alloc_t));
}

/*
 * Create a new nv list.  A pointer to a new nv list structure is returned
 * upon success or NULL is returned to indicate that the structure could
 * not be created.  The newly created nv list is created and managed by the
 * operations installed in nva.   If nva is NULL, the default FMA nva
 * operations are installed and used.
 *
 * When called from the kernel and nva == NULL, this function must be called
 * from passive kernel context with no locks held that can prevent a
 * sleeping memory allocation from occurring.  Otherwise, this function may
 * be called from other kernel contexts as long a valid nva created via
 * fm_nva_create() is supplied.
 */
nvlist_t *
fm_nvlist_create(nv_alloc_t *nva)
{
	int hdl_alloced = 0;
	nvlist_t *nvl;
	nv_alloc_t *nvhdl;

	if (nva == NULL) {
		nvhdl = kmem_zalloc(sizeof (nv_alloc_t), KM_SLEEP);

		if (nv_alloc_init(nvhdl, &fm_mem_alloc_ops, NULL, 0) != 0) {
			kmem_free(nvhdl, sizeof (nv_alloc_t));
			return (NULL);
		}
		hdl_alloced = 1;
	} else {
		nvhdl = nva;
	}

	if (nvlist_xalloc(&nvl, NV_UNIQUE_NAME, nvhdl) != 0) {
		if (hdl_alloced) {
			kmem_free(nvhdl, sizeof (nv_alloc_t));
			nv_alloc_fini(nvhdl);
		}
		return (NULL);
	}

	return (nvl);
}

/*
 * Destroy a previously allocated nvlist structure.  flag indicates whether
 * or not the associated nva structure should be freed (FM_NVA_FREE) or
 * retained (FM_NVA_RETAIN).  Retaining the nv alloc structure allows
 * it to be re-used for future nvlist creation operations.
 */
void
fm_nvlist_destroy(nvlist_t *nvl, int flag)
{
	nv_alloc_t *nva = nvlist_lookup_nv_alloc(nvl);

	nvlist_free(nvl);

	if (nva != NULL) {
		if (flag == FM_NVA_FREE)
			fm_nva_xdestroy(nva);
	}
}

int
i_fm_payload_set(nvlist_t *payload, const char *name, va_list ap)
{
	int nelem, ret = 0;
	data_type_t type;

	while (ret == 0 && name != NULL) {
		type = va_arg(ap, data_type_t);
		switch (type) {
		case DATA_TYPE_BYTE:
			ret = nvlist_add_byte(payload, name,
			    va_arg(ap, uint_t));
			break;
		case DATA_TYPE_BYTE_ARRAY:
			nelem = va_arg(ap, int);
			ret = nvlist_add_byte_array(payload, name,
			    va_arg(ap, uchar_t *), nelem);
			break;
		case DATA_TYPE_BOOLEAN_VALUE:
			ret = nvlist_add_boolean_value(payload, name,
			    va_arg(ap, boolean_t));
			break;
		case DATA_TYPE_BOOLEAN_ARRAY:
			nelem = va_arg(ap, int);
			ret = nvlist_add_boolean_array(payload, name,
			    va_arg(ap, boolean_t *), nelem);
			break;
		case DATA_TYPE_INT8:
			ret = nvlist_add_int8(payload, name,
			    va_arg(ap, int));
			break;
		case DATA_TYPE_INT8_ARRAY:
			nelem = va_arg(ap, int);
			ret = nvlist_add_int8_array(payload, name,
			    va_arg(ap, int8_t *), nelem);
			break;
		case DATA_TYPE_UINT8:
			ret = nvlist_add_uint8(payload, name,
			    va_arg(ap, uint_t));
			break;
		case DATA_TYPE_UINT8_ARRAY:
			nelem = va_arg(ap, int);
			ret = nvlist_add_uint8_array(payload, name,
			    va_arg(ap, uint8_t *), nelem);
			break;
		case DATA_TYPE_INT16:
			ret = nvlist_add_int16(payload, name,
			    va_arg(ap, int));
			break;
		case DATA_TYPE_INT16_ARRAY:
			nelem = va_arg(ap, int);
			ret = nvlist_add_int16_array(payload, name,
			    va_arg(ap, int16_t *), nelem);
			break;
		case DATA_TYPE_UINT16:
			ret = nvlist_add_uint16(payload, name,
			    va_arg(ap, uint_t));
			break;
		case DATA_TYPE_UINT16_ARRAY:
			nelem = va_arg(ap, int);
			ret = nvlist_add_uint16_array(payload, name,
			    va_arg(ap, uint16_t *), nelem);
			break;
		case DATA_TYPE_INT32:
			ret = nvlist_add_int32(payload, name,
			    va_arg(ap, int32_t));
			break;
		case DATA_TYPE_INT32_ARRAY:
			nelem = va_arg(ap, int);
			ret = nvlist_add_int32_array(payload, name,
			    va_arg(ap, int32_t *), nelem);
			break;
		case DATA_TYPE_UINT32:
			ret = nvlist_add_uint32(payload, name,
			    va_arg(ap, uint32_t));
			break;
		case DATA_TYPE_UINT32_ARRAY:
			nelem = va_arg(ap, int);
			ret = nvlist_add_uint32_array(payload, name,
			    va_arg(ap, uint32_t *), nelem);
			break;
		case DATA_TYPE_INT64:
			ret = nvlist_add_int64(payload, name,
			    va_arg(ap, int64_t));
			break;
		case DATA_TYPE_INT64_ARRAY:
			nelem = va_arg(ap, int);
			ret = nvlist_add_int64_array(payload, name,
			    va_arg(ap, int64_t *), nelem);
			break;
		case DATA_TYPE_UINT64:
			ret = nvlist_add_uint64(payload, name,
			    va_arg(ap, uint64_t));
			break;
		case DATA_TYPE_UINT64_ARRAY:
			nelem = va_arg(ap, int);
			ret = nvlist_add_uint64_array(payload, name,
			    va_arg(ap, uint64_t *), nelem);
			break;
		case DATA_TYPE_STRING:
			ret = nvlist_add_string(payload, name,
			    va_arg(ap, char *));
			break;
		case DATA_TYPE_STRING_ARRAY:
			nelem = va_arg(ap, int);
			ret = nvlist_add_string_array(payload, name,
			    va_arg(ap, char **), nelem);
			break;
		case DATA_TYPE_NVLIST:
			ret = nvlist_add_nvlist(payload, name,
			    va_arg(ap, nvlist_t *));
			break;
		case DATA_TYPE_NVLIST_ARRAY:
			nelem = va_arg(ap, int);
			ret = nvlist_add_nvlist_array(payload, name,
			    va_arg(ap, nvlist_t **), nelem);
			break;
		default:
			ret = EINVAL;
		}

		name = va_arg(ap, char *);
	}
	return (ret);
}

void
fm_payload_set(nvlist_t *payload, ...)
{
	int ret;
	const char *name;
	va_list ap;

	va_start(ap, payload);
	name = va_arg(ap, char *);
	ret = i_fm_payload_set(payload, name, ap);
	va_end(ap);

	if (ret)
		atomic_add_64(
		    &erpt_kstat_data.payload_set_failed.value.ui64, 1);
}

/*
 * Set-up and validate the members of an ereport event according to:
 *
 *	Member name		Type		Value
 *	====================================================
 *	class			string		ereport
 *	version			uint8_t		0
 *	ena			uint64_t	<ena>
 *	detector		nvlist_t	<detector>
 *	ereport-payload		nvlist_t	<var args>
 *
 * We don't actually add a 'version' member to the payload.  Really,
 * the version quoted to us by our caller is that of the category 1
 * "ereport" event class (and we require FM_EREPORT_VERS0) but
 * the payload version of the actual leaf class event under construction
 * may be something else.  Callers should supply a version in the varargs,
 * or (better) we could take two version arguments - one for the
 * ereport category 1 classification (expect FM_EREPORT_VERS0) and one
 * for the leaf class.
 */
void
fm_ereport_set(nvlist_t *ereport, int version, const char *erpt_class,
    uint64_t ena, const nvlist_t *detector, ...)
{
	char ereport_class[FM_MAX_CLASS];
	const char *name;
	timestruc_t tv;
	int64_t tv_array[2];
	va_list ap;
	int ret;

	if (version != FM_EREPORT_VERS0) {
		atomic_add_64(&erpt_kstat_data.erpt_set_failed.value.ui64, 1);
		return;
	}

	(void) snprintf(ereport_class, FM_MAX_CLASS, "%s.%s",
	    FM_EREPORT_CLASS, erpt_class);
	if (nvlist_add_string(ereport, FM_CLASS, ereport_class) != 0) {
		atomic_add_64(&erpt_kstat_data.erpt_set_failed.value.ui64, 1);
		return;
	}

	if (nvlist_add_uint64(ereport, FM_EREPORT_ENA, ena)) {
		atomic_add_64(&erpt_kstat_data.erpt_set_failed.value.ui64, 1);
	}

	if (nvlist_add_nvlist(ereport, FM_EREPORT_DETECTOR,
	    (nvlist_t *)detector) != 0) {
		atomic_add_64(&erpt_kstat_data.erpt_set_failed.value.ui64, 1);
	}

	va_start(ap, detector);
	name = va_arg(ap, const char *);
	ret = i_fm_payload_set(ereport, name, ap);
	va_end(ap);

	if (ret)
		atomic_add_64(&erpt_kstat_data.erpt_set_failed.value.ui64, 1);

	gethrestime(&tv);
	tv_array[0] = tv.tv_sec;
	tv_array[1] = tv.tv_nsec;
	if (nvlist_add_int64_array(ereport, FM_EREPORT_TIME, tv_array, 2)) {
		atomic_add_64(&erpt_kstat_data.erpt_set_failed.value.ui64, 1);
	}
}

/*
 * Set-up and validate the members of an hc fmri according to;
 *
 *	Member name		Type		Value
 *	===================================================
 *	version			uint8_t		0
 *	auth			nvlist_t	<auth>
 *	hc-name			string		<name>
 *	hc-id			string		<id>
 *
 * Note that auth and hc-id are optional members.
 */

#define	HC_MAXPAIRS	20
#define	HC_MAXNAMELEN	50

static int
fm_fmri_hc_set_common(nvlist_t *fmri, int version, const nvlist_t *auth)
{
	if (version != FM_HC_SCHEME_VERSION) {
		atomic_add_64(&erpt_kstat_data.fmri_set_failed.value.ui64, 1);
		return (0);
	}

	if (nvlist_add_uint8(fmri, FM_VERSION, version) != 0 ||
	    nvlist_add_string(fmri, FM_FMRI_SCHEME, FM_FMRI_SCHEME_HC) != 0) {
		atomic_add_64(&erpt_kstat_data.fmri_set_failed.value.ui64, 1);
		return (0);
	}

	if (auth != NULL && nvlist_add_nvlist(fmri, FM_FMRI_AUTHORITY,
	    (nvlist_t *)auth) != 0) {
		atomic_add_64(&erpt_kstat_data.fmri_set_failed.value.ui64, 1);
		return (0);
	}

	return (1);
}

void
fm_fmri_hc_set(nvlist_t *fmri, int version, const nvlist_t *auth,
    nvlist_t *snvl, int npairs, ...)
{
	nv_alloc_t *nva = nvlist_lookup_nv_alloc(fmri);
	nvlist_t *pairs[HC_MAXPAIRS];
	va_list ap;
	int i;

	if (!fm_fmri_hc_set_common(fmri, version, auth))
		return;

	npairs = MIN(npairs, HC_MAXPAIRS);

	va_start(ap, npairs);
	for (i = 0; i < npairs; i++) {
		const char *name = va_arg(ap, const char *);
		uint32_t id = va_arg(ap, uint32_t);
		char idstr[11];

		(void) snprintf(idstr, sizeof (idstr), "%u", id);

		pairs[i] = fm_nvlist_create(nva);
		if (nvlist_add_string(pairs[i], FM_FMRI_HC_NAME, name) != 0 ||
		    nvlist_add_string(pairs[i], FM_FMRI_HC_ID, idstr) != 0) {
			atomic_add_64(
			    &erpt_kstat_data.fmri_set_failed.value.ui64, 1);
		}
	}
	va_end(ap);

	if (nvlist_add_nvlist_array(fmri, FM_FMRI_HC_LIST, pairs, npairs) != 0)
		atomic_add_64(&erpt_kstat_data.fmri_set_failed.value.ui64, 1);

	for (i = 0; i < npairs; i++)
		fm_nvlist_destroy(pairs[i], FM_NVA_RETAIN);

	if (snvl != NULL) {
		if (nvlist_add_nvlist(fmri, FM_FMRI_HC_SPECIFIC, snvl) != 0) {
			atomic_add_64(
			    &erpt_kstat_data.fmri_set_failed.value.ui64, 1);
		}
	}
}

/*
 * Set-up and validate the members of an dev fmri according to:
 *
 *	Member name		Type		Value
 *	====================================================
 *	version			uint8_t		0
 *	auth			nvlist_t	<auth>
 *	devpath			string		<devpath>
 *	[devid]			string		<devid>
 *	[target-port-l0id]	string		<target-port-lun0-id>
 *
 * Note that auth and devid are optional members.
 */
void
fm_fmri_dev_set(nvlist_t *fmri_dev, int version, const nvlist_t *auth,
    const char *devpath, const char *devid, const char *tpl0)
{
	int err = 0;

	if (version != DEV_SCHEME_VERSION0) {
		atomic_add_64(&erpt_kstat_data.fmri_set_failed.value.ui64, 1);
		return;
	}

	err |= nvlist_add_uint8(fmri_dev, FM_VERSION, version);
	err |= nvlist_add_string(fmri_dev, FM_FMRI_SCHEME, FM_FMRI_SCHEME_DEV);

	if (auth != NULL) {
		err |= nvlist_add_nvlist(fmri_dev, FM_FMRI_AUTHORITY,
		    (nvlist_t *)auth);
	}

	err |= nvlist_add_string(fmri_dev, FM_FMRI_DEV_PATH, devpath);

	if (devid != NULL)
		err |= nvlist_add_string(fmri_dev, FM_FMRI_DEV_ID, devid);

	if (tpl0 != NULL)
		err |= nvlist_add_string(fmri_dev, FM_FMRI_DEV_TGTPTLUN0, tpl0);

	if (err)
		atomic_add_64(&erpt_kstat_data.fmri_set_failed.value.ui64, 1);

}

/*
 * Set-up and validate the members of an cpu fmri according to:
 *
 *	Member name		Type		Value
 *	====================================================
 *	version			uint8_t		0
 *	auth			nvlist_t	<auth>
 *	cpuid			uint32_t	<cpu_id>
 *	cpumask			uint8_t		<cpu_mask>
 *	serial			uint64_t	<serial_id>
 *
 * Note that auth, cpumask, serial are optional members.
 *
 */
void
fm_fmri_cpu_set(nvlist_t *fmri_cpu, int version, const nvlist_t *auth,
    uint32_t cpu_id, uint8_t *cpu_maskp, const char *serial_idp)
{
	uint64_t *failedp = &erpt_kstat_data.fmri_set_failed.value.ui64;

	if (version < CPU_SCHEME_VERSION1) {
		atomic_add_64(failedp, 1);
		return;
	}

	if (nvlist_add_uint8(fmri_cpu, FM_VERSION, version) != 0) {
		atomic_add_64(failedp, 1);
		return;
	}

	if (nvlist_add_string(fmri_cpu, FM_FMRI_SCHEME,
	    FM_FMRI_SCHEME_CPU) != 0) {
		atomic_add_64(failedp, 1);
		return;
	}

	if (auth != NULL && nvlist_add_nvlist(fmri_cpu, FM_FMRI_AUTHORITY,
	    (nvlist_t *)auth) != 0)
		atomic_add_64(failedp, 1);

	if (nvlist_add_uint32(fmri_cpu, FM_FMRI_CPU_ID, cpu_id) != 0)
		atomic_add_64(failedp, 1);

	if (cpu_maskp != NULL && nvlist_add_uint8(fmri_cpu, FM_FMRI_CPU_MASK,
	    *cpu_maskp) != 0)
		atomic_add_64(failedp, 1);

	if (serial_idp == NULL || nvlist_add_string(fmri_cpu,
	    FM_FMRI_CPU_SERIAL_ID, (char *)serial_idp) != 0)
			atomic_add_64(failedp, 1);
}

/*
 * Set-up and validate the members of a mem according to:
 *
 *	Member name		Type		Value
 *	====================================================
 *	version			uint8_t		0
 *	auth			nvlist_t	<auth>		[optional]
 *	unum			string		<unum>
 *	serial			string		<serial>	[optional*]
 *	offset			uint64_t	<offset>	[optional]
 *
 *	* serial is required if offset is present
 */
void
fm_fmri_mem_set(nvlist_t *fmri, int version, const nvlist_t *auth,
    const char *unum, const char *serial, uint64_t offset)
{
	if (version != MEM_SCHEME_VERSION0) {
		atomic_add_64(&erpt_kstat_data.fmri_set_failed.value.ui64, 1);
		return;
	}

	if (!serial && (offset != (uint64_t)-1)) {
		atomic_add_64(&erpt_kstat_data.fmri_set_failed.value.ui64, 1);
		return;
	}

	if (nvlist_add_uint8(fmri, FM_VERSION, version) != 0) {
		atomic_add_64(&erpt_kstat_data.fmri_set_failed.value.ui64, 1);
		return;
	}

	if (nvlist_add_string(fmri, FM_FMRI_SCHEME, FM_FMRI_SCHEME_MEM) != 0) {
		atomic_add_64(&erpt_kstat_data.fmri_set_failed.value.ui64, 1);
		return;
	}

	if (auth != NULL) {
		if (nvlist_add_nvlist(fmri, FM_FMRI_AUTHORITY,
		    (nvlist_t *)auth) != 0) {
			atomic_add_64(
			    &erpt_kstat_data.fmri_set_failed.value.ui64, 1);
		}
	}

	if (nvlist_add_string(fmri, FM_FMRI_MEM_UNUM, unum) != 0) {
		atomic_add_64(&erpt_kstat_data.fmri_set_failed.value.ui64, 1);
	}

	if (serial != NULL) {
		if (nvlist_add_string_array(fmri, FM_FMRI_MEM_SERIAL_ID,
		    (char **)&serial, 1) != 0) {
			atomic_add_64(
			    &erpt_kstat_data.fmri_set_failed.value.ui64, 1);
		}
		if (offset != (uint64_t)-1) {
			if (nvlist_add_uint64(fmri, FM_FMRI_MEM_OFFSET,
			    offset) != 0) {
				atomic_add_64(&erpt_kstat_data.
				    fmri_set_failed.value.ui64, 1);
			}
		}
	}
}

void
fm_fmri_zfs_set(nvlist_t *fmri, int version, uint64_t pool_guid,
    uint64_t vdev_guid)
{
	if (version != ZFS_SCHEME_VERSION0) {
		atomic_add_64(&erpt_kstat_data.fmri_set_failed.value.ui64, 1);
		return;
	}

	if (nvlist_add_uint8(fmri, FM_VERSION, version) != 0) {
		atomic_add_64(&erpt_kstat_data.fmri_set_failed.value.ui64, 1);
		return;
	}

	if (nvlist_add_string(fmri, FM_FMRI_SCHEME, FM_FMRI_SCHEME_ZFS) != 0) {
		atomic_add_64(&erpt_kstat_data.fmri_set_failed.value.ui64, 1);
		return;
	}

	if (nvlist_add_uint64(fmri, FM_FMRI_ZFS_POOL, pool_guid) != 0) {
		atomic_add_64(&erpt_kstat_data.fmri_set_failed.value.ui64, 1);
	}

	if (vdev_guid != 0) {
		if (nvlist_add_uint64(fmri, FM_FMRI_ZFS_VDEV, vdev_guid) != 0) {
			atomic_add_64(
			    &erpt_kstat_data.fmri_set_failed.value.ui64, 1);
		}
	}
}

uint64_t
fm_ena_increment(uint64_t ena)
{
	uint64_t new_ena;

	switch (ENA_FORMAT(ena)) {
	case FM_ENA_FMT1:
		new_ena = ena + (1 << ENA_FMT1_GEN_SHFT);
		break;
	case FM_ENA_FMT2:
		new_ena = ena + (1 << ENA_FMT2_GEN_SHFT);
		break;
	default:
		new_ena = 0;
	}

	return (new_ena);
}

uint64_t
fm_ena_generate_cpu(uint64_t timestamp, processorid_t cpuid, uchar_t format)
{
	uint64_t ena = 0;

	switch (format) {
	case FM_ENA_FMT1:
		if (timestamp) {
			ena = (uint64_t)((format & ENA_FORMAT_MASK) |
			    ((cpuid << ENA_FMT1_CPUID_SHFT) &
			    ENA_FMT1_CPUID_MASK) |
			    ((timestamp << ENA_FMT1_TIME_SHFT) &
			    ENA_FMT1_TIME_MASK));
		} else {
			ena = (uint64_t)((format & ENA_FORMAT_MASK) |
			    ((cpuid << ENA_FMT1_CPUID_SHFT) &
			    ENA_FMT1_CPUID_MASK) |
			    ((gethrtime() << ENA_FMT1_TIME_SHFT) &
			    ENA_FMT1_TIME_MASK));
		}
		break;
	case FM_ENA_FMT2:
		ena = (uint64_t)((format & ENA_FORMAT_MASK) |
		    ((timestamp << ENA_FMT2_TIME_SHFT) & ENA_FMT2_TIME_MASK));
		break;
	default:
		break;
	}

	return (ena);
}

uint64_t
fm_ena_generate(uint64_t timestamp, uchar_t format)
{
	return (fm_ena_generate_cpu(timestamp, getcpuid(), format));
}

uint64_t
fm_ena_generation_get(uint64_t ena)
{
	uint64_t gen;

	switch (ENA_FORMAT(ena)) {
	case FM_ENA_FMT1:
		gen = (ena & ENA_FMT1_GEN_MASK) >> ENA_FMT1_GEN_SHFT;
		break;
	case FM_ENA_FMT2:
		gen = (ena & ENA_FMT2_GEN_MASK) >> ENA_FMT2_GEN_SHFT;
		break;
	default:
		gen = 0;
		break;
	}

	return (gen);
}

uchar_t
fm_ena_format_get(uint64_t ena)
{

	return (ENA_FORMAT(ena));
}

uint64_t
fm_ena_id_get(uint64_t ena)
{
	uint64_t id;

	switch (ENA_FORMAT(ena)) {
	case FM_ENA_FMT1:
		id = (ena & ENA_FMT1_ID_MASK) >> ENA_FMT1_ID_SHFT;
		break;
	case FM_ENA_FMT2:
		id = (ena & ENA_FMT2_ID_MASK) >> ENA_FMT2_ID_SHFT;
		break;
	default:
		id = 0;
	}

	return (id);
}

uint64_t
fm_ena_time_get(uint64_t ena)
{
	uint64_t time;

	switch (ENA_FORMAT(ena)) {
	case FM_ENA_FMT1:
		time = (ena & ENA_FMT1_TIME_MASK) >> ENA_FMT1_TIME_SHFT;
		break;
	case FM_ENA_FMT2:
		time = (ena & ENA_FMT2_TIME_MASK) >> ENA_FMT2_TIME_SHFT;
		break;
	default:
		time = 0;
	}

	return (time);
}

#ifdef _KERNEL
void
fm_init(void)
{
	zevent_len_cur = 0;
	zevent_flags = 0;

	if (zevent_len_max == 0)
		zevent_len_max = ERPT_MAX_ERRS * MAX(max_ncpus, 4);

	/* Initialize zevent allocation and generation kstats */
	fm_ksp = kstat_create("zfs", 0, "fm", "misc", KSTAT_TYPE_NAMED,
	    sizeof (struct erpt_kstat) / sizeof (kstat_named_t),
	    KSTAT_FLAG_VIRTUAL);

	if (fm_ksp != NULL) {
		fm_ksp->ks_data = &erpt_kstat_data;
		kstat_install(fm_ksp);
	} else {
		cmn_err(CE_NOTE, "failed to create fm/misc kstat\n");
	}

	mutex_init(&zevent_lock, NULL, MUTEX_DEFAULT, NULL);
	list_create(&zevent_list, sizeof(zevent_t), offsetof(zevent_t, ev_node));
	cv_init(&zevent_cv, NULL, CV_DEFAULT, NULL);
}

void
fm_fini(void)
{
<<<<<<< HEAD
	int count;

	fm_zevent_drain_all(&count);
	cv_broadcast(&zevent_cv);

	mutex_enter(&zevent_lock);
	zevent_flags |= ZEVENT_SHUTDOWN;
	while (zevent_waiters > 0) {
		mutex_exit(&zevent_lock);
		schedule();
		mutex_enter(&zevent_lock);
	}
	mutex_exit(&zevent_lock);

	cv_destroy(&zevent_cv);
	list_destroy(&zevent_list);
	mutex_destroy(&zevent_lock);

	if (fm_ksp != NULL) {
		kstat_delete(fm_ksp);
		fm_ksp = NULL;
	}
}

module_param(zevent_len_max, int, 0644);
MODULE_PARM_DESC(zevent_len_max, "Maximum event queue length");

module_param(zevent_cols, int, 0644);
MODULE_PARM_DESC(zevent_cols, "Maximum event column width");

module_param(zevent_console, int, 0644);
MODULE_PARM_DESC(zevent_console, "Log events to the console");

#endif /* _KERNEL */
=======
	uprintf("Killed process %d (%s) in contract id %d "
	    "due to hardware error\n", p->p_pid, p->p_user.u_comm, ct_id);
}

void
fm_fmri_hc_create(nvlist_t *fmri, int version, const nvlist_t *auth,
    nvlist_t *snvl, nvlist_t *bboard, int npairs, ...)
{
	nv_alloc_t *nva = nvlist_lookup_nv_alloc(fmri);
	nvlist_t *pairs[HC_MAXPAIRS];
	nvlist_t **hcl;
	uint_t n;
	int i, j;
	va_list ap;
	char *hcname, *hcid;

	if (!fm_fmri_hc_set_common(fmri, version, auth))
		return;

	/*
	 * copy the bboard nvpairs to the pairs array
	 */
	if (nvlist_lookup_nvlist_array(bboard, FM_FMRI_HC_LIST, &hcl, &n)
	    != 0) {
		atomic_add_64(&erpt_kstat_data.fmri_set_failed.value.ui64, 1);
		return;
	}

	for (i = 0; i < n; i++) {
		if (nvlist_lookup_string(hcl[i], FM_FMRI_HC_NAME,
		    &hcname) != 0) {
			atomic_add_64(
			    &erpt_kstat_data.fmri_set_failed.value.ui64, 1);
			return;
		}
		if (nvlist_lookup_string(hcl[i], FM_FMRI_HC_ID, &hcid) != 0) {
			atomic_add_64(
			    &erpt_kstat_data.fmri_set_failed.value.ui64, 1);
			return;
		}

		pairs[i] = fm_nvlist_create(nva);
		if (nvlist_add_string(pairs[i], FM_FMRI_HC_NAME, hcname) != 0 ||
		    nvlist_add_string(pairs[i], FM_FMRI_HC_ID, hcid) != 0) {
			for (j = 0; j <= i; j++) {
				if (pairs[j] != NULL)
					fm_nvlist_destroy(pairs[j],
					    FM_NVA_RETAIN);
			}
			atomic_add_64(
			    &erpt_kstat_data.fmri_set_failed.value.ui64, 1);
			return;
		}
	}

	/*
	 * create the pairs from passed in pairs
	 */
	npairs = MIN(npairs, HC_MAXPAIRS);

	va_start(ap, npairs);
	for (i = n; i < npairs + n; i++) {
		const char *name = va_arg(ap, const char *);
		uint32_t id = va_arg(ap, uint32_t);
		char idstr[11];
		(void) snprintf(idstr, sizeof (idstr), "%u", id);
		pairs[i] = fm_nvlist_create(nva);
		if (nvlist_add_string(pairs[i], FM_FMRI_HC_NAME, name) != 0 ||
		    nvlist_add_string(pairs[i], FM_FMRI_HC_ID, idstr) != 0) {
			for (j = 0; j <= i; j++) {
				if (pairs[j] != NULL)
					fm_nvlist_destroy(pairs[j],
					    FM_NVA_RETAIN);
			}
			atomic_add_64(
			    &erpt_kstat_data.fmri_set_failed.value.ui64, 1);
			return;
		}
	}
	va_end(ap);

	/*
	 * Create the fmri hc list
	 */
	if (nvlist_add_nvlist_array(fmri, FM_FMRI_HC_LIST, pairs,
	    npairs + n) != 0) {
		atomic_add_64(&erpt_kstat_data.fmri_set_failed.value.ui64, 1);
		return;
	}

	for (i = 0; i < npairs + n; i++) {
			fm_nvlist_destroy(pairs[i], FM_NVA_RETAIN);
	}

	if (snvl != NULL) {
		if (nvlist_add_nvlist(fmri, FM_FMRI_HC_SPECIFIC, snvl) != 0) {
			atomic_add_64(
			    &erpt_kstat_data.fmri_set_failed.value.ui64, 1);
			return;
		}
	}
}
>>>>>>> 812761ea
<|MERGE_RESOLUTION|>--- conflicted
+++ resolved
@@ -417,7 +417,6 @@
 {
 	zevent_t *ev;
 
-<<<<<<< HEAD
 	ev = kmem_zalloc(sizeof(zevent_t), KM_SLEEP);
 	if (ev == NULL)
 		return NULL;
@@ -427,15 +426,6 @@
 	list_link_init(&ev->ev_node);
 
 	return ev;
-=======
-	(void) casptr((void *)&fm_panicstr, NULL, (void *)format);
-#if defined(__i386) || defined(__amd64)
-	fastreboot_disable_highpil();
-#endif /* __i386 || __amd64 */
-	va_start(ap, format);
-	vpanic(format, ap);
-	va_end(ap);
->>>>>>> 812761ea
 }
 
 static void
@@ -504,7 +494,7 @@
  * Post a zevent
  */
 void
-fm_zevent_post(nvlist_t *nvl, zevent_cb_t *cb)
+fm_zevent_post(nvlist_t *nvl, nvlist_t *detector, zevent_cb_t *cb)
 {
 	size_t nvl_size = 0;
 	zevent_t *ev;
@@ -524,8 +514,8 @@
 		return;
 	}
 
-<<<<<<< HEAD
         ev->ev_nvl = nvl;
+	ev->ev_detector = detector;
 	ev->ev_cb = cb;
 	fm_zevent_insert(ev);
 	cv_broadcast(&zevent_cv);
@@ -602,15 +592,6 @@
 	list_link_init(&zpd->zpd_node);
 	zpd->zpd_zevent = NULL;
 	zpd->zpd_dropped = 0;
-=======
-	if (sysevent_evc_publish(error_chan, EC_FM, ESC_FM_ERROR,
-	    SUNW_VENDOR, FM_PUB, ereport, evc_flag) != 0) {
-		atomic_add_64(&erpt_kstat_data.erpt_dropped.value.ui64, 1);
-		(void) sysevent_evc_unbind(error_chan);
-		return;
-	}
-	(void) sysevent_evc_unbind(error_chan);
->>>>>>> 812761ea
 }
 
 void
@@ -1035,391 +1016,6 @@
 			    &erpt_kstat_data.fmri_set_failed.value.ui64, 1);
 		}
 	}
-}
-
-/*
- * Set-up and validate the members of an dev fmri according to:
- *
- *	Member name		Type		Value
- *	====================================================
- *	version			uint8_t		0
- *	auth			nvlist_t	<auth>
- *	devpath			string		<devpath>
- *	[devid]			string		<devid>
- *	[target-port-l0id]	string		<target-port-lun0-id>
- *
- * Note that auth and devid are optional members.
- */
-void
-fm_fmri_dev_set(nvlist_t *fmri_dev, int version, const nvlist_t *auth,
-    const char *devpath, const char *devid, const char *tpl0)
-{
-	int err = 0;
-
-	if (version != DEV_SCHEME_VERSION0) {
-		atomic_add_64(&erpt_kstat_data.fmri_set_failed.value.ui64, 1);
-		return;
-	}
-
-	err |= nvlist_add_uint8(fmri_dev, FM_VERSION, version);
-	err |= nvlist_add_string(fmri_dev, FM_FMRI_SCHEME, FM_FMRI_SCHEME_DEV);
-
-	if (auth != NULL) {
-		err |= nvlist_add_nvlist(fmri_dev, FM_FMRI_AUTHORITY,
-		    (nvlist_t *)auth);
-	}
-
-	err |= nvlist_add_string(fmri_dev, FM_FMRI_DEV_PATH, devpath);
-
-	if (devid != NULL)
-		err |= nvlist_add_string(fmri_dev, FM_FMRI_DEV_ID, devid);
-
-	if (tpl0 != NULL)
-		err |= nvlist_add_string(fmri_dev, FM_FMRI_DEV_TGTPTLUN0, tpl0);
-
-	if (err)
-		atomic_add_64(&erpt_kstat_data.fmri_set_failed.value.ui64, 1);
-
-}
-
-/*
- * Set-up and validate the members of an cpu fmri according to:
- *
- *	Member name		Type		Value
- *	====================================================
- *	version			uint8_t		0
- *	auth			nvlist_t	<auth>
- *	cpuid			uint32_t	<cpu_id>
- *	cpumask			uint8_t		<cpu_mask>
- *	serial			uint64_t	<serial_id>
- *
- * Note that auth, cpumask, serial are optional members.
- *
- */
-void
-fm_fmri_cpu_set(nvlist_t *fmri_cpu, int version, const nvlist_t *auth,
-    uint32_t cpu_id, uint8_t *cpu_maskp, const char *serial_idp)
-{
-	uint64_t *failedp = &erpt_kstat_data.fmri_set_failed.value.ui64;
-
-	if (version < CPU_SCHEME_VERSION1) {
-		atomic_add_64(failedp, 1);
-		return;
-	}
-
-	if (nvlist_add_uint8(fmri_cpu, FM_VERSION, version) != 0) {
-		atomic_add_64(failedp, 1);
-		return;
-	}
-
-	if (nvlist_add_string(fmri_cpu, FM_FMRI_SCHEME,
-	    FM_FMRI_SCHEME_CPU) != 0) {
-		atomic_add_64(failedp, 1);
-		return;
-	}
-
-	if (auth != NULL && nvlist_add_nvlist(fmri_cpu, FM_FMRI_AUTHORITY,
-	    (nvlist_t *)auth) != 0)
-		atomic_add_64(failedp, 1);
-
-	if (nvlist_add_uint32(fmri_cpu, FM_FMRI_CPU_ID, cpu_id) != 0)
-		atomic_add_64(failedp, 1);
-
-	if (cpu_maskp != NULL && nvlist_add_uint8(fmri_cpu, FM_FMRI_CPU_MASK,
-	    *cpu_maskp) != 0)
-		atomic_add_64(failedp, 1);
-
-	if (serial_idp == NULL || nvlist_add_string(fmri_cpu,
-	    FM_FMRI_CPU_SERIAL_ID, (char *)serial_idp) != 0)
-			atomic_add_64(failedp, 1);
-}
-
-/*
- * Set-up and validate the members of a mem according to:
- *
- *	Member name		Type		Value
- *	====================================================
- *	version			uint8_t		0
- *	auth			nvlist_t	<auth>		[optional]
- *	unum			string		<unum>
- *	serial			string		<serial>	[optional*]
- *	offset			uint64_t	<offset>	[optional]
- *
- *	* serial is required if offset is present
- */
-void
-fm_fmri_mem_set(nvlist_t *fmri, int version, const nvlist_t *auth,
-    const char *unum, const char *serial, uint64_t offset)
-{
-	if (version != MEM_SCHEME_VERSION0) {
-		atomic_add_64(&erpt_kstat_data.fmri_set_failed.value.ui64, 1);
-		return;
-	}
-
-	if (!serial && (offset != (uint64_t)-1)) {
-		atomic_add_64(&erpt_kstat_data.fmri_set_failed.value.ui64, 1);
-		return;
-	}
-
-	if (nvlist_add_uint8(fmri, FM_VERSION, version) != 0) {
-		atomic_add_64(&erpt_kstat_data.fmri_set_failed.value.ui64, 1);
-		return;
-	}
-
-	if (nvlist_add_string(fmri, FM_FMRI_SCHEME, FM_FMRI_SCHEME_MEM) != 0) {
-		atomic_add_64(&erpt_kstat_data.fmri_set_failed.value.ui64, 1);
-		return;
-	}
-
-	if (auth != NULL) {
-		if (nvlist_add_nvlist(fmri, FM_FMRI_AUTHORITY,
-		    (nvlist_t *)auth) != 0) {
-			atomic_add_64(
-			    &erpt_kstat_data.fmri_set_failed.value.ui64, 1);
-		}
-	}
-
-	if (nvlist_add_string(fmri, FM_FMRI_MEM_UNUM, unum) != 0) {
-		atomic_add_64(&erpt_kstat_data.fmri_set_failed.value.ui64, 1);
-	}
-
-	if (serial != NULL) {
-		if (nvlist_add_string_array(fmri, FM_FMRI_MEM_SERIAL_ID,
-		    (char **)&serial, 1) != 0) {
-			atomic_add_64(
-			    &erpt_kstat_data.fmri_set_failed.value.ui64, 1);
-		}
-		if (offset != (uint64_t)-1) {
-			if (nvlist_add_uint64(fmri, FM_FMRI_MEM_OFFSET,
-			    offset) != 0) {
-				atomic_add_64(&erpt_kstat_data.
-				    fmri_set_failed.value.ui64, 1);
-			}
-		}
-	}
-}
-
-void
-fm_fmri_zfs_set(nvlist_t *fmri, int version, uint64_t pool_guid,
-    uint64_t vdev_guid)
-{
-	if (version != ZFS_SCHEME_VERSION0) {
-		atomic_add_64(&erpt_kstat_data.fmri_set_failed.value.ui64, 1);
-		return;
-	}
-
-	if (nvlist_add_uint8(fmri, FM_VERSION, version) != 0) {
-		atomic_add_64(&erpt_kstat_data.fmri_set_failed.value.ui64, 1);
-		return;
-	}
-
-	if (nvlist_add_string(fmri, FM_FMRI_SCHEME, FM_FMRI_SCHEME_ZFS) != 0) {
-		atomic_add_64(&erpt_kstat_data.fmri_set_failed.value.ui64, 1);
-		return;
-	}
-
-	if (nvlist_add_uint64(fmri, FM_FMRI_ZFS_POOL, pool_guid) != 0) {
-		atomic_add_64(&erpt_kstat_data.fmri_set_failed.value.ui64, 1);
-	}
-
-	if (vdev_guid != 0) {
-		if (nvlist_add_uint64(fmri, FM_FMRI_ZFS_VDEV, vdev_guid) != 0) {
-			atomic_add_64(
-			    &erpt_kstat_data.fmri_set_failed.value.ui64, 1);
-		}
-	}
-}
-
-uint64_t
-fm_ena_increment(uint64_t ena)
-{
-	uint64_t new_ena;
-
-	switch (ENA_FORMAT(ena)) {
-	case FM_ENA_FMT1:
-		new_ena = ena + (1 << ENA_FMT1_GEN_SHFT);
-		break;
-	case FM_ENA_FMT2:
-		new_ena = ena + (1 << ENA_FMT2_GEN_SHFT);
-		break;
-	default:
-		new_ena = 0;
-	}
-
-	return (new_ena);
-}
-
-uint64_t
-fm_ena_generate_cpu(uint64_t timestamp, processorid_t cpuid, uchar_t format)
-{
-	uint64_t ena = 0;
-
-	switch (format) {
-	case FM_ENA_FMT1:
-		if (timestamp) {
-			ena = (uint64_t)((format & ENA_FORMAT_MASK) |
-			    ((cpuid << ENA_FMT1_CPUID_SHFT) &
-			    ENA_FMT1_CPUID_MASK) |
-			    ((timestamp << ENA_FMT1_TIME_SHFT) &
-			    ENA_FMT1_TIME_MASK));
-		} else {
-			ena = (uint64_t)((format & ENA_FORMAT_MASK) |
-			    ((cpuid << ENA_FMT1_CPUID_SHFT) &
-			    ENA_FMT1_CPUID_MASK) |
-			    ((gethrtime() << ENA_FMT1_TIME_SHFT) &
-			    ENA_FMT1_TIME_MASK));
-		}
-		break;
-	case FM_ENA_FMT2:
-		ena = (uint64_t)((format & ENA_FORMAT_MASK) |
-		    ((timestamp << ENA_FMT2_TIME_SHFT) & ENA_FMT2_TIME_MASK));
-		break;
-	default:
-		break;
-	}
-
-	return (ena);
-}
-
-uint64_t
-fm_ena_generate(uint64_t timestamp, uchar_t format)
-{
-	return (fm_ena_generate_cpu(timestamp, getcpuid(), format));
-}
-
-uint64_t
-fm_ena_generation_get(uint64_t ena)
-{
-	uint64_t gen;
-
-	switch (ENA_FORMAT(ena)) {
-	case FM_ENA_FMT1:
-		gen = (ena & ENA_FMT1_GEN_MASK) >> ENA_FMT1_GEN_SHFT;
-		break;
-	case FM_ENA_FMT2:
-		gen = (ena & ENA_FMT2_GEN_MASK) >> ENA_FMT2_GEN_SHFT;
-		break;
-	default:
-		gen = 0;
-		break;
-	}
-
-	return (gen);
-}
-
-uchar_t
-fm_ena_format_get(uint64_t ena)
-{
-
-	return (ENA_FORMAT(ena));
-}
-
-uint64_t
-fm_ena_id_get(uint64_t ena)
-{
-	uint64_t id;
-
-	switch (ENA_FORMAT(ena)) {
-	case FM_ENA_FMT1:
-		id = (ena & ENA_FMT1_ID_MASK) >> ENA_FMT1_ID_SHFT;
-		break;
-	case FM_ENA_FMT2:
-		id = (ena & ENA_FMT2_ID_MASK) >> ENA_FMT2_ID_SHFT;
-		break;
-	default:
-		id = 0;
-	}
-
-	return (id);
-}
-
-uint64_t
-fm_ena_time_get(uint64_t ena)
-{
-	uint64_t time;
-
-	switch (ENA_FORMAT(ena)) {
-	case FM_ENA_FMT1:
-		time = (ena & ENA_FMT1_TIME_MASK) >> ENA_FMT1_TIME_SHFT;
-		break;
-	case FM_ENA_FMT2:
-		time = (ena & ENA_FMT2_TIME_MASK) >> ENA_FMT2_TIME_SHFT;
-		break;
-	default:
-		time = 0;
-	}
-
-	return (time);
-}
-
-#ifdef _KERNEL
-void
-fm_init(void)
-{
-	zevent_len_cur = 0;
-	zevent_flags = 0;
-
-	if (zevent_len_max == 0)
-		zevent_len_max = ERPT_MAX_ERRS * MAX(max_ncpus, 4);
-
-	/* Initialize zevent allocation and generation kstats */
-	fm_ksp = kstat_create("zfs", 0, "fm", "misc", KSTAT_TYPE_NAMED,
-	    sizeof (struct erpt_kstat) / sizeof (kstat_named_t),
-	    KSTAT_FLAG_VIRTUAL);
-
-	if (fm_ksp != NULL) {
-		fm_ksp->ks_data = &erpt_kstat_data;
-		kstat_install(fm_ksp);
-	} else {
-		cmn_err(CE_NOTE, "failed to create fm/misc kstat\n");
-	}
-
-	mutex_init(&zevent_lock, NULL, MUTEX_DEFAULT, NULL);
-	list_create(&zevent_list, sizeof(zevent_t), offsetof(zevent_t, ev_node));
-	cv_init(&zevent_cv, NULL, CV_DEFAULT, NULL);
-}
-
-void
-fm_fini(void)
-{
-<<<<<<< HEAD
-	int count;
-
-	fm_zevent_drain_all(&count);
-	cv_broadcast(&zevent_cv);
-
-	mutex_enter(&zevent_lock);
-	zevent_flags |= ZEVENT_SHUTDOWN;
-	while (zevent_waiters > 0) {
-		mutex_exit(&zevent_lock);
-		schedule();
-		mutex_enter(&zevent_lock);
-	}
-	mutex_exit(&zevent_lock);
-
-	cv_destroy(&zevent_cv);
-	list_destroy(&zevent_list);
-	mutex_destroy(&zevent_lock);
-
-	if (fm_ksp != NULL) {
-		kstat_delete(fm_ksp);
-		fm_ksp = NULL;
-	}
-}
-
-module_param(zevent_len_max, int, 0644);
-MODULE_PARM_DESC(zevent_len_max, "Maximum event queue length");
-
-module_param(zevent_cols, int, 0644);
-MODULE_PARM_DESC(zevent_cols, "Maximum event column width");
-
-module_param(zevent_console, int, 0644);
-MODULE_PARM_DESC(zevent_console, "Log events to the console");
-
-#endif /* _KERNEL */
-=======
-	uprintf("Killed process %d (%s) in contract id %d "
-	    "due to hardware error\n", p->p_pid, p->p_user.u_comm, ct_id);
 }
 
 void
@@ -1520,4 +1116,383 @@
 		}
 	}
 }
->>>>>>> 812761ea
+
+/*
+ * Set-up and validate the members of an dev fmri according to:
+ *
+ *	Member name		Type		Value
+ *	====================================================
+ *	version			uint8_t		0
+ *	auth			nvlist_t	<auth>
+ *	devpath			string		<devpath>
+ *	[devid]			string		<devid>
+ *	[target-port-l0id]	string		<target-port-lun0-id>
+ *
+ * Note that auth and devid are optional members.
+ */
+void
+fm_fmri_dev_set(nvlist_t *fmri_dev, int version, const nvlist_t *auth,
+    const char *devpath, const char *devid, const char *tpl0)
+{
+	int err = 0;
+
+	if (version != DEV_SCHEME_VERSION0) {
+		atomic_add_64(&erpt_kstat_data.fmri_set_failed.value.ui64, 1);
+		return;
+	}
+
+	err |= nvlist_add_uint8(fmri_dev, FM_VERSION, version);
+	err |= nvlist_add_string(fmri_dev, FM_FMRI_SCHEME, FM_FMRI_SCHEME_DEV);
+
+	if (auth != NULL) {
+		err |= nvlist_add_nvlist(fmri_dev, FM_FMRI_AUTHORITY,
+		    (nvlist_t *)auth);
+	}
+
+	err |= nvlist_add_string(fmri_dev, FM_FMRI_DEV_PATH, devpath);
+
+	if (devid != NULL)
+		err |= nvlist_add_string(fmri_dev, FM_FMRI_DEV_ID, devid);
+
+	if (tpl0 != NULL)
+		err |= nvlist_add_string(fmri_dev, FM_FMRI_DEV_TGTPTLUN0, tpl0);
+
+	if (err)
+		atomic_add_64(&erpt_kstat_data.fmri_set_failed.value.ui64, 1);
+
+}
+
+/*
+ * Set-up and validate the members of an cpu fmri according to:
+ *
+ *	Member name		Type		Value
+ *	====================================================
+ *	version			uint8_t		0
+ *	auth			nvlist_t	<auth>
+ *	cpuid			uint32_t	<cpu_id>
+ *	cpumask			uint8_t		<cpu_mask>
+ *	serial			uint64_t	<serial_id>
+ *
+ * Note that auth, cpumask, serial are optional members.
+ *
+ */
+void
+fm_fmri_cpu_set(nvlist_t *fmri_cpu, int version, const nvlist_t *auth,
+    uint32_t cpu_id, uint8_t *cpu_maskp, const char *serial_idp)
+{
+	uint64_t *failedp = &erpt_kstat_data.fmri_set_failed.value.ui64;
+
+	if (version < CPU_SCHEME_VERSION1) {
+		atomic_add_64(failedp, 1);
+		return;
+	}
+
+	if (nvlist_add_uint8(fmri_cpu, FM_VERSION, version) != 0) {
+		atomic_add_64(failedp, 1);
+		return;
+	}
+
+	if (nvlist_add_string(fmri_cpu, FM_FMRI_SCHEME,
+	    FM_FMRI_SCHEME_CPU) != 0) {
+		atomic_add_64(failedp, 1);
+		return;
+	}
+
+	if (auth != NULL && nvlist_add_nvlist(fmri_cpu, FM_FMRI_AUTHORITY,
+	    (nvlist_t *)auth) != 0)
+		atomic_add_64(failedp, 1);
+
+	if (nvlist_add_uint32(fmri_cpu, FM_FMRI_CPU_ID, cpu_id) != 0)
+		atomic_add_64(failedp, 1);
+
+	if (cpu_maskp != NULL && nvlist_add_uint8(fmri_cpu, FM_FMRI_CPU_MASK,
+	    *cpu_maskp) != 0)
+		atomic_add_64(failedp, 1);
+
+	if (serial_idp == NULL || nvlist_add_string(fmri_cpu,
+	    FM_FMRI_CPU_SERIAL_ID, (char *)serial_idp) != 0)
+			atomic_add_64(failedp, 1);
+}
+
+/*
+ * Set-up and validate the members of a mem according to:
+ *
+ *	Member name		Type		Value
+ *	====================================================
+ *	version			uint8_t		0
+ *	auth			nvlist_t	<auth>		[optional]
+ *	unum			string		<unum>
+ *	serial			string		<serial>	[optional*]
+ *	offset			uint64_t	<offset>	[optional]
+ *
+ *	* serial is required if offset is present
+ */
+void
+fm_fmri_mem_set(nvlist_t *fmri, int version, const nvlist_t *auth,
+    const char *unum, const char *serial, uint64_t offset)
+{
+	if (version != MEM_SCHEME_VERSION0) {
+		atomic_add_64(&erpt_kstat_data.fmri_set_failed.value.ui64, 1);
+		return;
+	}
+
+	if (!serial && (offset != (uint64_t)-1)) {
+		atomic_add_64(&erpt_kstat_data.fmri_set_failed.value.ui64, 1);
+		return;
+	}
+
+	if (nvlist_add_uint8(fmri, FM_VERSION, version) != 0) {
+		atomic_add_64(&erpt_kstat_data.fmri_set_failed.value.ui64, 1);
+		return;
+	}
+
+	if (nvlist_add_string(fmri, FM_FMRI_SCHEME, FM_FMRI_SCHEME_MEM) != 0) {
+		atomic_add_64(&erpt_kstat_data.fmri_set_failed.value.ui64, 1);
+		return;
+	}
+
+	if (auth != NULL) {
+		if (nvlist_add_nvlist(fmri, FM_FMRI_AUTHORITY,
+		    (nvlist_t *)auth) != 0) {
+			atomic_add_64(
+			    &erpt_kstat_data.fmri_set_failed.value.ui64, 1);
+		}
+	}
+
+	if (nvlist_add_string(fmri, FM_FMRI_MEM_UNUM, unum) != 0) {
+		atomic_add_64(&erpt_kstat_data.fmri_set_failed.value.ui64, 1);
+	}
+
+	if (serial != NULL) {
+		if (nvlist_add_string_array(fmri, FM_FMRI_MEM_SERIAL_ID,
+		    (char **)&serial, 1) != 0) {
+			atomic_add_64(
+			    &erpt_kstat_data.fmri_set_failed.value.ui64, 1);
+		}
+		if (offset != (uint64_t)-1) {
+			if (nvlist_add_uint64(fmri, FM_FMRI_MEM_OFFSET,
+			    offset) != 0) {
+				atomic_add_64(&erpt_kstat_data.
+				    fmri_set_failed.value.ui64, 1);
+			}
+		}
+	}
+}
+
+void
+fm_fmri_zfs_set(nvlist_t *fmri, int version, uint64_t pool_guid,
+    uint64_t vdev_guid)
+{
+	if (version != ZFS_SCHEME_VERSION0) {
+		atomic_add_64(&erpt_kstat_data.fmri_set_failed.value.ui64, 1);
+		return;
+	}
+
+	if (nvlist_add_uint8(fmri, FM_VERSION, version) != 0) {
+		atomic_add_64(&erpt_kstat_data.fmri_set_failed.value.ui64, 1);
+		return;
+	}
+
+	if (nvlist_add_string(fmri, FM_FMRI_SCHEME, FM_FMRI_SCHEME_ZFS) != 0) {
+		atomic_add_64(&erpt_kstat_data.fmri_set_failed.value.ui64, 1);
+		return;
+	}
+
+	if (nvlist_add_uint64(fmri, FM_FMRI_ZFS_POOL, pool_guid) != 0) {
+		atomic_add_64(&erpt_kstat_data.fmri_set_failed.value.ui64, 1);
+	}
+
+	if (vdev_guid != 0) {
+		if (nvlist_add_uint64(fmri, FM_FMRI_ZFS_VDEV, vdev_guid) != 0) {
+			atomic_add_64(
+			    &erpt_kstat_data.fmri_set_failed.value.ui64, 1);
+		}
+	}
+}
+
+uint64_t
+fm_ena_increment(uint64_t ena)
+{
+	uint64_t new_ena;
+
+	switch (ENA_FORMAT(ena)) {
+	case FM_ENA_FMT1:
+		new_ena = ena + (1 << ENA_FMT1_GEN_SHFT);
+		break;
+	case FM_ENA_FMT2:
+		new_ena = ena + (1 << ENA_FMT2_GEN_SHFT);
+		break;
+	default:
+		new_ena = 0;
+	}
+
+	return (new_ena);
+}
+
+uint64_t
+fm_ena_generate_cpu(uint64_t timestamp, processorid_t cpuid, uchar_t format)
+{
+	uint64_t ena = 0;
+
+	switch (format) {
+	case FM_ENA_FMT1:
+		if (timestamp) {
+			ena = (uint64_t)((format & ENA_FORMAT_MASK) |
+			    ((cpuid << ENA_FMT1_CPUID_SHFT) &
+			    ENA_FMT1_CPUID_MASK) |
+			    ((timestamp << ENA_FMT1_TIME_SHFT) &
+			    ENA_FMT1_TIME_MASK));
+		} else {
+			ena = (uint64_t)((format & ENA_FORMAT_MASK) |
+			    ((cpuid << ENA_FMT1_CPUID_SHFT) &
+			    ENA_FMT1_CPUID_MASK) |
+			    ((gethrtime() << ENA_FMT1_TIME_SHFT) &
+			    ENA_FMT1_TIME_MASK));
+		}
+		break;
+	case FM_ENA_FMT2:
+		ena = (uint64_t)((format & ENA_FORMAT_MASK) |
+		    ((timestamp << ENA_FMT2_TIME_SHFT) & ENA_FMT2_TIME_MASK));
+		break;
+	default:
+		break;
+	}
+
+	return (ena);
+}
+
+uint64_t
+fm_ena_generate(uint64_t timestamp, uchar_t format)
+{
+	return (fm_ena_generate_cpu(timestamp, getcpuid(), format));
+}
+
+uint64_t
+fm_ena_generation_get(uint64_t ena)
+{
+	uint64_t gen;
+
+	switch (ENA_FORMAT(ena)) {
+	case FM_ENA_FMT1:
+		gen = (ena & ENA_FMT1_GEN_MASK) >> ENA_FMT1_GEN_SHFT;
+		break;
+	case FM_ENA_FMT2:
+		gen = (ena & ENA_FMT2_GEN_MASK) >> ENA_FMT2_GEN_SHFT;
+		break;
+	default:
+		gen = 0;
+		break;
+	}
+
+	return (gen);
+}
+
+uchar_t
+fm_ena_format_get(uint64_t ena)
+{
+
+	return (ENA_FORMAT(ena));
+}
+
+uint64_t
+fm_ena_id_get(uint64_t ena)
+{
+	uint64_t id;
+
+	switch (ENA_FORMAT(ena)) {
+	case FM_ENA_FMT1:
+		id = (ena & ENA_FMT1_ID_MASK) >> ENA_FMT1_ID_SHFT;
+		break;
+	case FM_ENA_FMT2:
+		id = (ena & ENA_FMT2_ID_MASK) >> ENA_FMT2_ID_SHFT;
+		break;
+	default:
+		id = 0;
+	}
+
+	return (id);
+}
+
+uint64_t
+fm_ena_time_get(uint64_t ena)
+{
+	uint64_t time;
+
+	switch (ENA_FORMAT(ena)) {
+	case FM_ENA_FMT1:
+		time = (ena & ENA_FMT1_TIME_MASK) >> ENA_FMT1_TIME_SHFT;
+		break;
+	case FM_ENA_FMT2:
+		time = (ena & ENA_FMT2_TIME_MASK) >> ENA_FMT2_TIME_SHFT;
+		break;
+	default:
+		time = 0;
+	}
+
+	return (time);
+}
+
+#ifdef _KERNEL
+void
+fm_init(void)
+{
+	zevent_len_cur = 0;
+	zevent_flags = 0;
+
+	if (zevent_len_max == 0)
+		zevent_len_max = ERPT_MAX_ERRS * MAX(max_ncpus, 4);
+
+	/* Initialize zevent allocation and generation kstats */
+	fm_ksp = kstat_create("zfs", 0, "fm", "misc", KSTAT_TYPE_NAMED,
+	    sizeof (struct erpt_kstat) / sizeof (kstat_named_t),
+	    KSTAT_FLAG_VIRTUAL);
+
+	if (fm_ksp != NULL) {
+		fm_ksp->ks_data = &erpt_kstat_data;
+		kstat_install(fm_ksp);
+	} else {
+		cmn_err(CE_NOTE, "failed to create fm/misc kstat\n");
+	}
+
+	mutex_init(&zevent_lock, NULL, MUTEX_DEFAULT, NULL);
+	list_create(&zevent_list, sizeof(zevent_t), offsetof(zevent_t, ev_node));
+	cv_init(&zevent_cv, NULL, CV_DEFAULT, NULL);
+}
+
+void
+fm_fini(void)
+{
+	int count;
+
+	fm_zevent_drain_all(&count);
+	cv_broadcast(&zevent_cv);
+
+	mutex_enter(&zevent_lock);
+	zevent_flags |= ZEVENT_SHUTDOWN;
+	while (zevent_waiters > 0) {
+		mutex_exit(&zevent_lock);
+		schedule();
+		mutex_enter(&zevent_lock);
+	}
+	mutex_exit(&zevent_lock);
+
+	cv_destroy(&zevent_cv);
+	list_destroy(&zevent_list);
+	mutex_destroy(&zevent_lock);
+
+	if (fm_ksp != NULL) {
+		kstat_delete(fm_ksp);
+		fm_ksp = NULL;
+	}
+}
+
+module_param(zevent_len_max, int, 0644);
+MODULE_PARM_DESC(zevent_len_max, "Maximum event queue length");
+
+module_param(zevent_cols, int, 0644);
+MODULE_PARM_DESC(zevent_cols, "Maximum event column width");
+
+module_param(zevent_console, int, 0644);
+MODULE_PARM_DESC(zevent_console, "Log events to the console");
+
+#endif /* _KERNEL */