/*
 * CDDL HEADER START
 *
 * The contents of this file are subject to the terms of the
 * Common Development and Distribution License (the "License").
 * You may not use this file except in compliance with the License.
 *
 * You can obtain a copy of the license at usr/src/OPENSOLARIS.LICENSE
 * or http://www.opensolaris.org/os/licensing.
 * See the License for the specific language governing permissions
 * and limitations under the License.
 *
 * When distributing Covered Code, include this CDDL HEADER in each
 * file and include the License file at usr/src/OPENSOLARIS.LICENSE.
 * If applicable, add the following below this CDDL HEADER, with the
 * fields enclosed by brackets "[]" replaced with your own identifying
 * information: Portions Copyright [yyyy] [name of copyright owner]
 *
 * CDDL HEADER END
 */

/*
 * Copyright 2009 Sun Microsystems, Inc.  All rights reserved.
 * Use is subject to license terms.
 */

<<<<<<< HEAD


=======
>>>>>>> 428870ff
/*
 * We keep our own copy of this algorithm for 2 main reasons:
 *	1. If we didn't, anyone modifying common/os/compress.c would
 *         directly break our on disk format
 *	2. Our version of lzjb does not have a number of checks that the
 *         common/os version needs and uses
 *	3. We initialize the lempel to ensure deterministic results,
 *	   so that identical blocks can always be deduplicated.
 * In particular, we are adding the "feature" that compress() can
 * take a destination buffer size and return -1 if the data will not
 * compress to d_len or less.
 */

#include <sys/types.h>

#define	MATCH_BITS	6
#define	MATCH_MIN	3
#define	MATCH_MAX	((1 << MATCH_BITS) + (MATCH_MIN - 1))
#define	OFFSET_MASK	((1 << (16 - MATCH_BITS)) - 1)
#define	LEMPEL_SIZE	1024

/*ARGSUSED*/
size_t
lzjb_compress(void *s_start, void *d_start, size_t s_len, size_t d_len, int n)
{
	uchar_t *src = s_start;
	uchar_t *dst = d_start;
	uchar_t *cpy, *copymap;
	int copymask = 1 << (NBBY - 1);
	int mlen, offset, hash;
	uint16_t *hp;
	uint16_t lempel[LEMPEL_SIZE] = { 0 };

	while (src < (uchar_t *)s_start + s_len) {
		if ((copymask <<= 1) == (1 << NBBY)) {
			if (dst >= (uchar_t *)d_start + d_len - 1 - 2 * NBBY)
				return (s_len);
			copymask = 1;
			copymap = dst;
			*dst++ = 0;
		}
		if (src > (uchar_t *)s_start + s_len - MATCH_MAX) {
			*dst++ = *src++;
			continue;
		}
		hash = (src[0] << 16) + (src[1] << 8) + src[2];
		hash += hash >> 9;
		hash += hash >> 5;
		hp = &lempel[hash & (LEMPEL_SIZE - 1)];
		offset = (intptr_t)(src - *hp) & OFFSET_MASK;
		*hp = (uint16_t)(uintptr_t)src;
		cpy = src - offset;
		if (cpy >= (uchar_t *)s_start && cpy != src &&
		    src[0] == cpy[0] && src[1] == cpy[1] && src[2] == cpy[2]) {
			*copymap |= copymask;
			for (mlen = MATCH_MIN; mlen < MATCH_MAX; mlen++)
				if (src[mlen] != cpy[mlen])
					break;
			*dst++ = ((mlen - MATCH_MIN) << (NBBY - MATCH_BITS)) |
			    (offset >> NBBY);
			*dst++ = (uchar_t)offset;
			src += mlen;
		} else {
			*dst++ = *src++;
		}
	}
	return (dst - (uchar_t *)d_start);
}

/*ARGSUSED*/
int
lzjb_decompress(void *s_start, void *d_start, size_t s_len, size_t d_len, int n)
{
	uchar_t *src = s_start;
	uchar_t *dst = d_start;
	uchar_t *d_end = (uchar_t *)d_start + d_len;
	uchar_t *cpy, copymap;
	int copymask = 1 << (NBBY - 1);

	while (dst < d_end) {
		if ((copymask <<= 1) == (1 << NBBY)) {
			copymask = 1;
			copymap = *src++;
		}
		if (copymap & copymask) {
			int mlen = (src[0] >> (NBBY - MATCH_BITS)) + MATCH_MIN;
			int offset = ((src[0] << NBBY) | src[1]) & OFFSET_MASK;
			src += 2;
			if ((cpy = dst - offset) < (uchar_t *)d_start)
				return (-1);
			while (--mlen >= 0 && dst < d_end)
				*dst++ = *cpy++;
		} else {
			*dst++ = *src++;
		}
	}
	return (0);
}<|MERGE_RESOLUTION|>--- conflicted
+++ resolved
@@ -24,11 +24,6 @@
  * Use is subject to license terms.
  */
 
-<<<<<<< HEAD
-
-
-=======
->>>>>>> 428870ff
 /*
  * We keep our own copy of this algorithm for 2 main reasons:
  *	1. If we didn't, anyone modifying common/os/compress.c would
