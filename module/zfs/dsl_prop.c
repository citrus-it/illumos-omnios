/*
 * CDDL HEADER START
 *
 * The contents of this file are subject to the terms of the
 * Common Development and Distribution License (the "License").
 * You may not use this file except in compliance with the License.
 *
 * You can obtain a copy of the license at usr/src/OPENSOLARIS.LICENSE
 * or http://www.opensolaris.org/os/licensing.
 * See the License for the specific language governing permissions
 * and limitations under the License.
 *
 * When distributing Covered Code, include this CDDL HEADER in each
 * file and include the License file at usr/src/OPENSOLARIS.LICENSE.
 * If applicable, add the following below this CDDL HEADER, with the
 * fields enclosed by brackets "[]" replaced with your own identifying
 * information: Portions Copyright [yyyy] [name of copyright owner]
 *
 * CDDL HEADER END
 */
/*
 * Copyright 2009 Sun Microsystems, Inc.  All rights reserved.
 * Use is subject to license terms.
 */

<<<<<<< HEAD


=======
>>>>>>> 9babb374
#include <sys/dmu.h>
#include <sys/dmu_objset.h>
#include <sys/dmu_tx.h>
#include <sys/dsl_dataset.h>
#include <sys/dsl_dir.h>
#include <sys/dsl_prop.h>
#include <sys/dsl_synctask.h>
#include <sys/spa.h>
#include <sys/zio_checksum.h> /* for the default checksum value */
#include <sys/zap.h>
#include <sys/fs/zfs.h>

#include "zfs_prop.h"

static int
dodefault(const char *propname, int intsz, int numint, void *buf)
{
	zfs_prop_t prop;

	/*
	 * The setonce properties are read-only, BUT they still
	 * have a default value that can be used as the initial
	 * value.
	 */
	if ((prop = zfs_name_to_prop(propname)) == ZPROP_INVAL ||
	    (zfs_prop_readonly(prop) && !zfs_prop_setonce(prop)))
		return (ENOENT);

	if (zfs_prop_get_type(prop) == PROP_TYPE_STRING) {
		if (intsz != 1)
			return (EOVERFLOW);
		(void) strncpy(buf, zfs_prop_default_string(prop),
		    numint);
	} else {
		if (intsz != 8 || numint < 1)
			return (EOVERFLOW);

		*(uint64_t *)buf = zfs_prop_default_numeric(prop);
	}

	return (0);
}

int
dsl_prop_get_dd(dsl_dir_t *dd, const char *propname,
    int intsz, int numint, void *buf, char *setpoint)
{
	int err = ENOENT;
	objset_t *mos = dd->dd_pool->dp_meta_objset;
	zfs_prop_t prop;

	ASSERT(RW_LOCK_HELD(&dd->dd_pool->dp_config_rwlock));

	if (setpoint)
		setpoint[0] = '\0';

	prop = zfs_name_to_prop(propname);

	/*
	 * Note: dd may be NULL, therefore we shouldn't dereference it
	 * ouside this loop.
	 */
	for (; dd != NULL; dd = dd->dd_parent) {
		ASSERT(RW_LOCK_HELD(&dd->dd_pool->dp_config_rwlock));
		err = zap_lookup(mos, dd->dd_phys->dd_props_zapobj,
		    propname, intsz, numint, buf);
		if (err != ENOENT) {
			if (setpoint)
				dsl_dir_name(dd, setpoint);
			break;
		}

		/*
		 * Break out of this loop for non-inheritable properties.
		 */
		if (prop != ZPROP_INVAL && !zfs_prop_inheritable(prop))
			break;
	}
	if (err == ENOENT)
		err = dodefault(propname, intsz, numint, buf);

	return (err);
}

int
dsl_prop_get_ds(dsl_dataset_t *ds, const char *propname,
    int intsz, int numint, void *buf, char *setpoint)
{
	ASSERT(RW_LOCK_HELD(&ds->ds_dir->dd_pool->dp_config_rwlock));

	if (ds->ds_phys->ds_props_obj) {
		int err = zap_lookup(ds->ds_dir->dd_pool->dp_meta_objset,
		    ds->ds_phys->ds_props_obj, propname, intsz, numint, buf);
		if (err != ENOENT) {
			if (setpoint)
				dsl_dataset_name(ds, setpoint);
			return (err);
		}
	}

	return (dsl_prop_get_dd(ds->ds_dir, propname,
	    intsz, numint, buf, setpoint));
}

/*
 * Register interest in the named property.  We'll call the callback
 * once to notify it of the current property value, and again each time
 * the property changes, until this callback is unregistered.
 *
 * Return 0 on success, errno if the prop is not an integer value.
 */
int
dsl_prop_register(dsl_dataset_t *ds, const char *propname,
    dsl_prop_changed_cb_t *callback, void *cbarg)
{
	dsl_dir_t *dd = ds->ds_dir;
	dsl_pool_t *dp = dd->dd_pool;
	uint64_t value;
	dsl_prop_cb_record_t *cbr;
	int err;
	int need_rwlock;

	need_rwlock = !RW_WRITE_HELD(&dp->dp_config_rwlock);
	if (need_rwlock)
		rw_enter(&dp->dp_config_rwlock, RW_READER);

	err = dsl_prop_get_ds(ds, propname, 8, 1, &value, NULL);
	if (err != 0) {
		if (need_rwlock)
			rw_exit(&dp->dp_config_rwlock);
		return (err);
	}

	cbr = kmem_alloc(sizeof (dsl_prop_cb_record_t), KM_SLEEP);
	cbr->cbr_ds = ds;
	cbr->cbr_propname = kmem_alloc(strlen(propname)+1, KM_SLEEP);
	(void) strcpy((char *)cbr->cbr_propname, propname);
	cbr->cbr_func = callback;
	cbr->cbr_arg = cbarg;
	mutex_enter(&dd->dd_lock);
	list_insert_head(&dd->dd_prop_cbs, cbr);
	mutex_exit(&dd->dd_lock);

	cbr->cbr_func(cbr->cbr_arg, value);

	VERIFY(0 == dsl_dir_open_obj(dp, dd->dd_object,
	    NULL, cbr, &dd));
	if (need_rwlock)
		rw_exit(&dp->dp_config_rwlock);
	/* Leave dir open until this callback is unregistered */
	return (0);
}

int
dsl_prop_get(const char *dsname, const char *propname,
    int intsz, int numints, void *buf, char *setpoint)
{
	dsl_dataset_t *ds;
	int err;

	err = dsl_dataset_hold(dsname, FTAG, &ds);
	if (err)
		return (err);

	rw_enter(&ds->ds_dir->dd_pool->dp_config_rwlock, RW_READER);
	err = dsl_prop_get_ds(ds, propname, intsz, numints, buf, setpoint);
	rw_exit(&ds->ds_dir->dd_pool->dp_config_rwlock);

	dsl_dataset_rele(ds, FTAG);
	return (err);
}

/*
 * Get the current property value.  It may have changed by the time this
 * function returns, so it is NOT safe to follow up with
 * dsl_prop_register() and assume that the value has not changed in
 * between.
 *
 * Return 0 on success, ENOENT if ddname is invalid.
 */
int
dsl_prop_get_integer(const char *ddname, const char *propname,
    uint64_t *valuep, char *setpoint)
{
	return (dsl_prop_get(ddname, propname, 8, 1, valuep, setpoint));
}

/*
 * Unregister this callback.  Return 0 on success, ENOENT if ddname is
 * invalid, ENOMSG if no matching callback registered.
 */
int
dsl_prop_unregister(dsl_dataset_t *ds, const char *propname,
    dsl_prop_changed_cb_t *callback, void *cbarg)
{
	dsl_dir_t *dd = ds->ds_dir;
	dsl_prop_cb_record_t *cbr;

	mutex_enter(&dd->dd_lock);
	for (cbr = list_head(&dd->dd_prop_cbs);
	    cbr; cbr = list_next(&dd->dd_prop_cbs, cbr)) {
		if (cbr->cbr_ds == ds &&
		    cbr->cbr_func == callback &&
		    cbr->cbr_arg == cbarg &&
		    strcmp(cbr->cbr_propname, propname) == 0)
			break;
	}

	if (cbr == NULL) {
		mutex_exit(&dd->dd_lock);
		return (ENOMSG);
	}

	list_remove(&dd->dd_prop_cbs, cbr);
	mutex_exit(&dd->dd_lock);
	kmem_free((void*)cbr->cbr_propname, strlen(cbr->cbr_propname)+1);
	kmem_free(cbr, sizeof (dsl_prop_cb_record_t));

	/* Clean up from dsl_prop_register */
	dsl_dir_close(dd, cbr);
	return (0);
}

/*
 * Return the number of callbacks that are registered for this dataset.
 */
int
dsl_prop_numcb(dsl_dataset_t *ds)
{
	dsl_dir_t *dd = ds->ds_dir;
	dsl_prop_cb_record_t *cbr;
	int num = 0;

	mutex_enter(&dd->dd_lock);
	for (cbr = list_head(&dd->dd_prop_cbs);
	    cbr; cbr = list_next(&dd->dd_prop_cbs, cbr)) {
		if (cbr->cbr_ds == ds)
			num++;
	}
	mutex_exit(&dd->dd_lock);

	return (num);
}

static void
dsl_prop_changed_notify(dsl_pool_t *dp, uint64_t ddobj,
    const char *propname, uint64_t value, int first)
{
	dsl_dir_t *dd;
	dsl_prop_cb_record_t *cbr;
	objset_t *mos = dp->dp_meta_objset;
	zap_cursor_t zc;
	zap_attribute_t *za;
	int err;
	uint64_t dummyval;

	ASSERT(RW_WRITE_HELD(&dp->dp_config_rwlock));
	err = dsl_dir_open_obj(dp, ddobj, NULL, FTAG, &dd);
	if (err)
		return;

	if (!first) {
		/*
		 * If the prop is set here, then this change is not
		 * being inherited here or below; stop the recursion.
		 */
		err = zap_lookup(mos, dd->dd_phys->dd_props_zapobj, propname,
		    8, 1, &dummyval);
		if (err == 0) {
			dsl_dir_close(dd, FTAG);
			return;
		}
		ASSERT3U(err, ==, ENOENT);
	}

	mutex_enter(&dd->dd_lock);
	for (cbr = list_head(&dd->dd_prop_cbs); cbr;
	    cbr = list_next(&dd->dd_prop_cbs, cbr)) {
		uint64_t propobj = cbr->cbr_ds->ds_phys->ds_props_obj;

		if (strcmp(cbr->cbr_propname, propname) != 0)
			continue;

		/*
		 * If the property is set on this ds, then it is not
		 * inherited here; don't call the callback.
		 */
		if (propobj && 0 == zap_lookup(mos, propobj, propname,
		    8, 1, &dummyval))
			continue;

		cbr->cbr_func(cbr->cbr_arg, value);
	}
	mutex_exit(&dd->dd_lock);

	za = kmem_alloc(sizeof (zap_attribute_t), KM_SLEEP);
	for (zap_cursor_init(&zc, mos,
	    dd->dd_phys->dd_child_dir_zapobj);
	    zap_cursor_retrieve(&zc, za) == 0;
	    zap_cursor_advance(&zc)) {
		dsl_prop_changed_notify(dp, za->za_first_integer,
		    propname, value, FALSE);
	}
	kmem_free(za, sizeof (zap_attribute_t));
	zap_cursor_fini(&zc);
	dsl_dir_close(dd, FTAG);
}

struct prop_set_arg {
	const char *name;
	int intsz;
	int numints;
	const void *buf;
};


static void
dsl_prop_set_sync(void *arg1, void *arg2, cred_t *cr, dmu_tx_t *tx)
{
	dsl_dataset_t *ds = arg1;
	struct prop_set_arg *psa = arg2;
	objset_t *mos = ds->ds_dir->dd_pool->dp_meta_objset;
	uint64_t zapobj, intval;
	int isint;
	char valbuf[32];
	char *valstr;

	isint = (dodefault(psa->name, 8, 1, &intval) == 0);

	if (dsl_dataset_is_snapshot(ds)) {
		ASSERT(spa_version(ds->ds_dir->dd_pool->dp_spa) >=
		    SPA_VERSION_SNAP_PROPS);
		if (ds->ds_phys->ds_props_obj == 0) {
			dmu_buf_will_dirty(ds->ds_dbuf, tx);
			ds->ds_phys->ds_props_obj =
			    zap_create(mos,
			    DMU_OT_DSL_PROPS, DMU_OT_NONE, 0, tx);
		}
		zapobj = ds->ds_phys->ds_props_obj;
	} else {
		zapobj = ds->ds_dir->dd_phys->dd_props_zapobj;
	}

	if (psa->numints == 0) {
		int err = zap_remove(mos, zapobj, psa->name, tx);
		ASSERT(err == 0 || err == ENOENT);
		if (isint) {
			VERIFY(0 == dsl_prop_get_ds(ds,
			    psa->name, 8, 1, &intval, NULL));
		}
	} else {
		VERIFY(0 == zap_update(mos, zapobj, psa->name,
		    psa->intsz, psa->numints, psa->buf, tx));
		if (isint)
			intval = *(uint64_t *)psa->buf;
	}

	if (isint) {
		if (dsl_dataset_is_snapshot(ds)) {
			dsl_prop_cb_record_t *cbr;
			/*
			 * It's a snapshot; nothing can inherit this
			 * property, so just look for callbacks on this
			 * ds here.
			 */
			mutex_enter(&ds->ds_dir->dd_lock);
			for (cbr = list_head(&ds->ds_dir->dd_prop_cbs); cbr;
			    cbr = list_next(&ds->ds_dir->dd_prop_cbs, cbr)) {
				if (cbr->cbr_ds == ds &&
				    strcmp(cbr->cbr_propname, psa->name) == 0)
					cbr->cbr_func(cbr->cbr_arg, intval);
			}
			mutex_exit(&ds->ds_dir->dd_lock);
		} else {
			dsl_prop_changed_notify(ds->ds_dir->dd_pool,
			    ds->ds_dir->dd_object, psa->name, intval, TRUE);
		}
	}
	if (isint) {
		(void) snprintf(valbuf, sizeof (valbuf),
		    "%lld", (longlong_t)intval);
		valstr = valbuf;
	} else {
		valstr = (char *)psa->buf;
	}
	spa_history_internal_log((psa->numints == 0) ? LOG_DS_INHERIT :
	    LOG_DS_PROPSET, ds->ds_dir->dd_pool->dp_spa, tx, cr,
	    "%s=%s dataset = %llu", psa->name, valstr, ds->ds_object);
}

void
dsl_props_set_sync(void *arg1, void *arg2, cred_t *cr, dmu_tx_t *tx)
{
	dsl_dataset_t *ds = arg1;
	nvlist_t *nvl = arg2;
	nvpair_t *elem = NULL;

	while ((elem = nvlist_next_nvpair(nvl, elem)) != NULL) {
		struct prop_set_arg psa;

		psa.name = nvpair_name(elem);

		if (nvpair_type(elem) == DATA_TYPE_STRING) {
			VERIFY(nvpair_value_string(elem,
			    (char **)&psa.buf) == 0);
			psa.intsz = 1;
			psa.numints = strlen(psa.buf) + 1;
		} else {
			uint64_t intval;
			VERIFY(nvpair_value_uint64(elem, &intval) == 0);
			psa.intsz = sizeof (intval);
			psa.numints = 1;
			psa.buf = &intval;
		}
		dsl_prop_set_sync(ds, &psa, cr, tx);
	}
}

void
dsl_prop_set_uint64_sync(dsl_dir_t *dd, const char *name, uint64_t val,
    cred_t *cr, dmu_tx_t *tx)
{
	objset_t *mos = dd->dd_pool->dp_meta_objset;
	uint64_t zapobj = dd->dd_phys->dd_props_zapobj;

	ASSERT(dmu_tx_is_syncing(tx));

	VERIFY(0 == zap_update(mos, zapobj, name, sizeof (val), 1, &val, tx));

	dsl_prop_changed_notify(dd->dd_pool, dd->dd_object, name, val, TRUE);

	spa_history_internal_log(LOG_DS_PROPSET, dd->dd_pool->dp_spa, tx, cr,
	    "%s=%llu dataset = %llu", name, (u_longlong_t)val,
	    dd->dd_phys->dd_head_dataset_obj);
}

int
dsl_prop_set(const char *dsname, const char *propname,
    int intsz, int numints, const void *buf)
{
	dsl_dataset_t *ds;
	uint64_t version;
	int err;
	struct prop_set_arg psa;

	/*
	 * We must do these checks before we get to the syncfunc, since
	 * it can't fail.
	 */
	if (strlen(propname) >= ZAP_MAXNAMELEN)
		return (ENAMETOOLONG);

	err = dsl_dataset_hold(dsname, FTAG, &ds);
	if (err)
		return (err);

	version = spa_version(ds->ds_dir->dd_pool->dp_spa);
	if (intsz * numints >= (version < SPA_VERSION_STMF_PROP ?
	    ZAP_OLDMAXVALUELEN : ZAP_MAXVALUELEN)) {
		dsl_dataset_rele(ds, FTAG);
		return (E2BIG);
	}
	if (dsl_dataset_is_snapshot(ds) &&
	    version < SPA_VERSION_SNAP_PROPS) {
		dsl_dataset_rele(ds, FTAG);
		return (ENOTSUP);
	}

	psa.name = propname;
	psa.intsz = intsz;
	psa.numints = numints;
	psa.buf = buf;
	err = dsl_sync_task_do(ds->ds_dir->dd_pool,
	    NULL, dsl_prop_set_sync, ds, &psa, 2);

	dsl_dataset_rele(ds, FTAG);
	return (err);
}

int
dsl_props_set(const char *dsname, nvlist_t *nvl)
{
	dsl_dataset_t *ds;
	uint64_t version;
	nvpair_t *elem = NULL;
	int err;

	if (err = dsl_dataset_hold(dsname, FTAG, &ds))
		return (err);
	/*
	 * Do these checks before the syncfunc, since it can't fail.
	 */
	version = spa_version(ds->ds_dir->dd_pool->dp_spa);
	while ((elem = nvlist_next_nvpair(nvl, elem)) != NULL) {
		if (strlen(nvpair_name(elem)) >= ZAP_MAXNAMELEN) {
			dsl_dataset_rele(ds, FTAG);
			return (ENAMETOOLONG);
		}
		if (nvpair_type(elem) == DATA_TYPE_STRING) {
			char *valstr;
			VERIFY(nvpair_value_string(elem, &valstr) == 0);
			if (strlen(valstr) >= (version <
			    SPA_VERSION_STMF_PROP ?
			    ZAP_OLDMAXVALUELEN : ZAP_MAXVALUELEN)) {
				dsl_dataset_rele(ds, FTAG);
				return (E2BIG);
			}
		}
	}

	if (dsl_dataset_is_snapshot(ds) &&
	    version < SPA_VERSION_SNAP_PROPS) {
		dsl_dataset_rele(ds, FTAG);
		return (ENOTSUP);
	}

	err = dsl_sync_task_do(ds->ds_dir->dd_pool,
	    NULL, dsl_props_set_sync, ds, nvl, 2);

	dsl_dataset_rele(ds, FTAG);
	return (err);
}

/*
 * Iterate over all properties for this dataset and return them in an nvlist.
 */
int
dsl_prop_get_all(objset_t *os, nvlist_t **nvp, boolean_t local)
{
	dsl_dataset_t *ds = os->os->os_dsl_dataset;
	dsl_dir_t *dd = ds->ds_dir;
	boolean_t snapshot = dsl_dataset_is_snapshot(ds);
	int err = 0;
	dsl_pool_t *dp = dd->dd_pool;
	objset_t *mos = dp->dp_meta_objset;
	uint64_t propobj = ds->ds_phys->ds_props_obj;

	VERIFY(nvlist_alloc(nvp, NV_UNIQUE_NAME, KM_SLEEP) == 0);

	if (local && snapshot && !propobj)
		return (0);

	rw_enter(&dp->dp_config_rwlock, RW_READER);
	while (dd != NULL) {
		char setpoint[MAXNAMELEN];
		zap_cursor_t zc;
		zap_attribute_t za;
		dsl_dir_t *dd_next;

		if (propobj) {
			dsl_dataset_name(ds, setpoint);
			dd_next = dd;
		} else {
			dsl_dir_name(dd, setpoint);
			propobj = dd->dd_phys->dd_props_zapobj;
			dd_next = dd->dd_parent;
		}

		for (zap_cursor_init(&zc, mos, propobj);
		    (err = zap_cursor_retrieve(&zc, &za)) == 0;
		    zap_cursor_advance(&zc)) {
			nvlist_t *propval;
			zfs_prop_t prop = zfs_name_to_prop(za.za_name);

			/* Skip non-inheritable properties. */
			if (prop != ZPROP_INVAL &&
			    !zfs_prop_inheritable(prop) &&
			    (dd != ds->ds_dir || (snapshot && dd != dd_next)))
				continue;

			/* Skip properties not valid for this type. */
			if (snapshot && prop != ZPROP_INVAL &&
			    !zfs_prop_valid_for_type(prop, ZFS_TYPE_SNAPSHOT))
				continue;

			/* Skip properties already defined */
			if (nvlist_lookup_nvlist(*nvp, za.za_name,
			    &propval) == 0)
				continue;

			VERIFY(nvlist_alloc(&propval, NV_UNIQUE_NAME,
			    KM_SLEEP) == 0);
			if (za.za_integer_length == 1) {
				/*
				 * String property
				 */
				char *tmp = kmem_alloc(za.za_num_integers,
				    KM_SLEEP);
				err = zap_lookup(mos, propobj,
				    za.za_name, 1, za.za_num_integers, tmp);
				if (err != 0) {
					kmem_free(tmp, za.za_num_integers);
					break;
				}
				VERIFY(nvlist_add_string(propval, ZPROP_VALUE,
				    tmp) == 0);
				kmem_free(tmp, za.za_num_integers);
			} else {
				/*
				 * Integer property
				 */
				ASSERT(za.za_integer_length == 8);
				(void) nvlist_add_uint64(propval, ZPROP_VALUE,
				    za.za_first_integer);
			}

			VERIFY(nvlist_add_string(propval, ZPROP_SOURCE,
			    setpoint) == 0);
			VERIFY(nvlist_add_nvlist(*nvp, za.za_name,
			    propval) == 0);
			nvlist_free(propval);
		}
		zap_cursor_fini(&zc);

		if (err != ENOENT)
			break;
		err = 0;
		/*
		 * If we are just after the props that have been set
		 * locally, then we are done after the first iteration.
		 */
		if (local)
			break;
		dd = dd_next;
		propobj = 0;
	}
	rw_exit(&dp->dp_config_rwlock);

	return (err);
}

void
dsl_prop_nvlist_add_uint64(nvlist_t *nv, zfs_prop_t prop, uint64_t value)
{
	nvlist_t *propval;

	VERIFY(nvlist_alloc(&propval, NV_UNIQUE_NAME, KM_SLEEP) == 0);
	VERIFY(nvlist_add_uint64(propval, ZPROP_VALUE, value) == 0);
	VERIFY(nvlist_add_nvlist(nv, zfs_prop_to_name(prop), propval) == 0);
	nvlist_free(propval);
}

void
dsl_prop_nvlist_add_string(nvlist_t *nv, zfs_prop_t prop, const char *value)
{
	nvlist_t *propval;

	VERIFY(nvlist_alloc(&propval, NV_UNIQUE_NAME, KM_SLEEP) == 0);
	VERIFY(nvlist_add_string(propval, ZPROP_VALUE, value) == 0);
	VERIFY(nvlist_add_nvlist(nv, zfs_prop_to_name(prop), propval) == 0);
	nvlist_free(propval);
}<|MERGE_RESOLUTION|>--- conflicted
+++ resolved
@@ -23,11 +23,6 @@
  * Use is subject to license terms.
  */
 
-<<<<<<< HEAD
-
-
-=======
->>>>>>> 9babb374
 #include <sys/dmu.h>
 #include <sys/dmu_objset.h>
 #include <sys/dmu_tx.h>
