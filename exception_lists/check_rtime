--- conflicted
+++ resolved
@@ -21,11 +21,8 @@
 
 #
 # Copyright (c) 2009, 2010, Oracle and/or its affiliates. All rights reserved.
-<<<<<<< HEAD
 # Copyright (c) 2012 by Delphix. All rights reserved.
-=======
 # Copyright 2015, OmniTI Computer Consulting, Inc. All rights reserved.
->>>>>>> f68770ea
 #
 
 # This file provides exceptions to the usual rules applied to ELF objects by
@@ -147,10 +144,6 @@
 UNUSED_RPATH	/usr/gnu/lib.*\ from\ .*/usr/lib/libpython2\.6
 UNUSED_RPATH	/usr/gnu/lib.*\ from\ .*/usr/lib/64/libpython2\.6
 UNUSED_RPATH	/usr/snadm/lib.*\ from\ .*/usr/snadm/lib/libspmicommon\.so\.1
-<<<<<<< HEAD
-=======
-
->>>>>>> f68770ea
 
 # Unused runpaths for reasons not captured above
 UNUSED_RPATH	/usr/lib/smbsrv.*\ from\ .*libsmb\.so\.1 	# future needs
@@ -166,17 +159,10 @@
 UNREF_OBJ	/lib.*\ of\ .*libgobject-2.0\.so\.0
 UNREF_OBJ	/lib.*\ of\ .*libgthread-2\.0\.so\.0
 UNREF_OBJ	/lib.*\ of\ .*libjvm\.so
-<<<<<<< HEAD
-UNREF_OBJ	/lib.*\ of\ .*libnetsnmp\.so\.30
-UNREF_OBJ	/lib.*\ of\ .*libnetsnmpagent\.so\.30
-UNREF_OBJ	/lib.*\ of\ .*libnetsnmpmibs\.so\.30
-UNREF_OBJ	/lib.*\ of\ .*libnetsnmphelpers\.so\.30
-=======
 UNREF_OBJ	/lib.*\ of\ .*libnetsnmp\.so\..*
 UNREF_OBJ	/lib.*\ of\ .*libnetsnmpagent\.so\..*
 UNREF_OBJ	/lib.*\ of\ .*libnetsnmpmibs\.so\..*
 UNREF_OBJ	/lib.*\ of\ .*libnetsnmphelpers\.so\..*
->>>>>>> f68770ea
 UNREF_OBJ	/lib.*\ of\ .*libnspr4\.so
 UNREF_OBJ	/lib.*\ of\ .*libpq\.so\.5
 UNREF_OBJ	/lib.*\ of\ .*libsoftokn3\.so
