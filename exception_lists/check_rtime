#
# CDDL HEADER START
#
# The contents of this file are subject to the terms of the
# Common Development and Distribution License (the "License").
# You may not use this file except in compliance with the License.
#
# You can obtain a copy of the license at usr/src/OPENSOLARIS.LICENSE
# or http://www.opensolaris.org/os/licensing.
# See the License for the specific language governing permissions
# and limitations under the License.
#
# When distributing Covered Code, include this CDDL HEADER in each
# file and include the License file at usr/src/OPENSOLARIS.LICENSE.
# If applicable, add the following below this CDDL HEADER, with the
# fields enclosed by brackets "[]" replaced with your own identifying
# information: Portions Copyright [yyyy] [name of copyright owner]
#
# CDDL HEADER END
#

#
# Copyright (c) 2009, 2010, Oracle and/or its affiliates. All rights reserved.
# Copyright 2015, OmniTI Computer Consulting, Inc. All rights reserved.
#

# This file provides exceptions to the usual rules applied to ELF objects by
# check_rtime. All strings are Perl regular expressions that are compared to
# file paths. In addition to the standard Perl syntax, there is one extension:
#
#	MACH(dir)
#
# is expanded into a regular expression that matches the given
# directory, or a 64-bit subdirectory of the directory with the
# name of a 64-bit architecture. For example, MACH(lib) will match
# any of the following:
#
#	lib
#	lib/amd64
#	lib/sparcv9


# Directory hierarchies to skip completely
SKIP		^usr/lib/libc/			# optimized libc
SKIP		^usr/lib/rcm/			# 4426119
SKIP		^usr/perl5/			# alan's taking care of these :-)
SKIP		^usr/src/			# no objects in source code

# Individual files that we don't examine
SKIP		^boot/grub/bin/grub$
# USIII specific extns. cause ldd noise on USII bld. m/c
SKIP		^usr/lib/fps/sun4u/UltraSPARC.*/fptest$
SKIP		^usr/MACH(lib)/lddstub$		# lddstub has no dependencies
SKIP		^usr/MACH(lib)/libssagent\.so\.1$	# 4328854
SKIP		^usr/lib/MACH(iconv)/geniconvtbl.so$	# 4384329

# picl file exclusions (4385799)
SKIP		^usr/platform/.*/libpsvcplugin_psr\.so\.1
SKIP		^usr/platform/.*/libpsvcpolicy_psr\.so\.1
SKIP		^usr/platform/.*/libpsvcpolicy\.so\.1
SKIP		^usr/lib/sysevent/modules/picl_slm.so$

# Objects that are allowed to have executable data segments
EXEC_DATA	^MACH(lib)/ld\.so\.1$
EXEC_DATA	^lib/libc\.so\.1$	# 6524709, 32-bit, needed for x86 only
EXEC_DATA	^lib/amd64/libumem\.so\.1$ # ptcumem
EXEC_DATA	^lib/libumem\.so\.1$	# ptcumem
EXEC_DATA	^opt/SUNWdtrt/tst/.*/ustack/tst\.helper\.exe$
EXEC_DATA	^platform/.*/MACH(kernel)/unix$
EXEC_DATA	^platform/.*/multiboot$

# Objects that are allowed to have an executable stack
EXEC_STACK	^platform/.*/MACH(kernel)/unix$
EXEC_STACK	^platform/.*/multiboot$

# Objects for which we allow relocations to the text segment
TEXTREL		^platform/.*/MACH(kernel)/unix$

# Directories and files that are allowed to have no direct bound symbols
NODIRECT	^platform/.*/MACH(kernel)/unix$
NODIRECT	^usr/ucb
NODIRECT	^usr/4lib/sbcp$

# Identify any files that should be skipped when building a crle(1)
# configuration file.  As the hwcap libraries can be loop-back mounted onto
# libc, these can confuse crle(1) because of their identical dev/inode.
NOCRLEALT	^usr/lib/libc/libc_hwcap[1-3].so.1$

# Files that should contain debugging information.
STAB	^platform/.*/MACH(kernel)/unix$

# Files that are allowed undefined references
UNDEF_REF	^usr/lib/libnisdb\.so\.2$
UNDEF_REF	^usr/snadm/lib/libsvm\.so\.1$

# Objects allowed to have unused dependencies
UNUSED_DEPS	^usr/lib/picl/plugins/		# require devtree dependencies
UNUSED_DEPS	^usr/lib/libp	# profile libc makes libm an unused dep of libc

# libm.so.2 dependency
UNUSED_OBJ	unused object=.*MACH(libm)/libm_hwcap1\.so\.2

# libnetsnmphelpers.so is empty in some net-snmp versions
UNUSED_OBJ	unused object=.*/libnetsnmphelpers\.so\..*
UNREF_OBJ	unreferenced object=.*/libnetsnmphelpers\.so\..*

# Unused runpaths due to dlopen() use
UNUSED_RPATH	/usr/lib/fs/autofs.*\ from\ .automountd
UNUSED_RPATH	/etc/ppp/plugins.*\ from\ .*pppd
UNUSED_RPATH	/usr/lib/inet/ppp.*\ from\ .*pppd
UNUSED_RPATH	/usr/sfw/lib.*\ from\ .*libipsecutil\.so\.1
UNUSED_RPATH	/usr/platform/.*rsmlib.*\ from\ .*librsm\.so\.2
UNUSED_RPATH	\$ORIGIN.*\ from\ .*fcode.so
UNUSED_RPATH	/opt/VRTSvxvm/lib.*\ from\ .*libdiskmgt\.so\.1

# Unused runpaths in picl code
UNUSED_RPATH	/usr/platform/.*\ from\ .*/usr/platform
UNUSED_RPATH	/usr/lib/picl/.*\ from\ .*/usr/platform
UNUSED_RPATH	/usr/platform/.*\ from\ .*/usr/lib/picl

# Unused runpaths in non-OSNET objects we can't change
UNUSED_RPATH	/usr/lib/mps.*\ from\ .*libnss3\.so
UNUSED_RPATH	/usr/lib/mps.*\ from\ .*libnssutil3\.so
UNUSED_RPATH	/usr/lib/mps.*\ from\ .*libsmime3\.so
UNUSED_RPATH	/usr/lib/mps.*\ from\ .*libssl3\.so
UNUSED_RPATH	/usr/sfw/lib.*\ from\ .*libdbus-1\.so\.3
UNUSED_RPATH	/usr/sfw/lib.*\ from\ .*libdbus-glib-1\.so\.2
UNUSED_RPATH	/usr/sfw/lib.*\ from\ .*libglib-2\.0\.so\.0
UNUSED_RPATH	/usr/X11/lib.*\ from\ .*libglib-2\.0\.so\.0
UNUSED_RPATH	/usr/sfw/lib.*\ from\ .*libgobject-2\.0\.so\.0
UNUSED_RPATH	/usr/X11/lib.*\ from\ .*libgobject-2\.0\.so\.0
UNUSED_RPATH	/usr/sfw/lib.*\ from\ .*libgthread-2\.0\.so\.0
UNUSED_RPATH	/usr/X11/lib.*\ from\ .*libgthread-2\.0\.so\.0
UNUSED_RPATH	/usr/sfw/lib.*\ from\ .*libcrypto\.so\.0\.9\.8
UNUSED_RPATH	/usr/sfw/lib.*\ from\ .*libnetsnmp\.so\..*
UNUSED_RPATH	/usr/sfw/lib.*\ from\ .*libgcc_s\.so\.1
UNUSED_RPATH	/usr/ccs/lib.*\ from\ .*libgcc_s\.so\.1
UNUSED_RPATH	/usr/lib.*\ from\ .*libgcc_s\.so\.1
UNUSED_RPATH	/usr/postgres/8.3/lib.*\ from\ .*libpq\.so\.5
UNUSED_RPATH	/usr/sfw/lib.*\ from\ .*libpq\.so\.5
UNUSED_RPATH	/usr/lib.*\ from\ .*/usr/lib/mps
UNUSED_RPATH	/usr/ccs/lib.*\ from\ .*/usr/lib/mps
UNUSED_RPATH	/usr/gnu/lib.*\ from\ .*/usr/lib/libpython2\.6
UNUSED_RPATH	/usr/gnu/lib.*\ from\ .*/usr/lib/64/libpython2\.6
UNUSED_RPATH	/usr/snadm/lib.*\ from\ .*/usr/snadm/lib/libspmicommon\.so\.1
<<<<<<< HEAD
=======

>>>>>>> 4d0eb50e

# Unused runpaths for reasons not captured above
UNUSED_RPATH	/usr/lib/smbsrv.*\ from\ .*libsmb\.so\.1 	# future needs
UNUSED_RPATH	/usr.*\ from\ .*tst\.gcc\.exe			# gcc built


# Unreferenced objects of non-OSnet objects we can't change
UNREF_OBJ	/lib.*\ of\ .*libcimapi\.so
UNREF_OBJ	/lib.*\ of\ .*libdbus-1\.so\.3
UNREF_OBJ	/lib.*\ of\ .*libdbus-glib-1\.so\.2
UNREF_OBJ	/lib.*\ of\ .*libgio-2.0\.so\.0
UNREF_OBJ	/lib.*\ of\ .*libglib-2.0\.so\.0
UNREF_OBJ	/lib.*\ of\ .*libgobject-2.0\.so\.0
UNREF_OBJ	/lib.*\ of\ .*libgthread-2\.0\.so\.0
UNREF_OBJ	/lib.*\ of\ .*libjvm\.so
UNREF_OBJ	/lib.*\ of\ .*libnetsnmp\.so\..*
UNREF_OBJ	/lib.*\ of\ .*libnetsnmpagent\.so\..*
UNREF_OBJ	/lib.*\ of\ .*libnetsnmpmibs\.so\..*
UNREF_OBJ	/lib.*\ of\ .*libnetsnmphelpers\.so\..*
UNREF_OBJ	/lib.*\ of\ .*libnspr4\.so
UNREF_OBJ	/lib.*\ of\ .*libpq\.so\.5
UNREF_OBJ	/lib.*\ of\ .*libsoftokn3\.so
UNREF_OBJ	/lib.*\ of\ .*libspmicommon\.so\.1
UNREF_OBJ	/lib.*\ of\ .*libspmocommon\.so\.1
UNREF_OBJ	/lib.*\ of\ .*libssl3\.so
UNREF_OBJ	/lib.*\ of\ .*libtspi\.so\.1
UNREF_OBJ	/lib.*\ of\ .*libxml2\.so\.2
UNREF_OBJ	/lib.*\ of\ .*libxslt\.so\.1
UNREF_OBJ	/lib.*\ of\ .*libpq\.so\.4
UNREF_OBJ	/lib.*\ of\ .*libpython2\.4\.so\.1\.0
UNREF_OBJ	/lib.*\ of\ .*libpython2\.6\.so\.1\.0
UNREF_OBJ	/libgcc_s.*\ of\ .*libstdc\+\+\.so\.6
UNREF_OBJ	/libgcc_s.*\ of\ .*libgmodule-2\.0\.so\.0

# Unreferenced object of objects we can't change for other reasons
UNREF_OBJ	/libmapmalloc\.so\.1;\ unused\ dependency\ of	# interposer
UNREF_OBJ	/libstdc\+\+\.so\.6;\ unused\ dependency\ of	# gcc build
UNREF_OBJ	/libgcc_s\.so\.1.*\ of\ .*libstdc\+\+\.so\.6	# omnios gcc mix
UNREF_OBJ	/libm\.so\.2.*\ of\ .*libstdc\+\+\.so\.6	# gcc build
UNREF_OBJ	/libgcc_s\.so\.1.*\ of\ .*libstdc\+\+\.so\.6    # omnios gcc mix
UNREF_OBJ	/lib.*\ of\ .*/lib/picl/plugins/		# picl
UNREF_OBJ	/lib.*\ of\ .*kcfd				# interposer
UNREF_OBJ	/libpkcs11\.so\.1; .*\ of\ .*libkmf\.so\.1	# interposed
# Referenced by the Studio build, not the GCC build.  GCC eliminates the unused
# statics which have the dependence.
UNREF_OBJ	/libc\.so\.1.*\ of\ .*kldap\.so\.1


# Objects that used to contain system functionalty that has since
# migrated to libc. We preserve these libraries as pure filters for
# backward compatability but nothing needs to link to them.
OLDDEP		libaio\.so\.1			# onnv build 44
OLDDEP		libdl\.so\.1			# on10 build 49
OLDDEP		libdoor\.so\.1			# onnv build 12
OLDDEP		libintl\.so\.1			# on297 build 7
OLDDEP		libpthread\.so\.1		# on10 build 53
OLDDEP		librt\.so\.1			# onnv build 44
OLDDEP		libsched\.so\.1			# on10 build 36
OLDDEP		libthread\.so\.1		# on10 build 53
OLDDEP		libw\.so\.1			# on297 build 7

# Files for which we skip checking of duplicate addresses in the
# symbol sort sections. Such exceptions should be rare --- most code will
# not have duplicate addresses, since it takes assember or a "#pragma weak"
# to do such aliasing in C. C++ is different: The compiler generates aliases
# for implementation reasons, and the mangled names used to encode argument
# and return value types are difficult to handle well in mapfiles.
# Furthermore, the Sun compiler and gcc use different and incompatible
# name mangling conventions. Since ON must be buildable by either, we
# would have to maintain two sets of mapfiles for each such object.
# C++ use is rare in ON, so this is not worth pursuing.
#
NOSYMSORT	opt/SUNWdtrt/tst/common/pid/tst.weak2.exe	# DTrace test
NOSYMSORT	lib/amd64/libnsl\.so\.1				# C++
NOSYMSORT	lib/sparcv9/libnsl\.so\.1			# C++
NOSYMSORT	lib/sparcv9/libfru\.so\.1			# C++
NOSYMSORT	usr/lib/lms					# C++
NOSYMSORT	ld\.so\.1					# libc_pic.a user
NOSYMSORT	lib/libsun_fc\.so\.1				# C++
NOSYMSORT	lib/amd64/libsun_fc\.so\.1			# C++
NOSYMSORT	lib/sparcv9/libsun_fc\.so\.1 			# C++
NOSYMSORT	usr/lib/amd64/libfru\.so\.1			# C++


# The libprtdiag_psr.so.1 objects built under usr/src/lib/libprtdiag_psr
# are a family, all built using the same makefile, targeted at different
# sparc hardware variants. There are a small number of cases where this
# one size fits all approach causes an object to be linked against an
# unneeded library.
UNREF_OBJ	lib/(libdevinfo|libcfgadm)\.so\.1; .*\ of\ .*SUNW,Netra-CP2300/lib/libprtdiag_psr\.so\.1

<|MERGE_RESOLUTION|>--- conflicted
+++ resolved
@@ -143,10 +143,7 @@
 UNUSED_RPATH	/usr/gnu/lib.*\ from\ .*/usr/lib/libpython2\.6
 UNUSED_RPATH	/usr/gnu/lib.*\ from\ .*/usr/lib/64/libpython2\.6
 UNUSED_RPATH	/usr/snadm/lib.*\ from\ .*/usr/snadm/lib/libspmicommon\.so\.1
-<<<<<<< HEAD
-=======
-
->>>>>>> 4d0eb50e
+
 
 # Unused runpaths for reasons not captured above
 UNUSED_RPATH	/usr/lib/smbsrv.*\ from\ .*libsmb\.so\.1 	# future needs
@@ -186,7 +183,6 @@
 UNREF_OBJ	/libstdc\+\+\.so\.6;\ unused\ dependency\ of	# gcc build
 UNREF_OBJ	/libgcc_s\.so\.1.*\ of\ .*libstdc\+\+\.so\.6	# omnios gcc mix
 UNREF_OBJ	/libm\.so\.2.*\ of\ .*libstdc\+\+\.so\.6	# gcc build
-UNREF_OBJ	/libgcc_s\.so\.1.*\ of\ .*libstdc\+\+\.so\.6    # omnios gcc mix
 UNREF_OBJ	/lib.*\ of\ .*/lib/picl/plugins/		# picl
 UNREF_OBJ	/lib.*\ of\ .*kcfd				# interposer
 UNREF_OBJ	/libpkcs11\.so\.1; .*\ of\ .*libkmf\.so\.1	# interposed
