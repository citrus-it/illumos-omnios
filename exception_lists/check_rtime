#
# CDDL HEADER START
#
# The contents of this file are subject to the terms of the
# Common Development and Distribution License (the "License").
# You may not use this file except in compliance with the License.
#
# You can obtain a copy of the license at usr/src/OPENSOLARIS.LICENSE
# or http://www.opensolaris.org/os/licensing.
# See the License for the specific language governing permissions
# and limitations under the License.
#
# When distributing Covered Code, include this CDDL HEADER in each
# file and include the License file at usr/src/OPENSOLARIS.LICENSE.
# If applicable, add the following below this CDDL HEADER, with the
# fields enclosed by brackets "[]" replaced with your own identifying
# information: Portions Copyright [yyyy] [name of copyright owner]
#
# CDDL HEADER END
#

#
# Copyright (c) 2009, 2010, Oracle and/or its affiliates. All rights reserved.
# Copyright 2015, OmniTI Computer Consulting, Inc. All rights reserved.
# Copyright 2018 Joyent, Inc.
#

# This file provides exceptions to the usual rules applied to ELF objects by
# check_rtime. All strings are Perl regular expressions that are compared to
# file paths. In addition to the standard Perl syntax, there is one extension:
#
#	MACH(dir)
#
# is expanded into a regular expression that matches the given
# directory, or a 64-bit subdirectory of the directory with the
# name of a 64-bit architecture. For example, MACH(lib) will match
# any of the following:
#
#	lib
#	lib/amd64
#	lib/sparcv9


# Directory hierarchies to skip completely
SKIP		^usr/lib/libc/			# optimized libc
SKIP		^usr/lib/rcm/			# 4426119
SKIP		^usr/perl5/			# alan's taking care of these :-)
SKIP		^usr/src/			# no objects in source code

# Individual files that we don't examine
SKIP		^boot/grub/bin/grub$
# USIII specific extns. cause ldd noise on USII bld. m/c
SKIP		^usr/lib/fps/sun4u/UltraSPARC.*/fptest$
SKIP		^usr/MACH(lib)/lddstub$		# lddstub has no dependencies
SKIP		^usr/MACH(lib)/libssagent\.so\.1$	# 4328854
SKIP		^usr/lib/MACH(iconv)/geniconvtbl.so$	# 4384329

# picl file exclusions (4385799)
SKIP		^usr/platform/.*/libpsvcplugin_psr\.so\.1
SKIP		^usr/platform/.*/libpsvcpolicy_psr\.so\.1
SKIP		^usr/platform/.*/libpsvcpolicy\.so\.1
SKIP		^usr/lib/sysevent/modules/picl_slm.so$

# Objects that are allowed to have executable data segments
EXEC_DATA	^MACH(lib)/ld\.so\.1$
EXEC_DATA	^lib/libc\.so\.1$	# 6524709, 32-bit, needed for x86 only
EXEC_DATA	^MACH(lib)/libumem\.so\.1$ # ptcumem
EXEC_DATA	^opt/SUNWdtrt/tst/.*/ustack/tst\.helper\.exe$
EXEC_DATA	^platform/.*/MACH(kernel)/unix$

# Objects that are allowed to have an executable stack
EXEC_STACK	^platform/.*/MACH(kernel)/unix$
EXEC_STACK	^platform/.*/multiboot$
EXEC_STACK	^opt/os-tests/tests/secflags/stacky$

# Objects for which we allow relocations to the text segment
TEXTREL		^platform/.*/MACH(kernel)/unix$
TEXTREL		^usr/sbin/bhyve$

# Directories and files that are allowed to have no direct bound symbols
NODIRECT	^platform/.*/MACH(kernel)/unix$
NODIRECT	^usr/ucb
NODIRECT	^usr/4lib/sbcp$

# Identify any files that should be skipped when building a crle(1)
# configuration file.  As the hwcap libraries can be loop-back mounted onto
# libc, these can confuse crle(1) because of their identical dev/inode.
NOCRLEALT	^usr/lib/libc/libc_hwcap[1-3].so.1$

# Files that should contain debugging information.
STAB	^platform/.*/MACH(kernel)/unix$

# Files that are allowed undefined references
UNDEF_REF	^usr/lib/libnisdb\.so\.2$

# Objects allowed to have unused dependencies
UNUSED_DEPS	^usr/lib/picl/plugins/		# require devtree dependencies

# libnetsnmphelpers.so is empty in some net-snmp versions
UNUSED_OBJ	unused object=.*/libnetsnmphelpers\.so\..*
UNREF_OBJ	unreferenced object=.*/libnetsnmphelpers\.so\..*

# Unused runpaths due to dlopen() use
UNUSED_RPATH	/usr/lib/fs/autofs.*\ from\ .automountd
UNUSED_RPATH	/etc/ppp/plugins.*\ from\ .*pppd
UNUSED_RPATH	/usr/lib/inet/ppp.*\ from\ .*pppd
UNUSED_RPATH	/usr/platform/.*rsmlib.*\ from\ .*librsm\.so\.2
UNUSED_RPATH	\$ORIGIN.*\ from\ .*fcode.so
UNUSED_RPATH	/opt/VRTSvxvm/lib.*\ from\ .*libdiskmgt\.so\.1

# Unused runpaths in picl code
UNUSED_RPATH	/usr/platform/.*\ from\ .*/usr/platform
UNUSED_RPATH	/usr/lib/picl/.*\ from\ .*/usr/platform
UNUSED_RPATH	/usr/platform/.*\ from\ .*/usr/lib/picl

# Unused runpaths in non-OSNET objects we can't change
UNUSED_RPATH	/usr/lib/mps.*\ from\ .*libnss3\.so
UNUSED_RPATH	/usr/lib/mps.*\ from\ .*libnssutil3\.so
UNUSED_RPATH	/usr/lib/mps.*\ from\ .*libsmime3\.so
UNUSED_RPATH	/usr/lib/mps.*\ from\ .*libssl3\.so
UNUSED_RPATH	/usr/lib.*\ from\ .*/usr/lib/mps
UNUSED_RPATH	/usr/gnu/lib.*\ from\ .*/usr/lib/libpython2\..
UNUSED_RPATH	/usr/gnu/lib.*\ from\ .*/usr/lib/64/libpython2\..
UNUSED_RPATH	/usr/snadm/lib.*\ from\ .*/usr/snadm/lib/libspmicommon\.so\.1
UNUSED_RPATH	/usr/gcc/.*/lib.*\ from\ .*

# Unused runpaths for reasons not captured above
UNUSED_RPATH	/usr/lib/smbsrv.*\ from\ .*libsmb\.so\.1 	# future needs

# Unreferenced objects of non-OSnet objects we can't change
UNREF_OBJ	/lib.*\ of\ .*libcimapi\.so
UNREF_OBJ	/lib.*\ of\ .*libdbus-1\.so\.3
UNREF_OBJ	/lib.*\ of\ .*libdbus-glib-1\.so\.2
UNREF_OBJ	/lib.*\ of\ .*libgio-2.0\.so\.0
UNREF_OBJ	/lib.*\ of\ .*libglib-2.0\.so\.0
UNREF_OBJ	/lib.*\ of\ .*libgobject-2.0\.so\.0
UNREF_OBJ	/lib.*\ of\ .*libgthread-2\.0\.so\.0
UNREF_OBJ	/lib.*\ of\ .*libjvm\.so
UNREF_OBJ	/lib.*\ of\ .*libnetsnmp\.so\..*
UNREF_OBJ	/lib.*\ of\ .*libnetsnmpagent\.so\..*
UNREF_OBJ	/lib.*\ of\ .*libnetsnmpmibs\.so\..*
UNREF_OBJ	/lib.*\ of\ .*libnetsnmphelpers\.so\..*
UNREF_OBJ	/lib.*\ of\ .*libnspr4\.so
UNREF_OBJ	/lib.*\ of\ .*libpq\.so\.5
UNREF_OBJ	/lib.*\ of\ .*libsoftokn3\.so
UNREF_OBJ	/lib.*\ of\ .*libspmicommon\.so\.1
UNREF_OBJ	/lib.*\ of\ .*libspmocommon\.so\.1
UNREF_OBJ	/lib.*\ of\ .*libssl3\.so
UNREF_OBJ	/lib.*\ of\ .*libtspi\.so\.1
UNREF_OBJ	/lib.*\ of\ .*libxml2\.so\.2
UNREF_OBJ	/lib.*\ of\ .*libxslt\.so\.1
UNREF_OBJ	/lib.*\ of\ .*libpq\.so\.4
UNREF_OBJ	/lib.*\ of\ .*libpython2\.4\.so\.1\.0
UNREF_OBJ	/lib.*\ of\ .*libpython2\.6\.so\.1\.0
UNREF_OBJ	/lib.*\ of\ .*libpython2\.7\.so\.1\.0
UNREF_OBJ	/libgcc_s.*\ of\ .*libstdc\+\+\.so\.6
UNREF_OBJ	/libgcc_s.*\ of\ .*libgmodule-2\.0\.so\.0

# Unreferenced object of objects we can't change for other reasons
UNREF_OBJ	/libmapmalloc\.so\.1;\ unused\ dependency\ of	# interposer
UNREF_OBJ	/libstdc\+\+\.so\.6;\ unused\ dependency\ of	# gcc build
UNREF_OBJ	/libgcc_s\.so\.1.*\ of\ .*libstdc\+\+\.so\.6	# omnios gcc mix
UNREF_OBJ	/libm\.so\.2.*\ of\ .*libstdc\+\+\.so\.6	# gcc build
UNREF_OBJ	/lib.*\ of\ .*/lib/picl/plugins/		# picl
UNREF_OBJ	/lib.*\ of\ .*kcfd				# interposer
UNREF_OBJ	/libpkcs11\.so\.1; .*\ of\ .*libkmf\.so\.1	# interposed
# Referenced by the Studio build, not the GCC build.  GCC eliminates the unused
# statics which have the dependence.
UNREF_OBJ	/libc\.so\.1.*\ of\ .*kldap\.so\.1


# Objects that used to contain system functionalty that has since
# migrated to libc. We preserve these libraries as pure filters for
# backward compatability but nothing needs to link to them.
OLDDEP		libaio\.so\.1			# onnv build 44
OLDDEP		libdl\.so\.1			# on10 build 49
OLDDEP		libdoor\.so\.1			# onnv build 12
OLDDEP		libintl\.so\.1			# on297 build 7
OLDDEP		libpthread\.so\.1		# on10 build 53
OLDDEP		librt\.so\.1			# onnv build 44
OLDDEP		libsched\.so\.1			# on10 build 36
OLDDEP		libthread\.so\.1		# on10 build 53
OLDDEP		libw\.so\.1			# on297 build 7

# Files for which we skip checking of duplicate addresses in the
# symbol sort sections. Such exceptions should be rare --- most code will
# not have duplicate addresses, since it takes assember or a "#pragma weak"
# to do such aliasing in C. C++ is different: The compiler generates aliases
# for implementation reasons, and the mangled names used to encode argument
# and return value types are difficult to handle well in mapfiles.
# Furthermore, the Sun compiler and gcc use different and incompatible
# name mangling conventions. Since illumos must be buildable by either, we
# would have to maintain two sets of mapfiles for each such object.
# C++ use is rare in illumos, so this is not worth pursuing.
#
NOSYMSORT	opt/SUNWdtrt/tst/common/pid/tst.weak2.exe	# DTrace test
NOSYMSORT	ld\.so\.1					# libc_pic.a user
NOSYMSORT	usr/MACH(lib)/libsun_fc\.so\.1			# C++
NOSYMSORT	usr/MACH(lib)/libfru\.so\.1			# C++

# The majority of illumos deliverables should not depend on the GCC runtime
# (any necessary runtime symbol should be provided by libc.so, instead).
# However, the GNU C++ runtime requires the GCC runtime, so certain objects
# must be excepted.
FORBIDDEN	libgcc_s\.so
FORBIDDEN_DEP	usr/bin/audioconvert            # C++
FORBIDDEN_DEP   usr/bin/make                    # C++
FORBIDDEN_DEP   usr/MACH(lib)/libfru.so.1       # C++
FORBIDDEN_DEP   usr/MACH(lib)/libsun_fc.so.1    # C++
FORBIDDEN_DEP   usr/lib/netsvc/yp/rpc.yppasswdd # C++
FORBIDDEN_DEP   usr/lib/netsvc/yp/ypserv        # C++
FORBIDDEN_DEP   usr/lib/netsvc/yp/ypxfr         # C++
FORBIDDEN_DEP   usr/lib/netsvc/yp/ypxfrd        # C++

# libfakekernel is a test environment, not intended for general use
FORBIDDEN libfakekernel\.so
FORBIDDEN_DEP usr/MACH(lib)/libzpool.so.1
FORBIDDEN_DEP usr/bin/amd64/ztest
FORBIDDEN_DEP usr/bin/i86/ztest
FORBIDDEN_DEP usr/bin/sparcv7/ztest
FORBIDDEN_DEP usr/bin/sparcv9/ztest
FORBIDDEN_DEP usr/lib/MACH(smbsrv)/libfksmbsrv.so.1
FORBIDDEN_DEP usr/lib/smbsrv/fksmbd
FORBIDDEN_DEP usr/sbin/amd64/zdb
FORBIDDEN_DEP usr/sbin/i86/zdb
FORBIDDEN_DEP usr/sbin/sparcv7/zdb
FORBIDDEN_DEP usr/sbin/sparcv9/zdb

# libucb is intended for legacy compatibility, not general use
FORBIDDEN libucb\.so
FORBIDDEN_DEP usr/ucb/
FORBIDDEN_DEP usr/ucblib/

# Older versions of libraries only provided for binary compatibility
FORBIDDEN libm\.so\.1
FORBIDDEN libresolv\.so\.1
FORBIDDEN libxcurses\.so\.1

# The libprtdiag_psr.so.1 objects built under usr/src/lib/libprtdiag_psr
# are a family, all built using the same makefile, targeted at different
# sparc hardware variants. There are a small number of cases where this
# one size fits all approach causes an object to be linked against an
# unneeded library.
<<<<<<< HEAD
UNREF_OBJ	lib/(libdevinfo|libcfgadm)\.so\.1; .*\ of\ .*SUNW,Netra-CP2300/lib/libprtdiag_psr\.so\.1

# The lx brand's VDSO object is a bit special. Its construction leads us
# to end up having several symbols for shared objects all at the same
# address of zero. We should root cause this further and either add an
# explicit exception for this kind of thing or better, fix the issues
# it's upset about.
SKIP	^usr/lib/brand/MACH(lx)/lx_vdso\.so\.1$
=======
UNREF_OBJ	lib/(libdevinfo|libcfgadm)\.so\.1; .*\ of\ .*SUNW,Netra-CP2300/lib/libprtdiag_psr\.so\.1
>>>>>>> bd8618ee
<|MERGE_RESOLUTION|>--- conflicted
+++ resolved
@@ -241,7 +241,6 @@
 # sparc hardware variants. There are a small number of cases where this
 # one size fits all approach causes an object to be linked against an
 # unneeded library.
-<<<<<<< HEAD
 UNREF_OBJ	lib/(libdevinfo|libcfgadm)\.so\.1; .*\ of\ .*SUNW,Netra-CP2300/lib/libprtdiag_psr\.so\.1
 
 # The lx brand's VDSO object is a bit special. Its construction leads us
@@ -250,6 +249,3 @@
 # explicit exception for this kind of thing or better, fix the issues
 # it's upset about.
 SKIP	^usr/lib/brand/MACH(lx)/lx_vdso\.so\.1$
-=======
-UNREF_OBJ	lib/(libdevinfo|libcfgadm)\.so\.1; .*\ of\ .*SUNW,Netra-CP2300/lib/libprtdiag_psr\.so\.1
->>>>>>> bd8618ee
