#
# CDDL HEADER START
#
# The contents of this file are subject to the terms of the
# Common Development and Distribution License (the "License").
# You may not use this file except in compliance with the License.
#
# You can obtain a copy of the license at usr/src/OPENSOLARIS.LICENSE
# or http://www.opensolaris.org/os/licensing.
# See the License for the specific language governing permissions
# and limitations under the License.
#
# When distributing Covered Code, include this CDDL HEADER in each
# file and include the License file at usr/src/OPENSOLARIS.LICENSE.
# If applicable, add the following below this CDDL HEADER, with the
# fields enclosed by brackets "[]" replaced with your own identifying
# information: Portions Copyright [yyyy] [name of copyright owner]
#
# CDDL HEADER END
#

#
# Copyright (c) 2009, 2010, Oracle and/or its affiliates. All rights reserved.
# Copyright 2015, OmniTI Computer Consulting, Inc. All rights reserved.
#

# This file provides exceptions to the usual rules applied to ELF objects by
# check_rtime. All strings are Perl regular expressions that are compared to
# file paths. In addition to the standard Perl syntax, there is one extension:
#
#	MACH(dir)
#
# is expanded into a regular expression that matches the given
# directory, or a 64-bit subdirectory of the directory with the
# name of a 64-bit architecture. For example, MACH(lib) will match
# any of the following:
#
#	lib
#	lib/amd64
#	lib/sparcv9


# Directory hierarchies to skip completely
SKIP		^usr/lib/libc/			# optimized libc
SKIP		^usr/lib/rcm/			# 4426119
SKIP		^usr/perl5/			# alan's taking care of these :-)

# Individual files that we don't examine
# USIII specific extns. cause ldd noise on USII bld. m/c
SKIP		^usr/lib/fps/sun4u/UltraSPARC.*/fptest$
SKIP		^usr/MACH(lib)/lddstub$		# lddstub has no dependencies
SKIP		^usr/MACH(lib)/libssagent\.so\.1$	# 4328854
SKIP		^usr/lib/MACH(iconv)/geniconvtbl.so$	# 4384329

# picl file exclusions (4385799)
SKIP		^usr/platform/.*/libpsvcplugin_psr\.so\.1
SKIP		^usr/platform/.*/libpsvcpolicy_psr\.so\.1
SKIP		^usr/platform/.*/libpsvcpolicy\.so\.1
SKIP		^usr/lib/sysevent/modules/picl_slm.so$

# Objects that are allowed to have executable data segments
EXEC_DATA	^MACH(lib)/ld\.so\.1$
EXEC_DATA	^lib/libc\.so\.1$	# 6524709, 32-bit, needed for x86 only
EXEC_DATA	^MACH(lib)/libumem\.so\.1$ # ptcumem
EXEC_DATA	^opt/SUNWdtrt/tst/.*/ustack/tst\.helper\.exe$
EXEC_DATA	^platform/.*/MACH(kernel)/unix$

# Objects that are allowed to have an executable stack
EXEC_STACK	^platform/.*/MACH(kernel)/unix$
EXEC_STACK	^opt/os-tests/tests/secflags/stacky$

# Objects for which we allow relocations to the text segment
TEXTREL		^platform/.*/MACH(kernel)/unix$
TEXTREL		^usr/lib/libcrypto.so.*
TEXTREL		^usr/lib/amd64/libcrypto.so.*

# Directories and files that are allowed to have no direct bound symbols
NODIRECT	^platform/.*/MACH(kernel)/unix$

# Identify any files that should be skipped when building a crle(1)
# configuration file.  As the hwcap libraries can be loop-back mounted onto
# libc, these can confuse crle(1) because of their identical dev/inode.
NOCRLEALT	^usr/lib/libc/libc_hwcap[1-2].so.1$

# Files that should contain debugging information.
STAB	^platform/.*/MACH(kernel)/unix$

# Files that are allowed undefined references
UNDEF_REF	^usr/lib/libnisdb\.so\.2$

# Objects allowed to have unused dependencies
UNUSED_DEPS	^usr/lib/picl/plugins/		# require devtree dependencies

# libnetsnmphelpers.so is empty in some net-snmp versions
UNUSED_OBJ	unused object=.*/libnetsnmphelpers\.so\..*
UNREF_OBJ	unreferenced object=.*/libnetsnmphelpers\.so\..*

# Unused runpaths due to dlopen() use
UNUSED_RPATH	/usr/lib/fs/autofs.*\ from\ .automountd
UNUSED_RPATH	/etc/ppp/plugins.*\ from\ .*pppd
UNUSED_RPATH	/usr/lib/inet/ppp.*\ from\ .*pppd
UNUSED_RPATH	/usr/platform/.*rsmlib.*\ from\ .*librsm\.so\.2
UNUSED_RPATH	\$ORIGIN.*\ from\ .*fcode.so

# Unused runpaths in picl code
UNUSED_RPATH	/usr/platform/.*\ from\ .*/usr/platform
UNUSED_RPATH	/usr/lib/picl/.*\ from\ .*/usr/platform
UNUSED_RPATH	/usr/platform/.*\ from\ .*/usr/lib/picl

# Unused runpaths in non-OSNET objects we can't change
UNUSED_RPATH	/usr/lib/mps.*\ from\ .*libnss3\.so
UNUSED_RPATH	/usr/lib/mps.*\ from\ .*libnssutil3\.so
UNUSED_RPATH	/usr/lib/mps.*\ from\ .*libsmime3\.so
UNUSED_RPATH	/usr/lib/mps.*\ from\ .*libssl3\.so
<<<<<<< HEAD
UNUSED_RPATH	/usr/X11/lib.*\ from\ .*libglib-2\.0\.so\.0
UNUSED_RPATH	/usr/X11/lib.*\ from\ .*libgobject-2\.0\.so\.0
UNUSED_RPATH	/usr/X11/lib.*\ from\ .*libgthread-2\.0\.so\.0
UNUSED_RPATH	/usr/lib.*\ from\ .*libgcc_s\.so\.1
UNUSED_RPATH	/usr/postgres/8.3/lib.*\ from\ .*libpq\.so\.5
=======
>>>>>>> ff9e88ce
UNUSED_RPATH	/usr/lib.*\ from\ .*/usr/lib/mps
UNUSED_RPATH	/usr/gnu/lib.*\ from\ .*/usr/lib/libpython2\..
UNUSED_RPATH	/usr/gnu/lib.*\ from\ .*/usr/lib/64/libpython2\..
UNUSED_RPATH	/usr/snadm/lib.*\ from\ .*/usr/snadm/lib/libspmicommon\.so\.1
UNUSED_RPATH	/usr/gcc/.*/lib.*\ from\ .*

# Unused runpaths for reasons not captured above
UNUSED_RPATH	/usr/lib/smbsrv.*\ from\ .*libsmb\.so\.1 	# future needs

# Unreferenced objects of non-OSnet objects we can't change
UNREF_OBJ	/lib.*\ of\ .*libcimapi\.so
UNREF_OBJ	/lib.*\ of\ .*libdbus-1\.so\.3
UNREF_OBJ	/lib.*\ of\ .*libdbus-glib-1\.so\.2
UNREF_OBJ	/lib.*\ of\ .*libgio-2.0\.so\.0
UNREF_OBJ	/lib.*\ of\ .*libglib-2.0\.so\.0
UNREF_OBJ	/lib.*\ of\ .*libgobject-2.0\.so\.0
UNREF_OBJ	/lib.*\ of\ .*libgthread-2\.0\.so\.0
UNREF_OBJ	/lib.*\ of\ .*libjvm\.so
UNREF_OBJ	/lib.*\ of\ .*libnetsnmp\.so\..*
UNREF_OBJ	/lib.*\ of\ .*libnetsnmpagent\.so\..*
UNREF_OBJ	/lib.*\ of\ .*libnetsnmpmibs\.so\..*
UNREF_OBJ	/lib.*\ of\ .*libnetsnmphelpers\.so\..*
UNREF_OBJ	/lib.*\ of\ .*libnspr4\.so
UNREF_OBJ	/lib.*\ of\ .*libpq\.so\.5
UNREF_OBJ	/lib.*\ of\ .*libsoftokn3\.so
UNREF_OBJ	/lib.*\ of\ .*libspmicommon\.so\.1
UNREF_OBJ	/lib.*\ of\ .*libspmocommon\.so\.1
UNREF_OBJ	/lib.*\ of\ .*libssl3\.so
UNREF_OBJ	/lib.*\ of\ .*libtspi\.so\.1
UNREF_OBJ	/lib.*\ of\ .*libxml2\.so\.2
UNREF_OBJ	/lib.*\ of\ .*libxslt\.so\.1
UNREF_OBJ	/lib.*\ of\ .*libpq\.so\.4
UNREF_OBJ	/lib.*\ of\ .*libpython2\.4\.so\.1\.0
UNREF_OBJ	/lib.*\ of\ .*libpython2\.6\.so\.1\.0
UNREF_OBJ	/lib.*\ of\ .*libpython2\.7\.so\.1\.0
UNREF_OBJ	/libgcc_s.*\ of\ .*libstdc\+\+\.so\.6
UNREF_OBJ	/libgcc_s.*\ of\ .*libgmodule-2\.0\.so\.0

# Unreferenced object of objects we can't change for other reasons
UNREF_OBJ	/libmapmalloc\.so\.1;\ unused\ dependency\ of	# interposer
UNREF_OBJ	/libstdc\+\+\.so\.6;\ unused\ dependency\ of	# gcc build
UNREF_OBJ	/libgcc_s\.so\.1.*\ of\ .*libstdc\+\+\.so\.6	# omnios gcc mix
UNREF_OBJ	/libm\.so\.2.*\ of\ .*libstdc\+\+\.so\.6	# gcc build
UNREF_OBJ	/lib.*\ of\ .*/lib/picl/plugins/		# picl
UNREF_OBJ	/lib.*\ of\ .*kcfd				# interposer
UNREF_OBJ	/libpkcs11\.so\.1; .*\ of\ .*libkmf\.so\.1	# interposed
# Referenced by the Studio build, not the GCC build.  GCC eliminates the unused
# statics which have the dependence.
UNREF_OBJ	/libc\.so\.1.*\ of\ .*kldap\.so\.1


# Objects that used to contain system functionalty that has since
# migrated to libc. We preserve these libraries as pure filters for
# backward compatability but nothing needs to link to them.
OLDDEP		libaio\.so\.1			# onnv build 44
OLDDEP		libdl\.so\.1			# on10 build 49
OLDDEP		libdoor\.so\.1			# onnv build 12
OLDDEP		libintl\.so\.1			# on297 build 7
OLDDEP		libpthread\.so\.1		# on10 build 53
OLDDEP		librt\.so\.1			# onnv build 44
OLDDEP		libsched\.so\.1			# on10 build 36
OLDDEP		libthread\.so\.1		# on10 build 53
OLDDEP		libw\.so\.1			# on297 build 7

# Files for which we skip checking of duplicate addresses in the
# symbol sort sections. Such exceptions should be rare --- most code will
# not have duplicate addresses, since it takes assember or a "#pragma weak"
# to do such aliasing in C. C++ is different: The compiler generates aliases
# for implementation reasons, and the mangled names used to encode argument
# and return value types are difficult to handle well in mapfiles.
# Furthermore, the Sun compiler and gcc use different and incompatible
# name mangling conventions. Since illumos must be buildable by either, we
# would have to maintain two sets of mapfiles for each such object.
# C++ use is rare in illumos, so this is not worth pursuing.
#
NOSYMSORT	opt/SUNWdtrt/tst/common/pid/tst.weak2.exe	# DTrace test
NOSYMSORT	ld\.so\.1					# libc_pic.a user
NOSYMSORT	usr/MACH(lib)/libsun_fc\.so\.1			# C++
NOSYMSORT	usr/MACH(lib)/libfru\.so\.1			# C++

# The majority of illumos deliverables should not depend on the GCC runtime
# (any necessary runtime symbol should be provided by libc.so, instead).
# However, the GNU C++ runtime requires the GCC runtime, so certain objects
# must be excepted.
FORBIDDEN	libgcc_s\.so
FORBIDDEN_DEP	usr/bin/audioconvert            # C++
FORBIDDEN_DEP   usr/bin/make                    # C++
FORBIDDEN_DEP   usr/MACH(lib)/libfru.so.1       # C++
FORBIDDEN_DEP   usr/MACH(lib)/libsun_fc.so.1    # C++
FORBIDDEN_DEP   usr/lib/netsvc/yp/rpc.yppasswdd # C++
FORBIDDEN_DEP   usr/lib/netsvc/yp/ypserv        # C++
FORBIDDEN_DEP   usr/lib/netsvc/yp/ypxfr         # C++
FORBIDDEN_DEP   usr/lib/netsvc/yp/ypxfrd        # C++

# libfakekernel is a test environment, not intended for general use
FORBIDDEN libfakekernel\.so
FORBIDDEN_DEP usr/MACH(lib)/libzpool.so.1
FORBIDDEN_DEP usr/bin/amd64/ztest
FORBIDDEN_DEP usr/bin/i86/ztest
FORBIDDEN_DEP usr/bin/sparcv7/ztest
FORBIDDEN_DEP usr/bin/sparcv9/ztest
FORBIDDEN_DEP usr/lib/MACH(smbsrv)/libfksmbsrv.so.1
FORBIDDEN_DEP usr/lib/smbsrv/fksmbd
FORBIDDEN_DEP usr/sbin/amd64/zdb
FORBIDDEN_DEP usr/sbin/i86/zdb
FORBIDDEN_DEP usr/sbin/sparcv7/zdb
FORBIDDEN_DEP usr/sbin/sparcv9/zdb

# libucb is intended for legacy compatibility, not general use
FORBIDDEN libucb\.so
FORBIDDEN_DEP usr/ucb/
FORBIDDEN_DEP usr/ucblib/

# Older versions of libraries only provided for binary compatibility
FORBIDDEN libm\.so\.1
FORBIDDEN libresolv\.so\.1
FORBIDDEN libxcurses\.so\.1

# The libprtdiag_psr.so.1 objects built under usr/src/lib/libprtdiag_psr
# are a family, all built using the same makefile, targeted at different
# sparc hardware variants. There are a small number of cases where this
# one size fits all approach causes an object to be linked against an
# unneeded library.
UNREF_OBJ	lib/(libdevinfo|libcfgadm)\.so\.1; .*\ of\ .*SUNW,Netra-CP2300/lib/libprtdiag_psr\.so\.1<|MERGE_RESOLUTION|>--- conflicted
+++ resolved
@@ -112,14 +112,6 @@
 UNUSED_RPATH	/usr/lib/mps.*\ from\ .*libnssutil3\.so
 UNUSED_RPATH	/usr/lib/mps.*\ from\ .*libsmime3\.so
 UNUSED_RPATH	/usr/lib/mps.*\ from\ .*libssl3\.so
-<<<<<<< HEAD
-UNUSED_RPATH	/usr/X11/lib.*\ from\ .*libglib-2\.0\.so\.0
-UNUSED_RPATH	/usr/X11/lib.*\ from\ .*libgobject-2\.0\.so\.0
-UNUSED_RPATH	/usr/X11/lib.*\ from\ .*libgthread-2\.0\.so\.0
-UNUSED_RPATH	/usr/lib.*\ from\ .*libgcc_s\.so\.1
-UNUSED_RPATH	/usr/postgres/8.3/lib.*\ from\ .*libpq\.so\.5
-=======
->>>>>>> ff9e88ce
 UNUSED_RPATH	/usr/lib.*\ from\ .*/usr/lib/mps
 UNUSED_RPATH	/usr/gnu/lib.*\ from\ .*/usr/lib/libpython2\..
 UNUSED_RPATH	/usr/gnu/lib.*\ from\ .*/usr/lib/64/libpython2\..
@@ -206,7 +198,7 @@
 # must be excepted.
 FORBIDDEN	libgcc_s\.so
 FORBIDDEN_DEP	usr/bin/audioconvert            # C++
-FORBIDDEN_DEP   usr/bin/make                    # C++
+FORBIDDEN_DEP   usr/bin/dmake                   # C++
 FORBIDDEN_DEP   usr/MACH(lib)/libfru.so.1       # C++
 FORBIDDEN_DEP   usr/MACH(lib)/libsun_fc.so.1    # C++
 FORBIDDEN_DEP   usr/lib/netsvc/yp/rpc.yppasswdd # C++
