#
# CDDL HEADER START
#
# The contents of this file are subject to the terms of the
# Common Development and Distribution License (the "License").
# You may not use this file except in compliance with the License.
#
# You can obtain a copy of the license at usr/src/OPENSOLARIS.LICENSE
# or http://www.opensolaris.org/os/licensing.
# See the License for the specific language governing permissions
# and limitations under the License.
#
# When distributing Covered Code, include this CDDL HEADER in each
# file and include the License file at usr/src/OPENSOLARIS.LICENSE.
# If applicable, add the following below this CDDL HEADER, with the
# fields enclosed by brackets "[]" replaced with your own identifying
# information: Portions Copyright [yyyy] [name of copyright owner]
#
# CDDL HEADER END
#

#
# Copyright (c) 2010, Oracle and/or its affiliates. All rights reserved.
# Copyright 2012 OmniTI Computer Consulting, Inc.  All rights reserved.
# Copyright 2022 Garrett D'Amore
# Copyright 2016 Hans Rosenfeld <rosenfeld@grumpf.hope-2000.org>
# Copyright 2017 Toomas Soome <tsoome@me.com>
# Copyright 2017 RackTop Systems.
# Copyright 2022 Tintri by DDN, Inc. All rights reserved.
# Copyright 2018 Jason King
# Copyright 2019, Joyent, Inc.
# Copyright 2020 Peter Tribble
# Copyright 2021 OmniOS Community Edition (OmniOSce) Association.
#

#
# Exception List for validate_pkg
#

#
# The following entries are built in the /proto area
# but not included in any packages - this is intentional.
#
usr/include/auth_list.h
usr/include/bsm/audit_door_infc.h
usr/include/bsm/audit_private.h
usr/include/bsm/devalloc.h
usr/include/getxby_door.h
usr/include/passwdutil.h
usr/include/priv_utils.h
usr/include/rpcsvc/daemon_utils.h
usr/include/rpcsvc/svc_dg_priv.h
usr/include/security/pam_impl.h
usr/include/sys/clock_impl.h
usr/include/sys/winlockio.h
usr/include/scsi/plugins/ses/vendor/sun_impl.h
#
# Private lofi interface.
#
usr/include/sys/lofi_impl.h
#
# Private/Internal libraries of the Cryptographic Framework.
#
lib/libkcfd.so
usr/include/libelfsign.h

#
# The following files are used by the DHCP service, the
# standalone's DHCP implementation, and the kernel (nfs_dlboot).
# They contain interfaces which are currently private.
#
usr/include/dhcp_symbol.h
usr/include/sys/sunos_dhcp_class.h
#
# Private MAC driver header files
#
usr/include/inet/iptun.h
usr/include/sys/aggr_impl.h
usr/include/sys/aggr.h
usr/include/sys/dld_impl.h
usr/include/sys/dld_ioc.h
usr/include/sys/dls_impl.h
usr/include/sys/dls.h
usr/include/sys/mac_client_impl.h
usr/include/sys/mac_client.h
usr/include/sys/mac_flow_impl.h
usr/include/sys/mac_impl.h
usr/include/sys/mac_soft_ring.h
usr/include/sys/mac_stat.h
#
# Private GLDv3 userland libraries and headers
#
usr/include/libdladm_impl.h
usr/include/libdlaggr.h
usr/include/libdlether.h
usr/include/libdlflow_impl.h
usr/include/libdlflow.h
usr/include/libdliptun.h
usr/include/libdlmgmt.h
usr/include/libdlsim.h
usr/include/libdlstat.h
usr/include/libdlvnic.h
usr/include/libdlwlan_impl.h
usr/include/libdlwlan.h
#
# Virtual Network Interface Card (VNIC)
#
usr/include/sys/vnic.h
usr/include/sys/vnic_impl.h
#
# Private libipadm lint library and header files
#
usr/include/ipadm_ipmgmt.h
usr/include/ipadm_ndpd.h
usr/include/libipadm.h
lib/libipadm.so
lib/amd64/libipadm.so		i386
#
# Private libsocket header file
#
usr/include/libsocket_priv.h
#
# IKE and IPsec support library exceptions.  The IKE support
# library contains exclusively private interfaces, as does
# libipsecutil.  My apologies for the glut of header files here.
#
usr/include/errfp.h
usr/include/ikedoor.h
usr/include/ipsec_util.h
usr/lib/libipsecutil.so
usr/lib/amd64/libipsecutil.so		i386
#
usr/include/inet/ip_impl.h
usr/include/inet/ip_ndp.h
usr/include/inet/ip2mac_impl.h
usr/include/inet/ip2mac.h
usr/include/inet/rawip_impl.h
usr/include/inet/tcp_impl.h
usr/include/inet/udp_impl.h
usr/include/libmail.h
usr/include/libnwam_priv.h
usr/include/protocols/ripngd.h
usr/include/s_string.h
usr/include/sys/logindmux_impl.h
usr/include/sys/vgareg.h
#
# Some IPsec headers can't be shipped lest we hit export controls...
#
usr/include/inet/ipsec_impl.h
usr/include/inet/ipsec_info.h
usr/include/inet/ipsecah.h
usr/include/inet/ipsecesp.h
usr/include/inet/keysock.h
usr/include/inet/sadb.h
usr/include/sys/sha1_consts.h
usr/include/sys/sha2_consts.h
#
# These files contain definitions shared privately between the kernel
# and libc.  There is no reason for them to be part of a package that
# a customer should ever see.  They are installed in the proto area by
# the uts build because libc and and other components, like truss, are
# dependent upon their contents and should not have their own copies.
#
usr/include/sys/libc_kernel.h
usr/include/sys/synch32.h
#
# Private interfaces for libdisasm
#
usr/include/libdisasm.h
#
# Private interfaces for libraidcfg
#
usr/include/raidcfg_spi.h
usr/include/raidcfg.h
usr/lib/libraidcfg.so
usr/lib/amd64/libraidcfg.so		i386
#
# This file is used for private communication between mdb, drv/kmdb, and
# misc/kmdb.  The interfaces described herein are not intended for customer
# use, and are thus excluded from packaging.
#
usr/include/sys/kmdb.h
#
# These files are installed in the proto area by the build of libdhcpagent
# and libdhcputil for the benefit of DHCP-related networking commands such
# as dhcpagent, dhcpinfo, ifconfig, and netstat.  These are not interfaces
# for customer use, so the files are excluded from packaging.
#
lib/libdhcpagent.so
lib/amd64/libdhcpagent.so		i386
lib/libdhcputil.so
lib/amd64/libdhcputil.so		i386
usr/include/dhcp_hostconf.h
usr/include/dhcp_impl.h
usr/include/dhcp_inittab.h
usr/include/dhcp_stable.h
usr/include/dhcp_symbol_common.h
usr/include/dhcpagent_ipc.h
usr/include/dhcpagent_util.h
usr/include/dhcpmsg.h
usr/lib/libdhcpagent.so
usr/lib/amd64/libdhcpagent.so		i386
usr/lib/libdhcputil.so
usr/lib/amd64/libdhcputil.so		i386
#
# Don't ship header files private to libipmp and in.mpathd
#
usr/include/ipmp_query_impl.h
#
# These files are installed in the proto area by the build of libinetsvc,
# an inetd-specific library shared by inetd, inetadm and inetconv. Only
# the shared object is shipped.
#
usr/include/inetsvc.h
usr/lib/libinetsvc.so
#
# These files are installed in the proto area by the build of libinetutil,
# a general purpose library for the benefit of internet utilities. Only
# the shared object is shipped.
#
lib/libinetutil.so
lib/amd64/libinetutil.so		i386
usr/include/libinetutil.h
usr/include/netinet/inetutil.h
usr/include/ofmt.h
usr/lib/libinetutil.so
usr/lib/amd64/libinetutil.so		i386
#
# Miscellaneous kernel interfaces or kernel<->user interfaces that are
# consolidation private and we do not want to export at this time.
#
usr/include/sys/cryptmod.h
usr/include/sys/dumpadm.h
usr/include/sys/ontrap.h
usr/include/sys/sysmsg_impl.h
usr/include/sys/vlan.h
#
# non-public pci header
#
usr/include/sys/pci_impl.h
usr/include/sys/pci_tools.h
#
# Exception list for RCM project, included by librcm and rcm_daemon
#
usr/include/librcm_event.h
usr/include/librcm_impl.h
#
# MDB modules for testing
#
usr/lib/mdb/proc/mdb_test.so	i386 sparc
#
# these are "removed" from the source product build because the only
# packages that currently deliver them are removed.
# they really should't be in here.
#
etc/sfw
#
# Entries for the libmech_krb5 symlink, which has been included
# for build purposes only, not delivered to customers.
#
usr/include/gssapi/gssapi_krb5.h
usr/lib/gss/libmech_krb5.so
usr/lib/amd64/gss/libmech_krb5.so	i386
usr/lib/libmech_krb5.so
usr/lib/amd64/libmech_krb5.so		i386
#
# Private net80211 headers
#
usr/include/sys/net80211_amrr.h
usr/include/sys/net80211_crypto.h
usr/include/sys/net80211_ht.h
usr/include/sys/net80211_proto.h
usr/include/sys/net80211.h
#
usr/include/net/wpa.h
#
# PPPoE files not delivered to customers.
#
usr/include/net/pppoe.h
usr/include/net/sppptun.h
#
# Simnet
#
usr/include/net/simnet.h
#
# Bridging internal data structures
#
usr/include/net/bridge_impl.h
#
# User<->kernel interface used by cfgadm/USB only
#
usr/include/sys/usb/hubd/hubd_impl.h
#
# User<->kernel interface used by cfgadm/SATA only
#
usr/include/sys/sata/sata_cfgadm.h			i386 aarch64
#
# Private ucred kernel header
#
usr/include/sys/ucred.h
#
# Private and/or platform-specific smf(5) files
#
lib/librestart.so
usr/include/libcontract_priv.h
usr/include/librestart_priv.h
usr/include/librestart.h
usr/lib/librestart.so
lib/svc/manifest/platform/sun4u					i386 aarch64
lib/svc/manifest/platform/sun4v					i386 aarch64
var/svc/manifest/platform/sun4u					i386 aarch64
var/svc/manifest/platform/sun4v					i386 aarch64
etc/svc/profile/platform_sun4v.xml				i386 aarch64
etc/svc/profile/platform_SUNW,SPARC-Enterprise.xml		i386 aarch64
etc/svc/profile/platform_SUNW,Sun-Fire-880.xml			i386 aarch64
etc/svc/profile/platform_SUNW,Sun-Fire-V890.xml			i386 aarch64
etc/svc/profile/platform_SUNW,Sun-Fire.xml			i386 aarch64
#
# Private libuutil files
#
lib/libuutil.so
usr/include/libuutil_impl.h
usr/lib/libuutil.so
#
# Even though all the objects built under usr/src/stand are later glommed
# together into a couple of second-stage boot loaders, we dump the static
# archives and lint libraries into $(ROOT)/stand for intermediate use
# (e.g., for lint, linking the second-stage boot loaders, ...).  Since
# these are merely intermediate objects, they do not need to be packaged.
#
stand					aarch64
#
# Private KCF header files
#
usr/include/sys/crypto/elfsign.h
usr/include/sys/crypto/impl.h
usr/include/sys/crypto/ops_impl.h
usr/include/sys/crypto/sched_impl.h
#
# The following files are installed in the proto area
# by the build of libcmdutils (Command Utilities Library).
# libcmdutils contains interfaces which are all private interfaces.
#
lib/libcmdutils.so
lib/amd64/libcmdutils.so		i386
usr/include/libcmdutils.h
usr/lib/libcmdutils.so
usr/lib/amd64/libcmdutils.so		i386
#
# Private librename
#
usr/lib/librename.so
usr/lib/amd64/librename.so		i386
usr/include/librename.h
#
# Private libidspace
#
usr/lib/libidspace.so
usr/lib/amd64/libidspace.so		i386
usr/include/libidspace.h
#
# VXLAN
#
usr/include/sys/vxlan.h
lib/libvarpd.so
lib/amd64/libvarpd.so			i386
#
# Overlay
#
usr/include/libdloverlay.h
usr/include/libvarpd.h
usr/include/libvarpd_client.h
usr/include/libvarpd_provider.h
usr/include/sys/overlay.h
usr/include/sys/overlay_common.h
usr/include/sys/overlay_target.h
#
# Private interfaces in libsec
#
usr/include/aclutils.h
#
# USB skeleton driver stays in sync with the rest of USB but doesn't ship.
#
kernel/drv/amd64/usbskel	i386
kernel/drv/aarch64/usbskel	aarch64
kernel/drv/usbskel.conf
#
# Consolidation and Sun private libdevid interfaces
# Public libdevid interfaces provided by devid.h
#
usr/include/sys/libdevid.h
#
# ZFS JNI headers
#
usr/include/libzfs_jni_dataset.h	i386 sparc
usr/include/libzfs_jni_disk.h		i386 sparc
usr/include/libzfs_jni_diskmgt.h	i386 sparc
usr/include/libzfs_jni_ipool.h		i386 sparc
usr/include/libzfs_jni_main.h		i386 sparc
usr/include/libzfs_jni_pool.h		i386 sparc
usr/include/libzfs_jni_property.h	i386 sparc
usr/include/libzfs_jni_util.h		i386 sparc
#
# These files are installed in the proto area for Solaris scsi_vhci driver
# (for MPAPI support) and should not be shipped
#
usr/include/sys/scsi/adapters/mpapi_impl.h
usr/include/sys/scsi/adapters/mpapi_scsi_vhci.h
#
# This library is installed in the proto area by the build of libdisasm, and is
# only used when building the KMDB disasm module.
#
usr/lib/libstanddisasm.so		i386 sparc aarch64
usr/lib/amd64/libstanddisasm.so		i386
#
# TSol: tsol doesn't ship lint source, and tsnet isn't for customers at all.
#
lib/libtsnet.so
#
# nss interfaces shared between libnsl and other ON libraries.
#
usr/include/nss.h
#
# AT&T AST (ksh93) files which are needed only to build illumos
usr/lib/libast.so			i386 sparc aarch64
usr/lib/amd64/libast.so			i386
usr/lib/libdll.so			i386 sparc aarch64
usr/lib/amd64/libdll.so			i386
usr/lib/libpp.so			i386 sparc aarch64
usr/lib/locale/C/LC_MESSAGES/libpp	i386 sparc aarch64
usr/lib/libcmd.so			i386 sparc aarch64
usr/lib/amd64/libcmd.so			i386
usr/lib/libshell.so			i386 sparc aarch64
usr/lib/amd64/libshell.so		i386
usr/lib/libsum.so			i386 sparc aarch64
usr/lib/amd64/libsum.so			i386
#
# These files are used by the iSCSI Target and the iSCSI Initiator
#
usr/include/sys/iscsi_protocol.h
usr/include/sys/iscsi_authclient.h
usr/include/sys/iscsi_authclientglue.h
#
# These files are used by the COMSTAR iSCSI target port provider
#
usr/include/sys/idm
usr/include/sys/iscsit/chap.h
usr/include/sys/iscsit/iscsi_if.h
usr/include/sys/iscsit/isns_protocol.h
usr/include/sys/iscsit/radius_packet.h
usr/include/sys/iscsit/radius_protocol.h
#
# libshare is private.
#
usr/lib/libshare.so				i386 sparc aarch64
usr/lib/amd64/libshare.so			i386
usr/lib/fs/autofs/libshare_autofs.so		i386 sparc aarch64
usr/lib/fs/autofs/amd64/libshare_autofs.so	i386
usr/lib/fs/nfs/libshare_nfs.so			i386 sparc aarch64
usr/lib/fs/nfs/amd64/libshare_nfs.so		i386
usr/lib/fs/nfs/rpcsec_gss_conn
usr/lib/fs/nfs/test_svc_tp_create
usr/lib/fs/smb/libshare_smb.so			i386 sparc aarch64
usr/lib/fs/smb/amd64/libshare_smb.so		i386
usr/lib/fs/smbfs/libshare_smbfs.so		i386 sparc aarch64
usr/lib/fs/smbfs/amd64/libshare_smbfs.so	i386
usr/include/libshare_impl.h
usr/include/scfutil.h
#
# Private/Internal u8_textprep header file. Do not ship.
#
usr/include/sys/u8_textprep_data.h
#
# Private, for the boot banner code shared between zone init and the kernel:
#
usr/include/sys/bootbanner.h
#
# Private, for ilstr string handling routines:
#
usr/include/sys/ilstr.h
#
# SQLite is private, used by SMF (svc.configd), idmapd and libsmb.
#
usr/include/sqlite-sys
lib/libsqlite-sys.so
#
# Private/Internal kiconv header files. Do not ship.
#
usr/include/sys/kiconv_big5_utf8.h
usr/include/sys/kiconv_cck_common.h
usr/include/sys/kiconv_cp950hkscs_utf8.h
usr/include/sys/kiconv_emea1.h
usr/include/sys/kiconv_emea2.h
usr/include/sys/kiconv_euckr_utf8.h
usr/include/sys/kiconv_euctw_utf8.h
usr/include/sys/kiconv_gb18030_utf8.h
usr/include/sys/kiconv_gb2312_utf8.h
usr/include/sys/kiconv_hkscs_utf8.h
usr/include/sys/kiconv_ja_jis_to_unicode.h
usr/include/sys/kiconv_ja_unicode_to_jis.h
usr/include/sys/kiconv_ja.h
usr/include/sys/kiconv_ko.h
usr/include/sys/kiconv_latin1.h
usr/include/sys/kiconv_sc.h
usr/include/sys/kiconv_tc.h
usr/include/sys/kiconv_uhc_utf8.h
usr/include/sys/kiconv_utf8_big5.h
usr/include/sys/kiconv_utf8_cp950hkscs.h
usr/include/sys/kiconv_utf8_euckr.h
usr/include/sys/kiconv_utf8_euctw.h
usr/include/sys/kiconv_utf8_gb18030.h
usr/include/sys/kiconv_utf8_gb2312.h
usr/include/sys/kiconv_utf8_hkscs.h
usr/include/sys/kiconv_utf8_uhc.h
etc/flash/postdeployment			i386
#
# This header file is shared only between the power commands and
# ppm/srn modules and should not be in any package
#
usr/include/sys/srn.h
#
# Private/Internal header files of smbsrv. Do not ship.
#
usr/include/smb
usr/include/smbsrv
#
# Private/Internal files for libfakekernel. Do not ship.
#
lib/amd64/libfakekernel.so			i386
lib/libfakekernel.so
usr/include/libfakekernel
usr/lib/libfakekernel.so
usr/lib/amd64/libfakekernel.so			i386
#
# Private/Internal libraries of smbsrv. Do not ship.
#
usr/lib/mdb/proc/libfksmbsrv.so			i386 sparc
usr/lib/mdb/proc/amd64/libfksmbsrv.so		i386
usr/lib/mdb/proc/amd64/libmlsvc.so		i386
usr/lib/smbsrv/bind-helper			i386 sparc aarch64
usr/lib/smbsrv/fksmbd				i386 sparc
usr/lib/smbsrv/libfksmbsrv.so			i386 sparc
usr/lib/smbsrv/libfksmbsrv.so.1			i386 sparc
usr/lib/smbsrv/amd64/libfksmbsrv.so		i386
usr/lib/smbsrv/amd64/libfksmbsrv.so.1		i386
usr/lib/smbsrv/libmlsvc.so			i386 sparc aarch64
usr/lib/smbsrv/amd64/libmlsvc.so		i386
usr/lib/smbsrv/amd64/libmlsvc.so.1		i386
usr/lib/smbsrv/libsmb.so			i386 sparc aarch64
usr/lib/smbsrv/amd64/libsmb.so			i386
usr/lib/smbsrv/libsmbns.so			i386 sparc aarch64
usr/lib/smbsrv/amd64/libsmbns.so		i386
usr/lib/smbsrv/amd64/libsmbns.so.1		i386
usr/lib/smbsrv/nvlprint				i386 sparc aarch64
usr/lib/smbsrv/test-msgbuf			i386 sparc
usr/lib/smbsrv/test-decrypt			i386 sparc
usr/lib/smbsrv/test-encrypt			i386 sparc
usr/lib/smbsrv/testoplock			i386 sparc
#
#
# Private/Internal 64-bit libraries of smbsrv. Do not ship.
#
usr/lib/reparse/amd64/libreparse_smb.so		i386
usr/lib/reparse/amd64/libreparse_smb.so.1	i386
#
# Private dirent, extended to include flags, for use by SMB server
#
usr/include/sys/extdirent.h
#
# Private header files for vscan service
#
usr/include/libvscan.h
usr/include/sys/vscan.h
#
# i86hvm is not a full platform.  It is just a home for paravirtualized
# drivers.  There is no usr/ component to this sub-platform, but the
# directory is created in the proto area to keep other tools happy.
#
usr/platform/i86hvm						i386
#
# Private sdcard framework headers
#
usr/include/sys/sdcard
#
# libmlrpc is private (SMB client and server)
#
usr/include/libmlrpc
usr/lib/libmlrpc.so
usr/lib/amd64/libmlrpc.so		i386
usr/lib/amd64/libmlrpc.so.2		i386
#
# libsmbfs is private (SMB client and server)
#
usr/include/netsmb
usr/lib/libsmbfs.so
usr/lib/amd64/libsmbfs.so		i386
#
# debug & test program for smbfs (private)
#
usr/lib/fs/smbfs/chacl			i386 sparc aarch64
usr/lib/fs/smbfs/lsacl			i386 sparc aarch64
usr/lib/mdb/proc/libfknsmb.so		i386 sparc
usr/lib/mdb/proc/libfksmbfs.so		i386 sparc
usr/lib/mdb/proc/amd64/libfknsmb.so	i386
usr/lib/mdb/proc/amd64/libfksmbfs.so	i386
usr/lib/mdb/proc/aarch64/libfknsmb.so	aarch64
usr/lib/mdb/proc/aarch64/libfksmbfs.so	aarch64
usr/lib/smbfs/amd64			i386
usr/lib/smbfs/fksmbcl			i386 sparc
usr/lib/smbfs/libfknsmb.so		i386 sparc
usr/lib/smbfs/libfknsmb.so.1		i386 sparc
usr/lib/smbfs/libfksmbfs.so		i386 sparc
usr/lib/smbfs/libfksmbfs.so.1		i386 sparc

#
# FC related files
kernel/kmdb/amd64/fcip		i386
kernel/kmdb/amd64/fcp		i386
kernel/kmdb/amd64/fctl		i386
kernel/kmdb/amd64/qlc		i386
kernel/kmdb/aarch64/fcip	aarch64
kernel/kmdb/aarch64/fcp		aarch64
kernel/kmdb/aarch64/fctl	aarch64
usr/include/sys/fibre-channel

#
# These files are used by the iSCSI initiator only.
# No reason to ship them.
#
usr/include/sys/scsi/adapters/iscsi_door.h
usr/include/sys/scsi/adapters/iscsi_if.h
#
# sbd ioctl hdr
#
usr/include/sys/stmf_sbd_ioctl.h
#
# proxy port provider interface
#
usr/include/sys/pppt_ic_if.h
usr/include/sys/pppt_ioctl.h
#
# portable object file and dictionary used by libfmd_msg test
#
usr/lib/fm/dict/TEST.dict	i386 sparc aarch64
usr/lib/locale/C/LC_MESSAGES/TEST.mo	i386 sparc aarch64
usr/lib/locale/C/LC_MESSAGES/TEST.po	i386 sparc aarch64
#
# Private idmap RPC protocol
#
usr/include/rpcsvc/idmap_prot.h
usr/include/rpcsvc/idmap_prot.x
#
# Private idmap directory API
#
usr/include/directory.h
#
# librstp is private for bridging
#
usr/include/stp_bpdu.h
usr/include/stp_in.h
usr/include/stp_vectors.h
usr/lib/librstp.so
#
# Private nvfru API
#
usr/include/nvfru.h
#
# vrrp
#
usr/include/libvrrpadm.h
usr/lib/libvrrpadm.so
usr/lib/amd64/libvrrpadm.so		i386

#
# These are only used during the -t tools build
#
opt/onbld/bin/i386/mandoc	i386
opt/onbld/bin/i386/geniconvtbl	i386
opt/onbld/bin/i386/makesoftcore	i386
opt/onbld/bin/i386/rpcgen	i386
opt/onbld/bin/i386/vtfontcvt	i386
opt/onbld/bin/i386/svc.configd	i386
opt/onbld/bin/i386/svccfg	i386
opt/onbld/bin/i386/yacc		i386
<<<<<<< HEAD
opt/onbld/lib/yaccpar		i386 # XXXARM: No native tools on arm yet
=======
opt/onbld/lib/yaccpar
opt/onbld/bin/i386/svc.configd	i386
opt/onbld/bin/i386/svccfg	i386
>>>>>>> f657d0ee

#
# Private libdwarf
#
opt/onbld/lib/i386/libdwarf.so	i386

#
# Private SMF libraries
#
opt/onbld/lib/i386/libscf.so			i386
opt/onbld/lib/i386/libscf.so.1			i386
opt/onbld/lib/i386/libsqlite-sys.so		i386
opt/onbld/lib/i386/libsqlite-sys.so.2.8.15	i386
opt/onbld/lib/i386/libuutil.so			i386
opt/onbld/lib/i386/libuutil.so.1		i386

#
# Private socket filter API
#
usr/include/sys/sockfilter.h
#
# We don't actually validate license action payloads, and the license
# staging area is provided as a separate basedir for package
# publication.  The net result is that everything therein should be
# ignored for packaging validation.
#
licenses
#
# Libbe is private
#
usr/include/libbe_priv.h		i386 sparc aarch64

#
# libsaveargs is private
#
usr/include/saveargs.h			i386
usr/lib/amd64/libsaveargs.so		i386
usr/lib/amd64/libstandsaveargs.so	i386

#
# libpcidb is private
#
usr/include/pcidb.h
usr/lib/amd64/libpcidb.so		i386
usr/lib/libpcidb.so

#
# private nvme header file
#
usr/include/sys/nvme.h

#
# debugging program for libadutils
#
usr/bin/test-getdc			i386 sparc aarch64
#
# libficl-sys is private
#
usr/include/ficllocal.h
usr/lib/amd64/libficl-sys.so		i386
usr/lib/libficl-sys.so

#
# libsff is private
#
usr/include/libsff.h
usr/lib/amd64/libsff.so			i386
usr/lib/libsff.so

#
# private bhyve files
#
lib/amd64/libvmm.so			i386
lib/amd64/libvmmapi.so			i386
usr/include/libppt.h			i386
usr/include/libvmm.h			i386
usr/include/vmmapi.h			i386
usr/lib/amd64/libppt.so			i386
usr/lib/libppt.so			i386

#
# libcustr is private
#
usr/include/libcustr.h
lib/amd64/libcustr.so		i386
lib/libcustr.so

#
# smatch is delivered and used only with the source tree
#
opt/onbld/bin/i386/smatch	i386
opt/onbld/share/smatch		i386 sparc

#
# libdwarf is private for the moment
#
lib/amd64/libdwarf.so			i386
lib/libdwarf.so
usr/lib/amd64/libdwarf.so		i386
usr/lib/libdwarf.so

#
# lib9p is private
#
usr/include/lib9p.h
usr/lib/amd64/lib9p.so			i386
usr/lib/lib9p.so		aarch64

#
# libjedec is private
#
usr/include/libjedec.h
usr/lib/amd64/libjedec.so	i386
usr/lib/libjedec.so

#
# the tools copy of the link-editor is not delivered
#
opt/onbld/bin/amd64			i386
# The directory exclusions above cover bin/.../ld, should we ever not exclude
# those directories, ld must be added here
opt/onbld/bin/i386/sgsmsg		i386
opt/onbld/lib/i386/64/libelf.so		i386
opt/onbld/lib/i386/64/libelf.so.1	i386
opt/onbld/lib/i386/64/libld.so		i386
opt/onbld/lib/i386/64/libld.so.4	i386
opt/onbld/lib/i386/64/liblddbg.so	i386
opt/onbld/lib/i386/64/liblddbg.so.4	i386
opt/onbld/man/man1onbld/sgsmsg.1onbld	i386 sparc

#
# The built link-editor demos are not delivered
#
opt/SUNWonld			i386 sparc

#
# Libraries that are built for tests whose compilation symlinks are only
# needed at build time.
#
opt/os-tests/tests/cores/libdumper.so		i386 sparc aarch64
opt/os-tests/tests/cores/amd64/libdumper.so	i386

# XXXARM: This is cross-built, and so for the wrong platform.
opt/onbld		aarch64

# The ipmi driver is not built or delivered, but we still need the header at
# build time
usr/include/sys/ipmi.h	aarch64<|MERGE_RESOLUTION|>--- conflicted
+++ resolved
@@ -682,13 +682,7 @@
 opt/onbld/bin/i386/svc.configd	i386
 opt/onbld/bin/i386/svccfg	i386
 opt/onbld/bin/i386/yacc		i386
-<<<<<<< HEAD
-opt/onbld/lib/yaccpar		i386 # XXXARM: No native tools on arm yet
-=======
-opt/onbld/lib/yaccpar
-opt/onbld/bin/i386/svc.configd	i386
-opt/onbld/bin/i386/svccfg	i386
->>>>>>> f657d0ee
+opt/onbld/lib/yaccpar		i386
 
 #
 # Private libdwarf
