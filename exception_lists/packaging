--- conflicted
+++ resolved
@@ -24,11 +24,8 @@
 # Copyright 2012 OmniTI Computer Consulting, Inc.  All rights reserved.
 # Copyright 2014 Garrett D'Amore <garrett@damore.org>
 # Copyright 2016 Toomas Soome <tsoome@me.com>
-<<<<<<< HEAD
 # Copyright 2016 Hans Rosenfeld <rosenfeld@grumpf.hope-2000.org>
-=======
 # Copyright 2016 Nexenta Systems, Inc.
->>>>>>> 730daff8
 #
 
 #
@@ -241,14 +238,6 @@
 usr/include/sys/sysmsg_impl.h
 usr/include/sys/vlan.h
 #
-<<<<<<< HEAD
-# These files are installed in the proto area so lvm can use
-# them during the build process.
-#
-usr/include/sdssc.h
-#
-=======
->>>>>>> 730daff8
 # non-public pci header
 #
 usr/include/sys/pci_impl.h
