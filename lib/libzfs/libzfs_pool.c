/*
 * CDDL HEADER START
 *
 * The contents of this file are subject to the terms of the
 * Common Development and Distribution License (the "License").
 * You may not use this file except in compliance with the License.
 *
 * You can obtain a copy of the license at usr/src/OPENSOLARIS.LICENSE
 * or http://www.opensolaris.org/os/licensing.
 * See the License for the specific language governing permissions
 * and limitations under the License.
 *
 * When distributing Covered Code, include this CDDL HEADER in each
 * file and include the License file at usr/src/OPENSOLARIS.LICENSE.
 * If applicable, add the following below this CDDL HEADER, with the
 * fields enclosed by brackets "[]" replaced with your own identifying
 * information: Portions Copyright [yyyy] [name of copyright owner]
 *
 * CDDL HEADER END
 */

/*
 * Copyright 2009 Sun Microsystems, Inc.  All rights reserved.
 * Use is subject to license terms.
 */

#include <alloca.h>
#include <assert.h>
#include <ctype.h>
#include <errno.h>
#include <devid.h>
#include <dirent.h>
#include <fcntl.h>
#include <libintl.h>
#include <stdio.h>
#include <stdlib.h>
#include <strings.h>
#include <unistd.h>
#include <zone.h>
#include <sys/efi_partition.h>
#include <sys/vtoc.h>
#include <sys/zfs_ioctl.h>
#include <sys/zio.h>
#include <strings.h>
#include <dlfcn.h>

#include "zfs_namecheck.h"
#include "zfs_prop.h"
#include "libzfs_impl.h"
#include "zfs_config.h"

#ifdef HAVE_LIBEFI
static int read_efi_label(nvlist_t *config, diskaddr_t *sb);
#endif

#if defined(__i386) || defined(__amd64)
#define	BOOTCMD	"installgrub(1M)"
#else
#define	BOOTCMD	"installboot(1M)"
#endif

#define	DISK_ROOT	"/dev/dsk"
#define	RDISK_ROOT	"/dev/rdsk"
#define	BACKUP_SLICE	"s2"

/*
 * ====================================================================
 *   zpool property functions
 * ====================================================================
 */

static int
zpool_get_all_props(zpool_handle_t *zhp)
{
	zfs_cmd_t zc = { "\0", "\0", "\0", 0 };
	libzfs_handle_t *hdl = zhp->zpool_hdl;

	(void) strlcpy(zc.zc_name, zhp->zpool_name, sizeof (zc.zc_name));

	if (zcmd_alloc_dst_nvlist(hdl, &zc, 0) != 0)
		return (-1);

	while (ioctl(hdl->libzfs_fd, ZFS_IOC_POOL_GET_PROPS, &zc) != 0) {
		if (errno == ENOMEM) {
			if (zcmd_expand_dst_nvlist(hdl, &zc) != 0) {
				zcmd_free_nvlists(&zc);
				return (-1);
			}
		} else {
			zcmd_free_nvlists(&zc);
			return (-1);
		}
	}

	if (zcmd_read_dst_nvlist(hdl, &zc, &zhp->zpool_props) != 0) {
		zcmd_free_nvlists(&zc);
		return (-1);
	}

	zcmd_free_nvlists(&zc);

	return (0);
}

static int
zpool_props_refresh(zpool_handle_t *zhp)
{
	nvlist_t *old_props;

	old_props = zhp->zpool_props;

	if (zpool_get_all_props(zhp) != 0)
		return (-1);

	nvlist_free(old_props);
	return (0);
}

static char *
zpool_get_prop_string(zpool_handle_t *zhp, zpool_prop_t prop,
    zprop_source_t *src)
{
	nvlist_t *nv, *nvl;
	uint64_t ival;
	char *value;
	zprop_source_t source;

	nvl = zhp->zpool_props;
	if (nvlist_lookup_nvlist(nvl, zpool_prop_to_name(prop), &nv) == 0) {
		verify(nvlist_lookup_uint64(nv, ZPROP_SOURCE, &ival) == 0);
		source = ival;
		verify(nvlist_lookup_string(nv, ZPROP_VALUE, &value) == 0);
	} else {
		source = ZPROP_SRC_DEFAULT;
		if ((value = (char *)zpool_prop_default_string(prop)) == NULL)
			value = "-";
	}

	if (src)
		*src = source;

	return (value);
}

uint64_t
zpool_get_prop_int(zpool_handle_t *zhp, zpool_prop_t prop, zprop_source_t *src)
{
	nvlist_t *nv, *nvl;
	uint64_t value;
	zprop_source_t source;

	if (zhp->zpool_props == NULL && zpool_get_all_props(zhp)) {
		/*
		 * zpool_get_all_props() has most likely failed because
		 * the pool is faulted, but if all we need is the top level
		 * vdev's guid then get it from the zhp config nvlist.
		 */
		if ((prop == ZPOOL_PROP_GUID) &&
		    (nvlist_lookup_nvlist(zhp->zpool_config,
		    ZPOOL_CONFIG_VDEV_TREE, &nv) == 0) &&
		    (nvlist_lookup_uint64(nv, ZPOOL_CONFIG_GUID, &value)
		    == 0)) {
			return (value);
		}
		return (zpool_prop_default_numeric(prop));
	}

	nvl = zhp->zpool_props;
	if (nvlist_lookup_nvlist(nvl, zpool_prop_to_name(prop), &nv) == 0) {
		verify(nvlist_lookup_uint64(nv, ZPROP_SOURCE, &value) == 0);
		source = value;
		verify(nvlist_lookup_uint64(nv, ZPROP_VALUE, &value) == 0);
	} else {
		source = ZPROP_SRC_DEFAULT;
		value = zpool_prop_default_numeric(prop);
	}

	if (src)
		*src = source;

	return (value);
}

/*
 * Map VDEV STATE to printed strings.
 */
char *
zpool_state_to_name(vdev_state_t state, vdev_aux_t aux)
{
	switch (state) {
	default:
		break;
	case VDEV_STATE_CLOSED:
	case VDEV_STATE_OFFLINE:
		return (gettext("OFFLINE"));
	case VDEV_STATE_REMOVED:
		return (gettext("REMOVED"));
	case VDEV_STATE_CANT_OPEN:
		if (aux == VDEV_AUX_CORRUPT_DATA || aux == VDEV_AUX_BAD_LOG)
			return (gettext("FAULTED"));
		else
			return (gettext("UNAVAIL"));
	case VDEV_STATE_FAULTED:
		return (gettext("FAULTED"));
	case VDEV_STATE_DEGRADED:
		return (gettext("DEGRADED"));
	case VDEV_STATE_HEALTHY:
		return (gettext("ONLINE"));
	}

	return (gettext("UNKNOWN"));
}

/*
 * Get a zpool property value for 'prop' and return the value in
 * a pre-allocated buffer.
 */
int
zpool_get_prop(zpool_handle_t *zhp, zpool_prop_t prop, char *buf, size_t len,
    zprop_source_t *srctype)
{
	uint64_t intval;
	const char *strval;
	zprop_source_t src = ZPROP_SRC_NONE;
	nvlist_t *nvroot;
	vdev_stat_t *vs;
	uint_t vsc;

	if (zpool_get_state(zhp) == POOL_STATE_UNAVAIL) {
		switch (prop) {
		case ZPOOL_PROP_NAME:
			(void) strlcpy(buf, zpool_get_name(zhp), len);
			break;

		case ZPOOL_PROP_HEALTH:
			(void) strlcpy(buf, "FAULTED", len);
			break;

		case ZPOOL_PROP_GUID:
			intval = zpool_get_prop_int(zhp, prop, &src);
			(void) snprintf(buf, len, "%llu", (u_longlong_t)intval);
			break;

		case ZPOOL_PROP_ALTROOT:
		case ZPOOL_PROP_CACHEFILE:
			if (zhp->zpool_props != NULL ||
			    zpool_get_all_props(zhp) == 0) {
				(void) strlcpy(buf,
				    zpool_get_prop_string(zhp, prop, &src),
				    len);
				if (srctype != NULL)
					*srctype = src;
				return (0);
			}
			/* FALLTHROUGH */
		default:
			(void) strlcpy(buf, "-", len);
			break;
		}

		if (srctype != NULL)
			*srctype = src;
		return (0);
	}

	if (zhp->zpool_props == NULL && zpool_get_all_props(zhp) &&
	    prop != ZPOOL_PROP_NAME)
		return (-1);

	switch (zpool_prop_get_type(prop)) {
	case PROP_TYPE_STRING:
		(void) strlcpy(buf, zpool_get_prop_string(zhp, prop, &src),
		    len);
		break;

	case PROP_TYPE_NUMBER:
		intval = zpool_get_prop_int(zhp, prop, &src);

		switch (prop) {
		case ZPOOL_PROP_SIZE:
		case ZPOOL_PROP_USED:
		case ZPOOL_PROP_AVAILABLE:
			(void) zfs_nicenum(intval, buf, len);
			break;

		case ZPOOL_PROP_CAPACITY:
			(void) snprintf(buf, len, "%llu%%",
			    (u_longlong_t)intval);
			break;

		case ZPOOL_PROP_HEALTH:
			verify(nvlist_lookup_nvlist(zpool_get_config(zhp, NULL),
			    ZPOOL_CONFIG_VDEV_TREE, &nvroot) == 0);
			verify(nvlist_lookup_uint64_array(nvroot,
			    ZPOOL_CONFIG_STATS, (uint64_t **)&vs, &vsc) == 0);

			(void) strlcpy(buf, zpool_state_to_name(intval,
			    vs->vs_aux), len);
			break;
		default:
			(void) snprintf(buf, len, "%llu", (u_longlong_t)intval);
		}
		break;

	case PROP_TYPE_INDEX:
		intval = zpool_get_prop_int(zhp, prop, &src);
		if (zpool_prop_index_to_string(prop, intval, &strval)
		    != 0)
			return (-1);
		(void) strlcpy(buf, strval, len);
		break;

	default:
		abort();
	}

	if (srctype)
		*srctype = src;

	return (0);
}

/*
 * Check if the bootfs name has the same pool name as it is set to.
 * Assuming bootfs is a valid dataset name.
 */
static boolean_t
bootfs_name_valid(const char *pool, char *bootfs)
{
	int len = strlen(pool);

	if (!zfs_name_valid(bootfs, ZFS_TYPE_FILESYSTEM|ZFS_TYPE_SNAPSHOT))
		return (B_FALSE);

	if (strncmp(pool, bootfs, len) == 0 &&
	    (bootfs[len] == '/' || bootfs[len] == '\0'))
		return (B_TRUE);

	return (B_FALSE);
}

/*
 * Inspect the configuration to determine if any of the devices contain
 * an EFI label.
 */
static boolean_t
pool_uses_efi(nvlist_t *config)
{
#ifdef HAVE_LIBEFI
	nvlist_t **child;
	uint_t c, children;

	if (nvlist_lookup_nvlist_array(config, ZPOOL_CONFIG_CHILDREN,
	    &child, &children) != 0)
		return (read_efi_label(config, NULL) >= 0);

	for (c = 0; c < children; c++) {
		if (pool_uses_efi(child[c]))
			return (B_TRUE);
	}
#endif
	return (B_FALSE);
}

static boolean_t
pool_is_bootable(zpool_handle_t *zhp)
{
	char bootfs[ZPOOL_MAXNAMELEN];

	return (zpool_get_prop(zhp, ZPOOL_PROP_BOOTFS, bootfs,
	    sizeof (bootfs), NULL) == 0 && strncmp(bootfs, "-",
	    sizeof (bootfs)) != 0);
}


/*
 * Given an nvlist of zpool properties to be set, validate that they are
 * correct, and parse any numeric properties (index, boolean, etc) if they are
 * specified as strings.
 */
static nvlist_t *
zpool_valid_proplist(libzfs_handle_t *hdl, const char *poolname,
    nvlist_t *props, uint64_t version, boolean_t create_or_import, char *errbuf)
{
	nvpair_t *elem;
	nvlist_t *retprops;
	zpool_prop_t prop;
	char *strval;
	uint64_t intval;
	char *slash;
	struct stat64 statbuf;
	zpool_handle_t *zhp;
	nvlist_t *nvroot;

	if (nvlist_alloc(&retprops, NV_UNIQUE_NAME, 0) != 0) {
		(void) no_memory(hdl);
		return (NULL);
	}

	elem = NULL;
	while ((elem = nvlist_next_nvpair(props, elem)) != NULL) {
		const char *propname = nvpair_name(elem);

		/*
		 * Make sure this property is valid and applies to this type.
		 */
		if ((prop = zpool_name_to_prop(propname)) == ZPROP_INVAL) {
			zfs_error_aux(hdl, dgettext(TEXT_DOMAIN,
			    "invalid property '%s'"), propname);
			(void) zfs_error(hdl, EZFS_BADPROP, errbuf);
			goto error;
		}

		if (zpool_prop_readonly(prop)) {
			zfs_error_aux(hdl, dgettext(TEXT_DOMAIN, "'%s' "
			    "is readonly"), propname);
			(void) zfs_error(hdl, EZFS_PROPREADONLY, errbuf);
			goto error;
		}

		if (zprop_parse_value(hdl, elem, prop, ZFS_TYPE_POOL, retprops,
		    &strval, &intval, errbuf) != 0)
			goto error;

		/*
		 * Perform additional checking for specific properties.
		 */
		switch (prop) {
		default:
			break;
		case ZPOOL_PROP_VERSION:
			if (intval < version || intval > SPA_VERSION) {
				zfs_error_aux(hdl, dgettext(TEXT_DOMAIN,
				    "property '%s' number %d is invalid."),
				    propname, intval);
				(void) zfs_error(hdl, EZFS_BADVERSION, errbuf);
				goto error;
			}
			break;

		case ZPOOL_PROP_BOOTFS:
			if (create_or_import) {
				zfs_error_aux(hdl, dgettext(TEXT_DOMAIN,
				    "property '%s' cannot be set at creation "
				    "or import time"), propname);
				(void) zfs_error(hdl, EZFS_BADPROP, errbuf);
				goto error;
			}

			if (version < SPA_VERSION_BOOTFS) {
				zfs_error_aux(hdl, dgettext(TEXT_DOMAIN,
				    "pool must be upgraded to support "
				    "'%s' property"), propname);
				(void) zfs_error(hdl, EZFS_BADVERSION, errbuf);
				goto error;
			}

			/*
			 * bootfs property value has to be a dataset name and
			 * the dataset has to be in the same pool as it sets to.
			 */
			if (strval[0] != '\0' && !bootfs_name_valid(poolname,
			    strval)) {
				zfs_error_aux(hdl, dgettext(TEXT_DOMAIN, "'%s' "
				    "is an invalid name"), strval);
				(void) zfs_error(hdl, EZFS_INVALIDNAME, errbuf);
				goto error;
			}

			if ((zhp = zpool_open_canfail(hdl, poolname)) == NULL) {
				zfs_error_aux(hdl, dgettext(TEXT_DOMAIN,
				    "could not open pool '%s'"), poolname);
				(void) zfs_error(hdl, EZFS_OPENFAILED, errbuf);
				goto error;
			}
			verify(nvlist_lookup_nvlist(zpool_get_config(zhp, NULL),
			    ZPOOL_CONFIG_VDEV_TREE, &nvroot) == 0);

			/*
			 * bootfs property cannot be set on a disk which has
			 * been EFI labeled.
			 */
			if (pool_uses_efi(nvroot)) {
				zfs_error_aux(hdl, dgettext(TEXT_DOMAIN,
				    "property '%s' not supported on "
				    "EFI labeled devices"), propname);
				(void) zfs_error(hdl, EZFS_POOL_NOTSUP, errbuf);
				zpool_close(zhp);
				goto error;
			}
			zpool_close(zhp);
			break;

		case ZPOOL_PROP_ALTROOT:
			if (!create_or_import) {
				zfs_error_aux(hdl, dgettext(TEXT_DOMAIN,
				    "property '%s' can only be set during pool "
				    "creation or import"), propname);
				(void) zfs_error(hdl, EZFS_BADPROP, errbuf);
				goto error;
			}

			if (strval[0] != '/') {
				zfs_error_aux(hdl, dgettext(TEXT_DOMAIN,
				    "bad alternate root '%s'"), strval);
				(void) zfs_error(hdl, EZFS_BADPATH, errbuf);
				goto error;
			}
			break;

		case ZPOOL_PROP_CACHEFILE:
			if (strval[0] == '\0')
				break;

			if (strcmp(strval, "none") == 0)
				break;

			if (strval[0] != '/') {
				zfs_error_aux(hdl, dgettext(TEXT_DOMAIN,
				    "property '%s' must be empty, an "
				    "absolute path, or 'none'"), propname);
				(void) zfs_error(hdl, EZFS_BADPATH, errbuf);
				goto error;
			}

			slash = strrchr(strval, '/');

			if (slash[1] == '\0' || strcmp(slash, "/.") == 0 ||
			    strcmp(slash, "/..") == 0) {
				zfs_error_aux(hdl, dgettext(TEXT_DOMAIN,
				    "'%s' is not a valid file"), strval);
				(void) zfs_error(hdl, EZFS_BADPATH, errbuf);
				goto error;
			}

			*slash = '\0';

			if (strval[0] != '\0' &&
			    (stat64(strval, &statbuf) != 0 ||
			    !S_ISDIR(statbuf.st_mode))) {
				zfs_error_aux(hdl, dgettext(TEXT_DOMAIN,
				    "'%s' is not a valid directory"),
				    strval);
				(void) zfs_error(hdl, EZFS_BADPATH, errbuf);
				goto error;
			}

			*slash = '/';
			break;
		}
	}

	return (retprops);
error:
	nvlist_free(retprops);
	return (NULL);
}

/*
 * Set zpool property : propname=propval.
 */
int
zpool_set_prop(zpool_handle_t *zhp, const char *propname, const char *propval)
{
	zfs_cmd_t zc = { "\0", "\0", "\0", 0 };
	int ret = -1;
	char errbuf[1024];
	nvlist_t *nvl = NULL;
	nvlist_t *realprops;
	uint64_t version;

	(void) snprintf(errbuf, sizeof (errbuf),
	    dgettext(TEXT_DOMAIN, "cannot set property for '%s'"),
	    zhp->zpool_name);

	if (nvlist_alloc(&nvl, NV_UNIQUE_NAME, 0) != 0)
		return (no_memory(zhp->zpool_hdl));

	if (nvlist_add_string(nvl, propname, propval) != 0) {
		nvlist_free(nvl);
		return (no_memory(zhp->zpool_hdl));
	}

	version = zpool_get_prop_int(zhp, ZPOOL_PROP_VERSION, NULL);
	if ((realprops = zpool_valid_proplist(zhp->zpool_hdl,
	    zhp->zpool_name, nvl, version, B_FALSE, errbuf)) == NULL) {
		nvlist_free(nvl);
		return (-1);
	}

	nvlist_free(nvl);
	nvl = realprops;

	/*
	 * Execute the corresponding ioctl() to set this property.
	 */
	(void) strlcpy(zc.zc_name, zhp->zpool_name, sizeof (zc.zc_name));

	if (zcmd_write_src_nvlist(zhp->zpool_hdl, &zc, nvl) != 0) {
		nvlist_free(nvl);
		return (-1);
	}

	ret = zfs_ioctl(zhp->zpool_hdl, ZFS_IOC_POOL_SET_PROPS, &zc);

	zcmd_free_nvlists(&zc);
	nvlist_free(nvl);

	if (ret)
		(void) zpool_standard_error(zhp->zpool_hdl, errno, errbuf);
	else
		(void) zpool_props_refresh(zhp);

	return (ret);
}

int
zpool_expand_proplist(zpool_handle_t *zhp, zprop_list_t **plp)
{
	libzfs_handle_t *hdl = zhp->zpool_hdl;
	zprop_list_t *entry;
	char buf[ZFS_MAXPROPLEN];

	if (zprop_expand_list(hdl, plp, ZFS_TYPE_POOL) != 0)
		return (-1);

	for (entry = *plp; entry != NULL; entry = entry->pl_next) {

		if (entry->pl_fixed)
			continue;

		if (entry->pl_prop != ZPROP_INVAL &&
		    zpool_get_prop(zhp, entry->pl_prop, buf, sizeof (buf),
		    NULL) == 0) {
			if (strlen(buf) > entry->pl_width)
				entry->pl_width = strlen(buf);
		}
	}

	return (0);
}


/*
 * Don't start the slice at the default block of 34; many storage
 * devices will use a stripe width of 128k, so start there instead.
 */
#define	NEW_START_BLOCK	256

/*
 * Validate the given pool name, optionally putting an extended error message in
 * 'buf'.
 */
boolean_t
zpool_name_valid(libzfs_handle_t *hdl, boolean_t isopen, const char *pool)
{
	namecheck_err_t why;
	char what;
	int ret;

	ret = pool_namecheck(pool, &why, &what);

	/*
	 * The rules for reserved pool names were extended at a later point.
	 * But we need to support users with existing pools that may now be
	 * invalid.  So we only check for this expanded set of names during a
	 * create (or import), and only in userland.
	 */
	if (ret == 0 && !isopen &&
	    (strncmp(pool, "mirror", 6) == 0 ||
	    strncmp(pool, "raidz", 5) == 0 ||
	    strncmp(pool, "spare", 5) == 0 ||
	    strcmp(pool, "log") == 0)) {
		if (hdl != NULL)
			zfs_error_aux(hdl,
			    dgettext(TEXT_DOMAIN, "name is reserved"));
		return (B_FALSE);
	}


	if (ret != 0) {
		if (hdl != NULL) {
			switch (why) {
			case NAME_ERR_TOOLONG:
				zfs_error_aux(hdl,
				    dgettext(TEXT_DOMAIN, "name is too long"));
				break;

			case NAME_ERR_INVALCHAR:
				zfs_error_aux(hdl,
				    dgettext(TEXT_DOMAIN, "invalid character "
				    "'%c' in pool name"), what);
				break;

			case NAME_ERR_NOLETTER:
				zfs_error_aux(hdl, dgettext(TEXT_DOMAIN,
				    "name must begin with a letter"));
				break;

			case NAME_ERR_RESERVED:
				zfs_error_aux(hdl, dgettext(TEXT_DOMAIN,
				    "name is reserved"));
				break;

			case NAME_ERR_DISKLIKE:
				zfs_error_aux(hdl, dgettext(TEXT_DOMAIN,
				    "pool name is reserved"));
				break;

			case NAME_ERR_LEADING_SLASH:
				zfs_error_aux(hdl, dgettext(TEXT_DOMAIN,
				    "leading slash in name"));
				break;

			case NAME_ERR_EMPTY_COMPONENT:
				zfs_error_aux(hdl, dgettext(TEXT_DOMAIN,
				    "empty component in name"));
				break;

			case NAME_ERR_TRAILING_SLASH:
				zfs_error_aux(hdl, dgettext(TEXT_DOMAIN,
				    "trailing slash in name"));
				break;

			case NAME_ERR_MULTIPLE_AT:
				zfs_error_aux(hdl, dgettext(TEXT_DOMAIN,
				    "multiple '@' delimiters in name"));
				break;
			case NAME_ERR_NO_AT:
				zfs_error_aux(hdl, dgettext(TEXT_DOMAIN,
				    "permission set is missing '@'"));
				break;
			}
		}
		return (B_FALSE);
	}

	return (B_TRUE);
}

/*
 * Open a handle to the given pool, even if the pool is currently in the FAULTED
 * state.
 */
zpool_handle_t *
zpool_open_canfail(libzfs_handle_t *hdl, const char *pool)
{
	zpool_handle_t *zhp;
	boolean_t missing;

	/*
	 * Make sure the pool name is valid.
	 */
	if (!zpool_name_valid(hdl, B_TRUE, pool)) {
		(void) zfs_error_fmt(hdl, EZFS_INVALIDNAME,
		    dgettext(TEXT_DOMAIN, "cannot open '%s'"),
		    pool);
		return (NULL);
	}

	if ((zhp = zfs_alloc(hdl, sizeof (zpool_handle_t))) == NULL)
		return (NULL);

	zhp->zpool_hdl = hdl;
	(void) strlcpy(zhp->zpool_name, pool, sizeof (zhp->zpool_name));

	if (zpool_refresh_stats(zhp, &missing) != 0) {
		zpool_close(zhp);
		return (NULL);
	}

	if (missing) {
		zfs_error_aux(hdl, dgettext(TEXT_DOMAIN, "no such pool"));
		(void) zfs_error_fmt(hdl, EZFS_NOENT,
		    dgettext(TEXT_DOMAIN, "cannot open '%s'"), pool);
		zpool_close(zhp);
		return (NULL);
	}

	return (zhp);
}

/*
 * Like the above, but silent on error.  Used when iterating over pools (because
 * the configuration cache may be out of date).
 */
int
zpool_open_silent(libzfs_handle_t *hdl, const char *pool, zpool_handle_t **ret)
{
	zpool_handle_t *zhp;
	boolean_t missing;

	if ((zhp = zfs_alloc(hdl, sizeof (zpool_handle_t))) == NULL)
		return (-1);

	zhp->zpool_hdl = hdl;
	(void) strlcpy(zhp->zpool_name, pool, sizeof (zhp->zpool_name));

	if (zpool_refresh_stats(zhp, &missing) != 0) {
		zpool_close(zhp);
		return (-1);
	}

	if (missing) {
		zpool_close(zhp);
		*ret = NULL;
		return (0);
	}

	*ret = zhp;
	return (0);
}

/*
 * Similar to zpool_open_canfail(), but refuses to open pools in the faulted
 * state.
 */
zpool_handle_t *
zpool_open(libzfs_handle_t *hdl, const char *pool)
{
	zpool_handle_t *zhp;

	if ((zhp = zpool_open_canfail(hdl, pool)) == NULL)
		return (NULL);

	if (zhp->zpool_state == POOL_STATE_UNAVAIL) {
		(void) zfs_error_fmt(hdl, EZFS_POOLUNAVAIL,
		    dgettext(TEXT_DOMAIN, "cannot open '%s'"), zhp->zpool_name);
		zpool_close(zhp);
		return (NULL);
	}

	return (zhp);
}

/*
 * Close the handle.  Simply frees the memory associated with the handle.
 */
void
zpool_close(zpool_handle_t *zhp)
{
	if (zhp->zpool_config)
		nvlist_free(zhp->zpool_config);
	if (zhp->zpool_old_config)
		nvlist_free(zhp->zpool_old_config);
	if (zhp->zpool_props)
		nvlist_free(zhp->zpool_props);
	free(zhp);
}

/*
 * Return the name of the pool.
 */
const char *
zpool_get_name(zpool_handle_t *zhp)
{
	return (zhp->zpool_name);
}


/*
 * Return the state of the pool (ACTIVE or UNAVAILABLE)
 */
int
zpool_get_state(zpool_handle_t *zhp)
{
	return (zhp->zpool_state);
}

/*
 * Create the named pool, using the provided vdev list.  It is assumed
 * that the consumer has already validated the contents of the nvlist, so we
 * don't have to worry about error semantics.
 */
int
zpool_create(libzfs_handle_t *hdl, const char *pool, nvlist_t *nvroot,
    nvlist_t *props, nvlist_t *fsprops)
{
	zfs_cmd_t zc = { "\0", "\0", "\0", 0 };
	nvlist_t *zc_fsprops = NULL;
	nvlist_t *zc_props = NULL;
	char msg[1024];
	char *altroot;
	int ret = -1;

	(void) snprintf(msg, sizeof (msg), dgettext(TEXT_DOMAIN,
	    "cannot create '%s'"), pool);

	if (!zpool_name_valid(hdl, B_FALSE, pool))
		return (zfs_error(hdl, EZFS_INVALIDNAME, msg));

	if (zcmd_write_conf_nvlist(hdl, &zc, nvroot) != 0)
		return (-1);

	if (props) {
		if ((zc_props = zpool_valid_proplist(hdl, pool, props,
		    SPA_VERSION_1, B_TRUE, msg)) == NULL) {
			goto create_failed;
		}
	}

	if (fsprops) {
		uint64_t zoned;
		char *zonestr;

		zoned = ((nvlist_lookup_string(fsprops,
		    zfs_prop_to_name(ZFS_PROP_ZONED), &zonestr) == 0) &&
		    strcmp(zonestr, "on") == 0);

		if ((zc_fsprops = zfs_valid_proplist(hdl,
		    ZFS_TYPE_FILESYSTEM, fsprops, zoned, NULL, msg)) == NULL) {
			goto create_failed;
		}
		if (!zc_props &&
		    (nvlist_alloc(&zc_props, NV_UNIQUE_NAME, 0) != 0)) {
			goto create_failed;
		}
		if (nvlist_add_nvlist(zc_props,
		    ZPOOL_ROOTFS_PROPS, zc_fsprops) != 0) {
			goto create_failed;
		}
	}

	if (zc_props && zcmd_write_src_nvlist(hdl, &zc, zc_props) != 0)
		goto create_failed;

	(void) strlcpy(zc.zc_name, pool, sizeof (zc.zc_name));

	if ((ret = zfs_ioctl(hdl, ZFS_IOC_POOL_CREATE, &zc)) != 0) {

		zcmd_free_nvlists(&zc);
		nvlist_free(zc_props);
		nvlist_free(zc_fsprops);

		switch (errno) {
		case EBUSY:
			/*
			 * This can happen if the user has specified the same
			 * device multiple times.  We can't reliably detect this
			 * until we try to add it and see we already have a
			 * label.
			 */
			zfs_error_aux(hdl, dgettext(TEXT_DOMAIN,
			    "one or more vdevs refer to the same device"));
			return (zfs_error(hdl, EZFS_BADDEV, msg));

		case EOVERFLOW:
			/*
			 * This occurs when one of the devices is below
			 * SPA_MINDEVSIZE.  Unfortunately, we can't detect which
			 * device was the problem device since there's no
			 * reliable way to determine device size from userland.
			 */
			{
				char buf[64];

				zfs_nicenum(SPA_MINDEVSIZE, buf, sizeof (buf));

				zfs_error_aux(hdl, dgettext(TEXT_DOMAIN,
				    "one or more devices is less than the "
				    "minimum size (%s)"), buf);
			}
			return (zfs_error(hdl, EZFS_BADDEV, msg));

		case ENOSPC:
			zfs_error_aux(hdl, dgettext(TEXT_DOMAIN,
			    "one or more devices is out of space"));
			return (zfs_error(hdl, EZFS_BADDEV, msg));

		case ENOTBLK:
			zfs_error_aux(hdl, dgettext(TEXT_DOMAIN,
			    "cache device must be a disk or disk slice"));
			return (zfs_error(hdl, EZFS_BADDEV, msg));

		default:
			return (zpool_standard_error(hdl, errno, msg));
		}
	}

	/*
	 * If this is an alternate root pool, then we automatically set the
	 * mountpoint of the root dataset to be '/'.
	 */
	if (nvlist_lookup_string(props, zpool_prop_to_name(ZPOOL_PROP_ALTROOT),
	    &altroot) == 0) {
		zfs_handle_t *zhp;

		verify((zhp = zfs_open(hdl, pool, ZFS_TYPE_DATASET)) != NULL);
		verify(zfs_prop_set(zhp, zfs_prop_to_name(ZFS_PROP_MOUNTPOINT),
		    "/") == 0);

		zfs_close(zhp);
	}

create_failed:
	zcmd_free_nvlists(&zc);
	nvlist_free(zc_props);
	nvlist_free(zc_fsprops);
	return (ret);
}

/*
 * Destroy the given pool.  It is up to the caller to ensure that there are no
 * datasets left in the pool.
 */
int
zpool_destroy(zpool_handle_t *zhp)
{
	zfs_cmd_t zc = { "\0", "\0", "\0", 0 };
	zfs_handle_t *zfp = NULL;
	libzfs_handle_t *hdl = zhp->zpool_hdl;
	char msg[1024];

	if (zhp->zpool_state == POOL_STATE_ACTIVE &&
	    (zfp = zfs_open(zhp->zpool_hdl, zhp->zpool_name,
	    ZFS_TYPE_FILESYSTEM)) == NULL)
		return (-1);

	if (zpool_remove_zvol_links(zhp) != 0)
		return (-1);

	(void) strlcpy(zc.zc_name, zhp->zpool_name, sizeof (zc.zc_name));

	if (zfs_ioctl(zhp->zpool_hdl, ZFS_IOC_POOL_DESTROY, &zc) != 0) {
		(void) snprintf(msg, sizeof (msg), dgettext(TEXT_DOMAIN,
		    "cannot destroy '%s'"), zhp->zpool_name);

		if (errno == EROFS) {
			zfs_error_aux(hdl, dgettext(TEXT_DOMAIN,
			    "one or more devices is read only"));
			(void) zfs_error(hdl, EZFS_BADDEV, msg);
		} else {
			(void) zpool_standard_error(hdl, errno, msg);
		}

		if (zfp)
			zfs_close(zfp);
		return (-1);
	}

	if (zfp) {
		remove_mountpoint(zfp);
		zfs_close(zfp);
	}

	return (0);
}

/*
 * Add the given vdevs to the pool.  The caller must have already performed the
 * necessary verification to ensure that the vdev specification is well-formed.
 */
int
zpool_add(zpool_handle_t *zhp, nvlist_t *nvroot)
{
	zfs_cmd_t zc = { "\0", "\0", "\0", 0 };
	int ret;
	libzfs_handle_t *hdl = zhp->zpool_hdl;
	char msg[1024];
	nvlist_t **spares, **l2cache;
	uint_t nspares, nl2cache;

	(void) snprintf(msg, sizeof (msg), dgettext(TEXT_DOMAIN,
	    "cannot add to '%s'"), zhp->zpool_name);

	if (zpool_get_prop_int(zhp, ZPOOL_PROP_VERSION, NULL) <
	    SPA_VERSION_SPARES &&
	    nvlist_lookup_nvlist_array(nvroot, ZPOOL_CONFIG_SPARES,
	    &spares, &nspares) == 0) {
		zfs_error_aux(hdl, dgettext(TEXT_DOMAIN, "pool must be "
		    "upgraded to add hot spares"));
		return (zfs_error(hdl, EZFS_BADVERSION, msg));
	}

	if (pool_is_bootable(zhp) && nvlist_lookup_nvlist_array(nvroot,
	    ZPOOL_CONFIG_SPARES, &spares, &nspares) == 0) {
		uint64_t s;

		for (s = 0; s < nspares; s++) {
			char *path;

			if (nvlist_lookup_string(spares[s], ZPOOL_CONFIG_PATH,
			    &path) == 0 && pool_uses_efi(spares[s])) {
				zfs_error_aux(hdl, dgettext(TEXT_DOMAIN,
				    "device '%s' contains an EFI label and "
				    "cannot be used on root pools."),
				    zpool_vdev_name(hdl, NULL, spares[s]));
				return (zfs_error(hdl, EZFS_POOL_NOTSUP, msg));
			}
		}
	}

	if (zpool_get_prop_int(zhp, ZPOOL_PROP_VERSION, NULL) <
	    SPA_VERSION_L2CACHE &&
	    nvlist_lookup_nvlist_array(nvroot, ZPOOL_CONFIG_L2CACHE,
	    &l2cache, &nl2cache) == 0) {
		zfs_error_aux(hdl, dgettext(TEXT_DOMAIN, "pool must be "
		    "upgraded to add cache devices"));
		return (zfs_error(hdl, EZFS_BADVERSION, msg));
	}

	if (zcmd_write_conf_nvlist(hdl, &zc, nvroot) != 0)
		return (-1);
	(void) strlcpy(zc.zc_name, zhp->zpool_name, sizeof (zc.zc_name));

	if (zfs_ioctl(zhp->zpool_hdl, ZFS_IOC_VDEV_ADD, &zc) != 0) {
		switch (errno) {
		case EBUSY:
			/*
			 * This can happen if the user has specified the same
			 * device multiple times.  We can't reliably detect this
			 * until we try to add it and see we already have a
			 * label.
			 */
			zfs_error_aux(hdl, dgettext(TEXT_DOMAIN,
			    "one or more vdevs refer to the same device"));
			(void) zfs_error(hdl, EZFS_BADDEV, msg);
			break;

		case EOVERFLOW:
			/*
			 * This occurrs when one of the devices is below
			 * SPA_MINDEVSIZE.  Unfortunately, we can't detect which
			 * device was the problem device since there's no
			 * reliable way to determine device size from userland.
			 */
			{
				char buf[64];

				zfs_nicenum(SPA_MINDEVSIZE, buf, sizeof (buf));

				zfs_error_aux(hdl, dgettext(TEXT_DOMAIN,
				    "device is less than the minimum "
				    "size (%s)"), buf);
			}
			(void) zfs_error(hdl, EZFS_BADDEV, msg);
			break;

		case ENOTSUP:
			zfs_error_aux(hdl, dgettext(TEXT_DOMAIN,
			    "pool must be upgraded to add these vdevs"));
			(void) zfs_error(hdl, EZFS_BADVERSION, msg);
			break;

		case EDOM:
			zfs_error_aux(hdl, dgettext(TEXT_DOMAIN,
			    "root pool can not have multiple vdevs"
			    " or separate logs"));
			(void) zfs_error(hdl, EZFS_POOL_NOTSUP, msg);
			break;

		case ENOTBLK:
			zfs_error_aux(hdl, dgettext(TEXT_DOMAIN,
			    "cache device must be a disk or disk slice"));
			(void) zfs_error(hdl, EZFS_BADDEV, msg);
			break;

		default:
			(void) zpool_standard_error(hdl, errno, msg);
		}

		ret = -1;
	} else {
		ret = 0;
	}

	zcmd_free_nvlists(&zc);

	return (ret);
}

/*
 * Exports the pool from the system.  The caller must ensure that there are no
 * mounted datasets in the pool.
 */
int
zpool_export_common(zpool_handle_t *zhp, boolean_t force, boolean_t hardforce)
{
	zfs_cmd_t zc = { "\0", "\0", "\0", 0 };
	char msg[1024];

	if (zpool_remove_zvol_links(zhp) != 0)
		return (-1);

	(void) snprintf(msg, sizeof (msg), dgettext(TEXT_DOMAIN,
	    "cannot export '%s'"), zhp->zpool_name);

	(void) strlcpy(zc.zc_name, zhp->zpool_name, sizeof (zc.zc_name));
	zc.zc_cookie = force;
	zc.zc_guid = hardforce;

	if (zfs_ioctl(zhp->zpool_hdl, ZFS_IOC_POOL_EXPORT, &zc) != 0) {
		switch (errno) {
		case EXDEV:
			zfs_error_aux(zhp->zpool_hdl, dgettext(TEXT_DOMAIN,
			    "use '-f' to override the following errors:\n"
			    "'%s' has an active shared spare which could be"
			    " used by other pools once '%s' is exported."),
			    zhp->zpool_name, zhp->zpool_name);
			return (zfs_error(zhp->zpool_hdl, EZFS_ACTIVE_SPARE,
			    msg));
		default:
			return (zpool_standard_error_fmt(zhp->zpool_hdl, errno,
			    msg));
		}
	}

	return (0);
}

int
zpool_export(zpool_handle_t *zhp, boolean_t force)
{
	return (zpool_export_common(zhp, force, B_FALSE));
}

int
zpool_export_force(zpool_handle_t *zhp)
{
	return (zpool_export_common(zhp, B_TRUE, B_TRUE));
}

/*
 * zpool_import() is a contracted interface. Should be kept the same
 * if possible.
 *
 * Applications should use zpool_import_props() to import a pool with
 * new properties value to be set.
 */
int
zpool_import(libzfs_handle_t *hdl, nvlist_t *config, const char *newname,
    char *altroot)
{
	nvlist_t *props = NULL;
	int ret;

	if (altroot != NULL) {
		if (nvlist_alloc(&props, NV_UNIQUE_NAME, 0) != 0) {
			return (zfs_error_fmt(hdl, EZFS_NOMEM,
			    dgettext(TEXT_DOMAIN, "cannot import '%s'"),
			    newname));
		}

		if (nvlist_add_string(props,
		    zpool_prop_to_name(ZPOOL_PROP_ALTROOT), altroot) != 0 ||
		    nvlist_add_string(props,
		    zpool_prop_to_name(ZPOOL_PROP_CACHEFILE), "none") != 0) {
			nvlist_free(props);
			return (zfs_error_fmt(hdl, EZFS_NOMEM,
			    dgettext(TEXT_DOMAIN, "cannot import '%s'"),
			    newname));
		}
	}

	ret = zpool_import_props(hdl, config, newname, props, B_FALSE);
	if (props)
		nvlist_free(props);
	return (ret);
}

/*
 * Import the given pool using the known configuration and a list of
 * properties to be set. The configuration should have come from
 * zpool_find_import(). The 'newname' parameters control whether the pool
 * is imported with a different name.
 */
int
zpool_import_props(libzfs_handle_t *hdl, nvlist_t *config, const char *newname,
    nvlist_t *props, boolean_t importfaulted)
{
	zfs_cmd_t zc = { "\0", "\0", "\0", 0 };
	char *thename;
	char *origname;
	int ret;
	char errbuf[1024];

	verify(nvlist_lookup_string(config, ZPOOL_CONFIG_POOL_NAME,
	    &origname) == 0);

	(void) snprintf(errbuf, sizeof (errbuf), dgettext(TEXT_DOMAIN,
	    "cannot import pool '%s'"), origname);

	if (newname != NULL) {
		if (!zpool_name_valid(hdl, B_FALSE, newname))
			return (zfs_error_fmt(hdl, EZFS_INVALIDNAME,
			    dgettext(TEXT_DOMAIN, "cannot import '%s'"),
			    newname));
		thename = (char *)newname;
	} else {
		thename = origname;
	}

	if (props) {
		uint64_t version;

		verify(nvlist_lookup_uint64(config, ZPOOL_CONFIG_VERSION,
		    &version) == 0);

		if ((props = zpool_valid_proplist(hdl, origname,
		    props, version, B_TRUE, errbuf)) == NULL) {
			return (-1);
		} else if (zcmd_write_src_nvlist(hdl, &zc, props) != 0) {
			nvlist_free(props);
			return (-1);
		}
	}

	(void) strlcpy(zc.zc_name, thename, sizeof (zc.zc_name));

	verify(nvlist_lookup_uint64(config, ZPOOL_CONFIG_POOL_GUID,
	    &zc.zc_guid) == 0);

	if (zcmd_write_conf_nvlist(hdl, &zc, config) != 0) {
		nvlist_free(props);
		return (-1);
	}

	zc.zc_cookie = (uint64_t)importfaulted;
	ret = 0;
	if (zfs_ioctl(hdl, ZFS_IOC_POOL_IMPORT, &zc) != 0) {
		char desc[1024];
		if (newname == NULL)
			(void) snprintf(desc, sizeof (desc),
			    dgettext(TEXT_DOMAIN, "cannot import '%s'"),
			    thename);
		else
			(void) snprintf(desc, sizeof (desc),
			    dgettext(TEXT_DOMAIN, "cannot import '%s' as '%s'"),
			    origname, thename);

		switch (errno) {
		case ENOTSUP:
			/*
			 * Unsupported version.
			 */
			(void) zfs_error(hdl, EZFS_BADVERSION, desc);
			break;

		case EINVAL:
			(void) zfs_error(hdl, EZFS_INVALCONFIG, desc);
			break;

		default:
			(void) zpool_standard_error(hdl, errno, desc);
		}

		ret = -1;
	} else {
		zpool_handle_t *zhp;

		/*
		 * This should never fail, but play it safe anyway.
		 */
		if (zpool_open_silent(hdl, thename, &zhp) != 0) {
			ret = -1;
		} else if (zhp != NULL) {
			ret = zpool_create_zvol_links(zhp);
			zpool_close(zhp);
		}

	}

	zcmd_free_nvlists(&zc);
	nvlist_free(props);

	return (ret);
}

/*
 * Scrub the pool.
 */
int
zpool_scrub(zpool_handle_t *zhp, pool_scrub_type_t type)
{
	zfs_cmd_t zc = { "\0", "\0", "\0", 0 };
	char msg[1024];
	libzfs_handle_t *hdl = zhp->zpool_hdl;

	(void) strlcpy(zc.zc_name, zhp->zpool_name, sizeof (zc.zc_name));
	zc.zc_cookie = type;

	if (zfs_ioctl(zhp->zpool_hdl, ZFS_IOC_POOL_SCRUB, &zc) == 0)
		return (0);

	(void) snprintf(msg, sizeof (msg),
	    dgettext(TEXT_DOMAIN, "cannot scrub %s"), zc.zc_name);

	if (errno == EBUSY)
		return (zfs_error(hdl, EZFS_RESILVERING, msg));
	else
		return (zpool_standard_error(hdl, errno, msg));
}

/*
 * Find a vdev that matches the search criteria specified. We use the
 * the nvpair name to determine how we should look for the device.
 * 'avail_spare' is set to TRUE if the provided guid refers to an AVAIL
 * spare; but FALSE if its an INUSE spare.
 */
static nvlist_t *
vdev_to_nvlist_iter(nvlist_t *nv, nvlist_t *search, boolean_t *avail_spare,
    boolean_t *l2cache, boolean_t *log)
{
	uint_t c, children;
	nvlist_t **child;
	nvlist_t *ret;
	uint64_t is_log;
	char *srchkey;
	nvpair_t *pair = nvlist_next_nvpair(search, NULL);

	/* Nothing to look for */
	if (search == NULL || pair == NULL)
		return (NULL);

	/* Obtain the key we will use to search */
	srchkey = nvpair_name(pair);

	switch (nvpair_type(pair)) {
	case DATA_TYPE_UINT64: {
		uint64_t srchval, theguid, present;

		verify(nvpair_value_uint64(pair, &srchval) == 0);
		if (strcmp(srchkey, ZPOOL_CONFIG_GUID) == 0) {
			if (nvlist_lookup_uint64(nv, ZPOOL_CONFIG_NOT_PRESENT,
			    &present) == 0) {
				/*
				 * If the device has never been present since
				 * import, the only reliable way to match the
				 * vdev is by GUID.
				 */
				verify(nvlist_lookup_uint64(nv,
				    ZPOOL_CONFIG_GUID, &theguid) == 0);
				if (theguid == srchval)
					return (nv);
			}
		}
		break;
	}

	case DATA_TYPE_STRING: {
		char *srchval, *val;

		verify(nvpair_value_string(pair, &srchval) == 0);
		if (nvlist_lookup_string(nv, srchkey, &val) != 0)
			break;

		/*
		 * Search for the requested value. We special case the search
		 * for ZPOOL_CONFIG_PATH when it's a wholedisk. Otherwise,
		 * all other searches are simple string compares.
		 */
		if (strcmp(srchkey, ZPOOL_CONFIG_PATH) == 0 && val) {
			uint64_t wholedisk = 0;

			(void) nvlist_lookup_uint64(nv, ZPOOL_CONFIG_WHOLE_DISK,
			    &wholedisk);
			if (wholedisk) {
				/*
				 * For whole disks, the internal path has 's0',
				 * but the path passed in by the user doesn't.
				 */
				if (strlen(srchval) == strlen(val) - 2 &&
				    strncmp(srchval, val, strlen(srchval)) == 0)
					return (nv);
				break;
			}
		}

		/*
		 * Common case
		 */
		if (strcmp(srchval, val) == 0)
			return (nv);
		break;
	}

	default:
		break;
	}

	if (nvlist_lookup_nvlist_array(nv, ZPOOL_CONFIG_CHILDREN,
	    &child, &children) != 0)
		return (NULL);

	for (c = 0; c < children; c++) {
		if ((ret = vdev_to_nvlist_iter(child[c], search,
		    avail_spare, l2cache, NULL)) != NULL) {
			/*
			 * The 'is_log' value is only set for the toplevel
			 * vdev, not the leaf vdevs.  So we always lookup the
			 * log device from the root of the vdev tree (where
			 * 'log' is non-NULL).
			 */
			if (log != NULL &&
			    nvlist_lookup_uint64(child[c],
			    ZPOOL_CONFIG_IS_LOG, &is_log) == 0 &&
			    is_log) {
				*log = B_TRUE;
			}
			return (ret);
		}
	}

	if (nvlist_lookup_nvlist_array(nv, ZPOOL_CONFIG_SPARES,
	    &child, &children) == 0) {
		for (c = 0; c < children; c++) {
			if ((ret = vdev_to_nvlist_iter(child[c], search,
			    avail_spare, l2cache, NULL)) != NULL) {
				*avail_spare = B_TRUE;
				return (ret);
			}
		}
	}

	if (nvlist_lookup_nvlist_array(nv, ZPOOL_CONFIG_L2CACHE,
	    &child, &children) == 0) {
		for (c = 0; c < children; c++) {
			if ((ret = vdev_to_nvlist_iter(child[c], search,
			    avail_spare, l2cache, NULL)) != NULL) {
				*l2cache = B_TRUE;
				return (ret);
			}
		}
	}

	return (NULL);
}

/*
 * Given a physical path (minus the "/devices" prefix), find the
 * associated vdev.
 */
nvlist_t *
zpool_find_vdev_by_physpath(zpool_handle_t *zhp, const char *ppath,
    boolean_t *avail_spare, boolean_t *l2cache, boolean_t *log)
{
	nvlist_t *search, *nvroot, *ret;

	verify(nvlist_alloc(&search, NV_UNIQUE_NAME, KM_SLEEP) == 0);
	verify(nvlist_add_string(search, ZPOOL_CONFIG_PHYS_PATH, ppath) == 0);

	verify(nvlist_lookup_nvlist(zhp->zpool_config, ZPOOL_CONFIG_VDEV_TREE,
	    &nvroot) == 0);

	*avail_spare = B_FALSE;
	ret = vdev_to_nvlist_iter(nvroot, search, avail_spare, l2cache, log);
	nvlist_free(search);

	return (ret);
}

nvlist_t *
zpool_find_vdev(zpool_handle_t *zhp, const char *path, boolean_t *avail_spare,
    boolean_t *l2cache, boolean_t *log)
{
	char buf[MAXPATHLEN];
	char *end;
	nvlist_t *nvroot, *search, *ret;
	uint64_t guid;

	verify(nvlist_alloc(&search, NV_UNIQUE_NAME, KM_SLEEP) == 0);

	guid = strtoull(path, &end, 10);
	if (guid != 0 && *end == '\0') {
		verify(nvlist_add_uint64(search, ZPOOL_CONFIG_GUID, guid) == 0);
	} else if (path[0] != '/') {
		(void) snprintf(buf, sizeof (buf), "%s%s", "/dev/dsk/", path);
		verify(nvlist_add_string(search, ZPOOL_CONFIG_PATH, buf) == 0);
	} else {
		verify(nvlist_add_string(search, ZPOOL_CONFIG_PATH, path) == 0);
	}

	verify(nvlist_lookup_nvlist(zhp->zpool_config, ZPOOL_CONFIG_VDEV_TREE,
	    &nvroot) == 0);

	*avail_spare = B_FALSE;
	*l2cache = B_FALSE;
	if (log != NULL)
		*log = B_FALSE;
	ret = vdev_to_nvlist_iter(nvroot, search, avail_spare, l2cache, log);
	nvlist_free(search);

	return (ret);
}

static int
vdev_online(nvlist_t *nv)
{
	uint64_t ival;

	if (nvlist_lookup_uint64(nv, ZPOOL_CONFIG_OFFLINE, &ival) == 0 ||
	    nvlist_lookup_uint64(nv, ZPOOL_CONFIG_FAULTED, &ival) == 0 ||
	    nvlist_lookup_uint64(nv, ZPOOL_CONFIG_REMOVED, &ival) == 0)
		return (0);

	return (1);
}

/*
 * Helper function for zpool_get_physpaths().
 */
static int
vdev_get_one_physpath(nvlist_t *config, char *physpath, size_t physpath_size,
    size_t *bytes_written)
{
	size_t bytes_left, pos, rsz;
	char *tmppath;
	const char *format;

	if (nvlist_lookup_string(config, ZPOOL_CONFIG_PHYS_PATH,
	    &tmppath) != 0)
		return (EZFS_NODEVICE);

	pos = *bytes_written;
	bytes_left = physpath_size - pos;
	format = (pos == 0) ? "%s" : " %s";

	rsz = snprintf(physpath + pos, bytes_left, format, tmppath);
	*bytes_written += rsz;

	if (rsz >= bytes_left) {
		/* if physpath was not copied properly, clear it */
		if (bytes_left != 0) {
			physpath[pos] = 0;
		}
		return (EZFS_NOSPC);
	}
	return (0);
}

static int
vdev_get_physpaths(nvlist_t *nv, char *physpath, size_t phypath_size,
    size_t *rsz, boolean_t is_spare)
{
	char *type;
	int ret;

	if (nvlist_lookup_string(nv, ZPOOL_CONFIG_TYPE, &type) != 0)
		return (EZFS_INVALCONFIG);

	if (strcmp(type, VDEV_TYPE_DISK) == 0) {
		/*
		 * An active spare device has ZPOOL_CONFIG_IS_SPARE set.
		 * For a spare vdev, we only want to boot from the active
		 * spare device.
		 */
		if (is_spare) {
			uint64_t spare = 0;
			(void) nvlist_lookup_uint64(nv, ZPOOL_CONFIG_IS_SPARE,
			    &spare);
			if (!spare)
				return (EZFS_INVALCONFIG);
		}

		if (vdev_online(nv)) {
			if ((ret = vdev_get_one_physpath(nv, physpath,
			    phypath_size, rsz)) != 0)
				return (ret);
		}
	} else if (strcmp(type, VDEV_TYPE_MIRROR) == 0 ||
	    strcmp(type, VDEV_TYPE_REPLACING) == 0 ||
	    (is_spare = (strcmp(type, VDEV_TYPE_SPARE) == 0))) {
		nvlist_t **child;
		uint_t count;
		int i, ret;

		if (nvlist_lookup_nvlist_array(nv,
		    ZPOOL_CONFIG_CHILDREN, &child, &count) != 0)
			return (EZFS_INVALCONFIG);

		for (i = 0; i < count; i++) {
			ret = vdev_get_physpaths(child[i], physpath,
			    phypath_size, rsz, is_spare);
			if (ret == EZFS_NOSPC)
				return (ret);
		}
	}

	return (EZFS_POOL_INVALARG);
}

/*
 * Get phys_path for a root pool config.
 * Return 0 on success; non-zero on failure.
 */
static int
zpool_get_config_physpath(nvlist_t *config, char *physpath, size_t phypath_size)
{
	size_t rsz;
	nvlist_t *vdev_root;
	nvlist_t **child;
	uint_t count;
	char *type;

	rsz = 0;

	if (nvlist_lookup_nvlist(config, ZPOOL_CONFIG_VDEV_TREE,
	    &vdev_root) != 0)
		return (EZFS_INVALCONFIG);

	if (nvlist_lookup_string(vdev_root, ZPOOL_CONFIG_TYPE, &type) != 0 ||
	    nvlist_lookup_nvlist_array(vdev_root, ZPOOL_CONFIG_CHILDREN,
	    &child, &count) != 0)
		return (EZFS_INVALCONFIG);

	/*
	 * root pool can not have EFI labeled disks and can only have
	 * a single top-level vdev.
	 */
	if (strcmp(type, VDEV_TYPE_ROOT) != 0 || count != 1 ||
	    pool_uses_efi(vdev_root))
		return (EZFS_POOL_INVALARG);

	(void) vdev_get_physpaths(child[0], physpath, phypath_size, &rsz,
	    B_FALSE);

	/* No online devices */
	if (rsz == 0)
		return (EZFS_NODEVICE);

	return (0);
}

/*
 * Get phys_path for a root pool
 * Return 0 on success; non-zero on failure.
 */
int
zpool_get_physpath(zpool_handle_t *zhp, char *physpath, size_t phypath_size)
{
	return (zpool_get_config_physpath(zhp->zpool_config, physpath,
	    phypath_size));
}

/*
 * Returns TRUE if the given guid corresponds to the given type.
 * This is used to check for hot spares (INUSE or not), and level 2 cache
 * devices.
 */
static boolean_t
is_guid_type(zpool_handle_t *zhp, uint64_t guid, const char *type)
{
	uint64_t target_guid;
	nvlist_t *nvroot;
	nvlist_t **list;
	uint_t count;
	int i;

	verify(nvlist_lookup_nvlist(zhp->zpool_config, ZPOOL_CONFIG_VDEV_TREE,
	    &nvroot) == 0);
	if (nvlist_lookup_nvlist_array(nvroot, type, &list, &count) == 0) {
		for (i = 0; i < count; i++) {
			verify(nvlist_lookup_uint64(list[i], ZPOOL_CONFIG_GUID,
			    &target_guid) == 0);
			if (guid == target_guid)
				return (B_TRUE);
		}
	}

	return (B_FALSE);
}

/*
 * If the device has being dynamically expanded then we need to relabel
 * the disk to use the new unallocated space.
 */
static int
zpool_relabel_disk(libzfs_handle_t *hdl, const char *name)
{
	char path[MAXPATHLEN];
	char errbuf[1024];
	int fd, error;
	int (*_efi_use_whole_disk)(int);

	if ((_efi_use_whole_disk = (int (*)(int))dlsym(RTLD_DEFAULT,
	    "efi_use_whole_disk")) == NULL)
		return (-1);

	(void) snprintf(path, sizeof (path), "%s/%s", RDISK_ROOT, name);

	if ((fd = open(path, O_RDWR | O_NDELAY)) < 0) {
		zfs_error_aux(hdl, dgettext(TEXT_DOMAIN, "cannot "
		    "relabel '%s': unable to open device"), name);
		return (zfs_error(hdl, EZFS_OPENFAILED, errbuf));
	}

	/*
	 * It's possible that we might encounter an error if the device
	 * does not have any unallocated space left. If so, we simply
	 * ignore that error and continue on.
	 */
	error = _efi_use_whole_disk(fd);
	(void) close(fd);
	if (error && error != VT_ENOSPC) {
		zfs_error_aux(hdl, dgettext(TEXT_DOMAIN, "cannot "
		    "relabel '%s': unable to read disk capacity"), name);
		return (zfs_error(hdl, EZFS_NOCAP, errbuf));
	}
	return (0);
}

/*
 * Bring the specified vdev online.   The 'flags' parameter is a set of the
 * ZFS_ONLINE_* flags.
 */
int
zpool_vdev_online(zpool_handle_t *zhp, const char *path, int flags,
    vdev_state_t *newstate)
{
	zfs_cmd_t zc = { "\0", "\0", "\0", 0 };
	char msg[1024];
	nvlist_t *tgt;
	boolean_t avail_spare, l2cache, islog;
	libzfs_handle_t *hdl = zhp->zpool_hdl;

	if (flags & ZFS_ONLINE_EXPAND) {
		(void) snprintf(msg, sizeof (msg),
		    dgettext(TEXT_DOMAIN, "cannot expand %s"), path);
	} else {
		(void) snprintf(msg, sizeof (msg),
		    dgettext(TEXT_DOMAIN, "cannot online %s"), path);
	}

	(void) strlcpy(zc.zc_name, zhp->zpool_name, sizeof (zc.zc_name));
	if ((tgt = zpool_find_vdev(zhp, path, &avail_spare, &l2cache,
	    &islog)) == NULL)
		return (zfs_error(hdl, EZFS_NODEVICE, msg));

	verify(nvlist_lookup_uint64(tgt, ZPOOL_CONFIG_GUID, &zc.zc_guid) == 0);

	if (avail_spare ||
	    is_guid_type(zhp, zc.zc_guid, ZPOOL_CONFIG_SPARES) == B_TRUE)
		return (zfs_error(hdl, EZFS_ISSPARE, msg));

	if (flags & ZFS_ONLINE_EXPAND ||
	    zpool_get_prop_int(zhp, ZPOOL_PROP_AUTOEXPAND, NULL)) {
		char *pathname = NULL;
		uint64_t wholedisk = 0;

		(void) nvlist_lookup_uint64(tgt, ZPOOL_CONFIG_WHOLE_DISK,
		    &wholedisk);
		verify(nvlist_lookup_string(tgt, ZPOOL_CONFIG_PATH,
		    &pathname) == 0);

		/*
		 * XXX - L2ARC 1.0 devices can't support expansion.
		 */
		if (l2cache) {
			zfs_error_aux(hdl, dgettext(TEXT_DOMAIN,
			    "cannot expand cache devices"));
			return (zfs_error(hdl, EZFS_VDEVNOTSUP, msg));
		}

		if (wholedisk) {
			pathname += strlen(DISK_ROOT) + 1;
			(void) zpool_relabel_disk(zhp->zpool_hdl, pathname);
		}
	}

	zc.zc_cookie = VDEV_STATE_ONLINE;
	zc.zc_obj = flags;

	if (zfs_ioctl(zhp->zpool_hdl, ZFS_IOC_VDEV_SET_STATE, &zc) != 0)
		return (zpool_standard_error(hdl, errno, msg));

	*newstate = zc.zc_cookie;
	return (0);
}

/*
 * Take the specified vdev offline
 */
int
zpool_vdev_offline(zpool_handle_t *zhp, const char *path, boolean_t istmp)
{
	zfs_cmd_t zc = { "\0", "\0", "\0", 0 };
	char msg[1024];
	nvlist_t *tgt;
	boolean_t avail_spare, l2cache;
	libzfs_handle_t *hdl = zhp->zpool_hdl;

	(void) snprintf(msg, sizeof (msg),
	    dgettext(TEXT_DOMAIN, "cannot offline %s"), path);

	(void) strlcpy(zc.zc_name, zhp->zpool_name, sizeof (zc.zc_name));
	if ((tgt = zpool_find_vdev(zhp, path, &avail_spare, &l2cache,
	    NULL)) == NULL)
		return (zfs_error(hdl, EZFS_NODEVICE, msg));

	verify(nvlist_lookup_uint64(tgt, ZPOOL_CONFIG_GUID, &zc.zc_guid) == 0);

	if (avail_spare ||
	    is_guid_type(zhp, zc.zc_guid, ZPOOL_CONFIG_SPARES) == B_TRUE)
		return (zfs_error(hdl, EZFS_ISSPARE, msg));

	zc.zc_cookie = VDEV_STATE_OFFLINE;
	zc.zc_obj = istmp ? ZFS_OFFLINE_TEMPORARY : 0;

	if (zfs_ioctl(zhp->zpool_hdl, ZFS_IOC_VDEV_SET_STATE, &zc) == 0)
		return (0);

	switch (errno) {
	case EBUSY:

		/*
		 * There are no other replicas of this device.
		 */
		return (zfs_error(hdl, EZFS_NOREPLICAS, msg));

	case EEXIST:
		/*
		 * The log device has unplayed logs
		 */
		return (zfs_error(hdl, EZFS_UNPLAYED_LOGS, msg));

	default:
		return (zpool_standard_error(hdl, errno, msg));
	}
}

/*
 * Mark the given vdev faulted.
 */
int
zpool_vdev_fault(zpool_handle_t *zhp, uint64_t guid)
{
	zfs_cmd_t zc = { "\0", "\0", "\0", 0 };
	char msg[1024];
	libzfs_handle_t *hdl = zhp->zpool_hdl;

	(void) snprintf(msg, sizeof (msg),
           dgettext(TEXT_DOMAIN, "cannot fault %llu"), (u_longlong_t)guid);

	(void) strlcpy(zc.zc_name, zhp->zpool_name, sizeof (zc.zc_name));
	zc.zc_guid = guid;
	zc.zc_cookie = VDEV_STATE_FAULTED;

	if (ioctl(zhp->zpool_hdl->libzfs_fd, ZFS_IOC_VDEV_SET_STATE, &zc) == 0)
		return (0);

	switch (errno) {
	case EBUSY:

		/*
		 * There are no other replicas of this device.
		 */
		return (zfs_error(hdl, EZFS_NOREPLICAS, msg));

	default:
		return (zpool_standard_error(hdl, errno, msg));
	}

}

/*
 * Mark the given vdev degraded.
 */
int
zpool_vdev_degrade(zpool_handle_t *zhp, uint64_t guid)
{
	zfs_cmd_t zc = { "\0", "\0", "\0", 0 };
	char msg[1024];
	libzfs_handle_t *hdl = zhp->zpool_hdl;

	(void) snprintf(msg, sizeof (msg),
           dgettext(TEXT_DOMAIN, "cannot degrade %llu"), (u_longlong_t)guid);

	(void) strlcpy(zc.zc_name, zhp->zpool_name, sizeof (zc.zc_name));
	zc.zc_guid = guid;
	zc.zc_cookie = VDEV_STATE_DEGRADED;

	if (ioctl(zhp->zpool_hdl->libzfs_fd, ZFS_IOC_VDEV_SET_STATE, &zc) == 0)
		return (0);

	return (zpool_standard_error(hdl, errno, msg));
}

/*
 * Returns TRUE if the given nvlist is a vdev that was originally swapped in as
 * a hot spare.
 */
static boolean_t
is_replacing_spare(nvlist_t *search, nvlist_t *tgt, int which)
{
	nvlist_t **child;
	uint_t c, children;
	char *type;

	if (nvlist_lookup_nvlist_array(search, ZPOOL_CONFIG_CHILDREN, &child,
	    &children) == 0) {
		verify(nvlist_lookup_string(search, ZPOOL_CONFIG_TYPE,
		    &type) == 0);

		if (strcmp(type, VDEV_TYPE_SPARE) == 0 &&
		    children == 2 && child[which] == tgt)
			return (B_TRUE);

		for (c = 0; c < children; c++)
			if (is_replacing_spare(child[c], tgt, which))
				return (B_TRUE);
	}

	return (B_FALSE);
}

/*
 * Attach new_disk (fully described by nvroot) to old_disk.
 * If 'replacing' is specified, the new disk will replace the old one.
 */
int
zpool_vdev_attach(zpool_handle_t *zhp,
    const char *old_disk, const char *new_disk, nvlist_t *nvroot, int replacing)
{
	zfs_cmd_t zc = { "\0", "\0", "\0", 0 };
	char msg[1024];
	int ret;
	nvlist_t *tgt;
	boolean_t avail_spare, l2cache, islog;
	uint64_t val;
	char *path, *newname;
	nvlist_t **child;
	uint_t children;
	nvlist_t *config_root;
	libzfs_handle_t *hdl = zhp->zpool_hdl;
	boolean_t rootpool = pool_is_bootable(zhp);

	if (replacing)
		(void) snprintf(msg, sizeof (msg), dgettext(TEXT_DOMAIN,
		    "cannot replace %s with %s"), old_disk, new_disk);
	else
		(void) snprintf(msg, sizeof (msg), dgettext(TEXT_DOMAIN,
		    "cannot attach %s to %s"), new_disk, old_disk);

	/*
	 * If this is a root pool, make sure that we're not attaching an
	 * EFI labeled device.
	 */
	if (rootpool && pool_uses_efi(nvroot)) {
		zfs_error_aux(hdl, dgettext(TEXT_DOMAIN,
		    "EFI labeled devices are not supported on root pools."));
		return (zfs_error(hdl, EZFS_POOL_NOTSUP, msg));
	}

	(void) strlcpy(zc.zc_name, zhp->zpool_name, sizeof (zc.zc_name));
	if ((tgt = zpool_find_vdev(zhp, old_disk, &avail_spare, &l2cache,
	    &islog)) == 0)
		return (zfs_error(hdl, EZFS_NODEVICE, msg));

	if (avail_spare)
		return (zfs_error(hdl, EZFS_ISSPARE, msg));

	if (l2cache)
		return (zfs_error(hdl, EZFS_ISL2CACHE, msg));

	verify(nvlist_lookup_uint64(tgt, ZPOOL_CONFIG_GUID, &zc.zc_guid) == 0);
	zc.zc_cookie = replacing;

	if (nvlist_lookup_nvlist_array(nvroot, ZPOOL_CONFIG_CHILDREN,
	    &child, &children) != 0 || children != 1) {
		zfs_error_aux(hdl, dgettext(TEXT_DOMAIN,
		    "new device must be a single disk"));
		return (zfs_error(hdl, EZFS_INVALCONFIG, msg));
	}

	verify(nvlist_lookup_nvlist(zpool_get_config(zhp, NULL),
	    ZPOOL_CONFIG_VDEV_TREE, &config_root) == 0);

	if ((newname = zpool_vdev_name(NULL, NULL, child[0])) == NULL)
		return (-1);

	/*
	 * If the target is a hot spare that has been swapped in, we can only
	 * replace it with another hot spare.
	 */
	if (replacing &&
	    nvlist_lookup_uint64(tgt, ZPOOL_CONFIG_IS_SPARE, &val) == 0 &&
	    (zpool_find_vdev(zhp, newname, &avail_spare, &l2cache,
	    NULL) == NULL || !avail_spare) &&
	    is_replacing_spare(config_root, tgt, 1)) {
		zfs_error_aux(hdl, dgettext(TEXT_DOMAIN,
		    "can only be replaced by another hot spare"));
		free(newname);
		return (zfs_error(hdl, EZFS_BADTARGET, msg));
	}

	/*
	 * If we are attempting to replace a spare, it canot be applied to an
	 * already spared device.
	 */
	if (replacing &&
	    nvlist_lookup_string(child[0], ZPOOL_CONFIG_PATH, &path) == 0 &&
	    zpool_find_vdev(zhp, newname, &avail_spare,
	    &l2cache, NULL) != NULL && avail_spare &&
	    is_replacing_spare(config_root, tgt, 0)) {
		zfs_error_aux(hdl, dgettext(TEXT_DOMAIN,
		    "device has already been replaced with a spare"));
		free(newname);
		return (zfs_error(hdl, EZFS_BADTARGET, msg));
	}

	free(newname);

	if (zcmd_write_conf_nvlist(hdl, &zc, nvroot) != 0)
		return (-1);

	ret = zfs_ioctl(zhp->zpool_hdl, ZFS_IOC_VDEV_ATTACH, &zc);

	zcmd_free_nvlists(&zc);

	if (ret == 0) {
		if (rootpool) {
			/*
			 * XXX - This should be removed once we can
			 * automatically install the bootblocks on the
			 * newly attached disk.
			 */
			(void) fprintf(stderr, dgettext(TEXT_DOMAIN, "Please "
			    "be sure to invoke %s to make '%s' bootable.\n"),
			    BOOTCMD, new_disk);

			/*
			 * XXX need a better way to prevent user from
			 * booting up a half-baked vdev.
			 */
			(void) fprintf(stderr, dgettext(TEXT_DOMAIN, "Make "
			    "sure to wait until resilver is done "
			    "before rebooting.\n"));
		}
		return (0);
	}

	switch (errno) {
	case ENOTSUP:
		/*
		 * Can't attach to or replace this type of vdev.
		 */
		if (replacing) {
			if (islog)
				zfs_error_aux(hdl, dgettext(TEXT_DOMAIN,
				    "cannot replace a log with a spare"));
			else
				zfs_error_aux(hdl, dgettext(TEXT_DOMAIN,
				    "cannot replace a replacing device"));
		} else {
			zfs_error_aux(hdl, dgettext(TEXT_DOMAIN,
			    "can only attach to mirrors and top-level "
			    "disks"));
		}
		(void) zfs_error(hdl, EZFS_BADTARGET, msg);
		break;

	case EINVAL:
		/*
		 * The new device must be a single disk.
		 */
		zfs_error_aux(hdl, dgettext(TEXT_DOMAIN,
		    "new device must be a single disk"));
		(void) zfs_error(hdl, EZFS_INVALCONFIG, msg);
		break;

	case EBUSY:
		zfs_error_aux(hdl, dgettext(TEXT_DOMAIN, "%s is busy"),
		    new_disk);
		(void) zfs_error(hdl, EZFS_BADDEV, msg);
		break;

	case EOVERFLOW:
		/*
		 * The new device is too small.
		 */
		zfs_error_aux(hdl, dgettext(TEXT_DOMAIN,
		    "device is too small"));
		(void) zfs_error(hdl, EZFS_BADDEV, msg);
		break;

	case EDOM:
		/*
		 * The new device has a different alignment requirement.
		 */
		zfs_error_aux(hdl, dgettext(TEXT_DOMAIN,
		    "devices have different sector alignment"));
		(void) zfs_error(hdl, EZFS_BADDEV, msg);
		break;

	case ENAMETOOLONG:
		/*
		 * The resulting top-level vdev spec won't fit in the label.
		 */
		(void) zfs_error(hdl, EZFS_DEVOVERFLOW, msg);
		break;

	default:
		(void) zpool_standard_error(hdl, errno, msg);
	}

	return (-1);
}

/*
 * Detach the specified device.
 */
int
zpool_vdev_detach(zpool_handle_t *zhp, const char *path)
{
	zfs_cmd_t zc = { "\0", "\0", "\0", 0 };
	char msg[1024];
	nvlist_t *tgt;
	boolean_t avail_spare, l2cache;
	libzfs_handle_t *hdl = zhp->zpool_hdl;

	(void) snprintf(msg, sizeof (msg),
	    dgettext(TEXT_DOMAIN, "cannot detach %s"), path);

	(void) strlcpy(zc.zc_name, zhp->zpool_name, sizeof (zc.zc_name));
	if ((tgt = zpool_find_vdev(zhp, path, &avail_spare, &l2cache,
	    NULL)) == 0)
		return (zfs_error(hdl, EZFS_NODEVICE, msg));

	if (avail_spare)
		return (zfs_error(hdl, EZFS_ISSPARE, msg));

	if (l2cache)
		return (zfs_error(hdl, EZFS_ISL2CACHE, msg));

	verify(nvlist_lookup_uint64(tgt, ZPOOL_CONFIG_GUID, &zc.zc_guid) == 0);

	if (zfs_ioctl(hdl, ZFS_IOC_VDEV_DETACH, &zc) == 0)
		return (0);

	switch (errno) {

	case ENOTSUP:
		/*
		 * Can't detach from this type of vdev.
		 */
		zfs_error_aux(hdl, dgettext(TEXT_DOMAIN, "only "
		    "applicable to mirror and replacing vdevs"));
		(void) zfs_error(zhp->zpool_hdl, EZFS_BADTARGET, msg);
		break;

	case EBUSY:
		/*
		 * There are no other replicas of this device.
		 */
		(void) zfs_error(hdl, EZFS_NOREPLICAS, msg);
		break;

	default:
		(void) zpool_standard_error(hdl, errno, msg);
	}

	return (-1);
}

/*
 * Remove the given device.  Currently, this is supported only for hot spares
 * and level 2 cache devices.
 */
int
zpool_vdev_remove(zpool_handle_t *zhp, const char *path)
{
	zfs_cmd_t zc = { "\0", "\0", "\0", 0 };
	char msg[1024];
	nvlist_t *tgt;
	boolean_t avail_spare, l2cache;
	libzfs_handle_t *hdl = zhp->zpool_hdl;

	(void) snprintf(msg, sizeof (msg),
	    dgettext(TEXT_DOMAIN, "cannot remove %s"), path);

	(void) strlcpy(zc.zc_name, zhp->zpool_name, sizeof (zc.zc_name));
	if ((tgt = zpool_find_vdev(zhp, path, &avail_spare, &l2cache,
	    NULL)) == 0)
		return (zfs_error(hdl, EZFS_NODEVICE, msg));

	if (!avail_spare && !l2cache) {
		zfs_error_aux(hdl, dgettext(TEXT_DOMAIN,
		    "only inactive hot spares or cache devices "
		    "can be removed"));
		return (zfs_error(hdl, EZFS_NODEVICE, msg));
	}

	verify(nvlist_lookup_uint64(tgt, ZPOOL_CONFIG_GUID, &zc.zc_guid) == 0);

	if (zfs_ioctl(hdl, ZFS_IOC_VDEV_REMOVE, &zc) == 0)
		return (0);

	return (zpool_standard_error(hdl, errno, msg));
}

/*
 * Clear the errors for the pool, or the particular device if specified.
 */
int
zpool_clear(zpool_handle_t *zhp, const char *path)
{
	zfs_cmd_t zc = { "\0", "\0", "\0", 0 };
	char msg[1024];
	nvlist_t *tgt;
	boolean_t avail_spare, l2cache;
	libzfs_handle_t *hdl = zhp->zpool_hdl;

	if (path)
		(void) snprintf(msg, sizeof (msg),
		    dgettext(TEXT_DOMAIN, "cannot clear errors for %s"),
		    path);
	else
		(void) snprintf(msg, sizeof (msg),
		    dgettext(TEXT_DOMAIN, "cannot clear errors for %s"),
		    zhp->zpool_name);

	(void) strlcpy(zc.zc_name, zhp->zpool_name, sizeof (zc.zc_name));
	if (path) {
		if ((tgt = zpool_find_vdev(zhp, path, &avail_spare,
		    &l2cache, NULL)) == 0)
			return (zfs_error(hdl, EZFS_NODEVICE, msg));

		/*
		 * Don't allow error clearing for hot spares.  Do allow
		 * error clearing for l2cache devices.
		 */
		if (avail_spare)
			return (zfs_error(hdl, EZFS_ISSPARE, msg));

		verify(nvlist_lookup_uint64(tgt, ZPOOL_CONFIG_GUID,
		    &zc.zc_guid) == 0);
	}

	if (zfs_ioctl(hdl, ZFS_IOC_CLEAR, &zc) == 0)
		return (0);

	return (zpool_standard_error(hdl, errno, msg));
}

/*
 * Similar to zpool_clear(), but takes a GUID (used by fmd).
 */
int
zpool_vdev_clear(zpool_handle_t *zhp, uint64_t guid)
{
	zfs_cmd_t zc = { "\0", "\0", "\0", 0 };
	char msg[1024];
	libzfs_handle_t *hdl = zhp->zpool_hdl;

	(void) snprintf(msg, sizeof (msg),
	    dgettext(TEXT_DOMAIN, "cannot clear errors for %llx"),
           (u_longlong_t)guid);

	(void) strlcpy(zc.zc_name, zhp->zpool_name, sizeof (zc.zc_name));
	zc.zc_guid = guid;

	if (ioctl(hdl->libzfs_fd, ZFS_IOC_CLEAR, &zc) == 0)
		return (0);

	return (zpool_standard_error(hdl, errno, msg));
}

/*
 * Iterate over all zvols in a given pool by walking the /dev/zvol/dsk/<pool>
 * hierarchy.
 */
int
zpool_iter_zvol(zpool_handle_t *zhp, int (*cb)(const char *, void *),
    void *data)
{
	libzfs_handle_t *hdl = zhp->zpool_hdl;
	char (*paths)[MAXPATHLEN];
	size_t size = 4;
	int curr, fd, base, ret = 0;
	DIR *dirp;
	struct dirent *dp;
	struct stat st;

	if ((base = open("/dev/zvol/dsk", O_RDONLY)) < 0)
		return (errno == ENOENT ? 0 : -1);

	if (fstatat(base, zhp->zpool_name, &st, 0) != 0) {
		int err = errno;
		(void) close(base);
		return (err == ENOENT ? 0 : -1);
	}

	/*
	 * Oddly this wasn't a directory -- ignore that failure since we
	 * know there are no links lower in the (non-existant) hierarchy.
	 */
	if (!S_ISDIR(st.st_mode)) {
		(void) close(base);
		return (0);
	}

	if ((paths = zfs_alloc(hdl, size * sizeof (paths[0]))) == NULL) {
		(void) close(base);
		return (-1);
	}

	(void) strlcpy(paths[0], zhp->zpool_name, sizeof (paths[0]));
	curr = 0;

	while (curr >= 0) {
		if (fstatat(base, paths[curr], &st, AT_SYMLINK_NOFOLLOW) != 0)
			goto err;

		if (S_ISDIR(st.st_mode)) {
			if ((fd = openat(base, paths[curr], O_RDONLY)) < 0)
				goto err;

			if ((dirp = fdopendir(fd)) == NULL) {
				(void) close(fd);
				goto err;
			}

			while ((dp = readdir(dirp)) != NULL) {
				if (dp->d_name[0] == '.')
					continue;

				if (curr + 1 == size) {
					paths = zfs_realloc(hdl, paths,
					    size * sizeof (paths[0]),
					    size * 2 * sizeof (paths[0]));
					if (paths == NULL) {
						(void) closedir(dirp);
						(void) close(fd);
						goto err;
					}

					size *= 2;
				}

				(void) strlcpy(paths[curr + 1], paths[curr],
				    sizeof (paths[curr + 1]));
				(void) strlcat(paths[curr], "/",
				    sizeof (paths[curr]));
				(void) strlcat(paths[curr], dp->d_name,
				    sizeof (paths[curr]));
				curr++;
			}

			(void) closedir(dirp);

		} else {
			if ((ret = cb(paths[curr], data)) != 0)
				break;
		}

		curr--;
	}

	free(paths);
	(void) close(base);

	return (ret);

err:
	free(paths);
	(void) close(base);
	return (-1);
}

typedef struct zvol_cb {
	zpool_handle_t *zcb_pool;
	boolean_t zcb_create;
} zvol_cb_t;

/*ARGSUSED*/
static int
do_zvol_create(zfs_handle_t *zhp, void *data)
{
	int ret = 0;

	if (ZFS_IS_VOLUME(zhp)) {
		(void) zvol_create_link(zhp->zfs_hdl, zhp->zfs_name);
		ret = zfs_iter_snapshots(zhp, do_zvol_create, NULL);
	}

	if (ret == 0)
		ret = zfs_iter_filesystems(zhp, do_zvol_create, NULL);

	zfs_close(zhp);

	return (ret);
}

/*
 * Iterate over all zvols in the pool and make any necessary minor nodes.
 */
int
zpool_create_zvol_links(zpool_handle_t *zhp)
{
	zfs_handle_t *zfp;
	int ret;

	/*
	 * If the pool is unavailable, just return success.
	 */
	if ((zfp = make_dataset_handle(zhp->zpool_hdl,
	    zhp->zpool_name)) == NULL)
		return (0);

	ret = zfs_iter_filesystems(zfp, do_zvol_create, NULL);

	zfs_close(zfp);
	return (ret);
}

static int
do_zvol_remove(const char *dataset, void *data)
{
	zpool_handle_t *zhp = data;

	return (zvol_remove_link(zhp->zpool_hdl, dataset));
}

/*
 * Iterate over all zvols in the pool and remove any minor nodes.  We iterate
 * by examining the /dev links so that a corrupted pool doesn't impede this
 * operation.
 */
int
zpool_remove_zvol_links(zpool_handle_t *zhp)
{
	return (zpool_iter_zvol(zhp, do_zvol_remove, zhp));
}

/*
 * Convert from a devid string to a path.
 */
static char *
devid_to_path(char *devid_str)
{
	ddi_devid_t devid;
	char *minor;
	char *path;
	devid_nmlist_t *list = NULL;
	int ret;

	if (devid_str_decode(devid_str, &devid, &minor) != 0)
		return (NULL);

	ret = devid_deviceid_to_nmlist("/dev", devid, minor, &list);

	devid_str_free(minor);
	devid_free(devid);

	if (ret != 0)
		return (NULL);

	if ((path = strdup(list[0].devname)) == NULL)
		return (NULL);

	devid_free_nmlist(list);

	return (path);
}

/*
 * Convert from a path to a devid string.
 */
static char *
path_to_devid(const char *path)
{
	int fd;
	ddi_devid_t devid;
	char *minor, *ret;

	if ((fd = open(path, O_RDONLY)) < 0)
		return (NULL);

	minor = NULL;
	ret = NULL;
	if (devid_get(fd, &devid) == 0) {
		if (devid_get_minor_name(fd, &minor) == 0)
			ret = devid_str_encode(devid, minor);
		if (minor != NULL)
			devid_str_free(minor);
		devid_free(devid);
	}
	(void) close(fd);

	return (ret);
}

/*
 * Issue the necessary ioctl() to update the stored path value for the vdev.  We
 * ignore any failure here, since a common case is for an unprivileged user to
 * type 'zpool status', and we'll display the correct information anyway.
 */
static void
set_path(zpool_handle_t *zhp, nvlist_t *nv, const char *path)
{
	zfs_cmd_t zc = { "\0", "\0", "\0", 0 };

	(void) strncpy(zc.zc_name, zhp->zpool_name, sizeof (zc.zc_name));
	(void) strncpy(zc.zc_value, path, sizeof (zc.zc_value));
	verify(nvlist_lookup_uint64(nv, ZPOOL_CONFIG_GUID,
	    &zc.zc_guid) == 0);

	(void) ioctl(zhp->zpool_hdl->libzfs_fd, ZFS_IOC_VDEV_SETPATH, &zc);
}

/*
 * Given a vdev, return the name to display in iostat.  If the vdev has a path,
 * we use that, stripping off any leading "/dev/dsk/"; if not, we use the type.
 * We also check if this is a whole disk, in which case we strip off the
 * trailing 's0' slice name.
 *
 * This routine is also responsible for identifying when disks have been
 * reconfigured in a new location.  The kernel will have opened the device by
 * devid, but the path will still refer to the old location.  To catch this, we
 * first do a path -> devid translation (which is fast for the common case).  If
 * the devid matches, we're done.  If not, we do a reverse devid -> path
 * translation and issue the appropriate ioctl() to update the path of the vdev.
 * If 'zhp' is NULL, then this is an exported pool, and we don't need to do any
 * of these checks.
 */
char *
zpool_vdev_name(libzfs_handle_t *hdl, zpool_handle_t *zhp, nvlist_t *nv)
{
	char *path, *devid;
	uint64_t value;
	char buf[64];
	vdev_stat_t *vs;
	uint_t vsc;

	if (nvlist_lookup_uint64(nv, ZPOOL_CONFIG_NOT_PRESENT,
	    &value) == 0) {
		verify(nvlist_lookup_uint64(nv, ZPOOL_CONFIG_GUID,
		    &value) == 0);
		(void) snprintf(buf, sizeof (buf), "%llu",
		    (u_longlong_t)value);
		path = buf;
	} else if (nvlist_lookup_string(nv, ZPOOL_CONFIG_PATH, &path) == 0) {

		/*
		 * If the device is dead (faulted, offline, etc) then don't
		 * bother opening it.  Otherwise we may be forcing the user to
		 * open a misbehaving device, which can have undesirable
		 * effects.
		 */
		if ((nvlist_lookup_uint64_array(nv, ZPOOL_CONFIG_STATS,
		    (uint64_t **)&vs, &vsc) != 0 ||
		    vs->vs_state >= VDEV_STATE_DEGRADED) &&
		    zhp != NULL &&
		    nvlist_lookup_string(nv, ZPOOL_CONFIG_DEVID, &devid) == 0) {
			/*
			 * Determine if the current path is correct.
			 */
			char *newdevid = path_to_devid(path);

			if (newdevid == NULL ||
			    strcmp(devid, newdevid) != 0) {
				char *newpath;

				if ((newpath = devid_to_path(devid)) != NULL) {
					/*
					 * Update the path appropriately.
					 */
					set_path(zhp, nv, newpath);
					if (nvlist_add_string(nv,
					    ZPOOL_CONFIG_PATH, newpath) == 0)
						verify(nvlist_lookup_string(nv,
						    ZPOOL_CONFIG_PATH,
						    &path) == 0);
					free(newpath);
				}
			}

			if (newdevid)
				devid_str_free(newdevid);
		}

		if (strncmp(path, "/dev/dsk/", 9) == 0)
			path += 9;

		if (nvlist_lookup_uint64(nv, ZPOOL_CONFIG_WHOLE_DISK,
		    &value) == 0 && value) {
			char *tmp = zfs_strdup(hdl, path);
			if (tmp == NULL)
				return (NULL);
			tmp[strlen(path) - 2] = '\0';
			return (tmp);
		}
	} else {
		verify(nvlist_lookup_string(nv, ZPOOL_CONFIG_TYPE, &path) == 0);

		/*
		 * If it's a raidz device, we need to stick in the parity level.
		 */
		if (strcmp(path, VDEV_TYPE_RAIDZ) == 0) {
			verify(nvlist_lookup_uint64(nv, ZPOOL_CONFIG_NPARITY,
			    &value) == 0);
			(void) snprintf(buf, sizeof (buf), "%s%llu", path,
			    (u_longlong_t)value);
			path = buf;
		}
	}

	return (zfs_strdup(hdl, path));
}

static int
zbookmark_compare(const void *a, const void *b)
{
	return (memcmp(a, b, sizeof (zbookmark_t)));
}

/*
 * Retrieve the persistent error log, uniquify the members, and return to the
 * caller.
 */
int
zpool_get_errlog(zpool_handle_t *zhp, nvlist_t **nverrlistp)
{
	zfs_cmd_t zc = { "\0", "\0", "\0", 0 };
	uint64_t count;
	zbookmark_t *zb = NULL;
	int i;

	/*
	 * Retrieve the raw error list from the kernel.  If the number of errors
	 * has increased, allocate more space and continue until we get the
	 * entire list.
	 */
	verify(nvlist_lookup_uint64(zhp->zpool_config, ZPOOL_CONFIG_ERRCOUNT,
	    &count) == 0);
	if (count == 0)
		return (0);
	if ((zc.zc_nvlist_dst = (uintptr_t)zfs_alloc(zhp->zpool_hdl,
	    count * sizeof (zbookmark_t))) == (uintptr_t)NULL)
		return (-1);
	zc.zc_nvlist_dst_size = count;
	(void) strcpy(zc.zc_name, zhp->zpool_name);
	for (;;) {
		if (ioctl(zhp->zpool_hdl->libzfs_fd, ZFS_IOC_ERROR_LOG,
		    &zc) != 0) {
			free((void *)(uintptr_t)zc.zc_nvlist_dst);
			if (errno == ENOMEM) {
				count = zc.zc_nvlist_dst_size;
				if ((zc.zc_nvlist_dst = (uintptr_t)
				    zfs_alloc(zhp->zpool_hdl, count *
				    sizeof (zbookmark_t))) == (uintptr_t)NULL)
					return (-1);
			} else {
				return (-1);
			}
		} else {
			break;
		}
	}

	/*
	 * Sort the resulting bookmarks.  This is a little confusing due to the
	 * implementation of ZFS_IOC_ERROR_LOG.  The bookmarks are copied last
	 * to first, and 'zc_nvlist_dst_size' indicates the number of boomarks
	 * _not_ copied as part of the process.  So we point the start of our
	 * array appropriate and decrement the total number of elements.
	 */
	zb = ((zbookmark_t *)(uintptr_t)zc.zc_nvlist_dst) +
	    zc.zc_nvlist_dst_size;
	count -= zc.zc_nvlist_dst_size;

	qsort(zb, count, sizeof (zbookmark_t), zbookmark_compare);

	verify(nvlist_alloc(nverrlistp, 0, KM_SLEEP) == 0);

	/*
	 * Fill in the nverrlistp with nvlist's of dataset and object numbers.
	 */
	for (i = 0; i < count; i++) {
		nvlist_t *nv;

		/* ignoring zb_blkid and zb_level for now */
		if (i > 0 && zb[i-1].zb_objset == zb[i].zb_objset &&
		    zb[i-1].zb_object == zb[i].zb_object)
			continue;

		if (nvlist_alloc(&nv, NV_UNIQUE_NAME, KM_SLEEP) != 0)
			goto nomem;
		if (nvlist_add_uint64(nv, ZPOOL_ERR_DATASET,
		    zb[i].zb_objset) != 0) {
			nvlist_free(nv);
			goto nomem;
		}
		if (nvlist_add_uint64(nv, ZPOOL_ERR_OBJECT,
		    zb[i].zb_object) != 0) {
			nvlist_free(nv);
			goto nomem;
		}
		if (nvlist_add_nvlist(*nverrlistp, "ejk", nv) != 0) {
			nvlist_free(nv);
			goto nomem;
		}
		nvlist_free(nv);
	}

	free((void *)(uintptr_t)zc.zc_nvlist_dst);
	return (0);

nomem:
	free((void *)(uintptr_t)zc.zc_nvlist_dst);
	return (no_memory(zhp->zpool_hdl));
}

/*
 * Upgrade a ZFS pool to the latest on-disk version.
 */
int
zpool_upgrade(zpool_handle_t *zhp, uint64_t new_version)
{
	zfs_cmd_t zc = { "\0", "\0", "\0", 0 };
	libzfs_handle_t *hdl = zhp->zpool_hdl;

	(void) strcpy(zc.zc_name, zhp->zpool_name);
	zc.zc_cookie = new_version;

	if (zfs_ioctl(hdl, ZFS_IOC_POOL_UPGRADE, &zc) != 0)
		return (zpool_standard_error_fmt(hdl, errno,
		    dgettext(TEXT_DOMAIN, "cannot upgrade '%s'"),
		    zhp->zpool_name));
	return (0);
}

void
zpool_set_history_str(const char *subcommand, int argc, char **argv,
    char *history_str)
{
	int i;

	(void) strlcpy(history_str, subcommand, HIS_MAX_RECORD_LEN);
	for (i = 1; i < argc; i++) {
		if (strlen(history_str) + 1 + strlen(argv[i]) >
		    HIS_MAX_RECORD_LEN)
			break;
		(void) strlcat(history_str, " ", HIS_MAX_RECORD_LEN);
		(void) strlcat(history_str, argv[i], HIS_MAX_RECORD_LEN);
	}
}

/*
 * Stage command history for logging.
 */
int
zpool_stage_history(libzfs_handle_t *hdl, const char *history_str)
{
	if (history_str == NULL)
		return (EINVAL);

	if (strlen(history_str) > HIS_MAX_RECORD_LEN)
		return (EINVAL);

	if (hdl->libzfs_log_str != NULL)
		free(hdl->libzfs_log_str);

	if ((hdl->libzfs_log_str = strdup(history_str)) == NULL)
		return (no_memory(hdl));

	return (0);
}

/*
 * Perform ioctl to get some command history of a pool.
 *
 * 'buf' is the buffer to fill up to 'len' bytes.  'off' is the
 * logical offset of the history buffer to start reading from.
 *
 * Upon return, 'off' is the next logical offset to read from and
 * 'len' is the actual amount of bytes read into 'buf'.
 */
static int
get_history(zpool_handle_t *zhp, char *buf, uint64_t *off, uint64_t *len)
{
	zfs_cmd_t zc = { "\0", "\0", "\0", 0 };
	libzfs_handle_t *hdl = zhp->zpool_hdl;

	(void) strlcpy(zc.zc_name, zhp->zpool_name, sizeof (zc.zc_name));

	zc.zc_history = (uint64_t)(uintptr_t)buf;
	zc.zc_history_len = *len;
	zc.zc_history_offset = *off;

	if (ioctl(hdl->libzfs_fd, ZFS_IOC_POOL_GET_HISTORY, &zc) != 0) {
		switch (errno) {
		case EPERM:
			return (zfs_error_fmt(hdl, EZFS_PERM,
			    dgettext(TEXT_DOMAIN,
			    "cannot show history for pool '%s'"),
			    zhp->zpool_name));
		case ENOENT:
			return (zfs_error_fmt(hdl, EZFS_NOHISTORY,
			    dgettext(TEXT_DOMAIN, "cannot get history for pool "
			    "'%s'"), zhp->zpool_name));
		case ENOTSUP:
			return (zfs_error_fmt(hdl, EZFS_BADVERSION,
			    dgettext(TEXT_DOMAIN, "cannot get history for pool "
			    "'%s', pool must be upgraded"), zhp->zpool_name));
		default:
			return (zpool_standard_error_fmt(hdl, errno,
			    dgettext(TEXT_DOMAIN,
			    "cannot get history for '%s'"), zhp->zpool_name));
		}
	}

	*len = zc.zc_history_len;
	*off = zc.zc_history_offset;

	return (0);
}

/*
 * Process the buffer of nvlists, unpacking and storing each nvlist record
 * into 'records'.  'leftover' is set to the number of bytes that weren't
 * processed as there wasn't a complete record.
 */
static int
zpool_history_unpack(char *buf, uint64_t bytes_read, uint64_t *leftover,
    nvlist_t ***records, uint_t *numrecords)
{
	uint64_t reclen;
	nvlist_t *nv;
	int i;

	while (bytes_read > sizeof (reclen)) {

		/* get length of packed record (stored as little endian) */
		for (i = 0, reclen = 0; i < sizeof (reclen); i++)
			reclen += (uint64_t)(((uchar_t *)buf)[i]) << (8*i);

		if (bytes_read < sizeof (reclen) + reclen)
			break;

		/* unpack record */
		if (nvlist_unpack(buf + sizeof (reclen), reclen, &nv, 0) != 0)
			return (ENOMEM);
		bytes_read -= sizeof (reclen) + reclen;
		buf += sizeof (reclen) + reclen;

		/* add record to nvlist array */
		(*numrecords)++;
		if (ISP2(*numrecords + 1)) {
			*records = realloc(*records,
			    *numrecords * 2 * sizeof (nvlist_t *));
		}
		(*records)[*numrecords - 1] = nv;
	}

	*leftover = bytes_read;
	return (0);
}

#define	HIS_BUF_LEN	(128*1024)

/*
 * Retrieve the command history of a pool.
 */
int
zpool_get_history(zpool_handle_t *zhp, nvlist_t **nvhisp)
{
	char buf[HIS_BUF_LEN];
	uint64_t off = 0;
	nvlist_t **records = NULL;
	uint_t numrecords = 0;
	int err, i;

	do {
		uint64_t bytes_read = sizeof (buf);
		uint64_t leftover;

		if ((err = get_history(zhp, buf, &off, &bytes_read)) != 0)
			break;

		/* if nothing else was read in, we're at EOF, just return */
		if (!bytes_read)
			break;

		if ((err = zpool_history_unpack(buf, bytes_read,
		    &leftover, &records, &numrecords)) != 0)
			break;
		off -= leftover;

		/* CONSTCOND */
	} while (1);

	if (!err) {
		verify(nvlist_alloc(nvhisp, NV_UNIQUE_NAME, 0) == 0);
		verify(nvlist_add_nvlist_array(*nvhisp, ZPOOL_HIST_RECORD,
		    records, numrecords) == 0);
	}
	for (i = 0; i < numrecords; i++)
		nvlist_free(records[i]);
	free(records);

	return (err);
}

void
zpool_obj_to_path(zpool_handle_t *zhp, uint64_t dsobj, uint64_t obj,
    char *pathname, size_t len)
{
	zfs_cmd_t zc = { "\0", "\0", "\0", 0 };
	boolean_t mounted = B_FALSE;
	char *mntpnt = NULL;
	char dsname[MAXNAMELEN];

	if (dsobj == 0) {
		/* special case for the MOS */
		(void) snprintf(pathname, len, "<metadata>:<0x%llx>", (longlong_t)obj);
		return;
	}

	/* get the dataset's name */
	(void) strlcpy(zc.zc_name, zhp->zpool_name, sizeof (zc.zc_name));
	zc.zc_obj = dsobj;
	if (ioctl(zhp->zpool_hdl->libzfs_fd,
	    ZFS_IOC_DSOBJ_TO_DSNAME, &zc) != 0) {
		/* just write out a path of two object numbers */
		(void) snprintf(pathname, len, "<0x%llx>:<0x%llx>",
		    (longlong_t)dsobj, (longlong_t)obj);
		return;
	}
	(void) strlcpy(dsname, zc.zc_value, sizeof (dsname));

	/* find out if the dataset is mounted */
	mounted = is_mounted(zhp->zpool_hdl, dsname, &mntpnt);

	/* get the corrupted object's path */
	(void) strlcpy(zc.zc_name, dsname, sizeof (zc.zc_name));
	zc.zc_obj = obj;
	if (ioctl(zhp->zpool_hdl->libzfs_fd, ZFS_IOC_OBJ_TO_PATH,
	    &zc) == 0) {
		if (mounted) {
			(void) snprintf(pathname, len, "%s%s", mntpnt,
			    zc.zc_value);
		} else {
			(void) snprintf(pathname, len, "%s:%s",
			    dsname, zc.zc_value);
		}
	} else {
		(void) snprintf(pathname, len, "%s:<0x%llx>", dsname, (longlong_t)obj);
	}
	free(mntpnt);
}

<<<<<<< HEAD
#define	RDISK_ROOT	"/dev/rdsk"
#define	BACKUP_SLICE	"s2"
/*
 * Don't start the slice at the default block of 34; many storage
 * devices will use a stripe width of 128k, so start there instead.
 */
#define	NEW_START_BLOCK	256

#ifdef HAVE_LIBEFI
=======
>>>>>>> 65845924
/*
 * Read the EFI label from the config, if a label does not exist then
 * pass back the error to the caller. If the caller has passed a non-NULL
 * diskaddr argument then we set it to the starting address of the EFI
 * partition.
 */
static int
read_efi_label(nvlist_t *config, diskaddr_t *sb)
{
	char *path;
	int fd;
	char diskname[MAXPATHLEN];
	int err = -1;

	if (nvlist_lookup_string(config, ZPOOL_CONFIG_PATH, &path) != 0)
		return (err);

	(void) snprintf(diskname, sizeof (diskname), "%s%s", RDISK_ROOT,
	    strrchr(path, '/'));
	if ((fd = open(diskname, O_RDONLY|O_NDELAY)) >= 0) {
		struct dk_gpt *vtoc;

		if ((err = efi_alloc_and_read(fd, &vtoc)) >= 0) {
			if (sb != NULL)
				*sb = vtoc->efi_parts[0].p_start;
			efi_free(vtoc);
		}
		(void) close(fd);
	}
	return (err);
}

/*
 * determine where a partition starts on a disk in the current
 * configuration
 */
static diskaddr_t
find_start_block(nvlist_t *config)
{
	nvlist_t **child;
	uint_t c, children;
	diskaddr_t sb = MAXOFFSET_T;
	uint64_t wholedisk;

	if (nvlist_lookup_nvlist_array(config,
	    ZPOOL_CONFIG_CHILDREN, &child, &children) != 0) {
		if (nvlist_lookup_uint64(config,
		    ZPOOL_CONFIG_WHOLE_DISK,
		    &wholedisk) != 0 || !wholedisk) {
			return (MAXOFFSET_T);
		}
		if (read_efi_label(config, &sb) < 0)
			sb = MAXOFFSET_T;
		return (sb);
	}

	for (c = 0; c < children; c++) {
		sb = find_start_block(child[c]);
		if (sb != MAXOFFSET_T) {
			return (sb);
		}
	}
	return (MAXOFFSET_T);
}

/*
 * Label an individual disk.  The name provided is the short name,
 * stripped of any leading /dev path.
 */
int
zpool_label_disk(libzfs_handle_t *hdl, zpool_handle_t *zhp, char *name)
{
	char path[MAXPATHLEN];
	struct dk_gpt *vtoc;
	int fd;
	size_t resv = EFI_MIN_RESV_SIZE;
	uint64_t slice_size;
	diskaddr_t start_block;
	char errbuf[1024];

	/* prepare an error message just in case */
	(void) snprintf(errbuf, sizeof (errbuf),
	    dgettext(TEXT_DOMAIN, "cannot label '%s'"), name);

	if (zhp) {
		nvlist_t *nvroot;

		if (pool_is_bootable(zhp)) {
			zfs_error_aux(hdl, dgettext(TEXT_DOMAIN,
			    "EFI labeled devices are not supported on root "
			    "pools."));
			return (zfs_error(hdl, EZFS_POOL_NOTSUP, errbuf));
		}

		verify(nvlist_lookup_nvlist(zhp->zpool_config,
		    ZPOOL_CONFIG_VDEV_TREE, &nvroot) == 0);

		if (zhp->zpool_start_block == 0)
			start_block = find_start_block(nvroot);
		else
			start_block = zhp->zpool_start_block;
		zhp->zpool_start_block = start_block;
	} else {
		/* new pool */
		start_block = NEW_START_BLOCK;
	}

	(void) snprintf(path, sizeof (path), "%s/%s%s", RDISK_ROOT, name,
	    BACKUP_SLICE);

	if ((fd = open(path, O_RDWR | O_NDELAY)) < 0) {
		/*
		 * This shouldn't happen.  We've long since verified that this
		 * is a valid device.
		 */
		zfs_error_aux(hdl,
		    dgettext(TEXT_DOMAIN, "unable to open device"));
		return (zfs_error(hdl, EZFS_OPENFAILED, errbuf));
	}

	if (efi_alloc_and_init(fd, EFI_NUMPAR, &vtoc) != 0) {
		/*
		 * The only way this can fail is if we run out of memory, or we
		 * were unable to read the disk's capacity
		 */
		if (errno == ENOMEM)
			(void) no_memory(hdl);

		(void) close(fd);
		zfs_error_aux(hdl, dgettext(TEXT_DOMAIN,
		    "unable to read disk capacity"), name);

		return (zfs_error(hdl, EZFS_NOCAP, errbuf));
	}

	slice_size = vtoc->efi_last_u_lba + 1;
	slice_size -= EFI_MIN_RESV_SIZE;
	if (start_block == MAXOFFSET_T)
		start_block = NEW_START_BLOCK;
	slice_size -= start_block;

	vtoc->efi_parts[0].p_start = start_block;
	vtoc->efi_parts[0].p_size = slice_size;

	/*
	 * Why we use V_USR: V_BACKUP confuses users, and is considered
	 * disposable by some EFI utilities (since EFI doesn't have a backup
	 * slice).  V_UNASSIGNED is supposed to be used only for zero size
	 * partitions, and efi_write() will fail if we use it.  V_ROOT, V_BOOT,
	 * etc. were all pretty specific.  V_USR is as close to reality as we
	 * can get, in the absence of V_OTHER.
	 */
	vtoc->efi_parts[0].p_tag = V_USR;
	(void) strcpy(vtoc->efi_parts[0].p_name, "zfs");

	vtoc->efi_parts[8].p_start = slice_size + start_block;
	vtoc->efi_parts[8].p_size = resv;
	vtoc->efi_parts[8].p_tag = V_RESERVED;

	if (efi_write(fd, vtoc) != 0) {
		/*
		 * Some block drivers (like pcata) may not support EFI
		 * GPT labels.  Print out a helpful error message dir-
		 * ecting the user to manually label the disk and give
		 * a specific slice.
		 */
		(void) close(fd);
		efi_free(vtoc);

		zfs_error_aux(hdl, dgettext(TEXT_DOMAIN,
		    "try using fdisk(1M) and then provide a specific slice"));
		return (zfs_error(hdl, EZFS_LABELFAILED, errbuf));
	}

	(void) close(fd);
	efi_free(vtoc);
	return (0);
}

static boolean_t
supported_dump_vdev_type(libzfs_handle_t *hdl, nvlist_t *config, char *errbuf)
{
	char *type;
	nvlist_t **child;
	uint_t children, c;

	verify(nvlist_lookup_string(config, ZPOOL_CONFIG_TYPE, &type) == 0);
	if (strcmp(type, VDEV_TYPE_RAIDZ) == 0 ||
	    strcmp(type, VDEV_TYPE_FILE) == 0 ||
	    strcmp(type, VDEV_TYPE_LOG) == 0 ||
	    strcmp(type, VDEV_TYPE_MISSING) == 0) {
		zfs_error_aux(hdl, dgettext(TEXT_DOMAIN,
		    "vdev type '%s' is not supported"), type);
		(void) zfs_error(hdl, EZFS_VDEVNOTSUP, errbuf);
		return (B_FALSE);
	}
	if (nvlist_lookup_nvlist_array(config, ZPOOL_CONFIG_CHILDREN,
	    &child, &children) == 0) {
		for (c = 0; c < children; c++) {
			if (!supported_dump_vdev_type(hdl, child[c], errbuf))
				return (B_FALSE);
		}
	}
	return (B_TRUE);
}

/*
 * check if this zvol is allowable for use as a dump device; zero if
 * it is, > 0 if it isn't, < 0 if it isn't a zvol
 */
int
zvol_check_dump_config(char *arg)
{
	zpool_handle_t *zhp = NULL;
	nvlist_t *config, *nvroot;
	char *p, *volname;
	nvlist_t **top;
	uint_t toplevels;
	libzfs_handle_t *hdl;
	char errbuf[1024];
	char poolname[ZPOOL_MAXNAMELEN];
	int pathlen = strlen(ZVOL_FULL_DEV_DIR);
	int ret = 1;

	if (strncmp(arg, ZVOL_FULL_DEV_DIR, pathlen)) {
		return (-1);
	}

	(void) snprintf(errbuf, sizeof (errbuf), dgettext(TEXT_DOMAIN,
	    "dump is not supported on device '%s'"), arg);

	if ((hdl = libzfs_init()) == NULL)
		return (1);
	libzfs_print_on_error(hdl, B_TRUE);

	volname = arg + pathlen;

	/* check the configuration of the pool */
	if ((p = strchr(volname, '/')) == NULL) {
		zfs_error_aux(hdl, dgettext(TEXT_DOMAIN,
		    "malformed dataset name"));
		(void) zfs_error(hdl, EZFS_INVALIDNAME, errbuf);
		return (1);
	} else if (p - volname >= ZFS_MAXNAMELEN) {
		zfs_error_aux(hdl, dgettext(TEXT_DOMAIN,
		    "dataset name is too long"));
		(void) zfs_error(hdl, EZFS_NAMETOOLONG, errbuf);
		return (1);
	} else {
		(void) strncpy(poolname, volname, p - volname);
		poolname[p - volname] = '\0';
	}

	if ((zhp = zpool_open(hdl, poolname)) == NULL) {
		zfs_error_aux(hdl, dgettext(TEXT_DOMAIN,
		    "could not open pool '%s'"), poolname);
		(void) zfs_error(hdl, EZFS_OPENFAILED, errbuf);
		goto out;
	}
	config = zpool_get_config(zhp, NULL);
	if (nvlist_lookup_nvlist(config, ZPOOL_CONFIG_VDEV_TREE,
	    &nvroot) != 0) {
		zfs_error_aux(hdl, dgettext(TEXT_DOMAIN,
		    "could not obtain vdev configuration for  '%s'"), poolname);
		(void) zfs_error(hdl, EZFS_INVALCONFIG, errbuf);
		goto out;
	}

	verify(nvlist_lookup_nvlist_array(nvroot, ZPOOL_CONFIG_CHILDREN,
	    &top, &toplevels) == 0);
	if (toplevels != 1) {
		zfs_error_aux(hdl, dgettext(TEXT_DOMAIN,
		    "'%s' has multiple top level vdevs"), poolname);
		(void) zfs_error(hdl, EZFS_DEVOVERFLOW, errbuf);
		goto out;
	}

	if (!supported_dump_vdev_type(hdl, top[0], errbuf)) {
		goto out;
	}
	ret = 0;

out:
	if (zhp)
		zpool_close(zhp);
	libzfs_fini(hdl);
	return (ret);
}
#endif /* HAVE_LIBEFI */<|MERGE_RESOLUTION|>--- conflicted
+++ resolved
@@ -3040,18 +3040,7 @@
 	free(mntpnt);
 }
 
-<<<<<<< HEAD
-#define	RDISK_ROOT	"/dev/rdsk"
-#define	BACKUP_SLICE	"s2"
-/*
- * Don't start the slice at the default block of 34; many storage
- * devices will use a stripe width of 128k, so start there instead.
- */
-#define	NEW_START_BLOCK	256
-
 #ifdef HAVE_LIBEFI
-=======
->>>>>>> 65845924
 /*
  * Read the EFI label from the config, if a label does not exist then
  * pass back the error to the caller. If the caller has passed a non-NULL
