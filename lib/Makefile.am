--- conflicted
+++ resolved
@@ -1,5 +1 @@
-<<<<<<< HEAD
-SUBDIRS = libspl libavl libnvpair libuutil libzfs libzpool
-=======
-SUBDIRS = libavl libnvpair libunicode libuutil libzfs libzpool
->>>>>>> 9e7be269
+SUBDIRS = libspl libavl libnvpair libunicode libuutil libzfs libzpool