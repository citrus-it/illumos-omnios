--- conflicted
+++ resolved
@@ -4392,13 +4392,8 @@
 	spa_t *spa = zs->zs_spa;
 	int fd;
 	uint64_t offset;
-<<<<<<< HEAD
-	uint64_t leaves = MAX(zopt_mirrors, 1) * zopt_raidz;
+	uint64_t leaves;
 	uint64_t bad = 0x1990c0ffeedecadeull;
-=======
-	uint64_t leaves;
-	uint64_t bad = 0x1990c0ffeedecade;
->>>>>>> 428870ff
 	uint64_t top, leaf;
 	char path0[MAXPATHLEN];
 	char pathrand[MAXPATHLEN];
