--- conflicted
+++ resolved
@@ -125,11 +125,7 @@
 	pool_state_t state;
 	boolean_t inuse;
 
-<<<<<<< HEAD
-	if ((fd = open(file, O_RDONLY)) < 0)
-=======
 	if ((fd = open(file, O_RDONLY|O_EXCL)) < 0)
->>>>>>> 8cfd186d
 		return (0);
 
 	if (zpool_in_use(g_zfs, fd, &state, &name, &inuse) == 0 && inuse) {
@@ -254,11 +250,7 @@
 	 * not easily decode the MBR return a failure and prompt to the
 	 * user to use force option since we cannot check the partitions.
 	 */
-<<<<<<< HEAD
-	if ((fd = open(path, O_RDWR|O_DIRECT)) < 0) {
-=======
 	if ((fd = open(path, O_RDWR|O_DIRECT|O_EXCL)) < 0) {
->>>>>>> 8cfd186d
 		check_error(errno);
 		return -1;
 	}
@@ -374,11 +366,7 @@
 
 	(void) snprintf(path, sizeof (path), "%s%s%s",
 	    RDISK_ROOT, strrchr(arg, '/'), BACKUP_SLICE);
-<<<<<<< HEAD
-	if ((fd = open(path, O_RDWR|O_DIRECT)) < 0)
-=======
 	if ((fd = open(path, O_RDWR|O_DIRECT|O_EXCL)) < 0)
->>>>>>> 8cfd186d
 		return (B_FALSE);
 	if (efi_alloc_and_init(fd, EFI_NUMPAR, &label) != 0) {
 		(void) close(fd);
@@ -903,11 +891,7 @@
 	char buf[size];
 	int err, fd;
 
-<<<<<<< HEAD
-	if ((fd = open(path, O_WRONLY)) < 0) {
-=======
 	if ((fd = open(path, O_WRONLY|O_EXCL)) < 0) {
->>>>>>> 8cfd186d
 		(void) fprintf(stderr, gettext("cannot open '%s': %s\n"),
 		    path, strerror(errno));
 		return (-1);
