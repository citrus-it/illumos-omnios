--- conflicted
+++ resolved
@@ -655,16 +655,6 @@
 .sp
 .ne 2
 .na
-\fB\fB/etc/tm\fR\fR
-.ad
-.sp .6
-.RS 4n
-Trademark files; contents displayed at boot time.
-.RE
-
-.sp
-.ne 2
-.na
 \fB\fB/etc/usb\fR\fR
 .ad
 .sp .6
@@ -865,7 +855,6 @@
 .sp
 .ne 2
 .na
-<<<<<<< HEAD
 \fB\fB/usr\fR\fR
 .ad
 .sp .6
@@ -878,9 +867,6 @@
 .ne 2
 .na
 \fB\fB/var\fR\fR
-=======
-\fB\fB/etc/usb\fR\fR
->>>>>>> 8c5eef16
 .ad
 .sp .6
 .RS 4n
