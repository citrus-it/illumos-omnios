--- conflicted
+++ resolved
@@ -486,22 +486,6 @@
 COPTFLAG= $($(MACH)_COPTFLAG)
 COPTFLAG64= $($(MACH64)_COPTFLAG)
 
-<<<<<<< HEAD
-
-# When -g is used, the compiler globalizes static objects
-# (gives them a unique prefix). Disable that.
-CNOGLOBAL= -W0,-noglobal
-
-# Direct the Sun Studio compiler to use a static globalization prefix based on the
-# name of the module rather than something unique. Otherwise, objects
-# will not build deterministically, as subsequent compilations of identical
-# source will yeild objects that always look different.
-#
-# In the same spirit, this will also remove the date from the N_OPT stab.
-CGLOBALSTATIC= -W0,-xglobalstatic
-
-=======
->>>>>>> d17be682
 # Sometimes we want all symbols and types in debugging information even
 # if they aren't used.
 CALLSYMS=	-_gcc=-fno-eliminate-unused-debug-symbols \
