--- conflicted
+++ resolved
@@ -224,24 +224,12 @@
 PERL_VARIANT=	-thread-multi
 PERL_ARCH=	$(PERL_MACH)-solaris$(PERL_VARIANT)-64int
 PERL_ARCH64=	$(PERL_MACH)-solaris$(PERL_VARIANT)-64
-<<<<<<< HEAD
-PYTHON_VERSION=	2.7
-PYTHON_PKGVERS=	-27
-PYTHON_SUFFIX=
-PYTHON=		/usr/bin/python$(PYTHON_VERSION)
 PYTHON3_VERSION=	3.10
 PYTHON3_PKGVERS=	-310
 PYTHON3_SUFFIX=
-# BUILDPY3b should be overridden in the .env file in order to build the libbe
-# python module with a secondary python to aid migration between versions.
-=======
-PYTHON3_VERSION=	3.5
-PYTHON3_PKGVERS=	-35
-PYTHON3_SUFFIX=		m
 PYTHON3=		/usr/bin/python$(PYTHON3_VERSION)
 # BUILDPY3b should be overridden in the env file in order to build python
 # modules with a secondary python to aid migration between versions.
->>>>>>> 46b0ac2b
 BUILDPY3b=		$(POUND_SIGN)
 PYTHON3b_VERSION=	3.9
 PYTHON3b_PKGVERS=	-39
