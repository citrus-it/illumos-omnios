/*
 * CDDL HEADER START
 *
 * The contents of this file are subject to the terms of the
 * Common Development and Distribution License (the "License").
 * You may not use this file except in compliance with the License.
 *
 * You can obtain a copy of the license at usr/src/OPENSOLARIS.LICENSE
 * or http://www.opensolaris.org/os/licensing.
 * See the License for the specific language governing permissions
 * and limitations under the License.
 *
 * When distributing Covered Code, include this CDDL HEADER in each
 * file and include the License file at usr/src/OPENSOLARIS.LICENSE.
 * If applicable, add the following below this CDDL HEADER, with the
 * fields enclosed by brackets "[]" replaced with your own identifying
 * information: Portions Copyright [yyyy] [name of copyright owner]
 *
 * CDDL HEADER END
 */

/*
 * Copyright (c) 2010, Oracle and/or its affiliates. All rights reserved.
 * Copyright 2014 Nexenta Systems, Inc.  All rights reserved.
<<<<<<< HEAD
 * Copyright (c) 2014 by Delphix. All rights reserved.
=======
 * Copyright (c) 2016, Chris Fraire <cfraire@me.com>.
>>>>>>> b31320a7
 */

#include <stdio.h>
#include <stdlib.h>
#include <string.h>
#include <errno.h>
#include <fcntl.h>
#include <unistd.h>
#include <stropts.h>
#include <sys/sockio.h>
#include <sys/types.h>
#include <sys/stat.h>
#include <sys/socket.h>
#include <net/route.h>
#include <netinet/in.h>
#include <inet/ip.h>
#include <arpa/inet.h>
#include <libintl.h>
#include <libdlpi.h>
#include <libinetutil.h>
#include <libdladm.h>
#include <libdllink.h>
#include <libdliptun.h>
#include <strings.h>
#include <zone.h>
#include <ctype.h>
#include <limits.h>
#include <assert.h>
#include <netdb.h>
#include <pwd.h>
#include <auth_attr.h>
#include <secdb.h>
#include <nss_dbdefs.h>
#include "libipadm_impl.h"

/* error codes and text description */
static struct ipadm_error_info {
	ipadm_status_t	error_code;
	const char	*error_desc;
} ipadm_errors[] = {
	{ IPADM_SUCCESS,	"Operation succeeded" },
	{ IPADM_FAILURE,	"Operation failed" },
	{ IPADM_EAUTH,		"Insufficient user authorizations" },
	{ IPADM_EPERM,		"Permission denied" },
	{ IPADM_NO_BUFS,	"No buffer space available" },
	{ IPADM_NO_MEMORY,	"Insufficient memory" },
	{ IPADM_BAD_ADDR,	"Invalid address" },
	{ IPADM_BAD_PROTOCOL,	"Incorrect protocol family for operation" },
	{ IPADM_DAD_FOUND,	"Duplicate address detected" },
	{ IPADM_EXISTS,		"Already exists" },
	{ IPADM_IF_EXISTS,	"Interface already exists" },
	{ IPADM_ADDROBJ_EXISTS, "Address object already exists" },
	{ IPADM_ADDRCONF_EXISTS, "Addrconf already in progress" },
	{ IPADM_ENXIO,		"Interface does not exist" },
	{ IPADM_GRP_NOTEMPTY,	"IPMP group is not empty" },
	{ IPADM_INVALID_ARG,	"Invalid argument provided" },
	{ IPADM_INVALID_NAME,	"Invalid name" },
	{ IPADM_DLPI_FAILURE,	"Could not open DLPI link" },
	{ IPADM_DLADM_FAILURE,	"Datalink does not exist" },
	{ IPADM_PROP_UNKNOWN,   "Unknown property" },
	{ IPADM_ERANGE,		"Value is outside the allowed range" },
	{ IPADM_ESRCH,		"Value does not exist" },
	{ IPADM_EOVERFLOW,	"Number of values exceeds the allowed limit" },
	{ IPADM_NOTFOUND,	"Object not found" },
	{ IPADM_IF_INUSE,	"Interface already in use" },
	{ IPADM_ADDR_INUSE,	"Address already in use" },
	{ IPADM_BAD_HOSTNAME,	"Hostname maps to multiple IP addresses" },
	{ IPADM_ADDR_NOTAVAIL,	"Can't assign requested address" },
	{ IPADM_ALL_ADDRS_NOT_ENABLED, "All addresses could not be enabled" },
	{ IPADM_NDPD_NOT_RUNNING, "IPv6 autoconf daemon in.ndpd not running" },
	{ IPADM_DHCP_START_ERROR, "Could not start dhcpagent" },
	{ IPADM_DHCP_IPC_ERROR,	"Could not communicate with dhcpagent" },
	{ IPADM_DHCP_IPC_TIMEOUT, "Communication with dhcpagent timed out" },
	{ IPADM_TEMPORARY_OBJ,	"Persistent operation on temporary object" },
	{ IPADM_IPC_ERROR,	"Could not communicate with ipmgmtd" },
	{ IPADM_NOTSUP,		"Operation not supported" },
	{ IPADM_OP_DISABLE_OBJ, "Operation not supported on disabled object" },
	{ IPADM_EBADE,		"Invalid data exchange with daemon" },
	{ IPADM_GZ_PERM,	"Operation not permitted on from-gz interface"}
};

#define	IPADM_NUM_ERRORS	(sizeof (ipadm_errors) / sizeof (*ipadm_errors))

ipadm_status_t
ipadm_errno2status(int error)
{
	switch (error) {
	case 0:
		return (IPADM_SUCCESS);
	case ENXIO:
		return (IPADM_ENXIO);
	case ENOMEM:
		return (IPADM_NO_MEMORY);
	case ENOBUFS:
		return (IPADM_NO_BUFS);
	case EINVAL:
		return (IPADM_INVALID_ARG);
	case EBUSY:
		return (IPADM_IF_INUSE);
	case EEXIST:
		return (IPADM_EXISTS);
	case EADDRNOTAVAIL:
		return (IPADM_ADDR_NOTAVAIL);
	case EADDRINUSE:
		return (IPADM_ADDR_INUSE);
	case ENOENT:
		return (IPADM_NOTFOUND);
	case ERANGE:
		return (IPADM_ERANGE);
	case EPERM:
		return (IPADM_EPERM);
	case ENOTSUP:
	case EOPNOTSUPP:
		return (IPADM_NOTSUP);
	case EBADF:
		return (IPADM_IPC_ERROR);
	case EBADE:
		return (IPADM_EBADE);
	case ESRCH:
		return (IPADM_ESRCH);
	case EOVERFLOW:
		return (IPADM_EOVERFLOW);
	default:
		return (IPADM_FAILURE);
	}
}

/*
 * Returns a message string for the given libipadm error status.
 */
const char *
ipadm_status2str(ipadm_status_t status)
{
	int	i;

	for (i = 0; i < IPADM_NUM_ERRORS; i++) {
		if (status == ipadm_errors[i].error_code)
			return (dgettext(TEXT_DOMAIN,
			    ipadm_errors[i].error_desc));
	}

	return (dgettext(TEXT_DOMAIN, "<unknown error>"));
}

/*
 * Opens a handle to libipadm.
 * Possible values for flags:
 *  IPH_VRRP:	Used by VRRP daemon to set the socket option SO_VRRP.
 *  IPH_LEGACY:	This is used whenever an application needs to provide a
 *		logical interface name while creating or deleting
 *		interfaces and static addresses.
 *  IPH_INIT:   Used by ipadm_init_prop(), to initialize protocol properties
 *		on reboot.
 */
ipadm_status_t
ipadm_open(ipadm_handle_t *handle, uint32_t flags)
{
	ipadm_handle_t	iph;
	ipadm_status_t	status = IPADM_SUCCESS;
	zoneid_t	zoneid;
	ushort_t	zflags;
	int		on = B_TRUE;

	if (handle == NULL)
		return (IPADM_INVALID_ARG);
	*handle = NULL;

	if (flags & ~(IPH_VRRP|IPH_LEGACY|IPH_INIT|IPH_IPMGMTD))
		return (IPADM_INVALID_ARG);

	if ((iph = calloc(1, sizeof (struct ipadm_handle))) == NULL)
		return (IPADM_NO_MEMORY);
	iph->iph_sock = -1;
	iph->iph_sock6 = -1;
	iph->iph_door_fd = -1;
	iph->iph_rtsock = -1;
	iph->iph_flags = flags;
	(void) pthread_mutex_init(&iph->iph_lock, NULL);

	if ((iph->iph_sock = socket(AF_INET, SOCK_DGRAM, 0)) < 0 ||
	    (iph->iph_sock6 = socket(AF_INET6, SOCK_DGRAM, 0)) < 0) {
		goto errnofail;
	}

	/*
	 * We open a handle to libdladm here, to facilitate some daemons (like
	 * nwamd) which opens handle to libipadm before devfsadmd installs the
	 * right device permissions into the kernel and requires "all"
	 * privileges to open DLD_CONTROL_DEV.
	 *
	 * In a non-global shared-ip zone there will be no DLD_CONTROL_DEV node
	 * and dladm_open() will fail. So, we avoid this by not calling
	 * dladm_open() for such zones.
	 */
	zoneid = getzoneid();
	iph->iph_zoneid = zoneid;
	if (zoneid != GLOBAL_ZONEID) {
		if (zone_getattr(zoneid, ZONE_ATTR_FLAGS, &zflags,
		    sizeof (zflags)) < 0) {
			goto errnofail;
		}
	}
	if ((zoneid == GLOBAL_ZONEID) || (zflags & ZF_NET_EXCL)) {
		if (dladm_open(&iph->iph_dlh) != DLADM_STATUS_OK) {
			ipadm_close(iph);
			return (IPADM_DLADM_FAILURE);
		}
		if (zoneid != GLOBAL_ZONEID) {
			iph->iph_rtsock = socket(PF_ROUTE, SOCK_RAW, 0);
			/*
			 * Failure to open rtsock is ignored as this is
			 * only used in non-global zones to initialize
			 * routing socket information.
			 */
		}
	} else {
		assert(zoneid != GLOBAL_ZONEID);
		iph->iph_dlh = NULL;
	}
	if (flags & IPH_VRRP) {
		if (setsockopt(iph->iph_sock6, SOL_SOCKET, SO_VRRP, &on,
		    sizeof (on)) < 0 || setsockopt(iph->iph_sock, SOL_SOCKET,
		    SO_VRRP, &on, sizeof (on)) < 0) {
			goto errnofail;
		}
	}
	*handle = iph;
	return (status);

errnofail:
	status = ipadm_errno2status(errno);
	ipadm_close(iph);
	return (status);
}

/*
 * Closes and frees the libipadm handle.
 */
void
ipadm_close(ipadm_handle_t iph)
{
	if (iph == NULL)
		return;
	if (iph->iph_sock != -1)
		(void) close(iph->iph_sock);
	if (iph->iph_sock6 != -1)
		(void) close(iph->iph_sock6);
	if (iph->iph_rtsock != -1)
		(void) close(iph->iph_rtsock);
	if (iph->iph_door_fd != -1)
		(void) close(iph->iph_door_fd);
	dladm_close(iph->iph_dlh);
	(void) pthread_mutex_destroy(&iph->iph_lock);
	free(iph);
}

/*
 * Checks if the caller has the authorization to configure network
 * interfaces.
 */
boolean_t
ipadm_check_auth(void)
{
	struct passwd	pwd;
	char		buf[NSS_BUFLEN_PASSWD];

	/* get the password entry for the given user ID */
	if (getpwuid_r(getuid(), &pwd, buf, sizeof (buf)) == NULL)
		return (B_FALSE);

	/* check for presence of given authorization */
	return (chkauthattr(NETWORK_INTERFACE_CONFIG_AUTH, pwd.pw_name) != 0);
}

/*
 * Stores the index value of the interface in `ifname' for the address
 * family `af' into the buffer pointed to by `index'.
 */
static ipadm_status_t
i_ipadm_get_index(ipadm_handle_t iph, const char *ifname, sa_family_t af,
    int *index)
{
	struct lifreq	lifr;
	int		sock;

	bzero(&lifr, sizeof (lifr));
	(void) strlcpy(lifr.lifr_name, ifname, sizeof (lifr.lifr_name));
	if (af == AF_INET)
		sock = iph->iph_sock;
	else
		sock = iph->iph_sock6;

	if (ioctl(sock, SIOCGLIFINDEX, (caddr_t)&lifr) < 0)
		return (ipadm_errno2status(errno));
	*index = lifr.lifr_index;

	return (IPADM_SUCCESS);
}

/*
 * Maximum amount of time (in milliseconds) to wait for Duplicate Address
 * Detection to complete in the kernel.
 */
#define	DAD_WAIT_TIME		1000

/*
 * Any time that flags are changed on an interface where either the new or the
 * existing flags have IFF_UP set, we'll get a RTM_NEWADDR message to
 * announce the new address added and its flag status.
 * We wait here for that message and look for IFF_UP.
 * If something's amiss with the kernel, though, we don't wait forever.
 * (Note that IFF_DUPLICATE is a high-order bit, and we cannot see
 * it in the routing socket messages.)
 */
static ipadm_status_t
i_ipadm_dad_wait(ipadm_handle_t handle, const char *lifname, sa_family_t af,
    int rtsock)
{
	struct pollfd	fds[1];
	union {
		struct if_msghdr ifm;
		char buf[1024];
	} msg;
	int		index;
	ipadm_status_t	retv;
	uint64_t	flags;
	hrtime_t	starttime, now;

	fds[0].fd = rtsock;
	fds[0].events = POLLIN;
	fds[0].revents = 0;

	retv = i_ipadm_get_index(handle, lifname, af, &index);
	if (retv != IPADM_SUCCESS)
		return (retv);

	starttime = gethrtime();
	for (;;) {
		now = gethrtime();
		now = (now - starttime) / 1000000;
		if (now >= DAD_WAIT_TIME)
			break;
		if (poll(fds, 1, DAD_WAIT_TIME - (int)now) <= 0)
			break;
		if (read(rtsock, &msg, sizeof (msg)) <= 0)
			break;
		if (msg.ifm.ifm_type != RTM_NEWADDR)
			continue;
		/* Note that ifm_index is just 16 bits */
		if (index == msg.ifm.ifm_index && (msg.ifm.ifm_flags & IFF_UP))
			return (IPADM_SUCCESS);
	}

	retv = i_ipadm_get_flags(handle, lifname, af, &flags);
	if (retv != IPADM_SUCCESS)
		return (retv);
	if (flags & IFF_DUPLICATE)
		return (IPADM_DAD_FOUND);

	return (IPADM_SUCCESS);
}

/*
 * Sets the flags `on_flags' and resets the flags `off_flags' for the logical
 * interface in `lifname'.
 *
 * If the new flags value will transition the interface from "down" to "up"
 * then duplicate address detection is performed by the kernel.  This routine
 * waits to get the outcome of that test.
 */
ipadm_status_t
i_ipadm_set_flags(ipadm_handle_t iph, const char *lifname, sa_family_t af,
    uint64_t on_flags, uint64_t off_flags)
{
	struct lifreq	lifr;
	uint64_t	oflags;
	ipadm_status_t	ret;
	int		rtsock = -1;
	int		sock, err;

	ret = i_ipadm_get_flags(iph, lifname, af, &oflags);
	if (ret != IPADM_SUCCESS)
		return (ret);

	sock = (af == AF_INET ? iph->iph_sock : iph->iph_sock6);

	/*
	 * Any time flags are changed on an interface that has IFF_UP set,
	 * we get a routing socket message.  We care about the status,
	 * though, only when the new flags are marked "up."
	 */
	if (!(oflags & IFF_UP) && (on_flags & IFF_UP))
		rtsock = socket(PF_ROUTE, SOCK_RAW, af);

	oflags |= on_flags;
	oflags &= ~off_flags;
	bzero(&lifr, sizeof (lifr));
	(void) strlcpy(lifr.lifr_name, lifname, sizeof (lifr.lifr_name));
	lifr.lifr_flags = oflags;
	if (ioctl(sock, SIOCSLIFFLAGS, (caddr_t)&lifr) < 0) {
		err = errno;
		if (rtsock != -1)
			(void) close(rtsock);
		return (ipadm_errno2status(err));
	}
	if (rtsock == -1) {
		return (IPADM_SUCCESS);
	} else {
		/* Wait for DAD to complete. */
		ret = i_ipadm_dad_wait(iph, lifname, af, rtsock);
		(void) close(rtsock);
		return (ret);
	}
}

/*
 * Returns the flags value for the logical interface in `lifname'
 * in the buffer pointed to by `flags'.
 */
ipadm_status_t
i_ipadm_get_flags(ipadm_handle_t iph, const char *lifname, sa_family_t af,
    uint64_t *flags)
{
	struct lifreq	lifr;
	int		sock;

	bzero(&lifr, sizeof (lifr));
	(void) strlcpy(lifr.lifr_name, lifname, sizeof (lifr.lifr_name));
	if (af == AF_INET)
		sock = iph->iph_sock;
	else
		sock = iph->iph_sock6;

	if (ioctl(sock, SIOCGLIFFLAGS, (caddr_t)&lifr) < 0) {
		return (ipadm_errno2status(errno));
	}
	*flags = lifr.lifr_flags;

	return (IPADM_SUCCESS);
}

/*
 * Determines whether or not an interface name represents a loopback
 * interface, before the interface has been plumbed.
 * It is assumed that the interface name in `ifname' is of correct format
 * as verified by ifparse_ifspec().
 *
 * Returns: B_TRUE if loopback, B_FALSE if not.
 */
boolean_t
i_ipadm_is_loopback(const char *ifname)
{
	int len = strlen(LOOPBACK_IF);

	return (strncmp(ifname, LOOPBACK_IF, len) == 0 &&
	    (ifname[len] == '\0' || ifname[len] == IPADM_LOGICAL_SEP));
}

/*
 * Determines whether or not an interface name represents a vni
 * interface, before the interface has been plumbed.
 * It is assumed that the interface name in `ifname' is of correct format
 * as verified by ifparse_ifspec().
 *
 * Returns: B_TRUE if vni, B_FALSE if not.
 */
boolean_t
i_ipadm_is_vni(const char *ifname)
{
	ifspec_t	ifsp;

	return (ifparse_ifspec(ifname, &ifsp) &&
	    strcmp(ifsp.ifsp_devnm, "vni") == 0);
}

/*
 * Returns B_TRUE if `ifname' is an IP interface on a 6to4 tunnel.
 */
boolean_t
i_ipadm_is_6to4(ipadm_handle_t iph, char *ifname)
{
	dladm_status_t		dlstatus;
	datalink_class_t	class;
	iptun_params_t		params;
	datalink_id_t		linkid;

	if (iph->iph_dlh == NULL) {
		assert(iph->iph_zoneid != GLOBAL_ZONEID);
		return (B_FALSE);
	}
	dlstatus = dladm_name2info(iph->iph_dlh, ifname, &linkid, NULL,
	    &class, NULL);
	if (dlstatus == DLADM_STATUS_OK && class == DATALINK_CLASS_IPTUN) {
		params.iptun_param_linkid = linkid;
		dlstatus = dladm_iptun_getparams(iph->iph_dlh, &params,
		    DLADM_OPT_ACTIVE);
		if (dlstatus == DLADM_STATUS_OK &&
		    params.iptun_param_type == IPTUN_TYPE_6TO4) {
			return (B_TRUE);
		}
	}
	return (B_FALSE);
}

/*
 * Returns B_TRUE if `ifname' represents an IPMP underlying interface.
 */
boolean_t
i_ipadm_is_under_ipmp(ipadm_handle_t iph, const char *ifname)
{
	struct lifreq	lifr;

	(void) strlcpy(lifr.lifr_name, ifname, sizeof (lifr.lifr_name));
	if (ioctl(iph->iph_sock, SIOCGLIFGROUPNAME, (caddr_t)&lifr) < 0) {
		if (ioctl(iph->iph_sock6, SIOCGLIFGROUPNAME,
		    (caddr_t)&lifr) < 0) {
			return (B_FALSE);
		}
	}
	return (lifr.lifr_groupname[0] != '\0');
}

/*
 * Returns B_TRUE if `ifname' represents an IPMP meta-interface.
 */
boolean_t
i_ipadm_is_ipmp(ipadm_handle_t iph, const char *ifname)
{
	uint64_t flags;

	if (i_ipadm_get_flags(iph, ifname, AF_INET, &flags) != IPADM_SUCCESS &&
	    i_ipadm_get_flags(iph, ifname, AF_INET6, &flags) != IPADM_SUCCESS)
		return (B_FALSE);

	return ((flags & IFF_IPMP) != 0);
}

/*
 * For a given interface name, ipadm_if_enabled() checks if v4
 * or v6 or both IP interfaces exist in the active configuration.
 */
boolean_t
ipadm_if_enabled(ipadm_handle_t iph, const char *ifname, sa_family_t af)
{
	struct lifreq	lifr;
	int		s4 = iph->iph_sock;
	int		s6 = iph->iph_sock6;

	bzero(&lifr, sizeof (lifr));
	(void) strlcpy(lifr.lifr_name, ifname, sizeof (lifr.lifr_name));
	switch (af) {
	case AF_INET:
		if (ioctl(s4, SIOCGLIFFLAGS, (caddr_t)&lifr) == 0)
			return (B_TRUE);
		break;
	case AF_INET6:
		if (ioctl(s6, SIOCGLIFFLAGS, (caddr_t)&lifr) == 0)
			return (B_TRUE);
		break;
	case AF_UNSPEC:
		if (ioctl(s4, SIOCGLIFFLAGS, (caddr_t)&lifr) == 0 ||
		    ioctl(s6, SIOCGLIFFLAGS, (caddr_t)&lifr) == 0) {
			return (B_TRUE);
		}
	}
	return (B_FALSE);
}

/*
 * Apply the interface property by retrieving information from nvl.
 */
static ipadm_status_t
i_ipadm_init_ifprop(ipadm_handle_t iph, nvlist_t *nvl)
{
	nvpair_t	*nvp;
	char		*name, *pname = NULL;
	char		*protostr = NULL, *ifname = NULL, *pval = NULL;
	uint_t		proto;
	int		err = 0;

	for (nvp = nvlist_next_nvpair(nvl, NULL); nvp != NULL;
	    nvp = nvlist_next_nvpair(nvl, nvp)) {
		name = nvpair_name(nvp);
		if (strcmp(name, IPADM_NVP_IFNAME) == 0) {
			if ((err = nvpair_value_string(nvp, &ifname)) != 0)
				break;
		} else if (strcmp(name, IPADM_NVP_PROTONAME) == 0) {
			if ((err = nvpair_value_string(nvp, &protostr)) != 0)
				break;
		} else {
			assert(!IPADM_PRIV_NVP(name));
			pname = name;
			if ((err = nvpair_value_string(nvp, &pval)) != 0)
				break;
		}
	}
	if (err != 0)
		return (ipadm_errno2status(err));
	proto = ipadm_str2proto(protostr);
	return (ipadm_set_ifprop(iph, ifname, pname, pval, proto,
	    IPADM_OPT_ACTIVE));
}

/*
 * Instantiate the address object or set the address object property by
 * retrieving the configuration from the nvlist `nvl'.
 */
ipadm_status_t
i_ipadm_init_addrobj(ipadm_handle_t iph, nvlist_t *nvl)
{
	nvpair_t	*nvp;
	char		*name;
	char		*aobjname = NULL, *pval = NULL, *ifname = NULL;
	sa_family_t	af = AF_UNSPEC;
	ipadm_addr_type_t atype = IPADM_ADDR_NONE;
	int		err = 0;
	ipadm_status_t	status = IPADM_SUCCESS;

	for (nvp = nvlist_next_nvpair(nvl, NULL); nvp != NULL;
	    nvp = nvlist_next_nvpair(nvl, nvp)) {
		name = nvpair_name(nvp);
		if (strcmp(name, IPADM_NVP_IFNAME) == 0) {
			if ((err = nvpair_value_string(nvp, &ifname)) != 0)
				break;
		} else if (strcmp(name, IPADM_NVP_AOBJNAME) == 0) {
			if ((err = nvpair_value_string(nvp, &aobjname)) != 0)
				break;
		} else if (i_ipadm_name2atype(name, &af, &atype)) {
			break;
		} else {
			assert(!IPADM_PRIV_NVP(name));
			err = nvpair_value_string(nvp, &pval);
			break;
		}
	}
	if (err != 0)
		return (ipadm_errno2status(err));

	switch (atype) {
	case IPADM_ADDR_STATIC:
		status = i_ipadm_enable_static(iph, ifname, nvl, af);
		break;
	case IPADM_ADDR_DHCP:
		status = i_ipadm_enable_dhcp(iph, ifname, nvl);
		if (status == IPADM_DHCP_IPC_TIMEOUT)
			status = IPADM_SUCCESS;
		break;
	case IPADM_ADDR_IPV6_ADDRCONF:
		status = i_ipadm_enable_addrconf(iph, ifname, nvl);
		break;
	case IPADM_ADDR_NONE:
		status = ipadm_set_addrprop(iph, name, pval, aobjname,
		    IPADM_OPT_ACTIVE);
		break;
	}

	return (status);
}

/*
 * Instantiate the interface object by retrieving the configuration from
 * `ifnvl'. The nvlist `ifnvl' contains all the persistent configuration
 * (interface properties and address objects on that interface) for the
 * given `ifname'.
 */
ipadm_status_t
i_ipadm_init_ifobj(ipadm_handle_t iph, const char *ifname, nvlist_t *ifnvl)
{
	nvlist_t	*nvl = NULL;
	nvpair_t	*nvp;
	char		*afstr;
	ipadm_status_t	status;
	ipadm_status_t	ret_status = IPADM_SUCCESS;
	char		newifname[LIFNAMSIZ];
	char		*aobjstr;
	sa_family_t	af = AF_UNSPEC;
	boolean_t	is_ngz = (iph->iph_zoneid != GLOBAL_ZONEID);

	(void) strlcpy(newifname, ifname, sizeof (newifname));
	/*
	 * First plumb the given interface and then apply all the persistent
	 * interface properties and then instantiate any persistent addresses
	 * objects on that interface.
	 */
	for (nvp = nvlist_next_nvpair(ifnvl, NULL); nvp != NULL;
	    nvp = nvlist_next_nvpair(ifnvl, nvp)) {
		if (nvpair_value_nvlist(nvp, &nvl) != 0)
			continue;

		if (nvlist_lookup_string(nvl, IPADM_NVP_FAMILY, &afstr) == 0) {
			status = i_ipadm_plumb_if(iph, newifname, atoi(afstr),
			    IPADM_OPT_ACTIVE);
			/*
			 * If the interface is already plumbed, we should
			 * ignore this error because there might be address
			 * address objects on that interface that needs to
			 * be enabled again.
			 */
			if (status == IPADM_IF_EXISTS)
				status = IPADM_SUCCESS;

			if (is_ngz)
				af = atoi(afstr);
		} else if (nvlist_lookup_string(nvl, IPADM_NVP_AOBJNAME,
		    &aobjstr) == 0) {
			/*
			 * For addresses, we need to relocate addrprops from the
			 * nvlist `ifnvl'.
			 */
			if (nvlist_exists(nvl, IPADM_NVP_IPV4ADDR) ||
			    nvlist_exists(nvl, IPADM_NVP_IPV6ADDR) ||
			    nvlist_exists(nvl, IPADM_NVP_DHCP)) {
				status = i_ipadm_merge_addrprops_from_nvl(ifnvl,
				    nvl, aobjstr);
				if (status != IPADM_SUCCESS)
					continue;
			}
			status = i_ipadm_init_addrobj(iph, nvl);
			/*
			 * If this address is in use on some other interface,
			 * we want to record an error to be returned as
			 * a soft error and continue processing the rest of
			 * the addresses.
			 */
			if (status == IPADM_ADDR_NOTAVAIL) {
				ret_status = IPADM_ALL_ADDRS_NOT_ENABLED;
				status = IPADM_SUCCESS;
			}
		} else {
			assert(nvlist_exists(nvl, IPADM_NVP_PROTONAME));
			status = i_ipadm_init_ifprop(iph, nvl);
		}
		if (status != IPADM_SUCCESS)
			return (status);
	}

	if (is_ngz && af != AF_UNSPEC)
		ret_status = ipadm_init_net_from_gz(iph, newifname, NULL);
	return (ret_status);
}

/*
 * Retrieves the persistent configuration for the given interface(s) in `ifs'
 * by contacting the daemon and dumps the information in `allifs'. The caller
 * is responsible for freeing the allifs nvlist.
 */
ipadm_status_t
i_ipadm_init_ifs(ipadm_handle_t iph, const char *ifs, nvlist_t **allifs)
{
	nvlist_t		*nvl = NULL;
	size_t			nvlsize, bufsize;
	ipmgmt_initif_arg_t	*iargp;
	char			*buf = NULL, *nvlbuf = NULL;
	ipmgmt_get_rval_t	*rvalp = NULL;
	int			err;
	ipadm_status_t		status = IPADM_SUCCESS;

	if ((err = ipadm_str2nvlist(ifs, &nvl, IPADM_NORVAL)) != 0)
		return (ipadm_errno2status(err));

	err = nvlist_pack(nvl, &nvlbuf, &nvlsize, NV_ENCODE_XDR, 0);
	if (err != 0) {
		status = ipadm_errno2status(err);
		goto done;
	}
	bufsize = sizeof (*iargp) + nvlsize;
	if ((buf = malloc(bufsize)) == NULL) {
		status = ipadm_errno2status(errno);
		goto done;
	}

	/* populate the door_call argument structure */
	iargp = (void *)buf;
	iargp->ia_cmd = IPMGMT_CMD_INITIF;
	iargp->ia_flags = 0;
	iargp->ia_family = AF_UNSPEC;
	iargp->ia_nvlsize = nvlsize;
	(void) bcopy(nvlbuf, buf + sizeof (*iargp), nvlsize);

	if ((rvalp = malloc(sizeof (ipmgmt_get_rval_t))) == NULL) {
		status = ipadm_errno2status(errno);
		goto done;
	}
	if ((err = ipadm_door_call(iph, iargp, bufsize, (void **)&rvalp,
	    sizeof (*rvalp), B_TRUE)) != 0) {
		status = ipadm_errno2status(err);
		goto done;
	}

	/*
	 * Daemon reply pointed to by rvalp contains ipmgmt_get_rval_t structure
	 * followed by a list of packed nvlists, each of which represents
	 * configuration information for the given interface(s).
	 */
	err = nvlist_unpack((char *)rvalp + sizeof (ipmgmt_get_rval_t),
	    rvalp->ir_nvlsize, allifs, NV_ENCODE_NATIVE);
	if (err != 0)
		status = ipadm_errno2status(err);
done:
	nvlist_free(nvl);
	free(buf);
	free(nvlbuf);
	free(rvalp);
	return (status);
}

/*
 * Returns B_FALSE if
 * (1) `ifname' is NULL or has no string or has a string of invalid length
 * (2) ifname is a logical interface and IPH_LEGACY is not set, or
 */
boolean_t
i_ipadm_validate_ifname(ipadm_handle_t iph, const char *ifname)
{
	ifspec_t ifsp;

	if (ifname == NULL || ifname[0] == '\0' ||
	    !ifparse_ifspec(ifname, &ifsp))
		return (B_FALSE);
	if (ifsp.ifsp_lunvalid)
		return (ifsp.ifsp_lun > 0 && (iph->iph_flags & IPH_LEGACY));
	return (B_TRUE);
}

/*
 * Wrapper for sending a non-transparent I_STR ioctl().
 * Returns: Result from ioctl().
 */
int
i_ipadm_strioctl(int s, int cmd, char *buf, int buflen)
{
	struct strioctl ioc;

	(void) memset(&ioc, 0, sizeof (ioc));
	ioc.ic_cmd = cmd;
	ioc.ic_timout = 0;
	ioc.ic_len = buflen;
	ioc.ic_dp = buf;

	return (ioctl(s, I_STR, (char *)&ioc));
}

/*
 * Make a door call to the server and checks if the door call succeeded or not.
 * `is_varsize' specifies that the data returned by ipmgmtd daemon is of
 * variable size and door will allocate buffer using mmap(). In such cases
 * we re-allocate the required memory,n assign it to `rbufp', copy the data to
 * `rbufp' and then call munmap() (see below).
 *
 * It also checks to see if the server side procedure ran successfully by
 * checking for ir_err. Therefore, for some callers who just care about the
 * return status can set `rbufp' to NULL and set `rsize' to 0.
 */
int
ipadm_door_call(ipadm_handle_t iph, void *arg, size_t asize, void **rbufp,
    size_t rsize, boolean_t is_varsize)
{
	door_arg_t	darg;
	int		err;
	ipmgmt_retval_t	rval, *rvalp;
	boolean_t	reopen = B_FALSE;

	if (rbufp == NULL) {
		rvalp = &rval;
		rbufp = (void **)&rvalp;
		rsize = sizeof (rval);
	}

	darg.data_ptr = arg;
	darg.data_size = asize;
	darg.desc_ptr = NULL;
	darg.desc_num = 0;
	darg.rbuf = *rbufp;
	darg.rsize = rsize;

reopen:
	(void) pthread_mutex_lock(&iph->iph_lock);
	/* The door descriptor is opened if it isn't already */
	if (iph->iph_door_fd == -1) {
		if ((iph->iph_door_fd = open(IPMGMT_DOOR, O_RDONLY)) < 0) {
			err = errno;
			(void) pthread_mutex_unlock(&iph->iph_lock);
			return (err);
		}
	}
	(void) pthread_mutex_unlock(&iph->iph_lock);

	if (door_call(iph->iph_door_fd, &darg) == -1) {
		/*
		 * Stale door descriptor is possible if ipmgmtd was restarted
		 * since last iph_door_fd was opened, so try re-opening door
		 * descriptor.
		 */
		if (!reopen && errno == EBADF) {
			(void) close(iph->iph_door_fd);
			iph->iph_door_fd = -1;
			reopen = B_TRUE;
			goto reopen;
		}
		return (errno);
	}
	err = ((ipmgmt_retval_t *)(void *)(darg.rbuf))->ir_err;
	if (darg.rbuf != *rbufp) {
		/*
		 * if the caller is expecting the result to fit in specified
		 * buffer then return failure.
		 */
		if (!is_varsize)
			err = EBADE;
		/*
		 * The size of the buffer `*rbufp' was not big enough
		 * and the door itself allocated buffer, for us. We will
		 * hit this, on several occasion as for some cases
		 * we cannot predict the size of the return structure.
		 * Reallocate the buffer `*rbufp' and memcpy() the contents
		 * to new buffer.
		 */
		if (err == 0) {
			void *newp;

			/* allocated memory will be freed by the caller */
			if ((newp = realloc(*rbufp, darg.rsize)) == NULL) {
				err = ENOMEM;
			} else {
				*rbufp = newp;
				(void) memcpy(*rbufp, darg.rbuf, darg.rsize);
			}
		}
		/* munmap() the door buffer */
		(void) munmap(darg.rbuf, darg.rsize);
	} else {
		if (darg.rsize != rsize)
			err = EBADE;
	}
	return (err);
}

/*
 * ipadm_is_nil_hostname() : Determine if the `hostname' is nil: i.e.,
 *			NULL, empty, or a single space (e.g., as returned by
 *			domainname(1M)/sysinfo).
 *
 *   input: const char *: the hostname to inspect;
 *  output: boolean_t: B_TRUE if `hostname' is not NULL satisfies the
 *			criteria above; otherwise, B_FALSE;
 */

boolean_t
ipadm_is_nil_hostname(const char *hostname)
{
	return (hostname == NULL || *hostname == '\0' ||
	    (*hostname == ' ' && hostname[1] == '\0'));
}

/*
 * ipadm_is_valid_hostname(): check whether a string is a valid hostname
 *
 *   input: const char *: the string to verify as a hostname
 *  output: boolean_t: B_TRUE if the string is a valid hostname
 *
 * Note that we accept host names beginning with a digit, which is not
 * strictly legal according to the RFCs but is in common practice, so we
 * endeavour to not break what customers are using.
 *
 * RFC 1035 limits a wire-format domain name to 255 octets. For a printable
 * `hostname' as we have, the limit is therefore 253 characters (excluding
 * the terminating '\0'--or 254 characters if the last character of
 * `hostname' is a '.'.
 *
 * Excerpt from section 2.3.1., Preferred name syntax:
 *
 * <domain> ::= <subdomain> | " "
 * <subdomain> ::= <label> | <subdomain> "." <label>
 * <label> ::= <letter> [ [ <ldh-str> ] <let-dig> ]
 * <ldh-str> ::= <let-dig-hyp> | <let-dig-hyp> <ldh-str>
 * <let-dig-hyp> ::= <let-dig> | "-"
 * <let-dig> ::= <letter> | <digit>
 */
boolean_t
ipadm_is_valid_hostname(const char *hostname)
{
	const size_t MAX_READABLE_NAME_LEN = 253;
	char last_char;
	size_t has_last_dot, namelen, i;

	if (hostname == NULL)
		return (B_FALSE);

	namelen = strlen(hostname);
	if (namelen < 1)
		return (B_FALSE);

	last_char = hostname[namelen - 1];
	has_last_dot = last_char == '.';

	if (namelen > MAX_READABLE_NAME_LEN + has_last_dot ||
	    last_char == '-')
		return (B_FALSE);

	for (i = 0; hostname[i] != '\0'; i++) {
		/*
		 * As noted above, this deviates from RFC 1035 in that it
		 * allows a leading digit.
		 */
		if (isalpha(hostname[i]) || isdigit(hostname[i]) ||
		    (((hostname[i] == '-') || (hostname[i] == '.')) && (i > 0)))
			continue;

		return (B_FALSE);
	}

	return (B_TRUE);
}<|MERGE_RESOLUTION|>--- conflicted
+++ resolved
@@ -22,11 +22,8 @@
 /*
  * Copyright (c) 2010, Oracle and/or its affiliates. All rights reserved.
  * Copyright 2014 Nexenta Systems, Inc.  All rights reserved.
-<<<<<<< HEAD
  * Copyright (c) 2014 by Delphix. All rights reserved.
-=======
  * Copyright (c) 2016, Chris Fraire <cfraire@me.com>.
->>>>>>> b31320a7
  */
 
 #include <stdio.h>
