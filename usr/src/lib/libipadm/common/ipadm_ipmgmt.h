/*
 * CDDL HEADER START
 *
 * The contents of this file are subject to the terms of the
 * Common Development and Distribution License (the "License").
 * You may not use this file except in compliance with the License.
 *
 * You can obtain a copy of the license at usr/src/OPENSOLARIS.LICENSE
 * or http://www.opensolaris.org/os/licensing.
 * See the License for the specific language governing permissions
 * and limitations under the License.
 *
 * When distributing Covered Code, include this CDDL HEADER in each
 * file and include the License file at usr/src/OPENSOLARIS.LICENSE.
 * If applicable, add the following below this CDDL HEADER, with the
 * fields enclosed by brackets "[]" replaced with your own identifying
 * information: Portions Copyright [yyyy] [name of copyright owner]
 *
 * CDDL HEADER END
 */
/*
 * Copyright (c) 2010, Oracle and/or its affiliates. All rights reserved.
<<<<<<< HEAD
 * Copyright (c) 2014 by Delphix. All rights reserved.
=======
 * Copyright (c) 2016, Chris Fraire <cfraire@me.com>.
>>>>>>> b31320a7
 */

#ifndef _IPADM_IPMGMT_H
#define	_IPADM_IPMGMT_H

#ifdef	__cplusplus
extern "C" {
#endif
#include <sys/types.h>
#include <sys/stat.h>
#include <fcntl.h>
#include <sys/mman.h>
#include <door.h>
#include <libipadm.h>
#include <inet/tunables.h>

/*
 * Function declarations and data structures shared by libipadm.so and
 * the IP management daemon.
 */

/* Authorization required to configure network interfaces */
#define	NETWORK_INTERFACE_CONFIG_AUTH	"solaris.network.interface.config"

/*
 * Data store read/write utilities related declarations.
 */
/*
 * For more information on these definitions please refer to the top of
 * ipadm_persist.c. These are the name of the nvpairs which hold the
 * respective values. All nvpairs private to ipadm have names that begin
 * with "_". Note below that 'prefixlen' and 'reqhost' are address
 * properties and therefore not a private nvpair name.
 */
#define	IPADM_NVP_PROTONAME	"_protocol"	/* protocol name */
#define	IPADM_NVP_IFNAME	"_ifname"	/* interface name */
#define	IPADM_NVP_AOBJNAME	"_aobjname"	/* addrobj name */
#define	IPADM_NVP_FAMILY	"_family"	/* address family */
#define	IPADM_NVP_IPV4ADDR	"_ipv4addr"	/* name of IPv4 addr nvlist */
#define	IPADM_NVP_IPNUMADDR	"_addr"		/* local address */
#define	IPADM_NVP_IPADDRHNAME	"_aname"	/* local hostname */
#define	IPADM_NVP_IPDADDRHNAME	"_dname"	/* remote hostname */
#define	IPADM_NVP_PREFIXLEN	"prefixlen"	/* prefixlen */
#define	IPADM_NVP_REQHOST	"reqhost"	/* requested hostname */
#define	IPADM_NVP_IPV6ADDR	"_ipv6addr"	/* name of IPv6 addr nvlist */
#define	IPADM_NVP_DHCP		"_dhcp"		/* name of DHCP nvlist */
#define	IPADM_NVP_WAIT		"_wait"		/* DHCP timeout value */
#define	IPADM_NVP_PRIMARY	"_primary"	/* DHCP primary interface */
#define	IPADM_NVP_LIFNUM	"_lifnum"	/* logical interface number */
#define	IPADM_NVP_INTFID	"_intfid"	/* name of IPv6 intfid nvlist */
#define	IPADM_NVP_STATELESS	"_stateless"	/* IPv6 autoconf stateless */
#define	IPADM_NVP_STATEFUL	"_stateful"	/* IPv6 autoconf dhcpv6 */

#define	IPADM_PRIV_NVP(s) ((s)[0] == '_' && (s)[1] != '_')

/*
 * All protocol properties that are private to ipadm are stored in the
 * ipadm datastore with "__" as prefix. This is to ensure there
 * is no collision of namespace between ipadm private nvpair names and
 * the private protocol property names.
 */
#define	IPADM_PERSIST_PRIVPROP_PREFIX	"__"

/* data-store operations */
typedef enum {
	IPADM_DB_WRITE = 0,	/* Writes to DB */
	IPADM_DB_DELETE,	/* Deletes an entry from DB */
	IPADM_DB_READ		/* Read from DB */
} ipadm_db_op_t;

/*
 * callback arg used by db_wfunc_t that writes to DB. The contents to be
 * written to DB are captured in `dbw_nvl'.
 */
typedef	struct	ipadm_dbwrite_cbarg_s {
	nvlist_t	*dbw_nvl;
	uint_t		dbw_flags;
} ipadm_dbwrite_cbarg_t;

/*
 * door related function declarations and data structures.
 */

/* The door file for the ipmgmt (ip-interface management) daemon */
#define	IPMGMT_DOOR		"/etc/svc/volatile/ipadm/ipmgmt_door"
#define	MAXPROTONAMELEN		32

/* door call command type */
typedef enum {
	IPMGMT_CMD_SETPROP = 1,		/* persist property */
	IPMGMT_CMD_SETIF,		/* persist interface */
	IPMGMT_CMD_SETADDR,		/* persist address */
	IPMGMT_CMD_GETPROP,		/* retrieve persisted property value */
	IPMGMT_CMD_GETIF,		/* retrieve persisted interface conf. */
	IPMGMT_CMD_GETADDR,		/* retrieve persisted addresses */
	IPMGMT_CMD_RESETIF,		/* purge interface configuration */
	IPMGMT_CMD_RESETADDR,		/* purge address configuration */
	IPMGMT_CMD_RESETPROP,		/* purge property configuration */
	IPMGMT_CMD_INITIF,		/* retrieve interfaces to initialize */
	IPMGMT_CMD_ADDROBJ_LOOKUPADD,	/* addr. object lookup & add */
	IPMGMT_CMD_ADDROBJ_SETLIFNUM,	/* set lifnum on the addrobj */
	IPMGMT_CMD_ADDROBJ_ADD,		/* add addr. object to addrobj map */
	IPMGMT_CMD_LIF2ADDROBJ,		/* lifname to addrobj mapping */
	IPMGMT_CMD_AOBJNAME2ADDROBJ	/* aobjname to addrobj mapping */
} ipmgmt_door_cmd_type_t;

/*
 * Note: We need to keep the size of the structure the same on amd64 and i386
 * for all door_call arguments and door_return structures.
 */
/* door_call argument */
typedef struct ipmgmt_arg {
	ipmgmt_door_cmd_type_t	ia_cmd;
} ipmgmt_arg_t;

/* IPMGMT_CMD_{SETPROP|GETPROP|RESETPROP} door_call argument */
typedef struct ipmgmt_prop_arg_s {
	ipmgmt_door_cmd_type_t	ia_cmd;
	uint32_t		ia_flags;
	char			ia_ifname[LIFNAMSIZ];
	char			ia_aobjname[IPADM_AOBJSIZ];
	char			ia_module[MAXPROTONAMELEN];
	char			ia_pname[MAXPROPNAMELEN];
	char			ia_pval[MAXPROPVALLEN];
} ipmgmt_prop_arg_t;
/*
 * ia_flags used in ipmgmt_prop_arg_t.
 *	- APPEND updates the multi-valued property entry with a new value
 *	- REDUCE updates the multi-valued property entry by removing a value
 */
#define	IPMGMT_APPEND	0x00000001
#define	IPMGMT_REMOVE	0x00000002

/*
 * ipadm_addr_type_t-specific values that are cached in ipmgmtd and can
 * make a round-trip back to client programs
 */
typedef union {
	struct {
		boolean_t		ipmgmt_linklocal;
		struct sockaddr_in6		ipmgmt_ifid;
	} ipmgmt_ipv6_cache_s;
	struct {
		char			ipmgmt_reqhost[MAXNAMELEN];
	} ipmgmt_dhcp_cache_s;
} ipmgmt_addr_type_cache_u;

/* IPMGMT_CMD_GETIF door_call argument structure */
typedef struct ipmgmt_getif_arg_s {
	ipmgmt_door_cmd_type_t	ia_cmd;
	uint32_t	ia_flags;
	char		ia_ifname[LIFNAMSIZ];
} ipmgmt_getif_arg_t;

/* IPMGMT_CMD_RESETIF, IPMGMT_CMD_SETIF door_call argument structure */
typedef struct ipmgmt_if_arg_s {
	ipmgmt_door_cmd_type_t	ia_cmd;
	uint32_t		ia_flags;
	char			ia_ifname[LIFNAMSIZ];
	sa_family_t		ia_family;
} ipmgmt_if_arg_t;

/* IPMGMT_CMD_INITIF door_call argument structure */
typedef struct ipmgmt_initif_arg_s {
	ipmgmt_door_cmd_type_t	ia_cmd;
	uint32_t	ia_flags;
	sa_family_t	ia_family;
	uint32_t	_ia_padding;
	uint64_t	ia_nvlsize;
	/* packed nvl follows */
} ipmgmt_initif_arg_t;

/* IPMGMT_CMD_SETADDR door_call argument */
typedef struct ipmgmt_setaddr_arg_s {
	ipmgmt_door_cmd_type_t	ia_cmd;
	uint32_t		ia_flags;
	uint64_t		ia_nvlsize;
	/* packed nvl follows */
} ipmgmt_setaddr_arg_t;

/* IPMGMT_CMD_GETADDR door_call argument */
typedef struct ipmgmt_getaddr_arg_s {
	ipmgmt_door_cmd_type_t	ia_cmd;
	uint32_t	ia_flags;
	char		ia_ifname[LIFNAMSIZ];
	sa_family_t	ia_family;
	char		ia_aobjname[IPADM_AOBJSIZ];
} ipmgmt_getaddr_arg_t;

/* IPMGMT_CMD_RESETADDR door_call argument */
typedef struct ipmgmt_addr_arg_s {
	ipmgmt_door_cmd_type_t	ia_cmd;
	uint32_t	ia_flags;
	char		ia_aobjname[IPADM_AOBJSIZ];
	int32_t		ia_lnum;
} ipmgmt_addr_arg_t;

/*
 * IPMGMT_CMD_{ADDROBJ_ADD|ADDROBJ_LOOKUPADD|LIFNUM2ADDROBJ|
 * ADDROBJ2LIFNUM} door_call argument.
 */
typedef struct ipmgmt_aobjop_arg_s {
	ipmgmt_door_cmd_type_t	ia_cmd;
	uint32_t		ia_flags;
	char			ia_aobjname[IPADM_AOBJSIZ];
	char			ia_ifname[LIFNAMSIZ];
	int32_t			ia_lnum;
	sa_family_t		ia_family;
	ipadm_addr_type_t	ia_atype;
} ipmgmt_aobjop_arg_t;

/*
 * ia_flags used inside the arguments for interface/address commands
 *	- ACTIVE updates the running configuration
 *	- PERSIST updates the permanent data store
 *	- INIT	indicates that operation being performed is under init
 *		    context
 *	- PROPS_ONLY indicates the update changes the running configuration of
 *		    "props" data on the interface/address object. The props are
 *		    cached there on the parent, so a PROPS_ONLY change does not
 *		    affect the ACTIVE/PERSIST state of the parent.
 */
#define	IPMGMT_ACTIVE		0x00000001
#define	IPMGMT_PERSIST		0x00000002
#define	IPMGMT_INIT		0x00000004
#define	IPMGMT_PROPS_ONLY		0x00000008

/* door call return value */
typedef struct ipmgmt_retval_s {
	int32_t	ir_err;
} ipmgmt_retval_t;

/* IPMGMT_CMD_GETADDR door_return value */
typedef struct ipmgmt_get_rval_s {
	int32_t		ir_err;
	uint32_t	_ir_padding;
	uint64_t	ir_nvlsize;
	/* packed nvl follows */
} ipmgmt_get_rval_t;

/* IPMGMT_CMD_GETPROP door_return value */
typedef struct ipmgmt_getprop_rval_s {
	int32_t		ir_err;
	char		ir_pval[MAXPROPVALLEN];
} ipmgmt_getprop_rval_t;

/* IPMGMT_CMD_GETIF door_return value */
typedef struct ipmgmt_getif_rval_s {
	int32_t		ir_err;
	uint32_t	ir_ifcnt;
	ipadm_if_info_t	ir_ifinfo[1];
} ipmgmt_getif_rval_t;

/* IPMGMT_CMD_{LOOKUPADD|LIFNUM2ADDROBJ|ADDROBJ2LIFNUM} door_return value */
typedef struct ipmgmt_aobjop_rval_s {
	int32_t			ir_err;
	char			ir_aobjname[IPADM_AOBJSIZ];
	char			ir_ifname[LIFNAMSIZ];
	int32_t			ir_lnum;
	sa_family_t		ir_family;
	uint32_t		ir_flags;
	ipadm_addr_type_t	ir_atype;
	ipmgmt_addr_type_cache_u	ir_atype_cache;
} ipmgmt_aobjop_rval_t;

#define	ipmgmt_ir_intfid	ir_atype_cache. \
	ipmgmt_ipv6_cache_s.ipmgmt_ifid
#define	ipmgmt_ir_reqhost	ir_atype_cache. \
	ipmgmt_dhcp_cache_s.ipmgmt_reqhost

/* DB walk callback functions */
typedef boolean_t	db_wfunc_t(void *, nvlist_t *, char *, size_t, int *);
extern int		ipadm_rw_db(db_wfunc_t *, void *, const char *, mode_t,
			    ipadm_db_op_t);

/* zone related functions */
/*
 *  callback function to persist an interface in ipmgmtd data store
 */
typedef void (*persist_cb_t)(char *, boolean_t, boolean_t);
/*
 * ipmgmtd/libipadm network initialization interface.
 */
extern ipadm_status_t	ipadm_init_net_from_gz(ipadm_handle_t, char *,
			    persist_cb_t);

#ifdef	__cplusplus
}
#endif

#endif	/* _IPADM_IPMGMT_H */<|MERGE_RESOLUTION|>--- conflicted
+++ resolved
@@ -1,4 +1,5 @@
-/*
+  
+0;95;0c/*
  * CDDL HEADER START
  *
  * The contents of this file are subject to the terms of the
@@ -20,11 +21,8 @@
  */
 /*
  * Copyright (c) 2010, Oracle and/or its affiliates. All rights reserved.
-<<<<<<< HEAD
  * Copyright (c) 2014 by Delphix. All rights reserved.
-=======
  * Copyright (c) 2016, Chris Fraire <cfraire@me.com>.
->>>>>>> b31320a7
  */
 
 #ifndef _IPADM_IPMGMT_H
