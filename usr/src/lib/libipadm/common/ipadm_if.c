/*
 * CDDL HEADER START
 *
 * The contents of this file are subject to the terms of the
 * Common Development and Distribution License (the "License").
 * You may not use this file except in compliance with the License.
 *
 * You can obtain a copy of the license at usr/src/OPENSOLARIS.LICENSE
 * or http://www.opensolaris.org/os/licensing.
 * See the License for the specific language governing permissions
 * and limitations under the License.
 *
 * When distributing Covered Code, include this CDDL HEADER in each
 * file and include the License file at usr/src/OPENSOLARIS.LICENSE.
 * If applicable, add the following below this CDDL HEADER, with the
 * fields enclosed by brackets "[]" replaced with your own identifying
 * information: Portions Copyright [yyyy] [name of copyright owner]
 *
 * CDDL HEADER END
 */
/*
 * Copyright (c) 2010, Oracle and/or its affiliates. All rights reserved.
 * Copyright (c) 2012, 2014 by Delphix. All rights reserved.
 */

#include <errno.h>
#include <sys/sockio.h>
#include <string.h>
#include <assert.h>
#include <unistd.h>
#include <stropts.h>
#include <strings.h>
#include <libdlpi.h>
#include <libdllink.h>
#include <libinetutil.h>
#include <inet/ip.h>
#include <limits.h>
#include <zone.h>
#include <ipadm_ndpd.h>
#include "libipadm_impl.h"

static ipadm_status_t	i_ipadm_slifname_arp(char *, uint64_t, int);
static ipadm_status_t	i_ipadm_slifname(ipadm_handle_t, char *, char *,
			    uint64_t, int, uint32_t);
static ipadm_status_t	i_ipadm_create_ipmp_peer(ipadm_handle_t, char *,
			    sa_family_t);
static ipadm_status_t	i_ipadm_persist_if(ipadm_handle_t, const char *,
			    sa_family_t);

/*
 * Returns B_FALSE if the interface in `ifname' has at least one address that is
 * IFF_UP in the addresses in `ifa'.
 */
static boolean_t
i_ipadm_is_if_down(char *ifname, struct ifaddrs *ifa)
{
	struct ifaddrs	*ifap;
	char		cifname[LIFNAMSIZ];
	char		*sep;

	for (ifap = ifa; ifap != NULL; ifap = ifap->ifa_next) {
		(void) strlcpy(cifname, ifap->ifa_name, sizeof (cifname));
		if ((sep = strrchr(cifname, IPADM_LOGICAL_SEP)) != NULL)
			*sep = '\0';
		/*
		 * If this condition is true, there is at least one
		 * address that is IFF_UP. So, we need to return B_FALSE.
		 */
		if (strcmp(cifname, ifname) == 0 &&
		    (ifap->ifa_flags & IFF_UP)) {
			return (B_FALSE);
		}
	}
	/* We did not find any IFF_UP addresses. */
	return (B_TRUE);
}

/*
 * Retrieves the information for the interface `ifname' from active
 * config if `ifname' is specified and returns the result in the list `if_info'.
 * Otherwise, it retrieves the information for all the interfaces in
 * the active config and returns the result in the list `if_info'.
 */
static ipadm_status_t
i_ipadm_active_if_info(ipadm_handle_t iph, const char *ifname,
    ipadm_if_info_t **if_info, int64_t lifc_flags)
{
	struct lifreq	*buf;
	struct lifreq	*lifrp;
	struct lifreq	lifrl;
	ipadm_if_info_t	*last = NULL;
	ipadm_if_info_t	*ifp;
	int		s;
	int		n;
	int		numifs;
	ipadm_status_t	status;

	*if_info = NULL;
	/*
	 * Get information for all interfaces.
	 */
	if (getallifs(iph->iph_sock, 0, &buf, &numifs, lifc_flags) != 0)
		return (ipadm_errno2status(errno));

	lifrp = buf;
	for (n = 0; n < numifs; n++, lifrp++) {
		/* Skip interfaces with logical num != 0 */
		if (i_ipadm_get_lnum(lifrp->lifr_name) != 0)
			continue;
		/*
		 * Skip the current interface if a specific `ifname' has
		 * been requested and current interface does not match
		 * `ifname'.
		 */
		if (ifname != NULL && strcmp(lifrp->lifr_name, ifname) != 0)
			continue;
		/*
		 * Check if the interface already exists in our list.
		 * If it already exists, we need to update its flags.
		 */
		for (ifp = *if_info; ifp != NULL; ifp = ifp->ifi_next) {
			if (strcmp(lifrp->lifr_name, ifp->ifi_name) == 0)
				break;
		}
		if (ifp == NULL) {
			ifp = calloc(1, sizeof (ipadm_if_info_t));
			if (ifp == NULL) {
				status = ipadm_errno2status(errno);
				goto fail;
			}
			(void) strlcpy(ifp->ifi_name, lifrp->lifr_name,
			    sizeof (ifp->ifi_name));
			/* Update the `ifi_next' pointer for this new node */
			if (*if_info == NULL)
				*if_info = ifp;
			else
				last->ifi_next = ifp;
			last = ifp;
		}

		/*
		 * Retrieve the flags for the interface by doing a
		 * SIOCGLIFFLAGS to populate the `ifi_cflags' field.
		 */
		(void) strlcpy(lifrl.lifr_name,
		    lifrp->lifr_name, sizeof (lifrl.lifr_name));
		s = (lifrp->lifr_addr.ss_family == AF_INET) ?
		    iph->iph_sock : iph->iph_sock6;
		if (ioctl(s, SIOCGLIFFLAGS, (caddr_t)&lifrl) < 0)
			continue;
		if (lifrl.lifr_flags & IFF_BROADCAST)
			ifp->ifi_cflags |= IFIF_BROADCAST;
		if (lifrl.lifr_flags & IFF_MULTICAST)
			ifp->ifi_cflags |= IFIF_MULTICAST;
		if (lifrl.lifr_flags & IFF_POINTOPOINT)
			ifp->ifi_cflags |= IFIF_POINTOPOINT;
		if (lifrl.lifr_flags & IFF_VIRTUAL)
			ifp->ifi_cflags |= IFIF_VIRTUAL;
		if (lifrl.lifr_flags & IFF_IPMP)
			ifp->ifi_cflags |= IFIF_IPMP;
		if (lifrl.lifr_flags & IFF_STANDBY)
			ifp->ifi_cflags |= IFIF_STANDBY;
		if (lifrl.lifr_flags & IFF_INACTIVE)
			ifp->ifi_cflags |= IFIF_INACTIVE;
		if (lifrl.lifr_flags & IFF_VRRP)
			ifp->ifi_cflags |= IFIF_VRRP;
		if (lifrl.lifr_flags & IFF_NOACCEPT)
			ifp->ifi_cflags |= IFIF_NOACCEPT;
		if (lifrl.lifr_flags & IFF_IPV4)
			ifp->ifi_cflags |= IFIF_IPV4;
		if (lifrl.lifr_flags & IFF_IPV6)
			ifp->ifi_cflags |= IFIF_IPV6;
		if (lifrl.lifr_flags & IFF_L3PROTECT)
			ifp->ifi_cflags |= IFIF_L3PROTECT;
	}
	free(buf);
	return (IPADM_SUCCESS);
fail:
	free(buf);
	ipadm_free_if_info(*if_info);
	*if_info = NULL;
	return (status);
}

/*
 * Returns the interface information for `ifname' in `if_info' from persistent
 * config if `ifname' is non-null. Otherwise, it returns all the interfaces
 * from persistent config in `if_info'.
 */
static ipadm_status_t
i_ipadm_persist_if_info(ipadm_handle_t iph, const char *ifname,
    ipadm_if_info_t **if_info)
{
	ipadm_status_t		status = IPADM_SUCCESS;
	ipmgmt_getif_arg_t	getif;
	ipmgmt_getif_rval_t	*rvalp;
	ipadm_if_info_t		*ifp, *curr, *prev = NULL;
	int			i = 0, err = 0;

	bzero(&getif, sizeof (getif));
	if (ifname != NULL)
		(void) strlcpy(getif.ia_ifname, ifname, LIFNAMSIZ);
	getif.ia_cmd = IPMGMT_CMD_GETIF;

	*if_info = NULL;

	if ((rvalp = malloc(sizeof (ipmgmt_getif_rval_t))) == NULL)
		return (ipadm_errno2status(errno));
	err = ipadm_door_call(iph, &getif, sizeof (getif), (void **)&rvalp,
	    sizeof (*rvalp), B_TRUE);
	if (err == ENOENT) {
		free(rvalp);
		if (ifname != NULL)
			return (ipadm_errno2status(err));
		return (IPADM_SUCCESS);
	} else if (err != 0) {
		free(rvalp);
		return (ipadm_errno2status(err));
	}

	ifp = rvalp->ir_ifinfo;
	for (i = 0; i < rvalp->ir_ifcnt; i++) {
		ifp = rvalp->ir_ifinfo + i;
		if ((curr = malloc(sizeof (*curr))) == NULL) {
			status = ipadm_errno2status(errno);
			ipadm_free_if_info(prev);
			break;
		}
		(void) bcopy(ifp, curr, sizeof (*curr));
		curr->ifi_next = prev;
		prev = curr;
	}
	*if_info = curr;
	free(rvalp);
	return (status);
}

/*
 * Collects information for `ifname' if one is specified from both
 * active and persistent config in `if_info'. If no `ifname' is specified,
 * this returns all the interfaces in active and persistent config in
 * `if_info'.
 */
ipadm_status_t
i_ipadm_get_all_if_info(ipadm_handle_t iph, const char *ifname,
    ipadm_if_info_t **if_info, int64_t lifc_flags)
{
	ipadm_status_t	status;
	ipadm_if_info_t	*aifinfo = NULL;
	ipadm_if_info_t	*pifinfo = NULL;
	ipadm_if_info_t	*aifp;
	ipadm_if_info_t	*pifp;
	ipadm_if_info_t	*last = NULL;
	struct ifaddrs	*ifa;
	struct ifaddrs	*ifap;

	/*
	 * Retrive the information for the requested `ifname' or all
	 * interfaces from active configuration.
	 */
retry:
	status = i_ipadm_active_if_info(iph, ifname, &aifinfo, lifc_flags);
	if (status != IPADM_SUCCESS)
		return (status);
	/* Get the interface state for each interface in `aifinfo'. */
	if (aifinfo != NULL) {
		/* We need all addresses to get the interface state */
		if (getallifaddrs(AF_UNSPEC, &ifa, (LIFC_NOXMIT|LIFC_TEMPORARY|
		    LIFC_ALLZONES|LIFC_UNDER_IPMP)) != 0) {
			status = ipadm_errno2status(errno);
			goto fail;
		}
		for (aifp = aifinfo; aifp != NULL; aifp = aifp->ifi_next) {
			/*
			 * Find the `ifaddrs' structure from `ifa'
			 * for this interface. We need the IFF_* flags
			 * to find the interface state.
			 */
			for (ifap = ifa; ifap != NULL; ifap = ifap->ifa_next) {
				if (strcmp(ifap->ifa_name, aifp->ifi_name) == 0)
					break;
			}
			if (ifap == NULL) {
				/*
				 * The interface might have been removed
				 * from kernel. Retry getting all the active
				 * interfaces.
				 */
				freeifaddrs(ifa);
				ipadm_free_if_info(aifinfo);
				aifinfo = NULL;
				goto retry;
			}
			if (!(ifap->ifa_flags & IFF_RUNNING) ||
			    (ifap->ifa_flags & IFF_FAILED))
				aifp->ifi_state = IFIS_FAILED;
			else if (ifap->ifa_flags & IFF_OFFLINE)
				aifp->ifi_state = IFIS_OFFLINE;
			else if (i_ipadm_is_if_down(aifp->ifi_name, ifa))
				aifp->ifi_state = IFIS_DOWN;
			else
				aifp->ifi_state = IFIS_OK;
			if (aifp->ifi_next == NULL)
				last = aifp;
		}
		freeifaddrs(ifa);
	}
	/*
	 * Get the persistent interface information in `pifinfo'.
	 */
	status = i_ipadm_persist_if_info(iph, ifname, &pifinfo);
	if (status == IPADM_NOTFOUND) {
		*if_info = aifinfo;
		return (IPADM_SUCCESS);
	}
	if (status != IPADM_SUCCESS)
		goto fail;
	/*
	 * If a persistent interface is also found in `aifinfo', update
	 * its entry in `aifinfo' with the persistent information from
	 * `pifinfo'. If an interface is found in `pifinfo', but not in
	 * `aifinfo', it means that this interface was disabled. We should
	 * add this interface to `aifinfo' and set it state to IFIF_DISABLED.
	 */
	for (pifp = pifinfo; pifp != NULL; pifp = pifp->ifi_next) {
		for (aifp = aifinfo; aifp != NULL; aifp = aifp->ifi_next) {
			if (strcmp(aifp->ifi_name, pifp->ifi_name) == 0) {
				aifp->ifi_pflags = pifp->ifi_pflags;
				break;
			}
		}
		if (aifp == NULL) {
			aifp = malloc(sizeof (ipadm_if_info_t));
			if (aifp == NULL) {
				status = ipadm_errno2status(errno);
				goto fail;
			}
			*aifp = *pifp;
			aifp->ifi_next = NULL;
			aifp->ifi_state = IFIS_DISABLED;
			if (last != NULL)
				last->ifi_next = aifp;
			else
				aifinfo = aifp;
			last = aifp;
		}
	}
	*if_info = aifinfo;
	ipadm_free_if_info(pifinfo);
	return (IPADM_SUCCESS);
fail:
	*if_info = NULL;
	ipadm_free_if_info(aifinfo);
	ipadm_free_if_info(pifinfo);
	return (status);
}

int
i_ipadm_get_lnum(const char *ifname)
{
	char *num = strrchr(ifname, IPADM_LOGICAL_SEP);

	if (num == NULL)
		return (0);

	return (atoi(++num));
}

/*
 * Sets the output argument `exists' to true or false based on whether
 * any persistent configuration is available for `ifname' and returns
 * IPADM_SUCCESS as status. If the persistent information cannot be retrieved,
 * `exists' is unmodified and an error status is returned.
 */
ipadm_status_t
i_ipadm_if_pexists(ipadm_handle_t iph, const char *ifname, sa_family_t af,
    boolean_t *exists)
{
	ipadm_if_info_t	*ifinfo;
	ipadm_status_t	status;

	/*
	 * if IPH_IPMGMTD is set, we know that the caller (ipmgmtd) already
	 * knows about persistent configuration in the first place, so we
	 * just return success.
	 */
	if (iph->iph_flags & IPH_IPMGMTD) {
		*exists = B_FALSE;
		return (IPADM_SUCCESS);
	}
	status = i_ipadm_persist_if_info(iph, ifname, &ifinfo);
	if (status == IPADM_SUCCESS) {
		*exists = ((af == AF_INET &&
		    (ifinfo->ifi_pflags & IFIF_IPV4)) ||
		    (af == AF_INET6 &&
		    (ifinfo->ifi_pflags & IFIF_IPV6)));
		free(ifinfo);
	} else if (status == IPADM_NOTFOUND) {
		status = IPADM_SUCCESS;
		*exists = B_FALSE;
	}
	return (status);
}

/*
 * Open "/dev/udp{,6}" for use as a multiplexor to PLINK the interface stream
 * under. We use "/dev/udp" instead of "/dev/ip" since STREAMS will not let
 * you PLINK a driver under itself, and "/dev/ip" is typically the driver at
 * the bottom of the stream for tunneling interfaces.
 */
ipadm_status_t
ipadm_open_arp_on_udp(const char *udp_dev_name, int *fd)
{
	int err;

	if ((*fd = open(udp_dev_name, O_RDWR)) == -1)
		return (ipadm_errno2status(errno));

	/*
	 * Pop off all undesired modules (note that the user may have
	 * configured autopush to add modules above udp), and push the
	 * arp module onto the resulting stream. This is used to make
	 * IP+ARP be able to atomically track the muxid for the I_PLINKed
	 * STREAMS, thus it isn't related to ARP running the ARP protocol.
	 */
	while (ioctl(*fd, I_POP, 0) != -1)
		;
	if (errno == EINVAL && ioctl(*fd, I_PUSH, ARP_MOD_NAME) != -1)
		return (IPADM_SUCCESS);
	err = errno;
	(void) close(*fd);

	return (ipadm_errno2status(err));
}

/*
 * i_ipadm_create_ipmp() is called from i_ipadm_create_ipmp_peer() when an
 * underlying interface in an ipmp group G is plumbed for an address family,
 * but the meta-interface for the other address family `af' does not exist
 * yet for the group G. If `af' is IPv6, we need to bring up the
 * link-local address.
 */
static ipadm_status_t
i_ipadm_create_ipmp(ipadm_handle_t iph, char *ifname, sa_family_t af,
    const char *grname, uint32_t ipadm_flags)
{
	ipadm_status_t	status;
	struct lifreq	lifr;
	int		sock;
	int		err;

	assert(ipadm_flags & IPADM_OPT_IPMP);

	/* Create the ipmp underlying interface */
	status = i_ipadm_create_if(iph, ifname, af, ipadm_flags);
	if (status != IPADM_SUCCESS && status != IPADM_IF_EXISTS)
		return (status);

	/*
	 * To preserve backward-compatibility, always bring up the link-local
	 * address for implicitly-created IPv6 IPMP interfaces.
	 */
	if (af == AF_INET6)
		(void) i_ipadm_set_flags(iph, ifname, AF_INET6, IFF_UP, 0);

	sock = (af == AF_INET ? iph->iph_sock : iph->iph_sock6);
	/*
	 * If the caller requested a different group name, issue a
	 * SIOCSLIFGROUPNAME on the new IPMP interface.
	 */
	bzero(&lifr, sizeof (lifr));
	(void) strlcpy(lifr.lifr_name, ifname, sizeof (lifr.lifr_name));
	if (strcmp(lifr.lifr_name, grname) != 0) {
		(void) strlcpy(lifr.lifr_groupname, grname, LIFGRNAMSIZ);
		if (ioctl(sock, SIOCSLIFGROUPNAME, &lifr) == -1) {
			err = errno;
			/* Remove the interface we created. */
			if (status == IPADM_SUCCESS) {
				(void) i_ipadm_delete_if(iph, ifname, af,
				    ipadm_flags);
			}
			return (ipadm_errno2status(err));
		}
	}

	return (IPADM_SUCCESS);
}

/*
 * Checks if `ifname' is plumbed and in an IPMP group on its "other" address
 * family.  If so, create a matching IPMP group for address family `af'.
 */
static ipadm_status_t
i_ipadm_create_ipmp_peer(ipadm_handle_t iph, char *ifname, sa_family_t af)
{
	lifgroupinfo_t	lifgr;
	ipadm_status_t	status = IPADM_SUCCESS;
	struct lifreq	lifr;
	int 		other_af_sock;

	assert(af == AF_INET || af == AF_INET6);

	other_af_sock = (af == AF_INET ? iph->iph_sock6 : iph->iph_sock);

	/*
	 * iph is the handle for the interface that we are trying to plumb.
	 * other_af_sock is the socket for the "other" address family.
	 */
	bzero(&lifr, sizeof (lifr));
	(void) strlcpy(lifr.lifr_name, ifname, sizeof (lifr.lifr_name));
	if (ioctl(other_af_sock, SIOCGLIFGROUPNAME, &lifr) != 0)
		return (IPADM_SUCCESS);

	(void) strlcpy(lifgr.gi_grname, lifr.lifr_groupname, LIFGRNAMSIZ);
	if (ioctl(other_af_sock, SIOCGLIFGROUPINFO, &lifgr) != 0)
		return (IPADM_SUCCESS);

	/*
	 * If `ifname' *is* the IPMP group interface, or if the relevant
	 * address family is already configured, then there's nothing to do.
	 */
	if (strcmp(lifgr.gi_grifname, ifname) == 0 ||
	    (af == AF_INET && lifgr.gi_v4) || (af == AF_INET6 && lifgr.gi_v6)) {
		return (IPADM_SUCCESS);
	}

	status = i_ipadm_create_ipmp(iph, lifgr.gi_grifname, af,
	    lifgr.gi_grname, IPADM_OPT_ACTIVE|IPADM_OPT_IPMP);
	return (status);
}

/*
 * Issues the ioctl SIOCSLIFNAME to kernel on the given ARP stream fd.
 */
static ipadm_status_t
i_ipadm_slifname_arp(char *ifname, uint64_t flags, int fd)
{
	struct lifreq	lifr;
	ifspec_t	ifsp;

	bzero(&lifr, sizeof (lifr));
	(void) ifparse_ifspec(ifname, &ifsp);
	lifr.lifr_ppa = ifsp.ifsp_ppa;
	lifr.lifr_flags = flags;
	(void) strlcpy(lifr.lifr_name, ifname, sizeof (lifr.lifr_name));
	/*
	 * Tell ARP the name and unit number for this interface.
	 * Note that arp has no support for transparent ioctls.
	 */
	if (i_ipadm_strioctl(fd, SIOCSLIFNAME, (char *)&lifr,
	    sizeof (lifr)) == -1) {
		return (ipadm_errno2status(errno));
	}
	return (IPADM_SUCCESS);
}

/*
 * Issues the ioctl SIOCSLIFNAME to kernel. If IPADM_OPT_GENPPA is set in
 * `ipadm_flags', then a ppa will be generated. `newif' will be updated
 * with the generated ppa.
 */
static ipadm_status_t
i_ipadm_slifname(ipadm_handle_t iph, char *ifname, char *newif, uint64_t flags,
    int fd, uint32_t ipadm_flags)
{
	struct lifreq	lifr;
	ipadm_status_t	status = IPADM_SUCCESS;
	int		err = 0;
	sa_family_t	af;
	int		ppa;
	ifspec_t	ifsp;
	boolean_t	valid_if;

	bzero(&lifr, sizeof (lifr));
	if (ipadm_flags & IPADM_OPT_GENPPA) {
		/*
		 * We'd like to just set lifr_ppa to UINT_MAX and have the
		 * kernel pick a PPA.  Unfortunately, that would mishandle
		 * two cases:
		 *
		 *	1. If the PPA is available but the groupname is taken
		 *	   (e.g., the "ipmp2" IP interface name is available
		 *	   but the "ipmp2" groupname is taken) then the
		 *	   auto-assignment by the kernel will fail.
		 *
		 *	2. If we're creating (e.g.) an IPv6-only IPMP
		 *	   interface, and there's already an IPv4-only IPMP
		 *	   interface, the kernel will allow us to accidentally
		 *	   reuse the IPv6 IPMP interface name (since
		 *	   SIOCSLIFNAME uniqueness is per-interface-type).
		 *	   This will cause administrative confusion.
		 *
		 * Thus, we instead take a brute-force approach of checking
		 * whether the IPv4 or IPv6 name is already in-use before
		 * attempting the SIOCSLIFNAME.  As per (1) above, the
		 * SIOCSLIFNAME may still fail, in which case we just proceed
		 * to the next one.  If this approach becomes too slow, we
		 * can add a new SIOC* to handle this case in the kernel.
		 */
		for (ppa = 0; ppa < UINT_MAX; ppa++) {
			(void) snprintf(lifr.lifr_name, LIFNAMSIZ, "%s%d",
			    ifname, ppa);

			if (ioctl(iph->iph_sock, SIOCGLIFFLAGS, &lifr) != -1 ||
			    errno != ENXIO)
				continue;

			if (ioctl(iph->iph_sock6, SIOCGLIFFLAGS, &lifr) != -1 ||
			    errno != ENXIO)
				continue;

			lifr.lifr_ppa = ppa;
			lifr.lifr_flags = flags;

			err = ioctl(fd, SIOCSLIFNAME, &lifr);
			if (err != -1 || errno != EEXIST)
				break;
		}
		if (err == -1) {
			status = ipadm_errno2status(errno);
		} else {
			/*
			 * PPA has been successfully established.
			 * Update `newif' with the ppa.
			 */
			assert(newif != NULL);
			if (snprintf(newif, LIFNAMSIZ, "%s%d", ifname,
			    ppa) >= LIFNAMSIZ)
				return (IPADM_INVALID_ARG);
		}
	} else {
		/* We should have already validated the interface name. */
		valid_if = ifparse_ifspec(ifname, &ifsp);
		assert(valid_if);

		/*
		 * Before we call SIOCSLIFNAME, ensure that the IPMP group
		 * interface for this address family exists.  Otherwise, the
		 * kernel will kick the interface out of the group when we do
		 * the SIOCSLIFNAME.
		 *
		 * Example: suppose bge0 is plumbed for IPv4 and in group "a".
		 * If we're now plumbing bge0 for IPv6, but the IPMP group
		 * interface for "a" is not plumbed for IPv6, the SIOCSLIFNAME
		 * will kick bge0 out of group "a", which is undesired.
		 */
		if (flags & IFF_IPV4)
			af = AF_INET;
		else
			af = AF_INET6;
		status = i_ipadm_create_ipmp_peer(iph, ifname, af);
		if (status != IPADM_SUCCESS)
			return (status);
		lifr.lifr_ppa = ifsp.ifsp_ppa;
		lifr.lifr_flags = flags;
		(void) strlcpy(lifr.lifr_name, ifname, sizeof (lifr.lifr_name));
		if (ioctl(fd, SIOCSLIFNAME, &lifr) == -1)
			status = ipadm_errno2status(errno);
	}

	return (status);
}

/*
 * Plumbs the interface `ifname' for the address family `af'. It also persists
 * the interface for `af' if IPADM_OPT_PERSIST is set in `ipadm_flags'.
 */
ipadm_status_t
i_ipadm_plumb_if(ipadm_handle_t iph, char *ifname, sa_family_t af,
    uint32_t ipadm_flags)
{
	int		ip_muxid;
	int		mux_fd = -1, ip_fd, arp_fd;
	char		*udp_dev_name;
	dlpi_handle_t	dh_arp = NULL, dh_ip;
	uint64_t	ifflags;
	struct lifreq	lifr;
	uint_t		dlpi_flags;
	ipadm_status_t	status = IPADM_SUCCESS;
	char		*linkname;
	boolean_t	legacy = (iph->iph_flags & IPH_LEGACY);
	zoneid_t	zoneid;
	char		newif[LIFNAMSIZ];
	char		lifname[LIFNAMSIZ];
	datalink_id_t	linkid;
	int		sock;
	boolean_t	islo;
	boolean_t	is_persistent =
	    ((ipadm_flags & IPADM_OPT_PERSIST) != 0);
	uint32_t	dlflags;
	dladm_status_t	dlstatus;

	if (iph->iph_dlh != NULL) {
		dlstatus = dladm_name2info(iph->iph_dlh, ifname, &linkid,
		    &dlflags, NULL, NULL);
	}
	/*
	 * If we're in the global zone and we're plumbing a datalink, make
	 * sure that the datalink is not assigned to a non-global zone.  Note
	 * that the non-global zones don't need this check, because zoneadm
	 * has taken care of this when the zones boot.
	 */
	if (iph->iph_zoneid == GLOBAL_ZONEID && dlstatus == DLADM_STATUS_OK) {
		zoneid = ALL_ZONES;
		if (zone_check_datalink(&zoneid, linkid) == 0) {
			/* interface is in use by a non-global zone. */
			return (IPADM_IF_INUSE);
		}
	}

	/* loopback interfaces are just added as logical interface */
	bzero(&lifr, sizeof (lifr));
	islo = i_ipadm_is_loopback(ifname);
	if (islo || i_ipadm_get_lnum(ifname) != 0) {
		(void) strlcpy(lifr.lifr_name, ifname, sizeof (lifr.lifr_name));
		if (af == AF_INET)
			sock = iph->iph_sock;
		else
			sock = iph->iph_sock6;
		if (islo && ioctl(sock, SIOCGLIFADDR, (caddr_t)&lifr) >= 0)
			return (IPADM_IF_EXISTS);
		if (ioctl(sock, SIOCLIFADDIF, (caddr_t)&lifr) < 0)
			return (ipadm_errno2status(errno));

		/*
		 * By default, kernel configures 127.0.0.1 on the loopback
		 * interface. Replace this with 0.0.0.0 to be consistent
		 * with interface creation on other physical interfaces.
		 */
		if (islo && !legacy) {
			bzero(&lifr.lifr_addr, sizeof (lifr.lifr_addr));
			lifr.lifr_addr.ss_family = af;
			if (ioctl(sock, SIOCSLIFADDR, (caddr_t)&lifr) < 0)
				return (ipadm_errno2status(errno));
			if (is_persistent) {
				status = i_ipadm_persist_if(iph, ifname, af);
				if (status != IPADM_SUCCESS) {
					(void) i_ipadm_delete_if(iph, ifname,
					    af, IPADM_OPT_ACTIVE);
				}
			}
		}
		return (status);
	}

	dlpi_flags = DLPI_NOATTACH;

	/*
	 * If IPADM_OPT_IPMP is specified, then this is a request
	 * to create an IPMP interface atop /dev/ipmpstub0.  (We can't simply
	 * pass "ipmpstub0" as devname since an admin *could* have a normal
	 * vanity-named link named "ipmpstub0" that they'd like to plumb.)
	 */
	if (ipadm_flags & IPADM_OPT_IPMP) {
		dlpi_flags |= DLPI_DEVONLY;
		linkname = "ipmpstub0";
	} else {
		/*
		 * Verify that the user is not creating a persistent
		 * IP interface on a non-persistent data-link.
		 */
		if (!i_ipadm_is_vni(ifname) && dlstatus == DLADM_STATUS_OK &&
		    is_persistent && !(dlflags & DLADM_OPT_PERSIST)) {
				return (IPADM_TEMPORARY_OBJ);
		}
		linkname = ifname;
	}

	/*
	 * We use DLPI_NOATTACH because the ip module will do the attach
	 * itself for DLPI style-2 devices.
	 */
	if (dlpi_open(linkname, &dh_ip, dlpi_flags) != DLPI_SUCCESS)
		return (IPADM_DLPI_FAILURE);
	ip_fd = dlpi_fd(dh_ip);
	if (ioctl(ip_fd, I_PUSH, IP_MOD_NAME) == -1) {
		status = ipadm_errno2status(errno);
		goto done;
	}

	/*
	 * Set IFF_IPV4/IFF_IPV6 flags. The kernel only allows modifications
	 * to IFF_IPv4, IFF_IPV6, IFF_BROADCAST, IFF_XRESOLV, IFF_NOLINKLOCAL.
	 */
	ifflags = 0;

	/* Set the name string and the IFF_IPV* flag */
	if (af == AF_INET) {
		ifflags = IFF_IPV4;
	} else {
		ifflags = IFF_IPV6;
		/*
		 * With the legacy method, the link-local address should be
		 * configured as part of the interface plumb, using the default
		 * token. If IPH_LEGACY is not specified, we want to set :: as
		 * the address and require the admin to explicitly call
		 * ipadm_create_addr() with the address object type set to
		 * IPADM_ADDR_IPV6_ADDRCONF to create the link-local address
		 * as well as the autoconfigured addresses.
		 */
		if (!legacy && !i_ipadm_is_6to4(iph, ifname))
			ifflags |= IFF_NOLINKLOCAL;
	}
	(void) strlcpy(newif, ifname, sizeof (newif));
	status = i_ipadm_slifname(iph, ifname, newif, ifflags, ip_fd,
	    ipadm_flags);
	if (status != IPADM_SUCCESS)
		goto done;

	/* Get the full set of existing flags for this stream */
	status = i_ipadm_get_flags(iph, newif, af, &ifflags);
	if (status != IPADM_SUCCESS)
		goto done;

	udp_dev_name = (af == AF_INET6 ? UDP6_DEV_NAME : UDP_DEV_NAME);
	status = ipadm_open_arp_on_udp(udp_dev_name, &mux_fd);
	if (status != IPADM_SUCCESS)
		goto done;

	/* Check if arp is not needed */
	if (ifflags & (IFF_NOARP|IFF_IPV6)) {
		/*
		 * PLINK the interface stream so that the application can exit
		 * without tearing down the stream.
		 */
		if ((ip_muxid = ioctl(mux_fd, I_PLINK, ip_fd)) == -1)
			status = ipadm_errno2status(errno);
		goto done;
	}

	/*
	 * This interface does use ARP, so set up a separate stream
	 * from the interface to ARP.
	 *
	 * We use DLPI_NOATTACH because the arp module will do the attach
	 * itself for DLPI style-2 devices.
	 */
	if (dlpi_open(linkname, &dh_arp, dlpi_flags) != DLPI_SUCCESS) {
		status = IPADM_DLPI_FAILURE;
		goto done;
	}

	arp_fd = dlpi_fd(dh_arp);
	if (ioctl(arp_fd, I_PUSH, ARP_MOD_NAME) == -1) {
		status = ipadm_errno2status(errno);
		goto done;
	}

	status = i_ipadm_slifname_arp(newif, ifflags, arp_fd);
	if (status != IPADM_SUCCESS)
		goto done;
	/*
	 * PLINK the IP and ARP streams so that ifconfig can exit
	 * without tearing down the stream.
	 */
	if ((ip_muxid = ioctl(mux_fd, I_PLINK, ip_fd)) == -1) {
		status = ipadm_errno2status(errno);
		goto done;
	}

	if (ioctl(mux_fd, I_PLINK, arp_fd) < 0) {
		status = ipadm_errno2status(errno);
		(void) ioctl(mux_fd, I_PUNLINK, ip_muxid);
	}

done:
	dlpi_close(dh_ip);
	if (dh_arp != NULL)
		dlpi_close(dh_arp);

	if (mux_fd != -1)
		(void) close(mux_fd);

	if (status == IPADM_SUCCESS) {
		/* copy back new ifname */
		(void) strlcpy(ifname, newif, LIFNAMSIZ);
		/*
		 * If it is a 6to4 tunnel, create a default
		 * addrobj name for the default address on the 0'th
		 * logical interface and set IFF_UP in the interface flags.
		 */
		if (i_ipadm_is_6to4(iph, ifname)) {
			struct ipadm_addrobj_s addr;

			i_ipadm_init_addr(&addr, ifname, "", IPADM_ADDR_STATIC);
			addr.ipadm_af = af;
			status = i_ipadm_lookupadd_addrobj(iph, &addr);
			if (status != IPADM_SUCCESS)
				return (status);
			status = ipadm_add_aobjname(iph, ifname,
			    af, addr.ipadm_aobjname, IPADM_ADDR_STATIC, 0);
			if (status != IPADM_SUCCESS)
				return (status);
			addr.ipadm_lifnum = 0;
			i_ipadm_addrobj2lifname(&addr, lifname,
			    sizeof (lifname));
			status = i_ipadm_set_flags(iph, lifname, af,
			    IFF_UP, 0);
			if (status != IPADM_SUCCESS)
				return (status);
		} else {
			/*
			 * Prevent static IPv6 addresses from triggering
			 * autoconf. This does not have to be done for
			 * 6to4 tunnel interfaces, since in.ndpd will
			 * not autoconfigure those interfaces.
			 */
			if (af == AF_INET6 && !legacy)
				(void) i_ipadm_disable_autoconf(newif);
		}

		/*
		 * If IPADM_OPT_PERSIST was set in flags, store the
		 * interface in persistent DB.
		 */
		if (is_persistent) {
			status = i_ipadm_persist_if(iph, newif, af);
			if (status != IPADM_SUCCESS) {
				(void) i_ipadm_delete_if(iph, newif, af,
				    IPADM_OPT_ACTIVE);
			}
		}
	}
	if (status == IPADM_EXISTS)
		status = IPADM_IF_EXISTS;
	return (status);
}

/*
 * Unplumbs the interface in `ifname' of family `af'.
 */
ipadm_status_t
i_ipadm_unplumb_if(ipadm_handle_t iph, const char *ifname, sa_family_t af)
{
	int		ip_muxid, arp_muxid;
	int		mux_fd = -1;
	int		muxid_fd = -1;
	char		*udp_dev_name;
	uint64_t	flags;
	boolean_t	changed_arp_muxid = B_FALSE;
	int		save_errno;
	struct lifreq	lifr;
	ipadm_status_t	ret = IPADM_SUCCESS;
	int		sock;
	lifgroupinfo_t	lifgr;
	ifaddrlistx_t	*ifaddrs, *ifaddrp;
	boolean_t	v6 = (af == AF_INET6);

	/* Just do SIOCLIFREMOVEIF on loopback interfaces */
	bzero(&lifr, sizeof (lifr));
	if (i_ipadm_is_loopback(ifname) ||
	    (i_ipadm_get_lnum(ifname) != 0 && (iph->iph_flags & IPH_LEGACY))) {
		(void) strlcpy(lifr.lifr_name, ifname, sizeof (lifr.lifr_name));
		if (ioctl((af == AF_INET) ? iph->iph_sock : iph->iph_sock6,
		    SIOCLIFREMOVEIF, (caddr_t)&lifr) < 0) {
			return (ipadm_errno2status(errno));
		}
		return (IPADM_SUCCESS);
	}

	/*
	 * We used /dev/udp or udp6 to set up the mux. So we have to use
	 * the same now for PUNLINK also.
	 */
	if (v6) {
		udp_dev_name = UDP6_DEV_NAME;
		sock = iph->iph_sock6;
	} else {
		udp_dev_name = UDP_DEV_NAME;
		sock = iph->iph_sock;
	}
	if ((muxid_fd = open(udp_dev_name, O_RDWR)) == -1) {
		ret = ipadm_errno2status(errno);
		goto done;
	}
	ret = ipadm_open_arp_on_udp(udp_dev_name, &mux_fd);
	if (ret != IPADM_SUCCESS)
		goto done;
	(void) strlcpy(lifr.lifr_name, ifname, sizeof (lifr.lifr_name));
	if (ioctl(muxid_fd, SIOCGLIFFLAGS, (caddr_t)&lifr) < 0) {
		ret = ipadm_errno2status(errno);
		goto done;
	}
	flags = lifr.lifr_flags;
again:
	if (flags & IFF_IPMP) {
		/*
		 * There are two reasons the I_PUNLINK can fail with EBUSY:
		 * (1) if IP interfaces are in the group, or (2) if IPMP data
		 * addresses are administratively up.  For case (1), we fail
		 * here with a specific error message.  For case (2), we bring
		 * down the addresses prior to doing the I_PUNLINK.  If the
		 * I_PUNLINK still fails with EBUSY then the configuration
		 * must have changed after our checks, in which case we branch
		 * back up to `again' and rerun this logic.  The net effect is
		 * that unplumbing an IPMP interface will only fail with EBUSY
		 * if IP interfaces are in the group.
		 */
		if (ioctl(sock, SIOCGLIFGROUPNAME, &lifr) == -1) {
			ret = ipadm_errno2status(errno);
			goto done;
		}
		(void) strlcpy(lifgr.gi_grname, lifr.lifr_groupname,
		    LIFGRNAMSIZ);
		if (ioctl(sock, SIOCGLIFGROUPINFO, &lifgr) == -1) {
			ret = ipadm_errno2status(errno);
			goto done;
		}
		if ((v6 && lifgr.gi_nv6 != 0) || (!v6 && lifgr.gi_nv4 != 0)) {
			ret = IPADM_GRP_NOTEMPTY;
			goto done;
		}

		/*
		 * The kernel will fail the I_PUNLINK if the IPMP interface
		 * has administratively up addresses; bring them down.
		 */
		if (ifaddrlistx(ifname, IFF_UP|IFF_DUPLICATE,
		    0, &ifaddrs) == -1) {
			ret = ipadm_errno2status(errno);
			goto done;
		}
		ifaddrp = ifaddrs;
		for (; ifaddrp != NULL; ifaddrp = ifaddrp->ia_next) {
			int sock = (ifaddrp->ia_flags & IFF_IPV4) ?
			    iph->iph_sock : iph->iph_sock6;
			struct lifreq lifrl;

			if (((ifaddrp->ia_flags & IFF_IPV6) && !v6) ||
			    (!(ifaddrp->ia_flags & IFF_IPV6) && v6))
				continue;

			bzero(&lifrl, sizeof (lifrl));
			(void) strlcpy(lifrl.lifr_name, ifaddrp->ia_name,
			    sizeof (lifrl.lifr_name));
			if (ioctl(sock, SIOCGLIFFLAGS, &lifrl) < 0) {
				ret = ipadm_errno2status(errno);
				ifaddrlistx_free(ifaddrs);
				goto done;
			}
			if (lifrl.lifr_flags & IFF_UP) {
				ret = i_ipadm_set_flags(iph, lifrl.lifr_name,
				    ((lifrl.lifr_flags & IFF_IPV4) ? AF_INET :
				    AF_INET6), 0, IFF_UP);
				if (ret != IPADM_SUCCESS) {
					ifaddrlistx_free(ifaddrs);
					goto done;
				}
			} else if (lifrl.lifr_flags & IFF_DUPLICATE) {
				if (ioctl(sock, SIOCGLIFADDR, &lifrl) < 0 ||
				    ioctl(sock, SIOCSLIFADDR, &lifrl) < 0) {
					ret = ipadm_errno2status(errno);
					ifaddrlistx_free(ifaddrs);
					goto done;
				}
			}
		}
		ifaddrlistx_free(ifaddrs);
	}

	if (ioctl(muxid_fd, SIOCGLIFMUXID, (caddr_t)&lifr) < 0) {
		ret = ipadm_errno2status(errno);
		goto done;
	}
	arp_muxid = lifr.lifr_arp_muxid;
	ip_muxid = lifr.lifr_ip_muxid;

	/*
	 * We don't have a good way of knowing whether the arp stream is
	 * plumbed. We can't rely on IFF_NOARP because someone could
	 * have turned it off later using "ifconfig xxx -arp".
	 */
	if (arp_muxid != 0) {
		if (ioctl(mux_fd, I_PUNLINK, arp_muxid) < 0) {
			/*
			 * See the comment before the SIOCGLIFGROUPNAME call.
			 */
			if (errno == EBUSY && (flags & IFF_IPMP))
				goto again;

			if ((errno == EINVAL) &&
			    (flags & (IFF_NOARP | IFF_IPV6))) {
				/*
				 * Some plumbing utilities set the muxid to
				 * -1 or some invalid value to signify that
				 * there is no arp stream. Set the muxid to 0
				 * before trying to unplumb the IP stream.
				 * IP does not allow the IP stream to be
				 * unplumbed if it sees a non-null arp muxid,
				 * for consistency of IP-ARP streams.
				 */
				lifr.lifr_arp_muxid = 0;
				(void) ioctl(muxid_fd, SIOCSLIFMUXID,
				    (caddr_t)&lifr);
				changed_arp_muxid = B_TRUE;
			}
			/*
			 * In case of any other error, we continue with
			 * the unplumb.
			 */
		}
	}

	if (ioctl(mux_fd, I_PUNLINK, ip_muxid) < 0) {
		if (changed_arp_muxid) {
			/*
			 * Some error occurred, and we need to restore
			 * everything back to what it was.
			 */
			save_errno = errno;
			lifr.lifr_arp_muxid = arp_muxid;
			lifr.lifr_ip_muxid = ip_muxid;
			(void) ioctl(muxid_fd, SIOCSLIFMUXID, (caddr_t)&lifr);
			errno = save_errno;
		}
		/*
		 * See the comment before the SIOCGLIFGROUPNAME call.
		 */
		if (errno == EBUSY && (flags & IFF_IPMP))
			goto again;

		ret = ipadm_errno2status(errno);
	}
done:
	if (muxid_fd != -1)
		(void) close(muxid_fd);
	if (mux_fd != -1)
		(void) close(mux_fd);

	if (af == AF_INET6 && ret == IPADM_SUCCESS) {
		/*
		 * in.ndpd maintains the phyints in its memory even after
		 * the interface is plumbed, so that it can be reused when
		 * the interface gets plumbed again. The default behavior
		 * of in.ndpd is to start autoconfiguration for an interface
		 * that gets plumbed. We need to send the
		 * message IPADM_ENABLE_AUTOCONF to in.ndpd to restore this
		 * default behavior on replumb.
		 */
		(void) i_ipadm_enable_autoconf(ifname);
	}
	return (ret);
}

/*
 * Saves the given interface name `ifname' with address family `af' in
 * persistent DB.
 */
static ipadm_status_t
i_ipadm_persist_if(ipadm_handle_t iph, const char *ifname, sa_family_t af)
{
	ipmgmt_if_arg_t		ifarg;
	int			err;

	(void) strlcpy(ifarg.ia_ifname, ifname, sizeof (ifarg.ia_ifname));
	ifarg.ia_family = af;
	ifarg.ia_cmd = IPMGMT_CMD_SETIF;
	ifarg.ia_flags = IPMGMT_PERSIST;
	err = ipadm_door_call(iph, &ifarg, sizeof (ifarg), NULL, 0, B_FALSE);
	return (ipadm_errno2status(err));
}

/*
 * Remove the IP interface from active configuration. If IPADM_OPT_PERSIST
 * is set in `ipadm_flags', it is also removed from persistent configuration.
 */
ipadm_status_t
i_ipadm_delete_if(ipadm_handle_t iph, const char *ifname, sa_family_t af,
    uint32_t ipadm_flags)
{
	ipadm_status_t		ret = IPADM_SUCCESS;
	ipadm_status_t		db_status;
	char			tmp_ifname[LIFNAMSIZ];
	char			*cp;
	struct ipadm_addrobj_s	ipaddr;
	boolean_t		is_persistent =
	    (ipadm_flags & IPADM_OPT_PERSIST);

	ret = i_ipadm_unplumb_if(iph, ifname, af);
	if (ret != IPADM_SUCCESS)
		goto done;

	cp = strrchr(ifname, IPADM_LOGICAL_SEP);
	if (cp != NULL) {
		assert(iph->iph_flags & IPH_LEGACY);
		/*
		 * This is a non-zero logical interface.
		 * Find the addrobj and remove it from the daemon's memory.
		 */
		(void) strlcpy(tmp_ifname, ifname, sizeof (tmp_ifname));
		tmp_ifname[cp - ifname] = '\0';
		*cp++ = '\0';
		ipaddr.ipadm_lifnum = atoi(cp);
		(void) strlcpy(ipaddr.ipadm_ifname, tmp_ifname,
		    sizeof (ipaddr.ipadm_ifname));
		ipaddr.ipadm_af = af;
		ret = i_ipadm_get_lif2addrobj(iph, &ipaddr);
		if (ret == IPADM_SUCCESS) {
			ret = i_ipadm_delete_addrobj(iph, &ipaddr,
			    IPADM_OPT_ACTIVE);
		} else if (ret == IPADM_NOTFOUND) {
			ret = IPADM_SUCCESS;
		}
		return (ret);
	}
done:
	/*
	 * Even if interface does not exist, remove all its addresses and
	 * properties from the persistent store. If interface does not
	 * exist both in kernel and the persistent store, return IPADM_ENXIO.
	 */
	if ((ret == IPADM_ENXIO && is_persistent) || ret == IPADM_SUCCESS) {
		db_status = i_ipadm_delete_ifobj(iph, ifname, af,
		    is_persistent);
		if (db_status == IPADM_SUCCESS)
			ret = IPADM_SUCCESS;
	}

	return (ret);
}

/*
 * Resets all addresses on interface `ifname' with address family `af'
 * from ipmgmtd daemon. If is_persistent = B_TRUE, all interface properties
 * and address objects of `ifname' for `af' are also removed from the
 * persistent DB.
 */
ipadm_status_t
i_ipadm_delete_ifobj(ipadm_handle_t iph, const char *ifname, sa_family_t af,
    boolean_t is_persistent)
{
	ipmgmt_if_arg_t		ifarg;
	int			err;

	ifarg.ia_cmd = IPMGMT_CMD_RESETIF;
	ifarg.ia_flags = IPMGMT_ACTIVE;
	if (is_persistent)
		ifarg.ia_flags |= IPMGMT_PERSIST;
	ifarg.ia_family = af;
	(void) strlcpy(ifarg.ia_ifname, ifname, LIFNAMSIZ);

	err = ipadm_door_call(iph, &ifarg, sizeof (ifarg), NULL, 0, B_FALSE);
	return (ipadm_errno2status(err));
}

/*
 * Create the interface by plumbing it for IP.
 * This function will check if there is saved configuration information
 * for `ifname' and return IPADM_OP_DISABLE_OBJ if the name-space
 * for `ifname' is taken.
 */
ipadm_status_t
i_ipadm_create_if(ipadm_handle_t iph, char *ifname, sa_family_t af,
    uint32_t ipadm_flags)
{
	ipadm_status_t	status;
	boolean_t	p_exists;

	/*
	 * Return IPADM_IF_EXISTS if the interface already exists in the
	 * active or persistent configuration.
	 */
	if (ipadm_if_enabled(iph, ifname, af))
		return (IPADM_IF_EXISTS);

	status = i_ipadm_if_pexists(iph, ifname, af, &p_exists);
	if (status != IPADM_SUCCESS)
		return (status);
	if (p_exists) {
		if (iph->iph_flags & IPH_LEGACY) {
			/*
			 * We need to allow "ifconfig plumb" to succeed even if
			 * a persistent IP interface already exists.
			 */
			ipadm_flags &= ~IPADM_OPT_PERSIST;
		} else {
			return ((ipadm_flags & IPADM_OPT_PERSIST) ?
			    IPADM_IF_EXISTS : IPADM_OP_DISABLE_OBJ);
		}
	}

	return (i_ipadm_plumb_if(iph, ifname, af, ipadm_flags));
}

/*
 * Plumbs an interface. Creates both IPv4 and IPv6 interfaces by
 * default, unless a value in `af' is specified. The interface may be plumbed
 * only if there is no previously saved persistent configuration information
 * for the interface (in which case the ipadm_enable_if() function must
 * be used to enable the interface).
 *
 * Returns: IPADM_SUCCESS, IPADM_FAILURE, IPADM_IF_EXISTS,
 * IPADM_IF_PERSIST_EXISTS, IPADM_DLPI_FAILURE,
 * or appropriate ipadm_status_t corresponding to the errno.
 *
 * `ifname' must point to memory that can hold upto LIFNAMSIZ chars. It may
 * be over-written with the actual interface name when a PPA has to be
 * internally generated by the library.
 */
ipadm_status_t
ipadm_create_if(ipadm_handle_t iph, char *ifname, sa_family_t af,
    uint32_t flags)
{
	ipadm_status_t	status;
	boolean_t	created_v4 = B_FALSE;
	char		newifname[LIFNAMSIZ];

	/* Check for the required authorization */
	if (!ipadm_check_auth())
		return (IPADM_EAUTH);

	if (flags == 0 || ((flags & IPADM_OPT_PERSIST) &&
	    !(flags & IPADM_OPT_ACTIVE)) ||
	    (flags & ~(IPADM_COMMON_OPT_MASK | IPADM_OPT_IPMP |
	    IPADM_OPT_GENPPA))) {
		return (IPADM_INVALID_ARG);
	}
	if (flags & IPADM_OPT_GENPPA) {
		if (snprintf(newifname, LIFNAMSIZ, "%s0", ifname) >=
		    LIFNAMSIZ)
			return (IPADM_INVALID_ARG);
	} else {
		if (strlcpy(newifname, ifname, LIFNAMSIZ) >= LIFNAMSIZ)
			return (IPADM_INVALID_ARG);
	}

	if (!i_ipadm_validate_ifname(iph, newifname))
		return (IPADM_INVALID_ARG);

	if ((af == AF_INET || af == AF_UNSPEC) &&
	    !i_ipadm_is_6to4(iph, ifname)) {
		status = i_ipadm_create_if(iph, ifname, AF_INET, flags);
		if (status != IPADM_SUCCESS)
			return (status);
		created_v4 = B_TRUE;
	}
	if (af == AF_INET6 || af == AF_UNSPEC) {
		status = i_ipadm_create_if(iph, ifname, AF_INET6, flags);
		if (status != IPADM_SUCCESS) {
			if (created_v4) {
				(void) i_ipadm_delete_if(iph, ifname, AF_INET,
				    IPADM_OPT_ACTIVE);
			}
			return (status);
		}
	}

	return (IPADM_SUCCESS);
}

/*
 * Deletes the interface in `ifname'. Removes both IPv4 and IPv6 interfaces
 * when `af' = AF_UNSPEC.
 */
ipadm_status_t
ipadm_delete_if(ipadm_handle_t iph, const char *ifname, sa_family_t af,
    uint32_t flags)
{
	ipadm_status_t status1 = IPADM_SUCCESS;
	ipadm_status_t status2 = IPADM_SUCCESS;
	ipadm_status_t other;

	/* Check for the required authorization */
	if (!ipadm_check_auth())
		return (IPADM_EAUTH);

	/* Validate the `ifname' for any logical interface. */
	if (flags == 0 || (flags & ~(IPADM_COMMON_OPT_MASK)) ||
	    !i_ipadm_validate_ifname(iph, ifname))
		return (IPADM_INVALID_ARG);

	if (af == AF_INET || af == AF_UNSPEC)
		status1 = i_ipadm_delete_if(iph, ifname, AF_INET, flags);
	if (af == AF_INET6 || af == AF_UNSPEC)
		status2 = i_ipadm_delete_if(iph, ifname, AF_INET6, flags);
	/*
	 * If the family has been uniquely identified, we return the
	 * associated status, even if that is ENXIO. Calls from ifconfig
	 * which can only unplumb one of IPv4/IPv6 at any time fall under
	 * this category.
	 */
	if (af == AF_INET)
		return (status1);
	else if (af == AF_INET6)
		return (status2);
	else if (af != AF_UNSPEC)
		return (IPADM_INVALID_ARG);

	/*
	 * If af is AF_UNSPEC, then we return the following:
	 * status1,		if status1 == status2
	 * IPADM_SUCCESS,	if either of status1 or status2 is SUCCESS
	 * 			and the other status is ENXIO
	 * IPADM_ENXIO,		if both status1 and status2 are ENXIO
	 * IPADM_FAILURE	otherwise.
	 */
	if (status1 == status2) {
		/* covers the case when both status1 and status2 are ENXIO */
		return (status1);
	} else if (status1 == IPADM_SUCCESS || status2 == IPADM_SUCCESS) {
		if (status1 == IPADM_SUCCESS)
			other = status2;
		else
			other = status1;
		return (other == IPADM_ENXIO ? IPADM_SUCCESS : IPADM_FAILURE);
	} else {
		return (IPADM_FAILURE);
	}
}

/*
 * Returns information about all interfaces in both active and persistent
 * configuration. If `ifname' is not NULL, it returns only the interface
 * identified by `ifname'.
 *
 * Return values:
 * 	On success: IPADM_SUCCESS.
 * 	On error  : IPADM_INVALID_ARG, IPADM_ENXIO or IPADM_FAILURE.
 */
ipadm_status_t
ipadm_if_info(ipadm_handle_t iph, const char *ifname,
    ipadm_if_info_t **if_info, uint32_t flags, int64_t lifc_flags)
{
	ipadm_status_t	status;
	ifspec_t	ifsp;

	if (if_info == NULL || iph == NULL || flags != 0)
		return (IPADM_INVALID_ARG);

	if (ifname != NULL &&
	    (!ifparse_ifspec(ifname, &ifsp) || ifsp.ifsp_lunvalid)) {
		return (IPADM_INVALID_ARG);
	}

	status = i_ipadm_get_all_if_info(iph, ifname, if_info, lifc_flags);
	if (status != IPADM_SUCCESS)
		return (status);
	if (ifname != NULL && *if_info == NULL)
		return (IPADM_ENXIO);

	/*
	 * If there's more than one interface in the list we're returning and
	 * the caller requested information for a single interface, then
	 * there's something wrong.
	 */
	assert(ifname == NULL || (*if_info)->ifi_next == NULL);

	return (IPADM_SUCCESS);
}

/*
 * Frees the linked list allocated by ipadm_if_info().
 */
void
ipadm_free_if_info(ipadm_if_info_t *ifinfo)
{
	ipadm_if_info_t	*ifinfo_next;

	for (; ifinfo != NULL; ifinfo = ifinfo_next) {
		ifinfo_next = ifinfo->ifi_next;
		free(ifinfo);
	}
}

/*
 * Re-enable the interface `ifname' based on the saved configuration
 * for `ifname'.
 */
ipadm_status_t
ipadm_enable_if(ipadm_handle_t iph, const char *ifname, uint32_t flags)
{
	nvlist_t	*ifnvl;
	ipadm_status_t	status;
	ifspec_t	ifsp;

	/* Check for the required authorization */
	if (!ipadm_check_auth())
		return (IPADM_EAUTH);

	/* Check for logical interfaces. */
	if (!ifparse_ifspec(ifname, &ifsp) || ifsp.ifsp_lunvalid)
		return (IPADM_INVALID_ARG);

	/* Enabling an interface persistently is not supported. */
	if (flags & IPADM_OPT_PERSIST)
		return (IPADM_NOTSUP);

	/*
	 * Return early by checking if the interface is already enabled.
	 */
	if (ipadm_if_enabled(iph, ifname, AF_INET) &&
	    ipadm_if_enabled(iph, ifname, AF_INET6)) {
		return (IPADM_IF_EXISTS);
	}
	/*
	 * Enable the interface and restore all its interface properties
	 * and address objects.
	 */
	status = i_ipadm_init_ifs(iph, ifname, &ifnvl);
	if (status != IPADM_SUCCESS)
		return (status);

	assert(ifnvl != NULL);
	/*
	 * ipadm_enable_if() does exactly what ipadm_init_ifs() does,
	 * but only for one interface. We need to set IPH_INIT because
	 * ipmgmtd daemon does not have to write the interface to persistent
	 * db. The interface is already available in persistent db
	 * and we are here to re-enable the persistent configuration.
	 */
	iph->iph_flags |= IPH_INIT;
	status = i_ipadm_init_ifobj(iph, ifname, ifnvl);
	iph->iph_flags &= ~IPH_INIT;
<<<<<<< HEAD
=======

>>>>>>> 81293f93
	nvlist_free(ifnvl);
	return (status);
}

/*
 * Disable the interface `ifname' by removing it from the active configuration.
 * Error code return values follow the model in ipadm_delete_if()
 */
ipadm_status_t
ipadm_disable_if(ipadm_handle_t iph, const char *ifname, uint32_t flags)
{
	ipadm_status_t	status1, status2, other;
	ifspec_t	ifsp;

	/* Check for the required authorization */
	if (!ipadm_check_auth())
		return (IPADM_EAUTH);

	/* Check for logical interfaces. */
	if (!ifparse_ifspec(ifname, &ifsp) || ifsp.ifsp_lunvalid)
		return (IPADM_INVALID_ARG);

	/* Disabling an interface persistently is not supported. */
	if (flags & IPADM_OPT_PERSIST)
		return (IPADM_NOTSUP);

	status1 = i_ipadm_unplumb_if(iph, ifname, AF_INET6);
	if (status1 == IPADM_SUCCESS)
		status1 = i_ipadm_delete_ifobj(iph, ifname, AF_INET6, B_FALSE);
	status2 = i_ipadm_unplumb_if(iph, ifname, AF_INET);
	if (status2 == IPADM_SUCCESS)
		status2 = i_ipadm_delete_ifobj(iph, ifname, AF_INET, B_FALSE);
	if (status1 == status2) {
		return (status2);
	} else if (status1 == IPADM_SUCCESS || status2 == IPADM_SUCCESS) {
		if (status1 == IPADM_SUCCESS)
			other = status2;
		else
			other = status1;
		return (other == IPADM_ENXIO ? IPADM_SUCCESS : IPADM_FAILURE);
	} else {
		return (IPADM_FAILURE);
	}
}

/*
 * This workaround is until libipadm supports IPMP and is required whenever an
 * interface is moved into an IPMP group. Since libipadm doesn't support IPMP
 * yet, we will have to update the daemon's in-memory mapping of
 * `aobjname' to 'lifnum'.
 *
 * For `IPMGMT_ACTIVE' case, i_ipadm_delete_ifobj() would only fail if
 * door_call(3C) fails. Also, there is no use in returning error because
 * `ifname' would have been successfuly moved into IPMP group, by this time.
 */
void
ipadm_if_move(ipadm_handle_t iph, const char *ifname)
{
	(void) i_ipadm_delete_ifobj(iph, ifname, AF_INET, B_FALSE);
	(void) i_ipadm_delete_ifobj(iph, ifname, AF_INET6, B_FALSE);
}<|MERGE_RESOLUTION|>--- conflicted
+++ resolved
@@ -1511,10 +1511,7 @@
 	iph->iph_flags |= IPH_INIT;
 	status = i_ipadm_init_ifobj(iph, ifname, ifnvl);
 	iph->iph_flags &= ~IPH_INIT;
-<<<<<<< HEAD
-=======
-
->>>>>>> 81293f93
+
 	nvlist_free(ifnvl);
 	return (status);
 }
