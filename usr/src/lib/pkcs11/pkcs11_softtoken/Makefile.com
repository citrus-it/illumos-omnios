--- conflicted
+++ resolved
@@ -36,10 +36,10 @@
 	softSession.o		\
 	softObject.o		\
 	softDigest.o		\
-	softSign.o		\
-	softVerify.o		\
-	softDualCrypt.o	\
-	softKeys.o		\
+	softSign.o 		\
+	softVerify.o 		\
+	softDualCrypt.o 	\
+	softKeys.o 		\
 	softRand.o		\
 	softSessionUtil.o	\
 	softDigestUtil.o	\
@@ -124,13 +124,7 @@
 LIBS    =       $(DYNLIB)
 LDLIBS  +=      -lc -lmd -lcryptoutil -lsoftcrypto -lgen
 
-<<<<<<< HEAD
-=======
 CSTD =	$(CSTD_GNU99)
-C99LMODE = -Xc99=%all
-
-CFLAGS	+=      $(CCVERBOSE)
->>>>>>> fb261280
 
 CERRWARN +=	-Wno-unused-label
 CERRWARN +=	-Wno-parentheses
