/*
 * CDDL HEADER START
 *
 * The contents of this file are subject to the terms of the
 * Common Development and Distribution License (the "License").
 * You may not use this file except in compliance with the License.
 *
 * You can obtain a copy of the license at usr/src/OPENSOLARIS.LICENSE
 * or http://www.opensolaris.org/os/licensing.
 * See the License for the specific language governing permissions
 * and limitations under the License.
 *
 * When distributing Covered Code, include this CDDL HEADER in each
 * file and include the License file at usr/src/OPENSOLARIS.LICENSE.
 * If applicable, add the following below this CDDL HEADER, with the
 * fields enclosed by brackets "[]" replaced with your own identifying
 * information: Portions Copyright [yyyy] [name of copyright owner]
 *
 * CDDL HEADER END
 */
/*
 * Copyright (c) 2004, 2010, Oracle and/or its affiliates. All rights reserved.
 * Copyright 2018, Joyent, Inc.
 */

/*
 * Functions used for manipulating the keystore
 */

#include <stdio.h>
#include <stdlib.h>
#include <errno.h>
#include <sys/stat.h>
#include <fcntl.h>
#include <time.h>
#include <unistd.h>
#include <pwd.h>
#include <sys/types.h>
#include <dirent.h>
#include <limits.h>
#include <libgen.h>
#include <strings.h>
#include <security/cryptoki.h>
#include <cryptoutil.h>
#include "softGlobal.h"
#include "softObject.h"
#include "softSession.h"
#include "softKeystore.h"
#include "softKeystoreUtil.h"

#define	MAXPATHLEN	1024
#define	SUNW_PATH	".sunw"		/* top level Sun directory */
#define	KEYSTORE_PATH	"pkcs11_softtoken"	/* keystore directory */
#define	PUB_OBJ_DIR	"public"	/* directory for public objects */
#define	PRI_OBJ_DIR	"private"	/* directory for private objects */
#define	DS_FILE		"objstore_info"	/* keystore description file */
#define	TMP_DS_FILE	"t_info"	/* temp name for keystore desc. file */
#define	OBJ_PREFIX	"obj"	/* prefix of the keystore object file names */
#define	OBJ_PREFIX_LEN	sizeof (OBJ_PREFIX) - 1	/* length of prefix */
#define	TMP_OBJ_PREFIX	"t_o"	/* prefix of the temp object file names */

/*
 * KEYSTORE DESCRIPTION FILE:
 *
 * The following describes the content of the keystore description file
 *
 * The order AND data type of the fields are very important.
 * All the code in this file assume that they are in the order specified
 * below.  If either order of the fields or their data type changed,
 * you must make sure the ALL the pre-define values are still valid
 *
 * 1) PKCS#11 release number.  It's 2.20 in this release (uchar_t[32])
 * 2) keystore version number: used for synchronizing when different
 *    processes access the keystore at the same time.  It is incremented
 *    when there is a change to the keystore. (uint_32)
 * 3) monotonic-counter: last counter value for name of token object file.
 *    used for assigning unique name to each token (uint_32)
 * 4) salt used for generating encryption key (uint_16)
 * 5) salt used for generating key used for doing HMAC (uint_16)
 * 6) Length of salt used for generating hashed pin (length of salt
 *    is variable)
 * 7) Salt used for generating hashed pin.
 * 8) Hashed pin len (length of hashed pin could be variable, the offset of
 *    where this value lives in the file is calculated at run time)
 * 9) Hashed pin
 *
 */

/* Keystore description file pre-defined values */
#define	KS_PKCS11_VER		"2.20"
#define	KS_PKCS11_OFFSET	0
#define	KS_PKCS11_VER_SIZE	32

#define	KS_VER_OFFSET		(KS_PKCS11_OFFSET + KS_PKCS11_VER_SIZE)
#define	KS_VER_SIZE	4	/* size in bytes of keystore version value */

#define	KS_COUNTER_OFFSET	(KS_VER_OFFSET + KS_VER_SIZE)
#define	KS_COUNTER_SIZE	4	/* size in bytes of the monotonic counter */

#define	KS_KEY_SALT_OFFSET	(KS_COUNTER_OFFSET + KS_COUNTER_SIZE)
#define	KS_KEY_SALT_SIZE	PBKD2_SALT_SIZE

#define	KS_HMAC_SALT_OFFSET	(KS_KEY_SALT_OFFSET + KS_KEY_SALT_SIZE)
#define	KS_HMAC_SALT_SIZE	PBKD2_SALT_SIZE

/* Salt for hashed pin */
#define	KS_HASHED_PIN_SALT_LEN_OFFSET (KS_HMAC_SALT_OFFSET + KS_HMAC_SALT_SIZE)
#define	KS_HASHED_PIN_SALT_LEN_SIZE 8 /* stores length of hashed pin salt */

#define	KS_HASHED_PIN_SALT_OFFSET \
		(KS_HASHED_PIN_SALT_LEN_OFFSET + KS_HASHED_PIN_SALT_LEN_SIZE)

/*
 * hashed pin
 *
 * hashed_pin length offset will be calculated at run time since
 * there's the hashed pin salt size is variable.
 *
 * The offset will be calculated at run time by calling the
 * function calculate_hashed_pin_offset()
 */
static off_t	ks_hashed_pinlen_offset = -1;
#define	KS_HASHED_PINLEN_SIZE	8

/* End of Keystore description file pre-defined values */

/*
 * Metadata for each object
 *
 * The order AND data type of all the fields is very important.
 * All the code in this file assume that they are in the order specified
 * below.  If either order of the fields or their data type is changed,
 * you must make sure the following pre-define value is still valid
 * Each object will have the meta data at the beginning of the object file.
 *
 * 1) object_version: used by softtoken to see if the object
 *    has been modified since it last reads it. (uint_32)
 * 2) iv: initialization vector for encrypted data in the object.  This
 *    value will be 0 for public objects.  (uchar_t[16])
 * 3) obj_hmac: keyed hash as verifier to detect private object
 *    being tampered this value will be 0 for public objects (uchar_t[16])
 */

/* Object metadata pre-defined values */
#define	OBJ_VER_OFFSET	0
#define	OBJ_VER_SIZE	4	/* size of object version in bytes */
#define	OBJ_IV_OFFSET	(OBJ_VER_OFFSET + OBJ_VER_SIZE)
#define	OBJ_IV_SIZE	16
#define	OBJ_HMAC_OFFSET	(OBJ_IV_OFFSET + OBJ_IV_SIZE)
#define	OBJ_HMAC_SIZE	16	/* MD5 HMAC keyed hash */
#define	OBJ_DATA_OFFSET	(OBJ_HMAC_OFFSET + OBJ_HMAC_SIZE)
/* End of object metadata pre-defined values */

#define	ALTERNATE_KEYSTORE_PATH	"SOFTTOKEN_DIR"

static soft_object_t	*enc_key = NULL;
static soft_object_t	*hmac_key = NULL;
static char		keystore_path[MAXPATHLEN];
static boolean_t	keystore_path_initialized = B_FALSE;
static int		desc_fd = 0;

static char *
get_keystore_path()
{
	char *home = getenv("HOME");
	char *alt = getenv(ALTERNATE_KEYSTORE_PATH);

	if (keystore_path_initialized) {
		return (keystore_path);
	}

	bzero(keystore_path, sizeof (keystore_path));
	/*
	 * If it isn't set or is set to the empty string use the
	 * default location.  We need to check for the empty string
	 * because some users "unset" environment variables by giving
	 * them no value, this isn't the same thing as removing it
	 * from the environment.
	 *
	 * We don't want that to attempt to open /.sunw/pkcs11_sofftoken
	 */
	if ((alt != NULL) && (strcmp(alt, "") != 0)) {
		(void) snprintf(keystore_path, MAXPATHLEN, "%s/%s",
		    alt, KEYSTORE_PATH);
		keystore_path_initialized = B_TRUE;
	} else if ((home != NULL) && (strcmp(home, "") != 0)) {
		/* alternate path not specified, try user's home dir */
		(void) snprintf(keystore_path, MAXPATHLEN, "%s/%s/%s",
		    home, SUNW_PATH, KEYSTORE_PATH);
		keystore_path_initialized = B_TRUE;
	}
	return (keystore_path);
}

static char *
get_pub_obj_path(char *name)
{
	bzero(name, sizeof (name));
	(void) snprintf(name, MAXPATHLEN, "%s/%s",
	    get_keystore_path(), PUB_OBJ_DIR);
	return (name);
}

static char *
get_pri_obj_path(char *name)
{
	bzero(name, sizeof (name));
	(void) snprintf(name, MAXPATHLEN, "%s/%s",
	    get_keystore_path(), PRI_OBJ_DIR);
	return (name);
}

static char *
get_desc_file_path(char *name)
{
	bzero(name, sizeof (name));
	(void) snprintf(name, MAXPATHLEN, "%s/%s",
	    get_keystore_path(), DS_FILE);
	return (name);
}

static char *
get_tmp_desc_file_path(char *name)
{
	bzero(name, sizeof (name));
	(void) snprintf(name, MAXPATHLEN, "%s/%s",
	    get_keystore_path(), TMP_DS_FILE);
	return (name);
}

/*
 * Calculates the offset for hashed_pin length and hashed pin
 *
 * Returns 0 if successful, -1 if there's any error.
 *
 * If successful, global variables "ks_hashed_pinlen_offset" will be set.
 *
 */
static int
calculate_hashed_pin_offset(int fd)
{
	uint64_t salt_length;

	if (lseek(fd, KS_HASHED_PIN_SALT_LEN_OFFSET, SEEK_SET)
	    != KS_HASHED_PIN_SALT_LEN_OFFSET) {
		return (-1);
	}

	if (readn_nointr(fd, (char *)&salt_length,
	    KS_HASHED_PIN_SALT_LEN_SIZE) != KS_HASHED_PIN_SALT_LEN_SIZE) {
		return (-1);
	}
	salt_length = SWAP64(salt_length);

	ks_hashed_pinlen_offset = KS_HASHED_PIN_SALT_LEN_OFFSET
	    + KS_HASHED_PIN_SALT_LEN_SIZE + salt_length;

	return (0);

}

/*
 * acquire or release read/write lock on a specific file
 *
 * read_lock: true for read lock; false for write lock
 * set_lock:  true to set a lock; false to release a lock
 */
static int
lock_file(int fd, boolean_t read_lock, boolean_t set_lock)
{

	flock_t lock_info;
	int r;

	lock_info.l_whence = SEEK_SET;
	lock_info.l_start = 0;
	lock_info.l_len = 0; /* l_len == 0 means until end of  file */

	if (read_lock) {
		lock_info.l_type = F_RDLCK;
	} else {
		lock_info.l_type = F_WRLCK;
	}

	if (set_lock) {
		while ((r = fcntl(fd, F_SETLKW, &lock_info)) == -1) {
			if (errno != EINTR)
				break;
		}
		if (r == -1) {
			return (-1);
		}
	} else {
		lock_info.l_type = F_UNLCK;
		while ((r = fcntl(fd, F_SETLKW, &lock_info)) == -1) {
			if (errno != EINTR)
				break;
		}
		if (r == -1) {
			return (-1);
		}
	}

	return (0);
}

int
create_keystore()
{
	int fd, buf;
	uint64_t hashed_pin_len, hashed_pin_salt_len, ulong_buf;
	uchar_t ver_buf[KS_PKCS11_VER_SIZE];
	char pub_obj_path[MAXPATHLEN], pri_obj_path[MAXPATHLEN],
	    ks_desc_file[MAXPATHLEN];
	CK_BYTE salt[KS_KEY_SALT_SIZE];
	char *hashed_pin = NULL, *hashed_pin_salt = NULL;
	char *alt;

	/* keystore doesn't exist, create keystore directory */
	if (mkdir(get_keystore_path(), S_IRUSR|S_IWUSR|S_IXUSR) < 0) {
		if (errno == EEXIST) {
			return (0);
		}

		if (errno == EACCES) {
			return (-1);
		}

		/* can't create keystore directory */
		if (errno == ENOENT) { /* part of the path doesn't exist */
			char keystore[MAXPATHLEN];
			/*
			 * try to create $HOME/.sunw/pkcs11_softtoken if it
			 * doesn't exist.  If it is a alternate path provided
			 * by the user, it should have existed.  Will not
			 * create for them.
			 */
			alt = getenv(ALTERNATE_KEYSTORE_PATH);
			if ((alt == NULL) || (strcmp(alt, "") == 0)) {
				char *home = getenv("HOME");

				if (home == NULL || strcmp(home, "") == 0) {
					return (-1);
				}
				/* create $HOME/.sunw/pkcs11_softtoken */
				(void) snprintf(keystore, sizeof (keystore),
				    "%s/%s/%s", home, SUNW_PATH, KEYSTORE_PATH);
				if (mkdirp(keystore,
				    S_IRUSR|S_IWUSR|S_IXUSR) < 0) {
					return (-1);
				}
			} else {
				return (-1);
			}
		}
	}

	/* create keystore description file */
	fd = open_nointr(get_desc_file_path(ks_desc_file),
	    O_RDWR|O_CREAT|O_EXCL|O_NONBLOCK, S_IRUSR|S_IWUSR);
	if (fd < 0) {
		if (errno == EEXIST) {
			return (0);
		} else {
			/* can't create keystore description file */
			(void) rmdir(get_keystore_path());
			return (-1);
		}
	}

	if (lock_file(fd, B_FALSE, B_TRUE) != 0) {
		(void) unlink(ks_desc_file);
		(void) close(fd);
		(void) rmdir(get_keystore_path());
		return (-1);
	}

	if (mkdir(get_pub_obj_path(pub_obj_path),
	    S_IRUSR|S_IWUSR|S_IXUSR) < 0) {
		/* can't create directory for public objects */
		(void) lock_file(fd, B_FALSE, B_FALSE);
		(void) unlink(ks_desc_file);
		(void) close(fd);
		(void) rmdir(get_keystore_path());
		return (-1);
	}

	if (mkdir(get_pri_obj_path(pri_obj_path),
	    S_IRUSR|S_IWUSR|S_IXUSR) < 0) {
		/* can't create directory for private objects */
		(void) lock_file(fd, B_FALSE, B_FALSE);
		(void) unlink(ks_desc_file);
		(void) close(fd);
		(void) rmdir(get_keystore_path());
		(void) rmdir(pub_obj_path);
		return (-1);
	}


	/* write file format release number */
	bzero(ver_buf, sizeof (ver_buf));
	(void) strcpy((char *)ver_buf, KS_PKCS11_VER);
	if ((writen_nointr(fd, (char *)ver_buf, sizeof (ver_buf)))
	    != sizeof (ver_buf)) {
		goto cleanup;
	}

	/* write version number, version = 0 since keystore just created */
	buf = SWAP32(0);
	if (writen_nointr(fd, (void *)&buf, KS_VER_SIZE) != KS_VER_SIZE) {
		goto cleanup;
	}

	/* write monotonic-counter.  Counter for keystore objects start at 1 */
	buf = SWAP32(1);
	if (writen_nointr(fd, (void *)&buf, KS_COUNTER_SIZE)
	    != KS_COUNTER_SIZE) {
		goto cleanup;
	}

	/* initial encryption key salt should be all NULL */
	bzero(salt, sizeof (salt));
	if (writen_nointr(fd, (void *)salt, KS_KEY_SALT_SIZE)
	    != KS_KEY_SALT_SIZE) {
		goto cleanup;
	}

	/* initial HMAC key salt should also be all NULL */
	if (writen_nointr(fd, (void *)salt, KS_HMAC_SALT_SIZE)
	    != KS_HMAC_SALT_SIZE) {
		goto cleanup;
	}

	/* generate the hashed pin salt, and MD5 hashed pin of default pin */
	if (soft_gen_hashed_pin((CK_CHAR_PTR)SOFT_DEFAULT_PIN, &hashed_pin,
	    &hashed_pin_salt) < 0) {
		goto cleanup;
	}

	if ((hashed_pin_salt == NULL) || (hashed_pin == NULL)) {
		goto cleanup;
	}

	hashed_pin_salt_len = (uint64_t)strlen(hashed_pin_salt);
	hashed_pin_len = (uint64_t)strlen(hashed_pin);

	/* write hashed pin salt length */
	ulong_buf = SWAP64(hashed_pin_salt_len);
	if (writen_nointr(fd, (void *)&ulong_buf, KS_HASHED_PIN_SALT_LEN_SIZE)
	    != KS_HASHED_PIN_SALT_LEN_SIZE) {
		goto cleanup;
	}

	if (writen_nointr(fd, (void *)hashed_pin_salt,
	    hashed_pin_salt_len) != hashed_pin_salt_len) {
		goto cleanup;
	}

	/* write MD5 hashed pin of the default pin */
	ulong_buf = SWAP64(hashed_pin_len);
	if (writen_nointr(fd, (void *)&ulong_buf, KS_HASHED_PINLEN_SIZE)
	    != KS_HASHED_PINLEN_SIZE) {
		goto cleanup;
	}

	if (writen_nointr(fd, (void *)hashed_pin, hashed_pin_len)
	    != hashed_pin_len) {
		goto cleanup;
	}

	(void) lock_file(fd, B_FALSE, B_FALSE);

	(void) close(fd);
<<<<<<< HEAD
	free(hashed_pin_salt);
=======
	freezero(hashed_pin_salt, hashed_pin_salt_len);
>>>>>>> 06307114
	return (0);

cleanup:
	(void) lock_file(fd, B_FALSE, B_FALSE);
	(void) unlink(ks_desc_file);
	(void) close(fd);
	(void) rmdir(get_keystore_path());
	(void) rmdir(pub_obj_path);
	(void) rmdir(pri_obj_path);
	return (-1);
}

/*
 * Determines if the file referenced by "fd" has the same
 * inode as the file referenced by "fname".
 *
 * The argument "same" contains the result of determining
 * if the inode is the same or not
 *
 * Returns 0 if there's no error.
 * Returns 1 if there's any error with opening the file.
 *
 *
 */
static int
is_inode_same(int fd, char *fname, boolean_t *same)
{
	struct stat fn_stat, fd_stat;

	if (fstat(fd, &fd_stat) != 0) {
		return (-1);
	}

	if (stat(fname, &fn_stat) != 0) {
		return (-1);
	}

	/* It's the same file if both st_ino and st_dev match */
	if ((fd_stat.st_ino == fn_stat.st_ino) &&
	    (fd_stat.st_dev == fn_stat.st_dev)) {
		*same = B_TRUE;
	} else {
		*same = B_FALSE;
	}
	return (0);
}

static int
acquire_file_lock(int *fd, char *fname, mode_t mode)
{
	boolean_t read_lock = B_TRUE, same_inode;

	if ((mode == O_RDWR) || (mode == O_WRONLY)) {
		read_lock = B_FALSE;
	}

	if (lock_file(*fd, read_lock, B_TRUE) != 0) {
		return (-1);
	}

	/*
	 * make sure another process did not modify the file
	 * while we were trying to get the lock
	 */
	if (is_inode_same(*fd, fname, &same_inode) != 0) {
		(void) lock_file(*fd, B_TRUE, B_FALSE); /* unlock file */
		return (-1);
	}

	while (!same_inode) {
		/*
		 * need to unlock file, close, re-open the file,
		 * and re-acquire the lock
		 */

		/* unlock file */
		if (lock_file(*fd, B_TRUE, B_FALSE) != 0) {
			return (-1);
		}

		(void) close(*fd);

		/* re-open */
		*fd = open_nointr(fname, mode|O_NONBLOCK);
		if (*fd < 0) {
			return (-1);
		}

		/* acquire lock again */
		if (lock_file(*fd, read_lock, B_TRUE) != 0) {
			return (-1);
		}

		if (is_inode_same(*fd, fname, &same_inode) != 0) {
			(void) lock_file(*fd, B_TRUE, B_FALSE); /* unlock */
			return (-1);
		}

	}

	return (0);
}

/*
 * Open the keystore description file in the specified mode.
 * If the keystore doesn't exist, the "do_create_keystore"
 * argument determines if the keystore should be created
 */
static int
open_and_lock_keystore_desc(mode_t mode, boolean_t do_create_keystore,
    boolean_t lock_held)
{

	int fd;
	char *fname, ks_desc_file[MAXPATHLEN];

	/* open the keystore description file in requested mode */
	fname = get_desc_file_path(ks_desc_file);
	fd = open_nointr(fname, mode|O_NONBLOCK);
	if (fd < 0) {
		if ((errno == ENOENT) && (do_create_keystore)) {
			if (create_keystore() < 0) {
				goto done;
			}
			fd = open_nointr(fname, mode|O_NONBLOCK);
			if (fd < 0) {
				goto done;
			}
		} else {
			goto done;
		}
	}

	if (lock_held) {
		/* already hold the lock */
		return (fd);
	}

	if (acquire_file_lock(&fd, fname, mode) != 0) {
		if (fd > 0) {
			(void) close(fd);
		}
		return (-1);
	}

done:
	return (fd);
}


/*
 * Set or remove read or write lock on keystore description file
 *
 * read_lock: true for read lock, false for write lock
 * set_lock: true for set a lock, false to remove a lock
 */
static int
lock_desc_file(boolean_t read_lock, boolean_t set_lock)
{

	char ks_desc_file[MAXPATHLEN];

	if (set_lock) {
		int oflag;

		/*
		 * make sure desc_fd is not already used.  If used, it means
		 * some other lock is already set on the file
		 */
		if (desc_fd > 0) {
			return (-1);
		}

		(void) get_desc_file_path(ks_desc_file);

		if (read_lock) {
			oflag = O_RDONLY;
		} else {
			oflag = O_WRONLY;
		}
		if ((desc_fd = open_and_lock_keystore_desc(oflag,
		    B_FALSE, B_FALSE)) < 0) {
			return (-1);
		}
	} else {
		/* make sure we have a valid fd */
		if (desc_fd <= 0) {
			return (-1);
		}

		if (lock_file(desc_fd, read_lock, B_FALSE) == 1) {
			return (-1);
		}

		(void) close(desc_fd);
		desc_fd = 0;

	}
	return (0);
}

static int
open_and_lock_object_file(ks_obj_handle_t *ks_handle, int oflag,
    boolean_t lock_held)
{
	char obj_fname[MAXPATHLEN];
	int fd;

	if (ks_handle->public) {
		char pub_obj_path[MAXPATHLEN];
		(void) snprintf(obj_fname, MAXPATHLEN, "%s/%s",
		    get_pub_obj_path(pub_obj_path), ks_handle->name);
	} else {
		char pri_obj_path[MAXPATHLEN];
		(void) snprintf(obj_fname, MAXPATHLEN, "%s/%s",
		    get_pri_obj_path(pri_obj_path), ks_handle->name);
	}

	fd = open_nointr(obj_fname, oflag|O_NONBLOCK);
	if (fd < 0) {
		return (-1);
	}

	if (lock_held) {
		/* already hold the lock */
		return (fd);
	}

	if (acquire_file_lock(&fd, obj_fname, oflag) != 0) {
		if (fd > 0) {
			(void) close(fd);
		}
		return (-1);
	}


	return (fd);
}


/*
 * Update file version number in a temporary file that's
 * a copy of the keystore description file.
 * The update is NOT made to the original keystore description
 * file.  It makes the update in a tempoary file.
 *
 * Name of the temporary file is assumed to be provided, but
 * the file is assumed to not exist.
 *
 * return 0 if creating temp file is successful, returns -1 otherwise
 */
static int
create_updated_keystore_version(int fd, char *tmp_fname)
{
	int version, tmp_fd;
	char buf[BUFSIZ];
	size_t nread;

	/* first, create the tempoary file */
	tmp_fd = open_nointr(tmp_fname,
	    O_WRONLY|O_CREAT|O_EXCL|O_NONBLOCK, S_IRUSR|S_IWUSR);
	if (tmp_fd < 0) {
		return (-1);
	}

	/*
	 * copy everything from keystore version to temp file except
	 * the keystore version.  Keystore version is updated
	 *
	 */

	/* pkcs11 version */
	if (readn_nointr(fd, buf, KS_PKCS11_VER_SIZE) != KS_PKCS11_VER_SIZE) {
		goto cleanup;
	}

	if (writen_nointr(tmp_fd, buf, KS_PKCS11_VER_SIZE) !=
	    KS_PKCS11_VER_SIZE) {
		goto cleanup;
	}

	/* version number, it needs to be updated */

	/* read the current version number */
	if (readn_nointr(fd, &version, KS_VER_SIZE) != KS_VER_SIZE) {
		goto cleanup;
	}

	version = SWAP32(version);
	version++;
	version = SWAP32(version);

	/* write the updated value to the tmp file */
	if (writen_nointr(tmp_fd, (void *)&version, KS_VER_SIZE)
	    != KS_VER_SIZE) {
		goto cleanup;
	}

	/* read rest of information, nothing needs to be updated */
	nread = readn_nointr(fd, buf, BUFSIZ);
	while (nread > 0) {
		if (writen_nointr(tmp_fd, buf, nread) != nread) {
			goto cleanup;
		}
		nread = readn_nointr(fd, buf, BUFSIZ);
	}

	(void) close(tmp_fd);
	return (0);	/* no error */

cleanup:
	(void) close(tmp_fd);
	(void) remove(tmp_fname);
	return (-1);
}

static CK_RV
get_all_objs_in_dir(DIR *dirp, ks_obj_handle_t *ks_handle,
    ks_obj_t **result_obj_list, boolean_t lock_held)
{
	struct dirent *dp;
	ks_obj_t *obj;
	CK_RV rv;

	while ((dp = readdir(dirp)) != NULL) {

		if (strncmp(dp->d_name, OBJ_PREFIX, OBJ_PREFIX_LEN) != 0)
			continue;

		(void) strcpy((char *)ks_handle->name, dp->d_name);
		rv = soft_keystore_get_single_obj(ks_handle, &obj, lock_held);
		if (rv != CKR_OK) {
			return (rv);
		}
		if (obj != NULL) {
			if (*result_obj_list == NULL) {
				*result_obj_list = obj;
			} else {
				obj->next = *result_obj_list;
				*result_obj_list = obj;
			}
		}
	}
	return (CKR_OK);
}

/*
 * This function prepares the obj data for encryption by prepending
 * the FULL path of the file that will be used for storing
 * the object.  Having full path of the file as part of
 * of the data for the object will prevent an attacker from
 * copying a "bad" object into the keystore undetected.
 *
 * This function will always allocate:
 *	MAXPATHLEN + buf_len
 * amount of data.  If the full path of the filename doesn't occupy
 * the whole MAXPATHLEN, the rest of the space will just be empty.
 * It is the caller's responsibility to free the buffer allocated here.
 *
 * The allocated buffer is returned in the variable "prepared_buf"
 * if there's no error.
 *
 * Returns 0 if there's no error, -1 otherwise.
 */
static int
prepare_data_for_encrypt(char *obj_path, unsigned char *buf, CK_ULONG buf_len,
    unsigned char **prepared_buf, CK_ULONG *prepared_len)
{
	*prepared_len = MAXPATHLEN + buf_len;
	*prepared_buf = malloc(*prepared_len);
	if (*prepared_buf == NULL) {
		return (-1);
	}

	/*
	 * only zero out the space for the path name.  I could zero out
	 * the whole buffer, but that will be a waste of processing
	 * cycle since the rest of the buffer will be 100% filled all
	 * the time
	 */
	bzero(*prepared_buf, MAXPATHLEN);
	(void) memcpy(*prepared_buf, obj_path, strlen(obj_path));
	(void) memcpy(*prepared_buf + MAXPATHLEN, buf, buf_len);
	return (0);
}

/*
 * retrieves the hashed pin from the keystore
 */
static CK_RV
get_hashed_pin(int fd, char **hashed_pin)
{
	uint64_t hashed_pin_size;

	if (ks_hashed_pinlen_offset == -1) {
		if (calculate_hashed_pin_offset(fd) != 0) {
			return (CKR_FUNCTION_FAILED);
		}
	}

	/* first, get size of the hashed pin */
	if (lseek(fd, ks_hashed_pinlen_offset, SEEK_SET)
	    != ks_hashed_pinlen_offset) {
		return (CKR_FUNCTION_FAILED);
	}

	if (readn_nointr(fd, (char *)&hashed_pin_size,
	    KS_HASHED_PINLEN_SIZE) != KS_HASHED_PINLEN_SIZE) {
		return (CKR_FUNCTION_FAILED);
	}

	hashed_pin_size = SWAP64(hashed_pin_size);

	*hashed_pin = malloc(hashed_pin_size + 1);
	if (*hashed_pin == NULL) {
		return (CKR_HOST_MEMORY);
	}

	if ((readn_nointr(fd, *hashed_pin, hashed_pin_size))
	    != (ssize_t)hashed_pin_size) {
		freezero(*hashed_pin, hashed_pin_size + 1);
		*hashed_pin = NULL;
		return (CKR_FUNCTION_FAILED);
	}
	(*hashed_pin)[hashed_pin_size] = '\0';
	return (CKR_OK);
}


/*
 *	FUNCTION: soft_keystore_lock
 *
 *	ARGUMENTS:
 *		set_lock: TRUE to set readlock on the keystore object file,
 *		          FALSE to remove readlock on keystore object file.
 *
 *	RETURN VALUE:
 *
 *		0: success
 *		-1: failure
 *
 *	DESCRIPTION:
 *
 *		set or remove readlock on the keystore description file.
 */
int
soft_keystore_readlock(boolean_t set_lock)
{

	return (lock_desc_file(B_TRUE, set_lock));
}


/*
 *	FUNCTION: soft_keystore_writelock
 *
 *	ARGUMENTS:
 *		set_lock: TRUE to set writelock on the keystore description file
 *			FALSE to remove write lock on keystore description file.
 *
 *	RETURN VALUE:
 *
 *		0: no error
 *		1: some error occurred
 *
 *	DESCRIPTION:
 *		set/reset writelock on the keystore description file.
 */
int
soft_keystore_writelock(boolean_t set_lock)
{
	return (lock_desc_file(B_FALSE, set_lock));

}

/*
 *
 *	FUNCTION: soft_keystore_lock_object
 *
 *	ARGUMENTS:
 *
 *		ks_handle: handle of the keystore object file to be accessed.
 *		read_lock: TRUE to set readlock on the keystore object file,
 *			  FALSE to set writelock on keystore object file.
 *
 *	RETURN VALUE:
 *
 *		If no error, file descriptor of locked file will be returned
 *		-1: some error occurred
 *
 *	DESCRIPTION:
 *
 *		set readlock or writelock on the keystore object file.
 */
int
soft_keystore_lock_object(ks_obj_handle_t *ks_handle, boolean_t read_lock)
{
	int fd;
	int oflag;

	if (read_lock) {
		oflag = O_RDONLY;
	} else {
		oflag = O_WRONLY;
	}

	if ((fd = open_and_lock_object_file(ks_handle, oflag, B_FALSE)) < 0) {
		return (-1);
	}

	return (fd);
}

/*
 *	FUNCTION: soft_keystore_unlock_object
 *
 *	ARGUMENTS:
 *		fd: file descriptor returned from soft_keystore_lock_object
 *
 *	RETURN VALUE:
 *		0: no error
 *		1: some error occurred while getting the pin
 *
 *	DESCRIPTION:
 *		set/reset writelock on the keystore object file.
 */
int
soft_keystore_unlock_object(int fd)
{
	if (lock_file(fd, B_TRUE, B_FALSE) != 0) {
		return (1);
	}

	(void) close(fd);
	return (0);
}



/*
 *	FUNCTION: soft_keystore_get_version
 *
 *	ARGUMENTS:
 *		version: pointer to caller allocated memory for storing
 *			 the version of the keystore.
 *		lock_held: TRUE if the lock is held by caller.
 *
 *	RETURN VALUE:
 *
 *		0: no error
 *		-1: some error occurred while getting the version number
 *
 *	DESCRIPTION:
 *		get the version number of the keystore from keystore
 *		description file.
 */
int
soft_keystore_get_version(uint_t *version, boolean_t lock_held)
{
	int fd, ret_val = 0;
	uint_t buf;

	if ((fd = open_and_lock_keystore_desc(O_RDONLY,
	    B_FALSE, lock_held)) < 0) {
		return (-1);
	}

	if (lseek(fd, KS_VER_OFFSET, SEEK_SET) != KS_VER_OFFSET) {
		ret_val = -1;
		goto cleanup;
	}

	if (readn_nointr(fd, (char *)&buf, KS_VER_SIZE) != KS_VER_SIZE) {
		ret_val = -1;
		goto cleanup;
	}
	*version = SWAP32(buf);

cleanup:

	if (!lock_held) {
		if (lock_file(fd, B_TRUE, B_FALSE) < 0) {
			ret_val = -1;
		}
	}

	(void) close(fd);
	return (ret_val);
}

/*
 *	FUNCTION: soft_keystore_get_object_version
 *
 *	ARGUMENTS:
 *
 *		ks_handle: handle of the key store object to be accessed.
 *		version:
 *			pointer to caller allocated memory for storing
 *			the version of the object.
 *		lock_held: TRUE if the lock is held by caller.
 *
 *	RETURN VALUE:
 *
 *		0: no error
 *		-1: some error occurred while getting the pin
 *
 *	DESCRIPTION:
 *		get the version number of the specified token object.
 */
int
soft_keystore_get_object_version(ks_obj_handle_t *ks_handle,
    uint_t *version, boolean_t lock_held)
{
	int fd, ret_val = 0;
	uint_t tmp;

	if ((fd = open_and_lock_object_file(ks_handle, O_RDONLY,
	    lock_held)) < 0) {
		return (-1);
	}

	/*
	 * read version.  Version is always first item in object file
	 * so, no need to do lseek
	 */
	if (readn_nointr(fd, (char *)&tmp, OBJ_VER_SIZE) != OBJ_VER_SIZE) {
		ret_val = -1;
		goto cleanup;
	}

	*version = SWAP32(tmp);

cleanup:
	if (!lock_held) {
		if (lock_file(fd, B_TRUE, B_FALSE) < 0) {
			ret_val = -1;
		}
	}


	(void) close(fd);
	return (ret_val);
}

/*
 *		FUNCTION: soft_keystore_getpin
 *
 *		ARGUMENTS:
 *			hashed_pin: pointer to caller allocated memory
 *				for storing the pin to be returned.
 *			lock_held: TRUE if the lock is held by caller.
 *
 *		RETURN VALUE:
 *
 *			0: no error
 *			-1: some error occurred while getting the pin
 *
 *		DESCRIPTION:
 *
 *			Reads the MD5 hash from the keystore description
 *			file and return it to the caller in the provided
 *			buffer. If there is no PIN in the description file
 *			because the file is just created, this function
 *			will get a MD5 digest of the string "changeme",
 *			store it in the file, and also return this
 *			string to the caller.
 */
int
soft_keystore_getpin(char **hashed_pin, boolean_t lock_held)
{
	int fd, ret_val = -1;
	CK_RV rv;

	if ((fd = open_and_lock_keystore_desc(O_RDONLY, B_FALSE,
	    lock_held)) < 0) {
		return (-1);
	}

	rv = get_hashed_pin(fd, hashed_pin);
	if (rv == CKR_OK) {
		ret_val = 0;
	}

cleanup:
	if (!lock_held) {
		if (lock_file(fd, B_TRUE, B_FALSE) < 0) {
			ret_val = -1;
		}
	}

	(void) close(fd);
	return (ret_val);
}


/*
 * Generate a 16-byte Initialization Vector (IV).
 */
CK_RV
soft_gen_iv(CK_BYTE *iv)
{
	return (pkcs11_get_nzero_urandom(iv, 16) < 0 ?
	    CKR_DEVICE_ERROR : CKR_OK);
}


/*
 * This function reads all the data until the end of the file, and
 * put the data into the "buf" in argument.  Memory for buf will
 * be allocated in this function.  It is the caller's responsibility
 * to free it.  The number of bytes read will be returned
 * in the argument "bytes_read"
 *
 * returns CKR_OK if no error.  Other CKR error codes if there's an error
 */
static CK_RV
read_obj_data(int old_fd, char **buf, ssize_t *bytes_read)
{

	ssize_t nread, loop_count;
	char *buf1 = NULL;

	*buf = malloc(BUFSIZ);
	if (*buf == NULL) {
		return (CKR_HOST_MEMORY);
	}

	nread = readn_nointr(old_fd, *buf, BUFSIZ);
	if (nread < 0) {
		free(*buf);
		return (CKR_FUNCTION_FAILED);
	}
	loop_count = 1;
	while (nread == (loop_count * BUFSIZ)) {
		ssize_t nread_tmp;

		loop_count++;
		/* more than BUFSIZ of data */
		buf1 = reallocarray(*buf, loop_count, BUFSIZ);
		if (buf1 == NULL) {
			free(*buf);
			return (CKR_HOST_MEMORY);
		}
		*buf = buf1;
		nread_tmp = readn_nointr(old_fd,
		    *buf + ((loop_count - 1) * BUFSIZ), BUFSIZ);
		if (nread_tmp < 0) {
			free(*buf);
			return (CKR_FUNCTION_FAILED);
		}
		nread += nread_tmp;
	}
	*bytes_read = nread;
	return (CKR_OK);
}

/*
 * Re-encrypt an object using the provided new_enc_key.  The new HMAC
 * is calculated using the new_hmac_key.  The global static variables
 * enc_key, and hmac_key will be used for decrypting the original
 * object, and verifying its signature.
 *
 * The re-encrypted object will be stored in the file named
 * in the "new_obj_name" variable.  The content of the "original"
 * file named in "orig_obj_name" is not disturbed.
 *
 * Returns 0 if there's no error, returns -1 otherwise.
 *
 */
static int
reencrypt_obj(soft_object_t *new_enc_key, soft_object_t *new_hmac_key,
    char *orig_obj_name, char *new_obj_name)
{
	int old_fd, new_fd, version, ret_val = -1;
	CK_BYTE iv[OBJ_IV_SIZE], old_iv[OBJ_IV_SIZE];
	ssize_t nread;
	CK_ULONG decrypted_len, encrypted_len, hmac_len;
	CK_BYTE hmac[OBJ_HMAC_SIZE], *decrypted_buf = NULL, *buf = NULL;

	old_fd = open_nointr(orig_obj_name, O_RDONLY|O_NONBLOCK);
	if (old_fd < 0) {
		return (-1);
	}

	if (acquire_file_lock(&old_fd, orig_obj_name, O_RDONLY) != 0) {
		if (old_fd > 0) {
			(void) close(old_fd);
		}
		return (-1);
	}

	new_fd = open_nointr(new_obj_name,
	    O_WRONLY|O_CREAT|O_EXCL|O_NONBLOCK, S_IRUSR|S_IWUSR);
	if (new_fd < 0) {
		(void) close(old_fd);
		return (-1);
	}

	if (lock_file(new_fd, B_FALSE, B_TRUE) != 0) {
		/* unlock old file */
		(void) lock_file(old_fd, B_TRUE, B_FALSE);
		(void) close(old_fd);
		(void) close(new_fd);
		return (-1);
	}

	/* read version, increment, and write to tmp file */
	if (readn_nointr(old_fd, (char *)&version, OBJ_VER_SIZE)
	    != OBJ_VER_SIZE) {
		goto cleanup;
	}

	version = SWAP32(version);
	version++;
	version = SWAP32(version);

	if (writen_nointr(new_fd, (char *)&version, OBJ_VER_SIZE)
	    != OBJ_VER_SIZE) {
		goto cleanup;
	}

	/* read old iv */
	if (readn_nointr(old_fd, (char *)old_iv, OBJ_IV_SIZE) != OBJ_IV_SIZE) {
		goto cleanup;
	}

	/* generate new IV */
	if (soft_gen_iv(iv) != CKR_OK) {
		goto cleanup;
	}

	if (writen_nointr(new_fd, (char *)iv, OBJ_IV_SIZE) != OBJ_IV_SIZE) {
		goto cleanup;
	}

	/* seek to the original encrypted data, and read all of them */
	if (lseek(old_fd, OBJ_DATA_OFFSET, SEEK_SET) != OBJ_DATA_OFFSET) {
		goto cleanup;
	}

	if (read_obj_data(old_fd, (char **)&buf, &nread) != CKR_OK) {
		goto cleanup;
	}

	/* decrypt data using old key */
	decrypted_len = 0;
	if (soft_keystore_crypt(enc_key, old_iv, B_FALSE, buf, nread,
	    NULL, &decrypted_len) != CKR_OK) {
		freezero(buf, nread);
		goto cleanup;
	}

	decrypted_buf = malloc(decrypted_len);
	if (decrypted_buf == NULL) {
		freezero(buf, nread);
		goto cleanup;
	}

	if (soft_keystore_crypt(enc_key, old_iv, B_FALSE, buf, nread,
	    decrypted_buf, &decrypted_len) != CKR_OK) {
		freezero(buf, nread);
		freezero(decrypted_buf, decrypted_len);
	}

	freezero(buf, nread);

	/* re-encrypt with new key */
	encrypted_len = 0;
	if (soft_keystore_crypt(new_enc_key, iv, B_TRUE, decrypted_buf,
	    decrypted_len, NULL, &encrypted_len) != CKR_OK) {
		freezero(decrypted_buf, decrypted_len);
		goto cleanup;
	}

	buf = malloc(encrypted_len);
	if (buf == NULL) {
		freezero(decrypted_buf, decrypted_len);
		goto cleanup;
	}

	if (soft_keystore_crypt(new_enc_key, iv, B_TRUE, decrypted_buf,
	    decrypted_len, buf, &encrypted_len) != CKR_OK) {
		freezero(buf, encrypted_len);
		freezero(buf, decrypted_len);
		goto cleanup;
	}

	freezero(decrypted_buf, decrypted_len);

	/* calculate hmac on re-encrypted data using new hmac key */
	hmac_len = OBJ_HMAC_SIZE;
	if (soft_keystore_hmac(new_hmac_key, B_TRUE, buf,
	    encrypted_len, hmac, &hmac_len) != CKR_OK) {
		freezero(buf, encrypted_len);
		goto cleanup;
	}

	/* just for sanity check */
	if (hmac_len != OBJ_HMAC_SIZE) {
		freezero(buf, encrypted_len);
		goto cleanup;
	}

	/* write new hmac */
	if (writen_nointr(new_fd, (char *)hmac, OBJ_HMAC_SIZE)
	    != OBJ_HMAC_SIZE) {
		freezero(buf, encrypted_len);
		goto cleanup;
	}

	/* write re-encrypted buffer to temp file */
	if (writen_nointr(new_fd, (void *)buf, encrypted_len)
	    != encrypted_len) {
		freezero(buf, encrypted_len);
		goto cleanup;
	}
	freezero(buf, encrypted_len);
	ret_val = 0;

cleanup:
	/* unlock the files */
	(void) lock_file(old_fd, B_TRUE, B_FALSE);
	(void) lock_file(new_fd, B_FALSE, B_FALSE);

	(void) close(old_fd);
	(void) close(new_fd);
	if (ret_val != 0) {
		(void) remove(new_obj_name);
	}
	return (ret_val);
}

/*
 *	FUNCTION: soft_keystore_setpin
 *
 *	ARGUMENTS:
 *		newpin: new pin entered by the user.
 *		lock_held: TRUE if the lock is held by caller.
 *
 *	RETURN VALUE:
 *		0: no error
 *		-1: failure
 *
 *	DESCRIPTION:
 *
 *		This function does the following:
 *
 *		1) Generates crypted value of newpin and store it
 *		   in keystore description file.
 *		2) Dervies the new encryption key from the newpin.  This key
 *		   will be used to re-encrypt the private token objects.
 *		3) Re-encrypt all of this user's existing private token
 *		   objects (if any).
 *		4) Increments the keystore version number.
 */
int
soft_keystore_setpin(uchar_t *oldpin, uchar_t *newpin, boolean_t lock_held)
{
	int fd, tmp_ks_fd, version, ret_val = -1;
	soft_object_t *new_crypt_key = NULL, *new_hmac_key = NULL;
	char filebuf[BUFSIZ];
	DIR	*pri_dirp;
	struct dirent *pri_ent;
	char pri_obj_path[MAXPATHLEN], ks_desc_file[MAXPATHLEN],
	    tmp_ks_desc_name[MAXPATHLEN];
	typedef struct priobjs {
		char orig_name[MAXPATHLEN];
		char tmp_name[MAXPATHLEN];
		struct priobjs *next;
	} priobjs_t;
	priobjs_t *pri_objs = NULL, *tmp;
	CK_BYTE *crypt_salt = NULL, *hmac_salt = NULL;
	boolean_t pin_never_set = B_FALSE, user_logged_in;
	char *new_hashed_pin = NULL;
	uint64_t hashed_pin_salt_length, new_hashed_pin_len, swaped_val;
	char *hashed_pin_salt = NULL;
	priobjs_t *obj;

	if ((enc_key == NULL) ||
	    (enc_key->magic_marker != SOFTTOKEN_OBJECT_MAGIC)) {
		user_logged_in = B_FALSE;
	} else {
		user_logged_in = B_TRUE;
	}

	if ((fd = open_and_lock_keystore_desc(O_RDWR, B_TRUE,
	    lock_held)) < 0) {
		return (-1);
	}

	(void) get_desc_file_path(ks_desc_file);
	(void) get_tmp_desc_file_path(tmp_ks_desc_name);

	/*
	 * create a tempoary file for the keystore description
	 * file for updating version and counter information
	 */
	tmp_ks_fd = open_nointr(tmp_ks_desc_name,
	    O_RDWR|O_CREAT|O_EXCL|O_NONBLOCK, S_IRUSR|S_IWUSR);
	if (tmp_ks_fd < 0) {
		(void) close(fd);
		return (-1);
	}

	/* read and write PKCS version to temp file */
	if (readn_nointr(fd, filebuf, KS_PKCS11_VER_SIZE)
	    != KS_PKCS11_VER_SIZE) {
		goto cleanup;
	}

	if (writen_nointr(tmp_ks_fd, filebuf, KS_PKCS11_VER_SIZE)
	    != KS_PKCS11_VER_SIZE) {
		goto cleanup;
	}

	/* get version number, and write updated number to temp file */
	if (readn_nointr(fd, &version, KS_VER_SIZE) != KS_VER_SIZE) {
		goto cleanup;
	}

	version = SWAP32(version);
	version++;
	version = SWAP32(version);

	if (writen_nointr(tmp_ks_fd, (void *)&version, KS_VER_SIZE)
	    != KS_VER_SIZE) {
		goto cleanup;
	}


	/* read and write counter, no modification necessary */
	if (readn_nointr(fd, filebuf, KS_COUNTER_SIZE) != KS_COUNTER_SIZE) {
		goto cleanup;
	}

	if (writen_nointr(tmp_ks_fd, filebuf, KS_COUNTER_SIZE)
	    != KS_COUNTER_SIZE) {
		goto cleanup;
	}

	/* read old encryption salt */
	crypt_salt = malloc(KS_KEY_SALT_SIZE);
	if (crypt_salt == NULL) {
		goto cleanup;
	}
	if (readn_nointr(fd, (char *)crypt_salt, KS_KEY_SALT_SIZE)
	    != KS_KEY_SALT_SIZE) {
		goto cleanup;
	}

	/* read old hmac salt */
	hmac_salt = malloc(KS_HMAC_SALT_SIZE);
	if (hmac_salt == NULL) {
		goto cleanup;
	}
	if (readn_nointr(fd, (char *)hmac_salt, KS_HMAC_SALT_SIZE)
	    != KS_HMAC_SALT_SIZE) {
		goto cleanup;
	}

	/* just create some empty bytes */
	bzero(filebuf, sizeof (filebuf));

	if (memcmp(crypt_salt, filebuf, KS_KEY_SALT_SIZE) == 0) {
		/* PIN as never been set */
		CK_BYTE *new_crypt_salt = NULL, *new_hmac_salt = NULL;

		pin_never_set = B_TRUE;
		if (soft_gen_crypt_key(newpin, &new_crypt_key, &new_crypt_salt)
		    != CKR_OK) {
			goto cleanup;
		}
		if (writen_nointr(tmp_ks_fd, (void *)new_crypt_salt,
		    KS_KEY_SALT_SIZE) != KS_KEY_SALT_SIZE) {
			freezero(new_crypt_salt,
			    KS_KEY_SALT_SIZE);
			(void) soft_cleanup_object(new_crypt_key);
			goto cleanup;
		}
		freezero(new_crypt_salt, KS_KEY_SALT_SIZE);

		if (soft_gen_hmac_key(newpin, &new_hmac_key, &new_hmac_salt)
		    != CKR_OK) {
			(void) soft_cleanup_object(new_crypt_key);
			goto cleanup;
		}
		if (writen_nointr(tmp_ks_fd, (void *)new_hmac_salt,
		    KS_HMAC_SALT_SIZE) != KS_HMAC_SALT_SIZE) {
			freezero(new_hmac_salt,
			    KS_HMAC_SALT_SIZE);
			goto cleanup3;
		}
		freezero(new_hmac_salt, KS_HMAC_SALT_SIZE);
	} else {
		if (soft_gen_crypt_key(newpin, &new_crypt_key,
		    (CK_BYTE **)&crypt_salt) != CKR_OK) {
			goto cleanup;
		}
		/* no change to the encryption salt */
		if (writen_nointr(tmp_ks_fd, (void *)crypt_salt,
		    KS_KEY_SALT_SIZE) != KS_KEY_SALT_SIZE) {
			(void) soft_cleanup_object(new_crypt_key);
			goto cleanup;
		}

		if (soft_gen_hmac_key(newpin, &new_hmac_key,
		    (CK_BYTE **)&hmac_salt) != CKR_OK) {
			(void) soft_cleanup_object(new_crypt_key);
			goto cleanup;
		}

		/* no change to the hmac salt */
		if (writen_nointr(tmp_ks_fd, (void *)hmac_salt,
		    KS_HMAC_SALT_SIZE) != KS_HMAC_SALT_SIZE) {
			goto cleanup3;
		}
	}

	/*
	 * read hashed pin salt, and write to updated keystore description
	 * file unmodified.
	 */
	if (readn_nointr(fd, (char *)&hashed_pin_salt_length,
	    KS_HASHED_PIN_SALT_LEN_SIZE) != KS_HASHED_PIN_SALT_LEN_SIZE) {
		goto cleanup3;
	}

	if (writen_nointr(tmp_ks_fd, (void *)&hashed_pin_salt_length,
	    KS_HASHED_PIN_SALT_LEN_SIZE) != KS_HASHED_PIN_SALT_LEN_SIZE) {
		goto cleanup3;
	}

	hashed_pin_salt_length = SWAP64(hashed_pin_salt_length);

	hashed_pin_salt = malloc(hashed_pin_salt_length + 1);
	if (hashed_pin_salt == NULL) {
		goto cleanup3;
	}

	if ((readn_nointr(fd, hashed_pin_salt, hashed_pin_salt_length)) !=
	    (ssize_t)hashed_pin_salt_length) {
		freezero(hashed_pin_salt,
		    hashed_pin_salt_length + 1);
		goto cleanup3;
	}

	if ((writen_nointr(tmp_ks_fd, hashed_pin_salt, hashed_pin_salt_length))
	    != (ssize_t)hashed_pin_salt_length) {
		freezero(hashed_pin_salt,
		    hashed_pin_salt_length + 1);
		goto cleanup3;
	}

	hashed_pin_salt[hashed_pin_salt_length] = '\0';

	/* old hashed pin length and value can be ignored, generate new one */
	if (soft_gen_hashed_pin(newpin, &new_hashed_pin,
	    &hashed_pin_salt) < 0) {
		freezero(hashed_pin_salt,
		    hashed_pin_salt_length + 1);
		goto cleanup3;
	}

	freezero(hashed_pin_salt, hashed_pin_salt_length + 1);

	if (new_hashed_pin == NULL) {
		goto cleanup3;
	}

	new_hashed_pin_len = strlen(new_hashed_pin);

	/* write new hashed pin length to file */
	swaped_val = SWAP64(new_hashed_pin_len);
	if (writen_nointr(tmp_ks_fd, (void *)&swaped_val,
	    KS_HASHED_PINLEN_SIZE) != KS_HASHED_PINLEN_SIZE) {
		goto cleanup3;
	}

	if (writen_nointr(tmp_ks_fd, (void *)new_hashed_pin,
	    new_hashed_pin_len) != (ssize_t)new_hashed_pin_len) {
		goto cleanup3;
	}

	if (pin_never_set) {
		/* there was no private object, no need to re-encrypt them */
		goto rename_desc_file;
	}

	/* re-encrypt all the private objects */
	pri_dirp = opendir(get_pri_obj_path(pri_obj_path));
	if (pri_dirp == NULL) {
		/*
		 * this directory should exist, even if it doesn't contain
		 * any objects.  Don't want to update the pin if the
		 * keystore is somehow messed up.
		 */

		goto cleanup3;
	}

	/* if user did not login, need to set the old pin */
	if (!user_logged_in) {
		if (soft_keystore_authpin(oldpin) != 0) {
			goto cleanup3;
		}
	}

	while ((pri_ent = readdir(pri_dirp)) != NULL) {

		if ((strcmp(pri_ent->d_name, ".") == 0) ||
		    (strcmp(pri_ent->d_name, "..") == 0) ||
		    (strncmp(pri_ent->d_name, TMP_OBJ_PREFIX,
		    strlen(TMP_OBJ_PREFIX)) == 0)) {
			continue;
		}

		obj = malloc(sizeof (priobjs_t));
		if (obj == NULL) {
			goto cleanup2;
		}
		(void) snprintf(obj->orig_name, MAXPATHLEN,
		    "%s/%s", pri_obj_path, pri_ent->d_name);
		(void) snprintf(obj->tmp_name, MAXPATHLEN, "%s/%s%s",
		    pri_obj_path, TMP_OBJ_PREFIX,
		    (pri_ent->d_name) + OBJ_PREFIX_LEN);
		if (reencrypt_obj(new_crypt_key, new_hmac_key,
		    obj->orig_name, obj->tmp_name) != 0) {
			free(obj);
			goto cleanup2;
		}

		/* insert into list of file to be renamed */
		if (pri_objs == NULL) {
			obj->next = NULL;
			pri_objs = obj;
		} else {
			obj->next = pri_objs;
			pri_objs = obj;
		}
	}

	/* rename all the private objects */
	tmp = pri_objs;
	while (tmp) {
		(void) rename(tmp->tmp_name, tmp->orig_name);
		tmp = tmp->next;
	}

rename_desc_file:

	/* destroy the old encryption key, and hmac key */
	if ((!pin_never_set) && (user_logged_in)) {
		(void) soft_cleanup_object(enc_key);
		(void) soft_cleanup_object(hmac_key);
	}

	if (user_logged_in) {
		enc_key = new_crypt_key;
		hmac_key = new_hmac_key;
	}
	(void) rename(tmp_ks_desc_name, ks_desc_file);

	ret_val = 0;

cleanup2:
	if (pri_objs != NULL) {
		priobjs_t *p = pri_objs;
		while (p) {
			tmp = p->next;
			free(p);
			p = tmp;
		}
	}
	if (!pin_never_set) {
		(void) closedir(pri_dirp);
	}

	if ((!user_logged_in) && (!pin_never_set)) {
		(void) soft_cleanup_object(enc_key);
		(void) soft_cleanup_object(hmac_key);
		enc_key = NULL;
		hmac_key = NULL;
	}
cleanup3:
	if ((ret_val != 0) || (!user_logged_in)) {
		(void) soft_cleanup_object(new_crypt_key);
		(void) soft_cleanup_object(new_hmac_key);
	}

cleanup:
	if (!lock_held) {
		if (lock_file(fd, B_FALSE, B_FALSE) < 0) {
			ret_val = 1;
		}
	}
	freezero(crypt_salt, KS_KEY_SALT_SIZE);
	freezero(hmac_salt, KS_HMAC_SALT_SIZE);
	(void) close(fd);
	(void) close(tmp_ks_fd);
	if (ret_val != 0) {
		(void) remove(tmp_ks_desc_name);
	}
	return (ret_val);
}

/*
 *	FUNCTION: soft_keystore_authpin
 *
 *	ARGUMENTS:
 *		pin: pin specified by the user for logging into
 *		     the keystore.
 *
 *	RETURN VALUE:
 *		0: if no error
 *		-1: if there is any error
 *
 *	DESCRIPTION:
 *
 *		This function takes the pin specified in the argument
 *		and generates an encryption key based on the pin.
 *		The generated encryption key will be used for
 *		all future encryption and decryption for private
 *		objects.  Before this function is called, none
 *		of the keystore related interfaces is able
 *		to decrypt/encrypt any private object.
 */
int
soft_keystore_authpin(uchar_t  *pin)
{
	int fd;
	int ret_val = -1;
	CK_BYTE *crypt_salt = NULL, *hmac_salt;

	/* get the salt from the keystore description file */
	if ((fd = open_and_lock_keystore_desc(O_RDONLY,
	    B_FALSE, B_FALSE)) < 0) {
		return (-1);
	}

	crypt_salt = malloc(KS_KEY_SALT_SIZE);
	if (crypt_salt == NULL) {
		goto cleanup;
	}

	if (lseek(fd, KS_KEY_SALT_OFFSET, SEEK_SET) != KS_KEY_SALT_OFFSET) {
		goto cleanup;
	}

	if (readn_nointr(fd, (char *)crypt_salt, KS_KEY_SALT_SIZE)
	    != KS_KEY_SALT_SIZE) {
		goto cleanup;
	}

	if (soft_gen_crypt_key(pin, &enc_key, (CK_BYTE **)&crypt_salt)
	    != CKR_OK) {
		goto cleanup;
	}

	hmac_salt = malloc(KS_HMAC_SALT_SIZE);
	if (hmac_salt == NULL) {
		goto cleanup;
	}

	if (lseek(fd, KS_HMAC_SALT_OFFSET, SEEK_SET) != KS_HMAC_SALT_OFFSET) {
		goto cleanup;
	}

	if (readn_nointr(fd, (char *)hmac_salt, KS_HMAC_SALT_SIZE)
	    != KS_HMAC_SALT_SIZE) {
		goto cleanup;
	}

	if (soft_gen_hmac_key(pin, &hmac_key, (CK_BYTE **)&hmac_salt)
	    != CKR_OK) {
		goto cleanup;
	}

	ret_val = 0;

cleanup:
	/* unlock the file */
	(void) lock_file(fd, B_TRUE, B_FALSE);
	(void) close(fd);
	freezero(crypt_salt, KS_KEY_SALT_SIZE);
	freezero(hmac_salt, KS_HMAC_SALT_SIZE);
	return (ret_val);
}

/*
 *	FUNCTION: soft_keystore_get_objs
 *
 *	ARGUMENTS:
 *
 *		search_type: Specify type of objects to return.
 *		lock_held: TRUE if the lock is held by caller.
 *
 *
 *	RETURN VALUE:
 *
 *		NULL: if there are no object in the database.
 *
 *		Otherwise, linked list of objects as requested
 *		in search type.
 *
 *		The linked list returned will need to be freed
 *		by the caller.
 *
 *	DESCRIPTION:
 *
 *		Returns objects as requested.
 *
 *		If private objects is requested, and the caller
 *		has not previously passed in the pin or if the pin
 *		passed in is wrong, private objects will not
 *		be returned.
 *
 *		The buffers returned for private objects are already
 *		decrypted.
 */
CK_RV
soft_keystore_get_objs(ks_search_type_t search_type,
    ks_obj_t **result_obj_list, boolean_t lock_held)
{
	DIR *dirp;
	ks_obj_handle_t ks_handle;
	CK_RV rv;
	ks_obj_t *tmp;
	int ks_fd;

	*result_obj_list = NULL;

	/*
	 * lock the keystore description file in "read" mode so that
	 * objects won't get added/deleted/modified while we are
	 * doing the search
	 */
	if ((ks_fd = open_and_lock_keystore_desc(O_RDONLY, B_FALSE,
	    B_FALSE)) < 0) {
		return (CKR_FUNCTION_FAILED);
	}

	if ((search_type == ALL_TOKENOBJS) || (search_type == PUB_TOKENOBJS)) {

		char pub_obj_path[MAXPATHLEN];

		ks_handle.public = B_TRUE;

		if ((dirp = opendir(get_pub_obj_path(pub_obj_path))) == NULL) {
			(void) lock_file(ks_fd, B_TRUE, B_FALSE);
			(void) close(ks_fd);
			return (CKR_FUNCTION_FAILED);
		}
		rv = get_all_objs_in_dir(dirp, &ks_handle, result_obj_list,
		    lock_held);
		if (rv != CKR_OK) {
			(void) closedir(dirp);
			goto cleanup;
		}

		(void) closedir(dirp);
	}

	if ((search_type == ALL_TOKENOBJS) || (search_type == PRI_TOKENOBJS)) {

		char pri_obj_path[MAXPATHLEN];

		if ((enc_key == NULL) ||
		    (enc_key->magic_marker != SOFTTOKEN_OBJECT_MAGIC)) {
			/* has not login - no need to go any further */
			(void) lock_file(ks_fd, B_TRUE, B_FALSE);
			(void) close(ks_fd);
			return (CKR_OK);
		}

		ks_handle.public = B_FALSE;

		if ((dirp = opendir(get_pri_obj_path(pri_obj_path))) == NULL) {
			(void) lock_file(ks_fd, B_TRUE, B_FALSE);
			(void) close(ks_fd);
			return (CKR_OK);
		}
		rv = get_all_objs_in_dir(dirp, &ks_handle, result_obj_list,
		    lock_held);
		if (rv != CKR_OK) {
			(void) closedir(dirp);
			goto cleanup;
		}

		(void) closedir(dirp);
	}
	/* close the keystore description file */
	(void) lock_file(ks_fd, B_TRUE, B_FALSE);
	(void) close(ks_fd);
	return (CKR_OK);
cleanup:

	/* close the keystore description file */
	(void) lock_file(ks_fd, B_TRUE, B_FALSE);
	(void) close(ks_fd);

	/* free all the objects found before hitting the error */
	tmp = *result_obj_list;
	while (tmp) {
		*result_obj_list = tmp->next;
		freezero(tmp->buf, tmp->size);
		free(tmp);
		tmp = *result_obj_list;
	}
	*result_obj_list = NULL;
	return (rv);
}


/*
 *	FUNCTION: soft_keystore_get_single_obj
 *
 *	ARGUMENTS:
 *		ks_handle: handle of the key store object to be accessed
 *		lock_held: TRUE if the lock is held by caller.
 *
 *	RETURN VALUE:
 *
 *		NULL: if handle doesn't match any object
 *
 *		Otherwise, the object is returned in
 *		the same structure used in soft_keystore_get_objs().
 *		The structure need to be freed by the caller.
 *
 *	DESCRIPTION:
 *
 *		Retrieves the object specified by the object
 *		handle to the caller.
 *
 *		If a private object is requested, and the caller
 *		has not previously passed in the pin or if the pin
 *		passed in is wrong, the requested private object will not
 *		be returned.
 *
 *		The buffer returned for the requested private object
 *		is already decrypted.
 */
CK_RV
soft_keystore_get_single_obj(ks_obj_handle_t *ks_handle,
    ks_obj_t **return_obj, boolean_t lock_held)
{

	ks_obj_t *obj;
	uchar_t iv[OBJ_IV_SIZE], obj_hmac[OBJ_HMAC_SIZE];
	uchar_t *buf, *decrypted_buf;
	int fd;
	ssize_t nread;
	CK_RV rv = CKR_FUNCTION_FAILED;

	if (!(ks_handle->public)) {
		if ((enc_key == NULL) ||
		    (enc_key->magic_marker != SOFTTOKEN_OBJECT_MAGIC)) {
			return (CKR_FUNCTION_FAILED);
		}
	}

	if ((fd = open_and_lock_object_file(ks_handle, O_RDONLY,
	    lock_held)) < 0) {
		return (CKR_FUNCTION_FAILED);
	}

	obj = malloc(sizeof (ks_obj_t));
	if (obj == NULL) {
		return (CKR_HOST_MEMORY);
	}

	obj->next = NULL;

	(void) strcpy((char *)((obj->ks_handle).name),
	    (char *)ks_handle->name);
	(obj->ks_handle).public = ks_handle->public;

	/* 1st get the version */
	if (readn_nointr(fd, &(obj->obj_version), OBJ_VER_SIZE)
	    != OBJ_VER_SIZE) {
		goto cleanup;
	}
	obj->obj_version = SWAP32(obj->obj_version);

	/* Then, read the IV */
	if (readn_nointr(fd, iv, OBJ_IV_SIZE) != OBJ_IV_SIZE) {
		goto cleanup;
	}

	/* Then, read the HMAC */
	if (readn_nointr(fd, obj_hmac, OBJ_HMAC_SIZE) != OBJ_HMAC_SIZE) {
		goto cleanup;
	}

	/* read the object */
	rv = read_obj_data(fd, (char **)&buf, &nread);
	if (rv != CKR_OK) {
		goto cleanup;
	}

	if (ks_handle->public) {
		obj->size = nread;
		obj->buf = buf;
		*return_obj = obj;
	} else {

		CK_ULONG out_len = 0, hmac_size;

		/* verify HMAC of the object, make sure it matches */
		hmac_size = OBJ_HMAC_SIZE;
		if (soft_keystore_hmac(hmac_key, B_FALSE, buf,
		    nread, obj_hmac, &hmac_size) != CKR_OK) {
			freezero(buf, nread);
			rv = CKR_FUNCTION_FAILED;
			goto cleanup;
		}

		/* decrypt object */
		if (soft_keystore_crypt(enc_key, iv, B_FALSE, buf, nread,
		    NULL, &out_len) != CKR_OK) {
			freezero(buf, nread);
			rv = CKR_FUNCTION_FAILED;
			goto cleanup;
		}

		decrypted_buf = malloc(sizeof (uchar_t) * out_len);
		if (decrypted_buf == NULL) {
			freezero(buf, nread);
			rv = CKR_HOST_MEMORY;
			goto cleanup;
		}

		if (soft_keystore_crypt(enc_key, iv, B_FALSE, buf, nread,
		    decrypted_buf, &out_len) != CKR_OK) {
			freezero(buf, nread);
			freezero(decrypted_buf, out_len);
			rv = CKR_FUNCTION_FAILED;
			goto cleanup;
		}

		obj->size = out_len - MAXPATHLEN;

		/*
		 * decrypted buf here actually contains full path name of
		 * object plus the actual data.  so, need to skip the
		 * full pathname.
		 * See prepare_data_for_encrypt() function in the file
		 * to understand how and why the pathname is added.
		 */
		obj->buf = malloc(sizeof (uchar_t) * (out_len - MAXPATHLEN));
		if (obj->buf == NULL) {
			freezero(buf, nread);
			freezero(decrypted_buf, out_len);
			rv = CKR_HOST_MEMORY;
			goto cleanup;
		}
		(void) memcpy(obj->buf, decrypted_buf + MAXPATHLEN, obj->size);
		freezero(buf, nread);
		freezero(decrypted_buf, out_len);
		*return_obj = obj;
	}

cleanup:

	if (rv != CKR_OK) {
		free(obj);
	}

	/* unlock the file after reading */
	if (!lock_held) {
		(void) lock_file(fd, B_TRUE, B_FALSE);
	}

	(void) close(fd);

	return (rv);
}


/*
 *	FUNCTION: soft_keystore_put_new_obj
 *
 *	ARGUMENTS:
 *		buf: buffer containing un-encrypted data
 *		     to be stored in keystore.
 *		len: length of data
 *		public:  TRUE if it is a public object,
 *			 FALSE if it is private obj
 *		lock_held: TRUE if the lock is held by caller.
 *		keyhandle: pointer to object handle to
 *			   receive keyhandle for new object
 *
 *	RETURN VALUE:
 *		0: object successfully stored in file
 *		-1: some error occurred, object is not stored in file.
 *
 *	DESCRIPTION:
 *		This API is used to write a newly created token object
 *		to keystore.
 *
 *		This function does the following:
 *
 *		1) Creates a token object file based on "public" parameter.
 *		2) Generates a new IV and stores it in obj_meta_data_t if it is
 *		   private object.
 *		3) Set object version number to 1.
 *		4) If it is a private object, it will be encrypted before
 *		   being written to the newly created keystore token object
 *		   file.
 *		5) Calculates the obj_chksum in obj_meta_data_t.
 *		6) Calculates the pin_chksum in obj_meta_data_t.
 *		7) Increments the keystore version number.
 */
int
soft_keystore_put_new_obj(uchar_t *buf, size_t len, boolean_t public,
    boolean_t lock_held, ks_obj_handle_t *keyhandle)
{

	int fd, tmp_ks_fd, obj_fd;
	unsigned int counter, version;
	uchar_t obj_hmac[OBJ_HMAC_SIZE];
	CK_BYTE iv[OBJ_IV_SIZE];
	char obj_name[MAXPATHLEN], tmp_ks_desc_name[MAXPATHLEN];
	char filebuf[BUFSIZ];
	char pub_obj_path[MAXPATHLEN], pri_obj_path[MAXPATHLEN],
	    ks_desc_file[MAXPATHLEN];
	CK_ULONG hmac_size;
	ssize_t nread;

	if (keyhandle == NULL) {
		return (-1);
	}

	/* if it is private object, make sure we have the key */
	if (!public) {
		if ((enc_key == NULL) ||
		    (enc_key->magic_marker != SOFTTOKEN_OBJECT_MAGIC)) {
			return (-1);
		}
	}

	/* open keystore, and set write lock */
	if ((fd = open_and_lock_keystore_desc(O_RDWR, B_FALSE,
	    lock_held)) < 0) {
		return (-1);
	}

	(void) get_desc_file_path(ks_desc_file);
	(void) get_tmp_desc_file_path(tmp_ks_desc_name);

	/*
	 * create a tempoary file for the keystore description
	 * file for updating version and counter information
	 */
	tmp_ks_fd = open_nointr(tmp_ks_desc_name,
	    O_RDWR|O_CREAT|O_EXCL|O_NONBLOCK, S_IRUSR|S_IWUSR);
	if (tmp_ks_fd < 0) {
		(void) close(fd);
		return (-1);
	}

	/* read and write pkcs11 version */
	if (readn_nointr(fd, filebuf, KS_PKCS11_VER_SIZE)
	    != KS_PKCS11_VER_SIZE) {
		goto cleanup;
	}

	if (writen_nointr(tmp_ks_fd, filebuf, KS_PKCS11_VER_SIZE)
	    != KS_PKCS11_VER_SIZE) {
		goto cleanup;
	}

	/* get version number, and write updated number to temp file */
	if (readn_nointr(fd, &version, KS_VER_SIZE) != KS_VER_SIZE) {
		goto cleanup;
	}

	version = SWAP32(version);
	version++;
	version = SWAP32(version);

	if (writen_nointr(tmp_ks_fd, (void *)&version,
	    KS_VER_SIZE) != KS_VER_SIZE) {
		goto cleanup;
	}

	/* get object count value */
	if (readn_nointr(fd, &counter, KS_COUNTER_SIZE) != KS_COUNTER_SIZE) {
		goto cleanup;
	}
	counter = SWAP32(counter);

	bzero(obj_name, sizeof (obj_name));
	if (public) {
		(void) snprintf(obj_name, MAXPATHLEN,  "%s/%s%d",
		    get_pub_obj_path(pub_obj_path), OBJ_PREFIX, counter);
	} else {
		(void) snprintf(obj_name, MAXPATHLEN,  "%s/%s%d",
		    get_pri_obj_path(pri_obj_path), OBJ_PREFIX, counter);
	}

	/* create object file */
	obj_fd = open_nointr(obj_name,
	    O_WRONLY|O_CREAT|O_EXCL|O_NONBLOCK, S_IRUSR|S_IWUSR);
	if (obj_fd < 0) {
		/* can't create object file */
		goto cleanup;
	}

	/* lock object file for writing */
	if (lock_file(obj_fd, B_FALSE, B_TRUE) != 0) {
		(void) close(obj_fd);
		goto cleanup2;
	}

	/* write object meta data */
	version = SWAP32(1);
	if (writen_nointr(obj_fd, (void *)&version, sizeof (version))
	    != sizeof (version)) {
		goto cleanup2;
	}

	if (public) {
		bzero(iv, sizeof (iv));
	} else {
		/* generate an IV */
		if (soft_gen_iv(iv) != CKR_OK) {
			goto cleanup2;
		}

	}

	if (writen_nointr(obj_fd, (void *)iv, sizeof (iv)) != sizeof (iv)) {
		goto cleanup2;
	}

	if (public) {

		bzero(obj_hmac, sizeof (obj_hmac));
		if (writen_nointr(obj_fd, (void *)obj_hmac,
		    sizeof (obj_hmac)) != sizeof (obj_hmac)) {
			goto cleanup2;
		}

		if (writen_nointr(obj_fd, (char *)buf, len) != len) {
			goto cleanup2;
		}

	} else {

		uchar_t *encrypted_buf, *prepared_buf;
		CK_ULONG out_len = 0, prepared_len;

		if (prepare_data_for_encrypt(obj_name, buf, len,
		    &prepared_buf, &prepared_len) != 0) {
			goto cleanup2;
		}

		if (soft_keystore_crypt(enc_key, iv,
		    B_TRUE, prepared_buf, prepared_len,
		    NULL, &out_len) != CKR_OK) {
			freezero(prepared_buf, prepared_len);
			goto cleanup2;
		}

		encrypted_buf = malloc(out_len * sizeof (char));
		if (encrypted_buf == NULL) {
			freezero(prepared_buf, prepared_len);
			goto cleanup2;
		}

		if (soft_keystore_crypt(enc_key, iv,
		    B_TRUE, prepared_buf, prepared_len,
		    encrypted_buf, &out_len) != CKR_OK) {
			freezero(encrypted_buf, out_len);
			freezero(prepared_buf, prepared_len);
			goto cleanup2;
		}
		freezero(prepared_buf, prepared_len);

		/* calculate HMAC of encrypted object */
		hmac_size = OBJ_HMAC_SIZE;
		if (soft_keystore_hmac(hmac_key, B_TRUE, encrypted_buf,
		    out_len, obj_hmac, &hmac_size) != CKR_OK) {
			freezero(encrypted_buf, out_len);
			goto cleanup2;
		}

		if (hmac_size != OBJ_HMAC_SIZE) {
			freezero(encrypted_buf, out_len);
			goto cleanup2;
		}

		/* write hmac */
		if (writen_nointr(obj_fd, (void *)obj_hmac,
		    sizeof (obj_hmac)) != sizeof (obj_hmac)) {
			freezero(encrypted_buf, out_len);
			goto cleanup2;
		}

		/* write encrypted object */
		if (writen_nointr(obj_fd, (void *)encrypted_buf, out_len)
		    != out_len) {
			freezero(encrypted_buf, out_len);
			goto cleanup2;
		}

		freezero(encrypted_buf, out_len);
	}


	(void) close(obj_fd);
	(void) snprintf((char *)keyhandle->name, sizeof (keyhandle->name),
	    "obj%d", counter);
	keyhandle->public = public;

	/*
	 * store new counter to temp keystore description file.
	 */
	counter++;
	counter = SWAP32(counter);
	if (writen_nointr(tmp_ks_fd, (void *)&counter,
	    sizeof (counter)) != sizeof (counter)) {
		goto cleanup2;
	}

	/* read rest of keystore description file and store into temp file */
	nread = readn_nointr(fd, filebuf, sizeof (filebuf));
	while (nread > 0) {
		if (writen_nointr(tmp_ks_fd, filebuf, nread) != nread) {
			goto cleanup2;
		}
		nread = readn_nointr(fd, filebuf, sizeof (filebuf));
	}

	(void) close(tmp_ks_fd);
	(void) rename(tmp_ks_desc_name, ks_desc_file);

	if (!lock_held) {
		/* release lock on description file */
		if (lock_file(fd, B_FALSE, B_FALSE) != 0) {
			(void) close(fd);
			return (-1);
		}
	}
	(void) close(fd);
	explicit_bzero(obj_hmac, sizeof (obj_hmac));
	explicit_bzero(iv, sizeof (iv));
	return (0);

cleanup2:

	/* remove object file.  No need to remove lock first */
	(void) unlink(obj_name);

cleanup:

	(void) close(tmp_ks_fd);
	(void) remove(tmp_ks_desc_name);
	if (!lock_held) {
		/* release lock on description file */
		(void) lock_file(fd, B_FALSE, B_FALSE);
	}

	(void) close(fd);
	explicit_bzero(obj_hmac, sizeof (obj_hmac));
	explicit_bzero(iv, sizeof (iv));
	return (-1);
}

/*
 *	FUNCTION: soft_keystore_modify_obj
 *
 *	ARGUMENTS:
 *		ks_handle: handle of the key store object to be modified
 *		buf: buffer containing un-encrypted data
 *		     to be modified in keystore.
 *		len: length of data
 *		lock_held: TRUE if the lock is held by caller.
 *
 *	RETURN VALUE:
 *		-1: if any error occurred.
 *		Otherwise, 0 is returned.
 *
 *	DESCRIPTION:
 *
 *		This API is used to write a modified token object back
 *		to keystore.   This function will do the following:
 *
 *		1) If it is a private object, it will be encrypted before
 *		   being written to the corresponding keystore token
 *		   object file.
 *		2) Record incremented object version number.
 *		3) Record incremented keystore version number.
 */
int
soft_keystore_modify_obj(ks_obj_handle_t *ks_handle, uchar_t *buf,
    size_t len, boolean_t lock_held)
{
	int fd, ks_fd, tmp_fd, version;
	char orig_name[MAXPATHLEN], tmp_name[MAXPATHLEN],
	    tmp_ks_name[MAXPATHLEN];
	uchar_t iv[OBJ_IV_SIZE], obj_hmac[OBJ_HMAC_SIZE];
	char pub_obj_path[MAXPATHLEN], pri_obj_path[MAXPATHLEN],
	    ks_desc_file[MAXPATHLEN];
	CK_ULONG hmac_size;

	/* if it is private object, make sure we have the key */
	if (!(ks_handle->public)) {
		if ((enc_key == NULL) ||
		    (enc_key->magic_marker != SOFTTOKEN_OBJECT_MAGIC)) {
			return (-1);
		}
	}

	/* open and lock keystore description file */
	if ((ks_fd = open_and_lock_keystore_desc(O_RDWR, B_FALSE,
	    B_FALSE)) < 0) {
		return (-1);
	}

	(void) get_desc_file_path(ks_desc_file);

	/* update the version of for keystore file in tempoary file */
	(void) get_tmp_desc_file_path(tmp_ks_name);
	if (create_updated_keystore_version(ks_fd, tmp_ks_name) != 0) {
		/* unlock keystore description file */
		(void) lock_file(ks_fd, B_FALSE, B_FALSE);
		(void) close(ks_fd);
		return (-1);
	}

	/* open object file */
	if ((fd = open_and_lock_object_file(ks_handle, O_RDWR,
	    lock_held)) < 0) {
		goto cleanup;
	}

	/*
	 * make the change in a temporary file.  Create the temp
	 * file in the same directory as the token object.  That
	 * way, the "rename" later will be an atomic operation
	 */
	if (ks_handle->public) {
		(void) snprintf(orig_name, MAXPATHLEN, "%s/%s",
		    get_pub_obj_path(pub_obj_path), ks_handle->name);
		(void) snprintf(tmp_name, MAXPATHLEN, "%s/%s%s",
		    pub_obj_path, TMP_OBJ_PREFIX,
		    (ks_handle->name) + OBJ_PREFIX_LEN);
	} else {
		(void) snprintf(orig_name, MAXPATHLEN, "%s/%s",
		    get_pri_obj_path(pri_obj_path), ks_handle->name);
		(void) snprintf(tmp_name, MAXPATHLEN, "%s/%s%s",
		    pri_obj_path, TMP_OBJ_PREFIX,
		    (ks_handle->name) + OBJ_PREFIX_LEN);
	}

	tmp_fd = open_nointr(tmp_name,
	    O_WRONLY|O_CREAT|O_EXCL|O_NONBLOCK, S_IRUSR|S_IWUSR);
	if (tmp_fd < 0) {
		/* can't create tmp object file */
		goto cleanup1;
	}

	/* read version, increment, and write to tmp file */
	if (readn_nointr(fd, (char *)&version, OBJ_VER_SIZE) != OBJ_VER_SIZE) {
		goto cleanup2;
	}

	version = SWAP32(version);
	version++;
	version = SWAP32(version);

	if (writen_nointr(tmp_fd, (char *)&version, OBJ_VER_SIZE)
	    != OBJ_VER_SIZE) {
		goto cleanup2;
	}

	/* generate a new IV for the object, old one can be ignored */
	if (soft_gen_iv(iv) != CKR_OK) {
		goto cleanup2;
	}

	if (writen_nointr(tmp_fd, (char *)iv, OBJ_IV_SIZE) != OBJ_IV_SIZE) {
		goto cleanup2;
	}

	if (ks_handle->public) {

		/* hmac is always NULL for public objects */
		bzero(obj_hmac, sizeof (obj_hmac));
		if (writen_nointr(tmp_fd, (char *)obj_hmac, OBJ_HMAC_SIZE)
		    != OBJ_HMAC_SIZE) {
			goto cleanup2;
		}

		/* write updated object */
		if (writen_nointr(tmp_fd, (char *)buf, len) != len) {
			goto cleanup2;
		}

	} else {

		uchar_t *encrypted_buf, *prepared_buf;
		CK_ULONG out_len = 0, prepared_len;

		if (prepare_data_for_encrypt(orig_name, buf, len,
		    &prepared_buf, &prepared_len) != 0) {
			goto cleanup2;
		}

		/* encrypt the data */
		if (soft_keystore_crypt(enc_key, iv, B_TRUE, prepared_buf,
		    prepared_len, NULL, &out_len) != CKR_OK) {
			free(prepared_buf);
			goto cleanup2;
		}

		encrypted_buf = malloc(out_len * sizeof (char));
		if (encrypted_buf == NULL) {
			freezero(prepared_buf, prepared_len);
			goto cleanup2;
		}

		if (soft_keystore_crypt(enc_key, iv, B_TRUE, prepared_buf,
		    prepared_len, encrypted_buf, &out_len) != CKR_OK) {
			freezero(prepared_buf, prepared_len);
			freezero(encrypted_buf, out_len);
			goto cleanup2;
		}

		freezero(prepared_buf, prepared_len);

		/* calculate hmac on encrypted buf */
		hmac_size = OBJ_HMAC_SIZE;
		if (soft_keystore_hmac(hmac_key, B_TRUE, encrypted_buf,
		    out_len, obj_hmac, &hmac_size) != CKR_OK) {
			freezero(encrypted_buf, out_len);
			goto cleanup2;
		}

		if (hmac_size != OBJ_HMAC_SIZE) {
			freezero(encrypted_buf, out_len);
			goto cleanup2;
		}

		if (writen_nointr(tmp_fd, (char *)obj_hmac, OBJ_HMAC_SIZE)
		    != OBJ_HMAC_SIZE) {
			freezero(encrypted_buf, out_len);
			goto cleanup2;
		}

		if (writen_nointr(tmp_fd, (void *)encrypted_buf, out_len)
		    != out_len) {
			freezero(encrypted_buf, out_len);
			goto cleanup2;
		}
		freezero(encrypted_buf, out_len);
	}
	(void) close(tmp_fd);

	/* rename updated temporary object file */
	if (rename(tmp_name, orig_name) != 0) {
		(void) unlink(tmp_name);
		return (-1);
	}

	/* rename updated keystore description file */
	if (rename(tmp_ks_name, ks_desc_file) != 0) {
		(void) unlink(tmp_name);
		(void) unlink(tmp_ks_name);
		return (-1);
	}

	/* determine need to unlock file or not */
	if (!lock_held) {
		if (lock_file(fd, B_FALSE, B_FALSE) < 0) {
			(void) close(fd);
			(void) unlink(tmp_name);
			return (-1);
		}
	}

	/* unlock keystore description file */
	if (lock_file(ks_fd, B_FALSE, B_FALSE) != 0) {
		(void) close(ks_fd);
		(void) close(fd);
		return (-1);
	}

	(void) close(ks_fd);

	(void) close(fd);

	explicit_bzero(iv, sizeof (iv));
	explicit_bzero(obj_hmac, sizeof (obj_hmac));
	return (0); /* All operations completed successfully */

cleanup2:
	(void) close(tmp_fd);
	(void) remove(tmp_name);

cleanup1:
	(void) close(fd);

cleanup:
	/* unlock keystore description file */
	(void) lock_file(ks_fd, B_FALSE, B_FALSE);
	(void) close(ks_fd);
	(void) remove(tmp_ks_name);
	explicit_bzero(iv, sizeof (iv));
	explicit_bzero(obj_hmac, sizeof (obj_hmac));
	return (-1);
}

/*
 *	FUNCTION: soft_keystore_del_obj
 *
 *	ARGUMENTS:
 *		ks_handle: handle of the key store object to be deleted
 *		lock_held: TRUE if the lock is held by caller.
 *
 *	RETURN VALUE:
 *		-1: if any error occurred.
 *		0: object successfully deleted from keystore.
 *
 *	DESCRIPTION:
 *		This API is used to delete a particular token object from
 *		the keystore.  The corresponding token object file will be
 *		removed from the file system.
 *		Any future reference to the deleted file will
 *		return an CKR_OBJECT_HANDLE_INVALID error.
 */
int
soft_keystore_del_obj(ks_obj_handle_t *ks_handle, boolean_t lock_held)
{
	char objname[MAXPATHLEN], tmp_ks_name[MAXPATHLEN];
	int fd;
	char pub_obj_path[MAXPATHLEN], pri_obj_path[MAXPATHLEN],
	    ks_desc_file[MAXPATHLEN];
	int ret_val = -1;
	int obj_fd;

	if ((fd = open_and_lock_keystore_desc(O_RDWR, B_FALSE,
	    lock_held)) < 0) {
		return (-1);
	}

	(void) get_desc_file_path(ks_desc_file);
	(void) get_tmp_desc_file_path(tmp_ks_name);
	if (create_updated_keystore_version(fd, tmp_ks_name) != 0) {
		goto cleanup;
	}

	if (ks_handle->public) {
		(void) snprintf(objname, MAXPATHLEN, "%s/%s",
		    get_pub_obj_path(pub_obj_path), ks_handle->name);
	} else {
		(void) snprintf(objname, MAXPATHLEN, "%s/%s",
		    get_pri_obj_path(pri_obj_path), ks_handle->name);
	}

	/*
	 * make sure no other process is reading/writing the file
	 * by acquiring the lock on the file
	 */
	if ((obj_fd = open_and_lock_object_file(ks_handle, O_WRONLY,
	    B_FALSE)) < 0) {
		return (-1);
	}

	if (unlink(objname) != 0) {
		(void) lock_file(obj_fd, B_FALSE, B_FALSE);
		(void) close(obj_fd);
		goto cleanup;
	}

	(void) lock_file(obj_fd, B_FALSE, B_FALSE);
	(void) close(obj_fd);

	if (rename(tmp_ks_name, ks_desc_file) != 0) {
		goto cleanup;
	}
	ret_val = 0;

cleanup:
	/* unlock keystore description file */
	if (!lock_held) {
		if (lock_file(fd, B_FALSE, B_FALSE) != 0) {
			(void) close(fd);
			return (-1);
		}
	}

	(void) close(fd);
	return (ret_val);
}

/*
 * Get the salt used for generating hashed pin from the
 * keystore description file.
 *
 * The result will be stored in the provided buffer "salt" passed
 * in as an argument.
 *
 * Return 0 if no error, return -1 if there's any error.
 */
int
soft_keystore_get_pin_salt(char **salt)
{
	int fd, ret_val = -1;
	uint64_t hashed_pin_salt_size;

	if ((fd = open_and_lock_keystore_desc(O_RDONLY, B_FALSE,
	    B_FALSE)) < 0) {
		return (-1);
	}

	if (lseek(fd, KS_HASHED_PIN_SALT_LEN_OFFSET, SEEK_SET)
	    != KS_HASHED_PIN_SALT_LEN_OFFSET) {
		goto cleanup;
	}

	if (readn_nointr(fd, (char *)&hashed_pin_salt_size,
	    KS_HASHED_PIN_SALT_LEN_SIZE) != KS_HASHED_PIN_SALT_LEN_SIZE) {
		goto cleanup;
	}
	hashed_pin_salt_size = SWAP64(hashed_pin_salt_size);

	*salt = malloc(hashed_pin_salt_size + 1);
	if (*salt == NULL) {
		goto cleanup;
	}

	if ((readn_nointr(fd, *salt, hashed_pin_salt_size))
	    != (ssize_t)hashed_pin_salt_size) {
		freezero(*salt, hashed_pin_salt_size + 1);
		goto cleanup;
	}
	(*salt)[hashed_pin_salt_size] = '\0';

	ret_val = 0;

cleanup:
	if (lock_file(fd, B_TRUE, B_FALSE) < 0) {
		ret_val = -1;
	}

	(void) close(fd);
	return (ret_val);
}

/*
 *	FUNCTION: soft_keystore_pin_initialized
 *
 *	ARGUMENTS:
 *		initialized: This value will be set to true if keystore is
 *			     initialized, and false otherwise.
 *		hashed_pin: If the keystore is initialized, this will contain
 *			    the hashed pin.  It will be NULL if the keystore
 *			    pin is not initialized.  Memory allocated
 *			    for the hashed pin needs to be freed by
 *			    the caller.
 *		lock_held: TRUE if the lock is held by caller.
 *
 *	RETURN VALUE:
 *		CKR_OK: No error
 *		any other appropriate CKR_value
 *
 *	DESCRIPTION:
 *		This API is used to determine if the PIN in the keystore
 *		has been initialized or not.
 *		It makes the determination using the salt for generating the
 *		encryption key.  The salt is stored in the keystore
 *		descryption file.  The salt should be all zero if
 *		the keystore pin has not been initialized.
 *		If the pin has been initialized, it is returned in the
 *		hashed_pin argument.
 */
CK_RV
soft_keystore_pin_initialized(boolean_t *initialized, char **hashed_pin,
    boolean_t lock_held)
{
	int fd;
	CK_BYTE crypt_salt[KS_KEY_SALT_SIZE], tmp_buf[KS_KEY_SALT_SIZE];
	CK_RV ret_val = CKR_OK;

	if ((fd = open_and_lock_keystore_desc(O_RDONLY, B_FALSE,
	    lock_held)) < 0) {
		return (CKR_FUNCTION_FAILED);
	}

	if (lseek(fd, KS_KEY_SALT_OFFSET, SEEK_SET) != KS_KEY_SALT_OFFSET) {
		ret_val = CKR_FUNCTION_FAILED;
		goto cleanup;
	}

	if (readn_nointr(fd, (char *)crypt_salt, KS_KEY_SALT_SIZE)
	    != KS_KEY_SALT_SIZE) {
		ret_val = CKR_FUNCTION_FAILED;
		goto cleanup;
	}

	(void) bzero(tmp_buf, KS_KEY_SALT_SIZE);

	if (memcmp(crypt_salt, tmp_buf, KS_KEY_SALT_SIZE) == 0) {
		*initialized = B_FALSE;
		hashed_pin = NULL;
	} else {
		*initialized = B_TRUE;
		ret_val = get_hashed_pin(fd, hashed_pin);
	}

cleanup:

	if (!lock_held) {
		if (lock_file(fd, B_TRUE, B_FALSE) < 0) {
			ret_val = CKR_FUNCTION_FAILED;
		}
	}

	(void) close(fd);
	return (ret_val);
}

/*
 * This checks if the keystore file exists
 */

static int
soft_keystore_exists()
{
	int ret;
	struct stat fn_stat;
	char *fname, ks_desc_file[MAXPATHLEN];

	fname = get_desc_file_path(ks_desc_file);
	ret = stat(fname, &fn_stat);
	if (ret == 0)
		return (0);
	return (errno);
}

/*
 *	FUNCTION: soft_keystore_init
 *
 *	ARGUMENTS:
 *		desired_state:  The keystore state the caller would like
 *				it to be.
 *
 *	RETURN VALUE:
 *		Returns the state the function is in.  If it succeeded, it
 *		will be the same as the desired, if not it will be
 *		KEYSTORE_UNAVAILABLE.
 *
 *	DESCRIPTION:
 *		This function will only load as much keystore data as is
 *		requested at that time. This is for performace by delaying the
 *		reading of token objects until they are needed or never at
 *		all if they are not used.
 *
 *		Primary use is from C_InitToken().
 *		It is also called by soft_keystore_status() when the
 *		"desired_state" is not the the current load state of keystore.
 *
 */
int
soft_keystore_init(int desired_state)
{
	int ret;

	(void) pthread_mutex_lock(&soft_slot.keystore_mutex);

	/*
	 * If more than one session tries to initialize the keystore, the
	 * second and other following sessions that were waiting for the lock
	 * will quickly exit if their requirements are satisfied.
	 */
	if (desired_state <= soft_slot.keystore_load_status) {
		(void) pthread_mutex_unlock(&soft_slot.keystore_mutex);
		return (soft_slot.keystore_load_status);
	}

	/*
	 * With 'keystore_load_status' giving the current state of the
	 * process, this switch will bring it up to the desired state if
	 * possible.
	 */

	switch (soft_slot.keystore_load_status) {
	case KEYSTORE_UNINITIALIZED:
		ret = soft_keystore_exists();
		if (ret == 0)
			soft_slot.keystore_load_status = KEYSTORE_PRESENT;
		else if (ret == ENOENT)
			if (create_keystore() == 0)
				soft_slot.keystore_load_status =
				    KEYSTORE_PRESENT;
			else {
				soft_slot.keystore_load_status =
				    KEYSTORE_UNAVAILABLE;
				cryptoerror(LOG_DEBUG,
				    "pkcs11_softtoken: "
				    "Cannot create keystore.");
				break;
			}

		if (desired_state <= KEYSTORE_PRESENT)
			break;

	/* FALLTHRU */
	case KEYSTORE_PRESENT:
		if (soft_keystore_get_version(&soft_slot.ks_version, B_FALSE)
		    != 0) {
			soft_slot.keystore_load_status = KEYSTORE_UNAVAILABLE;
			cryptoerror(LOG_DEBUG,
			    "pkcs11_softtoken: Keystore access failed.");
			break;
		}

		soft_slot.keystore_load_status = KEYSTORE_LOAD;
		if (desired_state <= KEYSTORE_LOAD)
			break;

	/* FALLTHRU */
	case KEYSTORE_LOAD:
		/* Load all the public token objects from keystore */
		if (soft_get_token_objects_from_keystore(PUB_TOKENOBJS)
		    != CKR_OK) {
			(void) soft_destroy_token_session();
			soft_slot.keystore_load_status = KEYSTORE_UNAVAILABLE;
			cryptoerror(LOG_DEBUG,
			    "pkcs11_softtoken: Cannot initialize keystore.");
			break;
		}

		soft_slot.keystore_load_status = KEYSTORE_INITIALIZED;
	};

	(void) pthread_mutex_unlock(&soft_slot.keystore_mutex);
	return (soft_slot.keystore_load_status);
}

/*
 *	FUNCTION: soft_keystore_status
 *
 *	ARGUMENTS:
 *		desired_state:  The keystore state the caller would like
 *				it to be.
 *
 *	RETURN VALUE:
 *		B_TRUE if keystore is ready and at the desired state.
 *		B_FALSE if keystore had an error and is not available.
 *
 *	DESCRIPTION:
 *		The calling function wants to make sure the keystore load
 *		status to in a state it requires.  If it is not at that
 *		state it will call the load function.
 *		If keystore is at the desired state or has just been
 *		loaded to that state, it will return TRUE.  If there has been
 *		load failure, it will return FALSE.
 *
 */
boolean_t
soft_keystore_status(int desired_state)
{

	if (soft_slot.keystore_load_status == KEYSTORE_UNAVAILABLE)
		return (B_FALSE);

	return ((desired_state <= soft_slot.keystore_load_status) ||
	    (soft_keystore_init(desired_state) == desired_state));
}<|MERGE_RESOLUTION|>--- conflicted
+++ resolved
@@ -471,11 +471,7 @@
 	(void) lock_file(fd, B_FALSE, B_FALSE);
 
 	(void) close(fd);
-<<<<<<< HEAD
-	free(hashed_pin_salt);
-=======
 	freezero(hashed_pin_salt, hashed_pin_salt_len);
->>>>>>> 06307114
 	return (0);
 
 cleanup:
