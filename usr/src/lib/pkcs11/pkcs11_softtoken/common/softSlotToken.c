--- conflicted
+++ resolved
@@ -338,15 +338,7 @@
 			pInfo->flags |= CKF_USER_PIN_TO_BE_CHANGED;
 	}
 
-<<<<<<< HEAD
-	free(ks_cryptpin);
-=======
-	if (ks_cryptpin != NULL) {
-		size_t cplen = strlen(ks_cryptpin) + 1;
-
-		freezero(ks_cryptpin, cplen);
-	}
->>>>>>> 06307114
+	freezero(ks_cryptpin, ks_cryptpin ? (strlen(ks_cryptpin) + 1) : 0);
 
 	/* Provide information about a token in the provided buffer */
 	(void) strncpy((char *)pInfo->label, SOFT_TOKEN_LABEL, 32);
