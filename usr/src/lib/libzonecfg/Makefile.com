--- conflicted
+++ resolved
@@ -55,13 +55,8 @@
 
 all:	$(LIBS)
 
-<<<<<<< HEAD
-lint:	lintcheck
-
 pics/%.o: $(XMLDIR)/%.c
 	$(COMPILE.c) -o $@ $<
 	$(POST_PROCESS_O)
 
-=======
->>>>>>> 5801b0f0
 include ../../Makefile.targ