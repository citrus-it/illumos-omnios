/*
 * CDDL HEADER START
 *
 * The contents of this file are subject to the terms of the
 * Common Development and Distribution License (the "License").
 * You may not use this file except in compliance with the License.
 *
 * You can obtain a copy of the license at usr/src/OPENSOLARIS.LICENSE
 * or http://www.opensolaris.org/os/licensing.
 * See the License for the specific language governing permissions
 * and limitations under the License.
 *
 * When distributing Covered Code, include this CDDL HEADER in each
 * file and include the License file at usr/src/OPENSOLARIS.LICENSE.
 * If applicable, add the following below this CDDL HEADER, with the
 * fields enclosed by brackets "[]" replaced with your own identifying
 * information: Portions Copyright [yyyy] [name of copyright owner]
 *
 * CDDL HEADER END
 */

/*
 * Copyright 2014 Gary Mills
 * Copyright (c) 2003, 2010, Oracle and/or its affiliates. All rights reserved.
 * Copyright (c) 2018, Joyent, Inc.
 * Copyright 2015 Nexenta Systems, Inc. All rights reserved.
 * Copyright 2021 OmniOS Community Edition (OmniOSce) Association.
 */

#include <libsysevent.h>
#include <pthread.h>
#include <stdlib.h>
#include <errno.h>
#include <fnmatch.h>
#include <strings.h>
#include <unistd.h>
#include <assert.h>
#include <libgen.h>
#include <libintl.h>
#include <alloca.h>
#include <ctype.h>
#include <sys/acl.h>
#include <sys/stat.h>
#include <sys/brand.h>
#include <sys/mntio.h>
#include <sys/mnttab.h>
#include <sys/nvpair.h>
#include <sys/types.h>
#include <sys/sockio.h>
#include <sys/systeminfo.h>
#include <ftw.h>
#include <pool.h>
#include <libscf.h>
#include <libproc.h>
#include <sys/priocntl.h>
#include <libuutil.h>
#include <wait.h>
#include <bsm/adt.h>
#include <auth_attr.h>
#include <auth_list.h>
#include <secdb.h>
#include <user_attr.h>
#include <prof_attr.h>
<<<<<<< HEAD
#include <sys/debug.h>
#include <os_dtd.h>
=======
>>>>>>> ee57561b
#include <definit.h>

#include <arpa/inet.h>
#include <netdb.h>

#include <libxml/xmlmemory.h>
#include <libxml/parser.h>

#include <libdevinfo.h>
#include <uuid/uuid.h>
#include <dirent.h>
#include <libbrand.h>

#include <libzonecfg.h>
#include "zonecfg_impl.h"

#define	_PATH_TMPFILE	"/zonecfg.XXXXXX"
#define	ZONE_CB_RETRY_COUNT		10
#define	ZONE_EVENT_PING_SUBCLASS	"ping"
#define	ZONE_EVENT_PING_PUBLISHER	"solaris"

#define	DEBUGID_FILE	"/etc/zones/did.txt"

/* Hard-code the DTD element/attribute/entity names just once, here. */
#define	DTD_ELEM_ATTR		(const xmlChar *) "attr"
#define	DTD_ELEM_COMMENT	(const xmlChar *) "comment"
#define	DTD_ELEM_DEVICE		(const xmlChar *) "device"
#define	DTD_ELEM_FS		(const xmlChar *) "filesystem"
#define	DTD_ELEM_FSOPTION	(const xmlChar *) "fsoption"
#define	DTD_ELEM_NET		(const xmlChar *) "network"
#define	DTD_ELEM_NETATTR	(const xmlChar *) "net-attr"
#define	DTD_ELEM_RCTL		(const xmlChar *) "rctl"
#define	DTD_ELEM_RCTLVALUE	(const xmlChar *) "rctl-value"
#define	DTD_ELEM_ZONE		(const xmlChar *) "zone"
#define	DTD_ELEM_DATASET	(const xmlChar *) "dataset"
#define	DTD_ELEM_TMPPOOL	(const xmlChar *) "tmp_pool"
#define	DTD_ELEM_PSET		(const xmlChar *) "pset"
#define	DTD_ELEM_MCAP		(const xmlChar *) "mcap"
#define	DTD_ELEM_PACKAGE	(const xmlChar *) "package"
#define	DTD_ELEM_OBSOLETES	(const xmlChar *) "obsoletes"
#define	DTD_ELEM_DEV_PERM	(const xmlChar *) "dev-perm"
#define	DTD_ELEM_ADMIN		(const xmlChar *) "admin"
#define	DTD_ELEM_SECFLAGS	(const xmlChar *) "security-flags"

#define	DTD_ATTR_ACTION		(const xmlChar *) "action"
#define	DTD_ATTR_ADDRESS	(const xmlChar *) "address"
#define	DTD_ATTR_ALLOWED_ADDRESS	(const xmlChar *) "allowed-address"
#define	DTD_ATTR_AUTOBOOT	(const xmlChar *) "autoboot"
#define	DTD_ATTR_IPTYPE		(const xmlChar *) "ip-type"
#define	DTD_ATTR_DEFROUTER	(const xmlChar *) "defrouter"
#define	DTD_ATTR_DIR		(const xmlChar *) "directory"
#define	DTD_ATTR_GNIC		(const xmlChar *) "global-nic"
#define	DTD_ATTR_LIMIT		(const xmlChar *) "limit"
#define	DTD_ATTR_LIMITPRIV	(const xmlChar *) "limitpriv"
#define	DTD_ATTR_BOOTARGS	(const xmlChar *) "bootargs"
#define	DTD_ATTR_SCHED		(const xmlChar *) "scheduling-class"
#define	DTD_ATTR_MAC		(const xmlChar *) "mac-addr"
#define	DTD_ATTR_MATCH		(const xmlChar *) "match"
#define	DTD_ATTR_NAME		(const xmlChar *) "name"
#define	DTD_ATTR_PHYSICAL	(const xmlChar *) "physical"
#define	DTD_ATTR_POOL		(const xmlChar *) "pool"
#define	DTD_ATTR_PRIV		(const xmlChar *) "priv"
#define	DTD_ATTR_RAW		(const xmlChar *) "raw"
#define	DTD_ATTR_SPECIAL	(const xmlChar *) "special"
#define	DTD_ATTR_TYPE		(const xmlChar *) "type"
#define	DTD_ATTR_VALUE		(const xmlChar *) "value"
#define	DTD_ATTR_VLANID		(const xmlChar *) "vlan-id"
#define	DTD_ATTR_ZONEPATH	(const xmlChar *) "zonepath"
#define	DTD_ATTR_NCPU_MIN	(const xmlChar *) "ncpu_min"
#define	DTD_ATTR_NCPU_MAX	(const xmlChar *) "ncpu_max"
#define	DTD_ATTR_IMPORTANCE	(const xmlChar *) "importance"
#define	DTD_ATTR_PHYSCAP	(const xmlChar *) "physcap"
#define	DTD_ATTR_VERSION	(const xmlChar *) "version"
#define	DTD_ATTR_ID		(const xmlChar *) "id"
#define	DTD_ATTR_UID		(const xmlChar *) "uid"
#define	DTD_ATTR_GID		(const xmlChar *) "gid"
#define	DTD_ATTR_MODE		(const xmlChar *) "mode"
#define	DTD_ATTR_ACL		(const xmlChar *) "acl"
#define	DTD_ATTR_BRAND		(const xmlChar *) "brand"
#define	DTD_ATTR_DID		(const xmlChar *) "debugid"
#define	DTD_ATTR_HOSTID		(const xmlChar *) "hostid"
#define	DTD_ATTR_USER		(const xmlChar *) "user"
#define	DTD_ATTR_AUTHS		(const xmlChar *) "auths"
#define	DTD_ATTR_FS_ALLOWED	(const xmlChar *) "fs-allowed"
#define	DTD_ATTR_DEFAULT	(const xmlChar *) "default"
#define	DTD_ATTR_LOWER		(const xmlChar *) "lower"
#define	DTD_ATTR_UPPER		(const xmlChar *) "upper"


#define	DTD_ENTITY_BOOLEAN	"boolean"
#define	DTD_ENTITY_DEVPATH	"devpath"
#define	DTD_ENTITY_DRIVER	"driver"
#define	DTD_ENTITY_DRVMIN	"drv_min"
#define	DTD_ENTITY_FALSE	"false"
#define	DTD_ENTITY_INT		"int"
#define	DTD_ENTITY_STRING	"string"
#define	DTD_ENTITY_TRUE		"true"
#define	DTD_ENTITY_UINT		"uint"

#define	DTD_ENTITY_BOOL_LEN	6	/* "false" */

#define	ATTACH_FORCED	"SUNWattached.xml"

#define	TMP_POOL_NAME	"SUNWtmp_%s"
#define	MAX_TMP_POOL_NAME	(ZONENAME_MAX + 9)
#define	RCAP_SERVICE	"system/rcap:default"
#define	POOLD_SERVICE	"system/pools/dynamic:default"

/*
 * rctl alias definitions
 *
 * This holds the alias, the full rctl name, the default priv value, action
 * and lower limit.  The functions that handle rctl aliases step through
 * this table, matching on the alias, and using the full values for setting
 * the rctl entry as well the limit for validation.
 */
static struct alias {
	char *shortname;
	char *realname;
	char *priv;
	char *action;
	uint64_t low_limit;
} aliases[] = {
	{ALIAS_MAXLWPS, "zone.max-lwps", "privileged", "deny", 100},
	{ALIAS_MAXSHMMEM, "zone.max-shm-memory", "privileged", "deny", 0},
	{ALIAS_MAXSHMIDS, "zone.max-shm-ids", "privileged", "deny", 0},
	{ALIAS_MAXMSGIDS, "zone.max-msg-ids", "privileged", "deny", 0},
	{ALIAS_MAXSEMIDS, "zone.max-sem-ids", "privileged", "deny", 0},
	{ALIAS_MAXLOCKEDMEM, "zone.max-locked-memory", "privileged", "deny", 0},
	{ALIAS_MAXSWAP, "zone.max-swap", "privileged", "deny", 0},
	{ALIAS_MAXPHYSMEM, "zone.max-physical-memory", "privileged", "deny",
	    1048576},
	{ALIAS_SHARES, "zone.cpu-shares", "privileged", "none", 0},
	{ALIAS_CPUCAP, "zone.cpu-cap", "privileged", "deny", 0},
	{ALIAS_MAXPROCS, "zone.max-processes", "privileged", "deny", 100},
	{ALIAS_ZFSPRI, "zone.zfs-io-priority", "privileged", "none", 1},
	{NULL, NULL, NULL, NULL, 0}
};

/*
 * Structure for applying rctls to a running zone.  It allows important
 * process values to be passed together easily.
 */
typedef struct pr_info_handle {
	struct ps_prochandle *pr;
	pid_t pid;
} pr_info_handle_t;

struct zone_dochandle {
	char		*zone_dh_rootdir;
	xmlDocPtr	zone_dh_doc;
	xmlNodePtr	zone_dh_cur;
	xmlNodePtr	zone_dh_top;
	boolean_t	zone_dh_newzone;
	boolean_t	zone_dh_snapshot;
	boolean_t	zone_dh_sw_inv;
	zone_userauths_t	*zone_dh_userauths;
	char		zone_dh_delete_name[ZONENAME_MAX];
};

struct znotify {
	void * zn_private;
	evchan_t *zn_eventchan;
	int (*zn_callback)(const  char *zonename, zoneid_t zid,
	    const char *newstate, const char *oldstate, hrtime_t when, void *p);
	pthread_mutex_t zn_mutex;
	pthread_cond_t zn_cond;
	pthread_mutex_t zn_bigmutex;
	volatile enum {ZN_UNLOCKED, ZN_LOCKED, ZN_PING_INFLIGHT,
	    ZN_PING_RECEIVED} zn_state;
	char zn_subscriber_id[MAX_SUBID_LEN];
	volatile boolean_t zn_failed;
	int zn_failure_count;
};

/* used to track nested zone-lock operations */
static int zone_lock_cnt = 0;

/* used to communicate lock status to children */
#define	LOCK_ENV_VAR	"_ZONEADM_LOCK_HELD"
static char zoneadm_lock_held[] = LOCK_ENV_VAR"=1";
static char zoneadm_lock_not_held[] = LOCK_ENV_VAR"=0";

char *zonecfg_root = "";

/*
 * For functions which return int, which is most of the functions herein,
 * the return values should be from the Z_foo set defined in <libzonecfg.h>.
 * In some instances, we take pains mapping some libc errno values to Z_foo
 * values from this set.
 */

/*
 * Set the root (/) path for all zonecfg configuration files.  This is a
 * private interface used by Live Upgrade extensions to access zone
 * configuration inside mounted alternate boot environments.
 * This interface is also used by zoneadm mount and unmount subcommands.
 */
void
zonecfg_set_root(const char *rootpath)
{
	if (*zonecfg_root != '\0')
		free(zonecfg_root);
	if (rootpath == NULL || rootpath[0] == '\0' || rootpath[1] == '\0' ||
	    (zonecfg_root = strdup(rootpath)) == NULL)
		zonecfg_root = "";
}

const char *
zonecfg_get_root(void)
{
	return (zonecfg_root);
}

boolean_t
zonecfg_in_alt_root(void)
{
	return (*zonecfg_root != '\0');
}

/*
 * Callers of the _file_path() functions are expected to have the second
 * parameter be a (char foo[MAXPATHLEN]).
 */

static boolean_t
file_path_common(const char *zonename, const char *subdir, const char *stem,
    char *answer, size_t answer_size)
{
	const char *native_root = zone_get_nroot();

	if (native_root == NULL || zonecfg_in_alt_root()) {
		/*
		 * Do not prepend the native system root (e.g. "/native") if an
		 * alternative configuration root has been selected.
		 */
		native_root = "";
	}

	return (snprintf(answer, answer_size, "%s%s%s/%s.%s", native_root,
	    zonecfg_root, subdir, zonename, stem) < answer_size);
}

static boolean_t
config_file_path(const char *zonename, char *answer, size_t answer_size)
{
	return (file_path_common(zonename, ZONE_CONFIG_ROOT, "xml", answer,
	    answer_size));
}

static boolean_t
snap_file_path(const char *zonename, char *answer, size_t answer_size)
{
	return (file_path_common(zonename, ZONE_SNAPSHOT_ROOT, "snapshot.xml",
	    answer, answer_size));
}

/*ARGSUSED*/
static void
zonecfg_error_func(void *ctx, const char *msg, ...)
{
	/*
	 * This function does nothing by design.  Its purpose is to prevent
	 * libxml from dumping unwanted messages to stdout/stderr.
	 */
}

zone_dochandle_t
zonecfg_init_handle(void)
{
	zone_dochandle_t handle = calloc(1, sizeof (struct zone_dochandle));
	if (handle == NULL) {
		errno = Z_NOMEM;
		return (NULL);
	}

	/* generic libxml initialization */
	(void) xmlLineNumbersDefault(1);
	xmlLoadExtDtdDefaultValue |= XML_DETECT_IDS;
	xmlDoValidityCheckingDefaultValue = 1;
	(void) xmlKeepBlanksDefault(0);
	xmlGetWarningsDefaultValue = 0;
	xmlSetGenericErrorFunc(NULL, zonecfg_error_func);

	return (handle);
}

int
zonecfg_check_handle(zone_dochandle_t handle)
{
	if (handle == NULL || handle->zone_dh_doc == NULL)
		return (Z_BAD_HANDLE);
	return (Z_OK);
}

void
zonecfg_fini_handle(zone_dochandle_t handle)
{
	if (zonecfg_check_handle(handle) == Z_OK)
		xmlFreeDoc(handle->zone_dh_doc);
	if (handle != NULL)
		free(handle);
}

static int
zonecfg_destroy_impl(char *filename)
{
	if (unlink(filename) == -1) {
		if (errno == EACCES)
			return (Z_ACCES);
		if (errno == ENOENT)
			return (Z_NO_ZONE);
		return (Z_MISC_FS);
	}
	return (Z_OK);
}

int
zonecfg_destroy(const char *zonename, boolean_t force)
{
	char path[MAXPATHLEN];
	struct zoneent ze;
	int err, state_err;
	zone_state_t state;

	if (!config_file_path(zonename, path, sizeof (path)))
		return (Z_MISC_FS);

	state_err = zone_get_state((char *)zonename, &state);
	err = access(path, W_OK);

	/*
	 * If there is no file, and no index entry, reliably indicate that no
	 * such zone exists.
	 */
	if ((state_err == Z_NO_ZONE) && (err == -1) && (errno == ENOENT))
		return (Z_NO_ZONE);

	/*
	 * Handle any other filesystem related errors (except if the XML
	 * file is missing, which we treat silently), unless we're forcing,
	 * in which case we plow on.
	 */
	if (err == -1 && errno != ENOENT) {
		if (errno == EACCES)
			return (Z_ACCES);
		else if (!force)
			return (Z_MISC_FS);
	}

	if (state > ZONE_STATE_INSTALLED)
		return (Z_BAD_ZONE_STATE);

	if (!force && state > ZONE_STATE_CONFIGURED)
		return (Z_BAD_ZONE_STATE);

	/*
	 * Index deletion succeeds even if the entry doesn't exist.  So this
	 * will fail only if we've had some more severe problem.
	 */
	bzero(&ze, sizeof (ze));
	(void) strlcpy(ze.zone_name, zonename, sizeof (ze.zone_name));
	if ((err = putzoneent(&ze, PZE_REMOVE)) != Z_OK)
		if (!force)
			return (err);

	err = zonecfg_destroy_impl(path);

	/*
	 * Treat failure to find the XML file silently, since, well, it's
	 * gone, and with the index file cleaned up, we're done.
	 */
	if (err == Z_OK || err == Z_NO_ZONE)
		return (Z_OK);
	return (err);
}

int
zonecfg_destroy_snapshot(const char *zonename)
{
	char path[MAXPATHLEN];

	if (!snap_file_path(zonename, path, sizeof (path)))
		return (Z_MISC_FS);
	return (zonecfg_destroy_impl(path));
}

static int
getroot(zone_dochandle_t handle, xmlNodePtr *root)
{
	if (zonecfg_check_handle(handle) == Z_BAD_HANDLE)
		return (Z_BAD_HANDLE);

	*root = xmlDocGetRootElement(handle->zone_dh_doc);

	if (*root == NULL)
		return (Z_EMPTY_DOCUMENT);

	if (xmlStrcmp((*root)->name, DTD_ELEM_ZONE))
		return (Z_WRONG_DOC_TYPE);

	return (Z_OK);
}

static int
operation_prep(zone_dochandle_t handle)
{
	xmlNodePtr root;
	int err;

	if ((err = getroot(handle, &root)) != 0)
		return (err);

	handle->zone_dh_cur = root;
	handle->zone_dh_top = root;
	return (Z_OK);
}

static int
fetchprop(xmlNodePtr cur, const xmlChar *propname, char *dst, size_t dstsize)
{
	xmlChar *property;
	size_t srcsize;

	if ((property = xmlGetProp(cur, propname)) == NULL)
		return (Z_BAD_PROPERTY);
	srcsize = strlcpy(dst, (char *)property, dstsize);
	xmlFree(property);
	if (srcsize >= dstsize)
		return (Z_TOO_BIG);
	return (Z_OK);
}

static int
fetch_alloc_prop(xmlNodePtr cur, const xmlChar *propname, char **dst)
{
	xmlChar *property;

	if ((property = xmlGetProp(cur, propname)) == NULL)
		return (Z_BAD_PROPERTY);
	if ((*dst = strdup((char *)property)) == NULL) {
		xmlFree(property);
		return (Z_NOMEM);
	}
	xmlFree(property);
	return (Z_OK);
}

static int
getrootattr(zone_dochandle_t handle, const xmlChar *propname,
    char *propval, size_t propsize)
{
	xmlNodePtr root;
	int err;

	if ((err = getroot(handle, &root)) != 0)
		return (err);

	return (fetchprop(root, propname, propval, propsize));
}

static int
get_alloc_rootattr(zone_dochandle_t handle, const xmlChar *propname,
    char **propval)
{
	xmlNodePtr root;
	int err;

	if ((err = getroot(handle, &root)) != 0)
		return (err);

	return (fetch_alloc_prop(root, propname, propval));
}

static int
setrootattr(zone_dochandle_t handle, const xmlChar *propname,
    const char *propval)
{
	int err;
	xmlNodePtr root;

	if ((err = getroot(handle, &root)) != Z_OK)
		return (err);

	/*
	 * If we get a null propval remove the property (ignore return since it
	 * may not be set to begin with).
	 */
	if (propval == NULL) {
		(void) xmlUnsetProp(root, propname);
	} else {
		if (xmlSetProp(root, propname, (const xmlChar *) propval)
		    == NULL)
			return (Z_INVAL);
	}
	return (Z_OK);
}

static void
addcomment(zone_dochandle_t handle, const char *comment)
{
	xmlNodePtr node;
	node = xmlNewComment((xmlChar *) comment);

	if (node != NULL)
		(void) xmlAddPrevSibling(handle->zone_dh_top, node);
}

static void
stripcomments(zone_dochandle_t handle)
{
	xmlDocPtr top;
	xmlNodePtr child, next;

	top = handle->zone_dh_doc;
	for (child = top->xmlChildrenNode; child != NULL; child = next) {
		next = child->next;
		if (child->name == NULL)
			continue;
		if (xmlStrcmp(child->name, DTD_ELEM_COMMENT) == 0) {
			next = child->next;
			xmlUnlinkNode(child);
			xmlFreeNode(child);
		}
	}
}

static void
strip_sw_inv(zone_dochandle_t handle)
{
	xmlNodePtr root, child, next;

	root = xmlDocGetRootElement(handle->zone_dh_doc);
	for (child = root->xmlChildrenNode; child != NULL; child = next) {
		next = child->next;
		if (child->name == NULL)
			continue;
		if (xmlStrcmp(child->name, DTD_ELEM_PACKAGE) == 0) {
			next = child->next;
			xmlUnlinkNode(child);
			xmlFreeNode(child);
		}
	}
}

static int
zonecfg_get_handle_impl(const char *zonename, const char *filename,
    zone_dochandle_t handle)
{
	struct stat statbuf;
	boolean_t valid;

	if (zonename == NULL)
		return (Z_NO_ZONE);

	if ((handle->zone_dh_doc = xmlParseFile(filename)) == NULL) {
		/* distinguish file not found vs. found but not parsed */
		if (stat(filename, &statbuf) == 0)
			return (Z_INVALID_DOCUMENT);
		return (Z_NO_ZONE);
	}

	if (os_dtd_validate(handle->zone_dh_doc, B_FALSE, &valid) != 0) {
		return (Z_NOMEM);
	}
	if (!valid) {
		return (Z_INVALID_DOCUMENT);
	}

	/* delete any comments such as inherited Sun copyright / ident str */
	stripcomments(handle);
	return (Z_OK);
}

int
zonecfg_get_handle(const char *zonename, zone_dochandle_t handle)
{
	char path[MAXPATHLEN];

	if (!config_file_path(zonename, path, sizeof (path)))
		return (Z_MISC_FS);
	handle->zone_dh_newzone = B_FALSE;

	return (zonecfg_get_handle_impl(zonename, path, handle));
}

int
zonecfg_get_attach_handle(const char *path, const char *fname,
    const char *zonename, boolean_t preserve_sw, zone_dochandle_t handle)
{
	char		migpath[MAXPATHLEN];
	int		err;
	struct stat	buf;

	if (snprintf(migpath, sizeof (migpath), "%s/root", path) >=
	    sizeof (migpath))
		return (Z_NOMEM);

	if (stat(migpath, &buf) == -1 || !S_ISDIR(buf.st_mode))
		return (Z_NO_ZONE);

	if (snprintf(migpath, sizeof (migpath), "%s/%s", path, fname) >=
	    sizeof (migpath))
		return (Z_NOMEM);

	if ((err = zonecfg_get_handle_impl(zonename, migpath, handle)) != Z_OK)
		return (err);

	if (!preserve_sw)
		strip_sw_inv(handle);

	handle->zone_dh_newzone = B_TRUE;
	if ((err = setrootattr(handle, DTD_ATTR_ZONEPATH, path)) != Z_OK)
		return (err);

	return (setrootattr(handle, DTD_ATTR_NAME, zonename));
}

int
zonecfg_get_snapshot_handle(const char *zonename, zone_dochandle_t handle)
{
	char path[MAXPATHLEN];

	if (!snap_file_path(zonename, path, sizeof (path)))
		return (Z_MISC_FS);
	handle->zone_dh_newzone = B_FALSE;
	return (zonecfg_get_handle_impl(zonename, path, handle));
}

int
zonecfg_get_template_handle(const char *template, const char *zonename,
    zone_dochandle_t handle)
{
	char path[MAXPATHLEN];
	int err;

	if (!config_file_path(template, path, sizeof (path)))
		return (Z_MISC_FS);

	if ((err = zonecfg_get_handle_impl(template, path, handle)) != Z_OK)
		return (err);
	handle->zone_dh_newzone = B_TRUE;
	return (setrootattr(handle, DTD_ATTR_NAME, zonename));
}

int
zonecfg_get_xml_handle(const char *path, zone_dochandle_t handle)
{
	struct stat buf;
	int err;

	if (stat(path, &buf) == -1)
		return (Z_MISC_FS);

	if ((err = zonecfg_get_handle_impl("xml", path, handle)) != Z_OK)
		return (err);
	handle->zone_dh_newzone = B_TRUE;
	return (Z_OK);
}

/*
 * Initialize two handles from the manifest read on fd.  The rem_handle
 * is initialized from the input file, including the sw inventory.  The
 * local_handle is initialized with the same zone configuration but with
 * no sw inventory.
 */
int
zonecfg_attach_manifest(int fd, zone_dochandle_t local_handle,
    zone_dochandle_t rem_handle)
{
	boolean_t valid;

	/* load the manifest into the handle for the remote system */
	if ((rem_handle->zone_dh_doc = xmlReadFd(fd, NULL, NULL, 0)) == NULL) {
		return (Z_INVALID_DOCUMENT);
	}

	if (os_dtd_validate(rem_handle->zone_dh_doc, B_FALSE, &valid) != 0) {
		return (Z_NOMEM);
	}
	if (!valid) {
		return (Z_INVALID_DOCUMENT);
	}

	/* delete any comments such as inherited Sun copyright / ident str */
	stripcomments(rem_handle);

	rem_handle->zone_dh_newzone = B_TRUE;
	rem_handle->zone_dh_sw_inv = B_TRUE;

	/*
	 * Now use the remote system handle to generate a local system handle
	 * with an identical zones configuration but no sw inventory.
	 */
	if ((local_handle->zone_dh_doc = xmlCopyDoc(rem_handle->zone_dh_doc,
	    1)) == NULL) {
		return (Z_INVALID_DOCUMENT);
	}

	/*
	 * We need to re-run xmlValidateDocument on local_handle to properly
	 * update the in-core representation of the configuration.
	 */
	if (os_dtd_validate(local_handle->zone_dh_doc, B_FALSE, &valid) != 0) {
		return (Z_NOMEM);
	}
	if (!valid) {
		return (Z_INVALID_DOCUMENT);
	}

	strip_sw_inv(local_handle);

	local_handle->zone_dh_newzone = B_TRUE;
	local_handle->zone_dh_sw_inv = B_FALSE;

	return (Z_OK);
}

static boolean_t
is_renaming(zone_dochandle_t handle)
{
	if (handle->zone_dh_newzone)
		return (B_FALSE);
	if (strlen(handle->zone_dh_delete_name) > 0)
		return (B_TRUE);
	return (B_FALSE);
}

static boolean_t
is_new(zone_dochandle_t handle)
{
	return (handle->zone_dh_newzone || handle->zone_dh_snapshot);
}

static boolean_t
is_snapshot(zone_dochandle_t handle)
{
	return (handle->zone_dh_snapshot);
}

/*
 * It would be great to be able to use libc's ctype(3c) macros, but we
 * can't, as they are locale sensitive, and it would break our limited thread
 * safety if this routine had to change the app locale on the fly.
 */
int
zonecfg_validate_zonename(const char *zone)
{
	int i;

	if (strcmp(zone, GLOBAL_ZONENAME) == 0)
		return (Z_BOGUS_ZONE_NAME);

	if (strlen(zone) >= ZONENAME_MAX)
		return (Z_BOGUS_ZONE_NAME);

	if (!((zone[0] >= 'a' && zone[0] <= 'z') ||
	    (zone[0] >= 'A' && zone[0] <= 'Z') ||
	    (zone[0] >= '0' && zone[0] <= '9')))
		return (Z_BOGUS_ZONE_NAME);

	for (i = 1; zone[i] != '\0'; i++) {
		if (!((zone[i] >= 'a' && zone[i] <= 'z') ||
		    (zone[i] >= 'A' && zone[i] <= 'Z') ||
		    (zone[i] >= '0' && zone[i] <= '9') ||
		    (zone[i] == '-') || (zone[i] == '_') || (zone[i] == '.')))
			return (Z_BOGUS_ZONE_NAME);
	}

	return (Z_OK);
}

/*
 * Changing the zone name requires us to track both the old and new
 * name of the zone until commit time.
 */
int
zonecfg_get_name(zone_dochandle_t handle, char *name, size_t namesize)
{
	return (getrootattr(handle, DTD_ATTR_NAME, name, namesize));
}

static int
insert_admins(zone_dochandle_t handle, char *zonename)
{
	int err;
	struct zone_admintab admintab;

	if ((err = zonecfg_setadminent(handle)) != Z_OK) {
		return (err);
	}
	while (zonecfg_getadminent(handle, &admintab) == Z_OK) {
		err = zonecfg_insert_userauths(handle,
		    admintab.zone_admin_user, zonename);
		if (err != Z_OK) {
			(void) zonecfg_endadminent(handle);
			return (err);
		}
	}
	(void) zonecfg_endadminent(handle);
	return (Z_OK);
}

int
zonecfg_set_name(zone_dochandle_t handle, char *name)
{
	zone_state_t state;
	char curname[ZONENAME_MAX], old_delname[ZONENAME_MAX];
	int err;

	if ((err = getrootattr(handle, DTD_ATTR_NAME, curname,
	    sizeof (curname))) != Z_OK)
		return (err);

	if (strcmp(name, curname) == 0)
		return (Z_OK);

	/*
	 * Switching zone names to one beginning with SUNW is not permitted.
	 */
	if (strncmp(name, "SUNW", 4) == 0)
		return (Z_BOGUS_ZONE_NAME);

	if ((err = zonecfg_validate_zonename(name)) != Z_OK)
		return (err);

	/*
	 * Setting the name back to the original name (effectively a revert of
	 * the name) is fine.  But if we carry on, we'll falsely identify the
	 * name as "in use," so special case here.
	 */
	if (strcmp(name, handle->zone_dh_delete_name) == 0) {
		err = setrootattr(handle, DTD_ATTR_NAME, name);
		handle->zone_dh_delete_name[0] = '\0';
		return (err);
	}

	/* Check to see if new name chosen is already in use */
	if (zone_get_state(name, &state) != Z_NO_ZONE)
		return (Z_NAME_IN_USE);

	/*
	 * If this isn't already "new" or in a renaming transition, then
	 * we're initiating a rename here; so stash the "delete name"
	 * (i.e. the name of the zone we'll be removing) for the rename.
	 */
	(void) strlcpy(old_delname, handle->zone_dh_delete_name,
	    sizeof (old_delname));
	if (!is_new(handle) && !is_renaming(handle)) {
		/*
		 * Name change is allowed only when the zone we're altering
		 * is not ready or running.
		 */
		err = zone_get_state(curname, &state);
		if (err == Z_OK) {
			if (state > ZONE_STATE_INSTALLED)
				return (Z_BAD_ZONE_STATE);
		} else if (err != Z_NO_ZONE) {
			return (err);
		}

		(void) strlcpy(handle->zone_dh_delete_name, curname,
		    sizeof (handle->zone_dh_delete_name));
		assert(is_renaming(handle));
	} else if (is_renaming(handle)) {
		err = zone_get_state(handle->zone_dh_delete_name, &state);
		if (err == Z_OK) {
			if (state > ZONE_STATE_INSTALLED)
				return (Z_BAD_ZONE_STATE);
		} else if (err != Z_NO_ZONE) {
			return (err);
		}
	}

	if ((err = setrootattr(handle, DTD_ATTR_NAME, name)) != Z_OK) {
		/*
		 * Restore the deletename to whatever it was at the
		 * top of the routine, since we've had a failure.
		 */
		(void) strlcpy(handle->zone_dh_delete_name, old_delname,
		    sizeof (handle->zone_dh_delete_name));
		return (err);
	}

	/*
	 * Record the old admins from the old zonename
	 * so that they can be deleted when the operation is committed.
	 */
	if ((err = insert_admins(handle, curname)) != Z_OK)
		return (err);
	else
		return (Z_OK);
}

int
zonecfg_get_zonepath(zone_dochandle_t handle, char *path, size_t pathsize)
{
	size_t len;

	if ((len = strlcpy(path, zonecfg_root, pathsize)) >= pathsize)
		return (Z_TOO_BIG);
	return (getrootattr(handle, DTD_ATTR_ZONEPATH, path + len,
	    pathsize - len));
}

int
zonecfg_set_zonepath(zone_dochandle_t handle, char *zonepath)
{
	size_t len;
	char *modpath, *copy_mp, *curr_mp;	/* modified path ptrs */
	char last_copied;
	int ret;

	/*
	 * Collapse multiple contiguous slashes and remove trailing slash.
	 */
	modpath = strdup(zonepath);
	if (modpath == NULL)
		return (Z_NOMEM);
	last_copied = '\0';
	for (copy_mp = curr_mp = modpath; *curr_mp != '\0'; curr_mp++) {
		if (*curr_mp != '/' || last_copied != '/') {
			last_copied = *copy_mp = *curr_mp;
			copy_mp++;
		}
	}
	if (last_copied == '/')
		copy_mp--;
	*copy_mp = '\0';

	/*
	 * The user deals in absolute paths in the running global zone, but the
	 * internal configuration files deal with boot environment relative
	 * paths.  Strip out the alternate root when specified.
	 */
	len = strlen(zonecfg_root);
	if (strncmp(modpath, zonecfg_root, len) != 0 || modpath[len] != '/') {
		free(modpath);
		return (Z_BAD_PROPERTY);
	}
	curr_mp = modpath + len;
	ret = setrootattr(handle, DTD_ATTR_ZONEPATH, curr_mp);
	free(modpath);
	return (ret);
}

static int
i_zonecfg_get_brand(zone_dochandle_t handle, char *brand, size_t brandsize,
    boolean_t default_query)
{
	int ret, sz;

	ret = getrootattr(handle, DTD_ATTR_BRAND, brand, brandsize);

	/*
	 * If the lookup failed, or succeeded in finding a non-null brand
	 * string then return.
	 */
	if (ret != Z_OK || brand[0] != '\0')
		return (ret);

	if (!default_query) {
		/* If the zone has no brand, it is the default brand. */
		return (zonecfg_default_brand(brand, brandsize));
	}

	/* if SUNWdefault didn't specify a brand, fallback to "native" */
	sz = strlcpy(brand, NATIVE_BRAND_NAME, brandsize);
	if (sz >= brandsize)
		return (Z_TOO_BIG);
	return (Z_OK);
}

int
zonecfg_get_brand(zone_dochandle_t handle, char *brand, size_t brandsize)
{
	return (i_zonecfg_get_brand(handle, brand, brandsize, B_FALSE));
}

int
zonecfg_set_brand(zone_dochandle_t handle, char *brand)
{
	return (setrootattr(handle, DTD_ATTR_BRAND, brand));
}

int
zonecfg_get_autoboot(zone_dochandle_t handle, boolean_t *autoboot)
{
	char autobootstr[DTD_ENTITY_BOOL_LEN];
	int ret;

	if ((ret = getrootattr(handle, DTD_ATTR_AUTOBOOT, autobootstr,
	    sizeof (autobootstr))) != Z_OK)
		return (ret);

	if (strcmp(autobootstr, DTD_ENTITY_TRUE) == 0)
		*autoboot = B_TRUE;
	else if (strcmp(autobootstr, DTD_ENTITY_FALSE) == 0)
		*autoboot = B_FALSE;
	else
		ret = Z_BAD_PROPERTY;
	return (ret);
}

int
zonecfg_set_autoboot(zone_dochandle_t handle, boolean_t autoboot)
{
	return (setrootattr(handle, DTD_ATTR_AUTOBOOT,
	    autoboot ? DTD_ENTITY_TRUE : DTD_ENTITY_FALSE));
}

int
zonecfg_get_pool(zone_dochandle_t handle, char *pool, size_t poolsize)
{
	return (getrootattr(handle, DTD_ATTR_POOL, pool, poolsize));
}

int
zonecfg_set_pool(zone_dochandle_t handle, char *pool)
{
	return (setrootattr(handle, DTD_ATTR_POOL, pool));
}

int
zonecfg_get_limitpriv(zone_dochandle_t handle, char **limitpriv)
{
	return (get_alloc_rootattr(handle, DTD_ATTR_LIMITPRIV, limitpriv));
}

int
zonecfg_set_limitpriv(zone_dochandle_t handle, char *limitpriv)
{
	return (setrootattr(handle, DTD_ATTR_LIMITPRIV, limitpriv));
}

int
zonecfg_get_bootargs(zone_dochandle_t handle, char *bargs, size_t bargssize)
{
	return (getrootattr(handle, DTD_ATTR_BOOTARGS, bargs, bargssize));
}

int
zonecfg_set_bootargs(zone_dochandle_t handle, char *bargs)
{
	return (setrootattr(handle, DTD_ATTR_BOOTARGS, bargs));
}

int
zonecfg_get_sched_class(zone_dochandle_t handle, char *sched, size_t schedsize)
{
	return (getrootattr(handle, DTD_ATTR_SCHED, sched, schedsize));
}

int
zonecfg_set_sched(zone_dochandle_t handle, char *sched)
{
	return (setrootattr(handle, DTD_ATTR_SCHED, sched));
}

/*
 * /etc/zones/index caches a vital piece of information which is also
 * in the <zonename>.xml file: the path to the zone.  This is for performance,
 * since we need to walk all zonepath's in order to be able to detect conflicts
 * (see crosscheck_zonepaths() in the zoneadm command).
 *
 * An additional complexity is that when doing a rename, we'd like the entire
 * index update operation (rename, and potential state changes) to be atomic.
 * In general, the operation of this function should succeed or fail as
 * a unit.
 */
int
zonecfg_refresh_index_file(zone_dochandle_t handle)
{
	char name[ZONENAME_MAX], zonepath[MAXPATHLEN];
	struct zoneent ze;
	int err;
	int opcode;
	char *zn;

	bzero(&ze, sizeof (ze));
	ze.zone_state = -1;	/* Preserve existing state in index */

	if ((err = zonecfg_get_name(handle, name, sizeof (name))) != Z_OK)
		return (err);
	(void) strlcpy(ze.zone_name, name, sizeof (ze.zone_name));

	if ((err = zonecfg_get_zonepath(handle, zonepath,
	    sizeof (zonepath))) != Z_OK)
		return (err);
	(void) strlcpy(ze.zone_path, zonepath + strlen(zonecfg_root),
	    sizeof (ze.zone_path));

	if (is_renaming(handle)) {
		opcode = PZE_MODIFY;
		(void) strlcpy(ze.zone_name, handle->zone_dh_delete_name,
		    sizeof (ze.zone_name));
		(void) strlcpy(ze.zone_newname, name, sizeof (ze.zone_newname));
	} else if (is_new(handle)) {
		FILE *cookie;
		/*
		 * Be tolerant of the zone already existing in the index file,
		 * since we might be forcibly overwriting an existing
		 * configuration with a new one (for example 'create -F'
		 * in zonecfg).
		 */
		opcode = PZE_ADD;
		cookie = setzoneent();
		while ((zn = getzoneent(cookie)) != NULL) {
			if (strcmp(zn, name) == 0) {
				opcode = PZE_MODIFY;
				free(zn);
				break;
			}
			free(zn);
		}
		endzoneent(cookie);
		ze.zone_state = ZONE_STATE_CONFIGURED;
	} else {
		opcode = PZE_MODIFY;
	}

	if ((err = putzoneent(&ze, opcode)) != Z_OK)
		return (err);

	return (Z_OK);
}

/*
 * The goal of this routine is to cause the index file update and the
 * document save to happen as an atomic operation.  We do the document
 * first, saving a backup copy using a hard link; if that succeeds, we go
 * on to the index.  If that fails, we roll the document back into place.
 *
 * Strategy:
 *
 * New zone 'foo' configuration:
 *	Create tmpfile (zonecfg.xxxxxx)
 *	Write XML to tmpfile
 *	Rename tmpfile to xmlfile (zonecfg.xxxxxx -> foo.xml)
 *	Add entry to index file
 *	If it fails, delete foo.xml, leaving nothing behind.
 *
 * Save existing zone 'foo':
 *	Make backup of foo.xml -> .backup
 *	Create tmpfile (zonecfg.xxxxxx)
 *	Write XML to tmpfile
 *	Rename tmpfile to xmlfile (zonecfg.xxxxxx -> foo.xml)
 *	Modify index file as needed
 *	If it fails, recover from .backup -> foo.xml
 *
 * Rename 'foo' to 'bar':
 *	Create tmpfile (zonecfg.xxxxxx)
 *	Write XML to tmpfile
 *	Rename tmpfile to xmlfile (zonecfg.xxxxxx -> bar.xml)
 *	Add entry for 'bar' to index file, Remove entry for 'foo' (refresh)
 *	If it fails, delete bar.xml; foo.xml is left behind.
 */
static int
zonecfg_save_impl(zone_dochandle_t handle, char *filename)
{
	char tmpfile[MAXPATHLEN];
	char bakdir[MAXPATHLEN], bakbase[MAXPATHLEN], bakfile[MAXPATHLEN];
	int tmpfd, err;
	boolean_t backup;
	boolean_t valid;

	(void) strlcpy(tmpfile, filename, sizeof (tmpfile));
	(void) dirname(tmpfile);
	(void) strlcat(tmpfile, _PATH_TMPFILE, sizeof (tmpfile));

	tmpfd = mkstemp(tmpfile);
	if (tmpfd == -1) {
		(void) unlink(tmpfile);
		return (Z_TEMP_FILE);
	}
	(void) close(tmpfd);

	/*
	 * We do a final validation of the document.  Since the library has
	 * malfunctioned if it fails to validate, we follow-up with an
	 * assert() that the doc is valid.
	 */
	VERIFY0(os_dtd_validate(handle->zone_dh_doc, B_FALSE, &valid));
	VERIFY(valid == B_TRUE);

	if (xmlSaveFormatFile(tmpfile, handle->zone_dh_doc, 1) <= 0)
		goto err;

	(void) chmod(tmpfile, 0644);

	/*
	 * In the event we are doing a standard save, hard link a copy of the
	 * original file in .backup.<pid>.filename so we can restore it if
	 * something goes wrong.
	 */
	if (!is_new(handle) && !is_renaming(handle)) {
		backup = B_TRUE;

		(void) strlcpy(bakdir, filename, sizeof (bakdir));
		(void) strlcpy(bakbase, filename, sizeof (bakbase));
		(void) snprintf(bakfile, sizeof (bakfile), "%s/.backup.%d.%s",
		    dirname(bakdir), getpid(), basename(bakbase));

		if (link(filename, bakfile) == -1) {
			err = errno;
			(void) unlink(tmpfile);
			if (errno == EACCES)
				return (Z_ACCES);
			return (Z_MISC_FS);
		}
	}

	/*
	 * Move the new document over top of the old.
	 * i.e.:   zonecfg.XXXXXX  ->  myzone.xml
	 */
	if (rename(tmpfile, filename) == -1) {
		err = errno;
		(void) unlink(tmpfile);
		if (backup)
			(void) unlink(bakfile);
		if (err == EACCES)
			return (Z_ACCES);
		return (Z_MISC_FS);
	}

	/*
	 * If this is a snapshot, we're done-- don't add an index entry.
	 */
	if (is_snapshot(handle))
		return (Z_OK);

	/* now update the index file to reflect whatever we just did */
	if ((err = zonecfg_refresh_index_file(handle)) != Z_OK) {
		if (backup) {
			/*
			 * Try to restore from our backup.
			 */
			(void) rename(bakfile, filename);
		} else {
			/*
			 * Either the zone is new, in which case we can delete
			 * new.xml, or we're doing a rename, so ditto.
			 */
			assert(is_new(handle) || is_renaming(handle));
			(void) unlink(filename);
		}
		return (Z_UPDATING_INDEX);
	}

	if (backup)
		(void) unlink(bakfile);

	return (Z_OK);

err:
	(void) unlink(tmpfile);
	return (Z_SAVING_FILE);
}

int
zonecfg_save(zone_dochandle_t handle)
{
	char zname[ZONENAME_MAX], path[MAXPATHLEN];
	char delpath[MAXPATHLEN];
	int err = Z_SAVING_FILE;

	if (zonecfg_check_handle(handle) != Z_OK)
		return (Z_BAD_HANDLE);

	/*
	 * We don't support saving snapshots or a tree containing a sw
	 * inventory at this time.
	 */
	if (handle->zone_dh_snapshot || handle->zone_dh_sw_inv)
		return (Z_INVAL);

	if ((err = zonecfg_get_name(handle, zname, sizeof (zname))) != Z_OK)
		return (err);

	if (!config_file_path(zname, path, sizeof (path)))
		return (Z_MISC_FS);

	addcomment(handle, "\n    DO NOT EDIT THIS "
	    "FILE.  Use zonecfg(1M) instead.\n");

	/*
	 * Update user_attr first so that it will be older
	 * than the config file.
	 */
	(void) zonecfg_authorize_users(handle, zname);
	err = zonecfg_save_impl(handle, path);

	stripcomments(handle);

	if (err != Z_OK)
		return (err);

	handle->zone_dh_newzone = B_FALSE;

	if (is_renaming(handle)) {
		if (config_file_path(handle->zone_dh_delete_name, delpath,
		    sizeof (delpath))) {
			(void) unlink(delpath);
		}
		handle->zone_dh_delete_name[0] = '\0';
	}

	return (Z_OK);
}

int
zonecfg_verify_save(zone_dochandle_t handle, char *filename)
{
	boolean_t valid;

	if (zonecfg_check_handle(handle) != Z_OK)
		return (Z_BAD_HANDLE);

	/*
	 * We do a final validation of the document.  Since the library has
	 * malfunctioned if it fails to validate, we follow-up with an
	 * assert() that the doc is valid.
	 */
	VERIFY0(os_dtd_validate(handle->zone_dh_doc, B_FALSE, &valid));
	VERIFY(valid == B_TRUE);

	if (xmlSaveFormatFile(filename, handle->zone_dh_doc, 1) <= 0)
		return (Z_SAVING_FILE);

	return (Z_OK);
}

int
zonecfg_detach_save(zone_dochandle_t handle, uint_t flags)
{
	char zname[ZONENAME_MAX];
	char path[MAXPATHLEN];
	char migpath[MAXPATHLEN];
	int err = Z_SAVING_FILE;
	boolean_t valid;

	if (zonecfg_check_handle(handle) != Z_OK)
		return (Z_BAD_HANDLE);

	if (flags & ZONE_DRY_RUN) {
		(void) strlcpy(migpath, "-", sizeof (migpath));
	} else {
		if ((err = zonecfg_get_name(handle, zname, sizeof (zname)))
		    != Z_OK)
			return (err);

		if ((err = zone_get_zonepath(zname, path, sizeof (path)))
		    != Z_OK)
			return (err);

		if (snprintf(migpath, sizeof (migpath), "%s/%s", path,
		    ZONE_DETACHED) >= sizeof (migpath))
			return (Z_NOMEM);
	}

	if ((err = operation_prep(handle)) != Z_OK)
		return (err);

	addcomment(handle, "\n    DO NOT EDIT THIS FILE.  "
	    "Use zonecfg(1M) and zoneadm(1M) attach.\n");

	/*
	 * We do a final validation of the document.  Since the library has
	 * malfunctioned if it fails to validate, we follow-up with an
	 * assert() that the doc is valid.
	 */
	VERIFY0(os_dtd_validate(handle->zone_dh_doc, B_FALSE, &valid));
	VERIFY(valid == B_TRUE);

	if (xmlSaveFormatFile(migpath, handle->zone_dh_doc, 1) <= 0)
		return (Z_SAVING_FILE);

	if (!(flags & ZONE_DRY_RUN))
		(void) chmod(migpath, 0644);

	stripcomments(handle);

	handle->zone_dh_newzone = B_FALSE;

	return (Z_OK);
}

boolean_t
zonecfg_detached(const char *path)
{
	char		migpath[MAXPATHLEN];
	struct stat	buf;

	if (snprintf(migpath, sizeof (migpath), "%s/%s", path, ZONE_DETACHED) >=
	    sizeof (migpath))
		return (B_FALSE);

	if (stat(migpath, &buf) != -1)
		return (B_TRUE);

	return (B_FALSE);
}

void
zonecfg_rm_detached(zone_dochandle_t handle, boolean_t forced)
{
	char zname[ZONENAME_MAX];
	char path[MAXPATHLEN];
	char detached[MAXPATHLEN];
	char attached[MAXPATHLEN];

	if (zonecfg_check_handle(handle) != Z_OK)
		return;

	if (zonecfg_get_name(handle, zname, sizeof (zname)) != Z_OK)
		return;

	if (zone_get_zonepath(zname, path, sizeof (path)) != Z_OK)
		return;

	(void) snprintf(detached, sizeof (detached), "%s/%s", path,
	    ZONE_DETACHED);
	(void) snprintf(attached, sizeof (attached), "%s/%s", path,
	    ATTACH_FORCED);

	if (forced) {
		(void) rename(detached, attached);
	} else {
		(void) unlink(attached);
		(void) unlink(detached);
	}
}

/*
 * Special case: if access(2) fails with ENOENT, then try again using
 * ZONE_CONFIG_ROOT instead of config_file_path(zonename).  This is how we
 * work around the case of a config file which has not been created yet:
 * the user will need access to the directory so use that as a heuristic.
 */

int
zonecfg_access(const char *zonename, int amode)
{
	char path[MAXPATHLEN];

	if (!config_file_path(zonename, path, sizeof (path)))
		return (Z_INVAL);
	if (access(path, amode) == 0)
		return (Z_OK);
	if (errno == ENOENT) {
		if (snprintf(path, sizeof (path), "%s%s", zonecfg_root,
		    ZONE_CONFIG_ROOT) >= sizeof (path))
			return (Z_INVAL);
		if (access(path, amode) == 0)
			return (Z_OK);
	}
	if (errno == EACCES)
		return (Z_ACCES);
	if (errno == EINVAL)
		return (Z_INVAL);
	return (Z_MISC_FS);
}

int
zonecfg_create_snapshot(const char *zonename)
{
	zone_dochandle_t handle;
	char path[MAXPATHLEN], zonepath[MAXPATHLEN], rpath[MAXPATHLEN];
	int error = Z_OK, res;

	if ((handle = zonecfg_init_handle()) == NULL) {
		return (Z_NOMEM);
	}

	handle->zone_dh_newzone = B_TRUE;
	handle->zone_dh_snapshot = B_TRUE;

	if ((error = zonecfg_get_handle(zonename, handle)) != Z_OK)
		goto out;
	if ((error = operation_prep(handle)) != Z_OK)
		goto out;
	error = zonecfg_get_zonepath(handle, zonepath, sizeof (zonepath));
	if (error != Z_OK)
		goto out;
	if ((res = resolvepath(zonepath, rpath, sizeof (rpath))) == -1) {
		error = Z_RESOLVED_PATH;
		goto out;
	}
	/*
	 * If the resolved path is not the same as the original path, then
	 * save the resolved path in the snapshot, thus preventing any
	 * potential problems down the line when zoneadmd goes to unmount
	 * file systems and depends on initial string matches with resolved
	 * paths.
	 */
	rpath[res] = '\0';
	if (strcmp(zonepath, rpath) != 0) {
		if ((error = zonecfg_set_zonepath(handle, rpath)) != Z_OK)
			goto out;
	}
	if (snprintf(path, sizeof (path), "%s%s", zonecfg_root,
	    ZONE_SNAPSHOT_ROOT) >= sizeof (path)) {
		error = Z_MISC_FS;
		goto out;
	}
	if ((mkdir(path, S_IRWXU) == -1) && (errno != EEXIST)) {
		error = Z_MISC_FS;
		goto out;
	}

	if (!snap_file_path(zonename, path, sizeof (path))) {
		error = Z_MISC_FS;
		goto out;
	}

	addcomment(handle, "\n    DO NOT EDIT THIS FILE.  "
	    "It is a snapshot of running zone state.\n");

	error = zonecfg_save_impl(handle, path);

	stripcomments(handle);

out:
	zonecfg_fini_handle(handle);
	return (error);
}

int
zonecfg_get_iptype(zone_dochandle_t handle, zone_iptype_t *iptypep)
{
	char property[10]; /* 10 is big enough for "shared"/"exclusive" */
	int err;

	err = getrootattr(handle, DTD_ATTR_IPTYPE, property, sizeof (property));
	if (err == Z_BAD_PROPERTY) {
		/* Return default value */
		*iptypep = ZS_SHARED;
		return (Z_OK);
	} else if (err != Z_OK) {
		return (err);
	}

	if (strlen(property) == 0 ||
	    strcmp(property, "shared") == 0)
		*iptypep = ZS_SHARED;
	else if (strcmp(property, "exclusive") == 0)
		*iptypep = ZS_EXCLUSIVE;
	else
		return (Z_INVAL);

	return (Z_OK);
}

int
zonecfg_set_iptype(zone_dochandle_t handle, zone_iptype_t iptype)
{
	xmlNodePtr cur;

	if (handle == NULL)
		return (Z_INVAL);

	cur = xmlDocGetRootElement(handle->zone_dh_doc);
	if (cur == NULL) {
		return (Z_EMPTY_DOCUMENT);
	}

	if (xmlStrcmp(cur->name, DTD_ELEM_ZONE) != 0) {
		return (Z_WRONG_DOC_TYPE);
	}
	switch (iptype) {
	case ZS_SHARED:
		/*
		 * Since "shared" is the default, we don't write it to the
		 * configuration file, so that it's easier to migrate those
		 * zones elsewhere, eg., to systems which are not IP-Instances
		 * aware.
		 * xmlUnsetProp only fails when the attribute doesn't exist,
		 * which we don't care.
		 */
		(void) xmlUnsetProp(cur, DTD_ATTR_IPTYPE);
		break;
	case ZS_EXCLUSIVE:
		if (xmlSetProp(cur, DTD_ATTR_IPTYPE,
		    (const xmlChar *) "exclusive") == NULL)
			return (Z_INVAL);
		break;
	}
	return (Z_OK);
}

static int
newprop(xmlNodePtr node, const xmlChar *attrname, char *src)
{
	xmlAttrPtr newattr;

	newattr = xmlNewProp(node, attrname, (xmlChar *)src);
	if (newattr == NULL) {
		xmlUnlinkNode(node);
		xmlFreeNode(node);
		return (Z_BAD_PROPERTY);
	}
	return (Z_OK);
}

static int
zonecfg_add_filesystem_core(zone_dochandle_t handle, struct zone_fstab *tabptr)
{
	xmlNodePtr newnode, cur = handle->zone_dh_cur, options_node;
	zone_fsopt_t *ptr;
	int err;

	newnode = xmlNewTextChild(cur, NULL, DTD_ELEM_FS, NULL);
	if ((err = newprop(newnode, DTD_ATTR_SPECIAL,
	    tabptr->zone_fs_special)) != Z_OK)
		return (err);
	if (tabptr->zone_fs_raw[0] != '\0' &&
	    (err = newprop(newnode, DTD_ATTR_RAW, tabptr->zone_fs_raw)) != Z_OK)
		return (err);
	if ((err = newprop(newnode, DTD_ATTR_DIR, tabptr->zone_fs_dir)) != Z_OK)
		return (err);
	if ((err = newprop(newnode, DTD_ATTR_TYPE,
	    tabptr->zone_fs_type)) != Z_OK)
		return (err);
	if (tabptr->zone_fs_options != NULL) {
		for (ptr = tabptr->zone_fs_options; ptr != NULL;
		    ptr = ptr->zone_fsopt_next) {
			options_node = xmlNewTextChild(newnode, NULL,
			    DTD_ELEM_FSOPTION, NULL);
			if ((err = newprop(options_node, DTD_ATTR_NAME,
			    ptr->zone_fsopt_opt)) != Z_OK)
				return (err);
		}
	}
	return (Z_OK);
}

int
zonecfg_add_filesystem(zone_dochandle_t handle, struct zone_fstab *tabptr)
{
	int err;

	if (tabptr == NULL)
		return (Z_INVAL);

	if ((err = operation_prep(handle)) != Z_OK)
		return (err);

	if ((err = zonecfg_add_filesystem_core(handle, tabptr)) != Z_OK)
		return (err);

	return (Z_OK);
}

int
zonecfg_add_fs_option(struct zone_fstab *tabptr, char *option)
{
	zone_fsopt_t *last, *old, *new;

	last = tabptr->zone_fs_options;
	for (old = last; old != NULL; old = old->zone_fsopt_next)
		last = old;	/* walk to the end of the list */
	new = (zone_fsopt_t *)malloc(sizeof (zone_fsopt_t));
	if (new == NULL)
		return (Z_NOMEM);
	(void) strlcpy(new->zone_fsopt_opt, option,
	    sizeof (new->zone_fsopt_opt));
	new->zone_fsopt_next = NULL;
	if (last == NULL)
		tabptr->zone_fs_options = new;
	else
		last->zone_fsopt_next = new;
	return (Z_OK);
}

int
zonecfg_remove_fs_option(struct zone_fstab *tabptr, char *option)
{
	zone_fsopt_t *last, *this, *next;

	last = tabptr->zone_fs_options;
	for (this = last; this != NULL; this = this->zone_fsopt_next) {
		if (strcmp(this->zone_fsopt_opt, option) == 0) {
			next = this->zone_fsopt_next;
			if (this == tabptr->zone_fs_options)
				tabptr->zone_fs_options = next;
			else
				last->zone_fsopt_next = next;
			free(this);
			return (Z_OK);
		} else
			last = this;
	}
	return (Z_NO_PROPERTY_ID);
}

void
zonecfg_free_fs_option_list(zone_fsopt_t *list)
{
	zone_fsopt_t *this, *next;

	for (this = list; this != NULL; this = next) {
		next = this->zone_fsopt_next;
		free(this);
	}
}

void
zonecfg_free_rctl_value_list(struct zone_rctlvaltab *valtab)
{
	if (valtab == NULL)
		return;
	zonecfg_free_rctl_value_list(valtab->zone_rctlval_next);
	free(valtab);
}

static boolean_t
match_prop(xmlNodePtr cur, const xmlChar *attr, char *user_prop)
{
	xmlChar *gotten_prop;
	int prop_result;

	gotten_prop = xmlGetProp(cur, attr);
	if (gotten_prop == NULL)	/* shouldn't happen */
		return (B_FALSE);
	prop_result = xmlStrcmp(gotten_prop, (const xmlChar *) user_prop);
	xmlFree(gotten_prop);
	return ((prop_result == 0));	/* empty strings will match */
}

static int
zonecfg_delete_filesystem_core(zone_dochandle_t handle,
    struct zone_fstab *tabptr)
{
	xmlNodePtr cur = handle->zone_dh_cur;
	boolean_t dir_match, spec_match, raw_match, type_match;

	for (cur = cur->xmlChildrenNode; cur != NULL; cur = cur->next) {
		if (xmlStrcmp(cur->name, DTD_ELEM_FS))
			continue;
		dir_match = match_prop(cur, DTD_ATTR_DIR, tabptr->zone_fs_dir);
		spec_match = match_prop(cur, DTD_ATTR_SPECIAL,
		    tabptr->zone_fs_special);
		raw_match = match_prop(cur, DTD_ATTR_RAW,
		    tabptr->zone_fs_raw);
		type_match = match_prop(cur, DTD_ATTR_TYPE,
		    tabptr->zone_fs_type);
		if (dir_match && spec_match && raw_match && type_match) {
			xmlUnlinkNode(cur);
			xmlFreeNode(cur);
			return (Z_OK);
		}
	}
	return (Z_NO_RESOURCE_ID);
}

int
zonecfg_delete_filesystem(zone_dochandle_t handle, struct zone_fstab *tabptr)
{
	int err;

	if (tabptr == NULL)
		return (Z_INVAL);

	if ((err = operation_prep(handle)) != Z_OK)
		return (err);

	if ((err = zonecfg_delete_filesystem_core(handle, tabptr)) != Z_OK)
		return (err);

	return (Z_OK);
}

int
zonecfg_modify_filesystem(
	zone_dochandle_t handle,
	struct zone_fstab *oldtabptr,
	struct zone_fstab *newtabptr)
{
	int err;

	if (oldtabptr == NULL || newtabptr == NULL)
		return (Z_INVAL);

	if ((err = operation_prep(handle)) != Z_OK)
		return (err);

	if ((err = zonecfg_delete_filesystem_core(handle, oldtabptr)) != Z_OK)
		return (err);

	if ((err = zonecfg_add_filesystem_core(handle, newtabptr)) != Z_OK)
		return (err);

	return (Z_OK);
}

int
zonecfg_lookup_filesystem(
	zone_dochandle_t handle,
	struct zone_fstab *tabptr)
{
	xmlNodePtr cur, options, firstmatch;
	int err;
	char dirname[MAXPATHLEN], special[MAXPATHLEN], raw[MAXPATHLEN];
	char type[FSTYPSZ];
	char options_str[MAX_MNTOPT_STR];

	if (tabptr == NULL)
		return (Z_INVAL);

	if ((err = operation_prep(handle)) != Z_OK)
		return (err);

	/*
	 * Walk the list of children looking for matches on any properties
	 * specified in the fstab parameter.  If more than one resource
	 * matches, we return Z_INSUFFICIENT_SPEC; if none match, we return
	 * Z_NO_RESOURCE_ID.
	 */
	cur = handle->zone_dh_cur;
	firstmatch = NULL;
	for (cur = cur->xmlChildrenNode; cur != NULL; cur = cur->next) {
		if (xmlStrcmp(cur->name, DTD_ELEM_FS))
			continue;
		if (strlen(tabptr->zone_fs_dir) > 0) {
			if ((fetchprop(cur, DTD_ATTR_DIR, dirname,
			    sizeof (dirname)) == Z_OK) &&
			    (strcmp(tabptr->zone_fs_dir, dirname) == 0)) {
				if (firstmatch == NULL)
					firstmatch = cur;
				else
					return (Z_INSUFFICIENT_SPEC);
			}
		}
		if (strlen(tabptr->zone_fs_special) > 0) {
			if ((fetchprop(cur, DTD_ATTR_SPECIAL, special,
			    sizeof (special)) == Z_OK)) {
				if (strcmp(tabptr->zone_fs_special,
				    special) == 0) {
					if (firstmatch == NULL)
						firstmatch = cur;
					else if (firstmatch != cur)
						return (Z_INSUFFICIENT_SPEC);
				} else {
					/*
					 * If another property matched but this
					 * one doesn't then reset firstmatch.
					 */
					if (firstmatch == cur)
						firstmatch = NULL;
				}
			}
		}
		if (strlen(tabptr->zone_fs_raw) > 0) {
			if ((fetchprop(cur, DTD_ATTR_RAW, raw,
			    sizeof (raw)) == Z_OK)) {
				if (strcmp(tabptr->zone_fs_raw, raw) == 0) {
					if (firstmatch == NULL)
						firstmatch = cur;
					else if (firstmatch != cur)
						return (Z_INSUFFICIENT_SPEC);
				} else {
					/*
					 * If another property matched but this
					 * one doesn't then reset firstmatch.
					 */
					if (firstmatch == cur)
						firstmatch = NULL;
				}
			}
		}
		if (strlen(tabptr->zone_fs_type) > 0) {
			if ((fetchprop(cur, DTD_ATTR_TYPE, type,
			    sizeof (type)) == Z_OK)) {
				if (strcmp(tabptr->zone_fs_type, type) == 0) {
					if (firstmatch == NULL)
						firstmatch = cur;
					else if (firstmatch != cur)
						return (Z_INSUFFICIENT_SPEC);
				} else {
					/*
					 * If another property matched but this
					 * one doesn't then reset firstmatch.
					 */
					if (firstmatch == cur)
						firstmatch = NULL;
				}
			}
		}
	}

	if (firstmatch == NULL)
		return (Z_NO_RESOURCE_ID);

	cur = firstmatch;

	if ((err = fetchprop(cur, DTD_ATTR_DIR, tabptr->zone_fs_dir,
	    sizeof (tabptr->zone_fs_dir))) != Z_OK)
		return (err);

	if ((err = fetchprop(cur, DTD_ATTR_SPECIAL, tabptr->zone_fs_special,
	    sizeof (tabptr->zone_fs_special))) != Z_OK)
		return (err);

	if ((err = fetchprop(cur, DTD_ATTR_RAW, tabptr->zone_fs_raw,
	    sizeof (tabptr->zone_fs_raw))) != Z_OK)
		return (err);

	if ((err = fetchprop(cur, DTD_ATTR_TYPE, tabptr->zone_fs_type,
	    sizeof (tabptr->zone_fs_type))) != Z_OK)
		return (err);

	/* options are optional */
	tabptr->zone_fs_options = NULL;
	for (options = cur->xmlChildrenNode; options != NULL;
	    options = options->next) {
		if ((fetchprop(options, DTD_ATTR_NAME, options_str,
		    sizeof (options_str)) != Z_OK))
			break;
		if (zonecfg_add_fs_option(tabptr, options_str) != Z_OK)
			break;
	}
	return (Z_OK);
}

/*
 * Compare two IP addresses in string form.  Allow for the possibility that
 * one might have "/<prefix-length>" at the end: allow a match on just the
 * IP address (or host name) part.
 */

boolean_t
zonecfg_same_net_address(char *a1, char *a2)
{
	char *slashp, *slashp1, *slashp2;
	int result;

	if (strcmp(a1, a2) == 0)
		return (B_TRUE);

	/*
	 * If neither has a slash or both do, they need to match to be
	 * considered the same, but they did not match above, so fail.
	 */
	slashp1 = strchr(a1, '/');
	slashp2 = strchr(a2, '/');
	if ((slashp1 == NULL && slashp2 == NULL) ||
	    (slashp1 != NULL && slashp2 != NULL))
		return (B_FALSE);

	/*
	 * Only one had a slash: pick that one, zero out the slash, compare
	 * the "address only" strings, restore the slash, and return the
	 * result of the comparison.
	 */
	slashp = (slashp1 == NULL) ? slashp2 : slashp1;
	*slashp = '\0';
	result = strcmp(a1, a2);
	*slashp = '/';
	return ((result == 0));
}

int
zonecfg_valid_net_address(char *address, struct lifreq *lifr)
{
	struct sockaddr_in *sin4;
	struct sockaddr_in6 *sin6;
	struct addrinfo hints, *result;
	char *slashp = strchr(address, '/');

	bzero(lifr, sizeof (struct lifreq));
	sin4 = (struct sockaddr_in *)&lifr->lifr_addr;
	sin6 = (struct sockaddr_in6 *)&lifr->lifr_addr;
	if (slashp != NULL)
		*slashp = '\0';
	if (inet_pton(AF_INET, address, &sin4->sin_addr) == 1) {
		sin4->sin_family = AF_INET;
	} else if (inet_pton(AF_INET6, address, &sin6->sin6_addr) == 1) {
		if (slashp == NULL)
			return (Z_IPV6_ADDR_PREFIX_LEN);
		sin6->sin6_family = AF_INET6;
	} else {
		/* "address" may be a host name */
		(void) memset(&hints, 0, sizeof (hints));
		hints.ai_family = PF_INET;
		if (getaddrinfo(address, NULL, &hints, &result) != 0)
			return (Z_BOGUS_ADDRESS);
		sin4->sin_family = result->ai_family;

		(void) memcpy(&sin4->sin_addr,
		    /* LINTED E_BAD_PTR_CAST_ALIGN */
		    &((struct sockaddr_in *)result->ai_addr)->sin_addr,
		    sizeof (struct in_addr));

		freeaddrinfo(result);
	}
	return (Z_OK);
}

boolean_t
zonecfg_ifname_exists(sa_family_t af, char *ifname)
{
	struct lifreq lifr;
	int so;
	int save_errno;

	(void) memset(&lifr, 0, sizeof (lifr));
	(void) strlcpy(lifr.lifr_name, ifname, sizeof (lifr.lifr_name));
	lifr.lifr_addr.ss_family = af;
	if ((so = socket(af, SOCK_DGRAM, 0)) < 0) {
		/* Odd - can't tell if the ifname exists */
		return (B_FALSE);
	}
	if (ioctl(so, SIOCGLIFFLAGS, (caddr_t)&lifr) < 0) {
		save_errno = errno;
		(void) close(so);
		errno = save_errno;
		return (B_FALSE);
	}
	(void) close(so);
	return (B_TRUE);
}

/*
 * Determines whether there is a net resource with the physical interface, IP
 * address, and default router specified by 'tabptr' in the zone configuration
 * to which 'handle' refers.  'tabptr' must have an interface, an address, a
 * default router, or a combination of the three.  This function returns Z_OK
 * iff there is exactly one net resource matching the query specified by
 * 'tabptr'.  The function returns Z_INSUFFICIENT_SPEC if there are multiple
 * matches or 'tabptr' does not specify a physical interface, address, or
 * default router.  The function returns Z_NO_RESOURCE_ID if are no matches.
 *
 * Errors might also be returned if the entry that exactly matches the
 * query lacks critical network resource information.
 *
 * If there is a single match, then the matching entry's physical interface, IP
 * address, and default router information are stored in 'tabptr'.
 */
int
zonecfg_lookup_nwif(zone_dochandle_t handle, struct zone_nwiftab *tabptr)
{
	xmlNodePtr cur, val;
	xmlNodePtr firstmatch;
	int err;
	char address[INET6_ADDRSTRLEN];
	char physical[LIFNAMSIZ];
	char mac[MAXMACADDRLEN];
	char gnic[LIFNAMSIZ];
	size_t addrspec;		/* nonzero if tabptr has IP addr */
	size_t physspec;		/* nonzero if tabptr has interface */
	size_t macspec;			/* nonzero if tabptr has mac addr */
	size_t gnicspec;		/* nonzero if tabptr has gnic */
	size_t defrouterspec;		/* nonzero if tabptr has def. router */
	size_t allowed_addrspec;
	zone_iptype_t iptype;

	if (tabptr == NULL)
		return (Z_INVAL);

	/*
	 * Determine the fields that will be searched.  There must be at least
	 * one.
	 *
	 * zone_nwif_address, zone_nwif_physical, zone_nwif_defrouter,
	 * zone_nwif_mac, zone_nwif_vlan_id and zone_nwif_gnic  are
	 * arrays, so no NULL checks are necessary.
	 */
	addrspec = strlen(tabptr->zone_nwif_address);
	physspec = strlen(tabptr->zone_nwif_physical);
	macspec = strlen(tabptr->zone_nwif_mac);
	gnicspec = strlen(tabptr->zone_nwif_gnic);
	defrouterspec = strlen(tabptr->zone_nwif_defrouter);
	allowed_addrspec = strlen(tabptr->zone_nwif_allowed_address);
	if (addrspec != 0 && allowed_addrspec != 0)
		return (Z_INVAL); /* can't specify both */
	if (addrspec == 0 && physspec == 0 && defrouterspec == 0 &&
	    allowed_addrspec == 0 && macspec == 0 && gnicspec == 0)
		return (Z_INSUFFICIENT_SPEC);

	if ((err = operation_prep(handle)) != Z_OK)
		return (err);

	if ((err = zonecfg_get_iptype(handle, &iptype)) != Z_OK)
		return (err);
	/*
	 * Iterate over the configuration's elements and look for net elements
	 * that match the query.
	 */
	firstmatch = NULL;
	cur = handle->zone_dh_cur;
	for (cur = cur->xmlChildrenNode; cur != NULL; cur = cur->next) {
		/* Skip non-net elements */
		if (xmlStrcmp(cur->name, DTD_ELEM_NET))
			continue;

		/*
		 * If any relevant fields don't match the query, then skip
		 * the current net element.
		 */
		if (physspec != 0 && (fetchprop(cur, DTD_ATTR_PHYSICAL,
		    physical, sizeof (physical)) != Z_OK ||
		    strcmp(tabptr->zone_nwif_physical, physical) != 0))
			continue;
		if (iptype == ZS_EXCLUSIVE && macspec != 0 &&
		    (fetchprop(cur, DTD_ATTR_MAC, mac, sizeof (mac)) != Z_OK ||
		    strcmp(tabptr->zone_nwif_mac, mac) != 0))
			continue;
		if (iptype == ZS_EXCLUSIVE && gnicspec != 0 &&
		    (fetchprop(cur, DTD_ATTR_GNIC, gnic,
		    sizeof (gnic)) != Z_OK ||
		    strcmp(tabptr->zone_nwif_gnic, gnic) != 0))
			continue;
		if (iptype == ZS_SHARED && addrspec != 0 &&
		    (fetchprop(cur, DTD_ATTR_ADDRESS, address,
		    sizeof (address)) != Z_OK ||
		    !zonecfg_same_net_address(tabptr->zone_nwif_address,
		    address)))
			continue;
		if (iptype == ZS_EXCLUSIVE && allowed_addrspec != 0 &&
		    (fetchprop(cur, DTD_ATTR_ALLOWED_ADDRESS, address,
		    sizeof (address)) != Z_OK ||
		    !zonecfg_same_net_address(tabptr->zone_nwif_allowed_address,
		    address)))
			continue;
		if (defrouterspec != 0 && (fetchprop(cur, DTD_ATTR_DEFROUTER,
		    address, sizeof (address)) != Z_OK ||
		    !zonecfg_same_net_address(tabptr->zone_nwif_defrouter,
		    address)))
			continue;

		/*
		 * The current net element matches the query.  Select it if
		 * it's the first match; otherwise, abort the search.
		 */
		if (firstmatch == NULL)
			firstmatch = cur;
		else
			return (Z_INSUFFICIENT_SPEC);
	}
	if (firstmatch == NULL)
		return (Z_NO_RESOURCE_ID);

	cur = firstmatch;

	if ((err = fetchprop(cur, DTD_ATTR_PHYSICAL, tabptr->zone_nwif_physical,
	    sizeof (tabptr->zone_nwif_physical))) != Z_OK)
		return (err);

	if (iptype == ZS_SHARED &&
	    (err = fetchprop(cur, DTD_ATTR_ADDRESS, tabptr->zone_nwif_address,
	    sizeof (tabptr->zone_nwif_address))) != Z_OK)
		return (err);

	if (iptype == ZS_EXCLUSIVE &&
	    (err = fetchprop(cur, DTD_ATTR_MAC, tabptr->zone_nwif_mac,
	    sizeof (tabptr->zone_nwif_mac))) != Z_OK)
		return (err);

	if (iptype == ZS_EXCLUSIVE &&
	    (err = fetchprop(cur, DTD_ATTR_VLANID, tabptr->zone_nwif_vlan_id,
	    sizeof (tabptr->zone_nwif_vlan_id))) != Z_OK)
		return (err);

	if (iptype == ZS_EXCLUSIVE &&
	    (err = fetchprop(cur, DTD_ATTR_GNIC, tabptr->zone_nwif_gnic,
	    sizeof (tabptr->zone_nwif_gnic))) != Z_OK)
		return (err);

	if (iptype == ZS_EXCLUSIVE &&
	    (err = fetchprop(cur, DTD_ATTR_ALLOWED_ADDRESS,
	    tabptr->zone_nwif_allowed_address,
	    sizeof (tabptr->zone_nwif_allowed_address))) != Z_OK)
		return (err);

	if ((err = fetchprop(cur, DTD_ATTR_DEFROUTER,
	    tabptr->zone_nwif_defrouter,
	    sizeof (tabptr->zone_nwif_defrouter))) != Z_OK)
		return (err);

	tabptr->zone_nwif_attrp = NULL;
	for (val = cur->xmlChildrenNode; val != NULL; val = val->next) {
		struct zone_res_attrtab *valptr;

		valptr = (struct zone_res_attrtab *)malloc(
		    sizeof (struct zone_res_attrtab));
		if (valptr == NULL)
			return (Z_NOMEM);

		valptr->zone_res_attr_name[0] =
		    valptr->zone_res_attr_value[0] = '\0';
		if (zonecfg_add_res_attr(&(tabptr->zone_nwif_attrp), valptr)
		    != Z_OK) {
			free(valptr);
			break;
		}

		if ((fetchprop(val, DTD_ATTR_NAME, valptr->zone_res_attr_name,
		    sizeof (valptr->zone_res_attr_name)) != Z_OK))
			break;
		if ((fetchprop(val, DTD_ATTR_VALUE,
		    valptr->zone_res_attr_value,
		    sizeof (valptr->zone_res_attr_value)) != Z_OK))
			break;
	}

	return (Z_OK);
}

static int
zonecfg_add_nwif_core(zone_dochandle_t handle, struct zone_nwiftab *tabptr)
{
	xmlNodePtr newnode, cur = handle->zone_dh_cur, valnode;
	struct zone_res_attrtab *valptr;
	int err;

	newnode = xmlNewTextChild(cur, NULL, DTD_ELEM_NET, NULL);
	if (strlen(tabptr->zone_nwif_address) > 0 &&
	    (err = newprop(newnode, DTD_ATTR_ADDRESS,
	    tabptr->zone_nwif_address)) != Z_OK)
		return (err);
	if (strlen(tabptr->zone_nwif_allowed_address) > 0 &&
	    (err = newprop(newnode, DTD_ATTR_ALLOWED_ADDRESS,
	    tabptr->zone_nwif_allowed_address)) != Z_OK)
		return (err);
	if ((err = newprop(newnode, DTD_ATTR_PHYSICAL,
	    tabptr->zone_nwif_physical)) != Z_OK)
		return (err);
	/*
	 * Do not add these properties when they are not set, for backwards
	 * compatibility and because they are optional.
	 */
	if ((strlen(tabptr->zone_nwif_defrouter) > 0) &&
	    ((err = newprop(newnode, DTD_ATTR_DEFROUTER,
	    tabptr->zone_nwif_defrouter)) != Z_OK))
		return (err);
	if (strlen(tabptr->zone_nwif_mac) > 0 &&
	    (err = newprop(newnode, DTD_ATTR_MAC,
	    tabptr->zone_nwif_mac)) != Z_OK)
		return (err);
	if (strlen(tabptr->zone_nwif_vlan_id) > 0 &&
	    (err = newprop(newnode, DTD_ATTR_VLANID,
	    tabptr->zone_nwif_vlan_id)) != Z_OK)
		return (err);
	if (strlen(tabptr->zone_nwif_gnic) > 0 &&
	    (err = newprop(newnode, DTD_ATTR_GNIC,
	    tabptr->zone_nwif_gnic)) != Z_OK)
		return (err);

	for (valptr = tabptr->zone_nwif_attrp; valptr != NULL;
	    valptr = valptr->zone_res_attr_next) {
		valnode = xmlNewTextChild(newnode, NULL, DTD_ELEM_NETATTR,
		    NULL);
		err = newprop(valnode, DTD_ATTR_NAME,
		    valptr->zone_res_attr_name);
		if (err != Z_OK)
			return (err);
		err = newprop(valnode, DTD_ATTR_VALUE,
		    valptr->zone_res_attr_value);
		if (err != Z_OK)
			return (err);
	}

	return (Z_OK);
}

int
zonecfg_add_nwif(zone_dochandle_t handle, struct zone_nwiftab *tabptr)
{
	int err;

	if (tabptr == NULL)
		return (Z_INVAL);

	if ((err = operation_prep(handle)) != Z_OK)
		return (err);

	if ((err = zonecfg_add_nwif_core(handle, tabptr)) != Z_OK)
		return (err);

	return (Z_OK);
}

static int
zonecfg_delete_nwif_core(zone_dochandle_t handle, struct zone_nwiftab *tabptr)
{
	xmlNodePtr cur = handle->zone_dh_cur;
	boolean_t addr_match, phys_match, allowed_addr_match, mac_match,
	    gnic_match;

	for (cur = cur->xmlChildrenNode; cur != NULL; cur = cur->next) {
		if (xmlStrcmp(cur->name, DTD_ELEM_NET))
			continue;

		addr_match = match_prop(cur, DTD_ATTR_ADDRESS,
		    tabptr->zone_nwif_address);
		allowed_addr_match = match_prop(cur, DTD_ATTR_ALLOWED_ADDRESS,
		    tabptr->zone_nwif_allowed_address);
		phys_match = match_prop(cur, DTD_ATTR_PHYSICAL,
		    tabptr->zone_nwif_physical);
		mac_match = match_prop(cur, DTD_ATTR_MAC,
		    tabptr->zone_nwif_mac);
		gnic_match = match_prop(cur, DTD_ATTR_GNIC,
		    tabptr->zone_nwif_gnic);

		if ((addr_match || allowed_addr_match || mac_match ||
		    gnic_match) && phys_match) {
			xmlUnlinkNode(cur);
			xmlFreeNode(cur);
			return (Z_OK);
		}
	}
	return (Z_NO_RESOURCE_ID);
}

int
zonecfg_delete_nwif(zone_dochandle_t handle, struct zone_nwiftab *tabptr)
{
	int err;

	if (tabptr == NULL)
		return (Z_INVAL);

	if ((err = operation_prep(handle)) != Z_OK)
		return (err);

	if ((err = zonecfg_delete_nwif_core(handle, tabptr)) != Z_OK)
		return (err);

	return (Z_OK);
}

int
zonecfg_modify_nwif(
	zone_dochandle_t handle,
	struct zone_nwiftab *oldtabptr,
	struct zone_nwiftab *newtabptr)
{
	int err;

	if (oldtabptr == NULL || newtabptr == NULL)
		return (Z_INVAL);

	if ((err = operation_prep(handle)) != Z_OK)
		return (err);

	if ((err = zonecfg_delete_nwif_core(handle, oldtabptr)) != Z_OK)
		return (err);

	if ((err = zonecfg_add_nwif_core(handle, newtabptr)) != Z_OK)
		return (err);

	return (Z_OK);
}

void
zonecfg_free_res_attr_list(struct zone_res_attrtab *valtab)
{
	if (valtab == NULL)
		return;
	zonecfg_free_res_attr_list(valtab->zone_res_attr_next);
	free(valtab);
}

int
zonecfg_add_res_attr(struct zone_res_attrtab **headptr,
    struct zone_res_attrtab *valtabptr)
{
	struct zone_res_attrtab *last, *old, *new;

	last = *headptr;
	for (old = last; old != NULL; old = old->zone_res_attr_next)
		last = old;	/* walk to the end of the list */
	new = valtabptr;	/* alloc'd by caller */
	new->zone_res_attr_next = NULL;
	if (last == NULL)
		*headptr = new;
	else
		last->zone_res_attr_next = new;
	return (Z_OK);
}

int
zonecfg_remove_res_attr(struct zone_res_attrtab **headptr,
    struct zone_res_attrtab *valtabptr)
{
	struct zone_res_attrtab *last, *this, *next;

	last = *headptr;
	for (this = last; this != NULL; this = this->zone_res_attr_next) {
		if (strcmp(this->zone_res_attr_name,
		    valtabptr->zone_res_attr_name) == 0 &&
		    strcmp(this->zone_res_attr_value,
		    valtabptr->zone_res_attr_value) == 0) {
			next = this->zone_res_attr_next;
			if (this == *headptr)
				*headptr = next;
			else
				last->zone_res_attr_next = next;
			free(this);
			return (Z_OK);
		} else
			last = this;
	}
	return (Z_NO_PROPERTY_ID);
}

/*
 * Must be a comma-separated list of alpha-numeric file system names.
 */
static int
zonecfg_valid_fs_allowed(const char *fsallowedp)
{
	char tmp[ZONE_FS_ALLOWED_MAX];
	char *cp = tmp;
	char *p;

	if (strlen(fsallowedp) > ZONE_FS_ALLOWED_MAX)
		return (Z_TOO_BIG);

	(void) strlcpy(tmp, fsallowedp, sizeof (tmp));

	while (*cp != '\0') {
		p = cp;
		while (*p != '\0' && *p != ',') {
			if (!isalnum(*p) && *p != '-')
				return (Z_INVALID_PROPERTY);
			p++;
		}

		if (*p == ',') {
			if (p == cp)
				return (Z_INVALID_PROPERTY);

			p++;

			if (*p == '\0')
				return (Z_INVALID_PROPERTY);
		}

		cp = p;
	}

	return (Z_OK);
}

int
zonecfg_get_fs_allowed(zone_dochandle_t handle, char *bufp, size_t buflen)
{
	int err;

	if ((err = getrootattr(handle, DTD_ATTR_FS_ALLOWED,
	    bufp, buflen)) != Z_OK)
		return (err);
	if (bufp[0] == '\0')
		return (Z_BAD_PROPERTY);
	return (zonecfg_valid_fs_allowed(bufp));
}

int
zonecfg_set_fs_allowed(zone_dochandle_t handle, const char *bufp)
{
	int err;

	if (bufp == NULL || (err = zonecfg_valid_fs_allowed(bufp)) == Z_OK)
		return (setrootattr(handle, DTD_ATTR_FS_ALLOWED, bufp));
	return (err);
}

/*
 * Determines if the specified string is a valid hostid string.  This function
 * returns Z_OK if the string is a valid hostid string.  It returns Z_INVAL if
 * 'hostidp' is NULL, Z_TOO_BIG if 'hostidp' refers to a string buffer
 * containing a hex string with more than 8 digits, and Z_INVALID_PROPERTY if
 * the string has an invalid format.
 */
static int
zonecfg_valid_hostid(const char *hostidp)
{
	char *currentp;
	u_longlong_t hostidval;
	size_t len;

	if (hostidp == NULL)
		return (Z_INVAL);

	/* Empty strings and strings with whitespace are invalid. */
	if (*hostidp == '\0')
		return (Z_INVALID_PROPERTY);
	for (currentp = (char *)hostidp; *currentp != '\0'; ++currentp) {
		if (isspace(*currentp))
			return (Z_INVALID_PROPERTY);
	}
	len = (size_t)(currentp - hostidp);

	/*
	 * The caller might pass a hostid that is larger than the maximum
	 * unsigned 32-bit integral value.  Check for this!  Also, make sure
	 * that the whole string is converted (this helps us find illegal
	 * characters) and that the whole string fits within a buffer of size
	 * HW_HOSTID_LEN.
	 */
	currentp = (char *)hostidp;
	if (strncmp(hostidp, "0x", 2) == 0 || strncmp(hostidp, "0X", 2) == 0)
		currentp += 2;
	hostidval = strtoull(currentp, &currentp, 16);
	if ((size_t)(currentp - hostidp) >= HW_HOSTID_LEN)
		return (Z_TOO_BIG);
	if (hostidval > UINT_MAX || hostidval == HW_INVALID_HOSTID ||
	    currentp != hostidp + len)
		return (Z_INVALID_PROPERTY);
	return (Z_OK);
}

/*
 * Gets the zone hostid string stored in the specified zone configuration
 * document.  This function returns Z_OK on success.  Z_BAD_PROPERTY is returned
 * if the config file doesn't specify a hostid or if the hostid is blank.
 *
 * Note that buflen should be at least HW_HOSTID_LEN.
 */
int
zonecfg_get_hostid(zone_dochandle_t handle, char *bufp, size_t buflen)
{
	int err;

	if ((err = getrootattr(handle, DTD_ATTR_HOSTID, bufp, buflen)) != Z_OK)
		return (err);
	if (bufp[0] == '\0')
		return (Z_BAD_PROPERTY);
	return (zonecfg_valid_hostid(bufp));
}

/*
 * Sets the hostid string in the specified zone config document to the given
 * string value.  If 'hostidp' is NULL, then the config document's hostid
 * attribute is cleared.  Non-NULL hostids are validated.  This function returns
 * Z_OK on success.  Any other return value indicates failure.
 */
int
zonecfg_set_hostid(zone_dochandle_t handle, const char *hostidp)
{
	int err;

	/*
	 * A NULL hostid string is interpreted as a request to clear the
	 * hostid.
	 */
	if (hostidp == NULL || (err = zonecfg_valid_hostid(hostidp)) == Z_OK)
		return (setrootattr(handle, DTD_ATTR_HOSTID, hostidp));
	return (err);
}

int
zonecfg_lookup_dev(zone_dochandle_t handle, struct zone_devtab *tabptr)
{
	xmlNodePtr cur, val, firstmatch;
	int err;
	char match[MAXPATHLEN];

	if (tabptr == NULL)
		return (Z_INVAL);

	if ((err = operation_prep(handle)) != Z_OK)
		return (err);

	cur = handle->zone_dh_cur;
	firstmatch = NULL;
	for (cur = cur->xmlChildrenNode; cur != NULL; cur = cur->next) {
		if (xmlStrcmp(cur->name, DTD_ELEM_DEVICE))
			continue;
		if (strlen(tabptr->zone_dev_match) == 0)
			continue;

		if ((fetchprop(cur, DTD_ATTR_MATCH, match,
		    sizeof (match)) == Z_OK)) {
			if (strcmp(tabptr->zone_dev_match,
			    match) == 0) {
				if (firstmatch == NULL)
					firstmatch = cur;
				else if (firstmatch != cur)
					return (Z_INSUFFICIENT_SPEC);
			} else {
				/*
				 * If another property matched but this
				 * one doesn't then reset firstmatch.
				 */
				if (firstmatch == cur)
					firstmatch = NULL;
			}
		}
	}
	if (firstmatch == NULL)
		return (Z_NO_RESOURCE_ID);

	cur = firstmatch;

	if ((err = fetchprop(cur, DTD_ATTR_MATCH, tabptr->zone_dev_match,
	    sizeof (tabptr->zone_dev_match))) != Z_OK)
		return (err);

	tabptr->zone_dev_attrp = NULL;
	for (val = cur->xmlChildrenNode; val != NULL; val = val->next) {
		struct zone_res_attrtab *valptr;

		valptr = (struct zone_res_attrtab *)malloc(
		    sizeof (struct zone_res_attrtab));
		if (valptr == NULL)
			return (Z_NOMEM);

		valptr->zone_res_attr_name[0] =
		    valptr->zone_res_attr_value[0] = '\0';
		if (zonecfg_add_res_attr(&(tabptr->zone_dev_attrp), valptr)
		    != Z_OK) {
			free(valptr);
			break;
		}

		if ((fetchprop(val, DTD_ATTR_NAME, valptr->zone_res_attr_name,
		    sizeof (valptr->zone_res_attr_name)) != Z_OK))
			break;
		if ((fetchprop(val, DTD_ATTR_VALUE,
		    valptr->zone_res_attr_value,
		    sizeof (valptr->zone_res_attr_value)) != Z_OK))
			break;
	}

	return (Z_OK);
}

static int
zonecfg_add_dev_core(zone_dochandle_t handle, struct zone_devtab *tabptr)
{
	xmlNodePtr newnode, cur = handle->zone_dh_cur, valnode;
	struct zone_res_attrtab *valptr;
	int err;

	newnode = xmlNewTextChild(cur, NULL, DTD_ELEM_DEVICE, NULL);

	if ((err = newprop(newnode, DTD_ATTR_MATCH,
	    tabptr->zone_dev_match)) != Z_OK)
		return (err);

	for (valptr = tabptr->zone_dev_attrp; valptr != NULL;
	    valptr = valptr->zone_res_attr_next) {
		valnode = xmlNewTextChild(newnode, NULL, DTD_ELEM_NETATTR,
		    NULL);
		err = newprop(valnode, DTD_ATTR_NAME,
		    valptr->zone_res_attr_name);
		if (err != Z_OK)
			return (err);
		err = newprop(valnode, DTD_ATTR_VALUE,
		    valptr->zone_res_attr_value);
		if (err != Z_OK)
			return (err);
	}


	return (Z_OK);
}

int
zonecfg_add_dev(zone_dochandle_t handle, struct zone_devtab *tabptr)
{
	int err;

	if (tabptr == NULL)
		return (Z_INVAL);

	if ((err = operation_prep(handle)) != Z_OK)
		return (err);

	if ((err = zonecfg_add_dev_core(handle, tabptr)) != Z_OK)
		return (err);

	return (Z_OK);
}

static int
zonecfg_delete_dev_core(zone_dochandle_t handle, struct zone_devtab *tabptr)
{
	xmlNodePtr cur = handle->zone_dh_cur;
	int match_match;

	for (cur = cur->xmlChildrenNode; cur != NULL; cur = cur->next) {
		if (xmlStrcmp(cur->name, DTD_ELEM_DEVICE))
			continue;

		match_match = match_prop(cur, DTD_ATTR_MATCH,
		    tabptr->zone_dev_match);

		if (match_match) {
			xmlUnlinkNode(cur);
			xmlFreeNode(cur);
			return (Z_OK);
		}
	}
	return (Z_NO_RESOURCE_ID);
}

int
zonecfg_delete_dev(zone_dochandle_t handle, struct zone_devtab *tabptr)
{
	int err;

	if (tabptr == NULL)
		return (Z_INVAL);

	if ((err = operation_prep(handle)) != Z_OK)
		return (err);

	if ((err = zonecfg_delete_dev_core(handle, tabptr)) != Z_OK)
		return (err);

	return (Z_OK);
}

int
zonecfg_modify_dev(
	zone_dochandle_t handle,
	struct zone_devtab *oldtabptr,
	struct zone_devtab *newtabptr)
{
	int err;

	if (oldtabptr == NULL || newtabptr == NULL)
		return (Z_INVAL);

	if ((err = operation_prep(handle)) != Z_OK)
		return (err);

	if ((err = zonecfg_delete_dev_core(handle, oldtabptr)) != Z_OK)
		return (err);

	if ((err = zonecfg_add_dev_core(handle, newtabptr)) != Z_OK)
		return (err);

	return (Z_OK);
}

static int
zonecfg_add_auth_core(zone_dochandle_t handle, struct zone_admintab *tabptr,
    char *zonename)
{
	xmlNodePtr newnode, cur = handle->zone_dh_cur;
	int err;

	newnode = xmlNewTextChild(cur, NULL, DTD_ELEM_ADMIN, NULL);
	err = newprop(newnode, DTD_ATTR_USER, tabptr->zone_admin_user);
	if (err != Z_OK)
		return (err);
	err = newprop(newnode, DTD_ATTR_AUTHS, tabptr->zone_admin_auths);
	if (err != Z_OK)
		return (err);
	if ((err = zonecfg_remove_userauths(
	    handle, tabptr->zone_admin_user, zonename, B_FALSE)) != Z_OK)
		return (err);
	return (Z_OK);
}

int
zonecfg_add_admin(zone_dochandle_t handle, struct zone_admintab *tabptr,
    char *zonename)
{
	int err;

	if (tabptr == NULL)
		return (Z_INVAL);

	if ((err = operation_prep(handle)) != Z_OK)
		return (err);

	if ((err = zonecfg_add_auth_core(handle, tabptr,
	    zonename)) != Z_OK)
		return (err);

	return (Z_OK);
}

static int
zonecfg_delete_auth_core(zone_dochandle_t handle, struct zone_admintab *tabptr,
    char *zonename)
{
	xmlNodePtr cur = handle->zone_dh_cur;
	boolean_t auth_match;
	int err;

	for (cur = cur->xmlChildrenNode; cur != NULL; cur = cur->next) {
		if (xmlStrcmp(cur->name, DTD_ELEM_ADMIN))
			continue;
		auth_match = match_prop(cur, DTD_ATTR_USER,
		    tabptr->zone_admin_user);
		if (auth_match) {
			if ((err = zonecfg_insert_userauths(
			    handle, tabptr->zone_admin_user,
			    zonename)) != Z_OK)
				return (err);
			xmlUnlinkNode(cur);
			xmlFreeNode(cur);
			return (Z_OK);
		}
	}
	return (Z_NO_RESOURCE_ID);
}

int
zonecfg_delete_admin(zone_dochandle_t handle, struct zone_admintab *tabptr,
    char *zonename)
{
	int err;

	if (tabptr == NULL)
		return (Z_INVAL);

	if ((err = operation_prep(handle)) != Z_OK)
		return (err);

	if ((err = zonecfg_delete_auth_core(handle, tabptr, zonename)) != Z_OK)
		return (err);

	return (Z_OK);
}

int
zonecfg_modify_admin(zone_dochandle_t handle, struct zone_admintab *oldtabptr,
    struct zone_admintab *newtabptr, char *zonename)
{
	int err;

	if (oldtabptr == NULL || newtabptr == NULL)
		return (Z_INVAL);

	if ((err = operation_prep(handle)) != Z_OK)
		return (err);

	if ((err = zonecfg_delete_auth_core(handle, oldtabptr, zonename))
	    != Z_OK)
		return (err);

	if ((err = zonecfg_add_auth_core(handle, newtabptr,
	    zonename)) != Z_OK)
		return (err);

	return (Z_OK);
}

int
zonecfg_lookup_admin(zone_dochandle_t handle, struct zone_admintab *tabptr)
{
	xmlNodePtr cur, firstmatch;
	int err;
	char user[MAXUSERNAME];

	if (tabptr == NULL)
		return (Z_INVAL);

	if ((err = operation_prep(handle)) != Z_OK)
		return (err);

	cur = handle->zone_dh_cur;
	firstmatch = NULL;
	for (cur = cur->xmlChildrenNode; cur != NULL; cur = cur->next) {
		if (xmlStrcmp(cur->name, DTD_ELEM_ADMIN))
			continue;
		if (strlen(tabptr->zone_admin_user) > 0) {
			if ((fetchprop(cur, DTD_ATTR_USER, user,
			    sizeof (user)) == Z_OK) &&
			    (strcmp(tabptr->zone_admin_user, user) == 0)) {
				if (firstmatch == NULL)
					firstmatch = cur;
				else
					return (Z_INSUFFICIENT_SPEC);
			}
		}
	}
	if (firstmatch == NULL)
		return (Z_NO_RESOURCE_ID);

	cur = firstmatch;

	if ((err = fetchprop(cur, DTD_ATTR_USER, tabptr->zone_admin_user,
	    sizeof (tabptr->zone_admin_user))) != Z_OK)
		return (err);

	if ((err = fetchprop(cur, DTD_ATTR_AUTHS, tabptr->zone_admin_auths,
	    sizeof (tabptr->zone_admin_auths))) != Z_OK)
		return (err);

	return (Z_OK);
}

static int
zonecfg_add_secflags_core(zone_dochandle_t handle,
    struct zone_secflagstab *tabptr)
{
	xmlNodePtr newnode, cur = handle->zone_dh_cur;
	int err;

	newnode = xmlNewTextChild(cur, NULL, DTD_ELEM_SECFLAGS, NULL);
	err = newprop(newnode, DTD_ATTR_DEFAULT, tabptr->zone_secflags_default);
	if (err != Z_OK)
		return (err);
	err = newprop(newnode, DTD_ATTR_LOWER, tabptr->zone_secflags_lower);
	if (err != Z_OK)
		return (err);
	err = newprop(newnode, DTD_ATTR_UPPER, tabptr->zone_secflags_upper);
	if (err != Z_OK)
		return (err);

	return (Z_OK);
}

int
zonecfg_add_secflags(zone_dochandle_t handle, struct zone_secflagstab *tabptr)
{
	int err;


	if (tabptr == NULL)
		return (Z_INVAL);

	if ((err = operation_prep(handle)) != Z_OK)
		return (err);

	if ((err = zonecfg_add_secflags_core(handle, tabptr)) != Z_OK)
		return (err);

	return (Z_OK);
}

static int
zonecfg_delete_secflags_core(zone_dochandle_t handle,
    struct zone_secflagstab *tabptr)
{
	xmlNodePtr cur = handle->zone_dh_cur;
	boolean_t def_match, low_match, up_match;

	for (cur = cur->xmlChildrenNode; cur != NULL; cur = cur->next) {
		if (xmlStrcmp(cur->name, DTD_ELEM_SECFLAGS) != 0)
			continue;

		def_match = match_prop(cur, DTD_ATTR_DEFAULT,
		    tabptr->zone_secflags_default);
		low_match = match_prop(cur, DTD_ATTR_LOWER,
		    tabptr->zone_secflags_lower);
		up_match = match_prop(cur, DTD_ATTR_UPPER,
		    tabptr->zone_secflags_upper);

		if (def_match && low_match && up_match) {
			xmlUnlinkNode(cur);
			xmlFreeNode(cur);
			return (Z_OK);
		}

	}
	return (Z_NO_RESOURCE_ID);
}

int
zonecfg_delete_secflags(zone_dochandle_t handle,
    struct zone_secflagstab *tabptr)
{
	int err;

	if (tabptr == NULL)
		return (Z_INVAL);

	if ((err = operation_prep(handle)) != Z_OK)
		return (err);

	if ((err = zonecfg_delete_secflags_core(handle, tabptr)) != Z_OK)
		return (err);

	return (Z_OK);
}

int
zonecfg_modify_secflags(zone_dochandle_t handle,
    struct zone_secflagstab *oldtabptr,
    struct zone_secflagstab *newtabptr)
{
	int err;

	if (oldtabptr == NULL || newtabptr == NULL)
		return (Z_INVAL);

	if ((err = operation_prep(handle)) != Z_OK)
		return (err);

	if ((err = zonecfg_delete_secflags_core(handle, oldtabptr))
	    != Z_OK)
		return (err);

	if ((err = zonecfg_add_secflags_core(handle, newtabptr)) != Z_OK)
		return (err);

	return (Z_OK);
}

int
zonecfg_lookup_secflags(zone_dochandle_t handle,
    struct zone_secflagstab *tabptr)
{
	xmlNodePtr cur;
	int err;

	if (tabptr == NULL)
		return (Z_INVAL);

	if ((err = operation_prep(handle)) != Z_OK)
		return (err);

	cur = handle->zone_dh_cur;

	for (cur = cur->xmlChildrenNode; cur != NULL; cur = cur->next) {
		if (xmlStrcmp(cur->name, DTD_ELEM_SECFLAGS) != 0)
			continue;

		if ((err = fetchprop(cur, DTD_ATTR_DEFAULT,
		    tabptr->zone_secflags_default,
		    sizeof (tabptr->zone_secflags_default))) != Z_OK) {
			handle->zone_dh_cur = handle->zone_dh_top;
			return (err);
		}

		if ((err = fetchprop(cur, DTD_ATTR_LOWER,
		    tabptr->zone_secflags_lower,
		    sizeof (tabptr->zone_secflags_lower))) != Z_OK) {
			handle->zone_dh_cur = handle->zone_dh_top;
			return (err);
		}

		if ((err = fetchprop(cur, DTD_ATTR_UPPER,
		    tabptr->zone_secflags_upper,
		    sizeof (tabptr->zone_secflags_upper))) != Z_OK) {
			handle->zone_dh_cur = handle->zone_dh_top;
			return (err);
		}

		return (Z_OK);
	}

	return (Z_NO_ENTRY);
}

/* Lock to serialize all devwalks */
static pthread_mutex_t zonecfg_devwalk_lock = PTHREAD_MUTEX_INITIALIZER;
/*
 * Global variables used to pass data from zonecfg_dev_manifest to the nftw
 * call-back (zonecfg_devwalk_cb).  g_devwalk_data is really the void*
 * parameter and g_devwalk_cb is really the *cb parameter from
 * zonecfg_dev_manifest.
 */
typedef struct __g_devwalk_data *g_devwalk_data_t;
static g_devwalk_data_t g_devwalk_data;
static int (*g_devwalk_cb)(const char *, uid_t, gid_t, mode_t, const char *,
    void *);
static size_t g_devwalk_skip_prefix;

/*
 * zonecfg_dev_manifest call-back function used during detach to generate the
 * dev info in the manifest.
 */
static int
get_detach_dev_entry(const char *name, uid_t uid, gid_t gid, mode_t mode,
    const char *acl, void *hdl)
{
	zone_dochandle_t handle = (zone_dochandle_t)hdl;
	xmlNodePtr newnode;
	xmlNodePtr cur;
	int err;
	char buf[128];

	if ((err = operation_prep(handle)) != Z_OK)
		return (err);

	cur = handle->zone_dh_cur;
	newnode = xmlNewTextChild(cur, NULL, DTD_ELEM_DEV_PERM, NULL);
	if ((err = newprop(newnode, DTD_ATTR_NAME, (char *)name)) != Z_OK)
		return (err);
	(void) snprintf(buf, sizeof (buf), "%lu", uid);
	if ((err = newprop(newnode, DTD_ATTR_UID, buf)) != Z_OK)
		return (err);
	(void) snprintf(buf, sizeof (buf), "%lu", gid);
	if ((err = newprop(newnode, DTD_ATTR_GID, buf)) != Z_OK)
		return (err);
	(void) snprintf(buf, sizeof (buf), "%o", mode);
	if ((err = newprop(newnode, DTD_ATTR_MODE, buf)) != Z_OK)
		return (err);
	if ((err = newprop(newnode, DTD_ATTR_ACL, (char *)acl)) != Z_OK)
		return (err);
	return (Z_OK);
}

/*
 * This is the nftw call-back function used by zonecfg_dev_manifest.  It is
 * responsible for calling the actual call-back.
 */
/* ARGSUSED2 */
static int
zonecfg_devwalk_cb(const char *path, const struct stat *st, int f,
    struct FTW *ftw)
{
	acl_t *acl;
	char *acl_txt = NULL;

	/* skip all but character and block devices */
	if (!S_ISBLK(st->st_mode) && !S_ISCHR(st->st_mode))
		return (0);

	if ((acl_get(path, ACL_NO_TRIVIAL, &acl) == 0) &&
	    acl != NULL) {
		acl_txt = acl_totext(acl, ACL_NORESOLVE);
		acl_free(acl);
	}

	if (strlen(path) <= g_devwalk_skip_prefix)
		return (0);

	(void) g_devwalk_cb(path + g_devwalk_skip_prefix, st->st_uid,
	    st->st_gid, st->st_mode & S_IAMB, acl_txt != NULL ? acl_txt : "",
	    g_devwalk_data);
	free(acl_txt);
	return (0);
}

/*
 * Walk the dev tree for the zone specified by hdl and call the
 * get_detach_dev_entry call-back function for each entry in the tree.  The
 * call-back will be passed the name, uid, gid, mode, acl string and the
 * handle input parameter for each dev entry.
 *
 * Data is passed to get_detach_dev_entry through the global variables
 * g_devwalk_data, *g_devwalk_cb, and g_devwalk_skip_prefix.  The
 * zonecfg_devwalk_cb function will actually call get_detach_dev_entry.
 */
int
zonecfg_dev_manifest(zone_dochandle_t hdl)
{
	char path[MAXPATHLEN];
	int ret;

	if ((ret = zonecfg_get_zonepath(hdl, path, sizeof (path))) != Z_OK)
		return (ret);

	if (strlcat(path, "/dev", sizeof (path)) >= sizeof (path))
		return (Z_TOO_BIG);

	/*
	 * We have to serialize all devwalks in the same process
	 * (which should be fine), since nftw() is so badly designed.
	 */
	(void) pthread_mutex_lock(&zonecfg_devwalk_lock);

	g_devwalk_skip_prefix = strlen(path) + 1;
	g_devwalk_data = (g_devwalk_data_t)hdl;
	g_devwalk_cb = get_detach_dev_entry;
	(void) nftw(path, zonecfg_devwalk_cb, 0, FTW_PHYS);

	(void) pthread_mutex_unlock(&zonecfg_devwalk_lock);
	return (Z_OK);
}

/*
 * Update the owner, group, mode and acl on the specified dev (inpath) for
 * the zone (hdl).  This function can be used to fix up the dev tree after
 * attaching a migrated zone.
 */
int
zonecfg_devperms_apply(zone_dochandle_t hdl, const char *inpath, uid_t owner,
    gid_t group, mode_t mode, const char *acltxt)
{
	int ret;
	char path[MAXPATHLEN];
	struct stat st;
	acl_t *aclp;

	if ((ret = zonecfg_get_zonepath(hdl, path, sizeof (path))) != Z_OK)
		return (ret);

	if (strlcat(path, "/dev/", sizeof (path)) >= sizeof (path))
		return (Z_TOO_BIG);
	if (strlcat(path, inpath, sizeof (path)) >= sizeof (path))
		return (Z_TOO_BIG);

	if (stat(path, &st) == -1)
		return (Z_INVAL);

	/* make sure we're only touching device nodes */
	if (!S_ISCHR(st.st_mode) && !S_ISBLK(st.st_mode))
		return (Z_INVAL);

	if (chown(path, owner, group) == -1)
		return (Z_SYSTEM);

	if (chmod(path, mode) == -1)
		return (Z_SYSTEM);

	if ((acltxt == NULL) || (strcmp(acltxt, "") == 0))
		return (Z_OK);

	if (acl_fromtext(acltxt, &aclp) != 0) {
		errno = EINVAL;
		return (Z_SYSTEM);
	}

	errno = 0;
	if (acl_set(path, aclp) == -1) {
		free(aclp);
		return (Z_SYSTEM);
	}

	free(aclp);
	return (Z_OK);
}

/*
 * This function finds everything mounted under a zone's rootpath.
 * This returns the number of mounts under rootpath, or -1 on error.
 * callback is called once per mount found with the first argument
 * pointing to a mnttab structure containing the mount's information.
 *
 * If the callback function returns non-zero zonecfg_find_mounts
 * aborts with an error.
 */
int
zonecfg_find_mounts(char *rootpath, int (*callback)(const struct mnttab *,
    void *), void *priv)
{
	FILE *mnttab;
	struct mnttab m;
	size_t l;
	int zfsl;
	int rv = 0;
	char zfs_path[MAXPATHLEN];

	assert(rootpath != NULL);

	if ((zfsl = snprintf(zfs_path, sizeof (zfs_path), "%s/.zfs/", rootpath))
	    >= sizeof (zfs_path))
		return (-1);

	l = strlen(rootpath);

	mnttab = fopen("/etc/mnttab", "r");

	if (mnttab == NULL)
		return (-1);

	if (ioctl(fileno(mnttab), MNTIOC_SHOWHIDDEN, NULL) < 0)  {
		rv = -1;
		goto out;
	}

	while (!getmntent(mnttab, &m)) {
		if ((strncmp(rootpath, m.mnt_mountp, l) == 0) &&
		    (m.mnt_mountp[l] == '/') &&
		    (strncmp(zfs_path, m.mnt_mountp, zfsl) != 0)) {
			rv++;
			if (callback == NULL)
				continue;
			if (callback(&m, priv)) {
				rv = -1;
				goto out;

			}
		}
	}

out:
	(void) fclose(mnttab);
	return (rv);
}

int
zonecfg_lookup_attr(zone_dochandle_t handle, struct zone_attrtab *tabptr)
{
	xmlNodePtr cur, firstmatch;
	int err;
	char name[MAXNAMELEN], type[MAXNAMELEN], value[MAXNAMELEN];

	if (tabptr == NULL)
		return (Z_INVAL);

	if ((err = operation_prep(handle)) != Z_OK)
		return (err);

	cur = handle->zone_dh_cur;
	firstmatch = NULL;
	for (cur = cur->xmlChildrenNode; cur != NULL; cur = cur->next) {
		if (xmlStrcmp(cur->name, DTD_ELEM_ATTR))
			continue;
		if (strlen(tabptr->zone_attr_name) > 0) {
			if ((fetchprop(cur, DTD_ATTR_NAME, name,
			    sizeof (name)) == Z_OK) &&
			    (strcmp(tabptr->zone_attr_name, name) == 0)) {
				if (firstmatch == NULL)
					firstmatch = cur;
				else
					return (Z_INSUFFICIENT_SPEC);
			}
		}
		if (strlen(tabptr->zone_attr_type) > 0) {
			if ((fetchprop(cur, DTD_ATTR_TYPE, type,
			    sizeof (type)) == Z_OK)) {
				if (strcmp(tabptr->zone_attr_type, type) == 0) {
					if (firstmatch == NULL)
						firstmatch = cur;
					else if (firstmatch != cur)
						return (Z_INSUFFICIENT_SPEC);
				} else {
					/*
					 * If another property matched but this
					 * one doesn't then reset firstmatch.
					 */
					if (firstmatch == cur)
						firstmatch = NULL;
				}
			}
		}
		if (strlen(tabptr->zone_attr_value) > 0) {
			if ((fetchprop(cur, DTD_ATTR_VALUE, value,
			    sizeof (value)) == Z_OK)) {
				if (strcmp(tabptr->zone_attr_value, value) ==
				    0) {
					if (firstmatch == NULL)
						firstmatch = cur;
					else if (firstmatch != cur)
						return (Z_INSUFFICIENT_SPEC);
				} else {
					/*
					 * If another property matched but this
					 * one doesn't then reset firstmatch.
					 */
					if (firstmatch == cur)
						firstmatch = NULL;
				}
			}
		}
	}
	if (firstmatch == NULL)
		return (Z_NO_RESOURCE_ID);

	cur = firstmatch;

	if ((err = fetchprop(cur, DTD_ATTR_NAME, tabptr->zone_attr_name,
	    sizeof (tabptr->zone_attr_name))) != Z_OK)
		return (err);

	if ((err = fetchprop(cur, DTD_ATTR_TYPE, tabptr->zone_attr_type,
	    sizeof (tabptr->zone_attr_type))) != Z_OK)
		return (err);

	if ((err = fetchprop(cur, DTD_ATTR_VALUE, tabptr->zone_attr_value,
	    sizeof (tabptr->zone_attr_value))) != Z_OK)
		return (err);

	return (Z_OK);
}

static int
zonecfg_add_attr_core(zone_dochandle_t handle, struct zone_attrtab *tabptr)
{
	xmlNodePtr newnode, cur = handle->zone_dh_cur;
	int err;

	newnode = xmlNewTextChild(cur, NULL, DTD_ELEM_ATTR, NULL);
	err = newprop(newnode, DTD_ATTR_NAME, tabptr->zone_attr_name);
	if (err != Z_OK)
		return (err);
	err = newprop(newnode, DTD_ATTR_TYPE, tabptr->zone_attr_type);
	if (err != Z_OK)
		return (err);
	err = newprop(newnode, DTD_ATTR_VALUE, tabptr->zone_attr_value);
	if (err != Z_OK)
		return (err);
	return (Z_OK);
}

int
zonecfg_add_attr(zone_dochandle_t handle, struct zone_attrtab *tabptr)
{
	int err;

	if (tabptr == NULL)
		return (Z_INVAL);

	if ((err = operation_prep(handle)) != Z_OK)
		return (err);

	if ((err = zonecfg_add_attr_core(handle, tabptr)) != Z_OK)
		return (err);

	return (Z_OK);
}

static int
zonecfg_delete_attr_core(zone_dochandle_t handle, struct zone_attrtab *tabptr)
{
	xmlNodePtr cur = handle->zone_dh_cur;
	int name_match, type_match, value_match;

	for (cur = cur->xmlChildrenNode; cur != NULL; cur = cur->next) {
		if (xmlStrcmp(cur->name, DTD_ELEM_ATTR))
			continue;

		name_match = match_prop(cur, DTD_ATTR_NAME,
		    tabptr->zone_attr_name);
		type_match = match_prop(cur, DTD_ATTR_TYPE,
		    tabptr->zone_attr_type);
		value_match = match_prop(cur, DTD_ATTR_VALUE,
		    tabptr->zone_attr_value);

		if (name_match && type_match && value_match) {
			xmlUnlinkNode(cur);
			xmlFreeNode(cur);
			return (Z_OK);
		}
	}
	return (Z_NO_RESOURCE_ID);
}

int
zonecfg_delete_attr(zone_dochandle_t handle, struct zone_attrtab *tabptr)
{
	int err;

	if (tabptr == NULL)
		return (Z_INVAL);

	if ((err = operation_prep(handle)) != Z_OK)
		return (err);

	if ((err = zonecfg_delete_attr_core(handle, tabptr)) != Z_OK)
		return (err);

	return (Z_OK);
}

int
zonecfg_modify_attr(
	zone_dochandle_t handle,
	struct zone_attrtab *oldtabptr,
	struct zone_attrtab *newtabptr)
{
	int err;

	if (oldtabptr == NULL || newtabptr == NULL)
		return (Z_INVAL);

	if ((err = operation_prep(handle)) != Z_OK)
		return (err);

	if ((err = zonecfg_delete_attr_core(handle, oldtabptr)) != Z_OK)
		return (err);

	if ((err = zonecfg_add_attr_core(handle, newtabptr)) != Z_OK)
		return (err);

	return (Z_OK);
}

int
zonecfg_get_attr_boolean(const struct zone_attrtab *attr, boolean_t *value)
{
	if (attr == NULL)
		return (Z_INVAL);

	if (strcmp(attr->zone_attr_type, DTD_ENTITY_BOOLEAN) != 0)
		return (Z_INVAL);

	if (strcmp(attr->zone_attr_value, DTD_ENTITY_TRUE) == 0) {
		*value = B_TRUE;
		return (Z_OK);
	}
	if (strcmp(attr->zone_attr_value, DTD_ENTITY_FALSE) == 0) {
		*value = B_FALSE;
		return (Z_OK);
	}
	return (Z_INVAL);
}

int
zonecfg_get_attr_int(const struct zone_attrtab *attr, int64_t *value)
{
	long long result;
	char *endptr;

	if (attr == NULL)
		return (Z_INVAL);

	if (strcmp(attr->zone_attr_type, DTD_ENTITY_INT) != 0)
		return (Z_INVAL);

	errno = 0;
	result = strtoll(attr->zone_attr_value, &endptr, 10);
	if (errno != 0 || *endptr != '\0')
		return (Z_INVAL);
	*value = result;
	return (Z_OK);
}

int
zonecfg_get_attr_string(const struct zone_attrtab *attr, char *value,
    size_t val_sz)
{
	if (attr == NULL)
		return (Z_INVAL);

	if (strcmp(attr->zone_attr_type, DTD_ENTITY_STRING) != 0)
		return (Z_INVAL);

	if (strlcpy(value, attr->zone_attr_value, val_sz) >= val_sz)
		return (Z_TOO_BIG);
	return (Z_OK);
}

int
zonecfg_get_attr_uint(const struct zone_attrtab *attr, uint64_t *value)
{
	unsigned long long result;
	long long neg_result;
	char *endptr;

	if (attr == NULL)
		return (Z_INVAL);

	if (strcmp(attr->zone_attr_type, DTD_ENTITY_UINT) != 0)
		return (Z_INVAL);

	errno = 0;
	result = strtoull(attr->zone_attr_value, &endptr, 10);
	if (errno != 0 || *endptr != '\0')
		return (Z_INVAL);
	errno = 0;
	neg_result = strtoll(attr->zone_attr_value, &endptr, 10);
	/*
	 * Incredibly, strtoull("<negative number>", ...) will not fail but
	 * return whatever (negative) number cast as a u_longlong_t, so we
	 * need to look for this here.
	 */
	if (errno == 0 && neg_result < 0)
		return (Z_INVAL);
	*value = result;
	return (Z_OK);
}

int
zonecfg_lookup_rctl(zone_dochandle_t handle, struct zone_rctltab *tabptr)
{
	xmlNodePtr cur, val;
	char savedname[MAXNAMELEN];
	struct zone_rctlvaltab *valptr;
	int err;

	if (strlen(tabptr->zone_rctl_name) == 0)
		return (Z_INVAL);

	if ((err = operation_prep(handle)) != Z_OK)
		return (err);

	cur = handle->zone_dh_cur;
	for (cur = cur->xmlChildrenNode; cur != NULL; cur = cur->next) {
		if (xmlStrcmp(cur->name, DTD_ELEM_RCTL))
			continue;
		if ((fetchprop(cur, DTD_ATTR_NAME, savedname,
		    sizeof (savedname)) == Z_OK) &&
		    (strcmp(savedname, tabptr->zone_rctl_name) == 0)) {
			tabptr->zone_rctl_valptr = NULL;
			for (val = cur->xmlChildrenNode; val != NULL;
			    val = val->next) {
				valptr = (struct zone_rctlvaltab *)malloc(
				    sizeof (struct zone_rctlvaltab));
				if (valptr == NULL)
					return (Z_NOMEM);
				if ((fetchprop(val, DTD_ATTR_PRIV,
				    valptr->zone_rctlval_priv,
				    sizeof (valptr->zone_rctlval_priv)) !=
				    Z_OK))
					break;
				if ((fetchprop(val, DTD_ATTR_LIMIT,
				    valptr->zone_rctlval_limit,
				    sizeof (valptr->zone_rctlval_limit)) !=
				    Z_OK))
					break;
				if ((fetchprop(val, DTD_ATTR_ACTION,
				    valptr->zone_rctlval_action,
				    sizeof (valptr->zone_rctlval_action)) !=
				    Z_OK))
					break;
				if (zonecfg_add_rctl_value(tabptr, valptr) !=
				    Z_OK)
					break;
			}
			return (Z_OK);
		}
	}
	return (Z_NO_RESOURCE_ID);
}

static int
zonecfg_add_rctl_core(zone_dochandle_t handle, struct zone_rctltab *tabptr)
{
	xmlNodePtr newnode, cur = handle->zone_dh_cur, valnode;
	struct zone_rctlvaltab *valptr;
	int err;

	newnode = xmlNewTextChild(cur, NULL, DTD_ELEM_RCTL, NULL);
	err = newprop(newnode, DTD_ATTR_NAME, tabptr->zone_rctl_name);
	if (err != Z_OK)
		return (err);
	for (valptr = tabptr->zone_rctl_valptr; valptr != NULL;
	    valptr = valptr->zone_rctlval_next) {
		valnode = xmlNewTextChild(newnode, NULL,
		    DTD_ELEM_RCTLVALUE, NULL);
		err = newprop(valnode, DTD_ATTR_PRIV,
		    valptr->zone_rctlval_priv);
		if (err != Z_OK)
			return (err);
		err = newprop(valnode, DTD_ATTR_LIMIT,
		    valptr->zone_rctlval_limit);
		if (err != Z_OK)
			return (err);
		err = newprop(valnode, DTD_ATTR_ACTION,
		    valptr->zone_rctlval_action);
		if (err != Z_OK)
			return (err);
	}
	return (Z_OK);
}

int
zonecfg_add_rctl(zone_dochandle_t handle, struct zone_rctltab *tabptr)
{
	int err;

	if (tabptr == NULL)
		return (Z_INVAL);

	if ((err = operation_prep(handle)) != Z_OK)
		return (err);

	if ((err = zonecfg_add_rctl_core(handle, tabptr)) != Z_OK)
		return (err);

	return (Z_OK);
}

static int
zonecfg_delete_rctl_core(zone_dochandle_t handle, struct zone_rctltab *tabptr)
{
	xmlNodePtr cur = handle->zone_dh_cur;
	xmlChar *savedname;
	int name_result;

	for (cur = cur->xmlChildrenNode; cur != NULL; cur = cur->next) {
		if (xmlStrcmp(cur->name, DTD_ELEM_RCTL))
			continue;

		savedname = xmlGetProp(cur, DTD_ATTR_NAME);
		if (savedname == NULL)	/* shouldn't happen */
			continue;
		name_result = xmlStrcmp(savedname,
		    (const xmlChar *) tabptr->zone_rctl_name);
		xmlFree(savedname);

		if (name_result == 0) {
			xmlUnlinkNode(cur);
			xmlFreeNode(cur);
			return (Z_OK);
		}
	}
	return (Z_NO_RESOURCE_ID);
}

int
zonecfg_delete_rctl(zone_dochandle_t handle, struct zone_rctltab *tabptr)
{
	int err;

	if (tabptr == NULL)
		return (Z_INVAL);

	if ((err = operation_prep(handle)) != Z_OK)
		return (err);

	if ((err = zonecfg_delete_rctl_core(handle, tabptr)) != Z_OK)
		return (err);

	return (Z_OK);
}

int
zonecfg_modify_rctl(
	zone_dochandle_t handle,
	struct zone_rctltab *oldtabptr,
	struct zone_rctltab *newtabptr)
{
	int err;

	if (oldtabptr == NULL || newtabptr == NULL)
		return (Z_INVAL);

	if ((err = operation_prep(handle)) != Z_OK)
		return (err);

	if ((err = zonecfg_delete_rctl_core(handle, oldtabptr)) != Z_OK)
		return (err);

	if ((err = zonecfg_add_rctl_core(handle, newtabptr)) != Z_OK)
		return (err);

	return (Z_OK);
}

int
zonecfg_add_rctl_value(
	struct zone_rctltab *tabptr,
	struct zone_rctlvaltab *valtabptr)
{
	struct zone_rctlvaltab *last, *old, *new;
	rctlblk_t *rctlblk = alloca(rctlblk_size());

	last = tabptr->zone_rctl_valptr;
	for (old = last; old != NULL; old = old->zone_rctlval_next)
		last = old;	/* walk to the end of the list */
	new = valtabptr;	/* alloc'd by caller */
	new->zone_rctlval_next = NULL;
	if (zonecfg_construct_rctlblk(valtabptr, rctlblk) != Z_OK)
		return (Z_INVAL);
	if (!zonecfg_valid_rctlblk(rctlblk))
		return (Z_INVAL);
	if (last == NULL)
		tabptr->zone_rctl_valptr = new;
	else
		last->zone_rctlval_next = new;
	return (Z_OK);
}

int
zonecfg_remove_rctl_value(
	struct zone_rctltab *tabptr,
	struct zone_rctlvaltab *valtabptr)
{
	struct zone_rctlvaltab *last, *this, *next;

	last = tabptr->zone_rctl_valptr;
	for (this = last; this != NULL; this = this->zone_rctlval_next) {
		if (strcmp(this->zone_rctlval_priv,
		    valtabptr->zone_rctlval_priv) == 0 &&
		    strcmp(this->zone_rctlval_limit,
		    valtabptr->zone_rctlval_limit) == 0 &&
		    strcmp(this->zone_rctlval_action,
		    valtabptr->zone_rctlval_action) == 0) {
			next = this->zone_rctlval_next;
			if (this == tabptr->zone_rctl_valptr)
				tabptr->zone_rctl_valptr = next;
			else
				last->zone_rctlval_next = next;
			free(this);
			return (Z_OK);
		} else
			last = this;
	}
	return (Z_NO_PROPERTY_ID);
}

void
zonecfg_set_swinv(zone_dochandle_t handle)
{
	handle->zone_dh_sw_inv = B_TRUE;
}

/*
 * Add the pkg to the sw inventory on the handle.
 */
int
zonecfg_add_pkg(zone_dochandle_t handle, char *name, char *version)
{
	xmlNodePtr newnode;
	xmlNodePtr cur;
	int err;

	if ((err = operation_prep(handle)) != Z_OK)
		return (err);

	cur = handle->zone_dh_cur;
	newnode = xmlNewTextChild(cur, NULL, DTD_ELEM_PACKAGE, NULL);
	if ((err = newprop(newnode, DTD_ATTR_NAME, name)) != Z_OK)
		return (err);
	if ((err = newprop(newnode, DTD_ATTR_VERSION, version)) != Z_OK)
		return (err);
	return (Z_OK);
}

char *
zonecfg_strerror(int errnum)
{
	switch (errnum) {
	case Z_OK:
		return (dgettext(TEXT_DOMAIN, "OK"));
	case Z_EMPTY_DOCUMENT:
		return (dgettext(TEXT_DOMAIN, "Empty document"));
	case Z_WRONG_DOC_TYPE:
		return (dgettext(TEXT_DOMAIN, "Wrong document type"));
	case Z_BAD_PROPERTY:
		return (dgettext(TEXT_DOMAIN, "Bad document property"));
	case Z_TEMP_FILE:
		return (dgettext(TEXT_DOMAIN,
		    "Problem creating temporary file"));
	case Z_SAVING_FILE:
		return (dgettext(TEXT_DOMAIN, "Problem saving file"));
	case Z_NO_ENTRY:
		return (dgettext(TEXT_DOMAIN, "No such entry"));
	case Z_BOGUS_ZONE_NAME:
		return (dgettext(TEXT_DOMAIN, "Bogus zone name"));
	case Z_REQD_RESOURCE_MISSING:
		return (dgettext(TEXT_DOMAIN, "Required resource missing"));
	case Z_REQD_PROPERTY_MISSING:
		return (dgettext(TEXT_DOMAIN, "Required property missing"));
	case Z_BAD_HANDLE:
		return (dgettext(TEXT_DOMAIN, "Bad handle"));
	case Z_NOMEM:
		return (dgettext(TEXT_DOMAIN, "Out of memory"));
	case Z_INVAL:
		return (dgettext(TEXT_DOMAIN, "Invalid argument"));
	case Z_ACCES:
		return (dgettext(TEXT_DOMAIN, "Permission denied"));
	case Z_TOO_BIG:
		return (dgettext(TEXT_DOMAIN, "Argument list too long"));
	case Z_MISC_FS:
		return (dgettext(TEXT_DOMAIN,
		    "Miscellaneous file system error"));
	case Z_NO_ZONE:
		return (dgettext(TEXT_DOMAIN, "No such zone configured"));
	case Z_NO_RESOURCE_TYPE:
		return (dgettext(TEXT_DOMAIN, "No such resource type"));
	case Z_NO_RESOURCE_ID:
		return (dgettext(TEXT_DOMAIN, "No such resource with that id"));
	case Z_NO_PROPERTY_TYPE:
		return (dgettext(TEXT_DOMAIN, "No such property type"));
	case Z_NO_PROPERTY_ID:
		return (dgettext(TEXT_DOMAIN, "No such property with that id"));
	case Z_BAD_ZONE_STATE:
		return (dgettext(TEXT_DOMAIN,
		    "Zone state is invalid for the requested operation"));
	case Z_INVALID_DOCUMENT:
		return (dgettext(TEXT_DOMAIN, "Invalid document"));
	case Z_NAME_IN_USE:
		return (dgettext(TEXT_DOMAIN, "Zone name already in use"));
	case Z_NO_SUCH_ID:
		return (dgettext(TEXT_DOMAIN, "No such zone ID"));
	case Z_UPDATING_INDEX:
		return (dgettext(TEXT_DOMAIN, "Problem updating index file"));
	case Z_LOCKING_FILE:
		return (dgettext(TEXT_DOMAIN, "Locking index file"));
	case Z_UNLOCKING_FILE:
		return (dgettext(TEXT_DOMAIN, "Unlocking index file"));
	case Z_INSUFFICIENT_SPEC:
		return (dgettext(TEXT_DOMAIN, "Insufficient specification"));
	case Z_RESOLVED_PATH:
		return (dgettext(TEXT_DOMAIN, "Resolved path mismatch"));
	case Z_IPV6_ADDR_PREFIX_LEN:
		return (dgettext(TEXT_DOMAIN,
		    "IPv6 address missing required prefix length"));
	case Z_BOGUS_ADDRESS:
		return (dgettext(TEXT_DOMAIN,
		    "Neither an IPv4 nor an IPv6 address nor a host name"));
	case Z_PRIV_PROHIBITED:
		return (dgettext(TEXT_DOMAIN,
		    "Specified privilege is prohibited"));
	case Z_PRIV_REQUIRED:
		return (dgettext(TEXT_DOMAIN,
		    "Required privilege is missing"));
	case Z_PRIV_UNKNOWN:
		return (dgettext(TEXT_DOMAIN,
		    "Specified privilege is unknown"));
	case Z_BRAND_ERROR:
		return (dgettext(TEXT_DOMAIN,
		    "Brand-specific error"));
	case Z_INCOMPATIBLE:
		return (dgettext(TEXT_DOMAIN, "Incompatible settings"));
	case Z_ALIAS_DISALLOW:
		return (dgettext(TEXT_DOMAIN,
		    "An incompatible rctl already exists for this property"));
	case Z_CLEAR_DISALLOW:
		return (dgettext(TEXT_DOMAIN,
		    "Clearing this property is not allowed"));
	case Z_POOL:
		return (dgettext(TEXT_DOMAIN, "libpool(3LIB) error"));
	case Z_POOLS_NOT_ACTIVE:
		return (dgettext(TEXT_DOMAIN, "Pools facility not active; "
		    "zone will not be bound to pool"));
	case Z_POOL_ENABLE:
		return (dgettext(TEXT_DOMAIN,
		    "Could not enable pools facility"));
	case Z_NO_POOL:
		return (dgettext(TEXT_DOMAIN,
		    "Pool not found; using default pool"));
	case Z_POOL_CREATE:
		return (dgettext(TEXT_DOMAIN,
		    "Could not create a temporary pool"));
	case Z_POOL_BIND:
		return (dgettext(TEXT_DOMAIN, "Could not bind zone to pool"));
	case Z_INVALID_PROPERTY:
		return (dgettext(TEXT_DOMAIN, "Specified property is invalid"));
	case Z_SYSTEM:
		return (strerror(errno));
	default:
		return (dgettext(TEXT_DOMAIN, "Unknown error"));
	}
}

/*
 * Note that the zonecfg_setXent() and zonecfg_endXent() calls are all the
 * same, as they just turn around and call zonecfg_setent() / zonecfg_endent().
 */

static int
zonecfg_setent(zone_dochandle_t handle)
{
	xmlNodePtr cur;
	int err;

	if (handle == NULL)
		return (Z_INVAL);

	if ((err = operation_prep(handle)) != Z_OK) {
		handle->zone_dh_cur = NULL;
		return (err);
	}
	cur = handle->zone_dh_cur;
	cur = cur->xmlChildrenNode;
	handle->zone_dh_cur = cur;
	return (Z_OK);
}

static int
zonecfg_endent(zone_dochandle_t handle)
{
	if (handle == NULL)
		return (Z_INVAL);

	handle->zone_dh_cur = handle->zone_dh_top;
	return (Z_OK);
}

/*
 * Do the work required to manipulate a process through libproc.
 * If grab_process() returns no errors (0), then release_process()
 * must eventually be called.
 *
 * Return values:
 *      0 Successful creation of agent thread
 *      1 Error grabbing
 *      2 Error creating agent
 */
static int
grab_process(pr_info_handle_t *p)
{
	int ret;

	if ((p->pr = Pgrab(p->pid, 0, &ret)) != NULL) {

		if (Psetflags(p->pr, PR_RLC) != 0) {
			Prelease(p->pr, 0);
			return (1);
		}
		if (Pcreate_agent(p->pr) == 0) {
			return (0);

		} else {
			Prelease(p->pr, 0);
			return (2);
		}
	} else {
		return (1);
	}
}

/*
 * Release the specified process. This destroys the agent
 * and releases the process. If the process is NULL, nothing
 * is done. This function should only be called if grab_process()
 * has previously been called and returned success.
 *
 * This function is Pgrab-safe.
 */
static void
release_process(struct ps_prochandle *Pr)
{
	if (Pr == NULL)
		return;

	Pdestroy_agent(Pr);
	Prelease(Pr, 0);
}

static boolean_t
grab_zone_proc(char *zonename, pr_info_handle_t *p)
{
	DIR *dirp;
	struct dirent *dentp;
	zoneid_t zoneid;
	int pid_self;
	psinfo_t psinfo;

	if (zone_get_id(zonename, &zoneid) != 0)
		return (B_FALSE);

	pid_self = getpid();

	if ((dirp = opendir("/proc")) == NULL)
		return (B_FALSE);

	while (dentp = readdir(dirp)) {
		p->pid = atoi(dentp->d_name);

		/* Skip self */
		if (p->pid == pid_self)
			continue;

		if (proc_get_psinfo(p->pid, &psinfo) != 0)
			continue;

		if (psinfo.pr_zoneid != zoneid)
			continue;

		/* attempt to grab process */
		if (grab_process(p) != 0)
			continue;

		if (pr_getzoneid(p->pr) != zoneid) {
			release_process(p->pr);
			continue;
		}

		(void) closedir(dirp);
		return (B_TRUE);
	}

	(void) closedir(dirp);
	return (B_FALSE);
}

static boolean_t
get_priv_rctl(struct ps_prochandle *pr, char *name, rctlblk_t *rblk)
{
	if (pr_getrctl(pr, name, NULL, rblk, RCTL_FIRST))
		return (B_FALSE);

	if (rctlblk_get_privilege(rblk) == RCPRIV_PRIVILEGED)
		return (B_TRUE);

	while (pr_getrctl(pr, name, rblk, rblk, RCTL_NEXT) == 0) {
		if (rctlblk_get_privilege(rblk) == RCPRIV_PRIVILEGED)
			return (B_TRUE);
	}

	return (B_FALSE);
}

/*
 * Apply the current rctl settings to the specified, running zone.
 */
int
zonecfg_apply_rctls(char *zone_name, zone_dochandle_t handle)
{
	int err;
	int res = Z_OK;
	rctlblk_t *rblk;
	pr_info_handle_t p;
	struct zone_rctltab rctl;

	if ((err = zonecfg_setrctlent(handle)) != Z_OK)
		return (err);

	if ((rblk = (rctlblk_t *)malloc(rctlblk_size())) == NULL) {
		(void) zonecfg_endrctlent(handle);
		return (Z_NOMEM);
	}

	if (!grab_zone_proc(zone_name, &p)) {
		(void) zonecfg_endrctlent(handle);
		free(rblk);
		return (Z_SYSTEM);
	}

	while (zonecfg_getrctlent(handle, &rctl) == Z_OK) {
		char *rname;
		struct zone_rctlvaltab *valptr;

		rname = rctl.zone_rctl_name;

		/* first delete all current privileged settings for this rctl */
		while (get_priv_rctl(p.pr, rname, rblk)) {
			if (pr_setrctl(p.pr, rname, NULL, rblk, RCTL_DELETE) !=
			    0) {
				res = Z_SYSTEM;
				goto done;
			}
		}

		/* now set each new value for the rctl */
		for (valptr = rctl.zone_rctl_valptr; valptr != NULL;
		    valptr = valptr->zone_rctlval_next) {
			if ((err = zonecfg_construct_rctlblk(valptr, rblk))
			    != Z_OK) {
				res = errno = err;
				goto done;
			}

			if (pr_setrctl(p.pr, rname, NULL, rblk, RCTL_INSERT)) {
				res = Z_SYSTEM;
				goto done;
			}
		}
	}

done:
	release_process(p.pr);
	free(rblk);
	(void) zonecfg_endrctlent(handle);

	return (res);
}

static const xmlChar *
nm_to_dtd(char *nm)
{
	if (strcmp(nm, "device") == 0)
		return (DTD_ELEM_DEVICE);
	if (strcmp(nm, "fs") == 0)
		return (DTD_ELEM_FS);
	if (strcmp(nm, "net") == 0)
		return (DTD_ELEM_NET);
	if (strcmp(nm, "attr") == 0)
		return (DTD_ELEM_ATTR);
	if (strcmp(nm, "rctl") == 0)
		return (DTD_ELEM_RCTL);
	if (strcmp(nm, "dataset") == 0)
		return (DTD_ELEM_DATASET);
	if (strcmp(nm, "admin") == 0)
		return (DTD_ELEM_ADMIN);

	return (NULL);
}

int
zonecfg_num_resources(zone_dochandle_t handle, char *rsrc)
{
	int num = 0;
	const xmlChar *dtd;
	xmlNodePtr cur;

	if ((dtd = nm_to_dtd(rsrc)) == NULL)
		return (num);

	if (zonecfg_setent(handle) != Z_OK)
		return (num);

	for (cur = handle->zone_dh_cur; cur != NULL; cur = cur->next)
		if (xmlStrcmp(cur->name, dtd) == 0)
			num++;

	(void) zonecfg_endent(handle);

	return (num);
}

int
zonecfg_del_all_resources(zone_dochandle_t handle, char *rsrc)
{
	int err;
	const xmlChar *dtd;
	xmlNodePtr cur;

	if ((dtd = nm_to_dtd(rsrc)) == NULL)
		return (Z_NO_RESOURCE_TYPE);

	if ((err = zonecfg_setent(handle)) != Z_OK)
		return (err);

	cur = handle->zone_dh_cur;
	while (cur != NULL) {
		xmlNodePtr tmp;

		if (xmlStrcmp(cur->name, dtd)) {
			cur = cur->next;
			continue;
		}

		tmp = cur->next;
		xmlUnlinkNode(cur);
		xmlFreeNode(cur);
		cur = tmp;
	}

	(void) zonecfg_endent(handle);
	return (Z_OK);
}

static boolean_t
valid_uint(char *s, uint64_t *n)
{
	char *endp;

	/* strtoull accepts '-'?! so we want to flag that as an error */
	if (strchr(s, '-') != NULL)
		return (B_FALSE);

	errno = 0;
	*n = strtoull(s, &endp, 10);

	if (errno != 0 || *endp != '\0')
		return (B_FALSE);
	return (B_TRUE);
}

/*
 * Convert a string representing a number (possibly a fraction) into an integer.
 * The string can have a modifier (K, M, G or T).   The modifiers are treated
 * as powers of two (not 10).
 */
int
zonecfg_str_to_bytes(char *str, uint64_t *bytes)
{
	long double val;
	char *unitp;
	uint64_t scale;

	if ((val = strtold(str, &unitp)) < 0)
		return (-1);

	/* remove any leading white space from units string */
	while (isspace(*unitp) != 0)
		++unitp;

	/* if no units explicitly set, error */
	if (unitp == NULL || *unitp == '\0') {
		scale = 1;
	} else {
		int i;
		char *units[] = {"K", "M", "G", "T", NULL};

		scale = 1024;

		/* update scale based on units */
		for (i = 0; units[i] != NULL; i++) {
			if (strcasecmp(unitp, units[i]) == 0)
				break;
			scale <<= 10;
		}

		if (units[i] == NULL)
			return (-1);
	}

	*bytes = (uint64_t)(val * scale);
	return (0);
}

boolean_t
zonecfg_valid_ncpus(char *lowstr, char *highstr)
{
	uint64_t low, high;

	if (!valid_uint(lowstr, &low) || !valid_uint(highstr, &high) ||
	    low < 1 || low > high)
		return (B_FALSE);

	return (B_TRUE);
}

boolean_t
zonecfg_valid_importance(char *impstr)
{
	uint64_t num;

	if (!valid_uint(impstr, &num))
		return (B_FALSE);

	return (B_TRUE);
}

boolean_t
zonecfg_valid_alias_limit(char *name, char *limitstr, uint64_t *limit)
{
	int i;

	for (i = 0; aliases[i].shortname != NULL; i++)
		if (strcmp(name, aliases[i].shortname) == 0)
			break;

	if (aliases[i].shortname == NULL)
		return (B_FALSE);

	if (!valid_uint(limitstr, limit) || *limit < aliases[i].low_limit)
		return (B_FALSE);

	return (B_TRUE);
}

boolean_t
zonecfg_valid_memlimit(char *memstr, uint64_t *mem_val)
{
	if (zonecfg_str_to_bytes(memstr, mem_val) != 0)
		return (B_FALSE);

	return (B_TRUE);
}

static int
zerr_pool(char *pool_err, int err_size, int res)
{
	(void) strlcpy(pool_err, pool_strerror(pool_error()), err_size);
	return (res);
}

static int
create_tmp_pset(char *pool_err, int err_size, pool_conf_t *pconf, pool_t *pool,
    char *name, int min, int max)
{
	pool_resource_t *res;
	pool_elem_t *elem;
	pool_value_t *val;

	if ((res = pool_resource_create(pconf, "pset", name)) == NULL)
		return (zerr_pool(pool_err, err_size, Z_POOL));

	if (pool_associate(pconf, pool, res) != PO_SUCCESS)
		return (zerr_pool(pool_err, err_size, Z_POOL));

	if ((elem = pool_resource_to_elem(pconf, res)) == NULL)
		return (zerr_pool(pool_err, err_size, Z_POOL));

	if ((val = pool_value_alloc()) == NULL)
		return (zerr_pool(pool_err, err_size, Z_POOL));

	/* set the maximum number of cpus for the pset */
	pool_value_set_uint64(val, (uint64_t)max);

	if (pool_put_property(pconf, elem, "pset.max", val) != PO_SUCCESS) {
		pool_value_free(val);
		return (zerr_pool(pool_err, err_size, Z_POOL));
	}

	/* set the minimum number of cpus for the pset */
	pool_value_set_uint64(val, (uint64_t)min);

	if (pool_put_property(pconf, elem, "pset.min", val) != PO_SUCCESS) {
		pool_value_free(val);
		return (zerr_pool(pool_err, err_size, Z_POOL));
	}

	pool_value_free(val);

	return (Z_OK);
}

static int
create_tmp_pool(char *pool_err, int err_size, pool_conf_t *pconf, char *name,
    struct zone_psettab *pset_tab)
{
	pool_t *pool;
	int res = Z_OK;

	/* create a temporary pool configuration */
	if (pool_conf_open(pconf, NULL, PO_TEMP) != PO_SUCCESS) {
		res = zerr_pool(pool_err, err_size, Z_POOL);
		return (res);
	}

	if ((pool = pool_create(pconf, name)) == NULL) {
		res = zerr_pool(pool_err, err_size, Z_POOL_CREATE);
		goto done;
	}

	/* set pool importance */
	if (pset_tab->zone_importance[0] != '\0') {
		pool_elem_t *elem;
		pool_value_t *val;

		if ((elem = pool_to_elem(pconf, pool)) == NULL) {
			res = zerr_pool(pool_err, err_size, Z_POOL);
			goto done;
		}

		if ((val = pool_value_alloc()) == NULL) {
			res = zerr_pool(pool_err, err_size, Z_POOL);
			goto done;
		}

		pool_value_set_int64(val,
		    (int64_t)atoi(pset_tab->zone_importance));

		if (pool_put_property(pconf, elem, "pool.importance", val)
		    != PO_SUCCESS) {
			res = zerr_pool(pool_err, err_size, Z_POOL);
			pool_value_free(val);
			goto done;
		}

		pool_value_free(val);
	}

	if ((res = create_tmp_pset(pool_err, err_size, pconf, pool, name,
	    atoi(pset_tab->zone_ncpu_min),
	    atoi(pset_tab->zone_ncpu_max))) != Z_OK)
		goto done;

	/* validation */
	if (pool_conf_status(pconf) == POF_INVALID) {
		res = zerr_pool(pool_err, err_size, Z_POOL);
		goto done;
	}

	/*
	 * This validation is the one we expect to fail if the user specified
	 * an invalid configuration (too many cpus) for this system.
	 */
	if (pool_conf_validate(pconf, POV_RUNTIME) != PO_SUCCESS) {
		res = zerr_pool(pool_err, err_size, Z_POOL_CREATE);
		goto done;
	}

	/*
	 * Commit the dynamic configuration but not the pool configuration
	 * file.
	 */
	if (pool_conf_commit(pconf, 1) != PO_SUCCESS)
		res = zerr_pool(pool_err, err_size, Z_POOL);

done:
	(void) pool_conf_close(pconf);
	return (res);
}

static int
get_running_tmp_pset(pool_conf_t *pconf, pool_t *pool, pool_resource_t *pset,
    struct zone_psettab *pset_tab)
{
	int nfound = 0;
	pool_elem_t *pe;
	pool_value_t *pv = pool_value_alloc();
	uint64_t val_uint;

	if (pool != NULL) {
		pe = pool_to_elem(pconf, pool);
		if (pool_get_property(pconf, pe, "pool.importance", pv)
		    != POC_INVAL) {
			int64_t val_int;

			(void) pool_value_get_int64(pv, &val_int);
			(void) snprintf(pset_tab->zone_importance,
			    sizeof (pset_tab->zone_importance), "%d", val_int);
			nfound++;
		}
	}

	if (pset != NULL) {
		pe = pool_resource_to_elem(pconf, pset);
		if (pool_get_property(pconf, pe, "pset.min", pv) != POC_INVAL) {
			(void) pool_value_get_uint64(pv, &val_uint);
			(void) snprintf(pset_tab->zone_ncpu_min,
			    sizeof (pset_tab->zone_ncpu_min), "%u", val_uint);
			nfound++;
		}

		if (pool_get_property(pconf, pe, "pset.max", pv) != POC_INVAL) {
			(void) pool_value_get_uint64(pv, &val_uint);
			(void) snprintf(pset_tab->zone_ncpu_max,
			    sizeof (pset_tab->zone_ncpu_max), "%u", val_uint);
			nfound++;
		}
	}

	pool_value_free(pv);

	if (nfound == 3)
		return (PO_SUCCESS);

	return (PO_FAIL);
}

/*
 * Determine if a tmp pool is configured and if so, if the configuration is
 * still valid or if it has been changed since the tmp pool was created.
 * If the tmp pool configuration is no longer valid, delete the tmp pool.
 *
 * Set *valid=B_TRUE if there is an existing, valid tmp pool configuration.
 */
static int
verify_del_tmp_pool(pool_conf_t *pconf, char *tmp_name, char *pool_err,
    int err_size, struct zone_psettab *pset_tab, boolean_t *exists)
{
	int res = Z_OK;
	pool_t *pool;
	pool_resource_t *pset;
	struct zone_psettab pset_current;

	*exists = B_FALSE;

	if (pool_conf_open(pconf, pool_dynamic_location(), PO_RDWR)
	    != PO_SUCCESS) {
		res = zerr_pool(pool_err, err_size, Z_POOL);
		return (res);
	}

	pool = pool_get_pool(pconf, tmp_name);
	pset = pool_get_resource(pconf, "pset", tmp_name);

	if (pool == NULL && pset == NULL) {
		/* no tmp pool configured */
		goto done;
	}

	/*
	 * If an existing tmp pool for this zone is configured with the proper
	 * settings, then the tmp pool is valid.
	 */
	if (get_running_tmp_pset(pconf, pool, pset, &pset_current)
	    == PO_SUCCESS &&
	    strcmp(pset_tab->zone_ncpu_min,
	    pset_current.zone_ncpu_min) == 0 &&
	    strcmp(pset_tab->zone_ncpu_max,
	    pset_current.zone_ncpu_max) == 0 &&
	    strcmp(pset_tab->zone_importance,
	    pset_current.zone_importance) == 0) {
		*exists = B_TRUE;

	} else {
		/*
		 * An out-of-date tmp pool configuration exists.  Delete it
		 * so that we can create the correct tmp pool config.
		 */
		if (pset != NULL &&
		    pool_resource_destroy(pconf, pset) != PO_SUCCESS) {
			res = zerr_pool(pool_err, err_size, Z_POOL);
			goto done;
		}

		if (pool != NULL &&
		    pool_destroy(pconf, pool) != PO_SUCCESS) {
			res = zerr_pool(pool_err, err_size, Z_POOL);
			goto done;
		}

		/* commit dynamic config */
		if (pool_conf_commit(pconf, 0) != PO_SUCCESS)
			res = zerr_pool(pool_err, err_size, Z_POOL);
	}

done:
	(void) pool_conf_close(pconf);

	return (res);
}

/*
 * Destroy any existing tmp pool.
 */
int
zonecfg_destroy_tmp_pool(char *zone_name, char *pool_err, int err_size)
{
	int status;
	int res = Z_OK;
	pool_conf_t *pconf;
	pool_t *pool;
	pool_resource_t *pset;
	char tmp_name[MAX_TMP_POOL_NAME];

	/* if pools not enabled then nothing to do */
	if (pool_get_status(&status) != PO_SUCCESS || status != POOL_ENABLED)
		return (Z_OK);

	if ((pconf = pool_conf_alloc()) == NULL)
		return (zerr_pool(pool_err, err_size, Z_POOL));

	(void) snprintf(tmp_name, sizeof (tmp_name), TMP_POOL_NAME, zone_name);

	if (pool_conf_open(pconf, pool_dynamic_location(), PO_RDWR)
	    != PO_SUCCESS) {
		res = zerr_pool(pool_err, err_size, Z_POOL);
		pool_conf_free(pconf);
		return (res);
	}

	pool = pool_get_pool(pconf, tmp_name);
	pset = pool_get_resource(pconf, "pset", tmp_name);

	if (pool == NULL && pset == NULL) {
		/* nothing to destroy, we're done */
		goto done;
	}

	if (pset != NULL && pool_resource_destroy(pconf, pset) != PO_SUCCESS) {
		res = zerr_pool(pool_err, err_size, Z_POOL);
		goto done;
	}

	if (pool != NULL && pool_destroy(pconf, pool) != PO_SUCCESS) {
		res = zerr_pool(pool_err, err_size, Z_POOL);
		goto done;
	}

	/* commit dynamic config */
	if (pool_conf_commit(pconf, 0) != PO_SUCCESS)
		res = zerr_pool(pool_err, err_size, Z_POOL);

done:
	(void) pool_conf_close(pconf);
	pool_conf_free(pconf);

	return (res);
}

/*
 * Attempt to bind to a tmp pool for this zone.  If there is no tmp pool
 * configured, we just return Z_OK.
 *
 * We either attempt to create the tmp pool for this zone or rebind to an
 * existing tmp pool for this zone.
 *
 * Rebinding is used when a zone with a tmp pool reboots so that we don't have
 * to recreate the tmp pool.  To do this we need to be sure we work correctly
 * for the following cases:
 *
 *	- there is an existing, properly configured tmp pool.
 *	- zonecfg added tmp pool after zone was booted, must now create.
 *	- zonecfg updated tmp pool config after zone was booted, in this case
 *	  we destroy the old tmp pool and create a new one.
 */
int
zonecfg_bind_tmp_pool(zone_dochandle_t handle, zoneid_t zoneid, char *pool_err,
    int err_size)
{
	struct zone_psettab pset_tab;
	int err;
	int status;
	pool_conf_t *pconf;
	boolean_t exists;
	char zone_name[ZONENAME_MAX];
	char tmp_name[MAX_TMP_POOL_NAME];

	(void) getzonenamebyid(zoneid, zone_name, sizeof (zone_name));

	err = zonecfg_lookup_pset(handle, &pset_tab);

	/* if no temporary pool configured, we're done */
	if (err == Z_NO_ENTRY)
		return (Z_OK);

	/*
	 * importance might not have a value but we need to validate it here,
	 * so set the default.
	 */
	if (pset_tab.zone_importance[0] == '\0')
		(void) strlcpy(pset_tab.zone_importance, "1",
		    sizeof (pset_tab.zone_importance));

	/* if pools not enabled, enable them now */
	if (pool_get_status(&status) != PO_SUCCESS || status != POOL_ENABLED) {
		if (pool_set_status(POOL_ENABLED) != PO_SUCCESS)
			return (Z_POOL_ENABLE);
	}

	if ((pconf = pool_conf_alloc()) == NULL)
		return (zerr_pool(pool_err, err_size, Z_POOL));

	(void) snprintf(tmp_name, sizeof (tmp_name), TMP_POOL_NAME, zone_name);

	/*
	 * Check if a valid tmp pool/pset already exists.  If so, we just
	 * reuse it.
	 */
	if ((err = verify_del_tmp_pool(pconf, tmp_name, pool_err, err_size,
	    &pset_tab, &exists)) != Z_OK) {
		pool_conf_free(pconf);
		return (err);
	}

	if (!exists)
		err = create_tmp_pool(pool_err, err_size, pconf, tmp_name,
		    &pset_tab);

	pool_conf_free(pconf);

	if (err != Z_OK)
		return (err);

	/* Bind the zone to the pool. */
	if (pool_set_binding(tmp_name, P_ZONEID, zoneid) != PO_SUCCESS)
		return (zerr_pool(pool_err, err_size, Z_POOL_BIND));

	return (Z_OK);
}

/*
 * Attempt to bind to a permanent pool for this zone.  If there is no
 * permanent pool configured, we just return Z_OK.
 */
int
zonecfg_bind_pool(zone_dochandle_t handle, zoneid_t zoneid, char *pool_err,
    int err_size)
{
	pool_conf_t *poolconf;
	pool_t *pool;
	char poolname[MAXPATHLEN];
	int status;
	int error;

	/*
	 * Find the pool mentioned in the zone configuration, and bind to it.
	 */
	error = zonecfg_get_pool(handle, poolname, sizeof (poolname));
	if (error == Z_NO_ENTRY || (error == Z_OK && strlen(poolname) == 0)) {
		/*
		 * The property is not set on the zone, so the pool
		 * should be bound to the default pool.  But that's
		 * already done by the kernel, so we can just return.
		 */
		return (Z_OK);
	}
	if (error != Z_OK) {
		/*
		 * Not an error, even though it shouldn't be happening.
		 */
		return (Z_OK);
	}
	/*
	 * Don't do anything if pools aren't enabled.
	 */
	if (pool_get_status(&status) != PO_SUCCESS || status != POOL_ENABLED)
		return (Z_POOLS_NOT_ACTIVE);

	/*
	 * Try to provide a sane error message if the requested pool doesn't
	 * exist.
	 */
	if ((poolconf = pool_conf_alloc()) == NULL)
		return (zerr_pool(pool_err, err_size, Z_POOL));

	if (pool_conf_open(poolconf, pool_dynamic_location(), PO_RDONLY) !=
	    PO_SUCCESS) {
		pool_conf_free(poolconf);
		return (zerr_pool(pool_err, err_size, Z_POOL));
	}
	pool = pool_get_pool(poolconf, poolname);
	(void) pool_conf_close(poolconf);
	pool_conf_free(poolconf);
	if (pool == NULL)
		return (Z_NO_POOL);

	/*
	 * Bind the zone to the pool.
	 */
	if (pool_set_binding(poolname, P_ZONEID, zoneid) != PO_SUCCESS) {
		/* if bind fails, return poolname for the error msg */
		(void) strlcpy(pool_err, poolname, err_size);
		return (Z_POOL_BIND);
	}

	return (Z_OK);
}

int
zonecfg_get_poolname(zone_dochandle_t handle, char *zone, char *pool,
    size_t poolsize)
{
	int err;
	struct zone_psettab pset_tab;

	err = zonecfg_lookup_pset(handle, &pset_tab);
	if ((err != Z_NO_ENTRY) && (err != Z_OK))
		return (err);

	/* pset was found so a temporary pool was created */
	if (err == Z_OK) {
		(void) snprintf(pool, poolsize, TMP_POOL_NAME, zone);
		return (Z_OK);
	}

	/* lookup the poolname in zonecfg */
	return (zonecfg_get_pool(handle, pool, poolsize));
}

static boolean_t
svc_enabled(char *svc_name)
{
	scf_simple_prop_t	*prop;
	boolean_t		found = B_FALSE;

	prop = scf_simple_prop_get(NULL, svc_name, SCF_PG_GENERAL,
	    SCF_PROPERTY_ENABLED);

	if (scf_simple_prop_numvalues(prop) == 1 &&
	    *scf_simple_prop_next_boolean(prop) != 0)
		found = B_TRUE;

	scf_simple_prop_free(prop);

	return (found);
}

/*
 * If the zone has capped-memory, make sure the rcap service is enabled.
 */
int
zonecfg_enable_rcapd(char *err, int size)
{
	if (!svc_enabled(RCAP_SERVICE) &&
	    smf_enable_instance(RCAP_SERVICE, 0) == -1) {
		(void) strlcpy(err, scf_strerror(scf_error()), size);
		return (Z_SYSTEM);
	}

	return (Z_OK);
}

/*
 * Return true if pset has cpu range specified and poold is not enabled.
 */
boolean_t
zonecfg_warn_poold(zone_dochandle_t handle)
{
	struct zone_psettab pset_tab;
	int min, max;
	int err;

	err = zonecfg_lookup_pset(handle, &pset_tab);

	/* if no temporary pool configured, we're done */
	if (err == Z_NO_ENTRY)
		return (B_FALSE);

	min = atoi(pset_tab.zone_ncpu_min);
	max = atoi(pset_tab.zone_ncpu_max);

	/* range not specified, no need for poold */
	if (min == max)
		return (B_FALSE);

	/* we have a range, check if poold service is enabled */
	if (svc_enabled(POOLD_SERVICE))
		return (B_FALSE);

	return (B_TRUE);
}

/*
 * Retrieve the specified pool's thread scheduling class.  'poolname' must
 * refer to the name of a configured resource pool.  The thread scheduling
 * class specified by the pool will be stored in the buffer to which 'class'
 * points.  'clsize' is the byte size of the buffer to which 'class' points.
 *
 * This function returns Z_OK if it successfully stored the specified pool's
 * thread scheduling class into the buffer to which 'class' points.  It returns
 * Z_NO_POOL if resource pools are not enabled, the function is unable to
 * access the system's resource pools configuration, or the specified pool
 * does not exist.  The function returns Z_TOO_BIG if the buffer to which
 * 'class' points is not large enough to contain the thread scheduling class'
 * name.  The function returns Z_NO_ENTRY if the pool does not specify a thread
 * scheduling class.
 */
static int
get_pool_sched_class(char *poolname, char *class, int clsize)
{
	int status;
	pool_conf_t *poolconf;
	pool_t *pool;
	pool_elem_t *pe;
	pool_value_t *pv;
	const char *sched_str;

	if (pool_get_status(&status) != PO_SUCCESS || status != POOL_ENABLED)
		return (Z_NO_POOL);

	if ((poolconf = pool_conf_alloc()) == NULL)
		return (Z_NO_POOL);

	if (pool_conf_open(poolconf, pool_dynamic_location(), PO_RDONLY) !=
	    PO_SUCCESS) {
		pool_conf_free(poolconf);
		return (Z_NO_POOL);
	}

	if ((pool = pool_get_pool(poolconf, poolname)) == NULL) {
		(void) pool_conf_close(poolconf);
		pool_conf_free(poolconf);
		return (Z_NO_POOL);
	}

	if ((pv = pool_value_alloc()) == NULL) {
		(void) pool_conf_close(poolconf);
		pool_conf_free(poolconf);
		return (Z_NO_POOL);
	}

	pe = pool_to_elem(poolconf, pool);
	if (pool_get_property(poolconf, pe, "pool.scheduler", pv) !=
	    POC_STRING) {
		(void) pool_conf_close(poolconf);
		pool_value_free(pv);
		pool_conf_free(poolconf);
		return (Z_NO_ENTRY);
	}
	(void) pool_value_get_string(pv, &sched_str);
	(void) pool_conf_close(poolconf);
	pool_value_free(pv);
	pool_conf_free(poolconf);
	if (strlcpy(class, sched_str, clsize) >= clsize)
		return (Z_TOO_BIG);
	return (Z_OK);
}

/*
 * Get the default scheduling class for the zone.  This will either be the
 * class set on the zone's pool or the system default scheduling class.
 */
int
zonecfg_get_dflt_sched_class(zone_dochandle_t handle, char *class, int clsize)
{
	char poolname[MAXPATHLEN];

	if (zonecfg_get_pool(handle, poolname, sizeof (poolname)) == Z_OK) {
		/* check if the zone's pool specified a sched class */
		if (get_pool_sched_class(poolname, class, clsize) == Z_OK)
			return (Z_OK);
	}

	if (priocntl(0, 0, PC_GETDFLCL, class, (uint64_t)clsize) == -1)
		return (Z_TOO_BIG);

	return (Z_OK);
}

int
zonecfg_setfsent(zone_dochandle_t handle)
{
	return (zonecfg_setent(handle));
}

int
zonecfg_getfsent(zone_dochandle_t handle, struct zone_fstab *tabptr)
{
	xmlNodePtr cur, options;
	char options_str[MAX_MNTOPT_STR];
	int err;

	if (handle == NULL)
		return (Z_INVAL);

	if ((cur = handle->zone_dh_cur) == NULL)
		return (Z_NO_ENTRY);

	for (; cur != NULL; cur = cur->next)
		if (!xmlStrcmp(cur->name, DTD_ELEM_FS))
			break;
	if (cur == NULL) {
		handle->zone_dh_cur = handle->zone_dh_top;
		return (Z_NO_ENTRY);
	}

	if ((err = fetchprop(cur, DTD_ATTR_SPECIAL, tabptr->zone_fs_special,
	    sizeof (tabptr->zone_fs_special))) != Z_OK) {
		handle->zone_dh_cur = handle->zone_dh_top;
		return (err);
	}

	if ((err = fetchprop(cur, DTD_ATTR_RAW, tabptr->zone_fs_raw,
	    sizeof (tabptr->zone_fs_raw))) != Z_OK) {
		handle->zone_dh_cur = handle->zone_dh_top;
		return (err);
	}

	if ((err = fetchprop(cur, DTD_ATTR_DIR, tabptr->zone_fs_dir,
	    sizeof (tabptr->zone_fs_dir))) != Z_OK) {
		handle->zone_dh_cur = handle->zone_dh_top;
		return (err);
	}

	if ((err = fetchprop(cur, DTD_ATTR_TYPE, tabptr->zone_fs_type,
	    sizeof (tabptr->zone_fs_type))) != Z_OK) {
		handle->zone_dh_cur = handle->zone_dh_top;
		return (err);
	}

	/* OK for options to be NULL */
	tabptr->zone_fs_options = NULL;
	for (options = cur->xmlChildrenNode; options != NULL;
	    options = options->next) {
		if (fetchprop(options, DTD_ATTR_NAME, options_str,
		    sizeof (options_str)) != Z_OK)
			break;
		if (zonecfg_add_fs_option(tabptr, options_str) != Z_OK)
			break;
	}

	handle->zone_dh_cur = cur->next;
	return (Z_OK);
}

int
zonecfg_endfsent(zone_dochandle_t handle)
{
	return (zonecfg_endent(handle));
}

int
zonecfg_setnwifent(zone_dochandle_t handle)
{
	return (zonecfg_setent(handle));
}

int
zonecfg_getnwifent(zone_dochandle_t handle, struct zone_nwiftab *tabptr)
{
	xmlNodePtr cur, val;
	struct zone_res_attrtab *valptr;
	int err;

	if (handle == NULL)
		return (Z_INVAL);

	if ((cur = handle->zone_dh_cur) == NULL)
		return (Z_NO_ENTRY);

	for (; cur != NULL; cur = cur->next)
		if (!xmlStrcmp(cur->name, DTD_ELEM_NET))
			break;
	if (cur == NULL) {
		handle->zone_dh_cur = handle->zone_dh_top;
		return (Z_NO_ENTRY);
	}

	if ((err = fetchprop(cur, DTD_ATTR_ADDRESS, tabptr->zone_nwif_address,
	    sizeof (tabptr->zone_nwif_address))) != Z_OK) {
		handle->zone_dh_cur = handle->zone_dh_top;
		return (err);
	}

	if ((err = fetchprop(cur, DTD_ATTR_ALLOWED_ADDRESS,
	    tabptr->zone_nwif_allowed_address,
	    sizeof (tabptr->zone_nwif_allowed_address))) != Z_OK) {
		handle->zone_dh_cur = handle->zone_dh_top;
		return (err);
	}

	if ((err = fetchprop(cur, DTD_ATTR_PHYSICAL, tabptr->zone_nwif_physical,
	    sizeof (tabptr->zone_nwif_physical))) != Z_OK) {
		handle->zone_dh_cur = handle->zone_dh_top;
		return (err);
	}

	if ((err = fetchprop(cur, DTD_ATTR_MAC, tabptr->zone_nwif_mac,
	    sizeof (tabptr->zone_nwif_mac))) != Z_OK) {
		handle->zone_dh_cur = handle->zone_dh_top;
		return (err);
	}

	if ((err = fetchprop(cur, DTD_ATTR_VLANID, tabptr->zone_nwif_vlan_id,
	    sizeof (tabptr->zone_nwif_vlan_id))) != Z_OK) {
		handle->zone_dh_cur = handle->zone_dh_top;
		return (err);
	}

	if ((err = fetchprop(cur, DTD_ATTR_GNIC, tabptr->zone_nwif_gnic,
	    sizeof (tabptr->zone_nwif_gnic))) != Z_OK) {
		handle->zone_dh_cur = handle->zone_dh_top;
		return (err);
	}

	if ((err = fetchprop(cur, DTD_ATTR_DEFROUTER,
	    tabptr->zone_nwif_defrouter,
	    sizeof (tabptr->zone_nwif_defrouter))) != Z_OK) {
		handle->zone_dh_cur = handle->zone_dh_top;
		return (err);
	}

	tabptr->zone_nwif_attrp = NULL;
	for (val = cur->xmlChildrenNode; val != NULL; val = val->next) {
		valptr = (struct zone_res_attrtab *)malloc(
		    sizeof (struct zone_res_attrtab));
		if (valptr == NULL)
			return (Z_NOMEM);

		valptr->zone_res_attr_name[0] =
		    valptr->zone_res_attr_value[0] = '\0';
		if (zonecfg_add_res_attr(&(tabptr->zone_nwif_attrp), valptr)
		    != Z_OK) {
			free(valptr);
			break;
		}

		if (fetchprop(val, DTD_ATTR_NAME, valptr->zone_res_attr_name,
		    sizeof (valptr->zone_res_attr_name)) != Z_OK)
			break;
		if (fetchprop(val, DTD_ATTR_VALUE, valptr->zone_res_attr_value,
		    sizeof (valptr->zone_res_attr_value)) != Z_OK)
			break;
	}

	handle->zone_dh_cur = cur->next;
	return (Z_OK);
}

int
zonecfg_endnwifent(zone_dochandle_t handle)
{
	return (zonecfg_endent(handle));
}

int
zonecfg_setdevent(zone_dochandle_t handle)
{
	return (zonecfg_setent(handle));
}

int
zonecfg_getdevent(zone_dochandle_t handle, struct zone_devtab *tabptr)
{
	xmlNodePtr cur, val;
	int err;

	if (handle == NULL)
		return (Z_INVAL);

	if ((cur = handle->zone_dh_cur) == NULL)
		return (Z_NO_ENTRY);

	for (; cur != NULL; cur = cur->next)
		if (!xmlStrcmp(cur->name, DTD_ELEM_DEVICE))
			break;
	if (cur == NULL) {
		handle->zone_dh_cur = handle->zone_dh_top;
		return (Z_NO_ENTRY);
	}

	if ((err = fetchprop(cur, DTD_ATTR_MATCH, tabptr->zone_dev_match,
	    sizeof (tabptr->zone_dev_match))) != Z_OK) {
		handle->zone_dh_cur = handle->zone_dh_top;
		return (err);
	}

	tabptr->zone_dev_attrp = NULL;
	for (val = cur->xmlChildrenNode; val != NULL; val = val->next) {
		struct zone_res_attrtab *valptr;

		valptr = (struct zone_res_attrtab *)malloc(
		    sizeof (struct zone_res_attrtab));
		if (valptr == NULL)
			return (Z_NOMEM);

		valptr->zone_res_attr_name[0] =
		    valptr->zone_res_attr_value[0] = '\0';
		if (zonecfg_add_res_attr(&(tabptr->zone_dev_attrp), valptr)
		    != Z_OK) {
			free(valptr);
			break;
		}

		if ((fetchprop(val, DTD_ATTR_NAME, valptr->zone_res_attr_name,
		    sizeof (valptr->zone_res_attr_name)) != Z_OK))
			break;
		if ((fetchprop(val, DTD_ATTR_VALUE, valptr->zone_res_attr_value,
		    sizeof (valptr->zone_res_attr_value)) != Z_OK))
			break;
	}

	handle->zone_dh_cur = cur->next;
	return (Z_OK);
}

int
zonecfg_enddevent(zone_dochandle_t handle)
{
	return (zonecfg_endent(handle));
}

int
zonecfg_setrctlent(zone_dochandle_t handle)
{
	return (zonecfg_setent(handle));
}

int
zonecfg_getrctlent(zone_dochandle_t handle, struct zone_rctltab *tabptr)
{
	xmlNodePtr cur, val;
	struct zone_rctlvaltab *valptr;
	int err;

	if (handle == NULL)
		return (Z_INVAL);

	if ((cur = handle->zone_dh_cur) == NULL)
		return (Z_NO_ENTRY);

	for (; cur != NULL; cur = cur->next)
		if (!xmlStrcmp(cur->name, DTD_ELEM_RCTL))
			break;
	if (cur == NULL) {
		handle->zone_dh_cur = handle->zone_dh_top;
		return (Z_NO_ENTRY);
	}

	if ((err = fetchprop(cur, DTD_ATTR_NAME, tabptr->zone_rctl_name,
	    sizeof (tabptr->zone_rctl_name))) != Z_OK) {
		handle->zone_dh_cur = handle->zone_dh_top;
		return (err);
	}

	tabptr->zone_rctl_valptr = NULL;
	for (val = cur->xmlChildrenNode; val != NULL; val = val->next) {
		valptr = (struct zone_rctlvaltab *)malloc(
		    sizeof (struct zone_rctlvaltab));
		if (valptr == NULL)
			return (Z_NOMEM);
		if (fetchprop(val, DTD_ATTR_PRIV, valptr->zone_rctlval_priv,
		    sizeof (valptr->zone_rctlval_priv)) != Z_OK)
			break;
		if (fetchprop(val, DTD_ATTR_LIMIT, valptr->zone_rctlval_limit,
		    sizeof (valptr->zone_rctlval_limit)) != Z_OK)
			break;
		if (fetchprop(val, DTD_ATTR_ACTION, valptr->zone_rctlval_action,
		    sizeof (valptr->zone_rctlval_action)) != Z_OK)
			break;
		if (zonecfg_add_rctl_value(tabptr, valptr) != Z_OK)
			break;
	}

	handle->zone_dh_cur = cur->next;
	return (Z_OK);
}

int
zonecfg_endrctlent(zone_dochandle_t handle)
{
	return (zonecfg_endent(handle));
}

int
zonecfg_setattrent(zone_dochandle_t handle)
{
	return (zonecfg_setent(handle));
}

int
zonecfg_getattrent(zone_dochandle_t handle, struct zone_attrtab *tabptr)
{
	xmlNodePtr cur;
	int err;

	if (handle == NULL)
		return (Z_INVAL);

	if ((cur = handle->zone_dh_cur) == NULL)
		return (Z_NO_ENTRY);

	for (; cur != NULL; cur = cur->next)
		if (!xmlStrcmp(cur->name, DTD_ELEM_ATTR))
			break;
	if (cur == NULL) {
		handle->zone_dh_cur = handle->zone_dh_top;
		return (Z_NO_ENTRY);
	}

	if ((err = fetchprop(cur, DTD_ATTR_NAME, tabptr->zone_attr_name,
	    sizeof (tabptr->zone_attr_name))) != Z_OK) {
		handle->zone_dh_cur = handle->zone_dh_top;
		return (err);
	}

	if ((err = fetchprop(cur, DTD_ATTR_TYPE, tabptr->zone_attr_type,
	    sizeof (tabptr->zone_attr_type))) != Z_OK) {
		handle->zone_dh_cur = handle->zone_dh_top;
		return (err);
	}

	if ((err = fetchprop(cur, DTD_ATTR_VALUE, tabptr->zone_attr_value,
	    sizeof (tabptr->zone_attr_value))) != Z_OK) {
		handle->zone_dh_cur = handle->zone_dh_top;
		return (err);
	}

	handle->zone_dh_cur = cur->next;
	return (Z_OK);
}

int
zonecfg_endattrent(zone_dochandle_t handle)
{
	return (zonecfg_endent(handle));
}

int
zonecfg_setadminent(zone_dochandle_t handle)
{
	return (zonecfg_setent(handle));
}

int
zonecfg_getadminent(zone_dochandle_t handle, struct zone_admintab *tabptr)
{
	xmlNodePtr cur;
	int err;

	if (handle == NULL)
		return (Z_INVAL);

	if ((cur = handle->zone_dh_cur) == NULL)
		return (Z_NO_ENTRY);

	for (; cur != NULL; cur = cur->next)
		if (!xmlStrcmp(cur->name, DTD_ELEM_ADMIN))
			break;
	if (cur == NULL) {
		handle->zone_dh_cur = handle->zone_dh_top;
		return (Z_NO_ENTRY);
	}

	if ((err = fetchprop(cur, DTD_ATTR_USER, tabptr->zone_admin_user,
	    sizeof (tabptr->zone_admin_user))) != Z_OK) {
		handle->zone_dh_cur = handle->zone_dh_top;
		return (err);
	}


	if ((err = fetchprop(cur, DTD_ATTR_AUTHS, tabptr->zone_admin_auths,
	    sizeof (tabptr->zone_admin_auths))) != Z_OK) {
		handle->zone_dh_cur = handle->zone_dh_top;
		return (err);
	}

	handle->zone_dh_cur = cur->next;
	return (Z_OK);
}

int
zonecfg_endadminent(zone_dochandle_t handle)
{
	return (zonecfg_endent(handle));
}

/*
 * The privileges available on the system and described in privileges(5)
 * fall into four categories with respect to non-global zones:
 *
 *      Default set of privileges considered safe for all non-global
 *      zones.  These privileges are "safe" in the sense that a
 *      privileged process in the zone cannot affect processes in any
 *      other zone on the system.
 *
 *      Set of privileges not currently permitted within a non-global
 *      zone.  These privileges are considered by default, "unsafe,"
 *      and include ones which affect global resources (such as the
 *      system clock or physical memory) or are overly broad and cover
 *      more than one mechanism in the system.  In other cases, there
 *      has not been sufficient virtualization in the parts of the
 *      system the privilege covers to allow its use within a
 *      non-global zone.
 *
 *      Set of privileges required in order to get a zone booted and
 *      init(1M) started.  These cannot be removed from the zone's
 *      privilege set.
 *
 * All other privileges are optional and are potentially useful for
 * processes executing inside a non-global zone.
 *
 * When privileges are added to the system, a determination needs to be
 * made as to which category the privilege belongs to.  Ideally,
 * privileges should be fine-grained enough and the mechanisms they cover
 * virtualized enough so that they can be made available to non-global
 * zones.
 */

/*
 * Define some of the tokens that priv_str_to_set(3C) recognizes.  Since
 * the privilege string separator can be any character, although it is
 * usually a comma character, define these here as well in the event that
 * they change or are augmented in the future.
 */
#define	BASIC_TOKEN		"basic"
#define	DEFAULT_TOKEN		"default"
#define	ZONE_TOKEN		"zone"
#define	TOKEN_PRIV_CHAR		','
#define	TOKEN_PRIV_STR		","

typedef struct priv_node {
	struct priv_node	*pn_next;	/* Next privilege */
	char			*pn_priv;	/* Privileges name */
} priv_node_t;

/* Privileges lists can differ across brands */
typedef struct priv_lists {
	/* Privileges considered safe for all non-global zones of a brand */
	struct priv_node	*pl_default;

	/* Privileges not permitted for all non-global zones of a brand */
	struct priv_node	*pl_prohibited;

	/* Privileges required for all non-global zones of a brand */
	struct priv_node	*pl_required;

	/*
	 * ip-type of the zone these privileges lists apply to.
	 * It is used to pass ip-type to the callback function,
	 * priv_lists_cb, which has no way of getting the ip-type.
	 */
	const char		*pl_iptype;
} priv_lists_t;

static int
priv_lists_cb(void *data, priv_iter_t *priv_iter)
{
	priv_lists_t *plp = (priv_lists_t *)data;
	priv_node_t *pnp;

	/* Skip this privilege if ip-type does not match */
	if ((strcmp(priv_iter->pi_iptype, "all") != 0) &&
	    (strcmp(priv_iter->pi_iptype, plp->pl_iptype) != 0))
		return (0);

	/* Allocate a new priv list node. */
	if ((pnp = malloc(sizeof (*pnp))) == NULL)
		return (-1);
	if ((pnp->pn_priv = strdup(priv_iter->pi_name)) == NULL) {
		free(pnp);
		return (-1);
	}

	/* Insert the new priv list node into the right list */
	if (strcmp(priv_iter->pi_set, "default") == 0) {
		pnp->pn_next = plp->pl_default;
		plp->pl_default = pnp;
	} else if (strcmp(priv_iter->pi_set, "prohibited") == 0) {
		pnp->pn_next = plp->pl_prohibited;
		plp->pl_prohibited = pnp;
	} else if (strcmp(priv_iter->pi_set, "required") == 0) {
		pnp->pn_next = plp->pl_required;
		plp->pl_required = pnp;
	} else {
		free(pnp->pn_priv);
		free(pnp);
		return (-1);
	}
	return (0);
}

static void
priv_lists_destroy(priv_lists_t *plp)
{
	priv_node_t *pnp;

	assert(plp != NULL);

	while ((pnp = plp->pl_default) != NULL) {
		plp->pl_default = pnp->pn_next;
		free(pnp->pn_priv);
		free(pnp);
	}
	while ((pnp = plp->pl_prohibited) != NULL) {
		plp->pl_prohibited = pnp->pn_next;
		free(pnp->pn_priv);
		free(pnp);
	}
	while ((pnp = plp->pl_required) != NULL) {
		plp->pl_required = pnp->pn_next;
		free(pnp->pn_priv);
		free(pnp);
	}
	free(plp);
}

static int
priv_lists_create(zone_dochandle_t handle, char *brand, priv_lists_t **plpp,
    const char *curr_iptype)
{
	priv_lists_t *plp;
	brand_handle_t bh;
	char brand_str[MAXNAMELEN];

	/* handle or brand must be set, but never both */
	assert((handle != NULL) || (brand != NULL));
	assert((handle == NULL) || (brand == NULL));

	if (handle != NULL) {
		brand = brand_str;
		if (zonecfg_get_brand(handle, brand, sizeof (brand_str)) != 0)
			return (Z_BRAND_ERROR);
	}

	if ((bh = brand_open(brand)) == NULL)
		return (Z_BRAND_ERROR);

	if ((plp = calloc(1, sizeof (priv_lists_t))) == NULL) {
		brand_close(bh);
		return (Z_NOMEM);
	}

	plp->pl_iptype = curr_iptype;

	/* construct the privilege lists */
	if (brand_config_iter_privilege(bh, priv_lists_cb, plp) != 0) {
		priv_lists_destroy(plp);
		brand_close(bh);
		return (Z_BRAND_ERROR);
	}

	brand_close(bh);
	*plpp = plp;
	return (Z_OK);
}

static int
get_default_privset(priv_set_t *privs, priv_lists_t *plp)
{
	priv_node_t *pnp;
	priv_set_t *basic;

	basic = priv_str_to_set(BASIC_TOKEN, TOKEN_PRIV_STR, NULL);
	if (basic == NULL)
		return (errno == ENOMEM ? Z_NOMEM : Z_INVAL);

	priv_union(basic, privs);
	priv_freeset(basic);

	for (pnp = plp->pl_default; pnp != NULL; pnp = pnp->pn_next) {
		if (priv_addset(privs, pnp->pn_priv) != 0)
			return (Z_INVAL);
	}

	return (Z_OK);
}

int
zonecfg_default_brand(char *brand, size_t brandsize)
{
	zone_dochandle_t handle;
	int myzoneid = getzoneid();
	int ret;

	/*
	 * If we're running within a zone, then the default brand is the
	 * current zone's brand.
	 */
	if (myzoneid != GLOBAL_ZONEID) {
		ret = zone_getattr(myzoneid, ZONE_ATTR_BRAND, brand, brandsize);
		if (ret < 0)
			return ((errno == EFAULT) ? Z_TOO_BIG : Z_INVAL);
		return (Z_OK);
	}

	if ((handle = zonecfg_init_handle()) == NULL)
		return (Z_NOMEM);
	if ((ret = zonecfg_get_handle("SUNWdefault", handle)) == Z_OK) {
		ret = i_zonecfg_get_brand(handle, brand, brandsize, B_TRUE);
		zonecfg_fini_handle(handle);
		return (ret);
	}
	return (ret);
}

int
zonecfg_default_privset(priv_set_t *privs, const char *curr_iptype)
{
	priv_lists_t *plp;
	char buf[MAXNAMELEN];
	int ret;

	if ((ret = zonecfg_default_brand(buf, sizeof (buf))) != Z_OK)
		return (ret);
	if ((ret = priv_lists_create(NULL, buf, &plp, curr_iptype)) != Z_OK)
		return (ret);
	ret = get_default_privset(privs, plp);
	priv_lists_destroy(plp);
	return (ret);
}

void
append_priv_token(char *priv, char *str, size_t strlen)
{
	if (*str != '\0')
		(void) strlcat(str, TOKEN_PRIV_STR, strlen);
	(void) strlcat(str, priv, strlen);
}

/*
 * Verify that the supplied string is a valid privilege limit set for a
 * non-global zone.  This string must not only be acceptable to
 * priv_str_to_set(3C) which parses it, but it also must resolve to a
 * privilege set that includes certain required privileges and lacks
 * certain prohibited privileges.
 */
static int
verify_privset(char *privbuf, priv_set_t *privs, char **privname,
    boolean_t add_default, priv_lists_t *plp)
{
	priv_node_t *pnp;
	char *tmp, *cp, *lasts;
	size_t len;
	priv_set_t *mergeset;
	const char *token;

	/*
	 * The verification of the privilege string occurs in several
	 * phases.  In the first phase, the supplied string is scanned for
	 * the ZONE_TOKEN token which is not support as part of the
	 * "limitpriv" property.
	 *
	 * Duplicate the supplied privilege string since strtok_r(3C)
	 * tokenizes its input by null-terminating the tokens.
	 */
	if ((tmp = strdup(privbuf)) == NULL)
		return (Z_NOMEM);
	for (cp = strtok_r(tmp, TOKEN_PRIV_STR, &lasts); cp != NULL;
	    cp = strtok_r(NULL, TOKEN_PRIV_STR, &lasts)) {
		if (strcmp(cp, ZONE_TOKEN) == 0) {
			free(tmp);
			if ((*privname = strdup(ZONE_TOKEN)) == NULL)
				return (Z_NOMEM);
			else
				return (Z_PRIV_UNKNOWN);
		}
	}
	free(tmp);

	if (add_default) {
		/*
		 * If DEFAULT_TOKEN was specified, a string needs to be
		 * built containing the privileges from the default, safe
		 * set along with those of the "limitpriv" property.
		 */
		len = strlen(privbuf) + sizeof (BASIC_TOKEN) + 2;

		for (pnp = plp->pl_default; pnp != NULL; pnp = pnp->pn_next)
			len += strlen(pnp->pn_priv) + 1;
		tmp = alloca(len);
		*tmp = '\0';

		append_priv_token(BASIC_TOKEN, tmp, len);
		for (pnp = plp->pl_default; pnp != NULL; pnp = pnp->pn_next)
			append_priv_token(pnp->pn_priv, tmp, len);
		(void) strlcat(tmp, TOKEN_PRIV_STR, len);
		(void) strlcat(tmp, privbuf, len);
	} else {
		tmp = privbuf;
	}


	/*
	 * In the next phase, attempt to convert the merged privilege
	 * string into a privilege set.  In the case of an error, either
	 * there was a memory allocation failure or there was an invalid
	 * privilege token in the string.  In either case, return an
	 * appropriate error code but in the event of an invalid token,
	 * allocate a string containing its name and return that back to
	 * the caller.
	 */
	mergeset = priv_str_to_set(tmp, TOKEN_PRIV_STR, &token);
	if (mergeset == NULL) {
		if (token == NULL)
			return (Z_NOMEM);
		if ((cp = strchr(token, TOKEN_PRIV_CHAR)) != NULL)
			*cp = '\0';
		if ((*privname = strdup(token)) == NULL)
			return (Z_NOMEM);
		else
			return (Z_PRIV_UNKNOWN);
	}

	/*
	 * Next, verify that none of the prohibited zone privileges are
	 * present in the merged privilege set.
	 */
	for (pnp = plp->pl_prohibited; pnp != NULL; pnp = pnp->pn_next) {
		if (priv_ismember(mergeset, pnp->pn_priv)) {
			priv_freeset(mergeset);
			if ((*privname = strdup(pnp->pn_priv)) == NULL)
				return (Z_NOMEM);
			else
				return (Z_PRIV_PROHIBITED);
		}
	}

	/*
	 * Finally, verify that all of the required zone privileges are
	 * present in the merged privilege set.
	 */
	for (pnp = plp->pl_required; pnp != NULL; pnp = pnp->pn_next) {
		if (!priv_ismember(mergeset, pnp->pn_priv)) {
			priv_freeset(mergeset);
			if ((*privname = strdup(pnp->pn_priv)) == NULL)
				return (Z_NOMEM);
			else
				return (Z_PRIV_REQUIRED);
		}
	}

	priv_copyset(mergeset, privs);
	priv_freeset(mergeset);
	return (Z_OK);
}

/*
 * Fill in the supplied privilege set with either the default, safe set of
 * privileges suitable for a non-global zone, or one based on the
 * "limitpriv" property in the zone's configuration.
 *
 * In the event of an invalid privilege specification in the
 * configuration, a string is allocated and returned containing the
 * "privilege" causing the issue.  It is the caller's responsibility to
 * free this memory when it is done with it.
 */
int
zonecfg_get_privset(zone_dochandle_t handle, priv_set_t *privs,
    char **privname)
{
	priv_lists_t *plp;
	char *cp, *limitpriv = NULL;
	int err, limitlen;
	zone_iptype_t iptype;
	const char *curr_iptype;

	/*
	 * Attempt to lookup the "limitpriv" property.  If it does not
	 * exist or matches the string DEFAULT_TOKEN exactly, then the
	 * default, safe privilege set is returned.
	 */
	if ((err = zonecfg_get_limitpriv(handle, &limitpriv)) != Z_OK)
		return (err);

	if ((err = zonecfg_get_iptype(handle, &iptype)) != Z_OK)
		return (err);

	switch (iptype) {
	case ZS_SHARED:
		curr_iptype = "shared";
		break;
	case ZS_EXCLUSIVE:
		curr_iptype = "exclusive";
		break;
	}

	if ((err = priv_lists_create(handle, NULL, &plp, curr_iptype)) != Z_OK)
		return (err);

	limitlen = strlen(limitpriv);
	if (limitlen == 0 || strcmp(limitpriv, DEFAULT_TOKEN) == 0) {
		free(limitpriv);
		err = get_default_privset(privs, plp);
		priv_lists_destroy(plp);
		return (err);
	}

	/*
	 * Check if the string DEFAULT_TOKEN is the first token in a list
	 * of privileges.
	 */
	cp = strchr(limitpriv, TOKEN_PRIV_CHAR);
	if (cp != NULL &&
	    strncmp(limitpriv, DEFAULT_TOKEN, cp - limitpriv) == 0)
		err = verify_privset(cp + 1, privs, privname, B_TRUE, plp);
	else
		err = verify_privset(limitpriv, privs, privname, B_FALSE, plp);

	free(limitpriv);
	priv_lists_destroy(plp);
	return (err);
}

int
zone_get_zonepath(char *zone_name, char *zonepath, size_t rp_sz)
{
	zone_dochandle_t handle;
	boolean_t found = B_FALSE;
	struct zoneent *ze;
	FILE *cookie;
	int err;
	char *cp;

	if (zone_name == NULL)
		return (Z_INVAL);

	(void) strlcpy(zonepath, zonecfg_root, rp_sz);
	cp = zonepath + strlen(zonepath);
	while (cp > zonepath && cp[-1] == '/')
		*--cp = '\0';

	if (strcmp(zone_name, GLOBAL_ZONENAME) == 0) {
		if (zonepath[0] == '\0')
			(void) strlcpy(zonepath, "/", rp_sz);
		return (Z_OK);
	}

	/*
	 * First check the index file.  Because older versions did not have
	 * a copy of the zone path, allow for it to be zero length, in which
	 * case we ignore this result and fall back to the XML files.
	 */
	cookie = setzoneent();
	while ((ze = getzoneent_private(cookie)) != NULL) {
		if (strcmp(ze->zone_name, zone_name) == 0) {
			found = B_TRUE;
			if (ze->zone_path[0] != '\0')
				(void) strlcpy(cp, ze->zone_path,
				    rp_sz - (cp - zonepath));
		}
		free(ze);
		if (found)
			break;
	}
	endzoneent(cookie);
	if (found && *cp != '\0')
		return (Z_OK);

	/* Fall back to the XML files. */
	if ((handle = zonecfg_init_handle()) == NULL)
		return (Z_NOMEM);

	/*
	 * Check the snapshot first: if a zone is running, its zonepath
	 * may have changed.
	 */
	if (zonecfg_get_snapshot_handle(zone_name, handle) != Z_OK) {
		if ((err = zonecfg_get_handle(zone_name, handle)) != Z_OK) {
			zonecfg_fini_handle(handle);
			return (err);
		}
	}
	err = zonecfg_get_zonepath(handle, zonepath, rp_sz);
	zonecfg_fini_handle(handle);
	return (err);
}

int
zone_get_rootpath(char *zone_name, char *rootpath, size_t rp_sz)
{
	int err;

	/* This function makes sense for non-global zones only. */
	if (strcmp(zone_name, GLOBAL_ZONENAME) == 0)
		return (Z_BOGUS_ZONE_NAME);
	if ((err = zone_get_zonepath(zone_name, rootpath, rp_sz)) != Z_OK)
		return (err);
	if (strlcat(rootpath, "/root", rp_sz) >= rp_sz)
		return (Z_TOO_BIG);
	return (Z_OK);
}

int
zone_get_brand(char *zone_name, char *brandname, size_t rp_sz)
{
	int err;
	zone_dochandle_t handle;
	char myzone[MAXNAMELEN];
	int myzoneid = getzoneid();

	/*
	 * If we are not in the global zone, then we don't have the zone
	 * .xml files with the brand name available.  Thus, we are going to
	 * have to ask the kernel for the information.
	 */
	if (myzoneid != GLOBAL_ZONEID) {
		if (is_system_labeled()) {
			(void) strlcpy(brandname, NATIVE_BRAND_NAME, rp_sz);
			return (Z_OK);
		}
		if (zone_getattr(myzoneid, ZONE_ATTR_NAME, myzone,
		    sizeof (myzone)) < 0)
			return (Z_NO_ZONE);
		if (!zonecfg_is_scratch(myzone)) {
			if (strncmp(zone_name, myzone, MAXNAMELEN) != 0)
				return (Z_NO_ZONE);
		}
		err = zone_getattr(myzoneid, ZONE_ATTR_BRAND, brandname, rp_sz);
		if (err < 0)
			return ((errno == EFAULT) ? Z_TOO_BIG : Z_INVAL);

		return (Z_OK);
	}

	if (strcmp(zone_name, "global") == 0)
		return (zonecfg_default_brand(brandname, rp_sz));

	if ((handle = zonecfg_init_handle()) == NULL)
		return (Z_NOMEM);

	err = zonecfg_get_handle((char *)zone_name, handle);
	if (err == Z_OK)
		err = zonecfg_get_brand(handle, brandname, rp_sz);

	zonecfg_fini_handle(handle);
	return (err);
}

/*
 * Atomically get a new zone_did value.  The currently allocated value
 * is stored in /etc/zones/did.txt.  Lock the file, read the current value,
 * increment, save the new value and unlock the file.  Return the new value
 * or -1 if there was an error.  The ID namespace is large enough that we
 * don't worry about recycling an ID when a zone is deleted.
 */
static zoneid_t
new_zone_did()
{
	int fd;
	int len;
	int val;
	struct flock lck;
	char pathbuf[PATH_MAX];
	char buf[80];

	if (snprintf(pathbuf, sizeof (pathbuf), "%s%s", zonecfg_get_root(),
	    DEBUGID_FILE) >= sizeof (pathbuf)) {
		printf(gettext("alternate root path is too long"));
		return (-1);
	}

	if ((fd = open(pathbuf, O_RDWR | O_CREAT,
	    S_IRUSR | S_IWUSR | S_IRGRP | S_IROTH)) < 0) {
		perror("new_zone_did open failed");
		return (-1);
	}

	/* Initialize the lock. */
	lck.l_whence = SEEK_SET;
	lck.l_start = 0;
	lck.l_len = 0;

	/* Wait until we acquire an exclusive lock on the file. */
	lck.l_type = F_WRLCK;
	if (fcntl(fd, F_SETLKW, &lck) == -1) {
		perror("new_zone_did lock failed");
		(void) close(fd);
		return (-1);
	}

	/* Get currently allocated value */
	len = read(fd, buf, sizeof (buf));
	if (len == -1) {
		perror("new_zone_did read failed");
		val = -1;
	} else {
		if (lseek(fd, 0L, SEEK_SET) == -1) {
			perror("new_zone_did seek failed");
			val = -1;
		} else {
			if (len == 0) {
				/* Just created the file, initialize at 1 */
				val = 1;
			} else {
				val = atoi(buf);
				val++;
			}

			(void) snprintf(buf, sizeof (buf), "%d\n", val);
			len = strlen(buf);

			/* Save newly allocated value */
			if (write(fd, buf, len) == -1) {
				perror("new_zone_did write failed");
				val = -1;
			}
		}
	}

	/* Release the file lock. */
	lck.l_type = F_UNLCK;
	if (fcntl(fd, F_SETLK, &lck) == -1) {
		perror("new_zone_did unlock failed");
		val = -1;
	}

	if (close(fd) != 0)
		perror("new_zone_did close failed");

	return (val);
}

/*
 * Called by zoneadmd to get the zone's debug ID.
 * If the zone doesn't already have an ID, a new one is generated and
 * persistently saved onto the zone.  Normally either zoneadm or zonecfg
 * will assign a new ID for the zone, so zoneadmd should never have to
 * generate one, but we also handle that here just to be paranoid.
 */
zoneid_t
zone_get_did(char *zone_name)
{
	int res;
	zoneid_t new_did;
	zone_dochandle_t handle;
	char did_str[80];

	if ((handle = zonecfg_init_handle()) == NULL)
		return (getpid());

	if (zonecfg_get_handle((char *)zone_name, handle) != Z_OK)
		return (getpid());

	res = getrootattr(handle, DTD_ATTR_DID, did_str, sizeof (did_str));

	/* If the zone already has an assigned debug ID, return it. */
	if (res == Z_OK && did_str[0] != '\0') {
		zonecfg_fini_handle(handle);
		return (atoi(did_str));
	}

	/*
	 * The zone doesn't have an assigned debug ID yet, generate one and
	 * save it as part of the zone definition.
	 */
	if ((new_did = new_zone_did()) == -1) {
		/*
		 * We should really never hit this block of code.
		 * Generating a new ID failed for some reason.  Use the current
		 * pid as a temporary ID so that the zone can continue to boot
		 * but we don't persistently save this temporary ID on the zone.
		 */
		zonecfg_fini_handle(handle);
		return (getpid());
	}

	/* Now persistently save this new ID onto the zone. */
	(void) snprintf(did_str, sizeof (did_str), "%d", new_did);
	(void) setrootattr(handle, DTD_ATTR_DID, did_str);
	(void) zonecfg_save(handle);

	zonecfg_fini_handle(handle);
	return (new_did);
}

zoneid_t
zonecfg_get_did(zone_dochandle_t handle)
{
	char did_str[80];
	int err;
	zoneid_t did;

	err = getrootattr(handle, DTD_ATTR_DID, did_str, sizeof (did_str));
	if (err == Z_OK && did_str[0] != '\0')
		did = atoi(did_str);
	else
		did = -1;

	return (did);
}

void
zonecfg_set_did(zone_dochandle_t handle)
{
	zoneid_t new_did;
	char did_str[80];

	if ((new_did = new_zone_did()) == -1)
		return;
	(void) snprintf(did_str, sizeof (did_str), "%d", new_did);
	(void) setrootattr(handle, DTD_ATTR_DID, did_str);
}

/*
 * Return the appropriate root for the active /dev.
 * For normal zone, the path is $ZONEPATH/root;
 * for scratch zone, the dev path is $ZONEPATH/lu.
 */
int
zone_get_devroot(char *zone_name, char *devroot, size_t rp_sz)
{
	int err;
	char *suffix;
	zone_state_t state;

	/* This function makes sense for non-global zones only. */
	if (strcmp(zone_name, GLOBAL_ZONENAME) == 0)
		return (Z_BOGUS_ZONE_NAME);
	if ((err = zone_get_zonepath(zone_name, devroot, rp_sz)) != Z_OK)
		return (err);

	if (zone_get_state(zone_name, &state) == Z_OK &&
	    state == ZONE_STATE_MOUNTED)
		suffix = "/lu";
	else
		suffix = "/root";
	if (strlcat(devroot, suffix, rp_sz) >= rp_sz)
		return (Z_TOO_BIG);
	return (Z_OK);
}

static zone_state_t
kernel_state_to_user_state(zoneid_t zoneid, zone_status_t kernel_state)
{
	char zoneroot[MAXPATHLEN];
	size_t zlen;

	assert(kernel_state <= ZONE_MAX_STATE);
	switch (kernel_state) {
		case ZONE_IS_UNINITIALIZED:
		case ZONE_IS_INITIALIZED:
			/* The kernel will not return these two states */
			return (ZONE_STATE_READY);
		case ZONE_IS_READY:
			/*
			 * If the zone's root is mounted on $ZONEPATH/lu, then
			 * it's a mounted scratch zone.
			 */
			if (zone_getattr(zoneid, ZONE_ATTR_ROOT, zoneroot,
			    sizeof (zoneroot)) >= 0) {
				zlen = strlen(zoneroot);
				if (zlen > 3 &&
				    strcmp(zoneroot + zlen - 3, "/lu") == 0)
					return (ZONE_STATE_MOUNTED);
			}
			return (ZONE_STATE_READY);
		case ZONE_IS_BOOTING:
		case ZONE_IS_RUNNING:
			return (ZONE_STATE_RUNNING);
		case ZONE_IS_SHUTTING_DOWN:
		case ZONE_IS_EMPTY:
			return (ZONE_STATE_SHUTTING_DOWN);
		case ZONE_IS_DOWN:
		case ZONE_IS_DYING:
		case ZONE_IS_DEAD:
		default:
			return (ZONE_STATE_DOWN);
	}
	/* NOTREACHED */
}

int
zone_get_state(char *zone_name, zone_state_t *state_num)
{
	zone_status_t status;
	zoneid_t zone_id;
	struct zoneent *ze;
	boolean_t found = B_FALSE;
	FILE *cookie;
	char kernzone[ZONENAME_MAX];
	FILE *fp;

	if (zone_name == NULL)
		return (Z_INVAL);

	/*
	 * If we're looking at an alternate root, then we need to query the
	 * kernel using the scratch zone name.
	 */
	zone_id = -1;
	if (*zonecfg_root != '\0' && !zonecfg_is_scratch(zone_name)) {
		if ((fp = zonecfg_open_scratch("", B_FALSE)) != NULL) {
			if (zonecfg_find_scratch(fp, zone_name, zonecfg_root,
			    kernzone, sizeof (kernzone)) == 0)
				zone_id = getzoneidbyname(kernzone);
			zonecfg_close_scratch(fp);
		}
	} else {
		zone_id = getzoneidbyname(zone_name);
	}

	/* check to see if zone is running */
	if (zone_id != -1 &&
	    zone_getattr(zone_id, ZONE_ATTR_STATUS, &status,
	    sizeof (status)) >= 0) {
		*state_num = kernel_state_to_user_state(zone_id, status);
		return (Z_OK);
	}

	cookie = setzoneent();
	while ((ze = getzoneent_private(cookie)) != NULL) {
		if (strcmp(ze->zone_name, zone_name) == 0) {
			found = B_TRUE;
			*state_num = ze->zone_state;
		}
		free(ze);
		if (found)
			break;
	}
	endzoneent(cookie);
	return ((found) ? Z_OK : Z_NO_ZONE);
}

int
zone_set_state(char *zone, zone_state_t state)
{
	struct zoneent ze;

	if (state != ZONE_STATE_CONFIGURED && state != ZONE_STATE_INSTALLED &&
	    state != ZONE_STATE_INCOMPLETE)
		return (Z_INVAL);

	bzero(&ze, sizeof (ze));
	(void) strlcpy(ze.zone_name, zone, sizeof (ze.zone_name));
	ze.zone_state = state;
	(void) strlcpy(ze.zone_path, "", sizeof (ze.zone_path));
	return (putzoneent(&ze, PZE_MODIFY));
}

/*
 * Get id (if any) for specified zone.  There are four possible outcomes:
 * - If the string corresponds to the numeric id of an active (booted)
 *   zone, sets *zip to the zone id and returns 0.
 * - If the string corresponds to the name of an active (booted) zone,
 *   sets *zip to the zone id and returns 0.
 * - If the string is a name in the configuration but is not booted,
 *   sets *zip to ZONE_ID_UNDEFINED and returns 0.
 * - Otherwise, leaves *zip unchanged and returns -1.
 *
 * This function acts as an auxiliary filter on the function of the same
 * name in libc; the linker binds to this version if libzonecfg exists,
 * and the libc version if it doesn't.  Any changes to this version of
 * the function should probably be reflected in the libc version as well.
 */
int
zone_get_id(const char *str, zoneid_t *zip)
{
	zone_dochandle_t hdl;
	zoneid_t zoneid;
	char *cp;
	int err;

	/* first try looking for active zone by id */
	errno = 0;
	zoneid = (zoneid_t)strtol(str, &cp, 0);
	if (errno == 0 && cp != str && *cp == '\0' &&
	    getzonenamebyid(zoneid, NULL, 0) != -1) {
		*zip = zoneid;
		return (0);
	}

	/* then look for active zone by name */
	if ((zoneid = getzoneidbyname(str)) != -1) {
		*zip = zoneid;
		return (0);
	}

	/* if in global zone, try looking up name in configuration database */
	if (getzoneid() != GLOBAL_ZONEID ||
	    (hdl = zonecfg_init_handle()) == NULL)
		return (-1);

	if (zonecfg_get_handle(str, hdl) == Z_OK) {
		/* zone exists but isn't active */
		*zip = ZONE_ID_UNDEFINED;
		err = 0;
	} else {
		err = -1;
	}

	zonecfg_fini_handle(hdl);
	return (err);
}

char *
zone_state_str(zone_state_t state_num)
{
	switch (state_num) {
	case ZONE_STATE_CONFIGURED:
		return (ZONE_STATE_STR_CONFIGURED);
	case ZONE_STATE_INCOMPLETE:
		return (ZONE_STATE_STR_INCOMPLETE);
	case ZONE_STATE_INSTALLED:
		return (ZONE_STATE_STR_INSTALLED);
	case ZONE_STATE_READY:
		return (ZONE_STATE_STR_READY);
	case ZONE_STATE_MOUNTED:
		return (ZONE_STATE_STR_MOUNTED);
	case ZONE_STATE_RUNNING:
		return (ZONE_STATE_STR_RUNNING);
	case ZONE_STATE_SHUTTING_DOWN:
		return (ZONE_STATE_STR_SHUTTING_DOWN);
	case ZONE_STATE_DOWN:
		return (ZONE_STATE_STR_DOWN);
	default:
		return ("unknown");
	}
}

/*
 * Given a UUID value, find an associated zone name.  This is intended to be
 * used by callers who set up some 'default' name (corresponding to the
 * expected name for the zone) in the zonename buffer, and thus the function
 * doesn't touch this buffer on failure.
 */
int
zonecfg_get_name_by_uuid(const uuid_t uuidin, char *zonename, size_t namelen)
{
	FILE *fp;
	struct zoneent *ze;
	uchar_t *uuid;

	/*
	 * A small amount of subterfuge via casts is necessary here because
	 * libuuid doesn't use const correctly, but we don't want to export
	 * this brokenness to our clients.
	 */
	uuid = (uchar_t *)uuidin;
	if (uuid_is_null(uuid))
		return (Z_NO_ZONE);
	if ((fp = setzoneent()) == NULL)
		return (Z_NO_ZONE);
	while ((ze = getzoneent_private(fp)) != NULL) {
		if (uuid_compare(uuid, ze->zone_uuid) == 0)
			break;
		free(ze);
	}
	endzoneent(fp);
	if (ze != NULL) {
		(void) strlcpy(zonename, ze->zone_name, namelen);
		free(ze);
		return (Z_OK);
	} else {
		return (Z_NO_ZONE);
	}
}

/*
 * Given a zone name, get its UUID.  Returns a "NULL" UUID value if the zone
 * exists but the file doesn't have a value set yet.  Returns an error if the
 * zone cannot be located.
 */
int
zonecfg_get_uuid(const char *zonename, uuid_t uuid)
{
	FILE *fp;
	struct zoneent *ze;

	if ((fp = setzoneent()) == NULL)
		return (Z_NO_ZONE);
	while ((ze = getzoneent_private(fp)) != NULL) {
		if (strcmp(ze->zone_name, zonename) == 0)
			break;
		free(ze);
	}
	endzoneent(fp);
	if (ze != NULL) {
		uuid_copy(uuid, ze->zone_uuid);
		free(ze);
		return (Z_OK);
	} else {
		return (Z_NO_ZONE);
	}
}

/*
 * File-system convenience functions.
 */
boolean_t
zonecfg_valid_fs_type(const char *type)
{
	/*
	 * We already know which FS types don't work.
	 */
	if (strcmp(type, "proc") == 0 ||
	    strcmp(type, "mntfs") == 0 ||
	    strcmp(type, "autofs") == 0 ||
	    strncmp(type, "nfs", sizeof ("nfs") - 1) == 0)
		return (B_FALSE);
	/*
	 * The caller may do more detailed verification to make sure other
	 * aspects of this filesystem type make sense.
	 */
	return (B_TRUE);
}

/*
 * Generally uninteresting rctl convenience functions.
 */

int
zonecfg_construct_rctlblk(const struct zone_rctlvaltab *rctlval,
    rctlblk_t *rctlblk)
{
	unsigned long long ull;
	char *endp;
	rctl_priv_t priv;
	rctl_qty_t limit;
	uint_t action;

	/* Get the privilege */
	if (strcmp(rctlval->zone_rctlval_priv, "basic") == 0) {
		priv = RCPRIV_BASIC;
	} else if (strcmp(rctlval->zone_rctlval_priv, "privileged") == 0) {
		priv = RCPRIV_PRIVILEGED;
	} else {
		/* Invalid privilege */
		return (Z_INVAL);
	}

	/* deal with negative input; strtoull(3c) doesn't do what we want */
	if (rctlval->zone_rctlval_limit[0] == '-')
		return (Z_INVAL);
	/* Get the limit */
	errno = 0;
	ull = strtoull(rctlval->zone_rctlval_limit, &endp, 0);
	if (errno != 0 || *endp != '\0') {
		/* parse failed */
		return (Z_INVAL);
	}
	limit = (rctl_qty_t)ull;

	/* Get the action */
	if (strcmp(rctlval->zone_rctlval_action, "none") == 0) {
		action = RCTL_LOCAL_NOACTION;
	} else if (strcmp(rctlval->zone_rctlval_action, "signal") == 0) {
		action = RCTL_LOCAL_SIGNAL;
	} else if (strcmp(rctlval->zone_rctlval_action, "deny") == 0) {
		action = RCTL_LOCAL_DENY;
	} else {
		/* Invalid Action */
		return (Z_INVAL);
	}
	rctlblk_set_local_action(rctlblk, action, 0);
	rctlblk_set_privilege(rctlblk, priv);
	rctlblk_set_value(rctlblk, limit);
	return (Z_OK);
}

static int
rctl_check(const char *rctlname, void *arg)
{
	const char *attrname = arg;

	/*
	 * Returning 1 here is our signal to zonecfg_is_rctl() that it is
	 * indeed an rctl name recognized by the system.
	 */
	return (strcmp(rctlname, attrname) == 0 ? 1 : 0);
}

boolean_t
zonecfg_is_rctl(const char *name)
{
	return (rctl_walk(rctl_check, (void *)name) == 1);
}

boolean_t
zonecfg_valid_rctlname(const char *name)
{
	const char *c;

	if (strncmp(name, "zone.", sizeof ("zone.") - 1) != 0)
		return (B_FALSE);
	if (strlen(name) == sizeof ("zone.") - 1)
		return (B_FALSE);
	for (c = name + sizeof ("zone.") - 1; *c != '\0'; c++) {
		if (!isalpha(*c) && *c != '-')
			return (B_FALSE);
	}
	return (B_TRUE);
}

boolean_t
zonecfg_valid_rctlblk(const rctlblk_t *rctlblk)
{
	rctl_priv_t priv = rctlblk_get_privilege((rctlblk_t *)rctlblk);
	uint_t action = rctlblk_get_local_action((rctlblk_t *)rctlblk, NULL);

	if (priv != RCPRIV_PRIVILEGED)
		return (B_FALSE);
	if (action != RCTL_LOCAL_NOACTION && action != RCTL_LOCAL_DENY)
		return (B_FALSE);
	return (B_TRUE);
}

boolean_t
zonecfg_valid_rctl(const char *name, const rctlblk_t *rctlblk)
{
	rctlblk_t *current, *next;
	rctl_qty_t limit = rctlblk_get_value((rctlblk_t *)rctlblk);
	uint_t action = rctlblk_get_local_action((rctlblk_t *)rctlblk, NULL);
	uint_t global_flags;

	if (!zonecfg_valid_rctlblk(rctlblk))
		return (B_FALSE);
	if (!zonecfg_valid_rctlname(name))
		return (B_FALSE);

	current = alloca(rctlblk_size());
	if (getrctl(name, NULL, current, RCTL_FIRST) != 0)
		return (B_TRUE);	/* not an rctl on this system */
	/*
	 * Make sure the proposed value isn't greater than the current system
	 * value.
	 */
	next = alloca(rctlblk_size());
	while (rctlblk_get_privilege(current) != RCPRIV_SYSTEM) {
		rctlblk_t *tmp;

		if (getrctl(name, current, next, RCTL_NEXT) != 0)
			return (B_FALSE);	/* shouldn't happen */
		tmp = current;
		current = next;
		next = tmp;
	}
	if (limit > rctlblk_get_value(current))
		return (B_FALSE);

	/*
	 * Make sure the proposed action is allowed.
	 */
	global_flags = rctlblk_get_global_flags(current);
	if ((global_flags & RCTL_GLOBAL_DENY_NEVER) &&
	    action == RCTL_LOCAL_DENY)
		return (B_FALSE);
	if ((global_flags & RCTL_GLOBAL_DENY_ALWAYS) &&
	    action == RCTL_LOCAL_NOACTION)
		return (B_FALSE);

	return (B_TRUE);
}

/*
 * There is always a race condition between reading the initial copy of
 * a zones state and its state changing.  We address this by providing
 * zonecfg_notify_critical_enter and zonecfg_noticy_critical_exit functions.
 * When zonecfg_critical_enter is called, sets the state field to LOCKED
 * and aquires biglock. Biglock protects against other threads executing
 * critical_enter and the state field protects against state changes during
 * the critical period.
 *
 * If any state changes occur, zn_cb will set the failed field of the znotify
 * structure.  This will cause the critical_exit function to re-lock the
 * channel and return an error. Since evsnts may be delayed, the critical_exit
 * function "flushes" the queue by putting an event on the queue and waiting for
 * zn_cb to notify critical_exit that it received the ping event.
 */
static const char *
string_get_tok(const char *in, char delim, int num)
{
	int i = 0;

	for (; i < num; in++) {
		if (*in == delim)
			i++;
		if (*in == 0)
			return (NULL);
	}
	return (in);
}

static boolean_t
is_ping(sysevent_t *ev)
{
	if (strcmp(sysevent_get_subclass_name(ev),
	    ZONE_EVENT_PING_SUBCLASS) == 0) {
		return (B_TRUE);
	} else {
		return (B_FALSE);
	}
}

static boolean_t
is_my_ping(sysevent_t *ev)
{
	const char *sender;
	char mypid[sizeof (pid_t) * 3 + 1];

	(void) snprintf(mypid, sizeof (mypid), "%i", getpid());
	sender = string_get_tok(sysevent_get_pub(ev), ':', 3);
	if (sender == NULL)
		return (B_FALSE);
	if (strcmp(sender, mypid) != 0)
		return (B_FALSE);
	return (B_TRUE);
}

static int
do_callback(struct znotify *zevtchan, sysevent_t *ev)
{
	nvlist_t *l;
	int zid;
	char *zonename;
	char *newstate;
	char *oldstate;
	int ret;
	hrtime_t when;

	if (strcmp(sysevent_get_subclass_name(ev),
	    ZONE_EVENT_STATUS_SUBCLASS) == 0) {

		if (sysevent_get_attr_list(ev, &l) != 0) {
			if (errno == ENOMEM) {
				zevtchan->zn_failure_count++;
				return (EAGAIN);
			}
			return (0);
		}
		ret = 0;

		if ((nvlist_lookup_string(l, ZONE_CB_NAME, &zonename) == 0) &&
		    (nvlist_lookup_string(l, ZONE_CB_NEWSTATE, &newstate)
		    == 0) &&
		    (nvlist_lookup_string(l, ZONE_CB_OLDSTATE, &oldstate)
		    == 0) &&
		    (nvlist_lookup_uint64(l, ZONE_CB_TIMESTAMP,
		    (uint64_t *)&when) == 0) &&
		    (nvlist_lookup_int32(l, ZONE_CB_ZONEID, &zid) == 0)) {
			ret = zevtchan->zn_callback(zonename, zid, newstate,
			    oldstate, when, zevtchan->zn_private);
		}

		zevtchan->zn_failure_count = 0;
		nvlist_free(l);
		return (ret);
	} else {
		/*
		 * We have received an event in an unknown subclass. Ignore.
		 */
		zevtchan->zn_failure_count = 0;
		return (0);
	}
}

static int
zn_cb(sysevent_t *ev, void *p)
{
	struct znotify *zevtchan = p;
	int error;

	(void) pthread_mutex_lock(&(zevtchan->zn_mutex));

	if (is_ping(ev) && !is_my_ping(ev)) {
		(void) pthread_mutex_unlock((&zevtchan->zn_mutex));
		return (0);
	}

	if (zevtchan->zn_state == ZN_LOCKED) {
		assert(!is_ping(ev));
		zevtchan->zn_failed = B_TRUE;
		(void) pthread_mutex_unlock(&(zevtchan->zn_mutex));
		return (0);
	}

	if (zevtchan->zn_state == ZN_PING_INFLIGHT) {
		if (is_ping(ev)) {
			zevtchan->zn_state = ZN_PING_RECEIVED;
			(void) pthread_cond_signal(&(zevtchan->zn_cond));
			(void) pthread_mutex_unlock(&(zevtchan->zn_mutex));
			return (0);
		} else {
			zevtchan->zn_failed = B_TRUE;
			(void) pthread_mutex_unlock(&(zevtchan->zn_mutex));
			return (0);
		}
	}

	if (zevtchan->zn_state == ZN_UNLOCKED) {

		error = do_callback(zevtchan, ev);
		(void) pthread_mutex_unlock(&(zevtchan->zn_mutex));
		/*
		 * Every ENOMEM failure causes do_callback to increment
		 * zn_failure_count and every success causes it to
		 * set zn_failure_count to zero.  If we got EAGAIN,
		 * we will sleep for zn_failure_count seconds and return
		 * EAGAIN to gpec to try again.
		 *
		 * After 55 seconds, or 10 try's we give up and drop the
		 * event.
		 */
		if (error == EAGAIN) {
			if (zevtchan->zn_failure_count > ZONE_CB_RETRY_COUNT) {
				return (0);
			}
			(void) sleep(zevtchan->zn_failure_count);
		}
		return (error);
	}

	if (zevtchan->zn_state == ZN_PING_RECEIVED) {
		(void) pthread_mutex_unlock(&(zevtchan->zn_mutex));
		return (0);
	}

	abort();
	return (0);
}

void
zonecfg_notify_critical_enter(void *h)
{
	struct znotify *zevtchan = h;

	(void) pthread_mutex_lock(&(zevtchan->zn_bigmutex));
	zevtchan->zn_state = ZN_LOCKED;
}

int
zonecfg_notify_critical_exit(void * h)
{

	struct znotify *zevtchan = h;

	if (zevtchan->zn_state == ZN_UNLOCKED)
		return (0);

	(void) pthread_mutex_lock(&(zevtchan->zn_mutex));
	zevtchan->zn_state = ZN_PING_INFLIGHT;

	(void) sysevent_evc_publish(zevtchan->zn_eventchan,
	    ZONE_EVENT_STATUS_CLASS,
	    ZONE_EVENT_PING_SUBCLASS, ZONE_EVENT_PING_PUBLISHER,
	    zevtchan->zn_subscriber_id, NULL, EVCH_SLEEP);

	while (zevtchan->zn_state != ZN_PING_RECEIVED) {
		(void) pthread_cond_wait(&(zevtchan->zn_cond),
		    &(zevtchan->zn_mutex));
	}

	if (zevtchan->zn_failed == B_TRUE) {
		zevtchan->zn_state = ZN_LOCKED;
		zevtchan->zn_failed = B_FALSE;
		(void) pthread_mutex_unlock(&(zevtchan->zn_mutex));
		return (1);
	}

	zevtchan->zn_state = ZN_UNLOCKED;
	(void) pthread_mutex_unlock(&(zevtchan->zn_mutex));
	(void) pthread_mutex_unlock(&(zevtchan->zn_bigmutex));
	return (0);
}

void
zonecfg_notify_critical_abort(void *h)
{
	struct znotify *zevtchan = h;

	zevtchan->zn_state = ZN_UNLOCKED;
	zevtchan->zn_failed = B_FALSE;
	/*
	 * Don't do anything about zn_lock. If it is held, it could only be
	 * held by zn_cb and it will be unlocked soon.
	 */
	(void) pthread_mutex_unlock(&(zevtchan->zn_bigmutex));
}

void *
zonecfg_notify_bind(int(*func)(const char *zonename, zoneid_t zid,
    const char *newstate, const char *oldstate, hrtime_t when, void *p),
    void *p)
{
	struct znotify *zevtchan;
	int i = 1;
	int r;

	zevtchan = malloc(sizeof (struct znotify));

	if (zevtchan == NULL)
		return (NULL);

	zevtchan->zn_private = p;
	zevtchan->zn_callback = func;
	zevtchan->zn_state = ZN_UNLOCKED;
	zevtchan->zn_failed = B_FALSE;

	if (pthread_mutex_init(&(zevtchan->zn_mutex), NULL))
		goto out3;
	if (pthread_cond_init(&(zevtchan->zn_cond), NULL)) {
		(void) pthread_mutex_destroy(&(zevtchan->zn_mutex));
		goto out3;
	}
	if (pthread_mutex_init(&(zevtchan->zn_bigmutex), NULL)) {
		(void) pthread_mutex_destroy(&(zevtchan->zn_mutex));
		(void) pthread_cond_destroy(&(zevtchan->zn_cond));
		goto out3;
	}

	if (sysevent_evc_bind(ZONE_EVENT_CHANNEL, &(zevtchan->zn_eventchan),
	    0) != 0)
		goto out2;

	do {
		/*
		 * At 4 digits the subscriber ID gets too long and we have
		 * no chance of successfully registering.
		 */
		if (i > 999)
			goto out1;

		(void) sprintf(zevtchan->zn_subscriber_id, "zone_%li_%i",
		    getpid() % 999999l, i);

		r = sysevent_evc_subscribe(zevtchan->zn_eventchan,
		    zevtchan->zn_subscriber_id, ZONE_EVENT_STATUS_CLASS, zn_cb,
		    zevtchan, 0);

		i++;

	} while (r);

	return (zevtchan);
out1:
	(void) sysevent_evc_unbind(zevtchan->zn_eventchan);
out2:
	(void) pthread_mutex_destroy(&zevtchan->zn_mutex);
	(void) pthread_cond_destroy(&zevtchan->zn_cond);
	(void) pthread_mutex_destroy(&(zevtchan->zn_bigmutex));
out3:
	free(zevtchan);

	return (NULL);
}

void
zonecfg_notify_unbind(void *handle)
{

	int ret;

	(void) sysevent_evc_unbind(((struct znotify *)handle)->zn_eventchan);
	/*
	 * Check that all evc threads have gone away. This should be
	 * enforced by sysevent_evc_unbind.
	 */
	ret = pthread_mutex_trylock(&((struct znotify *)handle)->zn_mutex);

	if (ret)
		abort();

	(void) pthread_mutex_unlock(&((struct znotify *)handle)->zn_mutex);
	(void) pthread_mutex_destroy(&((struct znotify *)handle)->zn_mutex);
	(void) pthread_cond_destroy(&((struct znotify *)handle)->zn_cond);
	(void) pthread_mutex_destroy(&((struct znotify *)handle)->zn_bigmutex);

	free(handle);
}

static int
zonecfg_add_ds_core(zone_dochandle_t handle, struct zone_dstab *tabptr)
{
	xmlNodePtr newnode, cur = handle->zone_dh_cur;
	int err;

	newnode = xmlNewTextChild(cur, NULL, DTD_ELEM_DATASET, NULL);
	if ((err = newprop(newnode, DTD_ATTR_NAME,
	    tabptr->zone_dataset_name)) != Z_OK)
		return (err);
	return (Z_OK);
}

int
zonecfg_add_ds(zone_dochandle_t handle, struct zone_dstab *tabptr)
{
	int err;

	if (tabptr == NULL)
		return (Z_INVAL);

	if ((err = operation_prep(handle)) != Z_OK)
		return (err);

	if ((err = zonecfg_add_ds_core(handle, tabptr)) != Z_OK)
		return (err);

	return (Z_OK);
}

static int
zonecfg_delete_ds_core(zone_dochandle_t handle, struct zone_dstab *tabptr)
{
	xmlNodePtr cur = handle->zone_dh_cur;

	for (cur = cur->xmlChildrenNode; cur != NULL; cur = cur->next) {
		if (xmlStrcmp(cur->name, DTD_ELEM_DATASET))
			continue;

		if (match_prop(cur, DTD_ATTR_NAME,
		    tabptr->zone_dataset_name)) {
			xmlUnlinkNode(cur);
			xmlFreeNode(cur);
			return (Z_OK);
		}
	}
	return (Z_NO_RESOURCE_ID);
}

int
zonecfg_delete_ds(zone_dochandle_t handle, struct zone_dstab *tabptr)
{
	int err;

	if (tabptr == NULL)
		return (Z_INVAL);

	if ((err = operation_prep(handle)) != Z_OK)
		return (err);

	if ((err = zonecfg_delete_ds_core(handle, tabptr)) != Z_OK)
		return (err);

	return (Z_OK);
}

int
zonecfg_modify_ds(
	zone_dochandle_t handle,
	struct zone_dstab *oldtabptr,
	struct zone_dstab *newtabptr)
{
	int err;

	if (oldtabptr == NULL || newtabptr == NULL)
		return (Z_INVAL);

	if ((err = operation_prep(handle)) != Z_OK)
		return (err);

	if ((err = zonecfg_delete_ds_core(handle, oldtabptr)) != Z_OK)
		return (err);

	if ((err = zonecfg_add_ds_core(handle, newtabptr)) != Z_OK)
		return (err);

	return (Z_OK);
}

int
zonecfg_lookup_ds(zone_dochandle_t handle, struct zone_dstab *tabptr)
{
	xmlNodePtr cur, firstmatch;
	int err;
	char dataset[MAXNAMELEN];

	if (tabptr == NULL)
		return (Z_INVAL);

	if ((err = operation_prep(handle)) != Z_OK)
		return (err);

	cur = handle->zone_dh_cur;
	firstmatch = NULL;
	for (cur = cur->xmlChildrenNode; cur != NULL; cur = cur->next) {
		if (xmlStrcmp(cur->name, DTD_ELEM_DATASET))
			continue;
		if (strlen(tabptr->zone_dataset_name) > 0) {
			if ((fetchprop(cur, DTD_ATTR_NAME, dataset,
			    sizeof (dataset)) == Z_OK) &&
			    (strcmp(tabptr->zone_dataset_name,
			    dataset) == 0)) {
				if (firstmatch == NULL)
					firstmatch = cur;
				else
					return (Z_INSUFFICIENT_SPEC);
			}
		}
	}
	if (firstmatch == NULL)
		return (Z_NO_RESOURCE_ID);

	cur = firstmatch;

	if ((err = fetchprop(cur, DTD_ATTR_NAME, tabptr->zone_dataset_name,
	    sizeof (tabptr->zone_dataset_name))) != Z_OK)
		return (err);

	return (Z_OK);
}

int
zonecfg_setdsent(zone_dochandle_t handle)
{
	return (zonecfg_setent(handle));
}

int
zonecfg_getdsent(zone_dochandle_t handle, struct zone_dstab *tabptr)
{
	xmlNodePtr cur;
	int err;

	if (handle == NULL)
		return (Z_INVAL);

	if ((cur = handle->zone_dh_cur) == NULL)
		return (Z_NO_ENTRY);

	for (; cur != NULL; cur = cur->next)
		if (!xmlStrcmp(cur->name, DTD_ELEM_DATASET))
			break;
	if (cur == NULL) {
		handle->zone_dh_cur = handle->zone_dh_top;
		return (Z_NO_ENTRY);
	}

	if ((err = fetchprop(cur, DTD_ATTR_NAME, tabptr->zone_dataset_name,
	    sizeof (tabptr->zone_dataset_name))) != Z_OK) {
		handle->zone_dh_cur = handle->zone_dh_top;
		return (err);
	}

	handle->zone_dh_cur = cur->next;
	return (Z_OK);
}

int
zonecfg_enddsent(zone_dochandle_t handle)
{
	return (zonecfg_endent(handle));
}

/*
 * Support for aliased rctls; that is, rctls that have simplified names in
 * zonecfg.  For example, max-lwps is an alias for a well defined zone.max-lwps
 * rctl.  If there are multiple existing values for one of these rctls or if
 * there is a single value that does not match the well defined template (i.e.
 * it has a different action) then we cannot treat the rctl as having an alias
 * so we return Z_ALIAS_DISALLOW.  That means that the rctl cannot be
 * managed in zonecfg via an alias and that the standard rctl syntax must be
 * used.
 *
 * The possible return values are:
 *	Z_NO_PROPERTY_ID - invalid alias name
 *	Z_ALIAS_DISALLOW - pre-existing, incompatible rctl definition
 *	Z_NO_ENTRY - no rctl is configured for this alias
 *	Z_OK - we got a valid rctl for the specified alias
 */
int
zonecfg_get_aliased_rctl(zone_dochandle_t handle, char *name, uint64_t *rval)
{
	boolean_t found = B_FALSE;
	boolean_t found_val = B_FALSE;
	xmlNodePtr cur, val;
	char savedname[MAXNAMELEN];
	struct zone_rctlvaltab rctl;
	int i;
	int err;

	for (i = 0; aliases[i].shortname != NULL; i++)
		if (strcmp(name, aliases[i].shortname) == 0)
			break;

	if (aliases[i].shortname == NULL)
		return (Z_NO_PROPERTY_ID);

	if ((err = operation_prep(handle)) != Z_OK)
		return (err);

	cur = handle->zone_dh_cur;
	for (cur = cur->xmlChildrenNode; cur != NULL; cur = cur->next) {
		if (xmlStrcmp(cur->name, DTD_ELEM_RCTL) != 0)
			continue;
		if ((fetchprop(cur, DTD_ATTR_NAME, savedname,
		    sizeof (savedname)) == Z_OK) &&
		    (strcmp(savedname, aliases[i].realname) == 0)) {

			/*
			 * If we already saw one of these, we can't have an
			 * alias since we just found another.
			 */
			if (found)
				return (Z_ALIAS_DISALLOW);
			found = B_TRUE;

			for (val = cur->xmlChildrenNode; val != NULL;
			    val = val->next) {
				/*
				 * If we already have one value, we can't have
				 * an alias since we just found another.
				 */
				if (found_val)
					return (Z_ALIAS_DISALLOW);
				found_val = B_TRUE;

				if ((fetchprop(val, DTD_ATTR_PRIV,
				    rctl.zone_rctlval_priv,
				    sizeof (rctl.zone_rctlval_priv)) != Z_OK))
					break;
				if ((fetchprop(val, DTD_ATTR_LIMIT,
				    rctl.zone_rctlval_limit,
				    sizeof (rctl.zone_rctlval_limit)) != Z_OK))
					break;
				if ((fetchprop(val, DTD_ATTR_ACTION,
				    rctl.zone_rctlval_action,
				    sizeof (rctl.zone_rctlval_action)) != Z_OK))
					break;
			}

			/* check priv and action match the expected vals */
			if (strcmp(rctl.zone_rctlval_priv,
			    aliases[i].priv) != 0 ||
			    strcmp(rctl.zone_rctlval_action,
			    aliases[i].action) != 0)
				return (Z_ALIAS_DISALLOW);
		}
	}

	if (found) {
		*rval = strtoull(rctl.zone_rctlval_limit, NULL, 10);
		return (Z_OK);
	}

	return (Z_NO_ENTRY);
}

int
zonecfg_rm_aliased_rctl(zone_dochandle_t handle, char *name)
{
	int i;
	uint64_t val;
	struct zone_rctltab rctltab;

	/*
	 * First check that we have a valid aliased rctl to remove.
	 * This will catch an rctl entry with non-standard values or
	 * multiple rctl values for this name.  We need to ignore those
	 * rctl entries.
	 */
	if (zonecfg_get_aliased_rctl(handle, name, &val) != Z_OK)
		return (Z_OK);

	for (i = 0; aliases[i].shortname != NULL; i++)
		if (strcmp(name, aliases[i].shortname) == 0)
			break;

	if (aliases[i].shortname == NULL)
		return (Z_NO_RESOURCE_ID);

	(void) strlcpy(rctltab.zone_rctl_name, aliases[i].realname,
	    sizeof (rctltab.zone_rctl_name));

	return (zonecfg_delete_rctl(handle, &rctltab));
}

boolean_t
zonecfg_aliased_rctl_ok(zone_dochandle_t handle, char *name)
{
	uint64_t tmp_val;

	switch (zonecfg_get_aliased_rctl(handle, name, &tmp_val)) {
	case Z_OK:
		/*FALLTHRU*/
	case Z_NO_ENTRY:
		return (B_TRUE);
	default:
		return (B_FALSE);
	}
}

int
zonecfg_set_aliased_rctl(zone_dochandle_t handle, char *name, uint64_t val)
{
	int i;
	int err;
	struct zone_rctltab rctltab;
	struct zone_rctlvaltab *rctlvaltab;
	char buf[128];

	if (!zonecfg_aliased_rctl_ok(handle, name))
		return (Z_ALIAS_DISALLOW);

	for (i = 0; aliases[i].shortname != NULL; i++)
		if (strcmp(name, aliases[i].shortname) == 0)
			break;

	if (aliases[i].shortname == NULL)
		return (Z_NO_RESOURCE_ID);

	/* remove any pre-existing definition for this rctl */
	(void) zonecfg_rm_aliased_rctl(handle, name);

	(void) strlcpy(rctltab.zone_rctl_name, aliases[i].realname,
	    sizeof (rctltab.zone_rctl_name));

	rctltab.zone_rctl_valptr = NULL;

	if ((rctlvaltab = calloc(1, sizeof (struct zone_rctlvaltab))) == NULL)
		return (Z_NOMEM);

	(void) snprintf(buf, sizeof (buf), "%llu", (long long)val);

	(void) strlcpy(rctlvaltab->zone_rctlval_priv, aliases[i].priv,
	    sizeof (rctlvaltab->zone_rctlval_priv));
	(void) strlcpy(rctlvaltab->zone_rctlval_limit, buf,
	    sizeof (rctlvaltab->zone_rctlval_limit));
	(void) strlcpy(rctlvaltab->zone_rctlval_action, aliases[i].action,
	    sizeof (rctlvaltab->zone_rctlval_action));

	rctlvaltab->zone_rctlval_next = NULL;

	if ((err = zonecfg_add_rctl_value(&rctltab, rctlvaltab)) != Z_OK)
		return (err);

	return (zonecfg_add_rctl(handle, &rctltab));
}

static int
delete_tmp_pool(zone_dochandle_t handle)
{
	int err;
	xmlNodePtr cur = handle->zone_dh_cur;

	if ((err = operation_prep(handle)) != Z_OK)
		return (err);

	for (cur = cur->xmlChildrenNode; cur != NULL; cur = cur->next) {
		if (xmlStrcmp(cur->name, DTD_ELEM_TMPPOOL) == 0) {
			xmlUnlinkNode(cur);
			xmlFreeNode(cur);
			return (Z_OK);
		}
	}

	return (Z_NO_RESOURCE_ID);
}

static int
modify_tmp_pool(zone_dochandle_t handle, char *pool_importance)
{
	int err;
	xmlNodePtr cur = handle->zone_dh_cur;
	xmlNodePtr newnode;

	err = delete_tmp_pool(handle);
	if (err != Z_OK && err != Z_NO_RESOURCE_ID)
		return (err);

	if (*pool_importance != '\0') {
		if ((err = operation_prep(handle)) != Z_OK)
			return (err);

		newnode = xmlNewTextChild(cur, NULL, DTD_ELEM_TMPPOOL, NULL);
		if ((err = newprop(newnode, DTD_ATTR_IMPORTANCE,
		    pool_importance)) != Z_OK)
			return (err);
	}

	return (Z_OK);
}

int
zonecfg_getsecflagsent(zone_dochandle_t handle,
    struct zone_secflagstab *tabptr)
{
	int err;
	xmlNodePtr cur;

	if (handle == NULL)
		return (Z_INVAL);

	if ((err = zonecfg_setent(handle)) != Z_OK)
		return (err);


	if ((cur = handle->zone_dh_cur) == NULL)
		return (Z_NO_ENTRY);

	for (; cur != NULL; cur = cur->next) {
		if (xmlStrcmp(cur->name, DTD_ELEM_SECFLAGS) == 0)
			break;
	}

	if (cur == NULL) {
		handle->zone_dh_cur = handle->zone_dh_top;
		return (Z_NO_ENTRY);
	}

	if ((err = fetchprop(cur, DTD_ATTR_DEFAULT,
	    tabptr->zone_secflags_default,
	    sizeof (tabptr->zone_secflags_default))) != Z_OK) {
		handle->zone_dh_cur = handle->zone_dh_top;
		return (err);
	}

	if ((err = fetchprop(cur, DTD_ATTR_LOWER,
	    tabptr->zone_secflags_lower,
	    sizeof (tabptr->zone_secflags_lower))) != Z_OK) {
		handle->zone_dh_cur = handle->zone_dh_top;
		return (err);
	}

	if ((err = fetchprop(cur, DTD_ATTR_UPPER,
	    tabptr->zone_secflags_upper,
	    sizeof (tabptr->zone_secflags_upper))) != Z_OK) {
		handle->zone_dh_cur = handle->zone_dh_top;
		return (err);
	}

	handle->zone_dh_cur = cur->next;

	(void) zonecfg_endent(handle);

	return (err);
}

static int
add_pset_core(zone_dochandle_t handle, struct zone_psettab *tabptr)
{
	xmlNodePtr newnode, cur = handle->zone_dh_cur;
	int err;

	newnode = xmlNewTextChild(cur, NULL, DTD_ELEM_PSET, NULL);
	if ((err = newprop(newnode, DTD_ATTR_NCPU_MIN,
	    tabptr->zone_ncpu_min)) != Z_OK)
		return (err);
	if ((err = newprop(newnode, DTD_ATTR_NCPU_MAX,
	    tabptr->zone_ncpu_max)) != Z_OK)
		return (err);

	if ((err = modify_tmp_pool(handle, tabptr->zone_importance)) != Z_OK)
		return (err);

	return (Z_OK);
}

int
zonecfg_add_pset(zone_dochandle_t handle, struct zone_psettab *tabptr)
{
	int err;

	if (tabptr == NULL)
		return (Z_INVAL);

	if ((err = operation_prep(handle)) != Z_OK)
		return (err);

	if ((err = add_pset_core(handle, tabptr)) != Z_OK)
		return (err);

	return (Z_OK);
}

int
zonecfg_delete_pset(zone_dochandle_t handle)
{
	int err;
	int res = Z_NO_RESOURCE_ID;
	xmlNodePtr cur = handle->zone_dh_cur;

	if ((err = operation_prep(handle)) != Z_OK)
		return (err);

	for (cur = cur->xmlChildrenNode; cur != NULL; cur = cur->next) {
		if (xmlStrcmp(cur->name, DTD_ELEM_PSET) == 0) {
			xmlUnlinkNode(cur);
			xmlFreeNode(cur);
			res = Z_OK;
			break;
		}
	}

	/*
	 * Once we have msets, we should check that a mset
	 * do not exist before we delete the tmp_pool data.
	 */
	err = delete_tmp_pool(handle);
	if (err != Z_OK && err != Z_NO_RESOURCE_ID)
		return (err);

	return (res);
}

int
zonecfg_modify_pset(zone_dochandle_t handle, struct zone_psettab *tabptr)
{
	int err;

	if (tabptr == NULL)
		return (Z_INVAL);

	if ((err = zonecfg_delete_pset(handle)) != Z_OK)
		return (err);

	if ((err = add_pset_core(handle, tabptr)) != Z_OK)
		return (err);

	return (Z_OK);
}

int
zonecfg_lookup_pset(zone_dochandle_t handle, struct zone_psettab *tabptr)
{
	xmlNodePtr cur;
	int err;
	int res = Z_NO_ENTRY;

	if (tabptr == NULL)
		return (Z_INVAL);

	if ((err = operation_prep(handle)) != Z_OK)
		return (err);

	/* this is an optional component */
	tabptr->zone_importance[0] = '\0';

	cur = handle->zone_dh_cur;
	for (cur = cur->xmlChildrenNode; cur != NULL; cur = cur->next) {
		if (xmlStrcmp(cur->name, DTD_ELEM_PSET) == 0) {
			if ((err = fetchprop(cur, DTD_ATTR_NCPU_MIN,
			    tabptr->zone_ncpu_min,
			    sizeof (tabptr->zone_ncpu_min))) != Z_OK) {
				handle->zone_dh_cur = handle->zone_dh_top;
				return (err);
			}

			if ((err = fetchprop(cur, DTD_ATTR_NCPU_MAX,
			    tabptr->zone_ncpu_max,
			    sizeof (tabptr->zone_ncpu_max))) != Z_OK) {
				handle->zone_dh_cur = handle->zone_dh_top;
				return (err);
			}

			res = Z_OK;

		} else if (xmlStrcmp(cur->name, DTD_ELEM_TMPPOOL) == 0) {
			if ((err = fetchprop(cur, DTD_ATTR_IMPORTANCE,
			    tabptr->zone_importance,
			    sizeof (tabptr->zone_importance))) != Z_OK) {
				handle->zone_dh_cur = handle->zone_dh_top;
				return (err);
			}
		}
	}

	return (res);
}

int
zonecfg_getpsetent(zone_dochandle_t handle, struct zone_psettab *tabptr)
{
	int err;

	if ((err = zonecfg_setent(handle)) != Z_OK)
		return (err);

	err = zonecfg_lookup_pset(handle, tabptr);

	(void) zonecfg_endent(handle);

	return (err);
}

/*
 * Cleanup obsolete constructs in the configuration.
 * Return true of the config has been updated and must be commited.
 */
int
zonecfg_fix_obsolete(zone_dochandle_t handle)
{
	int res = 0;
	int add_physmem_rctl = 0;
	xmlNodePtr cur;
	char	zone_physmem_cap[MAXNAMELEN];

	if (operation_prep(handle) != Z_OK)
		return (res);

	/*
	 * If an obsolete mcap entry exists, convert it to the rctl.
	 */
	cur = handle->zone_dh_cur;
	for (cur = cur->xmlChildrenNode; cur != NULL; cur = cur->next) {
		if (xmlStrcmp(cur->name, DTD_ELEM_MCAP) != 0)
			continue;

		if (fetchprop(cur, DTD_ATTR_PHYSCAP,
		    zone_physmem_cap, sizeof (zone_physmem_cap)) == Z_OK) {
			res = 1;
			add_physmem_rctl = 1;
		}

		xmlUnlinkNode(cur);
		xmlFreeNode(cur);
		break;
	}

	if (add_physmem_rctl) {
		uint64_t cap;
		char *endp;

		cap = strtoull(zone_physmem_cap, &endp, 10);
		(void) zonecfg_set_aliased_rctl(handle, ALIAS_MAXPHYSMEM, cap);
	}

	return (res);
}

/*
 * Get the full tree of pkg metadata in a set of nested AVL trees.
 * pkgs_avl is an AVL tree of pkgs.
 *
 * The zone xml data contains DTD_ELEM_PACKAGE elements.
 */
int
zonecfg_getpkgdata(zone_dochandle_t handle, uu_avl_pool_t *pkg_pool,
    uu_avl_t *pkgs_avl)
{
	xmlNodePtr cur;
	int res;
	zone_pkg_entry_t *pkg;
	char name[MAXNAMELEN];
	char version[ZONE_PKG_VERSMAX];

	if (handle == NULL)
		return (Z_INVAL);

	if ((res = zonecfg_setent(handle)) != Z_OK)
		return (res);

	if ((cur = handle->zone_dh_cur) == NULL) {
		res = Z_NO_ENTRY;
		goto done;
	}

	for (; cur != NULL; cur = cur->next) {
		if (xmlStrcmp(cur->name, DTD_ELEM_PACKAGE) == 0) {
			uu_avl_index_t where;

			if ((res = fetchprop(cur, DTD_ATTR_NAME, name,
			    sizeof (name))) != Z_OK)
				goto done;

			if ((res = fetchprop(cur, DTD_ATTR_VERSION, version,
			    sizeof (version))) != Z_OK)
				goto done;

			if ((pkg = (zone_pkg_entry_t *)
			    malloc(sizeof (zone_pkg_entry_t))) == NULL) {
				res = Z_NOMEM;
				goto done;
			}

			if ((pkg->zpe_name = strdup(name)) == NULL) {
				free(pkg);
				res = Z_NOMEM;
				goto done;
			}

			if ((pkg->zpe_vers = strdup(version)) == NULL) {
				free(pkg->zpe_name);
				free(pkg);
				res = Z_NOMEM;
				goto done;
			}

			uu_avl_node_init(pkg, &pkg->zpe_entry, pkg_pool);
			if (uu_avl_find(pkgs_avl, pkg, NULL, &where) != NULL) {
				free(pkg->zpe_name);
				free(pkg->zpe_vers);
				free(pkg);
			} else {
				uu_avl_insert(pkgs_avl, pkg, where);
			}
		}
	}

done:
	(void) zonecfg_endent(handle);
	return (res);
}

int
zonecfg_setdevperment(zone_dochandle_t handle)
{
	return (zonecfg_setent(handle));
}

int
zonecfg_getdevperment(zone_dochandle_t handle, struct zone_devpermtab *tabptr)
{
	xmlNodePtr cur;
	int err;
	char buf[128];

	tabptr->zone_devperm_acl = NULL;

	if (handle == NULL)
		return (Z_INVAL);

	if ((cur = handle->zone_dh_cur) == NULL)
		return (Z_NO_ENTRY);

	for (; cur != NULL; cur = cur->next)
		if (!xmlStrcmp(cur->name, DTD_ELEM_DEV_PERM))
			break;
	if (cur == NULL) {
		handle->zone_dh_cur = handle->zone_dh_top;
		return (Z_NO_ENTRY);
	}

	if ((err = fetchprop(cur, DTD_ATTR_NAME, tabptr->zone_devperm_name,
	    sizeof (tabptr->zone_devperm_name))) != Z_OK) {
		handle->zone_dh_cur = handle->zone_dh_top;
		return (err);
	}

	if ((err = fetchprop(cur, DTD_ATTR_UID, buf, sizeof (buf))) != Z_OK) {
		handle->zone_dh_cur = handle->zone_dh_top;
		return (err);
	}
	tabptr->zone_devperm_uid = (uid_t)atol(buf);

	if ((err = fetchprop(cur, DTD_ATTR_GID, buf, sizeof (buf))) != Z_OK) {
		handle->zone_dh_cur = handle->zone_dh_top;
		return (err);
	}
	tabptr->zone_devperm_gid = (gid_t)atol(buf);

	if ((err = fetchprop(cur, DTD_ATTR_MODE, buf, sizeof (buf))) != Z_OK) {
		handle->zone_dh_cur = handle->zone_dh_top;
		return (err);
	}
	tabptr->zone_devperm_mode = (mode_t)strtol(buf, (char **)NULL, 8);

	if ((err = fetch_alloc_prop(cur, DTD_ATTR_ACL,
	    &(tabptr->zone_devperm_acl))) != Z_OK) {
		handle->zone_dh_cur = handle->zone_dh_top;
		return (err);
	}

	handle->zone_dh_cur = cur->next;
	return (Z_OK);
}

int
zonecfg_enddevperment(zone_dochandle_t handle)
{
	return (zonecfg_endent(handle));
}

/* PRINTFLIKE1 */
static void
zerror(const char *zone_name, const char *fmt, ...)
{
	va_list alist;

	va_start(alist, fmt);
	(void) fprintf(stderr, "zone '%s': ", zone_name);
	(void) vfprintf(stderr, fmt, alist);
	(void) fprintf(stderr, "\n");
	va_end(alist);
}

static void
zperror(const char *str)
{
	(void) fprintf(stderr, "%s: %s\n", str, strerror(errno));
}

/*
 * The following three routines implement a simple locking mechanism to
 * ensure that only one instance of zoneadm at a time is able to manipulate
 * a given zone.  The lock is built on top of an fcntl(2) lock of
 * [<altroot>]/var/run/zones/<zonename>.zoneadm.lock.  If a zoneadm instance
 * can grab that lock, it is allowed to manipulate the zone.
 *
 * Since zoneadm may call external applications which in turn invoke
 * zoneadm again, we introduce the notion of "lock inheritance".  Any
 * instance of zoneadm that has another instance in its ancestry is assumed
 * to be acting on behalf of the original zoneadm, and is thus allowed to
 * manipulate its zone.
 *
 * This inheritance is implemented via the _ZONEADM_LOCK_HELD environment
 * variable.  When zoneadm is granted a lock on its zone, this environment
 * variable is set to 1.  When it releases the lock, the variable is set to
 * 0.  Since a child process inherits its parent's environment, checking
 * the state of this variable indicates whether or not any ancestor owns
 * the lock.
 */
void
zonecfg_init_lock_file(const char *zone_name, char **lock_env)
{
	*lock_env = getenv(LOCK_ENV_VAR);
	if (*lock_env == NULL) {
		if (putenv(zoneadm_lock_not_held) != 0) {
			zerror(zone_name, gettext("could not set env: %s"),
			    strerror(errno));
			exit(1);
		}
	} else {
		if (atoi(*lock_env) == 1)
			zone_lock_cnt = 1;
	}
}

void
zonecfg_release_lock_file(const char *zone_name, int lockfd)
{
	/*
	 * If we are cleaning up from a failed attempt to lock the zone for
	 * the first time, we might have a zone_lock_cnt of 0.  In that
	 * error case, we don't want to do anything but close the lock
	 * file.
	 */
	assert(zone_lock_cnt >= 0);
	if (zone_lock_cnt > 0) {
		assert(getenv(LOCK_ENV_VAR) != NULL);
		assert(atoi(getenv(LOCK_ENV_VAR)) == 1);
		if (--zone_lock_cnt > 0) {
			assert(lockfd == -1);
			return;
		}
		if (putenv(zoneadm_lock_not_held) != 0) {
			zerror(zone_name, gettext("could not set env: %s"),
			    strerror(errno));
			exit(1);
		}
	}
	assert(lockfd >= 0);
	(void) close(lockfd);
}

int
zonecfg_grab_lock_file(const char *zone_name, int *lockfd)
{
	char pathbuf[PATH_MAX];
	struct flock flock;

	/*
	 * If we already have the lock, we can skip this expensive song
	 * and dance.
	 */
	assert(zone_lock_cnt >= 0);
	assert(getenv(LOCK_ENV_VAR) != NULL);
	if (zone_lock_cnt > 0) {
		assert(atoi(getenv(LOCK_ENV_VAR)) == 1);
		zone_lock_cnt++;
		*lockfd = -1;
		return (Z_OK);
	}
	assert(getenv(LOCK_ENV_VAR) != NULL);
	assert(atoi(getenv(LOCK_ENV_VAR)) == 0);

	if (snprintf(pathbuf, sizeof (pathbuf), "%s%s", zonecfg_get_root(),
	    ZONES_TMPDIR) >= sizeof (pathbuf)) {
		zerror(zone_name, gettext("alternate root path is too long"));
		return (-1);
	}
	if (mkdir(pathbuf, S_IRWXU) < 0 && errno != EEXIST) {
		zerror(zone_name, gettext("could not mkdir %s: %s"), pathbuf,
		    strerror(errno));
		return (-1);
	}
	(void) chmod(pathbuf, S_IRWXU);

	/*
	 * One of these lock files is created for each zone (when needed).
	 * The lock files are not cleaned up (except on system reboot),
	 * but since there is only one per zone, there is no resource
	 * starvation issue.
	 */
	if (snprintf(pathbuf, sizeof (pathbuf), "%s%s/%s.zoneadm.lock",
	    zonecfg_get_root(), ZONES_TMPDIR, zone_name) >= sizeof (pathbuf)) {
		zerror(zone_name, gettext("alternate root path is too long"));
		return (-1);
	}
	if ((*lockfd = open(pathbuf, O_RDWR|O_CREAT, S_IRUSR|S_IWUSR)) < 0) {
		zerror(zone_name, gettext("could not open %s: %s"), pathbuf,
		    strerror(errno));
		return (-1);
	}
	/*
	 * Lock the file to synchronize with other zoneadmds
	 */
	flock.l_type = F_WRLCK;
	flock.l_whence = SEEK_SET;
	flock.l_start = (off_t)0;
	flock.l_len = (off_t)0;
	if ((fcntl(*lockfd, F_SETLKW, &flock) < 0) ||
	    (putenv(zoneadm_lock_held) != 0)) {
		zerror(zone_name, gettext("unable to lock %s: %s"), pathbuf,
		    strerror(errno));
		zonecfg_release_lock_file(zone_name, *lockfd);
		return (-1);
	}
	zone_lock_cnt = 1;
	return (Z_OK);
}

boolean_t
zonecfg_lock_file_held(int *lockfd)
{
	if (*lockfd >= 0 || zone_lock_cnt > 0)
		return (B_TRUE);
	return (B_FALSE);
}

static boolean_t
get_doorname(const char *zone_name, char *buffer)
{
	return (snprintf(buffer, PATH_MAX, "%s" ZONE_DOOR_PATH,
	    zonecfg_get_root(), zone_name) < PATH_MAX);
}

/*
 * system daemons are not audited.  For the global zone, this occurs
 * "naturally" since init is started with the default audit
 * characteristics.  Since zoneadmd is a system daemon and it starts
 * init for a zone, it is necessary to clear out the audit
 * characteristics inherited from whomever started zoneadmd.  This is
 * indicated by the audit id, which is set from the ruid parameter of
 * adt_set_user(), below.
 */

static void
prepare_audit_context(const char *zone_name)
{
	adt_session_data_t	*ah;
	char			*failure = gettext("audit failure: %s");

	if (adt_start_session(&ah, NULL, 0)) {
		zerror(zone_name, failure, strerror(errno));
		return;
	}
	if (adt_set_user(ah, ADT_NO_AUDIT, ADT_NO_AUDIT,
	    ADT_NO_AUDIT, ADT_NO_AUDIT, NULL, ADT_NEW)) {
		zerror(zone_name, failure, strerror(errno));
		(void) adt_end_session(ah);
		return;
	}
	if (adt_set_proc(ah))
		zerror(zone_name, failure, strerror(errno));

	(void) adt_end_session(ah);
}

static const char **
<<<<<<< HEAD
get_zoneadmd_envp()
=======
get_zoneadmd_envp(void)
>>>>>>> ee57561b
{
	const char **envp = NULL;
	size_t envlen;
	size_t envslot = 0;
	const char *tok;
<<<<<<< HEAD
	void *dstate;
=======
	void *dstate = NULL;
>>>>>>> ee57561b

	/*
	 * This initial array size is enough to hold the two variables
	 * set below, up to five additional entries from /etc/default/init,
	 * and the NULL terminator. /etc/default/init commonly includes only
	 * TZ, LANG and LC_ALL. The array will be grown if necessary by
	 * doubling the size whenever it is full.
	 */
	envlen = 8;

<<<<<<< HEAD
	if ((envp = reallocarray(NULL, envlen, sizeof (char *))) == NULL)
=======
	if ((envp = recallocarray(NULL, 0, envlen, sizeof (char *))) == NULL)
>>>>>>> ee57561b
		return (NULL);

	/*
	 * See the comment above zonecfg_init_lock_file() for details on the
	 * implementation of the locking mechanism.
	 * zoneadmd is started with an inherited lock, indicated by the
	 * environment variable being set. Once the starting zoneadm exits,
	 * zoneadmd may persist and will continue to believe that it has the
	 * lock. This is okay as long as the only things that connect to the
	 * zoneadmd door and cause it to do work that requires a lock have
	 * grabbed the lock in advance, which zoneadm does in all cases today.
	 */
	envp[envslot++] = zoneadm_lock_held;

	if (asprintf((char **)&tok, "PATH=%s", ZONEADMD_PATH) == -1) {
		free(envp);
		return (NULL);
	}
	envp[envslot++] = tok;

	if (definit_open(DEFINIT_DEFAULT_FILE, &dstate) != 0) {
<<<<<<< HEAD
		envp[envslot] = NULL;
		return (envp);
=======
		if (errno == ENOENT) {
			/*
			 * If the configuration file does not exist, return the
			 * environment populated so far (with PATH and the
			 * zoneadm lock).
			 */
			envp[envslot] = NULL;
			return (envp);
		}
		goto err;
>>>>>>> ee57561b
	}

	while ((tok = definit_token(dstate)) != NULL) {

		if (strncmp(tok, "CMASK=", 6) == 0) {
			long t;

			t = strtol(tok + 6, NULL, 8);

<<<<<<< HEAD
			if (t <= 077 && t >= 0)
=======
			if (t >= DEFINIT_MIN_UMASK && t <= DEFINIT_MAX_UMASK)
>>>>>>> ee57561b
				(void) umask((int)t);
			continue;
		}

		/*
		 * Always ensure there is space for a terminating
		 * NULL in addition to the new entry being added.
		 */
		if (envslot + 2 >= envlen) {
			const char **newenvp;

<<<<<<< HEAD
			envlen *= 2;
			newenvp = reallocarray(envp, envlen, sizeof (char *));
			if (newenvp == NULL)
				goto out;
			envp = newenvp;
=======
			newenvp = recallocarray(envp, envlen, envlen * 2,
			    sizeof (char *));
			if (newenvp == NULL)
				goto err;
			envp = newenvp;
			envlen *= 2;
>>>>>>> ee57561b
		}

		envp[envslot] = strdup(tok);
		if (envp[envslot] == NULL)
<<<<<<< HEAD
			goto out;
		envslot++;
	}

out:
	(void) definit_close(dstate);

	envp[envslot] = NULL;

	return (envp);
=======
			goto err;
		envslot++;
	}

	definit_close(dstate);
	envp[envslot] = NULL;
	return (envp);

err:
	if (dstate != NULL)
		definit_close(dstate);

	/*
	 * The first slot in envp is 'zoneadm_lock_held' and should not be
	 * freed.
	 */
	while (--envslot > 0)
		free((void *)envp[envslot]);
	free(envp);

	return (NULL);
>>>>>>> ee57561b
}

static int
start_zoneadmd(const char *zone_name, boolean_t lock)
{
	char doorpath[PATH_MAX];
	pid_t child_pid;
	int error = -1;
	int doorfd, lockfd;
	struct door_info info;

	if (!get_doorname(zone_name, doorpath))
		return (-1);

	if (lock)
		if (zonecfg_grab_lock_file(zone_name, &lockfd) != Z_OK)
			return (-1);

	/*
	 * Now that we have the lock, re-confirm that the daemon is
	 * *not* up and working fine.  If it is still down, we have a green
	 * light to start it.
	 */
	if ((doorfd = open(doorpath, O_RDONLY)) < 0) {
		if (errno != ENOENT) {
			zperror(doorpath);
			goto out;
		}
	} else {
		if (door_info(doorfd, &info) == 0 &&
		    ((info.di_attributes & DOOR_REVOKED) == 0)) {
			error = Z_OK;
			(void) close(doorfd);
			goto out;
		}
		(void) close(doorfd);
	}

	if ((child_pid = fork()) == -1) {
		zperror(gettext("could not fork"));
		goto out;
	}

	if (child_pid == 0) {
		const char *argv[6], **ap;
		const char **envp;

		/* child process */
		prepare_audit_context(zone_name);

		ap = argv;
		*ap++ = "zoneadmd";
		*ap++ = "-z";
		*ap++ = zone_name;
		if (zonecfg_in_alt_root()) {
			*ap++ = "-R";
			*ap++ = zonecfg_get_root();
		}
		*ap = NULL;

		envp = get_zoneadmd_envp();
<<<<<<< HEAD
=======
		if (envp == NULL) {
			zperror(gettext(
			    "could not build environment for zoneadmd"));
			_exit(1);
		}

>>>>>>> ee57561b
		(void) execve("/usr/lib/zones/zoneadmd",
		    (char * const *)argv, (char * const *)envp);
		/*
		 * TRANSLATION_NOTE
		 * zoneadmd is a literal that should not be translated.
		 */
		zperror(gettext("could not exec zoneadmd"));
		_exit(1);
	} else {
		/* parent process */
		pid_t retval;
		int pstatus = 0;

		do {
			retval = waitpid(child_pid, &pstatus, 0);
		} while (retval != child_pid);
		if (WIFSIGNALED(pstatus) || (WIFEXITED(pstatus) &&
		    WEXITSTATUS(pstatus) != 0)) {
			zerror(zone_name, gettext("could not start %s"),
			    "zoneadmd");
			goto out;
		}
	}
	error = Z_OK;
out:
	if (lock)
		zonecfg_release_lock_file(zone_name, lockfd);
	return (error);
}

int
zonecfg_ping_zoneadmd(const char *zone_name)
{
	char doorpath[PATH_MAX];
	int doorfd;
	struct door_info info;

	if (!get_doorname(zone_name, doorpath))
		return (-1);

	if ((doorfd = open(doorpath, O_RDONLY)) < 0) {
		return (-1);
	}
	if (door_info(doorfd, &info) == 0 &&
	    ((info.di_attributes & DOOR_REVOKED) == 0)) {
		(void) close(doorfd);
		return (Z_OK);
	}
	(void) close(doorfd);
	return (-1);
}

int
zonecfg_call_zoneadmd(const char *zone_name, zone_cmd_arg_t *arg, char *locale,
    boolean_t lock)
{
	char doorpath[PATH_MAX];
	int doorfd, result;
	door_arg_t darg;

	zoneid_t zoneid;
	uint64_t uniqid = 0;

	zone_cmd_rval_t *rvalp;
	size_t rlen;
	char *cp, *errbuf;

	rlen = getpagesize();
	if ((rvalp = malloc(rlen)) == NULL) {
		zerror(zone_name, gettext("failed to allocate %lu bytes: %s"),
		    rlen, strerror(errno));
		return (-1);
	}

	if ((zoneid = getzoneidbyname(zone_name)) != ZONE_ID_UNDEFINED) {
		(void) zone_getattr(zoneid, ZONE_ATTR_UNIQID, &uniqid,
		    sizeof (uniqid));
	}
	arg->uniqid = uniqid;
	(void) strlcpy(arg->locale, locale, sizeof (arg->locale));
	if (!get_doorname(zone_name, doorpath)) {
		zerror(zone_name, gettext("alternate root path is too long"));
		free(rvalp);
		return (-1);
	}

	/*
	 * Loop trying to start zoneadmd; if something goes seriously
	 * wrong we break out and fail.
	 */
	for (;;) {
		if (start_zoneadmd(zone_name, lock) != Z_OK)
			break;

		if ((doorfd = open(doorpath, O_RDONLY)) < 0) {
			zperror(gettext("failed to open zone door"));
			break;
		}

		darg.data_ptr = (char *)arg;
		darg.data_size = sizeof (*arg);
		darg.desc_ptr = NULL;
		darg.desc_num = 0;
		darg.rbuf = (char *)rvalp;
		darg.rsize = rlen;
		if (door_call(doorfd, &darg) != 0) {
			(void) close(doorfd);
			/*
			 * We'll get EBADF if the door has been revoked.
			 */
			if (errno != EBADF) {
				zperror(gettext("door_call failed"));
				break;
			}
			continue;	/* take another lap */
		}
		(void) close(doorfd);

		if (darg.data_size == 0) {
			/* Door server is going away; kick it again. */
			continue;
		}

		errbuf = rvalp->errbuf;
		while (*errbuf != '\0') {
			/*
			 * Remove any newlines since zerror()
			 * will append one automatically.
			 */
			cp = strchr(errbuf, '\n');
			if (cp != NULL)
				*cp = '\0';
			zerror(zone_name, "%s", errbuf);
			if (cp == NULL)
				break;
			errbuf = cp + 1;
		}
		result = rvalp->rval == 0 ? 0 : -1;
		free(rvalp);
		return (result);
	}

	free(rvalp);
	return (-1);
}

boolean_t
zonecfg_valid_auths(const char *auths, const char *zonename)
{
	char *right;
	char *tmpauths;
	char *lasts;
	char authname[MAXAUTHS];
	boolean_t status = B_TRUE;

	tmpauths = strdup(auths);
	if (tmpauths == NULL) {
		zerror(zonename, gettext("Out of memory"));
		return (B_FALSE);
	}
	right = strtok_r(tmpauths, ",", &lasts);
	while (right != NULL) {
		(void) snprintf(authname, MAXAUTHS, "%s%s",
		    ZONE_AUTH_PREFIX, right);
		if (getauthnam(authname) == NULL) {
			status = B_FALSE;
			zerror(zonename,
			    gettext("'%s' is not a valid authorization"),
			    right);
		}
		right = strtok_r(NULL, ",", &lasts);
	}
	free(tmpauths);
	return (status);
}

int
zonecfg_delete_admins(zone_dochandle_t handle, char *zonename)
{
	int err;
	struct zone_admintab admintab;
	boolean_t changed = B_FALSE;

	if ((err = zonecfg_setadminent(handle)) != Z_OK) {
		return (err);
	}
	while (zonecfg_getadminent(handle, &admintab) == Z_OK) {
		err = zonecfg_delete_admin(handle, &admintab,
		    zonename);
		if (err != Z_OK) {
			(void) zonecfg_endadminent(handle);
			return (err);
		} else {
			changed = B_TRUE;
		}
		if ((err = zonecfg_setadminent(handle)) != Z_OK) {
			return (err);
		}
	}
	(void) zonecfg_endadminent(handle);
	return (changed? Z_OK:Z_NO_ENTRY);
}

/*
 * Checks if a long authorization applies to this zone.
 * If so, it returns true, after destructively stripping
 * the authorization of its prefix and zone suffix.
 */
static boolean_t
is_zone_auth(char **auth, char *zonename, char *oldzonename)
{
	char *suffix;
	size_t offset;

	offset = strlen(ZONE_AUTH_PREFIX);
	if ((strncmp(*auth, ZONE_AUTH_PREFIX, offset) == 0) &&
	    ((suffix = strchr(*auth, '/')) != NULL)) {
		if (strcmp(suffix + 1, zonename) == 0) {
			*auth += offset;
			suffix[0] = '\0';
			return (B_TRUE);
		} else if ((oldzonename != NULL) &&
		    (strcmp(suffix + 1, oldzonename) == 0)) {
			*auth += offset;
			suffix[0] = '\0';
			return (B_TRUE);
		}
	}
	return (B_FALSE);
}

/*
 * This function determines whether the zone-specific authorization
 * assignments in /etc/user_attr have been changed more recently
 * than the equivalent data stored in the zone's configuration file.
 * This should only happen if the zone-specific authorizations in
 * the user_attr file were modified using a tool other than zonecfg.
 * If the configuration file is out-of-date with respect to these
 * authorization assignments, it is updated to match those specified
 * in /etc/user_attr.
 */

int
zonecfg_update_userauths(zone_dochandle_t handle, char *zonename)
{
	userattr_t *ua_ptr;
	char *authlist;
	char *lasts;
	FILE  *uaf;
	struct zone_admintab admintab;
	struct stat config_st, ua_st;
	char config_file[MAXPATHLEN];
	boolean_t changed = B_FALSE;
	int err;

	if ((uaf = fopen(USERATTR_FILENAME, "r")) == NULL) {
		zerror(zonename, gettext("could not open file %s: %s"),
		    USERATTR_FILENAME, strerror(errno));
		if (errno == EACCES)
			return (Z_ACCES);
		if (errno == ENOENT)
			return (Z_NO_ZONE);
		return (Z_MISC_FS);
	}
	if ((err = fstat(fileno(uaf), &ua_st)) != 0) {
		zerror(zonename, gettext("could not stat file %s: %s"),
		    USERATTR_FILENAME, strerror(errno));
		(void) fclose(uaf);
		return (Z_MISC_FS);
	}
	if (!config_file_path(zonename, config_file, sizeof (config_file))) {
		(void) fclose(uaf);
		return (Z_MISC_FS);
	}

	if ((err = stat(config_file, &config_st)) != 0) {
		zerror(zonename, gettext("could not stat file %s: %s"),
		    config_file, strerror(errno));
		(void) fclose(uaf);
		return (Z_MISC_FS);
	}
	if (config_st.st_mtime >= ua_st.st_mtime) {
		(void) fclose(uaf);
		return (Z_NO_ENTRY);
	}
	if ((err = zonecfg_delete_admins(handle, zonename)) == Z_OK) {
		changed = B_TRUE;
	} else if (err != Z_NO_ENTRY) {
		(void) fclose(uaf);
		return (err);
	}
	while ((ua_ptr = fgetuserattr(uaf)) != NULL) {
		if (ua_ptr->name[0] == '#') {
			continue;
		}
		authlist = kva_match(ua_ptr->attr, USERATTR_AUTHS_KW);
		if (authlist != NULL) {
			char *cur_auth;
			boolean_t first;

			first = B_TRUE;
			bzero(&admintab.zone_admin_auths, MAXAUTHS);
			cur_auth = strtok_r(authlist, ",", &lasts);
			while (cur_auth != NULL) {
				if (is_zone_auth(&cur_auth, zonename,
				    NULL)) {
					/*
					 * Add auths for this zone
					 */
					if (first) {
						first = B_FALSE;
					} else {
						(void) strlcat(
						    admintab.zone_admin_auths,
						    ",", MAXAUTHS);
					}
					(void) strlcat(
					    admintab.zone_admin_auths,
					    cur_auth, MAXAUTHS);
				}
				cur_auth = strtok_r(NULL, ",", &lasts);
			}
			if (!first) {
				/*
				 * Add this right to config file
				 */
				(void) strlcpy(admintab.zone_admin_user,
				    ua_ptr->name,
				    sizeof (admintab.zone_admin_user));
				err = zonecfg_add_admin(handle,
				    &admintab, zonename);
				if (err != Z_OK) {
					(void) fclose(uaf);
					return (err);
				} else {
					changed = B_TRUE;
				}
			}
		}
	} /* end-of-while-loop */
	(void) fclose(uaf);
	return (changed? Z_OK: Z_NO_ENTRY);
}

static void
update_profiles(char *rbac_profs, boolean_t add)
{
	char new_profs[MAXPROFS];
	char *cur_prof;
	boolean_t first = B_TRUE;
	boolean_t found = B_FALSE;
	char *lasts;

	cur_prof = strtok_r(rbac_profs, ",", &lasts);
	while (cur_prof != NULL) {
		if (strcmp(cur_prof, ZONE_MGMT_PROF) == 0) {
			found = B_TRUE;
			if (!add) {
				cur_prof = strtok_r(NULL, ",", &lasts);
				continue;
			}
		}
		if (first) {
			first = B_FALSE;
		} else {
			(void) strlcat(new_profs, ",",
			    MAXPROFS);
		}
		(void) strlcat(new_profs, cur_prof,
		    MAXPROFS);
		cur_prof = strtok_r(NULL, ",", &lasts);
	}
	/*
	 * Now prepend the Zone Management profile at the beginning
	 * of the list if it is needed, and append the rest.
	 * Return the updated list in the original buffer.
	 */
	if (add && !found) {
		first = B_FALSE;
		(void) strlcpy(rbac_profs, ZONE_MGMT_PROF, MAXPROFS);
	} else {
		first = B_TRUE;
		rbac_profs[0] = '\0';
	}
	if (strlen(new_profs) > 0) {
		if (!first)
			(void) strlcat(rbac_profs, ",", MAXPROFS);
		(void) strlcat(rbac_profs, new_profs, MAXPROFS);
	}
}

#define	MAX_CMD_LEN	1024

static int
do_subproc(char *zonename, char *cmdbuf)
{
	char inbuf[MAX_CMD_LEN];
	FILE *file;
	int status;

	file = popen(cmdbuf, "r");
	if (file == NULL) {
		zerror(zonename, gettext("Could not launch: %s"), cmdbuf);
		return (-1);
	}

	while (fgets(inbuf, sizeof (inbuf), file) != NULL)
		(void) fprintf(stderr, "%s", inbuf);
	status = pclose(file);

	if (WIFSIGNALED(status)) {
		zerror(zonename, gettext("%s unexpectedly terminated "
		    "due to signal %d"),
		    cmdbuf, WTERMSIG(status));
		return (-1);
	}
	assert(WIFEXITED(status));
	return (WEXITSTATUS(status));
}

/*
 * This function updates the local /etc/user_attr file to
 * correspond to the admin settings that are currently being
 * committed. The updates are done via usermod and/or rolemod
 * depending on the type of the specified user. It is also
 * invoked to remove entries from user_attr corresponding to
 * removed admin assignments, using an empty auths string.
 *
 * Because the removed entries are no longer included in the
 * cofiguration that is being committed, a linked list of
 * removed admin entries is maintained to keep track of such
 * transactions. The head of the list is stored in the zone_dh_userauths
 * element of the handle strcture.
 */
static int
zonecfg_authorize_user_impl(zone_dochandle_t handle, char *user,
    char *auths, char *zonename)
{
	char *right;
	char old_auths[MAXAUTHS];
	char new_auths[MAXAUTHS];
	char rbac_profs[MAXPROFS];
	char *lasts;
	userattr_t *u;
	boolean_t first = B_TRUE;
	boolean_t is_zone_admin = B_FALSE;
	char user_cmd[] = "/usr/sbin/usermod";
	char role_cmd[] = "/usr/sbin/rolemod";
	char *auths_cmd = user_cmd;	/* either usermod or rolemod */
	char *new_auth_start;		/* string containing the new auths */
	int new_auth_cnt = 0;		/* delta of changed authorizations */

	/*
	 * First get the existing authorizations for this user
	 */

	bzero(&old_auths, sizeof (old_auths));
	bzero(&new_auths, sizeof (new_auths));
	bzero(&rbac_profs, sizeof (rbac_profs));
	if ((u = getusernam(user)) != NULL) {
		char *current_auths;
		char *current_profs;
		char *type;

		type = kva_match(u->attr, USERATTR_TYPE_KW);
		if (type != NULL) {
			if (strcmp(type, USERATTR_TYPE_NONADMIN_KW) == 0)
				auths_cmd = role_cmd;
		}

		current_auths = kva_match(u->attr, USERATTR_AUTHS_KW);
		if (current_auths != NULL) {
			char *cur_auth;
			char *delete_name;
			size_t offset;

			offset = strlen(ZONE_AUTH_PREFIX);

			(void) strlcpy(old_auths, current_auths, MAXAUTHS);
			cur_auth = strtok_r(current_auths, ",", &lasts);

			/*
			 * Next, remove any existing authorizations
			 * for this zone, and determine if the
			 * user still needs the Zone Management Profile.
			 */
			if (is_renaming(handle))
				delete_name = handle->zone_dh_delete_name;
			else
				delete_name = NULL;
			while (cur_auth != NULL) {
				if (!is_zone_auth(&cur_auth, zonename,
				    delete_name)) {
					if (first) {
						first = B_FALSE;
					} else {
						(void) strlcat(new_auths, ",",
						    MAXAUTHS);
					}
					(void) strlcat(new_auths, cur_auth,
					    MAXAUTHS);
					/*
					 * If the user has authorizations
					 * for other zones, then set a
					 * flag indicate that the Zone
					 * Management profile should be
					 * preserved in user_attr.
					 */
					if (strncmp(cur_auth,
					    ZONE_AUTH_PREFIX, offset) == 0)
						is_zone_admin = B_TRUE;
				} else {
					new_auth_cnt++;
				}
				cur_auth = strtok_r(NULL, ",", &lasts);
			}
		}
		current_profs = kva_match(u->attr, USERATTR_PROFILES_KW);
		if (current_profs != NULL) {
			(void) strlcpy(rbac_profs, current_profs, MAXPROFS);
		}
		free_userattr(u);
	}
	/*
	 * The following is done to avoid revisiting the
	 * user_attr entry for this user
	 */
	(void) zonecfg_remove_userauths(handle, user, "", B_FALSE);

	/*
	 * Convert each right into a properly formatted authorization
	 */
	new_auth_start = new_auths + strlen(new_auths);
	if (!first)
		new_auth_start++;
	right = strtok_r(auths, ",", &lasts);
	while (right != NULL) {
		char auth[MAXAUTHS];

		(void) snprintf(auth, MAXAUTHS, "%s%s/%s",
		    ZONE_AUTH_PREFIX, right, zonename);
		if (first) {
			first = B_FALSE;
		} else {
			(void) strlcat(new_auths, ",", MAXAUTHS);
		}
		(void) strlcat(new_auths, auth, MAXAUTHS);
		is_zone_admin = B_TRUE;
		new_auth_cnt--;
		right = strtok_r(NULL, ",", &lasts);
	}

	/*
	 * Need to update the authorizations in user_attr unless
	 * the number of old and new authorizations is unchanged
	 * and the new auths are a substrings of the old auths.
	 *
	 * If the user's previous authorizations have changed
	 * execute the usermod progam to update them in user_attr.
	 */
	if ((new_auth_cnt != 0) ||
	    (strstr(old_auths, new_auth_start) == NULL)) {
		char    *cmdbuf;
		size_t  cmd_len;

		update_profiles(rbac_profs, is_zone_admin);
		cmd_len = snprintf(NULL, 0, "%s -A \"%s\" -P \"%s\" %s",
		    auths_cmd, new_auths, rbac_profs, user) + 1;
		if ((cmdbuf = malloc(cmd_len)) == NULL) {
			return (Z_NOMEM);
		}
		(void) snprintf(cmdbuf, cmd_len, "%s -A \"%s\" -P \"%s\" %s",
		    auths_cmd, new_auths, rbac_profs, user);
		if (do_subproc(zonename, cmdbuf) != 0) {
			free(cmdbuf);
			return (Z_SYSTEM);
		}
		free(cmdbuf);
	}

	return (Z_OK);
}

int
zonecfg_authorize_users(zone_dochandle_t handle, char *zonename)
{
	xmlNodePtr cur;
	int err;
	char user[MAXUSERNAME];
	char auths[MAXAUTHS];

	if ((err = operation_prep(handle)) != Z_OK)
		return (err);

	cur = handle->zone_dh_cur;
	for (cur = cur->xmlChildrenNode; cur != NULL; cur = cur->next) {
		if (xmlStrcmp(cur->name, DTD_ELEM_ADMIN))
			continue;
		if (fetchprop(cur, DTD_ATTR_USER, user,
		    sizeof (user)) != Z_OK)
			continue;
		if (fetchprop(cur, DTD_ATTR_AUTHS, auths,
		    sizeof (auths)) != Z_OK)
			continue;
		if (zonecfg_authorize_user_impl(handle, user, auths, zonename)
		    != Z_OK)
			return (Z_SYSTEM);
	}
	(void) zonecfg_remove_userauths(handle, "", "", B_TRUE);

	return (Z_OK);
}

int
zonecfg_deauthorize_user(zone_dochandle_t handle, char *user, char *zonename)
{
	return (zonecfg_authorize_user_impl(handle, user, "", zonename));
}

int
zonecfg_deauthorize_users(zone_dochandle_t handle, char *zonename)
{
	xmlNodePtr cur;
	int err;
	char user[MAXUSERNAME];

	if ((err = operation_prep(handle)) != Z_OK)
		return (err);

	cur = handle->zone_dh_cur;
	for (cur = cur->xmlChildrenNode; cur != NULL; cur = cur->next) {
		if (xmlStrcmp(cur->name, DTD_ELEM_ADMIN))
			continue;
		if (fetchprop(cur, DTD_ATTR_USER, user,
		    sizeof (user)) != Z_OK)
			continue;
		if ((err = zonecfg_deauthorize_user(handle, user,
		    zonename)) != Z_OK)
			return (err);
	}
	return (Z_OK);
}

int
zonecfg_insert_userauths(zone_dochandle_t handle, char *user, char *zonename)
{
	zone_userauths_t *new, **prev, *next;

	prev = &handle->zone_dh_userauths;
	next = *prev;
	while (next) {
		if ((strncmp(next->user, user, MAXUSERNAME) == 0) &&
		    (strncmp(next->zonename, zonename,
		    ZONENAME_MAX) == 0)) {
			/*
			 * user is already in list
			 * which isn't supposed to happen!
			 */
			return (Z_OK);
		}
		prev = &next->next;
		next = *prev;
	}
	new = (zone_userauths_t *)malloc(sizeof (zone_userauths_t));
	if (new == NULL)
		return (Z_NOMEM);

	(void) strlcpy(new->user, user, sizeof (new->user));
	(void) strlcpy(new->zonename, zonename, sizeof (new->zonename));
	new->next = NULL;
	*prev = new;
	return (Z_OK);
}

int
zonecfg_remove_userauths(zone_dochandle_t handle, char *user, char *zonename,
    boolean_t deauthorize)
{
	zone_userauths_t *new, **prev, *next;

	prev = &handle->zone_dh_userauths;
	next = *prev;

	while (next) {
		if ((strlen(user) == 0 ||
		    strncmp(next->user, user, MAXUSERNAME) == 0) &&
		    (strlen(zonename) == 0 ||
		    (strncmp(next->zonename, zonename, ZONENAME_MAX) == 0))) {
			new = next;
			*prev = next->next;
			next =  *prev;
			if (deauthorize)
				(void) zonecfg_deauthorize_user(handle,
				    new->user, new->zonename);
			free(new);
			continue;
		}
		prev = &next->next;
		next = *prev;
	}
	return (Z_OK);
}<|MERGE_RESOLUTION|>--- conflicted
+++ resolved
@@ -61,11 +61,8 @@
 #include <secdb.h>
 #include <user_attr.h>
 #include <prof_attr.h>
-<<<<<<< HEAD
 #include <sys/debug.h>
 #include <os_dtd.h>
-=======
->>>>>>> ee57561b
 #include <definit.h>
 
 #include <arpa/inet.h>
@@ -7883,21 +7880,13 @@
 }
 
 static const char **
-<<<<<<< HEAD
-get_zoneadmd_envp()
-=======
 get_zoneadmd_envp(void)
->>>>>>> ee57561b
 {
 	const char **envp = NULL;
 	size_t envlen;
 	size_t envslot = 0;
 	const char *tok;
-<<<<<<< HEAD
-	void *dstate;
-=======
 	void *dstate = NULL;
->>>>>>> ee57561b
 
 	/*
 	 * This initial array size is enough to hold the two variables
@@ -7908,11 +7897,7 @@
 	 */
 	envlen = 8;
 
-<<<<<<< HEAD
-	if ((envp = reallocarray(NULL, envlen, sizeof (char *))) == NULL)
-=======
 	if ((envp = recallocarray(NULL, 0, envlen, sizeof (char *))) == NULL)
->>>>>>> ee57561b
 		return (NULL);
 
 	/*
@@ -7934,10 +7919,6 @@
 	envp[envslot++] = tok;
 
 	if (definit_open(DEFINIT_DEFAULT_FILE, &dstate) != 0) {
-<<<<<<< HEAD
-		envp[envslot] = NULL;
-		return (envp);
-=======
 		if (errno == ENOENT) {
 			/*
 			 * If the configuration file does not exist, return the
@@ -7948,7 +7929,6 @@
 			return (envp);
 		}
 		goto err;
->>>>>>> ee57561b
 	}
 
 	while ((tok = definit_token(dstate)) != NULL) {
@@ -7958,11 +7938,7 @@
 
 			t = strtol(tok + 6, NULL, 8);
 
-<<<<<<< HEAD
-			if (t <= 077 && t >= 0)
-=======
 			if (t >= DEFINIT_MIN_UMASK && t <= DEFINIT_MAX_UMASK)
->>>>>>> ee57561b
 				(void) umask((int)t);
 			continue;
 		}
@@ -7974,36 +7950,16 @@
 		if (envslot + 2 >= envlen) {
 			const char **newenvp;
 
-<<<<<<< HEAD
-			envlen *= 2;
-			newenvp = reallocarray(envp, envlen, sizeof (char *));
-			if (newenvp == NULL)
-				goto out;
-			envp = newenvp;
-=======
 			newenvp = recallocarray(envp, envlen, envlen * 2,
 			    sizeof (char *));
 			if (newenvp == NULL)
 				goto err;
 			envp = newenvp;
 			envlen *= 2;
->>>>>>> ee57561b
 		}
 
 		envp[envslot] = strdup(tok);
 		if (envp[envslot] == NULL)
-<<<<<<< HEAD
-			goto out;
-		envslot++;
-	}
-
-out:
-	(void) definit_close(dstate);
-
-	envp[envslot] = NULL;
-
-	return (envp);
-=======
 			goto err;
 		envslot++;
 	}
@@ -8025,7 +7981,6 @@
 	free(envp);
 
 	return (NULL);
->>>>>>> ee57561b
 }
 
 static int
@@ -8087,15 +8042,12 @@
 		*ap = NULL;
 
 		envp = get_zoneadmd_envp();
-<<<<<<< HEAD
-=======
 		if (envp == NULL) {
 			zperror(gettext(
 			    "could not build environment for zoneadmd"));
 			_exit(1);
 		}
 
->>>>>>> ee57561b
 		(void) execve("/usr/lib/zones/zoneadmd",
 		    (char * const *)argv, (char * const *)envp);
 		/*
