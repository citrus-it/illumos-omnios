#
# CDDL HEADER START
#
# The contents of this file are subject to the terms of the
# Common Development and Distribution License (the "License").
# You may not use this file except in compliance with the License.
#
# You can obtain a copy of the license at usr/src/OPENSOLARIS.LICENSE
# or http://www.opensolaris.org/os/licensing.
# See the License for the specific language governing permissions
# and limitations under the License.
#
# When distributing Covered Code, include this CDDL HEADER in each
# file and include the License file at usr/src/OPENSOLARIS.LICENSE.
# If applicable, add the following below this CDDL HEADER, with the
# fields enclosed by brackets "[]" replaced with your own identifying
# information: Portions Copyright [yyyy] [name of copyright owner]
#
# CDDL HEADER END
#
#
# Copyright (c) 1989, 2010, Oracle and/or its affiliates. All rights reserved.
#

#
# included to define local library targets
#

# conditional assignment of default permissions for the installed
# DYNLIB/DYNLIBCCC.  Set here and in Makefile.mach, instead of Makefile.lib,
# because ROOTLIBDIR may be changed in the including makefile after it has
# included Makefile.lib.
#
$(ROOTLIBDIR)/$(DYNLIB) :=	FILEMODE= 755
$(ROOTLIBDIR)/$(DYNLIBCCC) :=	FILEMODE= 755

$(ROOTFS_LIBDIR)/$(DYNLIB) :=	FILEMODE= 755
$(ROOTFS_LIBDIR)/$(DYNLIBCCC) :=	FILEMODE= 755

$(ROOTLIBDIR64)/$(DYNLIB) :=	FILEMODE= 755
$(ROOTLIBDIR64)/$(DYNLIBCCC) :=	FILEMODE= 755

# install rules
$(ROOTHDRDIR)/%: $(HDRDIR)/%
	$(INS.file)

$(ROOTLIBDIR)/%: %
	$(INS.file)
$(ROOTLIBDIR64)/%: %
	$(INS.file)	
$(ROOTFS_LIBDIR)/%: %
	$(INS.file)
$(ROOTFS_LIBDIR64)/%: %
	$(INS.file)	

$(ROOTLIBDIR)/$(LIBLINKS): $(ROOTLIBDIR)/$(LIBLINKS)$(VERS)
	$(INS.liblink)
$(ROOTLIBDIR64)/$(LIBLINKS): $(ROOTLIBDIR64)/$(LIBLINKS)$(VERS)
	$(INS.liblink64)

$(ROOTLIBDIR)/$(LIBLINKSCCC): $(ROOTLIBDIR)/$(LIBLINKSCCC)$(VERS)
	$(INS.liblinkccc)
$(ROOTLIBDIR64)/$(LIBLINKSCCC): $(ROOTLIBDIR64)/$(LIBLINKSCCC)$(VERS)
	$(INS.liblinkccc64)

$(ROOTDEMODIRS):
	$(INS.dir)
$(ROOTDEMODIRBASE)/%: $(DEMOFILESRCDIR)/%
	$(INS.file)

objs/%.o pics/%.o: $(SRCDIR)/%.c
	$(COMPILE.c) -o $@ $<
	$(POST_PROCESS_O)

objs/%.o pics/%.o: $(SRCDIR)/%.cc
	$(COMPILE.cc) -o $@ $<
	$(POST_PROCESS_O)

objs pics:
	-@mkdir -p $@

$(LIBRARY): objs .WAIT $$(OBJS)
	$(BUILD.AR)
	$(POST_PROCESS_A)

$(DYNLIB): $$(MAPFILES)

$(DYNLIB): pics .WAIT $$(PICS) $$(ALTPICS) $$(EXTPICS)
	$(BUILD.SO)
	$(POST_PROCESS_SO)

$(DYNLIBCCC): pics .WAIT $$(PICS) $$(ALTPICS) $$(EXTPICS)
	$(BUILDCCC.SO)
	$(POST_PROCESS_SO)

<<<<<<< HEAD
=======
$(LINTLIB): $$(SRCS) 
	$(LINT.c) -o $(LIBNAME) $(SRCS) > $(LINTOUT) 2>&1 

lintcheck: $$(SRCS)
	$(LINT.c) $(LINTCHECKFLAGS) $(SRCS) $(LDLIBS)

$(TYPECHECK): $(TYPECHECK_LIB32) $(TYPECHECK_LIB64)
	$(TYPECHECK.lib)

>>>>>>> 78156fe0
clobber: clean
	-$(RM) $(CLOBBERTARGFILES)

clean:
	-$(RM) $(OBJS)
	-$(RM) $(PICS) $(DUPLICATE_SRC) $(CLEANFILES)<|MERGE_RESOLUTION|>--- conflicted
+++ resolved
@@ -93,18 +93,9 @@
 	$(BUILDCCC.SO)
 	$(POST_PROCESS_SO)
 
-<<<<<<< HEAD
-=======
-$(LINTLIB): $$(SRCS) 
-	$(LINT.c) -o $(LIBNAME) $(SRCS) > $(LINTOUT) 2>&1 
-
-lintcheck: $$(SRCS)
-	$(LINT.c) $(LINTCHECKFLAGS) $(SRCS) $(LDLIBS)
-
 $(TYPECHECK): $(TYPECHECK_LIB32) $(TYPECHECK_LIB64)
 	$(TYPECHECK.lib)
 
->>>>>>> 78156fe0
 clobber: clean
 	-$(RM) $(CLOBBERTARGFILES)
 
