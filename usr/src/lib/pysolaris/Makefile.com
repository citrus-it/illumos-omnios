#
# CDDL HEADER START
#
# The contents of this file are subject to the terms of the
# Common Development and Distribution License (the "License").
# You may not use this file except in compliance with the License.
#
# You can obtain a copy of the license at usr/src/OPENSOLARIS.LICENSE
# or http://www.opensolaris.org/os/licensing.
# See the License for the specific language governing permissions
# and limitations under the License.
#
# When distributing Covered Code, include this CDDL HEADER in each
# file and include the License file at usr/src/OPENSOLARIS.LICENSE.
# If applicable, add the following below this CDDL HEADER, with the
# fields enclosed by brackets "[]" replaced with your own identifying
# information: Portions Copyright [yyyy] [name of copyright owner]
#
# CDDL HEADER END
#
#
# Copyright (c) 2009, 2010, Oracle and/or its affiliates. All rights reserved.
#

LIBRARY =	misc.a
VERS =
OBJECTS =	misc.o

PYSRCS=		__init__.py

include ../../Makefile.lib

LIBLINKS = 
SRCDIR =	../common
ROOTLIBDIR=	$(ROOT)/usr/lib/python$(PYTHON_VERSION)/vendor-packages/solaris
PYOBJS=		$(PYSRCS:%.py=$(SRCDIR)/%.pyc)
PYFILES=	$(PYSRCS) $(PYSRCS:%.py=%.pyc)
ROOTPYSOLFILES= $(PYFILES:%=$(ROOTLIBDIR)/%)

C99MODE=        $(C99_ENABLE)

LIBS =		$(DYNLIB)
<<<<<<< HEAD
LDLIBS +=	-lc -lsec -lidmap -lpython2.6
CERRWARN +=	-Wno-unused-variable
CPPFLAGS +=	-I$(ADJUNCT_PROTO)/usr/include/python2.6
=======
LDLIBS +=	-lc -lsec -lidmap -lpython$(PYTHON_VERSION)
CFLAGS +=	$(CCVERBOSE)
CERRWARN +=	-_gcc=-Wno-unused-variable
CPPFLAGS +=	-I$(ADJUNCT_PROTO)/usr/include/python$(PYTHON_VERSION)
>>>>>>> 9f923083

.KEEP_STATE:

all: $(PYOBJS) $(LIBS)

install: all $(ROOTPYSOLFILES)

$(ROOTLIBDIR)/%: $(SRCDIR)/%
	$(INS.pyfile)

<<<<<<< HEAD
=======
$(ROOTLIBDIR)/%: ../common/%
	$(INS.pyfile)

lint: lintcheck

>>>>>>> 9f923083
include ../../Makefile.targ<|MERGE_RESOLUTION|>--- conflicted
+++ resolved
@@ -40,16 +40,9 @@
 C99MODE=        $(C99_ENABLE)
 
 LIBS =		$(DYNLIB)
-<<<<<<< HEAD
-LDLIBS +=	-lc -lsec -lidmap -lpython2.6
+LDLIBS +=	-lc -lsec -lidmap -lpython$(PYTHON_VERSION)
 CERRWARN +=	-Wno-unused-variable
-CPPFLAGS +=	-I$(ADJUNCT_PROTO)/usr/include/python2.6
-=======
-LDLIBS +=	-lc -lsec -lidmap -lpython$(PYTHON_VERSION)
-CFLAGS +=	$(CCVERBOSE)
-CERRWARN +=	-_gcc=-Wno-unused-variable
 CPPFLAGS +=	-I$(ADJUNCT_PROTO)/usr/include/python$(PYTHON_VERSION)
->>>>>>> 9f923083
 
 .KEEP_STATE:
 
@@ -57,15 +50,7 @@
 
 install: all $(ROOTPYSOLFILES)
 
-$(ROOTLIBDIR)/%: $(SRCDIR)/%
-	$(INS.pyfile)
-
-<<<<<<< HEAD
-=======
 $(ROOTLIBDIR)/%: ../common/%
 	$(INS.pyfile)
 
-lint: lintcheck
-
->>>>>>> 9f923083
 include ../../Makefile.targ