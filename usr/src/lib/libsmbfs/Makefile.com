#
# CDDL HEADER START
#
# The contents of this file are subject to the terms of the
# Common Development and Distribution License (the "License").
# You may not use this file except in compliance with the License.
#
# You can obtain a copy of the license at usr/src/OPENSOLARIS.LICENSE
# or http://www.opensolaris.org/os/licensing.
# See the License for the specific language governing permissions
# and limitations under the License.
#
# When distributing Covered Code, include this CDDL HEADER in each
# file and include the License file at usr/src/OPENSOLARIS.LICENSE.
# If applicable, add the following below this CDDL HEADER, with the
# fields enclosed by brackets "[]" replaced with your own identifying
# information: Portions Copyright [yyyy] [name of copyright owner]
#
# CDDL HEADER END
#

#
# Copyright 2009 Sun Microsystems, Inc.  All rights reserved.
# Use is subject to license terms.
# Copyright 2015 Igor Kozhukhov <ikozhukhov@gmail.com>
#
# Copyright 2013 Nexenta Systems, Inc.  All rights reserved.
#
# Copyright (c) 2018, Joyent, Inc.

#
# lib/libsmbfs/Makefile.com
#

LIBRARY=	libsmbfs.a
VERS=		.1

# leaving out: kiconv.o

OBJ_LIB=\
	acl_api.o \
	acl_print.o \
	charsets.o \
	cfopt.o \
	connect.o \
	crypt.o \
	ctx.o \
	derparse.o \
	file.o \
	findvc.o \
	getaddr.o \
	iod_cl.o \
	iod_wk.o \
	keychain.o \
	krb5ssp.o \
	mbuf.o \
	nb.o \
	nb_name.o \
	nb_net.o \
	nb_ssn.o \
	nbns_rq.o \
	negprot.o \
	newvc.o \
	nls.o \
	ntlm.o \
	ntlmssp.o \
	print.o \
	rap.o \
	rcfile.o \
	rq.o \
	signing.o \
	spnego.o \
	spnegoparse.o \
	ssnsetup.o \
	ssp.o \
	subr.o \
	ui-sun.o \
	utf_str.o

OBJ_CMN= smbfs_ntacl.o

OBJECTS= $(OBJ_LIB) $(OBJ_CMN)

include $(SRC)/lib/Makefile.lib

LIBS =		$(DYNLIB)

SRCDIR=		../smb
CMNDIR=		$(SRC)/common/smbclnt

SRCS=		$(OBJ_LIB:%.o=$(SRCDIR)/%.c) \
		$(OBJ_CMN:%.o=$(CMNDIR)/%.c)

CSTD=	$(CSTD_GNU99)

LDLIBS += -lc -lmd -lpkcs11 -lkrb5 -lsec -lidmap

# normal warnings...
<<<<<<< HEAD
=======
CFLAGS	+=	$(CCVERBOSE)
>>>>>>> c653bb47

CERRWARN +=	-Wno-uninitialized
CERRWARN +=	-Wno-unused-variable

<<<<<<< HEAD
CPPFLAGS += -D__EXTENSIONS__ -DMIA \
=======
# not linted
SMATCH=off

CPPFLAGS += -D__EXTENSIONS__ -D_REENTRANT -DMIA \
>>>>>>> c653bb47
	-I$(SRCDIR) -I.. -I../netsmb \
	-I$(SRC)/uts/common \
	-I$(SRCTOP)/include \
	-I$(SRC)/common/smbclnt

# Debugging
${NOT_RELEASE_BUILD} CPPFLAGS += -DDEBUG

# uncomment these for dbx debugging
#COPTFLAG = -g
#CTF_FLAGS =
#CTFCONVERT_O=
#CTFMERGE_LIB=

all:	$(LIBS)

include ../../Makefile.targ

objs/%.o pics/%.o: $(CMNDIR)/%.c
	$(COMPILE.c) -o $@ $<
	$(POST_PROCESS_O)

.KEEP_STATE:<|MERGE_RESOLUTION|>--- conflicted
+++ resolved
@@ -96,22 +96,14 @@
 LDLIBS += -lc -lmd -lpkcs11 -lkrb5 -lsec -lidmap
 
 # normal warnings...
-<<<<<<< HEAD
-=======
-CFLAGS	+=	$(CCVERBOSE)
->>>>>>> c653bb47
 
 CERRWARN +=	-Wno-uninitialized
 CERRWARN +=	-Wno-unused-variable
 
-<<<<<<< HEAD
-CPPFLAGS += -D__EXTENSIONS__ -DMIA \
-=======
 # not linted
 SMATCH=off
 
-CPPFLAGS += -D__EXTENSIONS__ -D_REENTRANT -DMIA \
->>>>>>> c653bb47
+CPPFLAGS += -D__EXTENSIONS__ -DMIA \
 	-I$(SRCDIR) -I.. -I../netsmb \
 	-I$(SRC)/uts/common \
 	-I$(SRCTOP)/include \
