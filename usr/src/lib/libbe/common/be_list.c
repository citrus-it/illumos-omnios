--- conflicted
+++ resolved
@@ -1056,18 +1056,7 @@
 
 		(void) zpool_get_prop(zphp, ZPOOL_PROP_BOOTFS, prop_buf,
 		    ZFS_MAXPROPLEN, NULL, B_FALSE);
-<<<<<<< HEAD
 		if (strcmp(prop_buf, be_ds) == 0)
-=======
-		if (be_has_grub() && (be_default_grub_bootfs(rpool,
-		    &grub_default_bootfs) == BE_SUCCESS) &&
-		    grub_default_bootfs != NULL)
-			if (strcmp(grub_default_bootfs, be_ds) == 0)
-				be_node->be_active_on_boot = B_TRUE;
-			else
-				be_node->be_active_on_boot = B_FALSE;
-		else if (strcmp(prop_buf, be_ds) == 0)
->>>>>>> fee52838
 			be_node->be_active_on_boot = B_TRUE;
 		else
 			be_node->be_active_on_boot = B_FALSE;
