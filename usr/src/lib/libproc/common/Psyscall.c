/*
 * CDDL HEADER START
 *
 * The contents of this file are subject to the terms of the
 * Common Development and Distribution License (the "License").
 * You may not use this file except in compliance with the License.
 *
 * You can obtain a copy of the license at usr/src/OPENSOLARIS.LICENSE
 * or http://www.opensolaris.org/os/licensing.
 * See the License for the specific language governing permissions
 * and limitations under the License.
 *
 * When distributing Covered Code, include this CDDL HEADER in each
 * file and include the License file at usr/src/OPENSOLARIS.LICENSE.
 * If applicable, add the following below this CDDL HEADER, with the
 * fields enclosed by brackets "[]" replaced with your own identifying
 * information: Portions Copyright [yyyy] [name of copyright owner]
 *
 * CDDL HEADER END
 */
/*
 * Copyright 2006 Sun Microsystems, Inc.  All rights reserved.
 * Use is subject to license terms.
 */

/*
 * Copyright (c) 2013, Joyent, Inc. All rights reserved.
 */

#include <stdio.h>
#include <stdlib.h>
#include <unistd.h>
#include <ctype.h>
#include <fcntl.h>
#include <string.h>
#include <memory.h>
#include <errno.h>
#include <dirent.h>
#include <limits.h>
#include <signal.h>
#include <sys/types.h>
#include <sys/uio.h>
#include <sys/stat.h>
#include <sys/resource.h>
#include <sys/param.h>
#include <sys/stack.h>
#include <sys/fault.h>
#include <sys/syscall.h>
#include <sys/sysmacros.h>

#include "libproc.h"
#include "Pcontrol.h"
#include "Putil.h"
#include "P32ton.h"
#include "Pisadep.h"

extern sigset_t blockable_sigs;

static void
Pabort_agent(struct ps_prochandle *P)
{
	int sysnum = P->status.pr_lwp.pr_syscall;
	int stop;

	Pdprintf("agent LWP is stopped or asleep in syscall %d\n", sysnum);
	(void) Pstop(P, 0);
	stop = Psysexit(P, sysnum, TRUE);

	if (Psetrun(P, 0, PRSABORT) == 0) {
		while (Pwait(P, 0) == -1 && errno == EINTR)
			continue;
		(void) Psysexit(P, sysnum, stop);
		Pdprintf("agent LWP system call aborted\n");
	}
}

/*
 * Create the /proc agent LWP for further operations.
 */
int
Pcreate_agent(struct ps_prochandle *P)
{
	int fd;
	char pathname[PATH_MAX];
	char *fname;
	struct {
		long	cmd;
		prgregset_t regs;
	} cmd;

	/*
	 * If not first reference, we already have the /proc agent LWP active.
	 */
	if (P->agentcnt > 0) {
		P->agentcnt++;
		return (0);
	}

	/*
	 * The agent is not available for use as a mortician or as an
	 * obstetrician.
	 */
	if (P->state == PS_DEAD || P->state == PS_UNDEAD ||
	    P->state == PS_IDLE) {
		errno = ENOENT;
		return (-1);
	}

	/*
	 * Create the special /proc agent LWP if it doesn't already exist.
	 * Give it the registers of the representative LWP.
	 */
	(void) Pstop(P, 0);
	Psync(P);
	if (!(P->status.pr_lwp.pr_flags & PR_AGENT)) {
		cmd.cmd = PCAGENT;
		(void) memcpy(&cmd.regs, &P->status.pr_lwp.pr_reg[0],
		    sizeof (P->status.pr_lwp.pr_reg));
		if (write(P->ctlfd, &cmd, sizeof (cmd)) != sizeof (cmd))
			goto bad;
	}

	/* refresh the process status */
	(void) Pstopstatus(P, PCNULL, 0);

	/* open the agent LWP files */
	(void) snprintf(pathname, sizeof (pathname), "%s/%d/lwp/agent/",
	    procfs_path, (int)P->pid);
	fname = pathname + strlen(pathname);
	(void) set_minfd();

	/*
	 * It is difficult to know how to recover from the two errors
	 * that follow.  The agent LWP exists and we need to kill it,
	 * but we can't because we need it active in order to kill it.
	 * We just hope that these failures never occur.
	 */
	(void) strcpy(fname, "lwpstatus");
	if ((fd = open(pathname, O_RDONLY)) < 0 ||
	    (fd = dupfd(fd, 0)) < 0)
		goto bad;
	P->agentstatfd = fd;

	(void) strcpy(fname, "lwpctl");
	if ((fd = open(pathname, O_WRONLY)) < 0 ||
	    (fd = dupfd(fd, 0)) < 0)
		goto bad;
	P->agentctlfd = fd;

	/*
	 * If the agent is currently asleep in a system call or stopped on
	 * system call entry, attempt to abort the system call so it's ready to
	 * serve.
	 */
	if ((P->status.pr_lwp.pr_flags & PR_ASLEEP) ||
	    ((P->status.pr_lwp.pr_flags & PR_STOPPED) &&
	    P->status.pr_lwp.pr_why == PR_SYSENTRY)) {
		Pdprintf("Pcreate_agent: aborting agent syscall; lwp is %s\n",
		    (P->status.pr_lwp.pr_flags & PR_ASLEEP) ?
		    "asleep" : "stopped");
		Pabort_agent(P);
	}

	/* get the agent LWP status */
	P->agentcnt++;
	if (Pstopstatus(P, PCNULL, 0) != 0) {
		Pdestroy_agent(P);
		return (-1);
	}

	return (0);

bad:
	if (P->agentstatfd >= 0)
		(void) close(P->agentstatfd);
	if (P->agentctlfd >= 0)
		(void) close(P->agentctlfd);
	P->agentstatfd = -1;
	P->agentctlfd = -1;
	/* refresh the process status */
	(void) Pstopstatus(P, PCNULL, 0);
	return (-1);
}

/*
 * Decrement the /proc agent agent reference count.
 * On last reference, destroy the agent.
 */
void
Pdestroy_agent(struct ps_prochandle *P)
{
	if (P->agentcnt > 1)
		P->agentcnt--;
	else {
		int flags;

		Psync(P); /* Flush out any pending changes */

		(void) Pstopstatus(P, PCNULL, 0);
		flags = P->status.pr_lwp.pr_flags;

		/*
		 * If the agent is currently asleep in a system call, attempt
		 * to abort the system call so we can terminate the agent.
		 */
		if ((flags & (PR_AGENT|PR_ASLEEP)) == (PR_AGENT|PR_ASLEEP)) {
			Pdprintf("Pdestroy_agent: aborting agent syscall\n");
			Pabort_agent(P);
		}

		/*
		 * The agent itself is destroyed by forcing it to execute
		 * the _lwp_exit(2) system call.  Close our agent descriptors
		 * regardless of whether this is successful.
		 */
		(void) pr_lwp_exit(P);
		(void) close(P->agentctlfd);
		(void) close(P->agentstatfd);
		P->agentctlfd = -1;
		P->agentstatfd = -1;
		P->agentcnt = 0;

		/*
		 * Now that (hopefully) the agent has exited, refresh the
		 * status: the representative LWP is no longer the agent.
		 */
		(void) Pstopstatus(P, PCNULL, 0);
	}
}

/*
 * Execute the syscall instruction.
 */
static int
execute(struct ps_prochandle *P, int sysindex)
{
	int ctlfd = (P->agentctlfd >= 0)? P->agentctlfd : P->ctlfd;
	int washeld = FALSE;
	sigset_t hold;		/* mask of held signals */
	int cursig;
	struct {
		long cmd;
		siginfo_t siginfo;
	} ctl;
	int sentry;		/* old value of stop-on-syscall-entry */

	sentry = Psysentry(P, sysindex, TRUE);	/* set stop-on-syscall-entry */

	/*
	 * If not already blocked, block all signals now.
	 */
	if (memcmp(&P->status.pr_lwp.pr_lwphold, &blockable_sigs,
	    sizeof (sigset_t)) != 0) {
		hold = P->status.pr_lwp.pr_lwphold;
		P->status.pr_lwp.pr_lwphold = blockable_sigs;
		P->flags |= SETHOLD;
		washeld = TRUE;
	}

	/*
	 * If there is a current signal, remember it and cancel it.
	 */
	if ((cursig = P->status.pr_lwp.pr_cursig) != 0) {
		ctl.cmd = PCSSIG;
		ctl.siginfo = P->status.pr_lwp.pr_info;
	}

	if (Psetrun(P, 0, PRCSIG | PRCFAULT) == -1)
		goto bad;

	while (P->state == PS_RUN) {
		(void) Pwait(P, 0);
	}
	if (P->state != PS_STOP)
		goto bad;

	if (cursig)				/* restore cursig */
		(void) write(ctlfd, &ctl, sizeof (ctl));
	if (washeld) {		/* restore the signal mask if we set it */
		P->status.pr_lwp.pr_lwphold = hold;
		P->flags |= SETHOLD;
	}

	(void) Psysentry(P, sysindex, sentry);	/* restore sysentry stop */

	if (P->status.pr_lwp.pr_why  == PR_SYSENTRY &&
	    P->status.pr_lwp.pr_what == sysindex)
		return (0);
bad:
	return (-1);
}


/*
 * Perform system call in controlled process.
 */
int
Psyscall(struct ps_prochandle *P,
    sysret_t *rval,		/* syscall return values */
    int sysindex,		/* system call index */
    uint_t nargs,		/* number of arguments to system call */
    argdes_t *argp)		/* argument descriptor array */
{
	int agent_created = FALSE;
	pstatus_t save_pstatus;
	argdes_t *adp;			/* pointer to argument descriptor */
	int i;				/* general index value */
	int model;			/* data model */
	int error = 0;			/* syscall errno */
	int Perr = 0;			/* local error number */
	int sexit;			/* old value of stop-on-syscall-exit */
	prgreg_t sp;			/* adjusted stack pointer */
	prgreg_t ap;			/* adjusted argument pointer */
	sigset_t unblock;

	(void) sigprocmask(SIG_BLOCK, &blockable_sigs, &unblock);

	rval->sys_rval1 = 0;		/* initialize return values */
	rval->sys_rval2 = 0;

	if (sysindex <= 0 || sysindex > PRMAXSYS || nargs > MAXARGS)
		goto bad1;	/* programming error */

	if (P->state == PS_DEAD || P->state == PS_UNDEAD || P->state == PS_IDLE)
		goto bad1;	/* dead processes can't perform system calls */

	model = P->status.pr_dmodel;
#ifndef _LP64
	/* We must be a 64-bit process to deal with a 64-bit process */
	if (model == PR_MODEL_LP64)
		goto bad9;
#endif

	/*
	 * Create the /proc agent LWP in the process to do all the work.
	 * (It may already exist; nested create/destroy is permitted
	 * by virtue of the reference count.)
	 */
	if (Pcreate_agent(P) != 0)
		goto bad8;

	/*
	 * Save agent's status to restore on exit.
	 */
	agent_created = TRUE;
	save_pstatus = P->status;

	if (P->state != PS_STOP ||		/* check state of LWP */
	    (P->status.pr_flags & PR_ASLEEP))
		goto bad2;

	if (Pscantext(P))			/* bad text ? */
		goto bad3;

	/*
	 * Validate arguments and compute the stack frame parameters.
	 * Begin with the current stack pointer.
	 */
#ifdef _LP64
	if (model == PR_MODEL_LP64) {
		sp = P->status.pr_lwp.pr_reg[R_SP] + STACK_BIAS;
#if defined(__amd64)
		/*
		 * To offset the expense of computerised subtraction, the AMD64
		 * ABI allows a process the use of a 128-byte area beyond the
		 * location pointed to by %rsp.  We must advance the agent's
		 * stack pointer by at least the size of this region or else it
		 * may corrupt this temporary storage.
		 */
		sp -= STACK_RESERVE64;
#endif
		sp = PSTACK_ALIGN64(sp);
	} else {
#endif
		sp = (uint32_t)P->status.pr_lwp.pr_reg[R_SP];
		sp = PSTACK_ALIGN32(sp);
#ifdef _LP64
	}
#endif

	/*
	 * For each AT_BYREF argument, compute the necessary
	 * stack space and the object's stack address.
	 */
	for (i = 0, adp = argp; i < nargs; i++, adp++) {
		rval->sys_rval1 = i;		/* in case of error */
		switch (adp->arg_type) {
		default:			/* programming error */
			goto bad4;
		case AT_BYVAL:			/* simple argument */
			break;
		case AT_BYREF:			/* must allocate space */
			switch (adp->arg_inout) {
			case AI_INPUT:
			case AI_OUTPUT:
			case AI_INOUT:
				if (adp->arg_object == NULL)
					goto bad5;	/* programming error */
				break;
			default:		/* programming error */
				goto bad6;
			}
			/* allocate stack space for BYREF argument */
			if (adp->arg_size == 0 || adp->arg_size > MAXARGL)
				goto bad7;	/* programming error */
#ifdef _LP64
			if (model == PR_MODEL_LP64)
				sp = PSTACK_ALIGN64(sp - adp->arg_size);
			else
#endif
				sp = PSTACK_ALIGN32(sp - adp->arg_size);
			adp->arg_value = sp;	/* stack address for object */
			break;
		}
	}
	rval->sys_rval1 = 0;			/* in case of error */
	/*
	 * Point of no return.
	 * Perform the system call entry, adjusting %sp.
	 * This moves the LWP to the stopped-on-syscall-entry state
	 * just before the arguments to the system call are fetched.
	 */
	ap = Psyscall_setup(P, nargs, sysindex, sp);
	P->flags |= SETREGS;	/* set registers before continuing */
	Pdprintf("Psyscall(): execute(sysindex = %d)\n", sysindex);

	/*
	 * Execute the syscall instruction and stop on syscall entry.
	 */
	if (execute(P, sysindex) != 0 ||
	    (!Pissyscall_indirect(P, P->status.pr_lwp.pr_reg[R_PC]) &&
	    !Pissyscall_prev_indirect(P, P->status.pr_lwp.pr_reg[R_PC], NULL)))
		goto bad10;

	Pdprintf("Psyscall(): copying arguments\n");

	/*
	 * The LWP is stopped at syscall entry.
	 * Copy objects to stack frame for each argument.
	 */
	for (i = 0, adp = argp; i < nargs; i++, adp++) {
		rval->sys_rval1 = i;		/* in case of error */
		if (adp->arg_type != AT_BYVAL &&
		    adp->arg_inout != AI_OUTPUT) {
			/* copy input byref parameter to process */
			if (Pwrite(P, adp->arg_object, adp->arg_size,
			    (uintptr_t)adp->arg_value) != adp->arg_size)
				goto bad17;
		}
	}
	rval->sys_rval1 = 0;			/* in case of error */
	if (Psyscall_copyinargs(P, nargs, argp, ap) != 0)
		goto bad18;

	/*
	 * Complete the system call.
	 * This moves the LWP to the stopped-on-syscall-exit state.
	 */
	Pdprintf("Psyscall(): set running at sysentry\n");

	sexit = Psysexit(P, sysindex, TRUE);	/* catch this syscall exit */
	do {
		if (Psetrun(P, 0, 0) == -1)
			goto bad21;
		while (P->state == PS_RUN)
			(void) Pwait(P, 0);
	} while (P->state == PS_STOP && P->status.pr_lwp.pr_why != PR_SYSEXIT);
	(void) Psysexit(P, sysindex, sexit);	/* restore original setting */

	/*
	 * If the system call was _lwp_exit(), we expect that our last call
	 * to Pwait() will yield ENOENT because the LWP no longer exists.
	 */
	if (sysindex == SYS_lwp_exit && errno == ENOENT) {
		Pdprintf("Psyscall(): _lwp_exit successful\n");
		rval->sys_rval1 = rval->sys_rval2 = 0;
		goto out;
	}

	if (P->state != PS_STOP || P->status.pr_lwp.pr_why != PR_SYSEXIT)
		goto bad22;

	if (P->status.pr_lwp.pr_what != sysindex)
		goto bad23;

<<<<<<< HEAD
	if (!Pissyscall_prev_indirect(P, P->status.pr_lwp.pr_reg[R_PC], NULL)) {
		dprintf("Pissyscall_prev_indirect() failed\n");
=======
	if (!Pissyscall_prev(P, P->status.pr_lwp.pr_reg[R_PC], NULL)) {
		Pdprintf("Pissyscall_prev() failed\n");
>>>>>>> 1170833f
		goto bad24;
	}

	Pdprintf("Psyscall(): caught at sysexit\n");

	/*
	 * For each argument.
	 */
	for (i = 0, adp = argp; i < nargs; i++, adp++) {
		rval->sys_rval1 = i;		/* in case of error */
		if (adp->arg_type != AT_BYVAL &&
		    adp->arg_inout != AI_INPUT) {
			/* copy output byref parameter from process */
			if (Pread(P, adp->arg_object, adp->arg_size,
			    (uintptr_t)adp->arg_value) != adp->arg_size)
				goto bad25;
		}
	}

	if (Psyscall_copyoutargs(P, nargs, argp, ap) != 0)
		goto bad26;

	/*
	 * Get the return values from the syscall.
	 */
	if (P->status.pr_lwp.pr_errno) {	/* error return */
		error = P->status.pr_lwp.pr_errno;
		rval->sys_rval1 = -1L;
		rval->sys_rval2 = -1L;
		Pdprintf("Psyscall(%d) fails with errno %d\n",
		    sysindex, error);
	} else {				/* normal return */
		rval->sys_rval1 = P->status.pr_lwp.pr_rval1;
		rval->sys_rval2 = P->status.pr_lwp.pr_rval2;
		Pdprintf("Psyscall(%d) returns 0x%lx 0x%lx\n", sysindex,
		    P->status.pr_lwp.pr_rval1, P->status.pr_lwp.pr_rval2);
	}

	goto out;

bad26:	Perr++;
bad25:	Perr++;
bad24:	Perr++;
bad23:	Perr++;
bad22:	Perr++;
bad21:	Perr++;
	Perr++;
	Perr++;
bad18:	Perr++;
bad17:	Perr++;
	Perr++;
	Perr++;
	Perr++;
	Perr++;
	Perr++;
	Perr++;
bad10:	Perr++;
bad9:	Perr++;
bad8:	Perr++;
bad7:	Perr++;
bad6:	Perr++;
bad5:	Perr++;
bad4:	Perr++;
bad3:	Perr++;
bad2:	Perr++;
bad1:	Perr++;
	error = -1;
	Pdprintf("Psyscall(%d) fails with local error %d\n", sysindex, Perr);

out:
	/*
	 * Destroy the /proc agent LWP now (or just bump down the ref count).
	 */
	if (agent_created) {
		if (P->state != PS_UNDEAD) {
			P->status = save_pstatus;
			P->flags |= SETREGS;
			Psync(P);
		}
		Pdestroy_agent(P);
	}

	(void) sigprocmask(SIG_SETMASK, &unblock, NULL);
	return (error);
}<|MERGE_RESOLUTION|>--- conflicted
+++ resolved
@@ -483,13 +483,8 @@
 	if (P->status.pr_lwp.pr_what != sysindex)
 		goto bad23;
 
-<<<<<<< HEAD
-	if (!Pissyscall_prev_indirect(P, P->status.pr_lwp.pr_reg[R_PC], NULL)) {
-		dprintf("Pissyscall_prev_indirect() failed\n");
-=======
 	if (!Pissyscall_prev(P, P->status.pr_lwp.pr_reg[R_PC], NULL)) {
 		Pdprintf("Pissyscall_prev() failed\n");
->>>>>>> 1170833f
 		goto bad24;
 	}
 
