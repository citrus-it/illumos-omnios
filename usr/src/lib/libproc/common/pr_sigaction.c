/*
 * CDDL HEADER START
 *
 * The contents of this file are subject to the terms of the
 * Common Development and Distribution License, Version 1.0 only
 * (the "License").  You may not use this file except in compliance
 * with the License.
 *
 * You can obtain a copy of the license at usr/src/OPENSOLARIS.LICENSE
 * or http://www.opensolaris.org/os/licensing.
 * See the License for the specific language governing permissions
 * and limitations under the License.
 *
 * When distributing Covered Code, include this CDDL HEADER in each
 * file and include the License file at usr/src/OPENSOLARIS.LICENSE.
 * If applicable, add the following below this CDDL HEADER, with the
 * fields enclosed by brackets "[]" replaced with your own identifying
 * information: Portions Copyright [yyyy] [name of copyright owner]
 *
 * CDDL HEADER END
 */
/*
 * Copyright 1997-2003 Sun Microsystems, Inc.  All rights reserved.
 * Use is subject to license terms.
 *
 * Copyright 2017 Hayashi Naoyuki
 */

<<<<<<< HEAD

=======
>>>>>>> 57315217
#include <sys/isa_defs.h>

#include <stdlib.h>
#include <unistd.h>
#include <signal.h>
#include <memory.h>
#include <errno.h>

#include "P32ton.h"
#include "libproc.h"

/*
 * sigaction() system call -- executed by subject process.
 */
int
pr_sigaction(struct ps_prochandle *Pr,
	int sig, const struct sigaction *act, struct sigaction *oact)
{
	sysret_t rval;			/* return value from sigaction() */
	argdes_t argd[3];		/* arg descriptors for sigaction() */
	argdes_t *adp;
	int error;
#if defined(_LP64) && defined(_MULTI_DATAMODEL)
	struct sigaction32 act32;
	struct sigaction32 oact32;
#endif	/* _LP64 */

	if (Pr == NULL)		/* no subject process */
		return (sigaction(sig, act, oact));

	adp = &argd[0];		/* sig argument */
	adp->arg_value = sig;
	adp->arg_object = NULL;
	adp->arg_type = AT_BYVAL;
	adp->arg_inout = AI_INPUT;
	adp->arg_size = 0;

	adp++;			/* act argument */
	adp->arg_value = 0;
	if (act == NULL) {
		adp->arg_type = AT_BYVAL;
		adp->arg_inout = AI_INPUT;
		adp->arg_object = NULL;
		adp->arg_size = 0;
	} else {
		adp->arg_type = AT_BYREF;
		adp->arg_inout = AI_INPUT;
#if defined(_LP64) && defined(_MULTI_DATAMODEL)
		if (Pstatus(Pr)->pr_dmodel == PR_MODEL_ILP32) {
			sigaction_n_to_32(act, &act32);
			adp->arg_object = &act32;
			adp->arg_size = sizeof (act32);
		} else {
			adp->arg_object = (void *)act;
			adp->arg_size = sizeof (*act);
		}
#else	/* _LP64 */
		adp->arg_object = (void *)act;
		adp->arg_size = sizeof (*act);
#endif	/* _LP64 */
	}

	adp++;			/* oact argument */
	adp->arg_value = 0;
	if (oact == NULL) {
		adp->arg_type = AT_BYVAL;
		adp->arg_inout = AI_INPUT;
		adp->arg_object = NULL;
		adp->arg_size = 0;
	} else {
		adp->arg_type = AT_BYREF;
		adp->arg_inout = AI_OUTPUT;
#if defined(_LP64) && defined(_MULTI_DATAMODEL)
		if (Pstatus(Pr)->pr_dmodel == PR_MODEL_ILP32) {
			adp->arg_object = &oact32;
			adp->arg_size = sizeof (oact32);
		} else {
			adp->arg_object = oact;
			adp->arg_size = sizeof (*oact);
		}
#else	/* _LP64 */
		adp->arg_object = oact;
		adp->arg_size = sizeof (*oact);
#endif	/* _LP64 */
	}

	error = Psyscall(Pr, &rval, SYS_sigaction, 3, &argd[0]);

	if (error) {
		errno = (error > 0)? error : ENOSYS;
		return (-1);
	}
#if defined(_LP64) && defined(_MULTI_DATAMODEL)
	if (oact != NULL && Pstatus(Pr)->pr_dmodel == PR_MODEL_ILP32)
		sigaction_32_to_n(&oact32, oact);
#endif	/* _LP64 */
	return (rval.sys_rval1);
}<|MERGE_RESOLUTION|>--- conflicted
+++ resolved
@@ -26,10 +26,6 @@
  * Copyright 2017 Hayashi Naoyuki
  */
 
-<<<<<<< HEAD
-
-=======
->>>>>>> 57315217
 #include <sys/isa_defs.h>
 
 #include <stdlib.h>
