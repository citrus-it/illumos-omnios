--- conflicted
+++ resolved
@@ -834,14 +834,10 @@
 	char prevsnap[ZFS_MAXNAMELEN];
 	uint64_t prevsnap_obj;
 	boolean_t seenfrom, seento, replicate, doall, fromorigin;
-<<<<<<< HEAD
-	boolean_t verbose, dryrun, dedup, parsable, progress;
+	boolean_t verbose, dryrun, dedup, parsable, progress, embed_data;
 	boolean_t sendsize;
 	uint32_t hdr_send_sz;
 	uint64_t send_sz;
-=======
-	boolean_t verbose, dryrun, parsable, progress, embed_data;
->>>>>>> b89e420a
 	int outfd;
 	boolean_t err;
 	nvlist_t *fss;
@@ -921,13 +917,8 @@
  */
 static int
 dump_ioctl(zfs_handle_t *zhp, const char *fromsnap, uint64_t fromsnap_obj,
-<<<<<<< HEAD
-    boolean_t fromorigin, int outfd, nvlist_t *debugnv,
-    boolean_t sendsize, uint64_t *sendcounter)
-=======
     boolean_t fromorigin, int outfd, enum lzc_send_flags flags,
-    nvlist_t *debugnv)
->>>>>>> b89e420a
+    nvlist_t *debugnv, boolean_t sendsize, uint64_t *sendcounter)
 {
 	zfs_cmd_t zc = { 0 };
 	libzfs_handle_t *hdl = zhp->zfs_hdl;
@@ -941,12 +932,9 @@
 	zc.zc_obj = fromorigin;
 	zc.zc_sendobj = zfs_prop_get_int(zhp, ZFS_PROP_OBJSETID);
 	zc.zc_fromobj = fromsnap_obj;
-<<<<<<< HEAD
+	zc.zc_flags = flags;
 	zc.zc_sendsize = sendsize;
 	zc.zc_sendcounter = 0;
-=======
-	zc.zc_flags = flags;
->>>>>>> b89e420a
 
 	VERIFY(0 == nvlist_alloc(&thisdbg, NV_UNIQUE_NAME, 0));
 	if (fromsnap && fromsnap[0] != '\0') {
@@ -1218,7 +1206,9 @@
 			}
 		}
 
-<<<<<<< HEAD
+		enum lzc_send_flags flags = 0;
+		if (sdd->embed_data)
+			flags |= LZC_SEND_FLAG_EMBED_DATA;
 
 		/*
 		 * We need to reset the sendsize flag being sent to
@@ -1233,18 +1223,10 @@
 		sendsize = sdd->dedup ? B_FALSE : sdd->sendsize;
 
 		err = dump_ioctl(zhp, sdd->prevsnap, sdd->prevsnap_obj,
-		    fromorigin, sdd->outfd, sdd->debugnv,
+		    fromorigin, sdd->outfd, flags, sdd->debugnv,
 		    sendsize, &sendcounter);
 
 		sdd->send_sz += sendcounter;
-=======
-		enum lzc_send_flags flags = 0;
-		if (sdd->embed_data)
-			flags |= LZC_SEND_FLAG_EMBED_DATA;
-
-		err = dump_ioctl(zhp, sdd->prevsnap, sdd->prevsnap_obj,
-		    fromorigin, sdd->outfd, flags, sdd->debugnv);
->>>>>>> b89e420a
 
 		if (track_progress) {
 			(void) pthread_cancel(tid);
