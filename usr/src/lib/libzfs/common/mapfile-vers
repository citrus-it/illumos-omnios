--- conflicted
+++ resolved
@@ -70,17 +70,13 @@
 	libzfs_init;
 	libzfs_mnttab_cache;
 	libzfs_print_on_error;
-<<<<<<< HEAD
 	libzfs_set_cachedprops;
-	spa_feature_table;
-=======
 	spa_feature_table		{
 					  ASSERT = {
 						  TYPE = OBJECT;
 						  SIZE = addrsize[162];
 						};
 					};
->>>>>>> 15276eb5
 	zfs_allocatable_devs;
 	zfs_asprintf;
 	zfs_bookmark_exists;
