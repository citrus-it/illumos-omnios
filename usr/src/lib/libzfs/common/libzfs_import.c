--- conflicted
+++ resolved
@@ -22,12 +22,7 @@
 /*
  * Copyright 2015 Nexenta Systems, Inc.  All rights reserved.
  * Copyright (c) 2005, 2010, Oracle and/or its affiliates. All rights reserved.
-<<<<<<< HEAD
  * Copyright (c) 2012, 2015 by Delphix. All rights reserved.
- * Copyright 2014 Nexenta Systems, Inc. All rights reserved.
-=======
- * Copyright (c) 2013 by Delphix. All rights reserved.
->>>>>>> 096e63b2
  */
 
 /*
