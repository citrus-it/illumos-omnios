--- conflicted
+++ resolved
@@ -686,13 +686,10 @@
 	zpool_feature_init();
 	libzfs_mnttab_init(hdl);
 
-<<<<<<< HEAD
 	hdl->libzfs_cachedprops = B_FALSE;
-=======
 	if (getenv("ZFS_PROP_DEBUG") != NULL) {
 		hdl->libzfs_prop_debug = B_TRUE;
 	}
->>>>>>> f67cf39b
 
 	return (hdl);
 }
