#
# CDDL HEADER START
#
# The contents of this file are subject to the terms of the
# Common Development and Distribution License (the "License").
# You may not use this file except in compliance with the License.
#
# You can obtain a copy of the license at usr/src/OPENSOLARIS.LICENSE
# or http://www.opensolaris.org/os/licensing.
# See the License for the specific language governing permissions
# and limitations under the License.
#
# When distributing Covered Code, include this CDDL HEADER in each
# file and include the License file at usr/src/OPENSOLARIS.LICENSE.
# If applicable, add the following below this CDDL HEADER, with the
# fields enclosed by brackets "[]" replaced with your own identifying
# information: Portions Copyright [yyyy] [name of copyright owner]
#
# CDDL HEADER END
#
#
# Copyright (c) 2005, 2010, Oracle and/or its affiliates. All rights reserved.
# Copyright 2016 Igor Kozhukhov <ikozhukhov@gmail.com>
# Copyright (c) 2011, 2017 by Delphix. All rights reserved.
# Copyright (c) 2018, Joyent, Inc.
#

LIBRARY= libzfs.a
VERS= .1

OBJS_SHARED=			\
	zfeature_common.o	\
	zfs_comutil.o		\
	zfs_deleg.o		\
	zfs_fletcher.o		\
	zfs_namecheck.o		\
	zfs_prop.o		\
	zpool_prop.o		\
	zprop_common.o

OBJS_COMMON=			\
	libzfs_changelist.o	\
	libzfs_config.o		\
	libzfs_dataset.o	\
	libzfs_diff.o		\
	libzfs_fru.o		\
	libzfs_import.o		\
	libzfs_iter.o		\
	libzfs_mount.o		\
	libzfs_pool.o		\
	libzfs_sendrecv.o	\
	libzfs_status.o		\
	libzfs_util.o		\
	libzfs_taskq.o

OBJECTS= $(OBJS_COMMON) $(OBJS_SHARED)

include ../../Makefile.lib

# libzfs must be installed in the root filesystem for mount(8)
include ../../Makefile.rootfs

LIBS=	$(DYNLIB)

SRCDIR =	../common

INCS += -I$(SRCDIR)
INCS += -I$(SRCTOP)/kernel/fs/zfs
INCS += -I$(SRCTOP)/kernel/fs/zfs/common
INCS += -I../../libc/inc

CSTD=	$(CSTD_GNU99)
LDLIBS +=	-lc -lm -ldevid -lgen -lnvpair -luutil -lavl -lefi \
	-ladm -lidmap -lmd -lumem -lzfs_core -lz -lcmdutils
CPPFLAGS +=	$(INCS)
$(NOT_RELEASE_BUILD)CPPFLAGS += -DDEBUG

<<<<<<< HEAD
=======
# not linted
SMATCH=off

# There's no lint library for zlib, so only include this when building
$(DYNLIB) := LDLIBS +=	-lz

LINTFLAGS +=	-erroff=E_STATIC_UNUSED
LINTFLAGS64 +=	-erroff=E_STATIC_UNUSED

>>>>>>> c653bb47
SRCS=	$(OBJS_COMMON:%.o=$(SRCDIR)/%.c)	\
	$(OBJS_SHARED:%.o=$(SRCTOP)/kernel/fs/zfs/common/%.c)

.KEEP_STATE:

all: $(LIBS)

pics/%.o: $(SRCTOP)/kernel/fs/zfs/common/%.c
	$(COMPILE.c) -o $@ $<
	$(POST_PROCESS_O)

include ../../Makefile.targ<|MERGE_RESOLUTION|>--- conflicted
+++ resolved
@@ -75,18 +75,9 @@
 CPPFLAGS +=	$(INCS)
 $(NOT_RELEASE_BUILD)CPPFLAGS += -DDEBUG
 
-<<<<<<< HEAD
-=======
 # not linted
 SMATCH=off
 
-# There's no lint library for zlib, so only include this when building
-$(DYNLIB) := LDLIBS +=	-lz
-
-LINTFLAGS +=	-erroff=E_STATIC_UNUSED
-LINTFLAGS64 +=	-erroff=E_STATIC_UNUSED
-
->>>>>>> c653bb47
 SRCS=	$(OBJS_COMMON:%.o=$(SRCDIR)/%.c)	\
 	$(OBJS_SHARED:%.o=$(SRCTOP)/kernel/fs/zfs/common/%.c)
 
