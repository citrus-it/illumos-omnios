#
# CDDL HEADER START
#
# The contents of this file are subject to the terms of the
# Common Development and Distribution License (the "License").
# You may not use this file except in compliance with the License.
#
# You can obtain a copy of the license at usr/src/OPENSOLARIS.LICENSE
# or http://www.opensolaris.org/os/licensing.
# See the License for the specific language governing permissions
# and limitations under the License.
#
# When distributing Covered Code, include this CDDL HEADER in each
# file and include the License file at usr/src/OPENSOLARIS.LICENSE.
# If applicable, add the following below this CDDL HEADER, with the
# fields enclosed by brackets "[]" replaced with your own identifying
# information: Portions Copyright [yyyy] [name of copyright owner]
#
# CDDL HEADER END
#
#
# Copyright (c) 2005, 2010, Oracle and/or its affiliates. All rights reserved.
# Copyright 2016 Igor Kozhukhov <ikozhukhov@gmail.com>
# Copyright (c) 2011, 2016 by Delphix. All rights reserved.
#

LIBRARY= libzfs.a
VERS= .1

OBJS_SHARED=			\
	zfeature_common.o	\
	zfs_comutil.o		\
	zfs_deleg.o		\
	zfs_fletcher.o		\
	zfs_namecheck.o		\
	zfs_prop.o		\
	zpool_prop.o		\
	zprop_common.o

OBJS_COMMON=			\
	libzfs_changelist.o	\
	libzfs_config.o		\
	libzfs_dataset.o	\
	libzfs_diff.o		\
	libzfs_fru.o		\
	libzfs_import.o		\
	libzfs_iter.o		\
	libzfs_mount.o		\
	libzfs_pool.o		\
	libzfs_sendrecv.o	\
	libzfs_status.o		\
	libzfs_util.o

OBJECTS= $(OBJS_COMMON) $(OBJS_SHARED)

include ../../Makefile.lib

# libzfs must be installed in the root filesystem for mount(8)
include ../../Makefile.rootfs

LIBS=	$(DYNLIB)

SRCDIR =	../common

INCS += -I$(SRCDIR)
INCS += -I$(SRCTOP)/kernel/fs/zfs
INCS += -I$(SRCTOP)/kernel/fs/zfs/common
INCS += -I../../libc/inc

C99MODE=	$(C99_ENABLE)
LDLIBS +=	-lc -lm -ldevid -lgen -lnvpair -luutil -lavl -lefi \
<<<<<<< HEAD
	-ladm -lidmap -lmd -lumem -lzfs_core -lz
CPPFLAGS +=	$(INCS) -D_LARGEFILE64_SOURCE=1
=======
	-ladm -lidmap -ltsol -lmd -lumem -lzfs_core -lcmdutils
CPPFLAGS +=	$(INCS) -D_LARGEFILE64_SOURCE=1 -D_REENTRANT
>>>>>>> dc97a43d
$(NOT_RELEASE_BUILD)CPPFLAGS += -DDEBUG

SRCS=	$(OBJS_COMMON:%.o=$(SRCDIR)/%.c)	\
	$(OBJS_SHARED:%.o=$(SRCTOP)/kernel/fs/zfs/common/%.c)

.KEEP_STATE:

all: $(LIBS)

pics/%.o: $(SRCTOP)/kernel/fs/zfs/common/%.c
	$(COMPILE.c) -o $@ $<
	$(POST_PROCESS_O)

include ../../Makefile.targ<|MERGE_RESOLUTION|>--- conflicted
+++ resolved
@@ -69,13 +69,8 @@
 
 C99MODE=	$(C99_ENABLE)
 LDLIBS +=	-lc -lm -ldevid -lgen -lnvpair -luutil -lavl -lefi \
-<<<<<<< HEAD
-	-ladm -lidmap -lmd -lumem -lzfs_core -lz
+	-ladm -lidmap -lmd -lumem -lzfs_core -lz -lcmdutils
 CPPFLAGS +=	$(INCS) -D_LARGEFILE64_SOURCE=1
-=======
-	-ladm -lidmap -ltsol -lmd -lumem -lzfs_core -lcmdutils
-CPPFLAGS +=	$(INCS) -D_LARGEFILE64_SOURCE=1 -D_REENTRANT
->>>>>>> dc97a43d
 $(NOT_RELEASE_BUILD)CPPFLAGS += -DDEBUG
 
 SRCS=	$(OBJS_COMMON:%.o=$(SRCDIR)/%.c)	\
