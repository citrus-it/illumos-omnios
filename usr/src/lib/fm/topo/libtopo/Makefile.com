--- conflicted
+++ resolved
@@ -83,14 +83,8 @@
 CERRWARN += -Wno-switch
 CERRWARN += -Wno-parentheses
 
-<<<<<<< HEAD
-=======
 # not linted
 SMATCH=off
-
-LINTFLAGS = -msux
-LINTFLAGS64 = -msux -m64
->>>>>>> c653bb47
 
 $(DYNLIB)  := LDLIBS += \
 	-lnvpair -lelf -lumem -lxml2 -lkstat -luuid -ldevinfo \
