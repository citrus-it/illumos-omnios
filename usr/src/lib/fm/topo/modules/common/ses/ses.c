/*
 * CDDL HEADER START
 *
 * The contents of this file are subject to the terms of the
 * Common Development and Distribution License (the "License").
 * You may not use this file except in compliance with the License.
 *
 * You can obtain a copy of the license at usr/src/OPENSOLARIS.LICENSE
 * or http://www.opensolaris.org/os/licensing.
 * See the License for the specific language governing permissions
 * and limitations under the License.
 *
 * When distributing Covered Code, include this CDDL HEADER in each
 * file and include the License file at usr/src/OPENSOLARIS.LICENSE.
 * If applicable, add the following below this CDDL HEADER, with the
 * fields enclosed by brackets "[]" replaced with your own identifying
 * information: Portions Copyright [yyyy] [name of copyright owner]
 *
 * CDDL HEADER END
 */

/*
 * Copyright (c) 2008, 2010, Oracle and/or its affiliates. All rights reserved.
 * Copyright 2012 Milan Jurik. All rights reserved.
 * Copyright 2015 Nexenta Systems, Inc.  All rights reserved.
<<<<<<< HEAD
=======
 * Copyright 2015 Joyent, Inc.
>>>>>>> e7e978b1
 */

#include <alloca.h>
#include <dirent.h>
#include <devid.h>
#include <fm/libdiskstatus.h>
#include <inttypes.h>
#include <pthread.h>
#include <strings.h>
#include <string.h>
#include <unistd.h>
#include <sys/dkio.h>
#include <sys/fm/protocol.h>
#include <sys/libdevid.h>
#include <sys/scsi/scsi_types.h>
#include <sys/byteorder.h>
#include <pthread.h>
#include <signal.h>
#include <fcntl.h>
#include <sys/ctfs.h>
#include <libcontract.h>
#include <poll.h>
#include <sys/contract/device.h>
#include <libsysevent.h>
#include <sys/sysevent/eventdefs.h>
#include <scsi/plugins/ses/vendor/sun.h>

#include "disk.h"
#include "ses.h"

#define	SES_VERSION	1

#define	SES_STARTING_SUBCHASSIS 256	/* valid subchassis IDs are uint8_t */
#define	NO_SUBCHASSIS	((uint64_t)-1)

static int ses_snap_freq = 250;		/* in milliseconds */

#define	SES_STATUS_UNAVAIL(s)	\
	((s) == SES_ESC_UNSUPPORTED || (s) >= SES_ESC_NOT_INSTALLED)

#define	HR_SECOND   1000000000

/*
 * Because multiple SES targets can be part of a single chassis, we construct
 * our own hierarchy that takes this into account.  These SES targets may refer
 * to the same devices (multiple paths) or to different devices (managing
 * different portions of the space).  We arrange things into a
 * ses_enum_enclosure_t, which contains a set of ses targets, and a list of all
 * nodes found so far.
 */
typedef struct ses_alt_node {
	topo_list_t		san_link;
	ses_node_t		*san_node;
} ses_alt_node_t;

typedef struct ses_enum_node {
	topo_list_t		sen_link;
	ses_node_t		*sen_node;
	topo_list_t		sen_alt_nodes;
	uint64_t		sen_type;
	uint64_t		sen_instance;
	ses_enum_target_t	*sen_target;
} ses_enum_node_t;

typedef struct ses_enum_chassis {
	topo_list_t		sec_link;
	topo_list_t		sec_subchassis;
	topo_list_t		sec_nodes;
	topo_list_t		sec_targets;
	const char		*sec_csn;
	ses_node_t		*sec_enclosure;
	ses_enum_target_t	*sec_target;
	topo_instance_t		sec_instance;
	topo_instance_t		sec_scinstance;
	topo_instance_t		sec_maxinstance;
	boolean_t		sec_hasdev;
	boolean_t		sec_internal;
} ses_enum_chassis_t;

typedef struct ses_enum_data {
	topo_list_t		sed_devs;
	topo_list_t		sed_chassis;
	ses_enum_chassis_t	*sed_current;
	ses_enum_target_t	*sed_target;
	int			sed_errno;
	char			*sed_name;
	topo_mod_t		*sed_mod;
	topo_instance_t		sed_instance;
} ses_enum_data_t;

typedef struct sas_connector_phy_data {
	uint64_t    scpd_index;
	uint64_t    scpd_pm;
} sas_connector_phy_data_t;

typedef struct sas_connector_type {
	uint64_t    sct_type;
	char	    *sct_name;
} sas_connector_type_t;

static const sas_connector_type_t sas_connector_type_list[] = {
	{   0x0, "Information unknown"  },
	{   0x1, "External SAS 4x receptacle (see SAS-2 and SFF-8470)"	},
	{   0x2, "Exteranl Mini SAS 4x receptacle (see SAS-2 and SFF-8088)" },
	{   0x3, "QSFP+ receptacle (see SAS-2.1 and SFF-8436)" },
	{   0x4, "Mini SAS 4x active receptacle (see SAS-2.1 and SFF-8088)" },
	{   0x5, "Mini SAS HD 4x receptacle (see SAS-2.1 and SFF-8644)" },
	{   0x6, "Mini SAS HD 8x receptacle (see SAS-2.1 and SFF-8644)" },
	{   0x7, "Mini SAS HD 16x receptacle (see SAS-2.1 and SFF-8644)" },
	{   0xF, "Vendor-specific external connector"	},
	{   0x10, "Internal wide SAS 4i plug (see SAS-2 and SFF-8484)"	},
	{   0x11,
	"Internal wide Mini SAS 4i receptacle (see SAS-2 and SFF-8087)"	},
	{   0x12, "Mini SAS HD 4i receptacle (see SAS-2.1 and SFF-8643)" },
	{   0x20, "Internal SAS Drive receptacle (see SAS-2 and SFF-8482)" },
	{   0x21, "Internal SATA host plug (see SAS-2 and SATA-2)"	},
	{   0x22, "Internal SAS Drive plug (see SAS-2 and SFF-8482)"	},
	{   0x23, "Internal SATA device plug (see SAS-2 and SATA-2)"	},
	{   0x24, "Micro SAS receptacle (see SAS-2.14)"	},
	{   0x25, "Micro SATA device plug (see SAS-2.1 and SATA)"	},
	{   0x26, "Micro SAS plug (see SAS-2.1 and SFF-8486)"	},
	{   0x27, "Micro SAS/SATA plug (see SAS-2.1 and SFF-8486)"	},
	{   0x28,
	"12 Gb/s SAS Drive backplane receptacle (see SAS-34 and SFF-8680)" },
	{   0x29, "12Gb/s SAS Drive Plug (see SAS-3 and SFF-8680)"	},
	{   0x2A, "Multifunction 12 Gb/s 6x Unshielded receptacle connector "
		"receptacle (see SAS-3 and SFF-8639)"	},
	{   0x2B, "Multifunction 12 Gb/s 6x Unshielded receptable connector "
		"plug (see SAS-3 and SFF-8639)"	},
	{   0x2F, "Internal SAS virtual connector"  },
	{   0x3F, "Vendor-specific internal connector"	},
	{   0x70, "Other Vendor-specific connector"	},
	{   0x71, "Other Vendor-specific connector"	},
	{   0x72, "Other Vendor-specific connector"	},
	{   0x73, "Other Vendor-specific connector"	},
	{   0x74, "Other Vendor-specific connector"	},
	{   0x75, "Other Vendor-specific connector"	},
	{   0x76, "Other Vendor-specific connector"	},
	{   0x77, "Other Vendor-specific connector"	},
	{   0x78, "Other Vendor-specific connector"	},
	{   0x79, "Other Vendor-specific connector"	},
	{   0x7A, "Other Vendor-specific connector"	},
	{   0x7B, "Other Vendor-specific connector"	},
	{   0x7C, "Other Vendor-specific connector"	},
	{   0x7D, "Other Vendor-specific connector"	},
	{   0x7E, "Other Vendor-specific connector"	},
	{   0x7F, "Other Vendor-specific connector"	},
	{   0x80, "Not Defined"	}
};

#define	SAS_CONNECTOR_TYPE_CODE_NOT_DEFINED  0x80
#define	SAS_CONNECTOR_TYPE_NOT_DEFINED \
	"Connector type not defined by SES-2 standard"
#define	SAS_CONNECTOR_TYPE_RESERVED \
	"Connector type reserved by SES-2 standard"

typedef struct phys_enum_type {
	uint64_t    pet_type;
	char	    *pet_nodename;
	char	    *pet_defaultlabel;
	boolean_t   pet_dorange;
} phys_enum_type_t;

static const phys_enum_type_t phys_enum_type_list[] = {
	{   SES_ET_ARRAY_DEVICE, BAY, "BAY", B_TRUE  },
	{   SES_ET_COOLING, FAN, "FAN", B_TRUE  },
	{   SES_ET_DEVICE, BAY, "BAY", B_TRUE  },
	{   SES_ET_ESC_ELECTRONICS, CONTROLLER, "CONTROLLER", B_TRUE  },
	{   SES_ET_POWER_SUPPLY, PSU, "PSU", B_TRUE  },
	{   SES_ET_SUNW_FANBOARD, FANBOARD, "FANBOARD", B_TRUE  },
	{   SES_ET_SUNW_FANMODULE, FANMODULE, "FANMODULE", B_TRUE  },
	{   SES_ET_SUNW_POWERBOARD, POWERBOARD, "POWERBOARD", B_TRUE  },
	{   SES_ET_SUNW_POWERMODULE, POWERMODULE, "POWERMODULE", B_TRUE  }
};

#define	N_PHYS_ENUM_TYPES (sizeof (phys_enum_type_list) / \
	sizeof (phys_enum_type_list[0]))

/*
 * Structure for the hierarchical tree for element nodes.
 */
typedef struct ses_phys_tree {
    ses_node_t	*spt_snode;
    ses_enum_node_t	*spt_senumnode;
    boolean_t	spt_isfru;
    uint64_t	spt_eonlyindex;
    uint64_t	spt_cindex;
    uint64_t	spt_pindex;
    uint64_t	spt_maxinst;
    struct ses_phys_tree    *spt_parent;
    struct ses_phys_tree    *spt_child;
    struct ses_phys_tree    *spt_sibling;
    tnode_t	*spt_tnode;
} ses_phys_tree_t;

typedef enum {
	SES_NEW_CHASSIS		= 0x1,
	SES_NEW_SUBCHASSIS	= 0x2,
	SES_DUP_CHASSIS		= 0x4,
	SES_DUP_SUBCHASSIS	= 0x8
} ses_chassis_type_e;


static const topo_pgroup_info_t storage_pgroup = {
	TOPO_PGROUP_STORAGE,
	TOPO_STABILITY_PRIVATE,
	TOPO_STABILITY_PRIVATE,
	1
};

static const topo_pgroup_info_t smp_pgroup = {
	TOPO_PGROUP_SMP,
	TOPO_STABILITY_PRIVATE,
	TOPO_STABILITY_PRIVATE,
	1
};

static const topo_pgroup_info_t ses_pgroup = {
	TOPO_PGROUP_SES,
	TOPO_STABILITY_PRIVATE,
	TOPO_STABILITY_PRIVATE,
	1
};

static int ses_present(topo_mod_t *, tnode_t *, topo_version_t, nvlist_t *,
    nvlist_t **);
static int ses_contains(topo_mod_t *, tnode_t *, topo_version_t, nvlist_t *,
    nvlist_t **);

static const topo_method_t ses_component_methods[] = {
	{ TOPO_METH_PRESENT, TOPO_METH_PRESENT_DESC,
	    TOPO_METH_PRESENT_VERSION0, TOPO_STABILITY_INTERNAL, ses_present },
	{ TOPO_METH_FAC_ENUM, TOPO_METH_FAC_ENUM_DESC, 0,
	    TOPO_STABILITY_INTERNAL, ses_node_enum_facility },
	{ TOPO_METH_SENSOR_FAILURE, TOPO_METH_SENSOR_FAILURE_DESC,
	    TOPO_METH_SENSOR_FAILURE_VERSION, TOPO_STABILITY_INTERNAL,
	    topo_method_sensor_failure },
	{ NULL }
};

static const topo_method_t ses_bay_methods[] = {
	{ TOPO_METH_FAC_ENUM, TOPO_METH_FAC_ENUM_DESC, 0,
	    TOPO_STABILITY_INTERNAL, ses_node_enum_facility },
	{ NULL }
};

static const topo_method_t ses_enclosure_methods[] = {
	{ TOPO_METH_CONTAINS, TOPO_METH_CONTAINS_DESC,
	    TOPO_METH_CONTAINS_VERSION, TOPO_STABILITY_INTERNAL, ses_contains },
	{ TOPO_METH_FAC_ENUM, TOPO_METH_FAC_ENUM_DESC, 0,
	    TOPO_STABILITY_INTERNAL, ses_enc_enum_facility },
	{ NULL }
};

/*
 * Functions for tracking ses devices which we were unable to open. We retry
 * these at regular intervals using ses_recheck_dir() and if we find that we
 * can now open any of them then we send a sysevent to indicate that a new topo
 * snapshot should be taken.
 */
typedef struct ses_open_fail_list {
	struct ses_open_fail_list	*sof_next;
	char				*sof_path;
} ses_open_fail_list_t;

static ses_open_fail_list_t *ses_sofh;
static pthread_mutex_t ses_sofmt;
static void ses_ct_print(char *ptr);

static void
ses_recheck_dir()
{
	ses_target_t *target;
	sysevent_id_t eid;
	char buf[80];
	ses_open_fail_list_t *sof;

	/*
	 * check list of "unable to open" devices
	 */
	(void) pthread_mutex_lock(&ses_sofmt);
	for (sof = ses_sofh; sof != NULL; sof = sof->sof_next) {
		/*
		 * see if we can open it now
		 */
		if ((target = ses_open(LIBSES_VERSION,
		    sof->sof_path)) == NULL) {
			(void) snprintf(buf, sizeof (buf),
			    "recheck_dir - still can't open %s", sof->sof_path);
			ses_ct_print(buf);
			continue;
		}

		/*
		 * ok - better force a new snapshot
		 */
		(void) snprintf(buf, sizeof (buf),
		    "recheck_dir - can now open %s", sof->sof_path);
		ses_ct_print(buf);
		(void) sysevent_post_event(EC_PLATFORM, ESC_PLATFORM_SP_RESET,
		    SUNW_VENDOR, "fmd", NULL, &eid);
		ses_close(target);
		break;
	}
	(void) pthread_mutex_unlock(&ses_sofmt);
}

static void
ses_sof_alloc(topo_mod_t *mod, char *path)
{
	ses_open_fail_list_t *sof;

	(void) pthread_mutex_lock(&ses_sofmt);
	sof = topo_mod_zalloc(mod, sizeof (*sof));
	topo_mod_dprintf(mod, "sof_alloc %s", path);
	sof->sof_path = path;
	sof->sof_next = ses_sofh;
	ses_sofh = sof;
	(void) pthread_mutex_unlock(&ses_sofmt);
}

static void
ses_sof_freeall(topo_mod_t *mod)
{
	ses_open_fail_list_t *sof, *next_sof;

	(void) pthread_mutex_lock(&ses_sofmt);
	for (sof = ses_sofh; sof != NULL; sof = next_sof) {
		next_sof = sof->sof_next;
		topo_mod_dprintf(mod, "sof_freeall %s", sof->sof_path);
		topo_mod_strfree(mod, sof->sof_path);
		topo_mod_free(mod, sof, sizeof (*sof));
	}
	ses_sofh = NULL;
	(void) pthread_mutex_unlock(&ses_sofmt);
}

/*
 * functions for verifying that the ses_enum_target_t held in a device
 * contract's cookie field is still valid (it may have been freed by
 * ses_release()).
 */
typedef struct ses_stp_list {
	struct ses_stp_list	*ssl_next;
	ses_enum_target_t	*ssl_tgt;
} ses_stp_list_t;

static ses_stp_list_t *ses_sslh;
static pthread_mutex_t ses_sslmt;

static void
ses_ssl_alloc(topo_mod_t *mod, ses_enum_target_t *stp)
{
	ses_stp_list_t *ssl;

	(void) pthread_mutex_lock(&ses_sslmt);
	ssl = topo_mod_zalloc(mod, sizeof (*ssl));
	topo_mod_dprintf(mod, "ssl_alloc %p", stp);
	ssl->ssl_tgt = stp;
	ssl->ssl_next = ses_sslh;
	ses_sslh = ssl;
	(void) pthread_mutex_unlock(&ses_sslmt);
}

static void
ses_ssl_free(topo_mod_t *mod, ses_enum_target_t *stp)
{
	ses_stp_list_t *ssl, *prev_ssl;

	(void) pthread_mutex_lock(&ses_sslmt);
	prev_ssl = NULL;
	for (ssl = ses_sslh; ssl != NULL; ssl = ssl->ssl_next) {
		if (ssl->ssl_tgt == stp) {
			topo_mod_dprintf(mod, "ssl_free %p", ssl->ssl_tgt);
			if (prev_ssl == NULL)
				ses_sslh = ssl->ssl_next;
			else
				prev_ssl->ssl_next = ssl->ssl_next;
			topo_mod_free(mod, ssl, sizeof (*ssl));
			break;
		}
		prev_ssl = ssl;
	}
	(void) pthread_mutex_unlock(&ses_sslmt);
}

static int
ses_ssl_valid(ses_enum_target_t *stp)
{
	ses_stp_list_t *ssl;

	for (ssl = ses_sslh; ssl != NULL; ssl = ssl->ssl_next)
		if (ssl->ssl_tgt == stp)
			return (1);
	return (0);
}

/*
 * Functions for creating and destroying a background thread
 * (ses_contract_thread) used for detecting when ses devices have been
 * retired/unretired.
 */
static struct ses_thread_s {
	pthread_mutex_t mt;
	pthread_t tid;
	int thr_sig;
	int doexit;
	int count;
} sesthread = {
	PTHREAD_MUTEX_INITIALIZER,
	0,
	SIGTERM,
	0,
	0
};

typedef struct ses_mod_list {
	struct ses_mod_list	*smod_next;
	topo_mod_t		*smod_mod;
} ses_mod_list_t;

static ses_mod_list_t *ses_smod;

static void
ses_ct_print(char *ptr)
{
	(void) pthread_mutex_lock(&sesthread.mt);
	if (ses_smod != NULL && ses_smod->smod_mod != NULL)
		topo_mod_dprintf(ses_smod->smod_mod, ptr);
	(void) pthread_mutex_unlock(&sesthread.mt);
}

/*ARGSUSED*/
static void *
ses_contract_thread(void *arg)
{
	int efd, ctlfd, statfd;
	ct_evthdl_t ev;
	ctevid_t evid;
	uint_t event;
	char path[PATH_MAX];
	char buf[80];
	ses_enum_target_t *stp;
	ct_stathdl_t stathdl;
	ctid_t ctid;
	struct pollfd fds;
	int pollret;
	sigset_t sigset;

	ses_ct_print("start contract event thread");
	efd = open64(CTFS_ROOT "/device/pbundle", O_RDONLY);
	fds.fd = efd;
	fds.events = POLLIN;
	fds.revents = 0;
	sigaddset(&sigset, sesthread.thr_sig);
	pthread_sigmask(SIG_UNBLOCK, &sigset, NULL);
	for (;;) {
		/* check if we've been asked to exit */
		(void) pthread_mutex_lock(&sesthread.mt);
		if (sesthread.doexit) {
			(void) pthread_mutex_unlock(&sesthread.mt);
			break;
		}
		(void) pthread_mutex_unlock(&sesthread.mt);

		/* poll until an event arrives */
		if ((pollret = poll(&fds, 1, 10000)) <= 0) {
			if (pollret == 0)
				ses_recheck_dir();
			continue;
		}

		/* read the event */
		(void) pthread_mutex_lock(&ses_sslmt);
		ses_ct_print("read contract event");
		if (ct_event_read(efd, &ev) != 0) {
			(void) pthread_mutex_unlock(&ses_sslmt);
			continue;
		}

		/* see if it is an event we are expecting */
		ctid = ct_event_get_ctid(ev);
		(void) snprintf(buf, sizeof (buf),
		    "got contract event ctid=%d", ctid);
		ses_ct_print(buf);
		event = ct_event_get_type(ev);
		if (event != CT_DEV_EV_OFFLINE && event != CT_EV_NEGEND) {
			(void) snprintf(buf, sizeof (buf),
			    "bad contract event %x", event);
			ses_ct_print(buf);
			ct_event_free(ev);
			(void) pthread_mutex_unlock(&ses_sslmt);
			continue;
		}

		/* find target pointer saved in cookie */
		evid = ct_event_get_evid(ev);
		(void) snprintf(path, PATH_MAX, CTFS_ROOT "/device/%ld/status",
		    ctid);
		statfd = open64(path, O_RDONLY);
		(void) ct_status_read(statfd, CTD_COMMON, &stathdl);
		stp = (ses_enum_target_t *)(uintptr_t)
		    ct_status_get_cookie(stathdl);
		ct_status_free(stathdl);
		(void) close(statfd);

		/* check if target pointer is still valid */
		if (ses_ssl_valid(stp) == 0) {
			(void) snprintf(buf, sizeof (buf),
			    "contract already abandoned %x", event);
			ses_ct_print(buf);
			(void) snprintf(path, PATH_MAX,
			    CTFS_ROOT "/device/%ld/ctl", ctid);
			ctlfd = open64(path, O_WRONLY);
			if (event != CT_EV_NEGEND)
				(void) ct_ctl_ack(ctlfd, evid);
			else
				(void) ct_ctl_abandon(ctlfd);
			(void) close(ctlfd);
			ct_event_free(ev);
			(void) pthread_mutex_unlock(&ses_sslmt);
			continue;
		}

		/* find control device for ack/abandon */
		(void) pthread_mutex_lock(&stp->set_lock);
		(void) snprintf(path, PATH_MAX, CTFS_ROOT "/device/%ld/ctl",
		    ctid);
		ctlfd = open64(path, O_WRONLY);
		if (event != CT_EV_NEGEND) {
			/* if this is an offline event, do the offline */
			ses_ct_print("got contract offline event");
			if (stp->set_target) {
				ses_ct_print("contract thread rele");
				ses_snap_rele(stp->set_snap);
				ses_close(stp->set_target);
				stp->set_target = NULL;
			}
			(void) ct_ctl_ack(ctlfd, evid);
		} else {
			/* if this is the negend, then abandon the contract */
			ses_ct_print("got contract negend");
			if (stp->set_ctid) {
				(void) snprintf(buf, sizeof (buf),
				    "abandon old contract %d", stp->set_ctid);
				ses_ct_print(buf);
				stp->set_ctid = NULL;
			}
			(void) ct_ctl_abandon(ctlfd);
		}
		(void) close(ctlfd);
		(void) pthread_mutex_unlock(&stp->set_lock);
		ct_event_free(ev);
		(void) pthread_mutex_unlock(&ses_sslmt);
	}
	(void) close(efd);
	return (NULL);
}

int
find_thr_sig(void)
{
	int i;
	sigset_t oset, rset;
	int sig[] = {SIGTERM, SIGUSR1, SIGUSR2};
	int sig_sz = sizeof (sig) / sizeof (int);
	int rc = SIGTERM;

	/* prefered set of signals that are likely used to terminate threads */
	(void) sigemptyset(&oset);
	(void) pthread_sigmask(SIG_SETMASK, NULL, &oset);
	for (i = 0; i < sig_sz; i++) {
		if (sigismember(&oset, sig[i]) == 0) {
			return (sig[i]);
		}
	}

	/* reserved set of signals that are not allowed to terminate thread */
	(void) sigemptyset(&rset);
	(void) sigaddset(&rset, SIGABRT);
	(void) sigaddset(&rset, SIGKILL);
	(void) sigaddset(&rset, SIGSTOP);
	(void) sigaddset(&rset, SIGCANCEL);

	/* Find signal that is not masked and not in the reserved list. */
	for (i = 1; i < MAXSIG; i++) {
		if (sigismember(&rset, i) == 1) {
			continue;
		}
		if (sigismember(&oset, i) == 0) {
			return (i);
		}
	}

	return (rc);
}

/*ARGSUSED*/
static void
ses_handler(int sig)
{
}

static void
ses_thread_init(topo_mod_t *mod)
{
	pthread_attr_t *attr = NULL;
	struct sigaction act;
	ses_mod_list_t *smod;

	(void) pthread_mutex_lock(&sesthread.mt);
	sesthread.count++;
	smod = topo_mod_zalloc(mod, sizeof (*smod));
	smod->smod_mod = mod;
	smod->smod_next = ses_smod;
	ses_smod = smod;
	if (sesthread.tid == 0) {
		/* find a suitable signal to use for killing the thread below */
		sesthread.thr_sig = find_thr_sig();

		/* if don't have a handler for this signal, create one */
		(void) sigaction(sesthread.thr_sig, NULL, &act);
		if (act.sa_handler == SIG_DFL || act.sa_handler == SIG_IGN)
			act.sa_handler = ses_handler;
		(void) sigaction(sesthread.thr_sig, &act, NULL);

		/* create a thread to listen for offline events */
		(void) pthread_create(&sesthread.tid,
		    attr, ses_contract_thread, NULL);
	}
	(void) pthread_mutex_unlock(&sesthread.mt);
}

static void
ses_thread_fini(topo_mod_t *mod)
{
	ses_mod_list_t *smod, *prev_smod;

	(void) pthread_mutex_lock(&sesthread.mt);
	prev_smod = NULL;
	for (smod = ses_smod; smod != NULL; smod = smod->smod_next) {
		if (smod->smod_mod == mod) {
			if (prev_smod == NULL)
				ses_smod = smod->smod_next;
			else
				prev_smod->smod_next = smod->smod_next;
			topo_mod_free(mod, smod, sizeof (*smod));
			break;
		}
		prev_smod = smod;
	}
	if (--sesthread.count > 0) {
		(void) pthread_mutex_unlock(&sesthread.mt);
		return;
	}
	sesthread.doexit = 1;
	(void) pthread_mutex_unlock(&sesthread.mt);
	(void) pthread_kill(sesthread.tid, sesthread.thr_sig);
	(void) pthread_join(sesthread.tid, NULL);
	sesthread.tid = 0;
}

static void
ses_create_contract(topo_mod_t *mod, ses_enum_target_t *stp)
{
	int tfd, len, rval;
	char link_path[PATH_MAX];

	stp->set_ctid = NULL;

	/* convert "/dev" path into "/devices" path */
	if ((len = readlink(stp->set_devpath, link_path, PATH_MAX)) < 0) {
		topo_mod_dprintf(mod, "readlink failed");
		return;
	}
	link_path[len] = '\0';

	/* set up template to create new contract */
	tfd = open64(CTFS_ROOT "/device/template", O_RDWR);
	(void) ct_tmpl_set_critical(tfd, CT_DEV_EV_OFFLINE);
	(void) ct_tmpl_set_cookie(tfd, (uint64_t)(uintptr_t)stp);

	/* strip "../../devices" off the front and create the contract */
	if ((rval = ct_dev_tmpl_set_minor(tfd, &link_path[13])) != 0)
		topo_mod_dprintf(mod, "failed to set minor %s rval = %d",
		    &link_path[13], rval);
	else if ((rval = ct_tmpl_create(tfd, &stp->set_ctid)) != 0)
		topo_mod_dprintf(mod, "failed to create ctid rval = %d", rval);
	else
		topo_mod_dprintf(mod, "created ctid=%d", stp->set_ctid);
	(void) close(tfd);
}

static void
ses_target_free(topo_mod_t *mod, ses_enum_target_t *stp)
{
	if (--stp->set_refcount == 0) {
		/* check if already closed due to contract offline request */
		(void) pthread_mutex_lock(&stp->set_lock);
		if (stp->set_target) {
			ses_snap_rele(stp->set_snap);
			ses_close(stp->set_target);
			stp->set_target = NULL;
		}
		if (stp->set_ctid) {
			int ctlfd;
			char path[PATH_MAX];

			topo_mod_dprintf(mod, "abandon old contract %d",
			    stp->set_ctid);
			(void) snprintf(path, PATH_MAX,
			    CTFS_ROOT "/device/%ld/ctl", stp->set_ctid);
			ctlfd = open64(path, O_WRONLY);
			(void) ct_ctl_abandon(ctlfd);
			(void) close(ctlfd);
			stp->set_ctid = NULL;
		}
		(void) pthread_mutex_unlock(&stp->set_lock);
		ses_ssl_free(mod, stp);
		topo_mod_strfree(mod, stp->set_devpath);
		topo_mod_free(mod, stp, sizeof (ses_enum_target_t));
	}
}

static void
ses_data_free(ses_enum_data_t *sdp, ses_enum_chassis_t *pcp)
{
	topo_mod_t *mod = sdp->sed_mod;
	ses_enum_chassis_t *cp;
	ses_enum_node_t *np;
	ses_enum_target_t *tp;
	ses_alt_node_t *ap;
	topo_list_t *cpl;


	if (pcp != NULL)
		cpl = &pcp->sec_subchassis;
	else
		cpl = &sdp->sed_chassis;

	while ((cp = topo_list_next(cpl)) != NULL) {
		topo_list_delete(cpl, cp);

		while ((np = topo_list_next(&cp->sec_nodes)) != NULL) {
			while ((ap = topo_list_next(&np->sen_alt_nodes)) !=
			    NULL) {
				topo_list_delete(&np->sen_alt_nodes, ap);
				topo_mod_free(mod, ap, sizeof (ses_alt_node_t));
			}
			topo_list_delete(&cp->sec_nodes, np);
			topo_mod_free(mod, np, sizeof (ses_enum_node_t));
		}

		while ((tp = topo_list_next(&cp->sec_targets)) != NULL) {
			topo_list_delete(&cp->sec_targets, tp);
			ses_target_free(mod, tp);
		}

		topo_mod_free(mod, cp, sizeof (ses_enum_chassis_t));
	}

	if (pcp == NULL) {
		dev_list_free(mod, &sdp->sed_devs);
		topo_mod_free(mod, sdp, sizeof (ses_enum_data_t));
	}
}

/*
 * For enclosure nodes, we have a special contains method.  By default, the hc
 * walker will compare the node name and instance number to determine if an
 * FMRI matches.  For enclosures where the enumeration order is impossible to
 * predict, we instead use the chassis-id as a unique identifier, and ignore
 * the instance number.
 */
static int
fmri_contains(topo_mod_t *mod, nvlist_t *nv1, nvlist_t *nv2)
{
	uint8_t v1, v2;
	nvlist_t **hcp1, **hcp2;
	int err, i;
	uint_t nhcp1, nhcp2;
	nvlist_t *a1, *a2;
	char *c1, *c2;
	int mindepth;

	if (nvlist_lookup_uint8(nv1, FM_VERSION, &v1) != 0 ||
	    nvlist_lookup_uint8(nv2, FM_VERSION, &v2) != 0 ||
	    v1 > FM_HC_SCHEME_VERSION || v2 > FM_HC_SCHEME_VERSION)
		return (topo_mod_seterrno(mod, EMOD_FMRI_VERSION));

	err = nvlist_lookup_nvlist_array(nv1, FM_FMRI_HC_LIST, &hcp1, &nhcp1);
	err |= nvlist_lookup_nvlist_array(nv2, FM_FMRI_HC_LIST, &hcp2, &nhcp2);
	if (err != 0)
		return (topo_mod_seterrno(mod, EMOD_FMRI_NVL));

	/*
	 * If the chassis-id doesn't match, then these FMRIs are not
	 * equivalent.  If one of the FMRIs doesn't have a chassis ID, then we
	 * have no choice but to fall back to the instance ID.
	 */
	if (nvlist_lookup_nvlist(nv1, FM_FMRI_AUTHORITY, &a1) == 0 &&
	    nvlist_lookup_nvlist(nv2, FM_FMRI_AUTHORITY, &a2) == 0 &&
	    nvlist_lookup_string(a1, FM_FMRI_AUTH_CHASSIS, &c1) == 0 &&
	    nvlist_lookup_string(a2, FM_FMRI_AUTH_CHASSIS, &c2) == 0) {
		if (strcmp(c1, c2) != 0)
			return (0);

		mindepth = 1;
	} else {
		mindepth = 0;
	}

	if (nhcp2 < nhcp1)
		return (0);

	for (i = 0; i < nhcp1; i++) {
		char *nm1 = NULL;
		char *nm2 = NULL;
		char *id1 = NULL;
		char *id2 = NULL;

		(void) nvlist_lookup_string(hcp1[i], FM_FMRI_HC_NAME, &nm1);
		(void) nvlist_lookup_string(hcp2[i], FM_FMRI_HC_NAME, &nm2);
		(void) nvlist_lookup_string(hcp1[i], FM_FMRI_HC_ID, &id1);
		(void) nvlist_lookup_string(hcp2[i], FM_FMRI_HC_ID, &id2);
		if (nm1 == NULL || nm2 == NULL || id1 == NULL || id2 == NULL)
			return (topo_mod_seterrno(mod, EMOD_FMRI_NVL));

		if (strcmp(nm1, nm2) == 0 &&
		    (i < mindepth || strcmp(id1, id2) == 0))
			continue;

		return (0);
	}

	return (1);
}

/*ARGSUSED*/
static int
ses_contains(topo_mod_t *mod, tnode_t *tn, topo_version_t version,
    nvlist_t *in, nvlist_t **out)
{
	int ret;
	nvlist_t *nv1, *nv2;

	if (version > TOPO_METH_CONTAINS_VERSION)
		return (topo_mod_seterrno(mod, EMOD_VER_NEW));

	if (nvlist_lookup_nvlist(in, TOPO_METH_FMRI_ARG_FMRI, &nv1) != 0 ||
	    nvlist_lookup_nvlist(in, TOPO_METH_FMRI_ARG_SUBFMRI, &nv2) != 0)
		return (topo_mod_seterrno(mod, EMOD_METHOD_INVAL));

	ret = fmri_contains(mod, nv1, nv2);
	if (ret < 0)
		return (-1);

	if (topo_mod_nvalloc(mod, out, NV_UNIQUE_NAME) == 0) {
		if (nvlist_add_uint32(*out, TOPO_METH_CONTAINS_RET,
		    ret) == 0)
			return (0);
		else
			nvlist_free(*out);
	}

	return (-1);

}

/*
 * Return a current instance of the node.  This is somewhat complicated because
 * we need to take a new snapshot in order to get the new data, but we don't
 * want to be constantly taking SES snapshots if the consumer is going to do a
 * series of queries.  So we adopt the strategy of assuming that the SES state
 * is not going to be rapidly changing, and limit our snapshot frequency to
 * some defined bounds.
 */
ses_node_t *
ses_node_lock(topo_mod_t *mod, tnode_t *tn)
{
	ses_enum_target_t *tp = topo_node_getspecific(tn);
	hrtime_t now;
	ses_snap_t *snap;
	int err;
	uint64_t nodeid;
	ses_node_t *np;

	if (tp == NULL) {
		(void) topo_mod_seterrno(mod, EMOD_METHOD_NOTSUP);
		return (NULL);
	}

	(void) pthread_mutex_lock(&tp->set_lock);

	/*
	 * Determine if we need to take a new snapshot.
	 */
	now = gethrtime();

	if (tp->set_target == NULL) {
		/*
		 * We may have closed the device but not yet abandoned the
		 * contract (ie we've had the offline event but not yet the
		 * negend). If so, just return failure.
		 */
		if (tp->set_ctid != NULL) {
			(void) topo_mod_seterrno(mod, EMOD_METHOD_NOTSUP);
			(void) pthread_mutex_unlock(&tp->set_lock);
			return (NULL);
		}

		/*
		 * The device has been closed due to a contract offline
		 * request, then we need to reopen it and create a new contract.
		 */
		if ((tp->set_target =
		    ses_open(LIBSES_VERSION, tp->set_devpath)) == NULL) {
			sysevent_id_t eid;

			(void) topo_mod_seterrno(mod, EMOD_METHOD_NOTSUP);
			(void) pthread_mutex_unlock(&tp->set_lock);
			topo_mod_dprintf(mod, "recheck_dir - "
			    "can no longer open %s", tp->set_devpath);
			(void) sysevent_post_event(EC_PLATFORM,
			    ESC_PLATFORM_SP_RESET, SUNW_VENDOR, "fmd", NULL,
			    &eid);
			return (NULL);
		}
		topo_mod_dprintf(mod, "reopen contract");
		ses_create_contract(mod, tp);
		tp->set_snap = ses_snap_hold(tp->set_target);
		tp->set_snaptime = gethrtime();
	} else if (now - tp->set_snaptime > (ses_snap_freq * 1000 * 1000) &&
	    (snap = ses_snap_new(tp->set_target)) != NULL) {
		if (ses_snap_generation(snap) !=
		    ses_snap_generation(tp->set_snap)) {
			/*
			 * If we find ourselves in this situation, we're in
			 * trouble.  The generation count has changed, which
			 * indicates that our current topology is out of date.
			 * But we need to consult the new topology in order to
			 * determine presence at this moment in time.  We can't
			 * go back and change the topo snapshot in situ, so
			 * we'll just have to fail the call in this unlikely
			 * scenario.
			 */
			ses_snap_rele(snap);
			(void) topo_mod_seterrno(mod, EMOD_METHOD_NOTSUP);
			(void) pthread_mutex_unlock(&tp->set_lock);
			return (NULL);
		} else {
			ses_snap_rele(tp->set_snap);
			tp->set_snap = snap;
		}
		tp->set_snaptime = gethrtime();
	}

	snap = tp->set_snap;

	verify(topo_prop_get_uint64(tn, TOPO_PGROUP_SES,
	    TOPO_PROP_NODE_ID, &nodeid, &err) == 0);
	verify((np = ses_node_lookup(snap, nodeid)) != NULL);

	return (np);
}

/*ARGSUSED*/
void
ses_node_unlock(topo_mod_t *mod, tnode_t *tn)
{
	ses_enum_target_t *tp = topo_node_getspecific(tn);

	verify(tp != NULL);

	(void) pthread_mutex_unlock(&tp->set_lock);
}

/*
 * Determine if the element is present.
 */
/*ARGSUSED*/
static int
ses_present(topo_mod_t *mod, tnode_t *tn, topo_version_t version,
    nvlist_t *in, nvlist_t **out)
{
	boolean_t present;
	ses_node_t *np;
	nvlist_t *props, *nvl;
	uint64_t status;

	if ((np = ses_node_lock(mod, tn)) == NULL)
		return (-1);

	verify((props = ses_node_props(np)) != NULL);
	verify(nvlist_lookup_uint64(props,
	    SES_PROP_STATUS_CODE, &status) == 0);

	ses_node_unlock(mod, tn);

	present = (status != SES_ESC_NOT_INSTALLED);

	if (topo_mod_nvalloc(mod, &nvl, NV_UNIQUE_NAME) != 0)
		return (topo_mod_seterrno(mod, EMOD_FMRI_NVL));

	if (nvlist_add_uint32(nvl, TOPO_METH_PRESENT_RET,
	    present) != 0) {
		nvlist_free(nvl);
		return (topo_mod_seterrno(mod, EMOD_FMRI_NVL));
	}

	*out = nvl;

	return (0);
}

/*
 * Sets standard properties for a ses node (enclosure, bay, controller
 * or expander).
 * This includes setting the FRU, as well as setting the
 * authority information.  When  the fru topo node(frutn) is not NULL
 * its resouce should be used as FRU.
 */
static int
ses_set_standard_props(topo_mod_t *mod, tnode_t *frutn, tnode_t *tn,
    nvlist_t *auth, uint64_t nodeid, const char *path)
{
	int err;
	char *product, *chassis;
	nvlist_t *fmri;

	/*
	 * Set the authority explicitly if specified.
	 */
	if (auth) {
		verify(nvlist_lookup_string(auth, FM_FMRI_AUTH_PRODUCT,
		    &product) == 0);
		verify(nvlist_lookup_string(auth, FM_FMRI_AUTH_CHASSIS,
		    &chassis) == 0);
		if (topo_prop_set_string(tn, FM_FMRI_AUTHORITY,
		    FM_FMRI_AUTH_PRODUCT, TOPO_PROP_IMMUTABLE, product,
		    &err) != 0 ||
		    topo_prop_set_string(tn, FM_FMRI_AUTHORITY,
		    FM_FMRI_AUTH_CHASSIS, TOPO_PROP_IMMUTABLE, chassis,
		    &err) != 0 ||
		    topo_prop_set_string(tn, FM_FMRI_AUTHORITY,
		    FM_FMRI_AUTH_SERVER, TOPO_PROP_IMMUTABLE, "",
		    &err) != 0) {
			topo_mod_dprintf(mod, "failed to add authority "
			    "properties: %s\n", topo_strerror(err));
			return (topo_mod_seterrno(mod, err));
		}
	}

	/*
	 * Copy the resource and set that as the FRU.
	 */
	if (frutn != NULL) {
		if (topo_node_resource(frutn, &fmri, &err) != 0) {
			topo_mod_dprintf(mod,
			    "topo_node_resource() failed : %s\n",
			    topo_strerror(err));
			return (topo_mod_seterrno(mod, err));
		}
	} else {
		if (topo_node_resource(tn, &fmri, &err) != 0) {
			topo_mod_dprintf(mod,
			    "topo_node_resource() failed : %s\n",
			    topo_strerror(err));
			return (topo_mod_seterrno(mod, err));
		}
	}

	if (topo_node_fru_set(tn, fmri, 0, &err) != 0) {
		topo_mod_dprintf(mod,
		    "topo_node_fru_set() failed : %s\n",
		    topo_strerror(err));
		nvlist_free(fmri);
		return (topo_mod_seterrno(mod, err));
	}

	nvlist_free(fmri);

	/*
	 * Set the SES-specific properties so that consumers can query
	 * additional information about the particular SES element.
	 */
	if (topo_pgroup_create(tn, &ses_pgroup, &err) != 0) {
		topo_mod_dprintf(mod, "failed to create propgroup "
		    "%s: %s\n", TOPO_PGROUP_SES, topo_strerror(err));
		return (-1);
	}

	if (topo_prop_set_uint64(tn, TOPO_PGROUP_SES,
	    TOPO_PROP_NODE_ID, TOPO_PROP_IMMUTABLE,
	    nodeid, &err) != 0) {
		topo_mod_dprintf(mod,
		    "failed to create property %s: %s\n",
		    TOPO_PROP_NODE_ID, topo_strerror(err));
		return (-1);
	}

	if (topo_prop_set_string(tn, TOPO_PGROUP_SES,
	    TOPO_PROP_TARGET_PATH, TOPO_PROP_IMMUTABLE,
	    path, &err) != 0) {
		topo_mod_dprintf(mod,
		    "failed to create property %s: %s\n",
		    TOPO_PROP_TARGET_PATH, topo_strerror(err));
		return (-1);
	}

	return (0);
}

/*
 * Callback to add a disk to a given bay.  We first check the status-code to
 * determine if a disk is present, ignoring those that aren't in an appropriate
 * state.  We then scan the parent bay node's SAS address array to determine
 * possible attached SAS addresses.  We create a disk node if the disk is not
 * SAS or the SES target does not support the necessary pages for this; if we
 * find the SAS address, we create a disk node and also correlate it with
 * the corresponding Solaris device node to fill in the rest of the data.
 */
static int
ses_create_disk(ses_enum_data_t *sdp, tnode_t *pnode, nvlist_t *props)
{
	topo_mod_t *mod = sdp->sed_mod;
	uint64_t status;
	uint_t s, nsas;
	char **paths;
	int err, ret;
	tnode_t *child = NULL;

	/*
	 * Skip devices that are not in a present (and possibly damaged) state.
	 */
	if (nvlist_lookup_uint64(props, SES_PROP_STATUS_CODE, &status) != 0)
		return (0);

	if (status != SES_ESC_UNSUPPORTED &&
	    status != SES_ESC_OK &&
	    status != SES_ESC_CRITICAL &&
	    status != SES_ESC_NONCRITICAL &&
	    status != SES_ESC_UNRECOVERABLE &&
<<<<<<< HEAD
	    status != SES_ESC_UNKNOWN &&
	    status != SES_ESC_NO_ACCESS)
=======
	    status != SES_ESC_NO_ACCESS &&
	    status != SES_ESC_UNKNOWN)
>>>>>>> e7e978b1
		return (0);

	topo_mod_dprintf(mod, "found attached disk");

	/*
	 * Create the disk range.
	 */
	if (topo_node_range_create(mod, pnode, DISK, 0, 0) != 0) {
		topo_mod_dprintf(mod,
		    "topo_node_create_range() failed: %s",
		    topo_mod_errmsg(mod));
		return (-1);
	}

	/*
	 * Look through all SAS addresses and attempt to correlate them to a
	 * known Solaris device.  If we don't find a matching node, then we
	 * don't enumerate the disk node.
	 * Note that TOPO_PROP_SAS_ADDR prop includes SAS address from
	 * alternate elements that represent the same device.
	 */
	if (topo_prop_get_string_array(pnode, TOPO_PGROUP_SES,
	    TOPO_PROP_SAS_ADDR, &paths, &nsas, &err) != 0)
		return (0);

	err = 0;

	for (s = 0; s < nsas; s++) {
		ret = disk_declare_addr(mod, pnode, &sdp->sed_devs, paths[s],
		    &child);
		if (ret == 0) {
			break;
		} else if (ret < 0) {
			err = -1;
			break;
		}
	}

	if (s == nsas)
		(void) disk_declare_non_enumerated(mod, pnode, &child);

	/* copy sas_addresses (target-ports) from parent (with 'w'added) */
	if (child != NULL) {
		int i;
		char **tports;
		uint64_t wwn;

		tports = topo_mod_zalloc(mod, sizeof (char *) * nsas);
		if (tports != NULL) {
			for (i = 0; i < nsas; i++) {
				if (scsi_wwnstr_to_wwn(paths[i], &wwn) !=
				    DDI_SUCCESS)
					break;
				tports[i] = scsi_wwn_to_wwnstr(wwn, 1, NULL);
				if (tports[i] == NULL)
					break;
			}
			/* if they all worked then create the property */
			if (i == nsas)
				(void) topo_prop_set_string_array(child,
				    TOPO_PGROUP_STORAGE,
				    TOPO_STORAGE_TARGET_PORT_L0IDS,
				    TOPO_PROP_IMMUTABLE, (const char **)tports,
				    nsas, &err);

			for (i = 0; i < nsas; i++)
				if (tports[i] != NULL)
					scsi_free_wwnstr(tports[i]);
			topo_mod_free(mod, tports, sizeof (char *) * nsas);
		}
	}

	for (s = 0; s < nsas; s++)
		topo_mod_free(mod, paths[s], strlen(paths[s]) + 1);
	topo_mod_free(mod, paths, nsas * sizeof (char *));

	return (err);
}

static int
ses_add_bay_props(topo_mod_t *mod, tnode_t *tn, ses_enum_node_t *snp)
{
	ses_alt_node_t *ap;
	ses_node_t *np;
	nvlist_t *props;

	nvlist_t **phys;
	uint_t i, j, n_phys, all_phys = 0;
	char **paths;
	uint64_t addr;
	size_t len;
	int terr, err = -1;

	for (ap = topo_list_next(&snp->sen_alt_nodes); ap != NULL;
	    ap = topo_list_next(ap)) {
		np = ap->san_node;
		props = ses_node_props(np);

		if (nvlist_lookup_nvlist_array(props, SES_SAS_PROP_PHYS,
		    &phys, &n_phys) != 0)
			continue;

		all_phys += n_phys;
	}

	if (all_phys == 0)
		return (0);

	if ((paths = topo_mod_zalloc(mod, all_phys * sizeof (char *))) == NULL)
		return (-1);

	for (i = 0, ap = topo_list_next(&snp->sen_alt_nodes); ap != NULL;
	    ap = topo_list_next(ap)) {
		np = ap->san_node;
		props = ses_node_props(np);

		if (nvlist_lookup_nvlist_array(props, SES_SAS_PROP_PHYS,
		    &phys, &n_phys) != 0)
			continue;

		for (j = 0; j < n_phys; j++) {
			if (nvlist_lookup_uint64(phys[j], SES_SAS_PROP_ADDR,
			    &addr) != 0)
				continue;

			len = snprintf(NULL, 0, "%016llx", addr) + 1;
			if ((paths[i] = topo_mod_alloc(mod, len)) == NULL)
				goto error;

			(void) snprintf(paths[i], len, "%016llx", addr);

			++i;
		}
	}

	err = topo_prop_set_string_array(tn, TOPO_PGROUP_SES,
	    TOPO_PROP_SAS_ADDR, TOPO_PROP_IMMUTABLE,
	    (const char **)paths, i, &terr);
	if (err != 0)
		err = topo_mod_seterrno(mod, terr);

error:
	for (i = 0; i < all_phys && paths[i] != NULL; i++)
		topo_mod_free(mod, paths[i], strlen(paths[i]) + 1);
	topo_mod_free(mod, paths, all_phys * sizeof (char *));

	return (err);
}

/*
 * Callback to create a basic node (bay, psu, fan, or controller and expander).
 */
static int
ses_create_generic(ses_enum_data_t *sdp, ses_enum_node_t *snp, tnode_t *pnode,
    tnode_t *frutn, const char *nodename, const char *labelname,
    tnode_t **node)
{
	ses_node_t *np = snp->sen_node;
	ses_node_t *parent;
	uint64_t instance = snp->sen_instance;
	topo_mod_t *mod = sdp->sed_mod;
	nvlist_t *props, *aprops;
	nvlist_t *auth = NULL, *fmri = NULL;
	tnode_t *tn = NULL;
	char label[128];
	int err;
	char *part = NULL, *serial = NULL, *revision = NULL;
	char *desc;
	boolean_t report;

	props = ses_node_props(np);

	(void) nvlist_lookup_string(props, LIBSES_PROP_PART, &part);
	(void) nvlist_lookup_string(props, LIBSES_PROP_SERIAL, &serial);

	topo_mod_dprintf(mod, "adding %s %llu", nodename, instance);

	/*
	 * Create the node.  The interesting information is all copied from the
	 * parent enclosure node, so there is not much to do.
	 */
	if ((auth = topo_mod_auth(mod, pnode)) == NULL)
		goto error;

	/*
	 * We want to report revision information for the controller nodes, but
	 * we do not get per-element revision information.  However, we do have
	 * revision information for the entire enclosure, and we can use the
	 * 'reported-via' property to know that this controller corresponds to
	 * the given revision information.  This means we cannot get revision
	 * information for targets we are not explicitly connected to, but
	 * there is little we can do about the situation.
	 */
	if (strcmp(nodename, CONTROLLER) == 0 &&
	    nvlist_lookup_boolean_value(props, SES_PROP_REPORT, &report) == 0 &&
	    report) {
		for (parent = ses_node_parent(np); parent != NULL;
		    parent = ses_node_parent(parent)) {
			if (ses_node_type(parent) == SES_NODE_ENCLOSURE) {
				(void) nvlist_lookup_string(
				    ses_node_props(parent),
				    SES_EN_PROP_REV, &revision);
				break;
			}
		}
	}

	if ((fmri = topo_mod_hcfmri(mod, pnode, FM_HC_SCHEME_VERSION,
	    nodename, (topo_instance_t)instance, NULL, auth, part, revision,
	    serial)) == NULL) {
		topo_mod_dprintf(mod, "topo_mod_hcfmri() failed: %s",
		    topo_mod_errmsg(mod));
		goto error;
	}

	if ((tn = topo_node_bind(mod, pnode, nodename,
	    instance, fmri)) == NULL) {
		topo_mod_dprintf(mod, "topo_node_bind() failed: %s",
		    topo_mod_errmsg(mod));
		goto error;
	}

	/*
	 * For the node label, we look for the following in order:
	 *
	 * 	<ses-description>
	 * 	<ses-class-description> <instance>
	 * 	<default-type-label> <instance>
	 */
	if (nvlist_lookup_string(props, SES_PROP_DESCRIPTION, &desc) != 0 ||
	    desc[0] == '\0') {
		parent = ses_node_parent(np);
		aprops = ses_node_props(parent);
		if (nvlist_lookup_string(aprops, SES_PROP_CLASS_DESCRIPTION,
		    &desc) != 0 || desc[0] == '\0')
			desc = (char *)labelname;
		(void) snprintf(label, sizeof (label), "%s %llu", desc,
		    instance);
		desc = label;
	}

	if (topo_node_label_set(tn, desc, &err) != 0)
		goto error;

	if (ses_set_standard_props(mod, frutn, tn, NULL, ses_node_id(np),
	    snp->sen_target->set_devpath) != 0)
		goto error;

	if (strcmp(nodename, BAY) == 0) {
		if (ses_add_bay_props(mod, tn, snp) != 0)
			goto error;

		if (ses_create_disk(sdp, tn, props) != 0)
			goto error;

		if (topo_method_register(mod, tn, ses_bay_methods) != 0) {
			topo_mod_dprintf(mod,
			    "topo_method_register() failed: %s",
			    topo_mod_errmsg(mod));
			goto error;
		}
	} else if ((strcmp(nodename, FAN) == 0) ||
	    (strcmp(nodename, PSU) == 0) ||
	    (strcmp(nodename, CONTROLLER) == 0)) {
		/*
		 * Only fan, psu, and controller nodes have a 'present' method.
		 * Bay nodes are always present, and disk nodes are present by
		 * virtue of being enumerated and SAS expander nodes and
		 * SAS connector nodes are also always present once
		 * the parent controller is found.
		 */
		if (topo_method_register(mod, tn, ses_component_methods) != 0) {
			topo_mod_dprintf(mod,
			    "topo_method_register() failed: %s",
			    topo_mod_errmsg(mod));
			goto error;
		}

	}

	snp->sen_target->set_refcount++;
	topo_node_setspecific(tn, snp->sen_target);

	nvlist_free(auth);
	nvlist_free(fmri);
	if (node != NULL) *node = tn;
	return (0);

error:
	nvlist_free(auth);
	nvlist_free(fmri);
	return (-1);
}

/*
 * Create SAS expander specific props.
 */
/*ARGSUSED*/
static int
ses_set_expander_props(ses_enum_data_t *sdp, ses_enum_node_t *snp,
    tnode_t *ptnode, tnode_t *tnode, int *phycount, int64_t *connlist)
{
	ses_node_t *np = snp->sen_node;
	topo_mod_t *mod = sdp->sed_mod;
	nvlist_t *auth = NULL, *fmri = NULL;
	nvlist_t *props, **phylist;
	int err, i;
	uint_t pcount;
	uint64_t sasaddr, connidx;
	char sasaddr_str[17];
	boolean_t found = B_FALSE, ses_found = B_FALSE;
	dev_di_node_t *dnode, *sesdnode;

	props = ses_node_props(np);

	/*
	 * the uninstalled expander is not enumerated by checking
	 * the element status code.  No present present' method provided.
	 */
	/*
	 * Get the Expander SAS address.  It should exist.
	 */
	if (nvlist_lookup_uint64(props, SES_EXP_PROP_SAS_ADDR,
	    &sasaddr) != 0) {
		topo_mod_dprintf(mod,
		    "Failed to get prop %s.", SES_EXP_PROP_SAS_ADDR);
		goto error;
	}

	(void) sprintf(sasaddr_str, "%llx", sasaddr);

	/* search matching dev_di_node. */
	for (dnode = topo_list_next(&sdp->sed_devs); dnode != NULL;
	    dnode = topo_list_next(dnode)) {
		for (i = 0; i < dnode->ddn_ppath_count; i++) {
			if ((dnode->ddn_target_port[i] != NULL) &&
			    (strstr(dnode->ddn_target_port[i],
			    sasaddr_str) != NULL)) {
				found = B_TRUE;
				break;
			}
		}
		if (found)
			break;
	}

	if (!found) {
		topo_mod_dprintf(mod,
		    "ses_set_expander_props: Failed to find matching "
		    "devinfo node for Exapnder SAS address %s",
		    SES_EXP_PROP_SAS_ADDR);
		/* continue on to get storage group props. */
	} else {
		/* create/set the devfs-path and devid in the smp group */
		if (topo_pgroup_create(tnode, &smp_pgroup, &err) != 0) {
			topo_mod_dprintf(mod, "ses_set_expander_props: "
			    "failed to create smp property group %s\n",
			    topo_strerror(err));
			goto error;
		} else {
			if (topo_prop_set_string(tnode, TOPO_PGROUP_SMP,
			    TOPO_PROP_SMP_TARGET_PORT, TOPO_PROP_IMMUTABLE,
			    dnode->ddn_target_port[i], &err) != 0) {
				topo_mod_dprintf(mod, "ses_set_expander_props: "
				    "set %S error %s\n", TOPO_PROP_SAS_ADDR,
				    topo_strerror(err));
			}
			if (topo_prop_set_string(tnode, TOPO_PGROUP_SMP,
			    TOPO_PROP_SMP_DEV_PATH, TOPO_PROP_IMMUTABLE,
			    dnode->ddn_dpath, &err) != 0) {
				topo_mod_dprintf(mod, "ses_set_expander_props: "
				    "set dev error %s\n", topo_strerror(err));
			}
			if (topo_prop_set_string(tnode, TOPO_PGROUP_SMP,
			    TOPO_PROP_SMP_DEVID, TOPO_PROP_IMMUTABLE,
			    dnode->ddn_devid, &err) != 0) {
				topo_mod_dprintf(mod, "ses_set_expander_props: "
				    "set devid error %s\n", topo_strerror(err));
			}
			if (dnode->ddn_ppath_count != 0 &&
			    topo_prop_set_string_array(tnode, TOPO_PGROUP_SMP,
			    TOPO_PROP_SMP_PHYS_PATH, TOPO_PROP_IMMUTABLE,
			    (const char **)dnode->ddn_ppath,
			    dnode->ddn_ppath_count, &err) != 0) {
				topo_mod_dprintf(mod, "ses_set_expander_props: "
				    "set phys-path error %s\n",
				    topo_strerror(err));
			}
		}
	}

	/* update the ses property group with SES target info */
	if ((topo_pgroup_create(tnode, &ses_pgroup, &err) != 0) &&
	    (err != ETOPO_PROP_DEFD)) {
		/* SES prop group doesn't exist but failed to be created. */
		topo_mod_dprintf(mod, "ses_set_expander_props: "
		    "ses pgroup create error %s\n", topo_strerror(err));
		goto error;
	} else {
		/* locate assciated enclosure dev_di_node. */
		for (sesdnode = topo_list_next(&sdp->sed_devs);
		    sesdnode != NULL; sesdnode = topo_list_next(sesdnode)) {
			for (i = 0; i < sesdnode->ddn_ppath_count; i++) {
				/*
				 * check if attached port exists and
				 * its node type is enclosure and
				 * attached port is same as sas address of
				 * the expander and
				 * bridge port for virtual phy indication
				 * exist.
				 */
				if ((sesdnode->ddn_attached_port[i] != NULL) &&
				    (sesdnode->ddn_dtype == DTYPE_ESI) &&
				    (strstr(sesdnode->ddn_attached_port[i],
				    sasaddr_str) != NULL) &&
				    (sesdnode->ddn_bridge_port[i] != NULL)) {
					ses_found = B_TRUE;
					break;
				}
			}
			if (ses_found) break;
		}

		if (ses_found) {
			if (topo_prop_set_string(tnode, TOPO_PGROUP_SES,
			    TOPO_PROP_SES_TARGET_PORT, TOPO_PROP_IMMUTABLE,
			    sesdnode->ddn_target_port[i], &err) != 0) {
				topo_mod_dprintf(mod, "ses_set_expander_props: "
				    "set ses %S error %s\n", TOPO_PROP_SAS_ADDR,
				    topo_strerror(err));
			}
			if (topo_prop_set_string(tnode, TOPO_PGROUP_SES,
			    TOPO_PROP_SES_DEV_PATH, TOPO_PROP_IMMUTABLE,
			    sesdnode->ddn_dpath, &err) != 0) {
				topo_mod_dprintf(mod, "ses_set_expander_props: "
				    "set ses dev error %s\n",
				    topo_strerror(err));
			}
			if (topo_prop_set_string(tnode, TOPO_PGROUP_SES,
			    TOPO_PROP_SES_DEVID, TOPO_PROP_IMMUTABLE,
			    sesdnode->ddn_devid, &err) != 0) {
				topo_mod_dprintf(mod, "ses_set_expander_props: "
				    "set ses devid error %s\n",
				    topo_strerror(err));
			}
			if (sesdnode->ddn_ppath_count != 0 &&
			    topo_prop_set_string_array(tnode, TOPO_PGROUP_SES,
			    TOPO_PROP_SES_PHYS_PATH, TOPO_PROP_IMMUTABLE,
			    (const char **)sesdnode->ddn_ppath,
			    sesdnode->ddn_ppath_count, &err) != 0) {
				topo_mod_dprintf(mod, "ses_set_expander_props: "
				    "set ses phys-path error %s\n",
				    topo_strerror(err));
			}

		}
	}

	/* create the storage group */
	if (topo_pgroup_create(tnode, &storage_pgroup, &err) != 0) {
		topo_mod_dprintf(mod, "ses_set_expander_props: "
		    "create storage error %s\n", topo_strerror(err));
		goto error;
	} else {
		/* set the SAS address prop out of expander element status. */
		if (topo_prop_set_string(tnode, TOPO_PGROUP_STORAGE,
		    TOPO_PROP_SAS_ADDR, TOPO_PROP_IMMUTABLE, sasaddr_str,
		    &err) != 0) {
			topo_mod_dprintf(mod, "ses_set_expander_props: "
			    "set %S error %s\n", TOPO_PROP_SAS_ADDR,
			    topo_strerror(err));
		}

		/* Get the phy information for the expander */
		if (nvlist_lookup_nvlist_array(props, SES_SAS_PROP_PHYS,
		    &phylist, &pcount) != 0) {
			topo_mod_dprintf(mod,
			    "Failed to get prop %s.", SES_SAS_PROP_PHYS);
		} else {
			/*
			 * For each phy, get the connector element index and
			 * stores into connector element index array.
			 */
			*phycount = pcount;
			for (i = 0; i < pcount; i++) {
				if (nvlist_lookup_uint64(phylist[i],
				    SES_PROP_CE_IDX, &connidx) == 0) {
					if (connidx != 0xff) {
						connlist[i] = connidx;
					} else {
						connlist[i] = -1;
					}
				} else {
					/* Fail to get the index. set to -1. */
					connlist[i] = -1;
				}
			}

			/* set the phy count prop of the expander. */
			if (topo_prop_set_uint64(tnode, TOPO_PGROUP_STORAGE,
			    TOPO_PROP_PHY_COUNT, TOPO_PROP_IMMUTABLE, pcount,
			    &err) != 0) {
				topo_mod_dprintf(mod, "ses_set_expander_props: "
				    "set %S error %s\n", TOPO_PROP_PHY_COUNT,
				    topo_strerror(err));
			}

			/*
			 * set the connector element index of
			 * the expander phys.
			 */
		}

		/* populate other misc storage group properties */
		if (found) {
			if (dnode->ddn_mfg && (topo_prop_set_string(tnode,
			    TOPO_PGROUP_STORAGE, TOPO_STORAGE_MANUFACTURER,
			    TOPO_PROP_IMMUTABLE, dnode->ddn_mfg, &err) != 0)) {
				topo_mod_dprintf(mod, "ses_set_expander_props: "
				    "set mfg error %s\n", topo_strerror(err));
			}

			if (dnode->ddn_model && (topo_prop_set_string(tnode,
			    TOPO_PGROUP_STORAGE, TOPO_STORAGE_MODEL,
			    TOPO_PROP_IMMUTABLE,
			    dnode->ddn_model, &err) != 0)) {
				topo_mod_dprintf(mod, "ses_set_expander_props: "
				    "set model error %s\n", topo_strerror(err));
			}

			if (dnode->ddn_serial && (topo_prop_set_string(tnode,
			    TOPO_PGROUP_STORAGE, TOPO_STORAGE_SERIAL_NUM,
			    TOPO_PROP_IMMUTABLE,
			    dnode->ddn_serial, &err) != 0)) {
				topo_mod_dprintf(mod, "ses_set_expander_props: "
				    "set serial error %s\n",
				    topo_strerror(err));
			}

			if (dnode->ddn_firm && (topo_prop_set_string(tnode,
			    TOPO_PGROUP_STORAGE,
			    TOPO_STORAGE_FIRMWARE_REV, TOPO_PROP_IMMUTABLE,
			    dnode->ddn_firm, &err) != 0)) {
				topo_mod_dprintf(mod, "ses_set_expander_props: "
				    "set firm error %s\n", topo_strerror(err));
			}
		}
	}

	return (0);

error:
	nvlist_free(auth);
	nvlist_free(fmri);
	return (-1);
}

/*
 * Create SAS expander specific props.
 */
/*ARGSUSED*/
static int
ses_set_connector_props(ses_enum_data_t *sdp, ses_enum_node_t *snp,
    tnode_t *tnode, int64_t phy_mask)
{
	ses_node_t *np = snp->sen_node;
	topo_mod_t *mod = sdp->sed_mod;
	nvlist_t *props;
	int err, i;
	uint64_t conntype;
	char phymask_str[17], *conntype_str;
	boolean_t   found;

	props = ses_node_props(np);

	/*
	 * convert phy mask to string.
	 */
	(void) snprintf(phymask_str, 17, "%llx", phy_mask);

	/* create the storage group */
	if (topo_pgroup_create(tnode, &storage_pgroup, &err) != 0) {
		topo_mod_dprintf(mod, "ses_set_expander_props: "
		    "create storage error %s\n", topo_strerror(err));
		return (-1);
	} else {
		/* set the SAS address prop of the expander. */
		if (topo_prop_set_string(tnode, TOPO_PGROUP_STORAGE,
		    TOPO_STORAGE_SAS_PHY_MASK, TOPO_PROP_IMMUTABLE,
		    phymask_str, &err) != 0) {
			topo_mod_dprintf(mod, "ses_set_expander_props: "
			    "set %S error %s\n", TOPO_STORAGE_SAS_PHY_MASK,
			    topo_strerror(err));
		}

		/* Get the connector type information for the expander */
		if (nvlist_lookup_uint64(props,
		    SES_SC_PROP_CONNECTOR_TYPE, &conntype) != 0) {
			topo_mod_dprintf(mod, "Failed to get prop %s.",
			    TOPO_STORAGE_SAS_PHY_MASK);
		} else {
			found = B_FALSE;
			for (i = 0; ; i++) {
				if (sas_connector_type_list[i].sct_type ==
				    SAS_CONNECTOR_TYPE_CODE_NOT_DEFINED) {
					break;
				}
				if (sas_connector_type_list[i].sct_type ==
				    conntype) {
					conntype_str =
					    sas_connector_type_list[i].sct_name;
					found = B_TRUE;
					break;
				}
			}

			if (!found) {
				if (conntype <
				    SAS_CONNECTOR_TYPE_CODE_NOT_DEFINED) {
					conntype_str =
					    SAS_CONNECTOR_TYPE_RESERVED;
				} else {
					conntype_str =
					    SAS_CONNECTOR_TYPE_NOT_DEFINED;
				}
			}

			/* set the phy count prop of the expander. */
			if (topo_prop_set_string(tnode, TOPO_PGROUP_STORAGE,
			    TOPO_STORAGE_SAS_CONNECTOR_TYPE,
			    TOPO_PROP_IMMUTABLE, conntype_str, &err) != 0) {
				topo_mod_dprintf(mod, "ses_set_expander_props: "
				    "set %S error %s\n", TOPO_PROP_PHY_COUNT,
				    topo_strerror(err));
			}
		}
	}

	return (0);
}

/*
 * Instantiate SAS expander nodes for a given ESC Electronics node(controller)
 * nodes.
 */
/*ARGSUSED*/
static int
ses_create_esc_sasspecific(ses_enum_data_t *sdp, ses_enum_node_t *snp,
    tnode_t *pnode, ses_enum_chassis_t *cp,
    boolean_t dorange)
{
	topo_mod_t *mod = sdp->sed_mod;
	tnode_t	*exptn, *contn;
	boolean_t found;
	sas_connector_phy_data_t connectors[64] = {NULL};
	uint64_t max;
	ses_enum_node_t *ctlsnp, *xsnp, *consnp;
	ses_node_t *np = snp->sen_node;
	nvlist_t *props, *psprops;
	uint64_t index, psindex, conindex, psstatus, i, j, count;
	int64_t cidxlist[256] = {NULL};
	int phycount;

	props = ses_node_props(np);

	if (nvlist_lookup_uint64(props, SES_PROP_ELEMENT_ONLY_INDEX,
	    &index) != 0)
		return (-1);

	/*
	 * For SES constroller node, check to see if there are
	 * associated SAS expanders.
	 */
	found = B_FALSE;
	max = 0;
	for (ctlsnp = topo_list_next(&cp->sec_nodes); ctlsnp != NULL;
	    ctlsnp = topo_list_next(ctlsnp)) {
		if (ctlsnp->sen_type == SES_ET_SAS_EXPANDER) {
			found = B_TRUE;
			if (ctlsnp->sen_instance > max)
				max = ctlsnp->sen_instance;
		}
	}

	/*
	 * No SAS expander found notthing to process.
	 */
	if (!found)
		return (0);

	topo_mod_dprintf(mod, "%s Controller %d: creating "
	    "%llu %s nodes", cp->sec_csn, index, max + 1, SASEXPANDER);

	/*
	 * The max number represent the number of elements
	 * deducted from the highest SES_PROP_ELEMENT_CLASS_INDEX
	 * of SET_ET_SAS_EXPANDER type element.
	 *
	 * There may be multiple ESC Electronics element(controllers)
	 * within JBOD(typicall two for redundancy) and SAS expander
	 * elements are associated with only one of them.  We are
	 * still creating the range based max number here.
	 * That will cover the case that all expanders are associated
	 * with one SES controller.
	 */
	if (dorange && topo_node_range_create(mod, pnode,
	    SASEXPANDER, 0, max) != 0) {
		topo_mod_dprintf(mod,
		    "topo_node_create_range() failed: %s",
		    topo_mod_errmsg(mod));
		return (-1);
	}

	/*
	 * Search exapnders with the parent index matching with
	 * ESC Electronics element index.
	 * Note the index used here is a global index across
	 * SES elements.
	 */
	for (xsnp = topo_list_next(&cp->sec_nodes); xsnp != NULL;
	    xsnp = topo_list_next(xsnp)) {
		if (xsnp->sen_type == SES_ET_SAS_EXPANDER) {
			/*
			 * get the parent ESC controller.
			 */
			psprops = ses_node_props(xsnp->sen_node);
			if (nvlist_lookup_uint64(psprops,
			    SES_PROP_STATUS_CODE, &psstatus) == 0) {
				if (psstatus == SES_ESC_NOT_INSTALLED) {
					/*
					 * Not installed.
					 * Don't create a ndoe.
					 */
					continue;
				}
			} else {
				/*
				 * The element should have status code.
				 * If not there is no way to find
				 * out if the expander element exist or
				 * not.
				 */
				continue;
			}

			/* Get the physical parent index to compare. */
			if (nvlist_lookup_uint64(psprops,
			    LIBSES_PROP_PHYS_PARENT, &psindex) == 0) {
				if (index == psindex) {
		/* indentation moved forward */
		/*
		 * Handle basic node information of SAS expander
		 * element - binding to parent node and
		 * allocating FMRI...
		 */
		if (ses_create_generic(sdp, xsnp, pnode, pnode, SASEXPANDER,
		    "SAS-EXPANDER", &exptn) != 0)
			continue;
		/*
		 * Now handle SAS expander unique portion of node creation.
		 * The max nubmer of the phy count is 256 since SES-2
		 * defines as 1 byte field.  The cidxlist has the same
		 * number of elements.
		 *
		 * We use size 64 array to store the connectors.
		 * Typically a connectors associated with 4 phys so that
		 * matches with the max number of connecters associated
		 * with an expander.
		 * The phy count goes up to 38 for Sun supported
		 * JBOD.
		 */
		(void) memset(cidxlist, 0, sizeof (int64_t) * 64);
		if (ses_set_expander_props(sdp, xsnp, pnode, exptn, &phycount,
		    cidxlist) != 0) {
			/*
			 * error on getting specific prop failed.
			 * continue on.  Note that the node is
			 * left bound.
			 */
			continue;
		}

		/*
		 * count represetns the number of connectors discovered so far.
		 */
		count = 0;
		(void) memset(connectors, 0,
		    sizeof (sas_connector_phy_data_t) * 64);
		for (i = 0; i < phycount; i++) {
			if (cidxlist[i] != -1) {
				/* connector index is valid. */
				for (j = 0; j < count; j++) {
					if (connectors[j].scpd_index ==
					    cidxlist[i]) {
						/*
						 * Just update phy mask.
						 * The postion for connector
						 * index lists(cidxlist index)
						 * is set.
						 */
						connectors[j].scpd_pm =
						    connectors[j].scpd_pm |
						    (1ULL << i);
						break;
					}
				}
				/*
				 * If j and count matche a  new connector
				 * index is found.
				 */
				if (j == count) {
					/* add a new index and phy mask. */
					connectors[count].scpd_index =
					    cidxlist[i];
					connectors[count].scpd_pm =
					    connectors[count].scpd_pm |
					    (1ULL << i);
					count++;
				}
			}
		}

		/*
		 * create range for the connector nodes.
		 * The class index of the ses connector element
		 * is set as the instance nubmer for the node.
		 * Even though one expander may not have all connectors
		 * are associated with we are creating the range with
		 * max possible instance number.
		 */
		found = B_FALSE;
		max = 0;
		for (consnp = topo_list_next(&cp->sec_nodes);
		    consnp != NULL; consnp = topo_list_next(consnp)) {
			if (consnp->sen_type == SES_ET_SAS_CONNECTOR) {
				psprops = ses_node_props(consnp->sen_node);
				found = B_TRUE;
				if (consnp->sen_instance > max)
					max = consnp->sen_instance;
			}
		}

		/*
		 * No SAS connector found nothing to process.
		 */
		if (!found)
			return (0);

		if (dorange && topo_node_range_create(mod, exptn,
		    RECEPTACLE, 0, max) != 0) {
			topo_mod_dprintf(mod,
			    "topo_node_create_range() failed: %s",
			    topo_mod_errmsg(mod));
			return (-1);
		}

		/* search matching connector element using the index. */
		for (i = 0; i < count; i++) {
			found = B_FALSE;
			for (consnp = topo_list_next(&cp->sec_nodes);
			    consnp != NULL; consnp = topo_list_next(consnp)) {
				if (consnp->sen_type == SES_ET_SAS_CONNECTOR) {
					psprops = ses_node_props(
					    consnp->sen_node);
					/*
					 * Get the physical parent index to
					 * compare.
					 * The connector elements are children
					 * of ESC Electronics element even
					 * though we enumerate them under
					 * an expander in libtopo.
					 */
					if (nvlist_lookup_uint64(psprops,
					    SES_PROP_ELEMENT_ONLY_INDEX,
					    &conindex) == 0) {
						if (conindex ==
						    connectors[i].scpd_index) {
							found = B_TRUE;
							break;
						}
					}
				}
			}

			/* now create a libtopo node. */
			if (found) {
				/* Create generic props. */
				if (ses_create_generic(sdp, consnp, exptn,
				    topo_node_parent(exptn),
				    RECEPTACLE, "RECEPTACLE", &contn) !=
				    0) {
					continue;
				}
				/* Create connector specific props. */
				if (ses_set_connector_props(sdp, consnp,
				    contn, connectors[i].scpd_pm) != 0) {
					continue;
				}
			}
		}
		/* end indentation change */
				}
			}
		}
	}

	return (0);
}

/*
 * Instantiate any protocol specific portion of a node.
 */
/*ARGSUSED*/
static int
ses_create_protocol_specific(ses_enum_data_t *sdp, ses_enum_node_t *snp,
    tnode_t *pnode, uint64_t type, ses_enum_chassis_t *cp,
    boolean_t dorange)
{

	if (type == SES_ET_ESC_ELECTRONICS) {
		/* create SAS specific children(expanders and connectors. */
		return (ses_create_esc_sasspecific(sdp, snp, pnode, cp,
		    dorange));
	}

	return (0);
}

/*
 * Instantiate any children of a given type.
 */
static int
ses_create_children(ses_enum_data_t *sdp, tnode_t *pnode, uint64_t type,
    const char *nodename, const char *defaultlabel, ses_enum_chassis_t *cp,
    boolean_t dorange)
{
	topo_mod_t *mod = sdp->sed_mod;
	boolean_t found;
	uint64_t max;
	ses_enum_node_t *snp;
	tnode_t	*tn;

	/*
	 * First go through and count how many matching nodes we have.
	 */
	max = 0;
	found = B_FALSE;
	for (snp = topo_list_next(&cp->sec_nodes); snp != NULL;
	    snp = topo_list_next(snp)) {
		if (snp->sen_type == type) {
			found = B_TRUE;
			if (snp->sen_instance > max)
				max = snp->sen_instance;
		}
	}

	/*
	 * No enclosure should export both DEVICE and ARRAY_DEVICE elements.
	 * Since we map both of these to 'disk', if an enclosure does this, we
	 * just ignore the array elements.
	 */
	if (!found ||
	    (type == SES_ET_ARRAY_DEVICE && cp->sec_hasdev))
		return (0);

	topo_mod_dprintf(mod, "%s: creating %llu %s nodes",
	    cp->sec_csn, max + 1, nodename);

	if (dorange && topo_node_range_create(mod, pnode,
	    nodename, 0, max) != 0) {
		topo_mod_dprintf(mod,
		    "topo_node_create_range() failed: %s",
		    topo_mod_errmsg(mod));
		return (-1);
	}

	for (snp = topo_list_next(&cp->sec_nodes); snp != NULL;
	    snp = topo_list_next(snp)) {
		if (snp->sen_type == type) {
			/*
			 * With flat layout of ses nodes there is no
			 * way to find out the direct FRU for a node.
			 * Passing NULL for fru topo node.  Note that
			 * ses_create_children_from_phys_tree() provides
			 * the actual direct FRU for a node.
			 */
			if (ses_create_generic(sdp, snp, pnode, NULL,
			    nodename, defaultlabel, &tn) != 0)
				return (-1);
			/*
			 * For some SES element there may be protocol specific
			 * information to process.   Here we are processing
			 * the association between enclosure controller and
			 * SAS expanders.
			 */
			if (type == SES_ET_ESC_ELECTRONICS) {
				/* create SAS expander node */
				if (ses_create_protocol_specific(sdp, snp,
				    tn, type, cp, dorange) != 0) {
					return (-1);
				}
			}

		}
	}

	return (0);
}

/*
 * Instantiate a new subchassis instance in the topology.
 */
static int
ses_create_subchassis(ses_enum_data_t *sdp, tnode_t *pnode,
    ses_enum_chassis_t *scp)
{
	topo_mod_t *mod = sdp->sed_mod;
	tnode_t *tn;
	nvlist_t *props;
	nvlist_t *auth = NULL, *fmri = NULL;
	uint64_t instance = scp->sec_instance;
	char *desc;
	char label[128];
	char **paths;
	int i, err;
	ses_enum_target_t *stp;
	int ret = -1;

	/*
	 * Copy authority information from parent enclosure node
	 */
	if ((auth = topo_mod_auth(mod, pnode)) == NULL)
		goto error;

	/*
	 * Record the subchassis serial number in the FMRI.
	 * For now, we assume that logical id is the subchassis serial number.
	 * If this assumption changes in future, then the following
	 * piece of code will need to be updated via an RFE.
	 */
	if ((fmri = topo_mod_hcfmri(mod, pnode, FM_HC_SCHEME_VERSION,
	    SUBCHASSIS, (topo_instance_t)instance, NULL, auth, NULL, NULL,
	    NULL)) == NULL) {
		topo_mod_dprintf(mod, "topo_mod_hcfmri() failed: %s",
		    topo_mod_errmsg(mod));
		goto error;
	}

	if ((tn = topo_node_bind(mod, pnode, SUBCHASSIS,
	    instance, fmri)) == NULL) {
		topo_mod_dprintf(mod, "topo_node_bind() failed: %s",
		    topo_mod_errmsg(mod));
		goto error;
	}

	props = ses_node_props(scp->sec_enclosure);

	/*
	 * Look for the subchassis label in the following order:
	 *	<ses-description>
	 *	<ses-class-description> <instance>
	 *	<default-type-label> <instance>
	 *
	 * For subchassis, the default label is "SUBCHASSIS"
	 */
	if (nvlist_lookup_string(props, SES_PROP_DESCRIPTION, &desc) != 0 ||
	    desc[0] == '\0') {
		if (nvlist_lookup_string(props, SES_PROP_CLASS_DESCRIPTION,
		    &desc) == 0 && desc[0] != '\0')
			(void) snprintf(label, sizeof (label), "%s %llu", desc,
			    instance);
		else
			(void) snprintf(label, sizeof (label),
			    "SUBCHASSIS %llu", instance);
		desc = label;
	}

	if (topo_node_label_set(tn, desc, &err) != 0)
		goto error;

	if (ses_set_standard_props(mod, NULL, tn, NULL,
	    ses_node_id(scp->sec_enclosure), scp->sec_target->set_devpath) != 0)
		goto error;

	/*
	 * Set the 'chassis-type' property for this subchassis.  This is either
	 * 'ses-class-description' or 'subchassis'.
	 */
	if (nvlist_lookup_string(props, SES_PROP_CLASS_DESCRIPTION, &desc) != 0)
		desc = "subchassis";

	if (topo_prop_set_string(tn, TOPO_PGROUP_SES,
	    TOPO_PROP_CHASSIS_TYPE, TOPO_PROP_IMMUTABLE, desc, &err) != 0) {
		topo_mod_dprintf(mod, "failed to create property %s: %s\n",
		    TOPO_PROP_CHASSIS_TYPE, topo_strerror(err));
		goto error;
	}

	/*
	 * For enclosures, we want to include all possible targets (for upgrade
	 * purposes).
	 */
	for (i = 0, stp = topo_list_next(&scp->sec_targets); stp != NULL;
	    stp = topo_list_next(stp), i++)
		;

	verify(i != 0);
	paths = alloca(i * sizeof (char *));

	for (i = 0, stp = topo_list_next(&scp->sec_targets); stp != NULL;
	    stp = topo_list_next(stp), i++)
		paths[i] = stp->set_devpath;

	if (topo_prop_set_string_array(tn, TOPO_PGROUP_SES,
	    TOPO_PROP_PATHS, TOPO_PROP_IMMUTABLE, (const char **)paths,
	    i, &err) != 0) {
		topo_mod_dprintf(mod, "failed to create property %s: %s\n",
		    TOPO_PROP_PATHS, topo_strerror(err));
		goto error;
	}

	if (topo_method_register(mod, tn, ses_enclosure_methods) != 0) {
		topo_mod_dprintf(mod, "topo_method_register() failed: %s",
		    topo_mod_errmsg(mod));
		goto error;
	}

	/*
	 * Create the nodes for controllers and bays.
	 */
	if (ses_create_children(sdp, tn, SES_ET_ESC_ELECTRONICS,
	    CONTROLLER, "CONTROLLER", scp, B_TRUE) != 0 ||
	    ses_create_children(sdp, tn, SES_ET_DEVICE,
	    BAY, "BAY", scp, B_TRUE) != 0 ||
	    ses_create_children(sdp, tn, SES_ET_ARRAY_DEVICE,
	    BAY, "BAY", scp, B_TRUE) != 0)
		goto error;

	ret = 0;

error:
	nvlist_free(auth);
	nvlist_free(fmri);
	return (ret);
}

/*
 * Function we use to insert a node.
 */
static int
ses_phys_tree_insert(topo_mod_t *mod, ses_phys_tree_t **sproot,
    ses_phys_tree_t *child)
{
	uint64_t ppindex, eindex, pindex;
	ses_phys_tree_t *node_ptr;
	int ret = 0;

	assert(sproot != NULL);
	assert(child != NULL);

	if (*sproot == NULL) {
		*sproot = child;
		return (0);
	}

	pindex = child->spt_pindex;
	ppindex = (*sproot)->spt_pindex;
	eindex = (*sproot)->spt_eonlyindex;

	/*
	 * If the element only index of the root is same as the physical
	 * parent index of a node to be added, add the node as a child of
	 * the current root.
	 */
	if (eindex == pindex) {
		(void) ses_phys_tree_insert(mod, &(*sproot)->spt_child, child);
		child->spt_parent = *sproot;
	} else if (ppindex == pindex) {
		/*
		 * if the physical parent of the current root and the child
		 * is same, then this should be a sibling node.
		 * Siblings can be different element types and arrange
		 * them by group.
		 */
		if ((*sproot)->spt_senumnode->sen_type ==
		    child->spt_senumnode->sen_type) {
			child->spt_sibling = *sproot;
			*sproot = child;
		} else {
			/* add a node in front of matching element type. */
			node_ptr = *sproot;
			while (node_ptr->spt_sibling != NULL) {
				if (node_ptr->spt_sibling->
				    spt_senumnode->sen_type ==
				    child->spt_senumnode->sen_type) {
					child->spt_sibling =
					    node_ptr->spt_sibling;
					node_ptr->spt_sibling = child;
					break;
				}
				node_ptr = node_ptr->spt_sibling;
			}
			/* no matching.  Add the child at the end. */
			if (node_ptr->spt_sibling == NULL) {
				node_ptr->spt_sibling = child;
			}
		}
		child->spt_parent = (*sproot)->spt_parent;
	} else {
		/*
		 * The root and the node is not directly related.
		 * Try to insert to the child sub-tree first and then try to
		 * insert to the sibling sub-trees.  If fails for both
		 * the caller will retry insertion later.
		 */
		if ((*sproot)->spt_child) {
			ret = ses_phys_tree_insert(mod, &(*sproot)->spt_child,
			    child);
		}
		if ((*sproot)->spt_child == NULL || ret != 0) {
			if ((*sproot)->spt_sibling) {
				ret = ses_phys_tree_insert(mod,
				    &(*sproot)->spt_sibling, child);
			} else {
				ret = 1;
			}
		}
		return (ret);
	}
	return (0);
}

/*
 * Construct tree view of ses elements through parent phyiscal element index.
 * The root of tree is already constructed using the enclosure element.
 */
static int
ses_construct_phys_tree(ses_enum_data_t *sdp, ses_enum_chassis_t *cp,
    ses_phys_tree_t *sproot)
{
	ses_enum_node_t *snp;
	ses_phys_tree_t	*child;
	ses_phys_tree_t	*u_watch = NULL;
	ses_phys_tree_t	*u_head = NULL;
	ses_phys_tree_t	*u_tail = NULL;
	int u_inserted = 0, u_left = 0;
	nvlist_t *props;
	topo_mod_t *mod = sdp->sed_mod;

	for (snp = topo_list_next(&cp->sec_nodes); snp != NULL;
	    snp = topo_list_next(snp)) {
		if ((child = topo_mod_zalloc(mod,
		    sizeof (ses_phys_tree_t))) == NULL) {
			topo_mod_dprintf(mod,
			    "failed to allocate root.");
			return (-1);
		}
		child->spt_snode = snp->sen_node;
		props = ses_node_props(snp->sen_node);
		if (nvlist_lookup_uint64(props,
		    LIBSES_PROP_PHYS_PARENT, &child->spt_pindex) != 0) {
			/*
			 * the prop should exist. continue to see if
			 * we can build a partial tree with other elements.
			 */
			topo_mod_dprintf(mod,
			    "ses_construct_phys_tree(): Failed to find prop %s "
			    "on ses element type %d and instance %d "
			    "(CSN %s).", LIBSES_PROP_PHYS_PARENT,
			    snp->sen_type, snp->sen_instance, cp->sec_csn);
			topo_mod_free(mod, child, sizeof (ses_phys_tree_t));
			continue;
		} else {
			if (nvlist_lookup_boolean_value(props,
			    LIBSES_PROP_FRU, &child->spt_isfru) != 0) {
				topo_mod_dprintf(mod,
				    "ses_construct_phys_tree(): Failed to "
				    "find prop %s on ses element type %d "
				    "and instance %d (CSN %s).",
				    LIBSES_PROP_FRU,
				    snp->sen_type, snp->sen_instance,
				    cp->sec_csn);
				/*
				 * Ignore if the prop doesn't exist.
				 * Note that the enclosure itself should be
				 * a FRU so if no FRU found the enclosure FRU
				 * can be a direct FRU.
				 */
			}
			verify(nvlist_lookup_uint64(props,
			    SES_PROP_ELEMENT_ONLY_INDEX,
			    &child->spt_eonlyindex) == 0);
			verify(nvlist_lookup_uint64(props,
			    SES_PROP_ELEMENT_CLASS_INDEX,
			    &child->spt_cindex) == 0);
		}
		child->spt_senumnode = snp;
		if (ses_phys_tree_insert(mod, &sproot, child) != 0) {
			/* collect unresolved element to process later. */
			if (u_head == NULL) {
				u_head = child;
				u_tail = child;
			} else {
				child->spt_sibling = u_head;
				u_head = child;
			}
		}
	}

	/*
	 * The parent of a child node may not be inserted yet.
	 * Trying to insert the child until no child is left or
	 * no child is not added further.  For the latter
	 * the hierarchical relationship between elements
	 * should be checked through SUNW,FRUID page.
	 * u_watch is a watch dog to check the prgress of unresolved
	 * node.
	 */
	u_watch = u_tail;
	while (u_head) {
		child = u_head;
		u_head = u_head->spt_sibling;
		if (u_head == NULL)
			u_tail = NULL;
		child->spt_sibling = NULL;
		if (ses_phys_tree_insert(mod, &sproot, child) != 0) {
			u_tail->spt_sibling = child;
			u_tail = child;
			if (child == u_watch) {
				/*
				 * We just scanned one round for the
				 * unresolved list. Check to see whether we
				 * have nodes inserted, if none, we should
				 * break in case of an indefinite loop.
				 */
				if (u_inserted == 0) {
					/*
					 * Indicate there is unhandled node.
					 * Chain free the whole unsolved
					 * list here.
					 */
					u_left++;
					break;
				} else {
					u_inserted = 0;
					u_watch = u_tail;
				}
			}
		} else {
			/*
			 * We just inserted one rpnode, increment the
			 * unsolved_inserted counter. We will utilize this
			 * counter to detect an indefinite insertion loop.
			 */
			u_inserted++;
			if (child == u_watch) {
				/*
				 * watch dog node itself is inserted.
				 * Set it to the tail and refresh the watching.
				 */
				u_watch = u_tail;
				u_inserted = 0;
				u_left = 0;
			}
		}
	}

	/* check if there is left out unresolved nodes. */
	if (u_left) {
		topo_mod_dprintf(mod, "ses_construct_phys_tree(): "
		    "Failed to construct physical view of the following "
		    "ses elements of Chassis CSN %s.", cp->sec_csn);
		while (u_head) {
			u_tail = u_head->spt_sibling;
			topo_mod_dprintf(mod,
			    "\telement type (%d) and instance (%d)",
			    u_head->spt_senumnode->sen_type,
			    u_head->spt_senumnode->sen_instance);
			topo_mod_free(mod, u_head, sizeof (ses_phys_tree_t));
			u_head = u_tail;
		}
		return (-1);
	}

	return (0);
}

/*
 * Free the whole phys tree.
 */
static void ses_phys_tree_free(topo_mod_t *mod, ses_phys_tree_t *sproot)
{
	if (sproot == NULL)
		return;

	/* Free child tree. */
	if (sproot->spt_child) {
		ses_phys_tree_free(mod, sproot->spt_child);
	}

	/* Free sibling trees. */
	if (sproot->spt_sibling) {
		ses_phys_tree_free(mod, sproot->spt_sibling);
	}

	/* Free root node itself. */
	topo_mod_free(mod, sproot, sizeof (ses_phys_tree_t));
}

/*
 * Parses phys_enum_type table to get the index of the given type.
 */
static boolean_t
is_type_enumerated(ses_phys_tree_t *node, int *index)
{
	int i;

	for (i = 0; i < N_PHYS_ENUM_TYPES; i++) {
		if (node->spt_senumnode->sen_type ==
		    phys_enum_type_list[i].pet_type) {
			*index = i;
			return (B_TRUE);
		}
	}
	return (B_FALSE);
}

/*
 * Recusrive routine for top-down enumeration of the tree.
 */
static int
ses_enumerate_node(ses_enum_data_t *sdp, tnode_t *pnode, ses_enum_chassis_t *cp,
    ses_phys_tree_t *parent, int mrange[])
{
	topo_mod_t *mod = sdp->sed_mod;
	ses_phys_tree_t *child = NULL;
	int i, ret = 0, ret_ch;
	uint64_t prevtype = SES_ET_UNSPECIFIED;
	ses_phys_tree_t *dirfru = NULL;
	tnode_t *tn = NULL, *frutn = NULL;

	if (parent == NULL) {
		return (0);
	}

	for (child = parent->spt_child; child != NULL;
	    child = child->spt_sibling) {
		if (is_type_enumerated(child, &i)) {
			if (prevtype != phys_enum_type_list[i].pet_type) {
				/* check if range needs to be created. */
				if (phys_enum_type_list[i].pet_dorange &&
				    topo_node_range_create(mod, pnode,
				    phys_enum_type_list[i].pet_nodename, 0,
				    mrange[i]) != 0) {
					topo_mod_dprintf(mod,
					    "topo_node_create_range() failed: "
					    "%s", topo_mod_errmsg(mod));
					return (-1);
				}
				prevtype = phys_enum_type_list[i].pet_type;
			}

			if (!(child->spt_isfru)) {
				for (dirfru = parent; dirfru != NULL;
				    dirfru = dirfru->spt_parent) {
					if (dirfru->spt_isfru) {
						break;
					}
				}
				/* found direct FRU node. */
				if (dirfru) {
					frutn = dirfru->spt_tnode;
				} else {
					frutn = NULL;
				}
			} else {
				frutn = NULL;
			}

			if (ses_create_generic(sdp, child->spt_senumnode,
			    pnode, frutn, phys_enum_type_list[i].pet_nodename,
			    phys_enum_type_list[i].pet_defaultlabel, &tn) != 0)
				return (-1);

			child->spt_tnode = tn;
			/*
			 * For some SES element there may be protocol specific
			 * information to process.   Here we are processing
			 * the association between enclosure controller and
			 * SAS expanders.
			 */
			if (phys_enum_type_list[i].pet_type ==
			    SES_ET_ESC_ELECTRONICS) {
				/* create SAS expander node */
				if (ses_create_protocol_specific(sdp,
				    child->spt_senumnode, tn,
				    phys_enum_type_list[i].pet_type,
				    cp, phys_enum_type_list[i].pet_dorange) !=
				    0) {
					return (-1);
				}
			}
		} else {
			continue;
		}
		ret_ch = ses_enumerate_node(sdp, tn, cp, child, mrange);
		if (ret_ch)
			ret = ret_ch; /* there was an error and set the ret. */
	}

	return (ret);
}

/*
 * Instantiate types of nodes that are specified in the hierarchy
 * element type list.
 */
static int
ses_create_children_from_phys_tree(ses_enum_data_t *sdp, tnode_t *pnode,
    ses_enum_chassis_t *cp, ses_phys_tree_t *phys_tree)
{
	topo_mod_t *mod = sdp->sed_mod;
	int mrange[N_PHYS_ENUM_TYPES] = { 0 };
	ses_enum_node_t *snp;
	int i, ret;

	/*
	 * First get max range for each type of element to be enumerated.
	 */
	for (i = 0; i < N_PHYS_ENUM_TYPES; i++) {
		if (phys_enum_type_list[i].pet_dorange) {
			for (snp = topo_list_next(&cp->sec_nodes); snp != NULL;
			    snp = topo_list_next(snp)) {
				if (snp->sen_type ==
				    phys_enum_type_list[i].pet_type) {
					if (snp->sen_instance > mrange[i])
						mrange[i] =
						    snp->sen_instance;
				}
			}
		}
	}

	topo_mod_dprintf(mod, "%s: creating nodes from FRU hierarchy tree.",
	    cp->sec_csn);

	if ((ret = ses_enumerate_node(sdp, pnode, cp, phys_tree, mrange)) !=
	    0) {
		topo_mod_dprintf(mod,
		    "ses_create_children_from_phys_tree() failed: ");
		return (ret);
	}

	return (0);
}

/*
 * Instantiate a new chassis instance in the topology.
 */
static int
ses_create_chassis(ses_enum_data_t *sdp, tnode_t *pnode, ses_enum_chassis_t *cp)
{
	topo_mod_t *mod = sdp->sed_mod;
	nvlist_t *props;
	char *raw_manufacturer, *raw_model, *raw_revision;
	char *manufacturer = NULL, *model = NULL, *product = NULL;
	char *revision = NULL;
	char *serial;
	char **paths;
	size_t prodlen;
	tnode_t *tn;
	nvlist_t *fmri = NULL, *auth = NULL;
	int ret = -1;
	ses_enum_node_t *snp;
	ses_enum_target_t *stp;
	ses_enum_chassis_t *scp;
	int i, err;
	uint64_t sc_count = 0, pindex;
	ses_phys_tree_t	*sproot = NULL;
	hrtime_t start;
	hrtime_t end;
	double duration;

	/*
	 * Ignore any internal enclosures.
	 */
	if (cp->sec_internal)
		return (0);

	/*
	 * Check to see if there are any devices presennt in the chassis.  If
	 * not, ignore the chassis alltogether.  This is most useful for
	 * ignoring internal HBAs that present a SES target but don't actually
	 * manage any of the devices.
	 */
	for (snp = topo_list_next(&cp->sec_nodes); snp != NULL;
	    snp = topo_list_next(snp)) {
		if (snp->sen_type == SES_ET_DEVICE ||
		    snp->sen_type == SES_ET_ARRAY_DEVICE)
			break;
	}

	if (snp == NULL)
		return (0);

	props = ses_node_props(cp->sec_enclosure);

	/*
	 * We use the following property mappings:
	 *
	 * 	manufacturer		vendor-id
	 * 	model			product-id
	 * 	serial-number		libses-chassis-serial
	 */
	verify(nvlist_lookup_string(props, SES_EN_PROP_VID,
	    &raw_manufacturer) == 0);
	verify(nvlist_lookup_string(props, SES_EN_PROP_PID, &raw_model) == 0);
	verify(nvlist_lookup_string(props, SES_EN_PROP_REV,
	    &raw_revision) == 0);
	verify(nvlist_lookup_string(props, LIBSES_EN_PROP_CSN, &serial) == 0);

	/*
	 * To construct the authority information, we 'clean' each string by
	 * removing any offensive characters and trimmming whitespace.  For the
	 * 'product-id', we use a concatenation of 'manufacturer-model'.  We
	 * also take the numerical serial number and convert it to a string.
	 */
	if ((manufacturer = disk_auth_clean(mod, raw_manufacturer)) == NULL ||
	    (model = disk_auth_clean(mod, raw_model)) == NULL ||
	    (revision = disk_auth_clean(mod, raw_revision)) == NULL) {
		goto error;
	}

	prodlen = strlen(manufacturer) + strlen(model) + 2;
	if ((product = topo_mod_alloc(mod, prodlen)) == NULL)
		goto error;

	(void) snprintf(product, prodlen, "%s-%s", manufacturer, model);

	/*
	 * Construct the topo node and bind it to our parent.
	 */
	if (topo_mod_nvalloc(mod, &auth, NV_UNIQUE_NAME) != 0)
		goto error;

	if (nvlist_add_string(auth, FM_FMRI_AUTH_PRODUCT, product) != 0 ||
	    nvlist_add_string(auth, FM_FMRI_AUTH_CHASSIS, serial) != 0) {
		(void) topo_mod_seterrno(mod, EMOD_NVL_INVAL);
		goto error;
	}

	/*
	 * We pass NULL for the parent FMRI because there is no resource
	 * associated with it.  For the toplevel enclosure, we leave the
	 * serial/part/revision portions empty, which are reserved for
	 * individual components within the chassis.
	 */
	if ((fmri = topo_mod_hcfmri(mod, NULL, FM_HC_SCHEME_VERSION,
	    SES_ENCLOSURE, cp->sec_instance, NULL, auth,
	    model, revision, serial)) == NULL) {
		topo_mod_dprintf(mod, "topo_mod_hcfmri() failed: %s",
		    topo_mod_errmsg(mod));
		goto error;
	}

	if ((tn = topo_node_bind(mod, pnode, SES_ENCLOSURE,
	    cp->sec_instance, fmri)) == NULL) {
		topo_mod_dprintf(mod, "topo_node_bind() failed: %s",
		    topo_mod_errmsg(mod));
		goto error;
	}

	if (topo_method_register(mod, tn, ses_enclosure_methods) != 0) {
		topo_mod_dprintf(mod,
		    "topo_method_register() failed: %s",
		    topo_mod_errmsg(mod));
		goto error;
	}

	if (ses_set_standard_props(mod, NULL, tn, auth,
	    ses_node_id(cp->sec_enclosure), cp->sec_target->set_devpath) != 0)
		goto error;

	/*
	 * For enclosures, we want to include all possible targets (for upgrade
	 * purposes).
	 */
	for (i = 0, stp = topo_list_next(&cp->sec_targets); stp != NULL;
	    stp = topo_list_next(stp), i++)
		;

	verify(i != 0);
	paths = alloca(i * sizeof (char *));

	for (i = 0, stp = topo_list_next(&cp->sec_targets); stp != NULL;
	    stp = topo_list_next(stp), i++)
		paths[i] = stp->set_devpath;


	if (topo_prop_set_string_array(tn, TOPO_PGROUP_SES,
	    TOPO_PROP_PATHS, TOPO_PROP_IMMUTABLE, (const char **)paths,
	    i, &err) != 0) {
		topo_mod_dprintf(mod,
		    "failed to create property %s: %s\n",
		    TOPO_PROP_PATHS, topo_strerror(err));
		goto error;
	}

	if (nvlist_lookup_uint64(props,
	    LIBSES_PROP_PHYS_PARENT, &pindex) == 0) {
		start = gethrtime(); /* to mearusre performance */
		/*
		 * The enclosure is supported through SUNW,FRUID.
		 * Need to enumerate the nodes through hierarchical order.
		 */
		if ((sproot = topo_mod_zalloc(mod,
		    sizeof (ses_phys_tree_t))) == NULL) {
			topo_mod_dprintf(mod,
			    "failed to allocate root: %s\n",
			    topo_strerror(err));
			goto error;
		}
		sproot->spt_pindex = pindex;
		if (nvlist_lookup_boolean_value(props,
		    LIBSES_PROP_FRU, &sproot->spt_isfru) != 0) {
			topo_mod_dprintf(mod,
			    "ses_create_chassis(): Failed to find prop %s "
			    "on enclosure element (CSN %s).",
			    LIBSES_PROP_FRU, cp->sec_csn);
			/* an enclosure should be a FRU. continue to process. */
			sproot->spt_isfru = B_TRUE;
		}
		if (nvlist_lookup_uint64(props,
		    SES_PROP_ELEMENT_ONLY_INDEX,
		    &sproot->spt_eonlyindex) != 0) {
			topo_mod_dprintf(mod,
			    "ses_create_chassis(): Failed to find prop %s "
			    "on enclosure element (CSN %s).",
			    LIBSES_PROP_PHYS_PARENT, cp->sec_csn);
			topo_mod_free(mod, sproot, sizeof (ses_phys_tree_t));
			goto error;
		}
		if (sproot->spt_pindex != sproot->spt_eonlyindex) {
			topo_mod_dprintf(mod, "ses_create_chassis(): "
			    "Enclosure element(CSN %s) should have "
			    "itself as the parent to be the root node "
			    "of FRU hierarchical tree.)", cp->sec_csn);
			topo_mod_free(mod, sproot, sizeof (ses_phys_tree_t));
			goto error;
		} else {
			sproot->spt_snode = cp->sec_enclosure;
			sproot->spt_tnode = tn;
			/* construct a tree. */
			if (ses_construct_phys_tree(sdp, cp, sproot) != 0) {
				topo_mod_dprintf(mod, "ses_create_chassis(): "
				    "Failed to construct FRU hierarchical "
				    "tree on enclosure (CSN %s.)",
				    cp->sec_csn);
			}

			/* enumerate elements from the tree. */
			if (ses_create_children_from_phys_tree(sdp, tn, cp,
			    sproot) != 0) {
				topo_mod_dprintf(mod, "ses_create_chassis(): "
				    "Failed to create children topo nodes out "
				    "of FRU hierarchical tree on enclosure "
				    "(CSN %s).", cp->sec_csn);
			}
			/* destroy the phys tree. */
			ses_phys_tree_free(mod, sproot);
		}

		end = gethrtime();
		duration = end - start;
		duration /= HR_SECOND;
		topo_mod_dprintf(mod,
		    "FRU boundary tree based enumeration: %.6f seconds",
		    duration);
	} else {
		/*
		 * Create the nodes for power supplies, fans, controllers and
		 * devices.  Note that SAS exopander nodes and connector nodes
		 * are handled through protocol specific processing of
		 * controllers.
		 */
		if (ses_create_children(sdp, tn, SES_ET_POWER_SUPPLY,
		    PSU, "PSU", cp, B_TRUE) != 0 ||
		    ses_create_children(sdp, tn, SES_ET_COOLING,
		    FAN, "FAN", cp, B_TRUE) != 0 ||
		    ses_create_children(sdp, tn, SES_ET_ESC_ELECTRONICS,
		    CONTROLLER, "CONTROLLER", cp, B_TRUE) != 0 ||
		    ses_create_children(sdp, tn, SES_ET_DEVICE,
		    BAY, "BAY", cp, B_TRUE) != 0 ||
		    ses_create_children(sdp, tn, SES_ET_ARRAY_DEVICE,
		    BAY, "BAY", cp, B_TRUE) != 0)
			goto error;
	}

	if (cp->sec_maxinstance >= 0 &&
	    (topo_node_range_create(mod, tn, SUBCHASSIS, 0,
	    cp->sec_maxinstance) != 0)) {
		topo_mod_dprintf(mod, "topo_node_create_range() failed: %s",
		    topo_mod_errmsg(mod));
		goto error;
	}

	for (scp = topo_list_next(&cp->sec_subchassis); scp != NULL;
	    scp = topo_list_next(scp)) {

		if (ses_create_subchassis(sdp, tn, scp) != 0)
			goto error;

		topo_mod_dprintf(mod, "created Subchassis node with "
		    "instance %u\nand target (%s) under Chassis with CSN %s",
		    scp->sec_instance, scp->sec_target->set_devpath,
		    cp->sec_csn);

		sc_count++;
	}

	topo_mod_dprintf(mod, "%s: created %llu %s nodes",
	    cp->sec_csn, sc_count, SUBCHASSIS);

	cp->sec_target->set_refcount++;
	topo_node_setspecific(tn, cp->sec_target);

	ret = 0;
error:
	topo_mod_strfree(mod, manufacturer);
	topo_mod_strfree(mod, model);
	topo_mod_strfree(mod, revision);
	topo_mod_strfree(mod, product);

	nvlist_free(fmri);
	nvlist_free(auth);
	return (ret);
}

/*
 * Create a bay node explicitly enumerated via XML.
 */
static int
ses_create_bays(ses_enum_data_t *sdp, tnode_t *pnode)
{
	topo_mod_t *mod = sdp->sed_mod;
	ses_enum_chassis_t *cp;

	/*
	 * Iterate over chassis looking for an internal enclosure.  This
	 * property is set via a vendor-specific plugin, and there should only
	 * ever be a single internal chassis in a system.
	 */
	for (cp = topo_list_next(&sdp->sed_chassis); cp != NULL;
	    cp = topo_list_next(cp)) {
		if (cp->sec_internal)
			break;
	}

	if (cp == NULL) {
		topo_mod_dprintf(mod, "failed to find internal chassis\n");
		return (-1);
	}

	if (ses_create_children(sdp, pnode, SES_ET_DEVICE,
	    BAY, "BAY", cp, B_FALSE) != 0 ||
	    ses_create_children(sdp, pnode, SES_ET_ARRAY_DEVICE,
	    BAY, "BAY", cp, B_FALSE) != 0)
		return (-1);

	return (0);
}

/*
 * Initialize chassis or subchassis.
 */
static int
ses_init_chassis(topo_mod_t *mod, ses_enum_data_t *sdp, ses_enum_chassis_t *pcp,
    ses_enum_chassis_t *cp, ses_node_t *np, nvlist_t *props,
    uint64_t subchassis, ses_chassis_type_e flags)
{
	boolean_t internal, ident;

	assert((flags & (SES_NEW_CHASSIS | SES_NEW_SUBCHASSIS |
	    SES_DUP_CHASSIS | SES_DUP_SUBCHASSIS)) != 0);

	assert(cp != NULL);
	assert(np != NULL);
	assert(props != NULL);

	if (flags & (SES_NEW_SUBCHASSIS | SES_DUP_SUBCHASSIS))
		assert(pcp != NULL);

	topo_mod_dprintf(mod, "ses_init_chassis: %s: index %llu, flags (%d)",
	    sdp->sed_name, subchassis, flags);

	if (flags & (SES_NEW_CHASSIS | SES_NEW_SUBCHASSIS)) {

		topo_mod_dprintf(mod, "new chassis/subchassis");
		if (nvlist_lookup_boolean_value(props,
		    LIBSES_EN_PROP_INTERNAL, &internal) == 0)
			cp->sec_internal = internal;

		cp->sec_enclosure = np;
		cp->sec_target = sdp->sed_target;

		if (flags & SES_NEW_CHASSIS) {
			if (!cp->sec_internal)
				cp->sec_instance = sdp->sed_instance++;
			topo_list_append(&sdp->sed_chassis, cp);
		} else {
			if (subchassis != NO_SUBCHASSIS)
				cp->sec_instance = subchassis;
			else
				cp->sec_instance = pcp->sec_scinstance++;

			if (cp->sec_instance > pcp->sec_maxinstance)
				pcp->sec_maxinstance = cp->sec_instance;

			topo_list_append(&pcp->sec_subchassis, cp);
		}

	} else {
		topo_mod_dprintf(mod, "dup chassis/subchassis");
		if (nvlist_lookup_boolean_value(props,
		    SES_PROP_IDENT, &ident) == 0) {
			topo_mod_dprintf(mod,  "overriding enclosure node");

			cp->sec_enclosure = np;
			cp->sec_target = sdp->sed_target;
		}
	}

	topo_list_append(&cp->sec_targets, sdp->sed_target);
	sdp->sed_current = cp;

	return (0);
}

/*
 * Gather nodes from the current SES target into our chassis list, merging the
 * results if necessary.
 */
static ses_walk_action_t
ses_enum_gather(ses_node_t *np, void *data)
{
	nvlist_t *props = ses_node_props(np);
	ses_enum_data_t *sdp = data;
	topo_mod_t *mod = sdp->sed_mod;
	ses_enum_chassis_t *cp, *scp;
	ses_enum_node_t *snp;
	ses_alt_node_t *sap;
	char *csn;
	uint64_t instance, type;
	uint64_t prevstatus, status;
	boolean_t report;
	uint64_t subchassis = NO_SUBCHASSIS;

	if (ses_node_type(np) == SES_NODE_ENCLOSURE) {
		/*
		 * If we have already identified the chassis for this target,
		 * then this is a secondary enclosure and we should ignore it,
		 * along with the rest of the tree (since this is depth-first).
		 */
		if (sdp->sed_current != NULL)
			return (SES_WALK_ACTION_TERMINATE);

		/*
		 * Go through the list of chassis we have seen so far and see
		 * if this serial number matches one of the known values.
		 * If so, check whether this enclosure is a subchassis.
		 */
		if (nvlist_lookup_string(props, LIBSES_EN_PROP_CSN,
		    &csn) != 0)
			return (SES_WALK_ACTION_TERMINATE);

		(void) nvlist_lookup_uint64(props, LIBSES_EN_PROP_SUBCHASSIS_ID,
		    &subchassis);

		topo_mod_dprintf(mod, "ses_enum_gather: Enclosure Node (%s) "
		    "CSN (%s), subchassis (%llu)", sdp->sed_name, csn,
		    subchassis);

		/*
		 * We need to determine whether this enclosure node
		 * represents a chassis or a subchassis. Since we may
		 * receive the enclosure nodes in a non-deterministic
		 * manner, we need to account for all possible combinations:
		 *	1. Chassis for the current CSN has not yet been
		 *	   allocated
		 *		1.1 This is a new chassis:
		 *			allocate and instantiate the chassis
		 *		1.2 This is a new subchassis:
		 *			allocate a placeholder chassis
		 *			allocate and instantiate the subchassis
		 *			link the subchassis to the chassis
		 *	2. Chassis for the current CSN has been allocated
		 *		2.1 This is a duplicate chassis enclosure
		 *			check whether to override old chassis
		 *			append to chassis' target list
		 *		2.2 Only placeholder chassis exists
		 *			fill in the chassis fields
		 *		2.3 This is a new subchassis
		 *			allocate and instantiate the subchassis
		 *			link the subchassis to the chassis
		 *		2.4 This is a duplicate subchassis enclosure
		 *			 check whether to override old chassis
		 *			 append to chassis' target list
		 */

		for (cp = topo_list_next(&sdp->sed_chassis); cp != NULL;
		    cp = topo_list_next(cp))
			if (strcmp(cp->sec_csn, csn) == 0)
				break;

		if (cp == NULL) {
			/* 1. Haven't seen a chassis with this CSN before */

			if ((cp = topo_mod_zalloc(mod,
			    sizeof (ses_enum_chassis_t))) == NULL)
				goto error;

			cp->sec_scinstance = SES_STARTING_SUBCHASSIS;
			cp->sec_maxinstance = -1;
			cp->sec_csn = csn;

			if (subchassis == NO_SUBCHASSIS) {
				/* 1.1 This is a new chassis */

				topo_mod_dprintf(mod, "%s: Initialize new "
				    "chassis with CSN %s", sdp->sed_name, csn);

				if (ses_init_chassis(mod, sdp, NULL, cp,
				    np, props, NO_SUBCHASSIS,
				    SES_NEW_CHASSIS) < 0)
					goto error;
			} else {
				/* 1.2 This is a new subchassis */

				topo_mod_dprintf(mod, "%s: Initialize new "
				    "subchassis with CSN %s and index %llu",
				    sdp->sed_name, csn, subchassis);

				if ((scp = topo_mod_zalloc(mod,
				    sizeof (ses_enum_chassis_t))) == NULL)
					goto error;

				scp->sec_csn = csn;

				if (ses_init_chassis(mod, sdp, cp, scp, np,
				    props, subchassis, SES_NEW_SUBCHASSIS) < 0)
					goto error;
			}
		} else {
			/*
			 * We have a chassis or subchassis with this CSN.  If
			 * it's a chassis, we must check to see whether it is
			 * a placeholder previously created because we found a
			 * subchassis with this CSN.  We will know that because
			 * the sec_target value will not be set; it is set only
			 * in ses_init_chassis().  In that case, initialise it
			 * as a new chassis; otherwise, it's a duplicate and we
			 * need to append only.
			 */
			if (subchassis == NO_SUBCHASSIS) {
				if (cp->sec_target != NULL) {
					/* 2.1 This is a duplicate chassis */

					topo_mod_dprintf(mod, "%s: Append "
					    "duplicate chassis with CSN (%s)",
					    sdp->sed_name, csn);

					if (ses_init_chassis(mod, sdp, NULL, cp,
					    np, props, NO_SUBCHASSIS,
					    SES_DUP_CHASSIS) < 0)
						goto error;
				} else {
					/* Placeholder chassis - init it up */
					topo_mod_dprintf(mod, "%s: Initialize"
					    "placeholder chassis with CSN %s",
					    sdp->sed_name, csn);

					if (ses_init_chassis(mod, sdp, NULL,
					    cp, np, props, NO_SUBCHASSIS,
					    SES_NEW_CHASSIS) < 0)
						goto error;

				}
			} else {
				/* This is a subchassis */

				for (scp = topo_list_next(&cp->sec_subchassis);
				    scp != NULL; scp = topo_list_next(scp))
					if (scp->sec_instance == subchassis)
						break;

				if (scp == NULL) {
					/* 2.3 This is a new subchassis */

					topo_mod_dprintf(mod, "%s: Initialize "
					    "new subchassis with CSN (%s) "
					    "and LID (%s)",
					    sdp->sed_name, csn);

					if ((scp = topo_mod_zalloc(mod,
					    sizeof (ses_enum_chassis_t)))
					    == NULL)
						goto error;

					scp->sec_csn = csn;

					if (ses_init_chassis(mod, sdp, cp, scp,
					    np, props, subchassis,
					    SES_NEW_SUBCHASSIS) < 0)
						goto error;
				} else {
					/* 2.4 This is a duplicate subchassis */

					topo_mod_dprintf(mod, "%s: Append "
					    "duplicate subchassis with "
					    "CSN (%s)", sdp->sed_name, csn);

					if (ses_init_chassis(mod, sdp, cp, scp,
					    np, props, subchassis,
					    SES_DUP_SUBCHASSIS) < 0)
						goto error;
				}
			}
		}
	} else if (ses_node_type(np) == SES_NODE_ELEMENT) {
		/*
		 * If we haven't yet seen an enclosure node and identified the
		 * current chassis, something is very wrong; bail out.
		 */
		if (sdp->sed_current == NULL)
			return (SES_WALK_ACTION_TERMINATE);

		/*
		 * If this isn't one of the element types we care about, then
		 * ignore it.
		 */
		verify(nvlist_lookup_uint64(props, SES_PROP_ELEMENT_TYPE,
		    &type) == 0);
		if (type != SES_ET_DEVICE &&
		    type != SES_ET_ARRAY_DEVICE &&
		    type != SES_ET_SUNW_FANBOARD &&
		    type != SES_ET_SUNW_FANMODULE &&
		    type != SES_ET_COOLING &&
		    type != SES_ET_SUNW_POWERBOARD &&
		    type != SES_ET_SUNW_POWERMODULE &&
		    type != SES_ET_POWER_SUPPLY &&
		    type != SES_ET_ESC_ELECTRONICS &&
		    type != SES_ET_SAS_EXPANDER &&
		    type != SES_ET_SAS_CONNECTOR)
			return (SES_WALK_ACTION_CONTINUE);

		/*
		 * Get the current instance number and see if we already know
		 * about this element.  If so, it means we have multiple paths
		 * to the same elements, and we should ignore the current path.
		 */
		verify(nvlist_lookup_uint64(props, SES_PROP_ELEMENT_CLASS_INDEX,
		    &instance) == 0);
		if (type == SES_ET_DEVICE || type == SES_ET_ARRAY_DEVICE)
			(void) nvlist_lookup_uint64(props, SES_PROP_BAY_NUMBER,
			    &instance);

		cp = sdp->sed_current;

		for (snp = topo_list_next(&cp->sec_nodes); snp != NULL;
		    snp = topo_list_next(snp)) {
			if (snp->sen_type == type &&
			    snp->sen_instance == instance)
				break;
		}

		/*
		 * We prefer the new element under the following circumstances:
		 *
		 * - The currently known element's status is unknown or not
		 *   available, but the new element has a known status.  This
		 *   occurs if a given element is only available through a
		 *   particular target.
		 *
		 * - This is an ESC_ELECTRONICS element, and the 'reported-via'
		 *   property is set.  This allows us to get reliable firmware
		 *   revision information from the enclosure node.
		 */
		if (snp != NULL) {
			if (nvlist_lookup_uint64(
			    ses_node_props(snp->sen_node),
			    SES_PROP_STATUS_CODE, &prevstatus) != 0)
				prevstatus = SES_ESC_UNSUPPORTED;
			if (nvlist_lookup_uint64(
			    props, SES_PROP_STATUS_CODE, &status) != 0)
				status = SES_ESC_UNSUPPORTED;
			if (nvlist_lookup_boolean_value(
			    props, SES_PROP_REPORT, &report) != 0)
				report = B_FALSE;

			if ((SES_STATUS_UNAVAIL(prevstatus) &&
			    !SES_STATUS_UNAVAIL(status)) ||
			    (type == SES_ET_ESC_ELECTRONICS &&
			    report)) {
				snp->sen_node = np;
				snp->sen_target = sdp->sed_target;
			}

			if ((sap = topo_mod_zalloc(mod,
			    sizeof (ses_alt_node_t))) == NULL)
				goto error;

			sap->san_node = np;
			topo_list_append(&snp->sen_alt_nodes, sap);

			return (SES_WALK_ACTION_CONTINUE);
		}

		if ((snp = topo_mod_zalloc(mod,
		    sizeof (ses_enum_node_t))) == NULL)
			goto error;

		if ((sap = topo_mod_zalloc(mod,
		    sizeof (ses_alt_node_t))) == NULL) {
			topo_mod_free(mod, snp, sizeof (ses_enum_node_t));
			goto error;
		}

		topo_mod_dprintf(mod, "%s: adding node (%llu, %llu)",
		    sdp->sed_name, type, instance);
		snp->sen_node = np;
		snp->sen_type = type;
		snp->sen_instance = instance;
		snp->sen_target = sdp->sed_target;
		sap->san_node = np;
		topo_list_append(&snp->sen_alt_nodes, sap);
		topo_list_append(&cp->sec_nodes, snp);

		if (type == SES_ET_DEVICE)
			cp->sec_hasdev = B_TRUE;
	}

	return (SES_WALK_ACTION_CONTINUE);

error:
	sdp->sed_errno = -1;
	return (SES_WALK_ACTION_TERMINATE);
}

static int
ses_process_dir(const char *dirpath, ses_enum_data_t *sdp)
{
	topo_mod_t *mod = sdp->sed_mod;
	DIR *dir;
	struct dirent *dp;
	char path[PATH_MAX];
	ses_enum_target_t *stp;
	int err = -1;

	/*
	 * Open the SES target directory and iterate over any available
	 * targets.
	 */
	if ((dir = opendir(dirpath)) == NULL) {
		/*
		 * If the SES target directory does not exist, then return as if
		 * there are no active targets.
		 */
		topo_mod_dprintf(mod, "failed to open ses "
		    "directory '%s'", dirpath);
		return (0);
	}

	while ((dp = readdir(dir)) != NULL) {
		if (strcmp(dp->d_name, ".") == 0 ||
		    strcmp(dp->d_name, "..") == 0)
			continue;

		/*
		 * Create a new target instance and take a snapshot.
		 */
		if ((stp = topo_mod_zalloc(mod,
		    sizeof (ses_enum_target_t))) == NULL)
			goto error;

		(void) pthread_mutex_init(&stp->set_lock, NULL);

		(void) snprintf(path, sizeof (path), "%s/%s", dirpath,
		    dp->d_name);

		/*
		 * We keep track of the SES device path and export it on a
		 * per-node basis to allow higher level software to get to the
		 * corresponding SES state.
		 */
		if ((stp->set_devpath = topo_mod_strdup(mod, path)) == NULL) {
			topo_mod_free(mod, stp, sizeof (ses_enum_target_t));
			goto error;
		}

		if ((stp->set_target =
		    ses_open(LIBSES_VERSION, path)) == NULL) {
			topo_mod_dprintf(mod, "failed to open ses target "
			    "'%s': %s", dp->d_name, ses_errmsg());
			ses_sof_alloc(mod, stp->set_devpath);
			topo_mod_free(mod, stp, sizeof (ses_enum_target_t));
			continue;
		}
		topo_mod_dprintf(mod, "open contract");
		ses_ssl_alloc(mod, stp);
		ses_create_contract(mod, stp);

		stp->set_refcount = 1;
		sdp->sed_target = stp;
		stp->set_snap = ses_snap_hold(stp->set_target);
		stp->set_snaptime = gethrtime();

		/*
		 * Enumerate over all SES elements and merge them into the
		 * correct ses_enum_chassis_t.
		 */
		sdp->sed_current = NULL;
		sdp->sed_errno = 0;
		sdp->sed_name = dp->d_name;
		(void) ses_walk(stp->set_snap, ses_enum_gather, sdp);

		if (sdp->sed_errno != 0)
			goto error;
	}

	err = 0;
error:
	(void) closedir(dir);
	return (err);
}

static void
ses_release(topo_mod_t *mod, tnode_t *tn)
{
	ses_enum_target_t *stp;

	if ((stp = topo_node_getspecific(tn)) != NULL) {
		topo_node_setspecific(tn, NULL);
		ses_target_free(mod, stp);
	}
}

/*ARGSUSED*/
static int
ses_enum(topo_mod_t *mod, tnode_t *rnode, const char *name,
    topo_instance_t min, topo_instance_t max, void *arg, void *notused)
{
	ses_enum_chassis_t *cp;
	ses_enum_data_t *data;

	/*
	 * Check to make sure we're being invoked sensibly, and that we're not
	 * being invoked as part of a post-processing step.
	 */
	if (strcmp(name, SES_ENCLOSURE) != 0 && strcmp(name, BAY) != 0)
		return (0);

	/*
	 * If this is the first time we've called our enumeration method, then
	 * gather information about any available enclosures.
	 */
	if ((data = topo_mod_getspecific(mod)) == NULL) {
		ses_sof_freeall(mod);
		if ((data = topo_mod_zalloc(mod, sizeof (ses_enum_data_t))) ==
		    NULL)
			return (-1);

		data->sed_mod = mod;
		topo_mod_setspecific(mod, data);

		if (dev_list_gather(mod, &data->sed_devs) != 0)
			goto error;

		/*
		 * We search both the ses(7D) and sgen(7D) locations, so we are
		 * independent of any particular driver class bindings.
		 */
		if (ses_process_dir("/dev/es", data) != 0 ||
		    ses_process_dir("/dev/scsi/ses", data) != 0)
			goto error;
	}

	if (strcmp(name, SES_ENCLOSURE) == 0) {
		/*
		 * This is a request to enumerate external enclosures.  Go
		 * through all the targets and create chassis nodes where
		 * necessary.
		 */
		for (cp = topo_list_next(&data->sed_chassis); cp != NULL;
		    cp = topo_list_next(cp)) {
			if (ses_create_chassis(data, rnode, cp) != 0)
				goto error;
		}
	} else {
		/*
		 * This is a request to enumerate a specific bay underneath the
		 * root chassis (for internal disks).
		 */
		if (ses_create_bays(data, rnode) != 0)
			goto error;
	}

	/*
	 * This is a bit of a kludge.  In order to allow internal disks to be
	 * enumerated and share snapshot-specific information with the external
	 * enclosure enumeration, we rely on the fact that we will be invoked
	 * for the 'ses-enclosure' node last.
	 */
	if (strcmp(name, SES_ENCLOSURE) == 0) {
		for (cp = topo_list_next(&data->sed_chassis); cp != NULL;
		    cp = topo_list_next(cp))
			ses_data_free(data, cp);
		ses_data_free(data, NULL);
		topo_mod_setspecific(mod, NULL);
	}
	return (0);

error:
	for (cp = topo_list_next(&data->sed_chassis); cp != NULL;
	    cp = topo_list_next(cp))
		ses_data_free(data, cp);
	ses_data_free(data, NULL);
	topo_mod_setspecific(mod, NULL);
	return (-1);
}

static const topo_modops_t ses_ops =
	{ ses_enum, ses_release };

static topo_modinfo_t ses_info =
	{ SES_ENCLOSURE, FM_FMRI_SCHEME_HC, SES_VERSION, &ses_ops };

/*ARGSUSED*/
int
_topo_init(topo_mod_t *mod, topo_version_t version)
{
	int rval;

	if (getenv("TOPOSESDEBUG") != NULL)
		topo_mod_setdebug(mod);

	topo_mod_dprintf(mod, "initializing %s enumerator\n",
	    SES_ENCLOSURE);

	if ((rval = topo_mod_register(mod, &ses_info, TOPO_VERSION)) == 0)
		ses_thread_init(mod);

	return (rval);
}

void
_topo_fini(topo_mod_t *mod)
{
	ses_thread_fini(mod);
	ses_sof_freeall(mod);
	topo_mod_unregister(mod);
}<|MERGE_RESOLUTION|>--- conflicted
+++ resolved
@@ -23,10 +23,7 @@
  * Copyright (c) 2008, 2010, Oracle and/or its affiliates. All rights reserved.
  * Copyright 2012 Milan Jurik. All rights reserved.
  * Copyright 2015 Nexenta Systems, Inc.  All rights reserved.
-<<<<<<< HEAD
-=======
  * Copyright 2015 Joyent, Inc.
->>>>>>> e7e978b1
  */
 
 #include <alloca.h>
@@ -1170,13 +1167,8 @@
 	    status != SES_ESC_CRITICAL &&
 	    status != SES_ESC_NONCRITICAL &&
 	    status != SES_ESC_UNRECOVERABLE &&
-<<<<<<< HEAD
-	    status != SES_ESC_UNKNOWN &&
-	    status != SES_ESC_NO_ACCESS)
-=======
 	    status != SES_ESC_NO_ACCESS &&
 	    status != SES_ESC_UNKNOWN)
->>>>>>> e7e978b1
 		return (0);
 
 	topo_mod_dprintf(mod, "found attached disk");
