--- conflicted
+++ resolved
@@ -760,11 +760,7 @@
 	else if ((rval = ct_tmpl_create(tfd, &stp->set_ctid)) != 0)
 		topo_mod_dprintf(mod, "failed to create ctid rval = %d", rval);
 	else
-<<<<<<< HEAD
-		topo_mod_dprintf(mod, "created ctid=%" PRIdID, stp->set_ctid);
-=======
 		topo_mod_dprintf(mod, "created ctid=%" _PRIdID, stp->set_ctid);
->>>>>>> 8365a6ea
 	(void) close(tfd);
 }
 
@@ -783,18 +779,11 @@
 			int ctlfd;
 			char path[PATH_MAX];
 
-<<<<<<< HEAD
-			topo_mod_dprintf(mod, "abandon old contract %" PRIdID,
-			    stp->set_ctid);
-			(void) snprintf(path, PATH_MAX,
-			    CTFS_ROOT "/device/%" PRIdID "/ctl", stp->set_ctid);
-=======
 			topo_mod_dprintf(mod, "abandon old contract %" _PRIdID,
 			    stp->set_ctid);
 			(void) snprintf(path, PATH_MAX,
 			    CTFS_ROOT "/device/%" _PRIdID "/ctl",
 			    stp->set_ctid);
->>>>>>> 8365a6ea
 			ctlfd = open64(path, O_WRONLY);
 			(void) ct_ctl_abandon(ctlfd);
 			(void) close(ctlfd);
@@ -3246,13 +3235,8 @@
 	if (flags & (SES_NEW_SUBCHASSIS | SES_DUP_SUBCHASSIS))
 		assert(pcp != NULL);
 
-<<<<<<< HEAD
-	topo_mod_dprintf(mod, "ses_init_chassis: %s: index %" PRIu64 ", flags (%d)",
-	    sdp->sed_name, subchassis, flags);
-=======
 	topo_mod_dprintf(mod, "ses_init_chassis: %s: index %" PRIu64
 	    ", flags (%d)", sdp->sed_name, subchassis, flags);
->>>>>>> 8365a6ea
 
 	if (flags & (SES_NEW_CHASSIS | SES_NEW_SUBCHASSIS)) {
 
@@ -3585,13 +3569,8 @@
 			goto error;
 		}
 
-<<<<<<< HEAD
-		topo_mod_dprintf(mod, "%s: adding node (%" PRIu64 ", %" PRIu64 ")",
-		    sdp->sed_name, type, instance);
-=======
 		topo_mod_dprintf(mod, "%s: adding node (%" PRIu64
 		    ", %" PRIu64 ")", sdp->sed_name, type, instance);
->>>>>>> 8365a6ea
 		snp->sen_node = np;
 		snp->sen_type = type;
 		snp->sen_instance = instance;
