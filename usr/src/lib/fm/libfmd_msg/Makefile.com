#
# CDDL HEADER START
#
# The contents of this file are subject to the terms of the
# Common Development and Distribution License (the "License").
# You may not use this file except in compliance with the License.
#
# You can obtain a copy of the license at usr/src/OPENSOLARIS.LICENSE
# or http://www.opensolaris.org/os/licensing.
# See the License for the specific language governing permissions
# and limitations under the License.
#
# When distributing Covered Code, include this CDDL HEADER in each
# file and include the License file at usr/src/OPENSOLARIS.LICENSE.
# If applicable, add the following below this CDDL HEADER, with the
# fields enclosed by brackets "[]" replaced with your own identifying
# information: Portions Copyright [yyyy] [name of copyright owner]
#
# CDDL HEADER END
#
#
# Copyright 2009 Sun Microsystems, Inc.  All rights reserved.
# Use is subject to license terms.
#
# Copyright (c) 2018, Joyent, Inc.

LIBRARY = libfmd_msg.a
VERS = .1

LIBSRCS = fmd_msg.c
OBJECTS = $(LIBSRCS:%.c=%.o)

include ../../../Makefile.lib
include ../../Makefile.lib

SRCS = $(LIBSRCS:%.c=../common/%.c)
LIBS = $(DYNLIB)

SRCDIR =	../common

CPPFLAGS += -I../common -I.
<<<<<<< HEAD
CFLAGS += $(C_BIGPICFLAGS)
CFLAGS64 += $(C_BIGPICFLAGS)
CERRWARN += -Wno-switch
CERRWARN += -Wno-uninitialized
=======
CFLAGS += $(CCVERBOSE) $(C_BIGPICFLAGS)
CFLAGS64 += $(CCVERBOSE) $(C_BIGPICFLAGS)
CERRWARN += -_gcc=-Wno-switch
CERRWARN += -_gcc=-Wno-uninitialized

SMOFF += all_func_returns

>>>>>>> c653bb47
LDLIBS += -lnvpair -lc

CLOBBERFILES += fmd_msg_test fmd_msg_test.core fmd_msg_test.out

.KEEP_STATE:

all: $(LIBS)

include ../../../Makefile.targ
include ../../Makefile.targ

LDLIBS_$(MACH) = -L$(ROOT)/usr/lib/fm -R$(ROOT)/usr/lib/fm
LDLIBS_$(MACH64) = -L$(ROOT)/usr/lib/fm/$(MACH64) -R$(ROOT)/usr/lib/fm/$(MACH64)

#
# To ease the development and maintenance of libfmd_msg, a test suite is built
# directly into the library.  The test program fmd_msg_test.c includes a set of
# tests for all the code paths in the library.  The test program executes the
# calls, and then forks into the background and dumps core.  After the test
# runs, we diff the output against the master hand-verified output, and confirm
# no leaks or corruption exist.  To run the entire suite, type "make test" and
# inspect the results (the make target will fail on an error).
#
# The cmp skips the first 900 bytes of $(SRCDIR)/fmd_msg_test.out to get us
# passed the CDDL header and copyright in that file.
#
test: install fmd_msg_test
	@echo; echo "Running `pwd | sed 's/.*\///'` fmd_msg test suite ... \c"
	@coreadm -p core $$$$
	@UMEM_DEBUG=default,verbose UMEM_LOGGING=fail,contents LANG=C \
	    LC_ALL=C ./fmd_msg_test | grep -v EVENT-TIME > fmd_msg_test.out
	@chmod 0444 core; mv -f core fmd_msg_test.core
	@echo; echo "Checking test output ... \c"
	@cmp -s $(SRCDIR)/fmd_msg_test.out fmd_msg_test.out 900 0 && echo pass \
	    || ( echo FAIL && diff $(SRCDIR)/fmd_msg_test.out fmd_msg_test.out )
	@echo; echo Checking for memory leaks:
	@echo ::findleaks | mdb fmd_msg_test.core
	@echo; echo Checking for latent corruption:
	@echo ::umem_verify | mdb fmd_msg_test.core | grep -v clean
	@echo

fmd_msg_test: $(SRCDIR)/fmd_msg_test.c
	$(LINK.c) -o fmd_msg_test $(SRCDIR)/fmd_msg_test.c \
	    $(LDLIBS_$(TARGETMACH)) -lfmd_msg -lnvpair -lumem<|MERGE_RESOLUTION|>--- conflicted
+++ resolved
@@ -39,20 +39,13 @@
 SRCDIR =	../common
 
 CPPFLAGS += -I../common -I.
-<<<<<<< HEAD
 CFLAGS += $(C_BIGPICFLAGS)
 CFLAGS64 += $(C_BIGPICFLAGS)
 CERRWARN += -Wno-switch
 CERRWARN += -Wno-uninitialized
-=======
-CFLAGS += $(CCVERBOSE) $(C_BIGPICFLAGS)
-CFLAGS64 += $(CCVERBOSE) $(C_BIGPICFLAGS)
-CERRWARN += -_gcc=-Wno-switch
-CERRWARN += -_gcc=-Wno-uninitialized
 
 SMOFF += all_func_returns
 
->>>>>>> c653bb47
 LDLIBS += -lnvpair -lc
 
 CLOBBERFILES += fmd_msg_test fmd_msg_test.core fmd_msg_test.out
