/*
 * CDDL HEADER START
 *
 * The contents of this file are subject to the terms of the
 * Common Development and Distribution License (the "License").
 * You may not use this file except in compliance with the License.
 *
 * You can obtain a copy of the license at usr/src/OPENSOLARIS.LICENSE
 * or http://www.opensolaris.org/os/licensing.
 * See the License for the specific language governing permissions
 * and limitations under the License.
 *
 * When distributing Covered Code, include this CDDL HEADER in each
 * file and include the License file at usr/src/OPENSOLARIS.LICENSE.
 * If applicable, add the following below this CDDL HEADER, with the
 * fields enclosed by brackets "[]" replaced with your own identifying
 * information: Portions Copyright [yyyy] [name of copyright owner]
 *
 * CDDL HEADER END
 */

/*
<<<<<<< HEAD
 * Copyright (c) 2012, 2017 by Delphix. All rights reserved.
=======
 * Copyright (c) 2012, 2016 by Delphix. All rights reserved.
>>>>>>> dfc11533
 * Copyright (c) 2013 Steven Hartland. All rights reserved.
 * Copyright (c) 2014 Integros [integros.com]
 * Copyright 2017 RackTop Systems.
 */

/*
 * LibZFS_Core (lzc) is intended to replace most functionality in libzfs.
 * It has the following characteristics:
 *
 *  - Thread Safe.  libzfs_core is accessible concurrently from multiple
 *  threads.  This is accomplished primarily by avoiding global data
 *  (e.g. caching).  Since it's thread-safe, there is no reason for a
 *  process to have multiple libzfs "instances".  Therefore, we store
 *  our few pieces of data (e.g. the file descriptor) in global
 *  variables.  The fd is reference-counted so that the libzfs_core
 *  library can be "initialized" multiple times (e.g. by different
 *  consumers within the same process).
 *
 *  - Committed Interface.  The libzfs_core interface will be committed,
 *  therefore consumers can compile against it and be confident that
 *  their code will continue to work on future releases of this code.
 *  Currently, the interface is Evolving (not Committed), but we intend
 *  to commit to it once it is more complete and we determine that it
 *  meets the needs of all consumers.
 *
 *  - Programatic Error Handling.  libzfs_core communicates errors with
 *  defined error numbers, and doesn't print anything to stdout/stderr.
 *
 *  - Thin Layer.  libzfs_core is a thin layer, marshaling arguments
 *  to/from the kernel ioctls.  There is generally a 1:1 correspondence
 *  between libzfs_core functions and ioctls to /dev/zfs.
 *
 *  - Clear Atomicity.  Because libzfs_core functions are generally 1:1
 *  with kernel ioctls, and kernel ioctls are general atomic, each
 *  libzfs_core function is atomic.  For example, creating multiple
 *  snapshots with a single call to lzc_snapshot() is atomic -- it
 *  can't fail with only some of the requested snapshots created, even
 *  in the event of power loss or system crash.
 *
 *  - Continued libzfs Support.  Some higher-level operations (e.g.
 *  support for "zfs send -R") are too complicated to fit the scope of
 *  libzfs_core.  This functionality will continue to live in libzfs.
 *  Where appropriate, libzfs will use the underlying atomic operations
 *  of libzfs_core.  For example, libzfs may implement "zfs send -R |
 *  zfs receive" by using individual "send one snapshot", rename,
 *  destroy, and "receive one snapshot" operations in libzfs_core.
 *  /sbin/zfs and /zbin/zpool will link with both libzfs and
 *  libzfs_core.  Other consumers should aim to use only libzfs_core,
 *  since that will be the supported, stable interface going forwards.
 */

#include <libzfs_core.h>
#include <ctype.h>
#include <unistd.h>
#include <stdlib.h>
#include <string.h>
#include <errno.h>
#include <fcntl.h>
#include <pthread.h>
#include <sys/nvpair.h>
#include <sys/param.h>
#include <sys/types.h>
#include <sys/stat.h>
#include <sys/zfs_ioctl.h>

static int g_fd = -1;
static pthread_mutex_t g_lock = PTHREAD_MUTEX_INITIALIZER;
static int g_refcount;

int
libzfs_core_init(void)
{
	(void) pthread_mutex_lock(&g_lock);
	if (g_refcount == 0) {
		g_fd = open("/dev/zfs", O_RDWR);
		if (g_fd < 0) {
			(void) pthread_mutex_unlock(&g_lock);
			return (errno);
		}
	}
	g_refcount++;
	(void) pthread_mutex_unlock(&g_lock);
	return (0);
}

void
libzfs_core_fini(void)
{
	(void) pthread_mutex_lock(&g_lock);
	ASSERT3S(g_refcount, >, 0);

	if (g_refcount > 0)
		g_refcount--;

	if (g_refcount == 0 && g_fd != -1) {
		(void) close(g_fd);
		g_fd = -1;
	}
	(void) pthread_mutex_unlock(&g_lock);
}

static int
lzc_ioctl(zfs_ioc_t ioc, const char *name,
    nvlist_t *source, nvlist_t **resultp)
{
	zfs_cmd_t zc = { 0 };
	int error = 0;
	char *packed;
	size_t size;

	ASSERT3S(g_refcount, >, 0);
	VERIFY3S(g_fd, !=, -1);

	(void) strlcpy(zc.zc_name, name, sizeof (zc.zc_name));

	packed = fnvlist_pack(source, &size);
	zc.zc_nvlist_src = (uint64_t)(uintptr_t)packed;
	zc.zc_nvlist_src_size = size;

	if (resultp != NULL) {
		*resultp = NULL;
		if (ioc == ZFS_IOC_CHANNEL_PROGRAM) {
			zc.zc_nvlist_dst_size = fnvlist_lookup_uint64(source,
			    ZCP_ARG_MEMLIMIT);
		} else {
			zc.zc_nvlist_dst_size = MAX(size * 2, 128 * 1024);
		}
		zc.zc_nvlist_dst = (uint64_t)(uintptr_t)
		    malloc(zc.zc_nvlist_dst_size);
		if (zc.zc_nvlist_dst == NULL) {
			error = ENOMEM;
			goto out;
		}
	}

	while (ioctl(g_fd, ioc, &zc) != 0) {
		/*
		 * If ioctl exited with ENOMEM, we retry the ioctl after
		 * increasing the size of the destination nvlist.
		 *
<<<<<<< HEAD
		 * Channel programs that exit with ENOMEM ran over the
=======
		 * Channel programs that exit with ENOMEM probably ran over the
>>>>>>> dfc11533
		 * lua memory sandbox; they should not be retried.
		 */
		if (errno == ENOMEM && resultp != NULL &&
		    ioc != ZFS_IOC_CHANNEL_PROGRAM) {
			free((void *)(uintptr_t)zc.zc_nvlist_dst);
			zc.zc_nvlist_dst_size *= 2;
			zc.zc_nvlist_dst = (uint64_t)(uintptr_t)
			    malloc(zc.zc_nvlist_dst_size);
			if (zc.zc_nvlist_dst == NULL) {
				error = ENOMEM;
				goto out;
			}
		} else {
			error = errno;
			break;
		}
	}
	if (zc.zc_nvlist_dst_filled) {
		*resultp = fnvlist_unpack((void *)(uintptr_t)zc.zc_nvlist_dst,
		    zc.zc_nvlist_dst_size);
	}

out:
	fnvlist_pack_free(packed, size);
	free((void *)(uintptr_t)zc.zc_nvlist_dst);
	return (error);
}

int
lzc_create(const char *fsname, enum lzc_dataset_type type, nvlist_t *props)
{
	int error;
	nvlist_t *args = fnvlist_alloc();
	fnvlist_add_int32(args, "type", (dmu_objset_type_t)type);
	if (props != NULL)
		fnvlist_add_nvlist(args, "props", props);
	error = lzc_ioctl(ZFS_IOC_CREATE, fsname, args, NULL);
	nvlist_free(args);
	return (error);
}

int
lzc_clone(const char *fsname, const char *origin,
    nvlist_t *props)
{
	int error;
	nvlist_t *args = fnvlist_alloc();
	fnvlist_add_string(args, "origin", origin);
	if (props != NULL)
		fnvlist_add_nvlist(args, "props", props);
	error = lzc_ioctl(ZFS_IOC_CLONE, fsname, args, NULL);
	nvlist_free(args);
	return (error);
}

int
lzc_remap(const char *fsname)
{
	int error;
	nvlist_t *args = fnvlist_alloc();
	error = lzc_ioctl(ZFS_IOC_REMAP, fsname, args, NULL);
	nvlist_free(args);
	return (error);
}

int
lzc_promote(const char *fsname, char *snapnamebuf, int snapnamelen)
{
	/*
	 * The promote ioctl is still legacy, so we need to construct our
	 * own zfs_cmd_t rather than using lzc_ioctl().
	 */
	zfs_cmd_t zc = { 0 };

	ASSERT3S(g_refcount, >, 0);
	VERIFY3S(g_fd, !=, -1);

	(void) strlcpy(zc.zc_name, fsname, sizeof (zc.zc_name));
	if (ioctl(g_fd, ZFS_IOC_PROMOTE, &zc) != 0) {
		int error = errno;
		if (error == EEXIST && snapnamebuf != NULL)
			(void) strlcpy(snapnamebuf, zc.zc_string, snapnamelen);
		return (error);
	}
	return (0);
}

/*
 * Creates snapshots.
 *
 * The keys in the snaps nvlist are the snapshots to be created.
 * They must all be in the same pool.
 *
 * The props nvlist is properties to set.  Currently only user properties
 * are supported.  { user:prop_name -> string value }
 *
 * The returned results nvlist will have an entry for each snapshot that failed.
 * The value will be the (int32) error code.
 *
 * The return value will be 0 if all snapshots were created, otherwise it will
 * be the errno of a (unspecified) snapshot that failed.
 */
int
lzc_snapshot(nvlist_t *snaps, nvlist_t *props, nvlist_t **errlist)
{
	nvpair_t *elem;
	nvlist_t *args;
	int error;
	char pool[ZFS_MAX_DATASET_NAME_LEN];

	*errlist = NULL;

	/* determine the pool name */
	elem = nvlist_next_nvpair(snaps, NULL);
	if (elem == NULL)
		return (0);
	(void) strlcpy(pool, nvpair_name(elem), sizeof (pool));
	pool[strcspn(pool, "/@")] = '\0';

	args = fnvlist_alloc();
	fnvlist_add_nvlist(args, "snaps", snaps);
	if (props != NULL)
		fnvlist_add_nvlist(args, "props", props);

	error = lzc_ioctl(ZFS_IOC_SNAPSHOT, pool, args, errlist);
	nvlist_free(args);

	return (error);
}

/*
 * Destroys snapshots.
 *
 * The keys in the snaps nvlist are the snapshots to be destroyed.
 * They must all be in the same pool.
 *
 * Snapshots that do not exist will be silently ignored.
 *
 * If 'defer' is not set, and a snapshot has user holds or clones, the
 * destroy operation will fail and none of the snapshots will be
 * destroyed.
 *
 * If 'defer' is set, and a snapshot has user holds or clones, it will be
 * marked for deferred destruction, and will be destroyed when the last hold
 * or clone is removed/destroyed.
 *
 * The return value will be 0 if all snapshots were destroyed (or marked for
 * later destruction if 'defer' is set) or didn't exist to begin with.
 *
 * Otherwise the return value will be the errno of a (unspecified) snapshot
 * that failed, no snapshots will be destroyed, and the errlist will have an
 * entry for each snapshot that failed.  The value in the errlist will be
 * the (int32) error code.
 */
int
lzc_destroy_snaps(nvlist_t *snaps, boolean_t defer, nvlist_t **errlist)
{
	nvpair_t *elem;
	nvlist_t *args;
	int error;
	char pool[ZFS_MAX_DATASET_NAME_LEN];

	/* determine the pool name */
	elem = nvlist_next_nvpair(snaps, NULL);
	if (elem == NULL)
		return (0);
	(void) strlcpy(pool, nvpair_name(elem), sizeof (pool));
	pool[strcspn(pool, "/@")] = '\0';

	args = fnvlist_alloc();
	fnvlist_add_nvlist(args, "snaps", snaps);
	if (defer)
		fnvlist_add_boolean(args, "defer");

	error = lzc_ioctl(ZFS_IOC_DESTROY_SNAPS, pool, args, errlist);
	nvlist_free(args);

	return (error);
}

int
lzc_snaprange_space(const char *firstsnap, const char *lastsnap,
    uint64_t *usedp)
{
	nvlist_t *args;
	nvlist_t *result;
	int err;
	char fs[ZFS_MAX_DATASET_NAME_LEN];
	char *atp;

	/* determine the fs name */
	(void) strlcpy(fs, firstsnap, sizeof (fs));
	atp = strchr(fs, '@');
	if (atp == NULL)
		return (EINVAL);
	*atp = '\0';

	args = fnvlist_alloc();
	fnvlist_add_string(args, "firstsnap", firstsnap);

	err = lzc_ioctl(ZFS_IOC_SPACE_SNAPS, lastsnap, args, &result);
	nvlist_free(args);
	if (err == 0)
		*usedp = fnvlist_lookup_uint64(result, "used");
	fnvlist_free(result);

	return (err);
}

boolean_t
lzc_exists(const char *dataset)
{
	/*
	 * The objset_stats ioctl is still legacy, so we need to construct our
	 * own zfs_cmd_t rather than using lzc_ioctl().
	 */
	zfs_cmd_t zc = { 0 };

	ASSERT3S(g_refcount, >, 0);
	VERIFY3S(g_fd, !=, -1);

	(void) strlcpy(zc.zc_name, dataset, sizeof (zc.zc_name));
	return (ioctl(g_fd, ZFS_IOC_OBJSET_STATS, &zc) == 0);
}

/*
 * Create "user holds" on snapshots.  If there is a hold on a snapshot,
 * the snapshot can not be destroyed.  (However, it can be marked for deletion
 * by lzc_destroy_snaps(defer=B_TRUE).)
 *
 * The keys in the nvlist are snapshot names.
 * The snapshots must all be in the same pool.
 * The value is the name of the hold (string type).
 *
 * If cleanup_fd is not -1, it must be the result of open("/dev/zfs", O_EXCL).
 * In this case, when the cleanup_fd is closed (including on process
 * termination), the holds will be released.  If the system is shut down
 * uncleanly, the holds will be released when the pool is next opened
 * or imported.
 *
 * Holds for snapshots which don't exist will be skipped and have an entry
 * added to errlist, but will not cause an overall failure.
 *
 * The return value will be 0 if all holds, for snapshots that existed,
 * were succesfully created.
 *
 * Otherwise the return value will be the errno of a (unspecified) hold that
 * failed and no holds will be created.
 *
 * In all cases the errlist will have an entry for each hold that failed
 * (name = snapshot), with its value being the error code (int32).
 */
int
lzc_hold(nvlist_t *holds, int cleanup_fd, nvlist_t **errlist)
{
	char pool[ZFS_MAX_DATASET_NAME_LEN];
	nvlist_t *args;
	nvpair_t *elem;
	int error;

	/* determine the pool name */
	elem = nvlist_next_nvpair(holds, NULL);
	if (elem == NULL)
		return (0);
	(void) strlcpy(pool, nvpair_name(elem), sizeof (pool));
	pool[strcspn(pool, "/@")] = '\0';

	args = fnvlist_alloc();
	fnvlist_add_nvlist(args, "holds", holds);
	if (cleanup_fd != -1)
		fnvlist_add_int32(args, "cleanup_fd", cleanup_fd);

	error = lzc_ioctl(ZFS_IOC_HOLD, pool, args, errlist);
	nvlist_free(args);
	return (error);
}

/*
 * Release "user holds" on snapshots.  If the snapshot has been marked for
 * deferred destroy (by lzc_destroy_snaps(defer=B_TRUE)), it does not have
 * any clones, and all the user holds are removed, then the snapshot will be
 * destroyed.
 *
 * The keys in the nvlist are snapshot names.
 * The snapshots must all be in the same pool.
 * The value is a nvlist whose keys are the holds to remove.
 *
 * Holds which failed to release because they didn't exist will have an entry
 * added to errlist, but will not cause an overall failure.
 *
 * The return value will be 0 if the nvl holds was empty or all holds that
 * existed, were successfully removed.
 *
 * Otherwise the return value will be the errno of a (unspecified) hold that
 * failed to release and no holds will be released.
 *
 * In all cases the errlist will have an entry for each hold that failed to
 * to release.
 */
int
lzc_release(nvlist_t *holds, nvlist_t **errlist)
{
	char pool[ZFS_MAX_DATASET_NAME_LEN];
	nvpair_t *elem;

	/* determine the pool name */
	elem = nvlist_next_nvpair(holds, NULL);
	if (elem == NULL)
		return (0);
	(void) strlcpy(pool, nvpair_name(elem), sizeof (pool));
	pool[strcspn(pool, "/@")] = '\0';

	return (lzc_ioctl(ZFS_IOC_RELEASE, pool, holds, errlist));
}

/*
 * Retrieve list of user holds on the specified snapshot.
 *
 * On success, *holdsp will be set to a nvlist which the caller must free.
 * The keys are the names of the holds, and the value is the creation time
 * of the hold (uint64) in seconds since the epoch.
 */
int
lzc_get_holds(const char *snapname, nvlist_t **holdsp)
{
	int error;
	nvlist_t *innvl = fnvlist_alloc();
	error = lzc_ioctl(ZFS_IOC_GET_HOLDS, snapname, innvl, holdsp);
	fnvlist_free(innvl);
	return (error);
}

/*
 * Generate a zfs send stream for the specified snapshot and write it to
 * the specified file descriptor.
 *
 * "snapname" is the full name of the snapshot to send (e.g. "pool/fs@snap")
 *
 * If "from" is NULL, a full (non-incremental) stream will be sent.
 * If "from" is non-NULL, it must be the full name of a snapshot or
 * bookmark to send an incremental from (e.g. "pool/fs@earlier_snap" or
 * "pool/fs#earlier_bmark").  If non-NULL, the specified snapshot or
 * bookmark must represent an earlier point in the history of "snapname").
 * It can be an earlier snapshot in the same filesystem or zvol as "snapname",
 * or it can be the origin of "snapname"'s filesystem, or an earlier
 * snapshot in the origin, etc.
 *
 * "fd" is the file descriptor to write the send stream to.
 *
 * If "flags" contains LZC_SEND_FLAG_LARGE_BLOCK, the stream is permitted
 * to contain DRR_WRITE records with drr_length > 128K, and DRR_OBJECT
 * records with drr_blksz > 128K.
 *
 * If "flags" contains LZC_SEND_FLAG_EMBED_DATA, the stream is permitted
 * to contain DRR_WRITE_EMBEDDED records with drr_etype==BP_EMBEDDED_TYPE_DATA,
 * which the receiving system must support (as indicated by support
 * for the "embedded_data" feature).
 */
int
lzc_send(const char *snapname, const char *from, int fd,
    enum lzc_send_flags flags)
{
	return (lzc_send_resume_redacted(snapname, from, fd, flags, 0, 0,
	    NULL));
}

int
lzc_send_redacted(const char *snapname, const char *from, int fd,
    enum lzc_send_flags flags, const char *redactbook)
{
	return (lzc_send_resume_redacted(snapname, from, fd, flags, 0, 0,
	    redactbook));
}

int
lzc_send_resume(const char *snapname, const char *from, int fd,
    enum lzc_send_flags flags, uint64_t resumeobj, uint64_t resumeoff)
{
	return (lzc_send_resume_redacted(snapname, from, fd, flags, resumeobj,
	    resumeoff, NULL));
}

/*
 * snapname: The name of the "tosnap", or the snapshot whose contents we are
 * sending.
 * from: The name of the "fromsnap", or the incremental source.
 * fd: File descriptor to write the stream to.
 * flags: flags that determine features to be used by the stream.
 * resumeobj: Object to resume from, for resuming send
 * resumeoff: Offset to resume from, for resuming send.
 * redactnv: nvlist of string -> boolean(ignored) containing the names of all
 * the snapshots that we should redact with respect to.
 * redactbook: Name of the redaction bookmark to create.
 */
int
lzc_send_resume_redacted(const char *snapname, const char *from, int fd,
    enum lzc_send_flags flags, uint64_t resumeobj, uint64_t resumeoff,
    const char *redactbook)
{
	nvlist_t *args;
	int err;

	args = fnvlist_alloc();
	fnvlist_add_int32(args, "fd", fd);
	if (from != NULL)
		fnvlist_add_string(args, "fromsnap", from);
	if (flags & LZC_SEND_FLAG_LARGE_BLOCK)
		fnvlist_add_boolean(args, "largeblockok");
	if (flags & LZC_SEND_FLAG_EMBED_DATA)
		fnvlist_add_boolean(args, "embedok");
	if (flags & LZC_SEND_FLAG_COMPRESS)
		fnvlist_add_boolean(args, "compressok");
	if (resumeobj != 0 || resumeoff != 0) {
		fnvlist_add_uint64(args, "resume_object", resumeobj);
		fnvlist_add_uint64(args, "resume_offset", resumeoff);
	}
	if (redactbook != NULL)
		fnvlist_add_string(args, "redactbook", redactbook);

	err = lzc_ioctl(ZFS_IOC_SEND_NEW, snapname, args, NULL);
	nvlist_free(args);
	return (err);
}

/*
 * "from" can be NULL, a snapshot, or a bookmark.
 *
 * If from is NULL, a full (non-incremental) stream will be estimated.  This
 * is calculated very efficiently.
 *
 * If from is a snapshot, lzc_send_space uses the deadlists attached to
 * each snapshot to efficiently estimate the stream size.
 *
 * If from is a bookmark, the indirect blocks in the destination snapshot
 * are traversed, looking for blocks with a birth time since the creation TXG of
 * the snapshot this bookmark was created from.  This will result in
 * significantly more I/O and be less efficient than a send space estimation on
 * an equivalent snapshot.  This process is also used if redact_snaps is
 * non-null.
 */
int
lzc_send_space_resume_redacted(const char *snapname, const char *from,
    enum lzc_send_flags flags, uint64_t resumeobj, uint64_t resumeoff,
    uint64_t resume_bytes, const char *redactbook, int fd, uint64_t *spacep)
{
	nvlist_t *args;
	nvlist_t *result;
	int err;

	args = fnvlist_alloc();
	if (from != NULL)
		fnvlist_add_string(args, "from", from);
	if (flags & LZC_SEND_FLAG_LARGE_BLOCK)
		fnvlist_add_boolean(args, "largeblockok");
	if (flags & LZC_SEND_FLAG_EMBED_DATA)
		fnvlist_add_boolean(args, "embedok");
	if (flags & LZC_SEND_FLAG_COMPRESS)
		fnvlist_add_boolean(args, "compressok");
	if (resumeobj != 0 || resumeoff != 0) {
		fnvlist_add_uint64(args, "resume_object", resumeobj);
		fnvlist_add_uint64(args, "resume_offset", resumeoff);
		fnvlist_add_uint64(args, "bytes", resume_bytes);
	}
	if (redactbook != NULL)
		fnvlist_add_string(args, "redactbook", redactbook);
	if (fd != -1)
		fnvlist_add_int32(args, "fd", fd);

	err = lzc_ioctl(ZFS_IOC_SEND_SPACE, snapname, args, &result);
	nvlist_free(args);
	if (err == 0)
		*spacep = fnvlist_lookup_uint64(result, "space");
	nvlist_free(result);
	return (err);
}

int
lzc_send_space(const char *snapname, const char *from,
    enum lzc_send_flags flags, uint64_t *spacep)
{
	return (lzc_send_space_resume_redacted(snapname, from, flags, 0, 0, 0,
	    NULL, -1, spacep));
}

static int
recv_read(int fd, void *buf, int ilen)
{
	char *cp = buf;
	int rv;
	int len = ilen;

	do {
		rv = read(fd, cp, len);
		cp += rv;
		len -= rv;
	} while (rv > 0);

	if (rv < 0 || len != 0)
		return (EIO);

	return (0);
}

static int
recv_impl(const char *snapname, nvlist_t *props, const char *origin,
    boolean_t force, boolean_t resumable, int fd,
    const dmu_replay_record_t *begin_record)
{
	/*
	 * The receive ioctl is still legacy, so we need to construct our own
	 * zfs_cmd_t rather than using zfsc_ioctl().
	 */
	zfs_cmd_t zc = { 0 };
	char *atp;
	char *packed = NULL;
	size_t size;
	int error;

	ASSERT3S(g_refcount, >, 0);
	VERIFY3S(g_fd, !=, -1);

	/* zc_name is name of containing filesystem */
	(void) strlcpy(zc.zc_name, snapname, sizeof (zc.zc_name));
	atp = strchr(zc.zc_name, '@');
	if (atp == NULL)
		return (EINVAL);
	*atp = '\0';

	/* if the fs does not exist, try its parent. */
	if (!lzc_exists(zc.zc_name)) {
		char *slashp = strrchr(zc.zc_name, '/');
		if (slashp == NULL)
			return (ENOENT);
		*slashp = '\0';

	}

	/* zc_value is full name of the snapshot to create */
	(void) strlcpy(zc.zc_value, snapname, sizeof (zc.zc_value));

	if (props != NULL) {
		/* zc_nvlist_src is props to set */
		packed = fnvlist_pack(props, &size);
		zc.zc_nvlist_src = (uint64_t)(uintptr_t)packed;
		zc.zc_nvlist_src_size = size;
	}

	/* zc_string is name of clone origin (if DRR_FLAG_CLONE) */
	if (origin != NULL)
		(void) strlcpy(zc.zc_string, origin, sizeof (zc.zc_string));

	/* zc_begin_record is non-byteswapped BEGIN record */
	if (begin_record == NULL) {
		error = recv_read(fd, &zc.zc_begin_record,
		    sizeof (zc.zc_begin_record));
		if (error != 0)
			goto out;
	} else {
		zc.zc_begin_record = *begin_record;
	}

	/* zc_cookie is fd to read from */
	zc.zc_cookie = fd;

	/* zc guid is force flag */
	zc.zc_guid = force;

	zc.zc_resumable = resumable;

	/* zc_cleanup_fd is unused */
	zc.zc_cleanup_fd = -1;

	error = ioctl(g_fd, ZFS_IOC_RECV, &zc);
	if (error != 0)
		error = errno;

out:
	if (packed != NULL)
		fnvlist_pack_free(packed, size);
	free((void*)(uintptr_t)zc.zc_nvlist_dst);
	return (error);
}

/*
 * The simplest receive case: receive from the specified fd, creating the
 * specified snapshot.  Apply the specified properties as "received" properties
 * (which can be overridden by locally-set properties).  If the stream is a
 * clone, its origin snapshot must be specified by 'origin'.  The 'force'
 * flag will cause the target filesystem to be rolled back or destroyed if
 * necessary to receive.
 *
 * Return 0 on success or an errno on failure.
 *
 * Note: this interface does not work on dedup'd streams
 * (those with DMU_BACKUP_FEATURE_DEDUP).
 */
int
lzc_receive(const char *snapname, nvlist_t *props, const char *origin,
    boolean_t force, int fd)
{
	return (recv_impl(snapname, props, origin, force, B_FALSE, fd, NULL));
}

/*
 * Like lzc_receive, but if the receive fails due to premature stream
 * termination, the intermediate state will be preserved on disk.  In this
 * case, ECKSUM will be returned.  The receive may subsequently be resumed
 * with a resuming send stream generated by lzc_send_resume().
 */
int
lzc_receive_resumable(const char *snapname, nvlist_t *props, const char *origin,
    boolean_t force, int fd)
{
	return (recv_impl(snapname, props, origin, force, B_TRUE, fd, NULL));
}

/*
 * Like lzc_receive, but allows the caller to read the begin record and then to
 * pass it in.  That could be useful if the caller wants to derive, for example,
 * the snapname or the origin parameters based on the information contained in
 * the begin record.
 * The begin record must be in its original form as read from the stream,
 * in other words, it should not be byteswapped.
 *
 * The 'resumable' parameter allows to obtain the same behavior as with
 * lzc_receive_resumable.
 */
int
lzc_receive_with_header(const char *snapname, nvlist_t *props,
    const char *origin, boolean_t force, boolean_t resumable, int fd,
    const dmu_replay_record_t *begin_record)
{
	if (begin_record == NULL)
		return (EINVAL);
	return (recv_impl(snapname, props, origin, force, resumable, fd,
	    begin_record));
}

/*
 * Roll back this filesystem or volume to its most recent snapshot.
 * If snapnamebuf is not NULL, it will be filled in with the name
 * of the most recent snapshot.
 *
 * Return 0 on success or an errno on failure.
 */
int
lzc_rollback(const char *fsname, char *snapnamebuf, int snapnamelen)
{
	nvlist_t *result = NULL;
	nvlist_t *args = fnvlist_alloc();

	int err = lzc_ioctl(ZFS_IOC_ROLLBACK, fsname, args, &result);
	nvlist_free(args);
	if (err == 0 && snapnamebuf != NULL) {
		const char *snapname = fnvlist_lookup_string(result, "target");
		(void) strlcpy(snapnamebuf, snapname, snapnamelen);
	}
	nvlist_free(result);

	return (err);
}

/*
 * Creates bookmarks.
 *
 * The bookmarks nvlist maps from name of the bookmark (e.g. "pool/fs#bmark") to
 * the name of the snapshot (e.g. "pool/fs@snap").  All the bookmarks and
 * snapshots must be in the same pool.
 *
 * The returned results nvlist will have an entry for each bookmark that failed.
 * The value will be the (int32) error code.
 *
 * The return value will be 0 if all bookmarks were created, otherwise it will
 * be the errno of a (undetermined) bookmarks that failed.
 */
int
lzc_bookmark(nvlist_t *bookmarks, nvlist_t **errlist)
{
	nvpair_t *elem;
	int error;
	char pool[ZFS_MAX_DATASET_NAME_LEN];

	/* determine the pool name */
	elem = nvlist_next_nvpair(bookmarks, NULL);
	if (elem == NULL)
		return (0);
	(void) strlcpy(pool, nvpair_name(elem), sizeof (pool));
	pool[strcspn(pool, "/#")] = '\0';

	error = lzc_ioctl(ZFS_IOC_BOOKMARK, pool, bookmarks, errlist);

	return (error);
}

/*
 * Retrieve bookmarks.
 *
 * Retrieve the list of bookmarks for the given file system. The props
 * parameter is an nvlist of property names (with no values) that will be
 * returned for each bookmark.
 *
 * The following are valid properties on bookmarks, most of which are numbers
 * (represented as uint64 in the nvlist), except redact_snaps, which is a
 * uint64 array, and redact_complete, which is a boolean
 *
 * "guid" - globally unique identifier of the snapshot it refers to
 * "createtxg" - txg when the snapshot it refers to was created
 * "creation" - timestamp when the snapshot it refers to was created
 * "redact_snaps" - list of guids of the redaction snapshots for the specified
 *     bookmark.  If the bookmark is not a redaction bookmark, the nvlist will
 *     not contain an entry for this value.  If it is redacted with respect to
 *     no snapshots, it will contain value -> NULL uint64 array
 * "redact_complete" - boolean value; true if the redaction bookmark is
 *     complete, false otherwise.
 *
 * The format of the returned nvlist as follows:
 * <short name of bookmark> -> {
 *     <name of property> -> {
 *         "value" -> uint64
 *     }
 *     ...
 *     "redact_snaps" -> {
 *         "value" -> uint64 array
 *     }
 *     "redact_complete" -> {
 *         "value" -> boolean value
 *     }
 *  }
 */
int
lzc_get_bookmarks(const char *fsname, nvlist_t *props, nvlist_t **bmarks)
{
	return (lzc_ioctl(ZFS_IOC_GET_BOOKMARKS, fsname, props, bmarks));
}

/*
 * Get bookmark properties.
 *
 * Given a bookmark's full name, retrieve all properties for the bookmark.
 *
 * The format of the returned property list is as follows:
 * {
 *     <name of property> -> {
 *         "value" -> uint64
 *     }
 *     ...
 *     "redact_snaps" -> {
 *         "value" -> uint64 array
 * }
 */
int
lzc_get_bookmark_props(const char *bookmark, nvlist_t **props)
{
	int error;

	nvlist_t *innvl = fnvlist_alloc();
	error = lzc_ioctl(ZFS_IOC_GET_BOOKMARK_PROPS, bookmark, innvl, props);
	fnvlist_free(innvl);

	return (error);
}

/*
 * Destroys bookmarks.
 *
 * The keys in the bmarks nvlist are the bookmarks to be destroyed.
 * They must all be in the same pool.  Bookmarks are specified as
 * <fs>#<bmark>.
 *
 * Bookmarks that do not exist will be silently ignored.
 *
 * The return value will be 0 if all bookmarks that existed were destroyed.
 *
 * Otherwise the return value will be the errno of a (undetermined) bookmark
 * that failed, no bookmarks will be destroyed, and the errlist will have an
 * entry for each bookmarks that failed.  The value in the errlist will be
 * the (int32) error code.
 */
int
lzc_destroy_bookmarks(nvlist_t *bmarks, nvlist_t **errlist)
{
	nvpair_t *elem;
	int error;
	char pool[ZFS_MAX_DATASET_NAME_LEN];

	/* determine the pool name */
	elem = nvlist_next_nvpair(bmarks, NULL);
	if (elem == NULL)
		return (0);
	(void) strlcpy(pool, nvpair_name(elem), sizeof (pool));
	pool[strcspn(pool, "/#")] = '\0';

	error = lzc_ioctl(ZFS_IOC_DESTROY_BOOKMARKS, pool, bmarks, errlist);

	return (error);
}

<<<<<<< HEAD
static int
lzc_channel_program_impl(const char *pool, const char *program, boolean_t sync,
    uint64_t instrlimit, uint64_t memlimit, nvlist_t *argnvl, nvlist_t **outnvl)
{
	int error;
	nvlist_t *args;

	args = fnvlist_alloc();
	fnvlist_add_string(args, ZCP_ARG_PROGRAM, program);
	fnvlist_add_nvlist(args, ZCP_ARG_ARGLIST, argnvl);
	fnvlist_add_boolean_value(args, ZCP_ARG_SYNC, sync);
	fnvlist_add_uint64(args, ZCP_ARG_INSTRLIMIT, instrlimit);
	fnvlist_add_uint64(args, ZCP_ARG_MEMLIMIT, memlimit);
	error = lzc_ioctl(ZFS_IOC_CHANNEL_PROGRAM, pool, args, outnvl);
	fnvlist_free(args);

	return (error);
}

=======
>>>>>>> dfc11533
/*
 * Executes a channel program.
 *
 * If this function returns 0 the channel program was successfully loaded and
 * ran without failing. Note that individual commands the channel program ran
 * may have failed and the channel program is responsible for reporting such
 * errors through outnvl if they are important.
 *
 * This method may also return:
 *
 * EINVAL   The program contains syntax errors, or an invalid memory or time
 *          limit was given. No part of the channel program was executed.
 *          If caused by syntax errors, 'outnvl' contains information about the
 *          errors.
 *
 * ECHRNG   The program was executed, but encountered a runtime error, such as
 *          calling a function with incorrect arguments, invoking the error()
 *          function directly, failing an assert() command, etc. Some portion
 *          of the channel program may have executed and committed changes.
 *          Information about the failure can be found in 'outnvl'.
 *
 * ENOMEM   The program fully executed, but the output buffer was not large
 *          enough to store the returned value. No output is returned through
 *          'outnvl'.
 *
 * ENOSPC   The program was terminated because it exceeded its memory usage
 *          limit. Some portion of the channel program may have executed and
 *          committed changes to disk. No output is returned through 'outnvl'.
 *
 * ETIME    The program was terminated because it exceeded its Lua instruction
 *          limit. Some portion of the channel program may have executed and
 *          committed changes to disk. No output is returned through 'outnvl'.
 */
int
lzc_channel_program(const char *pool, const char *program, uint64_t instrlimit,
    uint64_t memlimit, nvlist_t *argnvl, nvlist_t **outnvl)
{
<<<<<<< HEAD
	return (lzc_channel_program_impl(pool, program, B_TRUE, instrlimit,
	    memlimit, argnvl, outnvl));
}

/*
 * Executes a read-only channel program.
 *
 * A read-only channel program works programmatically the same way as a
 * normal channel program executed with lzc_channel_program(). The only
 * difference is it runs exclusively in open-context and therefore can
 * return faster. The downside to that, is that the program cannot change
 * on-disk state by calling functions from the zfs.sync submodule.
 *
 * The return values of this function (and their meaning) are exactly the
 * same as the ones described in lzc_channel_program().
 */
int
lzc_channel_program_nosync(const char *pool, const char *program,
    uint64_t instrlimit, uint64_t memlimit, nvlist_t *argnvl, nvlist_t **outnvl)
{
	return (lzc_channel_program_impl(pool, program, B_FALSE, instrlimit,
	    memlimit, argnvl, outnvl));
}

/*
 * Creates a checkpoint for the specified pool.
 *
 * If this function returns 0 the pool was successfully checkpointed.
 *
 * This method may also return:
 *
 * ZFS_ERR_CHECKPOINT_EXISTS
 *	The pool already has a checkpoint. A pools can only have one
 *	checkpoint at most, at any given time.
 *
 * ZFS_ERR_DISCARDING_CHECKPOINT
 * 	ZFS is in the middle of discarding a checkpoint for this pool.
 * 	The pool can be checkpointed again once the discard is done.
 *
 * ZFS_DEVRM_IN_PROGRESS
 * 	A vdev is currently being removed. The pool cannot be
 * 	checkpointed until the device removal is done.
 *
 * ZFS_VDEV_TOO_BIG
 * 	One or more top-level vdevs exceed the maximum vdev size
 * 	supported for this feature.
 */
int
lzc_pool_checkpoint(const char *pool)
{
	int error;

	nvlist_t *result = NULL;
	nvlist_t *args = fnvlist_alloc();

	error = lzc_ioctl(ZFS_IOC_POOL_CHECKPOINT, pool, args, &result);

	fnvlist_free(args);
	fnvlist_free(result);

	return (error);
}

/*
 * Discard the checkpoint from the specified pool.
 *
 * If this function returns 0 the checkpoint was successfully discarded.
 *
 * This method may also return:
 *
 * ZFS_ERR_NO_CHECKPOINT
 * 	The pool does not have a checkpoint.
 *
 * ZFS_ERR_DISCARDING_CHECKPOINT
 * 	ZFS is already in the middle of discarding the checkpoint.
 */
int
lzc_pool_checkpoint_discard(const char *pool)
{
	int error;

	nvlist_t *result = NULL;
	nvlist_t *args = fnvlist_alloc();

	error = lzc_ioctl(ZFS_IOC_POOL_DISCARD_CHECKPOINT, pool, args, &result);

	fnvlist_free(args);
	fnvlist_free(result);

	return (error);
}

/*
 * Changes initializing state.
 *
 * vdevs should be a list of (<key>, guid) where guid is a uint64 vdev GUID.
 * The key is ignored.
 *
 * If there are errors related to vdev arguments, per-vdev errors are returned
 * in an nvlist with the key "vdevs". Each error is a (guid, errno) pair where
 * guid is stringified with PRIu64, and errno is one of the following as
 * an int64_t:
 *	- ENODEV if the device was not found
 *	- EINVAL if the devices is not a leaf or is not concrete (e.g. missing)
 *	- EROFS if the device is not writeable
 *	- EBUSY start requested but the device is already being initialized
 *	- ESRCH cancel/suspend requested but device is not being initialized
 *
 * If the errlist is empty, then return value will be:
 *	- EINVAL if one or more arguments was invalid
 *	- Other spa_open failures
 *	- 0 if the operation succeeded
 */
int
lzc_initialize(const char *poolname, pool_initialize_func_t cmd_type,
    nvlist_t *vdevs, nvlist_t **errlist)
{
	int error;
	nvlist_t *args = fnvlist_alloc();
	fnvlist_add_uint64(args, ZPOOL_INITIALIZE_COMMAND, (uint64_t)cmd_type);
	fnvlist_add_nvlist(args, ZPOOL_INITIALIZE_VDEVS, vdevs);

	error = lzc_ioctl(ZFS_IOC_POOL_INITIALIZE, poolname, args, errlist);

	fnvlist_free(args);

	return (error);
}

/*
 * Create a redaction bookmark named bookname by redacting snapshot with respect
 * to all the snapshots in snapnv.
 */
int
lzc_redact(const char *snapshot, const char *bookname, nvlist_t *snapnv)
{
	nvlist_t *args = fnvlist_alloc();
	fnvlist_add_string(args, "bookname", bookname);
	fnvlist_add_nvlist(args, "snapnv", snapnv);
	int error = lzc_ioctl(ZFS_IOC_REDACT, snapshot, args, NULL);
	fnvlist_free(args);
	return (error);
}

/*
 * Set the nexbtoot configuration of the given pool.
 */
int
lzc_set_nextboot(const char *pool, const char *command, const char *env,
    uint32_t maxboots)
{
	nvlist_t *args = fnvlist_alloc();
	fnvlist_add_string(args, "command", command);
	fnvlist_add_string(args, "envmap", env);
	fnvlist_add_uint32(args, "maxboots", maxboots);
	int error = lzc_ioctl(ZFS_IOC_SET_NEXTBOOT, pool, args, NULL);
	fnvlist_free(args);
	return (error);
}

/*
 * Get the nextboot configuration of the given pool.
 */
int
lzc_get_nextboot(const char *pool, nvlist_t **outnvl)
{
	nvlist_t *args = fnvlist_alloc();
	int error = lzc_ioctl(ZFS_IOC_GET_NEXTBOOT, pool, args, outnvl);
	fnvlist_free(args);
=======
	int error;
	nvlist_t *args;

	args = fnvlist_alloc();
	fnvlist_add_string(args, ZCP_ARG_PROGRAM, program);
	fnvlist_add_nvlist(args, ZCP_ARG_ARGLIST, argnvl);
	fnvlist_add_uint64(args, ZCP_ARG_INSTRLIMIT, instrlimit);
	fnvlist_add_uint64(args, ZCP_ARG_MEMLIMIT, memlimit);
	error = lzc_ioctl(ZFS_IOC_CHANNEL_PROGRAM, pool, args, outnvl);
	fnvlist_free(args);

>>>>>>> dfc11533
	return (error);
}<|MERGE_RESOLUTION|>--- conflicted
+++ resolved
@@ -20,11 +20,7 @@
  */
 
 /*
-<<<<<<< HEAD
  * Copyright (c) 2012, 2017 by Delphix. All rights reserved.
-=======
- * Copyright (c) 2012, 2016 by Delphix. All rights reserved.
->>>>>>> dfc11533
  * Copyright (c) 2013 Steven Hartland. All rights reserved.
  * Copyright (c) 2014 Integros [integros.com]
  * Copyright 2017 RackTop Systems.
@@ -165,11 +161,7 @@
 		 * If ioctl exited with ENOMEM, we retry the ioctl after
 		 * increasing the size of the destination nvlist.
 		 *
-<<<<<<< HEAD
-		 * Channel programs that exit with ENOMEM ran over the
-=======
 		 * Channel programs that exit with ENOMEM probably ran over the
->>>>>>> dfc11533
 		 * lua memory sandbox; they should not be retried.
 		 */
 		if (errno == ENOMEM && resultp != NULL &&
@@ -967,7 +959,6 @@
 	return (error);
 }
 
-<<<<<<< HEAD
 static int
 lzc_channel_program_impl(const char *pool, const char *program, boolean_t sync,
     uint64_t instrlimit, uint64_t memlimit, nvlist_t *argnvl, nvlist_t **outnvl)
@@ -987,8 +978,6 @@
 	return (error);
 }
 
-=======
->>>>>>> dfc11533
 /*
  * Executes a channel program.
  *
@@ -1026,7 +1015,6 @@
 lzc_channel_program(const char *pool, const char *program, uint64_t instrlimit,
     uint64_t memlimit, nvlist_t *argnvl, nvlist_t **outnvl)
 {
-<<<<<<< HEAD
 	return (lzc_channel_program_impl(pool, program, B_TRUE, instrlimit,
 	    memlimit, argnvl, outnvl));
 }
@@ -1196,18 +1184,5 @@
 	nvlist_t *args = fnvlist_alloc();
 	int error = lzc_ioctl(ZFS_IOC_GET_NEXTBOOT, pool, args, outnvl);
 	fnvlist_free(args);
-=======
-	int error;
-	nvlist_t *args;
-
-	args = fnvlist_alloc();
-	fnvlist_add_string(args, ZCP_ARG_PROGRAM, program);
-	fnvlist_add_nvlist(args, ZCP_ARG_ARGLIST, argnvl);
-	fnvlist_add_uint64(args, ZCP_ARG_INSTRLIMIT, instrlimit);
-	fnvlist_add_uint64(args, ZCP_ARG_MEMLIMIT, memlimit);
-	error = lzc_ioctl(ZFS_IOC_CHANNEL_PROGRAM, pool, args, outnvl);
-	fnvlist_free(args);
-
->>>>>>> dfc11533
 	return (error);
 }