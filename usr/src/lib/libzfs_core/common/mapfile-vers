--- conflicted
+++ resolved
@@ -19,12 +19,8 @@
 # CDDL HEADER END
 #
 # Copyright (c) 2006, 2010, Oracle and/or its affiliates. All rights reserved.
-<<<<<<< HEAD
-# Copyright (c) 2012 by Delphix. All rights reserved.
 # Copyright 2013 Nexenta Systems Inc.  All rights reserved.
-=======
 # Copyright (c) 2013 by Delphix. All rights reserved.
->>>>>>> 7de6f2c0
 #
 # MAPFILE HEADER START
 #
@@ -44,7 +40,6 @@
 SYMBOL_VERSION SUNWprivate {
     global:
 
-	lzc_dataset_list_next;
 	lzc_has_snaps;
 	lzc_objset_stats;
 	lzc_pool_configs;
