#
# CDDL HEADER START
#
# The contents of this file are subject to the terms of the
# Common Development and Distribution License (the "License").
# You may not use this file except in compliance with the License.
#
# You can obtain a copy of the license at usr/src/OPENSOLARIS.LICENSE
# or http://www.opensolaris.org/os/licensing.
# See the License for the specific language governing permissions
# and limitations under the License.
#
# When distributing Covered Code, include this CDDL HEADER in each
# file and include the License file at usr/src/OPENSOLARIS.LICENSE.
# If applicable, add the following below this CDDL HEADER, with the
# fields enclosed by brackets "[]" replaced with your own identifying
# information: Portions Copyright [yyyy] [name of copyright owner]
#
# CDDL HEADER END
#
#
# Copyright 2009 Sun Microsystems, Inc.  All rights reserved.
# Use is subject to license terms.
#

LIBRARY = libinetutil.a
VERS = 	  .1
OBJECTS = octet.o inetutil.o ifspec.o ifaddrlist.o ifaddrlistx.o eh.o tq.o

include ../../Makefile.lib

# install this library in the root filesystem
include ../../Makefile.rootfs

LIBS =		$(DYNLIB)

SRCDIR =	../common
COMDIR =	$(SRC)/common/net/dhcp
SRCS = 		$(COMDIR)/octet.c $(SRCDIR)/inetutil.c \
		$(SRCDIR)/ifspec.c $(SRCDIR)/eh.c $(SRCDIR)/tq.c \
		$(SRCDIR)/ifaddrlist.c $(SRCDIR)/ifaddrlistx.c

LDLIBS +=	 -lc

CPPFLAGS +=	-I$(SRCDIR)

<<<<<<< HEAD
CERRWARN +=	-Wno-uninitialized
CERRWARN +=	-Wno-parentheses
=======
CERRWARN +=	-_gcc=-Wno-parentheses
>>>>>>> e96f8419

.KEEP_STATE:

all: $(LIBS)

pics/%.o: $(COMDIR)/%.c
	$(COMPILE.c) -o $@ $<
	$(POST_PROCESS_O)

include ../../Makefile.targ<|MERGE_RESOLUTION|>--- conflicted
+++ resolved
@@ -44,12 +44,7 @@
 
 CPPFLAGS +=	-I$(SRCDIR)
 
-<<<<<<< HEAD
-CERRWARN +=	-Wno-uninitialized
 CERRWARN +=	-Wno-parentheses
-=======
-CERRWARN +=	-_gcc=-Wno-parentheses
->>>>>>> e96f8419
 
 .KEEP_STATE:
 
