#
# CDDL HEADER START
#
# The contents of this file are subject to the terms of the
# Common Development and Distribution License (the "License").
# You may not use this file except in compliance with the License.
#
# You can obtain a copy of the license at usr/src/OPENSOLARIS.LICENSE
# or http://www.opensolaris.org/os/licensing.
# See the License for the specific language governing permissions
# and limitations under the License.
#
# When distributing Covered Code, include this CDDL HEADER in each
# file and include the License file at usr/src/OPENSOLARIS.LICENSE.
# If applicable, add the following below this CDDL HEADER, with the
# fields enclosed by brackets "[]" replaced with your own identifying
# information: Portions Copyright [yyyy] [name of copyright owner]
#
# CDDL HEADER END
#

#
# Copyright (c) 2007, 2010, Oracle and/or its affiliates. All rights reserved.
# Copyright 2013 Nexenta Systems, Inc.  All rights reserved.
#

include ../Makefile.lib

SUBDIRS = \
	libmlsvc \
	libmlrpc \
	libsmb \
	libsmbns \
	libsmbrp

include ./Makefile.subdirs

libmlrpc: libsmb
libsmbns: libsmb
libmlsvc: libsmb libmlrpc libsmbns
<<<<<<< HEAD

include ./Makefile.subdirs
=======
libfksmbsrv: libsmb
>>>>>>> 243952c7
<|MERGE_RESOLUTION|>--- conflicted
+++ resolved
@@ -37,10 +37,4 @@
 
 libmlrpc: libsmb
 libsmbns: libsmb
-libmlsvc: libsmb libmlrpc libsmbns
-<<<<<<< HEAD
-
-include ./Makefile.subdirs
-=======
-libfksmbsrv: libsmb
->>>>>>> 243952c7
+libmlsvc: libsmb libmlrpc libsmbns