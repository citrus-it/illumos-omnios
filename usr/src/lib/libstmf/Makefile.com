--- conflicted
+++ resolved
@@ -41,16 +41,10 @@
 LDLIBS +=	-lc -lnvpair -lscf -lm
 CPPFLAGS +=	$(INCS)
 
-<<<<<<< HEAD
 CERRWARN +=	-Wno-unused-label
-=======
-CERRWARN +=	-_gcc=-Wno-unused-label
 
 # not linted
 SMATCH=off
-
-$(LINTLIB) := SRCS=	$(SRCDIR)/$(LINTSRC)
->>>>>>> c653bb47
 
 .KEEP_STATE:
 
