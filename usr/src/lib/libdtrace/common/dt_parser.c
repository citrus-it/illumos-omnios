/*
 * CDDL HEADER START
 *
 * The contents of this file are subject to the terms of the
 * Common Development and Distribution License (the "License").
 * You may not use this file except in compliance with the License.
 *
 * You can obtain a copy of the license at usr/src/OPENSOLARIS.LICENSE
 * or http://www.opensolaris.org/os/licensing.
 * See the License for the specific language governing permissions
 * and limitations under the License.
 *
 * When distributing Covered Code, include this CDDL HEADER in each
 * file and include the License file at usr/src/OPENSOLARIS.LICENSE.
 * If applicable, add the following below this CDDL HEADER, with the
 * fields enclosed by brackets "[]" replaced with your own identifying
 * information: Portions Copyright [yyyy] [name of copyright owner]
 *
 * CDDL HEADER END
 */

/*
 * Copyright (c) 2003, 2010, Oracle and/or its affiliates. All rights reserved.
 * Copyright (c) 2013, Joyent Inc. All rights reserved.
 * Copyright (c) 2012, 2016 by Delphix. All rights reserved.
 */

/*
 * DTrace D Language Parser
 *
 * The D Parser is a lex/yacc parser consisting of the lexer dt_lex.l, the
 * parsing grammar dt_grammar.y, and this file, dt_parser.c, which handles
 * the construction of the parse tree nodes and their syntactic validation.
 * The parse tree is constructed of dt_node_t structures (see <dt_parser.h>)
 * that are built in two passes: (1) the "create" pass, where the parse tree
 * nodes are allocated by calls from the grammar to dt_node_*() subroutines,
 * and (2) the "cook" pass, where nodes are coalesced, assigned D types, and
 * validated according to the syntactic rules of the language.
 *
 * All node allocations are performed using dt_node_alloc().  All node frees
 * during the parsing phase are performed by dt_node_free(), which frees node-
 * internal state but does not actually free the nodes.  All final node frees
 * are done as part of the end of dt_compile() or as part of destroying
 * persistent identifiers or translators which have embedded nodes.
 *
 * The dt_node_* routines that implement pass (1) may allocate new nodes.  The
 * dt_cook_* routines that implement pass (2) may *not* allocate new nodes.
 * They may free existing nodes using dt_node_free(), but they may not actually
 * deallocate any dt_node_t's.  Currently dt_cook_op2() is an exception to this
 * rule: see the comments therein for how this issue is resolved.
 *
 * The dt_cook_* routines are responsible for (at minimum) setting the final
 * node type (dn_ctfp/dn_type) and attributes (dn_attr).  If dn_ctfp/dn_type
 * are set manually (i.e. not by one of the type assignment functions), then
 * the DT_NF_COOKED flag must be set manually on the node.
 *
 * The cooking pass can be applied to the same parse tree more than once (used
 * in the case of a comma-separated list of probe descriptions).  As such, the
 * cook routines must not perform any parse tree transformations which would
 * be invalid if the tree were subsequently cooked using a different context.
 *
 * The dn_ctfp and dn_type fields form the type of the node.  This tuple can
 * take on the following set of values, which form our type invariants:
 *
 * 1. dn_ctfp = NULL, dn_type = CTF_ERR
 *
 *    In this state, the node has unknown type and is not yet cooked.  The
 *    DT_NF_COOKED flag is not yet set on the node.
 *
 * 2. dn_ctfp = DT_DYN_CTFP(dtp), dn_type = DT_DYN_TYPE(dtp)
 *
 *    In this state, the node is a dynamic D type.  This means that generic
 *    operations are not valid on this node and only code that knows how to
 *    examine the inner details of the node can operate on it.  A <DYN> node
 *    must have dn_ident set to point to an identifier describing the object
 *    and its type.  The DT_NF_REF flag is set for all nodes of type <DYN>.
 *    At present, the D compiler uses the <DYN> type for:
 *
 *    - associative arrays that do not yet have a value type defined
 *    - translated data (i.e. the result of the xlate operator)
 *    - aggregations
 *
 * 3. dn_ctfp = DT_STR_CTFP(dtp), dn_type = DT_STR_TYPE(dtp)
 *
 *    In this state, the node is of type D string.  The string type is really
 *    a char[0] typedef, but requires special handling throughout the compiler.
 *
 * 4. dn_ctfp != NULL, dn_type = any other type ID
 *
 *    In this state, the node is of some known D/CTF type.  The normal libctf
 *    APIs can be used to learn more about the type name or structure.  When
 *    the type is assigned, the DT_NF_SIGNED, DT_NF_REF, and DT_NF_BITFIELD
 *    flags cache the corresponding attributes of the underlying CTF type.
 */

#include <sys/param.h>
#include <sys/sysmacros.h>
#include <limits.h>
#include <setjmp.h>
#include <strings.h>
#include <assert.h>
#include <alloca.h>
#include <stdlib.h>
#include <stdarg.h>
#include <stdio.h>
#include <errno.h>
#include <ctype.h>

#include <dt_impl.h>
#include <dt_grammar.h>
#include <dt_module.h>
#include <dt_provider.h>
#include <dt_string.h>
#include <dt_as.h>

dt_pcb_t *yypcb;	/* current control block for parser */
dt_node_t *yypragma;	/* lex token list for control lines */
char yyintprefix;	/* int token macro prefix (+/-) */
char yyintsuffix[4];	/* int token suffix string [uU][lL] */
int yyintdecimal;	/* int token format flag (1=decimal, 0=octal/hex) */

static const char *
opstr(int op)
{
	switch (op) {
	case DT_TOK_COMMA:	return (",");
	case DT_TOK_ELLIPSIS:	return ("...");
	case DT_TOK_ASGN:	return ("=");
	case DT_TOK_ADD_EQ:	return ("+=");
	case DT_TOK_SUB_EQ:	return ("-=");
	case DT_TOK_MUL_EQ:	return ("*=");
	case DT_TOK_DIV_EQ:	return ("/=");
	case DT_TOK_MOD_EQ:	return ("%=");
	case DT_TOK_AND_EQ:	return ("&=");
	case DT_TOK_XOR_EQ:	return ("^=");
	case DT_TOK_OR_EQ:	return ("|=");
	case DT_TOK_LSH_EQ:	return ("<<=");
	case DT_TOK_RSH_EQ:	return (">>=");
	case DT_TOK_QUESTION:	return ("?");
	case DT_TOK_COLON:	return (":");
	case DT_TOK_LOR:	return ("||");
	case DT_TOK_LXOR:	return ("^^");
	case DT_TOK_LAND:	return ("&&");
	case DT_TOK_BOR:	return ("|");
	case DT_TOK_XOR:	return ("^");
	case DT_TOK_BAND:	return ("&");
	case DT_TOK_EQU:	return ("==");
	case DT_TOK_NEQ:	return ("!=");
	case DT_TOK_LT:		return ("<");
	case DT_TOK_LE:		return ("<=");
	case DT_TOK_GT:		return (">");
	case DT_TOK_GE:		return (">=");
	case DT_TOK_LSH:	return ("<<");
	case DT_TOK_RSH:	return (">>");
	case DT_TOK_ADD:	return ("+");
	case DT_TOK_SUB:	return ("-");
	case DT_TOK_MUL:	return ("*");
	case DT_TOK_DIV:	return ("/");
	case DT_TOK_MOD:	return ("%");
	case DT_TOK_LNEG:	return ("!");
	case DT_TOK_BNEG:	return ("~");
	case DT_TOK_ADDADD:	return ("++");
	case DT_TOK_PREINC:	return ("++");
	case DT_TOK_POSTINC:	return ("++");
	case DT_TOK_SUBSUB:	return ("--");
	case DT_TOK_PREDEC:	return ("--");
	case DT_TOK_POSTDEC:	return ("--");
	case DT_TOK_IPOS:	return ("+");
	case DT_TOK_INEG:	return ("-");
	case DT_TOK_DEREF:	return ("*");
	case DT_TOK_ADDROF:	return ("&");
	case DT_TOK_OFFSETOF:	return ("offsetof");
	case DT_TOK_SIZEOF:	return ("sizeof");
	case DT_TOK_STRINGOF:	return ("stringof");
	case DT_TOK_XLATE:	return ("xlate");
	case DT_TOK_LPAR:	return ("(");
	case DT_TOK_RPAR:	return (")");
	case DT_TOK_LBRAC:	return ("[");
	case DT_TOK_RBRAC:	return ("]");
	case DT_TOK_PTR:	return ("->");
	case DT_TOK_DOT:	return (".");
	case DT_TOK_STRING:	return ("<string>");
	case DT_TOK_IDENT:	return ("<ident>");
	case DT_TOK_TNAME:	return ("<type>");
	case DT_TOK_INT:	return ("<int>");
	default:		return ("<?>");
	}
}

int
dt_type_lookup(const char *s, dtrace_typeinfo_t *tip)
{
	static const char delimiters[] = " \t\n\r\v\f*`";
	dtrace_hdl_t *dtp = yypcb->pcb_hdl;
	const char *p, *q, *r, *end, *obj;

	for (p = s, end = s + strlen(s); *p != '\0'; p = q) {
		while (isspace(*p))
			p++;	/* skip leading whitespace prior to token */

		if (p == end || (q = strpbrk(p + 1, delimiters)) == NULL)
			break;	/* empty string or single token remaining */

		if (*q == '`') {
			char *object = alloca((size_t)(q - p) + 1);
			char *type = alloca((size_t)(end - s) + 1);

			/*
			 * Copy from the start of the token (p) to the location
			 * backquote (q) to extract the nul-terminated object.
			 */
			bcopy(p, object, (size_t)(q - p));
			object[(size_t)(q - p)] = '\0';

			/*
			 * Copy the original string up to the start of this
			 * token (p) into type, and then concatenate everything
			 * after q.  This is the type name without the object.
			 */
			bcopy(s, type, (size_t)(p - s));
			bcopy(q + 1, type + (size_t)(p - s), strlen(q + 1) + 1);

			/*
			 * There may be at most three delimeters. The second
			 * delimeter is usually used to distinguish the type
			 * within a given module, however, there could be a link
			 * map id on the scene in which case that delimeter
			 * would be the third. We determine presence of the lmid
			 * if it rouglhly meets the from LM[0-9]
			 */
			if ((r = strchr(q + 1, '`')) != NULL &&
			    ((r = strchr(r + 1, '`')) != NULL)) {
				if (strchr(r + 1, '`') != NULL)
					return (dt_set_errno(dtp,
					    EDT_BADSCOPE));
				if (q[1] != 'L' || q[2] != 'M')
					return (dt_set_errno(dtp,
					    EDT_BADSCOPE));
			}

			return (dtrace_lookup_by_type(dtp, object, type, tip));
		}
	}

	if (yypcb->pcb_idepth != 0)
		obj = DTRACE_OBJ_CDEFS;
	else
		obj = DTRACE_OBJ_EVERY;

	return (dtrace_lookup_by_type(dtp, obj, s, tip));
}

/*
 * When we parse type expressions or parse an expression with unary "&", we
 * need to find a type that is a pointer to a previously known type.
 * Unfortunately CTF is limited to a per-container view, so ctf_type_pointer()
 * alone does not suffice for our needs.  We provide a more intelligent wrapper
 * for the compiler that attempts to compute a pointer to either the given type
 * or its base (that is, we try both "foo_t *" and "struct foo *"), and also
 * to potentially construct the required type on-the-fly.
 */
int
dt_type_pointer(dtrace_typeinfo_t *tip)
{
	dtrace_hdl_t *dtp = yypcb->pcb_hdl;
	ctf_file_t *ctfp = tip->dtt_ctfp;
	ctf_id_t type = tip->dtt_type;
	ctf_id_t base = ctf_type_resolve(ctfp, type);
	uint_t bflags = tip->dtt_flags;

	dt_module_t *dmp;
	ctf_id_t ptr;

	if ((ptr = ctf_type_pointer(ctfp, type)) != CTF_ERR ||
	    (ptr = ctf_type_pointer(ctfp, base)) != CTF_ERR) {
		tip->dtt_type = ptr;
		return (0);
	}

	if (yypcb->pcb_idepth != 0)
		dmp = dtp->dt_cdefs;
	else
		dmp = dtp->dt_ddefs;

	if (ctfp != dmp->dm_ctfp && ctfp != ctf_parent_file(dmp->dm_ctfp) &&
	    (type = ctf_add_type(dmp->dm_ctfp, ctfp, type)) == CTF_ERR) {
		dtp->dt_ctferr = ctf_errno(dmp->dm_ctfp);
		return (dt_set_errno(dtp, EDT_CTF));
	}

	ptr = ctf_add_pointer(dmp->dm_ctfp, CTF_ADD_ROOT, type);

	if (ptr == CTF_ERR || ctf_update(dmp->dm_ctfp) == CTF_ERR) {
		dtp->dt_ctferr = ctf_errno(dmp->dm_ctfp);
		return (dt_set_errno(dtp, EDT_CTF));
	}

	tip->dtt_object = dmp->dm_name;
	tip->dtt_ctfp = dmp->dm_ctfp;
	tip->dtt_type = ptr;
	tip->dtt_flags = bflags;

	return (0);
}

const char *
dt_type_name(ctf_file_t *ctfp, ctf_id_t type, char *buf, size_t len)
{
	dtrace_hdl_t *dtp = yypcb->pcb_hdl;

	if (ctfp == DT_FPTR_CTFP(dtp) && type == DT_FPTR_TYPE(dtp))
		(void) snprintf(buf, len, "function pointer");
	else if (ctfp == DT_FUNC_CTFP(dtp) && type == DT_FUNC_TYPE(dtp))
		(void) snprintf(buf, len, "function");
	else if (ctfp == DT_DYN_CTFP(dtp) && type == DT_DYN_TYPE(dtp))
		(void) snprintf(buf, len, "dynamic variable");
	else if (ctfp == NULL)
		(void) snprintf(buf, len, "<none>");
	else if (ctf_type_name(ctfp, type, buf, len) == NULL)
		(void) snprintf(buf, len, "unknown");

	return (buf);
}

/*
 * Perform the "usual arithmetic conversions" to determine which of the two
 * input operand types should be promoted and used as a result type.  The
 * rules for this are described in ISOC[6.3.1.8] and K&R[A6.5].
 */
static void
dt_type_promote(dt_node_t *lp, dt_node_t *rp, ctf_file_t **ofp, ctf_id_t *otype)
{
	ctf_file_t *lfp = lp->dn_ctfp;
	ctf_id_t ltype = lp->dn_type;

	ctf_file_t *rfp = rp->dn_ctfp;
	ctf_id_t rtype = rp->dn_type;

	ctf_id_t lbase = ctf_type_resolve(lfp, ltype);
	uint_t lkind = ctf_type_kind(lfp, lbase);

	ctf_id_t rbase = ctf_type_resolve(rfp, rtype);
	uint_t rkind = ctf_type_kind(rfp, rbase);

	dtrace_hdl_t *dtp = yypcb->pcb_hdl;
	ctf_encoding_t le, re;
	uint_t lrank, rrank;

	assert(lkind == CTF_K_INTEGER || lkind == CTF_K_ENUM);
	assert(rkind == CTF_K_INTEGER || rkind == CTF_K_ENUM);

	if (lkind == CTF_K_ENUM) {
		lfp = DT_INT_CTFP(dtp);
		ltype = lbase = DT_INT_TYPE(dtp);
	}

	if (rkind == CTF_K_ENUM) {
		rfp = DT_INT_CTFP(dtp);
		rtype = rbase = DT_INT_TYPE(dtp);
	}

	if (ctf_type_encoding(lfp, lbase, &le) == CTF_ERR) {
		yypcb->pcb_hdl->dt_ctferr = ctf_errno(lfp);
		longjmp(yypcb->pcb_jmpbuf, EDT_CTF);
	}

	if (ctf_type_encoding(rfp, rbase, &re) == CTF_ERR) {
		yypcb->pcb_hdl->dt_ctferr = ctf_errno(rfp);
		longjmp(yypcb->pcb_jmpbuf, EDT_CTF);
	}

	/*
	 * Compute an integer rank based on the size and unsigned status.
	 * If rank is identical, pick the "larger" of the equivalent types
	 * which we define as having a larger base ctf_id_t.  If rank is
	 * different, pick the type with the greater rank.
	 */
	lrank = le.cte_bits + ((le.cte_format & CTF_INT_SIGNED) == 0);
	rrank = re.cte_bits + ((re.cte_format & CTF_INT_SIGNED) == 0);

	if (lrank == rrank) {
		if (lbase - rbase < 0)
			goto return_rtype;
		else
			goto return_ltype;
	} else if (lrank > rrank) {
		goto return_ltype;
	} else
		goto return_rtype;

return_ltype:
	*ofp = lfp;
	*otype = ltype;
	return;

return_rtype:
	*ofp = rfp;
	*otype = rtype;
}

void
dt_node_promote(dt_node_t *lp, dt_node_t *rp, dt_node_t *dnp)
{
	dt_type_promote(lp, rp, &dnp->dn_ctfp, &dnp->dn_type);
	dt_node_type_assign(dnp, dnp->dn_ctfp, dnp->dn_type, B_FALSE);
	dt_node_attr_assign(dnp, dt_attr_min(lp->dn_attr, rp->dn_attr));
}

const char *
dt_node_name(const dt_node_t *dnp, char *buf, size_t len)
{
	char n1[DT_TYPE_NAMELEN];
	char n2[DT_TYPE_NAMELEN];

	const char *prefix = "", *suffix = "";
	const dtrace_syminfo_t *dts;
	char *s;

	switch (dnp->dn_kind) {
	case DT_NODE_INT:
		(void) snprintf(buf, len, "integer constant 0x%llx",
		    (u_longlong_t)dnp->dn_value);
		break;
	case DT_NODE_STRING:
		s = strchr2esc(dnp->dn_string, strlen(dnp->dn_string));
		(void) snprintf(buf, len, "string constant \"%s\"",
		    s != NULL ? s : dnp->dn_string);
		free(s);
		break;
	case DT_NODE_IDENT:
		(void) snprintf(buf, len, "identifier %s", dnp->dn_string);
		break;
	case DT_NODE_VAR:
	case DT_NODE_FUNC:
	case DT_NODE_AGG:
	case DT_NODE_INLINE:
		switch (dnp->dn_ident->di_kind) {
		case DT_IDENT_FUNC:
		case DT_IDENT_AGGFUNC:
		case DT_IDENT_ACTFUNC:
			suffix = "( )";
			break;
		case DT_IDENT_AGG:
			prefix = "@";
			break;
		}
		(void) snprintf(buf, len, "%s %s%s%s",
		    dt_idkind_name(dnp->dn_ident->di_kind),
		    prefix, dnp->dn_ident->di_name, suffix);
		break;
	case DT_NODE_SYM:
		dts = dnp->dn_ident->di_data;
		(void) snprintf(buf, len, "symbol %s`%s",
		    dts->dts_object, dts->dts_name);
		break;
	case DT_NODE_TYPE:
		(void) snprintf(buf, len, "type %s",
		    dt_node_type_name(dnp, n1, sizeof (n1)));
		break;
	case DT_NODE_OP1:
	case DT_NODE_OP2:
	case DT_NODE_OP3:
		(void) snprintf(buf, len, "operator %s", opstr(dnp->dn_op));
		break;
	case DT_NODE_DEXPR:
	case DT_NODE_DFUNC:
		if (dnp->dn_expr)
			return (dt_node_name(dnp->dn_expr, buf, len));
		(void) snprintf(buf, len, "%s", "statement");
		break;
	case DT_NODE_PDESC:
		if (dnp->dn_desc->dtpd_id == 0) {
			(void) snprintf(buf, len,
			    "probe description %s:%s:%s:%s",
			    dnp->dn_desc->dtpd_provider, dnp->dn_desc->dtpd_mod,
			    dnp->dn_desc->dtpd_func, dnp->dn_desc->dtpd_name);
		} else {
			(void) snprintf(buf, len, "probe description %u",
			    dnp->dn_desc->dtpd_id);
		}
		break;
	case DT_NODE_CLAUSE:
		(void) snprintf(buf, len, "%s", "clause");
		break;
	case DT_NODE_MEMBER:
		(void) snprintf(buf, len, "member %s", dnp->dn_membname);
		break;
	case DT_NODE_XLATOR:
		(void) snprintf(buf, len, "translator <%s> (%s)",
		    dt_type_name(dnp->dn_xlator->dx_dst_ctfp,
		    dnp->dn_xlator->dx_dst_type, n1, sizeof (n1)),
		    dt_type_name(dnp->dn_xlator->dx_src_ctfp,
		    dnp->dn_xlator->dx_src_type, n2, sizeof (n2)));
		break;
	case DT_NODE_PROG:
		(void) snprintf(buf, len, "%s", "program");
		break;
	default:
		(void) snprintf(buf, len, "node <%u>", dnp->dn_kind);
		break;
	}

	return (buf);
}

/*
 * dt_node_xalloc() can be used to create new parse nodes from any libdtrace
 * caller.  The caller is responsible for assigning dn_link appropriately.
 */
dt_node_t *
dt_node_xalloc(dtrace_hdl_t *dtp, int kind)
{
	dt_node_t *dnp = dt_alloc(dtp, sizeof (dt_node_t));

	if (dnp == NULL)
		return (NULL);

	dnp->dn_ctfp = NULL;
	dnp->dn_type = CTF_ERR;
	dnp->dn_kind = (uchar_t)kind;
	dnp->dn_flags = 0;
	dnp->dn_op = 0;
	dnp->dn_line = -1;
	dnp->dn_reg = -1;
	dnp->dn_attr = _dtrace_defattr;
	dnp->dn_list = NULL;
	dnp->dn_link = NULL;
	bzero(&dnp->dn_u, sizeof (dnp->dn_u));

	return (dnp);
}

/*
 * dt_node_alloc() is used to create new parse nodes from the parser.  It
 * assigns the node location based on the current lexer line number and places
 * the new node on the default allocation list.  If allocation fails, we
 * automatically longjmp the caller back to the enclosing compilation call.
 */
static dt_node_t *
dt_node_alloc(int kind)
{
	dt_node_t *dnp = dt_node_xalloc(yypcb->pcb_hdl, kind);

	if (dnp == NULL)
		longjmp(yypcb->pcb_jmpbuf, EDT_NOMEM);

	dnp->dn_line = yylineno;
	dnp->dn_link = yypcb->pcb_list;
	yypcb->pcb_list = dnp;

	return (dnp);
}

void
dt_node_free(dt_node_t *dnp)
{
	uchar_t kind = dnp->dn_kind;

	dnp->dn_kind = DT_NODE_FREE;

	switch (kind) {
	case DT_NODE_STRING:
	case DT_NODE_IDENT:
	case DT_NODE_TYPE:
		free(dnp->dn_string);
		dnp->dn_string = NULL;
		break;

	case DT_NODE_VAR:
	case DT_NODE_FUNC:
	case DT_NODE_PROBE:
		if (dnp->dn_ident != NULL) {
			if (dnp->dn_ident->di_flags & DT_IDFLG_ORPHAN)
				dt_ident_destroy(dnp->dn_ident);
			dnp->dn_ident = NULL;
		}
		dt_node_list_free(&dnp->dn_args);
		break;

	case DT_NODE_OP1:
		if (dnp->dn_child != NULL) {
			dt_node_free(dnp->dn_child);
			dnp->dn_child = NULL;
		}
		break;

	case DT_NODE_OP3:
		if (dnp->dn_expr != NULL) {
			dt_node_free(dnp->dn_expr);
			dnp->dn_expr = NULL;
		}
		/*FALLTHRU*/
	case DT_NODE_OP2:
		if (dnp->dn_left != NULL) {
			dt_node_free(dnp->dn_left);
			dnp->dn_left = NULL;
		}
		if (dnp->dn_right != NULL) {
			dt_node_free(dnp->dn_right);
			dnp->dn_right = NULL;
		}
		break;

	case DT_NODE_DEXPR:
	case DT_NODE_DFUNC:
		if (dnp->dn_expr != NULL) {
			dt_node_free(dnp->dn_expr);
			dnp->dn_expr = NULL;
		}
		break;

	case DT_NODE_AGG:
		if (dnp->dn_aggfun != NULL) {
			dt_node_free(dnp->dn_aggfun);
			dnp->dn_aggfun = NULL;
		}
		dt_node_list_free(&dnp->dn_aggtup);
		break;

	case DT_NODE_PDESC:
		free(dnp->dn_spec);
		dnp->dn_spec = NULL;
		free(dnp->dn_desc);
		dnp->dn_desc = NULL;
		break;

	case DT_NODE_CLAUSE:
		if (dnp->dn_pred != NULL)
			dt_node_free(dnp->dn_pred);
		if (dnp->dn_locals != NULL)
			dt_idhash_destroy(dnp->dn_locals);
		dt_node_list_free(&dnp->dn_pdescs);
		dt_node_list_free(&dnp->dn_acts);
		break;

	case DT_NODE_MEMBER:
		free(dnp->dn_membname);
		dnp->dn_membname = NULL;
		if (dnp->dn_membexpr != NULL) {
			dt_node_free(dnp->dn_membexpr);
			dnp->dn_membexpr = NULL;
		}
		break;

	case DT_NODE_PROVIDER:
		dt_node_list_free(&dnp->dn_probes);
		free(dnp->dn_provname);
		dnp->dn_provname = NULL;
		break;

	case DT_NODE_PROG:
		dt_node_list_free(&dnp->dn_list);
		break;
	}
}

void
dt_node_attr_assign(dt_node_t *dnp, dtrace_attribute_t attr)
{
	if ((yypcb->pcb_cflags & DTRACE_C_EATTR) &&
	    (dt_attr_cmp(attr, yypcb->pcb_amin) < 0)) {
		char a[DTRACE_ATTR2STR_MAX];
		char s[BUFSIZ];

		dnerror(dnp, D_ATTR_MIN, "attributes for %s (%s) are less than "
		    "predefined minimum\n", dt_node_name(dnp, s, sizeof (s)),
		    dtrace_attr2str(attr, a, sizeof (a)));
	}

	dnp->dn_attr = attr;
}

void
dt_node_type_assign(dt_node_t *dnp, ctf_file_t *fp, ctf_id_t type,
    boolean_t user)
{
	ctf_id_t base = ctf_type_resolve(fp, type);
	uint_t kind = ctf_type_kind(fp, base);
	ctf_encoding_t e;

	dnp->dn_flags &=
	    ~(DT_NF_SIGNED | DT_NF_REF | DT_NF_BITFIELD | DT_NF_USERLAND);

	if (kind == CTF_K_INTEGER && ctf_type_encoding(fp, base, &e) == 0) {
		size_t size = e.cte_bits / NBBY;

		if (size > 8 || (e.cte_bits % NBBY) != 0 || (size & (size - 1)))
			dnp->dn_flags |= DT_NF_BITFIELD;

		if (e.cte_format & CTF_INT_SIGNED)
			dnp->dn_flags |= DT_NF_SIGNED;
	}

	if (kind == CTF_K_FLOAT && ctf_type_encoding(fp, base, &e) == 0) {
		if (e.cte_bits / NBBY > sizeof (uint64_t))
			dnp->dn_flags |= DT_NF_REF;
	}

	if (kind == CTF_K_STRUCT || kind == CTF_K_UNION ||
	    kind == CTF_K_FORWARD ||
	    kind == CTF_K_ARRAY || kind == CTF_K_FUNCTION)
		dnp->dn_flags |= DT_NF_REF;
	else if (yypcb != NULL && fp == DT_DYN_CTFP(yypcb->pcb_hdl) &&
	    type == DT_DYN_TYPE(yypcb->pcb_hdl))
		dnp->dn_flags |= DT_NF_REF;

	if (user)
		dnp->dn_flags |= DT_NF_USERLAND;

	dnp->dn_flags |= DT_NF_COOKED;
	dnp->dn_ctfp = fp;
	dnp->dn_type = type;
}

void
dt_node_type_propagate(const dt_node_t *src, dt_node_t *dst)
{
	assert(src->dn_flags & DT_NF_COOKED);
	dst->dn_flags = src->dn_flags & ~DT_NF_LVALUE;
	dst->dn_ctfp = src->dn_ctfp;
	dst->dn_type = src->dn_type;
}

const char *
dt_node_type_name(const dt_node_t *dnp, char *buf, size_t len)
{
	if (dt_node_is_dynamic(dnp) && dnp->dn_ident != NULL) {
		(void) snprintf(buf, len, "%s",
		    dt_idkind_name(dt_ident_resolve(dnp->dn_ident)->di_kind));
		return (buf);
	}

	if (dnp->dn_flags & DT_NF_USERLAND) {
		size_t n = snprintf(buf, len, "userland ");
		len = len > n ? len - n : 0;
		(void) dt_type_name(dnp->dn_ctfp, dnp->dn_type, buf + n, len);
		return (buf);
	}

	return (dt_type_name(dnp->dn_ctfp, dnp->dn_type, buf, len));
}

size_t
dt_node_type_size(const dt_node_t *dnp)
{
	ctf_id_t base;
	dtrace_hdl_t *dtp = yypcb->pcb_hdl;

	if (dnp->dn_kind == DT_NODE_STRING)
		return (strlen(dnp->dn_string) + 1);

	if (dt_node_is_dynamic(dnp) && dnp->dn_ident != NULL)
		return (dt_ident_size(dnp->dn_ident));

	base = ctf_type_resolve(dnp->dn_ctfp, dnp->dn_type);

	if (ctf_type_kind(dnp->dn_ctfp, base) == CTF_K_FORWARD)
		return (0);

	/*
	 * Here we have a 32-bit user pointer that is being used with a 64-bit
	 * kernel. When we're using it and its tagged as a userland reference --
	 * then we need to keep it as a 32-bit pointer. However, if we are
	 * referring to it as a kernel address, eg. being used after a copyin()
	 * then we need to make sure that we actually return the kernel's size
	 * of a pointer, 8 bytes.
	 */
	if (ctf_type_kind(dnp->dn_ctfp, base) == CTF_K_POINTER &&
	    ctf_getmodel(dnp->dn_ctfp) == CTF_MODEL_ILP32 &&
	    !(dnp->dn_flags & DT_NF_USERLAND) &&
	    dtp->dt_conf.dtc_ctfmodel == CTF_MODEL_LP64)
			return (8);

	return (ctf_type_size(dnp->dn_ctfp, dnp->dn_type));
}

/*
 * Determine if the specified parse tree node references an identifier of the
 * specified kind, and if so return a pointer to it; otherwise return NULL.
 * This function resolves the identifier itself, following through any inlines.
 */
dt_ident_t *
dt_node_resolve(const dt_node_t *dnp, uint_t idkind)
{
	dt_ident_t *idp;

	switch (dnp->dn_kind) {
	case DT_NODE_VAR:
	case DT_NODE_SYM:
	case DT_NODE_FUNC:
	case DT_NODE_AGG:
	case DT_NODE_INLINE:
	case DT_NODE_PROBE:
		idp = dt_ident_resolve(dnp->dn_ident);
		return (idp->di_kind == idkind ? idp : NULL);
	}

	if (dt_node_is_dynamic(dnp)) {
		idp = dt_ident_resolve(dnp->dn_ident);
		return (idp->di_kind == idkind ? idp : NULL);
	}

	return (NULL);
}

size_t
dt_node_sizeof(const dt_node_t *dnp)
{
	dtrace_syminfo_t *sip;
	GElf_Sym sym;
	dtrace_hdl_t *dtp = yypcb->pcb_hdl;

	/*
	 * The size of the node as used for the sizeof() operator depends on
	 * the kind of the node.  If the node is a SYM, the size is obtained
	 * from the symbol table; if it is not a SYM, the size is determined
	 * from the node's type.  This is slightly different from C's sizeof()
	 * operator in that (for example) when applied to a function, sizeof()
	 * will evaluate to the length of the function rather than the size of
	 * the function type.
	 */
	if (dnp->dn_kind != DT_NODE_SYM)
		return (dt_node_type_size(dnp));

	sip = dnp->dn_ident->di_data;

	if (dtrace_lookup_by_name(dtp, sip->dts_object,
	    sip->dts_name, &sym, NULL) == -1)
		return (0);

	return (sym.st_size);
}

int
dt_node_is_integer(const dt_node_t *dnp)
{
	ctf_file_t *fp = dnp->dn_ctfp;
	ctf_encoding_t e;
	ctf_id_t type;
	uint_t kind;

	assert(dnp->dn_flags & DT_NF_COOKED);

	type = ctf_type_resolve(fp, dnp->dn_type);
	kind = ctf_type_kind(fp, type);

	if (kind == CTF_K_INTEGER &&
	    ctf_type_encoding(fp, type, &e) == 0 && IS_VOID(e))
		return (0); /* void integer */

	return (kind == CTF_K_INTEGER || kind == CTF_K_ENUM);
}

int
dt_node_is_float(const dt_node_t *dnp)
{
	ctf_file_t *fp = dnp->dn_ctfp;
	ctf_encoding_t e;
	ctf_id_t type;
	uint_t kind;

	assert(dnp->dn_flags & DT_NF_COOKED);

	type = ctf_type_resolve(fp, dnp->dn_type);
	kind = ctf_type_kind(fp, type);

	return (kind == CTF_K_FLOAT &&
	    ctf_type_encoding(dnp->dn_ctfp, type, &e) == 0 && (
	    e.cte_format == CTF_FP_SINGLE || e.cte_format == CTF_FP_DOUBLE ||
	    e.cte_format == CTF_FP_LDOUBLE));
}

int
dt_node_is_scalar(const dt_node_t *dnp)
{
	ctf_file_t *fp = dnp->dn_ctfp;
	ctf_encoding_t e;
	ctf_id_t type;
	uint_t kind;

	assert(dnp->dn_flags & DT_NF_COOKED);

	type = ctf_type_resolve(fp, dnp->dn_type);
	kind = ctf_type_kind(fp, type);

	if (kind == CTF_K_INTEGER &&
	    ctf_type_encoding(fp, type, &e) == 0 && IS_VOID(e))
		return (0); /* void cannot be used as a scalar */

	return (kind == CTF_K_INTEGER || kind == CTF_K_ENUM ||
	    kind == CTF_K_POINTER);
}

int
dt_node_is_arith(const dt_node_t *dnp)
{
	ctf_file_t *fp = dnp->dn_ctfp;
	ctf_encoding_t e;
	ctf_id_t type;
	uint_t kind;

	assert(dnp->dn_flags & DT_NF_COOKED);

	type = ctf_type_resolve(fp, dnp->dn_type);
	kind = ctf_type_kind(fp, type);

	if (kind == CTF_K_INTEGER)
		return (ctf_type_encoding(fp, type, &e) == 0 && !IS_VOID(e));
	else
		return (kind == CTF_K_ENUM);
}

int
dt_node_is_vfptr(const dt_node_t *dnp)
{
	ctf_file_t *fp = dnp->dn_ctfp;
	ctf_encoding_t e;
	ctf_id_t type;
	uint_t kind;

	assert(dnp->dn_flags & DT_NF_COOKED);

	type = ctf_type_resolve(fp, dnp->dn_type);
	if (ctf_type_kind(fp, type) != CTF_K_POINTER)
		return (0); /* type is not a pointer */

	type = ctf_type_resolve(fp, ctf_type_reference(fp, type));
	kind = ctf_type_kind(fp, type);

	return (kind == CTF_K_FUNCTION || (kind == CTF_K_INTEGER &&
	    ctf_type_encoding(fp, type, &e) == 0 && IS_VOID(e)));
}

int
dt_node_is_dynamic(const dt_node_t *dnp)
{
	if (dnp->dn_kind == DT_NODE_VAR &&
	    (dnp->dn_ident->di_flags & DT_IDFLG_INLINE)) {
		const dt_idnode_t *inp = dnp->dn_ident->di_iarg;
		return (inp->din_root ? dt_node_is_dynamic(inp->din_root) : 0);
	}

	return (dnp->dn_ctfp == DT_DYN_CTFP(yypcb->pcb_hdl) &&
	    dnp->dn_type == DT_DYN_TYPE(yypcb->pcb_hdl));
}

int
dt_node_is_string(const dt_node_t *dnp)
{
	return (dnp->dn_ctfp == DT_STR_CTFP(yypcb->pcb_hdl) &&
	    dnp->dn_type == DT_STR_TYPE(yypcb->pcb_hdl));
}

int
dt_node_is_stack(const dt_node_t *dnp)
{
	return (dnp->dn_ctfp == DT_STACK_CTFP(yypcb->pcb_hdl) &&
	    dnp->dn_type == DT_STACK_TYPE(yypcb->pcb_hdl));
}

int
dt_node_is_symaddr(const dt_node_t *dnp)
{
	return (dnp->dn_ctfp == DT_SYMADDR_CTFP(yypcb->pcb_hdl) &&
	    dnp->dn_type == DT_SYMADDR_TYPE(yypcb->pcb_hdl));
}

int
dt_node_is_usymaddr(const dt_node_t *dnp)
{
	return (dnp->dn_ctfp == DT_USYMADDR_CTFP(yypcb->pcb_hdl) &&
	    dnp->dn_type == DT_USYMADDR_TYPE(yypcb->pcb_hdl));
}

int
dt_node_is_strcompat(const dt_node_t *dnp)
{
	ctf_file_t *fp = dnp->dn_ctfp;
	ctf_encoding_t e;
	ctf_arinfo_t r;
	ctf_id_t base;
	uint_t kind;

	assert(dnp->dn_flags & DT_NF_COOKED);

	base = ctf_type_resolve(fp, dnp->dn_type);
	kind = ctf_type_kind(fp, base);

	if (kind == CTF_K_POINTER &&
	    (base = ctf_type_reference(fp, base)) != CTF_ERR &&
	    (base = ctf_type_resolve(fp, base)) != CTF_ERR &&
	    ctf_type_encoding(fp, base, &e) == 0 && IS_CHAR(e))
		return (1); /* promote char pointer to string */

	if (kind == CTF_K_ARRAY && ctf_array_info(fp, base, &r) == 0 &&
	    (base = ctf_type_resolve(fp, r.ctr_contents)) != CTF_ERR &&
	    ctf_type_encoding(fp, base, &e) == 0 && IS_CHAR(e))
		return (1); /* promote char array to string */

	return (0);
}

int
dt_node_is_pointer(const dt_node_t *dnp)
{
	ctf_file_t *fp = dnp->dn_ctfp;
	uint_t kind;

	assert(dnp->dn_flags & DT_NF_COOKED);

	if (dt_node_is_string(dnp))
		return (0); /* string are pass-by-ref but act like structs */

	kind = ctf_type_kind(fp, ctf_type_resolve(fp, dnp->dn_type));
	return (kind == CTF_K_POINTER || kind == CTF_K_ARRAY);
}

int
dt_node_is_void(const dt_node_t *dnp)
{
	ctf_file_t *fp = dnp->dn_ctfp;
	ctf_encoding_t e;
	ctf_id_t type;

	if (dt_node_is_dynamic(dnp))
		return (0); /* <DYN> is an alias for void but not the same */

	if (dt_node_is_stack(dnp))
		return (0);

	if (dt_node_is_symaddr(dnp) || dt_node_is_usymaddr(dnp))
		return (0);

	type = ctf_type_resolve(fp, dnp->dn_type);

	return (ctf_type_kind(fp, type) == CTF_K_INTEGER &&
	    ctf_type_encoding(fp, type, &e) == 0 && IS_VOID(e));
}

int
dt_node_is_ptrcompat(const dt_node_t *lp, const dt_node_t *rp,
    ctf_file_t **fpp, ctf_id_t *tp)
{
	ctf_file_t *lfp = lp->dn_ctfp;
	ctf_file_t *rfp = rp->dn_ctfp;

	ctf_id_t lbase = CTF_ERR, rbase = CTF_ERR;
	ctf_id_t lref = CTF_ERR, rref = CTF_ERR;

	int lp_is_void, rp_is_void, lp_is_int, rp_is_int, compat;
	uint_t lkind, rkind;
	ctf_encoding_t e;
	ctf_arinfo_t r;

	assert(lp->dn_flags & DT_NF_COOKED);
	assert(rp->dn_flags & DT_NF_COOKED);

	if (dt_node_is_dynamic(lp) || dt_node_is_dynamic(rp))
		return (0); /* fail if either node is a dynamic variable */

	lp_is_int = dt_node_is_integer(lp);
	rp_is_int = dt_node_is_integer(rp);

	if (lp_is_int && rp_is_int)
		return (0); /* fail if both nodes are integers */

	if (lp_is_int && (lp->dn_kind != DT_NODE_INT || lp->dn_value != 0))
		return (0); /* fail if lp is an integer that isn't 0 constant */

	if (rp_is_int && (rp->dn_kind != DT_NODE_INT || rp->dn_value != 0))
		return (0); /* fail if rp is an integer that isn't 0 constant */

	if ((lp_is_int == 0 && rp_is_int == 0) && (
	    (lp->dn_flags & DT_NF_USERLAND) ^ (rp->dn_flags & DT_NF_USERLAND)))
		return (0); /* fail if only one pointer is a userland address */

	/*
	 * Resolve the left-hand and right-hand types to their base type, and
	 * then resolve the referenced type as well (assuming the base type
	 * is CTF_K_POINTER or CTF_K_ARRAY).  Otherwise [lr]ref = CTF_ERR.
	 */
	if (!lp_is_int) {
		lbase = ctf_type_resolve(lfp, lp->dn_type);
		lkind = ctf_type_kind(lfp, lbase);

		if (lkind == CTF_K_POINTER) {
			lref = ctf_type_resolve(lfp,
			    ctf_type_reference(lfp, lbase));
		} else if (lkind == CTF_K_ARRAY &&
		    ctf_array_info(lfp, lbase, &r) == 0) {
			lref = ctf_type_resolve(lfp, r.ctr_contents);
		}
	}

	if (!rp_is_int) {
		rbase = ctf_type_resolve(rfp, rp->dn_type);
		rkind = ctf_type_kind(rfp, rbase);

		if (rkind == CTF_K_POINTER) {
			rref = ctf_type_resolve(rfp,
			    ctf_type_reference(rfp, rbase));
		} else if (rkind == CTF_K_ARRAY &&
		    ctf_array_info(rfp, rbase, &r) == 0) {
			rref = ctf_type_resolve(rfp, r.ctr_contents);
		}
	}

	/*
	 * We know that one or the other type may still be a zero-valued
	 * integer constant.  To simplify the code below, set the integer
	 * type variables equal to the non-integer types and proceed.
	 */
	if (lp_is_int) {
		lbase = rbase;
		lkind = rkind;
		lref = rref;
		lfp = rfp;
	} else if (rp_is_int) {
		rbase = lbase;
		rkind = lkind;
		rref = lref;
		rfp = lfp;
	}

	lp_is_void = ctf_type_encoding(lfp, lref, &e) == 0 && IS_VOID(e);
	rp_is_void = ctf_type_encoding(rfp, rref, &e) == 0 && IS_VOID(e);

	/*
	 * The types are compatible if both are pointers to the same type, or
	 * if either pointer is a void pointer.  If they are compatible, set
	 * tp to point to the more specific pointer type and return it.
	 */
	compat = (lkind == CTF_K_POINTER || lkind == CTF_K_ARRAY) &&
	    (rkind == CTF_K_POINTER || rkind == CTF_K_ARRAY) &&
	    (lp_is_void || rp_is_void || ctf_type_compat(lfp, lref, rfp, rref));

	if (compat) {
		if (fpp != NULL)
			*fpp = rp_is_void ? lfp : rfp;
		if (tp != NULL)
			*tp = rp_is_void ? lbase : rbase;
	}

	return (compat);
}

/*
 * The rules for checking argument types against parameter types are described
 * in the ANSI-C spec (see K&R[A7.3.2] and K&R[A7.17]).  We use the same rule
 * set to determine whether associative array arguments match the prototype.
 */
int
dt_node_is_argcompat(const dt_node_t *lp, const dt_node_t *rp)
{
	ctf_file_t *lfp = lp->dn_ctfp;
	ctf_file_t *rfp = rp->dn_ctfp;

	assert(lp->dn_flags & DT_NF_COOKED);
	assert(rp->dn_flags & DT_NF_COOKED);

	if (dt_node_is_integer(lp) && dt_node_is_integer(rp))
		return (1); /* integer types are compatible */

	if (dt_node_is_strcompat(lp) && dt_node_is_strcompat(rp))
		return (1); /* string types are compatible */

	if (dt_node_is_stack(lp) && dt_node_is_stack(rp))
		return (1); /* stack types are compatible */

	if (dt_node_is_symaddr(lp) && dt_node_is_symaddr(rp))
		return (1); /* symaddr types are compatible */

	if (dt_node_is_usymaddr(lp) && dt_node_is_usymaddr(rp))
		return (1); /* usymaddr types are compatible */

	switch (ctf_type_kind(lfp, ctf_type_resolve(lfp, lp->dn_type))) {
	case CTF_K_FUNCTION:
	case CTF_K_STRUCT:
	case CTF_K_UNION:
		return (ctf_type_compat(lfp, lp->dn_type, rfp, rp->dn_type));
	default:
		return (dt_node_is_ptrcompat(lp, rp, NULL, NULL));
	}
}

/*
 * We provide dt_node_is_posconst() as a convenience routine for callers who
 * wish to verify that an argument is a positive non-zero integer constant.
 */
int
dt_node_is_posconst(const dt_node_t *dnp)
{
	return (dnp->dn_kind == DT_NODE_INT && dnp->dn_value != 0 && (
	    (dnp->dn_flags & DT_NF_SIGNED) == 0 || (int64_t)dnp->dn_value > 0));
}

int
dt_node_is_actfunc(const dt_node_t *dnp)
{
	return (dnp->dn_kind == DT_NODE_FUNC &&
	    dnp->dn_ident->di_kind == DT_IDENT_ACTFUNC);
}

/*
 * The original rules for integer constant typing are described in K&R[A2.5.1].
 * However, since we support long long, we instead use the rules from ISO C99
 * clause 6.4.4.1 since that is where long longs are formally described.  The
 * rules require us to know whether the constant was specified in decimal or
 * in octal or hex, which we do by looking at our lexer's 'yyintdecimal' flag.
 * The type of an integer constant is the first of the corresponding list in
 * which its value can be represented:
 *
 * unsuffixed decimal:   int, long, long long
 * unsuffixed oct/hex:   int, unsigned int, long, unsigned long,
 *                       long long, unsigned long long
 * suffix [uU]:          unsigned int, unsigned long, unsigned long long
 * suffix [lL] decimal:  long, long long
 * suffix [lL] oct/hex:  long, unsigned long, long long, unsigned long long
 * suffix [uU][Ll]:      unsigned long, unsigned long long
 * suffix ll/LL decimal: long long
 * suffix ll/LL oct/hex: long long, unsigned long long
 * suffix [uU][ll/LL]:   unsigned long long
 *
 * Given that our lexer has already validated the suffixes by regexp matching,
 * there is an obvious way to concisely encode these rules: construct an array
 * of the types in the order int, unsigned int, long, unsigned long, long long,
 * unsigned long long.  Compute an integer array starting index based on the
 * suffix (e.g. none = 0, u = 1, ull = 5), and compute an increment based on
 * the specifier (dec/oct/hex) and suffix (u).  Then iterate from the starting
 * index to the end, advancing using the increment, and searching until we
 * find a limit that matches or we run out of choices (overflow).  To make it
 * even faster, we precompute the table of type information in dtrace_open().
 */
dt_node_t *
dt_node_int(uintmax_t value)
{
	dt_node_t *dnp = dt_node_alloc(DT_NODE_INT);
	dtrace_hdl_t *dtp = yypcb->pcb_hdl;

	int n = (yyintdecimal | (yyintsuffix[0] == 'u')) + 1;
	int i = 0;

	const char *p;
	char c;

	dnp->dn_op = DT_TOK_INT;
	dnp->dn_value = value;

	for (p = yyintsuffix; (c = *p) != '\0'; p++) {
		if (c == 'U' || c == 'u')
			i += 1;
		else if (c == 'L' || c == 'l')
			i += 2;
	}

	for (; i < sizeof (dtp->dt_ints) / sizeof (dtp->dt_ints[0]); i += n) {
		if (value <= dtp->dt_ints[i].did_limit) {
			dt_node_type_assign(dnp,
			    dtp->dt_ints[i].did_ctfp,
			    dtp->dt_ints[i].did_type, B_FALSE);

			/*
			 * If a prefix character is present in macro text, add
			 * in the corresponding operator node (see dt_lex.l).
			 */
			switch (yyintprefix) {
			case '+':
				return (dt_node_op1(DT_TOK_IPOS, dnp));
			case '-':
				return (dt_node_op1(DT_TOK_INEG, dnp));
			default:
				return (dnp);
			}
		}
	}

	xyerror(D_INT_OFLOW, "integer constant 0x%llx cannot be represented "
	    "in any built-in integral type\n", (u_longlong_t)value);
	/*NOTREACHED*/
	return (NULL);		/* keep gcc happy */
}

dt_node_t *
dt_node_string(char *string)
{
	dtrace_hdl_t *dtp = yypcb->pcb_hdl;
	dt_node_t *dnp;

	if (string == NULL)
		longjmp(yypcb->pcb_jmpbuf, EDT_NOMEM);

	dnp = dt_node_alloc(DT_NODE_STRING);
	dnp->dn_op = DT_TOK_STRING;
	dnp->dn_string = string;
	dt_node_type_assign(dnp, DT_STR_CTFP(dtp), DT_STR_TYPE(dtp), B_FALSE);

	return (dnp);
}

dt_node_t *
dt_node_ident(char *name)
{
	dt_ident_t *idp;
	dt_node_t *dnp;

	if (name == NULL)
		longjmp(yypcb->pcb_jmpbuf, EDT_NOMEM);

	/*
	 * If the identifier is an inlined integer constant, then create an INT
	 * node that is a clone of the inline parse tree node and return that
	 * immediately, allowing this inline to be used in parsing contexts
	 * that require constant expressions (e.g. scalar array sizes).
	 */
	if ((idp = dt_idstack_lookup(&yypcb->pcb_globals, name)) != NULL &&
	    (idp->di_flags & DT_IDFLG_INLINE)) {
		dt_idnode_t *inp = idp->di_iarg;

		if (inp->din_root != NULL &&
		    inp->din_root->dn_kind == DT_NODE_INT) {
			free(name);

			dnp = dt_node_alloc(DT_NODE_INT);
			dnp->dn_op = DT_TOK_INT;
			dnp->dn_value = inp->din_root->dn_value;
			dt_node_type_propagate(inp->din_root, dnp);

			return (dnp);
		}
	}

	dnp = dt_node_alloc(DT_NODE_IDENT);
	dnp->dn_op = name[0] == '@' ? DT_TOK_AGG : DT_TOK_IDENT;
	dnp->dn_string = name;

	return (dnp);
}

/*
 * Create an empty node of type corresponding to the given declaration.
 * Explicit references to user types (C or D) are assigned the default
 * stability; references to other types are _dtrace_typattr (Private).
 */
dt_node_t *
dt_node_type(dt_decl_t *ddp)
{
	dtrace_hdl_t *dtp = yypcb->pcb_hdl;
	dtrace_typeinfo_t dtt;
	dt_node_t *dnp;
	char *name = NULL;
	int err;

	/*
	 * If 'ddp' is NULL, we get a decl by popping the decl stack.  This
	 * form of dt_node_type() is used by parameter rules in dt_grammar.y.
	 */
	if (ddp == NULL)
		ddp = dt_decl_pop_param(&name);

	err = dt_decl_type(ddp, &dtt);
	dt_decl_free(ddp);

	if (err != 0) {
		free(name);
		longjmp(yypcb->pcb_jmpbuf, EDT_COMPILER);
	}

	dnp = dt_node_alloc(DT_NODE_TYPE);
	dnp->dn_op = DT_TOK_IDENT;
	dnp->dn_string = name;

	dt_node_type_assign(dnp, dtt.dtt_ctfp, dtt.dtt_type, dtt.dtt_flags);

	if (dtt.dtt_ctfp == dtp->dt_cdefs->dm_ctfp ||
	    dtt.dtt_ctfp == dtp->dt_ddefs->dm_ctfp)
		dt_node_attr_assign(dnp, _dtrace_defattr);
	else
		dt_node_attr_assign(dnp, _dtrace_typattr);

	return (dnp);
}

/*
 * Create a type node corresponding to a varargs (...) parameter by just
 * assigning it type CTF_ERR.  The decl processing code will handle this.
 */
dt_node_t *
dt_node_vatype(void)
{
	dt_node_t *dnp = dt_node_alloc(DT_NODE_TYPE);

	dnp->dn_op = DT_TOK_IDENT;
	dnp->dn_ctfp = yypcb->pcb_hdl->dt_cdefs->dm_ctfp;
	dnp->dn_type = CTF_ERR;
	dnp->dn_attr = _dtrace_defattr;

	return (dnp);
}

/*
 * Instantiate a decl using the contents of the current declaration stack.  As
 * we do not currently permit decls to be initialized, this function currently
 * returns NULL and no parse node is created.  When this function is called,
 * the topmost scope's ds_ident pointer will be set to NULL (indicating no
 * init_declarator rule was matched) or will point to the identifier to use.
 */
dt_node_t *
dt_node_decl(void)
{
	dtrace_hdl_t *dtp = yypcb->pcb_hdl;
	dt_scope_t *dsp = &yypcb->pcb_dstack;
	dt_dclass_t class = dsp->ds_class;
	dt_decl_t *ddp = dt_decl_top();

	dt_module_t *dmp;
	dtrace_typeinfo_t dtt;
	ctf_id_t type;

	char n1[DT_TYPE_NAMELEN];
	char n2[DT_TYPE_NAMELEN];

	if (dt_decl_type(ddp, &dtt) != 0)
		longjmp(yypcb->pcb_jmpbuf, EDT_COMPILER);

	/*
	 * If we have no declaration identifier, then this is either a spurious
	 * declaration of an intrinsic type (e.g. "extern int;") or declaration
	 * or redeclaration of a struct, union, or enum type or tag.
	 */
	if (dsp->ds_ident == NULL) {
		if (ddp->dd_kind != CTF_K_STRUCT &&
		    ddp->dd_kind != CTF_K_UNION && ddp->dd_kind != CTF_K_ENUM)
			xyerror(D_DECL_USELESS, "useless declaration\n");

		dt_dprintf("type %s added as id %ld\n", dt_type_name(
		    ddp->dd_ctfp, ddp->dd_type, n1, sizeof (n1)), ddp->dd_type);

		return (NULL);
	}

	if (strchr(dsp->ds_ident, '`') != NULL) {
		xyerror(D_DECL_SCOPE, "D scoping operator may not be used in "
		    "a declaration name (%s)\n", dsp->ds_ident);
	}

	/*
	 * If we are nested inside of a C include file, add the declaration to
	 * the C definition module; otherwise use the D definition module.
	 */
	if (yypcb->pcb_idepth != 0)
		dmp = dtp->dt_cdefs;
	else
		dmp = dtp->dt_ddefs;

	/*
	 * If we see a global or static declaration of a function prototype,
	 * treat this as equivalent to a D extern declaration.
	 */
	if (ctf_type_kind(dtt.dtt_ctfp, dtt.dtt_type) == CTF_K_FUNCTION &&
	    (class == DT_DC_DEFAULT || class == DT_DC_STATIC))
		class = DT_DC_EXTERN;

	switch (class) {
	case DT_DC_AUTO:
	case DT_DC_REGISTER:
	case DT_DC_STATIC:
		xyerror(D_DECL_BADCLASS, "specified storage class not "
		    "appropriate in D\n");
		/*NOTREACHED*/

	case DT_DC_EXTERN: {
		dtrace_typeinfo_t ott;
		dtrace_syminfo_t dts;
		GElf_Sym sym;

		int exists = dtrace_lookup_by_name(dtp,
		    dmp->dm_name, dsp->ds_ident, &sym, &dts) == 0;

		if (exists && (dtrace_symbol_type(dtp, &sym, &dts, &ott) != 0 ||
		    ctf_type_cmp(dtt.dtt_ctfp, dtt.dtt_type,
		    ott.dtt_ctfp, ott.dtt_type) != 0)) {
			xyerror(D_DECL_IDRED, "identifier redeclared: %s`%s\n"
			    "\t current: %s\n\tprevious: %s\n",
			    dmp->dm_name, dsp->ds_ident,
			    dt_type_name(dtt.dtt_ctfp, dtt.dtt_type,
			    n1, sizeof (n1)),
			    dt_type_name(ott.dtt_ctfp, ott.dtt_type,
			    n2, sizeof (n2)));
		} else if (!exists && dt_module_extern(dtp, dmp,
		    dsp->ds_ident, &dtt) == NULL) {
			xyerror(D_UNKNOWN,
			    "failed to extern %s: %s\n", dsp->ds_ident,
			    dtrace_errmsg(dtp, dtrace_errno(dtp)));
		} else {
			dt_dprintf("extern %s`%s type=<%s>\n",
			    dmp->dm_name, dsp->ds_ident,
			    dt_type_name(dtt.dtt_ctfp, dtt.dtt_type,
			    n1, sizeof (n1)));
		}
		break;
	}

	case DT_DC_TYPEDEF:
		if (dt_idstack_lookup(&yypcb->pcb_globals, dsp->ds_ident)) {
			xyerror(D_DECL_IDRED, "global variable identifier "
			    "redeclared: %s\n", dsp->ds_ident);
		}

		if (ctf_lookup_by_name(dmp->dm_ctfp,
		    dsp->ds_ident) != CTF_ERR) {
			xyerror(D_DECL_IDRED,
			    "typedef redeclared: %s\n", dsp->ds_ident);
		}

		/*
		 * If the source type for the typedef is not defined in the
		 * target container or its parent, copy the type to the target
		 * container and reset dtt_ctfp and dtt_type to the copy.
		 */
		if (dtt.dtt_ctfp != dmp->dm_ctfp &&
		    dtt.dtt_ctfp != ctf_parent_file(dmp->dm_ctfp)) {

			dtt.dtt_type = ctf_add_type(dmp->dm_ctfp,
			    dtt.dtt_ctfp, dtt.dtt_type);
			dtt.dtt_ctfp = dmp->dm_ctfp;

			if (dtt.dtt_type == CTF_ERR ||
			    ctf_update(dtt.dtt_ctfp) == CTF_ERR) {
				xyerror(D_UNKNOWN, "failed to copy typedef %s "
				    "source type: %s\n", dsp->ds_ident,
				    ctf_errmsg(ctf_errno(dtt.dtt_ctfp)));
			}
		}

		type = ctf_add_typedef(dmp->dm_ctfp,
		    CTF_ADD_ROOT, dsp->ds_ident, dtt.dtt_type);

		if (type == CTF_ERR || ctf_update(dmp->dm_ctfp) == CTF_ERR) {
			xyerror(D_UNKNOWN, "failed to typedef %s: %s\n",
			    dsp->ds_ident, ctf_errmsg(ctf_errno(dmp->dm_ctfp)));
		}

		dt_dprintf("typedef %s added as id %ld\n", dsp->ds_ident, type);
		break;

	default: {
		ctf_encoding_t cte;
		dt_idhash_t *dhp;
		dt_ident_t *idp;
		dt_node_t idn;
		int assc, idkind;
		uint_t id, kind;
		ushort_t idflags;

		switch (class) {
		case DT_DC_THIS:
			dhp = yypcb->pcb_locals;
			idflags = DT_IDFLG_LOCAL;
			idp = dt_idhash_lookup(dhp, dsp->ds_ident);
			break;
		case DT_DC_SELF:
			dhp = dtp->dt_tls;
			idflags = DT_IDFLG_TLS;
			idp = dt_idhash_lookup(dhp, dsp->ds_ident);
			break;
		default:
			dhp = dtp->dt_globals;
			idflags = 0;
			idp = dt_idstack_lookup(
			    &yypcb->pcb_globals, dsp->ds_ident);
			break;
		}

		if (ddp->dd_kind == CTF_K_ARRAY && ddp->dd_node == NULL) {
			xyerror(D_DECL_ARRNULL,
			    "array declaration requires array dimension or "
			    "tuple signature: %s\n", dsp->ds_ident);
		}

		if (idp != NULL && idp->di_gen == 0) {
			xyerror(D_DECL_IDRED, "built-in identifier "
			    "redeclared: %s\n", idp->di_name);
		}

		if (dtrace_lookup_by_type(dtp, DTRACE_OBJ_CDEFS,
		    dsp->ds_ident, NULL) == 0 ||
		    dtrace_lookup_by_type(dtp, DTRACE_OBJ_DDEFS,
		    dsp->ds_ident, NULL) == 0) {
			xyerror(D_DECL_IDRED, "typedef identifier "
			    "redeclared: %s\n", dsp->ds_ident);
		}

		/*
		 * Cache some attributes of the decl to make the rest of this
		 * code simpler: if the decl is an array which is subscripted
		 * by a type rather than an integer, then it's an associative
		 * array (assc).  We then expect to match either DT_IDENT_ARRAY
		 * for associative arrays or DT_IDENT_SCALAR for anything else.
		 */
		assc = ddp->dd_kind == CTF_K_ARRAY &&
		    ddp->dd_node->dn_kind == DT_NODE_TYPE;

		idkind = assc ? DT_IDENT_ARRAY : DT_IDENT_SCALAR;

		/*
		 * Create a fake dt_node_t on the stack so we can determine the
		 * type of any matching identifier by assigning to this node.
		 * If the pre-existing ident has its di_type set, propagate
		 * the type by hand so as not to trigger a prototype check for
		 * arrays (yet); otherwise we use dt_ident_cook() on the ident
		 * to ensure it is fully initialized before looking at it.
		 */
		bzero(&idn, sizeof (dt_node_t));

		if (idp != NULL && idp->di_type != CTF_ERR)
			dt_node_type_assign(&idn, idp->di_ctfp, idp->di_type,
			    B_FALSE);
		else if (idp != NULL)
			(void) dt_ident_cook(&idn, idp, NULL);

		if (assc) {
			if (class == DT_DC_THIS) {
				xyerror(D_DECL_LOCASSC, "associative arrays "
				    "may not be declared as local variables:"
				    " %s\n", dsp->ds_ident);
			}

			if (dt_decl_type(ddp->dd_next, &dtt) != 0)
				longjmp(yypcb->pcb_jmpbuf, EDT_COMPILER);
		}

		if (idp != NULL && (idp->di_kind != idkind ||
		    ctf_type_cmp(dtt.dtt_ctfp, dtt.dtt_type,
		    idn.dn_ctfp, idn.dn_type) != 0)) {
			xyerror(D_DECL_IDRED, "identifier redeclared: %s\n"
			    "\t current: %s %s\n\tprevious: %s %s\n",
			    dsp->ds_ident, dt_idkind_name(idkind),
			    dt_type_name(dtt.dtt_ctfp,
			    dtt.dtt_type, n1, sizeof (n1)),
			    dt_idkind_name(idp->di_kind),
			    dt_node_type_name(&idn, n2, sizeof (n2)));

		} else if (idp != NULL && assc) {
			const dt_idsig_t *isp = idp->di_data;
			dt_node_t *dnp = ddp->dd_node;
			int argc = 0;

			for (; dnp != NULL; dnp = dnp->dn_list, argc++) {
				const dt_node_t *pnp = &isp->dis_args[argc];

				if (argc >= isp->dis_argc)
					continue; /* tuple length mismatch */

				if (ctf_type_cmp(dnp->dn_ctfp, dnp->dn_type,
				    pnp->dn_ctfp, pnp->dn_type) == 0)
					continue;

				xyerror(D_DECL_IDRED,
				    "identifier redeclared: %s\n"
				    "\t current: %s, key #%d of type %s\n"
				    "\tprevious: %s, key #%d of type %s\n",
				    dsp->ds_ident,
				    dt_idkind_name(idkind), argc + 1,
				    dt_node_type_name(dnp, n1, sizeof (n1)),
				    dt_idkind_name(idp->di_kind), argc + 1,
				    dt_node_type_name(pnp, n2, sizeof (n2)));
			}

			if (isp->dis_argc != argc) {
				xyerror(D_DECL_IDRED,
				    "identifier redeclared: %s\n"
				    "\t current: %s of %s, tuple length %d\n"
				    "\tprevious: %s of %s, tuple length %d\n",
				    dsp->ds_ident, dt_idkind_name(idkind),
				    dt_type_name(dtt.dtt_ctfp, dtt.dtt_type,
				    n1, sizeof (n1)), argc,
				    dt_idkind_name(idp->di_kind),
				    dt_node_type_name(&idn, n2, sizeof (n2)),
				    isp->dis_argc);
			}

		} else if (idp == NULL) {
			type = ctf_type_resolve(dtt.dtt_ctfp, dtt.dtt_type);
			kind = ctf_type_kind(dtt.dtt_ctfp, type);

			switch (kind) {
			case CTF_K_INTEGER:
				if (ctf_type_encoding(dtt.dtt_ctfp, type,
				    &cte) == 0 && IS_VOID(cte)) {
					xyerror(D_DECL_VOIDOBJ, "cannot have "
					    "void object: %s\n", dsp->ds_ident);
				}
				break;
			case CTF_K_STRUCT:
			case CTF_K_UNION:
				if (ctf_type_size(dtt.dtt_ctfp, type) != 0)
					break; /* proceed to declaring */
				/*FALLTHRU*/
			case CTF_K_FORWARD:
				xyerror(D_DECL_INCOMPLETE,
				    "incomplete struct/union/enum %s: %s\n",
				    dt_type_name(dtt.dtt_ctfp, dtt.dtt_type,
				    n1, sizeof (n1)), dsp->ds_ident);
				/*NOTREACHED*/
			}

			if (dt_idhash_nextid(dhp, &id) == -1) {
				xyerror(D_ID_OFLOW, "cannot create %s: limit "
				    "on number of %s variables exceeded\n",
				    dsp->ds_ident, dt_idhash_name(dhp));
			}

			dt_dprintf("declare %s %s variable %s, id=%u\n",
			    dt_idhash_name(dhp), dt_idkind_name(idkind),
			    dsp->ds_ident, id);

			idp = dt_idhash_insert(dhp, dsp->ds_ident, idkind,
			    idflags | DT_IDFLG_WRITE | DT_IDFLG_DECL, id,
			    _dtrace_defattr, 0, assc ? &dt_idops_assc :
			    &dt_idops_thaw, NULL, dtp->dt_gen);

			if (idp == NULL)
				longjmp(yypcb->pcb_jmpbuf, EDT_NOMEM);

			dt_ident_type_assign(idp, dtt.dtt_ctfp, dtt.dtt_type);

			/*
			 * If we are declaring an associative array, use our
			 * fake parse node to cook the new assoc identifier.
			 * This will force the ident code to instantiate the
			 * array type signature corresponding to the list of
			 * types pointed to by ddp->dd_node.  We also reset
			 * the identifier's attributes based upon the result.
			 */
			if (assc) {
				idp->di_attr =
				    dt_ident_cook(&idn, idp, &ddp->dd_node);
			}
		}
	}

	} /* end of switch */

	free(dsp->ds_ident);
	dsp->ds_ident = NULL;

	return (NULL);
}

dt_node_t *
dt_node_func(dt_node_t *dnp, dt_node_t *args)
{
	dt_ident_t *idp;

	if (dnp->dn_kind != DT_NODE_IDENT) {
		xyerror(D_FUNC_IDENT,
		    "function designator is not of function type\n");
	}

	idp = dt_idstack_lookup(&yypcb->pcb_globals, dnp->dn_string);

	if (idp == NULL) {
		xyerror(D_FUNC_UNDEF,
		    "undefined function name: %s\n", dnp->dn_string);
	}

	if (idp->di_kind != DT_IDENT_FUNC &&
	    idp->di_kind != DT_IDENT_AGGFUNC &&
	    idp->di_kind != DT_IDENT_ACTFUNC) {
		xyerror(D_FUNC_IDKIND, "%s '%s' may not be referenced as a "
		    "function\n", dt_idkind_name(idp->di_kind), idp->di_name);
	}

	free(dnp->dn_string);
	dnp->dn_string = NULL;

	dnp->dn_kind = DT_NODE_FUNC;
	dnp->dn_flags &= ~DT_NF_COOKED;
	dnp->dn_ident = idp;
	dnp->dn_args = args;
	dnp->dn_list = NULL;

	return (dnp);
}

/*
 * The offsetof() function is special because it takes a type name as an
 * argument.  It does not actually construct its own node; after looking up the
 * structure or union offset, we just return an integer node with the offset.
 */
dt_node_t *
dt_node_offsetof(dt_decl_t *ddp, char *s)
{
	dtrace_typeinfo_t dtt;
	dt_node_t dn;
	char *name;
	int err;

	ctf_membinfo_t ctm;
	ctf_id_t type;
	uint_t kind;

	name = strdupa(s);
	free(s);

	err = dt_decl_type(ddp, &dtt);
	dt_decl_free(ddp);

	if (err != 0)
		longjmp(yypcb->pcb_jmpbuf, EDT_COMPILER);

	type = ctf_type_resolve(dtt.dtt_ctfp, dtt.dtt_type);
	kind = ctf_type_kind(dtt.dtt_ctfp, type);

	if (kind != CTF_K_STRUCT && kind != CTF_K_UNION) {
		xyerror(D_OFFSETOF_TYPE,
		    "offsetof operand must be a struct or union type\n");
	}

	if (ctf_member_info(dtt.dtt_ctfp, type, name, &ctm) == CTF_ERR) {
		xyerror(D_UNKNOWN, "failed to determine offset of %s: %s\n",
		    name, ctf_errmsg(ctf_errno(dtt.dtt_ctfp)));
	}

	bzero(&dn, sizeof (dn));
	dt_node_type_assign(&dn, dtt.dtt_ctfp, ctm.ctm_type, B_FALSE);

	if (dn.dn_flags & DT_NF_BITFIELD) {
		xyerror(D_OFFSETOF_BITFIELD,
		    "cannot take offset of a bit-field: %s\n", name);
	}

	return (dt_node_int(ctm.ctm_offset / NBBY));
}

dt_node_t *
dt_node_op1(int op, dt_node_t *cp)
{
	dt_node_t *dnp;

	if (cp->dn_kind == DT_NODE_INT) {
		switch (op) {
		case DT_TOK_INEG:
			/*
			 * If we're negating an unsigned integer, zero out any
			 * extra top bits to truncate the value to the size of
			 * the effective type determined by dt_node_int().
			 */
			cp->dn_value = -cp->dn_value;
			if (!(cp->dn_flags & DT_NF_SIGNED)) {
				cp->dn_value &= ~0ULL >>
				    (64 - dt_node_type_size(cp) * NBBY);
			}
			/*FALLTHRU*/
		case DT_TOK_IPOS:
			return (cp);
		case DT_TOK_BNEG:
			cp->dn_value = ~cp->dn_value;
			return (cp);
		case DT_TOK_LNEG:
			cp->dn_value = !cp->dn_value;
			return (cp);
		}
	}

	/*
	 * If sizeof is applied to a type_name or string constant, we can
	 * transform 'cp' into an integer constant in the node construction
	 * pass so that it can then be used for arithmetic in this pass.
	 */
	if (op == DT_TOK_SIZEOF &&
	    (cp->dn_kind == DT_NODE_STRING || cp->dn_kind == DT_NODE_TYPE)) {
		dtrace_hdl_t *dtp = yypcb->pcb_hdl;
		size_t size = dt_node_type_size(cp);

		if (size == 0) {
			xyerror(D_SIZEOF_TYPE, "cannot apply sizeof to an "
			    "operand of unknown size\n");
		}

		dt_node_type_assign(cp, dtp->dt_ddefs->dm_ctfp,
		    ctf_lookup_by_name(dtp->dt_ddefs->dm_ctfp, "size_t"),
		    B_FALSE);

		cp->dn_kind = DT_NODE_INT;
		cp->dn_op = DT_TOK_INT;
		cp->dn_value = size;

		return (cp);
	}

	dnp = dt_node_alloc(DT_NODE_OP1);
	assert(op <= USHRT_MAX);
	dnp->dn_op = (ushort_t)op;
	dnp->dn_child = cp;

	return (dnp);
}

/*
 * If an integer constant is being cast to another integer type, we can
 * perform the cast as part of integer constant folding in this pass. We must
 * take action when the integer is being cast to a smaller type or if it is
 * changing signed-ness. If so, we first shift rp's bits bits high (losing
 * excess bits if narrowing) and then shift them down with either a logical
 * shift (unsigned) or arithmetic shift (signed).
 */
static void
dt_cast(dt_node_t *lp, dt_node_t *rp)
{
	size_t srcsize = dt_node_type_size(rp);
	size_t dstsize = dt_node_type_size(lp);

	if (dstsize < srcsize) {
		int n = (sizeof (uint64_t) - dstsize) * NBBY;
		rp->dn_value <<= n;
		rp->dn_value >>= n;
	} else if (dstsize > srcsize) {
		int n = (sizeof (uint64_t) - srcsize) * NBBY;
		int s = (dstsize - srcsize) * NBBY;

		rp->dn_value <<= n;
		if (rp->dn_flags & DT_NF_SIGNED) {
			rp->dn_value = (intmax_t)rp->dn_value >> s;
			rp->dn_value >>= n - s;
		} else {
			rp->dn_value >>= n;
		}
	}
}

dt_node_t *
dt_node_op2(int op, dt_node_t *lp, dt_node_t *rp)
{
	dtrace_hdl_t *dtp = yypcb->pcb_hdl;
	dt_node_t *dnp;

	/*
	 * First we check for operations that are illegal -- namely those that
	 * might result in integer division by zero, and abort if one is found.
	 */
	if (rp->dn_kind == DT_NODE_INT && rp->dn_value == 0 &&
	    (op == DT_TOK_MOD || op == DT_TOK_DIV ||
	    op == DT_TOK_MOD_EQ || op == DT_TOK_DIV_EQ))
		xyerror(D_DIV_ZERO, "expression contains division by zero\n");

	/*
	 * If both children are immediate values, we can just perform inline
	 * calculation and return a new immediate node with the result.
	 */
	if (lp->dn_kind == DT_NODE_INT && rp->dn_kind == DT_NODE_INT) {
		uintmax_t l = lp->dn_value;
		uintmax_t r = rp->dn_value;

		dnp = dt_node_int(0); /* allocate new integer node for result */

		switch (op) {
		case DT_TOK_LOR:
			dnp->dn_value = l || r;
			dt_node_type_assign(dnp,
			    DT_INT_CTFP(dtp), DT_INT_TYPE(dtp), B_FALSE);
			break;
		case DT_TOK_LXOR:
			dnp->dn_value = (l != 0) ^ (r != 0);
			dt_node_type_assign(dnp,
			    DT_INT_CTFP(dtp), DT_INT_TYPE(dtp), B_FALSE);
			break;
		case DT_TOK_LAND:
			dnp->dn_value = l && r;
			dt_node_type_assign(dnp,
			    DT_INT_CTFP(dtp), DT_INT_TYPE(dtp), B_FALSE);
			break;
		case DT_TOK_BOR:
			dnp->dn_value = l | r;
			dt_node_promote(lp, rp, dnp);
			break;
		case DT_TOK_XOR:
			dnp->dn_value = l ^ r;
			dt_node_promote(lp, rp, dnp);
			break;
		case DT_TOK_BAND:
			dnp->dn_value = l & r;
			dt_node_promote(lp, rp, dnp);
			break;
		case DT_TOK_EQU:
			dnp->dn_value = l == r;
			dt_node_type_assign(dnp,
			    DT_INT_CTFP(dtp), DT_INT_TYPE(dtp), B_FALSE);
			break;
		case DT_TOK_NEQ:
			dnp->dn_value = l != r;
			dt_node_type_assign(dnp,
			    DT_INT_CTFP(dtp), DT_INT_TYPE(dtp), B_FALSE);
			break;
		case DT_TOK_LT:
			dt_node_promote(lp, rp, dnp);
			if (dnp->dn_flags & DT_NF_SIGNED)
				dnp->dn_value = (intmax_t)l < (intmax_t)r;
			else
				dnp->dn_value = l < r;
			dt_node_type_assign(dnp,
			    DT_INT_CTFP(dtp), DT_INT_TYPE(dtp), B_FALSE);
			break;
		case DT_TOK_LE:
			dt_node_promote(lp, rp, dnp);
			if (dnp->dn_flags & DT_NF_SIGNED)
				dnp->dn_value = (intmax_t)l <= (intmax_t)r;
			else
				dnp->dn_value = l <= r;
			dt_node_type_assign(dnp,
			    DT_INT_CTFP(dtp), DT_INT_TYPE(dtp), B_FALSE);
			break;
		case DT_TOK_GT:
			dt_node_promote(lp, rp, dnp);
			if (dnp->dn_flags & DT_NF_SIGNED)
				dnp->dn_value = (intmax_t)l > (intmax_t)r;
			else
				dnp->dn_value = l > r;
			dt_node_type_assign(dnp,
			    DT_INT_CTFP(dtp), DT_INT_TYPE(dtp), B_FALSE);
			break;
		case DT_TOK_GE:
			dt_node_promote(lp, rp, dnp);
			if (dnp->dn_flags & DT_NF_SIGNED)
				dnp->dn_value = (intmax_t)l >= (intmax_t)r;
			else
				dnp->dn_value = l >= r;
			dt_node_type_assign(dnp,
			    DT_INT_CTFP(dtp), DT_INT_TYPE(dtp), B_FALSE);
			break;
		case DT_TOK_LSH:
			dnp->dn_value = l << r;
			dt_node_type_propagate(lp, dnp);
			dt_node_attr_assign(rp,
			    dt_attr_min(lp->dn_attr, rp->dn_attr));
			break;
		case DT_TOK_RSH:
			dnp->dn_value = l >> r;
			dt_node_type_propagate(lp, dnp);
			dt_node_attr_assign(rp,
			    dt_attr_min(lp->dn_attr, rp->dn_attr));
			break;
		case DT_TOK_ADD:
			dnp->dn_value = l + r;
			dt_node_promote(lp, rp, dnp);
			break;
		case DT_TOK_SUB:
			dnp->dn_value = l - r;
			dt_node_promote(lp, rp, dnp);
			break;
		case DT_TOK_MUL:
			dnp->dn_value = l * r;
			dt_node_promote(lp, rp, dnp);
			break;
		case DT_TOK_DIV:
			dt_node_promote(lp, rp, dnp);
			if (dnp->dn_flags & DT_NF_SIGNED)
				dnp->dn_value = (intmax_t)l / (intmax_t)r;
			else
				dnp->dn_value = l / r;
			break;
		case DT_TOK_MOD:
			dt_node_promote(lp, rp, dnp);
			if (dnp->dn_flags & DT_NF_SIGNED)
				dnp->dn_value = (intmax_t)l % (intmax_t)r;
			else
				dnp->dn_value = l % r;
			break;
		default:
			dt_node_free(dnp);
			dnp = NULL;
		}

		if (dnp != NULL) {
			dt_node_free(lp);
			dt_node_free(rp);
			return (dnp);
		}
	}

	if (op == DT_TOK_LPAR && rp->dn_kind == DT_NODE_INT &&
	    dt_node_is_integer(lp)) {
		dt_cast(lp, rp);
		dt_node_type_propagate(lp, rp);
		dt_node_attr_assign(rp, dt_attr_min(lp->dn_attr, rp->dn_attr));
		dt_node_free(lp);

		return (rp);
	}

	/*
	 * If no immediate optimizations are available, create an new OP2 node
	 * and glue the left and right children into place and return.
	 */
	dnp = dt_node_alloc(DT_NODE_OP2);
	assert(op <= USHRT_MAX);
	dnp->dn_op = (ushort_t)op;
	dnp->dn_left = lp;
	dnp->dn_right = rp;

	return (dnp);
}

dt_node_t *
dt_node_op3(dt_node_t *expr, dt_node_t *lp, dt_node_t *rp)
{
	dt_node_t *dnp;

	if (expr->dn_kind == DT_NODE_INT)
		return (expr->dn_value != 0 ? lp : rp);

	dnp = dt_node_alloc(DT_NODE_OP3);
	dnp->dn_op = DT_TOK_QUESTION;
	dnp->dn_expr = expr;
	dnp->dn_left = lp;
	dnp->dn_right = rp;

	return (dnp);
}

dt_node_t *
dt_node_statement(dt_node_t *expr)
{
	dt_node_t *dnp;

	if (expr->dn_kind == DT_NODE_AGG)
		return (expr);

	if (expr->dn_kind == DT_NODE_FUNC &&
	    expr->dn_ident->di_kind == DT_IDENT_ACTFUNC)
		dnp = dt_node_alloc(DT_NODE_DFUNC);
	else
		dnp = dt_node_alloc(DT_NODE_DEXPR);

	dnp->dn_expr = expr;
	return (dnp);
}

dt_node_t *
dt_node_if(dt_node_t *pred, dt_node_t *acts, dt_node_t *else_acts)
{
	dt_node_t *dnp = dt_node_alloc(DT_NODE_IF);
	dnp->dn_conditional = pred;
	dnp->dn_body = acts;
	dnp->dn_alternate_body = else_acts;

	return (dnp);
}

dt_node_t *
<<<<<<< HEAD
dt_node_while(dt_node_t *pred, dt_node_t *acts, uintmax_t max_iter)
{
	dt_node_t *dnp = dt_node_alloc(DT_NODE_WHILE);
	dnp->dn_conditional = pred;
	dnp->dn_body = acts;
	dnp->dn_max_iter = max_iter;

	return (dnp);
}

dt_node_t *
=======
>>>>>>> c3bd3abd
dt_node_pdesc_by_name(char *spec)
{
	dtrace_hdl_t *dtp = yypcb->pcb_hdl;
	dt_node_t *dnp;

	if (spec == NULL)
		longjmp(yypcb->pcb_jmpbuf, EDT_NOMEM);

	dnp = dt_node_alloc(DT_NODE_PDESC);
	dnp->dn_spec = spec;
	dnp->dn_desc = malloc(sizeof (dtrace_probedesc_t));

	if (dnp->dn_desc == NULL)
		longjmp(yypcb->pcb_jmpbuf, EDT_NOMEM);

	if (dtrace_xstr2desc(dtp, yypcb->pcb_pspec, dnp->dn_spec,
	    yypcb->pcb_sargc, yypcb->pcb_sargv, dnp->dn_desc) != 0) {
		xyerror(D_PDESC_INVAL, "invalid probe description \"%s\": %s\n",
		    dnp->dn_spec, dtrace_errmsg(dtp, dtrace_errno(dtp)));
	}

	free(dnp->dn_spec);
	dnp->dn_spec = NULL;

	return (dnp);
}

dt_node_t *
dt_node_pdesc_by_id(uintmax_t id)
{
	static const char *const names[] = {
		"providers", "modules", "functions"
	};

	dtrace_hdl_t *dtp = yypcb->pcb_hdl;
	dt_node_t *dnp = dt_node_alloc(DT_NODE_PDESC);

	if ((dnp->dn_desc = malloc(sizeof (dtrace_probedesc_t))) == NULL)
		longjmp(yypcb->pcb_jmpbuf, EDT_NOMEM);

	if (id > UINT_MAX) {
		xyerror(D_PDESC_INVAL, "identifier %llu exceeds maximum "
		    "probe id\n", (u_longlong_t)id);
	}

	if (yypcb->pcb_pspec != DTRACE_PROBESPEC_NAME) {
		xyerror(D_PDESC_INVAL, "probe identifier %llu not permitted "
		    "when specifying %s\n", (u_longlong_t)id,
		    names[yypcb->pcb_pspec]);
	}

	if (dtrace_id2desc(dtp, (dtrace_id_t)id, dnp->dn_desc) != 0) {
		xyerror(D_PDESC_INVAL, "invalid probe identifier %llu: %s\n",
		    (u_longlong_t)id, dtrace_errmsg(dtp, dtrace_errno(dtp)));
	}

	return (dnp);
}

dt_node_t *
dt_node_clause(dt_node_t *pdescs, dt_node_t *pred, dt_node_t *acts)
{
	dt_node_t *dnp = dt_node_alloc(DT_NODE_CLAUSE);

	dnp->dn_pdescs = pdescs;
	dnp->dn_pred = pred;
	dnp->dn_acts = acts;

	return (dnp);
}

dt_node_t *
dt_node_inline(dt_node_t *expr)
{
	dtrace_hdl_t *dtp = yypcb->pcb_hdl;
	dt_scope_t *dsp = &yypcb->pcb_dstack;
	dt_decl_t *ddp = dt_decl_top();

	char n[DT_TYPE_NAMELEN];
	dtrace_typeinfo_t dtt;

	dt_ident_t *idp, *rdp;
	dt_idnode_t *inp;
	dt_node_t *dnp;

	if (dt_decl_type(ddp, &dtt) != 0)
		longjmp(yypcb->pcb_jmpbuf, EDT_COMPILER);

	if (dsp->ds_class != DT_DC_DEFAULT) {
		xyerror(D_DECL_BADCLASS, "specified storage class not "
		    "appropriate for inline declaration\n");
	}

	if (dsp->ds_ident == NULL)
		xyerror(D_DECL_USELESS, "inline declaration requires a name\n");

	if ((idp = dt_idstack_lookup(
	    &yypcb->pcb_globals, dsp->ds_ident)) != NULL) {
		xyerror(D_DECL_IDRED, "identifier redefined: %s\n\t current: "
		    "inline definition\n\tprevious: %s %s\n",
		    idp->di_name, dt_idkind_name(idp->di_kind),
		    (idp->di_flags & DT_IDFLG_INLINE) ? "inline" : "");
	}

	/*
	 * If we are declaring an inlined array, verify that we have a tuple
	 * signature, and then recompute 'dtt' as the array's value type.
	 */
	if (ddp->dd_kind == CTF_K_ARRAY) {
		if (ddp->dd_node == NULL) {
			xyerror(D_DECL_ARRNULL, "inline declaration requires "
			    "array tuple signature: %s\n", dsp->ds_ident);
		}

		if (ddp->dd_node->dn_kind != DT_NODE_TYPE) {
			xyerror(D_DECL_ARRNULL, "inline declaration cannot be "
			    "of scalar array type: %s\n", dsp->ds_ident);
		}

		if (dt_decl_type(ddp->dd_next, &dtt) != 0)
			longjmp(yypcb->pcb_jmpbuf, EDT_COMPILER);
	}

	/*
	 * If the inline identifier is not defined, then create it with the
	 * orphan flag set.  We do not insert the identifier into dt_globals
	 * until we have successfully cooked the right-hand expression, below.
	 */
	dnp = dt_node_alloc(DT_NODE_INLINE);
	dt_node_type_assign(dnp, dtt.dtt_ctfp, dtt.dtt_type, B_FALSE);
	dt_node_attr_assign(dnp, _dtrace_defattr);

	if (dt_node_is_void(dnp)) {
		xyerror(D_DECL_VOIDOBJ,
		    "cannot declare void inline: %s\n", dsp->ds_ident);
	}

	if (ctf_type_kind(dnp->dn_ctfp, ctf_type_resolve(
	    dnp->dn_ctfp, dnp->dn_type)) == CTF_K_FORWARD) {
		xyerror(D_DECL_INCOMPLETE,
		    "incomplete struct/union/enum %s: %s\n",
		    dt_node_type_name(dnp, n, sizeof (n)), dsp->ds_ident);
	}

	if ((inp = malloc(sizeof (dt_idnode_t))) == NULL)
		longjmp(yypcb->pcb_jmpbuf, EDT_NOMEM);

	bzero(inp, sizeof (dt_idnode_t));

	idp = dnp->dn_ident = dt_ident_create(dsp->ds_ident,
	    ddp->dd_kind == CTF_K_ARRAY ? DT_IDENT_ARRAY : DT_IDENT_SCALAR,
	    DT_IDFLG_INLINE | DT_IDFLG_REF | DT_IDFLG_DECL | DT_IDFLG_ORPHAN, 0,
	    _dtrace_defattr, 0, &dt_idops_inline, inp, dtp->dt_gen);

	if (idp == NULL) {
		free(inp);
		longjmp(yypcb->pcb_jmpbuf, EDT_NOMEM);
	}

	/*
	 * If we're inlining an associative array, create a private identifier
	 * hash containing the named parameters and store it in inp->din_hash.
	 * We then push this hash on to the top of the pcb_globals stack.
	 */
	if (ddp->dd_kind == CTF_K_ARRAY) {
		dt_idnode_t *pinp;
		dt_ident_t *pidp;
		dt_node_t *pnp;
		uint_t i = 0;

		for (pnp = ddp->dd_node; pnp != NULL; pnp = pnp->dn_list)
			i++; /* count up parameters for din_argv[] */

		inp->din_hash = dt_idhash_create("inline args", NULL, 0, 0);
		inp->din_argv = calloc(i, sizeof (dt_ident_t *));

		if (inp->din_hash == NULL || inp->din_argv == NULL)
			longjmp(yypcb->pcb_jmpbuf, EDT_NOMEM);

		/*
		 * Create an identifier for each parameter as a scalar inline,
		 * and store it in din_hash and in position in din_argv[].  The
		 * parameter identifiers also use dt_idops_inline, but we leave
		 * the dt_idnode_t argument 'pinp' zeroed.  This will be filled
		 * in by the code generation pass with references to the args.
		 */
		for (i = 0, pnp = ddp->dd_node;
		    pnp != NULL; pnp = pnp->dn_list, i++) {

			if (pnp->dn_string == NULL)
				continue; /* ignore anonymous parameters */

			if ((pinp = malloc(sizeof (dt_idnode_t))) == NULL)
				longjmp(yypcb->pcb_jmpbuf, EDT_NOMEM);

			pidp = dt_idhash_insert(inp->din_hash, pnp->dn_string,
			    DT_IDENT_SCALAR, DT_IDFLG_DECL | DT_IDFLG_INLINE, 0,
			    _dtrace_defattr, 0, &dt_idops_inline,
			    pinp, dtp->dt_gen);

			if (pidp == NULL) {
				free(pinp);
				longjmp(yypcb->pcb_jmpbuf, EDT_NOMEM);
			}

			inp->din_argv[i] = pidp;
			bzero(pinp, sizeof (dt_idnode_t));
			dt_ident_type_assign(pidp, pnp->dn_ctfp, pnp->dn_type);
		}

		dt_idstack_push(&yypcb->pcb_globals, inp->din_hash);
	}

	/*
	 * Unlike most constructors, we need to explicitly cook the right-hand
	 * side of the inline definition immediately to prevent recursion.  If
	 * the right-hand side uses the inline itself, the cook will fail.
	 */
	expr = dt_node_cook(expr, DT_IDFLG_REF);

	if (ddp->dd_kind == CTF_K_ARRAY)
		dt_idstack_pop(&yypcb->pcb_globals, inp->din_hash);

	/*
	 * Set the type, attributes, and flags for the inline.  If the right-
	 * hand expression has an identifier, propagate its flags.  Then cook
	 * the identifier to fully initialize it: if we're declaring an inline
	 * associative array this will construct a type signature from 'ddp'.
	 */
	if (dt_node_is_dynamic(expr))
		rdp = dt_ident_resolve(expr->dn_ident);
	else if (expr->dn_kind == DT_NODE_VAR || expr->dn_kind == DT_NODE_SYM)
		rdp = expr->dn_ident;
	else
		rdp = NULL;

	if (rdp != NULL) {
		idp->di_flags |= (rdp->di_flags &
		    (DT_IDFLG_WRITE | DT_IDFLG_USER | DT_IDFLG_PRIM));
	}

	idp->di_attr = dt_attr_min(_dtrace_defattr, expr->dn_attr);
	dt_ident_type_assign(idp, dtt.dtt_ctfp, dtt.dtt_type);
	(void) dt_ident_cook(dnp, idp, &ddp->dd_node);

	/*
	 * Store the parse tree nodes for 'expr' inside of idp->di_data ('inp')
	 * so that they will be preserved with this identifier.  Then pop the
	 * inline declaration from the declaration stack and restore the lexer.
	 */
	inp->din_list = yypcb->pcb_list;
	inp->din_root = expr;

	dt_decl_free(dt_decl_pop());
	yybegin(YYS_CLAUSE);

	/*
	 * Finally, insert the inline identifier into dt_globals to make it
	 * visible, and then cook 'dnp' to check its type against 'expr'.
	 */
	dt_idhash_xinsert(dtp->dt_globals, idp);
	return (dt_node_cook(dnp, DT_IDFLG_REF));
}

dt_node_t *
dt_node_member(dt_decl_t *ddp, char *name, dt_node_t *expr)
{
	dtrace_typeinfo_t dtt;
	dt_node_t *dnp;
	int err;

	if (ddp != NULL) {
		err = dt_decl_type(ddp, &dtt);
		dt_decl_free(ddp);

		if (err != 0)
			longjmp(yypcb->pcb_jmpbuf, EDT_COMPILER);
	}

	dnp = dt_node_alloc(DT_NODE_MEMBER);
	dnp->dn_membname = name;
	dnp->dn_membexpr = expr;

	if (ddp != NULL)
		dt_node_type_assign(dnp, dtt.dtt_ctfp, dtt.dtt_type,
		    dtt.dtt_flags);

	return (dnp);
}

dt_node_t *
dt_node_xlator(dt_decl_t *ddp, dt_decl_t *sdp, char *name, dt_node_t *members)
{
	dtrace_hdl_t *dtp = yypcb->pcb_hdl;
	dtrace_typeinfo_t src, dst;
	dt_node_t sn, dn;
	dt_xlator_t *dxp;
	dt_node_t *dnp;
	int edst, esrc;
	uint_t kind;

	char n1[DT_TYPE_NAMELEN];
	char n2[DT_TYPE_NAMELEN];

	edst = dt_decl_type(ddp, &dst);
	dt_decl_free(ddp);

	esrc = dt_decl_type(sdp, &src);
	dt_decl_free(sdp);

	if (edst != 0 || esrc != 0) {
		free(name);
		longjmp(yypcb->pcb_jmpbuf, EDT_COMPILER);
	}

	bzero(&sn, sizeof (sn));
	dt_node_type_assign(&sn, src.dtt_ctfp, src.dtt_type, B_FALSE);

	bzero(&dn, sizeof (dn));
	dt_node_type_assign(&dn, dst.dtt_ctfp, dst.dtt_type, B_FALSE);

	if (dt_xlator_lookup(dtp, &sn, &dn, DT_XLATE_EXACT) != NULL) {
		xyerror(D_XLATE_REDECL,
		    "translator from %s to %s has already been declared\n",
		    dt_node_type_name(&sn, n1, sizeof (n1)),
		    dt_node_type_name(&dn, n2, sizeof (n2)));
	}

	kind = ctf_type_kind(dst.dtt_ctfp,
	    ctf_type_resolve(dst.dtt_ctfp, dst.dtt_type));

	if (kind == CTF_K_FORWARD) {
		xyerror(D_XLATE_SOU, "incomplete struct/union/enum %s\n",
		    dt_type_name(dst.dtt_ctfp, dst.dtt_type, n1, sizeof (n1)));
	}

	if (kind != CTF_K_STRUCT && kind != CTF_K_UNION) {
		xyerror(D_XLATE_SOU,
		    "translator output type must be a struct or union\n");
	}

	dxp = dt_xlator_create(dtp, &src, &dst, name, members, yypcb->pcb_list);
	yybegin(YYS_CLAUSE);
	free(name);

	if (dxp == NULL)
		longjmp(yypcb->pcb_jmpbuf, EDT_NOMEM);

	dnp = dt_node_alloc(DT_NODE_XLATOR);
	dnp->dn_xlator = dxp;
	dnp->dn_members = members;

	return (dt_node_cook(dnp, DT_IDFLG_REF));
}

dt_node_t *
dt_node_probe(char *s, int protoc, dt_node_t *nargs, dt_node_t *xargs)
{
	dtrace_hdl_t *dtp = yypcb->pcb_hdl;
	int nargc, xargc;
	dt_node_t *dnp;

	size_t len = strlen(s) + 3; /* +3 for :: and \0 */
	char *name = alloca(len);

	(void) snprintf(name, len, "::%s", s);
	(void) strhyphenate(name);
	free(s);

	if (strchr(name, '`') != NULL) {
		xyerror(D_PROV_BADNAME, "probe name may not "
		    "contain scoping operator: %s\n", name);
	}

	if (strlen(name) - 2 >= DTRACE_NAMELEN) {
		xyerror(D_PROV_BADNAME, "probe name may not exceed %d "
		    "characters: %s\n", DTRACE_NAMELEN - 1, name);
	}

	dnp = dt_node_alloc(DT_NODE_PROBE);

	dnp->dn_ident = dt_ident_create(name, DT_IDENT_PROBE,
	    DT_IDFLG_ORPHAN, DTRACE_IDNONE, _dtrace_defattr, 0,
	    &dt_idops_probe, NULL, dtp->dt_gen);

	nargc = dt_decl_prototype(nargs, nargs,
	    "probe input", DT_DP_VOID | DT_DP_ANON);

	xargc = dt_decl_prototype(xargs, nargs,
	    "probe output", DT_DP_VOID);

	if (nargc > UINT8_MAX) {
		xyerror(D_PROV_PRARGLEN, "probe %s input prototype exceeds %u "
		    "parameters: %d params used\n", name, UINT8_MAX, nargc);
	}

	if (xargc > UINT8_MAX) {
		xyerror(D_PROV_PRARGLEN, "probe %s output prototype exceeds %u "
		    "parameters: %d params used\n", name, UINT8_MAX, xargc);
	}

	if (dnp->dn_ident == NULL || dt_probe_create(dtp,
	    dnp->dn_ident, protoc, nargs, nargc, xargs, xargc) == NULL)
		longjmp(yypcb->pcb_jmpbuf, EDT_NOMEM);

	return (dnp);
}

dt_node_t *
dt_node_provider(char *name, dt_node_t *probes)
{
	dtrace_hdl_t *dtp = yypcb->pcb_hdl;
	dt_node_t *dnp = dt_node_alloc(DT_NODE_PROVIDER);
	dt_node_t *lnp;
	size_t len;

	dnp->dn_provname = name;
	dnp->dn_probes = probes;

	if (strchr(name, '`') != NULL) {
		dnerror(dnp, D_PROV_BADNAME, "provider name may not "
		    "contain scoping operator: %s\n", name);
	}

	if ((len = strlen(name)) >= DTRACE_PROVNAMELEN) {
		dnerror(dnp, D_PROV_BADNAME, "provider name may not exceed %d "
		    "characters: %s\n", DTRACE_PROVNAMELEN - 1, name);
	}

	if (isdigit(name[len - 1])) {
		dnerror(dnp, D_PROV_BADNAME, "provider name may not "
		    "end with a digit: %s\n", name);
	}

	/*
	 * Check to see if the provider is already defined or visible through
	 * dtrace(7D).  If so, set dn_provred to treat it as a re-declaration.
	 * If not, create a new provider and set its interface-only flag.  This
	 * flag may be cleared later by calls made to dt_probe_declare().
	 */
	if ((dnp->dn_provider = dt_provider_lookup(dtp, name)) != NULL)
		dnp->dn_provred = B_TRUE;
	else if ((dnp->dn_provider = dt_provider_create(dtp, name)) == NULL)
		longjmp(yypcb->pcb_jmpbuf, EDT_NOMEM);
	else
		dnp->dn_provider->pv_flags |= DT_PROVIDER_INTF;

	/*
	 * Store all parse nodes created since we consumed the DT_KEY_PROVIDER
	 * token with the provider and then restore our lexing state to CLAUSE.
	 * Note that if dnp->dn_provred is true, we may end up storing dups of
	 * a provider's interface and implementation: we eat this space because
	 * the implementation will likely need to redeclare probe members, and
	 * therefore may result in those member nodes becoming persistent.
	 */
	for (lnp = yypcb->pcb_list; lnp->dn_link != NULL; lnp = lnp->dn_link)
		continue; /* skip to end of allocation list */

	lnp->dn_link = dnp->dn_provider->pv_nodes;
	dnp->dn_provider->pv_nodes = yypcb->pcb_list;

	yybegin(YYS_CLAUSE);
	return (dnp);
}

dt_node_t *
dt_node_program(dt_node_t *lnp)
{
	dt_node_t *dnp = dt_node_alloc(DT_NODE_PROG);
	dnp->dn_list = lnp;
	return (dnp);
}

/*
 * This function provides the underlying implementation of cooking an
 * identifier given its node, a hash of dynamic identifiers, an identifier
 * kind, and a boolean flag indicating whether we are allowed to instantiate
 * a new identifier if the string is not found.  This function is either
 * called from dt_cook_ident(), below, or directly by the various cooking
 * routines that are allowed to instantiate identifiers (e.g. op2 TOK_ASGN).
 */
static void
dt_xcook_ident(dt_node_t *dnp, dt_idhash_t *dhp, uint_t idkind, int create)
{
	dtrace_hdl_t *dtp = yypcb->pcb_hdl;
	const char *sname = dt_idhash_name(dhp);
	int uref = 0;

	dtrace_attribute_t attr = _dtrace_defattr;
	dt_ident_t *idp;
	dtrace_syminfo_t dts;
	GElf_Sym sym;

	const char *scope, *mark;
	uchar_t dnkind;
	char *name;

	/*
	 * Look for scoping marks in the identifier.  If one is found, set our
	 * scope to either DTRACE_OBJ_KMODS or UMODS or to the first part of
	 * the string that specifies the scope using an explicit module name.
	 * If two marks in a row are found, set 'uref' (user symbol reference).
	 * Otherwise we set scope to DTRACE_OBJ_EXEC, indicating that normal
	 * scope is desired and we should search the specified idhash.
	 */
	if ((name = strrchr(dnp->dn_string, '`')) != NULL) {
		if (name > dnp->dn_string && name[-1] == '`') {
			uref++;
			name[-1] = '\0';
		}

		if (name == dnp->dn_string + uref)
			scope = uref ? DTRACE_OBJ_UMODS : DTRACE_OBJ_KMODS;
		else
			scope = dnp->dn_string;

		*name++ = '\0'; /* leave name pointing after scoping mark */
		dnkind = DT_NODE_VAR;

	} else if (idkind == DT_IDENT_AGG) {
		scope = DTRACE_OBJ_EXEC;
		name = dnp->dn_string + 1;
		dnkind = DT_NODE_AGG;
	} else {
		scope = DTRACE_OBJ_EXEC;
		name = dnp->dn_string;
		dnkind = DT_NODE_VAR;
	}

	/*
	 * If create is set to false, and we fail our idhash lookup, preset
	 * the errno code to EDT_NOVAR for our final error message below.
	 * If we end up calling dtrace_lookup_by_name(), it will reset the
	 * errno appropriately and that error will be reported instead.
	 */
	(void) dt_set_errno(dtp, EDT_NOVAR);
	mark = uref ? "``" : "`";

	if (scope == DTRACE_OBJ_EXEC && (
	    (dhp != dtp->dt_globals &&
	    (idp = dt_idhash_lookup(dhp, name)) != NULL) ||
	    (dhp == dtp->dt_globals &&
	    (idp = dt_idstack_lookup(&yypcb->pcb_globals, name)) != NULL))) {
		/*
		 * Check that we are referencing the ident in the manner that
		 * matches its type if this is a global lookup.  In the TLS or
		 * local case, we don't know how the ident will be used until
		 * the time operator -> is seen; more parsing is needed.
		 */
		if (idp->di_kind != idkind && dhp == dtp->dt_globals) {
			xyerror(D_IDENT_BADREF, "%s '%s' may not be referenced "
			    "as %s\n", dt_idkind_name(idp->di_kind),
			    idp->di_name, dt_idkind_name(idkind));
		}

		/*
		 * Arrays and aggregations are not cooked individually. They
		 * have dynamic types and must be referenced using operator [].
		 * This is handled explicitly by the code for DT_TOK_LBRAC.
		 */
		if (idp->di_kind != DT_IDENT_ARRAY &&
		    idp->di_kind != DT_IDENT_AGG)
			attr = dt_ident_cook(dnp, idp, NULL);
		else {
			dt_node_type_assign(dnp,
			    DT_DYN_CTFP(dtp), DT_DYN_TYPE(dtp), B_FALSE);
			attr = idp->di_attr;
		}

		free(dnp->dn_string);
		dnp->dn_string = NULL;
		dnp->dn_kind = dnkind;
		dnp->dn_ident = idp;
		dnp->dn_flags |= DT_NF_LVALUE;

		if (idp->di_flags & DT_IDFLG_WRITE)
			dnp->dn_flags |= DT_NF_WRITABLE;

		dt_node_attr_assign(dnp, attr);

	} else if (dhp == dtp->dt_globals && scope != DTRACE_OBJ_EXEC &&
	    dtrace_lookup_by_name(dtp, scope, name, &sym, &dts) == 0) {

		dt_module_t *mp = dt_module_lookup_by_name(dtp, dts.dts_object);
		int umod = (mp->dm_flags & DT_DM_KERNEL) == 0;
		static const char *const kunames[] = { "kernel", "user" };

		dtrace_typeinfo_t dtt;
		dtrace_syminfo_t *sip;

		if (uref ^ umod) {
			xyerror(D_SYM_BADREF, "%s module '%s' symbol '%s' may "
			    "not be referenced as a %s symbol\n", kunames[umod],
			    dts.dts_object, dts.dts_name, kunames[uref]);
		}

		if (dtrace_symbol_type(dtp, &sym, &dts, &dtt) != 0) {
			/*
			 * For now, we special-case EDT_DATAMODEL to clarify
			 * that mixed data models are not currently supported.
			 */
			if (dtp->dt_errno == EDT_DATAMODEL) {
				xyerror(D_SYM_MODEL, "cannot use %s symbol "
				    "%s%s%s in a %s D program\n",
				    dt_module_modelname(mp),
				    dts.dts_object, mark, dts.dts_name,
				    dt_module_modelname(dtp->dt_ddefs));
			}

			xyerror(D_SYM_NOTYPES,
			    "no symbolic type information is available for "
			    "%s%s%s: %s\n", dts.dts_object, mark, dts.dts_name,
			    dtrace_errmsg(dtp, dtrace_errno(dtp)));
		}

		idp = dt_ident_create(name, DT_IDENT_SYMBOL, 0, 0,
		    _dtrace_symattr, 0, &dt_idops_thaw, NULL, dtp->dt_gen);

		if (idp == NULL)
			longjmp(yypcb->pcb_jmpbuf, EDT_NOMEM);

		if (mp->dm_flags & DT_DM_PRIMARY)
			idp->di_flags |= DT_IDFLG_PRIM;

		idp->di_next = dtp->dt_externs;
		dtp->dt_externs = idp;

		if ((sip = malloc(sizeof (dtrace_syminfo_t))) == NULL)
			longjmp(yypcb->pcb_jmpbuf, EDT_NOMEM);

		bcopy(&dts, sip, sizeof (dtrace_syminfo_t));
		idp->di_data = sip;
		idp->di_ctfp = dtt.dtt_ctfp;
		idp->di_type = dtt.dtt_type;

		free(dnp->dn_string);
		dnp->dn_string = NULL;
		dnp->dn_kind = DT_NODE_SYM;
		dnp->dn_ident = idp;
		dnp->dn_flags |= DT_NF_LVALUE;

		dt_node_type_assign(dnp, dtt.dtt_ctfp, dtt.dtt_type,
		    dtt.dtt_flags);
		dt_node_attr_assign(dnp, _dtrace_symattr);

		if (uref) {
			idp->di_flags |= DT_IDFLG_USER;
			dnp->dn_flags |= DT_NF_USERLAND;
		}

	} else if (scope == DTRACE_OBJ_EXEC && create == B_TRUE) {
		uint_t flags = DT_IDFLG_WRITE;
		uint_t id;

		if (dt_idhash_nextid(dhp, &id) == -1) {
			xyerror(D_ID_OFLOW, "cannot create %s: limit on number "
			    "of %s variables exceeded\n", name, sname);
		}

		if (dhp == yypcb->pcb_locals)
			flags |= DT_IDFLG_LOCAL;
		else if (dhp == dtp->dt_tls)
			flags |= DT_IDFLG_TLS;

		dt_dprintf("create %s %s variable %s, id=%u\n",
		    sname, dt_idkind_name(idkind), name, id);

		if (idkind == DT_IDENT_ARRAY || idkind == DT_IDENT_AGG) {
			idp = dt_idhash_insert(dhp, name,
			    idkind, flags, id, _dtrace_defattr, 0,
			    &dt_idops_assc, NULL, dtp->dt_gen);
		} else {
			idp = dt_idhash_insert(dhp, name,
			    idkind, flags, id, _dtrace_defattr, 0,
			    &dt_idops_thaw, NULL, dtp->dt_gen);
		}

		if (idp == NULL)
			longjmp(yypcb->pcb_jmpbuf, EDT_NOMEM);

		/*
		 * Arrays and aggregations are not cooked individually. They
		 * have dynamic types and must be referenced using operator [].
		 * This is handled explicitly by the code for DT_TOK_LBRAC.
		 */
		if (idp->di_kind != DT_IDENT_ARRAY &&
		    idp->di_kind != DT_IDENT_AGG)
			attr = dt_ident_cook(dnp, idp, NULL);
		else {
			dt_node_type_assign(dnp,
			    DT_DYN_CTFP(dtp), DT_DYN_TYPE(dtp), B_FALSE);
			attr = idp->di_attr;
		}

		free(dnp->dn_string);
		dnp->dn_string = NULL;
		dnp->dn_kind = dnkind;
		dnp->dn_ident = idp;
		dnp->dn_flags |= DT_NF_LVALUE | DT_NF_WRITABLE;

		dt_node_attr_assign(dnp, attr);

	} else if (scope != DTRACE_OBJ_EXEC) {
		xyerror(D_IDENT_UNDEF, "failed to resolve %s%s%s: %s\n",
		    dnp->dn_string, mark, name,
		    dtrace_errmsg(dtp, dtrace_errno(dtp)));
	} else {
		xyerror(D_IDENT_UNDEF, "failed to resolve %s: %s\n",
		    dnp->dn_string, dtrace_errmsg(dtp, dtrace_errno(dtp)));
	}
}

static dt_node_t *
dt_cook_ident(dt_node_t *dnp, uint_t idflags)
{
	dtrace_hdl_t *dtp = yypcb->pcb_hdl;

	if (dnp->dn_op == DT_TOK_AGG)
		dt_xcook_ident(dnp, dtp->dt_aggs, DT_IDENT_AGG, B_FALSE);
	else
		dt_xcook_ident(dnp, dtp->dt_globals, DT_IDENT_SCALAR, B_FALSE);

	return (dt_node_cook(dnp, idflags));
}

/*
 * Since operators [ and -> can instantiate new variables before we know
 * whether the reference is for a read or a write, we need to check read
 * references to determine if the identifier is currently dt_ident_unref().
 * If so, we report that this first access was to an undefined variable.
 */
static dt_node_t *
dt_cook_var(dt_node_t *dnp, uint_t idflags)
{
	dt_ident_t *idp = dnp->dn_ident;

	if ((idflags & DT_IDFLG_REF) && dt_ident_unref(idp)) {
		dnerror(dnp, D_VAR_UNDEF,
		    "%s%s has not yet been declared or assigned\n",
		    (idp->di_flags & DT_IDFLG_LOCAL) ? "this->" :
		    (idp->di_flags & DT_IDFLG_TLS) ? "self->" : "",
		    idp->di_name);
	}

	dt_node_attr_assign(dnp, dt_ident_cook(dnp, idp, &dnp->dn_args));
	return (dnp);
}

/*ARGSUSED*/
static dt_node_t *
dt_cook_func(dt_node_t *dnp, uint_t idflags)
{
	dt_node_attr_assign(dnp,
	    dt_ident_cook(dnp, dnp->dn_ident, &dnp->dn_args));

	return (dnp);
}

static dt_node_t *
dt_cook_op1(dt_node_t *dnp, uint_t idflags)
{
	dtrace_hdl_t *dtp = yypcb->pcb_hdl;
	dt_node_t *cp = dnp->dn_child;

	char n[DT_TYPE_NAMELEN];
	dtrace_typeinfo_t dtt;
	dt_ident_t *idp;

	ctf_encoding_t e;
	ctf_arinfo_t r;
	ctf_id_t type, base;
	uint_t kind;

	if (dnp->dn_op == DT_TOK_PREINC || dnp->dn_op == DT_TOK_POSTINC ||
	    dnp->dn_op == DT_TOK_PREDEC || dnp->dn_op == DT_TOK_POSTDEC)
		idflags = DT_IDFLG_REF | DT_IDFLG_MOD;
	else
		idflags = DT_IDFLG_REF;

	/*
	 * We allow the unary ++ and -- operators to instantiate new scalar
	 * variables if applied to an identifier; otherwise just cook as usual.
	 */
	if (cp->dn_kind == DT_NODE_IDENT && (idflags & DT_IDFLG_MOD))
		dt_xcook_ident(cp, dtp->dt_globals, DT_IDENT_SCALAR, B_TRUE);

	cp = dnp->dn_child = dt_node_cook(cp, 0); /* don't set idflags yet */

	if (cp->dn_kind == DT_NODE_VAR && dt_ident_unref(cp->dn_ident)) {
		if (dt_type_lookup("int64_t", &dtt) != 0)
			xyerror(D_TYPE_ERR, "failed to lookup int64_t\n");

		dt_ident_type_assign(cp->dn_ident, dtt.dtt_ctfp, dtt.dtt_type);
		dt_node_type_assign(cp, dtt.dtt_ctfp, dtt.dtt_type,
		    dtt.dtt_flags);
	}

	if (cp->dn_kind == DT_NODE_VAR)
		cp->dn_ident->di_flags |= idflags;

	switch (dnp->dn_op) {
	case DT_TOK_DEREF:
		/*
		 * If the deref operator is applied to a translated pointer,
		 * we set our output type to the output of the translation.
		 */
		if ((idp = dt_node_resolve(cp, DT_IDENT_XLPTR)) != NULL) {
			dt_xlator_t *dxp = idp->di_data;

			dnp->dn_ident = &dxp->dx_souid;
			dt_node_type_assign(dnp,
			    dnp->dn_ident->di_ctfp, dnp->dn_ident->di_type,
			    cp->dn_flags & DT_NF_USERLAND);
			break;
		}

		type = ctf_type_resolve(cp->dn_ctfp, cp->dn_type);
		kind = ctf_type_kind(cp->dn_ctfp, type);

		if (kind == CTF_K_ARRAY) {
			if (ctf_array_info(cp->dn_ctfp, type, &r) != 0) {
				dtp->dt_ctferr = ctf_errno(cp->dn_ctfp);
				longjmp(yypcb->pcb_jmpbuf, EDT_CTF);
			} else
				type = r.ctr_contents;
		} else if (kind == CTF_K_POINTER) {
			type = ctf_type_reference(cp->dn_ctfp, type);
		} else {
			xyerror(D_DEREF_NONPTR,
			    "cannot dereference non-pointer type\n");
		}

		dt_node_type_assign(dnp, cp->dn_ctfp, type,
		    cp->dn_flags & DT_NF_USERLAND);
		base = ctf_type_resolve(cp->dn_ctfp, type);
		kind = ctf_type_kind(cp->dn_ctfp, base);

		if (kind == CTF_K_INTEGER && ctf_type_encoding(cp->dn_ctfp,
		    base, &e) == 0 && IS_VOID(e)) {
			xyerror(D_DEREF_VOID,
			    "cannot dereference pointer to void\n");
		}

		if (kind == CTF_K_FUNCTION) {
			xyerror(D_DEREF_FUNC,
			    "cannot dereference pointer to function\n");
		}

		if (kind != CTF_K_ARRAY || dt_node_is_string(dnp))
			dnp->dn_flags |= DT_NF_LVALUE; /* see K&R[A7.4.3] */

		/*
		 * If we propagated the l-value bit and the child operand was
		 * a writable D variable or a binary operation of the form
		 * a + b where a is writable, then propagate the writable bit.
		 * This is necessary to permit assignments to scalar arrays,
		 * which are converted to expressions of the form *(a + i).
		 */
		if ((cp->dn_flags & DT_NF_WRITABLE) ||
		    (cp->dn_kind == DT_NODE_OP2 && cp->dn_op == DT_TOK_ADD &&
		    (cp->dn_left->dn_flags & DT_NF_WRITABLE)))
			dnp->dn_flags |= DT_NF_WRITABLE;

		if ((cp->dn_flags & DT_NF_USERLAND) &&
		    (kind == CTF_K_POINTER || (dnp->dn_flags & DT_NF_REF)))
			dnp->dn_flags |= DT_NF_USERLAND;
		break;

	case DT_TOK_IPOS:
	case DT_TOK_INEG:
		if (!dt_node_is_arith(cp)) {
			xyerror(D_OP_ARITH, "operator %s requires an operand "
			    "of arithmetic type\n", opstr(dnp->dn_op));
		}
		dt_node_type_propagate(cp, dnp); /* see K&R[A7.4.4-6] */
		break;

	case DT_TOK_BNEG:
		if (!dt_node_is_integer(cp)) {
			xyerror(D_OP_INT, "operator %s requires an operand of "
			    "integral type\n", opstr(dnp->dn_op));
		}
		dt_node_type_propagate(cp, dnp); /* see K&R[A7.4.4-6] */
		break;

	case DT_TOK_LNEG:
		if (!dt_node_is_scalar(cp)) {
			xyerror(D_OP_SCALAR, "operator %s requires an operand "
			    "of scalar type\n", opstr(dnp->dn_op));
		}
		dt_node_type_assign(dnp, DT_INT_CTFP(dtp), DT_INT_TYPE(dtp),
		    B_FALSE);
		break;

	case DT_TOK_ADDROF:
		if (cp->dn_kind == DT_NODE_VAR || cp->dn_kind == DT_NODE_AGG) {
			xyerror(D_ADDROF_VAR,
			    "cannot take address of dynamic variable\n");
		}

		if (dt_node_is_dynamic(cp)) {
			xyerror(D_ADDROF_VAR,
			    "cannot take address of dynamic object\n");
		}

		if (!(cp->dn_flags & DT_NF_LVALUE)) {
			xyerror(D_ADDROF_LVAL, /* see K&R[A7.4.2] */
			    "unacceptable operand for unary & operator\n");
		}

		if (cp->dn_flags & DT_NF_BITFIELD) {
			xyerror(D_ADDROF_BITFIELD,
			    "cannot take address of bit-field\n");
		}

		dtt.dtt_object = NULL;
		dtt.dtt_ctfp = cp->dn_ctfp;
		dtt.dtt_type = cp->dn_type;

		if (dt_type_pointer(&dtt) == -1) {
			xyerror(D_TYPE_ERR, "cannot find type for \"&\": %s*\n",
			    dt_node_type_name(cp, n, sizeof (n)));
		}

		dt_node_type_assign(dnp, dtt.dtt_ctfp, dtt.dtt_type,
		    cp->dn_flags & DT_NF_USERLAND);
		break;

	case DT_TOK_SIZEOF:
		if (cp->dn_flags & DT_NF_BITFIELD) {
			xyerror(D_SIZEOF_BITFIELD,
			    "cannot apply sizeof to a bit-field\n");
		}

		if (dt_node_sizeof(cp) == 0) {
			xyerror(D_SIZEOF_TYPE, "cannot apply sizeof to an "
			    "operand of unknown size\n");
		}

		dt_node_type_assign(dnp, dtp->dt_ddefs->dm_ctfp,
		    ctf_lookup_by_name(dtp->dt_ddefs->dm_ctfp, "size_t"),
		    B_FALSE);
		break;

	case DT_TOK_STRINGOF:
		if (!dt_node_is_scalar(cp) && !dt_node_is_pointer(cp) &&
		    !dt_node_is_strcompat(cp)) {
			xyerror(D_STRINGOF_TYPE,
			    "cannot apply stringof to a value of type %s\n",
			    dt_node_type_name(cp, n, sizeof (n)));
		}
		dt_node_type_assign(dnp, DT_STR_CTFP(dtp), DT_STR_TYPE(dtp),
		    cp->dn_flags & DT_NF_USERLAND);
		break;

	case DT_TOK_PREINC:
	case DT_TOK_POSTINC:
	case DT_TOK_PREDEC:
	case DT_TOK_POSTDEC:
		if (dt_node_is_scalar(cp) == 0) {
			xyerror(D_OP_SCALAR, "operator %s requires operand of "
			    "scalar type\n", opstr(dnp->dn_op));
		}

		if (dt_node_is_vfptr(cp)) {
			xyerror(D_OP_VFPTR, "operator %s requires an operand "
			    "of known size\n", opstr(dnp->dn_op));
		}

		if (!(cp->dn_flags & DT_NF_LVALUE)) {
			xyerror(D_OP_LVAL, "operator %s requires modifiable "
			    "lvalue as an operand\n", opstr(dnp->dn_op));
		}

		if (!(cp->dn_flags & DT_NF_WRITABLE)) {
			xyerror(D_OP_WRITE, "operator %s can only be applied "
			    "to a writable variable\n", opstr(dnp->dn_op));
		}

		dt_node_type_propagate(cp, dnp); /* see K&R[A7.4.1] */
		break;

	default:
		xyerror(D_UNKNOWN, "invalid unary op %s\n", opstr(dnp->dn_op));
	}

	dt_node_attr_assign(dnp, cp->dn_attr);
	return (dnp);
}

static void
dt_assign_common(dt_node_t *dnp)
{
	dt_node_t *lp = dnp->dn_left;
	dt_node_t *rp = dnp->dn_right;
	int op = dnp->dn_op;

	if (rp->dn_kind == DT_NODE_INT)
		dt_cast(lp, rp);

	if (!(lp->dn_flags & DT_NF_LVALUE)) {
		xyerror(D_OP_LVAL, "operator %s requires modifiable "
		    "lvalue as an operand\n", opstr(op));
		/* see K&R[A7.17] */
	}

	if (!(lp->dn_flags & DT_NF_WRITABLE)) {
		xyerror(D_OP_WRITE, "operator %s can only be applied "
		    "to a writable variable\n", opstr(op));
	}

	dt_node_type_propagate(lp, dnp); /* see K&R[A7.17] */
	dt_node_attr_assign(dnp, dt_attr_min(lp->dn_attr, rp->dn_attr));
}

static dt_node_t *
dt_cook_op2(dt_node_t *dnp, uint_t idflags)
{
	dtrace_hdl_t *dtp = yypcb->pcb_hdl;
	dt_node_t *lp = dnp->dn_left;
	dt_node_t *rp = dnp->dn_right;
	int op = dnp->dn_op;

	ctf_membinfo_t m;
	ctf_file_t *ctfp;
	ctf_id_t type;
	int kind, val, uref;
	dt_ident_t *idp;

	char n1[DT_TYPE_NAMELEN];
	char n2[DT_TYPE_NAMELEN];

	/*
	 * The expression E1[E2] is identical by definition to *((E1)+(E2)) so
	 * we convert "[" to "+" and glue on "*" at the end (see K&R[A7.3.1])
	 * unless the left-hand side is an untyped D scalar, associative array,
	 * or aggregation.  In these cases, we proceed to case DT_TOK_LBRAC and
	 * handle associative array and aggregation references there.
	 */
	if (op == DT_TOK_LBRAC) {
		if (lp->dn_kind == DT_NODE_IDENT) {
			dt_idhash_t *dhp;
			uint_t idkind;

			if (lp->dn_op == DT_TOK_AGG) {
				dhp = dtp->dt_aggs;
				idp = dt_idhash_lookup(dhp, lp->dn_string + 1);
				idkind = DT_IDENT_AGG;
			} else {
				dhp = dtp->dt_globals;
				idp = dt_idstack_lookup(
				    &yypcb->pcb_globals, lp->dn_string);
				idkind = DT_IDENT_ARRAY;
			}

			if (idp == NULL || dt_ident_unref(idp))
				dt_xcook_ident(lp, dhp, idkind, B_TRUE);
			else
				dt_xcook_ident(lp, dhp, idp->di_kind, B_FALSE);
		} else {
			lp = dnp->dn_left = dt_node_cook(lp, 0);
		}

		/*
		 * Switch op to '+' for *(E1 + E2) array mode in these cases:
		 * (a) lp is a DT_IDENT_ARRAY variable that has already been
		 *	referenced using [] notation (dn_args != NULL).
		 * (b) lp is a non-ARRAY variable that has already been given
		 *	a type by assignment or declaration (!dt_ident_unref())
		 * (c) lp is neither a variable nor an aggregation
		 */
		if (lp->dn_kind == DT_NODE_VAR) {
			if (lp->dn_ident->di_kind == DT_IDENT_ARRAY) {
				if (lp->dn_args != NULL)
					op = DT_TOK_ADD;
			} else if (!dt_ident_unref(lp->dn_ident)) {
				op = DT_TOK_ADD;
			}
		} else if (lp->dn_kind != DT_NODE_AGG) {
			op = DT_TOK_ADD;
		}
	}

	switch (op) {
	case DT_TOK_BAND:
	case DT_TOK_XOR:
	case DT_TOK_BOR:
		lp = dnp->dn_left = dt_node_cook(lp, DT_IDFLG_REF);
		rp = dnp->dn_right = dt_node_cook(rp, DT_IDFLG_REF);

		if (!dt_node_is_integer(lp) || !dt_node_is_integer(rp)) {
			xyerror(D_OP_INT, "operator %s requires operands of "
			    "integral type\n", opstr(op));
		}

		dt_node_promote(lp, rp, dnp); /* see K&R[A7.11-13] */
		break;

	case DT_TOK_LSH:
	case DT_TOK_RSH:
		lp = dnp->dn_left = dt_node_cook(lp, DT_IDFLG_REF);
		rp = dnp->dn_right = dt_node_cook(rp, DT_IDFLG_REF);

		if (!dt_node_is_integer(lp) || !dt_node_is_integer(rp)) {
			xyerror(D_OP_INT, "operator %s requires operands of "
			    "integral type\n", opstr(op));
		}

		dt_node_type_propagate(lp, dnp); /* see K&R[A7.8] */
		dt_node_attr_assign(dnp, dt_attr_min(lp->dn_attr, rp->dn_attr));
		break;

	case DT_TOK_MOD:
		lp = dnp->dn_left = dt_node_cook(lp, DT_IDFLG_REF);
		rp = dnp->dn_right = dt_node_cook(rp, DT_IDFLG_REF);

		if (!dt_node_is_integer(lp) || !dt_node_is_integer(rp)) {
			xyerror(D_OP_INT, "operator %s requires operands of "
			    "integral type\n", opstr(op));
		}

		dt_node_promote(lp, rp, dnp); /* see K&R[A7.6] */
		break;

	case DT_TOK_MUL:
	case DT_TOK_DIV:
		lp = dnp->dn_left = dt_node_cook(lp, DT_IDFLG_REF);
		rp = dnp->dn_right = dt_node_cook(rp, DT_IDFLG_REF);

		if (!dt_node_is_arith(lp) || !dt_node_is_arith(rp)) {
			xyerror(D_OP_ARITH, "operator %s requires operands of "
			    "arithmetic type\n", opstr(op));
		}

		dt_node_promote(lp, rp, dnp); /* see K&R[A7.6] */
		break;

	case DT_TOK_LAND:
	case DT_TOK_LXOR:
	case DT_TOK_LOR:
		lp = dnp->dn_left = dt_node_cook(lp, DT_IDFLG_REF);
		rp = dnp->dn_right = dt_node_cook(rp, DT_IDFLG_REF);

		if (!dt_node_is_scalar(lp) || !dt_node_is_scalar(rp)) {
			xyerror(D_OP_SCALAR, "operator %s requires operands "
			    "of scalar type\n", opstr(op));
		}

		dt_node_type_assign(dnp, DT_INT_CTFP(dtp), DT_INT_TYPE(dtp),
		    B_FALSE);
		dt_node_attr_assign(dnp, dt_attr_min(lp->dn_attr, rp->dn_attr));
		break;

	case DT_TOK_LT:
	case DT_TOK_LE:
	case DT_TOK_GT:
	case DT_TOK_GE:
	case DT_TOK_EQU:
	case DT_TOK_NEQ:
		/*
		 * The D comparison operators provide the ability to transform
		 * a right-hand identifier into a corresponding enum tag value
		 * if the left-hand side is an enum type.  To do this, we cook
		 * the left-hand side, and then see if the right-hand side is
		 * an unscoped identifier defined in the enum.  If so, we
		 * convert into an integer constant node with the tag's value.
		 */
		lp = dnp->dn_left = dt_node_cook(lp, DT_IDFLG_REF);

		kind = ctf_type_kind(lp->dn_ctfp,
		    ctf_type_resolve(lp->dn_ctfp, lp->dn_type));

		if (kind == CTF_K_ENUM && rp->dn_kind == DT_NODE_IDENT &&
		    strchr(rp->dn_string, '`') == NULL && ctf_enum_value(
		    lp->dn_ctfp, lp->dn_type, rp->dn_string, &val) == 0) {

			if ((idp = dt_idstack_lookup(&yypcb->pcb_globals,
			    rp->dn_string)) != NULL) {
				xyerror(D_IDENT_AMBIG,
				    "ambiguous use of operator %s: %s is "
				    "both a %s enum tag and a global %s\n",
				    opstr(op), rp->dn_string,
				    dt_node_type_name(lp, n1, sizeof (n1)),
				    dt_idkind_name(idp->di_kind));
			}

			free(rp->dn_string);
			rp->dn_string = NULL;
			rp->dn_kind = DT_NODE_INT;
			rp->dn_flags |= DT_NF_COOKED;
			rp->dn_op = DT_TOK_INT;
			rp->dn_value = (intmax_t)val;

			dt_node_type_assign(rp, lp->dn_ctfp, lp->dn_type,
			    B_FALSE);
			dt_node_attr_assign(rp, _dtrace_symattr);
		}

		rp = dnp->dn_right = dt_node_cook(rp, DT_IDFLG_REF);

		/*
		 * The rules for type checking for the relational operators are
		 * described in the ANSI-C spec (see K&R[A7.9-10]).  We perform
		 * the various tests in order from least to most expensive.  We
		 * also allow derived strings to be compared as a first-class
		 * type (resulting in a strcmp(3C)-style comparison), and we
		 * slightly relax the A7.9 rules to permit void pointer
		 * comparisons as in A7.10.  Our users won't be confused by
		 * this since they understand pointers are just numbers, and
		 * relaxing this constraint simplifies the implementation.
		 */
		if (ctf_type_compat(lp->dn_ctfp, lp->dn_type,
		    rp->dn_ctfp, rp->dn_type))
			/*EMPTY*/;
		else if (dt_node_is_integer(lp) && dt_node_is_integer(rp))
			/*EMPTY*/;
		else if (dt_node_is_strcompat(lp) && dt_node_is_strcompat(rp) &&
		    (dt_node_is_string(lp) || dt_node_is_string(rp)))
			/*EMPTY*/;
		else if (dt_node_is_ptrcompat(lp, rp, NULL, NULL) == 0) {
			xyerror(D_OP_INCOMPAT, "operands have "
			    "incompatible types: \"%s\" %s \"%s\"\n",
			    dt_node_type_name(lp, n1, sizeof (n1)), opstr(op),
			    dt_node_type_name(rp, n2, sizeof (n2)));
		}

		dt_node_type_assign(dnp, DT_INT_CTFP(dtp), DT_INT_TYPE(dtp),
		    B_FALSE);
		dt_node_attr_assign(dnp, dt_attr_min(lp->dn_attr, rp->dn_attr));
		break;

	case DT_TOK_ADD:
	case DT_TOK_SUB: {
		/*
		 * The rules for type checking for the additive operators are
		 * described in the ANSI-C spec (see K&R[A7.7]).  Pointers and
		 * integers may be manipulated according to specific rules.  In
		 * these cases D permits strings to be treated as pointers.
		 */
		int lp_is_ptr, lp_is_int, rp_is_ptr, rp_is_int;

		lp = dnp->dn_left = dt_node_cook(lp, DT_IDFLG_REF);
		rp = dnp->dn_right = dt_node_cook(rp, DT_IDFLG_REF);

		lp_is_ptr = dt_node_is_string(lp) ||
		    (dt_node_is_pointer(lp) && !dt_node_is_vfptr(lp));
		lp_is_int = dt_node_is_integer(lp);

		rp_is_ptr = dt_node_is_string(rp) ||
		    (dt_node_is_pointer(rp) && !dt_node_is_vfptr(rp));
		rp_is_int = dt_node_is_integer(rp);

		if (lp_is_int && rp_is_int) {
			dt_type_promote(lp, rp, &ctfp, &type);
			uref = 0;
		} else if (lp_is_ptr && rp_is_int) {
			ctfp = lp->dn_ctfp;
			type = lp->dn_type;
			uref = lp->dn_flags & DT_NF_USERLAND;
		} else if (lp_is_int && rp_is_ptr && op == DT_TOK_ADD) {
			ctfp = rp->dn_ctfp;
			type = rp->dn_type;
			uref = rp->dn_flags & DT_NF_USERLAND;
		} else if (lp_is_ptr && rp_is_ptr && op == DT_TOK_SUB &&
		    dt_node_is_ptrcompat(lp, rp, NULL, NULL)) {
			ctfp = dtp->dt_ddefs->dm_ctfp;
			type = ctf_lookup_by_name(ctfp, "ptrdiff_t");
			uref = 0;
		} else {
			xyerror(D_OP_INCOMPAT, "operands have incompatible "
			    "types: \"%s\" %s \"%s\"\n",
			    dt_node_type_name(lp, n1, sizeof (n1)), opstr(op),
			    dt_node_type_name(rp, n2, sizeof (n2)));
		}

		dt_node_type_assign(dnp, ctfp, type, B_FALSE);
		dt_node_attr_assign(dnp, dt_attr_min(lp->dn_attr, rp->dn_attr));

		if (uref)
			dnp->dn_flags |= DT_NF_USERLAND;
		break;
	}

	case DT_TOK_OR_EQ:
	case DT_TOK_XOR_EQ:
	case DT_TOK_AND_EQ:
	case DT_TOK_LSH_EQ:
	case DT_TOK_RSH_EQ:
	case DT_TOK_MOD_EQ:
		if (lp->dn_kind == DT_NODE_IDENT) {
			dt_xcook_ident(lp, dtp->dt_globals,
			    DT_IDENT_SCALAR, B_TRUE);
		}

		lp = dnp->dn_left =
		    dt_node_cook(lp, DT_IDFLG_REF | DT_IDFLG_MOD);

		rp = dnp->dn_right =
		    dt_node_cook(rp, DT_IDFLG_REF | DT_IDFLG_MOD);

		if (!dt_node_is_integer(lp) || !dt_node_is_integer(rp)) {
			xyerror(D_OP_INT, "operator %s requires operands of "
			    "integral type\n", opstr(op));
		}
		goto asgn_common;

	case DT_TOK_MUL_EQ:
	case DT_TOK_DIV_EQ:
		if (lp->dn_kind == DT_NODE_IDENT) {
			dt_xcook_ident(lp, dtp->dt_globals,
			    DT_IDENT_SCALAR, B_TRUE);
		}

		lp = dnp->dn_left =
		    dt_node_cook(lp, DT_IDFLG_REF | DT_IDFLG_MOD);

		rp = dnp->dn_right =
		    dt_node_cook(rp, DT_IDFLG_REF | DT_IDFLG_MOD);

		if (!dt_node_is_arith(lp) || !dt_node_is_arith(rp)) {
			xyerror(D_OP_ARITH, "operator %s requires operands of "
			    "arithmetic type\n", opstr(op));
		}
		goto asgn_common;

	case DT_TOK_ASGN:
		/*
		 * If the left-hand side is an identifier, attempt to resolve
		 * it as either an aggregation or scalar variable.  We pass
		 * B_TRUE to dt_xcook_ident to indicate that a new variable can
		 * be created if no matching variable exists in the namespace.
		 */
		if (lp->dn_kind == DT_NODE_IDENT) {
			if (lp->dn_op == DT_TOK_AGG) {
				dt_xcook_ident(lp, dtp->dt_aggs,
				    DT_IDENT_AGG, B_TRUE);
			} else {
				dt_xcook_ident(lp, dtp->dt_globals,
				    DT_IDENT_SCALAR, B_TRUE);
			}
		}

		lp = dnp->dn_left = dt_node_cook(lp, 0); /* don't set mod yet */
		rp = dnp->dn_right = dt_node_cook(rp, DT_IDFLG_REF);

		/*
		 * If the left-hand side is an aggregation, verify that we are
		 * assigning it the result of an aggregating function.  Once
		 * we've done so, hide the func node in the aggregation and
		 * return the aggregation itself up to the parse tree parent.
		 * This transformation is legal since the assigned function
		 * cannot change identity across disjoint cooking passes and
		 * the argument list subtree is retained for later cooking.
		 */
		if (lp->dn_kind == DT_NODE_AGG) {
			const char *aname = lp->dn_ident->di_name;
			dt_ident_t *oid = lp->dn_ident->di_iarg;

			if (rp->dn_kind != DT_NODE_FUNC ||
			    rp->dn_ident->di_kind != DT_IDENT_AGGFUNC) {
				xyerror(D_AGG_FUNC,
				    "@%s must be assigned the result of "
				    "an aggregating function\n", aname);
			}

			if (oid != NULL && oid != rp->dn_ident) {
				xyerror(D_AGG_REDEF,
				    "aggregation redefined: @%s\n\t "
				    "current: @%s = %s( )\n\tprevious: @%s = "
				    "%s( ) : line %d\n", aname, aname,
				    rp->dn_ident->di_name, aname, oid->di_name,
				    lp->dn_ident->di_lineno);
			} else if (oid == NULL)
				lp->dn_ident->di_iarg = rp->dn_ident;

			/*
			 * Do not allow multiple aggregation assignments in a
			 * single statement, e.g. (@a = count()) = count();
			 * We produce a message as if the result of aggregating
			 * function does not propagate DT_NF_LVALUE.
			 */
			if (lp->dn_aggfun != NULL) {
				xyerror(D_OP_LVAL, "operator = requires "
				    "modifiable lvalue as an operand\n");
			}

			lp->dn_aggfun = rp;
			lp = dt_node_cook(lp, DT_IDFLG_MOD);

			dnp->dn_left = dnp->dn_right = NULL;
			dt_node_free(dnp);

			return (lp);
		}

		/*
		 * If the right-hand side is a dynamic variable that is the
		 * output of a translator, our result is the translated type.
		 */
		if ((idp = dt_node_resolve(rp, DT_IDENT_XLSOU)) != NULL) {
			ctfp = idp->di_ctfp;
			type = idp->di_type;
			uref = idp->di_flags & DT_IDFLG_USER;
		} else {
			ctfp = rp->dn_ctfp;
			type = rp->dn_type;
			uref = rp->dn_flags & DT_NF_USERLAND;
		}

		/*
		 * If the left-hand side of an assignment statement is a virgin
		 * variable created by this compilation pass, reset the type of
		 * this variable to the type of the right-hand side.
		 */
		if (lp->dn_kind == DT_NODE_VAR &&
		    dt_ident_unref(lp->dn_ident)) {
			dt_node_type_assign(lp, ctfp, type, B_FALSE);
			dt_ident_type_assign(lp->dn_ident, ctfp, type);

			if (uref) {
				lp->dn_flags |= DT_NF_USERLAND;
				lp->dn_ident->di_flags |= DT_IDFLG_USER;
			}
		}

		if (lp->dn_kind == DT_NODE_VAR)
			lp->dn_ident->di_flags |= DT_IDFLG_MOD;

		/*
		 * The rules for type checking for the assignment operators are
		 * described in the ANSI-C spec (see K&R[A7.17]).  We share
		 * most of this code with the argument list checking code.
		 */
		if (!dt_node_is_string(lp)) {
			kind = ctf_type_kind(lp->dn_ctfp,
			    ctf_type_resolve(lp->dn_ctfp, lp->dn_type));

			if (kind == CTF_K_ARRAY || kind == CTF_K_FUNCTION) {
				xyerror(D_OP_ARRFUN, "operator %s may not be "
				    "applied to operand of type \"%s\"\n",
				    opstr(op),
				    dt_node_type_name(lp, n1, sizeof (n1)));
			}
		}

		if (idp != NULL && idp->di_kind == DT_IDENT_XLSOU &&
		    ctf_type_compat(lp->dn_ctfp, lp->dn_type, ctfp, type))
			goto asgn_common;

		if (dt_node_is_argcompat(lp, rp))
			goto asgn_common;

		xyerror(D_OP_INCOMPAT,
		    "operands have incompatible types: \"%s\" %s \"%s\"\n",
		    dt_node_type_name(lp, n1, sizeof (n1)), opstr(op),
		    dt_node_type_name(rp, n2, sizeof (n2)));
		/*NOTREACHED*/

	case DT_TOK_ADD_EQ:
	case DT_TOK_SUB_EQ:
		if (lp->dn_kind == DT_NODE_IDENT) {
			dt_xcook_ident(lp, dtp->dt_globals,
			    DT_IDENT_SCALAR, B_TRUE);
		}

		lp = dnp->dn_left =
		    dt_node_cook(lp, DT_IDFLG_REF | DT_IDFLG_MOD);

		rp = dnp->dn_right =
		    dt_node_cook(rp, DT_IDFLG_REF | DT_IDFLG_MOD);

		if (dt_node_is_string(lp) || dt_node_is_string(rp)) {
			xyerror(D_OP_INCOMPAT, "operands have "
			    "incompatible types: \"%s\" %s \"%s\"\n",
			    dt_node_type_name(lp, n1, sizeof (n1)), opstr(op),
			    dt_node_type_name(rp, n2, sizeof (n2)));
		}

		/*
		 * The rules for type checking for the assignment operators are
		 * described in the ANSI-C spec (see K&R[A7.17]).  To these
		 * rules we add that only writable D nodes can be modified.
		 */
		if (dt_node_is_integer(lp) == 0 ||
		    dt_node_is_integer(rp) == 0) {
			if (!dt_node_is_pointer(lp) || dt_node_is_vfptr(lp)) {
				xyerror(D_OP_VFPTR,
				    "operator %s requires left-hand scalar "
				    "operand of known size\n", opstr(op));
			} else if (dt_node_is_integer(rp) == 0 &&
			    dt_node_is_ptrcompat(lp, rp, NULL, NULL) == 0) {
				xyerror(D_OP_INCOMPAT, "operands have "
				    "incompatible types: \"%s\" %s \"%s\"\n",
				    dt_node_type_name(lp, n1, sizeof (n1)),
				    opstr(op),
				    dt_node_type_name(rp, n2, sizeof (n2)));
			}
		}
asgn_common:
		dt_assign_common(dnp);
		break;

	case DT_TOK_PTR:
		/*
<<<<<<< HEAD
		 * If the left-hand side of operator -> is one of the
		 * scoping keywords, permit a local or thread
		 * variable to be created or referenced.
=======
		 * If the left-hand side of operator -> is one of the scoping
		 * keywords, permit a local or thread variable to be created or
		 * referenced.
>>>>>>> c3bd3abd
		 */
		if (lp->dn_kind == DT_NODE_IDENT) {
			dt_idhash_t *dhp = NULL;

			if (strcmp(lp->dn_string, "self") == 0) {
				dhp = dtp->dt_tls;
			} else if (strcmp(lp->dn_string, "this") == 0) {
				dhp = yypcb->pcb_locals;
			}
			if (dhp != NULL) {
				if (rp->dn_kind != DT_NODE_VAR) {
					dt_xcook_ident(rp, dhp,
					    DT_IDENT_SCALAR, B_TRUE);
				}

				if (idflags != 0)
					rp = dt_node_cook(rp, idflags);

				/* avoid freeing rp */
				dnp->dn_right = dnp->dn_left;
				dt_node_free(dnp);
				return (rp);
			}
		}
		/*FALLTHRU*/
	case DT_TOK_DOT:
		lp = dnp->dn_left = dt_node_cook(lp, DT_IDFLG_REF);

		if (rp->dn_kind != DT_NODE_IDENT) {
			xyerror(D_OP_IDENT, "operator %s must be followed by "
			    "an identifier\n", opstr(op));
		}

		if ((idp = dt_node_resolve(lp, DT_IDENT_XLSOU)) != NULL ||
		    (idp = dt_node_resolve(lp, DT_IDENT_XLPTR)) != NULL) {
			/*
			 * If the left-hand side is a translated struct or ptr,
			 * the type of the left is the translation output type.
			 */
			dt_xlator_t *dxp = idp->di_data;

			if (dt_xlator_member(dxp, rp->dn_string) == NULL) {
				xyerror(D_XLATE_NOCONV,
				    "translator does not define conversion "
				    "for member: %s\n", rp->dn_string);
			}

			ctfp = idp->di_ctfp;
			type = ctf_type_resolve(ctfp, idp->di_type);
			uref = idp->di_flags & DT_IDFLG_USER;
		} else {
			ctfp = lp->dn_ctfp;
			type = ctf_type_resolve(ctfp, lp->dn_type);
			uref = lp->dn_flags & DT_NF_USERLAND;
		}

		kind = ctf_type_kind(ctfp, type);

		if (op == DT_TOK_PTR) {
			if (kind != CTF_K_POINTER) {
				xyerror(D_OP_PTR, "operator %s must be "
				    "applied to a pointer\n", opstr(op));
			}
			type = ctf_type_reference(ctfp, type);
			type = ctf_type_resolve(ctfp, type);
			kind = ctf_type_kind(ctfp, type);
		}

		/*
		 * If we follow a reference to a forward declaration tag,
		 * search the entire type space for the actual definition.
		 */
		while (kind == CTF_K_FORWARD) {
			char *tag = ctf_type_name(ctfp, type, n1, sizeof (n1));
			dtrace_typeinfo_t dtt;

			if (tag != NULL && dt_type_lookup(tag, &dtt) == 0 &&
			    (dtt.dtt_ctfp != ctfp || dtt.dtt_type != type)) {
				ctfp = dtt.dtt_ctfp;
				type = ctf_type_resolve(ctfp, dtt.dtt_type);
				kind = ctf_type_kind(ctfp, type);
			} else {
				xyerror(D_OP_INCOMPLETE,
				    "operator %s cannot be applied to a "
				    "forward declaration: no %s definition "
				    "is available\n", opstr(op), tag);
			}
		}

		if (kind != CTF_K_STRUCT && kind != CTF_K_UNION) {
			if (op == DT_TOK_PTR) {
				xyerror(D_OP_SOU, "operator -> cannot be "
				    "applied to pointer to type \"%s\"; must "
				    "be applied to a struct or union pointer\n",
				    ctf_type_name(ctfp, type, n1, sizeof (n1)));
			} else {
				xyerror(D_OP_SOU, "operator %s cannot be "
				    "applied to type \"%s\"; must be applied "
				    "to a struct or union\n", opstr(op),
				    ctf_type_name(ctfp, type, n1, sizeof (n1)));
			}
		}

		if (ctf_member_info(ctfp, type, rp->dn_string, &m) == CTF_ERR) {
			xyerror(D_TYPE_MEMBER,
			    "%s is not a member of %s\n", rp->dn_string,
			    ctf_type_name(ctfp, type, n1, sizeof (n1)));
		}

		type = ctf_type_resolve(ctfp, m.ctm_type);
		kind = ctf_type_kind(ctfp, type);

		dt_node_type_assign(dnp, ctfp, m.ctm_type, B_FALSE);
		dt_node_attr_assign(dnp, lp->dn_attr);

		if (op == DT_TOK_PTR && (kind != CTF_K_ARRAY ||
		    dt_node_is_string(dnp)))
			dnp->dn_flags |= DT_NF_LVALUE; /* see K&R[A7.3.3] */

		if (op == DT_TOK_DOT && (lp->dn_flags & DT_NF_LVALUE) &&
		    (kind != CTF_K_ARRAY || dt_node_is_string(dnp)))
			dnp->dn_flags |= DT_NF_LVALUE; /* see K&R[A7.3.3] */

		if (lp->dn_flags & DT_NF_WRITABLE)
			dnp->dn_flags |= DT_NF_WRITABLE;

		if (uref && (kind == CTF_K_POINTER ||
		    (dnp->dn_flags & DT_NF_REF)))
			dnp->dn_flags |= DT_NF_USERLAND;
		break;

	case DT_TOK_LBRAC: {
		/*
		 * If op is DT_TOK_LBRAC, we know from the special-case code at
		 * the top that lp is either a D variable or an aggregation.
		 */
		dt_node_t *lnp;

		/*
		 * If the left-hand side is an aggregation, just set dn_aggtup
		 * to the right-hand side and return the cooked aggregation.
		 * This transformation is legal since we are just collapsing
		 * nodes to simplify later processing, and the entire aggtup
		 * parse subtree is retained for subsequent cooking passes.
		 */
		if (lp->dn_kind == DT_NODE_AGG) {
			if (lp->dn_aggtup != NULL) {
				xyerror(D_AGG_MDIM, "improper attempt to "
				    "reference @%s as a multi-dimensional "
				    "array\n", lp->dn_ident->di_name);
			}

			lp->dn_aggtup = rp;
			lp = dt_node_cook(lp, 0);

			dnp->dn_left = dnp->dn_right = NULL;
			dt_node_free(dnp);

			return (lp);
		}

		assert(lp->dn_kind == DT_NODE_VAR);
		idp = lp->dn_ident;

		/*
		 * If the left-hand side is a non-global scalar that hasn't yet
		 * been referenced or modified, it was just created by self->
		 * or this-> and we can convert it from scalar to assoc array.
		 */
		if (idp->di_kind == DT_IDENT_SCALAR && dt_ident_unref(idp) &&
		    (idp->di_flags & (DT_IDFLG_LOCAL | DT_IDFLG_TLS)) != 0) {

			if (idp->di_flags & DT_IDFLG_LOCAL) {
				xyerror(D_ARR_LOCAL,
				    "local variables may not be used as "
				    "associative arrays: %s\n", idp->di_name);
			}

			dt_dprintf("morph variable %s (id %u) from scalar to "
			    "array\n", idp->di_name, idp->di_id);

			dt_ident_morph(idp, DT_IDENT_ARRAY,
			    &dt_idops_assc, NULL);
		}

		if (idp->di_kind != DT_IDENT_ARRAY) {
			xyerror(D_IDENT_BADREF, "%s '%s' may not be referenced "
			    "as %s\n", dt_idkind_name(idp->di_kind),
			    idp->di_name, dt_idkind_name(DT_IDENT_ARRAY));
		}

		/*
		 * Now that we've confirmed our left-hand side is a DT_NODE_VAR
		 * of idkind DT_IDENT_ARRAY, we need to splice the [ node from
		 * the parse tree and leave a cooked DT_NODE_VAR in its place
		 * where dn_args for the VAR node is the right-hand 'rp' tree,
		 * as shown in the parse tree diagram below:
		 *
		 *	  /			    /
		 * [ OP2 "[" ]=dnp		[ VAR ]=dnp
		 *	 /	\	  =>	   |
		 *	/	 \		   +- dn_args -> [ ??? ]=rp
		 * [ VAR ]=lp  [ ??? ]=rp
		 *
		 * Since the final dt_node_cook(dnp) can fail using longjmp we
		 * must perform the transformations as a group first by over-
		 * writing 'dnp' to become the VAR node, so that the parse tree
		 * is guaranteed to be in a consistent state if the cook fails.
		 */
		assert(lp->dn_kind == DT_NODE_VAR);
		assert(lp->dn_args == NULL);

		lnp = dnp->dn_link;
		bcopy(lp, dnp, sizeof (dt_node_t));
		dnp->dn_link = lnp;

		dnp->dn_args = rp;
		dnp->dn_list = NULL;

		dt_node_free(lp);
		return (dt_node_cook(dnp, idflags));
	}

	case DT_TOK_XLATE: {
		dt_xlator_t *dxp;

		assert(lp->dn_kind == DT_NODE_TYPE);
		rp = dnp->dn_right = dt_node_cook(rp, DT_IDFLG_REF);
		dxp = dt_xlator_lookup(dtp, rp, lp, DT_XLATE_FUZZY);

		if (dxp == NULL) {
			xyerror(D_XLATE_NONE,
			    "cannot translate from \"%s\" to \"%s\"\n",
			    dt_node_type_name(rp, n1, sizeof (n1)),
			    dt_node_type_name(lp, n2, sizeof (n2)));
		}

		dnp->dn_ident = dt_xlator_ident(dxp, lp->dn_ctfp, lp->dn_type);
		dt_node_type_assign(dnp, DT_DYN_CTFP(dtp), DT_DYN_TYPE(dtp),
		    B_FALSE);
		dt_node_attr_assign(dnp,
		    dt_attr_min(rp->dn_attr, dnp->dn_ident->di_attr));
		break;
	}

	case DT_TOK_LPAR: {
		ctf_id_t ltype, rtype;
		uint_t lkind, rkind;

		assert(lp->dn_kind == DT_NODE_TYPE);
		rp = dnp->dn_right = dt_node_cook(rp, DT_IDFLG_REF);

		ltype = ctf_type_resolve(lp->dn_ctfp, lp->dn_type);
		lkind = ctf_type_kind(lp->dn_ctfp, ltype);

		rtype = ctf_type_resolve(rp->dn_ctfp, rp->dn_type);
		rkind = ctf_type_kind(rp->dn_ctfp, rtype);

		/*
		 * The rules for casting are loosely explained in K&R[A7.5]
		 * and K&R[A6].  Basically, we can cast to the same type or
		 * same base type, between any kind of scalar values, from
		 * arrays to pointers, and we can cast anything to void.
		 * To these rules D adds casts from scalars to strings.
		 */
		if (ctf_type_compat(lp->dn_ctfp, lp->dn_type,
		    rp->dn_ctfp, rp->dn_type))
			/*EMPTY*/;
		else if (dt_node_is_scalar(lp) &&
		    (dt_node_is_scalar(rp) || rkind == CTF_K_FUNCTION))
			/*EMPTY*/;
		else if (dt_node_is_void(lp))
			/*EMPTY*/;
		else if (lkind == CTF_K_POINTER && dt_node_is_pointer(rp))
			/*EMPTY*/;
		else if (dt_node_is_string(lp) && (dt_node_is_scalar(rp) ||
		    dt_node_is_pointer(rp) || dt_node_is_strcompat(rp)))
			/*EMPTY*/;
		else {
			xyerror(D_CAST_INVAL,
			    "invalid cast expression: \"%s\" to \"%s\"\n",
			    dt_node_type_name(rp, n1, sizeof (n1)),
			    dt_node_type_name(lp, n2, sizeof (n2)));
		}

		dt_node_type_propagate(lp, dnp); /* see K&R[A7.5] */
		dt_node_attr_assign(dnp, dt_attr_min(lp->dn_attr, rp->dn_attr));

		/*
		 * If it's a pointer then should be able to (attempt to)
		 * assign to it.
		 */
		if (lkind == CTF_K_POINTER)
			dnp->dn_flags |= DT_NF_WRITABLE;

		break;
	}

	case DT_TOK_COMMA:
		lp = dnp->dn_left = dt_node_cook(lp, DT_IDFLG_REF);
		rp = dnp->dn_right = dt_node_cook(rp, DT_IDFLG_REF);

		if (dt_node_is_dynamic(lp) || dt_node_is_dynamic(rp)) {
			xyerror(D_OP_DYN, "operator %s operands "
			    "cannot be of dynamic type\n", opstr(op));
		}

		if (dt_node_is_actfunc(lp) || dt_node_is_actfunc(rp)) {
			xyerror(D_OP_ACT, "operator %s operands "
			    "cannot be actions\n", opstr(op));
		}

		dt_node_type_propagate(rp, dnp); /* see K&R[A7.18] */
		dt_node_attr_assign(dnp, dt_attr_min(lp->dn_attr, rp->dn_attr));
		break;

	default:
		xyerror(D_UNKNOWN, "invalid binary op %s\n", opstr(op));
	}

	/*
	 * Complete the conversion of E1[E2] to *((E1)+(E2)) that we started
	 * at the top of our switch() above (see K&R[A7.3.1]).  Since E2 is
	 * parsed as an argument_expression_list by dt_grammar.y, we can
	 * end up with a comma-separated list inside of a non-associative
	 * array reference.  We check for this and report an appropriate error.
	 */
	if (dnp->dn_op == DT_TOK_LBRAC && op == DT_TOK_ADD) {
		dt_node_t *pnp;

		if (rp->dn_list != NULL) {
			xyerror(D_ARR_BADREF,
			    "cannot access %s as an associative array\n",
			    dt_node_name(lp, n1, sizeof (n1)));
		}

		dnp->dn_op = DT_TOK_ADD;
		pnp = dt_node_op1(DT_TOK_DEREF, dnp);

		/*
		 * Cook callbacks are not typically permitted to allocate nodes.
		 * When we do, we must insert them in the middle of an existing
		 * allocation list rather than having them appended to the pcb
		 * list because the sub-expression may be part of a definition.
		 */
		assert(yypcb->pcb_list == pnp);
		yypcb->pcb_list = pnp->dn_link;

		pnp->dn_link = dnp->dn_link;
		dnp->dn_link = pnp;

		return (dt_node_cook(pnp, DT_IDFLG_REF));
	}

	return (dnp);
}

/*ARGSUSED*/
static dt_node_t *
dt_cook_op3(dt_node_t *dnp, uint_t idflags)
{
	dt_node_t *lp, *rp;
	ctf_file_t *ctfp;
	ctf_id_t type;

	dnp->dn_expr = dt_node_cook(dnp->dn_expr, DT_IDFLG_REF);
	lp = dnp->dn_left = dt_node_cook(dnp->dn_left, DT_IDFLG_REF);
	rp = dnp->dn_right = dt_node_cook(dnp->dn_right, DT_IDFLG_REF);

	if (!dt_node_is_scalar(dnp->dn_expr)) {
		xyerror(D_OP_SCALAR,
		    "operator ?: expression must be of scalar type\n");
	}

	if (dt_node_is_dynamic(lp) || dt_node_is_dynamic(rp)) {
		xyerror(D_OP_DYN,
		    "operator ?: operands cannot be of dynamic type\n");
	}

	/*
	 * The rules for type checking for the ternary operator are complex and
	 * are described in the ANSI-C spec (see K&R[A7.16]).  We implement
	 * the various tests in order from least to most expensive.
	 */
	if (ctf_type_compat(lp->dn_ctfp, lp->dn_type,
	    rp->dn_ctfp, rp->dn_type)) {
		ctfp = lp->dn_ctfp;
		type = lp->dn_type;
	} else if (dt_node_is_integer(lp) && dt_node_is_integer(rp)) {
		dt_type_promote(lp, rp, &ctfp, &type);
	} else if (dt_node_is_strcompat(lp) && dt_node_is_strcompat(rp) &&
	    (dt_node_is_string(lp) || dt_node_is_string(rp))) {
		ctfp = DT_STR_CTFP(yypcb->pcb_hdl);
		type = DT_STR_TYPE(yypcb->pcb_hdl);
	} else if (dt_node_is_ptrcompat(lp, rp, &ctfp, &type) == 0) {
		xyerror(D_OP_INCOMPAT,
		    "operator ?: operands must have compatible types\n");
	}

	if (dt_node_is_actfunc(lp) || dt_node_is_actfunc(rp)) {
		xyerror(D_OP_ACT, "action cannot be "
		    "used in a conditional context\n");
	}

	dt_node_type_assign(dnp, ctfp, type, B_FALSE);
	dt_node_attr_assign(dnp, dt_attr_min(dnp->dn_expr->dn_attr,
	    dt_attr_min(lp->dn_attr, rp->dn_attr)));

	return (dnp);
}

static dt_node_t *
dt_cook_statement(dt_node_t *dnp, uint_t idflags)
{
	dnp->dn_expr = dt_node_cook(dnp->dn_expr, idflags);
	dt_node_attr_assign(dnp, dnp->dn_expr->dn_attr);

	return (dnp);
}

/*
 * If dn_aggfun is set, this node is a collapsed aggregation assignment (see
 * the special case code for DT_TOK_ASGN in dt_cook_op2() above), in which
 * case we cook both the tuple and the function call.  If dn_aggfun is NULL,
 * this node is just a reference to the aggregation's type and attributes.
 */
/*ARGSUSED*/
static dt_node_t *
dt_cook_aggregation(dt_node_t *dnp, uint_t idflags)
{
	dtrace_hdl_t *dtp = yypcb->pcb_hdl;

	if (dnp->dn_aggfun != NULL) {
		dnp->dn_aggfun = dt_node_cook(dnp->dn_aggfun, DT_IDFLG_REF);
		dt_node_attr_assign(dnp, dt_ident_cook(dnp,
		    dnp->dn_ident, &dnp->dn_aggtup));
	} else {
		dt_node_type_assign(dnp, DT_DYN_CTFP(dtp), DT_DYN_TYPE(dtp),
		    B_FALSE);
		dt_node_attr_assign(dnp, dnp->dn_ident->di_attr);
	}

	return (dnp);
}

/*
 * Since D permits new variable identifiers to be instantiated in any program
 * expression, we may need to cook a clause's predicate either before or after
 * the action list depending on the program code in question.  Consider:
 *
 * probe-description-list	probe-description-list
 * /x++/			/x == 0/
 * {				{
 *     trace(x);		    trace(x++);
 * }				}
 *
 * In the left-hand example, the predicate uses operator ++ to instantiate 'x'
 * as a variable of type int64_t.  The predicate must be cooked first because
 * otherwise the statement trace(x) refers to an unknown identifier.  In the
 * right-hand example, the action list uses ++ to instantiate 'x'; the action
 * list must be cooked first because otherwise the predicate x == 0 refers to
 * an unknown identifier.  In order to simplify programming, we support both.
 *
 * When cooking a clause, we cook the action statements before the predicate by
 * default, since it seems more common to create or modify identifiers in the
 * action list.  If cooking fails due to an unknown identifier, we attempt to
 * cook the predicate (i.e. do it first) and then go back and cook the actions.
 * If this, too, fails (or if we get an error other than D_IDENT_UNDEF) we give
 * up and report failure back to the user.  There are five possible paths:
 *
 * cook actions = OK, cook predicate = OK -> OK
 * cook actions = OK, cook predicate = ERR -> ERR
 * cook actions = ERR, cook predicate = ERR -> ERR
 * cook actions = ERR, cook predicate = OK, cook actions = OK -> OK
 * cook actions = ERR, cook predicate = OK, cook actions = ERR -> ERR
 *
 * The programmer can still defeat our scheme by creating circular definition
 * dependencies between predicates and actions, as in this example clause:
 *
 * probe-description-list
 * /x++ && y == 0/
 * {
 * 	trace(x + y++);
 * }
 *
 * but it doesn't seem worth the complexity to handle such rare cases.  The
 * user can simply use the D variable declaration syntax to work around them.
 */
static dt_node_t *
dt_cook_clause(dt_node_t *dnp, uint_t idflags)
{
	volatile int err, tries;
	jmp_buf ojb;

	/*
	 * Before assigning dn_ctxattr, temporarily assign the probe attribute
	 * to 'dnp' itself to force an attribute check and minimum violation.
	 */
	dt_node_attr_assign(dnp, yypcb->pcb_pinfo.dtp_attr);
	dnp->dn_ctxattr = yypcb->pcb_pinfo.dtp_attr;

	bcopy(yypcb->pcb_jmpbuf, ojb, sizeof (jmp_buf));
	tries = 0;

	if (dnp->dn_pred != NULL && (err = setjmp(yypcb->pcb_jmpbuf)) != 0) {
		bcopy(ojb, yypcb->pcb_jmpbuf, sizeof (jmp_buf));
		if (tries++ != 0 || err != EDT_COMPILER || (
		    yypcb->pcb_hdl->dt_errtag != dt_errtag(D_IDENT_UNDEF) &&
		    yypcb->pcb_hdl->dt_errtag != dt_errtag(D_VAR_UNDEF)))
			longjmp(yypcb->pcb_jmpbuf, err);
	}

	if (tries == 0) {
		yylabel("action list");

		dt_node_attr_assign(dnp,
		    dt_node_list_cook(&dnp->dn_acts, idflags));

		bcopy(ojb, yypcb->pcb_jmpbuf, sizeof (jmp_buf));
		yylabel(NULL);
	}

	if (dnp->dn_pred != NULL) {
		yylabel("predicate");

		dnp->dn_pred = dt_node_cook(dnp->dn_pred, idflags);
		dt_node_attr_assign(dnp,
		    dt_attr_min(dnp->dn_attr, dnp->dn_pred->dn_attr));

		if (!dt_node_is_scalar(dnp->dn_pred)) {
			xyerror(D_PRED_SCALAR,
			    "predicate result must be of scalar type\n");
		}

		yylabel(NULL);
	}

	if (tries != 0) {
		yylabel("action list");

		dt_node_attr_assign(dnp,
		    dt_node_list_cook(&dnp->dn_acts, idflags));

		yylabel(NULL);
	}

	return (dnp);
}

/*ARGSUSED*/
static dt_node_t *
dt_cook_inline(dt_node_t *dnp, uint_t idflags)
{
	dt_idnode_t *inp = dnp->dn_ident->di_iarg;
	dt_ident_t *rdp;

	char n1[DT_TYPE_NAMELEN];
	char n2[DT_TYPE_NAMELEN];

	assert(dnp->dn_ident->di_flags & DT_IDFLG_INLINE);
	assert(inp->din_root->dn_flags & DT_NF_COOKED);

	/*
	 * If we are inlining a translation, verify that the inline declaration
	 * type exactly matches the type that is returned by the translation.
	 * Otherwise just use dt_node_is_argcompat() to check the types.
	 */
	if ((rdp = dt_node_resolve(inp->din_root, DT_IDENT_XLSOU)) != NULL ||
	    (rdp = dt_node_resolve(inp->din_root, DT_IDENT_XLPTR)) != NULL) {

		ctf_file_t *lctfp = dnp->dn_ctfp;
		ctf_id_t ltype = ctf_type_resolve(lctfp, dnp->dn_type);

		dt_xlator_t *dxp = rdp->di_data;
		ctf_file_t *rctfp = dxp->dx_dst_ctfp;
		ctf_id_t rtype = dxp->dx_dst_base;

		if (ctf_type_kind(lctfp, ltype) == CTF_K_POINTER) {
			ltype = ctf_type_reference(lctfp, ltype);
			ltype = ctf_type_resolve(lctfp, ltype);
		}

		if (ctf_type_compat(lctfp, ltype, rctfp, rtype) == 0) {
			dnerror(dnp, D_OP_INCOMPAT,
			    "inline %s definition uses incompatible types: "
			    "\"%s\" = \"%s\"\n", dnp->dn_ident->di_name,
			    dt_type_name(lctfp, ltype, n1, sizeof (n1)),
			    dt_type_name(rctfp, rtype, n2, sizeof (n2)));
		}

	} else if (dt_node_is_argcompat(dnp, inp->din_root) == 0) {
		dnerror(dnp, D_OP_INCOMPAT,
		    "inline %s definition uses incompatible types: "
		    "\"%s\" = \"%s\"\n", dnp->dn_ident->di_name,
		    dt_node_type_name(dnp, n1, sizeof (n1)),
		    dt_node_type_name(inp->din_root, n2, sizeof (n2)));
	}

	return (dnp);
}

static dt_node_t *
dt_cook_member(dt_node_t *dnp, uint_t idflags)
{
	dnp->dn_membexpr = dt_node_cook(dnp->dn_membexpr, idflags);
	dt_node_attr_assign(dnp, dnp->dn_membexpr->dn_attr);
	return (dnp);
}

/*ARGSUSED*/
static dt_node_t *
dt_cook_xlator(dt_node_t *dnp, uint_t idflags)
{
	dtrace_hdl_t *dtp = yypcb->pcb_hdl;
	dt_xlator_t *dxp = dnp->dn_xlator;
	dt_node_t *mnp;

	char n1[DT_TYPE_NAMELEN];
	char n2[DT_TYPE_NAMELEN];

	dtrace_attribute_t attr = _dtrace_maxattr;
	ctf_membinfo_t ctm;

	/*
	 * Before cooking each translator member, we push a reference to the
	 * hash containing translator-local identifiers on to pcb_globals to
	 * temporarily interpose these identifiers in front of other globals.
	 */
	dt_idstack_push(&yypcb->pcb_globals, dxp->dx_locals);

	for (mnp = dnp->dn_members; mnp != NULL; mnp = mnp->dn_list) {
		if (ctf_member_info(dxp->dx_dst_ctfp, dxp->dx_dst_type,
		    mnp->dn_membname, &ctm) == CTF_ERR) {
			xyerror(D_XLATE_MEMB,
			    "translator member %s is not a member of %s\n",
			    mnp->dn_membname, ctf_type_name(dxp->dx_dst_ctfp,
			    dxp->dx_dst_type, n1, sizeof (n1)));
		}

		(void) dt_node_cook(mnp, DT_IDFLG_REF);
		dt_node_type_assign(mnp, dxp->dx_dst_ctfp, ctm.ctm_type,
		    B_FALSE);
		attr = dt_attr_min(attr, mnp->dn_attr);

		if (dt_node_is_argcompat(mnp, mnp->dn_membexpr) == 0) {
			xyerror(D_XLATE_INCOMPAT,
			    "translator member %s definition uses "
			    "incompatible types: \"%s\" = \"%s\"\n",
			    mnp->dn_membname,
			    dt_node_type_name(mnp, n1, sizeof (n1)),
			    dt_node_type_name(mnp->dn_membexpr,
			    n2, sizeof (n2)));
		}
	}

	dt_idstack_pop(&yypcb->pcb_globals, dxp->dx_locals);

	dxp->dx_souid.di_attr = attr;
	dxp->dx_ptrid.di_attr = attr;

	dt_node_type_assign(dnp, DT_DYN_CTFP(dtp), DT_DYN_TYPE(dtp), B_FALSE);
	dt_node_attr_assign(dnp, _dtrace_defattr);

	return (dnp);
}

static void
dt_node_provider_cmp_argv(dt_provider_t *pvp, dt_node_t *pnp, const char *kind,
    uint_t old_argc, dt_node_t *old_argv, uint_t new_argc, dt_node_t *new_argv)
{
	dt_probe_t *prp = pnp->dn_ident->di_data;
	uint_t i;

	char n1[DT_TYPE_NAMELEN];
	char n2[DT_TYPE_NAMELEN];

	if (old_argc != new_argc) {
		dnerror(pnp, D_PROV_INCOMPAT,
		    "probe %s:%s %s prototype mismatch:\n"
		    "\t current: %u arg%s\n\tprevious: %u arg%s\n",
		    pvp->pv_desc.dtvd_name, prp->pr_ident->di_name, kind,
		    new_argc, new_argc != 1 ? "s" : "",
		    old_argc, old_argc != 1 ? "s" : "");
	}

	for (i = 0; i < old_argc; i++,
	    old_argv = old_argv->dn_list, new_argv = new_argv->dn_list) {
		if (ctf_type_cmp(old_argv->dn_ctfp, old_argv->dn_type,
		    new_argv->dn_ctfp, new_argv->dn_type) == 0)
			continue;

		dnerror(pnp, D_PROV_INCOMPAT,
		    "probe %s:%s %s prototype argument #%u mismatch:\n"
		    "\t current: %s\n\tprevious: %s\n",
		    pvp->pv_desc.dtvd_name, prp->pr_ident->di_name, kind, i + 1,
		    dt_node_type_name(new_argv, n1, sizeof (n1)),
		    dt_node_type_name(old_argv, n2, sizeof (n2)));
	}
}

/*
 * Compare a new probe declaration with an existing probe definition (either
 * from a previous declaration or cached from the kernel).  If the existing
 * definition and declaration both have an input and output parameter list,
 * compare both lists.  Otherwise compare only the output parameter lists.
 */
static void
dt_node_provider_cmp(dt_provider_t *pvp, dt_node_t *pnp,
    dt_probe_t *old, dt_probe_t *new)
{
	dt_node_provider_cmp_argv(pvp, pnp, "output",
	    old->pr_xargc, old->pr_xargs, new->pr_xargc, new->pr_xargs);

	if (old->pr_nargs != old->pr_xargs && new->pr_nargs != new->pr_xargs) {
		dt_node_provider_cmp_argv(pvp, pnp, "input",
		    old->pr_nargc, old->pr_nargs, new->pr_nargc, new->pr_nargs);
	}

	if (old->pr_nargs == old->pr_xargs && new->pr_nargs != new->pr_xargs) {
		if (pvp->pv_flags & DT_PROVIDER_IMPL) {
			dnerror(pnp, D_PROV_INCOMPAT,
			    "provider interface mismatch: %s\n"
			    "\t current: probe %s:%s has an output prototype\n"
			    "\tprevious: probe %s:%s has no output prototype\n",
			    pvp->pv_desc.dtvd_name, pvp->pv_desc.dtvd_name,
			    new->pr_ident->di_name, pvp->pv_desc.dtvd_name,
			    old->pr_ident->di_name);
		}

		if (old->pr_ident->di_gen == yypcb->pcb_hdl->dt_gen)
			old->pr_ident->di_flags |= DT_IDFLG_ORPHAN;

		dt_idhash_delete(pvp->pv_probes, old->pr_ident);
		dt_probe_declare(pvp, new);
	}
}

static void
dt_cook_probe(dt_node_t *dnp, dt_provider_t *pvp)
{
	dtrace_hdl_t *dtp = yypcb->pcb_hdl;
	dt_probe_t *prp = dnp->dn_ident->di_data;

	dt_xlator_t *dxp;
	uint_t i;

	char n1[DT_TYPE_NAMELEN];
	char n2[DT_TYPE_NAMELEN];

	if (prp->pr_nargs == prp->pr_xargs)
		return;

	for (i = 0; i < prp->pr_xargc; i++) {
		dt_node_t *xnp = prp->pr_xargv[i];
		dt_node_t *nnp = prp->pr_nargv[prp->pr_mapping[i]];

		if ((dxp = dt_xlator_lookup(dtp,
		    nnp, xnp, DT_XLATE_FUZZY)) != NULL) {
			if (dt_provider_xref(dtp, pvp, dxp->dx_id) != 0)
				longjmp(yypcb->pcb_jmpbuf, EDT_NOMEM);
			continue;
		}

		if (dt_node_is_argcompat(nnp, xnp))
			continue; /* no translator defined and none required */

		dnerror(dnp, D_PROV_PRXLATOR, "translator for %s:%s output "
		    "argument #%u from %s to %s is not defined\n",
		    pvp->pv_desc.dtvd_name, dnp->dn_ident->di_name, i + 1,
		    dt_node_type_name(nnp, n1, sizeof (n1)),
		    dt_node_type_name(xnp, n2, sizeof (n2)));
	}
}

/*ARGSUSED*/
static dt_node_t *
dt_cook_provider(dt_node_t *dnp, uint_t idflags)
{
	dt_provider_t *pvp = dnp->dn_provider;
	dt_node_t *pnp;

	/*
	 * If we're declaring a provider for the first time and it is unknown
	 * to dtrace(7D), insert the probe definitions into the provider's hash.
	 * If we're redeclaring a known provider, verify the interface matches.
	 */
	for (pnp = dnp->dn_probes; pnp != NULL; pnp = pnp->dn_list) {
		const char *probename = pnp->dn_ident->di_name;
		dt_probe_t *prp = dt_probe_lookup(pvp, probename);

		assert(pnp->dn_kind == DT_NODE_PROBE);

		if (prp != NULL && dnp->dn_provred) {
			dt_node_provider_cmp(pvp, pnp,
			    prp, pnp->dn_ident->di_data);
		} else if (prp == NULL && dnp->dn_provred) {
			dnerror(pnp, D_PROV_INCOMPAT,
			    "provider interface mismatch: %s\n"
			    "\t current: probe %s:%s defined\n"
			    "\tprevious: probe %s:%s not defined\n",
			    dnp->dn_provname, dnp->dn_provname,
			    probename, dnp->dn_provname, probename);
		} else if (prp != NULL) {
			dnerror(pnp, D_PROV_PRDUP, "probe redeclared: %s:%s\n",
			    dnp->dn_provname, probename);
		} else
			dt_probe_declare(pvp, pnp->dn_ident->di_data);

		dt_cook_probe(pnp, pvp);
	}

	return (dnp);
}

/*ARGSUSED*/
static dt_node_t *
dt_cook_none(dt_node_t *dnp, uint_t idflags)
{
	return (dnp);
}

static dt_node_t *(*dt_cook_funcs[])(dt_node_t *, uint_t) = {
	dt_cook_none,		/* DT_NODE_FREE */
	dt_cook_none,		/* DT_NODE_INT */
	dt_cook_none,		/* DT_NODE_STRING */
	dt_cook_ident,		/* DT_NODE_IDENT */
	dt_cook_var,		/* DT_NODE_VAR */
	dt_cook_none,		/* DT_NODE_SYM */
	dt_cook_none,		/* DT_NODE_TYPE */
	dt_cook_func,		/* DT_NODE_FUNC */
	dt_cook_op1,		/* DT_NODE_OP1 */
	dt_cook_op2,		/* DT_NODE_OP2 */
	dt_cook_op3,		/* DT_NODE_OP3 */
	dt_cook_statement,	/* DT_NODE_DEXPR */
	dt_cook_statement,	/* DT_NODE_DFUNC */
	dt_cook_aggregation,	/* DT_NODE_AGG */
	dt_cook_none,		/* DT_NODE_PDESC */
	dt_cook_clause,		/* DT_NODE_CLAUSE */
	dt_cook_inline,		/* DT_NODE_INLINE */
	dt_cook_member,		/* DT_NODE_MEMBER */
	dt_cook_xlator,		/* DT_NODE_XLATOR */
	dt_cook_none,		/* DT_NODE_PROBE */
	dt_cook_provider,	/* DT_NODE_PROVIDER */
	dt_cook_none,		/* DT_NODE_PROG */
	dt_cook_none,		/* DT_NODE_IF */
<<<<<<< HEAD
	dt_cook_none,		/* DT_NODE_WHILE */
=======
>>>>>>> c3bd3abd
};

/*
 * Recursively cook the parse tree starting at the specified node.  The idflags
 * parameter is used to indicate the type of reference (r/w) and is applied to
 * the resulting identifier if it is a D variable or D aggregation.
 */
dt_node_t *
dt_node_cook(dt_node_t *dnp, uint_t idflags)
{
	int oldlineno = yylineno;

	yylineno = dnp->dn_line;

	assert(dnp->dn_kind <
	    sizeof (dt_cook_funcs) / sizeof (dt_cook_funcs[0]));
	dnp = dt_cook_funcs[dnp->dn_kind](dnp, idflags);
	dnp->dn_flags |= DT_NF_COOKED;

	if (dnp->dn_kind == DT_NODE_VAR || dnp->dn_kind == DT_NODE_AGG)
		dnp->dn_ident->di_flags |= idflags;

	yylineno = oldlineno;
	return (dnp);
}

dtrace_attribute_t
dt_node_list_cook(dt_node_t **pnp, uint_t idflags)
{
	dtrace_attribute_t attr = _dtrace_defattr;
	dt_node_t *dnp, *nnp;

	for (dnp = (pnp != NULL ? *pnp : NULL); dnp != NULL; dnp = nnp) {
		nnp = dnp->dn_list;
		dnp = *pnp = dt_node_cook(dnp, idflags);
		attr = dt_attr_min(attr, dnp->dn_attr);
		dnp->dn_list = nnp;
		pnp = &dnp->dn_list;
	}

	return (attr);
}

void
dt_node_list_free(dt_node_t **pnp)
{
	dt_node_t *dnp, *nnp;

	for (dnp = (pnp != NULL ? *pnp : NULL); dnp != NULL; dnp = nnp) {
		nnp = dnp->dn_list;
		dt_node_free(dnp);
	}

	if (pnp != NULL)
		*pnp = NULL;
}

void
dt_node_link_free(dt_node_t **pnp)
{
	dt_node_t *dnp, *nnp;

	for (dnp = (pnp != NULL ? *pnp : NULL); dnp != NULL; dnp = nnp) {
		nnp = dnp->dn_link;
		dt_node_free(dnp);
	}

	for (dnp = (pnp != NULL ? *pnp : NULL); dnp != NULL; dnp = nnp) {
		nnp = dnp->dn_link;
		free(dnp);
	}

	if (pnp != NULL)
		*pnp = NULL;
}

dt_node_t *
dt_node_last(dt_node_t *n)
{
	dt_node_t *dnp;

	if (n == NULL)
		return (NULL);
	for (dnp = n; dnp->dn_list != NULL; dnp = dnp->dn_list)
		continue;
	return (dnp);
}

dt_node_t *
dt_node_link(dt_node_t *lp, dt_node_t *rp)
{
	dt_node_t *dnp;

	if (lp == NULL)
		return (rp);
	else if (rp == NULL)
		return (lp);

	for (dnp = lp; dnp->dn_list != NULL; dnp = dnp->dn_list)
		continue;

	dnp->dn_list = rp;
	return (lp);
}

/*
 * Compute the DOF dtrace_diftype_t representation of a node's type.  This is
 * called from a variety of places in the library so it cannot assume yypcb
 * is valid: any references to handle-specific data must be made through 'dtp'.
 */
void
dt_node_diftype(dtrace_hdl_t *dtp, const dt_node_t *dnp, dtrace_diftype_t *tp)
{
	if (dnp->dn_ctfp == DT_STR_CTFP(dtp) &&
	    dnp->dn_type == DT_STR_TYPE(dtp)) {
		tp->dtdt_kind = DIF_TYPE_STRING;
		tp->dtdt_ckind = CTF_K_UNKNOWN;
	} else {
		tp->dtdt_kind = DIF_TYPE_CTF;
		tp->dtdt_ckind = ctf_type_kind(dnp->dn_ctfp,
		    ctf_type_resolve(dnp->dn_ctfp, dnp->dn_type));
	}

	tp->dtdt_flags = (dnp->dn_flags & DT_NF_REF) ?
	    (dnp->dn_flags & DT_NF_USERLAND) ? DIF_TF_BYUREF :
	    DIF_TF_BYREF : 0;
	tp->dtdt_pad = 0;
	tp->dtdt_size = ctf_type_size(dnp->dn_ctfp, dnp->dn_type);
}

/*
 * Output the parse tree as D.  The "-xtree=8" argument will call this
 * function to print out the program after any syntactic sugar
 * transformations have been applied (e.g. to implement "if").  The
 * resulting output can be used to understand the transformations
 * applied by these features, or to run such a script on a system that
 * does not support these features
 *
<<<<<<< HEAD
 * Note that the output does not express precisely the same program
 * as the input.  In particular:
=======
 * Note that the output does not express precisely the same program as
 * the input.  In particular:
>>>>>>> c3bd3abd
 *  - Only the clauses are output.  #pragma options, variable
 *    declarations, etc. are excluded.
 *  - Command argument substitution has already been done, so the output
 *    will not contain e.g. $$1, but rather the substituted string.
 */
void
dt_printd(dt_node_t *dnp, FILE *fp, int depth)
{
	dt_node_t *arg;

	switch (dnp->dn_kind) {
	case DT_NODE_INT:
		(void) fprintf(fp, "0x%llx", (u_longlong_t)dnp->dn_value);
		if (!(dnp->dn_flags & DT_NF_SIGNED))
			(void) fprintf(fp, "u");
		break;

	case DT_NODE_STRING: {
		char *escd = strchr2esc(dnp->dn_string, strlen(dnp->dn_string));
		(void) fprintf(fp, "\"%s\"", escd);
		free(escd);
		break;
	}

	case DT_NODE_IDENT:
		(void) fprintf(fp, "%s", dnp->dn_string);
		break;

	case DT_NODE_VAR:
		(void) fprintf(fp, "%s%s",
		    (dnp->dn_ident->di_flags & DT_IDFLG_LOCAL) ? "this->" :
		    (dnp->dn_ident->di_flags & DT_IDFLG_TLS) ? "self->" : "",
		    dnp->dn_ident->di_name);

		if (dnp->dn_args != NULL) {
			(void) fprintf(fp, "[");

			for (arg = dnp->dn_args; arg != NULL;
			    arg = arg->dn_list) {
				dt_printd(arg, fp, 0);
				if (arg->dn_list != NULL)
					(void) fprintf(fp, ", ");
			}

			(void) fprintf(fp, "]");
		}
		break;

	case DT_NODE_SYM: {
		const dtrace_syminfo_t *dts = dnp->dn_ident->di_data;
		(void) fprintf(fp, "%s`%s", dts->dts_object, dts->dts_name);
		break;
	}
	case DT_NODE_FUNC:
		(void) fprintf(fp, "%s(", dnp->dn_ident->di_name);

		for (arg = dnp->dn_args; arg != NULL; arg = arg->dn_list) {
			dt_printd(arg, fp, 0);
			if (arg->dn_list != NULL)
				(void) fprintf(fp, ", ");
		}
		(void) fprintf(fp, ")");
		break;

	case DT_NODE_OP1:
		(void) fprintf(fp, "%s(", opstr(dnp->dn_op));
		dt_printd(dnp->dn_child, fp, 0);
		(void) fprintf(fp, ")");
		break;

	case DT_NODE_OP2:
		(void) fprintf(fp, "(");
		dt_printd(dnp->dn_left, fp, 0);
		if (dnp->dn_op == DT_TOK_LPAR) {
			(void) fprintf(fp, ")");
			dt_printd(dnp->dn_right, fp, 0);
			break;
		}
		if (dnp->dn_op == DT_TOK_PTR || dnp->dn_op == DT_TOK_DOT ||
		    dnp->dn_op == DT_TOK_LBRAC)
			(void) fprintf(fp, "%s", opstr(dnp->dn_op));
		else
			(void) fprintf(fp, " %s ", opstr(dnp->dn_op));
		dt_printd(dnp->dn_right, fp, 0);
		if (dnp->dn_op == DT_TOK_LBRAC) {
			dt_node_t *ln = dnp->dn_right;
			while (ln->dn_list != NULL) {
				(void) fprintf(fp, ", ");
				dt_printd(ln->dn_list, fp, depth);
				ln = ln->dn_list;
			}
			(void) fprintf(fp, "]");
		}
		(void) fprintf(fp, ")");
		break;

	case DT_NODE_OP3:
		(void) fprintf(fp, "(");
		dt_printd(dnp->dn_expr, fp, 0);
		(void) fprintf(fp, " ? ");
		dt_printd(dnp->dn_left, fp, 0);
		(void) fprintf(fp, " : ");
		dt_printd(dnp->dn_right, fp, 0);
		(void) fprintf(fp, ")");
		break;

	case DT_NODE_DEXPR:
	case DT_NODE_DFUNC:
		(void) fprintf(fp, "%*s", depth * 8, "");
		dt_printd(dnp->dn_expr, fp, depth + 1);
		(void) fprintf(fp, ";\n");
		break;

	case DT_NODE_PDESC:
		(void) fprintf(fp, "%s:%s:%s:%s",
		    dnp->dn_desc->dtpd_provider, dnp->dn_desc->dtpd_mod,
		    dnp->dn_desc->dtpd_func, dnp->dn_desc->dtpd_name);
		break;

	case DT_NODE_CLAUSE:
		for (arg = dnp->dn_pdescs; arg != NULL; arg = arg->dn_list) {
			dt_printd(arg, fp, 0);
			if (arg->dn_list != NULL)
				(void) fprintf(fp, ",");
			(void) fprintf(fp, "\n");
		}

		if (dnp->dn_pred != NULL) {
			(void) fprintf(fp, "/");
			dt_printd(dnp->dn_pred, fp, 0);
			(void) fprintf(fp, "/\n");
		}
			(void) fprintf(fp, "{\n");

		for (arg = dnp->dn_acts; arg != NULL; arg = arg->dn_list)
			dt_printd(arg, fp, depth + 1);
		(void) fprintf(fp, "}\n");
		(void) fprintf(fp, "\n");
		break;

	case DT_NODE_IF:
		(void) fprintf(fp, "%*sif (", depth * 8, "");
		dt_printd(dnp->dn_conditional, fp, 0);
		(void) fprintf(fp, ") {\n");

		for (arg = dnp->dn_body; arg != NULL; arg = arg->dn_list)
			dt_printd(arg, fp, depth + 1);
		if (dnp->dn_alternate_body == NULL) {
			(void) fprintf(fp, "%*s}\n", depth * 8, "");
		} else {
			(void) fprintf(fp, "%*s} else {\n", depth * 8, "");
			for (arg = dnp->dn_alternate_body; arg != NULL;
			    arg = arg->dn_list)
				dt_printd(arg, fp, depth + 1);
			(void) fprintf(fp, "%*s}\n", depth * 8, "");
		}

		break;

<<<<<<< HEAD
	case DT_NODE_WHILE:
		(void) fprintf(fp, "%*swhile%d (",
		    depth * 8, "", dnp->dn_max_iter);
		dt_printd(dnp->dn_conditional, fp, 0);
		(void) fprintf(fp, ") {\n");
		for (arg = dnp->dn_body; arg != NULL; arg = arg->dn_list)
			dt_printd(arg, fp, depth + 1);
		(void) fprintf(fp, "%*s}\n", depth * 8, "");

		break;

=======
>>>>>>> c3bd3abd
	default:
		(void) fprintf(fp, "/* bad node %p, kind %d */\n",
		    (void *)dnp, dnp->dn_kind);
	}
}

void
dt_node_printr(dt_node_t *dnp, FILE *fp, int depth)
{
	char n[DT_TYPE_NAMELEN], buf[BUFSIZ], a[8];
	const dtrace_syminfo_t *dts;
	const dt_idnode_t *inp;
	dt_node_t *arg;

	(void) fprintf(fp, "%*s", depth * 2, "");
	(void) dt_attr_str(dnp->dn_attr, a, sizeof (a));

	if (dnp->dn_ctfp != NULL && dnp->dn_type != CTF_ERR &&
	    ctf_type_name(dnp->dn_ctfp, dnp->dn_type, n, sizeof (n)) != NULL) {
		(void) snprintf(buf, BUFSIZ, "type=<%s> attr=%s flags=", n, a);
	} else {
		(void) snprintf(buf, BUFSIZ, "type=<%ld> attr=%s flags=",
		    dnp->dn_type, a);
	}

	if (dnp->dn_flags != 0) {
		n[0] = '\0';
		if (dnp->dn_flags & DT_NF_SIGNED)
			(void) strcat(n, ",SIGN");
		if (dnp->dn_flags & DT_NF_COOKED)
			(void) strcat(n, ",COOK");
		if (dnp->dn_flags & DT_NF_REF)
			(void) strcat(n, ",REF");
		if (dnp->dn_flags & DT_NF_LVALUE)
			(void) strcat(n, ",LVAL");
		if (dnp->dn_flags & DT_NF_WRITABLE)
			(void) strcat(n, ",WRITE");
		if (dnp->dn_flags & DT_NF_BITFIELD)
			(void) strcat(n, ",BITF");
		if (dnp->dn_flags & DT_NF_USERLAND)
			(void) strcat(n, ",USER");
		(void) strcat(buf, n + 1);
	} else
		(void) strcat(buf, "0");

	switch (dnp->dn_kind) {
	case DT_NODE_FREE:
		(void) fprintf(fp, "FREE <node %p>\n", (void *)dnp);
		break;

	case DT_NODE_INT:
		(void) fprintf(fp, "INT 0x%llx (%s)\n",
		    (u_longlong_t)dnp->dn_value, buf);
		break;

	case DT_NODE_STRING:
		(void) fprintf(fp, "STRING \"%s\" (%s)\n", dnp->dn_string, buf);
		break;

	case DT_NODE_IDENT:
		(void) fprintf(fp, "IDENT %s (%s)\n", dnp->dn_string, buf);
		break;

	case DT_NODE_VAR:
		(void) fprintf(fp, "VARIABLE %s%s (%s)\n",
		    (dnp->dn_ident->di_flags & DT_IDFLG_LOCAL) ? "this->" :
		    (dnp->dn_ident->di_flags & DT_IDFLG_TLS) ? "self->" : "",
		    dnp->dn_ident->di_name, buf);

		if (dnp->dn_args != NULL)
			(void) fprintf(fp, "%*s[\n", depth * 2, "");

		for (arg = dnp->dn_args; arg != NULL; arg = arg->dn_list) {
			dt_node_printr(arg, fp, depth + 1);
			if (arg->dn_list != NULL)
				(void) fprintf(fp, "%*s,\n", depth * 2, "");
		}

		if (dnp->dn_args != NULL)
			(void) fprintf(fp, "%*s]\n", depth * 2, "");
		break;

	case DT_NODE_SYM:
		dts = dnp->dn_ident->di_data;
		(void) fprintf(fp, "SYMBOL %s`%s (%s)\n",
		    dts->dts_object, dts->dts_name, buf);
		break;

	case DT_NODE_TYPE:
		if (dnp->dn_string != NULL) {
			(void) fprintf(fp, "TYPE (%s) %s\n",
			    buf, dnp->dn_string);
		} else
			(void) fprintf(fp, "TYPE (%s)\n", buf);
		break;

	case DT_NODE_FUNC:
		(void) fprintf(fp, "FUNC %s (%s)\n",
		    dnp->dn_ident->di_name, buf);

		for (arg = dnp->dn_args; arg != NULL; arg = arg->dn_list) {
			dt_node_printr(arg, fp, depth + 1);
			if (arg->dn_list != NULL)
				(void) fprintf(fp, "%*s,\n", depth * 2, "");
		}
		break;

	case DT_NODE_OP1:
		(void) fprintf(fp, "OP1 %s (%s)\n", opstr(dnp->dn_op), buf);
		dt_node_printr(dnp->dn_child, fp, depth + 1);
		break;

	case DT_NODE_OP2:
		(void) fprintf(fp, "OP2 %s (%s)\n", opstr(dnp->dn_op), buf);
		dt_node_printr(dnp->dn_left, fp, depth + 1);
		dt_node_printr(dnp->dn_right, fp, depth + 1);
		if (dnp->dn_op == DT_TOK_LBRAC) {
			dt_node_t *ln = dnp->dn_right;
			while (ln->dn_list != NULL) {
				dt_node_printr(ln->dn_list, fp, depth + 1);
				ln = ln->dn_list;
			}
		}
		break;

	case DT_NODE_OP3:
		(void) fprintf(fp, "OP3 (%s)\n", buf);
		dt_node_printr(dnp->dn_expr, fp, depth + 1);
		(void) fprintf(fp, "%*s?\n", depth * 2, "");
		dt_node_printr(dnp->dn_left, fp, depth + 1);
		(void) fprintf(fp, "%*s:\n", depth * 2, "");
		dt_node_printr(dnp->dn_right, fp, depth + 1);
		break;

	case DT_NODE_DEXPR:
	case DT_NODE_DFUNC:
		(void) fprintf(fp, "D EXPRESSION attr=%s\n", a);
		dt_node_printr(dnp->dn_expr, fp, depth + 1);
		break;

	case DT_NODE_AGG:
		(void) fprintf(fp, "AGGREGATE @%s attr=%s [\n",
		    dnp->dn_ident->di_name, a);

		for (arg = dnp->dn_aggtup; arg != NULL; arg = arg->dn_list) {
			dt_node_printr(arg, fp, depth + 1);
			if (arg->dn_list != NULL)
				(void) fprintf(fp, "%*s,\n", depth * 2, "");
		}

		if (dnp->dn_aggfun) {
			(void) fprintf(fp, "%*s] = ", depth * 2, "");
			dt_node_printr(dnp->dn_aggfun, fp, depth + 1);
		} else
			(void) fprintf(fp, "%*s]\n", depth * 2, "");

		if (dnp->dn_aggfun)
			(void) fprintf(fp, "%*s)\n", depth * 2, "");
		break;

	case DT_NODE_PDESC:
		(void) fprintf(fp, "PDESC %s:%s:%s:%s [%u]\n",
		    dnp->dn_desc->dtpd_provider, dnp->dn_desc->dtpd_mod,
		    dnp->dn_desc->dtpd_func, dnp->dn_desc->dtpd_name,
		    dnp->dn_desc->dtpd_id);
		break;

	case DT_NODE_CLAUSE:
		(void) fprintf(fp, "CLAUSE attr=%s\n", a);

		for (arg = dnp->dn_pdescs; arg != NULL; arg = arg->dn_list)
			dt_node_printr(arg, fp, depth + 1);

		(void) fprintf(fp, "%*sCTXATTR %s\n", depth * 2, "",
		    dt_attr_str(dnp->dn_ctxattr, a, sizeof (a)));

		if (dnp->dn_pred != NULL) {
			(void) fprintf(fp, "%*sPREDICATE /\n", depth * 2, "");
			dt_node_printr(dnp->dn_pred, fp, depth + 1);
			(void) fprintf(fp, "%*s/\n", depth * 2, "");
		}

		for (arg = dnp->dn_acts; arg != NULL; arg = arg->dn_list)
			dt_node_printr(arg, fp, depth + 1);
		(void) fprintf(fp, "\n");
		break;

	case DT_NODE_INLINE:
		inp = dnp->dn_ident->di_iarg;

		(void) fprintf(fp, "INLINE %s (%s)\n",
		    dnp->dn_ident->di_name, buf);
		dt_node_printr(inp->din_root, fp, depth + 1);
		break;

	case DT_NODE_MEMBER:
		(void) fprintf(fp, "MEMBER %s (%s)\n", dnp->dn_membname, buf);
		if (dnp->dn_membexpr)
			dt_node_printr(dnp->dn_membexpr, fp, depth + 1);
		break;

	case DT_NODE_XLATOR:
		(void) fprintf(fp, "XLATOR (%s)", buf);

		if (ctf_type_name(dnp->dn_xlator->dx_src_ctfp,
		    dnp->dn_xlator->dx_src_type, n, sizeof (n)) != NULL)
			(void) fprintf(fp, " from <%s>", n);

		if (ctf_type_name(dnp->dn_xlator->dx_dst_ctfp,
		    dnp->dn_xlator->dx_dst_type, n, sizeof (n)) != NULL)
			(void) fprintf(fp, " to <%s>", n);

		(void) fprintf(fp, "\n");

		for (arg = dnp->dn_members; arg != NULL; arg = arg->dn_list)
			dt_node_printr(arg, fp, depth + 1);
		break;

	case DT_NODE_PROBE:
		(void) fprintf(fp, "PROBE %s\n", dnp->dn_ident->di_name);
		break;

	case DT_NODE_PROVIDER:
		(void) fprintf(fp, "PROVIDER %s (%s)\n",
		    dnp->dn_provname, dnp->dn_provred ? "redecl" : "decl");
		for (arg = dnp->dn_probes; arg != NULL; arg = arg->dn_list)
			dt_node_printr(arg, fp, depth + 1);
		break;

	case DT_NODE_PROG:
		(void) fprintf(fp, "PROGRAM attr=%s\n", a);
		for (arg = dnp->dn_list; arg != NULL; arg = arg->dn_list)
			dt_node_printr(arg, fp, depth + 1);
		break;

	case DT_NODE_IF:
		(void) fprintf(fp, "IF attr=%s CONDITION:\n", a);

		dt_node_printr(dnp->dn_conditional, fp, depth + 1);

		(void) fprintf(fp, "%*sIF BODY: \n", depth * 2, "");
		for (arg = dnp->dn_body; arg != NULL; arg = arg->dn_list)
			dt_node_printr(arg, fp, depth + 1);

		if (dnp->dn_alternate_body != NULL) {
			(void) fprintf(fp, "%*sIF ELSE: \n", depth * 2, "");
			for (arg = dnp->dn_alternate_body; arg != NULL;
			    arg = arg->dn_list)
				dt_node_printr(arg, fp, depth + 1);
		}

		break;

<<<<<<< HEAD
	case DT_NODE_WHILE:
		(void) fprintf(fp, "WHILE max_iter=%u attr=%s CONDITION:\n",
		    dnp->dn_max_iter, a);

		dt_node_printr(dnp->dn_conditional, fp, depth + 1);

		(void) fprintf(fp, "%*sWHILE BODY: \n", depth * 2, "");
		for (arg = dnp->dn_body; arg != NULL; arg = arg->dn_list)
			dt_node_printr(arg, fp, depth + 1);
		break;

=======
>>>>>>> c3bd3abd
	default:
		(void) fprintf(fp, "<bad node %p, kind %d>\n",
		    (void *)dnp, dnp->dn_kind);
	}
}

int
dt_node_root(dt_node_t *dnp)
{
	yypcb->pcb_root = dnp;
	return (0);
}

/*PRINTFLIKE3*/
void
dnerror(const dt_node_t *dnp, dt_errtag_t tag, const char *format, ...)
{
	int oldlineno = yylineno;
	va_list ap;

	yylineno = dnp->dn_line;

	va_start(ap, format);
	xyvwarn(tag, format, ap);
	va_end(ap);

	yylineno = oldlineno;
	longjmp(yypcb->pcb_jmpbuf, EDT_COMPILER);
}

/*PRINTFLIKE3*/
void
dnwarn(const dt_node_t *dnp, dt_errtag_t tag, const char *format, ...)
{
	int oldlineno = yylineno;
	va_list ap;

	yylineno = dnp->dn_line;

	va_start(ap, format);
	xyvwarn(tag, format, ap);
	va_end(ap);

	yylineno = oldlineno;
}

/*PRINTFLIKE2*/
void
xyerror(dt_errtag_t tag, const char *format, ...)
{
	va_list ap;

	va_start(ap, format);
	xyvwarn(tag, format, ap);
	va_end(ap);

	longjmp(yypcb->pcb_jmpbuf, EDT_COMPILER);
}

/*PRINTFLIKE2*/
void
xywarn(dt_errtag_t tag, const char *format, ...)
{
	va_list ap;

	va_start(ap, format);
	xyvwarn(tag, format, ap);
	va_end(ap);
}

void
xyvwarn(dt_errtag_t tag, const char *format, va_list ap)
{
	if (yypcb == NULL)
		return; /* compiler is not currently active: act as a no-op */

	dt_set_errmsg(yypcb->pcb_hdl, dt_errtag(tag), yypcb->pcb_region,
	    yypcb->pcb_filetag, yypcb->pcb_fileptr ? yylineno : 0, format, ap);
}

/*PRINTFLIKE1*/
void
yyerror(const char *format, ...)
{
	va_list ap;

	va_start(ap, format);
	yyvwarn(format, ap);
	va_end(ap);

	longjmp(yypcb->pcb_jmpbuf, EDT_COMPILER);
}

/*PRINTFLIKE1*/
void
yywarn(const char *format, ...)
{
	va_list ap;

	va_start(ap, format);
	yyvwarn(format, ap);
	va_end(ap);
}

void
yyvwarn(const char *format, va_list ap)
{
	if (yypcb == NULL)
		return; /* compiler is not currently active: act as a no-op */

	dt_set_errmsg(yypcb->pcb_hdl, dt_errtag(D_SYNTAX), yypcb->pcb_region,
	    yypcb->pcb_filetag, yypcb->pcb_fileptr ? yylineno : 0, format, ap);

	if (strchr(format, '\n') == NULL) {
		dtrace_hdl_t *dtp = yypcb->pcb_hdl;
		size_t len = strlen(dtp->dt_errmsg);
		char *p, *s = dtp->dt_errmsg + len;
		size_t n = sizeof (dtp->dt_errmsg) - len;

		if (yytext[0] == '\0')
			(void) snprintf(s, n, " near end of input");
		else if (yytext[0] == '\n')
			(void) snprintf(s, n, " near end of line");
		else {
			if ((p = strchr(yytext, '\n')) != NULL)
				*p = '\0'; /* crop at newline */
			(void) snprintf(s, n, " near \"%s\"", yytext);
		}
	}
}

void
yylabel(const char *label)
{
	dt_dprintf("set label to <%s>\n", label ? label : "NULL");
	yypcb->pcb_region = label;
}

int
yywrap(void)
{
	return (1); /* indicate that lex should return a zero token for EOF */
}<|MERGE_RESOLUTION|>--- conflicted
+++ resolved
@@ -2148,7 +2148,6 @@
 }
 
 dt_node_t *
-<<<<<<< HEAD
 dt_node_while(dt_node_t *pred, dt_node_t *acts, uintmax_t max_iter)
 {
 	dt_node_t *dnp = dt_node_alloc(DT_NODE_WHILE);
@@ -2160,8 +2159,6 @@
 }
 
 dt_node_t *
-=======
->>>>>>> c3bd3abd
 dt_node_pdesc_by_name(char *spec)
 {
 	dtrace_hdl_t *dtp = yypcb->pcb_hdl;
@@ -3666,15 +3663,9 @@
 
 	case DT_TOK_PTR:
 		/*
-<<<<<<< HEAD
-		 * If the left-hand side of operator -> is one of the
-		 * scoping keywords, permit a local or thread
-		 * variable to be created or referenced.
-=======
 		 * If the left-hand side of operator -> is one of the scoping
 		 * keywords, permit a local or thread variable to be created or
 		 * referenced.
->>>>>>> c3bd3abd
 		 */
 		if (lp->dn_kind == DT_NODE_IDENT) {
 			dt_idhash_t *dhp = NULL;
@@ -4520,10 +4511,7 @@
 	dt_cook_provider,	/* DT_NODE_PROVIDER */
 	dt_cook_none,		/* DT_NODE_PROG */
 	dt_cook_none,		/* DT_NODE_IF */
-<<<<<<< HEAD
 	dt_cook_none,		/* DT_NODE_WHILE */
-=======
->>>>>>> c3bd3abd
 };
 
 /*
@@ -4662,13 +4650,8 @@
  * applied by these features, or to run such a script on a system that
  * does not support these features
  *
-<<<<<<< HEAD
- * Note that the output does not express precisely the same program
- * as the input.  In particular:
-=======
  * Note that the output does not express precisely the same program as
  * the input.  In particular:
->>>>>>> c3bd3abd
  *  - Only the clauses are output.  #pragma options, variable
  *    declarations, etc. are excluded.
  *  - Command argument substitution has already been done, so the output
@@ -4828,7 +4811,6 @@
 
 		break;
 
-<<<<<<< HEAD
 	case DT_NODE_WHILE:
 		(void) fprintf(fp, "%*swhile%d (",
 		    depth * 8, "", dnp->dn_max_iter);
@@ -4840,8 +4822,6 @@
 
 		break;
 
-=======
->>>>>>> c3bd3abd
 	default:
 		(void) fprintf(fp, "/* bad node %p, kind %d */\n",
 		    (void *)dnp, dnp->dn_kind);
@@ -5095,7 +5075,6 @@
 
 		break;
 
-<<<<<<< HEAD
 	case DT_NODE_WHILE:
 		(void) fprintf(fp, "WHILE max_iter=%u attr=%s CONDITION:\n",
 		    dnp->dn_max_iter, a);
@@ -5107,8 +5086,6 @@
 			dt_node_printr(arg, fp, depth + 1);
 		break;
 
-=======
->>>>>>> c3bd3abd
 	default:
 		(void) fprintf(fp, "<bad node %p, kind %d>\n",
 		    (void *)dnp, dnp->dn_kind);
