--- conflicted
+++ resolved
@@ -111,11 +111,7 @@
 	{ EDT_OVERSION,	"Client requested deprecated version of library" },
 	{ EDT_ENABLING_ERR, "Failed to enable probe" },
 	{ EDT_NOPROBES, "No probe sites found for declared provider" },
-<<<<<<< HEAD
-	{ EDT_CANTLOAD, "Failed to load module" }
-=======
 	{ EDT_CANTLOAD, "Failed to load module" },
->>>>>>> fb13f48f
 };
 
 static const int _dt_nerr = sizeof (_dt_errlist) / sizeof (_dt_errlist[0]);
