/*
 * CDDL HEADER START
 *
 * The contents of this file are subject to the terms of the
 * Common Development and Distribution License (the "License").
 * You may not use this file except in compliance with the License.
 *
 * You can obtain a copy of the license at usr/src/OPENSOLARIS.LICENSE
 * or http://www.opensolaris.org/os/licensing.
 * See the License for the specific language governing permissions
 * and limitations under the License.
 *
 * When distributing Covered Code, include this CDDL HEADER in each
 * file and include the License file at usr/src/OPENSOLARIS.LICENSE.
 * If applicable, add the following below this CDDL HEADER, with the
 * fields enclosed by brackets "[]" replaced with your own identifying
 * information: Portions Copyright [yyyy] [name of copyright owner]
 *
 * CDDL HEADER END
 */

/*
 * Copyright 2007 Sun Microsystems, Inc.  All rights reserved.
 * Use is subject to license terms.
 */

/*
<<<<<<< HEAD
 * Copyright (c) 2014 by Delphix. All rights reserved.
=======
 * Copyright (c) 2013 by Delphix. All rights reserved.
>>>>>>> 7a3fc0cc
 * Copyright (c) 2013, Joyent, Inc. All rights reserved.
 */

#ifndef	_DTRACE_H
#define	_DTRACE_H

#include <sys/dtrace.h>
#include <stdarg.h>
#include <stdio.h>
#include <gelf.h>

#ifdef	__cplusplus
extern "C" {
#endif

/*
 * DTrace Dynamic Tracing Software: Library Interfaces
 *
 * Note: The contents of this file are private to the implementation of the
 * Solaris system and DTrace subsystem and are subject to change at any time
 * without notice.  Applications and drivers using these interfaces will fail
 * to run on future releases.  These interfaces should not be used for any
 * purpose except those expressly outlined in dtrace(7D) and libdtrace(3LIB).
 * Please refer to the "Solaris Dynamic Tracing Guide" for more information.
 */

#define	DTRACE_VERSION	3		/* library ABI interface version */

struct ps_prochandle;
struct dt_node;
typedef struct dtrace_hdl dtrace_hdl_t;
typedef struct dtrace_prog dtrace_prog_t;
typedef struct dtrace_vector dtrace_vector_t;
typedef struct dtrace_aggdata dtrace_aggdata_t;

#define	DTRACE_O_NODEV		0x01	/* do not open dtrace(7D) device */
#define	DTRACE_O_NOSYS		0x02	/* do not load /system/object modules */
#define	DTRACE_O_LP64		0x04	/* force D compiler to be LP64 */
#define	DTRACE_O_ILP32		0x08	/* force D compiler to be ILP32 */
#define	DTRACE_O_MASK		0x0f	/* mask of valid flags to dtrace_open */

extern dtrace_hdl_t *dtrace_open(int, int, int *);
extern dtrace_hdl_t *dtrace_vopen(int, int, int *,
    const dtrace_vector_t *, void *);

extern int dtrace_go(dtrace_hdl_t *);
extern int dtrace_stop(dtrace_hdl_t *);
extern void dtrace_sleep(dtrace_hdl_t *);
extern void dtrace_close(dtrace_hdl_t *);

extern int dtrace_errno(dtrace_hdl_t *);
extern const char *dtrace_errmsg(dtrace_hdl_t *, int);
extern const char *dtrace_faultstr(dtrace_hdl_t *, int);
extern const char *dtrace_subrstr(dtrace_hdl_t *, int);

extern int dtrace_setopt(dtrace_hdl_t *, const char *, const char *);
extern int dtrace_getopt(dtrace_hdl_t *, const char *, dtrace_optval_t *);

extern void dtrace_update(dtrace_hdl_t *);
extern int dtrace_ctlfd(dtrace_hdl_t *);

/*
 * DTrace Program Interface
 *
 * DTrace programs can be created by compiling ASCII text files containing
 * D programs or by compiling in-memory C strings that specify a D program.
 * Once created, callers can examine the list of program statements and
 * enable the probes and actions described by these statements.
 */

typedef struct dtrace_proginfo {
	dtrace_attribute_t dpi_descattr; /* minimum probedesc attributes */
	dtrace_attribute_t dpi_stmtattr; /* minimum statement attributes */
	uint_t dpi_aggregates;	/* number of aggregates specified in program */
	uint_t dpi_recgens;	/* number of record generating probes in prog */
	uint_t dpi_matches;	/* number of probes matched by program */
	uint_t dpi_speculations; /* number of speculations specified in prog */
} dtrace_proginfo_t;

#define	DTRACE_C_DIFV	0x0001	/* DIF verbose mode: show each compiled DIFO */
#define	DTRACE_C_EMPTY	0x0002	/* Permit compilation of empty D source files */
#define	DTRACE_C_ZDEFS	0x0004	/* Permit probe defs that match zero probes */
#define	DTRACE_C_EATTR	0x0008	/* Error if program attributes less than min */
#define	DTRACE_C_CPP	0x0010	/* Preprocess input file with cpp(1) utility */
#define	DTRACE_C_KNODEF	0x0020	/* Permit unresolved kernel symbols in DIFO */
#define	DTRACE_C_UNODEF	0x0040	/* Permit unresolved user symbols in DIFO */
#define	DTRACE_C_PSPEC	0x0080	/* Interpret ambiguous specifiers as probes */
#define	DTRACE_C_ETAGS	0x0100	/* Prefix error messages with error tags */
#define	DTRACE_C_ARGREF	0x0200	/* Do not require all macro args to be used */
#define	DTRACE_C_DEFARG	0x0800	/* Use 0/"" as value for unspecified args */
#define	DTRACE_C_NOLIBS	0x1000	/* Do not process D system libraries */
#define	DTRACE_C_CTL	0x2000	/* Only process control directives */
#define	DTRACE_C_EXPERIMENTAL	0x4000	/* Permit experimental features */
#define	DTRACE_C_MASK	0x7bff	/* mask of all valid flags to dtrace_*compile */

extern dtrace_prog_t *dtrace_program_strcompile(dtrace_hdl_t *,
    const char *, dtrace_probespec_t, uint_t, int, char *const []);

extern dtrace_prog_t *dtrace_program_fcompile(dtrace_hdl_t *,
    FILE *, uint_t, int, char *const []);

extern int dtrace_program_exec(dtrace_hdl_t *, dtrace_prog_t *,
    dtrace_proginfo_t *);
extern void dtrace_program_info(dtrace_hdl_t *, dtrace_prog_t *,
    dtrace_proginfo_t *);

#define	DTRACE_D_STRIP	0x01	/* strip non-loadable sections from program */
#define	DTRACE_D_PROBES	0x02	/* include provider and probe definitions */
#define	DTRACE_D_MASK	0x03	/* mask of valid flags to dtrace_dof_create */

extern int dtrace_program_link(dtrace_hdl_t *, dtrace_prog_t *,
    uint_t, const char *, int, char *const []);

extern int dtrace_program_header(dtrace_hdl_t *, FILE *, const char *);

extern void *dtrace_dof_create(dtrace_hdl_t *, dtrace_prog_t *, uint_t);
extern void dtrace_dof_destroy(dtrace_hdl_t *, void *);

extern void *dtrace_getopt_dof(dtrace_hdl_t *);
extern void *dtrace_geterr_dof(dtrace_hdl_t *);

typedef struct dtrace_stmtdesc {
	dtrace_ecbdesc_t *dtsd_ecbdesc;		/* ECB description */
	dtrace_actdesc_t *dtsd_action;		/* action list */
	dtrace_actdesc_t *dtsd_action_last;	/* last action in action list */
	void *dtsd_aggdata;			/* aggregation data */
	void *dtsd_fmtdata;			/* type-specific output data */
	void *dtsd_strdata;			/* type-specific string data */
	void (*dtsd_callback)();		/* callback function for EPID */
	void *dtsd_data;			/* callback data pointer */
	dtrace_attribute_t dtsd_descattr;	/* probedesc attributes */
	dtrace_attribute_t dtsd_stmtattr;	/* statement attributes */
} dtrace_stmtdesc_t;

typedef int dtrace_stmt_f(dtrace_hdl_t *, dtrace_prog_t *,
    dtrace_stmtdesc_t *, void *);

extern dtrace_stmtdesc_t *dtrace_stmt_create(dtrace_hdl_t *,
    dtrace_ecbdesc_t *);
extern dtrace_actdesc_t *dtrace_stmt_action(dtrace_hdl_t *,
    dtrace_stmtdesc_t *);
extern int dtrace_stmt_add(dtrace_hdl_t *, dtrace_prog_t *,
    dtrace_stmtdesc_t *);
extern int dtrace_stmt_iter(dtrace_hdl_t *, dtrace_prog_t *,
    dtrace_stmt_f *, void *);
extern void dtrace_stmt_destroy(dtrace_hdl_t *, dtrace_stmtdesc_t *);

/*
 * DTrace Data Consumption Interface
 */
typedef enum {
	DTRACEFLOW_ENTRY,
	DTRACEFLOW_RETURN,
	DTRACEFLOW_NONE
} dtrace_flowkind_t;

#define	DTRACE_CONSUME_ERROR		-1	/* error while processing */
#define	DTRACE_CONSUME_THIS		0	/* consume this probe/record */
#define	DTRACE_CONSUME_NEXT		1	/* advance to next probe/rec */
#define	DTRACE_CONSUME_ABORT		2	/* abort consumption */

typedef struct dtrace_probedata {
	dtrace_hdl_t *dtpda_handle;		/* handle to DTrace library */
	dtrace_eprobedesc_t *dtpda_edesc;	/* enabled probe description */
	dtrace_probedesc_t *dtpda_pdesc;	/* probe description */
	processorid_t dtpda_cpu;		/* CPU for data */
	caddr_t dtpda_data;			/* pointer to raw data */
	dtrace_flowkind_t dtpda_flow;		/* flow kind */
	const char *dtpda_prefix;		/* recommended flow prefix */
	int dtpda_indent;			/* recommended flow indent */
} dtrace_probedata_t;

typedef int dtrace_consume_probe_f(const dtrace_probedata_t *, void *);
typedef int dtrace_consume_rec_f(const dtrace_probedata_t *,
    const dtrace_recdesc_t *, void *);

extern int dtrace_consume(dtrace_hdl_t *, FILE *,
    dtrace_consume_probe_f *, dtrace_consume_rec_f *, void *);

#define	DTRACE_STATUS_NONE	0	/* no status; not yet time */
#define	DTRACE_STATUS_OKAY	1	/* status okay */
#define	DTRACE_STATUS_EXITED	2	/* exit() was called; tracing stopped */
#define	DTRACE_STATUS_FILLED	3	/* fill buffer filled; tracing stoped */
#define	DTRACE_STATUS_STOPPED	4	/* tracing already stopped */

extern int dtrace_status(dtrace_hdl_t *);

/*
 * DTrace Formatted Output Interfaces
 *
 * To format output associated with a given dtrace_stmtdesc, the caller can
 * invoke one of the following functions, passing the opaque dtsd_fmtdata and a
 * list of record descriptions.  These functions return either -1 to indicate
 * an error, or a positive integer indicating the number of records consumed.
 * For anonymous enablings, the consumer can use the dtrd_format member of
 * the record description to obtain a format description.  The dtfd_string
 * member of the format description may be passed to dtrace_print{fa}_create()
 * to create the opaque format data.
 */
extern void *dtrace_printf_create(dtrace_hdl_t *, const char *);
extern void *dtrace_printa_create(dtrace_hdl_t *, const char *);
extern size_t dtrace_printf_format(dtrace_hdl_t *, void *, char *, size_t);

extern int dtrace_fprintf(dtrace_hdl_t *, FILE *, void *,
    const dtrace_probedata_t *, const dtrace_recdesc_t *, uint_t,
    const void *, size_t);

extern int dtrace_fprinta(dtrace_hdl_t *, FILE *, void *,
    const dtrace_probedata_t *, const dtrace_recdesc_t *, uint_t,
    const void *, size_t);

extern int dtrace_system(dtrace_hdl_t *, FILE *, void *,
    const dtrace_probedata_t *, const dtrace_recdesc_t *, uint_t,
    const void *, size_t);

extern int dtrace_freopen(dtrace_hdl_t *, FILE *, void *,
    const dtrace_probedata_t *, const dtrace_recdesc_t *, uint_t,
    const void *, size_t);

/*
 * Type-specific output printing
 *
 * The print() action will associate a string data record that is actually the
 * fully-qualified type name of the data traced by the DIFEXPR action.  This is
 * stored in the same 'format' record from the kernel, but we know by virtue of
 * the fact that the action is still DIFEXPR that it is actually a reference to
 * plain string data.
 */
extern int dtrace_print(dtrace_hdl_t *, FILE *, const char *,
    caddr_t, size_t);

/*
 * DTrace Work Interface
 */
typedef enum {
	DTRACE_WORKSTATUS_ERROR = -1,
	DTRACE_WORKSTATUS_OKAY,
	DTRACE_WORKSTATUS_DONE
} dtrace_workstatus_t;

extern dtrace_workstatus_t dtrace_work(dtrace_hdl_t *, FILE *,
    dtrace_consume_probe_f *, dtrace_consume_rec_f *, void *);

/*
 * DTrace Handler Interface
 */
#define	DTRACE_HANDLE_ABORT		-1	/* abort current operation */
#define	DTRACE_HANDLE_OK		0	/* handled okay; continue */

typedef struct dtrace_errdata {
	dtrace_hdl_t *dteda_handle;		/* handle to DTrace library */
	dtrace_eprobedesc_t *dteda_edesc;	/* enabled probe inducing err */
	dtrace_probedesc_t *dteda_pdesc;	/* probe inducing error */
	processorid_t dteda_cpu;		/* CPU of error */
	int dteda_action;			/* action inducing error */
	int dteda_offset;			/* offset in DIFO of error */
	int dteda_fault;			/* specific fault */
	uint64_t dteda_addr;			/* address of fault, if any */
	const char *dteda_msg;			/* preconstructed message */
} dtrace_errdata_t;

typedef int dtrace_handle_err_f(const dtrace_errdata_t *, void *);
extern int dtrace_handle_err(dtrace_hdl_t *, dtrace_handle_err_f *, void *);

typedef enum {
	DTRACEDROP_PRINCIPAL,			/* drop to principal buffer */
	DTRACEDROP_AGGREGATION,			/* drop to aggregation buffer */
	DTRACEDROP_DYNAMIC,			/* dynamic drop */
	DTRACEDROP_DYNRINSE,			/* dyn drop due to rinsing */
	DTRACEDROP_DYNDIRTY,			/* dyn drop due to dirty */
	DTRACEDROP_SPEC,			/* speculative drop */
	DTRACEDROP_SPECBUSY,			/* spec drop due to busy */
	DTRACEDROP_SPECUNAVAIL,			/* spec drop due to unavail */
	DTRACEDROP_STKSTROVERFLOW,		/* stack string tab overflow */
	DTRACEDROP_DBLERROR			/* error in ERROR probe */
} dtrace_dropkind_t;

typedef struct dtrace_dropdata {
	dtrace_hdl_t *dtdda_handle;		/* handle to DTrace library */
	processorid_t dtdda_cpu;		/* CPU, if any */
	dtrace_dropkind_t dtdda_kind;		/* kind of drop */
	uint64_t dtdda_drops;			/* number of drops */
	uint64_t dtdda_total;			/* total drops */
	const char *dtdda_msg;			/* preconstructed message */
} dtrace_dropdata_t;

typedef int dtrace_handle_drop_f(const dtrace_dropdata_t *, void *);
extern int dtrace_handle_drop(dtrace_hdl_t *, dtrace_handle_drop_f *, void *);

typedef void dtrace_handle_proc_f(struct ps_prochandle *, const char *, void *);
extern int dtrace_handle_proc(dtrace_hdl_t *, dtrace_handle_proc_f *, void *);

#define	DTRACE_BUFDATA_AGGKEY		0x0001	/* aggregation key */
#define	DTRACE_BUFDATA_AGGVAL		0x0002	/* aggregation value */
#define	DTRACE_BUFDATA_AGGFORMAT	0x0004	/* aggregation format data */
#define	DTRACE_BUFDATA_AGGLAST		0x0008	/* last for this key/val */

typedef struct dtrace_bufdata {
	dtrace_hdl_t *dtbda_handle;		/* handle to DTrace library */
	const char *dtbda_buffered;		/* buffered output */
	dtrace_probedata_t *dtbda_probe;	/* probe data */
	const dtrace_recdesc_t *dtbda_recdesc;	/* record description */
	const dtrace_aggdata_t *dtbda_aggdata;	/* aggregation data, if agg. */
	uint32_t dtbda_flags;			/* flags; see above */
} dtrace_bufdata_t;

typedef int dtrace_handle_buffered_f(const dtrace_bufdata_t *, void *);
extern int dtrace_handle_buffered(dtrace_hdl_t *,
    dtrace_handle_buffered_f *, void *);

typedef struct dtrace_setoptdata {
	dtrace_hdl_t *dtsda_handle;		/* handle to DTrace library */
	const dtrace_probedata_t *dtsda_probe;	/* probe data */
	const char *dtsda_option;		/* option that was set */
	dtrace_optval_t dtsda_oldval;		/* old value */
	dtrace_optval_t dtsda_newval;		/* new value */
} dtrace_setoptdata_t;

typedef int dtrace_handle_setopt_f(const dtrace_setoptdata_t *, void *);
extern int dtrace_handle_setopt(dtrace_hdl_t *,
    dtrace_handle_setopt_f *, void *);

/*
 * DTrace Aggregate Interface
 */

#define	DTRACE_A_PERCPU		0x0001
#define	DTRACE_A_KEEPDELTA	0x0002
#define	DTRACE_A_ANONYMOUS	0x0004
#define	DTRACE_A_TOTAL		0x0008
#define	DTRACE_A_MINMAXBIN	0x0010
#define	DTRACE_A_HASNEGATIVES	0x0020
#define	DTRACE_A_HASPOSITIVES	0x0040

#define	DTRACE_AGGZOOM_MAX		0.95	/* height of max bar */

#define	DTRACE_AGGWALK_ERROR		-1	/* error while processing */
#define	DTRACE_AGGWALK_NEXT		0	/* proceed to next element */
#define	DTRACE_AGGWALK_ABORT		1	/* abort aggregation walk */
#define	DTRACE_AGGWALK_CLEAR		2	/* clear this element */
#define	DTRACE_AGGWALK_NORMALIZE	3	/* normalize this element */
#define	DTRACE_AGGWALK_DENORMALIZE	4	/* denormalize this element */
#define	DTRACE_AGGWALK_REMOVE		5	/* remove this element */

struct dtrace_aggdata {
	dtrace_hdl_t *dtada_handle;		/* handle to DTrace library */
	dtrace_aggdesc_t *dtada_desc;		/* aggregation description */
	dtrace_eprobedesc_t *dtada_edesc;	/* enabled probe description */
	dtrace_probedesc_t *dtada_pdesc;	/* probe description */
	caddr_t dtada_data;			/* pointer to raw data */
	uint64_t dtada_normal;			/* the normal -- 1 for denorm */
	size_t dtada_size;			/* total size of the data */
	caddr_t dtada_delta;			/* delta data, if available */
	caddr_t *dtada_percpu;			/* per CPU data, if avail */
	caddr_t *dtada_percpu_delta;		/* per CPU delta, if avail */
	int64_t dtada_total;			/* per agg total, if avail */
	uint16_t dtada_minbin;			/* minimum bin, if avail */
	uint16_t dtada_maxbin;			/* maximum bin, if avail */
	uint32_t dtada_flags;			/* flags */
};

typedef int dtrace_aggregate_f(const dtrace_aggdata_t *, void *);
typedef int dtrace_aggregate_walk_f(dtrace_hdl_t *,
    dtrace_aggregate_f *, void *);
typedef int dtrace_aggregate_walk_joined_f(const dtrace_aggdata_t **,
    const int, void *);

extern void dtrace_aggregate_clear(dtrace_hdl_t *);
extern int dtrace_aggregate_snap(dtrace_hdl_t *);
extern int dtrace_aggregate_print(dtrace_hdl_t *, FILE *,
    dtrace_aggregate_walk_f *);

extern int dtrace_aggregate_walk(dtrace_hdl_t *, dtrace_aggregate_f *, void *);

extern int dtrace_aggregate_walk_joined(dtrace_hdl_t *,
    dtrace_aggvarid_t *, int, dtrace_aggregate_walk_joined_f *, void *);

extern int dtrace_aggregate_walk_sorted(dtrace_hdl_t *,
    dtrace_aggregate_f *, void *);

extern int dtrace_aggregate_walk_keysorted(dtrace_hdl_t *,
    dtrace_aggregate_f *, void *);

extern int dtrace_aggregate_walk_valsorted(dtrace_hdl_t *,
    dtrace_aggregate_f *, void *);

extern int dtrace_aggregate_walk_keyvarsorted(dtrace_hdl_t *,
    dtrace_aggregate_f *, void *);

extern int dtrace_aggregate_walk_valvarsorted(dtrace_hdl_t *,
    dtrace_aggregate_f *, void *);

extern int dtrace_aggregate_walk_keyrevsorted(dtrace_hdl_t *,
    dtrace_aggregate_f *, void *);

extern int dtrace_aggregate_walk_valrevsorted(dtrace_hdl_t *,
    dtrace_aggregate_f *, void *);

extern int dtrace_aggregate_walk_keyvarrevsorted(dtrace_hdl_t *,
    dtrace_aggregate_f *, void *);

extern int dtrace_aggregate_walk_valvarrevsorted(dtrace_hdl_t *,
    dtrace_aggregate_f *, void *);

#define	DTRACE_AGD_PRINTED	0x1	/* aggregation printed in program */

/*
 * DTrace Process Control Interface
 *
 * Library clients who wish to have libdtrace create or grab processes for
 * monitoring of their symbol table changes may use these interfaces to
 * request that libdtrace obtain control of the process using libproc.
 */

extern struct ps_prochandle *dtrace_proc_create(dtrace_hdl_t *,
    const char *, char *const *);

extern struct ps_prochandle *dtrace_proc_grab(dtrace_hdl_t *, pid_t, int);
extern void dtrace_proc_release(dtrace_hdl_t *, struct ps_prochandle *);
extern void dtrace_proc_continue(dtrace_hdl_t *, struct ps_prochandle *);

/*
 * DTrace Object, Symbol, and Type Interfaces
 *
 * Library clients can use libdtrace to perform symbol and C type information
 * lookups by symbol name, symbol address, or C type name, or to lookup meta-
 * information cached for each of the program objects in use by DTrace.  The
 * resulting struct contain pointers to arbitrary-length strings, including
 * object, symbol, and type names, that are persistent until the next call to
 * dtrace_update().  Once dtrace_update() is called, any cached values must
 * be flushed and not used subsequently by the client program.
 */

#define	DTRACE_OBJ_EXEC	 ((const char *)0L)	/* primary executable file */
#define	DTRACE_OBJ_RTLD	 ((const char *)1L)	/* run-time link-editor */
#define	DTRACE_OBJ_CDEFS ((const char *)2L)	/* C include definitions */
#define	DTRACE_OBJ_DDEFS ((const char *)3L)	/* D program definitions */
#define	DTRACE_OBJ_EVERY ((const char *)-1L)	/* all known objects */
#define	DTRACE_OBJ_KMODS ((const char *)-2L)	/* all kernel objects */
#define	DTRACE_OBJ_UMODS ((const char *)-3L)	/* all user objects */

typedef struct dtrace_objinfo {
	const char *dto_name;			/* object file scope name */
	const char *dto_file;			/* object file path (if any) */
	int dto_id;				/* object file id (if any) */
	uint_t dto_flags;			/* object flags (see below) */
	GElf_Addr dto_text_va;			/* address of text section */
	GElf_Xword dto_text_size;		/* size of text section */
	GElf_Addr dto_data_va;			/* address of data section */
	GElf_Xword dto_data_size;		/* size of data section */
	GElf_Addr dto_bss_va;			/* address of BSS */
	GElf_Xword dto_bss_size;		/* size of BSS */
} dtrace_objinfo_t;

#define	DTRACE_OBJ_F_KERNEL	0x1		/* object is a kernel module */
#define	DTRACE_OBJ_F_PRIMARY	0x2		/* object is a primary module */

typedef int dtrace_obj_f(dtrace_hdl_t *, const dtrace_objinfo_t *, void *);

extern int dtrace_object_iter(dtrace_hdl_t *, dtrace_obj_f *, void *);
extern int dtrace_object_info(dtrace_hdl_t *, const char *, dtrace_objinfo_t *);

typedef struct dtrace_syminfo {
	const char *dts_object;			/* object name */
	const char *dts_name;			/* symbol name */
	ulong_t dts_id;				/* symbol id */
} dtrace_syminfo_t;

extern int dtrace_lookup_by_name(dtrace_hdl_t *, const char *, const char *,
    GElf_Sym *, dtrace_syminfo_t *);

extern int dtrace_lookup_by_addr(dtrace_hdl_t *, GElf_Addr addr,
    GElf_Sym *, dtrace_syminfo_t *);

typedef struct dtrace_typeinfo {
	const char *dtt_object;			/* object containing type */
	ctf_file_t *dtt_ctfp;			/* CTF container handle */
	ctf_id_t dtt_type;			/* CTF type identifier */
	uint_t dtt_flags;			/* Misc. flags */
} dtrace_typeinfo_t;

#define	DTT_FL_USER	0x1			/* user type */

extern int dtrace_lookup_by_type(dtrace_hdl_t *, const char *, const char *,
    dtrace_typeinfo_t *);

extern int dtrace_symbol_type(dtrace_hdl_t *, const GElf_Sym *,
    const dtrace_syminfo_t *, dtrace_typeinfo_t *);

extern int dtrace_type_strcompile(dtrace_hdl_t *,
    const char *, dtrace_typeinfo_t *);

extern int dtrace_type_fcompile(dtrace_hdl_t *,
    FILE *, dtrace_typeinfo_t *);

extern struct dt_node *dt_compile_experimental(dtrace_hdl_t *,
    struct dt_node *);


/*
 * DTrace Probe Interface
 *
 * Library clients can use these functions to iterate over the set of available
 * probe definitions and inquire as to their attributes.  The probe iteration
 * interfaces report probes that are declared as well as those from dtrace(7D).
 */
typedef struct dtrace_probeinfo {
	dtrace_attribute_t dtp_attr;		/* name attributes */
	dtrace_attribute_t dtp_arga;		/* arg attributes */
	const dtrace_typeinfo_t *dtp_argv;	/* arg types */
	int dtp_argc;				/* arg count */
} dtrace_probeinfo_t;

typedef int dtrace_probe_f(dtrace_hdl_t *, const dtrace_probedesc_t *, void *);

extern int dtrace_probe_iter(dtrace_hdl_t *,
    const dtrace_probedesc_t *pdp, dtrace_probe_f *, void *);

extern int dtrace_probe_info(dtrace_hdl_t *,
    const dtrace_probedesc_t *, dtrace_probeinfo_t *);

/*
 * DTrace Vector Interface
 *
 * The DTrace library normally speaks directly to dtrace(7D).  However,
 * this communication may be vectored elsewhere.  Consumers who wish to
 * perform a vectored open must fill in the vector, and use the dtrace_vopen()
 * entry point to obtain a library handle.
 */
struct dtrace_vector {
	int (*dtv_ioctl)(void *, int, void *);
	int (*dtv_lookup_by_addr)(void *, GElf_Addr, GElf_Sym *,
	    dtrace_syminfo_t *);
	int (*dtv_status)(void *, processorid_t);
	long (*dtv_sysconf)(void *, int);
};

/*
 * DTrace Utility Functions
 *
 * Library clients can use these functions to convert addresses strings, to
 * convert between string and integer probe descriptions and the
 * dtrace_probedesc_t representation, and to perform similar conversions on
 * stability attributes.
 */
extern int dtrace_addr2str(dtrace_hdl_t *, uint64_t, char *, int);
extern int dtrace_uaddr2str(dtrace_hdl_t *, pid_t, uint64_t, char *, int);

extern int dtrace_xstr2desc(dtrace_hdl_t *, dtrace_probespec_t,
    const char *, int, char *const [], dtrace_probedesc_t *);

extern int dtrace_str2desc(dtrace_hdl_t *, dtrace_probespec_t,
    const char *, dtrace_probedesc_t *);

extern int dtrace_id2desc(dtrace_hdl_t *, dtrace_id_t, dtrace_probedesc_t *);

#define	DTRACE_DESC2STR_MAX	1024	/* min buf size for dtrace_desc2str() */

extern char *dtrace_desc2str(const dtrace_probedesc_t *, char *, size_t);

#define	DTRACE_ATTR2STR_MAX	64	/* min buf size for dtrace_attr2str() */

extern char *dtrace_attr2str(dtrace_attribute_t, char *, size_t);
extern int dtrace_str2attr(const char *, dtrace_attribute_t *);

extern const char *dtrace_stability_name(dtrace_stability_t);
extern const char *dtrace_class_name(dtrace_class_t);

extern int dtrace_provider_modules(dtrace_hdl_t *, const char **, int);

extern const char *const _dtrace_version;
extern int _dtrace_debug;

#ifdef	__cplusplus
}
#endif

#endif	/* _DTRACE_H */<|MERGE_RESOLUTION|>--- conflicted
+++ resolved
@@ -25,11 +25,7 @@
  */
 
 /*
-<<<<<<< HEAD
- * Copyright (c) 2014 by Delphix. All rights reserved.
-=======
- * Copyright (c) 2013 by Delphix. All rights reserved.
->>>>>>> 7a3fc0cc
+ * Copyright (c) 2013, 2014 by Delphix. All rights reserved.
  * Copyright (c) 2013, Joyent, Inc. All rights reserved.
  */
 
