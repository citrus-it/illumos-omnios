#
# CDDL HEADER START
#
# The contents of this file are subject to the terms of the
# Common Development and Distribution License (the "License").
# You may not use this file except in compliance with the License.
#
# You can obtain a copy of the license at usr/src/OPENSOLARIS.LICENSE
# or http://www.opensolaris.org/os/licensing.
# See the License for the specific language governing permissions
# and limitations under the License.
#
# When distributing Covered Code, include this CDDL HEADER in each
# file and include the License file at usr/src/OPENSOLARIS.LICENSE.
# If applicable, add the following below this CDDL HEADER, with the
# fields enclosed by brackets "[]" replaced with your own identifying
# information: Portions Copyright [yyyy] [name of copyright owner]
#
# CDDL HEADER END
#
#
# Copyright 2009 Sun Microsystems, Inc.  All rights reserved.
# Use is subject to license terms.
#
# Copyright (c) 2018, Joyent, Inc.

LIBRARY	=	libdhcpagent.a
VERS =		.1
OBJECTS	=	dhcp_hostconf.o dhcpagent_ipc.o dhcpagent_util.o dhcp_stable.o

include ../../Makefile.lib

# install this library in the root filesystem
include ../../Makefile.rootfs

LIBS =		$(DYNLIB)

LDLIBS +=	-lc -ldhcputil -luuid -ldlpi -lcontract

SRCDIR =	../common

<<<<<<< HEAD
CERRWARN +=	-Wno-type-limits
=======
CFLAGS += 	$(CCVERBOSE)
CERRWARN +=	-_gcc=-Wno-type-limits
>>>>>>> c653bb47

# needs work
SMOFF += allocating_enough_data

.KEEP_STATE:

all: $(LIBS)

include ../../Makefile.targ<|MERGE_RESOLUTION|>--- conflicted
+++ resolved
@@ -39,12 +39,7 @@
 
 SRCDIR =	../common
 
-<<<<<<< HEAD
 CERRWARN +=	-Wno-type-limits
-=======
-CFLAGS += 	$(CCVERBOSE)
-CERRWARN +=	-_gcc=-Wno-type-limits
->>>>>>> c653bb47
 
 # needs work
 SMOFF += allocating_enough_data
