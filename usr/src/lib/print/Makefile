#
# CDDL HEADER START
#
# The contents of this file are subject to the terms of the
# Common Development and Distribution License (the "License").
# You may not use this file except in compliance with the License.
#
# You can obtain a copy of the license at usr/src/OPENSOLARIS.LICENSE
# or http://www.opensolaris.org/os/licensing.
# See the License for the specific language governing permissions
# and limitations under the License.
#
# When distributing Covered Code, include this CDDL HEADER in each
# file and include the License file at usr/src/OPENSOLARIS.LICENSE.
# If applicable, add the following below this CDDL HEADER, with the
# fields enclosed by brackets "[]" replaced with your own identifying
# information: Portions Copyright [yyyy] [name of copyright owner]
#
# CDDL HEADER END
#
#
# Copyright 2006 Sun Microsystems, Inc.  All rights reserved.
# Use is subject to license terms.
#
<<<<<<< HEAD
=======

include $(SRC)/Makefile.master
>>>>>>> e7e978b1

SUBDIRS = \
	libprint \
	libpapi-common \
	libpapi-dynamic \
	libpapi-lpd \
	libipp-core \
	libhttp-core \
	libpapi-ipp \
	libipp-listener

<<<<<<< HEAD
$(ENABLE_IPP_PRINTING) SUBDIRS +=	mod_ipp
=======
$(ENABLE_IPP_PRINTING) SUBDIRS += mod_ipp
>>>>>>> e7e978b1

all :=                  TARGET = all
clean :=                TARGET = clean
clobber :=              TARGET = clobber
install :=              TARGET = install
install_h :=              TARGET = install_h
lint :=                 TARGET = lint

TEXT_DOMAIN=	SUNW_OST_OSLIB
POFILE= print-lib.po

.KEEP_STATE:

all:	$(TXTS) $(SUBDIRS)

#
# Each message catalog file is generated in each sub
# directory and copied to the usr/src/cmd/lp/ directory.
# Those message catalog files are consolidated into one
# message catalog file.  The consolidated one will be copied
# into the $(ROOT)/catalog/SUNW_OST_OSCMD/ directory.
#

_msg:	$(MSGDOMAIN)
	@$(RM) $(POFILE)
	$(XGETTEXT) -s `/bin/find . -type d -name SCCS -prune -o -type f -name '*.c' -print`
	@/bin/cat messages.po | sed '/domain/d' > $(POFILE)
	@$(RM) messages.po
	$(RM)  $(MSGDOMAIN)/$(POFILE)
	/bin/cp $(POFILE) $(MSGDOMAIN)

install: $(ROOTDIRS) $(ROOTSYMLINKDIRS) $(SUBDIRS)

install_h clean strip lint: $(SUBDIRS)

clobber: $(SUBDIRS) local_clobber

local_clobber:
	$(RM) $(CLOBBERFILES) $(POFILE)

$(SUBDIRS):	FRC
	@cd $@; pwd; $(MAKE) $(TARGET)

FRC:

include $(SRC)/Makefile.msg.targ

# Dependencies
libpapi-dynamic:	libpapi-common
libpapi-lpd:		libpapi-dynamic
libipp-core:		libpapi-common
libpapi-ipp:		libpapi-common libipp-core libhttp-core
libipp-listener:	libpapi-dynamic libipp-core
mod_ipp:		libipp-listener<|MERGE_RESOLUTION|>--- conflicted
+++ resolved
@@ -22,11 +22,8 @@
 # Copyright 2006 Sun Microsystems, Inc.  All rights reserved.
 # Use is subject to license terms.
 #
-<<<<<<< HEAD
-=======
 
 include $(SRC)/Makefile.master
->>>>>>> e7e978b1
 
 SUBDIRS = \
 	libprint \
@@ -38,11 +35,7 @@
 	libpapi-ipp \
 	libipp-listener
 
-<<<<<<< HEAD
-$(ENABLE_IPP_PRINTING) SUBDIRS +=	mod_ipp
-=======
 $(ENABLE_IPP_PRINTING) SUBDIRS += mod_ipp
->>>>>>> e7e978b1
 
 all :=                  TARGET = all
 clean :=                TARGET = clean
