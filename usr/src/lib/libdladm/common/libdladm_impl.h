--- conflicted
+++ resolved
@@ -74,8 +74,6 @@
  * Link attributes persisted by dlmgmtd.
  */
 
-<<<<<<< HEAD
-=======
 /*
  * Set for overlays only
  */
@@ -83,21 +81,10 @@
 #define	FSEARCH		"search"	/* string */
 #define	FVNETID		"vnetid"	/* uint64_t */
 
->>>>>>> faa2068d
-/*
- * Set for VLANs and overlays
- */
-#define	FVLANID		"vid"		/* uint64_t */
-
-/*
- * Set for overlays only
- */
-#define	FENCAP		"encap"		/* string */
-#define	FSEARCH		"search"	/* string */
-
 /*
  * Set for VLANs only
  */
+#define	FVLANID		"vid"		/* uint64_t */
 #define	FLINKOVER	"linkover"	/* uint64_t */
 
 /*
