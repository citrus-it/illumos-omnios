--- conflicted
+++ resolved
@@ -42,12 +42,7 @@
 
 LIBS =		$(DYNLIB)
 LDLIBS +=	-lbe -lnvpair -lc
-<<<<<<< HEAD
-CPPFLAGS +=	-I$(ADJUNCT_PROTO)/usr/include/python2.6 \
-=======
-CFLAGS +=	$(CCVERBOSE)
 CPPFLAGS +=	-I$(ADJUNCT_PROTO)/usr/include/python$(PYTHON_VERSION) \
->>>>>>> 9f923083
 		-D_FILE_OFFSET_BITS=64 -I../../libbe/common
 
 .KEEP_STATE:
