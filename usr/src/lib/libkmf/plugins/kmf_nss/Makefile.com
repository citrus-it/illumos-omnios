#
# CDDL HEADER START
#
# The contents of this file are subject to the terms of the
# Common Development and Distribution License (the "License").
# You may not use this file except in compliance with the License.
#
# You can obtain a copy of the license at usr/src/OPENSOLARIS.LICENSE
# or http://www.opensolaris.org/os/licensing.
# See the License for the specific language governing permissions
# and limitations under the License.
#
# When distributing Covered Code, include this CDDL HEADER in each
# file and include the License file at usr/src/OPENSOLARIS.LICENSE.
# If applicable, add the following below this CDDL HEADER, with the
# fields enclosed by brackets "[]" replaced with your own identifying
# information: Portions Copyright [yyyy] [name of copyright owner]
#
# CDDL HEADER END
#
#
# Copyright 2008 Sun Microsystems, Inc.  All rights reserved.
# Use is subject to license terms.
#
# Copyright (c) 2018, Joyent, Inc.

LIBRARY=	kmf_nss.a
VERS=		.1

OBJECTS=	nss_spi.o

include	$(SRC)/lib/Makefile.lib

MPSDIR=		/usr/lib/mps
KMFINC=		-I../../../include -I../../../ber_der/inc
NSSINC=		-I$(ADJUNCT_PROTO)/usr/include/mps
BERLIB=		-lkmf -lkmfberder
BERLIB64=	$(BERLIB)

NSSLIBS=	$(BERLIB) -L$(ADJUNCT_PROTO)$(MPSDIR) -R$(MPSDIR) \
		-lnss3 -lnspr4 -lsmime3 -lc
NSSLIBS64=	$(BERLIB64) -L$(ADJUNCT_PROTO)$(MPSDIR)/$(MACH64) \
		-R$(MPSDIR)/$(MACH64) -lnss3 -lnspr4 -lsmime3 -lc

SRCDIR=		../common
INCDIR=		../../include

<<<<<<< HEAD
CPPFLAGS	+=	$(KMFINC) $(NSSINC)  \
=======
CFLAGS		+=	$(CCVERBOSE)
CPPFLAGS	+=	-D_REENTRANT $(KMFINC) $(NSSINC)  \
>>>>>>> c653bb47
		-I$(INCDIR) -I$(ADJUNCT_PROTO)/usr/include/libxml2

PICS=	$(OBJECTS:%=pics/%)

<<<<<<< HEAD
CERRWARN	+=	-Wno-unused-label
CERRWARN	+=	-Wno-unused-value
CERRWARN	+=	-Wno-uninitialized
=======
LINTFLAGS	+=	-erroff=E_STATIC_UNUSED
LINTFLAGS64	+=	-erroff=E_STATIC_UNUSED

CERRWARN	+=	-_gcc=-Wno-unused-label
CERRWARN	+=	-_gcc=-Wno-unused-value
CERRWARN	+=	-_gcc=-Wno-uninitialized

# not linted
SMATCH=off

lint:=	NSSLIBS =	$(BERLIB)
lint:=	NSSLIBS64 =	$(BERLIB64)
>>>>>>> c653bb47

LDLIBS32	+=	$(NSSLIBS)

LIBS	=	$(DYNLIB)

ROOTLIBDIR=	$(ROOTFS_LIBDIR)/crypto
ROOTLIBDIR64=	$(ROOTFS_LIBDIR)/crypto/$(MACH64)

.KEEP_STATE:

all:	$(LIBS)

FRC:

include $(SRC)/lib/Makefile.targ<|MERGE_RESOLUTION|>--- conflicted
+++ resolved
@@ -45,34 +45,17 @@
 SRCDIR=		../common
 INCDIR=		../../include
 
-<<<<<<< HEAD
 CPPFLAGS	+=	$(KMFINC) $(NSSINC)  \
-=======
-CFLAGS		+=	$(CCVERBOSE)
-CPPFLAGS	+=	-D_REENTRANT $(KMFINC) $(NSSINC)  \
->>>>>>> c653bb47
 		-I$(INCDIR) -I$(ADJUNCT_PROTO)/usr/include/libxml2
 
 PICS=	$(OBJECTS:%=pics/%)
 
-<<<<<<< HEAD
 CERRWARN	+=	-Wno-unused-label
 CERRWARN	+=	-Wno-unused-value
 CERRWARN	+=	-Wno-uninitialized
-=======
-LINTFLAGS	+=	-erroff=E_STATIC_UNUSED
-LINTFLAGS64	+=	-erroff=E_STATIC_UNUSED
-
-CERRWARN	+=	-_gcc=-Wno-unused-label
-CERRWARN	+=	-_gcc=-Wno-unused-value
-CERRWARN	+=	-_gcc=-Wno-uninitialized
 
 # not linted
 SMATCH=off
-
-lint:=	NSSLIBS =	$(BERLIB)
-lint:=	NSSLIBS64 =	$(BERLIB64)
->>>>>>> c653bb47
 
 LDLIBS32	+=	$(NSSLIBS)
 
