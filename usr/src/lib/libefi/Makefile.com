#
# CDDL HEADER START
#
# The contents of this file are subject to the terms of the
# Common Development and Distribution License (the "License").
# You may not use this file except in compliance with the License.
#
# You can obtain a copy of the license at usr/src/OPENSOLARIS.LICENSE
# or http://www.opensolaris.org/os/licensing.
# See the License for the specific language governing permissions
# and limitations under the License.
#
# When distributing Covered Code, include this CDDL HEADER in each
# file and include the License file at usr/src/OPENSOLARIS.LICENSE.
# If applicable, add the following below this CDDL HEADER, with the
# fields enclosed by brackets "[]" replaced with your own identifying
# information: Portions Copyright [yyyy] [name of copyright owner]
#
# CDDL HEADER END
#
#
# Copyright 2006 Sun Microsystems, Inc.  All rights reserved.
# Copyright 2018 OmniOS Community Edition (OmniOSce) Association.
# Use is subject to license terms.
#

LIBRARY =	libefi.a
VERS =		.1
OBJECTS =	rdwr_efi.o crc32_efi.o

include ../../Makefile.lib

# install this library in the root filesystem
include ../../Makefile.rootfs

SRCDIR =	../common

<<<<<<< HEAD
LIBS =		$(DYNLIB)
LDLIBS +=	-luuid -lc
=======
LIBS =		$(DYNLIB) $(LINTLIB)
LDLIBS +=	-luuid -lsmbios -lc
$(LINTLIB) :=	SRCS = $(SRCDIR)/$(LINTSRC)
CFLAGS +=	$(CCVERBOSE)

LINTFLAGS64 +=	-errchk=longptr64
>>>>>>> 7e934d3a

.KEEP_STATE:

all: $(LIBS)

include ../../Makefile.targ<|MERGE_RESOLUTION|>--- conflicted
+++ resolved
@@ -35,17 +35,8 @@
 
 SRCDIR =	../common
 
-<<<<<<< HEAD
 LIBS =		$(DYNLIB)
-LDLIBS +=	-luuid -lc
-=======
-LIBS =		$(DYNLIB) $(LINTLIB)
 LDLIBS +=	-luuid -lsmbios -lc
-$(LINTLIB) :=	SRCS = $(SRCDIR)/$(LINTSRC)
-CFLAGS +=	$(CCVERBOSE)
-
-LINTFLAGS64 +=	-errchk=longptr64
->>>>>>> 7e934d3a
 
 .KEEP_STATE:
 
