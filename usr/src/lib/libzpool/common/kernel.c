/*
 * CDDL HEADER START
 *
 * The contents of this file are subject to the terms of the
 * Common Development and Distribution License (the "License").
 * You may not use this file except in compliance with the License.
 *
 * You can obtain a copy of the license at usr/src/OPENSOLARIS.LICENSE
 * or http://www.opensolaris.org/os/licensing.
 * See the License for the specific language governing permissions
 * and limitations under the License.
 *
 * When distributing Covered Code, include this CDDL HEADER in each
 * file and include the License file at usr/src/OPENSOLARIS.LICENSE.
 * If applicable, add the following below this CDDL HEADER, with the
 * fields enclosed by brackets "[]" replaced with your own identifying
 * information: Portions Copyright [yyyy] [name of copyright owner]
 *
 * CDDL HEADER END
 */
/*
 * Copyright (c) 2005, 2010, Oracle and/or its affiliates. All rights reserved.
 * Copyright (c) 2012 by Delphix. All rights reserved.
 * Copyright 2012 Nexenta Systems, Inc.  All rights reserved.
 */

#include <assert.h>
#include <fcntl.h>
#include <poll.h>
#include <stdio.h>
#include <stdlib.h>
#include <string.h>
#include <zlib.h>
#include <sys/spa.h>
#include <sys/stat.h>
#include <sys/processor.h>
#include <sys/zfs_context.h>
#include <sys/rrwlock.h>
#include <sys/zmod.h>
#include <sys/utsname.h>
#include <sys/systeminfo.h>

/*
 * Emulation of kernel services in userland.
 */

int aok;
uint64_t physmem;
vnode_t *rootdir = (vnode_t *)0xabcd1234;
char hw_serial[HW_HOSTID_LEN];
kmutex_t cpu_lock;
vmem_t *zio_arena = NULL;

struct utsname utsname = {
	"userland", "libzpool", "1", "1", "na"
};

/* this only exists to have its address taken */
struct proc p0;

/*
 * =========================================================================
 * threads
 * =========================================================================
 */
/*ARGSUSED*/
kthread_t *
zk_thread_create(void (*func)(), void *arg)
{
	thread_t tid;

	VERIFY(thr_create(0, 0, (void *(*)(void *))func, arg, THR_DETACHED,
	    &tid) == 0);

	return ((void *)(uintptr_t)tid);
}

/*
 * =========================================================================
 * kstats
 * =========================================================================
 */
/*ARGSUSED*/
kstat_t *
kstat_create(const char *module, int instance, const char *name,
    const char *class, uchar_t type, ulong_t ndata, uchar_t ks_flag)
{
	return (NULL);
}

/*ARGSUSED*/
void
kstat_install(kstat_t *ksp)
{}

/*ARGSUSED*/
void
kstat_delete(kstat_t *ksp)
{}

/*ARGSUSED*/
void
kstat_waitq_enter(kstat_io_t *kiop)
{}

/*ARGSUSED*/
void
kstat_waitq_exit(kstat_io_t *kiop)
{}

/*ARGSUSED*/
void
kstat_runq_enter(kstat_io_t *kiop)
{}

/*ARGSUSED*/
void
kstat_runq_exit(kstat_io_t *kiop)
{}

/*ARGSUSED*/
void
kstat_waitq_to_runq(kstat_io_t *kiop)
{}

/*ARGSUSED*/
void
kstat_runq_back_to_waitq(kstat_io_t *kiop)
{}

/*
 * =========================================================================
 * mutexes
 * =========================================================================
 */
void
zmutex_init(kmutex_t *mp)
{
	mp->m_owner = NULL;
	mp->initialized = B_TRUE;
	(void) _mutex_init(&mp->m_lock, USYNC_THREAD, NULL);
}

void
zmutex_destroy(kmutex_t *mp)
{
	ASSERT(mp->initialized == B_TRUE);
	ASSERT(mp->m_owner == NULL);
	(void) _mutex_destroy(&(mp)->m_lock);
	mp->m_owner = (void *)-1UL;
	mp->initialized = B_FALSE;
}

void
mutex_enter(kmutex_t *mp)
{
	ASSERT(mp->initialized == B_TRUE);
	ASSERT(mp->m_owner != (void *)-1UL);
	ASSERT(mp->m_owner != curthread);
	VERIFY(mutex_lock(&mp->m_lock) == 0);
	ASSERT(mp->m_owner == NULL);
	mp->m_owner = curthread;
}

int
mutex_tryenter(kmutex_t *mp)
{
	ASSERT(mp->initialized == B_TRUE);
	ASSERT(mp->m_owner != (void *)-1UL);
	if (0 == mutex_trylock(&mp->m_lock)) {
		ASSERT(mp->m_owner == NULL);
		mp->m_owner = curthread;
		return (1);
	} else {
		return (0);
	}
}

void
mutex_exit(kmutex_t *mp)
{
	ASSERT(mp->initialized == B_TRUE);
	ASSERT(mutex_owner(mp) == curthread);
	mp->m_owner = NULL;
	VERIFY(mutex_unlock(&mp->m_lock) == 0);
}

void *
mutex_owner(kmutex_t *mp)
{
	ASSERT(mp->initialized == B_TRUE);
	return (mp->m_owner);
}

/*
 * =========================================================================
 * rwlocks
 * =========================================================================
 */
/*ARGSUSED*/
void
rw_init(krwlock_t *rwlp, char *name, int type, void *arg)
{
	rwlock_init(&rwlp->rw_lock, USYNC_THREAD, NULL);
	rwlp->rw_owner = NULL;
	rwlp->initialized = B_TRUE;
}

void
rw_destroy(krwlock_t *rwlp)
{
	rwlock_destroy(&rwlp->rw_lock);
	rwlp->rw_owner = (void *)-1UL;
	rwlp->initialized = B_FALSE;
}

void
rw_enter(krwlock_t *rwlp, krw_t rw)
{
	ASSERT(!RW_LOCK_HELD(rwlp));
	ASSERT(rwlp->initialized == B_TRUE);
	ASSERT(rwlp->rw_owner != (void *)-1UL);
	ASSERT(rwlp->rw_owner != curthread);

	if (rw == RW_READER)
		VERIFY(rw_rdlock(&rwlp->rw_lock) == 0);
	else
		VERIFY(rw_wrlock(&rwlp->rw_lock) == 0);

	rwlp->rw_owner = curthread;
}

void
rw_exit(krwlock_t *rwlp)
{
	ASSERT(rwlp->initialized == B_TRUE);
	ASSERT(rwlp->rw_owner != (void *)-1UL);

	rwlp->rw_owner = NULL;
	VERIFY(rw_unlock(&rwlp->rw_lock) == 0);
}

int
rw_tryenter(krwlock_t *rwlp, krw_t rw)
{
	int rv;

	ASSERT(rwlp->initialized == B_TRUE);
	ASSERT(rwlp->rw_owner != (void *)-1UL);

	if (rw == RW_READER)
		rv = rw_tryrdlock(&rwlp->rw_lock);
	else
		rv = rw_trywrlock(&rwlp->rw_lock);

	if (rv == 0) {
		rwlp->rw_owner = curthread;
		return (1);
	}

	return (0);
}

/*ARGSUSED*/
int
rw_tryupgrade(krwlock_t *rwlp)
{
	ASSERT(rwlp->initialized == B_TRUE);
	ASSERT(rwlp->rw_owner != (void *)-1UL);

	return (0);
}

/*
 * =========================================================================
 * condition variables
 * =========================================================================
 */
/*ARGSUSED*/
void
cv_init(kcondvar_t *cv, char *name, int type, void *arg)
{
	VERIFY(cond_init(cv, type, NULL) == 0);
}

void
cv_destroy(kcondvar_t *cv)
{
	VERIFY(cond_destroy(cv) == 0);
}

void
cv_wait(kcondvar_t *cv, kmutex_t *mp)
{
	ASSERT(mutex_owner(mp) == curthread);
	mp->m_owner = NULL;
	int ret = cond_wait(cv, &mp->m_lock);
	VERIFY(ret == 0 || ret == EINTR);
	mp->m_owner = curthread;
}

clock_t
cv_timedwait(kcondvar_t *cv, kmutex_t *mp, clock_t abstime)
{
	int error;
	timestruc_t ts;
	clock_t delta;

top:
	delta = abstime - ddi_get_lbolt();
	if (delta <= 0)
		return (-1);

	ts.tv_sec = delta / hz;
	ts.tv_nsec = (delta % hz) * (NANOSEC / hz);

	ASSERT(mutex_owner(mp) == curthread);
	mp->m_owner = NULL;
	error = cond_reltimedwait(cv, &mp->m_lock, &ts);
	mp->m_owner = curthread;

	if (error == ETIME)
		return (-1);

	if (error == EINTR)
		goto top;

	ASSERT(error == 0);

	return (1);
}

/*ARGSUSED*/
clock_t
cv_timedwait_hires(kcondvar_t *cv, kmutex_t *mp, hrtime_t tim, hrtime_t res,
    int flag)
{
	int error;
	timestruc_t ts;
	hrtime_t delta;

	ASSERT(flag == 0);

top:
	delta = tim - gethrtime();
	if (delta <= 0)
		return (-1);

	ts.tv_sec = delta / NANOSEC;
	ts.tv_nsec = delta % NANOSEC;

	ASSERT(mutex_owner(mp) == curthread);
	mp->m_owner = NULL;
	error = cond_reltimedwait(cv, &mp->m_lock, &ts);
	mp->m_owner = curthread;

	if (error == ETIME)
		return (-1);

	if (error == EINTR)
		goto top;

	ASSERT(error == 0);

	return (1);
}

void
cv_signal(kcondvar_t *cv)
{
	VERIFY(cond_signal(cv) == 0);
}

void
cv_broadcast(kcondvar_t *cv)
{
	VERIFY(cond_broadcast(cv) == 0);
}

/*
 * =========================================================================
 * vnode operations
 * =========================================================================
 */
/*
 * Note: for the xxxat() versions of these functions, we assume that the
 * starting vp is always rootdir (which is true for spa_directory.c, the only
 * ZFS consumer of these interfaces).  We assert this is true, and then emulate
 * them by adding '/' in front of the path.
 */

/*ARGSUSED*/
int
vn_open(char *path, int x1, int flags, int mode, vnode_t **vpp, int x2, int x3)
{
	int fd;
	vnode_t *vp;
	int old_umask;
	char realpath[MAXPATHLEN];
	struct stat64 st;

	/*
	 * If we're accessing a real disk from userland, we need to use
	 * the character interface to avoid caching.  This is particularly
	 * important if we're trying to look at a real in-kernel storage
	 * pool from userland, e.g. via zdb, because otherwise we won't
	 * see the changes occurring under the segmap cache.
	 * On the other hand, the stupid character device returns zero
	 * for its size.  So -- gag -- we open the block device to get
	 * its size, and remember it for subsequent VOP_GETATTR().
	 */
	if (strncmp(path, "/dev/", 5) == 0) {
		char *dsk;
		fd = open64(path, O_RDONLY);
		if (fd == -1)
			return (errno);
		if (fstat64(fd, &st) == -1) {
			close(fd);
			return (errno);
		}
		close(fd);
		(void) sprintf(realpath, "%s", path);
		dsk = strstr(path, "/dsk/");
		if (dsk != NULL)
			(void) sprintf(realpath + (dsk - path) + 1, "r%s",
			    dsk + 1);
	} else {
		(void) sprintf(realpath, "%s", path);
		if (!(flags & FCREAT) && stat64(realpath, &st) == -1)
			return (errno);
	}

	if (flags & FCREAT)
		old_umask = umask(0);

	/*
	 * The construct 'flags - FREAD' conveniently maps combinations of
	 * FREAD and FWRITE to the corresponding O_RDONLY, O_WRONLY, and O_RDWR.
	 */
	fd = open64(realpath, flags - FREAD, mode);

	if (flags & FCREAT)
		(void) umask(old_umask);

	if (fd == -1)
		return (errno);

	if (fstat64(fd, &st) == -1) {
		close(fd);
		return (errno);
	}

	(void) fcntl(fd, F_SETFD, FD_CLOEXEC);

	*vpp = vp = umem_zalloc(sizeof (vnode_t), UMEM_NOFAIL);

	vp->v_fd = fd;
	vp->v_size = st.st_size;
	vp->v_path = spa_strdup(path);

	return (0);
}

/*ARGSUSED*/
int
vn_openat(char *path, int x1, int flags, int mode, vnode_t **vpp, int x2,
    int x3, vnode_t *startvp, int fd)
{
	char *realpath = umem_alloc(strlen(path) + 2, UMEM_NOFAIL);
	int ret;

	ASSERT(startvp == rootdir);
	(void) sprintf(realpath, "/%s", path);

	/* fd ignored for now, need if want to simulate nbmand support */
	ret = vn_open(realpath, x1, flags, mode, vpp, x2, x3);

	umem_free(realpath, strlen(path) + 2);

	return (ret);
}

/*ARGSUSED*/
int
vn_rdwr(int uio, vnode_t *vp, void *addr, ssize_t len, offset_t offset,
	int x1, int x2, rlim64_t x3, void *x4, ssize_t *residp)
{
	ssize_t iolen, split;

	if (uio == UIO_READ) {
		iolen = pread64(vp->v_fd, addr, len, offset);
	} else {
		/*
		 * To simulate partial disk writes, we split writes into two
		 * system calls so that the process can be killed in between.
		 */
		int sectors = len >> SPA_MINBLOCKSHIFT;
		split = (sectors > 0 ? rand() % sectors : 0) <<
		    SPA_MINBLOCKSHIFT;
		iolen = pwrite64(vp->v_fd, addr, split, offset);
		iolen += pwrite64(vp->v_fd, (char *)addr + split,
		    len - split, offset + split);
	}

	if (iolen == -1)
		return (errno);
	if (residp)
		*residp = len - iolen;
	else if (iolen != len)
		return (EIO);
	return (0);
}

void
vn_close(vnode_t *vp)
{
	close(vp->v_fd);
	spa_strfree(vp->v_path);
	umem_free(vp, sizeof (vnode_t));
}

/*
 * At a minimum we need to update the size since vdev_reopen()
 * will no longer call vn_openat().
 */
int
fop_getattr(vnode_t *vp, vattr_t *vap)
{
	struct stat64 st;

	if (fstat64(vp->v_fd, &st) == -1) {
		close(vp->v_fd);
		return (errno);
	}

	vap->va_size = st.st_size;
	return (0);
}

#ifdef ZFS_DEBUG

/*
 * =========================================================================
 * Figure out which debugging statements to print
 * =========================================================================
 */

static char *dprintf_string;
static int dprintf_print_all;

int
dprintf_find_string(const char *string)
{
	char *tmp_str = dprintf_string;
	int len = strlen(string);

	/*
	 * Find out if this is a string we want to print.
	 * String format: file1.c,function_name1,file2.c,file3.c
	 */

	while (tmp_str != NULL) {
		if (strncmp(tmp_str, string, len) == 0 &&
		    (tmp_str[len] == ',' || tmp_str[len] == '\0'))
			return (1);
		tmp_str = strchr(tmp_str, ',');
		if (tmp_str != NULL)
			tmp_str++; /* Get rid of , */
	}
	return (0);
}

void
dprintf_setup(int *argc, char **argv)
{
	int i, j;

	/*
	 * Debugging can be specified two ways: by setting the
	 * environment variable ZFS_DEBUG, or by including a
	 * "debug=..."  argument on the command line.  The command
	 * line setting overrides the environment variable.
	 */

	for (i = 1; i < *argc; i++) {
		int len = strlen("debug=");
		/* First look for a command line argument */
		if (strncmp("debug=", argv[i], len) == 0) {
			dprintf_string = argv[i] + len;
			/* Remove from args */
			for (j = i; j < *argc; j++)
				argv[j] = argv[j+1];
			argv[j] = NULL;
			(*argc)--;
		}
	}

	if (dprintf_string == NULL) {
		/* Look for ZFS_DEBUG environment variable */
		dprintf_string = getenv("ZFS_DEBUG");
	}

	/*
	 * Are we just turning on all debugging?
	 */
	if (dprintf_find_string("on"))
		dprintf_print_all = 1;
}

/*
 * =========================================================================
 * debug printfs
 * =========================================================================
 */
void
__dprintf(const char *file, const char *func, int line, const char *fmt, ...)
{
	const char *newfile;
	va_list adx;

	/*
	 * Get rid of annoying "../common/" prefix to filename.
	 */
	newfile = strrchr(file, '/');
	if (newfile != NULL) {
		newfile = newfile + 1; /* Get rid of leading / */
	} else {
		newfile = file;
	}

	if (dprintf_print_all ||
	    dprintf_find_string(newfile) ||
	    dprintf_find_string(func)) {
		/* Print out just the function name if requested */
		flockfile(stdout);
		if (dprintf_find_string("pid"))
			(void) printf("%d ", getpid());
		if (dprintf_find_string("tid"))
			(void) printf("%u ", thr_self());
		if (dprintf_find_string("cpu"))
			(void) printf("%u ", getcpuid());
		if (dprintf_find_string("time"))
			(void) printf("%llu ", gethrtime());
		if (dprintf_find_string("long"))
			(void) printf("%s, line %d: ", newfile, line);
		(void) printf("%s: ", func);
		va_start(adx, fmt);
		(void) vprintf(fmt, adx);
		va_end(adx);
		funlockfile(stdout);
	}
}

#endif /* ZFS_DEBUG */

/*
 * =========================================================================
 * cmn_err() and panic()
 * =========================================================================
 */
static char ce_prefix[CE_IGNORE][10] = { "", "NOTICE: ", "WARNING: ", "" };
static char ce_suffix[CE_IGNORE][2] = { "", "\n", "\n", "" };

void
vpanic(const char *fmt, va_list adx)
{
	(void) fprintf(stderr, "error: ");
	(void) vfprintf(stderr, fmt, adx);
	(void) fprintf(stderr, "\n");

	abort();	/* think of it as a "user-level crash dump" */
}

void
panic(const char *fmt, ...)
{
	va_list adx;

	va_start(adx, fmt);
	vpanic(fmt, adx);
	va_end(adx);
}

void
vcmn_err(int ce, const char *fmt, va_list adx)
{
	if (ce == CE_PANIC)
		vpanic(fmt, adx);
	if (ce != CE_NOTE) {	/* suppress noise in userland stress testing */
		(void) fprintf(stderr, "%s", ce_prefix[ce]);
		(void) vfprintf(stderr, fmt, adx);
		(void) fprintf(stderr, "%s", ce_suffix[ce]);
	}
}

/*PRINTFLIKE2*/
void
cmn_err(int ce, const char *fmt, ...)
{
	va_list adx;

	va_start(adx, fmt);
	vcmn_err(ce, fmt, adx);
	va_end(adx);
}

/*
 * =========================================================================
 * kobj interfaces
 * =========================================================================
 */
struct _buf *
kobj_open_file(char *name)
{
	struct _buf *file;
	vnode_t *vp;

	/* set vp as the _fd field of the file */
	if (vn_openat(name, UIO_SYSSPACE, FREAD, 0, &vp, 0, 0, rootdir,
	    -1) != 0)
		return ((void *)-1UL);

	file = umem_zalloc(sizeof (struct _buf), UMEM_NOFAIL);
	file->_fd = (intptr_t)vp;
	return (file);
}

int
kobj_read_file(struct _buf *file, char *buf, unsigned size, unsigned off)
{
	ssize_t resid;

	vn_rdwr(UIO_READ, (vnode_t *)file->_fd, buf, size, (offset_t)off,
	    UIO_SYSSPACE, 0, 0, 0, &resid);

	return (size - resid);
}

void
kobj_close_file(struct _buf *file)
{
	vn_close((vnode_t *)file->_fd);
	umem_free(file, sizeof (struct _buf));
}

int
kobj_get_filesize(struct _buf *file, uint64_t *size)
{
	struct stat64 st;
	vnode_t *vp = (vnode_t *)file->_fd;

	if (fstat64(vp->v_fd, &st) == -1) {
		vn_close(vp);
		return (errno);
	}
	*size = st.st_size;
	return (0);
}

/*
 * =========================================================================
 * misc routines
 * =========================================================================
 */

void
delay(clock_t ticks)
{
	poll(0, 0, ticks * (1000 / hz));
}

/*
 * Find highest one bit set.
 *	Returns bit number + 1 of highest bit that is set, otherwise returns 0.
 * High order bit is 31 (or 63 in _LP64 kernel).
 */
int
highbit(ulong_t i)
{
	register int h = 1;

	if (i == 0)
		return (0);
#ifdef _LP64
	if (i & 0xffffffff00000000ul) {
		h += 32; i >>= 32;
	}
#endif
	if (i & 0xffff0000) {
		h += 16; i >>= 16;
	}
	if (i & 0xff00) {
		h += 8; i >>= 8;
	}
	if (i & 0xf0) {
		h += 4; i >>= 4;
	}
	if (i & 0xc) {
		h += 2; i >>= 2;
	}
	if (i & 0x2) {
		h += 1;
	}
	return (h);
}

static int random_fd = -1, urandom_fd = -1;

static int
random_get_bytes_common(uint8_t *ptr, size_t len, int fd)
{
	size_t resid = len;
	ssize_t bytes;

	ASSERT(fd != -1);

	while (resid != 0) {
		bytes = read(fd, ptr, resid);
		ASSERT3S(bytes, >=, 0);
		ptr += bytes;
		resid -= bytes;
	}

	return (0);
}

int
random_get_bytes(uint8_t *ptr, size_t len)
{
	return (random_get_bytes_common(ptr, len, random_fd));
}

int
random_get_pseudo_bytes(uint8_t *ptr, size_t len)
{
	return (random_get_bytes_common(ptr, len, urandom_fd));
}

int
ddi_strtoul(const char *hw_serial, char **nptr, int base, unsigned long *result)
{
	char *end;

	*result = strtoul(hw_serial, &end, base);
	if (*result == 0)
		return (errno);
	return (0);
}

int
ddi_strtoull(const char *str, char **nptr, int base, u_longlong_t *result)
{
	char *end;

	*result = strtoull(str, &end, base);
	if (*result == 0)
		return (errno);
	return (0);
}

/* ARGSUSED */
<<<<<<< HEAD
timeout_id_t
timeout(void (*func)(void *), void *arg, clock_t delta)
{
	return ((timeout_id_t)1);
}

/* ARGSUSED */
clock_t
untimeout(timeout_id_t id_arg)
{
	return (0);
=======
cyclic_id_t
cyclic_add(cyc_handler_t *hdlr, cyc_time_t *when)
{
	return (1);
}

/* ARGSUSED */
void
cyclic_remove(cyclic_id_t id)
{
}

/* ARGSUSED */
int
cyclic_reprogram(cyclic_id_t id, hrtime_t expiration)
{
	return (1);
>>>>>>> 7de6f2c0
}

/*
 * =========================================================================
 * kernel emulation setup & teardown
 * =========================================================================
 */
static int
umem_out_of_memory(void)
{
	char errmsg[] = "out of memory -- generating core dump\n";

	write(fileno(stderr), errmsg, sizeof (errmsg));
	abort();
	return (0);
}

void
kernel_init(int mode)
{
	extern uint_t rrw_tsd_key;

	umem_nofail_callback(umem_out_of_memory);

	physmem = sysconf(_SC_PHYS_PAGES);

	dprintf("physmem = %llu pages (%.2f GB)\n", physmem,
	    (double)physmem * sysconf(_SC_PAGE_SIZE) / (1ULL << 30));

	(void) snprintf(hw_serial, sizeof (hw_serial), "%ld",
	    (mode & FWRITE) ? gethostid() : 0);

	VERIFY((random_fd = open("/dev/random", O_RDONLY)) != -1);
	VERIFY((urandom_fd = open("/dev/urandom", O_RDONLY)) != -1);

	system_taskq_init();

	mutex_init(&cpu_lock, NULL, MUTEX_DEFAULT, NULL);

	spa_init(mode);

	tsd_create(&rrw_tsd_key, rrw_tsd_destroy);
}

void
kernel_fini(void)
{
	spa_fini();

	system_taskq_fini();

	close(random_fd);
	close(urandom_fd);

	random_fd = -1;
	urandom_fd = -1;
}

int
z_uncompress(void *dst, size_t *dstlen, const void *src, size_t srclen)
{
	int ret;
	uLongf len = *dstlen;

	if ((ret = uncompress(dst, &len, src, srclen)) == Z_OK)
		*dstlen = (size_t)len;

	return (ret);
}

int
z_compress_level(void *dst, size_t *dstlen, const void *src, size_t srclen,
    int level)
{
	int ret;
	uLongf len = *dstlen;

	if ((ret = compress2(dst, &len, src, srclen, level)) == Z_OK)
		*dstlen = (size_t)len;

	return (ret);
}

uid_t
crgetuid(cred_t *cr)
{
	return (0);
}

uid_t
crgetruid(cred_t *cr)
{
	return (0);
}

gid_t
crgetgid(cred_t *cr)
{
	return (0);
}

int
crgetngroups(cred_t *cr)
{
	return (0);
}

gid_t *
crgetgroups(cred_t *cr)
{
	return (NULL);
}

int
zfs_secpolicy_snapshot_perms(const char *name, cred_t *cr)
{
	return (0);
}

int
zfs_secpolicy_rename_perms(const char *from, const char *to, cred_t *cr)
{
	return (0);
}

int
zfs_secpolicy_destroy_perms(const char *name, cred_t *cr)
{
	return (0);
}

ksiddomain_t *
ksid_lookupdomain(const char *dom)
{
	ksiddomain_t *kd;

	kd = umem_zalloc(sizeof (ksiddomain_t), UMEM_NOFAIL);
	kd->kd_name = spa_strdup(dom);
	return (kd);
}

void
ksiddomain_rele(ksiddomain_t *ksid)
{
	spa_strfree(ksid->kd_name);
	umem_free(ksid, sizeof (ksiddomain_t));
}

/*
 * Do not change the length of the returned string; it must be freed
 * with strfree().
 */
char *
kmem_asprintf(const char *fmt, ...)
{
	int size;
	va_list adx;
	char *buf;

	va_start(adx, fmt);
	size = vsnprintf(NULL, 0, fmt, adx) + 1;
	va_end(adx);

	buf = kmem_alloc(size, KM_SLEEP);

	va_start(adx, fmt);
	size = vsnprintf(buf, size, fmt, adx);
	va_end(adx);

	return (buf);
}

/* ARGSUSED */
int
zfs_onexit_fd_hold(int fd, minor_t *minorp)
{
	*minorp = 0;
	return (0);
}

/* ARGSUSED */
void
zfs_onexit_fd_rele(int fd)
{
}

/* ARGSUSED */
int
zfs_onexit_add_cb(minor_t minor, void (*func)(void *), void *data,
    uint64_t *action_handle)
{
	return (0);
}

/* ARGSUSED */
int
zfs_onexit_del_cb(minor_t minor, uint64_t action_handle, boolean_t fire)
{
	return (0);
}

/* ARGSUSED */
int
zfs_onexit_cb_data(minor_t minor, uint64_t action_handle, void **data)
{
	return (0);
}

void
bioinit(buf_t *bp)
{
	bzero(bp, sizeof (buf_t));
}

void
biodone(buf_t *bp)
{
	if (bp->b_iodone != NULL) {
		(*(bp->b_iodone))(bp);
		return;
	}
	ASSERT((bp->b_flags & B_DONE) == 0);
	bp->b_flags |= B_DONE;
}

void
bioerror(buf_t *bp, int error)
{
	ASSERT(bp != NULL);
	ASSERT(error >= 0);

	if (error != 0) {
		bp->b_flags |= B_ERROR;
	} else {
		bp->b_flags &= ~B_ERROR;
	}
	bp->b_error = error;
}


int
geterror(struct buf *bp)
{
	int error = 0;

	if (bp->b_flags & B_ERROR) {
		error = bp->b_error;
		if (!error)
			error = EIO;
	}
	return (error);
}<|MERGE_RESOLUTION|>--- conflicted
+++ resolved
@@ -859,7 +859,6 @@
 }
 
 /* ARGSUSED */
-<<<<<<< HEAD
 timeout_id_t
 timeout(void (*func)(void *), void *arg, clock_t delta)
 {
@@ -871,7 +870,8 @@
 untimeout(timeout_id_t id_arg)
 {
 	return (0);
-=======
+}
+/* ARGSUSED */
 cyclic_id_t
 cyclic_add(cyc_handler_t *hdlr, cyc_time_t *when)
 {
@@ -889,7 +889,6 @@
 cyclic_reprogram(cyclic_id_t id, hrtime_t expiration)
 {
 	return (1);
->>>>>>> 7de6f2c0
 }
 
 /*
