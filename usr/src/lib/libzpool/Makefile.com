--- conflicted
+++ resolved
@@ -20,12 +20,8 @@
 #
 #
 # Copyright (c) 2005, 2010, Oracle and/or its affiliates. All rights reserved.
-<<<<<<< HEAD
-# Copyright (c) 2012 by Delphix. All rights reserved.
 # Copyright 2013 Nexenta Systems, Inc. All rights reserved.
-=======
 # Copyright (c) 2013 by Delphix. All rights reserved.
->>>>>>> 7de6f2c0
 #
 
 LIBRARY= libzpool.a
@@ -85,6 +81,12 @@
 CERRWARN +=	-_gcc=-Wno-unused-function
 CERRWARN +=	-_gcc=-Wno-unused-label
 
+# uncomment these for gdb/dbx debugging
+#COPTFLAG = -g
+#CTF_FLAGS =
+#CTFCONVERT_O=
+#CTFMERGE_LIB=
+
 .KEEP_STATE:
 
 all: $(LIBS)
@@ -99,19 +101,17 @@
 	$(COMPILE.c) -o $@ $<
 	$(POST_PROCESS_O)
 
-pics/%.o: ../../../common/zfs/%.c ../common/zfs.h
+pics/%.o: ../../../common/zfs/%.c
 	$(COMPILE.c) -o $@ $<
 	$(POST_PROCESS_O)
 
-<<<<<<< HEAD
 pics/%.o: $(NZA_ZFSPLUS_BASE)/%.c
 	$(COMPILE.c) -o $@ $<
 	$(POST_PROCESS_O)
-=======
+
 pics/%.o: ../common/%.d $(PICS)
 	$(COMPILE.d) -C -s $< -o $@ $(PICS)
 	$(POST_PROCESS_O)
 
 ../common/%.h: ../common/%.d
-	$(DTRACE) -xnolibs -h -s $< -o $@
->>>>>>> 7de6f2c0
+	$(DTRACE) -xnolibs -h -s $< -o $@