--- conflicted
+++ resolved
@@ -47,11 +47,7 @@
 # There should be a mapfile here
 MAPFILES =
 
-<<<<<<< HEAD
-=======
-LIBS +=		$(LINTLIB) $(DYNLIB)
-
->>>>>>> 81b505b7
+LIBS +=		$(DYNLIB)
 INCS += -I../common
 INCS += -I$(SRCTOP)/kernel/fs/zfs
 INCS += -I$(SRCTOP)/kernel/fs/zfs/common
