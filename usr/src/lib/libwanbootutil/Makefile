#
# CDDL HEADER START
#
# The contents of this file are subject to the terms of the
# Common Development and Distribution License (the "License").
# You may not use this file except in compliance with the License.
#
# You can obtain a copy of the license at usr/src/OPENSOLARIS.LICENSE
# or http://www.opensolaris.org/os/licensing.
# See the License for the specific language governing permissions
# and limitations under the License.
#
# When distributing Covered Code, include this CDDL HEADER in each
# file and include the License file at usr/src/OPENSOLARIS.LICENSE.
# If applicable, add the following below this CDDL HEADER, with the
# fields enclosed by brackets "[]" replaced with your own identifying
# information: Portions Copyright [yyyy] [name of copyright owner]
#
# CDDL HEADER END
#
#
# Copyright 2006 Sun Microsystems, Inc.  All rights reserved.
# Use is subject to license terms.
<<<<<<< HEAD
=======
# Copyright 2012 OmniTI Computer Consulting, Inc.  All rights reserved.
>>>>>>> 7de6f2c0
#

include ../Makefile.lib

SUBDIRS	=	$(MACH)
$(BUILD64)SUBDIRS += $(MACH64)

# Library header.
HDRS =		wanbootutil.h
HDRDIR =	common

# Headers who get installed into $(ROOT)/usr/include/wanboot
LOCHDRS =	key_util.h \
		key_xdr.h \
		wbio.h
LOCSRCS =	$(LOCHDRS:%=$(HDRDIR)/%)

# Must define targets for thise headers being installed into
# a non-default location.
WBKUHDRDIR =	$(ROOT)/usr/include/wanboot
WBKUHDRS =	$(LOCHDRS:%=$(WBKUHDRDIR)/%)

# Must override CHECKHDRS so that it does not check the
# RPC generated header.
CHECKHDRS =	$(HDRDIR)/key_util.check

# Must rpcgen XDR source.
RPCFILES =	common/key_xdr.c common/key_xdr.h

POFILE =	libwanbootutil.po
MSGFILES =	common/key_util.c
XGETFLAGS =	-a -x libwanbootutil.xcl

all := 		TARGET = all
clean :=	TARGET = clean
clobber :=	TARGET = clobber
install	:=	TARGET = install
lint :=		TARGET = lint

.KEEP_STATE:
.PARALLEL:      $(ROOTHDRS)

all clean clobber install: $(RPCFILES) $(SUBDIRS)

lint:		$(SUBDIRS)

install_h:	$(ROOTHDRDIR) $(WBKUHDRDIR) .WAIT $(ROOTHDRS) $(WBKUHDRS)

check:		$(CHECKHDRS)

$(POFILE):	pofile_MSGFILES

_msg:		$(MSGDOMAINPOFILE)

$(SUBDIRS): FRC
	@cd $@; pwd; $(MAKE) $(TARGET)

FRC:

# No rules for this in Makefile.lib.
$(WBKUHDRDIR)/%: $(HDRDIR)/%
	$(INS.file)
$(WBKUHDRDIR):
	$(INS.dir)

# No rules for this in Makefile.lib.
common/key_xdr.c:	common/key_xdr.x
		cd common; $(RPCGEN) -cC -o key_xdr.c key_xdr.x; cd ..

common/key_xdr.h:	common/key_xdr.x
		cd common; $(RPCGEN) -h -o key_xdr.h key_xdr.x; cd ..

CLOBBERFILES += common/key_xdr.c common/key_xdr.h

include $(SRC)/Makefile.msg.targ
include $(SRC)/lib/Makefile.targ
<|MERGE_RESOLUTION|>--- conflicted
+++ resolved
@@ -21,10 +21,7 @@
 #
 # Copyright 2006 Sun Microsystems, Inc.  All rights reserved.
 # Use is subject to license terms.
-<<<<<<< HEAD
-=======
 # Copyright 2012 OmniTI Computer Consulting, Inc.  All rights reserved.
->>>>>>> 7de6f2c0
 #
 
 include ../Makefile.lib
