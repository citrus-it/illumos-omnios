/*
 * CDDL HEADER START
 *
 * The contents of this file are subject to the terms of the
 * Common Development and Distribution License (the "License").
 * You may not use this file except in compliance with the License.
 *
 * You can obtain a copy of the license at usr/src/OPENSOLARIS.LICENSE
 * or http://www.opensolaris.org/os/licensing.
 * See the License for the specific language governing permissions
 * and limitations under the License.
 *
 * When distributing Covered Code, include this CDDL HEADER in each
 * file and include the License file at usr/src/OPENSOLARIS.LICENSE.
 * If applicable, add the following below this CDDL HEADER, with the
 * fields enclosed by brackets "[]" replaced with your own identifying
 * information: Portions Copyright [yyyy] [name of copyright owner]
 *
 * CDDL HEADER END
 */

/*
 * Copyright 2006 Sun Microsystems, Inc.  All rights reserved.
 * Use is subject to license terms.
 */

<<<<<<< HEAD

=======
>>>>>>> 29a35cb6
/*
 *	Plugin Library for PCI Hot-Plug Controller
 */

#include <stddef.h>
#include <locale.h>
#include <ctype.h>
#include <stdio.h>
#include <stdlib.h>
#include <string.h>
#include <fcntl.h>
#include <unistd.h>
#include <errno.h>
#include <locale.h>
#include <langinfo.h>
#include <time.h>
#include <sys/param.h>
#include <stdarg.h>
#include <libdevinfo.h>
#include <libdevice.h>

#define	CFGA_PLUGIN_LIB

#include <config_admin.h>

#include <sys/types.h>
#include <sys/stat.h>
#include <sys/ioctl.h>
#include <sys/dditypes.h>
#include <sys/devctl.h>
#include <sys/modctl.h>
#include <sys/hotplug/hpctrl.h>
#include <sys/pci.h>
#include <libintl.h>

#include <dirent.h>
#include <limits.h>
#include <sys/mkdev.h>
#include <librcm.h>
#include "../../../../common/pci/pci_strings.h"

extern const struct pci_class_strings_s class_pci[];
extern int class_pci_items;

/*
 * Set the version number
 */
int cfga_version = CFGA_HSL_V2;

#ifdef	DEBUG
#define	PCIHP_DBG	1
#endif

#if !defined(TEXT_DOMAIN)
#define	TEXT_DOMAIN	"SYS_TEST"
#endif

/*
 *	DEBUGING LEVEL
 *
 * 	External routines:  1 - 2
 *	Internal routines:  3 - 4
 */
#ifdef	PCIHP_DBG
int	pcihp_debug = 1;
#define	DBG(level, args) \
	{ if (pcihp_debug >= (level)) printf args; }
#define	DBG_F(level, args) \
	{ if (pcihp_debug >= (level)) fprintf args; }
#else
#define	DBG(level, args)	/* nothing */
#define	DBG_F(level, args)	/* nothing */
#endif

#define	CMD_ACQUIRE		0
#define	CMD_GETSTAT		1
#define	CMD_LIST		2
#define	CMD_SLOT_CONNECT	3
#define	CMD_SLOT_DISCONNECT	4
#define	CMD_SLOT_CONFIGURE	5
#define	CMD_SLOT_UNCONFIGURE	6
#define	CMD_SLOT_INSERT		7
#define	CMD_SLOT_REMOVE		8
#define	CMD_OPEN		9
#define	CMD_FSTAT		10
#define	ERR_CMD_INVAL		11
#define	ERR_AP_INVAL		12
#define	ERR_AP_ERR		13
#define	ERR_OPT_INVAL		14

static char *
cfga_errstrs[] = {
	/* n */ "acquire ",
	/* n */ "get-status ",
	/* n */ "list ",
	/* n */ "connect ",
	/* n */ "disconnect ",
	/* n */ "configure ",
	/* n */ "unconfigure ",
	/* n */ "insert ",
	/* n */ "remove ",
	/* n */ "open ",
	/* n */ "fstat ",
	/* y */ "invalid command ",
	/* y */ "invalid attachment point ",
	/* y */ "invalid transition ",
	/* y */ "invalid option ",
		NULL
};

#define	HELP_HEADER		1
#define	HELP_CONFIG		2
#define	HELP_ENABLE_SLOT	3
#define	HELP_DISABLE_SLOT	4
#define	HELP_ENABLE_AUTOCONF	5
#define	HELP_DISABLE_AUTOCONF	6
#define	HELP_LED_CNTRL		7
#define	HELP_UNKNOWN		8
#define	SUCCESS			9
#define	FAILED			10
#define	UNKNOWN			11

#define	MAXLINE			256

/* for type string assembly in get_type() */
#define	TPCT(s)	(void) strlcat(buf, (s), CFGA_TYPE_LEN)

extern int errno;

static void cfga_err(char **errstring, ...);
static cfga_err_t fix_ap_name(char *ap_log_id, const char *ap_id,
    char *slot_name, char **errstring);
static void build_control_data(struct hpc_control_data *iocdata, uint_t cmd,
    void *retdata);
static cfga_err_t check_options(const char *options);
static void cfga_msg(struct cfga_msg *msgp, const char *str);
static char *findlink(char *ap_phys_id);

static char *
cfga_strs[] = {
NULL,
"\nPCI hotplug specific commands:",
"\t-c [connect|disconnect|configure|unconfigure|insert|remove] "
"ap_id [ap_id...]",
"\t-x enable_slot  ap_id [ap_id...]",
"\t-x disable_slot ap_id [ap_id...]",
"\t-x enable_autoconfig  ap_id [ap_id...]",
"\t-x disable_autoconfig ap_id [ap_id...]",
"\t-x led[=[fault|power|active|attn],mode=[on|off|blink]] ap_id [ap_id...]",
"\tunknown command or option: ",
"success   ",
"failed   ",
"unknown",
NULL
};

#define	MAX_FORMAT 80

#define	ENABLE_SLOT	0
#define	DISABLE_SLOT	1
#define	ENABLE_AUTOCNF	2
#define	DISABLE_AUTOCNF	3
#define	LED		4
#define	MODE		5

/*
 * Board Type
 */
static char *
board_strs[] = {
	/* n */ "???",	/* HPC_BOARD_UNKNOWN */
	/* n */ "hp",	/* HPC_BOARD_PCI_HOTPLUG */
	/* n */ "nhs",	/* HPC_BOARD_CPCI_NON_HS */
	/* n */ "bhs",  /* HPC_BOARD_CPCI_BASIC_HS */
	/* n */ "fhs",	/* HPC_BOARD_CPCI_FULL_HS */
	/* n */ "hs",	/* HPC_BOARD_CPCI_HS */
	/* n */ NULL
};

/*
 * HW functions
 */
static char *
func_strs[] = {
	/* n */ "enable_slot",
	/* n */ "disable_slot",
	/* n */ "enable_autoconfig",
	/* n */ "disable_autoconfig",
	/* n */ "led",
	/* n */ "mode",
	/* n */ NULL
};

/*
 * LED strings
 */
static char *
led_strs[] = {
	/* n */ "fault",	/* HPC_FAULT_LED */
	/* n */ "power",	/* HPC_POWER_LED */
	/* n */ "attn",		/* HPC_ATTN_LED */
	/* n */ "active",	/* HPC_ACTIVE_LED */
	/* n */ NULL
};

#define	FAULT	0
#define	POWER	1
#define	ATTN	2
#define	ACTIVE	3

static char *
mode_strs[] = {
	/* n */ "off",		/* HPC_LED_OFF */
	/* n */ "on",		/* HPC_LED_ON */
	/* n */ "blink",	/* HPC_LED_BLINK */
	/* n */	NULL
};

#define	OFF	0
#define	ON	1
#define	BLINK	2

#define	cfga_errstrs(i)		cfga_errstrs[(i)]

#define	cfga_eid(a, b)		(((a) << 8) + (b))
#define	MAXDEVS			32

typedef enum {
	SOLARIS_SLT_NAME,
	PROM_SLT_NAME
} slt_name_src_t;

struct searcharg {
	char	*devpath;
	char	slotnames[MAXDEVS][MAXNAMELEN];
	int	minor;
	di_prom_handle_t	promp;
	slt_name_src_t	slt_name_src;
};

static void *private_check;

static int
get_occupants(const char *ap_id, hpc_occupant_info_t *occupant)
{
	int rv;
	int fd;
	di_node_t ap_node;
	char *prop_data;
	char *tmp;
	char *ptr;
	struct stat statbuf;
	dev_t devt;

	if ((fd = open(ap_id, O_RDWR)) == -1) {
		DBG(2, ("open = ap_id%s, fd%d\n", ap_id, fd));
		DBG_F(2, (stderr, "open on %s failed\n", ap_id));
		return (CFGA_ERROR);
	}

	if (fstat(fd, &statbuf) == -1) {
		DBG(1, ("stat failed: %i\n", errno));
		(void) close(fd);
		return (CFGA_ERROR);
	}
	(void) close(fd);

	devt = statbuf.st_rdev;

	tmp = (char *)(ap_id + sizeof ("/devices") - 1);
	if ((ptr = strrchr(tmp, ':')) != NULL)
		*ptr = '\0';

	ap_node = di_init(tmp, DINFOPROP | DINFOMINOR);
	if (ap_node == DI_NODE_NIL) {
		DBG(1, ("dead %i\n", errno));
		return (CFGA_ERROR);
	}

#ifdef	PCIHP_DBG
	ptr = di_devfs_path(ap_node);
	DBG(1, ("get_occupants: %s\n", ptr));
	di_devfs_path_free(ptr);
#endif

	if ((rv = di_prop_lookup_strings(devt, ap_node, "pci-occupant",
	    &prop_data)) == -1) {
		DBG(1, ("get_occupants: prop_lookup failed: %i\n", errno));
		di_fini(ap_node);
		return (CFGA_ERROR);
	}

	if (prop_data && (strcmp(prop_data, "") == 0)) {
		di_fini(ap_node);
		occupant->i = 0;
		occupant->id[0] = NULL;
		return (CFGA_OK);
	}

	DBG(1, ("get_occupants: %i devices found\n", rv));
	for (occupant->i = 0; occupant->i < rv; occupant->i++) {
		if (occupant->i >= (HPC_MAX_OCCUPANTS - 1)) {
			occupant->i--;
			break;
		}
		occupant->id[occupant->i] = (char *)malloc(
		    strlen(prop_data) + sizeof ("/devices"));
		(void) snprintf(occupant->id[occupant->i], strlen(prop_data) +
		    sizeof ("/devices"), "/devices%s", prop_data);
		DBG(1, ("%s\n", occupant->id[occupant->i]));
		prop_data += strlen(prop_data) + 1;
	}
	di_fini(ap_node);

	occupant->id[occupant->i] = NULL;

	return (CFGA_OK);
}

/*
 * let rcm know that the device has indeed been removed and clean
 * up rcm data
 */
static void
confirm_rcm(hpc_occupant_info_t *occupant, rcm_handle_t *rhandle)
{
	DBG(1, ("confirm_rcm\n"));

	if (occupant->i == 0) /* nothing was found to ask rcm about */
		return;

	(void) rcm_notify_remove_list(rhandle, occupant->id, 0, NULL);
	(void) rcm_free_handle(rhandle);

	for (; occupant->i >= 0; occupant->i--)
		free(occupant->id[occupant->i]);
}

static void
fail_rcm(hpc_occupant_info_t *occupant, rcm_handle_t *rhandle)
{
	DBG(1, ("fail_rcm\n"));

	if (occupant->i == 0) /* nothing was found to ask rcm about */
		return;

	(void) rcm_notify_online_list(rhandle, occupant->id, 0, NULL);
	(void) rcm_free_handle(rhandle);

	for (; occupant->i >= 0; occupant->i--)
		free(occupant->id[occupant->i]);
}

/*
 * copied from scsi_rcm_info_table
 *
 *      Takes an opaque rcm_info_t pointer and a character pointer, and appends
 * the rcm_info_t data in the form of a table to the given character pointer.
 */
static void
pci_rcm_info_table(rcm_info_t *rinfo, char **table)
{
	int i;
	size_t w;
	size_t width = 0;
	size_t w_rsrc = 0;
	size_t w_info = 0;
	size_t table_size = 0;
	uint_t tuples = 0;
	rcm_info_tuple_t *tuple = NULL;
	char *rsrc;
	char *info;
	char *newtable;
	static char format[MAX_FORMAT];
	const char *infostr;

	/* Protect against invalid arguments */
	if (rinfo == NULL || table == NULL)
		return;

	/* Set localized table header strings */
	rsrc = dgettext(TEXT_DOMAIN, "Resource");
	info = dgettext(TEXT_DOMAIN, "Information");

	/* A first pass, to size up the RCM information */
	while (tuple = rcm_info_next(rinfo, tuple)) {
		if ((infostr = rcm_info_info(tuple)) != NULL) {
			tuples++;
			if ((w = strlen(rcm_info_rsrc(tuple))) > w_rsrc)
				w_rsrc = w;
			if ((w = strlen(infostr)) > w_info)
				w_info = w;
		}
	}

	/* If nothing was sized up above, stop early */
	if (tuples == 0)
		return;

	/* Adjust column widths for column headings */
	if ((w = strlen(rsrc)) > w_rsrc)
		w_rsrc = w;
	else if ((w_rsrc - w) % 2)
		w_rsrc++;
	if ((w = strlen(info)) > w_info)
		w_info = w;
	else if ((w_info - w) % 2)
		w_info++;

	/*
	 * Compute the total line width of each line,
	 * accounting for intercolumn spacing.
	 */
	width = w_info + w_rsrc + 4;

	/* Allocate space for the table */
	table_size = (2 + tuples) * (width + 1) + 2;
	if (*table == NULL) {
		/* zero fill for the strcat() call below */
		*table = calloc(table_size, sizeof (char));
		if (*table == NULL)
			return;
	} else {
		newtable = realloc(*table, strlen(*table) + table_size);
		if (newtable == NULL)
			return;
		else
			*table = newtable;
	}

	/* Place a table header into the string */

	/* The resource header */
	(void) strcat(*table, "\n");
	w = strlen(rsrc);
	for (i = 0; i < ((w_rsrc - w) / 2); i++)
		(void) strcat(*table, " ");
	(void) strcat(*table, rsrc);
	for (i = 0; i < ((w_rsrc - w) / 2); i++)
		(void) strcat(*table, " ");

	/* The information header */
	(void) strcat(*table, "  ");
	w = strlen(info);
	for (i = 0; i < ((w_info - w) / 2); i++)
		(void) strcat(*table, " ");
	(void) strcat(*table, info);
	for (i = 0; i < ((w_info - w) / 2); i++)
		(void) strcat(*table, " ");
	/* Underline the headers */
	(void) strcat(*table, "\n");
	for (i = 0; i < w_rsrc; i++)
		(void) strcat(*table, "-");
	(void) strcat(*table, "  ");
	for (i = 0; i < w_info; i++)
		(void) strcat(*table, "-");

	/* Construct the format string */
	(void) snprintf(format, MAX_FORMAT, "%%-%ds  %%-%ds",
	    (int)w_rsrc, (int)w_info);

	/* Add the tuples to the table string */
	tuple = NULL;
	while ((tuple = rcm_info_next(rinfo, tuple)) != NULL) {
		if ((infostr = rcm_info_info(tuple)) != NULL) {
			(void) strcat(*table, "\n");
			(void) sprintf(&((*table)[strlen(*table)]),
			    format, rcm_info_rsrc(tuple),
			    infostr);
		}
	}
}

/*
 * Figure out what device is about to be unconfigured or disconnected
 * and make sure rcm is ok with it.
 * hangs on to a list of handles so they can then be confirmed or denied
 * if either getting the occupant list or talking to rcm fails
 * return CFGA_ERROR so that things can go on without rcm
 */
static int
check_rcm(const char *ap_id, hpc_occupant_info_t *occupant,
    rcm_handle_t **rhandlep, char **errstring, cfga_flags_t flags)
{
	int rv;
	rcm_info_t *rinfo;
	rcm_handle_t *rhandle;
	uint_t rcmflags;

	if (get_occupants(ap_id, occupant) != 0) {
		DBG(1, ("check_rcm: failed to get occupants\n"));
		return (CFGA_ERROR);
	}

	if (occupant->i == 0) {
		DBG(1, ("check_rcm: no drivers attaching to occupants\n"));
		return (CFGA_OK);
	}

	if (rcm_alloc_handle(NULL, 0, NULL, &rhandle)
	    != RCM_SUCCESS) {
		DBG(1, ("check_rcm: blocked by rcm failure\n"));
		return (CFGA_ERROR);
	}

	rcmflags = (flags & CFGA_FLAG_FORCE) ? RCM_FORCE : 0;
	rv = rcm_request_offline_list(rhandle, occupant->id, rcmflags, &rinfo);

	if (rv == RCM_FAILURE) {
		DBG(1, ("check_rcm: blocked by rcm failure 2\n"));
		pci_rcm_info_table(rinfo, errstring);
		rcm_free_info(rinfo);
		fail_rcm(occupant, rhandle);
		return (CFGA_BUSY);
	}
	if (rv == RCM_CONFLICT) {
		DBG(1, ("check_rcm: blocked by %i\n",
		    rcm_info_pid(rinfo)));
		pci_rcm_info_table(rinfo, errstring);
		rcm_free_info(rinfo);
		(void) rcm_free_handle(rhandle);
		for (; occupant->i >= 0; occupant->i--)
			free(occupant->id[occupant->i]);
		return (CFGA_BUSY);
	}

	rcm_free_info(rinfo);
	*rhandlep = rhandle;

	/* else */
	return (CFGA_OK);
}


/*
 * Transitional Diagram:
 *
 *  empty		unconfigure
 * (remove)	^|  (physically insert card)
 *			|V
 * disconnect	configure
 * "-c DISCONNECT"	^|	"-c CONNECT"
 *				|V	"-c CONFIGURE"
 * connect	unconfigure	->	connect    configure
 *						<-
 *					"-c UNCONFIGURE"
 *
 */
/*ARGSUSED*/
cfga_err_t
cfga_change_state(cfga_cmd_t state_change_cmd, const char *ap_id,
    const char *options, struct cfga_confirm *confp,
    struct cfga_msg *msgp, char **errstring, cfga_flags_t flags)
{
	int rv;
	devctl_hdl_t		dcp;
	devctl_ap_state_t	state;
	ap_rstate_t		rs;
	ap_ostate_t		os;
	hpc_occupant_info_t occupants;
	rcm_handle_t *rhandle;

	if ((rv = check_options(options)) != CFGA_OK) {
		return (rv);
	}

	if (errstring != NULL)
		*errstring = NULL;

	rv = CFGA_OK;
	DBG(1, ("cfga_change_state:(%s)\n", ap_id));

	if ((dcp = devctl_ap_acquire((char *)ap_id, 0)) == NULL) {
		if (rv == EBUSY) {
			cfga_err(errstring, CMD_ACQUIRE, ap_id, 0);
			DBG(1, ("cfga_change_state: device is busy\n"));
			rv = CFGA_BUSY;
		} else
			rv = CFGA_ERROR;
		return (rv);
	}

	if (devctl_ap_getstate(dcp, NULL, &state) == -1) {
		DBG(2, ("cfga_change_state: devctl ap getstate failed\n"));
		cfga_err(errstring, CMD_GETSTAT, ap_id, 0);
		devctl_release((devctl_hdl_t)dcp);
		if (rv == EBUSY)
			rv = CFGA_BUSY;
		else
			rv = CFGA_ERROR;
		return (rv);
	}

	rs = state.ap_rstate;
	os = state.ap_ostate;

	DBG(1, ("cfga_change_state: rs is %d\n", state.ap_rstate));
	DBG(1, ("cfga_change_state: os is %d\n", state.ap_ostate));
	switch (state_change_cmd) {
	case CFGA_CMD_CONNECT:
		if ((rs == AP_RSTATE_EMPTY) ||
		    (rs == AP_RSTATE_CONNECTED) ||
		    (os == AP_OSTATE_CONFIGURED)) {
			cfga_err(errstring, ERR_AP_ERR, 0);
			rv = CFGA_INVAL;
		} else {
			/* Lets connect the slot */
			if (devctl_ap_connect(dcp, NULL) == -1) {
				rv = CFGA_ERROR;
				cfga_err(errstring,
				    CMD_SLOT_CONNECT, 0);
			}
		}

		break;

	case CFGA_CMD_DISCONNECT:
		DBG(1, ("disconnect\n"));

		if (os == AP_OSTATE_CONFIGURED) {
			if ((rv = check_rcm(ap_id, &occupants, &rhandle,
			    errstring, flags)) == CFGA_BUSY) {
				break;
			} else if (rv == CFGA_OK) {
				if (devctl_ap_unconfigure(dcp, NULL) == -1) {
					if (errno == EBUSY)
						rv = CFGA_BUSY;
					else
						rv = CFGA_ERROR;
					cfga_err(errstring,
					    CMD_SLOT_DISCONNECT, 0);
					fail_rcm(&occupants, rhandle);
					break;
				} else {
					confirm_rcm(&occupants, rhandle);
				}
			} else { /* rv == CFGA_ERROR */
				if (devctl_ap_unconfigure(dcp, NULL) == -1) {
					if (errno == EBUSY)
						rv = CFGA_BUSY;
					else
						rv = CFGA_ERROR;
					break;
				} else {
					rv = CFGA_OK;
				}
			}
		}

		if (rs == AP_RSTATE_CONNECTED) {
			if (devctl_ap_disconnect(dcp, NULL) == -1) {
				rv = CFGA_ERROR;
				cfga_err(errstring, CMD_SLOT_DISCONNECT, 0);
				break;
			}
		} else {
			cfga_err(errstring, ERR_AP_ERR, 0);
			rv = CFGA_INVAL;
		}

		break;

	case CFGA_CMD_CONFIGURE:
		if (rs == AP_RSTATE_DISCONNECTED) {
			if (devctl_ap_connect(dcp, NULL) == -1) {
				rv = CFGA_ERROR;
				cfga_err(errstring, CMD_SLOT_CONNECT, 0);
				break;
			}
		}

		/*
		 * for multi-func device we allow multiple
		 * configure on the same slot because one
		 * func can be configured and other one won't
		 */
		if (devctl_ap_configure(dcp, NULL) == -1) {
			rv = CFGA_ERROR;
			cfga_err(errstring, CMD_SLOT_CONFIGURE, 0);
			if ((rs == AP_RSTATE_DISCONNECTED) &&
<<<<<<< HEAD
			    (devctl_ap_disconnect(dcp, NULL)
			    == -1)) {
=======
			    (devctl_ap_disconnect(dcp, NULL) == -1)) {
>>>>>>> 29a35cb6
				rv = CFGA_ERROR;
				cfga_err(errstring,
				    CMD_SLOT_CONFIGURE, 0);
			}
			break;
		}

		break;

	case CFGA_CMD_UNCONFIGURE:
		DBG(1, ("unconfigure\n"));

		if (os == AP_OSTATE_CONFIGURED) {
			if ((rv = check_rcm(ap_id, &occupants, &rhandle,
			    errstring, flags)) == CFGA_BUSY) {
				break;
			} else if (rv == CFGA_OK) {
				if (devctl_ap_unconfigure(dcp, NULL) == -1) {
					if (errno == EBUSY)
						rv = CFGA_BUSY;
					else {
						if (errno == ENOTSUP)
							rv = CFGA_OPNOTSUPP;
						else
							rv = CFGA_ERROR;
					}
					cfga_err(errstring,
					    CMD_SLOT_UNCONFIGURE, 0);
					fail_rcm(&occupants, rhandle);
				} else {
					confirm_rcm(&occupants, rhandle);
				}
			} else { /* rv == CFGA_ERROR */
				if (devctl_ap_unconfigure(dcp, NULL) == -1) {
					if (errno == EBUSY)
						rv = CFGA_BUSY;
					else {
						if (errno == ENOTSUP)
							rv = CFGA_OPNOTSUPP;
						else
							rv = CFGA_ERROR;
					}
					cfga_err(errstring,
					    CMD_SLOT_UNCONFIGURE, 0);
				} else {
					rv = CFGA_OK;
				}
			}
		} else {
			cfga_err(errstring, ERR_AP_ERR, 0);
			rv = CFGA_INVAL;
		}

		DBG(1, ("uncofigure rv:(%i)\n", rv));
		break;

	case CFGA_CMD_LOAD:
		if ((os == AP_OSTATE_UNCONFIGURED) &&
		    (rs == AP_RSTATE_DISCONNECTED)) {
			if (devctl_ap_insert(dcp, NULL) == -1) {
				rv = CFGA_ERROR;
				cfga_err(errstring, CMD_SLOT_INSERT, 0);
			}
		} else {
			cfga_err(errstring, ERR_AP_ERR, 0);
			rv = CFGA_INVAL;
		}

		break;

	case CFGA_CMD_UNLOAD:
		if ((os == AP_OSTATE_UNCONFIGURED) &&
		    (rs == AP_RSTATE_DISCONNECTED)) {
			if (devctl_ap_remove(dcp, NULL) == -1) {
				rv = CFGA_ERROR;
				cfga_err(errstring, CMD_SLOT_REMOVE, 0);
			}
		} else {
				cfga_err(errstring, ERR_AP_ERR, 0);
				rv = CFGA_INVAL;
			}

		break;

	default:
		rv = CFGA_OPNOTSUPP;
		break;
	}

	devctl_release((devctl_hdl_t)dcp);
	return (rv);
}

/*
 * Building iocdatat to pass it to nexus
 *
 *	iocdata->cmd ==  HPC_CTRL_ENABLE_SLOT/HPC_CTRL_DISABLE_SLOT
 *			HPC_CTRL_ENABLE_AUTOCFG/HPC_CTRL_DISABLE_AUTOCFG
 *			HPC_CTRL_GET_LED_STATE/HPC_CTRL_SET_LED_STATE
 *			HPC_CTRL_GET_SLOT_STATE/HPC_CTRL_GET_SLOT_INFO
 *			HPC_CTRL_DEV_CONFIGURE/HPC_CTRL_DEV_UNCONFIGURE
 *			HPC_CTRL_GET_BOARD_TYPE
 *
 */
static void
build_control_data(struct hpc_control_data *iocdata, uint_t cmd,
    void *retdata)
{
	iocdata->cmd = cmd;
	iocdata->data = retdata;
}

/*
 * building logical name from ap_id
 */
/*ARGSUSED2*/
static void
get_logical_name(const char *ap_id, char *buf, dev_t rdev)
{
	char *bufptr, *bufptr2, *pci, *apid;

	DBG(1, ("get_logical_name: %s\n", ap_id));

	if ((apid = malloc(MAXPATHLEN)) == NULL) {
		DBG(1, ("malloc failed\n"));
		return;
	}

	(void) memset(apid, 0, MAXPATHLEN);
	(void) strncpy(apid, ap_id, strlen(ap_id));

	/* needs to look for last /, not first */
	bufptr = strrchr(apid, '/');

	bufptr2 = strrchr(apid, ':');
	pci = ++bufptr;
	bufptr = strchr(pci, ',');
	if (bufptr != NULL) {
		*bufptr = '\0';
	}

	bufptr = strchr(pci, '@');
	if (bufptr != NULL) {
		*bufptr = '\0';
		bufptr++;
	}

	DBG(1, ("%s\n%s\n%s\n", pci, bufptr, bufptr2));

	(void) strcat(buf, pci);
	(void) strcat(buf, bufptr);
	(void) strcat(buf, bufptr2);
	free(apid);
}

static cfga_err_t
prt_led_mode(const char *ap_id, int repeat, char **errstring,
    struct cfga_msg *msgp)
{
	hpc_led_info_t	power_led_info = {HPC_POWER_LED, 0};
	hpc_led_info_t	fault_led_info = {HPC_FAULT_LED, 0};
	hpc_led_info_t	attn_led_info = {HPC_ATTN_LED, 0};
	hpc_led_info_t	active_led_info = {HPC_ACTIVE_LED, 0};
	struct hpc_control_data iocdata;
	struct stat	statbuf;
	char  *buff;
	int	fd;
	hpc_slot_info_t		slot_info;
	char *cp, line[MAXLINE];
	int len = MAXLINE;

	DBG(1, ("prt_led_mod function\n"));
	if (!repeat)
		cfga_msg(msgp, "Ap_Id\t\t\tLed");

	if ((fd = open(ap_id, O_RDWR)) == -1) {
		DBG(2, ("open = ap_id%s, fd%d\n", ap_id, fd));
		DBG_F(2, (stderr, "open on %s failed\n", ap_id));
		cfga_err(errstring, CMD_OPEN,  ap_id, 0);
		return (CFGA_ERROR);
	}

	if (fstat(fd, &statbuf) == -1) {
		DBG(2, ("fstat = ap_id%s, fd%d\n", ap_id, fd));
		DBG_F(2, (stderr, "fstat on %s failed\n", ap_id));
		cfga_err(errstring, CMD_FSTAT, ap_id, 0);
		return (CFGA_ERROR);
	}

	if ((buff = malloc(MAXPATHLEN)) == NULL) {
		cfga_err(errstring, "malloc ", 0);
		return (CFGA_ERROR);
	}

	(void) memset(buff, 0, MAXPATHLEN);

	DBG(1, ("ioctl boardtype\n"));

	build_control_data(&iocdata, HPC_CTRL_GET_SLOT_INFO,
	    (void *)&slot_info);

	if (ioctl(fd, DEVCTL_AP_CONTROL, &iocdata) == -1) {
		get_logical_name(ap_id, slot_info.pci_slot_name, 0);
		DBG(1, ("ioctl failed slotinfo: %s\n",
		    slot_info.pci_slot_name));
	} else {

		/*
		 * the driver will report back things like hpc0_slot0
		 * this needs to be changed to things like pci1:hpc0_slot0
		 */
		if (fix_ap_name(buff, ap_id, slot_info.pci_slot_name,
		    errstring) != CFGA_OK) {
			free(buff);
			(void) close(fd);
			return (CFGA_ERROR);
		}
		DBG(1, ("ioctl slotinfo: %s\n", buff));
	}

	cp = line;
	(void) snprintf(cp, len, "%s\t\t", buff);
	len -= strlen(cp);
	cp += strlen(cp);

	free(buff);

	build_control_data(&iocdata, HPC_CTRL_GET_LED_STATE, &power_led_info);
	if (ioctl(fd, DEVCTL_AP_CONTROL, &iocdata) == -1) {
		(void) snprintf(cp, len, "%s=%s,",
		    led_strs[power_led_info.led], cfga_strs[UNKNOWN]);
		len -= strlen(cp);
		cp += strlen(cp);
	} else {
		(void) snprintf(cp, len, "%s=%s,", led_strs[power_led_info.led],
		    mode_strs[power_led_info.state]);
		len -= strlen(cp);
		cp += strlen(cp);
	}

	DBG(1, ("%s:%d\n", led_strs[power_led_info.led], power_led_info.state));

	build_control_data(&iocdata, HPC_CTRL_GET_LED_STATE, &fault_led_info);
	if (ioctl(fd, DEVCTL_AP_CONTROL, &iocdata) == -1) {
		(void) snprintf(cp, len, "%s=%s,",
		    led_strs[fault_led_info.led], cfga_strs[UNKNOWN]);
		len -= strlen(cp);
		cp += strlen(cp);
	} else {
		(void) snprintf(cp, len, "%s=%s,",
		    led_strs[fault_led_info.led],
		    mode_strs[fault_led_info.state]);
		len -= strlen(cp);
		cp += strlen(cp);
	}
	DBG(1, ("%s:%d\n", led_strs[fault_led_info.led], fault_led_info.state));

	build_control_data(&iocdata, HPC_CTRL_GET_LED_STATE, &attn_led_info);
	if (ioctl(fd, DEVCTL_AP_CONTROL, &iocdata) == -1) {
		(void) snprintf(cp, len, "%s=%s,",
		    led_strs[attn_led_info.led], cfga_strs[UNKNOWN]);
		len -= strlen(cp);
		cp += strlen(cp);
	} else {
		(void) snprintf(cp, len, "%s=%s,",
		    led_strs[attn_led_info.led],
		    mode_strs[attn_led_info.state]);
		len -= strlen(cp);
		cp += strlen(cp);
	}
	DBG(1, ("%s:%d\n", led_strs[attn_led_info.led], attn_led_info.state));

	build_control_data(&iocdata, HPC_CTRL_GET_LED_STATE, &active_led_info);
	if (ioctl(fd, DEVCTL_AP_CONTROL, &iocdata) == -1) {
		(void) snprintf(cp, len, "%s=%s", led_strs[active_led_info.led],
		    cfga_strs[UNKNOWN]);
	} else {
		(void) snprintf(cp, len, "%s=%s",
		    led_strs[active_led_info.led],
		    mode_strs[active_led_info.state]);
	}
	cfga_msg(msgp, line);	/* print the message */
	DBG(1, ("%s:%d\n", led_strs[active_led_info.led],
	    active_led_info.state));

	(void) close(fd);

	return (CFGA_OK);
}

/*ARGSUSED*/
cfga_err_t
cfga_private_func(const char *function, const char *ap_id,
    const char *options, struct cfga_confirm *confp,
    struct cfga_msg *msgp, char **errstring, cfga_flags_t flags)
{
	char *str;
	int   len, fd, i = 0, repeat = 0;
	char buf[MAXNAMELEN];
	char ptr;
	hpc_led_info_t	led_info;
	struct hpc_control_data	iocdata;
	cfga_err_t rv;

	DBG(1, ("cfgadm_private_func: ap_id:%s\n", ap_id));
	DBG(2, ("  options: %s\n", (options == NULL)?"null":options));
	DBG(2, ("  confp: %x\n", confp));
	DBG(2, ("  cfga_msg: %x\n", cfga_msg));
	DBG(2, ("  flag: %d\n", flags));

	if ((rv = check_options(options)) != CFGA_OK) {
		return (rv);
	}

	if (private_check == confp)
		repeat = 1;
	else
		private_check = (void*)confp;

	/* XXX change const 6 to func_str[i] != NULL */
	for (i = 0, str = func_strs[i], len = strlen(str); i < 6; i++) {
		str = func_strs[i];
		len = strlen(str);
		if (strncmp(function, str, len) == 0)
			break;
	}

	switch (i) {
		case ENABLE_SLOT:
			build_control_data(&iocdata,
			    HPC_CTRL_ENABLE_SLOT, 0);
			break;
		case DISABLE_SLOT:
			build_control_data(&iocdata,
			    HPC_CTRL_DISABLE_SLOT, 0);
			break;
		case ENABLE_AUTOCNF:
			build_control_data(&iocdata,
			    HPC_CTRL_ENABLE_AUTOCFG, 0);
			break;
		case DISABLE_AUTOCNF:
			build_control_data(&iocdata,
			    HPC_CTRL_DISABLE_AUTOCFG, 0);
			break;
		case LED:
			/* set mode */
			ptr = function[len++];
			if (ptr == '=') {
				str = (char *)function;
				for (str = (str+len++), i = 0; *str != ',';
				    i++, str++) {
					if (i == (MAXNAMELEN - 1))
						break;

					buf[i] = *str;
					DBG_F(2, (stdout, "%c\n", buf[i]));
				}
				buf[i] = '\0'; str++;
				DBG(2, ("buf = %s\n", buf));

				/* ACTIVE=3,ATTN=2,POWER=1,FAULT=0 */
				if (strcmp(buf, led_strs[POWER]) == 0)
					led_info.led = HPC_POWER_LED;
				else if (strcmp(buf, led_strs[FAULT]) == 0)
					led_info.led = HPC_FAULT_LED;
				else if (strcmp(buf, led_strs[ATTN]) == 0)
					led_info.led = HPC_ATTN_LED;
				else if (strcmp(buf, led_strs[ACTIVE]) == 0)
					led_info.led = HPC_ACTIVE_LED;
				else return (CFGA_INVAL);

				len = strlen(func_strs[MODE]);
				if ((strncmp(str, func_strs[MODE], len) == 0) &&
				    (*(str+(len)) == '=')) {
					for (str = (str+(++len)), i = 0;
<<<<<<< HEAD
					    *str != '\0'; i++, str++) {
						buf[i] = *str;

=======
					    *str != NULL; i++, str++) {
						buf[i] = *str;
>>>>>>> 29a35cb6
					}
				}
				buf[i] = '\0';
				DBG(2, ("buf_mode= %s\n", buf));

				/* ON = 1, OFF = 0 */
				if (strcmp(buf, mode_strs[ON]) == 0)
					led_info.state = HPC_LED_ON;
				else if (strcmp(buf, mode_strs[OFF]) == 0)
					led_info.state = HPC_LED_OFF;
				else if (strcmp(buf, mode_strs[BLINK]) == 0)
					led_info.state = HPC_LED_BLINK;
				else return (CFGA_INVAL);

				/* sendin  */
				build_control_data(&iocdata,
				    HPC_CTRL_SET_LED_STATE,
				    (void *)&led_info);
				break;
			} else if (ptr == '\0') {
				/* print mode */
				DBG(1, ("Print mode\n"));
				return (prt_led_mode(ap_id, repeat, errstring,
				    msgp));
			}
			/* FALLTHROUGH */
		default:
			DBG(1, ("default\n"));
			errno = EINVAL;
			return (CFGA_INVAL);
	}

	if ((fd = open(ap_id, O_RDWR)) == -1) {
		DBG(1, ("open failed\n"));
		return (CFGA_ERROR);
	}

	DBG(1, ("open = ap_id=%s, fd=%d\n", ap_id, fd));

	if (ioctl(fd, DEVCTL_AP_CONTROL, &iocdata) == -1) {
		DBG(1, ("ioctl failed\n"));
		(void) close(fd);
		return (CFGA_ERROR);
	}

	(void) close(fd);

	return (CFGA_OK);
}

/*ARGSUSED*/
cfga_err_t cfga_test(const char *ap_id, const char *options,
    struct cfga_msg *msgp, char **errstring, cfga_flags_t flags)
{
	cfga_err_t rv;
	if (errstring != NULL)
		*errstring = NULL;

	if ((rv = check_options(options)) != CFGA_OK) {
		return (rv);
	}

	DBG(1, ("cfga_test:(%s)\n", ap_id));
	/* will need to implement pci CTRL command */
	return (CFGA_NOTSUPP);
}

static int
fixup_slotname(int rval, int *intp, struct searcharg *slotarg)
{

/*
 * The slot-names property describes the external labeling of add-in slots.
 * This property is an encoded array, an integer followed by a list of
 * strings. The return value from di_prop_lookup_ints for slot-names is -1.
 * The expected return value should be the number of elements.
 * Di_prop_decode_common does not decode encoded data from software,
 * such as the solaris device tree, unlike from the prom.
 * Di_prop_decode_common takes the size of the encoded data and mods
 * it with the size of int. The size of the encoded data for slot-names is 9
 * and the size of int is 4, yielding a non zero result. A value of -1 is used
 * to indicate that the number of elements can not be determined.
 * Di_prop_decode_common can be modified to decode encoded data from the solaris
 * device tree.
 */

	if ((slotarg->slt_name_src == PROM_SLT_NAME) && (rval == -1)) {
		return (DI_WALK_TERMINATE);
	} else {
		int i;
		char *tmptr = (char *)(intp+1);
		DBG(1, ("slot-bitmask: %x \n", *intp));

		rval = (rval -1) * 4;

		for (i = 0; i <= slotarg->minor; i++) {
			DBG(2, ("curr slot-name: %s \n", tmptr));

			if (i >= MAXDEVS)
				return (DI_WALK_TERMINATE);

			if ((*intp >> i) & 1) {
				/* assign tmptr */
				DBG(2, ("slot-name: %s \n", tmptr));
				if (i == slotarg->minor)
					(void) strcpy(slotarg->slotnames[i],
					    tmptr);
				/* wind tmptr to next \0 */
				while (*tmptr != '\0') {
					tmptr++;
				}
				tmptr++;
			} else {
				/* point at unknown string */
				if (i == slotarg->minor)
					(void) strcpy(slotarg->slotnames[i],
					    "unknown");
			}
		}
	}
	return (DI_WALK_TERMINATE);
}

static int
find_slotname(di_node_t din, di_minor_t dim, void *arg)
{
	struct searcharg *slotarg = (struct searcharg *)arg;
	di_prom_handle_t ph = (di_prom_handle_t)slotarg->promp;
	di_prom_prop_t	prom_prop;
	di_prop_t	solaris_prop;
	int *intp, rval;
	char *devname;
	char fulldevname[MAXNAMELEN];

	slotarg->minor = dim->dev_minor % 256;

	DBG(2, ("minor number:(%i)\n", slotarg->minor));
	DBG(2, ("hot plug slots found so far:(%i)\n", 0));

	if ((devname = di_devfs_path(din)) != NULL) {
		(void) snprintf(fulldevname, MAXNAMELEN,
		    "/devices%s:%s", devname, di_minor_name(dim));
		di_devfs_path_free(devname);
	}

	if (strcmp(fulldevname, slotarg->devpath) == 0) {

		/*
		 * Check the Solaris device tree first
		 * in the case of a DR operation
		 */
		solaris_prop = di_prop_hw_next(din, DI_PROP_NIL);
		while (solaris_prop != DI_PROP_NIL) {
			if (strcmp("slot-names", di_prop_name(solaris_prop))
			    == 0) {
				rval = di_prop_lookup_ints(DDI_DEV_T_ANY,
				    din, di_prop_name(solaris_prop), &intp);
				slotarg->slt_name_src = SOLARIS_SLT_NAME;

				return (fixup_slotname(rval, intp, slotarg));
			}
			solaris_prop = di_prop_hw_next(din, solaris_prop);
		}

		/*
		 * Check the prom device tree which is populated at boot.
		 * If this fails, give up and set the slot name to null.
		 */
		prom_prop = di_prom_prop_next(ph, din, DI_PROM_PROP_NIL);
		while (prom_prop != DI_PROM_PROP_NIL) {
			if (strcmp("slot-names", di_prom_prop_name(prom_prop))
			    == 0) {
				rval = di_prom_prop_lookup_ints(ph,
				    din, di_prom_prop_name(prom_prop), &intp);
				slotarg->slt_name_src = PROM_SLT_NAME;

				return (fixup_slotname(rval, intp, slotarg));
			}
			prom_prop = di_prom_prop_next(ph, din, prom_prop);
		}
		*slotarg->slotnames[slotarg->minor] = '\0';
		return (DI_WALK_TERMINATE);
	} else
		return (DI_WALK_CONTINUE);
}

static int
find_physical_slot_names(const char *devcomp, struct searcharg *slotarg)
{
	di_node_t root_node;

	DBG(1, ("find_physical_slot_names\n"));

<<<<<<< HEAD
	if ((root_node = di_init("/", DINFOCPYALL|DINFOPATH))
	    == DI_NODE_NIL) {
=======
	if ((root_node = di_init("/", DINFOCPYALL|DINFOPATH)) == DI_NODE_NIL) {
>>>>>>> 29a35cb6
		DBG(1, ("di_init() failed\n"));
		return (0);
	}

	slotarg->devpath = (char *)devcomp;

	if ((slotarg->promp = di_prom_init()) == DI_PROM_HANDLE_NIL) {
		DBG(1, ("di_prom_init() failed\n"));
		di_fini(root_node);
		return (0);
	}

	(void) di_walk_minor(root_node, "ddi_ctl:attachment_point:pci",
	    0, (void *)slotarg, find_slotname);

	di_prom_fini(slotarg->promp);
	di_fini(root_node);
	if (slotarg->slotnames[0] != NULL)
		return (0);
	else
		return (-1);
}

static void
get_type(hpc_board_type_t boardtype, hpc_card_info_t cardinfo, char *buf)
{
	int i;

	DBG(1, ("class: %i\n", cardinfo.base_class));
	DBG(1, ("subclass: %i\n", cardinfo.sub_class));

	if (cardinfo.base_class == PCI_CLASS_NONE) {
		TPCT("unknown");
		return;
	}

	for (i = 0; i < class_pci_items; i++) {
		if ((cardinfo.base_class == class_pci[i].base_class) &&
		    (cardinfo.sub_class == class_pci[i].sub_class) &&
		    (cardinfo.prog_class == class_pci[i].prog_class)) {
			TPCT(class_pci[i].short_desc);
			break;
		}
	}

	if (i == class_pci_items)
		TPCT("unknown");

	TPCT("/");
	switch (boardtype) {
	case HPC_BOARD_PCI_HOTPLUG:
	case HPC_BOARD_CPCI_NON_HS:
	case HPC_BOARD_CPCI_BASIC_HS:
	case HPC_BOARD_CPCI_FULL_HS:
	case HPC_BOARD_CPCI_HS:
		TPCT(board_strs[boardtype]);
		break;
	case HPC_BOARD_UNKNOWN:
	default:
		TPCT(board_strs[HPC_BOARD_UNKNOWN]);
	}
}

/*
 * call-back function for di_devlink_walk
 * if the link lives in /dev/cfg copy its name
 */
static int
found_devlink(di_devlink_t link, void *ap_log_id)
{
	if (strncmp("/dev/cfg/", di_devlink_path(link), 9) == 0) {
		/* copy everything but /dev/cfg/ */
		(void) strcpy((char *)ap_log_id, di_devlink_path(link) + 9);
		DBG(1, ("found_devlink: %s\n", (char *)ap_log_id));
		return (DI_WALK_TERMINATE);
	}
	return (DI_WALK_CONTINUE);
}

/*
 * Walk throught the cached /dev link tree looking for links to the ap
 * if none are found return an error
 */
static cfga_err_t
check_devlinks(char *ap_log_id, const char *ap_id)
{
	di_devlink_handle_t hdl;

	DBG(1, ("check_devlinks: %s\n", ap_id));

	hdl = di_devlink_init(NULL, 0);

	if (strncmp("/devices/", ap_id, 9) == 0) {
		/* ap_id is a valid minor_path with /devices prepended */
		(void) di_devlink_walk(hdl, NULL, ap_id + 8, DI_PRIMARY_LINK,
		    (void *)ap_log_id, found_devlink);
	} else {
		DBG(1, ("check_devlinks: invalid ap_id: %s\n", ap_id));
		return (CFGA_ERROR);
	}

	(void) di_devlink_fini(&hdl);

	if (ap_log_id[0] != '\0')
		return (CFGA_OK);
	else
		return (CFGA_ERROR);
}

/*
 * most of this is needed to compensate for
 * differences between various platforms
 */
static cfga_err_t
fix_ap_name(char *ap_log_id, const char *ap_id, char *slot_name,
    char **errstring)
{
	char *buf;
	char *tmp;
	char *ptr;

	di_node_t ap_node;

	ap_log_id[0] = '\0';

	if (check_devlinks(ap_log_id, ap_id) == CFGA_OK)
		return (CFGA_OK);

	DBG(1, ("fix_ap_name: %s\n", ap_id));

	if ((buf = malloc(strlen(ap_id) + 1)) == NULL) {
		DBG(1, ("malloc failed\n"));
		return (CFGA_ERROR);
	}
	(void) strcpy(buf, ap_id);
	tmp = buf + sizeof ("/devices") - 1;

	ptr = strchr(tmp, ':');
	ptr[0] = '\0';

	DBG(1, ("fix_ap_name: %s\n", tmp));

	ap_node = di_init(tmp, DINFOMINOR);
	if (ap_node == DI_NODE_NIL) {
		cfga_err(errstring, "di_init ", 0);
		DBG(1, ("fix_ap_name: failed to snapshot node\n"));
		return (CFGA_ERROR);
	}

	(void) snprintf(ap_log_id, strlen(ap_id) + 1, "%s%i:%s",
	    di_driver_name(ap_node), di_instance(ap_node), slot_name);

	DBG(1, ("fix_ap_name: %s\n", ap_log_id));

	di_fini(ap_node);

	free(buf);
	return (CFGA_OK);
}


static int
findlink_cb(di_devlink_t devlink, void *arg)
{
	(*(char **)arg) = strdup(di_devlink_path(devlink));

	return (DI_WALK_TERMINATE);
}

/*
 * returns an allocated string containing the full path to the devlink for
 * <ap_phys_id> in the devlink database; we expect only one devlink per
 * <ap_phys_id> so we return the first encountered
 */
static char *
findlink(char *ap_phys_id)
{
	di_devlink_handle_t hdl;
	char *path = NULL;

	hdl = di_devlink_init(NULL, 0);

	if (strncmp("/devices/", ap_phys_id, 9) == 0)
		ap_phys_id += 8;

	(void) di_devlink_walk(hdl, "^cfg/.+$", ap_phys_id, DI_PRIMARY_LINK,
	    (void *)&path, findlink_cb);

	(void) di_devlink_fini(&hdl);
	return (path);
}


/*
 * returns CFGA_OK if it can succesfully retrieve the devlink info associated
 * with devlink for <ap_phys_id> which will be returned through <ap_info>
 */
cfga_err_t
get_dli(char *dlpath, char *ap_info, int ap_info_sz)
{
	int fd;

	fd = di_dli_openr(dlpath);
	if (fd < 0)
		return (CFGA_ERROR);

	(void) read(fd, ap_info, ap_info_sz);
	ap_info[ap_info_sz - 1] = '\0';

	di_dli_close(fd);
	return (CFGA_OK);
}


/*ARGSUSED*/
cfga_err_t
cfga_list_ext(const char *ap_id, cfga_list_data_t **cs,
    int *nlist, const char *options, const char *listopts, char **errstring,
    cfga_flags_t flags)
{
	devctl_hdl_t		dcp;
	struct hpc_control_data	iocdata;
	devctl_ap_state_t	state;
	hpc_board_type_t	boardtype;
	hpc_card_info_t		cardinfo;
	hpc_slot_info_t		slot_info;
	struct	searcharg	slotname_arg;
	int			fd;
	int			rv = CFGA_OK;
	char			*dlpath = NULL;

	if ((rv = check_options(options)) != CFGA_OK) {
		return (rv);
	}

	if (errstring != NULL)
		*errstring = NULL;

	(void) memset(&slot_info, 0, sizeof (hpc_slot_info_t));

	DBG(1, ("cfga_list_ext:(%s)\n", ap_id));

	if (cs == NULL || nlist == NULL) {
		rv = CFGA_ERROR;
		return (rv);
	}

	*nlist = 1;

	if ((*cs = malloc(sizeof (cfga_list_data_t))) == NULL) {
		cfga_err(errstring, "malloc ", 0);
		DBG(1, ("malloc failed\n"));
		rv = CFGA_ERROR;
		return (rv);
	}
	(void) memset(*cs, 0, sizeof (cfga_list_data_t));

	if ((dcp = devctl_ap_acquire((char *)ap_id, 0)) == NULL) {
		cfga_err(errstring, CMD_GETSTAT, 0);
		DBG(2, ("cfga_list_ext::(devctl_ap_acquire())\n"));
		rv = CFGA_ERROR;
		return (rv);
	}

	if (devctl_ap_getstate(dcp, NULL, &state) == -1) {
		cfga_err(errstring, ERR_AP_ERR, ap_id, 0);
		devctl_release((devctl_hdl_t)dcp);
		DBG(2, ("cfga_list_ext::(devctl_ap_getstate())\n"));
		rv = CFGA_ERROR;
		return (rv);
	}

	switch (state.ap_rstate) {
		case AP_RSTATE_EMPTY:
			(*cs)->ap_r_state = CFGA_STAT_EMPTY;
			DBG(2, ("ap_rstate = CFGA_STAT_EMPTY\n"));
			break;
		case AP_RSTATE_DISCONNECTED:
			(*cs)->ap_r_state = CFGA_STAT_DISCONNECTED;
			DBG(2, ("ap_rstate = CFGA_STAT_DISCONNECTED\n"));
			break;
		case AP_RSTATE_CONNECTED:
			(*cs)->ap_r_state = CFGA_STAT_CONNECTED;
			DBG(2, ("ap_rstate = CFGA_STAT_CONNECTED\n"));
			break;
	default:
		cfga_err(errstring, CMD_GETSTAT, ap_id, 0);
		rv = CFGA_ERROR;
		devctl_release((devctl_hdl_t)dcp);
		return (rv);
	}

	switch (state.ap_ostate) {
		case AP_OSTATE_CONFIGURED:
			(*cs)->ap_o_state = CFGA_STAT_CONFIGURED;
			DBG(2, ("ap_ostate = CFGA_STAT_CONFIGURED\n"));
			break;
		case AP_OSTATE_UNCONFIGURED:
			(*cs)->ap_o_state = CFGA_STAT_UNCONFIGURED;
			DBG(2, ("ap_ostate = CFGA_STAT_UNCONFIGURED\n"));
			break;
	default:
		cfga_err(errstring, CMD_GETSTAT, ap_id, 0);
		rv = CFGA_ERROR;
		devctl_release((devctl_hdl_t)dcp);
		return (rv);
	}

	switch (state.ap_condition) {
		case AP_COND_OK:
			(*cs)->ap_cond = CFGA_COND_OK;
			DBG(2, ("ap_cond = CFGA_COND_OK\n"));
			break;
		case AP_COND_FAILING:
			(*cs)->ap_cond = CFGA_COND_FAILING;
			DBG(2, ("ap_cond = CFGA_COND_FAILING\n"));
			break;
		case AP_COND_FAILED:
			(*cs)->ap_cond = CFGA_COND_FAILED;
			DBG(2, ("ap_cond = CFGA_COND_FAILED\n"));
			break;
		case AP_COND_UNUSABLE:
			(*cs)->ap_cond = CFGA_COND_UNUSABLE;
			DBG(2, ("ap_cond = CFGA_COND_UNUSABLE\n"));
			break;
		case AP_COND_UNKNOWN:
			(*cs)->ap_cond = CFGA_COND_UNKNOWN;
			DBG(2, ("ap_cond = CFGA_COND_UNKNOW\n"));
			break;
	default:
		cfga_err(errstring, CMD_GETSTAT, ap_id, 0);
		rv = CFGA_ERROR;
		devctl_release((devctl_hdl_t)dcp);
		return (rv);
	}
	(*cs)->ap_busy = (int)state.ap_in_transition;

	devctl_release((devctl_hdl_t)dcp);

	if ((fd = open(ap_id, O_RDWR)) == -1) {
		cfga_err(errstring, ERR_AP_ERR, ap_id, 0);
		(*cs)->ap_status_time = 0;
		boardtype = HPC_BOARD_UNKNOWN;
		cardinfo.base_class = PCI_CLASS_NONE;
		get_logical_name(ap_id, slot_info.pci_slot_name, 0);
		DBG(2, ("open on %s failed\n", ap_id));
		goto cont;
	}
	DBG(1, ("open = ap_id=%s, fd=%d\n", ap_id, fd));

	(*cs)->ap_status_time = state.ap_last_change;

	/* need board type and a way to get to hpc_slot_info */
	build_control_data(&iocdata, HPC_CTRL_GET_BOARD_TYPE,
	    (void *)&boardtype);

	if (ioctl(fd, DEVCTL_AP_CONTROL, &iocdata) == -1) {
		boardtype = HPC_BOARD_UNKNOWN;
	}
	DBG(1, ("ioctl boardtype\n"));

	build_control_data(&iocdata, HPC_CTRL_GET_SLOT_INFO,
	    (void *)&slot_info);

	if (ioctl(fd, DEVCTL_AP_CONTROL, &iocdata) == -1) {
		get_logical_name(ap_id, slot_info.pci_slot_name, 0);
		DBG(1, ("ioctl failed slotinfo: %s\n",
		    slot_info.pci_slot_name));
	} else {

		/*
		 * the driver will report back things like hpc0_slot0
		 * this needs to be changed to things like pci1:hpc0_slot0
		 */
		rv = fix_ap_name((*cs)->ap_log_id,
		    ap_id, slot_info.pci_slot_name, errstring);
		DBG(1, ("ioctl slotinfo: %s\n", (*cs)->ap_log_id));
	}

	build_control_data(&iocdata, HPC_CTRL_GET_CARD_INFO,
	    (void *)&cardinfo);

	if (ioctl(fd, DEVCTL_AP_CONTROL, &iocdata) == -1) {
		DBG(1, ("ioctl failed\n"));
		cardinfo.base_class = PCI_CLASS_NONE;
	}

	DBG(1, ("ioctl cardinfo: %d\n", cardinfo.base_class));
	DBG(1, ("ioctl subclass: %d\n", cardinfo.sub_class));
	DBG(1, ("ioctl headertype: %d\n", cardinfo.header_type));

	(void) close(fd);

cont:
	(void) strcpy((*cs)->ap_phys_id, ap_id);    /* physical path of AP */

	dlpath = findlink((*cs)->ap_phys_id);
	if (dlpath != NULL) {
		if (get_dli(dlpath, (*cs)->ap_info,
		    sizeof ((*cs)->ap_info)) != CFGA_OK)
			(*cs)->ap_info[0] = '\0';
		free(dlpath);
	}

	if ((*cs)->ap_log_id[0] == '\0')
		(void) strcpy((*cs)->ap_log_id, slot_info.pci_slot_name);

	if ((*cs)->ap_info[0] == '\0') {
		/* slot_names of bus node  */
		if (find_physical_slot_names(ap_id, &slotname_arg) != -1)
			(void) strcpy((*cs)->ap_info,
			    slotname_arg.slotnames[slotname_arg.minor]);
	}

	/* class_code/subclass/boardtype */
	get_type(boardtype, cardinfo, (*cs)->ap_type);

	DBG(1, ("cfga_list_ext return success\n"));
	rv = CFGA_OK;

	return (rv);
}

/*
 * This routine prints a single line of help message
 */
static void
cfga_msg(struct cfga_msg *msgp, const char *str)
{
	DBG(2, ("<%s>", str));

	if (msgp == NULL || msgp->message_routine == NULL)
		return;

	(*msgp->message_routine)(msgp->appdata_ptr, str);
	(*msgp->message_routine)(msgp->appdata_ptr, "\n");
}

static cfga_err_t
check_options(const char *options)
{
	struct cfga_msg *msgp = NULL;

	if (options) {
		cfga_msg(msgp, dgettext(TEXT_DOMAIN, cfga_strs[HELP_UNKNOWN]));
		cfga_msg(msgp, options);
		return (CFGA_INVAL);
	}
	return (CFGA_OK);
}

/*ARGSUSED*/
cfga_err_t
cfga_help(struct cfga_msg *msgp, const char *options, cfga_flags_t flags)
{
	if (options) {
		cfga_msg(msgp, dgettext(TEXT_DOMAIN, cfga_strs[HELP_UNKNOWN]));
		cfga_msg(msgp, options);
	}
	DBG(1, ("cfga_help\n"));

	cfga_msg(msgp, dgettext(TEXT_DOMAIN, cfga_strs[HELP_HEADER]));
	cfga_msg(msgp, cfga_strs[HELP_CONFIG]);
	cfga_msg(msgp, cfga_strs[HELP_ENABLE_SLOT]);
	cfga_msg(msgp, cfga_strs[HELP_DISABLE_SLOT]);
	cfga_msg(msgp, cfga_strs[HELP_ENABLE_AUTOCONF]);
	cfga_msg(msgp, cfga_strs[HELP_DISABLE_AUTOCONF]);
	cfga_msg(msgp, cfga_strs[HELP_LED_CNTRL]);
	return (CFGA_OK);
}

/*
 * cfga_err() accepts a variable number of message IDs and constructs
 * a corresponding error string which is returned via the errstring argument.
 * cfga_err() calls gettext() to internationalize proper messages.
 */
static void
cfga_err(char **errstring, ...)
{
	int a;
	int i;
	int n;
	int len;
	int flen;
	char *p;
	char *q;
	char *s[32];
	char *failed;
	va_list ap;

	/*
	 * If errstring is null it means user in not interested in getting
	 * error status. So we don't do all the work
	 */
	if (errstring == NULL) {
		return;
	}
	va_start(ap, errstring);

	failed = dgettext(TEXT_DOMAIN, cfga_strs[FAILED]);
	flen = strlen(failed);

	for (n = len = 0; (a = va_arg(ap, int)) != 0; n++) {
		switch (a) {
		case CMD_GETSTAT:
		case CMD_LIST:
		case CMD_SLOT_CONNECT:
		case CMD_SLOT_DISCONNECT:
		case CMD_SLOT_CONFIGURE:
		case CMD_SLOT_UNCONFIGURE:
			p =  cfga_errstrs(a);
			len += (strlen(p) + flen);
			s[n] = p;
			s[++n] = cfga_strs[FAILED];

			DBG(2, ("<%s>", p));
			DBG(2, (cfga_strs[FAILED]));
			break;

		case ERR_CMD_INVAL:
		case ERR_AP_INVAL:
		case ERR_OPT_INVAL:
		case ERR_AP_ERR:
			switch (a) {
			case ERR_CMD_INVAL:
				p = dgettext(TEXT_DOMAIN,
				    cfga_errstrs[ERR_CMD_INVAL]);
				break;
			case ERR_AP_INVAL:
				p = dgettext(TEXT_DOMAIN,
				    cfga_errstrs[ERR_AP_INVAL]);
				break;
			case ERR_OPT_INVAL:
				p = dgettext(TEXT_DOMAIN,
				    cfga_errstrs[ERR_OPT_INVAL]);
				break;
			case ERR_AP_ERR:
				p = dgettext(TEXT_DOMAIN,
				    cfga_errstrs[ERR_AP_ERR]);
				break;
			}

			if ((q = va_arg(ap, char *)) != NULL) {
				len += (strlen(p) + strlen(q));
				s[n] = p;
				s[++n] = q;
				DBG(2, ("<%s>", p));
				DBG(2, ("<%s>", q));
				break;
			} else {
				len += strlen(p);
				s[n] = p;

			}
			DBG(2, ("<%s>", p));
			break;

		default:
			n--;
			break;
		}
	}

	DBG(2, ("\n"));
	va_end(ap);

	if ((p = calloc(len + 1, 1)) == NULL)
		return;

	for (i = 0; i < n; i++) {
		(void) strlcat(p, s[i], len + 1);
		DBG(2, ("i:%d, %s\n", i, s[i]));
	}

	*errstring = p;
#ifdef	DEBUG
	printf("%s\n", *errstring);
	free(*errstring);
#endif
}

/*
 * cfga_ap_id_cmp -- use default_ap_id_cmp() in libcfgadm
 */<|MERGE_RESOLUTION|>--- conflicted
+++ resolved
@@ -24,10 +24,6 @@
  * Use is subject to license terms.
  */
 
-<<<<<<< HEAD
-
-=======
->>>>>>> 29a35cb6
 /*
  *	Plugin Library for PCI Hot-Plug Controller
  */
@@ -708,12 +704,7 @@
 			rv = CFGA_ERROR;
 			cfga_err(errstring, CMD_SLOT_CONFIGURE, 0);
 			if ((rs == AP_RSTATE_DISCONNECTED) &&
-<<<<<<< HEAD
-			    (devctl_ap_disconnect(dcp, NULL)
-			    == -1)) {
-=======
 			    (devctl_ap_disconnect(dcp, NULL) == -1)) {
->>>>>>> 29a35cb6
 				rv = CFGA_ERROR;
 				cfga_err(errstring,
 				    CMD_SLOT_CONFIGURE, 0);
@@ -1089,14 +1080,8 @@
 				if ((strncmp(str, func_strs[MODE], len) == 0) &&
 				    (*(str+(len)) == '=')) {
 					for (str = (str+(++len)), i = 0;
-<<<<<<< HEAD
 					    *str != '\0'; i++, str++) {
 						buf[i] = *str;
-
-=======
-					    *str != NULL; i++, str++) {
-						buf[i] = *str;
->>>>>>> 29a35cb6
 					}
 				}
 				buf[i] = '\0';
@@ -1290,12 +1275,7 @@
 
 	DBG(1, ("find_physical_slot_names\n"));
 
-<<<<<<< HEAD
-	if ((root_node = di_init("/", DINFOCPYALL|DINFOPATH))
-	    == DI_NODE_NIL) {
-=======
 	if ((root_node = di_init("/", DINFOCPYALL|DINFOPATH)) == DI_NODE_NIL) {
->>>>>>> 29a35cb6
 		DBG(1, ("di_init() failed\n"));
 		return (0);
 	}
