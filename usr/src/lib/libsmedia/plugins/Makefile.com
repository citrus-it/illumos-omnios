#
# CDDL HEADER START
#
# The contents of this file are subject to the terms of the
# Common Development and Distribution License (the "License").
# You may not use this file except in compliance with the License.
#
# You can obtain a copy of the license at usr/src/OPENSOLARIS.LICENSE
# or http://www.opensolaris.org/os/licensing.
# See the License for the specific language governing permissions
# and limitations under the License.
#
# When distributing Covered Code, include this CDDL HEADER in each
# file and include the License file at usr/src/OPENSOLARIS.LICENSE.
# If applicable, add the following below this CDDL HEADER, with the
# fields enclosed by brackets "[]" replaced with your own identifying
# information: Portions Copyright [yyyy] [name of copyright owner]
#
# CDDL HEADER END
#
#
# Copyright 2006 Sun Microsystems, Inc.  All rights reserved.
# Use is subject to license terms.
#
# Copyright (c) 2018, Joyent, Inc.

LIBS =		$(DYNLIB)

CPPFLAGS +=	-I../inc -I$(SRC)/cmd/smserverd/
LDLIBS +=	-lc $(PLUGIN_SPECIFIC_LIB)

PLUGINDIR = $(ROOTLIBDIR)/smedia
PLUGINDIR64 = $(ROOTLIBDIR)/smedia/$(MACH64)
FILEMODE = 555

SOFILES	= $(LIBRARY:%.a=%.so)
PLUGINS  = $(LIBS:%=$(PLUGINDIR)/%)
PLUGINS64  = $(LIBS:%=$(PLUGINDIR64)/%)

SRCDIR =	../common

<<<<<<< HEAD
=======
# not linted
SMATCH=off

LINTFLAGS += -xu
LINTFLAGS64 += -xu
$(LINTPLUGIN) :=	SRCS=$(OBJECTS:%.o=../common/%.c)
$(LINTPLUGIN) :=	LINTFLAGS=-nvx
$(LINTPLUGIN) :=	TARGET_ARCH=

LINTSRC=	$(LINTPLUGIN:%.ln=%)
ROOTLINTDIR=	$(ROOTLIBDIR)
ROOTLINT=	$(LINTSRC:%=$(ROOTLINTDIR)/%)

>>>>>>> c653bb47
.KEEP_STATE:

objs/%.o pics/%.o: ../common/%.c
	$(COMPILE.c) -o $@ $<
	$(POST_PROCESS_O)

$(PLUGINDIR) :
	${INS.dir}

$(PLUGINDIR64) :
	${INS.dir}

$(PLUGINDIR)/% : %
	${INS.file}

$(PLUGINDIR64)/% : %
	${INS.file}
<|MERGE_RESOLUTION|>--- conflicted
+++ resolved
@@ -39,22 +39,9 @@
 
 SRCDIR =	../common
 
-<<<<<<< HEAD
-=======
 # not linted
 SMATCH=off
 
-LINTFLAGS += -xu
-LINTFLAGS64 += -xu
-$(LINTPLUGIN) :=	SRCS=$(OBJECTS:%.o=../common/%.c)
-$(LINTPLUGIN) :=	LINTFLAGS=-nvx
-$(LINTPLUGIN) :=	TARGET_ARCH=
-
-LINTSRC=	$(LINTPLUGIN:%.ln=%)
-ROOTLINTDIR=	$(ROOTLIBDIR)
-ROOTLINT=	$(LINTSRC:%=$(ROOTLINTDIR)/%)
-
->>>>>>> c653bb47
 .KEEP_STATE:
 
 objs/%.o pics/%.o: ../common/%.c
