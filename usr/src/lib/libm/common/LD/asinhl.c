/*
 * CDDL HEADER START
 *
 * The contents of this file are subject to the terms of the
 * Common Development and Distribution License (the "License").
 * You may not use this file except in compliance with the License.
 *
 * You can obtain a copy of the license at usr/src/OPENSOLARIS.LICENSE
 * or http://www.opensolaris.org/os/licensing.
 * See the License for the specific language governing permissions
 * and limitations under the License.
 *
 * When distributing Covered Code, include this CDDL HEADER in each
 * file and include the License file at usr/src/OPENSOLARIS.LICENSE.
 * If applicable, add the following below this CDDL HEADER, with the
 * fields enclosed by brackets "[]" replaced with your own identifying
 * information: Portions Copyright [yyyy] [name of copyright owner]
 *
 * CDDL HEADER END
 */

/*
 * Copyright 2011 Nexenta Systems, Inc.  All rights reserved.
 */
/*
 * Copyright 2006 Sun Microsystems, Inc.  All rights reserved.
 * Use is subject to license terms.
 */

#pragma weak __asinhl = asinhl

#include "libm.h"

static const long double
	ln2	= 6.931471805599453094172321214581765680755e-0001L,
	one	= 1.0L,
	big	= 1.0e+20L,
	tiny	= 1.0e-20L;

long double
asinhl(long double x) {
	long double t, w;
<<<<<<< HEAD
	volatile long double dummy;
=======
#ifndef lint
	volatile long double dummy __unused;
#endif
>>>>>>> 281819e5

	w = fabsl(x);
	if (isnanl(x))
		return (x + x);	/* x is NaN */
	if (w < tiny) {
		dummy = x + big;	/* inexact if x != 0 */
		return (x);	/* tiny x */
	} else if (w < big) {
		t = one / w;
		return (copysignl(log1pl(w + w / (t + sqrtl(one + t * t))), x));
	} else
		return (copysignl(logl(w) + ln2, x));
}<|MERGE_RESOLUTION|>--- conflicted
+++ resolved
@@ -40,13 +40,7 @@
 long double
 asinhl(long double x) {
 	long double t, w;
-<<<<<<< HEAD
-	volatile long double dummy;
-=======
-#ifndef lint
 	volatile long double dummy __unused;
-#endif
->>>>>>> 281819e5
 
 	w = fabsl(x);
 	if (isnanl(x))
