--- conflicted
+++ resolved
@@ -31,13 +31,6 @@
  *  friendly.c
  */
 
-<<<<<<< HEAD
-#if 0
-static char copyright[] = "@(#) Copyright (c) 1993 Regents of the University of Michigan.\nAll rights reserved.\n";
-#endif
-
-=======
->>>>>>> 29a35cb6
 #include "ldap-int.h"
 
 char *
