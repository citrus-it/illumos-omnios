--- conflicted
+++ resolved
@@ -48,13 +48,9 @@
 CERRWARN +=	-Wno-uninitialized
 CERRWARN +=	-Wno-char-subscripts
 
-<<<<<<< HEAD
-=======
 # not linted
 SMATCH=off
 
-$(LINTLIB) :=	SRCS=$(SRCDIR)/$(LINTSRC)
->>>>>>> c653bb47
 LDLIBS +=	-lc
 
 .KEEP_STATE:
