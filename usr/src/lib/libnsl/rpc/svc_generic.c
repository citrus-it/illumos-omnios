--- conflicted
+++ resolved
@@ -22,11 +22,7 @@
 /*
  * Copyright 2016 Nexenta Systems, Inc.  All rights reserved.
  * Copyright (c) 1989, 2010, Oracle and/or its affiliates. All rights reserved.
-<<<<<<< HEAD
- * Copyright 2014 Nexenta Systems, Inc.  All rights reserved.
  * Copyright (c) 2016 by Delphix. All rights reserved.
-=======
->>>>>>> dec98d2a
  */
 
 /*	Copyright (c) 1988 AT&T */
