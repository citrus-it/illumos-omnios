/*
 * CDDL HEADER START
 *
 * The contents of this file are subject to the terms of the
 * Common Development and Distribution License (the "License").
 * You may not use this file except in compliance with the License.
 *
 * You can obtain a copy of the license at usr/src/OPENSOLARIS.LICENSE
 * or http://www.opensolaris.org/os/licensing.
 * See the License for the specific language governing permissions
 * and limitations under the License.
 *
 * When distributing Covered Code, include this CDDL HEADER in each
 * file and include the License file at usr/src/OPENSOLARIS.LICENSE.
 * If applicable, add the following below this CDDL HEADER, with the
 * fields enclosed by brackets "[]" replaced with your own identifying
 * information: Portions Copyright [yyyy] [name of copyright owner]
 *
 * CDDL HEADER END
 */

/*
 * Copyright 2009 Sun Microsystems, Inc.  All rights reserved.
 * Use is subject to license terms.
 */

/*
 * Copyright 2017 Nexenta Systems, Inc.
<<<<<<< HEAD
 * Copyright (c) 2017, Joyent, Inc. All rights reserved.
=======
 * Copyright 2024 Sebastian Wiedenroth
>>>>>>> 12b7c4c5
 */

#ifndef _LIBDISKMGT_H
#define	_LIBDISKMGT_H

#ifdef __cplusplus
extern "C" {
#endif

#include <libnvpair.h>
#include <sys/swap.h>


/*
 * Disk Management Library
 *
 * This library provides a common way to gather information about a system's
 * disks, controllers, and related components.
 *
 *
 * THREADS
 * -------
 *
 * In general all of the functions are thread safe, however there are some
 * specific considerations for getting events.  The dm_get_event function may
 * block the calling thread if no event is currently available.  If another
 * thread calls dm_get_event while a thread is already blocked in this function,
 * the second thread will also block.  When an event arrives and multiple
 * threads are waiting for events, it is undefined which thread will be
 * unblocked and receive the event.  If a callback is used for handling events,
 * this is equivalent to the dm_get_event function, so mixing callbacks and
 * dm_get_event is also nondeterministic.
 *
 *
 * ERRORS
 * ------
 *
 * In general all of the functions take an errno pointer.  This is an integer
 * that will contain 0 if the function succeeded or contains an errno (see
 * errno.h) if there was an error.  If the function returns some data, that
 * return data will generally be null if an error occured (see the API comment
 * for the specific function for details).  Many of the functions take a
 * descriptor and provide more information for that descriptor.  These functions
 * may return an error if the object was removed between the call which obtained
 * the descriptor and the call to get more information about the object (errno
 * will be ENODEV).  Only a few of the possible errno values will be returned;
 * typically:
 *     EPERM       not super-user
 *     ENOMEM      not enough memory
 *     ENODEV      no such device
 *     EINVAL      invalid argument
 *     ENOENT      no event queue has been created
 *
 * Many of the functions require the application to be running as root in order
 * to get complete information.  EPERM will be returned if the application is
 * not running as root.  However, not all of the functions have this requirement
 * (i.e. event handling).
 *
 * It is possible for the system to run out of memory while receiving events.
 * Since event receipt is asyncronous from the dm_get_event call there may not
 * be a thread waiting when the event occurs and ENOMEM is detected.  In this
 * case the event will be lost.  The first call to dm_get_event following this
 * condition will immediately return ENOMEM, even if events are queued.
 * Subsequent calls can return events.  The dm_get_event call will clear the
 * pending ENOMEM condition.  There is no way to know how many events were lost
 * when this situation occurs.  If a thread is waiting when the event arrives
 * and the ENOMEM condition occurs, the call will also return with ENOMEM.
 * There is no way to determine if the system ran out of memory before the
 * dm_get_event call or while the thread was blocked in the dm_get_event call
 * since both conditions cause dm_get_event to return ENOMEM.
 *
 *
 * MEMORY MANAGEMENT
 * -----------------
 *
 * Most of the functions that return data are returning memory that has been
 * allocated and must be freed by the application when no longer needed.  The
 * application should call the proper free function to free the memory.  Most of
 * the functions return either a nvlist or an array of descriptors.  The normal
 * nvlist function (nvlist_free; see libnvpair(3LIB)) can be used to free the
 * simple nvlists.  Other functions are provided to free the more complex data
 * structures.
 *
 * The following list shows the functions that return allocated memory and the
 * corresponding function to free the memory:
 *     dm_get_descriptors            dm_free_descriptors
 *     dm_get_associated_descriptors dm_free_descriptors
 *     dm_get_descriptor_by_name     dm_free_descriptor
 *     dm_get_name                   dm_free_name
 *     dm_get_attributes             nvlist_free
 *     dm_get_stats	          nvlist_free
 *     dm_get_event                  nvlist_free
 *
 *
 * EVENTS
 * ------
 *
 * Event information is returned as a nvlist.  It may be possible to return more
 * information about events over time, especially information about what has
 * changed.  However, that may not always be the case, so by using an nvlist we
 * have a very generic event indication.  At a minimum the event will return the
 * name of the device, the type of device (see dm_desc_type_t) and the type of
 * event.  The event type is a string which can currently be; add, remove,
 * change.
 *
 * If a drive goes up or down this could be returned as event type "change".
 * The application could get the drive information to see that the "status"
 * attribute has changed value (ideally the event would include an attribute
 * with the name of the changed attribute as the value).  Although the API can
 * return events for all drive related changes, events will not necessarily be
 * delivered for all changes unless the system generates those events.
 *
 *
 * Controller/HBAs
 * ---------------
 *
 * In general the API means "the parent node of the drive in the device tree"
 * where the word "controller" is used.  This can actually be either the HBA or
 * the drive controller depending on the type of the drive.
 *
 * Drives can be connected to their controller(s) in three different ways:
 *     single controller
 *     multiple controllers
 *     multiple controllers with mpxio
 * These cases will lead to different information being available for the
 * configuration.  The two interesting cases are multi-path with and without
 * mpxio.  With mpxio the drive will have a unique name and a single controller
 * (scsi_vhci).  The physical controllers, the paths to the drive, can be
 * obtained by calling dm_get_associated_descriptors with a drive descriptor and
 * a type of DM_PATH.  This will only return these physical paths when MPXIO, or
 * possibly some future similar feature, is controlling the drive.
 *
 * Without mpxio the drive does not have a unique public name (in all cases the
 * alias(es) of the drive can be determined by calling
 * dm_get_associated_descriptors to get the DM_ALIAS descriptors.  There will be
 * more than one controller returned from dm_get_associated_descriptors when
 * called with a type of DM_CONTROLLER.  The controllers for each of the aliases
 * will be returned in the same order as the aliases descriptors.  For example,
 * a drive with two paths has the aliases c5t3d2 and c7t1d0.  There will be two
 * controllers returned; the first corresponds to c5 and the second corresponds
 * to c7.
 *
 * In the multi-path, non-mpxio case the drive has more than one alias.
 * Although most of the drive attributes are represented on the drive (see
 * dm_get_attributes) there can be some different attributes for the different
 * aliases for the drive.  Use dm_get_associated_descriptors to get the DM_ALIAS
 * descriptors which can then be used to obtain these attributes.  Use of this
 * algorithm is not restricted to the multi-path, non-mpxio case.  For example,
 * it can be used to get the target/lun for a SCSI drive with a single path.
 */

/*
 * Holds all the data regarding the device.
 * Private to libdiskmgt. Must use dm_xxx functions to set/get data.
 */
typedef uint64_t  dm_descriptor_t;

typedef enum {
	DM_WHO_MKFS = 0,
	DM_WHO_ZPOOL,
	DM_WHO_ZPOOL_FORCE,
	DM_WHO_FORMAT,
	DM_WHO_SWAP,
	DM_WHO_DUMP,
	DM_WHO_ZPOOL_SPARE
} dm_who_type_t;

/*
 * The API uses a "descriptor" to identify the managed objects such as drives,
 * controllers, media, slices, partitions, paths and buses.  The descriptors are
 * opaque and are only returned or used as parameters to the other functions in
 * the API.  The descriptor definition is a typedef to dm_descriptor_t.
 *
 * Applications call either the dm_get_descriptors or
 * dm_get_associated_descriptors function to obtain a list of descriptors of a
 * specific type.  The application specifies the desired type from the following
 * enumeration:
 */
typedef enum {
    DM_DRIVE = 0,
    DM_CONTROLLER,
    DM_MEDIA,
    DM_SLICE,
    DM_PARTITION,
    DM_PATH,
    DM_ALIAS,
    DM_BUS
} dm_desc_type_t;

/*
 * These descriptors are associated with each other in the following way:
 *
 *                      alias                 partition
 *     _                    \                /   |
 *    / \                    \              /    |
 *    \ /                     \            /     |
 *    bus --- controller --- drive --- media     |
 *                     |      /            \     |
 *                     |     /              \    |
 *                     |    /                \   |
 *                      path                  slice
 *
 * The dm_get_associated_descriptors function can be used get the descriptors
 * associated with a given descriptor.  The dm_get_associated_types function can
 * be used to find the types that can be associated with a given type.
 *
 * The attributes and values for these objects are described using a list of
 * name/value pairs (see libnvpair(3LIB) and the specific comments for each
 * function in the API section of this document).
 *
 * Drives and media have a type which are defined as the following enumerations.
 * There could be additional types added to these enumerations as new drive and
 * media types are supported by the system.
 */

typedef enum {
    DM_DT_UNKNOWN = 0,
    DM_DT_FIXED,
    DM_DT_ZIP,
    DM_DT_JAZ,
    DM_DT_FLOPPY,
    DM_DT_MO_ERASABLE,
    DM_DT_MO_WRITEONCE,
    DM_DT_AS_MO,
    DM_DT_CDROM,
    DM_DT_CDR,
    DM_DT_CDRW,
    DM_DT_DVDROM,
    DM_DT_DVDR,
    DM_DT_DVDRAM,
    DM_DT_DVDRW,
    DM_DT_DDCDROM,
    DM_DT_DDCDR,
    DM_DT_DDCDRW
} dm_drive_type_t;

typedef enum {
    DM_MT_UNKNOWN = 0,
    DM_MT_FIXED,
    DM_MT_FLOPPY,
    DM_MT_CDROM,
    DM_MT_ZIP,
    DM_MT_JAZ,
    DM_MT_CDR,
    DM_MT_CDRW,
    DM_MT_DVDROM,
    DM_MT_DVDR,
    DM_MT_DVDRAM,
    DM_MT_MO_ERASABLE,
    DM_MT_MO_WRITEONCE,
    DM_MT_AS_MO
} dm_media_type_t;

#define	DM_FILTER_END	-1

/*
 * The dm_get_stats function takes a stat_type argument for the specific sample
 * to get for the descriptor.  The following enums specify the drive and slice
 * stat types.
 */
/* drive stat name */
typedef enum {
    DM_DRV_STAT_PERFORMANCE = 0,
    DM_DRV_STAT_DIAGNOSTIC,
    DM_DRV_STAT_TEMPERATURE
} dm_drive_stat_t;

/* slice stat name */
typedef enum {
    DM_SLICE_STAT_USE = 0
} dm_slice_stat_t;

/* partition type */
typedef enum {
	DM_PRIMARY = 0,
	DM_EXTENDED,
	DM_LOGICAL
} dm_partition_type_t;

/* attribute definitions */

/* drive */
#define	DM_DISK_UP		1
#define	DM_DISK_DOWN		0

#define	DM_DRVTYPE		"drvtype"
#define	DM_FAILING		"failing"
#define	DM_LOADED		"loaded"	/* also in media */
#define	DM_NDNRERRS		"ndevice_not_ready_errors"
#define	DM_NBYTESREAD		"nbytes_read"
#define	DM_NBYTESWRITTEN	"nbytes_written"
#define	DM_NHARDERRS		"nhard_errors"
#define	DM_NILLREQERRS		"nillegal_req_errors"
#define	DM_NMEDIAERRS		"nmedia_errors"
#define	DM_NNODEVERRS		"nno_dev_errors"
#define	DM_NREADOPS		"nread_ops"
#define	DM_NRECOVERRS		"nrecoverable_errors"
#define	DM_NSOFTERRS		"nsoft_errors"
#define	DM_NTRANSERRS		"ntransport_errors"
#define	DM_NWRITEOPS		"nwrite_ops"
#define	DM_OPATH		"opath"
#define	DM_PRODUCT_ID		"product_id"
#define	DM_REMOVABLE		"removable"	/* also in media */
#define	DM_RPM			"rpm"
#define	DM_SERIAL		"serial"
#define	DM_SOLIDSTATE		"solid_state"
#define	DM_STATUS		"status"
#define	DM_SYNC_SPEED		"sync_speed"
#define	DM_TEMPERATURE		"temperature"
#define	DM_VENDOR_ID		"vendor_id"
#define	DM_WIDE			"wide"		/* also on controller */
#define	DM_WWN			"wwn"

/* bus */
#define	DM_BTYPE		"btype"
#define	DM_CLOCK		"clock"		/* also on controller */
#define	DM_PNAME		"pname"

/* controller */
#define	DM_FAST			"fast"
#define	DM_FAST20		"fast20"
#define	DM_FAST40		"fast40"
#define	DM_FAST80		"fast80"
#define	DM_MULTIPLEX		"multiplex"
#define	DM_PATH_STATE		"path_state"

#define	DM_CTYPE_ATA		"ata"
#define	DM_CTYPE_FIBRE		"fibre"
#define	DM_CTYPE_LOFI		"lofi"
#define	DM_CTYPE_NVME		"nvme"
#define	DM_CTYPE_SATA		"sata"
#define	DM_CTYPE_SCSI		"scsi"
#define	DM_CTYPE_USB		"usb"
#define	DM_CTYPE_XEN		"xen"
#define	DM_CTYPE_UNKNOWN	"unknown"

/* media */
#define	DM_BLOCKSIZE		"blocksize"
#define	DM_FDISK		"fdisk"
#define	DM_MTYPE		"mtype"
#define	DM_NACTUALCYLINDERS	"nactual_cylinders"
#define	DM_NALTCYLINDERS	"nalt_cylinders"
#define	DM_NCYLINDERS		"ncylinders"
#define	DM_NHEADS		"nheads"
#define	DM_NPHYSCYLINDERS	"nphys_cylinders"
#define	DM_NSECTORS		"nsectors"	/* also in partition */
#define	DM_SIZE			"size"		/* also in slice */
#define	DM_NACCESSIBLE		"naccessible"
#define	DM_LABEL		"label"

/* partition */
#define	DM_BCYL			"bcyl"
#define	DM_BHEAD		"bhead"
#define	DM_BOOTID		"bootid"
#define	DM_BSECT		"bsect"
#define	DM_ECYL			"ecyl"
#define	DM_EHEAD		"ehead"
#define	DM_ESECT		"esect"
#define	DM_PTYPE		"ptype" /* this references the partition id */
#define	DM_PARTITION_TYPE	"part_type" /* primary, extended, logical */
#define	DM_RELSECT		"relsect"

/* slice */
#define	DM_DEVICEID		"deviceid"
#define	DM_DEVT			"devt"
#define	DM_INDEX		"index"
#define	DM_EFI_NAME		"name"
#define	DM_MOUNTPOINT		"mountpoint"
#define	DM_LOCALNAME		"localname"
#define	DM_START		"start"
#define	DM_TAG			"tag"
#define	DM_FLAG			"flag"
#define	DM_EFI			"efi"	/* also on media */
#define	DM_USED_BY		"used_by"
#define	DM_USED_NAME		"used_name"
#define	DM_USE_MOUNT		"mount"
#define	DM_USE_LU		"lu"
#define	DM_USE_DUMP		"dump"
#define	DM_USE_VXVM		"vxvm"
#define	DM_USE_FS		"fs"
#define	DM_USE_VFSTAB		"vfstab"
#define	DM_USE_EXPORTED_ZPOOL	"exported_zpool"
#define	DM_USE_ACTIVE_ZPOOL	"active_zpool"
#define	DM_USE_SPARE_ZPOOL	"spare_zpool"
#define	DM_USE_L2CACHE_ZPOOL	"l2cache_zpool"

/* event */
#define	DM_EV_NAME		"name"
#define	DM_EV_DTYPE		"edtype"
#define	DM_EV_TYPE		"evtype"
#define	DM_EV_TADD		"add"
#define	DM_EV_TREMOVE		"remove"
#define	DM_EV_TCHANGE		"change"

/* findisks */
#define	DM_CTYPE		"ctype"
#define	DM_LUN			"lun"
#define	DM_TARGET		"target"

#define	NOINUSE_SET	getenv("NOINUSE_CHECK") != NULL

void			dm_free_descriptors(dm_descriptor_t *desc_list);
void			dm_free_descriptor(dm_descriptor_t desc);
void			dm_free_name(char *name);
void			dm_free_swapentries(swaptbl_t *);

dm_descriptor_t		*dm_get_descriptors(dm_desc_type_t type, int filter[],
			    int *errp);
dm_descriptor_t		*dm_get_associated_descriptors(dm_descriptor_t desc,
			    dm_desc_type_t type, int *errp);
dm_desc_type_t		*dm_get_associated_types(dm_desc_type_t type);
dm_descriptor_t		dm_get_descriptor_by_name(dm_desc_type_t desc_type,
			    char *name, int *errp);
char			*dm_get_name(dm_descriptor_t desc, int *errp);
dm_desc_type_t		dm_get_type(dm_descriptor_t desc);
nvlist_t		*dm_get_attributes(dm_descriptor_t desc, int *errp);
nvlist_t		*dm_get_stats(dm_descriptor_t desc, int stat_type,
			    int *errp);
void			dm_init_event_queue(void(*callback)(nvlist_t *, int),
			    int *errp);
nvlist_t		*dm_get_event(int *errp);
void			dm_get_slices(char *drive, dm_descriptor_t **slices,
			    int *errp);
void			dm_get_slice_stats(char *slice, nvlist_t **dev_stats,
			    int *errp);
int			dm_get_swapentries(swaptbl_t **, int *);
void			dm_get_usage_string(char *who, char *data, char **msg);
int			dm_inuse(char *dev_name, char **msg, dm_who_type_t who,
			    int *errp);
int			dm_inuse_swap(const char *dev_name, int *errp);
int			dm_isoverlapping(char *dev_name, char **msg, int *errp);

#ifdef __cplusplus
}
#endif

#endif /* _LIBDISKMGT_H */<|MERGE_RESOLUTION|>--- conflicted
+++ resolved
@@ -26,11 +26,8 @@
 
 /*
  * Copyright 2017 Nexenta Systems, Inc.
-<<<<<<< HEAD
  * Copyright (c) 2017, Joyent, Inc. All rights reserved.
-=======
  * Copyright 2024 Sebastian Wiedenroth
->>>>>>> 12b7c4c5
  */
 
 #ifndef _LIBDISKMGT_H
