--- conflicted
+++ resolved
@@ -197,6 +197,7 @@
 slice_get_stats(descriptor_t *dp, int stat_type, int *errp)
 {
 	nvlist_t	*stats;
+	char		*str;
 
 	if (stat_type != DM_SLICE_STAT_USE) {
 		*errp = EINVAL;
@@ -215,7 +216,6 @@
 		return (NULL);
 	}
 
-<<<<<<< HEAD
 	/* if no cluster use, check for a use of the local name */
 	if (nvlist_lookup_string(stats, DM_USED_BY, &str) != 0) {
 		disk_t	*diskp;
@@ -270,8 +270,6 @@
 		}
 	}
 
-=======
->>>>>>> e5c8ff75
 	return (stats);
 }
 
@@ -416,8 +414,11 @@
 	struct extvtoc	vtoc;
 	struct dk_gpt	*efip;
 	struct dk_cinfo	dkinfo;
+	disk_t		*diskp;
+	char		localpath[MAXPATHLEN];
 	int		cooked_fd;
 	struct stat	buf;
+	int		mntpnt = 0;
 
 	if (fd < 0) {
 		return (ENODEV);
@@ -520,7 +521,6 @@
 	}
 
 	if (inuse_mnt(dp->name, attrs, &error)) {
-<<<<<<< HEAD
 		if (error != 0) {
 			return (error);
 		}
@@ -576,10 +576,6 @@
 				break;
 			}
 		}
-=======
-	    if (error != 0)
-		return (error);
->>>>>>> e5c8ff75
 	}
 
 	if (fstat(fd, &buf) != -1) {
@@ -590,17 +586,15 @@
 
 	/*
 	 * We need to open the cooked slice (not the raw one) to get the
-	 * correct devid.
+	 * correct devid.  Also see if we need to read the localpath for the
+	 * cluster disk, since the minor name is unavailable for the did pseudo
+	 * device.
 	 */
-<<<<<<< HEAD
 	if (localpath[0] != 0) {
 		cooked_fd = open(localpath, O_RDONLY|O_NDELAY);
 	} else {
 		cooked_fd = open(dp->name, O_RDONLY|O_NDELAY);
 	}
-=======
-	cooked_fd = open(dp->name, O_RDONLY|O_NDELAY);
->>>>>>> e5c8ff75
 
 	if (cooked_fd >= 0) {
 		int		no_mem = 0;
