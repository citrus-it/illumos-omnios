#
# CDDL HEADER START
#
# The contents of this file are subject to the terms of the
# Common Development and Distribution License (the "License").
# You may not use this file except in compliance with the License.
#
# You can obtain a copy of the license at usr/src/OPENSOLARIS.LICENSE
# or http://www.opensolaris.org/os/licensing.
# See the License for the specific language governing permissions
# and limitations under the License.
#
# When distributing Covered Code, include this CDDL HEADER in each
# file and include the License file at usr/src/OPENSOLARIS.LICENSE.
# If applicable, add the following below this CDDL HEADER, with the
# fields enclosed by brackets "[]" replaced with your own identifying
# information: Portions Copyright [yyyy] [name of copyright owner]
#
# CDDL HEADER END
#
#
# Copyright (c) 2009, 2010, Oracle and/or its affiliates. All rights reserved.
#

LIBRARY =	ioctl.a
VERS =
OBJECTS =	ioctl.o

PYSRCS=		__init__.py util.py dataset.py \
	allow.py unallow.py \
	userspace.py groupspace.py holds.py table.py


include ../../Makefile.lib

LIBLINKS = 
SRCDIR =	../common
ROOTLIBDIR=	$(ROOT)/usr/lib/python$(PYTHON_VERSION)/vendor-packages/zfs
PYOBJS=		$(PYSRCS:%.py=$(SRCDIR)/%.pyc)
PYFILES=	$(PYSRCS) $(PYSRCS:%.py=%.pyc)
ROOTPYZFSFILES= $(PYFILES:%=$(ROOTLIBDIR)/%)

C99MODE=        $(C99_ENABLE)

LIBS =		$(DYNLIB)
<<<<<<< HEAD
LDLIBS +=	-lc -lnvpair -lpython2.6 -lzfs
CERRWARN +=	-Wno-unused-variable
CPPFLAGS +=	-I$(ADJUNCT_PROTO)/usr/include/python2.6
=======
LDLIBS +=	-lc -lnvpair -lpython$(PYTHON_VERSION) -lzfs
CFLAGS +=	$(CCVERBOSE)
CERRWARN +=	-_gcc=-Wno-unused-variable
CPPFLAGS +=	-I$(ADJUNCT_PROTO)/usr/include/python$(PYTHON_VERSION)
>>>>>>> 9f923083
CPPFLAGS +=	-I../../../uts/common/fs/zfs
CPPFLAGS +=	-I../../../common/zfs

.KEEP_STATE:

all: $(PYOBJS) $(LIBS)

install: all $(ROOTPYZFSFILES)

$(ROOTLIBDIR)/%: %
	$(INS.pyfile)

<<<<<<< HEAD
$(ROOTLIBDIR)/%: $(SRCDIR)/%
	$(INS.pyfile)
=======
$(ROOTLIBDIR)/%: ../common/%
	$(INS.pyfile)

lint: lintcheck
>>>>>>> 9f923083

include ../../Makefile.targ<|MERGE_RESOLUTION|>--- conflicted
+++ resolved
@@ -43,16 +43,9 @@
 C99MODE=        $(C99_ENABLE)
 
 LIBS =		$(DYNLIB)
-<<<<<<< HEAD
-LDLIBS +=	-lc -lnvpair -lpython2.6 -lzfs
+LDLIBS +=	-lc -lnvpair -lpython$(PYTHON_VERSION) -lzfs
 CERRWARN +=	-Wno-unused-variable
-CPPFLAGS +=	-I$(ADJUNCT_PROTO)/usr/include/python2.6
-=======
-LDLIBS +=	-lc -lnvpair -lpython$(PYTHON_VERSION) -lzfs
-CFLAGS +=	$(CCVERBOSE)
-CERRWARN +=	-_gcc=-Wno-unused-variable
 CPPFLAGS +=	-I$(ADJUNCT_PROTO)/usr/include/python$(PYTHON_VERSION)
->>>>>>> 9f923083
 CPPFLAGS +=	-I../../../uts/common/fs/zfs
 CPPFLAGS +=	-I../../../common/zfs
 
@@ -65,14 +58,7 @@
 $(ROOTLIBDIR)/%: %
 	$(INS.pyfile)
 
-<<<<<<< HEAD
-$(ROOTLIBDIR)/%: $(SRCDIR)/%
-	$(INS.pyfile)
-=======
 $(ROOTLIBDIR)/%: ../common/%
 	$(INS.pyfile)
 
-lint: lintcheck
->>>>>>> 9f923083
-
 include ../../Makefile.targ