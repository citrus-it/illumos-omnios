#
# CDDL HEADER START
#
# The contents of this file are subject to the terms of the
# Common Development and Distribution License (the "License").
# You may not use this file except in compliance with the License.
#
# You can obtain a copy of the license at usr/src/OPENSOLARIS.LICENSE
# or http://www.opensolaris.org/os/licensing.
# See the License for the specific language governing permissions
# and limitations under the License.
#
# When distributing Covered Code, include this CDDL HEADER in each
# file and include the License file at usr/src/OPENSOLARIS.LICENSE.
# If applicable, add the following below this CDDL HEADER, with the
# fields enclosed by brackets "[]" replaced with your own identifying
# information: Portions Copyright [yyyy] [name of copyright owner]
#
# CDDL HEADER END
#
#
# Copyright 2009 Sun Microsystems, Inc.  All rights reserved.
# Use is subject to license terms.
#

include	../Makefile.lib

SUBDIRS=	$(MACH)
XGETTEXT=	$(GNUXGETTEXT)
XGETFLAGS=	$(GNUXGETFLAGS)

all :=		TARGET= all
install :=	TARGET= install
clean :=	TARGET= clean
clobber :=	TARGET= clobber
lint :=		TARGET= lint

MSGFIND =	$(FIND) . -name '*.py' -o -name '*.c'
MSGFILES =	$(MSGFIND:sh)
PYCFIND =	$(FIND) . -name '*.pyc'
PYCFILES = 	$(PYCFIND:sh)
POFILE =	pyzfs.po

.KEEP_STATE:

all install clean lint: $(SUBDIRS)
clobber: $(SUBDIRS)
<<<<<<< HEAD
	-$(RM) $(POFILE) $(PYCFILES)
=======
	$(RM) $(POFILE) $(PYCFILES)
>>>>>>> 7de6f2c0

$(POFILE):	pofile_MSGFILES

_msg: $(MSGDOMAINPOFILE)

$(SUBDIRS): FRC
	@cd $@; pwd; $(MAKE) $(TARGET)

FRC:

include ../../Makefile.msg.targ<|MERGE_RESOLUTION|>--- conflicted
+++ resolved
@@ -45,11 +45,7 @@
 
 all install clean lint: $(SUBDIRS)
 clobber: $(SUBDIRS)
-<<<<<<< HEAD
-	-$(RM) $(POFILE) $(PYCFILES)
-=======
 	$(RM) $(POFILE) $(PYCFILES)
->>>>>>> 7de6f2c0
 
 $(POFILE):	pofile_MSGFILES
 
