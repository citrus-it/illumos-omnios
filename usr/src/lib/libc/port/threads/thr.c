--- conflicted
+++ resolved
@@ -23,11 +23,7 @@
  * Copyright (c) 1999, 2010, Oracle and/or its affiliates. All rights reserved.
  */
 /*
-<<<<<<< HEAD
- * Copyright 2014 Joyent, Inc. All rights reserved.
-=======
  * Copyright 2016 Joyent, Inc.
->>>>>>> b43d10f2
  */
 
 #include "lint.h"
