--- conflicted
+++ resolved
@@ -22,10 +22,11 @@
 # Copyright (c) 2006, 2010, Oracle and/or its affiliates. All rights reserved.
 # Copyright 2018 Nexenta Systems, Inc.
 # Copyright (c) 2012 by Delphix. All rights reserved.
-# Copyright 2016 Joyent, Inc.
+# Copyright 2018 Joyent, Inc.
 # Copyright (c) 2013, OmniTI Computer Consulting, Inc. All rights reserved.
 # Copyright (c) 2013 Gary Mills
 # Copyright 2014 Garrett D'Amore <garrett@damore.org>
+#
 
 #
 # MAPFILE HEADER START
@@ -70,24 +71,6 @@
 $add amd64
 $endif
 
-<<<<<<< HEAD
-=======
-SYMBOL_VERSION ILLUMOS_0.29 {
-    protected:
-	getrandom;
-} ILLUMOS_0.28;
-
-SYMBOL_VERSION ILLUMOS_0.28 {
-    protected:
-	pthread_attr_getname_np;
-	pthread_attr_setname_np;
-	pthread_getname_np;
-	pthread_setname_np;
-	thr_getname;
-	thr_setname;
-} ILLUMOS_0.27;
-
->>>>>>> de6af22a
 SYMBOL_VERSION ILLUMOS_0.27 {	# memset_s(3C) and set_constraint_handler_s(3C)
     protected:
 	abort_handler_s;
@@ -2900,11 +2883,7 @@
 	_get_exit_frame_monitor;
 	_getfp;
 	_getgroupsbymember;
-<<<<<<< HEAD
 	getrandom;
-=======
-	_getlogin_r;
->>>>>>> de6af22a
 	_getsp;
 	__gettsp;
 	getvmusage;
