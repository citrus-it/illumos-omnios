--- conflicted
+++ resolved
@@ -75,8 +75,6 @@
 $add amd64
 $endif
 
-<<<<<<< HEAD
-=======
 SYMBOL_VERSION ILLUMOS_0.27 {	# memset_s(3C) and set_constraint_handler_s(3C)
     protected:
 	abort_handler_s;
@@ -94,40 +92,8 @@
 	fts_read64;
 	fts_set64;
 $endif
-} ILLUMOS_0.25;
-
-SYMBOL_VERSION ILLUMOS_0.25 {	# inet_* moved from libnsl/libsocket
-    protected:
-	inet_addr;
-	inet_aton;
-	inet_lnaof;
-	inet_makeaddr;
-	inet_netof;
-	inet_network;
-	inet_ntoa;
-	inet_ntoa_r;
-	inet_ntop;
-	inet_pton;
-} ILLUMOS_0.24;
-
-SYMBOL_VERSION ILLUMOS_0.24 {	# openbsd compat
-    protected:
-	freezero;
-	recallocarray;
-} ILLUMOS_0.23;
-
-SYMBOL_VERSION ILLUMOS_0.23 {	# openbsd compat
-    protected:
-	fts_children;
-	fts_close;
-	fts_open;
-	fts_read;
-	fts_set;
-	reallocarray;
-	strtonum;
 } ILLUMOS_0.22;
 
->>>>>>> af1da5d8
 SYMBOL_VERSION ILLUMOS_0.22 {	# endian(3C)
     protected:
 	htobe16;
