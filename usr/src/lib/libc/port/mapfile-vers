--- conflicted
+++ resolved
@@ -90,11 +90,12 @@
 $add amd64
 $endif
 
-SYMBOL_VERSION ILLUMOS_0.4 {	# Illumos additions
-<<<<<<< HEAD
+SYMBOL_VERSION ILLUMOS_0.5 {	# Illumos additions
     global:
         aok;
-=======
+} ILLUMOS_0.4;
+
+SYMBOL_VERSION ILLUMOS_0.4 {	# Illumos additions
     protected:
         pipe2;
         dup3;
@@ -105,7 +106,6 @@
         mkostemp64;
         mkostemps64;
 $endif
->>>>>>> 982e63f0
 } ILLUMOS_0.3;
 
 SYMBOL_VERSION ILLUMOS_0.3 {	# Illumos additions
