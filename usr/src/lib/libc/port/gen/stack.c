--- conflicted
+++ resolved
@@ -22,13 +22,9 @@
 /*
  * Copyright 2008 Sun Microsystems, Inc.  All rights reserved.
  * Use is subject to license terms.
- */
-<<<<<<< HEAD
-/*
+ *
  * Copyright 2017 Hayashi Naoyuki
  */
-=======
->>>>>>> 57315217
 
 #include "thr_uberdata.h"
 #include <sys/stack.h>
