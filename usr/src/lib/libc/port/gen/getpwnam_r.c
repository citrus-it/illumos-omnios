--- conflicted
+++ resolved
@@ -137,42 +137,6 @@
 	nss_delete(&db_root);
 }
 
-<<<<<<< HEAD
-=======
-struct passwd *
-getpwent_r(struct passwd *result, char *buffer, int buflen)
-{
-	nss_XbyY_args_t arg;
-	char		*nam;
-
-	/* In getXXent_r(), protect the unsuspecting caller from +/- entries */
-
-	do {
-		NSS_XbyY_INIT(&arg, result, buffer, buflen, str2passwd);
-		/* No key to fill in */
-		(void) nss_getent(&db_root, _nss_initf_passwd, &context, &arg);
-	} while (arg.returnval != 0 &&
-	    (nam = ((struct passwd *)arg.returnval)->pw_name) != 0 &&
-	    (*nam == '+' || *nam == '-'));
-
-	return ((struct passwd *)NSS_XbyY_FINI(&arg));
-}
-
-struct passwd *
-fgetpwent_r(FILE *f, struct passwd *result, char *buffer, int buflen)
-{
-	extern void	_nss_XbyY_fgets(FILE *, nss_XbyY_args_t *);
-	nss_XbyY_args_t	arg;
-
-	/* ... but in fgetXXent_r, the caller deserves any +/- entry it gets */
-
-	/* No key to fill in */
-	NSS_XbyY_INIT(&arg, result, buffer, buflen, str2passwd);
-	_nss_XbyY_fgets(f, &arg);
-	return ((struct passwd *)NSS_XbyY_FINI(&arg));
-}
-
->>>>>>> 74207d1d
 static char *
 gettok(char **nextpp)
 {
