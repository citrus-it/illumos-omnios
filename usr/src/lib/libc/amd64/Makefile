#
# CDDL HEADER START
#
# The contents of this file are subject to the terms of the
# Common Development and Distribution License (the "License").
# You may not use this file except in compliance with the License.
#
# You can obtain a copy of the license at usr/src/OPENSOLARIS.LICENSE
# or http://www.opensolaris.org/os/licensing.
# See the License for the specific language governing permissions
# and limitations under the License.
#
# When distributing Covered Code, include this CDDL HEADER in each
# file and include the License file at usr/src/OPENSOLARIS.LICENSE.
# If applicable, add the following below this CDDL HEADER, with the
# fields enclosed by brackets "[]" replaced with your own identifying
# information: Portions Copyright [yyyy] [name of copyright owner]
#
# CDDL HEADER END
#

#
# Copyright (c) 2004, 2010, Oracle and/or its affiliates. All rights reserved.
<<<<<<< HEAD
# Copyright (c) 2017, Joyent, Inc.
#
=======
# Copyright 2016 Joyent, Inc.
>>>>>>> 4585130b
# Copyright (c) 2013, OmniTI Computer Consulting, Inc. All rights reserved.
# Copyright 2013 Garrett D'Amore <garrett@damore.org>
# Copyright 2017 Nexenta Systems, Inc.
#

LIBCBASE=	.
LIBCDIR=	$(SRC)/lib/libc
LIBRARY=	libc.a
LIB_PIC=	libc_pic.a
VERS=		.1
CPP=		/usr/lib/cpp
TARGET_ARCH=	amd64

# include comm page definitions
include $(SRC)/lib/commpage/Makefile.shared.com
include $(SRC)/lib/commpage/Makefile.shared.targ

# objects are grouped by source directory

# local objects
STRETS=

CRTOBJS=			\
	cerror.o

DYNOBJS=

FPOBJS=				\
	fpgetmask.o		\
	fpgetround.o		\
	fpsetmask.o		\
	fpsetround.o		\
	fpstart.o		\
	ieee.o

I386FPOBJS=			\
	_D_cplx_div.o		\
	_D_cplx_div_ix.o	\
	_D_cplx_div_rx.o	\
	_D_cplx_lr_div.o	\
	_D_cplx_lr_div_ix.o	\
	_D_cplx_lr_div_rx.o	\
	_D_cplx_mul.o		\
	_F_cplx_div.o		\
	_F_cplx_div_ix.o	\
	_F_cplx_div_rx.o	\
	_F_cplx_lr_div.o	\
	_F_cplx_lr_div_ix.o	\
	_F_cplx_lr_div_rx.o	\
	_F_cplx_mul.o		\
	_X_cplx_div.o		\
	_X_cplx_div_ix.o	\
	_X_cplx_div_rx.o	\
	_X_cplx_lr_div.o	\
	_X_cplx_lr_div_ix.o	\
	_X_cplx_lr_div_rx.o	\
	_X_cplx_mul.o

FPASMOBJS=			\
	__xgetRD.o		\
	_xtoll.o		\
	_xtoull.o		\
	_base_il.o		\
	fpcw.o			\
	fpgetsticky.o		\
	fpsetsticky.o

ATOMICOBJS=			\
	atomic.o

CHACHAOBJS=			\
	chacha.o

XATTROBJS=			\
	xattr_common.o
COMOBJS=			\
	bcmp.o			\
	bcopy.o			\
	bsearch.o		\
	bzero.o			\
	qsort.o			\
	strtol.o		\
	strtoul.o		\
	strtoll.o		\
	strtoull.o

GENOBJS=			\
	$(COMMPAGE_OBJS)	\
	_getsp.o		\
	abs.o			\
	alloca.o		\
	arc4random.o		\
	arc4random_uniform.o	\
	attrat.o		\
	byteorder.o		\
	cuexit.o		\
	ecvt.o			\
	endian.o		\
	errlst.o		\
	amd64_data.o		\
	ldivide.o		\
	lock.o			\
	makectxt.o		\
	memccpy.o		\
	memchr.o		\
	memcmp.o		\
	memcpy.o		\
	memset.o		\
	new_list.o		\
	proc64_id.o		\
	proc64_support.o	\
	setjmp.o		\
	siginfolst.o		\
	siglongjmp.o		\
	strcmp.o		\
	strcpy.o		\
	strlen.o		\
	strncmp.o		\
	strncpy.o		\
	strnlen.o		\
	sync_instruction_memory.o

# Preserved solely to ease maintenance of 32-bit and 64-bit library builds
# This macro should ALWAYS be empty; native APIs are already 'large file'.
COMSYSOBJS64=

SYSOBJS64=

COMSYSOBJS=			\
	__clock_timer.o		\
	__getloadavg.o		\
	__rusagesys.o		\
	__signotify.o		\
	__sigrt.o		\
	__time.o		\
	_lgrp_home_fast.o	\
	_lgrpsys.o		\
	_nfssys.o		\
	_portfs.o		\
	_pset.o			\
	_rpcsys.o		\
	_sigaction.o		\
	_so_accept.o		\
	_so_bind.o		\
	_so_connect.o		\
	_so_getpeername.o	\
	_so_getsockname.o	\
	_so_getsockopt.o	\
	_so_listen.o		\
	_so_recv.o		\
	_so_recvfrom.o		\
	_so_recvmsg.o		\
	_so_send.o		\
	_so_sendmsg.o		\
	_so_sendto.o		\
	_so_setsockopt.o	\
	_so_shutdown.o		\
	_so_socket.o		\
	_so_socketpair.o	\
	_sockconfig.o		\
	acct.o			\
	acl.o			\
	adjtime.o		\
	alarm.o			\
	brk.o			\
	chdir.o			\
	chroot.o		\
	cladm.o			\
	close.o			\
	execve.o		\
	exit.o			\
	facl.o			\
	fchdir.o		\
	fchroot.o		\
	fdsync.o		\
	fpathconf.o		\
	fstatfs.o		\
	fstatvfs.o		\
	getcpuid.o		\
	getdents.o		\
	getegid.o		\
	geteuid.o		\
	getgid.o		\
	getgroups.o		\
	gethrtime.o		\
	getitimer.o		\
	getmsg.o		\
	getpid.o		\
	getpmsg.o		\
	getppid.o		\
	getrandom.o		\
	getrlimit.o		\
	getuid.o		\
	gtty.o			\
	install_utrap.o		\
	ioctl.o			\
	kaio.o			\
	kill.o			\
	llseek.o		\
	lseek.o			\
	mmapobjsys.o		\
	memcntl.o		\
	mincore.o		\
	mmap.o			\
	modctl.o		\
	mount.o			\
	mprotect.o		\
	munmap.o		\
	nice.o			\
	ntp_adjtime.o		\
	ntp_gettime.o		\
	p_online.o		\
	pathconf.o		\
	pause.o			\
	pcsample.o		\
	pipe2.o			\
	pollsys.o		\
	pread.o			\
	preadv.o		\
	priocntlset.o		\
	processor_bind.o	\
	processor_info.o	\
	profil.o		\
	psecflagsset.o		\
	putmsg.o		\
	putpmsg.o		\
	pwrite.o		\
	pwritev.o		\
	read.o			\
	readv.o			\
	resolvepath.o		\
	seteguid.o		\
	setgid.o		\
	setgroups.o		\
	setitimer.o		\
	setreid.o		\
	setrlimit.o		\
	setuid.o		\
	sigaltstk.o		\
	sigprocmsk.o		\
	sigsendset.o		\
	sigsuspend.o		\
	statfs.o		\
	statvfs.o		\
	stty.o			\
	sync.o			\
	sysconfig.o		\
	sysfs.o			\
	sysinfo.o		\
	syslwp.o		\
	times.o			\
	ulimit.o		\
	umask.o			\
	umount2.o		\
	utssys.o		\
	uucopy.o		\
	vhangup.o		\
	waitid.o		\
	write.o			\
	writev.o		\
	yield.o

SYSOBJS=			\
	__clock_gettime.o	\
	__clock_gettime_sys.o	\
	__getcontext.o		\
	__uadmin.o		\
	_lwp_mutex_unlock.o	\
	_stack_grow.o		\
	door.o			\
	forkx.o			\
	forkallx.o		\
	getcontext.o		\
	gettimeofday.o		\
	lwp_private.o		\
	nuname.o		\
	syscall.o		\
	sysi86.o		\
	tls_get_addr.o		\
	uadmin.o		\
	umount.o		\
	uname.o			\
	vforkx.o

# Preserved solely to ease maintenance of 32-bit and 64-bit library builds
# This macro should ALWAYS be empty; native APIs are already 'large file'.
PORTGEN64=

# objects from source under $(LIBCDIR)/port
PORTFP=				\
	__flt_decim.o		\
	__flt_rounds.o		\
	__tbl_10_b.o		\
	__tbl_10_h.o		\
	__tbl_10_s.o		\
	__tbl_2_b.o		\
	__tbl_2_h.o		\
	__tbl_2_s.o		\
	__tbl_fdq.o		\
	__tbl_tens.o		\
	__x_power.o		\
	_base_sup.o		\
	aconvert.o		\
	decimal_bin.o		\
	double_decim.o		\
	econvert.o		\
	fconvert.o		\
	file_decim.o		\
	finite.o		\
	fp_data.o		\
	func_decim.o		\
	gconvert.o		\
	hex_bin.o		\
	ieee_globals.o		\
	pack_float.o		\
	sigfpe.o		\
	string_decim.o

PORTGEN=			\
	_env_data.o		\
	_xftw.o			\
	a64l.o			\
	abort.o			\
	addsev.o		\
	ascii_strcasecmp.o	\
	ascii_strncasecmp.o	\
	assert.o		\
	atexit.o		\
	atfork.o		\
	atof.o			\
	atoi.o			\
	atol.o			\
	atoll.o			\
	attropen.o		\
	basename.o		\
	calloc.o		\
	catgets.o		\
	catopen.o		\
	cfgetispeed.o		\
	cfgetospeed.o		\
	cfree.o			\
	cfsetispeed.o		\
	cfsetospeed.o		\
	cftime.o		\
	clock.o			\
	closedir.o		\
	closefrom.o		\
	confstr.o		\
	crypt.o			\
	csetlen.o		\
	ctime.o			\
	ctime_r.o		\
	daemon.o		\
	deflt.o			\
	directio.o		\
	dirname.o		\
	div.o			\
	drand48.o		\
	dup.o			\
	env_data.o		\
	err.o			\
	errno.o			\
	euclen.o		\
	event_port.o		\
	execvp.o		\
	explicit_bzero.o	\
	fattach.o		\
	fdetach.o		\
	fdopendir.o		\
	ffs.o			\
	flock.o			\
	fls.o			\
	fmtmsg.o		\
	ftime.o			\
	ftok.o			\
	fts.o			\
	ftw.o			\
	gcvt.o			\
	get_nprocs.o		\
	getauxv.o		\
	getcwd.o		\
	getdate_err.o		\
	getdtblsize.o		\
	getentropy.o		\
	getenv.o		\
	getexecname.o		\
	getgrnam.o		\
	getgrnam_r.o		\
	gethostid.o		\
	gethostname.o		\
	gethz.o			\
	getisax.o		\
	getloadavg.o		\
	getlogin.o		\
	getmntent.o		\
	getnetgrent.o		\
	getopt.o		\
	getopt_long.o		\
	getpagesize.o		\
	getpw.o			\
	getpwnam.o		\
	getpwnam_r.o		\
	getrusage.o		\
	getspent.o		\
	getspent_r.o		\
	getsubopt.o		\
	gettxt.o		\
	getusershell.o		\
	getut.o			\
	getutx.o		\
	getvfsent.o		\
	getwd.o			\
	getwidth.o		\
	getxby_door.o		\
	gtxt.o			\
	hsearch.o		\
	iconv.o			\
	imaxabs.o		\
	imaxdiv.o		\
	index.o			\
	initgroups.o		\
	insque.o		\
	isaexec.o		\
	isastream.o		\
	isatty.o		\
	killpg.o		\
	klpdlib.o		\
	l64a.o			\
	lckpwdf.o		\
	lconstants.o		\
	lexp10.o		\
	lfind.o			\
	lfmt.o			\
	lfmt_log.o		\
	lldiv.o			\
	llog10.o		\
	lltostr.o		\
	lmath.o			\
	localtime.o		\
	lsearch.o		\
	madvise.o		\
	malloc.o		\
	memalign.o		\
	memmem.o		\
	mkdev.o			\
	mkdtemp.o		\
	mkfifo.o		\
	mkstemp.o		\
	mktemp.o		\
	mlock.o			\
	mlockall.o		\
	mon.o			\
	msync.o			\
	munlock.o		\
	munlockall.o		\
	ndbm.o			\
	nftw.o			\
	nlspath_checks.o	\
	nsparse.o		\
	nss_common.o		\
	nss_dbdefs.o		\
	nss_deffinder.o		\
	opendir.o		\
	opt_data.o		\
	perror.o		\
	pfmt.o			\
	pfmt_data.o		\
	pfmt_print.o		\
	pipe.o			\
	plock.o			\
	poll.o			\
	posix_fadvise.o		\
	posix_fallocate.o	\
	posix_madvise.o		\
	posix_memalign.o	\
	priocntl.o		\
	priv_str_xlate.o	\
	privlib.o		\
	psecflags.o		\
	psiginfo.o		\
	psignal.o		\
	pt.o			\
	putpwent.o		\
	putspent.o		\
	raise.o			\
	rand.o			\
	random.o		\
	rctlops.o		\
	readdir.o		\
	readdir_r.o		\
	reallocarray.o		\
	realpath.o		\
	reboot.o		\
	regexpr.o		\
	remove.o		\
	rewinddir.o		\
	rindex.o		\
	scandir.o		\
	seekdir.o		\
	select.o		\
	setlabel.o		\
	setpriority.o		\
	settimeofday.o		\
	sh_locks.o		\
	sigflag.o		\
	siglist.o		\
	sigsend.o		\
	sigsetops.o		\
	ssignal.o		\
	stack.o			\
	stpcpy.o		\
	stpncpy.o		\
	str2sig.o		\
	strcase_charmap.o	\
	strcat.o		\
	strchr.o		\
	strchrnul.o		\
	strcspn.o		\
	strdup.o		\
	strerror.o		\
	strlcat.o		\
	strlcpy.o		\
	strncat.o		\
	strndup.o		\
	strpbrk.o		\
	strrchr.o		\
	strsep.o		\
	strsignal.o		\
	strspn.o		\
	strstr.o		\
	strtod.o		\
	strtoimax.o		\
	strtok.o		\
	strtok_r.o		\
	strtonum.o		\
	strtoumax.o		\
	swab.o			\
	swapctl.o		\
	sysconf.o		\
	syslog.o		\
	tcdrain.o		\
	tcflow.o		\
	tcflush.o		\
	tcgetattr.o		\
	tcgetpgrp.o		\
	tcgetsid.o		\
	tcsendbreak.o		\
	tcsetattr.o		\
	tcsetpgrp.o		\
	tell.o			\
	telldir.o		\
	tfind.o			\
	time_data.o		\
	time_gdata.o		\
	timespec_get.o		\
	tls_data.o		\
	truncate.o		\
	tsdalloc.o		\
	tsearch.o		\
	ttyname.o		\
	ttyslot.o		\
	ualarm.o		\
	ucred.o			\
	valloc.o		\
	vlfmt.o			\
	vpfmt.o			\
	waitpid.o		\
	walkstack.o		\
	wdata.o			\
	xgetwidth.o		\
	xpg4.o			\
	xpg6.o

PORTPRINT_W=			\
	doprnt_w.o

PORTPRINT=			\
	asprintf.o		\
	doprnt.o		\
	fprintf.o		\
	printf.o		\
	snprintf.o		\
	sprintf.o		\
	vfprintf.o		\
	vprintf.o		\
	vsnprintf.o		\
	vsprintf.o		\
	vwprintf.o		\
	wprintf.o

# Preserved solely to ease maintenance of 32-bit and 64-bit library builds
# This macro should ALWAYS be empty; native APIs are already 'large file'.
PORTSTDIO64=

PORTSTDIO_W=			\
	doscan_w.o

PORTSTDIO=			\
	__extensions.o		\
	_endopen.o		\
	_filbuf.o		\
	_findbuf.o		\
	_flsbuf.o		\
	_wrtchk.o		\
	clearerr.o		\
	ctermid.o		\
	ctermid_r.o		\
	cuserid.o		\
	data.o			\
	doscan.o		\
	fdopen.o		\
	feof.o			\
	ferror.o		\
	fgetc.o			\
	fgets.o			\
	fileno.o		\
	flockf.o		\
	flush.o			\
	fopen.o			\
	fpos.o			\
	fputc.o			\
	fputs.o			\
	fread.o			\
	fseek.o			\
	fseeko.o		\
	ftell.o			\
	ftello.o		\
	fwrite.o		\
	getc.o			\
	getchar.o		\
	getline.o		\
	getpass.o		\
	gets.o			\
	getw.o			\
	mse.o			\
	popen.o			\
	putc.o			\
	putchar.o		\
	puts.o			\
	putw.o			\
	rewind.o		\
	scanf.o			\
	setbuf.o		\
	setbuffer.o		\
	setvbuf.o		\
	system.o		\
	tempnam.o		\
	tmpfile.o		\
	tmpnam_r.o		\
	ungetc.o		\
	vscanf.o		\
	vwscanf.o		\
	wscanf.o

PORTI18N=			\
	getwchar.o		\
	putwchar.o		\
	putws.o			\
	strtows.o		\
	wcsnlen.o		\
	wcsstr.o		\
	wcstoimax.o		\
	wcstol.o		\
	wcstoul.o		\
	wcswcs.o		\
	wmemchr.o		\
	wmemcmp.o		\
	wmemcpy.o		\
	wmemmove.o		\
	wmemset.o		\
	wscat.o			\
	wschr.o			\
	wscmp.o			\
	wscpy.o			\
	wscspn.o		\
	wsdup.o			\
	wslen.o			\
	wsncat.o		\
	wsncmp.o		\
	wsncpy.o		\
	wspbrk.o		\
	wsprintf.o		\
	wsrchr.o		\
	wsscanf.o		\
	wsspn.o			\
	wstod.o			\
	wstok.o			\
	wstol.o			\
	wstoll.o		\
	wsxfrm.o		\
	gettext.o		\
	gettext_gnu.o		\
	gettext_real.o		\
	gettext_util.o		\
	plural_parser.o		\
	wdresolve.o		\
	_ctype.o		\
	isascii.o		\
	toascii.o

PORTI18N_COND=			\
	wcstol_longlong.o	\
	wcstoul_longlong.o

PORTLOCALE=			\
	big5.o			\
	btowc.o			\
	collate.o		\
	collcmp.o		\
	euc.o			\
	fnmatch.o		\
	fgetwc.o		\
	fgetws.o		\
	fix_grouping.o		\
	fputwc.o		\
	fputws.o		\
	fwide.o			\
	gb18030.o		\
	gb2312.o		\
	gbk.o			\
	getdate.o		\
	isdigit.o		\
	iswctype.o		\
	ldpart.o		\
	lmessages.o		\
	lnumeric.o		\
	lmonetary.o		\
	localeconv.o		\
	localeimpl.o		\
	mbftowc.o		\
	mblen.o			\
	mbrlen.o		\
	mbrtowc.o		\
	mbsinit.o		\
	mbsnrtowcs.o		\
	mbsrtowcs.o		\
	mbstowcs.o		\
	mbtowc.o		\
	mskanji.o		\
	nextwctype.o		\
	nl_langinfo.o		\
	none.o			\
	rune.o			\
	runetype.o		\
	setlocale.o		\
	setrunelocale.o		\
	strcasecmp.o		\
	strcasestr.o		\
	strcoll.o		\
	strfmon.o		\
	strftime.o		\
	strncasecmp.o		\
	strptime.o		\
	strxfrm.o		\
	table.o			\
	timelocal.o		\
	tolower.o		\
	towlower.o		\
	ungetwc.o		\
	utf8.o			\
	wcrtomb.o		\
	wcscasecmp.o		\
	wcscoll.o		\
	wcsftime.o		\
	wcsnrtombs.o		\
	wcsrtombs.o		\
	wcswidth.o		\
	wcstombs.o		\
	wcsxfrm.o		\
	wctob.o			\
	wctomb.o		\
	wctrans.o		\
	wctype.o		\
	wcwidth.o		\
	wscol.o

AIOOBJS=			\
	aio.o			\
	aio_alloc.o		\
	posix_aio.o

RTOBJS=				\
	clock_timer.o		\
	mqueue.o		\
	pos4obj.o		\
	sched.o			\
	sem.o			\
	shm.o			\
	sigev_thread.o

SECFLAGSOBJS=			\
	secflags.o

TPOOLOBJS=			\
	thread_pool.o

THREADSOBJS=			\
	alloc.o			\
	assfail.o		\
	c11_thr.o		\
	cancel.o		\
	door_calls.o		\
	tmem.o			\
	pthr_attr.o		\
	pthr_barrier.o		\
	pthr_cond.o		\
	pthr_mutex.o		\
	pthr_rwlock.o		\
	pthread.o		\
	rwlock.o		\
	scalls.o		\
	sema.o			\
	sigaction.o		\
	spawn.o			\
	synch.o			\
	tdb_agent.o		\
	thr.o			\
	thread_interface.o	\
	tls.o			\
	tsd.o

THREADSMACHOBJS=		\
	machdep.o

THREADSASMOBJS=			\
	asm_subr.o

UNICODEOBJS=			\
	u8_textprep.o		\
	uconv.o

UNWINDMACHOBJS=			\
	call_frame_inst.o	\
	eh_frame.o		\
	thrp_unwind.o		\
	unwind.o

pics/unwind.o:= COPTFLAG64 =

UNWINDASMOBJS=			\
	unwind_frame.o

# Preserved solely to ease maintenance of 32-bit and 64-bit library builds
# This macro should ALWAYS be empty; native APIs are already 'large file'.
PORTSYS64=

PORTSYS=			\
	_autofssys.o		\
	access.o		\
	acctctl.o		\
	bsd_signal.o		\
	chmod.o			\
	chown.o			\
	corectl.o		\
	epoll.o			\
	exacctsys.o		\
	execl.o			\
	execle.o		\
	execv.o			\
	eventfd.o		\
	fcntl.o			\
	getpagesizes.o		\
	getpeerucred.o		\
	inotify.o		\
	inst_sync.o		\
	issetugid.o		\
	label.o			\
	link.o			\
	lockf.o			\
	lwp.o			\
	lwp_cond.o		\
	lwp_rwlock.o		\
	lwp_sigmask.o		\
	meminfosys.o		\
	mkdir.o			\
	mknod.o			\
	msgsys.o		\
	nfssys.o		\
	open.o			\
	pgrpsys.o		\
	posix_sigwait.o		\
	ppriv.o			\
	psetsys.o		\
	rctlsys.o		\
	readlink.o		\
	rename.o		\
	sbrk.o			\
	semsys.o		\
	set_errno.o		\
	sharefs.o		\
	shmsys.o		\
	sidsys.o		\
	siginterrupt.o		\
	signal.o		\
	signalfd.o		\
	sigpending.o		\
	sigstack.o		\
	stat.o			\
	symlink.o		\
	tasksys.o		\
	time.o			\
	time_util.o		\
	timerfd.o		\
	ucontext.o		\
	unlink.o		\
	ustat.o			\
	utimesys.o		\
	zone.o

PORTREGEX=			\
	glob.o			\
	regcmp.o		\
	regcomp.o		\
	regerror.o		\
	regex.o			\
	regexec.o		\
	regfree.o		\
	wordexp.o

VALUES=				\
	values-Xa.o

MOSTOBJS=			\
	$(STRETS)		\
	$(CRTOBJS)		\
	$(DYNOBJS)		\
	$(FPOBJS)		\
	$(I386FPOBJS)		\
	$(FPASMOBJS)		\
	$(ATOMICOBJS)		\
	$(CHACHAOBJS)		\
	$(XATTROBJS)		\
	$(COMOBJS)		\
	$(GENOBJS)		\
	$(PORTFP)		\
	$(PORTGEN)		\
	$(PORTGEN64)		\
	$(PORTI18N)		\
	$(PORTI18N_COND)	\
	$(PORTLOCALE)		\
	$(PORTPRINT)		\
	$(PORTPRINT_W)		\
	$(PORTREGEX)		\
	$(PORTSTDIO)		\
	$(PORTSTDIO64)		\
	$(PORTSTDIO_W)		\
	$(PORTSYS)		\
	$(PORTSYS64)		\
	$(AIOOBJS)		\
	$(RTOBJS)		\
	$(SECFLAGSOBJS)		\
	$(TPOOLOBJS)		\
	$(THREADSOBJS)		\
	$(THREADSMACHOBJS)	\
	$(THREADSASMOBJS)	\
	$(UNICODEOBJS)		\
	$(UNWINDMACHOBJS)	\
	$(UNWINDASMOBJS)	\
	$(COMSYSOBJS)		\
	$(SYSOBJS)		\
	$(COMSYSOBJS64)		\
	$(SYSOBJS64)		\
	$(VALUES)

TRACEOBJS=			\
	plockstat.o

# NOTE:	libc.so.1 must be linked with the minimal crti.o and crtn.o
# modules whose source is provided in the $(SRC)/lib/common directory.
# This must be done because otherwise the Sun C compiler would insert
# its own versions of these modules and those versions contain code
# to call out to C++ initialization functions.  Such C++ initialization
# functions can call back into libc before thread initialization is
# complete and this leads to segmentation violations and other problems.
# Since libc contains no C++ code, linking with the minimal crti.o and
# crtn.o modules is safe and avoids the problems described above.
OBJECTS= $(CRTI) $(MOSTOBJS) $(CRTN)
CRTSRCS= ../../common/amd64

# include common library definitions
include ../../Makefile.lib
include ../../Makefile.lib.64

CFLAGS64 += $(CTF_FLAGS)

# This is necessary to avoid problems with calling _ex_unwind().
# We probably don't want any inlining anyway.
CFLAGS64 += -xinline=

CERRWARN += -_gcc=-Wno-parentheses
CERRWARN += -_gcc=-Wno-switch
CERRWARN += -_gcc=-Wno-uninitialized
CERRWARN += -_gcc=-Wno-unused-value
CERRWARN += -_gcc=-Wno-unused-label
CERRWARN += -_gcc=-Wno-unused-variable
CERRWARN += -_gcc=-Wno-type-limits
CERRWARN += -_gcc=-Wno-char-subscripts
CERRWARN += -_gcc=-Wno-clobbered
CERRWARN += -_gcc=-Wno-unused-function
CERRWARN += -_gcc=-Wno-address

# Setting THREAD_DEBUG = -DTHREAD_DEBUG (make THREAD_DEBUG=-DTHREAD_DEBUG ...)
# enables ASSERT() checking in the threads portion of the library.
# This is automatically enabled for DEBUG builds, not for non-debug builds.
THREAD_DEBUG =
$(NOT_RELEASE_BUILD)THREAD_DEBUG = -DTHREAD_DEBUG

# Make string literals read-only to save memory
CFLAGS64 += $(XSTRCONST)

ALTPICS= $(TRACEOBJS:%=pics/%)

$(DYNLIB) := BUILD.SO = $(LD) -o $@ -G $(DYNFLAGS) $(PICS) $(ALTPICS) $(EXTPICS)

MAPFILES =	$(LIBCDIR)/port/mapfile-vers

CPPFLAGS=	-D_REENTRANT -D$(MACH64) -D__$(MACH64) $(THREAD_DEBUG) \
		-I. -I$(LIBCBASE)/inc -I$(LIBCDIR)/inc $(CPPFLAGS.master)
ASFLAGS=	$(AS_PICFLAGS) -P -D__STDC__ -D_ASM $(CPPFLAGS) \
		$(amd64_AS_XARCH)

# As a favor to the dtrace syscall provider, libc still calls the
# old syscall traps that have been obsoleted by the *at() interfaces.
# Delete this to compile libc using only the new *at() system call traps
CPPFLAGS += -D_RETAIN_OLD_SYSCALLS

# proc64_id.o is built with defines in $(SRC)/uts/intel/sys/x86_archext.h
pics/proc64_id.o	:= CFLAGS64 += -I$(SRC)/uts/intel

# Inform the run-time linker about libc specialized initialization
RTLDINFO =	-z rtldinfo=tls_rtldinfo
DYNFLAGS +=	$(RTLDINFO)

# Force libc's internal references to be resolved immediately upon loading
# in order to avoid critical region problems.  Since almost all libc symbols
# are marked 'protected' in the mapfiles, this is a minimal set (15 to 20).
DYNFLAGS +=	-znow

BUILD.s=	$(AS) $(ASFLAGS) $< -o $@

# Override this top level flag so the compiler builds in its native
# C99 mode.  This has been enabled to support the complex arithmetic
# added to libc.
C99MODE=	$(C99_ENABLE)

# libc method of building an archive
# The "$(GREP) -v ' L '" part is necessary only until
# lorder is fixed to ignore thread-local variables.
BUILD.AR= $(RM) $@ ; \
	$(AR) q $@ `$(LORDER) $(MOSTOBJS:%=$(DIR)/%) | $(GREP) -v ' L ' | $(TSORT)`

# extra files for the clean target
CLEANFILES +=			\
	$(LIBCDIR)/port/gen/errlst.c	\
	$(LIBCDIR)/port/gen/new_list.c	\
	assym.h			\
	genassym		\
	crt/_rtld.s		\
	pics/crti.o		\
	pics/crtn.o		\
	$(ALTPICS)

CLOBBERFILES +=	$(LIB_PIC)

# list of C source for lint
SRCS=							\
	$(ATOMICOBJS:%.o=$(SRC)/common/atomic/%.c)	\
	$(XATTROBJS:%.o=$(SRC)/common/xattr/%.c)	\
	$(COMOBJS:%.o=$(SRC)/common/util/%.c)		\
	$(PORTFP:%.o=$(LIBCDIR)/port/fp/%.c)		\
	$(PORTGEN:%.o=$(LIBCDIR)/port/gen/%.c)		\
	$(PORTI18N:%.o=$(LIBCDIR)/port/i18n/%.c)	\
	$(PORTLOCALE:%.o=$(LIBCDIR)/port/locale/%.c)	\
	$(PORTPRINT:%.o=$(LIBCDIR)/port/print/%.c)	\
	$(PORTREGEX:%.o=$(LIBCDIR)/port/regex/%.c)	\
	$(PORTSTDIO:%.o=$(LIBCDIR)/port/stdio/%.c)	\
	$(PORTSYS:%.o=$(LIBCDIR)/port/sys/%.c)		\
	$(AIOOBJS:%.o=$(LIBCDIR)/port/aio/%.c)		\
	$(RTOBJS:%.o=$(LIBCDIR)/port/rt/%.c)		\
	$(SECFLAGSOBJS:%.o=$(SRC)/common/secflags/%.c)	\
	$(TPOOLOBJS:%.o=$(LIBCDIR)/port/tpool/%.c)	\
	$(THREADSOBJS:%.o=$(LIBCDIR)/port/threads/%.c)	\
	$(THREADSMACHOBJS:%.o=threads/%.c)		\
	$(UNICODEOBJS:%.o=$(SRC)/common/unicode/%.c)	\
	$(UNWINDMACHOBJS:%.o=unwind/%.c)		\
	$(FPOBJS:%.o=fp/%.c)				\
	$(I386FPOBJS:%.o=$(LIBCDIR)/i386/fp/%.c)	\
	$(LIBCBASE)/gen/ecvt.c				\
	$(LIBCBASE)/gen/makectxt.c			\
	$(LIBCBASE)/gen/siginfolst.c			\
	$(LIBCBASE)/gen/siglongjmp.c			\
	$(LIBCBASE)/gen/sync_instruction_memory.c	\
	$(LIBCBASE)/sys/uadmin.c

# conditional assignments
# $(DYNLIB) $(LIB_PIC) := DYNOBJS = _rtbootld.o
$(DYNLIB) := CRTI = crti.o
$(DYNLIB) := CRTN = crtn.o

# Files which need the threads .il inline template
TIL=				\
	aio.o			\
	alloc.o			\
	assfail.o		\
	atexit.o		\
	atfork.o		\
	cancel.o		\
	door_calls.o		\
	err.o			\
	errno.o			\
	lwp.o			\
	ma.o			\
	machdep.o		\
	posix_aio.o		\
	pthr_attr.o		\
	pthr_barrier.o		\
	pthr_cond.o		\
	pthr_mutex.o		\
	pthr_rwlock.o		\
	pthread.o		\
	rand.o			\
	rwlock.o		\
	scalls.o		\
	sched.o			\
	sema.o			\
	sigaction.o		\
	sigev_thread.o		\
	spawn.o			\
	stack.o			\
	synch.o			\
	tdb_agent.o		\
	thr.o			\
	thread_interface.o	\
	thread_pool.o		\
	thrp_unwind.o		\
	tls.o			\
	tmem.o			\
	tsd.o

$(TIL:%=pics/%) := CFLAGS64 += $(LIBCBASE)/threads/amd64.il

# pics/mul64.o := CFLAGS64 += crt/mul64.il

# large-file-aware components that should be built large

#$(COMSYSOBJS64:%=pics/%) := \
#	CPPFLAGS += -D_LARGEFILE_SOURCE -D_FILE_OFFSET_BITS=64

#$(SYSOBJS64:%=pics/%) := \
#	CPPFLAGS += -D_LARGEFILE_SOURCE -D_FILE_OFFSET_BITS=64

#$(PORTGEN64:%=pics/%) := \
#	CPPFLAGS += -D_LARGEFILE_SOURCE -D_FILE_OFFSET_BITS=64

#$(PORTSTDIO64:%=pics/%) := \
#	CPPFLAGS += -D_LARGEFILE_SOURCE -D_FILE_OFFSET_BITS=64

#$(PORTSYS64:%=pics/%) := \
#	CPPFLAGS += -D_LARGEFILE_SOURCE -D_FILE_OFFSET_BITS=64

$(PORTSTDIO_W:%=pics/%) := \
	CPPFLAGS += -D_WIDE

$(PORTPRINT_W:%=pics/%) := \
	CPPFLAGS += -D_WIDE

$(PORTPRINT_C89:%=pics/%) := \
	CPPFLAGS += -D_C89_INTMAX32

$(PORTSTDIO_C89:%=pics/%) := \
	CPPFLAGS += -D_C89_INTMAX32

$(PORTI18N_COND:%=pics/%) := \
	CPPFLAGS += -D_WCS_LONGLONG

pics/arc4random.o :=	CPPFLAGS += -I$(SRC)/common/crypto/chacha

pics/__clock_gettime.o := CPPFLAGS += $(COMMPAGE_CPPFLAGS)
pics/gettimeofday.o := CPPFLAGS += $(COMMPAGE_CPPFLAGS)

.KEEP_STATE:

all: $(LIBS) $(LIB_PIC)

lint	:=	CPPFLAGS += -I$(LIBCDIR)/$(MACH)/fp
lint	:=	CPPFLAGS += -D_MSE_INT_H -D_LCONV_C99
lint	:=	LINTFLAGS64 += -mn -erroff=E_SUPPRESSION_DIRECTIVE_UNUSED

lint:
	@echo $(LINT.c) ... $(LDLIBS)
	@$(LINT.c) $(SRCS) $(LDLIBS)

$(LINTLIB):= SRCS=$(LIBCDIR)/port/llib-lc
$(LINTLIB):= CPPFLAGS += -D_MSE_INT_H
$(LINTLIB):= LINTFLAGS64=-nvx -m64

# object files that depend on inline template
$(TIL:%=pics/%): $(LIBCBASE)/threads/amd64.il
# pics/mul64.o: crt/mul64.il

# include common libc targets
include ../Makefile.targ

# We need to strip out all CTF data from the static library
$(LIB_PIC) := DIR = pics
$(LIB_PIC): pics $$(PICS)
	$(BUILD.AR)
	$(MCS) -d -n .SUNW_ctf $@ > /dev/null 2>&1
	$(AR) -ts $@ > /dev/null
	$(POST_PROCESS_A)

ASSYMDEP_OBJS=			\
	_lwp_mutex_unlock.o	\
	_stack_grow.o		\
	asm_subr.o		\
	getcontext.o		\
	setjmp.o		\
	tls_get_addr.o		\
	vforkx.o

$(ASSYMDEP_OBJS:%=pics/%): assym.h

# assym.h build rules

GENASSYM_C = genassym.c

genassym: $(GENASSYM_C)
	$(NATIVECC) $(NATIVE_CFLAGS) -Iinc -I$(LIBCDIR)/inc $(CPPFLAGS.native) \
		-o $@ $(GENASSYM_C)

OFFSETS = $(LIBCDIR)/$(MACH)/offsets.in

assym.h: $(OFFSETS) genassym
	$(OFFSETS_CREATE) <$(OFFSETS) >$@
	./genassym >>$@

# derived C source and related explicit dependencies
$(LIBCDIR)/port/gen/errlst.c + \
$(LIBCDIR)/port/gen/new_list.c: $(LIBCDIR)/port/gen/errlist $(LIBCDIR)/port/gen/errlist.awk
	cd $(LIBCDIR)/port/gen; pwd; $(AWK) -f errlist.awk < errlist

pics/errlst.o: $(LIBCDIR)/port/gen/errlst.c

pics/new_list.o: $(LIBCDIR)/port/gen/new_list.c<|MERGE_RESOLUTION|>--- conflicted
+++ resolved
@@ -21,12 +21,7 @@
 
 #
 # Copyright (c) 2004, 2010, Oracle and/or its affiliates. All rights reserved.
-<<<<<<< HEAD
 # Copyright (c) 2017, Joyent, Inc.
-#
-=======
-# Copyright 2016 Joyent, Inc.
->>>>>>> 4585130b
 # Copyright (c) 2013, OmniTI Computer Consulting, Inc. All rights reserved.
 # Copyright 2013 Garrett D'Amore <garrett@damore.org>
 # Copyright 2017 Nexenta Systems, Inc.
