--- conflicted
+++ resolved
@@ -36,13 +36,8 @@
  * well:
  *
  *  - lib/libc/i386/gen/makectxt.c
-<<<<<<< HEAD
- *  - lib/crt/i86/crti.s
- *  - lib/crt/i86/crt1.s
-=======
  *  - lib/crt/i386/crti.s
  *  - lib/crt/i386/crt1.s
->>>>>>> 3e76f9d6
  */
 #undef	STACK_ALIGN
 #define	STACK_ALIGN	16
