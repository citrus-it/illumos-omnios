--- conflicted
+++ resolved
@@ -64,13 +64,8 @@
  * files as well:
  *
  *  - lib/libc/i386/threads/machdep.c
-<<<<<<< HEAD
- *  - lib/crt/i86/crti.s
- *  - lib/crt/i86/crt1.s
-=======
  *  - lib/crt/i386/crti.s
  *  - lib/crt/i386/crt1.s
->>>>>>> 3e76f9d6
  */
 #undef	STACK_ALIGN
 #define	STACK_ALIGN	16
