--- conflicted
+++ resolved
@@ -22,12 +22,8 @@
 /*
  * Copyright (c) 2006, 2010, Oracle and/or its affiliates. All rights reserved.
  * Copyright 2012 Nexenta Systems, Inc.  All rights reserved.
-<<<<<<< HEAD
  * Copyright (c) 2012, 2017 by Delphix. All rights reserved.
-=======
- * Copyright (c) 2012, 2016 by Delphix. All rights reserved.
  * Copyright 2017 RackTop Systems.
->>>>>>> c0591a0c
  */
 
 #include <stdio.h>
@@ -346,7 +342,6 @@
 
 	assert(impl_handle->zfs_libhandle != NULL);
 	libzfs_print_on_error(impl_handle->zfs_libhandle, B_FALSE);
-<<<<<<< HEAD
 	handle_from_path = zfs_open(impl_handle->zfs_libhandle, cutpath,
 	    ZFS_TYPE_FILESYSTEM);
 	libzfs_print_on_error(impl_handle->zfs_libhandle, B_TRUE);
@@ -357,21 +352,6 @@
 			return (ret);
 		}
 	}
-=======
-	if ((handle_from_path = zfs_open(impl_handle->zfs_libhandle, cutpath,
-	    ZFS_TYPE_FILESYSTEM)) != NULL) {
-		if ((ret = verify_zfs_handle(handle_from_path, path,
-		    search_mnttab)) != NULL) {
-			zfs_close(handle_from_path);
-			libzfs_print_on_error(impl_handle->zfs_libhandle,
-			    B_TRUE);
-			return (ret);
-		}
-		zfs_close(handle_from_path);
-	}
-	libzfs_print_on_error(impl_handle->zfs_libhandle, B_TRUE);
-
->>>>>>> c0591a0c
 	/*
 	 * Couldn't find a filesystem optimistically, check all the handles we
 	 * can.
