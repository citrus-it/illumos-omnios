#
# CDDL HEADER START
#
# The contents of this file are subject to the terms of the
# Common Development and Distribution License (the "License").
# You may not use this file except in compliance with the License.
#
# You can obtain a copy of the license at usr/src/OPENSOLARIS.LICENSE
# or http://www.opensolaris.org/os/licensing.
# See the License for the specific language governing permissions
# and limitations under the License.
#
# When distributing Covered Code, include this CDDL HEADER in each
# file and include the License file at usr/src/OPENSOLARIS.LICENSE.
# If applicable, add the following below this CDDL HEADER, with the
# fields enclosed by brackets "[]" replaced with your own identifying
# information: Portions Copyright [yyyy] [name of copyright owner]
#
# CDDL HEADER END
#
#
# Copyright 2010 Sun Microsystems, Inc.  All rights reserved.
# Use is subject to license terms.
#
# Copyright 2012 Nexenta Systems, Inc.  All rights reserved.
#

LIBRARY =	libshare_smb.a
VERS =		.1
SMBMLSVC_DIR	= $(SRC)/lib/smbsrv/libmlsvc/common
SMBBASE_DIR	= $(SRC)/lib/smbsrv/libsmb/common
SMBCOMMON_DIR	= $(SRC)/common/smbsrv

LIBOBJS =	libshare_smb.o smb_share_doorclnt.o
SMBCOMMON_OBJ =	smb_door_legacy.o
SMBBASE_OBJ =	smb_cfg.o smb_scfutil.o
OBJECTS =	$(LIBOBJS) $(SMBCOMMON_OBJ) $(SMBBASE_OBJ)

include ../../../Makefile.lib

ROOTLIBDIR =	$(ROOT)/usr/lib/fs/smb
ROOTLIBDIR64 =	$(ROOT)/usr/lib/fs/smb/$(MACH64)

LIBSRCS = $(LIBOBJS:%.o=$(SRCDIR)/%.c)
lintcheck := SRCS = $(LIBSRCS)

LIBS =		$(DYNLIB)
LDLIBS +=	-lshare -ldlpi -lnsl -lnvpair -lscf -lumem -lc
all install := LDLIBS += -lxml2

CFLAGS +=	$(CCVERBOSE)
<<<<<<< HEAD
CPPFLAGS +=	-D_REENTRANT -I$(ADJUNCT_PROTO)/usr/include/libxml2 \
=======
CERRWARN +=	-_gcc=-Wno-char-subscripts
CERRWARN +=	-_gcc=-Wno-switch
CPPFLAGS +=	-D_REENTRANT -I/usr/include/libxml2 \
>>>>>>> 7c45eec5
		-I$(SRCDIR)/../common
$(ENABLE_SMB_PRINTING) CPPFLAGS += -DHAVE_CUPS

.KEEP_STATE:

all: $(LIBS)

install: all

lint: lintcheck

pics/smb_door_client.o:       $(SMBBASE_DIR)/smb_door_client.c
	$(COMPILE.c) -o $@ $(SMBBASE_DIR)/smb_door_client.c
	$(POST_PROCESS_O)

pics/smb_door_legacy.o:       $(SMBCOMMON_DIR)/smb_door_legacy.c
	$(COMPILE.c) -o $@ $(SMBCOMMON_DIR)/smb_door_legacy.c
	$(POST_PROCESS_O)

pics/smb_cfg.o:       $(SMBBASE_DIR)/smb_cfg.c
	$(COMPILE.c) -o $@ $(SMBBASE_DIR)/smb_cfg.c
	$(POST_PROCESS_O)

pics/smb_scfutil.o:       $(SMBBASE_DIR)/smb_scfutil.c
	$(COMPILE.c) -o $@ $(SMBBASE_DIR)/smb_scfutil.c
	$(POST_PROCESS_O)

include ../../../Makefile.targ<|MERGE_RESOLUTION|>--- conflicted
+++ resolved
@@ -49,13 +49,10 @@
 all install := LDLIBS += -lxml2
 
 CFLAGS +=	$(CCVERBOSE)
-<<<<<<< HEAD
-CPPFLAGS +=	-D_REENTRANT -I$(ADJUNCT_PROTO)/usr/include/libxml2 \
-=======
+CPPFLAGS +=	-D_REENTRANT -I$(ADJUNCT_PROTO)/usr/include/libxml2
 CERRWARN +=	-_gcc=-Wno-char-subscripts
 CERRWARN +=	-_gcc=-Wno-switch
 CPPFLAGS +=	-D_REENTRANT -I/usr/include/libxml2 \
->>>>>>> 7c45eec5
 		-I$(SRCDIR)/../common
 $(ENABLE_SMB_PRINTING) CPPFLAGS += -DHAVE_CUPS
 
