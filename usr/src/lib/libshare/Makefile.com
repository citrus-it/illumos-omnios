#
# CDDL HEADER START
#
# The contents of this file are subject to the terms of the
# Common Development and Distribution License (the "License").
# You may not use this file except in compliance with the License.
#
# You can obtain a copy of the license at usr/src/OPENSOLARIS.LICENSE
# or http://www.opensolaris.org/os/licensing.
# See the License for the specific language governing permissions
# and limitations under the License.
#
# When distributing Covered Code, include this CDDL HEADER in each
# file and include the License file at usr/src/OPENSOLARIS.LICENSE.
# If applicable, add the following below this CDDL HEADER, with the
# fields enclosed by brackets "[]" replaced with your own identifying
# information: Portions Copyright [yyyy] [name of copyright owner]
#
# CDDL HEADER END
#
# Copyright (c) 2006, 2010, Oracle and/or its affiliates. All rights reserved.
# Copyright (c) 2016 by Delphix. All rights reserved.
# Copyright (c) 2018, Joyent, Inc.
#
LIBRARY =	libshare.a
VERS =		.1
NFSLIB_DIR =	$(SRC)/cmd/fs.d/nfs/lib

LIBOBJS =	libshare.o libsharecore.o scfutil.o libshare_zfs.o \
		plugin.o parser.o issubdir.o
OTHOBJS =	sharetab.o nfs_sec.o
OBJECTS =	$(LIBOBJS) $(OTHOBJS)

include ../../Makefile.lib
SRCDIR =	../common

LIBSRCS =	$(LIBOBJS:%.o=$(SRCDIR)/%.c)

LIBS =		$(DYNLIB)
LDLIBS +=	-lc -lscf -lzfs -luuid -lxml2 -lnvpair

#add nfs/lib directory as part of the include path
CSTD +=	$(CSTD_GNU99)
<<<<<<< HEAD
CERRWARN +=	-Wno-parentheses
CERRWARN +=	-Wno-uninitialized
CERRWARN +=	-Wno-switch
CPPFLAGS +=	-I$(NFSLIB_DIR) \
=======
CERRWARN +=	-_gcc=-Wno-parentheses
CERRWARN +=	-_gcc=-Wno-uninitialized
CERRWARN +=	-_gcc=-Wno-switch

# not linted
SMATCH=off

CPPFLAGS +=	-D_REENTRANT -I$(NFSLIB_DIR) \
>>>>>>> c653bb47
		-I$(ADJUNCT_PROTO)/usr/include/libxml2

.KEEP_STATE:

all: $(LIBS)

pics/%.o:	$(NFSLIB_DIR)/%.c
	$(COMPILE.c) -o $@ $<
	$(POST_PROCESS_O)

include ../../Makefile.targ<|MERGE_RESOLUTION|>--- conflicted
+++ resolved
@@ -41,21 +41,14 @@
 
 #add nfs/lib directory as part of the include path
 CSTD +=	$(CSTD_GNU99)
-<<<<<<< HEAD
 CERRWARN +=	-Wno-parentheses
 CERRWARN +=	-Wno-uninitialized
 CERRWARN +=	-Wno-switch
-CPPFLAGS +=	-I$(NFSLIB_DIR) \
-=======
-CERRWARN +=	-_gcc=-Wno-parentheses
-CERRWARN +=	-_gcc=-Wno-uninitialized
-CERRWARN +=	-_gcc=-Wno-switch
 
 # not linted
 SMATCH=off
 
-CPPFLAGS +=	-D_REENTRANT -I$(NFSLIB_DIR) \
->>>>>>> c653bb47
+CPPFLAGS +=	-I$(NFSLIB_DIR) \
 		-I$(ADJUNCT_PROTO)/usr/include/libxml2
 
 .KEEP_STATE:
