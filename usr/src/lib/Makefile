--- conflicted
+++ resolved
@@ -591,12 +591,7 @@
 libsmbios:	libdevinfo
 libsrpt:	libstmf
 libstmf:	libscf
-<<<<<<< HEAD
-libsum: 	libast
-=======
-libstmfproxy:	libstmf libpthread
 libsum:		libast
->>>>>>> 0b2e8253
 libsun_ima:	libdevinfo libsysevent
 libsysevent:	libsecdb
 libtsalarm:	libpcp
@@ -606,12 +601,7 @@
 libvrrpadm:	libdladm libscf
 libvscan:	libscf libsecdb
 libzfs:		libdevid libgen libuutil libadm libavl libefi libidmap \
-<<<<<<< HEAD
-		libumem libzfs_core libcmdutils
-=======
-		libumem libtsol libzfs_core
-libzfs_jni:	libdiskmgt libzfs
->>>>>>> 0b2e8253
+		libumem libzfs_core
 libzonecfg:	libuuid libsysevent libsec libbrand libpool libscf libproc \
 		libuutil libbsm libsecdb
 libzonestat:	libcmdutils libumem
@@ -624,12 +614,7 @@
 passwdutil:	libsldap
 pkcs11:		libcryptoutil libgen libuuid
 policykit:	dbusdeps
-<<<<<<< HEAD
-pylibbe: 	libbe libzfs
-=======
-print:		libldap5 libmd5 libsendfile
 pylibbe:	libbe libzfs
->>>>>>> 0b2e8253
 pysolaris:	libsec libidmap
 pyzfs:		libzfs
 raidcfg_plugins: libraidcfg librcm libcfgadm libpicl libpicltree
