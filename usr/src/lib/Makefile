--- conflicted
+++ resolved
@@ -99,11 +99,7 @@
 	libcrypt	\
 	libcryptoutil	\
 	libctf		\
-<<<<<<< HEAD
-=======
-	libcurses	\
 	libcustr	\
->>>>>>> 4a3b0527
 	libdevice	\
 	libdevid	\
 	libdevinfo	\
@@ -343,11 +339,7 @@
 	libcpc		\
 	libcryptoutil	\
 	libctf		\
-<<<<<<< HEAD
-=======
-	libcurses	\
 	libcustr	\
->>>>>>> 4a3b0527
 	libdevice	\
 	libdevid	\
 	libdevinfo	\
