#
# CDDL HEADER START
#
# The contents of this file are subject to the terms of the
# Common Development and Distribution License (the "License").
# You may not use this file except in compliance with the License.
#
# You can obtain a copy of the license at usr/src/OPENSOLARIS.LICENSE
# or http://www.opensolaris.org/os/licensing.
# See the License for the specific language governing permissions
# and limitations under the License.
#
# When distributing Covered Code, include this CDDL HEADER in each
# file and include the License file at usr/src/OPENSOLARIS.LICENSE.
# If applicable, add the following below this CDDL HEADER, with the
# fields enclosed by brackets "[]" replaced with your own identifying
# information: Portions Copyright [yyyy] [name of copyright owner]
#
# CDDL HEADER END
#

#
# Copyright (c) 1989, 2010, Oracle and/or its affiliates. All rights reserved.
# Copyright (c) 2012 by Delphix. All rights reserved.
# Copyright (c) 2013 Gary Mills
# Copyright (c) 2015 Gary Mills
# Copyright 2016 Toomas Soome <tsoome@me.com>
# Copyright (c) 2016, Chris Fraire <cfraire@me.com>.
# Copyright 2017 RackTop Systems.
# Copyright 2018 Jason King
# Copyright 2018 Nexenta Systems, Inc.
# Copyright 2020 Joyent, Inc.
# Copyright 2021 OmniOS Community Edition (OmniOSce) Association.
# Copyright 2022 Garrett D'Amore
#

include ../Makefile.master

#	Note that libcurses installs commands along with its library.
#	This is a minor bug which probably should be fixed.
#	Note also that a few extra libraries are kept in cmd source.
#
# Certain libraries are linked with, hence depend on, other libraries.
# Library dependencies are called out explicitly, see "Library
# interdependencies" below.
.PARALLEL:

# Build libc and its dependencies
SUBDIRS=			\
	ssp_ns			\
	crt			\
	../cmd/sgs/libconv	\
	../cmd/sgs/libdl	\
	libc			\
	.WAIT

# Build libraries with lots of dependents
$(NOT_AARCH64_BLD)SUBDIRS += libm
$(AARCH64_BLD)SUBDIRS += libm_aarch64
SUBDIRS +=		\
	libmd		\
	libmp		\
	libnsl		\
	libnvpair	\
	libsocket	\
	.WAIT

# Build everything else. Aside from explicit dependencies, all libraries
# are built in parallel.

# XXXARM: Things not built for AArch64 right now
# abi -- not ported/necessary
# c_synonyms -- not ported/necessary
# libmvec -- not built because AArch64 has a special libm right now
# libresolv -- libresolv.so.1 for binary compat, not needed
# libm1 -- not built because AArch64 has a special libm right now
# smbclnt -- low value, needs cross dtrace
#
# libcpc -- not ported
# libpctx -- part of cpc
$(NOT_AARCH64_BLD)SUBDIRS += \
	abi \
	c_synonyms	\
	libcpc		\
	libmvec		\
	libpctx		\
	libresolv	\
	smbclnt		\
	libm1

SUBDIRS +=				\
	../cmd/sendmail/libmilter \
	../cmd/sgs/librtld_db	\
	../cmd/sgs/libelf	\
	auditd_plugins	\
	brand		\
	cfgadm_plugins	\
	crypt_modules	\
	extendedFILE	\
	fm		\
	getloginx	\
	gss_mechs/mech_dh	\
	gss_mechs/mech_dummy	\
	gss_mechs/mech_krb5	\
	gss_mechs/mech_spnego	\
	hal		\
	hbaapi		\
	iconv_modules	\
	krb5		\
	libadm		\
	libads		\
	libadutils	\
	libaio		\
	libavl		\
	libbe		\
	libbrand	\
	libbsdmalloc	\
	libbsm		\
	libc_db		\
	libcfgadm	\
	libcmdutils	\
	libcommputil	\
	libcontract	\
	libcrypt	\
	libcryptoutil	\
	libctf		\
	libcurses	\
	libcustr	\
	libdemangle	\
	libdevice	\
	libdevid	\
	libdevinfo	\
	libdhcpagent	\
	libdhcputil	\
	libdisasm	\
	libdiskmgt	\
	libdladm	\
	libdlpi		\
	libdns_sd	\
	libdoor		\
	libdtrace	\
	libdwarf	\
	libefi		\
	libelfsign	\
	libeti		\
	libexacct	\
	libexacct/demo	\
	libfakekernel	\
	libfcoe		\
	libficl		\
	libfru		\
	libfruutils	\
	libfsmgt	\
	libfstyp	\
	libgen		\
	libgrubmgmt	\
	libgss		\
	libhotplug	\
	libidmap	\
	libidspace	\
	libilb		\
	libima		\
	libinetsvc	\
	libinetutil	\
	libinstzones	\
	libintl		\
	libipadm	\
	libipd		\
	libipmi		\
	libipmp		\
	libipp		\
	libipsecutil	\
	libiscsit	\
	libjedec	\
	libkmf		\
	libkrb5		\
	libkstat	\
	libkvm		\
	libldap5	\
	liblgrp		\
	liblm		\
	libmail		\
	libmalloc	\
	libmapid	\
	libmapmalloc	\
	libmd5		\
	libmlrpc	\
	libmtmalloc	\
	libndmp		\
	libnisdb	\
	libnls		\
	libnvme		\
	libnwam		\
	libofmt		\
	libpam		\
	libpcidb	\
	libpcsc		\
	libpicl		\
	libpicltree	\
	libpkg		\
	libpool		\
	libproc		\
	libproject	\
	libpthread	\
	libraidcfg	\
	librcm		\
	librename	\
	libreparse	\
	libresolv2	\
	librestart	\
	librpcsvc	\
	librsm		\
	librstp		\
	librt		\
	libsasl		\
	libscf		\
	libsched	\
	libsctp		\
	libsec		\
	libsecdb	\
	libsendfile	\
	libsff		\
	libshare	\
	libsip		\
	libsldap	\
	libslp		\
	libsmbfs	\
	libsmbios	\
	libsmedia	\
	libsqlite	\
	libsrpt		\
	libstmf		\
	libstmfproxy	\
	libsun_ima	\
	libsysevent	\
	libtecla	\
	libtermcap	\
	libthread	\
	libtsnet	\
	libtsol		\
	libumem		\
	libutempter	\
	libuuid		\
	libuutil	\
	libvolmgt	\
	libvrrpadm	\
	libvscan	\
	libw		\
	libwrap		\
	libxcurses	\
	libxcurses2	\
	libxnet		\
	libzfs		\
	libzfsbootenv	\
	libzfs_core	\
	libzpool	\
	libzonecfg	\
	libzoneinfo	\
	libzonestat	\
	libzutil	\
	madv		\
	mpapi		\
	mpss		\
	nametoaddr	\
	nsswitch	\
	pam_modules	\
	passwdutil	\
	pkcs11		\
	policykit	\
	print		\
	pylibbe		\
	pysolaris	\
	pyzfs		\
	raidcfg_plugins	\
	rpcsec_gss	\
	sasl_plugins	\
	scsi		\
	smbsrv		\
	smhba		\
	sun_fc		\
	sun_sas		\
	udapl		\
	varpd		\
	watchmalloc	\
	$($(MACH)_SUBDIRS)

i386_SUBDIRS=		\
	lib9p		\
	libfdisk	\
	libppt		\
	libsaveargs	\
	libvmm		\
	libvmmapi

sparc_SUBDIRS=		\
	libds		\
	libdscp		\
	libprtdiag	\
	libprtdiag_psr	\
	libpri		\
	librsc		\
	storage		\
	libpcp		\
	libtsalarm	\
	libv12n

aarch64_SUBDIRS=	\
	lib9p		\
	libfdisk

JAVA_SUBDIRS =		\
	libadt_jni	\
	libdtrace_jni	\
	libzfs_jni

$(ENABLE_JAVA)SUBDIRS += $(JAVA_SUBDIRS)

#
# Create a special version of $(SUBDIRS) with no .WAIT's, for use with the
# clean and clobber targets (for more information, see those targets, below).
#
NOWAIT_SUBDIRS= $(SUBDIRS:.WAIT=)

DCSUBDIRS=

MSGSUBDIRS=		\
	auditd_plugins	\
	cfgadm_plugins	\
	gss_mechs/mech_dh	\
	gss_mechs/mech_krb5	\
	libbsm		\
	libc		\
	libcfgadm	\
	libcontract	\
	libcurses	\
	libdhcputil	\
	libdiskmgt	\
	libdladm	\
	libgrubmgmt	\
	libgss		\
	libidmap	\
	libilb		\
	libinstzones	\
	libipadm	\
	libipmp		\
	libipsecutil	\
	libnsl		\
	libnwam		\
	libofmt		\
	libpam		\
	libpicl		\
	libpkg		\
	libpool		\
	libreparse	\
	libsasl		\
	libscf		\
	libsecdb	\
	libshare	\
	libslp		\
	libsmbfs	\
	libsmedia	\
	libtsol		\
	libuutil	\
	libvrrpadm	\
	libvscan	\
	libzfs		\
	libzonecfg	\
	madv		\
	mpss		\
	pyzfs		\
	rpcsec_gss	\
	$($(MACH)_MSGSUBDIRS)

# XXXARM
# matching the reasons above, for actual builds
$(NOT_AARCH64_BLD)MSGSUBDIRS += \
	abi		\
	brand		\
	krb5		\
	libldap5	\
	libsldap	\
	pam_modules	\

sparc_MSGSUBDIRS=	\
	libprtdiag	\
	libprtdiag_psr

i386_MSGSUBDIRS= libfdisk
aarch64_MSGSUBDIRS= libfdisk

HDRSUBDIRS=		\
	../cmd/sendmail/libmilter	\
	auditd_plugins	\
	fm		\
	hal		\
	hbaapi		\
	libads		\
	libbrand	\
	libbsm		\
	libc		\
	libcmdutils	\
	libcommputil	\
	libcontract	\
	libcryptoutil	\
	libctf		\
	libcurses	\
	libcustr	\
	libdemangle	\
	libdevice	\
	libdevid	\
	libdevinfo	\
	libdhcpagent	\
	libdhcputil	\
	libdisasm	\
	libdiskmgt	\
	libdladm	\
	libdlpi		\
	libdns_sd	\
	libdtrace	\
	libelfsign	\
	libeti		\
	libfakekernel	\
	libfcoe		\
	libfru		\
	libfstyp	\
	libgen		\
	libgrubmgmt	\
	libidmap	\
	libidspace	\
	libilb		\
	libima		\
	libinetsvc	\
	libinetutil	\
	libinstzones	\
	libipadm	\
	libipd		\
	libipmi		\
	libipmp		\
	libipp		\
	libipsecutil	\
	libiscsit	\
	libkrb5		\
	libkstat	\
	libkvm		\
	libmail		\
	libmapid	\
	libmd		\
	libmlrpc	\
	libmtmalloc	\
	libndmp		\
	libnsl		\
	libnvme		\
	libnvpair	\
	libnwam		\
	libofmt		\
	libpam		\
	libpcidb	\
	libpcsc		\
	libpicl		\
	libpicltree	\
	libpool		\
	libproc		\
	libraidcfg	\
	librcm		\
	librename	\
	libreparse	\
	librestart	\
	librpcsvc	\
	librsm		\
	librstp		\
	libsasl		\
	libscf		\
	libsec		\
	libsff		\
	libshare	\
	libsip		\
	libslp		\
	libsmbfs	\
	libsmbios	\
	libsmedia	\
	libsocket	\
	libsqlite	\
	libsrpt		\
	libstmf		\
	libstmfproxy	\
	libsun_ima	\
	libsysevent	\
	libtecla	\
	libtermcap	\
	libtsnet	\
	libtsol		\
	libumem		\
	libutempter	\
	libuutil	\
	libvolmgt	\
	libvrrpadm	\
	libvscan	\
	libwrap		\
	libxcurses2	\
	libzfs		\
	libzfs_core	\
	libzoneinfo	\
	libzonestat	\
	mpapi		\
	passwdutil	\
	pkcs11		\
	policykit	\
	scsi		\
	smbsrv		\
	smhba		\
	udapl		\
	varpd		\
	$($(MACH)_HDRSUBDIRS)

i386_HDRSUBDIRS=	\
	lib9p		\
	libfdisk	\
	libppt		\
	libsaveargs	\
	libvmm		\
	libvmmapi

aarch64_HDRSUBDIRS=	\
	lib9p		\
	libfdisk

sparc_HDRSUBDIRS=	\
	libds		\
	libdscp		\
	libpri		\
	libv12n		\
	storage

$(ENABLE_JAVA)HDRSUBDIRS +=	\
	libdtrace_jni		\
	libzfs_jni

$(NOT_AARCH64_BLD)HDRSUBDIRS +=		\
	libcpc				\
	libpctx

all :=		TARGET= all
check :=	TARGET= check
clean :=	TARGET= clean
clobber :=	TARGET= clobber
install :=	TARGET= install
install_h :=	TARGET= install_h
_dc :=		TARGET= _dc
_msg :=		TARGET= _msg

.KEEP_STATE:

#
# For the all and install targets, we clearly must respect library
# dependencies so that the libraries link correctly.  However, for
# the remaining targets (check, clean, clobber, install_h, _dc
# and _msg), libraries do not have any dependencies on one another
# and thus respecting dependencies just slows down the build.
# As such, for these rules, we use pattern replacement to explicitly
# avoid triggering the dependency information.  Note that for clean and
# clobber, we must use $(NOWAIT_SUBDIRS) rather than
# $(SUBDIRS), to prevent `.WAIT' from expanding to `.WAIT-nodepend'.
#

all:			$(SUBDIRS)

install:		$(SUBDIRS) .WAIT install_extra

# extra libraries kept in other source areas
install_extra:
	@cd ../cmd/sgs; pwd; $(MAKE) install_lib
	@pwd

clean clobber:		$(NOWAIT_SUBDIRS:%=%-nodepend)


install_h check:	$(HDRSUBDIRS:%=%-nodepend)

_msg:			$(MSGSUBDIRS:%=%-nodepend) .WAIT _dc

_dc:			$(DCSUBDIRS:%=%-nodepend)

# Library interdependencies are called out explicitly here.
../cmd/sgs/libconv: crt
../cmd/sgs/libdl: crt
libc:		../cmd/sgs/libconv ../cmd/sgs/libdl

libm:		libc
libmd:		libc
libmp:		libc
libnsl:		libc libmd libmp
libnvpair:	libc libnsl
libsocket:	libc libnsl

basedeps:	libc libm libmd libmp libnsl libnvpair libsocket
basedeps :=	TARGET=install

# The following dependencies are currently required by libdbus-1 and should
# be used for anything linking against it.
dbusdeps:	libsecdb libtsol libinetutil libscf libuutil libgen libsmbios \
		libbsm

# The following dependencies don't need to be listed below as they are built
# before everything else:
# libc libm libmd libmp libnsl libnvpair libsocket
../cmd/sendmail/libmilter:	libsocket libnsl
abi:		libctf libmapmalloc libproc
auditd_plugins: libbsm libsecdb libgss libmtmalloc
brand:		libzonecfg libmapmalloc
cfgadm_plugins:	libdevice libdevinfo libhotplug librcm hbaapi libkstat libscf
fm:		libexacct libipmi libzfs libdevinfo libdevid libcfgadm \
		libcontract libsysevent ../cmd/sgs/libelf libdladm libsff \
<<<<<<< HEAD
		libpcidb libdiskmgt libjedec
fm: scsi
=======
		libpcidb libdiskmgt libjedec libnvme
>>>>>>> 34793d0f
$(SPARC_BLD)fm:	libpri
gss_mechs/mech_dh: libgss
gss_mechs/mech_dummy: libgss
gss_mechs/mech_krb5: libgss libresolv2 pkcs11 libkstat
gss_mechs/mech_spnego: gss_mechs/mech_krb5
hal:		dbusdeps
krb5:		gss_mechs/mech_krb5 libtecla libldap5
lib9p:		libsec libcustr
libads:		libnsl
libadt_jni:	libbsm
libadutils:	libldap5 libresolv2
libbe:		libzfs libinstzones libuuid libgen libdevinfo libefi libficl \
		libzfsbootenv
libbsm:		libinetutil libscf libsecdb libtsol
libcfgadm:	libdevinfo
libcontract:	libnvpair
libcmdutils:	libavl libnvpair
libcpc:		libpctx
libcrypt:	libgen
libctf:		libavl libdwarf
libdemangle:	libcustr
libdevice:	libnvpair
libdevid:	libdevinfo
libdevinfo:	libsec libgen
libdhcpagent:	libdhcputil libuuid libdlpi libcontract
libdhcputil:	libgen libinetutil libdlpi
libdiskmgt:	libdevid libdevinfo libadm libefi libkstat libsysevent
$(INTEL_BLD)libdiskmgt: libfdisk
libdladm:	libdevinfo libinetutil libscf librcm libexacct libkstat \
		libpool varpd
libdlpi:	libinetutil libdladm
libds:		libsysevent
libdtrace:	libproc libgen libctf libmapmalloc
libdtrace_jni:	libuutil libdtrace
libdwarf:	../cmd/sgs/libelf
libefi:		libuuid libsmbios
libelfsign:	libcryptoutil libkmf ../cmd/sgs/libelf
libeti:		libcurses
libexacct/demo:	libexacct libproject
libfakekernel:	libumem libcryptoutil
libfcoe:	libdladm
libficl:	libuuid libumem
libfru:		libfruutils
libfsmgt:	libkstat
libgrubmgmt:	libdevinfo libzfs libfstyp libefi
$(INTEL_BLD)libgrubmgmt: libfdisk
libidmap:	libavl libuutil
libidspace:	libumem
libinetsvc:	libscf
libinetutil:	libsocket
libinstzones:	libzonecfg libcontract
libipadm:	libinetutil libdlpi libdhcpagent libdladm libsecdb libdhcputil \
		libcmdutils libipmp
libipmi:	libm libnvpair libsocket libnsl
libipmp:	libinetutil
libipsecutil:	libtecla libtsol libkmf
libiscsit:	libstmf libuuid
libhotplug:	libnvpair
libkmf:		libcryptoutil pkcs11 libcustr
libkvm:		../cmd/sgs/libelf
libldap5:	libsasl
libmapid:	libresolv2 libscf
libmlrpc:	libsmbfs libuuid
libndmp:	libscf
libnisdb:	libldap5
libnvme:	libdevinfo libnvpair
libnwam:	libscf libbsm libdladm libipadm
libpcp:		libumem libdevinfo
libpctx:	libproc
libpkg:		libscf libadm
libpool:	libscf libexacct
libppt:		libpcidb libdevinfo libcmdutils
libproc:	../cmd/sgs/librtld_db ../cmd/sgs/libelf libctf
$(INTEL_BLD)libproc: libsaveargs
libproject:	libpool libproc libsecdb
libprtdiag:	libkstat libdevinfo
libprtdiag_psr:	libprtdiag
libraidcfg:	libdevinfo
librcm:		libnvpair
librestart:	libuutil libscf libpool libproject libsecdb libsysevent
libsasl:	libgss pkcs11
libsaveargs:	libdisasm
libscf:		libuutil libgen libnsl libnvpair libsmbios
libsec:		libavl libidmap
libsecdb:	libnsl
libsff:		libnvpair
libshare:	libscf libzfs libuuid libfsmgt libsecdb libumem libsmbfs
libsip:		libmd5
libsldap:	libldap5 libscf
libsmbfs:	libkrb5 libsec libidmap pkcs11
libsmbios:	libdevinfo
libsrpt:	libstmf
libstmf:	libscf
libstmfproxy:	libstmf libpthread
libsun_ima:	libdevinfo libsysevent
libsysevent:	libsecdb
libtecla:	libcurses
libtermcap:	libcurses
libtsalarm:	libpcp
libtsnet:	libtsol libsecdb
libtsol:	libsecdb
libuuid:	libdlpi
libv12n:	libds libuuid
libvmm:		libvmmapi
libvolmgt:	libadm
libvrrpadm:	libdladm libscf
libvscan:	libscf libsecdb
libzfs:		libdevid libgen libuutil libavl libefi libidmap \
		libumem libtsol libzfs_core libcryptoutil pkcs11 libmd libzutil
libzfsbootenv:	libzfs libnvpair
libzfs_core:	libnvpair
libzfs_jni:	libdiskmgt libzfs libzutil
libzonecfg:	libuuid libsysevent libsec libbrand libpool libscf libproc \
		libuutil libbsm libsecdb
libzonestat:	libcmdutils libumem
libzpool:	libavl libumem libcmdutils libsysevent libfakekernel libzutil
libzutil:	libadm libavl libdevid libefi
madv:		libgen
mpapi:		libpthread libdevinfo libsysevent
mpss:		libgen
nsswitch:	libadutils libidmap libdns_sd libscf libldap5 libsldap
pam_modules:	libproject passwdutil smbsrv libtsnet libpam libbsm libsecdb
passwdutil:	libsldap
pkcs11:		libcryptoutil libgen libuuid
policykit:	dbusdeps
print:		libldap5 libmd5 libsendfile
pylibbe:	libbe libzfs
pysolaris:	libsec libidmap
pyzfs:		libzfs
raidcfg_plugins: libraidcfg librcm libcfgadm libpicl libpicltree
rpcsec_gss:	libgss
sasl_plugins:	pkcs11 libgss libsasl
scsi:		libfru libumem libdevid libdevinfo
smbclnt:	libfakekernel pkcs11
smbsrv:		libxnet libpthread librt libshare libidmap pkcs11 libsqlite \
		libcryptoutil libreparse libcmdutils libresolv2 libsmbfs \
		libuuid libfakekernel libads libgss libldap5 krb5 libmlrpc
storage:	libdevice libdevinfo libdevid
sun_fc:		libdevinfo libsysevent
sun_sas:	libdevinfo libsysevent libkstat libdevid
udapl:		libdevinfo libdladm
varpd:		libavl libidspace libumem libnsl libnvpair libmd5 librename \
		libcustr

$(SUBDIRS): FRC
	cd $@; pwd; $(MAKE) $(TARGET)

$(SUBDIRS:%=%-nodepend):
	cd $(@:%-nodepend=%); pwd; $(MAKE) $(TARGET)

FRC:<|MERGE_RESOLUTION|>--- conflicted
+++ resolved
@@ -610,12 +610,7 @@
 cfgadm_plugins:	libdevice libdevinfo libhotplug librcm hbaapi libkstat libscf
 fm:		libexacct libipmi libzfs libdevinfo libdevid libcfgadm \
 		libcontract libsysevent ../cmd/sgs/libelf libdladm libsff \
-<<<<<<< HEAD
-		libpcidb libdiskmgt libjedec
-fm: scsi
-=======
-		libpcidb libdiskmgt libjedec libnvme
->>>>>>> 34793d0f
+		libpcidb libdiskmgt libjedec libnvme scsi
 $(SPARC_BLD)fm:	libpri
 gss_mechs/mech_dh: libgss
 gss_mechs/mech_dummy: libgss
