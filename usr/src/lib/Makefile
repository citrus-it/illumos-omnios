#
# CDDL HEADER START
#
# The contents of this file are subject to the terms of the
# Common Development and Distribution License (the "License").
# You may not use this file except in compliance with the License.
#
# You can obtain a copy of the license at usr/src/OPENSOLARIS.LICENSE
# or http://www.opensolaris.org/os/licensing.
# See the License for the specific language governing permissions
# and limitations under the License.
#
# When distributing Covered Code, include this CDDL HEADER in each
# file and include the License file at usr/src/OPENSOLARIS.LICENSE.
# If applicable, add the following below this CDDL HEADER, with the
# fields enclosed by brackets "[]" replaced with your own identifying
# information: Portions Copyright [yyyy] [name of copyright owner]
#
# CDDL HEADER END
#

#
# Copyright (c) 1989, 2010, Oracle and/or its affiliates. All rights reserved.
# Copyright (c) 2012 by Delphix. All rights reserved.
# Copyright 2015, Joyent, Inc.
# Copyright (c) 2013 Gary Mills
# Copyright 2014 Garrett D'Amore <garrett@damore.org>
# Copyright (c) 2015 Gary Mills
# Copyright 2016 Toomas Soome <tsoome@me.com>
# Copyright 2018 Nexenta Systems, Inc.
# Copyright (c) 2016, Chris Fraire <cfraire@me.com>.
#

include ../Makefile.master

#	Note that libcurses installs commands along with its library.
#	This is a minor bug which probably should be fixed.
#	Note also that a few extra libraries are kept in cmd source.
#
# Certain libraries are linked with, hence depend on, other libraries.
# Library dependencies are called out explicitly, see "Library
# interdependencies" below.
.PARALLEL:

# Build libc and its dependencies
SUBDIRS=			\
	crt			\
	../cmd/sgs/libconv	\
	../cmd/sgs/libdl	\
	libc			\
	.WAIT

# Build libraries with lots of dependents
SUBDIRS +=		\
	libm		\
	libmd		\
	libmp		\
	libnsl		\
	libnvpair	\
	.WAIT

# Build everything else. Aside from explicit dependencies, all libraries
# are built in parallel.
SUBDIRS +=				\
	../cmd/sgs/libelf	\
	../cmd/sgs/librtld_db	\
	abi		\
	auditd_plugins	\
	brand		\
	cfgadm_plugins	\
	crypt_modules	\
	extendedFILE	\
	fm		\
	getloginx	\
	gss_mechs/mech_dh	\
	gss_mechs/mech_dummy	\
	gss_mechs/mech_krb5	\
	gss_mechs/mech_spnego	\
	hal		\
	hbaapi		\
	krb5		\
	libadm		\
	libads		\
	libadutils	\
	libaio		\
	libast		\
	libavl		\
	libbe		\
	libbrand	\
	libbsdmalloc	\
	libbsm		\
	libc_db		\
	libcfgadm	\
	libcmd		\
	libcmdutils	\
	libcommputil	\
	libcontract	\
	libcpc		\
	libcrypt	\
	libcryptoutil	\
	libctf		\
	libdevice	\
	libdevid	\
	libdevinfo	\
	libdhcpagent	\
	libdhcputil	\
	libdisasm	\
	libdiskmgt	\
	libdladm	\
	libdll		\
	libdlpi		\
	libdns_sd	\
	libdoor		\
	libdtrace	\
	libdwarf	\
	libefi		\
	libelfsign	\
	libeti		\
	libexacct	\
	libexacct/demo	\
	libfcoe		\
	libficl		\
	libfru		\
	libfruutils	\
	libfsmgt	\
	libfstyp	\
	libgen		\
	libgss		\
	libhotplug	\
	libidmap	\
	libilb		\
	libima		\
	libinetsvc	\
	libinetutil	\
	libintl		\
	libipadm	\
	libipd		\
	libipmi		\
	libipmp		\
	libipp		\
	libipsecutil	\
	libiscsit	\
	libkmf		\
	libkrb5		\
	libkstat	\
	libkvm		\
	libldap5	\
	liblgrp		\
	liblm		\
	libmail		\
	libmalloc	\
	libmapid	\
	libmapmalloc	\
	libmd5		\
	libmlrpc	\
	libmtmalloc	\
	libmvec		\
	libndmp		\
	libnisdb	\
	libnls		\
	libnwam		\
	libofmt		\
	libpam		\
	libpcidb	\
	libpctx		\
	libpicl		\
	libpicltree	\
	libpool		\
	libpp		\
	libproc		\
	libproject	\
	libpthread	\
	libraidcfg	\
	librcm		\
	librdc		\
	libreparse	\
	libresolv	\
	libresolv2	\
	librestart	\
	librpcsvc	\
	librsm		\
	librstp		\
	librt		\
	libsasl		\
	libscf		\
	libsched	\
	libsctp		\
	libsec		\
	libsecdb	\
	libsendfile	\
	libsff		\
	libshare	\
	libshell	\
	libsip		\
	libsldap	\
	libsmbfs	\
	libsmbios	\
	libsmedia	\
	libsqlite	\
	libsrpt		\
	libstmf		\
	libsum		\
	libsun_ima	\
	libsys		\
	libsysevent	\
	libtecla	\
	libthread	\
	libumem		\
	libuuid		\
	libuutil	\
	libvolmgt	\
	libvrrpadm	\
	libvscan	\
	libw		\
	libwrap		\
	libzfs		\
	libzfs_core	\
	libzonecfg	\
	libzonestat	\
	libzpool	\
	madv		\
	mpapi		\
	mpss		\
	nametoaddr	\
	ncad_addr	\
	nsswitch	\
	pam_modules	\
	passwdutil	\
	pkcs11		\
	policykit	\
	pylibbe		\
	pysolaris	\
	pyzfs		\
	raidcfg_plugins	\
	rpcsec_gss	\
	sasl_plugins	\
	scsi		\
	smbsrv		\
	smhba		\
	sun_fc		\
	sun_sas		\
	udapl		\
	watchmalloc	\
	$($(MACH)_SUBDIRS)

i386_SUBDIRS=		\
	libfdisk	\
	libsaveargs

sparc_SUBDIRS=		\
	efcode		\
	libds		\
	libdscp		\
	libprtdiag	\
	libprtdiag_psr	\
	libpri		\
	librsc		\
	storage		\
	libpcp		\
	libtsalarm	\
	libv12n

#
# Create a special version of $(SUBDIRS) with no .WAIT's, for use with the
# clean and clobber targets (for more information, see those targets, below).
#
NOWAIT_SUBDIRS= $(SUBDIRS:.WAIT=)

DCSUBDIRS=

MSGSUBDIRS=		\
	abi		\
	auditd_plugins	\
	brand		\
	cfgadm_plugins	\
	gss_mechs/mech_dh	\
	gss_mechs/mech_krb5	\
	krb5		\
	libast		\
	libbsm		\
	libc		\
	libcfgadm	\
	libcmd		\
	libcontract	\
	libdhcputil	\
	libdiskmgt	\
	libdladm	\
	libdll		\
	libgss		\
	libidmap	\
	libilb		\
	libipadm	\
	libipmp		\
	libipsecutil	\
	libldap5	\
	libnwam		\
	libofmt		\
	libpam		\
	libpicl		\
	libpool		\
	libpp		\
	libreparse	\
	libsasl		\
	libscf		\
	libsecdb	\
	libshare	\
	libshell	\
	libsldap	\
	libsmbfs	\
	libsmedia	\
	libsum		\
	libuutil	\
	libvrrpadm	\
	libvscan	\
	libzfs		\
	libzonecfg	\
	madv		\
	mpss		\
	pam_modules	\
	rpcsec_gss	\
	$($(MACH)_MSGSUBDIRS)

sparc_MSGSUBDIRS=	\
	libprtdiag	\
	libprtdiag_psr

i386_MSGSUBDIRS= libfdisk

HDRSUBDIRS=				\
	auditd_plugins	\
	fm		\
	hal		\
	hbaapi		\
	libads		\
	libast		\
	libbrand	\
	libbsm		\
	libc		\
	libcmd		\
	libcmdutils	\
	libcommputil	\
	libcontract	\
	libcpc		\
	libcryptoutil	\
	libctf		\
	libdevice	\
	libdevid	\
	libdevinfo	\
	libdhcpagent	\
	libdhcputil	\
	libdisasm	\
	libdiskmgt	\
	libdwarf	\
	libdladm	\
	libdll		\
	libdlpi		\
	libdns_sd	\
	libdtrace	\
	libelfsign	\
	libeti		\
	libfcoe		\
	libfru		\
	libfstyp	\
	libgen		\
	libidmap	\
	libilb		\
	libima		\
	libinetsvc	\
	libinetutil	\
	libipadm	\
	libipd		\
	libipmi		\
	libipmp		\
	libipp		\
	libipsecutil	\
	libiscsit	\
	libkrb5		\
	libkstat	\
	libkvm		\
	libmail		\
	libmapid	\
	libmd		\
	libmlrpc	\
	libmtmalloc	\
	libndmp		\
	libnvpair	\
	libnwam		\
	libofmt		\
	libpam		\
	libpcidb	\
	libpctx		\
	libpicl		\
	libpicltree	\
	libpool		\
	libpp		\
	libproc		\
	libraidcfg	\
	librcm		\
	librdc		\
	libreparse	\
	librestart	\
	librpcsvc	\
	librsm		\
	librstp		\
	libsasl		\
	libscf		\
	libsec		\
	libsff		\
	libshare	\
	libshell	\
	libsip		\
	libsmbfs	\
	libsmbios	\
	libsmedia	\
	libsqlite	\
	libsrpt		\
	libstmf		\
	libsum		\
	libsun_ima	\
	libsysevent	\
	libtecla	\
	libumem		\
	libuutil	\
	libvolmgt	\
	libvrrpadm	\
	libvscan	\
	libwrap		\
	libzfs		\
	libzfs_core	\
	libzonestat	\
	mpapi		\
	passwdutil	\
	pkcs11		\
	policykit	\
	scsi		\
	smbsrv		\
	smhba		\
	udapl		\
	$($(MACH)_HDRSUBDIRS)

i386_HDRSUBDIRS=	\
	libfdisk	\
	libsaveargs

sparc_HDRSUBDIRS=	\
	libds		\
	libdscp		\
	libpri		\
	libv12n		\
	storage

all :=		TARGET= all
check :=	TARGET= check
clean :=	TARGET= clean
clobber :=	TARGET= clobber
install :=	TARGET= install
install_h :=	TARGET= install_h
_dc :=		TARGET= _dc
_msg :=		TARGET= _msg

.KEEP_STATE:

#
# For the all and install targets, we clearly must respect library
# dependencies so that the libraries link correctly.  However, for
# the remaining targets (check, clean, clobber, install_h, _dc, and
# _msg), libraries do not have any dependencies on one another and
# thus respecting dependencies just slows down the build.  As such,
# for these rules, we use pattern replacement to explicitly avoid
# triggering the dependency information.  Note that for clean and
# clobber, we must use $(NOWAIT_SUBDIRS) rather than $(SUBDIRS),
# to prevent `.WAIT' from expanding to `.WAIT-nodepend'.
#

all:			$(SUBDIRS)

install:		$(SUBDIRS) .WAIT install_extra

# extra libraries kept in other source areas
install_extra:
	@cd ../cmd/sgs; pwd; $(MAKE) install_lib
	@pwd

clean clobber:	$(NOWAIT_SUBDIRS:%=%-nodepend)

install_h check:	$(HDRSUBDIRS:%=%-nodepend)

_msg:			$(MSGSUBDIRS:%=%-nodepend) .WAIT _dc

_dc:			$(DCSUBDIRS:%=%-nodepend)

# Library interdependencies are called out explicitly here.
../cmd/sgs/libconv: crt
../cmd/sgs/libdl: crt
libc:		../cmd/sgs/libconv ../cmd/sgs/libdl

libm:		libc
libmd:		libc
libmp:		libc
libnsl:		libc libmd libmp
libnvpair:	libc libnsl

basedeps:	libc libm libmd libmp libnsl libnvpair
basedeps :=	TARGET=install

# The following dependencies are currently required by libdbus-1 and should
# be used for anything linking against it.
dbusdeps:	libsecdb libinetutil libscf libuutil libgen libsmbios

# The following dependencies don't need to be listed below as they are built
# before everything else:
# libc libm libmd libmp libnsl libnvpair
abi:		libctf libmapmalloc libproc
auditd_plugins: libbsm libsecdb libgss libmtmalloc
brand:		libzonecfg libmapmalloc
cfgadm_plugins:	libdevice libdevinfo libhotplug librcm hbaapi libkstat libscf
fm:		libexacct libipmi libzfs scsi libdevinfo libdevid libcfgadm \
		libcontract libsysevent ../cmd/sgs/libelf libdladm libsff
hal:		libbsm
$(SPARC_BLD)fm:	libpri
gss_mechs/mech_dh: libgss
gss_mechs/mech_dummy: libgss
gss_mechs/mech_krb5: libgss libresolv2 pkcs11 libkstat
gss_mechs/mech_spnego: gss_mechs/mech_krb5
hal:		dbusdeps
krb5:		gss_mechs/mech_krb5 libtecla libldap5
libadutils:	libldap5 libresolv2
libbe:		libzfs libzonecfg libuuid libgen libdevinfo libefi libficl
libbsm:		libinetutil libscf libsecdb
libcfgadm:	libdevinfo
libcmd:		libsum libast
libcmdutils:	libavl
libcpc:		libpctx
libcrypt:	libgen
libctf:		libdwarf
libdevid:	libdevinfo
libdevinfo:	libsec libgen
libdhcpagent:	libdhcputil libuuid libdlpi libcontract
libdhcputil:	libgen libinetutil libdlpi
libdiskmgt:	libdevid libdevinfo libadm libefi libkstat libsysevent
$(INTEL_BLD)libdiskmgt: libfdisk
libdladm:	libdevinfo libinetutil libscf librcm libexacct libkstat \
		libpool
libdll: 	libast
libdlpi:	libinetutil libdladm
libds:		libsysevent
libdtrace:	libproc libgen libctf libmapmalloc
libefi:		libuuid
libelfsign:	libcryptoutil libkmf ../cmd/sgs/libelf
libexacct/demo:	libexacct libproject
libfcoe:	libdladm
libficl:	libuuid libumem
libfru:		libfruutils
libfsmgt:	libkstat
libidmap:	libavl libuutil
libinetsvc:	libscf
libipadm:	libinetutil libdlpi libdhcpagent libdladm libsecdb libdhcputil
libipmp:	libinetutil
libipsecutil:	libtecla
libiscsit:	libstmf libuuid
libkmf:		libcryptoutil pkcs11
libkvm:		../cmd/sgs/libelf
libldap5:	libsasl
libmapid:	libresolv2 libscf
libmlrpc:	libsmbfs libuuid
libndmp:	libscf
libnisdb:	libldap5
libnwam:	libscf libbsm libdladm libipadm
libpcp:		libumem libdevinfo
libpctx:	libproc
libpool:	libscf libexacct
libpp:		libast
libproc:	../cmd/sgs/librtld_db ../cmd/sgs/libelf libctf
$(INTEL_BLD)libproc: libsaveargs
libproject:	libpool libproc libsecdb
libprtdiag:	libkstat
libprtdiag_psr:	libprtdiag
libraidcfg:	libdevinfo
librestart:	libuutil libscf libpool libproject libsecdb libsysevent
libsasl:	libgss pkcs11
libsaveargs:	libdisasm
libscf:		libuutil libgen libsmbios
libsec:		libavl libidmap
libsff:		libnvpair
libshare:	libscf libzfs libuuid libfsmgt libsecdb libumem libsmbfs
libshell:	libast libcmd libdll libsecdb
libsip:		libmd5
libsldap:	libldap5 libscf
libsmbfs:	libkrb5 libsec libidmap pkcs11
libsmbios:	libdevinfo
libsrpt:	libstmf
libstmf:	libscf
libsum: 	libast
libsun_ima:	libdevinfo libsysevent
libsysevent:	libsecdb
libtsalarm:	libpcp
libuuid:	libdlpi
libv12n:	libds libuuid
libvolmgt:	libadm
libvrrpadm:	libdladm libscf
libvscan:	libscf libsecdb
libzfs:		libdevid libgen libuutil libadm libavl libefi libidmap \
		libumem libzfs_core libcmdutils
libzonecfg:	libuuid libsysevent libsec libbrand libpool libscf libproc \
		libuutil libbsm libsecdb
libzonestat:	libcmdutils libumem
libzpool:	libavl libumem libcmdutils libsysevent
madv:		libgen
mpapi:		libpthread libdevinfo libsysevent
mpss:		libgen
nsswitch:	libadutils libidmap libdns_sd libscf libldap5 libsldap
pam_modules:	libproject passwdutil smbsrv libpam libbsm libsecdb
passwdutil:	libsldap
pkcs11:		libcryptoutil libgen libuuid
policykit:	dbusdeps
pylibbe: 	libbe libzfs
pysolaris:	libsec libidmap
pyzfs:		libzfs
raidcfg_plugins: libraidcfg librcm libcfgadm libpicl libpicltree
rpcsec_gss:	libgss
sasl_plugins:	pkcs11 libgss libsasl
scsi:		libfru libumem libdevid libdevinfo
smbsrv:		libpthread librt libshare libidmap pkcs11 libsqlite \
		libcryptoutil libreparse libcmdutils libresolv2 libsmbfs \
<<<<<<< HEAD
		libuuid libads libgss libldap5 krb5
=======
		libuuid libfakekernel libads libgss libldap5 krb5 libmlrpc
>>>>>>> 7d815089
storage:	libdevice libdevinfo libdevid
sun_fc:		libdevinfo libsysevent
sun_sas:	libdevinfo libsysevent libkstat libdevid
udapl:		libdevinfo libdladm

#
# The reason this rule checks for the existence of the
# Makefile is that some of the directories do not exist
# in certain situations (e.g., exportable source builds,
# OpenSolaris).
#
$(SUBDIRS): FRC
	@if [ -f $@/Makefile  ]; then \
		cd $@; pwd; $(MAKE) $(TARGET); \
	else \
		true; \
	fi

$(SUBDIRS:%=%-nodepend):
	@if [ -f $(@:%-nodepend=%)/Makefile  ]; then \
		cd $(@:%-nodepend=%); pwd; $(MAKE) $(TARGET); \
	else \
		true; \
	fi

FRC:<|MERGE_RESOLUTION|>--- conflicted
+++ resolved
@@ -622,11 +622,7 @@
 scsi:		libfru libumem libdevid libdevinfo
 smbsrv:		libpthread librt libshare libidmap pkcs11 libsqlite \
 		libcryptoutil libreparse libcmdutils libresolv2 libsmbfs \
-<<<<<<< HEAD
-		libuuid libads libgss libldap5 krb5
-=======
-		libuuid libfakekernel libads libgss libldap5 krb5 libmlrpc
->>>>>>> 7d815089
+		libuuid libads libgss libldap5 krb5 libmlrpc
 storage:	libdevice libdevinfo libdevid
 sun_fc:		libdevinfo libsysevent
 sun_sas:	libdevinfo libsysevent libkstat libdevid
