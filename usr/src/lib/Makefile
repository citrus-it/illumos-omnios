#
# CDDL HEADER START
#
# The contents of this file are subject to the terms of the
# Common Development and Distribution License (the "License").
# You may not use this file except in compliance with the License.
#
# You can obtain a copy of the license at usr/src/OPENSOLARIS.LICENSE
# or http://www.opensolaris.org/os/licensing.
# See the License for the specific language governing permissions
# and limitations under the License.
#
# When distributing Covered Code, include this CDDL HEADER in each
# file and include the License file at usr/src/OPENSOLARIS.LICENSE.
# If applicable, add the following below this CDDL HEADER, with the
# fields enclosed by brackets "[]" replaced with your own identifying
# information: Portions Copyright [yyyy] [name of copyright owner]
#
# CDDL HEADER END
#

#
# Copyright (c) 1989, 2010, Oracle and/or its affiliates. All rights reserved.
# Copyright (c) 2012 by Delphix. All rights reserved.
# Copyright 2015, Joyent, Inc.
# Copyright (c) 2013 Gary Mills
# Copyright 2014 Garrett D'Amore <garrett@damore.org>
# Copyright (c) 2015 Gary Mills
# Copyright 2016 Toomas Soome <tsoome@me.com>
# Copyright 2018 Nexenta Systems, Inc.
# Copyright (c) 2016, Chris Fraire <cfraire@me.com>.
#

include ../Makefile.master

#	Note that libcurses installs commands along with its library.
#	This is a minor bug which probably should be fixed.
#	Note also that a few extra libraries are kept in cmd source.
#
# Certain libraries are linked with, hence depend on, other libraries.
# Library dependencies are called out explicitly, see "Library
# interdependencies" below.
.PARALLEL:

# Build libc and its dependencies
SUBDIRS=			\
	crt			\
	../cmd/sgs/libconv	\
	../cmd/sgs/libdl	\
	libc			\
	.WAIT

# Build libraries with lots of dependents
SUBDIRS +=		\
	libm		\
	libmd		\
	libmp		\
	libnsl		\
	libnvpair	\
	.WAIT

# Build everything else. Aside from explicit dependencies, all libraries
# are built in parallel.
SUBDIRS +=				\
	../cmd/sgs/libelf	\
	../cmd/sgs/librtld_db	\
	abi		\
	auditd_plugins	\
	brand		\
	cfgadm_plugins	\
	crypt_modules	\
	extendedFILE	\
	fm		\
	getloginx	\
	gss_mechs/mech_dh	\
	gss_mechs/mech_dummy	\
	gss_mechs/mech_krb5	\
	gss_mechs/mech_spnego	\
	hal		\
	hbaapi		\
	krb5		\
	libadm		\
	libads		\
	libadutils	\
	libaio		\
	libast		\
	libavl		\
	libbe		\
	libbrand	\
	libbsdmalloc	\
	libbsm		\
	libc_db		\
	libcfgadm	\
	libcmd		\
	libcmdutils	\
	libcommputil	\
	libcontract	\
	libcpc		\
	libcrypt	\
	libcryptoutil	\
	libctf		\
	libcustr	\
	libdevice	\
	libdevid	\
	libdevinfo	\
	libdhcpagent	\
	libdhcputil	\
	libdisasm	\
	libdiskmgt	\
	libdladm	\
	libdll		\
	libdlpi		\
	libdns_sd	\
	libdoor		\
	libdtrace	\
	libdwarf	\
	libefi		\
	libelfsign	\
	libeti		\
	libexacct	\
	libexacct/demo	\
	libfcoe		\
	libficl		\
	libfru		\
	libfruutils	\
	libfsmgt	\
	libfstyp	\
	libgen		\
	libgss		\
	libhotplug	\
	libidmap	\
	libilb		\
	libima		\
	libinetsvc	\
	libinetutil	\
	libintl		\
	libipadm	\
	libipd		\
	libipmi		\
	libipmp		\
	libipp		\
	libipsecutil	\
	libiscsit	\
	libkmf		\
	libkrb5		\
	libkstat	\
	libkvm		\
	libldap5	\
	liblgrp		\
	liblm		\
	libmail		\
	libmalloc	\
	libmapid	\
	libmapmalloc	\
	libmd5		\
	libmlrpc	\
	libmtmalloc	\
	libmvec		\
	libndmp		\
	libnisdb	\
	libnls		\
	libnwam		\
	libofmt		\
	libpam		\
	libpcidb	\
	libpctx		\
	libpicl		\
	libpicltree	\
	libpool		\
	libpp		\
	libproc		\
	libproject	\
	libpthread	\
	libraidcfg	\
	librcm		\
	libreparse	\
	libresolv	\
	libresolv2	\
	librestart	\
	librpcsvc	\
	librsm		\
	librstp		\
	librt		\
	libsasl		\
	libscf		\
	libsched	\
	libsctp		\
	libsec		\
	libsecdb	\
	libsendfile	\
	libsff		\
	libshare	\
	libshell	\
	libsip		\
	libsldap	\
	libsmbfs	\
	libsmbios	\
	libsmedia	\
	libsqlite	\
	libsrpt		\
	libstmf		\
	libsum		\
	libsun_ima	\
	libsys		\
	libsysevent	\
	libtecla	\
	libthread	\
	libumem		\
	libuuid		\
	libvolmgt	\
	libvrrpadm	\
	libvscan	\
	libw		\
	libwrap		\
	libzfs		\
	libzfs_core	\
	libzonecfg	\
	libzonestat	\
	libzpool	\
	madv		\
	mpapi		\
	mpss		\
	nametoaddr	\
	ncad_addr	\
	nsswitch	\
	pam_modules	\
	passwdutil	\
	pkcs11		\
	policykit	\
	pylibbe		\
	raidcfg_plugins	\
	rpcsec_gss	\
	sasl_plugins	\
	scsi		\
	smbsrv		\
	smhba		\
	sun_fc		\
	sun_sas		\
	udapl		\
	watchmalloc	\
	$($(MACH)_SUBDIRS)

i386_SUBDIRS=		\
	libfdisk	\
	libsaveargs

#
# Create a special version of $(SUBDIRS) with no .WAIT's, for use with the
# clean and clobber targets (for more information, see those targets, below).
#
NOWAIT_SUBDIRS= $(SUBDIRS:.WAIT=)

DCSUBDIRS=

MSGSUBDIRS=		\
	abi		\
	auditd_plugins	\
	brand		\
	cfgadm_plugins	\
	gss_mechs/mech_dh	\
	gss_mechs/mech_krb5	\
	krb5		\
	libast		\
	libbsm		\
	libc		\
	libcfgadm	\
	libcmd		\
	libcontract	\
	libdhcputil	\
	libdiskmgt	\
	libdladm	\
	libdll		\
	libgss		\
	libidmap	\
	libilb		\
	libipadm	\
	libipmp		\
	libipsecutil	\
	libldap5	\
	libnwam		\
	libofmt		\
	libpam		\
	libpicl		\
	libpool		\
	libpp		\
	libreparse	\
	libsasl		\
	libscf		\
	libsecdb	\
	libshare	\
	libshell	\
	libsldap	\
	libsmbfs	\
	libsmedia	\
	libsum		\
	libvrrpadm	\
	libvscan	\
	libzfs		\
	libzonecfg	\
	madv		\
	mpss		\
	pam_modules	\
	rpcsec_gss	\
	$($(MACH)_MSGSUBDIRS)

i386_MSGSUBDIRS= libfdisk

HDRSUBDIRS=				\
	auditd_plugins	\
	fm		\
	hal		\
	hbaapi		\
	libads		\
	libast		\
	libbrand	\
	libbsm		\
	libc		\
	libcmd		\
	libcmdutils	\
	libcommputil	\
	libcontract	\
	libcpc		\
	libcryptoutil	\
	libctf		\
	libcustr	\
	libdevice	\
	libdevid	\
	libdevinfo	\
	libdhcpagent	\
	libdhcputil	\
	libdisasm	\
	libdiskmgt	\
	libdwarf	\
	libdladm	\
	libdll		\
	libdlpi		\
	libdns_sd	\
	libdtrace	\
	libelfsign	\
	libeti		\
	libfcoe		\
	libfru		\
	libfstyp	\
	libgen		\
	libidmap	\
	libilb		\
	libima		\
	libinetsvc	\
	libinetutil	\
	libipadm	\
	libipd		\
	libipmi		\
	libipmp		\
	libipp		\
	libipsecutil	\
	libiscsit	\
	libkrb5		\
	libkstat	\
	libkvm		\
	libmail		\
	libmapid	\
	libmd		\
	libmlrpc	\
	libmtmalloc	\
	libndmp		\
	libnvpair	\
	libnwam		\
	libofmt		\
	libpam		\
	libpcidb	\
	libpctx		\
	libpicl		\
	libpicltree	\
	libpool		\
	libpp		\
	libproc		\
	libraidcfg	\
	librcm		\
	libreparse	\
	librestart	\
	librpcsvc	\
	librsm		\
	librstp		\
	libsasl		\
	libscf		\
	libsec		\
	libsff		\
	libshare	\
	libshell	\
	libsip		\
	libsmbfs	\
	libsmbios	\
	libsmedia	\
	libsqlite	\
	libsrpt		\
	libstmf		\
	libsum		\
	libsun_ima	\
	libsysevent	\
	libtecla	\
	libumem		\
	libvolmgt	\
	libvrrpadm	\
	libvscan	\
	libwrap		\
	libzfs		\
	libzfs_core	\
	libzonestat	\
	mpapi		\
	passwdutil	\
	pkcs11		\
	policykit	\
	scsi		\
	smbsrv		\
	smhba		\
	udapl		\
	$($(MACH)_HDRSUBDIRS)

i386_HDRSUBDIRS=	\
	libfdisk	\
	libsaveargs

all :=		TARGET= all
check :=	TARGET= check
clean :=	TARGET= clean
clobber :=	TARGET= clobber
install :=	TARGET= install
install_h :=	TARGET= install_h
_dc :=		TARGET= _dc
_msg :=		TARGET= _msg

.KEEP_STATE:

#
# For the all and install targets, we clearly must respect library
# dependencies so that the libraries link correctly.  However, for
# the remaining targets (check, clean, clobber, install_h, _dc, and
# _msg), libraries do not have any dependencies on one another and
# thus respecting dependencies just slows down the build.  As such,
# for these rules, we use pattern replacement to explicitly avoid
# triggering the dependency information.  Note that for clean and
# clobber, we must use $(NOWAIT_SUBDIRS) rather than $(SUBDIRS),
# to prevent `.WAIT' from expanding to `.WAIT-nodepend'.
#

all:			$(SUBDIRS)

install:		$(SUBDIRS) .WAIT install_extra

# extra libraries kept in other source areas
install_extra:
	@cd ../cmd/sgs; pwd; $(MAKE) install_lib
	@pwd

clean clobber:	$(NOWAIT_SUBDIRS:%=%-nodepend)

install_h check:	$(HDRSUBDIRS:%=%-nodepend)

_msg:			$(MSGSUBDIRS:%=%-nodepend) .WAIT _dc

_dc:			$(DCSUBDIRS:%=%-nodepend)

# Library interdependencies are called out explicitly here.
../cmd/sgs/libconv: crt
../cmd/sgs/libdl: crt
libc:		../cmd/sgs/libconv ../cmd/sgs/libdl

libm:		libc
libmd:		libc
libmp:		libc
libnsl:		libc libmd libmp
libnvpair:	libc libnsl

basedeps:	libc libm libmd libmp libnsl libnvpair
basedeps :=	TARGET=install

# The following dependencies are currently required by libdbus-1 and should
# be used for anything linking against it.
dbusdeps:	libsecdb libinetutil libscf libgen libsmbios

# The following dependencies don't need to be listed below as they are built
# before everything else:
# libc libm libmd libmp libnsl libnvpair
abi:		libctf libmapmalloc libproc
auditd_plugins: libbsm libsecdb libgss libmtmalloc
brand:		libzonecfg libmapmalloc
cfgadm_plugins:	libdevice libdevinfo libhotplug librcm hbaapi libkstat libscf
fm:		libexacct libipmi libzfs scsi libdevinfo libdevid libcfgadm \
		libcontract libsysevent ../cmd/sgs/libelf libdladm libsff \
		libpcidb
hal:		libbsm
gss_mechs/mech_dh: libgss
gss_mechs/mech_dummy: libgss
gss_mechs/mech_krb5: libgss libresolv2 pkcs11 libkstat
gss_mechs/mech_spnego: gss_mechs/mech_krb5
hal:		dbusdeps
krb5:		gss_mechs/mech_krb5 libtecla libldap5
libadutils:	libldap5 libresolv2
libbe:		libzfs libzonecfg libuuid libgen libdevinfo libefi libficl
libbsm:		libinetutil libscf libsecdb
libcfgadm:	libdevinfo
libcmd:		libsum libast
libcmdutils:	libavl
libcpc:		libpctx
libcrypt:	libgen
libctf:		libdwarf
libdevid:	libdevinfo
libdevinfo:	libsec libgen
libdhcpagent:	libdhcputil libuuid libdlpi libcontract
libdhcputil:	libgen libinetutil libdlpi
libdiskmgt:	libdevid libdevinfo libadm libefi libkstat libsysevent
$(INTEL_BLD)libdiskmgt: libfdisk
libdladm:	libdevinfo libinetutil libscf librcm libexacct libkstat \
		libpool
libdll:		libast
libdlpi:	libinetutil libdladm
libdtrace:	libproc libgen libctf libmapmalloc
libefi:		libuuid libsmbios
libelfsign:	libcryptoutil libkmf ../cmd/sgs/libelf
libexacct/demo:	libexacct libproject
libfcoe:	libdladm
libficl:	libuuid libumem
libfru:		libfruutils
libfsmgt:	libkstat
libidmap:	libavl
libinetsvc:	libscf
libipadm:	libinetutil libdlpi libdhcpagent libdladm libsecdb libdhcputil
libipmp:	libinetutil
<<<<<<< HEAD
libipsecutil:	libtecla
=======
libipsecutil:	libtecla libtsol libkmf
>>>>>>> bdc560ab
libiscsit:	libstmf libuuid
libkmf:		libcryptoutil pkcs11 libcustr
libkvm:		../cmd/sgs/libelf
libldap5:	libsasl
libmapid:	libresolv2 libscf
libmlrpc:	libsmbfs libuuid
libndmp:	libscf
libnisdb:	libldap5
libnwam:	libscf libbsm libdladm libipadm
libpctx:	libproc
libpool:	libscf libexacct
libpp:		libast
libproc:	../cmd/sgs/librtld_db ../cmd/sgs/libelf libctf
$(INTEL_BLD)libproc: libsaveargs
libproject:	libpool libproc libsecdb
libraidcfg:	libdevinfo
librestart:	libscf libpool libproject libsecdb libsysevent
libsasl:	libgss pkcs11
libsaveargs:	libdisasm
libscf:		libgen libsmbios
libsec:		libavl libidmap
libsff:		libnvpair
libshare:	libscf libzfs libuuid libfsmgt libsecdb libumem libsmbfs
libshell:	libast libcmd libdll libsecdb
libsip:		libmd5
libsldap:	libldap5 libscf
libsmbfs:	libkrb5 libsec libidmap pkcs11
libsmbios:	libdevinfo
libsrpt:	libstmf
libstmf:	libscf
libsum:		libast
libsun_ima:	libdevinfo libsysevent
libsysevent:	libsecdb
libuuid:	libdlpi
libvolmgt:	libadm
libvrrpadm:	libdladm libscf
libvscan:	libscf libsecdb
libzfs:		libdevid libgen libadm libavl libefi libidmap \
		libumem libzfs_core
libzonecfg:	libuuid libsysevent libsec libbrand libpool libscf libproc \
		libbsm libsecdb
libzonestat:	libcmdutils libumem
libzpool:	libavl libumem libcmdutils libsysevent
madv:		libgen
mpapi:		libpthread libdevinfo libsysevent
mpss:		libgen
nsswitch:	libadutils libidmap libdns_sd libscf libldap5 libsldap
pam_modules:	libproject passwdutil smbsrv libpam libbsm libsecdb
passwdutil:	libsldap
pkcs11:		libcryptoutil libgen libuuid
policykit:	dbusdeps
pylibbe:	libbe libzfs
raidcfg_plugins: libraidcfg librcm libcfgadm libpicl libpicltree
rpcsec_gss:	libgss
sasl_plugins:	pkcs11 libgss libsasl
scsi:		libfru libumem libdevid libdevinfo
smbsrv:		libpthread librt libshare libidmap pkcs11 libsqlite \
		libcryptoutil libreparse libcmdutils libresolv2 libsmbfs \
		libuuid libads libgss libldap5 krb5 libmlrpc
sun_fc:		libdevinfo libsysevent
sun_sas:	libdevinfo libsysevent libkstat libdevid
udapl:		libdevinfo libdladm

#
# The reason this rule checks for the existence of the
# Makefile is that some of the directories do not exist
# in certain situations (e.g., exportable source builds,
# OpenSolaris).
#
$(SUBDIRS): FRC
	@if [ -f $@/Makefile  ]; then \
		cd $@; pwd; $(MAKE) $(TARGET); \
	else \
		true; \
	fi

$(SUBDIRS:%=%-nodepend):
	@if [ -f $(@:%-nodepend=%)/Makefile  ]; then \
		cd $(@:%-nodepend=%); pwd; $(MAKE) $(TARGET); \
	else \
		true; \
	fi

FRC:<|MERGE_RESOLUTION|>--- conflicted
+++ resolved
@@ -526,11 +526,7 @@
 libinetsvc:	libscf
 libipadm:	libinetutil libdlpi libdhcpagent libdladm libsecdb libdhcputil
 libipmp:	libinetutil
-<<<<<<< HEAD
-libipsecutil:	libtecla
-=======
-libipsecutil:	libtecla libtsol libkmf
->>>>>>> bdc560ab
+libipsecutil:	libtecla libkmf
 libiscsit:	libstmf libuuid
 libkmf:		libcryptoutil pkcs11 libcustr
 libkvm:		../cmd/sgs/libelf
