#
# CDDL HEADER START
#
# The contents of this file are subject to the terms of the
# Common Development and Distribution License (the "License").
# You may not use this file except in compliance with the License.
#
# You can obtain a copy of the license at usr/src/OPENSOLARIS.LICENSE
# or http://www.opensolaris.org/os/licensing.
# See the License for the specific language governing permissions
# and limitations under the License.
#
# When distributing Covered Code, include this CDDL HEADER in each
# file and include the License file at usr/src/OPENSOLARIS.LICENSE.
# If applicable, add the following below this CDDL HEADER, with the
# fields enclosed by brackets "[]" replaced with your own identifying
# information: Portions Copyright [yyyy] [name of copyright owner]
#
# CDDL HEADER END
#

#
# Copyright (c) 1989, 2010, Oracle and/or its affiliates. All rights reserved.
# Copyright (c) 2012 by Delphix. All rights reserved.
# Copyright 2015, Joyent, Inc.
# Copyright (c) 2013 Gary Mills
# Copyright 2014 Garrett D'Amore <garrett@damore.org>
# Copyright (c) 2015 Gary Mills
# Copyright 2016 Toomas Soome <tsoome@me.com>
# Copyright 2018 Nexenta Systems, Inc.
# Copyright (c) 2016, Chris Fraire <cfraire@me.com>.
#

include ../Makefile.master

#	Note that libcurses installs commands along with its library.
#	This is a minor bug which probably should be fixed.
#	Note also that a few extra libraries are kept in cmd source.
#
# Certain libraries are linked with, hence depend on, other libraries.
# Library dependencies are called out explicitly, see "Library
# interdependencies" below.
.PARALLEL:

# Build libc and its dependencies
SUBDIRS=			\
	crt			\
	../cmd/sgs/libconv	\
	../cmd/sgs/libdl	\
	libc			\
	.WAIT

# Build libraries with lots of dependents
SUBDIRS +=		\
	libm		\
	libmd		\
	libmp		\
	libnsl		\
	libnvpair	\
	.WAIT

# Build everything else. Aside from explicit dependencies, all libraries
# are built in parallel.
SUBDIRS +=				\
	../cmd/sgs/libelf	\
	../cmd/sgs/librtld_db	\
	abi		\
	auditd_plugins	\
	brand		\
	cfgadm_plugins	\
	crypt_modules	\
	extendedFILE	\
	fm		\
	getloginx	\
	gss_mechs/mech_dh	\
	gss_mechs/mech_dummy	\
	gss_mechs/mech_krb5	\
	gss_mechs/mech_spnego	\
	hal		\
	hbaapi		\
	krb5		\
	libadm		\
	libads		\
	libadutils	\
	libaio		\
	libast		\
	libavl		\
	libbe		\
	libbrand	\
	libbsdmalloc	\
	libbsm		\
	libc_db		\
	libcfgadm	\
	libcmd		\
	libcmdutils	\
	libcommputil	\
	libcontract	\
	libcpc		\
	libcrypt	\
	libcryptoutil	\
	libctf		\
	libdevice	\
	libdevid	\
	libdevinfo	\
	libdhcpagent	\
	libdhcputil	\
	libdisasm	\
	libdiskmgt	\
	libdladm	\
	libdll		\
	libdlpi		\
	libdns_sd	\
	libdoor		\
	libdtrace	\
	libdwarf	\
	libefi		\
	libelfsign	\
	libeti		\
	libexacct	\
	libexacct/demo	\
	libfcoe		\
	libficl		\
	libfru		\
	libfruutils	\
	libfsmgt	\
	libfstyp	\
	libgen		\
	libgss		\
	libhotplug	\
	libidmap	\
	libilb		\
	libima		\
	libinetsvc	\
	libinetutil	\
	libintl		\
	libipadm	\
	libipd		\
	libipmi		\
	libipmp		\
	libipp		\
	libipsecutil	\
	libiscsit	\
	libkmf		\
	libkrb5		\
	libkstat	\
	libkvm		\
	libldap5	\
	liblgrp		\
	liblm		\
	libmail		\
	libmalloc	\
	libmapid	\
	libmapmalloc	\
	libmd5		\
	libmlrpc	\
	libmtmalloc	\
	libmvec		\
	libndmp		\
	libnisdb	\
	libnls		\
	libnwam		\
	libofmt		\
	libpam		\
	libpcidb	\
	libpctx		\
	libpicl		\
	libpicltree	\
	libpool		\
	libpp		\
	libproc		\
	libproject	\
	libpthread	\
	libraidcfg	\
	librcm		\
	libreparse	\
	libresolv	\
	libresolv2	\
	librestart	\
	librpcsvc	\
	librsm		\
	librstp		\
	librt		\
	libsasl		\
	libscf		\
	libsched	\
	libsctp		\
	libsec		\
	libsecdb	\
	libsendfile	\
	libsff		\
	libshare	\
	libshell	\
	libsip		\
	libsldap	\
	libsmbfs	\
	libsmbios	\
	libsmedia	\
	libsqlite	\
	libsrpt		\
	libstmf		\
	libsum		\
	libsun_ima	\
	libsys		\
	libsysevent	\
	libtecla	\
	libthread	\
	libumem		\
	libuuid		\
	libvolmgt	\
	libvrrpadm	\
	libvscan	\
	libw		\
	libwrap		\
	libzfs		\
	libzfs_core	\
	libzonecfg	\
	libzonestat	\
	libzpool	\
	madv		\
	mpapi		\
	mpss		\
	nametoaddr	\
	ncad_addr	\
	nsswitch	\
	pam_modules	\
	passwdutil	\
	pkcs11		\
	policykit	\
	pylibbe		\
	pysolaris	\
	pyzfs		\
	raidcfg_plugins	\
	rpcsec_gss	\
	sasl_plugins	\
	scsi		\
	smbsrv		\
	smhba		\
	sun_fc		\
	sun_sas		\
	udapl		\
	watchmalloc	\
	$($(MACH)_SUBDIRS)

i386_SUBDIRS=		\
	libfdisk	\
	libsaveargs

sparc_SUBDIRS=		\
	efcode		\
	libds		\
	libdscp		\
	libprtdiag	\
	libprtdiag_psr	\
	libpri		\
	librsc		\
	storage		\
	libpcp		\
	libtsalarm	\
	libv12n

#
# Create a special version of $(SUBDIRS) with no .WAIT's, for use with the
# clean and clobber targets (for more information, see those targets, below).
#
NOWAIT_SUBDIRS= $(SUBDIRS:.WAIT=)

DCSUBDIRS=

MSGSUBDIRS=		\
	abi		\
	auditd_plugins	\
	brand		\
	cfgadm_plugins	\
	gss_mechs/mech_dh	\
	gss_mechs/mech_krb5	\
	krb5		\
	libast		\
	libbsm		\
	libc		\
	libcfgadm	\
	libcmd		\
	libcontract	\
	libdhcputil	\
	libdiskmgt	\
	libdladm	\
	libdll		\
	libgss		\
	libidmap	\
	libilb		\
	libipadm	\
	libipmp		\
	libipsecutil	\
	libldap5	\
	libnwam		\
	libofmt		\
	libpam		\
	libpicl		\
	libpool		\
	libpp		\
	libreparse	\
	libsasl		\
	libscf		\
	libsecdb	\
	libshare	\
	libshell	\
	libsldap	\
	libsmbfs	\
	libsmedia	\
	libsum		\
	libvrrpadm	\
	libvscan	\
	libzfs		\
	libzonecfg	\
	madv		\
	mpss		\
	pam_modules	\
	rpcsec_gss	\
	$($(MACH)_MSGSUBDIRS)

sparc_MSGSUBDIRS=	\
	libprtdiag	\
	libprtdiag_psr

i386_MSGSUBDIRS= libfdisk

HDRSUBDIRS=				\
	auditd_plugins	\
	fm		\
	hal		\
	hbaapi		\
	libads		\
	libast		\
	libbrand	\
	libbsm		\
	libc		\
	libcmd		\
	libcmdutils	\
	libcommputil	\
	libcontract	\
	libcpc		\
	libcryptoutil	\
	libctf		\
	libdevice	\
	libdevid	\
	libdevinfo	\
	libdhcpagent	\
	libdhcputil	\
	libdisasm	\
	libdiskmgt	\
	libdwarf	\
	libdladm	\
	libdll		\
	libdlpi		\
	libdns_sd	\
	libdtrace	\
	libelfsign	\
	libeti		\
	libfcoe		\
	libfru		\
	libfstyp	\
	libgen		\
	libidmap	\
	libilb		\
	libima		\
	libinetsvc	\
	libinetutil	\
	libipadm	\
	libipd		\
	libipmi		\
	libipmp		\
	libipp		\
	libipsecutil	\
	libiscsit	\
	libkrb5		\
	libkstat	\
	libkvm		\
	libmail		\
	libmapid	\
	libmd		\
	libmlrpc	\
	libmtmalloc	\
	libndmp		\
	libnvpair	\
	libnwam		\
	libofmt		\
	libpam		\
	libpcidb	\
	libpctx		\
	libpicl		\
	libpicltree	\
	libpool		\
	libpp		\
	libproc		\
	libraidcfg	\
	librcm		\
	libreparse	\
	librestart	\
	librpcsvc	\
	librsm		\
	librstp		\
	libsasl		\
	libscf		\
	libsec		\
	libsff		\
	libshare	\
	libshell	\
	libsip		\
	libsmbfs	\
	libsmbios	\
	libsmedia	\
	libsqlite	\
	libsrpt		\
	libstmf		\
	libsum		\
	libsun_ima	\
	libsysevent	\
	libtecla	\
	libumem		\
	libvolmgt	\
	libvrrpadm	\
	libvscan	\
	libwrap		\
	libzfs		\
	libzfs_core	\
	libzonestat	\
	mpapi		\
	passwdutil	\
	pkcs11		\
	policykit	\
	scsi		\
	smbsrv		\
	smhba		\
	udapl		\
	$($(MACH)_HDRSUBDIRS)

i386_HDRSUBDIRS=	\
	libfdisk	\
	libsaveargs

sparc_HDRSUBDIRS=	\
	libds		\
	libdscp		\
	libpri		\
	libv12n		\
	storage

all :=		TARGET= all
check :=	TARGET= check
clean :=	TARGET= clean
clobber :=	TARGET= clobber
install :=	TARGET= install
install_h :=	TARGET= install_h
_dc :=		TARGET= _dc
_msg :=		TARGET= _msg

.KEEP_STATE:

#
# For the all and install targets, we clearly must respect library
# dependencies so that the libraries link correctly.  However, for
# the remaining targets (check, clean, clobber, install_h, _dc, and
# _msg), libraries do not have any dependencies on one another and
# thus respecting dependencies just slows down the build.  As such,
# for these rules, we use pattern replacement to explicitly avoid
# triggering the dependency information.  Note that for clean and
# clobber, we must use $(NOWAIT_SUBDIRS) rather than $(SUBDIRS),
# to prevent `.WAIT' from expanding to `.WAIT-nodepend'.
#

all:			$(SUBDIRS)

install:		$(SUBDIRS) .WAIT install_extra

# extra libraries kept in other source areas
install_extra:
	@cd ../cmd/sgs; pwd; $(MAKE) install_lib
	@pwd

clean clobber:	$(NOWAIT_SUBDIRS:%=%-nodepend)

install_h check:	$(HDRSUBDIRS:%=%-nodepend)

_msg:			$(MSGSUBDIRS:%=%-nodepend) .WAIT _dc

_dc:			$(DCSUBDIRS:%=%-nodepend)

# Library interdependencies are called out explicitly here.
../cmd/sgs/libconv: crt
../cmd/sgs/libdl: crt
libc:		../cmd/sgs/libconv ../cmd/sgs/libdl

libm:		libc
libmd:		libc
libmp:		libc
libnsl:		libc libmd libmp
libnvpair:	libc libnsl

basedeps:	libc libm libmd libmp libnsl libnvpair
basedeps :=	TARGET=install

# The following dependencies are currently required by libdbus-1 and should
# be used for anything linking against it.
dbusdeps:	libsecdb libinetutil libscf libgen libsmbios

# The following dependencies don't need to be listed below as they are built
# before everything else:
# libc libm libmd libmp libnsl libnvpair
abi:		libctf libmapmalloc libproc
auditd_plugins: libbsm libsecdb libgss libmtmalloc
brand:		libzonecfg libmapmalloc
cfgadm_plugins:	libdevice libdevinfo libhotplug librcm hbaapi libkstat libscf
fm:		libexacct libipmi libzfs scsi libdevinfo libdevid libcfgadm \
		libcontract libsysevent ../cmd/sgs/libelf libdladm libsff \
		libpcidb
hal:		libbsm
$(SPARC_BLD)fm:	libpri
gss_mechs/mech_dh: libgss
gss_mechs/mech_dummy: libgss
gss_mechs/mech_krb5: libgss libresolv2 pkcs11 libkstat
gss_mechs/mech_spnego: gss_mechs/mech_krb5
hal:		dbusdeps
krb5:		gss_mechs/mech_krb5 libtecla libldap5
libadutils:	libldap5 libresolv2
libbe:		libzfs libzonecfg libuuid libgen libdevinfo libefi libficl
libbsm:		libinetutil libscf libsecdb
libcfgadm:	libdevinfo
libcmd:		libsum libast
libcmdutils:	libavl
libcpc:		libpctx
libcrypt:	libgen
libctf:		libdwarf
libdevid:	libdevinfo
libdevinfo:	libsec libgen
libdhcpagent:	libdhcputil libuuid libdlpi libcontract
libdhcputil:	libgen libinetutil libdlpi
libdiskmgt:	libdevid libdevinfo libadm libefi libkstat libsysevent
$(INTEL_BLD)libdiskmgt: libfdisk
libdladm:	libdevinfo libinetutil libscf librcm libexacct libkstat \
		libpool
libdll:		libast
libdlpi:	libinetutil libdladm
libds:		libsysevent
libdtrace:	libproc libgen libctf libmapmalloc
libefi:		libuuid libsmbios
libelfsign:	libcryptoutil libkmf ../cmd/sgs/libelf
libexacct/demo:	libexacct libproject
libfcoe:	libdladm
libficl:	libuuid libumem
libfru:		libfruutils
libfsmgt:	libkstat
libidmap:	libavl
libinetsvc:	libscf
libipadm:	libinetutil libdlpi libdhcpagent libdladm libsecdb libdhcputil
libipmp:	libinetutil
libipsecutil:	libtecla
libiscsit:	libstmf libuuid
libkmf:		libcryptoutil pkcs11
libkvm:		../cmd/sgs/libelf
libldap5:	libsasl
libmapid:	libresolv2 libscf
libmlrpc:	libsmbfs libuuid
libndmp:	libscf
libnisdb:	libldap5
libnwam:	libscf libbsm libdladm libipadm
libpcp:		libumem libdevinfo
libpctx:	libproc
libpool:	libscf libexacct
libpp:		libast
libproc:	../cmd/sgs/librtld_db ../cmd/sgs/libelf libctf
$(INTEL_BLD)libproc: libsaveargs
libproject:	libpool libproc libsecdb
libprtdiag:	libkstat
libprtdiag_psr:	libprtdiag
libraidcfg:	libdevinfo
librestart:	libscf libpool libproject libsecdb libsysevent
libsasl:	libgss pkcs11
libsaveargs:	libdisasm
libscf:		libgen libsmbios
libsec:		libavl libidmap
libsff:		libnvpair
libshare:	libscf libzfs libuuid libfsmgt libsecdb libumem libsmbfs
libshell:	libast libcmd libdll libsecdb
libsip:		libmd5
libsldap:	libldap5 libscf
libsmbfs:	libkrb5 libsec libidmap pkcs11
libsmbios:	libdevinfo
libsrpt:	libstmf
libstmf:	libscf
libsum:		libast
libsun_ima:	libdevinfo libsysevent
libsysevent:	libsecdb
libtsalarm:	libpcp
libuuid:	libdlpi
libv12n:	libds libuuid
libvolmgt:	libadm
libvrrpadm:	libdladm libscf
libvscan:	libscf libsecdb
<<<<<<< HEAD
libzfs:		libdevid libgen libuutil libadm libavl libefi libidmap \
		libumem libzfs_core
=======
libzfs:		libdevid libgen libadm libavl libefi libidmap \
		libumem libzfs_core libcmdutils
>>>>>>> 477fad87
libzonecfg:	libuuid libsysevent libsec libbrand libpool libscf libproc \
		libbsm libsecdb
libzonestat:	libcmdutils libumem
libzpool:	libavl libumem libcmdutils libsysevent
madv:		libgen
mpapi:		libpthread libdevinfo libsysevent
mpss:		libgen
nsswitch:	libadutils libidmap libdns_sd libscf libldap5 libsldap
pam_modules:	libproject passwdutil smbsrv libpam libbsm libsecdb
passwdutil:	libsldap
pkcs11:		libcryptoutil libgen libuuid
policykit:	dbusdeps
pylibbe:	libbe libzfs
pysolaris:	libsec libidmap
pyzfs:		libzfs
raidcfg_plugins: libraidcfg librcm libcfgadm libpicl libpicltree
rpcsec_gss:	libgss
sasl_plugins:	pkcs11 libgss libsasl
scsi:		libfru libumem libdevid libdevinfo
smbsrv:		libpthread librt libshare libidmap pkcs11 libsqlite \
		libcryptoutil libreparse libcmdutils libresolv2 libsmbfs \
		libuuid libads libgss libldap5 krb5 libmlrpc
storage:	libdevice libdevinfo libdevid
sun_fc:		libdevinfo libsysevent
sun_sas:	libdevinfo libsysevent libkstat libdevid
udapl:		libdevinfo libdladm

#
# The reason this rule checks for the existence of the
# Makefile is that some of the directories do not exist
# in certain situations (e.g., exportable source builds,
# OpenSolaris).
#
$(SUBDIRS): FRC
	@if [ -f $@/Makefile  ]; then \
		cd $@; pwd; $(MAKE) $(TARGET); \
	else \
		true; \
	fi

$(SUBDIRS:%=%-nodepend):
	@if [ -f $(@:%-nodepend=%)/Makefile  ]; then \
		cd $(@:%-nodepend=%); pwd; $(MAKE) $(TARGET); \
	else \
		true; \
	fi

FRC:<|MERGE_RESOLUTION|>--- conflicted
+++ resolved
@@ -595,13 +595,8 @@
 libvolmgt:	libadm
 libvrrpadm:	libdladm libscf
 libvscan:	libscf libsecdb
-<<<<<<< HEAD
-libzfs:		libdevid libgen libuutil libadm libavl libefi libidmap \
+libzfs:		libdevid libgen libadm libavl libefi libidmap \
 		libumem libzfs_core
-=======
-libzfs:		libdevid libgen libadm libavl libefi libidmap \
-		libumem libzfs_core libcmdutils
->>>>>>> 477fad87
 libzonecfg:	libuuid libsysevent libsec libbrand libpool libscf libproc \
 		libbsm libsecdb
 libzonestat:	libcmdutils libumem
