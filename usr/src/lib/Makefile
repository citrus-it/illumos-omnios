#
# CDDL HEADER START
#
# The contents of this file are subject to the terms of the
# Common Development and Distribution License (the "License").
# You may not use this file except in compliance with the License.
#
# You can obtain a copy of the license at usr/src/OPENSOLARIS.LICENSE
# or http://www.opensolaris.org/os/licensing.
# See the License for the specific language governing permissions
# and limitations under the License.
#
# When distributing Covered Code, include this CDDL HEADER in each
# file and include the License file at usr/src/OPENSOLARIS.LICENSE.
# If applicable, add the following below this CDDL HEADER, with the
# fields enclosed by brackets "[]" replaced with your own identifying
# information: Portions Copyright [yyyy] [name of copyright owner]
#
# CDDL HEADER END
#

#
# Copyright (c) 1989, 2010, Oracle and/or its affiliates. All rights reserved.
# Copyright (c) 2013 by Delphix. All rights reserved.
# Copyright (c) 2012, Joyent, Inc. All rights reserved.
# Copyright (c) 2013 Gary Mills
# Copyright 2014 Garrett D'Amore <garrett@damore.org>
# Copyright (c) 2015 Gary Mills
# Copyright 2015 Nexenta Systems, Inc.  All rights reserved.
#

include ../Makefile.master

#	Note that libcurses installs commands along with its library.
#	This is a minor bug which probably should be fixed.
#	Note also that a few extra libraries are kept in cmd source.
#
# Certain libraries are linked with, hence depend on, other libraries.
# Library dependencies are called out explicitly, see "Library
# interdependencies" below.
.PARALLEL:

# Build libc and its dependencies
SUBDIRS=			\
	common			\
	../cmd/sgs/libconv	\
	../cmd/sgs/libdl	\
	libc			\
	.WAIT

# Build libraries with lots of dependents
SUBDIRS +=		\
	libm		\
	libmd		\
	libmp		\
	libnsl		\
	libnvpair	\
	libsocket	\
	.WAIT

# Build everything else. Aside from explicit dependencies, all libraries
# are built in parallel.
SUBDIRS +=				\
	../cmd/sendmail/libmilter	\
	../cmd/sgs/libelf	\
	../cmd/sgs/librtld_db	\
	abi		\
	auditd_plugins	\
	brand		\
	c_synonyms	\
	cfgadm_plugins	\
	crypt_modules	\
	extendedFILE	\
	fm		\
	getloginx	\
	gss_mechs/mech_dh	\
	gss_mechs/mech_dummy	\
	gss_mechs/mech_krb5	\
	gss_mechs/mech_spnego	\
	hal		\
	hbaapi		\
	krb5		\
	libadm		\
	libads		\
	libadt_jni	\
	libadutils	\
	libaio		\
	libast		\
	libavl		\
	libbe		\
	libbrand	\
	libbsdmalloc	\
	libbsm		\
	libc_db		\
	libcfgadm	\
	libcmd		\
	libcmdutils	\
	libcommputil	\
	libcontract	\
	libcpc		\
	libcrypt	\
	libcryptoutil	\
	libctf		\
	libcurses	\
	libdevice	\
	libdevid	\
	libdevinfo	\
	libdhcpagent	\
	libdhcputil	\
	libdisasm	\
	libdiskmgt	\
	libdladm	\
	libdll		\
	libdlpi		\
	libdns_sd	\
	libdoor		\
	libdscfg	\
	libdtrace	\
	libdtrace_jni	\
	libefi		\
	libelfsign	\
	libeti		\
	libexacct	\
	libexacct/demo	\
	libfakekernel	\
	libfcoe		\
	libfru		\
	libfruutils	\
	libfsmgt	\
	libfstyp	\
	libgen		\
	libgrubmgmt	\
	libgss		\
	libhotplug	\
	libidmap	\
	libilb		\
	libima		\
	libinetsvc	\
	libinetutil	\
	libinstzones	\
	libintl		\
	libipadm	\
	libipd		\
	libipmi		\
	libipmp		\
	libipp		\
	libipsecutil	\
	libiscsit	\
	libkmf		\
	libkrb5		\
	libkstat	\
	libkvm		\
	libldap5	\
	liblgrp		\
	liblm		\
	libm1		\
	libmail		\
	libmalloc	\
	libmapid	\
	libmapmalloc	\
	libmd5		\
	libmtmalloc	\
	libmvec		\
	libndmp		\
	libnisdb	\
	libnls		\
	libnsctl	\
	libnwam		\
<<<<<<< HEAD
	libroute	\
	libsmbios	\
	libtecla	\
	libumem		\
	libnvpair	.WAIT	\
	libexacct	\
	libsasl		\
	libldap5	\
	libsldap	.WAIT	\
	libbsm		\
	libsys		\
	libsysevent	\
	libnisdb	\
=======
	libpam		\
	libpcidb	\
	libpctx		\
	libpicl		\
	libpicltree	\
	libpkg		\
>>>>>>> 5690df7e
	libpool		\
	libpp		\
	libproc		\
	libproject	\
	libpthread	\
	libraidcfg	\
	librcm		\
	librdc		\
	libreparse	\
	libresolv	\
	libresolv2	\
	librestart	\
	librpcsvc	\
	librsm		\
	librstp		\
	librt		\
	libsasl		\
	libscf		\
	libsched	\
	libsctp		\
	libsec		\
	libsecdb	\
	libsendfile	\
	libshare	\
	libshell	\
	libsip		\
	libsldap	\
	libslp		\
	libsmbfs	\
	libsmbios	\
	libsmedia	\
	libsqlite	\
	libsrpt		\
	libstmf		\
	libstmfproxy	\
	libsum		\
	libsun_ima	\
	libsys		\
	libsysevent	\
	libtecla	\
	libtermcap	\
	libthread	\
	libtnf		\
	libtnfctl	\
	libtnfprobe	\
	libtsnet	\
	libtsol		\
	libumem		\
	libunistat	\
	libuuid		\
	libuutil	\
	libvolmgt	\
	libvrrpadm	\
	libvscan	\
	libw		\
	libwanboot	\
	libwanbootutil	\
	libwrap		\
	libxcurses	\
	libxcurses2	\
	libxnet		\
	libzfs		\
	libzfs_core	\
	libzfs_jni	\
	libzonecfg	\
	libzoneinfo	\
	libzonestat	\
	libzpool	\
	lvm		\
	madv		\
	mpapi		\
	mpss		\
	nametoaddr	\
	ncad_addr	\
	nsswitch	\
	pam_modules	\
	passwdutil	\
	pkcs11		\
	policykit	\
	print		\
	pylibbe		\
	pysolaris	\
	pyzfs		\
	raidcfg_plugins	\
	rpcsec_gss	\
	sasl_plugins	\
	scsi		\
	smbsrv		\
	smhba		\
	sun_fc		\
	sun_sas		\
	udapl		\
	watchmalloc	\
	$($(MACH)_SUBDIRS)

i386_SUBDIRS=		\
	libfdisk	\
	libsaveargs

sparc_SUBDIRS=		\
	efcode		\
	libds		\
	libdscp		\
	libprtdiag	\
	libprtdiag_psr	\
	libpri		\
	librsc		\
	storage		\
	libpcp		\
	libtsalarm	\
	libv12n

#
# Create a special version of $(SUBDIRS) with no .WAIT's, for use with the
# clean and clobber targets (for more information, see those targets, below).
#
NOWAIT_SUBDIRS= $(SUBDIRS:.WAIT=)

DCSUBDIRS =		\
	lvm

MSGSUBDIRS=		\
	abi		\
	auditd_plugins	\
	brand		\
	cfgadm_plugins	\
	gss_mechs/mech_dh	\
	gss_mechs/mech_krb5	\
	krb5		\
	libast		\
	libbsm		\
	libc		\
	libcfgadm	\
	libcmd		\
	libcontract	\
	libcurses	\
	libdhcputil	\
	libdiskmgt	\
	libdladm	\
	libdll		\
	libgrubmgmt	\
	libgss		\
	libidmap	\
	libilb		\
	libinetutil	\
	libinstzones	\
	libipadm	\
	libipmp		\
	libipsecutil	\
	libldap5	\
	libnsl		\
	libnwam		\
	libpam		\
	libpicl		\
	libpkg		\
	libpool		\
	libpp		\
	libreparse	\
	libsasl		\
	libscf		\
	libsecdb	\
	libshare	\
	libshell	\
	libsldap	\
	libslp		\
	libsmbfs	\
	libsmedia	\
	libsum		\
	libtsol		\
	libuutil	\
	libvrrpadm	\
	libvscan	\
	libwanboot	\
	libwanbootutil	\
	libzfs		\
	libzonecfg	\
	lvm		\
	madv		\
	mpss		\
	pam_modules	\
	pysolaris	\
	pyzfs		\
	rpcsec_gss	\
	$($(MACH)_MSGSUBDIRS)

sparc_MSGSUBDIRS=	\
	libprtdiag	\
	libprtdiag_psr

i386_MSGSUBDIRS= libfdisk

HDRSUBDIRS=				\
	../cmd/sendmail/libmilter	\
	auditd_plugins	\
	fm		\
	hal		\
	hbaapi		\
	libads		\
	libast		\
	libbrand	\
	libbsm		\
	libc		\
	libcmd		\
	libcmdutils	\
	libcommputil	\
	libcontract	\
	libcpc		\
	libcryptoutil	\
	libctf		\
	libcurses	\
	libdevice	\
	libdevid	\
	libdevinfo	\
	libdhcpagent	\
	libdhcputil	\
	libdisasm	\
	libdiskmgt	\
	libdladm	\
	libdll		\
	libdlpi		\
	libdns_sd	\
	libdscfg	\
	libdtrace	\
	libdtrace_jni	\
	libelfsign	\
	libeti		\
	libfakekernel	\
	libfcoe		\
	libfru		\
	libfstyp	\
	libgen		\
	libgrubmgmt	\
	libidmap	\
	libilb		\
	libima		\
	libinetsvc	\
	libinetutil	\
	libinstzones	\
	libipadm	\
	libipd		\
	libipmi		\
	libipmp		\
	libipp		\
	libipsecutil	\
	libiscsit	\
	libkrb5		\
	libkstat	\
	libkvm		\
	libmail		\
	libmapid	\
	libmd		\
	libmtmalloc	\
	libndmp		\
	libnsctl	\
	libnsl		\
	libnvpair	\
	libnwam		\
	libpam		\
	libpcidb	\
	libpctx		\
	libpicl		\
	libpicltree	\
	libpool		\
	libpp		\
	libproc		\
	libraidcfg	\
	libroute	\
	librcm		\
	librdc		\
	libreparse	\
	librestart	\
	librpcsvc	\
	librsm		\
	librstp		\
	libsasl		\
	libscf		\
	libsec		\
	libshare	\
	libshell	\
	libsip		\
	libslp		\
	libsmbfs	\
	libsmbios	\
	libsmedia	\
	libsocket	\
	libsqlite	\
	libsrpt		\
	libstmf		\
	libstmfproxy	\
	libsum		\
	libsun_ima	\
	libsysevent	\
	libtecla	\
	libtermcap	\
	libtnf		\
	libtnfctl	\
	libtnfprobe	\
	libtsnet	\
	libtsol		\
	libumem		\
	libunistat	\
	libuutil	\
	libvolmgt	\
	libvrrpadm	\
	libvscan	\
	libwanboot	\
	libwanbootutil	\
	libwrap		\
	libxcurses2	\
	libzfs		\
	libzfs_core	\
	libzfs_jni	\
	libzoneinfo	\
	libzonestat	\
	lvm		\
	mpapi		\
	passwdutil	\
	pkcs11		\
	policykit	\
	scsi		\
	smbsrv		\
	smhba		\
	udapl		\
	$($(MACH)_HDRSUBDIRS)

i386_HDRSUBDIRS=	\
	libfdisk	\
	libsaveargs

sparc_HDRSUBDIRS=	\
	libds		\
	libdscp		\
	libpri		\
	libv12n		\
	storage

all :=		TARGET= all
check :=	TARGET= check
clean :=	TARGET= clean
clobber :=	TARGET= clobber
install :=	TARGET= install
install_h :=	TARGET= install_h
lint :=		TARGET= lint
_dc :=		TARGET= _dc
_msg :=		TARGET= _msg

.KEEP_STATE:

#
# For the all and install targets, we clearly must respect library
# dependencies so that the libraries link correctly.  However, for
# the remaining targets (check, clean, clobber, install_h, lint, _dc
# and _msg), libraries do not have any dependencies on one another
# and thus respecting dependencies just slows down the build.
# As such, for these rules, we use pattern replacement to explicitly
# avoid triggering the dependency information.  Note that for clean,
# clobber and lint, we must use $(NOWAIT_SUBDIRS) rather than
# $(SUBDIRS), to prevent `.WAIT' from expanding to `.WAIT-nodepend'.
#

all:			$(SUBDIRS)

install:		$(SUBDIRS) .WAIT install_extra

# extra libraries kept in other source areas
install_extra:
	@cd ../cmd/sgs; pwd; $(MAKE) install_lib
	@pwd

clean clobber lint:	$(NOWAIT_SUBDIRS:%=%-nodepend)

install_h check:	$(HDRSUBDIRS:%=%-nodepend)

_msg:			$(MSGSUBDIRS:%=%-nodepend) .WAIT _dc

_dc:			$(DCSUBDIRS:%=%-nodepend)

# Library interdependencies are called out explicitly here.
../cmd/sgs/libconv: common
../cmd/sgs/libdl: common
libc:		../cmd/sgs/libconv ../cmd/sgs/libdl

libm:		libc
libmd:		libc
libmp:		libc
libnsl:		libc libmd libmp
libnvpair:	libc libnsl
libsocket:	libc libnsl

basedeps:	libc libm libmd libmp libnsl libnvpair libsocket
basedeps :=	TARGET=install

# The following dependencies don't need to be listed below as they are built
# before everything else:
# libc libm libmd libmp libnsl libnvpair libsocket
abi:		libctf libmapmalloc libproc
auditd_plugins: libbsm libsecdb libgss libmtmalloc
brand:		libzonecfg libmapmalloc
cfgadm_plugins:	libdevice libdevinfo libhotplug librcm hbaapi libkstat libscf
fm:		libexacct libipmi libzfs scsi libdevinfo libdevid libcfgadm \
		libcontract libsysevent ../cmd/sgs/libelf
$(SPARC_BLD)fm:	libpri
gss_mechs/mech_dh: libgss
gss_mechs/mech_dummy: libgss
gss_mechs/mech_krb5: libgss libresolv2 pkcs11 libkstat
gss_mechs/mech_spnego: gss_mechs/mech_krb5
krb5:		gss_mechs/mech_krb5 libtecla libldap5
libadt_jni:	libbsm
libadutils: 	libldap5 libresolv2
libbe: 		libzfs libinstzones libuuid libgen libdevinfo libefi
libbsm:		libinetutil libscf libsecdb libtsol
libcfgadm:	libdevinfo
libcmd: 	libsum libast
libcmdutils:	libavl
libcpc:		libpctx
libcrypt:	libgen
libdevid:	libdevinfo
libdevinfo:	libsec libgen
libdhcpagent:	libdhcputil libuuid libdlpi libcontract
libdhcputil:	libgen libinetutil libdlpi
libdiskmgt:	libdevid libdevinfo libadm libefi libkstat libsysevent
$(INTEL_BLD)libdiskmgt: libfdisk
libdladm:	libdevinfo libinetutil libscf librcm libexacct libkstat \
		libpool
libdll: 	libast
libdlpi:	libinetutil libdladm
libds:		libsysevent
libdscfg:	libnsctl libunistat libadm
libdtrace:	libproc libgen libctf libmapmalloc
libdtrace_jni:	libuutil libdtrace
libefi:		libuuid
libelfsign:	libcryptoutil libkmf ../cmd/sgs/libelf
libeti:		libcurses
libexacct/demo:	libexacct libproject
libfakekernel:	libumem libcryptoutil
libfcoe:	libdladm
libfru:		libfruutils
libfsmgt:	libkstat
libgrubmgmt:	libdevinfo libzfs libfstyp libefi
$(INTEL_BLD)libgrubmgmt: libfdisk
libidmap:	libavl libuutil
libinetsvc:	libscf
libinstzones:	libzonecfg libcontract
libipadm:	libinetutil libdlpi libdhcpagent libdladm libsecdb
libipmp:	libinetutil
libipsecutil:	libtecla libtsol
libiscsit:	libstmf libuuid
libkmf:		libcryptoutil pkcs11
libkvm:		../cmd/sgs/libelf
libldap5:	libsasl
libmapid:	libresolv2 libscf
libndmp:	libscf
libnisdb:	libldap5
libnwam:	libscf libbsm libdladm
<<<<<<< HEAD
libroute:	libsocket
libsecdb:	libnsl
libsasl:	libgss libsocket pkcs11 libmd
sasl_plugins:	pkcs11 libgss libsocket libsasl
libsctp:	libsocket
libshell:	libast libcmd libdll libsocket libsecdb libm
libsip:		libmd5
libsmbfs:	libcmdutils libsocket libnsl libkrb5 libsec libidmap
libsocket:	libnsl
libstmfproxy: 	libstmf libsocket libnsl libpthread
libsum: 	libast
libsysevent:	libsecdb libnvpair
libldap5:	libsasl libsocket libnsl libmd
libsldap:	libldap5 libtsol libnsl libc libscf libresolv
libpool:	libnvpair libexacct
=======
libpcp:		libumem libdevinfo
libpctx:	libproc
libpkg:		libwanboot libscf libadm
libpool:	libscf libexacct
>>>>>>> 5690df7e
libpp:		libast
libproc:	../cmd/sgs/librtld_db ../cmd/sgs/libelf libctf
$(INTEL_BLD)libproc: libsaveargs
libproject:	libpool libproc libsecdb
libprtdiag:	libkstat
libprtdiag_psr:	libprtdiag
libraidcfg:	libdevinfo
librdc:		libnsctl libunistat libdscfg
librestart:	libuutil libscf libpool libproject libsecdb libsysevent
libsasl:	libgss pkcs11
libsaveargs:	libdisasm
libscf:		libuutil libgen libsmbios
libsec:		libavl libidmap
libshare:	libscf libzfs libuuid libfsmgt libsecdb libumem libsmbfs
libshell:	libast libcmd libdll libsecdb
libsip:		libmd5
libsldap:	libldap5 libscf
libsmbfs:	libkrb5 libsec libidmap pkcs11
libsrpt:	libstmf
libstmf:	libscf
libstmfproxy: 	libstmf libpthread
libsum: 	libast
libsun_ima:	libdevinfo libsysevent
libsysevent:	libsecdb
libtecla:	libcurses
libtermcap:	libcurses
libtnfctl:	../cmd/sgs/libelf
libtsalarm:	libpcp
libtsnet:	libtsol libsecdb
libtsol:	libsecdb
libuuid:	libdlpi
libv12n:	libds libuuid
libvolmgt:	libadm
libvrrpadm:	libdladm libscf
libvscan:	libscf libsecdb
libwanboot:	libresolv2 libdevinfo libinetutil libdhcputil
libzfs:		libdevid libgen libuutil libadm libavl libefi libidmap \
		libumem libtsol libzfs_core
libzfs_jni:	libdiskmgt libzfs
libzonecfg:	libuuid libsysevent libsec libbrand libpool libscf libproc \
		libuutil libbsm libsecdb
libzonestat:	libcmdutils libumem
libzpool:	libavl libumem libcmdutils libsysevent
lvm:		libadm libdevid libdevinfo libefi libgen libscf
madv:		libgen
mpapi:		libpthread libdevinfo libsysevent
mpss:		libgen
nsswitch:	libadutils libidmap libdns_sd libscf libldap5 libsldap
pam_modules:	libproject passwdutil smbsrv libtsnet libpam libbsm libsecdb
passwdutil:	libsldap
pkcs11:		libcryptoutil libgen libuuid
policykit:	libsecdb
print:		libldap5 libmd5 libsendfile
pylibbe: 	libbe libzfs
pysolaris:	libsec libidmap
pyzfs:		libzfs
raidcfg_plugins: libraidcfg librcm libcfgadm libpicl libpicltree
rpcsec_gss:	libgss
sasl_plugins:	pkcs11 libgss libsasl
scsi:		libfru libumem
smbsrv:		libxnet libpthread librt libshare libidmap pkcs11 libsqlite \
		libcryptoutil libreparse libcmdutils libresolv2 libsmbfs \
		libuuid libfakekernel libads libgss libldap5 krb5
storage:	libdevice libdevinfo libdevid
sun_fc:		libdevinfo libsysevent
sun_sas:	libdevinfo libsysevent libkstat libdevid
udapl:		libdevinfo libdladm

#
# The reason this rule checks for the existence of the
# Makefile is that some of the directories do not exist
# in certain situations (e.g., exportable source builds,
# OpenSolaris).
#
$(SUBDIRS): FRC
	@if [ -f $@/Makefile  ]; then \
		cd $@; pwd; $(MAKE) $(TARGET); \
	else \
		true; \
	fi

$(SUBDIRS:%=%-nodepend):
	@if [ -f $(@:%-nodepend=%)/Makefile  ]; then \
		cd $(@:%-nodepend=%); pwd; $(MAKE) $(TARGET); \
	else \
		true; \
	fi

FRC:<|MERGE_RESOLUTION|>--- conflicted
+++ resolved
@@ -166,28 +166,12 @@
 	libnls		\
 	libnsctl	\
 	libnwam		\
-<<<<<<< HEAD
-	libroute	\
-	libsmbios	\
-	libtecla	\
-	libumem		\
-	libnvpair	.WAIT	\
-	libexacct	\
-	libsasl		\
-	libldap5	\
-	libsldap	.WAIT	\
-	libbsm		\
-	libsys		\
-	libsysevent	\
-	libnisdb	\
-=======
 	libpam		\
 	libpcidb	\
 	libpctx		\
 	libpicl		\
 	libpicltree	\
 	libpkg		\
->>>>>>> 5690df7e
 	libpool		\
 	libpp		\
 	libproc		\
@@ -200,6 +184,7 @@
 	libresolv	\
 	libresolv2	\
 	librestart	\
+	libroute	\
 	librpcsvc	\
 	librsm		\
 	librstp		\
@@ -642,28 +627,10 @@
 libndmp:	libscf
 libnisdb:	libldap5
 libnwam:	libscf libbsm libdladm
-<<<<<<< HEAD
-libroute:	libsocket
-libsecdb:	libnsl
-libsasl:	libgss libsocket pkcs11 libmd
-sasl_plugins:	pkcs11 libgss libsocket libsasl
-libsctp:	libsocket
-libshell:	libast libcmd libdll libsocket libsecdb libm
-libsip:		libmd5
-libsmbfs:	libcmdutils libsocket libnsl libkrb5 libsec libidmap
-libsocket:	libnsl
-libstmfproxy: 	libstmf libsocket libnsl libpthread
-libsum: 	libast
-libsysevent:	libsecdb libnvpair
-libldap5:	libsasl libsocket libnsl libmd
-libsldap:	libldap5 libtsol libnsl libc libscf libresolv
-libpool:	libnvpair libexacct
-=======
 libpcp:		libumem libdevinfo
 libpctx:	libproc
 libpkg:		libwanboot libscf libadm
 libpool:	libscf libexacct
->>>>>>> 5690df7e
 libpp:		libast
 libproc:	../cmd/sgs/librtld_db ../cmd/sgs/libelf libctf
 $(INTEL_BLD)libproc: libsaveargs
@@ -673,6 +640,7 @@
 libraidcfg:	libdevinfo
 librdc:		libnsctl libunistat libdscfg
 librestart:	libuutil libscf libpool libproject libsecdb libsysevent
+libroute:	libsocket
 libsasl:	libgss pkcs11
 libsaveargs:	libdisasm
 libscf:		libuutil libgen libsmbios
