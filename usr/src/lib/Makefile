#
# CDDL HEADER START
#
# The contents of this file are subject to the terms of the
# Common Development and Distribution License (the "License").
# You may not use this file except in compliance with the License.
#
# You can obtain a copy of the license at usr/src/OPENSOLARIS.LICENSE
# or http://www.opensolaris.org/os/licensing.
# See the License for the specific language governing permissions
# and limitations under the License.
#
# When distributing Covered Code, include this CDDL HEADER in each
# file and include the License file at usr/src/OPENSOLARIS.LICENSE.
# If applicable, add the following below this CDDL HEADER, with the
# fields enclosed by brackets "[]" replaced with your own identifying
# information: Portions Copyright [yyyy] [name of copyright owner]
#
# CDDL HEADER END
#

#
# Copyright (c) 1989, 2010, Oracle and/or its affiliates. All rights reserved.
# Copyright (c) 2012 by Delphix. All rights reserved.
# Copyright 2015, Joyent, Inc.
# Copyright (c) 2013 Gary Mills
# Copyright 2014 Garrett D'Amore <garrett@damore.org>
# Copyright (c) 2015 Gary Mills
# Copyright 2016 Toomas Soome <tsoome@me.com>
# Copyright 2018 Nexenta Systems, Inc.
# Copyright (c) 2016, Chris Fraire <cfraire@me.com>.
#

include ../Makefile.master

#	Note that libcurses installs commands along with its library.
#	This is a minor bug which probably should be fixed.
#	Note also that a few extra libraries are kept in cmd source.
#
# Certain libraries are linked with, hence depend on, other libraries.
# Library dependencies are called out explicitly, see "Library
# interdependencies" below.
.PARALLEL:

# Build libc and its dependencies
SUBDIRS=			\
	crt			\
	../cmd/sgs/libconv	\
	../cmd/sgs/libdl	\
	libc			\
	.WAIT

# Build libraries with lots of dependents
SUBDIRS +=		\
	libm		\
	libmd		\
	libmp		\
	libnsl		\
	libnvpair	\
	.WAIT

# Build everything else. Aside from explicit dependencies, all libraries
# are built in parallel.
SUBDIRS +=				\
	../cmd/sgs/libelf	\
	../cmd/sgs/librtld_db	\
	abi		\
	auditd_plugins	\
	brand		\
	cfgadm_plugins	\
	crypt_modules	\
	extendedFILE	\
	fm		\
	getloginx	\
	gss_mechs/mech_dh	\
	gss_mechs/mech_dummy	\
	gss_mechs/mech_krb5	\
	gss_mechs/mech_spnego	\
	hal		\
	hbaapi		\
	krb5		\
	libadm		\
	libads		\
	libadutils	\
	libaio		\
	libast		\
	libavl		\
	libbe		\
	libbrand	\
	libbsdmalloc	\
	libbsm		\
	libc_db		\
	libcfgadm	\
	libcmd		\
	libcmdutils	\
	libcommputil	\
	libcontract	\
	libcpc		\
	libcrypt	\
	libcryptoutil	\
	libctf		\
	libdevice	\
	libdevid	\
	libdevinfo	\
	libdhcpagent	\
	libdhcputil	\
	libdisasm	\
	libdiskmgt	\
	libdladm	\
	libdll		\
	libdlpi		\
	libdns_sd	\
	libdoor		\
	libdtrace	\
	libdwarf	\
	libefi		\
	libelfsign	\
	libeti		\
	libexacct	\
	libexacct/demo	\
	libfcoe		\
	libficl		\
	libfru		\
	libfruutils	\
	libfsmgt	\
	libfstyp	\
	libgen		\
	libgss		\
	libhotplug	\
	libidmap	\
	libilb		\
	libima		\
	libinetsvc	\
	libinetutil	\
	libintl		\
	libipadm	\
	libipd		\
	libipmi		\
	libipmp		\
	libipp		\
	libipsecutil	\
	libiscsit	\
	libkmf		\
	libkrb5		\
	libkstat	\
	libkvm		\
	libldap5	\
	liblgrp		\
	liblm		\
	libmail		\
	libmalloc	\
	libmapid	\
	libmapmalloc	\
	libmd5		\
	libmlrpc	\
	libmtmalloc	\
	libmvec		\
	libndmp		\
	libnisdb	\
	libnls		\
	libnwam		\
	libofmt		\
	libpam		\
	libpcidb	\
	libpctx		\
	libpicl		\
	libpicltree	\
	libpool		\
	libpp		\
	libproc		\
	libproject	\
	libpthread	\
	libraidcfg	\
	librcm		\
	librdc		\
	libreparse	\
	libresolv	\
	libresolv2	\
	librestart	\
	librpcsvc	\
	librsm		\
	librstp		\
	librt		\
	libsasl		\
	libscf		\
	libsched	\
	libsctp		\
	libsec		\
	libsecdb	\
	libsendfile	\
	libsff		\
	libshare	\
	libshell	\
	libsip		\
	libsldap	\
	libsmbfs	\
	libsmbios	\
	libsmedia	\
	libsqlite	\
	libsrpt		\
	libstmf		\
	libsum		\
	libsun_ima	\
	libsys		\
	libsysevent	\
	libtecla	\
	libthread	\
	libumem		\
	libuuid		\
	libuutil	\
	libvolmgt	\
	libvrrpadm	\
	libvscan	\
	libw		\
	libwrap		\
	libzfs		\
	libzfs_core	\
	libzonecfg	\
	libzonestat	\
	libzpool	\
	madv		\
	mpapi		\
	mpss		\
	nametoaddr	\
	ncad_addr	\
	nsswitch	\
	pam_modules	\
	passwdutil	\
	pkcs11		\
	policykit	\
	pylibbe		\
	pysolaris	\
	pyzfs		\
	raidcfg_plugins	\
	rpcsec_gss	\
	sasl_plugins	\
	scsi		\
	smbsrv		\
	smhba		\
	sun_fc		\
	sun_sas		\
	udapl		\
	watchmalloc	\
	$($(MACH)_SUBDIRS)

i386_SUBDIRS=		\
	libfdisk	\
	libsaveargs

sparc_SUBDIRS=		\
	efcode		\
	libds		\
	libdscp		\
	libprtdiag	\
	libprtdiag_psr	\
	libpri		\
	librsc		\
	storage		\
	libpcp		\
	libtsalarm	\
	libv12n

#
# Create a special version of $(SUBDIRS) with no .WAIT's, for use with the
# clean and clobber targets (for more information, see those targets, below).
#
NOWAIT_SUBDIRS= $(SUBDIRS:.WAIT=)

DCSUBDIRS=

MSGSUBDIRS=		\
	abi		\
	auditd_plugins	\
	brand		\
	cfgadm_plugins	\
	gss_mechs/mech_dh	\
	gss_mechs/mech_krb5	\
	krb5		\
	libast		\
	libbsm		\
	libc		\
	libcfgadm	\
	libcmd		\
	libcontract	\
	libdhcputil	\
	libdiskmgt	\
	libdladm	\
	libdll		\
	libgss		\
	libidmap	\
	libilb		\
	libipadm	\
	libipmp		\
	libipsecutil	\
	libldap5	\
	libnwam		\
	libofmt		\
	libpam		\
	libpicl		\
	libpool		\
	libpp		\
	libreparse	\
	libsasl		\
	libscf		\
	libsecdb	\
	libshare	\
	libshell	\
	libsldap	\
	libsmbfs	\
	libsmedia	\
	libsum		\
	libuutil	\
	libvrrpadm	\
	libvscan	\
	libzfs		\
	libzonecfg	\
	madv		\
	mpss		\
	pam_modules	\
	rpcsec_gss	\
	$($(MACH)_MSGSUBDIRS)

sparc_MSGSUBDIRS=	\
	libprtdiag	\
	libprtdiag_psr

i386_MSGSUBDIRS= libfdisk

HDRSUBDIRS=				\
	auditd_plugins	\
	fm		\
	hal		\
	hbaapi		\
	libads		\
	libast		\
	libbrand	\
	libbsm		\
	libc		\
	libcmd		\
	libcmdutils	\
	libcommputil	\
	libcontract	\
	libcpc		\
	libcryptoutil	\
	libctf		\
	libdevice	\
	libdevid	\
	libdevinfo	\
	libdhcpagent	\
	libdhcputil	\
	libdisasm	\
	libdiskmgt	\
	libdwarf	\
	libdladm	\
	libdll		\
	libdlpi		\
	libdns_sd	\
	libdtrace	\
	libelfsign	\
	libeti		\
	libfcoe		\
	libfru		\
	libfstyp	\
	libgen		\
	libidmap	\
	libilb		\
	libima		\
	libinetsvc	\
	libinetutil	\
	libipadm	\
	libipd		\
	libipmi		\
	libipmp		\
	libipp		\
	libipsecutil	\
	libiscsit	\
	libkrb5		\
	libkstat	\
	libkvm		\
	libmail		\
	libmapid	\
	libmd		\
	libmlrpc	\
	libmtmalloc	\
	libndmp		\
	libnvpair	\
	libnwam		\
	libofmt		\
	libpam		\
	libpcidb	\
	libpctx		\
	libpicl		\
	libpicltree	\
	libpool		\
	libpp		\
	libproc		\
	libraidcfg	\
	librcm		\
	librdc		\
	libreparse	\
	librestart	\
	librpcsvc	\
	librsm		\
	librstp		\
	libsasl		\
	libscf		\
	libsec		\
	libsff		\
	libshare	\
	libshell	\
	libsip		\
	libsmbfs	\
	libsmbios	\
	libsmedia	\
	libsqlite	\
	libsrpt		\
	libstmf		\
	libsum		\
	libsun_ima	\
	libsysevent	\
	libtecla	\
	libumem		\
	libuutil	\
	libvolmgt	\
	libvrrpadm	\
	libvscan	\
	libwrap		\
	libzfs		\
	libzfs_core	\
	libzonestat	\
	mpapi		\
	passwdutil	\
	pkcs11		\
	policykit	\
	scsi		\
	smbsrv		\
	smhba		\
	udapl		\
	$($(MACH)_HDRSUBDIRS)

i386_HDRSUBDIRS=	\
	libfdisk	\
	libsaveargs

sparc_HDRSUBDIRS=	\
	libds		\
	libdscp		\
	libpri		\
	libv12n		\
	storage

all :=		TARGET= all
check :=	TARGET= check
clean :=	TARGET= clean
clobber :=	TARGET= clobber
install :=	TARGET= install
install_h :=	TARGET= install_h
_dc :=		TARGET= _dc
_msg :=		TARGET= _msg

.KEEP_STATE:

#
# For the all and install targets, we clearly must respect library
# dependencies so that the libraries link correctly.  However, for
# the remaining targets (check, clean, clobber, install_h, _dc, and
# _msg), libraries do not have any dependencies on one another and
# thus respecting dependencies just slows down the build.  As such,
# for these rules, we use pattern replacement to explicitly avoid
# triggering the dependency information.  Note that for clean and
# clobber, we must use $(NOWAIT_SUBDIRS) rather than $(SUBDIRS),
# to prevent `.WAIT' from expanding to `.WAIT-nodepend'.
#

all:			$(SUBDIRS)

install:		$(SUBDIRS) .WAIT install_extra

# extra libraries kept in other source areas
install_extra:
	@cd ../cmd/sgs; pwd; $(MAKE) install_lib
	@pwd

clean clobber:	$(NOWAIT_SUBDIRS:%=%-nodepend)

install_h check:	$(HDRSUBDIRS:%=%-nodepend)

_msg:			$(MSGSUBDIRS:%=%-nodepend) .WAIT _dc

_dc:			$(DCSUBDIRS:%=%-nodepend)

# Library interdependencies are called out explicitly here.
../cmd/sgs/libconv: crt
../cmd/sgs/libdl: crt
libc:		../cmd/sgs/libconv ../cmd/sgs/libdl

libm:		libc
libmd:		libc
libmp:		libc
libnsl:		libc libmd libmp
libnvpair:	libc libnsl

basedeps:	libc libm libmd libmp libnsl libnvpair
basedeps :=	TARGET=install

# The following dependencies are currently required by libdbus-1 and should
# be used for anything linking against it.
dbusdeps:	libsecdb libinetutil libscf libuutil libgen libsmbios

# The following dependencies don't need to be listed below as they are built
# before everything else:
# libc libm libmd libmp libnsl libnvpair
abi:		libctf libmapmalloc libproc
auditd_plugins: libbsm libsecdb libgss libmtmalloc
brand:		libzonecfg libmapmalloc
cfgadm_plugins:	libdevice libdevinfo libhotplug librcm hbaapi libkstat libscf
fm:		libexacct libipmi libzfs scsi libdevinfo libdevid libcfgadm \
		libcontract libsysevent ../cmd/sgs/libelf libdladm libsff \
		libpcidb
hal:		libbsm
$(SPARC_BLD)fm:	libpri
gss_mechs/mech_dh: libgss
gss_mechs/mech_dummy: libgss
gss_mechs/mech_krb5: libgss libresolv2 pkcs11 libkstat
gss_mechs/mech_spnego: gss_mechs/mech_krb5
hal:		dbusdeps
krb5:		gss_mechs/mech_krb5 libtecla libldap5
libadutils:	libldap5 libresolv2
libbe:		libzfs libzonecfg libuuid libgen libdevinfo libefi libficl
libbsm:		libinetutil libscf libsecdb
libcfgadm:	libdevinfo
libcmd:		libsum libast
libcmdutils:	libavl
libcpc:		libpctx
libcrypt:	libgen
libctf:		libdwarf
libdevid:	libdevinfo
libdevinfo:	libsec libgen
libdhcpagent:	libdhcputil libuuid libdlpi libcontract
libdhcputil:	libgen libinetutil libdlpi
libdiskmgt:	libdevid libdevinfo libadm libefi libkstat libsysevent
$(INTEL_BLD)libdiskmgt: libfdisk
libdladm:	libdevinfo libinetutil libscf librcm libexacct libkstat \
		libpool
libdll:		libast
libdlpi:	libinetutil libdladm
libds:		libsysevent
libdtrace:	libproc libgen libctf libmapmalloc
<<<<<<< HEAD
libefi:		libuuid
=======
libdtrace_jni:	libuutil libdtrace
libefi:		libuuid libsmbios
>>>>>>> aafbdf3f
libelfsign:	libcryptoutil libkmf ../cmd/sgs/libelf
libexacct/demo:	libexacct libproject
libfcoe:	libdladm
libficl:	libuuid libumem
libfru:		libfruutils
libfsmgt:	libkstat
libidmap:	libavl libuutil
libinetsvc:	libscf
libipadm:	libinetutil libdlpi libdhcpagent libdladm libsecdb libdhcputil
libipmp:	libinetutil
libipsecutil:	libtecla
libiscsit:	libstmf libuuid
libkmf:		libcryptoutil pkcs11
libkvm:		../cmd/sgs/libelf
libldap5:	libsasl
libmapid:	libresolv2 libscf
libmlrpc:	libsmbfs libuuid
libndmp:	libscf
libnisdb:	libldap5
libnwam:	libscf libbsm libdladm libipadm
libpcp:		libumem libdevinfo
libpctx:	libproc
libpool:	libscf libexacct
libpp:		libast
libproc:	../cmd/sgs/librtld_db ../cmd/sgs/libelf libctf
$(INTEL_BLD)libproc: libsaveargs
libproject:	libpool libproc libsecdb
libprtdiag:	libkstat
libprtdiag_psr:	libprtdiag
libraidcfg:	libdevinfo
librestart:	libuutil libscf libpool libproject libsecdb libsysevent
libsasl:	libgss pkcs11
libsaveargs:	libdisasm
libscf:		libuutil libgen libsmbios
libsec:		libavl libidmap
libsff:		libnvpair
libshare:	libscf libzfs libuuid libfsmgt libsecdb libumem libsmbfs
libshell:	libast libcmd libdll libsecdb
libsip:		libmd5
libsldap:	libldap5 libscf
libsmbfs:	libkrb5 libsec libidmap pkcs11
libsmbios:	libdevinfo
libsrpt:	libstmf
libstmf:	libscf
libsum:		libast
libsun_ima:	libdevinfo libsysevent
libsysevent:	libsecdb
libtsalarm:	libpcp
libuuid:	libdlpi
libv12n:	libds libuuid
libvolmgt:	libadm
libvrrpadm:	libdladm libscf
libvscan:	libscf libsecdb
libzfs:		libdevid libgen libuutil libadm libavl libefi libidmap \
		libumem libzfs_core
libzonecfg:	libuuid libsysevent libsec libbrand libpool libscf libproc \
		libuutil libbsm libsecdb
libzonestat:	libcmdutils libumem
libzpool:	libavl libumem libcmdutils libsysevent
madv:		libgen
mpapi:		libpthread libdevinfo libsysevent
mpss:		libgen
nsswitch:	libadutils libidmap libdns_sd libscf libldap5 libsldap
pam_modules:	libproject passwdutil smbsrv libpam libbsm libsecdb
passwdutil:	libsldap
pkcs11:		libcryptoutil libgen libuuid
policykit:	dbusdeps
pylibbe:	libbe libzfs
pysolaris:	libsec libidmap
pyzfs:		libzfs
raidcfg_plugins: libraidcfg librcm libcfgadm libpicl libpicltree
rpcsec_gss:	libgss
sasl_plugins:	pkcs11 libgss libsasl
scsi:		libfru libumem libdevid libdevinfo
smbsrv:		libpthread librt libshare libidmap pkcs11 libsqlite \
		libcryptoutil libreparse libcmdutils libresolv2 libsmbfs \
		libuuid libads libgss libldap5 krb5 libmlrpc
storage:	libdevice libdevinfo libdevid
sun_fc:		libdevinfo libsysevent
sun_sas:	libdevinfo libsysevent libkstat libdevid
udapl:		libdevinfo libdladm

#
# The reason this rule checks for the existence of the
# Makefile is that some of the directories do not exist
# in certain situations (e.g., exportable source builds,
# OpenSolaris).
#
$(SUBDIRS): FRC
	@if [ -f $@/Makefile  ]; then \
		cd $@; pwd; $(MAKE) $(TARGET); \
	else \
		true; \
	fi

$(SUBDIRS:%=%-nodepend):
	@if [ -f $(@:%-nodepend=%)/Makefile  ]; then \
		cd $(@:%-nodepend=%); pwd; $(MAKE) $(TARGET); \
	else \
		true; \
	fi

FRC:<|MERGE_RESOLUTION|>--- conflicted
+++ resolved
@@ -546,12 +546,7 @@
 libdlpi:	libinetutil libdladm
 libds:		libsysevent
 libdtrace:	libproc libgen libctf libmapmalloc
-<<<<<<< HEAD
-libefi:		libuuid
-=======
-libdtrace_jni:	libuutil libdtrace
 libefi:		libuuid libsmbios
->>>>>>> aafbdf3f
 libelfsign:	libcryptoutil libkmf ../cmd/sgs/libelf
 libexacct/demo:	libexacct libproject
 libfcoe:	libdladm
