#
# CDDL HEADER START
#
# The contents of this file are subject to the terms of the
# Common Development and Distribution License (the "License").
# You may not use this file except in compliance with the License.
#
# You can obtain a copy of the license at usr/src/OPENSOLARIS.LICENSE
# or http://www.opensolaris.org/os/licensing.
# See the License for the specific language governing permissions
# and limitations under the License.
#
# When distributing Covered Code, include this CDDL HEADER in each
# file and include the License file at usr/src/OPENSOLARIS.LICENSE.
# If applicable, add the following below this CDDL HEADER, with the
# fields enclosed by brackets "[]" replaced with your own identifying
# information: Portions Copyright [yyyy] [name of copyright owner]
#
# CDDL HEADER END
#

#
# Copyright (c) 1989, 2010, Oracle and/or its affiliates. All rights reserved.
# Copyright (c) 2012 by Delphix. All rights reserved.
# Copyright (c) 2012, Joyent, Inc. All rights reserved.
# Copyright (c) 2013 Gary Mills
# Copyright 2014 Garrett D'Amore <garrett@damore.org>
# Copyright (c) 2015 Gary Mills
# Copyright 2015 Nexenta Systems, Inc.  All rights reserved.
#

include ../Makefile.master

#	Note that libcurses installs commands along with its library.
#	This is a minor bug which probably should be fixed.
#	Note also that a few extra libraries are kept in cmd source.
#
# Certain libraries are linked with, hence depend on, other libraries.
# Library dependencies are called out explicitly, see "Library
# interdependencies" below.
.PARALLEL:

# Build libc and its dependencies
SUBDIRS=			\
	common			\
	../cmd/sgs/libconv	\
	../cmd/sgs/libdl	\
	libc			\
	.WAIT

# Build libraries with lots of dependents
SUBDIRS +=		\
	libm		\
	libmd		\
	libmp		\
	libnsl		\
	libnvpair	\
	libsocket	\
	.WAIT

# Build everything else. Aside from explicit dependencies, all libraries
# are built in parallel.
SUBDIRS +=				\
	../cmd/sendmail/libmilter	\
	../cmd/sgs/libelf	\
	../cmd/sgs/librtld_db	\
	abi		\
	auditd_plugins	\
	brand		\
	c_synonyms	\
	cfgadm_plugins	\
	crypt_modules	\
	extendedFILE	\
	fm		\
	getloginx	\
	gss_mechs/mech_dh	\
	gss_mechs/mech_dummy	\
	gss_mechs/mech_krb5	\
	gss_mechs/mech_spnego	\
	hal		\
	hbaapi		\
	krb5		\
	libadm		\
	libads		\
	libadt_jni	\
	libadutils	\
	libaio		\
<<<<<<< HEAD
	libaoe		\
=======
>>>>>>> e7e978b1
	libast		\
	libavl		\
	libbe		\
	libbrand	\
	libbsdmalloc	\
	libbsm		\
	libc_db		\
	libcfgadm	\
	libcmd		\
	libcmdutils	\
	libcommputil	\
	libcontract	\
	libcpc		\
	libcrypt	\
	libcryptoutil	\
	libctf		\
	libcurses	\
	libdevice	\
	libdevid	\
	libdevinfo	\
	libdhcpagent	\
	libdhcputil	\
	libdisasm	\
	libdiskmgt	\
	libdladm	\
	libdll		\
	libdlpi		\
	libdns_sd	\
	libdoor		\
	libdscfg	\
	libdtrace	\
	libdtrace_jni	\
	libefi		\
	libelfsign	\
	libeti		\
	libexacct	\
	libexacct/demo	\
	libfakekernel	\
	libfcoe		\
	libfru		\
	libfruutils	\
	libfsmgt	\
	libfstyp	\
	libgen		\
	libgrubmgmt	\
	libgss		\
	libhotplug	\
	libidmap	\
	libilb		\
	libima		\
	libinetsvc	\
	libinetutil	\
	libinstzones	\
	libintl		\
	libipadm	\
	libipd		\
	libipmi		\
	libipmp		\
	libipp		\
	libipsecutil	\
	libiscsit	\
	libkmf		\
	libkrb5		\
<<<<<<< HEAD
	libkrrp		\
=======
>>>>>>> e7e978b1
	libkstat	\
	libkvm		\
	libldap5	\
	liblgrp		\
	liblm		\
	libm1		\
	libmail		\
	libmalloc	\
	libmapid	\
	libmapmalloc	\
	libmd5		\
	libmtmalloc	\
	libmvec		\
	libndmp		\
	libnisdb	\
	libnls		\
	libnsctl	\
	libnwam		\
	libpam		\
	libpcidb	\
	libpctx		\
	libpicl		\
	libpicltree	\
	libpkg		\
	libpool		\
	libpp		\
	libproc		\
	libproject	\
	libpthread	\
	libraidcfg	\
	librcm		\
	librdc		\
	libreparse	\
	libresolv	\
	libresolv2	\
	librestart	\
	librpcsvc	\
	librsm		\
	librstp		\
	librt		\
	libsasl		\
	libscf		\
	libsched	\
	libsctp		\
	libsec		\
	libsecdb	\
	libsendfile	\
	libshare	\
	libshell	\
	libsip		\
	libsldap	\
	libslp		\
	libsmbfs	\
	libsmbios	\
	libsmedia	\
	libsqlite	\
	libsrpt		\
	libstmf		\
	libstmfproxy	\
	libsum		\
	libsun_ima	\
	libsys		\
	libsysevent	\
	libtecla	\
	libtermcap	\
	libthread	\
	libtnf		\
	libtnfctl	\
	libtnfprobe	\
	libtsnet	\
	libtsol		\
	libumem		\
	libunistat	\
	libuuid		\
	libuutil	\
	libvolmgt	\
	libvrrpadm	\
	libvscan	\
	libw		\
	libwanboot	\
	libwanbootutil	\
	libwrap		\
	libxcurses	\
	libxcurses2	\
	libxnet		\
	libzfs		\
	libzfs_core	\
	libzfs_jni	\
	libzonecfg	\
	libzoneinfo	\
	libzonestat	\
	libzpool	\
	lvm		\
	madv		\
	mpapi		\
	mpss		\
	nametoaddr	\
	ncad_addr	\
	nsswitch	\
	pam_modules	\
	passwdutil	\
	pkcs11		\
	policykit	\
	print		\
	pylibbe		\
	pysolaris	\
	pyzfs		\
	raidcfg_plugins	\
	rpcsec_gss	\
	sasl_plugins	\
	scsi		\
	smbsrv		\
	smhba		\
	sun_fc		\
	sun_sas		\
	udapl		\
	watchmalloc	\
	$($(MACH)_SUBDIRS)

i386_SUBDIRS=		\
	libfdisk	\
	libsaveargs

sparc_SUBDIRS=		\
	efcode		\
	libds		\
	libdscp		\
	libprtdiag	\
	libprtdiag_psr	\
	libpri		\
	librsc		\
	storage		\
	libpcp		\
	libtsalarm	\
	libv12n

#
# Create a special version of $(SUBDIRS) with no .WAIT's, for use with the
# clean and clobber targets (for more information, see those targets, below).
#
NOWAIT_SUBDIRS= $(SUBDIRS:.WAIT=)

DCSUBDIRS =		\
	lvm

MSGSUBDIRS=		\
	abi		\
	auditd_plugins	\
	brand		\
	cfgadm_plugins	\
	gss_mechs/mech_dh	\
	gss_mechs/mech_krb5	\
	krb5		\
	libast		\
	libbsm		\
	libc		\
	libcfgadm	\
	libcmd		\
	libcontract	\
	libcurses	\
	libdhcputil	\
	libdiskmgt	\
	libdladm	\
	libdll		\
	libgrubmgmt	\
	libgss		\
	libidmap	\
	libilb		\
	libinetutil	\
	libinstzones	\
	libipadm	\
	libipmp		\
	libipsecutil	\
	libldap5	\
	libnsl		\
	libnwam		\
	libpam		\
	libpicl		\
	libpkg		\
	libpool		\
	libpp		\
	libreparse	\
	libsasl		\
	libscf		\
	libsecdb	\
	libshare	\
	libshell	\
	libsldap	\
	libslp		\
	libsmbfs	\
	libsmedia	\
	libsum		\
	libtsol		\
	libuutil	\
	libvrrpadm	\
	libvscan	\
	libwanboot	\
	libwanbootutil	\
	libzfs		\
	libzonecfg	\
	lvm		\
	madv		\
	mpss		\
	pam_modules	\
	pysolaris	\
	pyzfs		\
	rpcsec_gss	\
	$($(MACH)_MSGSUBDIRS)

sparc_MSGSUBDIRS=	\
	libprtdiag	\
	libprtdiag_psr

i386_MSGSUBDIRS= libfdisk

HDRSUBDIRS=				\
	../cmd/sendmail/libmilter	\
	auditd_plugins	\
	fm		\
	hal		\
	hbaapi		\
	libads		\
<<<<<<< HEAD
	libaoe		\
=======
>>>>>>> e7e978b1
	libast		\
	libbrand	\
	libbsm		\
	libc		\
	libcmd		\
	libcmdutils	\
	libcommputil	\
	libcontract	\
	libcpc		\
	libcryptoutil	\
	libctf		\
	libcurses	\
	libdevice	\
	libdevid	\
	libdevinfo	\
	libdhcpagent	\
	libdhcputil	\
	libdisasm	\
	libdiskmgt	\
	libdladm	\
	libdll		\
	libdlpi		\
	libdns_sd	\
	libdscfg	\
	libdtrace	\
	libdtrace_jni	\
	libelfsign	\
	libeti		\
	libfakekernel	\
	libfcoe		\
	libfru		\
	libfstyp	\
	libgen		\
	libgrubmgmt	\
	libidmap	\
	libilb		\
	libima		\
	libinetsvc	\
	libinetutil	\
	libinstzones	\
	libipadm	\
	libipd		\
	libipmi		\
	libipmp		\
	libipp		\
	libipsecutil	\
	libiscsit	\
	libkrb5		\
<<<<<<< HEAD
	libkrrp		\
=======
>>>>>>> e7e978b1
	libkstat	\
	libkvm		\
	libmail		\
	libmapid	\
	libmd		\
	libmtmalloc	\
	libndmp		\
	libnsctl	\
	libnsl		\
	libnvpair	\
	libnwam		\
	libpam		\
	libpcidb	\
	libpctx		\
	libpicl		\
	libpicltree	\
	libpool		\
	libpp		\
	libproc		\
	libraidcfg	\
	librcm		\
	librdc		\
	libreparse	\
	librestart	\
	librpcsvc	\
	librsm		\
	librstp		\
	libsasl		\
	libscf		\
	libsec		\
	libshare	\
	libshell	\
	libsip		\
	libslp		\
	libsmbfs	\
	libsmbios	\
	libsmedia	\
	libsocket	\
	libsqlite	\
	libsrpt		\
	libstmf		\
	libstmfproxy	\
	libsum		\
	libsun_ima	\
	libsysevent	\
	libtecla	\
	libtermcap	\
	libtnf		\
	libtnfctl	\
	libtnfprobe	\
	libtsnet	\
	libtsol		\
	libumem		\
	libunistat	\
	libuutil	\
	libvolmgt	\
	libvrrpadm	\
	libvscan	\
	libwanboot	\
	libwanbootutil	\
	libwrap		\
	libxcurses2	\
	libzfs		\
	libzfs_core	\
	libzfs_jni	\
	libzoneinfo	\
	libzonestat	\
	lvm		\
	mpapi		\
	passwdutil	\
	pkcs11		\
	policykit	\
	scsi		\
	smbsrv		\
	smhba		\
	udapl		\
	$($(MACH)_HDRSUBDIRS)

i386_HDRSUBDIRS=	\
	libfdisk	\
	libsaveargs

sparc_HDRSUBDIRS=	\
	libds		\
	libdscp		\
	libpri		\
	libv12n		\
	storage

all :=		TARGET= all
check :=	TARGET= check
clean :=	TARGET= clean
clobber :=	TARGET= clobber
install :=	TARGET= install
install_h :=	TARGET= install_h
lint :=		TARGET= lint
_dc :=		TARGET= _dc
_msg :=		TARGET= _msg

.KEEP_STATE:

#
# For the all and install targets, we clearly must respect library
# dependencies so that the libraries link correctly.  However, for
# the remaining targets (check, clean, clobber, install_h, lint, _dc
# and _msg), libraries do not have any dependencies on one another
# and thus respecting dependencies just slows down the build.
# As such, for these rules, we use pattern replacement to explicitly
# avoid triggering the dependency information.  Note that for clean,
# clobber and lint, we must use $(NOWAIT_SUBDIRS) rather than
# $(SUBDIRS), to prevent `.WAIT' from expanding to `.WAIT-nodepend'.
#

all:			$(SUBDIRS)

install:		$(SUBDIRS) .WAIT install_extra

# extra libraries kept in other source areas
install_extra:
	@cd ../cmd/sgs; pwd; $(MAKE) install_lib
	@pwd

clean clobber lint:	$(NOWAIT_SUBDIRS:%=%-nodepend)

install_h check:	$(HDRSUBDIRS:%=%-nodepend)

_msg:			$(MSGSUBDIRS:%=%-nodepend) .WAIT _dc

_dc:			$(DCSUBDIRS:%=%-nodepend)

# Library interdependencies are called out explicitly here.
../cmd/sgs/libconv: common
../cmd/sgs/libdl: common
libc:		../cmd/sgs/libconv ../cmd/sgs/libdl

libm:		libc
libmd:		libc
libmp:		libc
libnsl:		libc libmd libmp
libnvpair:	libc libnsl
libsocket:	libc libnsl

basedeps:	libc libm libmd libmp libnsl libnvpair libsocket
basedeps :=	TARGET=install

# The following dependencies don't need to be listed below as they are built
# before everything else:
# libc libm libmd libmp libnsl libnvpair libsocket
abi:		libctf libmapmalloc libproc
auditd_plugins: libbsm libsecdb libgss libmtmalloc
brand:		libzonecfg libmapmalloc
cfgadm_plugins:	libdevice libdevinfo libhotplug librcm hbaapi libkstat libscf
fm:		libexacct libipmi libzfs scsi libdevinfo libdevid libcfgadm \
		libcontract libsysevent ../cmd/sgs/libelf
$(SPARC_BLD)fm:	libpri
gss_mechs/mech_dh: libgss
gss_mechs/mech_dummy: libgss
gss_mechs/mech_krb5: libgss libresolv2 pkcs11 libkstat
gss_mechs/mech_spnego: gss_mechs/mech_krb5
krb5:		gss_mechs/mech_krb5 libtecla libldap5
libadt_jni:	libbsm
libadutils: 	libldap5 libresolv2
<<<<<<< HEAD
libaoe:		libdladm libscf
=======
>>>>>>> e7e978b1
libbe: 		libzfs libinstzones libuuid libgen libdevinfo libefi
libbsm:		libinetutil libscf libsecdb libtsol
libcfgadm:	libdevinfo
libcmd: 	libsum libast
libcmdutils:	libavl
libcpc:		libpctx
libcrypt:	libgen
libdevid:	libdevinfo
libdevinfo:	libsec libgen
libdhcpagent:	libdhcputil libuuid libdlpi libcontract
libdhcputil:	libgen libinetutil libdlpi
libdiskmgt:	libdevid libdevinfo libadm libefi libkstat libsysevent
$(INTEL_BLD)libdiskmgt: libfdisk
libdladm:	libdevinfo libinetutil libscf librcm libexacct libkstat \
<<<<<<< HEAD
		libcurses libpool
=======
		libpool
>>>>>>> e7e978b1
libdll: 	libast
libdlpi:	libinetutil libdladm
libds:		libsysevent
libdscfg:	libnsctl libunistat libadm
libdtrace:	libproc libgen libctf libmapmalloc
libdtrace_jni:	libuutil libdtrace
libefi:		libuuid
libelfsign:	libcryptoutil libkmf ../cmd/sgs/libelf
libeti:		libcurses
libexacct/demo:	libexacct libproject
libfakekernel:	libumem libcryptoutil
libfcoe:	libdladm
libfru:		libfruutils
libfsmgt:	libkstat
libgrubmgmt:	libdevinfo libzfs libfstyp libefi
$(INTEL_BLD)libgrubmgmt: libfdisk
libidmap:	libavl libuutil
libinetsvc:	libscf
libinstzones:	libzonecfg libcontract
libipadm:	libinetutil libdlpi libdhcpagent libdladm libsecdb
libipmp:	libinetutil
libipsecutil:	libtecla libtsol
libiscsit:	libstmf libuuid
libkmf:		libcryptoutil pkcs11
<<<<<<< HEAD
libkrrp:	libuuid libsysevent libumem
=======
>>>>>>> e7e978b1
libkvm:		../cmd/sgs/libelf
libldap5:	libsasl
libmapid:	libresolv2 libscf
libndmp:	libscf
libnisdb:	libldap5
libnwam:	libscf libbsm libdladm
libpcp:		libumem libdevinfo
libpctx:	libproc
libpkg:		libwanboot libscf libadm
libpool:	libscf libexacct
libpp:		libast
libproc:	../cmd/sgs/librtld_db ../cmd/sgs/libelf libctf
$(INTEL_BLD)libproc: libsaveargs
libproject:	libpool libproc libsecdb
libprtdiag:	libkstat
libprtdiag_psr:	libprtdiag
libraidcfg:	libdevinfo
librdc:		libnsctl libunistat libdscfg
librestart:	libuutil libscf libpool libproject libsecdb libsysevent
libsasl:	libgss pkcs11
libsaveargs:	libdisasm
libscf:		libuutil libgen libsmbios
libsec:		libavl libidmap
libshare:	libscf libzfs libuuid libfsmgt libsecdb libumem libsmbfs
libshell:	libast libcmd libdll libsecdb
libsip:		libmd5
libsldap:	libldap5 libscf
libsmbfs:	libkrb5 libsec libidmap pkcs11
libsrpt:	libstmf
libstmf:	libscf
libstmfproxy: 	libstmf libpthread
libsum: 	libast
libsun_ima:	libdevinfo libsysevent
libsysevent:	libsecdb
libtecla:	libcurses
libtermcap:	libcurses
libtnfctl:	../cmd/sgs/libelf
libtsalarm:	libpcp
libtsnet:	libtsol libsecdb
libtsol:	libsecdb
libuuid:	libdlpi
libv12n:	libds libuuid
libvolmgt:	libadm
libvrrpadm:	libdladm libscf
libvscan:	libscf libsecdb
libwanboot:	libresolv2 libdevinfo libinetutil libdhcputil
libzfs:		libdevid libgen libuutil libadm libavl libefi libidmap \
		libumem libtsol libzfs_core
libzfs_jni:	libdiskmgt libzfs
libzonecfg:	libuuid libsysevent libsec libbrand libpool libscf libproc \
		libuutil libbsm libsecdb
libzonestat:	libcmdutils libumem
libzpool:	libavl libumem libcmdutils libsysevent
lvm:		libadm libdevid libdevinfo libefi libgen libscf
madv:		libgen
mpapi:		libpthread libdevinfo libsysevent
mpss:		libgen
nsswitch:	libadutils libidmap libdns_sd libscf libldap5 libsldap
pam_modules:	libproject passwdutil smbsrv libtsnet libpam libbsm libsecdb
passwdutil:	libsldap
pkcs11:		libcryptoutil libgen libuuid
policykit:	libsecdb
print:		libldap5 libmd5 libsendfile
pylibbe: 	libbe libzfs
pysolaris:	libsec libidmap
pyzfs:		libzfs
raidcfg_plugins: libraidcfg librcm libcfgadm libpicl libpicltree
rpcsec_gss:	libgss
sasl_plugins:	pkcs11 libgss libsasl
scsi:		libfru libumem libdevid libdevinfo
smbsrv:		libxnet libpthread librt libshare libidmap pkcs11 libsqlite \
		libcryptoutil libreparse libcmdutils libresolv2 libsmbfs \
		libuuid libfakekernel libads libgss libldap5 krb5
storage:	libdevice libdevinfo libdevid
sun_fc:		libdevinfo libsysevent
sun_sas:	libdevinfo libsysevent libkstat libdevid
udapl:		libdevinfo libdladm

#
# The reason this rule checks for the existence of the
# Makefile is that some of the directories do not exist
# in certain situations (e.g., exportable source builds,
# OpenSolaris).
#
$(SUBDIRS): FRC
	@if [ -f $@/Makefile  ]; then \
		cd $@; pwd; $(MAKE) $(TARGET); \
	else \
		true; \
	fi

$(SUBDIRS:%=%-nodepend):
	@if [ -f $(@:%-nodepend=%)/Makefile  ]; then \
		cd $(@:%-nodepend=%); pwd; $(MAKE) $(TARGET); \
	else \
		true; \
	fi

FRC:<|MERGE_RESOLUTION|>--- conflicted
+++ resolved
@@ -85,10 +85,7 @@
 	libadt_jni	\
 	libadutils	\
 	libaio		\
-<<<<<<< HEAD
 	libaoe		\
-=======
->>>>>>> e7e978b1
 	libast		\
 	libavl		\
 	libbe		\
@@ -152,10 +149,7 @@
 	libiscsit	\
 	libkmf		\
 	libkrb5		\
-<<<<<<< HEAD
 	libkrrp		\
-=======
->>>>>>> e7e978b1
 	libkstat	\
 	libkvm		\
 	libldap5	\
@@ -378,10 +372,7 @@
 	hal		\
 	hbaapi		\
 	libads		\
-<<<<<<< HEAD
 	libaoe		\
-=======
->>>>>>> e7e978b1
 	libast		\
 	libbrand	\
 	libbsm		\
@@ -430,10 +421,7 @@
 	libipsecutil	\
 	libiscsit	\
 	libkrb5		\
-<<<<<<< HEAD
 	libkrrp		\
-=======
->>>>>>> e7e978b1
 	libkstat	\
 	libkvm		\
 	libmail		\
@@ -596,10 +584,7 @@
 krb5:		gss_mechs/mech_krb5 libtecla libldap5
 libadt_jni:	libbsm
 libadutils: 	libldap5 libresolv2
-<<<<<<< HEAD
 libaoe:		libdladm libscf
-=======
->>>>>>> e7e978b1
 libbe: 		libzfs libinstzones libuuid libgen libdevinfo libefi
 libbsm:		libinetutil libscf libsecdb libtsol
 libcfgadm:	libdevinfo
@@ -614,11 +599,7 @@
 libdiskmgt:	libdevid libdevinfo libadm libefi libkstat libsysevent
 $(INTEL_BLD)libdiskmgt: libfdisk
 libdladm:	libdevinfo libinetutil libscf librcm libexacct libkstat \
-<<<<<<< HEAD
-		libcurses libpool
-=======
 		libpool
->>>>>>> e7e978b1
 libdll: 	libast
 libdlpi:	libinetutil libdladm
 libds:		libsysevent
@@ -643,10 +624,7 @@
 libipsecutil:	libtecla libtsol
 libiscsit:	libstmf libuuid
 libkmf:		libcryptoutil pkcs11
-<<<<<<< HEAD
 libkrrp:	libuuid libsysevent libumem
-=======
->>>>>>> e7e978b1
 libkvm:		../cmd/sgs/libelf
 libldap5:	libsasl
 libmapid:	libresolv2 libscf
