--- conflicted
+++ resolved
@@ -115,11 +115,7 @@
 	libdoor		\
 	libdscfg	\
 	libdtrace	\
-<<<<<<< HEAD
-=======
-	libdtrace_jni	\
 	libdwarf	\
->>>>>>> 78156fe0
 	libefi		\
 	libelfsign	\
 	libeti		\
