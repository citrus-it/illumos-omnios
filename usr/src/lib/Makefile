#
# CDDL HEADER START
#
# The contents of this file are subject to the terms of the
# Common Development and Distribution License (the "License").
# You may not use this file except in compliance with the License.
#
# You can obtain a copy of the license at usr/src/OPENSOLARIS.LICENSE
# or http://www.opensolaris.org/os/licensing.
# See the License for the specific language governing permissions
# and limitations under the License.
#
# When distributing Covered Code, include this CDDL HEADER in each
# file and include the License file at usr/src/OPENSOLARIS.LICENSE.
# If applicable, add the following below this CDDL HEADER, with the
# fields enclosed by brackets "[]" replaced with your own identifying
# information: Portions Copyright [yyyy] [name of copyright owner]
#
# CDDL HEADER END
#

#
# Copyright (c) 1989, 2010, Oracle and/or its affiliates. All rights reserved.
# Copyright (c) 2012 by Delphix. All rights reserved.
# Copyright 2015, Joyent, Inc.
# Copyright (c) 2013 Gary Mills
# Copyright 2014 Garrett D'Amore <garrett@damore.org>
# Copyright (c) 2015 Gary Mills
# Copyright 2016 Toomas Soome <tsoome@me.com>
# Copyright 2017 Nexenta Systems, Inc.
# Copyright (c) 2016, Chris Fraire <cfraire@me.com>.
#

include ../Makefile.master

#	Note that libcurses installs commands along with its library.
#	This is a minor bug which probably should be fixed.
#	Note also that a few extra libraries are kept in cmd source.
#
# Certain libraries are linked with, hence depend on, other libraries.
# Library dependencies are called out explicitly, see "Library
# interdependencies" below.
.PARALLEL:

# Build libc and its dependencies
SUBDIRS=			\
	crt			\
	../cmd/sgs/libconv	\
	../cmd/sgs/libdl	\
	libc			\
	.WAIT

# Build libraries with lots of dependents
SUBDIRS +=		\
	libm		\
	libmd		\
	libmp		\
	libnsl		\
	libnvpair	\
	.WAIT

# Build everything else. Aside from explicit dependencies, all libraries
# are built in parallel.
SUBDIRS +=				\
	../cmd/sgs/libelf	\
	../cmd/sgs/librtld_db	\
	abi		\
	auditd_plugins	\
	brand		\
	cfgadm_plugins	\
	crypt_modules	\
	extendedFILE	\
	fm		\
	getloginx	\
	gss_mechs/mech_dh	\
	gss_mechs/mech_dummy	\
	gss_mechs/mech_krb5	\
	gss_mechs/mech_spnego	\
	hal		\
	hbaapi		\
	krb5		\
	libadm		\
	libads		\
	libadutils	\
	libaio		\
	libast		\
	libavl		\
	libbe		\
	libbrand	\
	libbsdmalloc	\
	libbsm		\
	libc_db		\
	libcfgadm	\
	libcmd		\
	libcmdutils	\
	libcommputil	\
	libcontract	\
	libcpc		\
	libcrypt	\
	libcryptoutil	\
	libctf		\
	libdevice	\
	libdevid	\
	libdevinfo	\
	libdhcpagent	\
	libdhcputil	\
	libdisasm	\
	libdiskmgt	\
	libdladm	\
	libdll		\
	libdlpi		\
	libdns_sd	\
	libdoor		\
	libdtrace	\
	libdwarf	\
	libefi		\
	libelfsign	\
	libeti		\
	libexacct	\
	libexacct/demo	\
	libfcoe		\
	libficl		\
	libfru		\
	libfruutils	\
	libfsmgt	\
	libfstyp	\
	libgen		\
	libgss		\
	libhotplug	\
	libidmap	\
	libilb		\
	libima		\
	libinetsvc	\
	libinetutil	\
	libintl		\
	libipadm	\
	libipd		\
	libipmi		\
	libipmp		\
	libipp		\
	libipsecutil	\
	libiscsit	\
	libkmf		\
	libkrb5		\
	libkstat	\
	libkvm		\
	libldap5	\
	liblgrp		\
	liblm		\
	libmail		\
	libmalloc	\
	libmapid	\
	libmapmalloc	\
	libmd5		\
	libmtmalloc	\
	libmvec		\
	libndmp		\
	libnisdb	\
	libnls		\
	libnwam		\
	libofmt		\
	libpam		\
	libpcidb	\
	libpctx		\
	libpicl		\
	libpicltree	\
	libpool		\
	libpp		\
	libproc		\
	libproject	\
	libpthread	\
	libraidcfg	\
	librcm		\
	librdc		\
	libreparse	\
	libresolv	\
	libresolv2	\
	librestart	\
	librpcsvc	\
	librsm		\
	librstp		\
	librt		\
	libsasl		\
	libscf		\
	libsched	\
	libsctp		\
	libsec		\
	libsecdb	\
	libsendfile	\
	libsff		\
	libshare	\
	libshell	\
	libsip		\
	libsldap	\
	libsmbfs	\
	libsmbios	\
	libsmedia	\
	libsqlite	\
	libsrpt		\
	libstmf		\
	libsum		\
	libsun_ima	\
	libsys		\
	libsysevent	\
	libtecla	\
	libthread	\
	libumem		\
	libuuid		\
	libuutil	\
	libvolmgt	\
	libvrrpadm	\
	libvscan	\
	libw		\
	libwrap		\
	libzfs		\
	libzfs_core	\
	libzonecfg	\
	libzonestat	\
	libzpool	\
	madv		\
	mpapi		\
	mpss		\
	nametoaddr	\
	ncad_addr	\
	nsswitch	\
	pam_modules	\
	passwdutil	\
	pkcs11		\
	policykit	\
	pylibbe		\
	pysolaris	\
	pyzfs		\
	raidcfg_plugins	\
	rpcsec_gss	\
	sasl_plugins	\
	scsi		\
	smbsrv		\
	smhba		\
	sun_fc		\
	sun_sas		\
	udapl		\
	watchmalloc	\
	$($(MACH)_SUBDIRS)

i386_SUBDIRS=		\
	libfdisk	\
	libsaveargs

sparc_SUBDIRS=		\
	efcode		\
	libds		\
	libdscp		\
	libprtdiag	\
	libprtdiag_psr	\
	libpri		\
	librsc		\
	storage		\
	libpcp		\
	libtsalarm	\
	libv12n

#
# Create a special version of $(SUBDIRS) with no .WAIT's, for use with the
# clean and clobber targets (for more information, see those targets, below).
#
NOWAIT_SUBDIRS= $(SUBDIRS:.WAIT=)

DCSUBDIRS=

MSGSUBDIRS=		\
	abi		\
	auditd_plugins	\
	brand		\
	cfgadm_plugins	\
	gss_mechs/mech_dh	\
	gss_mechs/mech_krb5	\
	krb5		\
	libast		\
	libbsm		\
	libc		\
	libcfgadm	\
	libcmd		\
	libcontract	\
	libdhcputil	\
	libdiskmgt	\
	libdladm	\
	libdll		\
	libgss		\
	libidmap	\
	libilb		\
	libipadm	\
	libipmp		\
	libipsecutil	\
	libldap5	\
	libnwam		\
	libofmt		\
	libpam		\
	libpicl		\
	libpool		\
	libpp		\
	libreparse	\
	libsasl		\
	libscf		\
	libsecdb	\
	libshare	\
	libshell	\
	libsldap	\
	libsmbfs	\
	libsmedia	\
	libsum		\
	libuutil	\
	libvrrpadm	\
	libvscan	\
	libzfs		\
	libzonecfg	\
	madv		\
	mpss		\
	pam_modules	\
	rpcsec_gss	\
	$($(MACH)_MSGSUBDIRS)

sparc_MSGSUBDIRS=	\
	libprtdiag	\
	libprtdiag_psr

i386_MSGSUBDIRS= libfdisk

HDRSUBDIRS=				\
	auditd_plugins	\
	fm		\
	hal		\
	hbaapi		\
	libads		\
	libast		\
	libbrand	\
	libbsm		\
	libc		\
	libcmd		\
	libcmdutils	\
	libcommputil	\
	libcontract	\
	libcpc		\
	libcryptoutil	\
	libctf		\
	libdevice	\
	libdevid	\
	libdevinfo	\
	libdhcpagent	\
	libdhcputil	\
	libdisasm	\
	libdiskmgt	\
	libdwarf	\
	libdladm	\
	libdll		\
	libdlpi		\
	libdns_sd	\
	libdtrace	\
	libelfsign	\
	libeti		\
	libfcoe		\
	libfru		\
	libfstyp	\
	libgen		\
	libidmap	\
	libilb		\
	libima		\
	libinetsvc	\
	libinetutil	\
	libipadm	\
	libipd		\
	libipmi		\
	libipmp		\
	libipp		\
	libipsecutil	\
	libiscsit	\
	libkrb5		\
	libkstat	\
	libkvm		\
	libmail		\
	libmapid	\
	libmd		\
	libmtmalloc	\
	libndmp		\
	libnvpair	\
	libnwam		\
	libofmt		\
	libpam		\
	libpcidb	\
	libpctx		\
	libpicl		\
	libpicltree	\
	libpool		\
	libpp		\
	libproc		\
	libraidcfg	\
	librcm		\
	librdc		\
	libreparse	\
	librestart	\
	librpcsvc	\
	librsm		\
	librstp		\
	libsasl		\
	libscf		\
	libsec		\
	libsff		\
	libshare	\
	libshell	\
	libsip		\
	libsmbfs	\
	libsmbios	\
	libsmedia	\
	libsqlite	\
	libsrpt		\
	libstmf		\
	libsum		\
	libsun_ima	\
	libsysevent	\
	libtecla	\
	libumem		\
	libuutil	\
	libvolmgt	\
	libvrrpadm	\
	libvscan	\
	libwrap		\
	libzfs		\
	libzfs_core	\
	libzonestat	\
	mpapi		\
	passwdutil	\
	pkcs11		\
	policykit	\
	scsi		\
	smbsrv		\
	smhba		\
	udapl		\
	$($(MACH)_HDRSUBDIRS)

i386_HDRSUBDIRS=	\
	libfdisk	\
	libsaveargs

sparc_HDRSUBDIRS=	\
	libds		\
	libdscp		\
	libpri		\
	libv12n		\
	storage

all :=		TARGET= all
check :=	TARGET= check
clean :=	TARGET= clean
clobber :=	TARGET= clobber
install :=	TARGET= install
install_h :=	TARGET= install_h
_dc :=		TARGET= _dc
_msg :=		TARGET= _msg

.KEEP_STATE:

#
# For the all and install targets, we clearly must respect library
# dependencies so that the libraries link correctly.  However, for
# the remaining targets (check, clean, clobber, install_h, _dc, and
# _msg), libraries do not have any dependencies on one another and
# thus respecting dependencies just slows down the build.  As such,
# for these rules, we use pattern replacement to explicitly avoid
# triggering the dependency information.  Note that for clean and
# clobber, we must use $(NOWAIT_SUBDIRS) rather than $(SUBDIRS),
# to prevent `.WAIT' from expanding to `.WAIT-nodepend'.
#

all:			$(SUBDIRS)

install:		$(SUBDIRS) .WAIT install_extra

# extra libraries kept in other source areas
install_extra:
	@cd ../cmd/sgs; pwd; $(MAKE) install_lib
	@pwd

clean clobber:	$(NOWAIT_SUBDIRS:%=%-nodepend)

install_h check:	$(HDRSUBDIRS:%=%-nodepend)

_msg:			$(MSGSUBDIRS:%=%-nodepend) .WAIT _dc

_dc:			$(DCSUBDIRS:%=%-nodepend)

# Library interdependencies are called out explicitly here.
../cmd/sgs/libconv: crt
../cmd/sgs/libdl: crt
libc:		../cmd/sgs/libconv ../cmd/sgs/libdl

libm:		libc
libmd:		libc
libmp:		libc
libnsl:		libc libmd libmp
libnvpair:	libc libnsl

basedeps:	libc libm libmd libmp libnsl libnvpair
basedeps :=	TARGET=install

# The following dependencies are currently required by libdbus-1 and should
# be used for anything linking against it.
dbusdeps:	libsecdb libinetutil libscf libuutil libgen libsmbios

# The following dependencies don't need to be listed below as they are built
# before everything else:
# libc libm libmd libmp libnsl libnvpair
abi:		libctf libmapmalloc libproc
auditd_plugins: libbsm libsecdb libgss libmtmalloc
brand:		libzonecfg libmapmalloc
cfgadm_plugins:	libdevice libdevinfo libhotplug librcm hbaapi libkstat libscf
fm:		libexacct libipmi libzfs scsi libdevinfo libdevid libcfgadm \
<<<<<<< HEAD
		libcontract libsysevent ../cmd/sgs/libelf
hal:		libbsm
=======
		libcontract libsysevent ../cmd/sgs/libelf libdladm
>>>>>>> 45d3dd98
$(SPARC_BLD)fm:	libpri
gss_mechs/mech_dh: libgss
gss_mechs/mech_dummy: libgss
gss_mechs/mech_krb5: libgss libresolv2 pkcs11 libkstat
gss_mechs/mech_spnego: gss_mechs/mech_krb5
hal:		dbusdeps
krb5:		gss_mechs/mech_krb5 libtecla libldap5
libadutils:	libldap5 libresolv2
libbe:		libzfs libzonecfg libuuid libgen libdevinfo libefi libficl
libbsm:		libinetutil libscf libsecdb
libcfgadm:	libdevinfo
libcmd:		libsum libast
libcmdutils:	libavl
libcpc:		libpctx
libcrypt:	libgen
libctf:		libdwarf
libdevid:	libdevinfo
libdevinfo:	libsec libgen
libdhcpagent:	libdhcputil libuuid libdlpi libcontract
libdhcputil:	libgen libinetutil libdlpi
libdiskmgt:	libdevid libdevinfo libadm libefi libkstat libsysevent
$(INTEL_BLD)libdiskmgt: libfdisk
libdladm:	libdevinfo libinetutil libscf librcm libexacct libkstat \
		libpool
libdll: 	libast
libdlpi:	libinetutil libdladm
libds:		libsysevent
libdtrace:	libproc libgen libctf libmapmalloc
libefi:		libuuid
libelfsign:	libcryptoutil libkmf ../cmd/sgs/libelf
libexacct/demo:	libexacct libproject
libfcoe:	libdladm
libficl:	libuuid libumem
libfru:		libfruutils
libfsmgt:	libkstat
libidmap:	libavl libuutil
libinetsvc:	libscf
libipadm:	libinetutil libdlpi libdhcpagent libdladm libsecdb libdhcputil
libipmp:	libinetutil
libipsecutil:	libtecla
libiscsit:	libstmf libuuid
libkmf:		libcryptoutil pkcs11
libkvm:		../cmd/sgs/libelf
libldap5:	libsasl
libmapid:	libresolv2 libscf
libndmp:	libscf
libnisdb:	libldap5
libnwam:	libscf libbsm libdladm libipadm
libpcp:		libumem libdevinfo
libpctx:	libproc
libpool:	libscf libexacct
libpp:		libast
libproc:	../cmd/sgs/librtld_db ../cmd/sgs/libelf libctf
$(INTEL_BLD)libproc: libsaveargs
libproject:	libpool libproc libsecdb
libprtdiag:	libkstat
libprtdiag_psr:	libprtdiag
libraidcfg:	libdevinfo
librestart:	libuutil libscf libpool libproject libsecdb libsysevent
libsasl:	libgss pkcs11
libsaveargs:	libdisasm
libscf:		libuutil libgen libsmbios
libsec:		libavl libidmap
libsff:		libnvpair
libshare:	libscf libzfs libuuid libfsmgt libsecdb libumem libsmbfs
libshell:	libast libcmd libdll libsecdb
libsip:		libmd5
libsldap:	libldap5 libscf
libsmbfs:	libkrb5 libsec libidmap pkcs11
libsmbios:	libdevinfo
libsrpt:	libstmf
libstmf:	libscf
libsum: 	libast
libsun_ima:	libdevinfo libsysevent
libsysevent:	libsecdb
libtsalarm:	libpcp
libuuid:	libdlpi
libv12n:	libds libuuid
libvolmgt:	libadm
libvrrpadm:	libdladm libscf
libvscan:	libscf libsecdb
libzfs:		libdevid libgen libuutil libadm libavl libefi libidmap \
		libumem libzfs_core
libzonecfg:	libuuid libsysevent libsec libbrand libpool libscf libproc \
		libuutil libbsm libsecdb
libzonestat:	libcmdutils libumem
libzpool:	libavl libumem libcmdutils libsysevent
madv:		libgen
mpapi:		libpthread libdevinfo libsysevent
mpss:		libgen
nsswitch:	libadutils libidmap libdns_sd libscf libldap5 libsldap
pam_modules:	libproject passwdutil smbsrv libpam libbsm libsecdb
passwdutil:	libsldap
pkcs11:		libcryptoutil libgen libuuid
policykit:	dbusdeps
pylibbe: 	libbe libzfs
pysolaris:	libsec libidmap
pyzfs:		libzfs
raidcfg_plugins: libraidcfg librcm libcfgadm libpicl libpicltree
rpcsec_gss:	libgss
sasl_plugins:	pkcs11 libgss libsasl
scsi:		libfru libumem libdevid libdevinfo
smbsrv:		libpthread librt libshare libidmap pkcs11 libsqlite \
		libcryptoutil libreparse libcmdutils libresolv2 libsmbfs \
		libuuid libads libgss libldap5 krb5
storage:	libdevice libdevinfo libdevid
sun_fc:		libdevinfo libsysevent
sun_sas:	libdevinfo libsysevent libkstat libdevid
udapl:		libdevinfo libdladm

#
# The reason this rule checks for the existence of the
# Makefile is that some of the directories do not exist
# in certain situations (e.g., exportable source builds,
# OpenSolaris).
#
$(SUBDIRS): FRC
	@if [ -f $@/Makefile  ]; then \
		cd $@; pwd; $(MAKE) $(TARGET); \
	else \
		true; \
	fi

$(SUBDIRS:%=%-nodepend):
	@if [ -f $(@:%-nodepend=%)/Makefile  ]; then \
		cd $(@:%-nodepend=%); pwd; $(MAKE) $(TARGET); \
	else \
		true; \
	fi

FRC:<|MERGE_RESOLUTION|>--- conflicted
+++ resolved
@@ -513,12 +513,8 @@
 brand:		libzonecfg libmapmalloc
 cfgadm_plugins:	libdevice libdevinfo libhotplug librcm hbaapi libkstat libscf
 fm:		libexacct libipmi libzfs scsi libdevinfo libdevid libcfgadm \
-<<<<<<< HEAD
-		libcontract libsysevent ../cmd/sgs/libelf
+		libcontract libsysevent ../cmd/sgs/libelf libdladm
 hal:		libbsm
-=======
-		libcontract libsysevent ../cmd/sgs/libelf libdladm
->>>>>>> 45d3dd98
 $(SPARC_BLD)fm:	libpri
 gss_mechs/mech_dh: libgss
 gss_mechs/mech_dummy: libgss
