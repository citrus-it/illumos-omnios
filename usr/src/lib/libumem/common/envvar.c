--- conflicted
+++ resolved
@@ -25,13 +25,10 @@
  * Copyright 2012 Joyent, Inc. All rights reserved.
  */
 
-<<<<<<< HEAD
 /*
  * Copyright (c) 2012 Joyent, Inc. All rights reserved.
  */
 
-=======
->>>>>>> 5ada8a07
 #include <ctype.h>
 #include <errno.h>
 #include <limits.h>
