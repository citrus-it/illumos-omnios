/*
 * CDDL HEADER START
 *
 * The contents of this file are subject to the terms of the
 * Common Development and Distribution License (the "License").
 * You may not use this file except in compliance with the License.
 *
 * You can obtain a copy of the license at usr/src/OPENSOLARIS.LICENSE
 * or http://www.opensolaris.org/os/licensing.
 * See the License for the specific language governing permissions
 * and limitations under the License.
 *
 * When distributing Covered Code, include this CDDL HEADER in each
 * file and include the License file at usr/src/OPENSOLARIS.LICENSE.
 * If applicable, add the following below this CDDL HEADER, with the
 * fields enclosed by brackets "[]" replaced with your own identifying
 * information: Portions Copyright [yyyy] [name of copyright owner]
 *
 * CDDL HEADER END
 */

/*
 * Copyright 2008 Sun Microsystems, Inc.  All rights reserved.
 * Use is subject to license terms.
 */

/*
<<<<<<< HEAD
 * Copyright (c) 2012 Joyent, Inc.  All rights reserved.
=======
 * Copyright (c) 2014 Joyent, Inc.  All rights reserved.
>>>>>>> 9ee94b97
 */

/*
 * based on usr/src/uts/common/os/kmem.c r1.64 from 2001/12/18
 *
 * The slab allocator, as described in the following two papers:
 *
 *	Jeff Bonwick,
 *	The Slab Allocator: An Object-Caching Kernel Memory Allocator.
 *	Proceedings of the Summer 1994 Usenix Conference.
 *	Available as /shared/sac/PSARC/1994/028/materials/kmem.pdf.
 *
 *	Jeff Bonwick and Jonathan Adams,
 *	Magazines and vmem: Extending the Slab Allocator to Many CPUs and
 *	Arbitrary Resources.
 *	Proceedings of the 2001 Usenix Conference.
 *	Available as /shared/sac/PSARC/2000/550/materials/vmem.pdf.
 *
 * 1. Overview
 * -----------
 * umem is very close to kmem in implementation.  There are seven major
 * areas of divergence:
 *
 *	* Initialization
 *
 *	* CPU handling
 *
 *	* umem_update()
 *
 *	* KM_SLEEP v.s. UMEM_NOFAIL
 *
 *	* lock ordering
 *
 *	* changing UMEM_MAXBUF
 *
 *	* Per-thread caching for malloc/free
 *
 * 2. Initialization
 * -----------------
 * kmem is initialized early on in boot, and knows that no one will call
 * into it before it is ready.  umem does not have these luxuries. Instead,
 * initialization is divided into two phases:
 *
 *	* library initialization, and
 *
 *	* first use
 *
 * umem's full initialization happens at the time of the first allocation
 * request (via malloc() and friends, umem_alloc(), or umem_zalloc()),
 * or the first call to umem_cache_create().
 *
 * umem_free(), and umem_cache_alloc() do not require special handling,
 * since the only way to get valid arguments for them is to successfully
 * call a function from the first group.
 *
 * 2.1. Library Initialization: umem_startup()
 * -------------------------------------------
 * umem_startup() is libumem.so's .init section.  It calls pthread_atfork()
 * to install the handlers necessary for umem's Fork1-Safety.  Because of
 * race condition issues, all other pre-umem_init() initialization is done
 * statically (i.e. by the dynamic linker).
 *
 * For standalone use, umem_startup() returns everything to its initial
 * state.
 *
 * 2.2. First use: umem_init()
 * ------------------------------
 * The first time any memory allocation function is used, we have to
 * create the backing caches and vmem arenas which are needed for it.
 * umem_init() is the central point for that task.  When it completes,
 * umem_ready is either UMEM_READY (all set) or UMEM_READY_INIT_FAILED (unable
 * to initialize, probably due to lack of memory).
 *
 * There are four different paths from which umem_init() is called:
 *
 *	* from umem_alloc() or umem_zalloc(), with 0 < size < UMEM_MAXBUF,
 *
 *	* from umem_alloc() or umem_zalloc(), with size > UMEM_MAXBUF,
 *
 *	* from umem_cache_create(), and
 *
 *	* from memalign(), with align > UMEM_ALIGN.
 *
 * The last three just check if umem is initialized, and call umem_init()
 * if it is not.  For performance reasons, the first case is more complicated.
 *
 * 2.2.1. umem_alloc()/umem_zalloc(), with 0 < size < UMEM_MAXBUF
 * -----------------------------------------------------------------
 * In this case, umem_cache_alloc(&umem_null_cache, ...) is called.
 * There is special case code in which causes any allocation on
 * &umem_null_cache to fail by returning (NULL), regardless of the
 * flags argument.
 *
 * So umem_cache_alloc() returns NULL, and umem_alloc()/umem_zalloc() call
 * umem_alloc_retry().  umem_alloc_retry() sees that the allocation
 * was agains &umem_null_cache, and calls umem_init().
 *
 * If initialization is successful, umem_alloc_retry() returns 1, which
 * causes umem_alloc()/umem_zalloc() to start over, which causes it to load
 * the (now valid) cache pointer from umem_alloc_table.
 *
 * 2.2.2. Dealing with race conditions
 * -----------------------------------
 * There are a couple race conditions resulting from the initialization
 * code that we have to guard against:
 *
 *	* In umem_cache_create(), there is a special UMC_INTERNAL cflag
 *	that is passed for caches created during initialization.  It
 *	is illegal for a user to try to create a UMC_INTERNAL cache.
 *	This allows initialization to proceed, but any other
 *	umem_cache_create()s will block by calling umem_init().
 *
 *	* Since umem_null_cache has a 1-element cache_cpu, it's cache_cpu_mask
 *	is always zero.  umem_cache_alloc uses cp->cache_cpu_mask to
 *	mask the cpu number.  This prevents a race between grabbing a
 *	cache pointer out of umem_alloc_table and growing the cpu array.
 *
 *
 * 3. CPU handling
 * ---------------
 * kmem uses the CPU's sequence number to determine which "cpu cache" to
 * use for an allocation.  Currently, there is no way to get the sequence
 * number in userspace.
 *
 * umem keeps track of cpu information in umem_cpus, an array of umem_max_ncpus
 * umem_cpu_t structures.  CURCPU() is a a "hint" function, which we then mask
 * with either umem_cpu_mask or cp->cache_cpu_mask to find the actual "cpu" id.
 * The mechanics of this is all in the CPU(mask) macro.
 *
 * Currently, umem uses _lwp_self() as its hint.
 *
 *
 * 4. The update thread
 * --------------------
 * kmem uses a task queue, kmem_taskq, to do periodic maintenance on
 * every kmem cache.  vmem has a periodic timeout for hash table resizing.
 * The kmem_taskq also provides a separate context for kmem_cache_reap()'s
 * to be done in, avoiding issues of the context of kmem_reap() callers.
 *
 * Instead, umem has the concept of "updates", which are asynchronous requests
 * for work attached to single caches.  All caches with pending work are
 * on a doubly linked list rooted at the umem_null_cache.  All update state
 * is protected by the umem_update_lock mutex, and the umem_update_cv is used
 * for notification between threads.
 *
 * 4.1. Cache states with regards to updates
 * -----------------------------------------
 * A given cache is in one of three states:
 *
 * Inactive		cache_uflags is zero, cache_u{next,prev} are NULL
 *
 * Work Requested	cache_uflags is non-zero (but UMU_ACTIVE is not set),
 *			cache_u{next,prev} link the cache onto the global
 *			update list
 *
 * Active		cache_uflags has UMU_ACTIVE set, cache_u{next,prev}
 *			are NULL, and either umem_update_thr or
 *			umem_st_update_thr are actively doing work on the
 *			cache.
 *
 * An update can be added to any cache in any state -- if the cache is
 * Inactive, it transitions to being Work Requested.  If the cache is
 * Active, the worker will notice the new update and act on it before
 * transitioning the cache to the Inactive state.
 *
 * If a cache is in the Active state, UMU_NOTIFY can be set, which asks
 * the worker to broadcast the umem_update_cv when it has finished.
 *
 * 4.2. Update interface
 * ---------------------
 * umem_add_update() adds an update to a particular cache.
 * umem_updateall() adds an update to all caches.
 * umem_remove_updates() returns a cache to the Inactive state.
 *
 * umem_process_updates() process all caches in the Work Requested state.
 *
 * 4.3. Reaping
 * ------------
 * When umem_reap() is called (at the time of heap growth), it schedule
 * UMU_REAP updates on every cache.  It then checks to see if the update
 * thread exists (umem_update_thr != 0).  If it is, it broadcasts
 * the umem_update_cv to wake the update thread up, and returns.
 *
 * If the update thread does not exist (umem_update_thr == 0), and the
 * program currently has multiple threads, umem_reap() attempts to create
 * a new update thread.
 *
 * If the process is not multithreaded, or the creation fails, umem_reap()
 * calls umem_st_update() to do an inline update.
 *
 * 4.4. The update thread
 * ----------------------
 * The update thread spends most of its time in cond_timedwait() on the
 * umem_update_cv.  It wakes up under two conditions:
 *
 *	* The timedwait times out, in which case it needs to run a global
 *	update, or
 *
 *	* someone cond_broadcast(3THR)s the umem_update_cv, in which case
 *	it needs to check if there are any caches in the Work Requested
 *	state.
 *
 * When it is time for another global update, umem calls umem_cache_update()
 * on every cache, then calls vmem_update(), which tunes the vmem structures.
 * umem_cache_update() can request further work using umem_add_update().
 *
 * After any work from the global update completes, the update timer is
 * reset to umem_reap_interval seconds in the future.  This makes the
 * updates self-throttling.
 *
 * Reaps are similarly self-throttling.  After a UMU_REAP update has
 * been scheduled on all caches, umem_reap() sets a flag and wakes up the
 * update thread.  The update thread notices the flag, and resets the
 * reap state.
 *
 * 4.5. Inline updates
 * -------------------
 * If the update thread is not running, umem_st_update() is used instead.  It
 * immediately does a global update (as above), then calls
 * umem_process_updates() to process both the reaps that umem_reap() added and
 * any work generated by the global update.  Afterwards, it resets the reap
 * state.
 *
 * While the umem_st_update() is running, umem_st_update_thr holds the thread
 * id of the thread performing the update.
 *
 * 4.6. Updates and fork1()
 * ------------------------
 * umem has fork1() pre- and post-handlers which lock up (and release) every
 * mutex in every cache.  They also lock up the umem_update_lock.  Since
 * fork1() only copies over a single lwp, other threads (including the update
 * thread) could have been actively using a cache in the parent.  This
 * can lead to inconsistencies in the child process.
 *
 * Because we locked all of the mutexes, the only possible inconsistancies are:
 *
 *	* a umem_cache_alloc() could leak its buffer.
 *
 *	* a caller of umem_depot_alloc() could leak a magazine, and all the
 *	buffers contained in it.
 *
 *	* a cache could be in the Active update state.  In the child, there
 *	would be no thread actually working on it.
 *
 *	* a umem_hash_rescale() could leak the new hash table.
 *
 *	* a umem_magazine_resize() could be in progress.
 *
 *	* a umem_reap() could be in progress.
 *
 * The memory leaks we can't do anything about.  umem_release_child() resets
 * the update state, moves any caches in the Active state to the Work Requested
 * state.  This might cause some updates to be re-run, but UMU_REAP and
 * UMU_HASH_RESCALE are effectively idempotent, and the worst that can
 * happen from umem_magazine_resize() is resizing the magazine twice in close
 * succession.
 *
 * Much of the cleanup in umem_release_child() is skipped if
 * umem_st_update_thr == thr_self().  This is so that applications which call
 * fork1() from a cache callback does not break.  Needless to say, any such
 * application is tremendously broken.
 *
 *
 * 5. KM_SLEEP v.s. UMEM_NOFAIL
 * ----------------------------
 * Allocations against kmem and vmem have two basic modes:  SLEEP and
 * NOSLEEP.  A sleeping allocation is will go to sleep (waiting for
 * more memory) instead of failing (returning NULL).
 *
 * SLEEP allocations presume an extremely multithreaded model, with
 * a lot of allocation and deallocation activity.  umem cannot presume
 * that its clients have any particular type of behavior.  Instead,
 * it provides two types of allocations:
 *
 *	* UMEM_DEFAULT, equivalent to KM_NOSLEEP (i.e. return NULL on
 *	failure)
 *
 *	* UMEM_NOFAIL, which, on failure, calls an optional callback
 *	(registered with umem_nofail_callback()).
 *
 * The callback is invoked with no locks held, and can do an arbitrary
 * amount of work.  It then has a choice between:
 *
 *	* Returning UMEM_CALLBACK_RETRY, which will cause the allocation
 *	to be restarted.
 *
 *	* Returning UMEM_CALLBACK_EXIT(status), which will cause exit(2)
 *	to be invoked with status.  If multiple threads attempt to do
 *	this simultaneously, only one will call exit(2).
 *
 *	* Doing some kind of non-local exit (thr_exit(3thr), longjmp(3C),
 *	etc.)
 *
 * The default callback returns UMEM_CALLBACK_EXIT(255).
 *
 * To have these callbacks without risk of state corruption (in the case of
 * a non-local exit), we have to ensure that the callbacks get invoked
 * close to the original allocation, with no inconsistent state or held
 * locks.  The following steps are taken:
 *
 *	* All invocations of vmem are VM_NOSLEEP.
 *
 *	* All constructor callbacks (which can themselves to allocations)
 *	are passed UMEM_DEFAULT as their required allocation argument.  This
 *	way, the constructor will fail, allowing the highest-level allocation
 *	invoke the nofail callback.
 *
 *	If a constructor callback _does_ do a UMEM_NOFAIL allocation, and
 *	the nofail callback does a non-local exit, we will leak the
 *	partially-constructed buffer.
 *
 *
 * 6. Lock Ordering
 * ----------------
 * umem has a few more locks than kmem does, mostly in the update path.  The
 * overall lock ordering (earlier locks must be acquired first) is:
 *
 *	umem_init_lock
 *
 *	vmem_list_lock
 *	vmem_nosleep_lock.vmpl_mutex
 *	vmem_t's:
 *		vm_lock
 *	sbrk_lock
 *
 *	umem_cache_lock
 *	umem_update_lock
 *	umem_flags_lock
 *	umem_cache_t's:
 *		cache_cpu[*].cc_lock
 *		cache_depot_lock
 *		cache_lock
 *	umem_log_header_t's:
 *		lh_cpu[*].clh_lock
 *		lh_lock
 *
 * 7. Changing UMEM_MAXBUF
 * -----------------------
 *
 * When changing UMEM_MAXBUF extra care has to be taken. It is not sufficient to
 * simply increase this number. First, one must update the umem_alloc_table to
 * have the appropriate number of entires based upon the new size. If this is
 * not done, this will lead to libumem blowing an assertion.
 *
 * The second place to update, which is not required, is the umem_alloc_sizes.
 * These determine the default cache sizes that we're going to support.
 *
 * 8. Per-thread caching for malloc/free
 * -------------------------------------
 *
 * "Time is an illusion. Lunchtime doubly so." -- Douglas Adams
 *
 * Time may be an illusion, but CPU cycles aren't.  While libumem is designed
 * to be a highly scalable allocator, that scalability comes with a fixed cycle
 * penalty even in the absence of contention: libumem must acquire (and release
 * a per-CPU lock for each allocation.  When contention is low and malloc(3C)
 * frequency is high, this overhead can dominate execution time.  To alleviate
 * this, we allow for per-thread caching, a lock-free means of caching recent
 * deallocations on a per-thread basis for use in satisfying subsequent calls
 *
 * In addition to improving performance, we also want to:
 *	* Minimize fragmentation
 *	* Not add additional memory overhead (no larger malloc tags)
 *
 * In the ulwp_t of each thread there is a private data structure called a
 * umem_t that looks like:
 *
 * typedef struct {
 * 	size_t	tm_size;
 * 	void	*tm_roots[NTMEMBASE];  (Currently 16)
 * } tmem_t;
 *
 * Each of the roots is treated as the head of a linked list. Each entry in the
 * list can be thought of as a void ** which points to the next entry, until one
 * of them points to NULL. If the head points to NULL, the list is empty.
 *
 * Each head corresponds to a umem_cache. Currently there is a linear mapping
 * where the first root corresponds to the first cache, second root to the
 * second cache, etc. This works because every allocation that malloc makes to
 * umem_alloc that can be satisified by a umem_cache will actually return a
 * number of bytes equal to the size of that cache. Because of this property and
 * a one to one mapping between caches and roots we can guarantee that every
 * entry in a given root's list will be able to satisfy the same requests as the
 * corresponding cache.
 *
<<<<<<< HEAD
=======
 * The choice of sixteen roots is based on where we believe we get the biggest
 * bang for our buck. The per-thread caches will cache up to 256 byte and 448
 * byte allocations on ILP32 and LP64 respectively. Generally applications plan
 * more carefully how they do larger allocations than smaller ones. Therefore
 * sixteen roots is a reasonable compromise between the amount of additional
 * overhead per thread, and the likelihood of a program to benefit from it.
 *
>>>>>>> 9ee94b97
 * The maximum amount of memory that can be cached in each thread is determined
 * by the perthread_cache UMEM_OPTION. It corresponds to the umem_ptc_size
 * value. The default value for this is currently 1 MB. Once umem_init() has
 * finished this cannot be directly tuned without directly modifying the
 * instruction text. If, upon calling free(3C), the amount cached would exceed
 * this maximum, we instead actually return the buffer to the umem_cache instead
 * of holding onto it in the thread.
 *
 * When a thread calls malloc(3C) it first determines which umem_cache it
 * would be serviced by. If the allocation is not covered by ptcumem it goes to
 * the normal malloc instead.  Next, it checks if the tmem_root's list is empty
 * or not. If it is empty, we instead go and allocate the memory from
 * umem_alloc. If it is not empty, we remove the head of the list, set the
 * appropriate malloc tags, and return that buffer.
 *
 * When a thread calls free(3C) it first looks at the malloc tag and if it is
 * invalid or the allocation exceeds the largest cache in ptcumem and sends it
 * off to the original free() to handle and clean up appropriately. Next, it
 * checks if the allocation size is covered by one of the per-thread roots and
 * if it isn't, it passes it off to the original free() to be released. Finally,
 * before it inserts this buffer as the head, it checks if adding this buffer
 * would put the thread over its maximum cache size. If it would, it frees the
 * buffer back to the umem_cache. Otherwise it increments the threads total
 * cached amount and makes the buffer the new head of the appropriate tm_root.
 *
 * When a thread exits, all of the buffers that it has in its per-thread cache
 * will be passed to umem_free() and returned to the appropriate umem_cache.
 *
 * 8.1 Handling addition and removal of umem_caches
 * ------------------------------------------------
 *
 * The set of umem_caches that are used to back calls to umem_alloc() and
 * ultimately malloc() are determined at program execution time. The default set
 * of caches is defined below in umem_alloc_sizes[]. Various umem_options exist
 * that modify the set of caches: size_add, size_clear, and size_remove. Because
 * the set of caches can only be determined once umem_init() has been called and
 * we have the additional goals of minimizing additional fragmentation and
 * metadata space overhead in the malloc tags, this forces our hand to go down a
 * slightly different path: the one tread by fasttrap and trapstat.
 *
 * During umem_init we're going to dynamically construct a new version of
 * malloc(3C) and free(3C) that utilizes the known cache sizes and then ensure
 * that ptcmalloc and ptcfree replace malloc and free as entries in the plt. If
 * ptcmalloc and ptcfree cannot handle a request, they simply jump to the
 * original libumem implementations.
 *
 * After creating all of the umem_caches, but before making them visible,
 * umem_cache_init checks that umem_genasm_supported is non-zero. This value is
 * set by each architecture in $ARCH/umem_genasm.c to indicate whether or not
 * they support this. If the value is zero, then this process is skipped.
 * Similarly, if the cache size has been tuned to zero by UMEM_OPTIONS, then
 * this is also skipped.
 *
 * In umem_genasm.c, each architecture's implementation implements a single
 * function called umem_genasm() that is responsible for generating the
 * appropriate versions of ptcmalloc() and ptcfree(), placing them in the
 * appropriate memory location, and finally doing the switch from malloc() and
 * free() to ptcmalloc() and ptcfree().  Once the change has been made, there is
 * no way to switch back, short of restarting the program or modifying program
 * text with mdb.
 *
 * 8.2 Modifying the Procedure Linkage Table (PLT)
 * -----------------------------------------------
 *
 * The last piece of this puzzle is how we actually jam ptcmalloc() into the
<<<<<<< HEAD
 * PLT.  The dyanmic linker has support for global and local audit libraries.
 * For the full explanation of audit libraries consult the Linkers and Libraries
 * guide or the linker source. A local auditer can attach to a single library
 * and interpose on all of the relocations that come in from and leave to that
 * same library. To facilitate our work, we have created a local audit library
 * for libumem that is called libumem_trampoline and is located in
 * lib/libumem_trampoline/.
 *
 * When any resolution is done to malloc(), the audit library allows us to
 * replace the address with an address that it specifies. There are two 4k
 * sections in the libumem_trampoline's bss which we use as the stomping grounds
 * for ptcmalloc and ptcfree. When the audit library audits the malloc and free
 * functions from libumem, it encodes their address and sets its buffers to
 * contain a simple trampoline which consists of a jmp instruction and a four
 * byte offset to the original malloc and free. libumem_trampoline's mapfile
 * explicitly makes its bss rwx instead of rw to support this.
 *
 * When umem_genasm() is called, it uses a similar mechanism to get the address
 * and size of the trampoline libraries malloc (mbuf) and free (fbuf) buffers.
 * After validating that the size will be able to contain all of the
 * instructions, it starts laying out ptcmalloc and ptcfree at mbuf[4] and
 * fbuf[4]. Once both have been successfully generated, umem_genasm() stores a
 * single five byte nop over the original jump.
=======
 * PLT.  To handle this, we have defined two functions, _malloc and _free and
 * used a special mapfile directive to place them into the a readable,
 * writeable, and executable segment.  Next we use a standard #pragma weak for
 * malloc and free and direct them to those symbols. By default, those symbols
 * have text defined as nops for our generated functions and when they're
 * invoked, they jump to the default malloc and free functions.
 *
 * When umem_genasm() is called, it goes through and generates new malloc() and
 * free() functions in the text provided for by _malloc and _free just after the
 * jump. Once both have been successfully generated, umem_genasm() nops over the
 * original jump so that we now call into the genasm versions of these
 * functions.
>>>>>>> 9ee94b97
 *
 * 8.3 umem_genasm()
 * -----------------
 *
 * umem_genasm() is currently implemented for i386 and amd64. This section
 * describes the theory behind the construction. For specific byte code to
 * assembly instructions and niceish C and asm versions of ptcmalloc and
 * ptcfree, see the individual umem_genasm.c files. The layout consists of the
 * following sections:
 *
 *	o. function-specfic prologue
 *	o. function-generic cache-selecting elements
 *	o. function-specific epilogue
 *
 * There are three different generic cache elements that exist:
 *
 *	o. the last or only cache
 *	o. the intermediary caches if more than two
 *	o. the first one if more than one cache
 *
 * The malloc and free prologues and epilogues mimic the necessary portions of
 * libumem's malloc and free. This includes things like checking for size
 * overflow, setting and verifying the malloc tags.
 *
 * It is an important constraint that these functions do not make use of the
 * call instruction. The only jmp outside of the individual functions is to the
 * original libumem malloc and free respectively. Because doing things like
 * setting errno or raising an internal umem error on improper malloc tags would
 * require using calls into the PLT, whenever we encounter one of those cases we
 * just jump to the original malloc and free functions reusing the same stack
 * frame.
 *
 * Each of the above sections, the three caches, and the malloc and free
 * prologue and epilogue are implemented as blocks of machine code with the
 * corresponding assembly in comments. There are known offsets into each block
 * that corresponds to locations of data and addresses that we only know at run
 * time. These blocks are copied as necessary and the blanks filled in
 * appropriately.
 *
 * As mentioned in section 8.2, the trampoline library uses specifically named
 * variables to communicate the buffers and size to use. These variables are:
 *
 *	o. umem_genasm_mptr: The buffer for ptcmalloc
 *	o. umem_genasm_msize: The size in bytes of the above buffer
 *	o. umem_genasm_fptr: The buffer for ptcfree
 *	o. umem_genasm_fsize: The size in bytes of the above buffer
 *
 * Finally, to enable the generated assembly we need to remove the previous jump
<<<<<<< HEAD
 * to the actual malloc that exists at the start of these buffers. This is a
 * five byte region. We could zero out the jump offset to be a jmp +0, but
 * using nops can be faster. We specifically use a single five byte nop which is
 * faster. The opcode for the five byte nop is 0x 0f 1f 44 00 00. On x86,
 * remember integers are little endian, so it will be written the other way
 * around.
=======
 * to the actual malloc that exists at the start of these buffers. On x86, this
 * is a five byte region. We could zero out the jump offset to be a jmp +0, but
 * using nops can be faster. We specifically use a single five byte nop on x86
 * as it is faster. When porting ptcumem to other architectures, the various
 * opcode changes and options should be analyzed.
>>>>>>> 9ee94b97
 *
 * 8.4 Interface with libc.so
 * --------------------------
 *
 * The tmem_t structure as described in the beginning of section 8, is part of a
 * private interface with libc. There are three functions that exist to cover
 * this. They are not documented in man pages or header files. They are in the
<<<<<<< HEAD
 * SUNWprivate part of libc's makefile.
=======
 * SUNWprivate part of libc's mapfile.
>>>>>>> 9ee94b97
 *
 *	o. _tmem_get_base(void)
 *
 * 	Returns the offset from the ulwp_t (curthread) to the tmem_t structure.
 * 	This is a constant for all threads and is effectively a way to to do
 * 	::offsetof ulwp_t ul_tmem without having to know the specifics of the
 * 	structure outside of libc.
 *
 *	o. _tmem_get_nentries(void)
 *
 *	Returns the number of roots that exist in the tmem_t. This is one part
 *	of the cap on the number of umem_caches that we can back with tmem.
 *
 *	o. _tmem_set_cleanup(void (*)(void *, int))
 *
 *	This sets a clean up handler that gets called back when a thread exits.
 *	There is one call per buffer, the void * is a pointer to the buffer on
 *	the list, the int is the index into the roots array for this buffer.
 *
 * 8.5 Tuning and disabling per-thread caching
 * -------------------------------------------
 *
 * There is only one tunable for per-thread caching:  the amount of memory each
 * thread should be able to cache.  This is specified via the perthread_cache
 * UMEM_OPTION option.  No attempt is made to to sanity check the specified
 * value; the limit is simply the maximum value of a size_t.
 *
 * If the perthread_cache UMEM_OPTION is set to zero, nomagazines was requested,
 * or UMEM_DEBUG has been turned on then we will never call into umem_genasm;
 * however, the trampoline audit library and jump will still be in place.
 *
 * 8.6 Observing efficacy of per-thread caching
 * --------------------------------------------
 *
 * To understand the efficacy of per-thread caching, use the ::umastat dcmd
 * to see the percentage of capacity consumed on a per-thread basis, the
 * degree to which each umem cache contributes to per-thread cache consumption,
 * and the number of buffers in per-thread caches on a per-umem cache basis.
 * If more detail is required, the specific buffers in a per-thread cache can
 * be iterated over with the umem_ptc_* walkers. (These walkers allow an
 * optional ulwp_t to be specified to iterate only over a particular thread's
 * cache.)
 */

#include <umem_impl.h>
#include <sys/vmem_impl_user.h>
#include "umem_base.h"
#include "vmem_base.h"

#include <sys/processor.h>
#include <sys/sysmacros.h>

#include <alloca.h>
#include <errno.h>
#include <limits.h>
#include <stdio.h>
#include <stdlib.h>
#include <string.h>
#include <strings.h>
#include <signal.h>
#include <unistd.h>
#include <atomic.h>

#include "misc.h"

#define	UMEM_VMFLAGS(umflag)	(VM_NOSLEEP)

size_t pagesize;

/*
 * The default set of caches to back umem_alloc().
 * These sizes should be reevaluated periodically.
 *
 * We want allocations that are multiples of the coherency granularity
 * (64 bytes) to be satisfied from a cache which is a multiple of 64
 * bytes, so that it will be 64-byte aligned.  For all multiples of 64,
 * the next kmem_cache_size greater than or equal to it must be a
 * multiple of 64.
 *
 * This table must be in sorted order, from smallest to highest.  The
 * highest slot must be UMEM_MAXBUF, and every slot afterwards must be
 * zero.
 */
static int umem_alloc_sizes[] = {
#ifdef _LP64
	1 * 8,
	1 * 16,
	2 * 16,
	3 * 16,
#else
	1 * 8,
	2 * 8,
	3 * 8,
	4 * 8,		5 * 8,		6 * 8,		7 * 8,
#endif
	4 * 16,		5 * 16,		6 * 16,		7 * 16,
	4 * 32,		5 * 32,		6 * 32,		7 * 32,
	4 * 64,		5 * 64,		6 * 64,		7 * 64,
	4 * 128,	5 * 128,	6 * 128,	7 * 128,
	P2ALIGN(8192 / 7, 64),
	P2ALIGN(8192 / 6, 64),
	P2ALIGN(8192 / 5, 64),
	P2ALIGN(8192 / 4, 64), 2304,
	P2ALIGN(8192 / 3, 64),
	P2ALIGN(8192 / 2, 64), 4544,
	P2ALIGN(8192 / 1, 64), 9216,
	4096 * 3,
	8192 * 2,				/* = 8192 * 2 */
	24576, 32768, 40960, 49152, 57344, 65536, 73728, 81920,
	90112, 98304, 106496, 114688, 122880, UMEM_MAXBUF, /* 128k */
	/* 24 slots for user expansion */
	0, 0, 0, 0, 0, 0, 0, 0,
	0, 0, 0, 0, 0, 0, 0, 0,
	0, 0, 0, 0, 0, 0, 0, 0,
};
#define	NUM_ALLOC_SIZES (sizeof (umem_alloc_sizes) / sizeof (*umem_alloc_sizes))

static umem_magtype_t umem_magtype[] = {
	{ 1,	8,	3200,	65536	},
	{ 3,	16,	256,	32768	},
	{ 7,	32,	64,	16384	},
	{ 15,	64,	0,	8192	},
	{ 31,	64,	0,	4096	},
	{ 47,	64,	0,	2048	},
	{ 63,	64,	0,	1024	},
	{ 95,	64,	0,	512	},
	{ 143,	64,	0,	0	},
};

/*
 * umem tunables
 */
uint32_t umem_max_ncpus;	/* # of CPU caches. */

uint32_t umem_stack_depth = 15; /* # stack frames in a bufctl_audit */
uint32_t umem_reap_interval = 10; /* max reaping rate (seconds) */
uint_t umem_depot_contention = 2; /* max failed trylocks per real interval */
uint_t umem_abort = 1;		/* whether to abort on error */
uint_t umem_output = 0;		/* whether to write to standard error */
uint_t umem_logging = 0;	/* umem_log_enter() override */
uint32_t umem_mtbf = 0;		/* mean time between failures [default: off] */
size_t umem_transaction_log_size; /* size of transaction log */
size_t umem_content_log_size;	/* size of content log */
size_t umem_failure_log_size;	/* failure log [4 pages per CPU] */
size_t umem_slab_log_size;	/* slab create log [4 pages per CPU] */
size_t umem_content_maxsave = 256; /* UMF_CONTENTS max bytes to log */
size_t umem_lite_minsize = 0;	/* minimum buffer size for UMF_LITE */
size_t umem_lite_maxalign = 1024; /* maximum buffer alignment for UMF_LITE */
size_t umem_maxverify;		/* maximum bytes to inspect in debug routines */
size_t umem_minfirewall;	/* hardware-enforced redzone threshold */
size_t umem_ptc_size = 1048576;	/* size of per-thread cache (in bytes) */

uint_t umem_flags = 0;
uintptr_t umem_tmem_off;

mutex_t			umem_init_lock;		/* locks initialization */
cond_t			umem_init_cv;		/* initialization CV */
thread_t		umem_init_thr;		/* thread initializing */
int			umem_init_env_ready;	/* environ pre-initted */
int			umem_ready = UMEM_READY_STARTUP;

int			umem_ptc_enabled;	/* per-thread caching enabled */

static umem_nofail_callback_t *nofail_callback;
static mutex_t		umem_nofail_exit_lock;
static thread_t		umem_nofail_exit_thr;

static umem_cache_t	*umem_slab_cache;
static umem_cache_t	*umem_bufctl_cache;
static umem_cache_t	*umem_bufctl_audit_cache;

mutex_t			umem_flags_lock;

static vmem_t		*heap_arena;
static vmem_alloc_t	*heap_alloc;
static vmem_free_t	*heap_free;

static vmem_t		*umem_internal_arena;
static vmem_t		*umem_cache_arena;
static vmem_t		*umem_hash_arena;
static vmem_t		*umem_log_arena;
static vmem_t		*umem_oversize_arena;
static vmem_t		*umem_va_arena;
static vmem_t		*umem_default_arena;
static vmem_t		*umem_firewall_va_arena;
static vmem_t		*umem_firewall_arena;

vmem_t			*umem_memalign_arena;

umem_log_header_t *umem_transaction_log;
umem_log_header_t *umem_content_log;
umem_log_header_t *umem_failure_log;
umem_log_header_t *umem_slab_log;

#define	CPUHINT()		(thr_self())
#define	CPUHINT_MAX()		INT_MAX

#define	CPU(mask)		(umem_cpus + (CPUHINT() & (mask)))
static umem_cpu_t umem_startup_cpu = {	/* initial, single, cpu */
	UMEM_CACHE_SIZE(0),
	0
};

static uint32_t umem_cpu_mask = 0;			/* global cpu mask */
static umem_cpu_t *umem_cpus = &umem_startup_cpu;	/* cpu list */

volatile uint32_t umem_reaping;

thread_t		umem_update_thr;
struct timeval		umem_update_next;	/* timeofday of next update */
volatile thread_t	umem_st_update_thr;	/* only used when single-thd */

#define	IN_UPDATE()	(thr_self() == umem_update_thr || \
			    thr_self() == umem_st_update_thr)
#define	IN_REAP()	IN_UPDATE()

mutex_t			umem_update_lock;	/* cache_u{next,prev,flags} */
cond_t			umem_update_cv;

volatile hrtime_t umem_reap_next;	/* min hrtime of next reap */

mutex_t			umem_cache_lock;	/* inter-cache linkage only */

#ifdef UMEM_STANDALONE
umem_cache_t		umem_null_cache;
static const umem_cache_t umem_null_cache_template = {
#else
umem_cache_t		umem_null_cache = {
#endif
	0, 0, 0, 0, 0,
	0, 0,
	0, 0,
	0, 0,
	"invalid_cache",
	0, 0,
	NULL, NULL, NULL, NULL,
	NULL,
	0, 0, 0, 0,
	&umem_null_cache, &umem_null_cache,
	&umem_null_cache, &umem_null_cache,
	0,
	DEFAULTMUTEX,				/* start of slab layer */
	0, 0, 0, 0, 0, 0, 0, 0, 0, 0, 0,
	&umem_null_cache.cache_nullslab,
	{
		&umem_null_cache,
		NULL,
		&umem_null_cache.cache_nullslab,
		&umem_null_cache.cache_nullslab,
		NULL,
		-1,
		0
	},
	NULL,
	NULL,
	DEFAULTMUTEX,				/* start of depot layer */
	NULL, {
		NULL, 0, 0, 0, 0
	}, {
		NULL, 0, 0, 0, 0
	}, {
		{
			DEFAULTMUTEX,		/* start of CPU cache */
			0, 0, NULL, NULL, -1, -1, 0
		}
	}
};

#define	ALLOC_TABLE_4 \
	&umem_null_cache, &umem_null_cache, &umem_null_cache, &umem_null_cache

#define	ALLOC_TABLE_64 \
	ALLOC_TABLE_4, ALLOC_TABLE_4, ALLOC_TABLE_4, ALLOC_TABLE_4, \
	ALLOC_TABLE_4, ALLOC_TABLE_4, ALLOC_TABLE_4, ALLOC_TABLE_4, \
	ALLOC_TABLE_4, ALLOC_TABLE_4, ALLOC_TABLE_4, ALLOC_TABLE_4, \
	ALLOC_TABLE_4, ALLOC_TABLE_4, ALLOC_TABLE_4, ALLOC_TABLE_4

#define	ALLOC_TABLE_1024 \
	ALLOC_TABLE_64, ALLOC_TABLE_64, ALLOC_TABLE_64, ALLOC_TABLE_64, \
	ALLOC_TABLE_64, ALLOC_TABLE_64, ALLOC_TABLE_64, ALLOC_TABLE_64, \
	ALLOC_TABLE_64, ALLOC_TABLE_64, ALLOC_TABLE_64, ALLOC_TABLE_64, \
	ALLOC_TABLE_64, ALLOC_TABLE_64, ALLOC_TABLE_64, ALLOC_TABLE_64

static umem_cache_t *umem_alloc_table[UMEM_MAXBUF >> UMEM_ALIGN_SHIFT] = {
	ALLOC_TABLE_1024,
	ALLOC_TABLE_1024,
	ALLOC_TABLE_1024,
	ALLOC_TABLE_1024,
	ALLOC_TABLE_1024,
	ALLOC_TABLE_1024,
	ALLOC_TABLE_1024,
	ALLOC_TABLE_1024,
	ALLOC_TABLE_1024,
	ALLOC_TABLE_1024,
	ALLOC_TABLE_1024,
	ALLOC_TABLE_1024,
	ALLOC_TABLE_1024,
	ALLOC_TABLE_1024,
	ALLOC_TABLE_1024,
	ALLOC_TABLE_1024
};


/* Used to constrain audit-log stack traces */
caddr_t			umem_min_stack;
caddr_t			umem_max_stack;


#define	UMERR_MODIFIED	0	/* buffer modified while on freelist */
#define	UMERR_REDZONE	1	/* redzone violation (write past end of buf) */
#define	UMERR_DUPFREE	2	/* freed a buffer twice */
#define	UMERR_BADADDR	3	/* freed a bad (unallocated) address */
#define	UMERR_BADBUFTAG	4	/* buftag corrupted */
#define	UMERR_BADBUFCTL	5	/* bufctl corrupted */
#define	UMERR_BADCACHE	6	/* freed a buffer to the wrong cache */
#define	UMERR_BADSIZE	7	/* alloc size != free size */
#define	UMERR_BADBASE	8	/* buffer base address wrong */

struct {
	hrtime_t	ump_timestamp;	/* timestamp of error */
	int		ump_error;	/* type of umem error (UMERR_*) */
	void		*ump_buffer;	/* buffer that induced abort */
	void		*ump_realbuf;	/* real start address for buffer */
	umem_cache_t	*ump_cache;	/* buffer's cache according to client */
	umem_cache_t	*ump_realcache;	/* actual cache containing buffer */
	umem_slab_t	*ump_slab;	/* slab accoring to umem_findslab() */
	umem_bufctl_t	*ump_bufctl;	/* bufctl */
} umem_abort_info;

static void
copy_pattern(uint64_t pattern, void *buf_arg, size_t size)
{
	uint64_t *bufend = (uint64_t *)((char *)buf_arg + size);
	uint64_t *buf = buf_arg;

	while (buf < bufend)
		*buf++ = pattern;
}

static void *
verify_pattern(uint64_t pattern, void *buf_arg, size_t size)
{
	uint64_t *bufend = (uint64_t *)((char *)buf_arg + size);
	uint64_t *buf;

	for (buf = buf_arg; buf < bufend; buf++)
		if (*buf != pattern)
			return (buf);
	return (NULL);
}

static void *
verify_and_copy_pattern(uint64_t old, uint64_t new, void *buf_arg, size_t size)
{
	uint64_t *bufend = (uint64_t *)((char *)buf_arg + size);
	uint64_t *buf;

	for (buf = buf_arg; buf < bufend; buf++) {
		if (*buf != old) {
			copy_pattern(old, buf_arg,
			    (char *)buf - (char *)buf_arg);
			return (buf);
		}
		*buf = new;
	}

	return (NULL);
}

void
umem_cache_applyall(void (*func)(umem_cache_t *))
{
	umem_cache_t *cp;

	(void) mutex_lock(&umem_cache_lock);
	for (cp = umem_null_cache.cache_next; cp != &umem_null_cache;
	    cp = cp->cache_next)
		func(cp);
	(void) mutex_unlock(&umem_cache_lock);
}

static void
umem_add_update_unlocked(umem_cache_t *cp, int flags)
{
	umem_cache_t *cnext, *cprev;

	flags &= ~UMU_ACTIVE;

	if (!flags)
		return;

	if (cp->cache_uflags & UMU_ACTIVE) {
		cp->cache_uflags |= flags;
	} else {
		if (cp->cache_unext != NULL) {
			ASSERT(cp->cache_uflags != 0);
			cp->cache_uflags |= flags;
		} else {
			ASSERT(cp->cache_uflags == 0);
			cp->cache_uflags = flags;
			cp->cache_unext = cnext = &umem_null_cache;
			cp->cache_uprev = cprev = umem_null_cache.cache_uprev;
			cnext->cache_uprev = cp;
			cprev->cache_unext = cp;
		}
	}
}

static void
umem_add_update(umem_cache_t *cp, int flags)
{
	(void) mutex_lock(&umem_update_lock);

	umem_add_update_unlocked(cp, flags);

	if (!IN_UPDATE())
		(void) cond_broadcast(&umem_update_cv);

	(void) mutex_unlock(&umem_update_lock);
}

/*
 * Remove a cache from the update list, waiting for any in-progress work to
 * complete first.
 */
static void
umem_remove_updates(umem_cache_t *cp)
{
	(void) mutex_lock(&umem_update_lock);

	/*
	 * Get it out of the active state
	 */
	while (cp->cache_uflags & UMU_ACTIVE) {
		int cancel_state;

		ASSERT(cp->cache_unext == NULL);

		cp->cache_uflags |= UMU_NOTIFY;

		/*
		 * Make sure the update state is sane, before we wait
		 */
		ASSERT(umem_update_thr != 0 || umem_st_update_thr != 0);
		ASSERT(umem_update_thr != thr_self() &&
		    umem_st_update_thr != thr_self());

		(void) pthread_setcancelstate(PTHREAD_CANCEL_DISABLE,
		    &cancel_state);
		(void) cond_wait(&umem_update_cv, &umem_update_lock);
		(void) pthread_setcancelstate(cancel_state, NULL);
	}
	/*
	 * Get it out of the Work Requested state
	 */
	if (cp->cache_unext != NULL) {
		cp->cache_uprev->cache_unext = cp->cache_unext;
		cp->cache_unext->cache_uprev = cp->cache_uprev;
		cp->cache_uprev = cp->cache_unext = NULL;
		cp->cache_uflags = 0;
	}
	/*
	 * Make sure it is in the Inactive state
	 */
	ASSERT(cp->cache_unext == NULL && cp->cache_uflags == 0);
	(void) mutex_unlock(&umem_update_lock);
}

static void
umem_updateall(int flags)
{
	umem_cache_t *cp;

	/*
	 * NOTE:  To prevent deadlock, umem_cache_lock is always acquired first.
	 *
	 * (umem_add_update is called from things run via umem_cache_applyall)
	 */
	(void) mutex_lock(&umem_cache_lock);
	(void) mutex_lock(&umem_update_lock);

	for (cp = umem_null_cache.cache_next; cp != &umem_null_cache;
	    cp = cp->cache_next)
		umem_add_update_unlocked(cp, flags);

	if (!IN_UPDATE())
		(void) cond_broadcast(&umem_update_cv);

	(void) mutex_unlock(&umem_update_lock);
	(void) mutex_unlock(&umem_cache_lock);
}

/*
 * Debugging support.  Given a buffer address, find its slab.
 */
static umem_slab_t *
umem_findslab(umem_cache_t *cp, void *buf)
{
	umem_slab_t *sp;

	(void) mutex_lock(&cp->cache_lock);
	for (sp = cp->cache_nullslab.slab_next;
	    sp != &cp->cache_nullslab; sp = sp->slab_next) {
		if (UMEM_SLAB_MEMBER(sp, buf)) {
			(void) mutex_unlock(&cp->cache_lock);
			return (sp);
		}
	}
	(void) mutex_unlock(&cp->cache_lock);

	return (NULL);
}

static void
umem_error(int error, umem_cache_t *cparg, void *bufarg)
{
	umem_buftag_t *btp = NULL;
	umem_bufctl_t *bcp = NULL;
	umem_cache_t *cp = cparg;
	umem_slab_t *sp;
	uint64_t *off;
	void *buf = bufarg;

	int old_logging = umem_logging;

	umem_logging = 0;	/* stop logging when a bad thing happens */

	umem_abort_info.ump_timestamp = gethrtime();

	sp = umem_findslab(cp, buf);
	if (sp == NULL) {
		for (cp = umem_null_cache.cache_prev; cp != &umem_null_cache;
		    cp = cp->cache_prev) {
			if ((sp = umem_findslab(cp, buf)) != NULL)
				break;
		}
	}

	if (sp == NULL) {
		cp = NULL;
		error = UMERR_BADADDR;
	} else {
		if (cp != cparg)
			error = UMERR_BADCACHE;
		else
			buf = (char *)bufarg - ((uintptr_t)bufarg -
			    (uintptr_t)sp->slab_base) % cp->cache_chunksize;
		if (buf != bufarg)
			error = UMERR_BADBASE;
		if (cp->cache_flags & UMF_BUFTAG)
			btp = UMEM_BUFTAG(cp, buf);
		if (cp->cache_flags & UMF_HASH) {
			(void) mutex_lock(&cp->cache_lock);
			for (bcp = *UMEM_HASH(cp, buf); bcp; bcp = bcp->bc_next)
				if (bcp->bc_addr == buf)
					break;
			(void) mutex_unlock(&cp->cache_lock);
			if (bcp == NULL && btp != NULL)
				bcp = btp->bt_bufctl;
			if (umem_findslab(cp->cache_bufctl_cache, bcp) ==
			    NULL || P2PHASE((uintptr_t)bcp, UMEM_ALIGN) ||
			    bcp->bc_addr != buf) {
				error = UMERR_BADBUFCTL;
				bcp = NULL;
			}
		}
	}

	umem_abort_info.ump_error = error;
	umem_abort_info.ump_buffer = bufarg;
	umem_abort_info.ump_realbuf = buf;
	umem_abort_info.ump_cache = cparg;
	umem_abort_info.ump_realcache = cp;
	umem_abort_info.ump_slab = sp;
	umem_abort_info.ump_bufctl = bcp;

	umem_printf("umem allocator: ");

	switch (error) {

	case UMERR_MODIFIED:
		umem_printf("buffer modified after being freed\n");
		off = verify_pattern(UMEM_FREE_PATTERN, buf, cp->cache_verify);
		if (off == NULL)	/* shouldn't happen */
			off = buf;
		umem_printf("modification occurred at offset 0x%lx "
		    "(0x%llx replaced by 0x%llx)\n",
		    (uintptr_t)off - (uintptr_t)buf,
		    (longlong_t)UMEM_FREE_PATTERN, (longlong_t)*off);
		break;

	case UMERR_REDZONE:
		umem_printf("redzone violation: write past end of buffer\n");
		break;

	case UMERR_BADADDR:
		umem_printf("invalid free: buffer not in cache\n");
		break;

	case UMERR_DUPFREE:
		umem_printf("duplicate free: buffer freed twice\n");
		break;

	case UMERR_BADBUFTAG:
		umem_printf("boundary tag corrupted\n");
		umem_printf("bcp ^ bxstat = %lx, should be %lx\n",
		    (intptr_t)btp->bt_bufctl ^ btp->bt_bxstat,
		    UMEM_BUFTAG_FREE);
		break;

	case UMERR_BADBUFCTL:
		umem_printf("bufctl corrupted\n");
		break;

	case UMERR_BADCACHE:
		umem_printf("buffer freed to wrong cache\n");
		umem_printf("buffer was allocated from %s,\n", cp->cache_name);
		umem_printf("caller attempting free to %s.\n",
		    cparg->cache_name);
		break;

	case UMERR_BADSIZE:
		umem_printf("bad free: free size (%u) != alloc size (%u)\n",
		    UMEM_SIZE_DECODE(((uint32_t *)btp)[0]),
		    UMEM_SIZE_DECODE(((uint32_t *)btp)[1]));
		break;

	case UMERR_BADBASE:
		umem_printf("bad free: free address (%p) != alloc address "
		    "(%p)\n", bufarg, buf);
		break;
	}

	umem_printf("buffer=%p  bufctl=%p  cache: %s\n",
	    bufarg, (void *)bcp, cparg->cache_name);

	if (bcp != NULL && (cp->cache_flags & UMF_AUDIT) &&
	    error != UMERR_BADBUFCTL) {
		int d;
		timespec_t ts;
		hrtime_t diff;
		umem_bufctl_audit_t *bcap = (umem_bufctl_audit_t *)bcp;

		diff = umem_abort_info.ump_timestamp - bcap->bc_timestamp;
		ts.tv_sec = diff / NANOSEC;
		ts.tv_nsec = diff % NANOSEC;

		umem_printf("previous transaction on buffer %p:\n", buf);
		umem_printf("thread=%p  time=T-%ld.%09ld  slab=%p  cache: %s\n",
		    (void *)(intptr_t)bcap->bc_thread, ts.tv_sec, ts.tv_nsec,
		    (void *)sp, cp->cache_name);
		for (d = 0; d < MIN(bcap->bc_depth, umem_stack_depth); d++) {
			(void) print_sym((void *)bcap->bc_stack[d]);
			umem_printf("\n");
		}
	}

	umem_err_recoverable("umem: heap corruption detected");

	umem_logging = old_logging;	/* resume logging */
}

void
umem_nofail_callback(umem_nofail_callback_t *cb)
{
	nofail_callback = cb;
}

static int
umem_alloc_retry(umem_cache_t *cp, int umflag)
{
	if (cp == &umem_null_cache) {
		if (umem_init())
			return (1);				/* retry */
		/*
		 * Initialization failed.  Do normal failure processing.
		 */
	}
	if (umflag & UMEM_NOFAIL) {
		int def_result = UMEM_CALLBACK_EXIT(255);
		int result = def_result;
		umem_nofail_callback_t *callback = nofail_callback;

		if (callback != NULL)
			result = callback();

		if (result == UMEM_CALLBACK_RETRY)
			return (1);

		if ((result & ~0xFF) != UMEM_CALLBACK_EXIT(0)) {
			log_message("nofail callback returned %x\n", result);
			result = def_result;
		}

		/*
		 * only one thread will call exit
		 */
		if (umem_nofail_exit_thr == thr_self())
			umem_panic("recursive UMEM_CALLBACK_EXIT()\n");

		(void) mutex_lock(&umem_nofail_exit_lock);
		umem_nofail_exit_thr = thr_self();
		exit(result & 0xFF);
		/*NOTREACHED*/
	}
	return (0);
}

static umem_log_header_t *
umem_log_init(size_t logsize)
{
	umem_log_header_t *lhp;
	int nchunks = 4 * umem_max_ncpus;
	size_t lhsize = offsetof(umem_log_header_t, lh_cpu[umem_max_ncpus]);
	int i;

	if (logsize == 0)
		return (NULL);

	/*
	 * Make sure that lhp->lh_cpu[] is nicely aligned
	 * to prevent false sharing of cache lines.
	 */
	lhsize = P2ROUNDUP(lhsize, UMEM_ALIGN);
	lhp = vmem_xalloc(umem_log_arena, lhsize, 64, P2NPHASE(lhsize, 64), 0,
	    NULL, NULL, VM_NOSLEEP);
	if (lhp == NULL)
		goto fail;

	bzero(lhp, lhsize);

	(void) mutex_init(&lhp->lh_lock, USYNC_THREAD, NULL);
	lhp->lh_nchunks = nchunks;
	lhp->lh_chunksize = P2ROUNDUP(logsize / nchunks, PAGESIZE);
	if (lhp->lh_chunksize == 0)
		lhp->lh_chunksize = PAGESIZE;

	lhp->lh_base = vmem_alloc(umem_log_arena,
	    lhp->lh_chunksize * nchunks, VM_NOSLEEP);
	if (lhp->lh_base == NULL)
		goto fail;

	lhp->lh_free = vmem_alloc(umem_log_arena,
	    nchunks * sizeof (int), VM_NOSLEEP);
	if (lhp->lh_free == NULL)
		goto fail;

	bzero(lhp->lh_base, lhp->lh_chunksize * nchunks);

	for (i = 0; i < umem_max_ncpus; i++) {
		umem_cpu_log_header_t *clhp = &lhp->lh_cpu[i];
		(void) mutex_init(&clhp->clh_lock, USYNC_THREAD, NULL);
		clhp->clh_chunk = i;
	}

	for (i = umem_max_ncpus; i < nchunks; i++)
		lhp->lh_free[i] = i;

	lhp->lh_head = umem_max_ncpus;
	lhp->lh_tail = 0;

	return (lhp);

fail:
	if (lhp != NULL) {
		if (lhp->lh_base != NULL)
			vmem_free(umem_log_arena, lhp->lh_base,
			    lhp->lh_chunksize * nchunks);

		vmem_xfree(umem_log_arena, lhp, lhsize);
	}
	return (NULL);
}

static void *
umem_log_enter(umem_log_header_t *lhp, void *data, size_t size)
{
	void *logspace;
	umem_cpu_log_header_t *clhp =
	    &lhp->lh_cpu[CPU(umem_cpu_mask)->cpu_number];

	if (lhp == NULL || umem_logging == 0)
		return (NULL);

	(void) mutex_lock(&clhp->clh_lock);
	clhp->clh_hits++;
	if (size > clhp->clh_avail) {
		(void) mutex_lock(&lhp->lh_lock);
		lhp->lh_hits++;
		lhp->lh_free[lhp->lh_tail] = clhp->clh_chunk;
		lhp->lh_tail = (lhp->lh_tail + 1) % lhp->lh_nchunks;
		clhp->clh_chunk = lhp->lh_free[lhp->lh_head];
		lhp->lh_head = (lhp->lh_head + 1) % lhp->lh_nchunks;
		clhp->clh_current = lhp->lh_base +
		    clhp->clh_chunk * lhp->lh_chunksize;
		clhp->clh_avail = lhp->lh_chunksize;
		if (size > lhp->lh_chunksize)
			size = lhp->lh_chunksize;
		(void) mutex_unlock(&lhp->lh_lock);
	}
	logspace = clhp->clh_current;
	clhp->clh_current += size;
	clhp->clh_avail -= size;
	bcopy(data, logspace, size);
	(void) mutex_unlock(&clhp->clh_lock);
	return (logspace);
}

#define	UMEM_AUDIT(lp, cp, bcp)						\
{									\
	umem_bufctl_audit_t *_bcp = (umem_bufctl_audit_t *)(bcp);	\
	_bcp->bc_timestamp = gethrtime();				\
	_bcp->bc_thread = thr_self();					\
	_bcp->bc_depth = getpcstack(_bcp->bc_stack, umem_stack_depth,	\
	    (cp != NULL) && (cp->cache_flags & UMF_CHECKSIGNAL));	\
	_bcp->bc_lastlog = umem_log_enter((lp), _bcp,			\
	    UMEM_BUFCTL_AUDIT_SIZE);					\
}

static void
umem_log_event(umem_log_header_t *lp, umem_cache_t *cp,
	umem_slab_t *sp, void *addr)
{
	umem_bufctl_audit_t *bcp;
	UMEM_LOCAL_BUFCTL_AUDIT(&bcp);

	bzero(bcp, UMEM_BUFCTL_AUDIT_SIZE);
	bcp->bc_addr = addr;
	bcp->bc_slab = sp;
	bcp->bc_cache = cp;
	UMEM_AUDIT(lp, cp, bcp);
}

/*
 * Create a new slab for cache cp.
 */
static umem_slab_t *
umem_slab_create(umem_cache_t *cp, int umflag)
{
	size_t slabsize = cp->cache_slabsize;
	size_t chunksize = cp->cache_chunksize;
	int cache_flags = cp->cache_flags;
	size_t color, chunks;
	char *buf, *slab;
	umem_slab_t *sp;
	umem_bufctl_t *bcp;
	vmem_t *vmp = cp->cache_arena;

	color = cp->cache_color + cp->cache_align;
	if (color > cp->cache_maxcolor)
		color = cp->cache_mincolor;
	cp->cache_color = color;

	slab = vmem_alloc(vmp, slabsize, UMEM_VMFLAGS(umflag));

	if (slab == NULL)
		goto vmem_alloc_failure;

	ASSERT(P2PHASE((uintptr_t)slab, vmp->vm_quantum) == 0);

	if (!(cp->cache_cflags & UMC_NOTOUCH) &&
	    (cp->cache_flags & UMF_DEADBEEF))
		copy_pattern(UMEM_UNINITIALIZED_PATTERN, slab, slabsize);

	if (cache_flags & UMF_HASH) {
		if ((sp = _umem_cache_alloc(umem_slab_cache, umflag)) == NULL)
			goto slab_alloc_failure;
		chunks = (slabsize - color) / chunksize;
	} else {
		sp = UMEM_SLAB(cp, slab);
		chunks = (slabsize - sizeof (umem_slab_t) - color) / chunksize;
	}

	sp->slab_cache	= cp;
	sp->slab_head	= NULL;
	sp->slab_refcnt	= 0;
	sp->slab_base	= buf = slab + color;
	sp->slab_chunks	= chunks;

	ASSERT(chunks > 0);
	while (chunks-- != 0) {
		if (cache_flags & UMF_HASH) {
			bcp = _umem_cache_alloc(cp->cache_bufctl_cache, umflag);
			if (bcp == NULL)
				goto bufctl_alloc_failure;
			if (cache_flags & UMF_AUDIT) {
				umem_bufctl_audit_t *bcap =
				    (umem_bufctl_audit_t *)bcp;
				bzero(bcap, UMEM_BUFCTL_AUDIT_SIZE);
				bcap->bc_cache = cp;
			}
			bcp->bc_addr = buf;
			bcp->bc_slab = sp;
		} else {
			bcp = UMEM_BUFCTL(cp, buf);
		}
		if (cache_flags & UMF_BUFTAG) {
			umem_buftag_t *btp = UMEM_BUFTAG(cp, buf);
			btp->bt_redzone = UMEM_REDZONE_PATTERN;
			btp->bt_bufctl = bcp;
			btp->bt_bxstat = (intptr_t)bcp ^ UMEM_BUFTAG_FREE;
			if (cache_flags & UMF_DEADBEEF) {
				copy_pattern(UMEM_FREE_PATTERN, buf,
				    cp->cache_verify);
			}
		}
		bcp->bc_next = sp->slab_head;
		sp->slab_head = bcp;
		buf += chunksize;
	}

	umem_log_event(umem_slab_log, cp, sp, slab);

	return (sp);

bufctl_alloc_failure:

	while ((bcp = sp->slab_head) != NULL) {
		sp->slab_head = bcp->bc_next;
		_umem_cache_free(cp->cache_bufctl_cache, bcp);
	}
	_umem_cache_free(umem_slab_cache, sp);

slab_alloc_failure:

	vmem_free(vmp, slab, slabsize);

vmem_alloc_failure:

	umem_log_event(umem_failure_log, cp, NULL, NULL);
	atomic_add_64(&cp->cache_alloc_fail, 1);

	return (NULL);
}

/*
 * Destroy a slab.
 */
static void
umem_slab_destroy(umem_cache_t *cp, umem_slab_t *sp)
{
	vmem_t *vmp = cp->cache_arena;
	void *slab = (void *)P2ALIGN((uintptr_t)sp->slab_base, vmp->vm_quantum);

	if (cp->cache_flags & UMF_HASH) {
		umem_bufctl_t *bcp;
		while ((bcp = sp->slab_head) != NULL) {
			sp->slab_head = bcp->bc_next;
			_umem_cache_free(cp->cache_bufctl_cache, bcp);
		}
		_umem_cache_free(umem_slab_cache, sp);
	}
	vmem_free(vmp, slab, cp->cache_slabsize);
}

/*
 * Allocate a raw (unconstructed) buffer from cp's slab layer.
 */
static void *
umem_slab_alloc(umem_cache_t *cp, int umflag)
{
	umem_bufctl_t *bcp, **hash_bucket;
	umem_slab_t *sp;
	void *buf;

	(void) mutex_lock(&cp->cache_lock);
	cp->cache_slab_alloc++;
	sp = cp->cache_freelist;
	ASSERT(sp->slab_cache == cp);
	if (sp->slab_head == NULL) {
		/*
		 * The freelist is empty.  Create a new slab.
		 */
		(void) mutex_unlock(&cp->cache_lock);
		if (cp == &umem_null_cache)
			return (NULL);
		if ((sp = umem_slab_create(cp, umflag)) == NULL)
			return (NULL);
		(void) mutex_lock(&cp->cache_lock);
		cp->cache_slab_create++;
		if ((cp->cache_buftotal += sp->slab_chunks) > cp->cache_bufmax)
			cp->cache_bufmax = cp->cache_buftotal;
		sp->slab_next = cp->cache_freelist;
		sp->slab_prev = cp->cache_freelist->slab_prev;
		sp->slab_next->slab_prev = sp;
		sp->slab_prev->slab_next = sp;
		cp->cache_freelist = sp;
	}

	sp->slab_refcnt++;
	ASSERT(sp->slab_refcnt <= sp->slab_chunks);

	/*
	 * If we're taking the last buffer in the slab,
	 * remove the slab from the cache's freelist.
	 */
	bcp = sp->slab_head;
	if ((sp->slab_head = bcp->bc_next) == NULL) {
		cp->cache_freelist = sp->slab_next;
		ASSERT(sp->slab_refcnt == sp->slab_chunks);
	}

	if (cp->cache_flags & UMF_HASH) {
		/*
		 * Add buffer to allocated-address hash table.
		 */
		buf = bcp->bc_addr;
		hash_bucket = UMEM_HASH(cp, buf);
		bcp->bc_next = *hash_bucket;
		*hash_bucket = bcp;
		if ((cp->cache_flags & (UMF_AUDIT | UMF_BUFTAG)) == UMF_AUDIT) {
			UMEM_AUDIT(umem_transaction_log, cp, bcp);
		}
	} else {
		buf = UMEM_BUF(cp, bcp);
	}

	ASSERT(UMEM_SLAB_MEMBER(sp, buf));

	(void) mutex_unlock(&cp->cache_lock);

	return (buf);
}

/*
 * Free a raw (unconstructed) buffer to cp's slab layer.
 */
static void
umem_slab_free(umem_cache_t *cp, void *buf)
{
	umem_slab_t *sp;
	umem_bufctl_t *bcp, **prev_bcpp;

	ASSERT(buf != NULL);

	(void) mutex_lock(&cp->cache_lock);
	cp->cache_slab_free++;

	if (cp->cache_flags & UMF_HASH) {
		/*
		 * Look up buffer in allocated-address hash table.
		 */
		prev_bcpp = UMEM_HASH(cp, buf);
		while ((bcp = *prev_bcpp) != NULL) {
			if (bcp->bc_addr == buf) {
				*prev_bcpp = bcp->bc_next;
				sp = bcp->bc_slab;
				break;
			}
			cp->cache_lookup_depth++;
			prev_bcpp = &bcp->bc_next;
		}
	} else {
		bcp = UMEM_BUFCTL(cp, buf);
		sp = UMEM_SLAB(cp, buf);
	}

	if (bcp == NULL || sp->slab_cache != cp || !UMEM_SLAB_MEMBER(sp, buf)) {
		(void) mutex_unlock(&cp->cache_lock);
		umem_error(UMERR_BADADDR, cp, buf);
		return;
	}

	if ((cp->cache_flags & (UMF_AUDIT | UMF_BUFTAG)) == UMF_AUDIT) {
		if (cp->cache_flags & UMF_CONTENTS)
			((umem_bufctl_audit_t *)bcp)->bc_contents =
			    umem_log_enter(umem_content_log, buf,
			    cp->cache_contents);
		UMEM_AUDIT(umem_transaction_log, cp, bcp);
	}

	/*
	 * If this slab isn't currently on the freelist, put it there.
	 */
	if (sp->slab_head == NULL) {
		ASSERT(sp->slab_refcnt == sp->slab_chunks);
		ASSERT(cp->cache_freelist != sp);
		sp->slab_next->slab_prev = sp->slab_prev;
		sp->slab_prev->slab_next = sp->slab_next;
		sp->slab_next = cp->cache_freelist;
		sp->slab_prev = cp->cache_freelist->slab_prev;
		sp->slab_next->slab_prev = sp;
		sp->slab_prev->slab_next = sp;
		cp->cache_freelist = sp;
	}

	bcp->bc_next = sp->slab_head;
	sp->slab_head = bcp;

	ASSERT(sp->slab_refcnt >= 1);
	if (--sp->slab_refcnt == 0) {
		/*
		 * There are no outstanding allocations from this slab,
		 * so we can reclaim the memory.
		 */
		sp->slab_next->slab_prev = sp->slab_prev;
		sp->slab_prev->slab_next = sp->slab_next;
		if (sp == cp->cache_freelist)
			cp->cache_freelist = sp->slab_next;
		cp->cache_slab_destroy++;
		cp->cache_buftotal -= sp->slab_chunks;
		(void) mutex_unlock(&cp->cache_lock);
		umem_slab_destroy(cp, sp);
		return;
	}
	(void) mutex_unlock(&cp->cache_lock);
}

static int
umem_cache_alloc_debug(umem_cache_t *cp, void *buf, int umflag)
{
	umem_buftag_t *btp = UMEM_BUFTAG(cp, buf);
	umem_bufctl_audit_t *bcp = (umem_bufctl_audit_t *)btp->bt_bufctl;
	uint32_t mtbf;
	int flags_nfatal;

	if (btp->bt_bxstat != ((intptr_t)bcp ^ UMEM_BUFTAG_FREE)) {
		umem_error(UMERR_BADBUFTAG, cp, buf);
		return (-1);
	}

	btp->bt_bxstat = (intptr_t)bcp ^ UMEM_BUFTAG_ALLOC;

	if ((cp->cache_flags & UMF_HASH) && bcp->bc_addr != buf) {
		umem_error(UMERR_BADBUFCTL, cp, buf);
		return (-1);
	}

	btp->bt_redzone = UMEM_REDZONE_PATTERN;

	if (cp->cache_flags & UMF_DEADBEEF) {
		if (verify_and_copy_pattern(UMEM_FREE_PATTERN,
		    UMEM_UNINITIALIZED_PATTERN, buf, cp->cache_verify)) {
			umem_error(UMERR_MODIFIED, cp, buf);
			return (-1);
		}
	}

	if ((mtbf = umem_mtbf | cp->cache_mtbf) != 0 &&
	    gethrtime() % mtbf == 0 &&
	    (umflag & (UMEM_FATAL_FLAGS)) == 0) {
		umem_log_event(umem_failure_log, cp, NULL, NULL);
	} else {
		mtbf = 0;
	}

	/*
	 * We do not pass fatal flags on to the constructor.  This prevents
	 * leaking buffers in the event of a subordinate constructor failing.
	 */
	flags_nfatal = UMEM_DEFAULT;
	if (mtbf || (cp->cache_constructor != NULL &&
	    cp->cache_constructor(buf, cp->cache_private, flags_nfatal) != 0)) {
		atomic_add_64(&cp->cache_alloc_fail, 1);
		btp->bt_bxstat = (intptr_t)bcp ^ UMEM_BUFTAG_FREE;
		copy_pattern(UMEM_FREE_PATTERN, buf, cp->cache_verify);
		umem_slab_free(cp, buf);
		return (-1);
	}

	if (cp->cache_flags & UMF_AUDIT) {
		UMEM_AUDIT(umem_transaction_log, cp, bcp);
	}

	return (0);
}

static int
umem_cache_free_debug(umem_cache_t *cp, void *buf)
{
	umem_buftag_t *btp = UMEM_BUFTAG(cp, buf);
	umem_bufctl_audit_t *bcp = (umem_bufctl_audit_t *)btp->bt_bufctl;
	umem_slab_t *sp;

	if (btp->bt_bxstat != ((intptr_t)bcp ^ UMEM_BUFTAG_ALLOC)) {
		if (btp->bt_bxstat == ((intptr_t)bcp ^ UMEM_BUFTAG_FREE)) {
			umem_error(UMERR_DUPFREE, cp, buf);
			return (-1);
		}
		sp = umem_findslab(cp, buf);
		if (sp == NULL || sp->slab_cache != cp)
			umem_error(UMERR_BADADDR, cp, buf);
		else
			umem_error(UMERR_REDZONE, cp, buf);
		return (-1);
	}

	btp->bt_bxstat = (intptr_t)bcp ^ UMEM_BUFTAG_FREE;

	if ((cp->cache_flags & UMF_HASH) && bcp->bc_addr != buf) {
		umem_error(UMERR_BADBUFCTL, cp, buf);
		return (-1);
	}

	if (btp->bt_redzone != UMEM_REDZONE_PATTERN) {
		umem_error(UMERR_REDZONE, cp, buf);
		return (-1);
	}

	if (cp->cache_flags & UMF_AUDIT) {
		if (cp->cache_flags & UMF_CONTENTS)
			bcp->bc_contents = umem_log_enter(umem_content_log,
			    buf, cp->cache_contents);
		UMEM_AUDIT(umem_transaction_log, cp, bcp);
	}

	if (cp->cache_destructor != NULL)
		cp->cache_destructor(buf, cp->cache_private);

	if (cp->cache_flags & UMF_DEADBEEF)
		copy_pattern(UMEM_FREE_PATTERN, buf, cp->cache_verify);

	return (0);
}

/*
 * Free each object in magazine mp to cp's slab layer, and free mp itself.
 */
static void
umem_magazine_destroy(umem_cache_t *cp, umem_magazine_t *mp, int nrounds)
{
	int round;

	ASSERT(cp->cache_next == NULL || IN_UPDATE());

	for (round = 0; round < nrounds; round++) {
		void *buf = mp->mag_round[round];

		if ((cp->cache_flags & UMF_DEADBEEF) &&
		    verify_pattern(UMEM_FREE_PATTERN, buf,
		    cp->cache_verify) != NULL) {
			umem_error(UMERR_MODIFIED, cp, buf);
			continue;
		}

		if (!(cp->cache_flags & UMF_BUFTAG) &&
		    cp->cache_destructor != NULL)
			cp->cache_destructor(buf, cp->cache_private);

		umem_slab_free(cp, buf);
	}
	ASSERT(UMEM_MAGAZINE_VALID(cp, mp));
	_umem_cache_free(cp->cache_magtype->mt_cache, mp);
}

/*
 * Allocate a magazine from the depot.
 */
static umem_magazine_t *
umem_depot_alloc(umem_cache_t *cp, umem_maglist_t *mlp)
{
	umem_magazine_t *mp;

	/*
	 * If we can't get the depot lock without contention,
	 * update our contention count.  We use the depot
	 * contention rate to determine whether we need to
	 * increase the magazine size for better scalability.
	 */
	if (mutex_trylock(&cp->cache_depot_lock) != 0) {
		(void) mutex_lock(&cp->cache_depot_lock);
		cp->cache_depot_contention++;
	}

	if ((mp = mlp->ml_list) != NULL) {
		ASSERT(UMEM_MAGAZINE_VALID(cp, mp));
		mlp->ml_list = mp->mag_next;
		if (--mlp->ml_total < mlp->ml_min)
			mlp->ml_min = mlp->ml_total;
		mlp->ml_alloc++;
	}

	(void) mutex_unlock(&cp->cache_depot_lock);

	return (mp);
}

/*
 * Free a magazine to the depot.
 */
static void
umem_depot_free(umem_cache_t *cp, umem_maglist_t *mlp, umem_magazine_t *mp)
{
	(void) mutex_lock(&cp->cache_depot_lock);
	ASSERT(UMEM_MAGAZINE_VALID(cp, mp));
	mp->mag_next = mlp->ml_list;
	mlp->ml_list = mp;
	mlp->ml_total++;
	(void) mutex_unlock(&cp->cache_depot_lock);
}

/*
 * Update the working set statistics for cp's depot.
 */
static void
umem_depot_ws_update(umem_cache_t *cp)
{
	(void) mutex_lock(&cp->cache_depot_lock);
	cp->cache_full.ml_reaplimit = cp->cache_full.ml_min;
	cp->cache_full.ml_min = cp->cache_full.ml_total;
	cp->cache_empty.ml_reaplimit = cp->cache_empty.ml_min;
	cp->cache_empty.ml_min = cp->cache_empty.ml_total;
	(void) mutex_unlock(&cp->cache_depot_lock);
}

/*
 * Reap all magazines that have fallen out of the depot's working set.
 */
static void
umem_depot_ws_reap(umem_cache_t *cp)
{
	long reap;
	umem_magazine_t *mp;

	ASSERT(cp->cache_next == NULL || IN_REAP());

	reap = MIN(cp->cache_full.ml_reaplimit, cp->cache_full.ml_min);
	while (reap-- && (mp = umem_depot_alloc(cp, &cp->cache_full)) != NULL)
		umem_magazine_destroy(cp, mp, cp->cache_magtype->mt_magsize);

	reap = MIN(cp->cache_empty.ml_reaplimit, cp->cache_empty.ml_min);
	while (reap-- && (mp = umem_depot_alloc(cp, &cp->cache_empty)) != NULL)
		umem_magazine_destroy(cp, mp, 0);
}

static void
umem_cpu_reload(umem_cpu_cache_t *ccp, umem_magazine_t *mp, int rounds)
{
	ASSERT((ccp->cc_loaded == NULL && ccp->cc_rounds == -1) ||
	    (ccp->cc_loaded && ccp->cc_rounds + rounds == ccp->cc_magsize));
	ASSERT(ccp->cc_magsize > 0);

	ccp->cc_ploaded = ccp->cc_loaded;
	ccp->cc_prounds = ccp->cc_rounds;
	ccp->cc_loaded = mp;
	ccp->cc_rounds = rounds;
}

/*
 * Allocate a constructed object from cache cp.
 */
#pragma weak umem_cache_alloc = _umem_cache_alloc
void *
_umem_cache_alloc(umem_cache_t *cp, int umflag)
{
	umem_cpu_cache_t *ccp;
	umem_magazine_t *fmp;
	void *buf;
	int flags_nfatal;

retry:
	ccp = UMEM_CPU_CACHE(cp, CPU(cp->cache_cpu_mask));
	(void) mutex_lock(&ccp->cc_lock);
	for (;;) {
		/*
		 * If there's an object available in the current CPU's
		 * loaded magazine, just take it and return.
		 */
		if (ccp->cc_rounds > 0) {
			buf = ccp->cc_loaded->mag_round[--ccp->cc_rounds];
			ccp->cc_alloc++;
			(void) mutex_unlock(&ccp->cc_lock);
			if ((ccp->cc_flags & UMF_BUFTAG) &&
			    umem_cache_alloc_debug(cp, buf, umflag) == -1) {
				if (umem_alloc_retry(cp, umflag)) {
					goto retry;
				}

				return (NULL);
			}
			return (buf);
		}

		/*
		 * The loaded magazine is empty.  If the previously loaded
		 * magazine was full, exchange them and try again.
		 */
		if (ccp->cc_prounds > 0) {
			umem_cpu_reload(ccp, ccp->cc_ploaded, ccp->cc_prounds);
			continue;
		}

		/*
		 * If the magazine layer is disabled, break out now.
		 */
		if (ccp->cc_magsize == 0)
			break;

		/*
		 * Try to get a full magazine from the depot.
		 */
		fmp = umem_depot_alloc(cp, &cp->cache_full);
		if (fmp != NULL) {
			if (ccp->cc_ploaded != NULL)
				umem_depot_free(cp, &cp->cache_empty,
				    ccp->cc_ploaded);
			umem_cpu_reload(ccp, fmp, ccp->cc_magsize);
			continue;
		}

		/*
		 * There are no full magazines in the depot,
		 * so fall through to the slab layer.
		 */
		break;
	}
	(void) mutex_unlock(&ccp->cc_lock);

	/*
	 * We couldn't allocate a constructed object from the magazine layer,
	 * so get a raw buffer from the slab layer and apply its constructor.
	 */
	buf = umem_slab_alloc(cp, umflag);

	if (buf == NULL) {
		if (cp == &umem_null_cache)
			return (NULL);
		if (umem_alloc_retry(cp, umflag)) {
			goto retry;
		}

		return (NULL);
	}

	if (cp->cache_flags & UMF_BUFTAG) {
		/*
		 * Let umem_cache_alloc_debug() apply the constructor for us.
		 */
		if (umem_cache_alloc_debug(cp, buf, umflag) == -1) {
			if (umem_alloc_retry(cp, umflag)) {
				goto retry;
			}
			return (NULL);
		}
		return (buf);
	}

	/*
	 * We do not pass fatal flags on to the constructor.  This prevents
	 * leaking buffers in the event of a subordinate constructor failing.
	 */
	flags_nfatal = UMEM_DEFAULT;
	if (cp->cache_constructor != NULL &&
	    cp->cache_constructor(buf, cp->cache_private, flags_nfatal) != 0) {
		atomic_add_64(&cp->cache_alloc_fail, 1);
		umem_slab_free(cp, buf);

		if (umem_alloc_retry(cp, umflag)) {
			goto retry;
		}
		return (NULL);
	}

	return (buf);
}

/*
 * Free a constructed object to cache cp.
 */
#pragma weak umem_cache_free = _umem_cache_free
void
_umem_cache_free(umem_cache_t *cp, void *buf)
{
	umem_cpu_cache_t *ccp = UMEM_CPU_CACHE(cp, CPU(cp->cache_cpu_mask));
	umem_magazine_t *emp;
	umem_magtype_t *mtp;

	if (ccp->cc_flags & UMF_BUFTAG)
		if (umem_cache_free_debug(cp, buf) == -1)
			return;

	(void) mutex_lock(&ccp->cc_lock);
	for (;;) {
		/*
		 * If there's a slot available in the current CPU's
		 * loaded magazine, just put the object there and return.
		 */
		if ((uint_t)ccp->cc_rounds < ccp->cc_magsize) {
			ccp->cc_loaded->mag_round[ccp->cc_rounds++] = buf;
			ccp->cc_free++;
			(void) mutex_unlock(&ccp->cc_lock);
			return;
		}

		/*
		 * The loaded magazine is full.  If the previously loaded
		 * magazine was empty, exchange them and try again.
		 */
		if (ccp->cc_prounds == 0) {
			umem_cpu_reload(ccp, ccp->cc_ploaded, ccp->cc_prounds);
			continue;
		}

		/*
		 * If the magazine layer is disabled, break out now.
		 */
		if (ccp->cc_magsize == 0)
			break;

		/*
		 * Try to get an empty magazine from the depot.
		 */
		emp = umem_depot_alloc(cp, &cp->cache_empty);
		if (emp != NULL) {
			if (ccp->cc_ploaded != NULL)
				umem_depot_free(cp, &cp->cache_full,
				    ccp->cc_ploaded);
			umem_cpu_reload(ccp, emp, 0);
			continue;
		}

		/*
		 * There are no empty magazines in the depot,
		 * so try to allocate a new one.  We must drop all locks
		 * across umem_cache_alloc() because lower layers may
		 * attempt to allocate from this cache.
		 */
		mtp = cp->cache_magtype;
		(void) mutex_unlock(&ccp->cc_lock);
		emp = _umem_cache_alloc(mtp->mt_cache, UMEM_DEFAULT);
		(void) mutex_lock(&ccp->cc_lock);

		if (emp != NULL) {
			/*
			 * We successfully allocated an empty magazine.
			 * However, we had to drop ccp->cc_lock to do it,
			 * so the cache's magazine size may have changed.
			 * If so, free the magazine and try again.
			 */
			if (ccp->cc_magsize != mtp->mt_magsize) {
				(void) mutex_unlock(&ccp->cc_lock);
				_umem_cache_free(mtp->mt_cache, emp);
				(void) mutex_lock(&ccp->cc_lock);
				continue;
			}

			/*
			 * We got a magazine of the right size.  Add it to
			 * the depot and try the whole dance again.
			 */
			umem_depot_free(cp, &cp->cache_empty, emp);
			continue;
		}

		/*
		 * We couldn't allocate an empty magazine,
		 * so fall through to the slab layer.
		 */
		break;
	}
	(void) mutex_unlock(&ccp->cc_lock);

	/*
	 * We couldn't free our constructed object to the magazine layer,
	 * so apply its destructor and free it to the slab layer.
	 * Note that if UMF_BUFTAG is in effect, umem_cache_free_debug()
	 * will have already applied the destructor.
	 */
	if (!(cp->cache_flags & UMF_BUFTAG) && cp->cache_destructor != NULL)
		cp->cache_destructor(buf, cp->cache_private);

	umem_slab_free(cp, buf);
}

#pragma weak umem_zalloc = _umem_zalloc
void *
_umem_zalloc(size_t size, int umflag)
{
	size_t index = (size - 1) >> UMEM_ALIGN_SHIFT;
	void *buf;

retry:
	if (index < UMEM_MAXBUF >> UMEM_ALIGN_SHIFT) {
		umem_cache_t *cp = umem_alloc_table[index];
		buf = _umem_cache_alloc(cp, umflag);
		if (buf != NULL) {
			if (cp->cache_flags & UMF_BUFTAG) {
				umem_buftag_t *btp = UMEM_BUFTAG(cp, buf);
				((uint8_t *)buf)[size] = UMEM_REDZONE_BYTE;
				((uint32_t *)btp)[1] = UMEM_SIZE_ENCODE(size);
			}
			bzero(buf, size);
		} else if (umem_alloc_retry(cp, umflag))
			goto retry;
	} else {
		buf = _umem_alloc(size, umflag);	/* handles failure */
		if (buf != NULL)
			bzero(buf, size);
	}
	return (buf);
}

#pragma weak umem_alloc = _umem_alloc
void *
_umem_alloc(size_t size, int umflag)
{
	size_t index = (size - 1) >> UMEM_ALIGN_SHIFT;
	void *buf;
umem_alloc_retry:
	if (index < UMEM_MAXBUF >> UMEM_ALIGN_SHIFT) {
		umem_cache_t *cp = umem_alloc_table[index];
		buf = _umem_cache_alloc(cp, umflag);
		if ((cp->cache_flags & UMF_BUFTAG) && buf != NULL) {
			umem_buftag_t *btp = UMEM_BUFTAG(cp, buf);
			((uint8_t *)buf)[size] = UMEM_REDZONE_BYTE;
			((uint32_t *)btp)[1] = UMEM_SIZE_ENCODE(size);
		}
		if (buf == NULL && umem_alloc_retry(cp, umflag))
			goto umem_alloc_retry;
		return (buf);
	}
	if (size == 0)
		return (NULL);
	if (umem_oversize_arena == NULL) {
		if (umem_init())
			ASSERT(umem_oversize_arena != NULL);
		else
			return (NULL);
	}
	buf = vmem_alloc(umem_oversize_arena, size, UMEM_VMFLAGS(umflag));
	if (buf == NULL) {
		umem_log_event(umem_failure_log, NULL, NULL, (void *)size);
		if (umem_alloc_retry(NULL, umflag))
			goto umem_alloc_retry;
	}
	return (buf);
}

#pragma weak umem_alloc_align = _umem_alloc_align
void *
_umem_alloc_align(size_t size, size_t align, int umflag)
{
	void *buf;

	if (size == 0)
		return (NULL);
	if ((align & (align - 1)) != 0)
		return (NULL);
	if (align < UMEM_ALIGN)
		align = UMEM_ALIGN;

umem_alloc_align_retry:
	if (umem_memalign_arena == NULL) {
		if (umem_init())
			ASSERT(umem_oversize_arena != NULL);
		else
			return (NULL);
	}
	buf = vmem_xalloc(umem_memalign_arena, size, align, 0, 0, NULL, NULL,
	    UMEM_VMFLAGS(umflag));
	if (buf == NULL) {
		umem_log_event(umem_failure_log, NULL, NULL, (void *)size);
		if (umem_alloc_retry(NULL, umflag))
			goto umem_alloc_align_retry;
	}
	return (buf);
}

#pragma weak umem_free = _umem_free
void
_umem_free(void *buf, size_t size)
{
	size_t index = (size - 1) >> UMEM_ALIGN_SHIFT;

	if (index < UMEM_MAXBUF >> UMEM_ALIGN_SHIFT) {
		umem_cache_t *cp = umem_alloc_table[index];
		if (cp->cache_flags & UMF_BUFTAG) {
			umem_buftag_t *btp = UMEM_BUFTAG(cp, buf);
			uint32_t *ip = (uint32_t *)btp;
			if (ip[1] != UMEM_SIZE_ENCODE(size)) {
				if (*(uint64_t *)buf == UMEM_FREE_PATTERN) {
					umem_error(UMERR_DUPFREE, cp, buf);
					return;
				}
				if (UMEM_SIZE_VALID(ip[1])) {
					ip[0] = UMEM_SIZE_ENCODE(size);
					umem_error(UMERR_BADSIZE, cp, buf);
				} else {
					umem_error(UMERR_REDZONE, cp, buf);
				}
				return;
			}
			if (((uint8_t *)buf)[size] != UMEM_REDZONE_BYTE) {
				umem_error(UMERR_REDZONE, cp, buf);
				return;
			}
			btp->bt_redzone = UMEM_REDZONE_PATTERN;
		}
		_umem_cache_free(cp, buf);
	} else {
		if (buf == NULL && size == 0)
			return;
		vmem_free(umem_oversize_arena, buf, size);
	}
}

#pragma weak umem_free_align = _umem_free_align
void
_umem_free_align(void *buf, size_t size)
{
	if (buf == NULL && size == 0)
		return;
	vmem_xfree(umem_memalign_arena, buf, size);
}

static void *
umem_firewall_va_alloc(vmem_t *vmp, size_t size, int vmflag)
{
	size_t realsize = size + vmp->vm_quantum;

	/*
	 * Annoying edge case: if 'size' is just shy of ULONG_MAX, adding
	 * vm_quantum will cause integer wraparound.  Check for this, and
	 * blow off the firewall page in this case.  Note that such a
	 * giant allocation (the entire address space) can never be
	 * satisfied, so it will either fail immediately (VM_NOSLEEP)
	 * or sleep forever (VM_SLEEP).  Thus, there is no need for a
	 * corresponding check in umem_firewall_va_free().
	 */
	if (realsize < size)
		realsize = size;

	return (vmem_alloc(vmp, realsize, vmflag | VM_NEXTFIT));
}

static void
umem_firewall_va_free(vmem_t *vmp, void *addr, size_t size)
{
	vmem_free(vmp, addr, size + vmp->vm_quantum);
}

/*
 * Reclaim all unused memory from a cache.
 */
static void
umem_cache_reap(umem_cache_t *cp)
{
	/*
	 * Ask the cache's owner to free some memory if possible.
	 * The idea is to handle things like the inode cache, which
	 * typically sits on a bunch of memory that it doesn't truly
	 * *need*.  Reclaim policy is entirely up to the owner; this
	 * callback is just an advisory plea for help.
	 */
	if (cp->cache_reclaim != NULL)
		cp->cache_reclaim(cp->cache_private);

	umem_depot_ws_reap(cp);
}

/*
 * Purge all magazines from a cache and set its magazine limit to zero.
 * All calls are serialized by being done by the update thread, except for
 * the final call from umem_cache_destroy().
 */
static void
umem_cache_magazine_purge(umem_cache_t *cp)
{
	umem_cpu_cache_t *ccp;
	umem_magazine_t *mp, *pmp;
	int rounds, prounds, cpu_seqid;

	ASSERT(cp->cache_next == NULL || IN_UPDATE());

	for (cpu_seqid = 0; cpu_seqid < umem_max_ncpus; cpu_seqid++) {
		ccp = &cp->cache_cpu[cpu_seqid];

		(void) mutex_lock(&ccp->cc_lock);
		mp = ccp->cc_loaded;
		pmp = ccp->cc_ploaded;
		rounds = ccp->cc_rounds;
		prounds = ccp->cc_prounds;
		ccp->cc_loaded = NULL;
		ccp->cc_ploaded = NULL;
		ccp->cc_rounds = -1;
		ccp->cc_prounds = -1;
		ccp->cc_magsize = 0;
		(void) mutex_unlock(&ccp->cc_lock);

		if (mp)
			umem_magazine_destroy(cp, mp, rounds);
		if (pmp)
			umem_magazine_destroy(cp, pmp, prounds);
	}

	/*
	 * Updating the working set statistics twice in a row has the
	 * effect of setting the working set size to zero, so everything
	 * is eligible for reaping.
	 */
	umem_depot_ws_update(cp);
	umem_depot_ws_update(cp);

	umem_depot_ws_reap(cp);
}

/*
 * Enable per-cpu magazines on a cache.
 */
static void
umem_cache_magazine_enable(umem_cache_t *cp)
{
	int cpu_seqid;

	if (cp->cache_flags & UMF_NOMAGAZINE)
		return;

	for (cpu_seqid = 0; cpu_seqid < umem_max_ncpus; cpu_seqid++) {
		umem_cpu_cache_t *ccp = &cp->cache_cpu[cpu_seqid];
		(void) mutex_lock(&ccp->cc_lock);
		ccp->cc_magsize = cp->cache_magtype->mt_magsize;
		(void) mutex_unlock(&ccp->cc_lock);
	}

}

/*
 * Recompute a cache's magazine size.  The trade-off is that larger magazines
 * provide a higher transfer rate with the depot, while smaller magazines
 * reduce memory consumption.  Magazine resizing is an expensive operation;
 * it should not be done frequently.
 *
 * Changes to the magazine size are serialized by only having one thread
 * doing updates. (the update thread)
 *
 * Note: at present this only grows the magazine size.  It might be useful
 * to allow shrinkage too.
 */
static void
umem_cache_magazine_resize(umem_cache_t *cp)
{
	umem_magtype_t *mtp = cp->cache_magtype;

	ASSERT(IN_UPDATE());

	if (cp->cache_chunksize < mtp->mt_maxbuf) {
		umem_cache_magazine_purge(cp);
		(void) mutex_lock(&cp->cache_depot_lock);
		cp->cache_magtype = ++mtp;
		cp->cache_depot_contention_prev =
		    cp->cache_depot_contention + INT_MAX;
		(void) mutex_unlock(&cp->cache_depot_lock);
		umem_cache_magazine_enable(cp);
	}
}

/*
 * Rescale a cache's hash table, so that the table size is roughly the
 * cache size.  We want the average lookup time to be extremely small.
 */
static void
umem_hash_rescale(umem_cache_t *cp)
{
	umem_bufctl_t **old_table, **new_table, *bcp;
	size_t old_size, new_size, h;

	ASSERT(IN_UPDATE());

	new_size = MAX(UMEM_HASH_INITIAL,
	    1 << (highbit(3 * cp->cache_buftotal + 4) - 2));
	old_size = cp->cache_hash_mask + 1;

	if ((old_size >> 1) <= new_size && new_size <= (old_size << 1))
		return;

	new_table = vmem_alloc(umem_hash_arena, new_size * sizeof (void *),
	    VM_NOSLEEP);
	if (new_table == NULL)
		return;
	bzero(new_table, new_size * sizeof (void *));

	(void) mutex_lock(&cp->cache_lock);

	old_size = cp->cache_hash_mask + 1;
	old_table = cp->cache_hash_table;

	cp->cache_hash_mask = new_size - 1;
	cp->cache_hash_table = new_table;
	cp->cache_rescale++;

	for (h = 0; h < old_size; h++) {
		bcp = old_table[h];
		while (bcp != NULL) {
			void *addr = bcp->bc_addr;
			umem_bufctl_t *next_bcp = bcp->bc_next;
			umem_bufctl_t **hash_bucket = UMEM_HASH(cp, addr);
			bcp->bc_next = *hash_bucket;
			*hash_bucket = bcp;
			bcp = next_bcp;
		}
	}

	(void) mutex_unlock(&cp->cache_lock);

	vmem_free(umem_hash_arena, old_table, old_size * sizeof (void *));
}

/*
 * Perform periodic maintenance on a cache: hash rescaling,
 * depot working-set update, and magazine resizing.
 */
void
umem_cache_update(umem_cache_t *cp)
{
	int update_flags = 0;

	ASSERT(MUTEX_HELD(&umem_cache_lock));

	/*
	 * If the cache has become much larger or smaller than its hash table,
	 * fire off a request to rescale the hash table.
	 */
	(void) mutex_lock(&cp->cache_lock);

	if ((cp->cache_flags & UMF_HASH) &&
	    (cp->cache_buftotal > (cp->cache_hash_mask << 1) ||
	    (cp->cache_buftotal < (cp->cache_hash_mask >> 1) &&
	    cp->cache_hash_mask > UMEM_HASH_INITIAL)))
		update_flags |= UMU_HASH_RESCALE;

	(void) mutex_unlock(&cp->cache_lock);

	/*
	 * Update the depot working set statistics.
	 */
	umem_depot_ws_update(cp);

	/*
	 * If there's a lot of contention in the depot,
	 * increase the magazine size.
	 */
	(void) mutex_lock(&cp->cache_depot_lock);

	if (cp->cache_chunksize < cp->cache_magtype->mt_maxbuf &&
	    (int)(cp->cache_depot_contention -
	    cp->cache_depot_contention_prev) > umem_depot_contention)
		update_flags |= UMU_MAGAZINE_RESIZE;

	cp->cache_depot_contention_prev = cp->cache_depot_contention;

	(void) mutex_unlock(&cp->cache_depot_lock);

	if (update_flags)
		umem_add_update(cp, update_flags);
}

/*
 * Runs all pending updates.
 *
 * The update lock must be held on entrance, and will be held on exit.
 */
void
umem_process_updates(void)
{
	ASSERT(MUTEX_HELD(&umem_update_lock));

	while (umem_null_cache.cache_unext != &umem_null_cache) {
		int notify = 0;
		umem_cache_t *cp = umem_null_cache.cache_unext;

		cp->cache_uprev->cache_unext = cp->cache_unext;
		cp->cache_unext->cache_uprev = cp->cache_uprev;
		cp->cache_uprev = cp->cache_unext = NULL;

		ASSERT(!(cp->cache_uflags & UMU_ACTIVE));

		while (cp->cache_uflags) {
			int uflags = (cp->cache_uflags |= UMU_ACTIVE);
			(void) mutex_unlock(&umem_update_lock);

			/*
			 * The order here is important.  Each step can speed up
			 * later steps.
			 */

			if (uflags & UMU_HASH_RESCALE)
				umem_hash_rescale(cp);

			if (uflags & UMU_MAGAZINE_RESIZE)
				umem_cache_magazine_resize(cp);

			if (uflags & UMU_REAP)
				umem_cache_reap(cp);

			(void) mutex_lock(&umem_update_lock);

			/*
			 * check if anyone has requested notification
			 */
			if (cp->cache_uflags & UMU_NOTIFY) {
				uflags |= UMU_NOTIFY;
				notify = 1;
			}
			cp->cache_uflags &= ~uflags;
		}
		if (notify)
			(void) cond_broadcast(&umem_update_cv);
	}
}

#ifndef UMEM_STANDALONE
static void
umem_st_update(void)
{
	ASSERT(MUTEX_HELD(&umem_update_lock));
	ASSERT(umem_update_thr == 0 && umem_st_update_thr == 0);

	umem_st_update_thr = thr_self();

	(void) mutex_unlock(&umem_update_lock);

	vmem_update(NULL);
	umem_cache_applyall(umem_cache_update);

	(void) mutex_lock(&umem_update_lock);

	umem_process_updates();	/* does all of the requested work */

	umem_reap_next = gethrtime() +
	    (hrtime_t)umem_reap_interval * NANOSEC;

	umem_reaping = UMEM_REAP_DONE;

	umem_st_update_thr = 0;
}
#endif

/*
 * Reclaim all unused memory from all caches.  Called from vmem when memory
 * gets tight.  Must be called with no locks held.
 *
 * This just requests a reap on all caches, and notifies the update thread.
 */
void
umem_reap(void)
{
#ifndef UMEM_STANDALONE
	extern int __nthreads(void);
#endif

	if (umem_ready != UMEM_READY || umem_reaping != UMEM_REAP_DONE ||
	    gethrtime() < umem_reap_next)
		return;

	(void) mutex_lock(&umem_update_lock);

	if (umem_reaping != UMEM_REAP_DONE || gethrtime() < umem_reap_next) {
		(void) mutex_unlock(&umem_update_lock);
		return;
	}
	umem_reaping = UMEM_REAP_ADDING;	/* lock out other reaps */

	(void) mutex_unlock(&umem_update_lock);

	umem_updateall(UMU_REAP);

	(void) mutex_lock(&umem_update_lock);

	umem_reaping = UMEM_REAP_ACTIVE;

	/* Standalone is single-threaded */
#ifndef UMEM_STANDALONE
	if (umem_update_thr == 0) {
		/*
		 * The update thread does not exist.  If the process is
		 * multi-threaded, create it.  If not, or the creation fails,
		 * do the update processing inline.
		 */
		ASSERT(umem_st_update_thr == 0);

		if (__nthreads() <= 1 || umem_create_update_thread() == 0)
			umem_st_update();
	}

	(void) cond_broadcast(&umem_update_cv);	/* wake up the update thread */
#endif

	(void) mutex_unlock(&umem_update_lock);
}

umem_cache_t *
umem_cache_create(
	char *name,		/* descriptive name for this cache */
	size_t bufsize,		/* size of the objects it manages */
	size_t align,		/* required object alignment */
	umem_constructor_t *constructor, /* object constructor */
	umem_destructor_t *destructor, /* object destructor */
	umem_reclaim_t *reclaim, /* memory reclaim callback */
	void *private,		/* pass-thru arg for constr/destr/reclaim */
	vmem_t *vmp,		/* vmem source for slab allocation */
	int cflags)		/* cache creation flags */
{
	int cpu_seqid;
	size_t chunksize;
	umem_cache_t *cp, *cnext, *cprev;
	umem_magtype_t *mtp;
	size_t csize;
	size_t phase;

	/*
	 * The init thread is allowed to create internal and quantum caches.
	 *
	 * Other threads must wait until until initialization is complete.
	 */
	if (umem_init_thr == thr_self())
		ASSERT((cflags & (UMC_INTERNAL | UMC_QCACHE)) != 0);
	else {
		ASSERT(!(cflags & UMC_INTERNAL));
		if (umem_ready != UMEM_READY && umem_init() == 0) {
			errno = EAGAIN;
			return (NULL);
		}
	}

	csize = UMEM_CACHE_SIZE(umem_max_ncpus);
	phase = P2NPHASE(csize, UMEM_CPU_CACHE_SIZE);

	if (vmp == NULL)
		vmp = umem_default_arena;

	ASSERT(P2PHASE(phase, UMEM_ALIGN) == 0);

	/*
	 * Check that the arguments are reasonable
	 */
	if ((align & (align - 1)) != 0 || align > vmp->vm_quantum ||
	    ((cflags & UMC_NOHASH) && (cflags & UMC_NOTOUCH)) ||
	    name == NULL || bufsize == 0) {
		errno = EINVAL;
		return (NULL);
	}

	/*
	 * If align == 0, we set it to the minimum required alignment.
	 *
	 * If align < UMEM_ALIGN, we round it up to UMEM_ALIGN, unless
	 * UMC_NOTOUCH was passed.
	 */
	if (align == 0) {
		if (P2ROUNDUP(bufsize, UMEM_ALIGN) >= UMEM_SECOND_ALIGN)
			align = UMEM_SECOND_ALIGN;
		else
			align = UMEM_ALIGN;
	} else if (align < UMEM_ALIGN && (cflags & UMC_NOTOUCH) == 0)
		align = UMEM_ALIGN;


	/*
	 * Get a umem_cache structure.  We arrange that cp->cache_cpu[]
	 * is aligned on a UMEM_CPU_CACHE_SIZE boundary to prevent
	 * false sharing of per-CPU data.
	 */
	cp = vmem_xalloc(umem_cache_arena, csize, UMEM_CPU_CACHE_SIZE, phase,
	    0, NULL, NULL, VM_NOSLEEP);

	if (cp == NULL) {
		errno = EAGAIN;
		return (NULL);
	}

	bzero(cp, csize);

	(void) mutex_lock(&umem_flags_lock);
	if (umem_flags & UMF_RANDOMIZE)
		umem_flags = (((umem_flags | ~UMF_RANDOM) + 1) & UMF_RANDOM) |
		    UMF_RANDOMIZE;
	cp->cache_flags = umem_flags | (cflags & UMF_DEBUG);
	(void) mutex_unlock(&umem_flags_lock);

	/*
	 * Make sure all the various flags are reasonable.
	 */
	if (cp->cache_flags & UMF_LITE) {
		if (bufsize >= umem_lite_minsize &&
		    align <= umem_lite_maxalign &&
		    P2PHASE(bufsize, umem_lite_maxalign) != 0) {
			cp->cache_flags |= UMF_BUFTAG;
			cp->cache_flags &= ~(UMF_AUDIT | UMF_FIREWALL);
		} else {
			cp->cache_flags &= ~UMF_DEBUG;
		}
	}

	if ((cflags & UMC_QCACHE) && (cp->cache_flags & UMF_AUDIT))
		cp->cache_flags |= UMF_NOMAGAZINE;

	if (cflags & UMC_NODEBUG)
		cp->cache_flags &= ~UMF_DEBUG;

	if (cflags & UMC_NOTOUCH)
		cp->cache_flags &= ~UMF_TOUCH;

	if (cflags & UMC_NOHASH)
		cp->cache_flags &= ~(UMF_AUDIT | UMF_FIREWALL);

	if (cflags & UMC_NOMAGAZINE)
		cp->cache_flags |= UMF_NOMAGAZINE;

	if ((cp->cache_flags & UMF_AUDIT) && !(cflags & UMC_NOTOUCH))
		cp->cache_flags |= UMF_REDZONE;

	if ((cp->cache_flags & UMF_BUFTAG) && bufsize >= umem_minfirewall &&
	    !(cp->cache_flags & UMF_LITE) && !(cflags & UMC_NOHASH))
		cp->cache_flags |= UMF_FIREWALL;

	if (vmp != umem_default_arena || umem_firewall_arena == NULL)
		cp->cache_flags &= ~UMF_FIREWALL;

	if (cp->cache_flags & UMF_FIREWALL) {
		cp->cache_flags &= ~UMF_BUFTAG;
		cp->cache_flags |= UMF_NOMAGAZINE;
		ASSERT(vmp == umem_default_arena);
		vmp = umem_firewall_arena;
	}

	/*
	 * Set cache properties.
	 */
	(void) strncpy(cp->cache_name, name, sizeof (cp->cache_name) - 1);
	cp->cache_bufsize = bufsize;
	cp->cache_align = align;
	cp->cache_constructor = constructor;
	cp->cache_destructor = destructor;
	cp->cache_reclaim = reclaim;
	cp->cache_private = private;
	cp->cache_arena = vmp;
	cp->cache_cflags = cflags;
	cp->cache_cpu_mask = umem_cpu_mask;

	/*
	 * Determine the chunk size.
	 */
	chunksize = bufsize;

	if (align >= UMEM_ALIGN) {
		chunksize = P2ROUNDUP(chunksize, UMEM_ALIGN);
		cp->cache_bufctl = chunksize - UMEM_ALIGN;
	}

	if (cp->cache_flags & UMF_BUFTAG) {
		cp->cache_bufctl = chunksize;
		cp->cache_buftag = chunksize;
		chunksize += sizeof (umem_buftag_t);
	}

	if (cp->cache_flags & UMF_DEADBEEF) {
		cp->cache_verify = MIN(cp->cache_buftag, umem_maxverify);
		if (cp->cache_flags & UMF_LITE)
			cp->cache_verify = MIN(cp->cache_verify, UMEM_ALIGN);
	}

	cp->cache_contents = MIN(cp->cache_bufctl, umem_content_maxsave);

	cp->cache_chunksize = chunksize = P2ROUNDUP(chunksize, align);

	if (chunksize < bufsize) {
		errno = ENOMEM;
		goto fail;
	}

	/*
	 * Now that we know the chunk size, determine the optimal slab size.
	 */
	if (vmp == umem_firewall_arena) {
		cp->cache_slabsize = P2ROUNDUP(chunksize, vmp->vm_quantum);
		cp->cache_mincolor = cp->cache_slabsize - chunksize;
		cp->cache_maxcolor = cp->cache_mincolor;
		cp->cache_flags |= UMF_HASH;
		ASSERT(!(cp->cache_flags & UMF_BUFTAG));
	} else if ((cflags & UMC_NOHASH) || (!(cflags & UMC_NOTOUCH) &&
	    !(cp->cache_flags & UMF_AUDIT) &&
	    chunksize < vmp->vm_quantum / UMEM_VOID_FRACTION)) {
		cp->cache_slabsize = vmp->vm_quantum;
		cp->cache_mincolor = 0;
		cp->cache_maxcolor =
		    (cp->cache_slabsize - sizeof (umem_slab_t)) % chunksize;

		if (chunksize + sizeof (umem_slab_t) > cp->cache_slabsize) {
			errno = EINVAL;
			goto fail;
		}
		ASSERT(!(cp->cache_flags & UMF_AUDIT));
	} else {
		size_t chunks, bestfit, waste, slabsize;
		size_t minwaste = LONG_MAX;

		for (chunks = 1; chunks <= UMEM_VOID_FRACTION; chunks++) {
			slabsize = P2ROUNDUP(chunksize * chunks,
			    vmp->vm_quantum);
			/*
			 * check for overflow
			 */
			if ((slabsize / chunks) < chunksize) {
				errno = ENOMEM;
				goto fail;
			}
			chunks = slabsize / chunksize;
			waste = (slabsize % chunksize) / chunks;
			if (waste < minwaste) {
				minwaste = waste;
				bestfit = slabsize;
			}
		}
		if (cflags & UMC_QCACHE)
			bestfit = MAX(1 << highbit(3 * vmp->vm_qcache_max), 64);
		cp->cache_slabsize = bestfit;
		cp->cache_mincolor = 0;
		cp->cache_maxcolor = bestfit % chunksize;
		cp->cache_flags |= UMF_HASH;
	}

	if (cp->cache_flags & UMF_HASH) {
		ASSERT(!(cflags & UMC_NOHASH));
		cp->cache_bufctl_cache = (cp->cache_flags & UMF_AUDIT) ?
		    umem_bufctl_audit_cache : umem_bufctl_cache;
	}

	if (cp->cache_maxcolor >= vmp->vm_quantum)
		cp->cache_maxcolor = vmp->vm_quantum - 1;

	cp->cache_color = cp->cache_mincolor;

	/*
	 * Initialize the rest of the slab layer.
	 */
	(void) mutex_init(&cp->cache_lock, USYNC_THREAD, NULL);

	cp->cache_freelist = &cp->cache_nullslab;
	cp->cache_nullslab.slab_cache = cp;
	cp->cache_nullslab.slab_refcnt = -1;
	cp->cache_nullslab.slab_next = &cp->cache_nullslab;
	cp->cache_nullslab.slab_prev = &cp->cache_nullslab;

	if (cp->cache_flags & UMF_HASH) {
		cp->cache_hash_table = vmem_alloc(umem_hash_arena,
		    UMEM_HASH_INITIAL * sizeof (void *), VM_NOSLEEP);
		if (cp->cache_hash_table == NULL) {
			errno = EAGAIN;
			goto fail_lock;
		}
		bzero(cp->cache_hash_table,
		    UMEM_HASH_INITIAL * sizeof (void *));
		cp->cache_hash_mask = UMEM_HASH_INITIAL - 1;
		cp->cache_hash_shift = highbit((ulong_t)chunksize) - 1;
	}

	/*
	 * Initialize the depot.
	 */
	(void) mutex_init(&cp->cache_depot_lock, USYNC_THREAD, NULL);

	for (mtp = umem_magtype; chunksize <= mtp->mt_minbuf; mtp++)
		continue;

	cp->cache_magtype = mtp;

	/*
	 * Initialize the CPU layer.
	 */
	for (cpu_seqid = 0; cpu_seqid < umem_max_ncpus; cpu_seqid++) {
		umem_cpu_cache_t *ccp = &cp->cache_cpu[cpu_seqid];
		(void) mutex_init(&ccp->cc_lock, USYNC_THREAD, NULL);
		ccp->cc_flags = cp->cache_flags;
		ccp->cc_rounds = -1;
		ccp->cc_prounds = -1;
	}

	/*
	 * Add the cache to the global list.  This makes it visible
	 * to umem_update(), so the cache must be ready for business.
	 */
	(void) mutex_lock(&umem_cache_lock);
	cp->cache_next = cnext = &umem_null_cache;
	cp->cache_prev = cprev = umem_null_cache.cache_prev;
	cnext->cache_prev = cp;
	cprev->cache_next = cp;
	(void) mutex_unlock(&umem_cache_lock);

	if (umem_ready == UMEM_READY)
		umem_cache_magazine_enable(cp);

	return (cp);

fail_lock:
	(void) mutex_destroy(&cp->cache_lock);
fail:
	vmem_xfree(umem_cache_arena, cp, csize);
	return (NULL);
}

void
umem_cache_destroy(umem_cache_t *cp)
{
	int cpu_seqid;

	/*
	 * Remove the cache from the global cache list so that no new updates
	 * will be scheduled on its behalf, wait for any pending tasks to
	 * complete, purge the cache, and then destroy it.
	 */
	(void) mutex_lock(&umem_cache_lock);
	cp->cache_prev->cache_next = cp->cache_next;
	cp->cache_next->cache_prev = cp->cache_prev;
	cp->cache_prev = cp->cache_next = NULL;
	(void) mutex_unlock(&umem_cache_lock);

	umem_remove_updates(cp);

	umem_cache_magazine_purge(cp);

	(void) mutex_lock(&cp->cache_lock);
	if (cp->cache_buftotal != 0)
		log_message("umem_cache_destroy: '%s' (%p) not empty\n",
		    cp->cache_name, (void *)cp);
	cp->cache_reclaim = NULL;
	/*
	 * The cache is now dead.  There should be no further activity.
	 * We enforce this by setting land mines in the constructor and
	 * destructor routines that induce a segmentation fault if invoked.
	 */
	cp->cache_constructor = (umem_constructor_t *)1;
	cp->cache_destructor = (umem_destructor_t *)2;
	(void) mutex_unlock(&cp->cache_lock);

	if (cp->cache_hash_table != NULL)
		vmem_free(umem_hash_arena, cp->cache_hash_table,
		    (cp->cache_hash_mask + 1) * sizeof (void *));

	for (cpu_seqid = 0; cpu_seqid < umem_max_ncpus; cpu_seqid++)
		(void) mutex_destroy(&cp->cache_cpu[cpu_seqid].cc_lock);

	(void) mutex_destroy(&cp->cache_depot_lock);
	(void) mutex_destroy(&cp->cache_lock);

	vmem_free(umem_cache_arena, cp, UMEM_CACHE_SIZE(umem_max_ncpus));
}

void
umem_alloc_sizes_clear(void)
{
	int i;

	umem_alloc_sizes[0] = UMEM_MAXBUF;
	for (i = 1; i < NUM_ALLOC_SIZES; i++)
		umem_alloc_sizes[i] = 0;
}

void
umem_alloc_sizes_add(size_t size_arg)
{
	int i, j;
	size_t size = size_arg;

	if (size == 0) {
		log_message("size_add: cannot add zero-sized cache\n",
		    size, UMEM_MAXBUF);
		return;
	}

	if (size > UMEM_MAXBUF) {
		log_message("size_add: %ld > %d, cannot add\n", size,
		    UMEM_MAXBUF);
		return;
	}

	if (umem_alloc_sizes[NUM_ALLOC_SIZES - 1] != 0) {
		log_message("size_add: no space in alloc_table for %d\n",
		    size);
		return;
	}

	if (P2PHASE(size, UMEM_ALIGN) != 0) {
		size = P2ROUNDUP(size, UMEM_ALIGN);
		log_message("size_add: rounding %d up to %d\n", size_arg,
		    size);
	}

	for (i = 0; i < NUM_ALLOC_SIZES; i++) {
		int cur = umem_alloc_sizes[i];
		if (cur == size) {
			log_message("size_add: %ld already in table\n",
			    size);
			return;
		}
		if (cur > size)
			break;
	}

	for (j = NUM_ALLOC_SIZES - 1; j > i; j--)
		umem_alloc_sizes[j] = umem_alloc_sizes[j-1];
	umem_alloc_sizes[i] = size;
}

void
umem_alloc_sizes_remove(size_t size)
{
	int i;

	if (size == UMEM_MAXBUF) {
		log_message("size_remove: cannot remove %ld\n", size);
		return;
	}

	for (i = 0; i < NUM_ALLOC_SIZES; i++) {
		int cur = umem_alloc_sizes[i];
		if (cur == size)
			break;
		else if (cur > size || cur == 0) {
			log_message("size_remove: %ld not found in table\n",
			    size);
			return;
		}
	}

	for (; i + 1 < NUM_ALLOC_SIZES; i++)
		umem_alloc_sizes[i] = umem_alloc_sizes[i+1];
	umem_alloc_sizes[i] = 0;
}

/*
 * We've been called back from libc to indicate that thread is terminating and
 * that it needs to release the per-thread memory that it has. We get to know
 * which entry in the thread's tmem array the allocation came from. Currently
 * this refers to first n umem_caches which makes this a pretty simple indexing
 * job.
 */
static void
umem_cache_tmem_cleanup(void *buf, int entry)
{
	size_t size;
	umem_cache_t *cp;

	size = umem_alloc_sizes[entry];
	cp = umem_alloc_table[(size - 1) >> UMEM_ALIGN_SHIFT];
	_umem_cache_free(cp, buf);
}

static int
umem_cache_init(void)
{
	int i;
	size_t size, max_size;
	umem_cache_t *cp;
	umem_magtype_t *mtp;
	char name[UMEM_CACHE_NAMELEN + 1];
	umem_cache_t *umem_alloc_caches[NUM_ALLOC_SIZES];

	for (i = 0; i < sizeof (umem_magtype) / sizeof (*mtp); i++) {
		mtp = &umem_magtype[i];
		(void) snprintf(name, sizeof (name), "umem_magazine_%d",
		    mtp->mt_magsize);
		mtp->mt_cache = umem_cache_create(name,
		    (mtp->mt_magsize + 1) * sizeof (void *),
		    mtp->mt_align, NULL, NULL, NULL, NULL,
		    umem_internal_arena, UMC_NOHASH | UMC_INTERNAL);
		if (mtp->mt_cache == NULL)
			return (0);
	}

	umem_slab_cache = umem_cache_create("umem_slab_cache",
	    sizeof (umem_slab_t), 0, NULL, NULL, NULL, NULL,
	    umem_internal_arena, UMC_NOHASH | UMC_INTERNAL);

	if (umem_slab_cache == NULL)
		return (0);

	umem_bufctl_cache = umem_cache_create("umem_bufctl_cache",
	    sizeof (umem_bufctl_t), 0, NULL, NULL, NULL, NULL,
	    umem_internal_arena, UMC_NOHASH | UMC_INTERNAL);

	if (umem_bufctl_cache == NULL)
		return (0);

	/*
	 * The size of the umem_bufctl_audit structure depends upon
	 * umem_stack_depth.   See umem_impl.h for details on the size
	 * restrictions.
	 */

	size = UMEM_BUFCTL_AUDIT_SIZE_DEPTH(umem_stack_depth);
	max_size = UMEM_BUFCTL_AUDIT_MAX_SIZE;

	if (size > max_size) {			/* too large -- truncate */
		int max_frames = UMEM_MAX_STACK_DEPTH;

		ASSERT(UMEM_BUFCTL_AUDIT_SIZE_DEPTH(max_frames) <= max_size);

		umem_stack_depth = max_frames;
		size = UMEM_BUFCTL_AUDIT_SIZE_DEPTH(umem_stack_depth);
	}

	umem_bufctl_audit_cache = umem_cache_create("umem_bufctl_audit_cache",
	    size, 0, NULL, NULL, NULL, NULL, umem_internal_arena,
	    UMC_NOHASH | UMC_INTERNAL);

	if (umem_bufctl_audit_cache == NULL)
		return (0);

	if (vmem_backend & VMEM_BACKEND_MMAP)
		umem_va_arena = vmem_create("umem_va",
		    NULL, 0, pagesize,
		    vmem_alloc, vmem_free, heap_arena,
		    8 * pagesize, VM_NOSLEEP);
	else
		umem_va_arena = heap_arena;

	if (umem_va_arena == NULL)
		return (0);

	umem_default_arena = vmem_create("umem_default",
	    NULL, 0, pagesize,
	    heap_alloc, heap_free, umem_va_arena,
	    0, VM_NOSLEEP);

	if (umem_default_arena == NULL)
		return (0);

	/*
	 * make sure the umem_alloc table initializer is correct
	 */
	i = sizeof (umem_alloc_table) / sizeof (*umem_alloc_table);
	ASSERT(umem_alloc_table[i - 1] == &umem_null_cache);

	/*
	 * Create the default caches to back umem_alloc()
	 */
	for (i = 0; i < NUM_ALLOC_SIZES; i++) {
		size_t cache_size = umem_alloc_sizes[i];
		size_t align = 0;

		if (cache_size == 0)
			break;		/* 0 terminates the list */

		/*
		 * If they allocate a multiple of the coherency granularity,
		 * they get a coherency-granularity-aligned address.
		 */
		if (IS_P2ALIGNED(cache_size, 64))
			align = 64;
		if (IS_P2ALIGNED(cache_size, pagesize))
			align = pagesize;
		(void) snprintf(name, sizeof (name), "umem_alloc_%lu",
		    (long)cache_size);

		cp = umem_cache_create(name, cache_size, align,
		    NULL, NULL, NULL, NULL, NULL, UMC_INTERNAL);
		if (cp == NULL)
			return (0);

		umem_alloc_caches[i] = cp;
	}

	umem_tmem_off = _tmem_get_base();
	_tmem_set_cleanup(umem_cache_tmem_cleanup);

	if (umem_genasm_supported && !(umem_flags & UMF_DEBUG) &&
	    !(umem_flags & UMF_NOMAGAZINE) &&
	    umem_ptc_size > 0) {
		umem_ptc_enabled = umem_genasm(umem_alloc_sizes,
		    umem_alloc_caches, i) == 0 ? 1 : 0;
	}

	/*
	 * Initialization cannot fail at this point.  Make the caches
	 * visible to umem_alloc() and friends.
	 */
	size = UMEM_ALIGN;
	for (i = 0; i < NUM_ALLOC_SIZES; i++) {
		size_t cache_size = umem_alloc_sizes[i];

		if (cache_size == 0)
			break;		/* 0 terminates the list */

		cp = umem_alloc_caches[i];

		while (size <= cache_size) {
			umem_alloc_table[(size - 1) >> UMEM_ALIGN_SHIFT] = cp;
			size += UMEM_ALIGN;
		}
	}
	ASSERT(size - UMEM_ALIGN == UMEM_MAXBUF);
	return (1);
}

/*
 * umem_startup() is called early on, and must be called explicitly if we're
 * the standalone version.
 */
#ifdef UMEM_STANDALONE
void
#else
#pragma init(umem_startup)
static void
#endif
umem_startup(caddr_t start, size_t len, size_t pagesize, caddr_t minstack,
    caddr_t maxstack)
{
#ifdef UMEM_STANDALONE
	int idx;
	/* Standalone doesn't fork */
#else
	umem_forkhandler_init(); /* register the fork handler */
#endif

#ifdef __lint
	/* make lint happy */
	minstack = maxstack;
#endif

#ifdef UMEM_STANDALONE
	umem_ready = UMEM_READY_STARTUP;
	umem_init_env_ready = 0;

	umem_min_stack = minstack;
	umem_max_stack = maxstack;

	nofail_callback = NULL;
	umem_slab_cache = NULL;
	umem_bufctl_cache = NULL;
	umem_bufctl_audit_cache = NULL;
	heap_arena = NULL;
	heap_alloc = NULL;
	heap_free = NULL;
	umem_internal_arena = NULL;
	umem_cache_arena = NULL;
	umem_hash_arena = NULL;
	umem_log_arena = NULL;
	umem_oversize_arena = NULL;
	umem_va_arena = NULL;
	umem_default_arena = NULL;
	umem_firewall_va_arena = NULL;
	umem_firewall_arena = NULL;
	umem_memalign_arena = NULL;
	umem_transaction_log = NULL;
	umem_content_log = NULL;
	umem_failure_log = NULL;
	umem_slab_log = NULL;
	umem_cpu_mask = 0;

	umem_cpus = &umem_startup_cpu;
	umem_startup_cpu.cpu_cache_offset = UMEM_CACHE_SIZE(0);
	umem_startup_cpu.cpu_number = 0;

	bcopy(&umem_null_cache_template, &umem_null_cache,
	    sizeof (umem_cache_t));

	for (idx = 0; idx < (UMEM_MAXBUF >> UMEM_ALIGN_SHIFT); idx++)
		umem_alloc_table[idx] = &umem_null_cache;
#endif

	/*
	 * Perform initialization specific to the way we've been compiled
	 * (library or standalone)
	 */
	umem_type_init(start, len, pagesize);

	vmem_startup();
}

int
umem_init(void)
{
	size_t maxverify, minfirewall;
	size_t size;
	int idx;
	umem_cpu_t *new_cpus;

	vmem_t *memalign_arena, *oversize_arena;

	if (thr_self() != umem_init_thr) {
		/*
		 * The usual case -- non-recursive invocation of umem_init().
		 */
		(void) mutex_lock(&umem_init_lock);
		if (umem_ready != UMEM_READY_STARTUP) {
			/*
			 * someone else beat us to initializing umem.  Wait
			 * for them to complete, then return.
			 */
			while (umem_ready == UMEM_READY_INITING) {
				int cancel_state;

				(void) pthread_setcancelstate(
				    PTHREAD_CANCEL_DISABLE, &cancel_state);
				(void) cond_wait(&umem_init_cv,
				    &umem_init_lock);
				(void) pthread_setcancelstate(
				    cancel_state, NULL);
			}
			ASSERT(umem_ready == UMEM_READY ||
			    umem_ready == UMEM_READY_INIT_FAILED);
			(void) mutex_unlock(&umem_init_lock);
			return (umem_ready == UMEM_READY);
		}

		ASSERT(umem_ready == UMEM_READY_STARTUP);
		ASSERT(umem_init_env_ready == 0);

		umem_ready = UMEM_READY_INITING;
		umem_init_thr = thr_self();

		(void) mutex_unlock(&umem_init_lock);
		umem_setup_envvars(0);		/* can recurse -- see below */
		if (umem_init_env_ready) {
			/*
			 * initialization was completed already
			 */
			ASSERT(umem_ready == UMEM_READY ||
			    umem_ready == UMEM_READY_INIT_FAILED);
			ASSERT(umem_init_thr == 0);
			return (umem_ready == UMEM_READY);
		}
	} else if (!umem_init_env_ready) {
		/*
		 * The umem_setup_envvars() call (above) makes calls into
		 * the dynamic linker and directly into user-supplied code.
		 * Since we cannot know what that code will do, we could be
		 * recursively invoked (by, say, a malloc() call in the code
		 * itself, or in a (C++) _init section it causes to be fired).
		 *
		 * This code is where we end up if such recursion occurs.  We
		 * first clean up any partial results in the envvar code, then
		 * proceed to finish initialization processing in the recursive
		 * call.  The original call will notice this, and return
		 * immediately.
		 */
		umem_setup_envvars(1);		/* clean up any partial state */
	} else {
		umem_panic(
		    "recursive allocation while initializing umem\n");
	}
	umem_init_env_ready = 1;

	/*
	 * From this point until we finish, recursion into umem_init() will
	 * cause a umem_panic().
	 */
	maxverify = minfirewall = ULONG_MAX;

	/* LINTED constant condition */
	if (sizeof (umem_cpu_cache_t) != UMEM_CPU_CACHE_SIZE) {
		umem_panic("sizeof (umem_cpu_cache_t) = %d, should be %d\n",
		    sizeof (umem_cpu_cache_t), UMEM_CPU_CACHE_SIZE);
	}

	umem_max_ncpus = umem_get_max_ncpus();

	/*
	 * load tunables from environment
	 */
	umem_process_envvars();

	if (issetugid())
		umem_mtbf = 0;

	/*
	 * set up vmem
	 */
	if (!(umem_flags & UMF_AUDIT))
		vmem_no_debug();

	heap_arena = vmem_heap_arena(&heap_alloc, &heap_free);

	pagesize = heap_arena->vm_quantum;

	umem_internal_arena = vmem_create("umem_internal", NULL, 0, pagesize,
	    heap_alloc, heap_free, heap_arena, 0, VM_NOSLEEP);

	umem_default_arena = umem_internal_arena;

	if (umem_internal_arena == NULL)
		goto fail;

	umem_cache_arena = vmem_create("umem_cache", NULL, 0, UMEM_ALIGN,
	    vmem_alloc, vmem_free, umem_internal_arena, 0, VM_NOSLEEP);

	umem_hash_arena = vmem_create("umem_hash", NULL, 0, UMEM_ALIGN,
	    vmem_alloc, vmem_free, umem_internal_arena, 0, VM_NOSLEEP);

	umem_log_arena = vmem_create("umem_log", NULL, 0, UMEM_ALIGN,
	    heap_alloc, heap_free, heap_arena, 0, VM_NOSLEEP);

	umem_firewall_va_arena = vmem_create("umem_firewall_va",
	    NULL, 0, pagesize,
	    umem_firewall_va_alloc, umem_firewall_va_free, heap_arena,
	    0, VM_NOSLEEP);

	if (umem_cache_arena == NULL || umem_hash_arena == NULL ||
	    umem_log_arena == NULL || umem_firewall_va_arena == NULL)
		goto fail;

	umem_firewall_arena = vmem_create("umem_firewall", NULL, 0, pagesize,
	    heap_alloc, heap_free, umem_firewall_va_arena, 0,
	    VM_NOSLEEP);

	if (umem_firewall_arena == NULL)
		goto fail;

	oversize_arena = vmem_create("umem_oversize", NULL, 0, pagesize,
	    heap_alloc, heap_free, minfirewall < ULONG_MAX ?
	    umem_firewall_va_arena : heap_arena, 0, VM_NOSLEEP);

	memalign_arena = vmem_create("umem_memalign", NULL, 0, UMEM_ALIGN,
	    heap_alloc, heap_free, minfirewall < ULONG_MAX ?
	    umem_firewall_va_arena : heap_arena, 0, VM_NOSLEEP);

	if (oversize_arena == NULL || memalign_arena == NULL)
		goto fail;

	if (umem_max_ncpus > CPUHINT_MAX())
		umem_max_ncpus = CPUHINT_MAX();

	while ((umem_max_ncpus & (umem_max_ncpus - 1)) != 0)
		umem_max_ncpus++;

	if (umem_max_ncpus == 0)
		umem_max_ncpus = 1;

	size = umem_max_ncpus * sizeof (umem_cpu_t);
	new_cpus = vmem_alloc(umem_internal_arena, size, VM_NOSLEEP);
	if (new_cpus == NULL)
		goto fail;

	bzero(new_cpus, size);
	for (idx = 0; idx < umem_max_ncpus; idx++) {
		new_cpus[idx].cpu_number = idx;
		new_cpus[idx].cpu_cache_offset = UMEM_CACHE_SIZE(idx);
	}
	umem_cpus = new_cpus;
	umem_cpu_mask = (umem_max_ncpus - 1);

	if (umem_maxverify == 0)
		umem_maxverify = maxverify;

	if (umem_minfirewall == 0)
		umem_minfirewall = minfirewall;

	/*
	 * Set up updating and reaping
	 */
	umem_reap_next = gethrtime() + NANOSEC;

#ifndef UMEM_STANDALONE
	(void) gettimeofday(&umem_update_next, NULL);
#endif

	/*
	 * Set up logging -- failure here is okay, since it will just disable
	 * the logs
	 */
	if (umem_logging) {
		umem_transaction_log = umem_log_init(umem_transaction_log_size);
		umem_content_log = umem_log_init(umem_content_log_size);
		umem_failure_log = umem_log_init(umem_failure_log_size);
		umem_slab_log = umem_log_init(umem_slab_log_size);
	}

	/*
	 * Set up caches -- if successful, initialization cannot fail, since
	 * allocations from other threads can now succeed.
	 */
	if (umem_cache_init() == 0) {
		log_message("unable to create initial caches\n");
		goto fail;
	}
	umem_oversize_arena = oversize_arena;
	umem_memalign_arena = memalign_arena;

	umem_cache_applyall(umem_cache_magazine_enable);

	/*
	 * initialization done, ready to go
	 */
	(void) mutex_lock(&umem_init_lock);
	umem_ready = UMEM_READY;
	umem_init_thr = 0;
	(void) cond_broadcast(&umem_init_cv);
	(void) mutex_unlock(&umem_init_lock);
	return (1);

fail:
	log_message("umem initialization failed\n");

	(void) mutex_lock(&umem_init_lock);
	umem_ready = UMEM_READY_INIT_FAILED;
	umem_init_thr = 0;
	(void) cond_broadcast(&umem_init_cv);
	(void) mutex_unlock(&umem_init_lock);
	return (0);
}<|MERGE_RESOLUTION|>--- conflicted
+++ resolved
@@ -25,11 +25,7 @@
  */
 
 /*
-<<<<<<< HEAD
- * Copyright (c) 2012 Joyent, Inc.  All rights reserved.
-=======
  * Copyright (c) 2014 Joyent, Inc.  All rights reserved.
->>>>>>> 9ee94b97
  */
 
 /*
@@ -415,8 +411,6 @@
  * entry in a given root's list will be able to satisfy the same requests as the
  * corresponding cache.
  *
-<<<<<<< HEAD
-=======
  * The choice of sixteen roots is based on where we believe we get the biggest
  * bang for our buck. The per-thread caches will cache up to 256 byte and 448
  * byte allocations on ILP32 and LP64 respectively. Generally applications plan
@@ -424,7 +418,6 @@
  * sixteen roots is a reasonable compromise between the amount of additional
  * overhead per thread, and the likelihood of a program to benefit from it.
  *
->>>>>>> 9ee94b97
  * The maximum amount of memory that can be cached in each thread is determined
  * by the perthread_cache UMEM_OPTION. It corresponds to the umem_ptc_size
  * value. The default value for this is currently 1 MB. Once umem_init() has
@@ -490,31 +483,6 @@
  * -----------------------------------------------
  *
  * The last piece of this puzzle is how we actually jam ptcmalloc() into the
-<<<<<<< HEAD
- * PLT.  The dyanmic linker has support for global and local audit libraries.
- * For the full explanation of audit libraries consult the Linkers and Libraries
- * guide or the linker source. A local auditer can attach to a single library
- * and interpose on all of the relocations that come in from and leave to that
- * same library. To facilitate our work, we have created a local audit library
- * for libumem that is called libumem_trampoline and is located in
- * lib/libumem_trampoline/.
- *
- * When any resolution is done to malloc(), the audit library allows us to
- * replace the address with an address that it specifies. There are two 4k
- * sections in the libumem_trampoline's bss which we use as the stomping grounds
- * for ptcmalloc and ptcfree. When the audit library audits the malloc and free
- * functions from libumem, it encodes their address and sets its buffers to
- * contain a simple trampoline which consists of a jmp instruction and a four
- * byte offset to the original malloc and free. libumem_trampoline's mapfile
- * explicitly makes its bss rwx instead of rw to support this.
- *
- * When umem_genasm() is called, it uses a similar mechanism to get the address
- * and size of the trampoline libraries malloc (mbuf) and free (fbuf) buffers.
- * After validating that the size will be able to contain all of the
- * instructions, it starts laying out ptcmalloc and ptcfree at mbuf[4] and
- * fbuf[4]. Once both have been successfully generated, umem_genasm() stores a
- * single five byte nop over the original jump.
-=======
  * PLT.  To handle this, we have defined two functions, _malloc and _free and
  * used a special mapfile directive to place them into the a readable,
  * writeable, and executable segment.  Next we use a standard #pragma weak for
@@ -527,7 +495,6 @@
  * jump. Once both have been successfully generated, umem_genasm() nops over the
  * original jump so that we now call into the genasm versions of these
  * functions.
->>>>>>> 9ee94b97
  *
  * 8.3 umem_genasm()
  * -----------------
@@ -576,20 +543,11 @@
  *	o. umem_genasm_fsize: The size in bytes of the above buffer
  *
  * Finally, to enable the generated assembly we need to remove the previous jump
-<<<<<<< HEAD
- * to the actual malloc that exists at the start of these buffers. This is a
- * five byte region. We could zero out the jump offset to be a jmp +0, but
- * using nops can be faster. We specifically use a single five byte nop which is
- * faster. The opcode for the five byte nop is 0x 0f 1f 44 00 00. On x86,
- * remember integers are little endian, so it will be written the other way
- * around.
-=======
  * to the actual malloc that exists at the start of these buffers. On x86, this
  * is a five byte region. We could zero out the jump offset to be a jmp +0, but
  * using nops can be faster. We specifically use a single five byte nop on x86
  * as it is faster. When porting ptcumem to other architectures, the various
  * opcode changes and options should be analyzed.
->>>>>>> 9ee94b97
  *
  * 8.4 Interface with libc.so
  * --------------------------
@@ -597,11 +555,7 @@
  * The tmem_t structure as described in the beginning of section 8, is part of a
  * private interface with libc. There are three functions that exist to cover
  * this. They are not documented in man pages or header files. They are in the
-<<<<<<< HEAD
- * SUNWprivate part of libc's makefile.
-=======
  * SUNWprivate part of libc's mapfile.
->>>>>>> 9ee94b97
  *
  *	o. _tmem_get_base(void)
  *
