#
# CDDL HEADER START
#
# The contents of this file are subject to the terms of the
# Common Development and Distribution License (the "License").
# You may not use this file except in compliance with the License.
#
# You can obtain a copy of the license at usr/src/OPENSOLARIS.LICENSE
# or http://www.opensolaris.org/os/licensing.
# See the License for the specific language governing permissions
# and limitations under the License.
#
# When distributing Covered Code, include this CDDL HEADER in each
# file and include the License file at usr/src/OPENSOLARIS.LICENSE.
# If applicable, add the following below this CDDL HEADER, with the
# fields enclosed by brackets "[]" replaced with your own identifying
# information: Portions Copyright [yyyy] [name of copyright owner]
#
# CDDL HEADER END
#
#
# Copyright 2008 Sun Microsystems, Inc.  All rights reserved.
# Use is subject to license terms.
#
# Copyright (c) 2018, Joyent, Inc.
#

#
# The build process for libumem is sightly different from that used by other
# libraries, because libumem must be built in two flavors - as a standalone
# for use by kmdb and as a normal library.  We use $(CURTYPE) to indicate the
# current flavor being built.
#

LIBRARY = libumem.a
STANDLIBRARY = libstandumem.so
VERS = .1

# By default, we build the shared library.  Construction of the standalone
# is specifically requested by architecture-specific Makefiles.
TYPES = library
CURTYPE = library

# This would be much prettier if a) Makefile.lib didn't reqire both $(SRCS) and
# $(OBJECTS) to be set or b) make gave us a nice way to do basename in pattern
# replacement definitions.

# Files specific to the library version of libumem
OBJECTS_library = \
	init_lib.o \
	umem_agent_support.o \
	umem_fail.o \
	umem_fork.o \
	umem_update_thread.o \
	vmem_mmap.o \
	vmem_sbrk.o

SRCS_library = $(OBJECTS_library:%.o=../common/%.c)

# Files specific to the standalone version of libumem
OBJECTS_standalone = \
	init_stand.o \
	stub_stand.o \
	vmem_stand.o

SRCS_standalone = $(OBJECTS_standalone:%.o=../common/%.c)

# Architecture-dependent files common to both versions of libumem
OBJECTS_common_isadep = \
	asm_subr.o \
	umem_genasm.o	

SRCS_common_isadep = \
	$(ISASRCDIR)/asm_subr.s \
	$(ISASRCDIR)/umem_genasm.c

# Architecture-independent files common to both versions  of libumem
OBJECTS_common_common = \
	envvar.o \
	getpcstack.o \
	malloc.o \
	misc.o \
	vmem_base.o \
	umem.o \
	vmem.o

SRCS_common_common = $(OBJECTS_common_common:%.o=../common/%.c)

OBJECTS = \
	$(OBJECTS_$(CURTYPE)) \
	$(OBJECTS_common_isadep) \
	$(OBJECTS_common_common)

include ../../Makefile.lib
include ../../Makefile.rootfs

SRCS = \
	$(SRCS_$(CURTYPE)) \
	$(SRCS_common_isadep) \
	$(SRCS_common_common)

SRCDIR = ../common

#
# Used to verify that the standalone doesn't have any unexpected external
# dependencies.
#
LINKTEST_OBJ = objs/linktest_stand.o

CLOBBERFILES_standalone = $(LINKTEST_OBJ)
CLOBBERFILES += $(CLOBBERFILES_$(CURTYPE))

LIBS_standalone = $(STANDLIBRARY)
LIBS_library = $(DYNLIB)
LIBS =	$(LIBS_$(CURTYPE))

MAPFILE_SUPPLEMENTAL_standalone = ../common/stand_mapfile
MAPFILE_SUPPLEMENTAL = $(MAPFILE_SUPPLEMENTAL_$(CURTYPE))

LDLIBS +=	-lc

LDFLAGS_standalone = $(ZNOVERSION) $(BREDUCE) -M../common/mapfile-vers \
	-M$(MAPFILE_SUPPLEMENTAL) -dy -r
LDFLAGS = $(LDFLAGS_$(CURTYPE))

ASFLAGS_standalone = -DUMEM_STANDALONE
ASFLAGS_library =
ASFLAGS += $(ASFLAGS_$(CURTYPE)) -D_ASM $($(TARGETMACH)_AS_XARCH)

<<<<<<< HEAD
CERRWARN += -Wno-switch
CERRWARN += -Wno-uninitialized
=======
CERRWARN += -_gcc=-Wno-switch
CERRWARN += -_gcc=-Wno-uninitialized

SMOFF += deref_check

$(LINTLIB) := SRCS = ../common/$(LINTSRC)

# We want the thread-specific errno in the library, but we don't want it in
# the standalone.  $(DTS_ERRNO) is designed to add -D_TS_ERRNO to $(CPPFLAGS),
# in order to enable this feature.  Conveniently, -D_REENTRANT does the same
# thing.  As such, we null out $(DTS_ERRNO) to ensure that the standalone
# doesn't get it.
DTS_ERRNO=
>>>>>>> c653bb47

# We need to rename some standard functions so we can easily implement them
# in consumers.
STAND_RENAMED_FUNCS= \
	atomic_add_64 \
	atomic_add_32_nv \
	atomic_swap_64 \
	snprintf \
	vsnprintf

CPPFLAGS_standalone = -DUMEM_STANDALONE $(STAND_RENAMED_FUNCS:%=-D%=umem_%)
CPPFLAGS_library = 
CPPFLAGS +=	-I../common -I../../common/inc $(CPPFLAGS_$(CURTYPE))

CFLAGS_standalone = $(STAND_FLAGS_32)
CFLAGS_common =
CFLAGS += $(CFLAGS_$(CURTYPE)) $(CFLAGS_common)

CFLAGS64_standalone = $(STAND_FLAGS_64)
CFLAGS64 += $(CFLAGS64_$(CURTYPE)) $(CFLAGS64_common)

INSTALL_DEPS_library =		$(ROOTLINKS) $(ROOTLIBS)

DYNFLAGS +=     $(ZINTERPOSE)

.KEEP_STATE:<|MERGE_RESOLUTION|>--- conflicted
+++ resolved
@@ -127,24 +127,10 @@
 ASFLAGS_library =
 ASFLAGS += $(ASFLAGS_$(CURTYPE)) -D_ASM $($(TARGETMACH)_AS_XARCH)
 
-<<<<<<< HEAD
 CERRWARN += -Wno-switch
 CERRWARN += -Wno-uninitialized
-=======
-CERRWARN += -_gcc=-Wno-switch
-CERRWARN += -_gcc=-Wno-uninitialized
 
 SMOFF += deref_check
-
-$(LINTLIB) := SRCS = ../common/$(LINTSRC)
-
-# We want the thread-specific errno in the library, but we don't want it in
-# the standalone.  $(DTS_ERRNO) is designed to add -D_TS_ERRNO to $(CPPFLAGS),
-# in order to enable this feature.  Conveniently, -D_REENTRANT does the same
-# thing.  As such, we null out $(DTS_ERRNO) to ensure that the standalone
-# doesn't get it.
-DTS_ERRNO=
->>>>>>> c653bb47
 
 # We need to rename some standard functions so we can easily implement them
 # in consumers.
