--- conflicted
+++ resolved
@@ -92,17 +92,6 @@
 	 * allows us to continue and convert what we can.
 	 */
 	CTF_ALLOW_TRUNCATION = 0x02,
-<<<<<<< HEAD
-
-	/*
-	 * Normally, we return a failure if we can't find any 'file' entries in
-	 * the ELF object's string table which end with '.c'. This flag
-	 * overrides that check and attempts conversion anyway.
-	 */
-	CTF_ALLOW_NO_C_SRC = 0x04
-} ctf_convert_flag_t;
-
-=======
 	/*
 	 * Conversion is not usually attempted for objects that don't appear
 	 * to be built from C sources. This flag overrides this and attempts
@@ -115,7 +104,6 @@
 				    CTF_ALLOW_TRUNCATION | \
 				    CTF_FORCE_CONVERSION)
 
->>>>>>> a92282e4
 /* opaque handle for ctfconvert functions */
 struct ctf_convert_handle;
 typedef struct ctf_convert_handle ctf_convert_t;
@@ -124,16 +112,10 @@
 extern void ctf_convert_fini(ctf_convert_t *);
 
 typedef void (*ctf_convert_warn_f)(void *, const char *, ...);
-<<<<<<< HEAD
-extern int ctf_convert_set_warncb(ctf_convert_t *, ctf_convert_warn_f, void *);
-extern int ctf_convert_set_batchsize(ctf_convert_t *, uint_t);
-extern int ctf_convert_set_flags(ctf_convert_t *, uint_t);
-=======
 /* Any warning callback must be MT-Safe if multiple threads are used */
 extern int ctf_convert_set_warncb(ctf_convert_t *, ctf_convert_warn_f, void *);
 extern int ctf_convert_set_batchsize(ctf_convert_t *, uint_t);
 extern int ctf_convert_set_flags(ctf_convert_t *, ctf_convert_flag_t);
->>>>>>> a92282e4
 extern int ctf_convert_set_label(ctf_convert_t *, const char *);
 extern int ctf_convert_set_nthreads(ctf_convert_t *, uint_t);
 extern int ctf_convert_add_ignore(ctf_convert_t *, const char *);
