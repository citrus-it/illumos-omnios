#
# CDDL HEADER START
#
# The contents of this file are subject to the terms of the
# Common Development and Distribution License (the "License").
# You may not use this file except in compliance with the License.
#
# You can obtain a copy of the license at usr/src/OPENSOLARIS.LICENSE
# or http://www.opensolaris.org/os/licensing.
# See the License for the specific language governing permissions
# and limitations under the License.
#
# When distributing Covered Code, include this CDDL HEADER in each
# file and include the License file at usr/src/OPENSOLARIS.LICENSE.
# If applicable, add the following below this CDDL HEADER, with the
# fields enclosed by brackets "[]" replaced with your own identifying
# information: Portions Copyright [yyyy] [name of copyright owner]
#
# CDDL HEADER END
#
# Copyright 2009 Sun Microsystems, Inc.  All rights reserved.
# Use is subject to license terms.
# Copyright 2018, Joyent, Inc.
#

LIBRARY =	libipsecutil.a
VERS =		.1
OBJECTS =	ipsec_util.o algs.o

include ../../Makefile.lib

LIBS +=		$(DYNLIB)

SRCDIR =	../common

<<<<<<< HEAD
LDLIBS +=	-ltecla -lc

CPPFLAGS +=	-I$(SRCDIR)
=======
BERDIR = $(SRC)/lib/libkmf/ber_der/inc

$(LINTLIB):=	SRCS = $(SRCDIR)/$(LINTSRC)
LDLIBS +=	-ltecla -lsocket -lnsl -lc -lkmf -lkmfberder
LAZYLIBS = $(ZLAZYLOAD) -ltsol $(ZNOLAZYLOAD)
lint := LAZYLIBS = -ltsol
LDLIBS += $(LAZYLIBS)

CFLAGS +=	$(CCVERBOSE)
CPPFLAGS +=	-I$(SRCDIR) -I$(BERDIR)
>>>>>>> bdc560ab

CERRWARN +=	-Wno-unused-function
CERRWARN +=	-Wno-uninitialized

.KEEP_STATE:

all: $(LIBS)

include ../../Makefile.targ<|MERGE_RESOLUTION|>--- conflicted
+++ resolved
@@ -20,7 +20,6 @@
 #
 # Copyright 2009 Sun Microsystems, Inc.  All rights reserved.
 # Use is subject to license terms.
-# Copyright 2018, Joyent, Inc.
 #
 
 LIBRARY =	libipsecutil.a
@@ -33,22 +32,11 @@
 
 SRCDIR =	../common
 
-<<<<<<< HEAD
-LDLIBS +=	-ltecla -lc
-
-CPPFLAGS +=	-I$(SRCDIR)
-=======
 BERDIR = $(SRC)/lib/libkmf/ber_der/inc
 
-$(LINTLIB):=	SRCS = $(SRCDIR)/$(LINTSRC)
-LDLIBS +=	-ltecla -lsocket -lnsl -lc -lkmf -lkmfberder
-LAZYLIBS = $(ZLAZYLOAD) -ltsol $(ZNOLAZYLOAD)
-lint := LAZYLIBS = -ltsol
-LDLIBS += $(LAZYLIBS)
+LDLIBS +=	-ltecla -lc -lkmf -lkmfberder
 
-CFLAGS +=	$(CCVERBOSE)
 CPPFLAGS +=	-I$(SRCDIR) -I$(BERDIR)
->>>>>>> bdc560ab
 
 CERRWARN +=	-Wno-unused-function
 CERRWARN +=	-Wno-uninitialized
