/*
 * Copyright (c) 2004 by Internet Systems Consortium, Inc. ("ISC")
 * Copyright (c) 1996,1999 by Internet Software Consortium.
 *
 * Permission to use, copy, modify, and distribute this software for any
 * purpose with or without fee is hereby granted, provided that the above
 * copyright notice and this permission notice appear in all copies.
 *
 * THE SOFTWARE IS PROVIDED "AS IS" AND ISC DISCLAIMS ALL WARRANTIES
 * WITH REGARD TO THIS SOFTWARE INCLUDING ALL IMPLIED WARRANTIES OF
 * MERCHANTABILITY AND FITNESS.  IN NO EVENT SHALL ISC BE LIABLE FOR
 * ANY SPECIAL, DIRECT, INDIRECT, OR CONSEQUENTIAL DAMAGES OR ANY DAMAGES
 * WHATSOEVER RESULTING FROM LOSS OF USE, DATA OR PROFITS, WHETHER IN AN
 * ACTION OF CONTRACT, NEGLIGENCE OR OTHER TORTIOUS ACTION, ARISING OUT
 * OF OR IN CONNECTION WITH THE USE OR PERFORMANCE OF THIS SOFTWARE.
 */

<<<<<<< HEAD
static const char rcsid[] = "$Id: ns_netint.c,v 1.3 2005/04/27 04:56:40 sra Exp $";

/* Import. */

=======
>>>>>>> 281819e5
#include "port_before.h"

#include <arpa/nameser.h>

#include "port_after.h"

/* Public. */

u_int
ns_get16(const u_char *src) {
	u_int dst;

	NS_GET16(dst, src);
	return (dst);
}

u_long
ns_get32(const u_char *src) {
	u_long dst;

	NS_GET32(dst, src);
	return (dst);
}

void
ns_put16(u_int src, u_char *dst) {
	NS_PUT16(src, dst);
}

void
ns_put32(u_long src, u_char *dst) {
	NS_PUT32(src, dst);
}

/*! \file */<|MERGE_RESOLUTION|>--- conflicted
+++ resolved
@@ -15,13 +15,6 @@
  * OF OR IN CONNECTION WITH THE USE OR PERFORMANCE OF THIS SOFTWARE.
  */
 
-<<<<<<< HEAD
-static const char rcsid[] = "$Id: ns_netint.c,v 1.3 2005/04/27 04:56:40 sra Exp $";
-
-/* Import. */
-
-=======
->>>>>>> 281819e5
 #include "port_before.h"
 
 #include <arpa/nameser.h>
