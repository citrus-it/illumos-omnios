/*
 * Copyright (c) 2004 by Internet Systems Consortium, Inc. ("ISC")
 * Copyright (c) 1996,1999 by Internet Software Consortium.
 *
 * Permission to use, copy, modify, and distribute this software for any
 * purpose with or without fee is hereby granted, provided that the above
 * copyright notice and this permission notice appear in all copies.
 *
 * THE SOFTWARE IS PROVIDED "AS IS" AND ISC DISCLAIMS ALL WARRANTIES
 * WITH REGARD TO THIS SOFTWARE INCLUDING ALL IMPLIED WARRANTIES OF
 * MERCHANTABILITY AND FITNESS.  IN NO EVENT SHALL ISC BE LIABLE FOR
 * ANY SPECIAL, DIRECT, INDIRECT, OR CONSEQUENTIAL DAMAGES OR ANY DAMAGES
 * WHATSOEVER RESULTING FROM LOSS OF USE, DATA OR PROFITS, WHETHER IN AN
 * ACTION OF CONTRACT, NEGLIGENCE OR OTHER TORTIOUS ACTION, ARISING OUT
 * OF OR IN CONNECTION WITH THE USE OR PERFORMANCE OF THIS SOFTWARE.
 */

<<<<<<< HEAD
static const char rcsid[] = "$Id: ns_ttl.c,v 1.4 2005/07/28 06:51:49 marka Exp $";

/* Import. */

=======
>>>>>>> 281819e5
#include "port_before.h"

#include <arpa/nameser.h>

#include <ctype.h>
#include <errno.h>
#include <stdio.h>
#include <string.h>

#include "port_after.h"

#ifdef SPRINTF_CHAR
# define SPRINTF(x) strlen(sprintf/**/x)
#else
# define SPRINTF(x) ((size_t)sprintf x)
#endif

/* Forward. */

static int	fmt1(int t, char s, char **buf, size_t *buflen);

/* Macros. */

#define T(x) if ((x) < 0) return (-1); else (void)NULL

/* Public. */

int
ns_format_ttl(u_long src, char *dst, size_t dstlen) {
	char *odst = dst;
	int secs, mins, hours, days, weeks, x;
	char *p;

	secs = src % 60;   src /= 60;
	mins = src % 60;   src /= 60;
	hours = src % 24;  src /= 24;
	days = src % 7;    src /= 7;
	weeks = src;       src = 0;

	x = 0;
	if (weeks) {
		T(fmt1(weeks, 'W', &dst, &dstlen));
		x++;
	}
	if (days) {
		T(fmt1(days, 'D', &dst, &dstlen));
		x++;
	}
	if (hours) {
		T(fmt1(hours, 'H', &dst, &dstlen));
		x++;
	}
	if (mins) {
		T(fmt1(mins, 'M', &dst, &dstlen));
		x++;
	}
	if (secs || !(weeks || days || hours || mins)) {
		T(fmt1(secs, 'S', &dst, &dstlen));
		x++;
	}

	if (x > 1) {
		int ch;

		for (p = odst; (ch = *p) != '\0'; p++)
			if (isascii(ch) && isupper(ch))
				*p = tolower(ch);
	}

	return (dst - odst);
}

int
ns_parse_ttl(const char *src, u_long *dst) {
	u_long ttl, tmp;
	int ch, digits, dirty;

	ttl = 0;
	tmp = 0;
	digits = 0;
	dirty = 0;
	while ((ch = *src++) != '\0') {
		if (!isascii(ch) || !isprint(ch))
			goto einval;
		if (isdigit(ch)) {
			tmp *= 10;
			tmp += (ch - '0');
			digits++;
			continue;
		}
		if (digits == 0)
			goto einval;
		if (islower(ch))
			ch = toupper(ch);
		switch (ch) {
		case 'W':  tmp *= 7;
		case 'D':  tmp *= 24;
		case 'H':  tmp *= 60;
		case 'M':  tmp *= 60;
		case 'S':  break;
		default:   goto einval;
		}
		ttl += tmp;
		tmp = 0;
		digits = 0;
		dirty = 1;
	}
	if (digits > 0) {
		if (dirty)
			goto einval;
		else
			ttl += tmp;
	} else if (!dirty)
		goto einval;
	*dst = ttl;
	return (0);

 einval:
	errno = EINVAL;
	return (-1);
}

/* Private. */

static int
fmt1(int t, char s, char **buf, size_t *buflen) {
	char tmp[50];
	size_t len;

	len = SPRINTF((tmp, "%d%c", t, s));
	if (len + 1 > *buflen)
		return (-1);
	strcpy(*buf, tmp);
	*buf += len;
	*buflen -= len;
	return (0);
}

/*! \file */<|MERGE_RESOLUTION|>--- conflicted
+++ resolved
@@ -15,13 +15,6 @@
  * OF OR IN CONNECTION WITH THE USE OR PERFORMANCE OF THIS SOFTWARE.
  */
 
-<<<<<<< HEAD
-static const char rcsid[] = "$Id: ns_ttl.c,v 1.4 2005/07/28 06:51:49 marka Exp $";
-
-/* Import. */
-
-=======
->>>>>>> 281819e5
 #include "port_before.h"
 
 #include <arpa/nameser.h>
