/*
 * Copyright (c) 2004 by Internet Systems Consortium, Inc. ("ISC")
 * Copyright (c) 1996-1999 by Internet Software Consortium.
 *
 * Permission to use, copy, modify, and distribute this software for any
 * purpose with or without fee is hereby granted, provided that the above
 * copyright notice and this permission notice appear in all copies.
 *
 * THE SOFTWARE IS PROVIDED "AS IS" AND ISC DISCLAIMS ALL WARRANTIES
 * WITH REGARD TO THIS SOFTWARE INCLUDING ALL IMPLIED WARRANTIES OF
 * MERCHANTABILITY AND FITNESS.  IN NO EVENT SHALL ISC BE LIABLE FOR
 * ANY SPECIAL, DIRECT, INDIRECT, OR CONSEQUENTIAL DAMAGES OR ANY DAMAGES
 * WHATSOEVER RESULTING FROM LOSS OF USE, DATA OR PROFITS, WHETHER IN AN
 * ACTION OF CONTRACT, NEGLIGENCE OR OTHER TORTIOUS ACTION, ARISING OUT
 * OF OR IN CONNECTION WITH THE USE OR PERFORMANCE OF THIS SOFTWARE.
 */

<<<<<<< HEAD
static const char rcsid[] = "$Id: ns_print.c,v 1.12 2009/03/03 05:29:58 each Exp $";

/* Import. */

=======
>>>>>>> 281819e5
#include "port_before.h"

#include <sys/types.h>
#include <sys/socket.h>

#include <netinet/in.h>
#include <arpa/nameser.h>
#include <arpa/inet.h>

#include <isc/assertions.h>
#include <isc/dst.h>
#include <errno.h>
#include <resolv.h>
#include <string.h>
#include <ctype.h>

#include "port_after.h"

#ifdef SPRINTF_CHAR
# define SPRINTF(x) strlen(sprintf/**/x)
#else
# define SPRINTF(x) ((size_t)sprintf x)
#endif

/* Forward. */

static size_t	prune_origin(const char *name, const char *origin);
static int	charstr(const u_char *rdata, const u_char *edata,
			char **buf, size_t *buflen);
static int	addname(const u_char *msg, size_t msglen,
			const u_char **p, const char *origin,
			char **buf, size_t *buflen);
static void	addlen(size_t len, char **buf, size_t *buflen);
static int	addstr(const char *src, size_t len,
		       char **buf, size_t *buflen);
static int	addtab(size_t len, size_t target, int spaced,
		       char **buf, size_t *buflen);

/* Macros. */

#define	T(x) \
	do { \
		if ((x) < 0) \
			return (-1); \
	} while (0)

static const char base32hex[] =
        "0123456789ABCDEFGHIJKLMNOPQRSTUV=0123456789abcdefghijklmnopqrstuv";

/* Public. */

/*%
 *	Convert an RR to presentation format.
 *
 * return:
 *\li	Number of characters written to buf, or -1 (check errno).
 */
int
ns_sprintrr(const ns_msg *handle, const ns_rr *rr,
	    const char *name_ctx, const char *origin,
	    char *buf, size_t buflen)
{
	int n;

	n = ns_sprintrrf(ns_msg_base(*handle), ns_msg_size(*handle),
			 ns_rr_name(*rr), ns_rr_class(*rr), ns_rr_type(*rr),
			 ns_rr_ttl(*rr), ns_rr_rdata(*rr), ns_rr_rdlen(*rr),
			 name_ctx, origin, buf, buflen);
	return (n);
}

/*%
 *	Convert the fields of an RR into presentation format.
 *
 * return:
 *\li	Number of characters written to buf, or -1 (check errno).
 */
int
ns_sprintrrf(const u_char *msg, size_t msglen,
	    const char *name, ns_class class, ns_type type,
	    u_long ttl, const u_char *rdata, size_t rdlen,
	    const char *name_ctx, const char *origin,
	    char *buf, size_t buflen)
{
	const char *obuf = buf;
	const u_char *edata = rdata + rdlen;
	int spaced = 0;

	const char *comment;
	char tmp[100];
	int len, x;

	/*
	 * Owner.
	 */
	if (name_ctx != NULL && ns_samename(name_ctx, name) == 1) {
		T(addstr("\t\t\t", 3, &buf, &buflen));
	} else {
		len = prune_origin(name, origin);
		if (*name == '\0') {
			goto root;
		} else if (len == 0) {
			T(addstr("@\t\t\t", 4, &buf, &buflen));
		} else {
			T(addstr(name, len, &buf, &buflen));
			/* Origin not used or not root, and no trailing dot? */
			if (((origin == NULL || origin[0] == '\0') ||
			    (origin[0] != '.' && origin[1] != '\0' &&
			    name[len] == '\0')) && name[len - 1] != '.') {
 root:
				T(addstr(".", 1, &buf, &buflen));
				len++;
			}
			T(spaced = addtab(len, 24, spaced, &buf, &buflen));
		}
	}

	/*
	 * TTL, Class, Type.
	 */
	T(x = ns_format_ttl(ttl, buf, buflen));
	addlen(x, &buf, &buflen);
	len = SPRINTF((tmp, " %s %s", p_class(class), p_type(type)));
	T(addstr(tmp, len, &buf, &buflen));
	T(spaced = addtab(x + len, 16, spaced, &buf, &buflen));

	/*
	 * RData.
	 */
	switch (type) {
	case ns_t_a:
		if (rdlen != (size_t)NS_INADDRSZ)
			goto formerr;
		(void) inet_ntop(AF_INET, rdata, buf, buflen);
		addlen(strlen(buf), &buf, &buflen);
		break;

	case ns_t_cname:
	case ns_t_mb:
	case ns_t_mg:
	case ns_t_mr:
	case ns_t_ns:
	case ns_t_ptr:
	case ns_t_dname:
		T(addname(msg, msglen, &rdata, origin, &buf, &buflen));
		break;

	case ns_t_hinfo:
	case ns_t_isdn:
		/* First word. */
		T(len = charstr(rdata, edata, &buf, &buflen));
		if (len == 0)
			goto formerr;
		rdata += len;
		T(addstr(" ", 1, &buf, &buflen));

		    
		/* Second word, optional in ISDN records. */
		if (type == ns_t_isdn && rdata == edata)
			break;
		    
		T(len = charstr(rdata, edata, &buf, &buflen));
		if (len == 0)
			goto formerr;
		rdata += len;
		break;

	case ns_t_soa: {
		u_long t;

		/* Server name. */
		T(addname(msg, msglen, &rdata, origin, &buf, &buflen));
		T(addstr(" ", 1, &buf, &buflen));

		/* Administrator name. */
		T(addname(msg, msglen, &rdata, origin, &buf, &buflen));
		T(addstr(" (\n", 3, &buf, &buflen));
		spaced = 0;

		if ((edata - rdata) != 5*NS_INT32SZ)
			goto formerr;

		/* Serial number. */
		t = ns_get32(rdata);  rdata += NS_INT32SZ;
		T(addstr("\t\t\t\t\t", 5, &buf, &buflen));
		len = SPRINTF((tmp, "%lu", t));
		T(addstr(tmp, len, &buf, &buflen));
		T(spaced = addtab(len, 16, spaced, &buf, &buflen));
		T(addstr("; serial\n", 9, &buf, &buflen));
		spaced = 0;

		/* Refresh interval. */
		t = ns_get32(rdata);  rdata += NS_INT32SZ;
		T(addstr("\t\t\t\t\t", 5, &buf, &buflen));
		T(len = ns_format_ttl(t, buf, buflen));
		addlen(len, &buf, &buflen);
		T(spaced = addtab(len, 16, spaced, &buf, &buflen));
		T(addstr("; refresh\n", 10, &buf, &buflen));
		spaced = 0;

		/* Retry interval. */
		t = ns_get32(rdata);  rdata += NS_INT32SZ;
		T(addstr("\t\t\t\t\t", 5, &buf, &buflen));
		T(len = ns_format_ttl(t, buf, buflen));
		addlen(len, &buf, &buflen);
		T(spaced = addtab(len, 16, spaced, &buf, &buflen));
		T(addstr("; retry\n", 8, &buf, &buflen));
		spaced = 0;

		/* Expiry. */
		t = ns_get32(rdata);  rdata += NS_INT32SZ;
		T(addstr("\t\t\t\t\t", 5, &buf, &buflen));
		T(len = ns_format_ttl(t, buf, buflen));
		addlen(len, &buf, &buflen);
		T(spaced = addtab(len, 16, spaced, &buf, &buflen));
		T(addstr("; expiry\n", 9, &buf, &buflen));
		spaced = 0;

		/* Minimum TTL. */
		t = ns_get32(rdata);  rdata += NS_INT32SZ;
		T(addstr("\t\t\t\t\t", 5, &buf, &buflen));
		T(len = ns_format_ttl(t, buf, buflen));
		addlen(len, &buf, &buflen);
		T(addstr(" )", 2, &buf, &buflen));
		T(spaced = addtab(len, 16, spaced, &buf, &buflen));
		T(addstr("; minimum\n", 10, &buf, &buflen));

		break;
	    }

	case ns_t_mx:
	case ns_t_afsdb:
	case ns_t_rt:
	case ns_t_kx: {
		u_int t;

		if (rdlen < (size_t)NS_INT16SZ)
			goto formerr;

		/* Priority. */
		t = ns_get16(rdata);
		rdata += NS_INT16SZ;
		len = SPRINTF((tmp, "%u ", t));
		T(addstr(tmp, len, &buf, &buflen));

		/* Target. */
		T(addname(msg, msglen, &rdata, origin, &buf, &buflen));

		break;
	    }

	case ns_t_px: {
		u_int t;

		if (rdlen < (size_t)NS_INT16SZ)
			goto formerr;

		/* Priority. */
		t = ns_get16(rdata);
		rdata += NS_INT16SZ;
		len = SPRINTF((tmp, "%u ", t));
		T(addstr(tmp, len, &buf, &buflen));

		/* Name1. */
		T(addname(msg, msglen, &rdata, origin, &buf, &buflen));
		T(addstr(" ", 1, &buf, &buflen));

		/* Name2. */
		T(addname(msg, msglen, &rdata, origin, &buf, &buflen));

		break;
	    }

	case ns_t_x25:
		T(len = charstr(rdata, edata, &buf, &buflen));
		if (len == 0)
			goto formerr;
		rdata += len;
		break;

	case ns_t_txt:
	case ns_t_spf:
		while (rdata < edata) {
			T(len = charstr(rdata, edata, &buf, &buflen));
			if (len == 0)
				goto formerr;
			rdata += len;
			if (rdata < edata)
				T(addstr(" ", 1, &buf, &buflen));
		}
		break;

	case ns_t_nsap: {
		char t[2+255*3];

		(void) inet_nsap_ntoa(rdlen, rdata, t);
		T(addstr(t, strlen(t), &buf, &buflen));
		break;
	    }

	case ns_t_aaaa:
		if (rdlen != (size_t)NS_IN6ADDRSZ)
			goto formerr;
		(void) inet_ntop(AF_INET6, rdata, buf, buflen);
		addlen(strlen(buf), &buf, &buflen);
		break;

	case ns_t_loc: {
		char t[255];

		/* XXX protocol format checking? */
		(void) loc_ntoa(rdata, t);
		T(addstr(t, strlen(t), &buf, &buflen));
		break;
	    }

	case ns_t_naptr: {
		u_int order, preference;
		char t[50];

		if (rdlen < 2U*NS_INT16SZ)
			goto formerr;

		/* Order, Precedence. */
		order = ns_get16(rdata);	rdata += NS_INT16SZ;
		preference = ns_get16(rdata);	rdata += NS_INT16SZ;
		len = SPRINTF((t, "%u %u ", order, preference));
		T(addstr(t, len, &buf, &buflen));

		/* Flags. */
		T(len = charstr(rdata, edata, &buf, &buflen));
		if (len == 0)
			goto formerr;
		rdata += len;
		T(addstr(" ", 1, &buf, &buflen));

		/* Service. */
		T(len = charstr(rdata, edata, &buf, &buflen));
		if (len == 0)
			goto formerr;
		rdata += len;
		T(addstr(" ", 1, &buf, &buflen));

		/* Regexp. */
		T(len = charstr(rdata, edata, &buf, &buflen));
		if (len < 0)
			return (-1);
		if (len == 0)
			goto formerr;
		rdata += len;
		T(addstr(" ", 1, &buf, &buflen));

		/* Server. */
		T(addname(msg, msglen, &rdata, origin, &buf, &buflen));
		break;
	    }

	case ns_t_srv: {
		u_int priority, weight, port;
		char t[50];

		if (rdlen < 3U*NS_INT16SZ)
			goto formerr;

		/* Priority, Weight, Port. */
		priority = ns_get16(rdata);  rdata += NS_INT16SZ;
		weight   = ns_get16(rdata);  rdata += NS_INT16SZ;
		port     = ns_get16(rdata);  rdata += NS_INT16SZ;
		len = SPRINTF((t, "%u %u %u ", priority, weight, port));
		T(addstr(t, len, &buf, &buflen));

		/* Server. */
		T(addname(msg, msglen, &rdata, origin, &buf, &buflen));
		break;
	    }

	case ns_t_minfo:
	case ns_t_rp:
		/* Name1. */
		T(addname(msg, msglen, &rdata, origin, &buf, &buflen));
		T(addstr(" ", 1, &buf, &buflen));

		/* Name2. */
		T(addname(msg, msglen, &rdata, origin, &buf, &buflen));

		break;

	case ns_t_wks: {
		int n, lcnt;

		if (rdlen < 1U + NS_INT32SZ)
			goto formerr;

		/* Address. */
		(void) inet_ntop(AF_INET, rdata, buf, buflen);
		addlen(strlen(buf), &buf, &buflen);
		rdata += NS_INADDRSZ;

		/* Protocol. */
		len = SPRINTF((tmp, " %u ( ", *rdata));
		T(addstr(tmp, len, &buf, &buflen));
		rdata += NS_INT8SZ;

		/* Bit map. */
		n = 0;
		lcnt = 0;
		while (rdata < edata) {
			u_int c = *rdata++;
			do {
				if (c & 0200) {
					if (lcnt == 0) {
						T(addstr("\n\t\t\t\t", 5,
							 &buf, &buflen));
						lcnt = 10;
						spaced = 0;
					}
					len = SPRINTF((tmp, "%d ", n));
					T(addstr(tmp, len, &buf, &buflen));
					lcnt--;
				}
				c <<= 1;
			} while (++n & 07);
		}
		T(addstr(")", 1, &buf, &buflen));

		break;
	    }

	case ns_t_key:
	case ns_t_dnskey: {
		char base64_key[NS_MD5RSA_MAX_BASE64];
		u_int keyflags, protocol, algorithm, key_id;
		const char *leader;
		int n;

		if (rdlen < 0U + NS_INT16SZ + NS_INT8SZ + NS_INT8SZ)
			goto formerr;

		/* Key flags, Protocol, Algorithm. */
		key_id = dst_s_dns_key_id(rdata, edata-rdata);
		keyflags = ns_get16(rdata);  rdata += NS_INT16SZ;
		protocol = *rdata++;
		algorithm = *rdata++;
		len = SPRINTF((tmp, "0x%04x %u %u",
			       keyflags, protocol, algorithm));
		T(addstr(tmp, len, &buf, &buflen));

		/* Public key data. */
		len = b64_ntop(rdata, edata - rdata,
			       base64_key, sizeof base64_key);
		if (len < 0)
			goto formerr;
		if (len > 15) {
			T(addstr(" (", 2, &buf, &buflen));
			leader = "\n\t\t";
			spaced = 0;
		} else
			leader = " ";
		for (n = 0; n < len; n += 48) {
			T(addstr(leader, strlen(leader), &buf, &buflen));
			T(addstr(base64_key + n, MIN(len - n, 48),
				 &buf, &buflen));
		}
		if (len > 15)
			T(addstr(" )", 2, &buf, &buflen));
		n = SPRINTF((tmp, " ; key_tag= %u", key_id));
		T(addstr(tmp, n, &buf, &buflen));

		break;
	    }

	case ns_t_sig:
	case ns_t_rrsig: {
		char base64_key[NS_MD5RSA_MAX_BASE64];
		u_int type, algorithm, labels, footprint;
		const char *leader;
		u_long t;
		int n;

		if (rdlen < 22U)
			goto formerr;

		/* Type covered, Algorithm, Label count, Original TTL. */
		type = ns_get16(rdata);  rdata += NS_INT16SZ;
		algorithm = *rdata++;
		labels = *rdata++;
		t = ns_get32(rdata);  rdata += NS_INT32SZ;
		len = SPRINTF((tmp, "%s %d %d %lu ",
			       p_type(type), algorithm, labels, t));
		T(addstr(tmp, len, &buf, &buflen));
		if (labels > (u_int)dn_count_labels(name))
			goto formerr;

		/* Signature expiry. */
		t = ns_get32(rdata);  rdata += NS_INT32SZ;
		len = SPRINTF((tmp, "%s ", p_secstodate(t)));
		T(addstr(tmp, len, &buf, &buflen));

		/* Time signed. */
		t = ns_get32(rdata);  rdata += NS_INT32SZ;
		len = SPRINTF((tmp, "%s ", p_secstodate(t)));
		T(addstr(tmp, len, &buf, &buflen));

		/* Signature Footprint. */
		footprint = ns_get16(rdata);  rdata += NS_INT16SZ;
		len = SPRINTF((tmp, "%u ", footprint));
		T(addstr(tmp, len, &buf, &buflen));

		/* Signer's name. */
		T(addname(msg, msglen, &rdata, origin, &buf, &buflen));

		/* Signature. */
		len = b64_ntop(rdata, edata - rdata,
			       base64_key, sizeof base64_key);
		if (len > 15) {
			T(addstr(" (", 2, &buf, &buflen));
			leader = "\n\t\t";
			spaced = 0;
		} else
			leader = " ";
		if (len < 0)
			goto formerr;
		for (n = 0; n < len; n += 48) {
			T(addstr(leader, strlen(leader), &buf, &buflen));
			T(addstr(base64_key + n, MIN(len - n, 48),
				 &buf, &buflen));
		}
		if (len > 15)
			T(addstr(" )", 2, &buf, &buflen));
		break;
	    }

	case ns_t_nxt: {
		int n, c;

		/* Next domain name. */
		T(addname(msg, msglen, &rdata, origin, &buf, &buflen));

		/* Type bit map. */
		n = edata - rdata;
		for (c = 0; c < n*8; c++)
			if (NS_NXT_BIT_ISSET(c, rdata)) {
				len = SPRINTF((tmp, " %s", p_type(c)));
				T(addstr(tmp, len, &buf, &buflen));
			}
		break;
	    }

	case ns_t_cert: {
		u_int c_type, key_tag, alg;
		int n;
		unsigned int siz;
		char base64_cert[8192], tmp[40];
		const char *leader;

		c_type  = ns_get16(rdata); rdata += NS_INT16SZ;
		key_tag = ns_get16(rdata); rdata += NS_INT16SZ;
		alg = (u_int) *rdata++;

		len = SPRINTF((tmp, "%d %d %d ", c_type, key_tag, alg));
		T(addstr(tmp, len, &buf, &buflen));
		siz = (edata-rdata)*4/3 + 4; /* "+4" accounts for trailing \0 */
		if (siz > sizeof(base64_cert) * 3/4) {
			const char *str = "record too long to print";
			T(addstr(str, strlen(str), &buf, &buflen));
		}
		else {
			len = b64_ntop(rdata, edata-rdata, base64_cert, siz);

			if (len < 0)
				goto formerr;
			else if (len > 15) {
				T(addstr(" (", 2, &buf, &buflen));
				leader = "\n\t\t";
				spaced = 0;
			}
			else
				leader = " ";
	
			for (n = 0; n < len; n += 48) {
				T(addstr(leader, strlen(leader),
					 &buf, &buflen));
				T(addstr(base64_cert + n, MIN(len - n, 48),
					 &buf, &buflen));
			}
			if (len > 15)
				T(addstr(" )", 2, &buf, &buflen));
		}
		break;
	    }

	case ns_t_tkey: {
		/* KJD - need to complete this */
		u_long t;
		int mode, err, keysize;

		/* Algorithm name. */
		T(addname(msg, msglen, &rdata, origin, &buf, &buflen));
		T(addstr(" ", 1, &buf, &buflen));

		/* Inception. */
		t = ns_get32(rdata);  rdata += NS_INT32SZ;
		len = SPRINTF((tmp, "%s ", p_secstodate(t)));
		T(addstr(tmp, len, &buf, &buflen));

		/* Experation. */
		t = ns_get32(rdata);  rdata += NS_INT32SZ;
		len = SPRINTF((tmp, "%s ", p_secstodate(t)));
		T(addstr(tmp, len, &buf, &buflen));

		/* Mode , Error, Key Size. */
		/* Priority, Weight, Port. */
		mode = ns_get16(rdata);  rdata += NS_INT16SZ;
		err  = ns_get16(rdata);  rdata += NS_INT16SZ;
		keysize  = ns_get16(rdata);  rdata += NS_INT16SZ;
		len = SPRINTF((tmp, "%u %u %u ", mode, err, keysize));
		T(addstr(tmp, len, &buf, &buflen));

		/* XXX need to dump key, print otherdata length & other data */
		break;
	    }

	case ns_t_tsig: {
		/* BEW - need to complete this */
		int n;

		T(len = addname(msg, msglen, &rdata, origin, &buf, &buflen));
		T(addstr(" ", 1, &buf, &buflen));
		rdata += 8; /*%< time */
		n = ns_get16(rdata); rdata += INT16SZ;
		rdata += n; /*%< sig */
		n = ns_get16(rdata); rdata += INT16SZ; /*%< original id */
		sprintf(buf, "%d", ns_get16(rdata));
		rdata += INT16SZ;
		addlen(strlen(buf), &buf, &buflen);
		break;
	    }

	case ns_t_a6: {
		struct in6_addr a;
		int pbyte, pbit;

		/* prefix length */
		if (rdlen == 0U) goto formerr;
		len = SPRINTF((tmp, "%d ", *rdata));
		T(addstr(tmp, len, &buf, &buflen));
		pbit = *rdata;
		if (pbit > 128) goto formerr;
		pbyte = (pbit & ~7) / 8;
		rdata++;

		/* address suffix: provided only when prefix len != 128 */
		if (pbit < 128) {
			if (rdata + pbyte >= edata) goto formerr;
			memset(&a, 0, sizeof(a));
			memcpy(&a.s6_addr[pbyte], rdata, sizeof(a) - pbyte);
			(void) inet_ntop(AF_INET6, &a, buf, buflen);
			addlen(strlen(buf), &buf, &buflen);
			rdata += sizeof(a) - pbyte;
		}

		/* prefix name: provided only when prefix len > 0 */
		if (pbit == 0)
			break;
		if (rdata >= edata) goto formerr;
		T(addstr(" ", 1, &buf, &buflen));
		T(addname(msg, msglen, &rdata, origin, &buf, &buflen));
		
		break;
	    }

	case ns_t_opt: {
		len = SPRINTF((tmp, "%u bytes", class));
		T(addstr(tmp, len, &buf, &buflen));
		break;
	    }

	case ns_t_ds:
	case ns_t_dlv:
	case ns_t_sshfp: {
		u_int t;

		if (type == ns_t_ds || type == ns_t_dlv) {
			if (rdlen < 4U) goto formerr;
			t = ns_get16(rdata);
			rdata += NS_INT16SZ;
			len = SPRINTF((tmp, "%u ", t));
			T(addstr(tmp, len, &buf, &buflen));
		} else
			if (rdlen < 2U) goto formerr;

		len = SPRINTF((tmp, "%u ", *rdata));
		T(addstr(tmp, len, &buf, &buflen));
		rdata++;

		len = SPRINTF((tmp, "%u ", *rdata));
		T(addstr(tmp, len, &buf, &buflen));
		rdata++;

		while (rdata < edata) {
			len = SPRINTF((tmp, "%02X", *rdata));
			T(addstr(tmp, len, &buf, &buflen));
			rdata++;
		}
		break;
	    }

	case ns_t_nsec3:
	case ns_t_nsec3param: {
		u_int t, w, l, j, k, c;
		
		len = SPRINTF((tmp, "%u ", *rdata));
		T(addstr(tmp, len, &buf, &buflen));
		rdata++;

		len = SPRINTF((tmp, "%u ", *rdata));
		T(addstr(tmp, len, &buf, &buflen));
		rdata++;

		t = ns_get16(rdata);
		rdata += NS_INT16SZ;
		len = SPRINTF((tmp, "%u ", t));
		T(addstr(tmp, len, &buf, &buflen));

		t = *rdata++;
		if (t == 0) {
			T(addstr("-", 1, &buf, &buflen));
		} else {
			while (t-- > 0) {
				len = SPRINTF((tmp, "%02X", *rdata));
				T(addstr(tmp, len, &buf, &buflen));
				rdata++;
			}
		}
		if (type == ns_t_nsec3param)
			break;
		T(addstr(" ", 1, &buf, &buflen));

		t = *rdata++;
		while (t > 0) {
			switch (t) {
			case 1:
				tmp[0] = base32hex[((rdata[0]>>3)&0x1f)];
				tmp[1] = base32hex[((rdata[0]<<2)&0x1c)];
				tmp[2] = tmp[3] = tmp[4] = '=';
				tmp[5] = tmp[6] = tmp[7] = '=';
				break;
			case 2:
				tmp[0] = base32hex[((rdata[0]>>3)&0x1f)];
				tmp[1] = base32hex[((rdata[0]<<2)&0x1c)|
						   ((rdata[1]>>6)&0x03)];
				tmp[2] = base32hex[((rdata[1]>>1)&0x1f)];
				tmp[3] = base32hex[((rdata[1]<<4)&0x10)];
				tmp[4] = tmp[5] = tmp[6] = tmp[7] = '=';
				break;
			case 3:
				tmp[0] = base32hex[((rdata[0]>>3)&0x1f)];
				tmp[1] = base32hex[((rdata[0]<<2)&0x1c)|
						   ((rdata[1]>>6)&0x03)];
				tmp[2] = base32hex[((rdata[1]>>1)&0x1f)];
				tmp[3] = base32hex[((rdata[1]<<4)&0x10)|
						   ((rdata[2]>>4)&0x0f)];
				tmp[4] = base32hex[((rdata[2]<<1)&0x1e)];
				tmp[5] = tmp[6] = tmp[7] = '=';
				break;
			case 4:
				tmp[0] = base32hex[((rdata[0]>>3)&0x1f)];
				tmp[1] = base32hex[((rdata[0]<<2)&0x1c)|
						   ((rdata[1]>>6)&0x03)];
				tmp[2] = base32hex[((rdata[1]>>1)&0x1f)];
				tmp[3] = base32hex[((rdata[1]<<4)&0x10)|
						   ((rdata[2]>>4)&0x0f)];
				tmp[4] = base32hex[((rdata[2]<<1)&0x1e)|
						   ((rdata[3]>>7)&0x01)];
				tmp[5] = base32hex[((rdata[3]>>2)&0x1f)];
				tmp[6] = base32hex[(rdata[3]<<3)&0x18];
				tmp[7] = '=';
				break;
			default:
				tmp[0] = base32hex[((rdata[0]>>3)&0x1f)];
				tmp[1] = base32hex[((rdata[0]<<2)&0x1c)|
						   ((rdata[1]>>6)&0x03)];
				tmp[2] = base32hex[((rdata[1]>>1)&0x1f)];
				tmp[3] = base32hex[((rdata[1]<<4)&0x10)|
						   ((rdata[2]>>4)&0x0f)];
				tmp[4] = base32hex[((rdata[2]<<1)&0x1e)|
						   ((rdata[3]>>7)&0x01)];
				tmp[5] = base32hex[((rdata[3]>>2)&0x1f)];
				tmp[6] = base32hex[((rdata[3]<<3)&0x18)|
						   ((rdata[4]>>5)&0x07)];
				tmp[7] = base32hex[(rdata[4]&0x1f)];
				break;
			}
			T(addstr(tmp, 8, &buf, &buflen));
			if (t >= 5) {
				rdata += 5;
				t -= 5;
			} else {
				rdata += t;
				t -= t;
			}
		}

		while (rdata < edata) {
			w = *rdata++;
			l = *rdata++;
			for (j = 0; j < l; j++) {
				if (rdata[j] == 0)
					continue;
				for (k = 0; k < 8; k++) {
					if ((rdata[j] & (0x80 >> k)) == 0)
						continue;
					c = w * 256 + j * 8 + k;
					len = SPRINTF((tmp, " %s", p_type(c)));
					T(addstr(tmp, len, &buf, &buflen));
				}
			}
			rdata += l;
		}
		break;
	    }

	case ns_t_nsec: {
		u_int w, l, j, k, c;

		T(addname(msg, msglen, &rdata, origin, &buf, &buflen));

		while (rdata < edata) {
			w = *rdata++;
			l = *rdata++;
			for (j = 0; j < l; j++) {
				if (rdata[j] == 0)
					continue;
				for (k = 0; k < 8; k++) {
					if ((rdata[j] & (0x80 >> k)) == 0)
						continue;
					c = w * 256 + j * 8 + k;
					len = SPRINTF((tmp, " %s", p_type(c)));
					T(addstr(tmp, len, &buf, &buflen));
				}
			}
			rdata += l;
		}
		break;
	    }

	case ns_t_dhcid: {
		int n;
		unsigned int siz;
		char base64_dhcid[8192];
		const char *leader;

		siz = (edata-rdata)*4/3 + 4; /* "+4" accounts for trailing \0 */
		if (siz > sizeof(base64_dhcid) * 3/4) {
			const char *str = "record too long to print";
			T(addstr(str, strlen(str), &buf, &buflen));
		} else {
			len = b64_ntop(rdata, edata-rdata, base64_dhcid, siz);
		
			if (len < 0)
				goto formerr;

			else if (len > 15) {
				T(addstr(" (", 2, &buf, &buflen));
				leader = "\n\t\t";
				spaced = 0;
			}
			else
				leader = " ";

			for (n = 0; n < len; n += 48) {
				T(addstr(leader, strlen(leader),
					 &buf, &buflen));
				T(addstr(base64_dhcid + n, MIN(len - n, 48),
					 &buf, &buflen));
			}
			if (len > 15)
				T(addstr(" )", 2, &buf, &buflen));
		}
	}

	case ns_t_ipseckey: {
		int n;
		unsigned int siz;
		char base64_key[8192];
		const char *leader;
	
		if (rdlen < 2)
			goto formerr;

		switch (rdata[1]) {
		case 0:
		case 3:
			if (rdlen < 3)
				goto formerr;
			break;
		case 1:
			if (rdlen < 7)
				goto formerr;
			break;
		case 2:
			if (rdlen < 19)
				goto formerr;
			break;
		default:
			comment = "unknown IPSECKEY gateway type";
			goto hexify;
		}

		len = SPRINTF((tmp, "%u ", *rdata));
		T(addstr(tmp, len, &buf, &buflen));
		rdata++;

		len = SPRINTF((tmp, "%u ", *rdata));
		T(addstr(tmp, len, &buf, &buflen));
		rdata++;
		
		len = SPRINTF((tmp, "%u ", *rdata));
		T(addstr(tmp, len, &buf, &buflen));
		rdata++;

		switch (rdata[-2]) {
		case 0:
			T(addstr(".", 1, &buf, &buflen));
			break;
		case 1:
			(void) inet_ntop(AF_INET, rdata, buf, buflen);
			addlen(strlen(buf), &buf, &buflen);
			rdata += 4;
			break;
		case 2:
			(void) inet_ntop(AF_INET6, rdata, buf, buflen);
			addlen(strlen(buf), &buf, &buflen);
			rdata += 16;
			break;
		case 3:
			T(addname(msg, msglen, &rdata, origin, &buf, &buflen));
			break;
		}

		if (rdata >= edata)
			break;

		siz = (edata-rdata)*4/3 + 4; /* "+4" accounts for trailing \0 */
		if (siz > sizeof(base64_key) * 3/4) {
			const char *str = "record too long to print";
			T(addstr(str, strlen(str), &buf, &buflen));
		} else {
			len = b64_ntop(rdata, edata-rdata, base64_key, siz);

			if (len < 0)
				goto formerr;

			else if (len > 15) {
				T(addstr(" (", 2, &buf, &buflen));
				leader = "\n\t\t";
				spaced = 0;
			}
			else
				leader = " ";

			for (n = 0; n < len; n += 48) {
				T(addstr(leader, strlen(leader),
					 &buf, &buflen));
				T(addstr(base64_key + n, MIN(len - n, 48),
					 &buf, &buflen));
			}
			if (len > 15)
				T(addstr(" )", 2, &buf, &buflen));
		}
	}

	case ns_t_hip: {
		unsigned int i, hip_len, algorithm, key_len;
		char base64_key[NS_MD5RSA_MAX_BASE64];
		unsigned int siz;
		const char *leader = "\n\t\t\t\t\t";
		
		hip_len = *rdata++;
		algorithm = *rdata++;
		key_len = ns_get16(rdata);
		rdata += NS_INT16SZ;

		siz = key_len*4/3 + 4; /* "+4" accounts for trailing \0 */
		if (siz > sizeof(base64_key) * 3/4) {
			const char *str = "record too long to print";
			T(addstr(str, strlen(str), &buf, &buflen));
		} else {
			len = sprintf(tmp, "( %u ", algorithm);
			T(addstr(tmp, len, &buf, &buflen));

			for (i = 0; i < hip_len; i++) {
				len = sprintf(tmp, "%02X", *rdata);
				T(addstr(tmp, len, &buf, &buflen));
				rdata++;
			}
			T(addstr(leader, strlen(leader), &buf, &buflen));

			len = b64_ntop(rdata, key_len, base64_key, siz);
			if (len < 0)
				goto formerr;

			T(addstr(base64_key, len, &buf, &buflen));
				
			rdata += key_len;
			while (rdata < edata) {
				T(addstr(leader, strlen(leader), &buf, &buflen));
				T(addname(msg, msglen, &rdata, origin,
					  &buf, &buflen));
			}
			T(addstr(" )", 2, &buf, &buflen));
		}
		break;
	}

	default:
		comment = "unknown RR type";
		goto hexify;
	}
	return (buf - obuf);
 formerr:
	comment = "RR format error";
 hexify: {
	int n, m;
	char *p;

	len = SPRINTF((tmp, "\\# %u%s\t; %s", (unsigned)(edata - rdata),
		       rdlen != 0U ? " (" : "", comment));
	T(addstr(tmp, len, &buf, &buflen));
	while (rdata < edata) {
		p = tmp;
		p += SPRINTF((p, "\n\t"));
		spaced = 0;
		n = MIN(16, edata - rdata);
		for (m = 0; m < n; m++)
			p += SPRINTF((p, "%02x ", rdata[m]));
		T(addstr(tmp, p - tmp, &buf, &buflen));
		if (n < 16) {
			T(addstr(")", 1, &buf, &buflen));
			T(addtab(p - tmp + 1, 48, spaced, &buf, &buflen));
		}
		p = tmp;
		p += SPRINTF((p, "; "));
		for (m = 0; m < n; m++)
			*p++ = (isascii(rdata[m]) && isprint(rdata[m]))
				? rdata[m]
				: '.';
		T(addstr(tmp, p - tmp, &buf, &buflen));
		rdata += n;
	}
	return (buf - obuf);
    }
}

/* Private. */

/*%
 * size_t
 * prune_origin(name, origin)
 *	Find out if the name is at or under the current origin.
 * return:
 *	Number of characters in name before start of origin,
 *	or length of name if origin does not match.
 * notes:
 *	This function should share code with samedomain().
 */
static size_t
prune_origin(const char *name, const char *origin) {
	const char *oname = name;

	while (*name != '\0') {
		if (origin != NULL && ns_samename(name, origin) == 1)
			return (name - oname - (name > oname));
		while (*name != '\0') {
			if (*name == '\\') {
				name++;
				/* XXX need to handle \nnn form. */
				if (*name == '\0')
					break;
			} else if (*name == '.') {
				name++;
				break;
			}
			name++;
		}
	}
	return (name - oname);
}

/*%
 * int
 * charstr(rdata, edata, buf, buflen)
 *	Format a <character-string> into the presentation buffer.
 * return:
 *	Number of rdata octets consumed
 *	0 for protocol format error
 *	-1 for output buffer error
 * side effects:
 *	buffer is advanced on success.
 */
static int
charstr(const u_char *rdata, const u_char *edata, char **buf, size_t *buflen) {
	const u_char *odata = rdata;
	size_t save_buflen = *buflen;
	char *save_buf = *buf;

	if (addstr("\"", 1, buf, buflen) < 0)
		goto enospc;
	if (rdata < edata) {
		int n = *rdata;

		if (rdata + 1 + n <= edata) {
			rdata++;
			while (n-- > 0) {
				if (strchr("\n\"\\", *rdata) != NULL)
					if (addstr("\\", 1, buf, buflen) < 0)
						goto enospc;
				if (addstr((const char *)rdata, 1,
					   buf, buflen) < 0)
					goto enospc;
				rdata++;
			}
		}
	}
	if (addstr("\"", 1, buf, buflen) < 0)
		goto enospc;
	return (rdata - odata);
 enospc:
	errno = ENOSPC;
	*buf = save_buf;
	*buflen = save_buflen;
	return (-1);
}

static int
addname(const u_char *msg, size_t msglen,
	const u_char **pp, const char *origin,
	char **buf, size_t *buflen)
{
	size_t newlen, save_buflen = *buflen;
	char *save_buf = *buf;
	int n;

	n = dn_expand(msg, msg + msglen, *pp, *buf, *buflen);
	if (n < 0)
		goto enospc;	/*%< Guess. */
	newlen = prune_origin(*buf, origin);
	if (**buf == '\0') {
		goto root;
	} else if (newlen == 0U) {
		/* Use "@" instead of name. */
		if (newlen + 2 > *buflen)
			goto enospc;        /* No room for "@\0". */
		(*buf)[newlen++] = '@';
		(*buf)[newlen] = '\0';
	} else {
		if (((origin == NULL || origin[0] == '\0') ||
		    (origin[0] != '.' && origin[1] != '\0' &&
		    (*buf)[newlen] == '\0')) && (*buf)[newlen - 1] != '.') {
			/* No trailing dot. */
 root:
			if (newlen + 2 > *buflen)
				goto enospc;	/* No room for ".\0". */
			(*buf)[newlen++] = '.';
			(*buf)[newlen] = '\0';
		}
	}
	*pp += n;
	addlen(newlen, buf, buflen);
	**buf = '\0';
	return (newlen);
 enospc:
	errno = ENOSPC;
	*buf = save_buf;
	*buflen = save_buflen;
	return (-1);
}

static void
addlen(size_t len, char **buf, size_t *buflen) {
	INSIST(len <= *buflen);
	*buf += len;
	*buflen -= len;
}

static int
addstr(const char *src, size_t len, char **buf, size_t *buflen) {
	if (len >= *buflen) {
		errno = ENOSPC;
		return (-1);
	}
	memcpy(*buf, src, len);
	addlen(len, buf, buflen);
	**buf = '\0';
	return (0);
}

static int
addtab(size_t len, size_t target, int spaced, char **buf, size_t *buflen) {
	size_t save_buflen = *buflen;
	char *save_buf = *buf;
	int t;

	if (spaced || len >= target - 1) {
		T(addstr("  ", 2, buf, buflen));
		spaced = 1;
	} else {
		for (t = (target - len - 1) / 8; t >= 0; t--)
			if (addstr("\t", 1, buf, buflen) < 0) {
				*buflen = save_buflen;
				*buf = save_buf;
				return (-1);
			}
		spaced = 0;
	}
	return (spaced);
}

/*! \file */<|MERGE_RESOLUTION|>--- conflicted
+++ resolved
@@ -15,13 +15,6 @@
  * OF OR IN CONNECTION WITH THE USE OR PERFORMANCE OF THIS SOFTWARE.
  */
 
-<<<<<<< HEAD
-static const char rcsid[] = "$Id: ns_print.c,v 1.12 2009/03/03 05:29:58 each Exp $";
-
-/* Import. */
-
-=======
->>>>>>> 281819e5
 #include "port_before.h"
 
 #include <sys/types.h>
