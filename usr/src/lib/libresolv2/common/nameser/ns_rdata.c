--- conflicted
+++ resolved
@@ -20,11 +20,6 @@
  * PERFORMANCE OF THIS SOFTWARE.
  */
 
-<<<<<<< HEAD
-static const char rcsid[] = "$Id: ns_rdata.c,v 1.2 2009/01/23 23:49:15 tbox Exp $";
-
-=======
->>>>>>> 281819e5
 #include "port_before.h"
 
 #if __OpenBSD__
