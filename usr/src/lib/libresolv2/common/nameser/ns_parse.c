--- conflicted
+++ resolved
@@ -15,13 +15,6 @@
  * OF OR IN CONNECTION WITH THE USE OR PERFORMANCE OF THIS SOFTWARE.
  */
 
-<<<<<<< HEAD
-static const char rcsid[] = "$Id: ns_parse.c,v 1.10 2009/01/23 19:59:16 each Exp $";
-
-/* Import. */
-
-=======
->>>>>>> 281819e5
 #include "port_before.h"
 
 #include <sys/types.h>
