--- conflicted
+++ resolved
@@ -1,8 +1,3 @@
-<<<<<<< HEAD
-static const char rcsid[] = "$Id: ctl_p.c,v 1.4 2005/04/27 04:56:35 sra Exp $";
-
-=======
->>>>>>> 281819e5
 /*
  * Copyright (c) 2004 by Internet Systems Consortium, Inc. ("ISC")
  * Copyright (c) 1998,1999 by Internet Software Consortium.
