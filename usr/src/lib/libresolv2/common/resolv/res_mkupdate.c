--- conflicted
+++ resolved
@@ -21,11 +21,6 @@
  * &lt;viraj_bais@ccm.fm.intel.com>
  */
 
-<<<<<<< HEAD
-static const char rcsid[] = "$Id: res_mkupdate.c,v 1.10 2008/12/11 09:59:00 marka Exp $";
-
-=======
->>>>>>> 281819e5
 #include "port_before.h"
 
 #include <sys/types.h>
