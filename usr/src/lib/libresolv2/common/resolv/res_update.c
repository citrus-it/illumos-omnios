<<<<<<< HEAD
static const char rcsid[] = "$Id: res_update.c,v 1.13 2005/04/27 04:56:43 sra Exp $";

=======
>>>>>>> 281819e5
/*
 * Copyright (c) 2004 by Internet Systems Consortium, Inc. ("ISC")
 * Copyright (c) 1996-1999 by Internet Software Consortium.
 *
 * Permission to use, copy, modify, and distribute this software for any
 * purpose with or without fee is hereby granted, provided that the above
 * copyright notice and this permission notice appear in all copies.
 *
 * THE SOFTWARE IS PROVIDED "AS IS" AND ISC DISCLAIMS ALL WARRANTIES
 * WITH REGARD TO THIS SOFTWARE INCLUDING ALL IMPLIED WARRANTIES OF
 * MERCHANTABILITY AND FITNESS.  IN NO EVENT SHALL ISC BE LIABLE FOR
 * ANY SPECIAL, DIRECT, INDIRECT, OR CONSEQUENTIAL DAMAGES OR ANY DAMAGES
 * WHATSOEVER RESULTING FROM LOSS OF USE, DATA OR PROFITS, WHETHER IN AN
 * ACTION OF CONTRACT, NEGLIGENCE OR OTHER TORTIOUS ACTION, ARISING OUT
 * OF OR IN CONNECTION WITH THE USE OR PERFORMANCE OF THIS SOFTWARE.
 */

/*! \file
 * \brief
 * Based on the Dynamic DNS reference implementation by Viraj Bais
 * &lt;viraj_bais@ccm.fm.intel.com>
 */

#include "port_before.h"

#include <sys/param.h>
#include <sys/socket.h>
#include <sys/time.h>

#include <netinet/in.h>
#include <arpa/inet.h>
#include <arpa/nameser.h>

#include <errno.h>
#include <limits.h>
#include <netdb.h>
#include <res_update.h>
#include <stdarg.h>
#include <stdio.h>
#include <stdlib.h>
#include <string.h>

#include <isc/list.h>
#include <resolv.h>

#include "port_after.h"
#include "res_private.h"

/*%
 * Separate a linked list of records into groups so that all records
 * in a group will belong to a single zone on the nameserver.
 * Create a dynamic update packet for each zone and send it to the
 * nameservers for that zone, and await answer.
 * Abort if error occurs in updating any zone.
 * Return the number of zones updated on success, < 0 on error.
 *
 * On error, caller must deal with the unsynchronized zones
 * eg. an A record might have been successfully added to the forward
 * zone but the corresponding PTR record would be missing if error
 * was encountered while updating the reverse zone.
 */

struct zonegrp {
	char			z_origin[MAXDNAME];
	ns_class		z_class;
	union res_sockaddr_union z_nsaddrs[MAXNS];
	int			z_nscount;
	int			z_flags;
	LIST(ns_updrec)		z_rrlist;
	LINK(struct zonegrp)	z_link;
};

#define ZG_F_ZONESECTADDED	0x0001

/* Forward. */

static void	res_dprintf(const char *, ...) ISC_FORMAT_PRINTF(1, 2);

/* Macros. */

#define DPRINTF(x) do {\
		int save_errno = errno; \
		if ((statp->options & RES_DEBUG) != 0U) res_dprintf x; \
		errno = save_errno; \
	} while (0)

/* Public. */

int
res_nupdate(res_state statp, ns_updrec *rrecp_in, ns_tsig_key *key) {
	ns_updrec *rrecp;
	u_char answer[PACKETSZ];
	u_char *packet;
	struct zonegrp *zptr, tgrp;
	LIST(struct zonegrp) zgrps;
	int nzones = 0, nscount = 0, n;
	union res_sockaddr_union nsaddrs[MAXNS];

	packet = malloc(NS_MAXMSG);
	if (packet == NULL) {
		DPRINTF(("malloc failed"));
		return (0);
	}
	/* Thread all of the updates onto a list of groups. */
	INIT_LIST(zgrps);
	memset(&tgrp, 0, sizeof (tgrp));
	for (rrecp = rrecp_in; rrecp;
	     rrecp = LINKED(rrecp, r_link) ? NEXT(rrecp, r_link) : NULL) {
		int nscnt;
		/* Find the origin for it if there is one. */
		tgrp.z_class = rrecp->r_class;
		nscnt = res_findzonecut2(statp, rrecp->r_dname, tgrp.z_class,
					 RES_EXHAUSTIVE, tgrp.z_origin,
					 sizeof tgrp.z_origin, 
					 tgrp.z_nsaddrs, MAXNS);
		if (nscnt <= 0) {
			DPRINTF(("res_findzonecut failed (%d)", nscnt));
			goto done;
		}
		tgrp.z_nscount = nscnt;
		/* Find the group for it if there is one. */
		for (zptr = HEAD(zgrps); zptr != NULL; zptr = NEXT(zptr, z_link))
			if (ns_samename(tgrp.z_origin, zptr->z_origin) == 1 &&
			    tgrp.z_class == zptr->z_class)
				break;
		/* Make a group for it if there isn't one. */
		if (zptr == NULL) {
			zptr = malloc(sizeof *zptr);
			if (zptr == NULL) {
				DPRINTF(("malloc failed"));
				goto done;
			}
			*zptr = tgrp;
			zptr->z_flags = 0;
			INIT_LINK(zptr, z_link);
			INIT_LIST(zptr->z_rrlist);
			APPEND(zgrps, zptr, z_link);
		}
		/* Thread this rrecp onto the right group. */
		APPEND(zptr->z_rrlist, rrecp, r_glink);
	}

	for (zptr = HEAD(zgrps); zptr != NULL; zptr = NEXT(zptr, z_link)) {
		/* Construct zone section and prepend it. */
		rrecp = res_mkupdrec(ns_s_zn, zptr->z_origin,
				     zptr->z_class, ns_t_soa, 0);
		if (rrecp == NULL) {
			DPRINTF(("res_mkupdrec failed"));
			goto done;
		}
		PREPEND(zptr->z_rrlist, rrecp, r_glink);
		zptr->z_flags |= ZG_F_ZONESECTADDED;

		/* Marshall the update message. */
		n = res_nmkupdate(statp, HEAD(zptr->z_rrlist),
				  packet, NS_MAXMSG);
		DPRINTF(("res_mkupdate -> %d", n));
		if (n < 0)
			goto done;

		/* Temporarily replace the resolver's nameserver set. */
		nscount = res_getservers(statp, nsaddrs, MAXNS);
		res_setservers(statp, zptr->z_nsaddrs, zptr->z_nscount);

		/* Send the update and remember the result. */
		if (key != NULL)
			n = res_nsendsigned(statp, packet, n, key,
					    answer, sizeof answer);
		else
			n = res_nsend(statp, packet, n, answer, sizeof answer);
		if (n < 0) {
			DPRINTF(("res_nsend: send error, n=%d (%s)\n",
				 n, strerror(errno)));
			goto done;
		}
		if (((HEADER *)answer)->rcode == NOERROR)
			nzones++;

		/* Restore resolver's nameserver set. */
		res_setservers(statp, nsaddrs, nscount);
		nscount = 0;
	}
 done:
	while (!EMPTY(zgrps)) {
		zptr = HEAD(zgrps);
		if ((zptr->z_flags & ZG_F_ZONESECTADDED) != 0)
			res_freeupdrec(HEAD(zptr->z_rrlist));
		UNLINK(zgrps, zptr, z_link);
		free(zptr);
	}
	if (nscount != 0)
		res_setservers(statp, nsaddrs, nscount);

	free(packet);
	return (nzones);
}

/* Private. */

static void
res_dprintf(const char *fmt, ...) {
	va_list ap;

	va_start(ap, fmt);
	fputs(";; res_nupdate: ", stderr);
	vfprintf(stderr, fmt, ap);
	fputc('\n', stderr);
	va_end(ap);
}<|MERGE_RESOLUTION|>--- conflicted
+++ resolved
@@ -1,8 +1,3 @@
-<<<<<<< HEAD
-static const char rcsid[] = "$Id: res_update.c,v 1.13 2005/04/27 04:56:43 sra Exp $";
-
-=======
->>>>>>> 281819e5
 /*
  * Copyright (c) 2004 by Internet Systems Consortium, Inc. ("ISC")
  * Copyright (c) 1996-1999 by Internet Software Consortium.
