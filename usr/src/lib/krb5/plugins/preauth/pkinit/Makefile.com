#
# CDDL HEADER START
#
# The contents of this file are subject to the terms of the
# Common Development and Distribution License (the "License").
# You may not use this file except in compliance with the License.
#
# You can obtain a copy of the license at usr/src/OPENSOLARIS.LICENSE
# or http://www.opensolaris.org/os/licensing.
# See the License for the specific language governing permissions
# and limitations under the License.
#
# When distributing Covered Code, include this CDDL HEADER in each
# file and include the License file at usr/src/OPENSOLARIS.LICENSE.
# If applicable, add the following below this CDDL HEADER, with the
# fields enclosed by brackets "[]" replaced with your own identifying
# information: Portions Copyright [yyyy] [name of copyright owner]
#
# CDDL HEADER END
#
#
# Copyright 2009 Sun Microsystems, Inc.  All rights reserved.
# Use is subject to license terms.
#
# Copyright (c) 2018, Joyent, Inc.

LIBRARY= pkinit.a
VERS= .1

PKINIT_OBJS= \
	pkinit_accessor.o \
	pkinit_clnt.o \
	pkinit_crypto_openssl.o \
	pkinit_identity.o \
	pkinit_lib.o \
	pkinit_matching.o \
	pkinit_profile.o \
	pkinit_srv.o


OBJECTS= $(PKINIT_OBJS)

# include library definitions
include $(SRC)/lib/krb5/Makefile.lib

SRCS= $(PKINIT_OBJS:%.o=../%.c)

LIBS=		$(DYNLIB)

include $(SRC)/lib/gss_mechs/mech_krb5/Makefile.mech_krb5

POFILE = $(LIBRARY:%.a=%.po)
POFILES = generic.po

#override liblink
INS.liblink=	-$(RM) $@; $(SYMLINK) $(LIBLINKS)$(VERS) $@


CPPFLAGS += 	-I$(SRC)/lib/krb5 \
		-I$(SRC)/lib/krb5/kdb \
		-I$(SRC)/lib/gss_mechs/mech_krb5/include \
		-I$(SRC)/lib/gss_mechs/mech_krb5/krb5/os \
		-I$(SRC)/lib/gss_mechs/mech_krb5/include/krb5 \
		-I$(SRC)/uts/common/gssapi/include/ \
		-I$(SRC)/uts/common/gssapi/mechs/krb5/include \
		-I$(SRC)

CERRWARN	+= -Wno-uninitialized
CERRWARN	+= -Wno-unused-function

<<<<<<< HEAD
CFLAGS +=	-I..
DYNFLAGS +=	$(KRUNPATH) $(KMECHLIB) -Wl,-znodelete
=======
# not linted
SMATCH=off

CFLAGS +=	$(CCVERBOSE) -I..
DYNFLAGS +=	$(KRUNPATH) $(KMECHLIB) -znodelete
>>>>>>> c653bb47
LDLIBS +=	-L $(ROOTLIBDIR) -lcrypto -lc

ROOTLIBDIR= $(ROOT)/usr/lib/krb5/plugins/preauth

$(ROOTLIBDIR):
	$(INS.dir)

.KEEP_STATE:

all:	$(LIBS)


# include library targets
include $(SRC)/lib/krb5/Makefile.targ

FRC:

generic.po: FRC
	$(RM) messages.po
	$(XGETTEXT) $(XGETFLAGS) `$(GREP) -l gettext ../*.[ch]`
	$(SED) "/^domain/d" messages.po > $@
	$(RM) messages.po<|MERGE_RESOLUTION|>--- conflicted
+++ resolved
@@ -68,16 +68,11 @@
 CERRWARN	+= -Wno-uninitialized
 CERRWARN	+= -Wno-unused-function
 
-<<<<<<< HEAD
-CFLAGS +=	-I..
-DYNFLAGS +=	$(KRUNPATH) $(KMECHLIB) -Wl,-znodelete
-=======
 # not linted
 SMATCH=off
 
-CFLAGS +=	$(CCVERBOSE) -I..
-DYNFLAGS +=	$(KRUNPATH) $(KMECHLIB) -znodelete
->>>>>>> c653bb47
+CFLAGS +=	-I..
+DYNFLAGS +=	$(KRUNPATH) $(KMECHLIB) -Wl,-znodelete
 LDLIBS +=	-L $(ROOTLIBDIR) -lcrypto -lc
 
 ROOTLIBDIR= $(ROOT)/usr/lib/krb5/plugins/preauth
