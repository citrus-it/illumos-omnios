#
# CDDL HEADER START
#
# The contents of this file are subject to the terms of the
# Common Development and Distribution License (the "License").
# You may not use this file except in compliance with the License.
#
# You can obtain a copy of the license at usr/src/OPENSOLARIS.LICENSE
# or http://www.opensolaris.org/os/licensing.
# See the License for the specific language governing permissions
# and limitations under the License.
#
# When distributing Covered Code, include this CDDL HEADER in each
# file and include the License file at usr/src/OPENSOLARIS.LICENSE.
# If applicable, add the following below this CDDL HEADER, with the
# fields enclosed by brackets "[]" replaced with your own identifying
# information: Portions Copyright [yyyy] [name of copyright owner]
#
# CDDL HEADER END
#
#
# Copyright 2008 Sun Microsystems, Inc.  All rights reserved.
# Use is subject to license terms.
#
# Copyright (c) 2018, Joyent, Inc.

LIBRARY= libkdb_ldap.a
VERS= .1

LIBKLDAP_OBJS= \
	kdb_ldap.o \
	kdb_ldap_conn.o \
	kdb_xdr.o \
	ldap_create.o \
	ldap_err.o \
	ldap_fetch_mkey.o \
	ldap_handle.o \
	ldap_krbcontainer.o \
	ldap_misc.o \
	ldap_principal.o \
	ldap_principal2.o \
	ldap_pwd_policy.o \
	ldap_realm.o \
	ldap_service_rights.o \
	ldap_service_stash.o \
	ldap_services.o \
	ldap_tkt_policy.o \
	princ_xdr.o 

OBJECTS= $(LIBKLDAP_OBJS)

# include library definitions
include $(SRC)/lib/krb5/Makefile.lib

SRCS= $(LIBKLDAP_OBJS:%.o=../%.c)

LIBS=		$(DYNLIB)

include $(SRC)/lib/gss_mechs/mech_krb5/Makefile.mech_krb5

POFILE = $(LIBRARY:%.a=%.po)
POFILES = generic.po

#override liblink
INS.liblink=	-$(RM) $@; $(SYMLINK) $(LIBLINKS)$(VERS) $@

CPPFLAGS += 	-DHAVE_CONFIG_H \
		-I$(SRC)/lib/krb5 \
		-I$(SRC)/lib/krb5/kdb \
		-I$(SRC)/lib/gss_mechs/mech_krb5/include \
		-I$(SRC)/lib/gss_mechs/mech_krb5/krb5/os \
		-I$(SRC)/lib/gss_mechs/mech_krb5/include/krb5 \
		-I$(SRC)/uts/common/gssapi/include/ \
		-I$(SRC)/uts/common/gssapi/mechs/krb5/include \
		-DUSE_KADM5_API_VERSION=2

<<<<<<< HEAD
CFLAGS +=	-I..
CERRWARN +=	-Wno-parentheses
CERRWARN +=	-Wno-unused-function
=======
CFLAGS +=	$(CCVERBOSE) -I..
CERRWARN +=	-_gcc=-Wno-parentheses
CERRWARN +=	-_gcc=-Wno-unused-function

# not linted
SMATCH=off

>>>>>>> c653bb47
DYNFLAGS +=	$(KRUNPATH) $(KERBRUNPATH) $(KMECHLIB)
LDLIBS +=	-L $(ROOTLIBDIR) -lkadm5srv -lc -lldap

.KEEP_STATE:

all:	$(LIBS)


# include library targets
include $(SRC)/lib/krb5/Makefile.targ

FRC:

generic.po: FRC
	$(RM) messages.po
	$(XGETTEXT) $(XGETFLAGS) `$(GREP) -l gettext ../*.[ch]`
	$(SED) "/^domain/d" messages.po > $@
	$(RM) messages.po<|MERGE_RESOLUTION|>--- conflicted
+++ resolved
@@ -74,19 +74,13 @@
 		-I$(SRC)/uts/common/gssapi/mechs/krb5/include \
 		-DUSE_KADM5_API_VERSION=2
 
-<<<<<<< HEAD
 CFLAGS +=	-I..
 CERRWARN +=	-Wno-parentheses
 CERRWARN +=	-Wno-unused-function
-=======
-CFLAGS +=	$(CCVERBOSE) -I..
-CERRWARN +=	-_gcc=-Wno-parentheses
-CERRWARN +=	-_gcc=-Wno-unused-function
 
 # not linted
 SMATCH=off
 
->>>>>>> c653bb47
 DYNFLAGS +=	$(KRUNPATH) $(KERBRUNPATH) $(KMECHLIB)
 LDLIBS +=	-L $(ROOTLIBDIR) -lkadm5srv -lc -lldap
 
