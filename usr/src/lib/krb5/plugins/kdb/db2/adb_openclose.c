--- conflicted
+++ resolved
@@ -25,11 +25,6 @@
  * Copyright 1993 OpenVision Technologies, Inc., All Rights Reserved
  */
 
-<<<<<<< HEAD
-static char *rcsid = "$Header: /cvs/krbdev/krb5/src/lib/kadm5/srv/adb_openclose.c,v 1.8 2002/10/08 20:20:29 tlyu Exp $";
-
-=======
->>>>>>> 29a35cb6
 #include	<sys/file.h>
 #include	<fcntl.h>
 #include	<unistd.h>
