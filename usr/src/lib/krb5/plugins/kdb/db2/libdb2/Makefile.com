#
# CDDL HEADER START
#
# The contents of this file are subject to the terms of the
# Common Development and Distribution License (the "License").
# You may not use this file except in compliance with the License.
#
# You can obtain a copy of the license at usr/src/OPENSOLARIS.LICENSE
# or http://www.opensolaris.org/os/licensing.
# See the License for the specific language governing permissions
# and limitations under the License.
#
# When distributing Covered Code, include this CDDL HEADER in each
# file and include the License file at usr/src/OPENSOLARIS.LICENSE.
# If applicable, add the following below this CDDL HEADER, with the
# fields enclosed by brackets "[]" replaced with your own identifying
# information: Portions Copyright [yyyy] [name of copyright owner]
#
# CDDL HEADER END
#
#
# Copyright 2007 Sun Microsystems, Inc.  All rights reserved.
# Use is subject to license terms.
#
# Copyright (c) 2018, Joyent, Inc.

LIBRARY= libdb2.a
VERS= .1

# btree  
BTREE_OBJS= \
	bt_close.o \
	bt_conv.o \
	bt_debug.o \
	bt_delete.o \
	bt_get.o \
	bt_open.o \
        bt_overflow.o \
	bt_page.o \
	bt_put.o \
	bt_search.o \
	bt_seq.o \
	bt_split.o \
        bt_utils.o 
 
# db 
DB_OBJS= db.o

# hash
HASH_OBJS= \
	hash.o \
	hash_bigkey.o \
	hash_func.o \
	hash_log2.o \
	hash_page.o \
	hsearch.o \
	dbm.o

# mpool
MPOOL_OBJS= mpool.o

# recno
RECNO_OBJS= \
	rec_close.o \
	rec_delete.o \
	rec_get.o \
	rec_open.o \
	rec_put.o \
	rec_search.o \
	rec_seq.o \
	rec_utils.o

OBJECTS= \
	$(BTREE_OBJS) $(DB_OBJS) $(HASH_OBJS) $(MPOOL_OBJS) $(RECNO_OBJS)

# include library definitions
include $(SRC)/lib/krb5/Makefile.lib

SRCS=	$(BTREE_OBJS:%.o=../btree/%.c) \
	$(DB_OBJS:%.o=../db/%.c) \
	$(HASH_OBJS:%.o=../hash/%.c) \
	$(MPOOL_OBJS:%.o=../mpool/%.c) \
	$(RECNO_OBJS:%.o=../recno/%.c)

LIBS=		$(DYNLIB)

include $(SRC)/lib/gss_mechs/mech_krb5/Makefile.mech_krb5

POFILE = $(LIBRARY:%.a=%.po)
POFILES = generic.po

#override liblink
INS.liblink=	-$(RM) $@; $(SYMLINK) $(LIBLINKS)$(VERS) $@

CPPFLAGS += 	-DHAVE_CONFIG_H \
		-I$(SRC)/lib/krb5/plugins/kdb/db2/libdb2/mpool \
		-I$(SRC)/lib/krb5/plugins/kdb/db2/libdb2/db \
		-I$(SRC)/lib/krb5/plugins/kdb/db2/libdb2/hash \
		-I$(SRC)/lib/krb5/plugins/kdb/db2/libdb2/btree \
		-I$(SRC)/lib/krb5/plugins/kdb/db2/libdb2/recno \
		-I$(SRC)/lib/krb5/plugins/kdb/db2/libdb2/include \
		-I$(SRC)/lib/gss_mechs/mech_krb5/include  #for db-ndbm.h

<<<<<<< HEAD
CFLAGS +=	-I..
CERRWARN +=	-Wno-uninitialized
=======
CFLAGS +=	$(CCVERBOSE) -I..
CERRWARN +=	-_gcc=-Wno-uninitialized

# not linted
SMATCH=off

>>>>>>> c653bb47
LDLIBS +=	-lc

# Identify that this library is an interposer (on dbm_ routines from libc.so.1).
# This identification insures runtime symbol lookup resolves to this library
# (before libc.so.1) regardless of dependency link order.
DYNFLAGS +=	$(ZINTERPOSE)

.KEEP_STATE:

all:	$(LIBS)


# include library targets
include $(SRC)/lib/krb5/Makefile.targ

pics/%.o: ../btree/%.c
	$(COMPILE.c)  -o $@ $<
	$(POST_PROCESS_O)

pics/%.o: ../db/%.c
	$(COMPILE.c)  -o $@ $<
	$(POST_PROCESS_O)

pics/%.o: ../hash/%.c
	$(COMPILE.c)  -o $@ $<
	$(POST_PROCESS_O)

pics/%.o: ../mpool/%.c
	$(COMPILE.c)  -o $@ $<
	$(POST_PROCESS_O)

pics/%.o: ../recno/%.c
	$(COMPILE.c)  -o $@ $<
	$(POST_PROCESS_O)

FRC:

generic.po: FRC
	$(RM) messages.po
	$(XGETTEXT) $(XGETFLAGS) `$(GREP) -l gettext ../hash/*.[ch]`
	$(SED) "/^domain/d" messages.po > $@
	$(RM) messages.po<|MERGE_RESOLUTION|>--- conflicted
+++ resolved
@@ -101,17 +101,12 @@
 		-I$(SRC)/lib/krb5/plugins/kdb/db2/libdb2/include \
 		-I$(SRC)/lib/gss_mechs/mech_krb5/include  #for db-ndbm.h
 
-<<<<<<< HEAD
 CFLAGS +=	-I..
 CERRWARN +=	-Wno-uninitialized
-=======
-CFLAGS +=	$(CCVERBOSE) -I..
-CERRWARN +=	-_gcc=-Wno-uninitialized
 
 # not linted
 SMATCH=off
 
->>>>>>> c653bb47
 LDLIBS +=	-lc
 
 # Identify that this library is an interposer (on dbm_ routines from libc.so.1).
