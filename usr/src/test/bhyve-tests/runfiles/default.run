--- conflicted
+++ resolved
@@ -9,14 +9,10 @@
 # http://www.illumos.org/license/CDDL.
 #
 
-<<<<<<< HEAD
 #
-# Copyright 2022 Oxide Computer Company
 # Copyright 2022 MNX Cloud, Inc.
+# Copyright 2023 Oxide Computer Company
 #
-=======
-# Copyright 2023 Oxide Computer Company
->>>>>>> 717646f7
 
 [DEFAULT]
 pre =
