#
# This file and its contents are supplied under the terms of the
# Common Development and Distribution License ("CDDL"), version 1.0.
# You may only use this file in accordance with the terms of version
# 1.0 of the CDDL.
#
# A full copy of the text of the CDDL should have accompanied this
# source.  A copy of the CDDL is also available via the Internet at
# http://www.illumos.org/license/CDDL.
#

#
# Copyright (c) 2012, 2016 by Delphix. All rights reserved.
#

include $(SRC)/Makefile.master

ROOTOPTPKG = $(ROOT)/opt/zfs-tests
TARGETDIR = $(ROOTOPTPKG)/bin

<<<<<<< HEAD
PROGS = zfstest

CMDS = $(PROGS:%=$(ROOTBIN)/%)
$(CMDS) := FILEMODE = 0555

all clean clobber:

install: $(CMDS)

$(CMDS): $(ROOTBIN)

$(ROOTBIN):
	$(INS.dir)

$(ROOTBIN)/%: %.ksh
	$(INS.rename)
=======
include $(SRC)/test/zfs-tests/Makefile.com
>>>>>>> fee52838
<|MERGE_RESOLUTION|>--- conflicted
+++ resolved
@@ -18,23 +18,4 @@
 ROOTOPTPKG = $(ROOT)/opt/zfs-tests
 TARGETDIR = $(ROOTOPTPKG)/bin
 
-<<<<<<< HEAD
-PROGS = zfstest
-
-CMDS = $(PROGS:%=$(ROOTBIN)/%)
-$(CMDS) := FILEMODE = 0555
-
-all clean clobber:
-
-install: $(CMDS)
-
-$(CMDS): $(ROOTBIN)
-
-$(ROOTBIN):
-	$(INS.dir)
-
-$(ROOTBIN)/%: %.ksh
-	$(INS.rename)
-=======
-include $(SRC)/test/zfs-tests/Makefile.com
->>>>>>> fee52838
+include $(SRC)/test/zfs-tests/Makefile.com