--- conflicted
+++ resolved
@@ -62,14 +62,9 @@
 {
 	typeset all_disks=$(echo '' | sudo -k format | awk \
 	    '/c[0-9]/ {print $2}')
-<<<<<<< HEAD
 	typeset used_disks=$(zpool list -Hvpo name | awk \
-	    '/\tc[0-9]/ {print $1}' | sed 's/s[0-9]//g')
-=======
-	typeset used_disks=$(zpool status | awk \
 	    '/c[0-9]+(t[0-9a-f]+)?d[0-9]+/ {print $1}' | sed -E \
 	    's/(s|p)[0-9]+//g')
->>>>>>> ce326879
 
 	typeset disk used avail_disks
 	for disk in $all_disks; do
