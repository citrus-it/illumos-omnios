#
# This file and its contents are supplied under the terms of the
# Common Development and Distribution License ("CDDL"), version 1.0.
# You may only use this file in accordance with the terms of version
# 1.0 of the CDDL.
#
# A full copy of the text of the CDDL should have accompanied this
# source.  A copy of the CDDL is also available via the Internet at
# http://www.illumos.org/license/CDDL.
#

#
# Copyright (c) 2016 by Delphix. All rights reserved.
#

PROG = mkfiles

include $(SRC)/cmd/Makefile.cmd

LDLIBS += -lc
<<<<<<< HEAD
C99MODE = $(C99_ENABLE)
=======
>>>>>>> fee52838

include ../Makefile.subdirs<|MERGE_RESOLUTION|>--- conflicted
+++ resolved
@@ -18,9 +18,5 @@
 include $(SRC)/cmd/Makefile.cmd
 
 LDLIBS += -lc
-<<<<<<< HEAD
-C99MODE = $(C99_ENABLE)
-=======
->>>>>>> fee52838
 
 include ../Makefile.subdirs