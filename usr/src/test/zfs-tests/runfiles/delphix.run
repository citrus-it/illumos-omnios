#
# This file and its contents are supplied under the terms of the
# Common Development and Distribution License ("CDDL"), version 1.0.
# You may only use this file in accordance with the terms of version
# 1.0 of the CDDL.
#
# A full copy of the text of the CDDL should have accompanied this
# source.  A copy of the CDDL is also available via the Internet at
# http://www.illumos.org/license/CDDL.
#

#
<<<<<<< HEAD
# Copyright (c) 2012, 2016 by Delphix. All rights reserved.
=======
# Copyright (c) 2012, 2015 by Delphix. All rights reserved.
>>>>>>> 6575bca0
#

[DEFAULT]
pre = setup
quiet = False
pre_user = root
user = root
timeout = 1800
post_user = root
post = cleanup
outputdir = /var/tmp/test_results

[/opt/zfs-tests/tests/functional/acl/cifs]
tests = ['cifs_attr_001_pos', 'cifs_attr_002_pos', 'cifs_attr_003_pos']

[/opt/zfs-tests/tests/functional/acl/nontrivial]
tests = ['zfs_acl_chmod_001_neg', 'zfs_acl_chmod_002_pos',
    'zfs_acl_chmod_aclmode_001_pos', 'zfs_acl_chmod_compact_001_pos',
    'zfs_acl_chmod_delete_001_pos', 'zfs_acl_chmod_inherit_001_pos',
    'zfs_acl_chmod_inherit_002_neg', 'zfs_acl_chmod_inherit_002_pos',
    'zfs_acl_chmod_inherit_003_pos', 'zfs_acl_chmod_inherit_004_pos',
    'zfs_acl_chmod_owner_001_pos', 'zfs_acl_chmod_rwacl_001_pos',
    'zfs_acl_chmod_rwx_001_pos', 'zfs_acl_chmod_rwx_002_pos',
    'zfs_acl_chmod_rwx_003_pos', 'zfs_acl_chmod_rwx_004_pos',
    'zfs_acl_chmod_xattr_001_pos', 'zfs_acl_chmod_xattr_002_pos',
    'zfs_acl_cp_001_pos', 'zfs_acl_cp_002_pos', 'zfs_acl_cpio_001_pos',
    'zfs_acl_cpio_002_pos', 'zfs_acl_find_001_pos', 'zfs_acl_ls_001_pos',
    'zfs_acl_mv_001_pos', 'zfs_acl_tar_001_pos', 'zfs_acl_tar_002_pos',
    'zfs_acl_aclmode_restricted_001_neg']

[/opt/zfs-tests/tests/functional/acl/trivial]
tests = ['zfs_acl_chmod_001_pos', 'zfs_acl_compress_001_pos',
    'zfs_acl_cp_001_pos', 'zfs_acl_cp_002_neg', 'zfs_acl_cp_003_neg',
    'zfs_acl_find_001_pos', 'zfs_acl_find_002_neg', 'zfs_acl_ls_001_pos',
    'zfs_acl_ls_002_neg', 'zfs_acl_mv_001_pos', 'zfs_acl_pack_001_pos',
    'zfs_acl_pax_001_pos', 'zfs_acl_pax_002_pos', 'zfs_acl_pax_003_pos',
    'zfs_acl_pax_004_pos', 'zfs_acl_pax_005_pos', 'zfs_acl_pax_006_pos',
    'zfs_acl_tar_001_pos', 'zfs_acl_tar_002_neg',
    'zfs_acl_aclmode_restricted_001_pos']

[/opt/zfs-tests/tests/functional/atime]
tests = ['atime_001_pos', 'atime_002_neg']

[/opt/zfs-tests/tests/functional/bootfs]
tests = ['bootfs_001_pos', 'bootfs_002_neg', 'bootfs_003_pos',
    'bootfs_004_neg', 'bootfs_005_neg', 'bootfs_006_pos', 'bootfs_007_pos',
    'bootfs_008_neg']
pre =
post =

[/opt/zfs-tests/tests/functional/cache]
tests = ['cache_001_pos', 'cache_002_pos', 'cache_003_pos', 'cache_004_neg',
    'cache_005_neg', 'cache_006_pos', 'cache_007_neg', 'cache_008_neg',
    'cache_009_pos', 'cache_010_neg', 'cache_011_pos']

[/opt/zfs-tests/tests/functional/cachefile]
tests = ['cachefile_001_pos', 'cachefile_002_pos', 'cachefile_003_pos',
    'cachefile_004_pos']
pre =
post =

[/opt/zfs-tests/tests/functional/channel_program/lua_core]
autotests = 1

[/opt/zfs-tests/tests/functional/channel_program/synctask_core]
autotests = 1

[/opt/zfs-tests/tests/functional/checksum]
tests = ['run_edonr_test', 'run_sha2_test', 'run_skein_test']
pre =
post =

[/opt/zfs-tests/tests/functional/clean_mirror]
tests = [ 'clean_mirror_001_pos', 'clean_mirror_002_pos',
    'clean_mirror_003_pos', 'clean_mirror_004_pos']

[/opt/zfs-tests/tests/functional/cli_root/zdb]
tests = ['zdb_001_neg', 'zdb_002_pos']
pre =
post =

[/opt/zfs-tests/tests/functional/cli_root/zfs]
tests = ['zfs_001_neg', 'zfs_002_pos', 'zfs_003_neg']

[/opt/zfs-tests/tests/functional/cli_root/zfs_clone]
tests = ['zfs_clone_001_neg', 'zfs_clone_002_pos', 'zfs_clone_003_pos',
    'zfs_clone_004_pos', 'zfs_clone_005_pos', 'zfs_clone_006_pos',
    'zfs_clone_007_pos', 'zfs_clone_008_neg', 'zfs_clone_009_neg',
    'zfs_clone_010_pos']

[/opt/zfs-tests/tests/functional/cli_root/zfs_copies]
tests = ['zfs_copies_001_pos', 'zfs_copies_002_pos', 'zfs_copies_003_pos',
    'zfs_copies_004_neg', 'zfs_copies_005_neg', 'zfs_copies_006_pos']

[/opt/zfs-tests/tests/functional/cli_root/zfs_create]
tests = ['zfs_create_001_pos', 'zfs_create_002_pos', 'zfs_create_003_pos',
    'zfs_create_004_pos', 'zfs_create_005_pos', 'zfs_create_006_pos',
    'zfs_create_007_pos', 'zfs_create_008_neg', 'zfs_create_009_neg',
    'zfs_create_010_neg', 'zfs_create_011_pos', 'zfs_create_012_pos',
    'zfs_create_013_pos']

[/opt/zfs-tests/tests/functional/cli_root/zfs_destroy]
tests = ['zfs_destroy_001_pos', 'zfs_destroy_002_pos', 'zfs_destroy_003_pos',
    'zfs_destroy_004_pos', 'zfs_destroy_005_neg', 'zfs_destroy_006_neg',
    'zfs_destroy_007_neg', 'zfs_destroy_008_pos', 'zfs_destroy_009_pos',
    'zfs_destroy_010_pos', 'zfs_destroy_011_pos', 'zfs_destroy_012_pos',
    'zfs_destroy_013_neg', 'zfs_destroy_014_pos', 'zfs_destroy_015_pos',
    'zfs_destroy_016_pos']

[/opt/zfs-tests/tests/functional/cli_root/zfs_get]
tests = ['zfs_get_001_pos', 'zfs_get_002_pos', 'zfs_get_003_pos',
    'zfs_get_004_pos', 'zfs_get_005_neg', 'zfs_get_006_neg', 'zfs_get_007_neg',
    'zfs_get_008_pos', 'zfs_get_009_pos', 'zfs_get_010_neg']

[/opt/zfs-tests/tests/functional/cli_root/zfs_inherit]
tests = ['zfs_inherit_001_neg', 'zfs_inherit_002_neg', 'zfs_inherit_003_pos']

[/opt/zfs-tests/tests/functional/cli_root/zfs_mount]
tests = ['zfs_mount_001_pos', 'zfs_mount_002_pos', 'zfs_mount_003_pos',
    'zfs_mount_004_pos', 'zfs_mount_005_pos', 'zfs_mount_006_pos',
    'zfs_mount_007_pos', 'zfs_mount_008_pos', 'zfs_mount_009_neg',
    'zfs_mount_010_neg', 'zfs_mount_011_neg', 'zfs_mount_012_neg',
    'zfs_mount_all_001_pos']

[/opt/zfs-tests/tests/functional/cli_root/zfs_promote]
tests = ['zfs_promote_001_pos', 'zfs_promote_002_pos', 'zfs_promote_003_pos',
    'zfs_promote_004_pos', 'zfs_promote_005_pos', 'zfs_promote_006_neg',
    'zfs_promote_007_neg', 'zfs_promote_008_pos']

[/opt/zfs-tests/tests/functional/cli_root/zfs_property]
tests = ['zfs_written_property_001_pos']

[/opt/zfs-tests/tests/functional/cli_root/zfs_receive]
tests = ['zfs_receive_001_pos', 'zfs_receive_002_pos', 'zfs_receive_003_pos',
    'zfs_receive_005_neg', 'zfs_receive_006_pos',
    'zfs_receive_007_neg', 'zfs_receive_008_pos', 'zfs_receive_009_neg',
    'zfs_receive_010_pos', 'zfs_receive_011_pos']

[/opt/zfs-tests/tests/functional/cli_root/zfs_rename]
tests = ['zfs_rename_001_pos', 'zfs_rename_002_pos', 'zfs_rename_003_pos',
    'zfs_rename_004_neg', 'zfs_rename_005_neg', 'zfs_rename_006_pos',
    'zfs_rename_007_pos', 'zfs_rename_008_pos', 'zfs_rename_009_neg',
    'zfs_rename_010_neg', 'zfs_rename_011_pos', 'zfs_rename_012_neg',
    'zfs_rename_013_pos', 'zfs_rename_014_neg']

[/opt/zfs-tests/tests/functional/cli_root/zfs_reservation]
tests = ['zfs_reservation_001_pos', 'zfs_reservation_002_pos']

[/opt/zfs-tests/tests/functional/cli_root/zfs_rollback]
tests = ['zfs_rollback_001_pos', 'zfs_rollback_002_pos',
    'zfs_rollback_003_neg', 'zfs_rollback_004_neg']

[/opt/zfs-tests/tests/functional/cli_root/zfs_send]
tests = ['zfs_send_001_pos', 'zfs_send_002_pos', 'zfs_send_003_pos',
    'zfs_send_004_neg', 'zfs_send_005_pos', 'zfs_send_006_pos',
    'zfs_send_007_pos']

[/opt/zfs-tests/tests/functional/cli_root/zfs_set]
tests = ['cache_001_pos', 'cache_002_neg', 'canmount_001_pos',
    'canmount_002_pos', 'canmount_003_pos', 'canmount_004_pos',
    'checksum_001_pos', 'compression_001_pos', 'mountpoint_001_pos',
    'mountpoint_002_pos', 'mountpoint_003_pos', 'onoffs_001_pos',
    'property_alias_001_pos', 'readonly_001_pos', 'reservation_001_neg',
    'ro_props_001_pos', 'share_mount_001_neg', 'snapdir_001_pos',
    'user_property_001_pos', 'user_property_002_pos', 'user_property_003_neg',
    'user_property_004_pos', 'version_001_neg', 'zfs_set_001_neg',
    'zfs_set_002_neg', 'zfs_set_003_neg']

[/opt/zfs-tests/tests/functional/cli_root/zfs_share]
tests = ['zfs_share_001_pos', 'zfs_share_002_pos', 'zfs_share_003_pos',
    'zfs_share_004_pos', 'zfs_share_005_pos', 'zfs_share_006_pos',
    'zfs_share_007_neg', 'zfs_share_008_neg', 'zfs_share_009_neg',
    'zfs_share_010_neg', 'zfs_share_011_pos']

[/opt/zfs-tests/tests/functional/cli_root/zfs_snapshot]
tests = ['zfs_snapshot_001_neg', 'zfs_snapshot_002_neg',
    'zfs_snapshot_003_neg', 'zfs_snapshot_004_neg', 'zfs_snapshot_005_neg',
    'zfs_snapshot_006_pos', 'zfs_snapshot_007_neg', 'zfs_snapshot_008_neg',
    'zfs_snapshot_009_pos']

[/opt/zfs-tests/tests/functional/cli_root/zfs_unmount]
tests = ['zfs_unmount_001_pos', 'zfs_unmount_002_pos', 'zfs_unmount_003_pos',
    'zfs_unmount_004_pos', 'zfs_unmount_005_pos', 'zfs_unmount_006_pos',
    'zfs_unmount_007_neg', 'zfs_unmount_008_neg', 'zfs_unmount_009_pos',
    'zfs_unmount_all_001_pos']

[/opt/zfs-tests/tests/functional/cli_root/zfs_unshare]
tests = ['zfs_unshare_001_pos', 'zfs_unshare_002_pos', 'zfs_unshare_003_pos',
    'zfs_unshare_004_neg', 'zfs_unshare_005_neg']

[/opt/zfs-tests/tests/functional/cli_root/zfs_upgrade]
tests = ['zfs_upgrade_001_pos', 'zfs_upgrade_002_pos', 'zfs_upgrade_003_pos',
    'zfs_upgrade_004_pos', 'zfs_upgrade_005_pos', 'zfs_upgrade_006_neg',
    'zfs_upgrade_007_neg']

[/opt/zfs-tests/tests/functional/cli_root/zpool]
tests = ['zpool_001_neg', 'zpool_002_pos', 'zpool_003_pos']

[/opt/zfs-tests/tests/functional/cli_root/zpool_add]
tests = ['zpool_add_001_pos', 'zpool_add_002_pos', 'zpool_add_003_pos',
    'zpool_add_004_pos', 'zpool_add_005_pos', 'zpool_add_006_pos',
    'zpool_add_007_neg', 'zpool_add_008_neg', 'zpool_add_009_neg']

[/opt/zfs-tests/tests/functional/cli_root/zpool_attach]
tests = ['zpool_attach_001_neg']

[/opt/zfs-tests/tests/functional/cli_root/zpool_clear]
tests = ['zpool_clear_001_pos', 'zpool_clear_002_neg', 'zpool_clear_003_neg']

[/opt/zfs-tests/tests/functional/cli_root/zpool_create]
tests = ['zpool_create_001_pos', 'zpool_create_002_pos',
    'zpool_create_003_pos', 'zpool_create_004_pos', 'zpool_create_005_pos',
    'zpool_create_006_pos', 'zpool_create_007_neg', 'zpool_create_008_pos',
    'zpool_create_009_neg', 'zpool_create_010_neg', 'zpool_create_011_neg',
    'zpool_create_012_neg', 'zpool_create_014_neg',
    'zpool_create_015_neg', 'zpool_create_016_pos', 'zpool_create_017_neg',
    'zpool_create_018_pos', 'zpool_create_019_pos', 'zpool_create_020_pos',
    'zpool_create_021_pos', 'zpool_create_022_pos', 'zpool_create_023_neg',
    'zpool_create_features_001_pos', 'zpool_create_features_002_pos',
    'zpool_create_features_003_pos', 'zpool_create_features_004_neg']

[/opt/zfs-tests/tests/functional/cli_root/zpool_destroy]
tests = ['zpool_destroy_001_pos', 'zpool_destroy_002_pos',
    'zpool_destroy_003_neg']
pre =
post =

[/opt/zfs-tests/tests/functional/cli_root/zpool_detach]
tests = ['zpool_detach_001_neg']

[/opt/zfs-tests/tests/functional/cli_root/zpool_expand]
tests = ['zpool_expand_001_pos', 'zpool_expand_002_pos',
    'zpool_expand_003_neg']

[/opt/zfs-tests/tests/functional/cli_root/zpool_export]
tests = ['zpool_export_001_pos', 'zpool_export_002_pos',
    'zpool_export_003_neg', 'zpool_export_004_pos']

[/opt/zfs-tests/tests/functional/cli_root/zpool_get]
tests = ['zpool_get_001_pos', 'zpool_get_002_pos', 'zpool_get_003_pos',
    'zpool_get_004_neg', 'zpool_get_005_pos']

[/opt/zfs-tests/tests/functional/cli_root/zpool_history]
tests = ['zpool_history_001_neg', 'zpool_history_002_pos']

[/opt/zfs-tests/tests/functional/cli_root/zpool_import]
tests = ['zpool_import_001_pos', 'zpool_import_002_pos',
    'zpool_import_003_pos', 'zpool_import_004_pos', 'zpool_import_005_pos',
    'zpool_import_006_pos', 'zpool_import_007_pos', 'zpool_import_008_pos',
    'zpool_import_009_neg', 'zpool_import_010_pos', 'zpool_import_011_neg',
    'zpool_import_012_pos', 'zpool_import_013_neg', 'zpool_import_all_001_pos',
    'zpool_import_features_001_pos', 'zpool_import_features_002_neg',
    'zpool_import_features_003_pos', 'zpool_import_missing_001_pos',
    'zpool_import_missing_002_pos', 'zpool_import_missing_003_pos',
    'zpool_import_rename_001_pos',
    'import_cachefile_device_added',
    'import_cachefile_device_removed',
    'import_cachefile_mirror_attached',
    'import_cachefile_mirror_detached',
    'import_cachefile_device_replaced',
    'import_rewind_config_changed',
    'import_rewind_device_replaced',
    'import_cachefile_shared_device',
    'import_paths_changed',
    'import_devices_missing']

[/opt/zfs-tests/tests/functional/cli_root/zpool_initialize]
tests = ['zpool_initialize_attach_detach_add_remove',
    'zpool_initialize_import_export',
    'zpool_initialize_offline_export_import_online',
    'zpool_initialize_online_offline',
    'zpool_initialize_split',
    'zpool_initialize_start_and_cancel_neg',
    'zpool_initialize_start_and_cancel_pos',
    'zpool_initialize_suspend_resume',
    'zpool_initialize_unsupported_vdevs',
    'zpool_initialize_verify_checksums',
    'zpool_initialize_verify_initialized']
pre =

[/opt/zfs-tests/tests/functional/cli_root/zpool_offline]
tests = ['zpool_offline_001_pos', 'zpool_offline_002_neg']

[/opt/zfs-tests/tests/functional/cli_root/zpool_online]
tests = ['zpool_online_001_pos', 'zpool_online_002_neg']

[/opt/zfs-tests/tests/functional/cli_root/zpool_remove]
tests = ['zpool_remove_001_neg', 'zpool_remove_002_pos',
    'zpool_remove_003_pos']

[/opt/zfs-tests/tests/functional/cli_root/zpool_replace]
tests = ['zpool_replace_001_neg']

[/opt/zfs-tests/tests/functional/cli_root/zpool_scrub]
tests = ['zpool_scrub_001_neg', 'zpool_scrub_002_pos', 'zpool_scrub_003_pos',
    'zpool_scrub_004_pos', 'zpool_scrub_005_pos']

[/opt/zfs-tests/tests/functional/cli_root/zpool_set]
tests = ['zpool_set_001_pos', 'zpool_set_002_neg', 'zpool_set_003_neg']
pre =
post =

[/opt/zfs-tests/tests/functional/cli_root/zpool_status]
tests = ['zpool_status_001_pos', 'zpool_status_002_pos']

[/opt/zfs-tests/tests/functional/cli_root/zpool_upgrade]
tests = ['zpool_upgrade_001_pos', 'zpool_upgrade_002_pos',
    'zpool_upgrade_003_pos', 'zpool_upgrade_004_pos', 'zpool_upgrade_005_neg',
    'zpool_upgrade_006_neg', 'zpool_upgrade_007_pos', 'zpool_upgrade_008_pos',
    'zpool_upgrade_009_neg']

[/opt/zfs-tests/tests/functional/cli_user/misc]
tests = ['zdb_001_neg', 'zfs_001_neg', 'zfs_allow_001_neg',
    'zfs_clone_001_neg', 'zfs_create_001_neg', 'zfs_destroy_001_neg',
    'zfs_get_001_neg', 'zfs_inherit_001_neg', 'zfs_mount_001_neg',
    'zfs_promote_001_neg', 'zfs_receive_001_neg', 'zfs_rename_001_neg',
    'zfs_rollback_001_neg', 'zfs_send_001_neg', 'zfs_set_001_neg',
    'zfs_share_001_neg', 'zfs_snapshot_001_neg', 'zfs_unallow_001_neg',
    'zfs_unmount_001_neg', 'zfs_unshare_001_neg', 'zfs_upgrade_001_neg',
    'zfs_channel_001_neg',
    'zpool_001_neg', 'zpool_add_001_neg', 'zpool_attach_001_neg',
    'zpool_clear_001_neg', 'zpool_create_001_neg', 'zpool_destroy_001_neg',
    'zpool_detach_001_neg', 'zpool_export_001_neg', 'zpool_get_001_neg',
    'zpool_history_001_neg', 'zpool_import_001_neg', 'zpool_import_002_neg',
    'zpool_offline_001_neg', 'zpool_online_001_neg', 'zpool_remove_001_neg',
    'zpool_replace_001_neg', 'zpool_scrub_001_neg', 'zpool_set_001_neg',
    'zpool_status_001_neg', 'zpool_upgrade_001_neg']
user =

[/opt/zfs-tests/tests/functional/cli_user/zfs_list]
tests = ['zfs_list_001_pos', 'zfs_list_002_pos', 'zfs_list_003_pos',
    'zfs_list_004_neg', 'zfs_list_007_pos', 'zfs_list_008_neg']
user =

[/opt/zfs-tests/tests/functional/cli_user/zpool_iostat]
tests = ['zpool_iostat_001_neg', 'zpool_iostat_002_pos',
    'zpool_iostat_003_neg']
user =

[/opt/zfs-tests/tests/functional/cli_user/zpool_list]
tests = ['zpool_list_001_pos', 'zpool_list_002_neg']
user =

[/opt/zfs-tests/tests/functional/compression]
tests = ['compress_001_pos', 'compress_002_pos', 'compress_003_pos',
    'compress_004_pos']

[/opt/zfs-tests/tests/functional/ctime]
tests = ['ctime_001_pos' ]

[/opt/zfs-tests/tests/functional/delegate]
tests = ['zfs_allow_001_pos', 'zfs_allow_002_pos',
    'zfs_allow_004_pos', 'zfs_allow_005_pos', 'zfs_allow_006_pos',
    'zfs_allow_007_pos', 'zfs_allow_008_pos', 'zfs_allow_009_neg',
    'zfs_allow_010_pos', 'zfs_allow_011_neg', 'zfs_allow_012_neg',
    'zfs_unallow_001_pos', 'zfs_unallow_002_pos', 'zfs_unallow_003_pos',
    'zfs_unallow_004_pos', 'zfs_unallow_005_pos', 'zfs_unallow_006_pos',
    'zfs_unallow_007_neg', 'zfs_unallow_008_neg']

[/opt/zfs-tests/tests/functional/devices]
tests = ['devices_001_pos', 'devices_002_neg', 'devices_003_pos']

[/opt/zfs-tests/tests/functional/exec]
tests = ['exec_001_pos', 'exec_002_neg']

[/opt/zfs-tests/tests/functional/features/async_destroy]
tests = ['async_destroy_001_pos']

[/opt/zfs-tests/tests/functional/grow_pool]
tests = ['grow_pool_001_pos']

[/opt/zfs-tests/tests/functional/grow_replicas]
tests = ['grow_replicas_001_pos']

[/opt/zfs-tests/tests/functional/history]
tests = ['history_001_pos', 'history_002_pos', 'history_003_pos',
    'history_004_pos', 'history_005_neg', 'history_006_neg', 'history_007_pos',
    'history_008_pos', 'history_009_pos', 'history_010_pos']

[/opt/zfs-tests/tests/functional/holes]
tests = ['holes_sanity']

[/opt/zfs-tests/tests/functional/inheritance]
tests = ['inherit_001_pos']
pre =

[/opt/zfs-tests/tests/functional/inuse]
tests = ['inuse_001_pos', 'inuse_003_pos', 'inuse_004_pos',
    'inuse_005_pos', 'inuse_006_pos', 'inuse_007_pos', 'inuse_008_pos',
    'inuse_009_pos']
post =

[/opt/zfs-tests/tests/functional/large_files]
tests = ['large_files_001_pos']

[/opt/zfs-tests/tests/functional/largest_pool]
tests = ['largest_pool_001_pos']
pre =
post =

[/opt/zfs-tests/tests/functional/link_count]
tests = ['link_count_001']

[/opt/zfs-tests/tests/functional/mdb]
tests = ['mdb_001_pos']

[/opt/zfs-tests/tests/functional/migration]
tests = ['migration_001_pos', 'migration_002_pos', 'migration_003_pos',
    'migration_004_pos', 'migration_005_pos', 'migration_006_pos',
    'migration_007_pos', 'migration_008_pos', 'migration_009_pos',
    'migration_010_pos', 'migration_011_pos', 'migration_012_pos']

[/opt/zfs-tests/tests/functional/mmap]
tests = ['mmap_read_001_pos', 'mmap_write_001_pos']

[/opt/zfs-tests/tests/functional/mount]
tests = ['umount_001', 'umountall_001']

[/opt/zfs-tests/tests/functional/mv_files]
tests = ['mv_files_001_pos', 'mv_files_002_pos']

[/opt/zfs-tests/tests/functional/nestedfs]
tests = ['nestedfs_001_pos']

[/opt/zfs-tests/tests/functional/no_space]
tests = ['enospc_001_pos', 'enospc_002_pos']

[/opt/zfs-tests/tests/functional/nopwrite]
tests = ['nopwrite_copies', 'nopwrite_mtime', 'nopwrite_negative',
    'nopwrite_promoted_clone', 'nopwrite_recsize', 'nopwrite_sync',
    'nopwrite_varying_compression', 'nopwrite_volume']

[/opt/zfs-tests/tests/functional/online_offline]
tests = ['online_offline_001_pos', 'online_offline_002_neg',
    'online_offline_003_neg']

[/opt/zfs-tests/tests/functional/pool_names]
tests = ['pool_names_001_pos', 'pool_names_002_neg']
pre =
post =

[/opt/zfs-tests/tests/functional/poolversion]
tests = ['poolversion_001_pos', 'poolversion_002_pos']

[/opt/zfs-tests/tests/functional/privilege]
tests = ['privilege_001_pos', 'privilege_002_pos']

[/opt/zfs-tests/tests/functional/quota]
tests = ['quota_001_pos', 'quota_002_pos', 'quota_003_pos', 'quota_004_pos',
    'quota_005_pos', 'quota_006_neg']

[/opt/zfs-tests/tests/functional/redacted_send]
tests = ['redacted_booksend', 'redacted_compressed', 'redacted_contents',
    'redacted_disabled_feature', 'redacted_deleted', 'redacted_embedded',
    'redacted_holes', 'redacted_incrementals', 'redacted_largeblocks',
    'redacted_many_clones', 'redacted_mixed_recsize', 'redacted_mounts',
    'redacted_negative', 'redacted_origin', 'redacted_resume',
    'redacted_size', 'redacted_volume']

[/opt/zfs-tests/tests/functional/redundancy]
tests = ['redundancy_001_pos', 'redundancy_002_pos', 'redundancy_003_pos',
    'redundancy_004_neg']

[/opt/zfs-tests/tests/functional/refquota]
tests = ['refquota_001_pos', 'refquota_002_pos', 'refquota_003_pos',
    'refquota_004_pos', 'refquota_005_pos', 'refquota_006_neg',
    'refquota_007_neg', 'refquota_008_neg']

[/opt/zfs-tests/tests/functional/refreserv]
tests = ['refreserv_001_pos', 'refreserv_002_pos', 'refreserv_003_pos',
    'refreserv_004_pos', 'refreserv_005_pos']

[/opt/zfs-tests/tests/functional/removal]
pre =
tests = ['removal_sanity', 'removal_all_vdev', 'removal_check_space',
    'removal_condense_export',
    'removal_multiple_indirection', 'removal_remap',
    'removal_remap_deadlists',
    'removal_with_add', 'removal_with_create_fs', 'removal_with_dedup',
    'removal_with_export', 'removal_with_ganging', 'removal_with_remap',
    'removal_with_remove', 'removal_with_scrub', 'removal_with_send',
    'removal_with_send_recv', 'removal_with_snapshot', 'removal_with_write',
    'removal_with_zdb', 'remove_mirror', 'remove_raidz']

[/opt/zfs-tests/tests/functional/rename_dirs]
tests = ['rename_dirs_001_pos']

[/opt/zfs-tests/tests/functional/replacement]
tests = ['replacement_001_pos', 'replacement_002_pos']

[/opt/zfs-tests/tests/functional/reservation]
tests = ['reservation_001_pos', 'reservation_002_pos', 'reservation_003_pos',
    'reservation_004_pos', 'reservation_005_pos', 'reservation_006_pos',
    'reservation_007_pos', 'reservation_008_pos', 'reservation_009_pos',
    'reservation_010_pos', 'reservation_011_pos', 'reservation_012_pos',
    'reservation_013_pos', 'reservation_014_pos', 'reservation_015_pos',
    'reservation_016_pos', 'reservation_017_pos', 'reservation_018_pos']

[/opt/zfs-tests/tests/functional/rootpool]
tests = ['rootpool_002_neg', 'rootpool_003_neg', 'rootpool_007_neg']

[/opt/zfs-tests/tests/functional/rsend]
tests = ['rsend_001_pos', 'rsend_002_pos', 'rsend_003_pos', 'rsend_004_pos',
    'rsend_005_pos', 'rsend_006_pos', 'rsend_007_pos', 'rsend_008_pos',
    'rsend_009_pos', 'rsend_010_pos', 'rsend_011_pos', 'rsend_012_pos',
    'rsend_013_pos', 'rsend_014_pos', 'rsend_016_neg', 'rsend_019_pos',
    'rsend_020_pos', 'rsend_021_pos', 'rsend_022_pos', 'rsend_024_pos',
    'send-c_verify_ratio', 'send-c_verify_contents', 'send-c_props',
    'send-c_incremental', 'send-c_volume', 'send-c_zstreamdump',
    'send-c_lz4_disabled', 'send-c_recv_lz4_disabled',
    'send-c_mixed_compression', 'send-c_stream_size_estimate', 'send-cD',
    'send-c_embedded_blocks', 'send-c_resume', 'send-cpL_varied_recsize',
    'send-c_recv_dedup']

[/opt/zfs-tests/tests/functional/scrub_mirror]
tests = ['scrub_mirror_001_pos', 'scrub_mirror_002_pos',
    'scrub_mirror_003_pos', 'scrub_mirror_004_pos']

[/opt/zfs-tests/tests/functional/slog]
tests = ['slog_001_pos', 'slog_002_pos', 'slog_003_pos', 'slog_004_pos',
    'slog_005_pos', 'slog_006_pos', 'slog_007_pos', 'slog_008_neg',
    'slog_009_neg', 'slog_010_neg', 'slog_011_neg', 'slog_012_neg',
    'slog_013_pos', 'slog_014_pos']

[/opt/zfs-tests/tests/functional/snapshot]
tests = ['clone_001_pos', 'rollback_001_pos', 'rollback_002_pos',
    'rollback_003_pos', 'snapshot_001_pos', 'snapshot_002_pos',
    'snapshot_003_pos', 'snapshot_004_pos', 'snapshot_005_pos',
    'snapshot_006_pos', 'snapshot_007_pos', 'snapshot_008_pos',
    'snapshot_009_pos', 'snapshot_010_pos', 'snapshot_011_pos',
    'snapshot_012_pos', 'snapshot_013_pos', 'snapshot_014_pos',
    'snapshot_015_pos', 'snapshot_016_pos', 'snapshot_017_pos']

[/opt/zfs-tests/tests/functional/snapused]
tests = ['snapused_001_pos', 'snapused_002_pos', 'snapused_003_pos',
    'snapused_004_pos', 'snapused_005_pos']

[/opt/zfs-tests/tests/functional/sparse]
tests = ['sparse_001_pos']

[/opt/zfs-tests/tests/functional/threadsappend]
tests = ['threadsappend_001_pos']

[/opt/zfs-tests/tests/functional/truncate]
tests = ['truncate_001_pos', 'truncate_002_pos']

[/opt/zfs-tests/tests/functional/userquota]
tests = ['groupspace_001_pos', 'groupspace_002_pos', 'userquota_001_pos',
    'userquota_002_pos', 'userquota_003_pos', 'userquota_004_pos',
    'userquota_005_neg', 'userquota_006_pos', 'userquota_007_pos',
    'userquota_008_pos', 'userquota_009_pos', 'userquota_010_pos',
    'userquota_011_pos', 'userquota_012_neg', 'userspace_001_pos',
    'userspace_002_pos']

[/opt/zfs-tests/tests/functional/utils_test]
tests = ['utils_test_001_pos', 'utils_test_002_pos', 'utils_test_003_pos',
    'utils_test_004_pos', 'utils_test_005_pos', 'utils_test_006_pos',
    'utils_test_007_pos', 'utils_test_008_pos', 'utils_test_009_pos']

[/opt/zfs-tests/tests/functional/vdev_zaps]
tests = ['vdev_zaps_001_pos', 'vdev_zaps_002_pos', 'vdev_zaps_003_pos',
    'vdev_zaps_004_pos', 'vdev_zaps_005_pos', 'vdev_zaps_006_pos',
    'vdev_zaps_007_pos']

[/opt/zfs-tests/tests/functional/write_dirs]
tests = ['write_dirs_001_pos', 'write_dirs_002_pos']

[/opt/zfs-tests/tests/functional/xattr]
tests = ['xattr_001_pos', 'xattr_002_neg', 'xattr_003_neg', 'xattr_004_pos',
    'xattr_005_pos', 'xattr_006_pos', 'xattr_007_neg', 'xattr_008_pos',
    'xattr_009_neg', 'xattr_010_neg', 'xattr_011_pos', 'xattr_012_pos',
    'xattr_013_pos']

[/opt/zfs-tests/tests/functional/zvol/zvol_ENOSPC]
tests = ['zvol_ENOSPC_001_pos']

[/opt/zfs-tests/tests/functional/zvol/zvol_cli]
tests = ['zvol_cli_001_pos', 'zvol_cli_002_pos', 'zvol_cli_003_neg']

[/opt/zfs-tests/tests/functional/zvol/zvol_misc]
tests = ['zvol_misc_001_neg', 'zvol_misc_003_neg', 'zvol_misc_004_pos',
    'zvol_misc_005_neg', 'zvol_misc_006_pos']

[/opt/zfs-tests/tests/functional/libzfs]
tests = ['many_fds']
pre =
post =<|MERGE_RESOLUTION|>--- conflicted
+++ resolved
@@ -10,11 +10,7 @@
 #
 
 #
-<<<<<<< HEAD
 # Copyright (c) 2012, 2016 by Delphix. All rights reserved.
-=======
-# Copyright (c) 2012, 2015 by Delphix. All rights reserved.
->>>>>>> 6575bca0
 #
 
 [DEFAULT]
