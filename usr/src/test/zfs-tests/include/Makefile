#
# This file and its contents are supplied under the terms of the
# Common Development and Distribution License ("CDDL"), version 1.0.
# You may only use this file in accordance with the terms of version
# 1.0 of the CDDL.
#
# A full copy of the text of the CDDL should have accompanied this
# source.  A copy of the CDDL is also available via the Internet at
# http://www.illumos.org/license/CDDL.
#

#
# Copyright (c) 2012, 2016 by Delphix. All rights reserved.
#

include $(SRC)/test/Makefile.com
include $(SRC)/Makefile.master

ROOTOPTPKG = $(ROOT)/opt/zfs-tests
<<<<<<< HEAD
INCLUDEDIR = $(ROOTOPTPKG)/include

CMDS = $(SRCS:%=$(INCLUDEDIR)/%)
$(CMDS) := FILEMODE = 0555

all: $(SRCS)

install: $(CMDS)

clean clobber:

$(CMDS): $(INCLUDEDIR) $(SRCS)

$(INCLUDEDIR):
	$(INS.dir)
=======
TARGETDIR = $(ROOTOPTPKG)/include
>>>>>>> fee52838

include $(SRC)/test/zfs-tests/Makefile.com<|MERGE_RESOLUTION|>--- conflicted
+++ resolved
@@ -17,24 +17,6 @@
 include $(SRC)/Makefile.master
 
 ROOTOPTPKG = $(ROOT)/opt/zfs-tests
-<<<<<<< HEAD
-INCLUDEDIR = $(ROOTOPTPKG)/include
-
-CMDS = $(SRCS:%=$(INCLUDEDIR)/%)
-$(CMDS) := FILEMODE = 0555
-
-all: $(SRCS)
-
-install: $(CMDS)
-
-clean clobber:
-
-$(CMDS): $(INCLUDEDIR) $(SRCS)
-
-$(INCLUDEDIR):
-	$(INS.dir)
-=======
 TARGETDIR = $(ROOTOPTPKG)/include
->>>>>>> fee52838
 
 include $(SRC)/test/zfs-tests/Makefile.com