#
# This file and its contents are supplied under the terms of the
# Common Development and Distribution License ("CDDL"), version 1.0.
# You may only use this file in accordance with the terms of version
# 1.0 of the CDDL.
#
# A full copy of the text of the CDDL should have accompanied this
# source.  A copy of the CDDL is also available via the Internet at
# http://www.illumos.org/license/CDDL.
#

#
# Copyright (c) 2016, 2017 by Delphix. All rights reserved.
#

#
# These variables are used by zfstest.ksh to constrain which utilities
# may be used by the suite. The suite will create a directory which is
# the only element of $PATH and create symlinks from that dir to the
# binaries listed below.
# Please keep the contents of each variable sorted for ease of reading
# and maintenance.
#
export USR_BIN_FILES='awk
    base64
    basename
    bc
    bunzip2
    bzcat
    cat
    cd
    chgrp
    chmod
    chown
    cksum
    cmp
    compress
    coreadm
    cp
    cpio
    cut
    date
    dd
    df
    diff
    dircmp
    dirname
    du
    echo
    egrep
    expr
    false
    fgrep
    file
    find
    fio
    getent
    grep
    head
    hostname
    id
    iostat
    isainfo
    kill
    ksh
    kstat
    ln
    logname
    ls
    md5sum
    mdb
    mkdir
    mktemp
    mpstat
    mv
    nawk
    od
    pack
    pagesize
    pax
    pfexec
    pgrep
    pkginfo
    pkill
    ppriv
    print
    printf
    ps
    pwd
    python
    readlink
    rm
    rmdir
    rsh
    runat
    scp
    sed
    seq
    shuf
    sleep
    sort
    ssh
    stat
    strings
    su
    sudo
    sum
    svcs
    sync
    tail
    tee
    timeout
    touch
    tr
    true
    truncate
    umask
    uname
    uncompress
    uniq
    unpack
    vmstat
    wait
    wc
    xargs
    zlook
    zonename'

export USR_SBIN_FILES='arp
    clri
    devfsadm
    dtrace
    dumpadm
    ff
    format
    fsck
    fsdb
    fsirand
    fstyp
    getmajor
    groupadd
    groupdel
    groupmod
    labelit
    lockfs
    lofiadm
    metaclear
    mkfile
    mknod
    ncheck
    newfs
    ping
    prtvtoc
    psrinfo
    quotaon
    share
    svcadm
    swap
    tar
    tunefs
    ufsdump
    ufsrestore
    unshare
    useradd
    userdel
    usermod
    zdb
    zhack
    zinject
    zoneadm
    zonecfg
    zstreamdump'

export SBIN_FILES='fdisk
    metadb
    metainit
    metastat
    mount
    swapadd
    umount
    umountall
    zfs
    zpool'

export ZFSTEST_FILES='chg_usr_exec
    devname2devid
    dir_rd_update
<<<<<<< HEAD
    edonr_test.amd64
    edonr_test.i386
    edonr_test.sparc
    edonr_test.sparcv9
=======
    dos_ro
>>>>>>> 2889ec41
    file_check
    file_trunc
    file_write
    get_diff
    getholes
    largest_file
    memory_balloon
    mkbusy
    mkfiles
    mkholes
    mktree
    mmap_exec
    mmapwrite
    nvlist_to_lua
    randfree_file
    randwritecomp
    readmmap
    rename_dir
    rm_lnkcnt_zero_file
    sha2_test.amd64
    sha2_test.i386
    sha2_test.sparc
    sha2_test.sparcv9
    skein_test.amd64
    skein_test.i386
    skein_test.sparc
    skein_test.sparcv9
    threadsappend'<|MERGE_RESOLUTION|>--- conflicted
+++ resolved
@@ -185,14 +185,11 @@
 export ZFSTEST_FILES='chg_usr_exec
     devname2devid
     dir_rd_update
-<<<<<<< HEAD
+    dos_ro
     edonr_test.amd64
     edonr_test.i386
     edonr_test.sparc
     edonr_test.sparcv9
-=======
-    dos_ro
->>>>>>> 2889ec41
     file_check
     file_trunc
     file_write
