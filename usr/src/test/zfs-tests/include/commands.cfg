--- conflicted
+++ resolved
@@ -63,11 +63,8 @@
     isainfo
     kill
     ksh
-<<<<<<< HEAD
     kstat
-=======
     ln
->>>>>>> 859dddab
     logname
     ls
     md5sum
