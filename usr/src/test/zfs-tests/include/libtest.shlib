#
# CDDL HEADER START
#
# The contents of this file are subject to the terms of the
# Common Development and Distribution License (the "License").
# You may not use this file except in compliance with the License.
#
# You can obtain a copy of the license at usr/src/OPENSOLARIS.LICENSE
# or http://www.opensolaris.org/os/licensing.
# See the License for the specific language governing permissions
# and limitations under the License.
#
# When distributing Covered Code, include this CDDL HEADER in each
# file and include the License file at usr/src/OPENSOLARIS.LICENSE.
# If applicable, add the following below this CDDL HEADER, with the
# fields enclosed by brackets "[]" replaced with your own identifying
# information: Portions Copyright [yyyy] [name of copyright owner]
#
# CDDL HEADER END
#

#
# Copyright 2009 Sun Microsystems, Inc.  All rights reserved.
# Use is subject to license terms.
# Copyright (c) 2012, 2018 by Delphix. All rights reserved.
# Copyright 2016 Nexenta Systems, Inc.
# Copyright (c) 2017 Datto Inc.
#

. ${STF_TOOLS}/contrib/include/logapi.shlib

# Determine whether a dataset is mounted
#
# $1 dataset name
# $2 filesystem type; optional - defaulted to zfs
#
# Return 0 if dataset is mounted; 1 if unmounted; 2 on error

function ismounted
{
	typeset fstype=$2
	[[ -z $fstype ]] && fstype=zfs
	typeset out dir name ret

	case $fstype in
		zfs)
			if [[ "$1" == "/"* ]] ; then
				for out in $(zfs mount | awk '{print $2}'); do
					[[ $1 == $out ]] && return 0
				done
			else
				for out in $(zfs mount | awk '{print $1}'); do
					[[ $1 == $out ]] && return 0
				done
			fi
		;;
		ufs|nfs)
			out=$(df -F $fstype $1 2>/dev/null)
			ret=$?
			(($ret != 0)) && return $ret

			dir=${out%%\(*}
			dir=${dir%% *}
			name=${out##*\(}
			name=${name%%\)*}
			name=${name%% *}

			[[ "$1" == "$dir" || "$1" == "$name" ]] && return 0
		;;
	esac

	return 1
}

# Return 0 if a dataset is mounted; 1 otherwise
#
# $1 dataset name
# $2 filesystem type; optional - defaulted to zfs

function mounted
{
	ismounted $1 $2
	(($? == 0)) && return 0
	return 1
}

# Return 0 if a dataset is unmounted; 1 otherwise
#
# $1 dataset name
# $2 filesystem type; optional - defaulted to zfs

function unmounted
{
	ismounted $1 $2
	(($? == 1)) && return 0
	return 1
}

# split line on ","
#
# $1 - line to split

function splitline
{
	echo $1 | sed "s/,/ /g"
}

function default_setup
{
	default_setup_noexit "$@"

	log_pass
}

#
# Given a list of disks, setup storage pools and datasets.
#
function default_setup_noexit
{
	typeset disklist=$1
	typeset container=$2
	typeset volume=$3

	if is_global_zone; then
		if poolexists $TESTPOOL ; then
			destroy_pool $TESTPOOL
		fi
		[[ -d /$TESTPOOL ]] && rm -rf /$TESTPOOL
		log_must zpool create -f $TESTPOOL $disklist
	else
		reexport_pool
	fi

	rm -rf $TESTDIR  || log_unresolved Could not remove $TESTDIR
	mkdir -p $TESTDIR || log_unresolved Could not create $TESTDIR

	log_must zfs create $TESTPOOL/$TESTFS
	log_must zfs set mountpoint=$TESTDIR $TESTPOOL/$TESTFS

	if [[ -n $container ]]; then
		rm -rf $TESTDIR1  || \
			log_unresolved Could not remove $TESTDIR1
		mkdir -p $TESTDIR1 || \
			log_unresolved Could not create $TESTDIR1

		log_must zfs create $TESTPOOL/$TESTCTR
		log_must zfs set canmount=off $TESTPOOL/$TESTCTR
		log_must zfs create $TESTPOOL/$TESTCTR/$TESTFS1
		log_must zfs set mountpoint=$TESTDIR1 \
		    $TESTPOOL/$TESTCTR/$TESTFS1
	fi

	if [[ -n $volume ]]; then
		if is_global_zone ; then
			log_must zfs create -V $VOLSIZE $TESTPOOL/$TESTVOL
		else
			log_must zfs create $TESTPOOL/$TESTVOL
		fi
	fi
}

#
# Given a list of disks, setup a storage pool, file system and
# a container.
#
function default_container_setup
{
	typeset disklist=$1

	default_setup "$disklist" "true"
}

#
# Given a list of disks, setup a storage pool,file system
# and a volume.
#
function default_volume_setup
{
	typeset disklist=$1

	default_setup "$disklist" "" "true"
}

#
# Given a list of disks, setup a storage pool,file system,
# a container and a volume.
#
function default_container_volume_setup
{
	typeset disklist=$1

	default_setup "$disklist" "true" "true"
}

#
# Create a snapshot on a filesystem or volume. Defaultly create a snapshot on
# filesystem
#
# $1 Existing filesystem or volume name. Default, $TESTPOOL/$TESTFS
# $2 snapshot name. Default, $TESTSNAP
#
function create_snapshot
{
	typeset fs_vol=${1:-$TESTPOOL/$TESTFS}
	typeset snap=${2:-$TESTSNAP}

	[[ -z $fs_vol ]] && log_fail "Filesystem or volume's name is undefined."
	[[ -z $snap ]] && log_fail "Snapshot's name is undefined."

	if snapexists $fs_vol@$snap; then
		log_fail "$fs_vol@$snap already exists."
	fi
	datasetexists $fs_vol || \
		log_fail "$fs_vol must exist."

	log_must zfs snapshot $fs_vol@$snap
}

#
# Create a clone from a snapshot, default clone name is $TESTCLONE.
#
# $1 Existing snapshot, $TESTPOOL/$TESTFS@$TESTSNAP is default.
# $2 Clone name, $TESTPOOL/$TESTCLONE is default.
#
function create_clone   # snapshot clone
{
	typeset snap=${1:-$TESTPOOL/$TESTFS@$TESTSNAP}
	typeset clone=${2:-$TESTPOOL/$TESTCLONE}

	[[ -z $snap ]] && \
		log_fail "Snapshot name is undefined."
	[[ -z $clone ]] && \
		log_fail "Clone name is undefined."

	log_must zfs clone $snap $clone
}

#
# Create a bookmark of the given snapshot.  Defaultly create a bookmark on
# filesystem.
#
# $1 Existing filesystem or volume name. Default, $TESTFS
# $2 Existing snapshot name. Default, $TESTSNAP
# $3 bookmark name. Default, $TESTBKMARK
#
function create_bookmark
{
	typeset fs_vol=${1:-$TESTFS}
	typeset snap=${2:-$TESTSNAP}
	typeset bkmark=${3:-$TESTBKMARK}

	[[ -z $fs_vol ]] && log_fail "Filesystem or volume's name is undefined."
	[[ -z $snap ]] && log_fail "Snapshot's name is undefined."
	[[ -z $bkmark ]] && log_fail "Bookmark's name is undefined."

	if bkmarkexists $fs_vol#$bkmark; then
		log_fail "$fs_vol#$bkmark already exists."
	fi
	datasetexists $fs_vol || \
		log_fail "$fs_vol must exist."
	snapexists $fs_vol@$snap || \
		log_fail "$fs_vol@$snap must exist."

	log_must zfs bookmark $fs_vol@$snap $fs_vol#$bkmark
}

#
# Create a temporary clone result of an interrupted resumable 'zfs receive'
# $1 Destination filesystem name. Must not exist, will be created as the result
#    of this function along with its %recv temporary clone
# $2 Source filesystem name. Must not exist, will be created and destroyed
#
function create_recv_clone
{
	typeset recvfs="$1"
	typeset sendfs="${2:-$TESTPOOL/create_recv_clone}"
	typeset snap="$sendfs@snap1"
	typeset incr="$sendfs@snap2"
	typeset mountpoint="$TESTDIR/create_recv_clone"
	typeset sendfile="$TESTDIR/create_recv_clone.zsnap"

	[[ -z $recvfs ]] && log_fail "Recv filesystem's name is undefined."

	datasetexists $recvfs && log_fail "Recv filesystem must not exist."
	datasetexists $sendfs && log_fail "Send filesystem must not exist."

	log_must zfs create -o mountpoint="$mountpoint" $sendfs
	log_must zfs snapshot $snap
	log_must eval "zfs send $snap | zfs recv -u $recvfs"
	log_must mkfile 1m "$mountpoint/data"
	log_must zfs snapshot $incr
	log_must eval "zfs send -i $snap $incr | dd bs=10k count=1 > $sendfile"
	log_mustnot eval "zfs recv -su $recvfs < $sendfile"
	log_must zfs destroy -r $sendfs
	log_must rm -f "$sendfile"

	if [[ $(get_prop 'inconsistent' "$recvfs/%recv") -ne 1 ]]; then
		log_fail "Error creating temporary $recvfs/%recv clone"
	fi
}

function default_mirror_setup
{
	default_mirror_setup_noexit $1 $2 $3

	log_pass
}

#
# Given a pair of disks, set up a storage pool and dataset for the mirror
# @parameters: $1 the primary side of the mirror
#   $2 the secondary side of the mirror
# @uses: ZPOOL ZFS TESTPOOL TESTFS
function default_mirror_setup_noexit
{
	readonly func="default_mirror_setup_noexit"
	typeset primary=$1
	typeset secondary=$2

	[[ -z $primary ]] && \
		log_fail "$func: No parameters passed"
	[[ -z $secondary ]] && \
		log_fail "$func: No secondary partition passed"
	[[ -d /$TESTPOOL ]] && rm -rf /$TESTPOOL
	log_must zpool create -f $TESTPOOL mirror $@
	log_must zfs create $TESTPOOL/$TESTFS
	log_must zfs set mountpoint=$TESTDIR $TESTPOOL/$TESTFS
}

#
# create a number of mirrors.
# We create a number($1) of 2 way mirrors using the pairs of disks named
# on the command line. These mirrors are *not* mounted
# @parameters: $1 the number of mirrors to create
#  $... the devices to use to create the mirrors on
# @uses: ZPOOL ZFS TESTPOOL
function setup_mirrors
{
	typeset -i nmirrors=$1

	shift
	while ((nmirrors > 0)); do
		log_must test -n "$1" -a -n "$2"
		[[ -d /$TESTPOOL$nmirrors ]] && rm -rf /$TESTPOOL$nmirrors
		log_must zpool create -f $TESTPOOL$nmirrors mirror $1 $2
		shift 2
		((nmirrors = nmirrors - 1))
	done
}

#
# create a number of raidz pools.
# We create a number($1) of 2 raidz pools  using the pairs of disks named
# on the command line. These pools are *not* mounted
# @parameters: $1 the number of pools to create
#  $... the devices to use to create the pools on
# @uses: ZPOOL ZFS TESTPOOL
function setup_raidzs
{
	typeset -i nraidzs=$1

	shift
	while ((nraidzs > 0)); do
		log_must test -n "$1" -a -n "$2"
		[[ -d /$TESTPOOL$nraidzs ]] && rm -rf /$TESTPOOL$nraidzs
		log_must zpool create -f $TESTPOOL$nraidzs raidz $1 $2
		shift 2
		((nraidzs = nraidzs - 1))
	done
}

#
# Destroy the configured testpool mirrors.
# the mirrors are of the form ${TESTPOOL}{number}
# @uses: ZPOOL ZFS TESTPOOL
function destroy_mirrors
{
	default_cleanup_noexit

	log_pass
}

#
# Given a minimum of two disks, set up a storage pool and dataset for the raid-z
# $1 the list of disks
#
function default_raidz_setup
{
	typeset disklist="$*"
	disks=(${disklist[*]})

	if [[ ${#disks[*]} -lt 2 ]]; then
		log_fail "A raid-z requires a minimum of two disks."
	fi

	[[ -d /$TESTPOOL ]] && rm -rf /$TESTPOOL
	log_must zpool create -f $TESTPOOL raidz $1 $2 $3
	log_must zfs create $TESTPOOL/$TESTFS
	log_must zfs set mountpoint=$TESTDIR $TESTPOOL/$TESTFS

	log_pass
}

#
# Common function used to cleanup storage pools and datasets.
#
# Invoked at the start of the test suite to ensure the system
# is in a known state, and also at the end of each set of
# sub-tests to ensure errors from one set of tests doesn't
# impact the execution of the next set.

function default_cleanup
{
	default_cleanup_noexit

	log_pass
}

function default_cleanup_noexit
{
	typeset exclude=""
	typeset pool=""
	#
	# Destroying the pool will also destroy any
	# filesystems it contains.
	#
	if is_global_zone; then
		zfs unmount -a > /dev/null 2>&1
		exclude=`eval echo \"'(${KEEP})'\"`
		ALL_POOLS=$(zpool list -H -o name \
		    | grep -v "$NO_POOLS" | egrep -v "$exclude")
		# Here, we loop through the pools we're allowed to
		# destroy, only destroying them if it's safe to do
		# so.
		while [ ! -z ${ALL_POOLS} ]
		do
			for pool in ${ALL_POOLS}
			do
				if safe_to_destroy_pool $pool ;
				then
					destroy_pool $pool
				fi
				ALL_POOLS=$(zpool list -H -o name \
				    | grep -v "$NO_POOLS" \
				    | egrep -v "$exclude")
			done
		done

		zfs mount -a
	else
		typeset fs=""
		for fs in $(zfs list -H -o name \
		    | grep "^$ZONE_POOL/$ZONE_CTR[01234]/"); do
			datasetexists $fs && \
				log_must zfs destroy -Rf $fs
		done

		# Need cleanup here to avoid garbage dir left.
		for fs in $(zfs list -H -o name); do
			[[ $fs == /$ZONE_POOL ]] && continue
			[[ -d $fs ]] && log_must rm -rf $fs/*
		done

		#
		# Reset the $ZONE_POOL/$ZONE_CTR[01234] file systems property to
		# the default value
		#
		for fs in $(zfs list -H -o name); do
			if [[ $fs == $ZONE_POOL/$ZONE_CTR[01234] ]]; then
				log_must zfs set reservation=none $fs
				log_must zfs set recordsize=128K $fs
				log_must zfs set mountpoint=/$fs $fs
				typeset enc=""
				enc=$(get_prop encryption $fs)
				if [[ $? -ne 0 ]] || [[ -z "$enc" ]] || \
					[[ "$enc" == "off" ]]; then
					log_must zfs set checksum=on $fs
				fi
				log_must zfs set compression=off $fs
				log_must zfs set atime=on $fs
				log_must zfs set devices=off $fs
				log_must zfs set exec=on $fs
				log_must zfs set setuid=on $fs
				log_must zfs set readonly=off $fs
				log_must zfs set snapdir=hidden $fs
				log_must zfs set aclmode=groupmask $fs
				log_must zfs set aclinherit=secure $fs
			fi
		done
	fi

	[[ -d $TESTDIR ]] && \
		log_must rm -rf $TESTDIR
}


#
# Common function used to cleanup storage pools, file systems
# and containers.
#
function default_container_cleanup
{
	if ! is_global_zone; then
		reexport_pool
	fi

	ismounted $TESTPOOL/$TESTCTR/$TESTFS1
	[[ $? -eq 0 ]] && \
	    log_must zfs unmount $TESTPOOL/$TESTCTR/$TESTFS1

	datasetexists $TESTPOOL/$TESTCTR/$TESTFS1 && \
	    log_must zfs destroy -R $TESTPOOL/$TESTCTR/$TESTFS1

	datasetexists $TESTPOOL/$TESTCTR && \
	    log_must zfs destroy -Rf $TESTPOOL/$TESTCTR

	[[ -e $TESTDIR1 ]] && \
	    log_must rm -rf $TESTDIR1 > /dev/null 2>&1

	default_cleanup
}

#
# Common function used to cleanup snapshot of file system or volume. Default to
# delete the file system's snapshot
#
# $1 snapshot name
#
function destroy_snapshot
{
	typeset snap=${1:-$TESTPOOL/$TESTFS@$TESTSNAP}

	if ! snapexists $snap; then
		log_fail "'$snap' does not existed."
	fi

	#
	# For the sake of the value which come from 'get_prop' is not equal
	# to the really mountpoint when the snapshot is unmounted. So, firstly
	# check and make sure this snapshot's been mounted in current system.
	#
	typeset mtpt=""
	if ismounted $snap; then
		mtpt=$(get_prop mountpoint $snap)
		(($? != 0)) && \
			log_fail "get_prop mountpoint $snap failed."
	fi

	log_must zfs destroy $snap
	[[ $mtpt != "" && -d $mtpt ]] && \
		log_must rm -rf $mtpt
}

#
# Common function used to cleanup clone.
#
# $1 clone name
#
function destroy_clone
{
	typeset clone=${1:-$TESTPOOL/$TESTCLONE}

	if ! datasetexists $clone; then
		log_fail "'$clone' does not existed."
	fi

	# With the same reason in destroy_snapshot
	typeset mtpt=""
	if ismounted $clone; then
		mtpt=$(get_prop mountpoint $clone)
		(($? != 0)) && \
			log_fail "get_prop mountpoint $clone failed."
	fi

	log_must zfs destroy $clone
	[[ $mtpt != "" && -d $mtpt ]] && \
		log_must rm -rf $mtpt
}

#
# Common function used to cleanup bookmark of file system or volume.  Default
# to delete the file system's bookmark.
#
# $1 bookmark name
#
function destroy_bookmark
{
	typeset bkmark=${1:-$TESTPOOL/$TESTFS#$TESTBKMARK}

	if ! bkmarkexists $bkmark; then
		log_fail "'$bkmarkp' does not existed."
	fi

	log_must zfs destroy $bkmark
}

# Return 0 if a snapshot exists; $? otherwise
#
# $1 - snapshot name

function snapexists
{
	zfs list -H -t snapshot "$1" > /dev/null 2>&1
	return $?
}

#
# Return 0 if a bookmark exists; $? otherwise
#
# $1 - bookmark name
#
function bkmarkexists
{
	zfs list -H -t bookmark "$1" > /dev/null 2>&1
	return $?
}

#
# Return 0 if a hold exists; $? otherwise
#
# $1 - hold tag
# $2 - snapshot name
#
function holdexists
{
	zfs holds "$2" | awk '{ print $2 }' | grep "$1" > /dev/null 2>&1
	return $?
}

#
# Set a property to a certain value on a dataset.
# Sets a property of the dataset to the value as passed in.
# @param:
#	$1 dataset who's property is being set
#	$2 property to set
#	$3 value to set property to
# @return:
#	0 if the property could be set.
#	non-zero otherwise.
# @use: ZFS
#
function dataset_setprop
{
	typeset fn=dataset_setprop

	if (($# < 3)); then
		log_note "$fn: Insufficient parameters (need 3, had $#)"
		return 1
	fi
	typeset output=
	output=$(zfs set $2=$3 $1 2>&1)
	typeset rv=$?
	if ((rv != 0)); then
		log_note "Setting property on $1 failed."
		log_note "property $2=$3"
		log_note "Return Code: $rv"
		log_note "Output: $output"
		return $rv
	fi
	return 0
}

#
# Assign suite defined dataset properties.
# This function is used to apply the suite's defined default set of
# properties to a dataset.
# @parameters: $1 dataset to use
# @uses: ZFS COMPRESSION_PROP CHECKSUM_PROP
# @returns:
#   0 if the dataset has been altered.
#   1 if no pool name was passed in.
#   2 if the dataset could not be found.
#   3 if the dataset could not have it's properties set.
#
function dataset_set_defaultproperties
{
	typeset dataset="$1"

	[[ -z $dataset ]] && return 1

	typeset confset=
	typeset -i found=0
	for confset in $(zfs list); do
		if [[ $dataset = $confset ]]; then
			found=1
			break
		fi
	done
	[[ $found -eq 0 ]] && return 2
	if [[ -n $COMPRESSION_PROP ]]; then
		dataset_setprop $dataset compression $COMPRESSION_PROP || \
			return 3
		log_note "Compression set to '$COMPRESSION_PROP' on $dataset"
	fi
	if [[ -n $CHECKSUM_PROP ]]; then
		dataset_setprop $dataset checksum $CHECKSUM_PROP || \
			return 3
		log_note "Checksum set to '$CHECKSUM_PROP' on $dataset"
	fi
	return 0
}

#
# Check a numeric assertion
# @parameter: $@ the assertion to check
# @output: big loud notice if assertion failed
# @use: log_fail
#
function assert
{
	(($@)) || log_fail "$@"
}

#
# Function to format partition size of a disk
# Given a disk cxtxdx reduces all partitions
# to 0 size
#
function zero_partitions #<whole_disk_name>
{
	typeset diskname=$1
	typeset i

	for i in 0 1 3 4 5 6 7
	do
		set_partition $i "" 0mb $diskname
	done
}

#
# Given a slice, size and disk, this function
# formats the slice to the specified size.
# Size should be specified with units as per
# the `format` command requirements eg. 100mb 3gb
#
function set_partition #<slice_num> <slice_start> <size_plus_units>  <whole_disk_name>
{
	typeset -i slicenum=$1
	typeset start=$2
	typeset size=$3
	typeset disk=$4
	[[ -z $slicenum || -z $size || -z $disk ]] && \
	    log_fail "The slice, size or disk name is unspecified."
	typeset format_file=/var/tmp/format_in.$$

	echo "partition" >$format_file
	echo "$slicenum" >> $format_file
	echo "" >> $format_file
	echo "" >> $format_file
	echo "$start" >> $format_file
	echo "$size" >> $format_file
	echo "label" >> $format_file
	echo "" >> $format_file
	echo "q" >> $format_file
	echo "q" >> $format_file

	format -e -s -d $disk -f $format_file
	typeset ret_val=$?
	rm -f $format_file
	[[ $ret_val -ne 0 ]] && \
	    log_fail "Unable to format $disk slice $slicenum to $size"
	return 0
}

#
# Get the end cyl of the given slice
#
function get_endslice #<disk> <slice>
{
	typeset disk=$1
	typeset slice=$2
	if [[ -z $disk || -z $slice ]] ; then
		log_fail "The disk name or slice number is unspecified."
	fi

	disk=${disk#/dev/dsk/}
	disk=${disk#/dev/rdsk/}
	disk=${disk%s*}

	typeset -i ratio=0
	ratio=$(prtvtoc /dev/rdsk/${disk}s2 | \
		grep "sectors\/cylinder" | \
		awk '{print $2}')

	if ((ratio == 0)); then
		return
	fi

	typeset -i endcyl=$(prtvtoc -h /dev/rdsk/${disk}s2 |
		nawk -v token="$slice" '{if ($1==token) print $6}')

	((endcyl = (endcyl + 1) / ratio))
	echo $endcyl
}


#
# Given a size,disk and total slice number,  this function formats the
# disk slices from 0 to the total slice number with the same specified
# size.
#
function partition_disk	#<slice_size> <whole_disk_name>	<total_slices>
{
	typeset -i i=0
	typeset slice_size=$1
	typeset disk_name=$2
	typeset total_slices=$3
	typeset cyl

	zero_partitions $disk_name
	while ((i < $total_slices)); do
		if ((i == 2)); then
			((i = i + 1))
			continue
		fi
		set_partition $i "$cyl" $slice_size $disk_name
		cyl=$(get_endslice $disk_name $i)
		((i = i+1))
	done
}

#
# This function continues to write to a filenum number of files into dirnum
# number of directories until either file_write returns an error or the
# maximum number of files per directory have been written.
#
# Usage:
# fill_fs [destdir] [dirnum] [filenum] [bytes] [num_writes] [data]
#
# Return value: 0 on success
#		non 0 on error
#
# Where :
#	destdir:    is the directory where everything is to be created under
#	dirnum:	    the maximum number of subdirectories to use, -1 no limit
#	filenum:    the maximum number of files per subdirectory
#	bytes:	    number of bytes to write
#	num_writes: numer of types to write out bytes
#	data:	    the data that will be writen
#
#	E.g.
#	file_fs /testdir 20 25 1024 256 0
#
# Note: bytes * num_writes equals the size of the testfile
#
function fill_fs # destdir dirnum filenum bytes num_writes data
{
	typeset destdir=${1:-$TESTDIR}
	typeset -i dirnum=${2:-50}
	typeset -i filenum=${3:-50}
	typeset -i bytes=${4:-8192}
	typeset -i num_writes=${5:-10240}
	typeset -i data=${6:-0}

	typeset -i odirnum=1
	typeset -i idirnum=0
	typeset -i fn=0
	typeset -i retval=0

	log_must mkdir -p $destdir/$idirnum
	while (($odirnum > 0)); do
		if ((dirnum >= 0 && idirnum >= dirnum)); then
			odirnum=0
			break
		fi
		file_write -o create -f $destdir/$idirnum/$TESTFILE.$fn \
		    -b $bytes -c $num_writes -d $data
		retval=$?
		if (($retval != 0)); then
			odirnum=0
			break
		fi
		if (($fn >= $filenum)); then
			fn=0
			((idirnum = idirnum + 1))
			log_must mkdir -p $destdir/$idirnum
		else
			((fn = fn + 1))
		fi
	done
	return $retval
}

#
# Simple function to get the specified property. If unable to
# get the property then exits.
#
# Note property is in 'parsable' format (-p)
#
function get_prop # property dataset
{
	typeset prop_val
	typeset prop=$1
	typeset dataset=$2

	prop_val=$(zfs get -pH -o value $prop $dataset 2>/dev/null)
	if [[ $? -ne 0 ]]; then
		log_note "Unable to get $prop property for dataset " \
		"$dataset"
		return 1
	fi

	echo "$prop_val"
	return 0
}

#
# Simple function to get the specified property of pool. If unable to
# get the property then exits.
#
function get_pool_prop # property pool
{
	typeset prop_val
	typeset prop=$1
	typeset pool=$2

	if poolexists $pool ; then
		prop_val=$(zpool get $prop $pool 2>/dev/null | tail -1 | \
			awk '{print $3}')
		if [[ $? -ne 0 ]]; then
			log_note "Unable to get $prop property for pool " \
			"$pool"
			return 1
		fi
	else
		log_note "Pool $pool not exists."
		return 1
	fi

	echo $prop_val
	return 0
}

# Return 0 if a pool exists; $? otherwise
#
# $1 - pool name

function poolexists
{
	typeset pool=$1

	if [[ -z $pool ]]; then
		log_note "No pool name given."
		return 1
	fi

	zpool get name "$pool" > /dev/null 2>&1
	return $?
}

# Return 0 if all the specified datasets exist; $? otherwise
#
# $1-n  dataset name
function datasetexists
{
	if (($# == 0)); then
		log_note "No dataset name given."
		return 1
	fi

	while (($# > 0)); do
		zfs get name $1 > /dev/null 2>&1 || \
			return $?
		shift
	done

	return 0
}

# return 0 if none of the specified datasets exists, otherwise return 1.
#
# $1-n  dataset name
function datasetnonexists
{
	if (($# == 0)); then
		log_note "No dataset name given."
		return 1
	fi

	while (($# > 0)); do
		zfs list -H -t filesystem,snapshot,volume $1 > /dev/null 2>&1 \
		    && return 1
		shift
	done

	return 0
}

#
# Given a mountpoint, or a dataset name, determine if it is shared.
#
# Returns 0 if shared, 1 otherwise.
#
function is_shared
{
	typeset fs=$1
	typeset mtpt

	if [[ $fs != "/"* ]] ; then
		if datasetnonexists "$fs" ; then
			return 1
		else
			mtpt=$(get_prop mountpoint "$fs")
			case $mtpt in
				none|legacy|-) return 1
					;;
				*)	fs=$mtpt
					;;
			esac
		fi
	fi

	for mtpt in `share | awk '{print $2}'` ; do
		if [[ $mtpt == $fs ]] ; then
			return 0
		fi
	done

	typeset stat=$(svcs -H -o STA nfs/server:default)
	if [[ $stat != "ON" ]]; then
		log_note "Current nfs/server status: $stat"
	fi

	return 1
}

#
# Given a mountpoint, determine if it is not shared.
#
# Returns 0 if not shared, 1 otherwise.
#
function not_shared
{
	typeset fs=$1

	is_shared $fs
	if (($? == 0)); then
		return 1
	fi

	return 0
}

#
# Helper function to unshare a mountpoint.
#
function unshare_fs #fs
{
	typeset fs=$1

	is_shared $fs
	if (($? == 0)); then
		log_must zfs unshare $fs
	fi

	return 0
}

#
# Check NFS server status and trigger it online.
#
function setup_nfs_server
{
	# Cannot share directory in non-global zone.
	#
	if ! is_global_zone; then
		log_note "Cannot trigger NFS server by sharing in LZ."
		return
	fi

	typeset nfs_fmri="svc:/network/nfs/server:default"
	if [[ $(svcs -Ho STA $nfs_fmri) != "ON" ]]; then
		#
		# Only really sharing operation can enable NFS server
		# to online permanently.
		#
		typeset dummy=/tmp/dummy

		if [[ -d $dummy ]]; then
			log_must rm -rf $dummy
		fi

		log_must mkdir $dummy
		log_must share $dummy

		#
		# Waiting for fmri's status to be the final status.
		# Otherwise, in transition, an asterisk (*) is appended for
		# instances, unshare will reverse status to 'DIS' again.
		#
		# Waiting for 1's at least.
		#
		log_must sleep 1
		timeout=10
		while [[ timeout -ne 0 && $(svcs -Ho STA $nfs_fmri) == *'*' ]]
		do
			log_must sleep 1

			((timeout -= 1))
		done

		log_must unshare $dummy
		log_must rm -rf $dummy
	fi

	log_note "Current NFS status: '$(svcs -Ho STA,FMRI $nfs_fmri)'"
}

#
# To verify whether calling process is in global zone
#
# Return 0 if in global zone, 1 in non-global zone
#
function is_global_zone
{
	typeset cur_zone=$(zonename 2>/dev/null)
	if [[ $cur_zone != "global" ]]; then
		return 1
	fi
	return 0
}

#
# Verify whether test is permitted to run from
# global zone, local zone, or both
#
# $1 zone limit, could be "global", "local", or "both"(no limit)
#
# Return 0 if permitted, otherwise exit with log_unsupported
#
function verify_runnable # zone limit
{
	typeset limit=$1

	[[ -z $limit ]] && return 0

	if is_global_zone ; then
		case $limit in
			global|both)
				;;
			local)	log_unsupported "Test is unable to run from "\
					"global zone."
				;;
			*)	log_note "Warning: unknown limit $limit - " \
					"use both."
				;;
		esac
	else
		case $limit in
			local|both)
				;;
			global)	log_unsupported "Test is unable to run from "\
					"local zone."
				;;
			*)	log_note "Warning: unknown limit $limit - " \
					"use both."
				;;
		esac

		reexport_pool
	fi

	return 0
}

# Return 0 if create successfully or the pool exists; $? otherwise
# Note: In local zones, this function should return 0 silently.
#
# $1 - pool name
# $2-n - [keyword] devs_list

function create_pool #pool devs_list
{
	typeset pool=${1%%/*}

	shift

	if [[ -z $pool ]]; then
		log_note "Missing pool name."
		return 1
	fi

	if poolexists $pool ; then
		destroy_pool $pool
	fi

	if is_global_zone ; then
		[[ -d /$pool ]] && rm -rf /$pool
		log_must zpool create -f $pool $@
	fi

	return 0
}

# Return 0 if destroy successfully or the pool exists; $? otherwise
# Note: In local zones, this function should return 0 silently.
#
# $1 - pool name
# Destroy pool with the given parameters.

function destroy_pool #pool
{
	typeset pool=${1%%/*}
	typeset mtpt

	if [[ -z $pool ]]; then
		log_note "No pool name given."
		return 1
	fi

	if is_global_zone ; then
		if poolexists "$pool" ; then
			mtpt=$(get_prop mountpoint "$pool")

			# At times, syseventd activity can cause attempts to
			# destroy a pool to fail with EBUSY. We retry a few
			# times allowing failures before requiring the destroy
			# to succeed.
			typeset -i wait_time=10 ret=1 count=0
			must=""
			while [[ $ret -ne 0 ]]; do
				$must zpool destroy -f $pool
				ret=$?
				[[ $ret -eq 0 ]] && break
				log_note "zpool destroy failed with $ret"
				[[ count++ -ge 7 ]] && must=log_must
				sleep $wait_time
			done

			[[ -d $mtpt ]] && \
				log_must rm -rf $mtpt
		else
			log_note "Pool does not exist. ($pool)"
			return 1
		fi
	fi

	return 0
}

# Return 0 if created successfully; $? otherwise
#
# $1 - dataset name
# $2-n - dataset options

function create_dataset #dataset dataset_options
{
	typeset dataset=$1

	shift

	if [[ -z $dataset ]]; then
		log_note "Missing dataset name."
		return 1
	fi

	if datasetexists $dataset ; then
		destroy_dataset $dataset
	fi

	log_must zfs create $@ $dataset

	return 0
}

# Return 0 if destroy successfully or the dataset exists; $? otherwise
# Note: In local zones, this function should return 0 silently.
#
# $1 - dataset name

function destroy_dataset #dataset
{
<<<<<<< HEAD
	typeset dataset=${1%%/*}
=======
	typeset dataset=$1
>>>>>>> c373aa8b
	typeset mtpt

	if [[ -z $dataset ]]; then
		log_note "No dataset name given."
		return 1
	fi

	if datasetexists "$dataset" ; then
<<<<<<< HEAD
		mtpt=$(get_prop mountpoint "$pool")
		log_must zfs destroy -r $dataset
		[[ -d $mtpt ]] && log_must $RM -rf $mtpt
=======
		mtpt=$(get_prop mountpoint "$dataset")
		log_must zfs destroy -r $dataset
		[[ -d $mtpt ]] && log_must rm -rf $mtpt
>>>>>>> c373aa8b
	else
		log_note "Dataset does not exist. ($dataset)"
		return 1
	fi

	return 0
}

#
# Firstly, create a pool with 5 datasets. Then, create a single zone and
# export the 5 datasets to it. In addition, we also add a ZFS filesystem
# and a zvol device to the zone.
#
# $1 zone name
# $2 zone root directory prefix
# $3 zone ip
#
function zfs_zones_setup #zone_name zone_root zone_ip
{
	typeset zone_name=${1:-$(hostname)-z}
	typeset zone_root=${2:-"/zone_root"}
	typeset zone_ip=${3:-"10.1.1.10"}
	typeset prefix_ctr=$ZONE_CTR
	typeset pool_name=$ZONE_POOL
	typeset -i cntctr=5
	typeset -i i=0

	# Create pool and 5 container within it
	#
	[[ -d /$pool_name ]] && rm -rf /$pool_name
	log_must zpool create -f $pool_name $DISKS
	while ((i < cntctr)); do
		log_must zfs create $pool_name/$prefix_ctr$i
		((i += 1))
	done

	# create a zvol
	log_must zfs create -V 1g $pool_name/zone_zvol

	#
	# If current system support slog, add slog device for pool
	#
	if verify_slog_support ; then
		typeset sdevs="/var/tmp/sdev1 /var/tmp/sdev2"
		log_must mkfile $MINVDEVSIZE $sdevs
		log_must zpool add $pool_name log mirror $sdevs
	fi

	# this isn't supported just yet.
	# Create a filesystem. In order to add this to
	# the zone, it must have it's mountpoint set to 'legacy'
	# log_must zfs create $pool_name/zfs_filesystem
	# log_must zfs set mountpoint=legacy $pool_name/zfs_filesystem

	[[ -d $zone_root ]] && \
		log_must rm -rf $zone_root/$zone_name
	[[ ! -d $zone_root ]] && \
		log_must mkdir -p -m 0700 $zone_root/$zone_name

	# Create zone configure file and configure the zone
	#
	typeset zone_conf=/tmp/zone_conf.$$
	echo "create" > $zone_conf
	echo "set zonepath=$zone_root/$zone_name" >> $zone_conf
	echo "set autoboot=true" >> $zone_conf
	i=0
	while ((i < cntctr)); do
		echo "add dataset" >> $zone_conf
		echo "set name=$pool_name/$prefix_ctr$i" >> \
			$zone_conf
		echo "end" >> $zone_conf
		((i += 1))
	done

	# add our zvol to the zone
	echo "add device" >> $zone_conf
	echo "set match=/dev/zvol/dsk/$pool_name/zone_zvol" >> $zone_conf
	echo "end" >> $zone_conf

	# add a corresponding zvol rdsk to the zone
	echo "add device" >> $zone_conf
	echo "set match=/dev/zvol/rdsk/$pool_name/zone_zvol" >> $zone_conf
	echo "end" >> $zone_conf

	# once it's supported, we'll add our filesystem to the zone
	# echo "add fs" >> $zone_conf
	# echo "set type=zfs" >> $zone_conf
	# echo "set special=$pool_name/zfs_filesystem" >> $zone_conf
	# echo "set dir=/export/zfs_filesystem" >> $zone_conf
	# echo "end" >> $zone_conf

	echo "verify" >> $zone_conf
	echo "commit" >> $zone_conf
	log_must zonecfg -z $zone_name -f $zone_conf
	log_must rm -f $zone_conf

	# Install the zone
	zoneadm -z $zone_name install
	if (($? == 0)); then
		log_note "SUCCESS: zoneadm -z $zone_name install"
	else
		log_fail "FAIL: zoneadm -z $zone_name install"
	fi

	# Install sysidcfg file
	#
	typeset sysidcfg=$zone_root/$zone_name/root/etc/sysidcfg
	echo "system_locale=C" > $sysidcfg
	echo  "terminal=dtterm" >> $sysidcfg
	echo  "network_interface=primary {" >> $sysidcfg
	echo  "hostname=$zone_name" >> $sysidcfg
	echo  "}" >> $sysidcfg
	echo  "name_service=NONE" >> $sysidcfg
	echo  "root_password=mo791xfZ/SFiw" >> $sysidcfg
	echo  "security_policy=NONE" >> $sysidcfg
	echo  "timezone=US/Eastern" >> $sysidcfg

	# Boot this zone
	log_must zoneadm -z $zone_name boot
}

#
# Reexport TESTPOOL & TESTPOOL(1-4)
#
function reexport_pool
{
	typeset -i cntctr=5
	typeset -i i=0

	while ((i < cntctr)); do
		if ((i == 0)); then
			TESTPOOL=$ZONE_POOL/$ZONE_CTR$i
			if ! ismounted $TESTPOOL; then
				log_must zfs mount $TESTPOOL
			fi
		else
			eval TESTPOOL$i=$ZONE_POOL/$ZONE_CTR$i
			if eval ! ismounted \$TESTPOOL$i; then
				log_must eval zfs mount \$TESTPOOL$i
			fi
		fi
		((i += 1))
	done
}

#
# Verify a given disk is online or offline
#
# Return 0 is pool/disk matches expected state, 1 otherwise
#
function check_state # pool disk state{online,offline}
{
	typeset pool=$1
	typeset disk=${2#/dev/dsk/}
	typeset state=$3

	zpool status -v $pool | grep "$disk"  \
	    | grep -i "$state" > /dev/null 2>&1

	return $?
}

#
# Get the mountpoint of snapshot
# For the snapshot use <mp_filesystem>/.zfs/snapshot/<snap>
# as its mountpoint
#
function snapshot_mountpoint
{
	typeset dataset=${1:-$TESTPOOL/$TESTFS@$TESTSNAP}

	if [[ $dataset != *@* ]]; then
		log_fail "Error name of snapshot '$dataset'."
	fi

	typeset fs=${dataset%@*}
	typeset snap=${dataset#*@}

	if [[ -z $fs || -z $snap ]]; then
		log_fail "Error name of snapshot '$dataset'."
	fi

	echo $(get_prop mountpoint $fs)/.zfs/snapshot/$snap
}

#
# Given a pool and file system, this function will verify the file system
# using the zdb internal tool. Note that the pool is exported and imported
# to ensure it has consistent state.
#
function verify_filesys # pool filesystem dir
{
	typeset pool="$1"
	typeset filesys="$2"
	typeset zdbout="/tmp/zdbout.$$"

	shift
	shift
	typeset dirs=$@
	typeset search_path=""

	log_note "Calling zdb to verify filesystem '$filesys'"
	zfs unmount -a > /dev/null 2>&1
	log_must zpool export $pool

	if [[ -n $dirs ]] ; then
		for dir in $dirs ; do
			search_path="$search_path -d $dir"
		done
	fi

	log_must zpool import $search_path $pool

	zdb -cudi $filesys > $zdbout 2>&1
	if [[ $? != 0 ]]; then
		log_note "Output: zdb -cudi $filesys"
		cat $zdbout
		log_fail "zdb detected errors with: '$filesys'"
	fi

	log_must zfs mount -a
	log_must rm -rf $zdbout
}

#
# Given a pool, and this function list all disks in the pool
#
function get_disklist # pool
{
	typeset disklist=""

	disklist=$(zpool iostat -v $1 | nawk '(NR >4) {print $1}' | \
	    grep -v "\-\-\-\-\-" | \
	    egrep -v -e "^(mirror|raidz1|raidz2|spare|log|cache)$")

	echo $disklist
}

# /**
#  This function kills a given list of processes after a time period. We use
#  this in the stress tests instead of STF_TIMEOUT so that we can have processes
#  run for a fixed amount of time, yet still pass. Tests that hit STF_TIMEOUT
#  would be listed as FAIL, which we don't want : we're happy with stress tests
#  running for a certain amount of time, then finishing.
#
# @param $1 the time in seconds after which we should terminate these processes
# @param $2..$n the processes we wish to terminate.
# */
function stress_timeout
{
	typeset -i TIMEOUT=$1
	shift
	typeset cpids="$@"

	log_note "Waiting for child processes($cpids). " \
		"It could last dozens of minutes, please be patient ..."
	log_must sleep $TIMEOUT

	log_note "Killing child processes after ${TIMEOUT} stress timeout."
	typeset pid
	for pid in $cpids; do
		ps -p $pid > /dev/null 2>&1
		if (($? == 0)); then
			log_must kill -USR1 $pid
		fi
	done
}

#
# Verify a given hotspare disk is inuse or avail
#
# Return 0 is pool/disk matches expected state, 1 otherwise
#
function check_hotspare_state # pool disk state{inuse,avail}
{
	typeset pool=$1
	typeset disk=${2#/dev/dsk/}
	typeset state=$3

	cur_state=$(get_device_state $pool $disk "spares")

	if [[ $state != ${cur_state} ]]; then
		return 1
	fi
	return 0
}

#
# Wait until a hotspare transitions to a given state or times out.
#
# Return 0 when  pool/disk matches expected state, 1 on timeout.
#
function wait_hotspare_state # pool disk state timeout
{
	typeset pool=$1
	typeset disk=${2#$/DEV_DSKDIR/}
	typeset state=$3
	typeset timeout=${4:-60}
	typeset -i i=0

	while [[ $i -lt $timeout ]]; do
		if check_hotspare_state $pool $disk $state; then
			return 0
		fi

		i=$((i+1))
		sleep 1
	done

	return 1
}

#
# Verify a given slog disk is inuse or avail
#
# Return 0 is pool/disk matches expected state, 1 otherwise
#
function check_slog_state # pool disk state{online,offline,unavail}
{
	typeset pool=$1
	typeset disk=${2#/dev/dsk/}
	typeset state=$3

	cur_state=$(get_device_state $pool $disk "logs")

	if [[ $state != ${cur_state} ]]; then
		return 1
	fi
	return 0
}

#
# Verify a given vdev disk is inuse or avail
#
# Return 0 is pool/disk matches expected state, 1 otherwise
#
function check_vdev_state # pool disk state{online,offline,unavail}
{
	typeset pool=$1
	typeset disk=${2#/dev/dsk/}
	typeset state=$3

	cur_state=$(get_device_state $pool $disk)

	if [[ $state != ${cur_state} ]]; then
		return 1
	fi
	return 0
}

#
# Wait until a vdev transitions to a given state or times out.
#
# Return 0 when  pool/disk matches expected state, 1 on timeout.
#
function wait_vdev_state # pool disk state timeout
{
	typeset pool=$1
	typeset disk=${2#$/DEV_DSKDIR/}
	typeset state=$3
	typeset timeout=${4:-60}
	typeset -i i=0

	while [[ $i -lt $timeout ]]; do
		if check_vdev_state $pool $disk $state; then
			return 0
		fi

		i=$((i+1))
		sleep 1
	done

	return 1
}

#
# Check the output of 'zpool status -v <pool>',
# and to see if the content of <token> contain the <keyword> specified.
#
# Return 0 is contain, 1 otherwise
#
function check_pool_status # pool token keyword <verbose>
{
	typeset pool=$1
	typeset token=$2
	typeset keyword=$3
	typeset verbose=${4:-false}

	scan=$(zpool status -v "$pool" 2>/dev/null | nawk -v token="$token:" '
		($1==token) {print $0}')
	if [[ $verbose == true ]]; then
		log_note $scan
	fi
	echo $scan | grep -i "$keyword" > /dev/null 2>&1

	return $?
}

#
# These following functions are instance of check_pool_status()
#	is_pool_resilvering - to check if the pool is resilver in progress
#	is_pool_resilvered - to check if the pool is resilver completed
#	is_pool_scrubbing - to check if the pool is scrub in progress
#	is_pool_scrubbed - to check if the pool is scrub completed
#	is_pool_scrub_stopped - to check if the pool is scrub stopped
#	is_pool_removing - to check if the pool is removing a vdev
#	is_pool_removed - to check if the pool is remove completed
#	is_pool_scrub_paused - to check if the pool has scrub paused
#	is_pool_discarding - to check if the pool has checkpoint being discarded
#
function is_pool_resilvering #pool <verbose>
{
	check_pool_status "$1" "scan" "resilver in progress since " $2
	return $?
}

function is_pool_resilvered #pool <verbose>
{
	check_pool_status "$1" "scan" "resilvered " $2
	return $?
}

function is_pool_scrubbing #pool <verbose>
{
	check_pool_status "$1" "scan" "scrub in progress since " $2
	return $?
}

function is_pool_scrubbed #pool <verbose>
{
	check_pool_status "$1" "scan" "scrub repaired" $2
	return $?
}

function is_pool_scrub_stopped #pool <verbose>
{
	check_pool_status "$1" "scan" "scrub canceled" $2
	return $?
}

function is_pool_scrub_paused #pool <verbose>
{
	check_pool_status "$1" "scan" "scrub paused since " $2
	return $?
}

function is_pool_removing #pool
{
	check_pool_status "$1" "remove" "in progress since "
	return $?
}

function is_pool_removed #pool
{
	check_pool_status "$1" "remove" "completed on"
	return $?
}

function is_pool_discarding #pool
{
	check_pool_status "$1" "checkpoint" "discarding"
	return $?
}

function wait_for_degraded
{
	typeset pool=$1
	typeset timeout=${2:-30}
	typeset t0=$SECONDS

	while :; do
		zpool status -v $pool 2>/dev/null | grep -q "state: DEGRADED"
		[[ $? -eq 0 ]] && break
		log_note "$pool is not yet degraded."
		sleep 1
		if ((SECONDS - t0 > $timeout)); then
			log_note "$pool not degraded after $timeout seconds."
			return 1
		fi
	done

	return 0
}

#
# Use create_pool()/destroy_pool() to clean up the infomation in
# in the given disk to avoid slice overlapping.
#
function cleanup_devices #vdevs
{
	typeset pool="foopool$$"

	if poolexists $pool ; then
		destroy_pool $pool
	fi

	create_pool $pool $@
	destroy_pool $pool

	return 0
}

#/**
# A function to find and locate free disks on a system or from given
# disks as the parameter. It works by locating disks that are in use
# as swap devices and dump devices, and also disks listed in /etc/vfstab
#
# $@ given disks to find which are free, default is all disks in
# the test system
#
# @return a string containing the list of available disks
#*/
function find_disks
{
	sfi=/tmp/swaplist.$$
	dmpi=/tmp/dumpdev.$$
	max_finddisksnum=${MAX_FINDDISKSNUM:-6}

	swap -l > $sfi
	dumpadm > $dmpi 2>/dev/null

# write an awk script that can process the output of format
# to produce a list of disks we know about. Note that we have
# to escape "$2" so that the shell doesn't interpret it while
# we're creating the awk script.
# -------------------
	cat > /tmp/find_disks.awk <<EOF
#!/bin/nawk -f
	BEGIN { FS="."; }

	/^Specify disk/{
		searchdisks=0;
	}

	{
		if (searchdisks && \$2 !~ "^$"){
			split(\$2,arr," ");
			print arr[1];
		}
	}

	/^AVAILABLE DISK SELECTIONS:/{
		searchdisks=1;
	}
EOF
#---------------------

	chmod 755 /tmp/find_disks.awk
	disks=${@:-$(echo "" | format -e 2>/dev/null | /tmp/find_disks.awk)}
	rm /tmp/find_disks.awk

	unused=""
	for disk in $disks; do
	# Check for mounted
		grep "${disk}[sp]" /etc/mnttab >/dev/null
		(($? == 0)) && continue
	# Check for swap
		grep "${disk}[sp]" $sfi >/dev/null
		(($? == 0)) && continue
	# check for dump device
		grep "${disk}[sp]" $dmpi >/dev/null
		(($? == 0)) && continue
	# check to see if this disk hasn't been explicitly excluded
	# by a user-set environment variable
		echo "${ZFS_HOST_DEVICES_IGNORE}" | grep "${disk}" > /dev/null
		(($? == 0)) && continue
		unused_candidates="$unused_candidates $disk"
	done
	rm $sfi
	rm $dmpi

# now just check to see if those disks do actually exist
# by looking for a device pointing to the first slice in
# each case. limit the number to max_finddisksnum
	count=0
	for disk in $unused_candidates; do
		if [ -b /dev/dsk/${disk}s0 ]; then
		if [ $count -lt $max_finddisksnum ]; then
			unused="$unused $disk"
			# do not impose limit if $@ is provided
			[[ -z $@ ]] && ((count = count + 1))
		fi
		fi
	done

# finally, return our disk list
	echo $unused
}

#
# Add specified user to specified group
#
# $1 group name
# $2 user name
# $3 base of the homedir (optional)
#
function add_user #<group_name> <user_name> <basedir>
{
	typeset gname=$1
	typeset uname=$2
	typeset basedir=${3:-"/var/tmp"}

	if ((${#gname} == 0 || ${#uname} == 0)); then
		log_fail "group name or user name are not defined."
	fi

	log_must useradd -g $gname -d $basedir/$uname -m $uname

	return 0
}

#
# Delete the specified user.
#
# $1 login name
# $2 base of the homedir (optional)
#
function del_user #<logname> <basedir>
{
	typeset user=$1
	typeset basedir=${2:-"/var/tmp"}

	if ((${#user} == 0)); then
		log_fail "login name is necessary."
	fi

	if id $user > /dev/null 2>&1; then
		log_must userdel $user
	fi

	[[ -d $basedir/$user ]] && rm -fr $basedir/$user

	return 0
}

#
# Select valid gid and create specified group.
#
# $1 group name
#
function add_group #<group_name>
{
	typeset group=$1

	if ((${#group} == 0)); then
		log_fail "group name is necessary."
	fi

	# Assign 100 as the base gid
	typeset -i gid=100
	while true; do
		groupadd -g $gid $group > /dev/null 2>&1
		typeset -i ret=$?
		case $ret in
			0) return 0 ;;
			# The gid is not  unique
			4) ((gid += 1)) ;;
			*) return 1 ;;
		esac
	done
}

#
# Delete the specified group.
#
# $1 group name
#
function del_group #<group_name>
{
	typeset grp=$1
	if ((${#grp} == 0)); then
		log_fail "group name is necessary."
	fi

	groupmod -n $grp $grp > /dev/null 2>&1
	typeset -i ret=$?
	case $ret in
		# Group does not exist.
		6) return 0 ;;
		# Name already exists as a group name
		9) log_must groupdel $grp ;;
		*) return 1 ;;
	esac

	return 0
}

#
# This function will return true if it's safe to destroy the pool passed
# as argument 1. It checks for pools based on zvols and files, and also
# files contained in a pool that may have a different mountpoint.
#
function safe_to_destroy_pool { # $1 the pool name

	typeset pool=""
	typeset DONT_DESTROY=""

	# We check that by deleting the $1 pool, we're not
	# going to pull the rug out from other pools. Do this
	# by looking at all other pools, ensuring that they
	# aren't built from files or zvols contained in this pool.

	for pool in $(zpool list -H -o name)
	do
		ALTMOUNTPOOL=""

		# this is a list of the top-level directories in each of the
		# files that make up the path to the files the pool is based on
		FILEPOOL=$(zpool status -v $pool | grep /$1/ | \
			awk '{print $1}')

		# this is a list of the zvols that make up the pool
		ZVOLPOOL=$(zpool status -v $pool | grep "/dev/zvol/dsk/$1$" \
		    | awk '{print $1}')

		# also want to determine if it's a file-based pool using an
		# alternate mountpoint...
		POOL_FILE_DIRS=$(zpool status -v $pool | \
					grep / | awk '{print $1}' | \
					awk -F/ '{print $2}' | grep -v "dev")

		for pooldir in $POOL_FILE_DIRS
		do
			OUTPUT=$(zfs list -H -r -o mountpoint $1 | \
					grep "${pooldir}$" | awk '{print $1}')

			ALTMOUNTPOOL="${ALTMOUNTPOOL}${OUTPUT}"
		done


		if [ ! -z "$ZVOLPOOL" ]
		then
			DONT_DESTROY="true"
			log_note "Pool $pool is built from $ZVOLPOOL on $1"
		fi

		if [ ! -z "$FILEPOOL" ]
		then
			DONT_DESTROY="true"
			log_note "Pool $pool is built from $FILEPOOL on $1"
		fi

		if [ ! -z "$ALTMOUNTPOOL" ]
		then
			DONT_DESTROY="true"
			log_note "Pool $pool is built from $ALTMOUNTPOOL on $1"
		fi
	done

	if [ -z "${DONT_DESTROY}" ]
	then
		return 0
	else
		log_note "Warning: it is not safe to destroy $1!"
		return 1
	fi
}

#
# Get the available ZFS compression options
# $1 option type zfs_set|zfs_compress
#
function get_compress_opts
{
	typeset COMPRESS_OPTS
	typeset GZIP_OPTS="gzip gzip-1 gzip-2 gzip-3 gzip-4 gzip-5 \
			gzip-6 gzip-7 gzip-8 gzip-9"

	if [[ $1 == "zfs_compress" ]] ; then
		COMPRESS_OPTS="on lzjb"
	elif [[ $1 == "zfs_set" ]] ; then
		COMPRESS_OPTS="on off lzjb"
	fi
	typeset valid_opts="$COMPRESS_OPTS"
	zfs get 2>&1 | grep gzip >/dev/null 2>&1
	if [[ $? -eq 0 ]]; then
		valid_opts="$valid_opts $GZIP_OPTS"
	fi
	echo "$valid_opts"
}

#
# Verify zfs operation with -p option work as expected
# $1 operation, value could be create, clone or rename
# $2 dataset type, value could be fs or vol
# $3 dataset name
# $4 new dataset name
#
function verify_opt_p_ops
{
	typeset ops=$1
	typeset datatype=$2
	typeset dataset=$3
	typeset newdataset=$4

	if [[ $datatype != "fs" && $datatype != "vol" ]]; then
		log_fail "$datatype is not supported."
	fi

	# check parameters accordingly
	case $ops in
		create)
			newdataset=$dataset
			dataset=""
			if [[ $datatype == "vol" ]]; then
				ops="create -V $VOLSIZE"
			fi
			;;
		clone)
			if [[ -z $newdataset ]]; then
				log_fail "newdataset should not be empty" \
					"when ops is $ops."
			fi
			log_must datasetexists $dataset
			log_must snapexists $dataset
			;;
		rename)
			if [[ -z $newdataset ]]; then
				log_fail "newdataset should not be empty" \
					"when ops is $ops."
			fi
			log_must datasetexists $dataset
			log_mustnot snapexists $dataset
			;;
		*)
			log_fail "$ops is not supported."
			;;
	esac

	# make sure the upper level filesystem does not exist
	if datasetexists ${newdataset%/*} ; then
		log_must zfs destroy -rRf ${newdataset%/*}
	fi

	# without -p option, operation will fail
	log_mustnot zfs $ops $dataset $newdataset
	log_mustnot datasetexists $newdataset ${newdataset%/*}

	# with -p option, operation should succeed
	log_must zfs $ops -p $dataset $newdataset
	if ! datasetexists $newdataset ; then
		log_fail "-p option does not work for $ops"
	fi

	# when $ops is create or clone, redo the operation still return zero
	if [[ $ops != "rename" ]]; then
		log_must zfs $ops -p $dataset $newdataset
	fi

	return 0
}

#
# Get configuration of pool
# $1 pool name
# $2 config name
#
function get_config
{
	typeset pool=$1
	typeset config=$2
	typeset alt_root

	if ! poolexists "$pool" ; then
		return 1
	fi
	alt_root=$(zpool list -H $pool | awk '{print $NF}')
	if [[ $alt_root == "-" ]]; then
		value=$(zdb -C $pool | grep "$config:" | awk -F: \
		    '{print $2}')
	else
		value=$(zdb -e $pool | grep "$config:" | awk -F: \
		    '{print $2}')
	fi
	if [[ -n $value ]] ; then
		value=${value#'}
		value=${value%'}
	fi
	echo $value

	return 0
}

#
# Privated function. Random select one of items from arguments.
#
# $1 count
# $2-n string
#
function _random_get
{
	typeset cnt=$1
	shift

	typeset str="$@"
	typeset -i ind
	((ind = RANDOM % cnt + 1))

	typeset ret=$(echo "$str" | cut -f $ind -d ' ')
	echo $ret
}

#
# Random select one of item from arguments which include NONE string
#
function random_get_with_non
{
	typeset -i cnt=$#
	((cnt =+ 1))

	_random_get "$cnt" "$@"
}

#
# Random select one of item from arguments which doesn't include NONE string
#
function random_get
{
	_random_get "$#" "$@"
}

#
# Detect if the current system support slog
#
function verify_slog_support
{
	typeset dir=/tmp/disk.$$
	typeset pool=foo.$$
	typeset vdev=$dir/a
	typeset sdev=$dir/b

	mkdir -p $dir
	mkfile $MINVDEVSIZE $vdev $sdev

	typeset -i ret=0
	if ! zpool create -n $pool $vdev log $sdev > /dev/null 2>&1; then
		ret=1
	fi
	rm -r $dir

	return $ret
}

#
# The function will generate a dataset name with specific length
# $1, the length of the name
# $2, the base string to construct the name
#
function gen_dataset_name
{
	typeset -i len=$1
	typeset basestr="$2"
	typeset -i baselen=${#basestr}
	typeset -i iter=0
	typeset l_name=""

	if ((len % baselen == 0)); then
		((iter = len / baselen))
	else
		((iter = len / baselen + 1))
	fi
	while ((iter > 0)); do
		l_name="${l_name}$basestr"

		((iter -= 1))
	done

	echo $l_name
}

#
# Get cksum tuple of dataset
# $1 dataset name
#
# sample zdb output:
# Dataset data/test [ZPL], ID 355, cr_txg 2413856, 31.0K, 7 objects, rootbp
# DVA[0]=<0:803046400:200> DVA[1]=<0:81199000:200> [L0 DMU objset] fletcher4
# lzjb LE contiguous unique double size=800L/200P birth=2413856L/2413856P
# fill=7 cksum=11ce125712:643a9c18ee2:125e25238fca0:254a3f74b59744
function datasetcksum
{
	typeset cksum
	sync
	cksum=$(zdb -vvv $1 | grep "^Dataset $1 \[" | grep "cksum" \
		| awk -F= '{print $7}')
	echo $cksum
}

#
# Get cksum of file
# #1 file path
#
function checksum
{
	typeset cksum
	cksum=$(cksum $1 | awk '{print $1}')
	echo $cksum
}

#
# Get the given disk/slice state from the specific field of the pool
#
function get_device_state #pool disk field("", "spares","logs")
{
	typeset pool=$1
	typeset disk=${2#/dev/dsk/}
	typeset field=${3:-$pool}

	state=$(zpool status -v "$pool" 2>/dev/null | \
		nawk -v device=$disk -v pool=$pool -v field=$field \
		'BEGIN {startconfig=0; startfield=0; }
		/config:/ {startconfig=1}
		(startconfig==1) && ($1==field) {startfield=1; next;}
		(startfield==1) && ($1==device) {print $2; exit;}
		(startfield==1) &&
		($1==field || $1 ~ "^spares$" || $1 ~ "^logs$") {startfield=0}')
	echo $state
}


#
# print the given directory filesystem type
#
# $1 directory name
#
function get_fstype
{
	typeset dir=$1

	if [[ -z $dir ]]; then
		log_fail "Usage: get_fstype <directory>"
	fi

	#
	#  $ df -n /
	#  /		  : ufs
	#
	df -n $dir | awk '{print $3}'
}

#
# Given a disk, label it to VTOC regardless what label was on the disk
# $1 disk
#
function labelvtoc
{
	typeset disk=$1
	if [[ -z $disk ]]; then
		log_fail "The disk name is unspecified."
	fi
	typeset label_file=/var/tmp/labelvtoc.$$
	typeset arch=$(uname -p)

	if [[ $arch == "i386" ]]; then
		echo "label" > $label_file
		echo "0" >> $label_file
		echo "" >> $label_file
		echo "q" >> $label_file
		echo "q" >> $label_file

		fdisk -B $disk >/dev/null 2>&1
		# wait a while for fdisk finishes
		sleep 60
	elif [[ $arch == "sparc" ]]; then
		echo "label" > $label_file
		echo "0" >> $label_file
		echo "" >> $label_file
		echo "" >> $label_file
		echo "" >> $label_file
		echo "q" >> $label_file
	else
		log_fail "unknown arch type"
	fi

	format -e -s -d $disk -f $label_file
	typeset -i ret_val=$?
	rm -f $label_file
	#
	# wait the format to finish
	#
	sleep 60
	if ((ret_val != 0)); then
		log_fail "unable to label $disk as VTOC."
	fi

	return 0
}

#
# check if the system was installed as zfsroot or not
# return: 0 ture, otherwise false
#
function is_zfsroot
{
	df -n / | grep zfs > /dev/null 2>&1
	return $?
}

#
# get the root filesystem name if it's zfsroot system.
#
# return: root filesystem name
function get_rootfs
{
	typeset rootfs=""
	rootfs=$(awk '{if ($2 == "/" && $3 == "zfs") print $1}' \
		/etc/mnttab)
	if [[ -z "$rootfs" ]]; then
		log_fail "Can not get rootfs"
	fi
	zfs list $rootfs > /dev/null 2>&1
	if (($? == 0)); then
		echo $rootfs
	else
		log_fail "This is not a zfsroot system."
	fi
}

#
# get the rootfs's pool name
# return:
#       rootpool name
#
function get_rootpool
{
	typeset rootfs=""
	typeset rootpool=""
	rootfs=$(awk '{if ($2 == "/" && $3 =="zfs") print $1}' \
		 /etc/mnttab)
	if [[ -z "$rootfs" ]]; then
		log_fail "Can not get rootpool"
	fi
	zfs list $rootfs > /dev/null 2>&1
	if (($? == 0)); then
		rootpool=`echo $rootfs | awk -F\/ '{print $1}'`
		echo $rootpool
	else
		log_fail "This is not a zfsroot system."
	fi
}

#
# Check if the given device is physical device
#
function is_physical_device #device
{
	typeset device=${1#/dev/dsk/}
	device=${device#/dev/rdsk/}

	echo $device | egrep "^c[0-F]+([td][0-F]+)+$" > /dev/null 2>&1
	return $?
}

#
# Get the directory path of given device
#
function get_device_dir #device
{
	typeset device=$1

	if ! $(is_physical_device $device) ; then
		if [[ $device != "/" ]]; then
			device=${device%/*}
		fi
		echo $device
	else
		echo "/dev/dsk"
	fi
}

#
# Get the package name
#
function get_package_name
{
	typeset dirpath=${1:-$STC_NAME}

	echo "SUNWstc-${dirpath}" | /usr/bin/sed -e "s/\//-/g"
}

#
# Get the word numbers from a string separated by white space
#
function get_word_count
{
	echo $1 | wc -w
}

#
# To verify if the require numbers of disks is given
#
function verify_disk_count
{
	typeset -i min=${2:-1}

	typeset -i count=$(get_word_count "$1")

	if ((count < min)); then
		log_untested "A minimum of $min disks is required to run." \
			" You specified $count disk(s)"
	fi
}

function ds_is_volume
{
	typeset type=$(get_prop type $1)
	[[ $type = "volume" ]] && return 0
	return 1
}

function ds_is_filesystem
{
	typeset type=$(get_prop type $1)
	[[ $type = "filesystem" ]] && return 0
	return 1
}

function ds_is_snapshot
{
	typeset type=$(get_prop type $1)
	[[ $type = "snapshot" ]] && return 0
	return 1
}

#
# Check if Trusted Extensions are installed and enabled
#
function is_te_enabled
{
	svcs -H -o state labeld 2>/dev/null | grep "enabled"
	if (($? != 0)); then
		return 1
	else
		return 0
	fi
}

# Utility function to determine if a system has multiple cpus.
function is_mp
{
	(($(psrinfo | wc -l) > 1))
}

function get_cpu_freq
{
	psrinfo -v 0 | awk '/processor operates at/ {print $6}'
}

# Run the given command as the user provided.
function user_run
{
	typeset user=$1
	shift

	eval su \$user -c \"$@\" > /tmp/out 2>/tmp/err
	return $?
}

#
# Check if the pool contains the specified vdevs
#
# $1 pool
# $2..n <vdev> ...
#
# Return 0 if the vdevs are contained in the pool, 1 if any of the specified
# vdevs is not in the pool, and 2 if pool name is missing.
#
function vdevs_in_pool
{
	typeset pool=$1
	typeset vdev

        if [[ -z $pool ]]; then
                log_note "Missing pool name."
                return 2
        fi

	shift

	typeset tmpfile=$(mktemp)
	zpool list -Hv "$pool" >$tmpfile
	for vdev in $@; do
		grep -w ${vdev##*/} $tmpfile >/dev/null 2>&1
		[[ $? -ne 0 ]] && return 1
	done

	rm -f $tmpfile

	return 0;
}

#
# Prints the current time in seconds since UNIX Epoch.
#
function current_epoch
{
	printf '%(%s)T'
}

function get_max
{
	typeset -l i max=$1
	shift

	for i in "$@"; do
		max=$(echo $((max > i ? max : i)))
	done

	echo $max
}

function get_min
{
	typeset -l i min=$1
	shift

	for i in "$@"; do
		min=$(echo $((min < i ? min : i)))
	done

	echo $min
}

#
# Generate a random number between 1 and the argument.
#
function random
{
        typeset max=$1
        echo $(( ($RANDOM % $max) + 1 ))
}

# Write data that can be compressed into a directory
function write_compressible
{
	typeset dir=$1
	typeset megs=$2
	typeset nfiles=${3:-1}
	typeset bs=${4:-1024k}
	typeset fname=${5:-file}

	[[ -d $dir ]] || log_fail "No directory: $dir"

	log_must eval "fio \
	    --name=job \
	    --fallocate=0 \
	    --minimal \
	    --randrepeat=0 \
	    --buffer_compress_percentage=66 \
	    --buffer_compress_chunk=4096 \
	    --directory=$dir \
	    --numjobs=$nfiles \
	    --rw=write \
	    --bs=$bs \
	    --filesize=$megs \
	    --filename_format='$fname.\$jobnum' >/dev/null"
}

function get_objnum
{
	typeset pathname=$1
	typeset objnum

	[[ -e $pathname ]] || log_fail "No such file or directory: $pathname"
	objnum=$(stat -c %i $pathname)
	echo $objnum
}

#
# Get decimal value of global uint32_t variable using mdb.
#
function mdb_get_uint32
{
	typeset variable=$1
	typeset value

	value=$(mdb -k -e "$variable/X | ::eval .=U")
	if [[ $? -ne 0 ]]; then
		log_fail "Failed to get value of '$variable' from mdb."
		return 1
	fi

	echo $value
	return 0
}

#
# Get the hexadecimal value of global variable using mdb.
#
function mdb_get_hex
{
	typeset variable=$1
	typeset value

	value=$(mdb -k -e "$variable::print -x")
	if [[ $? -ne 0 ]]; then
		log_fail "Failed to get value of '$variable' from mdb."
		return 1
	fi

	echo $value
	return 0
}

#
# Set global uint32_t variable to a decimal value using mdb.
#
function mdb_set_uint32
{
	typeset variable=$1
	typeset value=$2

	mdb -kw -e "$variable/W 0t$value" > /dev/null
	if [[ $? -ne 0 ]]; then
		echo "Failed to set '$variable' to '$value' in mdb."
		return 1
	fi

	return 0
}

#
# Set global scalar integer variable to a hex value using mdb.
# Note: Target should have CTF data loaded.
#
function mdb_ctf_set_int
{
	typeset variable=$1
	typeset value=$2

	mdb -kw -e "$variable/z $value" > /dev/null
	if [[ $? -ne 0 ]]; then
		echo "Failed to set '$variable' to '$value' in mdb."
		return 1
	fi

	return 0
}<|MERGE_RESOLUTION|>--- conflicted
+++ resolved
@@ -1270,11 +1270,7 @@
 
 function destroy_dataset #dataset
 {
-<<<<<<< HEAD
-	typeset dataset=${1%%/*}
-=======
 	typeset dataset=$1
->>>>>>> c373aa8b
 	typeset mtpt
 
 	if [[ -z $dataset ]]; then
@@ -1283,15 +1279,9 @@
 	fi
 
 	if datasetexists "$dataset" ; then
-<<<<<<< HEAD
-		mtpt=$(get_prop mountpoint "$pool")
-		log_must zfs destroy -r $dataset
-		[[ -d $mtpt ]] && log_must $RM -rf $mtpt
-=======
 		mtpt=$(get_prop mountpoint "$dataset")
 		log_must zfs destroy -r $dataset
 		[[ -d $mtpt ]] && log_must rm -rf $mtpt
->>>>>>> c373aa8b
 	else
 		log_note "Dataset does not exist. ($dataset)"
 		return 1
