#
# CDDL HEADER START
#
# The contents of this file are subject to the terms of the
# Common Development and Distribution License (the "License").
# You may not use this file except in compliance with the License.
#
# You can obtain a copy of the license at usr/src/OPENSOLARIS.LICENSE
# or http://www.opensolaris.org/os/licensing.
# See the License for the specific language governing permissions
# and limitations under the License.
#
# When distributing Covered Code, include this CDDL HEADER in each
# file and include the License file at usr/src/OPENSOLARIS.LICENSE.
# If applicable, add the following below this CDDL HEADER, with the
# fields enclosed by brackets "[]" replaced with your own identifying
# information: Portions Copyright [yyyy] [name of copyright owner]
#
# CDDL HEADER END
#

#
# Copyright 2009 Sun Microsystems, Inc.  All rights reserved.
# Use is subject to license terms.
<<<<<<< HEAD
#

#
# Copyright (c) 2012, 2016 by Delphix. All rights reserved.
=======
# Copyright (c) 2012, 2015 by Delphix. All rights reserved.
# Copyright 2016 Nexenta Systems, Inc.
>>>>>>> 9498083e
#

. ${STF_TOOLS}/contrib/include/logapi.shlib

# Determine whether a dataset is mounted
#
# $1 dataset name
# $2 filesystem type; optional - defaulted to zfs
#
# Return 0 if dataset is mounted; 1 if unmounted; 2 on error

function ismounted
{
	typeset fstype=$2
	[[ -z $fstype ]] && fstype=zfs
	typeset out dir name ret

	case $fstype in
		zfs)
			if [[ "$1" == "/"* ]] ; then
				for out in $(zfs mount | awk '{print $2}'); do
					[[ $1 == $out ]] && return 0
				done
			else
				for out in $(zfs mount | awk '{print $1}'); do
					[[ $1 == $out ]] && return 0
				done
			fi
		;;
		ufs|nfs)
			out=$(df -F $fstype $1 2>/dev/null)
			ret=$?
			(($ret != 0)) && return $ret

			dir=${out%%\(*}
			dir=${dir%% *}
			name=${out##*\(}
			name=${name%%\)*}
			name=${name%% *}

			[[ "$1" == "$dir" || "$1" == "$name" ]] && return 0
		;;
	esac

	return 1
}

# Return 0 if a dataset is mounted; 1 otherwise
#
# $1 dataset name
# $2 filesystem type; optional - defaulted to zfs

function mounted
{
	ismounted $1 $2
	(($? == 0)) && return 0
	return 1
}

# Return 0 if a dataset is unmounted; 1 otherwise
#
# $1 dataset name
# $2 filesystem type; optional - defaulted to zfs

function unmounted
{
	ismounted $1 $2
	(($? == 1)) && return 0
	return 1
}

# split line on ","
#
# $1 - line to split

function splitline
{
	echo $1 | sed "s/,/ /g"
}

function default_setup
{
	default_setup_noexit "$@"

	log_pass
}

#
# Given a list of disks, setup storage pools and datasets.
#
function default_setup_noexit
{
	typeset disklist=$1
	typeset container=$2
	typeset volume=$3

	if is_global_zone; then
		if poolexists $TESTPOOL ; then
			destroy_pool $TESTPOOL
		fi
		[[ -d /$TESTPOOL ]] && rm -rf /$TESTPOOL
		log_must zpool create -f $TESTPOOL $disklist
	else
		reexport_pool
	fi

	rm -rf $TESTDIR  || log_unresolved Could not remove $TESTDIR
	mkdir -p $TESTDIR || log_unresolved Could not create $TESTDIR

	log_must zfs create $TESTPOOL/$TESTFS
	log_must zfs set mountpoint=$TESTDIR $TESTPOOL/$TESTFS

	if [[ -n $container ]]; then
		rm -rf $TESTDIR1  || \
			log_unresolved Could not remove $TESTDIR1
		mkdir -p $TESTDIR1 || \
			log_unresolved Could not create $TESTDIR1

		log_must zfs create $TESTPOOL/$TESTCTR
		log_must zfs set canmount=off $TESTPOOL/$TESTCTR
		log_must zfs create $TESTPOOL/$TESTCTR/$TESTFS1
		log_must zfs set mountpoint=$TESTDIR1 \
		    $TESTPOOL/$TESTCTR/$TESTFS1
	fi

	if [[ -n $volume ]]; then
		if is_global_zone ; then
			log_must zfs create -V $VOLSIZE $TESTPOOL/$TESTVOL
		else
			log_must zfs create $TESTPOOL/$TESTVOL
		fi
	fi
}

#
# Given a list of disks, setup a storage pool, file system and
# a container.
#
function default_container_setup
{
	typeset disklist=$1

	default_setup "$disklist" "true"
}

#
# Given a list of disks, setup a storage pool,file system
# and a volume.
#
function default_volume_setup
{
	typeset disklist=$1

	default_setup "$disklist" "" "true"
}

#
# Given a list of disks, setup a storage pool,file system,
# a container and a volume.
#
function default_container_volume_setup
{
	typeset disklist=$1

	default_setup "$disklist" "true" "true"
}

#
# Create a snapshot on a filesystem or volume. Defaultly create a snapshot on
# filesystem
#
# $1 Existing filesystem or volume name. Default, $TESTPOOL/$TESTFS
# $2 snapshot name. Default, $TESTSNAP
#
function create_snapshot
{
	typeset fs_vol=${1:-$TESTPOOL/$TESTFS}
	typeset snap=${2:-$TESTSNAP}

	[[ -z $fs_vol ]] && log_fail "Filesystem or volume's name is undefined."
	[[ -z $snap ]] && log_fail "Snapshot's name is undefined."

	if snapexists $fs_vol@$snap; then
		log_fail "$fs_vol@$snap already exists."
	fi
	datasetexists $fs_vol || \
		log_fail "$fs_vol must exist."

	log_must zfs snapshot $fs_vol@$snap
}

#
# Create a clone from a snapshot, default clone name is $TESTCLONE.
#
# $1 Existing snapshot, $TESTPOOL/$TESTFS@$TESTSNAP is default.
# $2 Clone name, $TESTPOOL/$TESTCLONE is default.
#
function create_clone   # snapshot clone
{
	typeset snap=${1:-$TESTPOOL/$TESTFS@$TESTSNAP}
	typeset clone=${2:-$TESTPOOL/$TESTCLONE}

	[[ -z $snap ]] && \
		log_fail "Snapshot name is undefined."
	[[ -z $clone ]] && \
		log_fail "Clone name is undefined."

	log_must zfs clone $snap $clone
}

function default_mirror_setup
{
	default_mirror_setup_noexit $1 $2 $3

	log_pass
}

#
# Given a pair of disks, set up a storage pool and dataset for the mirror
# @parameters: $1 the primary side of the mirror
#   $2 the secondary side of the mirror
# @uses: ZPOOL ZFS TESTPOOL TESTFS
function default_mirror_setup_noexit
{
	readonly func="default_mirror_setup_noexit"
	typeset primary=$1
	typeset secondary=$2

	[[ -z $primary ]] && \
		log_fail "$func: No parameters passed"
	[[ -z $secondary ]] && \
		log_fail "$func: No secondary partition passed"
	[[ -d /$TESTPOOL ]] && rm -rf /$TESTPOOL
	log_must zpool create -f $TESTPOOL mirror $@
	log_must zfs create $TESTPOOL/$TESTFS
	log_must zfs set mountpoint=$TESTDIR $TESTPOOL/$TESTFS
}

#
# create a number of mirrors.
# We create a number($1) of 2 way mirrors using the pairs of disks named
# on the command line. These mirrors are *not* mounted
# @parameters: $1 the number of mirrors to create
#  $... the devices to use to create the mirrors on
# @uses: ZPOOL ZFS TESTPOOL
function setup_mirrors
{
	typeset -i nmirrors=$1

	shift
	while ((nmirrors > 0)); do
		log_must test -n "$1" -a -n "$2"
		[[ -d /$TESTPOOL$nmirrors ]] && rm -rf /$TESTPOOL$nmirrors
		log_must zpool create -f $TESTPOOL$nmirrors mirror $1 $2
		shift 2
		((nmirrors = nmirrors - 1))
	done
}

#
# create a number of raidz pools.
# We create a number($1) of 2 raidz pools  using the pairs of disks named
# on the command line. These pools are *not* mounted
# @parameters: $1 the number of pools to create
#  $... the devices to use to create the pools on
# @uses: ZPOOL ZFS TESTPOOL
function setup_raidzs
{
	typeset -i nraidzs=$1

	shift
	while ((nraidzs > 0)); do
		log_must test -n "$1" -a -n "$2"
		[[ -d /$TESTPOOL$nraidzs ]] && rm -rf /$TESTPOOL$nraidzs
		log_must zpool create -f $TESTPOOL$nraidzs raidz $1 $2
		shift 2
		((nraidzs = nraidzs - 1))
	done
}

#
# Destroy the configured testpool mirrors.
# the mirrors are of the form ${TESTPOOL}{number}
# @uses: ZPOOL ZFS TESTPOOL
function destroy_mirrors
{
	default_cleanup_noexit

	log_pass
}

#
# Given a minimum of two disks, set up a storage pool and dataset for the raid-z
# $1 the list of disks
#
function default_raidz_setup
{
	typeset disklist="$*"
	disks=(${disklist[*]})

	if [[ ${#disks[*]} -lt 2 ]]; then
		log_fail "A raid-z requires a minimum of two disks."
	fi

	[[ -d /$TESTPOOL ]] && rm -rf /$TESTPOOL
	log_must zpool create -f $TESTPOOL raidz $1 $2 $3
	log_must zfs create $TESTPOOL/$TESTFS
	log_must zfs set mountpoint=$TESTDIR $TESTPOOL/$TESTFS

	log_pass
}

#
# Common function used to cleanup storage pools and datasets.
#
# Invoked at the start of the test suite to ensure the system
# is in a known state, and also at the end of each set of
# sub-tests to ensure errors from one set of tests doesn't
# impact the execution of the next set.

function default_cleanup
{
	default_cleanup_noexit

	log_pass
}

function default_cleanup_noexit
{
	typeset exclude=""
	typeset pool=""
	#
	# Destroying the pool will also destroy any
	# filesystems it contains.
	#
	if is_global_zone; then
		zfs unmount -a > /dev/null 2>&1
		exclude=`eval echo \"'(${KEEP})'\"`
		ALL_POOLS=$(zpool list -H -o name \
		    | grep -v "$NO_POOLS" | egrep -v "$exclude")
		# Here, we loop through the pools we're allowed to
		# destroy, only destroying them if it's safe to do
		# so.
		while [ ! -z ${ALL_POOLS} ]
		do
			for pool in ${ALL_POOLS}
			do
				if safe_to_destroy_pool $pool ;
				then
					destroy_pool $pool
				fi
				ALL_POOLS=$(zpool list -H -o name \
				    | grep -v "$NO_POOLS" \
				    | egrep -v "$exclude")
			done
		done

		zfs mount -a
	else
		typeset fs=""
		for fs in $(zfs list -H -o name \
		    | grep "^$ZONE_POOL/$ZONE_CTR[01234]/"); do
			datasetexists $fs && \
				log_must zfs destroy -Rf $fs
		done

		# Need cleanup here to avoid garbage dir left.
		for fs in $(zfs list -H -o name); do
			[[ $fs == /$ZONE_POOL ]] && continue
			[[ -d $fs ]] && log_must rm -rf $fs/*
		done

		#
		# Reset the $ZONE_POOL/$ZONE_CTR[01234] file systems property to
		# the default value
		#
		for fs in $(zfs list -H -o name); do
			if [[ $fs == $ZONE_POOL/$ZONE_CTR[01234] ]]; then
				log_must zfs set reservation=none $fs
				log_must zfs set recordsize=128K $fs
				log_must zfs set mountpoint=/$fs $fs
				typeset enc=""
				enc=$(get_prop encryption $fs)
				if [[ $? -ne 0 ]] || [[ -z "$enc" ]] || \
					[[ "$enc" == "off" ]]; then
					log_must zfs set checksum=on $fs
				fi
				log_must zfs set compression=off $fs
				log_must zfs set atime=on $fs
				log_must zfs set devices=off $fs
				log_must zfs set exec=on $fs
				log_must zfs set setuid=on $fs
				log_must zfs set readonly=off $fs
				log_must zfs set snapdir=hidden $fs
				log_must zfs set aclmode=groupmask $fs
				log_must zfs set aclinherit=secure $fs
			fi
		done
	fi

	[[ -d $TESTDIR ]] && \
		log_must rm -rf $TESTDIR
}


#
# Common function used to cleanup storage pools, file systems
# and containers.
#
function default_container_cleanup
{
	if ! is_global_zone; then
		reexport_pool
	fi

	ismounted $TESTPOOL/$TESTCTR/$TESTFS1
	[[ $? -eq 0 ]] && \
	    log_must zfs unmount $TESTPOOL/$TESTCTR/$TESTFS1

	datasetexists $TESTPOOL/$TESTCTR/$TESTFS1 && \
	    log_must zfs destroy -R $TESTPOOL/$TESTCTR/$TESTFS1

	datasetexists $TESTPOOL/$TESTCTR && \
	    log_must zfs destroy -Rf $TESTPOOL/$TESTCTR

	[[ -e $TESTDIR1 ]] && \
	    log_must rm -rf $TESTDIR1 > /dev/null 2>&1

	default_cleanup
}

#
# Common function used to cleanup snapshot of file system or volume. Default to
# delete the file system's snapshot
#
# $1 snapshot name
#
function destroy_snapshot
{
	typeset snap=${1:-$TESTPOOL/$TESTFS@$TESTSNAP}

	if ! snapexists $snap; then
		log_fail "'$snap' does not existed."
	fi

	#
	# For the sake of the value which come from 'get_prop' is not equal
	# to the really mountpoint when the snapshot is unmounted. So, firstly
	# check and make sure this snapshot's been mounted in current system.
	#
	typeset mtpt=""
	if ismounted $snap; then
		mtpt=$(get_prop mountpoint $snap)
		(($? != 0)) && \
			log_fail "get_prop mountpoint $snap failed."
	fi

	log_must zfs destroy $snap
	[[ $mtpt != "" && -d $mtpt ]] && \
		log_must rm -rf $mtpt
}

#
# Common function used to cleanup clone.
#
# $1 clone name
#
function destroy_clone
{
	typeset clone=${1:-$TESTPOOL/$TESTCLONE}

	if ! datasetexists $clone; then
		log_fail "'$clone' does not existed."
	fi

	# With the same reason in destroy_snapshot
	typeset mtpt=""
	if ismounted $clone; then
		mtpt=$(get_prop mountpoint $clone)
		(($? != 0)) && \
			log_fail "get_prop mountpoint $clone failed."
	fi

	log_must zfs destroy $clone
	[[ $mtpt != "" && -d $mtpt ]] && \
		log_must rm -rf $mtpt
}

# Return 0 if a snapshot exists; $? otherwise
#
# $1 - snapshot name

function snapexists
{
	zfs list -H -t snapshot "$1" > /dev/null 2>&1
	return $?
}

#
# Set a property to a certain value on a dataset.
# Sets a property of the dataset to the value as passed in.
# @param:
#	$1 dataset who's property is being set
#	$2 property to set
#	$3 value to set property to
# @return:
#	0 if the property could be set.
#	non-zero otherwise.
# @use: ZFS
#
function dataset_setprop
{
	typeset fn=dataset_setprop

	if (($# < 3)); then
		log_note "$fn: Insufficient parameters (need 3, had $#)"
		return 1
	fi
	typeset output=
	output=$(zfs set $2=$3 $1 2>&1)
	typeset rv=$?
	if ((rv != 0)); then
		log_note "Setting property on $1 failed."
		log_note "property $2=$3"
		log_note "Return Code: $rv"
		log_note "Output: $output"
		return $rv
	fi
	return 0
}

#
# Assign suite defined dataset properties.
# This function is used to apply the suite's defined default set of
# properties to a dataset.
# @parameters: $1 dataset to use
# @uses: ZFS COMPRESSION_PROP CHECKSUM_PROP
# @returns:
#   0 if the dataset has been altered.
#   1 if no pool name was passed in.
#   2 if the dataset could not be found.
#   3 if the dataset could not have it's properties set.
#
function dataset_set_defaultproperties
{
	typeset dataset="$1"

	[[ -z $dataset ]] && return 1

	typeset confset=
	typeset -i found=0
	for confset in $(zfs list); do
		if [[ $dataset = $confset ]]; then
			found=1
			break
		fi
	done
	[[ $found -eq 0 ]] && return 2
	if [[ -n $COMPRESSION_PROP ]]; then
		dataset_setprop $dataset compression $COMPRESSION_PROP || \
			return 3
		log_note "Compression set to '$COMPRESSION_PROP' on $dataset"
	fi
	if [[ -n $CHECKSUM_PROP ]]; then
		dataset_setprop $dataset checksum $CHECKSUM_PROP || \
			return 3
		log_note "Checksum set to '$CHECKSUM_PROP' on $dataset"
	fi
	return 0
}

#
# Check a numeric assertion
# @parameter: $@ the assertion to check
# @output: big loud notice if assertion failed
# @use: log_fail
#
function assert
{
	(($@)) || log_fail "$@"
}

#
# Function to format partition size of a disk
# Given a disk cxtxdx reduces all partitions
# to 0 size
#
function zero_partitions #<whole_disk_name>
{
	typeset diskname=$1
	typeset i

	for i in 0 1 3 4 5 6 7
	do
		set_partition $i "" 0mb $diskname
	done
}

#
# Given a slice, size and disk, this function
# formats the slice to the specified size.
# Size should be specified with units as per
# the `format` command requirements eg. 100mb 3gb
#
function set_partition #<slice_num> <slice_start> <size_plus_units>  <whole_disk_name>
{
	typeset -i slicenum=$1
	typeset start=$2
	typeset size=$3
	typeset disk=$4
	[[ -z $slicenum || -z $size || -z $disk ]] && \
	    log_fail "The slice, size or disk name is unspecified."
	typeset format_file=/var/tmp/format_in.$$

	echo "partition" >$format_file
	echo "$slicenum" >> $format_file
	echo "" >> $format_file
	echo "" >> $format_file
	echo "$start" >> $format_file
	echo "$size" >> $format_file
	echo "label" >> $format_file
	echo "" >> $format_file
	echo "q" >> $format_file
	echo "q" >> $format_file

	format -e -s -d $disk -f $format_file
	typeset ret_val=$?
	rm -f $format_file
	[[ $ret_val -ne 0 ]] && \
	    log_fail "Unable to format $disk slice $slicenum to $size"
	return 0
}

#
# Get the end cyl of the given slice
#
function get_endslice #<disk> <slice>
{
	typeset disk=$1
	typeset slice=$2
	if [[ -z $disk || -z $slice ]] ; then
		log_fail "The disk name or slice number is unspecified."
	fi

	disk=${disk#/dev/dsk/}
	disk=${disk#/dev/rdsk/}
	disk=${disk%s*}

	typeset -i ratio=0
	ratio=$(prtvtoc /dev/rdsk/${disk}s2 | \
		grep "sectors\/cylinder" | \
		awk '{print $2}')

	if ((ratio == 0)); then
		return
	fi

	typeset -i endcyl=$(prtvtoc -h /dev/rdsk/${disk}s2 |
		nawk -v token="$slice" '{if ($1==token) print $6}')

	((endcyl = (endcyl + 1) / ratio))
	echo $endcyl
}


#
# Given a size,disk and total slice number,  this function formats the
# disk slices from 0 to the total slice number with the same specified
# size.
#
function partition_disk	#<slice_size> <whole_disk_name>	<total_slices>
{
	typeset -i i=0
	typeset slice_size=$1
	typeset disk_name=$2
	typeset total_slices=$3
	typeset cyl

	zero_partitions $disk_name
	while ((i < $total_slices)); do
		if ((i == 2)); then
			((i = i + 1))
			continue
		fi
		set_partition $i "$cyl" $slice_size $disk_name
		cyl=$(get_endslice $disk_name $i)
		((i = i+1))
	done
}

#
# This function continues to write to a filenum number of files into dirnum
# number of directories until either file_write returns an error or the
# maximum number of files per directory have been written.
#
# Usage:
# fill_fs [destdir] [dirnum] [filenum] [bytes] [num_writes] [data]
#
# Return value: 0 on success
#		non 0 on error
#
# Where :
#	destdir:    is the directory where everything is to be created under
#	dirnum:	    the maximum number of subdirectories to use, -1 no limit
#	filenum:    the maximum number of files per subdirectory
#	bytes:	    number of bytes to write
#	num_writes: numer of types to write out bytes
#	data:	    the data that will be writen
#
#	E.g.
#	file_fs /testdir 20 25 1024 256 0
#
# Note: bytes * num_writes equals the size of the testfile
#
function fill_fs # destdir dirnum filenum bytes num_writes data
{
	typeset destdir=${1:-$TESTDIR}
	typeset -i dirnum=${2:-50}
	typeset -i filenum=${3:-50}
	typeset -i bytes=${4:-8192}
	typeset -i num_writes=${5:-10240}
	typeset -i data=${6:-0}

	typeset -i odirnum=1
	typeset -i idirnum=0
	typeset -i fn=0
	typeset -i retval=0

	log_must mkdir -p $destdir/$idirnum
	while (($odirnum > 0)); do
		if ((dirnum >= 0 && idirnum >= dirnum)); then
			odirnum=0
			break
		fi
		file_write -o create -f $destdir/$idirnum/$TESTFILE.$fn \
		    -b $bytes -c $num_writes -d $data
		retval=$?
		if (($retval != 0)); then
			odirnum=0
			break
		fi
		if (($fn >= $filenum)); then
			fn=0
			((idirnum = idirnum + 1))
			log_must mkdir -p $destdir/$idirnum
		else
			((fn = fn + 1))
		fi
	done
	return $retval
}

#
# Simple function to get the specified property. If unable to
# get the property then exits.
#
# Note property is in 'parsable' format (-p)
#
function get_prop # property dataset
{
	typeset prop_val
	typeset prop=$1
	typeset dataset=$2

	prop_val=$(zfs get -pH -o value $prop $dataset 2>/dev/null)
	if [[ $? -ne 0 ]]; then
		log_note "Unable to get $prop property for dataset " \
		"$dataset"
		return 1
	fi

	echo "$prop_val"
	return 0
}

#
# Simple function to get the specified property of pool. If unable to
# get the property then exits.
#
function get_pool_prop # property pool
{
	typeset prop_val
	typeset prop=$1
	typeset pool=$2

	if poolexists $pool ; then
		prop_val=$(zpool get $prop $pool 2>/dev/null | tail -1 | \
			awk '{print $3}')
		if [[ $? -ne 0 ]]; then
			log_note "Unable to get $prop property for pool " \
			"$pool"
			return 1
		fi
	else
		log_note "Pool $pool not exists."
		return 1
	fi

	echo $prop_val
	return 0
}

# Return 0 if a pool exists; $? otherwise
#
# $1 - pool name

function poolexists
{
	typeset pool=$1

	if [[ -z $pool ]]; then
		log_note "No pool name given."
		return 1
	fi

	zpool get name "$pool" > /dev/null 2>&1
	return $?
}

# Return 0 if all the specified datasets exist; $? otherwise
#
# $1-n  dataset name
function datasetexists
{
	if (($# == 0)); then
		log_note "No dataset name given."
		return 1
	fi

	while (($# > 0)); do
		zfs get name $1 > /dev/null 2>&1 || \
			return $?
		shift
	done

	return 0
}

# return 0 if none of the specified datasets exists, otherwise return 1.
#
# $1-n  dataset name
function datasetnonexists
{
	if (($# == 0)); then
		log_note "No dataset name given."
		return 1
	fi

	while (($# > 0)); do
		zfs list -H -t filesystem,snapshot,volume $1 > /dev/null 2>&1 \
		    && return 1
		shift
	done

	return 0
}

#
# Given a mountpoint, or a dataset name, determine if it is shared.
#
# Returns 0 if shared, 1 otherwise.
#
function is_shared
{
	typeset fs=$1
	typeset mtpt

	if [[ $fs != "/"* ]] ; then
		if datasetnonexists "$fs" ; then
			return 1
		else
			mtpt=$(get_prop mountpoint "$fs")
			case $mtpt in
				none|legacy|-) return 1
					;;
				*)	fs=$mtpt
					;;
			esac
		fi
	fi

	for mtpt in `share | awk '{print $2}'` ; do
		if [[ $mtpt == $fs ]] ; then
			return 0
		fi
	done

	typeset stat=$(svcs -H -o STA nfs/server:default)
	if [[ $stat != "ON" ]]; then
		log_note "Current nfs/server status: $stat"
	fi

	return 1
}

#
# Given a mountpoint, determine if it is not shared.
#
# Returns 0 if not shared, 1 otherwise.
#
function not_shared
{
	typeset fs=$1

	is_shared $fs
	if (($? == 0)); then
		return 1
	fi

	return 0
}

#
# Helper function to unshare a mountpoint.
#
function unshare_fs #fs
{
	typeset fs=$1

	is_shared $fs
	if (($? == 0)); then
		log_must zfs unshare $fs
	fi

	return 0
}

#
# Check NFS server status and trigger it online.
#
function setup_nfs_server
{
	# Cannot share directory in non-global zone.
	#
	if ! is_global_zone; then
		log_note "Cannot trigger NFS server by sharing in LZ."
		return
	fi

	typeset nfs_fmri="svc:/network/nfs/server:default"
	if [[ $(svcs -Ho STA $nfs_fmri) != "ON" ]]; then
		#
		# Only really sharing operation can enable NFS server
		# to online permanently.
		#
		typeset dummy=/tmp/dummy

		if [[ -d $dummy ]]; then
			log_must rm -rf $dummy
		fi

		log_must mkdir $dummy
		log_must share $dummy

		#
		# Waiting for fmri's status to be the final status.
		# Otherwise, in transition, an asterisk (*) is appended for
		# instances, unshare will reverse status to 'DIS' again.
		#
		# Waiting for 1's at least.
		#
		log_must sleep 1
		timeout=10
		while [[ timeout -ne 0 && $(svcs -Ho STA $nfs_fmri) == *'*' ]]
		do
			log_must sleep 1

			((timeout -= 1))
		done

		log_must unshare $dummy
		log_must rm -rf $dummy
	fi

	log_note "Current NFS status: '$(svcs -Ho STA,FMRI $nfs_fmri)'"
}

#
# To verify whether calling process is in global zone
#
# Return 0 if in global zone, 1 in non-global zone
#
function is_global_zone
{
	typeset cur_zone=$(zonename 2>/dev/null)
	if [[ $cur_zone != "global" ]]; then
		return 1
	fi
	return 0
}

#
# Verify whether test is permitted to run from
# global zone, local zone, or both
#
# $1 zone limit, could be "global", "local", or "both"(no limit)
#
# Return 0 if permitted, otherwise exit with log_unsupported
#
function verify_runnable # zone limit
{
	typeset limit=$1

	[[ -z $limit ]] && return 0

	if is_global_zone ; then
		case $limit in
			global|both)
				;;
			local)	log_unsupported "Test is unable to run from "\
					"global zone."
				;;
			*)	log_note "Warning: unknown limit $limit - " \
					"use both."
				;;
		esac
	else
		case $limit in
			local|both)
				;;
			global)	log_unsupported "Test is unable to run from "\
					"local zone."
				;;
			*)	log_note "Warning: unknown limit $limit - " \
					"use both."
				;;
		esac

		reexport_pool
	fi

	return 0
}

# Return 0 if create successfully or the pool exists; $? otherwise
# Note: In local zones, this function should return 0 silently.
#
# $1 - pool name
# $2-n - [keyword] devs_list

function create_pool #pool devs_list
{
	typeset pool=${1%%/*}

	shift

	if [[ -z $pool ]]; then
		log_note "Missing pool name."
		return 1
	fi

	if poolexists $pool ; then
		destroy_pool $pool
	fi

	if is_global_zone ; then
		[[ -d /$pool ]] && rm -rf /$pool
		log_must zpool create -f $pool $@
	fi

	return 0
}

# Return 0 if destroy successfully or the pool exists; $? otherwise
# Note: In local zones, this function should return 0 silently.
#
# $1 - pool name
# Destroy pool with the given parameters.

function destroy_pool #pool
{
	typeset pool=${1%%/*}
	typeset mtpt

	if [[ -z $pool ]]; then
		log_note "No pool name given."
		return 1
	fi

	if is_global_zone ; then
		if poolexists "$pool" ; then
			mtpt=$(get_prop mountpoint "$pool")

			# At times, syseventd activity can cause attempts to
			# destroy a pool to fail with EBUSY. We retry a few
			# times allowing failures before requiring the destroy
			# to succeed.
			typeset -i wait_time=10 ret=1 count=0
			must=""
			while [[ $ret -ne 0 ]]; do
				$must zpool destroy -f $pool
				ret=$?
				[[ $ret -eq 0 ]] && break
				log_note "zpool destroy failed with $ret"
				[[ count++ -ge 7 ]] && must=log_must
				sleep $wait_time
			done

			[[ -d $mtpt ]] && \
				log_must rm -rf $mtpt
		else
			log_note "Pool does not exist. ($pool)"
			return 1
		fi
	fi

	return 0
}

#
# Firstly, create a pool with 5 datasets. Then, create a single zone and
# export the 5 datasets to it. In addition, we also add a ZFS filesystem
# and a zvol device to the zone.
#
# $1 zone name
# $2 zone root directory prefix
# $3 zone ip
#
function zfs_zones_setup #zone_name zone_root zone_ip
{
	typeset zone_name=${1:-$(hostname)-z}
	typeset zone_root=${2:-"/zone_root"}
	typeset zone_ip=${3:-"10.1.1.10"}
	typeset prefix_ctr=$ZONE_CTR
	typeset pool_name=$ZONE_POOL
	typeset -i cntctr=5
	typeset -i i=0

	# Create pool and 5 container within it
	#
	[[ -d /$pool_name ]] && rm -rf /$pool_name
	log_must zpool create -f $pool_name $DISKS
	while ((i < cntctr)); do
		log_must zfs create $pool_name/$prefix_ctr$i
		((i += 1))
	done

	# create a zvol
	log_must zfs create -V 1g $pool_name/zone_zvol

	#
	# If current system support slog, add slog device for pool
	#
	if verify_slog_support ; then
		typeset sdevs="/var/tmp/sdev1 /var/tmp/sdev2"
		log_must mkfile $MINVDEVSIZE $sdevs
		log_must zpool add $pool_name log mirror $sdevs
	fi

	# this isn't supported just yet.
	# Create a filesystem. In order to add this to
	# the zone, it must have it's mountpoint set to 'legacy'
	# log_must zfs create $pool_name/zfs_filesystem
	# log_must zfs set mountpoint=legacy $pool_name/zfs_filesystem

	[[ -d $zone_root ]] && \
		log_must rm -rf $zone_root/$zone_name
	[[ ! -d $zone_root ]] && \
		log_must mkdir -p -m 0700 $zone_root/$zone_name

	# Create zone configure file and configure the zone
	#
	typeset zone_conf=/tmp/zone_conf.$$
	echo "create" > $zone_conf
	echo "set zonepath=$zone_root/$zone_name" >> $zone_conf
	echo "set autoboot=true" >> $zone_conf
	i=0
	while ((i < cntctr)); do
		echo "add dataset" >> $zone_conf
		echo "set name=$pool_name/$prefix_ctr$i" >> \
			$zone_conf
		echo "end" >> $zone_conf
		((i += 1))
	done

	# add our zvol to the zone
	echo "add device" >> $zone_conf
	echo "set match=/dev/zvol/dsk/$pool_name/zone_zvol" >> $zone_conf
	echo "end" >> $zone_conf

	# add a corresponding zvol rdsk to the zone
	echo "add device" >> $zone_conf
	echo "set match=/dev/zvol/rdsk/$pool_name/zone_zvol" >> $zone_conf
	echo "end" >> $zone_conf

	# once it's supported, we'll add our filesystem to the zone
	# echo "add fs" >> $zone_conf
	# echo "set type=zfs" >> $zone_conf
	# echo "set special=$pool_name/zfs_filesystem" >> $zone_conf
	# echo "set dir=/export/zfs_filesystem" >> $zone_conf
	# echo "end" >> $zone_conf

	echo "verify" >> $zone_conf
	echo "commit" >> $zone_conf
	log_must zonecfg -z $zone_name -f $zone_conf
	log_must rm -f $zone_conf

	# Install the zone
	zoneadm -z $zone_name install
	if (($? == 0)); then
		log_note "SUCCESS: zoneadm -z $zone_name install"
	else
		log_fail "FAIL: zoneadm -z $zone_name install"
	fi

	# Install sysidcfg file
	#
	typeset sysidcfg=$zone_root/$zone_name/root/etc/sysidcfg
	echo "system_locale=C" > $sysidcfg
	echo  "terminal=dtterm" >> $sysidcfg
	echo  "network_interface=primary {" >> $sysidcfg
	echo  "hostname=$zone_name" >> $sysidcfg
	echo  "}" >> $sysidcfg
	echo  "name_service=NONE" >> $sysidcfg
	echo  "root_password=mo791xfZ/SFiw" >> $sysidcfg
	echo  "security_policy=NONE" >> $sysidcfg
	echo  "timezone=US/Eastern" >> $sysidcfg

	# Boot this zone
	log_must zoneadm -z $zone_name boot
}

#
# Reexport TESTPOOL & TESTPOOL(1-4)
#
function reexport_pool
{
	typeset -i cntctr=5
	typeset -i i=0

	while ((i < cntctr)); do
		if ((i == 0)); then
			TESTPOOL=$ZONE_POOL/$ZONE_CTR$i
			if ! ismounted $TESTPOOL; then
				log_must zfs mount $TESTPOOL
			fi
		else
			eval TESTPOOL$i=$ZONE_POOL/$ZONE_CTR$i
			if eval ! ismounted \$TESTPOOL$i; then
				log_must eval zfs mount \$TESTPOOL$i
			fi
		fi
		((i += 1))
	done
}

#
# Verify a given disk is online or offline
#
# Return 0 is pool/disk matches expected state, 1 otherwise
#
function check_state # pool disk state{online,offline}
{
	typeset pool=$1
	typeset disk=${2#/dev/dsk/}
	typeset state=$3

	zpool status -v $pool | grep "$disk"  \
	    | grep -i "$state" > /dev/null 2>&1

	return $?
}

#
# Get the mountpoint of snapshot
# For the snapshot use <mp_filesystem>/.zfs/snapshot/<snap>
# as its mountpoint
#
function snapshot_mountpoint
{
	typeset dataset=${1:-$TESTPOOL/$TESTFS@$TESTSNAP}

	if [[ $dataset != *@* ]]; then
		log_fail "Error name of snapshot '$dataset'."
	fi

	typeset fs=${dataset%@*}
	typeset snap=${dataset#*@}

	if [[ -z $fs || -z $snap ]]; then
		log_fail "Error name of snapshot '$dataset'."
	fi

	echo $(get_prop mountpoint $fs)/.zfs/snapshot/$snap
}

#
# Given a pool and file system, this function will verify the file system
# using the zdb internal tool. Note that the pool is exported and imported
# to ensure it has consistent state.
#
function verify_filesys # pool filesystem dir
{
	typeset pool="$1"
	typeset filesys="$2"
	typeset zdbout="/tmp/zdbout.$$"

	shift
	shift
	typeset dirs=$@
	typeset search_path=""

	log_note "Calling zdb to verify filesystem '$filesys'"
	zfs unmount -a > /dev/null 2>&1
	log_must zpool export $pool

	if [[ -n $dirs ]] ; then
		for dir in $dirs ; do
			search_path="$search_path -d $dir"
		done
	fi

	log_must zpool import $search_path $pool

	zdb -cudi $filesys > $zdbout 2>&1
	if [[ $? != 0 ]]; then
		log_note "Output: zdb -cudi $filesys"
		cat $zdbout
		log_fail "zdb detected errors with: '$filesys'"
	fi

	log_must zfs mount -a
	log_must rm -rf $zdbout
}

#
# Given a pool, and this function list all disks in the pool
#
function get_disklist # pool
{
	typeset disklist=""

	disklist=$(zpool iostat -v $1 | nawk '(NR >4) {print $1}' | \
	    grep -v "\-\-\-\-\-" | \
	    egrep -v -e "^(mirror|raidz1|raidz2|spare|log|cache)$")

	echo $disklist
}

# /**
#  This function kills a given list of processes after a time period. We use
#  this in the stress tests instead of STF_TIMEOUT so that we can have processes
#  run for a fixed amount of time, yet still pass. Tests that hit STF_TIMEOUT
#  would be listed as FAIL, which we don't want : we're happy with stress tests
#  running for a certain amount of time, then finishing.
#
# @param $1 the time in seconds after which we should terminate these processes
# @param $2..$n the processes we wish to terminate.
# */
function stress_timeout
{
	typeset -i TIMEOUT=$1
	shift
	typeset cpids="$@"

	log_note "Waiting for child processes($cpids). " \
		"It could last dozens of minutes, please be patient ..."
	log_must sleep $TIMEOUT

	log_note "Killing child processes after ${TIMEOUT} stress timeout."
	typeset pid
	for pid in $cpids; do
		ps -p $pid > /dev/null 2>&1
		if (($? == 0)); then
			log_must kill -USR1 $pid
		fi
	done
}

#
# Verify a given hotspare disk is inuse or avail
#
# Return 0 is pool/disk matches expected state, 1 otherwise
#
function check_hotspare_state # pool disk state{inuse,avail}
{
	typeset pool=$1
	typeset disk=${2#/dev/dsk/}
	typeset state=$3

	cur_state=$(get_device_state $pool $disk "spares")

	if [[ $state != ${cur_state} ]]; then
		return 1
	fi
	return 0
}

#
# Verify a given slog disk is inuse or avail
#
# Return 0 is pool/disk matches expected state, 1 otherwise
#
function check_slog_state # pool disk state{online,offline,unavail}
{
	typeset pool=$1
	typeset disk=${2#/dev/dsk/}
	typeset state=$3

	cur_state=$(get_device_state $pool $disk "logs")

	if [[ $state != ${cur_state} ]]; then
		return 1
	fi
	return 0
}

#
# Verify a given vdev disk is inuse or avail
#
# Return 0 is pool/disk matches expected state, 1 otherwise
#
function check_vdev_state # pool disk state{online,offline,unavail}
{
	typeset pool=$1
	typeset disk=${2#/dev/dsk/}
	typeset state=$3

	cur_state=$(get_device_state $pool $disk)

	if [[ $state != ${cur_state} ]]; then
		return 1
	fi
	return 0
}

#
# Check the output of 'zpool status -v <pool>',
# and to see if the content of <token> contain the <keyword> specified.
#
# Return 0 is contain, 1 otherwise
#
function check_pool_status # pool token keyword
{
	typeset pool=$1
	typeset token=$2
	typeset keyword=$3

	zpool status -v "$pool" 2>/dev/null | nawk -v token="$token:" '
		($1==token) {print $0}' \
	| grep -i "$keyword" > /dev/null 2>&1

	return $?
}

#
# These 5 following functions are instance of check_pool_status()
#	is_pool_resilvering - to check if the pool is resilver in progress
#	is_pool_resilvered - to check if the pool is resilver completed
#	is_pool_scrubbing - to check if the pool is scrub in progress
#	is_pool_scrubbed - to check if the pool is scrub completed
#	is_pool_scrub_stopped - to check if the pool is scrub stopped
#	is_pool_removing - to check if the pool is removing a vdev
#	is_pool_removed - to check if the pool is remove completed
#
function is_pool_resilvering #pool
{
	check_pool_status "$1" "scan" "resilver in progress since "
	return $?
}

function is_pool_resilvered #pool
{
	check_pool_status "$1" "scan" "resilvered "
	return $?
}

function is_pool_scrubbing #pool
{
	check_pool_status "$1" "scan" "scrub in progress since "
	return $?
}

function is_pool_scrubbed #pool
{
	check_pool_status "$1" "scan" "scrub repaired"
	return $?
}

function is_pool_scrub_stopped #pool
{
	check_pool_status "$1" "scan" "scrub canceled"
	return $?
}

function is_pool_removing #pool
{
	check_pool_status "$1" "remove" "in progress since "
	return $?
}

function is_pool_removed #pool
{
	check_pool_status "$1" "remove" "completed on"
	return $?
}

function wait_for_degraded
{
	typeset pool=$1
	typeset timeout=${2:-30}
	typeset t0=$SECONDS

	while :; do
		zpool status -v $pool 2>/dev/null | grep -q "state: DEGRADED"
		[[ $? -eq 0 ]] && break
		log_note "$pool is not yet degraded."
		sleep 1
		if ((SECONDS - t0 > $timeout)); then
			log_note "$pool not degraded after $timeout seconds."
			return 1
		fi
	done

	return 0
}

#
# Use create_pool()/destroy_pool() to clean up the infomation in
# in the given disk to avoid slice overlapping.
#
function cleanup_devices #vdevs
{
	typeset pool="foopool$$"

	if poolexists $pool ; then
		destroy_pool $pool
	fi

	create_pool $pool $@
	destroy_pool $pool

	return 0
}

#/**
# A function to find and locate free disks on a system or from given
# disks as the parameter. It works by locating disks that are in use
# as swap devices and dump devices, and also disks listed in /etc/vfstab
#
# $@ given disks to find which are free, default is all disks in
# the test system
#
# @return a string containing the list of available disks
#*/
function find_disks
{
	sfi=/tmp/swaplist.$$
	dmpi=/tmp/dumpdev.$$
	max_finddisksnum=${MAX_FINDDISKSNUM:-6}

	swap -l > $sfi
	dumpadm > $dmpi 2>/dev/null

# write an awk script that can process the output of format
# to produce a list of disks we know about. Note that we have
# to escape "$2" so that the shell doesn't interpret it while
# we're creating the awk script.
# -------------------
	cat > /tmp/find_disks.awk <<EOF
#!/bin/nawk -f
	BEGIN { FS="."; }

	/^Specify disk/{
		searchdisks=0;
	}

	{
		if (searchdisks && \$2 !~ "^$"){
			split(\$2,arr," ");
			print arr[1];
		}
	}

	/^AVAILABLE DISK SELECTIONS:/{
		searchdisks=1;
	}
EOF
#---------------------

	chmod 755 /tmp/find_disks.awk
	disks=${@:-$(echo "" | format -e 2>/dev/null | /tmp/find_disks.awk)}
	rm /tmp/find_disks.awk

	unused=""
	for disk in $disks; do
	# Check for mounted
		grep "${disk}[sp]" /etc/mnttab >/dev/null
		(($? == 0)) && continue
	# Check for swap
		grep "${disk}[sp]" $sfi >/dev/null
		(($? == 0)) && continue
	# check for dump device
		grep "${disk}[sp]" $dmpi >/dev/null
		(($? == 0)) && continue
	# check to see if this disk hasn't been explicitly excluded
	# by a user-set environment variable
		echo "${ZFS_HOST_DEVICES_IGNORE}" | grep "${disk}" > /dev/null
		(($? == 0)) && continue
		unused_candidates="$unused_candidates $disk"
	done
	rm $sfi
	rm $dmpi

# now just check to see if those disks do actually exist
# by looking for a device pointing to the first slice in
# each case. limit the number to max_finddisksnum
	count=0
	for disk in $unused_candidates; do
		if [ -b /dev/dsk/${disk}s0 ]; then
		if [ $count -lt $max_finddisksnum ]; then
			unused="$unused $disk"
			# do not impose limit if $@ is provided
			[[ -z $@ ]] && ((count = count + 1))
		fi
		fi
	done

# finally, return our disk list
	echo $unused
}

#
# Add specified user to specified group
#
# $1 group name
# $2 user name
# $3 base of the homedir (optional)
#
function add_user #<group_name> <user_name> <basedir>
{
	typeset gname=$1
	typeset uname=$2
	typeset basedir=${3:-"/var/tmp"}

	if ((${#gname} == 0 || ${#uname} == 0)); then
		log_fail "group name or user name are not defined."
	fi

	log_must useradd -g $gname -d $basedir/$uname -m $uname

	return 0
}

#
# Delete the specified user.
#
# $1 login name
# $2 base of the homedir (optional)
#
function del_user #<logname> <basedir>
{
	typeset user=$1
	typeset basedir=${2:-"/var/tmp"}

	if ((${#user} == 0)); then
		log_fail "login name is necessary."
	fi

	if id $user > /dev/null 2>&1; then
		log_must userdel $user
	fi

	[[ -d $basedir/$user ]] && rm -fr $basedir/$user

	return 0
}

#
# Select valid gid and create specified group.
#
# $1 group name
#
function add_group #<group_name>
{
	typeset group=$1

	if ((${#group} == 0)); then
		log_fail "group name is necessary."
	fi

	# Assign 100 as the base gid
	typeset -i gid=100
	while true; do
		groupadd -g $gid $group > /dev/null 2>&1
		typeset -i ret=$?
		case $ret in
			0) return 0 ;;
			# The gid is not  unique
			4) ((gid += 1)) ;;
			*) return 1 ;;
		esac
	done
}

#
# Delete the specified group.
#
# $1 group name
#
function del_group #<group_name>
{
	typeset grp=$1
	if ((${#grp} == 0)); then
		log_fail "group name is necessary."
	fi

	groupmod -n $grp $grp > /dev/null 2>&1
	typeset -i ret=$?
	case $ret in
		# Group does not exist.
		6) return 0 ;;
		# Name already exists as a group name
		9) log_must groupdel $grp ;;
		*) return 1 ;;
	esac

	return 0
}

#
# This function will return true if it's safe to destroy the pool passed
# as argument 1. It checks for pools based on zvols and files, and also
# files contained in a pool that may have a different mountpoint.
#
function safe_to_destroy_pool { # $1 the pool name

	typeset pool=""
	typeset DONT_DESTROY=""

	# We check that by deleting the $1 pool, we're not
	# going to pull the rug out from other pools. Do this
	# by looking at all other pools, ensuring that they
	# aren't built from files or zvols contained in this pool.

	for pool in $(zpool list -H -o name)
	do
		ALTMOUNTPOOL=""

		# this is a list of the top-level directories in each of the
		# files that make up the path to the files the pool is based on
		FILEPOOL=$(zpool status -v $pool | grep /$1/ | \
			awk '{print $1}')

		# this is a list of the zvols that make up the pool
		ZVOLPOOL=$(zpool status -v $pool | grep "/dev/zvol/dsk/$1$" \
		    | awk '{print $1}')

		# also want to determine if it's a file-based pool using an
		# alternate mountpoint...
		POOL_FILE_DIRS=$(zpool status -v $pool | \
					grep / | awk '{print $1}' | \
					awk -F/ '{print $2}' | grep -v "dev")

		for pooldir in $POOL_FILE_DIRS
		do
			OUTPUT=$(zfs list -H -r -o mountpoint $1 | \
					grep "${pooldir}$" | awk '{print $1}')

			ALTMOUNTPOOL="${ALTMOUNTPOOL}${OUTPUT}"
		done


		if [ ! -z "$ZVOLPOOL" ]
		then
			DONT_DESTROY="true"
			log_note "Pool $pool is built from $ZVOLPOOL on $1"
		fi

		if [ ! -z "$FILEPOOL" ]
		then
			DONT_DESTROY="true"
			log_note "Pool $pool is built from $FILEPOOL on $1"
		fi

		if [ ! -z "$ALTMOUNTPOOL" ]
		then
			DONT_DESTROY="true"
			log_note "Pool $pool is built from $ALTMOUNTPOOL on $1"
		fi
	done

	if [ -z "${DONT_DESTROY}" ]
	then
		return 0
	else
		log_note "Warning: it is not safe to destroy $1!"
		return 1
	fi
}

#
# Get the available ZFS compression options
# $1 option type zfs_set|zfs_compress
#
function get_compress_opts
{
	typeset COMPRESS_OPTS
	typeset GZIP_OPTS="gzip gzip-1 gzip-2 gzip-3 gzip-4 gzip-5 \
			gzip-6 gzip-7 gzip-8 gzip-9"

	if [[ $1 == "zfs_compress" ]] ; then
		COMPRESS_OPTS="on lzjb"
	elif [[ $1 == "zfs_set" ]] ; then
		COMPRESS_OPTS="on off lzjb"
	fi
	typeset valid_opts="$COMPRESS_OPTS"
	zfs get 2>&1 | grep gzip >/dev/null 2>&1
	if [[ $? -eq 0 ]]; then
		valid_opts="$valid_opts $GZIP_OPTS"
	fi
	echo "$valid_opts"
}

#
# Verify zfs operation with -p option work as expected
# $1 operation, value could be create, clone or rename
# $2 dataset type, value could be fs or vol
# $3 dataset name
# $4 new dataset name
#
function verify_opt_p_ops
{
	typeset ops=$1
	typeset datatype=$2
	typeset dataset=$3
	typeset newdataset=$4

	if [[ $datatype != "fs" && $datatype != "vol" ]]; then
		log_fail "$datatype is not supported."
	fi

	# check parameters accordingly
	case $ops in
		create)
			newdataset=$dataset
			dataset=""
			if [[ $datatype == "vol" ]]; then
				ops="create -V $VOLSIZE"
			fi
			;;
		clone)
			if [[ -z $newdataset ]]; then
				log_fail "newdataset should not be empty" \
					"when ops is $ops."
			fi
			log_must datasetexists $dataset
			log_must snapexists $dataset
			;;
		rename)
			if [[ -z $newdataset ]]; then
				log_fail "newdataset should not be empty" \
					"when ops is $ops."
			fi
			log_must datasetexists $dataset
			log_mustnot snapexists $dataset
			;;
		*)
			log_fail "$ops is not supported."
			;;
	esac

	# make sure the upper level filesystem does not exist
	if datasetexists ${newdataset%/*} ; then
		log_must zfs destroy -rRf ${newdataset%/*}
	fi

	# without -p option, operation will fail
	log_mustnot zfs $ops $dataset $newdataset
	log_mustnot datasetexists $newdataset ${newdataset%/*}

	# with -p option, operation should succeed
	log_must zfs $ops -p $dataset $newdataset
	if ! datasetexists $newdataset ; then
		log_fail "-p option does not work for $ops"
	fi

	# when $ops is create or clone, redo the operation still return zero
	if [[ $ops != "rename" ]]; then
		log_must zfs $ops -p $dataset $newdataset
	fi

	return 0
}

#
# Get configuration of pool
# $1 pool name
# $2 config name
#
function get_config
{
	typeset pool=$1
	typeset config=$2
	typeset alt_root

	if ! poolexists "$pool" ; then
		return 1
	fi
	alt_root=$(zpool list -H $pool | awk '{print $NF}')
	if [[ $alt_root == "-" ]]; then
		value=$(zdb -C $pool | grep "$config:" | awk -F: \
		    '{print $2}')
	else
		value=$(zdb -e $pool | grep "$config:" | awk -F: \
		    '{print $2}')
	fi
	if [[ -n $value ]] ; then
		value=${value#'}
		value=${value%'}
	fi
	echo $value

	return 0
}

#
# Privated function. Random select one of items from arguments.
#
# $1 count
# $2-n string
#
function _random_get
{
	typeset cnt=$1
	shift

	typeset str="$@"
	typeset -i ind
	((ind = RANDOM % cnt + 1))

	typeset ret=$(echo "$str" | cut -f $ind -d ' ')
	echo $ret
}

#
# Random select one of item from arguments which include NONE string
#
function random_get_with_non
{
	typeset -i cnt=$#
	((cnt =+ 1))

	_random_get "$cnt" "$@"
}

#
# Random select one of item from arguments which doesn't include NONE string
#
function random_get
{
	_random_get "$#" "$@"
}

#
# Detect if the current system support slog
#
function verify_slog_support
{
	typeset dir=/tmp/disk.$$
	typeset pool=foo.$$
	typeset vdev=$dir/a
	typeset sdev=$dir/b

	mkdir -p $dir
	mkfile $MINVDEVSIZE $vdev $sdev

	typeset -i ret=0
	if ! zpool create -n $pool $vdev log $sdev > /dev/null 2>&1; then
		ret=1
	fi
	rm -r $dir

	return $ret
}

#
# The function will generate a dataset name with specific length
# $1, the length of the name
# $2, the base string to construct the name
#
function gen_dataset_name
{
	typeset -i len=$1
	typeset basestr="$2"
	typeset -i baselen=${#basestr}
	typeset -i iter=0
	typeset l_name=""

	if ((len % baselen == 0)); then
		((iter = len / baselen))
	else
		((iter = len / baselen + 1))
	fi
	while ((iter > 0)); do
		l_name="${l_name}$basestr"

		((iter -= 1))
	done

	echo $l_name
}

#
# Get cksum tuple of dataset
# $1 dataset name
#
# sample zdb output:
# Dataset data/test [ZPL], ID 355, cr_txg 2413856, 31.0K, 7 objects, rootbp
# DVA[0]=<0:803046400:200> DVA[1]=<0:81199000:200> [L0 DMU objset] fletcher4
# lzjb LE contiguous unique double size=800L/200P birth=2413856L/2413856P
# fill=7 cksum=11ce125712:643a9c18ee2:125e25238fca0:254a3f74b59744
function datasetcksum
{
	typeset cksum
	sync
	cksum=$(zdb -vvv $1 | grep "^Dataset $1 \[" | grep "cksum" \
		| awk -F= '{print $7}')
	echo $cksum
}

#
# Get cksum of file
# #1 file path
#
function checksum
{
	typeset cksum
	cksum=$(cksum $1 | awk '{print $1}')
	echo $cksum
}

#
# Get the given disk/slice state from the specific field of the pool
#
function get_device_state #pool disk field("", "spares","logs")
{
	typeset pool=$1
	typeset disk=${2#/dev/dsk/}
	typeset field=${3:-$pool}

	state=$(zpool status -v "$pool" 2>/dev/null | \
		nawk -v device=$disk -v pool=$pool -v field=$field \
		'BEGIN {startconfig=0; startfield=0; }
		/config:/ {startconfig=1}
		(startconfig==1) && ($1==field) {startfield=1; next;}
		(startfield==1) && ($1==device) {print $2; exit;}
		(startfield==1) &&
		($1==field || $1 ~ "^spares$" || $1 ~ "^logs$") {startfield=0}')
	echo $state
}


#
# print the given directory filesystem type
#
# $1 directory name
#
function get_fstype
{
	typeset dir=$1

	if [[ -z $dir ]]; then
		log_fail "Usage: get_fstype <directory>"
	fi

	#
	#  $ df -n /
	#  /		  : ufs
	#
	df -n $dir | awk '{print $3}'
}

#
# Given a disk, label it to VTOC regardless what label was on the disk
# $1 disk
#
function labelvtoc
{
	typeset disk=$1
	if [[ -z $disk ]]; then
		log_fail "The disk name is unspecified."
	fi
	typeset label_file=/var/tmp/labelvtoc.$$
	typeset arch=$(uname -p)

	if [[ $arch == "i386" ]]; then
		echo "label" > $label_file
		echo "0" >> $label_file
		echo "" >> $label_file
		echo "q" >> $label_file
		echo "q" >> $label_file

		fdisk -B $disk >/dev/null 2>&1
		# wait a while for fdisk finishes
		sleep 60
	elif [[ $arch == "sparc" ]]; then
		echo "label" > $label_file
		echo "0" >> $label_file
		echo "" >> $label_file
		echo "" >> $label_file
		echo "" >> $label_file
		echo "q" >> $label_file
	else
		log_fail "unknown arch type"
	fi

	format -e -s -d $disk -f $label_file
	typeset -i ret_val=$?
	rm -f $label_file
	#
	# wait the format to finish
	#
	sleep 60
	if ((ret_val != 0)); then
		log_fail "unable to label $disk as VTOC."
	fi

	return 0
}

#
# check if the system was installed as zfsroot or not
# return: 0 ture, otherwise false
#
function is_zfsroot
{
	df -n / | grep zfs > /dev/null 2>&1
	return $?
}

#
# get the root filesystem name if it's zfsroot system.
#
# return: root filesystem name
function get_rootfs
{
	typeset rootfs=""
	rootfs=$(awk '{if ($2 == "/" && $3 == "zfs") print $1}' \
		/etc/mnttab)
	if [[ -z "$rootfs" ]]; then
		log_fail "Can not get rootfs"
	fi
	zfs list $rootfs > /dev/null 2>&1
	if (($? == 0)); then
		echo $rootfs
	else
		log_fail "This is not a zfsroot system."
	fi
}

#
# get the rootfs's pool name
# return:
#       rootpool name
#
function get_rootpool
{
	typeset rootfs=""
	typeset rootpool=""
	rootfs=$(awk '{if ($2 == "/" && $3 =="zfs") print $1}' \
		 /etc/mnttab)
	if [[ -z "$rootfs" ]]; then
		log_fail "Can not get rootpool"
	fi
	zfs list $rootfs > /dev/null 2>&1
	if (($? == 0)); then
		rootpool=`echo $rootfs | awk -F\/ '{print $1}'`
		echo $rootpool
	else
		log_fail "This is not a zfsroot system."
	fi
}

#
<<<<<<< HEAD
# Get the sub string from specified source string
#
# $1 source string
# $2 start position. Count from 1
# $3 offset
#
function get_substr #src_str pos offset
{
	typeset pos offset

	echo $1 | \
		nawk -v pos=$2 -v offset=$3 '{print substr($0, pos, offset)}'
}

#
=======
>>>>>>> 9498083e
# Check if the given device is physical device
#
function is_physical_device #device
{
	typeset device=${1#/dev/dsk/}
	device=${device#/dev/rdsk/}

	echo $device | egrep "^c[0-F]+([td][0-F]+)+$" > /dev/null 2>&1
	return $?
}

#
# Get the directory path of given device
#
function get_device_dir #device
{
	typeset device=$1

	if ! $(is_physical_device $device) ; then
		if [[ $device != "/" ]]; then
			device=${device%/*}
		fi
		echo $device
	else
		echo "/dev/dsk"
	fi
}

#
# Get the package name
#
function get_package_name
{
	typeset dirpath=${1:-$STC_NAME}

	echo "SUNWstc-${dirpath}" | /usr/bin/sed -e "s/\//-/g"
}

#
# Get the word numbers from a string separated by white space
#
function get_word_count
{
	echo $1 | wc -w
}

#
# To verify if the require numbers of disks is given
#
function verify_disk_count
{
	typeset -i min=${2:-1}

	typeset -i count=$(get_word_count "$1")

	if ((count < min)); then
		log_untested "A minimum of $min disks is required to run." \
			" You specified $count disk(s)"
	fi
}

function ds_is_volume
{
	typeset type=$(get_prop type $1)
	[[ $type = "volume" ]] && return 0
	return 1
}

function ds_is_filesystem
{
	typeset type=$(get_prop type $1)
	[[ $type = "filesystem" ]] && return 0
	return 1
}

function ds_is_snapshot
{
	typeset type=$(get_prop type $1)
	[[ $type = "snapshot" ]] && return 0
	return 1
}

#
# Check if Trusted Extensions are installed and enabled
#
function is_te_enabled
{
	svcs -H -o state labeld 2>/dev/null | grep "enabled"
	if (($? != 0)); then
		return 1
	else
		return 0
	fi
}

# Utility function to determine if a system has multiple cpus.
function is_mp
{
	(($(psrinfo | wc -l) > 1))
}

function get_cpu_freq
{
	psrinfo -v 0 | awk '/processor operates at/ {print $6}'
}

# Run the given command as the user provided.
function user_run
{
	typeset user=$1
	shift

	eval su \$user -c \"$@\" > /tmp/out 2>/tmp/err
	return $?
}

#
# Check if the pool contains the specified vdevs
#
# $1 pool
# $2..n <vdev> ...
#
# Return 0 if the vdevs are contained in the pool, 1 if any of the specified
# vdevs is not in the pool, and 2 if pool name is missing.
#
function vdevs_in_pool
{
	typeset pool=$1
	typeset vdev

        if [[ -z $pool ]]; then
                log_note "Missing pool name."
                return 2
        fi

	shift

	typeset tmpfile=$(mktemp)
	zpool list -Hv "$pool" >$tmpfile
	for vdev in $@; do
		grep -w ${vdev##*/} $tmpfile >/dev/null 2>&1
		[[ $? -ne 0 ]] && return 1
	done

	rm -f $tmpfile

	return 0;
}

#
# Prints the current time in seconds since UNIX Epoch.
#
function current_epoch
{
	printf '%(%s)T'
}

function get_max
{
	typeset -l i max=$1
	shift

	for i in "$@"; do
		max=$(echo $((max > i ? max : i)))
	done

	echo $max
}

function get_min
{
	typeset -l i min=$1
	shift

	for i in "$@"; do
		min=$(echo $((min < i ? min : i)))
	done

	echo $min
}

#
# Generate a random number between 1 and the argument.
#
function random
{
        typeset max=$1
        echo $(( ($RANDOM % $max) + 1 ))
}

# Write data that can be compressed into a directory
function write_compressible
{
	typeset dir=$1
	typeset megs=$2
	typeset nfiles=${3:-1}
	typeset bs=${4:-1024k}
	typeset fname=${5:-file}

	[[ -d $dir ]] || log_fail "No directory: $dir"

	log_must eval "fio \
	    --name=job \
	    --fallocate=0 \
	    --minimal \
	    --randrepeat=0 \
	    --buffer_compress_percentage=66 \
	    --buffer_compress_chunk=4096 \
	    --directory=$dir \
	    --numjobs=$nfiles \
	    --rw=write \
	    --bs=$bs \
	    --filesize=$megs \
	    --filename_format='$fname.\$jobnum' >/dev/null"
}

function get_objnum
{
	typeset pathname=$1
	typeset objnum

	[[ -e $pathname ]] || log_fail "No such file or directory: $pathname"
	objnum=$(stat -c %i $pathname)
	echo $objnum
}

#
# Get decimal value of global uint32_t variable using mdb.
#
function mdb_get_uint32
{
	typeset variable=$1
	typeset value

	value=$(mdb -k -e "$variable/X | ::eval .=U")
	if [[ $? -ne 0 ]]; then
		log_fail "Failed to get value of '$variable' from mdb."
		return 1
	fi

	echo $value
	return 0
}

#
# Set global uint32_t variable to a decimal value using mdb.
#
function mdb_set_uint32
{
	typeset variable=$1
	typeset value=$2

	mdb -kw -e "$variable/W 0t$value" > /dev/null
	if [[ $? -ne 0 ]]; then
		echo "Failed to set '$variable' to '$value' in mdb."
		return 1
	fi

	return 0
}<|MERGE_RESOLUTION|>--- conflicted
+++ resolved
@@ -22,15 +22,8 @@
 #
 # Copyright 2009 Sun Microsystems, Inc.  All rights reserved.
 # Use is subject to license terms.
-<<<<<<< HEAD
-#
-
-#
 # Copyright (c) 2012, 2016 by Delphix. All rights reserved.
-=======
-# Copyright (c) 2012, 2015 by Delphix. All rights reserved.
 # Copyright 2016 Nexenta Systems, Inc.
->>>>>>> 9498083e
 #
 
 . ${STF_TOOLS}/contrib/include/logapi.shlib
@@ -2206,24 +2199,6 @@
 }
 
 #
-<<<<<<< HEAD
-# Get the sub string from specified source string
-#
-# $1 source string
-# $2 start position. Count from 1
-# $3 offset
-#
-function get_substr #src_str pos offset
-{
-	typeset pos offset
-
-	echo $1 | \
-		nawk -v pos=$2 -v offset=$3 '{print substr($0, pos, offset)}'
-}
-
-#
-=======
->>>>>>> 9498083e
 # Check if the given device is physical device
 #
 function is_physical_device #device
