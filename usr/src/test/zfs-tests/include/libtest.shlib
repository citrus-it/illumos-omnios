#
# CDDL HEADER START
#
# The contents of this file are subject to the terms of the
# Common Development and Distribution License (the "License").
# You may not use this file except in compliance with the License.
#
# You can obtain a copy of the license at usr/src/OPENSOLARIS.LICENSE
# or http://www.opensolaris.org/os/licensing.
# See the License for the specific language governing permissions
# and limitations under the License.
#
# When distributing Covered Code, include this CDDL HEADER in each
# file and include the License file at usr/src/OPENSOLARIS.LICENSE.
# If applicable, add the following below this CDDL HEADER, with the
# fields enclosed by brackets "[]" replaced with your own identifying
# information: Portions Copyright [yyyy] [name of copyright owner]
#
# CDDL HEADER END
#

#
# Copyright 2009 Sun Microsystems, Inc.  All rights reserved.
# Use is subject to license terms.
#

#
<<<<<<< HEAD
# Copyright (c) 2012, 2016 by Delphix. All rights reserved.
=======
# Copyright (c) 2012, 2015 by Delphix. All rights reserved.
>>>>>>> 6575bca0
#

. ${STF_TOOLS}/contrib/include/logapi.shlib

# Determine whether a dataset is mounted
#
# $1 dataset name
# $2 filesystem type; optional - defaulted to zfs
#
# Return 0 if dataset is mounted; 1 if unmounted; 2 on error

function ismounted
{
	typeset fstype=$2
	[[ -z $fstype ]] && fstype=zfs
	typeset out dir name ret

	case $fstype in
		zfs)
			if [[ "$1" == "/"* ]] ; then
				for out in $(zfs mount | awk '{print $2}'); do
					[[ $1 == $out ]] && return 0
				done
			else
				for out in $(zfs mount | awk '{print $1}'); do
					[[ $1 == $out ]] && return 0
				done
			fi
		;;
		ufs|nfs)
			out=$(df -F $fstype $1 2>/dev/null)
			ret=$?
			(($ret != 0)) && return $ret

			dir=${out%%\(*}
			dir=${dir%% *}
			name=${out##*\(}
			name=${name%%\)*}
			name=${name%% *}

			[[ "$1" == "$dir" || "$1" == "$name" ]] && return 0
		;;
	esac

	return 1
}

# Return 0 if a dataset is mounted; 1 otherwise
#
# $1 dataset name
# $2 filesystem type; optional - defaulted to zfs

function mounted
{
	ismounted $1 $2
	(($? == 0)) && return 0
	return 1
}

# Return 0 if a dataset is unmounted; 1 otherwise
#
# $1 dataset name
# $2 filesystem type; optional - defaulted to zfs

function unmounted
{
	ismounted $1 $2
	(($? == 1)) && return 0
	return 1
}

# split line on ","
#
# $1 - line to split

function splitline
{
	echo $1 | sed "s/,/ /g"
}

function default_setup
{
	default_setup_noexit "$@"

	log_pass
}

#
# Given a list of disks, setup storage pools and datasets.
#
function default_setup_noexit
{
	typeset disklist=$1
	typeset container=$2
	typeset volume=$3

	if is_global_zone; then
		if poolexists $TESTPOOL ; then
			destroy_pool $TESTPOOL
		fi
		[[ -d /$TESTPOOL ]] && rm -rf /$TESTPOOL
		log_must zpool create -f $TESTPOOL $disklist
	else
		reexport_pool
	fi

	rm -rf $TESTDIR  || log_unresolved Could not remove $TESTDIR
	mkdir -p $TESTDIR || log_unresolved Could not create $TESTDIR

	log_must zfs create $TESTPOOL/$TESTFS
	log_must zfs set mountpoint=$TESTDIR $TESTPOOL/$TESTFS

	if [[ -n $container ]]; then
		rm -rf $TESTDIR1  || \
			log_unresolved Could not remove $TESTDIR1
		mkdir -p $TESTDIR1 || \
			log_unresolved Could not create $TESTDIR1

		log_must zfs create $TESTPOOL/$TESTCTR
		log_must zfs set canmount=off $TESTPOOL/$TESTCTR
		log_must zfs create $TESTPOOL/$TESTCTR/$TESTFS1
		log_must zfs set mountpoint=$TESTDIR1 \
		    $TESTPOOL/$TESTCTR/$TESTFS1
	fi

	if [[ -n $volume ]]; then
		if is_global_zone ; then
			log_must zfs create -V $VOLSIZE $TESTPOOL/$TESTVOL
		else
			log_must zfs create $TESTPOOL/$TESTVOL
		fi
	fi
}

#
# Given a list of disks, setup a storage pool, file system and
# a container.
#
function default_container_setup
{
	typeset disklist=$1

	default_setup "$disklist" "true"
}

#
# Given a list of disks, setup a storage pool,file system
# and a volume.
#
function default_volume_setup
{
	typeset disklist=$1

	default_setup "$disklist" "" "true"
}

#
# Given a list of disks, setup a storage pool,file system,
# a container and a volume.
#
function default_container_volume_setup
{
	typeset disklist=$1

	default_setup "$disklist" "true" "true"
}

#
# Create a snapshot on a filesystem or volume. Defaultly create a snapshot on
# filesystem
#
# $1 Existing filesystem or volume name. Default, $TESTPOOL/$TESTFS
# $2 snapshot name. Default, $TESTSNAP
#
function create_snapshot
{
	typeset fs_vol=${1:-$TESTPOOL/$TESTFS}
	typeset snap=${2:-$TESTSNAP}

	[[ -z $fs_vol ]] && log_fail "Filesystem or volume's name is undefined."
	[[ -z $snap ]] && log_fail "Snapshot's name is undefined."

	if snapexists $fs_vol@$snap; then
		log_fail "$fs_vol@$snap already exists."
	fi
	datasetexists $fs_vol || \
		log_fail "$fs_vol must exist."

	log_must zfs snapshot $fs_vol@$snap
}

#
# Create a clone from a snapshot, default clone name is $TESTCLONE.
#
# $1 Existing snapshot, $TESTPOOL/$TESTFS@$TESTSNAP is default.
# $2 Clone name, $TESTPOOL/$TESTCLONE is default.
#
function create_clone   # snapshot clone
{
	typeset snap=${1:-$TESTPOOL/$TESTFS@$TESTSNAP}
	typeset clone=${2:-$TESTPOOL/$TESTCLONE}

	[[ -z $snap ]] && \
		log_fail "Snapshot name is undefined."
	[[ -z $clone ]] && \
		log_fail "Clone name is undefined."

	log_must zfs clone $snap $clone
}

function default_mirror_setup
{
	default_mirror_setup_noexit $1 $2 $3

	log_pass
}

#
# Given a pair of disks, set up a storage pool and dataset for the mirror
# @parameters: $1 the primary side of the mirror
#   $2 the secondary side of the mirror
# @uses: ZPOOL ZFS TESTPOOL TESTFS
function default_mirror_setup_noexit
{
	readonly func="default_mirror_setup_noexit"
	typeset primary=$1
	typeset secondary=$2

	[[ -z $primary ]] && \
		log_fail "$func: No parameters passed"
	[[ -z $secondary ]] && \
		log_fail "$func: No secondary partition passed"
	[[ -d /$TESTPOOL ]] && rm -rf /$TESTPOOL
	log_must zpool create -f $TESTPOOL mirror $@
	log_must zfs create $TESTPOOL/$TESTFS
	log_must zfs set mountpoint=$TESTDIR $TESTPOOL/$TESTFS
}

#
# create a number of mirrors.
# We create a number($1) of 2 way mirrors using the pairs of disks named
# on the command line. These mirrors are *not* mounted
# @parameters: $1 the number of mirrors to create
#  $... the devices to use to create the mirrors on
# @uses: ZPOOL ZFS TESTPOOL
function setup_mirrors
{
	typeset -i nmirrors=$1

	shift
	while ((nmirrors > 0)); do
		log_must test -n "$1" -a -n "$2"
		[[ -d /$TESTPOOL$nmirrors ]] && rm -rf /$TESTPOOL$nmirrors
		log_must zpool create -f $TESTPOOL$nmirrors mirror $1 $2
		shift 2
		((nmirrors = nmirrors - 1))
	done
}

#
# create a number of raidz pools.
# We create a number($1) of 2 raidz pools  using the pairs of disks named
# on the command line. These pools are *not* mounted
# @parameters: $1 the number of pools to create
#  $... the devices to use to create the pools on
# @uses: ZPOOL ZFS TESTPOOL
function setup_raidzs
{
	typeset -i nraidzs=$1

	shift
	while ((nraidzs > 0)); do
		log_must test -n "$1" -a -n "$2"
		[[ -d /$TESTPOOL$nraidzs ]] && rm -rf /$TESTPOOL$nraidzs
		log_must zpool create -f $TESTPOOL$nraidzs raidz $1 $2
		shift 2
		((nraidzs = nraidzs - 1))
	done
}

#
# Destroy the configured testpool mirrors.
# the mirrors are of the form ${TESTPOOL}{number}
# @uses: ZPOOL ZFS TESTPOOL
function destroy_mirrors
{
	default_cleanup_noexit

	log_pass
}

#
# Given a minimum of two disks, set up a storage pool and dataset for the raid-z
# $1 the list of disks
#
function default_raidz_setup
{
	typeset disklist="$*"
	disks=(${disklist[*]})

	if [[ ${#disks[*]} -lt 2 ]]; then
		log_fail "A raid-z requires a minimum of two disks."
	fi

	[[ -d /$TESTPOOL ]] && rm -rf /$TESTPOOL
	log_must zpool create -f $TESTPOOL raidz $1 $2 $3
	log_must zfs create $TESTPOOL/$TESTFS
	log_must zfs set mountpoint=$TESTDIR $TESTPOOL/$TESTFS

	log_pass
}

#
# Common function used to cleanup storage pools and datasets.
#
# Invoked at the start of the test suite to ensure the system
# is in a known state, and also at the end of each set of
# sub-tests to ensure errors from one set of tests doesn't
# impact the execution of the next set.

function default_cleanup
{
	default_cleanup_noexit

	log_pass
}

function default_cleanup_noexit
{
	typeset exclude=""
	typeset pool=""
	#
	# Destroying the pool will also destroy any
	# filesystems it contains.
	#
	if is_global_zone; then
		zfs unmount -a > /dev/null 2>&1
		exclude=`eval echo \"'(${KEEP})'\"`
		ALL_POOLS=$(zpool list -H -o name \
		    | grep -v "$NO_POOLS" | egrep -v "$exclude")
		# Here, we loop through the pools we're allowed to
		# destroy, only destroying them if it's safe to do
		# so.
		while [ ! -z ${ALL_POOLS} ]
		do
			for pool in ${ALL_POOLS}
			do
				if safe_to_destroy_pool $pool ;
				then
					destroy_pool $pool
				fi
				ALL_POOLS=$(zpool list -H -o name \
				    | grep -v "$NO_POOLS" \
				    | egrep -v "$exclude")
			done
		done

		zfs mount -a
	else
		typeset fs=""
		for fs in $(zfs list -H -o name \
		    | grep "^$ZONE_POOL/$ZONE_CTR[01234]/"); do
			datasetexists $fs && \
				log_must zfs destroy -Rf $fs
		done

		# Need cleanup here to avoid garbage dir left.
		for fs in $(zfs list -H -o name); do
			[[ $fs == /$ZONE_POOL ]] && continue
			[[ -d $fs ]] && log_must rm -rf $fs/*
		done

		#
		# Reset the $ZONE_POOL/$ZONE_CTR[01234] file systems property to
		# the default value
		#
		for fs in $(zfs list -H -o name); do
			if [[ $fs == $ZONE_POOL/$ZONE_CTR[01234] ]]; then
				log_must zfs set reservation=none $fs
				log_must zfs set recordsize=128K $fs
				log_must zfs set mountpoint=/$fs $fs
				typeset enc=""
				enc=$(get_prop encryption $fs)
				if [[ $? -ne 0 ]] || [[ -z "$enc" ]] || \
					[[ "$enc" == "off" ]]; then
					log_must zfs set checksum=on $fs
				fi
				log_must zfs set compression=off $fs
				log_must zfs set atime=on $fs
				log_must zfs set devices=off $fs
				log_must zfs set exec=on $fs
				log_must zfs set setuid=on $fs
				log_must zfs set readonly=off $fs
				log_must zfs set snapdir=hidden $fs
				log_must zfs set aclmode=groupmask $fs
				log_must zfs set aclinherit=secure $fs
			fi
		done
	fi

	[[ -d $TESTDIR ]] && \
		log_must rm -rf $TESTDIR
}


#
# Common function used to cleanup storage pools, file systems
# and containers.
#
function default_container_cleanup
{
	if ! is_global_zone; then
		reexport_pool
	fi

	ismounted $TESTPOOL/$TESTCTR/$TESTFS1
	[[ $? -eq 0 ]] && \
	    log_must zfs unmount $TESTPOOL/$TESTCTR/$TESTFS1

	datasetexists $TESTPOOL/$TESTCTR/$TESTFS1 && \
	    log_must zfs destroy -R $TESTPOOL/$TESTCTR/$TESTFS1

	datasetexists $TESTPOOL/$TESTCTR && \
	    log_must zfs destroy -Rf $TESTPOOL/$TESTCTR

	[[ -e $TESTDIR1 ]] && \
	    log_must rm -rf $TESTDIR1 > /dev/null 2>&1

	default_cleanup
}

#
# Common function used to cleanup snapshot of file system or volume. Default to
# delete the file system's snapshot
#
# $1 snapshot name
#
function destroy_snapshot
{
	typeset snap=${1:-$TESTPOOL/$TESTFS@$TESTSNAP}

	if ! snapexists $snap; then
		log_fail "'$snap' does not existed."
	fi

	#
	# For the sake of the value which come from 'get_prop' is not equal
	# to the really mountpoint when the snapshot is unmounted. So, firstly
	# check and make sure this snapshot's been mounted in current system.
	#
	typeset mtpt=""
	if ismounted $snap; then
		mtpt=$(get_prop mountpoint $snap)
		(($? != 0)) && \
			log_fail "get_prop mountpoint $snap failed."
	fi

	log_must zfs destroy $snap
	[[ $mtpt != "" && -d $mtpt ]] && \
		log_must rm -rf $mtpt
}

#
# Common function used to cleanup clone.
#
# $1 clone name
#
function destroy_clone
{
	typeset clone=${1:-$TESTPOOL/$TESTCLONE}

	if ! datasetexists $clone; then
		log_fail "'$clone' does not existed."
	fi

	# With the same reason in destroy_snapshot
	typeset mtpt=""
	if ismounted $clone; then
		mtpt=$(get_prop mountpoint $clone)
		(($? != 0)) && \
			log_fail "get_prop mountpoint $clone failed."
	fi

	log_must zfs destroy $clone
	[[ $mtpt != "" && -d $mtpt ]] && \
		log_must rm -rf $mtpt
}

# Return 0 if a snapshot exists; $? otherwise
#
# $1 - snapshot name

function snapexists
{
	zfs list -H -t snapshot "$1" > /dev/null 2>&1
	return $?
}

#
# Set a property to a certain value on a dataset.
# Sets a property of the dataset to the value as passed in.
# @param:
#	$1 dataset who's property is being set
#	$2 property to set
#	$3 value to set property to
# @return:
#	0 if the property could be set.
#	non-zero otherwise.
# @use: ZFS
#
function dataset_setprop
{
	typeset fn=dataset_setprop

	if (($# < 3)); then
		log_note "$fn: Insufficient parameters (need 3, had $#)"
		return 1
	fi
	typeset output=
	output=$(zfs set $2=$3 $1 2>&1)
	typeset rv=$?
	if ((rv != 0)); then
		log_note "Setting property on $1 failed."
		log_note "property $2=$3"
		log_note "Return Code: $rv"
		log_note "Output: $output"
		return $rv
	fi
	return 0
}

#
# Assign suite defined dataset properties.
# This function is used to apply the suite's defined default set of
# properties to a dataset.
# @parameters: $1 dataset to use
# @uses: ZFS COMPRESSION_PROP CHECKSUM_PROP
# @returns:
#   0 if the dataset has been altered.
#   1 if no pool name was passed in.
#   2 if the dataset could not be found.
#   3 if the dataset could not have it's properties set.
#
function dataset_set_defaultproperties
{
	typeset dataset="$1"

	[[ -z $dataset ]] && return 1

	typeset confset=
	typeset -i found=0
	for confset in $(zfs list); do
		if [[ $dataset = $confset ]]; then
			found=1
			break
		fi
	done
	[[ $found -eq 0 ]] && return 2
	if [[ -n $COMPRESSION_PROP ]]; then
		dataset_setprop $dataset compression $COMPRESSION_PROP || \
			return 3
		log_note "Compression set to '$COMPRESSION_PROP' on $dataset"
	fi
	if [[ -n $CHECKSUM_PROP ]]; then
		dataset_setprop $dataset checksum $CHECKSUM_PROP || \
			return 3
		log_note "Checksum set to '$CHECKSUM_PROP' on $dataset"
	fi
	return 0
}

#
# Check a numeric assertion
# @parameter: $@ the assertion to check
# @output: big loud notice if assertion failed
# @use: log_fail
#
function assert
{
	(($@)) || log_fail "$@"
}

#
# Function to format partition size of a disk
# Given a disk cxtxdx reduces all partitions
# to 0 size
#
function zero_partitions #<whole_disk_name>
{
	typeset diskname=$1
	typeset i

	for i in 0 1 3 4 5 6 7
	do
		set_partition $i "" 0mb $diskname
	done
}

#
# Given a slice, size and disk, this function
# formats the slice to the specified size.
# Size should be specified with units as per
# the `format` command requirements eg. 100mb 3gb
#
function set_partition #<slice_num> <slice_start> <size_plus_units>  <whole_disk_name>
{
	typeset -i slicenum=$1
	typeset start=$2
	typeset size=$3
	typeset disk=$4
	[[ -z $slicenum || -z $size || -z $disk ]] && \
	    log_fail "The slice, size or disk name is unspecified."
	typeset format_file=/var/tmp/format_in.$$

	echo "partition" >$format_file
	echo "$slicenum" >> $format_file
	echo "" >> $format_file
	echo "" >> $format_file
	echo "$start" >> $format_file
	echo "$size" >> $format_file
	echo "label" >> $format_file
	echo "" >> $format_file
	echo "q" >> $format_file
	echo "q" >> $format_file

	format -e -s -d $disk -f $format_file
	typeset ret_val=$?
	rm -f $format_file
	[[ $ret_val -ne 0 ]] && \
	    log_fail "Unable to format $disk slice $slicenum to $size"
	return 0
}

#
# Get the end cyl of the given slice
#
function get_endslice #<disk> <slice>
{
	typeset disk=$1
	typeset slice=$2
	if [[ -z $disk || -z $slice ]] ; then
		log_fail "The disk name or slice number is unspecified."
	fi

	disk=${disk#/dev/dsk/}
	disk=${disk#/dev/rdsk/}
	disk=${disk%s*}

	typeset -i ratio=0
	ratio=$(prtvtoc /dev/rdsk/${disk}s2 | \
		grep "sectors\/cylinder" | \
		awk '{print $2}')

	if ((ratio == 0)); then
		return
	fi

	typeset -i endcyl=$(prtvtoc -h /dev/rdsk/${disk}s2 |
		nawk -v token="$slice" '{if ($1==token) print $6}')

	((endcyl = (endcyl + 1) / ratio))
	echo $endcyl
}


#
# Given a size,disk and total slice number,  this function formats the
# disk slices from 0 to the total slice number with the same specified
# size.
#
function partition_disk	#<slice_size> <whole_disk_name>	<total_slices>
{
	typeset -i i=0
	typeset slice_size=$1
	typeset disk_name=$2
	typeset total_slices=$3
	typeset cyl

	zero_partitions $disk_name
	while ((i < $total_slices)); do
		if ((i == 2)); then
			((i = i + 1))
			continue
		fi
		set_partition $i "$cyl" $slice_size $disk_name
		cyl=$(get_endslice $disk_name $i)
		((i = i+1))
	done
}

#
# This function continues to write to a filenum number of files into dirnum
# number of directories until either file_write returns an error or the
# maximum number of files per directory have been written.
#
# Usage:
# fill_fs [destdir] [dirnum] [filenum] [bytes] [num_writes] [data]
#
# Return value: 0 on success
#		non 0 on error
#
# Where :
#	destdir:    is the directory where everything is to be created under
#	dirnum:	    the maximum number of subdirectories to use, -1 no limit
#	filenum:    the maximum number of files per subdirectory
#	bytes:	    number of bytes to write
#	num_writes: numer of types to write out bytes
#	data:	    the data that will be writen
#
#	E.g.
#	file_fs /testdir 20 25 1024 256 0
#
# Note: bytes * num_writes equals the size of the testfile
#
function fill_fs # destdir dirnum filenum bytes num_writes data
{
	typeset destdir=${1:-$TESTDIR}
	typeset -i dirnum=${2:-50}
	typeset -i filenum=${3:-50}
	typeset -i bytes=${4:-8192}
	typeset -i num_writes=${5:-10240}
	typeset -i data=${6:-0}

	typeset -i odirnum=1
	typeset -i idirnum=0
	typeset -i fn=0
	typeset -i retval=0

	log_must mkdir -p $destdir/$idirnum
	while (($odirnum > 0)); do
		if ((dirnum >= 0 && idirnum >= dirnum)); then
			odirnum=0
			break
		fi
		file_write -o create -f $destdir/$idirnum/$TESTFILE.$fn \
		    -b $bytes -c $num_writes -d $data
		retval=$?
		if (($retval != 0)); then
			odirnum=0
			break
		fi
		if (($fn >= $filenum)); then
			fn=0
			((idirnum = idirnum + 1))
			log_must mkdir -p $destdir/$idirnum
		else
			((fn = fn + 1))
		fi
	done
	return $retval
}

#
# Simple function to get the specified property. If unable to
# get the property then exits.
#
# Note property is in 'parsable' format (-p)
#
function get_prop # property dataset
{
	typeset prop_val
	typeset prop=$1
	typeset dataset=$2

	prop_val=$(zfs get -pH -o value $prop $dataset 2>/dev/null)
	if [[ $? -ne 0 ]]; then
		log_note "Unable to get $prop property for dataset " \
		"$dataset"
		return 1
	fi

	echo "$prop_val"
	return 0
}

#
# Simple function to get the specified property of pool. If unable to
# get the property then exits.
#
function get_pool_prop # property pool
{
	typeset prop_val
	typeset prop=$1
	typeset pool=$2

	if poolexists $pool ; then
		prop_val=$(zpool get $prop $pool 2>/dev/null | tail -1 | \
			awk '{print $3}')
		if [[ $? -ne 0 ]]; then
			log_note "Unable to get $prop property for pool " \
			"$pool"
			return 1
		fi
	else
		log_note "Pool $pool not exists."
		return 1
	fi

	echo $prop_val
	return 0
}

# Return 0 if a pool exists; $? otherwise
#
# $1 - pool name

function poolexists
{
	typeset pool=$1

	if [[ -z $pool ]]; then
		log_note "No pool name given."
		return 1
	fi

	zpool get name "$pool" > /dev/null 2>&1
	return $?
}

# Return 0 if all the specified datasets exist; $? otherwise
#
# $1-n  dataset name
function datasetexists
{
	if (($# == 0)); then
		log_note "No dataset name given."
		return 1
	fi

	while (($# > 0)); do
		zfs get name $1 > /dev/null 2>&1 || \
			return $?
		shift
	done

	return 0
}

# return 0 if none of the specified datasets exists, otherwise return 1.
#
# $1-n  dataset name
function datasetnonexists
{
	if (($# == 0)); then
		log_note "No dataset name given."
		return 1
	fi

	while (($# > 0)); do
		zfs list -H -t filesystem,snapshot,volume $1 > /dev/null 2>&1 \
		    && return 1
		shift
	done

	return 0
}

#
# Given a mountpoint, or a dataset name, determine if it is shared.
#
# Returns 0 if shared, 1 otherwise.
#
function is_shared
{
	typeset fs=$1
	typeset mtpt

	if [[ $fs != "/"* ]] ; then
		if datasetnonexists "$fs" ; then
			return 1
		else
			mtpt=$(get_prop mountpoint "$fs")
			case $mtpt in
				none|legacy|-) return 1
					;;
				*)	fs=$mtpt
					;;
			esac
		fi
	fi

	for mtpt in `share | awk '{print $2}'` ; do
		if [[ $mtpt == $fs ]] ; then
			return 0
		fi
	done

	typeset stat=$(svcs -H -o STA nfs/server:default)
	if [[ $stat != "ON" ]]; then
		log_note "Current nfs/server status: $stat"
	fi

	return 1
}

#
# Given a mountpoint, determine if it is not shared.
#
# Returns 0 if not shared, 1 otherwise.
#
function not_shared
{
	typeset fs=$1

	is_shared $fs
	if (($? == 0)); then
		return 1
	fi

	return 0
}

#
# Helper function to unshare a mountpoint.
#
function unshare_fs #fs
{
	typeset fs=$1

	is_shared $fs
	if (($? == 0)); then
		log_must zfs unshare $fs
	fi

	return 0
}

#
# Check NFS server status and trigger it online.
#
function setup_nfs_server
{
	# Cannot share directory in non-global zone.
	#
	if ! is_global_zone; then
		log_note "Cannot trigger NFS server by sharing in LZ."
		return
	fi

	typeset nfs_fmri="svc:/network/nfs/server:default"
	if [[ $(svcs -Ho STA $nfs_fmri) != "ON" ]]; then
		#
		# Only really sharing operation can enable NFS server
		# to online permanently.
		#
		typeset dummy=/tmp/dummy

		if [[ -d $dummy ]]; then
			log_must rm -rf $dummy
		fi

		log_must mkdir $dummy
		log_must share $dummy

		#
		# Waiting for fmri's status to be the final status.
		# Otherwise, in transition, an asterisk (*) is appended for
		# instances, unshare will reverse status to 'DIS' again.
		#
		# Waiting for 1's at least.
		#
		log_must sleep 1
		timeout=10
		while [[ timeout -ne 0 && $(svcs -Ho STA $nfs_fmri) == *'*' ]]
		do
			log_must sleep 1

			((timeout -= 1))
		done

		log_must unshare $dummy
		log_must rm -rf $dummy
	fi

	log_note "Current NFS status: '$(svcs -Ho STA,FMRI $nfs_fmri)'"
}

#
# To verify whether calling process is in global zone
#
# Return 0 if in global zone, 1 in non-global zone
#
function is_global_zone
{
	typeset cur_zone=$(zonename 2>/dev/null)
	if [[ $cur_zone != "global" ]]; then
		return 1
	fi
	return 0
}

#
# Verify whether test is permitted to run from
# global zone, local zone, or both
#
# $1 zone limit, could be "global", "local", or "both"(no limit)
#
# Return 0 if permitted, otherwise exit with log_unsupported
#
function verify_runnable # zone limit
{
	typeset limit=$1

	[[ -z $limit ]] && return 0

	if is_global_zone ; then
		case $limit in
			global|both)
				;;
			local)	log_unsupported "Test is unable to run from "\
					"global zone."
				;;
			*)	log_note "Warning: unknown limit $limit - " \
					"use both."
				;;
		esac
	else
		case $limit in
			local|both)
				;;
			global)	log_unsupported "Test is unable to run from "\
					"local zone."
				;;
			*)	log_note "Warning: unknown limit $limit - " \
					"use both."
				;;
		esac

		reexport_pool
	fi

	return 0
}

# Return 0 if create successfully or the pool exists; $? otherwise
# Note: In local zones, this function should return 0 silently.
#
# $1 - pool name
# $2-n - [keyword] devs_list

function create_pool #pool devs_list
{
	typeset pool=${1%%/*}

	shift

	if [[ -z $pool ]]; then
		log_note "Missing pool name."
		return 1
	fi

	if poolexists $pool ; then
		destroy_pool $pool
	fi

	if is_global_zone ; then
		[[ -d /$pool ]] && rm -rf /$pool
		log_must zpool create -f $pool $@
	fi

	return 0
}

# Return 0 if destroy successfully or the pool exists; $? otherwise
# Note: In local zones, this function should return 0 silently.
#
# $1 - pool name
# Destroy pool with the given parameters.

function destroy_pool #pool
{
	typeset pool=${1%%/*}
	typeset mtpt

	if [[ -z $pool ]]; then
		log_note "No pool name given."
		return 1
	fi

	if is_global_zone ; then
		if poolexists "$pool" ; then
			mtpt=$(get_prop mountpoint "$pool")

			# At times, syseventd activity can cause attempts to
			# destroy a pool to fail with EBUSY. We retry a few
			# times allowing failures before requiring the destroy
			# to succeed.
			typeset -i wait_time=10 ret=1 count=0
			must=""
			while [[ $ret -ne 0 ]]; do
				$must zpool destroy -f $pool
				ret=$?
				[[ $ret -eq 0 ]] && break
				log_note "zpool destroy failed with $ret"
				[[ count++ -ge 7 ]] && must=log_must
				sleep $wait_time
			done

			[[ -d $mtpt ]] && \
				log_must rm -rf $mtpt
		else
			log_note "Pool does not exist. ($pool)"
			return 1
		fi
	fi

	return 0
}

#
# Firstly, create a pool with 5 datasets. Then, create a single zone and
# export the 5 datasets to it. In addition, we also add a ZFS filesystem
# and a zvol device to the zone.
#
# $1 zone name
# $2 zone root directory prefix
# $3 zone ip
#
function zfs_zones_setup #zone_name zone_root zone_ip
{
	typeset zone_name=${1:-$(hostname)-z}
	typeset zone_root=${2:-"/zone_root"}
	typeset zone_ip=${3:-"10.1.1.10"}
	typeset prefix_ctr=$ZONE_CTR
	typeset pool_name=$ZONE_POOL
	typeset -i cntctr=5
	typeset -i i=0

	# Create pool and 5 container within it
	#
	[[ -d /$pool_name ]] && rm -rf /$pool_name
	log_must zpool create -f $pool_name $DISKS
	while ((i < cntctr)); do
		log_must zfs create $pool_name/$prefix_ctr$i
		((i += 1))
	done

	# create a zvol
	log_must zfs create -V 1g $pool_name/zone_zvol

	#
	# If current system support slog, add slog device for pool
	#
	if verify_slog_support ; then
		typeset sdevs="/var/tmp/sdev1 /var/tmp/sdev2"
		log_must mkfile $MINVDEVSIZE $sdevs
		log_must zpool add $pool_name log mirror $sdevs
	fi

	# this isn't supported just yet.
	# Create a filesystem. In order to add this to
	# the zone, it must have it's mountpoint set to 'legacy'
	# log_must zfs create $pool_name/zfs_filesystem
	# log_must zfs set mountpoint=legacy $pool_name/zfs_filesystem

	[[ -d $zone_root ]] && \
		log_must rm -rf $zone_root/$zone_name
	[[ ! -d $zone_root ]] && \
		log_must mkdir -p -m 0700 $zone_root/$zone_name

	# Create zone configure file and configure the zone
	#
	typeset zone_conf=/tmp/zone_conf.$$
	echo "create" > $zone_conf
	echo "set zonepath=$zone_root/$zone_name" >> $zone_conf
	echo "set autoboot=true" >> $zone_conf
	i=0
	while ((i < cntctr)); do
		echo "add dataset" >> $zone_conf
		echo "set name=$pool_name/$prefix_ctr$i" >> \
			$zone_conf
		echo "end" >> $zone_conf
		((i += 1))
	done

	# add our zvol to the zone
	echo "add device" >> $zone_conf
	echo "set match=/dev/zvol/dsk/$pool_name/zone_zvol" >> $zone_conf
	echo "end" >> $zone_conf

	# add a corresponding zvol rdsk to the zone
	echo "add device" >> $zone_conf
	echo "set match=/dev/zvol/rdsk/$pool_name/zone_zvol" >> $zone_conf
	echo "end" >> $zone_conf

	# once it's supported, we'll add our filesystem to the zone
	# echo "add fs" >> $zone_conf
	# echo "set type=zfs" >> $zone_conf
	# echo "set special=$pool_name/zfs_filesystem" >> $zone_conf
	# echo "set dir=/export/zfs_filesystem" >> $zone_conf
	# echo "end" >> $zone_conf

	echo "verify" >> $zone_conf
	echo "commit" >> $zone_conf
	log_must zonecfg -z $zone_name -f $zone_conf
	log_must rm -f $zone_conf

	# Install the zone
	zoneadm -z $zone_name install
	if (($? == 0)); then
		log_note "SUCCESS: zoneadm -z $zone_name install"
	else
		log_fail "FAIL: zoneadm -z $zone_name install"
	fi

	# Install sysidcfg file
	#
	typeset sysidcfg=$zone_root/$zone_name/root/etc/sysidcfg
	echo "system_locale=C" > $sysidcfg
	echo  "terminal=dtterm" >> $sysidcfg
	echo  "network_interface=primary {" >> $sysidcfg
	echo  "hostname=$zone_name" >> $sysidcfg
	echo  "}" >> $sysidcfg
	echo  "name_service=NONE" >> $sysidcfg
	echo  "root_password=mo791xfZ/SFiw" >> $sysidcfg
	echo  "security_policy=NONE" >> $sysidcfg
	echo  "timezone=US/Eastern" >> $sysidcfg

	# Boot this zone
	log_must zoneadm -z $zone_name boot
}

#
# Reexport TESTPOOL & TESTPOOL(1-4)
#
function reexport_pool
{
	typeset -i cntctr=5
	typeset -i i=0

	while ((i < cntctr)); do
		if ((i == 0)); then
			TESTPOOL=$ZONE_POOL/$ZONE_CTR$i
			if ! ismounted $TESTPOOL; then
				log_must zfs mount $TESTPOOL
			fi
		else
			eval TESTPOOL$i=$ZONE_POOL/$ZONE_CTR$i
			if eval ! ismounted \$TESTPOOL$i; then
				log_must eval zfs mount \$TESTPOOL$i
			fi
		fi
		((i += 1))
	done
}

#
# Verify a given disk is online or offline
#
# Return 0 is pool/disk matches expected state, 1 otherwise
#
function check_state # pool disk state{online,offline}
{
	typeset pool=$1
	typeset disk=${2#/dev/dsk/}
	typeset state=$3

	zpool status -v $pool | grep "$disk"  \
	    | grep -i "$state" > /dev/null 2>&1

	return $?
}

#
# Get the mountpoint of snapshot
# For the snapshot use <mp_filesystem>/.zfs/snapshot/<snap>
# as its mountpoint
#
function snapshot_mountpoint
{
	typeset dataset=${1:-$TESTPOOL/$TESTFS@$TESTSNAP}

	if [[ $dataset != *@* ]]; then
		log_fail "Error name of snapshot '$dataset'."
	fi

	typeset fs=${dataset%@*}
	typeset snap=${dataset#*@}

	if [[ -z $fs || -z $snap ]]; then
		log_fail "Error name of snapshot '$dataset'."
	fi

	echo $(get_prop mountpoint $fs)/.zfs/snapshot/$snap
}

#
# Given a pool and file system, this function will verify the file system
# using the zdb internal tool. Note that the pool is exported and imported
# to ensure it has consistent state.
#
function verify_filesys # pool filesystem dir
{
	typeset pool="$1"
	typeset filesys="$2"
	typeset zdbout="/tmp/zdbout.$$"

	shift
	shift
	typeset dirs=$@
	typeset search_path=""

	log_note "Calling zdb to verify filesystem '$filesys'"
	zfs unmount -a > /dev/null 2>&1
	log_must zpool export $pool

	if [[ -n $dirs ]] ; then
		for dir in $dirs ; do
			search_path="$search_path -d $dir"
		done
	fi

	log_must zpool import $search_path $pool

	zdb -cudi $filesys > $zdbout 2>&1
	if [[ $? != 0 ]]; then
		log_note "Output: zdb -cudi $filesys"
		cat $zdbout
		log_fail "zdb detected errors with: '$filesys'"
	fi

	log_must zfs mount -a
	log_must rm -rf $zdbout
}

#
# Given a pool, and this function list all disks in the pool
#
function get_disklist # pool
{
	typeset disklist=""

	disklist=$(zpool iostat -v $1 | nawk '(NR >4) {print $1}' | \
	    grep -v "\-\-\-\-\-" | \
	    egrep -v -e "^(mirror|raidz1|raidz2|spare|log|cache)$")

	echo $disklist
}

<<<<<<< HEAD
#
# Destroy all existing metadevices and state database
#
function destroy_metas
{
	typeset metad

	for metad in $(metastat -p | awk '{print $1}'); do
		log_must metaclear -rf $metad
	done

	for metad in $(metadb | cut -f6 | grep dev | uniq); do
		log_must metadb -fd $metad
	done
}

=======
>>>>>>> 6575bca0
# /**
#  This function kills a given list of processes after a time period. We use
#  this in the stress tests instead of STF_TIMEOUT so that we can have processes
#  run for a fixed amount of time, yet still pass. Tests that hit STF_TIMEOUT
#  would be listed as FAIL, which we don't want : we're happy with stress tests
#  running for a certain amount of time, then finishing.
#
# @param $1 the time in seconds after which we should terminate these processes
# @param $2..$n the processes we wish to terminate.
# */
function stress_timeout
{
	typeset -i TIMEOUT=$1
	shift
	typeset cpids="$@"

	log_note "Waiting for child processes($cpids). " \
		"It could last dozens of minutes, please be patient ..."
	log_must sleep $TIMEOUT

	log_note "Killing child processes after ${TIMEOUT} stress timeout."
	typeset pid
	for pid in $cpids; do
		ps -p $pid > /dev/null 2>&1
		if (($? == 0)); then
			log_must kill -USR1 $pid
		fi
	done
}

#
# Verify a given hotspare disk is inuse or avail
#
# Return 0 is pool/disk matches expected state, 1 otherwise
#
function check_hotspare_state # pool disk state{inuse,avail}
{
	typeset pool=$1
	typeset disk=${2#/dev/dsk/}
	typeset state=$3

	cur_state=$(get_device_state $pool $disk "spares")

	if [[ $state != ${cur_state} ]]; then
		return 1
	fi
	return 0
}

#
# Verify a given slog disk is inuse or avail
#
# Return 0 is pool/disk matches expected state, 1 otherwise
#
function check_slog_state # pool disk state{online,offline,unavail}
{
	typeset pool=$1
	typeset disk=${2#/dev/dsk/}
	typeset state=$3

	cur_state=$(get_device_state $pool $disk "logs")

	if [[ $state != ${cur_state} ]]; then
		return 1
	fi
	return 0
}

#
# Verify a given vdev disk is inuse or avail
#
# Return 0 is pool/disk matches expected state, 1 otherwise
#
function check_vdev_state # pool disk state{online,offline,unavail}
{
	typeset pool=$1
	typeset disk=${2#/dev/dsk/}
	typeset state=$3

	cur_state=$(get_device_state $pool $disk)

	if [[ $state != ${cur_state} ]]; then
		return 1
	fi
	return 0
}

#
# Check the output of 'zpool status -v <pool>',
# and to see if the content of <token> contain the <keyword> specified.
#
# Return 0 is contain, 1 otherwise
#
function check_pool_status # pool token keyword
{
	typeset pool=$1
	typeset token=$2
	typeset keyword=$3

	zpool status -v "$pool" 2>/dev/null | nawk -v token="$token:" '
		($1==token) {print $0}' \
	| grep -i "$keyword" > /dev/null 2>&1

	return $?
}

#
# These 5 following functions are instance of check_pool_status()
#	is_pool_resilvering - to check if the pool is resilver in progress
#	is_pool_resilvered - to check if the pool is resilver completed
#	is_pool_scrubbing - to check if the pool is scrub in progress
#	is_pool_scrubbed - to check if the pool is scrub completed
#	is_pool_scrub_stopped - to check if the pool is scrub stopped
#	is_pool_removing - to check if the pool is removing a vdev
#	is_pool_removed - to check if the pool is remove completed
#
function is_pool_resilvering #pool
{
	check_pool_status "$1" "scan" "resilver in progress since "
	return $?
}

function is_pool_resilvered #pool
{
	check_pool_status "$1" "scan" "resilvered "
	return $?
}

function is_pool_scrubbing #pool
{
	check_pool_status "$1" "scan" "scrub in progress since "
	return $?
}

function is_pool_scrubbed #pool
{
	check_pool_status "$1" "scan" "scrub repaired"
	return $?
}

function is_pool_scrub_stopped #pool
{
	check_pool_status "$1" "scan" "scrub canceled"
	return $?
}

function is_pool_removing #pool
{
	check_pool_status "$1" "remove" "in progress since "
	return $?
}

function is_pool_removed #pool
{
	check_pool_status "$1" "remove" "completed on"
	return $?
}

function wait_for_degraded
{
	typeset pool=$1
	typeset timeout=${2:-30}
	typeset t0=$SECONDS

	while :; do
		zpool status -v $pool 2>/dev/null | grep -q "state: DEGRADED"
		[[ $? -eq 0 ]] && break
		log_note "$pool is not yet degraded."
		sleep 1
		if ((SECONDS - t0 > $timeout)); then
			log_note "$pool not degraded after $timeout seconds."
			return 1
		fi
	done

	return 0
}

#
# Use create_pool()/destroy_pool() to clean up the infomation in
# in the given disk to avoid slice overlapping.
#
function cleanup_devices #vdevs
{
	typeset pool="foopool$$"

	if poolexists $pool ; then
		destroy_pool $pool
	fi

	create_pool $pool $@
	destroy_pool $pool

	return 0
}

#/**
# A function to find and locate free disks on a system or from given
# disks as the parameter. It works by locating disks that are in use
# as swap devices and dump devices, and also disks listed in /etc/vfstab
#
# $@ given disks to find which are free, default is all disks in
# the test system
#
# @return a string containing the list of available disks
#*/
function find_disks
{
	sfi=/tmp/swaplist.$$
	dmpi=/tmp/dumpdev.$$
	max_finddisksnum=${MAX_FINDDISKSNUM:-6}

<<<<<<< HEAD
	swap -l > $sfi
	metastat -c > $msi 2>/dev/null
	dumpadm > $dmpi 2>/dev/null
=======
	$SWAP -l > $sfi
	$DUMPADM > $dmpi 2>/dev/null
>>>>>>> 6575bca0

# write an awk script that can process the output of format
# to produce a list of disks we know about. Note that we have
# to escape "$2" so that the shell doesn't interpret it while
# we're creating the awk script.
# -------------------
	cat > /tmp/find_disks.awk <<EOF
#!/bin/nawk -f
	BEGIN { FS="."; }

	/^Specify disk/{
		searchdisks=0;
	}

	{
		if (searchdisks && \$2 !~ "^$"){
			split(\$2,arr," ");
			print arr[1];
		}
	}

	/^AVAILABLE DISK SELECTIONS:/{
		searchdisks=1;
	}
EOF
#---------------------

	chmod 755 /tmp/find_disks.awk
	disks=${@:-$(echo "" | format -e 2>/dev/null | /tmp/find_disks.awk)}
	rm /tmp/find_disks.awk

	unused=""
	for disk in $disks; do
	# Check for mounted
		grep "${disk}[sp]" /etc/mnttab >/dev/null
		(($? == 0)) && continue
	# Check for swap
		grep "${disk}[sp]" $sfi >/dev/null
		(($? == 0)) && continue
<<<<<<< HEAD
	# Check for SVM
		grep "${disk}" $msi >/dev/null
		(($? == 0)) && continue
=======
>>>>>>> 6575bca0
	# check for dump device
		grep "${disk}[sp]" $dmpi >/dev/null
		(($? == 0)) && continue
	# check to see if this disk hasn't been explicitly excluded
	# by a user-set environment variable
		echo "${ZFS_HOST_DEVICES_IGNORE}" | grep "${disk}" > /dev/null
		(($? == 0)) && continue
		unused_candidates="$unused_candidates $disk"
	done
<<<<<<< HEAD
	rm $sfi
	rm $msi
	rm $dmpi
=======
	$RM $sfi
	$RM $dmpi
>>>>>>> 6575bca0

# now just check to see if those disks do actually exist
# by looking for a device pointing to the first slice in
# each case. limit the number to max_finddisksnum
	count=0
	for disk in $unused_candidates; do
		if [ -b /dev/dsk/${disk}s0 ]; then
		if [ $count -lt $max_finddisksnum ]; then
			unused="$unused $disk"
			# do not impose limit if $@ is provided
			[[ -z $@ ]] && ((count = count + 1))
		fi
		fi
	done

# finally, return our disk list
	echo $unused
}

#
# Add specified user to specified group
#
# $1 group name
# $2 user name
# $3 base of the homedir (optional)
#
function add_user #<group_name> <user_name> <basedir>
{
	typeset gname=$1
	typeset uname=$2
	typeset basedir=${3:-"/var/tmp"}

	if ((${#gname} == 0 || ${#uname} == 0)); then
		log_fail "group name or user name are not defined."
	fi

	log_must useradd -g $gname -d $basedir/$uname -m $uname

	return 0
}

#
# Delete the specified user.
#
# $1 login name
# $2 base of the homedir (optional)
#
function del_user #<logname> <basedir>
{
	typeset user=$1
	typeset basedir=${2:-"/var/tmp"}

	if ((${#user} == 0)); then
		log_fail "login name is necessary."
	fi

	if id $user > /dev/null 2>&1; then
		log_must userdel $user
	fi

	[[ -d $basedir/$user ]] && rm -fr $basedir/$user

	return 0
}

#
# Select valid gid and create specified group.
#
# $1 group name
#
function add_group #<group_name>
{
	typeset group=$1

	if ((${#group} == 0)); then
		log_fail "group name is necessary."
	fi

	# Assign 100 as the base gid
	typeset -i gid=100
	while true; do
		groupadd -g $gid $group > /dev/null 2>&1
		typeset -i ret=$?
		case $ret in
			0) return 0 ;;
			# The gid is not  unique
			4) ((gid += 1)) ;;
			*) return 1 ;;
		esac
	done
}

#
# Delete the specified group.
#
# $1 group name
#
function del_group #<group_name>
{
	typeset grp=$1
	if ((${#grp} == 0)); then
		log_fail "group name is necessary."
	fi

	groupmod -n $grp $grp > /dev/null 2>&1
	typeset -i ret=$?
	case $ret in
		# Group does not exist.
		6) return 0 ;;
		# Name already exists as a group name
		9) log_must groupdel $grp ;;
		*) return 1 ;;
	esac

	return 0
}

#
# This function will return true if it's safe to destroy the pool passed
# as argument 1. It checks for pools based on zvols and files, and also
# files contained in a pool that may have a different mountpoint.
#
function safe_to_destroy_pool { # $1 the pool name

	typeset pool=""
	typeset DONT_DESTROY=""

	# We check that by deleting the $1 pool, we're not
	# going to pull the rug out from other pools. Do this
	# by looking at all other pools, ensuring that they
	# aren't built from files or zvols contained in this pool.

	for pool in $(zpool list -H -o name)
	do
		ALTMOUNTPOOL=""

		# this is a list of the top-level directories in each of the
		# files that make up the path to the files the pool is based on
		FILEPOOL=$(zpool status -v $pool | grep /$1/ | \
			awk '{print $1}')

		# this is a list of the zvols that make up the pool
		ZVOLPOOL=$(zpool status -v $pool | grep "/dev/zvol/dsk/$1$" \
		    | awk '{print $1}')

		# also want to determine if it's a file-based pool using an
		# alternate mountpoint...
		POOL_FILE_DIRS=$(zpool status -v $pool | \
					grep / | awk '{print $1}' | \
					awk -F/ '{print $2}' | grep -v "dev")

		for pooldir in $POOL_FILE_DIRS
		do
			OUTPUT=$(zfs list -H -r -o mountpoint $1 | \
					grep "${pooldir}$" | awk '{print $1}')

			ALTMOUNTPOOL="${ALTMOUNTPOOL}${OUTPUT}"
		done


		if [ ! -z "$ZVOLPOOL" ]
		then
			DONT_DESTROY="true"
			log_note "Pool $pool is built from $ZVOLPOOL on $1"
		fi

		if [ ! -z "$FILEPOOL" ]
		then
			DONT_DESTROY="true"
			log_note "Pool $pool is built from $FILEPOOL on $1"
		fi

		if [ ! -z "$ALTMOUNTPOOL" ]
		then
			DONT_DESTROY="true"
			log_note "Pool $pool is built from $ALTMOUNTPOOL on $1"
		fi
	done

	if [ -z "${DONT_DESTROY}" ]
	then
		return 0
	else
		log_note "Warning: it is not safe to destroy $1!"
		return 1
	fi
}

#
# Get IP address of hostname
# $1 hostname
#
function getipbyhost
{
	typeset ip
	ip=`arp $1 2>/dev/null | awk -F\) '{print $1}' \
		| awk -F\('{print $2}'`
	echo $ip
}

#
# Setup iSCSI initiator to target
# $1 target hostname
#
function iscsi_isetup
{
	# check svc:/network/iscsi_initiator:default state, try to enable it
	# if the state is not ON
	typeset ISCSII_FMRI="svc:/network/iscsi_initiator:default"
	if [[ "ON" != $(svcs -H -o sta $ISCSII_FMRI) ]]; then
		log_must svcadm enable $ISCSII_FMRI

		typeset -i retry=20
		while [[ "ON" != $(svcs -H -o sta $ISCSII_FMRI) && \
			($retry -ne 0) ]]
		do
			((retry = retry - 1))
			sleep 1
		done

		if [[ "ON" != $(svcs -H -o sta $ISCSII_FMRI) ]]; then
			log_fail "$ISCSII_FMRI service can not be enabled!"
		fi
	fi

	log_must iscsiadm add discovery-address $(getipbyhost $1)
	log_must iscsiadm modify discovery --sendtargets enable
	log_must devfsadm -i iscsi
}

#
# Check whether iscsi parameter is set as remote
#
# return 0 if iscsi is set as remote, otherwise 1
#
function check_iscsi_remote
{
	if [[ $iscsi == "remote" ]] ; then
		return 0
	else
		return 1
	fi
}

#
# Check if a volume is a valide iscsi target
# $1 volume name
# return 0 if suceeds, otherwise, return 1
#
function is_iscsi_target
{
	typeset dataset=$1
	typeset target targets

	[[ -z $dataset ]] && return 1

	targets=$($ISCSITADM list target | grep "Target:" | awk '{print $2}')
	[[ -z $targets ]] && return 1

	for target in $targets; do
		[[ $dataset == $target ]] && return 0
	done

	return 1
}

#
# Get the iSCSI name of a target
# $1 target name
#
function iscsi_name
{
	typeset target=$1
	typeset name

	[[ -z $target ]] && log_fail "No parameter."

	if ! is_iscsi_target $target ; then
		log_fail "Not a target."
	fi

	name=$($ISCSITADM list target $target | grep "iSCSI Name:" \
		| awk '{print $2}')

	return $name
}

#
# check svc:/system/iscsitgt:default state, try to enable it if the state
# is not ON
#
function iscsitgt_setup
{
	log_must rm -f $ISCSITGTFILE
	if [[ "ON" == $(svcs -H -o sta $ISCSITGT_FMRI) ]]; then
		log_note "iscsitgt is already enabled"
		return
	fi

	log_must svcadm enable -t $ISCSITGT_FMRI

	typeset -i retry=20
	while [[ "ON" != $(svcs -H -o sta $ISCSITGT_FMRI) && \
		($retry -ne 0) ]]
	do
		sleep 1
		((retry = retry - 1))
	done

	if [[ "ON" != $(svcs -H -o sta $ISCSITGT_FMRI) ]]; then
		log_fail "$ISCSITGT_FMRI service can not be enabled!"
	fi

	log_must touch $ISCSITGTFILE
}

#
# set DISABLED state of svc:/system/iscsitgt:default
# which is the most suiteable state if $ISCSITGTFILE exists
#
function iscsitgt_cleanup
{
	if [[ -e $ISCSITGTFILE ]]; then
		log_must svcadm disable $ISCSITGT_FMRI
		log_must rm -f $ISCSITGTFILE
	fi
}

#
# Close iSCSI initiator to target
# $1 target hostname
#
function iscsi_iclose
{
	log_must iscsiadm modify discovery --sendtargets disable
	log_must iscsiadm remove discovery-address $(getipbyhost $1)
	devfsadm -Cv
}

#
# Get the available ZFS compression options
# $1 option type zfs_set|zfs_compress
#
function get_compress_opts
{
	typeset COMPRESS_OPTS
	typeset GZIP_OPTS="gzip gzip-1 gzip-2 gzip-3 gzip-4 gzip-5 \
			gzip-6 gzip-7 gzip-8 gzip-9"

	if [[ $1 == "zfs_compress" ]] ; then
		COMPRESS_OPTS="on lzjb"
	elif [[ $1 == "zfs_set" ]] ; then
		COMPRESS_OPTS="on off lzjb"
	fi
	typeset valid_opts="$COMPRESS_OPTS"
	zfs get 2>&1 | grep gzip >/dev/null 2>&1
	if [[ $? -eq 0 ]]; then
		valid_opts="$valid_opts $GZIP_OPTS"
	fi
	echo "$valid_opts"
}

#
# Verify zfs operation with -p option work as expected
# $1 operation, value could be create, clone or rename
# $2 dataset type, value could be fs or vol
# $3 dataset name
# $4 new dataset name
#
function verify_opt_p_ops
{
	typeset ops=$1
	typeset datatype=$2
	typeset dataset=$3
	typeset newdataset=$4

	if [[ $datatype != "fs" && $datatype != "vol" ]]; then
		log_fail "$datatype is not supported."
	fi

	# check parameters accordingly
	case $ops in
		create)
			newdataset=$dataset
			dataset=""
			if [[ $datatype == "vol" ]]; then
				ops="create -V $VOLSIZE"
			fi
			;;
		clone)
			if [[ -z $newdataset ]]; then
				log_fail "newdataset should not be empty" \
					"when ops is $ops."
			fi
			log_must datasetexists $dataset
			log_must snapexists $dataset
			;;
		rename)
			if [[ -z $newdataset ]]; then
				log_fail "newdataset should not be empty" \
					"when ops is $ops."
			fi
			log_must datasetexists $dataset
			log_mustnot snapexists $dataset
			;;
		*)
			log_fail "$ops is not supported."
			;;
	esac

	# make sure the upper level filesystem does not exist
	if datasetexists ${newdataset%/*} ; then
		log_must zfs destroy -rRf ${newdataset%/*}
	fi

	# without -p option, operation will fail
	log_mustnot zfs $ops $dataset $newdataset
	log_mustnot datasetexists $newdataset ${newdataset%/*}

	# with -p option, operation should succeed
	log_must zfs $ops -p $dataset $newdataset
	if ! datasetexists $newdataset ; then
		log_fail "-p option does not work for $ops"
	fi

	# when $ops is create or clone, redo the operation still return zero
	if [[ $ops != "rename" ]]; then
		log_must zfs $ops -p $dataset $newdataset
	fi

	return 0
}

#
# Get configuration of pool
# $1 pool name
# $2 config name
#
function get_config
{
	typeset pool=$1
	typeset config=$2
	typeset alt_root

	if ! poolexists "$pool" ; then
		return 1
	fi
	alt_root=$(zpool list -H $pool | awk '{print $NF}')
	if [[ $alt_root == "-" ]]; then
		value=$(zdb -C $pool | grep "$config:" | awk -F: \
		    '{print $2}')
	else
		value=$(zdb -e $pool | grep "$config:" | awk -F: \
		    '{print $2}')
	fi
	if [[ -n $value ]] ; then
		value=${value#'}
		value=${value%'}
	fi
	echo $value

	return 0
}

#
# Privated function. Random select one of items from arguments.
#
# $1 count
# $2-n string
#
function _random_get
{
	typeset cnt=$1
	shift

	typeset str="$@"
	typeset -i ind
	((ind = RANDOM % cnt + 1))

	typeset ret=$(echo "$str" | cut -f $ind -d ' ')
	echo $ret
}

#
# Random select one of item from arguments which include NONE string
#
function random_get_with_non
{
	typeset -i cnt=$#
	((cnt =+ 1))

	_random_get "$cnt" "$@"
}

#
# Random select one of item from arguments which doesn't include NONE string
#
function random_get
{
	_random_get "$#" "$@"
}

#
# Detect if the current system support slog
#
function verify_slog_support
{
	typeset dir=/tmp/disk.$$
	typeset pool=foo.$$
	typeset vdev=$dir/a
	typeset sdev=$dir/b

	mkdir -p $dir
	mkfile $MINVDEVSIZE $vdev $sdev

	typeset -i ret=0
	if ! zpool create -n $pool $vdev log $sdev > /dev/null 2>&1; then
		ret=1
	fi
	rm -r $dir

	return $ret
}

#
# The function will generate a dataset name with specific length
# $1, the length of the name
# $2, the base string to construct the name
#
function gen_dataset_name
{
	typeset -i len=$1
	typeset basestr="$2"
	typeset -i baselen=${#basestr}
	typeset -i iter=0
	typeset l_name=""

	if ((len % baselen == 0)); then
		((iter = len / baselen))
	else
		((iter = len / baselen + 1))
	fi
	while ((iter > 0)); do
		l_name="${l_name}$basestr"

		((iter -= 1))
	done

	echo $l_name
}

#
# Get cksum tuple of dataset
# $1 dataset name
#
# sample zdb output:
# Dataset data/test [ZPL], ID 355, cr_txg 2413856, 31.0K, 7 objects, rootbp
# DVA[0]=<0:803046400:200> DVA[1]=<0:81199000:200> [L0 DMU objset] fletcher4
# lzjb LE contiguous unique double size=800L/200P birth=2413856L/2413856P
# fill=7 cksum=11ce125712:643a9c18ee2:125e25238fca0:254a3f74b59744
function datasetcksum
{
	typeset cksum
	sync
	cksum=$(zdb -vvv $1 | grep "^Dataset $1 \[" | grep "cksum" \
		| awk -F= '{print $7}')
	echo $cksum
}

#
# Get cksum of file
# #1 file path
#
function checksum
{
	typeset cksum
	cksum=$(cksum $1 | awk '{print $1}')
	echo $cksum
}

#
# Get the given disk/slice state from the specific field of the pool
#
function get_device_state #pool disk field("", "spares","logs")
{
	typeset pool=$1
	typeset disk=${2#/dev/dsk/}
	typeset field=${3:-$pool}

	state=$(zpool status -v "$pool" 2>/dev/null | \
		nawk -v device=$disk -v pool=$pool -v field=$field \
		'BEGIN {startconfig=0; startfield=0; }
		/config:/ {startconfig=1}
		(startconfig==1) && ($1==field) {startfield=1; next;}
		(startfield==1) && ($1==device) {print $2; exit;}
		(startfield==1) &&
		($1==field || $1 ~ "^spares$" || $1 ~ "^logs$") {startfield=0}')
	echo $state
}


#
# print the given directory filesystem type
#
# $1 directory name
#
function get_fstype
{
	typeset dir=$1

	if [[ -z $dir ]]; then
		log_fail "Usage: get_fstype <directory>"
	fi

	#
	#  $ df -n /
	#  /		  : ufs
	#
	df -n $dir | awk '{print $3}'
}

#
# Given a disk, label it to VTOC regardless what label was on the disk
# $1 disk
#
function labelvtoc
{
	typeset disk=$1
	if [[ -z $disk ]]; then
		log_fail "The disk name is unspecified."
	fi
	typeset label_file=/var/tmp/labelvtoc.$$
	typeset arch=$(uname -p)

	if [[ $arch == "i386" ]]; then
		echo "label" > $label_file
		echo "0" >> $label_file
		echo "" >> $label_file
		echo "q" >> $label_file
		echo "q" >> $label_file

		fdisk -B $disk >/dev/null 2>&1
		# wait a while for fdisk finishes
		sleep 60
	elif [[ $arch == "sparc" ]]; then
		echo "label" > $label_file
		echo "0" >> $label_file
		echo "" >> $label_file
		echo "" >> $label_file
		echo "" >> $label_file
		echo "q" >> $label_file
	else
		log_fail "unknown arch type"
	fi

	format -e -s -d $disk -f $label_file
	typeset -i ret_val=$?
	rm -f $label_file
	#
	# wait the format to finish
	#
	sleep 60
	if ((ret_val != 0)); then
		log_fail "unable to label $disk as VTOC."
	fi

	return 0
}

#
# check if the system was installed as zfsroot or not
# return: 0 ture, otherwise false
#
function is_zfsroot
{
	df -n / | grep zfs > /dev/null 2>&1
	return $?
}

#
# get the root filesystem name if it's zfsroot system.
#
# return: root filesystem name
function get_rootfs
{
	typeset rootfs=""
	rootfs=$(awk '{if ($2 == "/" && $3 == "zfs") print $1}' \
		/etc/mnttab)
	if [[ -z "$rootfs" ]]; then
		log_fail "Can not get rootfs"
	fi
	zfs list $rootfs > /dev/null 2>&1
	if (($? == 0)); then
		echo $rootfs
	else
		log_fail "This is not a zfsroot system."
	fi
}

#
# get the rootfs's pool name
# return:
#       rootpool name
#
function get_rootpool
{
	typeset rootfs=""
	typeset rootpool=""
	rootfs=$(awk '{if ($2 == "/" && $3 =="zfs") print $1}' \
		 /etc/mnttab)
	if [[ -z "$rootfs" ]]; then
		log_fail "Can not get rootpool"
	fi
	zfs list $rootfs > /dev/null 2>&1
	if (($? == 0)); then
		rootpool=`echo $rootfs | awk -F\/ '{print $1}'`
		echo $rootpool
	else
		log_fail "This is not a zfsroot system."
	fi
}

#
# Get the sub string from specified source string
#
# $1 source string
# $2 start position. Count from 1
# $3 offset
#
function get_substr #src_str pos offset
{
	typeset pos offset

	echo $1 | \
		nawk -v pos=$2 -v offset=$3 '{print substr($0, pos, offset)}'
}

#
# Check if the given device is physical device
#
function is_physical_device #device
{
	typeset device=${1#/dev/dsk/}
	device=${device#/dev/rdsk/}

	echo $device | egrep "^c[0-F]+([td][0-F]+)+$" > /dev/null 2>&1
	return $?
}

#
# Get the directory path of given device
#
function get_device_dir #device
{
	typeset device=$1

	if ! $(is_physical_device $device) ; then
		if [[ $device != "/" ]]; then
			device=${device%/*}
		fi
		echo $device
	else
		echo "/dev/dsk"
	fi
}

#
# Get the package name
#
function get_package_name
{
	typeset dirpath=${1:-$STC_NAME}

	echo "SUNWstc-${dirpath}" | /usr/bin/sed -e "s/\//-/g"
}

#
# Get the word numbers from a string separated by white space
#
function get_word_count
{
	echo $1 | wc -w
}

#
# To verify if the require numbers of disks is given
#
function verify_disk_count
{
	typeset -i min=${2:-1}

	typeset -i count=$(get_word_count "$1")

	if ((count < min)); then
		log_untested "A minimum of $min disks is required to run." \
			" You specified $count disk(s)"
	fi
}

function ds_is_volume
{
	typeset type=$(get_prop type $1)
	[[ $type = "volume" ]] && return 0
	return 1
}

function ds_is_filesystem
{
	typeset type=$(get_prop type $1)
	[[ $type = "filesystem" ]] && return 0
	return 1
}

function ds_is_snapshot
{
	typeset type=$(get_prop type $1)
	[[ $type = "snapshot" ]] && return 0
	return 1
}

#
# Check if Trusted Extensions are installed and enabled
#
function is_te_enabled
{
	svcs -H -o state labeld 2>/dev/null | grep "enabled"
	if (($? != 0)); then
		return 1
	else
		return 0
	fi
}

# Utility function to determine if a system has multiple cpus.
function is_mp
{
	(($(psrinfo | wc -l) > 1))
}

function get_cpu_freq
{
	psrinfo -v 0 | awk '/processor operates at/ {print $6}'
}

# Run the given command as the user provided.
function user_run
{
	typeset user=$1
	shift

	eval su \$user -c \"$@\" > /tmp/out 2>/tmp/err
	return $?
}

#
# Check if the pool contains the specified vdevs
#
# $1 pool
# $2..n <vdev> ...
#
# Return 0 if the vdevs are contained in the pool, 1 if any of the specified
# vdevs is not in the pool, and 2 if pool name is missing.
#
function vdevs_in_pool
{
	typeset pool=$1
	typeset vdev

        if [[ -z $pool ]]; then
                log_note "Missing pool name."
                return 2
        fi

	shift

	typeset tmpfile=$(mktemp)
	zpool list -Hv "$pool" >$tmpfile
	for vdev in $@; do
		grep -w ${vdev##*/} $tmpfile >/dev/null 2>&1
		[[ $? -ne 0 ]] && return 1
	done

	rm -f $tmpfile

	return 0;
}

#
# Prints the current time in seconds since UNIX Epoch.
#
function current_epoch
{
	printf '%(%s)T'
}

function get_max
{
	typeset -l i max=$1
	shift

	for i in "$@"; do
		max=$(echo $((max > i ? max : i)))
	done

	echo $max
}

function get_min
{
	typeset -l i min=$1
	shift

	for i in "$@"; do
		min=$(echo $((min < i ? min : i)))
	done

	echo $min
}

#
# Generate a random number between 1 and the argument.
#
function random
{
        typeset max=$1
        echo $(( ($RANDOM % $max) + 1 ))
}

# Write data that can be compressed into a directory
function write_compressible
{
	typeset dir=$1
	typeset megs=$2
	typeset nfiles=${3:-1}
	typeset bs=${4:-1024k}
	typeset fname=${5:-file}

	[[ -d $dir ]] || log_fail "No directory: $dir"

	log_must eval "fio \
	    --name=job \
	    --fallocate=0 \
	    --minimal \
	    --randrepeat=0 \
	    --buffer_compress_percentage=66 \
	    --buffer_compress_chunk=4096 \
	    --directory=$dir \
	    --numjobs=$nfiles \
	    --rw=write \
	    --bs=$bs \
	    --filesize=$megs \
	    --filename_format='$fname.\$jobnum' >/dev/null"
}

function get_objnum
{
	typeset pathname=$1
	typeset objnum

	[[ -e $pathname ]] || log_fail "No such file or directory: $pathname"
	objnum=$(stat -c %i $pathname)
	echo $objnum
}

#
# Get decimal value of global uint32_t variable using mdb.
#
function mdb_get_uint32
{
	typeset variable=$1
	typeset value

	value=$(mdb -k -e "$variable/X | ::eval .=U")
	if [[ $? -ne 0 ]]; then
		log_fail "Failed to get value of '$variable' from mdb."
		return 1
	fi

	echo $value
	return 0
}

#
# Set global uint32_t variable to a decimal value using mdb.
#
function mdb_set_uint32
{
	typeset variable=$1
	typeset value=$2

	mdb -kw -e "$variable/W 0t$value" > /dev/null
	if [[ $? -ne 0 ]]; then
		echo "Failed to set '$variable' to '$value' in mdb."
		return 1
	fi

	return 0
}<|MERGE_RESOLUTION|>--- conflicted
+++ resolved
@@ -25,11 +25,7 @@
 #
 
 #
-<<<<<<< HEAD
 # Copyright (c) 2012, 2016 by Delphix. All rights reserved.
-=======
-# Copyright (c) 2012, 2015 by Delphix. All rights reserved.
->>>>>>> 6575bca0
 #
 
 . ${STF_TOOLS}/contrib/include/logapi.shlib
@@ -1369,25 +1365,6 @@
 	echo $disklist
 }
 
-<<<<<<< HEAD
-#
-# Destroy all existing metadevices and state database
-#
-function destroy_metas
-{
-	typeset metad
-
-	for metad in $(metastat -p | awk '{print $1}'); do
-		log_must metaclear -rf $metad
-	done
-
-	for metad in $(metadb | cut -f6 | grep dev | uniq); do
-		log_must metadb -fd $metad
-	done
-}
-
-=======
->>>>>>> 6575bca0
 # /**
 #  This function kills a given list of processes after a time period. We use
 #  this in the stress tests instead of STF_TIMEOUT so that we can have processes
@@ -1600,14 +1577,8 @@
 	dmpi=/tmp/dumpdev.$$
 	max_finddisksnum=${MAX_FINDDISKSNUM:-6}
 
-<<<<<<< HEAD
 	swap -l > $sfi
-	metastat -c > $msi 2>/dev/null
 	dumpadm > $dmpi 2>/dev/null
-=======
-	$SWAP -l > $sfi
-	$DUMPADM > $dmpi 2>/dev/null
->>>>>>> 6575bca0
 
 # write an awk script that can process the output of format
 # to produce a list of disks we know about. Note that we have
@@ -1647,12 +1618,6 @@
 	# Check for swap
 		grep "${disk}[sp]" $sfi >/dev/null
 		(($? == 0)) && continue
-<<<<<<< HEAD
-	# Check for SVM
-		grep "${disk}" $msi >/dev/null
-		(($? == 0)) && continue
-=======
->>>>>>> 6575bca0
 	# check for dump device
 		grep "${disk}[sp]" $dmpi >/dev/null
 		(($? == 0)) && continue
@@ -1662,14 +1627,8 @@
 		(($? == 0)) && continue
 		unused_candidates="$unused_candidates $disk"
 	done
-<<<<<<< HEAD
 	rm $sfi
-	rm $msi
 	rm $dmpi
-=======
-	$RM $sfi
-	$RM $dmpi
->>>>>>> 6575bca0
 
 # now just check to see if those disks do actually exist
 # by looking for a device pointing to the first slice in
