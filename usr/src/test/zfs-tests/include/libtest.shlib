#
# CDDL HEADER START
#
# The contents of this file are subject to the terms of the
# Common Development and Distribution License (the "License").
# You may not use this file except in compliance with the License.
#
# You can obtain a copy of the license at usr/src/OPENSOLARIS.LICENSE
# or http://www.opensolaris.org/os/licensing.
# See the License for the specific language governing permissions
# and limitations under the License.
#
# When distributing Covered Code, include this CDDL HEADER in each
# file and include the License file at usr/src/OPENSOLARIS.LICENSE.
# If applicable, add the following below this CDDL HEADER, with the
# fields enclosed by brackets "[]" replaced with your own identifying
# information: Portions Copyright [yyyy] [name of copyright owner]
#
# CDDL HEADER END
#

#
# Copyright 2009 Sun Microsystems, Inc.  All rights reserved.
# Use is subject to license terms.
#

#
# Copyright (c) 2012, 2016 by Delphix. All rights reserved.
#

. ${STF_TOOLS}/contrib/include/logapi.shlib

# Determine whether a dataset is mounted
#
# $1 dataset name
# $2 filesystem type; optional - defaulted to zfs
#
# Return 0 if dataset is mounted; 1 if unmounted; 2 on error

function ismounted
{
	typeset fstype=$2
	[[ -z $fstype ]] && fstype=zfs
	typeset out dir name ret

	case $fstype in
		zfs)
			if [[ "$1" == "/"* ]] ; then
				for out in $(zfs mount | awk '{print $2}'); do
					[[ $1 == $out ]] && return 0
				done
			else
				for out in $(zfs mount | awk '{print $1}'); do
					[[ $1 == $out ]] && return 0
				done
			fi
		;;
		ufs|nfs)
			out=$(df -F $fstype $1 2>/dev/null)
			ret=$?
			(($ret != 0)) && return $ret

			dir=${out%%\(*}
			dir=${dir%% *}
			name=${out##*\(}
			name=${name%%\)*}
			name=${name%% *}

			[[ "$1" == "$dir" || "$1" == "$name" ]] && return 0
		;;
	esac

	return 1
}

# Return 0 if a dataset is mounted; 1 otherwise
#
# $1 dataset name
# $2 filesystem type; optional - defaulted to zfs

function mounted
{
	ismounted $1 $2
	(($? == 0)) && return 0
	return 1
}

# Return 0 if a dataset is unmounted; 1 otherwise
#
# $1 dataset name
# $2 filesystem type; optional - defaulted to zfs

function unmounted
{
	ismounted $1 $2
	(($? == 1)) && return 0
	return 1
}

# split line on ","
#
# $1 - line to split

function splitline
{
	echo $1 | sed "s/,/ /g"
}

function default_setup
{
	default_setup_noexit "$@"

	log_pass
}

#
# Given a list of disks, setup storage pools and datasets.
#
function default_setup_noexit
{
	typeset disklist=$1
	typeset container=$2
	typeset volume=$3

	if is_global_zone; then
		if poolexists $TESTPOOL ; then
			destroy_pool $TESTPOOL
		fi
		[[ -d /$TESTPOOL ]] && rm -rf /$TESTPOOL
		log_must zpool create -f $TESTPOOL $disklist
	else
		reexport_pool
	fi

	rm -rf $TESTDIR  || log_unresolved Could not remove $TESTDIR
	mkdir -p $TESTDIR || log_unresolved Could not create $TESTDIR

	log_must zfs create $TESTPOOL/$TESTFS
	log_must zfs set mountpoint=$TESTDIR $TESTPOOL/$TESTFS

	if [[ -n $container ]]; then
		rm -rf $TESTDIR1  || \
			log_unresolved Could not remove $TESTDIR1
		mkdir -p $TESTDIR1 || \
			log_unresolved Could not create $TESTDIR1

		log_must zfs create $TESTPOOL/$TESTCTR
		log_must zfs set canmount=off $TESTPOOL/$TESTCTR
		log_must zfs create $TESTPOOL/$TESTCTR/$TESTFS1
		log_must zfs set mountpoint=$TESTDIR1 \
		    $TESTPOOL/$TESTCTR/$TESTFS1
	fi

	if [[ -n $volume ]]; then
		if is_global_zone ; then
			log_must zfs create -V $VOLSIZE $TESTPOOL/$TESTVOL
		else
			log_must zfs create $TESTPOOL/$TESTVOL
		fi
	fi
}

#
# Given a list of disks, setup a storage pool, file system and
# a container.
#
function default_container_setup
{
	typeset disklist=$1

	default_setup "$disklist" "true"
}

#
# Given a list of disks, setup a storage pool,file system
# and a volume.
#
function default_volume_setup
{
	typeset disklist=$1

	default_setup "$disklist" "" "true"
}

#
# Given a list of disks, setup a storage pool,file system,
# a container and a volume.
#
function default_container_volume_setup
{
	typeset disklist=$1

	default_setup "$disklist" "true" "true"
}

#
# Create a snapshot on a filesystem or volume. Defaultly create a snapshot on
# filesystem
#
# $1 Existing filesystem or volume name. Default, $TESTPOOL/$TESTFS
# $2 snapshot name. Default, $TESTSNAP
#
function create_snapshot
{
	typeset fs_vol=${1:-$TESTPOOL/$TESTFS}
	typeset snap=${2:-$TESTSNAP}

	[[ -z $fs_vol ]] && log_fail "Filesystem or volume's name is undefined."
	[[ -z $snap ]] && log_fail "Snapshot's name is undefined."

	if snapexists $fs_vol@$snap; then
		log_fail "$fs_vol@$snap already exists."
	fi
	datasetexists $fs_vol || \
		log_fail "$fs_vol must exist."

	log_must zfs snapshot $fs_vol@$snap
}

#
# Create a clone from a snapshot, default clone name is $TESTCLONE.
#
# $1 Existing snapshot, $TESTPOOL/$TESTFS@$TESTSNAP is default.
# $2 Clone name, $TESTPOOL/$TESTCLONE is default.
#
function create_clone   # snapshot clone
{
	typeset snap=${1:-$TESTPOOL/$TESTFS@$TESTSNAP}
	typeset clone=${2:-$TESTPOOL/$TESTCLONE}

	[[ -z $snap ]] && \
		log_fail "Snapshot name is undefined."
	[[ -z $clone ]] && \
		log_fail "Clone name is undefined."

	log_must zfs clone $snap $clone
}

function default_mirror_setup
{
	default_mirror_setup_noexit $1 $2 $3

	log_pass
}

#
# Given a pair of disks, set up a storage pool and dataset for the mirror
# @parameters: $1 the primary side of the mirror
#   $2 the secondary side of the mirror
# @uses: ZPOOL ZFS TESTPOOL TESTFS
function default_mirror_setup_noexit
{
	readonly func="default_mirror_setup_noexit"
	typeset primary=$1
	typeset secondary=$2

	[[ -z $primary ]] && \
		log_fail "$func: No parameters passed"
	[[ -z $secondary ]] && \
		log_fail "$func: No secondary partition passed"
	[[ -d /$TESTPOOL ]] && rm -rf /$TESTPOOL
	log_must zpool create -f $TESTPOOL mirror $@
	log_must zfs create $TESTPOOL/$TESTFS
	log_must zfs set mountpoint=$TESTDIR $TESTPOOL/$TESTFS
}

#
# create a number of mirrors.
# We create a number($1) of 2 way mirrors using the pairs of disks named
# on the command line. These mirrors are *not* mounted
# @parameters: $1 the number of mirrors to create
#  $... the devices to use to create the mirrors on
# @uses: ZPOOL ZFS TESTPOOL
function setup_mirrors
{
	typeset -i nmirrors=$1

	shift
	while ((nmirrors > 0)); do
		log_must test -n "$1" -a -n "$2"
		[[ -d /$TESTPOOL$nmirrors ]] && rm -rf /$TESTPOOL$nmirrors
		log_must zpool create -f $TESTPOOL$nmirrors mirror $1 $2
		shift 2
		((nmirrors = nmirrors - 1))
	done
}

#
# create a number of raidz pools.
# We create a number($1) of 2 raidz pools  using the pairs of disks named
# on the command line. These pools are *not* mounted
# @parameters: $1 the number of pools to create
#  $... the devices to use to create the pools on
# @uses: ZPOOL ZFS TESTPOOL
function setup_raidzs
{
	typeset -i nraidzs=$1

	shift
	while ((nraidzs > 0)); do
		log_must test -n "$1" -a -n "$2"
		[[ -d /$TESTPOOL$nraidzs ]] && rm -rf /$TESTPOOL$nraidzs
		log_must zpool create -f $TESTPOOL$nraidzs raidz $1 $2
		shift 2
		((nraidzs = nraidzs - 1))
	done
}

#
# Destroy the configured testpool mirrors.
# the mirrors are of the form ${TESTPOOL}{number}
# @uses: ZPOOL ZFS TESTPOOL
function destroy_mirrors
{
	default_cleanup_noexit

	log_pass
}

#
# Given a minimum of two disks, set up a storage pool and dataset for the raid-z
# $1 the list of disks
#
function default_raidz_setup
{
	typeset disklist="$*"
	disks=(${disklist[*]})

	if [[ ${#disks[*]} -lt 2 ]]; then
		log_fail "A raid-z requires a minimum of two disks."
	fi

	[[ -d /$TESTPOOL ]] && rm -rf /$TESTPOOL
	log_must zpool create -f $TESTPOOL raidz $1 $2 $3
	log_must zfs create $TESTPOOL/$TESTFS
	log_must zfs set mountpoint=$TESTDIR $TESTPOOL/$TESTFS

	log_pass
}

#
# Common function used to cleanup storage pools and datasets.
#
# Invoked at the start of the test suite to ensure the system
# is in a known state, and also at the end of each set of
# sub-tests to ensure errors from one set of tests doesn't
# impact the execution of the next set.

function default_cleanup
{
	default_cleanup_noexit

	log_pass
}

function default_cleanup_noexit
{
	typeset exclude=""
	typeset pool=""
	#
	# Destroying the pool will also destroy any
	# filesystems it contains.
	#
	if is_global_zone; then
		zfs unmount -a > /dev/null 2>&1
		exclude=`eval echo \"'(${KEEP})'\"`
		ALL_POOLS=$(zpool list -H -o name \
		    | grep -v "$NO_POOLS" | egrep -v "$exclude")
		# Here, we loop through the pools we're allowed to
		# destroy, only destroying them if it's safe to do
		# so.
		while [ ! -z ${ALL_POOLS} ]
		do
			for pool in ${ALL_POOLS}
			do
				if safe_to_destroy_pool $pool ;
				then
					destroy_pool $pool
				fi
				ALL_POOLS=$(zpool list -H -o name \
				    | grep -v "$NO_POOLS" \
				    | egrep -v "$exclude")
			done
		done

		zfs mount -a
	else
		typeset fs=""
		for fs in $(zfs list -H -o name \
		    | grep "^$ZONE_POOL/$ZONE_CTR[01234]/"); do
			datasetexists $fs && \
				log_must zfs destroy -Rf $fs
		done

		# Need cleanup here to avoid garbage dir left.
		for fs in $(zfs list -H -o name); do
			[[ $fs == /$ZONE_POOL ]] && continue
			[[ -d $fs ]] && log_must rm -rf $fs/*
		done

		#
		# Reset the $ZONE_POOL/$ZONE_CTR[01234] file systems property to
		# the default value
		#
		for fs in $(zfs list -H -o name); do
			if [[ $fs == $ZONE_POOL/$ZONE_CTR[01234] ]]; then
				log_must zfs set reservation=none $fs
				log_must zfs set recordsize=128K $fs
				log_must zfs set mountpoint=/$fs $fs
				typeset enc=""
				enc=$(get_prop encryption $fs)
				if [[ $? -ne 0 ]] || [[ -z "$enc" ]] || \
					[[ "$enc" == "off" ]]; then
					log_must zfs set checksum=on $fs
				fi
				log_must zfs set compression=off $fs
				log_must zfs set atime=on $fs
				log_must zfs set devices=off $fs
				log_must zfs set exec=on $fs
				log_must zfs set setuid=on $fs
				log_must zfs set readonly=off $fs
				log_must zfs set snapdir=hidden $fs
				log_must zfs set aclmode=groupmask $fs
				log_must zfs set aclinherit=secure $fs
			fi
		done
	fi

	[[ -d $TESTDIR ]] && \
		log_must rm -rf $TESTDIR
}


#
# Common function used to cleanup storage pools, file systems
# and containers.
#
function default_container_cleanup
{
	if ! is_global_zone; then
		reexport_pool
	fi

	ismounted $TESTPOOL/$TESTCTR/$TESTFS1
	[[ $? -eq 0 ]] && \
	    log_must zfs unmount $TESTPOOL/$TESTCTR/$TESTFS1

	datasetexists $TESTPOOL/$TESTCTR/$TESTFS1 && \
	    log_must zfs destroy -R $TESTPOOL/$TESTCTR/$TESTFS1

	datasetexists $TESTPOOL/$TESTCTR && \
	    log_must zfs destroy -Rf $TESTPOOL/$TESTCTR

	[[ -e $TESTDIR1 ]] && \
	    log_must rm -rf $TESTDIR1 > /dev/null 2>&1

	default_cleanup
}

#
# Common function used to cleanup snapshot of file system or volume. Default to
# delete the file system's snapshot
#
# $1 snapshot name
#
function destroy_snapshot
{
	typeset snap=${1:-$TESTPOOL/$TESTFS@$TESTSNAP}

	if ! snapexists $snap; then
		log_fail "'$snap' does not existed."
	fi

	#
	# For the sake of the value which come from 'get_prop' is not equal
	# to the really mountpoint when the snapshot is unmounted. So, firstly
	# check and make sure this snapshot's been mounted in current system.
	#
	typeset mtpt=""
	if ismounted $snap; then
		mtpt=$(get_prop mountpoint $snap)
		(($? != 0)) && \
			log_fail "get_prop mountpoint $snap failed."
	fi

	log_must zfs destroy $snap
	[[ $mtpt != "" && -d $mtpt ]] && \
		log_must rm -rf $mtpt
}

#
# Common function used to cleanup clone.
#
# $1 clone name
#
function destroy_clone
{
	typeset clone=${1:-$TESTPOOL/$TESTCLONE}

	if ! datasetexists $clone; then
		log_fail "'$clone' does not existed."
	fi

	# With the same reason in destroy_snapshot
	typeset mtpt=""
	if ismounted $clone; then
		mtpt=$(get_prop mountpoint $clone)
		(($? != 0)) && \
			log_fail "get_prop mountpoint $clone failed."
	fi

	log_must zfs destroy $clone
	[[ $mtpt != "" && -d $mtpt ]] && \
		log_must rm -rf $mtpt
}

# Return 0 if a snapshot exists; $? otherwise
#
# $1 - snapshot name

function snapexists
{
	zfs list -H -t snapshot "$1" > /dev/null 2>&1
	return $?
}

#
# Set a property to a certain value on a dataset.
# Sets a property of the dataset to the value as passed in.
# @param:
#	$1 dataset who's property is being set
#	$2 property to set
#	$3 value to set property to
# @return:
#	0 if the property could be set.
#	non-zero otherwise.
# @use: ZFS
#
function dataset_setprop
{
	typeset fn=dataset_setprop

	if (($# < 3)); then
		log_note "$fn: Insufficient parameters (need 3, had $#)"
		return 1
	fi
	typeset output=
	output=$(zfs set $2=$3 $1 2>&1)
	typeset rv=$?
	if ((rv != 0)); then
		log_note "Setting property on $1 failed."
		log_note "property $2=$3"
		log_note "Return Code: $rv"
		log_note "Output: $output"
		return $rv
	fi
	return 0
}

#
# Assign suite defined dataset properties.
# This function is used to apply the suite's defined default set of
# properties to a dataset.
# @parameters: $1 dataset to use
# @uses: ZFS COMPRESSION_PROP CHECKSUM_PROP
# @returns:
#   0 if the dataset has been altered.
#   1 if no pool name was passed in.
#   2 if the dataset could not be found.
#   3 if the dataset could not have it's properties set.
#
function dataset_set_defaultproperties
{
	typeset dataset="$1"

	[[ -z $dataset ]] && return 1

	typeset confset=
	typeset -i found=0
	for confset in $(zfs list); do
		if [[ $dataset = $confset ]]; then
			found=1
			break
		fi
	done
	[[ $found -eq 0 ]] && return 2
	if [[ -n $COMPRESSION_PROP ]]; then
		dataset_setprop $dataset compression $COMPRESSION_PROP || \
			return 3
		log_note "Compression set to '$COMPRESSION_PROP' on $dataset"
	fi
	if [[ -n $CHECKSUM_PROP ]]; then
		dataset_setprop $dataset checksum $CHECKSUM_PROP || \
			return 3
		log_note "Checksum set to '$CHECKSUM_PROP' on $dataset"
	fi
	return 0
}

#
# Check a numeric assertion
# @parameter: $@ the assertion to check
# @output: big loud notice if assertion failed
# @use: log_fail
#
function assert
{
	(($@)) || log_fail "$@"
}

#
# Function to format partition size of a disk
# Given a disk cxtxdx reduces all partitions
# to 0 size
#
function zero_partitions #<whole_disk_name>
{
	typeset diskname=$1
	typeset i

	for i in 0 1 3 4 5 6 7
	do
		set_partition $i "" 0mb $diskname
	done
}

#
# Given a slice, size and disk, this function
# formats the slice to the specified size.
# Size should be specified with units as per
# the `format` command requirements eg. 100mb 3gb
#
function set_partition #<slice_num> <slice_start> <size_plus_units>  <whole_disk_name>
{
	typeset -i slicenum=$1
	typeset start=$2
	typeset size=$3
	typeset disk=$4
	[[ -z $slicenum || -z $size || -z $disk ]] && \
	    log_fail "The slice, size or disk name is unspecified."
	typeset format_file=/var/tmp/format_in.$$

	echo "partition" >$format_file
	echo "$slicenum" >> $format_file
	echo "" >> $format_file
	echo "" >> $format_file
	echo "$start" >> $format_file
	echo "$size" >> $format_file
	echo "label" >> $format_file
	echo "" >> $format_file
	echo "q" >> $format_file
	echo "q" >> $format_file

	format -e -s -d $disk -f $format_file
	typeset ret_val=$?
	rm -f $format_file
	[[ $ret_val -ne 0 ]] && \
	    log_fail "Unable to format $disk slice $slicenum to $size"
	return 0
}

#
# Get the end cyl of the given slice
#
function get_endslice #<disk> <slice>
{
	typeset disk=$1
	typeset slice=$2
	if [[ -z $disk || -z $slice ]] ; then
		log_fail "The disk name or slice number is unspecified."
	fi

	disk=${disk#/dev/dsk/}
	disk=${disk#/dev/rdsk/}
	disk=${disk%s*}

	typeset -i ratio=0
	ratio=$(prtvtoc /dev/rdsk/${disk}s2 | \
		grep "sectors\/cylinder" | \
		awk '{print $2}')

	if ((ratio == 0)); then
		return
	fi

	typeset -i endcyl=$(prtvtoc -h /dev/rdsk/${disk}s2 |
		nawk -v token="$slice" '{if ($1==token) print $6}')

	((endcyl = (endcyl + 1) / ratio))
	echo $endcyl
}


#
# Given a size,disk and total slice number,  this function formats the
# disk slices from 0 to the total slice number with the same specified
# size.
#
function partition_disk	#<slice_size> <whole_disk_name>	<total_slices>
{
	typeset -i i=0
	typeset slice_size=$1
	typeset disk_name=$2
	typeset total_slices=$3
	typeset cyl

	zero_partitions $disk_name
	while ((i < $total_slices)); do
		if ((i == 2)); then
			((i = i + 1))
			continue
		fi
		set_partition $i "$cyl" $slice_size $disk_name
		cyl=$(get_endslice $disk_name $i)
		((i = i+1))
	done
}

#
# This function continues to write to a filenum number of files into dirnum
# number of directories until either file_write returns an error or the
# maximum number of files per directory have been written.
#
# Usage:
# fill_fs [destdir] [dirnum] [filenum] [bytes] [num_writes] [data]
#
# Return value: 0 on success
#		non 0 on error
#
# Where :
#	destdir:    is the directory where everything is to be created under
#	dirnum:	    the maximum number of subdirectories to use, -1 no limit
#	filenum:    the maximum number of files per subdirectory
#	bytes:	    number of bytes to write
#	num_writes: numer of types to write out bytes
#	data:	    the data that will be writen
#
#	E.g.
#	file_fs /testdir 20 25 1024 256 0
#
# Note: bytes * num_writes equals the size of the testfile
#
function fill_fs # destdir dirnum filenum bytes num_writes data
{
	typeset destdir=${1:-$TESTDIR}
	typeset -i dirnum=${2:-50}
	typeset -i filenum=${3:-50}
	typeset -i bytes=${4:-8192}
	typeset -i num_writes=${5:-10240}
	typeset -i data=${6:-0}

	typeset -i odirnum=1
	typeset -i idirnum=0
	typeset -i fn=0
	typeset -i retval=0

	log_must mkdir -p $destdir/$idirnum
	while (($odirnum > 0)); do
		if ((dirnum >= 0 && idirnum >= dirnum)); then
			odirnum=0
			break
		fi
		file_write -o create -f $destdir/$idirnum/$TESTFILE.$fn \
		    -b $bytes -c $num_writes -d $data
		retval=$?
		if (($retval != 0)); then
			odirnum=0
			break
		fi
		if (($fn >= $filenum)); then
			fn=0
			((idirnum = idirnum + 1))
			log_must mkdir -p $destdir/$idirnum
		else
			((fn = fn + 1))
		fi
	done
	return $retval
}

#
# Simple function to get the specified property. If unable to
# get the property then exits.
#
# Note property is in 'parsable' format (-p)
#
function get_prop # property dataset
{
	typeset prop_val
	typeset prop=$1
	typeset dataset=$2

	prop_val=$(zfs get -pH -o value $prop $dataset 2>/dev/null)
	if [[ $? -ne 0 ]]; then
		log_note "Unable to get $prop property for dataset " \
		"$dataset"
		return 1
	fi

	echo "$prop_val"
	return 0
}

#
# Simple function to get the specified property of pool. If unable to
# get the property then exits.
#
function get_pool_prop # property pool
{
	typeset prop_val
	typeset prop=$1
	typeset pool=$2

	if poolexists $pool ; then
		prop_val=$(zpool get $prop $pool 2>/dev/null | tail -1 | \
			awk '{print $3}')
		if [[ $? -ne 0 ]]; then
			log_note "Unable to get $prop property for pool " \
			"$pool"
			return 1
		fi
	else
		log_note "Pool $pool not exists."
		return 1
	fi

	echo $prop_val
	return 0
}

# Return 0 if a pool exists; $? otherwise
#
# $1 - pool name

function poolexists
{
	typeset pool=$1

	if [[ -z $pool ]]; then
		log_note "No pool name given."
		return 1
	fi

	zpool get name "$pool" > /dev/null 2>&1
	return $?
}

# Return 0 if all the specified datasets exist; $? otherwise
#
# $1-n  dataset name
function datasetexists
{
	if (($# == 0)); then
		log_note "No dataset name given."
		return 1
	fi

	while (($# > 0)); do
		zfs get name $1 > /dev/null 2>&1 || \
			return $?
		shift
	done

	return 0
}

# return 0 if none of the specified datasets exists, otherwise return 1.
#
# $1-n  dataset name
function datasetnonexists
{
	if (($# == 0)); then
		log_note "No dataset name given."
		return 1
	fi

	while (($# > 0)); do
		zfs list -H -t filesystem,snapshot,volume $1 > /dev/null 2>&1 \
		    && return 1
		shift
	done

	return 0
}

#
# Given a mountpoint, or a dataset name, determine if it is shared.
#
# Returns 0 if shared, 1 otherwise.
#
function is_shared
{
	typeset fs=$1
	typeset mtpt

	if [[ $fs != "/"* ]] ; then
		if datasetnonexists "$fs" ; then
			return 1
		else
			mtpt=$(get_prop mountpoint "$fs")
			case $mtpt in
				none|legacy|-) return 1
					;;
				*)	fs=$mtpt
					;;
			esac
		fi
	fi

	for mtpt in `share | awk '{print $2}'` ; do
		if [[ $mtpt == $fs ]] ; then
			return 0
		fi
	done

	typeset stat=$(svcs -H -o STA nfs/server:default)
	if [[ $stat != "ON" ]]; then
		log_note "Current nfs/server status: $stat"
	fi

	return 1
}

#
# Given a mountpoint, determine if it is not shared.
#
# Returns 0 if not shared, 1 otherwise.
#
function not_shared
{
	typeset fs=$1

	is_shared $fs
	if (($? == 0)); then
		return 1
	fi

	return 0
}

#
# Helper function to unshare a mountpoint.
#
function unshare_fs #fs
{
	typeset fs=$1

	is_shared $fs
	if (($? == 0)); then
		log_must zfs unshare $fs
	fi

	return 0
}

#
# Check NFS server status and trigger it online.
#
function setup_nfs_server
{
	# Cannot share directory in non-global zone.
	#
	if ! is_global_zone; then
		log_note "Cannot trigger NFS server by sharing in LZ."
		return
	fi

	typeset nfs_fmri="svc:/network/nfs/server:default"
	if [[ $(svcs -Ho STA $nfs_fmri) != "ON" ]]; then
		#
		# Only really sharing operation can enable NFS server
		# to online permanently.
		#
		typeset dummy=/tmp/dummy

		if [[ -d $dummy ]]; then
			log_must rm -rf $dummy
		fi

		log_must mkdir $dummy
		log_must share $dummy

		#
		# Waiting for fmri's status to be the final status.
		# Otherwise, in transition, an asterisk (*) is appended for
		# instances, unshare will reverse status to 'DIS' again.
		#
		# Waiting for 1's at least.
		#
		log_must sleep 1
		timeout=10
		while [[ timeout -ne 0 && $(svcs -Ho STA $nfs_fmri) == *'*' ]]
		do
			log_must sleep 1

			((timeout -= 1))
		done

		log_must unshare $dummy
		log_must rm -rf $dummy
	fi

	log_note "Current NFS status: '$(svcs -Ho STA,FMRI $nfs_fmri)'"
}

#
# To verify whether calling process is in global zone
#
# Return 0 if in global zone, 1 in non-global zone
#
function is_global_zone
{
	typeset cur_zone=$(zonename 2>/dev/null)
	if [[ $cur_zone != "global" ]]; then
		return 1
	fi
	return 0
}

#
# Verify whether test is permitted to run from
# global zone, local zone, or both
#
# $1 zone limit, could be "global", "local", or "both"(no limit)
#
# Return 0 if permitted, otherwise exit with log_unsupported
#
function verify_runnable # zone limit
{
	typeset limit=$1

	[[ -z $limit ]] && return 0

	if is_global_zone ; then
		case $limit in
			global|both)
				;;
			local)	log_unsupported "Test is unable to run from "\
					"global zone."
				;;
			*)	log_note "Warning: unknown limit $limit - " \
					"use both."
				;;
		esac
	else
		case $limit in
			local|both)
				;;
			global)	log_unsupported "Test is unable to run from "\
					"local zone."
				;;
			*)	log_note "Warning: unknown limit $limit - " \
					"use both."
				;;
		esac

		reexport_pool
	fi

	return 0
}

# Return 0 if create successfully or the pool exists; $? otherwise
# Note: In local zones, this function should return 0 silently.
#
# $1 - pool name
# $2-n - [keyword] devs_list

function create_pool #pool devs_list
{
	typeset pool=${1%%/*}

	shift

	if [[ -z $pool ]]; then
		log_note "Missing pool name."
		return 1
	fi

	if poolexists $pool ; then
		destroy_pool $pool
	fi

	if is_global_zone ; then
		[[ -d /$pool ]] && rm -rf /$pool
		log_must zpool create -f $pool $@
	fi

	return 0
}

# Return 0 if destroy successfully or the pool exists; $? otherwise
# Note: In local zones, this function should return 0 silently.
#
# $1 - pool name
# Destroy pool with the given parameters.

function destroy_pool #pool
{
	typeset pool=${1%%/*}
	typeset mtpt

	if [[ -z $pool ]]; then
		log_note "No pool name given."
		return 1
	fi

	if is_global_zone ; then
		if poolexists "$pool" ; then
			mtpt=$(get_prop mountpoint "$pool")

			# At times, syseventd activity can cause attempts to
			# destroy a pool to fail with EBUSY. We retry a few
			# times allowing failures before requiring the destroy
			# to succeed.
			typeset -i wait_time=10 ret=1 count=0
			must=""
			while [[ $ret -ne 0 ]]; do
				$must zpool destroy -f $pool
				ret=$?
				[[ $ret -eq 0 ]] && break
				log_note "zpool destroy failed with $ret"
				[[ count++ -ge 7 ]] && must=log_must
				sleep $wait_time
			done

			[[ -d $mtpt ]] && \
				log_must rm -rf $mtpt
		else
			log_note "Pool does not exist. ($pool)"
			return 1
		fi
	fi

	return 0
}

#
# Firstly, create a pool with 5 datasets. Then, create a single zone and
# export the 5 datasets to it. In addition, we also add a ZFS filesystem
# and a zvol device to the zone.
#
# $1 zone name
# $2 zone root directory prefix
# $3 zone ip
#
function zfs_zones_setup #zone_name zone_root zone_ip
{
	typeset zone_name=${1:-$(hostname)-z}
	typeset zone_root=${2:-"/zone_root"}
	typeset zone_ip=${3:-"10.1.1.10"}
	typeset prefix_ctr=$ZONE_CTR
	typeset pool_name=$ZONE_POOL
	typeset -i cntctr=5
	typeset -i i=0

	# Create pool and 5 container within it
	#
	[[ -d /$pool_name ]] && rm -rf /$pool_name
	log_must zpool create -f $pool_name $DISKS
	while ((i < cntctr)); do
		log_must zfs create $pool_name/$prefix_ctr$i
		((i += 1))
	done

	# create a zvol
	log_must zfs create -V 1g $pool_name/zone_zvol

	#
	# If current system support slog, add slog device for pool
	#
	if verify_slog_support ; then
		typeset sdevs="/var/tmp/sdev1 /var/tmp/sdev2"
		log_must mkfile $MINVDEVSIZE $sdevs
		log_must zpool add $pool_name log mirror $sdevs
	fi

	# this isn't supported just yet.
	# Create a filesystem. In order to add this to
	# the zone, it must have it's mountpoint set to 'legacy'
	# log_must zfs create $pool_name/zfs_filesystem
	# log_must zfs set mountpoint=legacy $pool_name/zfs_filesystem

	[[ -d $zone_root ]] && \
		log_must rm -rf $zone_root/$zone_name
	[[ ! -d $zone_root ]] && \
		log_must mkdir -p -m 0700 $zone_root/$zone_name

	# Create zone configure file and configure the zone
	#
	typeset zone_conf=/tmp/zone_conf.$$
	echo "create" > $zone_conf
	echo "set zonepath=$zone_root/$zone_name" >> $zone_conf
	echo "set autoboot=true" >> $zone_conf
	i=0
	while ((i < cntctr)); do
		echo "add dataset" >> $zone_conf
		echo "set name=$pool_name/$prefix_ctr$i" >> \
			$zone_conf
		echo "end" >> $zone_conf
		((i += 1))
	done

	# add our zvol to the zone
	echo "add device" >> $zone_conf
	echo "set match=/dev/zvol/dsk/$pool_name/zone_zvol" >> $zone_conf
	echo "end" >> $zone_conf

	# add a corresponding zvol rdsk to the zone
	echo "add device" >> $zone_conf
	echo "set match=/dev/zvol/rdsk/$pool_name/zone_zvol" >> $zone_conf
	echo "end" >> $zone_conf

	# once it's supported, we'll add our filesystem to the zone
	# echo "add fs" >> $zone_conf
	# echo "set type=zfs" >> $zone_conf
	# echo "set special=$pool_name/zfs_filesystem" >> $zone_conf
	# echo "set dir=/export/zfs_filesystem" >> $zone_conf
	# echo "end" >> $zone_conf

	echo "verify" >> $zone_conf
	echo "commit" >> $zone_conf
	log_must zonecfg -z $zone_name -f $zone_conf
	log_must rm -f $zone_conf

	# Install the zone
	zoneadm -z $zone_name install
	if (($? == 0)); then
		log_note "SUCCESS: zoneadm -z $zone_name install"
	else
		log_fail "FAIL: zoneadm -z $zone_name install"
	fi

	# Install sysidcfg file
	#
	typeset sysidcfg=$zone_root/$zone_name/root/etc/sysidcfg
	echo "system_locale=C" > $sysidcfg
	echo  "terminal=dtterm" >> $sysidcfg
	echo  "network_interface=primary {" >> $sysidcfg
	echo  "hostname=$zone_name" >> $sysidcfg
	echo  "}" >> $sysidcfg
	echo  "name_service=NONE" >> $sysidcfg
	echo  "root_password=mo791xfZ/SFiw" >> $sysidcfg
	echo  "security_policy=NONE" >> $sysidcfg
	echo  "timezone=US/Eastern" >> $sysidcfg

	# Boot this zone
	log_must zoneadm -z $zone_name boot
}

#
# Reexport TESTPOOL & TESTPOOL(1-4)
#
function reexport_pool
{
	typeset -i cntctr=5
	typeset -i i=0

	while ((i < cntctr)); do
		if ((i == 0)); then
			TESTPOOL=$ZONE_POOL/$ZONE_CTR$i
			if ! ismounted $TESTPOOL; then
				log_must zfs mount $TESTPOOL
			fi
		else
			eval TESTPOOL$i=$ZONE_POOL/$ZONE_CTR$i
			if eval ! ismounted \$TESTPOOL$i; then
				log_must eval zfs mount \$TESTPOOL$i
			fi
		fi
		((i += 1))
	done
}

#
# Verify a given disk is online or offline
#
# Return 0 is pool/disk matches expected state, 1 otherwise
#
function check_state # pool disk state{online,offline}
{
	typeset pool=$1
	typeset disk=${2#/dev/dsk/}
	typeset state=$3

	zpool status -v $pool | grep "$disk"  \
	    | grep -i "$state" > /dev/null 2>&1

	return $?
}

#
# Get the mountpoint of snapshot
# For the snapshot use <mp_filesystem>/.zfs/snapshot/<snap>
# as its mountpoint
#
function snapshot_mountpoint
{
	typeset dataset=${1:-$TESTPOOL/$TESTFS@$TESTSNAP}

	if [[ $dataset != *@* ]]; then
		log_fail "Error name of snapshot '$dataset'."
	fi

	typeset fs=${dataset%@*}
	typeset snap=${dataset#*@}

	if [[ -z $fs || -z $snap ]]; then
		log_fail "Error name of snapshot '$dataset'."
	fi

	echo $(get_prop mountpoint $fs)/.zfs/snapshot/$snap
}

#
# Given a pool and file system, this function will verify the file system
# using the zdb internal tool. Note that the pool is exported and imported
# to ensure it has consistent state.
#
function verify_filesys # pool filesystem dir
{
	typeset pool="$1"
	typeset filesys="$2"
	typeset zdbout="/tmp/zdbout.$$"

	shift
	shift
	typeset dirs=$@
	typeset search_path=""

	log_note "Calling zdb to verify filesystem '$filesys'"
	zfs unmount -a > /dev/null 2>&1
	log_must zpool export $pool

	if [[ -n $dirs ]] ; then
		for dir in $dirs ; do
			search_path="$search_path -d $dir"
		done
	fi

	log_must zpool import $search_path $pool

	zdb -cudi $filesys > $zdbout 2>&1
	if [[ $? != 0 ]]; then
		log_note "Output: zdb -cudi $filesys"
		cat $zdbout
		log_fail "zdb detected errors with: '$filesys'"
	fi

	log_must zfs mount -a
	log_must rm -rf $zdbout
}

#
# Given a pool, and this function list all disks in the pool
#
function get_disklist # pool
{
	typeset disklist=""

	disklist=$(zpool iostat -v $1 | nawk '(NR >4) {print $1}' | \
	    grep -v "\-\-\-\-\-" | \
	    egrep -v -e "^(mirror|raidz1|raidz2|spare|log|cache)$")

	echo $disklist
}

# /**
#  This function kills a given list of processes after a time period. We use
#  this in the stress tests instead of STF_TIMEOUT so that we can have processes
#  run for a fixed amount of time, yet still pass. Tests that hit STF_TIMEOUT
#  would be listed as FAIL, which we don't want : we're happy with stress tests
#  running for a certain amount of time, then finishing.
#
# @param $1 the time in seconds after which we should terminate these processes
# @param $2..$n the processes we wish to terminate.
# */
function stress_timeout
{
	typeset -i TIMEOUT=$1
	shift
	typeset cpids="$@"

	log_note "Waiting for child processes($cpids). " \
		"It could last dozens of minutes, please be patient ..."
	log_must sleep $TIMEOUT

	log_note "Killing child processes after ${TIMEOUT} stress timeout."
	typeset pid
	for pid in $cpids; do
		ps -p $pid > /dev/null 2>&1
		if (($? == 0)); then
			log_must kill -USR1 $pid
		fi
	done
}

#
# Verify a given hotspare disk is inuse or avail
#
# Return 0 is pool/disk matches expected state, 1 otherwise
#
function check_hotspare_state # pool disk state{inuse,avail}
{
	typeset pool=$1
	typeset disk=${2#/dev/dsk/}
	typeset state=$3

	cur_state=$(get_device_state $pool $disk "spares")

	if [[ $state != ${cur_state} ]]; then
		return 1
	fi
	return 0
}

#
# Verify a given slog disk is inuse or avail
#
# Return 0 is pool/disk matches expected state, 1 otherwise
#
function check_slog_state # pool disk state{online,offline,unavail}
{
	typeset pool=$1
	typeset disk=${2#/dev/dsk/}
	typeset state=$3

	cur_state=$(get_device_state $pool $disk "logs")

	if [[ $state != ${cur_state} ]]; then
		return 1
	fi
	return 0
}

#
# Verify a given vdev disk is inuse or avail
#
# Return 0 is pool/disk matches expected state, 1 otherwise
#
function check_vdev_state # pool disk state{online,offline,unavail}
{
	typeset pool=$1
	typeset disk=${2#/dev/dsk/}
	typeset state=$3

	cur_state=$(get_device_state $pool $disk)

	if [[ $state != ${cur_state} ]]; then
		return 1
	fi
	return 0
}

#
# Check the output of 'zpool status -v <pool>',
# and to see if the content of <token> contain the <keyword> specified.
#
# Return 0 is contain, 1 otherwise
#
function check_pool_status # pool token keyword
{
	typeset pool=$1
	typeset token=$2
	typeset keyword=$3

	zpool status -v "$pool" 2>/dev/null | nawk -v token="$token:" '
		($1==token) {print $0}' \
	| grep -i "$keyword" > /dev/null 2>&1

	return $?
}

#
# These 5 following functions are instance of check_pool_status()
#	is_pool_resilvering - to check if the pool is resilver in progress
#	is_pool_resilvered - to check if the pool is resilver completed
#	is_pool_scrubbing - to check if the pool is scrub in progress
#	is_pool_scrubbed - to check if the pool is scrub completed
#	is_pool_scrub_stopped - to check if the pool is scrub stopped
#	is_pool_removing - to check if the pool is removing a vdev
#	is_pool_removed - to check if the pool is remove completed
#
function is_pool_resilvering #pool
{
	check_pool_status "$1" "scan" "resilver in progress since "
	return $?
}

function is_pool_resilvered #pool
{
	check_pool_status "$1" "scan" "resilvered "
	return $?
}

function is_pool_scrubbing #pool
{
	check_pool_status "$1" "scan" "scrub in progress since "
	return $?
}

function is_pool_scrubbed #pool
{
	check_pool_status "$1" "scan" "scrub repaired"
	return $?
}

function is_pool_scrub_stopped #pool
{
	check_pool_status "$1" "scan" "scrub canceled"
	return $?
}

function is_pool_removing #pool
{
	check_pool_status "$1" "remove" "in progress since "
	return $?
}

function is_pool_removed #pool
{
	check_pool_status "$1" "remove" "completed on"
	return $?
}

function wait_for_degraded
{
	typeset pool=$1
	typeset timeout=${2:-30}
	typeset t0=$SECONDS

	while :; do
		zpool status -v $pool 2>/dev/null | grep -q "state: DEGRADED"
		[[ $? -eq 0 ]] && break
		log_note "$pool is not yet degraded."
		sleep 1
		if ((SECONDS - t0 > $timeout)); then
			log_note "$pool not degraded after $timeout seconds."
			return 1
		fi
	done

	return 0
}

#
# Use create_pool()/destroy_pool() to clean up the infomation in
# in the given disk to avoid slice overlapping.
#
function cleanup_devices #vdevs
{
	typeset pool="foopool$$"

	if poolexists $pool ; then
		destroy_pool $pool
	fi

	create_pool $pool $@
	destroy_pool $pool

	return 0
}

#/**
# A function to find and locate free disks on a system or from given
# disks as the parameter. It works by locating disks that are in use
# as swap devices and dump devices, and also disks listed in /etc/vfstab
#
# $@ given disks to find which are free, default is all disks in
# the test system
#
# @return a string containing the list of available disks
#*/
function find_disks
{
	sfi=/tmp/swaplist.$$
	dmpi=/tmp/dumpdev.$$
	max_finddisksnum=${MAX_FINDDISKSNUM:-6}

	swap -l > $sfi
	dumpadm > $dmpi 2>/dev/null

# write an awk script that can process the output of format
# to produce a list of disks we know about. Note that we have
# to escape "$2" so that the shell doesn't interpret it while
# we're creating the awk script.
# -------------------
	cat > /tmp/find_disks.awk <<EOF
#!/bin/nawk -f
	BEGIN { FS="."; }

	/^Specify disk/{
		searchdisks=0;
	}

	{
		if (searchdisks && \$2 !~ "^$"){
			split(\$2,arr," ");
			print arr[1];
		}
	}

	/^AVAILABLE DISK SELECTIONS:/{
		searchdisks=1;
	}
EOF
#---------------------

	chmod 755 /tmp/find_disks.awk
	disks=${@:-$(echo "" | format -e 2>/dev/null | /tmp/find_disks.awk)}
	rm /tmp/find_disks.awk

	unused=""
	for disk in $disks; do
	# Check for mounted
		grep "${disk}[sp]" /etc/mnttab >/dev/null
		(($? == 0)) && continue
	# Check for swap
		grep "${disk}[sp]" $sfi >/dev/null
		(($? == 0)) && continue
	# check for dump device
		grep "${disk}[sp]" $dmpi >/dev/null
		(($? == 0)) && continue
	# check to see if this disk hasn't been explicitly excluded
	# by a user-set environment variable
		echo "${ZFS_HOST_DEVICES_IGNORE}" | grep "${disk}" > /dev/null
		(($? == 0)) && continue
		unused_candidates="$unused_candidates $disk"
	done
	rm $sfi
	rm $dmpi

# now just check to see if those disks do actually exist
# by looking for a device pointing to the first slice in
# each case. limit the number to max_finddisksnum
	count=0
	for disk in $unused_candidates; do
		if [ -b /dev/dsk/${disk}s0 ]; then
		if [ $count -lt $max_finddisksnum ]; then
			unused="$unused $disk"
			# do not impose limit if $@ is provided
			[[ -z $@ ]] && ((count = count + 1))
		fi
		fi
	done

# finally, return our disk list
	echo $unused
}

#
# Add specified user to specified group
#
# $1 group name
# $2 user name
# $3 base of the homedir (optional)
#
function add_user #<group_name> <user_name> <basedir>
{
	typeset gname=$1
	typeset uname=$2
	typeset basedir=${3:-"/var/tmp"}

	if ((${#gname} == 0 || ${#uname} == 0)); then
		log_fail "group name or user name are not defined."
	fi

	log_must useradd -g $gname -d $basedir/$uname -m $uname

	return 0
}

#
# Delete the specified user.
#
# $1 login name
# $2 base of the homedir (optional)
#
function del_user #<logname> <basedir>
{
	typeset user=$1
	typeset basedir=${2:-"/var/tmp"}

	if ((${#user} == 0)); then
		log_fail "login name is necessary."
	fi

	if id $user > /dev/null 2>&1; then
		log_must userdel $user
	fi

	[[ -d $basedir/$user ]] && rm -fr $basedir/$user

	return 0
}

#
# Select valid gid and create specified group.
#
# $1 group name
#
function add_group #<group_name>
{
	typeset group=$1

	if ((${#group} == 0)); then
		log_fail "group name is necessary."
	fi

	# Assign 100 as the base gid
	typeset -i gid=100
	while true; do
		groupadd -g $gid $group > /dev/null 2>&1
		typeset -i ret=$?
		case $ret in
			0) return 0 ;;
			# The gid is not  unique
			4) ((gid += 1)) ;;
			*) return 1 ;;
		esac
	done
}

#
# Delete the specified group.
#
# $1 group name
#
function del_group #<group_name>
{
	typeset grp=$1
	if ((${#grp} == 0)); then
		log_fail "group name is necessary."
	fi

	groupmod -n $grp $grp > /dev/null 2>&1
	typeset -i ret=$?
	case $ret in
		# Group does not exist.
		6) return 0 ;;
		# Name already exists as a group name
		9) log_must groupdel $grp ;;
		*) return 1 ;;
	esac

	return 0
}

#
# This function will return true if it's safe to destroy the pool passed
# as argument 1. It checks for pools based on zvols and files, and also
# files contained in a pool that may have a different mountpoint.
#
function safe_to_destroy_pool { # $1 the pool name

	typeset pool=""
	typeset DONT_DESTROY=""

	# We check that by deleting the $1 pool, we're not
	# going to pull the rug out from other pools. Do this
	# by looking at all other pools, ensuring that they
	# aren't built from files or zvols contained in this pool.

	for pool in $(zpool list -H -o name)
	do
		ALTMOUNTPOOL=""

		# this is a list of the top-level directories in each of the
		# files that make up the path to the files the pool is based on
		FILEPOOL=$(zpool status -v $pool | grep /$1/ | \
			awk '{print $1}')

		# this is a list of the zvols that make up the pool
		ZVOLPOOL=$(zpool status -v $pool | grep "/dev/zvol/dsk/$1$" \
		    | awk '{print $1}')

		# also want to determine if it's a file-based pool using an
		# alternate mountpoint...
		POOL_FILE_DIRS=$(zpool status -v $pool | \
					grep / | awk '{print $1}' | \
					awk -F/ '{print $2}' | grep -v "dev")

		for pooldir in $POOL_FILE_DIRS
		do
			OUTPUT=$(zfs list -H -r -o mountpoint $1 | \
					grep "${pooldir}$" | awk '{print $1}')

			ALTMOUNTPOOL="${ALTMOUNTPOOL}${OUTPUT}"
		done


		if [ ! -z "$ZVOLPOOL" ]
		then
			DONT_DESTROY="true"
			log_note "Pool $pool is built from $ZVOLPOOL on $1"
		fi

		if [ ! -z "$FILEPOOL" ]
		then
			DONT_DESTROY="true"
			log_note "Pool $pool is built from $FILEPOOL on $1"
		fi

		if [ ! -z "$ALTMOUNTPOOL" ]
		then
			DONT_DESTROY="true"
			log_note "Pool $pool is built from $ALTMOUNTPOOL on $1"
		fi
	done

	if [ -z "${DONT_DESTROY}" ]
	then
		return 0
	else
		log_note "Warning: it is not safe to destroy $1!"
		return 1
	fi
}

#
<<<<<<< HEAD
# Get IP address of hostname
# $1 hostname
#
function getipbyhost
{
	typeset ip
	ip=`arp $1 2>/dev/null | awk -F\) '{print $1}' \
		| awk -F\('{print $2}'`
	echo $ip
}

#
# Setup iSCSI initiator to target
# $1 target hostname
#
function iscsi_isetup
{
	# check svc:/network/iscsi_initiator:default state, try to enable it
	# if the state is not ON
	typeset ISCSII_FMRI="svc:/network/iscsi_initiator:default"
	if [[ "ON" != $(svcs -H -o sta $ISCSII_FMRI) ]]; then
		log_must svcadm enable $ISCSII_FMRI

		typeset -i retry=20
		while [[ "ON" != $(svcs -H -o sta $ISCSII_FMRI) && \
			($retry -ne 0) ]]
		do
			((retry = retry - 1))
			sleep 1
		done

		if [[ "ON" != $(svcs -H -o sta $ISCSII_FMRI) ]]; then
			log_fail "$ISCSII_FMRI service can not be enabled!"
		fi
	fi

	log_must iscsiadm add discovery-address $(getipbyhost $1)
	log_must iscsiadm modify discovery --sendtargets enable
	log_must devfsadm -i iscsi
}

#
# Check whether iscsi parameter is set as remote
#
# return 0 if iscsi is set as remote, otherwise 1
#
function check_iscsi_remote
{
	if [[ $iscsi == "remote" ]] ; then
		return 0
	else
		return 1
	fi
}

#
# Check if a volume is a valide iscsi target
# $1 volume name
# return 0 if suceeds, otherwise, return 1
#
function is_iscsi_target
{
	typeset dataset=$1
	typeset target targets

	[[ -z $dataset ]] && return 1

	targets=$($ISCSITADM list target | grep "Target:" | awk '{print $2}')
	[[ -z $targets ]] && return 1

	for target in $targets; do
		[[ $dataset == $target ]] && return 0
	done

	return 1
}

#
# Get the iSCSI name of a target
# $1 target name
#
function iscsi_name
{
	typeset target=$1
	typeset name

	[[ -z $target ]] && log_fail "No parameter."

	if ! is_iscsi_target $target ; then
		log_fail "Not a target."
	fi

	name=$($ISCSITADM list target $target | grep "iSCSI Name:" \
		| awk '{print $2}')

	return $name
}

#
# check svc:/system/iscsitgt:default state, try to enable it if the state
# is not ON
#
function iscsitgt_setup
{
	log_must rm -f $ISCSITGTFILE
	if [[ "ON" == $(svcs -H -o sta $ISCSITGT_FMRI) ]]; then
		log_note "iscsitgt is already enabled"
		return
	fi

	log_must svcadm enable -t $ISCSITGT_FMRI

	typeset -i retry=20
	while [[ "ON" != $(svcs -H -o sta $ISCSITGT_FMRI) && \
		($retry -ne 0) ]]
	do
		sleep 1
		((retry = retry - 1))
	done

	if [[ "ON" != $(svcs -H -o sta $ISCSITGT_FMRI) ]]; then
		log_fail "$ISCSITGT_FMRI service can not be enabled!"
	fi

	log_must touch $ISCSITGTFILE
}

#
# set DISABLED state of svc:/system/iscsitgt:default
# which is the most suiteable state if $ISCSITGTFILE exists
#
function iscsitgt_cleanup
{
	if [[ -e $ISCSITGTFILE ]]; then
		log_must svcadm disable $ISCSITGT_FMRI
		log_must rm -f $ISCSITGTFILE
	fi
}

#
# Close iSCSI initiator to target
# $1 target hostname
#
function iscsi_iclose
{
	log_must iscsiadm modify discovery --sendtargets disable
	log_must iscsiadm remove discovery-address $(getipbyhost $1)
	devfsadm -Cv
}

#
=======
>>>>>>> 633aa807
# Get the available ZFS compression options
# $1 option type zfs_set|zfs_compress
#
function get_compress_opts
{
	typeset COMPRESS_OPTS
	typeset GZIP_OPTS="gzip gzip-1 gzip-2 gzip-3 gzip-4 gzip-5 \
			gzip-6 gzip-7 gzip-8 gzip-9"

	if [[ $1 == "zfs_compress" ]] ; then
		COMPRESS_OPTS="on lzjb"
	elif [[ $1 == "zfs_set" ]] ; then
		COMPRESS_OPTS="on off lzjb"
	fi
	typeset valid_opts="$COMPRESS_OPTS"
	zfs get 2>&1 | grep gzip >/dev/null 2>&1
	if [[ $? -eq 0 ]]; then
		valid_opts="$valid_opts $GZIP_OPTS"
	fi
	echo "$valid_opts"
}

#
# Verify zfs operation with -p option work as expected
# $1 operation, value could be create, clone or rename
# $2 dataset type, value could be fs or vol
# $3 dataset name
# $4 new dataset name
#
function verify_opt_p_ops
{
	typeset ops=$1
	typeset datatype=$2
	typeset dataset=$3
	typeset newdataset=$4

	if [[ $datatype != "fs" && $datatype != "vol" ]]; then
		log_fail "$datatype is not supported."
	fi

	# check parameters accordingly
	case $ops in
		create)
			newdataset=$dataset
			dataset=""
			if [[ $datatype == "vol" ]]; then
				ops="create -V $VOLSIZE"
			fi
			;;
		clone)
			if [[ -z $newdataset ]]; then
				log_fail "newdataset should not be empty" \
					"when ops is $ops."
			fi
			log_must datasetexists $dataset
			log_must snapexists $dataset
			;;
		rename)
			if [[ -z $newdataset ]]; then
				log_fail "newdataset should not be empty" \
					"when ops is $ops."
			fi
			log_must datasetexists $dataset
			log_mustnot snapexists $dataset
			;;
		*)
			log_fail "$ops is not supported."
			;;
	esac

	# make sure the upper level filesystem does not exist
	if datasetexists ${newdataset%/*} ; then
		log_must zfs destroy -rRf ${newdataset%/*}
	fi

	# without -p option, operation will fail
	log_mustnot zfs $ops $dataset $newdataset
	log_mustnot datasetexists $newdataset ${newdataset%/*}

	# with -p option, operation should succeed
	log_must zfs $ops -p $dataset $newdataset
	if ! datasetexists $newdataset ; then
		log_fail "-p option does not work for $ops"
	fi

	# when $ops is create or clone, redo the operation still return zero
	if [[ $ops != "rename" ]]; then
		log_must zfs $ops -p $dataset $newdataset
	fi

	return 0
}

#
# Get configuration of pool
# $1 pool name
# $2 config name
#
function get_config
{
	typeset pool=$1
	typeset config=$2
	typeset alt_root

	if ! poolexists "$pool" ; then
		return 1
	fi
	alt_root=$(zpool list -H $pool | awk '{print $NF}')
	if [[ $alt_root == "-" ]]; then
		value=$(zdb -C $pool | grep "$config:" | awk -F: \
		    '{print $2}')
	else
		value=$(zdb -e $pool | grep "$config:" | awk -F: \
		    '{print $2}')
	fi
	if [[ -n $value ]] ; then
		value=${value#'}
		value=${value%'}
	fi
	echo $value

	return 0
}

#
# Privated function. Random select one of items from arguments.
#
# $1 count
# $2-n string
#
function _random_get
{
	typeset cnt=$1
	shift

	typeset str="$@"
	typeset -i ind
	((ind = RANDOM % cnt + 1))

	typeset ret=$(echo "$str" | cut -f $ind -d ' ')
	echo $ret
}

#
# Random select one of item from arguments which include NONE string
#
function random_get_with_non
{
	typeset -i cnt=$#
	((cnt =+ 1))

	_random_get "$cnt" "$@"
}

#
# Random select one of item from arguments which doesn't include NONE string
#
function random_get
{
	_random_get "$#" "$@"
}

#
# Detect if the current system support slog
#
function verify_slog_support
{
	typeset dir=/tmp/disk.$$
	typeset pool=foo.$$
	typeset vdev=$dir/a
	typeset sdev=$dir/b

	mkdir -p $dir
	mkfile $MINVDEVSIZE $vdev $sdev

	typeset -i ret=0
	if ! zpool create -n $pool $vdev log $sdev > /dev/null 2>&1; then
		ret=1
	fi
	rm -r $dir

	return $ret
}

#
# The function will generate a dataset name with specific length
# $1, the length of the name
# $2, the base string to construct the name
#
function gen_dataset_name
{
	typeset -i len=$1
	typeset basestr="$2"
	typeset -i baselen=${#basestr}
	typeset -i iter=0
	typeset l_name=""

	if ((len % baselen == 0)); then
		((iter = len / baselen))
	else
		((iter = len / baselen + 1))
	fi
	while ((iter > 0)); do
		l_name="${l_name}$basestr"

		((iter -= 1))
	done

	echo $l_name
}

#
# Get cksum tuple of dataset
# $1 dataset name
#
# sample zdb output:
# Dataset data/test [ZPL], ID 355, cr_txg 2413856, 31.0K, 7 objects, rootbp
# DVA[0]=<0:803046400:200> DVA[1]=<0:81199000:200> [L0 DMU objset] fletcher4
# lzjb LE contiguous unique double size=800L/200P birth=2413856L/2413856P
# fill=7 cksum=11ce125712:643a9c18ee2:125e25238fca0:254a3f74b59744
function datasetcksum
{
	typeset cksum
	sync
	cksum=$(zdb -vvv $1 | grep "^Dataset $1 \[" | grep "cksum" \
		| awk -F= '{print $7}')
	echo $cksum
}

#
# Get cksum of file
# #1 file path
#
function checksum
{
	typeset cksum
	cksum=$(cksum $1 | awk '{print $1}')
	echo $cksum
}

#
# Get the given disk/slice state from the specific field of the pool
#
function get_device_state #pool disk field("", "spares","logs")
{
	typeset pool=$1
	typeset disk=${2#/dev/dsk/}
	typeset field=${3:-$pool}

	state=$(zpool status -v "$pool" 2>/dev/null | \
		nawk -v device=$disk -v pool=$pool -v field=$field \
		'BEGIN {startconfig=0; startfield=0; }
		/config:/ {startconfig=1}
		(startconfig==1) && ($1==field) {startfield=1; next;}
		(startfield==1) && ($1==device) {print $2; exit;}
		(startfield==1) &&
		($1==field || $1 ~ "^spares$" || $1 ~ "^logs$") {startfield=0}')
	echo $state
}


#
# print the given directory filesystem type
#
# $1 directory name
#
function get_fstype
{
	typeset dir=$1

	if [[ -z $dir ]]; then
		log_fail "Usage: get_fstype <directory>"
	fi

	#
	#  $ df -n /
	#  /		  : ufs
	#
	df -n $dir | awk '{print $3}'
}

#
# Given a disk, label it to VTOC regardless what label was on the disk
# $1 disk
#
function labelvtoc
{
	typeset disk=$1
	if [[ -z $disk ]]; then
		log_fail "The disk name is unspecified."
	fi
	typeset label_file=/var/tmp/labelvtoc.$$
	typeset arch=$(uname -p)

	if [[ $arch == "i386" ]]; then
		echo "label" > $label_file
		echo "0" >> $label_file
		echo "" >> $label_file
		echo "q" >> $label_file
		echo "q" >> $label_file

		fdisk -B $disk >/dev/null 2>&1
		# wait a while for fdisk finishes
		sleep 60
	elif [[ $arch == "sparc" ]]; then
		echo "label" > $label_file
		echo "0" >> $label_file
		echo "" >> $label_file
		echo "" >> $label_file
		echo "" >> $label_file
		echo "q" >> $label_file
	else
		log_fail "unknown arch type"
	fi

	format -e -s -d $disk -f $label_file
	typeset -i ret_val=$?
	rm -f $label_file
	#
	# wait the format to finish
	#
	sleep 60
	if ((ret_val != 0)); then
		log_fail "unable to label $disk as VTOC."
	fi

	return 0
}

#
# check if the system was installed as zfsroot or not
# return: 0 ture, otherwise false
#
function is_zfsroot
{
	df -n / | grep zfs > /dev/null 2>&1
	return $?
}

#
# get the root filesystem name if it's zfsroot system.
#
# return: root filesystem name
function get_rootfs
{
	typeset rootfs=""
	rootfs=$(awk '{if ($2 == "/" && $3 == "zfs") print $1}' \
		/etc/mnttab)
	if [[ -z "$rootfs" ]]; then
		log_fail "Can not get rootfs"
	fi
	zfs list $rootfs > /dev/null 2>&1
	if (($? == 0)); then
		echo $rootfs
	else
		log_fail "This is not a zfsroot system."
	fi
}

#
# get the rootfs's pool name
# return:
#       rootpool name
#
function get_rootpool
{
	typeset rootfs=""
	typeset rootpool=""
	rootfs=$(awk '{if ($2 == "/" && $3 =="zfs") print $1}' \
		 /etc/mnttab)
	if [[ -z "$rootfs" ]]; then
		log_fail "Can not get rootpool"
	fi
	zfs list $rootfs > /dev/null 2>&1
	if (($? == 0)); then
		rootpool=`echo $rootfs | awk -F\/ '{print $1}'`
		echo $rootpool
	else
		log_fail "This is not a zfsroot system."
	fi
}

#
# Get the sub string from specified source string
#
# $1 source string
# $2 start position. Count from 1
# $3 offset
#
function get_substr #src_str pos offset
{
	typeset pos offset

	echo $1 | \
		nawk -v pos=$2 -v offset=$3 '{print substr($0, pos, offset)}'
}

#
# Check if the given device is physical device
#
function is_physical_device #device
{
	typeset device=${1#/dev/dsk/}
	device=${device#/dev/rdsk/}

	echo $device | egrep "^c[0-F]+([td][0-F]+)+$" > /dev/null 2>&1
	return $?
}

#
# Get the directory path of given device
#
function get_device_dir #device
{
	typeset device=$1

	if ! $(is_physical_device $device) ; then
		if [[ $device != "/" ]]; then
			device=${device%/*}
		fi
		echo $device
	else
		echo "/dev/dsk"
	fi
}

#
# Get the package name
#
function get_package_name
{
	typeset dirpath=${1:-$STC_NAME}

	echo "SUNWstc-${dirpath}" | /usr/bin/sed -e "s/\//-/g"
}

#
# Get the word numbers from a string separated by white space
#
function get_word_count
{
	echo $1 | wc -w
}

#
# To verify if the require numbers of disks is given
#
function verify_disk_count
{
	typeset -i min=${2:-1}

	typeset -i count=$(get_word_count "$1")

	if ((count < min)); then
		log_untested "A minimum of $min disks is required to run." \
			" You specified $count disk(s)"
	fi
}

function ds_is_volume
{
	typeset type=$(get_prop type $1)
	[[ $type = "volume" ]] && return 0
	return 1
}

function ds_is_filesystem
{
	typeset type=$(get_prop type $1)
	[[ $type = "filesystem" ]] && return 0
	return 1
}

function ds_is_snapshot
{
	typeset type=$(get_prop type $1)
	[[ $type = "snapshot" ]] && return 0
	return 1
}

#
# Check if Trusted Extensions are installed and enabled
#
function is_te_enabled
{
	svcs -H -o state labeld 2>/dev/null | grep "enabled"
	if (($? != 0)); then
		return 1
	else
		return 0
	fi
}

# Utility function to determine if a system has multiple cpus.
function is_mp
{
	(($(psrinfo | wc -l) > 1))
}

function get_cpu_freq
{
	psrinfo -v 0 | awk '/processor operates at/ {print $6}'
}

# Run the given command as the user provided.
function user_run
{
	typeset user=$1
	shift

	eval su \$user -c \"$@\" > /tmp/out 2>/tmp/err
	return $?
}

#
# Check if the pool contains the specified vdevs
#
# $1 pool
# $2..n <vdev> ...
#
# Return 0 if the vdevs are contained in the pool, 1 if any of the specified
# vdevs is not in the pool, and 2 if pool name is missing.
#
function vdevs_in_pool
{
	typeset pool=$1
	typeset vdev

        if [[ -z $pool ]]; then
                log_note "Missing pool name."
                return 2
        fi

	shift

	typeset tmpfile=$(mktemp)
	zpool list -Hv "$pool" >$tmpfile
	for vdev in $@; do
		grep -w ${vdev##*/} $tmpfile >/dev/null 2>&1
		[[ $? -ne 0 ]] && return 1
	done

	rm -f $tmpfile

	return 0;
}

#
# Prints the current time in seconds since UNIX Epoch.
#
function current_epoch
{
	printf '%(%s)T'
}

function get_max
{
	typeset -l i max=$1
	shift

	for i in "$@"; do
		max=$(echo $((max > i ? max : i)))
	done

	echo $max
}

function get_min
{
	typeset -l i min=$1
	shift

	for i in "$@"; do
		min=$(echo $((min < i ? min : i)))
	done

	echo $min
}

#
# Generate a random number between 1 and the argument.
#
function random
{
        typeset max=$1
        echo $(( ($RANDOM % $max) + 1 ))
}

# Write data that can be compressed into a directory
function write_compressible
{
	typeset dir=$1
	typeset megs=$2
	typeset nfiles=${3:-1}
	typeset bs=${4:-1024k}
	typeset fname=${5:-file}

	[[ -d $dir ]] || log_fail "No directory: $dir"

	log_must eval "fio \
	    --name=job \
	    --fallocate=0 \
	    --minimal \
	    --randrepeat=0 \
	    --buffer_compress_percentage=66 \
	    --buffer_compress_chunk=4096 \
	    --directory=$dir \
	    --numjobs=$nfiles \
	    --rw=write \
	    --bs=$bs \
	    --filesize=$megs \
	    --filename_format='$fname.\$jobnum' >/dev/null"
}

function get_objnum
{
	typeset pathname=$1
	typeset objnum

	[[ -e $pathname ]] || log_fail "No such file or directory: $pathname"
	objnum=$(stat -c %i $pathname)
	echo $objnum
}

#
# Get decimal value of global uint32_t variable using mdb.
#
function mdb_get_uint32
{
	typeset variable=$1
	typeset value

	value=$(mdb -k -e "$variable/X | ::eval .=U")
	if [[ $? -ne 0 ]]; then
		log_fail "Failed to get value of '$variable' from mdb."
		return 1
	fi

	echo $value
	return 0
}

#
# Set global uint32_t variable to a decimal value using mdb.
#
function mdb_set_uint32
{
	typeset variable=$1
	typeset value=$2

	mdb -kw -e "$variable/W 0t$value" > /dev/null
	if [[ $? -ne 0 ]]; then
		echo "Failed to set '$variable' to '$value' in mdb."
		return 1
	fi

	return 0
}<|MERGE_RESOLUTION|>--- conflicted
+++ resolved
@@ -1818,160 +1818,6 @@
 }
 
 #
-<<<<<<< HEAD
-# Get IP address of hostname
-# $1 hostname
-#
-function getipbyhost
-{
-	typeset ip
-	ip=`arp $1 2>/dev/null | awk -F\) '{print $1}' \
-		| awk -F\('{print $2}'`
-	echo $ip
-}
-
-#
-# Setup iSCSI initiator to target
-# $1 target hostname
-#
-function iscsi_isetup
-{
-	# check svc:/network/iscsi_initiator:default state, try to enable it
-	# if the state is not ON
-	typeset ISCSII_FMRI="svc:/network/iscsi_initiator:default"
-	if [[ "ON" != $(svcs -H -o sta $ISCSII_FMRI) ]]; then
-		log_must svcadm enable $ISCSII_FMRI
-
-		typeset -i retry=20
-		while [[ "ON" != $(svcs -H -o sta $ISCSII_FMRI) && \
-			($retry -ne 0) ]]
-		do
-			((retry = retry - 1))
-			sleep 1
-		done
-
-		if [[ "ON" != $(svcs -H -o sta $ISCSII_FMRI) ]]; then
-			log_fail "$ISCSII_FMRI service can not be enabled!"
-		fi
-	fi
-
-	log_must iscsiadm add discovery-address $(getipbyhost $1)
-	log_must iscsiadm modify discovery --sendtargets enable
-	log_must devfsadm -i iscsi
-}
-
-#
-# Check whether iscsi parameter is set as remote
-#
-# return 0 if iscsi is set as remote, otherwise 1
-#
-function check_iscsi_remote
-{
-	if [[ $iscsi == "remote" ]] ; then
-		return 0
-	else
-		return 1
-	fi
-}
-
-#
-# Check if a volume is a valide iscsi target
-# $1 volume name
-# return 0 if suceeds, otherwise, return 1
-#
-function is_iscsi_target
-{
-	typeset dataset=$1
-	typeset target targets
-
-	[[ -z $dataset ]] && return 1
-
-	targets=$($ISCSITADM list target | grep "Target:" | awk '{print $2}')
-	[[ -z $targets ]] && return 1
-
-	for target in $targets; do
-		[[ $dataset == $target ]] && return 0
-	done
-
-	return 1
-}
-
-#
-# Get the iSCSI name of a target
-# $1 target name
-#
-function iscsi_name
-{
-	typeset target=$1
-	typeset name
-
-	[[ -z $target ]] && log_fail "No parameter."
-
-	if ! is_iscsi_target $target ; then
-		log_fail "Not a target."
-	fi
-
-	name=$($ISCSITADM list target $target | grep "iSCSI Name:" \
-		| awk '{print $2}')
-
-	return $name
-}
-
-#
-# check svc:/system/iscsitgt:default state, try to enable it if the state
-# is not ON
-#
-function iscsitgt_setup
-{
-	log_must rm -f $ISCSITGTFILE
-	if [[ "ON" == $(svcs -H -o sta $ISCSITGT_FMRI) ]]; then
-		log_note "iscsitgt is already enabled"
-		return
-	fi
-
-	log_must svcadm enable -t $ISCSITGT_FMRI
-
-	typeset -i retry=20
-	while [[ "ON" != $(svcs -H -o sta $ISCSITGT_FMRI) && \
-		($retry -ne 0) ]]
-	do
-		sleep 1
-		((retry = retry - 1))
-	done
-
-	if [[ "ON" != $(svcs -H -o sta $ISCSITGT_FMRI) ]]; then
-		log_fail "$ISCSITGT_FMRI service can not be enabled!"
-	fi
-
-	log_must touch $ISCSITGTFILE
-}
-
-#
-# set DISABLED state of svc:/system/iscsitgt:default
-# which is the most suiteable state if $ISCSITGTFILE exists
-#
-function iscsitgt_cleanup
-{
-	if [[ -e $ISCSITGTFILE ]]; then
-		log_must svcadm disable $ISCSITGT_FMRI
-		log_must rm -f $ISCSITGTFILE
-	fi
-}
-
-#
-# Close iSCSI initiator to target
-# $1 target hostname
-#
-function iscsi_iclose
-{
-	log_must iscsiadm modify discovery --sendtargets disable
-	log_must iscsiadm remove discovery-address $(getipbyhost $1)
-	devfsadm -Cv
-}
-
-#
-=======
->>>>>>> 633aa807
 # Get the available ZFS compression options
 # $1 option type zfs_set|zfs_compress
 #
