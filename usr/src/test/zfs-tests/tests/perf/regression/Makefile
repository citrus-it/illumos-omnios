#
# This file and its contents are supplied under the terms of the
# Common Development and Distribution License ("CDDL"), version 1.0.
# You may only use this file in accordance with the terms of version
# 1.0 of the CDDL.
#
# A full copy of the text of the CDDL should have accompanied this
# source.  A copy of the CDDL is also available via the Internet at
# http://www.illumos.org/license/CDDL.
#

#
# Copyright (c) 2015, 2016 by Delphix. All rights reserved.
#

include $(SRC)/Makefile.master

ROOTOPTPKG = $(ROOT)/opt/zfs-tests
TARGETDIR = $(ROOTOPTPKG)/tests/perf/regression

<<<<<<< HEAD
PROGS = random_reads \
	random_readwrite \
	random_writes \
	sequential_reads \
	sequential_reads_cached \
	sequential_reads_cached_clone \
	sequential_writes \
	setup

CMDS = $(PROGS:%=$(TESTDIR)/%)
$(CMDS) := FILEMODE = 0555

all clean clobber:

install: $(CMDS)

$(CMDS): $(TESTDIR)

$(TESTDIR):
	$(INS.dir)

$(TESTDIR)/%: %.ksh
	$(INS.rename)

$(TESTDIR)/%: %
	$(INS.file)
=======
include $(SRC)/test/zfs-tests/Makefile.com
>>>>>>> fee52838
<|MERGE_RESOLUTION|>--- conflicted
+++ resolved
@@ -18,33 +18,4 @@
 ROOTOPTPKG = $(ROOT)/opt/zfs-tests
 TARGETDIR = $(ROOTOPTPKG)/tests/perf/regression
 
-<<<<<<< HEAD
-PROGS = random_reads \
-	random_readwrite \
-	random_writes \
-	sequential_reads \
-	sequential_reads_cached \
-	sequential_reads_cached_clone \
-	sequential_writes \
-	setup
-
-CMDS = $(PROGS:%=$(TESTDIR)/%)
-$(CMDS) := FILEMODE = 0555
-
-all clean clobber:
-
-install: $(CMDS)
-
-$(CMDS): $(TESTDIR)
-
-$(TESTDIR):
-	$(INS.dir)
-
-$(TESTDIR)/%: %.ksh
-	$(INS.rename)
-
-$(TESTDIR)/%: %
-	$(INS.file)
-=======
-include $(SRC)/test/zfs-tests/Makefile.com
->>>>>>> fee52838
+include $(SRC)/test/zfs-tests/Makefile.com