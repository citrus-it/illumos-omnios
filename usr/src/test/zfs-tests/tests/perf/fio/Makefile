#
# This file and its contents are supplied under the terms of the
# Common Development and Distribution License ("CDDL"), version 1.0.
# You may only use this file in accordance with the terms of version
# 1.0 of the CDDL.
#
# A full copy of the text of the CDDL should have accompanied this
# source.  A copy of the CDDL is also available via the Internet at
# http://www.illumos.org/license/CDDL.
#

#
# Copyright (c) 2015, 2016 by Delphix. All rights reserved.
#

include $(SRC)/Makefile.master

ROOTOPTPKG = $(ROOT)/opt/zfs-tests
TARGETDIR = $(ROOTOPTPKG)/tests/perf/fio

<<<<<<< HEAD
FILES = mkfiles.fio \
	random_reads.fio \
	random_readwrite.fio \
	random_writes.fio \
	sequential_reads.fio \
	sequential_writes.fio

CMDS = $(FILES:%=$(TESTDIR)/%)
$(CMDS) := FILEMODE = 0444

all clean clobber:

install: $(CMDS)

$(CMDS): $(TESTDIR)

$(TESTDIR):
	$(INS.dir)

$(TESTDIR)/%: %
	$(INS.file)
=======
include $(SRC)/test/zfs-tests/Makefile.com
>>>>>>> fee52838
<|MERGE_RESOLUTION|>--- conflicted
+++ resolved
@@ -18,28 +18,4 @@
 ROOTOPTPKG = $(ROOT)/opt/zfs-tests
 TARGETDIR = $(ROOTOPTPKG)/tests/perf/fio
 
-<<<<<<< HEAD
-FILES = mkfiles.fio \
-	random_reads.fio \
-	random_readwrite.fio \
-	random_writes.fio \
-	sequential_reads.fio \
-	sequential_writes.fio
-
-CMDS = $(FILES:%=$(TESTDIR)/%)
-$(CMDS) := FILEMODE = 0444
-
-all clean clobber:
-
-install: $(CMDS)
-
-$(CMDS): $(TESTDIR)
-
-$(TESTDIR):
-	$(INS.dir)
-
-$(TESTDIR)/%: %
-	$(INS.file)
-=======
-include $(SRC)/test/zfs-tests/Makefile.com
->>>>>>> fee52838
+include $(SRC)/test/zfs-tests/Makefile.com