--- conflicted
+++ resolved
@@ -16,32 +16,7 @@
 include $(SRC)/Makefile.master
 
 ROOTOPTPKG = $(ROOT)/opt/zfs-tests
-<<<<<<< HEAD
-TESTDIR = $(ROOTOPTPKG)/tests/perf
-
-PROGS = perf.shlib
-
-CMDS = $(PROGS:%=$(TESTDIR)/%)
-$(CMDS) := FILEMODE = 0555
-
-all clean clobber:
-
-install: $(CMDS)
-
-$(CMDS): $(TESTDIR)
-
-$(TESTDIR):
-	$(INS.dir)
-
-$(TESTDIR)/%: %
-	$(INS.file)
-
-SUBDIRS = fio \
-	regression \
-	scripts
-=======
 TARGETDIR = $(ROOTOPTPKG)/tests/perf
->>>>>>> fee52838
 
 include $(SRC)/test/zfs-tests/Makefile.com
 include $(SRC)/test/Makefile.com