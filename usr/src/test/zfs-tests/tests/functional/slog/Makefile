--- conflicted
+++ resolved
@@ -18,44 +18,4 @@
 ROOTOPTPKG = $(ROOT)/opt/zfs-tests
 TARGETDIR = $(ROOTOPTPKG)/tests/functional/slog
 
-<<<<<<< HEAD
-PROGS = cleanup \
-	setup \
-	slog_001_pos \
-	slog_002_pos \
-	slog_003_pos \
-	slog_004_pos \
-	slog_005_pos \
-	slog_006_pos \
-	slog_007_pos \
-	slog_008_neg \
-	slog_009_neg \
-	slog_010_neg \
-	slog_011_neg \
-	slog_012_neg \
-	slog_013_pos \
-	slog_014_pos
-
-FILES = slog.cfg \
-	slog.kshlib
-
-CMDS = $(PROGS:%=$(TESTDIR)/%) $(FILES:%=$(TESTDIR)/%)
-$(CMDS) := FILEMODE = 0555
-
-all clean clobber:
-
-install: $(CMDS)
-
-$(CMDS): $(TESTDIR)
-
-$(TESTDIR):
-	$(INS.dir)
-
-$(TESTDIR)/%: %.ksh
-	$(INS.rename)
-
-$(TESTDIR)/%: %
-	$(INS.file)
-=======
-include $(SRC)/test/zfs-tests/Makefile.com
->>>>>>> fee52838
+include $(SRC)/test/zfs-tests/Makefile.com