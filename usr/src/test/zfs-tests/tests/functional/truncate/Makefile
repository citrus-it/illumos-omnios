#
# This file and its contents are supplied under the terms of the
# Common Development and Distribution License ("CDDL"), version 1.0.
# You may only use this file in accordance with the terms of version
# 1.0 of the CDDL.
#
# A full copy of the text of the CDDL should have accompanied this
# source.  A copy of the CDDL is also available via the Internet at
# http://www.illumos.org/license/CDDL.
#

#
# Copyright (c) 2012, 2016 by Delphix. All rights reserved.
#

include $(SRC)/Makefile.master

ROOTOPTPKG = $(ROOT)/opt/zfs-tests
TARGETDIR = $(ROOTOPTPKG)/tests/functional/truncate

<<<<<<< HEAD
PROGS = cleanup \
	setup \
	truncate.cfg \
	truncate_001_pos \
	truncate_002_pos

CMDS = $(PROGS:%=$(TESTDIR)/%)
$(CMDS) := FILEMODE = 0555

all clean clobber:

install: $(CMDS)

$(CMDS): $(TESTDIR)

$(TESTDIR):
	$(INS.dir)

$(TESTDIR)/%.cfg: %.cfg
	$(INS.file)

$(TESTDIR)/%: %.ksh
	$(INS.rename)
=======
include $(SRC)/test/zfs-tests/Makefile.com
>>>>>>> fee52838
<|MERGE_RESOLUTION|>--- conflicted
+++ resolved
@@ -18,30 +18,4 @@
 ROOTOPTPKG = $(ROOT)/opt/zfs-tests
 TARGETDIR = $(ROOTOPTPKG)/tests/functional/truncate
 
-<<<<<<< HEAD
-PROGS = cleanup \
-	setup \
-	truncate.cfg \
-	truncate_001_pos \
-	truncate_002_pos
-
-CMDS = $(PROGS:%=$(TESTDIR)/%)
-$(CMDS) := FILEMODE = 0555
-
-all clean clobber:
-
-install: $(CMDS)
-
-$(CMDS): $(TESTDIR)
-
-$(TESTDIR):
-	$(INS.dir)
-
-$(TESTDIR)/%.cfg: %.cfg
-	$(INS.file)
-
-$(TESTDIR)/%: %.ksh
-	$(INS.rename)
-=======
-include $(SRC)/test/zfs-tests/Makefile.com
->>>>>>> fee52838
+include $(SRC)/test/zfs-tests/Makefile.com