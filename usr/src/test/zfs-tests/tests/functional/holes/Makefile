#
# This file and its contents are supplied under the terms of the
# Common Development and Distribution License ("CDDL"), version 1.0.
# You may only use this file in accordance with the terms of version
# 1.0 of the CDDL.
#
# A full copy of the text of the CDDL should have accompanied this
# source.  A copy of the CDDL is also available via the Internet at
# http://www.illumos.org/license/CDDL.
#

#
# Copyright (c) 2014, 2016 by Delphix. All rights reserved.
#

include $(SRC)/Makefile.master

ROOTOPTPKG = $(ROOT)/opt/zfs-tests
TARGETDIR = $(ROOTOPTPKG)/tests/functional/holes

<<<<<<< HEAD
PROGS = cleanup \
	holes_sanity \
	setup

FILES = holes.shlib

CMDS = $(PROGS:%=$(TESTDIR)/%) $(FILES:%=$(TESTDIR)/%)
$(CMDS) := FILEMODE = 0555

all clean clobber:

install: $(CMDS)

$(CMDS): $(TESTDIR)

$(TESTDIR):
	$(INS.dir)

$(TESTDIR)/%: %.ksh
	$(INS.rename)

$(TESTDIR)/%: %
	$(INS.file)
=======
include $(SRC)/test/zfs-tests/Makefile.com
>>>>>>> fee52838
<|MERGE_RESOLUTION|>--- conflicted
+++ resolved
@@ -18,30 +18,4 @@
 ROOTOPTPKG = $(ROOT)/opt/zfs-tests
 TARGETDIR = $(ROOTOPTPKG)/tests/functional/holes
 
-<<<<<<< HEAD
-PROGS = cleanup \
-	holes_sanity \
-	setup
-
-FILES = holes.shlib
-
-CMDS = $(PROGS:%=$(TESTDIR)/%) $(FILES:%=$(TESTDIR)/%)
-$(CMDS) := FILEMODE = 0555
-
-all clean clobber:
-
-install: $(CMDS)
-
-$(CMDS): $(TESTDIR)
-
-$(TESTDIR):
-	$(INS.dir)
-
-$(TESTDIR)/%: %.ksh
-	$(INS.rename)
-
-$(TESTDIR)/%: %
-	$(INS.file)
-=======
-include $(SRC)/test/zfs-tests/Makefile.com
->>>>>>> fee52838
+include $(SRC)/test/zfs-tests/Makefile.com