#
# This file and its contents are supplied under the terms of the
# Common Development and Distribution License ("CDDL"), version 1.0.
# You may only use this file in accordance with the terms of version
# 1.0 of the CDDL.
#
# A full copy of the text of the CDDL should have accompanied this
# source.  A copy of the CDDL is also available via the Internet at
# http://www.illumos.org/license/CDDL.
#

#
# Copyright (c) 2012, 2016 by Delphix. All rights reserved.
#

include $(SRC)/Makefile.master

ROOTOPTPKG = $(ROOT)/opt/zfs-tests
TARGETDIR = $(ROOTOPTPKG)/tests/functional/nopwrite

<<<<<<< HEAD
PROGS = cleanup \
	nopwrite.shlib \
	nopwrite_copies \
	nopwrite_mtime \
	nopwrite_negative \
	nopwrite_promoted_clone \
	nopwrite_recsize \
	nopwrite_sync \
	nopwrite_varying_compression \
	nopwrite_volume \
	setup

CMDS = $(PROGS:%=$(TESTDIR)/%)
$(CMDS) := FILEMODE = 0555

all clean clobber:

install: $(CMDS)

$(CMDS): $(TESTDIR)

$(TESTDIR):
	$(INS.dir)

$(TESTDIR)/%.shlib: %.shlib
	$(INS.file)

$(TESTDIR)/%: %.ksh
	$(INS.rename)
=======
include $(SRC)/test/zfs-tests/Makefile.com
>>>>>>> fee52838
<|MERGE_RESOLUTION|>--- conflicted
+++ resolved
@@ -18,36 +18,4 @@
 ROOTOPTPKG = $(ROOT)/opt/zfs-tests
 TARGETDIR = $(ROOTOPTPKG)/tests/functional/nopwrite
 
-<<<<<<< HEAD
-PROGS = cleanup \
-	nopwrite.shlib \
-	nopwrite_copies \
-	nopwrite_mtime \
-	nopwrite_negative \
-	nopwrite_promoted_clone \
-	nopwrite_recsize \
-	nopwrite_sync \
-	nopwrite_varying_compression \
-	nopwrite_volume \
-	setup
-
-CMDS = $(PROGS:%=$(TESTDIR)/%)
-$(CMDS) := FILEMODE = 0555
-
-all clean clobber:
-
-install: $(CMDS)
-
-$(CMDS): $(TESTDIR)
-
-$(TESTDIR):
-	$(INS.dir)
-
-$(TESTDIR)/%.shlib: %.shlib
-	$(INS.file)
-
-$(TESTDIR)/%: %.ksh
-	$(INS.rename)
-=======
-include $(SRC)/test/zfs-tests/Makefile.com
->>>>>>> fee52838
+include $(SRC)/test/zfs-tests/Makefile.com