--- conflicted
+++ resolved
@@ -18,32 +18,4 @@
 ROOTOPTPKG = $(ROOT)/opt/zfs-tests
 TARGETDIR = $(ROOTOPTPKG)/tests/functional/atime
 
-<<<<<<< HEAD
-PROGS = cleanup \
-	setup \
-	atime_001_pos \
-	atime_002_neg
-
-FILES = atime.cfg \
-	atime_common.kshlib
-
-CMDS = $(PROGS:%=$(TESTDIR)/%) $(FILES:%=$(TESTDIR)/%)
-$(CMDS) := FILEMODE = 0555
-
-all clean clobber:
-
-install: $(CMDS)
-
-$(CMDS): $(TESTDIR)
-
-$(TESTDIR):
-	$(INS.dir)
-
-$(TESTDIR)/%: %.ksh
-	$(INS.rename)
-
-$(TESTDIR)/%: %
-	$(INS.file)
-=======
-include $(SRC)/test/zfs-tests/Makefile.com
->>>>>>> fee52838
+include $(SRC)/test/zfs-tests/Makefile.com