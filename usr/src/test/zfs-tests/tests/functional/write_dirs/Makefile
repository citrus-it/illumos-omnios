--- conflicted
+++ resolved
@@ -18,31 +18,4 @@
 ROOTOPTPKG = $(ROOT)/opt/zfs-tests
 TARGETDIR = $(ROOTOPTPKG)/tests/functional/write_dirs
 
-<<<<<<< HEAD
-PROGS = cleanup \
-	setup \
-	write_dirs_001_pos \
-	write_dirs_002_pos
-
-FILES = write_dirs.cfg
-
-CMDS = $(PROGS:%=$(TESTDIR)/%) $(FILES:%=$(TESTDIR)/%)
-$(CMDS) := FILEMODE = 0555
-
-all clean clobber:
-
-install: $(CMDS)
-
-$(CMDS): $(TESTDIR)
-
-$(TESTDIR):
-	$(INS.dir)
-
-$(TESTDIR)/%: %.ksh
-	$(INS.rename)
-
-$(TESTDIR)/%: %
-	$(INS.file)
-=======
-include $(SRC)/test/zfs-tests/Makefile.com
->>>>>>> fee52838
+include $(SRC)/test/zfs-tests/Makefile.com