#
# This file and its contents are supplied under the terms of the
# Common Development and Distribution License ("CDDL"), version 1.0.
# You may only use this file in accordance with the terms of version
# 1.0 of the CDDL.
#
# A full copy of the text of the CDDL should have accompanied this
# source.  A copy of the CDDL is also available via the Internet at
# http://www.illumos.org/license/CDDL.
#

#
# Copyright (c) 2013, 2016 by Delphix. All rights reserved.
#

include $(SRC)/Makefile.master

ROOTOPTPKG = $(ROOT)/opt/zfs-tests
TARGETDIR = $(ROOTOPTPKG)/tests/functional/online_offline

<<<<<<< HEAD
PROGS = cleanup \
	online_offline_001_pos \
	online_offline_002_neg \
	online_offline_003_neg \
	setup

CMDS = $(PROGS:%=$(TESTDIR)/%)
$(CMDS) := FILEMODE = 0555

all clean clobber:

install: $(CMDS)

$(CMDS): $(TESTDIR)

$(TESTDIR):
	$(INS.dir)

$(TESTDIR)/%: %.ksh
	$(INS.rename)

$(TESTDIR)/%: %
	$(INS.file)
=======
include $(SRC)/test/zfs-tests/Makefile.com
>>>>>>> fee52838
<|MERGE_RESOLUTION|>--- conflicted
+++ resolved
@@ -18,30 +18,4 @@
 ROOTOPTPKG = $(ROOT)/opt/zfs-tests
 TARGETDIR = $(ROOTOPTPKG)/tests/functional/online_offline
 
-<<<<<<< HEAD
-PROGS = cleanup \
-	online_offline_001_pos \
-	online_offline_002_neg \
-	online_offline_003_neg \
-	setup
-
-CMDS = $(PROGS:%=$(TESTDIR)/%)
-$(CMDS) := FILEMODE = 0555
-
-all clean clobber:
-
-install: $(CMDS)
-
-$(CMDS): $(TESTDIR)
-
-$(TESTDIR):
-	$(INS.dir)
-
-$(TESTDIR)/%: %.ksh
-	$(INS.rename)
-
-$(TESTDIR)/%: %
-	$(INS.file)
-=======
-include $(SRC)/test/zfs-tests/Makefile.com
->>>>>>> fee52838
+include $(SRC)/test/zfs-tests/Makefile.com