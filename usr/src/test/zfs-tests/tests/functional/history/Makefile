--- conflicted
+++ resolved
@@ -18,51 +18,4 @@
 ROOTOPTPKG = $(ROOT)/opt/zfs-tests
 TARGETDIR = $(ROOTOPTPKG)/tests/functional/history
 
-<<<<<<< HEAD
-PROGS = cleanup \
-	history_001_pos \
-	history_002_pos \
-	history_003_pos \
-	history_004_pos \
-	history_005_neg \
-	history_006_neg \
-	history_007_pos \
-	history_008_pos \
-	history_009_pos \
-	history_010_pos \
-	setup
-
-FILES = history.cfg \
-	history_common.kshlib
-
-DATAFILES = i386.migratedpool.DAT.Z \
-	i386.orig_history.txt \
-	sparc.migratedpool.DAT.Z \
-	sparc.orig_history.txt \
-	zfs-pool-v4.dat.Z
-
-CMDS = $(PROGS:%=$(TESTDIR)/%) $(FILES:%=$(TESTDIR)/%)
-$(CMDS) := FILEMODE = 0555
-
-DATA = $(DATAFILES:%=$(TESTDIR)/%)
-$(DATA) := FILEMODE = 0444
-
-all clean clobber:
-
-install: $(CMDS) $(DATA)
-
-$(CMDS): $(TESTDIR)
-
-$(DATA): $(TESTDIR)
-
-$(TESTDIR):
-	$(INS.dir)
-
-$(TESTDIR)/%: %.ksh
-	$(INS.rename)
-
-$(TESTDIR)/%: %
-	$(INS.file)
-=======
-include $(SRC)/test/zfs-tests/Makefile.com
->>>>>>> fee52838
+include $(SRC)/test/zfs-tests/Makefile.com