#
# This file and its contents are supplied under the terms of the
# Common Development and Distribution License ("CDDL"), version 1.0.
# You may only use this file in accordance with the terms of version
# 1.0 of the CDDL.
#
# A full copy of the text of the CDDL should have accompanied this
# source.  A copy of the CDDL is also available via the Internet at
# http://www.illumos.org/license/CDDL.
#

#
# Copyright (c) 2013, 2016 by Delphix. All rights reserved.
#

include $(SRC)/Makefile.master

ROOTOPTPKG = $(ROOT)/opt/zfs-tests
TARGETDIR = $(ROOTOPTPKG)/tests/functional/snapshot

<<<<<<< HEAD
PROGS = cleanup \
	clone_001_pos \
	rollback_001_pos \
	rollback_002_pos \
	rollback_003_pos \
	setup \
	snapshot_001_pos \
	snapshot_002_pos \
	snapshot_003_pos \
	snapshot_004_pos \
	snapshot_005_pos \
	snapshot_006_pos \
	snapshot_007_pos \
	snapshot_008_pos \
	snapshot_009_pos \
	snapshot_010_pos \
	snapshot_011_pos \
	snapshot_012_pos \
	snapshot_013_pos \
	snapshot_014_pos \
	snapshot_015_pos \
	snapshot_016_pos \
	snapshot_017_pos

FILES = snapshot.cfg

CMDS = $(PROGS:%=$(TESTDIR)/%) $(FILES:%=$(TESTDIR)/%)
$(CMDS) := FILEMODE = 0555

all clean clobber:

install: $(CMDS)

$(CMDS): $(TESTDIR)

$(TESTDIR):
	$(INS.dir)

$(TESTDIR)/%: %.ksh
	$(INS.rename)

$(TESTDIR)/%: %
	$(INS.file)
=======
include $(SRC)/test/zfs-tests/Makefile.com
>>>>>>> fee52838
<|MERGE_RESOLUTION|>--- conflicted
+++ resolved
@@ -18,50 +18,4 @@
 ROOTOPTPKG = $(ROOT)/opt/zfs-tests
 TARGETDIR = $(ROOTOPTPKG)/tests/functional/snapshot
 
-<<<<<<< HEAD
-PROGS = cleanup \
-	clone_001_pos \
-	rollback_001_pos \
-	rollback_002_pos \
-	rollback_003_pos \
-	setup \
-	snapshot_001_pos \
-	snapshot_002_pos \
-	snapshot_003_pos \
-	snapshot_004_pos \
-	snapshot_005_pos \
-	snapshot_006_pos \
-	snapshot_007_pos \
-	snapshot_008_pos \
-	snapshot_009_pos \
-	snapshot_010_pos \
-	snapshot_011_pos \
-	snapshot_012_pos \
-	snapshot_013_pos \
-	snapshot_014_pos \
-	snapshot_015_pos \
-	snapshot_016_pos \
-	snapshot_017_pos
-
-FILES = snapshot.cfg
-
-CMDS = $(PROGS:%=$(TESTDIR)/%) $(FILES:%=$(TESTDIR)/%)
-$(CMDS) := FILEMODE = 0555
-
-all clean clobber:
-
-install: $(CMDS)
-
-$(CMDS): $(TESTDIR)
-
-$(TESTDIR):
-	$(INS.dir)
-
-$(TESTDIR)/%: %.ksh
-	$(INS.rename)
-
-$(TESTDIR)/%: %
-	$(INS.file)
-=======
-include $(SRC)/test/zfs-tests/Makefile.com
->>>>>>> fee52838
+include $(SRC)/test/zfs-tests/Makefile.com