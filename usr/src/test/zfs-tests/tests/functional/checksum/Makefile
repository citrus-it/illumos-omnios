--- conflicted
+++ resolved
@@ -16,37 +16,7 @@
 include $(SRC)/Makefile.master
 
 ROOTOPTPKG = $(ROOT)/opt/zfs-tests
-<<<<<<< HEAD
-TESTDIR = $(ROOTOPTPKG)/tests/functional/checksum
-
-SCRIPTS = run_edonr_test \
-	run_sha2_test \
-	run_skein_test
-
-CMDS = $(SCRIPTS:%=$(TESTDIR)/%)
-$(CMDS) := FILEMODE = 0555
-
-all clean clobber:
-
-install: $(CMDS)
-
-$(CMDS): $(TESTDIR)
-
-$(TESTDIR):
-	$(INS.dir)
-
-$(TESTDIR)/%: %
-	$(INS.file)
-
-$(TESTDIR)/%: %.ksh
-	$(INS.rename)
-
-SUBDIRS = edonr \
-	sha2 \
-	skein
-=======
 TARGETDIR = $(ROOTOPTPKG)/tests/functional/checksum
->>>>>>> fee52838
 
 include $(SRC)/test/zfs-tests/Makefile.com
 include $(SRC)/test/Makefile.com