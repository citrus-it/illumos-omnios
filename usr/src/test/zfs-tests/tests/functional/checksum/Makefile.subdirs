--- conflicted
+++ resolved
@@ -27,11 +27,7 @@
 $(CMDS) := FILEMODE = 0555
 
 C99MODE = $(C99_ENABLE)
-<<<<<<< HEAD
-CFLAGS = -I $(SRC)/uts/common -D_KERNEL
-=======
 CFLAGS += -I $(SRC)/uts/common -D_KERNEL
->>>>>>> a6c5c5ca
 LDLIBS += -lmd
 LINTFLAGS += -u
 LINTFLAGS64 += -u
