#
# CDDL HEADER START
#
# The contents of this file are subject to the terms of the
# Common Development and Distribution License (the "License").
# You may not use this file except in compliance with the License.
#
# You can obtain a copy of the license at usr/src/OPENSOLARIS.LICENSE
# or http://www.opensolaris.org/os/licensing.
# See the License for the specific language governing permissions
# and limitations under the License.
#
# When distributing Covered Code, include this CDDL HEADER in each
# file and include the License file at usr/src/OPENSOLARIS.LICENSE.
# If applicable, add the following below this CDDL HEADER, with the
# fields enclosed by brackets "[]" replaced with your own identifying
# information: Portions Copyright [yyyy] [name of copyright owner]
#
# CDDL HEADER END
#

#
# Copyright 2009 Sun Microsystems, Inc.  All rights reserved.
# Use is subject to license terms.
#

#
# Copyright (c) 2013, 2016 by Delphix. All rights reserved.
#

. $STF_SUITE/include/libtest.shlib
. $STF_SUITE/include/math.shlib
. $STF_SUITE/tests/functional/rsend/rsend.cfg

#
# Set up test model which includes various datasets
#
#               @final
#               @snapB
#               @init
#               |
#   ______ pclone
#  |      /
#  |@psnap
#  ||                         @final
#  ||@final       @final      @snapC
#  ||@snapC       @snapC      @snapB
#  ||@snapA       @snapB      @snapA
#  ||@init        @init       @init
#  |||            |           |
# $pool -------- $FS ------- fs1 ------- fs2
#    \             \\_____     \          |
#     vol           vol   \____ \         @fsnap
#      |              |        \ \              \
#      @init          @vsnap   |  ------------ fclone
#      @snapA         @init \  |                    |
#      @final         @snapB \ |                    @init
#                     @snapC  vclone                @snapA
#                     @final       |                @final
#                                 @init
#                                 @snapC
#                                 @final
#
# $1 pool name
#
function setup_test_model
{
	typeset pool=$1

	log_must zfs create -p $pool/$FS/fs1/fs2

	log_must zfs snapshot $pool@psnap
	log_must zfs clone $pool@psnap $pool/pclone

	if is_global_zone ; then
		log_must zfs create -V 16M $pool/vol
		log_must zfs create -V 16M $pool/$FS/vol

		log_must zfs snapshot $pool/$FS/vol@vsnap
		log_must zfs clone $pool/$FS/vol@vsnap $pool/$FS/vclone
	fi

	log_must snapshot_tree $pool/$FS/fs1/fs2@fsnap
	log_must zfs clone $pool/$FS/fs1/fs2@fsnap $pool/$FS/fs1/fclone
	log_must zfs snapshot -r $pool@init

	log_must snapshot_tree $pool@snapA
	log_must snapshot_tree $pool@snapC
	log_must snapshot_tree $pool/pclone@snapB
	log_must snapshot_tree $pool/$FS@snapB
	log_must snapshot_tree $pool/$FS@snapC
	log_must snapshot_tree $pool/$FS/fs1@snapA
	log_must snapshot_tree $pool/$FS/fs1@snapB
	log_must snapshot_tree $pool/$FS/fs1@snapC
	log_must snapshot_tree $pool/$FS/fs1/fclone@snapA

	if is_global_zone ; then
		log_must zfs snapshot $pool/vol@snapA
		log_must zfs snapshot $pool/$FS/vol@snapB
		log_must zfs snapshot $pool/$FS/vol@snapC
		log_must zfs snapshot $pool/$FS/vclone@snapC
	fi

	log_must zfs snapshot -r $pool@final

	return 0
}

#
# Cleanup the BACKDIR and given pool content and all the sub datasets
#
# $1 pool name
#
function cleanup_pool
{
	typeset pool=$1
	log_must rm -rf $BACKDIR/*

	if is_global_zone ; then
		log_must zfs destroy -Rf $pool
	else
		typeset list=$(zfs list -H -r -t all -o name $pool)
		for ds in $list ; do
			if [[ $ds != $pool ]] ; then
				if datasetexists $ds ; then
					log_must zfs destroy -Rf $ds
				fi
			fi
		done
	fi

	typeset mntpnt=$(get_prop mountpoint $pool)
	if ! ismounted $pool ; then
		# Make sure mountpoint directory is empty
		if [[ -d $mntpnt ]]; then
			log_must rm -rf $mntpnt/*
		fi

		log_must zfs mount $pool
	fi
	if [[ -d $mntpnt ]]; then
		rm -rf $mntpnt/*
	fi

	return 0
}

function cleanup_pools
{
	cleanup_pool $POOL2
	destroy_pool $POOL3
}

#
# Detect if the given two filesystems have same sub-datasets
#
# $1 source filesystem
# $2 destination filesystem
#
function cmp_ds_subs
{
	typeset src_fs=$1
	typeset dst_fs=$2

	zfs list -r -H -t all -o name $src_fs > $BACKDIR/src1
	zfs list -r -H -t all -o name $dst_fs > $BACKDIR/dst1

	eval sed -e 's:^$src_fs:PREFIX:g' < $BACKDIR/src1 > $BACKDIR/src
	eval sed -e 's:^$dst_fs:PREFIX:g' < $BACKDIR/dst1 > $BACKDIR/dst

	diff $BACKDIR/src $BACKDIR/dst
	typeset -i ret=$?

	rm -f $BACKDIR/src $BACKDIR/dst $BACKDIR/src1 $BACKDIR/dst1

	return $ret
}

#
# Compare all the directores and files in two filesystems
#
# $1 source filesystem
# $2 destination filesystem
#
function cmp_ds_cont
{
	typeset src_fs=$1
	typeset dst_fs=$2

	typeset srcdir dstdir
	srcdir=$(get_prop mountpoint $src_fs)
	dstdir=$(get_prop mountpoint $dst_fs)

	diff -r $srcdir $dstdir > /dev/null 2>&1
	return $?
}

#
# Compare the given two dataset properties
#
# $1 dataset 1
# $2 dataset 2
#
function cmp_ds_prop
{
	typeset dtst1=$1
	typeset dtst2=$2

	for item in "type" "origin" "volblocksize" "aclinherit" "aclmode" \
	    "atime" "canmount" "checksum" "compression" "copies" "devices" \
	    "exec" "quota" "readonly" "recordsize" "reservation" "setuid" \
	    "sharenfs" "snapdir" "version" "volsize" "xattr" "zoned" \
	    "mountpoint";
	do
		zfs get -H -o property,value,source $item $dtst1 >> \
		    $BACKDIR/dtst1
		zfs get -H -o property,value,source $item $dtst2 >> \
		    $BACKDIR/dtst2
	done

	eval sed -e 's:$dtst1:PREFIX:g' < $BACKDIR/dtst1 > $BACKDIR/dtst1
	eval sed -e 's:$dtst2:PREFIX:g' < $BACKDIR/dtst2 > $BACKDIR/dtst2

	diff $BACKDIR/dtst1 $BACKDIR/dtst2
	typeset -i ret=$?

	rm -f $BACKDIR/dtst1 $BACKDIR/dtst2

	return $ret

}

#
# Random create directories and files
#
# $1 directory
#
function random_tree
{
	typeset dir=$1

	if [[ -d $dir ]]; then
		rm -rf $dir
	fi
	mkdir -p $dir
	typeset -i ret=$?

	typeset -i nl nd nf
	((nl = RANDOM % 6 + 1))
	((nd = RANDOM % 3 ))
	((nf = RANDOM % 5 ))
	mktree -b $dir -l $nl -d $nd -f $nf
	((ret |= $?))

	return $ret
}

#
# Put data in filesystem and take snapshot
#
# $1 snapshot name
#
function snapshot_tree
{
	typeset snap=$1
	typeset ds=${snap%%@*}
	typeset type=$(get_prop "type" $ds)

	typeset -i ret=0
	if [[ $type == "filesystem" ]]; then
		typeset mntpnt=$(get_prop mountpoint $ds)
		((ret |= $?))

		if ((ret == 0)) ; then
			eval random_tree $mntpnt/${snap##$ds}
			((ret |= $?))
		fi
	fi

	if ((ret == 0)) ; then
		zfs snapshot $snap
		((ret |= $?))
	fi

	return $ret
}

#
# Destroy the given snapshot and stuff
#
# $1 snapshot
#
function destroy_tree
{
	typeset -i ret=0
	typeset snap
	for snap in "$@" ; do
		zfs destroy $snap
		ret=$?

		typeset ds=${snap%%@*}
		typeset type=$(get_prop "type" $ds)
		if [[ $type == "filesystem" ]]; then
			typeset mntpnt=$(get_prop mountpoint $ds)
			((ret |= $?))

			if ((ret != 0)); then
				rm -r $mntpnt/$snap
				((ret |= $?))
			fi
		fi

		if ((ret != 0)); then
			return $ret
		fi
	done

	return 0
}

#
# Get all the sub-datasets of give dataset with specific suffix
#
# $1 Given dataset
# $2 Suffix
#
function getds_with_suffix
{
	typeset ds=$1
	typeset suffix=$2

	typeset list=$(zfs list -r -H -t all -o name $ds | grep "$suffix$")

	echo $list
}

#
# Output inherited properties whitch is edited for file system
#
function fs_inherit_prop
{
	typeset fs_prop
	if is_global_zone ; then
		fs_prop=$(zfs inherit 2>&1 | \
		    awk '$2=="YES" && $3=="YES" {print $1}')
		if ! is_te_enabled ; then
		        fs_prop=$(echo $fs_prop | grep -v "mlslabel")
		fi
	else
		fs_prop=$(zfs inherit 2>&1 | \
		    awk '$2=="YES" && $3=="YES" {print $1}'|
		    egrep -v "devices|mlslabel|sharenfs|sharesmb|zoned")
	fi

	echo $fs_prop
}

#
# Output inherited properties for volume
#
function vol_inherit_prop
{
	echo "checksum readonly"
}

#
# Get the destination dataset to compare
#
function get_dst_ds
{
	typeset srcfs=$1
	typeset dstfs=$2

	#
	# If the srcfs is not pool
	#
	if ! zpool list $srcfs > /dev/null 2>&1 ; then
		eval dstfs="$dstfs/${srcfs#*/}"
	fi

	echo $dstfs
}

#
# Make test files
#
# $1 Number of files to create
# $2 Maximum file size
# $3 File ID offset
# $4 File system to create the files on
#
function mk_files
{
	nfiles=$1
	maxsize=$2
	file_id_offset=$3
	fs=$4

	for ((i=0; i<$nfiles; i=i+1)); do
		dd if=/dev/urandom \
		    of=/$fs/file-$maxsize-$((i+$file_id_offset)) \
		    bs=$(($RANDOM * $RANDOM % $maxsize)) \
		    count=1 >/dev/null 2>&1 || log_fail \
		    "Failed to create /$fs/file-$maxsize-$((i+$file_id_offset))"
	done
	echo Created $nfiles files of random sizes up to $maxsize bytes
}

#
# Remove test files
#
# $1 Number of files to remove
# $2 Maximum file size
# $3 File ID offset
# $4 File system to remove the files from
#
function rm_files
{
	nfiles=$1
	maxsize=$2
	file_id_offset=$3
	fs=$4

	for ((i=0; i<$nfiles; i=i+1)); do
		rm -f /$fs/file-$maxsize-$((i+$file_id_offset))
	done
	echo Removed $nfiles files of random sizes up to $maxsize bytes
}

#
# Mess up file contents
#
# $1 The file path
#
function mess_file
{
	file=$1

	filesize=$(stat -c '%s' $file)
	offset=$(($RANDOM * $RANDOM % $filesize))
	if (($RANDOM % 7 <= 1)); then
		#
		# We corrupt 2 bytes to minimize the chance that we
		# write the same value that's already there.
		#
		log_must eval "dd if=/dev/random of=$file conv=notrunc " \
		    "bs=1 count=2 oseek=$offset >/dev/null 2>&1"
	else
		log_must truncate -s $offset $file
	fi
}

#
# Diff the send/receive filesystems
#
# $1 The sent filesystem
# $2 The received filesystem
#
function file_check
{
	sendfs=$1
	recvfs=$2

	if [[ -d /$recvfs/.zfs/snapshot/a && -d \
	    /$sendfs/.zfs/snapshot/a ]]; then
		diff -r /$recvfs/.zfs/snapshot/a /$sendfs/.zfs/snapshot/a
		[[ $? -eq 0 ]] || log_fail "Differences found in snap a"
	fi
	if [[ -d /$recvfs/.zfs/snapshot/b && -d \
	    /$sendfs/.zfs/snapshot/b ]]; then
		diff -r /$recvfs/.zfs/snapshot/b /$sendfs/.zfs/snapshot/b
		[[ $? -eq 0 ]] || log_fail "Differences found in snap b"
	fi
}

#
# Resume test helper
#
# $1 The ZFS send command
# $2 The filesystem where the streams are sent
# $3 The receive filesystem
#
function resume_test
{
	sendcmd=$1
	streamfs=$2
	recvfs=$3
	book=""

	stream_num=1
	log_must eval "$sendcmd >/$streamfs/$stream_num"
	[[ $sendcmd =~ "--redact" ]] && book=${sendcmd##* }

	for ((i=0; i<2; i=i+1)); do
		mess_file /$streamfs/$stream_num
		log_mustnot zfs recv -suv $recvfs </$streamfs/$stream_num
		stream_num=$((stream_num+1))

		token=$(zfs get -Hp -o value receive_resume_token $recvfs)
		log_must eval "zfs send -v -t $token $book" \
		    " >/$streamfs/$stream_num"
		[[ -f /$streamfs/$stream_num ]] || \
		    log_fail "NO FILE /$streamfs/$stream_num"
	done
	log_must zfs recv -suv $recvfs </$streamfs/$stream_num
}

#
# Setup filesystems for the resumable send/receive tests
#
# $1 The "send" filesystem
# $2 The "recv" filesystem
#
function test_fs_setup
{
	typeset sendfs=$1
	typeset recvfs=$2
	typeset sendpool=${sendfs%%/*}
	typeset recvpool=${recvfs%%/*}

<<<<<<< HEAD
	datasetexists $sendfs && log_must zfs destroy -r $sendpool
	datasetexists $recvfs && log_must zfs destroy -r $recvpool
=======
	datasetexists $sendfs && log_must $ZFS destroy -r $sendpool
	datasetexists $recvfs && log_must $ZFS destroy -r $recvpool
>>>>>>> ac89d1e8

	if $(datasetexists $sendfs || zfs create -o compress=lz4 $sendfs); then
		mk_files 1000 256 0 $sendfs &
		mk_files 1000 131072 0 $sendfs &
		mk_files 100 1048576 0 $sendfs &
		mk_files 10 10485760 0 $sendfs &
		mk_files 1 104857600 0 $sendfs &
		log_must wait
		log_must zfs snapshot $sendfs@a

		rm_files 200 256 0 $sendfs &
		rm_files 200 131072 0 $sendfs &
		rm_files 20 1048576 0 $sendfs &
		rm_files 2 10485760 0 $sendfs &
		log_must wait

		mk_files 400 256 0 $sendfs &
		mk_files 400 131072 0 $sendfs &
		mk_files 40 1048576 0 $sendfs &
		mk_files 4 10485760 0 $sendfs &
		log_must wait

		log_must zfs snapshot $sendfs@b
		log_must eval "zfs send -v $sendfs@a >/$sendpool/initial.zsend"
		log_must eval "zfs send -v -i @a $sendfs@b " \
		    ">/$sendpool/incremental.zsend"
	fi

	if datasetexists $streamfs; then
		log_must zfs destroy -r $streamfs
	fi
	log_must zfs create -o compress=lz4 $sendpool/stream
}

#
# Check to see if the specified features are set in a send stream.
# The values for these features are found in uts/common/fs/zfs/sys/zfs_ioctl.h
#
# $1 The stream file
# $2-$n The flags expected in the stream
#
function stream_has_features
{
	typeset file=$1
	shift

	[[ -f $file ]] || log_fail "Couldn't find file: $file"
	typeset flags=$(cat $file | zstreamdump | awk '/features =/ {print $3}')
	typeset -A feature
	feature[dedup]="1"
	feature[dedupprops]="2"
	feature[sa_spill]="4"
	feature[embed_data]="10000"
	feature[lz4]="20000"
	feature[mooch_byteswap]="40000"
	feature[large_blocks]="80000"
	feature[resuming]="100000"
	feature[redacted]="200000"
	feature[compressed]="400000"

	typeset flag known derived=0
	for flag in "$@"; do
		known=${feature[$flag]}
		[[ -z $known ]] && log_fail "Unknown feature: $flag"

		derived=$(echo "$flags & ${feature[$flag]} = X" | mdb | \
		    sed 's/ //g')
		[[ $derived = $known ]] || return 1
	done

	return 0
}

#
# Parse zstreamdump -v output.  The output varies for each kind of record:
# BEGIN records are simply output as "BEGIN"
# END records are output as "END"
# OBJECT records become "OBJECT <object num>"
# FREEOBJECTS records become "FREEOBJECTS <startobj> <numobjs>"
# FREE records become "<record type> <start> <length>"
# WRITE records become:
# "<record type> <compression type> <start> <logical size> <compressed size>
#  <data size>"
#
function parse_dump
{
	sed '/^WRITE/{N;s/\n/ /;}' | grep "^[A-Z]" | awk '{
	    if ($1 == "BEGIN" || $1 == "END") print $1
	    if ($1 == "OBJECT") print $1" "$4
	    if ($1 == "FREEOBJECTS") print $1" "$4" "$7
	    if ($1 == "FREE") print $1" "$7" "$10
	    if ($1 == "WRITE") print $1" "$15" "$18" "$21" "$24" "$27}'
}

#
# Given a send stream, verify that the size of the stream matches what's
# expected based on the source or target dataset. If the stream is an
# incremental stream, subtract the size of the source snapshot before
# comparing. This function does not currently handle incremental streams
# that remove data.
#
# $1 The zstreamdump output file
# $2 The dataset to compare against
#    This can be a source of a send or recv target (fs, not snapshot)
# $3 The percentage below which verification is deemed a failure
# $4 The source snapshot of an incremental send
#

function verify_stream_size
{
	typeset stream=$1
	typeset ds=$2
	typeset percent=${3:-90}
	typeset inc_src=$4

	[[ -f $stream ]] || log_fail "No such file: $stream"
	datasetexists $ds || log_fail "No such dataset: $ds"

	typeset stream_size=$(cat $stream | zstreamdump | sed -n \
	    's/	Total write size = \(.*\) (0x.*)/\1/p')

	typeset inc_size=0
	if [[ -n $inc_src ]]; then
		inc_size=$(get_prop lrefer $inc_src)
		if stream_has_features $stream compressed; then
			inc_size=$(get_prop refer $inc_src)
		fi
	fi

	if stream_has_features $stream compressed; then
		ds_size=$(get_prop refer $ds)
	else
		ds_size=$(get_prop lrefer $ds)
	fi
	ds_size=$((ds_size - inc_size))

	within_percent $stream_size $ds_size $percent || log_fail \
	    "$stream_size $ds_size differed by too much"
}

# Cleanup function for tests involving resumable send
function resume_cleanup
{
	typeset sendfs=$1
	typeset streamfs=$2

	datasetexists $sendfs && log_must zfs destroy -r $sendfs
	datasetexists $streamfs && log_must zfs destroy -r $streamfs
	cleanup_pool $POOL2
	rm -f /$POOL/initial.zsend /$POOL/incremental.zsend
}<|MERGE_RESOLUTION|>--- conflicted
+++ resolved
@@ -518,13 +518,8 @@
 	typeset sendpool=${sendfs%%/*}
 	typeset recvpool=${recvfs%%/*}
 
-<<<<<<< HEAD
 	datasetexists $sendfs && log_must zfs destroy -r $sendpool
 	datasetexists $recvfs && log_must zfs destroy -r $recvpool
-=======
-	datasetexists $sendfs && log_must $ZFS destroy -r $sendpool
-	datasetexists $recvfs && log_must $ZFS destroy -r $recvpool
->>>>>>> ac89d1e8
 
 	if $(datasetexists $sendfs || zfs create -o compress=lz4 $sendfs); then
 		mk_files 1000 256 0 $sendfs &
