#
# This file and its contents are supplied under the terms of the
# Common Development and Distribution License ("CDDL"), version 1.0.
# You may only use this file in accordance with the terms of version
# 1.0 of the CDDL.
#
# A full copy of the text of the CDDL should have accompanied this
# source.  A copy of the CDDL is also available via the Internet at
# http://www.illumos.org/license/CDDL.
#

#
# Copyright (c) 2013, 2016 by Delphix. All rights reserved.
#

include $(SRC)/Makefile.master

ROOTOPTPKG = $(ROOT)/opt/zfs-tests
TARGETDIR = $(ROOTOPTPKG)/tests/functional/no_space

<<<<<<< HEAD
PROGS = cleanup \
	enospc_001_pos \
	enospc_002_pos \
	setup

FILES = enospc.cfg

CMDS = $(PROGS:%=$(TESTDIR)/%) $(FILES:%=$(TESTDIR)/%)
$(CMDS) := FILEMODE = 0555

all clean clobber:

install: $(CMDS)

$(CMDS): $(TESTDIR)

$(TESTDIR):
	$(INS.dir)

$(TESTDIR)/%: %.ksh
	$(INS.rename)

$(TESTDIR)/%: %
	$(INS.file)
=======
include $(SRC)/test/zfs-tests/Makefile.com
>>>>>>> fee52838
<|MERGE_RESOLUTION|>--- conflicted
+++ resolved
@@ -18,31 +18,4 @@
 ROOTOPTPKG = $(ROOT)/opt/zfs-tests
 TARGETDIR = $(ROOTOPTPKG)/tests/functional/no_space
 
-<<<<<<< HEAD
-PROGS = cleanup \
-	enospc_001_pos \
-	enospc_002_pos \
-	setup
-
-FILES = enospc.cfg
-
-CMDS = $(PROGS:%=$(TESTDIR)/%) $(FILES:%=$(TESTDIR)/%)
-$(CMDS) := FILEMODE = 0555
-
-all clean clobber:
-
-install: $(CMDS)
-
-$(CMDS): $(TESTDIR)
-
-$(TESTDIR):
-	$(INS.dir)
-
-$(TESTDIR)/%: %.ksh
-	$(INS.rename)
-
-$(TESTDIR)/%: %
-	$(INS.file)
-=======
-include $(SRC)/test/zfs-tests/Makefile.com
->>>>>>> fee52838
+include $(SRC)/test/zfs-tests/Makefile.com