--- conflicted
+++ resolved
@@ -18,34 +18,4 @@
 ROOTOPTPKG = $(ROOT)/opt/zfs-tests
 TARGETDIR = $(ROOTOPTPKG)/tests/functional/scrub_mirror
 
-<<<<<<< HEAD
-PROGS = cleanup \
-	scrub_mirror_001_pos \
-	scrub_mirror_002_pos \
-	scrub_mirror_003_pos \
-	scrub_mirror_004_pos \
-	setup
-
-FILES = default.cfg \
-	scrub_mirror_common.kshlib
-
-CMDS = $(PROGS:%=$(TESTDIR)/%) $(FILES:%=$(TESTDIR)/%)
-$(CMDS) := FILEMODE = 0555
-
-all clean clobber:
-
-install: $(CMDS)
-
-$(CMDS): $(TESTDIR)
-
-$(TESTDIR):
-	$(INS.dir)
-
-$(TESTDIR)/%: %.ksh
-	$(INS.rename)
-
-$(TESTDIR)/%: %
-	$(INS.file)
-=======
-include $(SRC)/test/zfs-tests/Makefile.com
->>>>>>> fee52838
+include $(SRC)/test/zfs-tests/Makefile.com