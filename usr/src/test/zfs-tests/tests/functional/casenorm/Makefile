--- conflicted
+++ resolved
@@ -20,29 +20,4 @@
 ROOTOPTPKG = $(ROOT)/opt/zfs-tests
 TARGETDIR = $(ROOTOPTPKG)/tests/functional/casenorm
 
-<<<<<<< HEAD
-FILES=		casenorm.cfg	\
-		casenorm.kshlib
-
-ROOTTESTS=	$(TESTS:%=$(ROOTTESTDIR)/%)
-ROOTFILES=	$(FILES:%=$(ROOTTESTDIR)/%)
-$(ROOTTESTS) :=	FILEMODE = 0555
-$(ROOTFILES) :=	FILEMODE = 0444
-
-all clean clobber:
-
-install:	$(ROOTTESTS) $(ROOTFILES)
-
-$(ROOTTESTS) $(ROOTFILES): $(ROOTTESTDIR)
-
-$(ROOTTESTDIR):
-		$(INS.dir)
-
-$(ROOTTESTDIR)/%: %.ksh
-		$(INS.rename)
-
-$(ROOTTESTDIR)/%: %
-		$(INS.file)
-=======
-include $(SRC)/test/zfs-tests/Makefile.com
->>>>>>> fee52838
+include $(SRC)/test/zfs-tests/Makefile.com