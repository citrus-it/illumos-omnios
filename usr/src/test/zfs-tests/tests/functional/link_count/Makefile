#
# This file and its contents are supplied under the terms of the
# Common Development and Distribution License ("CDDL"), version 1.0.
# You may only use this file in accordance with the terms of version
# 1.0 of the CDDL.
#
# A full copy of the text of the CDDL should have accompanied this
# source.  A copy of the CDDL is also available via the Internet at
# http://www.illumos.org/license/CDDL.
#

#
# Copyright (c) 2013, 2016 by Delphix. All rights reserved.
#

include $(SRC)/Makefile.master

ROOTOPTPKG = $(ROOT)/opt/zfs-tests
TARGETDIR = $(ROOTOPTPKG)/tests/functional/link_count

<<<<<<< HEAD
PROGS = cleanup \
	link_count_001 \
	setup

CMDS = $(PROGS:%=$(TESTDIR)/%)
$(CMDS) := FILEMODE = 0555

all clean clobber:

install: $(CMDS)

$(CMDS): $(TESTDIR)

$(TESTDIR):
	$(INS.dir)

$(TESTDIR)/%: %.ksh
	$(INS.rename)

$(TESTDIR)/%: %
	$(INS.file)
=======
include $(SRC)/test/zfs-tests/Makefile.com
>>>>>>> fee52838
<|MERGE_RESOLUTION|>--- conflicted
+++ resolved
@@ -18,28 +18,4 @@
 ROOTOPTPKG = $(ROOT)/opt/zfs-tests
 TARGETDIR = $(ROOTOPTPKG)/tests/functional/link_count
 
-<<<<<<< HEAD
-PROGS = cleanup \
-	link_count_001 \
-	setup
-
-CMDS = $(PROGS:%=$(TESTDIR)/%)
-$(CMDS) := FILEMODE = 0555
-
-all clean clobber:
-
-install: $(CMDS)
-
-$(CMDS): $(TESTDIR)
-
-$(TESTDIR):
-	$(INS.dir)
-
-$(TESTDIR)/%: %.ksh
-	$(INS.rename)
-
-$(TESTDIR)/%: %
-	$(INS.file)
-=======
-include $(SRC)/test/zfs-tests/Makefile.com
->>>>>>> fee52838
+include $(SRC)/test/zfs-tests/Makefile.com