--- conflicted
+++ resolved
@@ -18,32 +18,4 @@
 ROOTOPTPKG = $(ROOT)/opt/zfs-tests
 TARGETDIR = $(ROOTOPTPKG)/tests/functional/mv_files
 
-<<<<<<< HEAD
-PROGS = cleanup \
-	mv_files_001_pos \
-	mv_files_002_pos \
-	setup
-
-FILES = mv_files.cfg \
-	mv_files_common.kshlib
-
-CMDS = $(PROGS:%=$(TESTDIR)/%) $(FILES:%=$(TESTDIR)/%)
-$(CMDS) := FILEMODE = 0555
-
-all clean clobber:
-
-install: $(CMDS)
-
-$(CMDS): $(TESTDIR)
-
-$(TESTDIR):
-	$(INS.dir)
-
-$(TESTDIR)/%: %.ksh
-	$(INS.rename)
-
-$(TESTDIR)/%: %
-	$(INS.file)
-=======
-include $(SRC)/test/zfs-tests/Makefile.com
->>>>>>> fee52838
+include $(SRC)/test/zfs-tests/Makefile.com