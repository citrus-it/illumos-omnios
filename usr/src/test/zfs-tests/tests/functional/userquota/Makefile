#
# This file and its contents are supplied under the terms of the
# Common Development and Distribution License ("CDDL"), version 1.0.
# You may only use this file in accordance with the terms of version
# 1.0 of the CDDL.
#
# A full copy of the text of the CDDL should have accompanied this
# source.  A copy of the CDDL is also available via the Internet at
# http://www.illumos.org/license/CDDL.
#

#
# Copyright (c) 2013, 2016 by Delphix. All rights reserved.
#

include $(SRC)/Makefile.master

ROOTOPTPKG = $(ROOT)/opt/zfs-tests
TARGETDIR = $(ROOTOPTPKG)/tests/functional/userquota

<<<<<<< HEAD
PROGS = cleanup \
	groupspace_001_pos \
	groupspace_002_pos \
	setup \
	userquota_001_pos \
	userquota_002_pos \
	userquota_003_pos \
	userquota_004_pos \
	userquota_005_neg \
	userquota_006_pos \
	userquota_007_pos \
	userquota_008_pos \
	userquota_009_pos \
	userquota_010_pos \
	userquota_011_pos \
	userquota_012_neg \
	userspace_001_pos \
	userspace_002_pos

FILES = userquota.cfg \
	userquota_common.kshlib

CMDS = $(PROGS:%=$(TESTDIR)/%) $(FILES:%=$(TESTDIR)/%)
$(CMDS) := FILEMODE = 0555

all clean clobber:

install: $(CMDS)

$(CMDS): $(TESTDIR)

$(TESTDIR):
	$(INS.dir)

$(TESTDIR)/%: %.ksh
	$(INS.rename)

$(TESTDIR)/%: %
	$(INS.file)
=======
include $(SRC)/test/zfs-tests/Makefile.com
>>>>>>> fee52838
<|MERGE_RESOLUTION|>--- conflicted
+++ resolved
@@ -18,46 +18,4 @@
 ROOTOPTPKG = $(ROOT)/opt/zfs-tests
 TARGETDIR = $(ROOTOPTPKG)/tests/functional/userquota
 
-<<<<<<< HEAD
-PROGS = cleanup \
-	groupspace_001_pos \
-	groupspace_002_pos \
-	setup \
-	userquota_001_pos \
-	userquota_002_pos \
-	userquota_003_pos \
-	userquota_004_pos \
-	userquota_005_neg \
-	userquota_006_pos \
-	userquota_007_pos \
-	userquota_008_pos \
-	userquota_009_pos \
-	userquota_010_pos \
-	userquota_011_pos \
-	userquota_012_neg \
-	userspace_001_pos \
-	userspace_002_pos
-
-FILES = userquota.cfg \
-	userquota_common.kshlib
-
-CMDS = $(PROGS:%=$(TESTDIR)/%) $(FILES:%=$(TESTDIR)/%)
-$(CMDS) := FILEMODE = 0555
-
-all clean clobber:
-
-install: $(CMDS)
-
-$(CMDS): $(TESTDIR)
-
-$(TESTDIR):
-	$(INS.dir)
-
-$(TESTDIR)/%: %.ksh
-	$(INS.rename)
-
-$(TESTDIR)/%: %
-	$(INS.file)
-=======
-include $(SRC)/test/zfs-tests/Makefile.com
->>>>>>> fee52838
+include $(SRC)/test/zfs-tests/Makefile.com