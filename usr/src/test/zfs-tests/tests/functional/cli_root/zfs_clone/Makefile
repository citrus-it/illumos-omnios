--- conflicted
+++ resolved
@@ -18,34 +18,4 @@
 ROOTOPTPKG = $(ROOT)/opt/zfs-tests
 TARGETDIR = $(ROOTOPTPKG)/tests/functional/cli_root/zfs_clone
 
-<<<<<<< HEAD
-PROGS = cleanup \
-	setup \
-	zfs_clone_001_neg \
-	zfs_clone_002_pos \
-	zfs_clone_003_pos \
-	zfs_clone_004_pos \
-	zfs_clone_005_pos \
-	zfs_clone_006_pos \
-	zfs_clone_007_pos \
-	zfs_clone_008_neg \
-	zfs_clone_009_neg \
-	zfs_clone_010_pos
-
-CMDS = $(PROGS:%=$(TESTDIR)/%)
-$(CMDS) := FILEMODE = 0555
-
-all clean clobber:
-
-install: $(CMDS)
-
-$(CMDS): $(TESTDIR)
-
-$(TESTDIR):
-	$(INS.dir)
-
-$(TESTDIR)/%: %.ksh
-	$(INS.rename)
-=======
-include $(SRC)/test/zfs-tests/Makefile.com
->>>>>>> fee52838
+include $(SRC)/test/zfs-tests/Makefile.com