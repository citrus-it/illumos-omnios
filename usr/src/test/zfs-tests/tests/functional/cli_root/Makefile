--- conflicted
+++ resolved
@@ -16,71 +16,7 @@
 include $(SRC)/Makefile.master
 
 ROOTOPTPKG = $(ROOT)/opt/zfs-tests
-<<<<<<< HEAD
-TESTDIR = $(ROOTOPTPKG)/tests/functional/cli_root
-
-PROGS = cli_common.kshlib
-
-CMDS = $(PROGS:%=$(TESTDIR)/%)
-$(CMDS) := FILEMODE = 0555
-
-all clean clobber:
-
-install: $(CMDS)
-
-$(CMDS): $(TESTDIR)
-
-$(TESTDIR):
-	$(INS.dir)
-
-$(TESTDIR)/%: %
-	$(INS.file)
-
-SUBDIRS = zdb \
-	zfs \
-	zfs_clone \
-	zfs_copies \
-	zfs_create \
-	zfs_destroy \
-	zfs_get \
-	zfs_inherit \
-	zfs_mount \
-	zfs_promote \
-	zfs_property \
-	zfs_receive \
-	zfs_rename \
-	zfs_reservation \
-	zfs_rollback \
-	zfs_send \
-	zfs_set \
-	zfs_share \
-	zfs_snapshot \
-	zfs_unmount \
-	zfs_unshare \
-	zfs_upgrade \
-	zpool \
-	zpool_add \
-	zpool_attach \
-	zpool_clear \
-	zpool_create \
-	zpool_destroy \
-	zpool_detach \
-	zpool_expand \
-	zpool_export \
-	zpool_get \
-	zpool_history \
-	zpool_import \
-	zpool_offline \
-	zpool_online \
-	zpool_remove \
-	zpool_replace \
-	zpool_scrub \
-	zpool_set \
-	zpool_status \
-	zpool_upgrade
-=======
 TARGETDIR = $(ROOTOPTPKG)/tests/functional/cli_root
->>>>>>> fee52838
 
 include $(SRC)/test/zfs-tests/Makefile.com
 include $(SRC)/test/Makefile.com