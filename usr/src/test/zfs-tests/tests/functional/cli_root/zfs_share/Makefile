--- conflicted
+++ resolved
@@ -18,40 +18,4 @@
 ROOTOPTPKG = $(ROOT)/opt/zfs-tests
 TARGETDIR = $(ROOTOPTPKG)/tests/functional/cli_root/zfs_share
 
-<<<<<<< HEAD
-PROGS = cleanup \
-	setup \
-	zfs_share_001_pos \
-	zfs_share_002_pos \
-	zfs_share_003_pos \
-	zfs_share_004_pos \
-	zfs_share_005_pos \
-	zfs_share_006_pos \
-	zfs_share_007_neg \
-	zfs_share_008_neg \
-	zfs_share_009_neg \
-	zfs_share_010_neg \
-	zfs_share_011_pos
-
-FILES = zfs_share.cfg
-
-CMDS = $(PROGS:%=$(TESTDIR)/%) $(FILES:%=$(TESTDIR)/%)
-$(CMDS) := FILEMODE = 0555
-
-all clean clobber:
-
-install: $(CMDS)
-
-$(CMDS): $(TESTDIR)
-
-$(TESTDIR):
-	$(INS.dir)
-
-$(TESTDIR)/%: %
-	$(INS.file)
-
-$(TESTDIR)/%: %.ksh
-	$(INS.rename)
-=======
-include $(SRC)/test/zfs-tests/Makefile.com
->>>>>>> fee52838
+include $(SRC)/test/zfs-tests/Makefile.com