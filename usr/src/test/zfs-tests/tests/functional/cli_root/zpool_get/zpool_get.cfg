#
# CDDL HEADER START
#
# The contents of this file are subject to the terms of the
# Common Development and Distribution License (the "License").
# You may not use this file except in compliance with the License.
#
# You can obtain a copy of the license at usr/src/OPENSOLARIS.LICENSE
# or http://www.opensolaris.org/os/licensing.
# See the License for the specific language governing permissions
# and limitations under the License.
#
# When distributing Covered Code, include this CDDL HEADER in each
# file and include the License file at usr/src/OPENSOLARIS.LICENSE.
# If applicable, add the following below this CDDL HEADER, with the
# fields enclosed by brackets "[]" replaced with your own identifying
# information: Portions Copyright [yyyy] [name of copyright owner]
#
# CDDL HEADER END
#

#
# Copyright 2009 Sun Microsystems, Inc.  All rights reserved.
# Use is subject to license terms.
#

#
<<<<<<< HEAD
# Copyright (c) 2013, 2016 by Delphix. All rights reserved.
#

function get_pool_props
{
	zpool get -H -o property all $TESTPOOL
}

function cleanup
{
	rm -f $tmpfile
}
=======
# Copyright (c) 2013 by Delphix. All rights reserved.
# Copyright 2016 Nexenta Systems, Inc. All rights reserved.
#

# Set the expected properties of zpool
typeset -a properties=(
    "size"
    "capacity"
    "altroot"
    "health"
    "guid"
    "version"
    "bootfs"
    "delegation"
    "autoreplace"
    "cachefile"
    "failmode"
    "listsnapshots"
    "autoexpand"
    "dedupditto"
    "dedupratio"
    "free"
    "allocated"
    "readonly"
    "comment"
    "expandsize"
    "freeing"
    "fragmentation"
    "leaked"
    "feature@async_destroy"
    "feature@empty_bpobj"
    "feature@lz4_compress"
    "feature@multi_vdev_crash_dump"
    "feature@spacemap_histogram"
    "feature@enabled_txg"
    "feature@hole_birth"
    "feature@extensible_dataset"
    "feature@embedded_data"
    "feature@bookmarks"
    "feature@filesystem_limits"
    "feature@large_blocks"
    "feature@sha512"
    "feature@skein"
    "feature@edonr"
)
>>>>>>> 481467d8
<|MERGE_RESOLUTION|>--- conflicted
+++ resolved
@@ -25,8 +25,8 @@
 #
 
 #
-<<<<<<< HEAD
 # Copyright (c) 2013, 2016 by Delphix. All rights reserved.
+# Copyright 2016 Nexenta Systems, Inc. All rights reserved.
 #
 
 function get_pool_props
@@ -37,51 +37,4 @@
 function cleanup
 {
 	rm -f $tmpfile
-}
-=======
-# Copyright (c) 2013 by Delphix. All rights reserved.
-# Copyright 2016 Nexenta Systems, Inc. All rights reserved.
-#
-
-# Set the expected properties of zpool
-typeset -a properties=(
-    "size"
-    "capacity"
-    "altroot"
-    "health"
-    "guid"
-    "version"
-    "bootfs"
-    "delegation"
-    "autoreplace"
-    "cachefile"
-    "failmode"
-    "listsnapshots"
-    "autoexpand"
-    "dedupditto"
-    "dedupratio"
-    "free"
-    "allocated"
-    "readonly"
-    "comment"
-    "expandsize"
-    "freeing"
-    "fragmentation"
-    "leaked"
-    "feature@async_destroy"
-    "feature@empty_bpobj"
-    "feature@lz4_compress"
-    "feature@multi_vdev_crash_dump"
-    "feature@spacemap_histogram"
-    "feature@enabled_txg"
-    "feature@hole_birth"
-    "feature@extensible_dataset"
-    "feature@embedded_data"
-    "feature@bookmarks"
-    "feature@filesystem_limits"
-    "feature@large_blocks"
-    "feature@sha512"
-    "feature@skein"
-    "feature@edonr"
-)
->>>>>>> 481467d8
+}