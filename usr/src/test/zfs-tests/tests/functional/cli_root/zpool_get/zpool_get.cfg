--- conflicted
+++ resolved
@@ -26,7 +26,6 @@
 
 #
 # Copyright (c) 2013 by Delphix. All rights reserved.
-<<<<<<< HEAD
 # Copyright 2014 Nexenta Systems, Inc.  All rights reserved.
 #
 
@@ -70,21 +69,12 @@
     "feature@lz4_compress"
     "feature@multi_vdev_crash_dump"
     "feature@spacemap_histogram"
+    "feature@enabled_txg"
+    "feature@hole_birth"
     "feature@extensible_dataset"
+    "feature@bookmarks"
     "feature@meta_devices"
     "feature@vdev_properties"
     "feature@class_of_storage"
     "feature@checksum_sha1crc32"
-)
-=======
-#
-
-# Set the expected properties of zpool
-typeset -a properties=("size" "capacity" "altroot" "health" "guid" "version"
-    "bootfs" "delegation" "autoreplace" "cachefile" "dedupditto" "dedupratio"
-    "free" "allocated" "readonly" "comment" "expandsize" "freeing" "failmode"
-    "listsnapshots" "autoexpand" "feature@async_destroy" "feature@empty_bpobj"
-    "feature@lz4_compress" "feature@multi_vdev_crash_dump"
-    "feature@spacemap_histogram" "feature@enabled_txg" "feature@hole_birth"
-    "feature@extensible_dataset" "feature@bookmarks")
->>>>>>> 7a3fc0cc
+)