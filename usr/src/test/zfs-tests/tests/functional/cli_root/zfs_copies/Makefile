#
# This file and its contents are supplied under the terms of the
# Common Development and Distribution License ("CDDL"), version 1.0.
# You may only use this file in accordance with the terms of version
# 1.0 of the CDDL.
#
# A full copy of the text of the CDDL should have accompanied this
# source.  A copy of the CDDL is also available via the Internet at
# http://www.illumos.org/license/CDDL.
#

#
# Copyright (c) 2012, 2016 by Delphix. All rights reserved.
#

include $(SRC)/Makefile.master

ROOTOPTPKG = $(ROOT)/opt/zfs-tests
TARGETDIR = $(ROOTOPTPKG)/tests/functional/cli_root/zfs_copies

<<<<<<< HEAD
PROGS = cleanup \
	setup \
	zfs_copies_001_pos \
	zfs_copies_002_pos \
	zfs_copies_003_pos \
	zfs_copies_004_neg \
	zfs_copies_005_neg \
	zfs_copies_006_pos

FILES = zfs_copies.cfg \
	zfs_copies.kshlib

CMDS = $(PROGS:%=$(TESTDIR)/%) $(FILES:%=$(TESTDIR)/%)
$(CMDS) := FILEMODE = 0555

all clean clobber:

install: $(CMDS)

$(CMDS): $(TESTDIR)

$(TESTDIR):
	$(INS.dir)

$(TESTDIR)/%: %
	$(INS.file)

$(TESTDIR)/%: %.ksh
	$(INS.rename)
=======
include $(SRC)/test/zfs-tests/Makefile.com
>>>>>>> fee52838
<|MERGE_RESOLUTION|>--- conflicted
+++ resolved
@@ -18,36 +18,4 @@
 ROOTOPTPKG = $(ROOT)/opt/zfs-tests
 TARGETDIR = $(ROOTOPTPKG)/tests/functional/cli_root/zfs_copies
 
-<<<<<<< HEAD
-PROGS = cleanup \
-	setup \
-	zfs_copies_001_pos \
-	zfs_copies_002_pos \
-	zfs_copies_003_pos \
-	zfs_copies_004_neg \
-	zfs_copies_005_neg \
-	zfs_copies_006_pos
-
-FILES = zfs_copies.cfg \
-	zfs_copies.kshlib
-
-CMDS = $(PROGS:%=$(TESTDIR)/%) $(FILES:%=$(TESTDIR)/%)
-$(CMDS) := FILEMODE = 0555
-
-all clean clobber:
-
-install: $(CMDS)
-
-$(CMDS): $(TESTDIR)
-
-$(TESTDIR):
-	$(INS.dir)
-
-$(TESTDIR)/%: %
-	$(INS.file)
-
-$(TESTDIR)/%: %.ksh
-	$(INS.rename)
-=======
-include $(SRC)/test/zfs-tests/Makefile.com
->>>>>>> fee52838
+include $(SRC)/test/zfs-tests/Makefile.com