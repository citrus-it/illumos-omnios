#!/bin/ksh -p
#
# CDDL HEADER START
#
# The contents of this file are subject to the terms of the
# Common Development and Distribution License (the "License").
# You may not use this file except in compliance with the License.
#
# You can obtain a copy of the license at usr/src/OPENSOLARIS.LICENSE
# or http://www.opensolaris.org/os/licensing.
# See the License for the specific language governing permissions
# and limitations under the License.
#
# When distributing Covered Code, include this CDDL HEADER in each
# file and include the License file at usr/src/OPENSOLARIS.LICENSE.
# If applicable, add the following below this CDDL HEADER, with the
# fields enclosed by brackets "[]" replaced with your own identifying
# information: Portions Copyright [yyyy] [name of copyright owner]
#
# CDDL HEADER END
#

#
# Copyright 2007 Sun Microsystems, Inc.  All rights reserved.
# Use is subject to license terms.
#

#
# Copyright (c) 2016 by Delphix. All rights reserved.
# Copyright (c) 2017 Datto Inc.
#

. $STF_SUITE/include/libtest.shlib
. $STF_SUITE/tests/functional/cli_root/zpool_scrub/zpool_scrub.cfg

#
# DESCRIPTION:
#	Verify scrub, scrub -p, and scrub -s show the right status.
#
# STRATEGY:
#	1. Create pool and create a 100MB file in it.
#	2. zpool scrub the pool and verify it's doing a scrub.
#	3. Pause scrub and verify it's paused.
#	4. Try to pause a paused scrub and make sure that fails.
#	5. Resume the paused scrub and verify scrub is again being performed.
#	6. Verify zpool scrub -s succeed when the system is scrubbing.
#
# NOTES:
#	A 10ms delay is added to the ZIOs in order to ensure that the
#	scrub does not complete before it has a chance to be cancelled.
#	This can occur when testing with small pools or very fast hardware.
#

verify_runnable "global"

<<<<<<< HEAD
=======
function cleanup
{
	log_must zinject -c all
}

log_onexit cleanup
>>>>>>> 1702cce7

log_assert "Verify scrub, scrub -p, and scrub -s show the right status."

log_must zinject -d $DISK1 -D20:1 $TESTPOOL
log_must zpool scrub $TESTPOOL
log_must is_pool_scrubbing $TESTPOOL true
log_must zpool scrub -p $TESTPOOL
log_must is_pool_scrub_paused $TESTPOOL true
log_mustnot zpool scrub -p $TESTPOOL
log_must is_pool_scrub_paused $TESTPOOL true
log_must zpool scrub $TESTPOOL
log_must is_pool_scrubbing $TESTPOOL true
log_must zpool scrub -s $TESTPOOL
log_must is_pool_scrub_stopped $TESTPOOL true

log_pass "Verified scrub, -s, and -p show expected status."<|MERGE_RESOLUTION|>--- conflicted
+++ resolved
@@ -53,17 +53,13 @@
 
 verify_runnable "global"
 
-<<<<<<< HEAD
-=======
 function cleanup
 {
 	log_must zinject -c all
 }
 
 log_onexit cleanup
->>>>>>> 1702cce7
 
-log_assert "Verify scrub, scrub -p, and scrub -s show the right status."
 
 log_must zinject -d $DISK1 -D20:1 $TESTPOOL
 log_must zpool scrub $TESTPOOL
