--- conflicted
+++ resolved
@@ -18,34 +18,4 @@
 ROOTOPTPKG = $(ROOT)/opt/zfs-tests
 TARGETDIR = $(ROOTOPTPKG)/tests/functional/cli_root/zpool_scrub
 
-<<<<<<< HEAD
-PROGS = cleanup \
-	setup \
-	zpool_scrub_001_neg \
-	zpool_scrub_002_pos \
-	zpool_scrub_003_pos \
-	zpool_scrub_004_pos \
-	zpool_scrub_005_pos
-
-FILES = zpool_scrub.cfg
-
-CMDS = $(PROGS:%=$(TESTDIR)/%) $(FILES:%=$(TESTDIR)/%)
-$(CMDS) := FILEMODE = 0555
-
-all clean clobber:
-
-install: $(CMDS)
-
-$(CMDS): $(TESTDIR)
-
-$(TESTDIR):
-	$(INS.dir)
-
-$(TESTDIR)/%: %
-	$(INS.file)
-
-$(TESTDIR)/%: %.ksh
-	$(INS.rename)
-=======
-include $(SRC)/test/zfs-tests/Makefile.com
->>>>>>> fee52838
+include $(SRC)/test/zfs-tests/Makefile.com