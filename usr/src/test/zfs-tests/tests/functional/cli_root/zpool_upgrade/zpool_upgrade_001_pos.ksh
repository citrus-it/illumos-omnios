#!/usr/bin/ksh -p
#
# CDDL HEADER START
#
# The contents of this file are subject to the terms of the
# Common Development and Distribution License (the "License").
# You may not use this file except in compliance with the License.
#
# You can obtain a copy of the license at usr/src/OPENSOLARIS.LICENSE
# or http://www.opensolaris.org/os/licensing.
# See the License for the specific language governing permissions
# and limitations under the License.
#
# When distributing Covered Code, include this CDDL HEADER in each
# file and include the License file at usr/src/OPENSOLARIS.LICENSE.
# If applicable, add the following below this CDDL HEADER, with the
# fields enclosed by brackets "[]" replaced with your own identifying
# information: Portions Copyright [yyyy] [name of copyright owner]
#
# CDDL HEADER END
#

#
# Copyright 2008 Sun Microsystems, Inc.  All rights reserved.
# Use is subject to license terms.
#

#
<<<<<<< HEAD
# Copyright (c) 2012, 2016 by Delphix. All rights reserved.
=======
# Copyright (c) 2012 by Delphix. All rights reserved.
# Copyright 2015 Nexenta Systems, Inc.  All rights reserved.
>>>>>>> c2b09db8
#

. $STF_SUITE/tests/functional/cli_root/zpool_upgrade/zpool_upgrade.kshlib

#
# DESCRIPTION:
# Executing 'zpool upgrade -v' command succeeds, prints a description of legacy
# versions, and mentions feature flags.
#
# STRATEGY:
# 1. Execute the command
# 2. Verify a 0 exit status
# 3. Grep for version descriptions and 'feature flags'
#

verify_runnable "global"

<<<<<<< HEAD
=======
log_assert "Executing 'zpool upgrade -v' command succeeds"
>>>>>>> c2b09db8

log_must zpool upgrade -v

# We also check that the usage message contains a description of legacy
# versions and a note about feature flags.

log_must eval "zpool upgrade -v | head -1 | grep 'feature flags'"

zpool upgrade -v > /tmp/zpool-versions.$$

#
# Current output for 'zpool upgrade -v' has different indent space
# for single and double digit version number. For example,
#  9   refquota and refreservation properties
#  10  Cache devices
#
for version in {1..28}; do
<<<<<<< HEAD
	log_note "Checking for a description of pool version $version."
	log_must eval "awk '/^ $version / { print $1 }' /tmp/zpool-versions.$$ | grep $version"
=======
	log_note "Checking for a description of pool version $version"
	log_must eval "$AWK '/^ $version / { print $1 }' /tmp/zpool-versions.$$ | $GREP $version"
>>>>>>> c2b09db8
done
rm /tmp/zpool-versions.$$

log_pass "Executing 'zpool upgrade -v' command succeeds"<|MERGE_RESOLUTION|>--- conflicted
+++ resolved
@@ -26,12 +26,8 @@
 #
 
 #
-<<<<<<< HEAD
 # Copyright (c) 2012, 2016 by Delphix. All rights reserved.
-=======
-# Copyright (c) 2012 by Delphix. All rights reserved.
 # Copyright 2015 Nexenta Systems, Inc.  All rights reserved.
->>>>>>> c2b09db8
 #
 
 . $STF_SUITE/tests/functional/cli_root/zpool_upgrade/zpool_upgrade.kshlib
@@ -49,10 +45,6 @@
 
 verify_runnable "global"
 
-<<<<<<< HEAD
-=======
-log_assert "Executing 'zpool upgrade -v' command succeeds"
->>>>>>> c2b09db8
 
 log_must zpool upgrade -v
 
@@ -70,13 +62,8 @@
 #  10  Cache devices
 #
 for version in {1..28}; do
-<<<<<<< HEAD
-	log_note "Checking for a description of pool version $version."
+	log_note "Checking for a description of pool version $version"
 	log_must eval "awk '/^ $version / { print $1 }' /tmp/zpool-versions.$$ | grep $version"
-=======
-	log_note "Checking for a description of pool version $version"
-	log_must eval "$AWK '/^ $version / { print $1 }' /tmp/zpool-versions.$$ | $GREP $version"
->>>>>>> c2b09db8
 done
 rm /tmp/zpool-versions.$$
 
