--- conflicted
+++ resolved
@@ -26,12 +26,8 @@
 #
 
 #
-<<<<<<< HEAD
 # Copyright (c) 2012, 2016 by Delphix. All rights reserved.
-=======
-# Copyright (c) 2012 by Delphix. All rights reserved.
 # Copyright 2015 Nexenta Systems, Inc.  All rights reserved.
->>>>>>> c2b09db8
 #
 
 . $STF_SUITE/tests/functional/cli_root/zpool_upgrade/zpool_upgrade.kshlib
@@ -58,14 +54,8 @@
 
 TEST_POOLS=
 # Now build all of our pools
-<<<<<<< HEAD
-for config in $CONFIGS
-do
-	POOL_NAME=$(eval echo \$ZPOOL_VERSION_${config}_NAME)
-=======
 for config in $CONFIGS; do
 	typeset -n pool_name=ZPOOL_VERSION_${config}_NAME
->>>>>>> c2b09db8
 
 	TEST_POOLS="$TEST_POOLS $pool_name"
 	create_old_pool $config
@@ -78,29 +68,14 @@
 unset __ZFS_POOL_RESTRICT
 
 # verify their contents then destroy them
-<<<<<<< HEAD
-for config in $CONFIGS
-do
-	POOL_NAME=$(eval echo \$ZPOOL_VERSION_${config}_NAME)
-
-	check_pool $POOL_NAME post > /dev/null
-
-	# a side effect of the check_pool here, is that we get a checksum written
-	# called /$TESTPOOL/pool-checksums.$POOL_NAME.post
-	log_must diff /$TESTPOOL/pool-checksums.$POOL_NAME.pre \
-		/$TESTPOOL/pool-checksums.$POOL_NAME.post
-
-	rm /$TESTPOOL/pool-checksums.$POOL_NAME.pre /$TESTPOOL/pool-checksums.$POOL_NAME.post
-=======
 for config in $CONFIGS ; do
 	typeset -n pool_name=ZPOOL_VERSION_${config}_NAME
 
 	check_pool $pool_name post > /dev/null
-	log_must $DIFF /$TESTPOOL/pool-checksums.$pool_name.pre \
+	log_must diff /$TESTPOOL/pool-checksums.$pool_name.pre \
 	    /$TESTPOOL/pool-checksums.$pool_name.post
-	$RM /$TESTPOOL/pool-checksums.$pool_name.pre \
+	rm /$TESTPOOL/pool-checksums.$pool_name.pre \
 	    /$TESTPOOL/pool-checksums.$pool_name.post
->>>>>>> c2b09db8
 	destroy_upgraded_pool $config
 done
 
