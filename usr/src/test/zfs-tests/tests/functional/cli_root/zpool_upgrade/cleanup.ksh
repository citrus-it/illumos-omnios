--- conflicted
+++ resolved
@@ -26,30 +26,14 @@
 #
 
 #
-<<<<<<< HEAD
 # Copyright (c) 2012, 2016 by Delphix. All rights reserved.
-=======
-# Copyright (c) 2012 by Delphix. All rights reserved.
 # Copyright 2015 Nexenta Systems, Inc.  All rights reserved.
->>>>>>> c2b09db8
 #
 
 . $STF_SUITE/tests/functional/cli_root/zpool_upgrade/zpool_upgrade.kshlib
 
-<<<<<<< HEAD
-function destroy_upgraded_pools {
-	for config in $CONFIGS; do
-		POOL_NAME=$(eval echo \$ZPOOL_VERSION_${VERSION}_NAME)
-		POOL_FILES=$(eval echo \$ZPOOL_VERSION_${VERSION}_FILES)
-		poolexists $POOL_NAME && log_must zpool destroy -f $POOL_NAME
-	done
-}
-
-destroy_upgraded_pools
-=======
 for config in $CONFIGS; do
 	destroy_upgraded_pool $config
 done
->>>>>>> c2b09db8
 
 default_cleanup