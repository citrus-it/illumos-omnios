--- conflicted
+++ resolved
@@ -25,12 +25,8 @@
 #
 
 #
-<<<<<<< HEAD
 # Copyright (c) 2012, 2016 by Delphix. All rights reserved.
-=======
-# Copyright (c) 2012 by Delphix. All rights reserved.
 # Copyright 2015 Nexenta Systems, Inc.  All rights reserved.
->>>>>>> c2b09db8
 #
 
 . $STF_SUITE/include/libtest.shlib
@@ -46,43 +42,22 @@
 # $1 a version number we can use to get information about the pool
 function create_old_pool
 {
-<<<<<<< HEAD
-	typeset VERSION=$1
-	typeset POOL_FILES=$(eval echo \$ZPOOL_VERSION_${VERSION}_FILES)
-	typeset POOL_NAME=$(eval echo \$ZPOOL_VERSION_${VERSION}_NAME)
+	typeset vers=$1
+	typeset -n pool_files=ZPOOL_VERSION_${vers}_FILES
+	typeset -n pool_name=ZPOOL_VERSION_${vers}_NAME
 	typeset DIR="$STF_SUITE/tests/functional/cli_root/zpool_upgrade/"
 	DIR+="blockfiles"
 
-	log_note "Creating $POOL_NAME from $POOL_FILES"
-	for pool_file in $POOL_FILES; do
+	log_note "Creating $pool_name from $pool_files"
+	for pool_file in $pool_files; do
 		log_must eval "bzcat $DIR/$pool_file.bz2 >/$TESTPOOL/$pool_file"
 	done
-	log_must zpool import -d /$TESTPOOL $POOL_NAME
-
-	# Now put some random contents into the pool.
-	COUNT=0
-	while [ $COUNT -lt 1024 ]; do
-		dd if=/dev/urandom of=/$POOL_NAME/random.$COUNT \
-		count=1 bs=1024 > /dev/null 2>&1
-		COUNT=$(( $COUNT + 1 ))
-=======
-	typeset vers=$1
-	typeset -n pool_files=ZPOOL_VERSION_${vers}_FILES
-	typeset -n pool_name=ZPOOL_VERSION_${vers}_NAME
-
-	log_note "Creating $pool_name from $pool_files"
-	for pool_file in $pool_files; do
-		log_must $BZCAT \
-		    $STF_SUITE/tests/functional/cli_root/zpool_upgrade/blockfiles/$pool_file.bz2 \
-		    >/$TESTPOOL/$pool_file
-	done
-	log_must $ZPOOL import -d /$TESTPOOL $pool_name
+	log_must zpool import -d /$TESTPOOL $pool_name
 
 	# Put some random contents into the pool
 	for i in {1..1024} ; do
-		$DD if=/dev/urandom of=/$pool_name/random.$i \
+		dd if=/dev/urandom of=/$POOL_NAME/random.$COUNT \
 		    count=1 bs=1024 > /dev/null 2>&1
->>>>>>> c2b09db8
 	done
 }
 
@@ -92,21 +67,6 @@
 # not using "zpool status -x" to see if the pool is healthy, as it's possible
 # to also upgrade faulted, or degraded pools.
 # $1 a version number we can use to get information about the pool
-<<<<<<< HEAD
-function check_upgrade {
-	typeset VERSION=$1
-	typeset POOL_FILES=$(eval echo \$ZPOOL_VERSION_${VERSION}_FILES)
-	typeset POOL_NAME=$(eval echo \$ZPOOL_VERSION_${VERSION}_NAME)
-
-	log_note "Checking if we can upgrade from ZFS version ${VERSION}."
-	PRE_UPGRADE_CHECKSUM=$(check_pool $POOL_NAME pre )
-	log_must zpool upgrade $POOL_NAME
-	POST_UPGRADE_CHECKSUM=$(check_pool $POOL_NAME post )
-
-	log_note "Checking that there are no differences between checksum output"
-	log_must diff $PRE_UPGRADE_CHECKSUM $POST_UPGRADE_CHECKSUM
-	rm $PRE_UPGRADE_CHECKSUM $POST_UPGRADE_CHECKSUM
-=======
 function check_upgrade
 {
 	typeset vers=$1
@@ -117,31 +77,16 @@
 
 	log_note "Checking if we can upgrade from ZFS version $vers"
 	pre_upgrade_checksum=$(check_pool $pool_name pre)
-	log_must $ZPOOL upgrade $pool_name
+	log_must zpool upgrade $pool_name
 	post_upgrade_checksum=$(check_pool $pool_name post)
 
 	log_note "Checking that there are no differences between checksum output"
-	log_must $DIFF $pre_upgrade_checksum $post_upgrade_checksum
-	$RM $pre_upgrade_checksum $post_upgrade_checksum
->>>>>>> c2b09db8
+	log_must diff $pre_upgrade_checksum $post_upgrade_checksum
+	rm $pre_upgrade_checksum $post_upgrade_checksum
 }
 
 # A function to destroy an upgraded pool, plus the files it was based on.
 # $1 a version number we can use to get information about the pool
-<<<<<<< HEAD
-function destroy_upgraded_pool {
-	typeset VERSION=$1
-	typeset POOL_FILES=$(eval echo \$ZPOOL_VERSION_${VERSION}_FILES)
-	typeset POOL_NAME=$(eval echo \$ZPOOL_VERSION_${VERSION}_NAME)
-
-	if poolexists $POOL_NAME; then
-		log_must zpool destroy $POOL_NAME
-	fi
-	for file in $POOL_FILES; do
-		if [ -e /$TESTPOOL/$file ]; then
-			rm /$TESTPOOL/$file
-		fi
-=======
 function destroy_upgraded_pool
 {
 	typeset vers=$1
@@ -149,11 +94,10 @@
 	typeset -n pool_name=ZPOOL_VERSION_${vers}_NAME
 
 	if poolexists $pool_name; then
-		log_must $ZPOOL destroy $pool_name
+		log_must zpool destroy $pool_name
 	fi
 	for file in $pool_files; do
-		$RM -f /$TESTPOOL/$file
->>>>>>> c2b09db8
+		rm -f /$TESTPOOL/$file
 	done
 }
 
@@ -163,49 +107,19 @@
 # $1 the name of the pool
 # $2 a flag we can use to determine when this check is being performed
 #    (ie. pre or post pool-upgrade)
-<<<<<<< HEAD
-function check_pool { # pool state
-	typeset POOL=$1
-	typeset STATE=$2
-
-	find /$POOL -type f -exec cksum {} + > \
-		/$TESTPOOL/pool-checksums.$POOL.$STATE
-	echo /$TESTPOOL/pool-checksums.$POOL.$STATE
-=======
 function check_pool
 {
 	typeset pool=$1
 	typeset flag=$2
-	$FIND /$pool -type f -exec $CKSUM {} + > \
+	find /$pool -type f -exec cksum {} + > \
 		/$TESTPOOL/pool-checksums.$pool.$flag
 	echo /$TESTPOOL/pool-checksums.$pool.$flag
->>>>>>> c2b09db8
 }
 
 # This function simply checks that a pool has a particular version number
 # as reported by zdb and zpool upgrade -v
 # $1 the name of the pool
 # $2 the version of the pool we expect to see
-<<<<<<< HEAD
-function check_poolversion { # pool version
-	typeset POOL=$1
-	typeset VERSION=$2
-
-	# check version using zdb
-	ACTUAL=$(zdb -C $POOL | sed -n 's/version: \(.*\)$/\1/p')
-
-	if [ $ACTUAL != $VERSION ]
-	then
-		log_fail "$POOL not upgraded, ver. $ACTUAL, expected $VERSION"
-	fi
-
-	# check version using zpool upgrade
-	ACTUAL=$(zpool upgrade | grep $POOL$ | \
-	 awk '{print $1}' | sed -e 's/ //g')
-	if [ $ACTUAL != $VERSION ]
-	then
-		log_fail "$POOL reported version $ACTUAL, expected $VERSION"
-=======
 function check_poolversion
 {
 	typeset pool=$1
@@ -213,17 +127,16 @@
 	typeset actual
 
 	# check version using zdb
-	actual=$($ZDB -C $pool | $SED -n 's/^.*version: \(.*\)$/\1/p')
+	actual=$(zdb -C $pool | sed -n 's/^.*version: \(.*\)$/\1/p')
 	if [[ $actual != $vers ]] ; then
 		log_fail "$pool: zdb reported version $actual, expected $vers"
 	fi
 
 	# check version using zpool upgrade
-	actual=$($ZPOOL upgrade | $GREP $pool$ | \
-	    $AWK '{print $1}' | $SED -e 's/ //g')
+	actual=$(zpool upgrade | grep $pool$ | \
+	    awk '{print $1}' | sed -e 's/ //g')
 	if [[ $actual != $vers ]] ; then
 		log_fail "$pool: zpool reported version $actual, expected $vers"
->>>>>>> c2b09db8
 	fi
 }
 
