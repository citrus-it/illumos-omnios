#!/usr/bin/ksh -p
#
# CDDL HEADER START
#
# The contents of this file are subject to the terms of the
# Common Development and Distribution License (the "License").
# You may not use this file except in compliance with the License.
#
# You can obtain a copy of the license at usr/src/OPENSOLARIS.LICENSE
# or http://www.opensolaris.org/os/licensing.
# See the License for the specific language governing permissions
# and limitations under the License.
#
# When distributing Covered Code, include this CDDL HEADER in each
# file and include the License file at usr/src/OPENSOLARIS.LICENSE.
# If applicable, add the following below this CDDL HEADER, with the
# fields enclosed by brackets "[]" replaced with your own identifying
# information: Portions Copyright [yyyy] [name of copyright owner]
#
# CDDL HEADER END
#

#
# Copyright 2007 Sun Microsystems, Inc.  All rights reserved.
# Use is subject to license terms.
#

#
<<<<<<< HEAD
# Copyright (c) 2012, 2016 by Delphix. All rights reserved.
=======
# Copyright (c) 2012 by Delphix. All rights reserved.
# Copyright 2015 Nexenta Systems, Inc.  All rights reserved.
>>>>>>> c2b09db8
#

. $STF_SUITE/tests/functional/cli_root/zpool_upgrade/zpool_upgrade.kshlib

#
# DESCRIPTION:
# Variations of upgrade -v print usage message, return with non-zero status
#
# STRATEGY:
# 1. Execute the command with several invalid options
# 2. Verify a 0 exit status for each
#

verify_runnable "global"

log_assert "Variations of upgrade -v print usage message," \
    "return with non-zero status"

<<<<<<< HEAD
typeset -i i=0

while [[ $i -lt ${#args[*]} ]]; do

        log_mustnot zpool upgrade ${args[$i]} > /dev/null

        (( i = i + 1 ))
=======
for arg in "/tmp" "-?" "-va" "-v fakepool" "-a fakepool" ; do
        log_mustnot $ZPOOL upgrade $arg
>>>>>>> c2b09db8
done

log_pass "Variations of upgrade -v print usage message," \
    "return with non-zero status"<|MERGE_RESOLUTION|>--- conflicted
+++ resolved
@@ -26,12 +26,8 @@
 #
 
 #
-<<<<<<< HEAD
 # Copyright (c) 2012, 2016 by Delphix. All rights reserved.
-=======
-# Copyright (c) 2012 by Delphix. All rights reserved.
 # Copyright 2015 Nexenta Systems, Inc.  All rights reserved.
->>>>>>> c2b09db8
 #
 
 . $STF_SUITE/tests/functional/cli_root/zpool_upgrade/zpool_upgrade.kshlib
@@ -46,22 +42,8 @@
 #
 
 verify_runnable "global"
-
-log_assert "Variations of upgrade -v print usage message," \
-    "return with non-zero status"
-
-<<<<<<< HEAD
-typeset -i i=0
-
-while [[ $i -lt ${#args[*]} ]]; do
-
-        log_mustnot zpool upgrade ${args[$i]} > /dev/null
-
-        (( i = i + 1 ))
-=======
 for arg in "/tmp" "-?" "-va" "-v fakepool" "-a fakepool" ; do
-        log_mustnot $ZPOOL upgrade $arg
->>>>>>> c2b09db8
+        log_mustnot zpool upgrade $arg
 done
 
 log_pass "Variations of upgrade -v print usage message," \
