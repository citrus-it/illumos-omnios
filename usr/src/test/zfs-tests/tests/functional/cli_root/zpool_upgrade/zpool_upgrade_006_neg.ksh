#!/usr/bin/ksh -p
#
# CDDL HEADER START
#
# The contents of this file are subject to the terms of the
# Common Development and Distribution License (the "License").
# You may not use this file except in compliance with the License.
#
# You can obtain a copy of the license at usr/src/OPENSOLARIS.LICENSE
# or http://www.opensolaris.org/os/licensing.
# See the License for the specific language governing permissions
# and limitations under the License.
#
# When distributing Covered Code, include this CDDL HEADER in each
# file and include the License file at usr/src/OPENSOLARIS.LICENSE.
# If applicable, add the following below this CDDL HEADER, with the
# fields enclosed by brackets "[]" replaced with your own identifying
# information: Portions Copyright [yyyy] [name of copyright owner]
#
# CDDL HEADER END
#

#
# Copyright 2007 Sun Microsystems, Inc.  All rights reserved.
# Use is subject to license terms.
#

#
<<<<<<< HEAD
# Copyright (c) 2012, 2016 by Delphix. All rights reserved.
=======
# Copyright (c) 2012 by Delphix. All rights reserved.
# Copyright 2015 Nexenta Systems, Inc.  All rights reserved.
>>>>>>> c2b09db8
#

. $STF_SUITE/tests/functional/cli_root/zpool_upgrade/zpool_upgrade.kshlib

#
# DESCRIPTION:
# Attempting to upgrade a non-existent pool will return an error
#
# STRATEGY:
# 1. Compose non-existent pool name, try to upgrade it
# 2. Verify non-zero exit status
#

<<<<<<< HEAD
NO_POOL=notapool
FOUND=""

while [ -z "$FOUND" ]
do
   zpool list $NO_POOL 2>&1 > /dev/null
   if [ $? -ne 0 ]
   then
      FOUND="true"
      log_mustnot zpool upgrade $NO_POOL
   else
      NO_POOL="${NO_POOL}x"
   fi
=======
log_assert "Attempting to upgrade a non-existent pool will return an error"

NO_POOL=notapool

while true ; do
	if poolexists $NO_POOL ; then
		NO_POOL="${NO_POOL}x"
	else
		log_mustnot $ZPOOL upgrade $NO_POOL
		break
	fi
>>>>>>> c2b09db8
done

log_pass "Attempting to upgrade a non-existent pool will return an error"<|MERGE_RESOLUTION|>--- conflicted
+++ resolved
@@ -26,12 +26,8 @@
 #
 
 #
-<<<<<<< HEAD
 # Copyright (c) 2012, 2016 by Delphix. All rights reserved.
-=======
-# Copyright (c) 2012 by Delphix. All rights reserved.
 # Copyright 2015 Nexenta Systems, Inc.  All rights reserved.
->>>>>>> c2b09db8
 #
 
 . $STF_SUITE/tests/functional/cli_root/zpool_upgrade/zpool_upgrade.kshlib
@@ -45,33 +41,15 @@
 # 2. Verify non-zero exit status
 #
 
-<<<<<<< HEAD
-NO_POOL=notapool
-FOUND=""
-
-while [ -z "$FOUND" ]
-do
-   zpool list $NO_POOL 2>&1 > /dev/null
-   if [ $? -ne 0 ]
-   then
-      FOUND="true"
-      log_mustnot zpool upgrade $NO_POOL
-   else
-      NO_POOL="${NO_POOL}x"
-   fi
-=======
-log_assert "Attempting to upgrade a non-existent pool will return an error"
-
 NO_POOL=notapool
 
 while true ; do
 	if poolexists $NO_POOL ; then
 		NO_POOL="${NO_POOL}x"
 	else
-		log_mustnot $ZPOOL upgrade $NO_POOL
+		log_mustnot zpool upgrade $NO_POOL
 		break
 	fi
->>>>>>> c2b09db8
 done
 
 log_pass "Attempting to upgrade a non-existent pool will return an error"