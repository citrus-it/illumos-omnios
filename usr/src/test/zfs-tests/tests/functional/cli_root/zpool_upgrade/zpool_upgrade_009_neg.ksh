#!/usr/bin/ksh -p
#
# CDDL HEADER START
#
# The contents of this file are subject to the terms of the
# Common Development and Distribution License (the "License").
# You may not use this file except in compliance with the License.
#
# You can obtain a copy of the license at usr/src/OPENSOLARIS.LICENSE
# or http://www.opensolaris.org/os/licensing.
# See the License for the specific language governing permissions
# and limitations under the License.
#
# When distributing Covered Code, include this CDDL HEADER in each
# file and include the License file at usr/src/OPENSOLARIS.LICENSE.
# If applicable, add the following below this CDDL HEADER, with the
# fields enclosed by brackets "[]" replaced with your own identifying
# information: Portions Copyright [yyyy] [name of copyright owner]
#
# CDDL HEADER END
#

#
# Copyright 2009 Sun Microsystems, Inc.  All rights reserved.
# Use is subject to license terms.
#

#
<<<<<<< HEAD
# Copyright (c) 2012, 2016 by Delphix. All rights reserved.
=======
# Copyright (c) 2012 by Delphix. All rights reserved.
# Copyright 2015 Nexenta Systems, Inc.  All rights reserved.
>>>>>>> c2b09db8
#

. $STF_SUITE/tests/functional/cli_root/zpool_upgrade/zpool_upgrade.kshlib

#
# DESCRIPTION:
#
# zpool upgrade -V shouldn't be able to upgrade a pool to an unknown version
#
# STRATEGY:
# 1. Take an existing pool
# 2. Attempt to upgrade it to an unknown version
# 3. Verify that the upgrade failed, and the pool version was still the original
#

verify_runnable "global"

function cleanup
{
	destroy_upgraded_pool $config
}

<<<<<<< HEAD
# Create a version 2 pool
typeset -i config=2
create_old_pool $config
pool=$(eval echo \$ZPOOL_VERSION_${config}_NAME)

# Attempt to upgrade it
log_mustnot zpool upgrade -V 999 $pool
log_mustnot zpool upgrade -V 999

# Verify we're still on the old version
check_poolversion $pool $config
=======
log_assert "zpool upgrade -V shouldn't be able to upgrade a pool to" \
    "unknown version"

typeset -i config=2
typeset -n pool_name=ZPOOL_VERSION_${config}_NAME

create_old_pool $config
log_mustnot $ZPOOL upgrade -V 999 $pool_name
log_mustnot $ZPOOL upgrade -V 999
check_poolversion $pool_name $config
>>>>>>> c2b09db8
destroy_upgraded_pool $config

log_pass "zpool upgrade -V shouldn't be able to upgrade a pool to" \
    "unknown version"<|MERGE_RESOLUTION|>--- conflicted
+++ resolved
@@ -26,12 +26,8 @@
 #
 
 #
-<<<<<<< HEAD
 # Copyright (c) 2012, 2016 by Delphix. All rights reserved.
-=======
-# Copyright (c) 2012 by Delphix. All rights reserved.
 # Copyright 2015 Nexenta Systems, Inc.  All rights reserved.
->>>>>>> c2b09db8
 #
 
 . $STF_SUITE/tests/functional/cli_root/zpool_upgrade/zpool_upgrade.kshlib
@@ -54,30 +50,14 @@
 	destroy_upgraded_pool $config
 }
 
-<<<<<<< HEAD
 # Create a version 2 pool
-typeset -i config=2
-create_old_pool $config
-pool=$(eval echo \$ZPOOL_VERSION_${config}_NAME)
-
-# Attempt to upgrade it
-log_mustnot zpool upgrade -V 999 $pool
-log_mustnot zpool upgrade -V 999
-
-# Verify we're still on the old version
-check_poolversion $pool $config
-=======
-log_assert "zpool upgrade -V shouldn't be able to upgrade a pool to" \
-    "unknown version"
-
 typeset -i config=2
 typeset -n pool_name=ZPOOL_VERSION_${config}_NAME
 
 create_old_pool $config
-log_mustnot $ZPOOL upgrade -V 999 $pool_name
-log_mustnot $ZPOOL upgrade -V 999
+log_mustnot zpool upgrade -V 999 $pool_name
+log_mustnot zpool upgrade -V 999
 check_poolversion $pool_name $config
->>>>>>> c2b09db8
 destroy_upgraded_pool $config
 
 log_pass "zpool upgrade -V shouldn't be able to upgrade a pool to" \
