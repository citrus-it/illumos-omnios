--- conflicted
+++ resolved
@@ -18,38 +18,4 @@
 ROOTOPTPKG = $(ROOT)/opt/zfs-tests
 TARGETDIR = $(ROOTOPTPKG)/tests/functional/cli_root/zfs_snapshot
 
-<<<<<<< HEAD
-PROGS = cleanup \
-	setup \
-	zfs_snapshot_001_neg \
-	zfs_snapshot_002_neg \
-	zfs_snapshot_003_neg \
-	zfs_snapshot_004_neg \
-	zfs_snapshot_005_neg \
-	zfs_snapshot_006_pos \
-	zfs_snapshot_007_neg \
-	zfs_snapshot_008_neg \
-	zfs_snapshot_009_pos
-
-FILES = zfs_snapshot.cfg
-
-CMDS = $(PROGS:%=$(TESTDIR)/%) $(FILES:%=$(TESTDIR)/%)
-$(CMDS) := FILEMODE = 0555
-
-all clean clobber:
-
-install: $(CMDS)
-
-$(CMDS): $(TESTDIR)
-
-$(TESTDIR):
-	$(INS.dir)
-
-$(TESTDIR)/%: %
-	$(INS.file)
-
-$(TESTDIR)/%: %.ksh
-	$(INS.rename)
-=======
-include $(SRC)/test/zfs-tests/Makefile.com
->>>>>>> fee52838
+include $(SRC)/test/zfs-tests/Makefile.com