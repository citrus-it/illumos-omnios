#
# This file and its contents are supplied under the terms of the
# Common Development and Distribution License ("CDDL"), version 1.0.
# You may only use this file in accordance with the terms of version
# 1.0 of the CDDL.
#
# A full copy of the text of the CDDL should have accompanied this
# source.  A copy of the CDDL is also available via the Internet at
# http://www.illumos.org/license/CDDL.
#

#
# Copyright (c) 2012, 2016 by Delphix. All rights reserved.
# Copyright 2016, OmniTI Computer Consulting, Inc. All rights reserved.
#

include $(SRC)/Makefile.master

ROOTOPTPKG = $(ROOT)/opt/zfs-tests
TARGETDIR = $(ROOTOPTPKG)/tests/functional/cli_root/zfs_receive

<<<<<<< HEAD
PROGS = cleanup \
	setup \
	zfs_receive_001_pos \
	zfs_receive_002_pos \
	zfs_receive_003_pos \
	zfs_receive_004_neg \
	zfs_receive_005_neg \
	zfs_receive_006_pos \
	zfs_receive_007_neg \
	zfs_receive_008_pos \
	zfs_receive_009_neg \
	zfs_receive_010_pos \
	zfs_receive_011_pos \
	zfs_receive_012_pos \
	zfs_receive_013_pos

CMDS = $(PROGS:%=$(TESTDIR)/%)
$(CMDS) := FILEMODE = 0555

all clean clobber:

install: $(CMDS)

$(CMDS): $(TESTDIR)

$(TESTDIR):
	$(INS.dir)

$(TESTDIR)/%: %
	$(INS.file)

$(TESTDIR)/%: %.ksh
	$(INS.rename)
=======
include $(SRC)/test/zfs-tests/Makefile.com
>>>>>>> fee52838
<|MERGE_RESOLUTION|>--- conflicted
+++ resolved
@@ -19,40 +19,4 @@
 ROOTOPTPKG = $(ROOT)/opt/zfs-tests
 TARGETDIR = $(ROOTOPTPKG)/tests/functional/cli_root/zfs_receive
 
-<<<<<<< HEAD
-PROGS = cleanup \
-	setup \
-	zfs_receive_001_pos \
-	zfs_receive_002_pos \
-	zfs_receive_003_pos \
-	zfs_receive_004_neg \
-	zfs_receive_005_neg \
-	zfs_receive_006_pos \
-	zfs_receive_007_neg \
-	zfs_receive_008_pos \
-	zfs_receive_009_neg \
-	zfs_receive_010_pos \
-	zfs_receive_011_pos \
-	zfs_receive_012_pos \
-	zfs_receive_013_pos
-
-CMDS = $(PROGS:%=$(TESTDIR)/%)
-$(CMDS) := FILEMODE = 0555
-
-all clean clobber:
-
-install: $(CMDS)
-
-$(CMDS): $(TESTDIR)
-
-$(TESTDIR):
-	$(INS.dir)
-
-$(TESTDIR)/%: %
-	$(INS.file)
-
-$(TESTDIR)/%: %.ksh
-	$(INS.rename)
-=======
-include $(SRC)/test/zfs-tests/Makefile.com
->>>>>>> fee52838
+include $(SRC)/test/zfs-tests/Makefile.com