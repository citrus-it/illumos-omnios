#
# This file and its contents are supplied under the terms of the
# Common Development and Distribution License ("CDDL"), version 1.0.
# You may only use this file in accordance with the terms of version
# 1.0 of the CDDL.
#
# A full copy of the text of the CDDL should have accompanied this
# source.  A copy of the CDDL is also available via the Internet at
# http://www.illumos.org/license/CDDL.
#

#
# Copyright (c) 2012, 2016 by Delphix. All rights reserved.
#

include $(SRC)/Makefile.master

ROOTOPTPKG = $(ROOT)/opt/zfs-tests
TARGETDIR = $(ROOTOPTPKG)/tests/functional/cli_root/zfs_promote

<<<<<<< HEAD
PROGS = cleanup \
	setup \
	zfs_promote_001_pos \
	zfs_promote_002_pos \
	zfs_promote_003_pos \
	zfs_promote_004_pos \
	zfs_promote_005_pos \
	zfs_promote_006_neg \
	zfs_promote_007_neg \
	zfs_promote_008_pos

FILES = zfs_promote.cfg

CMDS = $(PROGS:%=$(TESTDIR)/%) $(FILES:%=$(TESTDIR)/%)
$(CMDS) := FILEMODE = 0555

all clean clobber:

install: $(CMDS)

$(CMDS): $(TESTDIR)

$(TESTDIR):
	$(INS.dir)

$(TESTDIR)/%: %
	$(INS.file)

$(TESTDIR)/%: %.ksh
	$(INS.rename)
=======
include $(SRC)/test/zfs-tests/Makefile.com
>>>>>>> fee52838
<|MERGE_RESOLUTION|>--- conflicted
+++ resolved
@@ -18,37 +18,4 @@
 ROOTOPTPKG = $(ROOT)/opt/zfs-tests
 TARGETDIR = $(ROOTOPTPKG)/tests/functional/cli_root/zfs_promote
 
-<<<<<<< HEAD
-PROGS = cleanup \
-	setup \
-	zfs_promote_001_pos \
-	zfs_promote_002_pos \
-	zfs_promote_003_pos \
-	zfs_promote_004_pos \
-	zfs_promote_005_pos \
-	zfs_promote_006_neg \
-	zfs_promote_007_neg \
-	zfs_promote_008_pos
-
-FILES = zfs_promote.cfg
-
-CMDS = $(PROGS:%=$(TESTDIR)/%) $(FILES:%=$(TESTDIR)/%)
-$(CMDS) := FILEMODE = 0555
-
-all clean clobber:
-
-install: $(CMDS)
-
-$(CMDS): $(TESTDIR)
-
-$(TESTDIR):
-	$(INS.dir)
-
-$(TESTDIR)/%: %
-	$(INS.file)
-
-$(TESTDIR)/%: %.ksh
-	$(INS.rename)
-=======
-include $(SRC)/test/zfs-tests/Makefile.com
->>>>>>> fee52838
+include $(SRC)/test/zfs-tests/Makefile.com