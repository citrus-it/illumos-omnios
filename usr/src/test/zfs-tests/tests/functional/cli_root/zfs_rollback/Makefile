--- conflicted
+++ resolved
@@ -18,34 +18,4 @@
 ROOTOPTPKG = $(ROOT)/opt/zfs-tests
 TARGETDIR = $(ROOTOPTPKG)/tests/functional/cli_root/zfs_rollback
 
-<<<<<<< HEAD
-PROGS = cleanup \
-	setup \
-	zfs_rollback_001_pos \
-	zfs_rollback_002_pos \
-	zfs_rollback_003_neg \
-	zfs_rollback_004_neg
-
-FILES = zfs_rollback.cfg \
-	zfs_rollback_common.kshlib
-
-CMDS = $(PROGS:%=$(TESTDIR)/%) $(FILES:%=$(TESTDIR)/%)
-$(CMDS) := FILEMODE = 0555
-
-all clean clobber:
-
-install: $(CMDS)
-
-$(CMDS): $(TESTDIR)
-
-$(TESTDIR):
-	$(INS.dir)
-
-$(TESTDIR)/%: %
-	$(INS.file)
-
-$(TESTDIR)/%: %.ksh
-	$(INS.rename)
-=======
-include $(SRC)/test/zfs-tests/Makefile.com
->>>>>>> fee52838
+include $(SRC)/test/zfs-tests/Makefile.com