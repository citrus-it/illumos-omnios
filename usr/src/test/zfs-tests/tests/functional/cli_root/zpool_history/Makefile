#
# This file and its contents are supplied under the terms of the
# Common Development and Distribution License ("CDDL"), version 1.0.
# You may only use this file in accordance with the terms of version
# 1.0 of the CDDL.
#
# A full copy of the text of the CDDL should have accompanied this
# source.  A copy of the CDDL is also available via the Internet at
# http://www.illumos.org/license/CDDL.
#

#
# Copyright (c) 2012, 2016 by Delphix. All rights reserved.
#

include $(SRC)/Makefile.master

ROOTOPTPKG = $(ROOT)/opt/zfs-tests
TARGETDIR = $(ROOTOPTPKG)/tests/functional/cli_root/zpool_history

<<<<<<< HEAD
PROGS = cleanup \
	setup \
	zpool_history_001_neg \
	zpool_history_002_pos

CMDS = $(PROGS:%=$(TESTDIR)/%)
$(CMDS) := FILEMODE = 0555

all clean clobber:

install: $(CMDS)

$(CMDS): $(TESTDIR)

$(TESTDIR):
	$(INS.dir)

$(TESTDIR)/%: %
	$(INS.file)

$(TESTDIR)/%: %.ksh
	$(INS.rename)
=======
include $(SRC)/test/zfs-tests/Makefile.com
>>>>>>> fee52838
<|MERGE_RESOLUTION|>--- conflicted
+++ resolved
@@ -18,29 +18,4 @@
 ROOTOPTPKG = $(ROOT)/opt/zfs-tests
 TARGETDIR = $(ROOTOPTPKG)/tests/functional/cli_root/zpool_history
 
-<<<<<<< HEAD
-PROGS = cleanup \
-	setup \
-	zpool_history_001_neg \
-	zpool_history_002_pos
-
-CMDS = $(PROGS:%=$(TESTDIR)/%)
-$(CMDS) := FILEMODE = 0555
-
-all clean clobber:
-
-install: $(CMDS)
-
-$(CMDS): $(TESTDIR)
-
-$(TESTDIR):
-	$(INS.dir)
-
-$(TESTDIR)/%: %
-	$(INS.file)
-
-$(TESTDIR)/%: %.ksh
-	$(INS.rename)
-=======
-include $(SRC)/test/zfs-tests/Makefile.com
->>>>>>> fee52838
+include $(SRC)/test/zfs-tests/Makefile.com