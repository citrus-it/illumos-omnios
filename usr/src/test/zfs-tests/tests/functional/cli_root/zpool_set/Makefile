#
# This file and its contents are supplied under the terms of the
# Common Development and Distribution License ("CDDL"), version 1.0.
# You may only use this file in accordance with the terms of version
# 1.0 of the CDDL.
#
# A full copy of the text of the CDDL should have accompanied this
# source.  A copy of the CDDL is also available via the Internet at
# http://www.illumos.org/license/CDDL.
#

#
# Copyright (c) 2012, 2016 by Delphix. All rights reserved.
#

include $(SRC)/Makefile.master

ROOTOPTPKG = $(ROOT)/opt/zfs-tests
TARGETDIR = $(ROOTOPTPKG)/tests/functional/cli_root/zpool_set

<<<<<<< HEAD
PROGS = zpool_set_001_pos \
	zpool_set_002_neg \
	zpool_set_003_neg

CMDS = $(PROGS:%=$(TESTDIR)/%)
$(CMDS) := FILEMODE = 0555

all clean clobber:

install: $(CMDS)

$(CMDS): $(TESTDIR)

$(TESTDIR):
	$(INS.dir)

$(TESTDIR)/%: %
	$(INS.file)

$(TESTDIR)/%: %.ksh
	$(INS.rename)
=======
include $(SRC)/test/zfs-tests/Makefile.com
>>>>>>> fee52838
<|MERGE_RESOLUTION|>--- conflicted
+++ resolved
@@ -18,28 +18,4 @@
 ROOTOPTPKG = $(ROOT)/opt/zfs-tests
 TARGETDIR = $(ROOTOPTPKG)/tests/functional/cli_root/zpool_set
 
-<<<<<<< HEAD
-PROGS = zpool_set_001_pos \
-	zpool_set_002_neg \
-	zpool_set_003_neg
-
-CMDS = $(PROGS:%=$(TESTDIR)/%)
-$(CMDS) := FILEMODE = 0555
-
-all clean clobber:
-
-install: $(CMDS)
-
-$(CMDS): $(TESTDIR)
-
-$(TESTDIR):
-	$(INS.dir)
-
-$(TESTDIR)/%: %
-	$(INS.file)
-
-$(TESTDIR)/%: %.ksh
-	$(INS.rename)
-=======
-include $(SRC)/test/zfs-tests/Makefile.com
->>>>>>> fee52838
+include $(SRC)/test/zfs-tests/Makefile.com