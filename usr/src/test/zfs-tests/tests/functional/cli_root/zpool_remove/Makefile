#
# This file and its contents are supplied under the terms of the
# Common Development and Distribution License ("CDDL"), version 1.0.
# You may only use this file in accordance with the terms of version
# 1.0 of the CDDL.
#
# A full copy of the text of the CDDL should have accompanied this
# source.  A copy of the CDDL is also available via the Internet at
# http://www.illumos.org/license/CDDL.
#

#
# Copyright (c) 2012, 2016 by Delphix. All rights reserved.
#

include $(SRC)/Makefile.master

ROOTOPTPKG = $(ROOT)/opt/zfs-tests
TARGETDIR = $(ROOTOPTPKG)/tests/functional/cli_root/zpool_remove

<<<<<<< HEAD
PROGS = cleanup \
	setup \
	zpool_remove_001_neg \
	zpool_remove_002_pos \
	zpool_remove_003_pos

FILES = zpool_remove.cfg

CMDS = $(PROGS:%=$(TESTDIR)/%) $(FILES:%=$(TESTDIR)/%)
$(CMDS) := FILEMODE = 0555

all clean clobber:

install: $(CMDS)

$(CMDS): $(TESTDIR)

$(TESTDIR):
	$(INS.dir)

$(TESTDIR)/%: %
	$(INS.file)

$(TESTDIR)/%: %.ksh
	$(INS.rename)
=======
include $(SRC)/test/zfs-tests/Makefile.com
>>>>>>> fee52838
<|MERGE_RESOLUTION|>--- conflicted
+++ resolved
@@ -18,32 +18,4 @@
 ROOTOPTPKG = $(ROOT)/opt/zfs-tests
 TARGETDIR = $(ROOTOPTPKG)/tests/functional/cli_root/zpool_remove
 
-<<<<<<< HEAD
-PROGS = cleanup \
-	setup \
-	zpool_remove_001_neg \
-	zpool_remove_002_pos \
-	zpool_remove_003_pos
-
-FILES = zpool_remove.cfg
-
-CMDS = $(PROGS:%=$(TESTDIR)/%) $(FILES:%=$(TESTDIR)/%)
-$(CMDS) := FILEMODE = 0555
-
-all clean clobber:
-
-install: $(CMDS)
-
-$(CMDS): $(TESTDIR)
-
-$(TESTDIR):
-	$(INS.dir)
-
-$(TESTDIR)/%: %
-	$(INS.file)
-
-$(TESTDIR)/%: %.ksh
-	$(INS.rename)
-=======
-include $(SRC)/test/zfs-tests/Makefile.com
->>>>>>> fee52838
+include $(SRC)/test/zfs-tests/Makefile.com