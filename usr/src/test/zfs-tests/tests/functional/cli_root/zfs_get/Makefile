--- conflicted
+++ resolved
@@ -18,40 +18,4 @@
 ROOTOPTPKG = $(ROOT)/opt/zfs-tests
 TARGETDIR = $(ROOTOPTPKG)/tests/functional/cli_root/zfs_get
 
-<<<<<<< HEAD
-PROGS = cleanup \
-	setup \
-	zfs_get_001_pos \
-	zfs_get_002_pos \
-	zfs_get_003_pos \
-	zfs_get_004_pos \
-	zfs_get_005_neg \
-	zfs_get_006_neg \
-	zfs_get_007_neg \
-	zfs_get_008_pos \
-	zfs_get_009_pos \
-	zfs_get_010_neg
-
-FILES = zfs_get_common.kshlib \
-	zfs_get_list_d.kshlib
-
-CMDS = $(PROGS:%=$(TESTDIR)/%) $(FILES:%=$(TESTDIR)/%)
-$(CMDS) := FILEMODE = 0555
-
-all clean clobber:
-
-install: $(CMDS)
-
-$(CMDS): $(TESTDIR)
-
-$(TESTDIR):
-	$(INS.dir)
-
-$(TESTDIR)/%: %
-	$(INS.file)
-
-$(TESTDIR)/%: %.ksh
-	$(INS.rename)
-=======
-include $(SRC)/test/zfs-tests/Makefile.com
->>>>>>> fee52838
+include $(SRC)/test/zfs-tests/Makefile.com