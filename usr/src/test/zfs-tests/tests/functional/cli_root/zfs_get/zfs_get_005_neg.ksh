--- conflicted
+++ resolved
@@ -84,19 +84,11 @@
 	for dst in ${dataset[@]}; do
 		for opt in $opts; do
 			for prop in $props; do
-<<<<<<< HEAD
-				zfs get $opt $prop $dst > /dev/null 2>&1
+				zfs get $opt -- $prop $dst > /dev/null 2>&1
 				ret=$?
 				if [[ $ret == 0 ]]; then
-					log_fail "zfs get $opt $prop $dst " \
-					    "unexpectedly succeeded."
-=======
-				$ZFS get $opt -- $prop $dst > /dev/null 2>&1
-				ret=$?
-				if [[ $ret == 0 ]]; then
-					log_fail "$ZFS get $opt -- $prop " \
+					log_fail "zfs get $opt -- $prop " \
 					    "$dst unexpectedly succeeded."
->>>>>>> 4220fdc1
 				fi
 			done
 		done
