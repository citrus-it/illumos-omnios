#
# This file and its contents are supplied under the terms of the
# Common Development and Distribution License ("CDDL"), version 1.0.
# You may only use this file in accordance with the terms of version
# 1.0 of the CDDL.
#
# A full copy of the text of the CDDL should have accompanied this
# source.  A copy of the CDDL is also available via the Internet at
# http://www.illumos.org/license/CDDL.
#

#
# Copyright (c) 2012, 2016 by Delphix. All rights reserved.
#

include $(SRC)/Makefile.master

ROOTOPTPKG = $(ROOT)/opt/zfs-tests
TARGETDIR = $(ROOTOPTPKG)/tests/functional/cli_root/zfs_unmount

<<<<<<< HEAD
PROGS = cleanup \
	setup \
	zfs_unmount_001_pos \
	zfs_unmount_002_pos \
	zfs_unmount_003_pos \
	zfs_unmount_004_pos \
	zfs_unmount_005_pos \
	zfs_unmount_006_pos \
	zfs_unmount_007_neg \
	zfs_unmount_008_neg \
	zfs_unmount_009_pos \
	zfs_unmount_all_001_pos

FILES = zfs_unmount.cfg \
	zfs_unmount.kshlib

CMDS = $(PROGS:%=$(TESTDIR)/%) $(FILES:%=$(TESTDIR)/%)
$(CMDS) := FILEMODE = 0555

all clean clobber:

install: $(CMDS)

$(CMDS): $(TESTDIR)

$(TESTDIR):
	$(INS.dir)

$(TESTDIR)/%: %
	$(INS.file)

$(TESTDIR)/%: %.ksh
	$(INS.rename)
=======
include $(SRC)/test/zfs-tests/Makefile.com
>>>>>>> fee52838
<|MERGE_RESOLUTION|>--- conflicted
+++ resolved
@@ -18,40 +18,4 @@
 ROOTOPTPKG = $(ROOT)/opt/zfs-tests
 TARGETDIR = $(ROOTOPTPKG)/tests/functional/cli_root/zfs_unmount
 
-<<<<<<< HEAD
-PROGS = cleanup \
-	setup \
-	zfs_unmount_001_pos \
-	zfs_unmount_002_pos \
-	zfs_unmount_003_pos \
-	zfs_unmount_004_pos \
-	zfs_unmount_005_pos \
-	zfs_unmount_006_pos \
-	zfs_unmount_007_neg \
-	zfs_unmount_008_neg \
-	zfs_unmount_009_pos \
-	zfs_unmount_all_001_pos
-
-FILES = zfs_unmount.cfg \
-	zfs_unmount.kshlib
-
-CMDS = $(PROGS:%=$(TESTDIR)/%) $(FILES:%=$(TESTDIR)/%)
-$(CMDS) := FILEMODE = 0555
-
-all clean clobber:
-
-install: $(CMDS)
-
-$(CMDS): $(TESTDIR)
-
-$(TESTDIR):
-	$(INS.dir)
-
-$(TESTDIR)/%: %
-	$(INS.file)
-
-$(TESTDIR)/%: %.ksh
-	$(INS.rename)
-=======
-include $(SRC)/test/zfs-tests/Makefile.com
->>>>>>> fee52838
+include $(SRC)/test/zfs-tests/Makefile.com