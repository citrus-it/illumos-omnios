#
# This file and its contents are supplied under the terms of the
# Common Development and Distribution License ("CDDL"), version 1.0.
# You may only use this file in accordance with the terms of version
# 1.0 of the CDDL.
#
# A full copy of the text of the CDDL should have accompanied this
# source.  A copy of the CDDL is also available via the Internet at
# http://www.illumos.org/license/CDDL.
#

#
# Copyright (c) 2012, 2016 by Delphix. All rights reserved.
#

include $(SRC)/Makefile.master

ROOTOPTPKG = $(ROOT)/opt/zfs-tests
TARGETDIR = $(ROOTOPTPKG)/tests/functional/cli_root/zpool_create

<<<<<<< HEAD
PROGS = cleanup \
	setup \
	zpool_create_001_pos \
	zpool_create_002_pos \
	zpool_create_003_pos \
	zpool_create_004_pos \
	zpool_create_005_pos \
	zpool_create_006_pos \
	zpool_create_007_neg \
	zpool_create_008_pos \
	zpool_create_009_neg \
	zpool_create_010_neg \
	zpool_create_011_neg \
	zpool_create_012_neg \
	zpool_create_014_neg \
	zpool_create_015_neg \
	zpool_create_016_pos \
	zpool_create_017_neg \
	zpool_create_018_pos \
	zpool_create_019_pos \
	zpool_create_020_pos \
	zpool_create_021_pos \
	zpool_create_022_pos \
	zpool_create_023_neg \
	zpool_create_features_001_pos \
	zpool_create_features_002_pos \
	zpool_create_features_003_pos \
	zpool_create_features_004_neg

FILES = zpool_create.cfg \
	zpool_create.shlib

CMDS = $(PROGS:%=$(TESTDIR)/%) $(FILES:%=$(TESTDIR)/%)
$(CMDS) := FILEMODE = 0555

all clean clobber:

install: $(CMDS)

$(CMDS): $(TESTDIR)

$(TESTDIR):
	$(INS.dir)

$(TESTDIR)/%: %
	$(INS.file)

$(TESTDIR)/%: %.ksh
	$(INS.rename)
=======
include $(SRC)/test/zfs-tests/Makefile.com
>>>>>>> fee52838
<|MERGE_RESOLUTION|>--- conflicted
+++ resolved
@@ -18,56 +18,4 @@
 ROOTOPTPKG = $(ROOT)/opt/zfs-tests
 TARGETDIR = $(ROOTOPTPKG)/tests/functional/cli_root/zpool_create
 
-<<<<<<< HEAD
-PROGS = cleanup \
-	setup \
-	zpool_create_001_pos \
-	zpool_create_002_pos \
-	zpool_create_003_pos \
-	zpool_create_004_pos \
-	zpool_create_005_pos \
-	zpool_create_006_pos \
-	zpool_create_007_neg \
-	zpool_create_008_pos \
-	zpool_create_009_neg \
-	zpool_create_010_neg \
-	zpool_create_011_neg \
-	zpool_create_012_neg \
-	zpool_create_014_neg \
-	zpool_create_015_neg \
-	zpool_create_016_pos \
-	zpool_create_017_neg \
-	zpool_create_018_pos \
-	zpool_create_019_pos \
-	zpool_create_020_pos \
-	zpool_create_021_pos \
-	zpool_create_022_pos \
-	zpool_create_023_neg \
-	zpool_create_features_001_pos \
-	zpool_create_features_002_pos \
-	zpool_create_features_003_pos \
-	zpool_create_features_004_neg
-
-FILES = zpool_create.cfg \
-	zpool_create.shlib
-
-CMDS = $(PROGS:%=$(TESTDIR)/%) $(FILES:%=$(TESTDIR)/%)
-$(CMDS) := FILEMODE = 0555
-
-all clean clobber:
-
-install: $(CMDS)
-
-$(CMDS): $(TESTDIR)
-
-$(TESTDIR):
-	$(INS.dir)
-
-$(TESTDIR)/%: %
-	$(INS.file)
-
-$(TESTDIR)/%: %.ksh
-	$(INS.rename)
-=======
-include $(SRC)/test/zfs-tests/Makefile.com
->>>>>>> fee52838
+include $(SRC)/test/zfs-tests/Makefile.com