#
# This file and its contents are supplied under the terms of the
# Common Development and Distribution License ("CDDL"), version 1.0.
# You may only use this file in accordance with the terms of version
# 1.0 of the CDDL.
#
# A full copy of the text of the CDDL should have accompanied this
# source.  A copy of the CDDL is also available via the Internet at
# http://www.illumos.org/license/CDDL.
#

#
# Copyright (c) 2012, 2016 by Delphix. All rights reserved.
#

include $(SRC)/Makefile.master

ROOTOPTPKG = $(ROOT)/opt/zfs-tests
<<<<<<< HEAD
TESTDIR = $(ROOTOPTPKG)/tests/functional/cli_root/zpool_import

PROGS = cleanup \
	setup \
	zpool_import_001_pos \
	zpool_import_002_pos \
	zpool_import_003_pos \
	zpool_import_004_pos \
	zpool_import_005_pos \
	zpool_import_006_pos \
	zpool_import_007_pos \
	zpool_import_008_pos \
	zpool_import_009_neg \
	zpool_import_010_pos \
	zpool_import_011_neg \
	zpool_import_012_pos \
	zpool_import_013_neg \
	zpool_import_all_001_pos \
	zpool_import_features_001_pos \
	zpool_import_features_002_neg \
	zpool_import_features_003_pos \
	zpool_import_missing_001_pos \
	zpool_import_missing_002_pos \
	zpool_import_missing_003_pos \
	zpool_import_rename_001_pos

FILES = zpool_import.cfg

CMDS = $(PROGS:%=$(TESTDIR)/%) $(FILES:%=$(TESTDIR)/%)
$(CMDS) := FILEMODE = 0555

all clean clobber:

install: $(CMDS)

$(CMDS): $(TESTDIR)

$(TESTDIR):
	$(INS.dir)

$(TESTDIR)/%: %
	$(INS.file)

$(TESTDIR)/%: %.ksh
	$(INS.rename)

SUBDIRS = blockfiles
=======
TARGETDIR = $(ROOTOPTPKG)/tests/functional/cli_root/zpool_import
>>>>>>> fee52838

include $(SRC)/test/zfs-tests/Makefile.com
include $(SRC)/test/Makefile.com<|MERGE_RESOLUTION|>--- conflicted
+++ resolved
@@ -16,57 +16,7 @@
 include $(SRC)/Makefile.master
 
 ROOTOPTPKG = $(ROOT)/opt/zfs-tests
-<<<<<<< HEAD
-TESTDIR = $(ROOTOPTPKG)/tests/functional/cli_root/zpool_import
-
-PROGS = cleanup \
-	setup \
-	zpool_import_001_pos \
-	zpool_import_002_pos \
-	zpool_import_003_pos \
-	zpool_import_004_pos \
-	zpool_import_005_pos \
-	zpool_import_006_pos \
-	zpool_import_007_pos \
-	zpool_import_008_pos \
-	zpool_import_009_neg \
-	zpool_import_010_pos \
-	zpool_import_011_neg \
-	zpool_import_012_pos \
-	zpool_import_013_neg \
-	zpool_import_all_001_pos \
-	zpool_import_features_001_pos \
-	zpool_import_features_002_neg \
-	zpool_import_features_003_pos \
-	zpool_import_missing_001_pos \
-	zpool_import_missing_002_pos \
-	zpool_import_missing_003_pos \
-	zpool_import_rename_001_pos
-
-FILES = zpool_import.cfg
-
-CMDS = $(PROGS:%=$(TESTDIR)/%) $(FILES:%=$(TESTDIR)/%)
-$(CMDS) := FILEMODE = 0555
-
-all clean clobber:
-
-install: $(CMDS)
-
-$(CMDS): $(TESTDIR)
-
-$(TESTDIR):
-	$(INS.dir)
-
-$(TESTDIR)/%: %
-	$(INS.file)
-
-$(TESTDIR)/%: %.ksh
-	$(INS.rename)
-
-SUBDIRS = blockfiles
-=======
 TARGETDIR = $(ROOTOPTPKG)/tests/functional/cli_root/zpool_import
->>>>>>> fee52838
 
 include $(SRC)/test/zfs-tests/Makefile.com
 include $(SRC)/test/Makefile.com