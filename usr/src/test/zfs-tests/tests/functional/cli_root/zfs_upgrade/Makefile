--- conflicted
+++ resolved
@@ -18,36 +18,4 @@
 ROOTOPTPKG = $(ROOT)/opt/zfs-tests
 TARGETDIR = $(ROOTOPTPKG)/tests/functional/cli_root/zfs_upgrade
 
-<<<<<<< HEAD
-PROGS = cleanup \
-	setup \
-	zfs_upgrade_001_pos \
-	zfs_upgrade_002_pos \
-	zfs_upgrade_003_pos \
-	zfs_upgrade_004_pos \
-	zfs_upgrade_005_pos \
-	zfs_upgrade_006_neg \
-	zfs_upgrade_007_neg
-
-FILES = zfs_upgrade.kshlib
-
-CMDS = $(PROGS:%=$(TESTDIR)/%) $(FILES:%=$(TESTDIR)/%)
-$(CMDS) := FILEMODE = 0555
-
-all clean clobber:
-
-install: $(CMDS)
-
-$(CMDS): $(TESTDIR)
-
-$(TESTDIR):
-	$(INS.dir)
-
-$(TESTDIR)/%: %
-	$(INS.file)
-
-$(TESTDIR)/%: %.ksh
-	$(INS.rename)
-=======
-include $(SRC)/test/zfs-tests/Makefile.com
->>>>>>> fee52838
+include $(SRC)/test/zfs-tests/Makefile.com