--- conflicted
+++ resolved
@@ -18,44 +18,4 @@
 ROOTOPTPKG = $(ROOT)/opt/zfs-tests
 TARGETDIR = $(ROOTOPTPKG)/tests/functional/cli_root/zfs_create
 
-<<<<<<< HEAD
-PROGS = cleanup \
-	setup \
-	zfs_create_001_pos \
-	zfs_create_002_pos \
-	zfs_create_003_pos \
-	zfs_create_004_pos \
-	zfs_create_005_pos \
-	zfs_create_006_pos \
-	zfs_create_007_pos \
-	zfs_create_008_neg \
-	zfs_create_009_neg \
-	zfs_create_010_neg \
-	zfs_create_011_pos \
-	zfs_create_012_pos \
-	zfs_create_013_pos
-
-FILES = properties.kshlib \
-	zfs_create_common.kshlib \
-	zfs_create.cfg
-
-CMDS = $(PROGS:%=$(TESTDIR)/%) $(FILES:%=$(TESTDIR)/%)
-$(CMDS) := FILEMODE = 0555
-
-all clean clobber:
-
-install: $(CMDS)
-
-$(CMDS): $(TESTDIR)
-
-$(TESTDIR):
-	$(INS.dir)
-
-$(TESTDIR)/%: %
-	$(INS.file)
-
-$(TESTDIR)/%: %.ksh
-	$(INS.rename)
-=======
-include $(SRC)/test/zfs-tests/Makefile.com
->>>>>>> fee52838
+include $(SRC)/test/zfs-tests/Makefile.com