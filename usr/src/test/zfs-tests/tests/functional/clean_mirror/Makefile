--- conflicted
+++ resolved
@@ -18,34 +18,4 @@
 ROOTOPTPKG = $(ROOT)/opt/zfs-tests
 TARGETDIR = $(ROOTOPTPKG)/tests/functional/clean_mirror
 
-<<<<<<< HEAD
-PROGS = clean_mirror_001_pos \
-	clean_mirror_002_pos \
-	clean_mirror_003_pos \
-	clean_mirror_004_pos \
-	cleanup \
-	setup
-
-FILES = clean_mirror_common.kshlib \
-	default.cfg
-
-CMDS = $(PROGS:%=$(TESTDIR)/%) $(FILES:%=$(TESTDIR)/%)
-$(CMDS) := FILEMODE = 0555
-
-all clean clobber:
-
-install: $(CMDS)
-
-$(CMDS): $(TESTDIR)
-
-$(TESTDIR):
-	$(INS.dir)
-
-$(TESTDIR)/%: %.ksh
-	$(INS.rename)
-
-$(TESTDIR)/%: %
-	$(INS.file)
-=======
-include $(SRC)/test/zfs-tests/Makefile.com
->>>>>>> fee52838
+include $(SRC)/test/zfs-tests/Makefile.com