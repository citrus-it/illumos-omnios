--- conflicted
+++ resolved
@@ -18,33 +18,4 @@
 ROOTOPTPKG = $(ROOT)/opt/zfs-tests
 TARGETDIR = $(ROOTOPTPKG)/tests/functional/zvol/zvol_misc
 
-<<<<<<< HEAD
-PROGS = cleanup \
-	setup \
-	zvol_misc_001_neg \
-	zvol_misc_002_pos \
-	zvol_misc_003_neg \
-	zvol_misc_004_pos \
-	zvol_misc_005_neg \
-	zvol_misc_006_pos
-
-CMDS = $(PROGS:%=$(TESTDIR)/%)
-$(CMDS) := FILEMODE = 0555
-
-all clean clobber:
-
-install: $(CMDS)
-
-$(CMDS): $(TESTDIR)
-
-$(TESTDIR):
-	$(INS.dir)
-
-$(TESTDIR)/%: %
-	$(INS.file)
-
-$(TESTDIR)/%: %.ksh
-	$(INS.rename)
-=======
-include $(SRC)/test/zfs-tests/Makefile.com
->>>>>>> fee52838
+include $(SRC)/test/zfs-tests/Makefile.com