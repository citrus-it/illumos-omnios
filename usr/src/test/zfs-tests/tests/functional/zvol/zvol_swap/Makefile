--- conflicted
+++ resolved
@@ -18,35 +18,4 @@
 ROOTOPTPKG = $(ROOT)/opt/zfs-tests
 TARGETDIR = $(ROOTOPTPKG)/tests/functional/zvol/zvol_swap
 
-<<<<<<< HEAD
-PROGS = cleanup \
-	setup \
-	zvol_swap_001_pos \
-	zvol_swap_002_pos \
-	zvol_swap_003_pos \
-	zvol_swap_004_pos \
-	zvol_swap_005_pos \
-	zvol_swap_006_pos
-
-FILES = zvol_swap.cfg
-
-CMDS = $(PROGS:%=$(TESTDIR)/%) $(FILES:%=$(TESTDIR)/%)
-$(CMDS) := FILEMODE = 0555
-
-all clean clobber:
-
-install: $(CMDS)
-
-$(CMDS): $(TESTDIR)
-
-$(TESTDIR):
-	$(INS.dir)
-
-$(TESTDIR)/%: %
-	$(INS.file)
-
-$(TESTDIR)/%: %.ksh
-	$(INS.rename)
-=======
-include $(SRC)/test/zfs-tests/Makefile.com
->>>>>>> fee52838
+include $(SRC)/test/zfs-tests/Makefile.com