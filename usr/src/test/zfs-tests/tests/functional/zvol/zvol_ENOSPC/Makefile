#
# This file and its contents are supplied under the terms of the
# Common Development and Distribution License ("CDDL"), version 1.0.
# You may only use this file in accordance with the terms of version
# 1.0 of the CDDL.
#
# A full copy of the text of the CDDL should have accompanied this
# source.  A copy of the CDDL is also available via the Internet at
# http://www.illumos.org/license/CDDL.
#

#
# Copyright (c) 2013, 2016 by Delphix. All rights reserved.
#

include $(SRC)/Makefile.master

ROOTOPTPKG = $(ROOT)/opt/zfs-tests
TARGETDIR = $(ROOTOPTPKG)/tests/functional/zvol/zvol_ENOSPC

<<<<<<< HEAD
PROGS = cleanup \
	setup \
	zvol_ENOSPC_001_pos

CMDS = $(PROGS:%=$(TESTDIR)/%)
$(CMDS) := FILEMODE = 0555

all clean clobber:

install: $(CMDS)

$(CMDS): $(TESTDIR)

$(TESTDIR):
	$(INS.dir)

$(TESTDIR)/%: %
	$(INS.file)

$(TESTDIR)/%: %.ksh
	$(INS.rename)
=======
include $(SRC)/test/zfs-tests/Makefile.com
>>>>>>> fee52838
<|MERGE_RESOLUTION|>--- conflicted
+++ resolved
@@ -18,28 +18,4 @@
 ROOTOPTPKG = $(ROOT)/opt/zfs-tests
 TARGETDIR = $(ROOTOPTPKG)/tests/functional/zvol/zvol_ENOSPC
 
-<<<<<<< HEAD
-PROGS = cleanup \
-	setup \
-	zvol_ENOSPC_001_pos
-
-CMDS = $(PROGS:%=$(TESTDIR)/%)
-$(CMDS) := FILEMODE = 0555
-
-all clean clobber:
-
-install: $(CMDS)
-
-$(CMDS): $(TESTDIR)
-
-$(TESTDIR):
-	$(INS.dir)
-
-$(TESTDIR)/%: %
-	$(INS.file)
-
-$(TESTDIR)/%: %.ksh
-	$(INS.rename)
-=======
-include $(SRC)/test/zfs-tests/Makefile.com
->>>>>>> fee52838
+include $(SRC)/test/zfs-tests/Makefile.com