#
# CDDL HEADER START
#
# The contents of this file are subject to the terms of the
# Common Development and Distribution License (the "License").
# You may not use this file except in compliance with the License.
#
# You can obtain a copy of the license at usr/src/OPENSOLARIS.LICENSE
# or http://www.opensolaris.org/os/licensing.
# See the License for the specific language governing permissions
# and limitations under the License.
#
# When distributing Covered Code, include this CDDL HEADER in each
# file and include the License file at usr/src/OPENSOLARIS.LICENSE.
# If applicable, add the following below this CDDL HEADER, with the
# fields enclosed by brackets "[]" replaced with your own identifying
# information: Portions Copyright [yyyy] [name of copyright owner]
#
# CDDL HEADER END
#

#
# Copyright 2008 Sun Microsystems, Inc.  All rights reserved.
# Use is subject to license terms.
#

#
<<<<<<< HEAD
# Copyright (c) 2013, 2016 by Delphix. All rights reserved.
=======
# Copyright (c) 2013 by Delphix. All rights reserved.
# Copyright 2016 Nexenta Systems, Inc.
>>>>>>> 75160947
#

. $STF_SUITE/include/libtest.shlib
. $STF_SUITE/tests/functional/delegate/delegate.cfg

#
# Cleanup exist user/group.
#
function cleanup_user_group
{
	typeset i
	for i in $STAFF1 $STAFF2 $OTHER1 $OTHER2 ; do
		del_user $i
	done
	for i in $STAFF_GROUP $OTHER_GROUP ; do
		del_group $i
	done

	return 0
}

#
# Restore test file system to the original status.
#
function restore_root_datasets
{
	if datasetexists $ROOT_TESTFS ; then
		log_must zfs destroy -Rf $ROOT_TESTFS
	fi
	log_must zfs create $ROOT_TESTFS

	if is_global_zone ; then
		if datasetexists $ROOT_TESTVOL ; then
			log_must zfs destroy -Rf $ROOT_TESTVOL
		fi
		log_must zfs create -V $VOLSIZE $ROOT_TESTVOL
	fi

	return 0
}

#
# Verify the specified user have permission on the dataset
#
# $1 dataset
# $2 permissions which are separated by comma(,)
# $3-n users
#
function verify_perm
{
	typeset dtst=$1
	typeset permissions=$2
	shift 2

	if [[ -z $@ || -z $permissions || -z $dtst ]]; then
		return 1
	fi

	typeset type=$(get_prop type $dtst)
	permissions=$(echo $permissions | tr -s "," " ")

	typeset user
	for user in $@; do
		typeset perm
		for perm in $permissions; do
			typeset -i ret=1
			if [[ $type == "filesystem" ]]; then
				check_fs_perm $user $perm $dtst
				ret=$?
			elif [[ $type == "volume" ]]; then
				check_vol_perm $user $perm $dtst
				ret=$?
			fi

			if ((ret != 0)) ; then
				log_note "Fail: $user should have $perm " \
					"on $dtst"
				return 1
			fi
		done
	done

	return 0
}

#
# Verify the specified user have no permission on the dataset
#
# $1 dataset
# $2 permissions which are separated by comma(,)
# $3-n users
#
function verify_noperm
{
	typeset dtst=$1
	typeset permissions=$2
	shift 2

	if [[ -z $@ || -z $permissions || -z $dtst ]]; then
		return 1
	fi

	typeset type=$(get_prop type $dtst)
	permissions=$(echo $permissions | tr -s "," " ")

	typeset user
	for user in $@; do
		typeset perm
		for perm in $permissions; do
			typeset -i ret=1
			if [[ $type == "filesystem" ]]; then
				check_fs_perm $user $perm $dtst
				ret=$?
			elif [[ $type == "volume" ]]; then
				check_vol_perm $user $perm $dtst
				ret=$?
			fi

			if ((ret == 0)) ; then
				log_note "Fail: $user should not have $perm " \
					"on $dtst"
				return 1
			fi
		done
	done

	return 0
}

function common_perm
{
	typeset user=$1
	typeset perm=$2
	typeset dtst=$3

	typeset -i ret=1
	case $perm in
		send)
			verify_send $user $perm $dtst
			ret=$?
			;;
		allow)
			verify_allow $user $perm $dtst
			ret=$?
			;;
		userprop)
			verify_userprop $user $perm $dtst
			ret=$?
			;;
		compression|checksum|readonly)
			verify_ccr $user $perm $dtst
			ret=$?
			;;
		copies)
			verify_copies $user $perm $dtst
			ret=$?
			;;
		reservation)
			verify_reservation $user $perm $dtst
			ret=$?
			;;
		*)
			ret=1
			;;
	esac

	return $ret
}

function check_fs_perm
{
	typeset user=$1
	typeset perm=$2
	typeset fs=$3

	typeset -i ret=1
	case $perm in
		create)
			verify_fs_create $user $perm $fs
			ret=$?
			;;
		destroy)
			verify_fs_destroy $user $perm $fs
			ret=$?
			;;
		snapshot)
			verify_fs_snapshot $user $perm $fs
			ret=$?
			;;
		rollback)
			verify_fs_rollback $user $perm $fs
			ret=$?
			;;
		clone)
			verify_fs_clone $user $perm $fs
			ret=$?
			;;
		rename)
			verify_fs_rename $user $perm $fs
			ret=$?
			;;
		mount)
			verify_fs_mount $user $perm $fs
			ret=$?
			;;
		share)
			verify_fs_share $user $perm $fs
			ret=$?
			;;
		mountpoint)
			verify_fs_mountpoint $user $perm $fs
			ret=$?
			;;
		promote)
			verify_fs_promote $user $perm $fs
			ret=$?
			;;
		canmount)
			verify_fs_canmount $user $perm $fs
			ret=$?
			;;
		recordsize)
			verify_fs_recordsize $user $perm $fs
			ret=$?
			;;
		quota)
			verify_fs_quota $user $perm $fs
			ret=$?
			;;
		aclmode)
			verify_fs_aclmode $user $perm $fs
			ret=$?
			;;
		aclinherit)
			verify_fs_aclinherit $user $perm $fs
			ret=$?
			;;
		snapdir)
			verify_fs_snapdir $user $perm $fs
			ret=$?
			;;
		atime|exec|devices|setuid|xattr)
			verify_fs_aedsx $user $perm $fs
			ret=$?
			;;
		zoned)
			verify_fs_zoned $user $perm $fs
			ret=$?
			;;
		sharenfs)
			verify_fs_sharenfs $user $perm $fs
			ret=$?
			;;
		receive)
			verify_fs_receive $user $perm $fs
			ret=$?
			;;
		*)
			common_perm $user $perm $fs
			ret=$?
			;;
	esac

	return $ret
}

function check_vol_perm
{
	typeset user=$1
	typeset perm=$2
	typeset vol=$3

	typeset -i ret=1
	case $perm in
		destroy)
			verify_vol_destroy $user $perm $vol
			ret=$?
			;;
		snapshot)
			verify_vol_snapshot $user $perm $vol
			ret=$?
			;;
		rollback)
			verify_vol_rollback $user $perm $vol
			ret=$?
			;;
		clone)
			verify_vol_clone $user $perm $vol
			ret=$?
			;;
		rename)
			verify_vol_rename $user $perm $vol
			ret=$?
			;;
		promote)
			verify_vol_promote $user $perm $vol
			ret=$?
			;;
		volsize)
			verify_vol_volsize $user $perm $vol
			ret=$?
			;;
		*)
			common_perm $user $perm $vol
			ret=$?
			;;
	esac

	return $ret
}

function setup_unallow_testenv
{
	log_must restore_root_datasets

	log_must zfs create $SUBFS

	for dtst in $DATASETS ; do
		log_must zfs allow -l $STAFF1 $LOCAL_SET $dtst
		log_must zfs allow -d $STAFF2 $DESC_SET  $dtst
		log_must zfs allow $OTHER1 $LOCAL_DESC_SET $dtst
		log_must zfs allow $OTHER2 $LOCAL_DESC_SET $dtst

		log_must verify_perm $dtst $LOCAL_SET $STAFF1
		log_must verify_perm $dtst $LOCAL_DESC_SET $OTHER1
		log_must verify_perm $dtst $LOCAL_DESC_SET $OTHER2
		if [[ $dtst == $ROOT_TESTFS ]]; then
			log_must verify_perm $SUBFS $DESC_SET $STAFF2
			log_must verify_perm $SUBFS $LOCAL_DESC_SET $OTHER1
			log_must verify_perm $SUBFS $LOCAL_DESC_SET $OTHER2
		fi
	done

	return 0
}

#
# Verify permission send for specified user on the dataset
# $1 user
# $2 permission
# $3 dataset
#
function verify_send
{
	typeset user=$1
	typeset perm=$2
	typeset dtst=$3

	typeset oldval
	typeset stamp=${perm}.${user}.$(date +'%F-%H%M%S')
	typeset snap=$dtst@snap.$stamp

	typeset -i ret=1

	log_must zfs snapshot $snap
	typeset bak_user=/tmp/bak.$user.$stamp
	typeset bak_root=/tmp/bak.root.$stamp

	user_run $user eval "zfs send $snap > $bak_user"
	log_must eval "zfs send $snap > $bak_root"

	if [[ $(checksum $bak_user) == $(checksum $bak_root) ]]; then
		ret=0
	fi

	rm -rf $bak_user > /dev/null
	rm -rf $bak_root > /dev/null

	return $ret
}

function verify_fs_receive
{
	typeset user=$1
	typeset perm=$2
	typeset fs=$3

	typeset dtst
	typeset stamp=${perm}.${user}.$(date +'%F-%H%M%S')
	typeset newfs=$fs/newfs.$stamp
	typeset newvol=$fs/newvol.$stamp
	typeset bak_user=/tmp/bak.$user.$stamp
	typeset bak_root=/tmp/bak.root.$stamp

	log_must zfs create $newfs
	typeset datasets="$newfs"
	if is_global_zone ; then
		log_must zfs create -V $VOLSIZE $newvol
		datasets="$newfs $newvol"
	fi

	for dtst in $datasets ; do

		typeset dtstsnap=$dtst@snap.$stamp
		log_must zfs snapshot $dtstsnap

		log_must eval "zfs send $dtstsnap > $bak_root"
		log_must zfs destroy -rf $dtst

		user_run $user eval "zfs receive $dtst < $bak_root"
		if datasetexists $dtstsnap ; then
			return 1
		fi

		log_must zfs allow $user create $fs
		user_run $user eval "zfs receive $dtst < $bak_root"
		log_must zfs unallow $user create $fs
		if datasetexists $dtstsnap ; then
			return 1
		fi

		log_must zfs allow $user mount $fs
		user_run $user eval "zfs receive $dtst < $bak_root"
		log_must zfs unallow $user mount $fs
		if datasetexists $dtstsnap ; then
			return 1
		fi

		log_must zfs allow $user mount,create $fs
		user_run $user eval "zfs receive $dtst < $bak_root"
		log_must zfs unallow $user mount,create $fs
		if ! datasetexists $dtstsnap ; then
			return 1
		fi

		# check the data integrity
		log_must eval "zfs send $dtstsnap > $bak_user"
		log_must zfs destroy -rf $dtst
		log_must eval "zfs receive $dtst < $bak_root"
		log_must eval "zfs send $dtstsnap > $bak_root"
		log_must zfs destroy -rf $dtst
		if [[ $(checksum $bak_user) != $(checksum $bak_root) ]]; then
			return 1
		fi

		rm -rf $bak_user > /dev/null
		rm -rf $bak_root > /dev/null

	done

	return 0
}

function verify_userprop
{
	typeset user=$1
	typeset perm=$2
	typeset dtst=$3

	typeset stamp=${perm}.${user}.$(date +'%F-%H%M%S')

	user_run $user zfs set "$user:ts=$stamp" $dtst
	if [[ $stamp != $(get_prop "$user:ts" $dtst) ]]; then
		return 1
	fi

	return 0
}

function verify_ccr
{
	typeset user=$1
	typeset perm=$2
	typeset dtst=$3

	typeset oldval

	set -A modes "on" "off"
	oldval=$(get_prop $perm $dtst)
	if [[ $oldval == "on" ]]; then
		n=1
	elif [[ $oldval == "off" ]]; then
		n=0
	fi
	log_note "$user zfs set $perm=${modes[$n]} $dtst"
	user_run $user zfs set $perm=${modes[$n]} $dtst
	if [[ ${modes[$n]} != $(get_prop $perm $dtst) ]]; then
		return 1
	fi

	return 0
}

function verify_copies
{
	typeset user=$1
	typeset perm=$2
	typeset dtst=$3

	typeset oldval

	set -A modes 1 2 3
	oldval=$(get_prop $perm $dtst)
	if [[ $oldval -eq 1 ]]; then
		n=1
	elif [[ $oldval -eq 2 ]]; then
		n=2
	elif [[ $oldval -eq 3 ]]; then
		n=0
	fi
	log_note "$user zfs set $perm=${modes[$n]} $dtst"
	user_run $user zfs set $perm=${modes[$n]} $dtst
	if [[ ${modes[$n]} != $(get_prop $perm $dtst) ]]; then
		return 1
	fi

	return 0
}

function verify_reservation
{
	typeset user=$1
	typeset perm=$2
	typeset dtst=$3

	typeset value32m=$(( 1024 * 1024 * 32 ))
	typeset oldval=$(get_prop reservation $dtst)
	user_run $user zfs set reservation=$value32m $dtst
	if [[ $value32m != $(get_prop reservation $dtst) ]]; then
		log_must zfs set reservation=$oldval $dtst
		return 1
	fi

	log_must zfs set reservation=$oldval $dtst
	return 0
}

function verify_fs_create
{
	typeset user=$1
	typeset perm=$2
	typeset fs=$3

	typeset stamp=${perm}.${user}.$(date +'%F-%H%M%S')
	typeset newfs=$fs/nfs.$stamp
	typeset newvol=$fs/nvol.$stamp

	user_run $user zfs create $newfs
	if datasetexists $newfs ; then
		return 1
	fi

	log_must zfs allow $user mount $fs
	user_run $user zfs create $newfs
	log_must zfs unallow $user mount $fs
	if ! datasetexists $newfs ; then
		return 1
	fi

	log_must zfs destroy $newfs

	if is_global_zone ; then
		# mount permission is required for sparse volume
		user_run $user zfs create -V 150m -s $newvol
		if datasetexists $newvol ; then
			return 1
		fi

		log_must zfs allow $user mount $fs
		user_run $user zfs create -V 150m -s $newvol
		log_must zfs unallow $user mount $fs
		if ! datasetexists $newvol ; then
			return 1
		fi
		log_must zfs destroy $newvol

		# mount and reserveration permission are
		# required for normal volume
		user_run $user zfs create -V 150m $newvol
		if datasetexists $newvol ; then
			return 1
		fi

		log_must zfs allow $user mount $fs
		user_run $user zfs create -V 150m $newvol
		log_must zfs unallow $user mount $fs
		if datasetexists $newvol ; then
			return 1
		fi

		log_must zfs allow $user reservation $fs
		user_run $user zfs create -V 150m $newvol
		log_must zfs unallow $user reservation $fs
		if datasetexists $newvol ; then
			return 1
		fi

		log_must zfs allow $user refreservation $fs
		user_run $user zfs create -V 150m $newvol
		log_must zfs unallow $user refreservation $fs
		if datasetexists $newvol ; then
			return 1
		fi

		log_must zfs allow $user mount $fs
		log_must zfs allow $user reservation $fs
		log_must zfs allow $user refreservation $fs
		user_run $user zfs create -V 150m $newvol
		log_must zfs unallow $user mount $fs
		log_must zfs unallow $user reservation $fs
		log_must zfs unallow $user refreservation $fs
		if ! datasetexists $newvol ; then
			return 1
		fi
		log_must zfs destroy $newvol
	fi

	return 0
}

function verify_fs_destroy
{
	typeset user=$1
	typeset perm=$2
	typeset fs=$3

	if ! ismounted $fs ; then
		user_run $user zfs destroy $fs
		if datasetexists $fs ; then
			return 1
		fi
	fi

	if ismounted $fs ; then
		user_run $user zfs destroy $fs
		if ! datasetexists $fs ; then
			return 1
		fi

		# mount permission is required
		log_must zfs allow $user mount $fs
		user_run $user zfs destroy $fs
		if datasetexists $fs ; then
			return 1
		fi
	fi

	return 0
}

# Verify that given the correct delegation, a regular user can:
#	Take a snapshot of an unmounted dataset
#	Take a snapshot of an mounted dataset
#	Create a snapshot by making a directory in the .zfs/snapshot directory
function verify_fs_snapshot
{
	typeset user=$1
	typeset perm=$2
	typeset fs=$3

	typeset stamp=${perm}.${user}.$(date +'%F-%H%M%S')
	typeset snap=$fs@snap.$stamp
	typeset mntpt=$(get_prop mountpoint $fs)

	if [[ "yes" == $(get_prop mounted $fs) ]]; then
		log_must zfs umount $fs
	fi

	user_run $user zfs snapshot $snap
	if ! datasetexists $snap ; then
		return 1
	fi
	log_must zfs destroy $snap

	if [[ "no" == $(get_prop mounted $fs) ]]; then
		log_must zfs mount $fs
	fi

	user_run $user zfs snapshot $snap
	if ! datasetexists $snap ; then
		return 1
	fi
	log_must zfs destroy $snap

	typeset snapdir=${mntpt}/.zfs/snapshot/snap.$stamp
	user_run $user mkdir $snapdir
	if ! datasetexists $snap ; then
		return 1
	fi
	log_must zfs destroy $snap

	return 0
}

function verify_fs_rollback
{
	typeset user=$1
	typeset perm=$2
	typeset fs=$3

	typeset oldval
	typeset stamp=${perm}.${user}.$(date +'%F-%H%M%S')
	typeset snap=$fs@snap.$stamp
	typeset mntpt=$(get_prop mountpoint $fs)

	oldval=$(datasetcksum $fs)
	log_must zfs snapshot $snap

	if ! ismounted $fs; then
		log_must zfs mount $fs
	fi
	log_must touch $mntpt/testfile.$stamp

	user_run $user zfs rollback -R $snap
	if is_global_zone ; then
		if [[ $oldval != $(datasetcksum $fs) ]]; then
			return 1
		fi
	else
		# datasetcksum can not be used in local zone
		if [[ -e $mntpt/testfile.$stamp ]]; then
			return 1
		fi
	fi

	return 0
}

function verify_fs_clone
{
	typeset user=$1
	typeset perm=$2
	typeset fs=$3

	typeset stamp=${perm}.${user}.$(date +'%F-%H%M%S')
        typeset basefs=${fs%/*}
	typeset snap=$fs@snap.$stamp
	typeset clone=$basefs/cfs.$stamp

	log_must zfs snapshot $snap
	user_run $user zfs clone $snap $clone
	if datasetexists $clone ; then
		return 1
	fi

	log_must zfs allow $user create $basefs
	user_run $user zfs clone $snap $clone
	log_must zfs unallow $user create $basefs
	if datasetexists $clone ; then
		return 1
	fi

	log_must zfs allow $user mount $basefs
	user_run $user zfs clone $snap $clone
	log_must zfs unallow $user mount $basefs
	if datasetexists $clone ; then
		return 1
	fi

	log_must zfs allow $user mount $basefs
	log_must zfs allow $user create $basefs
	user_run $user zfs clone $snap $clone
	log_must zfs unallow $user create $basefs
	log_must zfs unallow $user mount $basefs
	if ! datasetexists $clone ; then
		return 1
	fi

	log_must zfs destroy -R $snap

	return 0
}

function verify_fs_rename
{
	typeset user=$1
	typeset perm=$2
	typeset fs=$3

	typeset stamp=${perm}.${user}.$(date +'%F-%H%M%S')
        typeset basefs=${fs%/*}
	typeset snap=$fs@snap.$stamp
	typeset renamefs=$basefs/nfs.$stamp

	if ! ismounted $fs; then
		log_must zfs mount $fs
	fi

	# case 1
	user_run $user zfs rename $fs $renamefs
	if datasetexists $renamefs ; then
		return 1
	fi

	# case 2
	log_must zfs allow $user create $basefs
	user_run $user zfs rename $fs $renamefs
	log_must zfs unallow $user create $basefs
	if datasetexists $renamefs ; then
		return 1
	fi

	# case 3
	log_must zfs allow $user mount $basefs
	user_run $user zfs rename $fs $renamefs
	log_must zfs unallow $user mount $basefs
	if datasetexists $renamefs ; then
		return 1
	fi

	# case 4
	log_must zfs allow $user mount $fs
	user_run $user zfs rename $fs $renamefs
	if datasetexists $renamefs ; then
		log_must zfs unallow $user mount $renamefs
		return 1
	fi
	log_must zfs unallow $user mount $fs

	# case 5
	log_must zfs allow $user create $basefs
	log_must zfs allow $user mount $fs
	user_run $user zfs rename $fs $renamefs
	log_must zfs unallow $user create $basefs
	if datasetexists $renamefs ; then
		log_must zfs unallow $user mount $renamefs
		return 1
	fi
	log_must zfs unallow $user mount $fs

	# case 6
	log_must zfs allow $user mount $basefs
	log_must zfs allow $user mount $fs
	user_run $user zfs rename $fs $renamefs
	log_must zfs unallow $user mount $basefs
	if datasetexists $renamefs ; then
		log_must zfs unallow $user mount $renamefs
		return 1
	fi
	log_must zfs unallow $user mount $fs

	# case 7
	log_must zfs allow $user create $basefs
	log_must zfs allow $user mount $basefs
	user_run $user zfs rename $fs $renamefs
	log_must zfs unallow $user mount $basefs
	log_must zfs unallow $user create $basefs
	if ! datasetexists $renamefs ; then
		return 1
	fi

	log_must zfs rename $renamefs $fs

	return 0
}

function verify_fs_mount
{
	typeset user=$1
	typeset perm=$2
	typeset fs=$3

	typeset stamp=${perm}.${user}.$(date +'%F-%H%M%S')
	typeset mntpt=$(get_prop mountpoint $fs)
	typeset newmntpt=/tmp/mnt.$stamp

	if ismounted $fs ; then
		user_run $user zfs unmount $fs
		if ismounted $fs ; then
			return 1
		fi
	fi

	if ! ismounted $fs ; then
		log_must zfs set mountpoint=$newmntpt $fs
		log_must rm -rf $newmntpt
		log_must mkdir $newmntpt

		user_run $user zfs mount $fs
		if ismounted $fs ; then
			return 1
		fi

		# mountpoint's owner must be the user
		log_must chown $user $newmntpt
		user_run $user zfs mount $fs
		if ! ismounted $fs ; then
			return 1
		fi
		log_must zfs umount $fs
		log_must rm -rf $newmntpt
		log_must zfs set mountpoint=$mntpt $fs
	fi

	return 0
}

function verify_fs_share
{
	typeset user=$1
	typeset perm=$2
	typeset fs=$3
	typeset -i ret=0

<<<<<<< HEAD
	typeset stamp=${perm}.${user}.$(date +'%F-%H%M%S')
	typeset mntpt=$(get_prop mountpoint $fs)

	typeset stat=$(svcs -H -o STA nfs/server:default)
	if [[ $stat != "ON" ]]; then
		log_note "Current nfs/server status: $stat"
		# legacy share
		user_run $user share $mntpt
		if is_shared $fs; then
			return 1
		fi

		# sharenfs=on
		log_must zfs set sharenfs=on $fs
		user_run $user zfs share $fs
		if is_shared $fs; then
			log_must zfs set sharenfs=off $fs
			return 1
		fi
		log_must zfs set sharenfs=off $fs
	fi

	# turn on nfs/server service if it is not enabled
	typeset tmpshare=/var/tmp/a.$$
	rm -rf $tmpshare

	log_must mkdir -p $tmpshare
	log_must share $tmpshare

	# legacy share
	user_run $user share $mntpt
	if ! is_shared $fs ; then
		log_must unshare $tmpshare
		log_must rm -rf $tmpshare
		return 1
	fi
	log_must unshare $mntpt

	# sharenfs=on
	log_must zfs set sharenfs=on $fs
	user_run $user zfs share $fs
	if ! is_shared $fs; then
		log_must unshare $tmpshare
		log_must rm -rf $tmpshare
		return 1
	fi

	log_must unshare $tmpshare
	log_must rm -rf $tmpshare
=======
	$SVCADM enable -rs nfs/server
	typeset stat=$($SVCS -H -o STA nfs/server:default)
	if [[ $stat != "ON" ]]; then
		log_fail "Could not enable nfs/server"
	fi

	log_must $ZFS set sharenfs=on $fs
	$ZFS unshare $fs

	user_run $user $ZFS share $fs
	if ! is_shared $fs; then
		ret=1
	fi

	$ZFS unshare $fs
	log_must $ZFS set sharenfs=off $fs
>>>>>>> 75160947

	return $ret
}

function verify_fs_mountpoint
{
	typeset user=$1
	typeset perm=$2
	typeset fs=$3

	typeset stamp=${perm}.${user}.$(date +'%F-%H%M%S')
	typeset mntpt=$(get_prop mountpoint $fs)
	typeset newmntpt=/tmp/mnt.$stamp

	if ! ismounted $fs ; then
		user_run $user zfs set mountpoint=$newmntpt $fs
		if [[ $newmntpt != \
			$(get_prop mountpoint $fs) ]] ; then
			return 1
		fi
		log_must zfs set mountpoint=$mntpt $fs
	fi

	if ismounted $fs ; then
		user_run $user zfs set mountpoint=$newmntpt $fs
		if [[ $mntpt != $(get_prop mountpoint $fs) ]]; then
			return 1
		fi

		# require mount permission when fs is mounted
		log_must zfs allow $user mount $fs
		user_run $user zfs set mountpoint=$newmntpt $fs
		log_must zfs unallow $user mount $fs
		if [[ $newmntpt != \
			$(get_prop mountpoint $fs) ]] ; then
			return 1
		fi
		log_must zfs set mountpoint=$mntpt $fs
	fi

	return 0
}

function verify_fs_promote
{
	typeset user=$1
	typeset perm=$2
	typeset fs=$3

	typeset stamp=${perm}.${user}.$(date +'%F-%H%M%S')
        typeset basefs=${fs%/*}
	typeset snap=$fs@snap.$stamp
	typeset clone=$basefs/cfs.$stamp

	log_must zfs snapshot $snap
	log_must zfs clone $snap $clone
	log_must zfs promote $clone

	typeset fs_orig=$(get_prop origin $fs)
	typeset clone_orig=$(get_prop origin $clone)

	user_run $user zfs promote $fs
	# promote should fail if original fs does not have
	# promote permission
	if [[ $fs_orig != $(get_prop origin $fs) || \
		$clone_orig != $(get_prop origin $clone) ]]; then
		return 1
	fi

	log_must zfs allow $user promote $clone
	user_run $user zfs promote $fs
	log_must zfs unallow $user promote $clone
	if [[ $fs_orig != $(get_prop origin $fs) || \
		$clone_orig != $(get_prop origin $clone) ]]; then
		return 1
	fi

	log_must zfs allow $user mount $fs
	user_run $user zfs promote $fs
	log_must zfs unallow $user mount $fs
	if [[ $fs_orig != $(get_prop origin $fs) || \
		$clone_orig != $(get_prop origin $clone) ]]; then
		return 1
	fi

	log_must zfs allow $user mount $fs
	log_must zfs allow $user promote $clone
	user_run $user zfs promote $fs
	log_must zfs unallow $user promote $clone
	log_must zfs unallow $user mount $fs
	if [[ $snap != $(get_prop origin $clone) || \
		$clone_orig != $(get_prop origin $fs) ]]; then
		return 1
	fi

	return 0
}

function verify_fs_canmount
{
	typeset user=$1
	typeset perm=$2
	typeset fs=$3

	typeset oldval
	typeset stamp=${perm}.${user}.$(date +'%F-%H%M%S')

	if ! ismounted $fs ; then
		set -A modes "on" "off"
		oldval=$(get_prop $perm $fs)
		if [[ $oldval == "on" ]]; then
			n=1
		elif [[ $oldval == "off" ]]; then
			n=0
		fi
		log_note "$user zfs set $perm=${modes[$n]} $fs"
		user_run $user zfs set $perm=${modes[$n]} $fs
		if [[ ${modes[$n]} != $(get_prop $perm $fs) ]]; then
			return 1
		fi
	fi


	# fs is mounted
	if ismounted $fs ; then
		# property value does not change if
		# no mount permission
		set -A modes "on" "off"
		oldval=$(get_prop $perm $fs)
		if [[ $oldval == "on" ]]; then
			n=1
		elif [[ $oldval == "off" ]]; then
			n=0
		fi
		log_note "$user zfs set $perm=${modes[$n]} $fs"
		log_must zfs allow $user mount $fs
		user_run $user zfs set $perm=${modes[$n]} $fs
		log_must zfs unallow $user mount $fs
		if [[ ${modes[$n]} != $(get_prop $perm $fs) ]]; then
			return 1
		fi
	fi

	return 0
}

function verify_fs_recordsize
{
	typeset user=$1
	typeset perm=$2
	typeset fs=$3

	typeset value8k=$(( 1024 * 8 ))
	user_run $user zfs set recordsize=$value8k $fs
	if [[ $value8k != $(get_prop recordsize $fs) ]]; then
		return 1
	fi

	return 0
}

function verify_fs_quota
{
	typeset user=$1
	typeset perm=$2
	typeset fs=$3

	typeset value32m=$(( 1024 * 1024 * 32 ))
	user_run $user zfs set quota=$value32m $fs
	if [[ $value32m != $(get_prop quota $fs) ]]; then
		return 1
	fi

	return 0
}

function verify_fs_aclmode
{
	typeset user=$1
	typeset perm=$2
	typeset fs=$3

	typeset oldval
	set -A modes "discard" "groupmask" "passthrough"
	oldval=$(get_prop $perm $fs)
	if [[ $oldval == "discard" ]]; then
		n=1
	elif [[ $oldval == "groupmask" ]]; then
		n=2
	elif [[ $oldval == "passthrough" ]]; then
		n=0
	fi
	log_note "$user zfs set aclmode=${modes[$n]} $fs"
	user_run $user zfs set aclmode=${modes[$n]} $fs
	if [[ ${modes[$n]} != $(get_prop aclmode $fs) ]]; then
		return 1
	fi

	return 0
}

function verify_fs_aclinherit
{
	typeset user=$1
	typeset perm=$2
	typeset fs=$3

	#
	# PSARC/2008/231 change the default value of aclinherit to "restricted"
	# but still keep the old interface of "secure"
	#

	typeset oldval
	set -A modes "discard" "noallow" "secure" "passthrough"
	oldval=$(get_prop $perm $fs)
	if [[ $oldval == "discard" ]]; then
		n=1
	elif [[ $oldval == "noallow" ]]; then
		n=2
	elif [[ $oldval == "secure" || $oldval == "restricted" ]]; then
		n=3
	elif [[ $oldval == "passthrough" ]]; then
		n=0
	fi
	log_note "$user zfs set aclinherit=${modes[$n]} $fs"
	user_run $user zfs set aclinherit=${modes[$n]} $fs

	typeset newval=$(get_prop aclinherit $fs)
	if [[ ${modes[$n]} == "secure" && $newval == "restricted" ]]; then
		return 0
	elif [[ ${modes[$n]} != $(get_prop aclinherit $fs) ]]; then
		return 1
	fi

	return 0
}

function verify_fs_snapdir
{
	typeset user=$1
	typeset perm=$2
	typeset fs=$3

	typeset oldval
	set -A modes "visible" "hidden"
	oldval=$(get_prop $perm $fs)
	if [[ $oldval == "visible" ]]; then
		n=1
	elif [[ $oldval == "hidden" ]]; then
		n=0
	fi
	log_note "$user zfs set snapdir=${modes[$n]} $fs"
	user_run $user zfs set snapdir=${modes[$n]} $fs
	if [[ ${modes[$n]} != $(get_prop snapdir $fs) ]]; then
		return 1
	fi

	return 0
}

function verify_fs_aedsx
{
	typeset user=$1
	typeset perm=$2
	typeset fs=$3

	typeset oldval
	set -A modes "on" "off"
	oldval=$(get_prop $perm $fs)
	if [[ $oldval == "on" ]]; then
		n=1
	elif [[ $oldval == "off" ]]; then
		n=0
	fi
	log_note "$user zfs set $perm=${modes[$n]} $fs"
	user_run $user zfs set $perm=${modes[$n]} $fs
	if [[ ${modes[$n]} != $(get_prop $perm $fs) ]]; then
		return 1
	fi

	return 0
}

function verify_fs_zoned
{
	typeset user=$1
	typeset perm=$2
	typeset fs=$3

	typeset oldval
	set -A modes "on" "off"
	oldval=$(get_prop $perm $fs)
	if [[ $oldval == "on" ]]; then
		n=1
	elif [[ $oldval == "off" ]]; then
		n=0
	fi
	log_note "$user zfs set $perm=${modes[$n]} $fs"
	if is_global_zone ; then
		if ! ismounted $fs ; then
			user_run $user zfs set \
				$perm=${modes[$n]} $fs
			if [[ ${modes[$n]} != \
				$(get_prop $perm $fs) ]]; then
				return 1
			fi
			if [[ $n -eq 0 ]]; then
				log_mustnot zfs mount $fs
			else
				log_must zfs mount $fs
			fi
		fi

		if ismounted $fs; then
			# n always is 1 in this case
			user_run $user zfs set \
				$perm=${modes[$n]} $fs
			if [[ $oldval != \
				$(get_prop $perm $fs) ]]; then
				return 1
			fi

			# mount permission is needed
			# to make zoned=on
			log_must zfs allow $user mount $fs
			user_run $user zfs set \
				$perm=${modes[$n]} $fs
			log_must zfs unallow $user mount $fs
			if [[ ${modes[$n]} != \
				$(get_prop $perm $fs) ]]; then
				return 1
			fi
		fi
	fi

	if ! is_global_zone; then
		user_run $user zfs set $perm=${modes[$n]} $fs
		if [[ $oldval != $(get_prop $perm $fs) ]]; then
			return 1
		fi
	fi

	return 0
}

function verify_fs_sharenfs
{
	typeset user=$1
	typeset perm=$2
	typeset fs=$3
	typeset nmode omode

<<<<<<< HEAD
	typeset oldval
	set -A modes "on" "off"
	oldval=$(get_prop $perm $fs)
	if [[ $oldval == "on" ]]; then
		n=1
	elif [[ $oldval == "off" ]]; then
		n=0
	fi
	log_note "$user zfs set $perm=${modes[$n]} $fs"
	user_run $user zfs set $perm=${modes[$n]} $fs
	if [[ ${modes[$n]} != $(get_prop $perm $fs) ]]; then
		return 1
	fi
	log_must zfs set $perm=$oldval $fs

	# turn on nfs/server service if it is not enabled
	typeset tmpshare=/var/tmp/a.$$
	rm -rf $tmpshare
	log_must mkdir -p $tmpshare
	log_must share $tmpshare

	log_note "$user zfs set $perm=${modes[$n]} $fs"
	user_run $user zfs set $perm=${modes[$n]} $fs
	if [[ ${modes[$n]} != $(get_prop $perm $fs) ]]; then
		return 1
	fi

	user_run $user zfs share $fs
	if is_shared $fs; then
		return 1
	fi

	# share permission is needed
	log_must zfs allow $user share $fs
	user_run $user zfs share $fs
	log_must zfs unallow $user share $fs

	if [[ $n -eq 0 ]] && ! is_shared $fs ; then
		log_must unshare $tmpshare
		log_must rm -rf $tmpshare
		return 1
	fi

	if [[ $n -eq 1 ]] && is_shared $fs ; then
		log_must unshare $tmpshare
		log_must rm -rf $tmpshare
		return 1
	fi

	log_must unshare $tmpshare
	log_must rm -rf $tmpshare

=======
	omode=$(get_prop $perm $fs)
	if [[ $omode == "off" ]]; then
		nmode="on"
	else
		nmode="off"
	fi

	log_note "$user $ZFS set $perm=$nmode $fs"
	user_run $user $ZFS set $perm=$nmode $fs
	if [[ $(get_prop $perm $fs) != $nmode ]]; then
		return 1
	fi

	log_note "$user $ZFS set $perm=$omode $fs"
	user_run $user $ZFS set $perm=$omode $fs
	if [[ $(get_prop $perm $fs) != $omode ]]; then
		return 1
	fi

>>>>>>> 75160947
	return 0
}

function verify_vol_destroy
{
	typeset user=$1
	typeset perm=$2
	typeset vol=$3

	user_run $user zfs destroy $vol
	if ! datasetexists $vol ; then
		return 1
	fi

	# mount permission is required
	log_must zfs allow $user mount $vol
	user_run $user zfs destroy $vol
	if datasetexists $vol ; then
		return 1
	fi

	return 0
}

function verify_vol_snapshot
{
	typeset user=$1
	typeset perm=$2
	typeset vol=$3

	typeset stamp=${perm}.${user}.$(date +'%F-%H%M%S')
        typeset basevol=${vol%/*}
	typeset snap=$vol@snap.$stamp

	user_run $user zfs snapshot $snap
	if datasetexists $snap ; then
		return 1
	fi

	log_must zfs allow $user mount $vol
	user_run $user zfs snapshot $snap
	log_must zfs unallow $user mount $vol
	if ! datasetexists $snap ; then
		return 1
	fi

	return 0
}

function verify_vol_rollback
{
	typeset user=$1
	typeset perm=$2
	typeset vol=$3

	typeset stamp=${perm}.${user}.$(date +'%F-%H%M%S')
        typeset basevol=${vol%/*}
	typeset snap=$vol@snap.$stamp

	typeset oldval
	log_must zfs snapshot $snap
	oldval=$(datasetcksum $vol)

	log_must dd if=/dev/random of=/dev/zvol/rdsk/$vol \
		bs=512 count=1

	user_run $user zfs rollback -R $snap
	sleep 10
	if [[ $oldval == $(datasetcksum $vol) ]]; then
		return 1
	fi

	# rollback on volume has to be with mount permission
	log_must zfs allow $user mount $vol
	user_run $user zfs rollback -R $snap
	sleep 10
	log_must zfs unallow $user mount $vol
	if [[ $oldval != $(datasetcksum $vol) ]]; then
		return 1
	fi

	return 0
}

function verify_vol_clone
{
	typeset user=$1
	typeset perm=$2
	typeset vol=$3

	typeset stamp=${perm}.${user}.$(date +'%F-%H%M%S')
        typeset basevol=${vol%/*}
	typeset snap=$vol@snap.$stamp
	typeset clone=$basevol/cvol.$stamp

	log_must zfs snapshot $snap

	user_run $user zfs clone $snap $clone
	if datasetexists $clone ; then
		return 1
	fi

	log_must zfs allow $user create $basevol
	user_run $user zfs clone $snap $clone
	log_must zfs unallow $user create $basevol
	if datasetexists $clone ; then
		return 1
	fi

	log_must zfs allow $user mount $basevol
	user_run $user zfs clone $snap $clone
	log_must zfs unallow $user mount $basevol
	if datasetexists $clone ; then
		return 1
	fi

	# require create permission on parent and
	# mount permission on itself as well
	log_must zfs allow $user mount $basevol
	log_must zfs allow $user create $basevol
	user_run $user zfs clone $snap $clone
	log_must zfs unallow $user create $basevol
	log_must zfs unallow $user mount $basevol
	if ! datasetexists $clone ; then
		return 1
	fi

	return 0
}

function verify_vol_rename
{
	typeset user=$1
	typeset perm=$2
	typeset vol=$3

	typeset stamp=${perm}.${user}.$(date +'%F-%H%M%S')
        typeset basevol=${vol%/*}
	typeset snap=$vol@snap.$stamp
	typeset clone=$basevol/cvol.$stamp
	typeset renamevol=$basevol/nvol.$stamp

	user_run $user zfs rename $vol $renamevol
	if datasetexists $renamevol ; then
		return 1
	fi

	log_must zfs allow $user create $basevol
	user_run $user zfs rename $vol $renamevol
	log_must zfs unallow $user create $basevol
	if datasetexists $renamevol ; then
		return 1
	fi

	log_must zfs allow $user mount $basevol
	user_run $user zfs rename $vol $renamevol
	log_must zfs unallow $user mount $basevol
	if datasetexists $renamevol ; then
		return 1
	fi

	# require both create permission on parent and
	# mount permission on parent as well
	log_must zfs allow $user mount $basevol
	log_must zfs allow $user create $basevol
	user_run $user zfs rename $vol $renamevol
	log_must zfs unallow $user mount $basevol
	log_must zfs unallow $user create $basevol
	if ! datasetexists $renamevol ; then
		return 1
	fi

	log_must zfs rename $renamevol $vol

	return 0
}

function verify_vol_promote
{
	typeset user=$1
	typeset perm=$2
	typeset vol=$3

	typeset stamp=${perm}.${user}.$(date +'%F-%H%M%S')
        typeset basevol=${vol%/*}
	typeset snap=$vol@snap.$stamp
	typeset clone=$basevol/cvol.$stamp

	log_must zfs snapshot $snap
	log_must zfs clone $snap $clone
	log_must zfs promote $clone

	typeset vol_orig=$(get_prop origin $vol)
	typeset clone_orig=$(get_prop origin $clone)

	# promote should fail if $vol and $clone
	# miss either mount or promote permission
	# case 1
	user_run $user zfs promote $vol
	if [[ $vol_orig != $(get_prop origin $vol) || \
		$clone_orig != $(get_prop origin $clone) ]];
	then
		return 1
	fi

	# promote should fail if $vol and $clone
	# miss either mount or promote permission
	# case 2
	log_must zfs allow $user promote $clone
	user_run $user zfs promote $vol
	log_must zfs unallow $user promote $clone
	if [[ $vol_orig != $(get_prop origin $vol) || \
		$clone_orig != $(get_prop origin $clone) ]];
	then
		return 1
	fi

	# promote should fail if $vol and $clone
	# miss either mount or promote permission
	# case 3
	log_must zfs allow $user mount $vol
	user_run $user zfs promote $vol
	log_must zfs unallow $user mount $vol
	if [[ $vol_orig != $(get_prop origin $vol) || \
		$clone_orig != $(get_prop origin $clone) ]];
	then
		return 1
	fi

	# promote should fail if $vol and $clone
	# miss either mount or promote permission
	# case 4
	log_must zfs allow $user mount $clone
	user_run $user zfs promote $vol
	log_must zfs unallow $user mount $clone
	if [[ $vol_orig != $(get_prop origin $vol) || \
		$clone_orig != $(get_prop origin $clone) ]];
	then
		return 1
	fi

	# promote should fail if $vol and $clone
	# miss either mount or promote permission
	# case 5
	log_must zfs allow $user promote $clone
	log_must zfs allow $user mount $vol
	user_run $user zfs promote $vol
	log_must zfs unallow $user promote $clone
	log_must zfs unallow $user mount $vol
	if [[ $vol_orig != $(get_prop origin $vol) || \
		$clone_orig != $(get_prop origin $clone) ]];
	then
		return 1
	fi

	# promote should fail if $vol and $clone
	# miss either mount or promote permission
	# case 6
	log_must zfs allow $user promote $clone
	log_must zfs allow $user mount $clone
	user_run $user zfs promote $vol
	log_must zfs unallow $user promote $clone
	log_must zfs unallow $user mount $vol
	if [[ $vol_orig != $(get_prop origin $vol) || \
		$clone_orig != $(get_prop origin $clone) ]];
	then
		return 1
	fi

	# promote should fail if $vol and $clone
	# miss either mount or promote permission
	# case 7
	log_must zfs allow $user mount $vol
	log_must zfs allow $user mount $clone
	user_run $user zfs promote $vol
	log_must zfs unallow $user mount $vol
	log_must zfs unallow $user mount $clone
	if [[ $vol_orig != $(get_prop origin $vol) || \
		$clone_orig != $(get_prop origin $clone) ]];
	then
		return 1
	fi

	# promote only succeeds when $vol and $clone
	# have both mount and promote permission
	# case 8
	log_must zfs allow $user promote $clone
	log_must zfs allow $user mount $vol
	log_must zfs allow $user mount $clone
	user_run $user zfs promote $vol
	log_must zfs unallow $user promote $clone
	log_must zfs unallow $user mount $vol
	log_must zfs unallow $user mount $clone
	if [[ $snap != $(get_prop origin $clone) || \
		$clone_orig != $(get_prop origin $vol) ]]; then
		return 1
	fi

	return 0
}

function verify_vol_volsize
{
	typeset user=$1
	typeset perm=$2
	typeset vol=$3

	typeset oldval
	oldval=$(get_prop volsize $vol)
	(( newval = oldval * 2 ))

	reserv_size=$(get_prop refreservation $vol)

	if [[ "0" == $reserv_size ]]; then
		# sparse volume
		user_run $user zfs set volsize=$newval $vol
		if [[ $oldval == $(get_prop volsize $vol) ]];
		then
			return 1
		fi

	else
		# normal volume, reservation permission
		# is required
		user_run $user zfs set volsize=$newval $vol
		if [[ $newval == $(get_prop volsize $vol) ]];
		then
			return 1
		fi

		log_must zfs allow $user reservation $vol
		log_must zfs allow $user refreservation $vol
		user_run $user zfs set volsize=$newval $vol
		log_must zfs unallow $user reservation $vol
		log_must zfs unallow $user refreservation $vol
		if [[ $oldval == $(get_prop volsize $vol) ]];
		then
			return 1
		fi
	fi

	return 0
}

function verify_allow
{
	typeset user=$1
	typeset perm=$2
	typeset dtst=$3

	typeset -i ret

	user_run $user zfs allow $user allow $dtst
	ret=$?
	if [[ $ret -eq 0 ]]; then
		return 1
	fi

	log_must zfs allow $user copies $dtst
	user_run $user zfs allow $user copies $dtst
	ret=$?
	log_must zfs unallow $user copies $dtst
	if [[ $ret -eq 1 ]]; then
		return 1
	fi

	return 0

}<|MERGE_RESOLUTION|>--- conflicted
+++ resolved
@@ -25,12 +25,8 @@
 #
 
 #
-<<<<<<< HEAD
 # Copyright (c) 2013, 2016 by Delphix. All rights reserved.
-=======
-# Copyright (c) 2013 by Delphix. All rights reserved.
 # Copyright 2016 Nexenta Systems, Inc.
->>>>>>> 75160947
 #
 
 . $STF_SUITE/include/libtest.shlib
@@ -925,74 +921,22 @@
 	typeset fs=$3
 	typeset -i ret=0
 
-<<<<<<< HEAD
-	typeset stamp=${perm}.${user}.$(date +'%F-%H%M%S')
-	typeset mntpt=$(get_prop mountpoint $fs)
-
+	svcadm enable -rs nfs/server
 	typeset stat=$(svcs -H -o STA nfs/server:default)
 	if [[ $stat != "ON" ]]; then
-		log_note "Current nfs/server status: $stat"
-		# legacy share
-		user_run $user share $mntpt
-		if is_shared $fs; then
-			return 1
-		fi
-
-		# sharenfs=on
-		log_must zfs set sharenfs=on $fs
-		user_run $user zfs share $fs
-		if is_shared $fs; then
-			log_must zfs set sharenfs=off $fs
-			return 1
-		fi
-		log_must zfs set sharenfs=off $fs
-	fi
-
-	# turn on nfs/server service if it is not enabled
-	typeset tmpshare=/var/tmp/a.$$
-	rm -rf $tmpshare
-
-	log_must mkdir -p $tmpshare
-	log_must share $tmpshare
-
-	# legacy share
-	user_run $user share $mntpt
-	if ! is_shared $fs ; then
-		log_must unshare $tmpshare
-		log_must rm -rf $tmpshare
-		return 1
-	fi
-	log_must unshare $mntpt
-
-	# sharenfs=on
+		log_fail "Could not enable nfs/server"
+	fi
+
 	log_must zfs set sharenfs=on $fs
+	zfs unshare $fs
+
 	user_run $user zfs share $fs
 	if ! is_shared $fs; then
-		log_must unshare $tmpshare
-		log_must rm -rf $tmpshare
-		return 1
-	fi
-
-	log_must unshare $tmpshare
-	log_must rm -rf $tmpshare
-=======
-	$SVCADM enable -rs nfs/server
-	typeset stat=$($SVCS -H -o STA nfs/server:default)
-	if [[ $stat != "ON" ]]; then
-		log_fail "Could not enable nfs/server"
-	fi
-
-	log_must $ZFS set sharenfs=on $fs
-	$ZFS unshare $fs
-
-	user_run $user $ZFS share $fs
-	if ! is_shared $fs; then
 		ret=1
 	fi
 
-	$ZFS unshare $fs
-	log_must $ZFS set sharenfs=off $fs
->>>>>>> 75160947
+	zfs unshare $fs
+	log_must zfs set sharenfs=off $fs
 
 	return $ret
 }
@@ -1345,60 +1289,6 @@
 	typeset fs=$3
 	typeset nmode omode
 
-<<<<<<< HEAD
-	typeset oldval
-	set -A modes "on" "off"
-	oldval=$(get_prop $perm $fs)
-	if [[ $oldval == "on" ]]; then
-		n=1
-	elif [[ $oldval == "off" ]]; then
-		n=0
-	fi
-	log_note "$user zfs set $perm=${modes[$n]} $fs"
-	user_run $user zfs set $perm=${modes[$n]} $fs
-	if [[ ${modes[$n]} != $(get_prop $perm $fs) ]]; then
-		return 1
-	fi
-	log_must zfs set $perm=$oldval $fs
-
-	# turn on nfs/server service if it is not enabled
-	typeset tmpshare=/var/tmp/a.$$
-	rm -rf $tmpshare
-	log_must mkdir -p $tmpshare
-	log_must share $tmpshare
-
-	log_note "$user zfs set $perm=${modes[$n]} $fs"
-	user_run $user zfs set $perm=${modes[$n]} $fs
-	if [[ ${modes[$n]} != $(get_prop $perm $fs) ]]; then
-		return 1
-	fi
-
-	user_run $user zfs share $fs
-	if is_shared $fs; then
-		return 1
-	fi
-
-	# share permission is needed
-	log_must zfs allow $user share $fs
-	user_run $user zfs share $fs
-	log_must zfs unallow $user share $fs
-
-	if [[ $n -eq 0 ]] && ! is_shared $fs ; then
-		log_must unshare $tmpshare
-		log_must rm -rf $tmpshare
-		return 1
-	fi
-
-	if [[ $n -eq 1 ]] && is_shared $fs ; then
-		log_must unshare $tmpshare
-		log_must rm -rf $tmpshare
-		return 1
-	fi
-
-	log_must unshare $tmpshare
-	log_must rm -rf $tmpshare
-
-=======
 	omode=$(get_prop $perm $fs)
 	if [[ $omode == "off" ]]; then
 		nmode="on"
@@ -1406,19 +1296,18 @@
 		nmode="off"
 	fi
 
-	log_note "$user $ZFS set $perm=$nmode $fs"
-	user_run $user $ZFS set $perm=$nmode $fs
+	log_note "$user zfs set $perm=$nmode $fs"
+	user_run $user zfs set $perm=$nmode $fs
 	if [[ $(get_prop $perm $fs) != $nmode ]]; then
 		return 1
 	fi
 
-	log_note "$user $ZFS set $perm=$omode $fs"
-	user_run $user $ZFS set $perm=$omode $fs
+	log_note "$user zfs set $perm=$omode $fs"
+	user_run $user zfs set $perm=$omode $fs
 	if [[ $(get_prop $perm $fs) != $omode ]]; then
 		return 1
 	fi
 
->>>>>>> 75160947
 	return 0
 }
 
