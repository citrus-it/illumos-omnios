--- conflicted
+++ resolved
@@ -18,33 +18,4 @@
 ROOTOPTPKG = $(ROOT)/opt/zfs-tests
 TARGETDIR = $(ROOTOPTPKG)/tests/functional/compression
 
-<<<<<<< HEAD
-PROGS = cleanup \
-	setup \
-	compress_001_pos \
-	compress_002_pos \
-	compress_003_pos \
-	compress_004_pos
-
-FILES = compress.cfg
-
-CMDS = $(PROGS:%=$(TESTDIR)/%) $(FILES:%=$(TESTDIR)/%)
-$(CMDS) := FILEMODE = 0555
-
-all clean clobber:
-
-install: $(CMDS)
-
-$(CMDS): $(TESTDIR)
-
-$(TESTDIR):
-	$(INS.dir)
-
-$(TESTDIR)/%: %.ksh
-	$(INS.rename)
-
-$(TESTDIR)/%: %
-	$(INS.file)
-=======
-include $(SRC)/test/zfs-tests/Makefile.com
->>>>>>> fee52838
+include $(SRC)/test/zfs-tests/Makefile.com