#
# This file and its contents are supplied under the terms of the
# Common Development and Distribution License ("CDDL"), version 1.0.
# You may only use this file in accordance with the terms of version
# 1.0 of the CDDL.
#
# A full copy of the text of the CDDL should have accompanied this
# source.  A copy of the CDDL is also available via the Internet at
# http://www.illumos.org/license/CDDL.
#

#
# Copyright (c) 2013, 2016 by Delphix. All rights reserved.
#

include $(SRC)/Makefile.master

ROOTOPTPKG = $(ROOT)/opt/zfs-tests
TARGETDIR = $(ROOTOPTPKG)/tests/functional/cli_user/zpool_list

<<<<<<< HEAD
PROGS = cleanup \
	setup \
	zpool_list_001_pos \
	zpool_list_002_neg

CMDS = $(PROGS:%=$(TESTDIR)/%)
$(CMDS) := FILEMODE = 0555

all clean clobber:

install: $(CMDS)

$(CMDS): $(TESTDIR)

$(TESTDIR):
	$(INS.dir)

$(TESTDIR)/%: %
	$(INS.file)

$(TESTDIR)/%: %.ksh
	$(INS.rename)
=======
include $(SRC)/test/zfs-tests/Makefile.com
>>>>>>> fee52838
<|MERGE_RESOLUTION|>--- conflicted
+++ resolved
@@ -18,29 +18,4 @@
 ROOTOPTPKG = $(ROOT)/opt/zfs-tests
 TARGETDIR = $(ROOTOPTPKG)/tests/functional/cli_user/zpool_list
 
-<<<<<<< HEAD
-PROGS = cleanup \
-	setup \
-	zpool_list_001_pos \
-	zpool_list_002_neg
-
-CMDS = $(PROGS:%=$(TESTDIR)/%)
-$(CMDS) := FILEMODE = 0555
-
-all clean clobber:
-
-install: $(CMDS)
-
-$(CMDS): $(TESTDIR)
-
-$(TESTDIR):
-	$(INS.dir)
-
-$(TESTDIR)/%: %
-	$(INS.file)
-
-$(TESTDIR)/%: %.ksh
-	$(INS.rename)
-=======
-include $(SRC)/test/zfs-tests/Makefile.com
->>>>>>> fee52838
+include $(SRC)/test/zfs-tests/Makefile.com