#
# This file and its contents are supplied under the terms of the
# Common Development and Distribution License ("CDDL"), version 1.0.
# You may only use this file in accordance with the terms of version
# 1.0 of the CDDL.
#
# A full copy of the text of the CDDL should have accompanied this
# source.  A copy of the CDDL is also available via the Internet at
# http://www.illumos.org/license/CDDL.
#

#
# Copyright (c) 2013, 2016 by Delphix. All rights reserved.
#

include $(SRC)/Makefile.master

ROOTOPTPKG = $(ROOT)/opt/zfs-tests
TARGETDIR = $(ROOTOPTPKG)/tests/functional/cli_user/zpool_iostat

<<<<<<< HEAD
PROGS = cleanup \
	setup \
	zpool_iostat_001_neg \
	zpool_iostat_002_pos \
	zpool_iostat_003_neg

CMDS = $(PROGS:%=$(TESTDIR)/%)
$(CMDS) := FILEMODE = 0555

all clean clobber:

install: $(CMDS)

$(CMDS): $(TESTDIR)

$(TESTDIR):
	$(INS.dir)

$(TESTDIR)/%: %
	$(INS.file)

$(TESTDIR)/%: %.ksh
	$(INS.rename)
=======
include $(SRC)/test/zfs-tests/Makefile.com
>>>>>>> fee52838
<|MERGE_RESOLUTION|>--- conflicted
+++ resolved
@@ -18,30 +18,4 @@
 ROOTOPTPKG = $(ROOT)/opt/zfs-tests
 TARGETDIR = $(ROOTOPTPKG)/tests/functional/cli_user/zpool_iostat
 
-<<<<<<< HEAD
-PROGS = cleanup \
-	setup \
-	zpool_iostat_001_neg \
-	zpool_iostat_002_pos \
-	zpool_iostat_003_neg
-
-CMDS = $(PROGS:%=$(TESTDIR)/%)
-$(CMDS) := FILEMODE = 0555
-
-all clean clobber:
-
-install: $(CMDS)
-
-$(CMDS): $(TESTDIR)
-
-$(TESTDIR):
-	$(INS.dir)
-
-$(TESTDIR)/%: %
-	$(INS.file)
-
-$(TESTDIR)/%: %.ksh
-	$(INS.rename)
-=======
-include $(SRC)/test/zfs-tests/Makefile.com
->>>>>>> fee52838
+include $(SRC)/test/zfs-tests/Makefile.com