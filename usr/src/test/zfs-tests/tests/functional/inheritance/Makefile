#
# This file and its contents are supplied under the terms of the
# Common Development and Distribution License ("CDDL"), version 1.0.
# You may only use this file in accordance with the terms of version
# 1.0 of the CDDL.
#
# A full copy of the text of the CDDL should have accompanied this
# source.  A copy of the CDDL is also available via the Internet at
# http://www.illumos.org/license/CDDL.
#

#
# Copyright (c) 2013, 2016 by Delphix. All rights reserved.
#

include $(SRC)/Makefile.master

ROOTOPTPKG = $(ROOT)/opt/zfs-tests
TARGETDIR = $(ROOTOPTPKG)/tests/functional/inheritance

<<<<<<< HEAD
PROGS = cleanup \
	inherit_001_pos

FILES = config001.cfg \
	config002.cfg \
	config003.cfg \
	config004.cfg \
	config005.cfg \
	config006.cfg \
	config007.cfg \
	config008.cfg \
	config009.cfg \
	config010.cfg \
	config011.cfg \
	config012.cfg \
	config013.cfg \
	config014.cfg \
	config015.cfg \
	config016.cfg \
	config017.cfg \
	config018.cfg \
	config019.cfg \
	config020.cfg \
	config021.cfg \
	config022.cfg \
	config023.cfg \
	config024.cfg \
	inherit.kshlib \
	state001.cfg \
	state002.cfg \
	state003.cfg \
	state004.cfg \
	state005.cfg \
	state006.cfg \
	state007.cfg \
	state008.cfg \
	state009.cfg \
	state010.cfg \
	state011.cfg \
	state012.cfg \
	state013.cfg \
	state014.cfg \
	state015.cfg \
	state016.cfg \
	state017.cfg \
	state018.cfg \
	state019.cfg \
	state020.cfg \
	state021.cfg \
	state022.cfg \
	state023.cfg \
	state024.cfg

CMDS = $(PROGS:%=$(TESTDIR)/%) $(FILES:%=$(TESTDIR)/%)
$(CMDS) := FILEMODE = 0555

all clean clobber:

install: $(CMDS)

$(CMDS): $(TESTDIR)

$(TESTDIR):
	$(INS.dir)

$(TESTDIR)/%: %
	$(INS.file)

$(TESTDIR)/%: %.ksh
	$(INS.rename)
=======
include $(SRC)/test/zfs-tests/Makefile.com
>>>>>>> fee52838
<|MERGE_RESOLUTION|>--- conflicted
+++ resolved
@@ -18,77 +18,4 @@
 ROOTOPTPKG = $(ROOT)/opt/zfs-tests
 TARGETDIR = $(ROOTOPTPKG)/tests/functional/inheritance
 
-<<<<<<< HEAD
-PROGS = cleanup \
-	inherit_001_pos
-
-FILES = config001.cfg \
-	config002.cfg \
-	config003.cfg \
-	config004.cfg \
-	config005.cfg \
-	config006.cfg \
-	config007.cfg \
-	config008.cfg \
-	config009.cfg \
-	config010.cfg \
-	config011.cfg \
-	config012.cfg \
-	config013.cfg \
-	config014.cfg \
-	config015.cfg \
-	config016.cfg \
-	config017.cfg \
-	config018.cfg \
-	config019.cfg \
-	config020.cfg \
-	config021.cfg \
-	config022.cfg \
-	config023.cfg \
-	config024.cfg \
-	inherit.kshlib \
-	state001.cfg \
-	state002.cfg \
-	state003.cfg \
-	state004.cfg \
-	state005.cfg \
-	state006.cfg \
-	state007.cfg \
-	state008.cfg \
-	state009.cfg \
-	state010.cfg \
-	state011.cfg \
-	state012.cfg \
-	state013.cfg \
-	state014.cfg \
-	state015.cfg \
-	state016.cfg \
-	state017.cfg \
-	state018.cfg \
-	state019.cfg \
-	state020.cfg \
-	state021.cfg \
-	state022.cfg \
-	state023.cfg \
-	state024.cfg
-
-CMDS = $(PROGS:%=$(TESTDIR)/%) $(FILES:%=$(TESTDIR)/%)
-$(CMDS) := FILEMODE = 0555
-
-all clean clobber:
-
-install: $(CMDS)
-
-$(CMDS): $(TESTDIR)
-
-$(TESTDIR):
-	$(INS.dir)
-
-$(TESTDIR)/%: %
-	$(INS.file)
-
-$(TESTDIR)/%: %.ksh
-	$(INS.rename)
-=======
-include $(SRC)/test/zfs-tests/Makefile.com
->>>>>>> fee52838
+include $(SRC)/test/zfs-tests/Makefile.com