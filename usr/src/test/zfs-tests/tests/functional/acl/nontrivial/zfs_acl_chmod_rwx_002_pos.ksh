#!/bin/ksh -p
#
# CDDL HEADER START
#
# The contents of this file are subject to the terms of the
# Common Development and Distribution License (the "License").
# You may not use this file except in compliance with the License.
#
# You can obtain a copy of the license at usr/src/OPENSOLARIS.LICENSE
# or http://www.opensolaris.org/os/licensing.
# See the License for the specific language governing permissions
# and limitations under the License.
#
# When distributing Covered Code, include this CDDL HEADER in each
# file and include the License file at usr/src/OPENSOLARIS.LICENSE.
# If applicable, add the following below this CDDL HEADER, with the
# fields enclosed by brackets "[]" replaced with your own identifying
# information: Portions Copyright [yyyy] [name of copyright owner]
#
# CDDL HEADER END
#

#
# Copyright 2009 Sun Microsystems, Inc.  All rights reserved.
# Use is subject to license terms.
#

#
# Copyright (c) 2016 by Delphix. All rights reserved.
#

. $STF_SUITE/tests/functional/acl/acl_common.kshlib

#
# DESCRIPTION:
#	chmod A{+|-|=} read_data|write_data|execute for owner@ group@ or
#	everyone@ correctly alters mode bits .
#
# STRATEGY:
#	1. Loop root and non-root user.
#	2. Get the random initial map.
#	3. Get the random ACL string.
#	4. Separately chmod +|-|= read_data|write_data|execute
#	5. Check map bits
#

verify_runnable "both"

log_onexit cleanup

set -A bits 0 1 2 3 4 5 6 7
set -A a_flag owner group everyone
set -A a_access read_data write_data execute
set -A a_type allow deny

#
# Get a random item from an array.
#
# $1 the base set
#
function random_select #array_name
{
	typeset arr_name=$1
	typeset -i ind

	eval typeset -i cnt=\${#${arr_name}[@]}
	(( ind = $RANDOM % cnt ))

	eval print \${${arr_name}[$ind]}
}

#
# Create a random string according to array name, the item number and
# separated tag.
#
# $1 array name where the function get the elements
# $2 the items number which you want to form the random string
# $3 the separated tag
#
function form_random_str #<array_name> <count> <sep>
{
	typeset arr_name=$1
	typeset -i count=${2:-1}
	typeset sep=${3:-""}

	typeset str=""
	while (( count > 0 )); do
		str="${str}$(random_select $arr_name)${sep}"

		(( count -= 1 ))
	done

	print $str
}

#
# According to the original bits, the input ACE access and ACE type, return the
# expect bits after 'chmod A0{+|=}'.
#
# $1 bits which was make up of three bit 'rwx'
# $2 ACE access which is read_data, write_data or execute
# $3 ACE type which is allow or deny
#
function cal_bits #bits acl_access acl_type
{
	typeset bits=$1
	typeset acl_access=$2
	typeset acl_type=$3
	set -A bit r w x

	typeset tmpbits=""
	typeset -i i=0
	while (( i < 3 )); do
		if [[ $acl_access == *"${a_access[i]}"* ]]; then
			if [[ $acl_type == "allow" ]]; then
				tmpbits="$tmpbits${bit[i]}"
			elif [[ $acl_type == "deny" ]]; then
				tmpbits="${tmpbits}-"
			fi
		else
			tmpbits="$tmpbits${bits:$i:1}"
		fi

		(( i += 1 ))
	done

	echo "$tmpbits"
}

#
# Based on the initial node map before chmod and the ace-spec, check if chmod
# has the correct behaven to map bits.
#
function check_test_result #init_mode node acl_flag acl_access a_type
{
	typeset init_mode=$1
	typeset node=$2
	typeset acl_flag=$3
	typeset acl_access=$4
	typeset acl_type=$5

	typeset -L3 u_bits=$init_mode
	typeset g_bits=${init_mode:3:3}
	typeset -R3 o_bits=$init_mode

	if [[ $acl_flag == "owner" || $acl_flag == "everyone" ]]; then
		u_bits=$(cal_bits $u_bits $acl_access $acl_type)
	fi
	if [[ $acl_flag == "group" || $acl_flag == "everyone" ]]; then
		g_bits=$(cal_bits $g_bits $acl_access $acl_type)
	fi
	if [[ $acl_flag == "everyone" ]]; then
		o_bits=$(cal_bits $o_bits $acl_access $acl_type)
	fi

	typeset cur_mode=$(get_mode $node)
	cur_mode=${cur_mode:1:9}

	if [[ $cur_mode == $u_bits$g_bits$o_bits ]]; then
		log_note "SUCCESS: Current map($cur_mode) == " \
			"expected map($u_bits$g_bits$o_bits)"
	else
		log_fail "FAIL: Current map($cur_mode) != " \
			"expected map($u_bits$g_bits$o_bits)"
	fi
}

function test_chmod_map #<node>
{
	typeset node=$1
	typeset init_mask acl_flag acl_access acl_type
	typeset -i cnt

	if (( ${#node} == 0 )); then
		log_fail "FAIL: file name or directory name is not defined."
	fi

	# Get the initial map
	init_mask=$(form_random_str bits 3)
	# Get ACL flag, access & type
	acl_flag=$(form_random_str a_flag)
	(( cnt = ($RANDOM % ${#a_access[@]}) + 1 ))
	acl_access=$(form_random_str a_access $cnt '/')
	acl_access=${acl_access%/}
	acl_type=$(form_random_str a_type)

	typeset acl_spec=${acl_flag}@:${acl_access}:${acl_type}

	# Set the initial map and back the initial ACEs
	typeset orig_ace=/tmp/orig_ace.$$
	typeset cur_ace=/tmp/cur_ace.$$

	for operator in "A0+" "A0="; do
		log_must usr_exec chmod $init_mask $node
		init_mode=$(get_mode $node)
<<<<<<< HEAD
		init_mode=$(get_substr $init_mode 2 9)
		log_must usr_exec eval "ls -vd $node > $orig_ace"
=======
		init_mode=${init_mode:1:9}
		log_must usr_exec eval "$LS -vd $node > $orig_ace"
>>>>>>> 9498083e

		# To "A=", firstly add one ACE which can't modify map
		if [[ $operator == "A0=" ]]; then
			log_must chmod A0+user:$ZFS_ACL_OTHER1:execute:deny \
				$node
		fi
		log_must usr_exec chmod $operator$acl_spec $node
		check_test_result \
			$init_mode $node $acl_flag $acl_access $acl_type

		# Check "chmod A-"
		log_must usr_exec chmod A0- $node
		log_must usr_exec eval "ls -vd $node > $cur_ace"

		if diff $orig_ace $cur_ace; then
			log_note "SUCCESS: current ACEs are equal to " \
				"original ACEs. 'chmod A-' succeeded."
		else
			log_fail "FAIL: 'chmod A-' failed."
		fi
	done

	[[ -f $orig_ace ]] && log_must usr_exec rm -f $orig_ace
	[[ -f $cur_ace ]] && log_must usr_exec rm -f $cur_ace
}

for user in root $ZFS_ACL_STAFF1; do
	set_cur_usr $user

	typeset -i loop_cnt=20
	while (( loop_cnt > 0 )); do
		log_must usr_exec touch $testfile
		test_chmod_map $testfile
		log_must rm -f $testfile

		log_must usr_exec mkdir $testdir
		test_chmod_map $testdir
		log_must rm -rf $testdir

		(( loop_cnt -= 1 ))
	done
done

log_pass "chmod A{+|-|=} read_data|write_data|execute for owner@, group@ " \
	"or everyone@ correctly alters mode bits passed."<|MERGE_RESOLUTION|>--- conflicted
+++ resolved
@@ -193,13 +193,8 @@
 	for operator in "A0+" "A0="; do
 		log_must usr_exec chmod $init_mask $node
 		init_mode=$(get_mode $node)
-<<<<<<< HEAD
-		init_mode=$(get_substr $init_mode 2 9)
+		init_mode=${init_mode:1:9}
 		log_must usr_exec eval "ls -vd $node > $orig_ace"
-=======
-		init_mode=${init_mode:1:9}
-		log_must usr_exec eval "$LS -vd $node > $orig_ace"
->>>>>>> 9498083e
 
 		# To "A=", firstly add one ACE which can't modify map
 		if [[ $operator == "A0=" ]]; then
