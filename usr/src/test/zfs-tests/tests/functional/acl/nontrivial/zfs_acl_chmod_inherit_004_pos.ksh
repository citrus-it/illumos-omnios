#!/bin/ksh -p
#
# CDDL HEADER START
#
# The contents of this file are subject to the terms of the
# Common Development and Distribution License (the "License").
# You may not use this file except in compliance with the License.
#
# You can obtain a copy of the license at usr/src/OPENSOLARIS.LICENSE
# or http://www.opensolaris.org/os/licensing.
# See the License for the specific language governing permissions
# and limitations under the License.
#
# When distributing Covered Code, include this CDDL HEADER in each
# file and include the License file at usr/src/OPENSOLARIS.LICENSE.
# If applicable, add the following below this CDDL HEADER, with the
# fields enclosed by brackets "[]" replaced with your own identifying
# information: Portions Copyright [yyyy] [name of copyright owner]
#
# CDDL HEADER END
#

#
# Copyright 2009 Sun Microsystems, Inc.  All rights reserved.
# Use is subject to license terms.
#

<<<<<<< HEAD
#
# Copyright (c) 2012, 2016 by Delphix. All rights reserved.
=======
# Copyright (c) 2012 by Delphix. All rights reserved.
# Copyright 2016 Nexenta Systems, Inc.
>>>>>>> 232f5a2e
#

. $STF_SUITE/tests/functional/acl/acl_common.kshlib

# DESCRIPTION:
# Verify aclinherit=passthrough-x will inherit the execute permission only if
# file creation mode requests it.
#
# STRATEGY:
# 1. Use both super user and non-super user to run the test case.
# 2. Set aclinherit=passthrough-x
# 3. Create basedir and a set of files, one with 644 and one with 755 mode.
# 4. Verify that execute permission is inherited only if file creation mode
#    requests them.

verify_runnable "both"

function cleanup
{
<<<<<<< HEAD
	if [[ -d $basedir ]]; then
		log_must rm -rf $basedir
	fi
}
zpool upgrade -v
zpool upgrade -v | grep "passthrough-x aclinherit" > /dev/null 2>&1
if (($? != 0)); then
	log_unsupported "passthrough-x aclinherit not supported."
fi

=======
	[[ -d $basedir ]] && log_must $RM -rf $basedir
}

log_assert "aclinherit=passthrough-x should inherit the execute permission" \
    "only if file creation mode requests it"
>>>>>>> 232f5a2e
log_onexit cleanup

set -A aces \
    "owner@:rwxp:f:allow" \
    "group@:rxp:f:allow" \
    "everyone@:rxp:f:allow"

typeset basedir="$TESTDIR/basedir"
typeset nfile1="$basedir/nfile1" nfile2="$basedir/nfile2"

function check_execute_bit
{
	typeset ace
	typeset file=$1
	typeset -i i=0

	while ((i < 6)); do
		ace=$(get_ACE $file $i)
		if [[ "$ace" == *"execute"* ]]; then
			return 0
		fi
		((i = i + 1))
	done

<<<<<<< HEAD
	log_must usr_exec mkdir -p $ndir1
=======
	return 1
}
>>>>>>> 232f5a2e

function verify_inherit
{
	typeset -i i=0

	log_must usr_exec $MKDIR $basedir

	# Modify owner@, group@ and everyone@ ACEs to include execute
	# permission (see above), and make them file-inheritable
	while ((i < ${#aces[*]})); do
<<<<<<< HEAD
		if ((i < 3)); then
			log_must usr_exec chmod A$i=${aces[i]} $ndir1
		else
			log_must usr_exec chmod A$i+${aces[i]} $ndir1
		fi
		((i = i + 1))
	done
	log_must usr_exec mkdir -p $ndir2
	log_must usr_exec touch $nfile1

	cat > $nfile1 <<EOF
#include <stdlib.h>
#include <stdio.h>
int main()
{ return 0; }
EOF

	mode=$(get_mode $ndir2)
	if [[ $mode != "drwx--x--x"* ]]; then
		log_fail "Unexpect mode of $ndir2, expect: drwx--x--x, current: $mode"
	fi

	mode=$(get_mode $nfile1)
	if [[ $mode != "-rw-r--r--"* ]]; then
		log_fail "Unexpect mode of $nfile1, expect: -rw-r--r--, current: $mode"
	fi

	if [[ -x /usr/sfw/bin/gcc ]]; then
		log_must /usr/sfw/bin/gcc -o $nfile2 $nfile1
		mode=$(get_mode $nfile2)
		if [[ $mode != "-rwxr-xr-x"* ]]; then
			log_fail "Unexpect mode of $nfile2, expect: -rwxr-xr-x, current: $mode"
		fi
	fi
}

#
# Set aclmode=passthrough to make sure
# the acl will not change during chmod.
# A general testing should verify the combination of
# aclmode/aclinherit works well,
# here we just simple test them separately.
#

log_must zfs set aclmode=passthrough $TESTPOOL/$TESTFS
log_must zfs set aclinherit=passthrough-x $TESTPOOL/$TESTFS
=======
		log_must usr_exec $CHMOD A$i=${aces[i]} $basedir
		((i = i + 1))
	done

	# Create file with 644 mode
	log_must usr_exec $TOUCH $nfile1
	# Check that execute permission wasn't inherited
	log_mustnot check_execute_bit $nfile1

	# Use cp(1) to copy over /usr/bin/true
	log_must usr_exec $CP $TRUE $nfile2
	# Check that execute permission was inherited
	log_must check_execute_bit $nfile2
}

log_must $ZFS set aclmode=passthrough $TESTPOOL/$TESTFS
log_must $ZFS set aclinherit=passthrough-x $TESTPOOL/$TESTFS
>>>>>>> 232f5a2e

for user in root $ZFS_ACL_STAFF1; do
	log_must set_cur_usr $user
	verify_inherit
	cleanup
done

log_pass "aclinherit=passthrough-x should inherit the execute permission" \
    "only if file creation mode requests it"<|MERGE_RESOLUTION|>--- conflicted
+++ resolved
@@ -25,13 +25,8 @@
 # Use is subject to license terms.
 #
 
-<<<<<<< HEAD
-#
 # Copyright (c) 2012, 2016 by Delphix. All rights reserved.
-=======
-# Copyright (c) 2012 by Delphix. All rights reserved.
 # Copyright 2016 Nexenta Systems, Inc.
->>>>>>> 232f5a2e
 #
 
 . $STF_SUITE/tests/functional/acl/acl_common.kshlib
@@ -51,24 +46,9 @@
 
 function cleanup
 {
-<<<<<<< HEAD
-	if [[ -d $basedir ]]; then
-		log_must rm -rf $basedir
-	fi
-}
-zpool upgrade -v
-zpool upgrade -v | grep "passthrough-x aclinherit" > /dev/null 2>&1
-if (($? != 0)); then
-	log_unsupported "passthrough-x aclinherit not supported."
-fi
-
-=======
-	[[ -d $basedir ]] && log_must $RM -rf $basedir
+	[[ -d $basedir ]] && log_must rm -rf $basedir
 }
 
-log_assert "aclinherit=passthrough-x should inherit the execute permission" \
-    "only if file creation mode requests it"
->>>>>>> 232f5a2e
 log_onexit cleanup
 
 set -A aces \
@@ -93,88 +73,35 @@
 		((i = i + 1))
 	done
 
-<<<<<<< HEAD
-	log_must usr_exec mkdir -p $ndir1
-=======
 	return 1
 }
->>>>>>> 232f5a2e
 
 function verify_inherit
 {
 	typeset -i i=0
 
-	log_must usr_exec $MKDIR $basedir
+	log_must usr_exec mkdir $basedir
 
 	# Modify owner@, group@ and everyone@ ACEs to include execute
 	# permission (see above), and make them file-inheritable
 	while ((i < ${#aces[*]})); do
-<<<<<<< HEAD
-		if ((i < 3)); then
-			log_must usr_exec chmod A$i=${aces[i]} $ndir1
-		else
-			log_must usr_exec chmod A$i+${aces[i]} $ndir1
-		fi
-		((i = i + 1))
-	done
-	log_must usr_exec mkdir -p $ndir2
-	log_must usr_exec touch $nfile1
-
-	cat > $nfile1 <<EOF
-#include <stdlib.h>
-#include <stdio.h>
-int main()
-{ return 0; }
-EOF
-
-	mode=$(get_mode $ndir2)
-	if [[ $mode != "drwx--x--x"* ]]; then
-		log_fail "Unexpect mode of $ndir2, expect: drwx--x--x, current: $mode"
-	fi
-
-	mode=$(get_mode $nfile1)
-	if [[ $mode != "-rw-r--r--"* ]]; then
-		log_fail "Unexpect mode of $nfile1, expect: -rw-r--r--, current: $mode"
-	fi
-
-	if [[ -x /usr/sfw/bin/gcc ]]; then
-		log_must /usr/sfw/bin/gcc -o $nfile2 $nfile1
-		mode=$(get_mode $nfile2)
-		if [[ $mode != "-rwxr-xr-x"* ]]; then
-			log_fail "Unexpect mode of $nfile2, expect: -rwxr-xr-x, current: $mode"
-		fi
-	fi
-}
-
-#
-# Set aclmode=passthrough to make sure
-# the acl will not change during chmod.
-# A general testing should verify the combination of
-# aclmode/aclinherit works well,
-# here we just simple test them separately.
-#
-
-log_must zfs set aclmode=passthrough $TESTPOOL/$TESTFS
-log_must zfs set aclinherit=passthrough-x $TESTPOOL/$TESTFS
-=======
-		log_must usr_exec $CHMOD A$i=${aces[i]} $basedir
+		log_must usr_exec chmod A$i=${aces[i]} $basedir
 		((i = i + 1))
 	done
 
 	# Create file with 644 mode
-	log_must usr_exec $TOUCH $nfile1
+	log_must usr_exec touch $nfile1
 	# Check that execute permission wasn't inherited
 	log_mustnot check_execute_bit $nfile1
 
 	# Use cp(1) to copy over /usr/bin/true
-	log_must usr_exec $CP $TRUE $nfile2
+	log_must usr_exec cp /usr/bin/true $nfile2
 	# Check that execute permission was inherited
 	log_must check_execute_bit $nfile2
 }
 
-log_must $ZFS set aclmode=passthrough $TESTPOOL/$TESTFS
-log_must $ZFS set aclinherit=passthrough-x $TESTPOOL/$TESTFS
->>>>>>> 232f5a2e
+log_must zfs set aclmode=passthrough $TESTPOOL/$TESTFS
+log_must zfs set aclinherit=passthrough-x $TESTPOOL/$TESTFS
 
 for user in root $ZFS_ACL_STAFF1; do
 	log_must set_cur_usr $user
