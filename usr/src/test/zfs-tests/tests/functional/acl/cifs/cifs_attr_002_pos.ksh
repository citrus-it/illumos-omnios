#!/bin/ksh -p
#
# CDDL HEADER START
#
# The contents of this file are subject to the terms of the
# Common Development and Distribution License (the "License").
# You may not use this file except in compliance with the License.
#
# You can obtain a copy of the license at usr/src/OPENSOLARIS.LICENSE
# or http://www.opensolaris.org/os/licensing.
# See the License for the specific language governing permissions
# and limitations under the License.
#
# When distributing Covered Code, include this CDDL HEADER in each
# file and include the License file at usr/src/OPENSOLARIS.LICENSE.
# If applicable, add the following below this CDDL HEADER, with the
# fields enclosed by brackets "[]" replaced with your own identifying
# information: Portions Copyright [yyyy] [name of copyright owner]
#
# CDDL HEADER END
#

#
# Copyright 2008 Sun Microsystems, Inc.  All rights reserved.
# Use is subject to license terms.
#

#
<<<<<<< HEAD
# Copyright (c) 2012, 2016 by Delphix. All rights reserved.
=======
# Copyright (c) 2012 by Delphix. All rights reserved.
# Copyright 2016 Nexenta Systems, Inc.
>>>>>>> 633aa807
#

. $STF_SUITE/tests/functional/acl/acl_common.kshlib
. $STF_SUITE/tests/functional/acl/cifs/cifs.kshlib

#
# DESCRIPTION:
#	Verify the user with PRIV_FILE_FLAG_SET/PRIV_FILE_FLAG_CLEAR
#	could set/clear BSD'ish attributes.
#	(Immutable, nounlink, and appendonly)
#
# STRATEGY:
#	1. Loop super user and non-super user to run the test case.
#	2. Create basedir and a set of subdirectores and files within it.
#	3. Grant user has PRIV_FILE_FLAG_SET/PRIV_FILE_FLAG_CLEAR separately.
#	4. Verify set/clear BSD'ish attributes should succeed.
#

verify_runnable "global"

function cleanup
{
<<<<<<< HEAD
	rm -f $mntpt/file $mntpt/dir || log_fail
	    "$(ls -d/ c $mntpt/file $mntpt/dir)"
=======
	$RM -rf $mntpt/file $mntpt/dir >/dev/null 2>&1
>>>>>>> 633aa807

	log_must cp $orig_user_attr /etc/user_attr
	log_must rm -f $orig_user_attr
}

function try
{
	typeset obj=$1		# The file or dir to operate on
	typeset attr=$2		# The attribute to set or clear
	typeset user=$3		# The user to run the command as
	typeset priv=$4		# What privilege to run with if non-root
	typeset op=$5		# Whether to set or clear the attribute

	typeset cmd="chmod $op$attr $obj"

	#
	# No one can add 'q' (av_quarantine) to a directory. root can do
	# anything else. A regular user can remove no attributes without the
	# 'all' privilege, and can add attributes (other than 'q' on a
	# directory) with the 'file_flag_set' or 'all' privileges.
	#
	if [[ $user == 'root' ]]; then
		if [[ $attr =~ 'q' && -d $obj && $op == $add ]]; then
			log_mustnot $cmd
		else
			log_must $cmd
		fi
	else
		if [[ $attr =~ 'q' && -d $obj && $op == $add ]]; then
			log_mustnot su $user -c "$cmd"
		else
			if [[ $op == $add ]]; then
				if [[ -n $priv ]]; then
					log_must su $user -c "$cmd"
				else
					log_mustnot su $user -c "$cmd"
				fi
			else
				if [[ $attr = 'q' && -d $obj ]]; then
					log_must su $user -c "$cmd"
				elif [[ $priv =~ 'all' ]]; then
					log_must su $user -c "$cmd"
				else
					log_mustnot su $user -c "$cmd"
					#
					# Remove the attribute, so the next
					# iteration starts with a known state.
					#
					log_must $cmd
				fi
			fi
		fi
	fi


	# Can't add av_quarantine to a directory, so don't check for that
	[[ $attr == 'q' && $op == $add && -d $obj ]] && return
	chk_attr $op $obj $attr
}

function chk_attr
{
	typeset op=$1
	typeset obj=$2
	typeset attr=$3

	# Extract the attribute string - just the text inside the braces
	typeset attrstr="$(ls -d/ c $obj | sed '1d; s/.*{\(.*\)}.*/\1/g')"

	if [[ $op == $add ]]; then
		[[ $attrstr =~ $attr ]] || log_fail "$op $attr -> $attrstr"
	else
		[[ $attrstr =~ $attr ]] && log_fail "$op $attr -> $attrstr"
	fi
}

#
# Grant the privset to the given user
#
# $1: The given user
# $2: The given privset
#
function grant_priv
{
	typeset user=$1
	typeset priv=$2

	if [[ -z $user || -z $priv ]]; then
		log_fail "User($user), Priv($priv) not defined."
	fi

	priv_mod=",$priv"

	# If we're root, don't modify /etc/user_attr
	[[ $user == 'root' ]] && return 0

	echo "$user::::type=normal;defaultpriv=basic$priv_mod" >> \
	    /etc/user_attr
	return $?
}

#
# Revoke the all additional privset from the given user
#
# $1: The given user
#
function reset_privs
{
	typeset user=$1

	if [[ -z $user ]]; then
		log_fail "User not defined."
	fi

	priv_mod=

	cp $orig_user_attr /etc/user_attr || log_fail "Couldn't modify user_attr"
	return 0
}

log_onexit cleanup

add='S+c'
del='S-c'
mntpt=$(get_prop mountpoint $TESTPOOL/$TESTFS)
orig_user_attr="/tmp/user_attr.$$"
attributes="u i a d q m"

log_must cp /etc/user_attr $orig_user_attr

for owner in root $ZFS_ACL_STAFF1 $ZFS_ACL_STAFF2; do
	touch $mntpt/file || log_fail "Failed to create $mntpt/file"
	mkdir $mntpt/dir || log_fail "Failed to mkdir $mntpt/dir"
	chown $owner $mntpt/file $mntpt/dir || log_fail "Failed to chown file"
	for user in 'root' $ZFS_ACL_STAFF2; do
		for attr in $attributes; do
			for priv in 'file_flag_set' 'all'; do
				log_note "Trying $owner $user $attr $priv"
				grant_priv $user $priv
				try $mntpt/file $attr $user $priv $add
				try $mntpt/file $attr $user $priv $del
				try $mntpt/dir $attr $user $priv $add
				try $mntpt/dir $attr $user $priv $del
				reset_privs $user
			done
		done
	done
	rm -rf $mntpt/file $mntpt/dir || log_fail \
	    "$(ls -d/ c $mntpt/file $mntpt/dir)"
done

log_pass "Set/Clear BSD'ish attributes succeed while user has " \
    "PRIV_FILE_FLAG_SET/PRIV_FILE_FLAG_CLEAR privilege"<|MERGE_RESOLUTION|>--- conflicted
+++ resolved
@@ -26,12 +26,8 @@
 #
 
 #
-<<<<<<< HEAD
 # Copyright (c) 2012, 2016 by Delphix. All rights reserved.
-=======
-# Copyright (c) 2012 by Delphix. All rights reserved.
 # Copyright 2016 Nexenta Systems, Inc.
->>>>>>> 633aa807
 #
 
 . $STF_SUITE/tests/functional/acl/acl_common.kshlib
@@ -54,12 +50,7 @@
 
 function cleanup
 {
-<<<<<<< HEAD
-	rm -f $mntpt/file $mntpt/dir || log_fail
-	    "$(ls -d/ c $mntpt/file $mntpt/dir)"
-=======
-	$RM -rf $mntpt/file $mntpt/dir >/dev/null 2>&1
->>>>>>> 633aa807
+	rm -rf $mntpt/file $mntpt/dir >/dev/null 2>&1
 
 	log_must cp $orig_user_attr /etc/user_attr
 	log_must rm -f $orig_user_attr
