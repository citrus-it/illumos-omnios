#
# This file and its contents are supplied under the terms of the
# Common Development and Distribution License ("CDDL"), version 1.0.
# You may only use this file in accordance with the terms of version
# 1.0 of the CDDL.
#
# A full copy of the text of the CDDL should have accompanied this
# source.  A copy of the CDDL is also available via the Internet at
# http://www.illumos.org/license/CDDL.
#

#
# Copyright (c) 2012, 2016 by Delphix. All rights reserved.
#

include $(SRC)/Makefile.master

ROOTOPTPKG = $(ROOT)/opt/zfs-tests
<<<<<<< HEAD
TESTDIR = $(ROOTOPTPKG)/tests/functional/acl

PROGS = acl.cfg \
	acl_common.kshlib

CMDS = $(PROGS:%=$(TESTDIR)/%)
$(CMDS) := FILEMODE = 0555

all clean clobber:

install: $(CMDS)

$(CMDS): $(TESTDIR)

$(TESTDIR):
	$(INS.dir)

$(TESTDIR)/%: %
	$(INS.file)

SUBDIRS = cifs nontrivial trivial
=======
TARGETDIR = $(ROOTOPTPKG)/tests/functional/acl
>>>>>>> fee52838

include $(SRC)/test/zfs-tests/Makefile.com
include $(SRC)/test/Makefile.com<|MERGE_RESOLUTION|>--- conflicted
+++ resolved
@@ -16,31 +16,7 @@
 include $(SRC)/Makefile.master
 
 ROOTOPTPKG = $(ROOT)/opt/zfs-tests
-<<<<<<< HEAD
-TESTDIR = $(ROOTOPTPKG)/tests/functional/acl
-
-PROGS = acl.cfg \
-	acl_common.kshlib
-
-CMDS = $(PROGS:%=$(TESTDIR)/%)
-$(CMDS) := FILEMODE = 0555
-
-all clean clobber:
-
-install: $(CMDS)
-
-$(CMDS): $(TESTDIR)
-
-$(TESTDIR):
-	$(INS.dir)
-
-$(TESTDIR)/%: %
-	$(INS.file)
-
-SUBDIRS = cifs nontrivial trivial
-=======
 TARGETDIR = $(ROOTOPTPKG)/tests/functional/acl
->>>>>>> fee52838
 
 include $(SRC)/test/zfs-tests/Makefile.com
 include $(SRC)/test/Makefile.com