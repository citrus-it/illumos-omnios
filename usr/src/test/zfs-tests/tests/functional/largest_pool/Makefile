--- conflicted
+++ resolved
@@ -18,28 +18,4 @@
 ROOTOPTPKG = $(ROOT)/opt/zfs-tests
 TARGETDIR = $(ROOTOPTPKG)/tests/functional/largest_pool
 
-<<<<<<< HEAD
-PROGS = largest_pool_001_pos
-
-FILES = largest_pool.cfg
-
-CMDS = $(PROGS:%=$(TESTDIR)/%) $(FILES:%=$(TESTDIR)/%)
-$(CMDS) := FILEMODE = 0555
-
-all clean clobber:
-
-install: $(CMDS)
-
-$(CMDS): $(TESTDIR)
-
-$(TESTDIR):
-	$(INS.dir)
-
-$(TESTDIR)/%: %.ksh
-	$(INS.rename)
-
-$(TESTDIR)/%: %
-	$(INS.file)
-=======
-include $(SRC)/test/zfs-tests/Makefile.com
->>>>>>> fee52838
+include $(SRC)/test/zfs-tests/Makefile.com