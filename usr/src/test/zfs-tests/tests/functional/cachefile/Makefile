#
# This file and its contents are supplied under the terms of the
# Common Development and Distribution License ("CDDL"), version 1.0.
# You may only use this file in accordance with the terms of version
# 1.0 of the CDDL.
#
# A full copy of the text of the CDDL should have accompanied this
# source.  A copy of the CDDL is also available via the Internet at
# http://www.illumos.org/license/CDDL.
#

#
# Copyright (c) 2013, 2016 by Delphix. All rights reserved.
#

include $(SRC)/Makefile.master

ROOTOPTPKG = $(ROOT)/opt/zfs-tests
TARGETDIR = $(ROOTOPTPKG)/tests/functional/cachefile

<<<<<<< HEAD
PROGS = cachefile_001_pos \
	cachefile_002_pos \
	cachefile_003_pos \
	cachefile_004_pos

FILES = cachefile.cfg \
	cachefile.kshlib

CMDS = $(PROGS:%=$(TESTDIR)/%) $(FILES:%=$(TESTDIR)/%)
$(CMDS) := FILEMODE = 0555

all clean clobber:

install: $(CMDS)

$(CMDS): $(TESTDIR)

$(TESTDIR):
	$(INS.dir)

$(TESTDIR)/%: %.ksh
	$(INS.rename)

$(TESTDIR)/%: %
	$(INS.file)
=======
include $(SRC)/test/zfs-tests/Makefile.com
>>>>>>> fee52838
<|MERGE_RESOLUTION|>--- conflicted
+++ resolved
@@ -18,32 +18,4 @@
 ROOTOPTPKG = $(ROOT)/opt/zfs-tests
 TARGETDIR = $(ROOTOPTPKG)/tests/functional/cachefile
 
-<<<<<<< HEAD
-PROGS = cachefile_001_pos \
-	cachefile_002_pos \
-	cachefile_003_pos \
-	cachefile_004_pos
-
-FILES = cachefile.cfg \
-	cachefile.kshlib
-
-CMDS = $(PROGS:%=$(TESTDIR)/%) $(FILES:%=$(TESTDIR)/%)
-$(CMDS) := FILEMODE = 0555
-
-all clean clobber:
-
-install: $(CMDS)
-
-$(CMDS): $(TESTDIR)
-
-$(TESTDIR):
-	$(INS.dir)
-
-$(TESTDIR)/%: %.ksh
-	$(INS.rename)
-
-$(TESTDIR)/%: %
-	$(INS.file)
-=======
-include $(SRC)/test/zfs-tests/Makefile.com
->>>>>>> fee52838
+include $(SRC)/test/zfs-tests/Makefile.com