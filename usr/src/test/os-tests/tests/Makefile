#
# This file and its contents are supplied under the terms of the
# Common Development and Distribution License ("CDDL"), version 1.0.
# You may only use this file in accordance with the terms of version
# 1.0 of the CDDL.
#
# A full copy of the text of the CDDL should have accompanied this
# source.  A copy of the CDDL is also available via the Internet at
# http://www.illumos.org/license/CDDL.
#

#
# Copyright (c) 2012, 2016 by Delphix. All rights reserved.
#

<<<<<<< HEAD
SUBDIRS = poll sigqueue stress
=======
SUBDIRS = poll sigqueue spoof-ras
>>>>>>> 797f979d

include $(SRC)/test/Makefile.com<|MERGE_RESOLUTION|>--- conflicted
+++ resolved
@@ -13,10 +13,6 @@
 # Copyright (c) 2012, 2016 by Delphix. All rights reserved.
 #
 
-<<<<<<< HEAD
-SUBDIRS = poll sigqueue stress
-=======
-SUBDIRS = poll sigqueue spoof-ras
->>>>>>> 797f979d
+SUBDIRS = poll sigqueue spoof-ras stress
 
 include $(SRC)/test/Makefile.com