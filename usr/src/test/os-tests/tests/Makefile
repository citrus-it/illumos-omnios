#
# This file and its contents are supplied under the terms of the
# Common Development and Distribution License ("CDDL"), version 1.0.
# You may only use this file in accordance with the terms of version
# 1.0 of the CDDL.
#
# A full copy of the text of the CDDL should have accompanied this
# source.  A copy of the CDDL is also available via the Internet at
# http://www.illumos.org/license/CDDL.
#

#
# Copyright (c) 2012, 2016 by Delphix. All rights reserved.
#

<<<<<<< HEAD
SUBDIRS = poll sigqueue spoof-ras stress
=======
SUBDIRS = poll secflags sigqueue spoof-ras
>>>>>>> 7d8cb570

include $(SRC)/test/Makefile.com<|MERGE_RESOLUTION|>--- conflicted
+++ resolved
@@ -13,10 +13,6 @@
 # Copyright (c) 2012, 2016 by Delphix. All rights reserved.
 #
 
-<<<<<<< HEAD
-SUBDIRS = poll sigqueue spoof-ras stress
-=======
-SUBDIRS = poll secflags sigqueue spoof-ras
->>>>>>> 7d8cb570
+SUBDIRS = poll secflags sigqueue spoof-ras stress
 
 include $(SRC)/test/Makefile.com