--- conflicted
+++ resolved
@@ -17,13 +17,9 @@
 # Copyright 2023 Oxide Computer Company
 #
 
-<<<<<<< HEAD
 include $(SRC)/Makefile.master
 
-SUBDIRS_i386 = i386 imc zen_umc
-=======
 SUBDIRS_i386 = i386 imc zen_umc xsave
->>>>>>> d48be212
 
 SUBDIRS =       \
 		cores \
@@ -55,11 +51,7 @@
 	clock_gettime \
 	eventfd \
 	odirectory \
-<<<<<<< HEAD
-=======
-	ucontext \
 	getcontext_extd \
->>>>>>> d48be212
 	writev
 
 # XXXARM: Needs thread-local storage
