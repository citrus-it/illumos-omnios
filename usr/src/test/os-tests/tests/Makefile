--- conflicted
+++ resolved
@@ -10,12 +10,13 @@
 #
 
 #
-<<<<<<< HEAD
 # Copyright (c) 2012, 2017 by Delphix. All rights reserved.
+# Copyright 2017 Joyent, Inc.
 #
 
 SUBDIRS = \
 	file-locking	\
+	pf_key		\
 	poll		\
 	sdevfs		\
 	secflags	\
@@ -24,13 +25,5 @@
 	spoof-ras	\
 	stress		\
 	utaskq
-=======
-# Copyright (c) 2012, 2016 by Delphix. All rights reserved.
-# Copyright 2017 Joyent, Inc.
-#
-
-SUBDIRS = poll secflags sigqueue spoof-ras sdevfs sockfs stress file-locking \
-	pf_key
->>>>>>> 12014b72
 
 include $(SRC)/test/Makefile.com