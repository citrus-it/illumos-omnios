#
# This file and its contents are supplied under the terms of the
# Common Development and Distribution License ("CDDL"), version 1.0.
# You may only use this file in accordance with the terms of version
# 1.0 of the CDDL.
#
# A full copy of the text of the CDDL should have accompanied this
# source.  A copy of the CDDL is also available via the Internet at
# http://www.illumos.org/license/CDDL.
#

# Copyright 2015, Richard Lowe.


include $(SRC)/cmd/Makefile.cmd
include $(SRC)/test/Makefile.com

PROG =	secflags_aslr		\
	secflags_core		\
	secflags_dts		\
	secflags_elfdump	\
	secflags_forbidnullmap	\
	secflags_limits		\
	secflags_noexecstack	\
	secflags_proc		\
	secflags_psecflags	\
	secflags_syscall	\
	secflags_truss		\
	secflags_zonecfg

PROG += addrs-32 addrs-64 stacky

PROG += 0sleep-32 0sleep-64

ROOTOPTPKG = $(ROOT)/opt/os-tests
TESTDIR = $(ROOTOPTPKG)/tests/secflags

CMDS = $(PROG:%=$(TESTDIR)/%)
$(CMDS) := FILEMODE = 0555

CLEANFILES= stacky.o

addrs-32: addrs.c
	$(LINK.c) addrs.c -o $@ $(LDLIBS)
	$(POST_PROCESS)

addrs-64: addrs.c
	$(LINK64.c) addrs.c -o $@ $(LDLIBS)
	$(POST_PROCESS)

stacky := LDFLAGS += -Wl,-M$(SRC)/common/mapfiles/common/map.execstack
stacky: stacky.o
	$(LINK.c) stacky.o -o $@ $(LDLIBS)
	$(POST_PROCESS)

0sleep-32: 0sleep.c
	$(LINK.c) 0sleep.c -o $@ $(LDLIBS)
	$(POST_PROCESS)

0sleep-64: 0sleep.c
	$(LINK64.c) 0sleep.c -o $@ $(LDLIBS)
	$(POST_PROCESS)

secflags_syscall: secflags_syscall.c
	$(LINK.c) secflags_syscall.c -o $@ $(LDLIBS)
	$(POST_PROCESS)

all: $(PROG)

install: all $(CMDS)

<<<<<<< HEAD
=======
lint:

>>>>>>> 2a81eaec
clobber: clean
	-$(RM) $(PROG)

clean:
	-$(RM) $(CLEANFILES)

$(CMDS): $(TESTDIR) $(PROG)

$(TESTDIR):
	$(INS.dir)

$(TESTDIR)/%: %
	$(INS.file)<|MERGE_RESOLUTION|>--- conflicted
+++ resolved
@@ -69,11 +69,6 @@
 
 install: all $(CMDS)
 
-<<<<<<< HEAD
-=======
-lint:
-
->>>>>>> 2a81eaec
 clobber: clean
 	-$(RM) $(PROG)
 
