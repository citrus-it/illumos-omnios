#
# This file and its contents are supplied under the terms of the
# Common Development and Distribution License ("CDDL"), version 1.0.
# You may only use this file in accordance with the terms of version
# 1.0 of the CDDL.
#
# A full copy of the text of the CDDL should have accompanied this
# source.  A copy of the CDDL is also available via the Internet at
# http://www.illumos.org/license/CDDL.
#

#
# Copyright (c) 2012 by Delphix. All rights reserved.
# Copyright 2014 Garrett D'Amore <garrett@damore.org>
# Copyright 2019 Joyent, Inc.
# Copyright 2021 Tintri by DDN, Inc. All rights reserved.
# Copyright 2025 Oxide Computer Company
#

include $(SRC)/Makefile.master

.PARALLEL: $(SUBDIRS)

SUBDIRS =		\
	crypto-tests	\
	elf-tests	\
	libc-tests	\
	libmlrpc-tests	\
	libproc-tests	\
	libsec-tests	\
	net-tests	\
	nvme-tests	\
	os-tests	\
	smbclient-tests \
<<<<<<< HEAD
	smbsrv-tests	\
	test-runner	\
	util-tests	\
=======
	smbsrv-tests \
	test-runner \
	tz-tests \
	util-tests \
>>>>>>> fccf2aa9
	zfs-tests

SUBDIRS_i386 = bhyve-tests
SUBDIRS += $(SUBDIRS_$(MACH))

include Makefile.com<|MERGE_RESOLUTION|>--- conflicted
+++ resolved
@@ -32,16 +32,10 @@
 	nvme-tests	\
 	os-tests	\
 	smbclient-tests \
-<<<<<<< HEAD
 	smbsrv-tests	\
 	test-runner	\
+	tz-tests	\
 	util-tests	\
-=======
-	smbsrv-tests \
-	test-runner \
-	tz-tests \
-	util-tests \
->>>>>>> fccf2aa9
 	zfs-tests
 
 SUBDIRS_i386 = bhyve-tests
