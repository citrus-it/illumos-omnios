#!@PYTHON@

#
# This file and its contents are supplied under the terms of the
# Common Development and Distribution License ("CDDL"), version 1.0.
# You may only use this file in accordance with the terms of version
# 1.0 of the CDDL.
#
# A full copy of the text of the CDDL should have accompanied this
# source.  A copy of the CDDL is also available via the Internet at
# http://www.illumos.org/license/CDDL.
#

#
<<<<<<< HEAD
# Copyright (c) 2012, 2017 by Delphix. All rights reserved.
=======
# Copyright (c) 2012, 2016 by Delphix. All rights reserved.
>>>>>>> dfc11533
#

import ConfigParser
import os
import logging
from logging.handlers import WatchedFileHandler
from datetime import datetime
from optparse import OptionParser
from pwd import getpwnam
from pwd import getpwuid
from random import shuffle
from select import select
from subprocess import PIPE
from subprocess import Popen
from sys import argv
from sys import maxint
from threading import Timer
from time import time

BASEDIR = '/var/tmp/test_results'
KILL = '/usr/bin/kill'
TRUE = '/usr/bin/true'
SUDO = '/usr/bin/sudo'

# Custom class to reopen the log file in case it is forcibly closed by a test.
class WatchedFileHandlerClosed(WatchedFileHandler):
    """Watch files, including closed files.
    Similar to (and inherits from) logging.handler.WatchedFileHandler,
    except that IOErrors are handled by reopening the stream and retrying.
    This will be retried up to a configurable number of times before
    giving up, default 5.
    """

    def __init__(self, filename, mode='a', encoding=None, delay=0, max_tries=5):
        self.max_tries = max_tries
        self.tries = 0
        WatchedFileHandler.__init__(self, filename, mode, encoding, delay)

    def emit(self, record):
        while True:
            try:
                WatchedFileHandler.emit(self, record)
                self.tries = 0
                return
            except IOError as err:
                if self.tries == self.max_tries:
                    raise
                self.stream.close()
                self.stream = self._open()
                self.tries += 1

class Result(object):
    total = 0
    runresults = {'PASS': 0, 'FAIL': 0, 'SKIP': 0, 'KILLED': 0}

    def __init__(self):
        self.starttime = None
        self.returncode = None
        self.runtime = ''
        self.stdout = []
        self.stderr = []
        self.result = ''

    def done(self, proc, killed):
        """
        Finalize the results of this Cmd.
        """
        Result.total += 1
        m, s = divmod(time() - self.starttime, 60)
        self.runtime = '%02d:%02d' % (m, s)
        self.returncode = proc.returncode
        if killed:
            self.result = 'KILLED'
            Result.runresults['KILLED'] += 1
        elif self.returncode is 0:
            self.result = 'PASS'
            Result.runresults['PASS'] += 1
        elif self.returncode is not 0:
            self.result = 'FAIL'
            Result.runresults['FAIL'] += 1


class Output(object):
    """
    This class is a slightly modified version of the 'Stream' class found
    here: http://goo.gl/aSGfv
    """
    def __init__(self, stream):
        self.stream = stream
        self._buf = ''
        self.lines = []

    def fileno(self):
        return self.stream.fileno()

    def read(self, drain=0):
        """
        Read from the file descriptor. If 'drain' set, read until EOF.
        """
        while self._read() is not None:
            if not drain:
                break

    def _read(self):
        """
        Read up to 4k of data from this output stream. Collect the output
        up to the last newline, and append it to any leftover data from a
        previous call. The lines are stored as a (timestamp, data) tuple
        for easy sorting/merging later.
        """
        fd = self.fileno()
        buf = os.read(fd, 4096)
        if not buf:
            return None
        if '\n' not in buf:
            self._buf += buf
            return []

        buf = self._buf + buf
        tmp, rest = buf.rsplit('\n', 1)
        self._buf = rest
        now = datetime.now()
        rows = tmp.split('\n')
        self.lines += [(now, r) for r in rows]


class Cmd(object):
    verified_users = []

    def __init__(self, pathname, outputdir=None, timeout=None, user=None,
                 logger=None):
        self.pathname = pathname
        self.outputdir = outputdir or 'BASEDIR'
        self.timeout = timeout
        self.user = user or ''
        self.killed = False
        self.result = Result()
        self.logger = logger

        if self.timeout is None:
            self.timeout = 60

    def __str__(self):
        return "Pathname: %s\nOutputdir: %s\nTimeout: %d\nUser: %s\n" % \
            (self.pathname, self.outputdir, self.timeout, self.user)

    def kill_cmd(self, proc):
        """
        Kill a running command due to timeout, or ^C from the keyboard. If
        sudo is required, this user was verified previously.
        """
        self.killed = True
        do_sudo = len(self.user) != 0
        signal = '-TERM'

        cmd = [SUDO, KILL, signal, str(proc.pid)]
        if not do_sudo:
            del cmd[0]

        try:
            kp = Popen(cmd)
            kp.wait()
        except:
            pass

    def update_cmd_privs(self, cmd, user):
        """
        If a user has been specified to run this Cmd and we're not already
        running as that user, prepend the appropriate sudo command to run
        as that user.
        """
        me = getpwuid(os.getuid())

        if not user or user is me:
            return cmd

        ret = '%s -E -u %s %s' % (SUDO, user, cmd)
        return ret.split(' ')

    def collect_output(self, proc):
        """
        Read from stdout/stderr as data becomes available, until the
        process is no longer running. Return the lines from the stdout and
        stderr Output objects.
        """
        out = Output(proc.stdout)
        err = Output(proc.stderr)
        res = []
        while proc.returncode is None:
            proc.poll()
            res = select([out, err], [], [], .1)
            for fd in res[0]:
                fd.read()
        for fd in res[0]:
            fd.read(drain=1)

        return out.lines, err.lines

    def post_process(self, options):
        """
        Once a run has finished, determine whether / how to proceed.
        """
        if run_should_stop(options):
            raise StopIteration(self.pathname)

        if self.killed and options.cleanup:
            if not verify_file(options.cleanup):
                return

            cmd = [options.cleanup, self.pathname]
            try:
                kp = Popen(cmd)
                kp.wait()
            except:
                pass

    def run(self, options):
        """
        This is the main function that runs each individual test.
        Determine whether or not the command requires sudo, and modify it
        if needed. Run the command, and update the result object.
        """
        if options.dryrun is True:
            print self
            return

        privcmd = self.update_cmd_privs(self.pathname, self.user)
        try:
            old = os.umask(0)
            if not os.path.isdir(self.outputdir):
                os.makedirs(self.outputdir, mode=0777)
            os.umask(old)
        except OSError, e:
            fail('%s' % e)

        try:
            self.result.starttime = time()
            proc = Popen(privcmd, stdout=PIPE, stderr=PIPE, stdin=PIPE)
            proc.stdin.close()

            # Allow a special timeout value of 0 to mean infinity
            if int(self.timeout) == 0:
                self.timeout = maxint
            t = Timer(int(self.timeout), self.kill_cmd, [proc])
            t.start()
            self.result.stdout, self.result.stderr = self.collect_output(proc)
        except KeyboardInterrupt:
            self.kill_cmd(proc)
            fail('\nRun terminated at user request.')
        finally:
            t.cancel()

        self.result.done(proc, self.killed)
        self.log(options)
        self.post_process(options)

    def skip(self, options):
        """
        Initialize enough of the test result that we can log a skipped
        command.
        """
        Result.total += 1
        Result.runresults['SKIP'] += 1
        self.result.stdout = self.result.stderr = []
        self.result.starttime = time()
        m, s = divmod(time() - self.result.starttime, 60)
        self.result.runtime = '%02d:%02d' % (m, s)
        self.result.result = 'SKIP'

        self.log(options)

    def log(self, options):
        """
        This function is responsible for writing all output. This includes
        the console output, the logfile of all results (with timestamped
        merged stdout and stderr), and for each test, the unmodified
        stdout/stderr/merged in it's own file.
        """
        if self.logger is None:
            return

        logname = getpwuid(os.getuid()).pw_name
        user = ' (run as %s)' % (self.user if len(self.user) else logname)
        msga = 'Test: %s%s ' % (self.pathname, user)
        msgb = '[%s] [%s]' % (self.result.runtime, self.result.result)
        pad = ' ' * (80 - (len(msga) + len(msgb)))

        # If -q is specified, only print a line for tests that didn't pass.
        # This means passing tests need to be logged as DEBUG, or the one
        # line summary will only be printed in the logfile for failures.
        if not options.quiet:
            self.logger.info('%s%s%s' % (msga, pad, msgb))
        elif self.result.result is not 'PASS':
            self.logger.info('%s%s%s' % (msga, pad, msgb))
        else:
            self.logger.debug('%s%s%s' % (msga, pad, msgb))

        lines = sorted(self.result.stdout + self.result.stderr,
                       cmp=lambda x, y: cmp(x[0], y[0]))

        for dt, line in lines:
            self.logger.debug('%s %s' % (dt.strftime("%H:%M:%S.%f ")[:11],
                                         line))

        if len(self.result.stdout):
            with open(os.path.join(self.outputdir, 'stdout'), 'w') as out:
                for _, line in self.result.stdout:
                    os.write(out.fileno(), '%s\n' % line)
        if len(self.result.stderr):
            with open(os.path.join(self.outputdir, 'stderr'), 'w') as err:
                for _, line in self.result.stderr:
                    os.write(err.fileno(), '%s\n' % line)
        if len(self.result.stdout) and len(self.result.stderr):
            with open(os.path.join(self.outputdir, 'merged'), 'w') as merged:
                for _, line in lines:
                    os.write(merged.fileno(), '%s\n' % line)


class Test(Cmd):
    props = ['outputdir', 'timeout', 'user', 'pre', 'pre_user', 'post',
             'post_user']

    def __init__(self, pathname, outputdir=None, timeout=None, user=None,
                 pre=None, pre_user=None, post=None, post_user=None,
                 logger=None):
        super(Test, self).__init__(pathname, outputdir, timeout, user, logger)
        self.pre = pre or ''
        self.pre_user = pre_user or ''
        self.post = post or ''
        self.post_user = post_user or ''

    def __str__(self):
        post_user = pre_user = ''
        if len(self.pre_user):
            pre_user = ' (as %s)' % (self.pre_user)
        if len(self.post_user):
            post_user = ' (as %s)' % (self.post_user)
        return "Pathname: %s\nOutputdir: %s\nTimeout: %d\nPre: %s%s\nPost: " \
               "%s%s\nUser: %s\n" % \
               (self.pathname, self.outputdir, self.timeout, self.pre,
                pre_user, self.post, post_user, self.user)

    def verify(self):
        """
        Check the pre/post scripts, user and Test. Omit the Test from this
        run if there are any problems.
        """
        files = [self.pre, self.pathname, self.post]
        users = [self.pre_user, self.user, self.post_user]

        for f in [f for f in files if len(f)]:
            if not verify_file(f):
                self.logger.info("Warning: Test '%s' not added to this run "
                                 "because it failed verification." % f)
                return False

        for user in [user for user in users if len(user)]:
            if not verify_user(user, self.logger):
                self.logger.info("Not adding Test '%s' to this run because "
                                 "user '%s' isn't found." %
                                 (self.pathname, user))
                return False

        return True

    def run(self, options):
        """
        Create Cmd instances for the pre/post scripts. If the pre script
        doesn't pass, skip this Test. Run the post script regardless.
        """
        odir = os.path.join(self.outputdir, os.path.basename(self.pre))
        pretest = Cmd(self.pre, outputdir=odir, timeout=self.timeout,
                      user=self.pre_user, logger=self.logger)
        test = Cmd(self.pathname, outputdir=self.outputdir,
                   timeout=self.timeout, user=self.user, logger=self.logger)
        odir = os.path.join(self.outputdir, os.path.basename(self.post))
        posttest = Cmd(self.post, outputdir=odir, timeout=self.timeout,
                       user=self.post_user, logger=self.logger)

        cont = True
        if len(pretest.pathname):
            pretest.run(options)
            cont = pretest.result.result is 'PASS'

        if cont:
            test.run(options)
        else:
            test.skip(options)

        if len(posttest.pathname):
            posttest.run(options)


class TestGroup(Test):
    props = Test.props + ['tests']

    def __init__(self, pathname, outputdir=None, timeout=None, user=None,
                 pre=None, pre_user=None, post=None, post_user=None,
                 tests=None, logger=None):
        super(TestGroup, self).__init__(pathname, outputdir, timeout, user,
                                        pre, pre_user, post, post_user, logger)
        self.tests = tests or []

    def __str__(self):
        post_user = pre_user = ''
        if len(self.pre_user):
            pre_user = ' (as %s)' % (self.pre_user)
        if len(self.post_user):
            post_user = ' (as %s)' % (self.post_user)
        return "Pathname: %s\nOutputdir: %s\nTests: %s\nTimeout: %d\n" \
               "Pre: %s%s\nPost: %s%s\nUser: %s\n" % \
               (self.pathname, self.outputdir, self.tests, self.timeout,
                self.pre, pre_user, self.post, post_user, self.user)

    def verify(self):
        """
        Check the pre/post scripts, user and tests in this TestGroup. Omit
        the TestGroup entirely, or simply delete the relevant tests in the
        group, if that's all that's required.
        """
        auxfiles = [self.pre, self.post]
        users = [self.pre_user, self.user, self.post_user]

        for f in [f for f in auxfiles if len(f)]:
            if self.pathname != os.path.dirname(f):
                self.logger.info("Warning: TestGroup '%s' not added to this "
                                 "run. Auxiliary script '%s' exists in a "
                                 "different directory." % (self.pathname, f))
                return False

            if not verify_file(f):
                self.logger.info("Warning: TestGroup '%s' not added to this "
                                 "run. Auxiliary script '%s' failed "
                                 "verification." % (self.pathname, f))
                return False

        for user in [user for user in users if len(user)]:
            if not verify_user(user, self.logger):
                self.logger.info("Not adding TestGroup '%s' to this run." %
                                 self.pathname)
                return False

        # If one of the tests is invalid, delete it, log it, and drive on.
        self.tests[:] = [f for f in self.tests if
<<<<<<< HEAD
                         verify_file(os.path.join(self.pathname, f))]
=======
          verify_file(os.path.join(self.pathname, f))]
>>>>>>> dfc11533

        return len(self.tests) is not 0

    def run(self, options):
        """
        Create Cmd instances for the pre/post scripts. If the pre script
        doesn't pass, skip all the tests in this TestGroup. Run the post
        script regardless.
        """
        odir = os.path.join(self.outputdir, os.path.basename(self.pre))
        pretest = Cmd(self.pre, outputdir=odir, timeout=self.timeout,
                      user=self.pre_user, logger=self.logger)
        odir = os.path.join(self.outputdir, os.path.basename(self.post))
        posttest = Cmd(self.post, outputdir=odir, timeout=self.timeout,
                       user=self.post_user, logger=self.logger)

        cont = True
        if len(pretest.pathname):
            pretest.run(options)
            cont = pretest.result.result is 'PASS'

        for fname in self.tests:
            test = Cmd(os.path.join(self.pathname, fname),
                       outputdir=os.path.join(self.outputdir, fname),
                       timeout=self.timeout, user=self.user,
                       logger=self.logger)
            if cont:
                test.run(options)
            else:
                test.skip(options)

        if len(posttest.pathname):
            posttest.run(options)


class TestRun(object):
    props = ['quiet', 'outputdir']

    def __init__(self, options):
        self.tests = {}
        self.testgroups = {}
        self.starttime = time()
        self.outputdir = options.outputdir
        self.logger = self.setup_logging(options)
        self.defaults = [
            ('outputdir', BASEDIR),
            ('quiet', False),
            ('timeout', 60),
            ('user', ''),
            ('pre', ''),
            ('pre_user', ''),
            ('post', ''),
            ('post_user', '')
        ]

    def __str__(self):
        s = 'TestRun:\n    outputdir: %s\n' % self.outputdir
        s += 'TESTS:\n'
        for key in sorted(self.tests.keys()):
            s += '%s%s' % (self.tests[key].__str__(), '\n')
        s += 'TESTGROUPS:\n'
        for key in sorted(self.testgroups.keys()):
            s += '%s%s' % (self.testgroups[key].__str__(), '\n')
        return s

    def addtest(self, pathname, options):
        """
        Create a new Test, and apply any properties that were passed in
        from the command line. If it passes verification, add it to the
        TestRun.
        """
        test = Test(pathname, logger=self.logger)
        for prop in Test.props:
            setattr(test, prop, getattr(options, prop))

        # Modify pre and post script files if needed.
        test.pre = fixup_auxfile(os.path.dirname(pathname), test.pre)
        test.post = fixup_auxfile(os.path.dirname(pathname), test.post)

        if test.verify():
            self.tests[pathname] = test

    def addtestgroup(self, dirname, filenames, options):
        """
        Create a new TestGroup, and apply any properties that were passed
        in from the command line. If it passes verification, add it to the
        TestRun.
        """
        if dirname not in self.testgroups:
            testgroup = TestGroup(dirname, logger=self.logger)
            for prop in Test.props:
                setattr(testgroup, prop, getattr(options, prop))

            # Prevent pre/post scripts from running as regular tests
            auxfiles = [testgroup.pre, testgroup.post]
            filenames = [fname for fname in filenames if fname not in auxfiles]

            # Modify pre and post script files if needed.
            testgroup.pre = fixup_auxfile(dirname, testgroup.pre)
            testgroup.post = fixup_auxfile(dirname, testgroup.post)

            if options.random:
                shuffle(filenames)
                testgroup.tests = filenames
            else:
                testgroup.tests = sorted(filenames)

            self.testgroups[dirname] = testgroup

            if not testgroup.verify():
                del self.testgroups[dirname]

    def read(self, options):
        """
        Read in the specified runfile, and apply the TestRun properties
        listed in the 'DEFAULT' section to our TestRun. Then read each
        section, and apply the appropriate properties to the Test or
        TestGroup. Properties from individual sections override those set
        in the 'DEFAULT' section. If the Test or TestGroup passes
        verification, add it to the TestRun.
        """
        config = ConfigParser.RawConfigParser()
        if not len(config.read(options.runfile)):
            fail("Coulnd't read config file %s" % options.runfile)

        for opt in TestRun.props:
            if config.has_option('DEFAULT', opt):
                setattr(self, opt, config.get('DEFAULT', opt))

        # Allow user to override default output directory from command line
        if not options.outputdir.startswith(BASEDIR):
            self.outputdir = options.outputdir

        for section in config.sections():
            if 'tests' in config.options(section):
                testgroup = TestGroup(section, logger=self.logger)
                for prop in TestGroup.props:
                    for sect in ['DEFAULT', section]:
                        if config.has_option(sect, prop):
                            setattr(testgroup, prop, config.get(sect, prop))

                # Modify pre and post script files if needed.
                testgroup.pre = fixup_auxfile(testgroup.pathname,
                                              testgroup.pre, must_exist=True)
                testgroup.post = fixup_auxfile(testgroup.pathname,
                                               testgroup.post, must_exist=True)

                # Repopulate tests by converting the string to a list
                tests_str = config.get(section, 'tests')
                testgroup.tests = tests_str.translate(None, "[]',").split()
                if options.random:
                    shuffle(testgroup.tests)

                if testgroup.verify():
                    self.testgroups[section] = testgroup

<<<<<<< HEAD
            elif 'find_tests' in config.options(section):
                testgroup = TestGroup(section, logger=self.logger)
=======
            elif 'autotests' in config.options(section):
                testgroup = TestGroup(section)
>>>>>>> dfc11533
                for prop in TestGroup.props:
                    for sect in ['DEFAULT', section]:
                        if config.has_option(sect, prop):
                            setattr(testgroup, prop, config.get(sect, prop))

<<<<<<< HEAD
                # Find executable files that aren't pre/post tests and add
                # them as tests for this TestGroup.
                auxfiles = [testgroup.pre, testgroup.post]
                tests = next(os.walk(section))[2]
                tests = [test for test in tests if test not in auxfiles and
                         os.access(os.path.join(testgroup.pathname, test),
                         os.X_OK)]

                # Modify pre and post script files if needed.
                testgroup.pre = fixup_auxfile(testgroup.pathname,
                                              testgroup.pre, must_exist=True)
                testgroup.post = fixup_auxfile(testgroup.pathname,
                                               testgroup.post, must_exist=True)

                if options.random:
                    shuffle(tests)
                    testgroup.tests = tests
                else:
                    testgroup.tests = sorted(tests)

                if testgroup.verify():
=======
                filenames = os.listdir(section)
                # only files starting with "tst." are considered tests
                filenames = [f for f in filenames if f.startswith("tst.")]
                testgroup.tests = sorted(filenames)

                if testgroup.verify(logger):
>>>>>>> dfc11533
                    self.testgroups[section] = testgroup

            else:
                test = Test(section, logger=self.logger)
                for prop in Test.props:
                    for sect in ['DEFAULT', section]:
                        if config.has_option(sect, prop):
                            setattr(test, prop, config.get(sect, prop))

                if test.verify():
                    self.tests[section] = test

    def write(self, options):
        """
        Create a configuration file for editing and later use. The
        'DEFAULT' section of the config file is created from the
        properties that were specified on the command line. Tests are
        simply added as sections that inherit everything from the
        'DEFAULT' section. TestGroups are the same, except they get an
        option including all the tests to run in that directory.
        """

        defaults = dict([(prop, getattr(options, prop)) for prop, _ in
                         self.defaults])
        config = ConfigParser.RawConfigParser(defaults)

        for test in sorted(self.tests.keys()):
            config.add_section(test)

        for testgroup in sorted(self.testgroups.keys()):
            config.add_section(testgroup)
            config.set(testgroup, 'tests', self.testgroups[testgroup].tests)

        try:
            with open(options.template, 'w') as f:
                return config.write(f)
        except IOError:
            fail('Could not open \'%s\' for writing.' % options.template)

    def complete_outputdirs(self):
        """
        Collect all the pathnames for Tests, and TestGroups. Work
        backwards one pathname component at a time, to create a unique
        directory name in which to deposit test output. Tests will be able
        to write output files directly in the newly modified outputdir.
        TestGroups will be able to create one subdirectory per test in the
        outputdir, and are guaranteed uniqueness because a group can only
        contain files in one directory. Pre and post tests will create a
        directory rooted at the outputdir of the Test or TestGroup in
        question for their output.
        """
        done = False
        components = 0
        tmp_dict = dict(self.tests.items() + self.testgroups.items())
        total = len(tmp_dict)
        base = self.outputdir

        while not done:
            l = []
            components -= 1
            for testfile in tmp_dict.keys():
                uniq = '/'.join(testfile.split('/')[components:]).lstrip('/')
                if uniq not in l:
                    l.append(uniq)
                    tmp_dict[testfile].outputdir = os.path.join(base, uniq)
                else:
                    break
            done = total == len(l)

    def setup_logging(self, options):
        """
        Two loggers are set up here. The first is for the logfile which
        will contain one line summarizing the test, including the test
        name, result, and running time. This logger will also capture the
        timestamped combined stdout and stderr of each run. The second
        logger is optional console output, which will contain only the one
        line summary. The loggers are initialized at two different levels
        to facilitate segregating the output.
        """
        if options.dryrun is True:
            return

        testlogger = logging.getLogger(__name__)
        testlogger.setLevel(logging.DEBUG)

        if options.cmd is not 'wrconfig':
            try:
                old = os.umask(0)
                os.makedirs(self.outputdir, mode=0777)
                os.umask(old)
            except OSError, e:
                fail('%s' % e)
            filename = os.path.join(self.outputdir, 'log')

            logfile = WatchedFileHandlerClosed(filename)
            logfile.setLevel(logging.DEBUG)
            logfilefmt = logging.Formatter('%(message)s')
            logfile.setFormatter(logfilefmt)
            testlogger.addHandler(logfile)

        cons = logging.StreamHandler()
        cons.setLevel(logging.INFO)
        consfmt = logging.Formatter('%(message)s')
        cons.setFormatter(consfmt)
        testlogger.addHandler(cons)

        return testlogger

    def run(self, options):
        """
        Walk through all the Tests and TestGroups, calling run().
        """
        try:
            os.chdir(self.outputdir)
        except OSError:
            fail('Could not change to directory %s' % self.outputdir)
        try:
            for test in sorted(self.tests.keys()):
                self.tests[test].run(options)
            for testgroup in sorted(self.testgroups.keys()):
                self.testgroups[testgroup].run(options)
        except StopIteration:
            pass

    def summary(self, options):
        if Result.total is 0:
            return

        title = '\nResults Summary'
        if run_should_stop(options):
            title += ' (Run halted due to failure)'

        print title
        for key in Result.runresults.keys():
            if Result.runresults[key] is not 0:
                print '%s\t% 4d' % (key, Result.runresults[key])

        m, s = divmod(time() - self.starttime, 60)
        h, m = divmod(m, 60)
        print '\nRunning Time:\t%02d:%02d:%02d' % (h, m, s)
        print 'Percent passed:\t%.1f%%' % ((float(Result.runresults['PASS']) /
                                            float(Result.total)) * 100)
        print 'Log directory:\t%s' % self.outputdir


def fixup_auxfile(dirname, name, must_exist=False):
    """
    If the test name is a relative path, make it absolute. If must_exist
    is False then return an empty string if the file doesn't exist so
    that we do not fail file verification later on.
    """
    if len(name) and not os.path.isabs(name):
        name = os.path.join(dirname, name)

    if not must_exist and not os.path.exists(name):
        name = ''

    return name


def run_should_stop(options):
    """
    Return True if we should stop on failure, and Result indicates
    there has been one.
    """
    if not options.stop_on_failure:
        return False

    if sum(Result.runresults.values()) != Result.runresults['PASS']:
        return True


def verify_file(pathname):
    """
    Verify that the supplied pathname is an executable regular file.
    """
    if not os.path.isfile(pathname) or not os.access(pathname, os.X_OK):
        return False

    return True


def verify_user(user, logger):
    """
    Verify that the specified user exists on this system, and can execute
    sudo without being prompted for a password.
    """
    testcmd = [SUDO, '-n', '-u', user, TRUE]

    if user in Cmd.verified_users:
        return True

    try:
        _ = getpwnam(user)
    except KeyError:
        logger.info("Warning: user '%s' does not exist.", user)
        return False

    p = Popen(testcmd)
    p.wait()
    if p.returncode is not 0:
        logger.info("Warning: user '%s' cannot use passwordless sudo.", user)
        return False
    else:
        Cmd.verified_users.append(user)

    return True


def find_tests(testrun, options):
    """
    For the given list of pathnames, add files as Tests. For directories,
    if do_groups is True, add the directory as a TestGroup. If False,
    recursively search for executable files.
    """

    for p in sorted(options.pathnames):
        if os.path.isdir(p):
            for dirname, _, filenames in os.walk(p):
                if options.do_groups:
                    testrun.addtestgroup(dirname, filenames, options)
                else:
                    for f in sorted(filenames):
                        testrun.addtest(os.path.join(dirname, f), options)
        else:
            testrun.addtest(p, options)


def fail(retstr, ret=1):
    print '%s: %s' % (argv[0], retstr)
    exit(ret)


def options_cb(option, opt_str, value, parser):
    path_options = ['runfile', 'outputdir', 'template']

    if option.dest is 'runfile' and '-w' in parser.rargs or \
            option.dest is 'template' and '-c' in parser.rargs:
        fail('-c and -w are mutually exclusive.')

    if opt_str in parser.rargs:
        fail('%s may only be specified once.' % opt_str)

    if option.dest is 'runfile':
        parser.values.cmd = 'rdconfig'
    if option.dest is 'template':
        parser.values.cmd = 'wrconfig'

    setattr(parser.values, option.dest, value)
    if option.dest in path_options:
        setattr(parser.values, option.dest, os.path.abspath(value))


def parse_args():
    parser = OptionParser()
    parser.add_option('-c', action='callback', callback=options_cb,
                      type='string', dest='runfile', metavar='runfile',
                      help='Specify tests to run via config file.')
    parser.add_option('-C', action='callback', callback=options_cb,
                      type='string', dest='cleanup', metavar='cleanup',
                      help='Specify a cleanup program to run when a test is '
                      'killed due to exceeding its timeout.')
    parser.add_option('-d', action='store_true', default=False, dest='dryrun',
                      help='Dry run. Print tests, but take no other action.')
    parser.add_option('-g', action='store_true', default=False,
                      dest='do_groups', help='Make directories TestGroups.')
    parser.add_option('-o', action='callback', callback=options_cb,
                      default=BASEDIR, dest='outputdir', type='string',
                      metavar='outputdir', help='Specify an output directory.')
    parser.add_option('-p', action='callback', callback=options_cb,
                      default='', dest='pre', metavar='script',
                      type='string', help='Specify a pre script.')
    parser.add_option('-P', action='callback', callback=options_cb,
                      default='', dest='post', metavar='script',
                      type='string', help='Specify a post script.')
    parser.add_option('-q', action='store_true', default=False, dest='quiet',
                      help='Silence on the console during a test run.')
    parser.add_option('-r', action='store_true', default=False, dest='random',
                      help='Randomize test order within a group.')
    parser.add_option('-s', action='store_true', default=False,
                      dest='stop_on_failure', help='Terminate the test run '
                      'upon the first non PASS result.')
    parser.add_option('-t', action='callback', callback=options_cb, default=60,
                      dest='timeout', metavar='seconds', type='int',
                      help='Timeout (in seconds) for an individual test.')
    parser.add_option('-u', action='callback', callback=options_cb,
                      default='', dest='user', metavar='user', type='string',
                      help='Specify a different user name to run as.')
    parser.add_option('-w', action='callback', callback=options_cb,
                      default=None, dest='template', metavar='template',
                      type='string', help='Create a new config file.')
    parser.add_option('-x', action='callback', callback=options_cb, default='',
                      dest='pre_user', metavar='pre_user', type='string',
                      help='Specify a user to execute the pre script.')
    parser.add_option('-X', action='callback', callback=options_cb, default='',
                      dest='post_user', metavar='post_user', type='string',
                      help='Specify a user to execute the post script.')
    (options, pathnames) = parser.parse_args()

    if not options.runfile and not options.template:
        options.cmd = 'runtests'

    if options.runfile and len(pathnames):
        fail('Extraneous arguments.')

    options.pathnames = [os.path.abspath(path) for path in pathnames]

    if options.outputdir.startswith(BASEDIR):
        timestamp = datetime.now().strftime('%Y%m%dT%H%M%S')
        options.outputdir = os.path.join(options.outputdir, timestamp)

    return options


def main():
    options = parse_args()
    testrun = TestRun(options)

    if options.cmd is 'runtests':
        find_tests(testrun, options)
    elif options.cmd is 'rdconfig':
        testrun.read(options)
    elif options.cmd is 'wrconfig':
        find_tests(testrun, options)
        testrun.write(options)
        exit(0)
    else:
        fail('Unknown command specified')

    testrun.complete_outputdirs()
    testrun.run(options)
    testrun.summary(options)
    exit(0)


if __name__ == '__main__':
    main()<|MERGE_RESOLUTION|>--- conflicted
+++ resolved
@@ -12,11 +12,7 @@
 #
 
 #
-<<<<<<< HEAD
 # Copyright (c) 2012, 2017 by Delphix. All rights reserved.
-=======
-# Copyright (c) 2012, 2016 by Delphix. All rights reserved.
->>>>>>> dfc11533
 #
 
 import ConfigParser
@@ -461,11 +457,7 @@
 
         # If one of the tests is invalid, delete it, log it, and drive on.
         self.tests[:] = [f for f in self.tests if
-<<<<<<< HEAD
-                         verify_file(os.path.join(self.pathname, f))]
-=======
           verify_file(os.path.join(self.pathname, f))]
->>>>>>> dfc11533
 
         return len(self.tests) is not 0
 
@@ -622,19 +614,13 @@
                 if testgroup.verify():
                     self.testgroups[section] = testgroup
 
-<<<<<<< HEAD
             elif 'find_tests' in config.options(section):
                 testgroup = TestGroup(section, logger=self.logger)
-=======
-            elif 'autotests' in config.options(section):
-                testgroup = TestGroup(section)
->>>>>>> dfc11533
                 for prop in TestGroup.props:
                     for sect in ['DEFAULT', section]:
                         if config.has_option(sect, prop):
                             setattr(testgroup, prop, config.get(sect, prop))
 
-<<<<<<< HEAD
                 # Find executable files that aren't pre/post tests and add
                 # them as tests for this TestGroup.
                 auxfiles = [testgroup.pre, testgroup.post]
@@ -656,14 +642,6 @@
                     testgroup.tests = sorted(tests)
 
                 if testgroup.verify():
-=======
-                filenames = os.listdir(section)
-                # only files starting with "tst." are considered tests
-                filenames = [f for f in filenames if f.startswith("tst.")]
-                testgroup.tests = sorted(filenames)
-
-                if testgroup.verify(logger):
->>>>>>> dfc11533
                     self.testgroups[section] = testgroup
 
             else:
