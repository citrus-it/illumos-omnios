--- conflicted
+++ resolved
@@ -35,21 +35,13 @@
 ctf_cxx="g++"
 ctf_convert="ctfconvert"
 ctf_merge="ctfmerge"
-<<<<<<< HEAD
-ctf_debugflags="-gdwarf-2 "
-ctf_mach=$(mach)
-ctf_mach32flag="-m32"
-
-if [[ $ctf_mach != "aarch64" ]]; then
-	ctf_mach64flag="-m64"
-fi
-
-=======
 ctf_debugdef="-gdwarf-2"
 ctf_debugflags=
+ctf_mach=$(mach)
 ctf_mach32="-m32"
-ctf_mach64="-m64"
->>>>>>> eee92abb
+if [[ $ctf_mach != "aarch64" ]]; then
+	ctf_mach64="-m64"
+fi
 ctf_temp="$TMPDIR/ctftest.$$.o"
 ctf_makefile="Makefile.ctftest"
 ctf_nerrs=0
@@ -190,8 +182,8 @@
 	if ! make -C $dir -f Makefile.ctftest \
 	    BUILDDIR="$outdir" \
 	    CC="$ctf_cc" \
-	    CFLAGS32="$ctf_mach32flag" \
-	    CFLAGS64="$ctf_mach64flag" \
+	    CFLAGS32="$ctf_mach32" \
+	    CFLAGS64="$ctf_mach64" \
 	    DEBUGFLAGS="$ctf_debugflags" \
 	    CTFCONVERT="$ctf_convert" \
 	    CTFMERGE="$ctf_merge" \
@@ -305,17 +297,12 @@
 	esac
 done
 
-<<<<<<< HEAD
-ctf_32cflags="$ctf_mach32flag $ctf_debugflags"
-ctf_64cflags="$ctf_mach64flag $ctf_debugflags"
-=======
 if [[ -z "$ctf_debugflags" ]]; then
 	ctf_debugflags=$ctf_debugdef
 fi
 
 ctf_32cflags="$ctf_mach32 $ctf_debugflags"
 ctf_64cflags="$ctf_mach64 $ctf_debugflags"
->>>>>>> eee92abb
 
 determine_compiler
 
