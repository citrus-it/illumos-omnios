--- conflicted
+++ resolved
@@ -14,10 +14,6 @@
 # Copyright 2014 Garrett D'Amore <garrett@damore.org>
 #
 
-<<<<<<< HEAD
-SUBDIRS = dladm iconv libnvpair_json printf xargs mergeq workq
-=======
-SUBDIRS = dis dladm iconv libnvpair_json printf xargs
->>>>>>> a5934736
+SUBDIRS = dis dladm iconv libnvpair_json printf xargs mergeq workq
 
 include $(SRC)/test/Makefile.com