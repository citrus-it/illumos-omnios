#
# This file and its contents are supplied under the terms of the
# Common Development and Distribution License ("CDDL"), version 1.0.
# You may only use this file in accordance with the terms of version
# 1.0 of the CDDL.
#
# A full copy of the text of the CDDL should have accompanied this
# source.  A copy of the CDDL is also available via the Internet at
# http://www.illumos.org/license/CDDL.
#

#
# Copyright (c) 2012 by Delphix. All rights reserved.
# Copyright 2014 Garrett D'Amore <garrett@damore.org>
# Copyright 2014 Nexenta Systems, Inc. All rights reserved.
# Copyright 2017 Jason King
# Copyright 2019 Joyent, Inc.
# Copyright 2019 OmniOS Community Edition (OmniOSce) Association.
#

SUBDIRS = date dis dladm iconv libnvpair_json libsff printf xargs grep_xpg4
<<<<<<< HEAD
SUBDIRS += demangle mergeq workq chown
SUBDIRS += bunyan awk smbios libjedec ctf
=======
SUBDIRS += demangle mergeq workq chown ctf smbios libjedec awk make
>>>>>>> 9fe633fd

include $(SRC)/test/Makefile.com<|MERGE_RESOLUTION|>--- conflicted
+++ resolved
@@ -19,11 +19,7 @@
 #
 
 SUBDIRS = date dis dladm iconv libnvpair_json libsff printf xargs grep_xpg4
-<<<<<<< HEAD
-SUBDIRS += demangle mergeq workq chown
-SUBDIRS += bunyan awk smbios libjedec ctf
-=======
 SUBDIRS += demangle mergeq workq chown ctf smbios libjedec awk make
->>>>>>> 9fe633fd
+SUBDIRS += bunyan
 
 include $(SRC)/test/Makefile.com