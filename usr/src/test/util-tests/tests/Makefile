#
# This file and its contents are supplied under the terms of the
# Common Development and Distribution License ("CDDL"), version 1.0.
# You may only use this file in accordance with the terms of version
# 1.0 of the CDDL.
#
# A full copy of the text of the CDDL should have accompanied this
# source.  A copy of the CDDL is also available via the Internet at
# http://www.illumos.org/license/CDDL.
#

#
# Copyright (c) 2012 by Delphix. All rights reserved.
# Copyright 2014 Garrett D'Amore <garrett@damore.org>
# Copyright 2014 Nexenta Systems, Inc. All rights reserved.
# Copyright 2017 Jason King
# Copyright 2020 Joyent, Inc.
# Copyright 2020 OmniOS Community Edition (OmniOSce) Association.
#

SUBDIRS = date dis dladm iconv libnvpair_json libsff printf xargs grep_xpg4
SUBDIRS += demangle mergeq workq chown ctf smbios libjedec awk make sleep
<<<<<<< HEAD
SUBDIRS += bunyan libcustr find mdb
=======
SUBDIRS += libcustr find mdb sed
>>>>>>> 06260e34

include $(SRC)/test/Makefile.com<|MERGE_RESOLUTION|>--- conflicted
+++ resolved
@@ -20,10 +20,7 @@
 
 SUBDIRS = date dis dladm iconv libnvpair_json libsff printf xargs grep_xpg4
 SUBDIRS += demangle mergeq workq chown ctf smbios libjedec awk make sleep
-<<<<<<< HEAD
-SUBDIRS += bunyan libcustr find mdb
-=======
+SUBDIRS += bunyan libcustr find mdb sed
 SUBDIRS += libcustr find mdb sed
->>>>>>> 06260e34
 
 include $(SRC)/test/Makefile.com