#
# This file and its contents are supplied under the terms of the
# Common Development and Distribution License ("CDDL"), version 1.0.
# You may only use this file in accordance with the terms of version
# 1.0 of the CDDL.
#
# A full copy of the text of the CDDL should have accompanied this
# source.  A copy of the CDDL is also available via the Internet at
# http://www.illumos.org/license/CDDL.
#

#
# Copyright (c) 2012 by Delphix. All rights reserved.
# Copyright 2014 Garrett D'Amore <garrett@damore.org>
# Copyright 2014 Nexenta Systems, Inc. All rights reserved.
# Copyright 2017 Jason King
# Copyright 2018 Joyent, Inc.
#

SUBDIRS = date dis dladm iconv libnvpair_json libsff printf xargs grep_xpg4
<<<<<<< HEAD
SUBDIRS += demangle mergeq workq
SUBDIRS += bunyan awk smbios libjedec
=======
SUBDIRS += demangle mergeq workq chown
>>>>>>> 8f5edf1f

include $(SRC)/test/Makefile.com<|MERGE_RESOLUTION|>--- conflicted
+++ resolved
@@ -18,11 +18,8 @@
 #
 
 SUBDIRS = date dis dladm iconv libnvpair_json libsff printf xargs grep_xpg4
-<<<<<<< HEAD
 SUBDIRS += demangle mergeq workq
+SUBDIRS += demangle mergeq workq chown
 SUBDIRS += bunyan awk smbios libjedec
-=======
-SUBDIRS += demangle mergeq workq chown
->>>>>>> 8f5edf1f
 
 include $(SRC)/test/Makefile.com