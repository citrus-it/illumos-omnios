# CDDL HEADER START
#
# The contents of this file are subject to the terms of the
# Common Development and Distribution License (the "License").
# You may not use this file except in compliance with the License.
#
# You can obtain a copy of the license at usr/src/OPENSOLARIS.LICENSE
# or http://www.opensolaris.org/os/licensing.
# See the License for the specific language governing permissions
# and limitations under the License.
#
# When distributing Covered Code, include this CDDL HEADER in each
# file and include the License file at usr/src/OPENSOLARIS.LICENSE.
# If applicable, add the following below this CDDL HEADER, with the
# fields enclosed by brackets "[]" replaced with your own identifying
# information: Portions Copyright [yyyy] [name of copyright owner]
#
# CDDL HEADER END
#

#
# Copyright (c) 1989, 2010, Oracle and/or its affiliates. All rights reserved.
# Copyright 2011, Richard Lowe
# Copyright (c) 2012 by Delphix. All rights reserved.
# Copyright (c) 2012, Igor Kozhukhov <ikozhukhov@gmail.com>
# Copyright 2012 OmniTI Computer Consulting, Inc.  All rights reserved.
# Copyright (c) 2013 RackTop Systems.
<<<<<<< HEAD
# Copyright 2014 Nexenta Systems, Inc.  All rights reserved.
=======
# Copyright 2013 Nexenta Systems, Inc.  All rights reserved.
# Copyright 2014 Garrett D'Amore <garrett@damore.org>
>>>>>>> 8dcafc60
#

#
# It is easier to think in terms of directory names without the ROOT macro
# prefix.  ROOTDIRS is TARGETDIRS with ROOT prefixes.  It is necessary
# to work with ROOT prefixes when controlling conditional assignments.
#

DIRLINKS=	$(SYM.DIRS)
$(BUILD64)	DIRLINKS += $(SYM.DIRS64)

FILELINKS= $(SYM.USRCCSLIB) $(SYM.USRLIB)
$(BUILD64)	FILELINKS += $(SYM.USRCCSLIB64) $(SYM.USRLIB64)

TARGETDIRS=	$(DIRS)
$(BUILD64)	TARGETDIRS += $(DIRS64)

TARGETDIRS	+= $(FILELINKS) $(DIRLINKS)

i386_DIRS=			\
	/boot/acpi		\
	/boot/acpi/tables	\
	/boot/grub		\
	/boot/grub/bin		\
	/platform/i86pc		\
	/lib/libmvec		\
	/usr/lib/xen		\
	/usr/lib/xen/bin

sparc_DIRS=				\
	/usr/lib/ldoms

sparc_64ONLY= $(POUND_SIGN)
64ONLY=  $($(MACH)_64ONLY)

$(64ONLY) MACH32_DIRS=/usr/ucb/$(MACH32)

DIRS= \
	/boot \
	/boot/solaris \
	/boot/solaris/bin \
	$($(MACH)_DIRS) \
	/dev \
	/dev/dsk \
	/dev/fd \
	/dev/ipnet \
	/dev/net \
	/dev/rdsk \
	/dev/rmt \
	/dev/pts \
	/dev/sad \
	/dev/swap \
	/dev/term \
	/dev/vt \
	/dev/zcons \
	/devices \
	/devices/pseudo \
	/etc \
	/etc/brand  \
	/etc/brand/solaris10  \
	/etc/cron.d \
	/etc/crypto \
	/etc/crypto/certs \
	/etc/crypto/crls \
	/etc/dbus-1 \
	/etc/dbus-1/system.d \
	/etc/default \
	/etc/devices  \
	/etc/dev  \
	/etc/dfs  \
	/etc/dladm \
	/etc/fs  \
	/etc/fs/nfs  \
	/etc/fs/zfs \
	/etc/ftpd  \
	/etc/hal \
	/etc/hal/fdi \
	/etc/hal/fdi/information \
	/etc/hal/fdi/information/10freedesktop \
	/etc/hal/fdi/information/20thirdparty \
	/etc/hal/fdi/information/30user \
	/etc/hal/fdi/policy \
	/etc/hal/fdi/policy/10osvendor \
	/etc/hal/fdi/policy/20thirdparty \
	/etc/hal/fdi/policy/30user \
	/etc/hal/fdi/preprobe \
	/etc/hal/fdi/preprobe/10osvendor \
	/etc/hal/fdi/preprobe/20thirdparty \
	/etc/hal/fdi/preprobe/30user \
	/etc/ipadm \
	/etc/iscsi \
	/etc/rpcsec	\
	/etc/security	\
	/etc/security/auth_attr.d \
	/etc/security/exec_attr.d \
	/etc/security/prof_attr.d \
	/etc/security/tsol	\
	/etc/gss	\
	/etc/init.d  \
	/etc/dhcp	\
	/etc/lib  \
	/etc/mail  \
	/etc/mail/cf  \
	/etc/mail/cf/cf  \
	/etc/mail/cf/domain  \
	/etc/mail/cf/feature  \
	/etc/mail/cf/m4  \
	/etc/mail/cf/mailer  \
	/etc/mail/cf/ostype  \
	/etc/mail/cf/sh  \
	/etc/net-snmp \
	/etc/net-snmp/snmp \
	/etc/opt  \
	/etc/rc0.d  \
	/etc/rc1.d  \
	/etc/rc2.d  \
	/etc/rc3.d  \
	/etc/rcS.d  \
	/etc/saf \
	/etc/sasl	\
	/etc/sfw \
	/etc/skel	\
	/etc/svc \
	/etc/svc/profile \
	/etc/svc/profile/site \
	/etc/svc/volatile \
	/etc/tm  \
	/etc/usb   \
	/etc/user_attr.d \
	/etc/zfs  \
	/etc/zones  \
	/export  \
	/home  \
	/lib \
	/lib/crypto \
	/lib/inet \
	/lib/fm \
	/lib/secure \
	/lib/svc \
	/lib/svc/bin \
	/lib/svc/capture \
	/lib/svc/manifest \
	/lib/svc/manifest/milestone \
	/lib/svc/manifest/device \
	/lib/svc/manifest/system \
	/lib/svc/manifest/system/device \
	/lib/svc/manifest/system/filesystem \
	/lib/svc/manifest/system/security \
	/lib/svc/manifest/system/svc \
	/lib/svc/manifest/network \
	/lib/svc/manifest/network/dns \
	/lib/svc/manifest/network/ipsec \
	/lib/svc/manifest/network/ldap \
	/lib/svc/manifest/network/nfs \
	/lib/svc/manifest/network/nis \
	/lib/svc/manifest/network/rpc \
	/lib/svc/manifest/network/security \
	/lib/svc/manifest/network/shares \
	/lib/svc/manifest/network/ssl \
	/lib/svc/manifest/application \
	/lib/svc/manifest/application/management \
	/lib/svc/manifest/application/security \
	/lib/svc/manifest/application/print \
	/lib/svc/manifest/platform \
	/lib/svc/manifest/platform/sun4u \
	/lib/svc/manifest/platform/sun4v \
	/lib/svc/manifest/site \
	/lib/svc/method \
	/lib/svc/monitor \
	/lib/svc/seed \
	/lib/svc/share \
	/kernel  \
	/mnt  \
	/opt  \
	/platform  \
	/proc  \
	/root  \
	/sbin  \
	/system \
	/system/contract \
	/system/object \
	/tmp \
	/usr  \
	/usr/4lib \
	/usr/ast \
	/usr/ast/bin \
	/usr/bin \
	/usr/bin/$(MACH32) \
	/usr/ccs \
	/usr/ccs/bin \
	/usr/ccs/lib \
	/usr/demo \
	/usr/demo/SOUND \
	/usr/games \
	/usr/has \
	/usr/has/bin \
	/usr/has/lib \
        /usr/has/man \
        /usr/has/man/man1has \
	/usr/include \
	/usr/include/ads \
	/usr/include/ast \
	/usr/include/fm \
	/usr/include/gssapi \
	/usr/include/hal \
	/usr/include/kerberosv5 \
	/usr/include/libmilter \
	/usr/include/libpolkit \
	/usr/include/sasl \
	/usr/include/scsi \
	/usr/include/security \
	/usr/include/sys/crypto \
	/usr/include/tsol \
	/usr/kernel  \
	/usr/kvm \
	/usr/lib \
	/usr/lib/abi \
	/usr/lib/brand \
	/usr/lib/brand/ipkg \
	/usr/lib/brand/labeled \
	/usr/lib/brand/shared \
	/usr/lib/brand/sn1 \
	/usr/lib/brand/solaris10 \
	/usr/lib/class \
	/usr/lib/class/FSS \
	/usr/lib/class/FX \
	/usr/lib/class/IA \
	/usr/lib/class/RT \
	/usr/lib/class/SDC \
	/usr/lib/class/TS \
	/usr/lib/crypto \
	/usr/lib/drv \
	/usr/lib/elfedit \
	/usr/lib/fm \
	/usr/lib/font \
	/usr/lib/fs \
	/usr/lib/fs/nfs \
	/usr/lib/fs/proc \
	/usr/lib/fs/smb \
	/usr/lib/fs/zfs \
	/usr/lib/gss \
	/usr/lib/hal \
	/usr/lib/inet \
	/usr/lib/inet/ilb \
	/usr/lib/inet/$(MACH32) \
	/usr/lib/inet/wanboot \
	/usr/lib/krb5 \
	/usr/lib/link_audit \
	/usr/lib/libp \
	/usr/lib/lwp \
	/usr/lib/mdb \
	/usr/lib/mdb/kvm \
	/usr/lib/mdb/proc \
	/usr/lib/nfs \
	/usr/net \
	/usr/net/servers \
	/usr/lib/pool \
	/usr/lib/python2.6 \
	/usr/lib/python2.6/vendor-packages \
	/usr/lib/python2.6/vendor-packages/64 \
	/usr/lib/python2.6/vendor-packages/solaris \
	/usr/lib/python2.6/vendor-packages/zfs \
	/usr/lib/python2.6/vendor-packages/beadm \
	/usr/lib/rcap \
	/usr/lib/rcap/$(MACH32) \
	/usr/lib/sa  \
	/usr/lib/saf \
	/usr/lib/sasl \
	/usr/lib/scsi \
	/usr/lib/secure \
	/usr/lib/security \
	/usr/lib/smbsrv \
	/usr/lib/vscan \
	/usr/lib/zfs \
	/usr/lib/zones \
	/usr/old \
	/usr/platform  \
	/usr/proc \
	/usr/proc/bin \
	/usr/sadm \
	/usr/sadm/install \
	/usr/sadm/install/bin \
	/usr/sadm/install/scripts \
	/usr/sbin \
	/usr/sbin/$(MACH32) \
	/usr/share  \
	/usr/share/applications \
	/usr/share/audio \
	/usr/share/audio/samples \
	/usr/share/audio/samples/au \
	/usr/share/gnome \
	/usr/share/gnome/autostart \
	/usr/share/hwdata \
	/usr/share/lib \
	/usr/share/lib/ccs \
	/usr/share/lib/tmac  \
	/usr/share/lib/ldif  \
	/usr/share/lib/xml \
	/usr/share/lib/xml/dtd \
	/usr/share/man \
	/usr/share/man/man1 \
	/usr/share/man/man1b \
	/usr/share/man/man1c \
	/usr/share/man/man1m \
	/usr/share/man/man2 \
	/usr/share/man/man3 \
	/usr/share/man/man3bsm \
	/usr/share/man/man3c \
	/usr/share/man/man3c_db \
	/usr/share/man/man3cfgadm \
	/usr/share/man/man3commputil \
	/usr/share/man/man3contract \
	/usr/share/man/man3cpc \
	/usr/share/man/man3curses \
	/usr/share/man/man3dat \
	/usr/share/man/man3devid \
	/usr/share/man/man3devinfo \
	/usr/share/man/man3dlpi \
	/usr/share/man/man3dns_sd \
	/usr/share/man/man3elf \
	/usr/share/man/man3exacct \
	/usr/share/man/man3ext \
	/usr/share/man/man3fcoe \
	/usr/share/man/man3fstyp \
	/usr/share/man/man3gen \
	/usr/share/man/man3gss \
	/usr/share/man/man3head \
	/usr/share/man/man3iscsit \
	/usr/share/man/man3kstat \
	/usr/share/man/man3kvm \
	/usr/share/man/man3ldap \
	/usr/share/man/man3lgrp \
	/usr/share/man/man3lib \
	/usr/share/man/man3m \
	/usr/share/man/man3mail \
	/usr/share/man/man3malloc \
	/usr/share/man/man3mp \
	/usr/share/man/man3mpapi \
	/usr/share/man/man3mvec \
	/usr/share/man/man3nsl \
	/usr/share/man/man3nvpair \
	/usr/share/man/man3pam \
	/usr/share/man/man3papi \
	/usr/share/man/man3perl \
	/usr/share/man/man3picl	\
	/usr/share/man/man3picltree \
	/usr/share/man/man3pool \
	/usr/share/man/man3proc \
	/usr/share/man/man3project \
	/usr/share/man/man3resolv \
	/usr/share/man/man3rpc \
	/usr/share/man/man3rsm \
	/usr/share/man/man3sasl \
	/usr/share/man/man3scf \
	/usr/share/man/man3sec \
	/usr/share/man/man3secdb \
	/usr/share/man/man3sip \
	/usr/share/man/man3slp \
	/usr/share/man/man3socket \
	/usr/share/man/man3stmf \
	/usr/share/man/man3sysevent \
	/usr/share/man/man3tecla \
	/usr/share/man/man3tnf \
	/usr/share/man/man3tsol \
	/usr/share/man/man3uuid \
	/usr/share/man/man3volmgt \
	/usr/share/man/man3xcurses \
	/usr/share/man/man3xnet \
	/usr/share/man/man4 \
	/usr/share/man/man5 \
	/usr/share/man/man7 \
	/usr/share/man/man7d \
	/usr/share/man/man7fs \
	/usr/share/man/man7i \
	/usr/share/man/man7ipp \
	/usr/share/man/man7m \
	/usr/share/man/man7p \
        /usr/share/man/man9 \
	/usr/share/man/man9e \
	/usr/share/man/man9f \
	/usr/share/man/man9p \
	/usr/share/man/man9s \
	/usr/share/src \
	/usr/snadm \
	/usr/snadm/lib \
	/usr/ucb \
	$(MACH32_DIRS) \
	/usr/ucblib \
	/usr/xpg4 \
	/usr/xpg4/bin \
	/usr/xpg4/include \
	/usr/xpg4/lib \
	/usr/xpg6 \
	/usr/xpg6/bin \
	/var  \
	/var/adm  \
	/var/adm/exacct \
	/var/adm/log \
	/var/adm/pool \
	/var/adm/sa \
	/var/adm/sm.bin \
	/var/adm/streams \
	/var/cores \
	/var/cron \
	/var/db \
	/var/db/ipf \
	/var/games \
	/var/idmap \
	/var/krb5 \
	/var/krb5/rcache  \
	/var/krb5/rcache/root  \
	/var/ld \
	/var/log \
	/var/log/pool \
	/var/logadm \
	/var/mail \
	/var/news \
	/var/opt \
	/var/preserve \
	/var/run \
	/var/saf \
	/var/sadm \
	/var/sadm/install \
	/var/sadm/install/admin \
	/var/sadm/install/logs \
	/var/sadm/pkg \
	/var/sadm/security \
	/var/smb \
	/var/smb/cvol \
	/var/smb/cvol/windows \
	/var/smb/cvol/windows/system32 \
	/var/smb/cvol/windows/system32/vss \
	/var/spool \
	/var/spool/cron \
	/var/spool/cron/atjobs \
	/var/spool/cron/crontabs \
	/var/spool/lp \
	/var/spool/pkg \
	/var/spool/uucp \
	/var/spool/uucppublic \
	/var/svc \
	/var/svc/log \
	/var/svc/manifest \
	/var/svc/manifest/milestone \
	/var/svc/manifest/device \
	/var/svc/manifest/system \
	/var/svc/manifest/system/device \
	/var/svc/manifest/system/filesystem \
	/var/svc/manifest/system/security \
	/var/svc/manifest/system/svc \
	/var/svc/manifest/network \
	/var/svc/manifest/network/dns \
	/var/svc/manifest/network/ipsec \
	/var/svc/manifest/network/ldap \
	/var/svc/manifest/network/nfs \
	/var/svc/manifest/network/nis \
	/var/svc/manifest/network/rpc \
	/var/svc/manifest/network/routing \
	/var/svc/manifest/network/security \
	/var/svc/manifest/network/shares \
	/var/svc/manifest/network/ssl \
	/var/svc/manifest/application \
	/var/svc/manifest/application/management \
	/var/svc/manifest/application/print \
	/var/svc/manifest/application/security \
	/var/svc/manifest/platform \
	/var/svc/manifest/platform/sun4u \
	/var/svc/manifest/platform/sun4v \
	/var/svc/manifest/site \
	/var/svc/profile \
	/var/uucp \
	/var/tmp \
	/var/tsol \
	/var/tsol/doors

sparcv9_DIRS64= \
	/platform/sun4u \
	/platform/sun4u/lib \
	/platform/sun4u/lib/$(MACH64) \
	/usr/platform/sun4u \
	/usr/platform/sun4u/sbin \
	/usr/platform/sun4u/lib \
	/platform/sun4v/lib \
	/platform/sun4v/lib/$(MACH64) \
	/usr/platform/sun4v/sbin \
	/usr/platform/sun4v/lib \
	/usr/platform/sun4u-us3/lib \
	/usr/platform/sun4u-opl/lib

amd64_DIRS64= \
	/platform/i86pc/amd64

DIRS64= \
	$($(MACH64)_DIRS64) \
	/lib/$(MACH64) \
	/lib/crypto/$(MACH64) \
	/lib/fm/$(MACH64) \
	/lib/secure/$(MACH64) \
	/usr/bin/$(MACH64) \
	/usr/ccs/bin/$(MACH64)  \
	/usr/ccs/lib/$(MACH64) \
	/usr/lib/$(MACH64) \
	/usr/lib/$(MACH64)/gss \
	/usr/lib/brand/sn1/$(MACH64) \
	/usr/lib/brand/solaris10/$(MACH64) \
	/usr/lib/elfedit/$(MACH64) \
	/usr/lib/fm/$(MACH64) \
	/usr/lib/fs/nfs/$(MACH64) \
	/usr/lib/fs/smb/$(MACH64) \
	/usr/lib/inet/$(MACH64) \
	/usr/lib/krb5/$(MACH64) \
	/usr/lib/libp/$(MACH64) \
	/usr/lib/link_audit/$(MACH64) \
	/usr/lib/lwp/$(MACH64) \
	/usr/lib/mdb/kvm/$(MACH64) \
	/usr/lib/mdb/proc/$(MACH64) \
	/usr/lib/rcap/$(MACH64) \
	/usr/lib/sasl/$(MACH64) \
	/usr/lib/scsi/$(MACH64) \
	/usr/lib/secure/$(MACH64) \
	/usr/lib/security/$(MACH64) \
	/usr/lib/smbsrv/$(MACH64) \
	/usr/lib/abi/$(MACH64) \
	/usr/sbin/$(MACH64) \
	/usr/ucb/$(MACH64) \
	/usr/ucblib/$(MACH64) \
	/usr/xpg4/lib/$(MACH64) \
	/var/ld/$(MACH64)

# /var/mail/:saved is built directly by the rootdirs target in
# /usr/src/Makefile because of the colon in its name.

# macros for symbolic links
SYM.DIRS= \
	/bin \
	/dev/stdin \
	/dev/stdout \
	/dev/stderr \
	/etc/lib/ld.so.1 \
	/etc/lib/libdl.so.1 \
	/etc/lib/nss_files.so.1 \
	/etc/log \
	/lib/32 \
	/lib/crypto/32 \
	/lib/secure/32 \
	/usr/adm \
	/usr/spool \
	/usr/lib/tmac \
	/usr/ccs/lib/link_audit \
	/usr/news \
	/usr/preserve \
	/usr/lib/32 \
	/usr/lib/cron \
	/usr/lib/elfedit/32 \
	/usr/lib/libp/32 \
	/usr/lib/lwp/32 \
	/usr/lib/link_audit/32 \
	/usr/lib/secure/32 \
	/usr/mail \
	/usr/man \
	/usr/pub \
	/usr/src \
	/usr/tmp \
	/usr/ucblib/32 \
	/var/ld/32

sparc_SYM.DIRS64=

SYM.DIRS64= \
	$($(MACH)_SYM.DIRS64) \
	/lib/64 \
	/lib/crypto/64 \
	/lib/secure/64 \
	/usr/lib/64 \
	/usr/lib/brand/sn1/64 \
	/usr/lib/brand/solaris10/64 \
	/usr/lib/elfedit/64 \
	/usr/lib/libp/64 \
	/usr/lib/link_audit/64 \
	/usr/lib/lwp/64 \
	/usr/lib/secure/64 \
	/usr/lib/security/64 \
	/usr/xpg4/lib/64 \
	/var/ld/64 \
	/usr/ucblib/64

# prepend the ROOT prefix

ROOTDIRS=	$(TARGETDIRS:%=$(ROOT)%)

# conditional assignments
#
# Target directories with non-default values for owner and group must
# be referenced here, using their fully-prefixed names, and the non-
# default values assigned.  If a directory is mentioned above and not
# mentioned below, it has default values for attributes.
#
# The default value for DIRMODE is specified in usr/src/Makefile.master.
#

$(ROOT)/var/adm \
$(ROOT)/var/adm/sa :=		DIRMODE= 775

$(ROOT)/var/spool/lp:=		DIRMODE= 775

# file mode
#
$(ROOT)/tmp \
$(ROOT)/var/krb5/rcache \
$(ROOT)/var/preserve \
$(ROOT)/var/spool/pkg \
$(ROOT)/var/spool/uucppublic \
$(ROOT)/var/tmp:=	DIRMODE= 1777

$(ROOT)/root:=		DIRMODE= 700

$(ROOT)/var/krb5/rcache/root:=	DIRMODE= 700


#
# These permissions must match those set
# in the package manifests.
#
$(ROOT)/var/sadm/pkg \
$(ROOT)/var/sadm/security \
$(ROOT)/var/sadm/install/logs :=	DIRMODE= 555


#
# These permissions must match the ones set
# internally by fdfs and autofs.
#
$(ROOT)/dev/fd \
$(ROOT)/home:=		DIRMODE= 555

$(ROOT)/var/mail:=	DIRMODE=1777

$(ROOT)/proc:=		DIRMODE= 555

$(ROOT)/system/contract:=	DIRMODE= 555
$(ROOT)/system/object:=		DIRMODE= 555

# symlink assignments, LINKDEST is the value of the symlink
#
$(ROOT)/usr/lib/cron:=			LINKDEST=../../etc/cron.d
$(ROOT)/bin:=				LINKDEST=usr/bin
$(ROOT)/lib/32:=			LINKDEST=.
$(ROOT)/lib/crypto/32:=			LINKDEST=.
$(ROOT)/lib/secure/32:=			LINKDEST=.
$(ROOT)/dev/stdin:=			LINKDEST=fd/0
$(ROOT)/dev/stdout:=			LINKDEST=fd/1
$(ROOT)/dev/stderr:=			LINKDEST=fd/2
$(ROOT)/usr/pub:=			LINKDEST=share/lib/pub
$(ROOT)/usr/man:=			LINKDEST=share/man
$(ROOT)/usr/src:=			LINKDEST=share/src
$(ROOT)/usr/adm:=			LINKDEST=../var/adm
$(ROOT)/etc/lib/ld.so.1:=		LINKDEST=../../lib/ld.so.1
$(ROOT)/etc/lib/libdl.so.1:=		LINKDEST=../../lib/libdl.so.1
$(ROOT)/etc/lib/nss_files.so.1:=	LINKDEST=../../lib/nss_files.so.1
$(ROOT)/etc/log:=			LINKDEST=../var/adm/log
$(ROOT)/usr/mail:=			LINKDEST=../var/mail
$(ROOT)/usr/news:=			LINKDEST=../var/news
$(ROOT)/usr/preserve:=			LINKDEST=../var/preserve
$(ROOT)/usr/spool:=			LINKDEST=../var/spool
$(ROOT)/usr/tmp:=			LINKDEST=../var/tmp
$(ROOT)/usr/lib/tmac:=			LINKDEST=../share/lib/tmac
$(ROOT)/usr/lib/32:=			LINKDEST=.
$(ROOT)/usr/lib/elfedit/32:=		LINKDEST=.
$(ROOT)/usr/lib/libp/32:=		LINKDEST=.
$(ROOT)/usr/lib/lwp/32:=		LINKDEST=.
$(ROOT)/usr/lib/link_audit/32:=		LINKDEST=.
$(ROOT)/usr/lib/secure/32:=		LINKDEST=.
$(ROOT)/usr/ccs/lib/link_audit:=	LINKDEST=../../lib/link_audit
$(ROOT)/var/ld/32:=			LINKDEST=.
$(ROOT)/usr/ucblib/32:=			LINKDEST=.


$(BUILD64) $(ROOT)/lib/64:=		LINKDEST=$(MACH64)
$(BUILD64) $(ROOT)/lib/crypto/64:=	LINKDEST=$(MACH64)
$(BUILD64) $(ROOT)/lib/secure/64:=	LINKDEST=$(MACH64)
$(BUILD64) $(ROOT)/usr/lib/64:=		LINKDEST=$(MACH64)
$(BUILD64) $(ROOT)/usr/lib/elfedit/64:=	LINKDEST=$(MACH64)
$(BUILD64) $(ROOT)/usr/lib/brand/sn1/64:=	LINKDEST=$(MACH64)
$(BUILD64) $(ROOT)/usr/lib/brand/solaris10/64:=	LINKDEST=$(MACH64)
$(BUILD64) $(ROOT)/usr/lib/libp/64:=	LINKDEST=$(MACH64)
$(BUILD64) $(ROOT)/usr/lib/lwp/64:=	LINKDEST=$(MACH64)
$(BUILD64) $(ROOT)/usr/lib/link_audit/64:=	LINKDEST=$(MACH64)
$(BUILD64) $(ROOT)/usr/lib/secure/64:=	LINKDEST=$(MACH64)
$(BUILD64) $(ROOT)/usr/lib/security/64:=	LINKDEST=$(MACH64)
$(BUILD64) $(ROOT)/usr/xpg4/lib/64:=	LINKDEST=$(MACH64)
$(BUILD64) $(ROOT)/var/ld/64:=		LINKDEST=$(MACH64)
$(BUILD64) $(ROOT)/usr/ucblib/64:=	LINKDEST=$(MACH64)

#
# Installing a directory symlink calls for overriding INS.dir to install
# a symlink.
#
$(DIRLINKS:%=$(ROOT)%):= \
   INS.dir= -$(RM) -r $@; $(SYMLINK) $(LINKDEST) $@

# Special symlinks to populate usr/ccs/lib, whose objects
# have actually been moved to usr/lib
# Rather than adding another set of rules, we add usr/lib/lwp files here
$(ROOT)/usr/ccs/lib/libcurses.so:= 	REALPATH=../../../lib/libcurses.so.1
$(ROOT)/usr/ccs/lib/llib-lcurses:= 	REALPATH=../../../lib/llib-lcurses
$(ROOT)/usr/ccs/lib/llib-lcurses.ln:= 	REALPATH=../../../lib/llib-lcurses.ln
$(ROOT)/usr/ccs/lib/libform.so:=	REALPATH=../../lib/libform.so.1
$(ROOT)/usr/ccs/lib/llib-lform:= 	REALPATH=../../lib/llib-lform
$(ROOT)/usr/ccs/lib/llib-lform.ln:= 	REALPATH=../../lib/llib-lform.ln
$(ROOT)/usr/ccs/lib/libgen.so:=		REALPATH=../../../lib/libgen.so.1
$(ROOT)/usr/ccs/lib/llib-lgen:= 	REALPATH=../../../lib/llib-lgen
$(ROOT)/usr/ccs/lib/llib-lgen.ln:= 	REALPATH=../../../lib/llib-lgen.ln
$(ROOT)/usr/ccs/lib/libmalloc.so:=	REALPATH=../../lib/libmalloc.so.1
$(ROOT)/usr/ccs/lib/libmenu.so:=	REALPATH=../../lib/libmenu.so.1
$(ROOT)/usr/ccs/lib/llib-lmenu:= 	REALPATH=../../lib/llib-lmenu
$(ROOT)/usr/ccs/lib/llib-lmenu.ln:= 	REALPATH=../../lib/llib-lmenu.ln
$(ROOT)/usr/ccs/lib/libpanel.so:=	REALPATH=../../lib/libpanel.so.1
$(ROOT)/usr/ccs/lib/llib-lpanel:= 	REALPATH=../../lib/llib-lpanel
$(ROOT)/usr/ccs/lib/llib-lpanel.ln:= 	REALPATH=../../lib/llib-lpanel.ln
$(ROOT)/usr/ccs/lib/libtermlib.so:=	REALPATH=../../../lib/libcurses.so.1
$(ROOT)/usr/ccs/lib/llib-ltermlib:= 	REALPATH=../../../lib/llib-lcurses
$(ROOT)/usr/ccs/lib/llib-ltermlib.ln:= 	REALPATH=../../../lib/llib-lcurses.ln
$(ROOT)/usr/ccs/lib/libtermcap.so:=	REALPATH=../../../lib/libtermcap.so.1
$(ROOT)/usr/ccs/lib/llib-ltermcap:= 	REALPATH=../../../lib/llib-ltermcap
$(ROOT)/usr/ccs/lib/llib-ltermcap.ln:= 	REALPATH=../../../lib/llib-ltermcap.ln
$(ROOT)/usr/ccs/lib/values-Xa.o:=	REALPATH=../../lib/values-Xa.o
$(ROOT)/usr/ccs/lib/values-Xc.o:=	REALPATH=../../lib/values-Xc.o
$(ROOT)/usr/ccs/lib/values-Xs.o:=	REALPATH=../../lib/values-Xs.o
$(ROOT)/usr/ccs/lib/values-Xt.o:=	REALPATH=../../lib/values-Xt.o
$(ROOT)/usr/ccs/lib/values-xpg4.o:=	REALPATH=../../lib/values-xpg4.o
$(ROOT)/usr/ccs/lib/values-xpg6.o:=	REALPATH=../../lib/values-xpg6.o
$(ROOT)/usr/ccs/lib/libl.so:=		REALPATH=../../lib/libl.so.1
$(ROOT)/usr/ccs/lib/llib-ll.ln:= 	REALPATH=../../lib/llib-ll.ln
$(ROOT)/usr/ccs/lib/liby.so:=		REALPATH=../../lib/liby.so.1
$(ROOT)/usr/ccs/lib/llib-ly.ln:= 	REALPATH=../../lib/llib-ly.ln
$(ROOT)/usr/lib/libp/libc.so.1:=	REALPATH=../../../lib/libc.so.1
$(ROOT)/usr/lib/lwp/libthread.so.1:=	REALPATH=../libthread.so.1
$(ROOT)/usr/lib/lwp/libthread_db.so.1:=	REALPATH=../libthread_db.so.1

# symlinks to populate usr/ccs/lib/$(MACH64)
$(ROOT)/usr/ccs/lib/$(MACH64)/libcurses.so:= \
	REALPATH=../../../../lib/$(MACH64)/libcurses.so.1
$(ROOT)/usr/ccs/lib/$(MACH64)/llib-lcurses.ln:= \
	REALPATH=../../../../lib/$(MACH64)/llib-lcurses.ln
$(ROOT)/usr/ccs/lib/$(MACH64)/libform.so:= \
	REALPATH=../../../lib/$(MACH64)/libform.so.1
$(ROOT)/usr/ccs/lib/$(MACH64)/llib-lform.ln:= \
	REALPATH=../../../lib/$(MACH64)/llib-lform.ln
$(ROOT)/usr/ccs/lib/$(MACH64)/libgen.so:= \
	REALPATH=../../../../lib/$(MACH64)/libgen.so.1
$(ROOT)/usr/ccs/lib/$(MACH64)/llib-lgen.ln:= \
	REALPATH=../../../../lib/$(MACH64)/llib-lgen.ln
$(ROOT)/usr/ccs/lib/$(MACH64)/libmalloc.so:= \
	REALPATH=../../../lib/$(MACH64)/libmalloc.so.1
$(ROOT)/usr/ccs/lib/$(MACH64)/libmenu.so:= \
	REALPATH=../../../lib/$(MACH64)/libmenu.so.1
$(ROOT)/usr/ccs/lib/$(MACH64)/llib-lmenu.ln:= \
	REALPATH=../../../lib/$(MACH64)/llib-lmenu.ln
$(ROOT)/usr/ccs/lib/$(MACH64)/libpanel.so:= \
	REALPATH=../../../lib/$(MACH64)/libpanel.so.1
$(ROOT)/usr/ccs/lib/$(MACH64)/llib-lpanel.ln:= \
	REALPATH=../../../lib/$(MACH64)/llib-lpanel.ln
$(ROOT)/usr/ccs/lib/$(MACH64)/libtermlib.so:= \
	REALPATH=../../../../lib/$(MACH64)/libcurses.so.1
$(ROOT)/usr/ccs/lib/$(MACH64)/llib-ltermlib.ln:= \
	REALPATH=../../../../lib/$(MACH64)/llib-lcurses.ln
$(ROOT)/usr/ccs/lib/$(MACH64)/libtermcap.so:= \
	REALPATH=../../../../lib/$(MACH64)/libtermcap.so.1
$(ROOT)/usr/ccs/lib/$(MACH64)/llib-ltermcap.ln:= \
	REALPATH=../../../../lib/$(MACH64)/llib-ltermcap.ln
$(ROOT)/usr/ccs/lib/$(MACH64)/values-Xa.o:= \
	REALPATH=../../../lib/$(MACH64)/values-Xa.o
$(ROOT)/usr/ccs/lib/$(MACH64)/values-Xc.o:= \
	REALPATH=../../../lib/$(MACH64)/values-Xc.o
$(ROOT)/usr/ccs/lib/$(MACH64)/values-Xs.o:= \
	REALPATH=../../../lib/$(MACH64)/values-Xs.o
$(ROOT)/usr/ccs/lib/$(MACH64)/values-Xt.o:= \
	REALPATH=../../../lib/$(MACH64)/values-Xt.o
$(ROOT)/usr/ccs/lib/$(MACH64)/values-xpg4.o:= \
	REALPATH=../../../lib/$(MACH64)/values-xpg4.o
$(ROOT)/usr/ccs/lib/$(MACH64)/values-xpg6.o:= \
	REALPATH=../../../lib/$(MACH64)/values-xpg6.o
$(ROOT)/usr/ccs/lib/$(MACH64)/libl.so:= \
	REALPATH=../../../lib/$(MACH64)/libl.so.1
$(ROOT)/usr/ccs/lib/$(MACH64)/llib-ll.ln:= \
	REALPATH=../../../lib/$(MACH64)/llib-ll.ln
$(ROOT)/usr/ccs/lib/$(MACH64)/liby.so:= \
	REALPATH=../../../lib/$(MACH64)/liby.so.1
$(ROOT)/usr/ccs/lib/$(MACH64)/llib-ly.ln:= \
	REALPATH=../../../lib/$(MACH64)/llib-ly.ln
$(ROOT)/usr/lib/libp/$(MACH64)/libc.so.1:= \
	REALPATH=../../../../lib/$(MACH64)/libc.so.1
$(ROOT)/usr/lib/lwp/$(MACH64)/libthread.so.1:= \
	REALPATH=../../$(MACH64)/libthread.so.1
$(ROOT)/usr/lib/lwp/$(MACH64)/libthread_db.so.1:= \
	REALPATH=../../$(MACH64)/libthread_db.so.1

SYM.USRCCSLIB= \
	/usr/ccs/lib/libcurses.so \
	/usr/ccs/lib/llib-lcurses \
	/usr/ccs/lib/llib-lcurses.ln \
	/usr/ccs/lib/libform.so \
	/usr/ccs/lib/llib-lform \
	/usr/ccs/lib/llib-lform.ln \
	/usr/ccs/lib/libgen.so \
	/usr/ccs/lib/llib-lgen \
	/usr/ccs/lib/llib-lgen.ln \
	/usr/ccs/lib/libmalloc.so \
	/usr/ccs/lib/libmenu.so \
	/usr/ccs/lib/llib-lmenu \
	/usr/ccs/lib/llib-lmenu.ln \
	/usr/ccs/lib/libpanel.so \
	/usr/ccs/lib/llib-lpanel \
	/usr/ccs/lib/llib-lpanel.ln \
	/usr/ccs/lib/libtermlib.so \
	/usr/ccs/lib/llib-ltermlib \
	/usr/ccs/lib/llib-ltermlib.ln \
	/usr/ccs/lib/libtermcap.so \
	/usr/ccs/lib/llib-ltermcap \
	/usr/ccs/lib/llib-ltermcap.ln \
	/usr/ccs/lib/values-Xa.o \
	/usr/ccs/lib/values-Xc.o \
	/usr/ccs/lib/values-Xs.o \
	/usr/ccs/lib/values-Xt.o \
	/usr/ccs/lib/values-xpg4.o \
	/usr/ccs/lib/values-xpg6.o \
	/usr/ccs/lib/libl.so \
	/usr/ccs/lib/llib-ll.ln \
	/usr/ccs/lib/liby.so \
	/usr/ccs/lib/llib-ly.ln \
	/usr/lib/libp/libc.so.1 \
	/usr/lib/lwp/libthread.so.1 \
	/usr/lib/lwp/libthread_db.so.1

SYM.USRCCSLIB64= \
	/usr/ccs/lib/$(MACH64)/libcurses.so \
	/usr/ccs/lib/$(MACH64)/llib-lcurses.ln \
	/usr/ccs/lib/$(MACH64)/libform.so \
	/usr/ccs/lib/$(MACH64)/llib-lform.ln \
	/usr/ccs/lib/$(MACH64)/libgen.so \
	/usr/ccs/lib/$(MACH64)/llib-lgen.ln \
	/usr/ccs/lib/$(MACH64)/libmalloc.so \
	/usr/ccs/lib/$(MACH64)/libmenu.so \
	/usr/ccs/lib/$(MACH64)/llib-lmenu.ln \
	/usr/ccs/lib/$(MACH64)/libpanel.so \
	/usr/ccs/lib/$(MACH64)/llib-lpanel.ln \
	/usr/ccs/lib/$(MACH64)/libtermlib.so \
	/usr/ccs/lib/$(MACH64)/llib-ltermlib.ln \
	/usr/ccs/lib/$(MACH64)/libtermcap.so \
	/usr/ccs/lib/$(MACH64)/llib-ltermcap.ln \
	/usr/ccs/lib/$(MACH64)/values-Xa.o \
	/usr/ccs/lib/$(MACH64)/values-Xc.o \
	/usr/ccs/lib/$(MACH64)/values-Xs.o \
	/usr/ccs/lib/$(MACH64)/values-Xt.o \
	/usr/ccs/lib/$(MACH64)/values-xpg4.o \
	/usr/ccs/lib/$(MACH64)/values-xpg6.o \
	/usr/ccs/lib/$(MACH64)/libl.so \
	/usr/ccs/lib/$(MACH64)/llib-ll.ln \
	/usr/ccs/lib/$(MACH64)/liby.so \
	/usr/ccs/lib/$(MACH64)/llib-ly.ln \
	/usr/lib/libp/$(MACH64)/libc.so.1 \
	/usr/lib/lwp/$(MACH64)/libthread.so.1 \
	/usr/lib/lwp/$(MACH64)/libthread_db.so.1

# Special symlinks to direct libraries that have been moved
# from /usr/lib to /lib in order to live in the root filesystem.
$(ROOT)/lib/libposix4.so.1:=		REALPATH=librt.so.1
$(ROOT)/lib/libposix4.so:=		REALPATH=libposix4.so.1
$(ROOT)/lib/llib-lposix4:=		REALPATH=llib-lrt
$(ROOT)/lib/llib-lposix4.ln:=		REALPATH=llib-lrt.ln
$(ROOT)/lib/libthread_db.so.1:=		REALPATH=libc_db.so.1
$(ROOT)/lib/libthread_db.so:=		REALPATH=libc_db.so.1
$(ROOT)/usr/lib/ld.so.1:=		REALPATH=../../lib/ld.so.1
$(ROOT)/usr/lib/libadm.so.1:=		REALPATH=../../lib/libadm.so.1
$(ROOT)/usr/lib/libadm.so:=		REALPATH=../../lib/libadm.so.1
$(ROOT)/usr/lib/libaio.so.1:=		REALPATH=../../lib/libaio.so.1
$(ROOT)/usr/lib/libaio.so:=		REALPATH=../../lib/libaio.so.1
$(ROOT)/usr/lib/libavl.so.1:=		REALPATH=../../lib/libavl.so.1
$(ROOT)/usr/lib/libavl.so:=		REALPATH=../../lib/libavl.so.1
$(ROOT)/usr/lib/libbsm.so.1:=		REALPATH=../../lib/libbsm.so.1
$(ROOT)/usr/lib/libbsm.so:=		REALPATH=../../lib/libbsm.so.1
$(ROOT)/usr/lib/libc.so.1:=		REALPATH=../../lib/libc.so.1
$(ROOT)/usr/lib/libc.so:=		REALPATH=../../lib/libc.so.1
$(ROOT)/usr/lib/libc_db.so.1:=		REALPATH=../../lib/libc_db.so.1
$(ROOT)/usr/lib/libc_db.so:=		REALPATH=../../lib/libc_db.so.1
$(ROOT)/usr/lib/libcmdutils.so.1:=	REALPATH=../../lib/libcmdutils.so.1
$(ROOT)/usr/lib/libcmdutils.so:=	REALPATH=../../lib/libcmdutils.so.1
$(ROOT)/usr/lib/libcontract.so.1:=	REALPATH=../../lib/libcontract.so.1
$(ROOT)/usr/lib/libcontract.so:=	REALPATH=../../lib/libcontract.so.1
$(ROOT)/usr/lib/libcryptoutil.so.1:=	REALPATH=../../lib/libcryptoutil.so.1
$(ROOT)/usr/lib/libcryptoutil.so:=	REALPATH=../../lib/libcryptoutil.so.1
$(ROOT)/usr/lib/libctf.so.1:=		REALPATH=../../lib/libctf.so.1
$(ROOT)/usr/lib/libctf.so:=		REALPATH=../../lib/libctf.so.1
$(ROOT)/usr/lib/libcurses.so.1:=	REALPATH=../../lib/libcurses.so.1
$(ROOT)/usr/lib/libcurses.so:=		REALPATH=../../lib/libcurses.so.1
$(ROOT)/usr/lib/libdevice.so.1:=	REALPATH=../../lib/libdevice.so.1
$(ROOT)/usr/lib/libdevice.so:=		REALPATH=../../lib/libdevice.so.1
$(ROOT)/usr/lib/libdevid.so.1:=		REALPATH=../../lib/libdevid.so.1
$(ROOT)/usr/lib/libdevid.so:=		REALPATH=../../lib/libdevid.so.1
$(ROOT)/usr/lib/libdevinfo.so.1:=	REALPATH=../../lib/libdevinfo.so.1
$(ROOT)/usr/lib/libdevinfo.so:=		REALPATH=../../lib/libdevinfo.so.1
$(ROOT)/usr/lib/libdhcpagent.so.1:=	REALPATH=../../lib/libdhcpagent.so.1
$(ROOT)/usr/lib/libdhcpagent.so:=	REALPATH=../../lib/libdhcpagent.so.1
$(ROOT)/usr/lib/libdhcputil.so.1:=	REALPATH=../../lib/libdhcputil.so.1
$(ROOT)/usr/lib/libdhcputil.so:=	REALPATH=../../lib/libdhcputil.so.1
$(ROOT)/usr/lib/libdl.so.1:=		REALPATH=../../lib/libdl.so.1
$(ROOT)/usr/lib/libdl.so:=		REALPATH=../../lib/libdl.so.1
$(ROOT)/usr/lib/libdlpi.so.1:=		REALPATH=../../lib/libdlpi.so.1
$(ROOT)/usr/lib/libdlpi.so:=		REALPATH=../../lib/libdlpi.so.1
$(ROOT)/usr/lib/libdoor.so.1:=		REALPATH=../../lib/libdoor.so.1
$(ROOT)/usr/lib/libdoor.so:=		REALPATH=../../lib/libdoor.so.1
$(ROOT)/usr/lib/libefi.so.1:=		REALPATH=../../lib/libefi.so.1
$(ROOT)/usr/lib/libefi.so:=		REALPATH=../../lib/libefi.so.1
$(ROOT)/usr/lib/libelf.so.1:=		REALPATH=../../lib/libelf.so.1
$(ROOT)/usr/lib/libelf.so:=		REALPATH=../../lib/libelf.so.1
$(ROOT)/usr/lib/libfdisk.so.1:=		REALPATH=../../lib/libfdisk.so.1
$(ROOT)/usr/lib/libfdisk.so:=		REALPATH=../../lib/libfdisk.so.1
$(ROOT)/usr/lib/libgen.so.1:=		REALPATH=../../lib/libgen.so.1
$(ROOT)/usr/lib/libgen.so:=		REALPATH=../../lib/libgen.so.1
$(ROOT)/usr/lib/libinetutil.so.1:=	REALPATH=../../lib/libinetutil.so.1
$(ROOT)/usr/lib/libinetutil.so:=	REALPATH=../../lib/libinetutil.so.1
$(ROOT)/usr/lib/libintl.so.1:=		REALPATH=../../lib/libintl.so.1
$(ROOT)/usr/lib/libintl.so:=		REALPATH=../../lib/libintl.so.1
$(ROOT)/usr/lib/libkmf.so.1:=		REALPATH=../../lib/libkmf.so.1
$(ROOT)/usr/lib/libkmf.so:=		REALPATH=../../lib/libkmf.so.1
$(ROOT)/usr/lib/libkmfberder.so.1:=	REALPATH=../../lib/libkmfberder.so.1
$(ROOT)/usr/lib/libkmfberder.so:=	REALPATH=../../lib/libkmfberder.so.1
$(ROOT)/usr/lib/libkstat.so.1:=		REALPATH=../../lib/libkstat.so.1
$(ROOT)/usr/lib/libkstat.so:=		REALPATH=../../lib/libkstat.so.1
$(ROOT)/usr/lib/liblddbg.so.4:=		REALPATH=../../lib/liblddbg.so.4
$(ROOT)/usr/lib/libm.so.1:=		REALPATH=../../lib/libm.so.1
$(ROOT)/usr/lib/libm.so.2:=		REALPATH=../../lib/libm.so.2
$(ROOT)/usr/lib/libm.so:=		REALPATH=../../lib/libm.so.2
$(ROOT)/usr/lib/libmd.so.1:=		REALPATH=../../lib/libmd.so.1
$(ROOT)/usr/lib/libmd.so:=		REALPATH=../../lib/libmd.so.1
$(ROOT)/usr/lib/libmd5.so.1:=		REALPATH=../../lib/libmd5.so.1
$(ROOT)/usr/lib/libmd5.so:=		REALPATH=../../lib/libmd5.so.1
$(ROOT)/usr/lib/libmeta.so.1:=		REALPATH=../../lib/libmeta.so.1
$(ROOT)/usr/lib/libmeta.so:=		REALPATH=../../lib/libmeta.so.1
$(ROOT)/usr/lib/libmp.so.1:=		REALPATH=../../lib/libmp.so.1
$(ROOT)/usr/lib/libmp.so.2:=		REALPATH=../../lib/libmp.so.2
$(ROOT)/usr/lib/libmp.so:=		REALPATH=../../lib/libmp.so.2
$(ROOT)/usr/lib/libmvec.so.1:=		REALPATH=../../lib/libmvec.so.1
$(ROOT)/usr/lib/libmvec.so:=		REALPATH=../../lib/libmvec.so.1
$(ROOT)/usr/lib/libnsl.so.1:=		REALPATH=../../lib/libnsl.so.1
$(ROOT)/usr/lib/libnsl.so:=		REALPATH=../../lib/libnsl.so.1
$(ROOT)/usr/lib/libnvpair.so.1:=	REALPATH=../../lib/libnvpair.so.1
$(ROOT)/usr/lib/libnvpair.so:=		REALPATH=../../lib/libnvpair.so.1
$(ROOT)/usr/lib/libpam.so.1:=		REALPATH=../../lib/libpam.so.1
$(ROOT)/usr/lib/libpam.so:=		REALPATH=../../lib/libpam.so.1
$(ROOT)/usr/lib/libposix4.so.1:=	REALPATH=../../lib/librt.so.1
$(ROOT)/usr/lib/libposix4.so:=		REALPATH=../../lib/librt.so.1
$(ROOT)/usr/lib/libproc.so.1:=		REALPATH=../../lib/libproc.so.1
$(ROOT)/usr/lib/libproc.so:=		REALPATH=../../lib/libproc.so.1
$(ROOT)/usr/lib/libpthread.so.1:=	REALPATH=../../lib/libpthread.so.1
$(ROOT)/usr/lib/libpthread.so:=		REALPATH=../../lib/libpthread.so.1
$(ROOT)/usr/lib/librcm.so.1:=		REALPATH=../../lib/librcm.so.1
$(ROOT)/usr/lib/librcm.so:=		REALPATH=../../lib/librcm.so.1
$(ROOT)/usr/lib/libresolv.so.1:=	REALPATH=../../lib/libresolv.so.1
$(ROOT)/usr/lib/libresolv.so.2:=	REALPATH=../../lib/libresolv.so.2
$(ROOT)/usr/lib/libresolv.so:=		REALPATH=../../lib/libresolv.so.2
$(ROOT)/usr/lib/librestart.so.1:=	REALPATH=../../lib/librestart.so.1
$(ROOT)/usr/lib/librestart.so:=		REALPATH=../../lib/librestart.so.1
$(ROOT)/usr/lib/librpcsvc.so.1:=	REALPATH=../../lib/librpcsvc.so.1
$(ROOT)/usr/lib/librpcsvc.so:=		REALPATH=../../lib/librpcsvc.so.1
$(ROOT)/usr/lib/librt.so.1:=		REALPATH=../../lib/librt.so.1
$(ROOT)/usr/lib/librt.so:=		REALPATH=../../lib/librt.so.1
$(ROOT)/usr/lib/librtld.so.1:=		REALPATH=../../lib/librtld.so.1
$(ROOT)/usr/lib/librtld_db.so.1:=	REALPATH=../../lib/librtld_db.so.1
$(ROOT)/usr/lib/librtld_db.so:=		REALPATH=../../lib/librtld_db.so.1
$(ROOT)/usr/lib/libscf.so.1:=		REALPATH=../../lib/libscf.so.1
$(ROOT)/usr/lib/libscf.so:=		REALPATH=../../lib/libscf.so.1
$(ROOT)/usr/lib/libsec.so.1:=		REALPATH=../../lib/libsec.so.1
$(ROOT)/usr/lib/libsec.so:=		REALPATH=../../lib/libsec.so.1
$(ROOT)/usr/lib/libsecdb.so.1:=		REALPATH=../../lib/libsecdb.so.1
$(ROOT)/usr/lib/libsecdb.so:=		REALPATH=../../lib/libsecdb.so.1
$(ROOT)/usr/lib/libsendfile.so.1:=	REALPATH=../../lib/libsendfile.so.1
$(ROOT)/usr/lib/libsendfile.so:=	REALPATH=../../lib/libsendfile.so.1
$(ROOT)/usr/lib/libsocket.so.1:=	REALPATH=../../lib/libsocket.so.1
$(ROOT)/usr/lib/libsocket.so:=		REALPATH=../../lib/libsocket.so.1
$(ROOT)/usr/lib/libsysevent.so.1:=	REALPATH=../../lib/libsysevent.so.1
$(ROOT)/usr/lib/libsysevent.so:=	REALPATH=../../lib/libsysevent.so.1
$(ROOT)/usr/lib/libtermcap.so.1:=	REALPATH=../../lib/libtermcap.so.1
$(ROOT)/usr/lib/libtermcap.so:=		REALPATH=../../lib/libtermcap.so.1
$(ROOT)/usr/lib/libtermlib.so.1:=	REALPATH=../../lib/libcurses.so.1
$(ROOT)/usr/lib/libtermlib.so:=		REALPATH=../../lib/libcurses.so.1
$(ROOT)/usr/lib/libthread.so.1:=	REALPATH=../../lib/libthread.so.1
$(ROOT)/usr/lib/libthread.so:=		REALPATH=../../lib/libthread.so.1
$(ROOT)/usr/lib/libthread_db.so.1:=	REALPATH=../../lib/libc_db.so.1
$(ROOT)/usr/lib/libthread_db.so:=	REALPATH=../../lib/libc_db.so.1
$(ROOT)/usr/lib/libtsnet.so.1:=		REALPATH=../../lib/libtsnet.so.1
$(ROOT)/usr/lib/libtsnet.so:=		REALPATH=../../lib/libtsnet.so.1
$(ROOT)/usr/lib/libtsol.so.2:=		REALPATH=../../lib/libtsol.so.2
$(ROOT)/usr/lib/libtsol.so:=		REALPATH=../../lib/libtsol.so.2
$(ROOT)/usr/lib/libumem.so.1:=		REALPATH=../../lib/libumem.so.1
$(ROOT)/usr/lib/libumem.so:=		REALPATH=../../lib/libumem.so.1
$(ROOT)/usr/lib/libuuid.so.1:=		REALPATH=../../lib/libuuid.so.1
$(ROOT)/usr/lib/libuuid.so:=		REALPATH=../../lib/libuuid.so.1
$(ROOT)/usr/lib/libuutil.so.1:=		REALPATH=../../lib/libuutil.so.1
$(ROOT)/usr/lib/libuutil.so:=		REALPATH=../../lib/libuutil.so.1
$(ROOT)/usr/lib/libw.so.1:=		REALPATH=../../lib/libw.so.1
$(ROOT)/usr/lib/libw.so:=		REALPATH=../../lib/libw.so.1
$(ROOT)/usr/lib/libxnet.so.1:=		REALPATH=../../lib/libxnet.so.1
$(ROOT)/usr/lib/libxnet.so:=		REALPATH=../../lib/libxnet.so.1
$(ROOT)/usr/lib/libzfs.so.1:=		REALPATH=../../lib/libzfs.so.1
$(ROOT)/usr/lib/libzfs.so:=		REALPATH=../../lib/libzfs.so.1
$(ROOT)/usr/lib/libzfs_core.so.1:=	REALPATH=../../lib/libzfs_core.so.1
$(ROOT)/usr/lib/libzfs_core.so:=	REALPATH=../../lib/libzfs_core.so.1
$(ROOT)/usr/lib/llib-ladm.ln:=		REALPATH=../../lib/llib-ladm.ln
$(ROOT)/usr/lib/llib-ladm:=		REALPATH=../../lib/llib-ladm
$(ROOT)/usr/lib/llib-laio.ln:=		REALPATH=../../lib/llib-laio.ln
$(ROOT)/usr/lib/llib-laio:=		REALPATH=../../lib/llib-laio
$(ROOT)/usr/lib/llib-lavl.ln:=		REALPATH=../../lib/llib-lavl.ln
$(ROOT)/usr/lib/llib-lavl:=		REALPATH=../../lib/llib-lavl
$(ROOT)/usr/lib/llib-lbsm.ln:=		REALPATH=../../lib/llib-lbsm.ln
$(ROOT)/usr/lib/llib-lbsm:=		REALPATH=../../lib/llib-lbsm
$(ROOT)/usr/lib/llib-lc.ln:=		REALPATH=../../lib/llib-lc.ln
$(ROOT)/usr/lib/llib-lc:=		REALPATH=../../lib/llib-lc
$(ROOT)/usr/lib/llib-lcmdutils.ln:=	REALPATH=../../lib/llib-lcmdutils.ln
$(ROOT)/usr/lib/llib-lcmdutils:=	REALPATH=../../lib/llib-lcmdutils
$(ROOT)/usr/lib/llib-lcontract.ln:=	REALPATH=../../lib/llib-lcontract.ln
$(ROOT)/usr/lib/llib-lcontract:=	REALPATH=../../lib/llib-lcontract
$(ROOT)/usr/lib/llib-lctf.ln:=		REALPATH=../../lib/llib-lctf.ln
$(ROOT)/usr/lib/llib-lctf:=		REALPATH=../../lib/llib-lctf
$(ROOT)/usr/lib/llib-lcurses.ln:=	REALPATH=../../lib/llib-lcurses.ln
$(ROOT)/usr/lib/llib-lcurses:=		REALPATH=../../lib/llib-lcurses
$(ROOT)/usr/lib/llib-ldevice.ln:=	REALPATH=../../lib/llib-ldevice.ln
$(ROOT)/usr/lib/llib-ldevice:=		REALPATH=../../lib/llib-ldevice
$(ROOT)/usr/lib/llib-ldevid.ln:=	REALPATH=../../lib/llib-ldevid.ln
$(ROOT)/usr/lib/llib-ldevid:=		REALPATH=../../lib/llib-ldevid
$(ROOT)/usr/lib/llib-ldevinfo.ln:=	REALPATH=../../lib/llib-ldevinfo.ln
$(ROOT)/usr/lib/llib-ldevinfo:=		REALPATH=../../lib/llib-ldevinfo
$(ROOT)/usr/lib/llib-ldhcpagent.ln:=	REALPATH=../../lib/llib-ldhcpagent.ln
$(ROOT)/usr/lib/llib-ldhcpagent:=	REALPATH=../../lib/llib-ldhcpagent
$(ROOT)/usr/lib/llib-ldhcputil.ln:=	REALPATH=../../lib/llib-ldhcputil.ln
$(ROOT)/usr/lib/llib-ldhcputil:=	REALPATH=../../lib/llib-ldhcputil
$(ROOT)/usr/lib/llib-ldl.ln:=		REALPATH=../../lib/llib-ldl.ln
$(ROOT)/usr/lib/llib-ldl:=		REALPATH=../../lib/llib-ldl
$(ROOT)/usr/lib/llib-ldoor.ln:=		REALPATH=../../lib/llib-ldoor.ln
$(ROOT)/usr/lib/llib-ldoor:=		REALPATH=../../lib/llib-ldoor
$(ROOT)/usr/lib/llib-lefi.ln:=		REALPATH=../../lib/llib-lefi.ln
$(ROOT)/usr/lib/llib-lefi:=		REALPATH=../../lib/llib-lefi
$(ROOT)/usr/lib/llib-lelf.ln:=		REALPATH=../../lib/llib-lelf.ln
$(ROOT)/usr/lib/llib-lelf:=		REALPATH=../../lib/llib-lelf
$(ROOT)/usr/lib/llib-lfdisk.ln:=	REALPATH=../../lib/llib-lfdisk.ln
$(ROOT)/usr/lib/llib-lfdisk:=		REALPATH=../../lib/llib-lfdisk
$(ROOT)/usr/lib/llib-lgen.ln:=		REALPATH=../../lib/llib-lgen.ln
$(ROOT)/usr/lib/llib-lgen:=		REALPATH=../../lib/llib-lgen
$(ROOT)/usr/lib/llib-linetutil.ln:=	REALPATH=../../lib/llib-linetutil.ln
$(ROOT)/usr/lib/llib-linetutil:=	REALPATH=../../lib/llib-linetutil
$(ROOT)/usr/lib/llib-lintl.ln:=		REALPATH=../../lib/llib-lintl.ln
$(ROOT)/usr/lib/llib-lintl:=		REALPATH=../../lib/llib-lintl
$(ROOT)/usr/lib/llib-lkstat.ln:=	REALPATH=../../lib/llib-lkstat.ln
$(ROOT)/usr/lib/llib-lkstat:=		REALPATH=../../lib/llib-lkstat
$(ROOT)/usr/lib/llib-lm:=		REALPATH=../../lib/llib-lm
$(ROOT)/usr/lib/llib-lm.ln:=		REALPATH=../../lib/llib-lm.ln
$(ROOT)/usr/lib/llib-lmd5.ln:=		REALPATH=../../lib/llib-lmd5.ln
$(ROOT)/usr/lib/llib-lmd5:=		REALPATH=../../lib/llib-lmd5
$(ROOT)/usr/lib/llib-lmeta.ln:=		REALPATH=../../lib/llib-lmeta.ln
$(ROOT)/usr/lib/llib-lmeta:=		REALPATH=../../lib/llib-lmeta
$(ROOT)/usr/lib/llib-lnsl.ln:=		REALPATH=../../lib/llib-lnsl.ln
$(ROOT)/usr/lib/llib-lnsl:=		REALPATH=../../lib/llib-lnsl
$(ROOT)/usr/lib/llib-lnvpair.ln:=	REALPATH=../../lib/llib-lnvpair.ln
$(ROOT)/usr/lib/llib-lnvpair:=		REALPATH=../../lib/llib-lnvpair
$(ROOT)/usr/lib/llib-lpam.ln:=		REALPATH=../../lib/llib-lpam.ln
$(ROOT)/usr/lib/llib-lpam:=		REALPATH=../../lib/llib-lpam
$(ROOT)/usr/lib/llib-lposix4.ln:=	REALPATH=../../lib/llib-lrt.ln
$(ROOT)/usr/lib/llib-lposix4:=		REALPATH=../../lib/llib-lrt
$(ROOT)/usr/lib/llib-lpthread.ln:=	REALPATH=../../lib/llib-lpthread.ln
$(ROOT)/usr/lib/llib-lpthread:=		REALPATH=../../lib/llib-lpthread
$(ROOT)/usr/lib/llib-lresolv.ln:=	REALPATH=../../lib/llib-lresolv.ln
$(ROOT)/usr/lib/llib-lresolv:=		REALPATH=../../lib/llib-lresolv
$(ROOT)/usr/lib/llib-lrpcsvc.ln:=	REALPATH=../../lib/llib-lrpcsvc.ln
$(ROOT)/usr/lib/llib-lrpcsvc:=		REALPATH=../../lib/llib-lrpcsvc
$(ROOT)/usr/lib/llib-lrt.ln:=		REALPATH=../../lib/llib-lrt.ln
$(ROOT)/usr/lib/llib-lrt:=		REALPATH=../../lib/llib-lrt
$(ROOT)/usr/lib/llib-lrtld_db.ln:=	REALPATH=../../lib/llib-lrtld_db.ln
$(ROOT)/usr/lib/llib-lrtld_db:=		REALPATH=../../lib/llib-lrtld_db
$(ROOT)/usr/lib/llib-lscf.ln:=		REALPATH=../../lib/llib-lscf.ln
$(ROOT)/usr/lib/llib-lscf:=		REALPATH=../../lib/llib-lscf
$(ROOT)/usr/lib/llib-lsec.ln:=		REALPATH=../../lib/llib-lsec.ln
$(ROOT)/usr/lib/llib-lsec:=		REALPATH=../../lib/llib-lsec
$(ROOT)/usr/lib/llib-lsecdb.ln:=	REALPATH=../../lib/llib-lsecdb.ln
$(ROOT)/usr/lib/llib-lsecdb:=		REALPATH=../../lib/llib-lsecdb
$(ROOT)/usr/lib/llib-lsendfile.ln:=	REALPATH=../../lib/llib-lsendfile.ln
$(ROOT)/usr/lib/llib-lsendfile:=	REALPATH=../../lib/llib-lsendfile
$(ROOT)/usr/lib/llib-lsocket.ln:=	REALPATH=../../lib/llib-lsocket.ln
$(ROOT)/usr/lib/llib-lsocket:=		REALPATH=../../lib/llib-lsocket
$(ROOT)/usr/lib/llib-lsysevent.ln:=	REALPATH=../../lib/llib-lsysevent.ln
$(ROOT)/usr/lib/llib-lsysevent:=	REALPATH=../../lib/llib-lsysevent
$(ROOT)/usr/lib/llib-ltermcap.ln:=	REALPATH=../../lib/llib-ltermcap.ln
$(ROOT)/usr/lib/llib-ltermcap:=		REALPATH=../../lib/llib-ltermcap
$(ROOT)/usr/lib/llib-ltermlib.ln:=	REALPATH=../../lib/llib-lcurses.ln
$(ROOT)/usr/lib/llib-ltermlib:=		REALPATH=../../lib/llib-lcurses
$(ROOT)/usr/lib/llib-lthread.ln:=	REALPATH=../../lib/llib-lthread.ln
$(ROOT)/usr/lib/llib-lthread:=		REALPATH=../../lib/llib-lthread
$(ROOT)/usr/lib/llib-lthread_db.ln:=	REALPATH=../../lib/llib-lc_db.ln
$(ROOT)/usr/lib/llib-lthread_db:=	REALPATH=../../lib/llib-lc_db
$(ROOT)/usr/lib/llib-ltsnet.ln:=	REALPATH=../../lib/llib-ltsnet.ln
$(ROOT)/usr/lib/llib-ltsnet:=		REALPATH=../../lib/llib-ltsnet
$(ROOT)/usr/lib/llib-ltsol.ln:=		REALPATH=../../lib/llib-ltsol.ln
$(ROOT)/usr/lib/llib-ltsol:=		REALPATH=../../lib/llib-ltsol
$(ROOT)/usr/lib/llib-lumem.ln:=		REALPATH=../../lib/llib-lumem.ln
$(ROOT)/usr/lib/llib-lumem:=		REALPATH=../../lib/llib-lumem
$(ROOT)/usr/lib/llib-luuid.ln:=		REALPATH=../../lib/llib-luuid.ln
$(ROOT)/usr/lib/llib-luuid:=		REALPATH=../../lib/llib-luuid
$(ROOT)/usr/lib/llib-lxnet.ln:=		REALPATH=../../lib/llib-lxnet.ln
$(ROOT)/usr/lib/llib-lxnet:=		REALPATH=../../lib/llib-lxnet
$(ROOT)/usr/lib/llib-lzfs.ln:=		REALPATH=../../lib/llib-lzfs.ln
$(ROOT)/usr/lib/llib-lzfs:=		REALPATH=../../lib/llib-lzfs
$(ROOT)/usr/lib/llib-lzfs_core.ln:=	REALPATH=../../lib/llib-lzfs_core.ln
$(ROOT)/usr/lib/llib-lzfs_core:=	REALPATH=../../lib/llib-lzfs_core
$(ROOT)/usr/lib/nss_compat.so.1:=	REALPATH=../../lib/nss_compat.so.1
$(ROOT)/usr/lib/nss_dns.so.1:=		REALPATH=../../lib/nss_dns.so.1
$(ROOT)/usr/lib/nss_files.so.1:=	REALPATH=../../lib/nss_files.so.1
$(ROOT)/usr/lib/nss_nis.so.1:=		REALPATH=../../lib/nss_nis.so.1
$(ROOT)/usr/lib/nss_user.so.1:=		REALPATH=../../lib/nss_user.so.1
$(ROOT)/usr/lib/fm/libfmevent.so.1:=    REALPATH=../../../lib/fm/libfmevent.so.1
$(ROOT)/usr/lib/fm/libfmevent.so:=      REALPATH=../../../lib/fm/libfmevent.so.1
$(ROOT)/usr/lib/fm/llib-lfmevent.ln:=   REALPATH=../../../lib/fm/llib-lfmevent.ln
$(ROOT)/usr/lib/fm/llib-lfmevent:=      REALPATH=../../../lib/fm/llib-lfmevent

$(ROOT)/lib/$(MACH64)/libposix4.so.1:= \
	REALPATH=librt.so.1
$(ROOT)/lib/$(MACH64)/libposix4.so:= \
	REALPATH=libposix4.so.1
$(ROOT)/lib/$(MACH64)/llib-lposix4.ln:= \
	REALPATH=llib-lrt.ln
$(ROOT)/lib/$(MACH64)/libthread_db.so.1:= \
	REALPATH=libc_db.so.1
$(ROOT)/lib/$(MACH64)/libthread_db.so:= \
	REALPATH=libc_db.so.1
$(ROOT)/usr/lib/$(MACH64)/ld.so.1:= \
	REALPATH=../../../lib/$(MACH64)/ld.so.1
$(ROOT)/usr/lib/$(MACH64)/libadm.so.1:= \
	REALPATH=../../../lib/$(MACH64)/libadm.so.1
$(ROOT)/usr/lib/$(MACH64)/libadm.so:= \
	REALPATH=../../../lib/$(MACH64)/libadm.so.1
$(ROOT)/usr/lib/$(MACH64)/libaio.so.1:= \
	REALPATH=../../../lib/$(MACH64)/libaio.so.1
$(ROOT)/usr/lib/$(MACH64)/libaio.so:= \
	REALPATH=../../../lib/$(MACH64)/libaio.so.1
$(ROOT)/usr/lib/$(MACH64)/libavl.so.1:= \
	REALPATH=../../../lib/$(MACH64)/libavl.so.1
$(ROOT)/usr/lib/$(MACH64)/libavl.so:= \
	REALPATH=../../../lib/$(MACH64)/libavl.so.1
$(ROOT)/usr/lib/$(MACH64)/libbsm.so.1:= \
	REALPATH=../../../lib/$(MACH64)/libbsm.so.1
$(ROOT)/usr/lib/$(MACH64)/libbsm.so:= \
	REALPATH=../../../lib/$(MACH64)/libbsm.so.1
$(ROOT)/usr/lib/$(MACH64)/libc.so.1:= \
	REALPATH=../../../lib/$(MACH64)/libc.so.1
$(ROOT)/usr/lib/$(MACH64)/libc.so:= \
	REALPATH=../../../lib/$(MACH64)/libc.so.1
$(ROOT)/usr/lib/$(MACH64)/libc_db.so.1:= \
	REALPATH=../../../lib/$(MACH64)/libc_db.so.1
$(ROOT)/usr/lib/$(MACH64)/libc_db.so:= \
	REALPATH=../../../lib/$(MACH64)/libc_db.so.1
$(ROOT)/usr/lib/$(MACH64)/libcmdutils.so.1:= \
	REALPATH=../../../lib/$(MACH64)/libcmdutils.so.1
$(ROOT)/usr/lib/$(MACH64)/libcmdutils.so:= \
	REALPATH=../../../lib/$(MACH64)/libcmdutils.so.1
$(ROOT)/usr/lib/$(MACH64)/libcontract.so.1:= \
	REALPATH=../../../lib/$(MACH64)/libcontract.so.1
$(ROOT)/usr/lib/$(MACH64)/libcontract.so:= \
	REALPATH=../../../lib/$(MACH64)/libcontract.so.1
$(ROOT)/usr/lib/$(MACH64)/libctf.so.1:= \
	REALPATH=../../../lib/$(MACH64)/libctf.so.1
$(ROOT)/usr/lib/$(MACH64)/libctf.so:= \
	REALPATH=../../../lib/$(MACH64)/libctf.so.1
$(ROOT)/usr/lib/$(MACH64)/libcurses.so.1:= \
	REALPATH=../../../lib/$(MACH64)/libcurses.so.1
$(ROOT)/usr/lib/$(MACH64)/libcurses.so:= \
	REALPATH=../../../lib/$(MACH64)/libcurses.so.1
$(ROOT)/usr/lib/$(MACH64)/libdevice.so.1:= \
	REALPATH=../../../lib/$(MACH64)/libdevice.so.1
$(ROOT)/usr/lib/$(MACH64)/libdevice.so:= \
	REALPATH=../../../lib/$(MACH64)/libdevice.so.1
$(ROOT)/usr/lib/$(MACH64)/libdevid.so.1:= \
	REALPATH=../../../lib/$(MACH64)/libdevid.so.1
$(ROOT)/usr/lib/$(MACH64)/libdevid.so:= \
	REALPATH=../../../lib/$(MACH64)/libdevid.so.1
$(ROOT)/usr/lib/$(MACH64)/libdevinfo.so.1:= \
	REALPATH=../../../lib/$(MACH64)/libdevinfo.so.1
$(ROOT)/usr/lib/$(MACH64)/libdevinfo.so:= \
	REALPATH=../../../lib/$(MACH64)/libdevinfo.so.1
$(ROOT)/usr/lib/$(MACH64)/libdhcputil.so.1:= \
	REALPATH=../../../lib/$(MACH64)/libdhcputil.so.1
$(ROOT)/usr/lib/$(MACH64)/libdhcputil.so:= \
	REALPATH=../../../lib/$(MACH64)/libdhcputil.so.1
$(ROOT)/usr/lib/$(MACH64)/libdl.so.1:= \
	REALPATH=../../../lib/$(MACH64)/libdl.so.1
$(ROOT)/usr/lib/$(MACH64)/libdl.so:= \
	REALPATH=../../../lib/$(MACH64)/libdl.so.1
$(ROOT)/usr/lib/$(MACH64)/libdlpi.so.1:= \
	REALPATH=../../../lib/$(MACH64)/libdlpi.so.1
$(ROOT)/usr/lib/$(MACH64)/libdlpi.so:= \
	REALPATH=../../../lib/$(MACH64)/libdlpi.so.1
$(ROOT)/usr/lib/$(MACH64)/libdoor.so.1:= \
	REALPATH=../../../lib/$(MACH64)/libdoor.so.1
$(ROOT)/usr/lib/$(MACH64)/libdoor.so:= \
	REALPATH=../../../lib/$(MACH64)/libdoor.so.1
$(ROOT)/usr/lib/$(MACH64)/libefi.so.1:= \
	REALPATH=../../../lib/$(MACH64)/libefi.so.1
$(ROOT)/usr/lib/$(MACH64)/libefi.so:= \
	REALPATH=../../../lib/$(MACH64)/libefi.so.1
$(ROOT)/usr/lib/$(MACH64)/libelf.so.1:= \
	REALPATH=../../../lib/$(MACH64)/libelf.so.1
$(ROOT)/usr/lib/$(MACH64)/libelf.so:= \
	REALPATH=../../../lib/$(MACH64)/libelf.so.1
$(ROOT)/usr/lib/$(MACH64)/libgen.so.1:= \
	REALPATH=../../../lib/$(MACH64)/libgen.so.1
$(ROOT)/usr/lib/$(MACH64)/libgen.so:= \
	REALPATH=../../../lib/$(MACH64)/libgen.so.1
$(ROOT)/usr/lib/$(MACH64)/libinetutil.so.1:= \
	REALPATH=../../../lib/$(MACH64)/libinetutil.so.1
$(ROOT)/usr/lib/$(MACH64)/libinetutil.so:= \
	REALPATH=../../../lib/$(MACH64)/libinetutil.so.1
$(ROOT)/usr/lib/$(MACH64)/libintl.so.1:= \
	REALPATH=../../../lib/$(MACH64)/libintl.so.1
$(ROOT)/usr/lib/$(MACH64)/libintl.so:= \
	REALPATH=../../../lib/$(MACH64)/libintl.so.1
$(ROOT)/usr/lib/$(MACH64)/libkstat.so.1:= \
	REALPATH=../../../lib/$(MACH64)/libkstat.so.1
$(ROOT)/usr/lib/$(MACH64)/libkstat.so:= \
	REALPATH=../../../lib/$(MACH64)/libkstat.so.1
$(ROOT)/usr/lib/$(MACH64)/liblddbg.so.4:= \
	REALPATH=../../../lib/$(MACH64)/liblddbg.so.4
$(ROOT)/usr/lib/$(MACH64)/libm.so.1:= \
	REALPATH=../../../lib/$(MACH64)/libm.so.1
$(ROOT)/usr/lib/$(MACH64)/libm.so.2:= \
	REALPATH=../../../lib/$(MACH64)/libm.so.2
$(ROOT)/usr/lib/$(MACH64)/libm.so:= \
	REALPATH=../../../lib/$(MACH64)/libm.so.2
$(ROOT)/usr/lib/$(MACH64)/libmd.so.1:= \
	REALPATH=../../../lib/$(MACH64)/libmd.so.1
$(ROOT)/usr/lib/$(MACH64)/libmd.so:= \
	REALPATH=../../../lib/$(MACH64)/libmd.so.1
$(ROOT)/usr/lib/$(MACH64)/libmd5.so.1:= \
	REALPATH=../../../lib/$(MACH64)/libmd5.so.1
$(ROOT)/usr/lib/$(MACH64)/libmd5.so:= \
	REALPATH=../../../lib/$(MACH64)/libmd5.so.1
$(ROOT)/usr/lib/$(MACH64)/libmp.so.2:= \
	REALPATH=../../../lib/$(MACH64)/libmp.so.2
$(ROOT)/usr/lib/$(MACH64)/libmp.so:= \
	REALPATH=../../../lib/$(MACH64)/libmp.so.2
$(ROOT)/usr/lib/$(MACH64)/libmvec.so.1:= \
	REALPATH=../../../lib/$(MACH64)/libmvec.so.1
$(ROOT)/usr/lib/$(MACH64)/libmvec.so:= \
	REALPATH=../../../lib/$(MACH64)/libmvec.so.1
$(ROOT)/usr/lib/$(MACH64)/libnsl.so.1:= \
	REALPATH=../../../lib/$(MACH64)/libnsl.so.1
$(ROOT)/usr/lib/$(MACH64)/libnsl.so:= \
	REALPATH=../../../lib/$(MACH64)/libnsl.so.1
$(ROOT)/usr/lib/$(MACH64)/libnvpair.so.1:= \
	REALPATH=../../../lib/$(MACH64)/libnvpair.so.1
$(ROOT)/usr/lib/$(MACH64)/libnvpair.so:= \
	REALPATH=../../../lib/$(MACH64)/libnvpair.so.1
$(ROOT)/usr/lib/$(MACH64)/libpam.so.1:= \
	REALPATH=../../../lib/$(MACH64)/libpam.so.1
$(ROOT)/usr/lib/$(MACH64)/libpam.so:= \
	REALPATH=../../../lib/$(MACH64)/libpam.so.1
$(ROOT)/usr/lib/$(MACH64)/libposix4.so.1:= \
	REALPATH=../../../lib/$(MACH64)/librt.so.1
$(ROOT)/usr/lib/$(MACH64)/libposix4.so:= \
	REALPATH=../../../lib/$(MACH64)/librt.so.1
$(ROOT)/usr/lib/$(MACH64)/libproc.so.1:= \
	REALPATH=../../../lib/$(MACH64)/libproc.so.1
$(ROOT)/usr/lib/$(MACH64)/libproc.so:= \
	REALPATH=../../../lib/$(MACH64)/libproc.so.1
$(ROOT)/usr/lib/$(MACH64)/libpthread.so.1:= \
	REALPATH=../../../lib/$(MACH64)/libpthread.so.1
$(ROOT)/usr/lib/$(MACH64)/libpthread.so:= \
	REALPATH=../../../lib/$(MACH64)/libpthread.so.1
$(ROOT)/usr/lib/$(MACH64)/librcm.so.1:= \
	REALPATH=../../../lib/$(MACH64)/librcm.so.1
$(ROOT)/usr/lib/$(MACH64)/librcm.so:= \
	REALPATH=../../../lib/$(MACH64)/librcm.so.1
$(ROOT)/usr/lib/$(MACH64)/libresolv.so.2:= \
	REALPATH=../../../lib/$(MACH64)/libresolv.so.2
$(ROOT)/usr/lib/$(MACH64)/libresolv.so:= \
	REALPATH=../../../lib/$(MACH64)/libresolv.so.2
$(ROOT)/usr/lib/$(MACH64)/librestart.so.1:= \
	REALPATH=../../../lib/$(MACH64)/librestart.so.1
$(ROOT)/usr/lib/$(MACH64)/librestart.so:= \
	REALPATH=../../../lib/$(MACH64)/librestart.so.1
$(ROOT)/usr/lib/$(MACH64)/librpcsvc.so.1:= \
	REALPATH=../../../lib/$(MACH64)/librpcsvc.so.1
$(ROOT)/usr/lib/$(MACH64)/librpcsvc.so:= \
	REALPATH=../../../lib/$(MACH64)/librpcsvc.so.1
$(ROOT)/usr/lib/$(MACH64)/librt.so.1:= \
	REALPATH=../../../lib/$(MACH64)/librt.so.1
$(ROOT)/usr/lib/$(MACH64)/librt.so:= \
	REALPATH=../../../lib/$(MACH64)/librt.so.1
$(ROOT)/usr/lib/$(MACH64)/librtld.so.1:= \
	REALPATH=../../../lib/$(MACH64)/librtld.so.1
$(ROOT)/usr/lib/$(MACH64)/librtld_db.so.1:= \
	REALPATH=../../../lib/$(MACH64)/librtld_db.so.1
$(ROOT)/usr/lib/$(MACH64)/librtld_db.so:= \
	REALPATH=../../../lib/$(MACH64)/librtld_db.so.1
$(ROOT)/usr/lib/$(MACH64)/libscf.so.1:= \
	REALPATH=../../../lib/$(MACH64)/libscf.so.1
$(ROOT)/usr/lib/$(MACH64)/libscf.so:= \
	REALPATH=../../../lib/$(MACH64)/libscf.so.1
$(ROOT)/usr/lib/$(MACH64)/libsec.so.1:= \
	REALPATH=../../../lib/$(MACH64)/libsec.so.1
$(ROOT)/usr/lib/$(MACH64)/libsec.so:= \
	REALPATH=../../../lib/$(MACH64)/libsec.so.1
$(ROOT)/usr/lib/$(MACH64)/libsecdb.so.1:= \
	REALPATH=../../../lib/$(MACH64)/libsecdb.so.1
$(ROOT)/usr/lib/$(MACH64)/libsecdb.so:= \
	REALPATH=../../../lib/$(MACH64)/libsecdb.so.1
$(ROOT)/usr/lib/$(MACH64)/libsendfile.so.1:= \
	REALPATH=../../../lib/$(MACH64)/libsendfile.so.1
$(ROOT)/usr/lib/$(MACH64)/libsendfile.so:= \
	REALPATH=../../../lib/$(MACH64)/libsendfile.so.1
$(ROOT)/usr/lib/$(MACH64)/libsocket.so.1:= \
	REALPATH=../../../lib/$(MACH64)/libsocket.so.1
$(ROOT)/usr/lib/$(MACH64)/libsocket.so:= \
	REALPATH=../../../lib/$(MACH64)/libsocket.so.1
$(ROOT)/usr/lib/$(MACH64)/libsysevent.so.1:= \
	REALPATH=../../../lib/$(MACH64)/libsysevent.so.1
$(ROOT)/usr/lib/$(MACH64)/libsysevent.so:= \
	REALPATH=../../../lib/$(MACH64)/libsysevent.so.1
$(ROOT)/usr/lib/$(MACH64)/libtermcap.so.1:= \
	REALPATH=../../../lib/$(MACH64)/libtermcap.so.1
$(ROOT)/usr/lib/$(MACH64)/libtermcap.so:= \
	REALPATH=../../../lib/$(MACH64)/libtermcap.so.1
$(ROOT)/usr/lib/$(MACH64)/libtermlib.so.1:= \
	REALPATH=../../../lib/$(MACH64)/libcurses.so.1
$(ROOT)/usr/lib/$(MACH64)/libtermlib.so:= \
	REALPATH=../../../lib/$(MACH64)/libcurses.so.1
$(ROOT)/usr/lib/$(MACH64)/libthread.so.1:= \
	REALPATH=../../../lib/$(MACH64)/libthread.so.1
$(ROOT)/usr/lib/$(MACH64)/libthread.so:= \
	REALPATH=../../../lib/$(MACH64)/libthread.so.1
$(ROOT)/usr/lib/$(MACH64)/libthread_db.so.1:= \
	REALPATH=../../../lib/$(MACH64)/libc_db.so.1
$(ROOT)/usr/lib/$(MACH64)/libthread_db.so:= \
	REALPATH=../../../lib/$(MACH64)/libc_db.so.1
$(ROOT)/usr/lib/$(MACH64)/libtsnet.so.1:= \
	REALPATH=../../../lib/$(MACH64)/libtsnet.so.1
$(ROOT)/usr/lib/$(MACH64)/libtsnet.so:= \
	REALPATH=../../../lib/$(MACH64)/libtsnet.so.1
$(ROOT)/usr/lib/$(MACH64)/libtsol.so.2:= \
	REALPATH=../../../lib/$(MACH64)/libtsol.so.2
$(ROOT)/usr/lib/$(MACH64)/libtsol.so:= \
	REALPATH=../../../lib/$(MACH64)/libtsol.so.2
$(ROOT)/usr/lib/$(MACH64)/libumem.so.1:= \
	REALPATH=../../../lib/$(MACH64)/libumem.so.1
$(ROOT)/usr/lib/$(MACH64)/libumem.so:= \
	REALPATH=../../../lib/$(MACH64)/libumem.so.1
$(ROOT)/usr/lib/$(MACH64)/libuuid.so.1:= \
	REALPATH=../../../lib/$(MACH64)/libuuid.so.1
$(ROOT)/usr/lib/$(MACH64)/libuuid.so:= \
	REALPATH=../../../lib/$(MACH64)/libuuid.so.1
$(ROOT)/usr/lib/$(MACH64)/libuutil.so.1:= \
	REALPATH=../../../lib/$(MACH64)/libuutil.so.1
$(ROOT)/usr/lib/$(MACH64)/libuutil.so:= \
	REALPATH=../../../lib/$(MACH64)/libuutil.so.1
$(ROOT)/usr/lib/$(MACH64)/libw.so.1:= \
	REALPATH=../../../lib/$(MACH64)/libw.so.1
$(ROOT)/usr/lib/$(MACH64)/libw.so:= \
	REALPATH=../../../lib/$(MACH64)/libw.so.1
$(ROOT)/usr/lib/$(MACH64)/libxnet.so.1:= \
	REALPATH=../../../lib/$(MACH64)/libxnet.so.1
$(ROOT)/usr/lib/$(MACH64)/libxnet.so:= \
	REALPATH=../../../lib/$(MACH64)/libxnet.so.1
$(ROOT)/usr/lib/$(MACH64)/libzfs.so:= \
	REALPATH=../../../lib/$(MACH64)/libzfs.so.1
$(ROOT)/usr/lib/$(MACH64)/libzfs.so.1:= \
	REALPATH=../../../lib/$(MACH64)/libzfs.so.1
$(ROOT)/usr/lib/$(MACH64)/libzfs_core.so:= \
	REALPATH=../../../lib/$(MACH64)/libzfs_core.so.1
$(ROOT)/usr/lib/$(MACH64)/libzfs_core.so.1:= \
	REALPATH=../../../lib/$(MACH64)/libzfs_core.so.1
$(ROOT)/usr/lib/$(MACH64)/libfdisk.so.1:= \
	REALPATH=../../../lib/$(MACH64)/libfdisk.so.1
$(ROOT)/usr/lib/$(MACH64)/libfdisk.so:= \
	REALPATH=../../../lib/$(MACH64)/libfdisk.so.1
$(ROOT)/usr/lib/$(MACH64)/llib-ladm.ln:= \
	REALPATH=../../../lib/$(MACH64)/llib-ladm.ln
$(ROOT)/usr/lib/$(MACH64)/llib-laio.ln:= \
	REALPATH=../../../lib/$(MACH64)/llib-laio.ln
$(ROOT)/usr/lib/$(MACH64)/llib-lavl.ln:= \
	REALPATH=../../../lib/$(MACH64)/llib-lavl.ln
$(ROOT)/usr/lib/$(MACH64)/llib-lbsm.ln:= \
	REALPATH=../../../lib/$(MACH64)/llib-lbsm.ln
$(ROOT)/usr/lib/$(MACH64)/llib-lc.ln:= \
	REALPATH=../../../lib/$(MACH64)/llib-lc.ln
$(ROOT)/usr/lib/$(MACH64)/llib-lcmdutils.ln:= \
	REALPATH=../../../lib/$(MACH64)/llib-lcmdutils.ln
$(ROOT)/usr/lib/$(MACH64)/llib-lcontract.ln:= \
	REALPATH=../../../lib/$(MACH64)/llib-lcontract.ln
$(ROOT)/usr/lib/$(MACH64)/llib-lctf.ln:= \
	REALPATH=../../../lib/$(MACH64)/llib-lctf.ln
$(ROOT)/usr/lib/$(MACH64)/llib-lcurses.ln:= \
	REALPATH=../../../lib/$(MACH64)/llib-lcurses.ln
$(ROOT)/usr/lib/$(MACH64)/llib-ldevice.ln:= \
	REALPATH=../../../lib/$(MACH64)/llib-ldevice.ln
$(ROOT)/usr/lib/$(MACH64)/llib-ldevid.ln:= \
	REALPATH=../../../lib/$(MACH64)/llib-ldevid.ln
$(ROOT)/usr/lib/$(MACH64)/llib-ldevinfo.ln:= \
	REALPATH=../../../lib/$(MACH64)/llib-ldevinfo.ln
$(ROOT)/usr/lib/$(MACH64)/llib-ldhcputil.ln:= \
	REALPATH=../../../lib/$(MACH64)/llib-ldhcputil.ln
$(ROOT)/usr/lib/$(MACH64)/llib-ldl.ln:= \
	REALPATH=../../../lib/$(MACH64)/llib-ldl.ln
$(ROOT)/usr/lib/$(MACH64)/llib-ldoor.ln:= \
	REALPATH=../../../lib/$(MACH64)/llib-ldoor.ln
$(ROOT)/usr/lib/$(MACH64)/llib-lefi.ln:= \
	REALPATH=../../../lib/$(MACH64)/llib-lefi.ln
$(ROOT)/usr/lib/$(MACH64)/llib-lelf.ln:= \
	REALPATH=../../../lib/$(MACH64)/llib-lelf.ln
$(ROOT)/usr/lib/$(MACH64)/llib-lgen.ln:= \
	REALPATH=../../../lib/$(MACH64)/llib-lgen.ln
$(ROOT)/usr/lib/$(MACH64)/llib-linetutil.ln:= \
	REALPATH=../../../lib/$(MACH64)/llib-linetutil.ln
$(ROOT)/usr/lib/$(MACH64)/llib-lintl.ln:= \
	REALPATH=../../../lib/$(MACH64)/llib-lintl.ln
$(ROOT)/usr/lib/$(MACH64)/llib-lkstat.ln:= \
	REALPATH=../../../lib/$(MACH64)/llib-lkstat.ln
$(ROOT)/usr/lib/$(MACH64)/llib-lm.ln:= \
	REALPATH=../../../lib/$(MACH64)/llib-lm.ln
$(ROOT)/usr/lib/$(MACH64)/llib-lmd5.ln:= \
	REALPATH=../../../lib/$(MACH64)/llib-lmd5.ln
$(ROOT)/usr/lib/$(MACH64)/llib-lnsl.ln:= \
	REALPATH=../../../lib/$(MACH64)/llib-lnsl.ln
$(ROOT)/usr/lib/$(MACH64)/llib-lnvpair.ln:= \
	REALPATH=../../../lib/$(MACH64)/llib-lnvpair.ln
$(ROOT)/usr/lib/$(MACH64)/llib-lpam.ln:= \
	REALPATH=../../../lib/$(MACH64)/llib-lpam.ln
$(ROOT)/usr/lib/$(MACH64)/llib-lposix4.ln:= \
	REALPATH=../../../lib/$(MACH64)/llib-lrt.ln
$(ROOT)/usr/lib/$(MACH64)/llib-lpthread.ln:= \
	REALPATH=../../../lib/$(MACH64)/llib-lpthread.ln
$(ROOT)/usr/lib/$(MACH64)/llib-lresolv.ln:= \
	REALPATH=../../../lib/$(MACH64)/llib-lresolv.ln
$(ROOT)/usr/lib/$(MACH64)/llib-lrpcsvc.ln:= \
	REALPATH=../../../lib/$(MACH64)/llib-lrpcsvc.ln
$(ROOT)/usr/lib/$(MACH64)/llib-lrt.ln:= \
	REALPATH=../../../lib/$(MACH64)/llib-lrt.ln
$(ROOT)/usr/lib/$(MACH64)/llib-lrtld_db.ln:= \
	REALPATH=../../../lib/$(MACH64)/llib-lrtld_db.ln
$(ROOT)/usr/lib/$(MACH64)/llib-lscf.ln:= \
	REALPATH=../../../lib/$(MACH64)/llib-lscf.ln
$(ROOT)/usr/lib/$(MACH64)/llib-lsec.ln:= \
	REALPATH=../../../lib/$(MACH64)/llib-lsec.ln
$(ROOT)/usr/lib/$(MACH64)/llib-lsecdb.ln:= \
	REALPATH=../../../lib/$(MACH64)/llib-lsecdb.ln
$(ROOT)/usr/lib/$(MACH64)/llib-lsendfile.ln:= \
	REALPATH=../../../lib/$(MACH64)/llib-lsendfile.ln
$(ROOT)/usr/lib/$(MACH64)/llib-lsocket.ln:= \
	REALPATH=../../../lib/$(MACH64)/llib-lsocket.ln
$(ROOT)/usr/lib/$(MACH64)/llib-lsysevent.ln:= \
	REALPATH=../../../lib/$(MACH64)/llib-lsysevent.ln
$(ROOT)/usr/lib/$(MACH64)/llib-ltermcap.ln:= \
	REALPATH=../../../lib/$(MACH64)/llib-ltermcap.ln
$(ROOT)/usr/lib/$(MACH64)/llib-ltermlib.ln:= \
	REALPATH=../../../lib/$(MACH64)/llib-lcurses.ln
$(ROOT)/usr/lib/$(MACH64)/llib-lthread.ln:= \
	REALPATH=../../../lib/$(MACH64)/llib-lthread.ln
$(ROOT)/usr/lib/$(MACH64)/llib-lthread_db.ln:= \
	REALPATH=../../../lib/$(MACH64)/llib-lc_db.ln
$(ROOT)/usr/lib/$(MACH64)/llib-ltsnet.ln:= \
	REALPATH=../../../lib/$(MACH64)/llib-ltsnet.ln
$(ROOT)/usr/lib/$(MACH64)/llib-ltsol.ln:= \
	REALPATH=../../../lib/$(MACH64)/llib-ltsol.ln
$(ROOT)/usr/lib/$(MACH64)/llib-lumem.ln:= \
	REALPATH=../../../lib/$(MACH64)/llib-lumem.ln
$(ROOT)/usr/lib/$(MACH64)/llib-luuid.ln:= \
	REALPATH=../../../lib/$(MACH64)/llib-luuid.ln
$(ROOT)/usr/lib/$(MACH64)/llib-lxnet.ln:= \
	REALPATH=../../../lib/$(MACH64)/llib-lxnet.ln
$(ROOT)/usr/lib/$(MACH64)/llib-lzfs.ln:= \
	REALPATH=../../../lib/$(MACH64)/llib-lzfs.ln
$(ROOT)/usr/lib/$(MACH64)/llib-lzfs_core.ln:= \
	REALPATH=../../../lib/$(MACH64)/llib-lzfs_core.ln
$(ROOT)/usr/lib/$(MACH64)/llib-lfdisk.ln:= \
	REALPATH=../../../lib/$(MACH64)/llib-lfdisk.ln
$(ROOT)/usr/lib/$(MACH64)/nss_compat.so.1:= \
	REALPATH=../../../lib/$(MACH64)/nss_compat.so.1
$(ROOT)/usr/lib/$(MACH64)/nss_dns.so.1:= \
	REALPATH=../../../lib/$(MACH64)/nss_dns.so.1
$(ROOT)/usr/lib/$(MACH64)/nss_files.so.1:= \
	REALPATH=../../../lib/$(MACH64)/nss_files.so.1
$(ROOT)/usr/lib/$(MACH64)/nss_nis.so.1:= \
	REALPATH=../../../lib/$(MACH64)/nss_nis.so.1
$(ROOT)/usr/lib/$(MACH64)/nss_user.so.1:= \
	REALPATH=../../../lib/$(MACH64)/nss_user.so.1
$(ROOT)/usr/lib/fm/$(MACH64)/libfmevent.so.1:= \
	REALPATH=../../../../lib/fm/$(MACH64)/libfmevent.so.1
$(ROOT)/usr/lib/fm/$(MACH64)/libfmevent.so:= \
	REALPATH=../../../../lib/fm/$(MACH64)/libfmevent.so.1
$(ROOT)/usr/lib/fm/$(MACH64)/llib-lfmevent.ln:= \
	REALPATH=../../../../lib/fm/$(MACH64)/llib-lfmevent.ln

i386_SYM.USRLIB= \
	/usr/lib/libfdisk.so \
	/usr/lib/libfdisk.so.1 \
	/usr/lib/llib-lfdisk \
	/usr/lib/llib-lfdisk.ln

SYM.USRLIB= \
	$($(MACH)_SYM.USRLIB)	\
	/lib/libposix4.so \
	/lib/libposix4.so.1 \
	/lib/llib-lposix4 \
	/lib/llib-lposix4.ln \
	/lib/libthread_db.so \
	/lib/libthread_db.so.1 \
	/usr/lib/ld.so.1 \
	/usr/lib/libadm.so \
	/usr/lib/libadm.so.1 \
	/usr/lib/libaio.so \
	/usr/lib/libaio.so.1 \
	/usr/lib/libavl.so \
	/usr/lib/libavl.so.1 \
	/usr/lib/libbsm.so \
	/usr/lib/libbsm.so.1 \
	/usr/lib/libc.so \
	/usr/lib/libc.so.1 \
	/usr/lib/libc_db.so \
	/usr/lib/libc_db.so.1 \
	/usr/lib/libcmdutils.so \
	/usr/lib/libcmdutils.so.1 \
	/usr/lib/libcontract.so \
	/usr/lib/libcontract.so.1 \
	/usr/lib/libctf.so \
	/usr/lib/libctf.so.1 \
	/usr/lib/libcurses.so \
	/usr/lib/libcurses.so.1 \
	/usr/lib/libdevice.so \
	/usr/lib/libdevice.so.1 \
	/usr/lib/libdevid.so \
	/usr/lib/libdevid.so.1 \
	/usr/lib/libdevinfo.so \
	/usr/lib/libdevinfo.so.1 \
	/usr/lib/libdhcpagent.so \
	/usr/lib/libdhcpagent.so.1 \
	/usr/lib/libdhcputil.so \
	/usr/lib/libdhcputil.so.1 \
	/usr/lib/libdl.so \
	/usr/lib/libdl.so.1 \
	/usr/lib/libdlpi.so \
	/usr/lib/libdlpi.so.1 \
	/usr/lib/libdoor.so \
	/usr/lib/libdoor.so.1 \
	/usr/lib/libefi.so \
	/usr/lib/libefi.so.1 \
	/usr/lib/libelf.so \
	/usr/lib/libelf.so.1 \
	/usr/lib/libgen.so \
	/usr/lib/libgen.so.1 \
	/usr/lib/libinetutil.so \
	/usr/lib/libinetutil.so.1 \
	/usr/lib/libintl.so \
	/usr/lib/libintl.so.1 \
	/usr/lib/libkstat.so \
	/usr/lib/libkstat.so.1 \
	/usr/lib/liblddbg.so.4 \
	/usr/lib/libm.so.1 \
	/usr/lib/libm.so.2 \
	/usr/lib/libm.so \
	/usr/lib/libmd.so \
	/usr/lib/libmd.so.1 \
	/usr/lib/libmd5.so \
	/usr/lib/libmd5.so.1 \
	/usr/lib/libmeta.so \
	/usr/lib/libmeta.so.1 \
	/usr/lib/libmp.so \
	/usr/lib/libmp.so.1 \
	/usr/lib/libmp.so.2 \
	/usr/lib/libmvec.so.1 \
	/usr/lib/libmvec.so \
	/usr/lib/libnsl.so \
	/usr/lib/libnsl.so.1 \
	/usr/lib/libnvpair.so \
	/usr/lib/libnvpair.so.1 \
	/usr/lib/libpam.so \
	/usr/lib/libpam.so.1 \
	/usr/lib/libposix4.so \
	/usr/lib/libposix4.so.1 \
	/usr/lib/libproc.so \
	/usr/lib/libproc.so.1 \
	/usr/lib/libpthread.so \
	/usr/lib/libpthread.so.1 \
	/usr/lib/librcm.so \
	/usr/lib/librcm.so.1 \
	/usr/lib/libresolv.so \
	/usr/lib/libresolv.so.1 \
	/usr/lib/libresolv.so.2 \
	/usr/lib/librestart.so \
	/usr/lib/librestart.so.1 \
	/usr/lib/librpcsvc.so \
	/usr/lib/librpcsvc.so.1 \
	/usr/lib/librt.so \
	/usr/lib/librt.so.1 \
	/usr/lib/librtld.so.1 \
	/usr/lib/librtld_db.so \
	/usr/lib/librtld_db.so.1 \
	/usr/lib/libscf.so \
	/usr/lib/libscf.so.1 \
	/usr/lib/libsec.so \
	/usr/lib/libsec.so.1 \
	/usr/lib/libsecdb.so \
	/usr/lib/libsecdb.so.1 \
	/usr/lib/libsendfile.so \
	/usr/lib/libsendfile.so.1 \
	/usr/lib/libsocket.so \
	/usr/lib/libsocket.so.1 \
	/usr/lib/libsysevent.so \
	/usr/lib/libsysevent.so.1 \
	/usr/lib/libtermcap.so \
	/usr/lib/libtermcap.so.1 \
	/usr/lib/libtermlib.so \
	/usr/lib/libtermlib.so.1 \
	/usr/lib/libthread.so \
	/usr/lib/libthread.so.1 \
	/usr/lib/libthread_db.so \
	/usr/lib/libthread_db.so.1 \
	/usr/lib/libtsnet.so \
	/usr/lib/libtsnet.so.1 \
	/usr/lib/libtsol.so \
	/usr/lib/libtsol.so.2 \
	/usr/lib/libumem.so \
	/usr/lib/libumem.so.1 \
	/usr/lib/libuuid.so \
	/usr/lib/libuuid.so.1 \
	/usr/lib/libuutil.so \
	/usr/lib/libuutil.so.1 \
	/usr/lib/libw.so \
	/usr/lib/libw.so.1 \
	/usr/lib/libxnet.so \
	/usr/lib/libxnet.so.1 \
	/usr/lib/libzfs.so \
	/usr/lib/libzfs.so.1 \
	/usr/lib/libzfs_core.so \
	/usr/lib/libzfs_core.so.1 \
	/usr/lib/llib-ladm \
	/usr/lib/llib-ladm.ln \
	/usr/lib/llib-laio \
	/usr/lib/llib-laio.ln \
	/usr/lib/llib-lavl \
	/usr/lib/llib-lavl.ln \
	/usr/lib/llib-lbsm \
	/usr/lib/llib-lbsm.ln \
	/usr/lib/llib-lc \
	/usr/lib/llib-lc.ln \
	/usr/lib/llib-lcmdutils \
	/usr/lib/llib-lcmdutils.ln \
	/usr/lib/llib-lcontract \
	/usr/lib/llib-lcontract.ln \
	/usr/lib/llib-lctf \
	/usr/lib/llib-lctf.ln \
	/usr/lib/llib-lcurses \
	/usr/lib/llib-lcurses.ln \
	/usr/lib/llib-ldevice \
	/usr/lib/llib-ldevice.ln \
	/usr/lib/llib-ldevid \
	/usr/lib/llib-ldevid.ln \
	/usr/lib/llib-ldevinfo \
	/usr/lib/llib-ldevinfo.ln \
	/usr/lib/llib-ldhcpagent \
	/usr/lib/llib-ldhcpagent.ln \
	/usr/lib/llib-ldhcputil \
	/usr/lib/llib-ldhcputil.ln \
	/usr/lib/llib-ldl \
	/usr/lib/llib-ldl.ln \
	/usr/lib/llib-ldoor \
	/usr/lib/llib-ldoor.ln \
	/usr/lib/llib-lefi \
	/usr/lib/llib-lefi.ln \
	/usr/lib/llib-lelf \
	/usr/lib/llib-lelf.ln \
	/usr/lib/llib-lgen \
	/usr/lib/llib-lgen.ln \
	/usr/lib/llib-linetutil \
	/usr/lib/llib-linetutil.ln \
	/usr/lib/llib-lintl \
	/usr/lib/llib-lintl.ln \
	/usr/lib/llib-lkstat \
	/usr/lib/llib-lkstat.ln \
	/usr/lib/llib-lm \
	/usr/lib/llib-lm.ln \
	/usr/lib/llib-lmd5 \
	/usr/lib/llib-lmd5.ln \
	/usr/lib/llib-lmeta \
	/usr/lib/llib-lmeta.ln \
	/usr/lib/llib-lnsl \
	/usr/lib/llib-lnsl.ln \
	/usr/lib/llib-lnvpair \
	/usr/lib/llib-lnvpair.ln \
	/usr/lib/llib-lpam \
	/usr/lib/llib-lpam.ln \
	/usr/lib/llib-lposix4 \
	/usr/lib/llib-lposix4.ln \
	/usr/lib/llib-lpthread \
	/usr/lib/llib-lpthread.ln \
	/usr/lib/llib-lresolv \
	/usr/lib/llib-lresolv.ln \
	/usr/lib/llib-lrpcsvc \
	/usr/lib/llib-lrpcsvc.ln \
	/usr/lib/llib-lrt \
	/usr/lib/llib-lrt.ln \
	/usr/lib/llib-lrtld_db \
	/usr/lib/llib-lrtld_db.ln \
	/usr/lib/llib-lscf \
	/usr/lib/llib-lscf.ln \
	/usr/lib/llib-lsec \
	/usr/lib/llib-lsec.ln \
	/usr/lib/llib-lsecdb \
	/usr/lib/llib-lsecdb.ln \
	/usr/lib/llib-lsendfile \
	/usr/lib/llib-lsendfile.ln \
	/usr/lib/llib-lsocket \
	/usr/lib/llib-lsocket.ln \
	/usr/lib/llib-lsysevent \
	/usr/lib/llib-lsysevent.ln \
	/usr/lib/llib-ltermcap \
	/usr/lib/llib-ltermcap.ln \
	/usr/lib/llib-ltermlib \
	/usr/lib/llib-ltermlib.ln \
	/usr/lib/llib-lthread \
	/usr/lib/llib-lthread.ln \
	/usr/lib/llib-lthread_db \
	/usr/lib/llib-lthread_db.ln \
	/usr/lib/llib-ltsnet \
	/usr/lib/llib-ltsnet.ln \
	/usr/lib/llib-ltsol \
	/usr/lib/llib-ltsol.ln \
	/usr/lib/llib-lumem \
	/usr/lib/llib-lumem.ln \
	/usr/lib/llib-luuid \
	/usr/lib/llib-luuid.ln \
	/usr/lib/llib-lxnet \
	/usr/lib/llib-lxnet.ln \
	/usr/lib/llib-lzfs \
	/usr/lib/llib-lzfs.ln \
	/usr/lib/llib-lzfs_core \
	/usr/lib/llib-lzfs_core.ln \
	/usr/lib/nss_compat.so.1 \
	/usr/lib/nss_dns.so.1 \
	/usr/lib/nss_files.so.1 \
	/usr/lib/nss_nis.so.1 \
	/usr/lib/nss_user.so.1 \
	/usr/lib/fm/libfmevent.so \
	/usr/lib/fm/libfmevent.so.1 \
	/usr/lib/fm/llib-lfmevent \
	/usr/lib/fm/llib-lfmevent.ln

sparcv9_SYM.USRLIB64= 

amd64_SYM.USRLIB64=	\
	/usr/lib/amd64/libfdisk.so	\
	/usr/lib/amd64/libfdisk.so.1	\
	/usr/lib/amd64/llib-lfdisk.ln


SYM.USRLIB64= \
	$($(MACH64)_SYM.USRLIB64)		\
	/lib/$(MACH64)/libposix4.so \
	/lib/$(MACH64)/libposix4.so.1 \
	/lib/$(MACH64)/llib-lposix4.ln \
	/lib/$(MACH64)/libthread_db.so \
	/lib/$(MACH64)/libthread_db.so.1 \
	/usr/lib/$(MACH64)/ld.so.1 \
	/usr/lib/$(MACH64)/libadm.so \
	/usr/lib/$(MACH64)/libadm.so.1 \
	/usr/lib/$(MACH64)/libaio.so \
	/usr/lib/$(MACH64)/libaio.so.1 \
	/usr/lib/$(MACH64)/libavl.so \
	/usr/lib/$(MACH64)/libavl.so.1 \
	/usr/lib/$(MACH64)/libbsm.so \
	/usr/lib/$(MACH64)/libbsm.so.1 \
	/usr/lib/$(MACH64)/libc.so \
	/usr/lib/$(MACH64)/libc.so.1 \
	/usr/lib/$(MACH64)/libc_db.so \
	/usr/lib/$(MACH64)/libc_db.so.1 \
	/usr/lib/$(MACH64)/libcmdutils.so \
	/usr/lib/$(MACH64)/libcmdutils.so.1 \
	/usr/lib/$(MACH64)/libcontract.so \
	/usr/lib/$(MACH64)/libcontract.so.1 \
	/usr/lib/$(MACH64)/libctf.so \
	/usr/lib/$(MACH64)/libctf.so.1 \
	/usr/lib/$(MACH64)/libcurses.so \
	/usr/lib/$(MACH64)/libcurses.so.1 \
	/usr/lib/$(MACH64)/libdevice.so \
	/usr/lib/$(MACH64)/libdevice.so.1 \
	/usr/lib/$(MACH64)/libdevid.so \
	/usr/lib/$(MACH64)/libdevid.so.1 \
	/usr/lib/$(MACH64)/libdevinfo.so \
	/usr/lib/$(MACH64)/libdevinfo.so.1 \
	/usr/lib/$(MACH64)/libdhcputil.so \
	/usr/lib/$(MACH64)/libdhcputil.so.1 \
	/usr/lib/$(MACH64)/libdl.so \
	/usr/lib/$(MACH64)/libdl.so.1 \
	/usr/lib/$(MACH64)/libdlpi.so \
	/usr/lib/$(MACH64)/libdlpi.so.1 \
	/usr/lib/$(MACH64)/libdoor.so \
	/usr/lib/$(MACH64)/libdoor.so.1 \
	/usr/lib/$(MACH64)/libefi.so \
	/usr/lib/$(MACH64)/libefi.so.1 \
	/usr/lib/$(MACH64)/libelf.so \
	/usr/lib/$(MACH64)/libelf.so.1 \
	/usr/lib/$(MACH64)/libgen.so \
	/usr/lib/$(MACH64)/libgen.so.1 \
	/usr/lib/$(MACH64)/libinetutil.so \
	/usr/lib/$(MACH64)/libinetutil.so.1 \
	/usr/lib/$(MACH64)/libintl.so \
	/usr/lib/$(MACH64)/libintl.so.1 \
	/usr/lib/$(MACH64)/libkstat.so \
	/usr/lib/$(MACH64)/libkstat.so.1 \
	/usr/lib/$(MACH64)/liblddbg.so.4 \
	/usr/lib/$(MACH64)/libm.so.1 \
	/usr/lib/$(MACH64)/libm.so.2 \
	/usr/lib/$(MACH64)/libm.so \
	/usr/lib/$(MACH64)/libmd.so \
	/usr/lib/$(MACH64)/libmd.so.1 \
	/usr/lib/$(MACH64)/libmd5.so \
	/usr/lib/$(MACH64)/libmd5.so.1 \
	/usr/lib/$(MACH64)/libmp.so \
	/usr/lib/$(MACH64)/libmp.so.2 \
	/usr/lib/$(MACH64)/libmvec.so.1 \
	/usr/lib/$(MACH64)/libmvec.so \
	/usr/lib/$(MACH64)/libnsl.so \
	/usr/lib/$(MACH64)/libnsl.so.1 \
	/usr/lib/$(MACH64)/libnvpair.so \
	/usr/lib/$(MACH64)/libnvpair.so.1 \
	/usr/lib/$(MACH64)/libpam.so \
	/usr/lib/$(MACH64)/libpam.so.1 \
	/usr/lib/$(MACH64)/libposix4.so \
	/usr/lib/$(MACH64)/libposix4.so.1 \
	/usr/lib/$(MACH64)/libproc.so \
	/usr/lib/$(MACH64)/libproc.so.1 \
	/usr/lib/$(MACH64)/libpthread.so \
	/usr/lib/$(MACH64)/libpthread.so.1 \
	/usr/lib/$(MACH64)/librcm.so \
	/usr/lib/$(MACH64)/librcm.so.1 \
	/usr/lib/$(MACH64)/libresolv.so \
	/usr/lib/$(MACH64)/libresolv.so.2 \
	/usr/lib/$(MACH64)/librestart.so \
	/usr/lib/$(MACH64)/librestart.so.1 \
	/usr/lib/$(MACH64)/librpcsvc.so \
	/usr/lib/$(MACH64)/librpcsvc.so.1 \
	/usr/lib/$(MACH64)/librt.so \
	/usr/lib/$(MACH64)/librt.so.1 \
	/usr/lib/$(MACH64)/librtld.so.1 \
	/usr/lib/$(MACH64)/librtld_db.so \
	/usr/lib/$(MACH64)/librtld_db.so.1 \
	/usr/lib/$(MACH64)/libscf.so \
	/usr/lib/$(MACH64)/libscf.so.1 \
	/usr/lib/$(MACH64)/libsec.so \
	/usr/lib/$(MACH64)/libsec.so.1 \
	/usr/lib/$(MACH64)/libsecdb.so \
	/usr/lib/$(MACH64)/libsecdb.so.1 \
	/usr/lib/$(MACH64)/libsendfile.so \
	/usr/lib/$(MACH64)/libsendfile.so.1 \
	/usr/lib/$(MACH64)/libsocket.so \
	/usr/lib/$(MACH64)/libsocket.so.1 \
	/usr/lib/$(MACH64)/libsysevent.so \
	/usr/lib/$(MACH64)/libsysevent.so.1 \
	/usr/lib/$(MACH64)/libtermcap.so \
	/usr/lib/$(MACH64)/libtermcap.so.1 \
	/usr/lib/$(MACH64)/libtermlib.so \
	/usr/lib/$(MACH64)/libtermlib.so.1 \
	/usr/lib/$(MACH64)/libthread.so \
	/usr/lib/$(MACH64)/libthread.so.1 \
	/usr/lib/$(MACH64)/libthread_db.so \
	/usr/lib/$(MACH64)/libthread_db.so.1 \
	/usr/lib/$(MACH64)/libtsnet.so \
	/usr/lib/$(MACH64)/libtsnet.so.1 \
	/usr/lib/$(MACH64)/libtsol.so \
	/usr/lib/$(MACH64)/libtsol.so.2 \
	/usr/lib/$(MACH64)/libumem.so \
	/usr/lib/$(MACH64)/libumem.so.1 \
	/usr/lib/$(MACH64)/libuuid.so \
	/usr/lib/$(MACH64)/libuuid.so.1 \
	/usr/lib/$(MACH64)/libuutil.so \
	/usr/lib/$(MACH64)/libuutil.so.1 \
	/usr/lib/$(MACH64)/libw.so \
	/usr/lib/$(MACH64)/libw.so.1 \
	/usr/lib/$(MACH64)/libxnet.so \
	/usr/lib/$(MACH64)/libxnet.so.1 \
	/usr/lib/$(MACH64)/libzfs.so \
	/usr/lib/$(MACH64)/libzfs.so.1 \
	/usr/lib/$(MACH64)/libzfs_core.so \
	/usr/lib/$(MACH64)/libzfs_core.so.1 \
	/usr/lib/$(MACH64)/llib-ladm.ln \
	/usr/lib/$(MACH64)/llib-laio.ln \
	/usr/lib/$(MACH64)/llib-lavl.ln \
	/usr/lib/$(MACH64)/llib-lbsm.ln \
	/usr/lib/$(MACH64)/llib-lc.ln \
	/usr/lib/$(MACH64)/llib-lcmdutils.ln \
	/usr/lib/$(MACH64)/llib-lcontract.ln \
	/usr/lib/$(MACH64)/llib-lctf.ln \
	/usr/lib/$(MACH64)/llib-lcurses.ln \
	/usr/lib/$(MACH64)/llib-ldevice.ln \
	/usr/lib/$(MACH64)/llib-ldevid.ln \
	/usr/lib/$(MACH64)/llib-ldevinfo.ln \
	/usr/lib/$(MACH64)/llib-ldhcputil.ln \
	/usr/lib/$(MACH64)/llib-ldl.ln \
	/usr/lib/$(MACH64)/llib-ldoor.ln \
	/usr/lib/$(MACH64)/llib-lefi.ln \
	/usr/lib/$(MACH64)/llib-lelf.ln \
	/usr/lib/$(MACH64)/llib-lgen.ln \
	/usr/lib/$(MACH64)/llib-linetutil.ln \
	/usr/lib/$(MACH64)/llib-lintl.ln \
	/usr/lib/$(MACH64)/llib-lkstat.ln \
	/usr/lib/$(MACH64)/llib-lm.ln \
	/usr/lib/$(MACH64)/llib-lmd5.ln \
	/usr/lib/$(MACH64)/llib-lnsl.ln \
	/usr/lib/$(MACH64)/llib-lnvpair.ln \
	/usr/lib/$(MACH64)/llib-lpam.ln \
	/usr/lib/$(MACH64)/llib-lposix4.ln \
	/usr/lib/$(MACH64)/llib-lpthread.ln \
	/usr/lib/$(MACH64)/llib-lresolv.ln \
	/usr/lib/$(MACH64)/llib-lrpcsvc.ln \
	/usr/lib/$(MACH64)/llib-lrt.ln \
	/usr/lib/$(MACH64)/llib-lrtld_db.ln \
	/usr/lib/$(MACH64)/llib-lscf.ln \
	/usr/lib/$(MACH64)/llib-lsec.ln \
	/usr/lib/$(MACH64)/llib-lsecdb.ln \
	/usr/lib/$(MACH64)/llib-lsendfile.ln \
	/usr/lib/$(MACH64)/llib-lsocket.ln \
	/usr/lib/$(MACH64)/llib-lsysevent.ln \
	/usr/lib/$(MACH64)/llib-ltermcap.ln \
	/usr/lib/$(MACH64)/llib-ltermlib.ln \
	/usr/lib/$(MACH64)/llib-lthread.ln \
	/usr/lib/$(MACH64)/llib-lthread_db.ln \
	/usr/lib/$(MACH64)/llib-ltsnet.ln \
	/usr/lib/$(MACH64)/llib-ltsol.ln \
	/usr/lib/$(MACH64)/llib-lumem.ln \
	/usr/lib/$(MACH64)/llib-luuid.ln \
	/usr/lib/$(MACH64)/llib-lxnet.ln \
	/usr/lib/$(MACH64)/llib-lzfs.ln \
	/usr/lib/$(MACH64)/llib-lzfs_core.ln \
	/usr/lib/$(MACH64)/nss_compat.so.1 \
	/usr/lib/$(MACH64)/nss_dns.so.1 \
	/usr/lib/$(MACH64)/nss_files.so.1 \
	/usr/lib/$(MACH64)/nss_nis.so.1 \
	/usr/lib/$(MACH64)/nss_user.so.1 \
	/usr/lib/fm/$(MACH64)/libfmevent.so \
	/usr/lib/fm/$(MACH64)/libfmevent.so.1 \
	/usr/lib/fm/$(MACH64)/llib-lfmevent.ln

#
# usr/src/Makefile uses INS.dir for any member of ROOTDIRS, the fact
# these are symlinks to files has no bearing on this.
#
$(FILELINKS:%=$(ROOT)%):= \
    INS.dir= -$(RM) $@; $(SYMLINK) $(REALPATH) $@<|MERGE_RESOLUTION|>--- conflicted
+++ resolved
@@ -25,12 +25,8 @@
 # Copyright (c) 2012, Igor Kozhukhov <ikozhukhov@gmail.com>
 # Copyright 2012 OmniTI Computer Consulting, Inc.  All rights reserved.
 # Copyright (c) 2013 RackTop Systems.
-<<<<<<< HEAD
 # Copyright 2014 Nexenta Systems, Inc.  All rights reserved.
-=======
-# Copyright 2013 Nexenta Systems, Inc.  All rights reserved.
 # Copyright 2014 Garrett D'Amore <garrett@damore.org>
->>>>>>> 8dcafc60
 #
 
 #
