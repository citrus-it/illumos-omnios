# CDDL HEADER START
#
# The contents of this file are subject to the terms of the
# Common Development and Distribution License (the "License").
# You may not use this file except in compliance with the License.
#
# You can obtain a copy of the license at usr/src/OPENSOLARIS.LICENSE
# or http://www.opensolaris.org/os/licensing.
# See the License for the specific language governing permissions
# and limitations under the License.
#
# When distributing Covered Code, include this CDDL HEADER in each
# file and include the License file at usr/src/OPENSOLARIS.LICENSE.
# If applicable, add the following below this CDDL HEADER, with the
# fields enclosed by brackets "[]" replaced with your own identifying
# information: Portions Copyright [yyyy] [name of copyright owner]
#
# CDDL HEADER END
#

#
# Copyright (c) 1989, 2010, Oracle and/or its affiliates. All rights reserved.
# Copyright 2011, Richard Lowe
# Copyright (c) 2012 by Delphix. All rights reserved.
# Copyright (c) 2012, Igor Kozhukhov <ikozhukhov@gmail.com>
# Copyright 2012 OmniTI Computer Consulting, Inc.  All rights reserved.
# Copyright 2016 Hans Rosenfeld <rosenfeld@grumpf.hope-2000.org>
# Copyright 2017 Nexenta Systems, Inc.
# Copyright 2017 RackTop Systems.
# Copyright 2020 Joyent, Inc.
# Copyright 2022 OmniOS Community Edition (OmniOSce) Association.
# Copyright 2022 Garrett D'Amore <garrett@damore.org>
#

#
# It is easier to think in terms of directory names without the ROOT macro
# prefix.  ROOTDIRS is TARGETDIRS with ROOT prefixes.  It is necessary
# to work with ROOT prefixes when controlling conditional assignments.
#

DIRLINKS=	$(SYM.DIRS)
$(BUILD64)DIRLINKS += $(SYM.DIRS64)

TARGETDIRS=	$(DIRS)
$(BUILD64)TARGETDIRS += $(DIRS64)
$(BUILD32)$(BUILD64)TARGETDIRS += $(DIRSMULTILIB)

TARGETDIRS	+= $(FILELINKS) $(DIRLINKS)

LEGACY_DIRS=				\
	/etc/brand/solaris10		\
	/usr/has			\
	/usr/has/bin			\
	/usr/has/lib			\
	/usr/has/man			\
	/usr/lib/brand/solaris10	\
	/usr/ucb			\
	/usr/ucblib

LEGACY_DIRS64=			\
	/usr/ucb/$(MACH64)	\
	/usr/ucblib/$(MACH64)


DIRS32=				\
	/usr/bin/$(MACH32)	\
	/usr/lib/rcap/$(MACH32)	\
	/usr/sbin/$(MACH32)	\
	/usr/ucb/$(MACH32)

i86_DIRS=			\
	/boot/acpi		\
	/boot/acpi/tables	\
	/boot/grub		\
	/boot/grub/bin		\
	/platform/i86pc		\
	/lib/libmvec		\
	/usr/lib/xen		\
	/usr/lib/xen/bin	\
	/usr/share/bhyve	\
	$(LEGACY_DIRS)		\
	$(DIRS32)

sparcv7_DIRS=			\
	/usr/lib/ldoms		\
	$(LEGACY_DIRS)		\
	$(DIRS32)

PYTHON3_DIRS = \
	/usr/lib/python$(PYTHON3_VERSION)					\
	/usr/lib/python$(PYTHON3_VERSION)/vendor-packages			\
	/usr/lib/python$(PYTHON3_VERSION)/vendor-packages/solaris		\
	/usr/lib/python$(PYTHON3_VERSION)/vendor-packages/solaris/__pycache__	\
	/usr/lib/python$(PYTHON3_VERSION)/vendor-packages/zfs			\
	/usr/lib/python$(PYTHON3_VERSION)/vendor-packages/zfs/__pycache__

$(BUILDPY3b)PYTHON3_DIRS += \
	/usr/lib/python$(PYTHON3b_VERSION)					\
	/usr/lib/python$(PYTHON3b_VERSION)/vendor-packages			\
	/usr/lib/python$(PYTHON3b_VERSION)/vendor-packages/solaris		\
	/usr/lib/python$(PYTHON3b_VERSION)/vendor-packages/solaris/__pycache__	\
	/usr/lib/python$(PYTHON3b_VERSION)/vendor-packages/zfs			\
	/usr/lib/python$(PYTHON3b_VERSION)/vendor-packages/zfs/__pycache__

DIRS=							\
	/boot						\
	/boot/solaris					\
	/boot/solaris/bin				\
	$($(MACH)_DIRS)					\
	/dev						\
	/dev/dsk					\
	/dev/fd						\
	/dev/ipnet					\
	/dev/net					\
	/dev/rdsk					\
	/dev/rmt					\
	/dev/pts					\
	/dev/sad					\
	/dev/swap					\
	/dev/term					\
	/dev/vt						\
	/dev/zcons					\
	/devices					\
	/devices/pseudo					\
	/etc						\
	/etc/brand					\
	/etc/cron.d					\
	/etc/crypto					\
	/etc/crypto/certs				\
	/etc/crypto/crls				\
	/etc/dbus-1					\
	/etc/dbus-1/system.d				\
	/etc/default					\
	/etc/devices					\
	/etc/dev					\
	/etc/dfs					\
	/etc/dladm					\
	/etc/fs						\
	/etc/fs/nfs					\
	/etc/fs/zfs					\
	/etc/ftpd					\
	/etc/hal					\
	/etc/hal/fdi					\
	/etc/hal/fdi/information			\
	/etc/hal/fdi/information/10freedesktop		\
	/etc/hal/fdi/information/20thirdparty		\
	/etc/hal/fdi/information/30user			\
	/etc/hal/fdi/policy				\
	/etc/hal/fdi/policy/10osvendor			\
	/etc/hal/fdi/policy/20thirdparty		\
	/etc/hal/fdi/policy/30user			\
	/etc/hal/fdi/preprobe				\
	/etc/hal/fdi/preprobe/10osvendor		\
	/etc/hal/fdi/preprobe/20thirdparty		\
	/etc/hal/fdi/preprobe/30user			\
	/etc/ipadm					\
	/etc/iscsi					\
	/etc/rpcsec					\
	/etc/security					\
	/etc/security/auth_attr.d			\
	/etc/security/exec_attr.d			\
	/etc/security/prof_attr.d			\
	/etc/security/tsol				\
	/etc/gss					\
	/etc/init.d					\
	/etc/dhcp					\
	/etc/lib					\
	/etc/mail					\
	/etc/mail/cf					\
	/etc/mail/cf/cf					\
	/etc/mail/cf/domain				\
	/etc/mail/cf/feature				\
	/etc/mail/cf/m4					\
	/etc/mail/cf/mailer				\
	/etc/mail/cf/ostype				\
	/etc/mail/cf/sh					\
	/etc/net-snmp					\
	/etc/net-snmp/snmp				\
	/etc/opt					\
	/etc/rc0.d					\
	/etc/rc1.d					\
	/etc/rc2.d					\
	/etc/rc3.d					\
	/etc/rcS.d					\
	/etc/saf					\
	/etc/sasl					\
	/etc/sfw					\
	/etc/skel					\
	/etc/svc					\
	/etc/svc/profile				\
	/etc/svc/profile/site				\
	/etc/svc/volatile				\
	/etc/system.d					\
	/etc/tm						\
	/etc/usb					\
	/etc/user_attr.d				\
	/etc/zfs					\
	/etc/zones					\
	/export						\
	/home						\
	/lib						\
	/lib/crypto					\
	/lib/inet					\
	/lib/fm						\
	/lib/secure					\
	/lib/svc					\
	/lib/svc/bin					\
	/lib/svc/capture				\
	/lib/svc/manifest				\
	/lib/svc/manifest/milestone			\
	/lib/svc/manifest/device			\
	/lib/svc/manifest/system			\
	/lib/svc/manifest/system/device			\
	/lib/svc/manifest/system/filesystem		\
	/lib/svc/manifest/system/security		\
	/lib/svc/manifest/system/svc			\
	/lib/svc/manifest/network			\
	/lib/svc/manifest/network/dns			\
	/lib/svc/manifest/network/ipsec			\
	/lib/svc/manifest/network/ldap			\
	/lib/svc/manifest/network/nfs			\
	/lib/svc/manifest/network/nis			\
	/lib/svc/manifest/network/rpc			\
	/lib/svc/manifest/network/security		\
	/lib/svc/manifest/network/shares		\
	/lib/svc/manifest/application			\
	/lib/svc/manifest/application/management	\
	/lib/svc/manifest/application/security		\
	/lib/svc/manifest/application/print		\
	/lib/svc/manifest/platform			\
	/lib/svc/manifest/platform/sun4u		\
	/lib/svc/manifest/platform/sun4v		\
	/lib/svc/manifest/site				\
	/lib/svc/method					\
	/lib/svc/monitor				\
	/lib/svc/seed					\
	/lib/svc/share					\
	/kernel						\
	/kernel/firmware				\
	/mnt						\
	/opt						\
	/platform					\
	/proc						\
	/root						\
	/sbin						\
	/system						\
	/system/boot					\
	/system/contract				\
	/system/object					\
	/tmp						\
	/usr						\
	/usr/ast					\
	/usr/ast/bin					\
	/usr/bin					\
	/usr/ccs					\
	/usr/ccs/bin					\
	/usr/ccs/lib					\
	/usr/demo					\
	/usr/demo/SOUND					\
	/usr/games					\
	/usr/include					\
	/usr/include/ads				\
	/usr/include/ast				\
	/usr/include/fm					\
	/usr/include/gssapi				\
	/usr/include/hal				\
	/usr/include/kerberosv5				\
	/usr/include/libmilter				\
	/usr/include/libpolkit				\
	/usr/include/sasl				\
	/usr/include/scsi				\
	/usr/include/security				\
	/usr/include/sys/crypto				\
	/usr/include/tsol				\
	/usr/kernel					\
	/usr/kvm					\
	/usr/lib					\
	/usr/lib/abi					\
	/usr/lib/brand					\
	/usr/lib/brand/ipkg				\
	/usr/lib/brand/labeled				\
	/usr/lib/brand/shared				\
	/usr/lib/brand/sn1				\
	/usr/lib/class					\
	/usr/lib/class/FSS				\
	/usr/lib/class/FX				\
	/usr/lib/class/IA				\
	/usr/lib/class/RT				\
	/usr/lib/class/SDC				\
	/usr/lib/class/TS				\
	/usr/lib/crypto					\
	/usr/lib/elfedit				\
	/usr/lib/fm					\
	/usr/lib/font					\
	/usr/lib/fs					\
	/usr/lib/fs/nfs					\
	/usr/lib/fs/proc				\
	/usr/lib/fs/smb					\
	/usr/lib/fs/zfs					\
	/usr/lib/gss					\
	/usr/lib/hal					\
	/usr/lib/inet					\
	/usr/lib/inet/ilb				\
	/usr/lib/krb5					\
	/usr/lib/link_audit				\
	/usr/lib/locale					\
	/usr/lib/locale/C				\
	/usr/lib/locale/C/LC_COLLATE			\
	/usr/lib/locale/C/LC_CTYPE			\
	/usr/lib/locale/C/LC_MESSAGES			\
	/usr/lib/locale/C/LC_MONETARY			\
	/usr/lib/locale/C/LC_NUMERIC			\
	/usr/lib/locale/C/LC_TIME			\
	/usr/lib/lwp					\
	/usr/lib/mdb					\
	/usr/lib/mdb/kvm				\
	/usr/lib/mdb/proc				\
	/usr/lib/nfs					\
	/usr/lib/varpd					\
	/usr/net					\
	/usr/net/servers				\
	/usr/lib/pool					\
	/usr/lib/rcap					\
	/usr/lib/sa					\
	/usr/lib/saf					\
	/usr/lib/sasl					\
	/usr/lib/scsi					\
	/usr/lib/secure					\
	/usr/lib/security				\
	/usr/lib/smbsrv					\
	/usr/lib/vscan					\
	/usr/lib/zfs					\
	/usr/lib/zones					\
	/usr/old					\
	/usr/platform					\
	/usr/proc					\
	/usr/proc/bin					\
	/usr/sadm					\
	/usr/sadm/install				\
	/usr/sadm/install/bin				\
	/usr/sadm/install/scripts			\
	/usr/sbin					\
	/usr/share					\
	/usr/share/applications				\
	/usr/share/audio				\
	/usr/share/audio/samples			\
	/usr/share/audio/samples/au			\
	/usr/share/gnome				\
	/usr/share/gnome/autostart			\
	/usr/share/hwdata				\
	/usr/share/lib					\
	/usr/share/lib/ccs				\
	/usr/share/lib/tmac				\
	/usr/share/lib/ldif				\
	/usr/share/lib/xml				\
	/usr/share/lib/xml/dtd				\
	/usr/share/man					\
	/usr/share/src					\
	$($(MACH32)_DIRS)				\
	/usr/xpg4					\
	/usr/xpg4/bin					\
	/usr/xpg4/include				\
	/usr/xpg4/lib					\
	/usr/xpg6					\
	/usr/xpg6/bin					\
	/var						\
	/var/adm					\
	/var/adm/exacct					\
	/var/adm/log					\
	/var/adm/pool					\
	/var/adm/sa					\
	/var/adm/sm.bin					\
	/var/adm/streams				\
	/var/cores					\
	/var/cron					\
	/var/db						\
	/var/db/ipf					\
	/var/games					\
	/var/idmap					\
	/var/krb5					\
	/var/krb5/rcache				\
	/var/krb5/rcache/root				\
	/var/ld						\
	/var/log					\
	/var/log/pool					\
	/var/logadm					\
	/var/mail					\
	/var/news					\
	/var/opt					\
	/var/preserve					\
	/var/run					\
	/var/saf					\
	/var/sadm					\
	/var/sadm/install				\
	/var/sadm/install/admin				\
	/var/sadm/install/logs				\
	/var/sadm/pkg					\
	/var/sadm/security				\
	/var/smb					\
	/var/smb/cvol					\
	/var/smb/cvol/windows				\
	/var/smb/cvol/windows/system32			\
	/var/smb/cvol/windows/system32/vss		\
	/var/spool					\
	/var/spool/cron					\
	/var/spool/cron/atjobs				\
	/var/spool/cron/crontabs			\
	/var/spool/lp					\
	/var/spool/pkg					\
	/var/spool/uucp					\
	/var/spool/uucppublic				\
	/var/svc					\
	/var/svc/log					\
	/var/svc/manifest				\
	/var/svc/manifest/milestone			\
	/var/svc/manifest/device			\
	/var/svc/manifest/system			\
	/var/svc/manifest/system/device			\
	/var/svc/manifest/system/filesystem		\
	/var/svc/manifest/system/security		\
	/var/svc/manifest/system/svc			\
	/var/svc/manifest/network			\
	/var/svc/manifest/network/dns			\
	/var/svc/manifest/network/ipsec			\
	/var/svc/manifest/network/ldap			\
	/var/svc/manifest/network/nfs			\
	/var/svc/manifest/network/nis			\
	/var/svc/manifest/network/rpc			\
	/var/svc/manifest/network/routing		\
	/var/svc/manifest/network/security		\
	/var/svc/manifest/network/shares		\
	/var/svc/manifest/application			\
	/var/svc/manifest/application/management	\
	/var/svc/manifest/application/print		\
	/var/svc/manifest/application/security		\
	/var/svc/manifest/platform			\
	/var/svc/manifest/platform/sun4u		\
	/var/svc/manifest/platform/sun4v		\
	/var/svc/manifest/site				\
	/var/svc/profile				\
	/var/uucp					\
	/var/tmp					\
	/var/tsol					\
	/var/tsol/doors

sparcv9_DIRS64=				\
	/platform/sun4u			\
	/platform/sun4u/lib		\
	/platform/sun4u/lib/$(MACH64)	\
	/usr/platform/sun4u		\
	/usr/platform/sun4u/sbin	\
	/usr/platform/sun4u/lib		\
	/platform/sun4v/lib		\
	/platform/sun4v/lib/$(MACH64)	\
	/usr/platform/sun4v/sbin	\
	/usr/platform/sun4v/lib		\
	/usr/platform/sun4u-us3/lib	\
	/usr/platform/sun4u-opl/lib	\
	$(LEGACY_DIRS64)

amd64_DIRS64=			\
	/platform/i86pc/amd64	\
	$(LEGACY_DIRS64)

# These are only created on multilib platforms, those where BUILD32 and
# BUILD64 are both true.  DIRS64 exists everywhere BUILD64 is true.
DIRSMULTILIB= \
	/lib/$(MACH64)				\
	/lib/crypto/$(MACH64)			\
	/lib/fm/$(MACH64)			\
	/lib/secure/$(MACH64)			\
	/usr/lib/$(MACH64)			\
	/usr/lib/$(MACH64)/gss			\
	/usr/lib/brand/sn1/$(MACH64)		\
	/usr/lib/brand/solaris10/$(MACH64)	\
	/usr/lib/elfedit/$(MACH64)		\
	/usr/lib/fm/$(MACH64)			\
	/usr/lib/fs/nfs/$(MACH64)		\
	/usr/lib/fs/smb/$(MACH64)		\
	/usr/lib/inet/$(MACH64)			\
	/usr/lib/krb5/$(MACH64)			\
	/usr/lib/link_audit/$(MACH64)		\
	/usr/lib/lwp/$(MACH64)			\
	/usr/lib/mdb/kvm/$(MACH64)		\
	/usr/lib/mdb/proc/$(MACH64)		\
	/usr/lib/rcap/$(MACH64)			\
	/usr/lib/sasl/$(MACH64)			\
	/usr/lib/scsi/$(MACH64)			\
	/usr/lib/secure/$(MACH64)		\
	/usr/lib/security/$(MACH64)		\
	/usr/lib/smbsrv/$(MACH64)		\
	/usr/lib/abi/$(MACH64)			\
	/usr/lib/varpd/$(MACH64)		\
	/usr/xpg4/lib/$(MACH64)			\
	/usr/ccs/lib/$(MACH64)			\
	/usr/ccs/bin/$(MACH64)			\

DIRS64=						\
	$($(MACH64)_DIRS64)			\
	$(PYTHON3_DIRS)				\
	/usr/bin/$(MACH64)			\
	/usr/sbin/$(MACH64)			\
	/var/ld/$(MACH64)

# /var/mail/:saved is built directly by the rootdirs target in
# /usr/src/Makefile because of the colon in its name.

# macros for symbolic links
SYM.DIRS=			\
	/bin			\
	/dev/stderr		\
	/dev/stdin		\
	/dev/stdout		\
	/etc/log		\
	/usr/adm		\
	/usr/ccs/lib/link_audit \
	/usr/lib/cron		\
	/usr/lib/locale/POSIX	\
	/usr/lib/tmac		\
	/usr/mail		\
	/usr/man		\
	/usr/news		\
	/usr/preserve		\
	/usr/pub		\
	/usr/spool		\
	/usr/src		\
	/usr/tmp

# AArch64 is 64bit only
$(NOT_AARCH64_BLD)SYM.DIRS +=	\
	/lib/32			\
	/lib/crypto/32		\
	/lib/secure/32		\
	/usr/lib/32		\
	/usr/lib/elfedit/32	\
	/usr/lib/link_audit/32	\
	/usr/lib/lwp/32		\
	/usr/lib/secure/32	\
	/usr/ucblib/32		\
	/var/ld/32

LEGACY_SYM.DIRS64=	\
	/usr/ucblib/64	\
	/usr/lib/brand/solaris10/64

sparc_SYM.DIRS64=	$(LEGACY_SYM.DIRS64)
i386_SYM.DIRS64=	$(LEGACY_SYM.DIRS64)

SYM.DIRS64= \
<<<<<<< HEAD
	$($(MACH)_SYM.DIRS64)		\
	/lib/64				\
	/lib/crypto/64			\
	/lib/secure/64			\
	/usr/lib/64			\
	/usr/lib/brand/sn1/64		\
	/usr/lib/elfedit/64		\
	/usr/lib/link_audit/64		\
	/usr/lib/lwp/64			\
	/usr/lib/secure/64		\
	/usr/lib/security/64		\
	/usr/lib/varpd/64		\
	/usr/xpg4/lib/64		\
	/var/ld/64
=======
	$($(MACH)_SYM.DIRS64) \
	/lib/64 \
	/lib/crypto/64 \
	/lib/secure/64 \
	/usr/lib/64 \
	/usr/lib/brand/sn1/64 \
	/usr/lib/brand/solaris10/64 \
	/usr/lib/elfedit/64 \
	/usr/lib/fm/64 \
	/usr/lib/link_audit/64 \
	/usr/lib/lwp/64 \
	/usr/lib/secure/64 \
	/usr/lib/security/64 \
	/usr/lib/varpd/64 \
	/usr/xpg4/lib/64 \
	/var/ld/64 \
	/usr/ucblib/64
>>>>>>> 9d6681f7

# prepend the ROOT prefix

ROOTDIRS=	$(TARGETDIRS:%=$(ROOT)%)

# conditional assignments
#
# Target directories with non-default values for owner and group must
# be referenced here, using their fully-prefixed names, and the non-
# default values assigned.  If a directory is mentioned above and not
# mentioned below, it has default values for attributes.
#
# The default value for DIRMODE is specified in usr/src/Makefile.master.
#

$(ROOT)/var/adm \
$(ROOT)/var/adm/sa :=		DIRMODE= 775

$(ROOT)/var/spool/lp:=		DIRMODE= 775

# file mode
#
$(ROOT)/tmp \
$(ROOT)/var/krb5/rcache \
$(ROOT)/var/preserve \
$(ROOT)/var/spool/pkg \
$(ROOT)/var/spool/uucppublic \
$(ROOT)/var/tmp:=	DIRMODE= 1777

$(ROOT)/root:=		DIRMODE= 700

$(ROOT)/var/krb5/rcache/root:=	DIRMODE= 700


#
# These permissions must match those set
# in the package manifests.
#
$(ROOT)/var/sadm/pkg \
$(ROOT)/var/sadm/security \
$(ROOT)/var/sadm/install/logs :=	DIRMODE= 555


#
# These permissions must match the ones set
# internally by fdfs and autofs.
#
$(ROOT)/dev/fd \
$(ROOT)/home:=		DIRMODE= 555

$(ROOT)/var/mail:=	DIRMODE=1777

$(ROOT)/proc:=		DIRMODE= 555

$(ROOT)/system/boot:=		DIRMODE= 555
$(ROOT)/system/contract:=	DIRMODE= 555
$(ROOT)/system/object:=		DIRMODE= 555

# symlink assignments, LINKDEST is the value of the symlink
#
$(ROOT)/bin:=				LINKDEST=usr/bin
$(ROOT)/dev/stderr:=			LINKDEST=fd/2
$(ROOT)/dev/stdin:=			LINKDEST=fd/0
$(ROOT)/dev/stdout:=			LINKDEST=fd/1
$(ROOT)/etc/log:=			LINKDEST=../var/adm/log
$(ROOT)/lib/32:=			LINKDEST=.
$(ROOT)/lib/crypto/32:=			LINKDEST=.
$(ROOT)/lib/secure/32:=			LINKDEST=.
$(ROOT)/usr/adm:=			LINKDEST=../var/adm
$(ROOT)/usr/ccs/lib/link_audit:=	LINKDEST=../../lib/link_audit
$(ROOT)/usr/lib/32:=			LINKDEST=.
$(ROOT)/usr/lib/cron:=			LINKDEST=../../etc/cron.d
$(ROOT)/usr/lib/elfedit/32:=		LINKDEST=.
$(ROOT)/usr/lib/link_audit/32:=		LINKDEST=.
$(ROOT)/usr/lib/locale/POSIX:=		LINKDEST=./C
$(ROOT)/usr/lib/lwp/32:=		LINKDEST=.
$(ROOT)/usr/lib/secure/32:=		LINKDEST=.
$(ROOT)/usr/lib/tmac:=			LINKDEST=../share/lib/tmac
$(ROOT)/usr/mail:=			LINKDEST=../var/mail
$(ROOT)/usr/man:=			LINKDEST=share/man
$(ROOT)/usr/news:=			LINKDEST=../var/news
$(ROOT)/usr/preserve:=			LINKDEST=../var/preserve
$(ROOT)/usr/pub:=			LINKDEST=share/lib/pub
$(ROOT)/usr/spool:=			LINKDEST=../var/spool
$(ROOT)/usr/src:=			LINKDEST=share/src
$(ROOT)/usr/tmp:=			LINKDEST=../var/tmp
$(ROOT)/usr/lib/locale/POSIX:=		LINKDEST=./C
$(ROOT)/var/ld/32:=			LINKDEST=.

$(NOT_AARCH64_BLD)$(ROOT)/usr/ucblib/32:=			LINKDEST=.

$(BUILD64) $(ROOT)/lib/64:=		LINKDEST=$(MACH64)
$(BUILD64) $(ROOT)/lib/crypto/64:=	LINKDEST=$(MACH64)
$(BUILD64) $(ROOT)/lib/secure/64:=	LINKDEST=$(MACH64)
$(BUILD64) $(ROOT)/usr/lib/64:=		LINKDEST=$(MACH64)
$(BUILD64) $(ROOT)/usr/lib/elfedit/64:=	LINKDEST=$(MACH64)
$(BUILD64) $(ROOT)/usr/lib/brand/sn1/64:=	LINKDEST=$(MACH64)
$(BUILD64) $(ROOT)/usr/lib/brand/solaris10/64:=	LINKDEST=$(MACH64)
$(BUILD64) $(ROOT)/usr/lib/fm/64 := LINKDEST=$(MACH64)
$(BUILD64) $(ROOT)/usr/lib/lwp/64:=	LINKDEST=$(MACH64)
$(BUILD64) $(ROOT)/usr/lib/link_audit/64:=	LINKDEST=$(MACH64)
$(BUILD64) $(ROOT)/usr/lib/secure/64:=	LINKDEST=$(MACH64)
$(BUILD64) $(ROOT)/usr/lib/security/64:=	LINKDEST=$(MACH64)
$(BUILD64) $(ROOT)/usr/lib/varpd/64:=	LINKDEST=$(MACH64)
$(BUILD64) $(ROOT)/usr/xpg4/lib/64:=	LINKDEST=$(MACH64)
$(BUILD64) $(ROOT)/var/ld/64:=		LINKDEST=$(MACH64)
$(BUILD64) $(ROOT)/usr/ucblib/64:=	LINKDEST=$(MACH64)

# AArch64 is 64bit only, so these links need fixing up in that case
$(AARCH64_BLD) $(ROOT)/lib/64:=		LINKDEST=.
$(AARCH64_BLD) $(ROOT)/lib/crypto/64:=	LINKDEST=.
$(AARCH64_BLD) $(ROOT)/lib/secure/64:=	LINKDEST=.
$(AARCH64_BLD) $(ROOT)/usr/lib/64:=		LINKDEST=.
$(AARCH64_BLD) $(ROOT)/usr/lib/elfedit/64:=	LINKDEST=.
$(AARCH64_BLD) $(ROOT)/usr/lib/brand/sn1/64:=	LINKDEST=.
$(AARCH64_BLD) $(ROOT)/usr/lib/brand/solaris10/64:=	LINKDEST=.
$(AARCH64_BLD) $(ROOT)/usr/lib/lwp/64:=	LINKDEST=.
$(AARCH64_BLD) $(ROOT)/usr/lib/link_audit/64:=	LINKDEST=.
$(AARCH64_BLD) $(ROOT)/usr/lib/secure/64:=	LINKDEST=.
$(AARCH64_BLD) $(ROOT)/usr/lib/security/64:=	LINKDEST=.
$(AARCH64_BLD) $(ROOT)/usr/lib/varpd/64:=	LINKDEST=.
$(AARCH64_BLD) $(ROOT)/usr/xpg4/lib/64:=	LINKDEST=.
$(AARCH64_BLD) $(ROOT)/var/ld/64:=		LINKDEST=.
$(AARCH64_BLD) $(ROOT)/usr/ucblib/64:=	LINKDEST=.

#
# Installing a directory symlink calls for overriding INS.dir to install
# a symlink.
#
$(DIRLINKS:%=$(ROOT)%):= \
   INS.dir= -$(RM) -r $@; $(SYMLINK) $(LINKDEST) $@<|MERGE_RESOLUTION|>--- conflicted
+++ resolved
@@ -547,7 +547,6 @@
 i386_SYM.DIRS64=	$(LEGACY_SYM.DIRS64)
 
 SYM.DIRS64= \
-<<<<<<< HEAD
 	$($(MACH)_SYM.DIRS64)		\
 	/lib/64				\
 	/lib/crypto/64			\
@@ -555,6 +554,7 @@
 	/usr/lib/64			\
 	/usr/lib/brand/sn1/64		\
 	/usr/lib/elfedit/64		\
+	/usr/lib/fm/64 \
 	/usr/lib/link_audit/64		\
 	/usr/lib/lwp/64			\
 	/usr/lib/secure/64		\
@@ -562,25 +562,6 @@
 	/usr/lib/varpd/64		\
 	/usr/xpg4/lib/64		\
 	/var/ld/64
-=======
-	$($(MACH)_SYM.DIRS64) \
-	/lib/64 \
-	/lib/crypto/64 \
-	/lib/secure/64 \
-	/usr/lib/64 \
-	/usr/lib/brand/sn1/64 \
-	/usr/lib/brand/solaris10/64 \
-	/usr/lib/elfedit/64 \
-	/usr/lib/fm/64 \
-	/usr/lib/link_audit/64 \
-	/usr/lib/lwp/64 \
-	/usr/lib/secure/64 \
-	/usr/lib/security/64 \
-	/usr/lib/varpd/64 \
-	/usr/xpg4/lib/64 \
-	/var/ld/64 \
-	/usr/ucblib/64
->>>>>>> 9d6681f7
 
 # prepend the ROOT prefix
 
@@ -697,6 +678,7 @@
 $(AARCH64_BLD) $(ROOT)/usr/lib/elfedit/64:=	LINKDEST=.
 $(AARCH64_BLD) $(ROOT)/usr/lib/brand/sn1/64:=	LINKDEST=.
 $(AARCH64_BLD) $(ROOT)/usr/lib/brand/solaris10/64:=	LINKDEST=.
+$(AARCH64_BLD) $(ROOT)/usr/lib/fm/64 :=	LINKDEST=.
 $(AARCH64_BLD) $(ROOT)/usr/lib/lwp/64:=	LINKDEST=.
 $(AARCH64_BLD) $(ROOT)/usr/lib/link_audit/64:=	LINKDEST=.
 $(AARCH64_BLD) $(ROOT)/usr/lib/secure/64:=	LINKDEST=.
