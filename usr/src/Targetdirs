# CDDL HEADER START
#
# The contents of this file are subject to the terms of the
# Common Development and Distribution License (the "License").
# You may not use this file except in compliance with the License.
#
# You can obtain a copy of the license at usr/src/OPENSOLARIS.LICENSE
# or http://www.opensolaris.org/os/licensing.
# See the License for the specific language governing permissions
# and limitations under the License.
#
# When distributing Covered Code, include this CDDL HEADER in each
# file and include the License file at usr/src/OPENSOLARIS.LICENSE.
# If applicable, add the following below this CDDL HEADER, with the
# fields enclosed by brackets "[]" replaced with your own identifying
# information: Portions Copyright [yyyy] [name of copyright owner]
#
# CDDL HEADER END
#

#
# Copyright (c) 1989, 2010, Oracle and/or its affiliates. All rights reserved.
# Copyright 2011, Richard Lowe
# Copyright (c) 2012 by Delphix. All rights reserved.
# Copyright (c) 2012, Igor Kozhukhov <ikozhukhov@gmail.com>
# Copyright 2012 OmniTI Computer Consulting, Inc.  All rights reserved.
# Copyright 2016 Hans Rosenfeld <rosenfeld@grumpf.hope-2000.org>
# Copyright 2017 Nexenta Systems, Inc.
# Copyright 2017 RackTop Systems.
# Copyright 2020 Joyent, Inc.
# Copyright 2022 OmniOS Community Edition (OmniOSce) Association.
# Copyright 2022 Garrett D'Amore <garrett@damore.org>
#

#
# It is easier to think in terms of directory names without the ROOT macro
# prefix.  ROOTDIRS is TARGETDIRS with ROOT prefixes.  It is necessary
# to work with ROOT prefixes when controlling conditional assignments.
#

DIRLINKS=	$(SYM.DIRS)
$(BUILD64)DIRLINKS += $(SYM.DIRS64)

TARGETDIRS=	$(DIRS)
$(BUILD64)TARGETDIRS += $(DIRS64)
$(BUILD32)$(BUILD64)TARGETDIRS += $(DIRSMULTILIB)

TARGETDIRS	+= $(FILELINKS) $(DIRLINKS)

LEGACY_DIRS=				\
	/etc/brand/solaris10		\
	/usr/has			\
	/usr/has/bin			\
	/usr/has/lib			\
	/usr/has/man			\
	/usr/lib/brand/solaris10	\
	/usr/ucb			\
	/usr/ucblib

LEGACY_DIRS64=			\
	/usr/ucb/$(MACH64)	\
	/usr/ucblib/$(MACH64)


DIRS32=				\
	/usr/bin/$(MACH32)	\
	/usr/lib/rcap/$(MACH32)	\
	/usr/sbin/$(MACH32)	\
	/usr/ucb/$(MACH32)

i86_DIRS=			\
	/boot/acpi		\
	/boot/acpi/tables	\
	/boot/grub		\
	/boot/grub/bin		\
	/platform/i86pc		\
	/lib/libmvec		\
	/usr/lib/xen		\
	/usr/lib/xen/bin	\
	/usr/share/bhyve	\
	$(LEGACY_DIRS)		\
	$(DIRS32)

sparcv7_DIRS=			\
	/usr/lib/ldoms		\
	$(LEGACY_DIRS)		\
	$(DIRS32)

PYTHON3_DIRS = \
	/usr/lib/python$(PYTHON3_VERSION)					\
	/usr/lib/python$(PYTHON3_VERSION)/vendor-packages			\
	/usr/lib/python$(PYTHON3_VERSION)/vendor-packages/solaris		\
	/usr/lib/python$(PYTHON3_VERSION)/vendor-packages/solaris/__pycache__	\
	/usr/lib/python$(PYTHON3_VERSION)/vendor-packages/zfs			\
	/usr/lib/python$(PYTHON3_VERSION)/vendor-packages/zfs/__pycache__

$(BUILDPY3b)PYTHON3_DIRS += \
	/usr/lib/python$(PYTHON3b_VERSION)					\
	/usr/lib/python$(PYTHON3b_VERSION)/vendor-packages			\
	/usr/lib/python$(PYTHON3b_VERSION)/vendor-packages/solaris		\
	/usr/lib/python$(PYTHON3b_VERSION)/vendor-packages/solaris/__pycache__	\
	/usr/lib/python$(PYTHON3b_VERSION)/vendor-packages/zfs			\
	/usr/lib/python$(PYTHON3b_VERSION)/vendor-packages/zfs/__pycache__

<<<<<<< HEAD
DIRS=							\
	/boot						\
	/boot/solaris					\
	/boot/solaris/bin				\
	$($(MACH)_DIRS)					\
	/dev						\
	/dev/dsk					\
	/dev/fd						\
	/dev/ipnet					\
	/dev/net					\
	/dev/rdsk					\
	/dev/rmt					\
	/dev/pts					\
	/dev/sad					\
	/dev/swap					\
	/dev/term					\
	/dev/vt						\
	/dev/zcons					\
	/devices					\
	/devices/pseudo					\
	/etc						\
	/etc/brand					\
	/etc/cron.d					\
	/etc/crypto					\
	/etc/crypto/certs				\
	/etc/crypto/crls				\
	/etc/dbus-1					\
	/etc/dbus-1/system.d				\
	/etc/default					\
	/etc/devices					\
	/etc/dev					\
	/etc/dfs					\
	/etc/dladm					\
	/etc/fs						\
	/etc/fs/nfs					\
	/etc/fs/zfs					\
	/etc/ftpd					\
	/etc/hal					\
	/etc/hal/fdi					\
	/etc/hal/fdi/information			\
	/etc/hal/fdi/information/10freedesktop		\
	/etc/hal/fdi/information/20thirdparty		\
	/etc/hal/fdi/information/30user			\
	/etc/hal/fdi/policy				\
	/etc/hal/fdi/policy/10osvendor			\
	/etc/hal/fdi/policy/20thirdparty		\
	/etc/hal/fdi/policy/30user			\
	/etc/hal/fdi/preprobe				\
	/etc/hal/fdi/preprobe/10osvendor		\
	/etc/hal/fdi/preprobe/20thirdparty		\
	/etc/hal/fdi/preprobe/30user			\
	/etc/ipadm					\
	/etc/iscsi					\
	/etc/rpcsec					\
	/etc/security					\
	/etc/security/auth_attr.d			\
	/etc/security/exec_attr.d			\
	/etc/security/prof_attr.d			\
	/etc/security/tsol				\
	/etc/gss					\
	/etc/init.d					\
	/etc/dhcp					\
	/etc/lib					\
	/etc/mail					\
	/etc/mail/cf					\
	/etc/mail/cf/cf					\
	/etc/mail/cf/domain				\
	/etc/mail/cf/feature				\
	/etc/mail/cf/m4					\
	/etc/mail/cf/mailer				\
	/etc/mail/cf/ostype				\
	/etc/mail/cf/sh					\
	/etc/net-snmp					\
	/etc/net-snmp/snmp				\
	/etc/opt					\
	/etc/rc0.d					\
	/etc/rc1.d					\
	/etc/rc2.d					\
	/etc/rc3.d					\
	/etc/rcS.d					\
	/etc/saf					\
	/etc/sasl					\
	/etc/sfw					\
	/etc/skel					\
	/etc/svc					\
	/etc/svc/profile				\
	/etc/svc/profile/site				\
	/etc/svc/volatile				\
	/etc/system.d					\
	/etc/tm						\
	/etc/usb					\
	/etc/user_attr.d				\
	/etc/zfs					\
	/etc/zones					\
	/export						\
	/home						\
	/lib						\
	/lib/crypto					\
	/lib/inet					\
	/lib/fm						\
	/lib/secure					\
	/lib/svc					\
	/lib/svc/bin					\
	/lib/svc/capture				\
	/lib/svc/manifest				\
	/lib/svc/manifest/milestone			\
	/lib/svc/manifest/device			\
	/lib/svc/manifest/system			\
	/lib/svc/manifest/system/device			\
	/lib/svc/manifest/system/filesystem		\
	/lib/svc/manifest/system/security		\
	/lib/svc/manifest/system/svc			\
	/lib/svc/manifest/network			\
	/lib/svc/manifest/network/dns			\
	/lib/svc/manifest/network/ipsec			\
	/lib/svc/manifest/network/ldap			\
	/lib/svc/manifest/network/nfs			\
	/lib/svc/manifest/network/nis			\
	/lib/svc/manifest/network/rpc			\
	/lib/svc/manifest/network/security		\
	/lib/svc/manifest/network/shares		\
	/lib/svc/manifest/application			\
	/lib/svc/manifest/application/management	\
	/lib/svc/manifest/application/security		\
	/lib/svc/manifest/application/print		\
	/lib/svc/manifest/platform			\
	/lib/svc/manifest/platform/sun4u		\
	/lib/svc/manifest/platform/sun4v		\
	/lib/svc/manifest/site				\
	/lib/svc/method					\
	/lib/svc/monitor				\
	/lib/svc/seed					\
	/lib/svc/share					\
	/kernel						\
	/kernel/firmware				\
	/mnt						\
	/opt						\
	/platform					\
	/proc						\
	/root						\
	/sbin						\
	/system						\
	/system/boot					\
	/system/contract				\
	/system/object					\
	/tmp						\
	/usr						\
	/usr/ast					\
	/usr/ast/bin					\
	/usr/bin					\
	/usr/ccs					\
	/usr/ccs/bin					\
	/usr/ccs/lib					\
	/usr/demo					\
	/usr/demo/SOUND					\
	/usr/games					\
	/usr/include					\
	/usr/include/ads				\
	/usr/include/ast				\
	/usr/include/fm					\
	/usr/include/gssapi				\
	/usr/include/hal				\
	/usr/include/kerberosv5				\
	/usr/include/libmilter				\
	/usr/include/libpolkit				\
	/usr/include/sasl				\
	/usr/include/scsi				\
	/usr/include/security				\
	/usr/include/sys/crypto				\
	/usr/include/tsol				\
	/usr/kernel					\
	/usr/kvm					\
	/usr/lib					\
	/usr/lib/abi					\
	/usr/lib/brand					\
	/usr/lib/brand/ipkg				\
	/usr/lib/brand/labeled				\
	/usr/lib/brand/shared				\
	/usr/lib/brand/sn1				\
	/usr/lib/class					\
	/usr/lib/class/FSS				\
	/usr/lib/class/FX				\
	/usr/lib/class/IA				\
	/usr/lib/class/RT				\
	/usr/lib/class/SDC				\
	/usr/lib/class/TS				\
	/usr/lib/crypto					\
	/usr/lib/elfedit				\
	/usr/lib/fm					\
	/usr/lib/font					\
	/usr/lib/fs					\
	/usr/lib/fs/nfs					\
	/usr/lib/fs/proc				\
	/usr/lib/fs/smb					\
	/usr/lib/fs/zfs					\
	/usr/lib/gss					\
	/usr/lib/hal					\
	/usr/lib/inet					\
	/usr/lib/inet/ilb				\
	/usr/lib/krb5					\
	/usr/lib/link_audit				\
	/usr/lib/lwp					\
	/usr/lib/mdb					\
	/usr/lib/mdb/kvm				\
	/usr/lib/mdb/proc				\
	/usr/lib/nfs					\
	/usr/lib/varpd					\
	/usr/net					\
	/usr/net/servers				\
	/usr/lib/pool					\
	/usr/lib/rcap					\
	/usr/lib/sa					\
	/usr/lib/saf					\
	/usr/lib/sasl					\
	/usr/lib/scsi					\
	/usr/lib/secure					\
	/usr/lib/security				\
	/usr/lib/smbsrv					\
	/usr/lib/vscan					\
	/usr/lib/zfs					\
	/usr/lib/zones					\
	/usr/old					\
	/usr/platform					\
	/usr/proc					\
	/usr/proc/bin					\
	/usr/sadm					\
	/usr/sadm/install				\
	/usr/sadm/install/bin				\
	/usr/sadm/install/scripts			\
	/usr/sbin					\
	/usr/share					\
	/usr/share/applications				\
	/usr/share/audio				\
	/usr/share/audio/samples			\
	/usr/share/audio/samples/au			\
	/usr/share/gnome				\
	/usr/share/gnome/autostart			\
	/usr/share/hwdata				\
	/usr/share/lib					\
	/usr/share/lib/ccs				\
	/usr/share/lib/tmac				\
	/usr/share/lib/ldif				\
	/usr/share/lib/xml				\
	/usr/share/lib/xml/dtd				\
	/usr/share/man					\
	/usr/share/src					\
	$($(MACH32)_DIRS)				\
	/usr/xpg4					\
	/usr/xpg4/bin					\
	/usr/xpg4/include				\
	/usr/xpg4/lib					\
	/usr/xpg6					\
	/usr/xpg6/bin					\
	/var						\
	/var/adm					\
	/var/adm/exacct					\
	/var/adm/log					\
	/var/adm/pool					\
	/var/adm/sa					\
	/var/adm/sm.bin					\
	/var/adm/streams				\
	/var/cores					\
	/var/cron					\
	/var/db						\
	/var/db/ipf					\
	/var/games					\
	/var/idmap					\
	/var/krb5					\
	/var/krb5/rcache				\
	/var/krb5/rcache/root				\
	/var/ld						\
	/var/log					\
	/var/log/pool					\
	/var/logadm					\
	/var/mail					\
	/var/news					\
	/var/opt					\
	/var/preserve					\
	/var/run					\
	/var/saf					\
	/var/sadm					\
	/var/sadm/install				\
	/var/sadm/install/admin				\
	/var/sadm/install/logs				\
	/var/sadm/pkg					\
	/var/sadm/security				\
	/var/smb					\
	/var/smb/cvol					\
	/var/smb/cvol/windows				\
	/var/smb/cvol/windows/system32			\
	/var/smb/cvol/windows/system32/vss		\
	/var/spool					\
	/var/spool/cron					\
	/var/spool/cron/atjobs				\
	/var/spool/cron/crontabs			\
	/var/spool/lp					\
	/var/spool/pkg					\
	/var/spool/uucp					\
	/var/spool/uucppublic				\
	/var/svc					\
	/var/svc/log					\
	/var/svc/manifest				\
	/var/svc/manifest/milestone			\
	/var/svc/manifest/device			\
	/var/svc/manifest/system			\
	/var/svc/manifest/system/device			\
	/var/svc/manifest/system/filesystem		\
	/var/svc/manifest/system/security		\
	/var/svc/manifest/system/svc			\
	/var/svc/manifest/network			\
	/var/svc/manifest/network/dns			\
	/var/svc/manifest/network/ipsec			\
	/var/svc/manifest/network/ldap			\
	/var/svc/manifest/network/nfs			\
	/var/svc/manifest/network/nis			\
	/var/svc/manifest/network/rpc			\
	/var/svc/manifest/network/routing		\
	/var/svc/manifest/network/security		\
	/var/svc/manifest/network/shares		\
	/var/svc/manifest/application			\
	/var/svc/manifest/application/management	\
	/var/svc/manifest/application/print		\
	/var/svc/manifest/application/security		\
	/var/svc/manifest/platform			\
	/var/svc/manifest/platform/sun4u		\
	/var/svc/manifest/platform/sun4v		\
	/var/svc/manifest/site				\
	/var/svc/profile				\
	/var/uucp					\
	/var/tmp					\
	/var/tsol					\
=======
DIRS= \
	/boot \
	/boot/solaris \
	/boot/solaris/bin \
	$($(MACH)_DIRS) \
	/dev \
	/dev/dsk \
	/dev/fd \
	/dev/ipnet \
	/dev/net \
	/dev/rdsk \
	/dev/rmt \
	/dev/pts \
	/dev/sad \
	/dev/swap \
	/dev/term \
	/dev/vt \
	/dev/zcons \
	/devices \
	/devices/pseudo \
	/etc \
	/etc/brand  \
	/etc/brand/solaris10  \
	/etc/cron.d \
	/etc/crypto \
	/etc/crypto/certs \
	/etc/crypto/crls \
	/etc/dbus-1 \
	/etc/dbus-1/system.d \
	/etc/default \
	/etc/devices  \
	/etc/dev  \
	/etc/dfs  \
	/etc/dladm \
	/etc/fs  \
	/etc/fs/nfs  \
	/etc/fs/zfs \
	/etc/ftpd  \
	/etc/hal \
	/etc/hal/fdi \
	/etc/hal/fdi/information \
	/etc/hal/fdi/information/10freedesktop \
	/etc/hal/fdi/information/20thirdparty \
	/etc/hal/fdi/information/30user \
	/etc/hal/fdi/policy \
	/etc/hal/fdi/policy/10osvendor \
	/etc/hal/fdi/policy/20thirdparty \
	/etc/hal/fdi/policy/30user \
	/etc/hal/fdi/preprobe \
	/etc/hal/fdi/preprobe/10osvendor \
	/etc/hal/fdi/preprobe/20thirdparty \
	/etc/hal/fdi/preprobe/30user \
	/etc/ipadm \
	/etc/iscsi \
	/etc/rpcsec	\
	/etc/security	\
	/etc/security/auth_attr.d \
	/etc/security/exec_attr.d \
	/etc/security/prof_attr.d \
	/etc/security/tsol	\
	/etc/gss	\
	/etc/init.d  \
	/etc/dhcp	\
	/etc/lib  \
	/etc/mail  \
	/etc/mail/cf  \
	/etc/mail/cf/cf  \
	/etc/mail/cf/domain  \
	/etc/mail/cf/feature  \
	/etc/mail/cf/m4  \
	/etc/mail/cf/mailer  \
	/etc/mail/cf/ostype  \
	/etc/mail/cf/sh  \
	/etc/net-snmp \
	/etc/net-snmp/snmp \
	/etc/opt  \
	/etc/rc0.d  \
	/etc/rc1.d  \
	/etc/rc2.d  \
	/etc/rc3.d  \
	/etc/rcS.d  \
	/etc/saf \
	/etc/sasl	\
	/etc/sfw \
	/etc/skel	\
	/etc/svc \
	/etc/svc/profile \
	/etc/svc/profile/site \
	/etc/svc/volatile \
	/etc/system.d \
	/etc/tm  \
	/etc/usb   \
	/etc/user_attr.d \
	/etc/zfs  \
	/etc/zones  \
	/export  \
	/home  \
	/lib \
	/lib/crypto \
	/lib/inet \
	/lib/fm \
	/lib/secure \
	/lib/svc \
	/lib/svc/bin \
	/lib/svc/capture \
	/lib/svc/manifest \
	/lib/svc/manifest/milestone \
	/lib/svc/manifest/device \
	/lib/svc/manifest/system \
	/lib/svc/manifest/system/device \
	/lib/svc/manifest/system/filesystem \
	/lib/svc/manifest/system/security \
	/lib/svc/manifest/system/svc \
	/lib/svc/manifest/network \
	/lib/svc/manifest/network/dns \
	/lib/svc/manifest/network/ipsec \
	/lib/svc/manifest/network/ldap \
	/lib/svc/manifest/network/nfs \
	/lib/svc/manifest/network/nis \
	/lib/svc/manifest/network/rpc \
	/lib/svc/manifest/network/security \
	/lib/svc/manifest/network/shares \
	/lib/svc/manifest/application \
	/lib/svc/manifest/application/management \
	/lib/svc/manifest/application/security \
	/lib/svc/manifest/application/print \
	/lib/svc/manifest/platform \
	/lib/svc/manifest/platform/sun4u \
	/lib/svc/manifest/platform/sun4v \
	/lib/svc/manifest/site \
	/lib/svc/method \
	/lib/svc/monitor \
	/lib/svc/seed \
	/lib/svc/share \
	/kernel  \
	/kernel/firmware \
	/mnt  \
	/opt  \
	/platform  \
	/proc  \
	/root  \
	/sbin  \
	/system \
	/system/boot \
	/system/contract \
	/system/object \
	/tmp \
	/usr  \
	/usr/ast \
	/usr/ast/bin \
	/usr/bin \
	/usr/bin/$(MACH32) \
	/usr/ccs \
	/usr/ccs/bin \
	/usr/ccs/lib \
	/usr/demo \
	/usr/demo/SOUND \
	/usr/games \
	/usr/has \
	/usr/has/bin \
	/usr/has/lib \
        /usr/has/man \
	/usr/include \
	/usr/include/ads \
	/usr/include/ast \
	/usr/include/fm \
	/usr/include/gssapi \
	/usr/include/hal \
	/usr/include/kerberosv5 \
	/usr/include/libmilter \
	/usr/include/libpolkit \
	/usr/include/sasl \
	/usr/include/scsi \
	/usr/include/security \
	/usr/include/sys/crypto \
	/usr/include/tsol \
	/usr/kernel  \
	/usr/kvm \
	/usr/lib \
	/usr/lib/abi \
	/usr/lib/brand \
	/usr/lib/brand/ipkg \
	/usr/lib/brand/labeled \
	/usr/lib/brand/shared \
	/usr/lib/brand/sn1 \
	/usr/lib/brand/solaris10 \
	/usr/lib/class \
	/usr/lib/class/FSS \
	/usr/lib/class/FX \
	/usr/lib/class/IA \
	/usr/lib/class/RT \
	/usr/lib/class/SDC \
	/usr/lib/class/TS \
	/usr/lib/crypto \
	/usr/lib/elfedit \
	/usr/lib/fm \
	/usr/lib/font \
	/usr/lib/fs \
	/usr/lib/fs/nfs \
	/usr/lib/fs/proc \
	/usr/lib/fs/smb \
	/usr/lib/fs/zfs \
	/usr/lib/gss \
	/usr/lib/hal \
	/usr/lib/inet \
	/usr/lib/inet/ilb \
	/usr/lib/krb5 \
	/usr/lib/link_audit \
	/usr/lib/locale \
	/usr/lib/locale/C \
	/usr/lib/locale/C/LC_COLLATE \
	/usr/lib/locale/C/LC_CTYPE \
	/usr/lib/locale/C/LC_MESSAGES \
	/usr/lib/locale/C/LC_MONETARY \
	/usr/lib/locale/C/LC_NUMERIC \
	/usr/lib/locale/C/LC_TIME \
	/usr/lib/lwp \
	/usr/lib/mdb \
	/usr/lib/mdb/kvm \
	/usr/lib/mdb/proc \
	/usr/lib/nfs \
	/usr/lib/varpd \
	/usr/net \
	/usr/net/servers \
	/usr/lib/pool \
	/usr/lib/rcap \
	/usr/lib/rcap/$(MACH32) \
	/usr/lib/sa  \
	/usr/lib/saf \
	/usr/lib/sasl \
	/usr/lib/scsi \
	/usr/lib/secure \
	/usr/lib/security \
	/usr/lib/smbsrv \
	/usr/lib/vscan \
	/usr/lib/zfs \
	/usr/lib/zones \
	/usr/old \
	/usr/platform  \
	/usr/proc \
	/usr/proc/bin \
	/usr/sadm \
	/usr/sadm/install \
	/usr/sadm/install/bin \
	/usr/sadm/install/scripts \
	/usr/sbin \
	/usr/sbin/$(MACH32) \
	/usr/share  \
	/usr/share/applications \
	/usr/share/audio \
	/usr/share/audio/samples \
	/usr/share/audio/samples/au \
	/usr/share/gnome \
	/usr/share/gnome/autostart \
	/usr/share/hwdata \
	/usr/share/lib \
	/usr/share/lib/ccs \
	/usr/share/lib/tmac  \
	/usr/share/lib/ldif  \
	/usr/share/lib/xml \
	/usr/share/lib/xml/dtd \
	/usr/share/man \
	/usr/share/src \
	/usr/ucb \
	$(MACH32_DIRS) \
	/usr/ucblib \
	/usr/xpg4 \
	/usr/xpg4/bin \
	/usr/xpg4/include \
	/usr/xpg4/lib \
	/usr/xpg6 \
	/usr/xpg6/bin \
	/var  \
	/var/adm  \
	/var/adm/exacct \
	/var/adm/log \
	/var/adm/pool \
	/var/adm/sa \
	/var/adm/sm.bin \
	/var/adm/streams \
	/var/cores \
	/var/cron \
	/var/db \
	/var/db/ipf \
	/var/games \
	/var/idmap \
	/var/krb5 \
	/var/krb5/rcache  \
	/var/krb5/rcache/root  \
	/var/ld \
	/var/log \
	/var/log/pool \
	/var/logadm \
	/var/mail \
	/var/news \
	/var/opt \
	/var/preserve \
	/var/run \
	/var/saf \
	/var/sadm \
	/var/sadm/install \
	/var/sadm/install/admin \
	/var/sadm/install/logs \
	/var/sadm/pkg \
	/var/sadm/security \
	/var/smb \
	/var/smb/cvol \
	/var/smb/cvol/windows \
	/var/smb/cvol/windows/system32 \
	/var/smb/cvol/windows/system32/vss \
	/var/spool \
	/var/spool/cron \
	/var/spool/cron/atjobs \
	/var/spool/cron/crontabs \
	/var/spool/lp \
	/var/spool/pkg \
	/var/spool/uucp \
	/var/spool/uucppublic \
	/var/svc \
	/var/svc/log \
	/var/svc/manifest \
	/var/svc/manifest/milestone \
	/var/svc/manifest/device \
	/var/svc/manifest/system \
	/var/svc/manifest/system/device \
	/var/svc/manifest/system/filesystem \
	/var/svc/manifest/system/security \
	/var/svc/manifest/system/svc \
	/var/svc/manifest/network \
	/var/svc/manifest/network/dns \
	/var/svc/manifest/network/ipsec \
	/var/svc/manifest/network/ldap \
	/var/svc/manifest/network/nfs \
	/var/svc/manifest/network/nis \
	/var/svc/manifest/network/rpc \
	/var/svc/manifest/network/routing \
	/var/svc/manifest/network/security \
	/var/svc/manifest/network/shares \
	/var/svc/manifest/application \
	/var/svc/manifest/application/management \
	/var/svc/manifest/application/print \
	/var/svc/manifest/application/security \
	/var/svc/manifest/platform \
	/var/svc/manifest/platform/sun4u \
	/var/svc/manifest/platform/sun4v \
	/var/svc/manifest/site \
	/var/svc/profile \
	/var/uucp \
	/var/tmp \
	/var/tsol \
>>>>>>> f3ac6781
	/var/tsol/doors

sparcv9_DIRS64=				\
	/platform/sun4u			\
	/platform/sun4u/lib		\
	/platform/sun4u/lib/$(MACH64)	\
	/usr/platform/sun4u		\
	/usr/platform/sun4u/sbin	\
	/usr/platform/sun4u/lib		\
	/platform/sun4v/lib		\
	/platform/sun4v/lib/$(MACH64)	\
	/usr/platform/sun4v/sbin	\
	/usr/platform/sun4v/lib		\
	/usr/platform/sun4u-us3/lib	\
	/usr/platform/sun4u-opl/lib	\
	$(LEGACY_DIRS64)

amd64_DIRS64=			\
	/platform/i86pc/amd64	\
	$(LEGACY_DIRS64)

# These are only created on multilib platforms, those where BUILD32 and
# BUILD64 are both true.  DIRS64 exists everywhere BUILD64 is true.
DIRSMULTILIB= \
	/lib/$(MACH64)				\
	/lib/crypto/$(MACH64)			\
	/lib/fm/$(MACH64)			\
	/lib/secure/$(MACH64)			\
	/usr/lib/$(MACH64)			\
	/usr/lib/$(MACH64)/gss			\
	/usr/lib/brand/sn1/$(MACH64)		\
	/usr/lib/brand/solaris10/$(MACH64)	\
	/usr/lib/elfedit/$(MACH64)		\
	/usr/lib/fm/$(MACH64)			\
	/usr/lib/fs/nfs/$(MACH64)		\
	/usr/lib/fs/smb/$(MACH64)		\
	/usr/lib/inet/$(MACH64)			\
	/usr/lib/krb5/$(MACH64)			\
	/usr/lib/link_audit/$(MACH64)		\
	/usr/lib/lwp/$(MACH64)			\
	/usr/lib/mdb/kvm/$(MACH64)		\
	/usr/lib/mdb/proc/$(MACH64)		\
	/usr/lib/rcap/$(MACH64)			\
	/usr/lib/sasl/$(MACH64)			\
	/usr/lib/scsi/$(MACH64)			\
	/usr/lib/secure/$(MACH64)		\
	/usr/lib/security/$(MACH64)		\
	/usr/lib/smbsrv/$(MACH64)		\
	/usr/lib/abi/$(MACH64)			\
	/usr/lib/varpd/$(MACH64)		\
	/usr/xpg4/lib/$(MACH64)			\
	/usr/ccs/lib/$(MACH64)			\
	/usr/ccs/bin/$(MACH64)			\

DIRS64=						\
	$($(MACH64)_DIRS64)			\
	$(PYTHON3_DIRS)				\
	/usr/bin/$(MACH64)			\
	/usr/sbin/$(MACH64)			\
	/var/ld/$(MACH64)

# /var/mail/:saved is built directly by the rootdirs target in
# /usr/src/Makefile because of the colon in its name.

# macros for symbolic links
SYM.DIRS=			\
	/bin			\
	/dev/stdin		\
	/dev/stdout		\
	/dev/stderr		\
	/etc/log		\
	/usr/adm		\
	/usr/spool		\
	/usr/lib/tmac		\
	/usr/ccs/lib/link_audit \
<<<<<<< HEAD
	/usr/news		\
	/usr/preserve		\
	/usr/lib/cron		\
	/usr/mail		\
	/usr/man		\
	/usr/pub		\
	/usr/src		\
	/usr/tmp

# AArch64 is 64bit only
$(NOT_AARCH64_BLD)SYM.DIRS +=	\
	/lib/32			\
	/lib/crypto/32		\
	/lib/secure/32		\
	/usr/lib/32		\
	/usr/lib/elfedit/32	\
	/usr/lib/link_audit/32	\
	/usr/lib/lwp/32		\
	/usr/lib/secure/32	\
	/usr/ucblib/32		\
=======
	/usr/news \
	/usr/preserve \
	/usr/lib/32 \
	/usr/lib/cron \
	/usr/lib/locale/POSIX \
	/usr/lib/elfedit/32 \
	/usr/lib/lwp/32 \
	/usr/lib/link_audit/32 \
	/usr/lib/secure/32 \
	/usr/mail \
	/usr/man \
	/usr/pub \
	/usr/src \
	/usr/tmp \
	/usr/ucblib/32 \
>>>>>>> f3ac6781
	/var/ld/32

LEGACY_SYM.DIRS64=	\
	/usr/ucblib/64	\
	/usr/lib/brand/solaris10/64

sparc_SYM.DIRS64=	$(LEGACY_SYM.DIRS64)
i386_SYM.DIRS64=	$(LEGACY_SYM.DIRS64)

SYM.DIRS64= \
	$($(MACH)_SYM.DIRS64)		\
	/lib/64				\
	/lib/crypto/64			\
	/lib/secure/64			\
	/usr/lib/64			\
	/usr/lib/brand/sn1/64		\
	/usr/lib/elfedit/64		\
	/usr/lib/link_audit/64		\
	/usr/lib/lwp/64			\
	/usr/lib/secure/64		\
	/usr/lib/security/64		\
	/usr/lib/varpd/64		\
	/usr/xpg4/lib/64		\
	/var/ld/64

# prepend the ROOT prefix

ROOTDIRS=	$(TARGETDIRS:%=$(ROOT)%)

# conditional assignments
#
# Target directories with non-default values for owner and group must
# be referenced here, using their fully-prefixed names, and the non-
# default values assigned.  If a directory is mentioned above and not
# mentioned below, it has default values for attributes.
#
# The default value for DIRMODE is specified in usr/src/Makefile.master.
#

$(ROOT)/var/adm \
$(ROOT)/var/adm/sa :=		DIRMODE= 775

$(ROOT)/var/spool/lp:=		DIRMODE= 775

# file mode
#
$(ROOT)/tmp \
$(ROOT)/var/krb5/rcache \
$(ROOT)/var/preserve \
$(ROOT)/var/spool/pkg \
$(ROOT)/var/spool/uucppublic \
$(ROOT)/var/tmp:=	DIRMODE= 1777

$(ROOT)/root:=		DIRMODE= 700

$(ROOT)/var/krb5/rcache/root:=	DIRMODE= 700


#
# These permissions must match those set
# in the package manifests.
#
$(ROOT)/var/sadm/pkg \
$(ROOT)/var/sadm/security \
$(ROOT)/var/sadm/install/logs :=	DIRMODE= 555


#
# These permissions must match the ones set
# internally by fdfs and autofs.
#
$(ROOT)/dev/fd \
$(ROOT)/home:=		DIRMODE= 555

$(ROOT)/var/mail:=	DIRMODE=1777

$(ROOT)/proc:=		DIRMODE= 555

$(ROOT)/system/boot:=		DIRMODE= 555
$(ROOT)/system/contract:=	DIRMODE= 555
$(ROOT)/system/object:=		DIRMODE= 555

# symlink assignments, LINKDEST is the value of the symlink
#
$(ROOT)/usr/lib/cron:=			LINKDEST=../../etc/cron.d
$(ROOT)/bin:=				LINKDEST=usr/bin
$(ROOT)/lib/32:=			LINKDEST=.
$(ROOT)/lib/crypto/32:=			LINKDEST=.
$(ROOT)/lib/secure/32:=			LINKDEST=.
$(ROOT)/dev/stdin:=			LINKDEST=fd/0
$(ROOT)/dev/stdout:=			LINKDEST=fd/1
$(ROOT)/dev/stderr:=			LINKDEST=fd/2
$(ROOT)/usr/pub:=			LINKDEST=share/lib/pub
$(ROOT)/usr/man:=			LINKDEST=share/man
$(ROOT)/usr/src:=			LINKDEST=share/src
$(ROOT)/usr/adm:=			LINKDEST=../var/adm
$(ROOT)/etc/log:=			LINKDEST=../var/adm/log
$(ROOT)/usr/mail:=			LINKDEST=../var/mail
$(ROOT)/usr/news:=			LINKDEST=../var/news
$(ROOT)/usr/preserve:=			LINKDEST=../var/preserve
$(ROOT)/usr/spool:=			LINKDEST=../var/spool
$(ROOT)/usr/tmp:=			LINKDEST=../var/tmp
$(ROOT)/usr/lib/tmac:=			LINKDEST=../share/lib/tmac
$(ROOT)/usr/lib/32:=			LINKDEST=.
$(ROOT)/usr/lib/elfedit/32:=		LINKDEST=.
$(ROOT)/usr/lib/locale/POSIX:=		LINKDEST=./C
$(ROOT)/usr/lib/lwp/32:=		LINKDEST=.
$(ROOT)/usr/lib/link_audit/32:=		LINKDEST=.
$(ROOT)/usr/lib/secure/32:=		LINKDEST=.
$(ROOT)/usr/ccs/lib/link_audit:=	LINKDEST=../../lib/link_audit
$(ROOT)/var/ld/32:=			LINKDEST=.
$(NOT_AARCH64_BLD)$(ROOT)/usr/ucblib/32:=			LINKDEST=.


$(BUILD64) $(ROOT)/lib/64:=		LINKDEST=$(MACH64)
$(BUILD64) $(ROOT)/lib/crypto/64:=	LINKDEST=$(MACH64)
$(BUILD64) $(ROOT)/lib/secure/64:=	LINKDEST=$(MACH64)
$(BUILD64) $(ROOT)/usr/lib/64:=		LINKDEST=$(MACH64)
$(BUILD64) $(ROOT)/usr/lib/elfedit/64:=	LINKDEST=$(MACH64)
$(BUILD64) $(ROOT)/usr/lib/brand/sn1/64:=	LINKDEST=$(MACH64)
$(BUILD64) $(ROOT)/usr/lib/brand/solaris10/64:=	LINKDEST=$(MACH64)
$(BUILD64) $(ROOT)/usr/lib/lwp/64:=	LINKDEST=$(MACH64)
$(BUILD64) $(ROOT)/usr/lib/link_audit/64:=	LINKDEST=$(MACH64)
$(BUILD64) $(ROOT)/usr/lib/secure/64:=	LINKDEST=$(MACH64)
$(BUILD64) $(ROOT)/usr/lib/security/64:=	LINKDEST=$(MACH64)
$(BUILD64) $(ROOT)/usr/lib/varpd/64:=	LINKDEST=$(MACH64)
$(BUILD64) $(ROOT)/usr/xpg4/lib/64:=	LINKDEST=$(MACH64)
$(BUILD64) $(ROOT)/var/ld/64:=		LINKDEST=$(MACH64)
$(BUILD64) $(ROOT)/usr/ucblib/64:=	LINKDEST=$(MACH64)

# AArch64 is 64bit only, so these links need fixing up in that case
$(AARCH64_BLD) $(ROOT)/lib/64:=		LINKDEST=.
$(AARCH64_BLD) $(ROOT)/lib/crypto/64:=	LINKDEST=.
$(AARCH64_BLD) $(ROOT)/lib/secure/64:=	LINKDEST=.
$(AARCH64_BLD) $(ROOT)/usr/lib/64:=		LINKDEST=.
$(AARCH64_BLD) $(ROOT)/usr/lib/elfedit/64:=	LINKDEST=.
$(AARCH64_BLD) $(ROOT)/usr/lib/brand/sn1/64:=	LINKDEST=.
$(AARCH64_BLD) $(ROOT)/usr/lib/brand/solaris10/64:=	LINKDEST=.
$(AARCH64_BLD) $(ROOT)/usr/lib/lwp/64:=	LINKDEST=.
$(AARCH64_BLD) $(ROOT)/usr/lib/link_audit/64:=	LINKDEST=.
$(AARCH64_BLD) $(ROOT)/usr/lib/secure/64:=	LINKDEST=.
$(AARCH64_BLD) $(ROOT)/usr/lib/security/64:=	LINKDEST=.
$(AARCH64_BLD) $(ROOT)/usr/lib/varpd/64:=	LINKDEST=.
$(AARCH64_BLD) $(ROOT)/usr/xpg4/lib/64:=	LINKDEST=.
$(AARCH64_BLD) $(ROOT)/var/ld/64:=		LINKDEST=.
$(AARCH64_BLD) $(ROOT)/usr/ucblib/64:=	LINKDEST=.

#
# Installing a directory symlink calls for overriding INS.dir to install
# a symlink.
#
$(DIRLINKS:%=$(ROOT)%):= \
   INS.dir= -$(RM) -r $@; $(SYMLINK) $(LINKDEST) $@<|MERGE_RESOLUTION|>--- conflicted
+++ resolved
@@ -102,7 +102,6 @@
 	/usr/lib/python$(PYTHON3b_VERSION)/vendor-packages/zfs			\
 	/usr/lib/python$(PYTHON3b_VERSION)/vendor-packages/zfs/__pycache__
 
-<<<<<<< HEAD
 DIRS=							\
 	/boot						\
 	/boot/solaris					\
@@ -303,6 +302,14 @@
 	/usr/lib/inet					\
 	/usr/lib/inet/ilb				\
 	/usr/lib/krb5					\
+	/usr/lib/locale					\
+	/usr/lib/locale/C				\
+	/usr/lib/locale/C/LC_COLLATE			\
+	/usr/lib/locale/C/LC_CTYPE			\
+	/usr/lib/locale/C/LC_MESSAGES			\
+	/usr/lib/locale/C/LC_MONETARY			\
+	/usr/lib/locale/C/LC_NUMERIC			\
+	/usr/lib/locale/C/LC_TIME			\
 	/usr/lib/link_audit				\
 	/usr/lib/lwp					\
 	/usr/lib/mdb					\
@@ -434,358 +441,6 @@
 	/var/uucp					\
 	/var/tmp					\
 	/var/tsol					\
-=======
-DIRS= \
-	/boot \
-	/boot/solaris \
-	/boot/solaris/bin \
-	$($(MACH)_DIRS) \
-	/dev \
-	/dev/dsk \
-	/dev/fd \
-	/dev/ipnet \
-	/dev/net \
-	/dev/rdsk \
-	/dev/rmt \
-	/dev/pts \
-	/dev/sad \
-	/dev/swap \
-	/dev/term \
-	/dev/vt \
-	/dev/zcons \
-	/devices \
-	/devices/pseudo \
-	/etc \
-	/etc/brand  \
-	/etc/brand/solaris10  \
-	/etc/cron.d \
-	/etc/crypto \
-	/etc/crypto/certs \
-	/etc/crypto/crls \
-	/etc/dbus-1 \
-	/etc/dbus-1/system.d \
-	/etc/default \
-	/etc/devices  \
-	/etc/dev  \
-	/etc/dfs  \
-	/etc/dladm \
-	/etc/fs  \
-	/etc/fs/nfs  \
-	/etc/fs/zfs \
-	/etc/ftpd  \
-	/etc/hal \
-	/etc/hal/fdi \
-	/etc/hal/fdi/information \
-	/etc/hal/fdi/information/10freedesktop \
-	/etc/hal/fdi/information/20thirdparty \
-	/etc/hal/fdi/information/30user \
-	/etc/hal/fdi/policy \
-	/etc/hal/fdi/policy/10osvendor \
-	/etc/hal/fdi/policy/20thirdparty \
-	/etc/hal/fdi/policy/30user \
-	/etc/hal/fdi/preprobe \
-	/etc/hal/fdi/preprobe/10osvendor \
-	/etc/hal/fdi/preprobe/20thirdparty \
-	/etc/hal/fdi/preprobe/30user \
-	/etc/ipadm \
-	/etc/iscsi \
-	/etc/rpcsec	\
-	/etc/security	\
-	/etc/security/auth_attr.d \
-	/etc/security/exec_attr.d \
-	/etc/security/prof_attr.d \
-	/etc/security/tsol	\
-	/etc/gss	\
-	/etc/init.d  \
-	/etc/dhcp	\
-	/etc/lib  \
-	/etc/mail  \
-	/etc/mail/cf  \
-	/etc/mail/cf/cf  \
-	/etc/mail/cf/domain  \
-	/etc/mail/cf/feature  \
-	/etc/mail/cf/m4  \
-	/etc/mail/cf/mailer  \
-	/etc/mail/cf/ostype  \
-	/etc/mail/cf/sh  \
-	/etc/net-snmp \
-	/etc/net-snmp/snmp \
-	/etc/opt  \
-	/etc/rc0.d  \
-	/etc/rc1.d  \
-	/etc/rc2.d  \
-	/etc/rc3.d  \
-	/etc/rcS.d  \
-	/etc/saf \
-	/etc/sasl	\
-	/etc/sfw \
-	/etc/skel	\
-	/etc/svc \
-	/etc/svc/profile \
-	/etc/svc/profile/site \
-	/etc/svc/volatile \
-	/etc/system.d \
-	/etc/tm  \
-	/etc/usb   \
-	/etc/user_attr.d \
-	/etc/zfs  \
-	/etc/zones  \
-	/export  \
-	/home  \
-	/lib \
-	/lib/crypto \
-	/lib/inet \
-	/lib/fm \
-	/lib/secure \
-	/lib/svc \
-	/lib/svc/bin \
-	/lib/svc/capture \
-	/lib/svc/manifest \
-	/lib/svc/manifest/milestone \
-	/lib/svc/manifest/device \
-	/lib/svc/manifest/system \
-	/lib/svc/manifest/system/device \
-	/lib/svc/manifest/system/filesystem \
-	/lib/svc/manifest/system/security \
-	/lib/svc/manifest/system/svc \
-	/lib/svc/manifest/network \
-	/lib/svc/manifest/network/dns \
-	/lib/svc/manifest/network/ipsec \
-	/lib/svc/manifest/network/ldap \
-	/lib/svc/manifest/network/nfs \
-	/lib/svc/manifest/network/nis \
-	/lib/svc/manifest/network/rpc \
-	/lib/svc/manifest/network/security \
-	/lib/svc/manifest/network/shares \
-	/lib/svc/manifest/application \
-	/lib/svc/manifest/application/management \
-	/lib/svc/manifest/application/security \
-	/lib/svc/manifest/application/print \
-	/lib/svc/manifest/platform \
-	/lib/svc/manifest/platform/sun4u \
-	/lib/svc/manifest/platform/sun4v \
-	/lib/svc/manifest/site \
-	/lib/svc/method \
-	/lib/svc/monitor \
-	/lib/svc/seed \
-	/lib/svc/share \
-	/kernel  \
-	/kernel/firmware \
-	/mnt  \
-	/opt  \
-	/platform  \
-	/proc  \
-	/root  \
-	/sbin  \
-	/system \
-	/system/boot \
-	/system/contract \
-	/system/object \
-	/tmp \
-	/usr  \
-	/usr/ast \
-	/usr/ast/bin \
-	/usr/bin \
-	/usr/bin/$(MACH32) \
-	/usr/ccs \
-	/usr/ccs/bin \
-	/usr/ccs/lib \
-	/usr/demo \
-	/usr/demo/SOUND \
-	/usr/games \
-	/usr/has \
-	/usr/has/bin \
-	/usr/has/lib \
-        /usr/has/man \
-	/usr/include \
-	/usr/include/ads \
-	/usr/include/ast \
-	/usr/include/fm \
-	/usr/include/gssapi \
-	/usr/include/hal \
-	/usr/include/kerberosv5 \
-	/usr/include/libmilter \
-	/usr/include/libpolkit \
-	/usr/include/sasl \
-	/usr/include/scsi \
-	/usr/include/security \
-	/usr/include/sys/crypto \
-	/usr/include/tsol \
-	/usr/kernel  \
-	/usr/kvm \
-	/usr/lib \
-	/usr/lib/abi \
-	/usr/lib/brand \
-	/usr/lib/brand/ipkg \
-	/usr/lib/brand/labeled \
-	/usr/lib/brand/shared \
-	/usr/lib/brand/sn1 \
-	/usr/lib/brand/solaris10 \
-	/usr/lib/class \
-	/usr/lib/class/FSS \
-	/usr/lib/class/FX \
-	/usr/lib/class/IA \
-	/usr/lib/class/RT \
-	/usr/lib/class/SDC \
-	/usr/lib/class/TS \
-	/usr/lib/crypto \
-	/usr/lib/elfedit \
-	/usr/lib/fm \
-	/usr/lib/font \
-	/usr/lib/fs \
-	/usr/lib/fs/nfs \
-	/usr/lib/fs/proc \
-	/usr/lib/fs/smb \
-	/usr/lib/fs/zfs \
-	/usr/lib/gss \
-	/usr/lib/hal \
-	/usr/lib/inet \
-	/usr/lib/inet/ilb \
-	/usr/lib/krb5 \
-	/usr/lib/link_audit \
-	/usr/lib/locale \
-	/usr/lib/locale/C \
-	/usr/lib/locale/C/LC_COLLATE \
-	/usr/lib/locale/C/LC_CTYPE \
-	/usr/lib/locale/C/LC_MESSAGES \
-	/usr/lib/locale/C/LC_MONETARY \
-	/usr/lib/locale/C/LC_NUMERIC \
-	/usr/lib/locale/C/LC_TIME \
-	/usr/lib/lwp \
-	/usr/lib/mdb \
-	/usr/lib/mdb/kvm \
-	/usr/lib/mdb/proc \
-	/usr/lib/nfs \
-	/usr/lib/varpd \
-	/usr/net \
-	/usr/net/servers \
-	/usr/lib/pool \
-	/usr/lib/rcap \
-	/usr/lib/rcap/$(MACH32) \
-	/usr/lib/sa  \
-	/usr/lib/saf \
-	/usr/lib/sasl \
-	/usr/lib/scsi \
-	/usr/lib/secure \
-	/usr/lib/security \
-	/usr/lib/smbsrv \
-	/usr/lib/vscan \
-	/usr/lib/zfs \
-	/usr/lib/zones \
-	/usr/old \
-	/usr/platform  \
-	/usr/proc \
-	/usr/proc/bin \
-	/usr/sadm \
-	/usr/sadm/install \
-	/usr/sadm/install/bin \
-	/usr/sadm/install/scripts \
-	/usr/sbin \
-	/usr/sbin/$(MACH32) \
-	/usr/share  \
-	/usr/share/applications \
-	/usr/share/audio \
-	/usr/share/audio/samples \
-	/usr/share/audio/samples/au \
-	/usr/share/gnome \
-	/usr/share/gnome/autostart \
-	/usr/share/hwdata \
-	/usr/share/lib \
-	/usr/share/lib/ccs \
-	/usr/share/lib/tmac  \
-	/usr/share/lib/ldif  \
-	/usr/share/lib/xml \
-	/usr/share/lib/xml/dtd \
-	/usr/share/man \
-	/usr/share/src \
-	/usr/ucb \
-	$(MACH32_DIRS) \
-	/usr/ucblib \
-	/usr/xpg4 \
-	/usr/xpg4/bin \
-	/usr/xpg4/include \
-	/usr/xpg4/lib \
-	/usr/xpg6 \
-	/usr/xpg6/bin \
-	/var  \
-	/var/adm  \
-	/var/adm/exacct \
-	/var/adm/log \
-	/var/adm/pool \
-	/var/adm/sa \
-	/var/adm/sm.bin \
-	/var/adm/streams \
-	/var/cores \
-	/var/cron \
-	/var/db \
-	/var/db/ipf \
-	/var/games \
-	/var/idmap \
-	/var/krb5 \
-	/var/krb5/rcache  \
-	/var/krb5/rcache/root  \
-	/var/ld \
-	/var/log \
-	/var/log/pool \
-	/var/logadm \
-	/var/mail \
-	/var/news \
-	/var/opt \
-	/var/preserve \
-	/var/run \
-	/var/saf \
-	/var/sadm \
-	/var/sadm/install \
-	/var/sadm/install/admin \
-	/var/sadm/install/logs \
-	/var/sadm/pkg \
-	/var/sadm/security \
-	/var/smb \
-	/var/smb/cvol \
-	/var/smb/cvol/windows \
-	/var/smb/cvol/windows/system32 \
-	/var/smb/cvol/windows/system32/vss \
-	/var/spool \
-	/var/spool/cron \
-	/var/spool/cron/atjobs \
-	/var/spool/cron/crontabs \
-	/var/spool/lp \
-	/var/spool/pkg \
-	/var/spool/uucp \
-	/var/spool/uucppublic \
-	/var/svc \
-	/var/svc/log \
-	/var/svc/manifest \
-	/var/svc/manifest/milestone \
-	/var/svc/manifest/device \
-	/var/svc/manifest/system \
-	/var/svc/manifest/system/device \
-	/var/svc/manifest/system/filesystem \
-	/var/svc/manifest/system/security \
-	/var/svc/manifest/system/svc \
-	/var/svc/manifest/network \
-	/var/svc/manifest/network/dns \
-	/var/svc/manifest/network/ipsec \
-	/var/svc/manifest/network/ldap \
-	/var/svc/manifest/network/nfs \
-	/var/svc/manifest/network/nis \
-	/var/svc/manifest/network/rpc \
-	/var/svc/manifest/network/routing \
-	/var/svc/manifest/network/security \
-	/var/svc/manifest/network/shares \
-	/var/svc/manifest/application \
-	/var/svc/manifest/application/management \
-	/var/svc/manifest/application/print \
-	/var/svc/manifest/application/security \
-	/var/svc/manifest/platform \
-	/var/svc/manifest/platform/sun4u \
-	/var/svc/manifest/platform/sun4v \
-	/var/svc/manifest/site \
-	/var/svc/profile \
-	/var/uucp \
-	/var/tmp \
-	/var/tsol \
->>>>>>> f3ac6781
 	/var/tsol/doors
 
 sparcv9_DIRS64=				\
@@ -861,7 +516,7 @@
 	/usr/spool		\
 	/usr/lib/tmac		\
 	/usr/ccs/lib/link_audit \
-<<<<<<< HEAD
+	/usr/lib/locale/POSIX 	\
 	/usr/news		\
 	/usr/preserve		\
 	/usr/lib/cron		\
@@ -882,23 +537,6 @@
 	/usr/lib/lwp/32		\
 	/usr/lib/secure/32	\
 	/usr/ucblib/32		\
-=======
-	/usr/news \
-	/usr/preserve \
-	/usr/lib/32 \
-	/usr/lib/cron \
-	/usr/lib/locale/POSIX \
-	/usr/lib/elfedit/32 \
-	/usr/lib/lwp/32 \
-	/usr/lib/link_audit/32 \
-	/usr/lib/secure/32 \
-	/usr/mail \
-	/usr/man \
-	/usr/pub \
-	/usr/src \
-	/usr/tmp \
-	/usr/ucblib/32 \
->>>>>>> f3ac6781
 	/var/ld/32
 
 LEGACY_SYM.DIRS64=	\
