--- conflicted
+++ resolved
@@ -46,7 +46,6 @@
 
 TARGETDIRS	+= $(FILELINKS) $(DIRLINKS)
 
-<<<<<<< HEAD
 i386_DIRS= \
 	/boot/acpi \
 	/boot/acpi/tables \
@@ -63,21 +62,7 @@
 	/usr/lib/xen/bin \
 	/usr/share/bhyve
 
-sparc_DIRS= \
-=======
-i386_DIRS=			\
-	/boot/acpi		\
-	/boot/acpi/tables	\
-	/boot/grub		\
-	/boot/grub/bin		\
-	/platform/i86pc		\
-	/lib/libmvec		\
-	/usr/lib/xen		\
-	/usr/lib/xen/bin	\
-	/usr/share/bhyve
-
 sparc_DIRS=			\
->>>>>>> b518543b
 	/usr/lib/ldoms
 
 sparc_64ONLY= $(POUND_SIGN)
