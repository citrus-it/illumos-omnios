# CDDL HEADER START
#
# The contents of this file are subject to the terms of the
# Common Development and Distribution License (the "License").
# You may not use this file except in compliance with the License.
#
# You can obtain a copy of the license at usr/src/OPENSOLARIS.LICENSE
# or http://www.opensolaris.org/os/licensing.
# See the License for the specific language governing permissions
# and limitations under the License.
#
# When distributing Covered Code, include this CDDL HEADER in each
# file and include the License file at usr/src/OPENSOLARIS.LICENSE.
# If applicable, add the following below this CDDL HEADER, with the
# fields enclosed by brackets "[]" replaced with your own identifying
# information: Portions Copyright [yyyy] [name of copyright owner]
#
# CDDL HEADER END
#

#
# Copyright (c) 1989, 2010, Oracle and/or its affiliates. All rights reserved.
# Copyright 2011, Richard Lowe
# Copyright (c) 2012 by Delphix. All rights reserved.
# Copyright (c) 2012, Igor Kozhukhov <ikozhukhov@gmail.com>
# Copyright 2012 OmniTI Computer Consulting, Inc.  All rights reserved.
# Copyright (c) 2013 RackTop Systems.
# Copyright 2014 Garrett D'Amore <garrett@damore.org>
# Copyright 2016 Hans Rosenfeld <rosenfeld@grumpf.hope-2000.org>
# Copyright 2016 Nexenta Systems, Inc.
#

#
# It is easier to think in terms of directory names without the ROOT macro
# prefix.  ROOTDIRS is TARGETDIRS with ROOT prefixes.  It is necessary
# to work with ROOT prefixes when controlling conditional assignments.
#

DIRLINKS=	$(SYM.DIRS)
$(BUILD64)	DIRLINKS += $(SYM.DIRS64)

FILELINKS= $(SYM.USRCCSLIB) $(SYM.USRLIB)
$(BUILD64)	FILELINKS += $(SYM.USRCCSLIB64) $(SYM.USRLIB64)

TARGETDIRS=	$(DIRS)
$(BUILD64)	TARGETDIRS += $(DIRS64)

TARGETDIRS	+= $(FILELINKS) $(DIRLINKS)

i386_DIRS=			\
	/boot/acpi		\
	/boot/acpi/tables	\
	/platform/i86pc		\
	/lib/libmvec

64ONLY=  $($(MACH)_64ONLY)

DIRS= \
	/boot \
	/boot/solaris \
	/boot/solaris/bin \
	$($(MACH)_DIRS) \
	/dev \
	/dev/dsk \
	/dev/fd \
	/dev/ipnet \
	/dev/net \
	/dev/rdsk \
	/dev/rmt \
	/dev/pts \
	/dev/sad \
	/dev/swap \
	/dev/term \
	/dev/vt \
	/dev/zcons \
	/devices \
	/devices/pseudo \
	/etc \
	/etc/brand  \
	/etc/cron.d \
	/etc/crypto \
	/etc/crypto/certs \
	/etc/crypto/crls \
	/etc/dbus-1 \
	/etc/dbus-1/system.d \
	/etc/default \
	/etc/devices  \
	/etc/dev  \
	/etc/dfs  \
	/etc/dladm \
	/etc/fs  \
	/etc/fs/nfs  \
	/etc/fs/zfs \
	/etc/ftpd  \
	/etc/hal \
	/etc/hal/fdi \
	/etc/hal/fdi/information \
	/etc/hal/fdi/information/10freedesktop \
	/etc/hal/fdi/information/20thirdparty \
	/etc/hal/fdi/information/30user \
	/etc/hal/fdi/policy \
	/etc/hal/fdi/policy/10osvendor \
	/etc/hal/fdi/policy/20thirdparty \
	/etc/hal/fdi/policy/30user \
	/etc/hal/fdi/preprobe \
	/etc/hal/fdi/preprobe/10osvendor \
	/etc/hal/fdi/preprobe/20thirdparty \
	/etc/hal/fdi/preprobe/30user \
	/etc/ipadm \
	/etc/iscsi \
	/etc/rpcsec	\
	/etc/security	\
	/etc/security/auth_attr.d \
	/etc/security/exec_attr.d \
	/etc/security/prof_attr.d \
	/etc/gss	\
	/etc/pam.d	\
	/etc/init.d  \
	/etc/dhcp	\
	/etc/lib  \
	/etc/mail  \
	/etc/net-snmp \
	/etc/net-snmp/snmp \
	/etc/opt  \
	/etc/rc0.d  \
	/etc/rc1.d  \
	/etc/rc2.d  \
	/etc/rc3.d  \
	/etc/rcS.d  \
	/etc/saf \
	/etc/sasl	\
	/etc/sfw \
	/etc/skel	\
	/etc/svc \
	/etc/svc/profile \
	/etc/svc/profile/site \
	/etc/svc/volatile \
	/etc/usb   \
	/etc/user_attr.d \
	/etc/zfs  \
	/etc/zones  \
	/export  \
	/home  \
	/lib \
	/lib/crypto \
	/lib/inet \
	/lib/fm \
	/lib/secure \
	/lib/svc \
	/lib/svc/bin \
	/lib/svc/capture \
	/lib/svc/manifest \
	/lib/svc/manifest/milestone \
	/lib/svc/manifest/device \
	/lib/svc/manifest/system \
	/lib/svc/manifest/system/device \
	/lib/svc/manifest/system/filesystem \
	/lib/svc/manifest/system/security \
	/lib/svc/manifest/system/svc \
	/lib/svc/manifest/network \
	/lib/svc/manifest/network/dns \
	/lib/svc/manifest/network/ipsec \
	/lib/svc/manifest/network/ldap \
	/lib/svc/manifest/network/nfs \
	/lib/svc/manifest/network/nis \
	/lib/svc/manifest/network/rpc \
	/lib/svc/manifest/network/security \
	/lib/svc/manifest/network/shares \
	/lib/svc/manifest/network/ssl \
	/lib/svc/manifest/application \
	/lib/svc/manifest/application/management \
	/lib/svc/manifest/application/security \
	/lib/svc/manifest/platform \
	/lib/svc/manifest/site \
	/lib/svc/method \
	/lib/svc/monitor \
	/lib/svc/seed \
	/lib/svc/share \
	/kernel  \
	/kernel/firmware \
	/mnt  \
	/opt  \
	/platform  \
	/proc  \
	/root  \
	/sbin  \
	/system \
	/system/boot \
	/system/contract \
	/system/object \
	/tmp \
	/usr  \
	/usr/ast \
	/usr/ast/bin \
	/usr/bin \
	/usr/bin/$(MACH32) \
	/usr/games \
	/usr/include \
	/usr/include/ads \
	/usr/include/ast \
	/usr/include/fm \
	/usr/include/gssapi \
	/usr/include/hal \
	/usr/include/kerberosv5 \
	/usr/include/libpolkit \
	/usr/include/sasl \
	/usr/include/scsi \
	/usr/include/security \
	/usr/include/sys/crypto \
	/usr/kernel  \
	/usr/lib \
	/usr/lib/abi \
	/usr/lib/brand \
	/usr/lib/brand/ipkg \
	/usr/lib/brand/shared \
	/usr/lib/brand/sn1 \
	/usr/lib/class \
	/usr/lib/class/FSS \
	/usr/lib/class/FX \
	/usr/lib/class/IA \
	/usr/lib/class/RT \
	/usr/lib/class/SDC \
	/usr/lib/class/TS \
	/usr/lib/crypto \
	/usr/lib/elfedit \
	/usr/lib/fm \
	/usr/lib/fs \
	/usr/lib/fs/nfs \
	/usr/lib/fs/proc \
	/usr/lib/fs/smb \
	/usr/lib/fs/zfs \
	/usr/lib/gss \
	/usr/lib/hal \
	/usr/lib/inet \
	/usr/lib/inet/ilb \
<<<<<<< HEAD
	/usr/lib/inet/$(MACH32) \
=======
	/usr/lib/inet/wanboot \
>>>>>>> f864f99e
	/usr/lib/krb5 \
	/usr/lib/link_audit \
	/usr/lib/lwp \
	/usr/lib/mdb \
	/usr/lib/mdb/kvm \
	/usr/lib/mdb/proc \
	/usr/lib/nfs \
	/usr/net \
	/usr/net/servers \
	/usr/lib/python$(PYTHON_VERSION) \
	/usr/lib/python$(PYTHON_VERSION)/vendor-packages \
	/usr/lib/python$(PYTHON_VERSION)/vendor-packages/64 \
	/usr/lib/python$(PYTHON_VERSION)/vendor-packages/solaris \
	/usr/lib/python$(PYTHON_VERSION)/vendor-packages/zfs \
	/usr/lib/python$(PYTHON_VERSION)/vendor-packages/beadm \
	/usr/lib/rcap \
	/usr/lib/rcap/$(MACH32) \
	/usr/lib/sa  \
	/usr/lib/saf \
	/usr/lib/sasl \
	/usr/lib/scsi \
	/usr/lib/secure \
	/usr/lib/security \
	/usr/lib/smbsrv \
	/usr/lib/vscan \
	/usr/lib/zfs \
	/usr/lib/zones \
	/usr/old \
	/usr/platform  \
	/usr/proc \
	/usr/proc/bin \
	/usr/sbin \
	/usr/sbin/$(MACH32) \
	/usr/share  \
	/usr/share/hwdata \
	/usr/share/lib \
	/usr/share/lib/ccs \
	/usr/share/lib/ldif  \
	/usr/share/lib/xml \
	/usr/share/lib/xml/dtd \
	/usr/share/man \
	/usr/share/misc \
	/var  \
	/var/adm  \
	/var/adm/exacct \
	/var/adm/log \
	/var/adm/pool \
	/var/adm/sa \
	/var/adm/streams \
	/var/cores \
	/var/cron \
	/var/db \
	/var/db/ipf \
	/var/games \
	/var/idmap \
	/var/krb5 \
	/var/krb5/rcache  \
	/var/krb5/rcache/root  \
	/var/ld \
	/var/log \
	/var/log/pool \
	/var/logadm \
	/var/mail \
	/var/news \
	/var/opt \
	/var/preserve \
	/var/run \
	/var/saf \
	/var/smb \
	/var/smb/cvol \
	/var/smb/cvol/windows \
	/var/smb/cvol/windows/system32 \
	/var/smb/cvol/windows/system32/vss \
	/var/spool \
	/var/spool/cron \
	/var/spool/cron/atjobs \
	/var/spool/cron/crontabs \
	/var/svc \
	/var/svc/log \
	/var/svc/manifest \
	/var/svc/manifest/milestone \
	/var/svc/manifest/device \
	/var/svc/manifest/system \
	/var/svc/manifest/system/device \
	/var/svc/manifest/system/filesystem \
	/var/svc/manifest/system/security \
	/var/svc/manifest/system/svc \
	/var/svc/manifest/network \
	/var/svc/manifest/network/dns \
	/var/svc/manifest/network/ipsec \
	/var/svc/manifest/network/ldap \
	/var/svc/manifest/network/nfs \
	/var/svc/manifest/network/nis \
	/var/svc/manifest/network/rpc \
	/var/svc/manifest/network/routing \
	/var/svc/manifest/network/security \
	/var/svc/manifest/network/shares \
	/var/svc/manifest/network/ssl \
	/var/svc/manifest/application \
	/var/svc/manifest/application/management \
	/var/svc/manifest/application/print \
	/var/svc/manifest/application/security \
	/var/svc/manifest/platform \
	/var/svc/manifest/site \
	/var/svc/profile \
	/var/tmp

amd64_DIRS64= \
	/platform/i86pc/amd64

DIRS64= \
	$($(MACH64)_DIRS64) \
	/lib/$(MACH64) \
	/lib/crypto/$(MACH64) \
	/lib/fm/$(MACH64) \
	/lib/secure/$(MACH64) \
	/usr/bin/$(MACH64) \
	/usr/lib/$(MACH64) \
	/usr/lib/$(MACH64)/gss \
	/usr/lib/brand/sn1/$(MACH64) \
	/usr/lib/elfedit/$(MACH64) \
	/usr/lib/fm/$(MACH64) \
	/usr/lib/fs/nfs/$(MACH64) \
	/usr/lib/fs/smb/$(MACH64) \
	/usr/lib/inet/$(MACH64) \
	/usr/lib/krb5/$(MACH64) \
	/usr/lib/link_audit/$(MACH64) \
	/usr/lib/lwp/$(MACH64) \
	/usr/lib/mdb/kvm/$(MACH64) \
	/usr/lib/mdb/proc/$(MACH64) \
	/usr/lib/rcap/$(MACH64) \
	/usr/lib/sasl/$(MACH64) \
	/usr/lib/scsi/$(MACH64) \
	/usr/lib/secure/$(MACH64) \
	/usr/lib/security/$(MACH64) \
	/usr/lib/smbsrv/$(MACH64) \
	/usr/lib/abi/$(MACH64) \
	/usr/sbin/$(MACH64) \
	/var/ld/$(MACH64)

# /var/mail/:saved is built directly by the rootdirs target in
# /usr/src/Makefile because of the colon in its name.

# macros for symbolic links
SYM.DIRS= \
	/bin \
	/dev/stdin \
	/dev/stdout \
	/dev/stderr \
	/etc/lib/ld.so.1 \
	/etc/lib/libdl.so.1 \
	/etc/lib/nss_files.so.1 \
	/etc/log \
	/lib/32 \
	/lib/crypto/32 \
	/lib/secure/32 \
	/usr/adm \
	/usr/spool \
	/usr/news \
	/usr/preserve \
	/usr/lib/32 \
	/usr/lib/cron \
	/usr/lib/elfedit/32 \
	/usr/lib/lwp/32 \
	/usr/lib/secure/32 \
	/usr/mail \
	/usr/tmp \
	/var/ld/32

SYM.DIRS64= \
	$($(MACH)_SYM.DIRS64) \
	/lib/64 \
	/lib/crypto/64 \
	/lib/secure/64 \
	/usr/lib/64 \
	/usr/lib/brand/sn1/64 \
	/usr/lib/elfedit/64 \
	/usr/lib/lwp/64 \
	/usr/lib/secure/64 \
	/usr/lib/security/64 \
	/var/ld/64 \

# prepend the ROOT prefix

ROOTDIRS=	$(TARGETDIRS:%=$(ROOT)%)

# conditional assignments
#
# Target directories with non-default values for owner and group must
# be referenced here, using their fully-prefixed names, and the non-
# default values assigned.  If a directory is mentioned above and not
# mentioned below, it has default values for attributes.
#
# The default value for DIRMODE is specified in usr/src/Makefile.master.
#

$(ROOT)/var/adm \
$(ROOT)/var/adm/sa :=		DIRMODE= 775

$(ROOT)/var/spool/lp:=		DIRMODE= 775

# file mode
#
$(ROOT)/tmp \
$(ROOT)/var/krb5/rcache \
$(ROOT)/var/preserve \
$(ROOT)/var/spool/pkg \
$(ROOT)/var/tmp:=	DIRMODE= 1777

$(ROOT)/root:=		DIRMODE= 700

$(ROOT)/var/krb5/rcache/root:=	DIRMODE= 700


#
# These permissions must match those set
# in the package manifests.
#
$(ROOT)/var/sadm/pkg \
$(ROOT)/var/sadm/security \
$(ROOT)/var/sadm/install/logs :=	DIRMODE= 555


#
# These permissions must match the ones set
# internally by fdfs and autofs.
#
$(ROOT)/dev/fd \
$(ROOT)/home:=		DIRMODE= 555

$(ROOT)/var/mail:=	DIRMODE=1777

$(ROOT)/proc:=		DIRMODE= 555

$(ROOT)/system/boot:=		DIRMODE= 555
$(ROOT)/system/contract:=	DIRMODE= 555
$(ROOT)/system/object:=		DIRMODE= 555

# symlink assignments, LINKDEST is the value of the symlink
#
$(ROOT)/usr/lib/cron:=			LINKDEST=../../etc/cron.d
$(ROOT)/bin:=				LINKDEST=usr/bin
$(ROOT)/lib/32:=			LINKDEST=.
$(ROOT)/lib/crypto/32:=			LINKDEST=.
$(ROOT)/lib/secure/32:=			LINKDEST=.
$(ROOT)/dev/stdin:=			LINKDEST=fd/0
$(ROOT)/dev/stdout:=			LINKDEST=fd/1
$(ROOT)/dev/stderr:=			LINKDEST=fd/2
$(ROOT)/usr/adm:=			LINKDEST=../var/adm
$(ROOT)/etc/lib/ld.so.1:=		LINKDEST=../../lib/ld.so.1
$(ROOT)/etc/lib/libdl.so.1:=		LINKDEST=../../lib/libdl.so.1
$(ROOT)/etc/lib/nss_files.so.1:=	LINKDEST=../../lib/nss_files.so.1
$(ROOT)/etc/log:=			LINKDEST=../var/adm/log
$(ROOT)/usr/mail:=			LINKDEST=../var/mail
$(ROOT)/usr/news:=			LINKDEST=../var/news
$(ROOT)/usr/preserve:=			LINKDEST=../var/preserve
$(ROOT)/usr/spool:=			LINKDEST=../var/spool
$(ROOT)/usr/tmp:=			LINKDEST=../var/tmp
$(ROOT)/usr/lib/32:=			LINKDEST=.
$(ROOT)/usr/lib/elfedit/32:=		LINKDEST=.
$(ROOT)/usr/lib/lwp/32:=		LINKDEST=.
$(ROOT)/usr/lib/secure/32:=		LINKDEST=.
$(ROOT)/var/ld/32:=			LINKDEST=.

$(BUILD64) $(ROOT)/lib/64:=		LINKDEST=$(MACH64)
$(BUILD64) $(ROOT)/lib/crypto/64:=	LINKDEST=$(MACH64)
$(BUILD64) $(ROOT)/lib/secure/64:=	LINKDEST=$(MACH64)
$(BUILD64) $(ROOT)/usr/lib/64:=		LINKDEST=$(MACH64)
$(BUILD64) $(ROOT)/usr/lib/elfedit/64:=	LINKDEST=$(MACH64)
$(BUILD64) $(ROOT)/usr/lib/brand/sn1/64:=	LINKDEST=$(MACH64)
$(BUILD64) $(ROOT)/usr/lib/lwp/64:=	LINKDEST=$(MACH64)
$(BUILD64) $(ROOT)/usr/lib/secure/64:=	LINKDEST=$(MACH64)
$(BUILD64) $(ROOT)/usr/lib/security/64:=	LINKDEST=$(MACH64)
$(BUILD64) $(ROOT)/var/ld/64:=		LINKDEST=$(MACH64)

#
# Installing a directory symlink calls for overriding INS.dir to install
# a symlink.
#
$(DIRLINKS:%=$(ROOT)%):= \
   INS.dir= -$(RM) -r $@; $(SYMLINK) $(LINKDEST) $@

# Rather than adding another set of rules, we add usr/lib/lwp files here
$(ROOT)/usr/lib/lwp/libthread.so.1:=	REALPATH=../libthread.so.1
$(ROOT)/usr/lib/lwp/libthread_db.so.1:=	REALPATH=../libthread_db.so.1

$(ROOT)/usr/lib/lwp/$(MACH64)/libthread.so.1:= \
	REALPATH=../../$(MACH64)/libthread.so.1
$(ROOT)/usr/lib/lwp/$(MACH64)/libthread_db.so.1:= \
	REALPATH=../../$(MACH64)/libthread_db.so.1

SYM.USRCCSLIB= \
	/usr/lib/lwp/libthread.so.1 \
	/usr/lib/lwp/libthread_db.so.1

SYM.USRCCSLIB64= \
	/usr/lib/lwp/$(MACH64)/libthread.so.1 \
	/usr/lib/lwp/$(MACH64)/libthread_db.so.1

# Special symlinks to direct libraries that have been moved
# from /usr/lib to /lib in order to live in the root filesystem.
$(ROOT)/lib/libposix4.so.1:=		REALPATH=librt.so.1
$(ROOT)/lib/libposix4.so:=		REALPATH=libposix4.so.1
$(ROOT)/lib/libthread_db.so.1:=		REALPATH=libc_db.so.1
$(ROOT)/lib/libthread_db.so:=		REALPATH=libc_db.so.1
$(ROOT)/usr/lib/ld.so.1:=		REALPATH=../../lib/ld.so.1
$(ROOT)/usr/lib/libadm.so.1:=		REALPATH=../../lib/libadm.so.1
$(ROOT)/usr/lib/libadm.so:=		REALPATH=../../lib/libadm.so.1
$(ROOT)/usr/lib/libaio.so.1:=		REALPATH=../../lib/libaio.so.1
$(ROOT)/usr/lib/libaio.so:=		REALPATH=../../lib/libaio.so.1
$(ROOT)/usr/lib/libavl.so.1:=		REALPATH=../../lib/libavl.so.1
$(ROOT)/usr/lib/libavl.so:=		REALPATH=../../lib/libavl.so.1
$(ROOT)/usr/lib/libbsm.so.1:=		REALPATH=../../lib/libbsm.so.1
$(ROOT)/usr/lib/libbsm.so:=		REALPATH=../../lib/libbsm.so.1
$(ROOT)/usr/lib/libc.so.1:=		REALPATH=../../lib/libc.so.1
$(ROOT)/usr/lib/libc.so:=		REALPATH=../../lib/libc.so.1
$(ROOT)/usr/lib/libc_db.so.1:=		REALPATH=../../lib/libc_db.so.1
$(ROOT)/usr/lib/libc_db.so:=		REALPATH=../../lib/libc_db.so.1
$(ROOT)/usr/lib/libcmdutils.so.1:=	REALPATH=../../lib/libcmdutils.so.1
$(ROOT)/usr/lib/libcmdutils.so:=	REALPATH=../../lib/libcmdutils.so.1
$(ROOT)/usr/lib/libcontract.so.1:=	REALPATH=../../lib/libcontract.so.1
$(ROOT)/usr/lib/libcontract.so:=	REALPATH=../../lib/libcontract.so.1
$(ROOT)/usr/lib/libcryptoutil.so.1:=	REALPATH=../../lib/libcryptoutil.so.1
$(ROOT)/usr/lib/libcryptoutil.so:=	REALPATH=../../lib/libcryptoutil.so.1
$(ROOT)/usr/lib/libctf.so.1:=		REALPATH=../../lib/libctf.so.1
$(ROOT)/usr/lib/libctf.so:=		REALPATH=../../lib/libctf.so.1
$(ROOT)/usr/lib/libdevice.so.1:=	REALPATH=../../lib/libdevice.so.1
$(ROOT)/usr/lib/libdevice.so:=		REALPATH=../../lib/libdevice.so.1
$(ROOT)/usr/lib/libdevid.so.1:=		REALPATH=../../lib/libdevid.so.1
$(ROOT)/usr/lib/libdevid.so:=		REALPATH=../../lib/libdevid.so.1
$(ROOT)/usr/lib/libdevinfo.so.1:=	REALPATH=../../lib/libdevinfo.so.1
$(ROOT)/usr/lib/libdevinfo.so:=		REALPATH=../../lib/libdevinfo.so.1
$(ROOT)/usr/lib/libdhcpagent.so.1:=	REALPATH=../../lib/libdhcpagent.so.1
$(ROOT)/usr/lib/libdhcpagent.so:=	REALPATH=../../lib/libdhcpagent.so.1
$(ROOT)/usr/lib/libdhcputil.so.1:=	REALPATH=../../lib/libdhcputil.so.1
$(ROOT)/usr/lib/libdhcputil.so:=	REALPATH=../../lib/libdhcputil.so.1
$(ROOT)/usr/lib/libdl.so.1:=		REALPATH=../../lib/libdl.so.1
$(ROOT)/usr/lib/libdl.so:=		REALPATH=../../lib/libdl.so.1
$(ROOT)/usr/lib/libdlpi.so.1:=		REALPATH=../../lib/libdlpi.so.1
$(ROOT)/usr/lib/libdlpi.so:=		REALPATH=../../lib/libdlpi.so.1
$(ROOT)/usr/lib/libdoor.so.1:=		REALPATH=../../lib/libdoor.so.1
$(ROOT)/usr/lib/libdoor.so:=		REALPATH=../../lib/libdoor.so.1
$(ROOT)/usr/lib/libdwarf.so.1:=		REALPATH=../../lib/libdwarf.so.1
$(ROOT)/usr/lib/libdwarf.so:=		REALPATH=../../lib/libdwarf.so.1
$(ROOT)/usr/lib/libefi.so.1:=		REALPATH=../../lib/libefi.so.1
$(ROOT)/usr/lib/libefi.so:=		REALPATH=../../lib/libefi.so.1
$(ROOT)/usr/lib/libelf.so.1:=		REALPATH=../../lib/libelf.so.1
$(ROOT)/usr/lib/libelf.so:=		REALPATH=../../lib/libelf.so.1
$(ROOT)/usr/lib/libfdisk.so.1:=		REALPATH=../../lib/libfdisk.so.1
$(ROOT)/usr/lib/libfdisk.so:=		REALPATH=../../lib/libfdisk.so.1
$(ROOT)/usr/lib/libgen.so.1:=		REALPATH=../../lib/libgen.so.1
$(ROOT)/usr/lib/libgen.so:=		REALPATH=../../lib/libgen.so.1
$(ROOT)/usr/lib/libinetutil.so.1:=	REALPATH=../../lib/libinetutil.so.1
$(ROOT)/usr/lib/libinetutil.so:=	REALPATH=../../lib/libinetutil.so.1
$(ROOT)/usr/lib/libintl.so.1:=		REALPATH=../../lib/libintl.so.1
$(ROOT)/usr/lib/libintl.so:=		REALPATH=../../lib/libintl.so.1
$(ROOT)/usr/lib/libkmf.so.1:=		REALPATH=../../lib/libkmf.so.1
$(ROOT)/usr/lib/libkmf.so:=		REALPATH=../../lib/libkmf.so.1
$(ROOT)/usr/lib/libkmfberder.so.1:=	REALPATH=../../lib/libkmfberder.so.1
$(ROOT)/usr/lib/libkmfberder.so:=	REALPATH=../../lib/libkmfberder.so.1
$(ROOT)/usr/lib/libkstat.so.1:=		REALPATH=../../lib/libkstat.so.1
$(ROOT)/usr/lib/libkstat.so:=		REALPATH=../../lib/libkstat.so.1
$(ROOT)/usr/lib/liblddbg.so.4:=		REALPATH=../../lib/liblddbg.so.4
$(ROOT)/usr/lib/libm.so.2:=		REALPATH=../../lib/libm.so.2
$(ROOT)/usr/lib/libm.so:=		REALPATH=../../lib/libm.so.2
$(ROOT)/usr/lib/libmd.so.1:=		REALPATH=../../lib/libmd.so.1
$(ROOT)/usr/lib/libmd.so:=		REALPATH=../../lib/libmd.so.1
$(ROOT)/usr/lib/libmd5.so.1:=		REALPATH=../../lib/libmd5.so.1
$(ROOT)/usr/lib/libmd5.so:=		REALPATH=../../lib/libmd5.so.1
$(ROOT)/usr/lib/libmp.so.1:=		REALPATH=../../lib/libmp.so.1
$(ROOT)/usr/lib/libmp.so.2:=		REALPATH=../../lib/libmp.so.2
$(ROOT)/usr/lib/libmp.so:=		REALPATH=../../lib/libmp.so.2
$(ROOT)/usr/lib/libmvec.so.1:=		REALPATH=../../lib/libmvec.so.1
$(ROOT)/usr/lib/libmvec.so:=		REALPATH=../../lib/libmvec.so.1
$(ROOT)/usr/lib/libnsl.so.1:=		REALPATH=../../lib/libnsl.so.1
$(ROOT)/usr/lib/libnsl.so:=		REALPATH=../../lib/libnsl.so.1
$(ROOT)/usr/lib/libnvpair.so.1:=	REALPATH=../../lib/libnvpair.so.1
$(ROOT)/usr/lib/libnvpair.so:=		REALPATH=../../lib/libnvpair.so.1
$(ROOT)/usr/lib/libpam.so.1:=		REALPATH=../../lib/libpam.so.1
$(ROOT)/usr/lib/libpam.so:=		REALPATH=../../lib/libpam.so.1
$(ROOT)/usr/lib/libposix4.so.1:=	REALPATH=../../lib/librt.so.1
$(ROOT)/usr/lib/libposix4.so:=		REALPATH=../../lib/librt.so.1
$(ROOT)/usr/lib/libproc.so.1:=		REALPATH=../../lib/libproc.so.1
$(ROOT)/usr/lib/libproc.so:=		REALPATH=../../lib/libproc.so.1
$(ROOT)/usr/lib/libpthread.so.1:=	REALPATH=../../lib/libpthread.so.1
$(ROOT)/usr/lib/libpthread.so:=		REALPATH=../../lib/libpthread.so.1
$(ROOT)/usr/lib/librcm.so.1:=		REALPATH=../../lib/librcm.so.1
$(ROOT)/usr/lib/librcm.so:=		REALPATH=../../lib/librcm.so.1
$(ROOT)/usr/lib/libresolv.so.1:=	REALPATH=../../lib/libresolv.so.1
$(ROOT)/usr/lib/libresolv.so.2:=	REALPATH=../../lib/libresolv.so.2
$(ROOT)/usr/lib/libresolv.so:=		REALPATH=../../lib/libresolv.so.2
$(ROOT)/usr/lib/librestart.so.1:=	REALPATH=../../lib/librestart.so.1
$(ROOT)/usr/lib/librestart.so:=		REALPATH=../../lib/librestart.so.1
$(ROOT)/usr/lib/librpcsvc.so.1:=	REALPATH=../../lib/librpcsvc.so.1
$(ROOT)/usr/lib/librpcsvc.so:=		REALPATH=../../lib/librpcsvc.so.1
$(ROOT)/usr/lib/librt.so.1:=		REALPATH=../../lib/librt.so.1
$(ROOT)/usr/lib/librt.so:=		REALPATH=../../lib/librt.so.1
$(ROOT)/usr/lib/librtld.so.1:=		REALPATH=../../lib/librtld.so.1
$(ROOT)/usr/lib/librtld_db.so.1:=	REALPATH=../../lib/librtld_db.so.1
$(ROOT)/usr/lib/librtld_db.so:=		REALPATH=../../lib/librtld_db.so.1
$(ROOT)/usr/lib/libscf.so.1:=		REALPATH=../../lib/libscf.so.1
$(ROOT)/usr/lib/libscf.so:=		REALPATH=../../lib/libscf.so.1
$(ROOT)/usr/lib/libsec.so.1:=		REALPATH=../../lib/libsec.so.1
$(ROOT)/usr/lib/libsec.so:=		REALPATH=../../lib/libsec.so.1
$(ROOT)/usr/lib/libsecdb.so.1:=		REALPATH=../../lib/libsecdb.so.1
$(ROOT)/usr/lib/libsecdb.so:=		REALPATH=../../lib/libsecdb.so.1
$(ROOT)/usr/lib/libsendfile.so.1:=	REALPATH=../../lib/libsendfile.so.1
$(ROOT)/usr/lib/libsendfile.so:=	REALPATH=../../lib/libsendfile.so.1
$(ROOT)/usr/lib/libsysevent.so.1:=	REALPATH=../../lib/libsysevent.so.1
$(ROOT)/usr/lib/libsysevent.so:=	REALPATH=../../lib/libsysevent.so.1
$(ROOT)/usr/lib/libthread.so.1:=	REALPATH=../../lib/libthread.so.1
$(ROOT)/usr/lib/libthread.so:=		REALPATH=../../lib/libthread.so.1
$(ROOT)/usr/lib/libthread_db.so.1:=	REALPATH=../../lib/libc_db.so.1
$(ROOT)/usr/lib/libthread_db.so:=	REALPATH=../../lib/libc_db.so.1
$(ROOT)/usr/lib/libumem.so.1:=		REALPATH=../../lib/libumem.so.1
$(ROOT)/usr/lib/libumem.so:=		REALPATH=../../lib/libumem.so.1
$(ROOT)/usr/lib/libuuid.so.1:=		REALPATH=../../lib/libuuid.so.1
$(ROOT)/usr/lib/libuuid.so:=		REALPATH=../../lib/libuuid.so.1
$(ROOT)/usr/lib/libuutil.so.1:=		REALPATH=../../lib/libuutil.so.1
$(ROOT)/usr/lib/libuutil.so:=		REALPATH=../../lib/libuutil.so.1
$(ROOT)/usr/lib/libw.so.1:=		REALPATH=../../lib/libw.so.1
$(ROOT)/usr/lib/libw.so:=		REALPATH=../../lib/libw.so.1
$(ROOT)/usr/lib/libzfs.so.1:=		REALPATH=../../lib/libzfs.so.1
$(ROOT)/usr/lib/libzfs.so:=		REALPATH=../../lib/libzfs.so.1
$(ROOT)/usr/lib/libzfs_core.so.1:=	REALPATH=../../lib/libzfs_core.so.1
$(ROOT)/usr/lib/libzfs_core.so:=	REALPATH=../../lib/libzfs_core.so.1
$(ROOT)/usr/lib/nss_compat.so.1:=	REALPATH=../../lib/nss_compat.so.1
$(ROOT)/usr/lib/nss_dns.so.1:=		REALPATH=../../lib/nss_dns.so.1
$(ROOT)/usr/lib/nss_files.so.1:=	REALPATH=../../lib/nss_files.so.1
$(ROOT)/usr/lib/nss_nis.so.1:=		REALPATH=../../lib/nss_nis.so.1
$(ROOT)/usr/lib/nss_user.so.1:=		REALPATH=../../lib/nss_user.so.1
$(ROOT)/usr/lib/fm/libfmevent.so.1:=    REALPATH=../../../lib/fm/libfmevent.so.1
$(ROOT)/usr/lib/fm/libfmevent.so:=      REALPATH=../../../lib/fm/libfmevent.so.1

$(ROOT)/lib/$(MACH64)/libposix4.so.1:= \
	REALPATH=librt.so.1
$(ROOT)/lib/$(MACH64)/libposix4.so:= \
	REALPATH=libposix4.so.1
$(ROOT)/lib/$(MACH64)/libthread_db.so.1:= \
	REALPATH=libc_db.so.1
$(ROOT)/lib/$(MACH64)/libthread_db.so:= \
	REALPATH=libc_db.so.1
$(ROOT)/usr/lib/$(MACH64)/ld.so.1:= \
	REALPATH=../../../lib/$(MACH64)/ld.so.1
$(ROOT)/usr/lib/$(MACH64)/libadm.so.1:= \
	REALPATH=../../../lib/$(MACH64)/libadm.so.1
$(ROOT)/usr/lib/$(MACH64)/libadm.so:= \
	REALPATH=../../../lib/$(MACH64)/libadm.so.1
$(ROOT)/usr/lib/$(MACH64)/libaio.so.1:= \
	REALPATH=../../../lib/$(MACH64)/libaio.so.1
$(ROOT)/usr/lib/$(MACH64)/libaio.so:= \
	REALPATH=../../../lib/$(MACH64)/libaio.so.1
$(ROOT)/usr/lib/$(MACH64)/libavl.so.1:= \
	REALPATH=../../../lib/$(MACH64)/libavl.so.1
$(ROOT)/usr/lib/$(MACH64)/libavl.so:= \
	REALPATH=../../../lib/$(MACH64)/libavl.so.1
$(ROOT)/usr/lib/$(MACH64)/libbsm.so.1:= \
	REALPATH=../../../lib/$(MACH64)/libbsm.so.1
$(ROOT)/usr/lib/$(MACH64)/libbsm.so:= \
	REALPATH=../../../lib/$(MACH64)/libbsm.so.1
$(ROOT)/usr/lib/$(MACH64)/libc.so.1:= \
	REALPATH=../../../lib/$(MACH64)/libc.so.1
$(ROOT)/usr/lib/$(MACH64)/libc.so:= \
	REALPATH=../../../lib/$(MACH64)/libc.so.1
$(ROOT)/usr/lib/$(MACH64)/libc_db.so.1:= \
	REALPATH=../../../lib/$(MACH64)/libc_db.so.1
$(ROOT)/usr/lib/$(MACH64)/libc_db.so:= \
	REALPATH=../../../lib/$(MACH64)/libc_db.so.1
$(ROOT)/usr/lib/$(MACH64)/libcmdutils.so.1:= \
	REALPATH=../../../lib/$(MACH64)/libcmdutils.so.1
$(ROOT)/usr/lib/$(MACH64)/libcmdutils.so:= \
	REALPATH=../../../lib/$(MACH64)/libcmdutils.so.1
$(ROOT)/usr/lib/$(MACH64)/libcontract.so.1:= \
	REALPATH=../../../lib/$(MACH64)/libcontract.so.1
$(ROOT)/usr/lib/$(MACH64)/libcontract.so:= \
	REALPATH=../../../lib/$(MACH64)/libcontract.so.1
$(ROOT)/usr/lib/$(MACH64)/libctf.so.1:= \
	REALPATH=../../../lib/$(MACH64)/libctf.so.1
$(ROOT)/usr/lib/$(MACH64)/libctf.so:= \
	REALPATH=../../../lib/$(MACH64)/libctf.so.1
$(ROOT)/usr/lib/$(MACH64)/libdevice.so.1:= \
	REALPATH=../../../lib/$(MACH64)/libdevice.so.1
$(ROOT)/usr/lib/$(MACH64)/libdevice.so:= \
	REALPATH=../../../lib/$(MACH64)/libdevice.so.1
$(ROOT)/usr/lib/$(MACH64)/libdevid.so.1:= \
	REALPATH=../../../lib/$(MACH64)/libdevid.so.1
$(ROOT)/usr/lib/$(MACH64)/libdevid.so:= \
	REALPATH=../../../lib/$(MACH64)/libdevid.so.1
$(ROOT)/usr/lib/$(MACH64)/libdevinfo.so.1:= \
	REALPATH=../../../lib/$(MACH64)/libdevinfo.so.1
$(ROOT)/usr/lib/$(MACH64)/libdevinfo.so:= \
	REALPATH=../../../lib/$(MACH64)/libdevinfo.so.1
$(ROOT)/usr/lib/$(MACH64)/libdhcputil.so.1:= \
	REALPATH=../../../lib/$(MACH64)/libdhcputil.so.1
$(ROOT)/usr/lib/$(MACH64)/libdhcputil.so:= \
	REALPATH=../../../lib/$(MACH64)/libdhcputil.so.1
$(ROOT)/usr/lib/$(MACH64)/libdl.so.1:= \
	REALPATH=../../../lib/$(MACH64)/libdl.so.1
$(ROOT)/usr/lib/$(MACH64)/libdl.so:= \
	REALPATH=../../../lib/$(MACH64)/libdl.so.1
$(ROOT)/usr/lib/$(MACH64)/libdlpi.so.1:= \
	REALPATH=../../../lib/$(MACH64)/libdlpi.so.1
$(ROOT)/usr/lib/$(MACH64)/libdlpi.so:= \
	REALPATH=../../../lib/$(MACH64)/libdlpi.so.1
$(ROOT)/usr/lib/$(MACH64)/libdoor.so.1:= \
	REALPATH=../../../lib/$(MACH64)/libdoor.so.1
$(ROOT)/usr/lib/$(MACH64)/libdoor.so:= \
	REALPATH=../../../lib/$(MACH64)/libdoor.so.1
$(ROOT)/usr/lib/$(MACH64)/libdwarf.so.1:= \
	REALPATH=../../../lib/$(MACH64)/libdwarf.so.1
$(ROOT)/usr/lib/$(MACH64)/libdwarf.so:= \
	REALPATH=../../../lib/$(MACH64)/libdwarf.so.1
$(ROOT)/usr/lib/$(MACH64)/libefi.so.1:= \
	REALPATH=../../../lib/$(MACH64)/libefi.so.1
$(ROOT)/usr/lib/$(MACH64)/libefi.so:= \
	REALPATH=../../../lib/$(MACH64)/libefi.so.1
$(ROOT)/usr/lib/$(MACH64)/libelf.so.1:= \
	REALPATH=../../../lib/$(MACH64)/libelf.so.1
$(ROOT)/usr/lib/$(MACH64)/libelf.so:= \
	REALPATH=../../../lib/$(MACH64)/libelf.so.1
$(ROOT)/usr/lib/$(MACH64)/libgen.so.1:= \
	REALPATH=../../../lib/$(MACH64)/libgen.so.1
$(ROOT)/usr/lib/$(MACH64)/libgen.so:= \
	REALPATH=../../../lib/$(MACH64)/libgen.so.1
$(ROOT)/usr/lib/$(MACH64)/libinetutil.so.1:= \
	REALPATH=../../../lib/$(MACH64)/libinetutil.so.1
$(ROOT)/usr/lib/$(MACH64)/libinetutil.so:= \
	REALPATH=../../../lib/$(MACH64)/libinetutil.so.1
$(ROOT)/usr/lib/$(MACH64)/libintl.so.1:= \
	REALPATH=../../../lib/$(MACH64)/libintl.so.1
$(ROOT)/usr/lib/$(MACH64)/libintl.so:= \
	REALPATH=../../../lib/$(MACH64)/libintl.so.1
$(ROOT)/usr/lib/$(MACH64)/libkstat.so.1:= \
	REALPATH=../../../lib/$(MACH64)/libkstat.so.1
$(ROOT)/usr/lib/$(MACH64)/libkstat.so:= \
	REALPATH=../../../lib/$(MACH64)/libkstat.so.1
$(ROOT)/usr/lib/$(MACH64)/liblddbg.so.4:= \
	REALPATH=../../../lib/$(MACH64)/liblddbg.so.4
$(ROOT)/usr/lib/$(MACH64)/libm.so.2:= \
	REALPATH=../../../lib/$(MACH64)/libm.so.2
$(ROOT)/usr/lib/$(MACH64)/libm.so:= \
	REALPATH=../../../lib/$(MACH64)/libm.so.2
$(ROOT)/usr/lib/$(MACH64)/libmd.so.1:= \
	REALPATH=../../../lib/$(MACH64)/libmd.so.1
$(ROOT)/usr/lib/$(MACH64)/libmd.so:= \
	REALPATH=../../../lib/$(MACH64)/libmd.so.1
$(ROOT)/usr/lib/$(MACH64)/libmd5.so.1:= \
	REALPATH=../../../lib/$(MACH64)/libmd5.so.1
$(ROOT)/usr/lib/$(MACH64)/libmd5.so:= \
	REALPATH=../../../lib/$(MACH64)/libmd5.so.1
$(ROOT)/usr/lib/$(MACH64)/libmp.so.2:= \
	REALPATH=../../../lib/$(MACH64)/libmp.so.2
$(ROOT)/usr/lib/$(MACH64)/libmp.so:= \
	REALPATH=../../../lib/$(MACH64)/libmp.so.2
$(ROOT)/usr/lib/$(MACH64)/libmvec.so.1:= \
	REALPATH=../../../lib/$(MACH64)/libmvec.so.1
$(ROOT)/usr/lib/$(MACH64)/libmvec.so:= \
	REALPATH=../../../lib/$(MACH64)/libmvec.so.1
$(ROOT)/usr/lib/$(MACH64)/libnsl.so.1:= \
	REALPATH=../../../lib/$(MACH64)/libnsl.so.1
$(ROOT)/usr/lib/$(MACH64)/libnsl.so:= \
	REALPATH=../../../lib/$(MACH64)/libnsl.so.1
$(ROOT)/usr/lib/$(MACH64)/libnvpair.so.1:= \
	REALPATH=../../../lib/$(MACH64)/libnvpair.so.1
$(ROOT)/usr/lib/$(MACH64)/libnvpair.so:= \
	REALPATH=../../../lib/$(MACH64)/libnvpair.so.1
$(ROOT)/usr/lib/$(MACH64)/libpam.so.1:= \
	REALPATH=../../../lib/$(MACH64)/libpam.so.1
$(ROOT)/usr/lib/$(MACH64)/libpam.so:= \
	REALPATH=../../../lib/$(MACH64)/libpam.so.1
$(ROOT)/usr/lib/$(MACH64)/libposix4.so.1:= \
	REALPATH=../../../lib/$(MACH64)/librt.so.1
$(ROOT)/usr/lib/$(MACH64)/libposix4.so:= \
	REALPATH=../../../lib/$(MACH64)/librt.so.1
$(ROOT)/usr/lib/$(MACH64)/libproc.so.1:= \
	REALPATH=../../../lib/$(MACH64)/libproc.so.1
$(ROOT)/usr/lib/$(MACH64)/libproc.so:= \
	REALPATH=../../../lib/$(MACH64)/libproc.so.1
$(ROOT)/usr/lib/$(MACH64)/libpthread.so.1:= \
	REALPATH=../../../lib/$(MACH64)/libpthread.so.1
$(ROOT)/usr/lib/$(MACH64)/libpthread.so:= \
	REALPATH=../../../lib/$(MACH64)/libpthread.so.1
$(ROOT)/usr/lib/$(MACH64)/librcm.so.1:= \
	REALPATH=../../../lib/$(MACH64)/librcm.so.1
$(ROOT)/usr/lib/$(MACH64)/librcm.so:= \
	REALPATH=../../../lib/$(MACH64)/librcm.so.1
$(ROOT)/usr/lib/$(MACH64)/libresolv.so.2:= \
	REALPATH=../../../lib/$(MACH64)/libresolv.so.2
$(ROOT)/usr/lib/$(MACH64)/libresolv.so:= \
	REALPATH=../../../lib/$(MACH64)/libresolv.so.2
$(ROOT)/usr/lib/$(MACH64)/librestart.so.1:= \
	REALPATH=../../../lib/$(MACH64)/librestart.so.1
$(ROOT)/usr/lib/$(MACH64)/librestart.so:= \
	REALPATH=../../../lib/$(MACH64)/librestart.so.1
$(ROOT)/usr/lib/$(MACH64)/librpcsvc.so.1:= \
	REALPATH=../../../lib/$(MACH64)/librpcsvc.so.1
$(ROOT)/usr/lib/$(MACH64)/librpcsvc.so:= \
	REALPATH=../../../lib/$(MACH64)/librpcsvc.so.1
$(ROOT)/usr/lib/$(MACH64)/librt.so.1:= \
	REALPATH=../../../lib/$(MACH64)/librt.so.1
$(ROOT)/usr/lib/$(MACH64)/librt.so:= \
	REALPATH=../../../lib/$(MACH64)/librt.so.1
$(ROOT)/usr/lib/$(MACH64)/librtld.so.1:= \
	REALPATH=../../../lib/$(MACH64)/librtld.so.1
$(ROOT)/usr/lib/$(MACH64)/librtld_db.so.1:= \
	REALPATH=../../../lib/$(MACH64)/librtld_db.so.1
$(ROOT)/usr/lib/$(MACH64)/librtld_db.so:= \
	REALPATH=../../../lib/$(MACH64)/librtld_db.so.1
$(ROOT)/usr/lib/$(MACH64)/libscf.so.1:= \
	REALPATH=../../../lib/$(MACH64)/libscf.so.1
$(ROOT)/usr/lib/$(MACH64)/libscf.so:= \
	REALPATH=../../../lib/$(MACH64)/libscf.so.1
$(ROOT)/usr/lib/$(MACH64)/libsec.so.1:= \
	REALPATH=../../../lib/$(MACH64)/libsec.so.1
$(ROOT)/usr/lib/$(MACH64)/libsec.so:= \
	REALPATH=../../../lib/$(MACH64)/libsec.so.1
$(ROOT)/usr/lib/$(MACH64)/libsecdb.so.1:= \
	REALPATH=../../../lib/$(MACH64)/libsecdb.so.1
$(ROOT)/usr/lib/$(MACH64)/libsecdb.so:= \
	REALPATH=../../../lib/$(MACH64)/libsecdb.so.1
$(ROOT)/usr/lib/$(MACH64)/libsendfile.so.1:= \
	REALPATH=../../../lib/$(MACH64)/libsendfile.so.1
$(ROOT)/usr/lib/$(MACH64)/libsendfile.so:= \
	REALPATH=../../../lib/$(MACH64)/libsendfile.so.1
$(ROOT)/usr/lib/$(MACH64)/libsysevent.so.1:= \
	REALPATH=../../../lib/$(MACH64)/libsysevent.so.1
$(ROOT)/usr/lib/$(MACH64)/libsysevent.so:= \
	REALPATH=../../../lib/$(MACH64)/libsysevent.so.1
$(ROOT)/usr/lib/$(MACH64)/libthread.so.1:= \
	REALPATH=../../../lib/$(MACH64)/libthread.so.1
$(ROOT)/usr/lib/$(MACH64)/libthread.so:= \
	REALPATH=../../../lib/$(MACH64)/libthread.so.1
$(ROOT)/usr/lib/$(MACH64)/libthread_db.so.1:= \
	REALPATH=../../../lib/$(MACH64)/libc_db.so.1
$(ROOT)/usr/lib/$(MACH64)/libthread_db.so:= \
	REALPATH=../../../lib/$(MACH64)/libc_db.so.1
$(ROOT)/usr/lib/$(MACH64)/libumem.so.1:= \
	REALPATH=../../../lib/$(MACH64)/libumem.so.1
$(ROOT)/usr/lib/$(MACH64)/libumem.so:= \
	REALPATH=../../../lib/$(MACH64)/libumem.so.1
$(ROOT)/usr/lib/$(MACH64)/libuuid.so.1:= \
	REALPATH=../../../lib/$(MACH64)/libuuid.so.1
$(ROOT)/usr/lib/$(MACH64)/libuuid.so:= \
	REALPATH=../../../lib/$(MACH64)/libuuid.so.1
$(ROOT)/usr/lib/$(MACH64)/libuutil.so.1:= \
	REALPATH=../../../lib/$(MACH64)/libuutil.so.1
$(ROOT)/usr/lib/$(MACH64)/libuutil.so:= \
	REALPATH=../../../lib/$(MACH64)/libuutil.so.1
$(ROOT)/usr/lib/$(MACH64)/libw.so.1:= \
	REALPATH=../../../lib/$(MACH64)/libw.so.1
$(ROOT)/usr/lib/$(MACH64)/libw.so:= \
	REALPATH=../../../lib/$(MACH64)/libw.so.1
$(ROOT)/usr/lib/$(MACH64)/libzfs.so:= \
	REALPATH=../../../lib/$(MACH64)/libzfs.so.1
$(ROOT)/usr/lib/$(MACH64)/libzfs.so.1:= \
	REALPATH=../../../lib/$(MACH64)/libzfs.so.1
$(ROOT)/usr/lib/$(MACH64)/libzfs_core.so:= \
	REALPATH=../../../lib/$(MACH64)/libzfs_core.so.1
$(ROOT)/usr/lib/$(MACH64)/libzfs_core.so.1:= \
	REALPATH=../../../lib/$(MACH64)/libzfs_core.so.1
$(ROOT)/usr/lib/$(MACH64)/libfdisk.so.1:= \
	REALPATH=../../../lib/$(MACH64)/libfdisk.so.1
$(ROOT)/usr/lib/$(MACH64)/libfdisk.so:= \
	REALPATH=../../../lib/$(MACH64)/libfdisk.so.1
$(ROOT)/usr/lib/$(MACH64)/nss_compat.so.1:= \
	REALPATH=../../../lib/$(MACH64)/nss_compat.so.1
$(ROOT)/usr/lib/$(MACH64)/nss_dns.so.1:= \
	REALPATH=../../../lib/$(MACH64)/nss_dns.so.1
$(ROOT)/usr/lib/$(MACH64)/nss_files.so.1:= \
	REALPATH=../../../lib/$(MACH64)/nss_files.so.1
$(ROOT)/usr/lib/$(MACH64)/nss_nis.so.1:= \
	REALPATH=../../../lib/$(MACH64)/nss_nis.so.1
$(ROOT)/usr/lib/$(MACH64)/nss_user.so.1:= \
	REALPATH=../../../lib/$(MACH64)/nss_user.so.1
$(ROOT)/usr/lib/fm/$(MACH64)/libfmevent.so.1:= \
	REALPATH=../../../../lib/fm/$(MACH64)/libfmevent.so.1
$(ROOT)/usr/lib/fm/$(MACH64)/libfmevent.so:= \
	REALPATH=../../../../lib/fm/$(MACH64)/libfmevent.so.1

i386_SYM.USRLIB= \
	/usr/lib/libfdisk.so \
	/usr/lib/libfdisk.so.1

SYM.USRLIB= \
	$($(MACH)_SYM.USRLIB)	\
	/lib/libposix4.so \
	/lib/libposix4.so.1 \
	/lib/libthread_db.so \
	/lib/libthread_db.so.1 \
	/usr/lib/ld.so.1 \
	/usr/lib/libadm.so \
	/usr/lib/libadm.so.1 \
	/usr/lib/libaio.so \
	/usr/lib/libaio.so.1 \
	/usr/lib/libavl.so \
	/usr/lib/libavl.so.1 \
	/usr/lib/libbsm.so \
	/usr/lib/libbsm.so.1 \
	/usr/lib/libc.so \
	/usr/lib/libc.so.1 \
	/usr/lib/libc_db.so \
	/usr/lib/libc_db.so.1 \
	/usr/lib/libcmdutils.so \
	/usr/lib/libcmdutils.so.1 \
	/usr/lib/libcontract.so \
	/usr/lib/libcontract.so.1 \
	/usr/lib/libctf.so \
	/usr/lib/libctf.so.1 \
	/usr/lib/libdevice.so \
	/usr/lib/libdevice.so.1 \
	/usr/lib/libdevid.so \
	/usr/lib/libdevid.so.1 \
	/usr/lib/libdevinfo.so \
	/usr/lib/libdevinfo.so.1 \
	/usr/lib/libdhcpagent.so \
	/usr/lib/libdhcpagent.so.1 \
	/usr/lib/libdhcputil.so \
	/usr/lib/libdhcputil.so.1 \
	/usr/lib/libdl.so \
	/usr/lib/libdl.so.1 \
	/usr/lib/libdlpi.so \
	/usr/lib/libdlpi.so.1 \
	/usr/lib/libdoor.so \
	/usr/lib/libdoor.so.1 \
	/usr/lib/libdwarf.so \
	/usr/lib/libdwarf.so.1 \
	/usr/lib/libefi.so \
	/usr/lib/libefi.so.1 \
	/usr/lib/libelf.so \
	/usr/lib/libelf.so.1 \
	/usr/lib/libgen.so \
	/usr/lib/libgen.so.1 \
	/usr/lib/libinetutil.so \
	/usr/lib/libinetutil.so.1 \
	/usr/lib/libintl.so \
	/usr/lib/libintl.so.1 \
	/usr/lib/libkstat.so \
	/usr/lib/libkstat.so.1 \
	/usr/lib/liblddbg.so.4 \
	/usr/lib/libm.so.2 \
	/usr/lib/libm.so \
	/usr/lib/libmd.so \
	/usr/lib/libmd.so.1 \
	/usr/lib/libmd5.so \
	/usr/lib/libmd5.so.1 \
	/usr/lib/libmp.so \
	/usr/lib/libmp.so.1 \
	/usr/lib/libmp.so.2 \
	/usr/lib/libmvec.so.1 \
	/usr/lib/libmvec.so \
	/usr/lib/libnsl.so \
	/usr/lib/libnsl.so.1 \
	/usr/lib/libnvpair.so \
	/usr/lib/libnvpair.so.1 \
	/usr/lib/libpam.so \
	/usr/lib/libpam.so.1 \
	/usr/lib/libposix4.so \
	/usr/lib/libposix4.so.1 \
	/usr/lib/libproc.so \
	/usr/lib/libproc.so.1 \
	/usr/lib/libpthread.so \
	/usr/lib/libpthread.so.1 \
	/usr/lib/librcm.so \
	/usr/lib/librcm.so.1 \
	/usr/lib/libresolv.so \
	/usr/lib/libresolv.so.1 \
	/usr/lib/libresolv.so.2 \
	/usr/lib/librestart.so \
	/usr/lib/librestart.so.1 \
	/usr/lib/librpcsvc.so \
	/usr/lib/librpcsvc.so.1 \
	/usr/lib/librt.so \
	/usr/lib/librt.so.1 \
	/usr/lib/librtld.so.1 \
	/usr/lib/librtld_db.so \
	/usr/lib/librtld_db.so.1 \
	/usr/lib/libscf.so \
	/usr/lib/libscf.so.1 \
	/usr/lib/libsec.so \
	/usr/lib/libsec.so.1 \
	/usr/lib/libsecdb.so \
	/usr/lib/libsecdb.so.1 \
	/usr/lib/libsendfile.so \
	/usr/lib/libsendfile.so.1 \
	/usr/lib/libsysevent.so \
	/usr/lib/libsysevent.so.1 \
	/usr/lib/libthread.so \
	/usr/lib/libthread.so.1 \
	/usr/lib/libthread_db.so \
	/usr/lib/libthread_db.so.1 \
	/usr/lib/libumem.so \
	/usr/lib/libumem.so.1 \
	/usr/lib/libuuid.so \
	/usr/lib/libuuid.so.1 \
	/usr/lib/libuutil.so \
	/usr/lib/libuutil.so.1 \
	/usr/lib/libw.so \
	/usr/lib/libw.so.1 \
	/usr/lib/libzfs.so \
	/usr/lib/libzfs.so.1 \
	/usr/lib/libzfs_core.so \
	/usr/lib/libzfs_core.so.1 \
	/usr/lib/nss_compat.so.1 \
	/usr/lib/nss_dns.so.1 \
	/usr/lib/nss_files.so.1 \
	/usr/lib/nss_nis.so.1 \
	/usr/lib/nss_user.so.1 \
	/usr/lib/fm/libfmevent.so \
	/usr/lib/fm/libfmevent.so.1

amd64_SYM.USRLIB64=	\
	/usr/lib/amd64/libfdisk.so	\
	/usr/lib/amd64/libfdisk.so.1


SYM.USRLIB64= \
	$($(MACH64)_SYM.USRLIB64)		\
	/lib/$(MACH64)/libposix4.so \
	/lib/$(MACH64)/libposix4.so.1 \
	/lib/$(MACH64)/libthread_db.so \
	/lib/$(MACH64)/libthread_db.so.1 \
	/usr/lib/$(MACH64)/ld.so.1 \
	/usr/lib/$(MACH64)/libadm.so \
	/usr/lib/$(MACH64)/libadm.so.1 \
	/usr/lib/$(MACH64)/libaio.so \
	/usr/lib/$(MACH64)/libaio.so.1 \
	/usr/lib/$(MACH64)/libavl.so \
	/usr/lib/$(MACH64)/libavl.so.1 \
	/usr/lib/$(MACH64)/libbsm.so \
	/usr/lib/$(MACH64)/libbsm.so.1 \
	/usr/lib/$(MACH64)/libc.so \
	/usr/lib/$(MACH64)/libc.so.1 \
	/usr/lib/$(MACH64)/libc_db.so \
	/usr/lib/$(MACH64)/libc_db.so.1 \
	/usr/lib/$(MACH64)/libcmdutils.so \
	/usr/lib/$(MACH64)/libcmdutils.so.1 \
	/usr/lib/$(MACH64)/libcontract.so \
	/usr/lib/$(MACH64)/libcontract.so.1 \
	/usr/lib/$(MACH64)/libctf.so \
	/usr/lib/$(MACH64)/libctf.so.1 \
	/usr/lib/$(MACH64)/libdevice.so \
	/usr/lib/$(MACH64)/libdevice.so.1 \
	/usr/lib/$(MACH64)/libdevid.so \
	/usr/lib/$(MACH64)/libdevid.so.1 \
	/usr/lib/$(MACH64)/libdevinfo.so \
	/usr/lib/$(MACH64)/libdevinfo.so.1 \
	/usr/lib/$(MACH64)/libdhcputil.so \
	/usr/lib/$(MACH64)/libdhcputil.so.1 \
	/usr/lib/$(MACH64)/libdl.so \
	/usr/lib/$(MACH64)/libdl.so.1 \
	/usr/lib/$(MACH64)/libdlpi.so \
	/usr/lib/$(MACH64)/libdlpi.so.1 \
	/usr/lib/$(MACH64)/libdoor.so \
	/usr/lib/$(MACH64)/libdoor.so.1 \
	/usr/lib/$(MACH64)/libdwarf.so \
	/usr/lib/$(MACH64)/libdwarf.so.1 \
	/usr/lib/$(MACH64)/libefi.so \
	/usr/lib/$(MACH64)/libefi.so.1 \
	/usr/lib/$(MACH64)/libelf.so \
	/usr/lib/$(MACH64)/libelf.so.1 \
	/usr/lib/$(MACH64)/libgen.so \
	/usr/lib/$(MACH64)/libgen.so.1 \
	/usr/lib/$(MACH64)/libinetutil.so \
	/usr/lib/$(MACH64)/libinetutil.so.1 \
	/usr/lib/$(MACH64)/libintl.so \
	/usr/lib/$(MACH64)/libintl.so.1 \
	/usr/lib/$(MACH64)/libkstat.so \
	/usr/lib/$(MACH64)/libkstat.so.1 \
	/usr/lib/$(MACH64)/liblddbg.so.4 \
	/usr/lib/$(MACH64)/libm.so.2 \
	/usr/lib/$(MACH64)/libm.so \
	/usr/lib/$(MACH64)/libmd.so \
	/usr/lib/$(MACH64)/libmd.so.1 \
	/usr/lib/$(MACH64)/libmd5.so \
	/usr/lib/$(MACH64)/libmd5.so.1 \
	/usr/lib/$(MACH64)/libmp.so \
	/usr/lib/$(MACH64)/libmp.so.2 \
	/usr/lib/$(MACH64)/libmvec.so.1 \
	/usr/lib/$(MACH64)/libmvec.so \
	/usr/lib/$(MACH64)/libnsl.so \
	/usr/lib/$(MACH64)/libnsl.so.1 \
	/usr/lib/$(MACH64)/libnvpair.so \
	/usr/lib/$(MACH64)/libnvpair.so.1 \
	/usr/lib/$(MACH64)/libpam.so \
	/usr/lib/$(MACH64)/libpam.so.1 \
	/usr/lib/$(MACH64)/libposix4.so \
	/usr/lib/$(MACH64)/libposix4.so.1 \
	/usr/lib/$(MACH64)/libproc.so \
	/usr/lib/$(MACH64)/libproc.so.1 \
	/usr/lib/$(MACH64)/libpthread.so \
	/usr/lib/$(MACH64)/libpthread.so.1 \
	/usr/lib/$(MACH64)/librcm.so \
	/usr/lib/$(MACH64)/librcm.so.1 \
	/usr/lib/$(MACH64)/libresolv.so \
	/usr/lib/$(MACH64)/libresolv.so.2 \
	/usr/lib/$(MACH64)/librestart.so \
	/usr/lib/$(MACH64)/librestart.so.1 \
	/usr/lib/$(MACH64)/librpcsvc.so \
	/usr/lib/$(MACH64)/librpcsvc.so.1 \
	/usr/lib/$(MACH64)/librt.so \
	/usr/lib/$(MACH64)/librt.so.1 \
	/usr/lib/$(MACH64)/librtld.so.1 \
	/usr/lib/$(MACH64)/librtld_db.so \
	/usr/lib/$(MACH64)/librtld_db.so.1 \
	/usr/lib/$(MACH64)/libscf.so \
	/usr/lib/$(MACH64)/libscf.so.1 \
	/usr/lib/$(MACH64)/libsec.so \
	/usr/lib/$(MACH64)/libsec.so.1 \
	/usr/lib/$(MACH64)/libsecdb.so \
	/usr/lib/$(MACH64)/libsecdb.so.1 \
	/usr/lib/$(MACH64)/libsendfile.so \
	/usr/lib/$(MACH64)/libsendfile.so.1 \
	/usr/lib/$(MACH64)/libsysevent.so \
	/usr/lib/$(MACH64)/libsysevent.so.1 \
	/usr/lib/$(MACH64)/libthread.so \
	/usr/lib/$(MACH64)/libthread.so.1 \
	/usr/lib/$(MACH64)/libthread_db.so \
	/usr/lib/$(MACH64)/libthread_db.so.1 \
	/usr/lib/$(MACH64)/libumem.so \
	/usr/lib/$(MACH64)/libumem.so.1 \
	/usr/lib/$(MACH64)/libuuid.so \
	/usr/lib/$(MACH64)/libuuid.so.1 \
	/usr/lib/$(MACH64)/libuutil.so \
	/usr/lib/$(MACH64)/libuutil.so.1 \
	/usr/lib/$(MACH64)/libw.so \
	/usr/lib/$(MACH64)/libw.so.1 \
	/usr/lib/$(MACH64)/libzfs.so \
	/usr/lib/$(MACH64)/libzfs.so.1 \
	/usr/lib/$(MACH64)/libzfs_core.so \
	/usr/lib/$(MACH64)/libzfs_core.so.1 \
	/usr/lib/$(MACH64)/nss_compat.so.1 \
	/usr/lib/$(MACH64)/nss_dns.so.1 \
	/usr/lib/$(MACH64)/nss_files.so.1 \
	/usr/lib/$(MACH64)/nss_nis.so.1 \
	/usr/lib/$(MACH64)/nss_user.so.1 \
	/usr/lib/fm/$(MACH64)/libfmevent.so \
	/usr/lib/fm/$(MACH64)/libfmevent.so.1

#
# usr/src/Makefile uses INS.dir for any member of ROOTDIRS, the fact
# these are symlinks to files has no bearing on this.
#
$(FILELINKS:%=$(ROOT)%):= \
    INS.dir= -$(RM) $@; $(SYMLINK) $(REALPATH) $@<|MERGE_RESOLUTION|>--- conflicted
+++ resolved
@@ -233,11 +233,6 @@
 	/usr/lib/hal \
 	/usr/lib/inet \
 	/usr/lib/inet/ilb \
-<<<<<<< HEAD
-	/usr/lib/inet/$(MACH32) \
-=======
-	/usr/lib/inet/wanboot \
->>>>>>> f864f99e
 	/usr/lib/krb5 \
 	/usr/lib/link_audit \
 	/usr/lib/lwp \
