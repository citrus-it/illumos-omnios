--- conflicted
+++ resolved
@@ -22,10 +22,7 @@
  */
 /*
  * Copyright 2013 Saso Kiselkov.  All rights reserved.
-<<<<<<< HEAD
-=======
  * Copyright 2015 Toomas Soome <tsoome@me.com>
->>>>>>> e7e978b1
  */
 
 #include "fsys_zfs.h"
@@ -166,8 +163,8 @@
 	for (t = 0; t < 16; t++, cp += sizeof (uint64_t))
 		W[t] = ((uint64_t)cp[0] << 56) | ((uint64_t)cp[1] << 48) |
 		    ((uint64_t)cp[2] << 40) | ((uint64_t)cp[3] << 32) |
-<<<<<<< HEAD
-		    (cp[4] << 24) | (cp[5] << 16) | (cp[6] << 8) | cp[7];
+		    ((uint64_t)cp[4] << 24) | ((uint64_t)cp[5] << 16) |
+		    ((uint64_t)cp[6] << 8) | (uint64_t)cp[7];
 
 	/* extend the first 16 words into the remaining 64 words */
 	for (t = 16; t < 80; t++)
@@ -178,20 +175,6 @@
 	a = H[0]; b = H[1]; c = H[2]; d = H[3];
 	e = H[4]; f = H[5]; g = H[6]; h = H[7];
 
-=======
-		    ((uint64_t)cp[4] << 24) | ((uint64_t)cp[5] << 16) |
-		    ((uint64_t)cp[6] << 8) | (uint64_t)cp[7];
-
-	/* extend the first 16 words into the remaining 64 words */
-	for (t = 16; t < 80; t++)
-		W[t] = SIGMA1_512(W[t - 2]) + W[t - 7] +
-		    SIGMA0_512(W[t - 15]) + W[t - 16];
-
-	/* init working variables to the current hash value */
-	a = H[0]; b = H[1]; c = H[2]; d = H[3];
-	e = H[4]; f = H[5]; g = H[6]; h = H[7];
-
->>>>>>> e7e978b1
 	/* iterate the compression function for all rounds of the hash */
 	for (t = 0; t < 80; t++) {
 		T1 = h + BIGSIGMA1_512(e) + Ch(e, f, g) + SHA512_K[t] + W[t];
@@ -242,8 +225,6 @@
 }
 
 /*
-<<<<<<< HEAD
-=======
  * encode 64bit data in big-endian format.
  */
 static void
@@ -263,7 +244,6 @@
 }
 
 /*
->>>>>>> e7e978b1
  * Implements the SHA-384, SHA-512 and SHA-512/t hash algos - to select
  * between them pass the appropriate initial values for 'H'. The output
  * of this function is truncated to the first 256 bits that fit into 'zcp'.
@@ -271,32 +251,16 @@
 static void
 SHA512(uint64_t *H, const void *buf, uint64_t size, zio_cksum_t *zcp)
 {
-<<<<<<< HEAD
-	uint8_t		pad[256];
-	unsigned	padsize = size & 127;
-	unsigned	i;
-=======
 	uint64_t	c64[2];
 	uint8_t		pad[256];
 	unsigned	padsize = size & 127;
 	unsigned	i, k;
->>>>>>> e7e978b1
 
 	/* process all blocks up to the last one */
 	for (i = 0; i < size - padsize; i += 128)
 		SHA512Transform(H, (uint8_t *)buf + i);
 
 	/* process the last block and padding */
-<<<<<<< HEAD
-	for (i = 0; i < padsize; i++)
-		pad[i] = ((uint8_t *)buf)[i];
-
-	for (pad[padsize++] = 0x80; (padsize & 127) != 120; padsize++)
-		pad[padsize] = 0;
-
-	for (i = 0; i < 8; i++)
-		pad[padsize++] = (size << 3) >> (120 - 8 * i);
-=======
 	for (k = 0; k < padsize; k++)
 		pad[k] = ((uint8_t *)buf)[k+i];
 
@@ -312,17 +276,12 @@
 	c64[1] = size << 3;
 	Encode64(pad+padsize, c64, sizeof (c64));
 	padsize += sizeof (c64);
->>>>>>> e7e978b1
 
 	for (i = 0; i < padsize; i += 128)
 		SHA512Transform(H, pad + i);
 
 	/* truncate the output to the first 256 bits which fit into 'zcp' */
-<<<<<<< HEAD
-	ZIO_SET_CHECKSUM(zcp, H[0], H[1], H[2], H[3]);
-=======
 	Encode64((uint8_t *)zcp, H, sizeof (uint64_t) * 4);
->>>>>>> e7e978b1
 }
 
 void
