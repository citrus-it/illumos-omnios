#
# CDDL HEADER START
#
# The contents of this file are subject to the terms of the
# Common Development and Distribution License (the "License").
# You may not use this file except in compliance with the License.
#
# You can obtain a copy of the license at usr/src/OPENSOLARIS.LICENSE
# or http://www.opensolaris.org/os/licensing.
# See the License for the specific language governing permissions
# and limitations under the License.
#
# When distributing Covered Code, include this CDDL HEADER in each
# file and include the License file at usr/src/OPENSOLARIS.LICENSE.
# If applicable, add the following below this CDDL HEADER, with the
# fields enclosed by brackets "[]" replaced with your own identifying
# information: Portions Copyright [yyyy] [name of copyright owner]
#
# CDDL HEADER END
#
# Copyright (c) 2010, Oracle and/or its affiliates. All rights reserved.
<<<<<<< HEAD
# Copyright (c) 2013 by Delphix. All rights reserved.
=======
# Copyright (c) 2013, 2015 by Delphix. All rights reserved.
>>>>>>> e7e978b1
# Copyright 2013 Saso Kiselkov.  All rights reserved.
#
# This file defines the current capabilities of GRUB over and above that
# supported by the standard distribution
#
# The version field contains the version of the associated GRUB software.  The
# version is incremented by 1 each time there is a bugfix or enhancement to
# GRUB necessitating that the boot blocks be reinstalled for that fix or
# enhancement to take effect.
#
<<<<<<< HEAD
VERSION=25
=======
VERSION=27
>>>>>>> e7e978b1
dboot
xVM
zfs
findroot<|MERGE_RESOLUTION|>--- conflicted
+++ resolved
@@ -19,11 +19,7 @@
 # CDDL HEADER END
 #
 # Copyright (c) 2010, Oracle and/or its affiliates. All rights reserved.
-<<<<<<< HEAD
-# Copyright (c) 2013 by Delphix. All rights reserved.
-=======
 # Copyright (c) 2013, 2015 by Delphix. All rights reserved.
->>>>>>> e7e978b1
 # Copyright 2013 Saso Kiselkov.  All rights reserved.
 #
 # This file defines the current capabilities of GRUB over and above that
@@ -34,11 +30,7 @@
 # GRUB necessitating that the boot blocks be reinstalled for that fix or
 # enhancement to take effect.
 #
-<<<<<<< HEAD
-VERSION=25
-=======
 VERSION=27
->>>>>>> e7e978b1
 dboot
 xVM
 zfs
