--- conflicted
+++ resolved
@@ -83,15 +83,9 @@
 CPPFLAGS +=	-I../../../i386/libi386
 CPPFLAGS +=	-I../../../zfs
 CPPFLAGS +=	-I../../../../cddl/boot/zfs
-<<<<<<< HEAD
 CPPFLAGS +=	-I$(SRCTOP)/arch/x86/include/sys/acpi
-CPPFLAGS +=	-DEFI_ZFS_BOOT
-CPPFLAGS +=	-DNO_PCI -DEFI -DTERM_EMU
-=======
-CPPFLAGS +=	-I$(SRC)/uts/intel/sys/acpi
 CPPFLAGS +=	-I$(PNGLITE)
 CPPFLAGS +=	-DNO_PCI -DEFI
->>>>>>> 9890ff83
 
 # Export serial numbers, UUID, and asset tag from loader.
 smbios.o := CPPFLAGS += -DSMBIOS_SERIAL_NUMBERS
