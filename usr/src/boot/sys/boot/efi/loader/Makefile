--- conflicted
+++ resolved
@@ -89,12 +89,8 @@
 
 NEWVERSWHAT=	"EFI loader" ${MACHINE}
 
-<<<<<<< HEAD
-all: machine x86 .WAIT loader.efi
-=======
 all: loader.efi
 
->>>>>>> e547e4e8
 install: all $(ROOTBOOTFILES)
 
 vers.c:	../../common/newvers.sh ../../efi/loader/version
