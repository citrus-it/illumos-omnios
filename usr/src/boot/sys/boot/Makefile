#
# This file and its contents are supplied under the terms of the
# Common Development and Distribution License ("CDDL"), version 1.0.
# You may only use this file in accordance with the terms of version
# 1.0 of the CDDL.
#
# A full copy of the text of the CDDL should have accompanied this
# source.  A copy of the CDDL is also available via the Internet at
# http://www.illumos.org/license/CDDL.
#

#
# Copyright 2015 Toomas Soome <tsoome@me.com>
#

.KEEP_STATE:

include $(SRC)/Makefile.master

INSTDIRS = i386 efi
<<<<<<< HEAD
SUBDIRS = libstand libficl zfs $(INSTDIRS)
=======
SUBDIRS = libstand ficl zfs $(INSTDIRS)
>>>>>>> e5c8ff75

all	:=	TARGET = all
clean	:=	TARGET = clean
clobber	:=	TARGET = clobber
install	:=	TARGET = install

all clean clobber: $(SUBDIRS)

#
# The directories in INSTDIRS depend implicitly on SUBDIRS being built already.
# We use .WAIT instead of explicit dependencies because we only want to make
# the "install" target in INSTDIRS, not in SUBDIRS.
#
# If adding SUBDIRS which are not dependencies of INSTDIRS, "install: all"
# rules should be added to the Makefiles in those directories.
#
install: all .WAIT $(INSTDIRS)

$(SUBDIRS): FRC
	@cd $@; pwd; $(MAKE) $(MFLAGS) $(TARGET)

FRC:<|MERGE_RESOLUTION|>--- conflicted
+++ resolved
@@ -18,11 +18,7 @@
 include $(SRC)/Makefile.master
 
 INSTDIRS = i386 efi
-<<<<<<< HEAD
 SUBDIRS = libstand libficl zfs $(INSTDIRS)
-=======
-SUBDIRS = libstand ficl zfs $(INSTDIRS)
->>>>>>> e5c8ff75
 
 all	:=	TARGET = all
 clean	:=	TARGET = clean
