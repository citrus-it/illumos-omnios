\ Copyright (c) 1999 Daniel C. Sobral <dcs@FreeBSD.org>
\ Copyright 2019 OmniOS Community Edition (OmniOSce) Association.
\ All rights reserved.
\
\ Redistribution and use in source and binary forms, with or without
\ modification, are permitted provided that the following conditions
\ are met:
\ 1. Redistributions of source code must retain the above copyright
\    notice, this list of conditions and the following disclaimer.
\ 2. Redistributions in binary form must reproduce the above copyright
\    notice, this list of conditions and the following disclaimer in the
\    documentation and/or other materials provided with the distribution.
\
\ THIS SOFTWARE IS PROVIDED BY THE AUTHOR AND CONTRIBUTORS ``AS IS'' AND
\ ANY EXPRESS OR IMPLIED WARRANTIES, INCLUDING, BUT NOT LIMITED TO, THE
\ IMPLIED WARRANTIES OF MERCHANTABILITY AND FITNESS FOR A PARTICULAR PURPOSE
\ ARE DISCLAIMED.  IN NO EVENT SHALL THE AUTHOR OR CONTRIBUTORS BE LIABLE
\ FOR ANY DIRECT, INDIRECT, INCIDENTAL, SPECIAL, EXEMPLARY, OR CONSEQUENTIAL
\ DAMAGES (INCLUDING, BUT NOT LIMITED TO, PROCUREMENT OF SUBSTITUTE GOODS
\ OR SERVICES; LOSS OF USE, DATA, OR PROFITS; OR BUSINESS INTERRUPTION)
\ HOWEVER CAUSED AND ON ANY THEORY OF LIABILITY, WHETHER IN CONTRACT, STRICT
\ LIABILITY, OR TORT (INCLUDING NEGLIGENCE OR OTHERWISE) ARISING IN ANY WAY
\ OUT OF THE USE OF THIS SOFTWARE, EVEN IF ADVISED OF THE POSSIBILITY OF
\ SUCH DAMAGE.

\ Loader.rc support functions:
\
\ initialize ( addr len -- )	as above, plus load_conf_files
\ load_conf ( addr len -- )	load conf file given
\ include_bootenv ( -- )	load bootenv.rc
\ include_conf_files ( -- )	load all conf files in load_conf_files
\ print_syntax_error ( -- )	print line and marker of where a syntax
\				error was detected
\ print_line ( -- )		print last line processed
\ load_kernel ( -- )		load kernel
\ load_modules ( -- )		load modules flagged
\
\ Exported structures:
\
\ string			counted string structure
\	cell .addr			string address
\	cell .len			string length
\ module			module loading information structure
\	cell module.flag		should we load it?
\	string module.name		module's name
\	string module.loadname		name to be used in loading the module
\	string module.type		module's type (file | hash | rootfs)
\	string module.hash		module's sha1 hash
\	string module.args		flags to be passed during load
\	string module.largs		internal argument list
\	string module.beforeload	command to be executed before load
\	string module.afterload		command to be executed after load
\	string module.loaderror		command to be executed if load fails
\	cell module.next		list chain
\
\ Exported global variables;
\
\ string conf_files		configuration files to be loaded
\ cell modules_options		pointer to first module information
\ value verbose?		indicates if user wants a verbose loading
\ value any_conf_read?		indicates if a conf file was successfully read
\
\ Other exported words:
\    note, strlen is internal
\ strdup ( addr len -- addr' len)			similar to strdup(3)
\ strcat ( addr len addr' len' -- addr len+len' )	similar to strcat(3)
\ s' ( | string' -- addr len | )			similar to s"
\ rudimentary structure support

\ Exception values

1 constant ESYNTAX
2 constant ENOMEM
3 constant EFREE
4 constant ESETERROR	\ error setting environment variable
5 constant EREAD	\ error reading
6 constant EOPEN
7 constant EEXEC	\ XXX never catched
8 constant EBEFORELOAD
9 constant EAFTERLOAD

\ I/O constants

0 constant SEEK_SET
1 constant SEEK_CUR
2 constant SEEK_END

0 constant O_RDONLY
1 constant O_WRONLY
2 constant O_RDWR

\ Crude structure support

: structure:
  create here 0 , ['] drop , 0
  does> create here swap dup @ allot cell+ @ execute
;
: member: create dup , over , + does> cell+ @ + ;
: ;structure swap ! ;
: constructor! >body cell+ ! ;
: constructor: over :noname ;
: ;constructor postpone ; swap cell+ ! ; immediate
: sizeof ' >body @ state @ if postpone literal then ; immediate
: offsetof ' >body cell+ @ state @ if postpone literal then ; immediate
: ptr 1 cells member: ;
: int 1 cells member: ;

\ String structure

structure: string
	ptr .addr
	int .len
	constructor:
	  0 over .addr !
	  0 swap .len !
	;constructor
;structure


\ Module options linked list

structure: module
	int module.flag
	sizeof string member: module.name
	sizeof string member: module.loadname
	sizeof string member: module.type
	sizeof string member: module.hash
	sizeof string member: module.args
	sizeof string member: module.largs
	sizeof string member: module.beforeload
	sizeof string member: module.afterload
	sizeof string member: module.loaderror
	ptr module.next
;structure

\ Internal loader structures (preloaded_file, kernel_module, file_metadata)
\ must be in sync with the C struct in sys/boot/common/bootstrap.h
structure: preloaded_file
	ptr pf.name
	ptr pf.type
	ptr pf.args
	ptr pf.metadata	\ file_metadata
	int pf.loader
	int pf.addr
	int pf.size
	ptr pf.modules	\ kernel_module
	ptr pf.next	\ preloaded_file
;structure

structure: kernel_module
	ptr km.name
	ptr km.args
	ptr km.fp	\ preloaded_file
	ptr km.next	\ kernel_module
;structure

structure: file_metadata
	int		md.size
	2 member:	md.type	\ this is not ANS Forth compatible (XXX)
	ptr		md.next	\ file_metadata
	0 member:	md.data	\ variable size
;structure

\ end of structures

\ Global variables

string conf_files
create module_options sizeof module.next allot 0 module_options !
create last_module_option sizeof module.next allot 0 last_module_option !
0 value verbose?

\ Support string functions
: strdup { addr len -- addr' len' }
  len allocate if ENOMEM throw then
  addr over len move len
;

: strcat  { addr len addr' len' -- addr len+len' }
  addr' addr len + len' move
  addr len len' +
;

: strchr { addr len c -- addr' len' }
  begin
    len
  while
    addr c@ c = if addr len exit then
    addr 1 + to addr
    len 1 - to len
  repeat
  0 0
;

: strspn { addr len addr1 len1 | paddr plen -- addr' len' }
  begin
    len
  while
    addr1 to paddr
    len1 to plen
    begin
       plen
    while
       addr c@ paddr c@ = if addr len exit then
       paddr 1+ to paddr
       plen 1- to plen
    repeat
    addr 1 + to addr
    len 1 - to len
  repeat
  0 0
;

: s' \ same as s", allows " in the string
  [char] ' parse
  state @ if postpone sliteral then
; immediate

: 2>r postpone >r postpone >r ; immediate
: 2r> postpone r> postpone r> ; immediate
: 2r@ postpone 2r> postpone 2dup postpone 2>r ; immediate

\ Number to string
: n2s ( n -- c-addr/u ) s>d <# #s #> ;
\ String to number
: s2n ( c-addr/u1 -- u2 | -1 ) ?number 0= if -1 then ;

\ Test if an environment variable is set
: getenv?  getenv -1 = if false else drop true then ;

\ Fetch a number from an environment variable, or a default if not set or does
\ not parse (s2n returns -1).
: getenvn ( n1 c-addr/u -- n1 | n2 )
	getenv dup -1 = if
		\ environment variable not set
		drop		( n1 -1 -- n1 )
	else
		s2n		( n1 c-addr/u1 -- n1 n2 )
		dup -1 = if
			\ parse failed
			drop	( n1 n2 -- n1 )
		else
			nip	( n1 n2 -- n2 )
		then
	then
;

<<<<<<< HEAD
\ Place string into an allocated buffer
\
\ e.g
\ create mystring 32 chars allot
\ s" Burning down " mystring place
\
: place over over >r >r char+ swap chars move r> r> c! ;

\ Append string
\
\ e.g.
\ s" the house!" mystring append
\
: append over over >r >r count chars + swap chars move r> r> dup >r c@ + r> c! ;

\ Returns TRUE if the framebuffer is active, FALSE otherwise
: framebuffer? ( -- flag )
	\ Use the screen-height variable as a proxy for framebuffer
	s" screen-height" getenv?
=======
\ execute xt for each device listed in console variable.
\ this allows us to have device specific output for logos, menu frames etc
: console-iterate { xt | caddr clen taddr tlen -- }
	\ get current console and save it
	s" console" getenv
	['] strdup catch if 2drop exit then
	to clen to caddr

	clen to tlen
	caddr to taddr
	begin
		tlen
	while
		taddr tlen s" , " strspn
		\ we need to handle 3 cases for addr len pairs on stack:
		\ addr len are 0 0 - there was no comma nor space
		\ addr len are x 0 - the first char is either comma or space
		\ addr len are x y.
		2dup + 0= if
			\ there was no comma nor space.
			2drop
			taddr tlen s" console" setenv
			xt execute
			0 to tlen
		else dup 0= if
			2drop
		else
			dup                     ( taddr' tlen' tlen' )
			tlen swap - dup
			0= if			\ sequence of comma and space?
				drop
			else
				taddr swap s" console" setenv
				xt execute
			then
			to tlen
			to taddr
		then then
		tlen 0> if			\ step over separator
			tlen 1- to tlen
			taddr 1+ to taddr
		then
	repeat
	caddr clen s" console" setenv		\ restore console setup
	caddr free drop
>>>>>>> 7b421453
;

\ Test if booted in an EFI environment
: efi? ( -- flag )
	s" efi-version" getenv?
;

\ determine if a word appears in a string, case-insensitive
: contains? ( addr1 len1 addr2 len2 -- 0 | -1 )
	2 pick 0= if 2drop 2drop true exit then
	dup 0= if 2drop 2drop false exit then
	begin
		begin
			swap dup c@ dup 32 = over 9 = or over 10 = or
			over 13 = or over 44 = or swap drop
		while 1+ swap 1- repeat
		swap 2 pick 1- over <
	while
		2over 2over drop over compare-insensitive 0= if
			2 pick over = if 2drop 2drop true exit then
			2 pick tuck - -rot + swap over c@ dup 32 =
			over 9 = or over 10 = or over 13 = or over 44 = or
			swap drop if 2drop 2drop true exit then
		then begin
			swap dup c@ dup 32 = over 9 = or over 10 = or
			over 13 = or over 44 = or swap drop
			if false else true then 2 pick 0> and
		while 1+ swap 1- repeat
		swap
	repeat
	2drop 2drop false
;

: boot_serial? ( -- 0 | -1 )
	s" console" getenv dup -1 <> if
		2dup
		s" ttya" 2swap contains?	( addr len f )
		-rot 2dup			( f addr len addr len )
		s" ttyb" 2swap contains?	( f addr len f )
		-rot 2dup			( f f addr len addr len )
		s" ttyc" 2swap contains?	( f f addr len f )
		-rot				( f f f addr len )
		s" ttyd" 2swap contains?	( f f addr len f )
		or or or
	else drop false then
	s" boot_serial" getenv dup -1 <> if
		swap drop 0>
	else drop false then
	or \ console contains tty ( or ) boot_serial
	s" boot_multicons" getenv dup -1 <> if
		swap drop 0>
	else drop false then
	or \ previous boolean ( or ) boot_multicons
;

: framebuffer? ( -- t )
	s" console" getenv
	s" text" compare 0<> if
		FALSE exit
	then
	s" screen-width" getenv?
;

\ Private definitions

vocabulary support-functions
only forth also support-functions definitions

\ Some control characters constants

7 constant bell
8 constant backspace
9 constant tab
10 constant lf
13 constant <cr>

\ Read buffer size

80 constant read_buffer_size

\ Standard suffixes

: load_module_suffix		s" _load" ;
: module_loadname_suffix	s" _name" ;
: module_type_suffix		s" _type" ;
: module_hash_suffix		s" _hash" ;
: module_args_suffix		s" _flags" ;
: module_beforeload_suffix	s" _before" ;
: module_afterload_suffix	s" _after" ;
: module_loaderror_suffix	s" _error" ;

\ Support operators

: >= < 0= ;
: <= > 0= ;

\ Assorted support functions

: free-memory free if EFREE throw then ;

: strget { var -- addr len } var .addr @ var .len @ ;

\ assign addr len to variable.
: strset  { addr len var -- } addr var .addr !  len var .len !  ;

\ free memory and reset fields
: strfree { var -- } var .addr @ ?dup if free-memory 0 0 var strset then ;

\ free old content, make a copy of the string and assign to variable
: string= { addr len var -- } var strfree addr len strdup var strset ;

: strtype ( str -- ) strget type ;

\ assign a reference to what is on the stack
: strref { addr len var -- addr len }
  addr var .addr ! len var .len ! addr len
;

\ unquote a string
: unquote ( addr len -- addr len )
  over c@ [char] " = if 2 chars - swap char+ swap then
;

\ Assignment data temporary storage

string name_buffer
string value_buffer

\ Line by line file reading functions
\
\ exported:
\	line_buffer
\	end_of_file?
\	fd
\	read_line
\	reset_line_reading

vocabulary line-reading
also line-reading definitions

\ File data temporary storage

string read_buffer
0 value read_buffer_ptr

\ File's line reading function

get-current ( -- wid ) previous definitions

string line_buffer
0 value end_of_file?
variable fd

>search ( wid -- ) definitions

: skip_newlines
  begin
    read_buffer .len @ read_buffer_ptr >
  while
    read_buffer .addr @ read_buffer_ptr + c@ lf = if
      read_buffer_ptr char+ to read_buffer_ptr
    else
      exit
    then
  repeat
;

: scan_buffer  ( -- addr len )
  read_buffer_ptr >r
  begin
    read_buffer .len @ r@ >
  while
    read_buffer .addr @ r@ + c@ lf = if
      read_buffer .addr @ read_buffer_ptr +  ( -- addr )
      r@ read_buffer_ptr -                   ( -- len )
      r> to read_buffer_ptr
      exit
    then
    r> char+ >r
  repeat
  read_buffer .addr @ read_buffer_ptr +  ( -- addr )
  r@ read_buffer_ptr -                   ( -- len )
  r> to read_buffer_ptr
;

: line_buffer_resize  ( len -- len )
  dup 0= if exit then
  >r
  line_buffer .len @ if
    line_buffer .addr @
    line_buffer .len @ r@ +
    resize if ENOMEM throw then
  else
    r@ allocate if ENOMEM throw then
  then
  line_buffer .addr !
  r>
;

: append_to_line_buffer  ( addr len -- )
  dup 0= if 2drop exit then
  line_buffer strget
  2swap strcat
  line_buffer .len !
  drop
;

: read_from_buffer
  scan_buffer            ( -- addr len )
  line_buffer_resize     ( len -- len )
  append_to_line_buffer  ( addr len -- )
;

: refill_required?
  read_buffer .len @ read_buffer_ptr =
  end_of_file? 0= and
;

: refill_buffer
  0 to read_buffer_ptr
  read_buffer .addr @ 0= if
    read_buffer_size allocate if ENOMEM throw then
    read_buffer .addr !
  then
  fd @ read_buffer .addr @ read_buffer_size fread
  dup -1 = if EREAD throw then
  dup 0= if true to end_of_file? then
  read_buffer .len !
;

get-current ( -- wid ) previous definitions >search ( wid -- )

: reset_line_reading
  0 to read_buffer_ptr
;

: read_line
  line_buffer strfree
  skip_newlines
  begin
    read_from_buffer
    refill_required?
  while
    refill_buffer
  repeat
;

only forth also support-functions definitions

\ Conf file line parser:
\ <line> ::= <spaces><name><spaces>'='<spaces><value><spaces>[<comment>] |
\            <spaces>[<comment>]
\ <name> ::= <letter>{<letter>|<digit>|'_'|'-'}
\ <vname> ::= <letter>{<letter>|<digit>|'_'|'-'|','}
\ <value> ::= '"'{<character_set>|'\'<anything>}'"' | <vname>
\ <character_set> ::= ASCII 32 to 126, except '\' and '"'
\ <comment> ::= '#'{<anything>}
\
\ bootenv line parser:
\ <line> ::= <spaces>setprop<spaces><name><spaces><value><spaces>[<comment>] |
\            <spaces>[<comment>]
\
\ exported:
\	line_pointer
\	process_conf
\	process_conf

0 value line_pointer

vocabulary file-processing
also file-processing definitions

\ parser functions
\
\ exported:
\	get_assignment
\	get_prop

vocabulary parser
also parser definitions

0 value parsing_function
0 value end_of_line

: end_of_line?  line_pointer end_of_line = ;

\ classifiers for various character classes in the input line

: letter?
  line_pointer c@ >r
  r@ [char] A >=
  r@ [char] Z <= and
  r@ [char] a >=
  r> [char] z <= and
  or
;

: digit?
  line_pointer c@ >r
  r@ [char] - =
  r@ [char] 0 >=
  r> [char] 9 <= and
  or
;

: "quote?  line_pointer c@ [char] " = ;

: 'quote?  line_pointer c@ [char] ' = ;

: assignment_sign?  line_pointer c@ [char] = = ;

: comment?  line_pointer c@ [char] # = ;

: space?  line_pointer c@ bl = line_pointer c@ tab = or ;

: backslash?  line_pointer c@ [char] \ = ;

: underscore?  line_pointer c@ [char] _ = ;

: dot?  line_pointer c@ [char] . = ;

: dash?  line_pointer c@ [char] - = ;

: comma?  line_pointer c@ [char] , = ;

: at?  line_pointer c@ [char] @ = ;

: slash?  line_pointer c@ [char] / = ;

: colon?  line_pointer c@ [char] : = ;

\ manipulation of input line
: skip_character line_pointer char+ to line_pointer ;

: skip_to_end_of_line end_of_line to line_pointer ;

: eat_space
  begin
    end_of_line? if 0 else space? then
  while
    skip_character
  repeat
;

: parse_name  ( -- addr len )
  line_pointer
  begin
    end_of_line? if 0 else
      letter? digit? underscore? dot? dash? comma?
      or or or or or
    then
  while
    skip_character
  repeat
  line_pointer over -
  strdup
;

: parse_value  ( -- addr len )
  line_pointer
  begin
    end_of_line? if 0 else
      letter? digit? underscore? dot? comma? dash? at? slash? colon?
      or or or or or or or or
    then
  while
    skip_character
  repeat
  line_pointer over -
  strdup
;

: remove_backslashes  { addr len | addr' len' -- addr' len' }
  len allocate if ENOMEM throw then
  to addr'
  addr >r
  begin
    addr c@ [char] \ <> if
      addr c@ addr' len' + c!
      len' char+ to len'
    then
    addr char+ to addr
    r@ len + addr =
  until
  r> drop
  addr' len'
;

: parse_quote  ( xt -- addr len )
  >r			( R: xt )
  line_pointer
  skip_character
  end_of_line? if ESYNTAX throw then
  begin
    r@ execute 0=
  while
    backslash? if
      skip_character
      end_of_line? if ESYNTAX throw then
    then
    skip_character
    end_of_line? if ESYNTAX throw then
  repeat
  r> drop
  skip_character
  line_pointer over -
  remove_backslashes
;

: read_name
  parse_name		( -- addr len )
  name_buffer strset
;

: read_value
  "quote? if
    ['] "quote? parse_quote		( -- addr len )
  else
    'quote? if
      ['] 'quote? parse_quote		( -- addr len )
    else
      parse_value		( -- addr len )
    then
  then
  value_buffer strset
;

: comment
  skip_to_end_of_line
;

: white_space_4
  eat_space
  comment? if ['] comment to parsing_function exit then
  end_of_line? 0= if ESYNTAX throw then
;

: variable_value
  read_value
  ['] white_space_4 to parsing_function
;

: white_space_3
  eat_space
  slash? letter? digit? "quote? 'quote? or or or or if
    ['] variable_value to parsing_function exit
  then
  ESYNTAX throw
;

: assignment_sign
  skip_character
  ['] white_space_3 to parsing_function
;

: white_space_2
  eat_space
  assignment_sign? if ['] assignment_sign to parsing_function exit then
  ESYNTAX throw
;

: variable_name
  read_name
  ['] white_space_2 to parsing_function
;

: white_space_1
  eat_space
  letter?  if ['] variable_name to parsing_function exit then
  comment? if ['] comment to parsing_function exit then
  end_of_line? 0= if ESYNTAX throw then
;

: prop_name
  eat_space
  read_name
  ['] white_space_3 to parsing_function
;

: get_prop_cmd
  eat_space
  s" setprop" line_pointer over compare 0=
  if line_pointer 7 + to line_pointer
    ['] prop_name to parsing_function exit
  then
  comment? if ['] comment to parsing_function exit then
  end_of_line? 0= if ESYNTAX throw then
;

get-current ( -- wid ) previous definitions >search ( wid -- )

: get_assignment
  line_buffer strget + to end_of_line
  line_buffer .addr @ to line_pointer
  ['] white_space_1 to parsing_function
  begin
    end_of_line? 0=
  while
    parsing_function execute
  repeat
  parsing_function ['] comment =
  parsing_function ['] white_space_1 =
  parsing_function ['] white_space_4 =
  or or 0= if ESYNTAX throw then
;

: get_prop
  line_buffer strget + to end_of_line
  line_buffer .addr @ to line_pointer
  ['] get_prop_cmd to parsing_function
  begin
    end_of_line? 0=
  while
    parsing_function execute
  repeat
  parsing_function ['] comment =
  parsing_function ['] get_prop_cmd =
  parsing_function ['] white_space_4 =
  or or 0= if ESYNTAX throw then
;

only forth also support-functions also file-processing definitions

\ Process line

: assignment_type?  ( addr len -- flag )
  name_buffer strget
  compare 0=
;

: suffix_type?  ( addr len -- flag )
  name_buffer .len @ over <= if 2drop false exit then
  name_buffer .len @ over - name_buffer .addr @ +
  over compare 0=
;

: loader_conf_files?  s" loader_conf_files" assignment_type?  ;

: verbose_flag? s" verbose_loading" assignment_type?  ;

: execute? s" exec" assignment_type?  ;

: module_load? load_module_suffix suffix_type? ;

: module_loadname?  module_loadname_suffix suffix_type?  ;

: module_type?  module_type_suffix suffix_type?  ;

: module_hash?  module_hash_suffix suffix_type?  ;

: module_args?  module_args_suffix suffix_type?  ;

: module_beforeload?  module_beforeload_suffix suffix_type?  ;

: module_afterload?  module_afterload_suffix suffix_type?  ;

: module_loaderror?  module_loaderror_suffix suffix_type?  ;

\ build a 'set' statement and execute it
: set_environment_variable
  name_buffer .len @ value_buffer .len @ + 5 chars + \ size of result string
  allocate if ENOMEM throw then
  dup 0  \ start with an empty string and append the pieces
  s" set " strcat
  name_buffer strget strcat
  s" =" strcat
  value_buffer strget strcat
  ['] evaluate catch if
    2drop free drop
    ESETERROR throw
  else
    free-memory
  then
;

: set_conf_files
  set_environment_variable
  s" loader_conf_files" getenv conf_files string=
;

: append_to_module_options_list  ( addr -- )
  module_options @ 0= if
    dup module_options !
    last_module_option !
  else
    dup last_module_option @ module.next !
    last_module_option !
  then
;

: set_module_name  { addr -- }	\ check leaks
  name_buffer strget addr module.name string=
;

: yes_value?
  value_buffer strget unquote
  s" yes" compare-insensitive 0=
;

: find_module_option  ( -- addr | 0 ) \ return ptr to entry matching name_buffer
  module_options @
  begin
    dup
  while
    dup module.name strget
    name_buffer strget
    compare 0= if exit then
    module.next @
  repeat
;

: new_module_option  ( -- addr )
  sizeof module allocate if ENOMEM throw then
  dup sizeof module erase
  dup append_to_module_options_list
  dup set_module_name
;

: get_module_option  ( -- addr )
  find_module_option
  ?dup 0= if new_module_option then
;

: set_module_flag
  name_buffer .len @ load_module_suffix nip - name_buffer .len !
  yes_value? get_module_option module.flag !
;

: set_module_args
  name_buffer .len @ module_args_suffix nip - name_buffer .len !
  value_buffer strget unquote
  get_module_option module.args string=
;

: set_module_loadname
  name_buffer .len @ module_loadname_suffix nip - name_buffer .len !
  value_buffer strget unquote
  get_module_option module.loadname string=
;

: set_module_type
  name_buffer .len @ module_type_suffix nip - name_buffer .len !
  value_buffer strget unquote
  get_module_option module.type string=
;

: set_module_hash
  name_buffer .len @ module_hash_suffix nip - name_buffer .len !
  value_buffer strget unquote
  get_module_option module.hash string=
;

: set_module_beforeload
  name_buffer .len @ module_beforeload_suffix nip - name_buffer .len !
  value_buffer strget unquote
  get_module_option module.beforeload string=
;

: set_module_afterload
  name_buffer .len @ module_afterload_suffix nip - name_buffer .len !
  value_buffer strget unquote
  get_module_option module.afterload string=
;

: set_module_loaderror
  name_buffer .len @ module_loaderror_suffix nip - name_buffer .len !
  value_buffer strget unquote
  get_module_option module.loaderror string=
;

: set_verbose
  yes_value? to verbose?
;

: execute_command
  value_buffer strget unquote
  ['] evaluate catch if EEXEC throw then
;

: process_assignment
  name_buffer .len @ 0= if exit then
  loader_conf_files?	if set_conf_files exit then
  verbose_flag?		if set_verbose exit then
  execute?		if execute_command exit then
  module_load?		if set_module_flag exit then
  module_loadname?	if set_module_loadname exit then
  module_type?		if set_module_type exit then
  module_hash?		if set_module_hash exit then
  module_args?		if set_module_args exit then
  module_beforeload?	if set_module_beforeload exit then
  module_afterload?	if set_module_afterload exit then
  module_loaderror?	if set_module_loaderror exit then
  set_environment_variable
;

\ free_buffer  ( -- )
\
\ Free some pointers if needed. The code then tests for errors
\ in freeing, and throws an exception if needed. If a pointer is
\ not allocated, it's value (0) is used as flag.

: free_buffers
  name_buffer strfree
  value_buffer strfree
;

\ Higher level file processing

get-current ( -- wid ) previous definitions >search ( wid -- )

: process_bootenv
  begin
    end_of_file? 0=
  while
    free_buffers
    read_line
    get_prop
    ['] process_assignment catch
    ['] free_buffers catch
    swap throw throw
  repeat
;

: process_conf
  begin
    end_of_file? 0=
  while
    free_buffers
    read_line
    get_assignment
    ['] process_assignment catch
    ['] free_buffers catch
    swap throw throw
  repeat
;

: peek_file ( addr len -- )
  0 to end_of_file?
  reset_line_reading
  O_RDONLY fopen fd !
  fd @ -1 = if EOPEN throw then
  free_buffers
  read_line
  get_assignment
  ['] process_assignment catch
  ['] free_buffers catch
  fd @ fclose
  swap throw throw
;

only forth also support-functions definitions

\ Interface to loading conf files

: load_conf  ( addr len -- )
  0 to end_of_file?
  reset_line_reading
  O_RDONLY fopen fd !
  fd @ -1 = if EOPEN throw then
  ['] process_conf catch
  fd @ fclose
  throw
;

: print_line line_buffer strtype cr ;

: print_syntax_error
  line_buffer strtype cr
  line_buffer .addr @
  begin
    line_pointer over <>
  while
    bl emit char+
  repeat
  drop
  ." ^" cr
;

: load_bootenv  ( addr len -- )
  0 to end_of_file?
  reset_line_reading
  O_RDONLY fopen fd !
  fd @ -1 = if EOPEN throw then
  ['] process_bootenv catch
  fd @ fclose
  throw
;

\ Debugging support functions

only forth definitions also support-functions

: test-file
  ['] load_conf catch dup .
  ESYNTAX = if cr print_syntax_error then
;

\ find a module name, leave addr on the stack (0 if not found)
: find-module ( <module> -- ptr | 0 )
  bl parse ( addr len )
  dup 0= if 2drop then	( parse did not find argument, try stack )
  depth 2 < if 0 exit then
  module_options @ >r ( store current pointer )
  begin
    r@
  while
    2dup ( addr len addr len )
    r@ module.name strget
    compare 0= if drop drop r> exit then ( found it )
    r> module.next @ >r
  repeat
  type ."  was not found" cr r>
;

: show-nonempty ( addr len mod -- )
  strget dup verbose? or if
    2swap type type cr
  else
    drop drop drop drop
  then ;

: show-one-module { addr -- addr }
  ." Name:        " addr module.name strtype cr
  s" Path:        " addr module.loadname show-nonempty
  s" Type:        " addr module.type show-nonempty
  s" Hash:        " addr module.hash show-nonempty
  s" Flags:       " addr module.args show-nonempty
  s" Before load: " addr module.beforeload show-nonempty
  s" After load:  " addr module.afterload show-nonempty
  s" Error:       " addr module.loaderror show-nonempty
  ." Status:      " addr module.flag @ if ." Load" else ." Don't load" then cr
  cr
  addr
;

: show-module-options
  module_options @
  begin
    ?dup
  while
    show-one-module
    module.next @
  repeat
;

: free-one-module { addr -- addr }
  addr module.name strfree
  addr module.loadname strfree
  addr module.type strfree
  addr module.hash strfree
  addr module.args strfree
  addr module.largs strfree
  addr module.beforeload strfree
  addr module.afterload strfree
  addr module.loaderror strfree
  addr
;

: free-module-options
  module_options @
  begin
    ?dup
  while
    free-one-module
    dup module.next @
    swap free-memory
  repeat
  0 module_options !
  0 last_module_option !
;

only forth also support-functions definitions

\ Variables used for processing multiple conf files

string current_file_name_ref	\ used to print the file name

\ Indicates if any conf file was successfully read

0 value any_conf_read?

\ loader_conf_files processing support functions

\ true if string in addr1 is smaller than in addr2
: compar ( addr1 addr2 -- flag )
  swap			( addr2 addr1 )
  dup cell+		( addr2 addr1 addr )
  swap @		( addr2 addr len )
  rot			( addr len addr2 )
  dup cell+		( addr len addr2 addr' )
  swap @		( addr len addr' len' )
  compare -1 =
;

\ insertion sort algorithm. we dont expect large amounts of data to be
\ sorted, so insert should be ok. compar needs to implement < operator.
: insert ( start end -- start )
  dup @ >r ( r: v )		\ v = a[i]
  begin
    2dup <			\ j>0
  while
    r@ over cell- @ compar	\ a[j-1] > v
  while
    cell-			\ j--
    dup @ over cell+ !		\ a[j] = a[j-1]
  repeat then
  r> swap !			\ a[j] = v
;

: sort ( array len -- )
  1 ?do dup i cells + insert loop drop
;

: opendir
  s" /boot/conf.d" fopendir if fd ! else
    EOPEN throw
  then
;

: readdir ( addr len flag | flag )
  fd @ freaddir
;

: closedir
  fd @ fclosedir
;

: entries	(  -- n )	\ count directory entries
  ['] opendir catch		( n array )
  throw

  0		( i )
  begin	\ count the entries
  readdir	( i addr len flag | i flag )
  dup -1 = if
    -ROT 2drop
    swap 1+ swap
  then
  0=
  until
  closedir
;

\ built-in prefix directory name; it must end with /, so we don't
\ need to check and insert it.
: make_cstring	( addr len -- addr' )
  dup		( addr len len )
  s" /boot/conf.d/"	( addr len len addr' len' )
  rot		( addr len addr' len' len )
  over +	( addr len addr' len' total )	\ space for prefix+str
  dup cell+ 1+					\ 1+ for '\0'
  allocate if
    -1 abort" malloc failed"
  then
		( addr len addr' len' total taddr )
  dup rot	( addr len addr' len' taddr taddr total )
  swap !	( addr len addr' len' taddr )	\ store length
  dup >r					\ save reference
  cell+						\ point to string area
  2dup 2>r	( addr len addr' len' taddr' )	( R: taddr len' taddr' )
  swap move	( addr len )
  2r> +		( addr len taddr' )		( R: taddr )
  swap 1+ move					\ 1+ for '\0'
  r>		( taddr )
;

: scan_conf_dir ( -- addr len -1 | 0 )
  s" currdev" getenv -1 <> if
    3				\ we only need first 3 chars
    s" net" compare 0= if
	s" boot.tftproot.server" getenv? if
	    0 exit		\ readdir does not work on tftp
	then
    then
  then

  ['] entries catch if
    0 exit
  then
  dup 0= if exit then		\ nothing to do

  dup cells allocate		( n array flag )	\ allocate array
  if 0 exit then
  ['] opendir catch if		( n array )
    free drop drop
    0 exit
  then
  over 0 do
    readdir			( n array addr len flag | n array flag )
    0= if -1 abort" unexpected readdir error" then	\ shouldnt happen
				( n array addr len )
    \ we have relative name, make it absolute and convert to counted string
    make_cstring		( n array addr )
    over I cells + !		( n array )
  loop
  closedir
  2dup swap sort
  \ we have now array of strings with directory entry names.
  \ calculate size of concatenated string
  over 0 swap 0 do		( n array 0 )
    over I cells + @		( n array total array[I] )
    @ + 1+			( n array total' )
  loop
  dup allocate if drop free 2drop 0 exit then
				( n array len addr )
  \ now concatenate all entries.
  2swap				( len addr n array )
  over 0 swap 0 do		( len addr n array 0 )
    over I cells + @		( len addr n array total array[I] )
    dup @ swap cell+		( len addr n array total len addr' )
    over			( len addr n array total len addr' len )
    6 pick			( len addr n array total len addr' len addr )
    4 pick +			( len addr n array total len addr' len addr+total )
    swap move +			( len addr n array total+len )
    3 pick			( len addr n array total addr )
    over + bl swap c! 1+	( len addr n array total )
    over I cells + @ free drop	\ free array[I]
  loop
  drop free drop drop		( len addr )
  swap				( addr len )
  -1
;

: get_conf_files ( -- addr len )  \ put addr/len on stack, reset var
  \ ." -- starting on <" conf_files strtype ." >" cr \ debugging
  scan_conf_dir if		\ concatenate with conf_files
			( addr len )
    dup conf_files .len @ + 2 + allocate abort" out of memory"	( addr len addr' )
    dup conf_files strget	( addr len addr' caddr clen )
    rot swap move		( addr len addr' )
    \ add space
    dup conf_files .len @ +	( addr len addr' addr'+clen )
    dup bl swap c! 1+		( addr len addr' addr'' )
    3 pick swap			( addr len addr' addr addr'' )
    3 pick move			( addr len addr' )
    rot				( len addr' addr )
    free drop swap		( addr' len )
    conf_files .len @ + 1+	( addr len )
    conf_files strfree
  else
    conf_files strget 0 0 conf_files strset
  then
;

: skip_leading_spaces  { addr len pos -- addr len pos' }
  begin
    pos len = if 0 else addr pos + c@ bl = then
  while
    pos char+ to pos
  repeat
  addr len pos
;

\ return the file name at pos, or free the string if nothing left
: get_file_name  { addr len pos -- addr len pos' addr' len' || 0 }
  pos len = if
    addr free abort" Fatal error freeing memory"
    0 exit
  then
  pos >r
  begin
    \ stay in the loop until have chars and they are not blank
    pos len = if 0 else addr pos + c@ bl <> then
  while
    pos char+ to pos
  repeat
  addr len pos addr r@ + pos r> -
;

: get_next_file  ( addr len ptr -- addr len ptr' addr' len' | 0 )
  skip_leading_spaces
  get_file_name
;

: print_current_file
  current_file_name_ref strtype
;

: process_conf_errors
  dup 0= if true to any_conf_read? drop exit then
  >r 2drop r>
  dup ESYNTAX = if
    ." Warning: syntax error on file " print_current_file cr
    print_syntax_error drop exit
  then
  dup ESETERROR = if
    ." Warning: bad definition on file " print_current_file cr
    print_line drop exit
  then
  dup EREAD = if
    ." Warning: error reading file " print_current_file cr drop exit
  then
  dup EOPEN = if
    verbose? if ." Warning: unable to open file " print_current_file cr then
    drop exit
  then
  dup EFREE = abort" Fatal error freeing memory"
  dup ENOMEM = abort" Out of memory"
  throw  \ Unknown error -- pass ahead
;

\ Process loader_conf_files recursively
\ Interface to loader_conf_files processing

: include_bootenv
  s" /boot/solaris/bootenv.rc"
  ['] load_bootenv catch
  dup 0= if drop exit then
  >r 2drop r>
  dup ESYNTAX = if
    ." Warning: syntax error on /boot/solaris/bootenv.rc" cr drop exit
  then
  dup EREAD = if
    ." Warning: error reading /boot/solaris/bootenv.rc" cr drop exit
  then
  dup EOPEN = if
    verbose? if ." Warning: unable to open /boot/solaris/bootenv.rc" cr then
    drop exit
  then
  dup EFREE = abort" Fatal error freeing memory"
  dup ENOMEM = abort" Out of memory"
  throw  \ Unknown error -- pass ahead
;

: include_transient
  s" /boot/transient.conf" ['] load_conf catch
  dup 0= if drop exit then	\ no error
  >r 2drop r>
  dup ESYNTAX = if
    ." Warning: syntax error on file /boot/transient.conf" cr
    drop exit
  then
  dup ESETERROR = if
    ." Warning: bad definition on file /boot/transient.conf" cr
    drop exit
  then
  dup EREAD = if
    ." Warning: error reading file /boot/transient.conf" cr drop exit
  then
  dup EOPEN = if
    verbose? if ." Warning: unable to open file /boot/transient.conf" cr then
    drop exit
  then
  dup EFREE = abort" Fatal error freeing memory"
  dup ENOMEM = abort" Out of memory"
  throw  \ Unknown error -- pass ahead
;

: include_conf_files
  get_conf_files 0	( addr len offset )
  begin
    get_next_file ?dup ( addr len 1 | 0 )
  while
    current_file_name_ref strref
    ['] load_conf catch
    process_conf_errors
    conf_files .addr @ if recurse then
  repeat
;

\ Module loading functions

\ concat two strings by allocating space
: concat { a1 l1 a2 l2 -- a' l' }
   l1 l2 + allocate if ENOMEM throw then
   0 a1 l1 strcat
   a2 l2 strcat
;

\ build module argument list as: "hash= name= module.args"
\ if type is hash, name= will have module name without .hash suffix
\ will free old largs and set new.

: build_largs { addr -- addr }
  addr module.largs strfree
  addr module.hash .len @
  if ( set hash= )
    s" hash=" addr module.hash strget concat
    addr module.largs strset	\ largs = "hash=" + module.hash
  then

  addr module.type strget s" hash" compare 0=
  if ( module.type == "hash" )
    addr module.largs strget s"  name=" concat

    addr module.loadname .len @
    if ( module.loadname != NULL )
      addr module.loadname strget concat
    else
      addr module.name strget concat
    then

    addr module.largs strfree
    addr module.largs strset	\ largs = largs + name

    \ last thing to do is to strip off ".hash" suffix
    addr module.largs strget [char] . strchr
    dup if ( strchr module.largs '.' )
      s" .hash" compare 0=
      if ( it is ".hash" )
        addr module.largs .len @ 5 -
        addr module.largs .len !
      then
    else
      2drop
    then
  then
  \ and now add up the module.args
  addr module.largs strget s"  " concat
  addr module.args strget concat
  addr module.largs strfree
  addr module.largs strset
  addr
;

: load_parameters  { addr -- addr addrN lenN ... addr1 len1 N }
  addr build_largs
  addr module.largs strget
  addr module.loadname .len @ if
    addr module.loadname strget
  else
    addr module.name strget
  then
  addr module.type .len @ if
    addr module.type strget
    s" -t "
    4 ( -t type name flags )
  else
    2 ( name flags )
  then
;

: before_load  ( addr -- addr )
  dup module.beforeload .len @ if
    dup module.beforeload strget
    ['] evaluate catch if EBEFORELOAD throw then
  then
;

: after_load  ( addr -- addr )
  dup module.afterload .len @ if
    dup module.afterload strget
    ['] evaluate catch if EAFTERLOAD throw then
  then
;

: load_error  ( addr -- addr )
  dup module.loaderror .len @ if
    dup module.loaderror strget
    evaluate  \ This we do not intercept so it can throw errors
  then
;

: pre_load_message  ( addr -- addr )
  verbose? if
    dup module.name strtype
    ." ..."
  then
;

: load_error_message verbose? if ." failed!" cr then ;

: load_successful_message verbose? if ." ok" cr then ;

: load_module
  load_parameters load
;

: process_module  ( addr -- addr )
  pre_load_message
  before_load
  begin
    ['] load_module catch if
      dup module.loaderror .len @ if
        load_error			\ Command should return a flag!
      else
        load_error_message true		\ Do not retry
      then
    else
      after_load
      load_successful_message true	\ Successful, do not retry
    then
  until
;

: process_module_errors  ( addr ior -- )
  dup EBEFORELOAD = if
    drop
    ." Module "
    dup module.name strtype
    dup module.loadname .len @ if
      ." (" dup module.loadname strtype ." )"
    then
    cr
    ." Error executing "
    dup module.beforeload strtype cr	\ XXX there was a typo here
    abort
  then

  dup EAFTERLOAD = if
    drop
    ." Module "
    dup module.name .addr @ over module.name .len @ type
    dup module.loadname .len @ if
      ." (" dup module.loadname strtype ." )"
    then
    cr
    ." Error executing "
    dup module.afterload strtype cr
    abort
  then

  throw  \ Don't know what it is all about -- pass ahead
;

\ Module loading interface

\ scan the list of modules, load enabled ones.
: load_modules  ( -- ) ( throws: abort & user-defined )
  module_options @	( list_head )
  begin
    ?dup
  while
    dup module.flag @ if
      ['] process_module catch
      process_module_errors
    then
    module.next @
  repeat
;

\ h00h00 magic used to try loading either a kernel with a given name,
\ or a kernel with the default name in a directory of a given name
\ (the pain!)

: bootpath s" /platform/" ;
: modulepath s" module_path" ;

\ Functions used to save and restore module_path's value.
: saveenv ( addr len | -1 -- addr' len | 0 -1 )
  dup -1 = if 0 swap exit then
  strdup
;
: freeenv ( addr len | 0 -1 )
  -1 = if drop else free abort" Freeing error" then
;
: restoreenv  ( addr len | 0 -1 -- )
  dup -1 = if ( it wasn't set )
    2drop
    modulepath unsetenv
  else
    over >r
    modulepath setenv
    r> free abort" Freeing error"
  then
;

: clip_args   \ Drop second string if only one argument is passed
  1 = if
    2swap 2drop
    1
  else
    2
  then
;

also builtins

\ Parse filename from a semicolon-separated list

: parse-; ( addr len -- addr' len-x addr x )
  over 0 2swap			( addr 0 addr len )
  begin
    dup 0 <>			( addr 0 addr len )
  while
    over c@ [char] ; <>		( addr 0 addr len flag )
  while
    1- swap 1+ swap
    2swap 1+ 2swap
  repeat then
  dup 0 <> if
    1- swap 1+ swap
  then
  2swap
;

\ Try loading one of multiple kernels specified

: try_multiple_kernels ( addr len addr' len' args -- flag )
  >r
  begin
    parse-; 2>r
    2over 2r>
    r@ clip_args
    s" DEBUG" getenv? if
      s" echo Module_path: ${module_path}" evaluate
      ." Kernel     : " >r 2dup type r> cr
      dup 2 = if ." Flags      : " >r 2over type r> cr then
    then
    \ if it's xen, the xen kernel is loaded, unix needs to be loaded as module
    s" xen_kernel" getenv -1 <> if
      drop			\ drop address from getenv
      >r			\ argument count to R
      s" kernel" s" -t "	\ push 2 strings into the stack
      r> 2 +			\ increment argument count
    then

    1 ['] load catch dup if
      ( addr0 len0 addr1 len1 ... args 1 error )
      >r			\ error code to R
      drop			\ drop 1
      0 do 2drop loop		\ drop addr len pairs
      r>			\ set flag for while
    then
  while
    dup 0=
  until
    1 >r \ Failure
  else
    0 >r \ Success
  then
  2drop 2drop
  r>
  r> drop
;

\ Try to load a kernel; the kernel name is taken from one of
\ the following lists, as ordered:
\
\   1. The "bootfile" environment variable
\   2. The "kernel" environment variable
\
\ Flags are passed, if available. If not, dummy values must be given.
\
\ The kernel gets loaded from the current module_path.

: load_a_kernel ( flags len 1 | x x 0 -- flag )
  local args
  2local flags
  0 0 2local kernel
  end-locals

  \ Check if a default kernel name exists at all, exits if not
  s" bootfile" getenv dup -1 <> if
    to kernel
    flags kernel args 1+ try_multiple_kernels
    dup 0= if exit then
  then
  drop

  s" kernel" getenv dup -1 <> if
    to kernel
  else
    drop
    1 exit \ Failure
  then

  \ Try all default kernel names
  flags kernel args 1+ try_multiple_kernels
;

\ Try to load a kernel; the kernel name is taken from one of
\ the following lists, as ordered:
\
\   1. The "bootfile" environment variable
\   2. The "kernel" environment variable
\
\ Flags are passed, if provided.
\
\ The kernel will be loaded from a directory computed from the
\ path given. Two directories will be tried in the following order:
\
\   1. /boot/path
\   2. path
\
\ The module_path variable is overridden if load is successful, by
\ prepending the successful path.

: load_from_directory ( path len 1 | flags len' path len 2 -- flag )
  local args
  2local path
  args 1 = if 0 0 then
  2local flags
  0 0 2local oldmodulepath \ like a string
  0 0 2local newmodulepath \ like a string
  end-locals

  \ Set the environment variable module_path, and try loading
  \ the kernel again.
  modulepath getenv saveenv to oldmodulepath

  \ Try prepending /boot/ first
  bootpath nip path nip +	\ total length
  oldmodulepath nip dup -1 = if
    drop
  else
    1+ +			\ add oldpath -- XXX why the 1+ ?
  then
  allocate if ( out of memory ) 1 exit then \ XXX throw ?

  0
  bootpath strcat
  path strcat
  2dup to newmodulepath
  modulepath setenv

  \ Try all default kernel names
  flags args 1- load_a_kernel
  0= if ( success )
    oldmodulepath nip -1 <> if
      newmodulepath s" ;" strcat
      oldmodulepath strcat
      modulepath setenv
      newmodulepath drop free-memory
      oldmodulepath drop free-memory
    then
    0 exit
  then

  \ Well, try without the prepended /boot/
  path newmodulepath drop swap move
  newmodulepath drop path nip
  2dup to newmodulepath
  modulepath setenv

  \ Try all default kernel names
  flags args 1- load_a_kernel
  if ( failed once more )
    oldmodulepath restoreenv
    newmodulepath drop free-memory
    1
  else
    oldmodulepath nip -1 <> if
      newmodulepath s" ;" strcat
      oldmodulepath strcat
      modulepath setenv
      newmodulepath drop free-memory
      oldmodulepath drop free-memory
    then
    0
  then
;

\ Try to load a kernel; the kernel name is taken from one of
\ the following lists, as ordered:
\
\   1. The "bootfile" environment variable
\   2. The "kernel" environment variable
\   3. The "path" argument
\
\ Flags are passed, if provided.
\
\ The kernel will be loaded from a directory computed from the
\ path given. Two directories will be tried in the following order:
\
\   1. /boot/path
\   2. path
\
\ Unless "path" is meant to be kernel name itself. In that case, it
\ will first be tried as a full path, and, next, search on the
\ directories pointed by module_path.
\
\ The module_path variable is overridden if load is successful, by
\ prepending the successful path.

: load_directory_or_file ( path len 1 | flags len' path len 2 -- flag )
  local args
  2local path
  args 1 = if 0 0 then
  2local flags
  end-locals

  \ First, assume path is an absolute path to a directory
  flags path args clip_args load_from_directory
  dup 0= if exit else drop then

  \ Next, assume path points to the kernel
  flags path args try_multiple_kernels
;

: initialize  ( addr len -- )
  strdup conf_files strset
;

: boot-args ( -- addr len 1 | 0 )
  s" boot-args" getenv
  dup -1 = if drop 0 else 1 then
;

: standard_kernel_search  ( flags 1 | 0 -- flag )
  local args
  args 0= if 0 0 then
  2local flags
  s" kernel" getenv
  dup -1 = if 0 swap then
  2local path
  end-locals

  path nip -1 = if ( there isn't a "kernel" environment variable )
    flags args load_a_kernel
  else
    flags path args 1+ clip_args load_directory_or_file
  then
;

: load_kernel  ( -- ) ( throws: abort )
  s" xen_kernel" getenv -1 = if
    boot-args standard_kernel_search
    abort" Unable to load a kernel!"
    exit
  then

  drop
  \ we have loaded the xen kernel, load unix as module
  s" bootfile" getenv dup -1 <> if
    s" kernel" s" -t " 3 1 load
  then
  abort" Unable to load a kernel!"
;

: load_xen ( -- )
  s" xen_kernel" getenv dup -1 <> if
    1 1 load ( c-addr/u flag N -- flag )
  else
    drop
    0 ( -1 -- flag )
  then
;

: load_xen_throw ( -- ) ( throws: abort )
  load_xen
  abort" Unable to load Xen!"
;

: set_defaultoptions  ( -- )
  s" boot-args" getenv dup -1 = if
    drop
  else
    s" temp_options" setenv
  then
;

\ pick the i-th argument, i starts at 0
: argv[]  ( aN uN ... a1 u1 N i -- aN uN ... a1 u1 N ai+1 ui+1 )
  2dup = if 0 0 exit then	\ out of range
  dup >r
  1+ 2* ( skip N and ui )
  pick
  r>
  1+ 2* ( skip N and ai )
  pick
;

: drop_args  ( aN uN ... a1 u1 N -- )
  0 ?do 2drop loop
;

: argc
  dup
;

: queue_argv  ( aN uN ... a1 u1 N a u -- a u aN uN ... a1 u1 N+1 )
  >r
  over 2* 1+ -roll
  r>
  over 2* 1+ -roll
  1+
;

: unqueue_argv  ( aN uN ... a1 u1 N -- aN uN ... a2 u2 N-1 a1 u1 )
  1- -rot
;

\ compute the length of the buffer including the spaces between words
: strlen(argv) ( aN uN .. a1 u1 N -- aN uN .. a1 u1 N len )
  dup 0= if 0 exit then
  0 >r	\ Size
  0 >r	\ Index
  begin
    argc r@ <>
  while
    r@ argv[]
    nip
    r> r> rot + 1+
    >r 1+ >r
  repeat
  r> drop
  r>
;

: concat_argv  ( aN uN ... a1 u1 N -- a u )
  strlen(argv) allocate if ENOMEM throw then
  0 2>r ( save addr 0 on return stack )

  begin
    dup
  while
    unqueue_argv ( ... N a1 u1 )
    2r> 2swap	 ( old a1 u1 )
    strcat
    s"  " strcat ( append one space ) \ XXX this gives a trailing space
    2>r		( store string on the result stack )
  repeat
  drop_args
  2r>
;

: set_tempoptions  ( addrN lenN ... addr1 len1 N -- addr len 1 | 0 )
  \ Save the first argument, if it exists and is not a flag
  argc if
    0 argv[] drop c@ [char] - <> if
      unqueue_argv 2>r  \ Filename
      1 >r		\ Filename present
    else
      0 >r		\ Filename not present
    then
  else
    0 >r		\ Filename not present
  then

  \ If there are other arguments, assume they are flags
  ?dup if
    concat_argv
    2dup s" temp_options" setenv
    drop free if EFREE throw then
  else
    set_defaultoptions
  then

  \ Bring back the filename, if one was provided
  r> if 2r> 1 else 0 then
;

: get_arguments ( -- addrN lenN ... addr1 len1 N )
  0
  begin
    \ Get next word on the command line
    parse-word
  ?dup while
    queue_argv
  repeat
  drop ( empty string )
;

: load_kernel_and_modules  ( args -- flag )
  set_tempoptions
  argc >r
  s" temp_options" getenv dup -1 <> if
    queue_argv
  else
    drop
  then
  load_xen
  ?dup 0= if ( success )
    r> if ( a path was passed )
      load_directory_or_file
    else
      standard_kernel_search
    then
    ?dup 0= if ['] load_modules catch then
  then
;

only forth definitions<|MERGE_RESOLUTION|>--- conflicted
+++ resolved
@@ -245,7 +245,6 @@
 	then
 ;
 
-<<<<<<< HEAD
 \ Place string into an allocated buffer
 \
 \ e.g
@@ -261,11 +260,6 @@
 \
 : append over over >r >r count chars + swap chars move r> r> dup >r c@ + r> c! ;
 
-\ Returns TRUE if the framebuffer is active, FALSE otherwise
-: framebuffer? ( -- flag )
-	\ Use the screen-height variable as a proxy for framebuffer
-	s" screen-height" getenv?
-=======
 \ execute xt for each device listed in console variable.
 \ this allows us to have device specific output for logos, menu frames etc
 : console-iterate { xt | caddr clen taddr tlen -- }
@@ -311,7 +305,6 @@
 	repeat
 	caddr clen s" console" setenv		\ restore console setup
 	caddr free drop
->>>>>>> 7b421453
 ;
 
 \ Test if booted in an EFI environment
