--- conflicted
+++ resolved
@@ -1084,15 +1084,9 @@
 	uint8_t r, g, b, a, *p;
 	bool scale = false;
 	bool trace = false;
-<<<<<<< HEAD
 
 	trace = (flags & FL_PUTIMAGE_DEBUG) != 0;
 
-=======
-
-	trace = (flags & FL_PUTIMAGE_DEBUG) != 0;
-
->>>>>>> 0ce813ff
 	if (plat_stdout_is_framebuffer() == 0) {
 		if (trace)
 			printf("Framebuffer not active.\n");
@@ -1118,15 +1112,12 @@
 		return (1);
 	}
 
-<<<<<<< HEAD
-=======
 	if (png->width < 1 || png->height < 1) {
 		if (trace)
 			printf("Image too small.\n");
 		return (1);
 	}
 
->>>>>>> 0ce813ff
 	/*
 	 * If 0 was passed for either ux2 or uy2, then calculate the missing
 	 * part of the bottom right coordinate.
@@ -1188,15 +1179,12 @@
 		return (1);
 	}
 
-<<<<<<< HEAD
-=======
 	if (fwidth < 2 || fheight < 2) {
 		if (trace)
 			printf("Target area too small\n");
 		return (1);
 	}
 
->>>>>>> 0ce813ff
 	if (trace)
 		printf("Image %ux%u -> %ux%u @%ux%u\n",
 		    png->width, png->height, fwidth, fheight, ux1, uy1);
@@ -1216,17 +1204,10 @@
 		    (da.row + da.height) / tems.ts_font.vf_height - 1,
 		    (da.col + da.width) / tems.ts_font.vf_width - 1);
 	}
-<<<<<<< HEAD
 
 	if ((flags & FL_PUTIMAGE_BORDER))
 		gfx_fb_drawrect(ux1, uy1, ux2, uy2, 0);
 
-=======
-
-	if ((flags & FL_PUTIMAGE_BORDER))
-		gfx_fb_drawrect(ux1, uy1, ux2, uy2, 0);
-
->>>>>>> 0ce813ff
 	fbpp = roundup2(gfx_fb.framebuffer_common.framebuffer_bpp, 8) >> 3;
 
 	da.data = malloc(fwidth * fheight * fbpp);
@@ -1301,15 +1282,9 @@
 				 * wc1 and wc2 for the weightings.
 				 *
 				 * Since hc1 and hc2 are chosen so that
-<<<<<<< HEAD
-				 * hc1 + hc2 == 128, the >> 14 below is a
-				 * quick way to divide by
-				 * (hc1 + hc2) * (hc1 + hc2)
-=======
 				 * hc1 + hc2 == 128 (and same for wc1 + wc2),
 				 * the >> 14 below is a quick way to divide by
 				 * (hc1 + hc2) * (wc1 + wc2)
->>>>>>> 0ce813ff
 				 */
 				for (i = 0; i < 4; i++)
 					pixel[i] = (
