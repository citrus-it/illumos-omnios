--- conflicted
+++ resolved
@@ -35,8 +35,4 @@
 # Use date like formatting here, YYYY.MM.DD.XX, without leading zeroes.
 # The version is processed from left to right, the version number can only
 # be increased.
-<<<<<<< HEAD
-BOOT_VERSION = $(LOADER_VERSION)-2025.04.09.1
-=======
-BOOT_VERSION = $(LOADER_VERSION)-2025.04.29.1
->>>>>>> 27095800
+BOOT_VERSION = $(LOADER_VERSION)-2025.04.29.1