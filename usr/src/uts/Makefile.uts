#
# CDDL HEADER START
#
# The contents of this file are subject to the terms of the
# Common Development and Distribution License (the "License").
# You may not use this file except in compliance with the License.
#
# You can obtain a copy of the license at usr/src/OPENSOLARIS.LICENSE
# or http://www.opensolaris.org/os/licensing.
# See the License for the specific language governing permissions
# and limitations under the License.
#
# When distributing Covered Code, include this CDDL HEADER in each
# file and include the License file at usr/src/OPENSOLARIS.LICENSE.
# If applicable, add the following below this CDDL HEADER, with the
# fields enclosed by brackets "[]" replaced with your own identifying
# information: Portions Copyright [yyyy] [name of copyright owner]
#
# CDDL HEADER END
#

#
# Copyright (c) 1991, 2010, Oracle and/or its affiliates. All rights reserved.
# Copyright (c) 2011 Bayard G. Bell. All rights reserved.
<<<<<<< HEAD
# Copyright 2011 Nexenta Systems, Inc.  All rights reserved.
=======
# Copyright (c) 2011 by Delphix. All rights reserved.
>>>>>>> a640714e
#

#
#	This Makefile contains the common targets and definitions for
#	all kernels. It is to be included in the Makefiles for specific
#	implementation architectures and processor architecture dependent
#	modules: i.e.: all driving kernel Makefiles.
#
#	Include global definitions:
#
include $(SRC)/Makefile.master

#
#	No text domain in the kernel.
#
DTEXTDOM =

#
# 	Keep references to $(SRC)/common relative.
COMMONBASE=	$(UTSBASE)/../common

#
#	Have an NZA_UTS pointer for NZA kernel sources.
NZA_UTS=	$(NZA_CLOSED)/uts

#
#	Setup build-specific vars
#	To add a build type:
#		add name to ALL_BUILDS32 & ALL_BUILDS64
#		set CLASS_name and OBJ_DIR_name
#		add targets to Makefile.targ
#

#
#	DEF_BUILDS is for def, lint, sischeck, and install
#	ALL_BUILDS is for everything else (all, clean, ...)
#
# The NOT_RELEASE_BUILD noise is to maintain compatibility with the
# gatekeeper's nightly build script.
#
DEF_BUILDS32				= obj32
DEF_BUILDS64				= obj64
DEF_BUILDSONLY64			= obj64
$(NOT_RELEASE_BUILD)DEF_BUILDS32	= debug32
$(NOT_RELEASE_BUILD)DEF_BUILDS64	= debug64
$(NOT_RELEASE_BUILD)DEF_BUILDSONLY64	= debug64
ALL_BUILDS32				= obj32 debug32
ALL_BUILDS64				= obj64 debug64
ALL_BUILDSONLY64			= obj64 debug64

#
#	For modules in 64b dirs that aren't built 64b
#	or modules in 64b dirs that aren't built 32b we
#	need to create empty modlintlib files so global lint works
#
LINT32_BUILDS	= debug32
LINT64_BUILDS	= debug64

#
#	Build class (32b or 64b)
#
CLASS_OBJ32	= 32
CLASS_DBG32	= 32
CLASS_OBJ64	= 64
CLASS_DBG64	= 64
CLASS		= $(CLASS_$(BUILD_TYPE))

#
#	Build subdirectory
#
OBJS_DIR_OBJ32	= obj32
OBJS_DIR_DBG32	= debug32
OBJS_DIR_OBJ64	= obj64
OBJS_DIR_DBG64	= debug64
OBJS_DIR	= $(OBJS_DIR_$(BUILD_TYPE))

#
#	Create defaults so empty rules don't
#	confuse make
#
CLASS_		= 32
OBJS_DIR_	= debug32

#
#	Build tools
#
CC_sparc_32	= $(sparc_CC)
CC_sparc_64	= $(sparcv9_CC)

CC_i386_32	= $(i386_CC)
CC_i386_64	= $(amd64_CC)
CC_amd64_64	= $(amd64_CC)

CC		= $(CC_$(MACH)_$(CLASS))

AS_sparc_32	= $(sparc_AS)
AS_sparc_64	= $(sparcv9_AS)

AS_i386_32	= $(i386_AS)
AS_i386_64	= $(amd64_AS)
AS_amd64_64	= $(amd64_AS)

AS		= $(AS_$(MACH)_$(CLASS))

LD_sparc_32	= $(sparc_LD)
LD_sparc_64	= $(sparcv9_LD)

LD_i386_32	= $(i386_LD)
LD_i386_64	= $(amd64_LD)
LD_amd64_64	= $(amd64_LD)

LD		= $(LD_$(MACH)_$(CLASS))

LINT_sparc_32	= $(sparc_LINT)
LINT_sparc_64	= $(sparcv9_LINT)

LINT_i386_32	= $(i386_LINT)
LINT_i386_64	= $(amd64_LINT)
LINT_amd64_64	= $(amd64_LINT)

LINT		= $(LINT_$(MACH)_$(CLASS))

MODEL_32	= ilp32
MODEL_64	= lp64
MODEL		= $(MODEL_$(CLASS))

#
#	Build rules for linting the kernel.
#
LHEAD =	$(ECHO) "\n$@";

# Note: egrep returns "failure" if there are no matches, which is
# exactly the opposite of what we need.
LGREP.2 =	if egrep -v ' (_init|_fini|_info) '; then false; else true; fi

LTAIL =

LINT.c =	$(LINT) -c -dirout=$(LINTS_DIR) $(LINTFLAGS) $(LINT_DEFS) $(CPPFLAGS)

# Please do not add new erroff directives here.  If you need to disable
# lint warnings in your module for things that cannot be fixed in any
# reasonable manner, please augment LINTTAGS in your module Makefile
# instead.
LINTTAGS	= -erroff=E_INCONS_ARG_DECL2
LINTTAGS	+= -erroff=E_INCONS_VAL_TYPE_DECL2

LINTFLAGS_sparc_32	= $(LINTCCMODE) -nsxmuF -errtags=yes
LINTFLAGS_sparc_64	= $(LINTFLAGS_sparc_32) -m64
LINTFLAGS_i386_32	= $(LINTCCMODE) -nsxmuF -errtags=yes
LINTFLAGS_i386_64	= $(LINTFLAGS_i386_32) -m64

LINTFLAGS	= $(LINTFLAGS_$(MACH)_$(CLASS)) $(LINTTAGS)
LINTFLAGS	+= $(C99LMODE)

#
#	Override this variable to modify the name of the lint target.
#
LINT_MODULE=	$(MODULE)

#
#	Build the compile/assemble lines:
#
EXTRA_OPTIONS		= 
AS_DEFS			= -D_ASM -D__STDC__=0

ALWAYS_DEFS_32		= -D_KERNEL -D_SYSCALL32 -D_DDI_STRICT
ALWAYS_DEFS_64		= -D_KERNEL -D_SYSCALL32 -D_SYSCALL32_IMPL -D_ELF64 \
			-D_DDI_STRICT
#
# XX64	This should be defined by the compiler!
#
ALWAYS_DEFS_64		+= -Dsun -D__sun -D__SVR4
ALWAYS_DEFS		= $(ALWAYS_DEFS_$(CLASS))

#
#	CPPFLAGS is deliberatly set with a "=" and not a "+=".  For the kernel
#	the header include path should not look for header files outside of
#	the kernel code.  This "=" removes the search path built in
#	Makefile.master inside CPPFLAGS.  Ditto for AS_CPPFLAGS.
#
CPPFLAGS	= $(ALWAYS_DEFS) $(ALL_DEFS) $(CONFIG_DEFS) \
		   $(INCLUDE_PATH) $(EXTRA_OPTIONS)
ASFLAGS		+= -P
AS_CPPFLAGS	= $(ALWAYS_DEFS) $(ALL_DEFS) $(CONFIG_DEFS) $(AS_DEFS) \
		   $(AS_INC_PATH) $(EXTRA_OPTIONS)

#
#	Make it (relatively) easy to share compilation options between
#	all kernel implementations.
#

# Override the default, the kernel is squeaky clean
CERRWARN = -errtags=yes -errwarn=%all

C99MODE = $(C99_ENABLE)

CFLAGS_uts		=
CFLAGS_uts		+= $(STAND_FLAGS_$(CLASS))
CFLAGS_uts		+= $(CCVERBOSE)
CFLAGS_uts		+= $(ILDOFF)
CFLAGS_uts		+= $(XAOPT)
CFLAGS_uts		+= $(CTF_FLAGS)
CFLAGS_uts		+= $(CERRWARN)
CFLAGS_uts		+= $(CGLOBALSTATIC)
CFLAGS_uts		+= $(EXTRA_CFLAGS)

#
#	Declare that $(OBJECTS) and $(LINTS) can be compiled in parallel.
#	The DUMMY target is for those instances where OBJECTS and LINTS
#	are empty (to avoid an unconditional .PARALLEL).
.PARALLEL:	$(OBJECTS) $(LINTS) DUMMY

#
#	Expanded dependencies
#
DEF_DEPS	= $(DEF_BUILDS:%=def.%)
ALL_DEPS	= $(ALL_BUILDS:%=all.%)
CLEAN_DEPS	= $(ALL_BUILDS:%=clean.%)
CLOBBER_DEPS	= $(ALL_BUILDS:%=clobber.%)
LINT_DEPS	= $(DEF_BUILDS:%=lint.%)
MODLINTLIB_DEPS	= $(DEF_BUILDS:%=modlintlib.%)
MODLIST_DEPS	= $(DEF_BUILDS:%=modlist.%)
CLEAN_LINT_DEPS	= $(ALL_BUILDS:%=clean.lint.%)
INSTALL_DEPS	= $(DEF_BUILDS:%=install.%)
SYM_DEPS	= $(SYM_BUILDS:%=symcheck.%)
SISCHECK_DEPS	= $(DEF_BUILDS:%=sischeck.%)
SISCLEAN_DEPS	= $(ALL_BUILDS:%=sisclean.%)

#
#	Default module name
#
BINARY		= $(OBJS_DIR)/$(MODULE)

#
#	Default cleanup definitions
#
CLEANLINTFILES	= $(LINTS) $(MOD_LINT_LIB)
CLEANFILES	= $(OBJECTS) $(CLEANLINTFILES)
CLOBBERFILES	= $(BINARY) $(CLEANFILES)

#
#	Installation constants:
#
#		FILEMODE is the mode given to the kernel modules
#		CFILEMODE is the mode given to the '.conf' files
#
FILEMODE	 = 755
DIRMODE		 = 755
CFILEMODE	 = 644

#
#	Special Installation Macros for the installation of '.conf' files.
#
#	These are unique because they are not installed from the current
#	working directory.
#
# Sigh.  Apparently at some time in the past there was a confusion on
# whether the name is SRC_CONFFILE or SRC_CONFILE.  Consistency with the
# other names would indicate SRC_CONFFILE, but the voting is >180 Makefiles
# with SRC_CONFILE and about 11 with SRC_CONFFILE.  Software development
# isn't a popularity contest, though, and so my inclination is to define
# both names for now and incrementally convert to SRC_CONFFILE to be consistent
# with the other names.
#
CONFFILE		= $(MODULE).conf
SRC_CONFFILE		= $(CONF_SRCDIR)/$(CONFFILE)
SRC_CONFILE		= $(SRC_CONFFILE)
ROOT_CONFFILE_32	= $(ROOTMODULE).conf
ROOT_CONFFILE_64	= $(ROOTMODULE:%/$(SUBDIR64)/$(MODULE)=%/$(MODULE)).conf
ROOT_CONFFILE		= $(ROOT_CONFFILE_$(CLASS))


INS.conffile= \
	$(RM) $@; $(INS) -s -m $(CFILEMODE) -f $(@D) $(SRC_CONFFILE)

#
# The CTF merge of child kernel modules is performed against one of the genunix
# modules.  For Intel builds, all modules will be used with a single genunix:
# the one built in intel/genunix.  For SPARC builds, a given
# module may be
# used with one of a number of genunix files, depending on what platform the
# module is deployed on.  We merge against the sun4u genunix to optimize for
# the common case.  We also merge against the ip driver since networking is
# typically loaded and types defined therein are shared between many modules.
#
CTFMERGE_GUDIR_sparc	= sun4u
CTFMERGE_GUDIR_i386	= intel
CTFMERGE_GUDIR		= $(CTFMERGE_GUDIR_$(MACH))

CTFMERGE_GENUNIX 	= \
	$(UTSBASE)/$(CTFMERGE_GUDIR)/genunix/$(OBJS_DIR)/genunix

#
# Used to uniquify a non-genunix module against genunix.  If used in patch
# mode (PATCH_BUILD != "#"), the patch ID corresponding to the module being
# built will be used as the label.  If no ID is available, or if patch mode
# is not being used, the value of $VERSION will be used.
#
# For the ease of developers dropping modules onto possibly unrelated systems,
# you can set NO_GENUNIX_UNIQUIFY= in the environment to skip uniquifying
# against genunix.
#
NO_GENUNIX_UNIQUIFY=$(POUND_SIGN)
SKIP_GENUNIX_UNIQUIFY=no
$(NO_GENUNIX_UNIQUIFY)SKIP_GENUNIX_UNIQUIFY=yes

CTFMERGE_UNIQUIFY_AGAINST_GENUNIX	= \
	@label="-L VERSION" ; \
	uniq= ; \
	if [ -z "$(PATCH_BUILD)" ] ; then \
		uniq="-D BASE" ; \
		set -- `$(CTFFINDMOD) -n -r -t $(PMTMO_FILE) $@` ; \
		if [ "X$$1" != "X-" ] ; then \
			label="-l $$1" ; \
			if [ "$$2" != "fcs" ] ; then \
				uniq="-D $$2" ; \
			fi ; \
		fi ; \
	fi ; \
	if [ "$(SKIP_GENUNIX_UNIQUIFY)" = "yes" ]; then \
		uniq= ; \
	else \
		uniq="-d $(CTFMERGE_GENUNIX) $$uniq" ; \
	fi ; \
	cmd="$(CTFMERGE) $(CTFMRGFLAGS) $$label $$uniq" ; \
	cmd="$$cmd -o $@ $(OBJECTS) $(CTFEXTRAOBJS)" ; \
	echo $$cmd ; \
	$$cmd

#
# Used to merge the genunix module.  genunix has special requirements in
# patch mode.  In particular, it needs to be able to find the genunix used
# in the previous version of the KU patch (or the FCS version of genunix in
# the case of KU 1).
#
CTFMERGE_GENUNIX_MERGE		= \
	@if [ -z "$(PATCH_BUILD)" ] ; then \
		set -- `$(CTFFINDMOD) -b $(OBJS_DIR) -o patch,lastgu -n -r \
		    -t $(PMTMO_FILE) $(GENUNIX) || true` '' ; \
		msg= ; \
		if [ $$$(POUND_SIGN) -eq 1 ] ; \
		    then msg="Error in $(CTFFINDMOD)" ; \
		elif [ "X$$1" = "X-" ] ; then msg="Did not get label" ; \
		elif [ "X$$2" = "X-" ] ; then msg="Did not get withfile" ; \
		fi ; \
		if [ -n "$$msg" ] ; then \
			echo "make ctf: $$msg - removing $(GENUNIX)" ; \
			$(RM) $(GENUNIX) ; \
			exit 1 ; \
		fi ; \
		label="-l $$1" ; \
		with="-w $$2" ; \
	else \
		label="-L VERSION" ; \
	fi ; \
	cmd="$(CTFMERGE) $(CTFMRGFLAGS) $$label $$with -o $@" ; \
	echo $$cmd "$(OBJECTS) $(CTFEXTRAOBJS) $(IPCTF_TARGET)"; \
	$$cmd $(OBJECTS) $(CTFEXTRAOBJS) $(IPCTF_TARGET)

#
# We ctfmerge the ip objects into genunix to maximize the number of common types
# found there, thus maximizing the effectiveness of uniquification.  We don't
# want the genunix build to have to know about the individual ip objects, so we
# put them in an archive.  The genunix ctfmerge then includes this archive.
#
IPCTF		= $(IPDRV_DIR)/$(OBJS_DIR)/ipctf.a

#
# Rule for building fake shared libraries used for symbol resolution
# when building other modules.  -znoreloc is needed here to avoid
# tripping over code that isn't really suitable for shared libraries.
#
BUILD.SO		= \
	$(LD) -o $@ $(GSHARED) $(ZNORELOC) -h $(SONAME)

#
# SONAME defaults for common fake shared libraries.
#
$(LIBGEN)		:= SONAME = $(MODULE)
$(PLATLIB)		:= SONAME = misc/platmod
$(CPULIB)		:= SONAME = 'cpu/$$CPU'
$(DTRACESTUBS)		:= SONAME = dtracestubs

#
#	Installation directories
#

#
#	For now, 64b modules install into a subdirectory
#	of their 32b brethren.
#
SUBDIR64_sparc		= sparcv9
SUBDIR64_i386		= amd64
SUBDIR64		= $(SUBDIR64_$(MACH))

ROOT_MOD_DIR		= $(ROOT)/kernel

ROOT_KERN_DIR_32	= $(ROOT_MOD_DIR)
ROOT_BRAND_DIR_32	= $(ROOT_MOD_DIR)/brand
ROOT_DRV_DIR_32		= $(ROOT_MOD_DIR)/drv
ROOT_DTRACE_DIR_32	= $(ROOT_MOD_DIR)/dtrace
ROOT_EXEC_DIR_32	= $(ROOT_MOD_DIR)/exec
ROOT_FS_DIR_32		= $(ROOT_MOD_DIR)/fs
ROOT_SCHED_DIR_32	= $(ROOT_MOD_DIR)/sched
ROOT_SOCK_DIR_32	= $(ROOT_MOD_DIR)/socketmod
ROOT_STRMOD_DIR_32	= $(ROOT_MOD_DIR)/strmod
ROOT_IPP_DIR_32		= $(ROOT_MOD_DIR)/ipp
ROOT_SYS_DIR_32		= $(ROOT_MOD_DIR)/sys
ROOT_MISC_DIR_32	= $(ROOT_MOD_DIR)/misc
ROOT_KGSS_DIR_32	= $(ROOT_MOD_DIR)/misc/kgss
ROOT_SCSI_VHCI_DIR_32	= $(ROOT_MOD_DIR)/misc/scsi_vhci
ROOT_PMCS_FW_DIR_32	= $(ROOT_MOD_DIR)/misc/pmcs
ROOT_QLC_FW_DIR_32	= $(ROOT_MOD_DIR)/misc/qlc
ROOT_EMLXS_FW_DIR_32	= $(ROOT_MOD_DIR)/misc/emlxs
ROOT_NLMISC_DIR_32	= $(ROOT_MOD_DIR)/misc
ROOT_MACH_DIR_32	= $(ROOT_MOD_DIR)/mach
ROOT_CPU_DIR_32		= $(ROOT_MOD_DIR)/cpu
ROOT_TOD_DIR_32		= $(ROOT_MOD_DIR)/tod
ROOT_FONT_DIR_32	= $(ROOT_MOD_DIR)/fonts
ROOT_DACF_DIR_32	= $(ROOT_MOD_DIR)/dacf
ROOT_CRYPTO_DIR_32	= $(ROOT_MOD_DIR)/crypto
ROOT_MAC_DIR_32		= $(ROOT_MOD_DIR)/mac
ROOT_KICONV_DIR_32	= $(ROOT_MOD_DIR)/kiconv

ROOT_KERN_DIR_64	= $(ROOT_MOD_DIR)/$(SUBDIR64)
ROOT_BRAND_DIR_64	= $(ROOT_MOD_DIR)/brand/$(SUBDIR64)
ROOT_DRV_DIR_64		= $(ROOT_MOD_DIR)/drv/$(SUBDIR64)
ROOT_DTRACE_DIR_64	= $(ROOT_MOD_DIR)/dtrace/$(SUBDIR64)
ROOT_EXEC_DIR_64	= $(ROOT_MOD_DIR)/exec/$(SUBDIR64)
ROOT_FS_DIR_64		= $(ROOT_MOD_DIR)/fs/$(SUBDIR64)
ROOT_SCHED_DIR_64	= $(ROOT_MOD_DIR)/sched/$(SUBDIR64)
ROOT_SOCK_DIR_64	= $(ROOT_MOD_DIR)/socketmod/$(SUBDIR64)
ROOT_STRMOD_DIR_64	= $(ROOT_MOD_DIR)/strmod/$(SUBDIR64)
ROOT_IPP_DIR_64		= $(ROOT_MOD_DIR)/ipp/$(SUBDIR64)
ROOT_SYS_DIR_64		= $(ROOT_MOD_DIR)/sys/$(SUBDIR64)
ROOT_MISC_DIR_64	= $(ROOT_MOD_DIR)/misc/$(SUBDIR64)
ROOT_KGSS_DIR_64	= $(ROOT_MOD_DIR)/misc/kgss/$(SUBDIR64)
ROOT_SCSI_VHCI_DIR_64	= $(ROOT_MOD_DIR)/misc/scsi_vhci/$(SUBDIR64)
ROOT_PMCS_FW_DIR_64	= $(ROOT_MOD_DIR)/misc/pmcs/$(SUBDIR64)
ROOT_QLC_FW_DIR_64	= $(ROOT_MOD_DIR)/misc/qlc/$(SUBDIR64)
ROOT_EMLXS_FW_DIR_64	= $(ROOT_MOD_DIR)/misc/emlxs/$(SUBDIR64)
ROOT_NLMISC_DIR_64	= $(ROOT_MOD_DIR)/misc/$(SUBDIR64)
ROOT_MACH_DIR_64	= $(ROOT_MOD_DIR)/mach/$(SUBDIR64)
ROOT_CPU_DIR_64		= $(ROOT_MOD_DIR)/cpu/$(SUBDIR64)
ROOT_TOD_DIR_64		= $(ROOT_MOD_DIR)/tod/$(SUBDIR64)
ROOT_FONT_DIR_64	= $(ROOT_MOD_DIR)/fonts/$(SUBDIR64)
ROOT_DACF_DIR_64	= $(ROOT_MOD_DIR)/dacf/$(SUBDIR64)
ROOT_CRYPTO_DIR_64	= $(ROOT_MOD_DIR)/crypto/$(SUBDIR64)
ROOT_MAC_DIR_64		= $(ROOT_MOD_DIR)/mac/$(SUBDIR64)
ROOT_KICONV_DIR_64	= $(ROOT_MOD_DIR)/kiconv/$(SUBDIR64)

ROOT_KERN_DIR		= $(ROOT_KERN_DIR_$(CLASS))
ROOT_BRAND_DIR		= $(ROOT_BRAND_DIR_$(CLASS))
ROOT_DRV_DIR		= $(ROOT_DRV_DIR_$(CLASS))
ROOT_DTRACE_DIR		= $(ROOT_DTRACE_DIR_$(CLASS))
ROOT_EXEC_DIR		= $(ROOT_EXEC_DIR_$(CLASS))
ROOT_FS_DIR		= $(ROOT_FS_DIR_$(CLASS))
ROOT_SCHED_DIR		= $(ROOT_SCHED_DIR_$(CLASS))
ROOT_SOCK_DIR		= $(ROOT_SOCK_DIR_$(CLASS))
ROOT_STRMOD_DIR		= $(ROOT_STRMOD_DIR_$(CLASS))
ROOT_IPP_DIR		= $(ROOT_IPP_DIR_$(CLASS))
ROOT_SYS_DIR		= $(ROOT_SYS_DIR_$(CLASS))
ROOT_MISC_DIR		= $(ROOT_MISC_DIR_$(CLASS))
ROOT_KGSS_DIR		= $(ROOT_KGSS_DIR_$(CLASS))
ROOT_SCSI_VHCI_DIR	= $(ROOT_SCSI_VHCI_DIR_$(CLASS))
ROOT_PMCS_FW_DIR	= $(ROOT_PMCS_FW_DIR_$(CLASS))
ROOT_QLC_FW_DIR		= $(ROOT_QLC_FW_DIR_$(CLASS))
ROOT_EMLXS_FW_DIR	= $(ROOT_EMLXS_FW_DIR_$(CLASS))
ROOT_NLMISC_DIR		= $(ROOT_NLMISC_DIR_$(CLASS))
ROOT_MACH_DIR		= $(ROOT_MACH_DIR_$(CLASS))
ROOT_CPU_DIR		= $(ROOT_CPU_DIR_$(CLASS))
ROOT_TOD_DIR		= $(ROOT_TOD_DIR_$(CLASS))
ROOT_FONT_DIR		= $(ROOT_FONT_DIR_$(CLASS))
ROOT_DACF_DIR		= $(ROOT_DACF_DIR_$(CLASS))
ROOT_CRYPTO_DIR		= $(ROOT_CRYPTO_DIR_$(CLASS))
ROOT_MAC_DIR		= $(ROOT_MAC_DIR_$(CLASS))
ROOT_KICONV_DIR		= $(ROOT_KICONV_DIR_$(CLASS))

ROOT_MOD_DIRS_32	= $(ROOT_BRAND_DIR_32) $(ROOT_DRV_DIR_32)
ROOT_MOD_DIRS_32	= $(ROOT_BRAND_DIR_32) $(ROOT_DRV_DIR_32)
ROOT_MOD_DIRS_32	+= $(ROOT_EXEC_DIR_32) $(ROOT_DTRACE_DIR_32)
ROOT_MOD_DIRS_32	+= $(ROOT_FS_DIR_32) $(ROOT_SCHED_DIR_32)
ROOT_MOD_DIRS_32	+= $(ROOT_STRMOD_DIR_32) $(ROOT_SYS_DIR_32)
ROOT_MOD_DIRS_32	+= $(ROOT_IPP_DIR_32) $(ROOT_SOCK_DIR_32)
ROOT_MOD_DIRS_32	+= $(ROOT_MISC_DIR_32) $(ROOT_MACH_DIR_32)
ROOT_MOD_DIRS_32	+= $(ROOT_KGSS_DIR_32)
ROOT_MOD_DIRS_32	+= $(ROOT_SCSI_VHCI_DIR_32)
ROOT_MOD_DIRS_32	+= $(ROOT_PMCS_FW_DIR_32)
ROOT_MOD_DIRS_32        += $(ROOT_QLC_FW_DIR_32)
ROOT_MOD_DIRS_32        += $(ROOT_EMLXS_FW_DIR_32)
ROOT_MOD_DIRS_32	+= $(ROOT_CPU_DIR_32) $(ROOT_FONT_DIR_32)
ROOT_MOD_DIRS_32	+= $(ROOT_TOD_DIR_32) $(ROOT_DACF_DIR_32)
ROOT_MOD_DIRS_32	+= $(ROOT_CRYPTO_DIR_32) $(ROOT_MAC_DIR_32)
ROOT_MOD_DIRS_32	+= $(ROOT_KICONV_DIR_32)

USR_MOD_DIR		= $(ROOT)/usr/kernel

USR_DRV_DIR_32		= $(USR_MOD_DIR)/drv
USR_EXEC_DIR_32		= $(USR_MOD_DIR)/exec
USR_FS_DIR_32		= $(USR_MOD_DIR)/fs
USR_SCHED_DIR_32	= $(USR_MOD_DIR)/sched
USR_SOCK_DIR_32		= $(USR_MOD_DIR)/socketmod
USR_STRMOD_DIR_32	= $(USR_MOD_DIR)/strmod
USR_SYS_DIR_32		= $(USR_MOD_DIR)/sys
USR_MISC_DIR_32		= $(USR_MOD_DIR)/misc
USR_DACF_DIR_32		= $(USR_MOD_DIR)/dacf
USR_PCBE_DIR_32		= $(USR_MOD_DIR)/pcbe
USR_DTRACE_DIR_32	= $(USR_MOD_DIR)/dtrace
USR_BRAND_DIR_32	= $(USR_MOD_DIR)/brand

USR_DRV_DIR_64		= $(USR_MOD_DIR)/drv/$(SUBDIR64)
USR_EXEC_DIR_64		= $(USR_MOD_DIR)/exec/$(SUBDIR64)
USR_FS_DIR_64		= $(USR_MOD_DIR)/fs/$(SUBDIR64)
USR_SCHED_DIR_64	= $(USR_MOD_DIR)/sched/$(SUBDIR64)
USR_SOCK_DIR_64		= $(USR_MOD_DIR)/socketmod/$(SUBDIR64)
USR_STRMOD_DIR_64	= $(USR_MOD_DIR)/strmod/$(SUBDIR64)
USR_SYS_DIR_64		= $(USR_MOD_DIR)/sys/$(SUBDIR64)
USR_MISC_DIR_64		= $(USR_MOD_DIR)/misc/$(SUBDIR64)
USR_DACF_DIR_64		= $(USR_MOD_DIR)/dacf/$(SUBDIR64)
USR_PCBE_DIR_64		= $(USR_MOD_DIR)/pcbe/$(SUBDIR64)
USR_DTRACE_DIR_64	= $(USR_MOD_DIR)/dtrace/$(SUBDIR64)
USR_BRAND_DIR_64	= $(USR_MOD_DIR)/brand/$(SUBDIR64)

USR_DRV_DIR		= $(USR_DRV_DIR_$(CLASS))
USR_EXEC_DIR		= $(USR_EXEC_DIR_$(CLASS))
USR_FS_DIR		= $(USR_FS_DIR_$(CLASS))
USR_SCHED_DIR		= $(USR_SCHED_DIR_$(CLASS))
USR_SOCK_DIR		= $(USR_SOCK_DIR_$(CLASS))
USR_STRMOD_DIR		= $(USR_STRMOD_DIR_$(CLASS))
USR_SYS_DIR		= $(USR_SYS_DIR_$(CLASS))
USR_MISC_DIR		= $(USR_MISC_DIR_$(CLASS))
USR_DACF_DIR		= $(USR_DACF_DIR_$(CLASS))
USR_PCBE_DIR		= $(USR_PCBE_DIR_$(CLASS))
USR_DTRACE_DIR		= $(USR_DTRACE_DIR_$(CLASS))
USR_BRAND_DIR		= $(USR_BRAND_DIR_$(CLASS))

USR_MOD_DIRS_32		= $(USR_DRV_DIR_32) $(USR_EXEC_DIR_32)
USR_MOD_DIRS_32		+= $(USR_FS_DIR_32) $(USR_SCHED_DIR_32)
USR_MOD_DIRS_32		+= $(USR_STRMOD_DIR_32) $(USR_SYS_DIR_32)
USR_MOD_DIRS_32		+= $(USR_MISC_DIR_32) $(USR_DACF_DIR_32)
USR_MOD_DIRS_32		+= $(USR_PCBE_DIR_32)
USR_MOD_DIRS_32		+= $(USR_DTRACE_DIR_32) $(USR_BRAND_DIR_32)
USR_MOD_DIRS_32		+= $(USR_SOCK_DIR_32)

#
#
#
include $(SRC)/Makefile.psm

#
#	The "-r" on the remove may be considered temporary, but is required
#	while the replacement of the SUNW,SPARCstation-10,SX directory by
#	a symbolic link is being propagated.
#
# IMPORTANT:: if you change any of these INS.mumble rules, then you MUST also
# change the corresponding override definitions in $CLOSED/Makefile.tonic.
# If you do not do this, then the closedbins build for the OpenSolaris
# community will break. PS, the gatekeepers will be upset too.
#
INS.slink1= $(RM) -r $@; $(SYMLINK) $(PLATFORM) $@
INS.slink2= $(RM) -r $@; $(SYMLINK) ../$(PLATFORM)/$(@F) $@
INS.slink3= $(RM) -r $@; $(SYMLINK) $(IMPLEMENTED_PLATFORM) $@
INS.slink4= $(RM) -r $@; $(SYMLINK) ../$(PLATFORM)/include $@
INS.slink5= $(RM) -r $@; $(SYMLINK) ../$(PLATFORM)/sbin $@
INS.slink6= $(RM) -r $@; $(SYMLINK) ../../$(PLATFORM)/lib/$(MODULE) $@
INS.slink7= $(RM) -r $@; $(SYMLINK) ../../$(PLATFORM)/sbin/$(@F) $@

ROOT_PLAT_LINKS		 = $(PLAT_LINKS:%=$(ROOT_PLAT_DIR)/%)
ROOT_PLAT_LINKS_2	 = $(PLAT_LINKS_2:%=$(ROOT_PLAT_DIR)/%)
USR_PLAT_LINKS		 = $(PLAT_LINKS:%=$(USR_PLAT_DIR)/%)
USR_PLAT_LINKS_2	 = $(PLAT_LINKS_2:%=$(USR_PLAT_DIR)/%)

#
# Collection of all relevant, delivered kernel modules.
#
# Note that we insist on building genunix first, because everything else
# uniquifies against it.  When doing a 'make' from usr/src/uts/, we'll enter
# the platform directories first.  These will cd into the corresponding genunix
# directory and build it.  So genunix /shouldn't/ get rebuilt when we get to
# building all the kernel modules.  However, due to an as-yet-unexplained
# problem with dependencies, sometimes it does get rebuilt, which then messes
# up the other modules.  So we always force the issue here rather than try to
# build genunix in parallel with everything else.
#
PARALLEL_KMODS = $(DRV_KMODS) $(EXEC_KMODS) $(FS_KMODS) $(SCHED_KMODS) \
		 $(TOD_KMODS) $(STRMOD_KMODS) $(SYS_KMODS) $(MISC_KMODS) \
		 $(NLMISC_KMODS) $(MACH_KMODS) $(CPU_KMODS) $(GSS_KMODS) \
		 $(MMU_KMODS) $(DACF_KMODS) $(EXPORT_KMODS) $(IPP_KMODS) \
		 $(CRYPTO_KMODS) $(PCBE_KMODS) \
		 $(DRV_KMODS_$(CLASS)) $(MISC_KMODS_$(CLASS)) $(MAC_KMODS) \
		 $(BRAND_KMODS) $(KICONV_KMODS) \
		 $(SOCKET_KMODS)

KMODS = $(GENUNIX_KMODS) $(PARALLEL_KMODS)

$(PARALLEL_KMODS): $(GENUNIX_KMODS)

$(CLOSED_BUILD)CLOSED_KMODS = $(CLOSED_DRV_KMODS) $(CLOSED_TOD_KMODS) \
	$(CLOSED_MISC_KMODS) $(CLOSED_CPU_KMODS) \
	$(CLOSED_NLMISC_KMODS) $(CLOSED_DRV_KMODS_$(CLASS))

LINT_KMODS = $(DRV_KMODS) $(EXEC_KMODS) $(FS_KMODS) $(SCHED_KMODS) \
	  $(TOD_KMODS) $(STRMOD_KMODS) $(SYS_KMODS) $(MISC_KMODS) \
	  $(MACH_KMODS) $(GSS_KMODS) $(DACF_KMODS) $(IPP_KMODS) \
	  $(CRYPTO_KMODS) $(PCBE_KMODS) \
	  $(DRV_KMODS_$(CLASS)) $(MISC_KMODS_$(CLASS)) $(MAC_KMODS) \
	  $(BRAND_KMODS) $(KICONV_KMODS) $(SOCKET_KMODS)

$(CLOSED_BUILD)CLOSED_LINT_KMODS = $(CLOSED_DRV_KMODS) $(CLOSED_TOD_KMODS) \
	  $(CLOSED_MISC_KMODS) $(CLOSED_DRV_KMODS_$(CLASS))

THIS_YEAR:sh=	/bin/date +%Y
$(OBJS_DIR)/logsubr.o	:= CPPFLAGS += -DTHIS_YEAR=$(THIS_YEAR)
$(OBJS_DIR)/logsubr.ln	:= CPPFLAGS += -DTHIS_YEAR=$(THIS_YEAR)

#
#	Files to be compiled with -xa, to generate basic block execution
#	count data.
#
#	There are several ways to compile parts of the kernel for kcov:
#               1)  Add targets to BB_FILES here or in other Makefiles
#                       (they must in the form of $(OBJS_DIR)/target.o)
#               2)  setenv BB_FILES '$(XXX_OBJS:%=$(OBJS_DIR)/%)'
#               3)  setenv BB_FILES '$(OBJECTS)'
#
#       Do NOT setenv CFLAGS -xa, as that will cause infinite recursion
#       in unix_bb.o
#
BB_FILES =
$(BB_FILES)	:= XAOPT = -xa

#
#	The idea here is for unix_bb.o to be in all kernels except the
#	kernel which actually gets shipped to customers.  In practice,
#	$(RELEASE_BUILD) is on for a number of the late beta and fcs builds.
#
CODE_COVERAGE=
$(RELEASE_BUILD)CODE_COVERAGE:sh=	echo \\043
$(CODE_COVERAGE)$(OBJS_DIR)/unix_bb.o   := CPPFLAGS     += -DKCOV
$(CODE_COVERAGE)$(OBJS_DIR)/unix_bb.ln  := CPPFLAGS     += -DKCOV

#
#	Do not let unix_bb.o get compiled with -xa!
#
$(OBJS_DIR)/unix_bb.o	:= XAOPT =

#
# Privilege files
#
PRIVS_AWK = $(SRC)/uts/common/os/privs.awk
PRIVS_DEF = $(SRC)/uts/common/os/priv_defs

#
# USB device data
#
USBDEVS_AWK =	$(SRC)/uts/common/io/usb/usbdevs2h.awk
USBDEVS_DATA =	$(SRC)/uts/common/io/usb/usbdevs<|MERGE_RESOLUTION|>--- conflicted
+++ resolved
@@ -22,11 +22,8 @@
 #
 # Copyright (c) 1991, 2010, Oracle and/or its affiliates. All rights reserved.
 # Copyright (c) 2011 Bayard G. Bell. All rights reserved.
-<<<<<<< HEAD
 # Copyright 2011 Nexenta Systems, Inc.  All rights reserved.
-=======
 # Copyright (c) 2011 by Delphix. All rights reserved.
->>>>>>> a640714e
 #
 
 #
