--- conflicted
+++ resolved
@@ -242,7 +242,6 @@
 SMOFF += sizeof
 
 #
-<<<<<<< HEAD
 # Add specific compiler options that are required based on the
 # architecture in question.
 #
@@ -252,19 +251,12 @@
 CFLAGS_uts_i386 += -_gcc8=-mindirect-branch-register
 
 #
-# Ensure that the standard function prologue remains at the very start of a
-# function, so DTrace fbt will instrument the right place.
-#
-CFLAGS_uts_i386 += -_gcc7=-fno-shrink-wrap
-CFLAGS_uts_i386 += -_gcc8=-fno-shrink-wrap
-=======
 # Ensure that the standard function prologue remains at the very start
 # of a function, so DTrace fbt will instrument the right place.
 #
 CFLAGS_uts_i386 += -_gcc7=-fno-shrink-wrap
 CFLAGS_uts_i386 += -_gcc8=-fno-shrink-wrap
 CFLAGS_uts_i386 += -_gcc9=-fno-shrink-wrap
->>>>>>> 7bbcfb41
 
 CSTD = $(CSTD_GNU99)
 
