#
# CDDL HEADER START
#
# The contents of this file are subject to the terms of the
# Common Development and Distribution License (the "License").
# You may not use this file except in compliance with the License.
#
# You can obtain a copy of the license at usr/src/OPENSOLARIS.LICENSE
# or http://www.opensolaris.org/os/licensing.
# See the License for the specific language governing permissions
# and limitations under the License.
#
# When distributing Covered Code, include this CDDL HEADER in each
# file and include the License file at usr/src/OPENSOLARIS.LICENSE.
# If applicable, add the following below this CDDL HEADER, with the
# fields enclosed by brackets "[]" replaced with your own identifying
# information: Portions Copyright [yyyy] [name of copyright owner]
#
# CDDL HEADER END
#

#
# Copyright (c) 1991, 2010, Oracle and/or its affiliates. All rights reserved.
# Copyright (c) 2011 Bayard G. Bell. All rights reserved.
# Copyright (c) 2011,2017 by Delphix. All rights reserved.
# Copyright (c) 2013 Andrew Stormont.  All rights reserved.
# Copyright 2016 Hans Rosenfeld <rosenfeld@grumpf.hope-2000.org>
# Copyright 2019 Joyent, Inc.
#

#
#	This Makefile contains the common targets and definitions for
#	all kernels. It is to be included in the Makefiles for specific
#	implementation architectures and processor architecture dependent
#	modules: i.e.: all driving kernel Makefiles.
#
#	Include global definitions:
#
include $(SRC)/Makefile.master

#
#	No text domain in the kernel.
#
DTEXTDOM =

#
#	Keep references to $(SRC)/common relative.
COMMONBASE=	$(UTSBASE)/../common

#
#	Setup build-specific vars
#	To add a build type:
#		add name to ALL_BUILDS32 & ALL_BUILDS64
#		set CLASS_name and OBJ_DIR_name
#		add targets to Makefile.targ
#

#
#	DEF_BUILDS is for def, sischeck, and install
#	ALL_BUILDS is for everything else (all, clean, ...)
#
# The NOT_RELEASE_BUILD noise is to maintain compatibility with the
# gatekeeper's nightly build script.
#
DEF_BUILDS32				= obj32
DEF_BUILDS64				= obj64
DEF_BUILDSONLY64			= obj64
$(NOT_RELEASE_BUILD)DEF_BUILDS32	= debug32
$(NOT_RELEASE_BUILD)DEF_BUILDS64	= debug64
$(NOT_RELEASE_BUILD)DEF_BUILDSONLY64	= debug64
ALL_BUILDS32				= obj32 debug32
ALL_BUILDS64				= obj64 debug64
ALL_BUILDSONLY64			= obj64 debug64

#
#	Build class (32b or 64b)
#
CLASS_OBJ32	= 32
CLASS_DBG32	= 32
CLASS_OBJ64	= 64
CLASS_DBG64	= 64
CLASS		= $(CLASS_$(BUILD_TYPE))

#
#	Build subdirectory
#
OBJS_DIR_OBJ32	= obj32
OBJS_DIR_DBG32	= debug32
OBJS_DIR_OBJ64	= obj64
OBJS_DIR_DBG64	= debug64
OBJS_DIR	= $(OBJS_DIR_$(BUILD_TYPE))

#
#	Create defaults so empty rules don't
#	confuse make
#
CLASS_		= 64
OBJS_DIR_	= debug64

#
#	Build tools
#
CC_sparc_32	= $(sparc_CC)
CC_sparc_64	= $(sparcv9_CC)

CC_i386_32	= $(i386_CC)
CC_i386_64	= $(amd64_CC)
CC_amd64_64	= $(amd64_CC)

CC		= $(CC_$(MACH)_$(CLASS))

AS_sparc_32	= $(sparc_AS)
AS_sparc_64	= $(sparcv9_AS)

AS_i386_32	= $(i386_AS)
AS_i386_64	= $(amd64_AS)
AS_amd64_64	= $(amd64_AS)

AS		= $(AS_$(MACH)_$(CLASS))

LD_sparc_32	= $(sparc_LD)
LD_sparc_64	= $(sparcv9_LD)

LD_i386_32	= $(i386_LD)
LD_i386_64	= $(amd64_LD)
LD_amd64_64	= $(amd64_LD)

LD		= $(LD_$(MACH)_$(CLASS))

MODEL_32	= ilp32
MODEL_64	= lp64
MODEL		= $(MODEL_$(CLASS))

#
#	Build the compile/assemble lines:
#
EXTRA_OPTIONS		=
AS_DEFS			= -D_ASM -D__STDC__=0

ALWAYS_DEFS_32		= -D_KERNEL -D_SYSCALL32 -D_DDI_STRICT
ALWAYS_DEFS_64		= -D_KERNEL -D_SYSCALL32 -D_SYSCALL32_IMPL -D_ELF64 \
			-D_DDI_STRICT
#
# XX64	This should be defined by the compiler!
#
ALWAYS_DEFS_64		+= -Dsun -D__sun -D__SVR4
ALWAYS_DEFS		= $(ALWAYS_DEFS_$(CLASS))

#
#	CPPFLAGS is deliberatly set with a "=" and not a "+=".  For the kernel
#	the header include path should not look for header files outside of
#	the kernel code.  This "=" removes the search path built in
#	Makefile.master inside CPPFLAGS.  Ditto for AS_CPPFLAGS.
#
CPPFLAGS	= $(ALWAYS_DEFS) $(ALL_DEFS) $(CONFIG_DEFS) \
		   $(INCLUDE_PATH) $(EXTRA_OPTIONS)
ASFLAGS		+= -P
AS_CPPFLAGS	= $(ALWAYS_DEFS) $(ALL_DEFS) $(CONFIG_DEFS) $(AS_DEFS) \
		   $(AS_INC_PATH) $(EXTRA_OPTIONS)

#
#	Make it (relatively) easy to share compilation options between
#	all kernel implementations.
#

# Override the default, the kernel is squeaky clean
CERRWARN = -errtags=yes -errwarn=%all

CERRWARN += -_gcc=-Wno-missing-braces
CERRWARN += -_gcc=-Wno-sign-compare
CERRWARN += -_gcc=-Wno-unknown-pragmas
CERRWARN += -_gcc=-Wno-unused-parameter
CERRWARN += -_gcc=-Wno-missing-field-initializers
CERRWARN += $(CCWARNINLINE)

CNOWARN_UNINIT = -_gcc=-Wno-maybe-uninitialized

# DEBUG v. -nd make for frequent unused variables, empty conditions, etc. in
# -nd builds
$(RELEASE_BUILD)CERRWARN += -_gcc=-Wno-unused
$(RELEASE_BUILD)CERRWARN += -_gcc=-Wno-empty-body

CERRWARN += -_smatch=-p=illumos_kernel
include $(SRC)/Makefile.smatch

#
<<<<<<< HEAD
# Unfortunately, _IOWR() is regularly used with a third argument of 0,
# so we have to disable all these smatch checks.
#
SMOFF += sizeof

#
# Add specific compiler options that are required based on the
# architecture in question.
#
CFLAGS_uts_i386 += -_gcc7=-mindirect-branch=thunk-extern
CFLAGS_uts_i386 += -_gcc7=-mindirect-branch-register
CFLAGS_uts_i386 += -_gcc8=-mindirect-branch=thunk-extern
CFLAGS_uts_i386 += -_gcc8=-mindirect-branch-register

#
=======
>>>>>>> cec263d4
# Ensure that the standard function prologue remains at the very start
# of a function, so DTrace fbt will instrument the right place.
#
CFLAGS_uts_i386 += -_gcc=-fno-shrink-wrap
#
# retpoline support
#
CFLAGS_uts_i386 += -_gcc=-mindirect-branch=thunk-extern
CFLAGS_uts_i386 += -_gcc=-mindirect-branch-register

CSTD = $(CSTD_GNU99)

CFLAGS_uts		=
CFLAGS_uts		+= $(STAND_FLAGS_$(CLASS))
CFLAGS_uts		+= $(CCVERBOSE)
CFLAGS_uts		+= $(ILDOFF)
CFLAGS_uts		+= $(XAOPT)
CFLAGS_uts		+= $(CTF_FLAGS_$(CLASS))
CFLAGS_uts		+= $(CERRWARN)
CFLAGS_uts		+= $(CCNOAUTOINLINE)
CFLAGS_uts		+= $(CCNOREORDER)
CFLAGS_uts		+= $(CCNOAGGRESSIVELOOPS)
CFLAGS_uts		+= $(CCINLINESIZE)
CFLAGS_uts		+= $(CGLOBALSTATIC)
CFLAGS_uts		+= $(EXTRA_CFLAGS)
CFLAGS_uts		+= $(CSOURCEDEBUGFLAGS)
CFLAGS_uts		+= $(CUSERFLAGS)
CFLAGS_uts		+= $(CFLAGS_uts_$(MACH))
CFLAGS_uts		+= -_gcc=-fno-asynchronous-unwind-tables

#
#	Declare that $(OBJECTS) can be compiled in parallel.  The DUMMY target
#	is for those instances where OBJECTS is empty (to avoid an
#	unconditional .PARALLEL).
.PARALLEL:	$(OBJECTS) DUMMY

#
#	Expanded dependencies
#
DEF_DEPS	= $(DEF_BUILDS:%=def.%)
ALL_DEPS	= $(ALL_BUILDS:%=all.%)
CLEAN_DEPS	= $(ALL_BUILDS:%=clean.%)
CLOBBER_DEPS	= $(ALL_BUILDS:%=clobber.%)
MODLIST_DEPS	= $(DEF_BUILDS:%=modlist.%)
INSTALL_DEPS	= $(DEF_BUILDS:%=install.%)
SYM_DEPS	= $(SYM_BUILDS:%=symcheck.%)
SISCHECK_DEPS	= $(DEF_BUILDS:%=sischeck.%)
SISCLEAN_DEPS	= $(ALL_BUILDS:%=sisclean.%)

#
#	Default module name
#
BINARY		= $(OBJS_DIR)/$(MODULE)

#
#	Default cleanup definitions
#
CLEANFILES	= $(OBJECTS)
CLOBBERFILES	= $(BINARY) $(CLEANFILES)

#
#	Installation constants:
#
#		FILEMODE is the mode given to the kernel modules
#		CFILEMODE is the mode given to the '.conf' files
#
FILEMODE	 = 755
DIRMODE		 = 755
CFILEMODE	 = 644

#
#	Special Installation Macros for the installation of '.conf' files.
#
#	These are unique because they are not installed from the current
#	working directory.
#
# Sigh.  Apparently at some time in the past there was a confusion on
# whether the name is SRC_CONFFILE or SRC_CONFILE.  Consistency with the
# other names would indicate SRC_CONFFILE, but the voting is >180 Makefiles
# with SRC_CONFILE and about 11 with SRC_CONFFILE.  Software development
# isn't a popularity contest, though, and so my inclination is to define
# both names for now and incrementally convert to SRC_CONFFILE to be consistent
# with the other names.
#
CONFFILE		= $(MODULE).conf
SRC_CONFFILE		= $(CONF_SRCDIR)/$(CONFFILE)
SRC_CONFILE		= $(SRC_CONFFILE)
ROOT_CONFFILE_32	= $(ROOTMODULE).conf
ROOT_CONFFILE_64	= $(ROOTMODULE:%/$(SUBDIR64)/$(MODULE)=%/$(MODULE)).conf
ROOT_CONFFILE		= $(ROOT_CONFFILE_$(CLASS))


INS.conffile= \
	$(RM) $@; $(INS) -s -m $(CFILEMODE) -f $(@D) $(SRC_CONFFILE)

#
# By default, instead of $VERSION, we use $(UTS_LABEL), which is by
# default set to $RELEASE aka "5.11".
#
# $VERSION changes when the git HEAD changes, leading to annoying merge
# uniquification conflicts when doing partial builds during development.
# The information from $VERSION is available via "buildversion" anyway.
#
CTFCVTFLAGS = -X -l "$(UTS_LABEL)"
CTFMRGFLAGS += -l "$(UTS_LABEL)"

#
# The CTF merge of child kernel modules is performed against one of the genunix
# modules.  For Intel builds, all modules will be used with a single genunix:
# the one built in intel/genunix.  For SPARC builds, a given
# module may be
# used with one of a number of genunix files, depending on what platform the
# module is deployed on.  We merge against the sun4u genunix to optimize for
# the common case.  We also merge against the ip driver since networking is
# typically loaded and types defined therein are shared between many modules.
#
CTFMERGE_GUDIR_sparc	= sun4u
CTFMERGE_GUDIR_i386	= intel
CTFMERGE_GUDIR		= $(CTFMERGE_GUDIR_$(MACH))

CTFMERGE_GENUNIX	= \
	$(UTSBASE)/$(CTFMERGE_GUDIR)/genunix/$(OBJS_DIR)/genunix

#
# Used to uniquify a non-genunix module against genunix.
#
# For the ease of developers dropping modules onto possibly unrelated systems,
# you can set NO_GENUNIX_UNIQUIFY= in the environment to skip uniquifying
# against genunix.
#
#
NO_GENUNIX_UNIQUIFY=$(POUND_SIGN)
CTFMERGE_GENUNIX_DFLAG=-d $(CTFMERGE_GENUNIX)
$(NO_GENUNIX_UNIQUIFY)CTFMERGE_GENUNIX_DFLAG=

CTFMERGE_UNIQUIFY_AGAINST_GENUNIX = \
	$(CTFMERGE) $(CTFMRGFLAGS) $(CTFMERGE_GENUNIX_DFLAG) \
	-o $@ $(OBJECTS) $(CTFEXTRAOBJS)

#
# Used to merge the genunix module.
#
CTFMERGE_GENUNIX_MERGE = \
	$(CTFMERGE) $(CTFMRGFLAGS) -o $@ \
	$(OBJECTS) $(CTFEXTRAOBJS) $(IPCTF_TARGET)

#
# We ctfmerge the ip objects into genunix to maximize the number of common types
# found there, thus maximizing the effectiveness of uniquification.  We don't
# want the genunix build to have to know about the individual ip objects, so we
# put them in an archive.  The genunix ctfmerge then includes this archive.
#
IPCTF		= $(IPDRV_DIR)/$(OBJS_DIR)/ipctf.a

#
# Rule for building fake shared libraries used for symbol resolution
# when building other modules.  -znoreloc is needed here to avoid
# tripping over code that isn't really suitable for shared libraries.
#
BUILD.SO		= \
	$(LD) -o $@ $(GSHARED) $(ZNORELOC) -h $(SONAME)

#
# SONAME defaults for common fake shared libraries.
#
$(LIBGEN)		:= SONAME = $(MODULE)
$(PLATLIB)		:= SONAME = misc/platmod
$(CPULIB)		:= SONAME = 'cpu/$$CPU'
$(DTRACESTUBS)		:= SONAME = dtracestubs

#
#	Installation directories
#

#
#	For now, 64b modules install into a subdirectory
#	of their 32b brethren.
#
SUBDIR64_sparc		= sparcv9
SUBDIR64_i386		= amd64
SUBDIR64		= $(SUBDIR64_$(MACH))

ROOT_MOD_DIR		= $(ROOT)/kernel

ROOT_KERN_DIR_32	= $(ROOT_MOD_DIR)
ROOT_BRAND_DIR_32	= $(ROOT_MOD_DIR)/brand
ROOT_DRV_DIR_32		= $(ROOT_MOD_DIR)/drv
ROOT_DTRACE_DIR_32	= $(ROOT_MOD_DIR)/dtrace
ROOT_EXEC_DIR_32	= $(ROOT_MOD_DIR)/exec
ROOT_FS_DIR_32		= $(ROOT_MOD_DIR)/fs
ROOT_SCHED_DIR_32	= $(ROOT_MOD_DIR)/sched
ROOT_SOCK_DIR_32	= $(ROOT_MOD_DIR)/socketmod
ROOT_STRMOD_DIR_32	= $(ROOT_MOD_DIR)/strmod
ROOT_IPP_DIR_32		= $(ROOT_MOD_DIR)/ipp
ROOT_SYS_DIR_32		= $(ROOT_MOD_DIR)/sys
ROOT_MISC_DIR_32	= $(ROOT_MOD_DIR)/misc
ROOT_KGSS_DIR_32	= $(ROOT_MOD_DIR)/misc/kgss
ROOT_SCSI_VHCI_DIR_32	= $(ROOT_MOD_DIR)/misc/scsi_vhci
ROOT_PMCS_FW_DIR_32	= $(ROOT_MOD_DIR)/misc/pmcs
ROOT_QLC_FW_DIR_32	= $(ROOT_MOD_DIR)/misc/qlc
ROOT_EMLXS_FW_DIR_32	= $(ROOT_MOD_DIR)/misc/emlxs
ROOT_NLMISC_DIR_32	= $(ROOT_MOD_DIR)/misc
ROOT_MACH_DIR_32	= $(ROOT_MOD_DIR)/mach
ROOT_CPU_DIR_32		= $(ROOT_MOD_DIR)/cpu
ROOT_TOD_DIR_32		= $(ROOT_MOD_DIR)/tod
ROOT_FONT_DIR_32	= $(ROOT_MOD_DIR)/fonts
ROOT_DACF_DIR_32	= $(ROOT_MOD_DIR)/dacf
ROOT_CRYPTO_DIR_32	= $(ROOT_MOD_DIR)/crypto
ROOT_MAC_DIR_32		= $(ROOT_MOD_DIR)/mac
ROOT_CC_DIR_32		= $(ROOT_MOD_DIR)/cc
ROOT_OVERLAY_DIR_32	= $(ROOT_MOD_DIR)/overlay
ROOT_KICONV_DIR_32	= $(ROOT_MOD_DIR)/kiconv

ROOT_KERN_DIR_64	= $(ROOT_MOD_DIR)/$(SUBDIR64)
ROOT_BRAND_DIR_64	= $(ROOT_MOD_DIR)/brand/$(SUBDIR64)
ROOT_DRV_DIR_64		= $(ROOT_MOD_DIR)/drv/$(SUBDIR64)
ROOT_DTRACE_DIR_64	= $(ROOT_MOD_DIR)/dtrace/$(SUBDIR64)
ROOT_EXEC_DIR_64	= $(ROOT_MOD_DIR)/exec/$(SUBDIR64)
ROOT_FS_DIR_64		= $(ROOT_MOD_DIR)/fs/$(SUBDIR64)
ROOT_SCHED_DIR_64	= $(ROOT_MOD_DIR)/sched/$(SUBDIR64)
ROOT_SOCK_DIR_64	= $(ROOT_MOD_DIR)/socketmod/$(SUBDIR64)
ROOT_STRMOD_DIR_64	= $(ROOT_MOD_DIR)/strmod/$(SUBDIR64)
ROOT_IPP_DIR_64		= $(ROOT_MOD_DIR)/ipp/$(SUBDIR64)
ROOT_SYS_DIR_64		= $(ROOT_MOD_DIR)/sys/$(SUBDIR64)
ROOT_MISC_DIR_64	= $(ROOT_MOD_DIR)/misc/$(SUBDIR64)
ROOT_KGSS_DIR_64	= $(ROOT_MOD_DIR)/misc/kgss/$(SUBDIR64)
ROOT_SCSI_VHCI_DIR_64	= $(ROOT_MOD_DIR)/misc/scsi_vhci/$(SUBDIR64)
ROOT_PMCS_FW_DIR_64	= $(ROOT_MOD_DIR)/misc/pmcs/$(SUBDIR64)
ROOT_QLC_FW_DIR_64	= $(ROOT_MOD_DIR)/misc/qlc/$(SUBDIR64)
ROOT_EMLXS_FW_DIR_64	= $(ROOT_MOD_DIR)/misc/emlxs/$(SUBDIR64)
ROOT_NLMISC_DIR_64	= $(ROOT_MOD_DIR)/misc/$(SUBDIR64)
ROOT_MACH_DIR_64	= $(ROOT_MOD_DIR)/mach/$(SUBDIR64)
ROOT_CPU_DIR_64		= $(ROOT_MOD_DIR)/cpu/$(SUBDIR64)
ROOT_TOD_DIR_64		= $(ROOT_MOD_DIR)/tod/$(SUBDIR64)
ROOT_FONT_DIR_64	= $(ROOT_MOD_DIR)/fonts/$(SUBDIR64)
ROOT_DACF_DIR_64	= $(ROOT_MOD_DIR)/dacf/$(SUBDIR64)
ROOT_CRYPTO_DIR_64	= $(ROOT_MOD_DIR)/crypto/$(SUBDIR64)
ROOT_MAC_DIR_64		= $(ROOT_MOD_DIR)/mac/$(SUBDIR64)
ROOT_CC_DIR_64		= $(ROOT_MOD_DIR)/cc/$(SUBDIR64)
ROOT_OVERLAY_DIR_64	= $(ROOT_MOD_DIR)/overlay/$(SUBDIR64)
ROOT_KICONV_DIR_64	= $(ROOT_MOD_DIR)/kiconv/$(SUBDIR64)

ROOT_KERN_DIR		= $(ROOT_KERN_DIR_$(CLASS))
ROOT_BRAND_DIR		= $(ROOT_BRAND_DIR_$(CLASS))
ROOT_DRV_DIR		= $(ROOT_DRV_DIR_$(CLASS))
ROOT_DTRACE_DIR		= $(ROOT_DTRACE_DIR_$(CLASS))
ROOT_EXEC_DIR		= $(ROOT_EXEC_DIR_$(CLASS))
ROOT_FS_DIR		= $(ROOT_FS_DIR_$(CLASS))
ROOT_SCHED_DIR		= $(ROOT_SCHED_DIR_$(CLASS))
ROOT_SOCK_DIR		= $(ROOT_SOCK_DIR_$(CLASS))
ROOT_STRMOD_DIR		= $(ROOT_STRMOD_DIR_$(CLASS))
ROOT_IPP_DIR		= $(ROOT_IPP_DIR_$(CLASS))
ROOT_SYS_DIR		= $(ROOT_SYS_DIR_$(CLASS))
ROOT_MISC_DIR		= $(ROOT_MISC_DIR_$(CLASS))
ROOT_KGSS_DIR		= $(ROOT_KGSS_DIR_$(CLASS))
ROOT_SCSI_VHCI_DIR	= $(ROOT_SCSI_VHCI_DIR_$(CLASS))
ROOT_PMCS_FW_DIR	= $(ROOT_PMCS_FW_DIR_$(CLASS))
ROOT_QLC_FW_DIR		= $(ROOT_QLC_FW_DIR_$(CLASS))
ROOT_EMLXS_FW_DIR	= $(ROOT_EMLXS_FW_DIR_$(CLASS))
ROOT_NLMISC_DIR		= $(ROOT_NLMISC_DIR_$(CLASS))
ROOT_MACH_DIR		= $(ROOT_MACH_DIR_$(CLASS))
ROOT_CPU_DIR		= $(ROOT_CPU_DIR_$(CLASS))
ROOT_TOD_DIR		= $(ROOT_TOD_DIR_$(CLASS))
ROOT_FONT_DIR		= $(ROOT_FONT_DIR_$(CLASS))
ROOT_DACF_DIR		= $(ROOT_DACF_DIR_$(CLASS))
ROOT_CRYPTO_DIR		= $(ROOT_CRYPTO_DIR_$(CLASS))
ROOT_MAC_DIR		= $(ROOT_MAC_DIR_$(CLASS))
ROOT_CC_DIR		= $(ROOT_CC_DIR_$(CLASS))
ROOT_OVERLAY_DIR	= $(ROOT_OVERLAY_DIR_$(CLASS))
ROOT_KICONV_DIR		= $(ROOT_KICONV_DIR_$(CLASS))
ROOT_FIRMWARE_DIR	= $(ROOT_MOD_DIR)/firmware

ROOT_MOD_DIRS_32	= $(ROOT_BRAND_DIR_32) $(ROOT_DRV_DIR_32)
ROOT_MOD_DIRS_32	= $(ROOT_BRAND_DIR_32) $(ROOT_DRV_DIR_32)
ROOT_MOD_DIRS_32	+= $(ROOT_EXEC_DIR_32) $(ROOT_DTRACE_DIR_32)
ROOT_MOD_DIRS_32	+= $(ROOT_FS_DIR_32) $(ROOT_SCHED_DIR_32)
ROOT_MOD_DIRS_32	+= $(ROOT_STRMOD_DIR_32) $(ROOT_SYS_DIR_32)
ROOT_MOD_DIRS_32	+= $(ROOT_IPP_DIR_32) $(ROOT_SOCK_DIR_32)
ROOT_MOD_DIRS_32	+= $(ROOT_MISC_DIR_32) $(ROOT_MACH_DIR_32)
ROOT_MOD_DIRS_32	+= $(ROOT_KGSS_DIR_32)
ROOT_MOD_DIRS_32	+= $(ROOT_SCSI_VHCI_DIR_32)
ROOT_MOD_DIRS_32	+= $(ROOT_PMCS_FW_DIR_32)
ROOT_MOD_DIRS_32        += $(ROOT_QLC_FW_DIR_32)
ROOT_MOD_DIRS_32        += $(ROOT_EMLXS_FW_DIR_32)
ROOT_MOD_DIRS_32	+= $(ROOT_CPU_DIR_32) $(ROOT_FONT_DIR_32)
ROOT_MOD_DIRS_32	+= $(ROOT_TOD_DIR_32) $(ROOT_DACF_DIR_32)
ROOT_MOD_DIRS_32	+= $(ROOT_CRYPTO_DIR_32) $(ROOT_MAC_DIR_32)
ROOT_MOD_DIRS_32	+= $(ROOT_CC_DIR_32)
ROOT_MOD_DIRS_32	+= $(ROOT_OVERLAY_DIR_32)
ROOT_MOD_DIRS_32	+= $(ROOT_KICONV_DIR_32)
ROOT_MOD_DIRS_32	+= $(ROOT_FIRMWARE_DIR)

USR_MOD_DIR		= $(ROOT)/usr/kernel

USR_DRV_DIR_32		= $(USR_MOD_DIR)/drv
USR_EXEC_DIR_32		= $(USR_MOD_DIR)/exec
USR_FS_DIR_32		= $(USR_MOD_DIR)/fs
USR_SCHED_DIR_32	= $(USR_MOD_DIR)/sched
USR_SOCK_DIR_32		= $(USR_MOD_DIR)/socketmod
USR_STRMOD_DIR_32	= $(USR_MOD_DIR)/strmod
USR_SYS_DIR_32		= $(USR_MOD_DIR)/sys
USR_MISC_DIR_32		= $(USR_MOD_DIR)/misc
USR_DACF_DIR_32		= $(USR_MOD_DIR)/dacf
USR_PCBE_DIR_32		= $(USR_MOD_DIR)/pcbe
USR_DTRACE_DIR_32	= $(USR_MOD_DIR)/dtrace
USR_BRAND_DIR_32	= $(USR_MOD_DIR)/brand

USR_DRV_DIR_64		= $(USR_MOD_DIR)/drv/$(SUBDIR64)
USR_EXEC_DIR_64		= $(USR_MOD_DIR)/exec/$(SUBDIR64)
USR_FS_DIR_64		= $(USR_MOD_DIR)/fs/$(SUBDIR64)
USR_SCHED_DIR_64	= $(USR_MOD_DIR)/sched/$(SUBDIR64)
USR_SOCK_DIR_64		= $(USR_MOD_DIR)/socketmod/$(SUBDIR64)
USR_STRMOD_DIR_64	= $(USR_MOD_DIR)/strmod/$(SUBDIR64)
USR_SYS_DIR_64		= $(USR_MOD_DIR)/sys/$(SUBDIR64)
USR_MISC_DIR_64		= $(USR_MOD_DIR)/misc/$(SUBDIR64)
USR_DACF_DIR_64		= $(USR_MOD_DIR)/dacf/$(SUBDIR64)
USR_PCBE_DIR_64		= $(USR_MOD_DIR)/pcbe/$(SUBDIR64)
USR_DTRACE_DIR_64	= $(USR_MOD_DIR)/dtrace/$(SUBDIR64)
USR_BRAND_DIR_64	= $(USR_MOD_DIR)/brand/$(SUBDIR64)

USR_DRV_DIR		= $(USR_DRV_DIR_$(CLASS))
USR_EXEC_DIR		= $(USR_EXEC_DIR_$(CLASS))
USR_FS_DIR		= $(USR_FS_DIR_$(CLASS))
USR_SCHED_DIR		= $(USR_SCHED_DIR_$(CLASS))
USR_SOCK_DIR		= $(USR_SOCK_DIR_$(CLASS))
USR_STRMOD_DIR		= $(USR_STRMOD_DIR_$(CLASS))
USR_SYS_DIR		= $(USR_SYS_DIR_$(CLASS))
USR_MISC_DIR		= $(USR_MISC_DIR_$(CLASS))
USR_DACF_DIR		= $(USR_DACF_DIR_$(CLASS))
USR_PCBE_DIR		= $(USR_PCBE_DIR_$(CLASS))
USR_DTRACE_DIR		= $(USR_DTRACE_DIR_$(CLASS))
USR_BRAND_DIR		= $(USR_BRAND_DIR_$(CLASS))

USR_MOD_DIRS_32		= $(USR_DRV_DIR_32) $(USR_EXEC_DIR_32)
USR_MOD_DIRS_32		+= $(USR_FS_DIR_32) $(USR_SCHED_DIR_32)
USR_MOD_DIRS_32		+= $(USR_STRMOD_DIR_32) $(USR_SYS_DIR_32)
USR_MOD_DIRS_32		+= $(USR_MISC_DIR_32) $(USR_DACF_DIR_32)
USR_MOD_DIRS_32		+= $(USR_PCBE_DIR_32)
USR_MOD_DIRS_32		+= $(USR_DTRACE_DIR_32) $(USR_BRAND_DIR_32)
USR_MOD_DIRS_32		+= $(USR_SOCK_DIR_32)

#
#
#
include $(SRC)/Makefile.psm

#
#	The "-r" on the remove may be considered temporary, but is required
#	while the replacement of the SUNW,SPARCstation-10,SX directory by
#	a symbolic link is being propagated.
#
INS.slink1= $(RM) -r $@; $(SYMLINK) $(PLATFORM) $@
INS.slink2= $(RM) -r $@; $(SYMLINK) ../$(PLATFORM)/$(@F) $@
INS.slink3= $(RM) -r $@; $(SYMLINK) $(IMPLEMENTED_PLATFORM) $@
INS.slink4= $(RM) -r $@; $(SYMLINK) ../$(PLATFORM)/include $@
INS.slink5= $(RM) -r $@; $(SYMLINK) ../$(PLATFORM)/sbin $@
INS.slink6= $(RM) -r $@; $(SYMLINK) ../../$(PLATFORM)/lib/$(MODULE) $@
INS.slink7= $(RM) -r $@; $(SYMLINK) ../../$(PLATFORM)/sbin/$(@F) $@

ROOT_PLAT_LINKS		 = $(PLAT_LINKS:%=$(ROOT_PLAT_DIR)/%)
ROOT_PLAT_LINKS_2	 = $(PLAT_LINKS_2:%=$(ROOT_PLAT_DIR)/%)
USR_PLAT_LINKS		 = $(PLAT_LINKS:%=$(USR_PLAT_DIR)/%)
USR_PLAT_LINKS_2	 = $(PLAT_LINKS_2:%=$(USR_PLAT_DIR)/%)

#
# Collection of all relevant, delivered kernel modules.
#
# Note that we insist on building genunix first, because everything else
# uniquifies against it.  When doing a 'make' from usr/src/uts/, we'll enter
# the platform directories first.  These will cd into the corresponding genunix
# directory and build it.  So genunix /shouldn't/ get rebuilt when we get to
# building all the kernel modules.  However, due to an as-yet-unexplained
# problem with dependencies, sometimes it does get rebuilt, which then messes
# up the other modules.  So we always force the issue here rather than try to
# build genunix in parallel with everything else.
#
PARALLEL_KMODS = $(DRV_KMODS) $(EXEC_KMODS) $(FS_KMODS) $(SCHED_KMODS) \
		 $(TOD_KMODS) $(STRMOD_KMODS) $(SYS_KMODS) $(MISC_KMODS) \
		 $(NLMISC_KMODS) $(MACH_KMODS) $(CPU_KMODS) $(GSS_KMODS) \
		 $(MMU_KMODS) $(DACF_KMODS) $(EXPORT_KMODS) $(IPP_KMODS) \
		 $(CRYPTO_KMODS) $(PCBE_KMODS) \
		 $(DRV_KMODS_$(CLASS)) $(MISC_KMODS_$(CLASS)) $(MAC_KMODS) \
		 $(BRAND_KMODS) $(KICONV_KMODS) $(CC_KMODS) $(OVERLAY_KMODS) \
		 $(SOCKET_KMODS)

KMODS = $(GENUNIX_KMODS) $(PARALLEL_KMODS)

$(PARALLEL_KMODS): $(GENUNIX_KMODS)

#
#	Files to be compiled with -xa, to generate basic block execution
#	count data.
#
#	There are several ways to compile parts of the kernel for kcov:
#               1)  Add targets to BB_FILES here or in other Makefiles
#                       (they must in the form of $(OBJS_DIR)/target.o)
#               2)  setenv BB_FILES '$(XXX_OBJS:%=$(OBJS_DIR)/%)'
#               3)  setenv BB_FILES '$(OBJECTS)'
#
#       Do NOT setenv CFLAGS -xa, as that will cause infinite recursion
#       in unix_bb.o
#
BB_FILES =
$(BB_FILES)	:= XAOPT = -xa

#
#	The idea here is for unix_bb.o to be in all kernels except the
#	kernel which actually gets shipped to customers.  In practice,
#	$(RELEASE_BUILD) is on for a number of the late beta and fcs builds.
#
$(NOT_RELEASE_BUILD)$(OBJS_DIR)/unix_bb.o   := CPPFLAGS     += -DKCOV

#
#	Do not let unix_bb.o get compiled with -xa!
#
$(OBJS_DIR)/unix_bb.o	:= XAOPT =

#
# Privilege files
#
PRIVS_AWK = $(SRC)/uts/common/os/privs.awk
PRIVS_DEF = $(SRC)/uts/common/os/priv_defs

#
# USB device data
#
USBDEVS_AWK =	$(SRC)/uts/common/io/usb/usbdevs2h.awk
USBDEVS_DATA =	$(SRC)/uts/common/io/usb/usbdevs<|MERGE_RESOLUTION|>--- conflicted
+++ resolved
@@ -184,24 +184,6 @@
 include $(SRC)/Makefile.smatch
 
 #
-<<<<<<< HEAD
-# Unfortunately, _IOWR() is regularly used with a third argument of 0,
-# so we have to disable all these smatch checks.
-#
-SMOFF += sizeof
-
-#
-# Add specific compiler options that are required based on the
-# architecture in question.
-#
-CFLAGS_uts_i386 += -_gcc7=-mindirect-branch=thunk-extern
-CFLAGS_uts_i386 += -_gcc7=-mindirect-branch-register
-CFLAGS_uts_i386 += -_gcc8=-mindirect-branch=thunk-extern
-CFLAGS_uts_i386 += -_gcc8=-mindirect-branch-register
-
-#
-=======
->>>>>>> cec263d4
 # Ensure that the standard function prologue remains at the very start
 # of a function, so DTrace fbt will instrument the right place.
 #
