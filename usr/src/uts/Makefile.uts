--- conflicted
+++ resolved
@@ -72,19 +72,7 @@
 ALL_BUILDSONLY64			= obj64 debug64
 
 #
-<<<<<<< HEAD
-#	Build class (64b)
-=======
-#	For modules in 64b dirs that aren't built 64b
-#	or modules in 64b dirs that aren't built 32b we
-#	need to create empty modlintlib files so global lint works
-#
-LINT32_BUILDS	= debug32
-LINT64_BUILDS	= debug64
-
-#
 #	Build class (32b or 64b)
->>>>>>> 243952c7
 #
 CLASS_OBJ32	= 32
 CLASS_DBG32	= 32
