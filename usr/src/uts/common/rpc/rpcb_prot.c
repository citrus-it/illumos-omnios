/*
 * CDDL HEADER START
 *
 * The contents of this file are subject to the terms of the
 * Common Development and Distribution License, Version 1.0 only
 * (the "License").  You may not use this file except in compliance
 * with the License.
 *
 * You can obtain a copy of the license at usr/src/OPENSOLARIS.LICENSE
 * or http://www.opensolaris.org/os/licensing.
 * See the License for the specific language governing permissions
 * and limitations under the License.
 *
 * When distributing Covered Code, include this CDDL HEADER in each
 * file and include the License file at usr/src/OPENSOLARIS.LICENSE.
 * If applicable, add the following below this CDDL HEADER, with the
 * fields enclosed by brackets "[]" replaced with your own identifying
 * information: Portions Copyright [yyyy] [name of copyright owner]
 *
 * CDDL HEADER END
 */
/*
 * Copyright 1997 Sun Microsystems, Inc.  All rights reserved.
 * Use is subject to license terms.
 */

/*	Copyright (c) 1983, 1984, 1985, 1986, 1987, 1988, 1989 AT&T	*/
/*	  All Rights Reserved  	*/

/*
 * Portions of this source code were derived from Berkeley 4.3 BSD
 * under license from the Regents of the University of California.
 */

/*
 * rpcb_prot.c
 * XDR routines for the rpcbinder version 3.
 */

<<<<<<< HEAD
#pragma ident	"%Z%%M%	%I%	%E% SMI"



=======
>>>>>>> 3bf67e00
#include <rpc/rpc.h>
#include <rpc/types.h>
#include <rpc/xdr.h>
#include <rpc/rpcb_prot.h>


bool_t
xdr_rpcb(XDR *xdrs, RPCB *objp)
{
	if (!xdr_rpcprog(xdrs, &objp->r_prog))
		return (FALSE);
	if (!xdr_rpcvers(xdrs, &objp->r_vers))
		return (FALSE);
	if (!xdr_string(xdrs, &objp->r_netid, ~0))
		return (FALSE);
	if (!xdr_string(xdrs, &objp->r_addr, ~0))
		return (FALSE);
	if (!xdr_string(xdrs, &objp->r_owner, ~0))
		return (FALSE);
	return (TRUE);
}

/*
 * XDR remote call arguments
 * written for XDR_ENCODE direction only
 */
bool_t
xdr_rpcb_rmtcallargs(XDR *xdrs, struct rpcb_rmtcallargs *objp)
{
	uint_t lenposition, argposition, position;

	if (!xdr_rpcprog(xdrs, &objp->prog))
		return (FALSE);
	if (!xdr_rpcvers(xdrs, &objp->vers))
		return (FALSE);
	if (!xdr_rpcproc(xdrs, &objp->proc))
		return (FALSE);
	/*
	 * All the jugglery for just getting the size of the arguments
	 */
	lenposition = XDR_GETPOS(xdrs);
	if (!xdr_u_int(xdrs, &(objp->arglen)))
		return (FALSE);
	argposition = XDR_GETPOS(xdrs);
	if (!(*(objp->xdr_args))(xdrs, objp->args_ptr))
		return (FALSE);
	position = XDR_GETPOS(xdrs);
	objp->arglen = position - argposition;
	XDR_SETPOS(xdrs, lenposition);
	if (!xdr_u_int(xdrs, &(objp->arglen)))
		return (FALSE);
	XDR_SETPOS(xdrs, position);
	return (TRUE);
}

/*
 * XDR remote call results
 * written for XDR_DECODE direction only
 */
bool_t
xdr_rpcb_rmtcallres(XDR *xdrs, struct rpcb_rmtcallres *objp)
{
	if (!xdr_string(xdrs, &objp->addr_ptr, ~0))
		return (FALSE);
	if (!xdr_u_int(xdrs, &objp->resultslen))
		return (FALSE);
	return ((*(objp->xdr_results))(xdrs, objp->results_ptr));
}

bool_t
xdr_netbuf(XDR *xdrs, struct netbuf *objp)
{
	bool_t res;

	/*
	 * Save the passed in maxlen value and buf pointer.  We might
	 * need them later.
	 */
	uint_t maxlen_save = objp->maxlen;
	void *buf_save = objp->buf;

	if (!xdr_u_int(xdrs, &objp->maxlen))
		return (FALSE);

	/*
	 * We need to free maxlen, not len, so do it explicitly now.
	 */
	if (xdrs->x_op == XDR_FREE)
		return (xdr_bytes(xdrs, &objp->buf, &objp->maxlen,
		    objp->maxlen));

	/*
	 * If we're decoding and the caller has already allocated a
	 * buffer restore the maxlen value since the decoded value
	 * doesn't apply to the caller's buffer.  xdr_bytes() will
	 * return an error if the buffer isn't big enough.
	 */
	if (xdrs->x_op == XDR_DECODE && objp->buf != NULL)
		objp->maxlen = maxlen_save;

	res = xdr_bytes(xdrs, &objp->buf, &objp->len, objp->maxlen);

	/*
	 * If we are decoding and the buffer was allocated in the
	 * xdr_bytes() function we need to set maxlen properly to
	 * follow the netbuf semantics.
	 */
	if (xdrs->x_op == XDR_DECODE && objp->buf != buf_save)
		objp->maxlen = objp->len;

	return (res);
}<|MERGE_RESOLUTION|>--- conflicted
+++ resolved
@@ -37,13 +37,6 @@
  * XDR routines for the rpcbinder version 3.
  */
 
-<<<<<<< HEAD
-#pragma ident	"%Z%%M%	%I%	%E% SMI"
-
-
-
-=======
->>>>>>> 3bf67e00
 #include <rpc/rpc.h>
 #include <rpc/types.h>
 #include <rpc/xdr.h>
