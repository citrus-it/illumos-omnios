--- conflicted
+++ resolved
@@ -20,12 +20,8 @@
  */
 
 /*
-<<<<<<< HEAD
- * Copyright 2015 Nexenta Systems, Inc.  All rights reserved.
+ * Copyright 2016 Nexenta Systems, Inc.  All rights reserved.
  * Copyright (c) 2016 by Delphix. All rights reserved.
-=======
- * Copyright 2016 Nexenta Systems, Inc.  All rights reserved.
->>>>>>> 23db4d6f
  */
 
 /*
