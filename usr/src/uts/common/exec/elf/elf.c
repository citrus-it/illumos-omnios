/*
 * CDDL HEADER START
 *
 * The contents of this file are subject to the terms of the
 * Common Development and Distribution License (the "License").
 * You may not use this file except in compliance with the License.
 *
 * You can obtain a copy of the license at usr/src/OPENSOLARIS.LICENSE
 * or http://www.opensolaris.org/os/licensing.
 * See the License for the specific language governing permissions
 * and limitations under the License.
 *
 * When distributing Covered Code, include this CDDL HEADER in each
 * file and include the License file at usr/src/OPENSOLARIS.LICENSE.
 * If applicable, add the following below this CDDL HEADER, with the
 * fields enclosed by brackets "[]" replaced with your own identifying
 * information: Portions Copyright [yyyy] [name of copyright owner]
 *
 * CDDL HEADER END
 */

/*
 * Copyright (c) 1989, 2010, Oracle and/or its affiliates. All rights reserved.
 */

/*	Copyright (c) 1984, 1986, 1987, 1988, 1989 AT&T	*/
/*	   All Rights Reserved	*/
/*
 * Copyright (c) 2019, Joyent, Inc.
 */

#include <sys/types.h>
#include <sys/param.h>
#include <sys/thread.h>
#include <sys/sysmacros.h>
#include <sys/signal.h>
#include <sys/cred.h>
#include <sys/user.h>
#include <sys/errno.h>
#include <sys/vnode.h>
#include <sys/mman.h>
#include <sys/kmem.h>
#include <sys/proc.h>
#include <sys/pathname.h>
#include <sys/policy.h>
#include <sys/cmn_err.h>
#include <sys/systm.h>
#include <sys/elf.h>
#include <sys/vmsystm.h>
#include <sys/debug.h>
#include <sys/auxv.h>
#include <sys/exec.h>
#include <sys/prsystm.h>
#include <vm/as.h>
#include <vm/rm.h>
#include <vm/seg.h>
#include <vm/seg_vn.h>
#include <sys/modctl.h>
#include <sys/systeminfo.h>
#include <sys/vmparam.h>
#include <sys/machelf.h>
#include <sys/shm_impl.h>
#include <sys/archsystm.h>
#include <sys/fasttrap.h>
#include <sys/brand.h>
#include "elf_impl.h"
#include <sys/sdt.h>
#include <sys/siginfo.h>
#include <sys/random.h>

#if defined(__x86)
#include <sys/comm_page_util.h>
#include <sys/fp.h>
#endif /* defined(__x86) */


extern int at_flags;
extern volatile size_t aslr_max_brk_skew;

#define	ORIGIN_STR	"ORIGIN"
#define	ORIGIN_STR_SIZE	6

static int getelfhead(vnode_t *, cred_t *, Ehdr *, uint_t *, uint_t *,
    uint_t *);
static int getelfphdr(vnode_t *, cred_t *, const Ehdr *, uint_t, caddr_t *,
    size_t *);
static int getelfshdr(vnode_t *, cred_t *, const Ehdr *, uint_t, uint_t,
    caddr_t *, size_t *, caddr_t *, size_t *);
static size_t elfsize(const Ehdr *, uint_t, const caddr_t, uintptr_t *);
static int mapelfexec(vnode_t *, Ehdr *, uint_t, caddr_t, Phdr **, Phdr **,
    Phdr **, Phdr **, Phdr *, caddr_t *, caddr_t *, intptr_t *, uintptr_t *,
    size_t, size_t *, size_t *);

#ifdef _ELF32_COMPAT
/* Link against the non-compat instances when compiling the 32-bit version. */
extern size_t elf_datasz_max;
extern void elf_ctx_resize_scratch(elf_core_ctx_t *, size_t);
extern uint_t elf_nphdr_max;
extern uint_t elf_nshdr_max;
extern size_t elf_shstrtab_max;
#else
size_t elf_datasz_max = 1 * 1024 * 1024;
uint_t elf_nphdr_max = 1000;
uint_t elf_nshdr_max = 10000;
size_t elf_shstrtab_max = 100 * 1024;
#endif



typedef enum {
	STR_CTF,
	STR_SYMTAB,
	STR_DYNSYM,
	STR_STRTAB,
	STR_DYNSTR,
	STR_SHSTRTAB,
	STR_NUM
} shstrtype_t;

static const char *shstrtab_data[] = {
	".SUNW_ctf",
	".symtab",
	".dynsym",
	".strtab",
	".dynstr",
	".shstrtab"
};

typedef struct shstrtab {
	uint_t	sst_ndx[STR_NUM];
	uint_t	sst_cur;
} shstrtab_t;

static void
shstrtab_init(shstrtab_t *s)
{
	bzero(&s->sst_ndx, sizeof (s->sst_ndx));
	s->sst_cur = 1;
}

static uint_t
shstrtab_ndx(shstrtab_t *s, shstrtype_t type)
{
	uint_t ret;

	if ((ret = s->sst_ndx[type]) != 0)
		return (ret);

	ret = s->sst_ndx[type] = s->sst_cur;
	s->sst_cur += strlen(shstrtab_data[type]) + 1;

	return (ret);
}

static size_t
shstrtab_size(const shstrtab_t *s)
{
	return (s->sst_cur);
}

static void
shstrtab_dump(const shstrtab_t *s, char *buf)
{
	uint_t i, ndx;

	*buf = '\0';
	for (i = 0; i < STR_NUM; i++) {
		if ((ndx = s->sst_ndx[i]) != 0)
			(void) strcpy(buf + ndx, shstrtab_data[i]);
	}
}

static int
dtrace_safe_phdr(Phdr *phdrp, struct uarg *args, uintptr_t base)
{
	ASSERT(phdrp->p_type == PT_SUNWDTRACE);

	/*
	 * See the comment in fasttrap.h for information on how to safely
	 * update this program header.
	 */
	if (phdrp->p_memsz < PT_SUNWDTRACE_SIZE ||
	    (phdrp->p_flags & (PF_R | PF_W | PF_X)) != (PF_R | PF_W | PF_X))
		return (-1);

	args->thrptr = phdrp->p_vaddr + base;

	return (0);
}

static int
handle_secflag_dt(proc_t *p, uint_t dt, uint_t val)
{
	uint_t flag;

	switch (dt) {
	case DT_SUNW_ASLR:
		flag = PROC_SEC_ASLR;
		break;
	default:
		return (EINVAL);
	}

	if (val == 0) {
		if (secflag_isset(p->p_secflags.psf_lower, flag))
			return (EPERM);
		if ((secpolicy_psecflags(CRED(), p, p) != 0) &&
		    secflag_isset(p->p_secflags.psf_inherit, flag))
			return (EPERM);

		secflag_clear(&p->p_secflags.psf_effective, flag);
	} else {
		if (!secflag_isset(p->p_secflags.psf_upper, flag))
			return (EPERM);

		if ((secpolicy_psecflags(CRED(), p, p) != 0) &&
		    !secflag_isset(p->p_secflags.psf_inherit, flag))
			return (EPERM);

		secflag_set(&p->p_secflags.psf_effective, flag);
	}

	return (0);
}


#ifndef _ELF32_COMPAT
void
elf_ctx_resize_scratch(elf_core_ctx_t *ctx, size_t sz)
{
	size_t target = MIN(sz, elf_datasz_max);

	if (target > ctx->ecc_bufsz) {
		if (ctx->ecc_buf != NULL) {
			kmem_free(ctx->ecc_buf, ctx->ecc_bufsz);
		}
		ctx->ecc_buf = kmem_alloc(target, KM_SLEEP);
		ctx->ecc_bufsz = target;
	}
}
#endif /* _ELF32_COMPAT */

/*
 * Map in the executable pointed to by vp. Returns 0 on success.  Note that
 * this function currently has the maximum number of arguments allowed by
 * modstubs on x86 (MAXNARG)!  Do _not_ add to this function signature without
 * adding to MAXNARG.  (Better yet, do not add to this monster of a function
 * signature!)
 */
int
mapexec_brand(vnode_t *vp, uarg_t *args, Ehdr *ehdr, Addr *uphdr_vaddr,
    intptr_t *voffset, caddr_t exec_file, char **interpp, caddr_t *bssbase,
    caddr_t *brkbase, size_t *brksize, uintptr_t *lddatap, uintptr_t *minaddrp)
{
	size_t		len, phdrsize;
	struct vattr	vat;
	caddr_t		phdrbase = NULL;
	uint_t		nshdrs, shstrndx, nphdrs;
	int		error = 0;
	Phdr		*uphdr = NULL;
	Phdr		*junk = NULL;
	Phdr		*dynphdr = NULL;
	Phdr		*dtrphdr = NULL;
	char		*interp = NULL;
	uintptr_t	lddata, minaddr;
	size_t		execsz;

	if (lddatap != NULL)
		*lddatap = 0;

	if (minaddrp != NULL)
		*minaddrp = NULL;

	if (error = execpermissions(vp, &vat, args)) {
		uprintf("%s: Cannot execute %s\n", exec_file, args->pathname);
		return (error);
	}

	if ((error = getelfhead(vp, CRED(), ehdr, &nshdrs, &shstrndx,
	    &nphdrs)) != 0 ||
	    (error = getelfphdr(vp, CRED(), ehdr, nphdrs, &phdrbase,
	    &phdrsize)) != 0) {
		uprintf("%s: Cannot read %s\n", exec_file, args->pathname);
		return (error);
	}

	if ((len = elfsize(ehdr, nphdrs, phdrbase, &lddata)) == 0) {
		uprintf("%s: Nothing to load in %s", exec_file, args->pathname);
		kmem_free(phdrbase, phdrsize);
		return (ENOEXEC);
	}
	if (lddatap != NULL)
		*lddatap = lddata;

	if (error = mapelfexec(vp, ehdr, nphdrs, phdrbase, &uphdr, &dynphdr,
	    &junk, &dtrphdr, NULL, bssbase, brkbase, voffset, &minaddr,
	    len, &execsz, brksize)) {
		uprintf("%s: Cannot map %s\n", exec_file, args->pathname);
		if (uphdr != NULL && uphdr->p_flags == 0)
			kmem_free(uphdr, sizeof (Phdr));
		kmem_free(phdrbase, phdrsize);
		return (error);
	}

	if (minaddrp != NULL)
		*minaddrp = minaddr;

	/*
	 * If the executable requires an interpreter, determine its name.
	 */
	if (dynphdr != NULL) {
		ssize_t	resid;

		if (dynphdr->p_filesz > MAXPATHLEN || dynphdr->p_filesz == 0) {
			uprintf("%s: Invalid interpreter\n", exec_file);
			kmem_free(phdrbase, phdrsize);
			return (ENOEXEC);
		}

		interp = kmem_alloc(MAXPATHLEN, KM_SLEEP);

		if ((error = vn_rdwr(UIO_READ, vp, interp,
		    (ssize_t)dynphdr->p_filesz,
		    (offset_t)dynphdr->p_offset, UIO_SYSSPACE, 0,
		    (rlim64_t)0, CRED(), &resid)) != 0 || resid != 0 ||
		    interp[dynphdr->p_filesz - 1] != '\0') {
			uprintf("%s: Cannot obtain interpreter pathname\n",
			    exec_file);
			kmem_free(interp, MAXPATHLEN);
			kmem_free(phdrbase, phdrsize);
			return (error != 0 ? error : ENOEXEC);
		}
	}

	/*
	 * If this is a statically linked executable, voffset should indicate
	 * the address of the executable itself (it normally holds the address
	 * of the interpreter).
	 */
	if (ehdr->e_type == ET_EXEC && interp == NULL)
		*voffset = minaddr;

	/*
	 * If the caller has asked for the interpreter name, return it (it's
	 * up to the caller to free it); if the caller hasn't asked for it,
	 * free it ourselves.
	 */
	if (interpp != NULL) {
		*interpp = interp;
	} else if (interp != NULL) {
		kmem_free(interp, MAXPATHLEN);
	}

	if (uphdr != NULL) {
		*uphdr_vaddr = uphdr->p_vaddr;

		if (uphdr->p_flags == 0)
			kmem_free(uphdr, sizeof (Phdr));
	} else if (ehdr->e_type == ET_DYN) {
		/*
		 * If we don't have a uphdr, we'll apply the logic found
		 * in mapelfexec() and use the p_vaddr of the first PT_LOAD
		 * section as the base address of the object.
		 */
		const Phdr *phdr = (Phdr *)phdrbase;
		const uint_t hsize = ehdr->e_phentsize;
		uint_t i;

		for (i = nphdrs; i > 0; i--) {
			if (phdr->p_type == PT_LOAD) {
				*uphdr_vaddr = (uintptr_t)phdr->p_vaddr +
				    ehdr->e_phoff;
				break;
			}

			phdr = (Phdr *)((caddr_t)phdr + hsize);
		}

		/*
		 * If we don't have a PT_LOAD segment, we should have returned
		 * ENOEXEC when elfsize() returned 0, above.
		 */
		VERIFY(i > 0);
	} else {
		*uphdr_vaddr = (Addr)-1;
	}

	kmem_free(phdrbase, phdrsize);
	return (error);
}

/*ARGSUSED*/
int
elfexec(vnode_t *vp, execa_t *uap, uarg_t *args, intpdata_t *idatap,
    int level, size_t *execsz, int setid, caddr_t exec_file, cred_t *cred,
    int *brand_action)
{
	caddr_t		phdrbase = NULL;
	caddr_t		bssbase = 0;
	caddr_t		brkbase = 0;
	size_t		brksize = 0;
	size_t		dlnsize, nsize = 0;
	aux_entry_t	*aux;
	int		error;
	ssize_t		resid;
	int		fd = -1;
	intptr_t	voffset;
	Phdr		*intphdr = NULL;
	Phdr		*dynamicphdr = NULL;
	Phdr		*stphdr = NULL;
	Phdr		*uphdr = NULL;
	Phdr		*junk = NULL;
	size_t		len;
	size_t		postfixsize = 0;
	size_t		i;
	Phdr		*phdrp;
	Phdr		*dataphdrp = NULL;
	Phdr		*dtrphdr;
	Phdr		*capphdr = NULL;
	Cap		*cap = NULL;
	size_t		capsize;
	int		hasu = 0;
	int		hasauxv = 0;
	int		hasintp = 0;
	int		branded = 0;
	int		dynuphdr = 0;

	struct proc *p = ttoproc(curthread);
	struct user *up = PTOU(p);
	struct bigwad {
		Ehdr	ehdr;
		aux_entry_t	elfargs[__KERN_NAUXV_IMPL];
		char		dl_name[MAXPATHLEN];
		char		pathbuf[MAXPATHLEN];
		struct vattr	vattr;
		struct execenv	exenv;
	} *bigwad;	/* kmem_alloc this behemoth so we don't blow stack */
	Ehdr		*ehdrp;
	uint_t		nshdrs, shstrndx, nphdrs;
	size_t		phdrsize;
	char		*dlnp;
	char		*pathbufp;
	rlim64_t	limit;
	rlim64_t	roundlimit;

	ASSERT(p->p_model == DATAMODEL_ILP32 || p->p_model == DATAMODEL_LP64);

	bigwad = kmem_alloc(sizeof (struct bigwad), KM_SLEEP);
	ehdrp = &bigwad->ehdr;
	dlnp = bigwad->dl_name;
	pathbufp = bigwad->pathbuf;

	/*
	 * Obtain ELF and program header information.
	 */
	if ((error = getelfhead(vp, CRED(), ehdrp, &nshdrs, &shstrndx,
	    &nphdrs)) != 0 ||
	    (error = getelfphdr(vp, CRED(), ehdrp, nphdrs, &phdrbase,
	    &phdrsize)) != 0)
		goto out;

	/*
	 * Prevent executing an ELF file that has no entry point.
	 */
	if (ehdrp->e_entry == 0) {
		uprintf("%s: Bad entry point\n", exec_file);
		goto bad;
	}

	/*
	 * Put data model that we're exec-ing to into the args passed to
	 * exec_args(), so it will know what it is copying to on new stack.
	 * Now that we know whether we are exec-ing a 32-bit or 64-bit
	 * executable, we can set execsz with the appropriate NCARGS.
	 */
#ifdef	_LP64
	if (ehdrp->e_ident[EI_CLASS] == ELFCLASS32) {
		args->to_model = DATAMODEL_ILP32;
		*execsz = btopr(SINCR) + btopr(SSIZE) + btopr(NCARGS32-1);
	} else {
		args->to_model = DATAMODEL_LP64;
		if (!args->stk_prot_override) {
			args->stk_prot &= ~PROT_EXEC;
		}
#if defined(__i386) || defined(__amd64)
		args->dat_prot &= ~PROT_EXEC;
#endif
		*execsz = btopr(SINCR) + btopr(SSIZE) + btopr(NCARGS64-1);
	}
#else	/* _LP64 */
	args->to_model = DATAMODEL_ILP32;
	*execsz = btopr(SINCR) + btopr(SSIZE) + btopr(NCARGS-1);
#endif	/* _LP64 */

	/*
	 * We delay invoking the brand callback until we've figured out what
	 * kind of elf binary we're trying to run, 32-bit or 64-bit.  We do this
	 * because now the brand library can just check args->to_model to see if
	 * the target is 32-bit or 64-bit without having do duplicate all the
	 * code above.
	 *
	 * We also give the brand a chance to indicate that based on the ELF
	 * OSABI of the target binary it should become unbranded and optionally
	 * indicate that it should be treated as existing in a specific prefix.
	 *
	 * Note that if a brand opts to go down this route it does not actually
	 * end up being debranded. In other words, future programs that exec
	 * will still be considered for branding unless this escape hatch is
	 * used. Consider the case of lx brand for example. If a user runs
	 * /native/usr/sbin/dtrace -c /bin/ls, the isaexec and normal executable
	 * of DTrace that's in /native will take this escape hatch and be run
	 * and interpreted using the normal system call table; however, the
	 * execution of a non-illumos binary in the form of /bin/ls will still
	 * be branded and be subject to all of the normal actions of the brand.
	 *
	 * The level checks associated with brand handling below are used to
	 * prevent a loop since the brand elfexec function typically comes back
	 * through this function. We must check <= here since the nested
	 * handling in the #! interpreter code will increment the level before
	 * calling gexec to run the final elfexec interpreter.
	 */
	if ((level <= INTP_MAXDEPTH) && (*brand_action != EBA_NATIVE) &&
	    (PROC_IS_BRANDED(p)) && (BROP(p)->b_native_exec != NULL)) {
		if (BROP(p)->b_native_exec(ehdrp->e_ident[EI_OSABI],
		    &args->brand_nroot) == B_TRUE) {
			ASSERT(ehdrp->e_ident[EI_OSABI]);
			*brand_action = EBA_NATIVE;
			/* Add one for the trailing '/' in the path */
			if (args->brand_nroot != NULL)
				nsize = strlen(args->brand_nroot) + 1;
		}
	}

	if ((level <= INTP_MAXDEPTH) &&
	    (*brand_action != EBA_NATIVE) && (PROC_IS_BRANDED(p))) {
		error = BROP(p)->b_elfexec(vp, uap, args,
		    idatap, level + 1, execsz, setid, exec_file, cred,
		    brand_action);
		goto out;
	}

	/*
	 * Determine aux size now so that stack can be built
	 * in one shot (except actual copyout of aux image),
	 * determine any non-default stack protections,
	 * and still have this code be machine independent.
	 */
	const uint_t hsize = ehdrp->e_phentsize;
	phdrp = (Phdr *)phdrbase;
	for (i = nphdrs; i > 0; i--) {
		switch (phdrp->p_type) {
		case PT_INTERP:
			hasauxv = hasintp = 1;
			break;
		case PT_PHDR:
			hasu = 1;
			break;
		case PT_SUNWSTACK:
			args->stk_prot = PROT_USER;
			if (phdrp->p_flags & PF_R)
				args->stk_prot |= PROT_READ;
			if (phdrp->p_flags & PF_W)
				args->stk_prot |= PROT_WRITE;
			if (phdrp->p_flags & PF_X)
				args->stk_prot |= PROT_EXEC;
			break;
		case PT_LOAD:
			dataphdrp = phdrp;
			break;
		case PT_SUNWCAP:
			capphdr = phdrp;
			break;
		case PT_DYNAMIC:
			dynamicphdr = phdrp;
			break;
		}
		phdrp = (Phdr *)((caddr_t)phdrp + hsize);
	}

	if (ehdrp->e_type != ET_EXEC) {
		dataphdrp = NULL;
		hasauxv = 1;
	}

	/* Copy BSS permissions to args->dat_prot */
	if (dataphdrp != NULL) {
		args->dat_prot = PROT_USER;
		if (dataphdrp->p_flags & PF_R)
			args->dat_prot |= PROT_READ;
		if (dataphdrp->p_flags & PF_W)
			args->dat_prot |= PROT_WRITE;
		if (dataphdrp->p_flags & PF_X)
			args->dat_prot |= PROT_EXEC;
	}

	/*
	 * If a auxvector will be required - reserve the space for
	 * it now.  This may be increased by exec_args if there are
	 * ISA-specific types (included in __KERN_NAUXV_IMPL).
	 */
	if (hasauxv) {
		/*
		 * If a AUX vector is being built - the base AUX
		 * entries are:
		 *
		 *	AT_BASE
		 *	AT_FLAGS
		 *	AT_PAGESZ
		 *	AT_RANDOM	(added in stk_copyout)
		 *	AT_SUN_AUXFLAGS
		 *	AT_SUN_HWCAP
		 *	AT_SUN_HWCAP2
		 *	AT_SUN_PLATFORM	(added in stk_copyout)
		 *	AT_SUN_EXECNAME	(added in stk_copyout)
		 *	AT_NULL
		 *
		 * total == 10
		 */
		if (hasintp && hasu) {
			/*
			 * Has PT_INTERP & PT_PHDR - the auxvectors that
			 * will be built are:
			 *
			 *	AT_PHDR
			 *	AT_PHENT
			 *	AT_PHNUM
			 *	AT_ENTRY
			 *	AT_LDDATA
			 *
			 * total = 5
			 */
			args->auxsize = (10 + 5) * sizeof (aux_entry_t);
		} else if (hasintp) {
			/*
			 * Has PT_INTERP but no PT_PHDR
			 *
			 *	AT_EXECFD
			 *	AT_LDDATA
			 *
			 * total = 2
			 */
			args->auxsize = (10 + 2) * sizeof (aux_entry_t);
		} else {
			args->auxsize = 10 * sizeof (aux_entry_t);
		}
	} else {
		args->auxsize = 0;
	}

	/*
	 * If this binary is using an emulator, we need to add an
	 * AT_SUN_EMULATOR aux entry.
	 */
	if (args->emulator != NULL)
		args->auxsize += sizeof (aux_entry_t);

	/*
	 * If this is a native binary that's been given a modified interpreter
	 * root, inform it that the native system exists at that root.
	 */
	if (args->brand_nroot != NULL) {
		args->auxsize += sizeof (aux_entry_t);
	}


	/*
	 * On supported kernels (x86_64) make room in the auxv for the
	 * AT_SUN_COMMPAGE entry.  This will go unpopulated on i86xpv systems
	 * which do not provide such functionality.
	 *
	 * Additionally cover the floating point information AT_SUN_FPSIZE and
	 * AT_SUN_FPTYPE.
	 */
#if defined(__amd64)
	args->auxsize += 3 * sizeof (aux_entry_t);
#endif /* defined(__amd64) */

	/*
	 * If we have user credentials, we'll supply the following entries:
	 *	AT_SUN_UID
	 *	AT_SUN_RUID
	 *	AT_SUN_GID
	 *	AT_SUN_RGID
	 */
	if (cred != NULL) {
		args->auxsize += 4 * sizeof (aux_entry_t);
	}

	if ((*brand_action != EBA_NATIVE) && (PROC_IS_BRANDED(p))) {
		branded = 1;
		/*
		 * We will be adding 5 entries to the aux vectors.  One for
		 * the the brandname and 4 for the brand specific aux vectors.
		 */
		args->auxsize += 5 * sizeof (aux_entry_t);
	}

	/* If the binary has an explicit ASLR flag, it must be honoured */
	if ((dynamicphdr != NULL) && (dynamicphdr->p_filesz > 0)) {
		const size_t dynfilesz = dynamicphdr->p_filesz;
		const size_t dynoffset = dynamicphdr->p_offset;
		Dyn *dyn, *dp;

		if (dynoffset > MAXOFFSET_T ||
		    dynfilesz > MAXOFFSET_T ||
		    dynoffset + dynfilesz > MAXOFFSET_T) {
			uprintf("%s: cannot read full .dynamic section\n",
			    exec_file);
			error = EINVAL;
			goto out;
		}

#define	DYN_STRIDE	100
		for (i = 0; i < dynfilesz; i += sizeof (*dyn) * DYN_STRIDE) {
			const size_t remdyns = (dynfilesz - i) / sizeof (*dyn);
			const size_t ndyns = MIN(DYN_STRIDE, remdyns);
			const size_t dynsize = ndyns * sizeof (*dyn);

			dyn = kmem_alloc(dynsize, KM_SLEEP);

			if ((error = vn_rdwr(UIO_READ, vp, (caddr_t)dyn,
			    (ssize_t)dynsize, (offset_t)(dynoffset + i),
			    UIO_SYSSPACE, 0, (rlim64_t)0,
			    CRED(), NULL)) != 0) {
				uprintf("%s: cannot read .dynamic section\n",
				    exec_file);
				goto out;
			}

			for (dp = dyn; dp < (dyn + ndyns); dp++) {
				if (dp->d_tag == DT_SUNW_ASLR) {
					if ((error = handle_secflag_dt(p,
					    DT_SUNW_ASLR,
					    dp->d_un.d_val)) != 0) {
						uprintf("%s: error setting "
						    "security-flag from "
						    "DT_SUNW_ASLR: %d\n",
						    exec_file, error);
						goto out;
					}
				}
			}

			kmem_free(dyn, dynsize);
		}
	}

	/* Hardware/Software capabilities */
	if (capphdr != NULL &&
	    (capsize = capphdr->p_filesz) > 0 &&
	    capsize <= 16 * sizeof (*cap)) {
		const uint_t ncaps = capsize / sizeof (*cap);
		Cap *cp;

		cap = kmem_alloc(capsize, KM_SLEEP);
		if ((error = vn_rdwr(UIO_READ, vp, (caddr_t)cap,
		    (ssize_t)capsize, (offset_t)capphdr->p_offset,
		    UIO_SYSSPACE, 0, (rlim64_t)0, CRED(), NULL)) != 0) {
			uprintf("%s: Cannot read capabilities section\n",
			    exec_file);
			goto out;
		}
		for (cp = cap; cp < cap + ncaps; cp++) {
			if (cp->c_tag == CA_SUNW_SF_1 &&
			    (cp->c_un.c_val & SF1_SUNW_ADDR32)) {
				if (args->to_model == DATAMODEL_LP64)
					args->addr32 = 1;
				break;
			}
		}
	}

	aux = bigwad->elfargs;
	/*
	 * Move args to the user's stack.
	 * This can fill in the AT_SUN_PLATFORM, AT_SUN_EXECNAME and AT_RANDOM
	 * aux entries.
	 */
	if ((error = exec_args(uap, args, idatap, (void **)&aux)) != 0) {
		if (error == -1) {
			error = ENOEXEC;
			goto bad;
		}
		goto out;
	}
	/* we're single threaded after this point */

	/*
	 * If this is an ET_DYN executable (shared object),
	 * determine its memory size so that mapelfexec() can load it.
	 */
	if (ehdrp->e_type == ET_DYN)
		len = elfsize(ehdrp, nphdrs, phdrbase, NULL);
	else
		len = 0;

	dtrphdr = NULL;

	error = mapelfexec(vp, ehdrp, nphdrs, phdrbase, &uphdr, &intphdr,
	    &stphdr, &dtrphdr, dataphdrp, &bssbase, &brkbase, &voffset, NULL,
	    len, execsz, &brksize);
	/*
	 * Our uphdr has been dynamically allocated if (and only if) its
	 * program header flags are clear.  To avoid leaks, this must be
	 * checked regardless of whether mapelfexec() emitted an error.
	 */
	dynuphdr = (uphdr != NULL && uphdr->p_flags == 0);

	if (error != 0) {
		goto bad;
	}

	if (uphdr != NULL && intphdr == NULL)
		goto bad;

	if (dtrphdr != NULL && dtrace_safe_phdr(dtrphdr, args, voffset) != 0) {
		uprintf("%s: Bad DTrace phdr in %s\n", exec_file, exec_file);
		goto bad;
	}

	if (intphdr != NULL) {
		size_t		len;
		uintptr_t	lddata;
		char		*p;
		struct vnode	*nvp;

		dlnsize = intphdr->p_filesz + nsize;

		/*
		 * Make sure none of the component pieces of dlnsize result in
		 * an oversized or zeroed result.
		 */
		if (intphdr->p_filesz > MAXPATHLEN || dlnsize > MAXPATHLEN ||
		    dlnsize == 0 || dlnsize < intphdr->p_filesz) {
			goto bad;
		}

		if (nsize != 0) {
			bcopy(args->brand_nroot, dlnp, nsize - 1);
			dlnp[nsize - 1] = '/';
		}

		/*
		 * Read in "interpreter" pathname.
		 */
		if ((error = vn_rdwr(UIO_READ, vp, dlnp + nsize,
		    (ssize_t)intphdr->p_filesz, (offset_t)intphdr->p_offset,
		    UIO_SYSSPACE, 0, (rlim64_t)0, CRED(), &resid)) != 0) {
			uprintf("%s: Cannot obtain interpreter pathname\n",
			    exec_file);
			goto bad;
		}

		if (resid != 0 || dlnp[dlnsize - 1] != '\0')
			goto bad;

		/*
		 * Search for '$ORIGIN' token in interpreter path.
		 * If found, expand it.
		 */
		for (p = dlnp; p = strchr(p, '$'); ) {
			uint_t	len, curlen;
			char	*_ptr;

			if (strncmp(++p, ORIGIN_STR, ORIGIN_STR_SIZE))
				continue;

			/*
			 * We don't support $ORIGIN on setid programs to close
			 * a potential attack vector.
			 */
			if ((setid & EXECSETID_SETID) != 0) {
				error = ENOEXEC;
				goto bad;
			}

			curlen = 0;
			len = p - dlnp - 1;
			if (len) {
				bcopy(dlnp, pathbufp, len);
				curlen += len;
			}
			if (_ptr = strrchr(args->pathname, '/')) {
				len = _ptr - args->pathname;
				if ((curlen + len) > MAXPATHLEN)
					break;

				bcopy(args->pathname, &pathbufp[curlen], len);
				curlen += len;
			} else {
				/*
				 * executable is a basename found in the
				 * current directory.  So - just substitue
				 * '.' for ORIGIN.
				 */
				pathbufp[curlen] = '.';
				curlen++;
			}
			p += ORIGIN_STR_SIZE;
			len = strlen(p);

			if ((curlen + len) > MAXPATHLEN)
				break;
			bcopy(p, &pathbufp[curlen], len);
			curlen += len;
			pathbufp[curlen++] = '\0';
			bcopy(pathbufp, dlnp, curlen);
		}

		/*
		 * /usr/lib/ld.so.1 is known to be a symlink to /lib/ld.so.1
		 * (and /usr/lib/64/ld.so.1 is a symlink to /lib/64/ld.so.1).
		 * Just in case /usr is not mounted, change it now.
		 */
		if (strcmp(dlnp, USR_LIB_RTLD) == 0)
			dlnp += 4;
		error = lookupname(dlnp, UIO_SYSSPACE, FOLLOW, NULLVPP, &nvp);
		if (error && dlnp != bigwad->dl_name) {
			/* new kernel, old user-level */
			error = lookupname(dlnp -= 4, UIO_SYSSPACE, FOLLOW,
			    NULLVPP, &nvp);
		}
		if (error) {
			uprintf("%s: Cannot find %s\n", exec_file, dlnp);
			goto bad;
		}

		/*
		 * Setup the "aux" vector.
		 */
		if (uphdr) {
			if (ehdrp->e_type == ET_DYN) {
				/* don't use the first page */
				bigwad->exenv.ex_brkbase = (caddr_t)PAGESIZE;
				bigwad->exenv.ex_bssbase = (caddr_t)PAGESIZE;
			} else {
				bigwad->exenv.ex_bssbase = bssbase;
				bigwad->exenv.ex_brkbase = brkbase;
			}
			bigwad->exenv.ex_brksize = brksize;
			bigwad->exenv.ex_magic = elfmagic;
			bigwad->exenv.ex_vp = vp;
			setexecenv(&bigwad->exenv);

			ADDAUX(aux, AT_PHDR, uphdr->p_vaddr + voffset)
			ADDAUX(aux, AT_PHENT, ehdrp->e_phentsize)
			ADDAUX(aux, AT_PHNUM, nphdrs)
			ADDAUX(aux, AT_ENTRY, ehdrp->e_entry + voffset)
		} else {
			if ((error = execopen(&vp, &fd)) != 0) {
				VN_RELE(nvp);
				goto bad;
			}

			ADDAUX(aux, AT_EXECFD, fd)
		}

		if ((error = execpermissions(nvp, &bigwad->vattr, args)) != 0) {
			VN_RELE(nvp);
			uprintf("%s: Cannot execute %s\n", exec_file, dlnp);
			goto bad;
		}

		/*
		 * Now obtain the ELF header along with the entire program
		 * header contained in "nvp".
		 */
		kmem_free(phdrbase, phdrsize);
		phdrbase = NULL;
		if ((error = getelfhead(nvp, CRED(), ehdrp, &nshdrs,
		    &shstrndx, &nphdrs)) != 0 ||
		    (error = getelfphdr(nvp, CRED(), ehdrp, nphdrs, &phdrbase,
		    &phdrsize)) != 0) {
			VN_RELE(nvp);
			uprintf("%s: Cannot read %s\n", exec_file, dlnp);
			goto bad;
		}

		/*
		 * Determine memory size of the "interpreter's" loadable
		 * sections.  This size is then used to obtain the virtual
		 * address of a hole, in the user's address space, large
		 * enough to map the "interpreter".
		 */
		if ((len = elfsize(ehdrp, nphdrs, phdrbase, &lddata)) == 0) {
			VN_RELE(nvp);
			uprintf("%s: Nothing to load in %s\n", exec_file, dlnp);
			goto bad;
		}

		dtrphdr = NULL;

		error = mapelfexec(nvp, ehdrp, nphdrs, phdrbase, NULL, &junk,
		    &junk, &dtrphdr, NULL, NULL, NULL, &voffset, NULL, len,
		    execsz, NULL);

		if (error || junk != NULL) {
			VN_RELE(nvp);
			uprintf("%s: Cannot map %s\n", exec_file, dlnp);
			goto bad;
		}

		/*
		 * We use the DTrace program header to initialize the
		 * architecture-specific user per-LWP location. The dtrace
		 * fasttrap provider requires ready access to per-LWP scratch
		 * space. We assume that there is only one such program header
		 * in the interpreter.
		 */
		if (dtrphdr != NULL &&
		    dtrace_safe_phdr(dtrphdr, args, voffset) != 0) {
			VN_RELE(nvp);
			uprintf("%s: Bad DTrace phdr in %s\n", exec_file, dlnp);
			goto bad;
		}

		VN_RELE(nvp);
		ADDAUX(aux, AT_SUN_LDDATA, voffset + lddata)
	}

	if (hasauxv) {
		int auxf = AF_SUN_HWCAPVERIFY;
#if defined(__amd64)
		size_t fpsize;
		int fptype;
#endif /* defined(__amd64) */

		/*
		 * Note: AT_SUN_PLATFORM, AT_SUN_EXECNAME and AT_RANDOM were
		 * filled in via exec_args()
		 */
		ADDAUX(aux, AT_BASE, voffset)
		ADDAUX(aux, AT_FLAGS, at_flags)
		ADDAUX(aux, AT_PAGESZ, PAGESIZE)
		/*
		 * Linker flags. (security)
		 * p_flag not yet set at this time.
		 * We rely on gexec() to provide us with the information.
		 * If the application is set-uid but this is not reflected
		 * in a mismatch between real/effective uids/gids, then
		 * don't treat this as a set-uid exec.  So we care about
		 * the EXECSETID_UGIDS flag but not the ...SETID flag.
		 */
		if ((setid &= ~EXECSETID_SETID) != 0)
			auxf |= AF_SUN_SETUGID;

		/*
		 * If we're running a native process from within a branded
		 * zone under pfexec then we clear the AF_SUN_SETUGID flag so
		 * that the native ld.so.1 is able to link with the native
		 * libraries instead of using the brand libraries that are
		 * installed in the zone.  We only do this for processes
		 * which we trust because we see they are already running
		 * under pfexec (where uid != euid).  This prevents a
		 * malicious user within the zone from crafting a wrapper to
		 * run native suid commands with unsecure libraries interposed.
		 */
		if ((*brand_action == EBA_NATIVE) && (PROC_IS_BRANDED(p) &&
		    (setid &= ~EXECSETID_SETID) != 0))
			auxf &= ~AF_SUN_SETUGID;

		/*
		 * Record the user addr of the auxflags aux vector entry
		 * since brands may optionally want to manipulate this field.
		 */
		args->auxp_auxflags =
		    (char *)((char *)args->stackend +
		    ((char *)&aux->a_type -
		    (char *)bigwad->elfargs));
		ADDAUX(aux, AT_SUN_AUXFLAGS, auxf);

		/*
		 * Record information about the real and effective user and
		 * group IDs.
		 */
		if (cred != NULL) {
			ADDAUX(aux, AT_SUN_UID, crgetuid(cred));
			ADDAUX(aux, AT_SUN_RUID, crgetruid(cred));
			ADDAUX(aux, AT_SUN_GID, crgetgid(cred));
			ADDAUX(aux, AT_SUN_RGID, crgetrgid(cred));
		}

		/*
		 * Hardware capability flag word (performance hints)
		 * Used for choosing faster library routines.
		 * (Potentially different between 32-bit and 64-bit ABIs)
		 */
#if defined(_LP64)
		if (args->to_model == DATAMODEL_NATIVE) {
			ADDAUX(aux, AT_SUN_HWCAP, auxv_hwcap)
			ADDAUX(aux, AT_SUN_HWCAP2, auxv_hwcap_2)
		} else {
			ADDAUX(aux, AT_SUN_HWCAP, auxv_hwcap32)
			ADDAUX(aux, AT_SUN_HWCAP2, auxv_hwcap32_2)
		}
#else
		ADDAUX(aux, AT_SUN_HWCAP, auxv_hwcap)
		ADDAUX(aux, AT_SUN_HWCAP2, auxv_hwcap_2)
#endif
		if (branded) {
			/*
			 * Reserve space for the brand-private aux vectors,
			 * and record the user addr of that space.
			 */
			args->auxp_brand =
			    (char *)((char *)args->stackend +
			    ((char *)&aux->a_type -
			    (char *)bigwad->elfargs));
			ADDAUX(aux, AT_SUN_BRAND_AUX1, 0)
			ADDAUX(aux, AT_SUN_BRAND_AUX2, 0)
			ADDAUX(aux, AT_SUN_BRAND_AUX3, 0)
			ADDAUX(aux, AT_SUN_BRAND_AUX4, 0)
		}

		/*
		 * Add the comm page auxv entry, mapping it in if needed. Also
		 * take care of the FPU entries.
		 */
#if defined(__amd64)
		if (args->commpage != (uintptr_t)NULL ||
		    (args->commpage = (uintptr_t)comm_page_mapin()) !=
		    (uintptr_t)NULL) {
			ADDAUX(aux, AT_SUN_COMMPAGE, args->commpage)
		} else {
			/*
			 * If the comm page cannot be mapped, pad out the auxv
			 * to satisfy later size checks.
			 */
			ADDAUX(aux, AT_NULL, 0)
		}

		fptype = AT_386_FPINFO_NONE;
		fpu_auxv_info(&fptype, &fpsize);
		if (fptype != AT_386_FPINFO_NONE) {
			ADDAUX(aux, AT_SUN_FPTYPE, fptype)
			ADDAUX(aux, AT_SUN_FPSIZE, fpsize)
		} else {
			ADDAUX(aux, AT_NULL, 0)
			ADDAUX(aux, AT_NULL, 0)
		}
#endif /* defined(__amd64) */

		ADDAUX(aux, AT_NULL, 0)
		postfixsize = (uintptr_t)aux - (uintptr_t)bigwad->elfargs;

		/*
		 * We make assumptions above when we determine how many aux
		 * vector entries we will be adding. However, if we have an
		 * invalid elf file, it is possible that mapelfexec might
		 * behave differently (but not return an error), in which case
		 * the number of aux entries we actually add will be different.
		 * We detect that now and error out.
		 */
		if (postfixsize != args->auxsize) {
			DTRACE_PROBE2(elfexec_badaux, size_t, postfixsize,
			    size_t, args->auxsize);
			goto bad;
		}
		ASSERT(postfixsize <= __KERN_NAUXV_IMPL * sizeof (aux_entry_t));
	}

	/*
	 * For the 64-bit kernel, the limit is big enough that rounding it up
	 * to a page can overflow the 64-bit limit, so we check for btopr()
	 * overflowing here by comparing it with the unrounded limit in pages.
	 * If it hasn't overflowed, compare the exec size with the rounded up
	 * limit in pages.  Otherwise, just compare with the unrounded limit.
	 */
	limit = btop(p->p_vmem_ctl);
	roundlimit = btopr(p->p_vmem_ctl);
	if ((roundlimit > limit && *execsz > roundlimit) ||
	    (roundlimit < limit && *execsz > limit)) {
		mutex_enter(&p->p_lock);
		(void) rctl_action(rctlproc_legacy[RLIMIT_VMEM], p->p_rctls, p,
		    RCA_SAFE);
		mutex_exit(&p->p_lock);
		error = ENOMEM;
		goto bad;
	}

	bzero(up->u_auxv, sizeof (up->u_auxv));
	up->u_commpagep = args->commpage;
	if (postfixsize) {
		size_t num_auxv;

		/*
		 * Copy the aux vector to the user stack.
		 */
		error = execpoststack(args, bigwad->elfargs, postfixsize);
		if (error)
			goto bad;

		/*
		 * Copy auxv to the process's user structure for use by /proc.
		 * If this is a branded process, the brand's exec routine will
		 * copy it's private entries to the user structure later. It
		 * relies on the fact that the blank entries are at the end.
		 */
		num_auxv = postfixsize / sizeof (aux_entry_t);
		ASSERT(num_auxv <= sizeof (up->u_auxv) / sizeof (auxv_t));
		aux = bigwad->elfargs;
		for (i = 0; i < num_auxv; i++) {
			up->u_auxv[i].a_type = aux[i].a_type;
			up->u_auxv[i].a_un.a_val = (aux_val_t)aux[i].a_un.a_val;
		}
	}

	/*
	 * Pass back the starting address so we can set the program counter.
	 */
	args->entry = (uintptr_t)(ehdrp->e_entry + voffset);

	if (!uphdr) {
		if (ehdrp->e_type == ET_DYN) {
			/*
			 * If we are executing a shared library which doesn't
			 * have a interpreter (probably ld.so.1) then
			 * we don't set the brkbase now.  Instead we
			 * delay it's setting until the first call
			 * via grow.c::brk().  This permits ld.so.1 to
			 * initialize brkbase to the tail of the executable it
			 * loads (which is where it needs to be).
			 */
			bigwad->exenv.ex_brkbase = (caddr_t)0;
			bigwad->exenv.ex_bssbase = (caddr_t)0;
			bigwad->exenv.ex_brksize = 0;
		} else {
			bigwad->exenv.ex_brkbase = brkbase;
			bigwad->exenv.ex_bssbase = bssbase;
			bigwad->exenv.ex_brksize = brksize;
		}
		bigwad->exenv.ex_magic = elfmagic;
		bigwad->exenv.ex_vp = vp;
		setexecenv(&bigwad->exenv);
	}

	ASSERT(error == 0);
	goto out;

bad:
	if (fd != -1)		/* did we open the a.out yet */
		(void) execclose(fd);

	psignal(p, SIGKILL);

	if (error == 0)
		error = ENOEXEC;
out:
	if (dynuphdr)
		kmem_free(uphdr, sizeof (Phdr));
	if (phdrbase != NULL)
		kmem_free(phdrbase, phdrsize);
	if (cap != NULL)
		kmem_free(cap, capsize);
	kmem_free(bigwad, sizeof (struct bigwad));
	return (error);
}

/*
 * Compute the memory size requirement for the ELF file.
 */
static size_t
elfsize(const Ehdr *ehdrp, uint_t nphdrs, const caddr_t phdrbase,
    uintptr_t *lddata)
{
	const Phdr *phdrp = (Phdr *)phdrbase;
	const uint_t hsize = ehdrp->e_phentsize;
	boolean_t dfirst = B_TRUE;
	uintptr_t loaddr = UINTPTR_MAX;
	uintptr_t hiaddr = 0;
	uint_t i;

	for (i = nphdrs; i > 0; i--) {
		if (phdrp->p_type == PT_LOAD) {
			const uintptr_t lo = phdrp->p_vaddr;
			const uintptr_t hi = lo + phdrp->p_memsz;

			loaddr = MIN(lo, loaddr);
			hiaddr = MAX(hi, hiaddr);

			/*
			 * save the address of the first data segment
			 * of a object - used for the AT_SUNW_LDDATA
			 * aux entry.
			 */
			if ((lddata != NULL) && dfirst &&
			    (phdrp->p_flags & PF_W)) {
				*lddata = lo;
				dfirst = B_FALSE;
			}
		}
		phdrp = (Phdr *)((caddr_t)phdrp + hsize);
	}

	if (hiaddr <= loaddr) {
		/* No non-zero PT_LOAD segment found */
		return (0);
	}

	return (roundup(hiaddr - (loaddr & PAGEMASK), PAGESIZE));
}

/*
 * Read in the ELF header and program header table.
 * SUSV3 requires:
 *	ENOEXEC	File format is not recognized
 *	EINVAL	Format recognized but execution not supported
 */
static int
getelfhead(vnode_t *vp, cred_t *credp, Ehdr *ehdr, uint_t *nshdrs,
    uint_t *shstrndx, uint_t *nphdrs)
{
	int error;
	ssize_t resid;

	/*
	 * We got here by the first two bytes in ident,
	 * now read the entire ELF header.
	 */
	if ((error = vn_rdwr(UIO_READ, vp, (caddr_t)ehdr, sizeof (Ehdr),
	    (offset_t)0, UIO_SYSSPACE, 0, (rlim64_t)0, credp, &resid)) != 0) {
		return (error);
	}

	/*
	 * Since a separate version is compiled for handling 32-bit and
	 * 64-bit ELF executables on a 64-bit kernel, the 64-bit version
	 * doesn't need to be able to deal with 32-bit ELF files.
	 */
	if (resid != 0 ||
	    ehdr->e_ident[EI_MAG2] != ELFMAG2 ||
	    ehdr->e_ident[EI_MAG3] != ELFMAG3) {
		return (ENOEXEC);
	}

	if ((ehdr->e_type != ET_EXEC && ehdr->e_type != ET_DYN) ||
#if defined(_ILP32) || defined(_ELF32_COMPAT)
	    ehdr->e_ident[EI_CLASS] != ELFCLASS32 ||
#else
	    ehdr->e_ident[EI_CLASS] != ELFCLASS64 ||
#endif
	    !elfheadcheck(ehdr->e_ident[EI_DATA], ehdr->e_machine,
	    ehdr->e_flags)) {
		return (EINVAL);
	}

	*nshdrs = ehdr->e_shnum;
	*shstrndx = ehdr->e_shstrndx;
	*nphdrs = ehdr->e_phnum;

	/*
	 * If e_shnum, e_shstrndx, or e_phnum is its sentinel value, we need
	 * to read in the section header at index zero to access the true
	 * values for those fields.
	 */
	if ((*nshdrs == 0 && ehdr->e_shoff != 0) ||
	    *shstrndx == SHN_XINDEX || *nphdrs == PN_XNUM) {
		Shdr shdr;

		if (ehdr->e_shoff == 0)
			return (EINVAL);

		if ((error = vn_rdwr(UIO_READ, vp, (caddr_t)&shdr,
		    sizeof (shdr), (offset_t)ehdr->e_shoff, UIO_SYSSPACE, 0,
		    (rlim64_t)0, credp, NULL)) != 0)
			return (error);

		if (*nshdrs == 0)
			*nshdrs = shdr.sh_size;
		if (*shstrndx == SHN_XINDEX)
			*shstrndx = shdr.sh_link;
		if (*nphdrs == PN_XNUM && shdr.sh_info != 0)
			*nphdrs = shdr.sh_info;
	}

	return (0);
}

/*
 * We use members through p_flags on 32-bit files and p_memsz on 64-bit files,
 * so e_phentsize must be at least large enough to include those members.
 */
#if !defined(_LP64) || defined(_ELF32_COMPAT)
#define	MINPHENTSZ	(offsetof(Phdr, p_flags) + \
			sizeof (((Phdr *)NULL)->p_flags))
#else
#define	MINPHENTSZ	(offsetof(Phdr, p_memsz) + \
			sizeof (((Phdr *)NULL)->p_memsz))
#endif

static int
getelfphdr(vnode_t *vp, cred_t *credp, const Ehdr *ehdr, uint_t nphdrs,
    caddr_t *phbasep, size_t *phsizep)
{
	int err;

	/*
	 * Ensure that e_phentsize is large enough for required fields to be
	 * accessible and will maintain 8-byte alignment.
	 */
	if (ehdr->e_phentsize < MINPHENTSZ || (ehdr->e_phentsize & 3))
		return (EINVAL);

	*phsizep = nphdrs * ehdr->e_phentsize;

	if (*phsizep > sizeof (Phdr) * elf_nphdr_max) {
		if ((*phbasep = kmem_alloc(*phsizep, KM_NOSLEEP)) == NULL)
			return (ENOMEM);
	} else {
		*phbasep = kmem_alloc(*phsizep, KM_SLEEP);
	}

	if ((err = vn_rdwr(UIO_READ, vp, *phbasep, (ssize_t)*phsizep,
	    (offset_t)ehdr->e_phoff, UIO_SYSSPACE, 0, (rlim64_t)0,
	    credp, NULL)) != 0) {
		kmem_free(*phbasep, *phsizep);
		*phbasep = NULL;
		return (err);
	}

	return (0);
}

#define	MINSHDRSZ	(offsetof(Shdr, sh_entsize) + \
			sizeof (((Shdr *)NULL)->sh_entsize))

static int
getelfshdr(vnode_t *vp, cred_t *credp, const Ehdr *ehdr, uint_t nshdrs,
    uint_t shstrndx, caddr_t *shbasep, size_t *shsizep, char **shstrbasep,
    size_t *shstrsizep)
{
	int err;
	Shdr *shdr;

	/*
	 * Since we're going to be using e_shentsize to iterate down the
	 * array of section headers, it must be 8-byte aligned or else
	 * a we might cause a misaligned access. We use all members through
	 * sh_entsize (on both 32- and 64-bit ELF files) so e_shentsize
	 * must be at least large enough to include that member. The index
	 * of the string table section must also be valid.
	 */
	if (ehdr->e_shentsize < MINSHDRSZ || (ehdr->e_shentsize & 3) ||
	    nshdrs == 0 || shstrndx >= nshdrs)
		return (EINVAL);

	*shsizep = nshdrs * ehdr->e_shentsize;

	if (*shsizep > sizeof (Shdr) * elf_nshdr_max) {
		if ((*shbasep = kmem_alloc(*shsizep, KM_NOSLEEP)) == NULL)
			return (ENOMEM);
	} else {
		*shbasep = kmem_alloc(*shsizep, KM_SLEEP);
	}

	if ((err = vn_rdwr(UIO_READ, vp, *shbasep, (ssize_t)*shsizep,
	    (offset_t)ehdr->e_shoff, UIO_SYSSPACE, 0, (rlim64_t)0,
	    credp, NULL)) != 0) {
		kmem_free(*shbasep, *shsizep);
		return (err);
	}

	/*
	 * Grab the section string table.  Walking through the shdrs is
	 * pointless if their names cannot be interrogated.
	 */
	shdr = (Shdr *)(*shbasep + shstrndx * ehdr->e_shentsize);
	if ((*shstrsizep = shdr->sh_size) == 0) {
		kmem_free(*shbasep, *shsizep);
		return (EINVAL);
	}

	if (*shstrsizep > elf_shstrtab_max) {
		if ((*shstrbasep = kmem_alloc(*shstrsizep,
		    KM_NOSLEEP)) == NULL) {
			kmem_free(*shbasep, *shsizep);
			return (ENOMEM);
		}
	} else {
		*shstrbasep = kmem_alloc(*shstrsizep, KM_SLEEP);
	}

	if ((err = vn_rdwr(UIO_READ, vp, *shstrbasep, (ssize_t)*shstrsizep,
	    (offset_t)shdr->sh_offset, UIO_SYSSPACE, 0, (rlim64_t)0,
	    credp, NULL)) != 0) {
		kmem_free(*shbasep, *shsizep);
		kmem_free(*shstrbasep, *shstrsizep);
		return (err);
	}

	/*
	 * Make sure the strtab is null-terminated to make sure we
	 * don't run off the end of the table.
	 */
	(*shstrbasep)[*shstrsizep - 1] = '\0';

	return (0);
}


int
elfreadhdr(vnode_t *vp, cred_t *credp, Ehdr *ehdrp, uint_t *nphdrs,
    caddr_t *phbasep, size_t *phsizep)
{
	int error;
	uint_t nshdrs, shstrndx;

	if ((error = getelfhead(vp, credp, ehdrp, &nshdrs, &shstrndx,
	    nphdrs)) != 0 ||
	    (error = getelfphdr(vp, credp, ehdrp, *nphdrs, phbasep,
	    phsizep)) != 0) {
		return (error);
	}
	return (0);
}


static int
mapelfexec(
	vnode_t *vp,
	Ehdr *ehdr,
	uint_t nphdrs,
	caddr_t phdrbase,
	Phdr **uphdr,
	Phdr **intphdr,
	Phdr **stphdr,
	Phdr **dtphdr,
	Phdr *dataphdrp,
	caddr_t *bssbase,
	caddr_t *brkbase,
	intptr_t *voffset,
	uintptr_t *minaddrp,
	size_t len,
	size_t *execsz,
	size_t *brksize)
{
	Phdr *phdr;
	int error, page, prot, lastprot = 0;
	caddr_t addr = NULL;
	caddr_t minaddr = (caddr_t)UINTPTR_MAX;
	uint_t i;
	size_t zfodsz, memsz;
	boolean_t ptload = B_FALSE;
	off_t offset;
	const uint_t hsize = ehdr->e_phentsize;
	uintptr_t lastaddr = 0;
	extern int use_brk_lpg;

	if (ehdr->e_type == ET_DYN) {
		caddr_t vaddr;
		secflagset_t flags = 0;
		/*
		 * Obtain the virtual address of a hole in the
		 * address space to map the "interpreter".
		 */
		if (secflag_enabled(curproc, PROC_SEC_ASLR))
			flags |= _MAP_RANDOMIZE;

		map_addr(&addr, len, (offset_t)0, 1, flags);
		if (addr == NULL)
			return (ENOMEM);

		/*
		 * Despite the fact that mmapobj(2) refuses to load them, we
		 * need to support executing ET_DYN objects that have a
		 * non-NULL p_vaddr.  When found in the wild, these objects
		 * are likely to be due to an old (and largely obviated) Linux
		 * facility, prelink(8), that rewrites shared objects to
		 * prefer specific (disjoint) virtual address ranges.  (Yes,
		 * this is putatively for performance -- and yes, it has
		 * limited applicability, many edge conditions and grisly
		 * failure modes; even for Linux, it's insane.)  As ELF
		 * mandates that the PT_LOAD segments be in p_vaddr order, we
		 * find the lowest p_vaddr by finding the first PT_LOAD
		 * segment.
		 */
		phdr = (Phdr *)phdrbase;
		for (i = nphdrs; i > 0; i--) {
			if (phdr->p_type == PT_LOAD) {
				addr = (caddr_t)(uintptr_t)phdr->p_vaddr;
				break;
			}
			phdr = (Phdr *)((caddr_t)phdr + hsize);
		}

		/*
		 * We have a non-zero p_vaddr in the first PT_LOAD segment --
		 * presumably because we're directly executing a prelink(8)'d
		 * ld-linux.so.  While we could correctly execute such an
		 * object without locating it at its desired p_vaddr (it is,
		 * after all, still relocatable), our inner antiquarian
		 * derives a perverse pleasure in accommodating the steampunk
		 * prelink(8) contraption -- goggles on!
		 */
		if ((vaddr = addr) != NULL) {
			if (as_gap(curproc->p_as, len, &addr, &len,
			    AH_LO, NULL) == -1 || addr != vaddr) {
				addr = NULL;
			}
		}

		if (addr == NULL) {
			/*
			 * We either have a NULL p_vaddr (the common case, by
			 * many orders of magnitude) or we have a non-NULL
			 * p_vaddr and we were unable to obtain the specified
			 * VA range (presumably because it's an illegal
			 * address).  Either way, obtain an address in which
			 * to map the interpreter.
			 */
			map_addr(&addr, len, (offset_t)0, 1, 0);
			if (addr == NULL)
				return (ENOMEM);
		}

		/*
		 * Our voffset is the difference between where we landed and
		 * where we wanted to be.
		 */
		*voffset = (uintptr_t)addr - (uintptr_t)vaddr;
	} else {
		*voffset = 0;
	}

	phdr = (Phdr *)phdrbase;
	for (i = nphdrs; i > 0; i--) {
		switch (phdr->p_type) {
		case PT_LOAD:
			ptload = B_TRUE;
			prot = PROT_USER;
			if (phdr->p_flags & PF_R)
				prot |= PROT_READ;
			if (phdr->p_flags & PF_W)
				prot |= PROT_WRITE;
			if (phdr->p_flags & PF_X)
				prot |= PROT_EXEC;

			addr = (caddr_t)((uintptr_t)phdr->p_vaddr + *voffset);

			if ((*intphdr != NULL) && uphdr != NULL &&
			    (*uphdr == NULL)) {
				/*
				 * The PT_PHDR program header is, strictly
				 * speaking, optional.  If we find that this
				 * is missing, we will determine the location
				 * of the program headers based on the address
				 * of the lowest PT_LOAD segment (namely, this
				 * one):  we subtract the p_offset to get to
				 * the ELF header and then add back the program
				 * header offset to get to the program headers.
				 * We then cons up a Phdr that corresponds to
				 * the (missing) PT_PHDR, setting the flags
				 * to 0 to denote that this is artificial and
				 * should (must) be freed by the caller.
				 */
				Phdr *cons;

				cons = kmem_zalloc(sizeof (Phdr), KM_SLEEP);

				cons->p_flags = 0;
				cons->p_type = PT_PHDR;
				cons->p_vaddr = ((uintptr_t)addr -
				    phdr->p_offset) + ehdr->e_phoff;

				*uphdr = cons;
			}

			/*
			 * The ELF spec dictates that p_filesz may not be
			 * larger than p_memsz in PT_LOAD segments.
			 */
			if (phdr->p_filesz > phdr->p_memsz) {
				error = EINVAL;
				goto bad;
			}

			/*
			 * Keep track of the segment with the lowest starting
			 * address.
			 */
			if (addr < minaddr)
				minaddr = addr;

			/*
			 * Segments need not correspond to page boundaries:
			 * they are permitted to share a page.  If two PT_LOAD
			 * segments share the same page, and the permissions
			 * of the segments differ, the behavior is historically
			 * that the permissions of the latter segment are used
			 * for the page that the two segments share.  This is
			 * also historically a non-issue:  binaries generated
			 * by most anything will make sure that two PT_LOAD
			 * segments with differing permissions don't actually
			 * share any pages.  However, there exist some crazy
			 * things out there (including at least an obscure
			 * Portuguese teaching language called G-Portugol) that
			 * actually do the wrong thing and expect it to work:
			 * they have a segment with execute permission share
			 * a page with a subsequent segment that does not
			 * have execute permissions and expect the resulting
			 * shared page to in fact be executable.  To accommodate
			 * such broken link editors, we take advantage of a
			 * latitude explicitly granted to the loader:  it is
			 * permitted to make _any_ PT_LOAD segment executable
			 * (provided that it is readable or writable).  If we
			 * see that we're sharing a page and that the previous
			 * page was executable, we will add execute permissions
			 * to our segment.
			 */
			if (btop(lastaddr) == btop((uintptr_t)addr) &&
			    (phdr->p_flags & (PF_R | PF_W)) &&
			    (lastprot & PROT_EXEC)) {
				prot |= PROT_EXEC;
			}

			lastaddr = (uintptr_t)addr + phdr->p_filesz;
			lastprot = prot;

			zfodsz = (size_t)phdr->p_memsz - phdr->p_filesz;

			offset = phdr->p_offset;
			if (((uintptr_t)offset & PAGEOFFSET) ==
			    ((uintptr_t)addr & PAGEOFFSET) &&
			    (!(vp->v_flag & VNOMAP))) {
				page = 1;
			} else {
				page = 0;
			}

			/*
			 * Set the heap pagesize for OOB when the bss size
			 * is known and use_brk_lpg is not 0.
			 */
			if (brksize != NULL && use_brk_lpg &&
			    zfodsz != 0 && phdr == dataphdrp &&
			    (prot & PROT_WRITE)) {
				const size_t tlen = P2NPHASE((uintptr_t)addr +
				    phdr->p_filesz, PAGESIZE);

				if (zfodsz > tlen) {
					const caddr_t taddr = addr +
					    phdr->p_filesz + tlen;

					/*
					 * Since a hole in the AS large enough
					 * for this object as calculated by
					 * elfsize() is available, we do not
					 * need to fear overflow for 'taddr'.
					 */
					curproc->p_brkpageszc =
					    page_szc(map_pgsz(MAPPGSZ_HEAP,
					    curproc, taddr, zfodsz - tlen, 0));
				}
			}

			if (curproc->p_brkpageszc != 0 && phdr == dataphdrp &&
			    (prot & PROT_WRITE)) {
				uint_t	szc = curproc->p_brkpageszc;
				size_t pgsz = page_get_pagesize(szc);
				caddr_t ebss = addr + phdr->p_memsz;
				/*
				 * If we need extra space to keep the BSS an
				 * integral number of pages in size, some of
				 * that space may fall beyond p_brkbase, so we
				 * need to set p_brksize to account for it
				 * being (logically) part of the brk.
				 */
				size_t extra_zfodsz;

				ASSERT(pgsz > PAGESIZE);

				extra_zfodsz = P2NPHASE((uintptr_t)ebss, pgsz);

				if (error = execmap(vp, addr, phdr->p_filesz,
				    zfodsz + extra_zfodsz, phdr->p_offset,
				    prot, page, szc))
					goto bad;
				if (brksize != NULL)
					*brksize = extra_zfodsz;
			} else {
				if (error = execmap(vp, addr, phdr->p_filesz,
				    zfodsz, phdr->p_offset, prot, page, 0))
					goto bad;
			}

			if (bssbase != NULL && addr >= *bssbase &&
			    phdr == dataphdrp) {
				*bssbase = addr + phdr->p_filesz;
			}
			if (brkbase != NULL && addr >= *brkbase) {
				*brkbase = addr + phdr->p_memsz;
			}

			memsz = btopr(phdr->p_memsz);
			if ((*execsz + memsz) < *execsz) {
				error = ENOMEM;
				goto bad;
			}
			*execsz += memsz;
			break;

		case PT_INTERP:
			/*
			 * The ELF specification is unequivocal about the
			 * PT_INTERP program header with respect to any PT_LOAD
			 * program header:  "If it is present, it must precede
			 * any loadable segment entry." Linux, however, makes
			 * no attempt to enforce this -- which has allowed some
			 * binary editing tools to get away with generating
			 * invalid ELF binaries in the respect that PT_INTERP
			 * occurs after the first PT_LOAD program header.  This
			 * is unfortunate (and of course, disappointing) but
			 * it's no worse than that: there is no reason that we
			 * can't process the PT_INTERP entry (if present) after
			 * one or more PT_LOAD entries.  We therefore
			 * deliberately do not check ptload here and always
			 * store dyphdr to be the PT_INTERP program header.
			 */
			*intphdr = phdr;
			break;

		case PT_SHLIB:
			*stphdr = phdr;
			break;

		case PT_PHDR:
			if (ptload || phdr->p_flags == 0)
				goto bad;

			if (uphdr != NULL)
				*uphdr = phdr;

			break;

		case PT_NULL:
		case PT_DYNAMIC:
		case PT_NOTE:
			break;

		case PT_SUNWDTRACE:
			if (dtphdr != NULL)
				*dtphdr = phdr;
			break;

		default:
			break;
		}
		phdr = (Phdr *)((caddr_t)phdr + hsize);
	}

	if (minaddrp != NULL) {
		ASSERT(minaddr != (caddr_t)UINTPTR_MAX);
		*minaddrp = (uintptr_t)minaddr;
	}

	if (brkbase != NULL && secflag_enabled(curproc, PROC_SEC_ASLR)) {
		size_t off;
		uintptr_t base = (uintptr_t)*brkbase;
		uintptr_t oend = base + *brksize;

		ASSERT(ISP2(aslr_max_brk_skew));

		(void) random_get_pseudo_bytes((uint8_t *)&off, sizeof (off));
		base += P2PHASE(off, aslr_max_brk_skew);
		base = P2ROUNDUP(base, PAGESIZE);
		*brkbase = (caddr_t)base;
		/*
		 * Above, we set *brksize to account for the possibility we
		 * had to grow the 'brk' in padding out the BSS to a page
		 * boundary.
		 *
		 * We now need to adjust that based on where we now are
		 * actually putting the brk.
		 */
		if (oend > base)
			*brksize = oend - base;
		else
			*brksize = 0;
	}

	return (0);
bad:
	if (error == 0)
		error = EINVAL;
	return (error);
}

int
elfnote(vnode_t *vp, offset_t *offsetp, int type, int descsz, void *desc,
    rlim64_t rlimit, cred_t *credp)
{
	Note note;
	int error;

	bzero(&note, sizeof (note));
	bcopy("CORE", note.name, 4);
	note.nhdr.n_type = type;
	/*
	 * The System V ABI states that n_namesz must be the length of the
	 * string that follows the Nhdr structure including the terminating
	 * null. The ABI also specifies that sufficient padding should be
	 * included so that the description that follows the name string
	 * begins on a 4- or 8-byte boundary for 32- and 64-bit binaries
	 * respectively. However, since this change was not made correctly
	 * at the time of the 64-bit port, both 32- and 64-bit binaries
	 * descriptions are only guaranteed to begin on a 4-byte boundary.
	 */
	note.nhdr.n_namesz = 5;
	note.nhdr.n_descsz = roundup(descsz, sizeof (Word));

	if (error = core_write(vp, UIO_SYSSPACE, *offsetp, &note,
	    sizeof (note), rlimit, credp))
		return (error);

	*offsetp += sizeof (note);

	if (error = core_write(vp, UIO_SYSSPACE, *offsetp, desc,
	    note.nhdr.n_descsz, rlimit, credp))
		return (error);

	*offsetp += note.nhdr.n_descsz;
	return (0);
}


/*
 * Copy the section data from one vnode to the section of another vnode.
 */
static void
elf_copy_scn(elf_core_ctx_t *ctx, const Shdr *src, vnode_t *src_vp, Shdr *dst)
{
	size_t n = src->sh_size;
	u_offset_t off = 0;
	const u_offset_t soff = src->sh_offset;
	const u_offset_t doff = ctx->ecc_doffset;
	void *buf = ctx->ecc_buf;
	vnode_t *dst_vp = ctx->ecc_vp;
	cred_t *credp = ctx->ecc_credp;

	/* Protect the copy loop below from overflow on the offsets */
	if (n > OFF_MAX || (n + soff) > OFF_MAX || (n + doff) > OFF_MAX ||
	    (n + soff) < n || (n + doff) < n) {
		dst->sh_size = 0;
		dst->sh_offset = 0;
		return;
	}

	while (n != 0) {
		const size_t len = MIN(ctx->ecc_bufsz, n);
		ssize_t resid;

		if (vn_rdwr(UIO_READ, src_vp, buf, (ssize_t)len,
		    (offset_t)(soff + off),
		    UIO_SYSSPACE, 0, (rlim64_t)0, credp, &resid) != 0 ||
		    resid >= len || resid < 0 ||
		    core_write(dst_vp, UIO_SYSSPACE, (offset_t)(doff + off),
		    buf, len - resid, ctx->ecc_rlimit, credp) != 0) {
			dst->sh_size = 0;
			dst->sh_offset = 0;
			return;
		}

		ASSERT(n >= len - resid);

		n -= len - resid;
		off += len - resid;
	}

	ctx->ecc_doffset += src->sh_size;
}

/*
 * Walk sections for a given ELF object, counting (or copying) those of
 * interest (CTF, symtab, strtab).
 */
static uint_t
elf_process_obj_scns(elf_core_ctx_t *ctx, vnode_t *mvp, caddr_t saddr,
    Shdr *v, uint_t idx, uint_t remain, shstrtab_t *shstrtab)
{
	Ehdr ehdr;
	const core_content_t content = ctx->ecc_content;
	cred_t *credp = ctx->ecc_credp;
	Shdr *ctf = NULL, *symtab = NULL, *strtab = NULL;
	uintptr_t off = 0;
	uint_t nshdrs, shstrndx, nphdrs, count = 0;
	u_offset_t *doffp = &ctx->ecc_doffset;
	boolean_t ctf_link = B_FALSE;
	caddr_t shbase;
	size_t shsize, shstrsize;
	char *shstrbase;

	if ((content & (CC_CONTENT_CTF | CC_CONTENT_SYMTAB)) == 0) {
		return (0);
	}

	if (getelfhead(mvp, credp, &ehdr, &nshdrs, &shstrndx, &nphdrs) != 0 ||
	    getelfshdr(mvp, credp, &ehdr, nshdrs, shstrndx, &shbase, &shsize,
	    &shstrbase, &shstrsize) != 0) {
		return (0);
	}

	/* Starting at index 1 skips SHT_NULL which is expected at index 0 */
	off = ehdr.e_shentsize;
	for (uint_t i = 1; i < nshdrs; i++, off += ehdr.e_shentsize) {
		Shdr *shdr, *symchk = NULL, *strchk;
		const char *name;

		shdr = (Shdr *)(shbase + off);
		if (shdr->sh_name >= shstrsize || shdr->sh_type == SHT_NULL)
			continue;

		name = shstrbase + shdr->sh_name;

		if (ctf == NULL &&
		    (content & CC_CONTENT_CTF) != 0 &&
		    strcmp(name, shstrtab_data[STR_CTF]) == 0) {
			ctf = shdr;
			if (ctf->sh_link != 0 && ctf->sh_link < nshdrs) {
				/* check linked symtab below */
				symchk = (Shdr *)(shbase +
				    shdr->sh_link * ehdr.e_shentsize);
				ctf_link = B_TRUE;
			} else {
				continue;
			}
		} else if (symtab == NULL &&
		    (content & CC_CONTENT_SYMTAB) != 0 &&
		    strcmp(name, shstrtab_data[STR_SYMTAB]) == 0) {
			symchk = shdr;
		} else {
			continue;
		}

		ASSERT(symchk != NULL);
		if ((symchk->sh_type != SHT_DYNSYM &&
		    symchk->sh_type != SHT_SYMTAB) ||
		    symchk->sh_link == 0 || symchk->sh_link >= nshdrs) {
			ctf_link = B_FALSE;
			continue;
		}
		strchk = (Shdr *)(shbase + symchk->sh_link * ehdr.e_shentsize);
		if (strchk->sh_type != SHT_STRTAB) {
			ctf_link = B_FALSE;
			continue;
		}
		symtab = symchk;
		strtab = strchk;

		if (symtab != NULL && ctf != NULL) {
			/* No other shdrs are of interest at this point */
			break;
		}
	}

	if (ctf != NULL)
		count += 1;
	if (symtab != NULL)
		count += 2;
	if (v == NULL || count == 0 || count > remain) {
		count = MIN(count, remain);
		goto done;
	}

	/* output CTF section */
	if (ctf != NULL) {
		elf_ctx_resize_scratch(ctx, ctf->sh_size);

		v[idx].sh_name = shstrtab_ndx(shstrtab, STR_CTF);
		v[idx].sh_addr = (Addr)(uintptr_t)saddr;
		v[idx].sh_type = SHT_PROGBITS;
		v[idx].sh_addralign = 4;
		*doffp = roundup(*doffp, v[idx].sh_addralign);
		v[idx].sh_offset = *doffp;
		v[idx].sh_size = ctf->sh_size;

		if (ctf_link) {
			/*
			 * The linked symtab (and strtab) will be output
			 * immediately after this CTF section.  Its shdr index
			 * directly follows this one.
			 */
			v[idx].sh_link = idx + 1;
			ASSERT(symtab != NULL);
		} else {
			v[idx].sh_link = 0;
		}
		elf_copy_scn(ctx, ctf, mvp, &v[idx]);
		idx++;
	}

	/* output SYMTAB/STRTAB sections */
	if (symtab != NULL) {
		uint_t symtab_name, strtab_name;

		elf_ctx_resize_scratch(ctx,
		    MAX(symtab->sh_size, strtab->sh_size));

		if (symtab->sh_type == SHT_DYNSYM) {
			symtab_name = shstrtab_ndx(shstrtab, STR_DYNSYM);
			strtab_name = shstrtab_ndx(shstrtab, STR_DYNSTR);
		} else {
			symtab_name = shstrtab_ndx(shstrtab, STR_SYMTAB);
			strtab_name = shstrtab_ndx(shstrtab, STR_STRTAB);
		}

		v[idx].sh_name = symtab_name;
		v[idx].sh_type = symtab->sh_type;
		v[idx].sh_addr = symtab->sh_addr;
		if (ehdr.e_type == ET_DYN || v[idx].sh_addr == 0)
			v[idx].sh_addr += (Addr)(uintptr_t)saddr;
		v[idx].sh_addralign = symtab->sh_addralign;
		*doffp = roundup(*doffp, v[idx].sh_addralign);
		v[idx].sh_offset = *doffp;
		v[idx].sh_size = symtab->sh_size;
		v[idx].sh_link = idx + 1;
		v[idx].sh_entsize = symtab->sh_entsize;
		v[idx].sh_info = symtab->sh_info;

		elf_copy_scn(ctx, symtab, mvp, &v[idx]);
		idx++;

		v[idx].sh_name = strtab_name;
		v[idx].sh_type = SHT_STRTAB;
		v[idx].sh_flags = SHF_STRINGS;
		v[idx].sh_addr = strtab->sh_addr;
		if (ehdr.e_type == ET_DYN || v[idx].sh_addr == 0)
			v[idx].sh_addr += (Addr)(uintptr_t)saddr;
		v[idx].sh_addralign = strtab->sh_addralign;
		*doffp = roundup(*doffp, v[idx].sh_addralign);
		v[idx].sh_offset = *doffp;
		v[idx].sh_size = strtab->sh_size;

		elf_copy_scn(ctx, strtab, mvp, &v[idx]);
		idx++;
	}

done:
	kmem_free(shstrbase, shstrsize);
	kmem_free(shbase, shsize);
	return (count);
}

/*
 * Walk mappings in process address space, examining those which correspond to
 * loaded objects.  It is called twice from elfcore: Once to simply count
 * relevant sections, and again later to copy those sections once an adequate
 * buffer has been allocated for the shdr details.
 */
static int
elf_process_scns(elf_core_ctx_t *ctx, Shdr *v, uint_t nv, uint_t *nshdrsp)
{
	vnode_t *lastvp = NULL;
	struct seg *seg;
	uint_t idx = 0, remain;
	shstrtab_t shstrtab;
	struct as *as = ctx->ecc_p->p_as;
	int error = 0;

	ASSERT(AS_WRITE_HELD(as));

	if (v != NULL) {
		ASSERT(nv != 0);

		shstrtab_init(&shstrtab);
		remain = nv;
	} else {
		ASSERT(nv == 0);

		/*
		 * The shdrs are being counted, rather than outputting them
		 * into a buffer.  Leave room for two entries: the SHT_NULL at
		 * index 0 and the shstrtab at the end.
		 */
		remain = UINT_MAX - 2;
	}

	/* Per the ELF spec, shdr index 0 is reserved. */
	idx = 1;
	for (seg = AS_SEGFIRST(as); seg != NULL; seg = AS_SEGNEXT(as, seg)) {
		vnode_t *mvp;
		void *tmp = NULL;
		caddr_t saddr = seg->s_base, naddr, eaddr;
		size_t segsize;
		uint_t count, prot;

		/*
		 * Since we're just looking for text segments of load
		 * objects, we only care about the protection bits; we don't
		 * care about the actual size of the segment so we use the
		 * reserved size. If the segment's size is zero, there's
		 * something fishy going on so we ignore this segment.
		 */
		if (seg->s_ops != &segvn_ops ||
		    SEGOP_GETVP(seg, seg->s_base, &mvp) != 0 ||
		    mvp == lastvp || mvp == NULL || mvp->v_type != VREG ||
		    (segsize = pr_getsegsize(seg, 1)) == 0)
			continue;

		eaddr = saddr + segsize;
		prot = pr_getprot(seg, 1, &tmp, &saddr, &naddr, eaddr);
		pr_getprot_done(&tmp);

		/*
		 * Skip this segment unless the protection bits look like
		 * what we'd expect for a text segment.
		 */
		if ((prot & (PROT_WRITE | PROT_EXEC)) != PROT_EXEC)
			continue;

		count = elf_process_obj_scns(ctx, mvp, saddr, v, idx, remain,
		    &shstrtab);

		ASSERT(count <= remain);
		ASSERT(v == NULL || (idx + count) < nv);

		remain -= count;
		idx += count;
		lastvp = mvp;
	}

	if (v == NULL) {
		if (idx == 1) {
			*nshdrsp = 0;
		} else {
			/* Include room for the shrstrtab at the end */
			*nshdrsp = idx + 1;
		}
		return (0);
	}

	if (idx != nv - 1) {
		cmn_err(CE_WARN, "elfcore: core dump failed for "
		    "process %d; address space is changing",
		    ctx->ecc_p->p_pid);
		return (EIO);
	}

	v[idx].sh_name = shstrtab_ndx(&shstrtab, STR_SHSTRTAB);
	v[idx].sh_size = shstrtab_size(&shstrtab);
	v[idx].sh_addralign = 1;
	v[idx].sh_offset = ctx->ecc_doffset;
	v[idx].sh_flags = SHF_STRINGS;
	v[idx].sh_type = SHT_STRTAB;

	elf_ctx_resize_scratch(ctx, v[idx].sh_size);
	VERIFY3U(ctx->ecc_bufsz, >=, v[idx].sh_size);
	shstrtab_dump(&shstrtab, ctx->ecc_buf);

	error = core_write(ctx->ecc_vp, UIO_SYSSPACE, ctx->ecc_doffset,
	    ctx->ecc_buf, v[idx].sh_size, ctx->ecc_rlimit, ctx->ecc_credp);
	if (error == 0) {
		ctx->ecc_doffset += v[idx].sh_size;
	}

	return (error);
}

int
elfcore(vnode_t *vp, proc_t *p, cred_t *credp, rlim64_t rlimit, int sig,
    core_content_t content)
{
	u_offset_t poffset, soffset, doffset;
	int error;
	uint_t i, nphdrs, nshdrs;
	struct seg *seg;
	struct as *as = p->p_as;
	void *bigwad;
	size_t bigsize, phdrsz, shdrsz;
	Ehdr *ehdr;
	Phdr *phdr;
	Shdr shdr0;
	caddr_t brkbase, stkbase;
	size_t brksize, stksize;
	boolean_t overflowed = B_FALSE, retried = B_FALSE;
	klwp_t *lwp = ttolwp(curthread);
	elf_core_ctx_t ctx = {
		.ecc_vp = vp,
		.ecc_p = p,
		.ecc_credp = credp,
		.ecc_rlimit = rlimit,
		.ecc_content = content,
		.ecc_doffset = 0,
		.ecc_buf = NULL,
		.ecc_bufsz = 0
	};

top:
	/*
	 * Make sure we have everything we need (registers, etc.).
	 * All other lwps have already stopped and are in an orderly state.
	 */
	ASSERT(p == ttoproc(curthread));
	prstop(0, 0);

	AS_LOCK_ENTER(as, RW_WRITER);
	nphdrs = prnsegs(as, 0) + 2;		/* two CORE note sections */

	/*
	 * Count the number of section headers we're going to need.
	 */
	nshdrs = 0;
	if (content & (CC_CONTENT_CTF | CC_CONTENT_SYMTAB)) {
<<<<<<< HEAD
		VERIFY0(elf_process_scns(&ctx, NULL, 0, &nshdrs));
=======
		(void) process_scns(content, p, credp, NULL, NULL, 0, 0,
		    NULL, &nshdrs);
>>>>>>> 995a963f
	}
	AS_LOCK_EXIT(as);

	/*
	 * The core file contents may require zero section headers, but if
	 * we overflow the 16 bits allotted to the program header count in
	 * the ELF header, we'll need that program header at index zero.
	 */
	if (nshdrs == 0 && nphdrs >= PN_XNUM) {
		nshdrs = 1;
	}

	/*
	 * Allocate a buffer which is sized adequately to hold the ehdr, phdrs
	 * or shdrs needed to produce the core file.  It is used for the three
	 * tasks sequentially, not simultaneously, so it does not need space
	 * for all three data at once, only the largest one.
	 */
	VERIFY(nphdrs >= 2);
	phdrsz = nphdrs * sizeof (Phdr);
	shdrsz = nshdrs * sizeof (Shdr);
	bigsize = MAX(sizeof (Ehdr), MAX(phdrsz, shdrsz));
	bigwad = kmem_alloc(bigsize, KM_SLEEP);

	ehdr = (Ehdr *)bigwad;
	bzero(ehdr, sizeof (*ehdr));

	ehdr->e_ident[EI_MAG0] = ELFMAG0;
	ehdr->e_ident[EI_MAG1] = ELFMAG1;
	ehdr->e_ident[EI_MAG2] = ELFMAG2;
	ehdr->e_ident[EI_MAG3] = ELFMAG3;
	ehdr->e_ident[EI_CLASS] = ELFCLASS;
	ehdr->e_type = ET_CORE;

#if !defined(_LP64) || defined(_ELF32_COMPAT)

#if defined(__sparc)
	ehdr->e_ident[EI_DATA] = ELFDATA2MSB;
	ehdr->e_machine = EM_SPARC;
#elif defined(__i386) || defined(__i386_COMPAT)
	ehdr->e_ident[EI_DATA] = ELFDATA2LSB;
	ehdr->e_machine = EM_386;
#else
#error "no recognized machine type is defined"
#endif

#else	/* !defined(_LP64) || defined(_ELF32_COMPAT) */

#if defined(__sparc)
	ehdr->e_ident[EI_DATA] = ELFDATA2MSB;
	ehdr->e_machine = EM_SPARCV9;
#elif defined(__amd64)
	ehdr->e_ident[EI_DATA] = ELFDATA2LSB;
	ehdr->e_machine = EM_AMD64;
#else
#error "no recognized 64-bit machine type is defined"
#endif

#endif	/* !defined(_LP64) || defined(_ELF32_COMPAT) */

	poffset = sizeof (Ehdr);
	soffset = sizeof (Ehdr) + phdrsz;
	doffset = sizeof (Ehdr) + phdrsz + shdrsz;
	bzero(&shdr0, sizeof (shdr0));

	/*
	 * If the count of program headers or section headers or the index
	 * of the section string table can't fit in the mere 16 bits
	 * shortsightedly allotted to them in the ELF header, we use the
	 * extended formats and put the real values in the section header
	 * as index 0.
	 */
	if (nphdrs >= PN_XNUM) {
		ehdr->e_phnum = PN_XNUM;
		shdr0.sh_info = nphdrs;
	} else {
		ehdr->e_phnum = (unsigned short)nphdrs;
	}

	if (nshdrs > 0) {
		if (nshdrs >= SHN_LORESERVE) {
			ehdr->e_shnum = 0;
			shdr0.sh_size = nshdrs;
		} else {
			ehdr->e_shnum = (unsigned short)nshdrs;
		}

		if (nshdrs - 1 >= SHN_LORESERVE) {
			ehdr->e_shstrndx = SHN_XINDEX;
			shdr0.sh_link = nshdrs - 1;
		} else {
			ehdr->e_shstrndx = (unsigned short)(nshdrs - 1);
		}

		ehdr->e_shoff = soffset;
		ehdr->e_shentsize = sizeof (Shdr);
	}

	ehdr->e_version = EV_CURRENT;
	ehdr->e_ehsize = sizeof (Ehdr);
	ehdr->e_phoff = poffset;
	ehdr->e_phentsize = sizeof (Phdr);

	if (error = core_write(vp, UIO_SYSSPACE, (offset_t)0, ehdr,
	    sizeof (Ehdr), rlimit, credp)) {
		goto done;
	}

	phdr = (Phdr *)bigwad;
	bzero(phdr, phdrsz);

	setup_old_note_header(&phdr[0], p);
	phdr[0].p_offset = doffset = roundup(doffset, sizeof (Word));
	doffset += phdr[0].p_filesz;

	setup_note_header(&phdr[1], p);
	phdr[1].p_offset = doffset = roundup(doffset, sizeof (Word));
	doffset += phdr[1].p_filesz;

	mutex_enter(&p->p_lock);

	brkbase = p->p_brkbase;
	brksize = p->p_brksize;

	stkbase = p->p_usrstack - p->p_stksize;
	stksize = p->p_stksize;

	mutex_exit(&p->p_lock);

	AS_LOCK_ENTER(as, RW_WRITER);
	i = 2;
	for (seg = AS_SEGFIRST(as); seg != NULL; seg = AS_SEGNEXT(as, seg)) {
		caddr_t eaddr = seg->s_base + pr_getsegsize(seg, 0);
		caddr_t saddr, naddr;
		void *tmp = NULL;
		extern struct seg_ops segspt_shmops;

		if ((seg->s_flags & S_HOLE) != 0) {
			continue;
		}

		for (saddr = seg->s_base; saddr < eaddr; saddr = naddr) {
			uint_t prot;
			size_t size;
			int type;
			vnode_t *mvp;

			prot = pr_getprot(seg, 0, &tmp, &saddr, &naddr, eaddr);
			prot &= PROT_READ | PROT_WRITE | PROT_EXEC;
			if ((size = (size_t)(naddr - saddr)) == 0) {
				ASSERT(tmp == NULL);
				continue;
			} else if (i == nphdrs) {
				pr_getprot_done(&tmp);
				overflowed = B_TRUE;
				break;
			}
			phdr[i].p_type = PT_LOAD;
			phdr[i].p_vaddr = (Addr)(uintptr_t)saddr;
			phdr[i].p_memsz = size;
			if (prot & PROT_READ)
				phdr[i].p_flags |= PF_R;
			if (prot & PROT_WRITE)
				phdr[i].p_flags |= PF_W;
			if (prot & PROT_EXEC)
				phdr[i].p_flags |= PF_X;

			/*
			 * Figure out which mappings to include in the core.
			 */
			type = SEGOP_GETTYPE(seg, saddr);

			if (saddr == stkbase && size == stksize) {
				if (!(content & CC_CONTENT_STACK))
					goto exclude;

			} else if (saddr == brkbase && size == brksize) {
				if (!(content & CC_CONTENT_HEAP))
					goto exclude;

			} else if (seg->s_ops == &segspt_shmops) {
				if (type & MAP_NORESERVE) {
					if (!(content & CC_CONTENT_DISM))
						goto exclude;
				} else {
					if (!(content & CC_CONTENT_ISM))
						goto exclude;
				}

			} else if (seg->s_ops != &segvn_ops) {
				goto exclude;

			} else if (type & MAP_SHARED) {
				if (shmgetid(p, saddr) != SHMID_NONE) {
					if (!(content & CC_CONTENT_SHM))
						goto exclude;

				} else if (SEGOP_GETVP(seg, seg->s_base,
				    &mvp) != 0 || mvp == NULL ||
				    mvp->v_type != VREG) {
					if (!(content & CC_CONTENT_SHANON))
						goto exclude;

				} else {
					if (!(content & CC_CONTENT_SHFILE))
						goto exclude;
				}

			} else if (SEGOP_GETVP(seg, seg->s_base, &mvp) != 0 ||
			    mvp == NULL || mvp->v_type != VREG) {
				if (!(content & CC_CONTENT_ANON))
					goto exclude;

			} else if (prot == (PROT_READ | PROT_EXEC)) {
				if (!(content & CC_CONTENT_TEXT))
					goto exclude;

			} else if (prot == PROT_READ) {
				if (!(content & CC_CONTENT_RODATA))
					goto exclude;

			} else {
				if (!(content & CC_CONTENT_DATA))
					goto exclude;
			}

			doffset = roundup(doffset, sizeof (Word));
			phdr[i].p_offset = doffset;
			phdr[i].p_filesz = size;
			doffset += size;
exclude:
			i++;
		}
		VERIFY(tmp == NULL);
		if (overflowed)
			break;
	}
	AS_LOCK_EXIT(as);

	if (overflowed || i != nphdrs) {
		if (!retried) {
			retried = B_TRUE;
			overflowed = B_FALSE;
			kmem_free(bigwad, bigsize);
			goto top;
		}
		cmn_err(CE_WARN, "elfcore: core dump failed for "
		    "process %d; address space is changing", p->p_pid);
		error = EIO;
		goto done;
	}

	if ((error = core_write(vp, UIO_SYSSPACE, poffset,
	    phdr, phdrsz, rlimit, credp)) != 0) {
		goto done;
	}

	if ((error = write_old_elfnotes(p, sig, vp, phdr[0].p_offset, rlimit,
	    credp)) != 0) {
		goto done;
	}
	if ((error = write_elfnotes(p, sig, vp, phdr[1].p_offset, rlimit,
	    credp, content)) != 0) {
		goto done;
	}

	for (i = 2; i < nphdrs; i++) {
		prkillinfo_t killinfo;
		sigqueue_t *sq;
		int sig, j;

		if (phdr[i].p_filesz == 0)
			continue;

		/*
		 * If dumping out this segment fails, rather than failing
		 * the core dump entirely, we reset the size of the mapping
		 * to zero to indicate that the data is absent from the core
		 * file and or in the PF_SUNW_FAILURE flag to differentiate
		 * this from mappings that were excluded due to the core file
		 * content settings.
		 */
		if ((error = core_seg(p, vp, phdr[i].p_offset,
		    (caddr_t)(uintptr_t)phdr[i].p_vaddr, phdr[i].p_filesz,
		    rlimit, credp)) == 0) {
			continue;
		}

		if ((sig = lwp->lwp_cursig) == 0) {
			/*
			 * We failed due to something other than a signal.
			 * Since the space reserved for the segment is now
			 * unused, we stash the errno in the first four
			 * bytes. This undocumented interface will let us
			 * understand the nature of the failure.
			 */
			(void) core_write(vp, UIO_SYSSPACE, phdr[i].p_offset,
			    &error, sizeof (error), rlimit, credp);

			phdr[i].p_filesz = 0;
			phdr[i].p_flags |= PF_SUNW_FAILURE;
			if ((error = core_write(vp, UIO_SYSSPACE,
			    poffset + sizeof (Phdr) * i, &phdr[i],
			    sizeof (Phdr), rlimit, credp)) != 0)
				goto done;

			continue;
		}

		/*
		 * We took a signal.  We want to abort the dump entirely, but
		 * we also want to indicate what failed and why.  We therefore
		 * use the space reserved for the first failing segment to
		 * write our error (which, for purposes of compatability with
		 * older core dump readers, we set to EINTR) followed by any
		 * siginfo associated with the signal.
		 */
		bzero(&killinfo, sizeof (killinfo));
		killinfo.prk_error = EINTR;

		sq = sig == SIGKILL ? curproc->p_killsqp : lwp->lwp_curinfo;

		if (sq != NULL) {
			bcopy(&sq->sq_info, &killinfo.prk_info,
			    sizeof (sq->sq_info));
		} else {
			killinfo.prk_info.si_signo = lwp->lwp_cursig;
			killinfo.prk_info.si_code = SI_NOINFO;
		}

#if (defined(_SYSCALL32_IMPL) || defined(_LP64))
		/*
		 * If this is a 32-bit process, we need to translate from the
		 * native siginfo to the 32-bit variant.  (Core readers must
		 * always have the same data model as their target or must
		 * be aware of -- and compensate for -- data model differences.)
		 */
		if (curproc->p_model == DATAMODEL_ILP32) {
			siginfo32_t si32;

			siginfo_kto32((k_siginfo_t *)&killinfo.prk_info, &si32);
			bcopy(&si32, &killinfo.prk_info, sizeof (si32));
		}
#endif

		(void) core_write(vp, UIO_SYSSPACE, phdr[i].p_offset,
		    &killinfo, sizeof (killinfo), rlimit, credp);

		/*
		 * For the segment on which we took the signal, indicate that
		 * its data now refers to a siginfo.
		 */
		phdr[i].p_filesz = 0;
		phdr[i].p_flags |= PF_SUNW_FAILURE | PF_SUNW_KILLED |
		    PF_SUNW_SIGINFO;

		/*
		 * And for every other segment, indicate that its absence
		 * is due to a signal.
		 */
		for (j = i + 1; j < nphdrs; j++) {
			phdr[j].p_filesz = 0;
			phdr[j].p_flags |= PF_SUNW_FAILURE | PF_SUNW_KILLED;
		}

		/*
		 * Finally, write out our modified program headers.
		 */
		if ((error = core_write(vp, UIO_SYSSPACE,
		    poffset + sizeof (Phdr) * i, &phdr[i],
		    sizeof (Phdr) * (nphdrs - i), rlimit, credp)) != 0) {
			goto done;
		}

		break;
	}

	if (nshdrs > 0) {
		Shdr *shdr = (Shdr *)bigwad;

		bzero(shdr, shdrsz);
		if (nshdrs > 1) {
			ctx.ecc_doffset = doffset;
			AS_LOCK_ENTER(as, RW_WRITER);
			error = elf_process_scns(&ctx, shdr, nshdrs, NULL);
			AS_LOCK_EXIT(as);
			if (error != 0) {
				goto done;
			}
		}
		/* Copy any extended format data destined for the first shdr */
		bcopy(&shdr0, shdr, sizeof (shdr0));

		error = core_write(vp, UIO_SYSSPACE, soffset, shdr, shdrsz,
		    rlimit, credp);
	}

done:
	if (ctx.ecc_bufsz != 0) {
		kmem_free(ctx.ecc_buf, ctx.ecc_bufsz);
	}
	kmem_free(bigwad, bigsize);
	return (error);
}

#ifndef	_ELF32_COMPAT

static struct execsw esw = {
#ifdef	_LP64
	elf64magicstr,
#else	/* _LP64 */
	elf32magicstr,
#endif	/* _LP64 */
	0,
	5,
	elfexec,
	elfcore
};

static struct modlexec modlexec = {
	&mod_execops, "exec module for elf", &esw
};

#ifdef	_LP64
extern int elf32exec(vnode_t *vp, execa_t *uap, uarg_t *args,
			intpdata_t *idatap, int level, size_t *execsz,
			int setid, caddr_t exec_file, cred_t *cred,
			int *brand_action);
extern int elf32core(vnode_t *vp, proc_t *p, cred_t *credp,
			rlim64_t rlimit, int sig, core_content_t content);

static struct execsw esw32 = {
	elf32magicstr,
	0,
	5,
	elf32exec,
	elf32core
};

static struct modlexec modlexec32 = {
	&mod_execops, "32-bit exec module for elf", &esw32
};
#endif	/* _LP64 */

static struct modlinkage modlinkage = {
	MODREV_1,
	(void *)&modlexec,
#ifdef	_LP64
	(void *)&modlexec32,
#endif	/* _LP64 */
	NULL
};

int
_init(void)
{
	return (mod_install(&modlinkage));
}

int
_fini(void)
{
	return (mod_remove(&modlinkage));
}

int
_info(struct modinfo *modinfop)
{
	return (mod_info(&modlinkage, modinfop));
}

#endif	/* !_ELF32_COMPAT */<|MERGE_RESOLUTION|>--- conflicted
+++ resolved
@@ -2300,12 +2300,7 @@
 	 */
 	nshdrs = 0;
 	if (content & (CC_CONTENT_CTF | CC_CONTENT_SYMTAB)) {
-<<<<<<< HEAD
 		VERIFY0(elf_process_scns(&ctx, NULL, 0, &nshdrs));
-=======
-		(void) process_scns(content, p, credp, NULL, NULL, 0, 0,
-		    NULL, &nshdrs);
->>>>>>> 995a963f
 	}
 	AS_LOCK_EXIT(as);
 
