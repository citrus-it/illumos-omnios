--- conflicted
+++ resolved
@@ -572,12 +572,12 @@
 		 *	AT_BASE
 		 *	AT_FLAGS
 		 *	AT_PAGESZ
-		 *	AT_RANDOM
+		 *	AT_RANDOM	(added in stk_copyout)
 		 *	AT_SUN_AUXFLAGS
 		 *	AT_SUN_HWCAP
 		 *	AT_SUN_HWCAP2
-		 *	AT_SUN_PLATFORM (added in stk_copyout)
-		 *	AT_SUN_EXECNAME (added in stk_copyout)
+		 *	AT_SUN_PLATFORM	(added in stk_copyout)
+		 *	AT_SUN_EXECNAME	(added in stk_copyout)
 		 *	AT_NULL
 		 *
 		 * total == 10
@@ -595,13 +595,8 @@
 			 *
 			 * total = 5
 			 */
-<<<<<<< HEAD
 			args->auxsize = (10 + 5) * sizeof (aux_entry_t);
-		} else if (hasdy) {
-=======
-			args->auxsize = (9 + 5) * sizeof (aux_entry_t);
 		} else if (hasintp) {
->>>>>>> 6cedfc39
 			/*
 			 * Has PT_INTERP but no PT_PHDR
 			 *
@@ -735,7 +730,8 @@
 	aux = bigwad->elfargs;
 	/*
 	 * Move args to the user's stack.
-	 * This can fill in the AT_SUN_PLATFORM and AT_SUN_EXECNAME aux entries.
+	 * This can fill in the AT_SUN_PLATFORM, AT_SUN_EXECNAME and AT_RANDOM
+	 * aux entries.
 	 */
 	if ((error = exec_args(uap, args, idatap, (void **)&aux)) != 0) {
 		if (error == -1) {
@@ -762,7 +758,6 @@
 	    len, execsz, &brksize)) != 0)
 		goto bad;
 
-<<<<<<< HEAD
 	if (uphdr != NULL) {
 		/*
 		 * Our uphdr has been dynamically allocated if (and only if)
@@ -771,10 +766,7 @@
 		dynuphdr = (uphdr->p_flags == 0);
 	}
 
-	if (uphdr != NULL && dyphdr == NULL)
-=======
 	if (uphdr != NULL && intphdr == NULL)
->>>>>>> 6cedfc39
 		goto bad;
 
 	if (dtrphdr != NULL && dtrace_safe_phdr(dtrphdr, args, voffset) != 0) {
@@ -788,11 +780,7 @@
 		char		*p;
 		struct vnode	*nvp;
 
-<<<<<<< HEAD
-		dlnsize = dyphdr->p_filesz + nsize;
-=======
-		dlnsize = intphdr->p_filesz;
->>>>>>> 6cedfc39
+		dlnsize = intphdr->p_filesz + nsize;
 
 		if (dlnsize > MAXPATHLEN || dlnsize <= 0)
 			goto bad;
@@ -805,15 +793,9 @@
 		/*
 		 * Read in "interpreter" pathname.
 		 */
-<<<<<<< HEAD
 		if ((error = vn_rdwr(UIO_READ, vp, dlnp + nsize,
-		    dyphdr->p_filesz, (offset_t)dyphdr->p_offset, UIO_SYSSPACE,
-		    0, (rlim64_t)0, CRED(), &resid)) != 0) {
-=======
-		if ((error = vn_rdwr(UIO_READ, vp, dlnp, intphdr->p_filesz,
-		    (offset_t)intphdr->p_offset, UIO_SYSSPACE, 0, (rlim64_t)0,
-		    CRED(), &resid)) != 0) {
->>>>>>> 6cedfc39
+		    intphdr->p_filesz, (offset_t)intphdr->p_offset,
+		    UIO_SYSSPACE, 0, (rlim64_t)0, CRED(), &resid)) != 0) {
 			uprintf("%s: Cannot obtain interpreter pathname\n",
 			    exec_file);
 			goto bad;
@@ -990,8 +972,8 @@
 		int auxf = AF_SUN_HWCAPVERIFY;
 
 		/*
-		 * Note: AT_SUN_PLATFORM and AT_RANDOM were filled in via
-		 * exec_args()
+		 * Note: AT_SUN_PLATFORM, AT_SUN_EXECNAME and AT_RANDOM were
+		 * filled in via exec_args()
 		 */
 		ADDAUX(aux, AT_BASE, voffset)
 		ADDAUX(aux, AT_FLAGS, at_flags)
@@ -1033,7 +1015,6 @@
 		    (char *)bigwad->elfargs));
 		ADDAUX(aux, AT_SUN_AUXFLAGS, auxf);
 
-<<<<<<< HEAD
 		/*
 		 * Record information about the real and effective user and
 		 * group IDs.
@@ -1045,8 +1026,6 @@
 			ADDAUX(aux, AT_SUN_RGID, crgetrgid(cred));
 		}
 
-=======
->>>>>>> 6cedfc39
 		/*
 		 * Hardware capability flag word (performance hints)
 		 * Used for choosing faster library routines.
@@ -1524,9 +1503,7 @@
 	extern int use_brk_lpg;
 
 	if (ehdr->e_type == ET_DYN) {
-<<<<<<< HEAD
 		caddr_t vaddr;
-=======
 		secflagset_t flags = 0;
 		/*
 		 * Obtain the virtual address of a hole in the
@@ -1539,7 +1516,6 @@
 		if (addr == NULL)
 			return (ENOMEM);
 		*voffset = (intptr_t)addr;
->>>>>>> 6cedfc39
 
 		/*
 		 * Despite the fact that mmapobj(2) refuses to load them, we
@@ -1607,12 +1583,6 @@
 	for (i = nphdrs; i > 0; i--) {
 		switch (phdr->p_type) {
 		case PT_LOAD:
-<<<<<<< HEAD
-=======
-			if ((*intphdr != NULL) && (*uphdr == NULL))
-				return (0);
-
->>>>>>> 6cedfc39
 			ptload = 1;
 			prot = PROT_USER;
 			if (phdr->p_flags & PF_R)
@@ -1624,7 +1594,7 @@
 
 			addr = (caddr_t)((uintptr_t)phdr->p_vaddr + *voffset);
 
-			if ((*dyphdr != NULL) && uphdr != NULL &&
+			if ((*intphdr != NULL) && uphdr != NULL &&
 			    (*uphdr == NULL)) {
 				/*
 				 * The PT_PHDR program header is, strictly
@@ -1765,7 +1735,6 @@
 			break;
 
 		case PT_INTERP:
-<<<<<<< HEAD
 			/*
 			 * The ELF specification is unequivocal about the
 			 * PT_INTERP program header with respect to any PT_LOAD
@@ -1782,12 +1751,7 @@
 			 * deliberately do not check ptload here and always
 			 * store dyphdr to be the PT_INTERP program header.
 			 */
-			*dyphdr = phdr;
-=======
-			if (ptload)
-				goto bad;
 			*intphdr = phdr;
->>>>>>> 6cedfc39
 			break;
 
 		case PT_SHLIB:
