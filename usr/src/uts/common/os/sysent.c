--- conflicted
+++ resolved
@@ -23,11 +23,7 @@
  * Copyright (c) 1988, 2010, Oracle and/or its affiliates. All rights reserved.
  * Copyright 2012 Milan Jurik. All rights reserved.
  * Copyright (c) 2013, OmniTI Computer Consulting, Inc. All rights reserved.
-<<<<<<< HEAD
- * Copyright 2014, Joyent, Inc. All rights reserved.
-=======
  * Copyright (c) 2015, Joyent, Inc.
->>>>>>> fca543ca
  */
 
 /*	Copyright (c) 1984, 1986, 1987, 1988, 1989 AT&T	*/
