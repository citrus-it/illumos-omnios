--- conflicted
+++ resolved
@@ -22,12 +22,8 @@
  * Copyright 2009 Sun Microsystems, Inc.  All rights reserved.
  * Use is subject to license terms.
  *
-<<<<<<< HEAD
- * Copyright 2012 Nexenta Systems, Inc.  All rights reserved.
+ * Copyright 2014 Nexenta Systems, Inc.  All rights reserved.
  * Copyright (c) 2013 by Delphix. All rights reserved.
-=======
- * Copyright 2014 Nexenta Systems, Inc.  All rights reserved.
->>>>>>> cffcfaee
  */
 
 #include <sys/param.h>
