--- conflicted
+++ resolved
@@ -2043,247 +2043,6 @@
 	return (error);
 }
 
-<<<<<<< HEAD
-=======
-#if defined(__sparc)
-/*
- * Hack to support 64 bit kernels running AOUT 4.x programs.
- * This is the sizeof (struct nlist) for a 32 bit kernel.
- * Since AOUT programs are 32 bit only, they will never use the 64 bit
- * sizeof (struct nlist) and thus creating a #define is the simplest
- * way around this since this is a format which is not being updated.
- * This will be used in the place of sizeof (struct nlist) below.
- */
-#define	NLIST_SIZE	(0xC)
-
-static int
-doaoutwork(vnode_t *vp, mmapobj_result_t *mrp,
-    uint_t *num_mapped, struct exec *hdr, cred_t *fcred)
-{
-	int error;
-	size_t size;
-	size_t osize;
-	size_t nsize;	/* nlist size */
-	size_t msize;
-	size_t zfoddiff;
-	caddr_t addr;
-	caddr_t start_addr;
-	struct as *as = curproc->p_as;
-	int prot = PROT_USER | PROT_READ | PROT_EXEC;
-	uint_t mflag = MAP_PRIVATE | _MAP_LOW32;
-	offset_t off = 0;
-	int segnum = 0;
-	uint_t to_map;
-	int is_library = 0;
-	struct segvn_crargs crargs = SEGVN_ZFOD_ARGS(PROT_ZFOD, PROT_ALL);
-
-	/* Only 32bit apps supported by this file format */
-	if (get_udatamodel() != DATAMODEL_ILP32) {
-		MOBJ_STAT_ADD(aout_64bit_try);
-		return (ENOTSUP);
-	}
-
-	/* Check to see if this is a library */
-	if (hdr->a_magic == ZMAGIC && hdr->a_entry < PAGESIZE) {
-		is_library = 1;
-	}
-
-	/*
-	 * Can't execute code from "noexec" mounted filesystem.  Unlike ELF,
-	 * aout libraries are always mapped with something PROT_EXEC, so this
-	 * doesn't need to be checked for specific parts
-	 */
-	if ((vp->v_vfsp->vfs_flag & VFS_NOEXEC) != 0) {
-		MOBJ_STAT_ADD(aout_noexec);
-		return (EACCES);
-	}
-
-	/*
-	 * There are 2 ways to calculate the mapped size of executable:
-	 * 1) rounded text size + data size + bss size.
-	 * 2) starting offset for text + text size + data size + text relocation
-	 *    size + data relocation size + room for nlist data structure.
-	 *
-	 * The larger of the two sizes will be used to map this binary.
-	 */
-	osize = P2ROUNDUP(hdr->a_text, PAGESIZE) + hdr->a_data + hdr->a_bss;
-
-	off = hdr->a_magic == ZMAGIC ? 0 : sizeof (struct exec);
-
-	nsize = off + hdr->a_text + hdr->a_data + hdr->a_trsize +
-	    hdr->a_drsize + NLIST_SIZE;
-
-	size = MAX(osize, nsize);
-	if (size != nsize) {
-		nsize = 0;
-	}
-
-	/*
-	 * 1 seg for text and 1 seg for initialized data.
-	 * 1 seg for bss (if can't fit in leftover space of init data)
-	 * 1 seg for nlist if needed.
-	 */
-	to_map = 2 + (nsize ? 1 : 0) +
-	    (hdr->a_bss > PAGESIZE - P2PHASE(hdr->a_data, PAGESIZE) ? 1 : 0);
-	if (*num_mapped < to_map) {
-		*num_mapped = to_map;
-		MOBJ_STAT_ADD(aout_e2big);
-		return (E2BIG);
-	}
-
-	/* Reserve address space for the whole mapping */
-	if (is_library) {
-		/* We'll let VOP_MAP below pick our address for us */
-		addr = NULL;
-		MOBJ_STAT_ADD(aout_lib);
-	} else {
-		/*
-		 * default start address for fixed binaries from AOUT 4.x
-		 * standard.
-		 */
-		MOBJ_STAT_ADD(aout_fixed);
-		mflag |= MAP_FIXED;
-		addr = (caddr_t)0x2000;
-		as_rangelock(as);
-		if (as_gap(as, size, &addr, &size, 0, NULL) != 0) {
-			as_rangeunlock(as);
-			MOBJ_STAT_ADD(aout_addr_in_use);
-			return (EADDRINUSE);
-		}
-		crargs.flags |= MAP_NORESERVE;
-		error = as_map(as, addr, size, segvn_create, &crargs);
-		ASSERT(addr == (caddr_t)0x2000);
-		as_rangeunlock(as);
-	}
-
-	start_addr = addr;
-	osize = size;
-
-	/*
-	 * Map as large as we need, backed by file, this will be text, and
-	 * possibly the nlist segment.  We map over this mapping for bss and
-	 * initialized data segments.
-	 */
-	error = VOP_MAP(vp, off, as, &addr, size, prot, PROT_ALL,
-	    mflag, fcred, NULL);
-	if (error) {
-		if (!is_library) {
-			(void) as_unmap(as, start_addr, osize);
-		}
-		return (error);
-	}
-
-	/* pickup the value of start_addr and osize for libraries */
-	start_addr = addr;
-	osize = size;
-
-	/*
-	 * We have our initial reservation/allocation so we need to use fixed
-	 * addresses from now on.
-	 */
-	mflag |= MAP_FIXED;
-
-	mrp[0].mr_addr = addr;
-	mrp[0].mr_msize = hdr->a_text;
-	mrp[0].mr_fsize = hdr->a_text;
-	mrp[0].mr_offset = 0;
-	mrp[0].mr_prot = PROT_READ | PROT_EXEC;
-	mrp[0].mr_flags = MR_HDR_AOUT;
-
-
-	/*
-	 * Map initialized data. We are mapping over a portion of the
-	 * previous mapping which will be unmapped in VOP_MAP below.
-	 */
-	off = P2ROUNDUP((offset_t)(hdr->a_text), PAGESIZE);
-	msize = off;
-	addr += off;
-	size = hdr->a_data;
-	error = VOP_MAP(vp, off, as, &addr, size, PROT_ALL, PROT_ALL,
-	    mflag, fcred, NULL);
-	if (error) {
-		(void) as_unmap(as, start_addr, osize);
-		return (error);
-	}
-	msize += size;
-	mrp[1].mr_addr = addr;
-	mrp[1].mr_msize = size;
-	mrp[1].mr_fsize = size;
-	mrp[1].mr_offset = 0;
-	mrp[1].mr_prot = PROT_READ | PROT_WRITE | PROT_EXEC;
-	mrp[1].mr_flags = 0;
-
-	/* Need to zero out remainder of page */
-	addr += hdr->a_data;
-	zfoddiff = P2PHASE((size_t)addr, PAGESIZE);
-	if (zfoddiff) {
-		label_t ljb;
-
-		MOBJ_STAT_ADD(aout_zfoddiff);
-		zfoddiff = PAGESIZE - zfoddiff;
-		if (on_fault(&ljb)) {
-			no_fault();
-			MOBJ_STAT_ADD(aout_uzero_fault);
-			(void) as_unmap(as, start_addr, osize);
-			return (EFAULT);
-		}
-		uzero(addr, zfoddiff);
-		no_fault();
-	}
-	msize += zfoddiff;
-	segnum = 2;
-
-	/* Map bss */
-	if (hdr->a_bss > zfoddiff) {
-		struct segvn_crargs crargs =
-		    SEGVN_ZFOD_ARGS(PROT_ZFOD, PROT_ALL);
-		MOBJ_STAT_ADD(aout_map_bss);
-		addr += zfoddiff;
-		size = hdr->a_bss - zfoddiff;
-		as_rangelock(as);
-		(void) as_unmap(as, addr, size);
-		error = as_map(as, addr, size, segvn_create, &crargs);
-		as_rangeunlock(as);
-		msize += size;
-
-		if (error) {
-			MOBJ_STAT_ADD(aout_bss_fail);
-			(void) as_unmap(as, start_addr, osize);
-			return (error);
-		}
-		mrp[2].mr_addr = addr;
-		mrp[2].mr_msize = size;
-		mrp[2].mr_fsize = 0;
-		mrp[2].mr_offset = 0;
-		mrp[2].mr_prot = PROT_READ | PROT_WRITE | PROT_EXEC;
-		mrp[2].mr_flags = 0;
-
-		addr += size;
-		segnum = 3;
-	}
-
-	/*
-	 * If we have extra bits left over, we need to include that in how
-	 * much we mapped to make sure the nlist logic is correct
-	 */
-	msize = P2ROUNDUP(msize, PAGESIZE);
-
-	if (nsize && msize < nsize) {
-		MOBJ_STAT_ADD(aout_nlist);
-		mrp[segnum].mr_addr = addr;
-		mrp[segnum].mr_msize = nsize - msize;
-		mrp[segnum].mr_fsize = 0;
-		mrp[segnum].mr_offset = 0;
-		mrp[segnum].mr_prot = PROT_READ | PROT_EXEC;
-		mrp[segnum].mr_flags = 0;
-	}
-
-	*num_mapped = to_map;
-	return (0);
-}
-#endif
-
->>>>>>> 5e069aaf
 /*
  * These are the two types of files that we can interpret and we want to read
  * in enough info to cover both types when looking at the initial header.
