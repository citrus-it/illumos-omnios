--- conflicted
+++ resolved
@@ -25,11 +25,7 @@
  */
 
 /*
-<<<<<<< HEAD
- * Copyright 2017 Joyent, Inc.
-=======
  * Copyright 2020 Joyent, Inc.
->>>>>>> b30f02de
  */
 
 #include <sys/timer.h>
@@ -213,14 +209,9 @@
 	}
 
 	mutex_enter(&p->p_lock);
-<<<<<<< HEAD
-	if (p->p_itimer == NULL || tid >= p->p_itimer_sz ||
-	    (it = p->p_itimer[tid]) == NULL) {
-=======
 
 	if ((itp = p->p_itimer) == NULL || tid >= p->p_itimer_sz ||
 	    (it = itp[tid]) == NULL) {
->>>>>>> b30f02de
 		mutex_exit(&p->p_lock);
 		return (NULL);
 	}
@@ -492,16 +483,6 @@
 }
 
 /*
-<<<<<<< HEAD
- * Allocate an itimer_t and find and appropriate slot for it in p_itimer.
- * Acquires p_lock and holds it on return, regardless of success.
- */
-static itimer_t *
-timer_alloc(proc_t *p, timer_t *id)
-{
-	itimer_t *it, **itp = NULL;
-	uint_t i;
-=======
  * Find an unused (i.e. NULL) entry in p->p_itimer and set *id to the
  * index of the unused entry, growing p->p_itimer as necessary (up to timer_max
  * entries). Returns B_TRUE (with *id set) on success, B_FALSE on failure
@@ -617,7 +598,6 @@
 	timer_t i;
 	port_notify_t tim_pnevp;
 	port_kevent_t *pkevp = NULL;
->>>>>>> b30f02de
 
 	ASSERT(MUTEX_NOT_HELD(&p->p_lock));
 
@@ -740,14 +720,6 @@
 	sigq = kmem_zalloc(sizeof (sigqueue_t), KM_SLEEP);
 
 	/*
-<<<<<<< HEAD
-	 * Allocate a timer and choose a slot for it. This acquires p_lock.
-	 */
-	it = timer_alloc(p, &tid);
-	ASSERT(MUTEX_HELD(&p->p_lock));
-
-	if (it == NULL) {
-=======
 	 * Allocate a timer and choose a slot for it.
 	 */
 	it = kmem_cache_alloc(clock_timer_cache, KM_SLEEP);
@@ -756,21 +728,12 @@
 
 	mutex_enter(&p->p_lock);
 	if (!timer_get_id(p, &i)) {
->>>>>>> b30f02de
 		mutex_exit(&p->p_lock);
 		kmem_free(sigq, sizeof (sigqueue_t));
-<<<<<<< HEAD
-		return (EAGAIN);
-	}
-
-	ASSERT(tid < p->p_itimer_sz && p->p_itimer[tid] == NULL);
-	ASSERT(evp != NULL);
-=======
 		return (set_errno(EAGAIN));
 	}
 
 	ASSERT(i < p->p_itimer_sz && p->p_itimer[i] == NULL);
->>>>>>> b30f02de
 
 	/*
 	 * If we develop other notification mechanisms, this will need
@@ -790,13 +753,8 @@
 	it->it_backend = backend;
 	it->it_lock = ITLK_LOCKED;
 
-<<<<<<< HEAD
-	if (evp->sigev_notify == SIGEV_THREAD ||
-	    evp->sigev_notify == SIGEV_PORT) {
-=======
 	if (ev.sigev_notify == SIGEV_THREAD ||
 	    ev.sigev_notify == SIGEV_PORT) {
->>>>>>> b30f02de
 		int port;
 		port_kevent_t *pkevp = NULL;
 
@@ -856,11 +814,7 @@
 	}
 
 	/* Populate the slot now that the timer is prepped. */
-<<<<<<< HEAD
-	p->p_itimer[tid] = it;
-=======
 	p->p_itimer[i] = it;
->>>>>>> b30f02de
 	mutex_exit(&p->p_lock);
 
 	/*
@@ -1125,11 +1079,7 @@
 	}
 
 	for (i = 0; i < p->p_itimer_sz; i++) {
-<<<<<<< HEAD
-		if ((it = p->p_itimer[i]) == NULL) {
-=======
 		if ((it = itp[i]) == NULL)
->>>>>>> b30f02de
 			continue;
 		}
 
@@ -1176,11 +1126,7 @@
 	}
 
 	for (i = 0; i < p->p_itimer_sz; i++) {
-<<<<<<< HEAD
-		if ((it = p->p_itimer[i]) == NULL)
-=======
 		if ((it = itp[i]) == NULL)
->>>>>>> b30f02de
 			continue;
 
 		/* This may drop p_lock temporarily. */
