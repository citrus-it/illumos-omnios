--- conflicted
+++ resolved
@@ -20,11 +20,8 @@
  */
 /*
  * Copyright (c) 1994, 2010, Oracle and/or its affiliates. All rights reserved.
-<<<<<<< HEAD
  * Copyright (c) 2012, 2015 by Delphix. All rights reserved.
-=======
  * Copyright 2015 Nexenta Systems, Inc.  All rights reserved.
->>>>>>> 1d3f896f
  */
 
 /*
@@ -1512,7 +1509,7 @@
 
 static void
 kmem_log_event(kmem_log_header_t *lp, kmem_cache_t *cp,
-	kmem_slab_t *sp, void *addr)
+    kmem_slab_t *sp, void *addr)
 {
 	kmem_bufctl_audit_t bca;
 
@@ -2174,13 +2171,6 @@
 }
 
 /*
-<<<<<<< HEAD
- * Setting it this high (1GB) casues the explicit kpreempt to have
- * very little effect.  Setting it to 1MB causes us to call
- * kpreempt() approximately every 2 milliseconds.
- */
-size_t kmem_reap_preempt_bytes = 1024 * 1024 * 1024;
-=======
  * Set the working set statistics for cp's depot to zero.  (Everything is
  * eligible for reaping.)
  */
@@ -2194,7 +2184,13 @@
 	cp->cache_empty.ml_min = cp->cache_empty.ml_total;
 	mutex_exit(&cp->cache_depot_lock);
 }
->>>>>>> 1d3f896f
+
+/*
+ * Setting it this high (1GB) casues the explicit kpreempt to have
+ * very little effect.  Setting it to 1MB causes us to call
+ * kpreempt() approximately every 2 milliseconds.
+ */
+size_t kmem_reap_preempt_bytes = 1024 * 1024 * 1024;
 
 /*
  * Reap all magazines that have fallen out of the depot's working set.
