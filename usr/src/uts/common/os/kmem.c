/*
 * CDDL HEADER START
 *
 * The contents of this file are subject to the terms of the
 * Common Development and Distribution License (the "License").
 * You may not use this file except in compliance with the License.
 *
 * You can obtain a copy of the license at usr/src/OPENSOLARIS.LICENSE
 * or http://www.opensolaris.org/os/licensing.
 * See the License for the specific language governing permissions
 * and limitations under the License.
 *
 * When distributing Covered Code, include this CDDL HEADER in each
 * file and include the License file at usr/src/OPENSOLARIS.LICENSE.
 * If applicable, add the following below this CDDL HEADER, with the
 * fields enclosed by brackets "[]" replaced with your own identifying
 * information: Portions Copyright [yyyy] [name of copyright owner]
 *
 * CDDL HEADER END
 */
/*
 * Copyright (c) 1994, 2010, Oracle and/or its affiliates. All rights reserved.
<<<<<<< HEAD
 * Copyright 2013 Nexenta Systems, Inc.  All rights reserved.
=======
 * Copyright 2015 Nexenta Systems, Inc.  All rights reserved.
>>>>>>> e7e978b1
 */

/*
 * Kernel memory allocator, as described in the following two papers and a
 * statement about the consolidator:
 *
 * Jeff Bonwick,
 * The Slab Allocator: An Object-Caching Kernel Memory Allocator.
 * Proceedings of the Summer 1994 Usenix Conference.
 * Available as /shared/sac/PSARC/1994/028/materials/kmem.pdf.
 *
 * Jeff Bonwick and Jonathan Adams,
 * Magazines and vmem: Extending the Slab Allocator to Many CPUs and
 * Arbitrary Resources.
 * Proceedings of the 2001 Usenix Conference.
 * Available as /shared/sac/PSARC/2000/550/materials/vmem.pdf.
 *
 * kmem Slab Consolidator Big Theory Statement:
 *
 * 1. Motivation
 *
 * As stated in Bonwick94, slabs provide the following advantages over other
 * allocation structures in terms of memory fragmentation:
 *
 *  - Internal fragmentation (per-buffer wasted space) is minimal.
 *  - Severe external fragmentation (unused buffers on the free list) is
 *    unlikely.
 *
 * Segregating objects by size eliminates one source of external fragmentation,
 * and according to Bonwick:
 *
 *   The other reason that slabs reduce external fragmentation is that all
 *   objects in a slab are of the same type, so they have the same lifetime
 *   distribution. The resulting segregation of short-lived and long-lived
 *   objects at slab granularity reduces the likelihood of an entire page being
 *   held hostage due to a single long-lived allocation [Barrett93, Hanson90].
 *
 * While unlikely, severe external fragmentation remains possible. Clients that
 * allocate both short- and long-lived objects from the same cache cannot
 * anticipate the distribution of long-lived objects within the allocator's slab
 * implementation. Even a small percentage of long-lived objects distributed
 * randomly across many slabs can lead to a worst case scenario where the client
 * frees the majority of its objects and the system gets back almost none of the
 * slabs. Despite the client doing what it reasonably can to help the system
 * reclaim memory, the allocator cannot shake free enough slabs because of
 * lonely allocations stubbornly hanging on. Although the allocator is in a
 * position to diagnose the fragmentation, there is nothing that the allocator
 * by itself can do about it. It only takes a single allocated object to prevent
 * an entire slab from being reclaimed, and any object handed out by
 * kmem_cache_alloc() is by definition in the client's control. Conversely,
 * although the client is in a position to move a long-lived object, it has no
 * way of knowing if the object is causing fragmentation, and if so, where to
 * move it. A solution necessarily requires further cooperation between the
 * allocator and the client.
 *
 * 2. Move Callback
 *
 * The kmem slab consolidator therefore adds a move callback to the
 * allocator/client interface, improving worst-case external fragmentation in
 * kmem caches that supply a function to move objects from one memory location
 * to another. In a situation of low memory kmem attempts to consolidate all of
 * a cache's slabs at once; otherwise it works slowly to bring external
 * fragmentation within the 1/8 limit guaranteed for internal fragmentation,
 * thereby helping to avoid a low memory situation in the future.
 *
 * The callback has the following signature:
 *
 *   kmem_cbrc_t move(void *old, void *new, size_t size, void *user_arg)
 *
 * It supplies the kmem client with two addresses: the allocated object that
 * kmem wants to move and a buffer selected by kmem for the client to use as the
 * copy destination. The callback is kmem's way of saying "Please get off of
 * this buffer and use this one instead." kmem knows where it wants to move the
 * object in order to best reduce fragmentation. All the client needs to know
 * about the second argument (void *new) is that it is an allocated, constructed
 * object ready to take the contents of the old object. When the move function
 * is called, the system is likely to be low on memory, and the new object
 * spares the client from having to worry about allocating memory for the
 * requested move. The third argument supplies the size of the object, in case a
 * single move function handles multiple caches whose objects differ only in
 * size (such as zio_buf_512, zio_buf_1024, etc). Finally, the same optional
 * user argument passed to the constructor, destructor, and reclaim functions is
 * also passed to the move callback.
 *
 * 2.1 Setting the Move Callback
 *
 * The client sets the move callback after creating the cache and before
 * allocating from it:
 *
 *	object_cache = kmem_cache_create(...);
 *      kmem_cache_set_move(object_cache, object_move);
 *
 * 2.2 Move Callback Return Values
 *
 * Only the client knows about its own data and when is a good time to move it.
 * The client is cooperating with kmem to return unused memory to the system,
 * and kmem respectfully accepts this help at the client's convenience. When
 * asked to move an object, the client can respond with any of the following:
 *
 *   typedef enum kmem_cbrc {
 *           KMEM_CBRC_YES,
 *           KMEM_CBRC_NO,
 *           KMEM_CBRC_LATER,
 *           KMEM_CBRC_DONT_NEED,
 *           KMEM_CBRC_DONT_KNOW
 *   } kmem_cbrc_t;
 *
 * The client must not explicitly kmem_cache_free() either of the objects passed
 * to the callback, since kmem wants to free them directly to the slab layer
 * (bypassing the per-CPU magazine layer). The response tells kmem which of the
 * objects to free:
 *
 *       YES: (Did it) The client moved the object, so kmem frees the old one.
 *        NO: (Never) The client refused, so kmem frees the new object (the
 *            unused copy destination). kmem also marks the slab of the old
 *            object so as not to bother the client with further callbacks for
 *            that object as long as the slab remains on the partial slab list.
 *            (The system won't be getting the slab back as long as the
 *            immovable object holds it hostage, so there's no point in moving
 *            any of its objects.)
 *     LATER: The client is using the object and cannot move it now, so kmem
 *            frees the new object (the unused copy destination). kmem still
 *            attempts to move other objects off the slab, since it expects to
 *            succeed in clearing the slab in a later callback. The client
 *            should use LATER instead of NO if the object is likely to become
 *            movable very soon.
 * DONT_NEED: The client no longer needs the object, so kmem frees the old along
 *            with the new object (the unused copy destination). This response
 *            is the client's opportunity to be a model citizen and give back as
 *            much as it can.
 * DONT_KNOW: The client does not know about the object because
 *            a) the client has just allocated the object and not yet put it
 *               wherever it expects to find known objects
 *            b) the client has removed the object from wherever it expects to
 *               find known objects and is about to free it, or
 *            c) the client has freed the object.
 *            In all these cases (a, b, and c) kmem frees the new object (the
 *            unused copy destination) and searches for the old object in the
 *            magazine layer. If found, the object is removed from the magazine
 *            layer and freed to the slab layer so it will no longer hold the
 *            slab hostage.
 *
 * 2.3 Object States
 *
 * Neither kmem nor the client can be assumed to know the object's whereabouts
 * at the time of the callback. An object belonging to a kmem cache may be in
 * any of the following states:
 *
 * 1. Uninitialized on the slab
 * 2. Allocated from the slab but not constructed (still uninitialized)
 * 3. Allocated from the slab, constructed, but not yet ready for business
 *    (not in a valid state for the move callback)
 * 4. In use (valid and known to the client)
 * 5. About to be freed (no longer in a valid state for the move callback)
 * 6. Freed to a magazine (still constructed)
 * 7. Allocated from a magazine, not yet ready for business (not in a valid
 *    state for the move callback), and about to return to state #4
 * 8. Deconstructed on a magazine that is about to be freed
 * 9. Freed to the slab
 *
 * Since the move callback may be called at any time while the object is in any
 * of the above states (except state #1), the client needs a safe way to
 * determine whether or not it knows about the object. Specifically, the client
 * needs to know whether or not the object is in state #4, the only state in
 * which a move is valid. If the object is in any other state, the client should
 * immediately return KMEM_CBRC_DONT_KNOW, since it is unsafe to access any of
 * the object's fields.
 *
 * Note that although an object may be in state #4 when kmem initiates the move
 * request, the object may no longer be in that state by the time kmem actually
 * calls the move function. Not only does the client free objects
 * asynchronously, kmem itself puts move requests on a queue where thay are
 * pending until kmem processes them from another context. Also, objects freed
 * to a magazine appear allocated from the point of view of the slab layer, so
 * kmem may even initiate requests for objects in a state other than state #4.
 *
 * 2.3.1 Magazine Layer
 *
 * An important insight revealed by the states listed above is that the magazine
 * layer is populated only by kmem_cache_free(). Magazines of constructed
 * objects are never populated directly from the slab layer (which contains raw,
 * unconstructed objects). Whenever an allocation request cannot be satisfied
 * from the magazine layer, the magazines are bypassed and the request is
 * satisfied from the slab layer (creating a new slab if necessary). kmem calls
 * the object constructor only when allocating from the slab layer, and only in
 * response to kmem_cache_alloc() or to prepare the destination buffer passed in
 * the move callback. kmem does not preconstruct objects in anticipation of
 * kmem_cache_alloc().
 *
 * 2.3.2 Object Constructor and Destructor
 *
 * If the client supplies a destructor, it must be valid to call the destructor
 * on a newly created object (immediately after the constructor).
 *
 * 2.4 Recognizing Known Objects
 *
 * There is a simple test to determine safely whether or not the client knows
 * about a given object in the move callback. It relies on the fact that kmem
 * guarantees that the object of the move callback has only been touched by the
 * client itself or else by kmem. kmem does this by ensuring that none of the
 * cache's slabs are freed to the virtual memory (VM) subsystem while a move
 * callback is pending. When the last object on a slab is freed, if there is a
 * pending move, kmem puts the slab on a per-cache dead list and defers freeing
 * slabs on that list until all pending callbacks are completed. That way,
 * clients can be certain that the object of a move callback is in one of the
 * states listed above, making it possible to distinguish known objects (in
 * state #4) using the two low order bits of any pointer member (with the
 * exception of 'char *' or 'short *' which may not be 4-byte aligned on some
 * platforms).
 *
 * The test works as long as the client always transitions objects from state #4
 * (known, in use) to state #5 (about to be freed, invalid) by setting the low
 * order bit of the client-designated pointer member. Since kmem only writes
 * invalid memory patterns, such as 0xbaddcafe to uninitialized memory and
 * 0xdeadbeef to freed memory, any scribbling on the object done by kmem is
 * guaranteed to set at least one of the two low order bits. Therefore, given an
 * object with a back pointer to a 'container_t *o_container', the client can
 * test
 *
 *      container_t *container = object->o_container;
 *      if ((uintptr_t)container & 0x3) {
 *              return (KMEM_CBRC_DONT_KNOW);
 *      }
 *
 * Typically, an object will have a pointer to some structure with a list or
 * hash where objects from the cache are kept while in use. Assuming that the
 * client has some way of knowing that the container structure is valid and will
 * not go away during the move, and assuming that the structure includes a lock
 * to protect whatever collection is used, then the client would continue as
 * follows:
 *
 *	// Ensure that the container structure does not go away.
 *      if (container_hold(container) == 0) {
 *              return (KMEM_CBRC_DONT_KNOW);
 *      }
 *      mutex_enter(&container->c_objects_lock);
 *      if (container != object->o_container) {
 *              mutex_exit(&container->c_objects_lock);
 *              container_rele(container);
 *              return (KMEM_CBRC_DONT_KNOW);
 *      }
 *
 * At this point the client knows that the object cannot be freed as long as
 * c_objects_lock is held. Note that after acquiring the lock, the client must
 * recheck the o_container pointer in case the object was removed just before
 * acquiring the lock.
 *
 * When the client is about to free an object, it must first remove that object
 * from the list, hash, or other structure where it is kept. At that time, to
 * mark the object so it can be distinguished from the remaining, known objects,
 * the client sets the designated low order bit:
 *
 *      mutex_enter(&container->c_objects_lock);
 *      object->o_container = (void *)((uintptr_t)object->o_container | 0x1);
 *      list_remove(&container->c_objects, object);
 *      mutex_exit(&container->c_objects_lock);
 *
 * In the common case, the object is freed to the magazine layer, where it may
 * be reused on a subsequent allocation without the overhead of calling the
 * constructor. While in the magazine it appears allocated from the point of
 * view of the slab layer, making it a candidate for the move callback. Most
 * objects unrecognized by the client in the move callback fall into this
 * category and are cheaply distinguished from known objects by the test
 * described earlier. Since recognition is cheap for the client, and searching
 * magazines is expensive for kmem, kmem defers searching until the client first
 * returns KMEM_CBRC_DONT_KNOW. As long as the needed effort is reasonable, kmem
 * elsewhere does what it can to avoid bothering the client unnecessarily.
 *
 * Invalidating the designated pointer member before freeing the object marks
 * the object to be avoided in the callback, and conversely, assigning a valid
 * value to the designated pointer member after allocating the object makes the
 * object fair game for the callback:
 *
 *      ... allocate object ...
 *      ... set any initial state not set by the constructor ...
 *
 *      mutex_enter(&container->c_objects_lock);
 *      list_insert_tail(&container->c_objects, object);
 *      membar_producer();
 *      object->o_container = container;
 *      mutex_exit(&container->c_objects_lock);
 *
 * Note that everything else must be valid before setting o_container makes the
 * object fair game for the move callback. The membar_producer() call ensures
 * that all the object's state is written to memory before setting the pointer
 * that transitions the object from state #3 or #7 (allocated, constructed, not
 * yet in use) to state #4 (in use, valid). That's important because the move
 * function has to check the validity of the pointer before it can safely
 * acquire the lock protecting the collection where it expects to find known
 * objects.
 *
 * This method of distinguishing known objects observes the usual symmetry:
 * invalidating the designated pointer is the first thing the client does before
 * freeing the object, and setting the designated pointer is the last thing the
 * client does after allocating the object. Of course, the client is not
 * required to use this method. Fundamentally, how the client recognizes known
 * objects is completely up to the client, but this method is recommended as an
 * efficient and safe way to take advantage of the guarantees made by kmem. If
 * the entire object is arbitrary data without any markable bits from a suitable
 * pointer member, then the client must find some other method, such as
 * searching a hash table of known objects.
 *
 * 2.5 Preventing Objects From Moving
 *
 * Besides a way to distinguish known objects, the other thing that the client
 * needs is a strategy to ensure that an object will not move while the client
 * is actively using it. The details of satisfying this requirement tend to be
 * highly cache-specific. It might seem that the same rules that let a client
 * remove an object safely should also decide when an object can be moved
 * safely. However, any object state that makes a removal attempt invalid is
 * likely to be long-lasting for objects that the client does not expect to
 * remove. kmem knows nothing about the object state and is equally likely (from
 * the client's point of view) to request a move for any object in the cache,
 * whether prepared for removal or not. Even a low percentage of objects stuck
 * in place by unremovability will defeat the consolidator if the stuck objects
 * are the same long-lived allocations likely to hold slabs hostage.
 * Fundamentally, the consolidator is not aimed at common cases. Severe external
 * fragmentation is a worst case scenario manifested as sparsely allocated
 * slabs, by definition a low percentage of the cache's objects. When deciding
 * what makes an object movable, keep in mind the goal of the consolidator: to
 * bring worst-case external fragmentation within the limits guaranteed for
 * internal fragmentation. Removability is a poor criterion if it is likely to
 * exclude more than an insignificant percentage of objects for long periods of
 * time.
 *
 * A tricky general solution exists, and it has the advantage of letting you
 * move any object at almost any moment, practically eliminating the likelihood
 * that an object can hold a slab hostage. However, if there is a cache-specific
 * way to ensure that an object is not actively in use in the vast majority of
 * cases, a simpler solution that leverages this cache-specific knowledge is
 * preferred.
 *
 * 2.5.1 Cache-Specific Solution
 *
 * As an example of a cache-specific solution, the ZFS znode cache takes
 * advantage of the fact that the vast majority of znodes are only being
 * referenced from the DNLC. (A typical case might be a few hundred in active
 * use and a hundred thousand in the DNLC.) In the move callback, after the ZFS
 * client has established that it recognizes the znode and can access its fields
 * safely (using the method described earlier), it then tests whether the znode
 * is referenced by anything other than the DNLC. If so, it assumes that the
 * znode may be in active use and is unsafe to move, so it drops its locks and
 * returns KMEM_CBRC_LATER. The advantage of this strategy is that everywhere
 * else znodes are used, no change is needed to protect against the possibility
 * of the znode moving. The disadvantage is that it remains possible for an
 * application to hold a znode slab hostage with an open file descriptor.
 * However, this case ought to be rare and the consolidator has a way to deal
 * with it: If the client responds KMEM_CBRC_LATER repeatedly for the same
 * object, kmem eventually stops believing it and treats the slab as if the
 * client had responded KMEM_CBRC_NO. Having marked the hostage slab, kmem can
 * then focus on getting it off of the partial slab list by allocating rather
 * than freeing all of its objects. (Either way of getting a slab off the
 * free list reduces fragmentation.)
 *
 * 2.5.2 General Solution
 *
 * The general solution, on the other hand, requires an explicit hold everywhere
 * the object is used to prevent it from moving. To keep the client locking
 * strategy as uncomplicated as possible, kmem guarantees the simplifying
 * assumption that move callbacks are sequential, even across multiple caches.
 * Internally, a global queue processed by a single thread supports all caches
 * implementing the callback function. No matter how many caches supply a move
 * function, the consolidator never moves more than one object at a time, so the
 * client does not have to worry about tricky lock ordering involving several
 * related objects from different kmem caches.
 *
 * The general solution implements the explicit hold as a read-write lock, which
 * allows multiple readers to access an object from the cache simultaneously
 * while a single writer is excluded from moving it. A single rwlock for the
 * entire cache would lock out all threads from using any of the cache's objects
 * even though only a single object is being moved, so to reduce contention,
 * the client can fan out the single rwlock into an array of rwlocks hashed by
 * the object address, making it probable that moving one object will not
 * prevent other threads from using a different object. The rwlock cannot be a
 * member of the object itself, because the possibility of the object moving
 * makes it unsafe to access any of the object's fields until the lock is
 * acquired.
 *
 * Assuming a small, fixed number of locks, it's possible that multiple objects
 * will hash to the same lock. A thread that needs to use multiple objects in
 * the same function may acquire the same lock multiple times. Since rwlocks are
 * reentrant for readers, and since there is never more than a single writer at
 * a time (assuming that the client acquires the lock as a writer only when
 * moving an object inside the callback), there would seem to be no problem.
 * However, a client locking multiple objects in the same function must handle
 * one case of potential deadlock: Assume that thread A needs to prevent both
 * object 1 and object 2 from moving, and thread B, the callback, meanwhile
 * tries to move object 3. It's possible, if objects 1, 2, and 3 all hash to the
 * same lock, that thread A will acquire the lock for object 1 as a reader
 * before thread B sets the lock's write-wanted bit, preventing thread A from
 * reacquiring the lock for object 2 as a reader. Unable to make forward
 * progress, thread A will never release the lock for object 1, resulting in
 * deadlock.
 *
 * There are two ways of avoiding the deadlock just described. The first is to
 * use rw_tryenter() rather than rw_enter() in the callback function when
 * attempting to acquire the lock as a writer. If tryenter discovers that the
 * same object (or another object hashed to the same lock) is already in use, it
 * aborts the callback and returns KMEM_CBRC_LATER. The second way is to use
 * rprwlock_t (declared in common/fs/zfs/sys/rprwlock.h) instead of rwlock_t,
 * since it allows a thread to acquire the lock as a reader in spite of a
 * waiting writer. This second approach insists on moving the object now, no
 * matter how many readers the move function must wait for in order to do so,
 * and could delay the completion of the callback indefinitely (blocking
 * callbacks to other clients). In practice, a less insistent callback using
 * rw_tryenter() returns KMEM_CBRC_LATER infrequently enough that there seems
 * little reason to use anything else.
 *
 * Avoiding deadlock is not the only problem that an implementation using an
 * explicit hold needs to solve. Locking the object in the first place (to
 * prevent it from moving) remains a problem, since the object could move
 * between the time you obtain a pointer to the object and the time you acquire
 * the rwlock hashed to that pointer value. Therefore the client needs to
 * recheck the value of the pointer after acquiring the lock, drop the lock if
 * the value has changed, and try again. This requires a level of indirection:
 * something that points to the object rather than the object itself, that the
 * client can access safely while attempting to acquire the lock. (The object
 * itself cannot be referenced safely because it can move at any time.)
 * The following lock-acquisition function takes whatever is safe to reference
 * (arg), follows its pointer to the object (using function f), and tries as
 * often as necessary to acquire the hashed lock and verify that the object
 * still has not moved:
 *
 *      object_t *
 *      object_hold(object_f f, void *arg)
 *      {
 *              object_t *op;
 *
 *              op = f(arg);
 *              if (op == NULL) {
 *                      return (NULL);
 *              }
 *
 *              rw_enter(OBJECT_RWLOCK(op), RW_READER);
 *              while (op != f(arg)) {
 *                      rw_exit(OBJECT_RWLOCK(op));
 *                      op = f(arg);
 *                      if (op == NULL) {
 *                              break;
 *                      }
 *                      rw_enter(OBJECT_RWLOCK(op), RW_READER);
 *              }
 *
 *              return (op);
 *      }
 *
 * The OBJECT_RWLOCK macro hashes the object address to obtain the rwlock. The
 * lock reacquisition loop, while necessary, almost never executes. The function
 * pointer f (used to obtain the object pointer from arg) has the following type
 * definition:
 *
 *      typedef object_t *(*object_f)(void *arg);
 *
 * An object_f implementation is likely to be as simple as accessing a structure
 * member:
 *
 *      object_t *
 *      s_object(void *arg)
 *      {
 *              something_t *sp = arg;
 *              return (sp->s_object);
 *      }
 *
 * The flexibility of a function pointer allows the path to the object to be
 * arbitrarily complex and also supports the notion that depending on where you
 * are using the object, you may need to get it from someplace different.
 *
 * The function that releases the explicit hold is simpler because it does not
 * have to worry about the object moving:
 *
 *      void
 *      object_rele(object_t *op)
 *      {
 *              rw_exit(OBJECT_RWLOCK(op));
 *      }
 *
 * The caller is spared these details so that obtaining and releasing an
 * explicit hold feels like a simple mutex_enter()/mutex_exit() pair. The caller
 * of object_hold() only needs to know that the returned object pointer is valid
 * if not NULL and that the object will not move until released.
 *
 * Although object_hold() prevents an object from moving, it does not prevent it
 * from being freed. The caller must take measures before calling object_hold()
 * (afterwards is too late) to ensure that the held object cannot be freed. The
 * caller must do so without accessing the unsafe object reference, so any lock
 * or reference count used to ensure the continued existence of the object must
 * live outside the object itself.
 *
 * Obtaining a new object is a special case where an explicit hold is impossible
 * for the caller. Any function that returns a newly allocated object (either as
 * a return value, or as an in-out paramter) must return it already held; after
 * the caller gets it is too late, since the object cannot be safely accessed
 * without the level of indirection described earlier. The following
 * object_alloc() example uses the same code shown earlier to transition a new
 * object into the state of being recognized (by the client) as a known object.
 * The function must acquire the hold (rw_enter) before that state transition
 * makes the object movable:
 *
 *      static object_t *
 *      object_alloc(container_t *container)
 *      {
 *              object_t *object = kmem_cache_alloc(object_cache, 0);
 *              ... set any initial state not set by the constructor ...
 *              rw_enter(OBJECT_RWLOCK(object), RW_READER);
 *              mutex_enter(&container->c_objects_lock);
 *              list_insert_tail(&container->c_objects, object);
 *              membar_producer();
 *              object->o_container = container;
 *              mutex_exit(&container->c_objects_lock);
 *              return (object);
 *      }
 *
 * Functions that implicitly acquire an object hold (any function that calls
 * object_alloc() to supply an object for the caller) need to be carefully noted
 * so that the matching object_rele() is not neglected. Otherwise, leaked holds
 * prevent all objects hashed to the affected rwlocks from ever being moved.
 *
 * The pointer to a held object can be hashed to the holding rwlock even after
 * the object has been freed. Although it is possible to release the hold
 * after freeing the object, you may decide to release the hold implicitly in
 * whatever function frees the object, so as to release the hold as soon as
 * possible, and for the sake of symmetry with the function that implicitly
 * acquires the hold when it allocates the object. Here, object_free() releases
 * the hold acquired by object_alloc(). Its implicit object_rele() forms a
 * matching pair with object_hold():
 *
 *      void
 *      object_free(object_t *object)
 *      {
 *              container_t *container;
 *
 *              ASSERT(object_held(object));
 *              container = object->o_container;
 *              mutex_enter(&container->c_objects_lock);
 *              object->o_container =
 *                  (void *)((uintptr_t)object->o_container | 0x1);
 *              list_remove(&container->c_objects, object);
 *              mutex_exit(&container->c_objects_lock);
 *              object_rele(object);
 *              kmem_cache_free(object_cache, object);
 *      }
 *
 * Note that object_free() cannot safely accept an object pointer as an argument
 * unless the object is already held. Any function that calls object_free()
 * needs to be carefully noted since it similarly forms a matching pair with
 * object_hold().
 *
 * To complete the picture, the following callback function implements the
 * general solution by moving objects only if they are currently unheld:
 *
 *      static kmem_cbrc_t
 *      object_move(void *buf, void *newbuf, size_t size, void *arg)
 *      {
 *              object_t *op = buf, *np = newbuf;
 *              container_t *container;
 *
 *              container = op->o_container;
 *              if ((uintptr_t)container & 0x3) {
 *                      return (KMEM_CBRC_DONT_KNOW);
 *              }
 *
 *	        // Ensure that the container structure does not go away.
 *              if (container_hold(container) == 0) {
 *                      return (KMEM_CBRC_DONT_KNOW);
 *              }
 *
 *              mutex_enter(&container->c_objects_lock);
 *              if (container != op->o_container) {
 *                      mutex_exit(&container->c_objects_lock);
 *                      container_rele(container);
 *                      return (KMEM_CBRC_DONT_KNOW);
 *              }
 *
 *              if (rw_tryenter(OBJECT_RWLOCK(op), RW_WRITER) == 0) {
 *                      mutex_exit(&container->c_objects_lock);
 *                      container_rele(container);
 *                      return (KMEM_CBRC_LATER);
 *              }
 *
 *              object_move_impl(op, np); // critical section
 *              rw_exit(OBJECT_RWLOCK(op));
 *
 *              op->o_container = (void *)((uintptr_t)op->o_container | 0x1);
 *              list_link_replace(&op->o_link_node, &np->o_link_node);
 *              mutex_exit(&container->c_objects_lock);
 *              container_rele(container);
 *              return (KMEM_CBRC_YES);
 *      }
 *
 * Note that object_move() must invalidate the designated o_container pointer of
 * the old object in the same way that object_free() does, since kmem will free
 * the object in response to the KMEM_CBRC_YES return value.
 *
 * The lock order in object_move() differs from object_alloc(), which locks
 * OBJECT_RWLOCK first and &container->c_objects_lock second, but as long as the
 * callback uses rw_tryenter() (preventing the deadlock described earlier), it's
 * not a problem. Holding the lock on the object list in the example above
 * through the entire callback not only prevents the object from going away, it
 * also allows you to lock the list elsewhere and know that none of its elements
 * will move during iteration.
 *
 * Adding an explicit hold everywhere an object from the cache is used is tricky
 * and involves much more change to client code than a cache-specific solution
 * that leverages existing state to decide whether or not an object is
 * movable. However, this approach has the advantage that no object remains
 * immovable for any significant length of time, making it extremely unlikely
 * that long-lived allocations can continue holding slabs hostage; and it works
 * for any cache.
 *
 * 3. Consolidator Implementation
 *
 * Once the client supplies a move function that a) recognizes known objects and
 * b) avoids moving objects that are actively in use, the remaining work is up
 * to the consolidator to decide which objects to move and when to issue
 * callbacks.
 *
 * The consolidator relies on the fact that a cache's slabs are ordered by
 * usage. Each slab has a fixed number of objects. Depending on the slab's
 * "color" (the offset of the first object from the beginning of the slab;
 * offsets are staggered to mitigate false sharing of cache lines) it is either
 * the maximum number of objects per slab determined at cache creation time or
 * else the number closest to the maximum that fits within the space remaining
 * after the initial offset. A completely allocated slab may contribute some
 * internal fragmentation (per-slab overhead) but no external fragmentation, so
 * it is of no interest to the consolidator. At the other extreme, slabs whose
 * objects have all been freed to the slab are released to the virtual memory
 * (VM) subsystem (objects freed to magazines are still allocated as far as the
 * slab is concerned). External fragmentation exists when there are slabs
 * somewhere between these extremes. A partial slab has at least one but not all
 * of its objects allocated. The more partial slabs, and the fewer allocated
 * objects on each of them, the higher the fragmentation. Hence the
 * consolidator's overall strategy is to reduce the number of partial slabs by
 * moving allocated objects from the least allocated slabs to the most allocated
 * slabs.
 *
 * Partial slabs are kept in an AVL tree ordered by usage. Completely allocated
 * slabs are kept separately in an unordered list. Since the majority of slabs
 * tend to be completely allocated (a typical unfragmented cache may have
 * thousands of complete slabs and only a single partial slab), separating
 * complete slabs improves the efficiency of partial slab ordering, since the
 * complete slabs do not affect the depth or balance of the AVL tree. This
 * ordered sequence of partial slabs acts as a "free list" supplying objects for
 * allocation requests.
 *
 * Objects are always allocated from the first partial slab in the free list,
 * where the allocation is most likely to eliminate a partial slab (by
 * completely allocating it). Conversely, when a single object from a completely
 * allocated slab is freed to the slab, that slab is added to the front of the
 * free list. Since most free list activity involves highly allocated slabs
 * coming and going at the front of the list, slabs tend naturally toward the
 * ideal order: highly allocated at the front, sparsely allocated at the back.
 * Slabs with few allocated objects are likely to become completely free if they
 * keep a safe distance away from the front of the free list. Slab misorders
 * interfere with the natural tendency of slabs to become completely free or
 * completely allocated. For example, a slab with a single allocated object
 * needs only a single free to escape the cache; its natural desire is
 * frustrated when it finds itself at the front of the list where a second
 * allocation happens just before the free could have released it. Another slab
 * with all but one object allocated might have supplied the buffer instead, so
 * that both (as opposed to neither) of the slabs would have been taken off the
 * free list.
 *
 * Although slabs tend naturally toward the ideal order, misorders allowed by a
 * simple list implementation defeat the consolidator's strategy of merging
 * least- and most-allocated slabs. Without an AVL tree to guarantee order, kmem
 * needs another way to fix misorders to optimize its callback strategy. One
 * approach is to periodically scan a limited number of slabs, advancing a
 * marker to hold the current scan position, and to move extreme misorders to
 * the front or back of the free list and to the front or back of the current
 * scan range. By making consecutive scan ranges overlap by one slab, the least
 * allocated slab in the current range can be carried along from the end of one
 * scan to the start of the next.
 *
 * Maintaining partial slabs in an AVL tree relieves kmem of this additional
 * task, however. Since most of the cache's activity is in the magazine layer,
 * and allocations from the slab layer represent only a startup cost, the
 * overhead of maintaining a balanced tree is not a significant concern compared
 * to the opportunity of reducing complexity by eliminating the partial slab
 * scanner just described. The overhead of an AVL tree is minimized by
 * maintaining only partial slabs in the tree and keeping completely allocated
 * slabs separately in a list. To avoid increasing the size of the slab
 * structure the AVL linkage pointers are reused for the slab's list linkage,
 * since the slab will always be either partial or complete, never stored both
 * ways at the same time. To further minimize the overhead of the AVL tree the
 * compare function that orders partial slabs by usage divides the range of
 * allocated object counts into bins such that counts within the same bin are
 * considered equal. Binning partial slabs makes it less likely that allocating
 * or freeing a single object will change the slab's order, requiring a tree
 * reinsertion (an avl_remove() followed by an avl_add(), both potentially
 * requiring some rebalancing of the tree). Allocation counts closest to
 * completely free and completely allocated are left unbinned (finely sorted) to
 * better support the consolidator's strategy of merging slabs at either
 * extreme.
 *
 * 3.1 Assessing Fragmentation and Selecting Candidate Slabs
 *
 * The consolidator piggybacks on the kmem maintenance thread and is called on
 * the same interval as kmem_cache_update(), once per cache every fifteen
 * seconds. kmem maintains a running count of unallocated objects in the slab
 * layer (cache_bufslab). The consolidator checks whether that number exceeds
 * 12.5% (1/8) of the total objects in the cache (cache_buftotal), and whether
 * there is a significant number of slabs in the cache (arbitrarily a minimum
 * 101 total slabs). Unused objects that have fallen out of the magazine layer's
 * working set are included in the assessment, and magazines in the depot are
 * reaped if those objects would lift cache_bufslab above the fragmentation
 * threshold. Once the consolidator decides that a cache is fragmented, it looks
 * for a candidate slab to reclaim, starting at the end of the partial slab free
 * list and scanning backwards. At first the consolidator is choosy: only a slab
 * with fewer than 12.5% (1/8) of its objects allocated qualifies (or else a
 * single allocated object, regardless of percentage). If there is difficulty
 * finding a candidate slab, kmem raises the allocation threshold incrementally,
 * up to a maximum 87.5% (7/8), so that eventually the consolidator will reduce
 * external fragmentation (unused objects on the free list) below 12.5% (1/8),
 * even in the worst case of every slab in the cache being almost 7/8 allocated.
 * The threshold can also be lowered incrementally when candidate slabs are easy
 * to find, and the threshold is reset to the minimum 1/8 as soon as the cache
 * is no longer fragmented.
 *
 * 3.2 Generating Callbacks
 *
 * Once an eligible slab is chosen, a callback is generated for every allocated
 * object on the slab, in the hope that the client will move everything off the
 * slab and make it reclaimable. Objects selected as move destinations are
 * chosen from slabs at the front of the free list. Assuming slabs in the ideal
 * order (most allocated at the front, least allocated at the back) and a
 * cooperative client, the consolidator will succeed in removing slabs from both
 * ends of the free list, completely allocating on the one hand and completely
 * freeing on the other. Objects selected as move destinations are allocated in
 * the kmem maintenance thread where move requests are enqueued. A separate
 * callback thread removes pending callbacks from the queue and calls the
 * client. The separate thread ensures that client code (the move function) does
 * not interfere with internal kmem maintenance tasks. A map of pending
 * callbacks keyed by object address (the object to be moved) is checked to
 * ensure that duplicate callbacks are not generated for the same object.
 * Allocating the move destination (the object to move to) prevents subsequent
 * callbacks from selecting the same destination as an earlier pending callback.
 *
 * Move requests can also be generated by kmem_cache_reap() when the system is
 * desperate for memory and by kmem_cache_move_notify(), called by the client to
 * notify kmem that a move refused earlier with KMEM_CBRC_LATER is now possible.
 * The map of pending callbacks is protected by the same lock that protects the
 * slab layer.
 *
 * When the system is desperate for memory, kmem does not bother to determine
 * whether or not the cache exceeds the fragmentation threshold, but tries to
 * consolidate as many slabs as possible. Normally, the consolidator chews
 * slowly, one sparsely allocated slab at a time during each maintenance
 * interval that the cache is fragmented. When desperate, the consolidator
 * starts at the last partial slab and enqueues callbacks for every allocated
 * object on every partial slab, working backwards until it reaches the first
 * partial slab. The first partial slab, meanwhile, advances in pace with the
 * consolidator as allocations to supply move destinations for the enqueued
 * callbacks use up the highly allocated slabs at the front of the free list.
 * Ideally, the overgrown free list collapses like an accordion, starting at
 * both ends and ending at the center with a single partial slab.
 *
 * 3.3 Client Responses
 *
 * When the client returns KMEM_CBRC_NO in response to the move callback, kmem
 * marks the slab that supplied the stuck object non-reclaimable and moves it to
 * front of the free list. The slab remains marked as long as it remains on the
 * free list, and it appears more allocated to the partial slab compare function
 * than any unmarked slab, no matter how many of its objects are allocated.
 * Since even one immovable object ties up the entire slab, the goal is to
 * completely allocate any slab that cannot be completely freed. kmem does not
 * bother generating callbacks to move objects from a marked slab unless the
 * system is desperate.
 *
 * When the client responds KMEM_CBRC_LATER, kmem increments a count for the
 * slab. If the client responds LATER too many times, kmem disbelieves and
 * treats the response as a NO. The count is cleared when the slab is taken off
 * the partial slab list or when the client moves one of the slab's objects.
 *
 * 4. Observability
 *
 * A kmem cache's external fragmentation is best observed with 'mdb -k' using
 * the ::kmem_slabs dcmd. For a complete description of the command, enter
 * '::help kmem_slabs' at the mdb prompt.
 */

#include <sys/kmem_impl.h>
#include <sys/vmem_impl.h>
#include <sys/param.h>
#include <sys/sysmacros.h>
#include <sys/vm.h>
#include <sys/proc.h>
#include <sys/tuneable.h>
#include <sys/systm.h>
#include <sys/cmn_err.h>
#include <sys/debug.h>
#include <sys/sdt.h>
#include <sys/mutex.h>
#include <sys/bitmap.h>
#include <sys/atomic.h>
#include <sys/kobj.h>
#include <sys/disp.h>
#include <vm/seg_kmem.h>
#include <sys/log.h>
#include <sys/callb.h>
#include <sys/taskq.h>
#include <sys/modctl.h>
#include <sys/reboot.h>
#include <sys/id32.h>
#include <sys/zone.h>
#include <sys/netstack.h>
#ifdef	DEBUG
#include <sys/random.h>
#endif

extern void streams_msg_init(void);
extern int segkp_fromheap;
extern void segkp_cache_free(void);
extern int callout_init_done;

struct kmem_cache_kstat {
	kstat_named_t	kmc_buf_size;
	kstat_named_t	kmc_align;
	kstat_named_t	kmc_chunk_size;
	kstat_named_t	kmc_slab_size;
	kstat_named_t	kmc_alloc;
	kstat_named_t	kmc_alloc_fail;
	kstat_named_t	kmc_free;
	kstat_named_t	kmc_depot_alloc;
	kstat_named_t	kmc_depot_free;
	kstat_named_t	kmc_depot_contention;
	kstat_named_t	kmc_slab_alloc;
	kstat_named_t	kmc_slab_free;
	kstat_named_t	kmc_buf_constructed;
	kstat_named_t	kmc_buf_avail;
	kstat_named_t	kmc_buf_inuse;
	kstat_named_t	kmc_buf_total;
	kstat_named_t	kmc_buf_max;
	kstat_named_t	kmc_slab_create;
	kstat_named_t	kmc_slab_destroy;
	kstat_named_t	kmc_vmem_source;
	kstat_named_t	kmc_hash_size;
	kstat_named_t	kmc_hash_lookup_depth;
	kstat_named_t	kmc_hash_rescale;
	kstat_named_t	kmc_full_magazines;
	kstat_named_t	kmc_empty_magazines;
	kstat_named_t	kmc_magazine_size;
	kstat_named_t	kmc_reap; /* number of kmem_cache_reap() calls */
	kstat_named_t	kmc_defrag; /* attempts to defrag all partial slabs */
	kstat_named_t	kmc_scan; /* attempts to defrag one partial slab */
	kstat_named_t	kmc_move_callbacks; /* sum of yes, no, later, dn, dk */
	kstat_named_t	kmc_move_yes;
	kstat_named_t	kmc_move_no;
	kstat_named_t	kmc_move_later;
	kstat_named_t	kmc_move_dont_need;
	kstat_named_t	kmc_move_dont_know; /* obj unrecognized by client ... */
	kstat_named_t	kmc_move_hunt_found; /* ... but found in mag layer */
	kstat_named_t	kmc_move_slabs_freed; /* slabs freed by consolidator */
	kstat_named_t	kmc_move_reclaimable; /* buffers, if consolidator ran */
} kmem_cache_kstat = {
	{ "buf_size",		KSTAT_DATA_UINT64 },
	{ "align",		KSTAT_DATA_UINT64 },
	{ "chunk_size",		KSTAT_DATA_UINT64 },
	{ "slab_size",		KSTAT_DATA_UINT64 },
	{ "alloc",		KSTAT_DATA_UINT64 },
	{ "alloc_fail",		KSTAT_DATA_UINT64 },
	{ "free",		KSTAT_DATA_UINT64 },
	{ "depot_alloc",	KSTAT_DATA_UINT64 },
	{ "depot_free",		KSTAT_DATA_UINT64 },
	{ "depot_contention",	KSTAT_DATA_UINT64 },
	{ "slab_alloc",		KSTAT_DATA_UINT64 },
	{ "slab_free",		KSTAT_DATA_UINT64 },
	{ "buf_constructed",	KSTAT_DATA_UINT64 },
	{ "buf_avail",		KSTAT_DATA_UINT64 },
	{ "buf_inuse",		KSTAT_DATA_UINT64 },
	{ "buf_total",		KSTAT_DATA_UINT64 },
	{ "buf_max",		KSTAT_DATA_UINT64 },
	{ "slab_create",	KSTAT_DATA_UINT64 },
	{ "slab_destroy",	KSTAT_DATA_UINT64 },
	{ "vmem_source",	KSTAT_DATA_UINT64 },
	{ "hash_size",		KSTAT_DATA_UINT64 },
	{ "hash_lookup_depth",	KSTAT_DATA_UINT64 },
	{ "hash_rescale",	KSTAT_DATA_UINT64 },
	{ "full_magazines",	KSTAT_DATA_UINT64 },
	{ "empty_magazines",	KSTAT_DATA_UINT64 },
	{ "magazine_size",	KSTAT_DATA_UINT64 },
	{ "reap",		KSTAT_DATA_UINT64 },
	{ "defrag",		KSTAT_DATA_UINT64 },
	{ "scan",		KSTAT_DATA_UINT64 },
	{ "move_callbacks",	KSTAT_DATA_UINT64 },
	{ "move_yes",		KSTAT_DATA_UINT64 },
	{ "move_no",		KSTAT_DATA_UINT64 },
	{ "move_later",		KSTAT_DATA_UINT64 },
	{ "move_dont_need",	KSTAT_DATA_UINT64 },
	{ "move_dont_know",	KSTAT_DATA_UINT64 },
	{ "move_hunt_found",	KSTAT_DATA_UINT64 },
	{ "move_slabs_freed",	KSTAT_DATA_UINT64 },
	{ "move_reclaimable",	KSTAT_DATA_UINT64 },
};

static kmutex_t kmem_cache_kstat_lock;

/*
 * The default set of caches to back kmem_alloc().
 * These sizes should be reevaluated periodically.
 *
 * We want allocations that are multiples of the coherency granularity
 * (64 bytes) to be satisfied from a cache which is a multiple of 64
 * bytes, so that it will be 64-byte aligned.  For all multiples of 64,
 * the next kmem_cache_size greater than or equal to it must be a
 * multiple of 64.
 *
 * We split the table into two sections:  size <= 4k and size > 4k.  This
 * saves a lot of space and cache footprint in our cache tables.
 */
static const int kmem_alloc_sizes[] = {
	1 * 8,
	2 * 8,
	3 * 8,
	4 * 8,		5 * 8,		6 * 8,		7 * 8,
	4 * 16,		5 * 16,		6 * 16,		7 * 16,
	4 * 32,		5 * 32,		6 * 32,		7 * 32,
	4 * 64,		5 * 64,		6 * 64,		7 * 64,
	4 * 128,	5 * 128,	6 * 128,	7 * 128,
	P2ALIGN(8192 / 7, 64),
	P2ALIGN(8192 / 6, 64),
	P2ALIGN(8192 / 5, 64),
	P2ALIGN(8192 / 4, 64),
	P2ALIGN(8192 / 3, 64),
	P2ALIGN(8192 / 2, 64),
};

static const int kmem_big_alloc_sizes[] = {
	2 * 4096,	3 * 4096,
	2 * 8192,	3 * 8192,
	4 * 8192,	5 * 8192,	6 * 8192,	7 * 8192,
	8 * 8192,	9 * 8192,	10 * 8192,	11 * 8192,
	12 * 8192,	13 * 8192,	14 * 8192,	15 * 8192,
	16 * 8192
};

#define	KMEM_MAXBUF		4096
#define	KMEM_BIG_MAXBUF_32BIT	32768
#define	KMEM_BIG_MAXBUF		131072

#define	KMEM_BIG_MULTIPLE	4096	/* big_alloc_sizes must be a multiple */
#define	KMEM_BIG_SHIFT		12	/* lg(KMEM_BIG_MULTIPLE) */

static kmem_cache_t *kmem_alloc_table[KMEM_MAXBUF >> KMEM_ALIGN_SHIFT];
static kmem_cache_t *kmem_big_alloc_table[KMEM_BIG_MAXBUF >> KMEM_BIG_SHIFT];

#define	KMEM_ALLOC_TABLE_MAX	(KMEM_MAXBUF >> KMEM_ALIGN_SHIFT)
static size_t kmem_big_alloc_table_max = 0;	/* # of filled elements */

static kmem_magtype_t kmem_magtype[] = {
	{ 1,	8,	3200,	65536	},
	{ 3,	16,	256,	32768	},
	{ 7,	32,	64,	16384	},
	{ 15,	64,	0,	8192	},
	{ 31,	64,	0,	4096	},
	{ 47,	64,	0,	2048	},
	{ 63,	64,	0,	1024	},
	{ 95,	64,	0,	512	},
	{ 143,	64,	0,	0	},
};

static uint32_t kmem_reaping;
static uint32_t kmem_reaping_idspace;

/*
 * kmem tunables
 */
clock_t kmem_reap_interval;	/* cache reaping rate [15 * HZ ticks] */
int kmem_depot_contention = 3;	/* max failed tryenters per real interval */
pgcnt_t kmem_reapahead = 0;	/* start reaping N pages before pageout */
int kmem_panic = 1;		/* whether to panic on error */
int kmem_logging = 1;		/* kmem_log_enter() override */
uint32_t kmem_mtbf = 0;		/* mean time between failures [default: off] */
size_t kmem_transaction_log_size; /* transaction log size [2% of memory] */
size_t kmem_content_log_size;	/* content log size [2% of memory] */
size_t kmem_failure_log_size;	/* failure log [4 pages per CPU] */
size_t kmem_slab_log_size;	/* slab create log [4 pages per CPU] */
size_t kmem_content_maxsave = 256; /* KMF_CONTENTS max bytes to log */
size_t kmem_lite_minsize = 0;	/* minimum buffer size for KMF_LITE */
size_t kmem_lite_maxalign = 1024; /* maximum buffer alignment for KMF_LITE */
int kmem_lite_pcs = 4;		/* number of PCs to store in KMF_LITE mode */
size_t kmem_maxverify;		/* maximum bytes to inspect in debug routines */
size_t kmem_minfirewall;	/* hardware-enforced redzone threshold */

#ifdef _LP64
size_t	kmem_max_cached = KMEM_BIG_MAXBUF;	/* maximum kmem_alloc cache */
#else
size_t	kmem_max_cached = KMEM_BIG_MAXBUF_32BIT; /* maximum kmem_alloc cache */
#endif

#ifdef DEBUG
volatile int kmem_flags = KMF_AUDIT | KMF_DEADBEEF | KMF_REDZONE | KMF_CONTENTS;
#else
volatile int kmem_flags = 0;
#endif
int kmem_ready;

static kmem_cache_t	*kmem_slab_cache;
static kmem_cache_t	*kmem_bufctl_cache;
static kmem_cache_t	*kmem_bufctl_audit_cache;

static kmutex_t		kmem_cache_lock;	/* inter-cache linkage only */
static list_t		kmem_caches;

static taskq_t		*kmem_taskq;
static kmutex_t		kmem_flags_lock;
static vmem_t		*kmem_metadata_arena;
static vmem_t		*kmem_msb_arena;	/* arena for metadata caches */
static vmem_t		*kmem_cache_arena;
static vmem_t		*kmem_hash_arena;
static vmem_t		*kmem_log_arena;
static vmem_t		*kmem_oversize_arena;
static vmem_t		*kmem_va_arena;
static vmem_t		*kmem_default_arena;
static vmem_t		*kmem_firewall_va_arena;
static vmem_t		*kmem_firewall_arena;

/*
 * Define KMEM_STATS to turn on statistic gathering. By default, it is only
 * turned on when DEBUG is also defined.
 */
#ifdef	DEBUG
#define	KMEM_STATS
#endif	/* DEBUG */

#ifdef	KMEM_STATS
#define	KMEM_STAT_ADD(stat)			((stat)++)
#define	KMEM_STAT_COND_ADD(cond, stat)		((void) (!(cond) || (stat)++))
#else
#define	KMEM_STAT_ADD(stat)			/* nothing */
#define	KMEM_STAT_COND_ADD(cond, stat)		/* nothing */
#endif	/* KMEM_STATS */

/*
 * kmem slab consolidator thresholds (tunables)
 */
size_t kmem_frag_minslabs = 101;	/* minimum total slabs */
size_t kmem_frag_numer = 1;		/* free buffers (numerator) */
size_t kmem_frag_denom = KMEM_VOID_FRACTION; /* buffers (denominator) */
/*
 * Maximum number of slabs from which to move buffers during a single
 * maintenance interval while the system is not low on memory.
 */
size_t kmem_reclaim_max_slabs = 1;
/*
 * Number of slabs to scan backwards from the end of the partial slab list
 * when searching for buffers to relocate.
 */
size_t kmem_reclaim_scan_range = 12;

#ifdef	KMEM_STATS
static struct {
	uint64_t kms_callbacks;
	uint64_t kms_yes;
	uint64_t kms_no;
	uint64_t kms_later;
	uint64_t kms_dont_need;
	uint64_t kms_dont_know;
	uint64_t kms_hunt_found_mag;
	uint64_t kms_hunt_found_slab;
	uint64_t kms_hunt_alloc_fail;
	uint64_t kms_hunt_lucky;
	uint64_t kms_notify;
	uint64_t kms_notify_callbacks;
	uint64_t kms_disbelief;
	uint64_t kms_already_pending;
	uint64_t kms_callback_alloc_fail;
	uint64_t kms_callback_taskq_fail;
	uint64_t kms_endscan_slab_dead;
	uint64_t kms_endscan_slab_destroyed;
	uint64_t kms_endscan_nomem;
	uint64_t kms_endscan_refcnt_changed;
	uint64_t kms_endscan_nomove_changed;
	uint64_t kms_endscan_freelist;
	uint64_t kms_avl_update;
	uint64_t kms_avl_noupdate;
	uint64_t kms_no_longer_reclaimable;
	uint64_t kms_notify_no_longer_reclaimable;
	uint64_t kms_notify_slab_dead;
	uint64_t kms_notify_slab_destroyed;
	uint64_t kms_alloc_fail;
	uint64_t kms_constructor_fail;
	uint64_t kms_dead_slabs_freed;
	uint64_t kms_defrags;
	uint64_t kms_scans;
	uint64_t kms_scan_depot_ws_reaps;
	uint64_t kms_debug_reaps;
	uint64_t kms_debug_scans;
} kmem_move_stats;
#endif	/* KMEM_STATS */

/* consolidator knobs */
static boolean_t kmem_move_noreap;
static boolean_t kmem_move_blocked;
static boolean_t kmem_move_fulltilt;
static boolean_t kmem_move_any_partial;

#ifdef	DEBUG
/*
 * kmem consolidator debug tunables:
 * Ensure code coverage by occasionally running the consolidator even when the
 * caches are not fragmented (they may never be). These intervals are mean time
 * in cache maintenance intervals (kmem_cache_update).
 */
uint32_t kmem_mtb_move = 60;	/* defrag 1 slab (~15min) */
uint32_t kmem_mtb_reap = 1800;	/* defrag all slabs (~7.5hrs) */
#endif	/* DEBUG */

static kmem_cache_t	*kmem_defrag_cache;
static kmem_cache_t	*kmem_move_cache;
static taskq_t		*kmem_move_taskq;

static void kmem_cache_scan(kmem_cache_t *);
static void kmem_cache_defrag(kmem_cache_t *);
static void kmem_slab_prefill(kmem_cache_t *, kmem_slab_t *);


kmem_log_header_t	*kmem_transaction_log;
kmem_log_header_t	*kmem_content_log;
kmem_log_header_t	*kmem_failure_log;
kmem_log_header_t	*kmem_slab_log;

static int		kmem_lite_count; /* # of PCs in kmem_buftag_lite_t */

#define	KMEM_BUFTAG_LITE_ENTER(bt, count, caller)			\
	if ((count) > 0) {						\
		pc_t *_s = ((kmem_buftag_lite_t *)(bt))->bt_history;	\
		pc_t *_e;						\
		/* memmove() the old entries down one notch */		\
		for (_e = &_s[(count) - 1]; _e > _s; _e--)		\
			*_e = *(_e - 1);				\
		*_s = (uintptr_t)(caller);				\
	}

#define	KMERR_MODIFIED	0	/* buffer modified while on freelist */
#define	KMERR_REDZONE	1	/* redzone violation (write past end of buf) */
#define	KMERR_DUPFREE	2	/* freed a buffer twice */
#define	KMERR_BADADDR	3	/* freed a bad (unallocated) address */
#define	KMERR_BADBUFTAG	4	/* buftag corrupted */
#define	KMERR_BADBUFCTL	5	/* bufctl corrupted */
#define	KMERR_BADCACHE	6	/* freed a buffer to the wrong cache */
#define	KMERR_BADSIZE	7	/* alloc size != free size */
#define	KMERR_BADBASE	8	/* buffer base address wrong */

struct {
	hrtime_t	kmp_timestamp;	/* timestamp of panic */
	int		kmp_error;	/* type of kmem error */
	void		*kmp_buffer;	/* buffer that induced panic */
	void		*kmp_realbuf;	/* real start address for buffer */
	kmem_cache_t	*kmp_cache;	/* buffer's cache according to client */
	kmem_cache_t	*kmp_realcache;	/* actual cache containing buffer */
	kmem_slab_t	*kmp_slab;	/* slab accoring to kmem_findslab() */
	kmem_bufctl_t	*kmp_bufctl;	/* bufctl */
} kmem_panic_info;


static void
copy_pattern(uint64_t pattern, void *buf_arg, size_t size)
{
	uint64_t *bufend = (uint64_t *)((char *)buf_arg + size);
	uint64_t *buf = buf_arg;

	while (buf < bufend)
		*buf++ = pattern;
}

static void *
verify_pattern(uint64_t pattern, void *buf_arg, size_t size)
{
	uint64_t *bufend = (uint64_t *)((char *)buf_arg + size);
	uint64_t *buf;

	for (buf = buf_arg; buf < bufend; buf++)
		if (*buf != pattern)
			return (buf);
	return (NULL);
}

static void *
verify_and_copy_pattern(uint64_t old, uint64_t new, void *buf_arg, size_t size)
{
	uint64_t *bufend = (uint64_t *)((char *)buf_arg + size);
	uint64_t *buf;

	for (buf = buf_arg; buf < bufend; buf++) {
		if (*buf != old) {
			copy_pattern(old, buf_arg,
			    (char *)buf - (char *)buf_arg);
			return (buf);
		}
		*buf = new;
	}

	return (NULL);
}

static void
kmem_cache_applyall(void (*func)(kmem_cache_t *), taskq_t *tq, int tqflag)
{
	kmem_cache_t *cp;

	mutex_enter(&kmem_cache_lock);
	for (cp = list_head(&kmem_caches); cp != NULL;
	    cp = list_next(&kmem_caches, cp))
		if (tq != NULL)
			(void) taskq_dispatch(tq, (task_func_t *)func, cp,
			    tqflag);
		else
			func(cp);
	mutex_exit(&kmem_cache_lock);
}

static void
kmem_cache_applyall_id(void (*func)(kmem_cache_t *), taskq_t *tq, int tqflag)
{
	kmem_cache_t *cp;

	mutex_enter(&kmem_cache_lock);
	for (cp = list_head(&kmem_caches); cp != NULL;
	    cp = list_next(&kmem_caches, cp)) {
		if (!(cp->cache_cflags & KMC_IDENTIFIER))
			continue;
		if (tq != NULL)
			(void) taskq_dispatch(tq, (task_func_t *)func, cp,
			    tqflag);
		else
			func(cp);
	}
	mutex_exit(&kmem_cache_lock);
}

/*
 * Debugging support.  Given a buffer address, find its slab.
 */
static kmem_slab_t *
kmem_findslab(kmem_cache_t *cp, void *buf)
{
	kmem_slab_t *sp;

	mutex_enter(&cp->cache_lock);
	for (sp = list_head(&cp->cache_complete_slabs); sp != NULL;
	    sp = list_next(&cp->cache_complete_slabs, sp)) {
		if (KMEM_SLAB_MEMBER(sp, buf)) {
			mutex_exit(&cp->cache_lock);
			return (sp);
		}
	}
	for (sp = avl_first(&cp->cache_partial_slabs); sp != NULL;
	    sp = AVL_NEXT(&cp->cache_partial_slabs, sp)) {
		if (KMEM_SLAB_MEMBER(sp, buf)) {
			mutex_exit(&cp->cache_lock);
			return (sp);
		}
	}
	mutex_exit(&cp->cache_lock);

	return (NULL);
}

static void
kmem_error(int error, kmem_cache_t *cparg, void *bufarg)
{
	kmem_buftag_t *btp = NULL;
	kmem_bufctl_t *bcp = NULL;
	kmem_cache_t *cp = cparg;
	kmem_slab_t *sp;
	uint64_t *off;
	void *buf = bufarg;

	kmem_logging = 0;	/* stop logging when a bad thing happens */

	kmem_panic_info.kmp_timestamp = gethrtime();

	sp = kmem_findslab(cp, buf);
	if (sp == NULL) {
		for (cp = list_tail(&kmem_caches); cp != NULL;
		    cp = list_prev(&kmem_caches, cp)) {
			if ((sp = kmem_findslab(cp, buf)) != NULL)
				break;
		}
	}

	if (sp == NULL) {
		cp = NULL;
		error = KMERR_BADADDR;
	} else {
		if (cp != cparg)
			error = KMERR_BADCACHE;
		else
			buf = (char *)bufarg - ((uintptr_t)bufarg -
			    (uintptr_t)sp->slab_base) % cp->cache_chunksize;
		if (buf != bufarg)
			error = KMERR_BADBASE;
		if (cp->cache_flags & KMF_BUFTAG)
			btp = KMEM_BUFTAG(cp, buf);
		if (cp->cache_flags & KMF_HASH) {
			mutex_enter(&cp->cache_lock);
			for (bcp = *KMEM_HASH(cp, buf); bcp; bcp = bcp->bc_next)
				if (bcp->bc_addr == buf)
					break;
			mutex_exit(&cp->cache_lock);
			if (bcp == NULL && btp != NULL)
				bcp = btp->bt_bufctl;
			if (kmem_findslab(cp->cache_bufctl_cache, bcp) ==
			    NULL || P2PHASE((uintptr_t)bcp, KMEM_ALIGN) ||
			    bcp->bc_addr != buf) {
				error = KMERR_BADBUFCTL;
				bcp = NULL;
			}
		}
	}

	kmem_panic_info.kmp_error = error;
	kmem_panic_info.kmp_buffer = bufarg;
	kmem_panic_info.kmp_realbuf = buf;
	kmem_panic_info.kmp_cache = cparg;
	kmem_panic_info.kmp_realcache = cp;
	kmem_panic_info.kmp_slab = sp;
	kmem_panic_info.kmp_bufctl = bcp;

	printf("kernel memory allocator: ");

	switch (error) {

	case KMERR_MODIFIED:
		printf("buffer modified after being freed\n");
		off = verify_pattern(KMEM_FREE_PATTERN, buf, cp->cache_verify);
		if (off == NULL)	/* shouldn't happen */
			off = buf;
		printf("modification occurred at offset 0x%lx "
		    "(0x%llx replaced by 0x%llx)\n",
		    (uintptr_t)off - (uintptr_t)buf,
		    (longlong_t)KMEM_FREE_PATTERN, (longlong_t)*off);
		break;

	case KMERR_REDZONE:
		printf("redzone violation: write past end of buffer\n");
		break;

	case KMERR_BADADDR:
		printf("invalid free: buffer not in cache\n");
		break;

	case KMERR_DUPFREE:
		printf("duplicate free: buffer freed twice\n");
		break;

	case KMERR_BADBUFTAG:
		printf("boundary tag corrupted\n");
		printf("bcp ^ bxstat = %lx, should be %lx\n",
		    (intptr_t)btp->bt_bufctl ^ btp->bt_bxstat,
		    KMEM_BUFTAG_FREE);
		break;

	case KMERR_BADBUFCTL:
		printf("bufctl corrupted\n");
		break;

	case KMERR_BADCACHE:
		printf("buffer freed to wrong cache\n");
		printf("buffer was allocated from %s,\n", cp->cache_name);
		printf("caller attempting free to %s.\n", cparg->cache_name);
		break;

	case KMERR_BADSIZE:
		printf("bad free: free size (%u) != alloc size (%u)\n",
		    KMEM_SIZE_DECODE(((uint32_t *)btp)[0]),
		    KMEM_SIZE_DECODE(((uint32_t *)btp)[1]));
		break;

	case KMERR_BADBASE:
		printf("bad free: free address (%p) != alloc address (%p)\n",
		    bufarg, buf);
		break;
	}

	printf("buffer=%p  bufctl=%p  cache: %s\n",
	    bufarg, (void *)bcp, cparg->cache_name);

	if (bcp != NULL && (cp->cache_flags & KMF_AUDIT) &&
	    error != KMERR_BADBUFCTL) {
		int d;
		timestruc_t ts;
		kmem_bufctl_audit_t *bcap = (kmem_bufctl_audit_t *)bcp;

		hrt2ts(kmem_panic_info.kmp_timestamp - bcap->bc_timestamp, &ts);
		printf("previous transaction on buffer %p:\n", buf);
		printf("thread=%p  time=T-%ld.%09ld  slab=%p  cache: %s\n",
		    (void *)bcap->bc_thread, ts.tv_sec, ts.tv_nsec,
		    (void *)sp, cp->cache_name);
		for (d = 0; d < MIN(bcap->bc_depth, KMEM_STACK_DEPTH); d++) {
			ulong_t off;
			char *sym = kobj_getsymname(bcap->bc_stack[d], &off);
			printf("%s+%lx\n", sym ? sym : "?", off);
		}
	}
	if (kmem_panic > 0)
		panic("kernel heap corruption detected");
	if (kmem_panic == 0)
		debug_enter(NULL);
	kmem_logging = 1;	/* resume logging */
}

static kmem_log_header_t *
kmem_log_init(size_t logsize)
{
	kmem_log_header_t *lhp;
	int nchunks = 4 * max_ncpus;
	size_t lhsize = (size_t)&((kmem_log_header_t *)0)->lh_cpu[max_ncpus];
	int i;

	/*
	 * Make sure that lhp->lh_cpu[] is nicely aligned
	 * to prevent false sharing of cache lines.
	 */
	lhsize = P2ROUNDUP(lhsize, KMEM_ALIGN);
	lhp = vmem_xalloc(kmem_log_arena, lhsize, 64, P2NPHASE(lhsize, 64), 0,
	    NULL, NULL, VM_SLEEP);
	bzero(lhp, lhsize);

	mutex_init(&lhp->lh_lock, NULL, MUTEX_DEFAULT, NULL);
	lhp->lh_nchunks = nchunks;
	lhp->lh_chunksize = P2ROUNDUP(logsize / nchunks + 1, PAGESIZE);
	lhp->lh_base = vmem_alloc(kmem_log_arena,
	    lhp->lh_chunksize * nchunks, VM_SLEEP);
	lhp->lh_free = vmem_alloc(kmem_log_arena,
	    nchunks * sizeof (int), VM_SLEEP);
	bzero(lhp->lh_base, lhp->lh_chunksize * nchunks);

	for (i = 0; i < max_ncpus; i++) {
		kmem_cpu_log_header_t *clhp = &lhp->lh_cpu[i];
		mutex_init(&clhp->clh_lock, NULL, MUTEX_DEFAULT, NULL);
		clhp->clh_chunk = i;
	}

	for (i = max_ncpus; i < nchunks; i++)
		lhp->lh_free[i] = i;

	lhp->lh_head = max_ncpus;
	lhp->lh_tail = 0;

	return (lhp);
}

static void *
kmem_log_enter(kmem_log_header_t *lhp, void *data, size_t size)
{
	void *logspace;
	kmem_cpu_log_header_t *clhp = &lhp->lh_cpu[CPU->cpu_seqid];

	if (lhp == NULL || kmem_logging == 0 || panicstr)
		return (NULL);

	mutex_enter(&clhp->clh_lock);
	clhp->clh_hits++;
	if (size > clhp->clh_avail) {
		mutex_enter(&lhp->lh_lock);
		lhp->lh_hits++;
		lhp->lh_free[lhp->lh_tail] = clhp->clh_chunk;
		lhp->lh_tail = (lhp->lh_tail + 1) % lhp->lh_nchunks;
		clhp->clh_chunk = lhp->lh_free[lhp->lh_head];
		lhp->lh_head = (lhp->lh_head + 1) % lhp->lh_nchunks;
		clhp->clh_current = lhp->lh_base +
		    clhp->clh_chunk * lhp->lh_chunksize;
		clhp->clh_avail = lhp->lh_chunksize;
		if (size > lhp->lh_chunksize)
			size = lhp->lh_chunksize;
		mutex_exit(&lhp->lh_lock);
	}
	logspace = clhp->clh_current;
	clhp->clh_current += size;
	clhp->clh_avail -= size;
	bcopy(data, logspace, size);
	mutex_exit(&clhp->clh_lock);
	return (logspace);
}

#define	KMEM_AUDIT(lp, cp, bcp)						\
{									\
	kmem_bufctl_audit_t *_bcp = (kmem_bufctl_audit_t *)(bcp);	\
	_bcp->bc_timestamp = gethrtime();				\
	_bcp->bc_thread = curthread;					\
	_bcp->bc_depth = getpcstack(_bcp->bc_stack, KMEM_STACK_DEPTH);	\
	_bcp->bc_lastlog = kmem_log_enter((lp), _bcp, sizeof (*_bcp));	\
}

static void
kmem_log_event(kmem_log_header_t *lp, kmem_cache_t *cp,
	kmem_slab_t *sp, void *addr)
{
	kmem_bufctl_audit_t bca;

	bzero(&bca, sizeof (kmem_bufctl_audit_t));
	bca.bc_addr = addr;
	bca.bc_slab = sp;
	bca.bc_cache = cp;
	KMEM_AUDIT(lp, cp, &bca);
}

/*
 * Create a new slab for cache cp.
 */
static kmem_slab_t *
kmem_slab_create(kmem_cache_t *cp, int kmflag)
{
	size_t slabsize = cp->cache_slabsize;
	size_t chunksize = cp->cache_chunksize;
	int cache_flags = cp->cache_flags;
	size_t color, chunks;
	char *buf, *slab;
	kmem_slab_t *sp;
	kmem_bufctl_t *bcp;
	vmem_t *vmp = cp->cache_arena;

	ASSERT(MUTEX_NOT_HELD(&cp->cache_lock));

	color = cp->cache_color + cp->cache_align;
	if (color > cp->cache_maxcolor)
		color = cp->cache_mincolor;
	cp->cache_color = color;

	slab = vmem_alloc(vmp, slabsize, kmflag & KM_VMFLAGS);

	if (slab == NULL)
		goto vmem_alloc_failure;

	ASSERT(P2PHASE((uintptr_t)slab, vmp->vm_quantum) == 0);

	/*
	 * Reverify what was already checked in kmem_cache_set_move(), since the
	 * consolidator depends (for correctness) on slabs being initialized
	 * with the 0xbaddcafe memory pattern (setting a low order bit usable by
	 * clients to distinguish uninitialized memory from known objects).
	 */
	ASSERT((cp->cache_move == NULL) || !(cp->cache_cflags & KMC_NOTOUCH));
	if (!(cp->cache_cflags & KMC_NOTOUCH))
		copy_pattern(KMEM_UNINITIALIZED_PATTERN, slab, slabsize);

	if (cache_flags & KMF_HASH) {
		if ((sp = kmem_cache_alloc(kmem_slab_cache, kmflag)) == NULL)
			goto slab_alloc_failure;
		chunks = (slabsize - color) / chunksize;
	} else {
		sp = KMEM_SLAB(cp, slab);
		chunks = (slabsize - sizeof (kmem_slab_t) - color) / chunksize;
	}

	sp->slab_cache	= cp;
	sp->slab_head	= NULL;
	sp->slab_refcnt	= 0;
	sp->slab_base	= buf = slab + color;
	sp->slab_chunks	= chunks;
	sp->slab_stuck_offset = (uint32_t)-1;
	sp->slab_later_count = 0;
	sp->slab_flags = 0;

	ASSERT(chunks > 0);
	while (chunks-- != 0) {
		if (cache_flags & KMF_HASH) {
			bcp = kmem_cache_alloc(cp->cache_bufctl_cache, kmflag);
			if (bcp == NULL)
				goto bufctl_alloc_failure;
			if (cache_flags & KMF_AUDIT) {
				kmem_bufctl_audit_t *bcap =
				    (kmem_bufctl_audit_t *)bcp;
				bzero(bcap, sizeof (kmem_bufctl_audit_t));
				bcap->bc_cache = cp;
			}
			bcp->bc_addr = buf;
			bcp->bc_slab = sp;
		} else {
			bcp = KMEM_BUFCTL(cp, buf);
		}
		if (cache_flags & KMF_BUFTAG) {
			kmem_buftag_t *btp = KMEM_BUFTAG(cp, buf);
			btp->bt_redzone = KMEM_REDZONE_PATTERN;
			btp->bt_bufctl = bcp;
			btp->bt_bxstat = (intptr_t)bcp ^ KMEM_BUFTAG_FREE;
			if (cache_flags & KMF_DEADBEEF) {
				copy_pattern(KMEM_FREE_PATTERN, buf,
				    cp->cache_verify);
			}
		}
		bcp->bc_next = sp->slab_head;
		sp->slab_head = bcp;
		buf += chunksize;
	}

	kmem_log_event(kmem_slab_log, cp, sp, slab);

	return (sp);

bufctl_alloc_failure:

	while ((bcp = sp->slab_head) != NULL) {
		sp->slab_head = bcp->bc_next;
		kmem_cache_free(cp->cache_bufctl_cache, bcp);
	}
	kmem_cache_free(kmem_slab_cache, sp);

slab_alloc_failure:

	vmem_free(vmp, slab, slabsize);

vmem_alloc_failure:

	kmem_log_event(kmem_failure_log, cp, NULL, NULL);
	atomic_inc_64(&cp->cache_alloc_fail);

	return (NULL);
}

/*
 * Destroy a slab.
 */
static void
kmem_slab_destroy(kmem_cache_t *cp, kmem_slab_t *sp)
{
	vmem_t *vmp = cp->cache_arena;
	void *slab = (void *)P2ALIGN((uintptr_t)sp->slab_base, vmp->vm_quantum);

	ASSERT(MUTEX_NOT_HELD(&cp->cache_lock));
	ASSERT(sp->slab_refcnt == 0);

	if (cp->cache_flags & KMF_HASH) {
		kmem_bufctl_t *bcp;
		while ((bcp = sp->slab_head) != NULL) {
			sp->slab_head = bcp->bc_next;
			kmem_cache_free(cp->cache_bufctl_cache, bcp);
		}
		kmem_cache_free(kmem_slab_cache, sp);
	}
	vmem_free(vmp, slab, cp->cache_slabsize);
}

static void *
kmem_slab_alloc_impl(kmem_cache_t *cp, kmem_slab_t *sp, boolean_t prefill)
{
	kmem_bufctl_t *bcp, **hash_bucket;
	void *buf;
	boolean_t new_slab = (sp->slab_refcnt == 0);

	ASSERT(MUTEX_HELD(&cp->cache_lock));
	/*
	 * kmem_slab_alloc() drops cache_lock when it creates a new slab, so we
	 * can't ASSERT(avl_is_empty(&cp->cache_partial_slabs)) here when the
	 * slab is newly created.
	 */
	ASSERT(new_slab || (KMEM_SLAB_IS_PARTIAL(sp) &&
	    (sp == avl_first(&cp->cache_partial_slabs))));
	ASSERT(sp->slab_cache == cp);

	cp->cache_slab_alloc++;
	cp->cache_bufslab--;
	sp->slab_refcnt++;

	bcp = sp->slab_head;
	sp->slab_head = bcp->bc_next;

	if (cp->cache_flags & KMF_HASH) {
		/*
		 * Add buffer to allocated-address hash table.
		 */
		buf = bcp->bc_addr;
		hash_bucket = KMEM_HASH(cp, buf);
		bcp->bc_next = *hash_bucket;
		*hash_bucket = bcp;
		if ((cp->cache_flags & (KMF_AUDIT | KMF_BUFTAG)) == KMF_AUDIT) {
			KMEM_AUDIT(kmem_transaction_log, cp, bcp);
		}
	} else {
		buf = KMEM_BUF(cp, bcp);
	}

	ASSERT(KMEM_SLAB_MEMBER(sp, buf));

	if (sp->slab_head == NULL) {
		ASSERT(KMEM_SLAB_IS_ALL_USED(sp));
		if (new_slab) {
			ASSERT(sp->slab_chunks == 1);
		} else {
			ASSERT(sp->slab_chunks > 1); /* the slab was partial */
			avl_remove(&cp->cache_partial_slabs, sp);
			sp->slab_later_count = 0; /* clear history */
			sp->slab_flags &= ~KMEM_SLAB_NOMOVE;
			sp->slab_stuck_offset = (uint32_t)-1;
		}
		list_insert_head(&cp->cache_complete_slabs, sp);
		cp->cache_complete_slab_count++;
		return (buf);
	}

	ASSERT(KMEM_SLAB_IS_PARTIAL(sp));
	/*
	 * Peek to see if the magazine layer is enabled before
	 * we prefill.  We're not holding the cpu cache lock,
	 * so the peek could be wrong, but there's no harm in it.
	 */
	if (new_slab && prefill && (cp->cache_flags & KMF_PREFILL) &&
	    (KMEM_CPU_CACHE(cp)->cc_magsize != 0))  {
		kmem_slab_prefill(cp, sp);
		return (buf);
	}

	if (new_slab) {
		avl_add(&cp->cache_partial_slabs, sp);
		return (buf);
	}

	/*
	 * The slab is now more allocated than it was, so the
	 * order remains unchanged.
	 */
	ASSERT(!avl_update(&cp->cache_partial_slabs, sp));
	return (buf);
}

/*
 * Allocate a raw (unconstructed) buffer from cp's slab layer.
 */
static void *
kmem_slab_alloc(kmem_cache_t *cp, int kmflag)
{
	kmem_slab_t *sp;
	void *buf;
	boolean_t test_destructor;

	mutex_enter(&cp->cache_lock);
	test_destructor = (cp->cache_slab_alloc == 0);
	sp = avl_first(&cp->cache_partial_slabs);
	if (sp == NULL) {
		ASSERT(cp->cache_bufslab == 0);

		/*
		 * The freelist is empty.  Create a new slab.
		 */
		mutex_exit(&cp->cache_lock);
		if ((sp = kmem_slab_create(cp, kmflag)) == NULL) {
			return (NULL);
		}
		mutex_enter(&cp->cache_lock);
		cp->cache_slab_create++;
		if ((cp->cache_buftotal += sp->slab_chunks) > cp->cache_bufmax)
			cp->cache_bufmax = cp->cache_buftotal;
		cp->cache_bufslab += sp->slab_chunks;
	}

	buf = kmem_slab_alloc_impl(cp, sp, B_TRUE);
	ASSERT((cp->cache_slab_create - cp->cache_slab_destroy) ==
	    (cp->cache_complete_slab_count +
	    avl_numnodes(&cp->cache_partial_slabs) +
	    (cp->cache_defrag == NULL ? 0 : cp->cache_defrag->kmd_deadcount)));
	mutex_exit(&cp->cache_lock);

	if (test_destructor && cp->cache_destructor != NULL) {
		/*
		 * On the first kmem_slab_alloc(), assert that it is valid to
		 * call the destructor on a newly constructed object without any
		 * client involvement.
		 */
		if ((cp->cache_constructor == NULL) ||
		    cp->cache_constructor(buf, cp->cache_private,
		    kmflag) == 0) {
			cp->cache_destructor(buf, cp->cache_private);
		}
		copy_pattern(KMEM_UNINITIALIZED_PATTERN, buf,
		    cp->cache_bufsize);
		if (cp->cache_flags & KMF_DEADBEEF) {
			copy_pattern(KMEM_FREE_PATTERN, buf, cp->cache_verify);
		}
	}

	return (buf);
}

static void kmem_slab_move_yes(kmem_cache_t *, kmem_slab_t *, void *);

/*
 * Free a raw (unconstructed) buffer to cp's slab layer.
 */
static void
kmem_slab_free(kmem_cache_t *cp, void *buf)
{
	kmem_slab_t *sp;
	kmem_bufctl_t *bcp, **prev_bcpp;

	ASSERT(buf != NULL);

	mutex_enter(&cp->cache_lock);
	cp->cache_slab_free++;

	if (cp->cache_flags & KMF_HASH) {
		/*
		 * Look up buffer in allocated-address hash table.
		 */
		prev_bcpp = KMEM_HASH(cp, buf);
		while ((bcp = *prev_bcpp) != NULL) {
			if (bcp->bc_addr == buf) {
				*prev_bcpp = bcp->bc_next;
				sp = bcp->bc_slab;
				break;
			}
			cp->cache_lookup_depth++;
			prev_bcpp = &bcp->bc_next;
		}
	} else {
		bcp = KMEM_BUFCTL(cp, buf);
		sp = KMEM_SLAB(cp, buf);
	}

	if (bcp == NULL || sp->slab_cache != cp || !KMEM_SLAB_MEMBER(sp, buf)) {
		mutex_exit(&cp->cache_lock);
		kmem_error(KMERR_BADADDR, cp, buf);
		return;
	}

	if (KMEM_SLAB_OFFSET(sp, buf) == sp->slab_stuck_offset) {
		/*
		 * If this is the buffer that prevented the consolidator from
		 * clearing the slab, we can reset the slab flags now that the
		 * buffer is freed. (It makes sense to do this in
		 * kmem_cache_free(), where the client gives up ownership of the
		 * buffer, but on the hot path the test is too expensive.)
		 */
		kmem_slab_move_yes(cp, sp, buf);
	}

	if ((cp->cache_flags & (KMF_AUDIT | KMF_BUFTAG)) == KMF_AUDIT) {
		if (cp->cache_flags & KMF_CONTENTS)
			((kmem_bufctl_audit_t *)bcp)->bc_contents =
			    kmem_log_enter(kmem_content_log, buf,
			    cp->cache_contents);
		KMEM_AUDIT(kmem_transaction_log, cp, bcp);
	}

	bcp->bc_next = sp->slab_head;
	sp->slab_head = bcp;

	cp->cache_bufslab++;
	ASSERT(sp->slab_refcnt >= 1);

	if (--sp->slab_refcnt == 0) {
		/*
		 * There are no outstanding allocations from this slab,
		 * so we can reclaim the memory.
		 */
		if (sp->slab_chunks == 1) {
			list_remove(&cp->cache_complete_slabs, sp);
			cp->cache_complete_slab_count--;
		} else {
			avl_remove(&cp->cache_partial_slabs, sp);
		}

		cp->cache_buftotal -= sp->slab_chunks;
		cp->cache_bufslab -= sp->slab_chunks;
		/*
		 * Defer releasing the slab to the virtual memory subsystem
		 * while there is a pending move callback, since we guarantee
		 * that buffers passed to the move callback have only been
		 * touched by kmem or by the client itself. Since the memory
		 * patterns baddcafe (uninitialized) and deadbeef (freed) both
		 * set at least one of the two lowest order bits, the client can
		 * test those bits in the move callback to determine whether or
		 * not it knows about the buffer (assuming that the client also
		 * sets one of those low order bits whenever it frees a buffer).
		 */
		if (cp->cache_defrag == NULL ||
		    (avl_is_empty(&cp->cache_defrag->kmd_moves_pending) &&
		    !(sp->slab_flags & KMEM_SLAB_MOVE_PENDING))) {
			cp->cache_slab_destroy++;
			mutex_exit(&cp->cache_lock);
			kmem_slab_destroy(cp, sp);
		} else {
			list_t *deadlist = &cp->cache_defrag->kmd_deadlist;
			/*
			 * Slabs are inserted at both ends of the deadlist to
			 * distinguish between slabs freed while move callbacks
			 * are pending (list head) and a slab freed while the
			 * lock is dropped in kmem_move_buffers() (list tail) so
			 * that in both cases slab_destroy() is called from the
			 * right context.
			 */
			if (sp->slab_flags & KMEM_SLAB_MOVE_PENDING) {
				list_insert_tail(deadlist, sp);
			} else {
				list_insert_head(deadlist, sp);
			}
			cp->cache_defrag->kmd_deadcount++;
			mutex_exit(&cp->cache_lock);
		}
		return;
	}

	if (bcp->bc_next == NULL) {
		/* Transition the slab from completely allocated to partial. */
		ASSERT(sp->slab_refcnt == (sp->slab_chunks - 1));
		ASSERT(sp->slab_chunks > 1);
		list_remove(&cp->cache_complete_slabs, sp);
		cp->cache_complete_slab_count--;
		avl_add(&cp->cache_partial_slabs, sp);
	} else {
#ifdef	DEBUG
		if (avl_update_gt(&cp->cache_partial_slabs, sp)) {
			KMEM_STAT_ADD(kmem_move_stats.kms_avl_update);
		} else {
			KMEM_STAT_ADD(kmem_move_stats.kms_avl_noupdate);
		}
#else
		(void) avl_update_gt(&cp->cache_partial_slabs, sp);
#endif
	}

	ASSERT((cp->cache_slab_create - cp->cache_slab_destroy) ==
	    (cp->cache_complete_slab_count +
	    avl_numnodes(&cp->cache_partial_slabs) +
	    (cp->cache_defrag == NULL ? 0 : cp->cache_defrag->kmd_deadcount)));
	mutex_exit(&cp->cache_lock);
}

/*
 * Return -1 if kmem_error, 1 if constructor fails, 0 if successful.
 */
static int
kmem_cache_alloc_debug(kmem_cache_t *cp, void *buf, int kmflag, int construct,
    caddr_t caller)
{
	kmem_buftag_t *btp = KMEM_BUFTAG(cp, buf);
	kmem_bufctl_audit_t *bcp = (kmem_bufctl_audit_t *)btp->bt_bufctl;
	uint32_t mtbf;

	if (btp->bt_bxstat != ((intptr_t)bcp ^ KMEM_BUFTAG_FREE)) {
		kmem_error(KMERR_BADBUFTAG, cp, buf);
		return (-1);
	}

	btp->bt_bxstat = (intptr_t)bcp ^ KMEM_BUFTAG_ALLOC;

	if ((cp->cache_flags & KMF_HASH) && bcp->bc_addr != buf) {
		kmem_error(KMERR_BADBUFCTL, cp, buf);
		return (-1);
	}

	if (cp->cache_flags & KMF_DEADBEEF) {
		if (!construct && (cp->cache_flags & KMF_LITE)) {
			if (*(uint64_t *)buf != KMEM_FREE_PATTERN) {
				kmem_error(KMERR_MODIFIED, cp, buf);
				return (-1);
			}
			if (cp->cache_constructor != NULL)
				*(uint64_t *)buf = btp->bt_redzone;
			else
				*(uint64_t *)buf = KMEM_UNINITIALIZED_PATTERN;
		} else {
			construct = 1;
			if (verify_and_copy_pattern(KMEM_FREE_PATTERN,
			    KMEM_UNINITIALIZED_PATTERN, buf,
			    cp->cache_verify)) {
				kmem_error(KMERR_MODIFIED, cp, buf);
				return (-1);
			}
		}
	}
	btp->bt_redzone = KMEM_REDZONE_PATTERN;

	if ((mtbf = kmem_mtbf | cp->cache_mtbf) != 0 &&
	    gethrtime() % mtbf == 0 &&
	    (kmflag & (KM_NOSLEEP | KM_PANIC)) == KM_NOSLEEP) {
		kmem_log_event(kmem_failure_log, cp, NULL, NULL);
		if (!construct && cp->cache_destructor != NULL)
			cp->cache_destructor(buf, cp->cache_private);
	} else {
		mtbf = 0;
	}

	if (mtbf || (construct && cp->cache_constructor != NULL &&
	    cp->cache_constructor(buf, cp->cache_private, kmflag) != 0)) {
		atomic_inc_64(&cp->cache_alloc_fail);
		btp->bt_bxstat = (intptr_t)bcp ^ KMEM_BUFTAG_FREE;
		if (cp->cache_flags & KMF_DEADBEEF)
			copy_pattern(KMEM_FREE_PATTERN, buf, cp->cache_verify);
		kmem_slab_free(cp, buf);
		return (1);
	}

	if (cp->cache_flags & KMF_AUDIT) {
		KMEM_AUDIT(kmem_transaction_log, cp, bcp);
	}

	if ((cp->cache_flags & KMF_LITE) &&
	    !(cp->cache_cflags & KMC_KMEM_ALLOC)) {
		KMEM_BUFTAG_LITE_ENTER(btp, kmem_lite_count, caller);
	}

	return (0);
}

static int
kmem_cache_free_debug(kmem_cache_t *cp, void *buf, caddr_t caller)
{
	kmem_buftag_t *btp = KMEM_BUFTAG(cp, buf);
	kmem_bufctl_audit_t *bcp = (kmem_bufctl_audit_t *)btp->bt_bufctl;
	kmem_slab_t *sp;

	if (btp->bt_bxstat != ((intptr_t)bcp ^ KMEM_BUFTAG_ALLOC)) {
		if (btp->bt_bxstat == ((intptr_t)bcp ^ KMEM_BUFTAG_FREE)) {
			kmem_error(KMERR_DUPFREE, cp, buf);
			return (-1);
		}
		sp = kmem_findslab(cp, buf);
		if (sp == NULL || sp->slab_cache != cp)
			kmem_error(KMERR_BADADDR, cp, buf);
		else
			kmem_error(KMERR_REDZONE, cp, buf);
		return (-1);
	}

	btp->bt_bxstat = (intptr_t)bcp ^ KMEM_BUFTAG_FREE;

	if ((cp->cache_flags & KMF_HASH) && bcp->bc_addr != buf) {
		kmem_error(KMERR_BADBUFCTL, cp, buf);
		return (-1);
	}

	if (btp->bt_redzone != KMEM_REDZONE_PATTERN) {
		kmem_error(KMERR_REDZONE, cp, buf);
		return (-1);
	}

	if (cp->cache_flags & KMF_AUDIT) {
		if (cp->cache_flags & KMF_CONTENTS)
			bcp->bc_contents = kmem_log_enter(kmem_content_log,
			    buf, cp->cache_contents);
		KMEM_AUDIT(kmem_transaction_log, cp, bcp);
	}

	if ((cp->cache_flags & KMF_LITE) &&
	    !(cp->cache_cflags & KMC_KMEM_ALLOC)) {
		KMEM_BUFTAG_LITE_ENTER(btp, kmem_lite_count, caller);
	}

	if (cp->cache_flags & KMF_DEADBEEF) {
		if (cp->cache_flags & KMF_LITE)
			btp->bt_redzone = *(uint64_t *)buf;
		else if (cp->cache_destructor != NULL)
			cp->cache_destructor(buf, cp->cache_private);

		copy_pattern(KMEM_FREE_PATTERN, buf, cp->cache_verify);
	}

	return (0);
}

/*
 * Free each object in magazine mp to cp's slab layer, and free mp itself.
 */
static void
kmem_magazine_destroy(kmem_cache_t *cp, kmem_magazine_t *mp, int nrounds)
{
	int round;

	ASSERT(!list_link_active(&cp->cache_link) ||
	    taskq_member(kmem_taskq, curthread));

	for (round = 0; round < nrounds; round++) {
		void *buf = mp->mag_round[round];

		if (cp->cache_flags & KMF_DEADBEEF) {
			if (verify_pattern(KMEM_FREE_PATTERN, buf,
			    cp->cache_verify) != NULL) {
				kmem_error(KMERR_MODIFIED, cp, buf);
				continue;
			}
			if ((cp->cache_flags & KMF_LITE) &&
			    cp->cache_destructor != NULL) {
				kmem_buftag_t *btp = KMEM_BUFTAG(cp, buf);
				*(uint64_t *)buf = btp->bt_redzone;
				cp->cache_destructor(buf, cp->cache_private);
				*(uint64_t *)buf = KMEM_FREE_PATTERN;
			}
		} else if (cp->cache_destructor != NULL) {
			cp->cache_destructor(buf, cp->cache_private);
		}

		kmem_slab_free(cp, buf);
	}
	ASSERT(KMEM_MAGAZINE_VALID(cp, mp));
	kmem_cache_free(cp->cache_magtype->mt_cache, mp);
}

/*
 * Allocate a magazine from the depot.
 */
static kmem_magazine_t *
kmem_depot_alloc(kmem_cache_t *cp, kmem_maglist_t *mlp)
{
	kmem_magazine_t *mp;

	/*
	 * If we can't get the depot lock without contention,
	 * update our contention count.  We use the depot
	 * contention rate to determine whether we need to
	 * increase the magazine size for better scalability.
	 */
	if (!mutex_tryenter(&cp->cache_depot_lock)) {
		mutex_enter(&cp->cache_depot_lock);
		cp->cache_depot_contention++;
	}

	if ((mp = mlp->ml_list) != NULL) {
		ASSERT(KMEM_MAGAZINE_VALID(cp, mp));
		mlp->ml_list = mp->mag_next;
		if (--mlp->ml_total < mlp->ml_min)
			mlp->ml_min = mlp->ml_total;
		mlp->ml_alloc++;
	}

	mutex_exit(&cp->cache_depot_lock);

	return (mp);
}

/*
 * Free a magazine to the depot.
 */
static void
kmem_depot_free(kmem_cache_t *cp, kmem_maglist_t *mlp, kmem_magazine_t *mp)
{
	mutex_enter(&cp->cache_depot_lock);
	ASSERT(KMEM_MAGAZINE_VALID(cp, mp));
	mp->mag_next = mlp->ml_list;
	mlp->ml_list = mp;
	mlp->ml_total++;
	mutex_exit(&cp->cache_depot_lock);
}

/*
 * Update the working set statistics for cp's depot.
 */
static void
kmem_depot_ws_update(kmem_cache_t *cp)
{
	mutex_enter(&cp->cache_depot_lock);
	cp->cache_full.ml_reaplimit = cp->cache_full.ml_min;
	cp->cache_full.ml_min = cp->cache_full.ml_total;
	cp->cache_empty.ml_reaplimit = cp->cache_empty.ml_min;
	cp->cache_empty.ml_min = cp->cache_empty.ml_total;
	mutex_exit(&cp->cache_depot_lock);
}

/*
 * Set the working set statistics for cp's depot to zero.  (Everything is
 * eligible for reaping.)
 */
static void
kmem_depot_ws_zero(kmem_cache_t *cp)
{
	mutex_enter(&cp->cache_depot_lock);
	cp->cache_full.ml_reaplimit = cp->cache_full.ml_total;
	cp->cache_full.ml_min = cp->cache_full.ml_total;
	cp->cache_empty.ml_reaplimit = cp->cache_empty.ml_total;
	cp->cache_empty.ml_min = cp->cache_empty.ml_total;
	mutex_exit(&cp->cache_depot_lock);
}

/*
 * Reap all magazines that have fallen out of the depot's working set.
 */
static void
kmem_depot_ws_reap(kmem_cache_t *cp)
{
	long reap;
	kmem_magazine_t *mp;

	ASSERT(!list_link_active(&cp->cache_link) ||
	    taskq_member(kmem_taskq, curthread));

	reap = MIN(cp->cache_full.ml_reaplimit, cp->cache_full.ml_min);
	while (reap-- && (mp = kmem_depot_alloc(cp, &cp->cache_full)) != NULL)
		kmem_magazine_destroy(cp, mp, cp->cache_magtype->mt_magsize);

	reap = MIN(cp->cache_empty.ml_reaplimit, cp->cache_empty.ml_min);
	while (reap-- && (mp = kmem_depot_alloc(cp, &cp->cache_empty)) != NULL)
		kmem_magazine_destroy(cp, mp, 0);
}

static void
kmem_cpu_reload(kmem_cpu_cache_t *ccp, kmem_magazine_t *mp, int rounds)
{
	ASSERT((ccp->cc_loaded == NULL && ccp->cc_rounds == -1) ||
	    (ccp->cc_loaded && ccp->cc_rounds + rounds == ccp->cc_magsize));
	ASSERT(ccp->cc_magsize > 0);

	ccp->cc_ploaded = ccp->cc_loaded;
	ccp->cc_prounds = ccp->cc_rounds;
	ccp->cc_loaded = mp;
	ccp->cc_rounds = rounds;
}

/*
 * Intercept kmem alloc/free calls during crash dump in order to avoid
 * changing kmem state while memory is being saved to the dump device.
 * Otherwise, ::kmem_verify will report "corrupt buffers".  Note that
 * there are no locks because only one CPU calls kmem during a crash
 * dump. To enable this feature, first create the associated vmem
 * arena with VMC_DUMPSAFE.
 */
static void *kmem_dump_start;	/* start of pre-reserved heap */
static void *kmem_dump_end;	/* end of heap area */
static void *kmem_dump_curr;	/* current free heap pointer */
static size_t kmem_dump_size;	/* size of heap area */

/* append to each buf created in the pre-reserved heap */
typedef struct kmem_dumpctl {
	void	*kdc_next;	/* cache dump free list linkage */
} kmem_dumpctl_t;

#define	KMEM_DUMPCTL(cp, buf)	\
	((kmem_dumpctl_t *)P2ROUNDUP((uintptr_t)(buf) + (cp)->cache_bufsize, \
	    sizeof (void *)))

/* Keep some simple stats. */
#define	KMEM_DUMP_LOGS	(100)

typedef struct kmem_dump_log {
	kmem_cache_t	*kdl_cache;
	uint_t		kdl_allocs;		/* # of dump allocations */
	uint_t		kdl_frees;		/* # of dump frees */
	uint_t		kdl_alloc_fails;	/* # of allocation failures */
	uint_t		kdl_free_nondump;	/* # of non-dump frees */
	uint_t		kdl_unsafe;		/* cache was used, but unsafe */
} kmem_dump_log_t;

static kmem_dump_log_t *kmem_dump_log;
static int kmem_dump_log_idx;

#define	KDI_LOG(cp, stat) {						\
	kmem_dump_log_t *kdl;						\
	if ((kdl = (kmem_dump_log_t *)((cp)->cache_dumplog)) != NULL) {	\
		kdl->stat++;						\
	} else if (kmem_dump_log_idx < KMEM_DUMP_LOGS) {		\
		kdl = &kmem_dump_log[kmem_dump_log_idx++];		\
		kdl->stat++;						\
		kdl->kdl_cache = (cp);					\
		(cp)->cache_dumplog = kdl;				\
	}								\
}

/* set non zero for full report */
uint_t kmem_dump_verbose = 0;

/* stats for overize heap */
uint_t kmem_dump_oversize_allocs = 0;
uint_t kmem_dump_oversize_max = 0;

static void
kmem_dumppr(char **pp, char *e, const char *format, ...)
{
	char *p = *pp;

	if (p < e) {
		int n;
		va_list ap;

		va_start(ap, format);
		n = vsnprintf(p, e - p, format, ap);
		va_end(ap);
		*pp = p + n;
	}
}

/*
 * Called when dumpadm(1M) configures dump parameters.
 */
void
kmem_dump_init(size_t size)
{
	if (kmem_dump_start != NULL)
		kmem_free(kmem_dump_start, kmem_dump_size);

	if (kmem_dump_log == NULL)
		kmem_dump_log = (kmem_dump_log_t *)kmem_zalloc(KMEM_DUMP_LOGS *
		    sizeof (kmem_dump_log_t), KM_SLEEP);

	kmem_dump_start = kmem_alloc(size, KM_SLEEP);

	if (kmem_dump_start != NULL) {
		kmem_dump_size = size;
		kmem_dump_curr = kmem_dump_start;
		kmem_dump_end = (void *)((char *)kmem_dump_start + size);
		copy_pattern(KMEM_UNINITIALIZED_PATTERN, kmem_dump_start, size);
	} else {
		kmem_dump_size = 0;
		kmem_dump_curr = NULL;
		kmem_dump_end = NULL;
	}
}

/*
 * Set flag for each kmem_cache_t if is safe to use alternate dump
 * memory. Called just before panic crash dump starts. Set the flag
 * for the calling CPU.
 */
void
kmem_dump_begin(void)
{
	ASSERT(panicstr != NULL);
	if (kmem_dump_start != NULL) {
		kmem_cache_t *cp;

		for (cp = list_head(&kmem_caches); cp != NULL;
		    cp = list_next(&kmem_caches, cp)) {
			kmem_cpu_cache_t *ccp = KMEM_CPU_CACHE(cp);

			if (cp->cache_arena->vm_cflags & VMC_DUMPSAFE) {
				cp->cache_flags |= KMF_DUMPDIVERT;
				ccp->cc_flags |= KMF_DUMPDIVERT;
				ccp->cc_dump_rounds = ccp->cc_rounds;
				ccp->cc_dump_prounds = ccp->cc_prounds;
				ccp->cc_rounds = ccp->cc_prounds = -1;
			} else {
				cp->cache_flags |= KMF_DUMPUNSAFE;
				ccp->cc_flags |= KMF_DUMPUNSAFE;
			}
		}
	}
}

/*
 * finished dump intercept
 * print any warnings on the console
 * return verbose information to dumpsys() in the given buffer
 */
size_t
kmem_dump_finish(char *buf, size_t size)
{
	int kdi_idx;
	int kdi_end = kmem_dump_log_idx;
	int percent = 0;
	int header = 0;
	int warn = 0;
	size_t used;
	kmem_cache_t *cp;
	kmem_dump_log_t *kdl;
	char *e = buf + size;
	char *p = buf;

	if (kmem_dump_size == 0 || kmem_dump_verbose == 0)
		return (0);

	used = (char *)kmem_dump_curr - (char *)kmem_dump_start;
	percent = (used * 100) / kmem_dump_size;

	kmem_dumppr(&p, e, "%% heap used,%d\n", percent);
	kmem_dumppr(&p, e, "used bytes,%ld\n", used);
	kmem_dumppr(&p, e, "heap size,%ld\n", kmem_dump_size);
	kmem_dumppr(&p, e, "Oversize allocs,%d\n",
	    kmem_dump_oversize_allocs);
	kmem_dumppr(&p, e, "Oversize max size,%ld\n",
	    kmem_dump_oversize_max);

	for (kdi_idx = 0; kdi_idx < kdi_end; kdi_idx++) {
		kdl = &kmem_dump_log[kdi_idx];
		cp = kdl->kdl_cache;
		if (cp == NULL)
			break;
		if (kdl->kdl_alloc_fails)
			++warn;
		if (header == 0) {
			kmem_dumppr(&p, e,
			    "Cache Name,Allocs,Frees,Alloc Fails,"
			    "Nondump Frees,Unsafe Allocs/Frees\n");
			header = 1;
		}
		kmem_dumppr(&p, e, "%s,%d,%d,%d,%d,%d\n",
		    cp->cache_name, kdl->kdl_allocs, kdl->kdl_frees,
		    kdl->kdl_alloc_fails, kdl->kdl_free_nondump,
		    kdl->kdl_unsafe);
	}

	/* return buffer size used */
	if (p < e)
		bzero(p, e - p);
	return (p - buf);
}

/*
 * Allocate a constructed object from alternate dump memory.
 */
void *
kmem_cache_alloc_dump(kmem_cache_t *cp, int kmflag)
{
	void *buf;
	void *curr;
	char *bufend;

	/* return a constructed object */
	if ((buf = cp->cache_dumpfreelist) != NULL) {
		cp->cache_dumpfreelist = KMEM_DUMPCTL(cp, buf)->kdc_next;
		KDI_LOG(cp, kdl_allocs);
		return (buf);
	}

	/* create a new constructed object */
	curr = kmem_dump_curr;
	buf = (void *)P2ROUNDUP((uintptr_t)curr, cp->cache_align);
	bufend = (char *)KMEM_DUMPCTL(cp, buf) + sizeof (kmem_dumpctl_t);

	/* hat layer objects cannot cross a page boundary */
	if (cp->cache_align < PAGESIZE) {
		char *page = (char *)P2ROUNDUP((uintptr_t)buf, PAGESIZE);
		if (bufend > page) {
			bufend += page - (char *)buf;
			buf = (void *)page;
		}
	}

	/* fall back to normal alloc if reserved area is used up */
	if (bufend > (char *)kmem_dump_end) {
		kmem_dump_curr = kmem_dump_end;
		KDI_LOG(cp, kdl_alloc_fails);
		return (NULL);
	}

	/*
	 * Must advance curr pointer before calling a constructor that
	 * may also allocate memory.
	 */
	kmem_dump_curr = bufend;

	/* run constructor */
	if (cp->cache_constructor != NULL &&
	    cp->cache_constructor(buf, cp->cache_private, kmflag)
	    != 0) {
#ifdef DEBUG
		printf("name='%s' cache=0x%p: kmem cache constructor failed\n",
		    cp->cache_name, (void *)cp);
#endif
		/* reset curr pointer iff no allocs were done */
		if (kmem_dump_curr == bufend)
			kmem_dump_curr = curr;

		/* fall back to normal alloc if the constructor fails */
		KDI_LOG(cp, kdl_alloc_fails);
		return (NULL);
	}

	KDI_LOG(cp, kdl_allocs);
	return (buf);
}

/*
 * Free a constructed object in alternate dump memory.
 */
int
kmem_cache_free_dump(kmem_cache_t *cp, void *buf)
{
	/* save constructed buffers for next time */
	if ((char *)buf >= (char *)kmem_dump_start &&
	    (char *)buf < (char *)kmem_dump_end) {
		KMEM_DUMPCTL(cp, buf)->kdc_next = cp->cache_dumpfreelist;
		cp->cache_dumpfreelist = buf;
		KDI_LOG(cp, kdl_frees);
		return (0);
	}

	/* count all non-dump buf frees */
	KDI_LOG(cp, kdl_free_nondump);

	/* just drop buffers that were allocated before dump started */
	if (kmem_dump_curr < kmem_dump_end)
		return (0);

	/* fall back to normal free if reserved area is used up */
	return (1);
}

/*
 * Allocate a constructed object from cache cp.
 */
void *
kmem_cache_alloc(kmem_cache_t *cp, int kmflag)
{
	kmem_cpu_cache_t *ccp = KMEM_CPU_CACHE(cp);
	kmem_magazine_t *fmp;
	void *buf;

	mutex_enter(&ccp->cc_lock);
	for (;;) {
		/*
		 * If there's an object available in the current CPU's
		 * loaded magazine, just take it and return.
		 */
		if (ccp->cc_rounds > 0) {
			buf = ccp->cc_loaded->mag_round[--ccp->cc_rounds];
			ccp->cc_alloc++;
			mutex_exit(&ccp->cc_lock);
			if (ccp->cc_flags & (KMF_BUFTAG | KMF_DUMPUNSAFE)) {
				if (ccp->cc_flags & KMF_DUMPUNSAFE) {
					ASSERT(!(ccp->cc_flags &
					    KMF_DUMPDIVERT));
					KDI_LOG(cp, kdl_unsafe);
				}
				if ((ccp->cc_flags & KMF_BUFTAG) &&
				    kmem_cache_alloc_debug(cp, buf, kmflag, 0,
				    caller()) != 0) {
					if (kmflag & KM_NOSLEEP)
						return (NULL);
					mutex_enter(&ccp->cc_lock);
					continue;
				}
			}
			return (buf);
		}

		/*
		 * The loaded magazine is empty.  If the previously loaded
		 * magazine was full, exchange them and try again.
		 */
		if (ccp->cc_prounds > 0) {
			kmem_cpu_reload(ccp, ccp->cc_ploaded, ccp->cc_prounds);
			continue;
		}

		/*
		 * Return an alternate buffer at dump time to preserve
		 * the heap.
		 */
		if (ccp->cc_flags & (KMF_DUMPDIVERT | KMF_DUMPUNSAFE)) {
			if (ccp->cc_flags & KMF_DUMPUNSAFE) {
				ASSERT(!(ccp->cc_flags & KMF_DUMPDIVERT));
				/* log it so that we can warn about it */
				KDI_LOG(cp, kdl_unsafe);
			} else {
				if ((buf = kmem_cache_alloc_dump(cp, kmflag)) !=
				    NULL) {
					mutex_exit(&ccp->cc_lock);
					return (buf);
				}
				break;		/* fall back to slab layer */
			}
		}

		/*
		 * If the magazine layer is disabled, break out now.
		 */
		if (ccp->cc_magsize == 0)
			break;

		/*
		 * Try to get a full magazine from the depot.
		 */
		fmp = kmem_depot_alloc(cp, &cp->cache_full);
		if (fmp != NULL) {
			if (ccp->cc_ploaded != NULL)
				kmem_depot_free(cp, &cp->cache_empty,
				    ccp->cc_ploaded);
			kmem_cpu_reload(ccp, fmp, ccp->cc_magsize);
			continue;
		}

		/*
		 * There are no full magazines in the depot,
		 * so fall through to the slab layer.
		 */
		break;
	}
	mutex_exit(&ccp->cc_lock);

	/*
	 * We couldn't allocate a constructed object from the magazine layer,
	 * so get a raw buffer from the slab layer and apply its constructor.
	 */
	buf = kmem_slab_alloc(cp, kmflag);

	if (buf == NULL)
		return (NULL);

	if (cp->cache_flags & KMF_BUFTAG) {
		/*
		 * Make kmem_cache_alloc_debug() apply the constructor for us.
		 */
		int rc = kmem_cache_alloc_debug(cp, buf, kmflag, 1, caller());
		if (rc != 0) {
			if (kmflag & KM_NOSLEEP)
				return (NULL);
			/*
			 * kmem_cache_alloc_debug() detected corruption
			 * but didn't panic (kmem_panic <= 0). We should not be
			 * here because the constructor failed (indicated by a
			 * return code of 1). Try again.
			 */
			ASSERT(rc == -1);
			return (kmem_cache_alloc(cp, kmflag));
		}
		return (buf);
	}

	if (cp->cache_constructor != NULL &&
	    cp->cache_constructor(buf, cp->cache_private, kmflag) != 0) {
		atomic_inc_64(&cp->cache_alloc_fail);
		kmem_slab_free(cp, buf);
		return (NULL);
	}

	return (buf);
}

/*
 * The freed argument tells whether or not kmem_cache_free_debug() has already
 * been called so that we can avoid the duplicate free error. For example, a
 * buffer on a magazine has already been freed by the client but is still
 * constructed.
 */
static void
kmem_slab_free_constructed(kmem_cache_t *cp, void *buf, boolean_t freed)
{
	if (!freed && (cp->cache_flags & KMF_BUFTAG))
		if (kmem_cache_free_debug(cp, buf, caller()) == -1)
			return;

	/*
	 * Note that if KMF_DEADBEEF is in effect and KMF_LITE is not,
	 * kmem_cache_free_debug() will have already applied the destructor.
	 */
	if ((cp->cache_flags & (KMF_DEADBEEF | KMF_LITE)) != KMF_DEADBEEF &&
	    cp->cache_destructor != NULL) {
		if (cp->cache_flags & KMF_DEADBEEF) {	/* KMF_LITE implied */
			kmem_buftag_t *btp = KMEM_BUFTAG(cp, buf);
			*(uint64_t *)buf = btp->bt_redzone;
			cp->cache_destructor(buf, cp->cache_private);
			*(uint64_t *)buf = KMEM_FREE_PATTERN;
		} else {
			cp->cache_destructor(buf, cp->cache_private);
		}
	}

	kmem_slab_free(cp, buf);
}

/*
 * Used when there's no room to free a buffer to the per-CPU cache.
 * Drops and re-acquires &ccp->cc_lock, and returns non-zero if the
 * caller should try freeing to the per-CPU cache again.
 * Note that we don't directly install the magazine in the cpu cache,
 * since its state may have changed wildly while the lock was dropped.
 */
static int
kmem_cpucache_magazine_alloc(kmem_cpu_cache_t *ccp, kmem_cache_t *cp)
{
	kmem_magazine_t *emp;
	kmem_magtype_t *mtp;

	ASSERT(MUTEX_HELD(&ccp->cc_lock));
	ASSERT(((uint_t)ccp->cc_rounds == ccp->cc_magsize ||
	    ((uint_t)ccp->cc_rounds == -1)) &&
	    ((uint_t)ccp->cc_prounds == ccp->cc_magsize ||
	    ((uint_t)ccp->cc_prounds == -1)));

	emp = kmem_depot_alloc(cp, &cp->cache_empty);
	if (emp != NULL) {
		if (ccp->cc_ploaded != NULL)
			kmem_depot_free(cp, &cp->cache_full,
			    ccp->cc_ploaded);
		kmem_cpu_reload(ccp, emp, 0);
		return (1);
	}
	/*
	 * There are no empty magazines in the depot,
	 * so try to allocate a new one.  We must drop all locks
	 * across kmem_cache_alloc() because lower layers may
	 * attempt to allocate from this cache.
	 */
	mtp = cp->cache_magtype;
	mutex_exit(&ccp->cc_lock);
	emp = kmem_cache_alloc(mtp->mt_cache, KM_NOSLEEP);
	mutex_enter(&ccp->cc_lock);

	if (emp != NULL) {
		/*
		 * We successfully allocated an empty magazine.
		 * However, we had to drop ccp->cc_lock to do it,
		 * so the cache's magazine size may have changed.
		 * If so, free the magazine and try again.
		 */
		if (ccp->cc_magsize != mtp->mt_magsize) {
			mutex_exit(&ccp->cc_lock);
			kmem_cache_free(mtp->mt_cache, emp);
			mutex_enter(&ccp->cc_lock);
			return (1);
		}

		/*
		 * We got a magazine of the right size.  Add it to
		 * the depot and try the whole dance again.
		 */
		kmem_depot_free(cp, &cp->cache_empty, emp);
		return (1);
	}

	/*
	 * We couldn't allocate an empty magazine,
	 * so fall through to the slab layer.
	 */
	return (0);
}

/*
 * Free a constructed object to cache cp.
 */
void
kmem_cache_free(kmem_cache_t *cp, void *buf)
{
	kmem_cpu_cache_t *ccp = KMEM_CPU_CACHE(cp);

	/*
	 * The client must not free either of the buffers passed to the move
	 * callback function.
	 */
	ASSERT(cp->cache_defrag == NULL ||
	    cp->cache_defrag->kmd_thread != curthread ||
	    (buf != cp->cache_defrag->kmd_from_buf &&
	    buf != cp->cache_defrag->kmd_to_buf));

	if (ccp->cc_flags & (KMF_BUFTAG | KMF_DUMPDIVERT | KMF_DUMPUNSAFE)) {
		if (ccp->cc_flags & KMF_DUMPUNSAFE) {
			ASSERT(!(ccp->cc_flags & KMF_DUMPDIVERT));
			/* log it so that we can warn about it */
			KDI_LOG(cp, kdl_unsafe);
		} else if (KMEM_DUMPCC(ccp) && !kmem_cache_free_dump(cp, buf)) {
			return;
		}
		if (ccp->cc_flags & KMF_BUFTAG) {
			if (kmem_cache_free_debug(cp, buf, caller()) == -1)
				return;
		}
	}

	mutex_enter(&ccp->cc_lock);
	/*
	 * Any changes to this logic should be reflected in kmem_slab_prefill()
	 */
	for (;;) {
		/*
		 * If there's a slot available in the current CPU's
		 * loaded magazine, just put the object there and return.
		 */
		if ((uint_t)ccp->cc_rounds < ccp->cc_magsize) {
			ccp->cc_loaded->mag_round[ccp->cc_rounds++] = buf;
			ccp->cc_free++;
			mutex_exit(&ccp->cc_lock);
			return;
		}

		/*
		 * The loaded magazine is full.  If the previously loaded
		 * magazine was empty, exchange them and try again.
		 */
		if (ccp->cc_prounds == 0) {
			kmem_cpu_reload(ccp, ccp->cc_ploaded, ccp->cc_prounds);
			continue;
		}

		/*
		 * If the magazine layer is disabled, break out now.
		 */
		if (ccp->cc_magsize == 0)
			break;

		if (!kmem_cpucache_magazine_alloc(ccp, cp)) {
			/*
			 * We couldn't free our constructed object to the
			 * magazine layer, so apply its destructor and free it
			 * to the slab layer.
			 */
			break;
		}
	}
	mutex_exit(&ccp->cc_lock);
	kmem_slab_free_constructed(cp, buf, B_TRUE);
}

static void
kmem_slab_prefill(kmem_cache_t *cp, kmem_slab_t *sp)
{
	kmem_cpu_cache_t *ccp = KMEM_CPU_CACHE(cp);
	int cache_flags = cp->cache_flags;

	kmem_bufctl_t *next, *head;
	size_t nbufs;

	/*
	 * Completely allocate the newly created slab and put the pre-allocated
	 * buffers in magazines. Any of the buffers that cannot be put in
	 * magazines must be returned to the slab.
	 */
	ASSERT(MUTEX_HELD(&cp->cache_lock));
	ASSERT((cache_flags & (KMF_PREFILL|KMF_BUFTAG)) == KMF_PREFILL);
	ASSERT(cp->cache_constructor == NULL);
	ASSERT(sp->slab_cache == cp);
	ASSERT(sp->slab_refcnt == 1);
	ASSERT(sp->slab_head != NULL && sp->slab_chunks > sp->slab_refcnt);
	ASSERT(avl_find(&cp->cache_partial_slabs, sp, NULL) == NULL);

	head = sp->slab_head;
	nbufs = (sp->slab_chunks - sp->slab_refcnt);
	sp->slab_head = NULL;
	sp->slab_refcnt += nbufs;
	cp->cache_bufslab -= nbufs;
	cp->cache_slab_alloc += nbufs;
	list_insert_head(&cp->cache_complete_slabs, sp);
	cp->cache_complete_slab_count++;
	mutex_exit(&cp->cache_lock);
	mutex_enter(&ccp->cc_lock);

	while (head != NULL) {
		void *buf = KMEM_BUF(cp, head);
		/*
		 * If there's a slot available in the current CPU's
		 * loaded magazine, just put the object there and
		 * continue.
		 */
		if ((uint_t)ccp->cc_rounds < ccp->cc_magsize) {
			ccp->cc_loaded->mag_round[ccp->cc_rounds++] =
			    buf;
			ccp->cc_free++;
			nbufs--;
			head = head->bc_next;
			continue;
		}

		/*
		 * The loaded magazine is full.  If the previously
		 * loaded magazine was empty, exchange them and try
		 * again.
		 */
		if (ccp->cc_prounds == 0) {
			kmem_cpu_reload(ccp, ccp->cc_ploaded,
			    ccp->cc_prounds);
			continue;
		}

		/*
		 * If the magazine layer is disabled, break out now.
		 */

		if (ccp->cc_magsize == 0) {
			break;
		}

		if (!kmem_cpucache_magazine_alloc(ccp, cp))
			break;
	}
	mutex_exit(&ccp->cc_lock);
	if (nbufs != 0) {
		ASSERT(head != NULL);

		/*
		 * If there was a failure, return remaining objects to
		 * the slab
		 */
		while (head != NULL) {
			ASSERT(nbufs != 0);
			next = head->bc_next;
			head->bc_next = NULL;
			kmem_slab_free(cp, KMEM_BUF(cp, head));
			head = next;
			nbufs--;
		}
	}
	ASSERT(head == NULL);
	ASSERT(nbufs == 0);
	mutex_enter(&cp->cache_lock);
}

void *
kmem_zalloc(size_t size, int kmflag)
{
	size_t index;
	void *buf;

	if ((index = ((size - 1) >> KMEM_ALIGN_SHIFT)) < KMEM_ALLOC_TABLE_MAX) {
		kmem_cache_t *cp = kmem_alloc_table[index];
		buf = kmem_cache_alloc(cp, kmflag);
		if (buf != NULL) {
			if ((cp->cache_flags & KMF_BUFTAG) && !KMEM_DUMP(cp)) {
				kmem_buftag_t *btp = KMEM_BUFTAG(cp, buf);
				((uint8_t *)buf)[size] = KMEM_REDZONE_BYTE;
				((uint32_t *)btp)[1] = KMEM_SIZE_ENCODE(size);

				if (cp->cache_flags & KMF_LITE) {
					KMEM_BUFTAG_LITE_ENTER(btp,
					    kmem_lite_count, caller());
				}
			}
			bzero(buf, size);
		}
	} else {
		buf = kmem_alloc(size, kmflag);
		if (buf != NULL)
			bzero(buf, size);
	}
	return (buf);
}

void *
kmem_alloc(size_t size, int kmflag)
{
	size_t index;
	kmem_cache_t *cp;
	void *buf;

	if ((index = ((size - 1) >> KMEM_ALIGN_SHIFT)) < KMEM_ALLOC_TABLE_MAX) {
		cp = kmem_alloc_table[index];
		/* fall through to kmem_cache_alloc() */

	} else if ((index = ((size - 1) >> KMEM_BIG_SHIFT)) <
	    kmem_big_alloc_table_max) {
		cp = kmem_big_alloc_table[index];
		/* fall through to kmem_cache_alloc() */

	} else {
		if (size == 0)
			return (NULL);

		buf = vmem_alloc(kmem_oversize_arena, size,
		    kmflag & KM_VMFLAGS);
		if (buf == NULL)
			kmem_log_event(kmem_failure_log, NULL, NULL,
			    (void *)size);
		else if (KMEM_DUMP(kmem_slab_cache)) {
			/* stats for dump intercept */
			kmem_dump_oversize_allocs++;
			if (size > kmem_dump_oversize_max)
				kmem_dump_oversize_max = size;
		}
		return (buf);
	}

	buf = kmem_cache_alloc(cp, kmflag);
	if ((cp->cache_flags & KMF_BUFTAG) && !KMEM_DUMP(cp) && buf != NULL) {
		kmem_buftag_t *btp = KMEM_BUFTAG(cp, buf);
		((uint8_t *)buf)[size] = KMEM_REDZONE_BYTE;
		((uint32_t *)btp)[1] = KMEM_SIZE_ENCODE(size);

		if (cp->cache_flags & KMF_LITE) {
			KMEM_BUFTAG_LITE_ENTER(btp, kmem_lite_count, caller());
		}
	}
	return (buf);
}

void
kmem_free(void *buf, size_t size)
{
	size_t index;
	kmem_cache_t *cp;

	if ((index = (size - 1) >> KMEM_ALIGN_SHIFT) < KMEM_ALLOC_TABLE_MAX) {
		cp = kmem_alloc_table[index];
		/* fall through to kmem_cache_free() */

	} else if ((index = ((size - 1) >> KMEM_BIG_SHIFT)) <
	    kmem_big_alloc_table_max) {
		cp = kmem_big_alloc_table[index];
		/* fall through to kmem_cache_free() */

	} else {
		EQUIV(buf == NULL, size == 0);
		if (buf == NULL && size == 0)
			return;
		vmem_free(kmem_oversize_arena, buf, size);
		return;
	}

	if ((cp->cache_flags & KMF_BUFTAG) && !KMEM_DUMP(cp)) {
		kmem_buftag_t *btp = KMEM_BUFTAG(cp, buf);
		uint32_t *ip = (uint32_t *)btp;
		if (ip[1] != KMEM_SIZE_ENCODE(size)) {
			if (*(uint64_t *)buf == KMEM_FREE_PATTERN) {
				kmem_error(KMERR_DUPFREE, cp, buf);
				return;
			}
			if (KMEM_SIZE_VALID(ip[1])) {
				ip[0] = KMEM_SIZE_ENCODE(size);
				kmem_error(KMERR_BADSIZE, cp, buf);
			} else {
				kmem_error(KMERR_REDZONE, cp, buf);
			}
			return;
		}
		if (((uint8_t *)buf)[size] != KMEM_REDZONE_BYTE) {
			kmem_error(KMERR_REDZONE, cp, buf);
			return;
		}
		btp->bt_redzone = KMEM_REDZONE_PATTERN;
		if (cp->cache_flags & KMF_LITE) {
			KMEM_BUFTAG_LITE_ENTER(btp, kmem_lite_count,
			    caller());
		}
	}
	kmem_cache_free(cp, buf);
}

void *
kmem_firewall_va_alloc(vmem_t *vmp, size_t size, int vmflag)
{
	size_t realsize = size + vmp->vm_quantum;
	void *addr;

	/*
	 * Annoying edge case: if 'size' is just shy of ULONG_MAX, adding
	 * vm_quantum will cause integer wraparound.  Check for this, and
	 * blow off the firewall page in this case.  Note that such a
	 * giant allocation (the entire kernel address space) can never
	 * be satisfied, so it will either fail immediately (VM_NOSLEEP)
	 * or sleep forever (VM_SLEEP).  Thus, there is no need for a
	 * corresponding check in kmem_firewall_va_free().
	 */
	if (realsize < size)
		realsize = size;

	/*
	 * While boot still owns resource management, make sure that this
	 * redzone virtual address allocation is properly accounted for in
	 * OBPs "virtual-memory" "available" lists because we're
	 * effectively claiming them for a red zone.  If we don't do this,
	 * the available lists become too fragmented and too large for the
	 * current boot/kernel memory list interface.
	 */
	addr = vmem_alloc(vmp, realsize, vmflag | VM_NEXTFIT);

	if (addr != NULL && kvseg.s_base == NULL && realsize != size)
		(void) boot_virt_alloc((char *)addr + size, vmp->vm_quantum);

	return (addr);
}

void
kmem_firewall_va_free(vmem_t *vmp, void *addr, size_t size)
{
	ASSERT((kvseg.s_base == NULL ?
	    va_to_pfn((char *)addr + size) :
	    hat_getpfnum(kas.a_hat, (caddr_t)addr + size)) == PFN_INVALID);

	vmem_free(vmp, addr, size + vmp->vm_quantum);
}

/*
 * Try to allocate at least `size' bytes of memory without sleeping or
 * panicking. Return actual allocated size in `asize'. If allocation failed,
 * try final allocation with sleep or panic allowed.
 */
void *
kmem_alloc_tryhard(size_t size, size_t *asize, int kmflag)
{
	void *p;

	*asize = P2ROUNDUP(size, KMEM_ALIGN);
	do {
		p = kmem_alloc(*asize, (kmflag | KM_NOSLEEP) & ~KM_PANIC);
		if (p != NULL)
			return (p);
		*asize += KMEM_ALIGN;
	} while (*asize <= PAGESIZE);

	*asize = P2ROUNDUP(size, KMEM_ALIGN);
	return (kmem_alloc(*asize, kmflag));
}

/*
 * Reclaim all unused memory from a cache.
 */
static void
kmem_cache_reap(kmem_cache_t *cp)
{
	ASSERT(taskq_member(kmem_taskq, curthread));
	cp->cache_reap++;

	/*
	 * Ask the cache's owner to free some memory if possible.
	 * The idea is to handle things like the inode cache, which
	 * typically sits on a bunch of memory that it doesn't truly
	 * *need*.  Reclaim policy is entirely up to the owner; this
	 * callback is just an advisory plea for help.
	 */
	if (cp->cache_reclaim != NULL) {
		long delta;

		/*
		 * Reclaimed memory should be reapable (not included in the
		 * depot's working set).
		 */
		delta = cp->cache_full.ml_total;
		cp->cache_reclaim(cp->cache_private);
		delta = cp->cache_full.ml_total - delta;
		if (delta > 0) {
			mutex_enter(&cp->cache_depot_lock);
			cp->cache_full.ml_reaplimit += delta;
			cp->cache_full.ml_min += delta;
			mutex_exit(&cp->cache_depot_lock);
		}
	}

	kmem_depot_ws_reap(cp);

	if (cp->cache_defrag != NULL && !kmem_move_noreap) {
		kmem_cache_defrag(cp);
	}
}

static void
kmem_reap_timeout(void *flag_arg)
{
	uint32_t *flag = (uint32_t *)flag_arg;

	ASSERT(flag == &kmem_reaping || flag == &kmem_reaping_idspace);
	*flag = 0;
}

static void
kmem_reap_done(void *flag)
{
	if (!callout_init_done) {
		/* can't schedule a timeout at this point */
		kmem_reap_timeout(flag);
	} else {
		(void) timeout(kmem_reap_timeout, flag, kmem_reap_interval);
	}
}

static void
kmem_reap_start(void *flag)
{
	ASSERT(flag == &kmem_reaping || flag == &kmem_reaping_idspace);

	if (flag == &kmem_reaping) {
		kmem_cache_applyall(kmem_cache_reap, kmem_taskq, TQ_NOSLEEP);
		/*
		 * if we have segkp under heap, reap segkp cache.
		 */
		if (segkp_fromheap)
			segkp_cache_free();
	}
	else
		kmem_cache_applyall_id(kmem_cache_reap, kmem_taskq, TQ_NOSLEEP);

	/*
	 * We use taskq_dispatch() to schedule a timeout to clear
	 * the flag so that kmem_reap() becomes self-throttling:
	 * we won't reap again until the current reap completes *and*
	 * at least kmem_reap_interval ticks have elapsed.
	 */
	if (!taskq_dispatch(kmem_taskq, kmem_reap_done, flag, TQ_NOSLEEP))
		kmem_reap_done(flag);
}

static void
kmem_reap_common(void *flag_arg)
{
	uint32_t *flag = (uint32_t *)flag_arg;

	if (MUTEX_HELD(&kmem_cache_lock) || kmem_taskq == NULL ||
	    atomic_cas_32(flag, 0, 1) != 0)
		return;

	/*
	 * It may not be kosher to do memory allocation when a reap is called
	 * (for example, if vmem_populate() is in the call chain).  So we
	 * start the reap going with a TQ_NOALLOC dispatch.  If the dispatch
	 * fails, we reset the flag, and the next reap will try again.
	 */
	if (!taskq_dispatch(kmem_taskq, kmem_reap_start, flag, TQ_NOALLOC))
		*flag = 0;
}

/*
 * Reclaim all unused memory from all caches.  Called from the VM system
 * when memory gets tight.
 */
void
kmem_reap(void)
{
	kmem_reap_common(&kmem_reaping);
}

/*
 * Reclaim all unused memory from identifier arenas, called when a vmem
 * arena not back by memory is exhausted.  Since reaping memory-backed caches
 * cannot help with identifier exhaustion, we avoid both a large amount of
 * work and unwanted side-effects from reclaim callbacks.
 */
void
kmem_reap_idspace(void)
{
	kmem_reap_common(&kmem_reaping_idspace);
}

/*
 * Purge all magazines from a cache and set its magazine limit to zero.
 * All calls are serialized by the kmem_taskq lock, except for the final
 * call from kmem_cache_destroy().
 */
static void
kmem_cache_magazine_purge(kmem_cache_t *cp)
{
	kmem_cpu_cache_t *ccp;
	kmem_magazine_t *mp, *pmp;
	int rounds, prounds, cpu_seqid;

	ASSERT(!list_link_active(&cp->cache_link) ||
	    taskq_member(kmem_taskq, curthread));
	ASSERT(MUTEX_NOT_HELD(&cp->cache_lock));

	for (cpu_seqid = 0; cpu_seqid < max_ncpus; cpu_seqid++) {
		ccp = &cp->cache_cpu[cpu_seqid];

		mutex_enter(&ccp->cc_lock);
		mp = ccp->cc_loaded;
		pmp = ccp->cc_ploaded;
		rounds = ccp->cc_rounds;
		prounds = ccp->cc_prounds;
		ccp->cc_loaded = NULL;
		ccp->cc_ploaded = NULL;
		ccp->cc_rounds = -1;
		ccp->cc_prounds = -1;
		ccp->cc_magsize = 0;
		mutex_exit(&ccp->cc_lock);

		if (mp)
			kmem_magazine_destroy(cp, mp, rounds);
		if (pmp)
			kmem_magazine_destroy(cp, pmp, prounds);
	}

	kmem_depot_ws_zero(cp);
	kmem_depot_ws_reap(cp);
}

/*
 * Enable per-cpu magazines on a cache.
 */
static void
kmem_cache_magazine_enable(kmem_cache_t *cp)
{
	int cpu_seqid;

	if (cp->cache_flags & KMF_NOMAGAZINE)
		return;

	for (cpu_seqid = 0; cpu_seqid < max_ncpus; cpu_seqid++) {
		kmem_cpu_cache_t *ccp = &cp->cache_cpu[cpu_seqid];
		mutex_enter(&ccp->cc_lock);
		ccp->cc_magsize = cp->cache_magtype->mt_magsize;
		mutex_exit(&ccp->cc_lock);
	}

}

/*
 * Reap (almost) everything right now.
 */
void
kmem_cache_reap_now(kmem_cache_t *cp)
{
	ASSERT(list_link_active(&cp->cache_link));

	kmem_depot_ws_zero(cp);

	(void) taskq_dispatch(kmem_taskq,
	    (task_func_t *)kmem_depot_ws_reap, cp, TQ_SLEEP);
	taskq_wait(kmem_taskq);
}

/*
 * Recompute a cache's magazine size.  The trade-off is that larger magazines
 * provide a higher transfer rate with the depot, while smaller magazines
 * reduce memory consumption.  Magazine resizing is an expensive operation;
 * it should not be done frequently.
 *
 * Changes to the magazine size are serialized by the kmem_taskq lock.
 *
 * Note: at present this only grows the magazine size.  It might be useful
 * to allow shrinkage too.
 */
static void
kmem_cache_magazine_resize(kmem_cache_t *cp)
{
	kmem_magtype_t *mtp = cp->cache_magtype;

	ASSERT(taskq_member(kmem_taskq, curthread));

	if (cp->cache_chunksize < mtp->mt_maxbuf) {
		kmem_cache_magazine_purge(cp);
		mutex_enter(&cp->cache_depot_lock);
		cp->cache_magtype = ++mtp;
		cp->cache_depot_contention_prev =
		    cp->cache_depot_contention + INT_MAX;
		mutex_exit(&cp->cache_depot_lock);
		kmem_cache_magazine_enable(cp);
	}
}

/*
 * Rescale a cache's hash table, so that the table size is roughly the
 * cache size.  We want the average lookup time to be extremely small.
 */
static void
kmem_hash_rescale(kmem_cache_t *cp)
{
	kmem_bufctl_t **old_table, **new_table, *bcp;
	size_t old_size, new_size, h;

	ASSERT(taskq_member(kmem_taskq, curthread));

	new_size = MAX(KMEM_HASH_INITIAL,
	    1 << (highbit(3 * cp->cache_buftotal + 4) - 2));
	old_size = cp->cache_hash_mask + 1;

	if ((old_size >> 1) <= new_size && new_size <= (old_size << 1))
		return;

	new_table = vmem_alloc(kmem_hash_arena, new_size * sizeof (void *),
	    VM_NOSLEEP);
	if (new_table == NULL)
		return;
	bzero(new_table, new_size * sizeof (void *));

	mutex_enter(&cp->cache_lock);

	old_size = cp->cache_hash_mask + 1;
	old_table = cp->cache_hash_table;

	cp->cache_hash_mask = new_size - 1;
	cp->cache_hash_table = new_table;
	cp->cache_rescale++;

	for (h = 0; h < old_size; h++) {
		bcp = old_table[h];
		while (bcp != NULL) {
			void *addr = bcp->bc_addr;
			kmem_bufctl_t *next_bcp = bcp->bc_next;
			kmem_bufctl_t **hash_bucket = KMEM_HASH(cp, addr);
			bcp->bc_next = *hash_bucket;
			*hash_bucket = bcp;
			bcp = next_bcp;
		}
	}

	mutex_exit(&cp->cache_lock);

	vmem_free(kmem_hash_arena, old_table, old_size * sizeof (void *));
}

/*
 * Perform periodic maintenance on a cache: hash rescaling, depot working-set
 * update, magazine resizing, and slab consolidation.
 */
static void
kmem_cache_update(kmem_cache_t *cp)
{
	int need_hash_rescale = 0;
	int need_magazine_resize = 0;

	ASSERT(MUTEX_HELD(&kmem_cache_lock));

	/*
	 * If the cache has become much larger or smaller than its hash table,
	 * fire off a request to rescale the hash table.
	 */
	mutex_enter(&cp->cache_lock);

	if ((cp->cache_flags & KMF_HASH) &&
	    (cp->cache_buftotal > (cp->cache_hash_mask << 1) ||
	    (cp->cache_buftotal < (cp->cache_hash_mask >> 1) &&
	    cp->cache_hash_mask > KMEM_HASH_INITIAL)))
		need_hash_rescale = 1;

	mutex_exit(&cp->cache_lock);

	/*
	 * Update the depot working set statistics.
	 */
	kmem_depot_ws_update(cp);

	/*
	 * If there's a lot of contention in the depot,
	 * increase the magazine size.
	 */
	mutex_enter(&cp->cache_depot_lock);

	if (cp->cache_chunksize < cp->cache_magtype->mt_maxbuf &&
	    (int)(cp->cache_depot_contention -
	    cp->cache_depot_contention_prev) > kmem_depot_contention)
		need_magazine_resize = 1;

	cp->cache_depot_contention_prev = cp->cache_depot_contention;

	mutex_exit(&cp->cache_depot_lock);

	if (need_hash_rescale)
		(void) taskq_dispatch(kmem_taskq,
		    (task_func_t *)kmem_hash_rescale, cp, TQ_NOSLEEP);

	if (need_magazine_resize)
		(void) taskq_dispatch(kmem_taskq,
		    (task_func_t *)kmem_cache_magazine_resize, cp, TQ_NOSLEEP);

	if (cp->cache_defrag != NULL)
		(void) taskq_dispatch(kmem_taskq,
		    (task_func_t *)kmem_cache_scan, cp, TQ_NOSLEEP);
}

static void kmem_update(void *);

static void
kmem_update_timeout(void *dummy)
{
	(void) timeout(kmem_update, dummy, kmem_reap_interval);
}

static void
kmem_update(void *dummy)
{
	kmem_cache_applyall(kmem_cache_update, NULL, TQ_NOSLEEP);

	/*
	 * We use taskq_dispatch() to reschedule the timeout so that
	 * kmem_update() becomes self-throttling: it won't schedule
	 * new tasks until all previous tasks have completed.
	 */
	if (!taskq_dispatch(kmem_taskq, kmem_update_timeout, dummy, TQ_NOSLEEP))
		kmem_update_timeout(NULL);
}

static int
kmem_cache_kstat_update(kstat_t *ksp, int rw)
{
	struct kmem_cache_kstat *kmcp = &kmem_cache_kstat;
	kmem_cache_t *cp = ksp->ks_private;
	uint64_t cpu_buf_avail;
	uint64_t buf_avail = 0;
	int cpu_seqid;
	long reap;

	ASSERT(MUTEX_HELD(&kmem_cache_kstat_lock));

	if (rw == KSTAT_WRITE)
		return (EACCES);

	mutex_enter(&cp->cache_lock);

	kmcp->kmc_alloc_fail.value.ui64		= cp->cache_alloc_fail;
	kmcp->kmc_alloc.value.ui64		= cp->cache_slab_alloc;
	kmcp->kmc_free.value.ui64		= cp->cache_slab_free;
	kmcp->kmc_slab_alloc.value.ui64		= cp->cache_slab_alloc;
	kmcp->kmc_slab_free.value.ui64		= cp->cache_slab_free;

	for (cpu_seqid = 0; cpu_seqid < max_ncpus; cpu_seqid++) {
		kmem_cpu_cache_t *ccp = &cp->cache_cpu[cpu_seqid];

		mutex_enter(&ccp->cc_lock);

		cpu_buf_avail = 0;
		if (ccp->cc_rounds > 0)
			cpu_buf_avail += ccp->cc_rounds;
		if (ccp->cc_prounds > 0)
			cpu_buf_avail += ccp->cc_prounds;

		kmcp->kmc_alloc.value.ui64	+= ccp->cc_alloc;
		kmcp->kmc_free.value.ui64	+= ccp->cc_free;
		buf_avail			+= cpu_buf_avail;

		mutex_exit(&ccp->cc_lock);
	}

	mutex_enter(&cp->cache_depot_lock);

	kmcp->kmc_depot_alloc.value.ui64	= cp->cache_full.ml_alloc;
	kmcp->kmc_depot_free.value.ui64		= cp->cache_empty.ml_alloc;
	kmcp->kmc_depot_contention.value.ui64	= cp->cache_depot_contention;
	kmcp->kmc_full_magazines.value.ui64	= cp->cache_full.ml_total;
	kmcp->kmc_empty_magazines.value.ui64	= cp->cache_empty.ml_total;
	kmcp->kmc_magazine_size.value.ui64	=
	    (cp->cache_flags & KMF_NOMAGAZINE) ?
	    0 : cp->cache_magtype->mt_magsize;

	kmcp->kmc_alloc.value.ui64		+= cp->cache_full.ml_alloc;
	kmcp->kmc_free.value.ui64		+= cp->cache_empty.ml_alloc;
	buf_avail += cp->cache_full.ml_total * cp->cache_magtype->mt_magsize;

	reap = MIN(cp->cache_full.ml_reaplimit, cp->cache_full.ml_min);
	reap = MIN(reap, cp->cache_full.ml_total);

	mutex_exit(&cp->cache_depot_lock);

	kmcp->kmc_buf_size.value.ui64	= cp->cache_bufsize;
	kmcp->kmc_align.value.ui64	= cp->cache_align;
	kmcp->kmc_chunk_size.value.ui64	= cp->cache_chunksize;
	kmcp->kmc_slab_size.value.ui64	= cp->cache_slabsize;
	kmcp->kmc_buf_constructed.value.ui64 = buf_avail;
	buf_avail += cp->cache_bufslab;
	kmcp->kmc_buf_avail.value.ui64	= buf_avail;
	kmcp->kmc_buf_inuse.value.ui64	= cp->cache_buftotal - buf_avail;
	kmcp->kmc_buf_total.value.ui64	= cp->cache_buftotal;
	kmcp->kmc_buf_max.value.ui64	= cp->cache_bufmax;
	kmcp->kmc_slab_create.value.ui64	= cp->cache_slab_create;
	kmcp->kmc_slab_destroy.value.ui64	= cp->cache_slab_destroy;
	kmcp->kmc_hash_size.value.ui64	= (cp->cache_flags & KMF_HASH) ?
	    cp->cache_hash_mask + 1 : 0;
	kmcp->kmc_hash_lookup_depth.value.ui64	= cp->cache_lookup_depth;
	kmcp->kmc_hash_rescale.value.ui64	= cp->cache_rescale;
	kmcp->kmc_vmem_source.value.ui64	= cp->cache_arena->vm_id;
	kmcp->kmc_reap.value.ui64	= cp->cache_reap;

	if (cp->cache_defrag == NULL) {
		kmcp->kmc_move_callbacks.value.ui64	= 0;
		kmcp->kmc_move_yes.value.ui64		= 0;
		kmcp->kmc_move_no.value.ui64		= 0;
		kmcp->kmc_move_later.value.ui64		= 0;
		kmcp->kmc_move_dont_need.value.ui64	= 0;
		kmcp->kmc_move_dont_know.value.ui64	= 0;
		kmcp->kmc_move_hunt_found.value.ui64	= 0;
		kmcp->kmc_move_slabs_freed.value.ui64	= 0;
		kmcp->kmc_defrag.value.ui64		= 0;
		kmcp->kmc_scan.value.ui64		= 0;
		kmcp->kmc_move_reclaimable.value.ui64	= 0;
	} else {
		int64_t reclaimable;

		kmem_defrag_t *kd = cp->cache_defrag;
		kmcp->kmc_move_callbacks.value.ui64	= kd->kmd_callbacks;
		kmcp->kmc_move_yes.value.ui64		= kd->kmd_yes;
		kmcp->kmc_move_no.value.ui64		= kd->kmd_no;
		kmcp->kmc_move_later.value.ui64		= kd->kmd_later;
		kmcp->kmc_move_dont_need.value.ui64	= kd->kmd_dont_need;
		kmcp->kmc_move_dont_know.value.ui64	= kd->kmd_dont_know;
		kmcp->kmc_move_hunt_found.value.ui64	= kd->kmd_hunt_found;
		kmcp->kmc_move_slabs_freed.value.ui64	= kd->kmd_slabs_freed;
		kmcp->kmc_defrag.value.ui64		= kd->kmd_defrags;
		kmcp->kmc_scan.value.ui64		= kd->kmd_scans;

		reclaimable = cp->cache_bufslab - (cp->cache_maxchunks - 1);
		reclaimable = MAX(reclaimable, 0);
		reclaimable += ((uint64_t)reap * cp->cache_magtype->mt_magsize);
		kmcp->kmc_move_reclaimable.value.ui64	= reclaimable;
	}

	mutex_exit(&cp->cache_lock);
	return (0);
}

/*
 * Return a named statistic about a particular cache.
 * This shouldn't be called very often, so it's currently designed for
 * simplicity (leverages existing kstat support) rather than efficiency.
 */
uint64_t
kmem_cache_stat(kmem_cache_t *cp, char *name)
{
	int i;
	kstat_t *ksp = cp->cache_kstat;
	kstat_named_t *knp = (kstat_named_t *)&kmem_cache_kstat;
	uint64_t value = 0;

	if (ksp != NULL) {
		mutex_enter(&kmem_cache_kstat_lock);
		(void) kmem_cache_kstat_update(ksp, KSTAT_READ);
		for (i = 0; i < ksp->ks_ndata; i++) {
			if (strcmp(knp[i].name, name) == 0) {
				value = knp[i].value.ui64;
				break;
			}
		}
		mutex_exit(&kmem_cache_kstat_lock);
	}
	return (value);
}

/*
 * Return an estimate of currently available kernel heap memory.
 * On 32-bit systems, physical memory may exceed virtual memory,
 * we just truncate the result at 1GB.
 */
size_t
kmem_avail(void)
{
	spgcnt_t rmem = availrmem - tune.t_minarmem;
	spgcnt_t fmem = freemem - minfree;

	return ((size_t)ptob(MIN(MAX(MIN(rmem, fmem), 0),
	    1 << (30 - PAGESHIFT))));
}

/*
 * Return the maximum amount of memory that is (in theory) allocatable
 * from the heap. This may be used as an estimate only since there
 * is no guarentee this space will still be available when an allocation
 * request is made, nor that the space may be allocated in one big request
 * due to kernel heap fragmentation.
 */
size_t
kmem_maxavail(void)
{
	spgcnt_t pmem = availrmem - tune.t_minarmem;
	spgcnt_t vmem = btop(vmem_size(heap_arena, VMEM_FREE));

	return ((size_t)ptob(MAX(MIN(pmem, vmem), 0)));
}

/*
 * Indicate whether memory-intensive kmem debugging is enabled.
 */
int
kmem_debugging(void)
{
	return (kmem_flags & (KMF_AUDIT | KMF_REDZONE));
}

/* binning function, sorts finely at the two extremes */
#define	KMEM_PARTIAL_SLAB_WEIGHT(sp, binshift)				\
	((((sp)->slab_refcnt <= (binshift)) ||				\
	    (((sp)->slab_chunks - (sp)->slab_refcnt) <= (binshift)))	\
	    ? -(sp)->slab_refcnt					\
	    : -((binshift) + ((sp)->slab_refcnt >> (binshift))))

/*
 * Minimizing the number of partial slabs on the freelist minimizes
 * fragmentation (the ratio of unused buffers held by the slab layer). There are
 * two ways to get a slab off of the freelist: 1) free all the buffers on the
 * slab, and 2) allocate all the buffers on the slab. It follows that we want
 * the most-used slabs at the front of the list where they have the best chance
 * of being completely allocated, and the least-used slabs at a safe distance
 * from the front to improve the odds that the few remaining buffers will all be
 * freed before another allocation can tie up the slab. For that reason a slab
 * with a higher slab_refcnt sorts less than than a slab with a lower
 * slab_refcnt.
 *
 * However, if a slab has at least one buffer that is deemed unfreeable, we
 * would rather have that slab at the front of the list regardless of
 * slab_refcnt, since even one unfreeable buffer makes the entire slab
 * unfreeable. If the client returns KMEM_CBRC_NO in response to a cache_move()
 * callback, the slab is marked unfreeable for as long as it remains on the
 * freelist.
 */
static int
kmem_partial_slab_cmp(const void *p0, const void *p1)
{
	const kmem_cache_t *cp;
	const kmem_slab_t *s0 = p0;
	const kmem_slab_t *s1 = p1;
	int w0, w1;
	size_t binshift;

	ASSERT(KMEM_SLAB_IS_PARTIAL(s0));
	ASSERT(KMEM_SLAB_IS_PARTIAL(s1));
	ASSERT(s0->slab_cache == s1->slab_cache);
	cp = s1->slab_cache;
	ASSERT(MUTEX_HELD(&cp->cache_lock));
	binshift = cp->cache_partial_binshift;

	/* weight of first slab */
	w0 = KMEM_PARTIAL_SLAB_WEIGHT(s0, binshift);
	if (s0->slab_flags & KMEM_SLAB_NOMOVE) {
		w0 -= cp->cache_maxchunks;
	}

	/* weight of second slab */
	w1 = KMEM_PARTIAL_SLAB_WEIGHT(s1, binshift);
	if (s1->slab_flags & KMEM_SLAB_NOMOVE) {
		w1 -= cp->cache_maxchunks;
	}

	if (w0 < w1)
		return (-1);
	if (w0 > w1)
		return (1);

	/* compare pointer values */
	if ((uintptr_t)s0 < (uintptr_t)s1)
		return (-1);
	if ((uintptr_t)s0 > (uintptr_t)s1)
		return (1);

	return (0);
}

/*
 * It must be valid to call the destructor (if any) on a newly created object.
 * That is, the constructor (if any) must leave the object in a valid state for
 * the destructor.
 */
kmem_cache_t *
kmem_cache_create(
	char *name,		/* descriptive name for this cache */
	size_t bufsize,		/* size of the objects it manages */
	size_t align,		/* required object alignment */
	int (*constructor)(void *, void *, int), /* object constructor */
	void (*destructor)(void *, void *),	/* object destructor */
	void (*reclaim)(void *), /* memory reclaim callback */
	void *private,		/* pass-thru arg for constr/destr/reclaim */
	vmem_t *vmp,		/* vmem source for slab allocation */
	int cflags)		/* cache creation flags */
{
	int cpu_seqid;
	size_t chunksize;
	kmem_cache_t *cp;
	kmem_magtype_t *mtp;
	size_t csize = KMEM_CACHE_SIZE(max_ncpus);

#ifdef	DEBUG
	/*
	 * Cache names should conform to the rules for valid C identifiers
	 */
	if (!strident_valid(name)) {
		cmn_err(CE_CONT,
		    "kmem_cache_create: '%s' is an invalid cache name\n"
		    "cache names must conform to the rules for "
		    "C identifiers\n", name);
	}
#endif	/* DEBUG */

	if (vmp == NULL)
		vmp = kmem_default_arena;

	/*
	 * If this kmem cache has an identifier vmem arena as its source, mark
	 * it such to allow kmem_reap_idspace().
	 */
	ASSERT(!(cflags & KMC_IDENTIFIER));   /* consumer should not set this */
	if (vmp->vm_cflags & VMC_IDENTIFIER)
		cflags |= KMC_IDENTIFIER;

	/*
	 * Get a kmem_cache structure.  We arrange that cp->cache_cpu[]
	 * is aligned on a KMEM_CPU_CACHE_SIZE boundary to prevent
	 * false sharing of per-CPU data.
	 */
	cp = vmem_xalloc(kmem_cache_arena, csize, KMEM_CPU_CACHE_SIZE,
	    P2NPHASE(csize, KMEM_CPU_CACHE_SIZE), 0, NULL, NULL, VM_SLEEP);
	bzero(cp, csize);
	list_link_init(&cp->cache_link);

	if (align == 0)
		align = KMEM_ALIGN;

	/*
	 * If we're not at least KMEM_ALIGN aligned, we can't use free
	 * memory to hold bufctl information (because we can't safely
	 * perform word loads and stores on it).
	 */
	if (align < KMEM_ALIGN)
		cflags |= KMC_NOTOUCH;

	if (!ISP2(align) || align > vmp->vm_quantum)
		panic("kmem_cache_create: bad alignment %lu", align);

	mutex_enter(&kmem_flags_lock);
	if (kmem_flags & KMF_RANDOMIZE)
		kmem_flags = (((kmem_flags | ~KMF_RANDOM) + 1) & KMF_RANDOM) |
		    KMF_RANDOMIZE;
	cp->cache_flags = (kmem_flags | cflags) & KMF_DEBUG;
	mutex_exit(&kmem_flags_lock);

	/*
	 * Make sure all the various flags are reasonable.
	 */
	ASSERT(!(cflags & KMC_NOHASH) || !(cflags & KMC_NOTOUCH));

	if (cp->cache_flags & KMF_LITE) {
		if (bufsize >= kmem_lite_minsize &&
		    align <= kmem_lite_maxalign &&
		    P2PHASE(bufsize, kmem_lite_maxalign) != 0) {
			cp->cache_flags |= KMF_BUFTAG;
			cp->cache_flags &= ~(KMF_AUDIT | KMF_FIREWALL);
		} else {
			cp->cache_flags &= ~KMF_DEBUG;
		}
	}

	if (cp->cache_flags & KMF_DEADBEEF)
		cp->cache_flags |= KMF_REDZONE;

	if ((cflags & KMC_QCACHE) && (cp->cache_flags & KMF_AUDIT))
		cp->cache_flags |= KMF_NOMAGAZINE;

	if (cflags & KMC_NODEBUG)
		cp->cache_flags &= ~KMF_DEBUG;

	if (cflags & KMC_NOTOUCH)
		cp->cache_flags &= ~KMF_TOUCH;

	if (cflags & KMC_PREFILL)
		cp->cache_flags |= KMF_PREFILL;

	if (cflags & KMC_NOHASH)
		cp->cache_flags &= ~(KMF_AUDIT | KMF_FIREWALL);

	if (cflags & KMC_NOMAGAZINE)
		cp->cache_flags |= KMF_NOMAGAZINE;

	if ((cp->cache_flags & KMF_AUDIT) && !(cflags & KMC_NOTOUCH))
		cp->cache_flags |= KMF_REDZONE;

	if (!(cp->cache_flags & KMF_AUDIT))
		cp->cache_flags &= ~KMF_CONTENTS;

	if ((cp->cache_flags & KMF_BUFTAG) && bufsize >= kmem_minfirewall &&
	    !(cp->cache_flags & KMF_LITE) && !(cflags & KMC_NOHASH))
		cp->cache_flags |= KMF_FIREWALL;

	if (vmp != kmem_default_arena || kmem_firewall_arena == NULL)
		cp->cache_flags &= ~KMF_FIREWALL;

	if (cp->cache_flags & KMF_FIREWALL) {
		cp->cache_flags &= ~KMF_BUFTAG;
		cp->cache_flags |= KMF_NOMAGAZINE;
		ASSERT(vmp == kmem_default_arena);
		vmp = kmem_firewall_arena;
	}

	/*
	 * Set cache properties.
	 */
	(void) strncpy(cp->cache_name, name, KMEM_CACHE_NAMELEN);
	strident_canon(cp->cache_name, KMEM_CACHE_NAMELEN + 1);
	cp->cache_bufsize = bufsize;
	cp->cache_align = align;
	cp->cache_constructor = constructor;
	cp->cache_destructor = destructor;
	cp->cache_reclaim = reclaim;
	cp->cache_private = private;
	cp->cache_arena = vmp;
	cp->cache_cflags = cflags;

	/*
	 * Determine the chunk size.
	 */
	chunksize = bufsize;

	if (align >= KMEM_ALIGN) {
		chunksize = P2ROUNDUP(chunksize, KMEM_ALIGN);
		cp->cache_bufctl = chunksize - KMEM_ALIGN;
	}

	if (cp->cache_flags & KMF_BUFTAG) {
		cp->cache_bufctl = chunksize;
		cp->cache_buftag = chunksize;
		if (cp->cache_flags & KMF_LITE)
			chunksize += KMEM_BUFTAG_LITE_SIZE(kmem_lite_count);
		else
			chunksize += sizeof (kmem_buftag_t);
	}

	if (cp->cache_flags & KMF_DEADBEEF) {
		cp->cache_verify = MIN(cp->cache_buftag, kmem_maxverify);
		if (cp->cache_flags & KMF_LITE)
			cp->cache_verify = sizeof (uint64_t);
	}

	cp->cache_contents = MIN(cp->cache_bufctl, kmem_content_maxsave);

	cp->cache_chunksize = chunksize = P2ROUNDUP(chunksize, align);

	/*
	 * Now that we know the chunk size, determine the optimal slab size.
	 */
	if (vmp == kmem_firewall_arena) {
		cp->cache_slabsize = P2ROUNDUP(chunksize, vmp->vm_quantum);
		cp->cache_mincolor = cp->cache_slabsize - chunksize;
		cp->cache_maxcolor = cp->cache_mincolor;
		cp->cache_flags |= KMF_HASH;
		ASSERT(!(cp->cache_flags & KMF_BUFTAG));
	} else if ((cflags & KMC_NOHASH) || (!(cflags & KMC_NOTOUCH) &&
	    !(cp->cache_flags & KMF_AUDIT) &&
	    chunksize < vmp->vm_quantum / KMEM_VOID_FRACTION)) {
		cp->cache_slabsize = vmp->vm_quantum;
		cp->cache_mincolor = 0;
		cp->cache_maxcolor =
		    (cp->cache_slabsize - sizeof (kmem_slab_t)) % chunksize;
		ASSERT(chunksize + sizeof (kmem_slab_t) <= cp->cache_slabsize);
		ASSERT(!(cp->cache_flags & KMF_AUDIT));
	} else {
		size_t chunks, bestfit, waste, slabsize;
		size_t minwaste = LONG_MAX;

		for (chunks = 1; chunks <= KMEM_VOID_FRACTION; chunks++) {
			slabsize = P2ROUNDUP(chunksize * chunks,
			    vmp->vm_quantum);
			chunks = slabsize / chunksize;
			waste = (slabsize % chunksize) / chunks;
			if (waste < minwaste) {
				minwaste = waste;
				bestfit = slabsize;
			}
		}
		if (cflags & KMC_QCACHE)
			bestfit = VMEM_QCACHE_SLABSIZE(vmp->vm_qcache_max);
		cp->cache_slabsize = bestfit;
		cp->cache_mincolor = 0;
		cp->cache_maxcolor = bestfit % chunksize;
		cp->cache_flags |= KMF_HASH;
	}

	cp->cache_maxchunks = (cp->cache_slabsize / cp->cache_chunksize);
	cp->cache_partial_binshift = highbit(cp->cache_maxchunks / 16) + 1;

	/*
	 * Disallowing prefill when either the DEBUG or HASH flag is set or when
	 * there is a constructor avoids some tricky issues with debug setup
	 * that may be revisited later. We cannot allow prefill in a
	 * metadata cache because of potential recursion.
	 */
	if (vmp == kmem_msb_arena ||
	    cp->cache_flags & (KMF_HASH | KMF_BUFTAG) ||
	    cp->cache_constructor != NULL)
		cp->cache_flags &= ~KMF_PREFILL;

	if (cp->cache_flags & KMF_HASH) {
		ASSERT(!(cflags & KMC_NOHASH));
		cp->cache_bufctl_cache = (cp->cache_flags & KMF_AUDIT) ?
		    kmem_bufctl_audit_cache : kmem_bufctl_cache;
	}

	if (cp->cache_maxcolor >= vmp->vm_quantum)
		cp->cache_maxcolor = vmp->vm_quantum - 1;

	cp->cache_color = cp->cache_mincolor;

	/*
	 * Initialize the rest of the slab layer.
	 */
	mutex_init(&cp->cache_lock, NULL, MUTEX_DEFAULT, NULL);

	avl_create(&cp->cache_partial_slabs, kmem_partial_slab_cmp,
	    sizeof (kmem_slab_t), offsetof(kmem_slab_t, slab_link));
	/* LINTED: E_TRUE_LOGICAL_EXPR */
	ASSERT(sizeof (list_node_t) <= sizeof (avl_node_t));
	/* reuse partial slab AVL linkage for complete slab list linkage */
	list_create(&cp->cache_complete_slabs,
	    sizeof (kmem_slab_t), offsetof(kmem_slab_t, slab_link));

	if (cp->cache_flags & KMF_HASH) {
		cp->cache_hash_table = vmem_alloc(kmem_hash_arena,
		    KMEM_HASH_INITIAL * sizeof (void *), VM_SLEEP);
		bzero(cp->cache_hash_table,
		    KMEM_HASH_INITIAL * sizeof (void *));
		cp->cache_hash_mask = KMEM_HASH_INITIAL - 1;
		cp->cache_hash_shift = highbit((ulong_t)chunksize) - 1;
	}

	/*
	 * Initialize the depot.
	 */
	mutex_init(&cp->cache_depot_lock, NULL, MUTEX_DEFAULT, NULL);

	for (mtp = kmem_magtype; chunksize <= mtp->mt_minbuf; mtp++)
		continue;

	cp->cache_magtype = mtp;

	/*
	 * Initialize the CPU layer.
	 */
	for (cpu_seqid = 0; cpu_seqid < max_ncpus; cpu_seqid++) {
		kmem_cpu_cache_t *ccp = &cp->cache_cpu[cpu_seqid];
		mutex_init(&ccp->cc_lock, NULL, MUTEX_DEFAULT, NULL);
		ccp->cc_flags = cp->cache_flags;
		ccp->cc_rounds = -1;
		ccp->cc_prounds = -1;
	}

	/*
	 * Create the cache's kstats.
	 */
	if ((cp->cache_kstat = kstat_create("unix", 0, cp->cache_name,
	    "kmem_cache", KSTAT_TYPE_NAMED,
	    sizeof (kmem_cache_kstat) / sizeof (kstat_named_t),
	    KSTAT_FLAG_VIRTUAL)) != NULL) {
		cp->cache_kstat->ks_data = &kmem_cache_kstat;
		cp->cache_kstat->ks_update = kmem_cache_kstat_update;
		cp->cache_kstat->ks_private = cp;
		cp->cache_kstat->ks_lock = &kmem_cache_kstat_lock;
		kstat_install(cp->cache_kstat);
	}

	/*
	 * Add the cache to the global list.  This makes it visible
	 * to kmem_update(), so the cache must be ready for business.
	 */
	mutex_enter(&kmem_cache_lock);
	list_insert_tail(&kmem_caches, cp);
	mutex_exit(&kmem_cache_lock);

	if (kmem_ready)
		kmem_cache_magazine_enable(cp);

	return (cp);
}

static int
kmem_move_cmp(const void *buf, const void *p)
{
	const kmem_move_t *kmm = p;
	uintptr_t v1 = (uintptr_t)buf;
	uintptr_t v2 = (uintptr_t)kmm->kmm_from_buf;
	return (v1 < v2 ? -1 : (v1 > v2 ? 1 : 0));
}

static void
kmem_reset_reclaim_threshold(kmem_defrag_t *kmd)
{
	kmd->kmd_reclaim_numer = 1;
}

/*
 * Initially, when choosing candidate slabs for buffers to move, we want to be
 * very selective and take only slabs that are less than
 * (1 / KMEM_VOID_FRACTION) allocated. If we have difficulty finding candidate
 * slabs, then we raise the allocation ceiling incrementally. The reclaim
 * threshold is reset to (1 / KMEM_VOID_FRACTION) as soon as the cache is no
 * longer fragmented.
 */
static void
kmem_adjust_reclaim_threshold(kmem_defrag_t *kmd, int direction)
{
	if (direction > 0) {
		/* make it easier to find a candidate slab */
		if (kmd->kmd_reclaim_numer < (KMEM_VOID_FRACTION - 1)) {
			kmd->kmd_reclaim_numer++;
		}
	} else {
		/* be more selective */
		if (kmd->kmd_reclaim_numer > 1) {
			kmd->kmd_reclaim_numer--;
		}
	}
}

void
kmem_cache_set_move(kmem_cache_t *cp,
    kmem_cbrc_t (*move)(void *, void *, size_t, void *))
{
	kmem_defrag_t *defrag;

	ASSERT(move != NULL);
	/*
	 * The consolidator does not support NOTOUCH caches because kmem cannot
	 * initialize their slabs with the 0xbaddcafe memory pattern, which sets
	 * a low order bit usable by clients to distinguish uninitialized memory
	 * from known objects (see kmem_slab_create).
	 */
	ASSERT(!(cp->cache_cflags & KMC_NOTOUCH));
	ASSERT(!(cp->cache_cflags & KMC_IDENTIFIER));

	/*
	 * We should not be holding anyone's cache lock when calling
	 * kmem_cache_alloc(), so allocate in all cases before acquiring the
	 * lock.
	 */
	defrag = kmem_cache_alloc(kmem_defrag_cache, KM_SLEEP);

	mutex_enter(&cp->cache_lock);

	if (KMEM_IS_MOVABLE(cp)) {
		if (cp->cache_move == NULL) {
			ASSERT(cp->cache_slab_alloc == 0);

			cp->cache_defrag = defrag;
			defrag = NULL; /* nothing to free */
			bzero(cp->cache_defrag, sizeof (kmem_defrag_t));
			avl_create(&cp->cache_defrag->kmd_moves_pending,
			    kmem_move_cmp, sizeof (kmem_move_t),
			    offsetof(kmem_move_t, kmm_entry));
			/* LINTED: E_TRUE_LOGICAL_EXPR */
			ASSERT(sizeof (list_node_t) <= sizeof (avl_node_t));
			/* reuse the slab's AVL linkage for deadlist linkage */
			list_create(&cp->cache_defrag->kmd_deadlist,
			    sizeof (kmem_slab_t),
			    offsetof(kmem_slab_t, slab_link));
			kmem_reset_reclaim_threshold(cp->cache_defrag);
		}
		cp->cache_move = move;
	}

	mutex_exit(&cp->cache_lock);

	if (defrag != NULL) {
		kmem_cache_free(kmem_defrag_cache, defrag); /* unused */
	}
}

void
kmem_cache_destroy(kmem_cache_t *cp)
{
	int cpu_seqid;

	/*
	 * Remove the cache from the global cache list so that no one else
	 * can schedule tasks on its behalf, wait for any pending tasks to
	 * complete, purge the cache, and then destroy it.
	 */
	mutex_enter(&kmem_cache_lock);
	list_remove(&kmem_caches, cp);
	mutex_exit(&kmem_cache_lock);

	if (kmem_taskq != NULL)
		taskq_wait(kmem_taskq);
	if (kmem_move_taskq != NULL)
		taskq_wait(kmem_move_taskq);

	kmem_cache_magazine_purge(cp);

	mutex_enter(&cp->cache_lock);
	if (cp->cache_buftotal != 0)
		cmn_err(CE_WARN, "kmem_cache_destroy: '%s' (%p) not empty",
		    cp->cache_name, (void *)cp);
	if (cp->cache_defrag != NULL) {
		avl_destroy(&cp->cache_defrag->kmd_moves_pending);
		list_destroy(&cp->cache_defrag->kmd_deadlist);
		kmem_cache_free(kmem_defrag_cache, cp->cache_defrag);
		cp->cache_defrag = NULL;
	}
	/*
	 * The cache is now dead.  There should be no further activity.  We
	 * enforce this by setting land mines in the constructor, destructor,
	 * reclaim, and move routines that induce a kernel text fault if
	 * invoked.
	 */
	cp->cache_constructor = (int (*)(void *, void *, int))1;
	cp->cache_destructor = (void (*)(void *, void *))2;
	cp->cache_reclaim = (void (*)(void *))3;
	cp->cache_move = (kmem_cbrc_t (*)(void *, void *, size_t, void *))4;
	mutex_exit(&cp->cache_lock);

	kstat_delete(cp->cache_kstat);

	if (cp->cache_hash_table != NULL)
		vmem_free(kmem_hash_arena, cp->cache_hash_table,
		    (cp->cache_hash_mask + 1) * sizeof (void *));

	for (cpu_seqid = 0; cpu_seqid < max_ncpus; cpu_seqid++)
		mutex_destroy(&cp->cache_cpu[cpu_seqid].cc_lock);

	mutex_destroy(&cp->cache_depot_lock);
	mutex_destroy(&cp->cache_lock);

	vmem_free(kmem_cache_arena, cp, KMEM_CACHE_SIZE(max_ncpus));
}

/*ARGSUSED*/
static int
kmem_cpu_setup(cpu_setup_t what, int id, void *arg)
{
	ASSERT(MUTEX_HELD(&cpu_lock));
	if (what == CPU_UNCONFIG) {
		kmem_cache_applyall(kmem_cache_magazine_purge,
		    kmem_taskq, TQ_SLEEP);
		kmem_cache_applyall(kmem_cache_magazine_enable,
		    kmem_taskq, TQ_SLEEP);
	}
	return (0);
}

static void
kmem_alloc_caches_create(const int *array, size_t count,
    kmem_cache_t **alloc_table, size_t maxbuf, uint_t shift)
{
	char name[KMEM_CACHE_NAMELEN + 1];
	size_t table_unit = (1 << shift); /* range of one alloc_table entry */
	size_t size = table_unit;
	int i;

	for (i = 0; i < count; i++) {
		size_t cache_size = array[i];
		size_t align = KMEM_ALIGN;
		kmem_cache_t *cp;

		/* if the table has an entry for maxbuf, we're done */
		if (size > maxbuf)
			break;

		/* cache size must be a multiple of the table unit */
		ASSERT(P2PHASE(cache_size, table_unit) == 0);

		/*
		 * If they allocate a multiple of the coherency granularity,
		 * they get a coherency-granularity-aligned address.
		 */
		if (IS_P2ALIGNED(cache_size, 64))
			align = 64;
		if (IS_P2ALIGNED(cache_size, PAGESIZE))
			align = PAGESIZE;
		(void) snprintf(name, sizeof (name),
		    "kmem_alloc_%lu", cache_size);
		cp = kmem_cache_create(name, cache_size, align,
		    NULL, NULL, NULL, NULL, NULL, KMC_KMEM_ALLOC);

		while (size <= cache_size) {
			alloc_table[(size - 1) >> shift] = cp;
			size += table_unit;
		}
	}

	ASSERT(size > maxbuf);		/* i.e. maxbuf <= max(cache_size) */
}

static void
kmem_cache_init(int pass, int use_large_pages)
{
	int i;
	size_t maxbuf;
	kmem_magtype_t *mtp;

	for (i = 0; i < sizeof (kmem_magtype) / sizeof (*mtp); i++) {
		char name[KMEM_CACHE_NAMELEN + 1];

		mtp = &kmem_magtype[i];
		(void) sprintf(name, "kmem_magazine_%d", mtp->mt_magsize);
		mtp->mt_cache = kmem_cache_create(name,
		    (mtp->mt_magsize + 1) * sizeof (void *),
		    mtp->mt_align, NULL, NULL, NULL, NULL,
		    kmem_msb_arena, KMC_NOHASH);
	}

	kmem_slab_cache = kmem_cache_create("kmem_slab_cache",
	    sizeof (kmem_slab_t), 0, NULL, NULL, NULL, NULL,
	    kmem_msb_arena, KMC_NOHASH);

	kmem_bufctl_cache = kmem_cache_create("kmem_bufctl_cache",
	    sizeof (kmem_bufctl_t), 0, NULL, NULL, NULL, NULL,
	    kmem_msb_arena, KMC_NOHASH);

	kmem_bufctl_audit_cache = kmem_cache_create("kmem_bufctl_audit_cache",
	    sizeof (kmem_bufctl_audit_t), 0, NULL, NULL, NULL, NULL,
	    kmem_msb_arena, KMC_NOHASH);

	if (pass == 2) {
		kmem_va_arena = vmem_create("kmem_va",
		    NULL, 0, PAGESIZE,
		    vmem_alloc, vmem_free, heap_arena,
		    8 * PAGESIZE, VM_SLEEP);

		if (use_large_pages) {
			kmem_default_arena = vmem_xcreate("kmem_default",
			    NULL, 0, PAGESIZE,
			    segkmem_alloc_lp, segkmem_free_lp, kmem_va_arena,
			    0, VMC_DUMPSAFE | VM_SLEEP);
		} else {
			kmem_default_arena = vmem_create("kmem_default",
			    NULL, 0, PAGESIZE,
			    segkmem_alloc, segkmem_free, kmem_va_arena,
			    0, VMC_DUMPSAFE | VM_SLEEP);
		}

		/* Figure out what our maximum cache size is */
		maxbuf = kmem_max_cached;
		if (maxbuf <= KMEM_MAXBUF) {
			maxbuf = 0;
			kmem_max_cached = KMEM_MAXBUF;
		} else {
			size_t size = 0;
			size_t max =
			    sizeof (kmem_big_alloc_sizes) / sizeof (int);
			/*
			 * Round maxbuf up to an existing cache size.  If maxbuf
			 * is larger than the largest cache, we truncate it to
			 * the largest cache's size.
			 */
			for (i = 0; i < max; i++) {
				size = kmem_big_alloc_sizes[i];
				if (maxbuf <= size)
					break;
			}
			kmem_max_cached = maxbuf = size;
		}

		/*
		 * The big alloc table may not be completely overwritten, so
		 * we clear out any stale cache pointers from the first pass.
		 */
		bzero(kmem_big_alloc_table, sizeof (kmem_big_alloc_table));
	} else {
		/*
		 * During the first pass, the kmem_alloc_* caches
		 * are treated as metadata.
		 */
		kmem_default_arena = kmem_msb_arena;
		maxbuf = KMEM_BIG_MAXBUF_32BIT;
	}

	/*
	 * Set up the default caches to back kmem_alloc()
	 */
	kmem_alloc_caches_create(
	    kmem_alloc_sizes, sizeof (kmem_alloc_sizes) / sizeof (int),
	    kmem_alloc_table, KMEM_MAXBUF, KMEM_ALIGN_SHIFT);

	kmem_alloc_caches_create(
	    kmem_big_alloc_sizes, sizeof (kmem_big_alloc_sizes) / sizeof (int),
	    kmem_big_alloc_table, maxbuf, KMEM_BIG_SHIFT);

	kmem_big_alloc_table_max = maxbuf >> KMEM_BIG_SHIFT;
}

void
kmem_init(void)
{
	kmem_cache_t *cp;
	int old_kmem_flags = kmem_flags;
	int use_large_pages = 0;
	size_t maxverify, minfirewall;

	kstat_init();

	/*
	 * Don't do firewalled allocations if the heap is less than 1TB
	 * (i.e. on a 32-bit kernel)
	 * The resulting VM_NEXTFIT allocations would create too much
	 * fragmentation in a small heap.
	 */
#if defined(_LP64)
	maxverify = minfirewall = PAGESIZE / 2;
#else
	maxverify = minfirewall = ULONG_MAX;
#endif

	/* LINTED */
	ASSERT(sizeof (kmem_cpu_cache_t) == KMEM_CPU_CACHE_SIZE);

	list_create(&kmem_caches, sizeof (kmem_cache_t),
	    offsetof(kmem_cache_t, cache_link));

	kmem_metadata_arena = vmem_create("kmem_metadata", NULL, 0, PAGESIZE,
	    vmem_alloc, vmem_free, heap_arena, 8 * PAGESIZE,
	    VM_SLEEP | VMC_NO_QCACHE);

	kmem_msb_arena = vmem_create("kmem_msb", NULL, 0,
	    PAGESIZE, segkmem_alloc, segkmem_free, kmem_metadata_arena, 0,
	    VMC_DUMPSAFE | VM_SLEEP);

	kmem_cache_arena = vmem_create("kmem_cache", NULL, 0, KMEM_ALIGN,
	    segkmem_alloc, segkmem_free, kmem_metadata_arena, 0, VM_SLEEP);

	kmem_hash_arena = vmem_create("kmem_hash", NULL, 0, KMEM_ALIGN,
	    segkmem_alloc, segkmem_free, kmem_metadata_arena, 0, VM_SLEEP);

	kmem_log_arena = vmem_create("kmem_log", NULL, 0, KMEM_ALIGN,
	    segkmem_alloc, segkmem_free, heap_arena, 0, VM_SLEEP);

	kmem_firewall_va_arena = vmem_create("kmem_firewall_va",
	    NULL, 0, PAGESIZE,
	    kmem_firewall_va_alloc, kmem_firewall_va_free, heap_arena,
	    0, VM_SLEEP);

	kmem_firewall_arena = vmem_create("kmem_firewall", NULL, 0, PAGESIZE,
	    segkmem_alloc, segkmem_free, kmem_firewall_va_arena, 0,
	    VMC_DUMPSAFE | VM_SLEEP);

	/* temporary oversize arena for mod_read_system_file */
	kmem_oversize_arena = vmem_create("kmem_oversize", NULL, 0, PAGESIZE,
	    segkmem_alloc, segkmem_free, heap_arena, 0, VM_SLEEP);

	kmem_reap_interval = 15 * hz;

	/*
	 * Read /etc/system.  This is a chicken-and-egg problem because
	 * kmem_flags may be set in /etc/system, but mod_read_system_file()
	 * needs to use the allocator.  The simplest solution is to create
	 * all the standard kmem caches, read /etc/system, destroy all the
	 * caches we just created, and then create them all again in light
	 * of the (possibly) new kmem_flags and other kmem tunables.
	 */
	kmem_cache_init(1, 0);

	mod_read_system_file(boothowto & RB_ASKNAME);

	while ((cp = list_tail(&kmem_caches)) != NULL)
		kmem_cache_destroy(cp);

	vmem_destroy(kmem_oversize_arena);

	if (old_kmem_flags & KMF_STICKY)
		kmem_flags = old_kmem_flags;

	if (!(kmem_flags & KMF_AUDIT))
		vmem_seg_size = offsetof(vmem_seg_t, vs_thread);

	if (kmem_maxverify == 0)
		kmem_maxverify = maxverify;

	if (kmem_minfirewall == 0)
		kmem_minfirewall = minfirewall;

	/*
	 * give segkmem a chance to figure out if we are using large pages
	 * for the kernel heap
	 */
	use_large_pages = segkmem_lpsetup();

	/*
	 * To protect against corruption, we keep the actual number of callers
	 * KMF_LITE records seperate from the tunable.  We arbitrarily clamp
	 * to 16, since the overhead for small buffers quickly gets out of
	 * hand.
	 *
	 * The real limit would depend on the needs of the largest KMC_NOHASH
	 * cache.
	 */
	kmem_lite_count = MIN(MAX(0, kmem_lite_pcs), 16);
	kmem_lite_pcs = kmem_lite_count;

	/*
	 * Normally, we firewall oversized allocations when possible, but
	 * if we are using large pages for kernel memory, and we don't have
	 * any non-LITE debugging flags set, we want to allocate oversized
	 * buffers from large pages, and so skip the firewalling.
	 */
	if (use_large_pages &&
	    ((kmem_flags & KMF_LITE) || !(kmem_flags & KMF_DEBUG))) {
		kmem_oversize_arena = vmem_xcreate("kmem_oversize", NULL, 0,
		    PAGESIZE, segkmem_alloc_lp, segkmem_free_lp, heap_arena,
		    0, VMC_DUMPSAFE | VM_SLEEP);
	} else {
		kmem_oversize_arena = vmem_create("kmem_oversize",
		    NULL, 0, PAGESIZE,
		    segkmem_alloc, segkmem_free, kmem_minfirewall < ULONG_MAX?
		    kmem_firewall_va_arena : heap_arena, 0, VMC_DUMPSAFE |
		    VM_SLEEP);
	}

	kmem_cache_init(2, use_large_pages);

	if (kmem_flags & (KMF_AUDIT | KMF_RANDOMIZE)) {
		if (kmem_transaction_log_size == 0)
			kmem_transaction_log_size = kmem_maxavail() / 50;
		kmem_transaction_log = kmem_log_init(kmem_transaction_log_size);
	}

	if (kmem_flags & (KMF_CONTENTS | KMF_RANDOMIZE)) {
		if (kmem_content_log_size == 0)
			kmem_content_log_size = kmem_maxavail() / 50;
		kmem_content_log = kmem_log_init(kmem_content_log_size);
	}

	kmem_failure_log = kmem_log_init(kmem_failure_log_size);

	kmem_slab_log = kmem_log_init(kmem_slab_log_size);

	/*
	 * Initialize STREAMS message caches so allocb() is available.
	 * This allows us to initialize the logging framework (cmn_err(9F),
	 * strlog(9F), etc) so we can start recording messages.
	 */
	streams_msg_init();

	/*
	 * Initialize the ZSD framework in Zones so modules loaded henceforth
	 * can register their callbacks.
	 */
	zone_zsd_init();

	log_init();
	taskq_init();

	/*
	 * Warn about invalid or dangerous values of kmem_flags.
	 * Always warn about unsupported values.
	 */
	if (((kmem_flags & ~(KMF_AUDIT | KMF_DEADBEEF | KMF_REDZONE |
	    KMF_CONTENTS | KMF_LITE)) != 0) ||
	    ((kmem_flags & KMF_LITE) && kmem_flags != KMF_LITE))
		cmn_err(CE_WARN, "kmem_flags set to unsupported value 0x%x. "
		    "See the Solaris Tunable Parameters Reference Manual.",
		    kmem_flags);

#ifdef DEBUG
	if ((kmem_flags & KMF_DEBUG) == 0)
		cmn_err(CE_NOTE, "kmem debugging disabled.");
#else
	/*
	 * For non-debug kernels, the only "normal" flags are 0, KMF_LITE,
	 * KMF_REDZONE, and KMF_CONTENTS (the last because it is only enabled
	 * if KMF_AUDIT is set). We should warn the user about the performance
	 * penalty of KMF_AUDIT or KMF_DEADBEEF if they are set and KMF_LITE
	 * isn't set (since that disables AUDIT).
	 */
	if (!(kmem_flags & KMF_LITE) &&
	    (kmem_flags & (KMF_AUDIT | KMF_DEADBEEF)) != 0)
		cmn_err(CE_WARN, "High-overhead kmem debugging features "
		    "enabled (kmem_flags = 0x%x).  Performance degradation "
		    "and large memory overhead possible. See the Solaris "
		    "Tunable Parameters Reference Manual.", kmem_flags);
#endif /* not DEBUG */

	kmem_cache_applyall(kmem_cache_magazine_enable, NULL, TQ_SLEEP);

	kmem_ready = 1;

	/*
	 * Initialize the platform-specific aligned/DMA memory allocator.
	 */
	ka_init();

	/*
	 * Initialize 32-bit ID cache.
	 */
	id32_init();

	/*
	 * Initialize the networking stack so modules loaded can
	 * register their callbacks.
	 */
	netstack_init();
}

static void
kmem_move_init(void)
{
	kmem_defrag_cache = kmem_cache_create("kmem_defrag_cache",
	    sizeof (kmem_defrag_t), 0, NULL, NULL, NULL, NULL,
	    kmem_msb_arena, KMC_NOHASH);
	kmem_move_cache = kmem_cache_create("kmem_move_cache",
	    sizeof (kmem_move_t), 0, NULL, NULL, NULL, NULL,
	    kmem_msb_arena, KMC_NOHASH);

	/*
	 * kmem guarantees that move callbacks are sequential and that even
	 * across multiple caches no two moves ever execute simultaneously.
	 * Move callbacks are processed on a separate taskq so that client code
	 * does not interfere with internal maintenance tasks.
	 */
	kmem_move_taskq = taskq_create_instance("kmem_move_taskq", 0, 1,
	    minclsyspri, 100, INT_MAX, TASKQ_PREPOPULATE);
}

void
kmem_thread_init(void)
{
	kmem_move_init();
	kmem_taskq = taskq_create_instance("kmem_taskq", 0, 1, minclsyspri,
	    300, INT_MAX, TASKQ_PREPOPULATE);
}

void
kmem_mp_init(void)
{
	mutex_enter(&cpu_lock);
	register_cpu_setup_func(kmem_cpu_setup, NULL);
	mutex_exit(&cpu_lock);

	kmem_update_timeout(NULL);

	taskq_mp_init();
}

/*
 * Return the slab of the allocated buffer, or NULL if the buffer is not
 * allocated. This function may be called with a known slab address to determine
 * whether or not the buffer is allocated, or with a NULL slab address to obtain
 * an allocated buffer's slab.
 */
static kmem_slab_t *
kmem_slab_allocated(kmem_cache_t *cp, kmem_slab_t *sp, void *buf)
{
	kmem_bufctl_t *bcp, *bufbcp;

	ASSERT(MUTEX_HELD(&cp->cache_lock));
	ASSERT(sp == NULL || KMEM_SLAB_MEMBER(sp, buf));

	if (cp->cache_flags & KMF_HASH) {
		for (bcp = *KMEM_HASH(cp, buf);
		    (bcp != NULL) && (bcp->bc_addr != buf);
		    bcp = bcp->bc_next) {
			continue;
		}
		ASSERT(sp != NULL && bcp != NULL ? sp == bcp->bc_slab : 1);
		return (bcp == NULL ? NULL : bcp->bc_slab);
	}

	if (sp == NULL) {
		sp = KMEM_SLAB(cp, buf);
	}
	bufbcp = KMEM_BUFCTL(cp, buf);
	for (bcp = sp->slab_head;
	    (bcp != NULL) && (bcp != bufbcp);
	    bcp = bcp->bc_next) {
		continue;
	}
	return (bcp == NULL ? sp : NULL);
}

static boolean_t
kmem_slab_is_reclaimable(kmem_cache_t *cp, kmem_slab_t *sp, int flags)
{
	long refcnt = sp->slab_refcnt;

	ASSERT(cp->cache_defrag != NULL);

	/*
	 * For code coverage we want to be able to move an object within the
	 * same slab (the only partial slab) even if allocating the destination
	 * buffer resulted in a completely allocated slab.
	 */
	if (flags & KMM_DEBUG) {
		return ((flags & KMM_DESPERATE) ||
		    ((sp->slab_flags & KMEM_SLAB_NOMOVE) == 0));
	}

	/* If we're desperate, we don't care if the client said NO. */
	if (flags & KMM_DESPERATE) {
		return (refcnt < sp->slab_chunks); /* any partial */
	}

	if (sp->slab_flags & KMEM_SLAB_NOMOVE) {
		return (B_FALSE);
	}

	if ((refcnt == 1) || kmem_move_any_partial) {
		return (refcnt < sp->slab_chunks);
	}

	/*
	 * The reclaim threshold is adjusted at each kmem_cache_scan() so that
	 * slabs with a progressively higher percentage of used buffers can be
	 * reclaimed until the cache as a whole is no longer fragmented.
	 *
	 *	sp->slab_refcnt   kmd_reclaim_numer
	 *	--------------- < ------------------
	 *	sp->slab_chunks   KMEM_VOID_FRACTION
	 */
	return ((refcnt * KMEM_VOID_FRACTION) <
	    (sp->slab_chunks * cp->cache_defrag->kmd_reclaim_numer));
}

static void *
kmem_hunt_mag(kmem_cache_t *cp, kmem_magazine_t *m, int n, void *buf,
    void *tbuf)
{
	int i;		/* magazine round index */

	for (i = 0; i < n; i++) {
		if (buf == m->mag_round[i]) {
			if (cp->cache_flags & KMF_BUFTAG) {
				(void) kmem_cache_free_debug(cp, tbuf,
				    caller());
			}
			m->mag_round[i] = tbuf;
			return (buf);
		}
	}

	return (NULL);
}

/*
 * Hunt the magazine layer for the given buffer. If found, the buffer is
 * removed from the magazine layer and returned, otherwise NULL is returned.
 * The state of the returned buffer is freed and constructed.
 */
static void *
kmem_hunt_mags(kmem_cache_t *cp, void *buf)
{
	kmem_cpu_cache_t *ccp;
	kmem_magazine_t	*m;
	int cpu_seqid;
	int n;		/* magazine rounds */
	void *tbuf;	/* temporary swap buffer */

	ASSERT(MUTEX_NOT_HELD(&cp->cache_lock));

	/*
	 * Allocated a buffer to swap with the one we hope to pull out of a
	 * magazine when found.
	 */
	tbuf = kmem_cache_alloc(cp, KM_NOSLEEP);
	if (tbuf == NULL) {
		KMEM_STAT_ADD(kmem_move_stats.kms_hunt_alloc_fail);
		return (NULL);
	}
	if (tbuf == buf) {
		KMEM_STAT_ADD(kmem_move_stats.kms_hunt_lucky);
		if (cp->cache_flags & KMF_BUFTAG) {
			(void) kmem_cache_free_debug(cp, buf, caller());
		}
		return (buf);
	}

	/* Hunt the depot. */
	mutex_enter(&cp->cache_depot_lock);
	n = cp->cache_magtype->mt_magsize;
	for (m = cp->cache_full.ml_list; m != NULL; m = m->mag_next) {
		if (kmem_hunt_mag(cp, m, n, buf, tbuf) != NULL) {
			mutex_exit(&cp->cache_depot_lock);
			return (buf);
		}
	}
	mutex_exit(&cp->cache_depot_lock);

	/* Hunt the per-CPU magazines. */
	for (cpu_seqid = 0; cpu_seqid < max_ncpus; cpu_seqid++) {
		ccp = &cp->cache_cpu[cpu_seqid];

		mutex_enter(&ccp->cc_lock);
		m = ccp->cc_loaded;
		n = ccp->cc_rounds;
		if (kmem_hunt_mag(cp, m, n, buf, tbuf) != NULL) {
			mutex_exit(&ccp->cc_lock);
			return (buf);
		}
		m = ccp->cc_ploaded;
		n = ccp->cc_prounds;
		if (kmem_hunt_mag(cp, m, n, buf, tbuf) != NULL) {
			mutex_exit(&ccp->cc_lock);
			return (buf);
		}
		mutex_exit(&ccp->cc_lock);
	}

	kmem_cache_free(cp, tbuf);
	return (NULL);
}

/*
 * May be called from the kmem_move_taskq, from kmem_cache_move_notify_task(),
 * or when the buffer is freed.
 */
static void
kmem_slab_move_yes(kmem_cache_t *cp, kmem_slab_t *sp, void *from_buf)
{
	ASSERT(MUTEX_HELD(&cp->cache_lock));
	ASSERT(KMEM_SLAB_MEMBER(sp, from_buf));

	if (!KMEM_SLAB_IS_PARTIAL(sp)) {
		return;
	}

	if (sp->slab_flags & KMEM_SLAB_NOMOVE) {
		if (KMEM_SLAB_OFFSET(sp, from_buf) == sp->slab_stuck_offset) {
			avl_remove(&cp->cache_partial_slabs, sp);
			sp->slab_flags &= ~KMEM_SLAB_NOMOVE;
			sp->slab_stuck_offset = (uint32_t)-1;
			avl_add(&cp->cache_partial_slabs, sp);
		}
	} else {
		sp->slab_later_count = 0;
		sp->slab_stuck_offset = (uint32_t)-1;
	}
}

static void
kmem_slab_move_no(kmem_cache_t *cp, kmem_slab_t *sp, void *from_buf)
{
	ASSERT(taskq_member(kmem_move_taskq, curthread));
	ASSERT(MUTEX_HELD(&cp->cache_lock));
	ASSERT(KMEM_SLAB_MEMBER(sp, from_buf));

	if (!KMEM_SLAB_IS_PARTIAL(sp)) {
		return;
	}

	avl_remove(&cp->cache_partial_slabs, sp);
	sp->slab_later_count = 0;
	sp->slab_flags |= KMEM_SLAB_NOMOVE;
	sp->slab_stuck_offset = KMEM_SLAB_OFFSET(sp, from_buf);
	avl_add(&cp->cache_partial_slabs, sp);
}

static void kmem_move_end(kmem_cache_t *, kmem_move_t *);

/*
 * The move callback takes two buffer addresses, the buffer to be moved, and a
 * newly allocated and constructed buffer selected by kmem as the destination.
 * It also takes the size of the buffer and an optional user argument specified
 * at cache creation time. kmem guarantees that the buffer to be moved has not
 * been unmapped by the virtual memory subsystem. Beyond that, it cannot
 * guarantee the present whereabouts of the buffer to be moved, so it is up to
 * the client to safely determine whether or not it is still using the buffer.
 * The client must not free either of the buffers passed to the move callback,
 * since kmem wants to free them directly to the slab layer. The client response
 * tells kmem which of the two buffers to free:
 *
 * YES		kmem frees the old buffer (the move was successful)
 * NO		kmem frees the new buffer, marks the slab of the old buffer
 *              non-reclaimable to avoid bothering the client again
 * LATER	kmem frees the new buffer, increments slab_later_count
 * DONT_KNOW	kmem frees the new buffer, searches mags for the old buffer
 * DONT_NEED	kmem frees both the old buffer and the new buffer
 *
 * The pending callback argument now being processed contains both of the
 * buffers (old and new) passed to the move callback function, the slab of the
 * old buffer, and flags related to the move request, such as whether or not the
 * system was desperate for memory.
 *
 * Slabs are not freed while there is a pending callback, but instead are kept
 * on a deadlist, which is drained after the last callback completes. This means
 * that slabs are safe to access until kmem_move_end(), no matter how many of
 * their buffers have been freed. Once slab_refcnt reaches zero, it stays at
 * zero for as long as the slab remains on the deadlist and until the slab is
 * freed.
 */
static void
kmem_move_buffer(kmem_move_t *callback)
{
	kmem_cbrc_t response;
	kmem_slab_t *sp = callback->kmm_from_slab;
	kmem_cache_t *cp = sp->slab_cache;
	boolean_t free_on_slab;

	ASSERT(taskq_member(kmem_move_taskq, curthread));
	ASSERT(MUTEX_NOT_HELD(&cp->cache_lock));
	ASSERT(KMEM_SLAB_MEMBER(sp, callback->kmm_from_buf));

	/*
	 * The number of allocated buffers on the slab may have changed since we
	 * last checked the slab's reclaimability (when the pending move was
	 * enqueued), or the client may have responded NO when asked to move
	 * another buffer on the same slab.
	 */
	if (!kmem_slab_is_reclaimable(cp, sp, callback->kmm_flags)) {
		KMEM_STAT_ADD(kmem_move_stats.kms_no_longer_reclaimable);
		KMEM_STAT_COND_ADD((callback->kmm_flags & KMM_NOTIFY),
		    kmem_move_stats.kms_notify_no_longer_reclaimable);
		kmem_slab_free(cp, callback->kmm_to_buf);
		kmem_move_end(cp, callback);
		return;
	}

	/*
	 * Hunting magazines is expensive, so we'll wait to do that until the
	 * client responds KMEM_CBRC_DONT_KNOW. However, checking the slab layer
	 * is cheap, so we might as well do that here in case we can avoid
	 * bothering the client.
	 */
	mutex_enter(&cp->cache_lock);
	free_on_slab = (kmem_slab_allocated(cp, sp,
	    callback->kmm_from_buf) == NULL);
	mutex_exit(&cp->cache_lock);

	if (free_on_slab) {
		KMEM_STAT_ADD(kmem_move_stats.kms_hunt_found_slab);
		kmem_slab_free(cp, callback->kmm_to_buf);
		kmem_move_end(cp, callback);
		return;
	}

	if (cp->cache_flags & KMF_BUFTAG) {
		/*
		 * Make kmem_cache_alloc_debug() apply the constructor for us.
		 */
		if (kmem_cache_alloc_debug(cp, callback->kmm_to_buf,
		    KM_NOSLEEP, 1, caller()) != 0) {
			KMEM_STAT_ADD(kmem_move_stats.kms_alloc_fail);
			kmem_move_end(cp, callback);
			return;
		}
	} else if (cp->cache_constructor != NULL &&
	    cp->cache_constructor(callback->kmm_to_buf, cp->cache_private,
	    KM_NOSLEEP) != 0) {
		atomic_inc_64(&cp->cache_alloc_fail);
		KMEM_STAT_ADD(kmem_move_stats.kms_constructor_fail);
		kmem_slab_free(cp, callback->kmm_to_buf);
		kmem_move_end(cp, callback);
		return;
	}

	KMEM_STAT_ADD(kmem_move_stats.kms_callbacks);
	KMEM_STAT_COND_ADD((callback->kmm_flags & KMM_NOTIFY),
	    kmem_move_stats.kms_notify_callbacks);
	cp->cache_defrag->kmd_callbacks++;
	cp->cache_defrag->kmd_thread = curthread;
	cp->cache_defrag->kmd_from_buf = callback->kmm_from_buf;
	cp->cache_defrag->kmd_to_buf = callback->kmm_to_buf;
	DTRACE_PROBE2(kmem__move__start, kmem_cache_t *, cp, kmem_move_t *,
	    callback);

	response = cp->cache_move(callback->kmm_from_buf,
	    callback->kmm_to_buf, cp->cache_bufsize, cp->cache_private);

	DTRACE_PROBE3(kmem__move__end, kmem_cache_t *, cp, kmem_move_t *,
	    callback, kmem_cbrc_t, response);
	cp->cache_defrag->kmd_thread = NULL;
	cp->cache_defrag->kmd_from_buf = NULL;
	cp->cache_defrag->kmd_to_buf = NULL;

	if (response == KMEM_CBRC_YES) {
		KMEM_STAT_ADD(kmem_move_stats.kms_yes);
		cp->cache_defrag->kmd_yes++;
		kmem_slab_free_constructed(cp, callback->kmm_from_buf, B_FALSE);
		/* slab safe to access until kmem_move_end() */
		if (sp->slab_refcnt == 0)
			cp->cache_defrag->kmd_slabs_freed++;
		mutex_enter(&cp->cache_lock);
		kmem_slab_move_yes(cp, sp, callback->kmm_from_buf);
		mutex_exit(&cp->cache_lock);
		kmem_move_end(cp, callback);
		return;
	}

	switch (response) {
	case KMEM_CBRC_NO:
		KMEM_STAT_ADD(kmem_move_stats.kms_no);
		cp->cache_defrag->kmd_no++;
		mutex_enter(&cp->cache_lock);
		kmem_slab_move_no(cp, sp, callback->kmm_from_buf);
		mutex_exit(&cp->cache_lock);
		break;
	case KMEM_CBRC_LATER:
		KMEM_STAT_ADD(kmem_move_stats.kms_later);
		cp->cache_defrag->kmd_later++;
		mutex_enter(&cp->cache_lock);
		if (!KMEM_SLAB_IS_PARTIAL(sp)) {
			mutex_exit(&cp->cache_lock);
			break;
		}

		if (++sp->slab_later_count >= KMEM_DISBELIEF) {
			KMEM_STAT_ADD(kmem_move_stats.kms_disbelief);
			kmem_slab_move_no(cp, sp, callback->kmm_from_buf);
		} else if (!(sp->slab_flags & KMEM_SLAB_NOMOVE)) {
			sp->slab_stuck_offset = KMEM_SLAB_OFFSET(sp,
			    callback->kmm_from_buf);
		}
		mutex_exit(&cp->cache_lock);
		break;
	case KMEM_CBRC_DONT_NEED:
		KMEM_STAT_ADD(kmem_move_stats.kms_dont_need);
		cp->cache_defrag->kmd_dont_need++;
		kmem_slab_free_constructed(cp, callback->kmm_from_buf, B_FALSE);
		if (sp->slab_refcnt == 0)
			cp->cache_defrag->kmd_slabs_freed++;
		mutex_enter(&cp->cache_lock);
		kmem_slab_move_yes(cp, sp, callback->kmm_from_buf);
		mutex_exit(&cp->cache_lock);
		break;
	case KMEM_CBRC_DONT_KNOW:
		KMEM_STAT_ADD(kmem_move_stats.kms_dont_know);
		cp->cache_defrag->kmd_dont_know++;
		if (kmem_hunt_mags(cp, callback->kmm_from_buf) != NULL) {
			KMEM_STAT_ADD(kmem_move_stats.kms_hunt_found_mag);
			cp->cache_defrag->kmd_hunt_found++;
			kmem_slab_free_constructed(cp, callback->kmm_from_buf,
			    B_TRUE);
			if (sp->slab_refcnt == 0)
				cp->cache_defrag->kmd_slabs_freed++;
			mutex_enter(&cp->cache_lock);
			kmem_slab_move_yes(cp, sp, callback->kmm_from_buf);
			mutex_exit(&cp->cache_lock);
		}
		break;
	default:
		panic("'%s' (%p) unexpected move callback response %d\n",
		    cp->cache_name, (void *)cp, response);
	}

	kmem_slab_free_constructed(cp, callback->kmm_to_buf, B_FALSE);
	kmem_move_end(cp, callback);
}

/* Return B_FALSE if there is insufficient memory for the move request. */
static boolean_t
kmem_move_begin(kmem_cache_t *cp, kmem_slab_t *sp, void *buf, int flags)
{
	void *to_buf;
	avl_index_t index;
	kmem_move_t *callback, *pending;
	ulong_t n;

	ASSERT(taskq_member(kmem_taskq, curthread));
	ASSERT(MUTEX_NOT_HELD(&cp->cache_lock));
	ASSERT(sp->slab_flags & KMEM_SLAB_MOVE_PENDING);

	callback = kmem_cache_alloc(kmem_move_cache, KM_NOSLEEP);
	if (callback == NULL) {
		KMEM_STAT_ADD(kmem_move_stats.kms_callback_alloc_fail);
		return (B_FALSE);
	}

	callback->kmm_from_slab = sp;
	callback->kmm_from_buf = buf;
	callback->kmm_flags = flags;

	mutex_enter(&cp->cache_lock);

	n = avl_numnodes(&cp->cache_partial_slabs);
	if ((n == 0) || ((n == 1) && !(flags & KMM_DEBUG))) {
		mutex_exit(&cp->cache_lock);
		kmem_cache_free(kmem_move_cache, callback);
		return (B_TRUE); /* there is no need for the move request */
	}

	pending = avl_find(&cp->cache_defrag->kmd_moves_pending, buf, &index);
	if (pending != NULL) {
		/*
		 * If the move is already pending and we're desperate now,
		 * update the move flags.
		 */
		if (flags & KMM_DESPERATE) {
			pending->kmm_flags |= KMM_DESPERATE;
		}
		mutex_exit(&cp->cache_lock);
		KMEM_STAT_ADD(kmem_move_stats.kms_already_pending);
		kmem_cache_free(kmem_move_cache, callback);
		return (B_TRUE);
	}

	to_buf = kmem_slab_alloc_impl(cp, avl_first(&cp->cache_partial_slabs),
	    B_FALSE);
	callback->kmm_to_buf = to_buf;
	avl_insert(&cp->cache_defrag->kmd_moves_pending, callback, index);

	mutex_exit(&cp->cache_lock);

	if (!taskq_dispatch(kmem_move_taskq, (task_func_t *)kmem_move_buffer,
	    callback, TQ_NOSLEEP)) {
		KMEM_STAT_ADD(kmem_move_stats.kms_callback_taskq_fail);
		mutex_enter(&cp->cache_lock);
		avl_remove(&cp->cache_defrag->kmd_moves_pending, callback);
		mutex_exit(&cp->cache_lock);
		kmem_slab_free(cp, to_buf);
		kmem_cache_free(kmem_move_cache, callback);
		return (B_FALSE);
	}

	return (B_TRUE);
}

static void
kmem_move_end(kmem_cache_t *cp, kmem_move_t *callback)
{
	avl_index_t index;

	ASSERT(cp->cache_defrag != NULL);
	ASSERT(taskq_member(kmem_move_taskq, curthread));
	ASSERT(MUTEX_NOT_HELD(&cp->cache_lock));

	mutex_enter(&cp->cache_lock);
	VERIFY(avl_find(&cp->cache_defrag->kmd_moves_pending,
	    callback->kmm_from_buf, &index) != NULL);
	avl_remove(&cp->cache_defrag->kmd_moves_pending, callback);
	if (avl_is_empty(&cp->cache_defrag->kmd_moves_pending)) {
		list_t *deadlist = &cp->cache_defrag->kmd_deadlist;
		kmem_slab_t *sp;

		/*
		 * The last pending move completed. Release all slabs from the
		 * front of the dead list except for any slab at the tail that
		 * needs to be released from the context of kmem_move_buffers().
		 * kmem deferred unmapping the buffers on these slabs in order
		 * to guarantee that buffers passed to the move callback have
		 * been touched only by kmem or by the client itself.
		 */
		while ((sp = list_remove_head(deadlist)) != NULL) {
			if (sp->slab_flags & KMEM_SLAB_MOVE_PENDING) {
				list_insert_tail(deadlist, sp);
				break;
			}
			cp->cache_defrag->kmd_deadcount--;
			cp->cache_slab_destroy++;
			mutex_exit(&cp->cache_lock);
			kmem_slab_destroy(cp, sp);
			KMEM_STAT_ADD(kmem_move_stats.kms_dead_slabs_freed);
			mutex_enter(&cp->cache_lock);
		}
	}
	mutex_exit(&cp->cache_lock);
	kmem_cache_free(kmem_move_cache, callback);
}

/*
 * Move buffers from least used slabs first by scanning backwards from the end
 * of the partial slab list. Scan at most max_scan candidate slabs and move
 * buffers from at most max_slabs slabs (0 for all partial slabs in both cases).
 * If desperate to reclaim memory, move buffers from any partial slab, otherwise
 * skip slabs with a ratio of allocated buffers at or above the current
 * threshold. Return the number of unskipped slabs (at most max_slabs, -1 if the
 * scan is aborted) so that the caller can adjust the reclaimability threshold
 * depending on how many reclaimable slabs it finds.
 *
 * kmem_move_buffers() drops and reacquires cache_lock every time it issues a
 * move request, since it is not valid for kmem_move_begin() to call
 * kmem_cache_alloc() or taskq_dispatch() with cache_lock held.
 */
static int
kmem_move_buffers(kmem_cache_t *cp, size_t max_scan, size_t max_slabs,
    int flags)
{
	kmem_slab_t *sp;
	void *buf;
	int i, j; /* slab index, buffer index */
	int s; /* reclaimable slabs */
	int b; /* allocated (movable) buffers on reclaimable slab */
	boolean_t success;
	int refcnt;
	int nomove;

	ASSERT(taskq_member(kmem_taskq, curthread));
	ASSERT(MUTEX_HELD(&cp->cache_lock));
	ASSERT(kmem_move_cache != NULL);
	ASSERT(cp->cache_move != NULL && cp->cache_defrag != NULL);
	ASSERT((flags & KMM_DEBUG) ? !avl_is_empty(&cp->cache_partial_slabs) :
	    avl_numnodes(&cp->cache_partial_slabs) > 1);

	if (kmem_move_blocked) {
		return (0);
	}

	if (kmem_move_fulltilt) {
		flags |= KMM_DESPERATE;
	}

	if (max_scan == 0 || (flags & KMM_DESPERATE)) {
		/*
		 * Scan as many slabs as needed to find the desired number of
		 * candidate slabs.
		 */
		max_scan = (size_t)-1;
	}

	if (max_slabs == 0 || (flags & KMM_DESPERATE)) {
		/* Find as many candidate slabs as possible. */
		max_slabs = (size_t)-1;
	}

	sp = avl_last(&cp->cache_partial_slabs);
	ASSERT(KMEM_SLAB_IS_PARTIAL(sp));
	for (i = 0, s = 0; (i < max_scan) && (s < max_slabs) && (sp != NULL) &&
	    ((sp != avl_first(&cp->cache_partial_slabs)) ||
	    (flags & KMM_DEBUG));
	    sp = AVL_PREV(&cp->cache_partial_slabs, sp), i++) {

		if (!kmem_slab_is_reclaimable(cp, sp, flags)) {
			continue;
		}
		s++;

		/* Look for allocated buffers to move. */
		for (j = 0, b = 0, buf = sp->slab_base;
		    (j < sp->slab_chunks) && (b < sp->slab_refcnt);
		    buf = (((char *)buf) + cp->cache_chunksize), j++) {

			if (kmem_slab_allocated(cp, sp, buf) == NULL) {
				continue;
			}

			b++;

			/*
			 * Prevent the slab from being destroyed while we drop
			 * cache_lock and while the pending move is not yet
			 * registered. Flag the pending move while
			 * kmd_moves_pending may still be empty, since we can't
			 * yet rely on a non-zero pending move count to prevent
			 * the slab from being destroyed.
			 */
			ASSERT(!(sp->slab_flags & KMEM_SLAB_MOVE_PENDING));
			sp->slab_flags |= KMEM_SLAB_MOVE_PENDING;
			/*
			 * Recheck refcnt and nomove after reacquiring the lock,
			 * since these control the order of partial slabs, and
			 * we want to know if we can pick up the scan where we
			 * left off.
			 */
			refcnt = sp->slab_refcnt;
			nomove = (sp->slab_flags & KMEM_SLAB_NOMOVE);
			mutex_exit(&cp->cache_lock);

			success = kmem_move_begin(cp, sp, buf, flags);

			/*
			 * Now, before the lock is reacquired, kmem could
			 * process all pending move requests and purge the
			 * deadlist, so that upon reacquiring the lock, sp has
			 * been remapped. Or, the client may free all the
			 * objects on the slab while the pending moves are still
			 * on the taskq. Therefore, the KMEM_SLAB_MOVE_PENDING
			 * flag causes the slab to be put at the end of the
			 * deadlist and prevents it from being destroyed, since
			 * we plan to destroy it here after reacquiring the
			 * lock.
			 */
			mutex_enter(&cp->cache_lock);
			ASSERT(sp->slab_flags & KMEM_SLAB_MOVE_PENDING);
			sp->slab_flags &= ~KMEM_SLAB_MOVE_PENDING;

			if (sp->slab_refcnt == 0) {
				list_t *deadlist =
				    &cp->cache_defrag->kmd_deadlist;
				list_remove(deadlist, sp);

				if (!avl_is_empty(
				    &cp->cache_defrag->kmd_moves_pending)) {
					/*
					 * A pending move makes it unsafe to
					 * destroy the slab, because even though
					 * the move is no longer needed, the
					 * context where that is determined
					 * requires the slab to exist.
					 * Fortunately, a pending move also
					 * means we don't need to destroy the
					 * slab here, since it will get
					 * destroyed along with any other slabs
					 * on the deadlist after the last
					 * pending move completes.
					 */
					list_insert_head(deadlist, sp);
					KMEM_STAT_ADD(kmem_move_stats.
					    kms_endscan_slab_dead);
					return (-1);
				}

				/*
				 * Destroy the slab now if it was completely
				 * freed while we dropped cache_lock and there
				 * are no pending moves. Since slab_refcnt
				 * cannot change once it reaches zero, no new
				 * pending moves from that slab are possible.
				 */
				cp->cache_defrag->kmd_deadcount--;
				cp->cache_slab_destroy++;
				mutex_exit(&cp->cache_lock);
				kmem_slab_destroy(cp, sp);
				KMEM_STAT_ADD(kmem_move_stats.
				    kms_dead_slabs_freed);
				KMEM_STAT_ADD(kmem_move_stats.
				    kms_endscan_slab_destroyed);
				mutex_enter(&cp->cache_lock);
				/*
				 * Since we can't pick up the scan where we left
				 * off, abort the scan and say nothing about the
				 * number of reclaimable slabs.
				 */
				return (-1);
			}

			if (!success) {
				/*
				 * Abort the scan if there is not enough memory
				 * for the request and say nothing about the
				 * number of reclaimable slabs.
				 */
				KMEM_STAT_COND_ADD(s < max_slabs,
				    kmem_move_stats.kms_endscan_nomem);
				return (-1);
			}

			/*
			 * The slab's position changed while the lock was
			 * dropped, so we don't know where we are in the
			 * sequence any more.
			 */
			if (sp->slab_refcnt != refcnt) {
				/*
				 * If this is a KMM_DEBUG move, the slab_refcnt
				 * may have changed because we allocated a
				 * destination buffer on the same slab. In that
				 * case, we're not interested in counting it.
				 */
				KMEM_STAT_COND_ADD(!(flags & KMM_DEBUG) &&
				    (s < max_slabs),
				    kmem_move_stats.kms_endscan_refcnt_changed);
				return (-1);
			}
			if ((sp->slab_flags & KMEM_SLAB_NOMOVE) != nomove) {
				KMEM_STAT_COND_ADD(s < max_slabs,
				    kmem_move_stats.kms_endscan_nomove_changed);
				return (-1);
			}

			/*
			 * Generating a move request allocates a destination
			 * buffer from the slab layer, bumping the first partial
			 * slab if it is completely allocated. If the current
			 * slab becomes the first partial slab as a result, we
			 * can't continue to scan backwards.
			 *
			 * If this is a KMM_DEBUG move and we allocated the
			 * destination buffer from the last partial slab, then
			 * the buffer we're moving is on the same slab and our
			 * slab_refcnt has changed, causing us to return before
			 * reaching here if there are no partial slabs left.
			 */
			ASSERT(!avl_is_empty(&cp->cache_partial_slabs));
			if (sp == avl_first(&cp->cache_partial_slabs)) {
				/*
				 * We're not interested in a second KMM_DEBUG
				 * move.
				 */
				goto end_scan;
			}
		}
	}
end_scan:

	KMEM_STAT_COND_ADD(!(flags & KMM_DEBUG) &&
	    (s < max_slabs) &&
	    (sp == avl_first(&cp->cache_partial_slabs)),
	    kmem_move_stats.kms_endscan_freelist);

	return (s);
}

typedef struct kmem_move_notify_args {
	kmem_cache_t *kmna_cache;
	void *kmna_buf;
} kmem_move_notify_args_t;

static void
kmem_cache_move_notify_task(void *arg)
{
	kmem_move_notify_args_t *args = arg;
	kmem_cache_t *cp = args->kmna_cache;
	void *buf = args->kmna_buf;
	kmem_slab_t *sp;

	ASSERT(taskq_member(kmem_taskq, curthread));
	ASSERT(list_link_active(&cp->cache_link));

	kmem_free(args, sizeof (kmem_move_notify_args_t));
	mutex_enter(&cp->cache_lock);
	sp = kmem_slab_allocated(cp, NULL, buf);

	/* Ignore the notification if the buffer is no longer allocated. */
	if (sp == NULL) {
		mutex_exit(&cp->cache_lock);
		return;
	}

	/* Ignore the notification if there's no reason to move the buffer. */
	if (avl_numnodes(&cp->cache_partial_slabs) > 1) {
		/*
		 * So far the notification is not ignored. Ignore the
		 * notification if the slab is not marked by an earlier refusal
		 * to move a buffer.
		 */
		if (!(sp->slab_flags & KMEM_SLAB_NOMOVE) &&
		    (sp->slab_later_count == 0)) {
			mutex_exit(&cp->cache_lock);
			return;
		}

		kmem_slab_move_yes(cp, sp, buf);
		ASSERT(!(sp->slab_flags & KMEM_SLAB_MOVE_PENDING));
		sp->slab_flags |= KMEM_SLAB_MOVE_PENDING;
		mutex_exit(&cp->cache_lock);
		/* see kmem_move_buffers() about dropping the lock */
		(void) kmem_move_begin(cp, sp, buf, KMM_NOTIFY);
		mutex_enter(&cp->cache_lock);
		ASSERT(sp->slab_flags & KMEM_SLAB_MOVE_PENDING);
		sp->slab_flags &= ~KMEM_SLAB_MOVE_PENDING;
		if (sp->slab_refcnt == 0) {
			list_t *deadlist = &cp->cache_defrag->kmd_deadlist;
			list_remove(deadlist, sp);

			if (!avl_is_empty(
			    &cp->cache_defrag->kmd_moves_pending)) {
				list_insert_head(deadlist, sp);
				mutex_exit(&cp->cache_lock);
				KMEM_STAT_ADD(kmem_move_stats.
				    kms_notify_slab_dead);
				return;
			}

			cp->cache_defrag->kmd_deadcount--;
			cp->cache_slab_destroy++;
			mutex_exit(&cp->cache_lock);
			kmem_slab_destroy(cp, sp);
			KMEM_STAT_ADD(kmem_move_stats.kms_dead_slabs_freed);
			KMEM_STAT_ADD(kmem_move_stats.
			    kms_notify_slab_destroyed);
			return;
		}
	} else {
		kmem_slab_move_yes(cp, sp, buf);
	}
	mutex_exit(&cp->cache_lock);
}

void
kmem_cache_move_notify(kmem_cache_t *cp, void *buf)
{
	kmem_move_notify_args_t *args;

	KMEM_STAT_ADD(kmem_move_stats.kms_notify);
	args = kmem_alloc(sizeof (kmem_move_notify_args_t), KM_NOSLEEP);
	if (args != NULL) {
		args->kmna_cache = cp;
		args->kmna_buf = buf;
		if (!taskq_dispatch(kmem_taskq,
		    (task_func_t *)kmem_cache_move_notify_task, args,
		    TQ_NOSLEEP))
			kmem_free(args, sizeof (kmem_move_notify_args_t));
	}
}

static void
kmem_cache_defrag(kmem_cache_t *cp)
{
	size_t n;

	ASSERT(cp->cache_defrag != NULL);

	mutex_enter(&cp->cache_lock);
	n = avl_numnodes(&cp->cache_partial_slabs);
	if (n > 1) {
		/* kmem_move_buffers() drops and reacquires cache_lock */
		KMEM_STAT_ADD(kmem_move_stats.kms_defrags);
		cp->cache_defrag->kmd_defrags++;
		(void) kmem_move_buffers(cp, n, 0, KMM_DESPERATE);
	}
	mutex_exit(&cp->cache_lock);
}

/* Is this cache above the fragmentation threshold? */
static boolean_t
kmem_cache_frag_threshold(kmem_cache_t *cp, uint64_t nfree)
{
	/*
	 *	nfree		kmem_frag_numer
	 * ------------------ > ---------------
	 * cp->cache_buftotal	kmem_frag_denom
	 */
	return ((nfree * kmem_frag_denom) >
	    (cp->cache_buftotal * kmem_frag_numer));
}

static boolean_t
kmem_cache_is_fragmented(kmem_cache_t *cp, boolean_t *doreap)
{
	boolean_t fragmented;
	uint64_t nfree;

	ASSERT(MUTEX_HELD(&cp->cache_lock));
	*doreap = B_FALSE;

	if (kmem_move_fulltilt) {
		if (avl_numnodes(&cp->cache_partial_slabs) > 1) {
			return (B_TRUE);
		}
	} else {
		if ((cp->cache_complete_slab_count + avl_numnodes(
		    &cp->cache_partial_slabs)) < kmem_frag_minslabs) {
			return (B_FALSE);
		}
	}

	nfree = cp->cache_bufslab;
	fragmented = ((avl_numnodes(&cp->cache_partial_slabs) > 1) &&
	    kmem_cache_frag_threshold(cp, nfree));

	/*
	 * Free buffers in the magazine layer appear allocated from the point of
	 * view of the slab layer. We want to know if the slab layer would
	 * appear fragmented if we included free buffers from magazines that
	 * have fallen out of the working set.
	 */
	if (!fragmented) {
		long reap;

		mutex_enter(&cp->cache_depot_lock);
		reap = MIN(cp->cache_full.ml_reaplimit, cp->cache_full.ml_min);
		reap = MIN(reap, cp->cache_full.ml_total);
		mutex_exit(&cp->cache_depot_lock);

		nfree += ((uint64_t)reap * cp->cache_magtype->mt_magsize);
		if (kmem_cache_frag_threshold(cp, nfree)) {
			*doreap = B_TRUE;
		}
	}

	return (fragmented);
}

/* Called periodically from kmem_taskq */
static void
kmem_cache_scan(kmem_cache_t *cp)
{
	boolean_t reap = B_FALSE;
	kmem_defrag_t *kmd;

	ASSERT(taskq_member(kmem_taskq, curthread));

	mutex_enter(&cp->cache_lock);

	kmd = cp->cache_defrag;
	if (kmd->kmd_consolidate > 0) {
		kmd->kmd_consolidate--;
		mutex_exit(&cp->cache_lock);
		kmem_cache_reap(cp);
		return;
	}

	if (kmem_cache_is_fragmented(cp, &reap)) {
		size_t slabs_found;

		/*
		 * Consolidate reclaimable slabs from the end of the partial
		 * slab list (scan at most kmem_reclaim_scan_range slabs to find
		 * reclaimable slabs). Keep track of how many candidate slabs we
		 * looked for and how many we actually found so we can adjust
		 * the definition of a candidate slab if we're having trouble
		 * finding them.
		 *
		 * kmem_move_buffers() drops and reacquires cache_lock.
		 */
		KMEM_STAT_ADD(kmem_move_stats.kms_scans);
		kmd->kmd_scans++;
		slabs_found = kmem_move_buffers(cp, kmem_reclaim_scan_range,
		    kmem_reclaim_max_slabs, 0);
		if (slabs_found >= 0) {
			kmd->kmd_slabs_sought += kmem_reclaim_max_slabs;
			kmd->kmd_slabs_found += slabs_found;
		}

		if (++kmd->kmd_tries >= kmem_reclaim_scan_range) {
			kmd->kmd_tries = 0;

			/*
			 * If we had difficulty finding candidate slabs in
			 * previous scans, adjust the threshold so that
			 * candidates are easier to find.
			 */
			if (kmd->kmd_slabs_found == kmd->kmd_slabs_sought) {
				kmem_adjust_reclaim_threshold(kmd, -1);
			} else if ((kmd->kmd_slabs_found * 2) <
			    kmd->kmd_slabs_sought) {
				kmem_adjust_reclaim_threshold(kmd, 1);
			}
			kmd->kmd_slabs_sought = 0;
			kmd->kmd_slabs_found = 0;
		}
	} else {
		kmem_reset_reclaim_threshold(cp->cache_defrag);
#ifdef	DEBUG
		if (!avl_is_empty(&cp->cache_partial_slabs)) {
			/*
			 * In a debug kernel we want the consolidator to
			 * run occasionally even when there is plenty of
			 * memory.
			 */
			uint16_t debug_rand;

			(void) random_get_bytes((uint8_t *)&debug_rand, 2);
			if (!kmem_move_noreap &&
			    ((debug_rand % kmem_mtb_reap) == 0)) {
				mutex_exit(&cp->cache_lock);
				KMEM_STAT_ADD(kmem_move_stats.kms_debug_reaps);
				kmem_cache_reap(cp);
				return;
			} else if ((debug_rand % kmem_mtb_move) == 0) {
				KMEM_STAT_ADD(kmem_move_stats.kms_scans);
				KMEM_STAT_ADD(kmem_move_stats.kms_debug_scans);
				kmd->kmd_scans++;
				(void) kmem_move_buffers(cp,
				    kmem_reclaim_scan_range, 1, KMM_DEBUG);
			}
		}
#endif	/* DEBUG */
	}

	mutex_exit(&cp->cache_lock);

	if (reap) {
		KMEM_STAT_ADD(kmem_move_stats.kms_scan_depot_ws_reaps);
		kmem_depot_ws_reap(cp);
	}
}<|MERGE_RESOLUTION|>--- conflicted
+++ resolved
@@ -20,11 +20,7 @@
  */
 /*
  * Copyright (c) 1994, 2010, Oracle and/or its affiliates. All rights reserved.
-<<<<<<< HEAD
- * Copyright 2013 Nexenta Systems, Inc.  All rights reserved.
-=======
  * Copyright 2015 Nexenta Systems, Inc.  All rights reserved.
->>>>>>> e7e978b1
  */
 
 /*
