--- conflicted
+++ resolved
@@ -505,12 +505,8 @@
 }
 
 void
-<<<<<<< HEAD
-memlist_del(struct memlist *memlistp, struct memlist **curmemlistp)
-=======
 memlist_del(struct memlist *memlistp,
     struct memlist **curmemlistp)
->>>>>>> cd0d4b40
 {
 #ifdef DEBUG
 	/*
