/*
 * CDDL HEADER START
 *
 * The contents of this file are subject to the terms of the
 * Common Development and Distribution License (the "License").
 * You may not use this file except in compliance with the License.
 *
 * You can obtain a copy of the license at usr/src/OPENSOLARIS.LICENSE
 * or http://www.opensolaris.org/os/licensing.
 * See the License for the specific language governing permissions
 * and limitations under the License.
 *
 * When distributing Covered Code, include this CDDL HEADER in each
 * file and include the License file at usr/src/OPENSOLARIS.LICENSE.
 * If applicable, add the following below this CDDL HEADER, with the
 * fields enclosed by brackets "[]" replaced with your own identifying
 * information: Portions Copyright [yyyy] [name of copyright owner]
 *
 * CDDL HEADER END
 */
/*	Copyright (c) 1984, 1986, 1987, 1988, 1989 AT&T	*/
/*	  All Rights Reserved  	*/


/*
 * Copyright (c) 1988, 2010, Oracle and/or its affiliates. All rights reserved.
<<<<<<< HEAD
 * Copyright 2015, Joyent, Inc. All rights reserved.
=======
 * Copyright 2017 Joyent, Inc.
>>>>>>> 9dca21df
 */

#include <sys/types.h>
#include <sys/sysmacros.h>
#include <sys/param.h>
#include <sys/errno.h>
#include <sys/signal.h>
#include <sys/stat.h>
#include <sys/proc.h>
#include <sys/cred.h>
#include <sys/user.h>
#include <sys/vnode.h>
#include <sys/file.h>
#include <sys/stream.h>
#include <sys/strsubr.h>
#include <sys/stropts.h>
#include <sys/tihdr.h>
#include <sys/var.h>
#include <sys/poll.h>
#include <sys/termio.h>
#include <sys/ttold.h>
#include <sys/systm.h>
#include <sys/uio.h>
#include <sys/cmn_err.h>
#include <sys/sad.h>
#include <sys/netstack.h>
#include <sys/priocntl.h>
#include <sys/jioctl.h>
#include <sys/procset.h>
#include <sys/session.h>
#include <sys/kmem.h>
#include <sys/filio.h>
#include <sys/vtrace.h>
#include <sys/debug.h>
#include <sys/strredir.h>
#include <sys/fs/fifonode.h>
#include <sys/fs/snode.h>
#include <sys/strlog.h>
#include <sys/strsun.h>
#include <sys/project.h>
#include <sys/kbio.h>
#include <sys/msio.h>
#include <sys/tty.h>
#include <sys/ptyvar.h>
#include <sys/vuid_event.h>
#include <sys/modctl.h>
#include <sys/sunddi.h>
#include <sys/sunldi_impl.h>
#include <sys/autoconf.h>
#include <sys/policy.h>
#include <sys/dld.h>
#include <sys/zone.h>
#include <sys/limits.h>
#include <c2/audit.h>

/*
 * This define helps improve the readability of streams code while
 * still maintaining a very old streams performance enhancement.  The
 * performance enhancement basically involved having all callers
 * of straccess() perform the first check that straccess() will do
 * locally before actually calling straccess().  (There by reducing
 * the number of unnecessary calls to straccess().)
 */
#define	i_straccess(x, y)	((stp->sd_sidp == NULL) ? 0 : \
				    (stp->sd_vnode->v_type == VFIFO) ? 0 : \
				    straccess((x), (y)))

/*
 * what is mblk_pull_len?
 *
 * If a streams message consists of many short messages,
 * a performance degradation occurs from copyout overhead.
 * To decrease the per mblk overhead, messages that are
 * likely to consist of many small mblks are pulled up into
 * one continuous chunk of memory.
 *
 * To avoid the processing overhead of examining every
 * mblk, a quick heuristic is used. If the first mblk in
 * the message is shorter than mblk_pull_len, it is likely
 * that the rest of the mblk will be short.
 *
 * This heuristic was decided upon after performance tests
 * indicated that anything more complex slowed down the main
 * code path.
 */
#define	MBLK_PULL_LEN 64
uint32_t mblk_pull_len = MBLK_PULL_LEN;

/*
 * The sgttyb_handling flag controls the handling of the old BSD
 * TIOCGETP, TIOCSETP, and TIOCSETN ioctls as follows:
 *
 * 0 - Emit no warnings at all and retain old, broken behavior.
 * 1 - Emit no warnings and silently handle new semantics.
 * 2 - Send cmn_err(CE_NOTE) when either TIOCSETP or TIOCSETN is used
 *     (once per system invocation).  Handle with new semantics.
 * 3 - Send SIGSYS when any TIOCGETP, TIOCSETP, or TIOCSETN call is
 *     made (so that offenders drop core and are easy to debug).
 *
 * The "new semantics" are that TIOCGETP returns B38400 for
 * sg_[io]speed if the corresponding value is over B38400, and that
 * TIOCSET[PN] accept B38400 in these cases to mean "retain current
 * bit rate."
 */
int sgttyb_handling = 1;
static boolean_t sgttyb_complaint;

/* don't push drcompat module by default on Style-2 streams */
static int push_drcompat = 0;

/*
 * id value used to distinguish between different ioctl messages
 */
static uint32_t ioc_id;

static void putback(struct stdata *, queue_t *, mblk_t *, int);
static void strcleanall(struct vnode *);
static int strwsrv(queue_t *);
static int strdocmd(struct stdata *, struct strcmd *, cred_t *);

/*
 * qinit and module_info structures for stream head read and write queues
 */
struct module_info strm_info = { 0, "strrhead", 0, INFPSZ, STRHIGH, STRLOW };
struct module_info stwm_info = { 0, "strwhead", 0, 0, 0, 0 };
struct qinit strdata = { strrput, NULL, NULL, NULL, NULL, &strm_info };
struct qinit stwdata = { NULL, strwsrv, NULL, NULL, NULL, &stwm_info };
struct module_info fiform_info = { 0, "fifostrrhead", 0, PIPE_BUF, FIFOHIWAT,
    FIFOLOWAT };
struct module_info fifowm_info = { 0, "fifostrwhead", 0, 0, 0, 0 };
struct qinit fifo_strdata = { strrput, NULL, NULL, NULL, NULL, &fiform_info };
struct qinit fifo_stwdata = { NULL, strwsrv, NULL, NULL, NULL, &fifowm_info };

extern kmutex_t	strresources;	/* protects global resources */
extern kmutex_t muxifier;	/* single-threads multiplexor creation */

static boolean_t msghasdata(mblk_t *bp);
#define	msgnodata(bp) (!msghasdata(bp))

/*
 * Stream head locking notes:
 *	There are four monitors associated with the stream head:
 *	1. v_stream monitor: in stropen() and strclose() v_lock
 *		is held while the association of vnode and stream
 *		head is established or tested for.
 *	2. open/close/push/pop monitor: sd_lock is held while each
 *		thread bids for exclusive access to this monitor
 *		for opening or closing a stream.  In addition, this
 *		monitor is entered during pushes and pops.  This
 *		guarantees that during plumbing operations there
 *		is only one thread trying to change the plumbing.
 *		Any other threads present in the stream are only
 *		using the plumbing.
 *	3. read/write monitor: in the case of read, a thread holds
 *		sd_lock while trying to get data from the stream
 *		head queue.  if there is none to fulfill a read
 *		request, it sets RSLEEP and calls cv_wait_sig() down
 *		in strwaitq() to await the arrival of new data.
 *		when new data arrives in strrput(), sd_lock is acquired
 *		before testing for RSLEEP and calling cv_broadcast().
 *		the behavior of strwrite(), strwsrv(), and WSLEEP
 *		mirror this.
 *	4. ioctl monitor: sd_lock is gotten to ensure that only one
 *		thread is doing an ioctl at a time.
 */

static int
push_mod(queue_t *qp, dev_t *devp, struct stdata *stp, const char *name,
    int anchor, cred_t *crp, uint_t anchor_zoneid)
{
	int error;
	fmodsw_impl_t *fp;

	if (stp->sd_flag & (STRHUP|STRDERR|STWRERR)) {
		error = (stp->sd_flag & STRHUP) ? ENXIO : EIO;
		return (error);
	}
	if (stp->sd_pushcnt >= nstrpush) {
		return (EINVAL);
	}

	if ((fp = fmodsw_find(name, FMODSW_HOLD | FMODSW_LOAD)) == NULL) {
		stp->sd_flag |= STREOPENFAIL;
		return (EINVAL);
	}

	/*
	 * push new module and call its open routine via qattach
	 */
	if ((error = qattach(qp, devp, 0, crp, fp, B_FALSE)) != 0)
		return (error);

	/*
	 * Check to see if caller wants a STREAMS anchor
	 * put at this place in the stream, and add if so.
	 */
	mutex_enter(&stp->sd_lock);
	if (anchor == stp->sd_pushcnt) {
		stp->sd_anchor = stp->sd_pushcnt;
		stp->sd_anchorzone = anchor_zoneid;
	}
	mutex_exit(&stp->sd_lock);

	return (0);
}

/*
 * Open a stream device.
 */
int
stropen(vnode_t *vp, dev_t *devp, int flag, cred_t *crp)
{
	struct stdata *stp;
	queue_t *qp;
	int s;
	dev_t dummydev, savedev;
	struct autopush *ap;
	struct dlautopush dlap;
	int error = 0;
	ssize_t	rmin, rmax;
	int cloneopen;
	queue_t *brq;
	major_t major;
	str_stack_t *ss;
	zoneid_t zoneid;
	uint_t anchor;

	/*
	 * If the stream already exists, wait for any open in progress
	 * to complete, then call the open function of each module and
	 * driver in the stream.  Otherwise create the stream.
	 */
	TRACE_1(TR_FAC_STREAMS_FR, TR_STROPEN, "stropen:%p", vp);
retry:
	mutex_enter(&vp->v_lock);
	if ((stp = vp->v_stream) != NULL) {

		/*
		 * Waiting for stream to be created to device
		 * due to another open.
		 */
		mutex_exit(&vp->v_lock);

		if (STRMATED(stp)) {
			struct stdata *strmatep = stp->sd_mate;

			STRLOCKMATES(stp);
			if (strmatep->sd_flag & (STWOPEN|STRCLOSE|STRPLUMB)) {
				if (flag & (FNDELAY|FNONBLOCK)) {
					error = EAGAIN;
					mutex_exit(&strmatep->sd_lock);
					goto ckreturn;
				}
				mutex_exit(&stp->sd_lock);
				if (!cv_wait_sig(&strmatep->sd_monitor,
				    &strmatep->sd_lock)) {
					error = EINTR;
					mutex_exit(&strmatep->sd_lock);
					mutex_enter(&stp->sd_lock);
					goto ckreturn;
				}
				mutex_exit(&strmatep->sd_lock);
				goto retry;
			}
			if (stp->sd_flag & (STWOPEN|STRCLOSE|STRPLUMB)) {
				if (flag & (FNDELAY|FNONBLOCK)) {
					error = EAGAIN;
					mutex_exit(&strmatep->sd_lock);
					goto ckreturn;
				}
				mutex_exit(&strmatep->sd_lock);
				if (!cv_wait_sig(&stp->sd_monitor,
				    &stp->sd_lock)) {
					error = EINTR;
					goto ckreturn;
				}
				mutex_exit(&stp->sd_lock);
				goto retry;
			}

			if (stp->sd_flag & (STRDERR|STWRERR)) {
				error = EIO;
				mutex_exit(&strmatep->sd_lock);
				goto ckreturn;
			}

			stp->sd_flag |= STWOPEN;
			STRUNLOCKMATES(stp);
		} else {
			mutex_enter(&stp->sd_lock);
			if (stp->sd_flag & (STWOPEN|STRCLOSE|STRPLUMB)) {
				if (flag & (FNDELAY|FNONBLOCK)) {
					error = EAGAIN;
					goto ckreturn;
				}
				if (!cv_wait_sig(&stp->sd_monitor,
				    &stp->sd_lock)) {
					error = EINTR;
					goto ckreturn;
				}
				mutex_exit(&stp->sd_lock);
				goto retry;  /* could be clone! */
			}

			if (stp->sd_flag & (STRDERR|STWRERR)) {
				error = EIO;
				goto ckreturn;
			}

			stp->sd_flag |= STWOPEN;
			mutex_exit(&stp->sd_lock);
		}

		/*
		 * Open all modules and devices down stream to notify
		 * that another user is streaming.  For modules, set the
		 * last argument to MODOPEN and do not pass any open flags.
		 * Ignore dummydev since this is not the first open.
		 */
		claimstr(stp->sd_wrq);
		qp = stp->sd_wrq;
		while (_SAMESTR(qp)) {
			qp = qp->q_next;
			if ((error = qreopen(_RD(qp), devp, flag, crp)) != 0)
				break;
		}
		releasestr(stp->sd_wrq);
		mutex_enter(&stp->sd_lock);
		stp->sd_flag &= ~(STRHUP|STWOPEN|STRDERR|STWRERR);
		stp->sd_rerror = 0;
		stp->sd_werror = 0;
ckreturn:
		cv_broadcast(&stp->sd_monitor);
		mutex_exit(&stp->sd_lock);
		return (error);
	}

	/*
	 * This vnode isn't streaming.  SPECFS already
	 * checked for multiple vnodes pointing to the
	 * same stream, so create a stream to the driver.
	 */
	qp = allocq();
	stp = shalloc(qp);

	/*
	 * Initialize stream head.  shalloc() has given us
	 * exclusive access, and we have the vnode locked;
	 * we can do whatever we want with stp.
	 */
	stp->sd_flag = STWOPEN;
	stp->sd_siglist = NULL;
	stp->sd_pollist.ph_list = NULL;
	stp->sd_sigflags = 0;
	stp->sd_mark = NULL;
	stp->sd_closetime = STRTIMOUT;
	stp->sd_sidp = NULL;
	stp->sd_pgidp = NULL;
	stp->sd_vnode = vp;
	stp->sd_rerror = 0;
	stp->sd_werror = 0;
	stp->sd_wroff = 0;
	stp->sd_tail = 0;
	stp->sd_iocblk = NULL;
	stp->sd_cmdblk = NULL;
	stp->sd_pushcnt = 0;
	stp->sd_qn_minpsz = 0;
	stp->sd_qn_maxpsz = INFPSZ - 1;	/* used to check for initialization */
	stp->sd_maxblk = INFPSZ;
	qp->q_ptr = _WR(qp)->q_ptr = stp;
	STREAM(qp) = STREAM(_WR(qp)) = stp;
	vp->v_stream = stp;
	mutex_exit(&vp->v_lock);
	if (vp->v_type == VFIFO) {
		stp->sd_flag |= OLDNDELAY;
		/*
		 * This means, both for pipes and fifos
		 * strwrite will send SIGPIPE if the other
		 * end is closed. For putmsg it depends
		 * on whether it is a XPG4_2 application
		 * or not
		 */
		stp->sd_wput_opt = SW_SIGPIPE;

		/* setq might sleep in kmem_alloc - avoid holding locks. */
		setq(qp, &fifo_strdata, &fifo_stwdata, NULL, QMTSAFE,
		    SQ_CI|SQ_CO, B_FALSE);

		set_qend(qp);
		stp->sd_strtab = fifo_getinfo();
		_WR(qp)->q_nfsrv = _WR(qp);
		qp->q_nfsrv = qp;
		/*
		 * Wake up others that are waiting for stream to be created.
		 */
		mutex_enter(&stp->sd_lock);
		/*
		 * nothing is be pushed on stream yet, so
		 * optimized stream head packetsizes are just that
		 * of the read queue
		 */
		stp->sd_qn_minpsz = qp->q_minpsz;
		stp->sd_qn_maxpsz = qp->q_maxpsz;
		stp->sd_flag &= ~STWOPEN;
		goto fifo_opendone;
	}
	/* setq might sleep in kmem_alloc - avoid holding locks. */
	setq(qp, &strdata, &stwdata, NULL, QMTSAFE, SQ_CI|SQ_CO, B_FALSE);

	set_qend(qp);

	/*
	 * Open driver and create stream to it (via qattach).
	 */
	savedev = *devp;
	cloneopen = (getmajor(*devp) == clone_major);
	if ((error = qattach(qp, devp, flag, crp, NULL, B_FALSE)) != 0) {
		mutex_enter(&vp->v_lock);
		vp->v_stream = NULL;
		mutex_exit(&vp->v_lock);
		mutex_enter(&stp->sd_lock);
		cv_broadcast(&stp->sd_monitor);
		mutex_exit(&stp->sd_lock);
		freeq(_RD(qp));
		shfree(stp);
		return (error);
	}
	/*
	 * Set sd_strtab after open in order to handle clonable drivers
	 */
	stp->sd_strtab = STREAMSTAB(getmajor(*devp));

	/*
	 * Historical note: dummydev used to be be prior to the initial
	 * open (via qattach above), which made the value seen
	 * inconsistent between an I_PUSH and an autopush of a module.
	 */
	dummydev = *devp;

	/*
	 * For clone open of old style (Q not associated) network driver,
	 * push DRMODNAME module to handle DL_ATTACH/DL_DETACH
	 */
	brq = _RD(_WR(qp)->q_next);
	major = getmajor(*devp);
	if (push_drcompat && cloneopen && NETWORK_DRV(major) &&
	    ((brq->q_flag & _QASSOCIATED) == 0)) {
		if (push_mod(qp, &dummydev, stp, DRMODNAME, 0, crp, 0) != 0)
			cmn_err(CE_WARN, "cannot push " DRMODNAME
			    " streams module");
	}

	if (!NETWORK_DRV(major)) {
		savedev = *devp;
	} else {
		/*
		 * For network devices, process differently based on the
		 * return value from dld_autopush():
		 *
		 *   0: the passed-in device points to a GLDv3 datalink with
		 *   per-link autopush configuration; use that configuration
		 *   and ignore any per-driver autopush configuration.
		 *
		 *   1: the passed-in device points to a physical GLDv3
		 *   datalink without per-link autopush configuration.  The
		 *   passed in device was changed to refer to the actual
		 *   physical device (if it's not already); we use that new
		 *   device to look up any per-driver autopush configuration.
		 *
		 *   -1: neither of the above cases applied; use the initial
		 *   device to look up any per-driver autopush configuration.
		 */
		switch (dld_autopush(&savedev, &dlap)) {
		case 0:
			zoneid = crgetzoneid(crp);
			for (s = 0; s < dlap.dap_npush; s++) {
				error = push_mod(qp, &dummydev, stp,
				    dlap.dap_aplist[s], dlap.dap_anchor, crp,
				    zoneid);
				if (error != 0)
					break;
			}
			goto opendone;
		case 1:
			break;
		case -1:
			savedev = *devp;
			break;
		}
	}
	/*
	 * Find the autopush configuration based on "savedev". Start with the
	 * global zone. If not found check in the local zone.
	 */
	zoneid = GLOBAL_ZONEID;
retryap:
	ss = netstack_find_by_stackid(zoneid_to_netstackid(zoneid))->
	    netstack_str;
	if ((ap = sad_ap_find_by_dev(savedev, ss)) == NULL) {
		netstack_rele(ss->ss_netstack);
		if (zoneid == GLOBAL_ZONEID) {
			/*
			 * None found. Also look in the zone's autopush table.
			 */
			zoneid = crgetzoneid(crp);
			if (zoneid != GLOBAL_ZONEID)
				goto retryap;
		}
		goto opendone;
	}
	anchor = ap->ap_anchor;
	zoneid = crgetzoneid(crp);
	for (s = 0; s < ap->ap_npush; s++) {
		error = push_mod(qp, &dummydev, stp, ap->ap_list[s],
		    anchor, crp, zoneid);
		if (error != 0)
			break;
	}
	sad_ap_rele(ap, ss);
	netstack_rele(ss->ss_netstack);

opendone:

	/*
	 * let specfs know that open failed part way through
	 */
	if (error) {
		mutex_enter(&stp->sd_lock);
		stp->sd_flag |= STREOPENFAIL;
		mutex_exit(&stp->sd_lock);
	}

	/*
	 * Wake up others that are waiting for stream to be created.
	 */
	mutex_enter(&stp->sd_lock);
	stp->sd_flag &= ~STWOPEN;

	/*
	 * As a performance concern we are caching the values of
	 * q_minpsz and q_maxpsz of the module below the stream
	 * head in the stream head.
	 */
	mutex_enter(QLOCK(stp->sd_wrq->q_next));
	rmin = stp->sd_wrq->q_next->q_minpsz;
	rmax = stp->sd_wrq->q_next->q_maxpsz;
	mutex_exit(QLOCK(stp->sd_wrq->q_next));

	/* do this processing here as a performance concern */
	if (strmsgsz != 0) {
		if (rmax == INFPSZ)
			rmax = strmsgsz;
		else
			rmax = MIN(strmsgsz, rmax);
	}

	mutex_enter(QLOCK(stp->sd_wrq));
	stp->sd_qn_minpsz = rmin;
	stp->sd_qn_maxpsz = rmax;
	mutex_exit(QLOCK(stp->sd_wrq));

fifo_opendone:
	cv_broadcast(&stp->sd_monitor);
	mutex_exit(&stp->sd_lock);
	return (error);
}

static int strsink(queue_t *, mblk_t *);
static struct qinit deadrend = {
	strsink, NULL, NULL, NULL, NULL, &strm_info, NULL
};
static struct qinit deadwend = {
	NULL, NULL, NULL, NULL, NULL, &stwm_info, NULL
};

/*
 * Close a stream.
 * This is called from closef() on the last close of an open stream.
 * Strclean() will already have removed the siglist and pollist
 * information, so all that remains is to remove all multiplexor links
 * for the stream, pop all the modules (and the driver), and free the
 * stream structure.
 */

int
strclose(struct vnode *vp, int flag, cred_t *crp)
{
	struct stdata *stp;
	queue_t *qp;
	int rval;
	int freestp = 1;
	queue_t *rmq;

	TRACE_1(TR_FAC_STREAMS_FR,
	    TR_STRCLOSE, "strclose:%p", vp);
	ASSERT(vp->v_stream);

	stp = vp->v_stream;
	ASSERT(!(stp->sd_flag & STPLEX));
	qp = stp->sd_wrq;

	/*
	 * Needed so that strpoll will return non-zero for this fd.
	 * Note that with POLLNOERR STRHUP does still cause POLLHUP.
	 */
	mutex_enter(&stp->sd_lock);
	stp->sd_flag |= STRHUP;
	mutex_exit(&stp->sd_lock);

	/*
	 * If the registered process or process group did not have an
	 * open instance of this stream then strclean would not be
	 * called. Thus at the time of closing all remaining siglist entries
	 * are removed.
	 */
	if (stp->sd_siglist != NULL)
		strcleanall(vp);

	ASSERT(stp->sd_siglist == NULL);
	ASSERT(stp->sd_sigflags == 0);

	if (STRMATED(stp)) {
		struct stdata *strmatep = stp->sd_mate;
		int waited = 1;

		STRLOCKMATES(stp);
		while (waited) {
			waited = 0;
			while (stp->sd_flag & (STWOPEN|STRCLOSE|STRPLUMB)) {
				mutex_exit(&strmatep->sd_lock);
				cv_wait(&stp->sd_monitor, &stp->sd_lock);
				mutex_exit(&stp->sd_lock);
				STRLOCKMATES(stp);
				waited = 1;
			}
			while (strmatep->sd_flag &
			    (STWOPEN|STRCLOSE|STRPLUMB)) {
				mutex_exit(&stp->sd_lock);
				cv_wait(&strmatep->sd_monitor,
				    &strmatep->sd_lock);
				mutex_exit(&strmatep->sd_lock);
				STRLOCKMATES(stp);
				waited = 1;
			}
		}
		stp->sd_flag |= STRCLOSE;
		STRUNLOCKMATES(stp);
	} else {
		mutex_enter(&stp->sd_lock);
		stp->sd_flag |= STRCLOSE;
		mutex_exit(&stp->sd_lock);
	}

	ASSERT(qp->q_first == NULL);	/* No more delayed write */

	/* Check if an I_LINK was ever done on this stream */
	if (stp->sd_flag & STRHASLINKS) {
		netstack_t *ns;
		str_stack_t *ss;

		ns = netstack_find_by_cred(crp);
		ASSERT(ns != NULL);
		ss = ns->netstack_str;
		ASSERT(ss != NULL);

		(void) munlinkall(stp, LINKCLOSE|LINKNORMAL, crp, &rval, ss);
		netstack_rele(ss->ss_netstack);
	}

	while (_SAMESTR(qp)) {
		/*
		 * Holding sd_lock prevents q_next from changing in
		 * this stream.
		 */
		mutex_enter(&stp->sd_lock);
		if (!(flag & (FNDELAY|FNONBLOCK)) && (stp->sd_closetime > 0)) {

			/*
			 * sleep until awakened by strwsrv() or timeout
			 */
			for (;;) {
				mutex_enter(QLOCK(qp->q_next));
				if (!(qp->q_next->q_mblkcnt)) {
					mutex_exit(QLOCK(qp->q_next));
					break;
				}
				stp->sd_flag |= WSLEEP;

				/* ensure strwsrv gets enabled */
				qp->q_next->q_flag |= QWANTW;
				mutex_exit(QLOCK(qp->q_next));
				/* get out if we timed out or recv'd a signal */
				if (str_cv_wait(&qp->q_wait, &stp->sd_lock,
				    stp->sd_closetime, 0) <= 0) {
					break;
				}
			}
			stp->sd_flag &= ~WSLEEP;
		}
		mutex_exit(&stp->sd_lock);

		rmq = qp->q_next;
		if (rmq->q_flag & QISDRV) {
			ASSERT(!_SAMESTR(rmq));
			wait_sq_svc(_RD(qp)->q_syncq);
		}

		qdetach(_RD(rmq), 1, flag, crp, B_FALSE);
	}

	/*
	 * Since we call pollwakeup in close() now, the poll list should
	 * be empty in most cases. The only exception is the layered devices
	 * (e.g. the console drivers with redirection modules pushed on top
	 * of it).  We have to do this after calling qdetach() because
	 * the redirection module won't have torn down the console
	 * redirection until after qdetach() has been invoked.
	 */
	if (stp->sd_pollist.ph_list != NULL) {
		pollwakeup(&stp->sd_pollist, POLLERR);
		pollhead_clean(&stp->sd_pollist);
	}
	ASSERT(stp->sd_pollist.ph_list == NULL);
	ASSERT(stp->sd_sidp == NULL);
	ASSERT(stp->sd_pgidp == NULL);

	/* Prevent qenable from re-enabling the stream head queue */
	disable_svc(_RD(qp));

	/*
	 * Wait until service procedure of each queue is
	 * run, if QINSERVICE is set.
	 */
	wait_svc(_RD(qp));

	/*
	 * Now, flush both queues.
	 */
	flushq(_RD(qp), FLUSHALL);
	flushq(qp, FLUSHALL);

	/*
	 * If the write queue of the stream head is pointing to a
	 * read queue, we have a twisted stream.  If the read queue
	 * is alive, convert the stream head queues into a dead end.
	 * If the read queue is dead, free the dead pair.
	 */
	if (qp->q_next && !_SAMESTR(qp)) {
		if (qp->q_next->q_qinfo == &deadrend) {	/* half-closed pipe */
			flushq(qp->q_next, FLUSHALL); /* ensure no message */
			shfree(qp->q_next->q_stream);
			freeq(qp->q_next);
			freeq(_RD(qp));
		} else if (qp->q_next == _RD(qp)) {	/* fifo */
			freeq(_RD(qp));
		} else {				/* pipe */
			freestp = 0;
			/*
			 * The q_info pointers are never accessed when
			 * SQLOCK is held.
			 */
			ASSERT(qp->q_syncq == _RD(qp)->q_syncq);
			mutex_enter(SQLOCK(qp->q_syncq));
			qp->q_qinfo = &deadwend;
			_RD(qp)->q_qinfo = &deadrend;
			mutex_exit(SQLOCK(qp->q_syncq));
		}
	} else {
		freeq(_RD(qp)); /* free stream head queue pair */
	}

	mutex_enter(&vp->v_lock);
	if (stp->sd_iocblk) {
		if (stp->sd_iocblk != (mblk_t *)-1) {
			freemsg(stp->sd_iocblk);
		}
		stp->sd_iocblk = NULL;
	}
	stp->sd_vnode = NULL;
	vp->v_stream = NULL;
	mutex_exit(&vp->v_lock);
	mutex_enter(&stp->sd_lock);
	freemsg(stp->sd_cmdblk);
	stp->sd_cmdblk = NULL;
	stp->sd_flag &= ~STRCLOSE;
	cv_broadcast(&stp->sd_monitor);
	mutex_exit(&stp->sd_lock);

	if (freestp)
		shfree(stp);
	return (0);
}

static int
strsink(queue_t *q, mblk_t *bp)
{
	struct copyresp *resp;

	switch (bp->b_datap->db_type) {
	case M_FLUSH:
		if ((*bp->b_rptr & FLUSHW) && !(bp->b_flag & MSGNOLOOP)) {
			*bp->b_rptr &= ~FLUSHR;
			bp->b_flag |= MSGNOLOOP;
			/*
			 * Protect against the driver passing up
			 * messages after it has done a qprocsoff.
			 */
			if (_OTHERQ(q)->q_next == NULL)
				freemsg(bp);
			else
				qreply(q, bp);
		} else {
			freemsg(bp);
		}
		break;

	case M_COPYIN:
	case M_COPYOUT:
		if (bp->b_cont) {
			freemsg(bp->b_cont);
			bp->b_cont = NULL;
		}
		bp->b_datap->db_type = M_IOCDATA;
		bp->b_wptr = bp->b_rptr + sizeof (struct copyresp);
		resp = (struct copyresp *)bp->b_rptr;
		resp->cp_rval = (caddr_t)1;	/* failure */
		/*
		 * Protect against the driver passing up
		 * messages after it has done a qprocsoff.
		 */
		if (_OTHERQ(q)->q_next == NULL)
			freemsg(bp);
		else
			qreply(q, bp);
		break;

	case M_IOCTL:
		if (bp->b_cont) {
			freemsg(bp->b_cont);
			bp->b_cont = NULL;
		}
		bp->b_datap->db_type = M_IOCNAK;
		/*
		 * Protect against the driver passing up
		 * messages after it has done a qprocsoff.
		 */
		if (_OTHERQ(q)->q_next == NULL)
			freemsg(bp);
		else
			qreply(q, bp);
		break;

	default:
		freemsg(bp);
		break;
	}

	return (0);
}

/*
 * Clean up after a process when it closes a stream.  This is called
 * from closef for all closes, whereas strclose is called only for the
 * last close on a stream.  The siglist is scanned for entries for the
 * current process, and these are removed.
 */
void
strclean(struct vnode *vp)
{
	strsig_t *ssp, *pssp, *tssp;
	stdata_t *stp;
	int update = 0;

	TRACE_1(TR_FAC_STREAMS_FR,
	    TR_STRCLEAN, "strclean:%p", vp);
	stp = vp->v_stream;
	pssp = NULL;
	mutex_enter(&stp->sd_lock);
	ssp = stp->sd_siglist;
	while (ssp) {
		if (ssp->ss_pidp == curproc->p_pidp) {
			tssp = ssp->ss_next;
			if (pssp)
				pssp->ss_next = tssp;
			else
				stp->sd_siglist = tssp;
			mutex_enter(&pidlock);
			PID_RELE(ssp->ss_pidp);
			mutex_exit(&pidlock);
			kmem_free(ssp, sizeof (strsig_t));
			update = 1;
			ssp = tssp;
		} else {
			pssp = ssp;
			ssp = ssp->ss_next;
		}
	}
	if (update) {
		stp->sd_sigflags = 0;
		for (ssp = stp->sd_siglist; ssp; ssp = ssp->ss_next)
			stp->sd_sigflags |= ssp->ss_events;
	}
	mutex_exit(&stp->sd_lock);
}

/*
 * Used on the last close to remove any remaining items on the siglist.
 * These could be present on the siglist due to I_ESETSIG calls that
 * use process groups or processed that do not have an open file descriptor
 * for this stream (Such entries would not be removed by strclean).
 */
static void
strcleanall(struct vnode *vp)
{
	strsig_t *ssp, *nssp;
	stdata_t *stp;

	stp = vp->v_stream;
	mutex_enter(&stp->sd_lock);
	ssp = stp->sd_siglist;
	stp->sd_siglist = NULL;
	while (ssp) {
		nssp = ssp->ss_next;
		mutex_enter(&pidlock);
		PID_RELE(ssp->ss_pidp);
		mutex_exit(&pidlock);
		kmem_free(ssp, sizeof (strsig_t));
		ssp = nssp;
	}
	stp->sd_sigflags = 0;
	mutex_exit(&stp->sd_lock);
}

/*
 * Retrieve the next message from the logical stream head read queue
 * using either rwnext (if sync stream) or getq_noenab.
 * It is the callers responsibility to call qbackenable after
 * it is finished with the message. The caller should not call
 * qbackenable until after any putback calls to avoid spurious backenabling.
 */
mblk_t *
strget(struct stdata *stp, queue_t *q, struct uio *uiop, int first,
    int *errorp)
{
	mblk_t *bp;
	int error;
	ssize_t rbytes = 0;

	/* Holding sd_lock prevents the read queue from changing  */
	ASSERT(MUTEX_HELD(&stp->sd_lock));

	if (uiop != NULL && stp->sd_struiordq != NULL &&
	    q->q_first == NULL &&
	    (!first || (stp->sd_wakeq & RSLEEP))) {
		/*
		 * Stream supports rwnext() for the read side.
		 * If this is the first time we're called by e.g. strread
		 * only do the downcall if there is a deferred wakeup
		 * (registered in sd_wakeq).
		 */
		struiod_t uiod;
		struct iovec buf[IOV_MAX_STACK];
		int iovlen = 0;

		if (first)
			stp->sd_wakeq &= ~RSLEEP;

		if (uiop->uio_iovcnt > IOV_MAX_STACK) {
			iovlen = uiop->uio_iovcnt * sizeof (iovec_t);
			uiod.d_iov = kmem_alloc(iovlen, KM_SLEEP);
		} else {
			uiod.d_iov = buf;
		}

		(void) uiodup(uiop, &uiod.d_uio, uiod.d_iov, uiop->uio_iovcnt);
		uiod.d_mp = 0;
		/*
		 * Mark that a thread is in rwnext on the read side
		 * to prevent strrput from nacking ioctls immediately.
		 * When the last concurrent rwnext returns
		 * the ioctls are nack'ed.
		 */
		ASSERT(MUTEX_HELD(&stp->sd_lock));
		stp->sd_struiodnak++;
		/*
		 * Note: rwnext will drop sd_lock.
		 */
		error = rwnext(q, &uiod);
		ASSERT(MUTEX_NOT_HELD(&stp->sd_lock));
		mutex_enter(&stp->sd_lock);
		stp->sd_struiodnak--;
		while (stp->sd_struiodnak == 0 &&
		    ((bp = stp->sd_struionak) != NULL)) {
			stp->sd_struionak = bp->b_next;
			bp->b_next = NULL;
			bp->b_datap->db_type = M_IOCNAK;
			/*
			 * Protect against the driver passing up
			 * messages after it has done a qprocsoff.
			 */
			if (_OTHERQ(q)->q_next == NULL)
				freemsg(bp);
			else {
				mutex_exit(&stp->sd_lock);
				qreply(q, bp);
				mutex_enter(&stp->sd_lock);
			}
		}
		ASSERT(MUTEX_HELD(&stp->sd_lock));
		if (error == 0 || error == EWOULDBLOCK) {
			if ((bp = uiod.d_mp) != NULL) {
				*errorp = 0;
				ASSERT(MUTEX_HELD(&stp->sd_lock));
				if (iovlen != 0)
					kmem_free(uiod.d_iov, iovlen);
				return (bp);
			}
			error = 0;
		} else if (error == EINVAL) {
			/*
			 * The stream plumbing must have
			 * changed while we were away, so
			 * just turn off rwnext()s.
			 */
			error = 0;
		} else if (error == EBUSY) {
			/*
			 * The module might have data in transit using putnext
			 * Fall back on waiting + getq.
			 */
			error = 0;
		} else {
			*errorp = error;
			ASSERT(MUTEX_HELD(&stp->sd_lock));
			if (iovlen != 0)
				kmem_free(uiod.d_iov, iovlen);
			return (NULL);
		}

		if (iovlen != 0)
			kmem_free(uiod.d_iov, iovlen);

		/*
		 * Try a getq in case a rwnext() generated mblk
		 * has bubbled up via strrput().
		 */
	}
	*errorp = 0;
	ASSERT(MUTEX_HELD(&stp->sd_lock));

	/*
	 * If we have a valid uio, try and use this as a guide for how
	 * many bytes to retrieve from the queue via getq_noenab().
	 * Doing this can avoid unneccesary counting of overlong
	 * messages in putback(). We currently only do this for sockets
	 * and only if there is no sd_rputdatafunc hook.
	 *
	 * The sd_rputdatafunc hook transforms the entire message
	 * before any bytes in it can be given to a client. So, rbytes
	 * must be 0 if there is a hook.
	 */
	if ((uiop != NULL) && (stp->sd_vnode->v_type == VSOCK) &&
	    (stp->sd_rputdatafunc == NULL))
		rbytes = uiop->uio_resid;

	return (getq_noenab(q, rbytes));
}

/*
 * Copy out the message pointed to by `bp' into the uio pointed to by `uiop'.
 * If the message does not fit in the uio the remainder of it is returned;
 * otherwise NULL is returned.  Any embedded zero-length mblk_t's are
 * consumed, even if uio_resid reaches zero.  On error, `*errorp' is set to
 * the error code, the message is consumed, and NULL is returned.
 */
static mblk_t *
struiocopyout(mblk_t *bp, struct uio *uiop, int *errorp)
{
	int error;
	ptrdiff_t n;
	mblk_t *nbp;

	ASSERT(bp->b_wptr >= bp->b_rptr);

	do {
		if ((n = MIN(uiop->uio_resid, MBLKL(bp))) != 0) {
			ASSERT(n > 0);

			error = uiomove(bp->b_rptr, n, UIO_READ, uiop);
			if (error != 0) {
				freemsg(bp);
				*errorp = error;
				return (NULL);
			}
		}

		bp->b_rptr += n;
		while (bp != NULL && (bp->b_rptr >= bp->b_wptr)) {
			nbp = bp;
			bp = bp->b_cont;
			freeb(nbp);
		}
	} while (bp != NULL && uiop->uio_resid > 0);

	*errorp = 0;
	return (bp);
}

/*
 * Read a stream according to the mode flags in sd_flag:
 *
 * (default mode)		- Byte stream, msg boundaries are ignored
 * RD_MSGDIS (msg discard)	- Read on msg boundaries and throw away
 *				any data remaining in msg
 * RD_MSGNODIS (msg non-discard) - Read on msg boundaries and put back
 *				any remaining data on head of read queue
 *
 * Consume readable messages on the front of the queue until
 * ttolwp(curthread)->lwp_count
 * is satisfied, the readable messages are exhausted, or a message
 * boundary is reached in a message mode.  If no data was read and
 * the stream was not opened with the NDELAY flag, block until data arrives.
 * Otherwise return the data read and update the count.
 *
 * In default mode a 0 length message signifies end-of-file and terminates
 * a read in progress.  The 0 length message is removed from the queue
 * only if it is the only message read (no data is read).
 *
 * An attempt to read an M_PROTO or M_PCPROTO message results in an
 * EBADMSG error return, unless either RD_PROTDAT or RD_PROTDIS are set.
 * If RD_PROTDAT is set, M_PROTO and M_PCPROTO messages are read as data.
 * If RD_PROTDIS is set, the M_PROTO and M_PCPROTO parts of the message
 * are unlinked from and M_DATA blocks in the message, the protos are
 * thrown away, and the data is read.
 */
/* ARGSUSED */
int
strread(struct vnode *vp, struct uio *uiop, cred_t *crp)
{
	struct stdata *stp;
	mblk_t *bp, *nbp;
	queue_t *q;
	int error = 0;
	uint_t old_sd_flag;
	int first;
	char rflg;
	uint_t mark;		/* Contains MSG*MARK and _LASTMARK */
#define	_LASTMARK	0x8000	/* Distinct from MSG*MARK */
	short delim;
	unsigned char pri = 0;
	char waitflag;
	unsigned char type;

	TRACE_1(TR_FAC_STREAMS_FR,
	    TR_STRREAD_ENTER, "strread:%p", vp);
	ASSERT(vp->v_stream);
	stp = vp->v_stream;

	mutex_enter(&stp->sd_lock);

	if ((error = i_straccess(stp, JCREAD)) != 0) {
		mutex_exit(&stp->sd_lock);
		return (error);
	}

	if (stp->sd_flag & (STRDERR|STPLEX)) {
		error = strgeterr(stp, STRDERR|STPLEX, 0);
		if (error != 0) {
			mutex_exit(&stp->sd_lock);
			return (error);
		}
	}

	/*
	 * Loop terminates when uiop->uio_resid == 0.
	 */
	rflg = 0;
	waitflag = READWAIT;
	q = _RD(stp->sd_wrq);
	for (;;) {
		ASSERT(MUTEX_HELD(&stp->sd_lock));
		old_sd_flag = stp->sd_flag;
		mark = 0;
		delim = 0;
		first = 1;
		while ((bp = strget(stp, q, uiop, first, &error)) == NULL) {
			int done = 0;

			ASSERT(MUTEX_HELD(&stp->sd_lock));

			if (error != 0)
				goto oops;

			if (stp->sd_flag & (STRHUP|STREOF)) {
				goto oops;
			}
			if (rflg && !(stp->sd_flag & STRDELIM)) {
				goto oops;
			}
			/*
			 * If a read(fd,buf,0) has been done, there is no
			 * need to sleep. We always have zero bytes to
			 * return.
			 */
			if (uiop->uio_resid == 0) {
				goto oops;
			}

			qbackenable(q, 0);

			TRACE_3(TR_FAC_STREAMS_FR, TR_STRREAD_WAIT,
			    "strread calls strwaitq:%p, %p, %p",
			    vp, uiop, crp);
			if ((error = strwaitq(stp, waitflag, uiop->uio_resid,
			    uiop->uio_fmode, -1, &done)) != 0 || done) {
				TRACE_3(TR_FAC_STREAMS_FR, TR_STRREAD_DONE,
				    "strread error or done:%p, %p, %p",
				    vp, uiop, crp);
				if ((uiop->uio_fmode & FNDELAY) &&
				    (stp->sd_flag & OLDNDELAY) &&
				    (error == EAGAIN))
					error = 0;
				goto oops;
			}
			TRACE_3(TR_FAC_STREAMS_FR, TR_STRREAD_AWAKE,
			    "strread awakes:%p, %p, %p", vp, uiop, crp);
			if ((error = i_straccess(stp, JCREAD)) != 0) {
				goto oops;
			}
			first = 0;
		}

		ASSERT(MUTEX_HELD(&stp->sd_lock));
		ASSERT(bp);
		pri = bp->b_band;
		/*
		 * Extract any mark information. If the message is not
		 * completely consumed this information will be put in the mblk
		 * that is putback.
		 * If MSGMARKNEXT is set and the message is completely consumed
		 * the STRATMARK flag will be set below. Likewise, if
		 * MSGNOTMARKNEXT is set and the message is
		 * completely consumed STRNOTATMARK will be set.
		 *
		 * For some unknown reason strread only breaks the read at the
		 * last mark.
		 */
		mark = bp->b_flag & (MSGMARK | MSGMARKNEXT | MSGNOTMARKNEXT);
		ASSERT((mark & (MSGMARKNEXT|MSGNOTMARKNEXT)) !=
		    (MSGMARKNEXT|MSGNOTMARKNEXT));
		if (mark != 0 && bp == stp->sd_mark) {
			if (rflg) {
				putback(stp, q, bp, pri);
				goto oops;
			}
			mark |= _LASTMARK;
			stp->sd_mark = NULL;
		}
		if ((stp->sd_flag & STRDELIM) && (bp->b_flag & MSGDELIM))
			delim = 1;
		mutex_exit(&stp->sd_lock);

		if (STREAM_NEEDSERVICE(stp))
			stream_runservice(stp);

		type = bp->b_datap->db_type;

		switch (type) {

		case M_DATA:
ismdata:
			if (msgnodata(bp)) {
				if (mark || delim) {
					freemsg(bp);
				} else if (rflg) {

					/*
					 * If already read data put zero
					 * length message back on queue else
					 * free msg and return 0.
					 */
					bp->b_band = pri;
					mutex_enter(&stp->sd_lock);
					putback(stp, q, bp, pri);
					mutex_exit(&stp->sd_lock);
				} else {
					freemsg(bp);
				}
				error =  0;
				goto oops1;
			}

			rflg = 1;
			waitflag |= NOINTR;
			bp = struiocopyout(bp, uiop, &error);
			if (error != 0)
				goto oops1;

			mutex_enter(&stp->sd_lock);
			if (bp) {
				/*
				 * Have remaining data in message.
				 * Free msg if in discard mode.
				 */
				if (stp->sd_read_opt & RD_MSGDIS) {
					freemsg(bp);
				} else {
					bp->b_band = pri;
					if ((mark & _LASTMARK) &&
					    (stp->sd_mark == NULL))
						stp->sd_mark = bp;
					bp->b_flag |= mark & ~_LASTMARK;
					if (delim)
						bp->b_flag |= MSGDELIM;
					if (msgnodata(bp))
						freemsg(bp);
					else
						putback(stp, q, bp, pri);
				}
			} else {
				/*
				 * Consumed the complete message.
				 * Move the MSG*MARKNEXT information
				 * to the stream head just in case
				 * the read queue becomes empty.
				 *
				 * If the stream head was at the mark
				 * (STRATMARK) before we dropped sd_lock above
				 * and some data was consumed then we have
				 * moved past the mark thus STRATMARK is
				 * cleared. However, if a message arrived in
				 * strrput during the copyout above causing
				 * STRATMARK to be set we can not clear that
				 * flag.
				 */
				if (mark &
				    (MSGMARKNEXT|MSGNOTMARKNEXT|MSGMARK)) {
					if (mark & MSGMARKNEXT) {
						stp->sd_flag &= ~STRNOTATMARK;
						stp->sd_flag |= STRATMARK;
					} else if (mark & MSGNOTMARKNEXT) {
						stp->sd_flag &= ~STRATMARK;
						stp->sd_flag |= STRNOTATMARK;
					} else {
						stp->sd_flag &=
						    ~(STRATMARK|STRNOTATMARK);
					}
				} else if (rflg && (old_sd_flag & STRATMARK)) {
					stp->sd_flag &= ~STRATMARK;
				}
			}

			/*
			 * Check for signal messages at the front of the read
			 * queue and generate the signal(s) if appropriate.
			 * The only signal that can be on queue is M_SIG at
			 * this point.
			 */
			while ((((bp = q->q_first)) != NULL) &&
			    (bp->b_datap->db_type == M_SIG)) {
				bp = getq_noenab(q, 0);
				/*
				 * sd_lock is held so the content of the
				 * read queue can not change.
				 */
				ASSERT(bp != NULL && DB_TYPE(bp) == M_SIG);
				strsignal_nolock(stp, *bp->b_rptr, bp->b_band);
				mutex_exit(&stp->sd_lock);
				freemsg(bp);
				if (STREAM_NEEDSERVICE(stp))
					stream_runservice(stp);
				mutex_enter(&stp->sd_lock);
			}

			if ((uiop->uio_resid == 0) || (mark & _LASTMARK) ||
			    delim ||
			    (stp->sd_read_opt & (RD_MSGDIS|RD_MSGNODIS))) {
				goto oops;
			}
			continue;

		case M_SIG:
			strsignal(stp, *bp->b_rptr, (int32_t)bp->b_band);
			freemsg(bp);
			mutex_enter(&stp->sd_lock);
			continue;

		case M_PROTO:
		case M_PCPROTO:
			/*
			 * Only data messages are readable.
			 * Any others generate an error, unless
			 * RD_PROTDIS or RD_PROTDAT is set.
			 */
			if (stp->sd_read_opt & RD_PROTDAT) {
				for (nbp = bp; nbp; nbp = nbp->b_next) {
					if ((nbp->b_datap->db_type ==
					    M_PROTO) ||
					    (nbp->b_datap->db_type ==
					    M_PCPROTO)) {
						nbp->b_datap->db_type = M_DATA;
					} else {
						break;
					}
				}
				/*
				 * clear stream head hi pri flag based on
				 * first message
				 */
				if (type == M_PCPROTO) {
					mutex_enter(&stp->sd_lock);
					stp->sd_flag &= ~STRPRI;
					mutex_exit(&stp->sd_lock);
				}
				goto ismdata;
			} else if (stp->sd_read_opt & RD_PROTDIS) {
				/*
				 * discard non-data messages
				 */
				while (bp &&
				    ((bp->b_datap->db_type == M_PROTO) ||
				    (bp->b_datap->db_type == M_PCPROTO))) {
					nbp = unlinkb(bp);
					freeb(bp);
					bp = nbp;
				}
				/*
				 * clear stream head hi pri flag based on
				 * first message
				 */
				if (type == M_PCPROTO) {
					mutex_enter(&stp->sd_lock);
					stp->sd_flag &= ~STRPRI;
					mutex_exit(&stp->sd_lock);
				}
				if (bp) {
					bp->b_band = pri;
					goto ismdata;
				} else {
					break;
				}
			}
			/* FALLTHRU */
		case M_PASSFP:
			if ((bp->b_datap->db_type == M_PASSFP) &&
			    (stp->sd_read_opt & RD_PROTDIS)) {
				freemsg(bp);
				break;
			}
			mutex_enter(&stp->sd_lock);
			putback(stp, q, bp, pri);
			mutex_exit(&stp->sd_lock);
			if (rflg == 0)
				error = EBADMSG;
			goto oops1;

		default:
			/*
			 * Garbage on stream head read queue.
			 */
			cmn_err(CE_WARN, "bad %x found at stream head\n",
			    bp->b_datap->db_type);
			freemsg(bp);
			goto oops1;
		}
		mutex_enter(&stp->sd_lock);
	}
oops:
	mutex_exit(&stp->sd_lock);
oops1:
	qbackenable(q, pri);
	return (error);
#undef	_LASTMARK
}

/*
 * Default processing of M_PROTO/M_PCPROTO messages.
 * Determine which wakeups and signals are needed.
 * This can be replaced by a user-specified procedure for kernel users
 * of STREAMS.
 */
/* ARGSUSED */
mblk_t *
strrput_proto(vnode_t *vp, mblk_t *mp,
    strwakeup_t *wakeups, strsigset_t *firstmsgsigs,
    strsigset_t *allmsgsigs, strpollset_t *pollwakeups)
{
	*wakeups = RSLEEP;
	*allmsgsigs = 0;

	switch (mp->b_datap->db_type) {
	case M_PROTO:
		if (mp->b_band == 0) {
			*firstmsgsigs = S_INPUT | S_RDNORM;
			*pollwakeups = POLLIN | POLLRDNORM;
		} else {
			*firstmsgsigs = S_INPUT | S_RDBAND;
			*pollwakeups = POLLIN | POLLRDBAND;
		}
		break;
	case M_PCPROTO:
		*firstmsgsigs = S_HIPRI;
		*pollwakeups = POLLPRI;
		break;
	}
	return (mp);
}

/*
 * Default processing of everything but M_DATA, M_PROTO, M_PCPROTO and
 * M_PASSFP messages.
 * Determine which wakeups and signals are needed.
 * This can be replaced by a user-specified procedure for kernel users
 * of STREAMS.
 */
/* ARGSUSED */
mblk_t *
strrput_misc(vnode_t *vp, mblk_t *mp,
    strwakeup_t *wakeups, strsigset_t *firstmsgsigs,
    strsigset_t *allmsgsigs, strpollset_t *pollwakeups)
{
	*wakeups = 0;
	*firstmsgsigs = 0;
	*allmsgsigs = 0;
	*pollwakeups = 0;
	return (mp);
}

/*
 * Stream read put procedure.  Called from downstream driver/module
 * with messages for the stream head.  Data, protocol, and in-stream
 * signal messages are placed on the queue, others are handled directly.
 */
int
strrput(queue_t *q, mblk_t *bp)
{
	struct stdata	*stp;
	ulong_t		rput_opt;
	strwakeup_t	wakeups;
	strsigset_t	firstmsgsigs;	/* Signals if first message on queue */
	strsigset_t	allmsgsigs;	/* Signals for all messages */
	strsigset_t	signals;	/* Signals events to generate */
	strpollset_t	pollwakeups;
	mblk_t		*nextbp;
	uchar_t		band = 0;
	int		hipri_sig;

	stp = (struct stdata *)q->q_ptr;
	/*
	 * Use rput_opt for optimized access to the SR_ flags except
	 * SR_POLLIN. That flag has to be checked under sd_lock since it
	 * is modified by strpoll().
	 */
	rput_opt = stp->sd_rput_opt;

	ASSERT(qclaimed(q));
	TRACE_2(TR_FAC_STREAMS_FR, TR_STRRPUT_ENTER,
	    "strrput called with message type:q %p bp %p", q, bp);

	/*
	 * Perform initial processing and pass to the parameterized functions.
	 */
	ASSERT(bp->b_next == NULL);

	switch (bp->b_datap->db_type) {
	case M_DATA:
		/*
		 * sockfs is the only consumer of STREOF and when it is set,
		 * it implies that the receiver is not interested in receiving
		 * any more data, hence the mblk is freed to prevent unnecessary
		 * message queueing at the stream head.
		 */
		if (stp->sd_flag == STREOF) {
			freemsg(bp);
			return (0);
		}
		if ((rput_opt & SR_IGN_ZEROLEN) &&
		    bp->b_rptr == bp->b_wptr && msgnodata(bp)) {
			/*
			 * Ignore zero-length M_DATA messages. These might be
			 * generated by some transports.
			 * The zero-length M_DATA messages, even if they
			 * are ignored, should effect the atmark tracking and
			 * should wake up a thread sleeping in strwaitmark.
			 */
			mutex_enter(&stp->sd_lock);
			if (bp->b_flag & MSGMARKNEXT) {
				/*
				 * Record the position of the mark either
				 * in q_last or in STRATMARK.
				 */
				if (q->q_last != NULL) {
					q->q_last->b_flag &= ~MSGNOTMARKNEXT;
					q->q_last->b_flag |= MSGMARKNEXT;
				} else {
					stp->sd_flag &= ~STRNOTATMARK;
					stp->sd_flag |= STRATMARK;
				}
			} else if (bp->b_flag & MSGNOTMARKNEXT) {
				/*
				 * Record that this is not the position of
				 * the mark either in q_last or in
				 * STRNOTATMARK.
				 */
				if (q->q_last != NULL) {
					q->q_last->b_flag &= ~MSGMARKNEXT;
					q->q_last->b_flag |= MSGNOTMARKNEXT;
				} else {
					stp->sd_flag &= ~STRATMARK;
					stp->sd_flag |= STRNOTATMARK;
				}
			}
			if (stp->sd_flag & RSLEEP) {
				stp->sd_flag &= ~RSLEEP;
				cv_broadcast(&q->q_wait);
			}
			mutex_exit(&stp->sd_lock);
			freemsg(bp);
			return (0);
		}
		wakeups = RSLEEP;
		if (bp->b_band == 0) {
			firstmsgsigs = S_INPUT | S_RDNORM;
			pollwakeups = POLLIN | POLLRDNORM;
		} else {
			firstmsgsigs = S_INPUT | S_RDBAND;
			pollwakeups = POLLIN | POLLRDBAND;
		}
		if (rput_opt & SR_SIGALLDATA)
			allmsgsigs = firstmsgsigs;
		else
			allmsgsigs = 0;

		mutex_enter(&stp->sd_lock);
		if ((rput_opt & SR_CONSOL_DATA) &&
		    (q->q_last != NULL) &&
		    (bp->b_flag & (MSGMARK|MSGDELIM)) == 0) {
			/*
			 * Consolidate an M_DATA message onto an M_DATA,
			 * M_PROTO, or M_PCPROTO by merging it with q_last.
			 * The consolidation does not take place if
			 * the old message is marked with either of the
			 * marks or the delim flag or if the new
			 * message is marked with MSGMARK. The MSGMARK
			 * check is needed to handle the odd semantics of
			 * MSGMARK where essentially the whole message
			 * is to be treated as marked.
			 * Carry any MSGMARKNEXT  and MSGNOTMARKNEXT from the
			 * new message to the front of the b_cont chain.
			 */
			mblk_t *lbp = q->q_last;
			unsigned char db_type = lbp->b_datap->db_type;

			if ((db_type == M_DATA || db_type == M_PROTO ||
			    db_type == M_PCPROTO) &&
			    !(lbp->b_flag & (MSGDELIM|MSGMARK|MSGMARKNEXT))) {
				rmvq_noenab(q, lbp);
				/*
				 * The first message in the b_cont list
				 * tracks MSGMARKNEXT and MSGNOTMARKNEXT.
				 * We need to handle the case where we
				 * are appending:
				 *
				 * 1) a MSGMARKNEXT to a MSGNOTMARKNEXT.
				 * 2) a MSGMARKNEXT to a plain message.
				 * 3) a MSGNOTMARKNEXT to a plain message
				 * 4) a MSGNOTMARKNEXT to a MSGNOTMARKNEXT
				 *    message.
				 *
				 * Thus we never append a MSGMARKNEXT or
				 * MSGNOTMARKNEXT to a MSGMARKNEXT message.
				 */
				if (bp->b_flag & MSGMARKNEXT) {
					lbp->b_flag |= MSGMARKNEXT;
					lbp->b_flag &= ~MSGNOTMARKNEXT;
					bp->b_flag &= ~MSGMARKNEXT;
				} else if (bp->b_flag & MSGNOTMARKNEXT) {
					lbp->b_flag |= MSGNOTMARKNEXT;
					bp->b_flag &= ~MSGNOTMARKNEXT;
				}

				linkb(lbp, bp);
				bp = lbp;
				/*
				 * The new message logically isn't the first
				 * even though the q_first check below thinks
				 * it is. Clear the firstmsgsigs to make it
				 * not appear to be first.
				 */
				firstmsgsigs = 0;
			}
		}
		break;

	case M_PASSFP:
		wakeups = RSLEEP;
		allmsgsigs = 0;
		if (bp->b_band == 0) {
			firstmsgsigs = S_INPUT | S_RDNORM;
			pollwakeups = POLLIN | POLLRDNORM;
		} else {
			firstmsgsigs = S_INPUT | S_RDBAND;
			pollwakeups = POLLIN | POLLRDBAND;
		}
		mutex_enter(&stp->sd_lock);
		break;

	case M_PROTO:
	case M_PCPROTO:
		ASSERT(stp->sd_rprotofunc != NULL);
		bp = (stp->sd_rprotofunc)(stp->sd_vnode, bp,
		    &wakeups, &firstmsgsigs, &allmsgsigs, &pollwakeups);
#define	ALLSIG	(S_INPUT|S_HIPRI|S_OUTPUT|S_MSG|S_ERROR|S_HANGUP|S_RDNORM|\
		S_WRNORM|S_RDBAND|S_WRBAND|S_BANDURG)
#define	ALLPOLL	(POLLIN|POLLPRI|POLLOUT|POLLRDNORM|POLLWRNORM|POLLRDBAND|\
		POLLWRBAND)

		ASSERT((wakeups & ~(RSLEEP|WSLEEP)) == 0);
		ASSERT((firstmsgsigs & ~ALLSIG) == 0);
		ASSERT((allmsgsigs & ~ALLSIG) == 0);
		ASSERT((pollwakeups & ~ALLPOLL) == 0);

		mutex_enter(&stp->sd_lock);
		break;

	default:
		ASSERT(stp->sd_rmiscfunc != NULL);
		bp = (stp->sd_rmiscfunc)(stp->sd_vnode, bp,
		    &wakeups, &firstmsgsigs, &allmsgsigs, &pollwakeups);
		ASSERT((wakeups & ~(RSLEEP|WSLEEP)) == 0);
		ASSERT((firstmsgsigs & ~ALLSIG) == 0);
		ASSERT((allmsgsigs & ~ALLSIG) == 0);
		ASSERT((pollwakeups & ~ALLPOLL) == 0);
#undef	ALLSIG
#undef	ALLPOLL
		mutex_enter(&stp->sd_lock);
		break;
	}
	ASSERT(MUTEX_HELD(&stp->sd_lock));

	/* By default generate superset of signals */
	signals = (firstmsgsigs | allmsgsigs);

	/*
	 * The  proto and misc functions can return multiple messages
	 * as a b_next chain. Such messages are processed separately.
	 */
one_more:
	hipri_sig = 0;
	if (bp == NULL) {
		nextbp = NULL;
	} else {
		nextbp = bp->b_next;
		bp->b_next = NULL;

		switch (bp->b_datap->db_type) {
		case M_PCPROTO:
			/*
			 * Only one priority protocol message is allowed at the
			 * stream head at a time.
			 */
			if (stp->sd_flag & STRPRI) {
				TRACE_0(TR_FAC_STREAMS_FR, TR_STRRPUT_PROTERR,
				    "M_PCPROTO already at head");
				freemsg(bp);
				mutex_exit(&stp->sd_lock);
				goto done;
			}
			stp->sd_flag |= STRPRI;
			hipri_sig = 1;
			/* FALLTHRU */
		case M_DATA:
		case M_PROTO:
		case M_PASSFP:
			band = bp->b_band;
			/*
			 * Marking doesn't work well when messages
			 * are marked in more than one band.  We only
			 * remember the last message received, even if
			 * it is placed on the queue ahead of other
			 * marked messages.
			 */
			if (bp->b_flag & MSGMARK)
				stp->sd_mark = bp;
			(void) putq(q, bp);

			/*
			 * If message is a PCPROTO message, always use
			 * firstmsgsigs to determine if a signal should be
			 * sent as strrput is the only place to send
			 * signals for PCPROTO. Other messages are based on
			 * the STRGETINPROG flag. The flag determines if
			 * strrput or (k)strgetmsg will be responsible for
			 * sending the signals, in the firstmsgsigs case.
			 */
			if ((hipri_sig == 1) ||
			    (((stp->sd_flag & STRGETINPROG) == 0) &&
			    (q->q_first == bp)))
				signals = (firstmsgsigs | allmsgsigs);
			else
				signals = allmsgsigs;
			break;

		default:
			mutex_exit(&stp->sd_lock);
			(void) strrput_nondata(q, bp);
			mutex_enter(&stp->sd_lock);
			break;
		}
	}
	ASSERT(MUTEX_HELD(&stp->sd_lock));
	/*
	 * Wake sleeping read/getmsg and cancel deferred wakeup
	 */
	if (wakeups & RSLEEP)
		stp->sd_wakeq &= ~RSLEEP;

	wakeups &= stp->sd_flag;
	if (wakeups & RSLEEP) {
		stp->sd_flag &= ~RSLEEP;
		cv_broadcast(&q->q_wait);
	}
	if (wakeups & WSLEEP) {
		stp->sd_flag &= ~WSLEEP;
		cv_broadcast(&_WR(q)->q_wait);
	}

	if (pollwakeups != 0) {
		if (pollwakeups == (POLLIN | POLLRDNORM)) {
			/*
			 * Can't use rput_opt since it was not
			 * read when sd_lock was held and SR_POLLIN is changed
			 * by strpoll() under sd_lock.
			 */
			if (!(stp->sd_rput_opt & SR_POLLIN))
				goto no_pollwake;
			stp->sd_rput_opt &= ~SR_POLLIN;
		}
		mutex_exit(&stp->sd_lock);
		pollwakeup(&stp->sd_pollist, pollwakeups);
		mutex_enter(&stp->sd_lock);
	}
no_pollwake:

	/*
	 * strsendsig can handle multiple signals with a
	 * single call.
	 */
	if (stp->sd_sigflags & signals)
		strsendsig(stp->sd_siglist, signals, band, 0);
	mutex_exit(&stp->sd_lock);


done:
	if (nextbp == NULL)
		return (0);

	/*
	 * Any signals were handled the first time.
	 * Wakeups and pollwakeups are redone to avoid any race
	 * conditions - all the messages are not queued until the
	 * last message has been processed by strrput.
	 */
	bp = nextbp;
	signals = firstmsgsigs = allmsgsigs = 0;
	mutex_enter(&stp->sd_lock);
	goto one_more;
}

static void
log_dupioc(queue_t *rq, mblk_t *bp)
{
	queue_t *wq, *qp;
	char *modnames, *mnp, *dname;
	size_t maxmodstr;
	boolean_t islast;

	/*
	 * Allocate a buffer large enough to hold the names of nstrpush modules
	 * and one driver, with spaces between and NUL terminator.  If we can't
	 * get memory, then we'll just log the driver name.
	 */
	maxmodstr = nstrpush * (FMNAMESZ + 1);
	mnp = modnames = kmem_alloc(maxmodstr, KM_NOSLEEP);

	/* march down write side to print log message down to the driver */
	wq = WR(rq);

	/* make sure q_next doesn't shift around while we're grabbing data */
	claimstr(wq);
	qp = wq->q_next;
	do {
		dname = Q2NAME(qp);
		islast = !SAMESTR(qp) || qp->q_next == NULL;
		if (modnames == NULL) {
			/*
			 * If we don't have memory, then get the driver name in
			 * the log where we can see it.  Note that memory
			 * pressure is a possible cause of these sorts of bugs.
			 */
			if (islast) {
				modnames = dname;
				maxmodstr = 0;
			}
		} else {
			mnp += snprintf(mnp, FMNAMESZ + 1, "%s", dname);
			if (!islast)
				*mnp++ = ' ';
		}
		qp = qp->q_next;
	} while (!islast);
	releasestr(wq);
	/* Cannot happen unless stream head is corrupt. */
	ASSERT(modnames != NULL);
	(void) strlog(rq->q_qinfo->qi_minfo->mi_idnum, 0, 1,
	    SL_CONSOLE|SL_TRACE|SL_ERROR,
	    "Warning: stream %p received duplicate %X M_IOC%s; module list: %s",
	    rq->q_ptr, ((struct iocblk *)bp->b_rptr)->ioc_cmd,
	    (DB_TYPE(bp) == M_IOCACK ? "ACK" : "NAK"), modnames);
	if (maxmodstr != 0)
		kmem_free(modnames, maxmodstr);
}

int
strrput_nondata(queue_t *q, mblk_t *bp)
{
	struct stdata *stp;
	struct iocblk *iocbp;
	struct stroptions *sop;
	struct copyreq *reqp;
	struct copyresp *resp;
	unsigned char bpri;
	unsigned char  flushed_already = 0;

	stp = (struct stdata *)q->q_ptr;

	ASSERT(!(stp->sd_flag & STPLEX));
	ASSERT(qclaimed(q));

	switch (bp->b_datap->db_type) {
	case M_ERROR:
		/*
		 * An error has occurred downstream, the errno is in the first
		 * bytes of the message.
		 */
		if ((bp->b_wptr - bp->b_rptr) == 2) {	/* New flavor */
			unsigned char rw = 0;

			mutex_enter(&stp->sd_lock);
			if (*bp->b_rptr != NOERROR) {	/* read error */
				if (*bp->b_rptr != 0) {
					if (stp->sd_flag & STRDERR)
						flushed_already |= FLUSHR;
					stp->sd_flag |= STRDERR;
					rw |= FLUSHR;
				} else {
					stp->sd_flag &= ~STRDERR;
				}
				stp->sd_rerror = *bp->b_rptr;
			}
			bp->b_rptr++;
			if (*bp->b_rptr != NOERROR) {	/* write error */
				if (*bp->b_rptr != 0) {
					if (stp->sd_flag & STWRERR)
						flushed_already |= FLUSHW;
					stp->sd_flag |= STWRERR;
					rw |= FLUSHW;
				} else {
					stp->sd_flag &= ~STWRERR;
				}
				stp->sd_werror = *bp->b_rptr;
			}
			if (rw) {
				TRACE_2(TR_FAC_STREAMS_FR, TR_STRRPUT_WAKE,
				    "strrput cv_broadcast:q %p, bp %p",
				    q, bp);
				cv_broadcast(&q->q_wait); /* readers */
				cv_broadcast(&_WR(q)->q_wait); /* writers */
				cv_broadcast(&stp->sd_monitor); /* ioctllers */

				mutex_exit(&stp->sd_lock);
				pollwakeup(&stp->sd_pollist, POLLERR);
				mutex_enter(&stp->sd_lock);

				if (stp->sd_sigflags & S_ERROR)
					strsendsig(stp->sd_siglist, S_ERROR, 0,
					    ((rw & FLUSHR) ? stp->sd_rerror :
					    stp->sd_werror));
				mutex_exit(&stp->sd_lock);
				/*
				 * Send the M_FLUSH only
				 * for the first M_ERROR
				 * message on the stream
				 */
				if (flushed_already == rw) {
					freemsg(bp);
					return (0);
				}

				bp->b_datap->db_type = M_FLUSH;
				*bp->b_rptr = rw;
				bp->b_wptr = bp->b_rptr + 1;
				/*
				 * Protect against the driver
				 * passing up messages after
				 * it has done a qprocsoff
				 */
				if (_OTHERQ(q)->q_next == NULL)
					freemsg(bp);
				else
					qreply(q, bp);
				return (0);
			} else
				mutex_exit(&stp->sd_lock);
		} else if (*bp->b_rptr != 0) {		/* Old flavor */
				if (stp->sd_flag & (STRDERR|STWRERR))
					flushed_already = FLUSHRW;
				mutex_enter(&stp->sd_lock);
				stp->sd_flag |= (STRDERR|STWRERR);
				stp->sd_rerror = *bp->b_rptr;
				stp->sd_werror = *bp->b_rptr;
				TRACE_2(TR_FAC_STREAMS_FR,
				    TR_STRRPUT_WAKE2,
				    "strrput wakeup #2:q %p, bp %p", q, bp);
				cv_broadcast(&q->q_wait); /* the readers */
				cv_broadcast(&_WR(q)->q_wait); /* the writers */
				cv_broadcast(&stp->sd_monitor); /* ioctllers */

				mutex_exit(&stp->sd_lock);
				pollwakeup(&stp->sd_pollist, POLLERR);
				mutex_enter(&stp->sd_lock);

				if (stp->sd_sigflags & S_ERROR)
					strsendsig(stp->sd_siglist, S_ERROR, 0,
					    (stp->sd_werror ? stp->sd_werror :
					    stp->sd_rerror));
				mutex_exit(&stp->sd_lock);

				/*
				 * Send the M_FLUSH only
				 * for the first M_ERROR
				 * message on the stream
				 */
				if (flushed_already != FLUSHRW) {
					bp->b_datap->db_type = M_FLUSH;
					*bp->b_rptr = FLUSHRW;
					/*
					 * Protect against the driver passing up
					 * messages after it has done a
					 * qprocsoff.
					 */
				if (_OTHERQ(q)->q_next == NULL)
					freemsg(bp);
				else
					qreply(q, bp);
				return (0);
				}
		}
		freemsg(bp);
		return (0);

	case M_HANGUP:

		freemsg(bp);
		mutex_enter(&stp->sd_lock);
		stp->sd_werror = ENXIO;
		stp->sd_flag |= STRHUP;
		stp->sd_flag &= ~(WSLEEP|RSLEEP);

		/*
		 * send signal if controlling tty
		 */

		if (stp->sd_sidp) {
			prsignal(stp->sd_sidp, SIGHUP);
			if (stp->sd_sidp != stp->sd_pgidp)
				pgsignal(stp->sd_pgidp, SIGTSTP);
		}

		/*
		 * wake up read, write, and exception pollers and
		 * reset wakeup mechanism.
		 */
		cv_broadcast(&q->q_wait);	/* the readers */
		cv_broadcast(&_WR(q)->q_wait);	/* the writers */
		cv_broadcast(&stp->sd_monitor);	/* the ioctllers */
		strhup(stp);
		mutex_exit(&stp->sd_lock);
		return (0);

	case M_UNHANGUP:
		freemsg(bp);
		mutex_enter(&stp->sd_lock);
		stp->sd_werror = 0;
		stp->sd_flag &= ~STRHUP;
		mutex_exit(&stp->sd_lock);
		return (0);

	case M_SIG:
		/*
		 * Someone downstream wants to post a signal.  The
		 * signal to post is contained in the first byte of the
		 * message.  If the message would go on the front of
		 * the queue, send a signal to the process group
		 * (if not SIGPOLL) or to the siglist processes
		 * (SIGPOLL).  If something is already on the queue,
		 * OR if we are delivering a delayed suspend (*sigh*
		 * another "tty" hack) and there's no one sleeping already,
		 * just enqueue the message.
		 */
		mutex_enter(&stp->sd_lock);
		if (q->q_first || (*bp->b_rptr == SIGTSTP &&
		    !(stp->sd_flag & RSLEEP))) {
			(void) putq(q, bp);
			mutex_exit(&stp->sd_lock);
			return (0);
		}
		mutex_exit(&stp->sd_lock);
		/* FALLTHRU */

	case M_PCSIG:
		/*
		 * Don't enqueue, just post the signal.
		 */
		strsignal(stp, *bp->b_rptr, 0L);
		freemsg(bp);
		return (0);

	case M_CMD:
		if (MBLKL(bp) != sizeof (cmdblk_t)) {
			freemsg(bp);
			return (0);
		}

		mutex_enter(&stp->sd_lock);
		if (stp->sd_flag & STRCMDWAIT) {
			ASSERT(stp->sd_cmdblk == NULL);
			stp->sd_cmdblk = bp;
			cv_broadcast(&stp->sd_monitor);
			mutex_exit(&stp->sd_lock);
		} else {
			mutex_exit(&stp->sd_lock);
			freemsg(bp);
		}
		return (0);

	case M_FLUSH:
		/*
		 * Flush queues.  The indication of which queues to flush
		 * is in the first byte of the message.  If the read queue
		 * is specified, then flush it.  If FLUSHBAND is set, just
		 * flush the band specified by the second byte of the message.
		 *
		 * If a module has issued a M_SETOPT to not flush hi
		 * priority messages off of the stream head, then pass this
		 * flag into the flushq code to preserve such messages.
		 */

		if (*bp->b_rptr & FLUSHR) {
			mutex_enter(&stp->sd_lock);
			if (*bp->b_rptr & FLUSHBAND) {
				ASSERT((bp->b_wptr - bp->b_rptr) >= 2);
				flushband(q, *(bp->b_rptr + 1), FLUSHALL);
			} else
				flushq_common(q, FLUSHALL,
				    stp->sd_read_opt & RFLUSHPCPROT);
			if ((q->q_first == NULL) ||
			    (q->q_first->b_datap->db_type < QPCTL))
				stp->sd_flag &= ~STRPRI;
			else {
				ASSERT(stp->sd_flag & STRPRI);
			}
			mutex_exit(&stp->sd_lock);
		}
		if ((*bp->b_rptr & FLUSHW) && !(bp->b_flag & MSGNOLOOP)) {
			*bp->b_rptr &= ~FLUSHR;
			bp->b_flag |= MSGNOLOOP;
			/*
			 * Protect against the driver passing up
			 * messages after it has done a qprocsoff.
			 */
			if (_OTHERQ(q)->q_next == NULL)
				freemsg(bp);
			else
				qreply(q, bp);
			return (0);
		}
		freemsg(bp);
		return (0);

	case M_IOCACK:
	case M_IOCNAK:
		iocbp = (struct iocblk *)bp->b_rptr;
		/*
		 * If not waiting for ACK or NAK then just free msg.
		 * If incorrect id sequence number then just free msg.
		 * If already have ACK or NAK for user then this is a
		 *    duplicate, display a warning and free the msg.
		 */
		mutex_enter(&stp->sd_lock);
		if ((stp->sd_flag & IOCWAIT) == 0 || stp->sd_iocblk ||
		    (stp->sd_iocid != iocbp->ioc_id)) {
			/*
			 * If the ACK/NAK is a dup, display a message
			 * Dup is when sd_iocid == ioc_id, and
			 * sd_iocblk == <valid ptr> or -1 (the former
			 * is when an ioctl has been put on the stream
			 * head, but has not yet been consumed, the
			 * later is when it has been consumed).
			 */
			if ((stp->sd_iocid == iocbp->ioc_id) &&
			    (stp->sd_iocblk != NULL)) {
				log_dupioc(q, bp);
			}
			freemsg(bp);
			mutex_exit(&stp->sd_lock);
			return (0);
		}

		/*
		 * Assign ACK or NAK to user and wake up.
		 */
		stp->sd_iocblk = bp;
		cv_broadcast(&stp->sd_monitor);
		mutex_exit(&stp->sd_lock);
		return (0);

	case M_COPYIN:
	case M_COPYOUT:
		reqp = (struct copyreq *)bp->b_rptr;

		/*
		 * If not waiting for ACK or NAK then just fail request.
		 * If already have ACK, NAK, or copy request, then just
		 * fail request.
		 * If incorrect id sequence number then just fail request.
		 */
		mutex_enter(&stp->sd_lock);
		if ((stp->sd_flag & IOCWAIT) == 0 || stp->sd_iocblk ||
		    (stp->sd_iocid != reqp->cq_id)) {
			if (bp->b_cont) {
				freemsg(bp->b_cont);
				bp->b_cont = NULL;
			}
			bp->b_datap->db_type = M_IOCDATA;
			bp->b_wptr = bp->b_rptr + sizeof (struct copyresp);
			resp = (struct copyresp *)bp->b_rptr;
			resp->cp_rval = (caddr_t)1;	/* failure */
			mutex_exit(&stp->sd_lock);
			putnext(stp->sd_wrq, bp);
			return (0);
		}

		/*
		 * Assign copy request to user and wake up.
		 */
		stp->sd_iocblk = bp;
		cv_broadcast(&stp->sd_monitor);
		mutex_exit(&stp->sd_lock);
		return (0);

	case M_SETOPTS:
		/*
		 * Set stream head options (read option, write offset,
		 * min/max packet size, and/or high/low water marks for
		 * the read side only).
		 */

		bpri = 0;
		sop = (struct stroptions *)bp->b_rptr;
		mutex_enter(&stp->sd_lock);
		if (sop->so_flags & SO_READOPT) {
			switch (sop->so_readopt & RMODEMASK) {
			case RNORM:
				stp->sd_read_opt &= ~(RD_MSGDIS | RD_MSGNODIS);
				break;

			case RMSGD:
				stp->sd_read_opt =
				    ((stp->sd_read_opt & ~RD_MSGNODIS) |
				    RD_MSGDIS);
				break;

			case RMSGN:
				stp->sd_read_opt =
				    ((stp->sd_read_opt & ~RD_MSGDIS) |
				    RD_MSGNODIS);
				break;
			}
			switch (sop->so_readopt & RPROTMASK) {
			case RPROTNORM:
				stp->sd_read_opt &= ~(RD_PROTDAT | RD_PROTDIS);
				break;

			case RPROTDAT:
				stp->sd_read_opt =
				    ((stp->sd_read_opt & ~RD_PROTDIS) |
				    RD_PROTDAT);
				break;

			case RPROTDIS:
				stp->sd_read_opt =
				    ((stp->sd_read_opt & ~RD_PROTDAT) |
				    RD_PROTDIS);
				break;
			}
			switch (sop->so_readopt & RFLUSHMASK) {
			case RFLUSHPCPROT:
				/*
				 * This sets the stream head to NOT flush
				 * M_PCPROTO messages.
				 */
				stp->sd_read_opt |= RFLUSHPCPROT;
				break;
			}
		}
		if (sop->so_flags & SO_ERROPT) {
			switch (sop->so_erropt & RERRMASK) {
			case RERRNORM:
				stp->sd_flag &= ~STRDERRNONPERSIST;
				break;
			case RERRNONPERSIST:
				stp->sd_flag |= STRDERRNONPERSIST;
				break;
			}
			switch (sop->so_erropt & WERRMASK) {
			case WERRNORM:
				stp->sd_flag &= ~STWRERRNONPERSIST;
				break;
			case WERRNONPERSIST:
				stp->sd_flag |= STWRERRNONPERSIST;
				break;
			}
		}
		if (sop->so_flags & SO_COPYOPT) {
			if (sop->so_copyopt & ZCVMSAFE) {
				stp->sd_copyflag |= STZCVMSAFE;
				stp->sd_copyflag &= ~STZCVMUNSAFE;
			} else if (sop->so_copyopt & ZCVMUNSAFE) {
				stp->sd_copyflag |= STZCVMUNSAFE;
				stp->sd_copyflag &= ~STZCVMSAFE;
			}

			if (sop->so_copyopt & COPYCACHED) {
				stp->sd_copyflag |= STRCOPYCACHED;
			}
		}
		if (sop->so_flags & SO_WROFF)
			stp->sd_wroff = sop->so_wroff;
		if (sop->so_flags & SO_TAIL)
			stp->sd_tail = sop->so_tail;
		if (sop->so_flags & SO_MINPSZ)
			q->q_minpsz = sop->so_minpsz;
		if (sop->so_flags & SO_MAXPSZ)
			q->q_maxpsz = sop->so_maxpsz;
		if (sop->so_flags & SO_MAXBLK)
			stp->sd_maxblk = sop->so_maxblk;
		if (sop->so_flags & SO_HIWAT) {
			if (sop->so_flags & SO_BAND) {
				if (strqset(q, QHIWAT,
				    sop->so_band, sop->so_hiwat)) {
					cmn_err(CE_WARN, "strrput: could not "
					    "allocate qband\n");
				} else {
					bpri = sop->so_band;
				}
			} else {
				q->q_hiwat = sop->so_hiwat;
			}
		}
		if (sop->so_flags & SO_LOWAT) {
			if (sop->so_flags & SO_BAND) {
				if (strqset(q, QLOWAT,
				    sop->so_band, sop->so_lowat)) {
					cmn_err(CE_WARN, "strrput: could not "
					    "allocate qband\n");
				} else {
					bpri = sop->so_band;
				}
			} else {
				q->q_lowat = sop->so_lowat;
			}
		}
		if (sop->so_flags & SO_MREADON)
			stp->sd_flag |= SNDMREAD;
		if (sop->so_flags & SO_MREADOFF)
			stp->sd_flag &= ~SNDMREAD;
		if (sop->so_flags & SO_NDELON)
			stp->sd_flag |= OLDNDELAY;
		if (sop->so_flags & SO_NDELOFF)
			stp->sd_flag &= ~OLDNDELAY;
		if (sop->so_flags & SO_ISTTY)
			stp->sd_flag |= STRISTTY;
		if (sop->so_flags & SO_ISNTTY)
			stp->sd_flag &= ~STRISTTY;
		if (sop->so_flags & SO_TOSTOP)
			stp->sd_flag |= STRTOSTOP;
		if (sop->so_flags & SO_TONSTOP)
			stp->sd_flag &= ~STRTOSTOP;
		if (sop->so_flags & SO_DELIM)
			stp->sd_flag |= STRDELIM;
		if (sop->so_flags & SO_NODELIM)
			stp->sd_flag &= ~STRDELIM;

		mutex_exit(&stp->sd_lock);
		freemsg(bp);

		/* Check backenable in case the water marks changed */
		qbackenable(q, bpri);
		return (0);

	/*
	 * The following set of cases deal with situations where two stream
	 * heads are connected to each other (twisted streams).  These messages
	 * have no meaning at the stream head.
	 */
	case M_BREAK:
	case M_CTL:
	case M_DELAY:
	case M_START:
	case M_STOP:
	case M_IOCDATA:
	case M_STARTI:
	case M_STOPI:
		freemsg(bp);
		return (0);

	case M_IOCTL:
		/*
		 * Always NAK this condition
		 * (makes no sense)
		 * If there is one or more threads in the read side
		 * rwnext we have to defer the nacking until that thread
		 * returns (in strget).
		 */
		mutex_enter(&stp->sd_lock);
		if (stp->sd_struiodnak != 0) {
			/*
			 * Defer NAK to the streamhead. Queue at the end
			 * the list.
			 */
			mblk_t *mp = stp->sd_struionak;

			while (mp && mp->b_next)
				mp = mp->b_next;
			if (mp)
				mp->b_next = bp;
			else
				stp->sd_struionak = bp;
			bp->b_next = NULL;
			mutex_exit(&stp->sd_lock);
			return (0);
		}
		mutex_exit(&stp->sd_lock);

		bp->b_datap->db_type = M_IOCNAK;
		/*
		 * Protect against the driver passing up
		 * messages after it has done a qprocsoff.
		 */
		if (_OTHERQ(q)->q_next == NULL)
			freemsg(bp);
		else
			qreply(q, bp);
		return (0);

	default:
#ifdef DEBUG
		cmn_err(CE_WARN,
		    "bad message type %x received at stream head\n",
		    bp->b_datap->db_type);
#endif
		freemsg(bp);
		return (0);
	}

	/* NOTREACHED */
}

/*
 * Check if the stream pointed to by `stp' can be written to, and return an
 * error code if not.  If `eiohup' is set, then return EIO if STRHUP is set.
 * If `sigpipeok' is set and the SW_SIGPIPE option is enabled on the stream,
 * then always return EPIPE and send a SIGPIPE to the invoking thread.
 */
static int
strwriteable(struct stdata *stp, boolean_t eiohup, boolean_t sigpipeok)
{
	int error;

	ASSERT(MUTEX_HELD(&stp->sd_lock));

	/*
	 * For modem support, POSIX states that on writes, EIO should
	 * be returned if the stream has been hung up.
	 */
	if (eiohup && (stp->sd_flag & (STPLEX|STRHUP)) == STRHUP)
		error = EIO;
	else
		error = strgeterr(stp, STRHUP|STPLEX|STWRERR, 0);

	if (error != 0) {
		if (!(stp->sd_flag & STPLEX) &&
		    (stp->sd_wput_opt & SW_SIGPIPE) && sigpipeok) {
			tsignal(curthread, SIGPIPE);
			error = EPIPE;
		}
	}

	return (error);
}

/*
 * Copyin and send data down a stream.
 * The caller will allocate and copyin any control part that precedes the
 * message and pass that in as mctl.
 *
 * Caller should *not* hold sd_lock.
 * When EWOULDBLOCK is returned the caller has to redo the canputnext
 * under sd_lock in order to avoid missing a backenabling wakeup.
 *
 * Use iosize = -1 to not send any M_DATA. iosize = 0 sends zero-length M_DATA.
 *
 * Set MSG_IGNFLOW in flags to ignore flow control for hipri messages.
 * For sync streams we can only ignore flow control by reverting to using
 * putnext.
 *
 * If sd_maxblk is less than *iosize this routine might return without
 * transferring all of *iosize. In all cases, on return *iosize will contain
 * the amount of data that was transferred.
 */
static int
strput(struct stdata *stp, mblk_t *mctl, struct uio *uiop, ssize_t *iosize,
    int b_flag, int pri, int flags)
{
	struiod_t uiod;
	struct iovec buf[IOV_MAX_STACK];
	int iovlen = 0;
	mblk_t *mp;
	queue_t *wqp = stp->sd_wrq;
	int error = 0;
	ssize_t count = *iosize;

	ASSERT(MUTEX_NOT_HELD(&stp->sd_lock));

	if (uiop != NULL && count >= 0)
		flags |= stp->sd_struiowrq ? STRUIO_POSTPONE : 0;

	if (!(flags & STRUIO_POSTPONE)) {
		/*
		 * Use regular canputnext, strmakedata, putnext sequence.
		 */
		if (pri == 0) {
			if (!canputnext(wqp) && !(flags & MSG_IGNFLOW)) {
				freemsg(mctl);
				return (EWOULDBLOCK);
			}
		} else {
			if (!(flags & MSG_IGNFLOW) && !bcanputnext(wqp, pri)) {
				freemsg(mctl);
				return (EWOULDBLOCK);
			}
		}

		if ((error = strmakedata(iosize, uiop, stp, flags,
		    &mp)) != 0) {
			freemsg(mctl);
			/*
			 * need to change return code to ENOMEM
			 * so that this is not confused with
			 * flow control, EAGAIN.
			 */

			if (error == EAGAIN)
				return (ENOMEM);
			else
				return (error);
		}
		if (mctl != NULL) {
			if (mctl->b_cont == NULL)
				mctl->b_cont = mp;
			else if (mp != NULL)
				linkb(mctl, mp);
			mp = mctl;
		} else if (mp == NULL)
			return (0);

		mp->b_flag |= b_flag;
		mp->b_band = (uchar_t)pri;

		if (flags & MSG_IGNFLOW) {
			/*
			 * XXX Hack: Don't get stuck running service
			 * procedures. This is needed for sockfs when
			 * sending the unbind message out of the rput
			 * procedure - we don't want a put procedure
			 * to run service procedures.
			 */
			putnext(wqp, mp);
		} else {
			stream_willservice(stp);
			putnext(wqp, mp);
			stream_runservice(stp);
		}
		return (0);
	}
	/*
	 * Stream supports rwnext() for the write side.
	 */
	if ((error = strmakedata(iosize, uiop, stp, flags, &mp)) != 0) {
		freemsg(mctl);
		/*
		 * map EAGAIN to ENOMEM since EAGAIN means "flow controlled".
		 */
		return (error == EAGAIN ? ENOMEM : error);
	}
	if (mctl != NULL) {
		if (mctl->b_cont == NULL)
			mctl->b_cont = mp;
		else if (mp != NULL)
			linkb(mctl, mp);
		mp = mctl;
	} else if (mp == NULL) {
		return (0);
	}

	mp->b_flag |= b_flag;
	mp->b_band = (uchar_t)pri;

	if (uiop->uio_iovcnt > IOV_MAX_STACK) {
		iovlen = uiop->uio_iovcnt * sizeof (iovec_t);
		uiod.d_iov = (struct iovec *)kmem_alloc(iovlen, KM_SLEEP);
	} else {
		uiod.d_iov = buf;
	}

	(void) uiodup(uiop, &uiod.d_uio, uiod.d_iov, uiop->uio_iovcnt);
	uiod.d_uio.uio_offset = 0;
	uiod.d_mp = mp;
	error = rwnext(wqp, &uiod);
	if (! uiod.d_mp) {
		uioskip(uiop, *iosize);
		if (iovlen != 0)
			kmem_free(uiod.d_iov, iovlen);
		return (error);
	}
	ASSERT(mp == uiod.d_mp);
	if (error == EINVAL) {
		/*
		 * The stream plumbing must have changed while
		 * we were away, so just turn off rwnext()s.
		 */
		error = 0;
	} else if (error == EBUSY || error == EWOULDBLOCK) {
		/*
		 * Couldn't enter a perimeter or took a page fault,
		 * so fall-back to putnext().
		 */
		error = 0;
	} else {
		freemsg(mp);
		if (iovlen != 0)
			kmem_free(uiod.d_iov, iovlen);
		return (error);
	}
	/* Have to check canput before consuming data from the uio */
	if (pri == 0) {
		if (!canputnext(wqp) && !(flags & MSG_IGNFLOW)) {
			freemsg(mp);
			if (iovlen != 0)
				kmem_free(uiod.d_iov, iovlen);
			return (EWOULDBLOCK);
		}
	} else {
		if (!bcanputnext(wqp, pri) && !(flags & MSG_IGNFLOW)) {
			freemsg(mp);
			if (iovlen != 0)
				kmem_free(uiod.d_iov, iovlen);
			return (EWOULDBLOCK);
		}
	}
	ASSERT(mp == uiod.d_mp);
	/* Copyin data from the uio */
	if ((error = struioget(wqp, mp, &uiod, 0)) != 0) {
		freemsg(mp);
		if (iovlen != 0)
			kmem_free(uiod.d_iov, iovlen);
		return (error);
	}
	uioskip(uiop, *iosize);
	if (flags & MSG_IGNFLOW) {
		/*
		 * XXX Hack: Don't get stuck running service procedures.
		 * This is needed for sockfs when sending the unbind message
		 * out of the rput procedure - we don't want a put procedure
		 * to run service procedures.
		 */
		putnext(wqp, mp);
	} else {
		stream_willservice(stp);
		putnext(wqp, mp);
		stream_runservice(stp);
	}
	if (iovlen != 0)
		kmem_free(uiod.d_iov, iovlen);
	return (0);
}

/*
 * Write attempts to break the write request into messages conforming
 * with the minimum and maximum packet sizes set downstream.
 *
 * Write will not block if downstream queue is full and
 * O_NDELAY is set, otherwise it will block waiting for the queue to get room.
 *
 * A write of zero bytes gets packaged into a zero length message and sent
 * downstream like any other message.
 *
 * If buffers of the requested sizes are not available, the write will
 * sleep until the buffers become available.
 *
 * Write (if specified) will supply a write offset in a message if it
 * makes sense. This can be specified by downstream modules as part of
 * a M_SETOPTS message.  Write will not supply the write offset if it
 * cannot supply any data in a buffer.  In other words, write will never
 * send down an empty packet due to a write offset.
 */
/* ARGSUSED2 */
int
strwrite(struct vnode *vp, struct uio *uiop, cred_t *crp)
{
	return (strwrite_common(vp, uiop, crp, 0));
}

/* ARGSUSED2 */
int
strwrite_common(struct vnode *vp, struct uio *uiop, cred_t *crp, int wflag)
{
	struct stdata *stp;
	struct queue *wqp;
	ssize_t rmin, rmax;
	ssize_t iosize;
	int waitflag;
	int tempmode;
	int error = 0;
	int b_flag;

	ASSERT(vp->v_stream);
	stp = vp->v_stream;

	mutex_enter(&stp->sd_lock);

	if ((error = i_straccess(stp, JCWRITE)) != 0) {
		mutex_exit(&stp->sd_lock);
		return (error);
	}

	if (stp->sd_flag & (STWRERR|STRHUP|STPLEX)) {
		error = strwriteable(stp, B_TRUE, B_TRUE);
		if (error != 0) {
			mutex_exit(&stp->sd_lock);
			return (error);
		}
	}

	mutex_exit(&stp->sd_lock);

	wqp = stp->sd_wrq;

	/* get these values from them cached in the stream head */
	rmin = stp->sd_qn_minpsz;
	rmax = stp->sd_qn_maxpsz;

	/*
	 * Check the min/max packet size constraints.  If min packet size
	 * is non-zero, the write cannot be split into multiple messages
	 * and still guarantee the size constraints.
	 */
	TRACE_1(TR_FAC_STREAMS_FR, TR_STRWRITE_IN, "strwrite in:q %p", wqp);

	ASSERT((rmax >= 0) || (rmax == INFPSZ));
	if (rmax == 0) {
		return (0);
	}
	if (rmin > 0) {
		if (uiop->uio_resid < rmin) {
			TRACE_3(TR_FAC_STREAMS_FR, TR_STRWRITE_OUT,
			    "strwrite out:q %p out %d error %d",
			    wqp, 0, ERANGE);
			return (ERANGE);
		}
		if ((rmax != INFPSZ) && (uiop->uio_resid > rmax)) {
			TRACE_3(TR_FAC_STREAMS_FR, TR_STRWRITE_OUT,
			    "strwrite out:q %p out %d error %d",
			    wqp, 1, ERANGE);
			return (ERANGE);
		}
	}

	/*
	 * Do until count satisfied or error.
	 */
	waitflag = WRITEWAIT | wflag;
	if (stp->sd_flag & OLDNDELAY)
		tempmode = uiop->uio_fmode & ~FNDELAY;
	else
		tempmode = uiop->uio_fmode;

	if (rmax == INFPSZ)
		rmax = uiop->uio_resid;

	/*
	 * Note that tempmode does not get used in strput/strmakedata
	 * but only in strwaitq. The other routines use uio_fmode
	 * unmodified.
	 */

	/* LINTED: constant in conditional context */
	while (1) {	/* breaks when uio_resid reaches zero */
		/*
		 * Determine the size of the next message to be
		 * packaged.  May have to break write into several
		 * messages based on max packet size.
		 */
		iosize = MIN(uiop->uio_resid, rmax);

		/*
		 * Put block downstream when flow control allows it.
		 */
		if ((stp->sd_flag & STRDELIM) && (uiop->uio_resid == iosize))
			b_flag = MSGDELIM;
		else
			b_flag = 0;

		for (;;) {
			int done = 0;

			error = strput(stp, NULL, uiop, &iosize, b_flag, 0, 0);
			if (error == 0)
				break;
			if (error != EWOULDBLOCK)
				goto out;

			mutex_enter(&stp->sd_lock);
			/*
			 * Check for a missed wakeup.
			 * Needed since strput did not hold sd_lock across
			 * the canputnext.
			 */
			if (canputnext(wqp)) {
				/* Try again */
				mutex_exit(&stp->sd_lock);
				continue;
			}
			TRACE_1(TR_FAC_STREAMS_FR, TR_STRWRITE_WAIT,
			    "strwrite wait:q %p wait", wqp);
			if ((error = strwaitq(stp, waitflag, (ssize_t)0,
			    tempmode, -1, &done)) != 0 || done) {
				mutex_exit(&stp->sd_lock);
				if ((vp->v_type == VFIFO) &&
				    (uiop->uio_fmode & FNDELAY) &&
				    (error == EAGAIN))
					error = 0;
				goto out;
			}
			TRACE_1(TR_FAC_STREAMS_FR, TR_STRWRITE_WAKE,
			    "strwrite wake:q %p awakes", wqp);
			if ((error = i_straccess(stp, JCWRITE)) != 0) {
				mutex_exit(&stp->sd_lock);
				goto out;
			}
			mutex_exit(&stp->sd_lock);
		}
		waitflag |= NOINTR;
		TRACE_2(TR_FAC_STREAMS_FR, TR_STRWRITE_RESID,
		    "strwrite resid:q %p uiop %p", wqp, uiop);
		if (uiop->uio_resid) {
			/* Recheck for errors - needed for sockets */
			if ((stp->sd_wput_opt & SW_RECHECK_ERR) &&
			    (stp->sd_flag & (STWRERR|STRHUP|STPLEX))) {
				mutex_enter(&stp->sd_lock);
				error = strwriteable(stp, B_FALSE, B_TRUE);
				mutex_exit(&stp->sd_lock);
				if (error != 0)
					return (error);
			}
			continue;
		}
		break;
	}
out:
	/*
	 * For historical reasons, applications expect EAGAIN when a data
	 * mblk_t cannot be allocated, so change ENOMEM back to EAGAIN.
	 */
	if (error == ENOMEM)
		error = EAGAIN;
	TRACE_3(TR_FAC_STREAMS_FR, TR_STRWRITE_OUT,
	    "strwrite out:q %p out %d error %d", wqp, 2, error);
	return (error);
}

/*
 * Stream head write service routine.
 * Its job is to wake up any sleeping writers when a queue
 * downstream needs data (part of the flow control in putq and getq).
 * It also must wake anyone sleeping on a poll().
 * For stream head right below mux module, it must also invoke put procedure
 * of next downstream module.
 */
int
strwsrv(queue_t *q)
{
	struct stdata *stp;
	queue_t *tq;
	qband_t *qbp;
	int i;
	qband_t *myqbp;
	int isevent;
	unsigned char	qbf[NBAND];	/* band flushing backenable flags */

	TRACE_1(TR_FAC_STREAMS_FR,
	    TR_STRWSRV, "strwsrv:q %p", q);
	stp = (struct stdata *)q->q_ptr;
	ASSERT(qclaimed(q));
	mutex_enter(&stp->sd_lock);
	ASSERT(!(stp->sd_flag & STPLEX));

	if (stp->sd_flag & WSLEEP) {
		stp->sd_flag &= ~WSLEEP;
		cv_broadcast(&q->q_wait);
	}
	mutex_exit(&stp->sd_lock);

	/* The other end of a stream pipe went away. */
	if ((tq = q->q_next) == NULL) {
		return (0);
	}

	/* Find the next module forward that has a service procedure */
	claimstr(q);
	tq = q->q_nfsrv;
	ASSERT(tq != NULL);

	if ((q->q_flag & QBACK)) {
		if ((tq->q_flag & QFULL)) {
			mutex_enter(QLOCK(tq));
			if (!(tq->q_flag & QFULL)) {
				mutex_exit(QLOCK(tq));
				goto wakeup;
			}
			/*
			 * The queue must have become full again. Set QWANTW
			 * again so strwsrv will be back enabled when
			 * the queue becomes non-full next time.
			 */
			tq->q_flag |= QWANTW;
			mutex_exit(QLOCK(tq));
		} else {
		wakeup:
			pollwakeup(&stp->sd_pollist, POLLWRNORM);
			mutex_enter(&stp->sd_lock);
			if (stp->sd_sigflags & S_WRNORM)
				strsendsig(stp->sd_siglist, S_WRNORM, 0, 0);
			mutex_exit(&stp->sd_lock);
		}
	}

	isevent = 0;
	i = 1;
	bzero((caddr_t)qbf, NBAND);
	mutex_enter(QLOCK(tq));
	if ((myqbp = q->q_bandp) != NULL)
		for (qbp = tq->q_bandp; qbp && myqbp; qbp = qbp->qb_next) {
			ASSERT(myqbp);
			if ((myqbp->qb_flag & QB_BACK)) {
				if (qbp->qb_flag & QB_FULL) {
					/*
					 * The band must have become full again.
					 * Set QB_WANTW again so strwsrv will
					 * be back enabled when the band becomes
					 * non-full next time.
					 */
					qbp->qb_flag |= QB_WANTW;
				} else {
					isevent = 1;
					qbf[i] = 1;
				}
			}
			myqbp = myqbp->qb_next;
			i++;
		}
	mutex_exit(QLOCK(tq));

	if (isevent) {
		for (i = tq->q_nband; i; i--) {
			if (qbf[i]) {
				pollwakeup(&stp->sd_pollist, POLLWRBAND);
				mutex_enter(&stp->sd_lock);
				if (stp->sd_sigflags & S_WRBAND)
					strsendsig(stp->sd_siglist, S_WRBAND,
					    (uchar_t)i, 0);
				mutex_exit(&stp->sd_lock);
			}
		}
	}

	releasestr(q);
	return (0);
}

/*
 * Special case of strcopyin/strcopyout for copying
 * struct strioctl that can deal with both data
 * models.
 */

#ifdef	_LP64

static int
strcopyin_strioctl(void *from, void *to, int flag, int copyflag)
{
	struct	strioctl32 strioc32;
	struct	strioctl *striocp;

	if (copyflag & U_TO_K) {
		ASSERT((copyflag & K_TO_K) == 0);

		if ((flag & FMODELS) == DATAMODEL_ILP32) {
			if (copyin(from, &strioc32, sizeof (strioc32)))
				return (EFAULT);

			striocp = (struct strioctl *)to;
			striocp->ic_cmd	= strioc32.ic_cmd;
			striocp->ic_timout = strioc32.ic_timout;
			striocp->ic_len	= strioc32.ic_len;
			striocp->ic_dp	= (char *)(uintptr_t)strioc32.ic_dp;

		} else { /* NATIVE data model */
			if (copyin(from, to, sizeof (struct strioctl))) {
				return (EFAULT);
			} else {
				return (0);
			}
		}
	} else {
		ASSERT(copyflag & K_TO_K);
		bcopy(from, to, sizeof (struct strioctl));
	}
	return (0);
}

static int
strcopyout_strioctl(void *from, void *to, int flag, int copyflag)
{
	struct	strioctl32 strioc32;
	struct	strioctl *striocp;

	if (copyflag & U_TO_K) {
		ASSERT((copyflag & K_TO_K) == 0);

		if ((flag & FMODELS) == DATAMODEL_ILP32) {
			striocp = (struct strioctl *)from;
			strioc32.ic_cmd	= striocp->ic_cmd;
			strioc32.ic_timout = striocp->ic_timout;
			strioc32.ic_len	= striocp->ic_len;
			strioc32.ic_dp	= (caddr32_t)(uintptr_t)striocp->ic_dp;
			ASSERT((char *)(uintptr_t)strioc32.ic_dp ==
			    striocp->ic_dp);

			if (copyout(&strioc32, to, sizeof (strioc32)))
				return (EFAULT);

		} else { /* NATIVE data model */
			if (copyout(from, to, sizeof (struct strioctl))) {
				return (EFAULT);
			} else {
				return (0);
			}
		}
	} else {
		ASSERT(copyflag & K_TO_K);
		bcopy(from, to, sizeof (struct strioctl));
	}
	return (0);
}

#else	/* ! _LP64 */

/* ARGSUSED2 */
static int
strcopyin_strioctl(void *from, void *to, int flag, int copyflag)
{
	return (strcopyin(from, to, sizeof (struct strioctl), copyflag));
}

/* ARGSUSED2 */
static int
strcopyout_strioctl(void *from, void *to, int flag, int copyflag)
{
	return (strcopyout(from, to, sizeof (struct strioctl), copyflag));
}

#endif	/* _LP64 */

/*
 * Determine type of job control semantics expected by user.  The
 * possibilities are:
 *	JCREAD	- Behaves like read() on fd; send SIGTTIN
 *	JCWRITE	- Behaves like write() on fd; send SIGTTOU if TOSTOP set
 *	JCSETP	- Sets a value in the stream; send SIGTTOU, ignore TOSTOP
 *	JCGETP	- Gets a value in the stream; no signals.
 * See straccess in strsubr.c for usage of these values.
 *
 * This routine also returns -1 for I_STR as a special case; the
 * caller must call again with the real ioctl number for
 * classification.
 */
static int
job_control_type(int cmd)
{
	switch (cmd) {
	case I_STR:
		return (-1);

	case I_RECVFD:
	case I_E_RECVFD:
		return (JCREAD);

	case I_FDINSERT:
	case I_SENDFD:
		return (JCWRITE);

	case TCSETA:
	case TCSETAW:
	case TCSETAF:
	case TCSBRK:
	case TCXONC:
	case TCFLSH:
	case TCDSET:	/* Obsolete */
	case TIOCSWINSZ:
	case TCSETS:
	case TCSETSW:
	case TCSETSF:
	case TIOCSETD:
	case TIOCHPCL:
	case TIOCSETP:
	case TIOCSETN:
	case TIOCEXCL:
	case TIOCNXCL:
	case TIOCFLUSH:
	case TIOCSETC:
	case TIOCLBIS:
	case TIOCLBIC:
	case TIOCLSET:
	case TIOCSBRK:
	case TIOCCBRK:
	case TIOCSDTR:
	case TIOCCDTR:
	case TIOCSLTC:
	case TIOCSTOP:
	case TIOCSTART:
	case TIOCSTI:
	case TIOCSPGRP:
	case TIOCMSET:
	case TIOCMBIS:
	case TIOCMBIC:
	case TIOCREMOTE:
	case TIOCSIGNAL:
	case LDSETT:
	case LDSMAP:	/* Obsolete */
	case DIOCSETP:
	case I_FLUSH:
	case I_SRDOPT:
	case I_SETSIG:
	case I_SWROPT:
	case I_FLUSHBAND:
	case I_SETCLTIME:
	case I_SERROPT:
	case I_ESETSIG:
	case FIONBIO:
	case FIOASYNC:
	case FIOSETOWN:
	case JBOOT:	/* Obsolete */
	case JTERM:	/* Obsolete */
	case JTIMOM:	/* Obsolete */
	case JZOMBOOT:	/* Obsolete */
	case JAGENT:	/* Obsolete */
	case JTRUN:	/* Obsolete */
	case JXTPROTO:	/* Obsolete */
		return (JCSETP);
	}

	return (JCGETP);
}

/*
 * ioctl for streams
 */
int
strioctl(struct vnode *vp, int cmd, intptr_t arg, int flag, int copyflag,
    cred_t *crp, int *rvalp)
{
	struct stdata *stp;
	struct strcmd *scp;
	struct strioctl strioc;
	struct uio uio;
	struct iovec iov;
	int access;
	mblk_t *mp;
	int error = 0;
	int done = 0;
	ssize_t	rmin, rmax;
	queue_t *wrq;
	queue_t *rdq;
	boolean_t kioctl = B_FALSE;
	uint32_t auditing = AU_AUDITING();

	if (flag & FKIOCTL) {
		copyflag = K_TO_K;
		kioctl = B_TRUE;
	}
	ASSERT(vp->v_stream);
	ASSERT(copyflag == U_TO_K || copyflag == K_TO_K);
	stp = vp->v_stream;

	TRACE_3(TR_FAC_STREAMS_FR, TR_IOCTL_ENTER,
	    "strioctl:stp %p cmd %X arg %lX", stp, cmd, arg);

	/*
	 * If the copy is kernel to kernel, make sure that the FNATIVE
	 * flag is set.  After this it would be a serious error to have
	 * no model flag.
	 */
	if (copyflag == K_TO_K)
		flag = (flag & ~FMODELS) | FNATIVE;

	ASSERT((flag & FMODELS) != 0);

	wrq = stp->sd_wrq;
	rdq = _RD(wrq);

	access = job_control_type(cmd);

	/* We should never see these here, should be handled by iwscn */
	if (cmd == SRIOCSREDIR || cmd == SRIOCISREDIR)
		return (EINVAL);

	mutex_enter(&stp->sd_lock);
	if ((access != -1) && ((error = i_straccess(stp, access)) != 0)) {
		mutex_exit(&stp->sd_lock);
		return (error);
	}
	mutex_exit(&stp->sd_lock);

	/*
	 * Check for sgttyb-related ioctls first, and complain as
	 * necessary.
	 */
	switch (cmd) {
	case TIOCGETP:
	case TIOCSETP:
	case TIOCSETN:
		if (sgttyb_handling >= 2 && !sgttyb_complaint) {
			sgttyb_complaint = B_TRUE;
			cmn_err(CE_NOTE,
			    "application used obsolete TIOC[GS]ET");
		}
		if (sgttyb_handling >= 3) {
			tsignal(curthread, SIGSYS);
			return (EIO);
		}
		break;
	}

	mutex_enter(&stp->sd_lock);

	switch (cmd) {
	case I_RECVFD:
	case I_E_RECVFD:
	case I_PEEK:
	case I_NREAD:
	case FIONREAD:
	case FIORDCHK:
	case I_ATMARK:
	case FIONBIO:
	case FIOASYNC:
		if (stp->sd_flag & (STRDERR|STPLEX)) {
			error = strgeterr(stp, STRDERR|STPLEX, 0);
			if (error != 0) {
				mutex_exit(&stp->sd_lock);
				return (error);
			}
		}
		break;

	default:
		if (stp->sd_flag & (STRDERR|STWRERR|STPLEX)) {
			error = strgeterr(stp, STRDERR|STWRERR|STPLEX, 0);
			if (error != 0) {
				mutex_exit(&stp->sd_lock);
				return (error);
			}
		}
	}

	mutex_exit(&stp->sd_lock);

	switch (cmd) {
	default:
		/*
		 * The stream head has hardcoded knowledge of a
		 * miscellaneous collection of terminal-, keyboard- and
		 * mouse-related ioctls, enumerated below.  This hardcoded
		 * knowledge allows the stream head to automatically
		 * convert transparent ioctl requests made by userland
		 * programs into I_STR ioctls which many old STREAMS
		 * modules and drivers require.
		 *
		 * No new ioctls should ever be added to this list.
		 * Instead, the STREAMS module or driver should be written
		 * to either handle transparent ioctls or require any
		 * userland programs to use I_STR ioctls (by returning
		 * EINVAL to any transparent ioctl requests).
		 *
		 * More importantly, removing ioctls from this list should
		 * be done with the utmost care, since our STREAMS modules
		 * and drivers *count* on the stream head performing this
		 * conversion, and thus may panic while processing
		 * transparent ioctl request for one of these ioctls (keep
		 * in mind that third party modules and drivers may have
		 * similar problems).
		 */
		if (((cmd & IOCTYPE) == LDIOC) ||
		    ((cmd & IOCTYPE) == tIOC) ||
		    ((cmd & IOCTYPE) == TIOC) ||
		    ((cmd & IOCTYPE) == KIOC) ||
		    ((cmd & IOCTYPE) == MSIOC) ||
		    ((cmd & IOCTYPE) == VUIOC)) {
			/*
			 * The ioctl is a tty ioctl - set up strioc buffer
			 * and call strdoioctl() to do the work.
			 */
			if (stp->sd_flag & STRHUP)
				return (ENXIO);
			strioc.ic_cmd = cmd;
			strioc.ic_timout = INFTIM;

			switch (cmd) {

			case TCXONC:
			case TCSBRK:
			case TCFLSH:
			case TCDSET:
				{
				int native_arg = (int)arg;
				strioc.ic_len = sizeof (int);
				strioc.ic_dp = (char *)&native_arg;
				return (strdoioctl(stp, &strioc, flag,
				    K_TO_K, crp, rvalp));
				}

			case TCSETA:
			case TCSETAW:
			case TCSETAF:
				strioc.ic_len = sizeof (struct termio);
				strioc.ic_dp = (char *)arg;
				return (strdoioctl(stp, &strioc, flag,
				    copyflag, crp, rvalp));

			case TCSETS:
			case TCSETSW:
			case TCSETSF:
				strioc.ic_len = sizeof (struct termios);
				strioc.ic_dp = (char *)arg;
				return (strdoioctl(stp, &strioc, flag,
				    copyflag, crp, rvalp));

			case LDSETT:
				strioc.ic_len = sizeof (struct termcb);
				strioc.ic_dp = (char *)arg;
				return (strdoioctl(stp, &strioc, flag,
				    copyflag, crp, rvalp));

			case TIOCSETP:
				strioc.ic_len = sizeof (struct sgttyb);
				strioc.ic_dp = (char *)arg;
				return (strdoioctl(stp, &strioc, flag,
				    copyflag, crp, rvalp));

			case TIOCSTI:
				if ((flag & FREAD) == 0 &&
				    secpolicy_sti(crp) != 0) {
					return (EPERM);
				}
				mutex_enter(&stp->sd_lock);
				mutex_enter(&curproc->p_splock);
				if (stp->sd_sidp != curproc->p_sessp->s_sidp &&
				    secpolicy_sti(crp) != 0) {
					mutex_exit(&curproc->p_splock);
					mutex_exit(&stp->sd_lock);
					return (EACCES);
				}
				mutex_exit(&curproc->p_splock);
				mutex_exit(&stp->sd_lock);

				strioc.ic_len = sizeof (char);
				strioc.ic_dp = (char *)arg;
				return (strdoioctl(stp, &strioc, flag,
				    copyflag, crp, rvalp));

			case TIOCSWINSZ:
				strioc.ic_len = sizeof (struct winsize);
				strioc.ic_dp = (char *)arg;
				return (strdoioctl(stp, &strioc, flag,
				    copyflag, crp, rvalp));

			case TIOCSSIZE:
				strioc.ic_len = sizeof (struct ttysize);
				strioc.ic_dp = (char *)arg;
				return (strdoioctl(stp, &strioc, flag,
				    copyflag, crp, rvalp));

			case TIOCSSOFTCAR:
			case KIOCTRANS:
			case KIOCTRANSABLE:
			case KIOCCMD:
			case KIOCSDIRECT:
			case KIOCSCOMPAT:
			case KIOCSKABORTEN:
			case KIOCSRPTDELAY:
			case KIOCSRPTRATE:
			case VUIDSFORMAT:
			case TIOCSPPS:
				strioc.ic_len = sizeof (int);
				strioc.ic_dp = (char *)arg;
				return (strdoioctl(stp, &strioc, flag,
				    copyflag, crp, rvalp));

			case KIOCSETKEY:
			case KIOCGETKEY:
				strioc.ic_len = sizeof (struct kiockey);
				strioc.ic_dp = (char *)arg;
				return (strdoioctl(stp, &strioc, flag,
				    copyflag, crp, rvalp));

			case KIOCSKEY:
			case KIOCGKEY:
				strioc.ic_len = sizeof (struct kiockeymap);
				strioc.ic_dp = (char *)arg;
				return (strdoioctl(stp, &strioc, flag,
				    copyflag, crp, rvalp));

			case KIOCSLED:
				/* arg is a pointer to char */
				strioc.ic_len = sizeof (char);
				strioc.ic_dp = (char *)arg;
				return (strdoioctl(stp, &strioc, flag,
				    copyflag, crp, rvalp));

			case MSIOSETPARMS:
				strioc.ic_len = sizeof (Ms_parms);
				strioc.ic_dp = (char *)arg;
				return (strdoioctl(stp, &strioc, flag,
				    copyflag, crp, rvalp));

			case VUIDSADDR:
			case VUIDGADDR:
				strioc.ic_len = sizeof (struct vuid_addr_probe);
				strioc.ic_dp = (char *)arg;
				return (strdoioctl(stp, &strioc, flag,
				    copyflag, crp, rvalp));

			/*
			 * These M_IOCTL's don't require any data to be sent
			 * downstream, and the driver will allocate and link
			 * on its own mblk_t upon M_IOCACK -- thus we set
			 * ic_len to zero and set ic_dp to arg so we know
			 * where to copyout to later.
			 */
			case TIOCGSOFTCAR:
			case TIOCGWINSZ:
			case TIOCGSIZE:
			case KIOCGTRANS:
			case KIOCGTRANSABLE:
			case KIOCTYPE:
			case KIOCGDIRECT:
			case KIOCGCOMPAT:
			case KIOCLAYOUT:
			case KIOCGLED:
			case MSIOGETPARMS:
			case MSIOBUTTONS:
			case VUIDGFORMAT:
			case TIOCGPPS:
			case TIOCGPPSEV:
			case TCGETA:
			case TCGETS:
			case LDGETT:
			case TIOCGETP:
			case KIOCGRPTDELAY:
			case KIOCGRPTRATE:
				strioc.ic_len = 0;
				strioc.ic_dp = (char *)arg;
				return (strdoioctl(stp, &strioc, flag,
				    copyflag, crp, rvalp));
			}
		}

		/*
		 * Unknown cmd - send it down as a transparent ioctl.
		 */
		strioc.ic_cmd = cmd;
		strioc.ic_timout = INFTIM;
		strioc.ic_len = TRANSPARENT;
		strioc.ic_dp = (char *)&arg;

		return (strdoioctl(stp, &strioc, flag, copyflag, crp, rvalp));

	case I_STR:
		/*
		 * Stream ioctl.  Read in an strioctl buffer from the user
		 * along with any data specified and send it downstream.
		 * Strdoioctl will wait allow only one ioctl message at
		 * a time, and waits for the acknowledgement.
		 */

		if (stp->sd_flag & STRHUP)
			return (ENXIO);

		error = strcopyin_strioctl((void *)arg, &strioc, flag,
		    copyflag);
		if (error != 0)
			return (error);

		if ((strioc.ic_len < 0) || (strioc.ic_timout < -1))
			return (EINVAL);

		access = job_control_type(strioc.ic_cmd);
		mutex_enter(&stp->sd_lock);
		if ((access != -1) &&
		    ((error = i_straccess(stp, access)) != 0)) {
			mutex_exit(&stp->sd_lock);
			return (error);
		}
		mutex_exit(&stp->sd_lock);

		/*
		 * The I_STR facility provides a trap door for malicious
		 * code to send down bogus streamio(7I) ioctl commands to
		 * unsuspecting STREAMS modules and drivers which expect to
		 * only get these messages from the stream head.
		 * Explicitly prohibit any streamio ioctls which can be
		 * passed downstream by the stream head.  Note that we do
		 * not block all streamio ioctls because the ioctl
		 * numberspace is not well managed and thus it's possible
		 * that a module or driver's ioctl numbers may accidentally
		 * collide with them.
		 */
		switch (strioc.ic_cmd) {
		case I_LINK:
		case I_PLINK:
		case I_UNLINK:
		case I_PUNLINK:
		case _I_GETPEERCRED:
		case _I_PLINK_LH:
			return (EINVAL);
		}

		error = strdoioctl(stp, &strioc, flag, copyflag, crp, rvalp);
		if (error == 0) {
			error = strcopyout_strioctl(&strioc, (void *)arg,
			    flag, copyflag);
		}
		return (error);

	case _I_CMD:
		/*
		 * Like I_STR, but without using M_IOC* messages and without
		 * copyins/copyouts beyond the passed-in argument.
		 */
		if (stp->sd_flag & STRHUP)
			return (ENXIO);

		if ((scp = kmem_alloc(sizeof (strcmd_t), KM_NOSLEEP)) == NULL)
			return (ENOMEM);

		if (copyin((void *)arg, scp, sizeof (strcmd_t))) {
			kmem_free(scp, sizeof (strcmd_t));
			return (EFAULT);
		}

		access = job_control_type(scp->sc_cmd);
		mutex_enter(&stp->sd_lock);
		if (access != -1 && (error = i_straccess(stp, access)) != 0) {
			mutex_exit(&stp->sd_lock);
			kmem_free(scp, sizeof (strcmd_t));
			return (error);
		}
		mutex_exit(&stp->sd_lock);

		*rvalp = 0;
		if ((error = strdocmd(stp, scp, crp)) == 0) {
			if (copyout(scp, (void *)arg, sizeof (strcmd_t)))
				error = EFAULT;
		}
		kmem_free(scp, sizeof (strcmd_t));
		return (error);

	case I_NREAD:
		/*
		 * Return number of bytes of data in first message
		 * in queue in "arg" and return the number of messages
		 * in queue in return value.
		 */
	{
		size_t	size;
		int	retval;
		int	count = 0;

		mutex_enter(QLOCK(rdq));

		size = msgdsize(rdq->q_first);
		for (mp = rdq->q_first; mp != NULL; mp = mp->b_next)
			count++;

		mutex_exit(QLOCK(rdq));
		if (stp->sd_struiordq) {
			infod_t infod;

			infod.d_cmd = INFOD_COUNT;
			infod.d_count = 0;
			if (count == 0) {
				infod.d_cmd |= INFOD_FIRSTBYTES;
				infod.d_bytes = 0;
			}
			infod.d_res = 0;
			(void) infonext(rdq, &infod);
			count += infod.d_count;
			if (infod.d_res & INFOD_FIRSTBYTES)
				size = infod.d_bytes;
		}

		/*
		 * Drop down from size_t to the "int" required by the
		 * interface.  Cap at INT_MAX.
		 */
		retval = MIN(size, INT_MAX);
		error = strcopyout(&retval, (void *)arg, sizeof (retval),
		    copyflag);
		if (!error)
			*rvalp = count;
		return (error);
	}

	case FIONREAD:
		/*
		 * Return number of bytes of data in all data messages
		 * in queue in "arg".
		 */
	{
		size_t	size = 0;
		int	retval;

		mutex_enter(QLOCK(rdq));
		for (mp = rdq->q_first; mp != NULL; mp = mp->b_next)
			size += msgdsize(mp);
		mutex_exit(QLOCK(rdq));

		if (stp->sd_struiordq) {
			infod_t infod;

			infod.d_cmd = INFOD_BYTES;
			infod.d_res = 0;
			infod.d_bytes = 0;
			(void) infonext(rdq, &infod);
			size += infod.d_bytes;
		}

		/*
		 * Drop down from size_t to the "int" required by the
		 * interface.  Cap at INT_MAX.
		 */
		retval = MIN(size, INT_MAX);
		error = strcopyout(&retval, (void *)arg, sizeof (retval),
		    copyflag);

		*rvalp = 0;
		return (error);
	}
	case FIORDCHK:
		/*
		 * FIORDCHK does not use arg value (like FIONREAD),
		 * instead a count is returned. I_NREAD value may
		 * not be accurate but safe. The real thing to do is
		 * to add the msgdsizes of all data  messages until
		 * a non-data message.
		 */
	{
		size_t size = 0;

		mutex_enter(QLOCK(rdq));
		for (mp = rdq->q_first; mp != NULL; mp = mp->b_next)
			size += msgdsize(mp);
		mutex_exit(QLOCK(rdq));

		if (stp->sd_struiordq) {
			infod_t infod;

			infod.d_cmd = INFOD_BYTES;
			infod.d_res = 0;
			infod.d_bytes = 0;
			(void) infonext(rdq, &infod);
			size += infod.d_bytes;
		}

		/*
		 * Since ioctl returns an int, and memory sizes under
		 * LP64 may not fit, we return INT_MAX if the count was
		 * actually greater.
		 */
		*rvalp = MIN(size, INT_MAX);
		return (0);
	}

	case I_FIND:
		/*
		 * Get module name.
		 */
	{
		char mname[FMNAMESZ + 1];
		queue_t *q;

		error = (copyflag & U_TO_K ? copyinstr : copystr)((void *)arg,
		    mname, FMNAMESZ + 1, NULL);
		if (error)
			return ((error == ENAMETOOLONG) ? EINVAL : EFAULT);

		/*
		 * Return EINVAL if we're handed a bogus module name.
		 */
		if (fmodsw_find(mname, FMODSW_LOAD) == NULL) {
			TRACE_0(TR_FAC_STREAMS_FR,
			    TR_I_CANT_FIND, "couldn't I_FIND");
			return (EINVAL);
		}

		*rvalp = 0;

		/* Look downstream to see if module is there. */
		claimstr(stp->sd_wrq);
		for (q = stp->sd_wrq->q_next; q; q = q->q_next) {
			if (q->q_flag & QREADR) {
				q = NULL;
				break;
			}
			if (strcmp(mname, Q2NAME(q)) == 0)
				break;
		}
		releasestr(stp->sd_wrq);

		*rvalp = (q ? 1 : 0);
		return (error);
	}

	case I_PUSH:
	case __I_PUSH_NOCTTY:
		/*
		 * Push a module.
		 * For the case __I_PUSH_NOCTTY push a module but
		 * do not allocate controlling tty. See bugid 4025044
		 */

	{
		char mname[FMNAMESZ + 1];
		fmodsw_impl_t *fp;
		dev_t dummydev;

		if (stp->sd_flag & STRHUP)
			return (ENXIO);

		/*
		 * Get module name and look up in fmodsw.
		 */
		error = (copyflag & U_TO_K ? copyinstr : copystr)((void *)arg,
		    mname, FMNAMESZ + 1, NULL);
		if (error)
			return ((error == ENAMETOOLONG) ? EINVAL : EFAULT);

		if ((fp = fmodsw_find(mname, FMODSW_HOLD | FMODSW_LOAD)) ==
		    NULL)
			return (EINVAL);

		TRACE_2(TR_FAC_STREAMS_FR, TR_I_PUSH,
		    "I_PUSH:fp %p stp %p", fp, stp);

		if (error = strstartplumb(stp, flag, cmd)) {
			fmodsw_rele(fp);
			return (error);
		}

		/*
		 * See if any more modules can be pushed on this stream.
		 * Note that this check must be done after strstartplumb()
		 * since otherwise multiple threads issuing I_PUSHes on
		 * the same stream will be able to exceed nstrpush.
		 */
		mutex_enter(&stp->sd_lock);
		if (stp->sd_pushcnt >= nstrpush) {
			fmodsw_rele(fp);
			strendplumb(stp);
			mutex_exit(&stp->sd_lock);
			return (EINVAL);
		}
		mutex_exit(&stp->sd_lock);

		/*
		 * Push new module and call its open routine
		 * via qattach().  Modules don't change device
		 * numbers, so just ignore dummydev here.
		 */
		dummydev = vp->v_rdev;
		if ((error = qattach(rdq, &dummydev, 0, crp, fp,
		    B_FALSE)) == 0) {
			if (vp->v_type == VCHR && /* sorry, no pipes allowed */
			    (cmd == I_PUSH) && (stp->sd_flag & STRISTTY)) {
				/*
				 * try to allocate it as a controlling terminal
				 */
				(void) strctty(stp);
			}
		}

		mutex_enter(&stp->sd_lock);

		/*
		 * As a performance concern we are caching the values of
		 * q_minpsz and q_maxpsz of the module below the stream
		 * head in the stream head.
		 */
		mutex_enter(QLOCK(stp->sd_wrq->q_next));
		rmin = stp->sd_wrq->q_next->q_minpsz;
		rmax = stp->sd_wrq->q_next->q_maxpsz;
		mutex_exit(QLOCK(stp->sd_wrq->q_next));

		/* Do this processing here as a performance concern */
		if (strmsgsz != 0) {
			if (rmax == INFPSZ)
				rmax = strmsgsz;
			else  {
				if (vp->v_type == VFIFO)
					rmax = MIN(PIPE_BUF, rmax);
				else	rmax = MIN(strmsgsz, rmax);
			}
		}

		mutex_enter(QLOCK(wrq));
		stp->sd_qn_minpsz = rmin;
		stp->sd_qn_maxpsz = rmax;
		mutex_exit(QLOCK(wrq));

		strendplumb(stp);
		mutex_exit(&stp->sd_lock);
		return (error);
	}

	case I_POP:
	{
		queue_t	*q;

		if (stp->sd_flag & STRHUP)
			return (ENXIO);
		if (!wrq->q_next)	/* for broken pipes */
			return (EINVAL);

		if (error = strstartplumb(stp, flag, cmd))
			return (error);

		/*
		 * If there is an anchor on this stream and popping
		 * the current module would attempt to pop through the
		 * anchor, then disallow the pop unless we have sufficient
		 * privileges; take the cheapest (non-locking) check
		 * first.
		 */
		if (secpolicy_ip_config(crp, B_TRUE) != 0 ||
		    (stp->sd_anchorzone != crgetzoneid(crp))) {
			mutex_enter(&stp->sd_lock);
			/*
			 * Anchors only apply if there's at least one
			 * module on the stream (sd_pushcnt > 0).
			 */
			if (stp->sd_pushcnt > 0 &&
			    stp->sd_pushcnt == stp->sd_anchor &&
			    stp->sd_vnode->v_type != VFIFO) {
				strendplumb(stp);
				mutex_exit(&stp->sd_lock);
				if (stp->sd_anchorzone != crgetzoneid(crp))
					return (EINVAL);
				/* Audit and report error */
				return (secpolicy_ip_config(crp, B_FALSE));
			}
			mutex_exit(&stp->sd_lock);
		}

		q = wrq->q_next;
		TRACE_2(TR_FAC_STREAMS_FR, TR_I_POP,
		    "I_POP:%p from %p", q, stp);
		if (q->q_next == NULL || (q->q_flag & (QREADR|QISDRV))) {
			error = EINVAL;
		} else {
			qdetach(_RD(q), 1, flag, crp, B_FALSE);
			error = 0;
		}
		mutex_enter(&stp->sd_lock);

		/*
		 * As a performance concern we are caching the values of
		 * q_minpsz and q_maxpsz of the module below the stream
		 * head in the stream head.
		 */
		mutex_enter(QLOCK(wrq->q_next));
		rmin = wrq->q_next->q_minpsz;
		rmax = wrq->q_next->q_maxpsz;
		mutex_exit(QLOCK(wrq->q_next));

		/* Do this processing here as a performance concern */
		if (strmsgsz != 0) {
			if (rmax == INFPSZ)
				rmax = strmsgsz;
			else  {
				if (vp->v_type == VFIFO)
					rmax = MIN(PIPE_BUF, rmax);
				else	rmax = MIN(strmsgsz, rmax);
			}
		}

		mutex_enter(QLOCK(wrq));
		stp->sd_qn_minpsz = rmin;
		stp->sd_qn_maxpsz = rmax;
		mutex_exit(QLOCK(wrq));

		/* If we popped through the anchor, then reset the anchor. */
		if (stp->sd_pushcnt < stp->sd_anchor) {
			stp->sd_anchor = 0;
			stp->sd_anchorzone = 0;
		}
		strendplumb(stp);
		mutex_exit(&stp->sd_lock);
		return (error);
	}

	case _I_MUXID2FD:
	{
		/*
		 * Create a fd for a I_PLINK'ed lower stream with a given
		 * muxid.  With the fd, application can send down ioctls,
		 * like I_LIST, to the previously I_PLINK'ed stream.  Note
		 * that after getting the fd, the application has to do an
		 * I_PUNLINK on the muxid before it can do any operation
		 * on the lower stream.  This is required by spec1170.
		 *
		 * The fd used to do this ioctl should point to the same
		 * controlling device used to do the I_PLINK.  If it uses
		 * a different stream or an invalid muxid, I_MUXID2FD will
		 * fail.  The error code is set to EINVAL.
		 *
		 * The intended use of this interface is the following.
		 * An application I_PLINK'ed a stream and exits.  The fd
		 * to the lower stream is gone.  Another application
		 * wants to get a fd to the lower stream, it uses I_MUXID2FD.
		 */
		int muxid = (int)arg;
		int fd;
		linkinfo_t *linkp;
		struct file *fp;
		netstack_t *ns;
		str_stack_t *ss;

		/*
		 * Do not allow the wildcard muxid.  This ioctl is not
		 * intended to find arbitrary link.
		 */
		if (muxid == 0) {
			return (EINVAL);
		}

		ns = netstack_find_by_cred(crp);
		ASSERT(ns != NULL);
		ss = ns->netstack_str;
		ASSERT(ss != NULL);

		mutex_enter(&muxifier);
		linkp = findlinks(vp->v_stream, muxid, LINKPERSIST, ss);
		if (linkp == NULL) {
			mutex_exit(&muxifier);
			netstack_rele(ss->ss_netstack);
			return (EINVAL);
		}

		if ((fd = ufalloc(0)) == -1) {
			mutex_exit(&muxifier);
			netstack_rele(ss->ss_netstack);
			return (EMFILE);
		}
		fp = linkp->li_fpdown;
		mutex_enter(&fp->f_tlock);
		fp->f_count++;
		mutex_exit(&fp->f_tlock);
		mutex_exit(&muxifier);
		setf(fd, fp);
		*rvalp = fd;
		netstack_rele(ss->ss_netstack);
		return (0);
	}

	case _I_INSERT:
	{
		/*
		 * To insert a module to a given position in a stream.
		 * In the first release, only allow privileged user
		 * to use this ioctl. Furthermore, the insert is only allowed
		 * below an anchor if the zoneid is the same as the zoneid
		 * which created the anchor.
		 *
		 * Note that we do not plan to support this ioctl
		 * on pipes in the first release.  We want to learn more
		 * about the implications of these ioctls before extending
		 * their support.  And we do not think these features are
		 * valuable for pipes.
		 */
		STRUCT_DECL(strmodconf, strmodinsert);
		char mod_name[FMNAMESZ + 1];
		fmodsw_impl_t *fp;
		dev_t dummydev;
		queue_t *tmp_wrq;
		int pos;
		boolean_t is_insert;

		STRUCT_INIT(strmodinsert, flag);
		if (stp->sd_flag & STRHUP)
			return (ENXIO);
		if (STRMATED(stp))
			return (EINVAL);
		if ((error = secpolicy_net_config(crp, B_FALSE)) != 0)
			return (error);
		if (stp->sd_anchor != 0 &&
		    stp->sd_anchorzone != crgetzoneid(crp))
			return (EINVAL);

		error = strcopyin((void *)arg, STRUCT_BUF(strmodinsert),
		    STRUCT_SIZE(strmodinsert), copyflag);
		if (error)
			return (error);

		/*
		 * Get module name and look up in fmodsw.
		 */
		error = (copyflag & U_TO_K ? copyinstr :
		    copystr)(STRUCT_FGETP(strmodinsert, mod_name),
		    mod_name, FMNAMESZ + 1, NULL);
		if (error)
			return ((error == ENAMETOOLONG) ? EINVAL : EFAULT);

		if ((fp = fmodsw_find(mod_name, FMODSW_HOLD | FMODSW_LOAD)) ==
		    NULL)
			return (EINVAL);

		if (error = strstartplumb(stp, flag, cmd)) {
			fmodsw_rele(fp);
			return (error);
		}

		/*
		 * Is this _I_INSERT just like an I_PUSH?  We need to know
		 * this because we do some optimizations if this is a
		 * module being pushed.
		 */
		pos = STRUCT_FGET(strmodinsert, pos);
		is_insert = (pos != 0);

		/*
		 * Make sure pos is valid.  Even though it is not an I_PUSH,
		 * we impose the same limit on the number of modules in a
		 * stream.
		 */
		mutex_enter(&stp->sd_lock);
		if (stp->sd_pushcnt >= nstrpush || pos < 0 ||
		    pos > stp->sd_pushcnt) {
			fmodsw_rele(fp);
			strendplumb(stp);
			mutex_exit(&stp->sd_lock);
			return (EINVAL);
		}
		if (stp->sd_anchor != 0) {
			/*
			 * Is this insert below the anchor?
			 * Pushcnt hasn't been increased yet hence
			 * we test for greater than here, and greater or
			 * equal after qattach.
			 */
			if (pos > (stp->sd_pushcnt - stp->sd_anchor) &&
			    stp->sd_anchorzone != crgetzoneid(crp)) {
				fmodsw_rele(fp);
				strendplumb(stp);
				mutex_exit(&stp->sd_lock);
				return (EPERM);
			}
		}

		mutex_exit(&stp->sd_lock);

		/*
		 * First find the correct position this module to
		 * be inserted.  We don't need to call claimstr()
		 * as the stream should not be changing at this point.
		 *
		 * Insert new module and call its open routine
		 * via qattach().  Modules don't change device
		 * numbers, so just ignore dummydev here.
		 */
		for (tmp_wrq = stp->sd_wrq; pos > 0;
		    tmp_wrq = tmp_wrq->q_next, pos--) {
			ASSERT(SAMESTR(tmp_wrq));
		}
		dummydev = vp->v_rdev;
		if ((error = qattach(_RD(tmp_wrq), &dummydev, 0, crp,
		    fp, is_insert)) != 0) {
			mutex_enter(&stp->sd_lock);
			strendplumb(stp);
			mutex_exit(&stp->sd_lock);
			return (error);
		}

		mutex_enter(&stp->sd_lock);

		/*
		 * As a performance concern we are caching the values of
		 * q_minpsz and q_maxpsz of the module below the stream
		 * head in the stream head.
		 */
		if (!is_insert) {
			mutex_enter(QLOCK(stp->sd_wrq->q_next));
			rmin = stp->sd_wrq->q_next->q_minpsz;
			rmax = stp->sd_wrq->q_next->q_maxpsz;
			mutex_exit(QLOCK(stp->sd_wrq->q_next));

			/* Do this processing here as a performance concern */
			if (strmsgsz != 0) {
				if (rmax == INFPSZ) {
					rmax = strmsgsz;
				} else  {
					rmax = MIN(strmsgsz, rmax);
				}
			}

			mutex_enter(QLOCK(wrq));
			stp->sd_qn_minpsz = rmin;
			stp->sd_qn_maxpsz = rmax;
			mutex_exit(QLOCK(wrq));
		}

		/*
		 * Need to update the anchor value if this module is
		 * inserted below the anchor point.
		 */
		if (stp->sd_anchor != 0) {
			pos = STRUCT_FGET(strmodinsert, pos);
			if (pos >= (stp->sd_pushcnt - stp->sd_anchor))
				stp->sd_anchor++;
		}

		strendplumb(stp);
		mutex_exit(&stp->sd_lock);
		return (0);
	}

	case _I_REMOVE:
	{
		/*
		 * To remove a module with a given name in a stream.  The
		 * caller of this ioctl needs to provide both the name and
		 * the position of the module to be removed.  This eliminates
		 * the ambiguity of removal if a module is inserted/pushed
		 * multiple times in a stream.  In the first release, only
		 * allow privileged user to use this ioctl.
		 * Furthermore, the remove is only allowed
		 * below an anchor if the zoneid is the same as the zoneid
		 * which created the anchor.
		 *
		 * Note that we do not plan to support this ioctl
		 * on pipes in the first release.  We want to learn more
		 * about the implications of these ioctls before extending
		 * their support.  And we do not think these features are
		 * valuable for pipes.
		 *
		 * Also note that _I_REMOVE cannot be used to remove a
		 * driver or the stream head.
		 */
		STRUCT_DECL(strmodconf, strmodremove);
		queue_t	*q;
		int pos;
		char mod_name[FMNAMESZ + 1];
		boolean_t is_remove;

		STRUCT_INIT(strmodremove, flag);
		if (stp->sd_flag & STRHUP)
			return (ENXIO);
		if (STRMATED(stp))
			return (EINVAL);
		if ((error = secpolicy_net_config(crp, B_FALSE)) != 0)
			return (error);
		if (stp->sd_anchor != 0 &&
		    stp->sd_anchorzone != crgetzoneid(crp))
			return (EINVAL);

		error = strcopyin((void *)arg, STRUCT_BUF(strmodremove),
		    STRUCT_SIZE(strmodremove), copyflag);
		if (error)
			return (error);

		error = (copyflag & U_TO_K ? copyinstr :
		    copystr)(STRUCT_FGETP(strmodremove, mod_name),
		    mod_name, FMNAMESZ + 1, NULL);
		if (error)
			return ((error == ENAMETOOLONG) ? EINVAL : EFAULT);

		if ((error = strstartplumb(stp, flag, cmd)) != 0)
			return (error);

		/*
		 * Match the name of given module to the name of module at
		 * the given position.
		 */
		pos = STRUCT_FGET(strmodremove, pos);

		is_remove = (pos != 0);
		for (q = stp->sd_wrq->q_next; SAMESTR(q) && pos > 0;
		    q = q->q_next, pos--)
			;
		if (pos > 0 || !SAMESTR(q) ||
		    strcmp(Q2NAME(q), mod_name) != 0) {
			mutex_enter(&stp->sd_lock);
			strendplumb(stp);
			mutex_exit(&stp->sd_lock);
			return (EINVAL);
		}

		/*
		 * If the position is at or below an anchor, then the zoneid
		 * must match the zoneid that created the anchor.
		 */
		if (stp->sd_anchor != 0) {
			pos = STRUCT_FGET(strmodremove, pos);
			if (pos >= (stp->sd_pushcnt - stp->sd_anchor) &&
			    stp->sd_anchorzone != crgetzoneid(crp)) {
				mutex_enter(&stp->sd_lock);
				strendplumb(stp);
				mutex_exit(&stp->sd_lock);
				return (EPERM);
			}
		}


		ASSERT(!(q->q_flag & QREADR));
		qdetach(_RD(q), 1, flag, crp, is_remove);

		mutex_enter(&stp->sd_lock);

		/*
		 * As a performance concern we are caching the values of
		 * q_minpsz and q_maxpsz of the module below the stream
		 * head in the stream head.
		 */
		if (!is_remove) {
			mutex_enter(QLOCK(wrq->q_next));
			rmin = wrq->q_next->q_minpsz;
			rmax = wrq->q_next->q_maxpsz;
			mutex_exit(QLOCK(wrq->q_next));

			/* Do this processing here as a performance concern */
			if (strmsgsz != 0) {
				if (rmax == INFPSZ)
					rmax = strmsgsz;
				else  {
					if (vp->v_type == VFIFO)
						rmax = MIN(PIPE_BUF, rmax);
					else	rmax = MIN(strmsgsz, rmax);
				}
			}

			mutex_enter(QLOCK(wrq));
			stp->sd_qn_minpsz = rmin;
			stp->sd_qn_maxpsz = rmax;
			mutex_exit(QLOCK(wrq));
		}

		/*
		 * Need to update the anchor value if this module is removed
		 * at or below the anchor point.  If the removed module is at
		 * the anchor point, remove the anchor for this stream if
		 * there is no module above the anchor point.  Otherwise, if
		 * the removed module is below the anchor point, decrement the
		 * anchor point by 1.
		 */
		if (stp->sd_anchor != 0) {
			pos = STRUCT_FGET(strmodremove, pos);
			if (pos == stp->sd_pushcnt - stp->sd_anchor + 1)
				stp->sd_anchor = 0;
			else if (pos > (stp->sd_pushcnt - stp->sd_anchor + 1))
				stp->sd_anchor--;
		}

		strendplumb(stp);
		mutex_exit(&stp->sd_lock);
		return (0);
	}

	case I_ANCHOR:
		/*
		 * Set the anchor position on the stream to reside at
		 * the top module (in other words, the top module
		 * cannot be popped).  Anchors with a FIFO make no
		 * obvious sense, so they're not allowed.
		 */
		mutex_enter(&stp->sd_lock);

		if (stp->sd_vnode->v_type == VFIFO) {
			mutex_exit(&stp->sd_lock);
			return (EINVAL);
		}
		/* Only allow the same zoneid to update the anchor */
		if (stp->sd_anchor != 0 &&
		    stp->sd_anchorzone != crgetzoneid(crp)) {
			mutex_exit(&stp->sd_lock);
			return (EINVAL);
		}
		stp->sd_anchor = stp->sd_pushcnt;
		stp->sd_anchorzone = crgetzoneid(crp);
		mutex_exit(&stp->sd_lock);
		return (0);

	case I_LOOK:
		/*
		 * Get name of first module downstream.
		 * If no module, return an error.
		 */
		claimstr(wrq);
		if (_SAMESTR(wrq) && wrq->q_next->q_next != NULL) {
			char *name = Q2NAME(wrq->q_next);

			error = strcopyout(name, (void *)arg, strlen(name) + 1,
			    copyflag);
			releasestr(wrq);
			return (error);
		}
		releasestr(wrq);
		return (EINVAL);

	case I_LINK:
	case I_PLINK:
		/*
		 * Link a multiplexor.
		 */
		return (mlink(vp, cmd, (int)arg, crp, rvalp, 0));

	case _I_PLINK_LH:
		/*
		 * Link a multiplexor: Call must originate from kernel.
		 */
		if (kioctl)
			return (ldi_mlink_lh(vp, cmd, arg, crp, rvalp));

		return (EINVAL);
	case I_UNLINK:
	case I_PUNLINK:
		/*
		 * Unlink a multiplexor.
		 * If arg is -1, unlink all links for which this is the
		 * controlling stream.  Otherwise, arg is an index number
		 * for a link to be removed.
		 */
	{
		struct linkinfo *linkp;
		int native_arg = (int)arg;
		int type;
		netstack_t *ns;
		str_stack_t *ss;

		TRACE_1(TR_FAC_STREAMS_FR,
		    TR_I_UNLINK, "I_UNLINK/I_PUNLINK:%p", stp);
		if (vp->v_type == VFIFO) {
			return (EINVAL);
		}
		if (cmd == I_UNLINK)
			type = LINKNORMAL;
		else	/* I_PUNLINK */
			type = LINKPERSIST;
		if (native_arg == 0) {
			return (EINVAL);
		}
		ns = netstack_find_by_cred(crp);
		ASSERT(ns != NULL);
		ss = ns->netstack_str;
		ASSERT(ss != NULL);

		if (native_arg == MUXID_ALL)
			error = munlinkall(stp, type, crp, rvalp, ss);
		else {
			mutex_enter(&muxifier);
			if (!(linkp = findlinks(stp, (int)arg, type, ss))) {
				/* invalid user supplied index number */
				mutex_exit(&muxifier);
				netstack_rele(ss->ss_netstack);
				return (EINVAL);
			}
			/* munlink drops the muxifier lock */
			error = munlink(stp, linkp, type, crp, rvalp, ss);
		}
		netstack_rele(ss->ss_netstack);
		return (error);
	}

	case I_FLUSH:
		/*
		 * send a flush message downstream
		 * flush message can indicate
		 * FLUSHR - flush read queue
		 * FLUSHW - flush write queue
		 * FLUSHRW - flush read/write queue
		 */
		if (stp->sd_flag & STRHUP)
			return (ENXIO);
		if (arg & ~FLUSHRW)
			return (EINVAL);

		for (;;) {
			if (putnextctl1(stp->sd_wrq, M_FLUSH, (int)arg)) {
				break;
			}
			if (error = strwaitbuf(1, BPRI_HI)) {
				return (error);
			}
		}

		/*
		 * Send down an unsupported ioctl and wait for the nack
		 * in order to allow the M_FLUSH to propagate back
		 * up to the stream head.
		 * Replaces if (qready()) runqueues();
		 */
		strioc.ic_cmd = -1;	/* The unsupported ioctl */
		strioc.ic_timout = 0;
		strioc.ic_len = 0;
		strioc.ic_dp = NULL;
		(void) strdoioctl(stp, &strioc, flag, K_TO_K, crp, rvalp);
		*rvalp = 0;
		return (0);

	case I_FLUSHBAND:
	{
		struct bandinfo binfo;

		error = strcopyin((void *)arg, &binfo, sizeof (binfo),
		    copyflag);
		if (error)
			return (error);
		if (stp->sd_flag & STRHUP)
			return (ENXIO);
		if (binfo.bi_flag & ~FLUSHRW)
			return (EINVAL);
		while (!(mp = allocb(2, BPRI_HI))) {
			if (error = strwaitbuf(2, BPRI_HI))
				return (error);
		}
		mp->b_datap->db_type = M_FLUSH;
		*mp->b_wptr++ = binfo.bi_flag | FLUSHBAND;
		*mp->b_wptr++ = binfo.bi_pri;
		putnext(stp->sd_wrq, mp);
		/*
		 * Send down an unsupported ioctl and wait for the nack
		 * in order to allow the M_FLUSH to propagate back
		 * up to the stream head.
		 * Replaces if (qready()) runqueues();
		 */
		strioc.ic_cmd = -1;	/* The unsupported ioctl */
		strioc.ic_timout = 0;
		strioc.ic_len = 0;
		strioc.ic_dp = NULL;
		(void) strdoioctl(stp, &strioc, flag, K_TO_K, crp, rvalp);
		*rvalp = 0;
		return (0);
	}

	case I_SRDOPT:
		/*
		 * Set read options
		 *
		 * RNORM - default stream mode
		 * RMSGN - message no discard
		 * RMSGD - message discard
		 * RPROTNORM - fail read with EBADMSG for M_[PC]PROTOs
		 * RPROTDAT - convert M_[PC]PROTOs to M_DATAs
		 * RPROTDIS - discard M_[PC]PROTOs and retain M_DATAs
		 */
		if (arg & ~(RMODEMASK | RPROTMASK))
			return (EINVAL);

		if ((arg & (RMSGD|RMSGN)) == (RMSGD|RMSGN))
			return (EINVAL);

		mutex_enter(&stp->sd_lock);
		switch (arg & RMODEMASK) {
		case RNORM:
			stp->sd_read_opt &= ~(RD_MSGDIS | RD_MSGNODIS);
			break;
		case RMSGD:
			stp->sd_read_opt = (stp->sd_read_opt & ~RD_MSGNODIS) |
			    RD_MSGDIS;
			break;
		case RMSGN:
			stp->sd_read_opt = (stp->sd_read_opt & ~RD_MSGDIS) |
			    RD_MSGNODIS;
			break;
		}

		switch (arg & RPROTMASK) {
		case RPROTNORM:
			stp->sd_read_opt &= ~(RD_PROTDAT | RD_PROTDIS);
			break;

		case RPROTDAT:
			stp->sd_read_opt = ((stp->sd_read_opt & ~RD_PROTDIS) |
			    RD_PROTDAT);
			break;

		case RPROTDIS:
			stp->sd_read_opt = ((stp->sd_read_opt & ~RD_PROTDAT) |
			    RD_PROTDIS);
			break;
		}
		mutex_exit(&stp->sd_lock);
		return (0);

	case I_GRDOPT:
		/*
		 * Get read option and return the value
		 * to spot pointed to by arg
		 */
	{
		int rdopt;

		rdopt = ((stp->sd_read_opt & RD_MSGDIS) ? RMSGD :
		    ((stp->sd_read_opt & RD_MSGNODIS) ? RMSGN : RNORM));
		rdopt |= ((stp->sd_read_opt & RD_PROTDAT) ? RPROTDAT :
		    ((stp->sd_read_opt & RD_PROTDIS) ? RPROTDIS : RPROTNORM));

		return (strcopyout(&rdopt, (void *)arg, sizeof (int),
		    copyflag));
	}

	case I_SERROPT:
		/*
		 * Set error options
		 *
		 * RERRNORM - persistent read errors
		 * RERRNONPERSIST - non-persistent read errors
		 * WERRNORM - persistent write errors
		 * WERRNONPERSIST - non-persistent write errors
		 */
		if (arg & ~(RERRMASK | WERRMASK))
			return (EINVAL);

		mutex_enter(&stp->sd_lock);
		switch (arg & RERRMASK) {
		case RERRNORM:
			stp->sd_flag &= ~STRDERRNONPERSIST;
			break;
		case RERRNONPERSIST:
			stp->sd_flag |= STRDERRNONPERSIST;
			break;
		}
		switch (arg & WERRMASK) {
		case WERRNORM:
			stp->sd_flag &= ~STWRERRNONPERSIST;
			break;
		case WERRNONPERSIST:
			stp->sd_flag |= STWRERRNONPERSIST;
			break;
		}
		mutex_exit(&stp->sd_lock);
		return (0);

	case I_GERROPT:
		/*
		 * Get error option and return the value
		 * to spot pointed to by arg
		 */
	{
		int erropt = 0;

		erropt |= (stp->sd_flag & STRDERRNONPERSIST) ? RERRNONPERSIST :
		    RERRNORM;
		erropt |= (stp->sd_flag & STWRERRNONPERSIST) ? WERRNONPERSIST :
		    WERRNORM;
		return (strcopyout(&erropt, (void *)arg, sizeof (int),
		    copyflag));
	}

	case I_SETSIG:
		/*
		 * Register the calling proc to receive the SIGPOLL
		 * signal based on the events given in arg.  If
		 * arg is zero, remove the proc from register list.
		 */
	{
		strsig_t *ssp, *pssp;
		struct pid *pidp;

		pssp = NULL;
		pidp = curproc->p_pidp;
		/*
		 * Hold sd_lock to prevent traversal of sd_siglist while
		 * it is modified.
		 */
		mutex_enter(&stp->sd_lock);
		for (ssp = stp->sd_siglist; ssp && (ssp->ss_pidp != pidp);
		    pssp = ssp, ssp = ssp->ss_next)
			;

		if (arg) {
			if (arg & ~(S_INPUT|S_HIPRI|S_MSG|S_HANGUP|S_ERROR|
			    S_RDNORM|S_WRNORM|S_RDBAND|S_WRBAND|S_BANDURG)) {
				mutex_exit(&stp->sd_lock);
				return (EINVAL);
			}
			if ((arg & S_BANDURG) && !(arg & S_RDBAND)) {
				mutex_exit(&stp->sd_lock);
				return (EINVAL);
			}

			/*
			 * If proc not already registered, add it
			 * to list.
			 */
			if (!ssp) {
				ssp = kmem_alloc(sizeof (strsig_t), KM_SLEEP);
				ssp->ss_pidp = pidp;
				ssp->ss_pid = pidp->pid_id;
				ssp->ss_next = NULL;
				if (pssp)
					pssp->ss_next = ssp;
				else
					stp->sd_siglist = ssp;
				mutex_enter(&pidlock);
				PID_HOLD(pidp);
				mutex_exit(&pidlock);
			}

			/*
			 * Set events.
			 */
			ssp->ss_events = (int)arg;
		} else {
			/*
			 * Remove proc from register list.
			 */
			if (ssp) {
				mutex_enter(&pidlock);
				PID_RELE(pidp);
				mutex_exit(&pidlock);
				if (pssp)
					pssp->ss_next = ssp->ss_next;
				else
					stp->sd_siglist = ssp->ss_next;
				kmem_free(ssp, sizeof (strsig_t));
			} else {
				mutex_exit(&stp->sd_lock);
				return (EINVAL);
			}
		}

		/*
		 * Recalculate OR of sig events.
		 */
		stp->sd_sigflags = 0;
		for (ssp = stp->sd_siglist; ssp; ssp = ssp->ss_next)
			stp->sd_sigflags |= ssp->ss_events;
		mutex_exit(&stp->sd_lock);
		return (0);
	}

	case I_GETSIG:
		/*
		 * Return (in arg) the current registration of events
		 * for which the calling proc is to be signaled.
		 */
	{
		struct strsig *ssp;
		struct pid  *pidp;

		pidp = curproc->p_pidp;
		mutex_enter(&stp->sd_lock);
		for (ssp = stp->sd_siglist; ssp; ssp = ssp->ss_next)
			if (ssp->ss_pidp == pidp) {
				error = strcopyout(&ssp->ss_events, (void *)arg,
				    sizeof (int), copyflag);
				mutex_exit(&stp->sd_lock);
				return (error);
			}
		mutex_exit(&stp->sd_lock);
		return (EINVAL);
	}

	case I_ESETSIG:
		/*
		 * Register the ss_pid to receive the SIGPOLL
		 * signal based on the events is ss_events arg.  If
		 * ss_events is zero, remove the proc from register list.
		 */
	{
		struct strsig *ssp, *pssp;
		struct proc *proc;
		struct pid  *pidp;
		pid_t pid;
		struct strsigset ss;

		error = strcopyin((void *)arg, &ss, sizeof (ss), copyflag);
		if (error)
			return (error);

		pid = ss.ss_pid;

		if (ss.ss_events != 0) {
			/*
			 * Permissions check by sending signal 0.
			 * Note that when kill fails it does a set_errno
			 * causing the system call to fail.
			 */
			error = kill(pid, 0);
			if (error) {
				return (error);
			}
		}
		mutex_enter(&pidlock);
		if (pid == 0)
			proc = curproc;
		else if (pid < 0)
			proc = pgfind(-pid);
		else
			proc = prfind(pid);
		if (proc == NULL) {
			mutex_exit(&pidlock);
			return (ESRCH);
		}
		if (pid < 0)
			pidp = proc->p_pgidp;
		else
			pidp = proc->p_pidp;
		ASSERT(pidp);
		/*
		 * Get a hold on the pid structure while referencing it.
		 * There is a separate PID_HOLD should it be inserted
		 * in the list below.
		 */
		PID_HOLD(pidp);
		mutex_exit(&pidlock);

		pssp = NULL;
		/*
		 * Hold sd_lock to prevent traversal of sd_siglist while
		 * it is modified.
		 */
		mutex_enter(&stp->sd_lock);
		for (ssp = stp->sd_siglist; ssp && (ssp->ss_pid != pid);
		    pssp = ssp, ssp = ssp->ss_next)
			;

		if (ss.ss_events) {
			if (ss.ss_events &
			    ~(S_INPUT|S_HIPRI|S_MSG|S_HANGUP|S_ERROR|
			    S_RDNORM|S_WRNORM|S_RDBAND|S_WRBAND|S_BANDURG)) {
				mutex_exit(&stp->sd_lock);
				mutex_enter(&pidlock);
				PID_RELE(pidp);
				mutex_exit(&pidlock);
				return (EINVAL);
			}
			if ((ss.ss_events & S_BANDURG) &&
			    !(ss.ss_events & S_RDBAND)) {
				mutex_exit(&stp->sd_lock);
				mutex_enter(&pidlock);
				PID_RELE(pidp);
				mutex_exit(&pidlock);
				return (EINVAL);
			}

			/*
			 * If proc not already registered, add it
			 * to list.
			 */
			if (!ssp) {
				ssp = kmem_alloc(sizeof (strsig_t), KM_SLEEP);
				ssp->ss_pidp = pidp;
				ssp->ss_pid = pid;
				ssp->ss_next = NULL;
				if (pssp)
					pssp->ss_next = ssp;
				else
					stp->sd_siglist = ssp;
				mutex_enter(&pidlock);
				PID_HOLD(pidp);
				mutex_exit(&pidlock);
			}

			/*
			 * Set events.
			 */
			ssp->ss_events = ss.ss_events;
		} else {
			/*
			 * Remove proc from register list.
			 */
			if (ssp) {
				mutex_enter(&pidlock);
				PID_RELE(pidp);
				mutex_exit(&pidlock);
				if (pssp)
					pssp->ss_next = ssp->ss_next;
				else
					stp->sd_siglist = ssp->ss_next;
				kmem_free(ssp, sizeof (strsig_t));
			} else {
				mutex_exit(&stp->sd_lock);
				mutex_enter(&pidlock);
				PID_RELE(pidp);
				mutex_exit(&pidlock);
				return (EINVAL);
			}
		}

		/*
		 * Recalculate OR of sig events.
		 */
		stp->sd_sigflags = 0;
		for (ssp = stp->sd_siglist; ssp; ssp = ssp->ss_next)
			stp->sd_sigflags |= ssp->ss_events;
		mutex_exit(&stp->sd_lock);
		mutex_enter(&pidlock);
		PID_RELE(pidp);
		mutex_exit(&pidlock);
		return (0);
	}

	case I_EGETSIG:
		/*
		 * Return (in arg) the current registration of events
		 * for which the calling proc is to be signaled.
		 */
	{
		struct strsig *ssp;
		struct proc *proc;
		pid_t pid;
		struct pid  *pidp;
		struct strsigset ss;

		error = strcopyin((void *)arg, &ss, sizeof (ss), copyflag);
		if (error)
			return (error);

		pid = ss.ss_pid;
		mutex_enter(&pidlock);
		if (pid == 0)
			proc = curproc;
		else if (pid < 0)
			proc = pgfind(-pid);
		else
			proc = prfind(pid);
		if (proc == NULL) {
			mutex_exit(&pidlock);
			return (ESRCH);
		}
		if (pid < 0)
			pidp = proc->p_pgidp;
		else
			pidp = proc->p_pidp;

		/* Prevent the pidp from being reassigned */
		PID_HOLD(pidp);
		mutex_exit(&pidlock);

		mutex_enter(&stp->sd_lock);
		for (ssp = stp->sd_siglist; ssp; ssp = ssp->ss_next)
			if (ssp->ss_pid == pid) {
				ss.ss_pid = ssp->ss_pid;
				ss.ss_events = ssp->ss_events;
				error = strcopyout(&ss, (void *)arg,
				    sizeof (struct strsigset), copyflag);
				mutex_exit(&stp->sd_lock);
				mutex_enter(&pidlock);
				PID_RELE(pidp);
				mutex_exit(&pidlock);
				return (error);
			}
		mutex_exit(&stp->sd_lock);
		mutex_enter(&pidlock);
		PID_RELE(pidp);
		mutex_exit(&pidlock);
		return (EINVAL);
	}

	case I_PEEK:
	{
		STRUCT_DECL(strpeek, strpeek);
		size_t n;
		mblk_t *fmp, *tmp_mp = NULL;

		STRUCT_INIT(strpeek, flag);

		error = strcopyin((void *)arg, STRUCT_BUF(strpeek),
		    STRUCT_SIZE(strpeek), copyflag);
		if (error)
			return (error);

		mutex_enter(QLOCK(rdq));
		/*
		 * Skip the invalid messages
		 */
		for (mp = rdq->q_first; mp != NULL; mp = mp->b_next)
			if (mp->b_datap->db_type != M_SIG)
				break;

		/*
		 * If user has requested to peek at a high priority message
		 * and first message is not, return 0
		 */
		if (mp != NULL) {
			if ((STRUCT_FGET(strpeek, flags) & RS_HIPRI) &&
			    queclass(mp) == QNORM) {
				*rvalp = 0;
				mutex_exit(QLOCK(rdq));
				return (0);
			}
		} else if (stp->sd_struiordq == NULL ||
		    (STRUCT_FGET(strpeek, flags) & RS_HIPRI)) {
			/*
			 * No mblks to look at at the streamhead and
			 * 1). This isn't a synch stream or
			 * 2). This is a synch stream but caller wants high
			 *	priority messages which is not supported by
			 *	the synch stream. (it only supports QNORM)
			 */
			*rvalp = 0;
			mutex_exit(QLOCK(rdq));
			return (0);
		}

		fmp = mp;

		if (mp && mp->b_datap->db_type == M_PASSFP) {
			mutex_exit(QLOCK(rdq));
			return (EBADMSG);
		}

		ASSERT(mp == NULL || mp->b_datap->db_type == M_PCPROTO ||
		    mp->b_datap->db_type == M_PROTO ||
		    mp->b_datap->db_type == M_DATA);

		if (mp && mp->b_datap->db_type == M_PCPROTO) {
			STRUCT_FSET(strpeek, flags, RS_HIPRI);
		} else {
			STRUCT_FSET(strpeek, flags, 0);
		}


		if (mp && ((tmp_mp = dupmsg(mp)) == NULL)) {
			mutex_exit(QLOCK(rdq));
			return (ENOSR);
		}
		mutex_exit(QLOCK(rdq));

		/*
		 * set mp = tmp_mp, so that I_PEEK processing can continue.
		 * tmp_mp is used to free the dup'd message.
		 */
		mp = tmp_mp;

		uio.uio_fmode = 0;
		uio.uio_extflg = UIO_COPY_CACHED;
		uio.uio_segflg = (copyflag == U_TO_K) ? UIO_USERSPACE :
		    UIO_SYSSPACE;
		uio.uio_limit = 0;
		/*
		 * First process PROTO blocks, if any.
		 * If user doesn't want to get ctl info by setting maxlen <= 0,
		 * then set len to -1/0 and skip control blocks part.
		 */
		if (STRUCT_FGET(strpeek, ctlbuf.maxlen) < 0)
			STRUCT_FSET(strpeek, ctlbuf.len, -1);
		else if (STRUCT_FGET(strpeek, ctlbuf.maxlen) == 0)
			STRUCT_FSET(strpeek, ctlbuf.len, 0);
		else {
			int	ctl_part = 0;

			iov.iov_base = STRUCT_FGETP(strpeek, ctlbuf.buf);
			iov.iov_len = STRUCT_FGET(strpeek, ctlbuf.maxlen);
			uio.uio_iov = &iov;
			uio.uio_resid = iov.iov_len;
			uio.uio_loffset = 0;
			uio.uio_iovcnt = 1;
			while (mp && mp->b_datap->db_type != M_DATA &&
			    uio.uio_resid >= 0) {
				ASSERT(STRUCT_FGET(strpeek, flags) == 0 ?
				    mp->b_datap->db_type == M_PROTO :
				    mp->b_datap->db_type == M_PCPROTO);

				if ((n = MIN(uio.uio_resid,
				    mp->b_wptr - mp->b_rptr)) != 0 &&
				    (error = uiomove((char *)mp->b_rptr, n,
				    UIO_READ, &uio)) != 0) {
					freemsg(tmp_mp);
					return (error);
				}
				ctl_part = 1;
				mp = mp->b_cont;
			}
			/* No ctl message */
			if (ctl_part == 0)
				STRUCT_FSET(strpeek, ctlbuf.len, -1);
			else
				STRUCT_FSET(strpeek, ctlbuf.len,
				    STRUCT_FGET(strpeek, ctlbuf.maxlen) -
				    uio.uio_resid);
		}

		/*
		 * Now process DATA blocks, if any.
		 * If user doesn't want to get data info by setting maxlen <= 0,
		 * then set len to -1/0 and skip data blocks part.
		 */
		if (STRUCT_FGET(strpeek, databuf.maxlen) < 0)
			STRUCT_FSET(strpeek, databuf.len, -1);
		else if (STRUCT_FGET(strpeek, databuf.maxlen) == 0)
			STRUCT_FSET(strpeek, databuf.len, 0);
		else {
			int	data_part = 0;

			iov.iov_base = STRUCT_FGETP(strpeek, databuf.buf);
			iov.iov_len = STRUCT_FGET(strpeek, databuf.maxlen);
			uio.uio_iov = &iov;
			uio.uio_resid = iov.iov_len;
			uio.uio_loffset = 0;
			uio.uio_iovcnt = 1;
			while (mp && uio.uio_resid) {
				if (mp->b_datap->db_type == M_DATA) {
					if ((n = MIN(uio.uio_resid,
					    mp->b_wptr - mp->b_rptr)) != 0 &&
					    (error = uiomove((char *)mp->b_rptr,
					    n, UIO_READ, &uio)) != 0) {
						freemsg(tmp_mp);
						return (error);
					}
					data_part = 1;
				}
				ASSERT(data_part == 0 ||
				    mp->b_datap->db_type == M_DATA);
				mp = mp->b_cont;
			}
			/* No data message */
			if (data_part == 0)
				STRUCT_FSET(strpeek, databuf.len, -1);
			else
				STRUCT_FSET(strpeek, databuf.len,
				    STRUCT_FGET(strpeek, databuf.maxlen) -
				    uio.uio_resid);
		}
		freemsg(tmp_mp);

		/*
		 * It is a synch stream and user wants to get
		 * data (maxlen > 0).
		 * uio setup is done by the codes that process DATA
		 * blocks above.
		 */
		if ((fmp == NULL) && STRUCT_FGET(strpeek, databuf.maxlen) > 0) {
			infod_t infod;

			infod.d_cmd = INFOD_COPYOUT;
			infod.d_res = 0;
			infod.d_uiop = &uio;
			error = infonext(rdq, &infod);
			if (error == EINVAL || error == EBUSY)
				error = 0;
			if (error)
				return (error);
			STRUCT_FSET(strpeek, databuf.len, STRUCT_FGET(strpeek,
			    databuf.maxlen) - uio.uio_resid);
			if (STRUCT_FGET(strpeek, databuf.len) == 0) {
				/*
				 * No data found by the infonext().
				 */
				STRUCT_FSET(strpeek, databuf.len, -1);
			}
		}
		error = strcopyout(STRUCT_BUF(strpeek), (void *)arg,
		    STRUCT_SIZE(strpeek), copyflag);
		if (error) {
			return (error);
		}
		/*
		 * If there is no message retrieved, set return code to 0
		 * otherwise, set it to 1.
		 */
		if (STRUCT_FGET(strpeek, ctlbuf.len) == -1 &&
		    STRUCT_FGET(strpeek, databuf.len) == -1)
			*rvalp = 0;
		else
			*rvalp = 1;
		return (0);
	}

	case I_FDINSERT:
	{
		STRUCT_DECL(strfdinsert, strfdinsert);
		struct file *resftp;
		struct stdata *resstp;
		t_uscalar_t	ival;
		ssize_t msgsize;
		struct strbuf mctl;

		STRUCT_INIT(strfdinsert, flag);
		if (stp->sd_flag & STRHUP)
			return (ENXIO);
		/*
		 * STRDERR, STWRERR and STPLEX tested above.
		 */
		error = strcopyin((void *)arg, STRUCT_BUF(strfdinsert),
		    STRUCT_SIZE(strfdinsert), copyflag);
		if (error)
			return (error);

		if (STRUCT_FGET(strfdinsert, offset) < 0 ||
		    (STRUCT_FGET(strfdinsert, offset) %
		    sizeof (t_uscalar_t)) != 0)
			return (EINVAL);
		if ((resftp = getf(STRUCT_FGET(strfdinsert, fildes))) != NULL) {
			if ((resstp = resftp->f_vnode->v_stream) == NULL) {
				releasef(STRUCT_FGET(strfdinsert, fildes));
				return (EINVAL);
			}
		} else
			return (EINVAL);

		mutex_enter(&resstp->sd_lock);
		if (resstp->sd_flag & (STRDERR|STWRERR|STRHUP|STPLEX)) {
			error = strgeterr(resstp,
			    STRDERR|STWRERR|STRHUP|STPLEX, 0);
			if (error != 0) {
				mutex_exit(&resstp->sd_lock);
				releasef(STRUCT_FGET(strfdinsert, fildes));
				return (error);
			}
		}
		mutex_exit(&resstp->sd_lock);

#ifdef	_ILP32
		{
			queue_t	*q;
			queue_t	*mate = NULL;

			/* get read queue of stream terminus */
			claimstr(resstp->sd_wrq);
			for (q = resstp->sd_wrq->q_next; q->q_next != NULL;
			    q = q->q_next)
				if (!STRMATED(resstp) && STREAM(q) != resstp &&
				    mate == NULL) {
					ASSERT(q->q_qinfo->qi_srvp);
					ASSERT(_OTHERQ(q)->q_qinfo->qi_srvp);
					claimstr(q);
					mate = q;
				}
			q = _RD(q);
			if (mate)
				releasestr(mate);
			releasestr(resstp->sd_wrq);
			ival = (t_uscalar_t)q;
		}
#else
		ival = (t_uscalar_t)getminor(resftp->f_vnode->v_rdev);
#endif	/* _ILP32 */

		if (STRUCT_FGET(strfdinsert, ctlbuf.len) <
		    STRUCT_FGET(strfdinsert, offset) + sizeof (t_uscalar_t)) {
			releasef(STRUCT_FGET(strfdinsert, fildes));
			return (EINVAL);
		}

		/*
		 * Check for legal flag value.
		 */
		if (STRUCT_FGET(strfdinsert, flags) & ~RS_HIPRI) {
			releasef(STRUCT_FGET(strfdinsert, fildes));
			return (EINVAL);
		}

		/* get these values from those cached in the stream head */
		mutex_enter(QLOCK(stp->sd_wrq));
		rmin = stp->sd_qn_minpsz;
		rmax = stp->sd_qn_maxpsz;
		mutex_exit(QLOCK(stp->sd_wrq));

		/*
		 * Make sure ctl and data sizes together fall within
		 * the limits of the max and min receive packet sizes
		 * and do not exceed system limit.  A negative data
		 * length means that no data part is to be sent.
		 */
		ASSERT((rmax >= 0) || (rmax == INFPSZ));
		if (rmax == 0) {
			releasef(STRUCT_FGET(strfdinsert, fildes));
			return (ERANGE);
		}
		if ((msgsize = STRUCT_FGET(strfdinsert, databuf.len)) < 0)
			msgsize = 0;
		if ((msgsize < rmin) ||
		    ((msgsize > rmax) && (rmax != INFPSZ)) ||
		    (STRUCT_FGET(strfdinsert, ctlbuf.len) > strctlsz)) {
			releasef(STRUCT_FGET(strfdinsert, fildes));
			return (ERANGE);
		}

		mutex_enter(&stp->sd_lock);
		while (!(STRUCT_FGET(strfdinsert, flags) & RS_HIPRI) &&
		    !canputnext(stp->sd_wrq)) {
			if ((error = strwaitq(stp, WRITEWAIT, (ssize_t)0,
			    flag, -1, &done)) != 0 || done) {
				mutex_exit(&stp->sd_lock);
				releasef(STRUCT_FGET(strfdinsert, fildes));
				return (error);
			}
			if ((error = i_straccess(stp, access)) != 0) {
				mutex_exit(&stp->sd_lock);
				releasef(
				    STRUCT_FGET(strfdinsert, fildes));
				return (error);
			}
		}
		mutex_exit(&stp->sd_lock);

		/*
		 * Copy strfdinsert.ctlbuf into native form of
		 * ctlbuf to pass down into strmakemsg().
		 */
		mctl.maxlen = STRUCT_FGET(strfdinsert, ctlbuf.maxlen);
		mctl.len = STRUCT_FGET(strfdinsert, ctlbuf.len);
		mctl.buf = STRUCT_FGETP(strfdinsert, ctlbuf.buf);

		iov.iov_base = STRUCT_FGETP(strfdinsert, databuf.buf);
		iov.iov_len = STRUCT_FGET(strfdinsert, databuf.len);
		uio.uio_iov = &iov;
		uio.uio_iovcnt = 1;
		uio.uio_loffset = 0;
		uio.uio_segflg = (copyflag == U_TO_K) ? UIO_USERSPACE :
		    UIO_SYSSPACE;
		uio.uio_fmode = 0;
		uio.uio_extflg = UIO_COPY_CACHED;
		uio.uio_resid = iov.iov_len;
		if ((error = strmakemsg(&mctl,
		    &msgsize, &uio, stp,
		    STRUCT_FGET(strfdinsert, flags), &mp)) != 0 || !mp) {
			STRUCT_FSET(strfdinsert, databuf.len, msgsize);
			releasef(STRUCT_FGET(strfdinsert, fildes));
			return (error);
		}

		STRUCT_FSET(strfdinsert, databuf.len, msgsize);

		/*
		 * Place the possibly reencoded queue pointer 'offset' bytes
		 * from the start of the control portion of the message.
		 */
		*((t_uscalar_t *)(mp->b_rptr +
		    STRUCT_FGET(strfdinsert, offset))) = ival;

		/*
		 * Put message downstream.
		 */
		stream_willservice(stp);
		putnext(stp->sd_wrq, mp);
		stream_runservice(stp);
		releasef(STRUCT_FGET(strfdinsert, fildes));
		return (error);
	}

	case I_SENDFD:
	{
		struct file *fp;

		if ((fp = getf((int)arg)) == NULL)
			return (EBADF);
		error = do_sendfp(stp, fp, crp);
		if (auditing) {
			audit_fdsend((int)arg, fp, error);
		}
		releasef((int)arg);
		return (error);
	}

	case I_RECVFD:
	case I_E_RECVFD:
	{
		struct k_strrecvfd *srf;
		int i, fd;

		mutex_enter(&stp->sd_lock);
		while (!(mp = getq(rdq))) {
			if (stp->sd_flag & (STRHUP|STREOF)) {
				mutex_exit(&stp->sd_lock);
				return (ENXIO);
			}
			if ((error = strwaitq(stp, GETWAIT, (ssize_t)0,
			    flag, -1, &done)) != 0 || done) {
				mutex_exit(&stp->sd_lock);
				return (error);
			}
			if ((error = i_straccess(stp, access)) != 0) {
				mutex_exit(&stp->sd_lock);
				return (error);
			}
		}
		if (mp->b_datap->db_type != M_PASSFP) {
			putback(stp, rdq, mp, mp->b_band);
			mutex_exit(&stp->sd_lock);
			return (EBADMSG);
		}
		mutex_exit(&stp->sd_lock);

		srf = (struct k_strrecvfd *)mp->b_rptr;
		if ((fd = ufalloc(0)) == -1) {
			mutex_enter(&stp->sd_lock);
			putback(stp, rdq, mp, mp->b_band);
			mutex_exit(&stp->sd_lock);
			return (EMFILE);
		}
		if (cmd == I_RECVFD) {
			struct o_strrecvfd	ostrfd;

			/* check to see if uid/gid values are too large. */

			if (srf->uid > (o_uid_t)USHRT_MAX ||
			    srf->gid > (o_gid_t)USHRT_MAX) {
				mutex_enter(&stp->sd_lock);
				putback(stp, rdq, mp, mp->b_band);
				mutex_exit(&stp->sd_lock);
				setf(fd, NULL);	/* release fd entry */
				return (EOVERFLOW);
			}

			ostrfd.fd = fd;
			ostrfd.uid = (o_uid_t)srf->uid;
			ostrfd.gid = (o_gid_t)srf->gid;

			/* Null the filler bits */
			for (i = 0; i < 8; i++)
				ostrfd.fill[i] = 0;

			error = strcopyout(&ostrfd, (void *)arg,
			    sizeof (struct o_strrecvfd), copyflag);
		} else {		/* I_E_RECVFD */
			struct strrecvfd	strfd;

			strfd.fd = fd;
			strfd.uid = srf->uid;
			strfd.gid = srf->gid;

			/* null the filler bits */
			for (i = 0; i < 8; i++)
				strfd.fill[i] = 0;

			error = strcopyout(&strfd, (void *)arg,
			    sizeof (struct strrecvfd), copyflag);
		}

		if (error) {
			setf(fd, NULL);	/* release fd entry */
			mutex_enter(&stp->sd_lock);
			putback(stp, rdq, mp, mp->b_band);
			mutex_exit(&stp->sd_lock);
			return (error);
		}
		if (auditing) {
			audit_fdrecv(fd, srf->fp);
		}

		/*
		 * Always increment f_count since the freemsg() below will
		 * always call free_passfp() which performs a closef().
		 */
		mutex_enter(&srf->fp->f_tlock);
		srf->fp->f_count++;
		mutex_exit(&srf->fp->f_tlock);
		setf(fd, srf->fp);
		freemsg(mp);
		return (0);
	}

	case I_SWROPT:
		/*
		 * Set/clear the write options. arg is a bit
		 * mask with any of the following bits set...
		 * 	SNDZERO - send zero length message
		 *	SNDPIPE - send sigpipe to process if
		 *		sd_werror is set and process is
		 *		doing a write or putmsg.
		 * The new stream head write options should reflect
		 * what is in arg.
		 */
		if (arg & ~(SNDZERO|SNDPIPE))
			return (EINVAL);

		mutex_enter(&stp->sd_lock);
		stp->sd_wput_opt &= ~(SW_SIGPIPE|SW_SNDZERO);
		if (arg & SNDZERO)
			stp->sd_wput_opt |= SW_SNDZERO;
		if (arg & SNDPIPE)
			stp->sd_wput_opt |= SW_SIGPIPE;
		mutex_exit(&stp->sd_lock);
		return (0);

	case I_GWROPT:
	{
		int wropt = 0;

		if (stp->sd_wput_opt & SW_SNDZERO)
			wropt |= SNDZERO;
		if (stp->sd_wput_opt & SW_SIGPIPE)
			wropt |= SNDPIPE;
		return (strcopyout(&wropt, (void *)arg, sizeof (wropt),
		    copyflag));
	}

	case I_LIST:
		/*
		 * Returns all the modules found on this stream,
		 * upto the driver. If argument is NULL, return the
		 * number of modules (including driver). If argument
		 * is not NULL, copy the names into the structure
		 * provided.
		 */

	{
		queue_t *q;
		char *qname;
		int i, nmods;
		struct str_mlist *mlist;
		STRUCT_DECL(str_list, strlist);

		if (arg == NULL) { /* Return number of modules plus driver */
			if (stp->sd_vnode->v_type == VFIFO)
				*rvalp = stp->sd_pushcnt;
			else
				*rvalp = stp->sd_pushcnt + 1;
			return (0);
		}

		STRUCT_INIT(strlist, flag);

		error = strcopyin((void *)arg, STRUCT_BUF(strlist),
		    STRUCT_SIZE(strlist), copyflag);
		if (error != 0)
			return (error);

		mlist = STRUCT_FGETP(strlist, sl_modlist);
		nmods = STRUCT_FGET(strlist, sl_nmods);
		if (nmods <= 0)
			return (EINVAL);

		claimstr(stp->sd_wrq);
		q = stp->sd_wrq;
		for (i = 0; i < nmods && _SAMESTR(q); i++, q = q->q_next) {
			qname = Q2NAME(q->q_next);
			error = strcopyout(qname, &mlist[i], strlen(qname) + 1,
			    copyflag);
			if (error != 0) {
				releasestr(stp->sd_wrq);
				return (error);
			}
		}
		releasestr(stp->sd_wrq);
		return (strcopyout(&i, (void *)arg, sizeof (int), copyflag));
	}

	case I_CKBAND:
	{
		queue_t *q;
		qband_t *qbp;

		if ((arg < 0) || (arg >= NBAND))
			return (EINVAL);
		q = _RD(stp->sd_wrq);
		mutex_enter(QLOCK(q));
		if (arg > (int)q->q_nband) {
			*rvalp = 0;
		} else {
			if (arg == 0) {
				if (q->q_first)
					*rvalp = 1;
				else
					*rvalp = 0;
			} else {
				qbp = q->q_bandp;
				while (--arg > 0)
					qbp = qbp->qb_next;
				if (qbp->qb_first)
					*rvalp = 1;
				else
					*rvalp = 0;
			}
		}
		mutex_exit(QLOCK(q));
		return (0);
	}

	case I_GETBAND:
	{
		int intpri;
		queue_t *q;

		q = _RD(stp->sd_wrq);
		mutex_enter(QLOCK(q));
		mp = q->q_first;
		if (!mp) {
			mutex_exit(QLOCK(q));
			return (ENODATA);
		}
		intpri = (int)mp->b_band;
		error = strcopyout(&intpri, (void *)arg, sizeof (int),
		    copyflag);
		mutex_exit(QLOCK(q));
		return (error);
	}

	case I_ATMARK:
	{
		queue_t *q;

		if (arg & ~(ANYMARK|LASTMARK))
			return (EINVAL);
		q = _RD(stp->sd_wrq);
		mutex_enter(&stp->sd_lock);
		if ((stp->sd_flag & STRATMARK) && (arg == ANYMARK)) {
			*rvalp = 1;
		} else {
			mutex_enter(QLOCK(q));
			mp = q->q_first;

			if (mp == NULL)
				*rvalp = 0;
			else if ((arg == ANYMARK) && (mp->b_flag & MSGMARK))
				*rvalp = 1;
			else if ((arg == LASTMARK) && (mp == stp->sd_mark))
				*rvalp = 1;
			else
				*rvalp = 0;
			mutex_exit(QLOCK(q));
		}
		mutex_exit(&stp->sd_lock);
		return (0);
	}

	case I_CANPUT:
	{
		char band;

		if ((arg < 0) || (arg >= NBAND))
			return (EINVAL);
		band = (char)arg;
		*rvalp = bcanputnext(stp->sd_wrq, band);
		return (0);
	}

	case I_SETCLTIME:
	{
		int closetime;

		error = strcopyin((void *)arg, &closetime, sizeof (int),
		    copyflag);
		if (error)
			return (error);
		if (closetime < 0)
			return (EINVAL);

		stp->sd_closetime = closetime;
		return (0);
	}

	case I_GETCLTIME:
	{
		int closetime;

		closetime = stp->sd_closetime;
		return (strcopyout(&closetime, (void *)arg, sizeof (int),
		    copyflag));
	}

	case TIOCGSID:
	{
		pid_t sid;

		mutex_enter(&stp->sd_lock);
		if (stp->sd_sidp == NULL) {
			mutex_exit(&stp->sd_lock);
			return (ENOTTY);
		}
		sid = stp->sd_sidp->pid_id;
		mutex_exit(&stp->sd_lock);
		return (strcopyout(&sid, (void *)arg, sizeof (pid_t),
		    copyflag));
	}

	case TIOCSPGRP:
	{
		pid_t pgrp;
		proc_t *q;
		pid_t	sid, fg_pgid, bg_pgid;

		if (error = strcopyin((void *)arg, &pgrp, sizeof (pid_t),
		    copyflag))
			return (error);
		mutex_enter(&stp->sd_lock);
		mutex_enter(&pidlock);
		if (stp->sd_sidp != ttoproc(curthread)->p_sessp->s_sidp) {
			mutex_exit(&pidlock);
			mutex_exit(&stp->sd_lock);
			return (ENOTTY);
		}
		if (pgrp == stp->sd_pgidp->pid_id) {
			mutex_exit(&pidlock);
			mutex_exit(&stp->sd_lock);
			return (0);
		}
		if (pgrp <= 0 || pgrp >= maxpid) {
			mutex_exit(&pidlock);
			mutex_exit(&stp->sd_lock);
			return (EINVAL);
		}
		if ((q = pgfind(pgrp)) == NULL ||
		    q->p_sessp != ttoproc(curthread)->p_sessp) {
			mutex_exit(&pidlock);
			mutex_exit(&stp->sd_lock);
			return (EPERM);
		}
		sid = stp->sd_sidp->pid_id;
		fg_pgid = q->p_pgrp;
		bg_pgid = stp->sd_pgidp->pid_id;
		CL_SET_PROCESS_GROUP(curthread, sid, bg_pgid, fg_pgid);
		PID_RELE(stp->sd_pgidp);
		ctty_clear_sighuped();
		stp->sd_pgidp = q->p_pgidp;
		PID_HOLD(stp->sd_pgidp);
		mutex_exit(&pidlock);
		mutex_exit(&stp->sd_lock);
		return (0);
	}

	case TIOCGPGRP:
	{
		pid_t pgrp;

		mutex_enter(&stp->sd_lock);
		if (stp->sd_sidp == NULL) {
			mutex_exit(&stp->sd_lock);
			return (ENOTTY);
		}
		pgrp = stp->sd_pgidp->pid_id;
		mutex_exit(&stp->sd_lock);
		return (strcopyout(&pgrp, (void *)arg, sizeof (pid_t),
		    copyflag));
	}

	case TIOCSCTTY:
	{
		return (strctty(stp));
	}

	case TIOCNOTTY:
	{
		/* freectty() always assumes curproc. */
		if (freectty(B_FALSE) != 0)
			return (0);
		return (ENOTTY);
	}

	case FIONBIO:
	case FIOASYNC:
		return (0);	/* handled by the upper layer */
	}
}

/*
 * Custom free routine used for M_PASSFP messages.
 */
static void
free_passfp(struct k_strrecvfd *srf)
{
	(void) closef(srf->fp);
	kmem_free(srf, sizeof (struct k_strrecvfd) + sizeof (frtn_t));
}

/* ARGSUSED */
int
do_sendfp(struct stdata *stp, struct file *fp, struct cred *cr)
{
	queue_t *qp, *nextqp;
	struct k_strrecvfd *srf;
	mblk_t *mp;
	frtn_t *frtnp;
	size_t bufsize;
	queue_t	*mate = NULL;
	syncq_t	*sq = NULL;
	int retval = 0;

	if (stp->sd_flag & STRHUP)
		return (ENXIO);

	claimstr(stp->sd_wrq);

	/* Fastpath, we have a pipe, and we are already mated, use it. */
	if (STRMATED(stp)) {
		qp = _RD(stp->sd_mate->sd_wrq);
		claimstr(qp);
		mate = qp;
	} else { /* Not already mated. */

		/*
		 * Walk the stream to the end of this one.
		 * assumes that the claimstr() will prevent
		 * plumbing between the stream head and the
		 * driver from changing
		 */
		qp = stp->sd_wrq;

		/*
		 * Loop until we reach the end of this stream.
		 * On completion, qp points to the write queue
		 * at the end of the stream, or the read queue
		 * at the stream head if this is a fifo.
		 */
		while (((qp = qp->q_next) != NULL) && _SAMESTR(qp))
			;

		/*
		 * Just in case we get a q_next which is NULL, but
		 * not at the end of the stream.  This is actually
		 * broken, so we set an assert to catch it in
		 * debug, and set an error and return if not debug.
		 */
		ASSERT(qp);
		if (qp == NULL) {
			releasestr(stp->sd_wrq);
			return (EINVAL);
		}

		/*
		 * Enter the syncq for the driver, so (hopefully)
		 * the queue values will not change on us.
		 * XXXX - This will only prevent the race IFF only
		 *   the write side modifies the q_next member, and
		 *   the put procedure is protected by at least
		 *   MT_PERQ.
		 */
		if ((sq = qp->q_syncq) != NULL)
			entersq(sq, SQ_PUT);

		/* Now get the q_next value from this qp. */
		nextqp = qp->q_next;

		/*
		 * If nextqp exists and the other stream is different
		 * from this one claim the stream, set the mate, and
		 * get the read queue at the stream head of the other
		 * stream.  Assumes that nextqp was at least valid when
		 * we got it.  Hopefully the entersq of the driver
		 * will prevent it from changing on us.
		 */
		if ((nextqp != NULL) && (STREAM(nextqp) != stp)) {
			ASSERT(qp->q_qinfo->qi_srvp);
			ASSERT(_OTHERQ(qp)->q_qinfo->qi_srvp);
			ASSERT(_OTHERQ(qp->q_next)->q_qinfo->qi_srvp);
			claimstr(nextqp);

			/* Make sure we still have a q_next */
			if (nextqp != qp->q_next) {
				releasestr(stp->sd_wrq);
				releasestr(nextqp);
				return (EINVAL);
			}

			qp = _RD(STREAM(nextqp)->sd_wrq);
			mate = qp;
		}
		/* If we entered the synq above, leave it. */
		if (sq != NULL)
			leavesq(sq, SQ_PUT);
	} /*  STRMATED(STP)  */

	/* XXX prevents substitution of the ops vector */
	if (qp->q_qinfo != &strdata && qp->q_qinfo != &fifo_strdata) {
		retval = EINVAL;
		goto out;
	}

	if (qp->q_flag & QFULL) {
		retval = EAGAIN;
		goto out;
	}

	/*
	 * Since M_PASSFP messages include a file descriptor, we use
	 * esballoc() and specify a custom free routine (free_passfp()) that
	 * will close the descriptor as part of freeing the message.  For
	 * convenience, we stash the frtn_t right after the data block.
	 */
	bufsize = sizeof (struct k_strrecvfd) + sizeof (frtn_t);
	srf = kmem_alloc(bufsize, KM_NOSLEEP);
	if (srf == NULL) {
		retval = EAGAIN;
		goto out;
	}

	frtnp = (frtn_t *)(srf + 1);
	frtnp->free_arg = (caddr_t)srf;
	frtnp->free_func = free_passfp;

	mp = esballoc((uchar_t *)srf, bufsize, BPRI_MED, frtnp);
	if (mp == NULL) {
		kmem_free(srf, bufsize);
		retval = EAGAIN;
		goto out;
	}
	mp->b_wptr += sizeof (struct k_strrecvfd);
	mp->b_datap->db_type = M_PASSFP;

	srf->fp = fp;
	srf->uid = crgetuid(curthread->t_cred);
	srf->gid = crgetgid(curthread->t_cred);
	mutex_enter(&fp->f_tlock);
	fp->f_count++;
	mutex_exit(&fp->f_tlock);

	put(qp, mp);
out:
	releasestr(stp->sd_wrq);
	if (mate)
		releasestr(mate);
	return (retval);
}

/*
 * Send an ioctl message downstream and wait for acknowledgement.
 * flags may be set to either U_TO_K or K_TO_K and a combination
 * of STR_NOERROR or STR_NOSIG
 * STR_NOSIG: Signals are essentially ignored or held and have
 *	no effect for the duration of the call.
 * STR_NOERROR: Ignores stream head read, write and hup errors.
 *	Additionally, if an existing ioctl times out, it is assumed
 *	lost and and this ioctl will continue as if the previous ioctl had
 *	finished.  ETIME may be returned if this ioctl times out (i.e.
 *	ic_timout is not INFTIM).  Non-stream head errors may be returned if
 *	the ioc_error indicates that the driver/module had problems,
 *	an EFAULT was found when accessing user data, a lack of
 * 	resources, etc.
 */
int
strdoioctl(
	struct stdata *stp,
	struct strioctl *strioc,
	int fflags,		/* file flags with model info */
	int flag,
	cred_t *crp,
	int *rvalp)
{
	mblk_t *bp;
	struct iocblk *iocbp;
	struct copyreq *reqp;
	struct copyresp *resp;
	int id;
	int transparent = 0;
	int error = 0;
	int len = 0;
	caddr_t taddr;
	int copyflag = (flag & (U_TO_K | K_TO_K));
	int sigflag = (flag & STR_NOSIG);
	int errs;
	uint_t waitflags;
	boolean_t set_iocwaitne = B_FALSE;

	ASSERT(copyflag == U_TO_K || copyflag == K_TO_K);
	ASSERT((fflags & FMODELS) != 0);

	TRACE_2(TR_FAC_STREAMS_FR,
	    TR_STRDOIOCTL,
	    "strdoioctl:stp %p strioc %p", stp, strioc);
	if (strioc->ic_len == TRANSPARENT) {	/* send arg in M_DATA block */
		transparent = 1;
		strioc->ic_len = sizeof (intptr_t);
	}

	if (strioc->ic_len < 0 || (strmsgsz > 0 && strioc->ic_len > strmsgsz))
		return (EINVAL);

	if ((bp = allocb_cred_wait(sizeof (union ioctypes), sigflag, &error,
	    crp, curproc->p_pid)) == NULL)
			return (error);

	bzero(bp->b_wptr, sizeof (union ioctypes));

	iocbp = (struct iocblk *)bp->b_wptr;
	iocbp->ioc_count = strioc->ic_len;
	iocbp->ioc_cmd = strioc->ic_cmd;
	iocbp->ioc_flag = (fflags & FMODELS);

	crhold(crp);
	iocbp->ioc_cr = crp;
	DB_TYPE(bp) = M_IOCTL;
	bp->b_wptr += sizeof (struct iocblk);

	if (flag & STR_NOERROR)
		errs = STPLEX;
	else
		errs = STRHUP|STRDERR|STWRERR|STPLEX;

	/*
	 * If there is data to copy into ioctl block, do so.
	 */
	if (iocbp->ioc_count > 0) {
		if (transparent)
			/*
			 * Note: STR_NOERROR does not have an effect
			 * in putiocd()
			 */
			id = K_TO_K | sigflag;
		else
			id = flag;
		if ((error = putiocd(bp, strioc->ic_dp, id, crp)) != 0) {
			freemsg(bp);
			crfree(crp);
			return (error);
		}

		/*
		 * We could have slept copying in user pages.
		 * Recheck the stream head state (the other end
		 * of a pipe could have gone away).
		 */
		if (stp->sd_flag & errs) {
			mutex_enter(&stp->sd_lock);
			error = strgeterr(stp, errs, 0);
			mutex_exit(&stp->sd_lock);
			if (error != 0) {
				freemsg(bp);
				crfree(crp);
				return (error);
			}
		}
	}
	if (transparent)
		iocbp->ioc_count = TRANSPARENT;

	/*
	 * Block for up to STRTIMOUT milliseconds if there is an outstanding
	 * ioctl for this stream already running.  All processes
	 * sleeping here will be awakened as a result of an ACK
	 * or NAK being received for the outstanding ioctl, or
	 * as a result of the timer expiring on the outstanding
	 * ioctl (a failure), or as a result of any waiting
	 * process's timer expiring (also a failure).
	 */

	error = 0;
	mutex_enter(&stp->sd_lock);
	while ((stp->sd_flag & IOCWAIT) ||
	    (!set_iocwaitne && (stp->sd_flag & IOCWAITNE))) {
		clock_t cv_rval;

		TRACE_0(TR_FAC_STREAMS_FR,
		    TR_STRDOIOCTL_WAIT,
		    "strdoioctl sleeps - IOCWAIT");
		cv_rval = str_cv_wait(&stp->sd_iocmonitor, &stp->sd_lock,
		    STRTIMOUT, sigflag);
		if (cv_rval <= 0) {
			if (cv_rval == 0) {
				error = EINTR;
			} else {
				if (flag & STR_NOERROR) {
					/*
					 * Terminating current ioctl in
					 * progress -- assume it got lost and
					 * wake up the other thread so that the
					 * operation completes.
					 */
					if (!(stp->sd_flag & IOCWAITNE)) {
						set_iocwaitne = B_TRUE;
						stp->sd_flag |= IOCWAITNE;
						cv_broadcast(&stp->sd_monitor);
					}
					/*
					 * Otherwise, there's a running
					 * STR_NOERROR -- we have no choice
					 * here but to wait forever (or until
					 * interrupted).
					 */
				} else {
					/*
					 * pending ioctl has caused
					 * us to time out
					 */
					error = ETIME;
				}
			}
		} else if ((stp->sd_flag & errs)) {
			error = strgeterr(stp, errs, 0);
		}
		if (error) {
			mutex_exit(&stp->sd_lock);
			freemsg(bp);
			crfree(crp);
			return (error);
		}
	}

	/*
	 * Have control of ioctl mechanism.
	 * Send down ioctl packet and wait for response.
	 */
	if (stp->sd_iocblk != (mblk_t *)-1) {
		freemsg(stp->sd_iocblk);
	}
	stp->sd_iocblk = NULL;

	/*
	 * If this is marked with 'noerror' (internal; mostly
	 * I_{P,}{UN,}LINK), then make sure nobody else is able to get
	 * in here by setting IOCWAITNE.
	 */
	waitflags = IOCWAIT;
	if (flag & STR_NOERROR)
		waitflags |= IOCWAITNE;

	stp->sd_flag |= waitflags;

	/*
	 * Assign sequence number.
	 */
	iocbp->ioc_id = stp->sd_iocid = getiocseqno();

	mutex_exit(&stp->sd_lock);

	TRACE_1(TR_FAC_STREAMS_FR,
	    TR_STRDOIOCTL_PUT, "strdoioctl put: stp %p", stp);
	stream_willservice(stp);
	putnext(stp->sd_wrq, bp);
	stream_runservice(stp);

	/*
	 * Timed wait for acknowledgment.  The wait time is limited by the
	 * timeout value, which must be a positive integer (number of
	 * milliseconds) to wait, or 0 (use default value of STRTIMOUT
	 * milliseconds), or -1 (wait forever).  This will be awakened
	 * either by an ACK/NAK message arriving, the timer expiring, or
	 * the timer expiring on another ioctl waiting for control of the
	 * mechanism.
	 */
waitioc:
	mutex_enter(&stp->sd_lock);


	/*
	 * If the reply has already arrived, don't sleep.  If awakened from
	 * the sleep, fail only if the reply has not arrived by then.
	 * Otherwise, process the reply.
	 */
	while (!stp->sd_iocblk) {
		clock_t cv_rval;

		if (stp->sd_flag & errs) {
			error = strgeterr(stp, errs, 0);
			if (error != 0) {
				stp->sd_flag &= ~waitflags;
				cv_broadcast(&stp->sd_iocmonitor);
				mutex_exit(&stp->sd_lock);
				crfree(crp);
				return (error);
			}
		}

		TRACE_0(TR_FAC_STREAMS_FR,
		    TR_STRDOIOCTL_WAIT2,
		    "strdoioctl sleeps awaiting reply");
		ASSERT(error == 0);

		cv_rval = str_cv_wait(&stp->sd_monitor, &stp->sd_lock,
		    (strioc->ic_timout ?
		    strioc->ic_timout * 1000 : STRTIMOUT), sigflag);

		/*
		 * There are four possible cases here: interrupt, timeout,
		 * wakeup by IOCWAITNE (above), or wakeup by strrput_nondata (a
		 * valid M_IOCTL reply).
		 *
		 * If we've been awakened by a STR_NOERROR ioctl on some other
		 * thread, then sd_iocblk will still be NULL, and IOCWAITNE
		 * will be set.  Pretend as if we just timed out.  Note that
		 * this other thread waited at least STRTIMOUT before trying to
		 * awaken our thread, so this is indistinguishable (even for
		 * INFTIM) from the case where we failed with ETIME waiting on
		 * IOCWAIT in the prior loop.
		 */
		if (cv_rval > 0 && !(flag & STR_NOERROR) &&
		    stp->sd_iocblk == NULL && (stp->sd_flag & IOCWAITNE)) {
			cv_rval = -1;
		}

		/*
		 * note: STR_NOERROR does not protect
		 * us here.. use ic_timout < 0
		 */
		if (cv_rval <= 0) {
			if (cv_rval == 0) {
				error = EINTR;
			} else {
				error =  ETIME;
			}
			/*
			 * A message could have come in after we were scheduled
			 * but before we were actually run.
			 */
			bp = stp->sd_iocblk;
			stp->sd_iocblk = NULL;
			if (bp != NULL) {
				if ((bp->b_datap->db_type == M_COPYIN) ||
				    (bp->b_datap->db_type == M_COPYOUT)) {
					mutex_exit(&stp->sd_lock);
					if (bp->b_cont) {
						freemsg(bp->b_cont);
						bp->b_cont = NULL;
					}
					bp->b_datap->db_type = M_IOCDATA;
					bp->b_wptr = bp->b_rptr +
					    sizeof (struct copyresp);
					resp = (struct copyresp *)bp->b_rptr;
					resp->cp_rval =
					    (caddr_t)1; /* failure */
					stream_willservice(stp);
					putnext(stp->sd_wrq, bp);
					stream_runservice(stp);
					mutex_enter(&stp->sd_lock);
				} else {
					freemsg(bp);
				}
			}
			stp->sd_flag &= ~waitflags;
			cv_broadcast(&stp->sd_iocmonitor);
			mutex_exit(&stp->sd_lock);
			crfree(crp);
			return (error);
		}
	}
	bp = stp->sd_iocblk;
	/*
	 * Note: it is strictly impossible to get here with sd_iocblk set to
	 * -1.  This is because the initial loop above doesn't allow any new
	 * ioctls into the fray until all others have passed this point.
	 */
	ASSERT(bp != NULL && bp != (mblk_t *)-1);
	TRACE_1(TR_FAC_STREAMS_FR,
	    TR_STRDOIOCTL_ACK, "strdoioctl got reply: bp %p", bp);
	if ((bp->b_datap->db_type == M_IOCACK) ||
	    (bp->b_datap->db_type == M_IOCNAK)) {
		/* for detection of duplicate ioctl replies */
		stp->sd_iocblk = (mblk_t *)-1;
		stp->sd_flag &= ~waitflags;
		cv_broadcast(&stp->sd_iocmonitor);
		mutex_exit(&stp->sd_lock);
	} else {
		/*
		 * flags not cleared here because we're still doing
		 * copy in/out for ioctl.
		 */
		stp->sd_iocblk = NULL;
		mutex_exit(&stp->sd_lock);
	}


	/*
	 * Have received acknowledgment.
	 */

	switch (bp->b_datap->db_type) {
	case M_IOCACK:
		/*
		 * Positive ack.
		 */
		iocbp = (struct iocblk *)bp->b_rptr;

		/*
		 * Set error if indicated.
		 */
		if (iocbp->ioc_error) {
			error = iocbp->ioc_error;
			break;
		}

		/*
		 * Set return value.
		 */
		*rvalp = iocbp->ioc_rval;

		/*
		 * Data may have been returned in ACK message (ioc_count > 0).
		 * If so, copy it out to the user's buffer.
		 */
		if (iocbp->ioc_count && !transparent) {
			if (error = getiocd(bp, strioc->ic_dp, copyflag))
				break;
		}
		if (!transparent) {
			if (len)	/* an M_COPYOUT was used with I_STR */
				strioc->ic_len = len;
			else
				strioc->ic_len = (int)iocbp->ioc_count;
		}
		break;

	case M_IOCNAK:
		/*
		 * Negative ack.
		 *
		 * The only thing to do is set error as specified
		 * in neg ack packet.
		 */
		iocbp = (struct iocblk *)bp->b_rptr;

		error = (iocbp->ioc_error ? iocbp->ioc_error : EINVAL);
		break;

	case M_COPYIN:
		/*
		 * Driver or module has requested user ioctl data.
		 */
		reqp = (struct copyreq *)bp->b_rptr;

		/*
		 * M_COPYIN should *never* have a message attached, though
		 * it's harmless if it does -- thus, panic on a DEBUG
		 * kernel and just free it on a non-DEBUG build.
		 */
		ASSERT(bp->b_cont == NULL);
		if (bp->b_cont != NULL) {
			freemsg(bp->b_cont);
			bp->b_cont = NULL;
		}

		error = putiocd(bp, reqp->cq_addr, flag, crp);
		if (error && bp->b_cont) {
			freemsg(bp->b_cont);
			bp->b_cont = NULL;
		}

		bp->b_wptr = bp->b_rptr + sizeof (struct copyresp);
		bp->b_datap->db_type = M_IOCDATA;

		mblk_setcred(bp, crp, curproc->p_pid);
		resp = (struct copyresp *)bp->b_rptr;
		resp->cp_rval = (caddr_t)(uintptr_t)error;
		resp->cp_flag = (fflags & FMODELS);

		stream_willservice(stp);
		putnext(stp->sd_wrq, bp);
		stream_runservice(stp);

		if (error) {
			mutex_enter(&stp->sd_lock);
			stp->sd_flag &= ~waitflags;
			cv_broadcast(&stp->sd_iocmonitor);
			mutex_exit(&stp->sd_lock);
			crfree(crp);
			return (error);
		}

		goto waitioc;

	case M_COPYOUT:
		/*
		 * Driver or module has ioctl data for a user.
		 */
		reqp = (struct copyreq *)bp->b_rptr;
		ASSERT(bp->b_cont != NULL);

		/*
		 * Always (transparent or non-transparent )
		 * use the address specified in the request
		 */
		taddr = reqp->cq_addr;
		if (!transparent)
			len = (int)reqp->cq_size;

		/* copyout data to the provided address */
		error = getiocd(bp, taddr, copyflag);

		freemsg(bp->b_cont);
		bp->b_cont = NULL;

		bp->b_wptr = bp->b_rptr + sizeof (struct copyresp);
		bp->b_datap->db_type = M_IOCDATA;

		mblk_setcred(bp, crp, curproc->p_pid);
		resp = (struct copyresp *)bp->b_rptr;
		resp->cp_rval = (caddr_t)(uintptr_t)error;
		resp->cp_flag = (fflags & FMODELS);

		stream_willservice(stp);
		putnext(stp->sd_wrq, bp);
		stream_runservice(stp);

		if (error) {
			mutex_enter(&stp->sd_lock);
			stp->sd_flag &= ~waitflags;
			cv_broadcast(&stp->sd_iocmonitor);
			mutex_exit(&stp->sd_lock);
			crfree(crp);
			return (error);
		}
		goto waitioc;

	default:
		ASSERT(0);
		mutex_enter(&stp->sd_lock);
		stp->sd_flag &= ~waitflags;
		cv_broadcast(&stp->sd_iocmonitor);
		mutex_exit(&stp->sd_lock);
		break;
	}

	freemsg(bp);
	crfree(crp);
	return (error);
}

/*
 * Send an M_CMD message downstream and wait for a reply.  This is a ptools
 * special used to retrieve information from modules/drivers a stream without
 * being subjected to flow control or interfering with pending messages on the
 * stream (e.g. an ioctl in flight).
 */
int
strdocmd(struct stdata *stp, struct strcmd *scp, cred_t *crp)
{
	mblk_t *mp;
	struct cmdblk *cmdp;
	int error = 0;
	int errs = STRHUP|STRDERR|STWRERR|STPLEX;
	clock_t rval, timeout = STRTIMOUT;

	if (scp->sc_len < 0 || scp->sc_len > sizeof (scp->sc_buf) ||
	    scp->sc_timeout < -1)
		return (EINVAL);

	if (scp->sc_timeout > 0)
		timeout = scp->sc_timeout * MILLISEC;

	if ((mp = allocb_cred(sizeof (struct cmdblk), crp,
	    curproc->p_pid)) == NULL)
		return (ENOMEM);

	crhold(crp);

	cmdp = (struct cmdblk *)mp->b_wptr;
	cmdp->cb_cr = crp;
	cmdp->cb_cmd = scp->sc_cmd;
	cmdp->cb_len = scp->sc_len;
	cmdp->cb_error = 0;
	mp->b_wptr += sizeof (struct cmdblk);

	DB_TYPE(mp) = M_CMD;
	DB_CPID(mp) = curproc->p_pid;

	/*
	 * Copy in the payload.
	 */
	if (cmdp->cb_len > 0) {
		mp->b_cont = allocb_cred(sizeof (scp->sc_buf), crp,
		    curproc->p_pid);
		if (mp->b_cont == NULL) {
			error = ENOMEM;
			goto out;
		}

		/* cb_len comes from sc_len, which has already been checked */
		ASSERT(cmdp->cb_len <= sizeof (scp->sc_buf));
		(void) bcopy(scp->sc_buf, mp->b_cont->b_wptr, cmdp->cb_len);
		mp->b_cont->b_wptr += cmdp->cb_len;
		DB_CPID(mp->b_cont) = curproc->p_pid;
	}

	/*
	 * Since this mechanism is strictly for ptools, and since only one
	 * process can be grabbed at a time, we simply fail if there's
	 * currently an operation pending.
	 */
	mutex_enter(&stp->sd_lock);
	if (stp->sd_flag & STRCMDWAIT) {
		mutex_exit(&stp->sd_lock);
		error = EBUSY;
		goto out;
	}
	stp->sd_flag |= STRCMDWAIT;
	ASSERT(stp->sd_cmdblk == NULL);
	mutex_exit(&stp->sd_lock);

	putnext(stp->sd_wrq, mp);
	mp = NULL;

	/*
	 * Timed wait for acknowledgment.  If the reply has already arrived,
	 * don't sleep.  If awakened from the sleep, fail only if the reply
	 * has not arrived by then.  Otherwise, process the reply.
	 */
	mutex_enter(&stp->sd_lock);
	while (stp->sd_cmdblk == NULL) {
		if (stp->sd_flag & errs) {
			if ((error = strgeterr(stp, errs, 0)) != 0)
				goto waitout;
		}

		rval = str_cv_wait(&stp->sd_monitor, &stp->sd_lock, timeout, 0);
		if (stp->sd_cmdblk != NULL)
			break;

		if (rval <= 0) {
			error = (rval == 0) ? EINTR : ETIME;
			goto waitout;
		}
	}

	/*
	 * We received a reply.
	 */
	mp = stp->sd_cmdblk;
	stp->sd_cmdblk = NULL;
	ASSERT(mp != NULL && DB_TYPE(mp) == M_CMD);
	ASSERT(stp->sd_flag & STRCMDWAIT);
	stp->sd_flag &= ~STRCMDWAIT;
	mutex_exit(&stp->sd_lock);

	cmdp = (struct cmdblk *)mp->b_rptr;
	if ((error = cmdp->cb_error) != 0)
		goto out;

	/*
	 * Data may have been returned in the reply (cb_len > 0).
	 * If so, copy it out to the user's buffer.
	 */
	if (cmdp->cb_len > 0) {
		if (mp->b_cont == NULL || MBLKL(mp->b_cont) < cmdp->cb_len) {
			error = EPROTO;
			goto out;
		}

		cmdp->cb_len = MIN(cmdp->cb_len, sizeof (scp->sc_buf));
		(void) bcopy(mp->b_cont->b_rptr, scp->sc_buf, cmdp->cb_len);
	}
	scp->sc_len = cmdp->cb_len;
out:
	freemsg(mp);
	crfree(crp);
	return (error);
waitout:
	ASSERT(stp->sd_cmdblk == NULL);
	stp->sd_flag &= ~STRCMDWAIT;
	mutex_exit(&stp->sd_lock);
	crfree(crp);
	return (error);
}

/*
 * For the SunOS keyboard driver.
 * Return the next available "ioctl" sequence number.
 * Exported, so that streams modules can send "ioctl" messages
 * downstream from their open routine.
 */
int
getiocseqno(void)
{
	int	i;

	mutex_enter(&strresources);
	i = ++ioc_id;
	mutex_exit(&strresources);
	return (i);
}

/*
 * Get the next message from the read queue.  If the message is
 * priority, STRPRI will have been set by strrput().  This flag
 * should be reset only when the entire message at the front of the
 * queue as been consumed.
 *
 * NOTE: strgetmsg and kstrgetmsg have much of the logic in common.
 */
int
strgetmsg(
	struct vnode *vp,
	struct strbuf *mctl,
	struct strbuf *mdata,
	unsigned char *prip,
	int *flagsp,
	int fmode,
	rval_t *rvp)
{
	struct stdata *stp;
	mblk_t *bp, *nbp;
	mblk_t *savemp = NULL;
	mblk_t *savemptail = NULL;
	uint_t old_sd_flag;
	int flg;
	int more = 0;
	int error = 0;
	char first = 1;
	uint_t mark;		/* Contains MSG*MARK and _LASTMARK */
#define	_LASTMARK	0x8000	/* Distinct from MSG*MARK */
	unsigned char pri = 0;
	queue_t *q;
	int	pr = 0;			/* Partial read successful */
	struct uio uios;
	struct uio *uiop = &uios;
	struct iovec iovs;
	unsigned char type;

	TRACE_1(TR_FAC_STREAMS_FR, TR_STRGETMSG_ENTER,
	    "strgetmsg:%p", vp);

	ASSERT(vp->v_stream);
	stp = vp->v_stream;
	rvp->r_val1 = 0;

	mutex_enter(&stp->sd_lock);

	if ((error = i_straccess(stp, JCREAD)) != 0) {
		mutex_exit(&stp->sd_lock);
		return (error);
	}

	if (stp->sd_flag & (STRDERR|STPLEX)) {
		error = strgeterr(stp, STRDERR|STPLEX, 0);
		if (error != 0) {
			mutex_exit(&stp->sd_lock);
			return (error);
		}
	}
	mutex_exit(&stp->sd_lock);

	switch (*flagsp) {
	case MSG_HIPRI:
		if (*prip != 0)
			return (EINVAL);
		break;

	case MSG_ANY:
	case MSG_BAND:
		break;

	default:
		return (EINVAL);
	}
	/*
	 * Setup uio and iov for data part
	 */
	iovs.iov_base = mdata->buf;
	iovs.iov_len = mdata->maxlen;
	uios.uio_iov = &iovs;
	uios.uio_iovcnt = 1;
	uios.uio_loffset = 0;
	uios.uio_segflg = UIO_USERSPACE;
	uios.uio_fmode = 0;
	uios.uio_extflg = UIO_COPY_CACHED;
	uios.uio_resid = mdata->maxlen;
	uios.uio_offset = 0;

	q = _RD(stp->sd_wrq);
	mutex_enter(&stp->sd_lock);
	old_sd_flag = stp->sd_flag;
	mark = 0;
	for (;;) {
		int done = 0;
		mblk_t *q_first = q->q_first;

		/*
		 * Get the next message of appropriate priority
		 * from the stream head.  If the caller is interested
		 * in band or hipri messages, then they should already
		 * be enqueued at the stream head.  On the other hand
		 * if the caller wants normal (band 0) messages, they
		 * might be deferred in a synchronous stream and they
		 * will need to be pulled up.
		 *
		 * After we have dequeued a message, we might find that
		 * it was a deferred M_SIG that was enqueued at the
		 * stream head.  It must now be posted as part of the
		 * read by calling strsignal_nolock().
		 *
		 * Also note that strrput does not enqueue an M_PCSIG,
		 * and there cannot be more than one hipri message,
		 * so there was no need to have the M_PCSIG case.
		 *
		 * At some time it might be nice to try and wrap the
		 * functionality of kstrgetmsg() and strgetmsg() into
		 * a common routine so to reduce the amount of replicated
		 * code (since they are extremely similar).
		 */
		if (!(*flagsp & (MSG_HIPRI|MSG_BAND))) {
			/* Asking for normal, band0 data */
			bp = strget(stp, q, uiop, first, &error);
			ASSERT(MUTEX_HELD(&stp->sd_lock));
			if (bp != NULL) {
				if (DB_TYPE(bp) == M_SIG) {
					strsignal_nolock(stp, *bp->b_rptr,
					    bp->b_band);
					freemsg(bp);
					continue;
				} else {
					break;
				}
			}
			if (error != 0)
				goto getmout;

		/*
		 * We can't depend on the value of STRPRI here because
		 * the stream head may be in transit. Therefore, we
		 * must look at the type of the first message to
		 * determine if a high priority messages is waiting
		 */
		} else if ((*flagsp & MSG_HIPRI) && q_first != NULL &&
		    DB_TYPE(q_first) >= QPCTL &&
		    (bp = getq_noenab(q, 0)) != NULL) {
			/* Asked for HIPRI and got one */
			ASSERT(DB_TYPE(bp) >= QPCTL);
			break;
		} else if ((*flagsp & MSG_BAND) && q_first != NULL &&
		    ((q_first->b_band >= *prip) || DB_TYPE(q_first) >= QPCTL) &&
		    (bp = getq_noenab(q, 0)) != NULL) {
			/*
			 * Asked for at least band "prip" and got either at
			 * least that band or a hipri message.
			 */
			ASSERT(bp->b_band >= *prip || DB_TYPE(bp) >= QPCTL);
			if (DB_TYPE(bp) == M_SIG) {
				strsignal_nolock(stp, *bp->b_rptr, bp->b_band);
				freemsg(bp);
				continue;
			} else {
				break;
			}
		}

		/* No data. Time to sleep? */
		qbackenable(q, 0);

		/*
		 * If STRHUP or STREOF, return 0 length control and data.
		 * If resid is 0, then a read(fd,buf,0) was done. Do not
		 * sleep to satisfy this request because by default we have
		 * zero bytes to return.
		 */
		if ((stp->sd_flag & (STRHUP|STREOF)) || (mctl->maxlen == 0 &&
		    mdata->maxlen == 0)) {
			mctl->len = mdata->len = 0;
			*flagsp = 0;
			mutex_exit(&stp->sd_lock);
			return (0);
		}
		TRACE_2(TR_FAC_STREAMS_FR, TR_STRGETMSG_WAIT,
		    "strgetmsg calls strwaitq:%p, %p",
		    vp, uiop);
		if (((error = strwaitq(stp, GETWAIT, (ssize_t)0, fmode, -1,
		    &done)) != 0) || done) {
			TRACE_2(TR_FAC_STREAMS_FR, TR_STRGETMSG_DONE,
			    "strgetmsg error or done:%p, %p",
			    vp, uiop);
			mutex_exit(&stp->sd_lock);
			return (error);
		}
		TRACE_2(TR_FAC_STREAMS_FR, TR_STRGETMSG_AWAKE,
		    "strgetmsg awakes:%p, %p", vp, uiop);
		if ((error = i_straccess(stp, JCREAD)) != 0) {
			mutex_exit(&stp->sd_lock);
			return (error);
		}
		first = 0;
	}
	ASSERT(bp != NULL);
	/*
	 * Extract any mark information. If the message is not completely
	 * consumed this information will be put in the mblk
	 * that is putback.
	 * If MSGMARKNEXT is set and the message is completely consumed
	 * the STRATMARK flag will be set below. Likewise, if
	 * MSGNOTMARKNEXT is set and the message is
	 * completely consumed STRNOTATMARK will be set.
	 */
	mark = bp->b_flag & (MSGMARK | MSGMARKNEXT | MSGNOTMARKNEXT);
	ASSERT((mark & (MSGMARKNEXT|MSGNOTMARKNEXT)) !=
	    (MSGMARKNEXT|MSGNOTMARKNEXT));
	if (mark != 0 && bp == stp->sd_mark) {
		mark |= _LASTMARK;
		stp->sd_mark = NULL;
	}
	/*
	 * keep track of the original message type and priority
	 */
	pri = bp->b_band;
	type = bp->b_datap->db_type;
	if (type == M_PASSFP) {
		if ((mark & _LASTMARK) && (stp->sd_mark == NULL))
			stp->sd_mark = bp;
		bp->b_flag |= mark & ~_LASTMARK;
		putback(stp, q, bp, pri);
		qbackenable(q, pri);
		mutex_exit(&stp->sd_lock);
		return (EBADMSG);
	}
	ASSERT(type != M_SIG);

	/*
	 * Set this flag so strrput will not generate signals. Need to
	 * make sure this flag is cleared before leaving this routine
	 * else signals will stop being sent.
	 */
	stp->sd_flag |= STRGETINPROG;
	mutex_exit(&stp->sd_lock);

	if (STREAM_NEEDSERVICE(stp))
		stream_runservice(stp);

	/*
	 * Set HIPRI flag if message is priority.
	 */
	if (type >= QPCTL)
		flg = MSG_HIPRI;
	else
		flg = MSG_BAND;

	/*
	 * First process PROTO or PCPROTO blocks, if any.
	 */
	if (mctl->maxlen >= 0 && type != M_DATA) {
		size_t	n, bcnt;
		char	*ubuf;

		bcnt = mctl->maxlen;
		ubuf = mctl->buf;
		while (bp != NULL && bp->b_datap->db_type != M_DATA) {
			if ((n = MIN(bcnt, bp->b_wptr - bp->b_rptr)) != 0 &&
			    copyout(bp->b_rptr, ubuf, n)) {
				error = EFAULT;
				mutex_enter(&stp->sd_lock);
				/*
				 * clear stream head pri flag based on
				 * first message type
				 */
				if (type >= QPCTL) {
					ASSERT(type == M_PCPROTO);
					stp->sd_flag &= ~STRPRI;
				}
				more = 0;
				freemsg(bp);
				goto getmout;
			}
			ubuf += n;
			bp->b_rptr += n;
			if (bp->b_rptr >= bp->b_wptr) {
				nbp = bp;
				bp = bp->b_cont;
				freeb(nbp);
			}
			ASSERT(n <= bcnt);
			bcnt -= n;
			if (bcnt == 0)
				break;
		}
		mctl->len = mctl->maxlen - bcnt;
	} else
		mctl->len = -1;

	if (bp && bp->b_datap->db_type != M_DATA) {
		/*
		 * More PROTO blocks in msg.
		 */
		more |= MORECTL;
		savemp = bp;
		while (bp && bp->b_datap->db_type != M_DATA) {
			savemptail = bp;
			bp = bp->b_cont;
		}
		savemptail->b_cont = NULL;
	}

	/*
	 * Now process DATA blocks, if any.
	 */
	if (mdata->maxlen >= 0 && bp) {
		/*
		 * struiocopyout will consume a potential zero-length
		 * M_DATA even if uio_resid is zero.
		 */
		size_t oldresid = uiop->uio_resid;

		bp = struiocopyout(bp, uiop, &error);
		if (error != 0) {
			mutex_enter(&stp->sd_lock);
			/*
			 * clear stream head hi pri flag based on
			 * first message
			 */
			if (type >= QPCTL) {
				ASSERT(type == M_PCPROTO);
				stp->sd_flag &= ~STRPRI;
			}
			more = 0;
			freemsg(savemp);
			goto getmout;
		}
		/*
		 * (pr == 1) indicates a partial read.
		 */
		if (oldresid > uiop->uio_resid)
			pr = 1;
		mdata->len = mdata->maxlen - uiop->uio_resid;
	} else
		mdata->len = -1;

	if (bp) {			/* more data blocks in msg */
		more |= MOREDATA;
		if (savemp)
			savemptail->b_cont = bp;
		else
			savemp = bp;
	}

	mutex_enter(&stp->sd_lock);
	if (savemp) {
		if (pr && (savemp->b_datap->db_type == M_DATA) &&
		    msgnodata(savemp)) {
			/*
			 * Avoid queuing a zero-length tail part of
			 * a message. pr=1 indicates that we read some of
			 * the message.
			 */
			freemsg(savemp);
			more &= ~MOREDATA;
			/*
			 * clear stream head hi pri flag based on
			 * first message
			 */
			if (type >= QPCTL) {
				ASSERT(type == M_PCPROTO);
				stp->sd_flag &= ~STRPRI;
			}
		} else {
			savemp->b_band = pri;
			/*
			 * If the first message was HIPRI and the one we're
			 * putting back isn't, then clear STRPRI, otherwise
			 * set STRPRI again.  Note that we must set STRPRI
			 * again since the flush logic in strrput_nondata()
			 * may have cleared it while we had sd_lock dropped.
			 */
			if (type >= QPCTL) {
				ASSERT(type == M_PCPROTO);
				if (queclass(savemp) < QPCTL)
					stp->sd_flag &= ~STRPRI;
				else
					stp->sd_flag |= STRPRI;
			} else if (queclass(savemp) >= QPCTL) {
				/*
				 * The first message was not a HIPRI message,
				 * but the one we are about to putback is.
				 * For simplicitly, we do not allow for HIPRI
				 * messages to be embedded in the message
				 * body, so just force it to same type as
				 * first message.
				 */
				ASSERT(type == M_DATA || type == M_PROTO);
				ASSERT(savemp->b_datap->db_type == M_PCPROTO);
				savemp->b_datap->db_type = type;
			}
			if (mark != 0) {
				savemp->b_flag |= mark & ~_LASTMARK;
				if ((mark & _LASTMARK) &&
				    (stp->sd_mark == NULL)) {
					/*
					 * If another marked message arrived
					 * while sd_lock was not held sd_mark
					 * would be non-NULL.
					 */
					stp->sd_mark = savemp;
				}
			}
			putback(stp, q, savemp, pri);
		}
	} else {
		/*
		 * The complete message was consumed.
		 *
		 * If another M_PCPROTO arrived while sd_lock was not held
		 * it would have been discarded since STRPRI was still set.
		 *
		 * Move the MSG*MARKNEXT information
		 * to the stream head just in case
		 * the read queue becomes empty.
		 * clear stream head hi pri flag based on
		 * first message
		 *
		 * If the stream head was at the mark
		 * (STRATMARK) before we dropped sd_lock above
		 * and some data was consumed then we have
		 * moved past the mark thus STRATMARK is
		 * cleared. However, if a message arrived in
		 * strrput during the copyout above causing
		 * STRATMARK to be set we can not clear that
		 * flag.
		 */
		if (type >= QPCTL) {
			ASSERT(type == M_PCPROTO);
			stp->sd_flag &= ~STRPRI;
		}
		if (mark & (MSGMARKNEXT|MSGNOTMARKNEXT|MSGMARK)) {
			if (mark & MSGMARKNEXT) {
				stp->sd_flag &= ~STRNOTATMARK;
				stp->sd_flag |= STRATMARK;
			} else if (mark & MSGNOTMARKNEXT) {
				stp->sd_flag &= ~STRATMARK;
				stp->sd_flag |= STRNOTATMARK;
			} else {
				stp->sd_flag &= ~(STRATMARK|STRNOTATMARK);
			}
		} else if (pr && (old_sd_flag & STRATMARK)) {
			stp->sd_flag &= ~STRATMARK;
		}
	}

	*flagsp = flg;
	*prip = pri;

	/*
	 * Getmsg cleanup processing - if the state of the queue has changed
	 * some signals may need to be sent and/or poll awakened.
	 */
getmout:
	qbackenable(q, pri);

	/*
	 * We dropped the stream head lock above. Send all M_SIG messages
	 * before processing stream head for SIGPOLL messages.
	 */
	ASSERT(MUTEX_HELD(&stp->sd_lock));
	while ((bp = q->q_first) != NULL &&
	    (bp->b_datap->db_type == M_SIG)) {
		/*
		 * sd_lock is held so the content of the read queue can not
		 * change.
		 */
		bp = getq(q);
		ASSERT(bp != NULL && bp->b_datap->db_type == M_SIG);

		strsignal_nolock(stp, *bp->b_rptr, bp->b_band);
		mutex_exit(&stp->sd_lock);
		freemsg(bp);
		if (STREAM_NEEDSERVICE(stp))
			stream_runservice(stp);
		mutex_enter(&stp->sd_lock);
	}

	/*
	 * stream head cannot change while we make the determination
	 * whether or not to send a signal. Drop the flag to allow strrput
	 * to send firstmsgsigs again.
	 */
	stp->sd_flag &= ~STRGETINPROG;

	/*
	 * If the type of message at the front of the queue changed
	 * due to the receive the appropriate signals and pollwakeup events
	 * are generated. The type of changes are:
	 *	Processed a hipri message, q_first is not hipri.
	 *	Processed a band X message, and q_first is band Y.
	 * The generated signals and pollwakeups are identical to what
	 * strrput() generates should the message that is now on q_first
	 * arrive to an empty read queue.
	 *
	 * Note: only strrput will send a signal for a hipri message.
	 */
	if ((bp = q->q_first) != NULL && !(stp->sd_flag & STRPRI)) {
		strsigset_t signals = 0;
		strpollset_t pollwakeups = 0;

		if (flg & MSG_HIPRI) {
			/*
			 * Removed a hipri message. Regular data at
			 * the front of  the queue.
			 */
			if (bp->b_band == 0) {
				signals = S_INPUT | S_RDNORM;
				pollwakeups = POLLIN | POLLRDNORM;
			} else {
				signals = S_INPUT | S_RDBAND;
				pollwakeups = POLLIN | POLLRDBAND;
			}
		} else if (pri != bp->b_band) {
			/*
			 * The band is different for the new q_first.
			 */
			if (bp->b_band == 0) {
				signals = S_RDNORM;
				pollwakeups = POLLIN | POLLRDNORM;
			} else {
				signals = S_RDBAND;
				pollwakeups = POLLIN | POLLRDBAND;
			}
		}

		if (pollwakeups != 0) {
			if (pollwakeups == (POLLIN | POLLRDNORM)) {
				if (!(stp->sd_rput_opt & SR_POLLIN))
					goto no_pollwake;
				stp->sd_rput_opt &= ~SR_POLLIN;
			}
			mutex_exit(&stp->sd_lock);
			pollwakeup(&stp->sd_pollist, pollwakeups);
			mutex_enter(&stp->sd_lock);
		}
no_pollwake:

		if (stp->sd_sigflags & signals)
			strsendsig(stp->sd_siglist, signals, bp->b_band, 0);
	}
	mutex_exit(&stp->sd_lock);

	rvp->r_val1 = more;
	return (error);
#undef	_LASTMARK
}

/*
 * Get the next message from the read queue.  If the message is
 * priority, STRPRI will have been set by strrput().  This flag
 * should be reset only when the entire message at the front of the
 * queue as been consumed.
 *
 * If uiop is NULL all data is returned in mctlp.
 * Note that a NULL uiop implies that FNDELAY and FNONBLOCK are assumed
 * not enabled.
 * The timeout parameter is in milliseconds; -1 for infinity.
 * This routine handles the consolidation private flags:
 *	MSG_IGNERROR	Ignore any stream head error except STPLEX.
 *	MSG_DELAYERROR	Defer the error check until the queue is empty.
 *	MSG_HOLDSIG	Hold signals while waiting for data.
 *	MSG_IPEEK	Only peek at messages.
 *	MSG_DISCARDTAIL	Discard the tail M_DATA part of the message
 *			that doesn't fit.
 *	MSG_NOMARK	If the message is marked leave it on the queue.
 *
 * NOTE: strgetmsg and kstrgetmsg have much of the logic in common.
 */
int
kstrgetmsg(
	struct vnode *vp,
	mblk_t **mctlp,
	struct uio *uiop,
	unsigned char *prip,
	int *flagsp,
	clock_t timout,
	rval_t *rvp)
{
	struct stdata *stp;
	mblk_t *bp, *nbp;
	mblk_t *savemp = NULL;
	mblk_t *savemptail = NULL;
	int flags;
	uint_t old_sd_flag;
	int flg;
	int more = 0;
	int error = 0;
	char first = 1;
	uint_t mark;		/* Contains MSG*MARK and _LASTMARK */
#define	_LASTMARK	0x8000	/* Distinct from MSG*MARK */
	unsigned char pri = 0;
	queue_t *q;
	int	pr = 0;			/* Partial read successful */
	unsigned char type;

	TRACE_1(TR_FAC_STREAMS_FR, TR_KSTRGETMSG_ENTER,
	    "kstrgetmsg:%p", vp);

	ASSERT(vp->v_stream);
	stp = vp->v_stream;
	rvp->r_val1 = 0;

	mutex_enter(&stp->sd_lock);

	if ((error = i_straccess(stp, JCREAD)) != 0) {
		mutex_exit(&stp->sd_lock);
		return (error);
	}

	flags = *flagsp;
	if (stp->sd_flag & (STRDERR|STPLEX)) {
		if ((stp->sd_flag & STPLEX) ||
		    (flags & (MSG_IGNERROR|MSG_DELAYERROR)) == 0) {
			error = strgeterr(stp, STRDERR|STPLEX,
			    (flags & MSG_IPEEK));
			if (error != 0) {
				mutex_exit(&stp->sd_lock);
				return (error);
			}
		}
	}
	mutex_exit(&stp->sd_lock);

	switch (flags & (MSG_HIPRI|MSG_ANY|MSG_BAND)) {
	case MSG_HIPRI:
		if (*prip != 0)
			return (EINVAL);
		break;

	case MSG_ANY:
	case MSG_BAND:
		break;

	default:
		return (EINVAL);
	}

retry:
	q = _RD(stp->sd_wrq);
	mutex_enter(&stp->sd_lock);
	old_sd_flag = stp->sd_flag;
	mark = 0;
	for (;;) {
		int done = 0;
		int waitflag;
		int fmode;
		mblk_t *q_first = q->q_first;

		/*
		 * This section of the code operates just like the code
		 * in strgetmsg().  There is a comment there about what
		 * is going on here.
		 */
		if (!(flags & (MSG_HIPRI|MSG_BAND))) {
			/* Asking for normal, band0 data */
			bp = strget(stp, q, uiop, first, &error);
			ASSERT(MUTEX_HELD(&stp->sd_lock));
			if (bp != NULL) {
				if (DB_TYPE(bp) == M_SIG) {
					strsignal_nolock(stp, *bp->b_rptr,
					    bp->b_band);
					freemsg(bp);
					continue;
				} else {
					break;
				}
			}
			if (error != 0) {
				goto getmout;
			}
		/*
		 * We can't depend on the value of STRPRI here because
		 * the stream head may be in transit. Therefore, we
		 * must look at the type of the first message to
		 * determine if a high priority messages is waiting
		 */
		} else if ((flags & MSG_HIPRI) && q_first != NULL &&
		    DB_TYPE(q_first) >= QPCTL &&
		    (bp = getq_noenab(q, 0)) != NULL) {
			ASSERT(DB_TYPE(bp) >= QPCTL);
			break;
		} else if ((flags & MSG_BAND) && q_first != NULL &&
		    ((q_first->b_band >= *prip) || DB_TYPE(q_first) >= QPCTL) &&
		    (bp = getq_noenab(q, 0)) != NULL) {
			/*
			 * Asked for at least band "prip" and got either at
			 * least that band or a hipri message.
			 */
			ASSERT(bp->b_band >= *prip || DB_TYPE(bp) >= QPCTL);
			if (DB_TYPE(bp) == M_SIG) {
				strsignal_nolock(stp, *bp->b_rptr, bp->b_band);
				freemsg(bp);
				continue;
			} else {
				break;
			}
		}

		/* No data. Time to sleep? */
		qbackenable(q, 0);

		/*
		 * Delayed error notification?
		 */
		if ((stp->sd_flag & (STRDERR|STPLEX)) &&
		    (flags & (MSG_IGNERROR|MSG_DELAYERROR)) == MSG_DELAYERROR) {
			error = strgeterr(stp, STRDERR|STPLEX,
			    (flags & MSG_IPEEK));
			if (error != 0) {
				mutex_exit(&stp->sd_lock);
				return (error);
			}
		}

		/*
		 * If STRHUP or STREOF, return 0 length control and data.
		 * If a read(fd,buf,0) has been done, do not sleep, just
		 * return.
		 *
		 * If mctlp == NULL and uiop == NULL, then the code will
		 * do the strwaitq. This is an understood way of saying
		 * sleep "polling" until a message is received.
		 */
		if ((stp->sd_flag & (STRHUP|STREOF)) ||
		    (uiop != NULL && uiop->uio_resid == 0)) {
			if (mctlp != NULL)
				*mctlp = NULL;
			*flagsp = 0;
			mutex_exit(&stp->sd_lock);
			return (0);
		}

		waitflag = GETWAIT;
		if (flags &
		    (MSG_HOLDSIG|MSG_IGNERROR|MSG_IPEEK|MSG_DELAYERROR)) {
			if (flags & MSG_HOLDSIG)
				waitflag |= STR_NOSIG;
			if (flags & MSG_IGNERROR)
				waitflag |= STR_NOERROR;
			if (flags & MSG_IPEEK)
				waitflag |= STR_PEEK;
			if (flags & MSG_DELAYERROR)
				waitflag |= STR_DELAYERR;
		}
		if (uiop != NULL)
			fmode = uiop->uio_fmode;
		else
			fmode = 0;

		TRACE_2(TR_FAC_STREAMS_FR, TR_KSTRGETMSG_WAIT,
		    "kstrgetmsg calls strwaitq:%p, %p",
		    vp, uiop);
		if (((error = strwaitq(stp, waitflag, (ssize_t)0,
		    fmode, timout, &done))) != 0 || done) {
			TRACE_2(TR_FAC_STREAMS_FR, TR_KSTRGETMSG_DONE,
			    "kstrgetmsg error or done:%p, %p",
			    vp, uiop);
			mutex_exit(&stp->sd_lock);
			return (error);
		}
		TRACE_2(TR_FAC_STREAMS_FR, TR_KSTRGETMSG_AWAKE,
		    "kstrgetmsg awakes:%p, %p", vp, uiop);
		if ((error = i_straccess(stp, JCREAD)) != 0) {
			mutex_exit(&stp->sd_lock);
			return (error);
		}
		first = 0;
	}
	ASSERT(bp != NULL);
	/*
	 * Extract any mark information. If the message is not completely
	 * consumed this information will be put in the mblk
	 * that is putback.
	 * If MSGMARKNEXT is set and the message is completely consumed
	 * the STRATMARK flag will be set below. Likewise, if
	 * MSGNOTMARKNEXT is set and the message is
	 * completely consumed STRNOTATMARK will be set.
	 */
	mark = bp->b_flag & (MSGMARK | MSGMARKNEXT | MSGNOTMARKNEXT);
	ASSERT((mark & (MSGMARKNEXT|MSGNOTMARKNEXT)) !=
	    (MSGMARKNEXT|MSGNOTMARKNEXT));
	pri = bp->b_band;
	if (mark != 0) {
		/*
		 * If the caller doesn't want the mark return.
		 * Used to implement MSG_WAITALL in sockets.
		 */
		if (flags & MSG_NOMARK) {
			putback(stp, q, bp, pri);
			qbackenable(q, pri);
			mutex_exit(&stp->sd_lock);
			return (EWOULDBLOCK);
		}
		if (bp == stp->sd_mark) {
			mark |= _LASTMARK;
			stp->sd_mark = NULL;
		}
	}

	/*
	 * keep track of the first message type
	 */
	type = bp->b_datap->db_type;

	if (bp->b_datap->db_type == M_PASSFP) {
		if ((mark & _LASTMARK) && (stp->sd_mark == NULL))
			stp->sd_mark = bp;
		bp->b_flag |= mark & ~_LASTMARK;
		putback(stp, q, bp, pri);
		qbackenable(q, pri);
		mutex_exit(&stp->sd_lock);
		return (EBADMSG);
	}
	ASSERT(type != M_SIG);

	if (flags & MSG_IPEEK) {
		/*
		 * Clear any struioflag - we do the uiomove over again
		 * when peeking since it simplifies the code.
		 *
		 * Dup the message and put the original back on the queue.
		 * If dupmsg() fails, try again with copymsg() to see if
		 * there is indeed a shortage of memory.  dupmsg() may fail
		 * if db_ref in any of the messages reaches its limit.
		 */

		if ((nbp = dupmsg(bp)) == NULL && (nbp = copymsg(bp)) == NULL) {
			/*
			 * Restore the state of the stream head since we
			 * need to drop sd_lock (strwaitbuf is sleeping).
			 */
			size_t size = msgdsize(bp);

			if ((mark & _LASTMARK) && (stp->sd_mark == NULL))
				stp->sd_mark = bp;
			bp->b_flag |= mark & ~_LASTMARK;
			putback(stp, q, bp, pri);
			mutex_exit(&stp->sd_lock);
			error = strwaitbuf(size, BPRI_HI);
			if (error) {
				/*
				 * There is no net change to the queue thus
				 * no need to qbackenable.
				 */
				return (error);
			}
			goto retry;
		}

		if ((mark & _LASTMARK) && (stp->sd_mark == NULL))
			stp->sd_mark = bp;
		bp->b_flag |= mark & ~_LASTMARK;
		putback(stp, q, bp, pri);
		bp = nbp;
	}

	/*
	 * Set this flag so strrput will not generate signals. Need to
	 * make sure this flag is cleared before leaving this routine
	 * else signals will stop being sent.
	 */
	stp->sd_flag |= STRGETINPROG;
	mutex_exit(&stp->sd_lock);

	if ((stp->sd_rputdatafunc != NULL) && (DB_TYPE(bp) == M_DATA)) {
		mblk_t *tmp, *prevmp;

		/*
		 * Put first non-data mblk back to stream head and
		 * cut the mblk chain so sd_rputdatafunc only sees
		 * M_DATA mblks. We can skip the first mblk since it
		 * is M_DATA according to the condition above.
		 */
		for (prevmp = bp, tmp = bp->b_cont; tmp != NULL;
		    prevmp = tmp, tmp = tmp->b_cont) {
			if (DB_TYPE(tmp) != M_DATA) {
				prevmp->b_cont = NULL;
				mutex_enter(&stp->sd_lock);
				putback(stp, q, tmp, tmp->b_band);
				mutex_exit(&stp->sd_lock);
				break;
			}
		}

		bp = (stp->sd_rputdatafunc)(stp->sd_vnode, bp,
		    NULL, NULL, NULL, NULL);

		if (bp == NULL)
			goto retry;
	}

	if (STREAM_NEEDSERVICE(stp))
		stream_runservice(stp);

	/*
	 * Set HIPRI flag if message is priority.
	 */
	if (type >= QPCTL)
		flg = MSG_HIPRI;
	else
		flg = MSG_BAND;

	/*
	 * First process PROTO or PCPROTO blocks, if any.
	 */
	if (mctlp != NULL && type != M_DATA) {
		mblk_t *nbp;

		*mctlp = bp;
		while (bp->b_cont && bp->b_cont->b_datap->db_type != M_DATA)
			bp = bp->b_cont;
		nbp = bp->b_cont;
		bp->b_cont = NULL;
		bp = nbp;
	}

	if (bp && bp->b_datap->db_type != M_DATA) {
		/*
		 * More PROTO blocks in msg. Will only happen if mctlp is NULL.
		 */
		more |= MORECTL;
		savemp = bp;
		while (bp && bp->b_datap->db_type != M_DATA) {
			savemptail = bp;
			bp = bp->b_cont;
		}
		savemptail->b_cont = NULL;
	}

	/*
	 * Now process DATA blocks, if any.
	 */
	if (uiop == NULL) {
		/* Append data to tail of mctlp */

		if (mctlp != NULL) {
			mblk_t **mpp = mctlp;

			while (*mpp != NULL)
				mpp = &((*mpp)->b_cont);
			*mpp = bp;
			bp = NULL;
		}
	} else if (uiop->uio_resid >= 0 && bp) {
		size_t oldresid = uiop->uio_resid;

		/*
		 * If a streams message is likely to consist
		 * of many small mblks, it is pulled up into
		 * one continuous chunk of memory.
		 * The size of the first mblk may be bogus because
		 * successive read() calls on the socket reduce
		 * the size of this mblk until it is exhausted
		 * and then the code walks on to the next. Thus
		 * the size of the mblk may not be the original size
		 * that was passed up, it's simply a remainder
		 * and hence can be very small without any
		 * implication that the packet is badly fragmented.
		 * So the size of the possible second mblk is
		 * used to spot a badly fragmented packet.
		 * see longer comment at top of page
		 * by mblk_pull_len declaration.
		 */

		if (bp->b_cont != NULL && MBLKL(bp->b_cont) < mblk_pull_len) {
			(void) pullupmsg(bp, -1);
		}

		bp = struiocopyout(bp, uiop, &error);
		if (error != 0) {
			if (mctlp != NULL) {
				freemsg(*mctlp);
				*mctlp = NULL;
			} else
				freemsg(savemp);
			mutex_enter(&stp->sd_lock);
			/*
			 * clear stream head hi pri flag based on
			 * first message
			 */
			if (!(flags & MSG_IPEEK) && (type >= QPCTL)) {
				ASSERT(type == M_PCPROTO);
				stp->sd_flag &= ~STRPRI;
			}
			more = 0;
			goto getmout;
		}
		/*
		 * (pr == 1) indicates a partial read.
		 */
		if (oldresid > uiop->uio_resid)
			pr = 1;
	}

	if (bp) {			/* more data blocks in msg */
		more |= MOREDATA;
		if (savemp)
			savemptail->b_cont = bp;
		else
			savemp = bp;
	}

	mutex_enter(&stp->sd_lock);
	if (savemp) {
		if (flags & (MSG_IPEEK|MSG_DISCARDTAIL)) {
			/*
			 * When MSG_DISCARDTAIL is set or
			 * when peeking discard any tail. When peeking this
			 * is the tail of the dup that was copied out - the
			 * message has already been putback on the queue.
			 * Return MOREDATA to the caller even though the data
			 * is discarded. This is used by sockets (to
			 * set MSG_TRUNC).
			 */
			freemsg(savemp);
			if (!(flags & MSG_IPEEK) && (type >= QPCTL)) {
				ASSERT(type == M_PCPROTO);
				stp->sd_flag &= ~STRPRI;
			}
		} else if (pr && (savemp->b_datap->db_type == M_DATA) &&
		    msgnodata(savemp)) {
			/*
			 * Avoid queuing a zero-length tail part of
			 * a message. pr=1 indicates that we read some of
			 * the message.
			 */
			freemsg(savemp);
			more &= ~MOREDATA;
			if (type >= QPCTL) {
				ASSERT(type == M_PCPROTO);
				stp->sd_flag &= ~STRPRI;
			}
		} else {
			savemp->b_band = pri;
			/*
			 * If the first message was HIPRI and the one we're
			 * putting back isn't, then clear STRPRI, otherwise
			 * set STRPRI again.  Note that we must set STRPRI
			 * again since the flush logic in strrput_nondata()
			 * may have cleared it while we had sd_lock dropped.
			 */

			if (type >= QPCTL) {
				ASSERT(type == M_PCPROTO);
				if (queclass(savemp) < QPCTL)
					stp->sd_flag &= ~STRPRI;
				else
					stp->sd_flag |= STRPRI;
			} else if (queclass(savemp) >= QPCTL) {
				/*
				 * The first message was not a HIPRI message,
				 * but the one we are about to putback is.
				 * For simplicitly, we do not allow for HIPRI
				 * messages to be embedded in the message
				 * body, so just force it to same type as
				 * first message.
				 */
				ASSERT(type == M_DATA || type == M_PROTO);
				ASSERT(savemp->b_datap->db_type == M_PCPROTO);
				savemp->b_datap->db_type = type;
			}
			if (mark != 0) {
				if ((mark & _LASTMARK) &&
				    (stp->sd_mark == NULL)) {
					/*
					 * If another marked message arrived
					 * while sd_lock was not held sd_mark
					 * would be non-NULL.
					 */
					stp->sd_mark = savemp;
				}
				savemp->b_flag |= mark & ~_LASTMARK;
			}
			putback(stp, q, savemp, pri);
		}
	} else if (!(flags & MSG_IPEEK)) {
		/*
		 * The complete message was consumed.
		 *
		 * If another M_PCPROTO arrived while sd_lock was not held
		 * it would have been discarded since STRPRI was still set.
		 *
		 * Move the MSG*MARKNEXT information
		 * to the stream head just in case
		 * the read queue becomes empty.
		 * clear stream head hi pri flag based on
		 * first message
		 *
		 * If the stream head was at the mark
		 * (STRATMARK) before we dropped sd_lock above
		 * and some data was consumed then we have
		 * moved past the mark thus STRATMARK is
		 * cleared. However, if a message arrived in
		 * strrput during the copyout above causing
		 * STRATMARK to be set we can not clear that
		 * flag.
		 * XXX A "perimeter" would help by single-threading strrput,
		 * strread, strgetmsg and kstrgetmsg.
		 */
		if (type >= QPCTL) {
			ASSERT(type == M_PCPROTO);
			stp->sd_flag &= ~STRPRI;
		}
		if (mark & (MSGMARKNEXT|MSGNOTMARKNEXT|MSGMARK)) {
			if (mark & MSGMARKNEXT) {
				stp->sd_flag &= ~STRNOTATMARK;
				stp->sd_flag |= STRATMARK;
			} else if (mark & MSGNOTMARKNEXT) {
				stp->sd_flag &= ~STRATMARK;
				stp->sd_flag |= STRNOTATMARK;
			} else {
				stp->sd_flag &= ~(STRATMARK|STRNOTATMARK);
			}
		} else if (pr && (old_sd_flag & STRATMARK)) {
			stp->sd_flag &= ~STRATMARK;
		}
	}

	*flagsp = flg;
	*prip = pri;

	/*
	 * Getmsg cleanup processing - if the state of the queue has changed
	 * some signals may need to be sent and/or poll awakened.
	 */
getmout:
	qbackenable(q, pri);

	/*
	 * We dropped the stream head lock above. Send all M_SIG messages
	 * before processing stream head for SIGPOLL messages.
	 */
	ASSERT(MUTEX_HELD(&stp->sd_lock));
	while ((bp = q->q_first) != NULL &&
	    (bp->b_datap->db_type == M_SIG)) {
		/*
		 * sd_lock is held so the content of the read queue can not
		 * change.
		 */
		bp = getq(q);
		ASSERT(bp != NULL && bp->b_datap->db_type == M_SIG);

		strsignal_nolock(stp, *bp->b_rptr, bp->b_band);
		mutex_exit(&stp->sd_lock);
		freemsg(bp);
		if (STREAM_NEEDSERVICE(stp))
			stream_runservice(stp);
		mutex_enter(&stp->sd_lock);
	}

	/*
	 * stream head cannot change while we make the determination
	 * whether or not to send a signal. Drop the flag to allow strrput
	 * to send firstmsgsigs again.
	 */
	stp->sd_flag &= ~STRGETINPROG;

	/*
	 * If the type of message at the front of the queue changed
	 * due to the receive the appropriate signals and pollwakeup events
	 * are generated. The type of changes are:
	 *	Processed a hipri message, q_first is not hipri.
	 *	Processed a band X message, and q_first is band Y.
	 * The generated signals and pollwakeups are identical to what
	 * strrput() generates should the message that is now on q_first
	 * arrive to an empty read queue.
	 *
	 * Note: only strrput will send a signal for a hipri message.
	 */
	if ((bp = q->q_first) != NULL && !(stp->sd_flag & STRPRI)) {
		strsigset_t signals = 0;
		strpollset_t pollwakeups = 0;

		if (flg & MSG_HIPRI) {
			/*
			 * Removed a hipri message. Regular data at
			 * the front of  the queue.
			 */
			if (bp->b_band == 0) {
				signals = S_INPUT | S_RDNORM;
				pollwakeups = POLLIN | POLLRDNORM;
			} else {
				signals = S_INPUT | S_RDBAND;
				pollwakeups = POLLIN | POLLRDBAND;
			}
		} else if (pri != bp->b_band) {
			/*
			 * The band is different for the new q_first.
			 */
			if (bp->b_band == 0) {
				signals = S_RDNORM;
				pollwakeups = POLLIN | POLLRDNORM;
			} else {
				signals = S_RDBAND;
				pollwakeups = POLLIN | POLLRDBAND;
			}
		}

		if (pollwakeups != 0) {
			if (pollwakeups == (POLLIN | POLLRDNORM)) {
				if (!(stp->sd_rput_opt & SR_POLLIN))
					goto no_pollwake;
				stp->sd_rput_opt &= ~SR_POLLIN;
			}
			mutex_exit(&stp->sd_lock);
			pollwakeup(&stp->sd_pollist, pollwakeups);
			mutex_enter(&stp->sd_lock);
		}
no_pollwake:

		if (stp->sd_sigflags & signals)
			strsendsig(stp->sd_siglist, signals, bp->b_band, 0);
	}
	mutex_exit(&stp->sd_lock);

	rvp->r_val1 = more;
	return (error);
#undef	_LASTMARK
}

/*
 * Put a message downstream.
 *
 * NOTE: strputmsg and kstrputmsg have much of the logic in common.
 */
int
strputmsg(
	struct vnode *vp,
	struct strbuf *mctl,
	struct strbuf *mdata,
	unsigned char pri,
	int flag,
	int fmode)
{
	struct stdata *stp;
	queue_t *wqp;
	mblk_t *mp;
	ssize_t msgsize;
	ssize_t rmin, rmax;
	int error;
	struct uio uios;
	struct uio *uiop = &uios;
	struct iovec iovs;
	int xpg4 = 0;

	ASSERT(vp->v_stream);
	stp = vp->v_stream;
	wqp = stp->sd_wrq;

	/*
	 * If it is an XPG4 application, we need to send
	 * SIGPIPE below
	 */

	xpg4 = (flag & MSG_XPG4) ? 1 : 0;
	flag &= ~MSG_XPG4;

	if (AU_AUDITING())
		audit_strputmsg(vp, mctl, mdata, pri, flag, fmode);

	mutex_enter(&stp->sd_lock);

	if ((error = i_straccess(stp, JCWRITE)) != 0) {
		mutex_exit(&stp->sd_lock);
		return (error);
	}

	if (stp->sd_flag & (STWRERR|STRHUP|STPLEX)) {
		error = strwriteable(stp, B_FALSE, xpg4);
		if (error != 0) {
			mutex_exit(&stp->sd_lock);
			return (error);
		}
	}

	mutex_exit(&stp->sd_lock);

	/*
	 * Check for legal flag value.
	 */
	switch (flag) {
	case MSG_HIPRI:
		if ((mctl->len < 0) || (pri != 0))
			return (EINVAL);
		break;
	case MSG_BAND:
		break;

	default:
		return (EINVAL);
	}

	TRACE_1(TR_FAC_STREAMS_FR, TR_STRPUTMSG_IN,
	    "strputmsg in:stp %p", stp);

	/* get these values from those cached in the stream head */
	rmin = stp->sd_qn_minpsz;
	rmax = stp->sd_qn_maxpsz;

	/*
	 * Make sure ctl and data sizes together fall within the
	 * limits of the max and min receive packet sizes and do
	 * not exceed system limit.
	 */
	ASSERT((rmax >= 0) || (rmax == INFPSZ));
	if (rmax == 0) {
		return (ERANGE);
	}
	/*
	 * Use the MAXIMUM of sd_maxblk and q_maxpsz.
	 * Needed to prevent partial failures in the strmakedata loop.
	 */
	if (stp->sd_maxblk != INFPSZ && rmax != INFPSZ && rmax < stp->sd_maxblk)
		rmax = stp->sd_maxblk;

	if ((msgsize = mdata->len) < 0) {
		msgsize = 0;
		rmin = 0;	/* no range check for NULL data part */
	}
	if ((msgsize < rmin) ||
	    ((msgsize > rmax) && (rmax != INFPSZ)) ||
	    (mctl->len > strctlsz)) {
		return (ERANGE);
	}

	/*
	 * Setup uio and iov for data part
	 */
	iovs.iov_base = mdata->buf;
	iovs.iov_len = msgsize;
	uios.uio_iov = &iovs;
	uios.uio_iovcnt = 1;
	uios.uio_loffset = 0;
	uios.uio_segflg = UIO_USERSPACE;
	uios.uio_fmode = fmode;
	uios.uio_extflg = UIO_COPY_DEFAULT;
	uios.uio_resid = msgsize;
	uios.uio_offset = 0;

	/* Ignore flow control in strput for HIPRI */
	if (flag & MSG_HIPRI)
		flag |= MSG_IGNFLOW;

	for (;;) {
		int done = 0;

		/*
		 * strput will always free the ctl mblk - even when strput
		 * fails.
		 */
		if ((error = strmakectl(mctl, flag, fmode, &mp)) != 0) {
			TRACE_3(TR_FAC_STREAMS_FR, TR_STRPUTMSG_OUT,
			    "strputmsg out:stp %p out %d error %d",
			    stp, 1, error);
			return (error);
		}
		/*
		 * Verify that the whole message can be transferred by
		 * strput.
		 */
		ASSERT(stp->sd_maxblk == INFPSZ ||
		    stp->sd_maxblk >= mdata->len);

		msgsize = mdata->len;
		error = strput(stp, mp, uiop, &msgsize, 0, pri, flag);
		mdata->len = msgsize;

		if (error == 0)
			break;

		if (error != EWOULDBLOCK)
			goto out;

		mutex_enter(&stp->sd_lock);
		/*
		 * Check for a missed wakeup.
		 * Needed since strput did not hold sd_lock across
		 * the canputnext.
		 */
		if (bcanputnext(wqp, pri)) {
			/* Try again */
			mutex_exit(&stp->sd_lock);
			continue;
		}
		TRACE_2(TR_FAC_STREAMS_FR, TR_STRPUTMSG_WAIT,
		    "strputmsg wait:stp %p waits pri %d", stp, pri);
		if (((error = strwaitq(stp, WRITEWAIT, (ssize_t)0, fmode, -1,
		    &done)) != 0) || done) {
			mutex_exit(&stp->sd_lock);
			TRACE_3(TR_FAC_STREAMS_FR, TR_STRPUTMSG_OUT,
			    "strputmsg out:q %p out %d error %d",
			    stp, 0, error);
			return (error);
		}
		TRACE_1(TR_FAC_STREAMS_FR, TR_STRPUTMSG_WAKE,
		    "strputmsg wake:stp %p wakes", stp);
		if ((error = i_straccess(stp, JCWRITE)) != 0) {
			mutex_exit(&stp->sd_lock);
			return (error);
		}
		mutex_exit(&stp->sd_lock);
	}
out:
	/*
	 * For historic reasons, applications expect EAGAIN
	 * when data mblk could not be allocated. so change
	 * ENOMEM back to EAGAIN
	 */
	if (error == ENOMEM)
		error = EAGAIN;
	TRACE_3(TR_FAC_STREAMS_FR, TR_STRPUTMSG_OUT,
	    "strputmsg out:stp %p out %d error %d", stp, 2, error);
	return (error);
}

/*
 * Put a message downstream.
 * Can send only an M_PROTO/M_PCPROTO by passing in a NULL uiop.
 * The fmode flag (NDELAY, NONBLOCK) is the or of the flags in the uio
 * and the fmode parameter.
 *
 * This routine handles the consolidation private flags:
 *	MSG_IGNERROR	Ignore any stream head error except STPLEX.
 *	MSG_HOLDSIG	Hold signals while waiting for data.
 *	MSG_IGNFLOW	Don't check streams flow control.
 *
 * NOTE: strputmsg and kstrputmsg have much of the logic in common.
 */
int
kstrputmsg(
	struct vnode *vp,
	mblk_t *mctl,
	struct uio *uiop,
	ssize_t msgsize,
	unsigned char pri,
	int flag,
	int fmode)
{
	struct stdata *stp;
	queue_t *wqp;
	ssize_t rmin, rmax;
	int error;

	ASSERT(vp->v_stream);
	stp = vp->v_stream;
	wqp = stp->sd_wrq;
	if (AU_AUDITING())
		audit_strputmsg(vp, NULL, NULL, pri, flag, fmode);
	if (mctl == NULL)
		return (EINVAL);

	mutex_enter(&stp->sd_lock);

	if ((error = i_straccess(stp, JCWRITE)) != 0) {
		mutex_exit(&stp->sd_lock);
		freemsg(mctl);
		return (error);
	}

	if ((stp->sd_flag & STPLEX) || !(flag & MSG_IGNERROR)) {
		if (stp->sd_flag & (STWRERR|STRHUP|STPLEX)) {
			error = strwriteable(stp, B_FALSE, B_TRUE);
			if (error != 0) {
				mutex_exit(&stp->sd_lock);
				freemsg(mctl);
				return (error);
			}
		}
	}

	mutex_exit(&stp->sd_lock);

	/*
	 * Check for legal flag value.
	 */
	switch (flag & (MSG_HIPRI|MSG_BAND|MSG_ANY)) {
	case MSG_HIPRI:
		if (pri != 0) {
			freemsg(mctl);
			return (EINVAL);
		}
		break;
	case MSG_BAND:
		break;
	default:
		freemsg(mctl);
		return (EINVAL);
	}

	TRACE_1(TR_FAC_STREAMS_FR, TR_KSTRPUTMSG_IN,
	    "kstrputmsg in:stp %p", stp);

	/* get these values from those cached in the stream head */
	rmin = stp->sd_qn_minpsz;
	rmax = stp->sd_qn_maxpsz;

	/*
	 * Make sure ctl and data sizes together fall within the
	 * limits of the max and min receive packet sizes and do
	 * not exceed system limit.
	 */
	ASSERT((rmax >= 0) || (rmax == INFPSZ));
	if (rmax == 0) {
		freemsg(mctl);
		return (ERANGE);
	}
	/*
	 * Use the MAXIMUM of sd_maxblk and q_maxpsz.
	 * Needed to prevent partial failures in the strmakedata loop.
	 */
	if (stp->sd_maxblk != INFPSZ && rmax != INFPSZ && rmax < stp->sd_maxblk)
		rmax = stp->sd_maxblk;

	if (uiop == NULL) {
		msgsize = -1;
		rmin = -1;	/* no range check for NULL data part */
	} else {
		/* Use uio flags as well as the fmode parameter flags */
		fmode |= uiop->uio_fmode;

		if ((msgsize < rmin) ||
		    ((msgsize > rmax) && (rmax != INFPSZ))) {
			freemsg(mctl);
			return (ERANGE);
		}
	}

	/* Ignore flow control in strput for HIPRI */
	if (flag & MSG_HIPRI)
		flag |= MSG_IGNFLOW;

	for (;;) {
		int done = 0;
		int waitflag;
		mblk_t *mp;

		/*
		 * strput will always free the ctl mblk - even when strput
		 * fails. If MSG_IGNFLOW is set then any error returned
		 * will cause us to break the loop, so we don't need a copy
		 * of the message. If MSG_IGNFLOW is not set, then we can
		 * get hit by flow control and be forced to try again. In
		 * this case we need to have a copy of the message. We
		 * do this using copymsg since the message may get modified
		 * by something below us.
		 *
		 * We've observed that many TPI providers do not check db_ref
		 * on the control messages but blindly reuse them for the
		 * T_OK_ACK/T_ERROR_ACK. Thus using copymsg is more
		 * friendly to such providers than using dupmsg. Also, note
		 * that sockfs uses MSG_IGNFLOW for all TPI control messages.
		 * Only data messages are subject to flow control, hence
		 * subject to this copymsg.
		 */
		if (flag & MSG_IGNFLOW) {
			mp = mctl;
			mctl = NULL;
		} else {
			do {
				/*
				 * If a message has a free pointer, the message
				 * must be dupmsg to maintain this pointer.
				 * Code using this facility must be sure
				 * that modules below will not change the
				 * contents of the dblk without checking db_ref
				 * first. If db_ref is > 1, then the module
				 * needs to do a copymsg first. Otherwise,
				 * the contents of the dblk may become
				 * inconsistent because the freesmg/freeb below
				 * may end up calling atomic_add_32_nv.
				 * The atomic_add_32_nv in freeb (accessing
				 * all of db_ref, db_type, db_flags, and
				 * db_struioflag) does not prevent other threads
				 * from concurrently trying to modify e.g.
				 * db_type.
				 */
				if (mctl->b_datap->db_frtnp != NULL)
					mp = dupmsg(mctl);
				else
					mp = copymsg(mctl);

				if (mp != NULL)
					break;

				error = strwaitbuf(msgdsize(mctl), BPRI_MED);
				if (error) {
					freemsg(mctl);
					return (error);
				}
			} while (mp == NULL);
		}
		/*
		 * Verify that all of msgsize can be transferred by
		 * strput.
		 */
		ASSERT(stp->sd_maxblk == INFPSZ || stp->sd_maxblk >= msgsize);
		error = strput(stp, mp, uiop, &msgsize, 0, pri, flag);
		if (error == 0)
			break;

		if (error != EWOULDBLOCK)
			goto out;

		/*
		 * IF MSG_IGNFLOW is set we should have broken out of loop
		 * above.
		 */
		ASSERT(!(flag & MSG_IGNFLOW));
		mutex_enter(&stp->sd_lock);
		/*
		 * Check for a missed wakeup.
		 * Needed since strput did not hold sd_lock across
		 * the canputnext.
		 */
		if (bcanputnext(wqp, pri)) {
			/* Try again */
			mutex_exit(&stp->sd_lock);
			continue;
		}
		TRACE_2(TR_FAC_STREAMS_FR, TR_KSTRPUTMSG_WAIT,
		    "kstrputmsg wait:stp %p waits pri %d", stp, pri);

		waitflag = WRITEWAIT;
		if (flag & (MSG_HOLDSIG|MSG_IGNERROR)) {
			if (flag & MSG_HOLDSIG)
				waitflag |= STR_NOSIG;
			if (flag & MSG_IGNERROR)
				waitflag |= STR_NOERROR;
		}
		if (((error = strwaitq(stp, waitflag,
		    (ssize_t)0, fmode, -1, &done)) != 0) || done) {
			mutex_exit(&stp->sd_lock);
			TRACE_3(TR_FAC_STREAMS_FR, TR_KSTRPUTMSG_OUT,
			    "kstrputmsg out:stp %p out %d error %d",
			    stp, 0, error);
			freemsg(mctl);
			return (error);
		}
		TRACE_1(TR_FAC_STREAMS_FR, TR_KSTRPUTMSG_WAKE,
		    "kstrputmsg wake:stp %p wakes", stp);
		if ((error = i_straccess(stp, JCWRITE)) != 0) {
			mutex_exit(&stp->sd_lock);
			freemsg(mctl);
			return (error);
		}
		mutex_exit(&stp->sd_lock);
	}
out:
	freemsg(mctl);
	/*
	 * For historic reasons, applications expect EAGAIN
	 * when data mblk could not be allocated. so change
	 * ENOMEM back to EAGAIN
	 */
	if (error == ENOMEM)
		error = EAGAIN;
	TRACE_3(TR_FAC_STREAMS_FR, TR_KSTRPUTMSG_OUT,
	    "kstrputmsg out:stp %p out %d error %d", stp, 2, error);
	return (error);
}

/*
 * Determines whether the necessary conditions are set on a stream
 * for it to be readable, writeable, or have exceptions.
 *
 * strpoll handles the consolidation private events:
 *	POLLNOERR	Do not return POLLERR even if there are stream
 *			head errors.
 *			Used by sockfs.
 *	POLLRDDATA	Do not return POLLIN unless at least one message on
 *			the queue contains one or more M_DATA mblks. Thus
 *			when this flag is set a queue with only
 *			M_PROTO/M_PCPROTO mblks does not return POLLIN.
 *			Used by sockfs to ignore T_EXDATA_IND messages.
 *
 * Note: POLLRDDATA assumes that synch streams only return messages with
 * an M_DATA attached (i.e. not messages consisting of only
 * an M_PROTO/M_PCPROTO part).
 */
int
strpoll(struct stdata *stp, short events_arg, int anyyet, short *reventsp,
    struct pollhead **phpp)
{
	int events = (ushort_t)events_arg;
	int retevents = 0;
	mblk_t *mp;
	qband_t *qbp;
	long sd_flags = stp->sd_flag;
	int headlocked = 0;

	/*
	 * For performance, a single 'if' tests for most possible edge
	 * conditions in one shot
	 */
	if (sd_flags & (STPLEX | STRDERR | STWRERR)) {
		if (sd_flags & STPLEX) {
			*reventsp = POLLNVAL;
			return (EINVAL);
		}
		if (((events & (POLLIN | POLLRDNORM | POLLRDBAND | POLLPRI)) &&
		    (sd_flags & STRDERR)) ||
		    ((events & (POLLOUT | POLLWRNORM | POLLWRBAND)) &&
		    (sd_flags & STWRERR))) {
			if (!(events & POLLNOERR)) {
				*reventsp = POLLERR;
				return (0);
			}
		}
	}
	if (sd_flags & STRHUP) {
		retevents |= POLLHUP;
	} else if (events & (POLLWRNORM | POLLWRBAND)) {
		queue_t *tq;
		queue_t	*qp = stp->sd_wrq;

		claimstr(qp);
		/* Find next module forward that has a service procedure */
		tq = qp->q_next->q_nfsrv;
		ASSERT(tq != NULL);

		if (polllock(&stp->sd_pollist, QLOCK(tq)) != 0) {
			releasestr(qp);
			*reventsp = POLLNVAL;
			return (0);
		}
		if (events & POLLWRNORM) {
			queue_t *sqp;

			if (tq->q_flag & QFULL)
				/* ensure backq svc procedure runs */
				tq->q_flag |= QWANTW;
			else if ((sqp = stp->sd_struiowrq) != NULL) {
				/* Check sync stream barrier write q */
				mutex_exit(QLOCK(tq));
				if (polllock(&stp->sd_pollist,
				    QLOCK(sqp)) != 0) {
					releasestr(qp);
					*reventsp = POLLNVAL;
					return (0);
				}
				if (sqp->q_flag & QFULL)
					/* ensure pollwakeup() is done */
					sqp->q_flag |= QWANTWSYNC;
				else
					retevents |= POLLOUT;
				/* More write events to process ??? */
				if (! (events & POLLWRBAND)) {
					mutex_exit(QLOCK(sqp));
					releasestr(qp);
					goto chkrd;
				}
				mutex_exit(QLOCK(sqp));
				if (polllock(&stp->sd_pollist,
				    QLOCK(tq)) != 0) {
					releasestr(qp);
					*reventsp = POLLNVAL;
					return (0);
				}
			} else
				retevents |= POLLOUT;
		}
		if (events & POLLWRBAND) {
			qbp = tq->q_bandp;
			if (qbp) {
				while (qbp) {
					if (qbp->qb_flag & QB_FULL)
						qbp->qb_flag |= QB_WANTW;
					else
						retevents |= POLLWRBAND;
					qbp = qbp->qb_next;
				}
			} else {
				retevents |= POLLWRBAND;
			}
		}
		mutex_exit(QLOCK(tq));
		releasestr(qp);
	}
chkrd:
	if (sd_flags & STRPRI) {
		retevents |= (events & POLLPRI);
	} else if (events & (POLLRDNORM | POLLRDBAND | POLLIN)) {
		queue_t	*qp = _RD(stp->sd_wrq);
		int normevents = (events & (POLLIN | POLLRDNORM));

		/*
		 * Note: Need to do polllock() here since ps_lock may be
		 * held. See bug 4191544.
		 */
		if (polllock(&stp->sd_pollist, &stp->sd_lock) != 0) {
			*reventsp = POLLNVAL;
			return (0);
		}
		headlocked = 1;
		mp = qp->q_first;
		while (mp) {
			/*
			 * For POLLRDDATA we scan b_cont and b_next until we
			 * find an M_DATA.
			 */
			if ((events & POLLRDDATA) &&
			    mp->b_datap->db_type != M_DATA) {
				mblk_t *nmp = mp->b_cont;

				while (nmp != NULL &&
				    nmp->b_datap->db_type != M_DATA)
					nmp = nmp->b_cont;
				if (nmp == NULL) {
					mp = mp->b_next;
					continue;
				}
			}
			if (mp->b_band == 0)
				retevents |= normevents;
			else
				retevents |= (events & (POLLIN | POLLRDBAND));
			break;
		}
		if (!(retevents & normevents) && (stp->sd_wakeq & RSLEEP)) {
			/*
			 * Sync stream barrier read queue has data.
			 */
			retevents |= normevents;
		}
		/* Treat eof as normal data */
		if (sd_flags & STREOF)
			retevents |= normevents;
	}

	/*
	 * Pass back a pollhead if no events are pending or if edge-triggering
	 * has been configured on this resource.
	 */
	if ((retevents == 0 && !anyyet) || (events & POLLET)) {
		*phpp = &stp->sd_pollist;
		if (headlocked == 0) {
			if (polllock(&stp->sd_pollist, &stp->sd_lock) != 0) {
				*reventsp = POLLNVAL;
				return (0);
			}
			headlocked = 1;
		}
		stp->sd_rput_opt |= SR_POLLIN;
	}

	*reventsp = (short)retevents;
	if (headlocked)
		mutex_exit(&stp->sd_lock);
	return (0);
}

/*
 * The purpose of putback() is to assure sleeping polls/reads
 * are awakened when there are no new messages arriving at the,
 * stream head, and a message is placed back on the read queue.
 *
 * sd_lock must be held when messages are placed back on stream
 * head.  (getq() holds sd_lock when it removes messages from
 * the queue)
 */

static void
putback(struct stdata *stp, queue_t *q, mblk_t *bp, int band)
{
	mblk_t	*qfirst;
	ASSERT(MUTEX_HELD(&stp->sd_lock));

	/*
	 * As a result of lock-step ordering around q_lock and sd_lock,
	 * it's possible for function calls like putnext() and
	 * canputnext() to get an inaccurate picture of how much
	 * data is really being processed at the stream head.
	 * We only consolidate with existing messages on the queue
	 * if the length of the message we want to put back is smaller
	 * than the queue hiwater mark.
	 */
	if ((stp->sd_rput_opt & SR_CONSOL_DATA) &&
	    (DB_TYPE(bp) == M_DATA) && ((qfirst = q->q_first) != NULL) &&
	    (DB_TYPE(qfirst) == M_DATA) &&
	    ((qfirst->b_flag & (MSGMARK|MSGDELIM)) == 0) &&
	    ((bp->b_flag & (MSGMARK|MSGDELIM|MSGMARKNEXT)) == 0) &&
	    (mp_cont_len(bp, NULL) < q->q_hiwat)) {
		/*
		 * We use the same logic as defined in strrput()
		 * but in reverse as we are putting back onto the
		 * queue and want to retain byte ordering.
		 * Consolidate M_DATA messages with M_DATA ONLY.
		 * strrput() allows the consolidation of M_DATA onto
		 * M_PROTO | M_PCPROTO but not the other way round.
		 *
		 * The consolidation does not take place if the message
		 * we are returning to the queue is marked with either
		 * of the marks or the delim flag or if q_first
		 * is marked with MSGMARK. The MSGMARK check is needed to
		 * handle the odd semantics of MSGMARK where essentially
		 * the whole message is to be treated as marked.
		 * Carry any MSGMARKNEXT and MSGNOTMARKNEXT from q_first
		 * to the front of the b_cont chain.
		 */
		rmvq_noenab(q, qfirst);

		/*
		 * The first message in the b_cont list
		 * tracks MSGMARKNEXT and MSGNOTMARKNEXT.
		 * We need to handle the case where we
		 * are appending:
		 *
		 * 1) a MSGMARKNEXT to a MSGNOTMARKNEXT.
		 * 2) a MSGMARKNEXT to a plain message.
		 * 3) a MSGNOTMARKNEXT to a plain message
		 * 4) a MSGNOTMARKNEXT to a MSGNOTMARKNEXT
		 *    message.
		 *
		 * Thus we never append a MSGMARKNEXT or
		 * MSGNOTMARKNEXT to a MSGMARKNEXT message.
		 */
		if (qfirst->b_flag & MSGMARKNEXT) {
			bp->b_flag |= MSGMARKNEXT;
			bp->b_flag &= ~MSGNOTMARKNEXT;
			qfirst->b_flag &= ~MSGMARKNEXT;
		} else if (qfirst->b_flag & MSGNOTMARKNEXT) {
			bp->b_flag |= MSGNOTMARKNEXT;
			qfirst->b_flag &= ~MSGNOTMARKNEXT;
		}

		linkb(bp, qfirst);
	}
	(void) putbq(q, bp);

	/*
	 * A message may have come in when the sd_lock was dropped in the
	 * calling routine. If this is the case and STR*ATMARK info was
	 * received, need to move that from the stream head to the q_last
	 * so that SIOCATMARK can return the proper value.
	 */
	if (stp->sd_flag & (STRATMARK | STRNOTATMARK)) {
		unsigned short *flagp = &q->q_last->b_flag;
		uint_t b_flag = (uint_t)*flagp;

		if (stp->sd_flag & STRATMARK) {
			b_flag &= ~MSGNOTMARKNEXT;
			b_flag |= MSGMARKNEXT;
			stp->sd_flag &= ~STRATMARK;
		} else {
			b_flag &= ~MSGMARKNEXT;
			b_flag |= MSGNOTMARKNEXT;
			stp->sd_flag &= ~STRNOTATMARK;
		}
		*flagp = (unsigned short) b_flag;
	}

#ifdef	DEBUG
	/*
	 * Make sure that the flags are not messed up.
	 */
	{
		mblk_t *mp;
		mp = q->q_last;
		while (mp != NULL) {
			ASSERT((mp->b_flag & (MSGMARKNEXT|MSGNOTMARKNEXT)) !=
			    (MSGMARKNEXT|MSGNOTMARKNEXT));
			mp = mp->b_cont;
		}
	}
#endif
	if (q->q_first == bp) {
		short pollevents;

		if (stp->sd_flag & RSLEEP) {
			stp->sd_flag &= ~RSLEEP;
			cv_broadcast(&q->q_wait);
		}
		if (stp->sd_flag & STRPRI) {
			pollevents = POLLPRI;
		} else {
			if (band == 0) {
				if (!(stp->sd_rput_opt & SR_POLLIN))
					return;
				stp->sd_rput_opt &= ~SR_POLLIN;
				pollevents = POLLIN | POLLRDNORM;
			} else {
				pollevents = POLLIN | POLLRDBAND;
			}
		}
		mutex_exit(&stp->sd_lock);
		pollwakeup(&stp->sd_pollist, pollevents);
		mutex_enter(&stp->sd_lock);
	}
}

/*
 * Return the held vnode attached to the stream head of a
 * given queue
 * It is the responsibility of the calling routine to ensure
 * that the queue does not go away (e.g. pop).
 */
vnode_t *
strq2vp(queue_t *qp)
{
	vnode_t *vp;
	vp = STREAM(qp)->sd_vnode;
	ASSERT(vp != NULL);
	VN_HOLD(vp);
	return (vp);
}

/*
 * return the stream head write queue for the given vp
 * It is the responsibility of the calling routine to ensure
 * that the stream or vnode do not close.
 */
queue_t *
strvp2wq(vnode_t *vp)
{
	ASSERT(vp->v_stream != NULL);
	return (vp->v_stream->sd_wrq);
}

/*
 * pollwakeup stream head
 * It is the responsibility of the calling routine to ensure
 * that the stream or vnode do not close.
 */
void
strpollwakeup(vnode_t *vp, short event)
{
	ASSERT(vp->v_stream);
	pollwakeup(&vp->v_stream->sd_pollist, event);
}

/*
 * Mate the stream heads of two vnodes together. If the two vnodes are the
 * same, we just make the write-side point at the read-side -- otherwise,
 * we do a full mate.  Only works on vnodes associated with streams that are
 * still being built and thus have only a stream head.
 */
void
strmate(vnode_t *vp1, vnode_t *vp2)
{
	queue_t *wrq1 = strvp2wq(vp1);
	queue_t *wrq2 = strvp2wq(vp2);

	/*
	 * Verify that there are no modules on the stream yet.  We also
	 * rely on the stream head always having a service procedure to
	 * avoid tweaking q_nfsrv.
	 */
	ASSERT(wrq1->q_next == NULL && wrq2->q_next == NULL);
	ASSERT(wrq1->q_qinfo->qi_srvp != NULL);
	ASSERT(wrq2->q_qinfo->qi_srvp != NULL);

	/*
	 * If the queues are the same, just twist; otherwise do a full mate.
	 */
	if (wrq1 == wrq2) {
		wrq1->q_next = _RD(wrq1);
	} else {
		wrq1->q_next = _RD(wrq2);
		wrq2->q_next = _RD(wrq1);
		STREAM(wrq1)->sd_mate = STREAM(wrq2);
		STREAM(wrq1)->sd_flag |= STRMATE;
		STREAM(wrq2)->sd_mate = STREAM(wrq1);
		STREAM(wrq2)->sd_flag |= STRMATE;
	}
}

/*
 * XXX will go away when console is correctly fixed.
 * Clean up the console PIDS, from previous I_SETSIG,
 * called only for cnopen which never calls strclean().
 */
void
str_cn_clean(struct vnode *vp)
{
	strsig_t *ssp, *pssp, *tssp;
	struct stdata *stp;
	struct pid  *pidp;
	int update = 0;

	ASSERT(vp->v_stream);
	stp = vp->v_stream;
	pssp = NULL;
	mutex_enter(&stp->sd_lock);
	ssp = stp->sd_siglist;
	while (ssp) {
		mutex_enter(&pidlock);
		pidp = ssp->ss_pidp;
		/*
		 * Get rid of PID if the proc is gone.
		 */
		if (pidp->pid_prinactive) {
			tssp = ssp->ss_next;
			if (pssp)
				pssp->ss_next = tssp;
			else
				stp->sd_siglist = tssp;
			ASSERT(pidp->pid_ref <= 1);
			PID_RELE(ssp->ss_pidp);
			mutex_exit(&pidlock);
			kmem_free(ssp, sizeof (strsig_t));
			update = 1;
			ssp = tssp;
			continue;
		} else
			mutex_exit(&pidlock);
		pssp = ssp;
		ssp = ssp->ss_next;
	}
	if (update) {
		stp->sd_sigflags = 0;
		for (ssp = stp->sd_siglist; ssp; ssp = ssp->ss_next)
			stp->sd_sigflags |= ssp->ss_events;
	}
	mutex_exit(&stp->sd_lock);
}

/*
 * Return B_TRUE if there is data in the message, B_FALSE otherwise.
 */
static boolean_t
msghasdata(mblk_t *bp)
{
	for (; bp; bp = bp->b_cont)
		if (bp->b_datap->db_type == M_DATA) {
			ASSERT(bp->b_wptr >= bp->b_rptr);
			if (bp->b_wptr > bp->b_rptr)
				return (B_TRUE);
		}
	return (B_FALSE);
}<|MERGE_RESOLUTION|>--- conflicted
+++ resolved
@@ -24,11 +24,7 @@
 
 /*
  * Copyright (c) 1988, 2010, Oracle and/or its affiliates. All rights reserved.
-<<<<<<< HEAD
- * Copyright 2015, Joyent, Inc. All rights reserved.
-=======
  * Copyright 2017 Joyent, Inc.
->>>>>>> 9dca21df
  */
 
 #include <sys/types.h>
