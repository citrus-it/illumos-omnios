/*
 * CDDL HEADER START
 *
 * The contents of this file are subject to the terms of the
 * Common Development and Distribution License (the "License").
 * You may not use this file except in compliance with the License.
 *
 * You can obtain a copy of the license at usr/src/OPENSOLARIS.LICENSE
 * or http://www.opensolaris.org/os/licensing.
 * See the License for the specific language governing permissions
 * and limitations under the License.
 *
 * When distributing Covered Code, include this CDDL HEADER in each
 * file and include the License file at usr/src/OPENSOLARIS.LICENSE.
 * If applicable, add the following below this CDDL HEADER, with the
 * fields enclosed by brackets "[]" replaced with your own identifying
 * information: Portions Copyright [yyyy] [name of copyright owner]
 *
 * CDDL HEADER END
 */

/*
 * Copyright 2020 Oxide Computer Company
 * Copyright (c) 2013 Gary Mills
 * Copyright (c) 1998, 2010, Oracle and/or its affiliates. All rights reserved.
 */

#include <sys/types.h>
#include <sys/param.h>
#include <sys/varargs.h>
#include <sys/systm.h>
#include <sys/cmn_err.h>
#include <sys/stream.h>
#include <sys/strsubr.h>
#include <sys/strsun.h>
#include <sys/sysmacros.h>
#include <sys/kmem.h>
#include <sys/log.h>
#include <sys/spl.h>
#include <sys/syslog.h>
#include <sys/console.h>
#include <sys/debug.h>
#include <sys/utsname.h>
#include <sys/id_space.h>
#include <sys/zone.h>
#include <sys/bootbanner.h>

log_zone_t log_global;
queue_t *log_consq;
queue_t *log_backlogq;
queue_t *log_intrq;

#define	LOG_PRISIZE	8	/* max priority size: 7 characters + null */
#define	LOG_FACSIZE	9	/* max priority size: 8 characters + null */

static krwlock_t log_rwlock;
static int log_rwlock_depth;
static int log_seq_no[SL_CONSOLE + 1];
static stdata_t log_fakestr;
static id_space_t *log_minorspace;
static log_t log_backlog;
static struct kmem_cache *log_cons_cache;	/* log_t cache */

static queue_t *log_recentq;
static queue_t *log_freeq;

static zone_key_t log_zone_key;

static char log_overflow_msg[] = "message overflow on /dev/log minor #%d%s\n";

static char log_pri[LOG_PRIMASK + 1][LOG_PRISIZE] = {
	"emerg",	"alert",	"crit",		"error",
	"warning",	"notice",	"info",		"debug"
};

static char log_fac[LOG_NFACILITIES + 1][LOG_FACSIZE] = {
	"kern",		"user",		"mail",		"daemon",
	"auth",		"syslog",	"lpr",		"news",
	"uucp",		"altcron",	"authpriv",	"ftp",
	"ntp",		"audit",	"console",	"cron",
	"local0",	"local1",	"local2",	"local3",
	"local4",	"local5",	"local6",	"local7",
	"unknown"
};
static int log_cons_constructor(void *, void *, int);
static void log_cons_destructor(void *, void *);

/*
 * Get exclusive access to the logging system; this includes all minor
 * devices.  We use an rwlock rather than a mutex because hold times
 * are potentially long, so we don't want to waste cycles in adaptive mutex
 * spin (rwlocks always block when contended).  Note that we explicitly
 * support recursive calls (e.g. printf() calls foo() calls printf()).
 *
 * Clients may use log_enter() / log_exit() to guarantee that a group
 * of messages is treated atomically (i.e. they appear in order and are
 * not interspersed with any other messages), e.g. for multiline printf().
 *
 * This could probably be changed to a per-zone lock if contention becomes
 * an issue.
 */
void
log_enter(void)
{
	if (rw_owner(&log_rwlock) != curthread)
		rw_enter(&log_rwlock, RW_WRITER);
	log_rwlock_depth++;
}

void
log_exit(void)
{
	if (--log_rwlock_depth == 0)
		rw_exit(&log_rwlock);
}

void
log_flushq(queue_t *q)
{
	mblk_t *mp;
	log_t *lp = (log_t *)q->q_ptr;

	/* lp will be NULL if the queue was created via log_makeq */
	while ((mp = getq_noenab(q, 0)) != NULL)
		log_sendmsg(mp, lp == NULL ? GLOBAL_ZONEID : lp->log_zoneid);
}

/*
 * Create a minimal queue with just enough fields filled in to support
 * canput(9F), putq(9F), and getq_noenab(9F).  We set QNOENB to ensure
 * that the queue will never be enabled.
 */
static queue_t *
log_makeq(size_t lowat, size_t hiwat, void *ibc)
{
	queue_t *q;

	q = kmem_zalloc(sizeof (queue_t), KM_SLEEP);
	q->q_stream = &log_fakestr;
	q->q_flag = QISDRV | QMTSAFE | QNOENB | QREADR | QUSE;
	q->q_nfsrv = q;
	q->q_lowat = lowat;
	q->q_hiwat = hiwat;
	mutex_init(QLOCK(q), NULL, MUTEX_DRIVER, ibc);

	return (q);
}

/*
 * Initialize the log structure for a new zone.
 */
static void *
log_zoneinit(zoneid_t zoneid)
{
	int i;
	log_zone_t *lzp;

	if (zoneid == GLOBAL_ZONEID)
		lzp = &log_global;	/* use statically allocated struct */
	else
		lzp = kmem_zalloc(sizeof (log_zone_t), KM_SLEEP);

	for (i = 0; i < LOG_NUMCLONES; i++) {
		lzp->lz_clones[i].log_minor =
		    (minor_t)id_alloc(log_minorspace);
		lzp->lz_clones[i].log_zoneid = zoneid;
	}
	return (lzp);
}

/*ARGSUSED*/
static void
log_zonefree(zoneid_t zoneid, void *arg)
{
	log_zone_t *lzp = arg;
	int i;

	ASSERT(lzp != &log_global && zoneid != GLOBAL_ZONEID);
	if (lzp == NULL)
		return;
	for (i = 0; i < LOG_NUMCLONES; i++)
		id_free(log_minorspace, lzp->lz_clones[i].log_minor);
	kmem_free(lzp, sizeof (log_zone_t));
}

static void
log_bootbanner_print(const char *line, uint_t num)
{
	const char *pfx = (num == 0) ? "\r" : "";

	printf("%s%s\n", pfx, line);
}

void
log_init(void)
{
	int log_maxzones;

	/*
	 * Create a backlog queue to consume console messages during periods
	 * when there is no console reader (e.g. before syslogd(1M) starts).
	 */
	log_backlogq = log_consq = log_makeq(0, LOG_HIWAT, NULL);

	/*
	 * Create a queue to hold free message of size <= LOG_MSGSIZE.
	 * Calls from high-level interrupt handlers will do a getq_noenab()
	 * from this queue, so its q_lock must be a maximum SPL spin lock.
	 */
	log_freeq = log_makeq(LOG_MINFREE, LOG_MAXFREE, (void *)ipltospl(SPL8));

	/*
	 * Create a queue for messages from high-level interrupt context.
	 * These messages are drained via softcall, or explicitly by panic().
	 */
	log_intrq = log_makeq(0, LOG_HIWAT, (void *)ipltospl(SPL8));

	/*
	 * Create a queue to hold the most recent 8K of console messages.
	 * Useful for debugging.  Required by the "$<msgbuf" adb macro.
	 */
	log_recentq = log_makeq(0, LOG_RECENTSIZE, NULL);

	/*
	 * Create an id space for clone devices opened via /dev/log.
	 * Need to limit the number of zones to avoid exceeding the
	 * available minor number space.
	 */
	log_maxzones = (L_MAXMIN32 - LOG_LOGMIN) / LOG_NUMCLONES - 1;
	if (log_maxzones < maxzones)
		maxzones = log_maxzones;
	log_minorspace = id_space_create("logminor_space", LOG_LOGMIN + 1,
	    L_MAXMIN32);
	/*
	 * Put ourselves on the ZSD list.  Note that zones have not been
	 * initialized yet, but our constructor will be called on the global
	 * zone when they are.
	 */
	zone_key_create(&log_zone_key, log_zoneinit, NULL, log_zonefree);

	/*
	 * Initialize backlog structure.
	 */
	log_backlog.log_zoneid = GLOBAL_ZONEID;
	log_backlog.log_minor = LOG_BACKLOG;

	/* Allocate kmem cache for conslog's log structures */
	log_cons_cache = kmem_cache_create("log_cons_cache",
	    sizeof (struct log), 0, log_cons_constructor, log_cons_destructor,
	    NULL, NULL, NULL, 0);

	/*
	 * Let the logging begin.
	 */
	log_update(&log_backlog, log_backlogq, SL_CONSOLE, log_console);

	/*
	 * Now that logging is enabled, emit the boot banner.
	 */
#ifdef	LEGACY_BANNER
	printf("\rSunOS Release %s Version %s %u-bit\n",
	    utsname.release, utsname.version, NBBY * (uint_t)sizeof (void *));
	printf("Copyright (c) 1983, 2010, Oracle and/or its affiliates. "
	    "All rights reserved.\n");
<<<<<<< HEAD
	printf("Copyright (c) 2017-2020 OmniOS Community Edition "
	    "(OmniOSce) Association.\n");
=======
#else
	bootbanner_print(log_bootbanner_print, KM_SLEEP);
#endif
>>>>>>> 45de8795
#ifdef DEBUG
	printf("DEBUG enabled\n");
#endif
}

/*
 * Allocate a log device corresponding to supplied device type.
 * Both devices are clonable. /dev/log devices are allocated per zone.
 * /dev/conslog devices are allocated from kmem cache.
 */
log_t *
log_alloc(minor_t type)
{
	zone_t *zptr = curproc->p_zone;
	log_zone_t *lzp;
	log_t *lp;
	int i;
	minor_t minor;

	if (type == LOG_CONSMIN) {

		/*
		 * Return a write-only /dev/conslog device.
		 * No point allocating log_t until there's a free minor number.
		 */
		minor = (minor_t)id_alloc(log_minorspace);
		lp = kmem_cache_alloc(log_cons_cache, KM_SLEEP);
		lp->log_minor = minor;
		return (lp);
	} else {
		ASSERT(type == LOG_LOGMIN);

		lzp = zone_getspecific(log_zone_key, zptr);
		ASSERT(lzp != NULL);

		/* search for an available /dev/log device for the zone */
		for (i = LOG_LOGMINIDX; i <= LOG_LOGMAXIDX; i++) {
			lp = &lzp->lz_clones[i];
			if (lp->log_inuse == 0)
				break;
		}
		if (i > LOG_LOGMAXIDX)
			lp = NULL;
		else
			/* Indicate which device type */
			lp->log_major = LOG_LOGMIN;
		return (lp);
	}
}

void
log_free(log_t *lp)
{
	id_free(log_minorspace, lp->log_minor);
	kmem_cache_free(log_cons_cache, lp);
}

/*
 * Move console messages from src to dst.  The time of day isn't known
 * early in boot, so fix up the message timestamps if necessary.
 */
static void
log_conswitch(log_t *src, log_t *dst)
{
	mblk_t *mp;
	mblk_t *hmp = NULL;
	mblk_t *tmp = NULL;
	log_ctl_t *hlc;

	while ((mp = getq_noenab(src->log_q, 0)) != NULL) {
		log_ctl_t *lc = (log_ctl_t *)mp->b_rptr;
		lc->flags |= SL_LOGONLY;

		/*
		 * The ttime is written with 0 in log_sensmsg() only when
		 * good gethrestime_sec() data is not available to store in
		 * the log_ctl_t in the early boot phase.
		 */
		if (lc->ttime == 0) {
			/*
			 * Look ahead to first early boot message with time.
			 */
			if (hmp) {
				tmp->b_next = mp;
				tmp = mp;
			} else
				hmp = tmp = mp;
			continue;
		}

		while (hmp) {
			tmp = hmp->b_next;
			hmp->b_next = NULL;
			hlc = (log_ctl_t *)hmp->b_rptr;
			/*
			 * Calculate hrestime for an early log message with
			 * an invalid time stamp. We know:
			 *  - the lbolt of the invalid time stamp.
			 *  - the hrestime and lbolt of the first valid
			 *    time stamp.
			 */
			hlc->ttime = lc->ttime - (lc->ltime - hlc->ltime) / hz;
			(void) putq(dst->log_q, hmp);
			hmp = tmp;
		}
		(void) putq(dst->log_q, mp);
	}
	while (hmp) {
		tmp = hmp->b_next;
		hmp->b_next = NULL;
		hlc = (log_ctl_t *)hmp->b_rptr;
		hlc->ttime = gethrestime_sec() -
		    (ddi_get_lbolt() - hlc->ltime) / hz;
		(void) putq(dst->log_q, hmp);
		hmp = tmp;
	}
	dst->log_overflow = src->log_overflow;
	src->log_flags = 0;
	dst->log_flags = SL_CONSOLE;
	log_consq = dst->log_q;
}

/*
 * Set the fields in the 'target' clone to the specified values.
 * Then, look at all clones to determine which message types are
 * currently active and which clone is the primary console queue.
 * If the primary console queue changes to or from the backlog
 * queue, copy all messages from backlog to primary or vice versa.
 */
void
log_update(log_t *target, queue_t *q, short flags, log_filter_t *filter)
{
	log_t *lp;
	short active = SL_CONSOLE;
	zone_t *zptr = NULL;
	log_zone_t *lzp;
	zoneid_t zoneid = target->log_zoneid;
	int i;

	log_enter();

	if (q != NULL)
		target->log_q = q;
	target->log_wanted = filter;
	target->log_flags = flags;
	target->log_overflow = 0;

	/*
	 * Need to special case the global zone here since this may be
	 * called before zone_init.
	 */
	if (zoneid == GLOBAL_ZONEID) {
		lzp = &log_global;
	} else if ((zptr = zone_find_by_id(zoneid)) == NULL) {
		log_exit();
		return;		/* zone is being destroyed, ignore update */
	} else {
		lzp = zone_getspecific(log_zone_key, zptr);
	}
	ASSERT(lzp != NULL);
	for (i = LOG_LOGMAXIDX; i >= LOG_LOGMINIDX; i--) {
		lp = &lzp->lz_clones[i];
		if (zoneid == GLOBAL_ZONEID && (lp->log_flags & SL_CONSOLE))
			log_consq = lp->log_q;
		active |= lp->log_flags;
	}
	lzp->lz_active = active;

	if (zptr)
		zone_rele(zptr);

	if (log_consq == target->log_q) {
		if (flags & SL_CONSOLE)
			log_conswitch(&log_backlog, target);
		else
			log_conswitch(target, &log_backlog);
	}
	target->log_q = q;

	log_exit();
}

/*ARGSUSED*/
int
log_error(log_t *lp, log_ctl_t *lc)
{
	if ((lc->pri & LOG_FACMASK) == LOG_KERN)
		lc->pri = LOG_KERN | LOG_ERR;
	return (1);
}

int
log_trace(log_t *lp, log_ctl_t *lc)
{
	trace_ids_t *tid = (trace_ids_t *)lp->log_data->b_rptr;
	trace_ids_t *tidend = (trace_ids_t *)lp->log_data->b_wptr;

	/*
	 * We use `tid + 1 <= tidend' here rather than the more traditional
	 * `tid < tidend', since the former ensures that there's at least
	 * `sizeof (trace_ids_t)' bytes available before executing the
	 * loop, whereas the latter only ensures that there's a single byte.
	 */
	for (; tid + 1 <= tidend; tid++) {
		if (tid->ti_level < lc->level && tid->ti_level >= 0)
			continue;
		if (tid->ti_mid != lc->mid && tid->ti_mid >= 0)
			continue;
		if (tid->ti_sid != lc->sid && tid->ti_sid >= 0)
			continue;
		if ((lc->pri & LOG_FACMASK) == LOG_KERN)
			lc->pri = LOG_KERN | LOG_DEBUG;
		return (1);
	}
	return (0);
}

/*ARGSUSED*/
int
log_console(log_t *lp, log_ctl_t *lc)
{
	if ((lc->pri & LOG_FACMASK) == LOG_KERN) {
		if (lc->flags & SL_FATAL)
			lc->pri = LOG_KERN | LOG_CRIT;
		else if (lc->flags & SL_ERROR)
			lc->pri = LOG_KERN | LOG_ERR;
		else if (lc->flags & SL_WARN)
			lc->pri = LOG_KERN | LOG_WARNING;
		else if (lc->flags & SL_NOTE)
			lc->pri = LOG_KERN | LOG_NOTICE;
		else if (lc->flags & SL_TRACE)
			lc->pri = LOG_KERN | LOG_DEBUG;
		else
			lc->pri = LOG_KERN | LOG_INFO;
	}
	return (1);
}

mblk_t *
log_makemsg(int mid, int sid, int level, int sl, int pri, void *msg,
    size_t size, int on_intr)
{
	mblk_t *mp = NULL;
	mblk_t *mp2;
	log_ctl_t *lc;

	if (size <= LOG_MSGSIZE &&
	    (on_intr || log_freeq->q_count > log_freeq->q_lowat))
		mp = getq_noenab(log_freeq, 0);

	if (mp == NULL) {
		if (on_intr ||
		    (mp = allocb(sizeof (log_ctl_t), BPRI_HI)) == NULL ||
		    (mp2 = allocb(MAX(size, LOG_MSGSIZE), BPRI_HI)) == NULL) {
			freemsg(mp);
			return (NULL);
		}
		DB_TYPE(mp) = M_PROTO;
		mp->b_wptr += sizeof (log_ctl_t);
		mp->b_cont = mp2;
	} else {
		mp2 = mp->b_cont;
		mp2->b_wptr = mp2->b_rptr;
	}

	lc = (log_ctl_t *)mp->b_rptr;
	lc->mid = mid;
	lc->sid = sid;
	lc->level = level;
	lc->flags = sl;
	lc->pri = pri;

	bcopy(msg, mp2->b_wptr, size - 1);
	mp2->b_wptr[size - 1] = '\0';
	mp2->b_wptr += strlen((char *)mp2->b_wptr) + 1;

	return (mp);
}

void
log_freemsg(mblk_t *mp)
{
	mblk_t *mp2 = mp->b_cont;

	ASSERT(MBLKL(mp) == sizeof (log_ctl_t));
	ASSERT(mp2->b_rptr == mp2->b_datap->db_base);

	if ((log_freeq->q_flag & QFULL) == 0 &&
	    MBLKL(mp2) <= LOG_MSGSIZE && MBLKSIZE(mp2) >= LOG_MSGSIZE)
		(void) putq(log_freeq, mp);
	else
		freemsg(mp);
}

void
log_sendmsg(mblk_t *mp, zoneid_t zoneid)
{
	log_t *lp;
	char *src, *dst;
	mblk_t *mp2 = mp->b_cont;
	log_ctl_t *lc = (log_ctl_t *)mp->b_rptr;
	int flags, fac;
	off_t facility = 0;
	off_t body = 0;
	zone_t *zptr = NULL;
	log_zone_t *lzp;
	int i;
	int backlog;

	/*
	 * Need to special case the global zone here since this may be
	 * called before zone_init.
	 */
	if (zoneid == GLOBAL_ZONEID) {
		lzp = &log_global;
	} else if ((zptr = zone_find_by_id(zoneid)) == NULL) {
		/* specified zone doesn't exist, free message and return */
		log_freemsg(mp);
		return;
	} else {
		lzp = zone_getspecific(log_zone_key, zptr);
	}
	ASSERT(lzp != NULL);

	if ((lc->flags & lzp->lz_active) == 0) {
		if (zptr)
			zone_rele(zptr);
		log_freemsg(mp);
		return;
	}

	if (panicstr) {
		/*
		 * Raise the console queue's q_hiwat to ensure that we
		 * capture all panic messages.
		 */
		log_consq->q_hiwat = 2 * LOG_HIWAT;
		log_consq->q_flag &= ~QFULL;

		/* Message was created while panicking. */
		lc->flags |= SL_PANICMSG;
	}

	src = (char *)mp2->b_rptr;
	dst = strstr(src, "FACILITY_AND_PRIORITY] ");
	if (dst != NULL) {
		facility = dst - src;
		body = facility + 23; /* strlen("FACILITY_AND_PRIORITY] ") */
	}

	log_enter();

	/*
	 * In the early boot phase hrestime is invalid, then timechanged is 0.
	 * If hrestime is not valid, the ttime is set to 0 here and the correct
	 * ttime is calculated in log_conswitch() later. The log_conswitch()
	 * calculation to determine the correct ttime does not use ttime data
	 * from these log_ctl_t structures; it only uses ttime from log_ctl_t's
	 * that contain good data.
	 *
	 */
	lc->ltime = ddi_get_lbolt();
	if (timechanged) {
		lc->ttime = gethrestime_sec();
	} else {
		lc->ttime = 0;
	}

	flags = lc->flags & lzp->lz_active;
	log_seq_no[flags & SL_ERROR]++;
	log_seq_no[flags & SL_TRACE]++;
	log_seq_no[flags & SL_CONSOLE]++;

	/*
	 * If this is in the global zone, start with the backlog, then
	 * walk through the clone logs.  If not, just do the clone logs.
	 */
	backlog = (zoneid == GLOBAL_ZONEID);
	i = LOG_LOGMINIDX;
	while (i <= LOG_LOGMAXIDX) {
		if (backlog) {
			/*
			 * Do the backlog this time, then start on the
			 * others.
			 */
			backlog = 0;
			lp = &log_backlog;
		} else {
			lp = &lzp->lz_clones[i++];
		}

		if ((lp->log_flags & flags) && lp->log_wanted(lp, lc)) {
			if (canput(lp->log_q)) {
				lp->log_overflow = 0;
				lc->seq_no = log_seq_no[lp->log_flags];
				if ((mp2 = copymsg(mp)) == NULL)
					break;
				if (facility != 0) {
					src = (char *)mp2->b_cont->b_rptr;
					dst = src + facility;
					fac = (lc->pri & LOG_FACMASK) >> 3;
					dst += snprintf(dst,
					    LOG_FACSIZE + LOG_PRISIZE, "%s.%s",
					    log_fac[MIN(fac, LOG_NFACILITIES)],
					    log_pri[lc->pri & LOG_PRIMASK]);
					src += body - 2; /* copy "] " too */
					while (*src != '\0')
						*dst++ = *src++;
					*dst++ = '\0';
					mp2->b_cont->b_wptr = (uchar_t *)dst;
				}
				(void) putq(lp->log_q, mp2);
			} else if (++lp->log_overflow == 1) {
				if (lp->log_q == log_consq) {
					console_printf(log_overflow_msg,
					    lp->log_minor,
					    " -- is syslogd(1M) running?");
				} else {
					printf(log_overflow_msg,
					    lp->log_minor, "");
				}
			}
		}
	}

	if (zptr)
		zone_rele(zptr);

	if ((flags & SL_CONSOLE) && (lc->pri & LOG_FACMASK) == LOG_KERN) {
		if ((mp2 == NULL || log_consq == log_backlogq || panicstr) &&
		    (lc->flags & SL_LOGONLY) == 0)
			console_printf("%s", (char *)mp->b_cont->b_rptr + body);
		if ((lc->flags & SL_CONSONLY) == 0 &&
		    (mp2 = copymsg(mp)) != NULL) {
			mp2->b_cont->b_rptr += body;
			if (log_recentq->q_flag & QFULL)
				freemsg(getq_noenab(log_recentq, 0));
			(void) putq(log_recentq, mp2);
		}
	}

	log_freemsg(mp);

	log_exit();
}

/*
 * Print queued messages to console.
 */
void
log_printq(queue_t *qfirst)
{
	mblk_t *mp;
	queue_t *q, *qlast;
	char *cp, *msgp;
	log_ctl_t *lc;

	/*
	 * Look ahead to first queued message in the stream.
	 */
	qlast = NULL;
	do {
		for (q = qfirst; q->q_next != qlast; q = q->q_next)
			continue;
		for (mp = q->q_first; mp != NULL; mp = mp->b_next) {
			lc = (log_ctl_t *)mp->b_rptr;
			/*
			 * Check if message is already displayed at
			 * /dev/console.
			 */
			if (lc->flags & SL_PANICMSG)
				continue;

			cp = (char *)mp->b_cont->b_rptr;

			/* Strip off the message ID. */
			if ((msgp = strstr(cp, "[ID ")) != NULL &&
			    (msgp = strstr(msgp,  "] ")) != NULL) {
				cp = msgp + 2;
			}

			/*
			 * Using console_printf instead of printf to avoid
			 * queueing messages to log_consq.
			 */
			console_printf("%s", cp);
		}
	} while ((qlast = q) != qfirst);
}

/* ARGSUSED */
static int
log_cons_constructor(void *buf, void *cdrarg, int kmflags)
{
	struct log *lp = buf;

	lp->log_zoneid = GLOBAL_ZONEID;
	lp->log_major = LOG_CONSMIN;	/* Indicate which device type */
	lp->log_data = NULL;
	return (0);
}

/* ARGSUSED */
static void
log_cons_destructor(void *buf, void *cdrarg)
{
	struct log *lp = buf;

	ASSERT(lp->log_zoneid == GLOBAL_ZONEID);
	ASSERT(lp->log_major == LOG_CONSMIN);
	ASSERT(lp->log_data == NULL);
}<|MERGE_RESOLUTION|>--- conflicted
+++ resolved
@@ -262,14 +262,9 @@
 	    utsname.release, utsname.version, NBBY * (uint_t)sizeof (void *));
 	printf("Copyright (c) 1983, 2010, Oracle and/or its affiliates. "
 	    "All rights reserved.\n");
-<<<<<<< HEAD
-	printf("Copyright (c) 2017-2020 OmniOS Community Edition "
-	    "(OmniOSce) Association.\n");
-=======
 #else
 	bootbanner_print(log_bootbanner_print, KM_SLEEP);
 #endif
->>>>>>> 45de8795
 #ifdef DEBUG
 	printf("DEBUG enabled\n");
 #endif
