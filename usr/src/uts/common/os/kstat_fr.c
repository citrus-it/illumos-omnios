/*
 * CDDL HEADER START
 *
 * The contents of this file are subject to the terms of the
 * Common Development and Distribution License (the "License").
 * You may not use this file except in compliance with the License.
 *
 * You can obtain a copy of the license at usr/src/OPENSOLARIS.LICENSE
 * or http://www.opensolaris.org/os/licensing.
 * See the License for the specific language governing permissions
 * and limitations under the License.
 *
 * When distributing Covered Code, include this CDDL HEADER in each
 * file and include the License file at usr/src/OPENSOLARIS.LICENSE.
 * If applicable, add the following below this CDDL HEADER, with the
 * fields enclosed by brackets "[]" replaced with your own identifying
 * information: Portions Copyright [yyyy] [name of copyright owner]
 *
 * CDDL HEADER END
 */
/*
 * Copyright (c) 1992, 2010, Oracle and/or its affiliates. All rights reserved.
 * Copyright 2017, Joyent, Inc. All rights reserved.
 * Copyright 2015 Nexenta Systems, Inc. All rights reserved.
 */

/*
 * Kernel statistics framework
 */

#include <sys/types.h>
#include <sys/time.h>
#include <sys/systm.h>
#include <sys/vmsystm.h>
#include <sys/t_lock.h>
#include <sys/param.h>
#include <sys/errno.h>
#include <sys/vmem.h>
#include <sys/sysmacros.h>
#include <sys/cmn_err.h>
#include <sys/kstat.h>
#include <sys/sysinfo.h>
#include <sys/cpuvar.h>
#include <sys/fcntl.h>
#include <sys/flock.h>
#include <sys/vnode.h>
#include <sys/vfs.h>
#include <sys/dnlc.h>
#include <sys/var.h>
#include <sys/debug.h>
#include <sys/kobj.h>
#include <sys/avl.h>
#include <sys/pool_pset.h>
#include <sys/cpupart.h>
#include <sys/zone.h>
#include <sys/loadavg.h>
#include <vm/page.h>
#include <vm/anon.h>
#include <vm/seg_kmem.h>

/*
 * Global lock to protect the AVL trees and kstat_chain_id.
 */
static kmutex_t kstat_chain_lock;

/*
 * Every install/delete kstat bumps kstat_chain_id.  This is used by:
 *
 * (1)	/dev/kstat, to detect changes in the kstat chain across ioctls;
 *
 * (2)	kstat_create(), to assign a KID (kstat ID) to each new kstat.
 *	/dev/kstat uses the KID as a cookie for kstat lookups.
 *
 * We reserve the first two IDs because some kstats are created before
 * the well-known ones (kstat_headers = 0, kstat_types = 1).
 *
 * We also bump the kstat_chain_id if a zone is gaining or losing visibility
 * into a particular kstat, which is logically equivalent to a kstat being
 * installed/deleted.
 */

kid_t kstat_chain_id = 2;

/*
 * As far as zones are concerned, there are 3 types of kstat:
 *
 * 1) Those which have a well-known name, and which should return per-zone data
 * depending on which zone is doing the kstat_read().  sockfs:0:sock_unix_list
 * is an example of this type of kstat.
 *
 * 2) Those which should only be exported to a particular list of zones.
 * For example, in the case of nfs:*:mntinfo, we don't want zone A to be
 * able to see NFS mounts associated with zone B, while we want the
 * global zone to be able to see all mounts on the system.
 *
 * 3) Those that can be exported to all zones.  Most system-related
 * kstats fall within this category.
 *
 * An ekstat_t thus contains a list of kstats that the zone is to be
 * exported to.  The lookup of a name:instance:module thus translates to a
 * lookup of name:instance:module:myzone; if the kstat is not exported
 * to all zones, and does not have the caller's zoneid explicitly
 * enumerated in the list of zones to be exported to, it is the same as
 * if the kstat didn't exist.
 *
 * Writing to kstats is currently disallowed from within a non-global
 * zone, although this restriction could be removed in the future.
 */
typedef struct kstat_zone {
	zoneid_t zoneid;
	struct kstat_zone *next;
} kstat_zone_t;

/*
 * Extended kstat structure -- for internal use only.
 */
typedef struct ekstat {
	kstat_t		e_ks;		/* the kstat itself */
	size_t		e_size;		/* total allocation size */
	kthread_t	*e_owner;	/* thread holding this kstat */
	kcondvar_t	e_cv;		/* wait for owner == NULL */
	avl_node_t	e_avl_bykid;	/* AVL tree to sort by KID */
	avl_node_t	e_avl_byname;	/* AVL tree to sort by name */
	kstat_zone_t	e_zone;		/* zone to export stats to */
} ekstat_t;

static uint64_t kstat_initial[8192];
static void *kstat_initial_ptr = kstat_initial;
static size_t kstat_initial_avail = sizeof (kstat_initial);
static vmem_t *kstat_arena;

#define	KSTAT_ALIGN	(sizeof (uint64_t))

static avl_tree_t kstat_avl_bykid;
static avl_tree_t kstat_avl_byname;

/*
 * Various pointers we need to create kstats at boot time in kstat_init()
 */
extern	kstat_named_t	*segmapcnt_ptr;
extern	uint_t		segmapcnt_ndata;
extern	int		segmap_kstat_update(kstat_t *, int);
extern	kstat_named_t	*biostats_ptr;
extern	uint_t		biostats_ndata;
extern	kstat_named_t	*pollstats_ptr;
extern	uint_t		pollstats_ndata;

extern	int	vac;
extern	uint_t	nproc;
extern	time_t	boot_time;
extern	sysinfo_t	sysinfo;
extern	vminfo_t	vminfo;

struct {
	kstat_named_t ncpus;
	kstat_named_t lbolt;
	kstat_named_t deficit;
	kstat_named_t clk_intr;
	kstat_named_t vac;
	kstat_named_t nproc;
	kstat_named_t avenrun_1min;
	kstat_named_t avenrun_5min;
	kstat_named_t avenrun_15min;
	kstat_named_t boot_time;
	kstat_named_t nsec_per_tick;
} system_misc_kstat = {
	{ "ncpus",		KSTAT_DATA_UINT32 },
	{ "lbolt",		KSTAT_DATA_UINT32 },
	{ "deficit",		KSTAT_DATA_UINT32 },
	{ "clk_intr",		KSTAT_DATA_UINT32 },
	{ "vac",		KSTAT_DATA_UINT32 },
	{ "nproc",		KSTAT_DATA_UINT32 },
	{ "avenrun_1min",	KSTAT_DATA_UINT32 },
	{ "avenrun_5min",	KSTAT_DATA_UINT32 },
	{ "avenrun_15min",	KSTAT_DATA_UINT32 },
	{ "boot_time",		KSTAT_DATA_UINT32 },
	{ "nsec_per_tick",	KSTAT_DATA_UINT32 },
};

struct {
	kstat_named_t physmem;
	kstat_named_t nalloc;
	kstat_named_t nfree;
	kstat_named_t nalloc_calls;
	kstat_named_t nfree_calls;
	kstat_named_t kernelbase;
	kstat_named_t econtig;
	kstat_named_t freemem;
	kstat_named_t availrmem;
	kstat_named_t lotsfree;
	kstat_named_t desfree;
	kstat_named_t minfree;
	kstat_named_t fastscan;
	kstat_named_t slowscan;
	kstat_named_t nscan;
	kstat_named_t desscan;
	kstat_named_t pp_kernel;
	kstat_named_t pagesfree;
	kstat_named_t pageslocked;
	kstat_named_t pagestotal;
	kstat_named_t lowmemscan;
<<<<<<< HEAD
	kstat_named_t zonecapscan;
=======
>>>>>>> 338664df
	kstat_named_t nthrottle;
} system_pages_kstat = {
	{ "physmem",		KSTAT_DATA_ULONG },
	{ "nalloc",		KSTAT_DATA_ULONG },
	{ "nfree",		KSTAT_DATA_ULONG },
	{ "nalloc_calls",	KSTAT_DATA_ULONG },
	{ "nfree_calls",	KSTAT_DATA_ULONG },
	{ "kernelbase",		KSTAT_DATA_ULONG },
	{ "econtig",		KSTAT_DATA_ULONG },
	{ "freemem",		KSTAT_DATA_ULONG },
	{ "availrmem",		KSTAT_DATA_ULONG },
	{ "lotsfree",		KSTAT_DATA_ULONG },
	{ "desfree",		KSTAT_DATA_ULONG },
	{ "minfree",		KSTAT_DATA_ULONG },
	{ "fastscan",		KSTAT_DATA_ULONG },
	{ "slowscan",		KSTAT_DATA_ULONG },
	{ "nscan",		KSTAT_DATA_ULONG },
	{ "desscan",		KSTAT_DATA_ULONG },
	{ "pp_kernel",		KSTAT_DATA_ULONG },
	{ "pagesfree",		KSTAT_DATA_ULONG },
	{ "pageslocked",	KSTAT_DATA_ULONG },
	{ "pagestotal",		KSTAT_DATA_ULONG },
	{ "low_mem_scan",	KSTAT_DATA_ULONG },
<<<<<<< HEAD
	{ "zone_cap_scan",	KSTAT_DATA_ULONG },
=======
>>>>>>> 338664df
	{ "n_throttle",		KSTAT_DATA_ULONG },
};

static int header_kstat_update(kstat_t *, int);
static int header_kstat_snapshot(kstat_t *, void *, int);
static int system_misc_kstat_update(kstat_t *, int);
static int system_pages_kstat_update(kstat_t *, int);

static struct {
	char	name[KSTAT_STRLEN];
	size_t	size;
	uint_t	min_ndata;
	uint_t	max_ndata;
} kstat_data_type[KSTAT_NUM_TYPES] = {
	{ "raw",		1,			0,	INT_MAX	},
	{ "name=value",		sizeof (kstat_named_t),	0,	INT_MAX	},
	{ "interrupt",		sizeof (kstat_intr_t),	1,	1	},
	{ "i/o",		sizeof (kstat_io_t),	1,	1	},
	{ "event_timer",	sizeof (kstat_timer_t),	0,	INT_MAX	},
};

int
kstat_zone_find(kstat_t *k, zoneid_t zoneid)
{
	ekstat_t *e = (ekstat_t *)k;
	kstat_zone_t *kz;

	ASSERT(MUTEX_HELD(&kstat_chain_lock));
	for (kz = &e->e_zone; kz != NULL; kz = kz->next) {
		if (zoneid == ALL_ZONES || kz->zoneid == ALL_ZONES)
			return (1);
		if (zoneid == kz->zoneid)
			return (1);
	}
	return (0);
}

void
kstat_zone_remove(kstat_t *k, zoneid_t zoneid)
{
	ekstat_t *e = (ekstat_t *)k;
	kstat_zone_t *kz, *t = NULL;

	mutex_enter(&kstat_chain_lock);
	if (zoneid == e->e_zone.zoneid) {
		kz = e->e_zone.next;
		ASSERT(kz != NULL);
		e->e_zone.zoneid = kz->zoneid;
		e->e_zone.next = kz->next;
		goto out;
	}
	for (kz = &e->e_zone; kz->next != NULL; kz = kz->next) {
		if (kz->next->zoneid == zoneid) {
			t = kz->next;
			kz->next = t->next;
			break;
		}
	}
	ASSERT(t != NULL);	/* we removed something */
	kz = t;
out:
	kstat_chain_id++;
	mutex_exit(&kstat_chain_lock);
	kmem_free(kz, sizeof (*kz));
}

void
kstat_zone_add(kstat_t *k, zoneid_t zoneid)
{
	ekstat_t *e = (ekstat_t *)k;
	kstat_zone_t *kz;

	kz = kmem_alloc(sizeof (*kz), KM_NOSLEEP);
	if (kz == NULL)
		return;
	mutex_enter(&kstat_chain_lock);
	kz->zoneid = zoneid;
	kz->next = e->e_zone.next;
	e->e_zone.next = kz;
	kstat_chain_id++;
	mutex_exit(&kstat_chain_lock);
}

/*
 * Compare the list of zones for the given kstats, returning 0 if they match
 * (ie, one list contains ALL_ZONES or both lists contain the same zoneid).
 * In practice, this is called indirectly by kstat_hold_byname(), so one of the
 * two lists always has one element, and this is an O(n) operation rather than
 * O(n^2).
 */
static int
kstat_zone_compare(ekstat_t *e1, ekstat_t *e2)
{
	kstat_zone_t *kz1, *kz2;

	ASSERT(MUTEX_HELD(&kstat_chain_lock));
	for (kz1 = &e1->e_zone; kz1 != NULL; kz1 = kz1->next) {
		for (kz2 = &e2->e_zone; kz2 != NULL; kz2 = kz2->next) {
			if (kz1->zoneid == ALL_ZONES ||
			    kz2->zoneid == ALL_ZONES)
				return (0);
			if (kz1->zoneid == kz2->zoneid)
				return (0);
		}
	}
	return (e1->e_zone.zoneid < e2->e_zone.zoneid ? -1 : 1);
}

/*
 * Support for keeping kstats sorted in AVL trees for fast lookups.
 */
static int
kstat_compare_bykid(const void *a1, const void *a2)
{
	const kstat_t *k1 = a1;
	const kstat_t *k2 = a2;

	if (k1->ks_kid < k2->ks_kid)
		return (-1);
	if (k1->ks_kid > k2->ks_kid)
		return (1);
	return (kstat_zone_compare((ekstat_t *)k1, (ekstat_t *)k2));
}

static int
kstat_compare_byname(const void *a1, const void *a2)
{
	const kstat_t *k1 = a1;
	const kstat_t *k2 = a2;
	int s;

	s = strcmp(k1->ks_module, k2->ks_module);
	if (s > 0)
		return (1);
	if (s < 0)
		return (-1);

	if (k1->ks_instance < k2->ks_instance)
		return (-1);
	if (k1->ks_instance > k2->ks_instance)
		return (1);

	s = strcmp(k1->ks_name, k2->ks_name);
	if (s > 0)
		return (1);
	if (s < 0)
		return (-1);

	return (kstat_zone_compare((ekstat_t *)k1, (ekstat_t *)k2));
}

static kstat_t *
kstat_hold(avl_tree_t *t, ekstat_t *template)
{
	kstat_t *ksp;
	ekstat_t *e;

	mutex_enter(&kstat_chain_lock);
	for (;;) {
		ksp = avl_find(t, template, NULL);
		if (ksp == NULL)
			break;
		e = (ekstat_t *)ksp;
		if (e->e_owner == NULL) {
			e->e_owner = curthread;
			break;
		}
		cv_wait(&e->e_cv, &kstat_chain_lock);
	}
	mutex_exit(&kstat_chain_lock);
	return (ksp);
}

void
kstat_rele(kstat_t *ksp)
{
	ekstat_t *e = (ekstat_t *)ksp;

	mutex_enter(&kstat_chain_lock);
	ASSERT(e->e_owner == curthread);
	e->e_owner = NULL;
	cv_broadcast(&e->e_cv);
	mutex_exit(&kstat_chain_lock);
}

kstat_t *
kstat_hold_bykid(kid_t kid, zoneid_t zoneid)
{
	ekstat_t e;

	e.e_ks.ks_kid = kid;
	e.e_zone.zoneid = zoneid;
	e.e_zone.next = NULL;

	return (kstat_hold(&kstat_avl_bykid, &e));
}

kstat_t *
kstat_hold_byname(const char *ks_module, int ks_instance, const char *ks_name,
    zoneid_t ks_zoneid)
{
	ekstat_t e;

	kstat_set_string(e.e_ks.ks_module, ks_module);
	e.e_ks.ks_instance = ks_instance;
	kstat_set_string(e.e_ks.ks_name, ks_name);
	e.e_zone.zoneid = ks_zoneid;
	e.e_zone.next = NULL;
	return (kstat_hold(&kstat_avl_byname, &e));
}

static ekstat_t *
kstat_alloc(size_t size)
{
	ekstat_t *e = NULL;

	size = P2ROUNDUP(sizeof (ekstat_t) + size, KSTAT_ALIGN);

	if (kstat_arena == NULL) {
		if (size <= kstat_initial_avail) {
			e = kstat_initial_ptr;
			kstat_initial_ptr = (char *)kstat_initial_ptr + size;
			kstat_initial_avail -= size;
		}
	} else {
		e = vmem_alloc(kstat_arena, size, VM_NOSLEEP);
	}

	if (e != NULL) {
		bzero(e, size);
		e->e_size = size;
		cv_init(&e->e_cv, NULL, CV_DEFAULT, NULL);
	}

	return (e);
}

static void
kstat_free(ekstat_t *e)
{
	cv_destroy(&e->e_cv);
	vmem_free(kstat_arena, e, e->e_size);
}

/*
 * Create various system kstats.
 */
void
kstat_init(void)
{
	kstat_t *ksp;
	ekstat_t *e;
	avl_tree_t *t = &kstat_avl_bykid;

	/*
	 * Set up the kstat vmem arena.
	 */
	kstat_arena = vmem_create("kstat",
	    kstat_initial, sizeof (kstat_initial), KSTAT_ALIGN,
	    segkmem_alloc, segkmem_free, heap_arena, 0, VM_SLEEP);

	/*
	 * Make initial kstats appear as though they were allocated.
	 */
	for (e = avl_first(t); e != NULL; e = avl_walk(t, e, AVL_AFTER))
		(void) vmem_xalloc(kstat_arena, e->e_size, KSTAT_ALIGN,
		    0, 0, e, (char *)e + e->e_size,
		    VM_NOSLEEP | VM_BESTFIT | VM_PANIC);

	/*
	 * The mother of all kstats.  The first kstat in the system, which
	 * always has KID 0, has the headers for all kstats (including itself)
	 * as its data.  Thus, the kstat driver does not need any special
	 * interface to extract the kstat chain.
	 */
	kstat_chain_id = 0;
	ksp = kstat_create("unix", 0, "kstat_headers", "kstat", KSTAT_TYPE_RAW,
	    0, KSTAT_FLAG_VIRTUAL | KSTAT_FLAG_VAR_SIZE);
	if (ksp) {
		ksp->ks_lock = &kstat_chain_lock;
		ksp->ks_update = header_kstat_update;
		ksp->ks_snapshot = header_kstat_snapshot;
		kstat_install(ksp);
	} else {
		panic("cannot create kstat 'kstat_headers'");
	}

	ksp = kstat_create("unix", 0, "kstat_types", "kstat",
	    KSTAT_TYPE_NAMED, KSTAT_NUM_TYPES, 0);
	if (ksp) {
		int i;
		kstat_named_t *kn = KSTAT_NAMED_PTR(ksp);

		for (i = 0; i < KSTAT_NUM_TYPES; i++) {
			kstat_named_init(&kn[i], kstat_data_type[i].name,
			    KSTAT_DATA_ULONG);
			kn[i].value.ul = i;
		}
		kstat_install(ksp);
	}

	ksp = kstat_create("unix", 0, "sysinfo", "misc", KSTAT_TYPE_RAW,
	    sizeof (sysinfo_t), KSTAT_FLAG_VIRTUAL);
	if (ksp) {
		ksp->ks_data = (void *) &sysinfo;
		kstat_install(ksp);
	}

	ksp = kstat_create("unix", 0, "vminfo", "vm", KSTAT_TYPE_RAW,
	    sizeof (vminfo_t), KSTAT_FLAG_VIRTUAL);
	if (ksp) {
		ksp->ks_data = (void *) &vminfo;
		kstat_install(ksp);
	}

	ksp = kstat_create("unix", 0, "segmap", "vm", KSTAT_TYPE_NAMED,
	    segmapcnt_ndata, KSTAT_FLAG_VIRTUAL);
	if (ksp) {
		ksp->ks_data = (void *) segmapcnt_ptr;
		ksp->ks_update = segmap_kstat_update;
		kstat_install(ksp);
	}

	ksp = kstat_create("unix", 0, "biostats", "misc", KSTAT_TYPE_NAMED,
	    biostats_ndata, KSTAT_FLAG_VIRTUAL);
	if (ksp) {
		ksp->ks_data = (void *) biostats_ptr;
		kstat_install(ksp);
	}

	ksp = kstat_create("unix", 0, "var", "misc", KSTAT_TYPE_RAW,
	    sizeof (struct var), KSTAT_FLAG_VIRTUAL);
	if (ksp) {
		ksp->ks_data = (void *) &v;
		kstat_install(ksp);
	}

	ksp = kstat_create("unix", 0, "system_misc", "misc", KSTAT_TYPE_NAMED,
	    sizeof (system_misc_kstat) / sizeof (kstat_named_t),
	    KSTAT_FLAG_VIRTUAL);
	if (ksp) {
		ksp->ks_data = (void *) &system_misc_kstat;
		ksp->ks_update = system_misc_kstat_update;
		kstat_install(ksp);
	}

	ksp = kstat_create("unix", 0, "system_pages", "pages", KSTAT_TYPE_NAMED,
	    sizeof (system_pages_kstat) / sizeof (kstat_named_t),
	    KSTAT_FLAG_VIRTUAL);
	if (ksp) {
		ksp->ks_data = (void *) &system_pages_kstat;
		ksp->ks_update = system_pages_kstat_update;
		kstat_install(ksp);
	}

	ksp = kstat_create("poll", 0, "pollstats", "misc", KSTAT_TYPE_NAMED,
	    pollstats_ndata, KSTAT_FLAG_VIRTUAL | KSTAT_FLAG_WRITABLE);

	if (ksp) {
		ksp->ks_data = pollstats_ptr;
		kstat_install(ksp);
	}
}

/*
 * Caller of this should ensure that the string pointed by src
 * doesn't change while kstat's lock is held. Not doing so defeats
 * kstat's snapshot strategy as explained in <sys/kstat.h>
 */
void
kstat_named_setstr(kstat_named_t *knp, const char *src)
{
	if (knp->data_type != KSTAT_DATA_STRING)
		panic("kstat_named_setstr('%p', '%p'): "
		    "named kstat is not of type KSTAT_DATA_STRING",
		    (void *)knp, (void *)src);

	KSTAT_NAMED_STR_PTR(knp) = (char *)src;
	if (src != NULL)
		KSTAT_NAMED_STR_BUFLEN(knp) = strlen(src) + 1;
	else
		KSTAT_NAMED_STR_BUFLEN(knp) = 0;
}

void
kstat_set_string(char *dst, const char *src)
{
	bzero(dst, KSTAT_STRLEN);
	(void) strncpy(dst, src, KSTAT_STRLEN - 1);
}

void
kstat_named_init(kstat_named_t *knp, const char *name, uchar_t data_type)
{
	kstat_set_string(knp->name, name);
	knp->data_type = data_type;

	if (data_type == KSTAT_DATA_STRING)
		kstat_named_setstr(knp, NULL);
}

void
kstat_timer_init(kstat_timer_t *ktp, const char *name)
{
	kstat_set_string(ktp->name, name);
}

/* ARGSUSED */
static int
default_kstat_update(kstat_t *ksp, int rw)
{
	uint_t i;
	size_t len = 0;
	kstat_named_t *knp;

	/*
	 * Named kstats with variable-length long strings have a standard
	 * way of determining how much space is needed to hold the snapshot:
	 */
	if (ksp->ks_data != NULL && ksp->ks_type == KSTAT_TYPE_NAMED &&
	    (ksp->ks_flags & (KSTAT_FLAG_VAR_SIZE | KSTAT_FLAG_LONGSTRINGS))) {

		/*
		 * Add in the space required for the strings
		 */
		knp = KSTAT_NAMED_PTR(ksp);
		for (i = 0; i < ksp->ks_ndata; i++, knp++) {
			if (knp->data_type == KSTAT_DATA_STRING)
				len += KSTAT_NAMED_STR_BUFLEN(knp);
		}
		ksp->ks_data_size =
		    ksp->ks_ndata * sizeof (kstat_named_t) + len;
	}
	return (0);
}

static int
default_kstat_snapshot(kstat_t *ksp, void *buf, int rw)
{
	kstat_io_t *kiop;
	hrtime_t cur_time;
	size_t	namedsz;

	ksp->ks_snaptime = cur_time = gethrtime();

	if (rw == KSTAT_WRITE) {
		if (!(ksp->ks_flags & KSTAT_FLAG_WRITABLE))
			return (EACCES);
		bcopy(buf, ksp->ks_data, ksp->ks_data_size);
		return (0);
	}

	/*
	 * KSTAT_TYPE_NAMED kstats are defined to have ks_ndata
	 * number of kstat_named_t structures, followed by an optional
	 * string segment. The ks_data generally holds only the
	 * kstat_named_t structures. So we copy it first. The strings,
	 * if any, are copied below. For other kstat types, ks_data holds the
	 * entire buffer.
	 */

	namedsz = sizeof (kstat_named_t) * ksp->ks_ndata;
	if (ksp->ks_type == KSTAT_TYPE_NAMED && ksp->ks_data_size > namedsz)
		bcopy(ksp->ks_data, buf, namedsz);
	else
		bcopy(ksp->ks_data, buf, ksp->ks_data_size);

	/*
	 * Apply kstat type-specific data massaging
	 */
	switch (ksp->ks_type) {

	case KSTAT_TYPE_IO:
		/*
		 * Normalize time units and deal with incomplete transactions
		 */
		kiop = (kstat_io_t *)buf;

		scalehrtime(&kiop->wtime);
		scalehrtime(&kiop->wlentime);
		scalehrtime(&kiop->wlastupdate);
		scalehrtime(&kiop->rtime);
		scalehrtime(&kiop->rlentime);
		scalehrtime(&kiop->rlastupdate);

		if (kiop->wcnt != 0) {
			/* like kstat_waitq_exit */
			hrtime_t wfix = cur_time - kiop->wlastupdate;
			kiop->wlastupdate = cur_time;
			kiop->wlentime += kiop->wcnt * wfix;
			kiop->wtime += wfix;
		}

		if (kiop->rcnt != 0) {
			/* like kstat_runq_exit */
			hrtime_t rfix = cur_time - kiop->rlastupdate;
			kiop->rlastupdate = cur_time;
			kiop->rlentime += kiop->rcnt * rfix;
			kiop->rtime += rfix;
		}
		break;

	case KSTAT_TYPE_NAMED:
		/*
		 * Massage any long strings in at the end of the buffer
		 */
		if (ksp->ks_data_size > namedsz) {
			uint_t i;
			kstat_named_t *knp = buf;
			char *dst = (char *)(knp + ksp->ks_ndata);
			/*
			 * Copy strings and update pointers
			 */
			for (i = 0; i < ksp->ks_ndata; i++, knp++) {
				if (knp->data_type == KSTAT_DATA_STRING &&
				    KSTAT_NAMED_STR_PTR(knp) != NULL) {
					bcopy(KSTAT_NAMED_STR_PTR(knp), dst,
					    KSTAT_NAMED_STR_BUFLEN(knp));
					KSTAT_NAMED_STR_PTR(knp) = dst;
					dst += KSTAT_NAMED_STR_BUFLEN(knp);
				}
			}
			ASSERT(dst <= ((char *)buf + ksp->ks_data_size));
		}
		break;
	}
	return (0);
}

static int
header_kstat_update(kstat_t *header_ksp, int rw)
{
	int nkstats = 0;
	ekstat_t *e;
	avl_tree_t *t = &kstat_avl_bykid;
	zoneid_t zoneid;

	if (rw == KSTAT_WRITE)
		return (EACCES);

	ASSERT(MUTEX_HELD(&kstat_chain_lock));

	zoneid = getzoneid();
	for (e = avl_first(t); e != NULL; e = avl_walk(t, e, AVL_AFTER)) {
		if (kstat_zone_find((kstat_t *)e, zoneid) &&
		    (e->e_ks.ks_flags & KSTAT_FLAG_INVALID) == 0) {
			nkstats++;
		}
	}
	header_ksp->ks_ndata = nkstats;
	header_ksp->ks_data_size = nkstats * sizeof (kstat_t);
	return (0);
}

/*
 * Copy out the data section of kstat 0, which consists of the list
 * of all kstat headers.  By specification, these headers must be
 * copied out in order of increasing KID.
 */
static int
header_kstat_snapshot(kstat_t *header_ksp, void *buf, int rw)
{
	ekstat_t *e;
	avl_tree_t *t = &kstat_avl_bykid;
	zoneid_t zoneid;

	header_ksp->ks_snaptime = gethrtime();

	if (rw == KSTAT_WRITE)
		return (EACCES);

	ASSERT(MUTEX_HELD(&kstat_chain_lock));

	zoneid = getzoneid();
	for (e = avl_first(t); e != NULL; e = avl_walk(t, e, AVL_AFTER)) {
		if (kstat_zone_find((kstat_t *)e, zoneid) &&
		    (e->e_ks.ks_flags & KSTAT_FLAG_INVALID) == 0) {
			bcopy(&e->e_ks, buf, sizeof (kstat_t));
			buf = (char *)buf + sizeof (kstat_t);
		}
	}

	return (0);
}

/* ARGSUSED */
static int
system_misc_kstat_update(kstat_t *ksp, int rw)
{
	int myncpus = ncpus;
	int *loadavgp = &avenrun[0];
	time_t zone_boot_time;
	clock_t zone_lbolt;
	hrtime_t zone_hrtime;
	size_t zone_nproc;

	if (rw == KSTAT_WRITE)
		return (EACCES);

	if (!INGLOBALZONE(curproc)) {
		/*
		 * Here we grab cpu_lock which is OK as long as no-one in the
		 * future attempts to lookup this particular kstat
		 * (unix:0:system_misc) while holding cpu_lock.
		 */
		mutex_enter(&cpu_lock);
		if (pool_pset_enabled()) {
			myncpus = zone_ncpus_get(curproc->p_zone);
			ASSERT(myncpus > 0);
		}
		mutex_exit(&cpu_lock);
		loadavgp = &curproc->p_zone->zone_avenrun[0];
	}

	if (INGLOBALZONE(curproc)) {
		zone_boot_time = boot_time;
		zone_lbolt = ddi_get_lbolt();
		zone_nproc = nproc;
	} else {
		zone_boot_time = curproc->p_zone->zone_boot_time;

		zone_hrtime = gethrtime();
		zone_lbolt = (clock_t)(NSEC_TO_TICK(zone_hrtime) -
		    NSEC_TO_TICK(curproc->p_zone->zone_zsched->p_mstart));
		mutex_enter(&curproc->p_zone->zone_nlwps_lock);
		zone_nproc = curproc->p_zone->zone_nprocs;
		mutex_exit(&curproc->p_zone->zone_nlwps_lock);
	}

	system_misc_kstat.ncpus.value.ui32		= (uint32_t)myncpus;
	system_misc_kstat.lbolt.value.ui32		= (uint32_t)zone_lbolt;
	system_misc_kstat.deficit.value.ui32		= (uint32_t)deficit;
	system_misc_kstat.clk_intr.value.ui32		= (uint32_t)zone_lbolt;
	system_misc_kstat.vac.value.ui32		= (uint32_t)vac;
	system_misc_kstat.nproc.value.ui32		= (uint32_t)zone_nproc;
	system_misc_kstat.avenrun_1min.value.ui32	= (uint32_t)loadavgp[0];
	system_misc_kstat.avenrun_5min.value.ui32	= (uint32_t)loadavgp[1];
	system_misc_kstat.avenrun_15min.value.ui32	= (uint32_t)loadavgp[2];
	system_misc_kstat.boot_time.value.ui32		= (uint32_t)
	    zone_boot_time;
	system_misc_kstat.nsec_per_tick.value.ui32	= (uint32_t)
	    nsec_per_tick;
	return (0);
}

#ifdef	__sparc
extern caddr_t	econtig32;
#else	/* !__sparc */
extern caddr_t	econtig;
#endif	/* __sparc */

/* ARGSUSED */
static int
system_pages_kstat_update(kstat_t *ksp, int rw)
{
	kobj_stat_t kobj_stat;

	if (rw == KSTAT_WRITE) {
		return (EACCES);
	}

	kobj_stat_get(&kobj_stat);
	system_pages_kstat.physmem.value.ul	= (ulong_t)physmem;
	system_pages_kstat.nalloc.value.ul	= kobj_stat.nalloc;
	system_pages_kstat.nfree.value.ul	= kobj_stat.nfree;
	system_pages_kstat.nalloc_calls.value.ul = kobj_stat.nalloc_calls;
	system_pages_kstat.nfree_calls.value.ul	= kobj_stat.nfree_calls;
	system_pages_kstat.kernelbase.value.ul	= (ulong_t)KERNELBASE;

#ifdef	__sparc
	/*
	 * kstat should REALLY be modified to also report kmem64_base and
	 * kmem64_end (see sun4u/os/startup.c), as the virtual address range
	 * [ kernelbase .. econtig ] no longer is truly reflective of the
	 * kernel's vallocs...
	 */
	system_pages_kstat.econtig.value.ul	= (ulong_t)econtig32;
#else	/* !__sparc */
	system_pages_kstat.econtig.value.ul	= (ulong_t)econtig;
#endif	/* __sparc */

	system_pages_kstat.freemem.value.ul	= (ulong_t)freemem;
	system_pages_kstat.availrmem.value.ul	= (ulong_t)availrmem;
	system_pages_kstat.lotsfree.value.ul	= (ulong_t)lotsfree;
	system_pages_kstat.desfree.value.ul	= (ulong_t)desfree;
	system_pages_kstat.minfree.value.ul	= (ulong_t)minfree;
	system_pages_kstat.fastscan.value.ul	= (ulong_t)fastscan;
	system_pages_kstat.slowscan.value.ul	= (ulong_t)slowscan;
	system_pages_kstat.nscan.value.ul	= (ulong_t)nscan;
	system_pages_kstat.desscan.value.ul	= (ulong_t)desscan;
	system_pages_kstat.pagesfree.value.ul	= (ulong_t)freemem;
	system_pages_kstat.pageslocked.value.ul	= (ulong_t)(availrmem_initial -
	    availrmem);
	system_pages_kstat.pagestotal.value.ul	= (ulong_t)total_pages;
	system_pages_kstat.lowmemscan.value.ul	= (ulong_t)low_mem_scan;
<<<<<<< HEAD
	system_pages_kstat.zonecapscan.value.ul	= (ulong_t)zone_cap_scan;
=======
>>>>>>> 338664df
	system_pages_kstat.nthrottle.value.ul	= (ulong_t)n_throttle;
	/*
	 * pp_kernel represents total pages used by the kernel since the
	 * startup. This formula takes into account the boottime kernel
	 * footprint and also considers the availrmem changes because of
	 * user explicit page locking.
	 */
	system_pages_kstat.pp_kernel.value.ul   = (ulong_t)(physinstalled -
	    obp_pages - availrmem - k_anoninfo.ani_mem_resv -
	    anon_segkp_pages_locked - pages_locked -
	    pages_claimed - pages_useclaim);

	return (0);
}

kstat_t *
kstat_create(const char *ks_module, int ks_instance, const char *ks_name,
    const char *ks_class, uchar_t ks_type, uint_t ks_ndata, uchar_t ks_flags)
{
	return (kstat_create_zone(ks_module, ks_instance, ks_name, ks_class,
	    ks_type, ks_ndata, ks_flags, ALL_ZONES));
}

/*
 * Allocate and initialize a kstat structure.  Or, if a dormant kstat with
 * the specified name exists, reactivate it.  Returns a pointer to the kstat
 * on success, NULL on failure.  The kstat will not be visible to the
 * kstat driver until kstat_install().
 */
kstat_t *
kstat_create_zone(const char *ks_module, int ks_instance, const char *ks_name,
    const char *ks_class, uchar_t ks_type, uint_t ks_ndata, uchar_t ks_flags,
    zoneid_t ks_zoneid)
{
	size_t ks_data_size;
	kstat_t *ksp;
	ekstat_t *e;
	avl_index_t where;
	char namebuf[KSTAT_STRLEN + 16];

	if (avl_numnodes(&kstat_avl_bykid) == 0) {
		avl_create(&kstat_avl_bykid, kstat_compare_bykid,
		    sizeof (ekstat_t), offsetof(struct ekstat, e_avl_bykid));

		avl_create(&kstat_avl_byname, kstat_compare_byname,
		    sizeof (ekstat_t), offsetof(struct ekstat, e_avl_byname));
	}

	/*
	 * If ks_name == NULL, set the ks_name to <module><instance>.
	 */
	if (ks_name == NULL) {
		char buf[KSTAT_STRLEN];
		kstat_set_string(buf, ks_module);
		(void) sprintf(namebuf, "%s%d", buf, ks_instance);
		ks_name = namebuf;
	}

	/*
	 * Make sure it's a valid kstat data type
	 */
	if (ks_type >= KSTAT_NUM_TYPES) {
		cmn_err(CE_WARN, "kstat_create('%s', %d, '%s'): "
		    "invalid kstat type %d",
		    ks_module, ks_instance, ks_name, ks_type);
		return (NULL);
	}

	/*
	 * Don't allow persistent virtual kstats -- it makes no sense.
	 * ks_data points to garbage when the client goes away.
	 */
	if ((ks_flags & KSTAT_FLAG_PERSISTENT) &&
	    (ks_flags & KSTAT_FLAG_VIRTUAL)) {
		cmn_err(CE_WARN, "kstat_create('%s', %d, '%s'): "
		    "cannot create persistent virtual kstat",
		    ks_module, ks_instance, ks_name);
		return (NULL);
	}

	/*
	 * Don't allow variable-size physical kstats, since the framework's
	 * memory allocation for physical kstat data is fixed at creation time.
	 */
	if ((ks_flags & KSTAT_FLAG_VAR_SIZE) &&
	    !(ks_flags & KSTAT_FLAG_VIRTUAL)) {
		cmn_err(CE_WARN, "kstat_create('%s', %d, '%s'): "
		    "cannot create variable-size physical kstat",
		    ks_module, ks_instance, ks_name);
		return (NULL);
	}

	/*
	 * Make sure the number of data fields is within legal range
	 */
	if (ks_ndata < kstat_data_type[ks_type].min_ndata ||
	    ks_ndata > kstat_data_type[ks_type].max_ndata) {
		cmn_err(CE_WARN, "kstat_create('%s', %d, '%s'): "
		    "ks_ndata=%d out of range [%d, %d]",
		    ks_module, ks_instance, ks_name, (int)ks_ndata,
		    kstat_data_type[ks_type].min_ndata,
		    kstat_data_type[ks_type].max_ndata);
		return (NULL);
	}

	ks_data_size = kstat_data_type[ks_type].size * ks_ndata;

	/*
	 * If the named kstat already exists and is dormant, reactivate it.
	 */
	ksp = kstat_hold_byname(ks_module, ks_instance, ks_name, ks_zoneid);
	if (ksp != NULL) {
		if (!(ksp->ks_flags & KSTAT_FLAG_DORMANT)) {
			/*
			 * The named kstat exists but is not dormant --
			 * this is a kstat namespace collision.
			 */
			kstat_rele(ksp);
			cmn_err(CE_WARN,
			    "kstat_create('%s', %d, '%s'): namespace collision",
			    ks_module, ks_instance, ks_name);
			return (NULL);
		}
		if ((strcmp(ksp->ks_class, ks_class) != 0) ||
		    (ksp->ks_type != ks_type) ||
		    (ksp->ks_ndata != ks_ndata) ||
		    (ks_flags & KSTAT_FLAG_VIRTUAL)) {
			/*
			 * The name is the same, but the other key parameters
			 * differ from those of the dormant kstat -- bogus.
			 */
			kstat_rele(ksp);
			cmn_err(CE_WARN, "kstat_create('%s', %d, '%s'): "
			    "invalid reactivation of dormant kstat",
			    ks_module, ks_instance, ks_name);
			return (NULL);
		}
		/*
		 * Return dormant kstat pointer to caller.  As usual,
		 * the kstat is marked invalid until kstat_install().
		 */
		ksp->ks_flags |= KSTAT_FLAG_INVALID;
		kstat_rele(ksp);
		return (ksp);
	}

	/*
	 * Allocate memory for the new kstat header and, if this is a physical
	 * kstat, the data section.
	 */
	e = kstat_alloc(ks_flags & KSTAT_FLAG_VIRTUAL ? 0 : ks_data_size);
	if (e == NULL) {
		cmn_err(CE_NOTE, "kstat_create('%s', %d, '%s'): "
		    "insufficient kernel memory",
		    ks_module, ks_instance, ks_name);
		return (NULL);
	}

	/*
	 * Initialize as many fields as we can.  The caller may reset
	 * ks_lock, ks_update, ks_private, and ks_snapshot as necessary.
	 * Creators of virtual kstats may also reset ks_data.  It is
	 * also up to the caller to initialize the kstat data section,
	 * if necessary.  All initialization must be complete before
	 * calling kstat_install().
	 */
	e->e_zone.zoneid = ks_zoneid;
	e->e_zone.next = NULL;

	ksp = &e->e_ks;
	ksp->ks_crtime		= gethrtime();
	kstat_set_string(ksp->ks_module, ks_module);
	ksp->ks_instance	= ks_instance;
	kstat_set_string(ksp->ks_name, ks_name);
	ksp->ks_type		= ks_type;
	kstat_set_string(ksp->ks_class, ks_class);
	ksp->ks_flags		= ks_flags | KSTAT_FLAG_INVALID;
	if (ks_flags & KSTAT_FLAG_VIRTUAL)
		ksp->ks_data	= NULL;
	else
		ksp->ks_data	= (void *)(e + 1);
	ksp->ks_ndata		= ks_ndata;
	ksp->ks_data_size	= ks_data_size;
	ksp->ks_snaptime	= ksp->ks_crtime;
	ksp->ks_update		= default_kstat_update;
	ksp->ks_private		= NULL;
	ksp->ks_snapshot	= default_kstat_snapshot;
	ksp->ks_lock		= NULL;

	mutex_enter(&kstat_chain_lock);

	/*
	 * Add our kstat to the AVL trees.
	 */
	if (avl_find(&kstat_avl_byname, e, &where) != NULL) {
		mutex_exit(&kstat_chain_lock);
		cmn_err(CE_WARN,
		    "kstat_create('%s', %d, '%s'): namespace collision",
		    ks_module, ks_instance, ks_name);
		kstat_free(e);
		return (NULL);
	}
	avl_insert(&kstat_avl_byname, e, where);

	/*
	 * Loop around until we find an unused KID.
	 */
	do {
		ksp->ks_kid = kstat_chain_id++;
	} while (avl_find(&kstat_avl_bykid, e, &where) != NULL);
	avl_insert(&kstat_avl_bykid, e, where);

	mutex_exit(&kstat_chain_lock);

	return (ksp);
}

/*
 * Activate a fully initialized kstat and make it visible to /dev/kstat.
 */
void
kstat_install(kstat_t *ksp)
{
	zoneid_t zoneid = ((ekstat_t *)ksp)->e_zone.zoneid;

	/*
	 * If this is a variable-size kstat, it MUST provide kstat data locking
	 * to prevent data-size races with kstat readers.
	 */
	if ((ksp->ks_flags & KSTAT_FLAG_VAR_SIZE) && ksp->ks_lock == NULL) {
		panic("kstat_install('%s', %d, '%s'): "
		    "cannot create variable-size kstat without data lock",
		    ksp->ks_module, ksp->ks_instance, ksp->ks_name);
	}

	if (kstat_hold_bykid(ksp->ks_kid, zoneid) != ksp) {
		cmn_err(CE_WARN, "kstat_install(%p): does not exist",
		    (void *)ksp);
		return;
	}

	if (ksp->ks_type == KSTAT_TYPE_NAMED && ksp->ks_data != NULL) {
		uint_t i;
		kstat_named_t *knp = KSTAT_NAMED_PTR(ksp);

		for (i = 0; i < ksp->ks_ndata; i++, knp++) {
			if (knp->data_type == KSTAT_DATA_STRING) {
				ksp->ks_flags |= KSTAT_FLAG_LONGSTRINGS;
				break;
			}
		}
		/*
		 * The default snapshot routine does not handle KSTAT_WRITE
		 * for long strings.
		 */
		if ((ksp->ks_flags & KSTAT_FLAG_LONGSTRINGS) &&
		    (ksp->ks_flags & KSTAT_FLAG_WRITABLE) &&
		    (ksp->ks_snapshot == default_kstat_snapshot)) {
			panic("kstat_install('%s', %d, '%s'): "
			    "named kstat containing KSTAT_DATA_STRING "
			    "is writable but uses default snapshot routine",
			    ksp->ks_module, ksp->ks_instance, ksp->ks_name);
		}
	}

	if (ksp->ks_flags & KSTAT_FLAG_DORMANT) {

		/*
		 * We are reactivating a dormant kstat.  Initialize the
		 * caller's underlying data to the value it had when the
		 * kstat went dormant, and mark the kstat as active.
		 * Grab the provider's kstat lock if it's not already held.
		 */
		kmutex_t *lp = ksp->ks_lock;
		if (lp != NULL && MUTEX_NOT_HELD(lp)) {
			mutex_enter(lp);
			(void) KSTAT_UPDATE(ksp, KSTAT_WRITE);
			mutex_exit(lp);
		} else {
			(void) KSTAT_UPDATE(ksp, KSTAT_WRITE);
		}
		ksp->ks_flags &= ~KSTAT_FLAG_DORMANT;
	}

	/*
	 * Now that the kstat is active, make it visible to the kstat driver.
	 * When copying out kstats the count is determined in
	 * header_kstat_update() and actually copied into kbuf in
	 * header_kstat_snapshot(). kstat_chain_lock is held across the two
	 * calls to ensure that this list doesn't change. Thus, we need to
	 * also take the lock to ensure that the we don't copy the new kstat
	 * in the 2nd pass and overrun the buf.
	 */
	mutex_enter(&kstat_chain_lock);
	ksp->ks_flags &= ~KSTAT_FLAG_INVALID;
	mutex_exit(&kstat_chain_lock);
	kstat_rele(ksp);
}

/*
 * Remove a kstat from the system.  Or, if it's a persistent kstat,
 * just update the data and mark it as dormant.
 */
void
kstat_delete(kstat_t *ksp)
{
	kmutex_t *lp;
	ekstat_t *e = (ekstat_t *)ksp;
	zoneid_t zoneid;
	kstat_zone_t *kz;

	ASSERT(ksp != NULL);

	if (ksp == NULL)
		return;

	zoneid = e->e_zone.zoneid;

	lp = ksp->ks_lock;

	if (lp != NULL && MUTEX_HELD(lp)) {
		panic("kstat_delete(%p): caller holds data lock %p",
		    (void *)ksp, (void *)lp);
	}

	if (kstat_hold_bykid(ksp->ks_kid, zoneid) != ksp) {
		cmn_err(CE_WARN, "kstat_delete(%p): does not exist",
		    (void *)ksp);
		return;
	}

	if (ksp->ks_flags & KSTAT_FLAG_PERSISTENT) {
		/*
		 * Update the data one last time, so that all activity
		 * prior to going dormant has been accounted for.
		 */
		KSTAT_ENTER(ksp);
		(void) KSTAT_UPDATE(ksp, KSTAT_READ);
		KSTAT_EXIT(ksp);

		/*
		 * Mark the kstat as dormant and restore caller-modifiable
		 * fields to default values, so the kstat is readable during
		 * the dormant phase.
		 */
		ksp->ks_flags |= KSTAT_FLAG_DORMANT;
		ksp->ks_lock = NULL;
		ksp->ks_update = default_kstat_update;
		ksp->ks_private = NULL;
		ksp->ks_snapshot = default_kstat_snapshot;
		kstat_rele(ksp);
		return;
	}

	/*
	 * Remove the kstat from the framework's AVL trees,
	 * free the allocated memory, and increment kstat_chain_id so
	 * /dev/kstat clients can detect the event.
	 */
	mutex_enter(&kstat_chain_lock);
	avl_remove(&kstat_avl_bykid, e);
	avl_remove(&kstat_avl_byname, e);
	kstat_chain_id++;
	mutex_exit(&kstat_chain_lock);

	kz = e->e_zone.next;
	while (kz != NULL) {
		kstat_zone_t *t = kz;

		kz = kz->next;
		kmem_free(t, sizeof (*t));
	}
	kstat_rele(ksp);
	kstat_free(e);
}

void
kstat_delete_byname_zone(const char *ks_module, int ks_instance,
    const char *ks_name, zoneid_t ks_zoneid)
{
	kstat_t *ksp;

	ksp = kstat_hold_byname(ks_module, ks_instance, ks_name, ks_zoneid);
	if (ksp != NULL) {
		kstat_rele(ksp);
		kstat_delete(ksp);
	}
}

void
kstat_delete_byname(const char *ks_module, int ks_instance, const char *ks_name)
{
	kstat_delete_byname_zone(ks_module, ks_instance, ks_name, ALL_ZONES);
}

/*
 * The sparc V9 versions of these routines can be much cheaper than
 * the poor 32-bit compiler can comprehend, so they're in sparcv9_subr.s.
 * For simplicity, however, we always feed the C versions to lint.
 */
#if !defined(__sparc) || defined(lint) || defined(__lint)

void
kstat_waitq_enter(kstat_io_t *kiop)
{
	hrtime_t new, delta;
	ulong_t wcnt;

	new = gethrtime_unscaled();
	delta = new - kiop->wlastupdate;
	kiop->wlastupdate = new;
	wcnt = kiop->wcnt++;
	if (wcnt != 0) {
		kiop->wlentime += delta * wcnt;
		kiop->wtime += delta;
	}
}

void
kstat_waitq_exit(kstat_io_t *kiop)
{
	hrtime_t new, delta;
	ulong_t wcnt;

	new = gethrtime_unscaled();
	delta = new - kiop->wlastupdate;
	kiop->wlastupdate = new;
	wcnt = kiop->wcnt--;
	ASSERT((int)wcnt > 0);
	kiop->wlentime += delta * wcnt;
	kiop->wtime += delta;
}

void
kstat_runq_enter(kstat_io_t *kiop)
{
	hrtime_t new, delta;
	ulong_t rcnt;

	new = gethrtime_unscaled();
	delta = new - kiop->rlastupdate;
	kiop->rlastupdate = new;
	rcnt = kiop->rcnt++;
	if (rcnt != 0) {
		kiop->rlentime += delta * rcnt;
		kiop->rtime += delta;
	}
}

void
kstat_runq_exit(kstat_io_t *kiop)
{
	hrtime_t new, delta;
	ulong_t rcnt;

	new = gethrtime_unscaled();
	delta = new - kiop->rlastupdate;
	kiop->rlastupdate = new;
	rcnt = kiop->rcnt--;
	ASSERT((int)rcnt > 0);
	kiop->rlentime += delta * rcnt;
	kiop->rtime += delta;
}

void
kstat_waitq_to_runq(kstat_io_t *kiop)
{
	hrtime_t new, delta;
	ulong_t wcnt, rcnt;

	new = gethrtime_unscaled();

	delta = new - kiop->wlastupdate;
	kiop->wlastupdate = new;
	wcnt = kiop->wcnt--;
	ASSERT((int)wcnt > 0);
	kiop->wlentime += delta * wcnt;
	kiop->wtime += delta;

	delta = new - kiop->rlastupdate;
	kiop->rlastupdate = new;
	rcnt = kiop->rcnt++;
	if (rcnt != 0) {
		kiop->rlentime += delta * rcnt;
		kiop->rtime += delta;
	}
}

void
kstat_runq_back_to_waitq(kstat_io_t *kiop)
{
	hrtime_t new, delta;
	ulong_t wcnt, rcnt;

	new = gethrtime_unscaled();

	delta = new - kiop->rlastupdate;
	kiop->rlastupdate = new;
	rcnt = kiop->rcnt--;
	ASSERT((int)rcnt > 0);
	kiop->rlentime += delta * rcnt;
	kiop->rtime += delta;

	delta = new - kiop->wlastupdate;
	kiop->wlastupdate = new;
	wcnt = kiop->wcnt++;
	if (wcnt != 0) {
		kiop->wlentime += delta * wcnt;
		kiop->wtime += delta;
	}
}

#endif

void
kstat_timer_start(kstat_timer_t *ktp)
{
	ktp->start_time = gethrtime();
}

void
kstat_timer_stop(kstat_timer_t *ktp)
{
	hrtime_t	etime;
	u_longlong_t	num_events;

	ktp->stop_time = etime = gethrtime();
	etime -= ktp->start_time;
	num_events = ktp->num_events;
	if (etime < ktp->min_time || num_events == 0)
		ktp->min_time = etime;
	if (etime > ktp->max_time)
		ktp->max_time = etime;
	ktp->elapsed_time += etime;
	ktp->num_events = num_events + 1;
}<|MERGE_RESOLUTION|>--- conflicted
+++ resolved
@@ -199,10 +199,7 @@
 	kstat_named_t pageslocked;
 	kstat_named_t pagestotal;
 	kstat_named_t lowmemscan;
-<<<<<<< HEAD
 	kstat_named_t zonecapscan;
-=======
->>>>>>> 338664df
 	kstat_named_t nthrottle;
 } system_pages_kstat = {
 	{ "physmem",		KSTAT_DATA_ULONG },
@@ -226,10 +223,7 @@
 	{ "pageslocked",	KSTAT_DATA_ULONG },
 	{ "pagestotal",		KSTAT_DATA_ULONG },
 	{ "low_mem_scan",	KSTAT_DATA_ULONG },
-<<<<<<< HEAD
 	{ "zone_cap_scan",	KSTAT_DATA_ULONG },
-=======
->>>>>>> 338664df
 	{ "n_throttle",		KSTAT_DATA_ULONG },
 };
 
@@ -925,10 +919,7 @@
 	    availrmem);
 	system_pages_kstat.pagestotal.value.ul	= (ulong_t)total_pages;
 	system_pages_kstat.lowmemscan.value.ul	= (ulong_t)low_mem_scan;
-<<<<<<< HEAD
 	system_pages_kstat.zonecapscan.value.ul	= (ulong_t)zone_cap_scan;
-=======
->>>>>>> 338664df
 	system_pages_kstat.nthrottle.value.ul	= (ulong_t)n_throttle;
 	/*
 	 * pp_kernel represents total pages used by the kernel since the
