--- conflicted
+++ resolved
@@ -21,11 +21,8 @@
 
 /*
  * Copyright (c) 1998, 2010, Oracle and/or its affiliates. All rights reserved.
-<<<<<<< HEAD
+ * Copyright (c) 2014, Josef 'Jeff' Sipek <jeffpc@josefsipek.net>
  * Copyright 2016 Joyent, Inc.
-=======
- * Copyright (c) 2014, Josef 'Jeff' Sipek <jeffpc@josefsipek.net>
->>>>>>> 71f39a54
  */
 
 #include <sys/types.h>
@@ -160,19 +157,6 @@
 	pgcnt_t pages_mapped;		/* subtotal of pages mapped */
 	pgcnt_t pages_used;		/* subtotal of pages used per map */
 	size_t nwrite;			/* subtotal of bytes written */
-<<<<<<< HEAD
-	uint_t live;			/* running live dump */
-	uint_t neednl;			/* will need to print a newline */
-	uint_t percent;			/* dump progress */
-	uint_t percent_done;		/* dump progress reported */
-	int sec_done;			/* dump progress last report time */
-	cqueue_t freebufq;		/* free kmem bufs for writing */
-	cqueue_t mainq;			/* input for main task */
-	cqueue_t helperq;		/* input for helpers */
-	cqueue_t writerq;		/* input for writer */
-	hrtime_t start;			/* start time */
-=======
->>>>>>> 71f39a54
 	hrtime_t elapsed;		/* elapsed time when completed */
 	hrtime_t iotime;		/* time spent writing nwrite bytes */
 	hrtime_t iowait;		/* time spent waiting for output */
@@ -888,906 +872,6 @@
 
 	compress_ratio = 100LL * cfg->npages / btopr(cfg->nwrite + 1);
 
-<<<<<<< HEAD
-static inline void
-dumpsys_lock(cqueue_t *cq, int live)
-{
-	if (live)
-		mutex_enter(&cq->mutex);
-	else
-		dumpsys_spinlock(&cq->spinlock);
-}
-
-static inline void
-dumpsys_unlock(cqueue_t *cq, int live, int signal)
-{
-	if (live) {
-		if (signal)
-			cv_signal(&cq->cv);
-		mutex_exit(&cq->mutex);
-	} else {
-		dumpsys_spinunlock(&cq->spinlock);
-	}
-}
-
-static void
-dumpsys_wait_cq(cqueue_t *cq, int live)
-{
-	if (live) {
-		cv_wait(&cq->cv, &cq->mutex);
-	} else {
-		dumpsys_spinunlock(&cq->spinlock);
-		while (cq->open)
-			if (cq->first)
-				break;
-		dumpsys_spinlock(&cq->spinlock);
-	}
-}
-
-static void
-dumpsys_put_cq(cqueue_t *cq, cbuf_t *cp, int newstate, int live)
-{
-	if (cp == NULL)
-		return;
-
-	dumpsys_lock(cq, live);
-
-	if (cq->ts != 0) {
-		cq->empty += gethrtime() - cq->ts;
-		cq->ts = 0;
-	}
-
-	cp->state = newstate;
-	cp->next = NULL;
-	if (cq->last == NULL)
-		cq->first = cp;
-	else
-		cq->last->next = cp;
-	cq->last = cp;
-
-	dumpsys_unlock(cq, live, 1);
-}
-
-static cbuf_t *
-dumpsys_get_cq(cqueue_t *cq, int live)
-{
-	cbuf_t *cp;
-	hrtime_t now = gethrtime();
-
-	dumpsys_lock(cq, live);
-
-	/* CONSTCOND */
-	while (1) {
-		cp = (cbuf_t *)cq->first;
-		if (cp == NULL) {
-			if (cq->open == 0)
-				break;
-			dumpsys_wait_cq(cq, live);
-			continue;
-		}
-		cq->first = cp->next;
-		if (cq->first == NULL) {
-			cq->last = NULL;
-			cq->ts = now;
-		}
-		break;
-	}
-
-	dumpsys_unlock(cq, live, cq->first != NULL || cq->open == 0);
-	return (cp);
-}
-
-/*
- * Send an error message to the console. If the main task is running
- * just write the message via uprintf. If a helper is running the
- * message has to be put on a queue for the main task. Setting fmt to
- * NULL means flush the error message buffer. If fmt is not NULL, just
- * add the text to the existing buffer.
- */
-static void
-dumpsys_errmsg(helper_t *hp, const char *fmt, ...)
-{
-	dumpsync_t *ds = hp->ds;
-	cbuf_t *cp = hp->cperr;
-	va_list adx;
-
-	if (hp->helper == MAINHELPER) {
-		if (fmt != NULL) {
-			if (ds->neednl) {
-				uprintf("\n");
-				ds->neednl = 0;
-			}
-			va_start(adx, fmt);
-			vuprintf(fmt, adx);
-			va_end(adx);
-		}
-	} else if (fmt == NULL) {
-		if (cp != NULL) {
-			CQ_PUT(mainq, cp, CBUF_ERRMSG);
-			hp->cperr = NULL;
-		}
-	} else {
-		if (hp->cperr == NULL) {
-			cp = CQ_GET(freebufq);
-			hp->cperr = cp;
-			cp->used = 0;
-		}
-		va_start(adx, fmt);
-		cp->used += vsnprintf(cp->buf + cp->used, cp->size - cp->used,
-		    fmt, adx);
-		va_end(adx);
-		if ((cp->used + LOG_MSGSIZE) > cp->size) {
-			CQ_PUT(mainq, cp, CBUF_ERRMSG);
-			hp->cperr = NULL;
-		}
-	}
-}
-
-/*
- * Write an output buffer to the dump file. If the main task is
- * running just write the data. If a helper is running the output is
- * placed on a queue for the main task.
- */
-static void
-dumpsys_swrite(helper_t *hp, cbuf_t *cp, size_t used)
-{
-	dumpsync_t *ds = hp->ds;
-
-	if (hp->helper == MAINHELPER) {
-		HRSTART(ds->perpage, write);
-		dumpvp_write(cp->buf, used);
-		HRSTOP(ds->perpage, write);
-		CQ_PUT(freebufq, cp, CBUF_FREEBUF);
-	} else {
-		cp->used = used;
-		CQ_PUT(mainq, cp, CBUF_WRITE);
-	}
-}
-
-/*
- * Copy one page within the mapped range. The offset starts at 0 and
- * is relative to the first pfn. cp->buf + cp->off is the address of
- * the first pfn. If dump_pagecopy returns a UE offset, create an
- * error message.  Returns the offset to the next pfn in the range
- * selected by the bitmap.
- */
-static int
-dumpsys_copy_page(helper_t *hp, int offset)
-{
-	cbuf_t *cp = hp->cpin;
-	int ueoff;
-
-	ASSERT(cp->off + offset + PAGESIZE <= cp->size);
-	ASSERT(BT_TEST(dumpcfg.bitmap, cp->bitnum));
-
-	ueoff = dump_pagecopy(cp->buf + cp->off + offset, hp->page);
-
-	/* ueoff is the offset in the page to a UE error */
-	if (ueoff != -1) {
-		uint64_t pa = ptob(cp->pfn) + offset + ueoff;
-
-		dumpsys_errmsg(hp, "cpu %d: memory error at PA 0x%08x.%08x\n",
-		    CPU->cpu_id, (uint32_t)(pa >> 32), (uint32_t)pa);
-	}
-
-	/*
-	 * Advance bitnum and offset to the next input page for the
-	 * next call to this function.
-	 */
-	offset += PAGESIZE;
-	cp->bitnum++;
-	while (cp->off + offset < cp->size) {
-		if (BT_TEST(dumpcfg.bitmap, cp->bitnum))
-			break;
-		offset += PAGESIZE;
-		cp->bitnum++;
-	}
-
-	return (offset);
-}
-
-/*
- * Read the helper queue, and copy one mapped page. Return 0 when
- * done. Return 1 when a page has been copied into hp->page.
- */
-static int
-dumpsys_sread(helper_t *hp)
-{
-	dumpsync_t *ds = hp->ds;
-
-	/* CONSTCOND */
-	while (1) {
-
-		/* Find the next input buffer. */
-		if (hp->cpin == NULL) {
-			HRSTART(hp->perpage, inwait);
-
-			/* CONSTCOND */
-			while (1) {
-				hp->cpin = CQ_GET(helperq);
-				dump_timeleft = dump_timeout;
-
-				/*
-				 * NULL return means the helper queue
-				 * is closed and empty.
-				 */
-				if (hp->cpin == NULL)
-					break;
-
-				/* Have input, check for dump I/O error. */
-				if (!dump_ioerr)
-					break;
-
-				/*
-				 * If an I/O error occurs, stay in the
-				 * loop in order to empty the helper
-				 * queue. Return the buffers to the
-				 * main task to unmap and free it.
-				 */
-				hp->cpin->used = 0;
-				CQ_PUT(mainq, hp->cpin, CBUF_USEDMAP);
-			}
-			HRSTOP(hp->perpage, inwait);
-
-			/* Stop here when the helper queue is closed. */
-			if (hp->cpin == NULL)
-				break;
-
-			/* Set the offset=0 to get the first pfn. */
-			hp->in = 0;
-
-			/* Set the total processed to 0 */
-			hp->used = 0;
-		}
-
-		/* Process the next page. */
-		if (hp->used < hp->cpin->used) {
-
-			/*
-			 * Get the next page from the input buffer and
-			 * return a copy.
-			 */
-			ASSERT(hp->in != -1);
-			HRSTART(hp->perpage, copy);
-			hp->in = dumpsys_copy_page(hp, hp->in);
-			hp->used += PAGESIZE;
-			HRSTOP(hp->perpage, copy);
-			break;
-
-		} else {
-
-			/*
-			 * Done with the input. Flush the VM and
-			 * return the buffer to the main task.
-			 */
-			if (panicstr && hp->helper != MAINHELPER)
-				hat_flush_range(kas.a_hat,
-				    hp->cpin->buf, hp->cpin->size);
-			dumpsys_errmsg(hp, NULL);
-			CQ_PUT(mainq, hp->cpin, CBUF_USEDMAP);
-			hp->cpin = NULL;
-		}
-	}
-
-	return (hp->cpin != NULL);
-}
-
-/*
- * Compress size bytes starting at buf with bzip2
- * mode:
- *	BZ_RUN		add one more compressed page
- *	BZ_FINISH	no more input, flush the state
- */
-static void
-dumpsys_bzrun(helper_t *hp, void *buf, size_t size, int mode)
-{
-	dumpsync_t *ds = hp->ds;
-	const int CSIZE = sizeof (dumpcsize_t);
-	bz_stream *ps = &hp->bzstream;
-	int rc = 0;
-	uint32_t csize;
-	dumpcsize_t cs;
-
-	/* Set input pointers to new input page */
-	if (size > 0) {
-		ps->avail_in = size;
-		ps->next_in = buf;
-	}
-
-	/* CONSTCOND */
-	while (1) {
-
-		/* Quit when all input has been consumed */
-		if (ps->avail_in == 0 && mode == BZ_RUN)
-			break;
-
-		/* Get a new output buffer */
-		if (hp->cpout == NULL) {
-			HRSTART(hp->perpage, outwait);
-			hp->cpout = CQ_GET(freebufq);
-			HRSTOP(hp->perpage, outwait);
-			ps->avail_out = hp->cpout->size - CSIZE;
-			ps->next_out = hp->cpout->buf + CSIZE;
-		}
-
-		/* Compress input, or finalize */
-		HRSTART(hp->perpage, compress);
-		rc = BZ2_bzCompress(ps, mode);
-		HRSTOP(hp->perpage, compress);
-
-		/* Check for error */
-		if (mode == BZ_RUN && rc != BZ_RUN_OK) {
-			dumpsys_errmsg(hp, "%d: BZ_RUN error %s at page %lx\n",
-			    hp->helper, BZ2_bzErrorString(rc),
-			    hp->cpin->pagenum);
-			break;
-		}
-
-		/* Write the buffer if it is full, or we are flushing */
-		if (ps->avail_out == 0 || mode == BZ_FINISH) {
-			csize = hp->cpout->size - CSIZE - ps->avail_out;
-			cs = DUMP_SET_TAG(csize, hp->tag);
-			if (csize > 0) {
-				(void) memcpy(hp->cpout->buf, &cs, CSIZE);
-				dumpsys_swrite(hp, hp->cpout, csize + CSIZE);
-				hp->cpout = NULL;
-			}
-		}
-
-		/* Check for final complete */
-		if (mode == BZ_FINISH) {
-			if (rc == BZ_STREAM_END)
-				break;
-			if (rc != BZ_FINISH_OK) {
-				dumpsys_errmsg(hp, "%d: BZ_FINISH error %s\n",
-				    hp->helper, BZ2_bzErrorString(rc));
-				break;
-			}
-		}
-	}
-
-	/* Cleanup state and buffers */
-	if (mode == BZ_FINISH) {
-
-		/* Reset state so that it is re-usable. */
-		(void) BZ2_bzCompressReset(&hp->bzstream);
-
-		/* Give any unused outout buffer to the main task */
-		if (hp->cpout != NULL) {
-			hp->cpout->used = 0;
-			CQ_PUT(mainq, hp->cpout, CBUF_ERRMSG);
-			hp->cpout = NULL;
-		}
-	}
-}
-
-static void
-dumpsys_bz2compress(helper_t *hp)
-{
-	dumpsync_t *ds = hp->ds;
-	dumpstreamhdr_t sh;
-
-	(void) strcpy(sh.stream_magic, DUMP_STREAM_MAGIC);
-	sh.stream_pagenum = (pgcnt_t)-1;
-	sh.stream_npages = 0;
-	hp->cpin = NULL;
-	hp->cpout = NULL;
-	hp->cperr = NULL;
-	hp->in = 0;
-	hp->out = 0;
-	hp->bzstream.avail_in = 0;
-
-	/* Bump reference to mainq while we are running */
-	CQ_OPEN(mainq);
-
-	/* Get one page at a time */
-	while (dumpsys_sread(hp)) {
-		if (sh.stream_pagenum != hp->cpin->pagenum) {
-			sh.stream_pagenum = hp->cpin->pagenum;
-			sh.stream_npages = btop(hp->cpin->used);
-			dumpsys_bzrun(hp, &sh, sizeof (sh), BZ_RUN);
-		}
-		dumpsys_bzrun(hp, hp->page, PAGESIZE, 0);
-	}
-
-	/* Done with input, flush any partial buffer */
-	if (sh.stream_pagenum != (pgcnt_t)-1) {
-		dumpsys_bzrun(hp, NULL, 0, BZ_FINISH);
-		dumpsys_errmsg(hp, NULL);
-	}
-
-	ASSERT(hp->cpin == NULL && hp->cpout == NULL && hp->cperr == NULL);
-
-	/* Decrement main queue count, we are done */
-	CQ_CLOSE(mainq);
-}
-
-/*
- * Compress with lzjb
- * write stream block if full or size==0
- * if csize==0 write stream header, else write <csize, data>
- * size==0 is a call to flush a buffer
- * hp->cpout is the buffer we are flushing or filling
- * hp->out is the next index to fill data
- * osize is either csize+data, or the size of a stream header
- */
-static void
-dumpsys_lzjbrun(helper_t *hp, size_t csize, void *buf, size_t size)
-{
-	dumpsync_t *ds = hp->ds;
-	const int CSIZE = sizeof (dumpcsize_t);
-	dumpcsize_t cs;
-	size_t osize = csize > 0 ? CSIZE + size : size;
-
-	/* If flush, and there is no buffer, just return */
-	if (size == 0 && hp->cpout == NULL)
-		return;
-
-	/* If flush, or cpout is full, write it out */
-	if (size == 0 ||
-	    hp->cpout != NULL && hp->out + osize > hp->cpout->size) {
-
-		/* Set tag+size word at the front of the stream block. */
-		cs = DUMP_SET_TAG(hp->out - CSIZE, hp->tag);
-		(void) memcpy(hp->cpout->buf, &cs, CSIZE);
-
-		/* Write block to dump file. */
-		dumpsys_swrite(hp, hp->cpout, hp->out);
-
-		/* Clear pointer to indicate we need a new buffer */
-		hp->cpout = NULL;
-
-		/* flushing, we are done */
-		if (size == 0)
-			return;
-	}
-
-	/* Get an output buffer if we dont have one. */
-	if (hp->cpout == NULL) {
-		HRSTART(hp->perpage, outwait);
-		hp->cpout = CQ_GET(freebufq);
-		HRSTOP(hp->perpage, outwait);
-		hp->out = CSIZE;
-	}
-
-	/* Store csize word. This is the size of compressed data. */
-	if (csize > 0) {
-		cs = DUMP_SET_TAG(csize, 0);
-		(void) memcpy(hp->cpout->buf + hp->out, &cs, CSIZE);
-		hp->out += CSIZE;
-	}
-
-	/* Store the data. */
-	(void) memcpy(hp->cpout->buf + hp->out, buf, size);
-	hp->out += size;
-}
-
-static void
-dumpsys_lzjbcompress(helper_t *hp)
-{
-	dumpsync_t *ds = hp->ds;
-	size_t csize;
-	dumpstreamhdr_t sh;
-
-	(void) strcpy(sh.stream_magic, DUMP_STREAM_MAGIC);
-	sh.stream_pagenum = (pfn_t)-1;
-	sh.stream_npages = 0;
-	hp->cpin = NULL;
-	hp->cpout = NULL;
-	hp->cperr = NULL;
-	hp->in = 0;
-	hp->out = 0;
-
-	/* Bump reference to mainq while we are running */
-	CQ_OPEN(mainq);
-
-	/* Get one page at a time */
-	while (dumpsys_sread(hp)) {
-
-		/* Create a stream header for each new input map */
-		if (sh.stream_pagenum != hp->cpin->pagenum) {
-			sh.stream_pagenum = hp->cpin->pagenum;
-			sh.stream_npages = btop(hp->cpin->used);
-			dumpsys_lzjbrun(hp, 0, &sh, sizeof (sh));
-		}
-
-		/* Compress one page */
-		HRSTART(hp->perpage, compress);
-		csize = compress(hp->page, hp->lzbuf, PAGESIZE);
-		HRSTOP(hp->perpage, compress);
-
-		/* Add csize+data to output block */
-		ASSERT(csize > 0 && csize <= PAGESIZE);
-		dumpsys_lzjbrun(hp, csize, hp->lzbuf, csize);
-	}
-
-	/* Done with input, flush any partial buffer */
-	if (sh.stream_pagenum != (pfn_t)-1) {
-		dumpsys_lzjbrun(hp, 0, NULL, 0);
-		dumpsys_errmsg(hp, NULL);
-	}
-
-	ASSERT(hp->cpin == NULL && hp->cpout == NULL && hp->cperr == NULL);
-
-	/* Decrement main queue count, we are done */
-	CQ_CLOSE(mainq);
-}
-
-/*
- * Dump helper called from panic_idle() to compress pages.  CPUs in
- * this path must not call most kernel services.
- *
- * During panic, all but one of the CPUs is idle. These CPUs are used
- * as helpers working in parallel to copy and compress memory
- * pages. During a panic, however, these processors cannot call any
- * kernel services. This is because mutexes become no-ops during
- * panic, and, cross-call interrupts are inhibited.  Therefore, during
- * panic dump the helper CPUs communicate with the panic CPU using
- * memory variables. All memory mapping and I/O is performed by the
- * panic CPU.
- *
- * At dump configuration time, helper_lock is set and helpers_wanted
- * is 0. dumpsys() decides whether to set helpers_wanted before
- * clearing helper_lock.
- *
- * At panic time, idle CPUs spin-wait on helper_lock, then alternately
- * take the lock and become a helper, or return.
- */
-void
-dumpsys_helper()
-{
-	dumpsys_spinlock(&dumpcfg.helper_lock);
-	if (dumpcfg.helpers_wanted) {
-		helper_t *hp, *hpend = &dumpcfg.helper[dumpcfg.nhelper];
-
-		for (hp = dumpcfg.helper; hp != hpend; hp++) {
-			if (hp->helper == FREEHELPER) {
-				hp->helper = CPU->cpu_id;
-				BT_SET(dumpcfg.helpermap, CPU->cpu_seqid);
-
-				dumpsys_spinunlock(&dumpcfg.helper_lock);
-
-				if (dumpcfg.clevel < DUMP_CLEVEL_BZIP2)
-					dumpsys_lzjbcompress(hp);
-				else
-					dumpsys_bz2compress(hp);
-
-				hp->helper = DONEHELPER;
-				return;
-			}
-		}
-
-		/* No more helpers are needed. */
-		dumpcfg.helpers_wanted = 0;
-
-	}
-	dumpsys_spinunlock(&dumpcfg.helper_lock);
-}
-
-/*
- * No-wait helper callable in spin loops.
- *
- * Do not wait for helper_lock. Just check helpers_wanted. The caller
- * may decide to continue. This is the "c)ontinue, s)ync, r)eset? s"
- * case.
- */
-void
-dumpsys_helper_nw()
-{
-	if (dumpcfg.helpers_wanted)
-		dumpsys_helper();
-}
-
-/*
- * Dump helper for live dumps.
- * These run as a system task.
- */
-static void
-dumpsys_live_helper(void *arg)
-{
-	helper_t *hp = arg;
-
-	BT_ATOMIC_SET(dumpcfg.helpermap, CPU->cpu_seqid);
-	if (dumpcfg.clevel < DUMP_CLEVEL_BZIP2)
-		dumpsys_lzjbcompress(hp);
-	else
-		dumpsys_bz2compress(hp);
-}
-
-/*
- * Compress one page with lzjb (single threaded case)
- */
-static void
-dumpsys_lzjb_page(helper_t *hp, cbuf_t *cp)
-{
-	dumpsync_t *ds = hp->ds;
-	uint32_t csize;
-
-	hp->helper = MAINHELPER;
-	hp->in = 0;
-	hp->used = 0;
-	hp->cpin = cp;
-	while (hp->used < cp->used) {
-		HRSTART(hp->perpage, copy);
-		hp->in = dumpsys_copy_page(hp, hp->in);
-		hp->used += PAGESIZE;
-		HRSTOP(hp->perpage, copy);
-
-		HRSTART(hp->perpage, compress);
-		csize = compress(hp->page, hp->lzbuf, PAGESIZE);
-		HRSTOP(hp->perpage, compress);
-
-		HRSTART(hp->perpage, write);
-		dumpvp_write(&csize, sizeof (csize));
-		dumpvp_write(hp->lzbuf, csize);
-		HRSTOP(hp->perpage, write);
-	}
-	CQ_PUT(mainq, hp->cpin, CBUF_USEDMAP);
-	hp->cpin = NULL;
-}
-
-/*
- * Main task to dump pages. This is called on the dump CPU.
- */
-static void
-dumpsys_main_task(void *arg)
-{
-	dumpsync_t *ds = arg;
-	pgcnt_t pagenum = 0, bitnum = 0, hibitnum;
-	dumpmlw_t mlw;
-	cbuf_t *cp;
-	pgcnt_t baseoff, pfnoff;
-	pfn_t base, pfn;
-	int i, dumpserial;
-
-	/*
-	 * Fall back to serial mode if there are no helpers.
-	 * dump_plat_mincpu can be set to 0 at any time.
-	 * dumpcfg.helpermap must contain at least one member.
-	 */
-	dumpserial = 1;
-
-	if (dump_plat_mincpu != 0 && dumpcfg.clevel != 0) {
-		for (i = 0; i < BT_BITOUL(NCPU); ++i) {
-			if (dumpcfg.helpermap[i] != 0) {
-				dumpserial = 0;
-				break;
-			}
-		}
-	}
-
-	if (dumpserial) {
-		dumpcfg.clevel = 0;
-		if (dumpcfg.helper[0].lzbuf == NULL)
-			dumpcfg.helper[0].lzbuf = dumpcfg.helper[1].page;
-	}
-
-	dump_init_memlist_walker(&mlw);
-
-	for (;;) {
-		int sec = (gethrtime() - ds->start) / NANOSEC;
-
-		/*
-		 * Render a simple progress display on the system console to
-		 * make clear to the operator that the system has not hung.
-		 * Emit an update when dump progress has advanced by one
-		 * percent, or when no update has been drawn in the last
-		 * second.
-		 */
-		if (ds->percent > ds->percent_done || sec > ds->sec_done) {
-			ds->sec_done = sec;
-			ds->percent_done = ds->percent;
-			uprintf("^\rdumping: %2d:%02d %3d%% done",
-			    sec / 60, sec % 60, ds->percent);
-			ds->neednl = 1;
-		}
-
-		while (CQ_IS_EMPTY(mainq) && !CQ_IS_EMPTY(writerq)) {
-
-			/* the writerq never blocks */
-			cp = CQ_GET(writerq);
-			if (cp == NULL)
-				break;
-
-			dump_timeleft = dump_timeout;
-
-			HRSTART(ds->perpage, write);
-			dumpvp_write(cp->buf, cp->used);
-			HRSTOP(ds->perpage, write);
-
-			CQ_PUT(freebufq, cp, CBUF_FREEBUF);
-		}
-
-		/*
-		 * Wait here for some buffers to process. Returns NULL
-		 * when all helpers have terminated and all buffers
-		 * have been processed.
-		 */
-		cp = CQ_GET(mainq);
-
-		if (cp == NULL) {
-
-			/* Drain the write queue. */
-			if (!CQ_IS_EMPTY(writerq))
-				continue;
-
-			/* Main task exits here. */
-			break;
-		}
-
-		dump_timeleft = dump_timeout;
-
-		switch (cp->state) {
-
-		case CBUF_FREEMAP:
-
-			/*
-			 * Note that we drop CBUF_FREEMAP buffers on
-			 * the floor (they will not be on any cqueue)
-			 * when we no longer need them.
-			 */
-			if (bitnum >= dumpcfg.bitmapsize)
-				break;
-
-			if (dump_ioerr) {
-				bitnum = dumpcfg.bitmapsize;
-				CQ_CLOSE(helperq);
-				break;
-			}
-
-			HRSTART(ds->perpage, bitmap);
-			for (; bitnum < dumpcfg.bitmapsize; bitnum++)
-				if (BT_TEST(dumpcfg.bitmap, bitnum))
-					break;
-			HRSTOP(ds->perpage, bitmap);
-			dump_timeleft = dump_timeout;
-
-			if (bitnum >= dumpcfg.bitmapsize) {
-				CQ_CLOSE(helperq);
-				break;
-			}
-
-			/*
-			 * Try to map CBUF_MAPSIZE ranges. Can't
-			 * assume that memory segment size is a
-			 * multiple of CBUF_MAPSIZE. Can't assume that
-			 * the segment starts on a CBUF_MAPSIZE
-			 * boundary.
-			 */
-			pfn = dump_bitnum_to_pfn(bitnum, &mlw);
-			ASSERT(pfn != PFN_INVALID);
-			ASSERT(bitnum + mlw.mpleft <= dumpcfg.bitmapsize);
-
-			base = P2ALIGN(pfn, CBUF_MAPNP);
-			if (base < mlw.mpaddr) {
-				base = mlw.mpaddr;
-				baseoff = P2PHASE(base, CBUF_MAPNP);
-			} else {
-				baseoff = 0;
-			}
-
-			pfnoff = pfn - base;
-			if (pfnoff + mlw.mpleft < CBUF_MAPNP) {
-				hibitnum = bitnum + mlw.mpleft;
-				cp->size = ptob(pfnoff + mlw.mpleft);
-			} else {
-				hibitnum = bitnum - pfnoff + CBUF_MAPNP -
-				    baseoff;
-				cp->size = CBUF_MAPSIZE - ptob(baseoff);
-			}
-
-			cp->pfn = pfn;
-			cp->bitnum = bitnum++;
-			cp->pagenum = pagenum++;
-			cp->off = ptob(pfnoff);
-
-			for (; bitnum < hibitnum; bitnum++)
-				if (BT_TEST(dumpcfg.bitmap, bitnum))
-					pagenum++;
-
-			dump_timeleft = dump_timeout;
-			cp->used = ptob(pagenum - cp->pagenum);
-
-			HRSTART(ds->perpage, map);
-			hat_devload(kas.a_hat, cp->buf, cp->size, base,
-			    PROT_READ, HAT_LOAD_NOCONSIST);
-			HRSTOP(ds->perpage, map);
-
-			ds->pages_mapped += btop(cp->size);
-			ds->pages_used += pagenum - cp->pagenum;
-
-			CQ_OPEN(mainq);
-
-			/*
-			 * If there are no helpers the main task does
-			 * non-streams lzjb compress.
-			 */
-			if (dumpserial) {
-				dumpsys_lzjb_page(dumpcfg.helper, cp);
-				break;
-			}
-
-			/* pass mapped pages to a helper */
-			CQ_PUT(helperq, cp, CBUF_INREADY);
-
-			/* the last page was done */
-			if (bitnum >= dumpcfg.bitmapsize)
-				CQ_CLOSE(helperq);
-
-			break;
-
-		case CBUF_USEDMAP:
-
-			ds->npages += btop(cp->used);
-
-			HRSTART(ds->perpage, unmap);
-			hat_unload(kas.a_hat, cp->buf, cp->size, HAT_UNLOAD);
-			HRSTOP(ds->perpage, unmap);
-
-			if (bitnum < dumpcfg.bitmapsize)
-				CQ_PUT(mainq, cp, CBUF_FREEMAP);
-			CQ_CLOSE(mainq);
-
-			ASSERT(ds->npages <= dumphdr->dump_npages);
-			ds->percent = ds->npages * 100LL / dumphdr->dump_npages;
-			break;
-
-		case CBUF_WRITE:
-
-			CQ_PUT(writerq, cp, CBUF_WRITE);
-			break;
-
-		case CBUF_ERRMSG:
-
-			if (cp->used > 0) {
-				cp->buf[cp->size - 2] = '\n';
-				cp->buf[cp->size - 1] = '\0';
-				if (ds->neednl) {
-					uprintf("\n%s", cp->buf);
-					ds->neednl = 0;
-				} else {
-					uprintf("%s", cp->buf);
-				}
-				/* wait for console output */
-				drv_usecwait(200000);
-				dump_timeleft = dump_timeout;
-			}
-			CQ_PUT(freebufq, cp, CBUF_FREEBUF);
-			break;
-
-		default:
-			uprintf("dump: unexpected buffer state %d, "
-			    "buffer will be lost\n", cp->state);
-			break;
-
-		} /* end switch */
-	}
-}
-
-#ifdef	COLLECT_METRICS
-size_t
-dumpsys_metrics(dumpsync_t *ds, char *buf, size_t size)
-{
-	dumpcfg_t *cfg = &dumpcfg;
-	int myid = CPU->cpu_seqid;
-	int i, compress_ratio;
-	int sec, iorate;
-	helper_t *hp, *hpend = &cfg->helper[cfg->nhelper];
-	char *e = buf + size;
-	char *p = buf;
-
-	sec = ds->elapsed / (1000 * 1000 * 1000ULL);
-	if (sec < 1)
-		sec = 1;
-
-	if (ds->iotime < 1)
-		ds->iotime = 1;
-	iorate = (ds->nwrite * 100000ULL) / ds->iotime;
-
-	compress_ratio = 100LL * ds->npages / btopr(ds->nwrite + 1);
-
-=======
->>>>>>> 71f39a54
 #define	P(...) (p += p < e ? snprintf(p, e - p, __VA_ARGS__) : 0)
 
 	P("Master cpu_seqid,%d\n", CPU->cpu_seqid);
@@ -1837,6 +921,7 @@
 {
 	dumpcfg_t *cfg = &dumpcfg;
 	uint_t percent_done;		/* dump progress reported */
+	int sec_done;
 	hrtime_t start;			/* start time */
 	pfn_t pfn;
 	pgcnt_t bitnum;
@@ -2048,10 +1133,13 @@
 		kmem_dump_begin();
 
 	percent_done = 0;
+	sec_done = 0;
 
 	dump_init_memlist_walker(&mlw);
 	for (bitnum = 0; bitnum < dumpcfg.bitmapsize; bitnum++) {
 		dumpcsize_t csize;
+		uint_t percent;
+		int sec;
 
 		dump_timeleft = dump_timeout;
 		HRSTART(cfg->perpage, bitmap);
@@ -2089,12 +1177,23 @@
 			dumphdr->dump_npages = cfg->npages;
 			break;
 		}
-		if (++cfg->npages * 100LL / dumphdr->dump_npages > percent_done) {
-			int sec;
-
-			sec = (gethrtime() - start) / 1000 / 1000 / 1000;
+
+		sec = (gethrtime() - start) / NANOSEC;
+		percent = ++cfg->npages * 100LL / dumphdr->dump_npages;
+
+		/*
+		 * Render a simple progress display on the system console to
+		 * make clear to the operator that the system has not hung.
+		 * Emit an update when dump progress has advanced by one
+		 * percent, or when no update has been drawn in the last
+		 * second.
+		 */
+		if (percent > percent_done || sec > sec_done) {
+			percent_done = percent;
+			sec_done = sec;
+
 			uprintf("^\r%2d:%02d %3d%% done", sec / 60, sec % 60,
-				++percent_done);
+			    percent_done);
 			if (!panicstr)
 				delay(1);	/* let the output be sent */
 		}
