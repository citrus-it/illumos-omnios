/*
 * CDDL HEADER START
 *
 * The contents of this file are subject to the terms of the
 * Common Development and Distribution License (the "License").
 * You may not use this file except in compliance with the License.
 *
 * You can obtain a copy of the license at usr/src/OPENSOLARIS.LICENSE
 * or http://www.opensolaris.org/os/licensing.
 * See the License for the specific language governing permissions
 * and limitations under the License.
 *
 * When distributing Covered Code, include this CDDL HEADER in each
 * file and include the License file at usr/src/OPENSOLARIS.LICENSE.
 * If applicable, add the following below this CDDL HEADER, with the
 * fields enclosed by brackets "[]" replaced with your own identifying
 * information: Portions Copyright [yyyy] [name of copyright owner]
 *
 * CDDL HEADER END
 */
/*
 * Copyright 2010 Sun Microsystems, Inc.  All rights reserved.
 * Use is subject to license terms.
 * Copyright 2015, Joyent, Inc.  All rights reserved.
 */

/*	Copyright (c) 1984, 1986, 1987, 1988, 1989 AT&T	*/
/*	  All Rights Reserved  	*/

/*
 * University Copyright- Copyright (c) 1982, 1986, 1988
 * The Regents of the University of California
 * All Rights Reserved
 *
 * University Acknowledgment- Portions of this document are derived from
 * software developed by the University of California, Berkeley, and its
 * contributors.
 */

/*
 * VM - address spaces.
 */

#include <sys/types.h>
#include <sys/t_lock.h>
#include <sys/param.h>
#include <sys/errno.h>
#include <sys/systm.h>
#include <sys/mman.h>
#include <sys/sysmacros.h>
#include <sys/cpuvar.h>
#include <sys/sysinfo.h>
#include <sys/kmem.h>
#include <sys/vnode.h>
#include <sys/vmsystm.h>
#include <sys/cmn_err.h>
#include <sys/debug.h>
#include <sys/tnf_probe.h>
#include <sys/vtrace.h>

#include <vm/hat.h>
#include <vm/as.h>
#include <vm/seg.h>
#include <vm/seg_vn.h>
#include <vm/seg_dev.h>
#include <vm/seg_kmem.h>
#include <vm/seg_map.h>
#include <vm/seg_spt.h>
#include <vm/page.h>

clock_t deadlk_wait = 1; /* number of ticks to wait before retrying */

static struct kmem_cache *as_cache;

static void as_setwatchprot(struct as *, caddr_t, size_t, uint_t);
static void as_clearwatchprot(struct as *, caddr_t, size_t);
int as_map_locked(struct as *, caddr_t, size_t, int ((*)()), void *);


/*
 * Verifying the segment lists is very time-consuming; it may not be
 * desirable always to define VERIFY_SEGLIST when DEBUG is set.
 */
#ifdef DEBUG
#define	VERIFY_SEGLIST
int do_as_verify = 0;
#endif

/*
 * Allocate a new callback data structure entry and fill in the events of
 * interest, the address range of interest, and the callback argument.
 * Link the entry on the as->a_callbacks list. A callback entry for the
 * entire address space may be specified with vaddr = 0 and size = -1.
 *
 * CALLERS RESPONSIBILITY: If not calling from within the process context for
 * the specified as, the caller must guarantee persistence of the specified as
 * for the duration of this function (eg. pages being locked within the as
 * will guarantee persistence).
 */
int
as_add_callback(struct as *as, void (*cb_func)(), void *arg, uint_t events,
		caddr_t vaddr, size_t size, int sleepflag)
{
	struct as_callback 	*current_head, *cb;
	caddr_t 		saddr;
	size_t 			rsize;

	/* callback function and an event are mandatory */
	if ((cb_func == NULL) || ((events & AS_ALL_EVENT) == 0))
		return (EINVAL);

	/* Adding a callback after as_free has been called is not allowed */
	if (as == &kas)
		return (ENOMEM);

	/*
	 * vaddr = 0 and size = -1 is used to indicate that the callback range
	 * is the entire address space so no rounding is done in that case.
	 */
	if (size != -1) {
		saddr = (caddr_t)((uintptr_t)vaddr & (uintptr_t)PAGEMASK);
		rsize = (((size_t)(vaddr + size) + PAGEOFFSET) & PAGEMASK) -
		    (size_t)saddr;
		/* check for wraparound */
		if (saddr + rsize < saddr)
			return (ENOMEM);
	} else {
		if (vaddr != 0)
			return (EINVAL);
		saddr = vaddr;
		rsize = size;
	}

	/* Allocate and initialize a callback entry */
	cb = kmem_zalloc(sizeof (struct as_callback), sleepflag);
	if (cb == NULL)
		return (EAGAIN);

	cb->ascb_func = cb_func;
	cb->ascb_arg = arg;
	cb->ascb_events = events;
	cb->ascb_saddr = saddr;
	cb->ascb_len = rsize;

	/* Add the entry to the list */
	mutex_enter(&as->a_contents);
	current_head = as->a_callbacks;
	as->a_callbacks = cb;
	cb->ascb_next = current_head;

	/*
	 * The call to this function may lose in a race with
	 * a pertinent event - eg. a thread does long term memory locking
	 * but before the callback is added another thread executes as_unmap.
	 * A broadcast here resolves that.
	 */
	if ((cb->ascb_events & AS_UNMAPWAIT_EVENT) && AS_ISUNMAPWAIT(as)) {
		AS_CLRUNMAPWAIT(as);
		cv_broadcast(&as->a_cv);
	}

	mutex_exit(&as->a_contents);
	return (0);
}

/*
 * Search the callback list for an entry which pertains to arg.
 *
 * This is called from within the client upon completion of the callback.
 * RETURN VALUES:
 *	AS_CALLBACK_DELETED  (callback entry found and deleted)
 *	AS_CALLBACK_NOTFOUND (no callback entry found - this is ok)
 *	AS_CALLBACK_DELETE_DEFERRED (callback is in process, delete of this
 *			entry will be made in as_do_callbacks)
 *
 * If as_delete_callback encounters a matching entry with AS_CALLBACK_CALLED
 * set, it indicates that as_do_callbacks is processing this entry.  The
 * AS_ALL_EVENT events are cleared in the entry, and a broadcast is made
 * to unblock as_do_callbacks, in case it is blocked.
 *
 * CALLERS RESPONSIBILITY: If not calling from within the process context for
 * the specified as, the caller must guarantee persistence of the specified as
 * for the duration of this function (eg. pages being locked within the as
 * will guarantee persistence).
 */
uint_t
as_delete_callback(struct as *as, void *arg)
{
	struct as_callback **prevcb = &as->a_callbacks;
	struct as_callback *cb;
	uint_t rc = AS_CALLBACK_NOTFOUND;

	mutex_enter(&as->a_contents);
	for (cb = as->a_callbacks; cb; prevcb = &cb->ascb_next, cb = *prevcb) {
		if (cb->ascb_arg != arg)
			continue;

		/*
		 * If the events indicate AS_CALLBACK_CALLED, just clear
		 * AS_ALL_EVENT in the events field and wakeup the thread
		 * that may be waiting in as_do_callbacks.  as_do_callbacks
		 * will take care of removing this entry from the list.  In
		 * that case, return AS_CALLBACK_DELETE_DEFERRED.  Otherwise
		 * (AS_CALLBACK_CALLED not set), just remove it from the
		 * list, return the memory and return AS_CALLBACK_DELETED.
		 */
		if ((cb->ascb_events & AS_CALLBACK_CALLED) != 0) {
			/* leave AS_CALLBACK_CALLED */
			cb->ascb_events &= ~AS_ALL_EVENT;
			rc = AS_CALLBACK_DELETE_DEFERRED;
			cv_broadcast(&as->a_cv);
		} else {
			*prevcb = cb->ascb_next;
			kmem_free(cb, sizeof (struct as_callback));
			rc = AS_CALLBACK_DELETED;
		}
		break;
	}
	mutex_exit(&as->a_contents);
	return (rc);
}

/*
 * Searches the as callback list for a matching entry.
 * Returns a pointer to the first matching callback, or NULL if
 * nothing is found.
 * This function never sleeps so it is ok to call it with more
 * locks held but the (required) a_contents mutex.
 *
 * See also comment on as_do_callbacks below.
 */
static struct as_callback *
as_find_callback(struct as *as, uint_t events, caddr_t event_addr,
			size_t event_len)
{
	struct as_callback	*cb;

	ASSERT(MUTEX_HELD(&as->a_contents));
	for (cb = as->a_callbacks; cb != NULL; cb = cb->ascb_next) {
		/*
		 * If the callback has not already been called, then
		 * check if events or address range pertains.  An event_len
		 * of zero means do an unconditional callback.
		 */
		if (((cb->ascb_events & AS_CALLBACK_CALLED) != 0) ||
		    ((event_len != 0) && (((cb->ascb_events & events) == 0) ||
		    (event_addr + event_len < cb->ascb_saddr) ||
		    (event_addr > (cb->ascb_saddr + cb->ascb_len))))) {
			continue;
		}
		break;
	}
	return (cb);
}

/*
 * Executes a given callback and removes it from the callback list for
 * this address space.
 * This function may sleep so the caller must drop all locks except
 * a_contents before calling this func.
 *
 * See also comments on as_do_callbacks below.
 */
static void
as_execute_callback(struct as *as, struct as_callback *cb,
				uint_t events)
{
	struct as_callback **prevcb;
	void	*cb_arg;

	ASSERT(MUTEX_HELD(&as->a_contents) && (cb->ascb_events & events));
	cb->ascb_events |= AS_CALLBACK_CALLED;
	mutex_exit(&as->a_contents);
	(*cb->ascb_func)(as, cb->ascb_arg, events);
	mutex_enter(&as->a_contents);
	/*
	 * the callback function is required to delete the callback
	 * when the callback function determines it is OK for
	 * this thread to continue. as_delete_callback will clear
	 * the AS_ALL_EVENT in the events field when it is deleted.
	 * If the callback function called as_delete_callback,
	 * events will already be cleared and there will be no blocking.
	 */
	while ((cb->ascb_events & events) != 0) {
		cv_wait(&as->a_cv, &as->a_contents);
	}
	/*
	 * This entry needs to be taken off the list. Normally, the
	 * callback func itself does that, but unfortunately the list
	 * may have changed while the callback was running because the
	 * a_contents mutex was dropped and someone else other than the
	 * callback func itself could have called as_delete_callback,
	 * so we have to search to find this entry again.  The entry
	 * must have AS_CALLBACK_CALLED, and have the same 'arg'.
	 */
	cb_arg = cb->ascb_arg;
	prevcb = &as->a_callbacks;
	for (cb = as->a_callbacks; cb != NULL;
	    prevcb = &cb->ascb_next, cb = *prevcb) {
		if (((cb->ascb_events & AS_CALLBACK_CALLED) == 0) ||
		    (cb_arg != cb->ascb_arg)) {
			continue;
		}
		*prevcb = cb->ascb_next;
		kmem_free(cb, sizeof (struct as_callback));
		break;
	}
}

/*
 * Check the callback list for a matching event and intersection of
 * address range. If there is a match invoke the callback.  Skip an entry if:
 *    - a callback is already in progress for this entry (AS_CALLBACK_CALLED)
 *    - not event of interest
 *    - not address range of interest
 *
 * An event_len of zero indicates a request for an unconditional callback
 * (regardless of event), only the AS_CALLBACK_CALLED is checked.  The
 * a_contents lock must be dropped before a callback, so only one callback
 * can be done before returning. Return -1 (true) if a callback was
 * executed and removed from the list, else return 0 (false).
 *
 * The logically separate parts, i.e. finding a matching callback and
 * executing a given callback have been separated into two functions
 * so that they can be called with different sets of locks held beyond
 * the always-required a_contents. as_find_callback does not sleep so
 * it is ok to call it if more locks than a_contents (i.e. the a_lock
 * rwlock) are held. as_execute_callback on the other hand may sleep
 * so all locks beyond a_contents must be dropped by the caller if one
 * does not want to end comatose.
 */
static int
as_do_callbacks(struct as *as, uint_t events, caddr_t event_addr,
			size_t event_len)
{
	struct as_callback *cb;

	if ((cb = as_find_callback(as, events, event_addr, event_len))) {
		as_execute_callback(as, cb, events);
		return (-1);
	}
	return (0);
}

/*
 * Search for the segment containing addr. If a segment containing addr
 * exists, that segment is returned.  If no such segment exists, and
 * the list spans addresses greater than addr, then the first segment
 * whose base is greater than addr is returned; otherwise, NULL is
 * returned unless tail is true, in which case the last element of the
 * list is returned.
 *
 * a_seglast is used to cache the last found segment for repeated
 * searches to the same addr (which happens frequently).
 */
struct seg *
as_findseg(struct as *as, caddr_t addr, int tail)
{
	struct seg *seg = as->a_seglast;
	avl_index_t where;

	ASSERT(AS_LOCK_HELD(as));

	if (seg != NULL &&
	    seg->s_base <= addr &&
	    addr < seg->s_base + seg->s_size)
		return (seg);

	seg = avl_find(&as->a_segtree, &addr, &where);
	if (seg != NULL)
		return (as->a_seglast = seg);

	seg = avl_nearest(&as->a_segtree, where, AVL_AFTER);
	if (seg == NULL && tail)
		seg = avl_last(&as->a_segtree);
	return (as->a_seglast = seg);
}

#ifdef VERIFY_SEGLIST
/*
 * verify that the linked list is coherent
 */
static void
as_verify(struct as *as)
{
	struct seg *seg, *seglast, *p, *n;
	uint_t nsegs = 0;

	if (do_as_verify == 0)
		return;

	seglast = as->a_seglast;

	for (seg = AS_SEGFIRST(as); seg != NULL; seg = AS_SEGNEXT(as, seg)) {
		ASSERT(seg->s_as == as);
		p = AS_SEGPREV(as, seg);
		n = AS_SEGNEXT(as, seg);
		ASSERT(p == NULL || p->s_as == as);
		ASSERT(p == NULL || p->s_base < seg->s_base);
		ASSERT(n == NULL || n->s_base > seg->s_base);
		ASSERT(n != NULL || seg == avl_last(&as->a_segtree));
		if (seg == seglast)
			seglast = NULL;
		nsegs++;
	}
	ASSERT(seglast == NULL);
	ASSERT(avl_numnodes(&as->a_segtree) == nsegs);
}
#endif /* VERIFY_SEGLIST */

/*
 * Add a new segment to the address space. The avl_find()
 * may be expensive so we attempt to use last segment accessed
 * in as_gap() as an insertion point.
 */
int
as_addseg(struct as  *as, struct seg *newseg)
{
	struct seg *seg;
	caddr_t addr;
	caddr_t eaddr;
	avl_index_t where;

	ASSERT(AS_WRITE_HELD(as));

	as->a_updatedir = 1;	/* inform /proc */
	gethrestime(&as->a_updatetime);

	if (as->a_lastgaphl != NULL) {
		struct seg *hseg = NULL;
		struct seg *lseg = NULL;

		if (as->a_lastgaphl->s_base > newseg->s_base) {
			hseg = as->a_lastgaphl;
			lseg = AVL_PREV(&as->a_segtree, hseg);
		} else {
			lseg = as->a_lastgaphl;
			hseg = AVL_NEXT(&as->a_segtree, lseg);
		}

		if (hseg && lseg && lseg->s_base < newseg->s_base &&
		    hseg->s_base > newseg->s_base) {
			avl_insert_here(&as->a_segtree, newseg, lseg,
			    AVL_AFTER);
			as->a_lastgaphl = NULL;
			as->a_seglast = newseg;
			return (0);
		}
		as->a_lastgaphl = NULL;
	}

	addr = newseg->s_base;
	eaddr = addr + newseg->s_size;
again:

	seg = avl_find(&as->a_segtree, &addr, &where);

	if (seg == NULL)
		seg = avl_nearest(&as->a_segtree, where, AVL_AFTER);

	if (seg == NULL)
		seg = avl_last(&as->a_segtree);

	if (seg != NULL) {
		caddr_t base = seg->s_base;

		/*
		 * If top of seg is below the requested address, then
		 * the insertion point is at the end of the linked list,
		 * and seg points to the tail of the list.  Otherwise,
		 * the insertion point is immediately before seg.
		 */
		if (base + seg->s_size > addr) {
			if (addr >= base || eaddr > base) {
#ifdef __sparc
				extern const struct seg_ops segnf_ops;

				/*
				 * no-fault segs must disappear if overlaid.
				 * XXX need new segment type so
				 * we don't have to check s_ops
				 */
				if (seg->s_ops == &segnf_ops) {
					seg_unmap(seg);
					goto again;
				}
#endif
				return (-1);	/* overlapping segment */
			}
		}
	}
	as->a_seglast = newseg;
	avl_insert(&as->a_segtree, newseg, where);

#ifdef VERIFY_SEGLIST
	as_verify(as);
#endif
	return (0);
}

struct seg *
as_removeseg(struct as *as, struct seg *seg)
{
	avl_tree_t *t;

	ASSERT(AS_WRITE_HELD(as));

	as->a_updatedir = 1;	/* inform /proc */
	gethrestime(&as->a_updatetime);

	if (seg == NULL)
		return (NULL);

	t = &as->a_segtree;
	if (as->a_seglast == seg)
		as->a_seglast = NULL;
	as->a_lastgaphl = NULL;

	/*
	 * if this segment is at an address higher than
	 * a_lastgap, set a_lastgap to the next segment (NULL if last segment)
	 */
	if (as->a_lastgap &&
	    (seg == as->a_lastgap || seg->s_base > as->a_lastgap->s_base))
		as->a_lastgap = AVL_NEXT(t, seg);

	/*
	 * remove the segment from the seg tree
	 */
	avl_remove(t, seg);

#ifdef VERIFY_SEGLIST
	as_verify(as);
#endif
	return (seg);
}

/*
 * Find a segment containing addr.
 */
struct seg *
as_segat(struct as *as, caddr_t addr)
{
	struct seg *seg = as->a_seglast;

	ASSERT(AS_LOCK_HELD(as));

	if (seg != NULL && seg->s_base <= addr &&
	    addr < seg->s_base + seg->s_size)
		return (seg);

	seg = avl_find(&as->a_segtree, &addr, NULL);
	return (seg);
}

/*
 * Serialize all searches for holes in an address space to
 * prevent two or more threads from allocating the same virtual
 * address range.  The address space must not be "read/write"
 * locked by the caller since we may block.
 */
void
as_rangelock(struct as *as)
{
	mutex_enter(&as->a_contents);
	while (AS_ISCLAIMGAP(as))
		cv_wait(&as->a_cv, &as->a_contents);
	AS_SETCLAIMGAP(as);
	mutex_exit(&as->a_contents);
}

/*
 * Release hold on a_state & AS_CLAIMGAP and signal any other blocked threads.
 */
void
as_rangeunlock(struct as *as)
{
	mutex_enter(&as->a_contents);
	AS_CLRCLAIMGAP(as);
	cv_signal(&as->a_cv);
	mutex_exit(&as->a_contents);
}

/*
 * compar segments (or just an address) by segment address range
 */
static int
as_segcompar(const void *x, const void *y)
{
	struct seg *a = (struct seg *)x;
	struct seg *b = (struct seg *)y;

	if (a->s_base < b->s_base)
		return (-1);
	if (a->s_base >= b->s_base + b->s_size)
		return (1);
	return (0);
}


void
as_avlinit(struct as *as)
{
	avl_create(&as->a_segtree, as_segcompar, sizeof (struct seg),
	    offsetof(struct seg, s_tree));
	avl_create(&as->a_wpage, wp_compare, sizeof (struct watched_page),
	    offsetof(struct watched_page, wp_link));
}

/*ARGSUSED*/
static int
as_constructor(void *buf, void *cdrarg, int kmflags)
{
	struct as *as = buf;

	mutex_init(&as->a_contents, NULL, MUTEX_DEFAULT, NULL);
	cv_init(&as->a_cv, NULL, CV_DEFAULT, NULL);
	rw_init(&as->a_lock, NULL, RW_DEFAULT, NULL);
	as_avlinit(as);
	return (0);
}

/*ARGSUSED1*/
static void
as_destructor(void *buf, void *cdrarg)
{
	struct as *as = buf;

	avl_destroy(&as->a_segtree);
	mutex_destroy(&as->a_contents);
	cv_destroy(&as->a_cv);
	rw_destroy(&as->a_lock);
}

void
as_init(void)
{
	as_cache = kmem_cache_create("as_cache", sizeof (struct as), 0,
	    as_constructor, as_destructor, NULL, NULL, NULL, 0);
}

/*
 * Allocate and initialize an address space data structure.
 * We call hat_alloc to allow any machine dependent
 * information in the hat structure to be initialized.
 */
struct as *
as_alloc(void)
{
	struct as *as;

	as = kmem_cache_alloc(as_cache, KM_SLEEP);

	as->a_flags		= 0;
	as->a_vbits		= 0;
	as->a_hrm		= NULL;
	as->a_seglast		= NULL;
	as->a_size		= 0;
	as->a_resvsize		= 0;
	as->a_updatedir		= 0;
	gethrestime(&as->a_updatetime);
	as->a_objectdir		= NULL;
	as->a_sizedir		= 0;
	as->a_userlimit		= (caddr_t)USERLIMIT;
	as->a_lastgap		= NULL;
	as->a_lastgaphl		= NULL;
	as->a_callbacks		= NULL;

	AS_LOCK_ENTER(as, RW_WRITER);
	as->a_hat = hat_alloc(as);	/* create hat for default system mmu */
	AS_LOCK_EXIT(as);

	return (as);
}

/*
 * Free an address space data structure.
 * Need to free the hat first and then
 * all the segments on this as and finally
 * the space for the as struct itself.
 */
void
as_free(struct as *as)
{
	struct hat *hat = as->a_hat;
	struct seg *seg, *next;
	boolean_t free_started = B_FALSE;

top:
	/*
	 * Invoke ALL callbacks. as_do_callbacks will do one callback
	 * per call, and not return (-1) until the callback has completed.
	 * When as_do_callbacks returns zero, all callbacks have completed.
	 */
	mutex_enter(&as->a_contents);
	while (as->a_callbacks && as_do_callbacks(as, AS_ALL_EVENT, 0, 0))
		;

	mutex_exit(&as->a_contents);
	AS_LOCK_ENTER(as, RW_WRITER);

	if (!free_started) {
		free_started = B_TRUE;
		hat_free_start(hat);
	}
	for (seg = AS_SEGFIRST(as); seg != NULL; seg = next) {
		int err;

		next = AS_SEGNEXT(as, seg);
retry:
		err = segop_unmap(seg, seg->s_base, seg->s_size);
		if (err == EAGAIN) {
			mutex_enter(&as->a_contents);
			if (as->a_callbacks) {
				AS_LOCK_EXIT(as);
			} else if (!AS_ISNOUNMAPWAIT(as)) {
				/*
				 * Memory is currently locked. Wait for a
				 * cv_signal that it has been unlocked, then
				 * try the operation again.
				 */
				if (AS_ISUNMAPWAIT(as) == 0)
					cv_broadcast(&as->a_cv);
				AS_SETUNMAPWAIT(as);
				AS_LOCK_EXIT(as);
				while (AS_ISUNMAPWAIT(as))
					cv_wait(&as->a_cv, &as->a_contents);
			} else {
				/*
				 * We may have raced with
				 * segvn_reclaim()/segspt_reclaim(). In this
				 * case clean nounmapwait flag and retry since
				 * softlockcnt in this segment may be already
				 * 0.  We don't drop as writer lock so our
				 * number of retries without sleeping should
				 * be very small. See segvn_reclaim() for
				 * more comments.
				 */
				AS_CLRNOUNMAPWAIT(as);
				mutex_exit(&as->a_contents);
				goto retry;
			}
			mutex_exit(&as->a_contents);
			goto top;
		} else {
			/*
			 * We do not expect any other error return at this
			 * time. This is similar to an ASSERT in seg_unmap()
			 */
			ASSERT(err == 0);
		}
	}
	hat_free_end(hat);
	AS_LOCK_EXIT(as);

	/* /proc stuff */
	ASSERT(avl_numnodes(&as->a_wpage) == 0);
	if (as->a_objectdir) {
		kmem_free(as->a_objectdir, as->a_sizedir * sizeof (vnode_t *));
		as->a_objectdir = NULL;
		as->a_sizedir = 0;
	}

	/*
	 * Free the struct as back to kmem.  Assert it has no segments.
	 */
	ASSERT(avl_numnodes(&as->a_segtree) == 0);
	kmem_cache_free(as_cache, as);
}

int
as_dup(struct as *as, struct proc *forkedproc)
{
	struct as *newas;
	struct seg *seg, *newseg;
	size_t	purgesize = 0;
	int error;

	AS_LOCK_ENTER(as, RW_WRITER);
	as_clearwatch(as);
	newas = as_alloc();
	newas->a_userlimit = as->a_userlimit;
	newas->a_proc = forkedproc;

	AS_LOCK_ENTER(newas, RW_WRITER);

	(void) hat_dup(as->a_hat, newas->a_hat, NULL, 0, HAT_DUP_SRD);

	for (seg = AS_SEGFIRST(as); seg != NULL; seg = AS_SEGNEXT(as, seg)) {

		if (seg->s_flags & S_PURGE) {
			purgesize += seg->s_size;
			continue;
		}

		newseg = seg_alloc(newas, seg->s_base, seg->s_size);
		if (newseg == NULL) {
			AS_LOCK_EXIT(newas);
			as_setwatch(as);
			AS_LOCK_EXIT(as);
			as_free(newas);
			return (-1);
		}
		if ((error = segop_dup(seg, newseg)) != 0) {
			/*
			 * We call seg_free() on the new seg
			 * because the segment is not set up
			 * completely; i.e. it has no ops.
			 */
			as_setwatch(as);
			AS_LOCK_EXIT(as);
			seg_free(newseg);
			AS_LOCK_EXIT(newas);
			as_free(newas);
			return (error);
		}
		newas->a_size += seg->s_size;
	}
	newas->a_resvsize = as->a_resvsize - purgesize;

	error = hat_dup(as->a_hat, newas->a_hat, NULL, 0, HAT_DUP_ALL);

	AS_LOCK_EXIT(newas);

	as_setwatch(as);
	AS_LOCK_EXIT(as);
	if (error != 0) {
		as_free(newas);
		return (error);
	}
	forkedproc->p_as = newas;
	return (0);
}

/*
 * Handle a ``fault'' at addr for size bytes.
 */
faultcode_t
as_fault(struct hat *hat, struct as *as, caddr_t addr, size_t size,
	enum fault_type type, enum seg_rw rw)
{
	struct seg *seg;
	caddr_t raddr;			/* rounded down addr */
	size_t rsize;			/* rounded up size */
	size_t ssize;
	faultcode_t res = 0;
	caddr_t addrsav;
	struct seg *segsav;
	int as_lock_held;
	klwp_t *lwp = ttolwp(curthread);



retry:
	/*
	 * Indicate that the lwp is not to be stopped while waiting for a
	 * pagefault.  This is to avoid deadlock while debugging a process
	 * via /proc over NFS (in particular).
	 */
	if (lwp != NULL)
		lwp->lwp_nostop++;

	/*
	 * same length must be used when we softlock and softunlock.  We
	 * don't support softunlocking lengths less than the original length
	 * when there is largepage support.  See seg_dev.c for more
	 * comments.
	 */
	switch (type) {

	case F_SOFTLOCK:
		CPU_STATS_ADD_K(vm, softlock, 1);
		break;

	case F_SOFTUNLOCK:
		break;

	case F_PROT:
		CPU_STATS_ADD_K(vm, prot_fault, 1);
		break;

	case F_INVAL:
		CPU_STATS_ENTER_K();
		CPU_STATS_ADDQ(CPU, vm, as_fault, 1);
		if (as == &kas)
			CPU_STATS_ADDQ(CPU, vm, kernel_asflt, 1);
		CPU_STATS_EXIT_K();
		break;
	}

	/* Kernel probe */
	TNF_PROBE_3(address_fault, "vm pagefault", /* CSTYLED */,
	    tnf_opaque,	address,	addr,
	    tnf_fault_type,	fault_type,	type,
	    tnf_seg_access,	access,		rw);

	raddr = (caddr_t)((uintptr_t)addr & (uintptr_t)PAGEMASK);
	rsize = (((size_t)(addr + size) + PAGEOFFSET) & PAGEMASK) -
	    (size_t)raddr;

	/*
	 * XXX -- Don't grab the as lock for segkmap. We should grab it for
	 * correctness, but then we could be stuck holding this lock for
	 * a LONG time if the fault needs to be resolved on a slow
	 * filesystem, and then no-one will be able to exec new commands,
	 * as exec'ing requires the write lock on the as.
	 */
	if (as == &kas && segkmap && segkmap->s_base <= raddr &&
	    raddr + size < segkmap->s_base + segkmap->s_size) {
		seg = segkmap;
		as_lock_held = 0;
	} else {
		AS_LOCK_ENTER(as, RW_READER);

		seg = as_segat(as, raddr);
		if (seg == NULL) {
			AS_LOCK_EXIT(as);
			if (lwp != NULL)
				lwp->lwp_nostop--;
			return (FC_NOMAP);
		}

		as_lock_held = 1;
	}

	addrsav = raddr;
	segsav = seg;

	for (; rsize != 0; rsize -= ssize, raddr += ssize) {
		if (raddr >= seg->s_base + seg->s_size) {
			seg = AS_SEGNEXT(as, seg);
			if (seg == NULL || raddr != seg->s_base) {
				res = FC_NOMAP;
				break;
			}
		}
		if (raddr + rsize > seg->s_base + seg->s_size)
			ssize = seg->s_base + seg->s_size - raddr;
		else
			ssize = rsize;

		res = segop_fault(hat, seg, raddr, ssize, type, rw);
		if (res != 0)
			break;
	}

	/*
	 * If we were SOFTLOCKing and encountered a failure,
	 * we must SOFTUNLOCK the range we already did. (Maybe we
	 * should just panic if we are SOFTLOCKing or even SOFTUNLOCKing
	 * right here...)
	 */
	if (res != 0 && type == F_SOFTLOCK) {
		for (seg = segsav; addrsav < raddr; addrsav += ssize) {
			if (addrsav >= seg->s_base + seg->s_size)
				seg = AS_SEGNEXT(as, seg);
			ASSERT(seg != NULL);
			/*
			 * Now call the fault routine again to perform the
			 * unlock using S_OTHER instead of the rw variable
			 * since we never got a chance to touch the pages.
			 */
			if (raddr > seg->s_base + seg->s_size)
				ssize = seg->s_base + seg->s_size - addrsav;
			else
				ssize = raddr - addrsav;
			(void) segop_fault(hat, seg, addrsav, ssize,
			    F_SOFTUNLOCK, S_OTHER);
		}
	}
	if (as_lock_held)
		AS_LOCK_EXIT(as);
	if (lwp != NULL)
		lwp->lwp_nostop--;

	/*
	 * If the lower levels returned EDEADLK for a fault,
	 * It means that we should retry the fault.  Let's wait
	 * a bit also to let the deadlock causing condition clear.
	 * This is part of a gross hack to work around a design flaw
	 * in the ufs/sds logging code and should go away when the
	 * logging code is re-designed to fix the problem. See bug
	 * 4125102 for details of the problem.
	 */
	if (FC_ERRNO(res) == EDEADLK) {
		delay(deadlk_wait);
		res = 0;
		goto retry;
	}
	return (res);
}



/*
 * Asynchronous ``fault'' at addr for size bytes.
 */
faultcode_t
as_faulta(struct as *as, caddr_t addr, size_t size)
{
	struct seg *seg;
	caddr_t raddr;			/* rounded down addr */
	size_t rsize;			/* rounded up size */
	faultcode_t res = 0;
	klwp_t *lwp = ttolwp(curthread);

retry:
	/*
	 * Indicate that the lwp is not to be stopped while waiting
	 * for a pagefault.  This is to avoid deadlock while debugging
	 * a process via /proc over NFS (in particular).
	 */
	if (lwp != NULL)
		lwp->lwp_nostop++;

	raddr = (caddr_t)((uintptr_t)addr & (uintptr_t)PAGEMASK);
	rsize = (((size_t)(addr + size) + PAGEOFFSET) & PAGEMASK) -
	    (size_t)raddr;

	AS_LOCK_ENTER(as, RW_READER);
	seg = as_segat(as, raddr);
	if (seg == NULL) {
		AS_LOCK_EXIT(as);
		if (lwp != NULL)
			lwp->lwp_nostop--;
		return (FC_NOMAP);
	}

	for (; rsize != 0; rsize -= PAGESIZE, raddr += PAGESIZE) {
		if (raddr >= seg->s_base + seg->s_size) {
			seg = AS_SEGNEXT(as, seg);
			if (seg == NULL || raddr != seg->s_base) {
				res = FC_NOMAP;
				break;
			}
		}
		res = segop_faulta(seg, raddr);
		if (res != 0)
			break;
	}
	AS_LOCK_EXIT(as);
	if (lwp != NULL)
		lwp->lwp_nostop--;
	/*
	 * If the lower levels returned EDEADLK for a fault,
	 * It means that we should retry the fault.  Let's wait
	 * a bit also to let the deadlock causing condition clear.
	 * This is part of a gross hack to work around a design flaw
	 * in the ufs/sds logging code and should go away when the
	 * logging code is re-designed to fix the problem. See bug
	 * 4125102 for details of the problem.
	 */
	if (FC_ERRNO(res) == EDEADLK) {
		delay(deadlk_wait);
		res = 0;
		goto retry;
	}
	return (res);
}

/*
 * Set the virtual mapping for the interval from [addr : addr + size)
 * in address space `as' to have the specified protection.
 * It is ok for the range to cross over several segments,
 * as long as they are contiguous.
 */
int
as_setprot(struct as *as, caddr_t addr, size_t size, uint_t prot)
{
	struct seg *seg;
	struct as_callback *cb;
	size_t ssize;
	caddr_t raddr;			/* rounded down addr */
	size_t rsize;			/* rounded up size */
	int error = 0, writer = 0;
	caddr_t saveraddr;
	size_t saversize;

setprot_top:
	raddr = (caddr_t)((uintptr_t)addr & (uintptr_t)PAGEMASK);
	rsize = (((size_t)(addr + size) + PAGEOFFSET) & PAGEMASK) -
	    (size_t)raddr;

	if (raddr + rsize < raddr)		/* check for wraparound */
		return (ENOMEM);

	saveraddr = raddr;
	saversize = rsize;

	/*
	 * Normally we only lock the as as a reader. But
	 * if due to setprot the segment driver needs to split
	 * a segment it will return IE_RETRY. Therefore we re-acquire
	 * the as lock as a writer so the segment driver can change
	 * the seg list. Also the segment driver will return IE_RETRY
	 * after it has changed the segment list so we therefore keep
	 * locking as a writer. Since these opeartions should be rare
	 * want to only lock as a writer when necessary.
	 */
	if (writer || avl_numnodes(&as->a_wpage) != 0) {
		AS_LOCK_ENTER(as, RW_WRITER);
	} else {
		AS_LOCK_ENTER(as, RW_READER);
	}

	as_clearwatchprot(as, raddr, rsize);
	seg = as_segat(as, raddr);
	if (seg == NULL) {
		as_setwatch(as);
		AS_LOCK_EXIT(as);
		return (ENOMEM);
	}

	for (; rsize != 0; rsize -= ssize, raddr += ssize) {
		if (raddr >= seg->s_base + seg->s_size) {
			seg = AS_SEGNEXT(as, seg);
			if (seg == NULL || raddr != seg->s_base) {
				error = ENOMEM;
				break;
			}
		}
		if ((raddr + rsize) > (seg->s_base + seg->s_size))
			ssize = seg->s_base + seg->s_size - raddr;
		else
			ssize = rsize;
retry:
		error = segop_setprot(seg, raddr, ssize, prot);

		if (error == IE_NOMEM) {
			error = EAGAIN;
			break;
		}

		if (error == IE_RETRY) {
			AS_LOCK_EXIT(as);
			writer = 1;
			goto setprot_top;
		}

		if (error == EAGAIN) {
			/*
			 * Make sure we have a_lock as writer.
			 */
			if (writer == 0) {
				AS_LOCK_EXIT(as);
				writer = 1;
				goto setprot_top;
			}

			/*
			 * Memory is currently locked.  It must be unlocked
			 * before this operation can succeed through a retry.
			 * The possible reasons for locked memory and
			 * corresponding strategies for unlocking are:
			 * (1) Normal I/O
			 *	wait for a signal that the I/O operation
			 *	has completed and the memory is unlocked.
			 * (2) Asynchronous I/O
			 *	The aio subsystem does not unlock pages when
			 *	the I/O is completed. Those pages are unlocked
			 *	when the application calls aiowait/aioerror.
			 *	So, to prevent blocking forever, cv_broadcast()
			 *	is done to wake up aio_cleanup_thread.
			 *	Subsequently, segvn_reclaim will be called, and
			 *	that will do AS_CLRUNMAPWAIT() and wake us up.
			 * (3) Long term page locking:
			 *	Drivers intending to have pages locked for a
			 *	period considerably longer than for normal I/O
			 *	(essentially forever) may have registered for a
			 *	callback so they may unlock these pages on
			 *	request. This is needed to allow this operation
			 *	to succeed. Each entry on the callback list is
			 *	examined. If the event or address range pertains
			 *	the callback is invoked (unless it already is in
			 *	progress). The a_contents lock must be dropped
			 *	before the callback, so only one callback can
			 *	be done at a time. Go to the top and do more
			 *	until zero is returned. If zero is returned,
			 *	either there were no callbacks for this event
			 *	or they were already in progress.
			 */
			mutex_enter(&as->a_contents);
			if (as->a_callbacks &&
			    (cb = as_find_callback(as, AS_SETPROT_EVENT,
			    seg->s_base, seg->s_size))) {
				AS_LOCK_EXIT(as);
				as_execute_callback(as, cb, AS_SETPROT_EVENT);
			} else if (!AS_ISNOUNMAPWAIT(as)) {
				if (AS_ISUNMAPWAIT(as) == 0)
					cv_broadcast(&as->a_cv);
				AS_SETUNMAPWAIT(as);
				AS_LOCK_EXIT(as);
				while (AS_ISUNMAPWAIT(as))
					cv_wait(&as->a_cv, &as->a_contents);
			} else {
				/*
				 * We may have raced with
				 * segvn_reclaim()/segspt_reclaim(). In this
				 * case clean nounmapwait flag and retry since
				 * softlockcnt in this segment may be already
				 * 0.  We don't drop as writer lock so our
				 * number of retries without sleeping should
				 * be very small. See segvn_reclaim() for
				 * more comments.
				 */
				AS_CLRNOUNMAPWAIT(as);
				mutex_exit(&as->a_contents);
				goto retry;
			}
			mutex_exit(&as->a_contents);
			goto setprot_top;
		} else if (error != 0)
			break;
	}
	if (error != 0) {
		as_setwatch(as);
	} else {
		as_setwatchprot(as, saveraddr, saversize, prot);
	}
	AS_LOCK_EXIT(as);
	return (error);
}

/*
 * Check to make sure that the interval [addr, addr + size)
 * in address space `as' has at least the specified protection.
 * It is ok for the range to cross over several segments, as long
 * as they are contiguous.
 */
int
as_checkprot(struct as *as, caddr_t addr, size_t size, uint_t prot)
{
	struct seg *seg;
	size_t ssize;
	caddr_t raddr;			/* rounded down addr */
	size_t rsize;			/* rounded up size */
	int error = 0;

	raddr = (caddr_t)((uintptr_t)addr & (uintptr_t)PAGEMASK);
	rsize = (((size_t)(addr + size) + PAGEOFFSET) & PAGEMASK) -
	    (size_t)raddr;

	if (raddr + rsize < raddr)		/* check for wraparound */
		return (ENOMEM);

	/*
	 * This is ugly as sin...
	 * Normally, we only acquire the address space readers lock.
	 * However, if the address space has watchpoints present,
	 * we must acquire the writer lock on the address space for
	 * the benefit of as_clearwatchprot() and as_setwatchprot().
	 */
	if (avl_numnodes(&as->a_wpage) != 0)
		AS_LOCK_ENTER(as, RW_WRITER);
	else
		AS_LOCK_ENTER(as, RW_READER);
	as_clearwatchprot(as, raddr, rsize);
	seg = as_segat(as, raddr);
	if (seg == NULL) {
		as_setwatch(as);
		AS_LOCK_EXIT(as);
		return (ENOMEM);
	}

	for (; rsize != 0; rsize -= ssize, raddr += ssize) {
		if (raddr >= seg->s_base + seg->s_size) {
			seg = AS_SEGNEXT(as, seg);
			if (seg == NULL || raddr != seg->s_base) {
				error = ENOMEM;
				break;
			}
		}
		if ((raddr + rsize) > (seg->s_base + seg->s_size))
			ssize = seg->s_base + seg->s_size - raddr;
		else
			ssize = rsize;

		error = segop_checkprot(seg, raddr, ssize, prot);
		if (error != 0)
			break;
	}
	as_setwatch(as);
	AS_LOCK_EXIT(as);
	return (error);
}

int
as_unmap(struct as *as, caddr_t addr, size_t size)
{
	struct seg *seg, *seg_next;
	struct as_callback *cb;
	caddr_t raddr, eaddr;
	size_t ssize, rsize = 0;
	int err;

top:
	raddr = (caddr_t)((uintptr_t)addr & (uintptr_t)PAGEMASK);
	eaddr = (caddr_t)(((uintptr_t)(addr + size) + PAGEOFFSET) &
	    (uintptr_t)PAGEMASK);

	AS_LOCK_ENTER(as, RW_WRITER);

	as->a_updatedir = 1;	/* inform /proc */
	gethrestime(&as->a_updatetime);

	/*
	 * Use as_findseg to find the first segment in the range, then
	 * step through the segments in order, following s_next.
	 */
	as_clearwatchprot(as, raddr, eaddr - raddr);

	for (seg = as_findseg(as, raddr, 0); seg != NULL; seg = seg_next) {
		if (eaddr <= seg->s_base)
			break;		/* eaddr was in a gap; all done */

		/* this is implied by the test above */
		ASSERT(raddr < eaddr);

		if (raddr < seg->s_base)
			raddr = seg->s_base; 	/* raddr was in a gap */

		if (eaddr > (seg->s_base + seg->s_size))
			ssize = seg->s_base + seg->s_size - raddr;
		else
			ssize = eaddr - raddr;

		/*
		 * Save next segment pointer since seg can be
		 * destroyed during the segment unmap operation.
		 */
		seg_next = AS_SEGNEXT(as, seg);

		/*
		 * We didn't count /dev/null mappings, so ignore them here.
		 * We'll handle MAP_NORESERVE cases in segvn_unmap(). (Again,
		 * we have to do this check here while we have seg.)
		 */
		rsize = 0;
		if (!SEG_IS_DEVNULL_MAPPING(seg) &&
		    !SEG_IS_PARTIAL_RESV(seg))
			rsize = ssize;

retry:
		err = segop_unmap(seg, raddr, ssize);
		if (err == EAGAIN) {
			/*
			 * Memory is currently locked.  It must be unlocked
			 * before this operation can succeed through a retry.
			 * The possible reasons for locked memory and
			 * corresponding strategies for unlocking are:
			 * (1) Normal I/O
			 *	wait for a signal that the I/O operation
			 *	has completed and the memory is unlocked.
			 * (2) Asynchronous I/O
			 *	The aio subsystem does not unlock pages when
			 *	the I/O is completed. Those pages are unlocked
			 *	when the application calls aiowait/aioerror.
			 *	So, to prevent blocking forever, cv_broadcast()
			 *	is done to wake up aio_cleanup_thread.
			 *	Subsequently, segvn_reclaim will be called, and
			 *	that will do AS_CLRUNMAPWAIT() and wake us up.
			 * (3) Long term page locking:
			 *	Drivers intending to have pages locked for a
			 *	period considerably longer than for normal I/O
			 *	(essentially forever) may have registered for a
			 *	callback so they may unlock these pages on
			 *	request. This is needed to allow this operation
			 *	to succeed. Each entry on the callback list is
			 *	examined. If the event or address range pertains
			 *	the callback is invoked (unless it already is in
			 *	progress). The a_contents lock must be dropped
			 *	before the callback, so only one callback can
			 *	be done at a time. Go to the top and do more
			 *	until zero is returned. If zero is returned,
			 *	either there were no callbacks for this event
			 *	or they were already in progress.
			 */
			mutex_enter(&as->a_contents);
			if (as->a_callbacks &&
			    (cb = as_find_callback(as, AS_UNMAP_EVENT,
			    seg->s_base, seg->s_size))) {
				AS_LOCK_EXIT(as);
				as_execute_callback(as, cb, AS_UNMAP_EVENT);
			} else if (!AS_ISNOUNMAPWAIT(as)) {
				if (AS_ISUNMAPWAIT(as) == 0)
					cv_broadcast(&as->a_cv);
				AS_SETUNMAPWAIT(as);
				AS_LOCK_EXIT(as);
				while (AS_ISUNMAPWAIT(as))
					cv_wait(&as->a_cv, &as->a_contents);
			} else {
				/*
				 * We may have raced with
				 * segvn_reclaim()/segspt_reclaim(). In this
				 * case clean nounmapwait flag and retry since
				 * softlockcnt in this segment may be already
				 * 0.  We don't drop as writer lock so our
				 * number of retries without sleeping should
				 * be very small. See segvn_reclaim() for
				 * more comments.
				 */
				AS_CLRNOUNMAPWAIT(as);
				mutex_exit(&as->a_contents);
				goto retry;
			}
			mutex_exit(&as->a_contents);
			goto top;
		} else if (err == IE_RETRY) {
			AS_LOCK_EXIT(as);
			goto top;
		} else if (err) {
			as_setwatch(as);
			AS_LOCK_EXIT(as);
			return (-1);
		}

		as->a_size -= ssize;
		if (rsize)
			as->a_resvsize -= rsize;
		raddr += ssize;
	}
	AS_LOCK_EXIT(as);
	return (0);
}

static int
as_map_segvn_segs(struct as *as, caddr_t addr, size_t size, uint_t szcvec,
    int (*crfp)(), struct segvn_crargs *vn_a, int *segcreated)
{
	uint_t szc;
	uint_t nszc;
	int error;
	caddr_t a;
	caddr_t eaddr;
	size_t segsize;
	struct seg *seg;
	size_t pgsz;
	int do_off = (vn_a->vp != NULL || vn_a->amp != NULL);
	uint_t save_szcvec;

	ASSERT(AS_WRITE_HELD(as));
	ASSERT(IS_P2ALIGNED(addr, PAGESIZE));
	ASSERT(IS_P2ALIGNED(size, PAGESIZE));
	ASSERT(vn_a->vp == NULL || vn_a->amp == NULL);
	if (!do_off) {
		vn_a->offset = 0;
	}

	if (szcvec <= 1) {
		seg = seg_alloc(as, addr, size);
		if (seg == NULL) {
			return (ENOMEM);
		}
		vn_a->szc = 0;
		error = (*crfp)(seg, vn_a);
		if (error != 0) {
			seg_free(seg);
		} else {
			as->a_size += size;
			as->a_resvsize += size;
		}
		return (error);
	}

	eaddr = addr + size;
	save_szcvec = szcvec;
	szcvec >>= 1;
	szc = 0;
	nszc = 0;
	while (szcvec) {
		if ((szcvec & 0x1) == 0) {
			nszc++;
			szcvec >>= 1;
			continue;
		}
		nszc++;
		pgsz = page_get_pagesize(nszc);
		a = (caddr_t)P2ROUNDUP((uintptr_t)addr, pgsz);
		if (a != addr) {
			ASSERT(a < eaddr);
			segsize = a - addr;
			seg = seg_alloc(as, addr, segsize);
			if (seg == NULL) {
				return (ENOMEM);
			}
			vn_a->szc = szc;
			error = (*crfp)(seg, vn_a);
			if (error != 0) {
				seg_free(seg);
				return (error);
			}
			as->a_size += segsize;
			as->a_resvsize += segsize;
			*segcreated = 1;
			if (do_off) {
				vn_a->offset += segsize;
			}
			addr = a;
		}
		szc = nszc;
		szcvec >>= 1;
	}

	ASSERT(addr < eaddr);
	szcvec = save_szcvec | 1; /* add 8K pages */
	while (szcvec) {
		a = (caddr_t)P2ALIGN((uintptr_t)eaddr, pgsz);
		ASSERT(a >= addr);
		if (a != addr) {
			segsize = a - addr;
			seg = seg_alloc(as, addr, segsize);
			if (seg == NULL) {
				return (ENOMEM);
			}
			vn_a->szc = szc;
			error = (*crfp)(seg, vn_a);
			if (error != 0) {
				seg_free(seg);
				return (error);
			}
			as->a_size += segsize;
			as->a_resvsize += segsize;
			*segcreated = 1;
			if (do_off) {
				vn_a->offset += segsize;
			}
			addr = a;
		}
		szcvec &= ~(1 << szc);
		if (szcvec) {
			szc = highbit(szcvec) - 1;
			pgsz = page_get_pagesize(szc);
		}
	}
	ASSERT(addr == eaddr);

	return (0);
}

static int
as_map_vnsegs(struct as *as, caddr_t addr, size_t size,
    int (*crfp)(), struct segvn_crargs *vn_a, int *segcreated)
{
	uint_t mapflags = vn_a->flags & (MAP_TEXT | MAP_INITDATA);
	int type = (vn_a->type == MAP_SHARED) ? MAPPGSZC_SHM : MAPPGSZC_PRIVM;
	uint_t szcvec = map_pgszcvec(addr, size, (uintptr_t)addr, mapflags,
	    type, 0);
	int error;
	struct seg *seg;
	struct vattr va;
	u_offset_t eoff;
	size_t save_size = 0;
	extern size_t textrepl_size_thresh;

	ASSERT(AS_WRITE_HELD(as));
	ASSERT(IS_P2ALIGNED(addr, PAGESIZE));
	ASSERT(IS_P2ALIGNED(size, PAGESIZE));
	ASSERT(vn_a->vp != NULL);
	ASSERT(vn_a->amp == NULL);

again:
	if (szcvec <= 1) {
		seg = seg_alloc(as, addr, size);
		if (seg == NULL) {
			return (ENOMEM);
		}
		vn_a->szc = 0;
		error = (*crfp)(seg, vn_a);
		if (error != 0) {
			seg_free(seg);
		} else {
			as->a_size += size;
			as->a_resvsize += size;
		}
		return (error);
	}

	va.va_mask = AT_SIZE;
	if (VOP_GETATTR(vn_a->vp, &va, ATTR_HINT, vn_a->cred, NULL) != 0) {
		szcvec = 0;
		goto again;
	}
	eoff = vn_a->offset & PAGEMASK;
	if (eoff >= va.va_size) {
		szcvec = 0;
		goto again;
	}
	eoff += size;
	if (btopr(va.va_size) < btopr(eoff)) {
		save_size = size;
		size = va.va_size - (vn_a->offset & PAGEMASK);
		size = P2ROUNDUP_TYPED(size, PAGESIZE, size_t);
		szcvec = map_pgszcvec(addr, size, (uintptr_t)addr, mapflags,
		    type, 0);
		if (szcvec <= 1) {
			size = save_size;
			goto again;
		}
	}

	if (size > textrepl_size_thresh) {
		vn_a->flags |= _MAP_TEXTREPL;
	}
	error = as_map_segvn_segs(as, addr, size, szcvec, crfp, vn_a,
	    segcreated);
	if (error != 0) {
		return (error);
	}
	if (save_size) {
		addr += size;
		size = save_size - size;
		szcvec = 0;
		goto again;
	}
	return (0);
}

/*
 * as_map_ansegs: shared or private anonymous memory.  Note that the flags
 * passed to map_pgszvec cannot be MAP_INITDATA, for anon.
 */
static int
as_map_ansegs(struct as *as, caddr_t addr, size_t size,
    int (*crfp)(), struct segvn_crargs *vn_a, int *segcreated)
{
	uint_t szcvec;
	uchar_t type;

	ASSERT(vn_a->type == MAP_SHARED || vn_a->type == MAP_PRIVATE);
	if (vn_a->type == MAP_SHARED) {
		type = MAPPGSZC_SHM;
	} else if (vn_a->type == MAP_PRIVATE) {
		if (vn_a->szc == AS_MAP_HEAP) {
			type = MAPPGSZC_HEAP;
		} else if (vn_a->szc == AS_MAP_STACK) {
			type = MAPPGSZC_STACK;
		} else {
			type = MAPPGSZC_PRIVM;
		}
	}
	szcvec = map_pgszcvec(addr, size, vn_a->amp == NULL ?
	    (uintptr_t)addr : (uintptr_t)P2ROUNDUP(vn_a->offset, PAGESIZE),
	    (vn_a->flags & MAP_TEXT), type, 0);
	ASSERT(AS_WRITE_HELD(as));
	ASSERT(IS_P2ALIGNED(addr, PAGESIZE));
	ASSERT(IS_P2ALIGNED(size, PAGESIZE));
	ASSERT(vn_a->vp == NULL);

	return (as_map_segvn_segs(as, addr, size, szcvec,
	    crfp, vn_a, segcreated));
}

int
as_map(struct as *as, caddr_t addr, size_t size, int (*crfp)(), void *argsp)
{
	AS_LOCK_ENTER(as, RW_WRITER);
	return (as_map_locked(as, addr, size, crfp, argsp));
}

int
as_map_locked(struct as *as, caddr_t addr, size_t size, int (*crfp)(),
		void *argsp)
{
	struct seg *seg = NULL;
	caddr_t raddr;			/* rounded down addr */
	size_t rsize;			/* rounded up size */
	int error;
	int unmap = 0;
	struct proc *p = curproc;
	struct segvn_crargs crargs;

	raddr = (caddr_t)((uintptr_t)addr & (uintptr_t)PAGEMASK);
	rsize = (((size_t)(addr + size) + PAGEOFFSET) & PAGEMASK) -
	    (size_t)raddr;

	/*
	 * check for wrap around
	 */
	if ((raddr + rsize < raddr) || (as->a_size > (ULONG_MAX - size))) {
		AS_LOCK_EXIT(as);
		return (ENOMEM);
	}

	as->a_updatedir = 1;	/* inform /proc */
	gethrestime(&as->a_updatetime);

	if (as != &kas && as->a_size + rsize > (size_t)p->p_vmem_ctl) {
		AS_LOCK_EXIT(as);

		(void) rctl_action(rctlproc_legacy[RLIMIT_VMEM], p->p_rctls, p,
		    RCA_UNSAFE_ALL);

		return (ENOMEM);
	}

	if (AS_MAP_CHECK_VNODE_LPOOB(crfp, argsp)) {
		crargs = *(struct segvn_crargs *)argsp;
		error = as_map_vnsegs(as, raddr, rsize, crfp, &crargs, &unmap);
		if (error != 0) {
			AS_LOCK_EXIT(as);
			if (unmap) {
				(void) as_unmap(as, addr, size);
			}
			return (error);
		}
	} else if (AS_MAP_CHECK_ANON_LPOOB(crfp, argsp)) {
		crargs = *(struct segvn_crargs *)argsp;
		error = as_map_ansegs(as, raddr, rsize, crfp, &crargs, &unmap);
		if (error != 0) {
			AS_LOCK_EXIT(as);
			if (unmap) {
				(void) as_unmap(as, addr, size);
			}
			return (error);
		}
	} else {
		seg = seg_alloc(as, addr, size);
		if (seg == NULL) {
			AS_LOCK_EXIT(as);
			return (ENOMEM);
		}

		error = (*crfp)(seg, argsp);
		if (error != 0) {
			seg_free(seg);
			AS_LOCK_EXIT(as);
			return (error);
		}
		/*
		 * Add size now so as_unmap will work if as_ctl fails.
		 */
		as->a_size += rsize;
		as->a_resvsize += rsize;
	}

	as_setwatch(as);

	/*
	 * If the address space is locked,
	 * establish memory locks for the new segment.
	 */
	mutex_enter(&as->a_contents);
	if (AS_ISPGLCK(as)) {
		mutex_exit(&as->a_contents);
		AS_LOCK_EXIT(as);
		error = as_ctl(as, addr, size, MC_LOCK, 0, 0, NULL, 0);
		if (error != 0)
			(void) as_unmap(as, addr, size);
	} else {
		mutex_exit(&as->a_contents);
		AS_LOCK_EXIT(as);
	}
	return (error);
}


/*
 * Delete all segments in the address space marked with S_PURGE.
 * This is currently used for Sparc V9 nofault ASI segments (seg_nf.c).
 * These segments are deleted as a first step before calls to as_gap(), so
 * that they don't affect mmap() or shmat().
 */
void
as_purge(struct as *as)
{
	struct seg *seg;
	struct seg *next_seg;

	/*
	 * the setting of NEEDSPURGE is protect by as_rangelock(), so
	 * no need to grab a_contents mutex for this check
	 */
	if ((as->a_flags & AS_NEEDSPURGE) == 0)
		return;

	AS_LOCK_ENTER(as, RW_WRITER);
	next_seg = NULL;
	seg = AS_SEGFIRST(as);
	while (seg != NULL) {
		next_seg = AS_SEGNEXT(as, seg);
		if (seg->s_flags & S_PURGE)
			(void) segop_unmap(seg, seg->s_base, seg->s_size);
		seg = next_seg;
	}
	AS_LOCK_EXIT(as);

	mutex_enter(&as->a_contents);
	as->a_flags &= ~AS_NEEDSPURGE;
	mutex_exit(&as->a_contents);
}

/*
 * Find a hole within [*basep, *basep + *lenp), which contains a mappable
 * range of addresses at least "minlen" long, where the base of the range is
 * at "off" phase from an "align" boundary and there is space for a
 * "redzone"-sized redzone on eithe rside of the range.  Thus,
 * if align was 4M and off was 16k, the user wants a hole which will start
 * 16k into a 4M page.
 *
 * If flags specifies AH_HI, the hole will have the highest possible address
 * in the range.  We use the as->a_lastgap field to figure out where to
 * start looking for a gap.
 *
 * Otherwise, the gap will have the lowest possible address.
 *
 * If flags specifies AH_CONTAIN, the hole will contain the address addr.
 *
 * If an adequate hole is found, *basep and *lenp are set to reflect the part of
 * the hole that is within range, and 0 is returned. On failure, -1 is returned.
 *
 * NOTE: This routine is not correct when base+len overflows caddr_t.
 */
int
as_gap_aligned(struct as *as, size_t minlen, caddr_t *basep, size_t *lenp,
    uint_t flags, caddr_t addr, size_t align, size_t redzone, size_t off)
{
	caddr_t lobound = *basep;
	caddr_t hibound = lobound + *lenp;
	struct seg *lseg, *hseg;
	caddr_t lo, hi;
	int forward;
	caddr_t save_base;
	size_t save_len;
	size_t save_minlen;
	size_t save_redzone;
	int fast_path = 1;

	save_base = *basep;
	save_len = *lenp;
	save_minlen = minlen;
	save_redzone = redzone;

	/*
	 * For the first pass/fast_path, just add align and redzone into
	 * minlen since if we get an allocation, we can guarantee that it
	 * will fit the alignment and redzone requested.
	 * This increases the chance that hibound will be adjusted to
	 * a_lastgap->s_base which will likely allow us to find an
	 * acceptable hole in the address space quicker.
	 * If we can't find a hole with this fast_path, then we look for
	 * smaller holes in which the alignment and offset may allow
	 * the allocation to fit.
	 */
	minlen += align;
	minlen += 2 * redzone;
	redzone = 0;

	AS_LOCK_ENTER(as, RW_READER);
	if (AS_SEGFIRST(as) == NULL) {
		if (valid_va_range_aligned(basep, lenp, minlen, flags & AH_DIR,
		    align, redzone, off)) {
			AS_LOCK_EXIT(as);
			return (0);
		} else {
			AS_LOCK_EXIT(as);
			*basep = save_base;
			*lenp = save_len;
			return (-1);
		}
	}

retry:
	/*
	 * Set up to iterate over all the inter-segment holes in the given
	 * direction.  lseg is NULL for the lowest-addressed hole and hseg is
	 * NULL for the highest-addressed hole.  If moving backwards, we reset
	 * sseg to denote the highest-addressed segment.
	 */
	forward = (flags & AH_DIR) == AH_LO;
	if (forward) {
		hseg = as_findseg(as, lobound, 1);
		lseg = AS_SEGPREV(as, hseg);
	} else {

		/*
		 * If allocating at least as much as the last allocation,
		 * use a_lastgap's base as a better estimate of hibound.
		 */
		if (as->a_lastgap &&
		    minlen >= as->a_lastgap->s_size &&
		    hibound >= as->a_lastgap->s_base)
			hibound = as->a_lastgap->s_base;

		hseg = as_findseg(as, hibound, 1);
		if (hseg->s_base + hseg->s_size < hibound) {
			lseg = hseg;
			hseg = NULL;
		} else {
			lseg = AS_SEGPREV(as, hseg);
		}
	}

	for (;;) {
		/*
		 * Set lo and hi to the hole's boundaries.  (We should really
		 * use MAXADDR in place of hibound in the expression below,
		 * but can't express it easily; using hibound in its place is
		 * harmless.)
		 */
		lo = (lseg == NULL) ? 0 : lseg->s_base + lseg->s_size;
		hi = (hseg == NULL) ? hibound : hseg->s_base;
		/*
		 * If the iteration has moved past the interval from lobound
		 * to hibound it's pointless to continue.
		 */
		if ((forward && lo > hibound) || (!forward && hi < lobound))
			break;
		else if (lo > hibound || hi < lobound)
			goto cont;
		/*
		 * Candidate hole lies at least partially within the allowable
		 * range.  Restrict it to fall completely within that range,
		 * i.e., to [max(lo, lobound), min(hi, hibound)].
		 */
		if (lo < lobound)
			lo = lobound;
		if (hi > hibound)
			hi = hibound;
		/*
		 * Verify that the candidate hole is big enough and meets
		 * hardware constraints.  If the hole is too small, no need
		 * to do the further checks since they will fail.
		 */
		*basep = lo;
		*lenp = hi - lo;
		if (*lenp >= minlen && valid_va_range_aligned(basep, lenp,
		    minlen, forward ? AH_LO : AH_HI, align, redzone, off) &&
		    ((flags & AH_CONTAIN) == 0 ||
		    (*basep <= addr && *basep + *lenp > addr))) {
			if (!forward)
				as->a_lastgap = hseg;
			if (hseg != NULL)
				as->a_lastgaphl = hseg;
			else
				as->a_lastgaphl = lseg;
			AS_LOCK_EXIT(as);
			return (0);
		}
	cont:
		/*
		 * Move to the next hole.
		 */
		if (forward) {
			lseg = hseg;
			if (lseg == NULL)
				break;
			hseg = AS_SEGNEXT(as, hseg);
		} else {
			hseg = lseg;
			if (hseg == NULL)
				break;
			lseg = AS_SEGPREV(as, lseg);
		}
	}
	if (fast_path && (align != 0 || save_redzone != 0)) {
		fast_path = 0;
		minlen = save_minlen;
		redzone = save_redzone;
		goto retry;
	}
	*basep = save_base;
	*lenp = save_len;
	AS_LOCK_EXIT(as);
	return (-1);
}

/*
 * Find a hole of at least size minlen within [*basep, *basep + *lenp).
 *
 * If flags specifies AH_HI, the hole will have the highest possible address
 * in the range.  We use the as->a_lastgap field to figure out where to
 * start looking for a gap.
 *
 * Otherwise, the gap will have the lowest possible address.
 *
 * If flags specifies AH_CONTAIN, the hole will contain the address addr.
 *
 * If an adequate hole is found, base and len are set to reflect the part of
 * the hole that is within range, and 0 is returned, otherwise,
 * -1 is returned.
 *
 * NOTE: This routine is not correct when base+len overflows caddr_t.
 */
int
as_gap(struct as *as, size_t minlen, caddr_t *basep, size_t *lenp, uint_t flags,
    caddr_t addr)
{

	return (as_gap_aligned(as, minlen, basep, lenp, flags, addr, 0, 0, 0));
}

/*
 * Return the next range within [base, base + len) that is backed
 * with "real memory".  Skip holes and non-seg_vn segments.
 * We're lazy and only return one segment at a time.
 */
int
as_memory(struct as *as, caddr_t *basep, size_t *lenp)
{
	extern const struct seg_ops segspt_shmops; /* needs a header file */
	struct seg *seg;
	caddr_t addr, eaddr;
	caddr_t segend;

	AS_LOCK_ENTER(as, RW_READER);

	addr = *basep;
	eaddr = addr + *lenp;

	seg = as_findseg(as, addr, 0);
	if (seg != NULL)
		addr = MAX(seg->s_base, addr);

	for (;;) {
		if (seg == NULL || addr >= eaddr || eaddr <= seg->s_base) {
			AS_LOCK_EXIT(as);
			return (EINVAL);
		}

		if (seg->s_ops == &segvn_ops) {
			segend = seg->s_base + seg->s_size;
			break;
		}

		/*
		 * We do ISM by looking into the private data
		 * to determine the real size of the segment.
		 */
		if (seg->s_ops == &segspt_shmops) {
			segend = seg->s_base + spt_realsize(seg);
			if (addr < segend)
				break;
		}

		seg = AS_SEGNEXT(as, seg);

		if (seg != NULL)
			addr = seg->s_base;
	}

	*basep = addr;

	if (segend > eaddr)
		*lenp = eaddr - addr;
	else
		*lenp = segend - addr;

	AS_LOCK_EXIT(as);
	return (0);
}

/*
<<<<<<< HEAD
 * Swap the pages associated with the address space as out to
 * secondary storage, returning the number of bytes actually
 * swapped.
 *
 * The value returned is intended to correlate well with the process's
 * memory requirements.  Its usefulness for this purpose depends on
 * how well the segment-level routines do at returning accurate
 * information.
 */
size_t
as_swapout(struct as *as)
{
	struct seg *seg;
	size_t swpcnt = 0;

	/*
	 * Kernel-only processes have given up their address
	 * spaces.  Of course, we shouldn't be attempting to
	 * swap out such processes in the first place...
	 */
	if (as == NULL)
		return (0);

	AS_LOCK_ENTER(as, RW_READER);

	/*
	 * Free all mapping resources associated with the address
	 * space.  The segment-level swapout routines capitalize
	 * on this unmapping by scavanging pages that have become
	 * unmapped here.
	 */
	hat_swapout(as->a_hat);

	/*
	 * Call the swapout routines of all segments in the address
	 * space to do the actual work, accumulating the amount of
	 * space reclaimed.
	 */
	for (seg = AS_SEGFIRST(as); seg != NULL; seg = AS_SEGNEXT(as, seg)) {
		const struct seg_ops *ov = seg->s_ops;

		/*
		 * We have to check to see if the seg has
		 * an ops vector because the seg may have
		 * been in the middle of being set up when
		 * the process was picked for swapout.
		 */
		if ((ov != NULL) && (ov->swapout != NULL))
			swpcnt += segop_swapout(seg);
	}
	AS_LOCK_EXIT(as);
	return (swpcnt);
}

/*
=======
>>>>>>> dd06fc6e
 * Determine whether data from the mappings in interval [addr, addr + size)
 * are in the primary memory (core) cache.
 */
int
as_incore(struct as *as, caddr_t addr,
    size_t size, char *vec, size_t *sizep)
{
	struct seg *seg;
	size_t ssize;
	caddr_t raddr;		/* rounded down addr */
	size_t rsize;		/* rounded up size */
	size_t isize;			/* iteration size */
	int error = 0;		/* result, assume success */

	*sizep = 0;
	raddr = (caddr_t)((uintptr_t)addr & (uintptr_t)PAGEMASK);
	rsize = ((((size_t)addr + size) + PAGEOFFSET) & PAGEMASK) -
	    (size_t)raddr;

	if (raddr + rsize < raddr)		/* check for wraparound */
		return (ENOMEM);

	AS_LOCK_ENTER(as, RW_READER);
	seg = as_segat(as, raddr);
	if (seg == NULL) {
		AS_LOCK_EXIT(as);
		return (-1);
	}

	for (; rsize != 0; rsize -= ssize, raddr += ssize) {
		if (raddr >= seg->s_base + seg->s_size) {
			seg = AS_SEGNEXT(as, seg);
			if (seg == NULL || raddr != seg->s_base) {
				error = -1;
				break;
			}
		}
		if ((raddr + rsize) > (seg->s_base + seg->s_size))
			ssize = seg->s_base + seg->s_size - raddr;
		else
			ssize = rsize;
		*sizep += isize = segop_incore(seg, raddr, ssize, vec);
		if (isize != ssize) {
			error = -1;
			break;
		}
		vec += btopr(ssize);
	}
	AS_LOCK_EXIT(as);
	return (error);
}

static void
as_segunlock(struct seg *seg, caddr_t addr, int attr,
	ulong_t *bitmap, size_t position, size_t npages)
{
	caddr_t	range_start;
	size_t	pos1 = position;
	size_t	pos2;
	size_t	size;
	size_t  end_pos = npages + position;

	while (bt_range(bitmap, &pos1, &pos2, end_pos)) {
		size = ptob((pos2 - pos1));
		range_start = (caddr_t)((uintptr_t)addr +
		    ptob(pos1 - position));

		(void) segop_lockop(seg, range_start, size, attr, MC_UNLOCK,
		    (ulong_t *)NULL, (size_t)NULL);
		pos1 = pos2;
	}
}

static void
as_unlockerr(struct as *as, int attr, ulong_t *mlock_map,
	caddr_t raddr, size_t rsize)
{
	struct seg *seg = as_segat(as, raddr);
	size_t ssize;

	while (rsize != 0) {
		if (raddr >= seg->s_base + seg->s_size)
			seg = AS_SEGNEXT(as, seg);

		if ((raddr + rsize) > (seg->s_base + seg->s_size))
			ssize = seg->s_base + seg->s_size - raddr;
		else
			ssize = rsize;

		as_segunlock(seg, raddr, attr, mlock_map, 0, btopr(ssize));

		rsize -= ssize;
		raddr += ssize;
	}
}

/*
 * Cache control operations over the interval [addr, addr + size) in
 * address space "as".
 */
/*ARGSUSED*/
int
as_ctl(struct as *as, caddr_t addr, size_t size, int func, int attr,
    uintptr_t arg, ulong_t *lock_map, size_t pos)
{
	struct seg *seg;	/* working segment */
	caddr_t raddr;		/* rounded down addr */
	caddr_t initraddr;	/* saved initial rounded down addr */
	size_t rsize;		/* rounded up size */
	size_t initrsize;	/* saved initial rounded up size */
	size_t ssize;		/* size of seg */
	int error = 0;			/* result */
	size_t mlock_size;	/* size of bitmap */
	ulong_t *mlock_map;	/* pointer to bitmap used */
				/* to represent the locked */
				/* pages. */
retry:
	if (error == IE_RETRY)
		AS_LOCK_ENTER(as, RW_WRITER);
	else
		AS_LOCK_ENTER(as, RW_READER);

	/*
	 * If these are address space lock/unlock operations, loop over
	 * all segments in the address space, as appropriate.
	 */
	if (func == MC_LOCKAS) {
		size_t npages, idx;
		size_t rlen = 0;	/* rounded as length */

		idx = pos;

		if (arg & MCL_FUTURE) {
			mutex_enter(&as->a_contents);
			AS_SETPGLCK(as);
			mutex_exit(&as->a_contents);
		}
		if ((arg & MCL_CURRENT) == 0) {
			AS_LOCK_EXIT(as);
			return (0);
		}

		seg = AS_SEGFIRST(as);
		if (seg == NULL) {
			AS_LOCK_EXIT(as);
			return (0);
		}

		do {
			raddr = (caddr_t)((uintptr_t)seg->s_base &
			    (uintptr_t)PAGEMASK);
			rlen += (((uintptr_t)(seg->s_base + seg->s_size) +
			    PAGEOFFSET) & PAGEMASK) - (uintptr_t)raddr;
		} while ((seg = AS_SEGNEXT(as, seg)) != NULL);

		mlock_size = BT_BITOUL(btopr(rlen));
		if ((mlock_map = (ulong_t *)kmem_zalloc(mlock_size *
		    sizeof (ulong_t), KM_NOSLEEP)) == NULL) {
				AS_LOCK_EXIT(as);
				return (EAGAIN);
		}

		for (seg = AS_SEGFIRST(as); seg; seg = AS_SEGNEXT(as, seg)) {
			error = segop_lockop(seg, seg->s_base,
			    seg->s_size, attr, MC_LOCK, mlock_map, pos);
			if (error != 0)
				break;
			pos += seg_pages(seg);
		}

		if (error) {
			for (seg = AS_SEGFIRST(as); seg != NULL;
			    seg = AS_SEGNEXT(as, seg)) {

				raddr = (caddr_t)((uintptr_t)seg->s_base &
				    (uintptr_t)PAGEMASK);
				npages = seg_pages(seg);
				as_segunlock(seg, raddr, attr, mlock_map,
				    idx, npages);
				idx += npages;
			}
		}

		kmem_free(mlock_map, mlock_size * sizeof (ulong_t));
		AS_LOCK_EXIT(as);
		goto lockerr;
	} else if (func == MC_UNLOCKAS) {
		mutex_enter(&as->a_contents);
		AS_CLRPGLCK(as);
		mutex_exit(&as->a_contents);

		for (seg = AS_SEGFIRST(as); seg; seg = AS_SEGNEXT(as, seg)) {
			error = segop_lockop(seg, seg->s_base,
			    seg->s_size, attr, MC_UNLOCK, NULL, 0);
			if (error != 0)
				break;
		}

		AS_LOCK_EXIT(as);
		goto lockerr;
	}

	/*
	 * Normalize addresses and sizes.
	 */
	initraddr = raddr = (caddr_t)((uintptr_t)addr & (uintptr_t)PAGEMASK);
	initrsize = rsize = (((size_t)(addr + size) + PAGEOFFSET) & PAGEMASK) -
	    (size_t)raddr;

	if (raddr + rsize < raddr) {		/* check for wraparound */
		AS_LOCK_EXIT(as);
		return (ENOMEM);
	}

	/*
	 * Get initial segment.
	 */
	if ((seg = as_segat(as, raddr)) == NULL) {
		AS_LOCK_EXIT(as);
		return (ENOMEM);
	}

	if (func == MC_LOCK) {
		mlock_size = BT_BITOUL(btopr(rsize));
		if ((mlock_map = (ulong_t *)kmem_zalloc(mlock_size *
		    sizeof (ulong_t), KM_NOSLEEP)) == NULL) {
				AS_LOCK_EXIT(as);
				return (EAGAIN);
		}
	}

	/*
	 * Loop over all segments.  If a hole in the address range is
	 * discovered, then fail.  For each segment, perform the appropriate
	 * control operation.
	 */
	while (rsize != 0) {

		/*
		 * Make sure there's no hole, calculate the portion
		 * of the next segment to be operated over.
		 */
		if (raddr >= seg->s_base + seg->s_size) {
			seg = AS_SEGNEXT(as, seg);
			if (seg == NULL || raddr != seg->s_base) {
				if (func == MC_LOCK) {
					as_unlockerr(as, attr, mlock_map,
					    initraddr, initrsize - rsize);
					kmem_free(mlock_map,
					    mlock_size * sizeof (ulong_t));
				}
				AS_LOCK_EXIT(as);
				return (ENOMEM);
			}
		}
		if ((raddr + rsize) > (seg->s_base + seg->s_size))
			ssize = seg->s_base + seg->s_size - raddr;
		else
			ssize = rsize;

		/*
		 * Dispatch on specific function.
		 */
		switch (func) {

		/*
		 * Synchronize cached data from mappings with backing
		 * objects.
		 */
		case MC_SYNC:
			if (error = segop_sync(seg, raddr, ssize,
			    attr, (uint_t)arg)) {
				AS_LOCK_EXIT(as);
				return (error);
			}
			break;

		/*
		 * Lock pages in memory.
		 */
		case MC_LOCK:
			if (error = segop_lockop(seg, raddr, ssize,
			    attr, func, mlock_map, pos)) {
				as_unlockerr(as, attr, mlock_map, initraddr,
				    initrsize - rsize + ssize);
				kmem_free(mlock_map, mlock_size *
				    sizeof (ulong_t));
				AS_LOCK_EXIT(as);
				goto lockerr;
			}
			break;

		/*
		 * Unlock mapped pages.
		 */
		case MC_UNLOCK:
			(void) segop_lockop(seg, raddr, ssize, attr, func,
			    (ulong_t *)NULL, (size_t)NULL);
			break;

		/*
		 * Store VM advise for mapped pages in segment layer.
		 */
		case MC_ADVISE:
			error = segop_advise(seg, raddr, ssize, (uint_t)arg);

			/*
			 * Check for regular errors and special retry error
			 */
			if (error) {
				if (error == IE_RETRY) {
					/*
					 * Need to acquire writers lock, so
					 * have to drop readers lock and start
					 * all over again
					 */
					AS_LOCK_EXIT(as);
					goto retry;
				} else if (error == IE_REATTACH) {
					/*
					 * Find segment for current address
					 * because current segment just got
					 * split or concatenated
					 */
					seg = as_segat(as, raddr);
					if (seg == NULL) {
						AS_LOCK_EXIT(as);
						return (ENOMEM);
					}
				} else {
					/*
					 * Regular error
					 */
					AS_LOCK_EXIT(as);
					return (error);
				}
			}
			break;

		case MC_INHERIT_ZERO:
			error = segop_inherit(seg, raddr, ssize, SEGP_INH_ZERO);
			if (error != 0) {
				AS_LOCK_EXIT(as);
				return (error);
			}
			break;

		/*
		 * Can't happen.
		 */
		default:
			panic("as_ctl: bad operation %d", func);
			/*NOTREACHED*/
		}

		rsize -= ssize;
		raddr += ssize;
	}

	if (func == MC_LOCK)
		kmem_free(mlock_map, mlock_size * sizeof (ulong_t));
	AS_LOCK_EXIT(as);
	return (0);
lockerr:

	/*
	 * If the lower levels returned EDEADLK for a segment lockop,
	 * it means that we should retry the operation.  Let's wait
	 * a bit also to let the deadlock causing condition clear.
	 * This is part of a gross hack to work around a design flaw
	 * in the ufs/sds logging code and should go away when the
	 * logging code is re-designed to fix the problem. See bug
	 * 4125102 for details of the problem.
	 */
	if (error == EDEADLK) {
		delay(deadlk_wait);
		error = 0;
		goto retry;
	}
	return (error);
}

int
fc_decode(faultcode_t fault_err)
{
	int error = 0;

	switch (FC_CODE(fault_err)) {
	case FC_OBJERR:
		error = FC_ERRNO(fault_err);
		break;
	case FC_PROT:
		error = EACCES;
		break;
	default:
		error = EFAULT;
		break;
	}
	return (error);
}

/*
 * Pagelock pages from a range that spans more than 1 segment.  Obtain shadow
 * lists from each segment and copy them to one contiguous shadow list (plist)
 * as expected by the caller.  Save pointers to per segment shadow lists at
 * the tail of plist so that they can be used during as_pageunlock().
 */
static int
as_pagelock_segs(struct as *as, struct seg *seg, struct page ***ppp,
    caddr_t addr, size_t size, enum seg_rw rw)
{
	caddr_t sv_addr = addr;
	size_t sv_size = size;
	struct seg *sv_seg = seg;
	ulong_t segcnt = 1;
	ulong_t cnt;
	size_t ssize;
	pgcnt_t npages = btop(size);
	page_t **plist;
	page_t **pl;
	int error;
	caddr_t eaddr;
	faultcode_t fault_err = 0;
	pgcnt_t pl_off;
	extern const struct seg_ops segspt_shmops;

	ASSERT(AS_LOCK_HELD(as));
	ASSERT(seg != NULL);
	ASSERT(addr >= seg->s_base && addr < seg->s_base + seg->s_size);
	ASSERT(addr + size > seg->s_base + seg->s_size);
	ASSERT(IS_P2ALIGNED(size, PAGESIZE));
	ASSERT(IS_P2ALIGNED(addr, PAGESIZE));

	/*
	 * Count the number of segments covered by the range we are about to
	 * lock. The segment count is used to size the shadow list we return
	 * back to the caller.
	 */
	for (; size != 0; size -= ssize, addr += ssize) {
		if (addr >= seg->s_base + seg->s_size) {

			seg = AS_SEGNEXT(as, seg);
			if (seg == NULL || addr != seg->s_base) {
				AS_LOCK_EXIT(as);
				return (EFAULT);
			}
			/*
			 * Do a quick check if subsequent segments
			 * will most likely support pagelock.
			 */
			if (seg->s_ops == &segvn_ops) {
				vnode_t *vp;

				if (segop_getvp(seg, addr, &vp) != 0 ||
				    vp != NULL) {
					AS_LOCK_EXIT(as);
					goto slow;
				}
			} else if (seg->s_ops != &segspt_shmops) {
				AS_LOCK_EXIT(as);
				goto slow;
			}
			segcnt++;
		}
		if (addr + size > seg->s_base + seg->s_size) {
			ssize = seg->s_base + seg->s_size - addr;
		} else {
			ssize = size;
		}
	}
	ASSERT(segcnt > 1);

	plist = kmem_zalloc((npages + segcnt) * sizeof (page_t *), KM_SLEEP);

	addr = sv_addr;
	size = sv_size;
	seg = sv_seg;

	for (cnt = 0, pl_off = 0; size != 0; size -= ssize, addr += ssize) {
		if (addr >= seg->s_base + seg->s_size) {
			seg = AS_SEGNEXT(as, seg);
			ASSERT(seg != NULL && addr == seg->s_base);
			cnt++;
			ASSERT(cnt < segcnt);
		}
		if (addr + size > seg->s_base + seg->s_size) {
			ssize = seg->s_base + seg->s_size - addr;
		} else {
			ssize = size;
		}
		pl = &plist[npages + cnt];
		error = segop_pagelock(seg, addr, ssize, (page_t ***)pl,
		    L_PAGELOCK, rw);
		if (error) {
			break;
		}
		ASSERT(plist[npages + cnt] != NULL);
		ASSERT(pl_off + btop(ssize) <= npages);
		bcopy(plist[npages + cnt], &plist[pl_off],
		    btop(ssize) * sizeof (page_t *));
		pl_off += btop(ssize);
	}

	if (size == 0) {
		AS_LOCK_EXIT(as);
		ASSERT(cnt == segcnt - 1);
		*ppp = plist;
		return (0);
	}

	/*
	 * one of pagelock calls failed. The error type is in error variable.
	 * Unlock what we've locked so far and retry with F_SOFTLOCK if error
	 * type is either EFAULT or ENOTSUP. Otherwise just return the error
	 * back to the caller.
	 */

	eaddr = addr;
	seg = sv_seg;

	for (cnt = 0, addr = sv_addr; addr < eaddr; addr += ssize) {
		if (addr >= seg->s_base + seg->s_size) {
			seg = AS_SEGNEXT(as, seg);
			ASSERT(seg != NULL && addr == seg->s_base);
			cnt++;
			ASSERT(cnt < segcnt);
		}
		if (eaddr > seg->s_base + seg->s_size) {
			ssize = seg->s_base + seg->s_size - addr;
		} else {
			ssize = eaddr - addr;
		}
		pl = &plist[npages + cnt];
		ASSERT(*pl != NULL);
		(void) segop_pagelock(seg, addr, ssize, (page_t ***)pl,
		    L_PAGEUNLOCK, rw);
	}

	AS_LOCK_EXIT(as);

	kmem_free(plist, (npages + segcnt) * sizeof (page_t *));

	if (error != ENOTSUP && error != EFAULT) {
		return (error);
	}

slow:
	/*
	 * If we are here because pagelock failed due to the need to cow fault
	 * in the pages we want to lock F_SOFTLOCK will do this job and in
	 * next as_pagelock() call for this address range pagelock will
	 * hopefully succeed.
	 */
	fault_err = as_fault(as->a_hat, as, sv_addr, sv_size, F_SOFTLOCK, rw);
	if (fault_err != 0) {
		return (fc_decode(fault_err));
	}
	*ppp = NULL;

	return (0);
}

/*
 * lock pages in a given address space. Return shadow list. If
 * the list is NULL, the MMU mapping is also locked.
 */
int
as_pagelock(struct as *as, struct page ***ppp, caddr_t addr,
    size_t size, enum seg_rw rw)
{
	size_t rsize;
	caddr_t raddr;
	faultcode_t fault_err;
	struct seg *seg;
	int err;

	TRACE_2(TR_FAC_PHYSIO, TR_PHYSIO_AS_LOCK_START,
	    "as_pagelock_start: addr %p size %ld", addr, size);

	raddr = (caddr_t)((uintptr_t)addr & (uintptr_t)PAGEMASK);
	rsize = (((size_t)(addr + size) + PAGEOFFSET) & PAGEMASK) -
	    (size_t)raddr;

	/*
	 * if the request crosses two segments let
	 * as_fault handle it.
	 */
	AS_LOCK_ENTER(as, RW_READER);

	seg = as_segat(as, raddr);
	if (seg == NULL) {
		AS_LOCK_EXIT(as);
		return (EFAULT);
	}
	ASSERT(raddr >= seg->s_base && raddr < seg->s_base + seg->s_size);
	if (raddr + rsize > seg->s_base + seg->s_size) {
		return (as_pagelock_segs(as, seg, ppp, raddr, rsize, rw));
	}
	if (raddr + rsize <= raddr) {
		AS_LOCK_EXIT(as);
		return (EFAULT);
	}

	TRACE_2(TR_FAC_PHYSIO, TR_PHYSIO_SEG_LOCK_START,
	    "seg_lock_1_start: raddr %p rsize %ld", raddr, rsize);

	/*
	 * try to lock pages and pass back shadow list
	 */
	err = segop_pagelock(seg, raddr, rsize, ppp, L_PAGELOCK, rw);

	TRACE_0(TR_FAC_PHYSIO, TR_PHYSIO_SEG_LOCK_END, "seg_lock_1_end");

	AS_LOCK_EXIT(as);

	if (err == 0 || (err != ENOTSUP && err != EFAULT)) {
		return (err);
	}

	/*
	 * Use F_SOFTLOCK to lock the pages because pagelock failed either due
	 * to no pagelock support for this segment or pages need to be cow
	 * faulted in. If fault is needed F_SOFTLOCK will do this job for
	 * this as_pagelock() call and in the next as_pagelock() call for the
	 * same address range pagelock call will hopefull succeed.
	 */
	fault_err = as_fault(as->a_hat, as, addr, size, F_SOFTLOCK, rw);
	if (fault_err != 0) {
		return (fc_decode(fault_err));
	}
	*ppp = NULL;

	TRACE_0(TR_FAC_PHYSIO, TR_PHYSIO_AS_LOCK_END, "as_pagelock_end");
	return (0);
}

/*
 * unlock pages locked by as_pagelock_segs().  Retrieve per segment shadow
 * lists from the end of plist and call pageunlock interface for each segment.
 * Drop as lock and free plist.
 */
static void
as_pageunlock_segs(struct as *as, struct seg *seg, caddr_t addr, size_t size,
    struct page **plist, enum seg_rw rw)
{
	ulong_t cnt;
	caddr_t eaddr = addr + size;
	pgcnt_t npages = btop(size);
	size_t ssize;
	page_t **pl;

	ASSERT(AS_LOCK_HELD(as));
	ASSERT(seg != NULL);
	ASSERT(addr >= seg->s_base && addr < seg->s_base + seg->s_size);
	ASSERT(addr + size > seg->s_base + seg->s_size);
	ASSERT(IS_P2ALIGNED(size, PAGESIZE));
	ASSERT(IS_P2ALIGNED(addr, PAGESIZE));
	ASSERT(plist != NULL);

	for (cnt = 0; addr < eaddr; addr += ssize) {
		if (addr >= seg->s_base + seg->s_size) {
			seg = AS_SEGNEXT(as, seg);
			ASSERT(seg != NULL && addr == seg->s_base);
			cnt++;
		}
		if (eaddr > seg->s_base + seg->s_size) {
			ssize = seg->s_base + seg->s_size - addr;
		} else {
			ssize = eaddr - addr;
		}
		pl = &plist[npages + cnt];
		ASSERT(*pl != NULL);
		(void) segop_pagelock(seg, addr, ssize, (page_t ***)pl,
		    L_PAGEUNLOCK, rw);
	}
	ASSERT(cnt > 0);
	AS_LOCK_EXIT(as);

	cnt++;
	kmem_free(plist, (npages + cnt) * sizeof (page_t *));
}

/*
 * unlock pages in a given address range
 */
void
as_pageunlock(struct as *as, struct page **pp, caddr_t addr, size_t size,
    enum seg_rw rw)
{
	struct seg *seg;
	size_t rsize;
	caddr_t raddr;

	TRACE_2(TR_FAC_PHYSIO, TR_PHYSIO_AS_UNLOCK_START,
	    "as_pageunlock_start: addr %p size %ld", addr, size);

	/*
	 * if the shadow list is NULL, as_pagelock was
	 * falling back to as_fault
	 */
	if (pp == NULL) {
		(void) as_fault(as->a_hat, as, addr, size, F_SOFTUNLOCK, rw);
		return;
	}

	raddr = (caddr_t)((uintptr_t)addr & (uintptr_t)PAGEMASK);
	rsize = (((size_t)(addr + size) + PAGEOFFSET) & PAGEMASK) -
	    (size_t)raddr;

	AS_LOCK_ENTER(as, RW_READER);
	seg = as_segat(as, raddr);
	ASSERT(seg != NULL);

	TRACE_2(TR_FAC_PHYSIO, TR_PHYSIO_SEG_UNLOCK_START,
	    "seg_unlock_start: raddr %p rsize %ld", raddr, rsize);

	ASSERT(raddr >= seg->s_base && raddr < seg->s_base + seg->s_size);
	if (raddr + rsize <= seg->s_base + seg->s_size) {
		(void) segop_pagelock(seg, raddr, rsize, &pp, L_PAGEUNLOCK, rw);
	} else {
		as_pageunlock_segs(as, seg, raddr, rsize, pp, rw);
		return;
	}
	AS_LOCK_EXIT(as);
	TRACE_0(TR_FAC_PHYSIO, TR_PHYSIO_AS_UNLOCK_END, "as_pageunlock_end");
}

int
as_setpagesize(struct as *as, caddr_t addr, size_t size, uint_t szc,
    boolean_t wait)
{
	struct seg *seg;
	size_t ssize;
	caddr_t raddr;			/* rounded down addr */
	size_t rsize;			/* rounded up size */
	int error = 0;
	size_t pgsz = page_get_pagesize(szc);

setpgsz_top:
	if (!IS_P2ALIGNED(addr, pgsz) || !IS_P2ALIGNED(size, pgsz)) {
		return (EINVAL);
	}

	raddr = addr;
	rsize = size;

	if (raddr + rsize < raddr)		/* check for wraparound */
		return (ENOMEM);

	AS_LOCK_ENTER(as, RW_WRITER);
	as_clearwatchprot(as, raddr, rsize);
	seg = as_segat(as, raddr);
	if (seg == NULL) {
		as_setwatch(as);
		AS_LOCK_EXIT(as);
		return (ENOMEM);
	}

	for (; rsize != 0; rsize -= ssize, raddr += ssize) {
		if (raddr >= seg->s_base + seg->s_size) {
			seg = AS_SEGNEXT(as, seg);
			if (seg == NULL || raddr != seg->s_base) {
				error = ENOMEM;
				break;
			}
		}
		if ((raddr + rsize) > (seg->s_base + seg->s_size)) {
			ssize = seg->s_base + seg->s_size - raddr;
		} else {
			ssize = rsize;
		}

retry:
		error = segop_setpagesize(seg, raddr, ssize, szc);

		if (error == IE_NOMEM) {
			error = EAGAIN;
			break;
		}

		if (error == IE_RETRY) {
			AS_LOCK_EXIT(as);
			goto setpgsz_top;
		}

		if (error == ENOTSUP) {
			error = EINVAL;
			break;
		}

		if (wait && (error == EAGAIN)) {
			/*
			 * Memory is currently locked.  It must be unlocked
			 * before this operation can succeed through a retry.
			 * The possible reasons for locked memory and
			 * corresponding strategies for unlocking are:
			 * (1) Normal I/O
			 *	wait for a signal that the I/O operation
			 *	has completed and the memory is unlocked.
			 * (2) Asynchronous I/O
			 *	The aio subsystem does not unlock pages when
			 *	the I/O is completed. Those pages are unlocked
			 *	when the application calls aiowait/aioerror.
			 *	So, to prevent blocking forever, cv_broadcast()
			 *	is done to wake up aio_cleanup_thread.
			 *	Subsequently, segvn_reclaim will be called, and
			 *	that will do AS_CLRUNMAPWAIT() and wake us up.
			 * (3) Long term page locking:
			 *	This is not relevant for as_setpagesize()
			 *	because we cannot change the page size for
			 *	driver memory. The attempt to do so will
			 *	fail with a different error than EAGAIN so
			 *	there's no need to trigger as callbacks like
			 *	as_unmap, as_setprot or as_free would do.
			 */
			mutex_enter(&as->a_contents);
			if (!AS_ISNOUNMAPWAIT(as)) {
				if (AS_ISUNMAPWAIT(as) == 0) {
					cv_broadcast(&as->a_cv);
				}
				AS_SETUNMAPWAIT(as);
				AS_LOCK_EXIT(as);
				while (AS_ISUNMAPWAIT(as)) {
					cv_wait(&as->a_cv, &as->a_contents);
				}
			} else {
				/*
				 * We may have raced with
				 * segvn_reclaim()/segspt_reclaim(). In this
				 * case clean nounmapwait flag and retry since
				 * softlockcnt in this segment may be already
				 * 0.  We don't drop as writer lock so our
				 * number of retries without sleeping should
				 * be very small. See segvn_reclaim() for
				 * more comments.
				 */
				AS_CLRNOUNMAPWAIT(as);
				mutex_exit(&as->a_contents);
				goto retry;
			}
			mutex_exit(&as->a_contents);
			goto setpgsz_top;
		} else if (error != 0) {
			break;
		}
	}
	as_setwatch(as);
	AS_LOCK_EXIT(as);
	return (error);
}

/*
 * as_iset3_default_lpsize() just calls segop_setpagesize() on all segments
 * in its chunk where s_szc is less than the szc we want to set.
 */
static int
as_iset3_default_lpsize(struct as *as, caddr_t raddr, size_t rsize, uint_t szc,
    int *retry)
{
	struct seg *seg;
	size_t ssize;
	int error;

	ASSERT(AS_WRITE_HELD(as));

	seg = as_segat(as, raddr);
	if (seg == NULL) {
		panic("as_iset3_default_lpsize: no seg");
	}

	for (; rsize != 0; rsize -= ssize, raddr += ssize) {
		if (raddr >= seg->s_base + seg->s_size) {
			seg = AS_SEGNEXT(as, seg);
			if (seg == NULL || raddr != seg->s_base) {
				panic("as_iset3_default_lpsize: as changed");
			}
		}
		if ((raddr + rsize) > (seg->s_base + seg->s_size)) {
			ssize = seg->s_base + seg->s_size - raddr;
		} else {
			ssize = rsize;
		}

		if (szc > seg->s_szc) {
			error = segop_setpagesize(seg, raddr, ssize, szc);
			/* Only retry on EINVAL segments that have no vnode. */
			if (error == EINVAL) {
				vnode_t *vp = NULL;
				if ((segop_gettype(seg, raddr) & MAP_SHARED) &&
				    (segop_getvp(seg, raddr, &vp) != 0 ||
				    vp == NULL)) {
					*retry = 1;
				} else {
					*retry = 0;
				}
			}
			if (error) {
				return (error);
			}
		}
	}
	return (0);
}

/*
 * as_iset2_default_lpsize() calls as_iset3_default_lpsize() to set the
 * pagesize on each segment in its range, but if any fails with EINVAL,
 * then it reduces the pagesizes to the next size in the bitmap and
 * retries as_iset3_default_lpsize(). The reason why the code retries
 * smaller allowed sizes on EINVAL is because (a) the anon offset may not
 * match the bigger sizes, and (b) it's hard to get this offset (to begin
 * with) to pass to map_pgszcvec().
 */
static int
as_iset2_default_lpsize(struct as *as, caddr_t addr, size_t size, uint_t szc,
    uint_t szcvec)
{
	int error;
	int retry;

	ASSERT(AS_WRITE_HELD(as));

	for (;;) {
		error = as_iset3_default_lpsize(as, addr, size, szc, &retry);
		if (error == EINVAL && retry) {
			szcvec &= ~(1 << szc);
			if (szcvec <= 1) {
				return (EINVAL);
			}
			szc = highbit(szcvec) - 1;
		} else {
			return (error);
		}
	}
}

/*
 * as_iset1_default_lpsize() breaks its chunk into areas where existing
 * segments have a smaller szc than we want to set. For each such area,
 * it calls as_iset2_default_lpsize()
 */
static int
as_iset1_default_lpsize(struct as *as, caddr_t raddr, size_t rsize, uint_t szc,
    uint_t szcvec)
{
	struct seg *seg;
	size_t ssize;
	caddr_t setaddr = raddr;
	size_t setsize = 0;
	int set;
	int error;

	ASSERT(AS_WRITE_HELD(as));

	seg = as_segat(as, raddr);
	if (seg == NULL) {
		panic("as_iset1_default_lpsize: no seg");
	}
	if (seg->s_szc < szc) {
		set = 1;
	} else {
		set = 0;
	}

	for (; rsize != 0; rsize -= ssize, raddr += ssize, setsize += ssize) {
		if (raddr >= seg->s_base + seg->s_size) {
			seg = AS_SEGNEXT(as, seg);
			if (seg == NULL || raddr != seg->s_base) {
				panic("as_iset1_default_lpsize: as changed");
			}
			if (seg->s_szc >= szc && set) {
				ASSERT(setsize != 0);
				error = as_iset2_default_lpsize(as,
				    setaddr, setsize, szc, szcvec);
				if (error) {
					return (error);
				}
				set = 0;
			} else if (seg->s_szc < szc && !set) {
				setaddr = raddr;
				setsize = 0;
				set = 1;
			}
		}
		if ((raddr + rsize) > (seg->s_base + seg->s_size)) {
			ssize = seg->s_base + seg->s_size - raddr;
		} else {
			ssize = rsize;
		}
	}
	error = 0;
	if (set) {
		ASSERT(setsize != 0);
		error = as_iset2_default_lpsize(as, setaddr, setsize,
		    szc, szcvec);
	}
	return (error);
}

/*
 * as_iset_default_lpsize() breaks its chunk according to the size code bitmap
 * returned by map_pgszcvec() (similar to as_map_segvn_segs()), and passes each
 * chunk to as_iset1_default_lpsize().
 */
static int
as_iset_default_lpsize(struct as *as, caddr_t addr, size_t size, int flags,
    int type)
{
	int rtype = (type & MAP_SHARED) ? MAPPGSZC_SHM : MAPPGSZC_PRIVM;
	uint_t szcvec = map_pgszcvec(addr, size, (uintptr_t)addr,
	    flags, rtype, 1);
	uint_t szc;
	uint_t nszc;
	int error;
	caddr_t a;
	caddr_t eaddr;
	size_t segsize;
	size_t pgsz;
	uint_t save_szcvec;

	ASSERT(AS_WRITE_HELD(as));
	ASSERT(IS_P2ALIGNED(addr, PAGESIZE));
	ASSERT(IS_P2ALIGNED(size, PAGESIZE));

	szcvec &= ~1;
	if (szcvec <= 1) {	/* skip if base page size */
		return (0);
	}

	/* Get the pagesize of the first larger page size. */
	szc = lowbit(szcvec) - 1;
	pgsz = page_get_pagesize(szc);
	eaddr = addr + size;
	addr = (caddr_t)P2ROUNDUP((uintptr_t)addr, pgsz);
	eaddr = (caddr_t)P2ALIGN((uintptr_t)eaddr, pgsz);

	save_szcvec = szcvec;
	szcvec >>= (szc + 1);
	nszc = szc;
	while (szcvec) {
		if ((szcvec & 0x1) == 0) {
			nszc++;
			szcvec >>= 1;
			continue;
		}
		nszc++;
		pgsz = page_get_pagesize(nszc);
		a = (caddr_t)P2ROUNDUP((uintptr_t)addr, pgsz);
		if (a != addr) {
			ASSERT(szc > 0);
			ASSERT(a < eaddr);
			segsize = a - addr;
			error = as_iset1_default_lpsize(as, addr, segsize, szc,
			    save_szcvec);
			if (error) {
				return (error);
			}
			addr = a;
		}
		szc = nszc;
		szcvec >>= 1;
	}

	ASSERT(addr < eaddr);
	szcvec = save_szcvec;
	while (szcvec) {
		a = (caddr_t)P2ALIGN((uintptr_t)eaddr, pgsz);
		ASSERT(a >= addr);
		if (a != addr) {
			ASSERT(szc > 0);
			segsize = a - addr;
			error = as_iset1_default_lpsize(as, addr, segsize, szc,
			    save_szcvec);
			if (error) {
				return (error);
			}
			addr = a;
		}
		szcvec &= ~(1 << szc);
		if (szcvec) {
			szc = highbit(szcvec) - 1;
			pgsz = page_get_pagesize(szc);
		}
	}
	ASSERT(addr == eaddr);

	return (0);
}

/*
 * Set the default large page size for the range. Called via memcntl with
 * page size set to 0. as_set_default_lpsize breaks the range down into
 * chunks with the same type/flags, ignores-non segvn segments, and passes
 * each chunk to as_iset_default_lpsize().
 */
int
as_set_default_lpsize(struct as *as, caddr_t addr, size_t size)
{
	struct seg *seg;
	caddr_t raddr;
	size_t rsize;
	size_t ssize;
	int rtype, rflags;
	int stype, sflags;
	int error;
	caddr_t	setaddr;
	size_t setsize;
	int segvn;

	if (size == 0)
		return (0);

	AS_LOCK_ENTER(as, RW_WRITER);
again:
	error = 0;

	raddr = (caddr_t)((uintptr_t)addr & (uintptr_t)PAGEMASK);
	rsize = (((size_t)(addr + size) + PAGEOFFSET) & PAGEMASK) -
	    (size_t)raddr;

	if (raddr + rsize < raddr) {		/* check for wraparound */
		AS_LOCK_EXIT(as);
		return (ENOMEM);
	}
	as_clearwatchprot(as, raddr, rsize);
	seg = as_segat(as, raddr);
	if (seg == NULL) {
		as_setwatch(as);
		AS_LOCK_EXIT(as);
		return (ENOMEM);
	}
	if (seg->s_ops == &segvn_ops) {
		rtype = segop_gettype(seg, addr);
		rflags = rtype & (MAP_TEXT | MAP_INITDATA);
		rtype = rtype & (MAP_SHARED | MAP_PRIVATE);
		segvn = 1;
	} else {
		segvn = 0;
	}
	setaddr = raddr;
	setsize = 0;

	for (; rsize != 0; rsize -= ssize, raddr += ssize, setsize += ssize) {
		if (raddr >= (seg->s_base + seg->s_size)) {
			seg = AS_SEGNEXT(as, seg);
			if (seg == NULL || raddr != seg->s_base) {
				error = ENOMEM;
				break;
			}
			if (seg->s_ops == &segvn_ops) {
				stype = segop_gettype(seg, raddr);
				sflags = stype & (MAP_TEXT | MAP_INITDATA);
				stype &= (MAP_SHARED | MAP_PRIVATE);
				if (segvn && (rflags != sflags ||
				    rtype != stype)) {
					/*
					 * The next segment is also segvn but
					 * has different flags and/or type.
					 */
					ASSERT(setsize != 0);
					error = as_iset_default_lpsize(as,
					    setaddr, setsize, rflags, rtype);
					if (error) {
						break;
					}
					rflags = sflags;
					rtype = stype;
					setaddr = raddr;
					setsize = 0;
				} else if (!segvn) {
					rflags = sflags;
					rtype = stype;
					setaddr = raddr;
					setsize = 0;
					segvn = 1;
				}
			} else if (segvn) {
				/* The next segment is not segvn. */
				ASSERT(setsize != 0);
				error = as_iset_default_lpsize(as,
				    setaddr, setsize, rflags, rtype);
				if (error) {
					break;
				}
				segvn = 0;
			}
		}
		if ((raddr + rsize) > (seg->s_base + seg->s_size)) {
			ssize = seg->s_base + seg->s_size - raddr;
		} else {
			ssize = rsize;
		}
	}
	if (error == 0 && segvn) {
		/* The last chunk when rsize == 0. */
		ASSERT(setsize != 0);
		error = as_iset_default_lpsize(as, setaddr, setsize,
		    rflags, rtype);
	}

	if (error == IE_RETRY) {
		goto again;
	} else if (error == IE_NOMEM) {
		error = EAGAIN;
	} else if (error == ENOTSUP) {
		error = EINVAL;
	} else if (error == EAGAIN) {
		mutex_enter(&as->a_contents);
		if (!AS_ISNOUNMAPWAIT(as)) {
			if (AS_ISUNMAPWAIT(as) == 0) {
				cv_broadcast(&as->a_cv);
			}
			AS_SETUNMAPWAIT(as);
			AS_LOCK_EXIT(as);
			while (AS_ISUNMAPWAIT(as)) {
				cv_wait(&as->a_cv, &as->a_contents);
			}
			mutex_exit(&as->a_contents);
			AS_LOCK_ENTER(as, RW_WRITER);
		} else {
			/*
			 * We may have raced with
			 * segvn_reclaim()/segspt_reclaim(). In this case
			 * clean nounmapwait flag and retry since softlockcnt
			 * in this segment may be already 0.  We don't drop as
			 * writer lock so our number of retries without
			 * sleeping should be very small. See segvn_reclaim()
			 * for more comments.
			 */
			AS_CLRNOUNMAPWAIT(as);
			mutex_exit(&as->a_contents);
		}
		goto again;
	}

	as_setwatch(as);
	AS_LOCK_EXIT(as);
	return (error);
}

/*
 * Setup all of the uninitialized watched pages that we can.
 */
void
as_setwatch(struct as *as)
{
	struct watched_page *pwp;
	struct seg *seg;
	caddr_t vaddr;
	uint_t prot;
	int  err, retrycnt;

	if (avl_numnodes(&as->a_wpage) == 0)
		return;

	ASSERT(AS_WRITE_HELD(as));

	for (pwp = avl_first(&as->a_wpage); pwp != NULL;
	    pwp = AVL_NEXT(&as->a_wpage, pwp)) {
		retrycnt = 0;
	retry:
		vaddr = pwp->wp_vaddr;
		if (pwp->wp_oprot != 0 ||	/* already set up */
		    (seg = as_segat(as, vaddr)) == NULL ||
		    segop_getprot(seg, vaddr, 0, &prot) != 0)
			continue;

		pwp->wp_oprot = prot;
		if (pwp->wp_read)
			prot &= ~(PROT_READ|PROT_WRITE|PROT_EXEC);
		if (pwp->wp_write)
			prot &= ~PROT_WRITE;
		if (pwp->wp_exec)
			prot &= ~(PROT_READ|PROT_WRITE|PROT_EXEC);
		if (!(pwp->wp_flags & WP_NOWATCH) && prot != pwp->wp_oprot) {
			err = segop_setprot(seg, vaddr, PAGESIZE, prot);
			if (err == IE_RETRY) {
				pwp->wp_oprot = 0;
				ASSERT(retrycnt == 0);
				retrycnt++;
				goto retry;
			}
		}
		pwp->wp_prot = prot;
	}
}

/*
 * Clear all of the watched pages in the address space.
 */
void
as_clearwatch(struct as *as)
{
	struct watched_page *pwp;
	struct seg *seg;
	caddr_t vaddr;
	uint_t prot;
	int err, retrycnt;

	if (avl_numnodes(&as->a_wpage) == 0)
		return;

	ASSERT(AS_WRITE_HELD(as));

	for (pwp = avl_first(&as->a_wpage); pwp != NULL;
	    pwp = AVL_NEXT(&as->a_wpage, pwp)) {
		retrycnt = 0;
	retry:
		vaddr = pwp->wp_vaddr;
		if (pwp->wp_oprot == 0 ||	/* not set up */
		    (seg = as_segat(as, vaddr)) == NULL)
			continue;

		if ((prot = pwp->wp_oprot) != pwp->wp_prot) {
			err = segop_setprot(seg, vaddr, PAGESIZE, prot);
			if (err == IE_RETRY) {
				ASSERT(retrycnt == 0);
				retrycnt++;
				goto retry;
			}
		}
		pwp->wp_oprot = 0;
		pwp->wp_prot = 0;
	}
}

/*
 * Force a new setup for all the watched pages in the range.
 */
static void
as_setwatchprot(struct as *as, caddr_t addr, size_t size, uint_t prot)
{
	struct watched_page *pwp;
	struct watched_page tpw;
	caddr_t eaddr = addr + size;
	caddr_t vaddr;
	struct seg *seg;
	int err, retrycnt;
	uint_t	wprot;
	avl_index_t where;

	if (avl_numnodes(&as->a_wpage) == 0)
		return;

	ASSERT(AS_WRITE_HELD(as));

	tpw.wp_vaddr = (caddr_t)((uintptr_t)addr & (uintptr_t)PAGEMASK);
	if ((pwp = avl_find(&as->a_wpage, &tpw, &where)) == NULL)
		pwp = avl_nearest(&as->a_wpage, where, AVL_AFTER);

	while (pwp != NULL && pwp->wp_vaddr < eaddr) {
		retrycnt = 0;
		vaddr = pwp->wp_vaddr;

		wprot = prot;
		if (pwp->wp_read)
			wprot &= ~(PROT_READ|PROT_WRITE|PROT_EXEC);
		if (pwp->wp_write)
			wprot &= ~PROT_WRITE;
		if (pwp->wp_exec)
			wprot &= ~(PROT_READ|PROT_WRITE|PROT_EXEC);
		if (!(pwp->wp_flags & WP_NOWATCH) && wprot != pwp->wp_oprot) {
		retry:
			seg = as_segat(as, vaddr);
			if (seg == NULL) {
				panic("as_setwatchprot: no seg");
				/*NOTREACHED*/
			}
			err = segop_setprot(seg, vaddr, PAGESIZE, wprot);
			if (err == IE_RETRY) {
				ASSERT(retrycnt == 0);
				retrycnt++;
				goto retry;
			}
		}
		pwp->wp_oprot = prot;
		pwp->wp_prot = wprot;

		pwp = AVL_NEXT(&as->a_wpage, pwp);
	}
}

/*
 * Clear all of the watched pages in the range.
 */
static void
as_clearwatchprot(struct as *as, caddr_t addr, size_t size)
{
	caddr_t eaddr = addr + size;
	struct watched_page *pwp;
	struct watched_page tpw;
	uint_t prot;
	struct seg *seg;
	int err, retrycnt;
	avl_index_t where;

	if (avl_numnodes(&as->a_wpage) == 0)
		return;

	tpw.wp_vaddr = (caddr_t)((uintptr_t)addr & (uintptr_t)PAGEMASK);
	if ((pwp = avl_find(&as->a_wpage, &tpw, &where)) == NULL)
		pwp = avl_nearest(&as->a_wpage, where, AVL_AFTER);

	ASSERT(AS_WRITE_HELD(as));

	while (pwp != NULL && pwp->wp_vaddr < eaddr) {

		if ((prot = pwp->wp_oprot) != 0) {
			retrycnt = 0;

			if (prot != pwp->wp_prot) {
			retry:
				seg = as_segat(as, pwp->wp_vaddr);
				if (seg == NULL)
					continue;
				err = segop_setprot(seg, pwp->wp_vaddr,
				    PAGESIZE, prot);
				if (err == IE_RETRY) {
					ASSERT(retrycnt == 0);
					retrycnt++;
					goto retry;

				}
			}
			pwp->wp_oprot = 0;
			pwp->wp_prot = 0;
		}

		pwp = AVL_NEXT(&as->a_wpage, pwp);
	}
}

void
as_signal_proc(struct as *as, k_siginfo_t *siginfo)
{
	struct proc *p;

	mutex_enter(&pidlock);
	for (p = practive; p; p = p->p_next) {
		if (p->p_as == as) {
			mutex_enter(&p->p_lock);
			if (p->p_as == as)
				sigaddq(p, NULL, siginfo, KM_NOSLEEP);
			mutex_exit(&p->p_lock);
		}
	}
	mutex_exit(&pidlock);
}

/*
 * return memory object ID
 */
int
as_getmemid(struct as *as, caddr_t addr, memid_t *memidp)
{
	struct seg	*seg;
	int		sts;

	AS_LOCK_ENTER(as, RW_READER);
	seg = as_segat(as, addr);
	if (seg == NULL) {
		AS_LOCK_EXIT(as);
		return (EFAULT);
	}

	sts = segop_getmemid(seg, addr, memidp);

	AS_LOCK_EXIT(as);
	return (sts);
}<|MERGE_RESOLUTION|>--- conflicted
+++ resolved
@@ -2050,64 +2050,6 @@
 }
 
 /*
-<<<<<<< HEAD
- * Swap the pages associated with the address space as out to
- * secondary storage, returning the number of bytes actually
- * swapped.
- *
- * The value returned is intended to correlate well with the process's
- * memory requirements.  Its usefulness for this purpose depends on
- * how well the segment-level routines do at returning accurate
- * information.
- */
-size_t
-as_swapout(struct as *as)
-{
-	struct seg *seg;
-	size_t swpcnt = 0;
-
-	/*
-	 * Kernel-only processes have given up their address
-	 * spaces.  Of course, we shouldn't be attempting to
-	 * swap out such processes in the first place...
-	 */
-	if (as == NULL)
-		return (0);
-
-	AS_LOCK_ENTER(as, RW_READER);
-
-	/*
-	 * Free all mapping resources associated with the address
-	 * space.  The segment-level swapout routines capitalize
-	 * on this unmapping by scavanging pages that have become
-	 * unmapped here.
-	 */
-	hat_swapout(as->a_hat);
-
-	/*
-	 * Call the swapout routines of all segments in the address
-	 * space to do the actual work, accumulating the amount of
-	 * space reclaimed.
-	 */
-	for (seg = AS_SEGFIRST(as); seg != NULL; seg = AS_SEGNEXT(as, seg)) {
-		const struct seg_ops *ov = seg->s_ops;
-
-		/*
-		 * We have to check to see if the seg has
-		 * an ops vector because the seg may have
-		 * been in the middle of being set up when
-		 * the process was picked for swapout.
-		 */
-		if ((ov != NULL) && (ov->swapout != NULL))
-			swpcnt += segop_swapout(seg);
-	}
-	AS_LOCK_EXIT(as);
-	return (swpcnt);
-}
-
-/*
-=======
->>>>>>> dd06fc6e
  * Determine whether data from the mappings in interval [addr, addr + size)
  * are in the primary memory (core) cache.
  */
