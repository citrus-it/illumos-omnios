--- conflicted
+++ resolved
@@ -97,7 +97,6 @@
 
 #define	SEGMAP_BADOP(t)	(t(*)())segmap_badop
 
-<<<<<<< HEAD
 static const struct seg_ops segmap_ops = {
 	.dup		= SEGMAP_BADOP(int),
 	.unmap		= SEGMAP_BADOP(int),
@@ -107,7 +106,6 @@
 	.setprot	= SEGMAP_BADOP(int),
 	.checkprot	= segmap_checkprot,
 	.kluster	= segmap_kluster,
-	.swapout	= SEGMAP_BADOP(size_t),
 	.sync		= SEGMAP_BADOP(int),
 	.incore		= SEGMAP_BADOP(size_t),
 	.lockop		= SEGMAP_BADOP(int),
@@ -120,32 +118,6 @@
 	.pagelock	= segmap_pagelock,
 	.setpagesize	= SEGMAP_BADOP(int),
 	.getmemid	= segmap_getmemid,
-=======
-static struct seg_ops segmap_ops = {
-	SEGMAP_BADOP(int),	/* dup */
-	SEGMAP_BADOP(int),	/* unmap */
-	segmap_free,
-	segmap_fault,
-	segmap_faulta,
-	SEGMAP_BADOP(int),	/* setprot */
-	segmap_checkprot,
-	segmap_kluster,
-	SEGMAP_BADOP(int),	/* sync */
-	SEGMAP_BADOP(size_t),	/* incore */
-	SEGMAP_BADOP(int),	/* lockop */
-	segmap_getprot,
-	segmap_getoffset,
-	segmap_gettype,
-	segmap_getvp,
-	SEGMAP_BADOP(int),	/* advise */
-	segmap_dump,
-	segmap_pagelock,	/* pagelock */
-	SEGMAP_BADOP(int),	/* setpgsz */
-	segmap_getmemid,	/* getmemid */
-	segmap_getpolicy,	/* getpolicy */
-	segmap_capable,		/* capable */
-	seg_inherit_notsup	/* inherit */
->>>>>>> dd06fc6e
 };
 
 /*
