--- conflicted
+++ resolved
@@ -141,7 +141,6 @@
 pgcnt_t anon_segkp_pages_locked;	/* See vm/anon.h */
 pgcnt_t anon_segkp_pages_resv;		/* anon reserved by seg_kp */
 
-<<<<<<< HEAD
 static const struct seg_ops segkp_ops = {
 	.dup		= SEGKP_BADOP(int),
 	.unmap		= SEGKP_BADOP(int),
@@ -151,7 +150,6 @@
 	.setprot	= SEGKP_BADOP(int),
 	.checkprot	= segkp_checkprot,
 	.kluster	= segkp_kluster,
-	.swapout	= SEGKP_BADOP(size_t),
 	.sync		= SEGKP_BADOP(int),
 	.incore		= SEGKP_BADOP(size_t),
 	.lockop		= SEGKP_BADOP(int),
@@ -163,32 +161,6 @@
 	.dump		= segkp_dump,
 	.pagelock	= segkp_pagelock,
 	.setpagesize	= SEGKP_BADOP(int),
-=======
-static struct	seg_ops segkp_ops = {
-	SEGKP_BADOP(int),		/* dup */
-	SEGKP_BADOP(int),		/* unmap */
-	SEGKP_BADOP(void),		/* free */
-	segkp_fault,
-	SEGKP_BADOP(faultcode_t),	/* faulta */
-	SEGKP_BADOP(int),		/* setprot */
-	segkp_checkprot,
-	segkp_kluster,
-	SEGKP_BADOP(int),		/* sync */
-	SEGKP_BADOP(size_t),		/* incore */
-	SEGKP_BADOP(int),		/* lockop */
-	SEGKP_BADOP(int),		/* getprot */
-	SEGKP_BADOP(u_offset_t),		/* getoffset */
-	SEGKP_BADOP(int),		/* gettype */
-	SEGKP_BADOP(int),		/* getvp */
-	SEGKP_BADOP(int),		/* advise */
-	segkp_dump,			/* dump */
-	segkp_pagelock,			/* pagelock */
-	SEGKP_BADOP(int),		/* setpgsz */
-	segkp_getmemid,			/* getmemid */
-	segkp_getpolicy,		/* getpolicy */
-	segkp_capable,			/* capable */
-	seg_inherit_notsup		/* inherit */
->>>>>>> dd06fc6e
 };
 
 
