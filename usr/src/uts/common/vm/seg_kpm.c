/*
 * CDDL HEADER START
 *
 * The contents of this file are subject to the terms of the
 * Common Development and Distribution License, Version 1.0 only
 * (the "License").  You may not use this file except in compliance
 * with the License.
 *
 * You can obtain a copy of the license at usr/src/OPENSOLARIS.LICENSE
 * or http://www.opensolaris.org/os/licensing.
 * See the License for the specific language governing permissions
 * and limitations under the License.
 *
 * When distributing Covered Code, include this CDDL HEADER in each
 * file and include the License file at usr/src/OPENSOLARIS.LICENSE.
 * If applicable, add the following below this CDDL HEADER, with the
 * fields enclosed by brackets "[]" replaced with your own identifying
 * information: Portions Copyright [yyyy] [name of copyright owner]
 *
 * CDDL HEADER END
 */
/*
 * Copyright 2006 Sun Microsystems, Inc.  All rights reserved.
 * Use is subject to license terms.
 */

/*
 * Kernel Physical Mapping (kpm) segment driver (segkpm).
 *
 * This driver delivers along with the hat_kpm* interfaces an alternative
 * mechanism for kernel mappings within the 64-bit Solaris operating system,
 * which allows the mapping of all physical memory into the kernel address
 * space at once. This is feasible in 64 bit kernels, e.g. for Ultrasparc II
 * and beyond processors, since the available VA range is much larger than
 * possible physical memory. Momentarily all physical memory is supported,
 * that is represented by the list of memory segments (memsegs).
 *
 * Segkpm mappings have also very low overhead and large pages are used
 * (when possible) to minimize the TLB and TSB footprint. It is also
 * extentable for other than Sparc architectures (e.g. AMD64). Main
 * advantage is the avoidance of the TLB-shootdown X-calls, which are
 * normally needed when a kernel (global) mapping has to be removed.
 *
 * First example of a kernel facility that uses the segkpm mapping scheme
 * is seg_map, where it is used as an alternative to hat_memload().
 * See also hat layer for more information about the hat_kpm* routines.
 * The kpm facilty can be turned off at boot time (e.g. /etc/system).
 */

#include <sys/types.h>
#include <sys/param.h>
#include <sys/sysmacros.h>
#include <sys/systm.h>
#include <sys/vnode.h>
#include <sys/cmn_err.h>
#include <sys/debug.h>
#include <sys/thread.h>
#include <sys/cpuvar.h>
#include <sys/bitmap.h>
#include <sys/atomic.h>
#include <sys/lgrp.h>

#include <vm/seg_kmem.h>
#include <vm/seg_kpm.h>
#include <vm/hat.h>
#include <vm/as.h>
#include <vm/seg.h>
#include <vm/page.h>

/*
 * Global kpm controls.
 * See also platform and mmu specific controls.
 *
 * kpm_enable -- global on/off switch for segkpm.
 * . Set by default on 64bit platforms that have kpm support.
 * . Will be disabled from platform layer if not supported.
 * . Can be disabled via /etc/system.
 *
 * kpm_smallpages -- use only regular/system pagesize for kpm mappings.
 * . Can be useful for critical debugging of kpm clients.
 * . Set to zero by default for platforms that support kpm large pages.
 *   The use of kpm large pages reduces the footprint of kpm meta data
 *   and has all the other advantages of using large pages (e.g TLB
 *   miss reduction).
 * . Set by default for platforms that don't support kpm large pages or
 *   where large pages cannot be used for other reasons (e.g. there are
 *   only few full associative TLB entries available for large pages).
 *
 * segmap_kpm -- separate on/off switch for segmap using segkpm:
 * . Set by default.
 * . Will be disabled when kpm_enable is zero.
 * . Will be disabled when MAXBSIZE != PAGESIZE.
 * . Can be disabled via /etc/system.
 *
 */
int kpm_enable = 1;
int kpm_smallpages = 0;
int segmap_kpm = 1;

/*
 * Private seg op routines.
 */
faultcode_t segkpm_fault(struct hat *hat, struct seg *seg, caddr_t addr,
			size_t len, enum fault_type type, enum seg_rw rw);
static void	segkpm_badop(void);

#define	SEGKPM_BADOP(t)	(t(*)())segkpm_badop
<<<<<<< HEAD

static const struct seg_ops segkpm_ops = {
	.dup		= SEGKPM_BADOP(int),
	.unmap		= SEGKPM_BADOP(int),
	.free		= SEGKPM_BADOP(void),
	.fault		= segkpm_fault,
	.faulta		= SEGKPM_BADOP(int),
	.setprot	= SEGKPM_BADOP(int),
	.checkprot	= SEGKPM_BADOP(int),
	.kluster	= SEGKPM_BADOP(int),
	.swapout	= SEGKPM_BADOP(size_t),
	.sync		= SEGKPM_BADOP(int),
	.incore		= SEGKPM_BADOP(size_t),
	.lockop		= SEGKPM_BADOP(int),
	.getprot	= SEGKPM_BADOP(int),
	.getoffset	= SEGKPM_BADOP(u_offset_t),
	.gettype	= SEGKPM_BADOP(int),
	.getvp		= SEGKPM_BADOP(int),
	.advise		= SEGKPM_BADOP(int),
	.setpagesize	= SEGKPM_BADOP(int),
	.getmemid	= SEGKPM_BADOP(int),
	.getpolicy	= SEGKPM_BADOP(lgrp_mem_policy_info_t *),
=======
#define	SEGKPM_NOTSUP	(int(*)())segkpm_notsup

static struct seg_ops segkpm_ops = {
	SEGKPM_BADOP(int),	/* dup */
	SEGKPM_BADOP(int),	/* unmap */
	SEGKPM_BADOP(void),	/* free */
	segkpm_fault,
	SEGKPM_BADOP(int),	/* faulta */
	SEGKPM_BADOP(int),	/* setprot */
	SEGKPM_BADOP(int),	/* checkprot */
	SEGKPM_BADOP(int),	/* kluster */
	SEGKPM_BADOP(int),	/* sync */
	SEGKPM_BADOP(size_t),	/* incore */
	SEGKPM_BADOP(int),	/* lockop */
	SEGKPM_BADOP(int),	/* getprot */
	SEGKPM_BADOP(u_offset_t), /* getoffset */
	SEGKPM_BADOP(int),	/* gettype */
	SEGKPM_BADOP(int),	/* getvp */
	SEGKPM_BADOP(int),	/* advise */
	segkpm_dump,		/* dump */
	SEGKPM_NOTSUP,		/* pagelock */
	SEGKPM_BADOP(int),	/* setpgsz */
	SEGKPM_BADOP(int),	/* getmemid */
	SEGKPM_BADOP(lgrp_mem_policy_info_t *),	/* getpolicy */
	segkpm_capable,		/* capable */
	seg_inherit_notsup	/* inherit */
>>>>>>> dd06fc6e
};

/*
 * kpm_pgsz and kpm_pgshft are set by platform layer.
 */
size_t		kpm_pgsz;	/* kpm page size */
uint_t		kpm_pgshft;	/* kpm page shift */
u_offset_t	kpm_pgoff;	/* kpm page offset mask */
uint_t		kpmp2pshft;	/* kpm page to page shift */
pgcnt_t		kpmpnpgs;	/* how many pages per kpm page */


#ifdef	SEGKPM_SUPPORT

int
segkpm_create(struct seg *seg, void *argsp)
{
	struct segkpm_data *skd;
	struct segkpm_crargs *b = (struct segkpm_crargs *)argsp;
	ushort_t *p;
	int i, j;

	ASSERT(seg->s_as && RW_WRITE_HELD(&seg->s_as->a_lock));
	ASSERT(btokpmp(seg->s_size) >= 1 &&
	    kpmpageoff((uintptr_t)seg->s_base) == 0 &&
	    kpmpageoff((uintptr_t)seg->s_base + seg->s_size) == 0);

	skd = kmem_zalloc(sizeof (struct segkpm_data), KM_SLEEP);

	seg->s_data = (void *)skd;
	seg->s_ops = &segkpm_ops;
	skd->skd_prot = b->prot;

	/*
	 * (1) Segkpm virtual addresses are based on physical adresses.
	 * From this and in opposite to other segment drivers it is
	 * often required to allocate a page first to be able to
	 * calculate the final segkpm virtual address.
	 * (2) Page  allocation is done by calling page_create_va(),
	 * one important input argument is a virtual address (also
	 * expressed by the "va" in the function name). This function
	 * is highly optimized to select the right page for an optimal
	 * processor and platform support (e.g. virtual addressed
	 * caches (VAC), physical addressed caches, NUMA).
	 *
	 * Because of (1) the approach is to generate a faked virtual
	 * address for calling page_create_va(). In order to exploit
	 * the abilities of (2), especially to utilize the cache
	 * hierarchy (3) and to avoid VAC alias conflicts (4) the
	 * selection has to be done carefully. For each virtual color
	 * a separate counter is provided (4). The count values are
	 * used for the utilization of all cache lines (3) and are
	 * corresponding to the cache bins.
	 */
	skd->skd_nvcolors = b->nvcolors;

	p = skd->skd_va_select =
	    kmem_zalloc(NCPU * b->nvcolors * sizeof (ushort_t), KM_SLEEP);

	for (i = 0; i < NCPU; i++)
		for (j = 0; j < b->nvcolors; j++, p++)
			*p = j;

	return (0);
}

/*
 * This routine is called via a machine specific fault handling
 * routine.
 */
/* ARGSUSED */
faultcode_t
segkpm_fault(struct hat *hat, struct seg *seg, caddr_t addr, size_t len,
	enum fault_type type, enum seg_rw rw)
{
	ASSERT(seg->s_as && AS_LOCK_HELD(seg->s_as));

	switch (type) {
	case F_INVAL:
		return (hat_kpm_fault(hat, addr));
	case F_SOFTLOCK:
	case F_SOFTUNLOCK:
		return (0);
	default:
		return (FC_NOSUPPORT);
	}
	/*NOTREACHED*/
}

#define	addr_to_vcolor(addr, vcolors) \
	((int)(((uintptr_t)(addr) & ((vcolors << PAGESHIFT) - 1)) >> PAGESHIFT))

/*
 * Create a virtual address that can be used for invocations of
 * page_create_va. Goal is to utilize the cache hierarchy (round
 * robin bins) and to select the right color for virtual indexed
 * caches. It isn't exact since we also increment the bin counter
 * when the caller uses VOP_GETPAGE and gets a hit in the page
 * cache, but we keep the bins turning for cache distribution
 * (see also segkpm_create block comment).
 */
caddr_t
segkpm_create_va(u_offset_t off)
{
	int vcolor;
	ushort_t *p;
	struct segkpm_data *skd = (struct segkpm_data *)segkpm->s_data;
	int nvcolors = skd->skd_nvcolors;
	caddr_t	va;

	vcolor = (nvcolors > 1) ? addr_to_vcolor(off, nvcolors) : 0;
	p = &skd->skd_va_select[(CPU->cpu_id * nvcolors) + vcolor];
	va = (caddr_t)ptob(*p);

	atomic_add_16(p, nvcolors);

	return (va);
}

/*
 * Unload mapping if the instance has an active kpm mapping.
 */
void
segkpm_mapout_validkpme(struct kpme *kpme)
{
	caddr_t vaddr;
	page_t *pp;

retry:
	if ((pp = kpme->kpe_page) == NULL) {
		return;
	}

	if (page_lock(pp, SE_SHARED, (kmutex_t *)NULL, P_RECLAIM) == 0)
		goto retry;

	/*
	 * Check if segkpm mapping is not unloaded in the meantime
	 */
	if (kpme->kpe_page == NULL) {
		page_unlock(pp);
		return;
	}

	vaddr = hat_kpm_page2va(pp, 1);
	hat_kpm_mapout(pp, kpme, vaddr);
	page_unlock(pp);
}

static void
segkpm_badop()
{
	panic("segkpm_badop");
}

#else	/* SEGKPM_SUPPORT */

/* segkpm stubs */

/*ARGSUSED*/
int segkpm_create(struct seg *seg, void *argsp) { return (0); }

/* ARGSUSED */
faultcode_t
segkpm_fault(struct hat *hat, struct seg *seg, caddr_t addr, size_t len,
	enum fault_type type, enum seg_rw rw)
{
	return ((faultcode_t)0);
}

/* ARGSUSED */
caddr_t segkpm_create_va(u_offset_t off) { return (NULL); }

/* ARGSUSED */
void segkpm_mapout_validkpme(struct kpme *kpme) {}

static void
segkpm_badop() {}

#endif	/* SEGKPM_SUPPORT */<|MERGE_RESOLUTION|>--- conflicted
+++ resolved
@@ -105,7 +105,6 @@
 static void	segkpm_badop(void);
 
 #define	SEGKPM_BADOP(t)	(t(*)())segkpm_badop
-<<<<<<< HEAD
 
 static const struct seg_ops segkpm_ops = {
 	.dup		= SEGKPM_BADOP(int),
@@ -116,7 +115,6 @@
 	.setprot	= SEGKPM_BADOP(int),
 	.checkprot	= SEGKPM_BADOP(int),
 	.kluster	= SEGKPM_BADOP(int),
-	.swapout	= SEGKPM_BADOP(size_t),
 	.sync		= SEGKPM_BADOP(int),
 	.incore		= SEGKPM_BADOP(size_t),
 	.lockop		= SEGKPM_BADOP(int),
@@ -128,34 +126,6 @@
 	.setpagesize	= SEGKPM_BADOP(int),
 	.getmemid	= SEGKPM_BADOP(int),
 	.getpolicy	= SEGKPM_BADOP(lgrp_mem_policy_info_t *),
-=======
-#define	SEGKPM_NOTSUP	(int(*)())segkpm_notsup
-
-static struct seg_ops segkpm_ops = {
-	SEGKPM_BADOP(int),	/* dup */
-	SEGKPM_BADOP(int),	/* unmap */
-	SEGKPM_BADOP(void),	/* free */
-	segkpm_fault,
-	SEGKPM_BADOP(int),	/* faulta */
-	SEGKPM_BADOP(int),	/* setprot */
-	SEGKPM_BADOP(int),	/* checkprot */
-	SEGKPM_BADOP(int),	/* kluster */
-	SEGKPM_BADOP(int),	/* sync */
-	SEGKPM_BADOP(size_t),	/* incore */
-	SEGKPM_BADOP(int),	/* lockop */
-	SEGKPM_BADOP(int),	/* getprot */
-	SEGKPM_BADOP(u_offset_t), /* getoffset */
-	SEGKPM_BADOP(int),	/* gettype */
-	SEGKPM_BADOP(int),	/* getvp */
-	SEGKPM_BADOP(int),	/* advise */
-	segkpm_dump,		/* dump */
-	SEGKPM_NOTSUP,		/* pagelock */
-	SEGKPM_BADOP(int),	/* setpgsz */
-	SEGKPM_BADOP(int),	/* getmemid */
-	SEGKPM_BADOP(lgrp_mem_policy_info_t *),	/* getpolicy */
-	segkpm_capable,		/* capable */
-	seg_inherit_notsup	/* inherit */
->>>>>>> dd06fc6e
 };
 
 /*
