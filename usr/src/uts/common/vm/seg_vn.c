--- conflicted
+++ resolved
@@ -20,12 +20,8 @@
  */
 /*
  * Copyright (c) 1986, 2010, Oracle and/or its affiliates. All rights reserved.
-<<<<<<< HEAD
- * Copyright 2013 Nexenta Systems, Inc.  All rights reserved.
-=======
  * Copyright 2015, Joyent, Inc. All rights reserved.
  * Copyright 2015 Nexenta Systems, Inc.  All rights reserved.
->>>>>>> e7e978b1
  */
 
 /*	Copyright (c) 1984, 1986, 1987, 1988, 1989 AT&T	*/
@@ -8540,7 +8536,7 @@
 	size_t page;
 	int ret = 0;
 
-	ASSERT(seg->s_as && AS_LOCK_HELD(seg->s_as, &seg->s_as->a_lock));
+	ASSERT(seg->s_as && AS_LOCK_HELD(seg->s_as));
 
 	/* Can't support something we don't know about */
 	if (behav != SEGP_INH_ZERO)
