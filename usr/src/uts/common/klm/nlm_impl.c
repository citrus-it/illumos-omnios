--- conflicted
+++ resolved
@@ -26,13 +26,8 @@
  */
 
 /*
-<<<<<<< HEAD
+ * Copyright 2015 Nexenta Systems, Inc.  All rights reserved.
  * Copyright (c) 2013 by Delphix. All rights reserved.
- * Copyright 2014 Nexenta Systems, Inc.  All rights reserved.
-=======
- * Copyright 2015 Nexenta Systems, Inc.  All rights reserved.
- * Copyright (c) 2012 by Delphix. All rights reserved.
->>>>>>> e7c874af
  */
 
 /*
@@ -414,7 +409,7 @@
 		 * until we meet one with idle timeout in future.
 		 */
 		while ((hostp = TAILQ_FIRST(&g->nlm_idle_hosts)) != NULL) {
-			bool_t has_locks;
+			bool_t has_locks = FALSE;
 
 			/*
 			 * A busy client will prevent the idle timeout from
