/*
 * CDDL HEADER START
 *
 * The contents of this file are subject to the terms of the
 * Common Development and Distribution License (the "License").
 * You may not use this file except in compliance with the License.
 *
 * You can obtain a copy of the license at usr/src/OPENSOLARIS.LICENSE
 * or http://www.opensolaris.org/os/licensing.
 * See the License for the specific language governing permissions
 * and limitations under the License.
 *
 * When distributing Covered Code, include this CDDL HEADER in each
 * file and include the License file at usr/src/OPENSOLARIS.LICENSE.
 * If applicable, add the following below this CDDL HEADER, with the
 * fields enclosed by brackets "[]" replaced with your own identifying
 * information: Portions Copyright [yyyy] [name of copyright owner]
 *
 * CDDL HEADER END
 */

/*
 * Copyright 2009 Sun Microsystems, Inc.  All rights reserved.
 * Use is subject to license terms.
 */

/*
 * Copyright 2012 Garrett D'Amore <garrett@damore.org>.  All rights reserved.
 * Copyright (c) 2014 by Delphix. All rights reserved.
 * Copyright 2017 Nexenta Systems, Inc.
 */

/*
 *	Host to hypervisor virtual devices nexus driver
 *
 * TODO:
 * - Add watchpoints on vbd/vif and enumerate/offline on watch callback
 * - Add DR IOCTLs
 * - Filter/restrict property lookups into xenstore
 */

#include <sys/conf.h>
#include <sys/kmem.h>
#include <sys/debug.h>
#include <sys/modctl.h>
#include <sys/autoconf.h>
#include <sys/ddi_impldefs.h>
#include <sys/ddi_subrdefs.h>
#include <sys/ddi.h>
#include <sys/sunddi.h>
#include <sys/sunndi.h>
#include <sys/avintr.h>
#include <sys/psm.h>
#include <sys/spl.h>
#include <sys/promif.h>
#include <sys/list.h>
#include <sys/bootconf.h>
#include <sys/bootsvcs.h>
#include <util/sscanf.h>
#include <sys/mach_intr.h>
#include <sys/bootinfo.h>
#ifdef XPV_HVM_DRIVER
#include <sys/xpv_support.h>
#include <sys/hypervisor.h>
#include <sys/archsystm.h>
#include <sys/cpu.h>
#include <public/xen.h>
#include <public/event_channel.h>
#include <public/io/xenbus.h>
#else
#include <sys/hypervisor.h>
#include <sys/evtchn_impl.h>
#include <sys/xen_mmu.h>
#endif
#include <xen/sys/xenbus_impl.h>
#include <xen/sys/xendev.h>

/*
 * DDI dev_ops entrypoints
 */
static int xpvd_info(dev_info_t *, ddi_info_cmd_t, void *, void **);
static int xpvd_attach(dev_info_t *devi, ddi_attach_cmd_t cmd);
static int xpvd_detach(dev_info_t *devi, ddi_detach_cmd_t cmd);


/*
 * NDI bus_ops entrypoints
 */
static int xpvd_ctlops(dev_info_t *, dev_info_t *, ddi_ctl_enum_t, void *,
	void *);
static int xpvd_intr_ops(dev_info_t *, dev_info_t *, ddi_intr_op_t,
	ddi_intr_handle_impl_t *, void *);
static int xpvd_prop_op(dev_t, dev_info_t *, dev_info_t *, ddi_prop_op_t,
	int, char *, caddr_t, int *);
static int xpvd_bus_config(dev_info_t *, uint_t, ddi_bus_config_op_t,
	void *, dev_info_t **);
static int xpvd_bus_unconfig(dev_info_t *, uint_t, ddi_bus_config_op_t,
    void *);
static int xpvd_get_eventcookie(dev_info_t *, dev_info_t *,
    char *, ddi_eventcookie_t *);
static int xpvd_add_eventcall(dev_info_t *, dev_info_t *,
    ddi_eventcookie_t, void (*)(dev_info_t *,
    ddi_eventcookie_t, void *, void *),
    void *, ddi_callback_id_t *);
static int xpvd_remove_eventcall(dev_info_t *, ddi_callback_id_t);
static int xpvd_post_event(dev_info_t *, dev_info_t *,
    ddi_eventcookie_t, void *);

/*
 * misc functions
 */
static int xpvd_enable_intr(dev_info_t *, ddi_intr_handle_impl_t *, int);
static void xpvd_disable_intr(dev_info_t *, ddi_intr_handle_impl_t *, int);
static int xpvd_removechild(dev_info_t *);
static int xpvd_initchild(dev_info_t *);
static int xpvd_name_child(dev_info_t *, char *, int);
static boolean_t i_xpvd_parse_devname(char *, xendev_devclass_t *,
    domid_t *, int *);


/* Extern declarations */
extern int (*psm_intr_ops)(dev_info_t *, ddi_intr_handle_impl_t *,
    psm_intr_op_t, int *);

struct bus_ops xpvd_bus_ops = {
	BUSO_REV,
	i_ddi_bus_map,
	NULL,
	NULL,
	NULL,
	i_ddi_map_fault,
	NULL,
	ddi_dma_allochdl,
	ddi_dma_freehdl,
	ddi_dma_bindhdl,
	ddi_dma_unbindhdl,
	ddi_dma_flush,
	ddi_dma_win,
	ddi_dma_mctl,
	xpvd_ctlops,
	xpvd_prop_op,
	xpvd_get_eventcookie,
	xpvd_add_eventcall,
	xpvd_remove_eventcall,
	xpvd_post_event,
	0,		/* (*bus_intr_ctl)(); */
	xpvd_bus_config,
	xpvd_bus_unconfig,
	NULL,		/* (*bus_fm_init)(); */
	NULL,		/* (*bus_fm_fini)(); */
	NULL,		/* (*bus_fm_access_enter)(); */
	NULL,		/* (*bus_fm_access_exit)(); */
	NULL,		/* (*bus_power)(); */
	xpvd_intr_ops	/* (*bus_intr_op)(); */
};

struct dev_ops xpvd_ops = {
	DEVO_REV,		/* devo_rev */
	0,			/* refcnt  */
	xpvd_info,		/* info */
	nulldev,		/* identify */
	nulldev,		/* probe */
	xpvd_attach,		/* attach */
	xpvd_detach,		/* detach */
	nulldev,		/* reset */
	(struct cb_ops *)0,	/* driver operations */
	&xpvd_bus_ops,		/* bus operations */
	NULL,			/* power */
	ddi_quiesce_not_needed,		/* quiesce */
};


dev_info_t *xpvd_dip;

#define	CF_DBG		0x1
#define	ALL_DBG		0xff

static ndi_event_definition_t xpvd_ndi_event_defs[] = {
	{ 0, XS_OE_STATE, EPL_KERNEL, NDI_EVENT_POST_TO_TGT },
	{ 1, XS_HP_STATE, EPL_KERNEL, NDI_EVENT_POST_TO_TGT },
};

#define	XENDEV_N_NDI_EVENTS \
	(sizeof (xpvd_ndi_event_defs) / sizeof (xpvd_ndi_event_defs[0]))

static ndi_event_set_t xpvd_ndi_events = {
	NDI_EVENTS_REV1, XENDEV_N_NDI_EVENTS, xpvd_ndi_event_defs
};

static ndi_event_hdl_t xpvd_ndi_event_handle;

/*
 * Hypervisor interrupt capabilities
 */
#define	XENDEV_INTR_CAPABILITIES \
	(DDI_INTR_FLAG_EDGE | DDI_INTR_FLAG_MASKABLE | DDI_INTR_FLAG_PENDING)

/*
 * Module linkage information for the kernel.
 */

static struct modldrv modldrv = {
	&mod_driverops, /* Type of module */
	"virtual device nexus driver",
	&xpvd_ops,	/* driver ops */
};

static struct modlinkage modlinkage = {
	MODREV_1,
	(void *)&modldrv,
	NULL
};

int
_init(void)
{
	return (mod_install(&modlinkage));
}

int
_fini(void)
{
	return (mod_remove(&modlinkage));
}

int
_info(struct modinfo *modinfop)
{
	return (mod_info(&modlinkage, modinfop));
}

/* ARGSUSED */
static int
xpvd_info(dev_info_t *dip, ddi_info_cmd_t cmd, void *arg, void **result)
{
	switch (cmd) {
	default:
		return (DDI_FAILURE);

	case DDI_INFO_DEVT2INSTANCE:
		*result = (void *)0;
		return (DDI_SUCCESS);

	case DDI_INFO_DEVT2DEVINFO:
		*result = (void *)xpvd_dip;
		return (DDI_SUCCESS);
	}
}

/*ARGSUSED*/
static int
xpvd_attach(dev_info_t *devi, ddi_attach_cmd_t cmd)
{
	extern void xvdi_watch_devices(int);
#ifdef XPV_HVM_DRIVER
	extern dev_info_t *xpv_dip;

	if (xpv_dip == NULL) {
		if (ddi_hold_installed_driver(ddi_name_to_major("xpv")) ==
		    NULL) {
			cmn_err(CE_WARN, "Couldn't initialize xpv framework");
			return (DDI_FAILURE);
		}
	}
#endif /* XPV_HVM_DRIVER */

	if (ndi_event_alloc_hdl(devi, 0, &xpvd_ndi_event_handle,
	    NDI_SLEEP) != NDI_SUCCESS) {
		xpvd_dip = NULL;
		return (DDI_FAILURE);
	}
	if (ndi_event_bind_set(xpvd_ndi_event_handle, &xpvd_ndi_events,
	    NDI_SLEEP) != NDI_SUCCESS) {
		(void) ndi_event_free_hdl(xpvd_ndi_event_handle);
		xpvd_dip = NULL;
		return (DDI_FAILURE);
	}
	if (ddi_create_minor_node(devi, "devctl", S_IFCHR,
	    ddi_get_instance(devi), DDI_PSEUDO, 0) != DDI_SUCCESS) {
		(void) ndi_event_unbind_set(xpvd_ndi_event_handle,
		    &xpvd_ndi_events, NDI_SLEEP);
		(void) ndi_event_free_hdl(xpvd_ndi_event_handle);
		xpvd_dip = NULL;
		return (DDI_FAILURE);
	}

#ifdef XPV_HVM_DRIVER
	(void) ddi_prop_update_int(DDI_DEV_T_NONE, devi, DDI_NO_AUTODETACH, 1);

	/*
	 * Report our version to dom0.
	 */
	if (xenbus_printf(XBT_NULL, "guest/xpvd", "version", "%d",
	    HVMPV_XPVD_VERS))
		cmn_err(CE_WARN, "xpvd: couldn't write version\n");
#endif /* XPV_HVM_DRIVER */

	/* watch both frontend and backend for new devices */
	if (DOMAIN_IS_INITDOMAIN(xen_info))
		(void) xs_register_xenbus_callback(xvdi_watch_devices);
	else
		xvdi_watch_devices(XENSTORE_UP);

	xpvd_dip = devi;
	ddi_report_dev(devi);

	return (DDI_SUCCESS);
}

/*ARGSUSED*/
static int
xpvd_detach(dev_info_t *devi, ddi_detach_cmd_t cmd)
{
	return (DDI_FAILURE);
}

/*
 * xpvd_prop_op()
 *
 * Query xenstore for the value of properties if DDI_PROP_NOTPROM
 * is not set.  Xenstore property values are represented as ascii strings.
 */
static int
xpvd_prop_op(dev_t dev, dev_info_t *dip, dev_info_t *ch_dip,
    ddi_prop_op_t prop_op, int mod_flags, char *name, caddr_t valuep,
    int *lengthp)
{
	caddr_t buff;
	struct xendev_ppd *pdp;
	void *prop_str;
	size_t prop_len;
	unsigned int len;
	int rv;

	pdp = (struct xendev_ppd *)ddi_get_parent_data(ch_dip);

	if ((pdp == NULL) || !(mod_flags & (DDI_PROP_CANSLEEP)) ||
	    (mod_flags & DDI_PROP_NOTPROM) || (pdp->xd_xsdev.nodename == NULL))
		goto toss_off;
	/*
	 * First try reading the property off the the frontend. if that
	 * fails, try and read it from the backend node.  If that
	 * also fails, pass the request on the DDI framework
	 */
	prop_str = NULL;
	if ((xenbus_read(XBT_NULL, pdp->xd_xsdev.nodename, name, &prop_str,
	    &len) == 0) && (prop_str != NULL) && (strlen(prop_str) != 0))
		goto got_xs_prop;

	prop_str = NULL;
	if ((pdp->xd_xsdev.otherend != NULL) &&
	    (xenbus_read(XBT_NULL, pdp->xd_xsdev.otherend, name, &prop_str,
	    &len) == 0) && (prop_str != NULL) && (strlen(prop_str) != 0))
		goto got_xs_prop;

toss_off:
	return (ddi_bus_prop_op(dev, dip, ch_dip, prop_op,
	    mod_flags | DDI_PROP_NOTPROM, name, valuep, lengthp));

got_xs_prop:
	prop_len = strlen(prop_str) + 1;
	rv = DDI_PROP_SUCCESS;

	switch (prop_op) {
	case PROP_LEN:
		*lengthp = prop_len;
		break;

	case PROP_LEN_AND_VAL_ALLOC:
		buff = kmem_alloc((size_t)prop_len, KM_SLEEP);
		*(caddr_t *)valuep = (caddr_t)buff;
		break;
	case PROP_LEN_AND_VAL_BUF:
		buff = (caddr_t)valuep;
		if (*lengthp < prop_len)
			rv = DDI_PROP_BUF_TOO_SMALL;
		break;
	default:
		rv = DDI_PROP_INVAL_ARG;
		break;
	}

	if ((rv == DDI_PROP_SUCCESS) && (prop_len > 0)) {
		bcopy(prop_str, buff, prop_len);
		*lengthp = prop_len;
	}
	kmem_free(prop_str, len);
	return (rv);
}


/*
 * return address of the device's interrupt spec structure.
 */
/*ARGSUSED*/
struct intrspec *
xpvd_get_ispec(dev_info_t *rdip, uint_t inumber)
{
	struct xendev_ppd *pdp;

	ASSERT(inumber == 0);

	if ((pdp = ddi_get_parent_data(rdip)) == NULL)
		return (NULL);

	return (&pdp->xd_ispec);
}

/*
 * return (and determine) the interrupt priority of the device.
 */
/*ARGSUSED*/
static int
xpvd_get_priority(dev_info_t *dip, int inum, int *pri)
{
	struct xendev_ppd *pdp;
	struct intrspec *ispec;
	int	*intpriorities;
	uint_t	num_intpriorities;

	DDI_INTR_NEXDBG((CE_CONT, "xpvd_get_priority: dip = 0x%p\n",
	    (void *)dip));

	ASSERT(inum == 0);

	if ((pdp = ddi_get_parent_data(dip)) == NULL)
		return (DDI_FAILURE);

	ispec = &pdp->xd_ispec;

	/*
	 * Set the default priority based on the device class.  The
	 * "interrupt-priorities" property can be used to override
	 * the default.
	 */
	if (ispec->intrspec_pri == 0) {
		ispec->intrspec_pri = xendev_devclass_ipl(pdp->xd_devclass);
		if (ddi_prop_lookup_int_array(DDI_DEV_T_ANY, dip,
		    DDI_PROP_NOTPROM | DDI_PROP_DONTPASS,
		    "interrupt-priorities", &intpriorities,
		    &num_intpriorities) == DDI_PROP_SUCCESS) {
			ispec->intrspec_pri = intpriorities[0];
			ddi_prop_free(intpriorities);
		}
	}
	*pri = ispec->intrspec_pri;
	return (DDI_SUCCESS);
}


/*
 * xpvd_intr_ops: bus_intr_op() function for interrupt support
 */
/* ARGSUSED */
static int
xpvd_intr_ops(dev_info_t *pdip, dev_info_t *rdip, ddi_intr_op_t intr_op,
    ddi_intr_handle_impl_t *hdlp, void *result)
{
	int priority = 0;
	struct intrspec *ispec;
	struct xendev_ppd *pdp;

	DDI_INTR_NEXDBG((CE_CONT,
	    "xpvd_intr_ops: pdip 0x%p, rdip 0x%p, op %x handle 0x%p\n",
	    (void *)pdip, (void *)rdip, intr_op, (void *)hdlp));

	/* Process the request */
	switch (intr_op) {
	case DDI_INTROP_SUPPORTED_TYPES:
		/* Fixed supported by default */
		*(int *)result = DDI_INTR_TYPE_FIXED;
		break;

	case DDI_INTROP_NINTRS:
		*(int *)result = 1;
		break;

	case DDI_INTROP_ALLOC:
		/*
		 * FIXED interrupts: just return available interrupts
		 */
		if (hdlp->ih_type == DDI_INTR_TYPE_FIXED) {
			/*
			 * event channels are edge-triggered, maskable,
			 * and support int pending.
			 */
			hdlp->ih_cap |= XENDEV_INTR_CAPABILITIES;
			*(int *)result = 1;	/* DDI_INTR_TYPE_FIXED */
		} else {
			return (DDI_FAILURE);
		}
		break;

	case DDI_INTROP_FREE:
		ispec = xpvd_get_ispec(rdip, (int)hdlp->ih_inum);
		if (ispec == NULL)
			return (DDI_FAILURE);
		ispec->intrspec_pri = 0; /* mark as un-initialized */
		break;

	case DDI_INTROP_GETPRI:
		if (xpvd_get_priority(rdip, hdlp->ih_inum, &priority) !=
		    DDI_SUCCESS)
			return (DDI_FAILURE);
		DDI_INTR_NEXDBG((CE_CONT, "xpvd_intr_ops: priority = 0x%x\n",
		    priority));
		*(int *)result = priority;
		break;

	case DDI_INTROP_SETPRI:
		/* Validate the interrupt priority passed */
		if (*(int *)result > LOCK_LEVEL)
			return (DDI_FAILURE);

		/* Ensure that PSM is all initialized */
		if (psm_intr_ops == NULL)
			return (DDI_FAILURE);

		/* Change the priority */
		if ((*psm_intr_ops)(rdip, hdlp, PSM_INTR_OP_SET_PRI, result) ==
		    PSM_FAILURE)
			return (DDI_FAILURE);

		ispec = xpvd_get_ispec(rdip, (int)hdlp->ih_inum);
		if (ispec == NULL)
			return (DDI_FAILURE);
		ispec->intrspec_pri = *(int *)result;
		break;

	case DDI_INTROP_ADDISR:
		/* update ispec */
		ispec = xpvd_get_ispec(rdip, (int)hdlp->ih_inum);
		if (ispec == NULL)
			return (DDI_FAILURE);
		ispec->intrspec_func = hdlp->ih_cb_func;

		break;

	case DDI_INTROP_REMISR:
		ispec = xpvd_get_ispec(rdip, (int)hdlp->ih_inum);
		pdp = (struct xendev_ppd *)ddi_get_parent_data(rdip);

		ASSERT(pdp != NULL);
		ASSERT(pdp->xd_evtchn != INVALID_EVTCHN);

		if (ispec) {
			ispec->intrspec_vec = 0;
			ispec->intrspec_func = (uint_t (*)()) 0;
		}
		pdp->xd_evtchn = INVALID_EVTCHN;
		break;

	case DDI_INTROP_GETCAP:
		if (hdlp->ih_type ==  DDI_INTR_TYPE_FIXED) {
			/*
			 * event channels are edge-triggered, maskable,
			 * and support int pending.
			 */
			*(int *)result = XENDEV_INTR_CAPABILITIES;
		} else {
			*(int *)result = 0;
			return (DDI_FAILURE);
		}
		DDI_INTR_NEXDBG((CE_CONT, "xpvd: GETCAP returned = %x\n",
		    *(int *)result));
		break;
	case DDI_INTROP_SETCAP:
		DDI_INTR_NEXDBG((CE_CONT, "xpvd_intr_ops: SETCAP cap=0x%x\n",
		    *(int *)result));
		if (psm_intr_ops == NULL)
			return (DDI_FAILURE);

		if ((*psm_intr_ops)(rdip, hdlp, PSM_INTR_OP_SET_CAP, result)) {
			DDI_INTR_NEXDBG((CE_CONT, "GETCAP: psm_intr_ops"
			    " returned failure\n"));
			return (DDI_FAILURE);
		}
		break;

	case DDI_INTROP_ENABLE:
		if (psm_intr_ops == NULL)
			return (DDI_FAILURE);

		if (xpvd_enable_intr(rdip, hdlp, (int)hdlp->ih_inum) !=
		    DDI_SUCCESS)
			return (DDI_FAILURE);

		DDI_INTR_NEXDBG((CE_CONT, "xpvd_intr_ops: ENABLE vec=0x%x\n",
		    hdlp->ih_vector));
		break;

	case DDI_INTROP_DISABLE:
		if (psm_intr_ops == NULL)
			return (DDI_FAILURE);
		xpvd_disable_intr(rdip, hdlp, hdlp->ih_inum);
		DDI_INTR_NEXDBG((CE_CONT, "xpvd_intr_ops: DISABLE vec = %x\n",
		    hdlp->ih_vector));
		break;

	case DDI_INTROP_BLOCKENABLE:
	case DDI_INTROP_BLOCKDISABLE:
		return (DDI_FAILURE);

	case DDI_INTROP_SETMASK:
	case DDI_INTROP_CLRMASK:
#ifdef XPV_HVM_DRIVER
		return (DDI_ENOTSUP);
#else
		/*
		 * Handle this here
		 */
		if (hdlp->ih_type != DDI_INTR_TYPE_FIXED)
			return (DDI_FAILURE);
		if (intr_op == DDI_INTROP_SETMASK) {
			ec_disable_irq(hdlp->ih_vector);
		} else {
			ec_enable_irq(hdlp->ih_vector);
		}
		break;
#endif
	case DDI_INTROP_GETPENDING:
#ifdef XPV_HVM_DRIVER
		return (DDI_ENOTSUP);
#else
		if (hdlp->ih_type != DDI_INTR_TYPE_FIXED)
			return (DDI_FAILURE);
		*(int *)result = ec_pending_irq(hdlp->ih_vector);
		DDI_INTR_NEXDBG((CE_CONT, "xpvd: GETPENDING returned = %x\n",
		    *(int *)result));
		break;
#endif

	case DDI_INTROP_NAVAIL:
		*(int *)result = 1;
		DDI_INTR_NEXDBG((CE_CONT, "xpvd: NAVAIL returned = %x\n",
		    *(int *)result));
		break;

	default:
		return (i_ddi_intr_ops(pdip, rdip, intr_op, hdlp, result));
	}

	return (DDI_SUCCESS);
}


static int
xpvd_enable_intr(dev_info_t *rdip, ddi_intr_handle_impl_t *hdlp, int inum)
{
	int		vector;
	ihdl_plat_t	*ihdl_plat_datap = (ihdl_plat_t *)hdlp->ih_private;

	DDI_INTR_NEXDBG((CE_CONT, "xpvd_enable_intr: hdlp %p inum %x\n",
	    (void *)hdlp, inum));

	ihdl_plat_datap->ip_ispecp = xpvd_get_ispec(rdip, inum);
	if (ihdl_plat_datap->ip_ispecp == NULL)
		return (DDI_FAILURE);

	/* translate the interrupt if needed */
	(void) (*psm_intr_ops)(rdip, hdlp, PSM_INTR_OP_XLATE_VECTOR, &vector);
	DDI_INTR_NEXDBG((CE_CONT, "xpvd_enable_intr: priority=%x vector=%x\n",
	    hdlp->ih_pri, vector));

	/* Add the interrupt handler */
	if (!add_avintr((void *)hdlp, hdlp->ih_pri, hdlp->ih_cb_func,
	    DEVI(rdip)->devi_name, vector, hdlp->ih_cb_arg1,
	    hdlp->ih_cb_arg2, NULL, rdip))
		return (DDI_FAILURE);

	/* Note this really is an irq. */
	hdlp->ih_vector = (ushort_t)vector;

	return (DDI_SUCCESS);
}


static void
xpvd_disable_intr(dev_info_t *rdip, ddi_intr_handle_impl_t *hdlp, int inum)
{
	int		vector;
	ihdl_plat_t	*ihdl_plat_datap = (ihdl_plat_t *)hdlp->ih_private;

	DDI_INTR_NEXDBG((CE_CONT, "xpvd_disable_intr: \n"));
	ihdl_plat_datap->ip_ispecp = xpvd_get_ispec(rdip, inum);
	if (ihdl_plat_datap->ip_ispecp == NULL)
		return;

	/* translate the interrupt if needed */
	(void) (*psm_intr_ops)(rdip, hdlp, PSM_INTR_OP_XLATE_VECTOR, &vector);

	/* Disable the interrupt handler */
	rem_avintr((void *)hdlp, hdlp->ih_pri, hdlp->ih_cb_func, vector);
	ihdl_plat_datap->ip_ispecp = NULL;
}

/*ARGSUSED*/
static int
xpvd_ctlops(dev_info_t *dip, dev_info_t *rdip,
    ddi_ctl_enum_t ctlop, void *arg, void *result)
{
	switch (ctlop) {
	case DDI_CTLOPS_REPORTDEV:
		if (rdip == (dev_info_t *)0)
			return (DDI_FAILURE);
		cmn_err(CE_CONT, "?%s@%s, %s%d\n", ddi_node_name(rdip),
		    ddi_get_name_addr(rdip), ddi_driver_name(rdip),
		    ddi_get_instance(rdip));
		return (DDI_SUCCESS);

	case DDI_CTLOPS_INITCHILD:
		return (xpvd_initchild((dev_info_t *)arg));

	case DDI_CTLOPS_UNINITCHILD:
		return (xpvd_removechild((dev_info_t *)arg));

	case DDI_CTLOPS_SIDDEV:
		return (DDI_SUCCESS);

	case DDI_CTLOPS_REGSIZE:
	case DDI_CTLOPS_NREGS:
		return (DDI_FAILURE);

	case DDI_CTLOPS_POWER: {
		return (ddi_ctlops(dip, rdip, ctlop, arg, result));
	}

	default:
		return (ddi_ctlops(dip, rdip, ctlop, arg, result));
	}

	/* NOTREACHED */

}

/*
 * Assign the address portion of the node name
 */
static int
xpvd_name_child(dev_info_t *child, char *addr, int addrlen)
{
	int *domain, *vdev;
	uint_t ndomain, nvdev;
	char *prop_str;

	/*
	 * i_xpvd_parse_devname() knows the formats used by this
	 * routine.  If this code changes, so must that.
	 */

	if (ddi_prop_lookup_int_array(DDI_DEV_T_ANY, child, DDI_PROP_DONTPASS,
	    "domain", &domain, &ndomain) != DDI_PROP_SUCCESS)
		return (DDI_FAILURE);
	ASSERT(ndomain == 1);

	/*
	 * Use "domain" and "vdev" properties (backend drivers).
	 */
	if (*domain != DOMID_SELF) {
		if (ddi_prop_lookup_int_array(DDI_DEV_T_ANY, child,
		    DDI_PROP_DONTPASS, "vdev", &vdev, &nvdev)
		    != DDI_PROP_SUCCESS) {
			ddi_prop_free(domain);
			return (DDI_FAILURE);
		}
		ASSERT(nvdev == 1);

		(void) snprintf(addr, addrlen, "%d,%d", domain[0], vdev[0]);
		ddi_prop_free(vdev);
		ddi_prop_free(domain);
		return (DDI_SUCCESS);
	}
	ddi_prop_free(domain);

	/*
	 * Use "vdev" and "unit-address" properties (frontend/softdev drivers).
	 * At boot time, only the vdev property is available on xdf disks.
	 */
	if (ddi_prop_lookup_string(DDI_DEV_T_ANY, child, DDI_PROP_DONTPASS,
	    "unit-address", &prop_str) != DDI_PROP_SUCCESS) {
<<<<<<< HEAD
		if (ddi_prop_lookup_int_array(DDI_DEV_T_ANY, child, DDI_PROP_DONTPASS,
		    "vdev", &vdev, &nvdev) != DDI_PROP_SUCCESS)
=======
		if (ddi_prop_lookup_int_array(DDI_DEV_T_ANY, child,
		    DDI_PROP_DONTPASS, "vdev", &vdev,
		    &nvdev) != DDI_PROP_SUCCESS)
>>>>>>> 4c99ecc3
			return (DDI_FAILURE);
		ASSERT(nvdev == 1);
		(void) snprintf(addr, addrlen, "%d", vdev[0]);
		ddi_prop_free(vdev);
		return (DDI_SUCCESS);
	}
	(void) strlcpy(addr, prop_str, addrlen);
	ddi_prop_free(prop_str);
	return (DDI_SUCCESS);
}

static int
xpvd_initchild(dev_info_t *child)
{
	char addr[80];

	/*
	 * Pseudo nodes indicate a prototype node with per-instance
	 * properties to be merged into the real h/w device node.
	 */
	if (ndi_dev_is_persistent_node(child) == 0) {
		ddi_set_parent_data(child, NULL);
<<<<<<< HEAD
		if (xpvd_name_child(child, addr, sizeof (addr)) != DDI_SUCCESS) {
			return (DDI_FAILURE);
		}
=======
		if (xpvd_name_child(child, addr, sizeof (addr)) != DDI_SUCCESS)
			return (DDI_FAILURE);
>>>>>>> 4c99ecc3
		ddi_set_name_addr(child, addr);

		/*
		 * Try to merge the properties from this prototype
		 * node into real h/w nodes.
		 */
		if (ndi_merge_node(child, xpvd_name_child) == DDI_SUCCESS) {
			/*
			 * Merged ok - return failure to remove the node.
			 */
			ddi_set_name_addr(child, NULL);
			return (DDI_FAILURE);
		}

		/*
		 * The child was not merged into a h/w node,
		 * but there's not much we can do with it other
		 * than return failure to cause the node to be removed.
		 */
		cmn_err(CE_WARN, "!%s@%s: %s.conf properties not merged",
		    ddi_get_name(child), ddi_get_name_addr(child),
		    ddi_get_name(child));
		ddi_set_name_addr(child, NULL);
		return (DDI_NOT_WELL_FORMED);
	}

	if (xvdi_init_dev(child) != DDI_SUCCESS)
		return (DDI_FAILURE);

	if (xpvd_name_child(child, addr, sizeof (addr)) != DDI_SUCCESS) {
		xvdi_uninit_dev(child);
		return (DDI_FAILURE);
	}
	ddi_set_name_addr(child, addr);

	return (DDI_SUCCESS);
}

static int
xpvd_removechild(dev_info_t *dip)
{
	xvdi_uninit_dev(dip);

	ddi_set_name_addr(dip, NULL);

	/*
	 * Strip the node to properly convert it back to prototype
	 * form.
	 */
	ddi_remove_minor_node(dip, NULL);

	return (DDI_SUCCESS);
}

static int
xpvd_bus_unconfig(dev_info_t *parent, uint_t flag, ddi_bus_config_op_t op,
    void *device_name)
{
	return (ndi_busop_bus_unconfig(parent, flag, op, device_name));
}

/*
 * Given the name of a child of xpvd, determine the device class,
 * domain and vdevnum to which it refers.
 */
static boolean_t
i_xpvd_parse_devname(char *name, xendev_devclass_t *devclassp,
    domid_t *domp, int *vdevp)
{
	int len = strlen(name) + 1;
	char *device_name = i_ddi_strdup(name, KM_SLEEP);
	char *cname = NULL, *caddr = NULL;
	boolean_t ret;

	i_ddi_parse_name(device_name, &cname, &caddr, NULL);

	if ((cname == NULL) || (strlen(cname) == 0) ||
	    (caddr == NULL) || (strlen(caddr) == 0)) {
		ret = B_FALSE;
		goto done;
	}

	*devclassp = xendev_nodename_to_devclass(cname);
	if (*devclassp < 0) {
		ret = B_FALSE;
		goto done;
	}

	/*
	 * Parsing the address component requires knowledge of how
	 * xpvd_name_child() works.  If that code changes, so must
	 * this.
	 */

	/* Backend format is "<domain>,<vdev>". */
	if (sscanf(caddr, "%hu,%d", domp, vdevp) == 2) {
		ret = B_TRUE;
		goto done;
	}

	/* Frontend format is "<vdev>". */
	*domp = DOMID_SELF;
	if (sscanf(caddr, "%d", vdevp) == 1)
		ret = B_TRUE;
done:
	kmem_free(device_name, len);
	return (ret);
}

/*
 * xpvd_bus_config()
 *
 * BUS_CONFIG_ONE:
 *	Enumerate the exact instance of a driver.
 *
 * BUS_CONFIG_ALL:
 *	Enumerate all the instances of all the possible children (seen before
 *	and never seen before).
 *
 * BUS_CONFIG_DRIVER:
 *	Enumerate all the instances of a particular driver.
 */
static int
xpvd_bus_config(dev_info_t *parent, uint_t flag, ddi_bus_config_op_t op,
    void *arg, dev_info_t **childp)
{
	int circ;
	char *cname = NULL;

	ndi_devi_enter(parent, &circ);

	switch (op) {
	case BUS_CONFIG_ONE: {
		xendev_devclass_t devclass;
		domid_t dom;
		int vdev;

		if (!i_xpvd_parse_devname(arg, &devclass, &dom, &vdev)) {
			ndi_devi_exit(parent, circ);
			return (NDI_FAILURE);
		}

		*childp = xvdi_find_dev(parent, devclass, dom, vdev);
		if (*childp == NULL)
			*childp = xvdi_create_dev(parent, devclass, dom, vdev);

		ndi_devi_exit(parent, circ);

		if (*childp == NULL)
			return (NDI_FAILURE);
		else
			return (ndi_busop_bus_config(parent, flag,
			    op, arg, childp, 0));
	}

	case BUS_CONFIG_DRIVER: {
		xendev_devclass_t devclass = XEN_INVAL;

		cname = ddi_major_to_name((major_t)(uintptr_t)arg);
		if (cname != NULL)
			devclass = xendev_nodename_to_devclass(cname);

		if (devclass == XEN_INVAL) {
			ndi_devi_exit(parent, circ);
			return (NDI_FAILURE);
		} else {
			xendev_enum_class(parent, devclass);
			ndi_devi_exit(parent, circ);
			return (ndi_busop_bus_config(parent, flag, op,
			    arg, childp, 0));
		}
		/* NOTREACHED */
	}

	case BUS_CONFIG_ALL:
		xendev_enum_all(parent, B_FALSE);
		ndi_devi_exit(parent, circ);

		return (ndi_busop_bus_config(parent, flag, op,
		    arg, childp, 0));

	default:
		ndi_devi_exit(parent, circ);
		return (NDI_FAILURE);
	}
}

/*ARGSUSED*/
static int
xpvd_get_eventcookie(dev_info_t *dip, dev_info_t *rdip,
    char *eventname, ddi_eventcookie_t *cookie)
{
	return (ndi_event_retrieve_cookie(xpvd_ndi_event_handle,
	    rdip, eventname, cookie, NDI_EVENT_NOPASS));
}

/*ARGSUSED*/
static int
xpvd_add_eventcall(dev_info_t *dip, dev_info_t *rdip,
    ddi_eventcookie_t cookie, void (*callback)(dev_info_t *dip,
    ddi_eventcookie_t cookie, void *arg, void *bus_impldata),
    void *arg, ddi_callback_id_t *cb_id)
{
	return (ndi_event_add_callback(xpvd_ndi_event_handle,
	    rdip, cookie, callback, arg, NDI_SLEEP, cb_id));
}

/*ARGSUSED*/
static int
xpvd_remove_eventcall(dev_info_t *dip, ddi_callback_id_t cb_id)
{
	return (ndi_event_remove_callback(xpvd_ndi_event_handle,
	    cb_id));
}

/*ARGSUSED*/
static int
xpvd_post_event(dev_info_t *dip, dev_info_t *rdip,
    ddi_eventcookie_t cookie, void *bus_impldata)
{
	return (ndi_event_run_callbacks(xpvd_ndi_event_handle, rdip,
	    cookie, bus_impldata));
}<|MERGE_RESOLUTION|>--- conflicted
+++ resolved
@@ -778,14 +778,9 @@
 	 */
 	if (ddi_prop_lookup_string(DDI_DEV_T_ANY, child, DDI_PROP_DONTPASS,
 	    "unit-address", &prop_str) != DDI_PROP_SUCCESS) {
-<<<<<<< HEAD
-		if (ddi_prop_lookup_int_array(DDI_DEV_T_ANY, child, DDI_PROP_DONTPASS,
-		    "vdev", &vdev, &nvdev) != DDI_PROP_SUCCESS)
-=======
 		if (ddi_prop_lookup_int_array(DDI_DEV_T_ANY, child,
 		    DDI_PROP_DONTPASS, "vdev", &vdev,
 		    &nvdev) != DDI_PROP_SUCCESS)
->>>>>>> 4c99ecc3
 			return (DDI_FAILURE);
 		ASSERT(nvdev == 1);
 		(void) snprintf(addr, addrlen, "%d", vdev[0]);
@@ -808,14 +803,8 @@
 	 */
 	if (ndi_dev_is_persistent_node(child) == 0) {
 		ddi_set_parent_data(child, NULL);
-<<<<<<< HEAD
-		if (xpvd_name_child(child, addr, sizeof (addr)) != DDI_SUCCESS) {
-			return (DDI_FAILURE);
-		}
-=======
 		if (xpvd_name_child(child, addr, sizeof (addr)) != DDI_SUCCESS)
 			return (DDI_FAILURE);
->>>>>>> 4c99ecc3
 		ddi_set_name_addr(child, addr);
 
 		/*
