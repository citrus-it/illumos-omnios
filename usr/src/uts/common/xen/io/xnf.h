/*
 * CDDL HEADER START
 *
 * The contents of this file are subject to the terms of the
 * Common Development and Distribution License (the "License").
 * You may not use this file except in compliance with the License.
 *
 * You can obtain a copy of the license at usr/src/OPENSOLARIS.LICENSE
 * or http://www.opensolaris.org/os/licensing.
 * See the License for the specific language governing permissions
 * and limitations under the License.
 *
 * When distributing Covered Code, include this CDDL HEADER in each
 * file and include the License file at usr/src/OPENSOLARIS.LICENSE.
 * If applicable, add the following below this CDDL HEADER, with the
 * fields enclosed by brackets "[]" replaced with your own identifying
 * information: Portions Copyright [yyyy] [name of copyright owner]
 *
 * CDDL HEADER END
 */

/*
 * Copyright 2009 Sun Microsystems, Inc.  All rights reserved.
 * Use is subject to license terms.
 */

/*
 * Copyright (c) 2014 by Delphix. All rights reserved.
 */

#ifndef _SYS_XNF_H
#define	_SYS_XNF_H

#ifdef __cplusplus
extern "C" {
#endif

<<<<<<< HEAD
#define	NET_TX_RING_SIZE_DEFAULT  __RING_SIZE((netif_tx_sring_t *)0, PAGESIZE)
#define	NET_RX_RING_SIZE_DEFAULT  __RING_SIZE((netif_rx_sring_t *)0, PAGESIZE)

#define	NET_TX_RING_SIZE_MAX  \
	__RING_SIZE((netif_tx_sring_t *)0, (PAGESIZE) * 16)
#define	NET_RX_RING_SIZE_MAX  \
	__RING_SIZE((netif_rx_sring_t *)0, (PAGESIZE) * 16)
=======
#define	NET_TX_RING_SIZE  __CONST_RING_SIZE(netif_tx, PAGESIZE)
#define	NET_RX_RING_SIZE  __CONST_RING_SIZE(netif_rx, PAGESIZE)
>>>>>>> 876de206

#define	XNF_MAXPKT	1500		/* MTU size */
#define	XNF_FRAMESIZE	1514		/* frame size including MAC header */

/* DEBUG flags */
#define	XNF_DEBUG_DDI		0x01
#define	XNF_DEBUG_TRACE		0x02

/*
 * Information about each receive buffer and any transmit look-aside
 * buffers.
 */
typedef struct xnf_buf {
	frtn_t			free_rtn;
	struct xnf		*xnfp;
	ddi_dma_handle_t	dma_handle;
	caddr_t			buf;		/* DMA-able data buffer */
	paddr_t			buf_phys;
	mfn_t			buf_mfn;
	size_t			len;
	struct xnf_buf		*next;	/* For linking into free list */
	ddi_acc_handle_t	acc_handle;
	grant_ref_t		grant_ref;	/* grant table reference */
	uint16_t		id;		/* buffer id */
	unsigned int		gen;
} xnf_buf_t;

/*
 * Information about each transmit buffer.
 */
typedef struct xnf_txbuf {
	struct xnf_txbuf	*tx_next;
	mblk_t			*tx_mp;	/* mblk associated with packet */
	netif_tx_request_t	tx_txreq;
	caddr_t			tx_bufp;
	ddi_dma_handle_t	tx_dma_handle;
	mfn_t			tx_mfn;
	xnf_buf_t		*tx_bdesc; /* Look-aside buffer, if used. */
	unsigned char		tx_type;
	int16_t			tx_status;
	RING_IDX		tx_slot;

#define	TX_DATA		1
#define	TX_MCAST_REQ	2
#define	TX_MCAST_RSP	3
} xnf_txbuf_t;

/*
 * Information about each outstanding transmit operation.
 */
typedef struct xnf_txid {
	uint16_t	id;	/* Id of this transmit buffer. */
	uint16_t	next;	/* Freelist of ids. */
	xnf_txbuf_t	*txbuf;	/* Buffer details. */
} xnf_txid_t;

/*
 * Per-instance data.
 */
typedef struct xnf {
	/* most interesting stuff first to assist debugging */
	dev_info_t		*xnf_devinfo;
	mac_handle_t		xnf_mh;
	unsigned char		xnf_mac_addr[ETHERADDRL];

	unsigned int		xnf_gen;	/* Increments on resume. */

	boolean_t		xnf_connected;
	boolean_t		xnf_running;

	boolean_t		xnf_be_rx_copy;
	boolean_t		xnf_be_mcast_control;

	uint64_t		xnf_stat_interrupts;
	uint64_t		xnf_stat_unclaimed_interrupts;
	uint64_t		xnf_stat_norxbuf;
	uint64_t		xnf_stat_drop;
	uint64_t		xnf_stat_errrx;

	uint64_t		xnf_stat_tx_attempt;
	uint64_t		xnf_stat_tx_pullup;
	uint64_t		xnf_stat_tx_pagebndry;
	uint64_t		xnf_stat_tx_defer;
	uint64_t		xnf_stat_mac_rcv_error;
	uint64_t		xnf_stat_runt;

	uint64_t		xnf_stat_ipackets;
	uint64_t		xnf_stat_opackets;
	uint64_t		xnf_stat_rbytes;
	uint64_t		xnf_stat_obytes;

	uint64_t		xnf_stat_tx_cksum_deferred;
	uint64_t		xnf_stat_rx_cksum_no_need;

	uint64_t		xnf_stat_buf_allocated;
	uint64_t		xnf_stat_buf_outstanding;
	uint64_t		xnf_stat_gref_outstanding;
	uint64_t		xnf_stat_gref_failure;
	uint64_t		xnf_stat_gref_peak;
	uint64_t		xnf_stat_rx_allocb_fail;
	uint64_t		xnf_stat_rx_desballoc_fail;

	kstat_t			*xnf_kstat_aux;

	ddi_iblock_cookie_t	xnf_icookie;

	netif_tx_front_ring_t	xnf_tx_ring;
	ddi_dma_handle_t	xnf_tx_ring_dma_handle;
	ddi_acc_handle_t	xnf_tx_ring_dma_acchandle;
	paddr_t			xnf_tx_ring_phys_addr;
	grant_ref_t		xnf_tx_ring_ref;

	xnf_txid_t		*xnf_tx_pkt_id;
	uint16_t		xnf_tx_pkt_id_head;
	kmutex_t		xnf_txlock;
	kmutex_t		xnf_schedlock;
	boolean_t		xnf_need_sched;
	kcondvar_t		xnf_cv_tx_slots;
	kmem_cache_t		*xnf_tx_buf_cache;

	netif_rx_front_ring_t	xnf_rx_ring;
	ddi_dma_handle_t	xnf_rx_ring_dma_handle;
	ddi_acc_handle_t	xnf_rx_ring_dma_acchandle;
	paddr_t			xnf_rx_ring_phys_addr;
	grant_ref_t		xnf_rx_ring_ref;

	xnf_buf_t		**xnf_rx_pkt_info;
	kmutex_t		xnf_rxlock;
	mblk_t			*xnf_rx_head;
	mblk_t			*xnf_rx_tail;
	boolean_t		xnf_rx_new_buffers_posted;
	kmem_cache_t		*xnf_buf_cache;

	uint16_t		xnf_evtchn;

	kmutex_t		xnf_gref_lock;
	grant_ref_t		xnf_gref_head;

	kcondvar_t		xnf_cv_state;
	kcondvar_t		xnf_cv_multicast;
	uint_t			xnf_pending_multicast;
} xnf_t;

#ifdef __cplusplus
}
#endif

#endif	/* _SYS_XNF_H */<|MERGE_RESOLUTION|>--- conflicted
+++ resolved
@@ -35,18 +35,13 @@
 extern "C" {
 #endif
 
-<<<<<<< HEAD
-#define	NET_TX_RING_SIZE_DEFAULT  __RING_SIZE((netif_tx_sring_t *)0, PAGESIZE)
-#define	NET_RX_RING_SIZE_DEFAULT  __RING_SIZE((netif_rx_sring_t *)0, PAGESIZE)
+#define	NET_TX_RING_SIZE_DEFAULT  __CONST_RING_SIZE(netif_tx, PAGESIZE)
+#define	NET_RX_RING_SIZE_DEFAULT  __CONST_RING_SIZE(netif_rx, PAGESIZE)
 
 #define	NET_TX_RING_SIZE_MAX  \
 	__RING_SIZE((netif_tx_sring_t *)0, (PAGESIZE) * 16)
 #define	NET_RX_RING_SIZE_MAX  \
 	__RING_SIZE((netif_rx_sring_t *)0, (PAGESIZE) * 16)
-=======
-#define	NET_TX_RING_SIZE  __CONST_RING_SIZE(netif_tx, PAGESIZE)
-#define	NET_RX_RING_SIZE  __CONST_RING_SIZE(netif_rx, PAGESIZE)
->>>>>>> 876de206
 
 #define	XNF_MAXPKT	1500		/* MTU size */
 #define	XNF_FRAMESIZE	1514		/* frame size including MAC header */
