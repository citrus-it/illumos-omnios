--- conflicted
+++ resolved
@@ -625,10 +625,7 @@
 	boolean_t	zone_restart_init;	/* Restart init if it dies? */
 	boolean_t	zone_reboot_on_init_exit; /* Reboot if init dies? */
 	boolean_t	zone_restart_init_0;	/* Restart only if it exits 0 */
-<<<<<<< HEAD
-	boolean_t	zone_setup_app_contract; /* setup contract? */
-=======
->>>>>>> 06965442
+	boolean_t	zone_setup_app_contract; /* set up contract? */
 	struct brand	*zone_brand;		/* zone's brand */
 	void		*zone_brand_data;	/* store brand specific data */
 	id_t		zone_defaultcid;	/* dflt scheduling class id */
