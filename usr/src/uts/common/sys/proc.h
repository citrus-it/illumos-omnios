--- conflicted
+++ resolved
@@ -23,12 +23,8 @@
  * Copyright (c) 1988, 2010, Oracle and/or its affiliates. All rights reserved.
  * Copyright 2017 Hayashi Naoyuki
  * Copyright 2021 Joyent, Inc.
-<<<<<<< HEAD
- * Copyright 2021 Oxide Computer Company
  * Copyright 2022 Michael van der Westhuizen
-=======
  * Copyright 2025 Oxide Computer Company
->>>>>>> b3ff81dc
  */
 
 /*	Copyright (c) 1984, 1986, 1987, 1988, 1989 AT&T	*/
