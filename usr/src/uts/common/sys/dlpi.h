/*
 * CDDL HEADER START
 *
 * The contents of this file are subject to the terms of the
 * Common Development and Distribution License (the "License").
 * You may not use this file except in compliance with the License.
 *
 * You can obtain a copy of the license at usr/src/OPENSOLARIS.LICENSE
 * or http://www.opensolaris.org/os/licensing.
 * See the License for the specific language governing permissions
 * and limitations under the License.
 *
 * When distributing Covered Code, include this CDDL HEADER in each
 * file and include the License file at usr/src/OPENSOLARIS.LICENSE.
 * If applicable, add the following below this CDDL HEADER, with the
 * fields enclosed by brackets "[]" replaced with your own identifying
 * information: Portions Copyright [yyyy] [name of copyright owner]
 *
 * CDDL HEADER END
 */
/*
 * Copyright (c) 1989, 2010, Oracle and/or its affiliates. All rights reserved.
 * Copyright 2018 Joyent, Inc.
 * Copyright 2022 Garrett D'Amore
 * Copyright 2025 Oxide Computer Company
 */

/*	Copyright (c) 1984, 1986, 1987, 1988, 1989 AT&T	*/
/*	  All Rights Reserved	*/


/*
 * Data Link Provider Interface, Version 2.0
 * Refer to document: "STREAMS DLPI Spec", 800-6915-01.
 */

#ifndef	_SYS_DLPI_H
#define	_SYS_DLPI_H

#include <sys/types.h>
#include <sys/stream.h>
#ifdef	__cplusplus
extern "C" {
#endif

/*
 * Sun additions.
 */
#define	DLIOC		('D' << 8)
#define	DLIOCRAW	(DLIOC|1)	/* M_DATA "raw" mode */
#define	DLIOCNATIVE	(DLIOC|2)	/* Native traffic mode */
#define	DLIOCMARGININFO	(DLIOC|3)	/* margin size info */
#define	DLIOCIPNETINFO	(DLIOC|4)	/* ipnet header */
#define	DLIOCLOWLINK	(DLIOC|5)	/* low-level link up/down */
#define	DLIOCHDRINFO	(DLIOC|10)	/* IP fast-path */
#define	DL_IOC_HDR_INFO	DLIOCHDRINFO

#define	DL_IPNETINFO_VERSION	0x1

typedef struct dl_ipnetinfo {
	uint8_t		dli_version;	/* DL_IPNETINFO_* version */
	uint8_t		dli_family;	/* packet IP header version */
	uint16_t	dli_htype;
	uint32_t	dli_pktlen;	/* length of dl_ipnetinfo_t */
	uint32_t	dli_ifindex;
	uint32_t	dli_grifindex;
	uint32_t	dli_zsrc;	/* packet source zone ID (if any) */
	uint32_t	dli_zdst;	/* packet dest zone ID (if any) */
} dl_ipnetinfo_t;

/*
 * DLPI revision definition history
 */
#define	DL_CURRENT_VERSION	0x02	/* current version of dlpi */
#define	DL_VERSION_2		0x02	/* version of dlpi March 12, 1991 */

/*
 * Primitives for Local Management Services
 */
#define	DL_INFO_REQ		0x00	/* Information Req */
#define	DL_INFO_ACK		0x03	/* Information Ack */
#define	DL_ATTACH_REQ		0x0b	/* Attach a PPA */
#define	DL_DETACH_REQ		0x0c	/* Detach a PPA */
#define	DL_BIND_REQ		0x01	/* Bind DLSAP address */
#define	DL_BIND_ACK		0x04	/* DLSAP address bound */
#define	DL_UNBIND_REQ		0x02	/* Unbind DLSAP address */
#define	DL_OK_ACK		0x06	/* Success acknowledgment */
#define	DL_ERROR_ACK		0x05	/* Error acknowledgment */
#define	DL_SUBS_BIND_REQ	0x1b	/* Bind Subsequent DLSAP address */
#define	DL_SUBS_BIND_ACK	0x1c	/* Subsequent DLSAP address bound */
#define	DL_SUBS_UNBIND_REQ	0x15	/* Subsequent unbind */
#define	DL_ENABMULTI_REQ	0x1d	/* Enable multicast addresses */
#define	DL_DISABMULTI_REQ	0x1e	/* Disable multicast addresses */
#define	DL_PROMISCON_REQ	0x1f	/* Turn on promiscuous mode */
#define	DL_PROMISCOFF_REQ	0x20	/* Turn off promiscuous mode */

/*
 * Solaris specific local management
 */
#define	DL_NOTIFY_REQ		0x100	/* Enable notifications */
#define	DL_NOTIFY_ACK		0x101	/* Supported notifications */
#define	DL_NOTIFY_IND		0x102	/* Notification from provider */
#define	DL_AGGR_REQ		0x103	/* Enable link aggregation */
#define	DL_AGGR_IND		0x104	/* Result from link aggregation */
#define	DL_UNAGGR_REQ		0x105	/* Disable link aggregation */
#define	DL_CAPABILITY_REQ	0x110	/* Capability request */
#define	DL_CAPABILITY_ACK	0x111	/* Capability ack */
#define	DL_CONTROL_REQ		0x112	/* Device specific control request */
#define	DL_CONTROL_ACK		0x113	/* Device specific control ack */
#define	DL_PASSIVE_REQ		0x114	/* Allow access to aggregated link */
#define	DL_INTR_MODE_REQ	0x115	/* Request Rx processing in INTR mode */
#define	DL_NOTIFY_CONF		0x116	/* Notification from upstream */
#define	DL_EXCLUSIVE_REQ	0x117	/* Make bind active */

/*
 * Primitives used for Connectionless Service
 */
#define	DL_UNITDATA_REQ		0x07	/* datagram send request */
#define	DL_UNITDATA_IND		0x08	/* datagram receive indication */
#define	DL_UDERROR_IND		0x09	/* datagram error indication */
#define	DL_UDQOS_REQ		0x0a	/* set QOS for subsequent datagrams */

/*
 * Primitives used for Connection-Oriented Service
 */
#define	DL_CONNECT_REQ		0x0d	/* Connect request */
#define	DL_CONNECT_IND		0x0e	/* Incoming connect indication */
#define	DL_CONNECT_RES		0x0f	/* Accept previous connect indication */
#define	DL_CONNECT_CON		0x10	/* Connection established */

#define	DL_TOKEN_REQ		0x11	/* Passoff token request */
#define	DL_TOKEN_ACK		0x12	/* Passoff token ack */

#define	DL_DISCONNECT_REQ	0x13	/* Disconnect request */
#define	DL_DISCONNECT_IND	0x14	/* Disconnect indication */

#define	DL_RESET_REQ		0x17	/* Reset service request */
#define	DL_RESET_IND		0x18	/* Incoming reset indication */
#define	DL_RESET_RES		0x19	/* Complete reset processing */
#define	DL_RESET_CON		0x1a	/* Reset processing complete */

/*
 *  Primitives used for Acknowledged Connectionless Service
 */

#define	DL_DATA_ACK_REQ		0x21	/* data unit transmission request */
#define	DL_DATA_ACK_IND		0x22	/* Arrival of a command PDU */
#define	DL_DATA_ACK_STATUS_IND	0x23	/* Status indication of DATA_ACK_REQ */
#define	DL_REPLY_REQ		0x24	/* Request a DLSDU from the remote */
#define	DL_REPLY_IND		0x25	/* Arrival of a command PDU */
#define	DL_REPLY_STATUS_IND	0x26	/* Status indication of REPLY_REQ */
#define	DL_REPLY_UPDATE_REQ	0x27	/* Hold a DLSDU for transmission */
#define	DL_REPLY_UPDATE_STATUS_IND	0x28 /* Status of REPLY_UPDATE req */

/*
 * Primitives used for XID and TEST operations
 */

#define	DL_XID_REQ	0x29		/* Request to send an XID PDU */
#define	DL_XID_IND	0x2a		/* Arrival of an XID PDU */
#define	DL_XID_RES	0x2b		/* request to send a response XID PDU */
#define	DL_XID_CON	0x2c		/* Arrival of a response XID PDU */
#define	DL_TEST_REQ	0x2d		/* TEST command request */
#define	DL_TEST_IND	0x2e		/* TEST response indication */
#define	DL_TEST_RES	0x2f		/* TEST response */
#define	DL_TEST_CON	0x30		/* TEST Confirmation */

/*
 * Primitives to get and set the physical address, and to get
 * Statistics
 */

#define	DL_PHYS_ADDR_REQ	0x31	/* Request to get physical addr */
#define	DL_PHYS_ADDR_ACK	0x32	/* Return physical addr */
#define	DL_SET_PHYS_ADDR_REQ	0x33	/* set physical addr */
#define	DL_GET_STATISTICS_REQ	0x34	/* Request to get statistics */
#define	DL_GET_STATISTICS_ACK	0x35	/* Return statistics */

/*
 * Invalid primitive
 */

#define	DL_PRIM_INVAL		0xffff	/* Invalid DL primitive value */

/*
 * DLPI interface states
 */
#define	DL_UNATTACHED		0x04	/* PPA not attached */
#define	DL_ATTACH_PENDING	0x05	/* Waiting ack of DL_ATTACH_REQ */
#define	DL_DETACH_PENDING	0x06	/* Waiting ack of DL_DETACH_REQ */
#define	DL_UNBOUND		0x00	/* PPA attached */
#define	DL_BIND_PENDING		0x01	/* Waiting ack of DL_BIND_REQ */
#define	DL_UNBIND_PENDING	0x02	/* Waiting ack of DL_UNBIND_REQ */
#define	DL_IDLE			0x03	/* DLSAP bound, awaiting use */
#define	DL_UDQOS_PENDING	0x07	/* Waiting ack of DL_UDQOS_REQ */
#define	DL_OUTCON_PENDING	0x08	/* awaiting DL_CONN_CON */
#define	DL_INCON_PENDING	0x09	/* awaiting DL_CONN_RES */
#define	DL_CONN_RES_PENDING	0x0a	/* Waiting ack of DL_CONNECT_RES */
#define	DL_DATAXFER		0x0b	/* connection-oriented data transfer */
#define	DL_USER_RESET_PENDING	0x0c	/* awaiting DL_RESET_CON */
#define	DL_PROV_RESET_PENDING	0x0d	/* awaiting DL_RESET_RES */
#define	DL_RESET_RES_PENDING	0x0e	/* Waiting ack of DL_RESET_RES */
#define	DL_DISCON8_PENDING	0x0f	/* Waiting ack of DL_DISC_REQ */
#define	DL_DISCON9_PENDING	0x10	/* Waiting ack of DL_DISC_REQ */
#define	DL_DISCON11_PENDING	0x11	/* Waiting ack of DL_DISC_REQ */
#define	DL_DISCON12_PENDING	0x12	/* Waiting ack of DL_DISC_REQ */
#define	DL_DISCON13_PENDING	0x13	/* Waiting ack of DL_DISC_REQ */
#define	DL_SUBS_BIND_PND	0x14	/* Waiting ack of DL_SUBS_BIND_REQ */
#define	DL_SUBS_UNBIND_PND	0x15	/* Waiting ack of DL_SUBS_UNBIND_REQ */


/*
 * DL_ERROR_ACK error return values
 */
#define	DL_ACCESS	0x02	/* Improper permissions for request */
#define	DL_BADADDR	0x01	/* DLSAP addr in improper format or invalid */
#define	DL_BADCORR	0x05	/* Seq number not from outstand DL_CONN_IND */
#define	DL_BADDATA	0x06	/* User data exceeded provider limit */
#define	DL_BADPPA	0x08	/* Specified PPA was invalid */
#define	DL_BADPRIM	0x09	/* Primitive received not known by provider */
#define	DL_BADQOSPARAM	0x0a	/* QOS parameters contained invalid values */
#define	DL_BADQOSTYPE	0x0b	/* QOS structure type is unknown/unsupported */
#define	DL_BADSAP	0x00	/* Bad LSAP selector */
#define	DL_BADTOKEN	0x0c	/* Token used not an active stream */
#define	DL_BOUND	0x0d	/* Attempted second bind with dl_max_conind */
#define	DL_INITFAILED	0x0e	/* Physical Link initialization failed */
#define	DL_NOADDR	0x0f	/* Provider couldn't allocate alt. address */
#define	DL_NOTINIT	0x10	/* Physical Link not initialized */
#define	DL_OUTSTATE	0x03	/* Primitive issued in improper state */
#define	DL_SYSERR	0x04	/* UNIX system error occurred */
#define	DL_UNSUPPORTED	0x07	/* Requested serv. not supplied by provider */
#define	DL_UNDELIVERABLE 0x11	/* Previous data unit could not be delivered */
#define	DL_NOTSUPPORTED  0x12	/* Primitive is known but not supported */
#define	DL_TOOMANY	0x13	/* limit exceeded	*/
#define	DL_NOTENAB	0x14	/* Promiscuous mode not enabled */
#define	DL_BUSY		0x15	/* Other streams for PPA in post-attached */

#define	DL_NOAUTO	0x16	/* Automatic handling XID&TEST not supported */
#define	DL_NOXIDAUTO	0x17    /* Automatic handling of XID not supported */
#define	DL_NOTESTAUTO	0x18	/* Automatic handling of TEST not supported */
#define	DL_XIDAUTO	0x19	/* Automatic handling of XID response */
#define	DL_TESTAUTO	0x1a	/* Automatic handling of TEST response */
#define	DL_PENDING	0x1b	/* pending outstanding connect indications */

/*
 * DLPI media types supported
 */
#define	DL_CSMACD	0x0	/* IEEE 802.3 CSMA/CD network */
#define	DL_TPB		0x1	/* IEEE 802.4 Token Passing Bus */
#define	DL_TPR		0x2	/* IEEE 802.5 Token Passing Ring */
#define	DL_METRO	0x3	/* IEEE 802.6 Metro Net */
#define	DL_ETHER	0x4	/* Ethernet Bus */
#define	DL_HDLC		0x05	/* ISO HDLC protocol support */
#define	DL_CHAR		0x06	/* Character Synchronous protocol support */
#define	DL_CTCA		0x07	/* IBM Channel-to-Channel Adapter */
#define	DL_FDDI		0x08	/* Fiber Distributed data interface */
#define	DL_FC		0x10	/* Fibre Channel interface */
#define	DL_ATM		0x11	/* ATM */
#define	DL_IPATM	0x12	/* ATM Classical IP interface */
#define	DL_X25		0x13	/* X.25 LAPB interface */
#define	DL_ISDN		0x14	/* ISDN interface */
#define	DL_HIPPI	0x15	/* HIPPI interface */
#define	DL_100VG	0x16	/* 100 Based VG Ethernet */
#define	DL_100VGTPR	0x17	/* 100 Based VG Token Ring */
#define	DL_ETH_CSMA	0x18	/* ISO 8802/3 and Ethernet */
#define	DL_100BT	0x19	/* 100 Base T */
#define	DL_IB		0x1a	/* Infiniband */
#define	DL_FRAME	0x0a	/* Frame Relay LAPF */
#define	DL_MPFRAME	0x0b	/* Multi-protocol over Frame Relay */
#define	DL_ASYNC	0x0c	/* Character Asynchronous Protocol */
#define	DL_IPX25	0x0d	/* X.25 Classical IP interface */
#define	DL_LOOP		0x0e	/* software loopback */
#define	DL_OTHER	0x09	/* Any other medium not listed above */
/*
 * Private media types.  These must be above the value 0x80000000 as
 * stated in the DLPI specification.  NOTE: The SUNW_ prefix is used
 * to denote synthetic DLPI types that are internal to the stack.
 */
#define	DL_IPV4		0x80000001ul	/* IPv4 Tunnel Link */
#define	DL_IPV6		0x80000002ul	/* IPv6 Tunnel Link */
#define	SUNW_DL_VNI	0x80000003ul	/* Virtual network interface */
#define	DL_WIFI		0x80000004ul	/* IEEE 802.11 */
#define	DL_IPNET	0x80000005ul	/* ipnet(4D) link */
#define	SUNW_DL_IPMP	0x80000006ul	/* IPMP stub interface */
#define	DL_6TO4		0x80000007ul	/* 6to4 Tunnel Link */

/*
 * DLPI provider service supported.
 * These must be allowed to be bitwise-OR for dl_service_mode in
 * DL_INFO_ACK.
 */
#define	DL_CODLS	0x01	/* support connection-oriented service */
#define	DL_CLDLS	0x02	/* support connectionless data link service */
#define	DL_ACLDLS	0x04	/* support acknowledged connectionless serv. */


/*
 * DLPI provider style.
 * The DLPI provider style which determines whether a provider
 * requires a DL_ATTACH_REQ to inform the provider which PPA
 * user messages should be sent/received on.
 */
#define	DL_STYLE1	0x0500	/* PPA is implicitly bound by open(2) */
#define	DL_STYLE2	0x0501	/* PPA must be expl. bound via DL_ATTACH_REQ */


/*
 * DLPI Originator for Disconnect and Resets
 */
#define	DL_PROVIDER	0x0700
#define	DL_USER		0x0701

/*
 * DLPI Disconnect Reasons
 */
#define	DL_CONREJ_DEST_UNKNOWN			0x0800
#define	DL_CONREJ_DEST_UNREACH_PERMANENT	0x0801
#define	DL_CONREJ_DEST_UNREACH_TRANSIENT	0x0802
#define	DL_CONREJ_QOS_UNAVAIL_PERMANENT		0x0803
#define	DL_CONREJ_QOS_UNAVAIL_TRANSIENT		0x0804
#define	DL_CONREJ_PERMANENT_COND		0x0805
#define	DL_CONREJ_TRANSIENT_COND		0x0806
#define	DL_DISC_ABNORMAL_CONDITION		0x0807
#define	DL_DISC_NORMAL_CONDITION		0x0808
#define	DL_DISC_PERMANENT_CONDITION		0x0809
#define	DL_DISC_TRANSIENT_CONDITION		0x080a
#define	DL_DISC_UNSPECIFIED			0x080b

/*
 * DLPI Reset Reasons
 */
#define	DL_RESET_FLOW_CONTROL	0x0900
#define	DL_RESET_LINK_ERROR	0x0901
#define	DL_RESET_RESYNCH	0x0902

/*
 * DLPI status values for acknowledged connectionless data transfer
 */
#define	DL_CMD_MASK	0x0f	/* mask for command portion of status */
#define	DL_CMD_OK	0x00	/* Command Accepted */
#define	DL_CMD_RS	0x01	/* Unimplemented or inactivated service */
#define	DL_CMD_UE	0x05	/* Data Link User interface error */
#define	DL_CMD_PE	0x06	/* Protocol error */
#define	DL_CMD_IP	0x07	/* Permanent implementation dependent error */
#define	DL_CMD_UN	0x09	/* Resources temporarily unavailable */
#define	DL_CMD_IT	0x0f	/* Temporary implementation dependent error */
#define	DL_RSP_MASK	0xf0	/* mask for response portion of status */
#define	DL_RSP_OK	0x00	/* Response DLSDU present */
#define	DL_RSP_RS	0x10	/* Unimplemented or inactivated service */
#define	DL_RSP_NE	0x30	/* Response DLSDU never submitted */
#define	DL_RSP_NR	0x40	/* Response DLSDU not requested */
#define	DL_RSP_UE	0x50	/* Data Link User interface error */
#define	DL_RSP_IP	0x70	/* Permanent implementation dependent error */
#define	DL_RSP_UN	0x90	/* Resources temporarily unavailable */
#define	DL_RSP_IT	0xf0	/* Temporary implementation dependent error */

/*
 * Service Class values for acknowledged connectionless data transfer
 */
#define	DL_RQST_RSP	0x01	/* Use acknowledge capability in MAC sublayer */
#define	DL_RQST_NORSP	0x02	/* No acknowledgement service requested */

/*
 * DLPI address type definition
 */
#define	DL_FACT_PHYS_ADDR	0x01	/* factory physical address */
#define	DL_CURR_PHYS_ADDR	0x02	/* current physical address */
#define	DL_IPV6_TOKEN		0x03	/* IPv6 interface token */
#define	DL_IPV6_LINK_LAYER_ADDR	0x04	/* Neighbor Discovery format */
#define	DL_CURR_DEST_ADDR	0x05	/* current destination address */

/*
 * DLPI flag definitions
 */
#define	DL_POLL_FINAL	0x01		/* indicates poll/final bit set */

/*
 *	XID and TEST responses supported by the provider
 */
#define	DL_AUTO_XID	0x01		/* provider will respond to XID */
#define	DL_AUTO_TEST	0x02		/* provider will respond to TEST */

/*
 * Subsequent bind type
 */
#define	DL_PEER_BIND	0x01		/* subsequent bind on a peer addr */
#define	DL_HIERARCHICAL_BIND	0x02	/* subs_bind on a hierarchical addr */

/*
 * DLPI promiscuous mode definitions
 */
#define	DL_PROMISC_PHYS		0x01	/* promiscuous mode at phys level */
#define	DL_PROMISC_SAP		0x02	/* promiscuous mode at sap level */
#define	DL_PROMISC_MULTI	0x03	/* promiscuous mode for multicast */
/*
 * With DL_PROMISC_RX_ONLY we may still receive OUTGOING traffic in some cases,
 * e.g., on a physical link with DL_PROMISC_RX_ONLY we won't capture traffic
 * sent directly out the physical link but we will capture OUTGOING traffic from
 * a VNIC atop the physical link. In contrast, DL_PROMISC_INCOMING won't capture
 * that OUTGOING traffic from the VNIC as it goes out via the underlying link.
 */
#define	DL_PROMISC_RX_ONLY	0x04	/* above only enabled for rx */
<<<<<<< HEAD
#define	DL_PROMISC_FIXUPS	0x05	/* above will be fixed up */
=======
#define	DL_PROMISC_INCOMING	0x05	/* above only enabled for incoming */
#define	DL_PROMISC_OUTGOING	0x06	/* above only enabled for outgoing */
>>>>>>> 8a525196

/*
 * DLPI notification codes for DL_NOTIFY_REQ primitives.
 * Bit-wise distinct since DL_NOTIFY_REQ and DL_NOTIFY_ACK carry multiple
 * notification codes.
 */
#define	DL_NOTE_PHYS_ADDR	0x0001	/* Physical address change */
#define	DL_NOTE_PROMISC_ON_PHYS	0x0002	/* DL_PROMISC_PHYS set on ppa */
#define	DL_NOTE_PROMISC_OFF_PHYS 0x0004	/* DL_PROMISC_PHYS cleared on ppa */
#define	DL_NOTE_LINK_DOWN	0x0008	/* Link down */
#define	DL_NOTE_LINK_UP		0x0010	/* Link up */
#define	DL_NOTE_AGGR_AVAIL	0x0020	/* Link aggregation is available */
#define	DL_NOTE_AGGR_UNAVAIL	0x0040	/* Link aggregation is not available */
#define	DL_NOTE_SDU_SIZE	0x0080	/* New SDU size, global or per addr */
#define	DL_NOTE_SPEED		0x0100	/* Approximate link speed */
#define	DL_NOTE_FASTPATH_FLUSH	0x0200	/* Fast Path info changes */
#define	DL_NOTE_CAPAB_RENEG	0x0400	/* Initiate capability renegotiation */
#define	DL_NOTE_REPLUMB		0x0800	/* Inform the link to replumb */
#define	DL_NOTE_ALLOWED_IPS	0x1000	/* "allowed-ips"  notification */
#define	DL_NOTE_SDU_SIZE2	0x2000	/* New unicast and multicast size */

/*
 * DLPI notification codes for DL_NOTIFY_CONF primitives.
 */
#define	DL_NOTE_REPLUMB_DONE	0x0001	/* Indicate replumb has done */

/*
 * DLPI Quality Of Service definition for use in QOS structure definitions.
 * The QOS structures are used in connection establishment, DL_INFO_ACK,
 * and setting connectionless QOS values.
 */

/*
 * Throughput
 *
 * This parameter is specified for both directions.
 */
typedef struct {
	t_scalar_t	dl_target_value;	/* bits/second desired */
	t_scalar_t	dl_accept_value;	/* min. ok bits/second */
} dl_through_t;

/*
 * transit delay specification
 *
 * This parameter is specified for both directions.
 * expressed in milliseconds assuming a DLSDU size of 128 octets.
 * The scaling of the value to the current DLSDU size is provider dependent.
 */
typedef struct {
	t_scalar_t	dl_target_value;	/* desired value of service */
	t_scalar_t	dl_accept_value;	/* min. ok value of service */
} dl_transdelay_t;

/*
 * priority specification
 * priority range is 0-100, with 0 being highest value.
 */
typedef struct {
	t_scalar_t	dl_min;
	t_scalar_t	dl_max;
} dl_priority_t;


/*
 * protection specification
 *
 */
#define	DL_NONE			0x0B01	/* no protection supplied */
#define	DL_MONITOR		0x0B02	/* prot. from passive monit. */
#define	DL_MAXIMUM		0x0B03	/* prot. from modification, replay, */
					/* addition, or deletion */

typedef struct {
	t_scalar_t	dl_min;
	t_scalar_t	dl_max;
} dl_protect_t;


/*
 * Resilience specification
 * probabilities are scaled by a factor of 10,000 with a time interval
 * of 10,000 seconds.
 */
typedef struct {
	t_scalar_t	dl_disc_prob;	/* prob. of provider init DISC */
	t_scalar_t	dl_reset_prob;	/* prob. of provider init RESET */
} dl_resilience_t;


/*
 * QOS type definition to be used for negotiation with the
 * remote end of a connection, or a connectionless unitdata request.
 * There are two type definitions to handle the negotiation
 * process at connection establishment. The typedef dl_qos_range_t
 * is used to present a range for parameters. This is used
 * in the DL_CONNECT_REQ and DL_CONNECT_IND messages. The typedef
 * dl_qos_sel_t is used to select a specific value for the QOS
 * parameters. This is used in the DL_CONNECT_RES, DL_CONNECT_CON,
 * and DL_INFO_ACK messages to define the selected QOS parameters
 * for a connection.
 *
 * NOTE
 *	A DataLink provider which has unknown values for any of the fields
 *	will use a value of DL_UNKNOWN for all values in the fields.
 *
 * NOTE
 *	A QOS parameter value of DL_QOS_DONT_CARE informs the DLS
 *	provider the user requesting this value doesn't care
 *	what the QOS parameter is set to. This value becomes the
 *	least possible value in the range of QOS parameters.
 *	The order of the QOS parameter range is then:
 *
 *		DL_QOS_DONT_CARE < 0 < MAXIMUM QOS VALUE
 */
#define	DL_UNKNOWN		-1
#define	DL_QOS_DONT_CARE	-2

/*
 * Every QOS structure has the first 4 bytes containing a type
 * field, denoting the definition of the rest of the structure.
 * This is used in the same manner has the dl_primitive variable
 * is in messages.
 *
 * The following list is the defined QOS structure type values and structures.
 */
#define	DL_QOS_CO_RANGE1	0x0101	/* CO QOS range struct. */
#define	DL_QOS_CO_SEL1		0x0102	/* CO QOS selection structure */
#define	DL_QOS_CL_RANGE1	0x0103	/* CL QOS range struct. */
#define	DL_QOS_CL_SEL1		0x0104	/* CL QOS selection */

typedef struct {
	t_uscalar_t	dl_qos_type;
	dl_through_t	dl_rcv_throughput;	/* desired and accep. */
	dl_transdelay_t	dl_rcv_trans_delay;	/* desired and accep. */
	dl_through_t	dl_xmt_throughput;
	dl_transdelay_t	dl_xmt_trans_delay;
	dl_priority_t	dl_priority;		/* min and max values */
	dl_protect_t	dl_protection;		/* min and max values */
	t_scalar_t	dl_residual_error;
	dl_resilience_t	dl_resilience;
}	dl_qos_co_range1_t;

typedef struct {
	t_uscalar_t	dl_qos_type;
	t_scalar_t	dl_rcv_throughput;
	t_scalar_t	dl_rcv_trans_delay;
	t_scalar_t	dl_xmt_throughput;
	t_scalar_t	dl_xmt_trans_delay;
	t_scalar_t	dl_priority;
	t_scalar_t	dl_protection;
	t_scalar_t	dl_residual_error;
	dl_resilience_t	dl_resilience;
}	dl_qos_co_sel1_t;

typedef struct {
	t_uscalar_t	dl_qos_type;
	dl_transdelay_t	dl_trans_delay;
	dl_priority_t	dl_priority;
	dl_protect_t	dl_protection;
	t_scalar_t	dl_residual_error;
}	dl_qos_cl_range1_t;

typedef struct {
	t_uscalar_t	dl_qos_type;
	t_scalar_t	dl_trans_delay;
	t_scalar_t	dl_priority;
	t_scalar_t	dl_protection;
	t_scalar_t	dl_residual_error;
}	dl_qos_cl_sel1_t;

union	DL_qos_types {
	t_uscalar_t		dl_qos_type;
	dl_qos_co_range1_t	qos_co_range1;
	dl_qos_co_sel1_t	qos_co_sel1;
	dl_qos_cl_range1_t	qos_cl_range1;
	dl_qos_cl_sel1_t	qos_cl_sel1;
};

/*
 *    Solaris specific structures and definitions.
 */

/*
 * The following are the capability types and structures used by the
 * the DL_CAPABILITY_REQ and DL_CAPABILITY_ACK primitives.
 *
 * These primitives are used both to determine the set of capabilities in
 * the DLS provider and also to turn on and off specific capabilities.
 * The response is a DL_CAPABILITY_ACK or DL_ERROR_ACK.
 *
 * DL_CAPABILITY_REQ can either be empty (i.e. dl_sub_length is zero) which
 * is a request for the driver to return all capabilities. Otherwise, the
 * DL_CAPABILITY_REQ contains the capabilities the DLS user wants to use and
 * their settings.
 *
 * DL_CAPABILITY_ACK contains the capabilities that the DLS provider can
 * support modified based on what was listed in the request. If a
 * capability was included in the request then the information returned
 * in the ack might be modified based on the information in the request.
 */

#define	DL_CAPAB_ID_WRAPPER	0x00	/* Module ID wrapper structure */
					/* dl_data is dl_capab_id_t */
#define	DL_CAPAB_HCKSUM		0x01	/* Checksum offload */
					/* dl_data is dl_capab_hcksum_t */
#define	DL_CAPAB_MDT		0x04	/* OBSOLETE, DO NOT USE */
#define	DL_CAPAB_ZEROCOPY	0x05	/* Zero-copy capability */
					/* dl_data is dl_capab_zerocopy_t */
#define	DL_CAPAB_DLD		0x06	/* dld capability */
					/* dl_data is dl_capab_dld_t */
#define	DL_CAPAB_VRRP		0x07	/* vrrp capability */
					/* dl_data is dl_capab_vrrp_t */

typedef struct {
	t_uscalar_t	dl_cap;		/* capability type */
	t_uscalar_t	dl_length;	/* length of data following */
	/* Followed by zero or more bytes of dl_data */
} dl_capability_sub_t;

/*
 * Module ID token to be included in new sub-capability structures.
 * Access to this structure must be done through
 * dlcapab{set,check}qid().
 */
typedef struct {
	t_uscalar_t	mid[4];		/* private fields */
} dl_mid_t;

/*
 * Module ID wrapper (follows dl_capability_sub_t)
 */
typedef struct {
	dl_mid_t		id_mid;		/* module ID token */
	dl_capability_sub_t	id_subcap;	/* sub-capability */
} dl_capab_id_t;

/*
 * DL_CAPAB_HCKSUM
 * Used for negotiating different flavors of checksum offload
 * capabilities.
 */
typedef struct {
	t_uscalar_t	hcksum_version;	/* version of data following */
	t_uscalar_t	hcksum_txflags;	/* capabilities on transmit */
	dl_mid_t	hcksum_mid;		/* module ID */
} dl_capab_hcksum_t;

/*
 * DL_CAPAB_HCKSUM  revision definition history
 */
#define	HCKSUM_CURRENT_VERSION	0x01
#define	HCKSUM_VERSION_1	0x01

/*
 * Values for dl_txflags
 */
#define	HCKSUM_ENABLE		0x01	/* Set to enable hardware checksum */
					/* capability */
#define	HCKSUM_INET_PARTIAL	0x02	/* Partial 1's complement checksum */
					/* ability for TCP/UDP packets. */
#define	HCKSUM_INET_FULL_V4	0x04	/* Full 1's complement checksum */
					/* ability for IPv4 TCP/UDP packets. */
#define	HCKSUM_INET_FULL_V6	0x08	/* Full 1's complement checksum */
					/* ability for IPv6 TCP/UDP packets. */
#define	HCKSUM_IPHDRCKSUM	0x10	/* IPv4 Header checksum offload */
					/* capability */
#ifdef _KERNEL

/*
 * VRRP sub-capability (follows dl_capability_sub_t)
 */
typedef struct {
	int	vrrp_af;	/* IPv4 or IPv6 */
} dl_capab_vrrp_t;

/*
 * The DL_CAPAB_DLD capability enables the capabilities of gldv3-based drivers
 * to be negotiated using a function call (dld_capab) instead of using streams.
 */
typedef struct dl_capab_dld_s {
	t_uscalar_t		dld_version;
	t_uscalar_t		dld_flags;

	/* DLD provided information */
	uintptr_t		dld_capab;
	uintptr_t		dld_capab_handle;
	dl_mid_t		dld_mid;	/* module ID */
} dl_capab_dld_t;

#define	DL_CAPAB_DLD_ENABLE	0x00000001
#define	DLD_VERSION_1		1
#define	DLD_CURRENT_VERSION	DLD_VERSION_1

#endif /* _KERNEL */

/*
 * Zero-copy sub-capability (follows dl_capability_sub_t)
 */
typedef struct {
	t_uscalar_t	zerocopy_version;	/* interface version */
	t_uscalar_t	zerocopy_flags;		/* capability flags */
	t_uscalar_t	reserved[9];		/* reserved fields */
	dl_mid_t	zerocopy_mid;		/* module ID */
} dl_capab_zerocopy_t;

/*
 * Zero-copy revision definition history
 */
#define	ZEROCOPY_CURRENT_VERSION	0x01
#define	ZEROCOPY_VERSION_1		0x01

/*
 * Currently supported values of zerocopy_flags
 */
#define	DL_CAPAB_VMSAFE_MEM		0x01	/* Driver is zero-copy safe */
						/* wrt VM named buffers on */
						/* transmit */

/*
 * DLPI interface primitive definitions.
 *
 * Each primitive is sent as a stream message.  It is possible that
 * the messages may be viewed as a sequence of bytes that have the
 * following form without any padding. The structure definition
 * of the following messages may have to change depending on the
 * underlying hardware architecture and crossing of a hardware
 * boundary with a different hardware architecture.
 *
 * Fields in the primitives having a name of the form
 * dl_reserved cannot be used and have the value of
 * binary zero, no bits turned on.
 *
 * Each message has the name defined followed by the
 * stream message type (M_PROTO, M_PCPROTO, M_DATA)
 */

/*
 *	LOCAL MANAGEMENT SERVICE PRIMITIVES
 */

/*
 * DL_INFO_REQ, M_PCPROTO type
 */
typedef struct {
	t_uscalar_t	dl_primitive;			/* set to DL_INFO_REQ */
} dl_info_req_t;

/*
 * DL_INFO_ACK, M_PCPROTO type
 */
typedef struct {
	t_uscalar_t	dl_primitive;		/* set to DL_INFO_ACK */
	t_uscalar_t	dl_max_sdu;		/* Max bytes in a DLSDU */
	t_uscalar_t	dl_min_sdu;		/* Min bytes in a DLSDU */
	t_uscalar_t	dl_addr_length;		/* length of DLSAP address */
	t_uscalar_t	dl_mac_type;		/* type of medium supported */
	t_uscalar_t	dl_reserved;		/* value set to zero */
	t_uscalar_t	dl_current_state;	/* state of DLPI interface */
	t_scalar_t	dl_sap_length;		/* length of DLSAP SAP part */
	t_uscalar_t	dl_service_mode;	/* CO, CL or ACL */
	t_uscalar_t	dl_qos_length;		/* length of qos values */
	t_uscalar_t	dl_qos_offset;		/* offset from start of block */
	t_uscalar_t	dl_qos_range_length;	/* available range of qos */
	t_uscalar_t	dl_qos_range_offset;	/* offset from start of block */
	t_uscalar_t	dl_provider_style;	/* style1 or style2 */
	t_uscalar_t	dl_addr_offset;		/* offset of the DLSAP addr */
	t_uscalar_t	dl_version;		/* version number */
	t_uscalar_t	dl_brdcst_addr_length;	/* length of broadcast addr */
	t_uscalar_t	dl_brdcst_addr_offset;	/* offset from start of block */
	t_uscalar_t	dl_growth;		/* set to zero */
} dl_info_ack_t;

/*
 * DL_ATTACH_REQ, M_PROTO type
 */
typedef struct {
	t_uscalar_t	dl_primitive;		/* set to DL_ATTACH_REQ */
	t_uscalar_t	dl_ppa;			/* id of the PPA */
} dl_attach_req_t;

/*
 * DL_DETACH_REQ, M_PROTO type
 */
typedef struct {
	t_uscalar_t	dl_primitive;		/* set to DL_DETACH_REQ */
} dl_detach_req_t;

/*
 * DL_BIND_REQ, M_PROTO type
 */
typedef struct {
	t_uscalar_t	dl_primitive;	/* set to DL_BIND_REQ */
	t_uscalar_t	dl_sap;		/* info to identify DLSAP addr */
	t_uscalar_t	dl_max_conind;	/* max # of outstanding con_ind */
	uint16_t	dl_service_mode;	/* CO, CL or ACL */
	uint16_t	dl_conn_mgmt;	/* if non-zero, is con-mgmt stream */
	t_uscalar_t	dl_xidtest_flg;	/* auto init. of test and xid */
} dl_bind_req_t;

/*
 * DL_BIND_ACK, M_PCPROTO type
 */
typedef struct {
	t_uscalar_t	dl_primitive;	/* DL_BIND_ACK */
	t_uscalar_t	dl_sap;		/* DLSAP addr info */
	t_uscalar_t	dl_addr_length;	/* length of complete DLSAP addr */
	t_uscalar_t	dl_addr_offset;	/* offset from start of M_PCPROTO */
	t_uscalar_t	dl_max_conind;	/* allowed max. # of con-ind */
	t_uscalar_t	dl_xidtest_flg;	/* responses supported by provider */
} dl_bind_ack_t;

/*
 * DL_SUBS_BIND_REQ, M_PROTO type
 */
typedef struct {
	t_uscalar_t	dl_primitive;		/* DL_SUBS_BIND_REQ */
	t_uscalar_t	dl_subs_sap_offset;	/* offset of subs_sap */
	t_uscalar_t	dl_subs_sap_length;	/* length of subs_sap */
	t_uscalar_t	dl_subs_bind_class;	/* peer or hierarchical */
} dl_subs_bind_req_t;

/*
 * DL_SUBS_BIND_ACK, M_PCPROTO type
 */
typedef struct {
	t_uscalar_t dl_primitive;	/* DL_SUBS_BIND_ACK */
	t_uscalar_t dl_subs_sap_offset;	/* offset of subs_sap */
	t_uscalar_t dl_subs_sap_length;	/* length of subs_sap */
} dl_subs_bind_ack_t;

/*
 * DL_UNBIND_REQ, M_PROTO type
 */
typedef struct {
	t_uscalar_t	dl_primitive;	/* DL_UNBIND_REQ */
} dl_unbind_req_t;

/*
 * DL_SUBS_UNBIND_REQ, M_PROTO type
 */
typedef struct {
	t_uscalar_t	dl_primitive;		/* DL_SUBS_UNBIND_REQ */
	t_uscalar_t	dl_subs_sap_offset;	/* offset of subs_sap */
	t_uscalar_t	dl_subs_sap_length;	/* length of subs_sap */
} dl_subs_unbind_req_t;

/*
 * DL_OK_ACK, M_PCPROTO type
 */
typedef struct {
	t_uscalar_t	dl_primitive;		/* DL_OK_ACK */
	t_uscalar_t	dl_correct_primitive;	/* primitive acknowledged */
} dl_ok_ack_t;

/*
 * DL_ERROR_ACK, M_PCPROTO type
 */
typedef struct {
	t_uscalar_t	dl_primitive;		/* DL_ERROR_ACK */
	t_uscalar_t	dl_error_primitive;	/* primitive in error */
	t_uscalar_t	dl_errno;		/* DLPI error code */
	t_uscalar_t	dl_unix_errno;		/* UNIX system error code */
} dl_error_ack_t;

/*
 * DL_ENABMULTI_REQ, M_PROTO type
 */
typedef struct {
	t_uscalar_t	dl_primitive;	/* DL_ENABMULTI_REQ */
	t_uscalar_t	dl_addr_length;	/* length of multicast address */
	t_uscalar_t	dl_addr_offset;	/* offset from start of M_PROTO block */
} dl_enabmulti_req_t;

/*
 * DL_DISABMULTI_REQ, M_PROTO type
 */

typedef struct {
	t_uscalar_t	dl_primitive;	/* DL_DISABMULTI_REQ */
	t_uscalar_t	dl_addr_length;	/* length of multicast address */
	t_uscalar_t	dl_addr_offset;	/* offset from start of M_PROTO block */
} dl_disabmulti_req_t;

/*
 * DL_PROMISCON_REQ, M_PROTO type
 */

typedef struct {
	t_uscalar_t	dl_primitive;	/* DL_PROMISCON_REQ */
	t_uscalar_t	dl_level;	/* physical,SAP, or ALL multicast */
} dl_promiscon_req_t;

/*
 * DL_PROMISCOFF_REQ, M_PROTO type
 */

typedef struct {
	t_uscalar_t	dl_primitive;	/* DL_PROMISCOFF_REQ */
	t_uscalar_t	dl_level;	/* Physical,SAP, or ALL multicast */
} dl_promiscoff_req_t;

/*
 *	Primitives to get and set the Physical address
 */

/*
 * DL_PHYS_ADDR_REQ, M_PROTO type
 */
typedef	struct {
	t_uscalar_t	dl_primitive;	/* DL_PHYS_ADDR_REQ */
	t_uscalar_t	dl_addr_type;	/* factory or current physical addr */
} dl_phys_addr_req_t;

/*
 * DL_PHYS_ADDR_ACK, M_PCPROTO type
 */
typedef struct {
	t_uscalar_t	dl_primitive;	/* DL_PHYS_ADDR_ACK */
	t_uscalar_t	dl_addr_length;	/* length of the physical addr */
	t_uscalar_t	dl_addr_offset;	/* offset from start of block */
} dl_phys_addr_ack_t;

/*
 * DL_SET_PHYS_ADDR_REQ, M_PROTO type
 */
typedef struct {
	t_uscalar_t	dl_primitive;	/* DL_SET_PHYS_ADDR_REQ */
	t_uscalar_t	dl_addr_length;	/* length of physical addr */
	t_uscalar_t	dl_addr_offset;	/* offset from start of block */
} dl_set_phys_addr_req_t;

/*
 *	Primitives to get statistics
 */

/*
 * DL_GET_STATISTICS_REQ, M_PROTO type
 */
typedef struct {
	t_uscalar_t	dl_primitive;		/* DL_GET_STATISTICS_REQ */
} dl_get_statistics_req_t;

/*
 * DL_GET_STATISTICS_ACK, M_PCPROTO type
 */
typedef struct {
	t_uscalar_t	dl_primitive;	/* DL_GET_STATISTICS_ACK */
	t_uscalar_t	dl_stat_length;	/* length of statistics structure */
	t_uscalar_t	dl_stat_offset;	/* offset from start of block */
} dl_get_statistics_ack_t;

/*
 *	Solaris specific local management service primitives
 */

/*
 * DL_NOTIFY_REQ, M_PROTO type
 */
typedef struct {
	t_uscalar_t	dl_primitive;	/* set to DL_NOTIFY_REQ */
	uint32_t	dl_notifications; /* Requested set of notifications */
	uint32_t	dl_timelimit;	/* In milliseconds */
} dl_notify_req_t;

/*
 * DL_NOTIFY_ACK, M_PROTO type
 */
typedef struct {
	t_uscalar_t	dl_primitive;	/* set to DL_NOTIFY_ACK */
	uint32_t	dl_notifications; /* Supported set of notifications */
} dl_notify_ack_t;

/*
 * DL_NOTIFY_IND, M_PROTO type
 */
typedef struct {
	t_uscalar_t	dl_primitive;	/* set to DL_NOTIFY_IND */
	uint32_t	dl_notification; /* Which notification? */
	union {
		uint32_t	dlu_data32;	/* notification specific */
		uint16_t	dlu_data16[2];	/* For DL_NOTE_SDU_SIZE2 */
	} dl_dlu;
#define	dl_data		dl_dlu.dlu_data32
#define	dl_data1	dl_dlu.dlu_data16[0]	/* Unicast MTU */
#define	dl_data2	dl_dlu.dlu_data16[1]	/* Multicast MTU */
	t_uscalar_t	dl_addr_length;	/* length of complete DLSAP addr */
	t_uscalar_t	dl_addr_offset;	/* offset from start of M_PROTO */
} dl_notify_ind_t;

/*
 * DL_NOTIFY_CONF, M_PROTO type
 */
typedef struct {
	t_uscalar_t	dl_primitive;	/* set to DL_NOTIFY_CONF */
	uint32_t	dl_notification; /* Which notification? */
} dl_notify_conf_t;

/*
 * DL_AGGR_REQ, M_PROTO type
 */
typedef struct {
	t_uscalar_t	dl_primitive;	/* set to DL_AGGR_REQ */
	uint32_t	dl_key;		/* Key identifying the group */
	uint32_t	dl_port;	/* Identifying the NIC */
	t_uscalar_t	dl_addr_length;	/* length of PHYS addr addr */
	t_uscalar_t	dl_addr_offset;	/* offset from start of M_PROTO */
} dl_aggr_req_t;

/*
 * DL_AGGR_IND, M_PROTO type
 */
typedef struct {
	t_uscalar_t	dl_primitive;	/* set to DL_AGGR_IND */
	uint32_t	dl_key;		/* Key identifying the group */
	uint32_t	dl_port;	/* Identifying the NIC */
	t_uscalar_t	dl_addr_length;	/* length of PHYS addr */
	t_uscalar_t	dl_addr_offset;	/* offset from start of M_PROTO */
} dl_aggr_ind_t;

/*
 * DL_UNAGGR_REQ, M_PROTO type
 */
typedef struct {
	t_uscalar_t	dl_primitive;	/* set to DL_UNAGGR_REQ */
	uint32_t	dl_key;		/* Key identifying the group */
	uint32_t	dl_port;	/* Identifying the NIC */
	t_uscalar_t	dl_addr_length;	/* length of PHYS addr */
	t_uscalar_t	dl_addr_offset;	/* offset from start of M_PROTO */
} dl_unaggr_req_t;

/*
 * DL_CAPABILITY_REQ, M_PROTO type
 */
typedef struct {
	t_uscalar_t	dl_primitive;	/* DL_CAPABILITY_REQ */
	t_uscalar_t	dl_sub_offset;	/* options offset */
	t_uscalar_t	dl_sub_length;	/* options length */
	/* Followed by a list of zero or more dl_capability_sub_t */
} dl_capability_req_t;

/*
 * DL_CAPABILITY_ACK, M_PROTO type
 */
typedef struct {
	t_uscalar_t	dl_primitive;	/* DL_CAPABILITY_ACK */
	t_uscalar_t	dl_sub_offset;	/* options offset */
	t_uscalar_t	dl_sub_length;	/* options length */
	/* Followed by a list of zero or more dl_capability_sub_t */
} dl_capability_ack_t;

/*
 * DL_CONTROL_REQ, M_PROTO type
 */
typedef struct {
	t_uscalar_t	dl_primitive;	/* DL_CONTROL_REQ */
	t_uscalar_t	dl_operation;	/* add/delete/purge */
	t_uscalar_t	dl_type;	/* e.g. AH/ESP/ ... */
	t_uscalar_t	dl_key_offset;	/* offset of key */
	t_uscalar_t	dl_key_length;	/* length of key */
	t_uscalar_t	dl_data_offset;	/* offset of data */
	t_uscalar_t	dl_data_length;	/* length of data */
} dl_control_req_t;

/*
 * DL_CONTROL_ACK, M_PROTO type
 */
typedef struct {
	t_uscalar_t	dl_primitive;	/* DL_CONTROL_ACK */
	t_uscalar_t	dl_operation;	/* add/delete/purge */
	t_uscalar_t	dl_type;	/* e.g. AH/ESP/ ... */
	t_uscalar_t	dl_key_offset;	/* offset of key */
	t_uscalar_t	dl_key_length;	/* length of key */
	t_uscalar_t	dl_data_offset;	/* offset of data */
	t_uscalar_t	dl_data_length;	/* length of data */
} dl_control_ack_t;

/*
 * DL_PASSIVE_REQ, M_PROTO type
 */
typedef struct {
	t_uscalar_t	dl_primitive;
} dl_passive_req_t;

/*
 *	DL_INTR_MODE_REQ, M_PROTO type
 */
typedef struct {
	t_uscalar_t	dl_primitive;
	t_uscalar_t	dl_sap;
	t_uscalar_t	dl_imode;	/* intr mode: 0 off  1 on */
} dl_intr_mode_req_t;

/*
 * DL_EXCLUSIVE_REQ, M_PROTO type
 */
typedef struct {
	t_uscalar_t	dl_primitive;
} dl_exclusive_req_t;

/*
 *	CONNECTION-ORIENTED SERVICE PRIMITIVES
 */

/*
 * DL_CONNECT_REQ, M_PROTO type
 */
typedef struct {
	t_uscalar_t	dl_primitive;		/* DL_CONNECT_REQ */
	t_uscalar_t	dl_dest_addr_length;	/* len. of DLSAP addr */
	t_uscalar_t	dl_dest_addr_offset;	/* offset */
	t_uscalar_t	dl_qos_length;		/* len. of QOS parm val */
	t_uscalar_t	dl_qos_offset;		/* offset */
	t_uscalar_t	dl_growth;		/* set to zero */
} dl_connect_req_t;

/*
 * DL_CONNECT_IND, M_PROTO type
 */
typedef struct {
	t_uscalar_t	dl_primitive;		/* DL_CONNECT_IND */
	t_uscalar_t	dl_correlation;		/* provider's correl. token */
	t_uscalar_t	dl_called_addr_length;  /* length of called address */
	t_uscalar_t	dl_called_addr_offset;	/* offset from start of block */
	t_uscalar_t	dl_calling_addr_length;	/* length of calling address */
	t_uscalar_t	dl_calling_addr_offset;	/* offset from start of block */
	t_uscalar_t	dl_qos_length;		/* length of qos structure */
	t_uscalar_t	dl_qos_offset;		/* offset from start of block */
	t_uscalar_t	dl_growth;		/* set to zero */
} dl_connect_ind_t;

/*
 * DL_CONNECT_RES, M_PROTO type
 */
typedef struct {
	t_uscalar_t	dl_primitive;	/* DL_CONNECT_RES */
	t_uscalar_t	dl_correlation; /* provider's correlation token */
	t_uscalar_t	dl_resp_token;	/* token of responding stream */
	t_uscalar_t	dl_qos_length;  /* length of qos structure */
	t_uscalar_t	dl_qos_offset;	/* offset from start of block */
	t_uscalar_t	dl_growth;	/* set to zero */
} dl_connect_res_t;

/*
 * DL_CONNECT_CON, M_PROTO type
 */
typedef struct {
	t_uscalar_t	dl_primitive;		/* DL_CONNECT_CON */
	t_uscalar_t	dl_resp_addr_length;	/* responder's address len */
	t_uscalar_t	dl_resp_addr_offset;	/* offset from start of block */
	t_uscalar_t	dl_qos_length;		/* length of qos structure */
	t_uscalar_t	dl_qos_offset;		/* offset from start of block */
	t_uscalar_t	dl_growth;		/* set to zero */
} dl_connect_con_t;

/*
 * DL_TOKEN_REQ, M_PCPROTO type
 */
typedef struct {
	t_uscalar_t	dl_primitive;	/* DL_TOKEN_REQ */
} dl_token_req_t;

/*
 * DL_TOKEN_ACK, M_PCPROTO type
 */
typedef struct {
	t_uscalar_t	dl_primitive;	/* DL_TOKEN_ACK */
	t_uscalar_t	dl_token;	/* Connection response token */
}dl_token_ack_t;

/*
 * DL_DISCONNECT_REQ, M_PROTO type
 */
typedef struct {
	t_uscalar_t	dl_primitive;	/* DL_DISCONNECT_REQ */
	t_uscalar_t	dl_reason;	/* norm., abnorm., perm. or trans. */
	t_uscalar_t	dl_correlation; /* association with connect_ind */
} dl_disconnect_req_t;

/*
 * DL_DISCONNECT_IND, M_PROTO type
 */
typedef struct {
	t_uscalar_t	dl_primitive;	/* DL_DISCONNECT_IND */
	t_uscalar_t	dl_originator;	/* USER or PROVIDER */
	t_uscalar_t	dl_reason;	/* permanent or transient */
	t_uscalar_t	dl_correlation;	/* association with connect_ind */
} dl_disconnect_ind_t;

/*
 * DL_RESET_REQ, M_PROTO type
 */
typedef struct {
	t_uscalar_t	dl_primitive;	/* DL_RESET_REQ */
} dl_reset_req_t;

/*
 * DL_RESET_IND, M_PROTO type
 */
typedef struct {
	t_uscalar_t	dl_primitive;	/* DL_RESET_IND */
	t_uscalar_t	dl_originator;	/* Provider or User */
	t_uscalar_t	dl_reason;	/* flow control, link error, resync */
} dl_reset_ind_t;

/*
 * DL_RESET_RES, M_PROTO type
 */
typedef struct {
	t_uscalar_t	dl_primitive;		/* DL_RESET_RES */
} dl_reset_res_t;

/*
 * DL_RESET_CON, M_PROTO type
 */
typedef struct {
	t_uscalar_t	dl_primitive;		/* DL_RESET_CON */
} dl_reset_con_t;


/*
 *	CONNECTIONLESS SERVICE PRIMITIVES
 */

/*
 * DL_UNITDATA_REQ, M_PROTO type, with M_DATA block(s)
 */
typedef struct {
	t_uscalar_t	dl_primitive;		/* DL_UNITDATA_REQ */
	t_uscalar_t	dl_dest_addr_length;	/* DLSAP length of dest. user */
	t_uscalar_t	dl_dest_addr_offset;	/* offset from start of block */
	dl_priority_t	dl_priority;	/* priority value */
} dl_unitdata_req_t;

/*
 * DL_UNITDATA_IND, M_PROTO type, with M_DATA block(s)
 */
typedef struct {
	t_uscalar_t	dl_primitive;		/* DL_UNITDATA_IND */
	t_uscalar_t	dl_dest_addr_length;	/* DLSAP length of dest. user */
	t_uscalar_t	dl_dest_addr_offset;	/* offset from start of block */
	t_uscalar_t	dl_src_addr_length;	/* DLSAP addr length sender */
	t_uscalar_t	dl_src_addr_offset;	/* offset from start of block */
	t_uscalar_t	dl_group_address;	/* one if multicast/broadcast */
} dl_unitdata_ind_t;

/*
 * DL_UDERROR_IND, M_PROTO type
 *	(or M_PCPROTO type if LLI-based provider)
 */
typedef struct {
	t_uscalar_t	dl_primitive;		/* DL_UDERROR_IND */
	t_uscalar_t	dl_dest_addr_length;	/* Destination DLSAP */
	t_uscalar_t	dl_dest_addr_offset;	/* Offset from start of block */
	t_uscalar_t	dl_unix_errno;		/* unix system error code */
	t_uscalar_t	dl_errno;		/* DLPI error code */
} dl_uderror_ind_t;

/*
 * DL_UDQOS_REQ, M_PROTO type
 */
typedef struct {
	t_uscalar_t	dl_primitive;	/* DL_UDQOS_REQ */
	t_uscalar_t	dl_qos_length;	/* requested qos byte length */
	t_uscalar_t	dl_qos_offset;	/* offset from start of block */
} dl_udqos_req_t;

/*
 *	Primitives to handle XID and TEST operations
 */

/*
 * DL_TEST_REQ, M_PROTO type
 */
typedef struct {
	t_uscalar_t	dl_primitive;		/* DL_TEST_REQ */
	t_uscalar_t	dl_flag;		/* poll/final */
	t_uscalar_t	dl_dest_addr_length;	/* DLSAP length of dest. user */
	t_uscalar_t	dl_dest_addr_offset;	/* offset from start of block */
} dl_test_req_t;

/*
 * DL_TEST_IND, M_PROTO type
 */
typedef struct {
	t_uscalar_t	dl_primitive;		/* DL_TEST_IND */
	t_uscalar_t	dl_flag;		/* poll/final */
	t_uscalar_t	dl_dest_addr_length;	/* DLSAP length of dest. user */
	t_uscalar_t	dl_dest_addr_offset;	/* offset from start of block */
	t_uscalar_t	dl_src_addr_length;	/* DLSAP length of source */
	t_uscalar_t	dl_src_addr_offset;	/* offset from start of block */
} dl_test_ind_t;

/*
 *	DL_TEST_RES, M_PROTO type
 */
typedef struct {
	t_uscalar_t	dl_primitive;		/* DL_TEST_RES */
	t_uscalar_t	dl_flag;		/* poll/final */
	t_uscalar_t	dl_dest_addr_length;	/* DLSAP length of dest. user */
	t_uscalar_t	dl_dest_addr_offset;	/* offset from start of block */
} dl_test_res_t;

/*
 *	DL_TEST_CON, M_PROTO type
 */
typedef struct {
	t_uscalar_t	dl_primitive;		/* DL_TEST_CON */
	t_uscalar_t	dl_flag;		/* poll/final */
	t_uscalar_t	dl_dest_addr_length;	/* DLSAP length of dest. user */
	t_uscalar_t	dl_dest_addr_offset;	/* offset from start of block */
	t_uscalar_t	dl_src_addr_length;	/* DLSAP length of source */
	t_uscalar_t	dl_src_addr_offset;	/* offset from start of block */
} dl_test_con_t;

/*
 * DL_XID_REQ, M_PROTO type
 */
typedef struct {
	t_uscalar_t	dl_primitive;		/* DL_XID_REQ */
	t_uscalar_t	dl_flag;		/* poll/final */
	t_uscalar_t	dl_dest_addr_length;	/* DLSAP length of dest. user */
	t_uscalar_t	dl_dest_addr_offset;	/* offset from start of block */
} dl_xid_req_t;

/*
 * DL_XID_IND, M_PROTO type
 */
typedef struct {
	t_uscalar_t	dl_primitive;		/* DL_XID_IND */
	t_uscalar_t	dl_flag;		/* poll/final */
	t_uscalar_t	dl_dest_addr_length;	/* DLSAP length of dest. user */
	t_uscalar_t	dl_dest_addr_offset;	/* offset from start of block */
	t_uscalar_t	dl_src_addr_length;	/* DLSAP length of source */
	t_uscalar_t	dl_src_addr_offset;	/* offset from start of block */
} dl_xid_ind_t;

/*
 *	DL_XID_RES, M_PROTO type
 */
typedef struct {
	t_uscalar_t	dl_primitive;		/* DL_XID_RES */
	t_uscalar_t	dl_flag;		/* poll/final */
	t_uscalar_t	dl_dest_addr_length;	/* DLSAP length of dest. user */
	t_uscalar_t	dl_dest_addr_offset;	/* offset from start of block */
} dl_xid_res_t;

/*
 *	DL_XID_CON, M_PROTO type
 */
typedef struct {
	t_uscalar_t	dl_primitive;		/* DL_XID_CON */
	t_uscalar_t	dl_flag;		/* poll/final */
	t_uscalar_t	dl_dest_addr_length;	/* DLSAP length of dest. user */
	t_uscalar_t	dl_dest_addr_offset;	/* offset from start of block */
	t_uscalar_t	dl_src_addr_length;	/* DLSAP length of source */
	t_uscalar_t	dl_src_addr_offset;	/* offset from start of block */
} dl_xid_con_t;

/*
 *	ACKNOWLEDGED CONNECTIONLESS SERVICE PRIMITIVES
 */

/*
 * DL_DATA_ACK_REQ, M_PROTO type
 */
typedef struct {
	t_uscalar_t	dl_primitive;		/* DL_DATA_ACK_REQ */
	t_uscalar_t	dl_correlation;		/* User's correlation token */
	t_uscalar_t	dl_dest_addr_length;	/* length of destination addr */
	t_uscalar_t	dl_dest_addr_offset;	/* offset from start of block */
	t_uscalar_t	dl_src_addr_length;	/* length of source address */
	t_uscalar_t	dl_src_addr_offset;	/* offset from start of block */
	t_uscalar_t	dl_priority;		/* priority */
	t_uscalar_t	dl_service_class;	/* DL_RQST_RSP|DL_RQST_NORSP */
} dl_data_ack_req_t;

/*
 * DL_DATA_ACK_IND, M_PROTO type
 */
typedef struct {
	t_uscalar_t	dl_primitive;		/* DL_DATA_ACK_IND */
	t_uscalar_t	dl_dest_addr_length;	/* length of destination addr */
	t_uscalar_t	dl_dest_addr_offset;	/* offset from start of block */
	t_uscalar_t	dl_src_addr_length;	/* length of source address */
	t_uscalar_t	dl_src_addr_offset;	/* offset from start of block */
	t_uscalar_t	dl_priority;		/* pri. for data unit transm. */
	t_uscalar_t	dl_service_class;	/* DL_RQST_RSP|DL_RQST_NORSP */
} dl_data_ack_ind_t;

/*
 * DL_DATA_ACK_STATUS_IND, M_PROTO type
 */
typedef struct {
	t_uscalar_t	dl_primitive;	/* DL_DATA_ACK_STATUS_IND */
	t_uscalar_t	dl_correlation;	/* User's correlation token */
	t_uscalar_t	dl_status;	/* success or failure of previous req */
} dl_data_ack_status_ind_t;

/*
 * DL_REPLY_REQ, M_PROTO type
 */
typedef struct {
	t_uscalar_t	dl_primitive;		/* DL_REPLY_REQ */
	t_uscalar_t	dl_correlation;		/* User's correlation token */
	t_uscalar_t	dl_dest_addr_length;	/* destination address length */
	t_uscalar_t	dl_dest_addr_offset;	/* offset from start of block */
	t_uscalar_t	dl_src_addr_length;	/* source address length */
	t_uscalar_t	dl_src_addr_offset;	/* offset from start of block */
	t_uscalar_t	dl_priority;		/* pri for data unit trans. */
	t_uscalar_t	dl_service_class;
} dl_reply_req_t;

/*
 * DL_REPLY_IND, M_PROTO type
 */
typedef struct {
	t_uscalar_t	dl_primitive;		/* DL_REPLY_IND */
	t_uscalar_t	dl_dest_addr_length;	/* destination address length */
	t_uscalar_t	dl_dest_addr_offset;	/* offset from start of block */
	t_uscalar_t	dl_src_addr_length;	/* length of source address */
	t_uscalar_t	dl_src_addr_offset;	/* offset from start of block */
	t_uscalar_t	dl_priority;		/* pri for data unit trans. */
	t_uscalar_t	dl_service_class;	/* DL_RQST_RSP|DL_RQST_NORSP */
} dl_reply_ind_t;

/*
 * DL_REPLY_STATUS_IND, M_PROTO type
 */
typedef struct {
	t_uscalar_t	dl_primitive;	/* DL_REPLY_STATUS_IND */
	t_uscalar_t	dl_correlation;	/* User's correlation token */
	t_uscalar_t	dl_status;	/* success or failure of previous req */
} dl_reply_status_ind_t;

/*
 * DL_REPLY_UPDATE_REQ, M_PROTO type
 */
typedef struct {
	t_uscalar_t	dl_primitive;		/* DL_REPLY_UPDATE_REQ */
	t_uscalar_t	dl_correlation;		/* user's correlation token */
	t_uscalar_t	dl_src_addr_length;	/* length of source address */
	t_uscalar_t	dl_src_addr_offset;	/* offset from start of block */
} dl_reply_update_req_t;

/*
 * DL_REPLY_UPDATE_STATUS_IND, M_PROTO type
 */
typedef struct {
	t_uscalar_t	dl_primitive;	/* DL_REPLY_UPDATE_STATUS_IND */
	t_uscalar_t	dl_correlation;	/* User's correlation token */
	t_uscalar_t	dl_status;	/* success or failure of previous req */
} dl_reply_update_status_ind_t;

union DL_primitives {
	t_uscalar_t		dl_primitive;
	dl_info_req_t		info_req;
	dl_info_ack_t		info_ack;
	dl_attach_req_t		attach_req;
	dl_detach_req_t		detach_req;
	dl_bind_req_t		bind_req;
	dl_bind_ack_t		bind_ack;
	dl_unbind_req_t		unbind_req;
	dl_subs_bind_req_t	subs_bind_req;
	dl_subs_bind_ack_t	subs_bind_ack;
	dl_subs_unbind_req_t	subs_unbind_req;
	dl_ok_ack_t		ok_ack;
	dl_error_ack_t		error_ack;
	dl_connect_req_t	connect_req;
	dl_connect_ind_t	connect_ind;
	dl_connect_res_t	connect_res;
	dl_connect_con_t	connect_con;
	dl_token_req_t		token_req;
	dl_token_ack_t		token_ack;
	dl_disconnect_req_t	disconnect_req;
	dl_disconnect_ind_t	disconnect_ind;
	dl_reset_req_t		reset_req;
	dl_reset_ind_t		reset_ind;
	dl_reset_res_t		reset_res;
	dl_reset_con_t		reset_con;
	dl_unitdata_req_t	unitdata_req;
	dl_unitdata_ind_t	unitdata_ind;
	dl_uderror_ind_t	uderror_ind;
	dl_udqos_req_t		udqos_req;
	dl_enabmulti_req_t	enabmulti_req;
	dl_disabmulti_req_t	disabmulti_req;
	dl_promiscon_req_t	promiscon_req;
	dl_promiscoff_req_t	promiscoff_req;
	dl_phys_addr_req_t	physaddr_req;
	dl_phys_addr_ack_t	physaddr_ack;
	dl_set_phys_addr_req_t	set_physaddr_req;
	dl_get_statistics_req_t	get_statistics_req;
	dl_get_statistics_ack_t	get_statistics_ack;
	dl_notify_req_t		notify_req;
	dl_notify_ack_t		notify_ack;
	dl_notify_ind_t		notify_ind;
	dl_notify_conf_t	notify_conf;
	dl_aggr_req_t		aggr_req;
	dl_aggr_ind_t		aggr_ind;
	dl_unaggr_req_t		unaggr_req;
	dl_test_req_t		test_req;
	dl_test_ind_t		test_ind;
	dl_test_res_t		test_res;
	dl_test_con_t		test_con;
	dl_xid_req_t		xid_req;
	dl_xid_ind_t		xid_ind;
	dl_xid_res_t		xid_res;
	dl_xid_con_t		xid_con;
	dl_data_ack_req_t	data_ack_req;
	dl_data_ack_ind_t	data_ack_ind;
	dl_data_ack_status_ind_t	data_ack_status_ind;
	dl_reply_req_t		reply_req;
	dl_reply_ind_t		reply_ind;
	dl_reply_status_ind_t	reply_status_ind;
	dl_reply_update_req_t	reply_update_req;
	dl_reply_update_status_ind_t	reply_update_status_ind;
	dl_capability_req_t	capability_req;
	dl_capability_ack_t	capability_ack;
	dl_control_req_t	control_req;
	dl_control_ack_t	control_ack;
	dl_passive_req_t	passive_req;
	dl_intr_mode_req_t	intr_mode_req;
	dl_exclusive_req_t	exclusive_req;
};

#define	DL_INFO_REQ_SIZE	sizeof (dl_info_req_t)
#define	DL_INFO_ACK_SIZE	sizeof (dl_info_ack_t)
#define	DL_ATTACH_REQ_SIZE	sizeof (dl_attach_req_t)
#define	DL_DETACH_REQ_SIZE	sizeof (dl_detach_req_t)
#define	DL_BIND_REQ_SIZE	sizeof (dl_bind_req_t)
#define	DL_BIND_ACK_SIZE	sizeof (dl_bind_ack_t)
#define	DL_UNBIND_REQ_SIZE	sizeof (dl_unbind_req_t)
#define	DL_SUBS_BIND_REQ_SIZE	sizeof (dl_subs_bind_req_t)
#define	DL_SUBS_BIND_ACK_SIZE	sizeof (dl_subs_bind_ack_t)
#define	DL_SUBS_UNBIND_REQ_SIZE	sizeof (dl_subs_unbind_req_t)
#define	DL_OK_ACK_SIZE		sizeof (dl_ok_ack_t)
#define	DL_ERROR_ACK_SIZE	sizeof (dl_error_ack_t)
#define	DL_CONNECT_REQ_SIZE	sizeof (dl_connect_req_t)
#define	DL_CONNECT_IND_SIZE	sizeof (dl_connect_ind_t)
#define	DL_CONNECT_RES_SIZE	sizeof (dl_connect_res_t)
#define	DL_CONNECT_CON_SIZE	sizeof (dl_connect_con_t)
#define	DL_TOKEN_REQ_SIZE	sizeof (dl_token_req_t)
#define	DL_TOKEN_ACK_SIZE	sizeof (dl_token_ack_t)
#define	DL_DISCONNECT_REQ_SIZE	sizeof (dl_disconnect_req_t)
#define	DL_DISCONNECT_IND_SIZE	sizeof (dl_disconnect_ind_t)
#define	DL_RESET_REQ_SIZE	sizeof (dl_reset_req_t)
#define	DL_RESET_IND_SIZE	sizeof (dl_reset_ind_t)
#define	DL_RESET_RES_SIZE	sizeof (dl_reset_res_t)
#define	DL_RESET_CON_SIZE	sizeof (dl_reset_con_t)
#define	DL_UNITDATA_REQ_SIZE	sizeof (dl_unitdata_req_t)
#define	DL_UNITDATA_IND_SIZE	sizeof (dl_unitdata_ind_t)
#define	DL_UDERROR_IND_SIZE	sizeof (dl_uderror_ind_t)
#define	DL_UDQOS_REQ_SIZE	sizeof (dl_udqos_req_t)
#define	DL_ENABMULTI_REQ_SIZE	sizeof (dl_enabmulti_req_t)
#define	DL_DISABMULTI_REQ_SIZE	sizeof (dl_disabmulti_req_t)
#define	DL_PROMISCON_REQ_SIZE	sizeof (dl_promiscon_req_t)
#define	DL_PROMISCOFF_REQ_SIZE	sizeof (dl_promiscoff_req_t)
#define	DL_PHYS_ADDR_REQ_SIZE	sizeof (dl_phys_addr_req_t)
#define	DL_PHYS_ADDR_ACK_SIZE	sizeof (dl_phys_addr_ack_t)
#define	DL_SET_PHYS_ADDR_REQ_SIZE	sizeof (dl_set_phys_addr_req_t)
#define	DL_GET_STATISTICS_REQ_SIZE	sizeof (dl_get_statistics_req_t)
#define	DL_GET_STATISTICS_ACK_SIZE	sizeof (dl_get_statistics_ack_t)
#define	DL_NOTIFY_REQ_SIZE	sizeof (dl_notify_req_t)
#define	DL_NOTIFY_ACK_SIZE	sizeof (dl_notify_ack_t)
#define	DL_NOTIFY_IND_SIZE	sizeof (dl_notify_ind_t)
#define	DL_NOTIFY_CONF_SIZE	sizeof (dl_notify_conf_t)
#define	DL_AGGR_REQ_SIZE	sizeof (dl_aggr_req_t)
#define	DL_AGGR_IND_SIZE	sizeof (dl_aggr_ind_t)
#define	DL_UNAGGR_REQ_SIZE	sizeof (dl_unaggr_req_t)
#define	DL_XID_REQ_SIZE		sizeof (dl_xid_req_t)
#define	DL_XID_IND_SIZE		sizeof (dl_xid_ind_t)
#define	DL_XID_RES_SIZE		sizeof (dl_xid_res_t)
#define	DL_XID_CON_SIZE		sizeof (dl_xid_con_t)
#define	DL_TEST_REQ_SIZE	sizeof (dl_test_req_t)
#define	DL_TEST_IND_SIZE	sizeof (dl_test_ind_t)
#define	DL_TEST_RES_SIZE	sizeof (dl_test_res_t)
#define	DL_TEST_CON_SIZE	sizeof (dl_test_con_t)
#define	DL_DATA_ACK_REQ_SIZE	sizeof (dl_data_ack_req_t)
#define	DL_DATA_ACK_IND_SIZE	sizeof (dl_data_ack_ind_t)
#define	DL_DATA_ACK_STATUS_IND_SIZE	sizeof (dl_data_ack_status_ind_t)
#define	DL_REPLY_REQ_SIZE	sizeof (dl_reply_req_t)
#define	DL_REPLY_IND_SIZE	sizeof (dl_reply_ind_t)
#define	DL_REPLY_STATUS_IND_SIZE	sizeof (dl_reply_status_ind_t)
#define	DL_REPLY_UPDATE_REQ_SIZE	sizeof (dl_reply_update_req_t)
#define	DL_REPLY_UPDATE_STATUS_IND_SIZE	sizeof (dl_reply_update_status_ind_t)
#define	DL_CAPABILITY_REQ_SIZE	sizeof (dl_capability_req_t)
#define	DL_CAPABILITY_ACK_SIZE	sizeof (dl_capability_ack_t)
#define	DL_CONTROL_REQ_SIZE	sizeof (dl_control_req_t)
#define	DL_CONTROL_ACK_SIZE	sizeof (dl_control_ack_t)
#define	DL_PASSIVE_REQ_SIZE	sizeof (dl_passive_req_t)
#define	DL_INTR_MODE_REQ_SIZE	sizeof (dl_intr_mode_req_t)
#define	DL_EXCLUSIVE_REQ_SIZE	sizeof (dl_exclusive_req_t)

#ifdef	_KERNEL
/*
 * DDI DLPI routines; see the appropriate manpage for details.
 */
extern void	dlbindack(queue_t *, mblk_t *, t_scalar_t, const void *,
    t_uscalar_t, t_uscalar_t, t_uscalar_t);
extern void	dlokack(queue_t *, mblk_t *, t_uscalar_t);
extern void	dlerrorack(queue_t *, mblk_t *, t_uscalar_t, t_uscalar_t,
    t_uscalar_t);
extern void	dluderrorind(queue_t *, mblk_t *, const void *, t_uscalar_t,
    t_uscalar_t, t_uscalar_t);
extern void	dlphysaddrack(queue_t *, mblk_t *, const void *, t_uscalar_t);

/*
 * All routines that follow are unstable and subject to change.
 */
extern void	dlcapabsetqid(dl_mid_t *, const queue_t *);
extern boolean_t dlcapabcheckqid(const dl_mid_t *, const queue_t *);
extern void	dlnotifyack(queue_t *, mblk_t *, uint32_t);
/*
 * The ldi_handle_t typedef is in <sys/sunldi.h>, which in turn requires
 * <sys/sunddi.h>, which pulls in <sys/cmn_err.h>, which declares kernel
 * versions of the printf() functions that conflict with the libc ones.
 * This causes conflicts when building MDB modules like ARP that #define
 * _KERNEL.  So we use `struct __ldi_handle *' instead.
 */
struct __ldi_handle;
extern int dl_attach(struct __ldi_handle *, int, dl_error_ack_t *);
extern int dl_bind(struct __ldi_handle *, uint_t, dl_error_ack_t *);
extern int dl_phys_addr(struct __ldi_handle *, uchar_t *, size_t *,
    dl_error_ack_t *);
extern int dl_info(struct __ldi_handle *, dl_info_ack_t *, uchar_t *, size_t *,
    dl_error_ack_t *);
extern int dl_notify(struct __ldi_handle *, uint32_t *, dl_error_ack_t *);
extern const char *dl_errstr(t_uscalar_t);
extern const char *dl_primstr(t_uscalar_t);
extern const char *dl_mactypestr(t_uscalar_t);

#endif	/* _KERNEL */

#ifdef	__cplusplus
}
#endif

#endif /* _SYS_DLPI_H */<|MERGE_RESOLUTION|>--- conflicted
+++ resolved
@@ -400,12 +400,9 @@
  * that OUTGOING traffic from the VNIC as it goes out via the underlying link.
  */
 #define	DL_PROMISC_RX_ONLY	0x04	/* above only enabled for rx */
-<<<<<<< HEAD
-#define	DL_PROMISC_FIXUPS	0x05	/* above will be fixed up */
-=======
 #define	DL_PROMISC_INCOMING	0x05	/* above only enabled for incoming */
 #define	DL_PROMISC_OUTGOING	0x06	/* above only enabled for outgoing */
->>>>>>> 8a525196
+#define	DL_PROMISC_FIXUPS	0x07	/* above will be fixed up */
 
 /*
  * DLPI notification codes for DL_NOTIFY_REQ primitives.
