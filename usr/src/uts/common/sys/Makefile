--- conflicted
+++ resolved
@@ -23,14 +23,9 @@
 # Copyright (c) 1989, 2010, Oracle and/or its affiliates. All rights reserved.
 # Copyright 2014, Joyent, Inc. All rights reserved.
 # Copyright 2013 Garrett D'Amore <garrett@damore.org>
-<<<<<<< HEAD
-# Copyright 2015 Nexenta Systems, Inc. All rights reserved.
-# Copyright 2013 Saso Kiselkov. All rights reserved.
-=======
 # Copyright 2013 Saso Kiselkov. All rights reserved.
 # Copyright 2015 Nexenta Systems, Inc. All rights reserved.
 # Copyright 2015 Igor Kozhukhov <ikozhukhov@gmail.com>
->>>>>>> e7e978b1
 #
 
 include $(SRC)/uts/Makefile.uts
@@ -522,10 +517,7 @@
 	sid.h			\
 	siginfo.h		\
 	signal.h		\
-<<<<<<< HEAD
-=======
 	signalfd.h		\
->>>>>>> e7e978b1
 	skein.h			\
 	sleepq.h		\
 	smbios.h		\
