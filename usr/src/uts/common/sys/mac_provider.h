--- conflicted
+++ resolved
@@ -107,15 +107,12 @@
 	MAC_CAPAB_NO_NATIVEVLAN	= 0x00080000, /* boolean only, no data */
 	MAC_CAPAB_NO_ZCOPY	= 0x00100000, /* boolean only, no data */
 	MAC_CAPAB_LEGACY	= 0x00200000, /* data is mac_capab_legacy_t */
-<<<<<<< HEAD
 	MAC_CAPAB_VRRP		= 0x00400000, /* data is mac_capab_vrrp_t */
 	MAC_CAPAB_OVERLAY	= 0x00800000, /* boolean only, no data */
 	MAC_CAPAB_TRANSCEIVER	= 0x01000000, /* mac_capab_transciever_t */
 	MAC_CAPAB_LED		= 0x02000000, /* data is mac_capab_led_t */
-=======
 	MAC_CAPAB_VRRP		= 0x00400000,  /* data is mac_capab_vrrp_t */
 	MAC_CAPAB_TRANSCEIVER	= 0x01000000  /* mac_capab_transciever_t */
->>>>>>> 45d3dd98
 } mac_capab_t;
 
 /*
@@ -454,7 +451,6 @@
 } mac_capab_transceiver_t;
 
 /*
-<<<<<<< HEAD
  * LED capability
  */
 typedef struct mac_capab_led {
@@ -464,8 +460,6 @@
 } mac_capab_led_t;
 
 /*
-=======
->>>>>>> 45d3dd98
  * MAC registration interface
  */
 typedef struct mac_register_s {
