--- conflicted
+++ resolved
@@ -108,14 +108,11 @@
 	MAC_CAPAB_NO_ZCOPY	= 0x00100000, /* boolean only, no data */
 	MAC_CAPAB_LEGACY	= 0x00200000, /* data is mac_capab_legacy_t */
 	MAC_CAPAB_VRRP		= 0x00400000, /* data is mac_capab_vrrp_t */
-<<<<<<< HEAD
 	MAC_CAPAB_OVERLAY	= 0x00800000, /* boolean only, no data */
 	MAC_CAPAB_TRANSCEIVER	= 0x01000000, /* mac_capab_transciever_t */
 	MAC_CAPAB_LED		= 0x02000000, /* data is mac_capab_led_t */
-=======
 	MAC_CAPAB_TRANSCEIVER	= 0x01000000, /* mac_capab_transciever_t */
 	MAC_CAPAB_LED		= 0x02000000  /* data is mac_capab_led_t */
->>>>>>> 936dcb54
 } mac_capab_t;
 
 /*
