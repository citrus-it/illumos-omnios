/*
 * CDDL HEADER START
 *
 * The contents of this file are subject to the terms of the
 * Common Development and Distribution License (the "License").
 * You may not use this file except in compliance with the License.
 *
 * You can obtain a copy of the license at usr/src/OPENSOLARIS.LICENSE
 * or http://www.opensolaris.org/os/licensing.
 * See the License for the specific language governing permissions
 * and limitations under the License.
 *
 * When distributing Covered Code, include this CDDL HEADER in each
 * file and include the License file at usr/src/OPENSOLARIS.LICENSE.
 * If applicable, add the following below this CDDL HEADER, with the
 * fields enclosed by brackets "[]" replaced with your own identifying
 * information: Portions Copyright [yyyy] [name of copyright owner]
 *
 * CDDL HEADER END
 */

/*
 * Copyright (c) 2008, 2010, Oracle and/or its affiliates. All rights reserved.
<<<<<<< HEAD
 * Copyright (c) 2017 by Delphix. All rights reserved.
=======
 * Copyright (c) 2017, Joyent, Inc.
>>>>>>> 9dca21df
 */

#ifndef	_SYS_MAC_PROVIDER_H
#define	_SYS_MAC_PROVIDER_H

#include <sys/types.h>
#include <sys/ddi.h>
#include <sys/sunddi.h>
#include <sys/stream.h>
#include <sys/mkdev.h>
#include <sys/mac.h>
#include <sys/mac_flow.h>

/*
 * MAC Provider Interface
 */

#ifdef	__cplusplus
extern "C" {
#endif

/*
 * MAC version identifiers. Drivers compiled against the stable V1 version
 * of the API should register with MAC_VERSION_V1. ON drivers should use
 * MAC_VERSION. This is used by mac_alloc() mac_register() to
 * verify that incompatible drivers don't register.
 */
#define	MAC_VERSION_V1	0x1
#define	MAC_VERSION	MAC_VERSION_V1

/*
 * Possible values for ETHER_STAT_XCVR_INUSE statistic.
 */

#define	XCVR_UNDEFINED		0
#define	XCVR_NONE		1
#define	XCVR_10			2
#define	XCVR_100T4		3
#define	XCVR_100X		4
#define	XCVR_100T2		5
#define	XCVR_1000X		6
#define	XCVR_1000T		7

#ifdef	_KERNEL

/*
 * Definitions for MAC Drivers Capabilities
 */
/*
 * MAC layer capabilities.  These capabilities are handled by the drivers'
 * mc_capab_get() callbacks.  Some capabilities require the driver to fill
 * in a given data structure, and others are simply boolean capabilities.
 * Note that capability values must be powers of 2 so that consumers and
 * providers of this interface can keep track of which capabilities they
 * care about by keeping a bitfield of these things around somewhere.
 */
typedef enum {
	/*
	 * Public Capabilities (MAC_VERSION_V1)
	 */
	MAC_CAPAB_HCKSUM	= 0x00000001, /* data is a uint32_t */
	MAC_CAPAB_LSO		= 0x00000008, /* data is mac_capab_lso_t */

	/*
	 * Reserved capabilities, do not use
	 */
	MAC_CAPAB_RESERVED1	= 0x00000002,
	MAC_CAPAB_RESERVED2	= 0x00000004,

	/*
	 * Private driver capabilities
	 */
	MAC_CAPAB_RINGS		= 0x00000010, /* data is mac_capab_rings_t */
	MAC_CAPAB_SHARES	= 0x00000020, /* data is mac_capab_share_t */
	MAC_CAPAB_MULTIFACTADDR = 0x00000040, /* mac_data_multifactaddr_t */

	/*
	 * Private driver capabilities for use by the GLDv3 framework only
	 */
	MAC_CAPAB_VNIC		= 0x00010000, /* data is mac_capab_vnic_t */
	MAC_CAPAB_ANCHOR_VNIC	= 0x00020000, /* boolean only, no data */
	MAC_CAPAB_AGGR		= 0x00040000, /* data is mac_capab_aggr_t */
	MAC_CAPAB_NO_NATIVEVLAN	= 0x00080000, /* boolean only, no data */
	MAC_CAPAB_NO_ZCOPY	= 0x00100000, /* boolean only, no data */
	MAC_CAPAB_LEGACY	= 0x00200000, /* data is mac_capab_legacy_t */
	MAC_CAPAB_VRRP		= 0x00400000,  /* data is mac_capab_vrrp_t */
	MAC_CAPAB_TRANSCEIVER	= 0x01000000  /* mac_capab_transciever_t */
} mac_capab_t;

/*
 * LSO capability
 */
typedef struct lso_basic_tcp_ipv4_s {
	t_uscalar_t	lso_max;		/* maximum payload */
} lso_basic_tcp_ipv4_t;

/*
 * Currently supported flags for LSO.
 */
#define	LSO_TX_BASIC_TCP_IPV4	0x01		/* TCP LSO capability */

/*
 * Future LSO capabilities can be added at the end of the mac_capab_lso_t.
 * When such capability is added to the GLDv3 framework, the size of the
 * mac_capab_lso_t it allocates and passes to the drivers increases. Older
 * drivers wil access only the (upper) sections of that structure, that is the
 * sections carrying the capabilities they understand. This ensures the
 * interface can be safely extended in a binary compatible way.
 */
typedef	struct mac_capab_lso_s {
	t_uscalar_t		lso_flags;
	lso_basic_tcp_ipv4_t	lso_basic_tcp_ipv4;
	/* Add future lso capabilities here */
} mac_capab_lso_t;

/*
 * Multiple Factory MAC Addresses Capability
 */
typedef struct mac_capab_multifactaddr_s {
	/*
	 * Number of factory addresses
	 */
	uint_t		mcm_naddr;

	/*
	 * Callbacks to query all the factory addresses.
	 */
	void		(*mcm_getaddr)(void *, uint_t, uint8_t *);
} mac_capab_multifactaddr_t;

/*
 * Info and callbacks of legacy devices.
 */
typedef struct mac_capab_legacy_s {
	/*
	 * Notifications that the legacy device does not support.
	 */
	uint32_t	ml_unsup_note;
	/*
	 * dev_t of the legacy device; can be held to force attach.
	 */
	dev_t		ml_dev;
	boolean_t	(*ml_active_set)(void *);
	void		(*ml_active_clear)(void *);
	int		(*ml_fastpath_disable)(void *);
	void		(*ml_fastpath_enable)(void *);
} mac_capab_legacy_t;

typedef struct __mac_prop_info_handle *mac_prop_info_handle_t;

/*
 * MAC driver entry point types.
 */
typedef int		(*mac_getstat_t)(void *, uint_t, uint64_t *);
typedef	int		(*mac_start_t)(void *);
typedef void		(*mac_stop_t)(void *);
typedef int		(*mac_setpromisc_t)(void *, boolean_t);
typedef int		(*mac_multicst_t)(void *, boolean_t, const uint8_t *);
typedef int		(*mac_unicst_t)(void *, const uint8_t *);
typedef void		(*mac_ioctl_t)(void *, queue_t *, mblk_t *);
typedef void		(*mac_resources_t)(void *);
typedef mblk_t		*(*mac_tx_t)(void *, mblk_t *);
typedef	boolean_t	(*mac_getcapab_t)(void *, mac_capab_t, void *);
typedef	int		(*mac_open_t)(void *);
typedef void		(*mac_close_t)(void *);
typedef	int		(*mac_set_prop_t)(void *, const char *, mac_prop_id_t,
			    uint_t, const void *);
typedef	int		(*mac_get_prop_t)(void *, const char *, mac_prop_id_t,
			    uint_t, void *);
typedef void		(*mac_prop_info_t)(void *, const char *, mac_prop_id_t,
			    mac_prop_info_handle_t);

/*
 * Driver callbacks. The following capabilities are optional, and if
 * implemented by the driver, must have a corresponding MC_ flag set
 * in the mc_callbacks field.
 *
 * Any future additions to this list must also be accompanied by an
 * associated mc_callbacks flag so that the framework can grow without
 * affecting the binary compatibility of the interface.
 */
typedef struct mac_callbacks_s {
	uint_t		mc_callbacks;	/* Denotes which callbacks are set */
	mac_getstat_t	mc_getstat;	/* Get the value of a statistic */
	mac_start_t	mc_start;	/* Start the device */
	mac_stop_t	mc_stop;	/* Stop the device */
	mac_setpromisc_t mc_setpromisc;	/* Enable or disable promiscuous mode */
	mac_multicst_t	mc_multicst;	/* Enable or disable a multicast addr */
	mac_unicst_t	mc_unicst;	/* Set the unicast MAC address */
	mac_tx_t	mc_tx;		/* Transmit a packet */
	void		*mc_reserved;	/* Reserved, do not use */
	mac_ioctl_t	mc_ioctl;	/* Process an unknown ioctl */
	mac_getcapab_t	mc_getcapab;	/* Get capability information */
	mac_open_t	mc_open;	/* Open the device */
	mac_close_t	mc_close;	/* Close the device */
	mac_set_prop_t	mc_setprop;
	mac_get_prop_t	mc_getprop;
	mac_prop_info_t	mc_propinfo;
} mac_callbacks_t;

/*
 * Flags for mc_callbacks.  Requiring drivers to set the flags associated
 * with optional callbacks initialized in the structure allows the mac
 * module to add optional callbacks in the future without requiring drivers
 * to recompile.
 */
#define	MC_RESERVED	0x0001
#define	MC_IOCTL	0x0002
#define	MC_GETCAPAB	0x0004
#define	MC_OPEN		0x0008
#define	MC_CLOSE	0x0010
#define	MC_SETPROP	0x0020
#define	MC_GETPROP	0x0040
#define	MC_PROPINFO	0x0080
#define	MC_PROPERTIES	(MC_SETPROP | MC_GETPROP | MC_PROPINFO)

/*
 * Virtualization Capabilities
 */
/*
 * The ordering of entries below is important. MAC_HW_CLASSIFIER
 * is the cutoff below which are entries which don't depend on
 * H/W. MAC_HW_CLASSIFIER and entries after that are cases where
 * H/W has been updated through add/modify/delete APIs.
 */
typedef enum {
	MAC_NO_CLASSIFIER = 0,
	MAC_SW_CLASSIFIER,
	MAC_HW_CLASSIFIER
} mac_classify_type_t;

typedef	void	(*mac_rx_func_t)(void *, mac_resource_handle_t, mblk_t *,
    boolean_t);

/*
 * The virtualization level conveys the extent of the NIC hardware assistance
 * for traffic steering employed for virtualization:
 *
 * MAC_VIRT_NONE:	No assist for v12n.
 *
 * MAC_VIRT_LEVEL1:	Multiple Rx rings with MAC address level
 *			classification between groups of rings.
 *			Requires the support of the MAC_CAPAB_RINGS
 *			capability.
 *
 * MAC_VIRT_HIO:	Hybrid I/O capable MAC. Require the support
 *			of the MAC_CAPAB_SHARES capability.
 */
#define	MAC_VIRT_NONE		0x0
#define	MAC_VIRT_LEVEL1		0x1
#define	MAC_VIRT_HIO		0x2

typedef enum {
	MAC_RING_TYPE_RX = 1,	/* Receive ring */
	MAC_RING_TYPE_TX	/* Transmit ring */
} mac_ring_type_t;

/*
 * Grouping type of a ring group
 *
 * MAC_GROUP_TYPE_STATIC: The ring group can not be re-grouped.
 * MAC_GROUP_TYPE_DYNAMIC: The ring group support dynamic re-grouping
 */
typedef enum {
	MAC_GROUP_TYPE_STATIC = 1,	/* Static ring group */
	MAC_GROUP_TYPE_DYNAMIC		/* Dynamic ring group */
} mac_group_type_t;

typedef	struct __mac_ring_driver	*mac_ring_driver_t;
typedef	struct __mac_group_driver	*mac_group_driver_t;

typedef	struct mac_ring_info_s mac_ring_info_t;
typedef	struct mac_group_info_s mac_group_info_t;

typedef void	(*mac_get_ring_t)(void *, mac_ring_type_t, const int, const int,
    mac_ring_info_t *, mac_ring_handle_t);
typedef void	(*mac_get_group_t)(void *, mac_ring_type_t, const int,
    mac_group_info_t *, mac_group_handle_t);

typedef void	(*mac_group_add_ring_t)(mac_group_driver_t,
    mac_ring_driver_t, mac_ring_type_t);
typedef void	(*mac_group_rem_ring_t)(mac_group_driver_t,
    mac_ring_driver_t, mac_ring_type_t);

/*
 * Multiple Rings Capability
 */
typedef struct	mac_capab_rings_s {
	mac_ring_type_t		mr_type;	/* Ring type: Rx vs Tx */
	mac_group_type_t	mr_group_type;	/* Dynamic vs static grouping */
	uint_t			mr_rnum;	/* Number of rings */
	uint_t			mr_gnum;	/* Number of ring groups */
	mac_get_ring_t		mr_rget;	/* Get ring from driver */
	mac_get_group_t		mr_gget;	/* Get ring group from driver */
	mac_group_add_ring_t	mr_gaddring;	/* Add ring into a group */
	mac_group_rem_ring_t	mr_gremring;	/* Remove ring from a group */
} mac_capab_rings_t;

/*
 * Common ring functions and driver interfaces
 */
typedef	int	(*mac_ring_start_t)(mac_ring_driver_t, uint64_t);
typedef	void	(*mac_ring_stop_t)(mac_ring_driver_t);

typedef	mblk_t	*(*mac_ring_send_t)(void *, mblk_t *);
typedef	mblk_t	*(*mac_ring_poll_t)(void *, int);

typedef int	(*mac_ring_stat_t)(mac_ring_driver_t, uint_t, uint64_t *);

typedef struct mac_ring_info_s {
	mac_ring_driver_t	mri_driver;
	mac_ring_start_t	mri_start;
	mac_ring_stop_t		mri_stop;
	mac_intr_t		mri_intr;
	union {
		mac_ring_send_t	send;
		mac_ring_poll_t	poll;
	} mrfunion;
	mac_ring_stat_t		mri_stat;
	/*
	 * mri_flags will have some bits set to indicate some special
	 * property/feature of a ring like serialization needed for a
	 * Tx ring or packets should always need enqueuing on Rx side,
	 * etc.
	 */
	uint_t			mri_flags;
} mac_ring_info_s;

#define	mri_tx			mrfunion.send
#define	mri_poll		mrfunion.poll

/*
 * #defines for mri_flags. The flags are temporary flags that are provided
 * only to workaround issues in specific drivers, and they will be
 * removed in the future.
 */
#define	MAC_RING_TX_SERIALIZE		0x1
#define	MAC_RING_RX_ENQUEUE		0x2

typedef	int	(*mac_group_start_t)(mac_group_driver_t);
typedef	void	(*mac_group_stop_t)(mac_group_driver_t);
typedef	int	(*mac_add_mac_addr_t)(void *, const uint8_t *);
typedef	int	(*mac_rem_mac_addr_t)(void *, const uint8_t *);

struct mac_group_info_s {
	mac_group_driver_t	mgi_driver;	/* Driver reference */
	mac_group_start_t	mgi_start;	/* Start the group */
	mac_group_stop_t	mgi_stop;	/* Stop the group */
	uint_t			mgi_count;	/* Count of rings */
	mac_intr_t		mgi_intr;	/* Optional per-group intr */

	/* Only used for rx groups */
	mac_add_mac_addr_t	mgi_addmac;	/* Add a MAC address */
	mac_rem_mac_addr_t	mgi_remmac;	/* Remove a MAC address */
};

/*
 * Share management functions.
 */
typedef uint64_t mac_share_handle_t;

/*
 * Allocate and free a share. Returns ENOSPC if all shares have been
 * previously allocated.
 */
typedef int (*mac_alloc_share_t)(void *, mac_share_handle_t *);
typedef void (*mac_free_share_t)(mac_share_handle_t);

/*
 * Bind and unbind a share. Binding a share allows a domain
 * to have direct access to the groups and rings associated with
 * that share.
 */
typedef int (*mac_bind_share_t)(mac_share_handle_t, uint64_t, uint64_t *);
typedef void (*mac_unbind_share_t)(mac_share_handle_t);

/*
 * Return information on about a share.
 */
typedef void (*mac_share_query_t)(mac_share_handle_t, mac_ring_type_t,
    mac_ring_handle_t *, uint_t *);

/*
 * Basic idea, bind previously created ring groups to shares
 * for them to be exported (or shared) by another domain.
 * These interfaces bind/unbind the ring group to a share.
 * The groups and their rings will be shared with the guest
 * as soon as the share is bound.
 */
typedef int (*mac_share_add_group_t)(mac_share_handle_t,
    mac_group_driver_t);
typedef int (*mac_share_rem_group_t)(mac_share_handle_t,
    mac_group_driver_t);

typedef struct  mac_capab_share_s {
	uint_t			ms_snum;	/* Number of shares (vr's) */
	void			*ms_handle;	/* Handle to driver. */
	mac_alloc_share_t	ms_salloc;	/* Get a share from driver. */
	mac_free_share_t	ms_sfree;	/* Return a share to driver. */
	mac_share_add_group_t	ms_sadd;	/* Add a group to the share. */
	mac_share_rem_group_t	ms_sremove;	/* Remove group from share. */
	mac_share_query_t	ms_squery;	/* Query share constraints */
	mac_bind_share_t	ms_sbind;	/* Bind a share */
	mac_unbind_share_t	ms_sunbind;	/* Unbind a share */
} mac_capab_share_t;

typedef struct mac_capab_vrrp_s {
	/* IPv6 or IPv4? */
	int		mcv_af;
} mac_capab_vrrp_t;

/*
 * Transceiver capability
 */
typedef struct mac_transceiver_info mac_transceiver_info_t;

typedef struct mac_capab_transceiver {
	uint_t	mct_flags;
	uint_t	mct_ntransceivers;
	int	(*mct_info)(void *, uint_t, mac_transceiver_info_t *);
	int	(*mct_read)(void *, uint_t, uint_t, void *, size_t, off_t,
		    size_t *);
} mac_capab_transceiver_t;

/*
 * MAC registration interface
 */
typedef struct mac_register_s {
	uint_t			m_version;	/* set by mac_alloc() */
	const char		*m_type_ident;
	void			*m_driver;	/* Driver private data */
	dev_info_t		*m_dip;
	uint_t			m_instance;
	uint8_t			*m_src_addr;
	uint8_t			*m_dst_addr;
	mac_callbacks_t		*m_callbacks;
	uint_t			m_min_sdu;
	uint_t			m_max_sdu;
	void			*m_pdata;
	size_t			m_pdata_size;
	char			**m_priv_props;
	uint32_t		m_margin;
	uint32_t		m_v12n;		/* Virtualization level */
	uint_t			m_multicast_sdu;
} mac_register_t;

/*
 * Driver interface functions.
 */
extern mac_protect_t		*mac_protect_get(mac_handle_t);
extern void			mac_sdu_get(mac_handle_t, uint_t *, uint_t *);
extern void			mac_sdu_get2(mac_handle_t, uint_t *, uint_t *,
				    uint_t *);
extern int			mac_maxsdu_update(mac_handle_t, uint_t);
extern int			mac_maxsdu_update2(mac_handle_t, uint_t,
				    uint_t);

extern mac_register_t		*mac_alloc(uint_t);
extern void			mac_free(mac_register_t *);
extern int			mac_register(mac_register_t *, mac_handle_t *);
extern int			mac_disable_nowait(mac_handle_t);
extern int			mac_disable(mac_handle_t);
extern int  			mac_unregister(mac_handle_t);
extern void 			mac_rx(mac_handle_t, mac_resource_handle_t,
				    mblk_t *);
extern void 			mac_rx_ring(mac_handle_t, mac_ring_handle_t,
				    mblk_t *, uint64_t);
extern void 			mac_link_update(mac_handle_t, link_state_t);
extern void 			mac_link_redo(mac_handle_t, link_state_t);
extern void 			mac_unicst_update(mac_handle_t,
				    const uint8_t *);
extern void			mac_dst_update(mac_handle_t, const uint8_t *);
extern void			mac_tx_update(mac_handle_t);
extern void			mac_tx_ring_update(mac_handle_t,
				    mac_ring_handle_t);
extern void			mac_capab_update(mac_handle_t);
extern int			mac_pdata_update(mac_handle_t, void *,
				    size_t);
extern void			mac_multicast_refresh(mac_handle_t,
				    mac_multicst_t, void *, boolean_t);
extern void			mac_unicst_refresh(mac_handle_t, mac_unicst_t,
				    void *);
extern void			mac_promisc_refresh(mac_handle_t,
				    mac_setpromisc_t, void *);
extern boolean_t		mac_margin_update(mac_handle_t, uint32_t);
extern void			mac_margin_get(mac_handle_t, uint32_t *);
extern int			mac_margin_remove(mac_handle_t, uint32_t);
extern int			mac_margin_add(mac_handle_t, uint32_t *,
				    boolean_t);
extern void			mac_init_ops(struct dev_ops *, const char *);
extern void			mac_fini_ops(struct dev_ops *);
extern int			mac_devt_to_instance(dev_t);
extern minor_t			mac_private_minor(void);
extern void			mac_ring_intr_set(mac_ring_handle_t,
				    ddi_intr_handle_t);


extern mactype_register_t	*mactype_alloc(uint_t);
extern void			mactype_free(mactype_register_t *);
extern int			mactype_register(mactype_register_t *);
extern int			mactype_unregister(const char *);

extern boolean_t		mac_unicst_verify(mac_handle_t,
				    const uint8_t *, uint_t);

extern int			mac_group_add_ring(mac_group_handle_t, int);
extern void			mac_group_rem_ring(mac_group_handle_t,
				    mac_ring_handle_t);
extern mac_ring_handle_t	mac_find_ring(mac_group_handle_t, int);

extern void			mac_prop_info_set_default_uint8(
				    mac_prop_info_handle_t, uint8_t);
extern void			mac_prop_info_set_default_str(
				    mac_prop_info_handle_t, const char *);
extern void			mac_prop_info_set_default_uint64(
				    mac_prop_info_handle_t, uint64_t);
extern void			mac_prop_info_set_default_uint32(
				    mac_prop_info_handle_t, uint32_t);
extern void			mac_prop_info_set_default_link_flowctrl(
				    mac_prop_info_handle_t, link_flowctrl_t);
extern void			mac_prop_info_set_range_uint32(
				    mac_prop_info_handle_t,
				    uint32_t, uint32_t);
extern void			mac_prop_info_set_perm(mac_prop_info_handle_t,
				    uint8_t);

extern void			mac_hcksum_get(mblk_t *, uint32_t *,
				    uint32_t *, uint32_t *, uint32_t *,
				    uint32_t *);
extern void			mac_hcksum_set(mblk_t *, uint32_t, uint32_t,
				    uint32_t, uint32_t, uint32_t);

extern void			mac_lso_get(mblk_t *, uint32_t *, uint32_t *);

<<<<<<< HEAD
extern void			mac_lro_set(mblk_t *, uint32_t, uint32_t);
=======
extern void			mac_transceiver_info_set_present(
				    mac_transceiver_info_t *,
				    boolean_t);
extern void			mac_transceiver_info_set_usable(
				    mac_transceiver_info_t *,
				    boolean_t);
>>>>>>> 9dca21df

#endif	/* _KERNEL */

#ifdef	__cplusplus
}
#endif

#endif /* _SYS_MAC_PROVIDER_H */<|MERGE_RESOLUTION|>--- conflicted
+++ resolved
@@ -21,11 +21,8 @@
 
 /*
  * Copyright (c) 2008, 2010, Oracle and/or its affiliates. All rights reserved.
-<<<<<<< HEAD
  * Copyright (c) 2017 by Delphix. All rights reserved.
-=======
  * Copyright (c) 2017, Joyent, Inc.
->>>>>>> 9dca21df
  */
 
 #ifndef	_SYS_MAC_PROVIDER_H
@@ -560,16 +557,14 @@
 
 extern void			mac_lso_get(mblk_t *, uint32_t *, uint32_t *);
 
-<<<<<<< HEAD
 extern void			mac_lro_set(mblk_t *, uint32_t, uint32_t);
-=======
+
 extern void			mac_transceiver_info_set_present(
 				    mac_transceiver_info_t *,
 				    boolean_t);
 extern void			mac_transceiver_info_set_usable(
 				    mac_transceiver_info_t *,
 				    boolean_t);
->>>>>>> 9dca21df
 
 #endif	/* _KERNEL */
 
