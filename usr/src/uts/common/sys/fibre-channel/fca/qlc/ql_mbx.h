/*
 * CDDL HEADER START
 *
 * The contents of this file are subject to the terms of the
 * Common Development and Distribution License (the "License").
 * You may not use this file except in compliance with the License.
 *
 * You can obtain a copy of the license at usr/src/OPENSOLARIS.LICENSE
 * or http://www.opensolaris.org/os/licensing.
 * See the License for the specific language governing permissions
 * and limitations under the License.
 *
 * When distributing Covered Code, include this CDDL HEADER in each
 * file and include the License file at usr/src/OPENSOLARIS.LICENSE.
 * If applicable, add the following below this CDDL HEADER, with the
 * fields enclosed by brackets "[]" replaced with your own identifying
 * information: Portions Copyright [yyyy] [name of copyright owner]
 *
 * CDDL HEADER END
 */

/* Copyright 2015 QLogic Corporation */

/*
 * Copyright (c) 2008, 2010, Oracle and/or its affiliates. All rights reserved.
 */

#ifndef	_QL_MBX_H
#define	_QL_MBX_H

/*
 * ISP2xxx Solaris Fibre Channel Adapter (FCA) driver header file.
 *
 * ***********************************************************************
 * *									**
 * *				NOTICE					**
 * *		COPYRIGHT (C) 1996-2015 QLOGIC CORPORATION		**
 * *			ALL RIGHTS RESERVED				**
 * *									**
 * ***********************************************************************
 *
 */

#ifdef	__cplusplus
extern "C" {
#endif

/*
 * ISP mailbox Self-Test status codes
 */
#define	MBS_ROM_IDLE		0	/* Firmware Alive. */
#define	MBS_ROM_CHKSUM_ERR	1	/* Checksum Error. */
#define	MBS_ROM_BUSY		4	/* Busy. */
#define	MBS_ROM_CONFIG_ERR	0xF	/* Board Config Error. */
#define	MBS_ROM_STATUS_MASK	0xF

#define	MBS_ROM_FW_RUNNING	0x8400	/* firmware running. */
#define	MBS_ROM_FW_CONFIG_ERR	0x8401	/* firmware config error */

/*
 * ISP mailbox command complete status codes
 */
#define	MBS_COMMAND_COMPLETE		0x4000
#define	MBS_INVALID_COMMAND		0x4001
#define	MBS_HOST_INTERFACE_ERROR	0x4002
#define	MBS_TEST_FAILED			0x4003
#define	MBS_POST_ERROR			0x4004
#define	MBS_COMMAND_ERROR		0x4005
#define	MBS_COMMAND_PARAMETER_ERROR	0x4006
#define	MBS_PORT_ID_USED		0x4007
#define	MBS_LOOP_ID_USED		0x4008
#define	MBS_ALL_IDS_IN_USE		0x4009
#define	MBS_NOT_LOGGED_IN		0x400A
#define	MBS_LOOP_DOWN			0x400B
#define	MBS_LOOP_BACK_ERROR		0x400C
#define	MBS_CHECKSUM_ERROR		0x4010

/*
 * Sub-error Codes for Mailbox Command Completion Status Code 4005h
 */
#define	MBSS_NO_LINK			0x0001
#define	MBSS_IOCB_ALLOC_ERR		0x0002
#define	MBSS_ECB_ALLOC_ERR		0x0003
#define	MBSS_CMD_FAILURE		0x0004
#define	MBSS_NO_FABRIC			0x0005
#define	MBSS_FIRMWARE_NOT_RDY		0x0007
#define	MBSS_INITIATOR_DISABLED		0x0008
#define	MBSS_NOT_LOGGED_IN		0x0009
#define	MBSS_PARTIAL_DATA_XFER		0x000A
#define	MBSS_TOPOLOGY_ERR		0x0016
#define	MBSS_CHIP_RESET_NEEDED		0x0017
#define	MBSS_MULTIPLE_OPEN_EXCH		0x0018
#define	MBSS_IOCB_COUNT_ERR		0x0019
#define	MBSS_CMD_AFTER_FW_INIT_ERR	0x001A
#define	MBSS_NO_VIRTUAL_PORT_ID		0x001B
#define	MBSS_INVALID_FCF_INDEX		0x0022
#define	MBSS_MPI_PROCESSOR_ERR		0x0023
#define	MBSS_SEMAPHORE_ERR		0x0024
#define	MBSS_RANGE_ERR			0x0025
#define	MBSS_TRANSFER_SIZE_TO_LARGE	0x0026
#define	MBSS_CHECKSUM_ERR		0x0027
#define	MBSS_CONFIGURATION_ERR		0x0028

/*
 * ISP mailbox asynchronous event status codes
 */
#define	MBA_ASYNC_EVENT		0x8000  /* Asynchronous event. */
#define	MBA_RESET		0x8001  /* Reset Detected. */
#define	MBA_SYSTEM_ERR		0x8002  /* System Error. */
#define	MBA_REQ_TRANSFER_ERR	0x8003  /* Request Transfer Error. */
#define	MBA_RSP_TRANSFER_ERR	0x8004  /* Response Transfer Error. */
#define	MBA_WAKEUP_THRES	0x8005  /* Request Queue Wake-up. */
#define	MBA_MENLO_ALERT		0x800f  /* Menlo Alert Notification. */
#define	MBA_LIP_OCCURRED	0x8010  /* Loop Initialization Procedure */
					/* occurred. */
#define	MBA_LOOP_UP		0x8011  /* FC Loop UP. */
#define	MBA_LOOP_DOWN		0x8012  /* FC Loop Down. */
#define	MBA_LIP_RESET		0x8013	/* LIP reset occurred. */
#define	MBA_PORT_UPDATE		0x8014  /* Port Database update. */
#define	MBA_RSCN_UPDATE		0x8015  /* State Change Registration. */
#define	MBA_LIP_F8		0x8016	/* Received a LIP F8. */
#define	MBA_LIP_ERROR		0x8017	/* Loop initialization errors. */
#define	MBA_LOGIN_REJECT	0x8018	/* Login Reject Reason. */
#define	MBA_SECURITY_UPDATE	0x801B	/* FC-SP security update. */
#define	MBA_SCSI_COMPLETION	0x8020  /* SCSI Command Complete. */
#define	MBA_CTIO_COMPLETION	0x8021  /* CTIO Complete. */
#define	MBA_IP_COMPLETION	0x8022  /* IP Transmit Command Complete. */
#define	MBA_IP_RECEIVE		0x8023  /* IP Received. */
#define	MBA_IP_BROADCAST	0x8024  /* IP Broadcast Received. */
#define	MBA_IP_LOW_WATER_MARK	0x8025  /* IP Low Water Mark reached. */
#define	MBA_IP_RCV_BUFFER_EMPTY 0x8026  /* IP receive buffer queue empty. */
#define	MBA_IP_HDR_DATA_SPLIT	0x8027  /* IP header/data splitting feature */
					/* used. */
#define	MBA_ERROR_LOGGING_DISABLED	0x8029  /* Error Logging Disabled. */
#define	MBA_POINT_TO_POINT	0x8030  /* Point to point mode. */
#define	MBA_DCBX_COMPLETED	0x8030  /* DCBX completed. */
#define	MBA_CMPLT_1_16BIT	0x8031	/* Completion 1 16bit IOSB. */
#define	MBA_FCF_CONFIG_ERROR	0x8031	/* FCF configuration error. */
#define	MBA_CMPLT_2_16BIT	0x8032	/* Completion 2 16bit IOSB. */
#define	MBA_DCBX_PARAM_CHANGED	0x8032	/* DCBX parameters changed. */
#define	MBA_CMPLT_3_16BIT	0x8033	/* Completion 3 16bit IOSB. */
#define	MBA_CMPLT_4_16BIT	0x8034	/* Completion 4 16bit IOSB. */
#define	MBA_CMPLT_5_16BIT	0x8035	/* Completion 5 16bit IOSB. */
#define	MBA_CHG_IN_CONNECTION	0x8036  /* Change in connection mode. */
#define	MBA_ZIO_UPDATE		0x8040  /* ZIO response queue update. */
#define	MBA_CMPLT_2_32BIT	0x8042	/* Completion 2 32bit IOSB. */
#define	MBA_PORT_BYPASS_CHANGED	0x8043	/* Crystal+ port#0 bypass transition */
#define	MBA_RECEIVE_ERROR	0x8048	/* Receive Error */
#define	MBA_LS_RJT_SENT		0x8049	/* LS_RJT response sent */
#define	MBA_QUEUE_FULL		0x8049	/* Queue full */
#define	MBA_CLASS_2_RJT		0x804F	/* Class 2 RJT sent */
#define	MBA_VDC_MESSAGE		0x805F	/* VDC message event */
#define	MBA_FW_RESTART_COMP	0x8060	/* Firmware Restart Complete. */
#define	MBA_TEMPERATURE_EVENT	0x8070	/* Temperature event. */
#define	MBA_D_PORT_DIAGS	0x8080	/* D_Port Diagnostics. */
#define	MBA_IDC_COMPLETE	0x8100	/* Inter-driver communication */
					/* complete. */
#define	MBA_IDC_NOTIFICATION	0x8101	/* Inter-driver communication */
					/* notification. */
#define	MBA_IDC_TIME_EXTENDED	0x8102	/* Inter-driver communication */
					/* time extended. */
#define	MBA_SFP_INSERTION	0x8130	/* Transceiver insertion */
#define	MBA_SFP_REMOVAL		0x8131	/* Transceiver removal */
#define	MBA_NIC_STATE_CHANGE	0x8200	/* NIC Firmware State Change */
#define	MBA_AUTO_FW_INIT_COMP	0x8400	/* Autoload fw init complete. */
#define	MBA_AUTO_FW_INIT_ERR	0x8401	/* Autoload fw init failure. */

/* Driver defined. */
#define	MBA_CMPLT_1_32BIT	0x9000	/* Completion 1 32bit IOSB. */
/*
 * Mailbox 23 event codes
 */
#define	MBX23_MBX_OR_ASYNC_EVENT	0x0
#define	MBX23_RESPONSE_QUEUE_UPDATE	0x1
#define	MBX23_SCSI_COMPLETION		0x2

/*
 * System Error event (0x8002) defines
 */
#define	SE_NIC_HEARTHBEAT	BIT_3
#define	SE_MPI_RISC		BIT_2
#define	SE_NIC_1		BIT_1
#define	SE_NIC_2		BIT_0

/*
 * Port Database Update event (0x8014) defines
 */
#define	PDU_GLOBAL_EVENT		0xffff
/*
 * Port Database Update event (0x8014) login states
 */
#define	PDU_PLOGI_COMPLETE		0x4
#define	PDU_PRLI_COMPLETE		0x6
#define	PDU_PORT_LOGOUT			0x7
/*
 * Port Database Update event (0x8014) reason codes
 */
#define	PDU_LINK_INITIALIZED		0x0
#define	PDU_ADISC_ACC_CONFLICT		0x1
#define	PDU_ADISC_REJECT		0x2
#define	PDU_ADISC_REQ_CONFLICT		0x3
#define	PDU_PLOGI_RECEIVED		0x4
#define	PDU_PLOGI_REJECT		0x5
#define	PDU_PRLI_RECEIVED		0x6
#define	PDU_PRLI_REJECT			0x7
#define	PDU_GLOBAL_TPRLO		0x8
#define	PDU_SELECTIVE_TPRLO		0x9
#define	PDU_PRLO_RECEIVED		0xa
#define	PDU_LOGO_RECEIVED		0xb
#define	PDU_TOPOLOGY_CHANGE		0xc
#define	PDU_N_PORT_ID_CHANGE		0xd
#define	PDU_FLOGI_REJECT		0xe
#define	PDU_BAD_FAN			0xf
#define	PDU_FLOGI_TIMEOUT		0x10
#define	PDU_ABTS_LOGO_FAILED		0x11
#define	PDU_PLOGI_COMPLETED		0x12
#define	PDU_PRLI_COMPLETED		0x13
#define	PDU_OWN_OPN_FRAME_PATH		0x14
#define	PDU_OWN_OPN_DATA_PATH		0x15
#define	PDU_TRANSMIT_ERROR		0x16
#define	PDU_EXPLICIT_LOGO_REQ		0x17
#define	PDU_ADISC_REQ_TIMEOUT		0x18
#define	PDU_EVFP_RECEIVED		0x19
#define	PDU_SW_LOGO_RECEIVED		0x1a
#define	PDU_FCF_LIST_CHANGED		0x1b
#define	PDU_FCF_CONFIG_CHANGED		0x1c
#define	PDU_FIP_RECEIVED		0x1d
#define	PDU_FCF_TIMEOUT			0x1e

/*
 * Registered State Change Notification (0x8015) defines
 */
#define	RSCN_AF_PORT		0x0
#define	RSCN_AF_AREA		0x1
#define	RSCN_AF_DOMAIN		0x2
#define	RSCN_AF_FABRIC		0x3
#define	RSCN_AF_MASK		(BIT_1 | BIT_0)

/*
 * Temperature alert event (0x8070) defines
 */
#define	TCA_INVALID_CONFIGURATION	0x10
#define	TCA_INVALID_NUMBER_OF_SENSORS	0x11
#define	TCA_SHUTDOWN_INITIATED		0x12
#define	TCA_SENSOR_NOT_FUNCTIONAL	0x13

/*
 * Thermal temperature defines
 */
#define	READ_ASIC_TEMP		0xC
#define	TEMP_SUPPORT_I2C	BIT_0
#define	TEMP_SUPPORT_ISP	BIT_1

/*
 * D_Port Diagnostic event (0x8080) defines
 */
#define	DPA_START	0
#define	DPA_DONE	1
#define	DPA_ERROR	2
#define	DPA_MASK	0xF

/*
 * Menlo alert event defines
 */
#define	MLA_PANIC_RECOVERY		0x1
#define	MLA_LOGIN_OPERATIONAL_FW	0x2
#define	MLA_LOGIN_DIAGNOSTIC_FW		0x3
#define	MLA_LOGIN_GOLDEN_FW		0x4
#define	MLA_REJECT_RESPONSE		0x5

/*
 * ISP mailbox commands
 */
#define	MBC_LOAD_RAM			1	/* Load RAM. */
#define	MBC_WRITE_REMOTE_REG		1	/* Write remote register. */
#define	MBC_EXECUTE_FIRMWARE		2	/* Execute firmware. */
#define	MBC_DUMP_RAM			3	/* Dump RAM. */
#define	MBC_LOAD_FLASH_IMAGE		3	/* Load flash image. */
#define	MBC_WRITE_SERDES_REG		3	/* Write FC serdes register */
#define	MBC_READ_SERDES_REG		4	/* Read FC serdes registers */
#define	MBC_WRITE_RAM_WORD		4	/* Write RAM word. */
#define	MBC_READ_RAM_WORD		5	/* Read RAM word. */
#define	MBC_MPI_RAM			5	/* Load/dump MPI RAM. */
#define	MBC_MAILBOX_REGISTER_TEST	6	/* Wrap incoming mailboxes */
#define	MBC_VERIFY_CHECKSUM		7	/* Verify checksum. */
#define	MBC_ABOUT_FIRMWARE		8	/* About Firmware. */
#define	MBC_LOAD_RISC_RAM		9	/* Load RSIC RAM. */
#define	MBC_READ_REMOTE_REG		9	/* Read remote register. */
#define	MBC_DUMP_RISC_RAM		0xa	/* Dump RISC RAM command. */
#define	MBC_LOAD_RAM_EXTENDED		0xb	/* Load RAM extended. */
#define	MBC_DUMP_RAM_EXTENDED		0xc	/* Dump RAM extended. */
#define	MBC_WRITE_RAM_EXTENDED		0xd	/* Write RAM word. */
#define	MBC_READ_RAM_EXTENDED		0xf	/* Read RAM extended. */
#define	MBC_SERDES_TRANSMIT_PARAMETERS	0x10	/* Serdes Xmit Parameters */
#define	MBC_TOGGLE_INTERRUPT		0x10	/* 82XX enable/disable intr */
#define	MBC_2300_EXECUTE_IOCB		0x12	/* ISP2300 Execute IOCB cmd */
#define	MBC_GET_IO_STATUS		0x12	/* ISP2422 Get I/O Status */
#define	MBC_STOP_FIRMWARE		0x14	/* Stop firmware */
#define	MBC_ABORT_COMMAND_IOCB		0x15	/* Abort IOCB command. */
#define	MBC_ABORT_DEVICE		0x16	/* Abort device (ID/LUN). */
#define	MBC_ABORT_TARGET		0x17	/* Abort target (ID). */
#define	MBC_RESET			0x18	/* Target reset. */
#define	MBC_XMIT_PARM			0x19	/* Change default xmit parms */
#define	MBC_PORT_PARAM			0x1a	/* Get/set port speed parms */
#define	MBC_INIT_MULTIPLE_QUEUE		0x1f	/* Initialize Multiple Queue */
#define	MBC_GET_ID			0x20	/* Get loop id of ISP2200. */
#define	MBC_GET_TIMEOUT_PARAMETERS	0x22	/* Get Timeout Parameters. */
#define	MBC_TRACE_CONTROL		0x27	/* Trace control. */
#define	MBC_GET_FIRMWARE_OPTIONS	0x28	/* Get firmware options */
#define	MBC_READ_SFP			0x31	/* Read SFP. */
#define	MBC_SET_FIRMWARE_OPTIONS	0x38	/* set firmware options */
#define	MBC_RESET_MENLO			0x3a	/* Reset Menlo. */
#define	MBC_FC_LED_CONFIG		0x3b	/* Set/Get FC LED Config */
#define	MBC_RESTART_MPI			0x3d	/* Restart MPI. */
#define	MBC_FLASH_ACCESS		0x3e	/* Flash Access Control */
#define	MBC_LOOP_PORT_BYPASS		0x40	/* Loop Port Bypass. */
#define	MBC_LOOP_PORT_ENABLE		0x41	/* Loop Port Enable. */
#define	MBC_GET_RESOURCE_COUNTS		0x42	/* Get Resource Counts. */
#define	MBC_NON_PARTICIPATE		0x43	/* Non-Participating Mode. */
#define	MBC_ECHO			0x44	/* ELS ECHO */
#define	MBC_DIAGNOSTIC_LOOP_BACK	0x45	/* Diagnostic loop back. */
#define	MBC_ONLINE_SELF_TEST		0x46	/* Online self-test. */
#define	MBC_ENHANCED_GET_PORT_DATABASE	0x47	/* Get Port Database + login */
#define	MBC_INITIALIZE_MULTI_ID_FW	0x48	/* Initialize multi-id fw */
#define	MBC_GET_FCF_LIST		0x50	/* Get FCF List */
#define	MBC_GET_DCBX_PARAMS		0x51	/* Get DCBX parameters */
#define	MBC_RESET_LINK_STATUS		0x52	/* Reset Link Error Status */
#define	MBC_EXECUTE_IOCB		0x54	/* 64 Bit Execute IOCB cmd. */
#define	MBC_SEND_RNID_ELS		0x57	/* Send RNID ELS request */
#define	MBC_SET_PARAMETERS		0x59	/* Set RNID parameters */
#define	MBC_GET_PARAMETERS		0x5a	/* Get RNID parameters */
#define	MBC_DATA_RATE			0x5d	/* Data Rate */
#define	MBC_INITIALIZE_FIRMWARE		0x60	/* Initialize firmware */
#define	MBC_INITIATE_LIP		0x62	/* Initiate LIP */
#define	MBC_GET_FC_AL_POSITION_MAP	0x63	/* Get FC_AL Position Map. */
#define	MBC_GET_PORT_DATABASE		0x64	/* Get Port Database. */
#define	MBC_CLEAR_ACA			0x65	/* Clear ACA. */
#define	MBC_TARGET_RESET		0x66	/* Target Reset. */
#define	MBC_CLEAR_TASK_SET		0x67	/* Clear Task Set. */
#define	MBC_ABORT_TASK_SET		0x68	/* Abort Task Set. */
#define	MBC_GET_FIRMWARE_STATE		0x69	/* Get firmware state. */
#define	MBC_GET_PORT_NAME		0x6a	/* Get port name. */
#define	MBC_GET_LINK_STATUS		0x6b	/* Get Link Status. */
#define	MBC_LIP_RESET			0x6c	/* LIP reset. */
#define	MBC_GET_STATUS_COUNTS		0x6d	/* Get Link Statistics and */
						/* Private Data Counts */
#define	MBC_SEND_SNS_COMMAND		0x6e	/* Send Simple Name Server */
#define	MBC_LOGIN_FABRIC_PORT		0x6f	/* Login fabric port. */
#define	MBC_SEND_CHANGE_REQUEST		0x70	/* Send Change Request. */
#define	MBC_LOGOUT_FABRIC_PORT		0x71	/* Logout fabric port. */
#define	MBC_LIP_FULL_LOGIN		0x72	/* Full login LIP. */
#define	MBC_LOGIN_LOOP_PORT		0x74	/* Login Loop Port. */
#define	MBC_PORT_NODE_NAME_LIST		0x75	/* Get port/node name list */
#define	MBC_INITIALIZE_IP		0x77	/* Initialize IP */
#define	MBC_SEND_FARP_REQ_COMMAND	0x78	/* FARP request. */
#define	MBC_UNLOAD_IP			0x79	/* Unload IP */
#define	MBC_GET_XGMAC_STATS		0x7a	/* Get XGMAC Statistics. */
#define	MBC_GET_ID_LIST			0x7c	/* Get port ID list. */
#define	MBC_SEND_LFA_COMMAND		0x7d	/* Send Loop Fabric Address */
#define	MBC_LUN_RESET			0x7e	/* Send Task mgmt LUN reset */
#define	MBC_IDC_REQUEST			0x100	/* IDC request */
#define	MBC_IDC_ACK			0x101	/* IDC acknowledge */
#define	MBC_IDC_TIME_EXTEND		0x102	/* IDC extend time */
#define	MBC_PORT_RESET			0x120	/* Port Reset */
#define	MBC_SET_PORT_CONFIG		0x122	/* Set port configuration */
#define	MBC_GET_PORT_CONFIG		0x123	/* Get port configuration */
#define	MBC_SET_LED_CONFIG		0x125	/* Beaconing set led config */
#define	MBC_GET_LED_CONFIG		0x126	/* Get led config */
#define	MBC_GET_MD_TEMPLATE		0x129	/* Get mini dump template */

/*
 * Mbc 0x100 (IDC request)
 */
/* Timeout Value */
#define	IDC_TIMEOUT_POS		8
#define	IDC_TIMEOUT_MASK	(BIT_11 | BIT_10 | BIT_9 | BIT_8)

/* Function Destination Selector */
#define	IDC_FUNC_DST_MASK	(BIT_5 | BIT_4)
#define	IDC_FUNC_DST_MBX3	0
#define	IDC_FUNC_DST_SP		0x10

/* Function Source */
#define	IDC_FUNC_SRC_MASK	(BIT_3 | BIT_2 | BIT_1 | BIT_0)

/* Information opcode */
#define	IDC_OPC_DRV_START		0x100
#define	IDC_OPC_FLASH_ACC		0x101
#define	IDC_OPC_RESTART_MPI		0x102
#define	IDC_OPC_PORT_RESET_MBC		0x120
#define	IDC_OPC_SET_PORT_CONFIG_MBC	0x122

/* Function Destination Mask */
#define	IDC_FUNC_3		BIT_3
#define	IDC_FUNC_2		BIT_2
#define	IDC_FUNC_1		BIT_1
#define	IDC_FUNC_0		BIT_0
#define	IDC_FC_FUNC		(BIT_3 | BIT_2)
#define	IDC_NIC_FUNC		(BIT_1 | BIT_0)
#define	IDC_ALL_FUNC		(IDC_FC_FUNC | IDC_NIC_FUNC)

/* Requestor Id Function Type */
#define	IDC_RIT_MASK		(BIT_6 | BIT_5 | BIT_4)
#define	IDC_RIT_NIC		0
#define	IDC_RIT_FC		0x10

/* Requestor Id Originator */
#define	IDC_RIO_MASK		(BIT_3 | BIT_2 | BIT_1 | BIT_0)
#define	IDC_RIO_DRV		0
#define	IDC_RIO_FW		1
#define	IDC_RIO_MPI		2
#define	IDC_RIO_DRV_APP		3
#define	IDC_RIO_QL_APP		4
#define	IDC_RIO_QL_MFG		5
#define	IDC_RIO_OTH_APP		6

/* Region Code */
#define	IDC_RC_POS		8
#define	IDC_RC_MASK		0xFF00

/* Region Size in 64k blocks */
#define	IDC_RS_POS		0
#define	IDC_RS_MASK		0xFF

/* Message Source */
#define	IDC_MSG_QLGC		BIT_15

/* Message Subcode */
#define	IDC_MS_MASK		(BIT_7 | BIT_6 | BIT_5 | BIT_4)
#define	IDC_MS_NONE		0x00
#define	IDC_MS_READ		0x10
#define	IDC_MS_WRITE		0x20
#define	IDC_MS_ERASE		0x30

/* Marker */
#define	IDC_MM_MASK		(BIT_3 | BIT_2 | BIT_1 | BIT_0)
#define	IDC_MM_NONE		0x0
#define	IDC_MM_BEG		0x1
#define	IDC_MM_END		0x2
#define	IDC_MM_WIP		0x3
#define	IDC_MM_ABORT		0x4

/*
 * Mbc 0x3e (Flash Access Control)
 */
#define	FAC_FORCE_SEMA_LOCK	BIT_15
#define	FAC_APPL_ID		BIT_14
#define	FAC_WRT_PROTECT		0
#define	FAC_WRT_ENABLE		1
#define	FAC_ERASE_SECTOR	2
#define	FAC_SEMA_LOCK		3
#define	FAC_SEMA_UNLOCK		4
#define	FAC_GET_SECTOR_SIZE	5
#define	FAC_ADDR_MASK		0x3fff

/*
 * MBC_DIAGNOSTIC_LOOP_BACK
 */
#define	MBC_LOOPBACK_POINT_MASK		0x07
#define	MBC_LOOPBACK_POINT_10BIT	0x00	/* 2425xx	*/
#define	MBC_LOOPBACK_POINT_1BIT		0x01	/* 2425xx	*/
#define	MBC_LOOPBACK_POINT_INTERNAL	0x01	/* 81xx		*/
#define	MBC_LOOPBACK_POINT_EXTERNAL	0x02	/* 242581xx	*/
#define	MBC_LOOPBACK_64BIT		BIT_6	/* 2200 0r 2300	*/

/*
 * MBC_ECHO
 */
#define	MBC_ECHO_ELS		BIT_15	/* echo ELS */
#define	MBC_ECHO_64BIT		BIT_6	/* 64bit DMA address used */

/*
 * 81xx, 83xx
 * MBC_SET_PORT_CONFIG
 * MBC_GET_PORT_CONFIG
 */
#define	LOOPBACK_MODE_FIELD_MASK	0xE
#define	LOOPBACK_MODE_NONE		0x00
#define	LOOPBACK_MODE_INTERNAL		0x04
#define	LOOPBACK_MODE_EXTERNAL		0x08	/* 8031 */

/*
 * Mbc 20h (Get ID) returns the switch capabilities in mailbox7.
 * The extra bits were added with 4.00.28 MID firmware.
 */
#define	GID_TOP_NL_PORT			0
#define	GID_TOP_FL_PORT			1
#define	GID_TOP_N_PORT			2
#define	GID_TOP_F_PORT			3
#define	GID_TOP_N_PORT_NO_TGT		4

#define	GID_FP_IN_ORDER			BIT_8
#define	GID_FP_MAC_ADDR			BIT_9
#define	GID_FP_NPIV_SUPPORT		BIT_10	/* implies FDISC support */
#define	GID_FP_VF_SUPPORT		BIT_12
#define	GID_FP_SP_SUPPORT		BIT_13
#define	GID_FP_FA_WWPN			BIT_14

/*
 * Mbc 20h (Get ID) returns the Buffer to Buffer Credits in mailbox15.
 */
#define	BBCR_INITIAL_MASK	0xf
#define	BBCR_RUNTIME_MASK	0xf
#define	BBCR_RUNTIME_REJECT	BIT_4

/*
 * Driver Mailbox command definitions.
 */
#define	MAILBOX_TOV		30	/* Default Timeout value. */

/* Mailbox command parameter structure definition. */
typedef struct mbx_cmd {
	uint32_t out_mb;		/* Outgoing from driver */
	uint32_t in_mb;			/* Incomming from RISC */
	uint16_t mb[MAX_MBOX_COUNT];
	clock_t timeout;		/* Timeout in seconds. */
} mbx_cmd_t;

/* Mailbox bit definitions for out_mb and in_mb */
#define	MBX_29		BIT_29
#define	MBX_28		BIT_28
#define	MBX_27		BIT_27
#define	MBX_26		BIT_26
#define	MBX_25		BIT_25
#define	MBX_24		BIT_24
#define	MBX_23		BIT_23
#define	MBX_22		BIT_22
#define	MBX_21		BIT_21
#define	MBX_20		BIT_20
#define	MBX_19		BIT_19
#define	MBX_18		BIT_18
#define	MBX_17		BIT_17
#define	MBX_16		BIT_16
#define	MBX_15		BIT_15
#define	MBX_14		BIT_14
#define	MBX_13		BIT_13
#define	MBX_12		BIT_12
#define	MBX_11		BIT_11
#define	MBX_10		BIT_10
#define	MBX_9		BIT_9
#define	MBX_8		BIT_8
#define	MBX_7		BIT_7
#define	MBX_6		BIT_6
#define	MBX_5		BIT_5
#define	MBX_4		BIT_4
#define	MBX_3		BIT_3
#define	MBX_2		BIT_2
#define	MBX_1		BIT_1
#define	MBX_0		BIT_0

#define	MBX_0_THRU_1	MBX_0|MBX_1
#define	MBX_0_THRU_2	MBX_0_THRU_1 | MBX_2
#define	MBX_0_THRU_3	MBX_0_THRU_2 | MBX_3
#define	MBX_0_THRU_4	MBX_0_THRU_3 | MBX_4
#define	MBX_0_THRU_5	MBX_0_THRU_4 | MBX_5
#define	MBX_0_THRU_6	MBX_0_THRU_5 | MBX_6
#define	MBX_0_THRU_7	MBX_0_THRU_6 | MBX_7
#define	MBX_0_THRU_8	MBX_0_THRU_7 | MBX_8
#define	MBX_0_THRU_9	MBX_0_THRU_8 | MBX_9
#define	MBX_0_THRU_10	MBX_0_THRU_9 | MBX_10
#define	MBX_0_THRU_11	MBX_0_THRU_10 | MBX_11
#define	MBX_0_THRU_12	MBX_0_THRU_11 | MBX_12
#define	MBX_0_THRU_13	MBX_0_THRU_12 | MBX_13
#define	MBX_0_THRU_14	MBX_0_THRU_13 | MBX_14
#define	MBX_0_THRU_15	MBX_0_THRU_14 | MBX_15
#define	MBX_0_THRU_16	MBX_0_THRU_15 | MBX_16
#define	MBX_0_THRU_17	MBX_0_THRU_16 | MBX_17
#define	MBX_0_THRU_18	MBX_0_THRU_17 | MBX_18
#define	MBX_0_THRU_19	MBX_0_THRU_18 | MBX_19
#define	MBX_0_THRU_20	MBX_0_THRU_19 | MBX_20
#define	MBX_0_THRU_21	MBX_0_THRU_20 | MBX_21
#define	MBX_0_THRU_22	MBX_0_THRU_21 | MBX_22
#define	MBX_0_THRU_23	MBX_0_THRU_22 | MBX_23
#define	MBX_0_THRU_24	MBX_0_THRU_23 | MBX_24	/* not supported by 2200 */
#define	MBX_0_THRU_25	MBX_0_THRU_24 | MBX_25	/* not supported by 2200 */

/*
 * Firmware state codes from get firmware state mailbox command
 */
#define	FSTATE_CONFIG_WAIT	0
#define	FSTATE_WAIT_AL_PA	1
#define	FSTATE_WAIT_LOGIN	2
#define	FSTATE_READY		3
#define	FSTATE_LOSS_SYNC	4
#define	FSTATE_ERROR		5
#define	FSTATE_NON_PART		7
#define	FSTATE_MPI_NIC_ERROR	0x10

/*
 * Firmware options 1, 2, 3.
 */
#define	FO1_AE_ON_LIPF8			BIT_0
#define	FO1_AE_ALL_LIP_RESET		BIT_1
#define	FO1_CTIO_RETRY			BIT_3
#define	FO1_DISABLE_LIP_F7_SW		BIT_4
#define	FO1_DISABLE_100MS_LOS_WAIT	BIT_5
#define	FO1_DISABLE_GPIO		BIT_6
#define	FO1_DISABLE_LEDS		BIT_6
#define	FO1_AE_AUTO_BYPASS		BIT_9
#define	FO1_ENABLE_PURE_IOCB		BIT_10
#define	FO1_AE_PLOGI_RJT		BIT_11
#define	FO1_AE_IMMEDIATE_NOTIFY_IOCB	BIT_11
#define	FO1_ENABLE_ABORT_SEQUENCE	BIT_12
#define	FO1_AE_QUEUE_FULL		BIT_13
#define	FO1_POST_NOTIFY_ACK_IOCB_2_ATIO	BIT_13
#define	FO1_POST_NOTIFY_ACK_IOCB	BIT_14

#define	FO2_ENABLE_FIBRE_LITE		BIT_13
#define	FO2_FCOE_512_MAX_MEM_WR_BURST	BIT_9
#define	FO2_ENABLE_SELECTIVE_CLASS_2	BIT_5
#define	FO2_REV_LOOPBACK		BIT_1
#define	FO2_ENABLE_ATIO_TYPE_3		BIT_0

#define	FO3_NO_ABORT_IO_ON_LINK_DOWN	BIT_14
#define	FO3_HOLD_STS_FOR_ABTS_RSP	BIT_12
#define	FO3_STARTUP_OPTS_VALID		BIT_5
#define	FO3_SEND_N2N_PRLI		BIT_4
#define	FO3_AE_RND_ERROR		BIT_1
#define	FO3_ENABLE_EMERG_IOCB		BIT_0

#define	FO13_LESB_NO_RESET		BIT_0

/*
 * f/w trace opcodes - mailbox 1(bits 7-0)
 */
#define	FTO_INSERT_TIME_STAMP	1
#define	FTO_RESERVED_2		2
#define	FTO_RESERVED_3		3
#define	FTO_EXT_TRACE_ENABLE	4
#define	FTO_EXT_TRACE_DISABLE	5
#define	FTO_FCE_TRACE_ENABLE	8
#define	FTO_FCE_TRACE_DISABLE	9
#define	FTO_FCEMAXTRACEBUF	0x840	/* max frame size */

/*
 * fw version 1 attributes defines from firmware version mailbox command
 */
#define	FWATTRIB_EF		0x7
#define	FWATTRIB_TP		0x17
#define	FWATTRIB_IP		0x37
#define	FWATTRIB_TPX		0x117
#define	FWATTRIB_IPX		0x137
#define	FWATTRIB_FL		0x217
#define	FWATTRIB_FPX		0x317

/*
 * fw version 2 attributes defines
 */
#define	FWATTRIB2_CLASS2	BIT_0
#define	FWATTRIB2_IP		BIT_1
#define	FWATTRIB2_MID		BIT_2
#define	FWATTRIB2_SB2		BIT_3
#define	FWATTRIB2_T10_CRC	BIT_4
#define	FWATTRIB2_VI		BIT_5
#define	FWATTRIB2_MQUE		BIT_6
#define	FWATTRIB2_FCOE		BIT_11
#define	FWATTRIB2_EX_REL	BIT_13

/*
 * Initialize Multiple Queue mailbox command options.
 * qlc_init_req_q() options
 */
#define	IMO_QUEUE_POINTER_SHADOWING	BIT_13
#define	IMO_ATIO_QUEUE_SERVICE		BIT_12
#define	IMO_MOVE_QUEUE_BASE_ADDRESS	BIT_11
#define	IMO_FORCE_DELETE		BIT_9
#define	IMO_QOS_BANDWIDTH_MODE		BIT_8
#define	IMO_QUEUE_NOT_ASSOCIATED	BIT_7
#define	IMO_INTERRUPT_HANDSHAKE		BIT_6
#define	IMO_DEVICE_FUNCTION_NUMBER	BIT_5
#define	IMO_BUS_NUMBER			BIT_4
#define	IMO_QOS_UPDATE			BIT_3
#define	IMO_REQ_RSP_Q_ADDR_TLA		BIT_2
#define	IMO_RESPONSE_Q_SERVICE		BIT_1
#define	IMO_DELETE_Q			BIT_0
#define	IMO_NONE			0

/*
 * Diagnostic ELS ECHO parameter structure definition.
 */
typedef struct echo {
	uint16_t		options;
	uint32_t		transfer_count;
	ddi_dma_cookie_t	transfer_data_address;
	ddi_dma_cookie_t	receive_data_address;
} echo_t;

/*
 * LFA command structure.
 */
#define	LFA_PAYLOAD_SIZE	38
typedef struct lfa_cmd {
	uint8_t resp_buffer_length[2];		/* length in 16bit words. */
	uint8_t reserved[2];
	uint8_t resp_buffer_address[8];
	uint8_t subcommand_length[2];		/* length in 16bit words. */
	uint8_t reserved_1[2];
	uint8_t addr[4];
	uint8_t subcommand[2];
	uint8_t payload[LFA_PAYLOAD_SIZE];
} lfa_cmd_t;

/* Define size of Loop Position Map. */
#define	LOOP_POSITION_MAP_SIZE	128	/* bytes */

/*
 * Port Database structure definition
 * Little endian except where noted.
 */
#define	PORT_DATABASE_SIZE	128	/* bytes */
typedef struct port_database_23 {
	uint8_t options;
	uint8_t control;
	uint8_t master_state;
	uint8_t slave_state;
	uint8_t hard_address[3];
	uint8_t rsvd;
	uint32_t port_id;
	uint8_t node_name[8];		/* Big endian. */
	uint8_t port_name[8];		/* Big endian. */
	uint16_t execution_throttle;
	uint16_t execution_count;
	uint8_t reset_count;
	uint8_t reserved_2;
	uint16_t resource_allocation;
	uint16_t current_allocation;
	uint16_t queue_head;
	uint16_t queue_tail;
	uint16_t transmit_execution_list_next;
	uint16_t transmit_execution_list_previous;
	uint16_t common_features;
	uint16_t total_concurrent_sequences;
	uint16_t RO_by_information_category;
	uint8_t recipient;
	uint8_t initiator;
	uint16_t receive_data_size;
	uint16_t concurrent_sequences;
	uint16_t open_sequences_per_exchange;
	uint16_t lun_abort_flags;
	uint16_t lun_stop_flags;
	uint16_t stop_queue_head;
	uint16_t stop_queue_tail;
	uint16_t port_retry_timer;
	uint16_t next_sequence_id;
	uint16_t frame_count;
	uint16_t PRLI_payload_length;
	uint16_t PRLI_service_parameter_word_0; /* Big endian */
						/* Bits 15-0 of word 0 */
	uint16_t PRLI_service_parameter_word_3; /* Big endian */
						/* Bits 15-0 of word 3 */
	uint16_t loop_id;
	uint16_t extended_lun_info_list_pointer;
	uint16_t extended_lun_stop_list_pointer;
} port_database_23_t;

typedef struct port_database_24 {
	uint16_t flags;
	uint8_t current_login_state;
	uint8_t last_stable_login_state;
	uint8_t hard_address[3];
	uint8_t rsvd;
	uint8_t port_id[3];
	uint8_t sequence_id;
	uint16_t port_retry_timer;
	uint16_t n_port_handle;
	uint16_t receive_data_size;
	uint8_t reserved_1[2];
	uint16_t PRLI_service_parameter_word_0; /* Big endian */
						/* Bits 15-0 of word 0 */
	uint16_t PRLI_service_parameter_word_3; /* Big endian */
						/* Bits 15-0 of word 3 */
	uint8_t port_name[8];		/* Big endian. */
	uint8_t node_name[8];		/* Big endian. */
	uint8_t reserved_2[24];
} port_database_24_t;

/*
 * Port database slave/master/current_login/ast_stable_login states
 */
#define	PD_STATE_DISCOVERY			0
#define	PD_STATE_WAIT_DISCOVERY_ACK		1
#define	PD_STATE_PORT_LOGIN			2
#define	PD_STATE_WAIT_PORT_LOGIN_ACK		3
#define	PD_STATE_PLOGI_PENDING			3
#define	PD_STATE_PROCESS_LOGIN			4
#define	PD_STATE_PLOGI_COMPLETED		4
#define	PD_STATE_WAIT_PROCESS_LOGIN_ACK		5
#define	PD_STATE_PRLI_PENDING			5
#define	PD_STATE_PORT_LOGGED_IN			6
#define	PD_STATE_PLOGI_PRLI_COMPLETED		6
#define	PD_STATE_PORT_UNAVAILABLE		7
#define	PD_STATE_PROCESS_LOGOUT			8
#define	PD_STATE_WAIT_PROCESS_LOGOUT_ACK	9
#define	PD_STATE_PORT_LOGOUT			10
#define	PD_STATE_WAIT_PORT_LOGOUT_ACK		11

#define	PD_PORT_LOGIN(tq) \
	(tq->master_state == PD_STATE_PROCESS_LOGIN || \
	tq->master_state == PD_STATE_PORT_LOGGED_IN || \
	tq->slave_state == PD_STATE_PROCESS_LOGIN || \
	tq->slave_state == PD_STATE_PORT_LOGGED_IN)

/*
 * ql_login_lport() options
 */
#define	LLF_NONE	0
#define	LLF_PLOGI	BIT_0		/* unconditional PLOGI */

/*
 * ql_login_fport() options
 */
#define	LFF_NONE	0
#define	LFF_NO_PLOGI	BIT_0
#define	LFF_NO_PRLI	BIT_1

/*
 * ql_get_port_database() options
 */
#define	PDF_NONE	0
#define	PDF_PLOGI	BIT_0
#define	PDF_ADISC	BIT_1

/*
 * Set/Get Port Configuration MBC
 */
#define	LINK_CONFIG_PAUSE_MASK		(BIT_6 | BIT_5)
#define	LINK_CONFIG_PAUSE_DISABLE	0x00
#define	LINK_CONFIG_PAUSE_STD_ETH	0x01
#define	LINK_CONFIG_PAUSE_PER_PRIO	0x02

#define	LINK_CONFIG_DCBX_ENA		BIT_4

#define	LINK_CONFIG_LB_MODE_MASK	(BIT_3 | BIT_2 | BIT_1)
#define	LINK_CONFIG_LB_NONE		0x00
#define	LINK_CONFIG_LB_INTERNAL		0x02

#define	LINK_CONFIG2_BP_TRAIN_ENA	BIT_15
#define	LINK_CONFIG2_BP_AUTO_NEGO_ENA	BIT_14
#define	LINK_CONFIG2_JUMBO_FRM_ENA	BIT_0

/*
 *
 */
#define	FCF_LIST_RETURN_ALL	BIT_0
#define	FCF_LIST_RETURN_ONE	BIT_1

typedef struct fcf_desc {
	uint16_t	options;
	uint16_t	fcf_index;
	uint32_t	buffer_size;
} ql_fcf_list_desc_t;

/*
 * Global Data in ql_mbx.c source file.
 */

/*
 * Global Function Prototypes in ql_mbx.c source file.
 */
int ql_initialize_ip(ql_adapter_state_t *);
int ql_shutdown_ip(ql_adapter_state_t *);
int ql_online_selftest(ql_adapter_state_t *);
int ql_loop_back(ql_adapter_state_t *, uint16_t, lbp_t *, uint32_t, uint32_t);
int ql_echo(ql_adapter_state_t *, uint16_t, echo_t *);
int ql_send_change_request(ql_adapter_state_t *, uint16_t);
int ql_send_lfa(ql_adapter_state_t *, lfa_cmd_t *);
int ql_clear_aca(ql_adapter_state_t *, ql_tgt_t *, ql_lun_t *);
int ql_target_reset(ql_adapter_state_t *, ql_tgt_t *, uint16_t);
int ql_abort_target(ql_adapter_state_t *, ql_tgt_t *, uint16_t);
int ql_lun_reset(ql_adapter_state_t *, ql_tgt_t *, ql_lun_t *);
int ql_clear_task_set(ql_adapter_state_t *, ql_tgt_t *, ql_lun_t *);
int ql_abort_task_set(ql_adapter_state_t *, ql_tgt_t *, ql_lun_t *);
int ql_loop_port_bypass(ql_adapter_state_t *, ql_tgt_t *);
int ql_loop_port_enable(ql_adapter_state_t *, ql_tgt_t *);
int ql_login_lport(ql_adapter_state_t *, ql_tgt_t *, uint16_t, uint16_t);
int ql_login_fport(ql_adapter_state_t *, ql_tgt_t *, uint16_t, uint16_t,
    ql_mbx_data_t *);
int ql_logout_fabric_port(ql_adapter_state_t *, ql_tgt_t *);
int ql_log_iocb(ql_adapter_state_t *, ql_tgt_t *, uint16_t, uint16_t,
    ql_mbx_data_t *);
int ql_get_port_database(ql_adapter_state_t *, ql_tgt_t *, uint8_t);
int ql_get_loop_position_map(ql_adapter_state_t *, size_t, caddr_t);
int ql_set_rnid_params(ql_adapter_state_t *, size_t, caddr_t);
int ql_send_rnid_els(ql_adapter_state_t *, uint16_t, uint8_t, size_t, caddr_t);
int ql_get_rnid_params(ql_adapter_state_t *, size_t, caddr_t);
int ql_get_link_status(ql_adapter_state_t *, uint16_t, size_t, caddr_t,
    uint8_t);
int ql_get_status_counts(ql_adapter_state_t *, uint16_t, size_t, caddr_t,
    uint8_t);
int ql_reset_link_status(ql_adapter_state_t *);
int ql_loop_reset(ql_adapter_state_t *);
int ql_initiate_lip(ql_adapter_state_t *);
int ql_full_login_lip(ql_adapter_state_t *);
int ql_lip_reset(ql_adapter_state_t *, uint16_t);
int ql_abort_command(ql_adapter_state_t *, ql_srb_t *);
int ql_verify_checksum(ql_adapter_state_t *);
int ql_get_id_list(ql_adapter_state_t *, caddr_t, uint32_t, ql_mbx_data_t *);
int ql_wrt_risc_ram(ql_adapter_state_t *, uint32_t, uint64_t, uint32_t);
int ql_rd_risc_ram(ql_adapter_state_t *, uint32_t, uint64_t, uint32_t);
int ql_wrt_risc_ram_word(ql_adapter_state_t *, uint32_t, uint32_t);
int ql_rd_risc_ram_word(ql_adapter_state_t *, uint32_t, uint32_t *);
int ql_issue_mbx_iocb(ql_adapter_state_t *, caddr_t, uint32_t);
int ql_mbx_wrap_test(ql_adapter_state_t *, ql_mbx_data_t *);
int ql_execute_fw(ql_adapter_state_t *);
int ql_get_firmware_option(ql_adapter_state_t *, ql_mbx_data_t *);
int ql_set_firmware_option(ql_adapter_state_t *, ql_mbx_data_t *);
int ql_init_firmware(ql_adapter_state_t *);
int ql_get_firmware_state(ql_adapter_state_t *, ql_mbx_data_t *);
int ql_get_adapter_id(ql_adapter_state_t *, ql_mbx_data_t *);
int ql_get_fw_version(ql_adapter_state_t *, ql_mbx_data_t *, uint16_t);
int ql_data_rate(ql_adapter_state_t *, ql_mbx_data_t *);
int ql_diag_loopback(ql_adapter_state_t *, caddr_t, uint32_t, uint16_t,
    uint32_t, ql_mbx_data_t *);
int ql_diag_echo(ql_adapter_state_t *, caddr_t, uint32_t, uint16_t,
    ql_mbx_data_t *);
int ql_diag_beacon(ql_adapter_state_t *, int, ql_mbx_data_t *);
int ql_serdes_param(ql_adapter_state_t *, ql_mbx_data_t *);
int ql_get_timeout_parameters(ql_adapter_state_t *, uint16_t *);
int ql_stop_firmware(ql_adapter_state_t *);
int ql_read_sfp(ql_adapter_state_t *, dma_mem_t *, uint16_t, uint16_t);
int ql_iidma_rate(ql_adapter_state_t *, uint16_t, uint32_t *, uint32_t);
int ql_fw_etrace(ql_adapter_state_t *, dma_mem_t *, uint16_t, ql_mbx_data_t *);
int ql_reset_menlo(ql_adapter_state_t *, ql_mbx_data_t *, uint16_t);
int ql_restart_mpi(ql_adapter_state_t *);
int ql_idc_request(ql_adapter_state_t *, ql_mbx_data_t *);
int ql_idc_ack(ql_adapter_state_t *);
int ql_idc_time_extend(ql_adapter_state_t *);
int ql_port_reset(ql_adapter_state_t *);
int ql_set_port_config(ql_adapter_state_t *, ql_mbx_data_t *);
int ql_get_port_config(ql_adapter_state_t *, ql_mbx_data_t *);
int ql_flash_access(ql_adapter_state_t *, uint16_t, uint32_t, uint32_t,
    uint32_t *);
int ql_get_xgmac_stats(ql_adapter_state_t *, size_t, caddr_t);
int ql_get_dcbx_params(ql_adapter_state_t *, uint32_t, caddr_t);
int ql_get_fcf_list_mbx(ql_adapter_state_t *, ql_fcf_list_desc_t *, caddr_t);
int ql_get_resource_cnts(ql_adapter_state_t *, ql_mbx_data_t *);
int ql_toggle_interrupt(ql_adapter_state_t *, uint16_t);
int ql_get_md_template(ql_adapter_state_t *, dma_mem_t *, ql_mbx_data_t *,
    uint32_t, uint16_t);
int ql_load_flash_image(ql_adapter_state_t *);
int ql_set_led_config(ql_adapter_state_t *, ql_mbx_data_t *);
int ql_get_led_config(ql_adapter_state_t *, ql_mbx_data_t *);
int ql_led_config(ql_adapter_state_t *, ql_mbx_data_t *);
int ql_write_remote_reg(ql_adapter_state_t *, uint32_t, uint32_t);
int ql_read_remote_reg(ql_adapter_state_t *, uint32_t, uint32_t *);
int ql_get_temp(ql_adapter_state_t *, ql_mbx_data_t *mr);
int ql_write_serdes(ql_adapter_state_t *, ql_mbx_data_t *);
int ql_read_serdes(ql_adapter_state_t *, ql_mbx_data_t *);

/*
 * Mailbox command table initializer
 */
#define	MBOX_CMD_TABLE()						\
{									\
	{MBC_LOAD_RAM, "MBC_LOAD_RAM or MBC_WRITE_REMOTE_REG"},		\
	{MBC_EXECUTE_FIRMWARE, "MBC_EXECUTE_FIRMWARE"},			\
	{MBC_DUMP_RAM, \
	"MBC_DUMP_RAM, MBC_LOAD_FLASH_IMAGE or MBC_WRITE_SERDES_REG"},	\
	{MBC_WRITE_RAM_WORD, "MBC_WRITE_RAM_WORD or MBC_READ_SERDES_REG"},\
	{MBC_READ_RAM_WORD, "MBC_READ_RAM_WORD or MBC_MPI_RAM"},	\
	{MBC_MAILBOX_REGISTER_TEST, "MBC_MAILBOX_REGISTER_TEST"},	\
	{MBC_VERIFY_CHECKSUM, "MBC_VERIFY_CHECKSUM"},			\
	{MBC_ABOUT_FIRMWARE, "MBC_ABOUT_FIRMWARE"},			\
	{MBC_LOAD_RISC_RAM, "MBC_LOAD_RISC_RAM or MBC_READ_REMOTE_REG"},\
	{MBC_DUMP_RISC_RAM, "MBC_DUMP_RISC_RAM"},			\
	{MBC_LOAD_RAM_EXTENDED, "MBC_LOAD_RAM_EXTENDED"},		\
	{MBC_DUMP_RAM_EXTENDED, "MBC_DUMP_RAM_EXTENDED"},		\
	{MBC_WRITE_RAM_EXTENDED, "MBC_WRITE_RAM_EXTENDED"},		\
	{MBC_READ_RAM_EXTENDED, "MBC_READ_RAM_EXTENDED"},		\
	{MBC_SERDES_TRANSMIT_PARAMETERS, \
	"MBC_SERDES_TRANSMIT_PARAMETERS or MBC_TOGGLE_INTERRUPT"},\
	{MBC_2300_EXECUTE_IOCB, "MBC_2300_EXECUTE_IOCB"},		\
	{MBC_GET_IO_STATUS, "MBC_GET_IO_STATUS"},			\
	{MBC_STOP_FIRMWARE, "MBC_STOP_FIRMWARE"},			\
	{MBC_ABORT_COMMAND_IOCB, "MBC_ABORT_COMMAND_IOCB"},		\
	{MBC_ABORT_DEVICE, "MBC_ABORT_DEVICE"},				\
	{MBC_ABORT_TARGET, "MBC_ABORT_TARGET"},				\
	{MBC_RESET, "MBC_RESET"},					\
	{MBC_XMIT_PARM, "MBC_XMIT_PARM"},				\
	{MBC_PORT_PARAM, "MBC_PORT_PARAM"},				\
	{MBC_INIT_MULTIPLE_QUEUE, "MBC_INIT_MULTIPLE_QUEUE"},		\
	{MBC_GET_ID, "MBC_GET_ID"},					\
	{MBC_GET_TIMEOUT_PARAMETERS, "MBC_GET_TIMEOUT_PARAMETERS"},	\
	{MBC_TRACE_CONTROL, "MBC_TRACE_CONTROL"},			\
	{MBC_GET_FIRMWARE_OPTIONS, "MBC_GET_FIRMWARE_OPTIONS"},		\
	{MBC_READ_SFP, "MBC_READ_SFP"},					\
	{MBC_SET_FIRMWARE_OPTIONS, "MBC_SET_FIRMWARE_OPTIONS"},		\
	{MBC_RESET_MENLO, "MBC_RESET_MENLO"},				\
	{MBC_FC_LED_CONFIG, "MBC_FC_LED_CONFIG"},			\
	{MBC_RESTART_MPI, "MBC_RESTART_MPI"},				\
	{MBC_FLASH_ACCESS, "MBC_FLASH_ACCESS"},				\
	{MBC_LOOP_PORT_BYPASS, "MBC_LOOP_PORT_BYPASS"},			\
	{MBC_LOOP_PORT_ENABLE, "MBC_LOOP_PORT_ENABLE"},			\
	{MBC_GET_RESOURCE_COUNTS, "MBC_GET_RESOURCE_COUNTS"},		\
	{MBC_NON_PARTICIPATE, "MBC_NON_PARTICIPATE"},			\
	{MBC_ECHO, "MBC_ECHO"},						\
	{MBC_DIAGNOSTIC_LOOP_BACK, "MBC_DIAGNOSTIC_LOOP_BACK"},		\
	{MBC_ONLINE_SELF_TEST, "MBC_ONLINE_SELF_TEST"},			\
	{MBC_ENHANCED_GET_PORT_DATABASE, "MBC_ENHANCED_GET_PORT_DATABASE"},\
	{MBC_INITIALIZE_MULTI_ID_FW, "MBC_INITIALIZE_MULTI_ID_FW"},	\
	{MBC_GET_FCF_LIST, "MBC_GET_FCF_LIST"},				\
	{MBC_GET_DCBX_PARAMS, "MBC_GET_DCBX_PARAMS"},			\
	{MBC_RESET_LINK_STATUS, "MBC_RESET_LINK_STATUS"},		\
	{MBC_EXECUTE_IOCB, "MBC_EXECUTE_IOCB"},				\
	{MBC_SEND_RNID_ELS, "MBC_SEND_RNID_ELS"},			\
	{MBC_SET_PARAMETERS, "MBC_SET_PARAMETERS"},			\
	{MBC_GET_PARAMETERS, "MBC_GET_PARAMETERS"},			\
	{MBC_DATA_RATE, "MBC_DATA_RATE"},				\
	{MBC_INITIALIZE_FIRMWARE, "MBC_INITIALIZE_FIRMWARE"},		\
	{MBC_INITIATE_LIP, "MBC_INITIATE_LIP"},				\
	{MBC_GET_FC_AL_POSITION_MAP, "MBC_GET_FC_AL_POSITION_MAP"},	\
	{MBC_GET_PORT_DATABASE, "MBC_GET_PORT_DATABASE"},		\
	{MBC_CLEAR_ACA, "MBC_CLEAR_ACA"},				\
	{MBC_TARGET_RESET, "MBC_TARGET_RESET"},				\
	{MBC_CLEAR_TASK_SET, "MBC_CLEAR_TASK_SET"},			\
	{MBC_ABORT_TASK_SET, "MBC_ABORT_TASK_SET"},			\
	{MBC_GET_FIRMWARE_STATE, "MBC_GET_FIRMWARE_STATE"},		\
	{MBC_GET_PORT_NAME, "MBC_GET_PORT_NAME"},			\
	{MBC_GET_LINK_STATUS, "MBC_GET_LINK_STATUS"},			\
	{MBC_LIP_RESET, "MBC_LIP_RESET"},				\
	{MBC_GET_STATUS_COUNTS, "MBC_GET_STATUS_COUNTS"},		\
	{MBC_SEND_SNS_COMMAND, "MBC_SEND_SNS_COMMAND"},			\
	{MBC_LOGIN_FABRIC_PORT, "MBC_LOGIN_FABRIC_PORT"},		\
	{MBC_SEND_CHANGE_REQUEST, "MBC_SEND_CHANGE_REQUEST"},		\
	{MBC_LOGOUT_FABRIC_PORT, "MBC_LOGOUT_FABRIC_PORT"},		\
	{MBC_LIP_FULL_LOGIN, "MBC_LIP_FULL_LOGIN"},			\
	{MBC_LOGIN_LOOP_PORT, "MBC_LOGIN_LOOP_PORT"},			\
	{MBC_PORT_NODE_NAME_LIST, "MBC_PORT_NODE_NAME_LIST"},		\
	{MBC_INITIALIZE_IP, "MBC_INITIALIZE_IP"},			\
	{MBC_SEND_FARP_REQ_COMMAND, "MBC_SEND_FARP_REQ_COMMAND"},	\
	{MBC_UNLOAD_IP, "MBC_UNLOAD_IP"},				\
	{MBC_GET_XGMAC_STATS, "MBC_GET_XGMAC_STATS"},			\
	{MBC_GET_ID_LIST, "MBC_GET_ID_LIST"},				\
	{MBC_SEND_LFA_COMMAND, "MBC_SEND_LFA_COMMAND"},			\
	{MBC_LUN_RESET, "MBC_LUN_RESET"},				\
	{MBC_IDC_REQUEST, "MBC_IDC_REQUEST"},				\
	{MBC_IDC_ACK, "MBC_IDC_ACK"},					\
	{MBC_IDC_TIME_EXTEND, "MBC_IDC_TIME_EXTEND"},			\
	{MBC_PORT_RESET, "MBC_PORT_RESET"},				\
	{MBC_SET_PORT_CONFIG, "MBC_SET_PORT_CONFIG"},			\
	{MBC_GET_PORT_CONFIG, "MBC_GET_PORT_CONFIG"},			\
<<<<<<< HEAD
	{MBC_SET_LED_CONFIG, "MBC_SET_LED_CONFIG"},			\
	{MBC_GET_LED_CONFIG, "MBC_GET_LED_CONFIG"},			\
	{MBC_GET_MD_TEMPLATE, "MBC_GET_MD_TEMPLATE"},			\
	{NULL, "Unsupported"}						\
=======
	{0, "Unsupported"}						\
>>>>>>> c4ab0d3f
}

#ifdef	__cplusplus
}
#endif

#endif /* _QL_MBX_H */<|MERGE_RESOLUTION|>--- conflicted
+++ resolved
@@ -1039,14 +1039,10 @@
 	{MBC_PORT_RESET, "MBC_PORT_RESET"},				\
 	{MBC_SET_PORT_CONFIG, "MBC_SET_PORT_CONFIG"},			\
 	{MBC_GET_PORT_CONFIG, "MBC_GET_PORT_CONFIG"},			\
-<<<<<<< HEAD
 	{MBC_SET_LED_CONFIG, "MBC_SET_LED_CONFIG"},			\
 	{MBC_GET_LED_CONFIG, "MBC_GET_LED_CONFIG"},			\
 	{MBC_GET_MD_TEMPLATE, "MBC_GET_MD_TEMPLATE"},			\
-	{NULL, "Unsupported"}						\
-=======
 	{0, "Unsupported"}						\
->>>>>>> c4ab0d3f
 }
 
 #ifdef	__cplusplus
