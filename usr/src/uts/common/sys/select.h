--- conflicted
+++ resolved
@@ -155,12 +155,7 @@
 #define	FD_ZERO(__p)    (void) memset((__p), 0, sizeof (*(__p)))
 #endif /* _KERNEL */
 
-<<<<<<< HEAD
 #if !defined(_KERNEL) && !defined(_FAKE_KERNEL)
-#ifdef	__STDC__
-=======
-#ifndef	_KERNEL
->>>>>>> 75fbdf9b
 extern int select(int, fd_set *_RESTRICT_KYWD, fd_set *_RESTRICT_KYWD,
 	fd_set *_RESTRICT_KYWD, struct timeval *_RESTRICT_KYWD);
 
@@ -170,15 +165,6 @@
 	const sigset_t *_RESTRICT_KYWD);
 #endif
 
-<<<<<<< HEAD
-#else /* _KERNEL */
-extern int select();
-#if !defined(__XOPEN_OR_POSIX) || defined(_XPG6) || defined(__EXTENSIONS__)
-extern int pselect();
-#endif
-#endif	/* __STDC__ */
-=======
->>>>>>> 75fbdf9b
 #endif	/* _KERNEL */
 
 #ifdef	__cplusplus
