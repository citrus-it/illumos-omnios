/*
 * CDDL HEADER START
 *
 * The contents of this file are subject to the terms of the
 * Common Development and Distribution License (the "License").
 * You may not use this file except in compliance with the License.
 *
 * You can obtain a copy of the license at usr/src/OPENSOLARIS.LICENSE
 * or http://www.opensolaris.org/os/licensing.
 * See the License for the specific language governing permissions
 * and limitations under the License.
 *
 * When distributing Covered Code, include this CDDL HEADER in each
 * file and include the License file at usr/src/OPENSOLARIS.LICENSE.
 * If applicable, add the following below this CDDL HEADER, with the
 * fields enclosed by brackets "[]" replaced with your own identifying
 * information: Portions Copyright [yyyy] [name of copyright owner]
 *
 * CDDL HEADER END
 */

/*
 * Copyright 2009 Sun Microsystems, Inc.  All rights reserved.
 * Use is subject to license terms.
 */

/*
 * Copyright (c) 2011, Joyent, Inc. All rights reserved.
 * Copyright (c) 2012 by Delphix. All rights reserved.
 */

#ifndef _SYS_DTRACE_H
#define	_SYS_DTRACE_H

#ifdef	__cplusplus
extern "C" {
#endif

/*
 * DTrace Dynamic Tracing Software: Kernel Interfaces
 *
 * Note: The contents of this file are private to the implementation of the
 * Solaris system and DTrace subsystem and are subject to change at any time
 * without notice.  Applications and drivers using these interfaces will fail
 * to run on future releases.  These interfaces should not be used for any
 * purpose except those expressly outlined in dtrace(7D) and libdtrace(3LIB).
 * Please refer to the "Solaris Dynamic Tracing Guide" for more information.
 */

#ifndef _ASM

#include <sys/types.h>
#include <sys/modctl.h>
#include <sys/processor.h>
#include <sys/systm.h>
#include <sys/ctf_api.h>
#include <sys/cyclic.h>
#include <sys/int_limits.h>

/*
 * DTrace Universal Constants and Typedefs
 */
#define	DTRACE_CPUALL		-1	/* all CPUs */
#define	DTRACE_IDNONE		0	/* invalid probe identifier */
#define	DTRACE_EPIDNONE		0	/* invalid enabled probe identifier */
#define	DTRACE_AGGIDNONE	0	/* invalid aggregation identifier */
#define	DTRACE_AGGVARIDNONE	0	/* invalid aggregation variable ID */
#define	DTRACE_CACHEIDNONE	0	/* invalid predicate cache */
#define	DTRACE_PROVNONE		0	/* invalid provider identifier */
#define	DTRACE_METAPROVNONE	0	/* invalid meta-provider identifier */
#define	DTRACE_ARGNONE		-1	/* invalid argument index */

#define	DTRACE_PROVNAMELEN	64
#define	DTRACE_MODNAMELEN	64
#define	DTRACE_FUNCNAMELEN	128
#define	DTRACE_NAMELEN		64
#define	DTRACE_FULLNAMELEN	(DTRACE_PROVNAMELEN + DTRACE_MODNAMELEN + \
				DTRACE_FUNCNAMELEN + DTRACE_NAMELEN + 4)
#define	DTRACE_ARGTYPELEN	128

typedef uint32_t dtrace_id_t;		/* probe identifier */
typedef uint32_t dtrace_epid_t;		/* enabled probe identifier */
typedef uint32_t dtrace_aggid_t;	/* aggregation identifier */
typedef int64_t dtrace_aggvarid_t;	/* aggregation variable identifier */
typedef uint16_t dtrace_actkind_t;	/* action kind */
typedef int64_t dtrace_optval_t;	/* option value */
typedef uint32_t dtrace_cacheid_t;	/* predicate cache identifier */

typedef enum dtrace_probespec {
	DTRACE_PROBESPEC_NONE = -1,
	DTRACE_PROBESPEC_PROVIDER = 0,
	DTRACE_PROBESPEC_MOD,
	DTRACE_PROBESPEC_FUNC,
	DTRACE_PROBESPEC_NAME
} dtrace_probespec_t;

/*
 * DTrace Intermediate Format (DIF)
 *
 * The following definitions describe the DTrace Intermediate Format (DIF), a
 * a RISC-like instruction set and program encoding used to represent
 * predicates and actions that can be bound to DTrace probes.  The constants
 * below defining the number of available registers are suggested minimums; the
 * compiler should use DTRACEIOC_CONF to dynamically obtain the number of
 * registers provided by the current DTrace implementation.
 */
#define	DIF_VERSION_1	1		/* DIF version 1: Solaris 10 Beta */
#define	DIF_VERSION_2	2		/* DIF version 2: Solaris 10 FCS */
#define	DIF_VERSION	DIF_VERSION_2	/* latest DIF instruction set version */
#define	DIF_DIR_NREGS	8		/* number of DIF integer registers */
#define	DIF_DTR_NREGS	8		/* number of DIF tuple registers */

#define	DIF_OP_OR	1		/* or	r1, r2, rd */
#define	DIF_OP_XOR	2		/* xor	r1, r2, rd */
#define	DIF_OP_AND	3		/* and	r1, r2, rd */
#define	DIF_OP_SLL	4		/* sll	r1, r2, rd */
#define	DIF_OP_SRL	5		/* srl	r1, r2, rd */
#define	DIF_OP_SUB	6		/* sub	r1, r2, rd */
#define	DIF_OP_ADD	7		/* add	r1, r2, rd */
#define	DIF_OP_MUL	8		/* mul	r1, r2, rd */
#define	DIF_OP_SDIV	9		/* sdiv	r1, r2, rd */
#define	DIF_OP_UDIV	10		/* udiv r1, r2, rd */
#define	DIF_OP_SREM	11		/* srem r1, r2, rd */
#define	DIF_OP_UREM	12		/* urem r1, r2, rd */
#define	DIF_OP_NOT	13		/* not	r1, rd */
#define	DIF_OP_MOV	14		/* mov	r1, rd */
#define	DIF_OP_CMP	15		/* cmp	r1, r2 */
#define	DIF_OP_TST	16		/* tst  r1 */
#define	DIF_OP_BA	17		/* ba	label */
#define	DIF_OP_BE	18		/* be	label */
#define	DIF_OP_BNE	19		/* bne	label */
#define	DIF_OP_BG	20		/* bg	label */
#define	DIF_OP_BGU	21		/* bgu	label */
#define	DIF_OP_BGE	22		/* bge	label */
#define	DIF_OP_BGEU	23		/* bgeu	label */
#define	DIF_OP_BL	24		/* bl	label */
#define	DIF_OP_BLU	25		/* blu	label */
#define	DIF_OP_BLE	26		/* ble	label */
#define	DIF_OP_BLEU	27		/* bleu	label */
#define	DIF_OP_LDSB	28		/* ldsb	[r1], rd */
#define	DIF_OP_LDSH	29		/* ldsh	[r1], rd */
#define	DIF_OP_LDSW	30		/* ldsw [r1], rd */
#define	DIF_OP_LDUB	31		/* ldub	[r1], rd */
#define	DIF_OP_LDUH	32		/* lduh	[r1], rd */
#define	DIF_OP_LDUW	33		/* lduw	[r1], rd */
#define	DIF_OP_LDX	34		/* ldx	[r1], rd */
#define	DIF_OP_RET	35		/* ret	rd */
#define	DIF_OP_NOP	36		/* nop */
#define	DIF_OP_SETX	37		/* setx	intindex, rd */
#define	DIF_OP_SETS	38		/* sets strindex, rd */
#define	DIF_OP_SCMP	39		/* scmp	r1, r2 */
#define	DIF_OP_LDGA	40		/* ldga	var, ri, rd */
#define	DIF_OP_LDGS	41		/* ldgs var, rd */
#define	DIF_OP_STGS	42		/* stgs var, rs */
#define	DIF_OP_LDTA	43		/* ldta var, ri, rd */
#define	DIF_OP_LDTS	44		/* ldts var, rd */
#define	DIF_OP_STTS	45		/* stts var, rs */
#define	DIF_OP_SRA	46		/* sra	r1, r2, rd */
#define	DIF_OP_CALL	47		/* call	subr, rd */
#define	DIF_OP_PUSHTR	48		/* pushtr type, rs, rr */
#define	DIF_OP_PUSHTV	49		/* pushtv type, rs, rv */
#define	DIF_OP_POPTS	50		/* popts */
#define	DIF_OP_FLUSHTS	51		/* flushts */
#define	DIF_OP_LDGAA	52		/* ldgaa var, rd */
#define	DIF_OP_LDTAA	53		/* ldtaa var, rd */
#define	DIF_OP_STGAA	54		/* stgaa var, rs */
#define	DIF_OP_STTAA	55		/* sttaa var, rs */
#define	DIF_OP_LDLS	56		/* ldls	var, rd */
#define	DIF_OP_STLS	57		/* stls	var, rs */
#define	DIF_OP_ALLOCS	58		/* allocs r1, rd */
#define	DIF_OP_COPYS	59		/* copys  r1, r2, rd */
#define	DIF_OP_STB	60		/* stb	r1, [rd] */
#define	DIF_OP_STH	61		/* sth	r1, [rd] */
#define	DIF_OP_STW	62		/* stw	r1, [rd] */
#define	DIF_OP_STX	63		/* stx	r1, [rd] */
#define	DIF_OP_ULDSB	64		/* uldsb [r1], rd */
#define	DIF_OP_ULDSH	65		/* uldsh [r1], rd */
#define	DIF_OP_ULDSW	66		/* uldsw [r1], rd */
#define	DIF_OP_ULDUB	67		/* uldub [r1], rd */
#define	DIF_OP_ULDUH	68		/* ulduh [r1], rd */
#define	DIF_OP_ULDUW	69		/* ulduw [r1], rd */
#define	DIF_OP_ULDX	70		/* uldx  [r1], rd */
#define	DIF_OP_RLDSB	71		/* rldsb [r1], rd */
#define	DIF_OP_RLDSH	72		/* rldsh [r1], rd */
#define	DIF_OP_RLDSW	73		/* rldsw [r1], rd */
#define	DIF_OP_RLDUB	74		/* rldub [r1], rd */
#define	DIF_OP_RLDUH	75		/* rlduh [r1], rd */
#define	DIF_OP_RLDUW	76		/* rlduw [r1], rd */
#define	DIF_OP_RLDX	77		/* rldx  [r1], rd */
#define	DIF_OP_XLATE	78		/* xlate xlrindex, rd */
#define	DIF_OP_XLARG	79		/* xlarg xlrindex, rd */

#define	DIF_INTOFF_MAX		0xffff	/* highest integer table offset */
#define	DIF_STROFF_MAX		0xffff	/* highest string table offset */
#define	DIF_REGISTER_MAX	0xff	/* highest register number */
#define	DIF_VARIABLE_MAX	0xffff	/* highest variable identifier */
#define	DIF_SUBROUTINE_MAX	0xffff	/* highest subroutine code */

#define	DIF_VAR_ARRAY_MIN	0x0000	/* lowest numbered array variable */
#define	DIF_VAR_ARRAY_UBASE	0x0080	/* lowest user-defined array */
#define	DIF_VAR_ARRAY_MAX	0x00ff	/* highest numbered array variable */

#define	DIF_VAR_OTHER_MIN	0x0100	/* lowest numbered scalar or assc */
#define	DIF_VAR_OTHER_UBASE	0x0500	/* lowest user-defined scalar or assc */
#define	DIF_VAR_OTHER_MAX	0xffff	/* highest numbered scalar or assc */

#define	DIF_VAR_ARGS		0x0000	/* arguments array */
#define	DIF_VAR_REGS		0x0001	/* registers array */
#define	DIF_VAR_UREGS		0x0002	/* user registers array */
#define	DIF_VAR_VMREGS		0x0003	/* virtual machine registers array */
#define	DIF_VAR_CURTHREAD	0x0100	/* thread pointer */
#define	DIF_VAR_TIMESTAMP	0x0101	/* timestamp */
#define	DIF_VAR_VTIMESTAMP	0x0102	/* virtual timestamp */
#define	DIF_VAR_IPL		0x0103	/* interrupt priority level */
#define	DIF_VAR_EPID		0x0104	/* enabled probe ID */
#define	DIF_VAR_ID		0x0105	/* probe ID */
#define	DIF_VAR_ARG0		0x0106	/* first argument */
#define	DIF_VAR_ARG1		0x0107	/* second argument */
#define	DIF_VAR_ARG2		0x0108	/* third argument */
#define	DIF_VAR_ARG3		0x0109	/* fourth argument */
#define	DIF_VAR_ARG4		0x010a	/* fifth argument */
#define	DIF_VAR_ARG5		0x010b	/* sixth argument */
#define	DIF_VAR_ARG6		0x010c	/* seventh argument */
#define	DIF_VAR_ARG7		0x010d	/* eighth argument */
#define	DIF_VAR_ARG8		0x010e	/* ninth argument */
#define	DIF_VAR_ARG9		0x010f	/* tenth argument */
#define	DIF_VAR_STACKDEPTH	0x0110	/* stack depth */
#define	DIF_VAR_CALLER		0x0111	/* caller */
#define	DIF_VAR_PROBEPROV	0x0112	/* probe provider */
#define	DIF_VAR_PROBEMOD	0x0113	/* probe module */
#define	DIF_VAR_PROBEFUNC	0x0114	/* probe function */
#define	DIF_VAR_PROBENAME	0x0115	/* probe name */
#define	DIF_VAR_PID		0x0116	/* process ID */
#define	DIF_VAR_TID		0x0117	/* (per-process) thread ID */
#define	DIF_VAR_EXECNAME	0x0118	/* name of executable */
#define	DIF_VAR_ZONENAME	0x0119	/* zone name associated with process */
#define	DIF_VAR_WALLTIMESTAMP	0x011a	/* wall-clock timestamp */
#define	DIF_VAR_USTACKDEPTH	0x011b	/* user-land stack depth */
#define	DIF_VAR_UCALLER		0x011c	/* user-level caller */
#define	DIF_VAR_PPID		0x011d	/* parent process ID */
#define	DIF_VAR_UID		0x011e	/* process user ID */
#define	DIF_VAR_GID		0x011f	/* process group ID */
#define	DIF_VAR_ERRNO		0x0120	/* thread errno */

#define	DIF_SUBR_RAND			0
#define	DIF_SUBR_MUTEX_OWNED		1
#define	DIF_SUBR_MUTEX_OWNER		2
#define	DIF_SUBR_MUTEX_TYPE_ADAPTIVE	3
#define	DIF_SUBR_MUTEX_TYPE_SPIN	4
#define	DIF_SUBR_RW_READ_HELD		5
#define	DIF_SUBR_RW_WRITE_HELD		6
#define	DIF_SUBR_RW_ISWRITER		7
#define	DIF_SUBR_COPYIN			8
#define	DIF_SUBR_COPYINSTR		9
#define	DIF_SUBR_SPECULATION		10
#define	DIF_SUBR_PROGENYOF		11
#define	DIF_SUBR_STRLEN			12
#define	DIF_SUBR_COPYOUT		13
#define	DIF_SUBR_COPYOUTSTR		14
#define	DIF_SUBR_ALLOCA			15
#define	DIF_SUBR_BCOPY			16
#define	DIF_SUBR_COPYINTO		17
#define	DIF_SUBR_MSGDSIZE		18
#define	DIF_SUBR_MSGSIZE		19
#define	DIF_SUBR_GETMAJOR		20
#define	DIF_SUBR_GETMINOR		21
#define	DIF_SUBR_DDI_PATHNAME		22
#define	DIF_SUBR_STRJOIN		23
#define	DIF_SUBR_LLTOSTR		24
#define	DIF_SUBR_BASENAME		25
#define	DIF_SUBR_DIRNAME		26
#define	DIF_SUBR_CLEANPATH		27
#define	DIF_SUBR_STRCHR			28
#define	DIF_SUBR_STRRCHR		29
#define	DIF_SUBR_STRSTR			30
#define	DIF_SUBR_STRTOK			31
#define	DIF_SUBR_SUBSTR			32
#define	DIF_SUBR_INDEX			33
#define	DIF_SUBR_RINDEX			34
#define	DIF_SUBR_HTONS			35
#define	DIF_SUBR_HTONL			36
#define	DIF_SUBR_HTONLL			37
#define	DIF_SUBR_NTOHS			38
#define	DIF_SUBR_NTOHL			39
#define	DIF_SUBR_NTOHLL			40
#define	DIF_SUBR_INET_NTOP		41
#define	DIF_SUBR_INET_NTOA		42
#define	DIF_SUBR_INET_NTOA6		43
#define	DIF_SUBR_TOUPPER		44
#define	DIF_SUBR_TOLOWER		45

#define	DIF_SUBR_MAX			45	/* max subroutine value */

typedef uint32_t dif_instr_t;

#define	DIF_INSTR_OP(i)			(((i) >> 24) & 0xff)
#define	DIF_INSTR_R1(i)			(((i) >> 16) & 0xff)
#define	DIF_INSTR_R2(i)			(((i) >>  8) & 0xff)
#define	DIF_INSTR_RD(i)			((i) & 0xff)
#define	DIF_INSTR_RS(i)			((i) & 0xff)
#define	DIF_INSTR_LABEL(i)		((i) & 0xffffff)
#define	DIF_INSTR_VAR(i)		(((i) >>  8) & 0xffff)
#define	DIF_INSTR_INTEGER(i)		(((i) >>  8) & 0xffff)
#define	DIF_INSTR_STRING(i)		(((i) >>  8) & 0xffff)
#define	DIF_INSTR_SUBR(i)		(((i) >>  8) & 0xffff)
#define	DIF_INSTR_TYPE(i)		(((i) >> 16) & 0xff)
#define	DIF_INSTR_XLREF(i)		(((i) >>  8) & 0xffff)

#define	DIF_INSTR_FMT(op, r1, r2, d) \
	(((op) << 24) | ((r1) << 16) | ((r2) << 8) | (d))

#define	DIF_INSTR_NOT(r1, d)		(DIF_INSTR_FMT(DIF_OP_NOT, r1, 0, d))
#define	DIF_INSTR_MOV(r1, d)		(DIF_INSTR_FMT(DIF_OP_MOV, r1, 0, d))
#define	DIF_INSTR_CMP(op, r1, r2)	(DIF_INSTR_FMT(op, r1, r2, 0))
#define	DIF_INSTR_TST(r1)		(DIF_INSTR_FMT(DIF_OP_TST, r1, 0, 0))
#define	DIF_INSTR_BRANCH(op, label)	(((op) << 24) | (label))
#define	DIF_INSTR_LOAD(op, r1, d)	(DIF_INSTR_FMT(op, r1, 0, d))
#define	DIF_INSTR_STORE(op, r1, d)	(DIF_INSTR_FMT(op, r1, 0, d))
#define	DIF_INSTR_SETX(i, d)		((DIF_OP_SETX << 24) | ((i) << 8) | (d))
#define	DIF_INSTR_SETS(s, d)		((DIF_OP_SETS << 24) | ((s) << 8) | (d))
#define	DIF_INSTR_RET(d)		(DIF_INSTR_FMT(DIF_OP_RET, 0, 0, d))
#define	DIF_INSTR_NOP			(DIF_OP_NOP << 24)
#define	DIF_INSTR_LDA(op, v, r, d)	(DIF_INSTR_FMT(op, v, r, d))
#define	DIF_INSTR_LDV(op, v, d)		(((op) << 24) | ((v) << 8) | (d))
#define	DIF_INSTR_STV(op, v, rs)	(((op) << 24) | ((v) << 8) | (rs))
#define	DIF_INSTR_CALL(s, d)		((DIF_OP_CALL << 24) | ((s) << 8) | (d))
#define	DIF_INSTR_PUSHTS(op, t, r2, rs)	(DIF_INSTR_FMT(op, t, r2, rs))
#define	DIF_INSTR_POPTS			(DIF_OP_POPTS << 24)
#define	DIF_INSTR_FLUSHTS		(DIF_OP_FLUSHTS << 24)
#define	DIF_INSTR_ALLOCS(r1, d)		(DIF_INSTR_FMT(DIF_OP_ALLOCS, r1, 0, d))
#define	DIF_INSTR_COPYS(r1, r2, d)	(DIF_INSTR_FMT(DIF_OP_COPYS, r1, r2, d))
#define	DIF_INSTR_XLATE(op, r, d)	(((op) << 24) | ((r) << 8) | (d))

#define	DIF_REG_R0	0		/* %r0 is always set to zero */

/*
 * A DTrace Intermediate Format Type (DIF Type) is used to represent the types
 * of variables, function and associative array arguments, and the return type
 * for each DIF object (shown below).  It contains a description of the type,
 * its size in bytes, and a module identifier.
 */
typedef struct dtrace_diftype {
	uint8_t dtdt_kind;		/* type kind (see below) */
	uint8_t dtdt_ckind;		/* type kind in CTF */
	uint8_t dtdt_flags;		/* type flags (see below) */
	uint8_t dtdt_pad;		/* reserved for future use */
	uint32_t dtdt_size;		/* type size in bytes (unless string) */
} dtrace_diftype_t;

#define	DIF_TYPE_CTF		0	/* type is a CTF type */
#define	DIF_TYPE_STRING		1	/* type is a D string */

#define	DIF_TF_BYREF		0x1	/* type is passed by reference */

/*
 * A DTrace Intermediate Format variable record is used to describe each of the
 * variables referenced by a given DIF object.  It contains an integer variable
 * identifier along with variable scope and properties, as shown below.  The
 * size of this structure must be sizeof (int) aligned.
 */
typedef struct dtrace_difv {
	uint32_t dtdv_name;		/* variable name index in dtdo_strtab */
	uint32_t dtdv_id;		/* variable reference identifier */
	uint8_t dtdv_kind;		/* variable kind (see below) */
	uint8_t dtdv_scope;		/* variable scope (see below) */
	uint16_t dtdv_flags;		/* variable flags (see below) */
	dtrace_diftype_t dtdv_type;	/* variable type (see above) */
} dtrace_difv_t;

#define	DIFV_KIND_ARRAY		0	/* variable is an array of quantities */
#define	DIFV_KIND_SCALAR	1	/* variable is a scalar quantity */

#define	DIFV_SCOPE_GLOBAL	0	/* variable has global scope */
#define	DIFV_SCOPE_THREAD	1	/* variable has thread scope */
#define	DIFV_SCOPE_LOCAL	2	/* variable has local scope */

#define	DIFV_F_REF		0x1	/* variable is referenced by DIFO */
#define	DIFV_F_MOD		0x2	/* variable is written by DIFO */

/*
 * DTrace Actions
 *
 * The upper byte determines the class of the action; the low bytes determines
 * the specific action within that class.  The classes of actions are as
 * follows:
 *
 *   [ no class ]                  <= May record process- or kernel-related data
 *   DTRACEACT_PROC                <= Only records process-related data
 *   DTRACEACT_PROC_DESTRUCTIVE    <= Potentially destructive to processes
 *   DTRACEACT_KERNEL              <= Only records kernel-related data
 *   DTRACEACT_KERNEL_DESTRUCTIVE  <= Potentially destructive to the kernel
 *   DTRACEACT_SPECULATIVE         <= Speculation-related action
 *   DTRACEACT_AGGREGATION         <= Aggregating action
 */
#define	DTRACEACT_NONE			0	/* no action */
#define	DTRACEACT_DIFEXPR		1	/* action is DIF expression */
#define	DTRACEACT_EXIT			2	/* exit() action */
#define	DTRACEACT_PRINTF		3	/* printf() action */
#define	DTRACEACT_PRINTA		4	/* printa() action */
#define	DTRACEACT_LIBACT		5	/* library-controlled action */
#define	DTRACEACT_TRACEMEM		6	/* tracemem() action */
#define	DTRACEACT_TRACEMEM_DYNSIZE	7	/* dynamic tracemem() size */

#define	DTRACEACT_PROC			0x0100
#define	DTRACEACT_USTACK		(DTRACEACT_PROC + 1)
#define	DTRACEACT_JSTACK		(DTRACEACT_PROC + 2)
#define	DTRACEACT_USYM			(DTRACEACT_PROC + 3)
#define	DTRACEACT_UMOD			(DTRACEACT_PROC + 4)
#define	DTRACEACT_UADDR			(DTRACEACT_PROC + 5)

#define	DTRACEACT_PROC_DESTRUCTIVE	0x0200
#define	DTRACEACT_STOP			(DTRACEACT_PROC_DESTRUCTIVE + 1)
#define	DTRACEACT_RAISE			(DTRACEACT_PROC_DESTRUCTIVE + 2)
#define	DTRACEACT_SYSTEM		(DTRACEACT_PROC_DESTRUCTIVE + 3)
#define	DTRACEACT_FREOPEN		(DTRACEACT_PROC_DESTRUCTIVE + 4)

#define	DTRACEACT_PROC_CONTROL		0x0300

#define	DTRACEACT_KERNEL		0x0400
#define	DTRACEACT_STACK			(DTRACEACT_KERNEL + 1)
#define	DTRACEACT_SYM			(DTRACEACT_KERNEL + 2)
#define	DTRACEACT_MOD			(DTRACEACT_KERNEL + 3)

#define	DTRACEACT_KERNEL_DESTRUCTIVE	0x0500
#define	DTRACEACT_BREAKPOINT		(DTRACEACT_KERNEL_DESTRUCTIVE + 1)
#define	DTRACEACT_PANIC			(DTRACEACT_KERNEL_DESTRUCTIVE + 2)
#define	DTRACEACT_CHILL			(DTRACEACT_KERNEL_DESTRUCTIVE + 3)

#define	DTRACEACT_SPECULATIVE		0x0600
#define	DTRACEACT_SPECULATE		(DTRACEACT_SPECULATIVE + 1)
#define	DTRACEACT_COMMIT		(DTRACEACT_SPECULATIVE + 2)
#define	DTRACEACT_DISCARD		(DTRACEACT_SPECULATIVE + 3)

#define	DTRACEACT_CLASS(x)		((x) & 0xff00)

#define	DTRACEACT_ISDESTRUCTIVE(x)	\
	(DTRACEACT_CLASS(x) == DTRACEACT_PROC_DESTRUCTIVE || \
	DTRACEACT_CLASS(x) == DTRACEACT_KERNEL_DESTRUCTIVE)

#define	DTRACEACT_ISSPECULATIVE(x)	\
	(DTRACEACT_CLASS(x) == DTRACEACT_SPECULATIVE)

#define	DTRACEACT_ISPRINTFLIKE(x)	\
	((x) == DTRACEACT_PRINTF || (x) == DTRACEACT_PRINTA || \
	(x) == DTRACEACT_SYSTEM || (x) == DTRACEACT_FREOPEN)

/*
 * DTrace Aggregating Actions
 *
 * These are functions f(x) for which the following is true:
 *
 *    f(f(x_0) U f(x_1) U ... U f(x_n)) = f(x_0 U x_1 U ... U x_n)
 *
 * where x_n is a set of arbitrary data.  Aggregating actions are in their own
 * DTrace action class, DTTRACEACT_AGGREGATION.  The macros provided here allow
 * for easier processing of the aggregation argument and data payload for a few
 * aggregating actions (notably:  quantize(), lquantize(), and ustack()).
 */
#define	DTRACEACT_AGGREGATION		0x0700
#define	DTRACEAGG_COUNT			(DTRACEACT_AGGREGATION + 1)
#define	DTRACEAGG_MIN			(DTRACEACT_AGGREGATION + 2)
#define	DTRACEAGG_MAX			(DTRACEACT_AGGREGATION + 3)
#define	DTRACEAGG_AVG			(DTRACEACT_AGGREGATION + 4)
#define	DTRACEAGG_SUM			(DTRACEACT_AGGREGATION + 5)
#define	DTRACEAGG_STDDEV		(DTRACEACT_AGGREGATION + 6)
#define	DTRACEAGG_QUANTIZE		(DTRACEACT_AGGREGATION + 7)
#define	DTRACEAGG_LQUANTIZE		(DTRACEACT_AGGREGATION + 8)
#define	DTRACEAGG_LLQUANTIZE		(DTRACEACT_AGGREGATION + 9)

#define	DTRACEACT_ISAGG(x)		\
	(DTRACEACT_CLASS(x) == DTRACEACT_AGGREGATION)

#define	DTRACE_QUANTIZE_NBUCKETS	\
	(((sizeof (uint64_t) * NBBY) - 1) * 2 + 1)

#define	DTRACE_QUANTIZE_ZEROBUCKET	((sizeof (uint64_t) * NBBY) - 1)

#define	DTRACE_QUANTIZE_BUCKETVAL(buck)					\
	(int64_t)((buck) < DTRACE_QUANTIZE_ZEROBUCKET ?			\
	-(1LL << (DTRACE_QUANTIZE_ZEROBUCKET - 1 - (buck))) :		\
	(buck) == DTRACE_QUANTIZE_ZEROBUCKET ? 0 :			\
	1LL << ((buck) - DTRACE_QUANTIZE_ZEROBUCKET - 1))

#define	DTRACE_LQUANTIZE_STEPSHIFT		48
#define	DTRACE_LQUANTIZE_STEPMASK		((uint64_t)UINT16_MAX << 48)
#define	DTRACE_LQUANTIZE_LEVELSHIFT		32
#define	DTRACE_LQUANTIZE_LEVELMASK		((uint64_t)UINT16_MAX << 32)
#define	DTRACE_LQUANTIZE_BASESHIFT		0
#define	DTRACE_LQUANTIZE_BASEMASK		UINT32_MAX

#define	DTRACE_LQUANTIZE_STEP(x)		\
	(uint16_t)(((x) & DTRACE_LQUANTIZE_STEPMASK) >> \
	DTRACE_LQUANTIZE_STEPSHIFT)

#define	DTRACE_LQUANTIZE_LEVELS(x)		\
	(uint16_t)(((x) & DTRACE_LQUANTIZE_LEVELMASK) >> \
	DTRACE_LQUANTIZE_LEVELSHIFT)

#define	DTRACE_LQUANTIZE_BASE(x)		\
	(int32_t)(((x) & DTRACE_LQUANTIZE_BASEMASK) >> \
	DTRACE_LQUANTIZE_BASESHIFT)

#define	DTRACE_LLQUANTIZE_FACTORSHIFT		48
#define	DTRACE_LLQUANTIZE_FACTORMASK		((uint64_t)UINT16_MAX << 48)
#define	DTRACE_LLQUANTIZE_LOWSHIFT		32
#define	DTRACE_LLQUANTIZE_LOWMASK		((uint64_t)UINT16_MAX << 32)
#define	DTRACE_LLQUANTIZE_HIGHSHIFT		16
#define	DTRACE_LLQUANTIZE_HIGHMASK		((uint64_t)UINT16_MAX << 16)
#define	DTRACE_LLQUANTIZE_NSTEPSHIFT		0
#define	DTRACE_LLQUANTIZE_NSTEPMASK		UINT16_MAX

#define	DTRACE_LLQUANTIZE_FACTOR(x)		\
	(uint16_t)(((x) & DTRACE_LLQUANTIZE_FACTORMASK) >> \
	DTRACE_LLQUANTIZE_FACTORSHIFT)

#define	DTRACE_LLQUANTIZE_LOW(x)		\
	(uint16_t)(((x) & DTRACE_LLQUANTIZE_LOWMASK) >> \
	DTRACE_LLQUANTIZE_LOWSHIFT)

#define	DTRACE_LLQUANTIZE_HIGH(x)		\
	(uint16_t)(((x) & DTRACE_LLQUANTIZE_HIGHMASK) >> \
	DTRACE_LLQUANTIZE_HIGHSHIFT)

#define	DTRACE_LLQUANTIZE_NSTEP(x)		\
	(uint16_t)(((x) & DTRACE_LLQUANTIZE_NSTEPMASK) >> \
	DTRACE_LLQUANTIZE_NSTEPSHIFT)

#define	DTRACE_USTACK_NFRAMES(x)	(uint32_t)((x) & UINT32_MAX)
#define	DTRACE_USTACK_STRSIZE(x)	(uint32_t)((x) >> 32)
#define	DTRACE_USTACK_ARG(x, y)		\
	((((uint64_t)(y)) << 32) | ((x) & UINT32_MAX))

#ifndef _LP64
#ifndef _LITTLE_ENDIAN
#define	DTRACE_PTR(type, name)	uint32_t name##pad; type *name
#else
#define	DTRACE_PTR(type, name)	type *name; uint32_t name##pad
#endif
#else
#define	DTRACE_PTR(type, name)	type *name
#endif

/*
 * DTrace Object Format (DOF)
 *
 * DTrace programs can be persistently encoded in the DOF format so that they
 * may be embedded in other programs (for example, in an ELF file) or in the
 * dtrace driver configuration file for use in anonymous tracing.  The DOF
 * format is versioned and extensible so that it can be revised and so that
 * internal data structures can be modified or extended compatibly.  All DOF
 * structures use fixed-size types, so the 32-bit and 64-bit representations
 * are identical and consumers can use either data model transparently.
 *
 * The file layout is structured as follows:
 *
 * +---------------+-------------------+----- ... ----+---- ... ------+
 * |   dof_hdr_t   |  dof_sec_t[ ... ] |   loadable   | non-loadable  |
 * | (file header) | (section headers) | section data | section data  |
 * +---------------+-------------------+----- ... ----+---- ... ------+
 * |<------------ dof_hdr.dofh_loadsz --------------->|               |
 * |<------------ dof_hdr.dofh_filesz ------------------------------->|
 *
 * The file header stores meta-data including a magic number, data model for
 * the instrumentation, data encoding, and properties of the DIF code within.
 * The header describes its own size and the size of the section headers.  By
 * convention, an array of section headers follows the file header, and then
 * the data for all loadable sections and unloadable sections.  This permits
 * consumer code to easily download the headers and all loadable data into the
 * DTrace driver in one contiguous chunk, omitting other extraneous sections.
 *
 * The section headers describe the size, offset, alignment, and section type
 * for each section.  Sections are described using a set of #defines that tell
 * the consumer what kind of data is expected.  Sections can contain links to
 * other sections by storing a dof_secidx_t, an index into the section header
 * array, inside of the section data structures.  The section header includes
 * an entry size so that sections with data arrays can grow their structures.
 *
 * The DOF data itself can contain many snippets of DIF (i.e. >1 DIFOs), which
 * are represented themselves as a collection of related DOF sections.  This
 * permits us to change the set of sections associated with a DIFO over time,
 * and also permits us to encode DIFOs that contain different sets of sections.
 * When a DOF section wants to refer to a DIFO, it stores the dof_secidx_t of a
 * section of type DOF_SECT_DIFOHDR.  This section's data is then an array of
 * dof_secidx_t's which in turn denote the sections associated with this DIFO.
 *
 * This loose coupling of the file structure (header and sections) to the
 * structure of the DTrace program itself (ECB descriptions, action
 * descriptions, and DIFOs) permits activities such as relocation processing
 * to occur in a single pass without having to understand D program structure.
 *
 * Finally, strings are always stored in ELF-style string tables along with a
 * string table section index and string table offset.  Therefore strings in
 * DOF are always arbitrary-length and not bound to the current implementation.
 */

#define	DOF_ID_SIZE	16	/* total size of dofh_ident[] in bytes */

typedef struct dof_hdr {
	uint8_t dofh_ident[DOF_ID_SIZE]; /* identification bytes (see below) */
	uint32_t dofh_flags;		/* file attribute flags (if any) */
	uint32_t dofh_hdrsize;		/* size of file header in bytes */
	uint32_t dofh_secsize;		/* size of section header in bytes */
	uint32_t dofh_secnum;		/* number of section headers */
	uint64_t dofh_secoff;		/* file offset of section headers */
	uint64_t dofh_loadsz;		/* file size of loadable portion */
	uint64_t dofh_filesz;		/* file size of entire DOF file */
	uint64_t dofh_pad;		/* reserved for future use */
} dof_hdr_t;

#define	DOF_ID_MAG0	0	/* first byte of magic number */
#define	DOF_ID_MAG1	1	/* second byte of magic number */
#define	DOF_ID_MAG2	2	/* third byte of magic number */
#define	DOF_ID_MAG3	3	/* fourth byte of magic number */
#define	DOF_ID_MODEL	4	/* DOF data model (see below) */
#define	DOF_ID_ENCODING	5	/* DOF data encoding (see below) */
#define	DOF_ID_VERSION	6	/* DOF file format major version (see below) */
#define	DOF_ID_DIFVERS	7	/* DIF instruction set version */
#define	DOF_ID_DIFIREG	8	/* DIF integer registers used by compiler */
#define	DOF_ID_DIFTREG	9	/* DIF tuple registers used by compiler */
#define	DOF_ID_PAD	10	/* start of padding bytes (all zeroes) */

#define	DOF_MAG_MAG0	0x7F	/* DOF_ID_MAG[0-3] */
#define	DOF_MAG_MAG1	'D'
#define	DOF_MAG_MAG2	'O'
#define	DOF_MAG_MAG3	'F'

#define	DOF_MAG_STRING	"\177DOF"
#define	DOF_MAG_STRLEN	4

#define	DOF_MODEL_NONE	0	/* DOF_ID_MODEL */
#define	DOF_MODEL_ILP32	1
#define	DOF_MODEL_LP64	2

#ifdef _LP64
#define	DOF_MODEL_NATIVE	DOF_MODEL_LP64
#else
#define	DOF_MODEL_NATIVE	DOF_MODEL_ILP32
#endif

#define	DOF_ENCODE_NONE	0	/* DOF_ID_ENCODING */
#define	DOF_ENCODE_LSB	1
#define	DOF_ENCODE_MSB	2

#ifdef _BIG_ENDIAN
#define	DOF_ENCODE_NATIVE	DOF_ENCODE_MSB
#else
#define	DOF_ENCODE_NATIVE	DOF_ENCODE_LSB
#endif

#define	DOF_VERSION_1	1	/* DOF version 1: Solaris 10 FCS */
#define	DOF_VERSION_2	2	/* DOF version 2: Solaris Express 6/06 */
#define	DOF_VERSION	DOF_VERSION_2	/* Latest DOF version */

#define	DOF_FL_VALID	0	/* mask of all valid dofh_flags bits */

typedef uint32_t dof_secidx_t;	/* section header table index type */
typedef uint32_t dof_stridx_t;	/* string table index type */

#define	DOF_SECIDX_NONE	(-1U)	/* null value for section indices */
#define	DOF_STRIDX_NONE	(-1U)	/* null value for string indices */

typedef struct dof_sec {
	uint32_t dofs_type;	/* section type (see below) */
	uint32_t dofs_align;	/* section data memory alignment */
	uint32_t dofs_flags;	/* section flags (if any) */
	uint32_t dofs_entsize;	/* size of section entry (if table) */
	uint64_t dofs_offset;	/* offset of section data within file */
	uint64_t dofs_size;	/* size of section data in bytes */
} dof_sec_t;

#define	DOF_SECT_NONE		0	/* null section */
#define	DOF_SECT_COMMENTS	1	/* compiler comments */
#define	DOF_SECT_SOURCE		2	/* D program source code */
#define	DOF_SECT_ECBDESC	3	/* dof_ecbdesc_t */
#define	DOF_SECT_PROBEDESC	4	/* dof_probedesc_t */
#define	DOF_SECT_ACTDESC	5	/* dof_actdesc_t array */
#define	DOF_SECT_DIFOHDR	6	/* dof_difohdr_t (variable length) */
#define	DOF_SECT_DIF		7	/* uint32_t array of byte code */
#define	DOF_SECT_STRTAB		8	/* string table */
#define	DOF_SECT_VARTAB		9	/* dtrace_difv_t array */
#define	DOF_SECT_RELTAB		10	/* dof_relodesc_t array */
#define	DOF_SECT_TYPTAB		11	/* dtrace_diftype_t array */
#define	DOF_SECT_URELHDR	12	/* dof_relohdr_t (user relocations) */
#define	DOF_SECT_KRELHDR	13	/* dof_relohdr_t (kernel relocations) */
#define	DOF_SECT_OPTDESC	14	/* dof_optdesc_t array */
#define	DOF_SECT_PROVIDER	15	/* dof_provider_t */
#define	DOF_SECT_PROBES		16	/* dof_probe_t array */
#define	DOF_SECT_PRARGS		17	/* uint8_t array (probe arg mappings) */
#define	DOF_SECT_PROFFS		18	/* uint32_t array (probe arg offsets) */
#define	DOF_SECT_INTTAB		19	/* uint64_t array */
#define	DOF_SECT_UTSNAME	20	/* struct utsname */
#define	DOF_SECT_XLTAB		21	/* dof_xlref_t array */
#define	DOF_SECT_XLMEMBERS	22	/* dof_xlmember_t array */
#define	DOF_SECT_XLIMPORT	23	/* dof_xlator_t */
#define	DOF_SECT_XLEXPORT	24	/* dof_xlator_t */
#define	DOF_SECT_PREXPORT	25	/* dof_secidx_t array (exported objs) */
#define	DOF_SECT_PRENOFFS	26	/* uint32_t array (enabled offsets) */

#define	DOF_SECF_LOAD		1	/* section should be loaded */

#define	DOF_SEC_ISLOADABLE(x)						\
	(((x) == DOF_SECT_ECBDESC) || ((x) == DOF_SECT_PROBEDESC) ||	\
	((x) == DOF_SECT_ACTDESC) || ((x) == DOF_SECT_DIFOHDR) ||	\
	((x) == DOF_SECT_DIF) || ((x) == DOF_SECT_STRTAB) ||		\
	((x) == DOF_SECT_VARTAB) || ((x) == DOF_SECT_RELTAB) ||		\
	((x) == DOF_SECT_TYPTAB) || ((x) == DOF_SECT_URELHDR) ||	\
	((x) == DOF_SECT_KRELHDR) || ((x) == DOF_SECT_OPTDESC) ||	\
	((x) == DOF_SECT_PROVIDER) || ((x) == DOF_SECT_PROBES) ||	\
	((x) == DOF_SECT_PRARGS) || ((x) == DOF_SECT_PROFFS) ||		\
	((x) == DOF_SECT_INTTAB) || ((x) == DOF_SECT_XLTAB) ||		\
	((x) == DOF_SECT_XLMEMBERS) || ((x) == DOF_SECT_XLIMPORT) ||	\
	((x) == DOF_SECT_XLIMPORT) || ((x) == DOF_SECT_XLEXPORT) ||	\
	((x) == DOF_SECT_PREXPORT) || ((x) == DOF_SECT_PRENOFFS))

typedef struct dof_ecbdesc {
	dof_secidx_t dofe_probes;	/* link to DOF_SECT_PROBEDESC */
	dof_secidx_t dofe_pred;		/* link to DOF_SECT_DIFOHDR */
	dof_secidx_t dofe_actions;	/* link to DOF_SECT_ACTDESC */
	uint32_t dofe_pad;		/* reserved for future use */
	uint64_t dofe_uarg;		/* user-supplied library argument */
} dof_ecbdesc_t;

typedef struct dof_probedesc {
	dof_secidx_t dofp_strtab;	/* link to DOF_SECT_STRTAB section */
	dof_stridx_t dofp_provider;	/* provider string */
	dof_stridx_t dofp_mod;		/* module string */
	dof_stridx_t dofp_func;		/* function string */
	dof_stridx_t dofp_name;		/* name string */
	uint32_t dofp_id;		/* probe identifier (or zero) */
} dof_probedesc_t;

typedef struct dof_actdesc {
	dof_secidx_t dofa_difo;		/* link to DOF_SECT_DIFOHDR */
	dof_secidx_t dofa_strtab;	/* link to DOF_SECT_STRTAB section */
	uint32_t dofa_kind;		/* action kind (DTRACEACT_* constant) */
	uint32_t dofa_ntuple;		/* number of subsequent tuple actions */
	uint64_t dofa_arg;		/* kind-specific argument */
	uint64_t dofa_uarg;		/* user-supplied argument */
} dof_actdesc_t;

typedef struct dof_difohdr {
	dtrace_diftype_t dofd_rtype;	/* return type for this fragment */
	dof_secidx_t dofd_links[1];	/* variable length array of indices */
} dof_difohdr_t;

typedef struct dof_relohdr {
	dof_secidx_t dofr_strtab;	/* link to DOF_SECT_STRTAB for names */
	dof_secidx_t dofr_relsec;	/* link to DOF_SECT_RELTAB for relos */
	dof_secidx_t dofr_tgtsec;	/* link to section we are relocating */
} dof_relohdr_t;

typedef struct dof_relodesc {
	dof_stridx_t dofr_name;		/* string name of relocation symbol */
	uint32_t dofr_type;		/* relo type (DOF_RELO_* constant) */
	uint64_t dofr_offset;		/* byte offset for relocation */
	uint64_t dofr_data;		/* additional type-specific data */
} dof_relodesc_t;

#define	DOF_RELO_NONE	0		/* empty relocation entry */
#define	DOF_RELO_SETX	1		/* relocate setx value */

typedef struct dof_optdesc {
	uint32_t dofo_option;		/* option identifier */
	dof_secidx_t dofo_strtab;	/* string table, if string option */
	uint64_t dofo_value;		/* option value or string index */
} dof_optdesc_t;

typedef uint32_t dof_attr_t;		/* encoded stability attributes */

#define	DOF_ATTR(n, d, c)	(((n) << 24) | ((d) << 16) | ((c) << 8))
#define	DOF_ATTR_NAME(a)	(((a) >> 24) & 0xff)
#define	DOF_ATTR_DATA(a)	(((a) >> 16) & 0xff)
#define	DOF_ATTR_CLASS(a)	(((a) >>  8) & 0xff)

typedef struct dof_provider {
	dof_secidx_t dofpv_strtab;	/* link to DOF_SECT_STRTAB section */
	dof_secidx_t dofpv_probes;	/* link to DOF_SECT_PROBES section */
	dof_secidx_t dofpv_prargs;	/* link to DOF_SECT_PRARGS section */
	dof_secidx_t dofpv_proffs;	/* link to DOF_SECT_PROFFS section */
	dof_stridx_t dofpv_name;	/* provider name string */
	dof_attr_t dofpv_provattr;	/* provider attributes */
	dof_attr_t dofpv_modattr;	/* module attributes */
	dof_attr_t dofpv_funcattr;	/* function attributes */
	dof_attr_t dofpv_nameattr;	/* name attributes */
	dof_attr_t dofpv_argsattr;	/* args attributes */
	dof_secidx_t dofpv_prenoffs;	/* link to DOF_SECT_PRENOFFS section */
} dof_provider_t;

typedef struct dof_probe {
	uint64_t dofpr_addr;		/* probe base address or offset */
	dof_stridx_t dofpr_func;	/* probe function string */
	dof_stridx_t dofpr_name;	/* probe name string */
	dof_stridx_t dofpr_nargv;	/* native argument type strings */
	dof_stridx_t dofpr_xargv;	/* translated argument type strings */
	uint32_t dofpr_argidx;		/* index of first argument mapping */
	uint32_t dofpr_offidx;		/* index of first offset entry */
	uint8_t dofpr_nargc;		/* native argument count */
	uint8_t dofpr_xargc;		/* translated argument count */
	uint16_t dofpr_noffs;		/* number of offset entries for probe */
	uint32_t dofpr_enoffidx;	/* index of first is-enabled offset */
	uint16_t dofpr_nenoffs;		/* number of is-enabled offsets */
	uint16_t dofpr_pad1;		/* reserved for future use */
	uint32_t dofpr_pad2;		/* reserved for future use */
} dof_probe_t;

typedef struct dof_xlator {
	dof_secidx_t dofxl_members;	/* link to DOF_SECT_XLMEMBERS section */
	dof_secidx_t dofxl_strtab;	/* link to DOF_SECT_STRTAB section */
	dof_stridx_t dofxl_argv;	/* input parameter type strings */
	uint32_t dofxl_argc;		/* input parameter list length */
	dof_stridx_t dofxl_type;	/* output type string name */
	dof_attr_t dofxl_attr;		/* output stability attributes */
} dof_xlator_t;

typedef struct dof_xlmember {
	dof_secidx_t dofxm_difo;	/* member link to DOF_SECT_DIFOHDR */
	dof_stridx_t dofxm_name;	/* member name */
	dtrace_diftype_t dofxm_type;	/* member type */
} dof_xlmember_t;

typedef struct dof_xlref {
	dof_secidx_t dofxr_xlator;	/* link to DOF_SECT_XLATORS section */
	uint32_t dofxr_member;		/* index of referenced dof_xlmember */
	uint32_t dofxr_argn;		/* index of argument for DIF_OP_XLARG */
} dof_xlref_t;

/*
 * DTrace Intermediate Format Object (DIFO)
 *
 * A DIFO is used to store the compiled DIF for a D expression, its return
 * type, and its string and variable tables.  The string table is a single
 * buffer of character data into which sets instructions and variable
 * references can reference strings using a byte offset.  The variable table
 * is an array of dtrace_difv_t structures that describe the name and type of
 * each variable and the id used in the DIF code.  This structure is described
 * above in the DIF section of this header file.  The DIFO is used at both
 * user-level (in the library) and in the kernel, but the structure is never
 * passed between the two: the DOF structures form the only interface.  As a
 * result, the definition can change depending on the presence of _KERNEL.
 */
typedef struct dtrace_difo {
	dif_instr_t *dtdo_buf;		/* instruction buffer */
	uint64_t *dtdo_inttab;		/* integer table (optional) */
	char *dtdo_strtab;		/* string table (optional) */
	dtrace_difv_t *dtdo_vartab;	/* variable table (optional) */
	uint_t dtdo_len;		/* length of instruction buffer */
	uint_t dtdo_intlen;		/* length of integer table */
	uint_t dtdo_strlen;		/* length of string table */
	uint_t dtdo_varlen;		/* length of variable table */
	dtrace_diftype_t dtdo_rtype;	/* return type */
	uint_t dtdo_refcnt;		/* owner reference count */
	uint_t dtdo_destructive;	/* invokes destructive subroutines */
#ifndef _KERNEL
	dof_relodesc_t *dtdo_kreltab;	/* kernel relocations */
	dof_relodesc_t *dtdo_ureltab;	/* user relocations */
	struct dt_node **dtdo_xlmtab;	/* translator references */
	uint_t dtdo_krelen;		/* length of krelo table */
	uint_t dtdo_urelen;		/* length of urelo table */
	uint_t dtdo_xlmlen;		/* length of translator table */
#endif
} dtrace_difo_t;

/*
 * DTrace Enabling Description Structures
 *
 * When DTrace is tracking the description of a DTrace enabling entity (probe,
 * predicate, action, ECB, record, etc.), it does so in a description
 * structure.  These structures all end in "desc", and are used at both
 * user-level and in the kernel -- but (with the exception of
 * dtrace_probedesc_t) they are never passed between them.  Typically,
 * user-level will use the description structures when assembling an enabling.
 * It will then distill those description structures into a DOF object (see
 * above), and send it into the kernel.  The kernel will again use the
 * description structures to create a description of the enabling as it reads
 * the DOF.  When the description is complete, the enabling will be actually
 * created -- turning it into the structures that represent the enabling
 * instead of merely describing it.  Not surprisingly, the description
 * structures bear a strong resemblance to the DOF structures that act as their
 * conduit.
 */
struct dtrace_predicate;

typedef struct dtrace_probedesc {
	dtrace_id_t dtpd_id;			/* probe identifier */
	char dtpd_provider[DTRACE_PROVNAMELEN]; /* probe provider name */
	char dtpd_mod[DTRACE_MODNAMELEN];	/* probe module name */
	char dtpd_func[DTRACE_FUNCNAMELEN];	/* probe function name */
	char dtpd_name[DTRACE_NAMELEN];		/* probe name */
} dtrace_probedesc_t;

typedef struct dtrace_repldesc {
	dtrace_probedesc_t dtrpd_match;		/* probe descr. to match */
	dtrace_probedesc_t dtrpd_create;	/* probe descr. to create */
} dtrace_repldesc_t;

typedef struct dtrace_preddesc {
	dtrace_difo_t *dtpdd_difo;		/* pointer to DIF object */
	struct dtrace_predicate *dtpdd_predicate; /* pointer to predicate */
} dtrace_preddesc_t;

typedef struct dtrace_actdesc {
	dtrace_difo_t *dtad_difo;		/* pointer to DIF object */
	struct dtrace_actdesc *dtad_next;	/* next action */
	dtrace_actkind_t dtad_kind;		/* kind of action */
	uint32_t dtad_ntuple;			/* number in tuple */
	uint64_t dtad_arg;			/* action argument */
	uint64_t dtad_uarg;			/* user argument */
	int dtad_refcnt;			/* reference count */
} dtrace_actdesc_t;

typedef struct dtrace_ecbdesc {
	dtrace_actdesc_t *dted_action;		/* action description(s) */
	dtrace_preddesc_t dted_pred;		/* predicate description */
	dtrace_probedesc_t dted_probe;		/* probe description */
	uint64_t dted_uarg;			/* library argument */
	int dted_refcnt;			/* reference count */
} dtrace_ecbdesc_t;

/*
 * DTrace Metadata Description Structures
 *
 * DTrace separates the trace data stream from the metadata stream.  The only
<<<<<<< HEAD
 * metadata tokens placed in the data stream are the dtrace_record_header_t
 * (EPID + timestamp) or (in the case of aggregations) aggregation identifiers.
 * To determine the structure of the data, DTrace consumers pass the token to
 * the kernel, and receive in return a corresponding description of the enabled
=======
 * metadata tokens placed in the data stream are the dtrace_rechdr_t (EPID +
 * timestamp) or (in the case of aggregations) aggregation identifiers.  To
 * determine the structure of the data, DTrace consumers pass the token to the
 * kernel, and receive in return a corresponding description of the enabled
>>>>>>> 8f0b538d
 * probe (via the dtrace_eprobedesc structure) or the aggregation (via the
 * dtrace_aggdesc structure).  Both of these structures are expressed in terms
 * of record descriptions (via the dtrace_recdesc structure) that describe the
 * exact structure of the data.  Some record descriptions may also contain a
 * format identifier; this additional bit of metadata can be retrieved from the
 * kernel, for which a format description is returned via the dtrace_fmtdesc
 * structure.  Note that all four of these structures must be bitness-neutral
 * to allow for a 32-bit DTrace consumer on a 64-bit kernel.
 */
typedef struct dtrace_recdesc {
	dtrace_actkind_t dtrd_action;		/* kind of action */
	uint32_t dtrd_size;			/* size of record */
	uint32_t dtrd_offset;			/* offset in ECB's data */
	uint16_t dtrd_alignment;		/* required alignment */
	uint16_t dtrd_format;			/* format, if any */
	uint64_t dtrd_arg;			/* action argument */
	uint64_t dtrd_uarg;			/* user argument */
} dtrace_recdesc_t;

typedef struct dtrace_eprobedesc {
	dtrace_epid_t dtepd_epid;		/* enabled probe ID */
	dtrace_id_t dtepd_probeid;		/* probe ID */
	uint64_t dtepd_uarg;			/* library argument */
	uint32_t dtepd_size;			/* total size */
	int dtepd_nrecs;			/* number of records */
	dtrace_recdesc_t dtepd_rec[1];		/* records themselves */
} dtrace_eprobedesc_t;

typedef struct dtrace_aggdesc {
	DTRACE_PTR(char, dtagd_name);		/* not filled in by kernel */
	dtrace_aggvarid_t dtagd_varid;		/* not filled in by kernel */
	int dtagd_flags;			/* not filled in by kernel */
	dtrace_aggid_t dtagd_id;		/* aggregation ID */
	dtrace_epid_t dtagd_epid;		/* enabled probe ID */
	uint32_t dtagd_size;			/* size in bytes */
	int dtagd_nrecs;			/* number of records */
	uint32_t dtagd_pad;			/* explicit padding */
	dtrace_recdesc_t dtagd_rec[1];		/* record descriptions */
} dtrace_aggdesc_t;

typedef struct dtrace_fmtdesc {
	DTRACE_PTR(char, dtfd_string);		/* format string */
	int dtfd_length;			/* length of format string */
	uint16_t dtfd_format;			/* format identifier */
} dtrace_fmtdesc_t;

#define	DTRACE_SIZEOF_EPROBEDESC(desc)				\
	(sizeof (dtrace_eprobedesc_t) + ((desc)->dtepd_nrecs ?	\
	(((desc)->dtepd_nrecs - 1) * sizeof (dtrace_recdesc_t)) : 0))

#define	DTRACE_SIZEOF_AGGDESC(desc)				\
	(sizeof (dtrace_aggdesc_t) + ((desc)->dtagd_nrecs ?	\
	(((desc)->dtagd_nrecs - 1) * sizeof (dtrace_recdesc_t)) : 0))

/*
 * DTrace Option Interface
 *
 * Run-time DTrace options are set and retrieved via DOF_SECT_OPTDESC sections
 * in a DOF image.  The dof_optdesc structure contains an option identifier and
 * an option value.  The valid option identifiers are found below; the mapping
 * between option identifiers and option identifying strings is maintained at
 * user-level.  Note that the value of DTRACEOPT_UNSET is such that all of the
 * following are potentially valid option values:  all positive integers, zero
 * and negative one.  Some options (notably "bufpolicy" and "bufresize") take
 * predefined tokens as their values; these are defined with
 * DTRACEOPT_{option}_{token}.
 */
#define	DTRACEOPT_BUFSIZE	0	/* buffer size */
#define	DTRACEOPT_BUFPOLICY	1	/* buffer policy */
#define	DTRACEOPT_DYNVARSIZE	2	/* dynamic variable size */
#define	DTRACEOPT_AGGSIZE	3	/* aggregation size */
#define	DTRACEOPT_SPECSIZE	4	/* speculation size */
#define	DTRACEOPT_NSPEC		5	/* number of speculations */
#define	DTRACEOPT_STRSIZE	6	/* string size */
#define	DTRACEOPT_CLEANRATE	7	/* dynvar cleaning rate */
#define	DTRACEOPT_CPU		8	/* CPU to trace */
#define	DTRACEOPT_BUFRESIZE	9	/* buffer resizing policy */
#define	DTRACEOPT_GRABANON	10	/* grab anonymous state, if any */
#define	DTRACEOPT_FLOWINDENT	11	/* indent function entry/return */
#define	DTRACEOPT_QUIET		12	/* only output explicitly traced data */
#define	DTRACEOPT_STACKFRAMES	13	/* number of stack frames */
#define	DTRACEOPT_USTACKFRAMES	14	/* number of user stack frames */
#define	DTRACEOPT_AGGRATE	15	/* aggregation snapshot rate */
#define	DTRACEOPT_SWITCHRATE	16	/* buffer switching rate */
#define	DTRACEOPT_STATUSRATE	17	/* status rate */
#define	DTRACEOPT_DESTRUCTIVE	18	/* destructive actions allowed */
#define	DTRACEOPT_STACKINDENT	19	/* output indent for stack traces */
#define	DTRACEOPT_RAWBYTES	20	/* always print bytes in raw form */
#define	DTRACEOPT_JSTACKFRAMES	21	/* number of jstack() frames */
#define	DTRACEOPT_JSTACKSTRSIZE	22	/* size of jstack() string table */
#define	DTRACEOPT_AGGSORTKEY	23	/* sort aggregations by key */
#define	DTRACEOPT_AGGSORTREV	24	/* reverse-sort aggregations */
#define	DTRACEOPT_AGGSORTPOS	25	/* agg. position to sort on */
#define	DTRACEOPT_AGGSORTKEYPOS	26	/* agg. key position to sort on */
#define	DTRACEOPT_TEMPORAL	27	/* temporally ordered output */
#define	DTRACEOPT_MAX		28	/* number of options */

#define	DTRACEOPT_UNSET		(dtrace_optval_t)-2	/* unset option */

#define	DTRACEOPT_BUFPOLICY_RING	0	/* ring buffer */
#define	DTRACEOPT_BUFPOLICY_FILL	1	/* fill buffer, then stop */
#define	DTRACEOPT_BUFPOLICY_SWITCH	2	/* switch buffers */

#define	DTRACEOPT_BUFRESIZE_AUTO	0	/* automatic resizing */
#define	DTRACEOPT_BUFRESIZE_MANUAL	1	/* manual resizing */

/*
 * DTrace Buffer Interface
 *
 * In order to get a snapshot of the principal or aggregation buffer,
 * user-level passes a buffer description to the kernel with the dtrace_bufdesc
 * structure.  This describes which CPU user-level is interested in, and
 * where user-level wishes the kernel to snapshot the buffer to (the
 * dtbd_data field).  The kernel uses the same structure to pass back some
 * information regarding the buffer:  the size of data actually copied out, the
 * number of drops, the number of errors, the offset of the oldest record,
 * and the time of the snapshot.
 *
 * If the buffer policy is a "switch" policy, taking a snapshot of the
 * principal buffer has the additional effect of switching the active and
 * inactive buffers.  Taking a snapshot of the aggregation buffer _always_ has
 * the additional effect of switching the active and inactive buffers.
 */
typedef struct dtrace_bufdesc {
	uint64_t dtbd_size;			/* size of buffer */
	uint32_t dtbd_cpu;			/* CPU or DTRACE_CPUALL */
	uint32_t dtbd_errors;			/* number of errors */
	uint64_t dtbd_drops;			/* number of drops */
	DTRACE_PTR(char, dtbd_data);		/* data */
	uint64_t dtbd_oldest;			/* offset of oldest record */
	uint64_t dtbd_timestamp;		/* hrtime of snapshot */
} dtrace_bufdesc_t;

/*
 * Each record in the buffer (dtbd_data) begins with a header that includes
 * the epid and a timestamp.  The timestamp is split into two 4-byte parts
 * so that we do not require 8-byte alignment.
 */
<<<<<<< HEAD
typedef struct dtrace_record_header {
	dtrace_epid_t dtrh_epid;		/* enabled probe id */
	uint32_t dtrh_timestamp_hi;		/* high bits of hrtime_t */
	uint32_t dtrh_timestamp_lo;		/* low bits of hrtime_t */
} dtrace_record_header_t;

#define	DTRACE_RECORD_GET_TIMESTAMP(dtrh)			\
	((dtrh)->dtrh_timestamp_lo +				\
	((uint64_t)(dtrh)->dtrh_timestamp_hi << 32))

#define	DTRACE_RECORD_SET_TIMESTAMP(dtrh, hrtime) {		\
=======
typedef struct dtrace_rechdr {
	dtrace_epid_t dtrh_epid;		/* enabled probe id */
	uint32_t dtrh_timestamp_hi;		/* high bits of hrtime_t */
	uint32_t dtrh_timestamp_lo;		/* low bits of hrtime_t */
} dtrace_rechdr_t;

#define	DTRACE_RECORD_LOAD_TIMESTAMP(dtrh)			\
	((dtrh)->dtrh_timestamp_lo +				\
	((uint64_t)(dtrh)->dtrh_timestamp_hi << 32))

#define	DTRACE_RECORD_STORE_TIMESTAMP(dtrh, hrtime) {		\
>>>>>>> 8f0b538d
	(dtrh)->dtrh_timestamp_lo = (uint32_t)hrtime;		\
	(dtrh)->dtrh_timestamp_hi = hrtime >> 32;		\
}

/*
 * DTrace Status
 *
 * The status of DTrace is relayed via the dtrace_status structure.  This
 * structure contains members to count drops other than the capacity drops
 * available via the buffer interface (see above).  This consists of dynamic
 * drops (including capacity dynamic drops, rinsing drops and dirty drops), and
 * speculative drops (including capacity speculative drops, drops due to busy
 * speculative buffers and drops due to unavailable speculative buffers).
 * Additionally, the status structure contains a field to indicate the number
 * of "fill"-policy buffers have been filled and a boolean field to indicate
 * that exit() has been called.  If the dtst_exiting field is non-zero, no
 * further data will be generated until tracing is stopped (at which time any
 * enablings of the END action will be processed); if user-level sees that
 * this field is non-zero, tracing should be stopped as soon as possible.
 */
typedef struct dtrace_status {
	uint64_t dtst_dyndrops;			/* dynamic drops */
	uint64_t dtst_dyndrops_rinsing;		/* dyn drops due to rinsing */
	uint64_t dtst_dyndrops_dirty;		/* dyn drops due to dirty */
	uint64_t dtst_specdrops;		/* speculative drops */
	uint64_t dtst_specdrops_busy;		/* spec drops due to busy */
	uint64_t dtst_specdrops_unavail;	/* spec drops due to unavail */
	uint64_t dtst_errors;			/* total errors */
	uint64_t dtst_filled;			/* number of filled bufs */
	uint64_t dtst_stkstroverflows;		/* stack string tab overflows */
	uint64_t dtst_dblerrors;		/* errors in ERROR probes */
	char dtst_killed;			/* non-zero if killed */
	char dtst_exiting;			/* non-zero if exit() called */
	char dtst_pad[6];			/* pad out to 64-bit align */
} dtrace_status_t;

/*
 * DTrace Configuration
 *
 * User-level may need to understand some elements of the kernel DTrace
 * configuration in order to generate correct DIF.  This information is
 * conveyed via the dtrace_conf structure.
 */
typedef struct dtrace_conf {
	uint_t dtc_difversion;			/* supported DIF version */
	uint_t dtc_difintregs;			/* # of DIF integer registers */
	uint_t dtc_diftupregs;			/* # of DIF tuple registers */
	uint_t dtc_ctfmodel;			/* CTF data model */
	uint_t dtc_pad[8];			/* reserved for future use */
} dtrace_conf_t;

/*
 * DTrace Faults
 *
 * The constants below DTRACEFLT_LIBRARY indicate probe processing faults;
 * constants at or above DTRACEFLT_LIBRARY indicate faults in probe
 * postprocessing at user-level.  Probe processing faults induce an ERROR
 * probe and are replicated in unistd.d to allow users' ERROR probes to decode
 * the error condition using thse symbolic labels.
 */
#define	DTRACEFLT_UNKNOWN		0	/* Unknown fault */
#define	DTRACEFLT_BADADDR		1	/* Bad address */
#define	DTRACEFLT_BADALIGN		2	/* Bad alignment */
#define	DTRACEFLT_ILLOP			3	/* Illegal operation */
#define	DTRACEFLT_DIVZERO		4	/* Divide-by-zero */
#define	DTRACEFLT_NOSCRATCH		5	/* Out of scratch space */
#define	DTRACEFLT_KPRIV			6	/* Illegal kernel access */
#define	DTRACEFLT_UPRIV			7	/* Illegal user access */
#define	DTRACEFLT_TUPOFLOW		8	/* Tuple stack overflow */
#define	DTRACEFLT_BADSTACK		9	/* Bad stack */

#define	DTRACEFLT_LIBRARY		1000	/* Library-level fault */

/*
 * DTrace Argument Types
 *
 * Because it would waste both space and time, argument types do not reside
 * with the probe.  In order to determine argument types for args[X]
 * variables, the D compiler queries for argument types on a probe-by-probe
 * basis.  (This optimizes for the common case that arguments are either not
 * used or used in an untyped fashion.)  Typed arguments are specified with a
 * string of the type name in the dtragd_native member of the argument
 * description structure.  Typed arguments may be further translated to types
 * of greater stability; the provider indicates such a translated argument by
 * filling in the dtargd_xlate member with the string of the translated type.
 * Finally, the provider may indicate which argument value a given argument
 * maps to by setting the dtargd_mapping member -- allowing a single argument
 * to map to multiple args[X] variables.
 */
typedef struct dtrace_argdesc {
	dtrace_id_t dtargd_id;			/* probe identifier */
	int dtargd_ndx;				/* arg number (-1 iff none) */
	int dtargd_mapping;			/* value mapping */
	char dtargd_native[DTRACE_ARGTYPELEN];	/* native type name */
	char dtargd_xlate[DTRACE_ARGTYPELEN];	/* translated type name */
} dtrace_argdesc_t;

/*
 * DTrace Stability Attributes
 *
 * Each DTrace provider advertises the name and data stability of each of its
 * probe description components, as well as its architectural dependencies.
 * The D compiler can query the provider attributes (dtrace_pattr_t below) in
 * order to compute the properties of an input program and report them.
 */
typedef uint8_t dtrace_stability_t;	/* stability code (see attributes(5)) */
typedef uint8_t dtrace_class_t;		/* architectural dependency class */

#define	DTRACE_STABILITY_INTERNAL	0	/* private to DTrace itself */
#define	DTRACE_STABILITY_PRIVATE	1	/* private to Sun (see docs) */
#define	DTRACE_STABILITY_OBSOLETE	2	/* scheduled for removal */
#define	DTRACE_STABILITY_EXTERNAL	3	/* not controlled by Sun */
#define	DTRACE_STABILITY_UNSTABLE	4	/* new or rapidly changing */
#define	DTRACE_STABILITY_EVOLVING	5	/* less rapidly changing */
#define	DTRACE_STABILITY_STABLE		6	/* mature interface from Sun */
#define	DTRACE_STABILITY_STANDARD	7	/* industry standard */
#define	DTRACE_STABILITY_MAX		7	/* maximum valid stability */

#define	DTRACE_CLASS_UNKNOWN	0	/* unknown architectural dependency */
#define	DTRACE_CLASS_CPU	1	/* CPU-module-specific */
#define	DTRACE_CLASS_PLATFORM	2	/* platform-specific (uname -i) */
#define	DTRACE_CLASS_GROUP	3	/* hardware-group-specific (uname -m) */
#define	DTRACE_CLASS_ISA	4	/* ISA-specific (uname -p) */
#define	DTRACE_CLASS_COMMON	5	/* common to all systems */
#define	DTRACE_CLASS_MAX	5	/* maximum valid class */

#define	DTRACE_PRIV_NONE	0x0000
#define	DTRACE_PRIV_KERNEL	0x0001
#define	DTRACE_PRIV_USER	0x0002
#define	DTRACE_PRIV_PROC	0x0004
#define	DTRACE_PRIV_OWNER	0x0008
#define	DTRACE_PRIV_ZONEOWNER	0x0010

#define	DTRACE_PRIV_ALL	\
	(DTRACE_PRIV_KERNEL | DTRACE_PRIV_USER | \
	DTRACE_PRIV_PROC | DTRACE_PRIV_OWNER | DTRACE_PRIV_ZONEOWNER)

typedef struct dtrace_ppriv {
	uint32_t dtpp_flags;			/* privilege flags */
	uid_t dtpp_uid;				/* user ID */
	zoneid_t dtpp_zoneid;			/* zone ID */
} dtrace_ppriv_t;

typedef struct dtrace_attribute {
	dtrace_stability_t dtat_name;		/* entity name stability */
	dtrace_stability_t dtat_data;		/* entity data stability */
	dtrace_class_t dtat_class;		/* entity data dependency */
} dtrace_attribute_t;

typedef struct dtrace_pattr {
	dtrace_attribute_t dtpa_provider;	/* provider attributes */
	dtrace_attribute_t dtpa_mod;		/* module attributes */
	dtrace_attribute_t dtpa_func;		/* function attributes */
	dtrace_attribute_t dtpa_name;		/* name attributes */
	dtrace_attribute_t dtpa_args;		/* args[] attributes */
} dtrace_pattr_t;

typedef struct dtrace_providerdesc {
	char dtvd_name[DTRACE_PROVNAMELEN];	/* provider name */
	dtrace_pattr_t dtvd_attr;		/* stability attributes */
	dtrace_ppriv_t dtvd_priv;		/* privileges required */
} dtrace_providerdesc_t;

/*
 * DTrace Pseudodevice Interface
 *
 * DTrace is controlled through ioctl(2)'s to the in-kernel dtrace:dtrace
 * pseudodevice driver.  These ioctls comprise the user-kernel interface to
 * DTrace.
 */
#define	DTRACEIOC		(('d' << 24) | ('t' << 16) | ('r' << 8))
#define	DTRACEIOC_PROVIDER	(DTRACEIOC | 1)		/* provider query */
#define	DTRACEIOC_PROBES	(DTRACEIOC | 2)		/* probe query */
#define	DTRACEIOC_BUFSNAP	(DTRACEIOC | 4)		/* snapshot buffer */
#define	DTRACEIOC_PROBEMATCH	(DTRACEIOC | 5)		/* match probes */
#define	DTRACEIOC_ENABLE	(DTRACEIOC | 6)		/* enable probes */
#define	DTRACEIOC_AGGSNAP	(DTRACEIOC | 7)		/* snapshot agg. */
#define	DTRACEIOC_EPROBE	(DTRACEIOC | 8)		/* get eprobe desc. */
#define	DTRACEIOC_PROBEARG	(DTRACEIOC | 9)		/* get probe arg */
#define	DTRACEIOC_CONF		(DTRACEIOC | 10)	/* get config. */
#define	DTRACEIOC_STATUS	(DTRACEIOC | 11)	/* get status */
#define	DTRACEIOC_GO		(DTRACEIOC | 12)	/* start tracing */
#define	DTRACEIOC_STOP		(DTRACEIOC | 13)	/* stop tracing */
#define	DTRACEIOC_AGGDESC	(DTRACEIOC | 15)	/* get agg. desc. */
#define	DTRACEIOC_FORMAT	(DTRACEIOC | 16)	/* get format str */
#define	DTRACEIOC_DOFGET	(DTRACEIOC | 17)	/* get DOF */
#define	DTRACEIOC_REPLICATE	(DTRACEIOC | 18)	/* replicate enab */

/*
 * DTrace Helpers
 *
 * In general, DTrace establishes probes in processes and takes actions on
 * processes without knowing their specific user-level structures.  Instead of
 * existing in the framework, process-specific knowledge is contained by the
 * enabling D program -- which can apply process-specific knowledge by making
 * appropriate use of DTrace primitives like copyin() and copyinstr() to
 * operate on user-level data.  However, there may exist some specific probes
 * of particular semantic relevance that the application developer may wish to
 * explicitly export.  For example, an application may wish to export a probe
 * at the point that it begins and ends certain well-defined transactions.  In
 * addition to providing probes, programs may wish to offer assistance for
 * certain actions.  For example, in highly dynamic environments (e.g., Java),
 * it may be difficult to obtain a stack trace in terms of meaningful symbol
 * names (the translation from instruction addresses to corresponding symbol
 * names may only be possible in situ); these environments may wish to define
 * a series of actions to be applied in situ to obtain a meaningful stack
 * trace.
 *
 * These two mechanisms -- user-level statically defined tracing and assisting
 * DTrace actions -- are provided via DTrace _helpers_.  Helpers are specified
 * via DOF, but unlike enabling DOF, helper DOF may contain definitions of
 * providers, probes and their arguments.  If a helper wishes to provide
 * action assistance, probe descriptions and corresponding DIF actions may be
 * specified in the helper DOF.  For such helper actions, however, the probe
 * description describes the specific helper:  all DTrace helpers have the
 * provider name "dtrace" and the module name "helper", and the name of the
 * helper is contained in the function name (for example, the ustack() helper
 * is named "ustack").  Any helper-specific name may be contained in the name
 * (for example, if a helper were to have a constructor, it might be named
 * "dtrace:helper:<helper>:init").  Helper actions are only called when the
 * action that they are helping is taken.  Helper actions may only return DIF
 * expressions, and may only call the following subroutines:
 *
 *    alloca()      <= Allocates memory out of the consumer's scratch space
 *    bcopy()       <= Copies memory to scratch space
 *    copyin()      <= Copies memory from user-level into consumer's scratch
 *    copyinto()    <= Copies memory into a specific location in scratch
 *    copyinstr()   <= Copies a string into a specific location in scratch
 *
 * Helper actions may only access the following built-in variables:
 *
 *    curthread     <= Current kthread_t pointer
 *    tid           <= Current thread identifier
 *    pid           <= Current process identifier
 *    ppid          <= Parent process identifier
 *    uid           <= Current user ID
 *    gid           <= Current group ID
 *    execname      <= Current executable name
 *    zonename      <= Current zone name
 *
 * Helper actions may not manipulate or allocate dynamic variables, but they
 * may have clause-local and statically-allocated global variables.  The
 * helper action variable state is specific to the helper action -- variables
 * used by the helper action may not be accessed outside of the helper
 * action, and the helper action may not access variables that like outside
 * of it.  Helper actions may not load from kernel memory at-large; they are
 * restricting to loading current user state (via copyin() and variants) and
 * scratch space.  As with probe enablings, helper actions are executed in
 * program order.  The result of the helper action is the result of the last
 * executing helper expression.
 *
 * Helpers -- composed of either providers/probes or probes/actions (or both)
 * -- are added by opening the "helper" minor node, and issuing an ioctl(2)
 * (DTRACEHIOC_ADDDOF) that specifies the dof_helper_t structure. This
 * encapsulates the name and base address of the user-level library or
 * executable publishing the helpers and probes as well as the DOF that
 * contains the definitions of those helpers and probes.
 *
 * The DTRACEHIOC_ADD and DTRACEHIOC_REMOVE are left in place for legacy
 * helpers and should no longer be used.  No other ioctls are valid on the
 * helper minor node.
 */
#define	DTRACEHIOC		(('d' << 24) | ('t' << 16) | ('h' << 8))
#define	DTRACEHIOC_ADD		(DTRACEHIOC | 1)	/* add helper */
#define	DTRACEHIOC_REMOVE	(DTRACEHIOC | 2)	/* remove helper */
#define	DTRACEHIOC_ADDDOF	(DTRACEHIOC | 3)	/* add helper DOF */

typedef struct dof_helper {
	char dofhp_mod[DTRACE_MODNAMELEN];	/* executable or library name */
	uint64_t dofhp_addr;			/* base address of object */
	uint64_t dofhp_dof;			/* address of helper DOF */
} dof_helper_t;

#define	DTRACEMNR_DTRACE	"dtrace"	/* node for DTrace ops */
#define	DTRACEMNR_HELPER	"helper"	/* node for helpers */
#define	DTRACEMNRN_DTRACE	0		/* minor for DTrace ops */
#define	DTRACEMNRN_HELPER	1		/* minor for helpers */
#define	DTRACEMNRN_CLONE	2		/* first clone minor */

#ifdef _KERNEL

/*
 * DTrace Provider API
 *
 * The following functions are implemented by the DTrace framework and are
 * used to implement separate in-kernel DTrace providers.  Common functions
 * are provided in uts/common/os/dtrace.c.  ISA-dependent subroutines are
 * defined in uts/<isa>/dtrace/dtrace_asm.s or uts/<isa>/dtrace/dtrace_isa.c.
 *
 * The provider API has two halves:  the API that the providers consume from
 * DTrace, and the API that providers make available to DTrace.
 *
 * 1 Framework-to-Provider API
 *
 * 1.1  Overview
 *
 * The Framework-to-Provider API is represented by the dtrace_pops structure
 * that the provider passes to the framework when registering itself.  This
 * structure consists of the following members:
 *
 *   dtps_provide()          <-- Provide all probes, all modules
 *   dtps_provide_module()   <-- Provide all probes in specified module
 *   dtps_enable()           <-- Enable specified probe
 *   dtps_disable()          <-- Disable specified probe
 *   dtps_suspend()          <-- Suspend specified probe
 *   dtps_resume()           <-- Resume specified probe
 *   dtps_getargdesc()       <-- Get the argument description for args[X]
 *   dtps_getargval()        <-- Get the value for an argX or args[X] variable
 *   dtps_mode()             <-- Return the mode of the fired probe
 *   dtps_destroy()          <-- Destroy all state associated with this probe
 *
 * 1.2  void dtps_provide(void *arg, const dtrace_probedesc_t *spec)
 *
 * 1.2.1  Overview
 *
 *   Called to indicate that the provider should provide all probes.  If the
 *   specified description is non-NULL, dtps_provide() is being called because
 *   no probe matched a specified probe -- if the provider has the ability to
 *   create custom probes, it may wish to create a probe that matches the
 *   specified description.
 *
 * 1.2.2  Arguments and notes
 *
 *   The first argument is the cookie as passed to dtrace_register().  The
 *   second argument is a pointer to a probe description that the provider may
 *   wish to consider when creating custom probes.  The provider is expected to
 *   call back into the DTrace framework via dtrace_probe_create() to create
 *   any necessary probes.  dtps_provide() may be called even if the provider
 *   has made available all probes; the provider should check the return value
 *   of dtrace_probe_create() to handle this case.  Note that the provider need
 *   not implement both dtps_provide() and dtps_provide_module(); see
 *   "Arguments and Notes" for dtrace_register(), below.
 *
 * 1.2.3  Return value
 *
 *   None.
 *
 * 1.2.4  Caller's context
 *
 *   dtps_provide() is typically called from open() or ioctl() context, but may
 *   be called from other contexts as well.  The DTrace framework is locked in
 *   such a way that providers may not register or unregister.  This means that
 *   the provider may not call any DTrace API that affects its registration with
 *   the framework, including dtrace_register(), dtrace_unregister(),
 *   dtrace_invalidate(), and dtrace_condense().  However, the context is such
 *   that the provider may (and indeed, is expected to) call probe-related
 *   DTrace routines, including dtrace_probe_create(), dtrace_probe_lookup(),
 *   and dtrace_probe_arg().
 *
 * 1.3  void dtps_provide_module(void *arg, struct modctl *mp)
 *
 * 1.3.1  Overview
 *
 *   Called to indicate that the provider should provide all probes in the
 *   specified module.
 *
 * 1.3.2  Arguments and notes
 *
 *   The first argument is the cookie as passed to dtrace_register().  The
 *   second argument is a pointer to a modctl structure that indicates the
 *   module for which probes should be created.
 *
 * 1.3.3  Return value
 *
 *   None.
 *
 * 1.3.4  Caller's context
 *
 *   dtps_provide_module() may be called from open() or ioctl() context, but
 *   may also be called from a module loading context.  mod_lock is held, and
 *   the DTrace framework is locked in such a way that providers may not
 *   register or unregister.  This means that the provider may not call any
 *   DTrace API that affects its registration with the framework, including
 *   dtrace_register(), dtrace_unregister(), dtrace_invalidate(), and
 *   dtrace_condense().  However, the context is such that the provider may (and
 *   indeed, is expected to) call probe-related DTrace routines, including
 *   dtrace_probe_create(), dtrace_probe_lookup(), and dtrace_probe_arg().  Note
 *   that the provider need not implement both dtps_provide() and
 *   dtps_provide_module(); see "Arguments and Notes" for dtrace_register(),
 *   below.
 *
 * 1.4  int dtps_enable(void *arg, dtrace_id_t id, void *parg)
 *
 * 1.4.1  Overview
 *
 *   Called to enable the specified probe.
 *
 * 1.4.2  Arguments and notes
 *
 *   The first argument is the cookie as passed to dtrace_register().  The
 *   second argument is the identifier of the probe to be enabled.  The third
 *   argument is the probe argument as passed to dtrace_probe_create().
 *   dtps_enable() will be called when a probe transitions from not being
 *   enabled at all to having one or more ECB.  The number of ECBs associated
 *   with the probe may change without subsequent calls into the provider.
 *   When the number of ECBs drops to zero, the provider will be explicitly
 *   told to disable the probe via dtps_disable().  dtrace_probe() should never
 *   be called for a probe identifier that hasn't been explicitly enabled via
 *   dtps_enable().
 *
 * 1.4.3  Return value
 *
 *   On success, dtps_enable() should return 0. On failure, -1 should be
 *   returned.
 *
 * 1.4.4  Caller's context
 *
 *   The DTrace framework is locked in such a way that it may not be called
 *   back into at all.  cpu_lock is held.  mod_lock is not held and may not
 *   be acquired.
 *
 * 1.5  void dtps_disable(void *arg, dtrace_id_t id, void *parg)
 *
 * 1.5.1  Overview
 *
 *   Called to disable the specified probe.
 *
 * 1.5.2  Arguments and notes
 *
 *   The first argument is the cookie as passed to dtrace_register().  The
 *   second argument is the identifier of the probe to be disabled.  The third
 *   argument is the probe argument as passed to dtrace_probe_create().
 *   dtps_disable() will be called when a probe transitions from being enabled
 *   to having zero ECBs.  dtrace_probe() should never be called for a probe
 *   identifier that has been explicitly enabled via dtps_disable().
 *
 * 1.5.3  Return value
 *
 *   None.
 *
 * 1.5.4  Caller's context
 *
 *   The DTrace framework is locked in such a way that it may not be called
 *   back into at all.  cpu_lock is held.  mod_lock is not held and may not
 *   be acquired.
 *
 * 1.6  void dtps_suspend(void *arg, dtrace_id_t id, void *parg)
 *
 * 1.6.1  Overview
 *
 *   Called to suspend the specified enabled probe.  This entry point is for
 *   providers that may need to suspend some or all of their probes when CPUs
 *   are being powered on or when the boot monitor is being entered for a
 *   prolonged period of time.
 *
 * 1.6.2  Arguments and notes
 *
 *   The first argument is the cookie as passed to dtrace_register().  The
 *   second argument is the identifier of the probe to be suspended.  The
 *   third argument is the probe argument as passed to dtrace_probe_create().
 *   dtps_suspend will only be called on an enabled probe.  Providers that
 *   provide a dtps_suspend entry point will want to take roughly the action
 *   that it takes for dtps_disable.
 *
 * 1.6.3  Return value
 *
 *   None.
 *
 * 1.6.4  Caller's context
 *
 *   Interrupts are disabled.  The DTrace framework is in a state such that the
 *   specified probe cannot be disabled or destroyed for the duration of
 *   dtps_suspend().  As interrupts are disabled, the provider is afforded
 *   little latitude; the provider is expected to do no more than a store to
 *   memory.
 *
 * 1.7  void dtps_resume(void *arg, dtrace_id_t id, void *parg)
 *
 * 1.7.1  Overview
 *
 *   Called to resume the specified enabled probe.  This entry point is for
 *   providers that may need to resume some or all of their probes after the
 *   completion of an event that induced a call to dtps_suspend().
 *
 * 1.7.2  Arguments and notes
 *
 *   The first argument is the cookie as passed to dtrace_register().  The
 *   second argument is the identifier of the probe to be resumed.  The
 *   third argument is the probe argument as passed to dtrace_probe_create().
 *   dtps_resume will only be called on an enabled probe.  Providers that
 *   provide a dtps_resume entry point will want to take roughly the action
 *   that it takes for dtps_enable.
 *
 * 1.7.3  Return value
 *
 *   None.
 *
 * 1.7.4  Caller's context
 *
 *   Interrupts are disabled.  The DTrace framework is in a state such that the
 *   specified probe cannot be disabled or destroyed for the duration of
 *   dtps_resume().  As interrupts are disabled, the provider is afforded
 *   little latitude; the provider is expected to do no more than a store to
 *   memory.
 *
 * 1.8  void dtps_getargdesc(void *arg, dtrace_id_t id, void *parg,
 *           dtrace_argdesc_t *desc)
 *
 * 1.8.1  Overview
 *
 *   Called to retrieve the argument description for an args[X] variable.
 *
 * 1.8.2  Arguments and notes
 *
 *   The first argument is the cookie as passed to dtrace_register(). The
 *   second argument is the identifier of the current probe. The third
 *   argument is the probe argument as passed to dtrace_probe_create(). The
 *   fourth argument is a pointer to the argument description.  This
 *   description is both an input and output parameter:  it contains the
 *   index of the desired argument in the dtargd_ndx field, and expects
 *   the other fields to be filled in upon return.  If there is no argument
 *   corresponding to the specified index, the dtargd_ndx field should be set
 *   to DTRACE_ARGNONE.
 *
 * 1.8.3  Return value
 *
 *   None.  The dtargd_ndx, dtargd_native, dtargd_xlate and dtargd_mapping
 *   members of the dtrace_argdesc_t structure are all output values.
 *
 * 1.8.4  Caller's context
 *
 *   dtps_getargdesc() is called from ioctl() context. mod_lock is held, and
 *   the DTrace framework is locked in such a way that providers may not
 *   register or unregister.  This means that the provider may not call any
 *   DTrace API that affects its registration with the framework, including
 *   dtrace_register(), dtrace_unregister(), dtrace_invalidate(), and
 *   dtrace_condense().
 *
 * 1.9  uint64_t dtps_getargval(void *arg, dtrace_id_t id, void *parg,
 *               int argno, int aframes)
 *
 * 1.9.1  Overview
 *
 *   Called to retrieve a value for an argX or args[X] variable.
 *
 * 1.9.2  Arguments and notes
 *
 *   The first argument is the cookie as passed to dtrace_register(). The
 *   second argument is the identifier of the current probe. The third
 *   argument is the probe argument as passed to dtrace_probe_create(). The
 *   fourth argument is the number of the argument (the X in the example in
 *   1.9.1). The fifth argument is the number of stack frames that were used
 *   to get from the actual place in the code that fired the probe to
 *   dtrace_probe() itself, the so-called artificial frames. This argument may
 *   be used to descend an appropriate number of frames to find the correct
 *   values. If this entry point is left NULL, the dtrace_getarg() built-in
 *   function is used.
 *
 * 1.9.3  Return value
 *
 *   The value of the argument.
 *
 * 1.9.4  Caller's context
 *
 *   This is called from within dtrace_probe() meaning that interrupts
 *   are disabled. No locks should be taken within this entry point.
 *
 * 1.10  int dtps_mode(void *arg, dtrace_id_t id, void *parg)
 *
 * 1.10.1  Overview
 *
 *   Called to determine the mode of a fired probe.
 *
 * 1.10.2  Arguments and notes
 *
 *   The first argument is the cookie as passed to dtrace_register(). The
 *   second argument is the identifier of the current probe.  The third
 *   argument is the probe argument as passed to dtrace_probe_create().  This
 *   entry point must not be left NULL for providers whose probes allow for
 *   mixed mode tracing, that is to say those unanchored probes that can fire
 *   during kernel- or user-mode execution.
 *
 * 1.10.3  Return value
 *
 *   A bitwise OR that encapsulates both the mode (either DTRACE_MODE_KERNEL
 *   or DTRACE_MODE_USER) and the policy when the privilege of the enabling
 *   is insufficient for that mode (either DTRACE_MODE_NOPRIV_DROP or
 *   DTRACE_MODE_NOPRIV_RESTRICT).  If the policy is DTRACE_MODE_NOPRIV_DROP,
 *   insufficient privilege will result in the probe firing being silently
 *   ignored for the enabling; if the policy is DTRACE_NODE_NOPRIV_RESTRICT,
 *   insufficient privilege will not prevent probe processing for the
 *   enabling, but restrictions will be in place that induce a UPRIV fault
 *   upon attempt to examine probe arguments or current process state.
 *
 * 1.10.4  Caller's context
 *
 *   This is called from within dtrace_probe() meaning that interrupts
 *   are disabled. No locks should be taken within this entry point.
 *
 * 1.11 void dtps_destroy(void *arg, dtrace_id_t id, void *parg)
 *
 * 1.11.1 Overview
 *
 *   Called to destroy the specified probe.
 *
 * 1.11.2 Arguments and notes
 *
 *   The first argument is the cookie as passed to dtrace_register().  The
 *   second argument is the identifier of the probe to be destroyed.  The third
 *   argument is the probe argument as passed to dtrace_probe_create().  The
 *   provider should free all state associated with the probe.  The framework
 *   guarantees that dtps_destroy() is only called for probes that have either
 *   been disabled via dtps_disable() or were never enabled via dtps_enable().
 *   Once dtps_disable() has been called for a probe, no further call will be
 *   made specifying the probe.
 *
 * 1.11.3 Return value
 *
 *   None.
 *
 * 1.11.4 Caller's context
 *
 *   The DTrace framework is locked in such a way that it may not be called
 *   back into at all.  mod_lock is held.  cpu_lock is not held, and may not be
 *   acquired.
 *
 *
 * 2 Provider-to-Framework API
 *
 * 2.1  Overview
 *
 * The Provider-to-Framework API provides the mechanism for the provider to
 * register itself with the DTrace framework, to create probes, to lookup
 * probes and (most importantly) to fire probes.  The Provider-to-Framework
 * consists of:
 *
 *   dtrace_register()       <-- Register a provider with the DTrace framework
 *   dtrace_unregister()     <-- Remove a provider's DTrace registration
 *   dtrace_invalidate()     <-- Invalidate the specified provider
 *   dtrace_condense()       <-- Remove a provider's unenabled probes
 *   dtrace_attached()       <-- Indicates whether or not DTrace has attached
 *   dtrace_probe_create()   <-- Create a DTrace probe
 *   dtrace_probe_lookup()   <-- Lookup a DTrace probe based on its name
 *   dtrace_probe_arg()      <-- Return the probe argument for a specific probe
 *   dtrace_probe()          <-- Fire the specified probe
 *
 * 2.2  int dtrace_register(const char *name, const dtrace_pattr_t *pap,
 *          uint32_t priv, cred_t *cr, const dtrace_pops_t *pops, void *arg,
 *          dtrace_provider_id_t *idp)
 *
 * 2.2.1  Overview
 *
 *   dtrace_register() registers the calling provider with the DTrace
 *   framework.  It should generally be called by DTrace providers in their
 *   attach(9E) entry point.
 *
 * 2.2.2  Arguments and Notes
 *
 *   The first argument is the name of the provider.  The second argument is a
 *   pointer to the stability attributes for the provider.  The third argument
 *   is the privilege flags for the provider, and must be some combination of:
 *
 *     DTRACE_PRIV_NONE     <= All users may enable probes from this provider
 *
 *     DTRACE_PRIV_PROC     <= Any user with privilege of PRIV_DTRACE_PROC may
 *                             enable probes from this provider
 *
 *     DTRACE_PRIV_USER     <= Any user with privilege of PRIV_DTRACE_USER may
 *                             enable probes from this provider
 *
 *     DTRACE_PRIV_KERNEL   <= Any user with privilege of PRIV_DTRACE_KERNEL
 *                             may enable probes from this provider
 *
 *     DTRACE_PRIV_OWNER    <= This flag places an additional constraint on
 *                             the privilege requirements above. These probes
 *                             require either (a) a user ID matching the user
 *                             ID of the cred passed in the fourth argument
 *                             or (b) the PRIV_PROC_OWNER privilege.
 *
 *     DTRACE_PRIV_ZONEOWNER<= This flag places an additional constraint on
 *                             the privilege requirements above. These probes
 *                             require either (a) a zone ID matching the zone
 *                             ID of the cred passed in the fourth argument
 *                             or (b) the PRIV_PROC_ZONE privilege.
 *
 *   Note that these flags designate the _visibility_ of the probes, not
 *   the conditions under which they may or may not fire.
 *
 *   The fourth argument is the credential that is associated with the
 *   provider.  This argument should be NULL if the privilege flags don't
 *   include DTRACE_PRIV_OWNER or DTRACE_PRIV_ZONEOWNER.  If non-NULL, the
 *   framework stashes the uid and zoneid represented by this credential
 *   for use at probe-time, in implicit predicates.  These limit visibility
 *   of the probes to users and/or zones which have sufficient privilege to
 *   access them.
 *
 *   The fifth argument is a DTrace provider operations vector, which provides
 *   the implementation for the Framework-to-Provider API.  (See Section 1,
 *   above.)  This must be non-NULL, and each member must be non-NULL.  The
 *   exceptions to this are (1) the dtps_provide() and dtps_provide_module()
 *   members (if the provider so desires, _one_ of these members may be left
 *   NULL -- denoting that the provider only implements the other) and (2)
 *   the dtps_suspend() and dtps_resume() members, which must either both be
 *   NULL or both be non-NULL.
 *
 *   The sixth argument is a cookie to be specified as the first argument for
 *   each function in the Framework-to-Provider API.  This argument may have
 *   any value.
 *
 *   The final argument is a pointer to dtrace_provider_id_t.  If
 *   dtrace_register() successfully completes, the provider identifier will be
 *   stored in the memory pointed to be this argument.  This argument must be
 *   non-NULL.
 *
 * 2.2.3  Return value
 *
 *   On success, dtrace_register() returns 0 and stores the new provider's
 *   identifier into the memory pointed to by the idp argument.  On failure,
 *   dtrace_register() returns an errno:
 *
 *     EINVAL   The arguments passed to dtrace_register() were somehow invalid.
 *              This may because a parameter that must be non-NULL was NULL,
 *              because the name was invalid (either empty or an illegal
 *              provider name) or because the attributes were invalid.
 *
 *   No other failure code is returned.
 *
 * 2.2.4  Caller's context
 *
 *   dtrace_register() may induce calls to dtrace_provide(); the provider must
 *   hold no locks across dtrace_register() that may also be acquired by
 *   dtrace_provide().  cpu_lock and mod_lock must not be held.
 *
 * 2.3  int dtrace_unregister(dtrace_provider_t id)
 *
 * 2.3.1  Overview
 *
 *   Unregisters the specified provider from the DTrace framework.  It should
 *   generally be called by DTrace providers in their detach(9E) entry point.
 *
 * 2.3.2  Arguments and Notes
 *
 *   The only argument is the provider identifier, as returned from a
 *   successful call to dtrace_register().  As a result of calling
 *   dtrace_unregister(), the DTrace framework will call back into the provider
 *   via the dtps_destroy() entry point.  Once dtrace_unregister() successfully
 *   completes, however, the DTrace framework will no longer make calls through
 *   the Framework-to-Provider API.
 *
 * 2.3.3  Return value
 *
 *   On success, dtrace_unregister returns 0.  On failure, dtrace_unregister()
 *   returns an errno:
 *
 *     EBUSY    There are currently processes that have the DTrace pseudodevice
 *              open, or there exists an anonymous enabling that hasn't yet
 *              been claimed.
 *
 *   No other failure code is returned.
 *
 * 2.3.4  Caller's context
 *
 *   Because a call to dtrace_unregister() may induce calls through the
 *   Framework-to-Provider API, the caller may not hold any lock across
 *   dtrace_register() that is also acquired in any of the Framework-to-
 *   Provider API functions.  Additionally, mod_lock may not be held.
 *
 * 2.4  void dtrace_invalidate(dtrace_provider_id_t id)
 *
 * 2.4.1  Overview
 *
 *   Invalidates the specified provider.  All subsequent probe lookups for the
 *   specified provider will fail, but its probes will not be removed.
 *
 * 2.4.2  Arguments and note
 *
 *   The only argument is the provider identifier, as returned from a
 *   successful call to dtrace_register().  In general, a provider's probes
 *   always remain valid; dtrace_invalidate() is a mechanism for invalidating
 *   an entire provider, regardless of whether or not probes are enabled or
 *   not.  Note that dtrace_invalidate() will _not_ prevent already enabled
 *   probes from firing -- it will merely prevent any new enablings of the
 *   provider's probes.
 *
 * 2.5 int dtrace_condense(dtrace_provider_id_t id)
 *
 * 2.5.1  Overview
 *
 *   Removes all the unenabled probes for the given provider. This function is
 *   not unlike dtrace_unregister(), except that it doesn't remove the
 *   provider just as many of its associated probes as it can.
 *
 * 2.5.2  Arguments and Notes
 *
 *   As with dtrace_unregister(), the sole argument is the provider identifier
 *   as returned from a successful call to dtrace_register().  As a result of
 *   calling dtrace_condense(), the DTrace framework will call back into the
 *   given provider's dtps_destroy() entry point for each of the provider's
 *   unenabled probes.
 *
 * 2.5.3  Return value
 *
 *   Currently, dtrace_condense() always returns 0.  However, consumers of this
 *   function should check the return value as appropriate; its behavior may
 *   change in the future.
 *
 * 2.5.4  Caller's context
 *
 *   As with dtrace_unregister(), the caller may not hold any lock across
 *   dtrace_condense() that is also acquired in the provider's entry points.
 *   Also, mod_lock may not be held.
 *
 * 2.6 int dtrace_attached()
 *
 * 2.6.1  Overview
 *
 *   Indicates whether or not DTrace has attached.
 *
 * 2.6.2  Arguments and Notes
 *
 *   For most providers, DTrace makes initial contact beyond registration.
 *   That is, once a provider has registered with DTrace, it waits to hear
 *   from DTrace to create probes.  However, some providers may wish to
 *   proactively create probes without first being told by DTrace to do so.
 *   If providers wish to do this, they must first call dtrace_attached() to
 *   determine if DTrace itself has attached.  If dtrace_attached() returns 0,
 *   the provider must not make any other Provider-to-Framework API call.
 *
 * 2.6.3  Return value
 *
 *   dtrace_attached() returns 1 if DTrace has attached, 0 otherwise.
 *
 * 2.7  int dtrace_probe_create(dtrace_provider_t id, const char *mod,
 *	    const char *func, const char *name, int aframes, void *arg)
 *
 * 2.7.1  Overview
 *
 *   Creates a probe with specified module name, function name, and name.
 *
 * 2.7.2  Arguments and Notes
 *
 *   The first argument is the provider identifier, as returned from a
 *   successful call to dtrace_register().  The second, third, and fourth
 *   arguments are the module name, function name, and probe name,
 *   respectively.  Of these, module name and function name may both be NULL
 *   (in which case the probe is considered to be unanchored), or they may both
 *   be non-NULL.  The name must be non-NULL, and must point to a non-empty
 *   string.
 *
 *   The fifth argument is the number of artificial stack frames that will be
 *   found on the stack when dtrace_probe() is called for the new probe.  These
 *   artificial frames will be automatically be pruned should the stack() or
 *   stackdepth() functions be called as part of one of the probe's ECBs.  If
 *   the parameter doesn't add an artificial frame, this parameter should be
 *   zero.
 *
 *   The final argument is a probe argument that will be passed back to the
 *   provider when a probe-specific operation is called.  (e.g., via
 *   dtps_enable(), dtps_disable(), etc.)
 *
 *   Note that it is up to the provider to be sure that the probe that it
 *   creates does not already exist -- if the provider is unsure of the probe's
 *   existence, it should assure its absence with dtrace_probe_lookup() before
 *   calling dtrace_probe_create().
 *
 * 2.7.3  Return value
 *
 *   dtrace_probe_create() always succeeds, and always returns the identifier
 *   of the newly-created probe.
 *
 * 2.7.4  Caller's context
 *
 *   While dtrace_probe_create() is generally expected to be called from
 *   dtps_provide() and/or dtps_provide_module(), it may be called from other
 *   non-DTrace contexts.  Neither cpu_lock nor mod_lock may be held.
 *
 * 2.8  dtrace_id_t dtrace_probe_lookup(dtrace_provider_t id, const char *mod,
 *	    const char *func, const char *name)
 *
 * 2.8.1  Overview
 *
 *   Looks up a probe based on provdider and one or more of module name,
 *   function name and probe name.
 *
 * 2.8.2  Arguments and Notes
 *
 *   The first argument is the provider identifier, as returned from a
 *   successful call to dtrace_register().  The second, third, and fourth
 *   arguments are the module name, function name, and probe name,
 *   respectively.  Any of these may be NULL; dtrace_probe_lookup() will return
 *   the identifier of the first probe that is provided by the specified
 *   provider and matches all of the non-NULL matching criteria.
 *   dtrace_probe_lookup() is generally used by a provider to be check the
 *   existence of a probe before creating it with dtrace_probe_create().
 *
 * 2.8.3  Return value
 *
 *   If the probe exists, returns its identifier.  If the probe does not exist,
 *   return DTRACE_IDNONE.
 *
 * 2.8.4  Caller's context
 *
 *   While dtrace_probe_lookup() is generally expected to be called from
 *   dtps_provide() and/or dtps_provide_module(), it may also be called from
 *   other non-DTrace contexts.  Neither cpu_lock nor mod_lock may be held.
 *
 * 2.9  void *dtrace_probe_arg(dtrace_provider_t id, dtrace_id_t probe)
 *
 * 2.9.1  Overview
 *
 *   Returns the probe argument associated with the specified probe.
 *
 * 2.9.2  Arguments and Notes
 *
 *   The first argument is the provider identifier, as returned from a
 *   successful call to dtrace_register().  The second argument is a probe
 *   identifier, as returned from dtrace_probe_lookup() or
 *   dtrace_probe_create().  This is useful if a probe has multiple
 *   provider-specific components to it:  the provider can create the probe
 *   once with provider-specific state, and then add to the state by looking
 *   up the probe based on probe identifier.
 *
 * 2.9.3  Return value
 *
 *   Returns the argument associated with the specified probe.  If the
 *   specified probe does not exist, or if the specified probe is not provided
 *   by the specified provider, NULL is returned.
 *
 * 2.9.4  Caller's context
 *
 *   While dtrace_probe_arg() is generally expected to be called from
 *   dtps_provide() and/or dtps_provide_module(), it may also be called from
 *   other non-DTrace contexts.  Neither cpu_lock nor mod_lock may be held.
 *
 * 2.10  void dtrace_probe(dtrace_id_t probe, uintptr_t arg0, uintptr_t arg1,
 *		uintptr_t arg2, uintptr_t arg3, uintptr_t arg4)
 *
 * 2.10.1  Overview
 *
 *   The epicenter of DTrace:  fires the specified probes with the specified
 *   arguments.
 *
 * 2.10.2  Arguments and Notes
 *
 *   The first argument is a probe identifier as returned by
 *   dtrace_probe_create() or dtrace_probe_lookup().  The second through sixth
 *   arguments are the values to which the D variables "arg0" through "arg4"
 *   will be mapped.
 *
 *   dtrace_probe() should be called whenever the specified probe has fired --
 *   however the provider defines it.
 *
 * 2.10.3  Return value
 *
 *   None.
 *
 * 2.10.4  Caller's context
 *
 *   dtrace_probe() may be called in virtually any context:  kernel, user,
 *   interrupt, high-level interrupt, with arbitrary adaptive locks held, with
 *   dispatcher locks held, with interrupts disabled, etc.  The only latitude
 *   that must be afforded to DTrace is the ability to make calls within
 *   itself (and to its in-kernel subroutines) and the ability to access
 *   arbitrary (but mapped) memory.  On some platforms, this constrains
 *   context.  For example, on UltraSPARC, dtrace_probe() cannot be called
 *   from any context in which TL is greater than zero.  dtrace_probe() may
 *   also not be called from any routine which may be called by dtrace_probe()
 *   -- which includes functions in the DTrace framework and some in-kernel
 *   DTrace subroutines.  All such functions "dtrace_"; providers that
 *   instrument the kernel arbitrarily should be sure to not instrument these
 *   routines.
 */
typedef struct dtrace_pops {
	void (*dtps_provide)(void *arg, const dtrace_probedesc_t *spec);
	void (*dtps_provide_module)(void *arg, struct modctl *mp);
	int (*dtps_enable)(void *arg, dtrace_id_t id, void *parg);
	void (*dtps_disable)(void *arg, dtrace_id_t id, void *parg);
	void (*dtps_suspend)(void *arg, dtrace_id_t id, void *parg);
	void (*dtps_resume)(void *arg, dtrace_id_t id, void *parg);
	void (*dtps_getargdesc)(void *arg, dtrace_id_t id, void *parg,
	    dtrace_argdesc_t *desc);
	uint64_t (*dtps_getargval)(void *arg, dtrace_id_t id, void *parg,
	    int argno, int aframes);
	int (*dtps_mode)(void *arg, dtrace_id_t id, void *parg);
	void (*dtps_destroy)(void *arg, dtrace_id_t id, void *parg);
} dtrace_pops_t;

#define	DTRACE_MODE_KERNEL			0x01
#define	DTRACE_MODE_USER			0x02
#define	DTRACE_MODE_NOPRIV_DROP			0x10
#define	DTRACE_MODE_NOPRIV_RESTRICT		0x20

typedef uintptr_t	dtrace_provider_id_t;

extern int dtrace_register(const char *, const dtrace_pattr_t *, uint32_t,
    cred_t *, const dtrace_pops_t *, void *, dtrace_provider_id_t *);
extern int dtrace_unregister(dtrace_provider_id_t);
extern int dtrace_condense(dtrace_provider_id_t);
extern void dtrace_invalidate(dtrace_provider_id_t);
extern dtrace_id_t dtrace_probe_lookup(dtrace_provider_id_t, const char *,
    const char *, const char *);
extern dtrace_id_t dtrace_probe_create(dtrace_provider_id_t, const char *,
    const char *, const char *, int, void *);
extern void *dtrace_probe_arg(dtrace_provider_id_t, dtrace_id_t);
extern void dtrace_probe(dtrace_id_t, uintptr_t arg0, uintptr_t arg1,
    uintptr_t arg2, uintptr_t arg3, uintptr_t arg4);

/*
 * DTrace Meta Provider API
 *
 * The following functions are implemented by the DTrace framework and are
 * used to implement meta providers. Meta providers plug into the DTrace
 * framework and are used to instantiate new providers on the fly. At
 * present, there is only one type of meta provider and only one meta
 * provider may be registered with the DTrace framework at a time. The
 * sole meta provider type provides user-land static tracing facilities
 * by taking meta probe descriptions and adding a corresponding provider
 * into the DTrace framework.
 *
 * 1 Framework-to-Provider
 *
 * 1.1 Overview
 *
 * The Framework-to-Provider API is represented by the dtrace_mops structure
 * that the meta provider passes to the framework when registering itself as
 * a meta provider. This structure consists of the following members:
 *
 *   dtms_create_probe()	<-- Add a new probe to a created provider
 *   dtms_provide_pid()		<-- Create a new provider for a given process
 *   dtms_remove_pid()		<-- Remove a previously created provider
 *
 * 1.2  void dtms_create_probe(void *arg, void *parg,
 *           dtrace_helper_probedesc_t *probedesc);
 *
 * 1.2.1  Overview
 *
 *   Called by the DTrace framework to create a new probe in a provider
 *   created by this meta provider.
 *
 * 1.2.2  Arguments and notes
 *
 *   The first argument is the cookie as passed to dtrace_meta_register().
 *   The second argument is the provider cookie for the associated provider;
 *   this is obtained from the return value of dtms_provide_pid(). The third
 *   argument is the helper probe description.
 *
 * 1.2.3  Return value
 *
 *   None
 *
 * 1.2.4  Caller's context
 *
 *   dtms_create_probe() is called from either ioctl() or module load context.
 *   The DTrace framework is locked in such a way that meta providers may not
 *   register or unregister. This means that the meta provider cannot call
 *   dtrace_meta_register() or dtrace_meta_unregister(). However, the context is
 *   such that the provider may (and is expected to) call provider-related
 *   DTrace provider APIs including dtrace_probe_create().
 *
 * 1.3  void *dtms_provide_pid(void *arg, dtrace_meta_provider_t *mprov,
 *	      pid_t pid)
 *
 * 1.3.1  Overview
 *
 *   Called by the DTrace framework to instantiate a new provider given the
 *   description of the provider and probes in the mprov argument. The
 *   meta provider should call dtrace_register() to insert the new provider
 *   into the DTrace framework.
 *
 * 1.3.2  Arguments and notes
 *
 *   The first argument is the cookie as passed to dtrace_meta_register().
 *   The second argument is a pointer to a structure describing the new
 *   helper provider. The third argument is the process identifier for
 *   process associated with this new provider. Note that the name of the
 *   provider as passed to dtrace_register() should be the contatenation of
 *   the dtmpb_provname member of the mprov argument and the processs
 *   identifier as a string.
 *
 * 1.3.3  Return value
 *
 *   The cookie for the provider that the meta provider creates. This is
 *   the same value that it passed to dtrace_register().
 *
 * 1.3.4  Caller's context
 *
 *   dtms_provide_pid() is called from either ioctl() or module load context.
 *   The DTrace framework is locked in such a way that meta providers may not
 *   register or unregister. This means that the meta provider cannot call
 *   dtrace_meta_register() or dtrace_meta_unregister(). However, the context
 *   is such that the provider may -- and is expected to --  call
 *   provider-related DTrace provider APIs including dtrace_register().
 *
 * 1.4  void dtms_remove_pid(void *arg, dtrace_meta_provider_t *mprov,
 *	     pid_t pid)
 *
 * 1.4.1  Overview
 *
 *   Called by the DTrace framework to remove a provider that had previously
 *   been instantiated via the dtms_provide_pid() entry point. The meta
 *   provider need not remove the provider immediately, but this entry
 *   point indicates that the provider should be removed as soon as possible
 *   using the dtrace_unregister() API.
 *
 * 1.4.2  Arguments and notes
 *
 *   The first argument is the cookie as passed to dtrace_meta_register().
 *   The second argument is a pointer to a structure describing the helper
 *   provider. The third argument is the process identifier for process
 *   associated with this new provider.
 *
 * 1.4.3  Return value
 *
 *   None
 *
 * 1.4.4  Caller's context
 *
 *   dtms_remove_pid() is called from either ioctl() or exit() context.
 *   The DTrace framework is locked in such a way that meta providers may not
 *   register or unregister. This means that the meta provider cannot call
 *   dtrace_meta_register() or dtrace_meta_unregister(). However, the context
 *   is such that the provider may -- and is expected to -- call
 *   provider-related DTrace provider APIs including dtrace_unregister().
 */
typedef struct dtrace_helper_probedesc {
	char *dthpb_mod;			/* probe module */
	char *dthpb_func; 			/* probe function */
	char *dthpb_name; 			/* probe name */
	uint64_t dthpb_base;			/* base address */
	uint32_t *dthpb_offs;			/* offsets array */
	uint32_t *dthpb_enoffs;			/* is-enabled offsets array */
	uint32_t dthpb_noffs;			/* offsets count */
	uint32_t dthpb_nenoffs;			/* is-enabled offsets count */
	uint8_t *dthpb_args;			/* argument mapping array */
	uint8_t dthpb_xargc;			/* translated argument count */
	uint8_t dthpb_nargc;			/* native argument count */
	char *dthpb_xtypes;			/* translated types strings */
	char *dthpb_ntypes;			/* native types strings */
} dtrace_helper_probedesc_t;

typedef struct dtrace_helper_provdesc {
	char *dthpv_provname;			/* provider name */
	dtrace_pattr_t dthpv_pattr;		/* stability attributes */
} dtrace_helper_provdesc_t;

typedef struct dtrace_mops {
	void (*dtms_create_probe)(void *, void *, dtrace_helper_probedesc_t *);
	void *(*dtms_provide_pid)(void *, dtrace_helper_provdesc_t *, pid_t);
	void (*dtms_remove_pid)(void *, dtrace_helper_provdesc_t *, pid_t);
} dtrace_mops_t;

typedef uintptr_t	dtrace_meta_provider_id_t;

extern int dtrace_meta_register(const char *, const dtrace_mops_t *, void *,
    dtrace_meta_provider_id_t *);
extern int dtrace_meta_unregister(dtrace_meta_provider_id_t);

/*
 * DTrace Kernel Hooks
 *
 * The following functions are implemented by the base kernel and form a set of
 * hooks used by the DTrace framework.  DTrace hooks are implemented in either
 * uts/common/os/dtrace_subr.c, an ISA-specific assembly file, or in a
 * uts/<platform>/os/dtrace_subr.c corresponding to each hardware platform.
 */

typedef enum dtrace_vtime_state {
	DTRACE_VTIME_INACTIVE = 0,	/* No DTrace, no TNF */
	DTRACE_VTIME_ACTIVE,		/* DTrace virtual time, no TNF */
	DTRACE_VTIME_INACTIVE_TNF,	/* No DTrace, TNF active */
	DTRACE_VTIME_ACTIVE_TNF		/* DTrace virtual time _and_ TNF */
} dtrace_vtime_state_t;

extern dtrace_vtime_state_t dtrace_vtime_active;
extern void dtrace_vtime_switch(kthread_t *next);
extern void dtrace_vtime_enable_tnf(void);
extern void dtrace_vtime_disable_tnf(void);
extern void dtrace_vtime_enable(void);
extern void dtrace_vtime_disable(void);

struct regs;

extern int (*dtrace_pid_probe_ptr)(struct regs *);
extern int (*dtrace_return_probe_ptr)(struct regs *);
extern void (*dtrace_fasttrap_fork_ptr)(proc_t *, proc_t *);
extern void (*dtrace_fasttrap_exec_ptr)(proc_t *);
extern void (*dtrace_fasttrap_exit_ptr)(proc_t *);
extern void dtrace_fasttrap_fork(proc_t *, proc_t *);

typedef uintptr_t dtrace_icookie_t;
typedef void (*dtrace_xcall_t)(void *);

extern dtrace_icookie_t dtrace_interrupt_disable(void);
extern void dtrace_interrupt_enable(dtrace_icookie_t);

extern void dtrace_membar_producer(void);
extern void dtrace_membar_consumer(void);

extern void (*dtrace_cpu_init)(processorid_t);
extern void (*dtrace_modload)(struct modctl *);
extern void (*dtrace_modunload)(struct modctl *);
extern void (*dtrace_helpers_cleanup)();
extern void (*dtrace_helpers_fork)(proc_t *parent, proc_t *child);
extern void (*dtrace_cpustart_init)();
extern void (*dtrace_cpustart_fini)();

extern void (*dtrace_debugger_init)();
extern void (*dtrace_debugger_fini)();
extern dtrace_cacheid_t dtrace_predcache_id;

extern hrtime_t dtrace_gethrtime(void);
extern void dtrace_sync(void);
extern void dtrace_toxic_ranges(void (*)(uintptr_t, uintptr_t));
extern void dtrace_xcall(processorid_t, dtrace_xcall_t, void *);
extern void dtrace_vpanic(const char *, __va_list);
extern void dtrace_panic(const char *, ...);

extern int dtrace_safe_defer_signal(void);
extern void dtrace_safe_synchronous_signal(void);

extern int dtrace_mach_aframes(void);

#if defined(__i386) || defined(__amd64)
extern int dtrace_instr_size(uchar_t *instr);
extern int dtrace_instr_size_isa(uchar_t *, model_t, int *);
extern void dtrace_invop_add(int (*)(uintptr_t, uintptr_t *, uintptr_t));
extern void dtrace_invop_remove(int (*)(uintptr_t, uintptr_t *, uintptr_t));
extern void dtrace_invop_callsite(void);
#endif

#ifdef __sparc
extern int dtrace_blksuword32(uintptr_t, uint32_t *, int);
extern void dtrace_getfsr(uint64_t *);
#endif

#define	DTRACE_CPUFLAG_ISSET(flag) \
	(cpu_core[CPU->cpu_id].cpuc_dtrace_flags & (flag))

#define	DTRACE_CPUFLAG_SET(flag) \
	(cpu_core[CPU->cpu_id].cpuc_dtrace_flags |= (flag))

#define	DTRACE_CPUFLAG_CLEAR(flag) \
	(cpu_core[CPU->cpu_id].cpuc_dtrace_flags &= ~(flag))

#endif /* _KERNEL */

#endif	/* _ASM */

#if defined(__i386) || defined(__amd64)

#define	DTRACE_INVOP_PUSHL_EBP		1
#define	DTRACE_INVOP_POPL_EBP		2
#define	DTRACE_INVOP_LEAVE		3
#define	DTRACE_INVOP_NOP		4
#define	DTRACE_INVOP_RET		5

#endif

#ifdef	__cplusplus
}
#endif

#endif	/* _SYS_DTRACE_H */<|MERGE_RESOLUTION|>--- conflicted
+++ resolved
@@ -920,17 +920,10 @@
  * DTrace Metadata Description Structures
  *
  * DTrace separates the trace data stream from the metadata stream.  The only
-<<<<<<< HEAD
- * metadata tokens placed in the data stream are the dtrace_record_header_t
- * (EPID + timestamp) or (in the case of aggregations) aggregation identifiers.
- * To determine the structure of the data, DTrace consumers pass the token to
- * the kernel, and receive in return a corresponding description of the enabled
-=======
  * metadata tokens placed in the data stream are the dtrace_rechdr_t (EPID +
  * timestamp) or (in the case of aggregations) aggregation identifiers.  To
  * determine the structure of the data, DTrace consumers pass the token to the
  * kernel, and receive in return a corresponding description of the enabled
->>>>>>> 8f0b538d
  * probe (via the dtrace_eprobedesc structure) or the aggregation (via the
  * dtrace_aggdesc structure).  Both of these structures are expressed in terms
  * of record descriptions (via the dtrace_recdesc structure) that describe the
@@ -1069,19 +1062,6 @@
  * the epid and a timestamp.  The timestamp is split into two 4-byte parts
  * so that we do not require 8-byte alignment.
  */
-<<<<<<< HEAD
-typedef struct dtrace_record_header {
-	dtrace_epid_t dtrh_epid;		/* enabled probe id */
-	uint32_t dtrh_timestamp_hi;		/* high bits of hrtime_t */
-	uint32_t dtrh_timestamp_lo;		/* low bits of hrtime_t */
-} dtrace_record_header_t;
-
-#define	DTRACE_RECORD_GET_TIMESTAMP(dtrh)			\
-	((dtrh)->dtrh_timestamp_lo +				\
-	((uint64_t)(dtrh)->dtrh_timestamp_hi << 32))
-
-#define	DTRACE_RECORD_SET_TIMESTAMP(dtrh, hrtime) {		\
-=======
 typedef struct dtrace_rechdr {
 	dtrace_epid_t dtrh_epid;		/* enabled probe id */
 	uint32_t dtrh_timestamp_hi;		/* high bits of hrtime_t */
@@ -1093,7 +1073,6 @@
 	((uint64_t)(dtrh)->dtrh_timestamp_hi << 32))
 
 #define	DTRACE_RECORD_STORE_TIMESTAMP(dtrh, hrtime) {		\
->>>>>>> 8f0b538d
 	(dtrh)->dtrh_timestamp_lo = (uint32_t)hrtime;		\
 	(dtrh)->dtrh_timestamp_hi = hrtime >> 32;		\
 }
