/*
 * CDDL HEADER START
 *
 * The contents of this file are subject to the terms of the
 * Common Development and Distribution License (the "License").
 * You may not use this file except in compliance with the License.
 *
 * You can obtain a copy of the license at usr/src/OPENSOLARIS.LICENSE
 * or http://www.opensolaris.org/os/licensing.
 * See the License for the specific language governing permissions
 * and limitations under the License.
 *
 * When distributing Covered Code, include this CDDL HEADER in each
 * file and include the License file at usr/src/OPENSOLARIS.LICENSE.
 * If applicable, add the following below this CDDL HEADER, with the
 * fields enclosed by brackets "[]" replaced with your own identifying
 * information: Portions Copyright [yyyy] [name of copyright owner]
 *
 * CDDL HEADER END
 */
/*
 * Copyright (c) 2005, 2010, Oracle and/or its affiliates. All rights reserved.
 * Copyright 2019 Joyent, Inc.
<<<<<<< HEAD
 * Copyright 2023 Oxide Computer Company
=======
 * Copyright 2024 Oxide Computer Company
>>>>>>> 1f7cf86b
 */

#ifndef	_SYS_PCIE_IMPL_H
#define	_SYS_PCIE_IMPL_H

#ifdef	__cplusplus
extern "C" {
#endif

#include <sys/pcie.h>
#include <sys/pciev.h>
#include <sys/taskq_impl.h>
#include <sys/dditypes.h>
#include <sys/cred.h>
#include <sys/devops.h>

#define	PCI_GET_BDF(dip)	\
	PCIE_DIP2BUS(dip)->bus_bdf
#define	PCI_GET_SEC_BUS(dip)	\
	PCIE_DIP2BUS(dip)->bus_bdg_secbus
#define	PCI_GET_PCIE2PCI_SECBUS(dip) \
	PCIE_DIP2BUS(dip)->bus_pcie2pci_secbus

#define	DEVI_PORT_TYPE_PCI \
	((PCI_CLASS_BRIDGE << 16) | (PCI_BRIDGE_PCI << 8) | \
	PCI_BRIDGE_PCI_IF_PCI2PCI)

#define	PCIE_DIP2BUS(dip) \
	(ndi_port_type(dip, B_TRUE, DEVI_PORT_TYPE_PCI) ? \
	PCIE_DIP2UPBUS(dip) : \
	ndi_port_type(dip, B_FALSE, DEVI_PORT_TYPE_PCI) ? \
	PCIE_DIP2DOWNBUS(dip) : NULL)

#define	PCIE_DIP2UPBUS(dip) \
	((pcie_bus_t *)ndi_get_bus_private(dip, B_TRUE))
#define	PCIE_DIP2DOWNBUS(dip) \
	((pcie_bus_t *)ndi_get_bus_private(dip, B_FALSE))
#define	PCIE_DIP2PFD(dip) (PCIE_DIP2BUS(dip))->bus_pfd
#define	PCIE_PFD2BUS(pfd_p) pfd_p->pe_bus_p
#define	PCIE_PFD2DIP(pfd_p) PCIE_PFD2BUS(pfd_p)->bus_dip
#define	PCIE_BUS2DIP(bus_p) bus_p->bus_dip
#define	PCIE_BUS2PFD(bus_p) PCIE_DIP2PFD(PCIE_BUS2DIP(bus_p))
#define	PCIE_BUS2DOM(bus_p) bus_p->bus_dom
#define	PCIE_DIP2DOM(dip) PCIE_BUS2DOM(PCIE_DIP2BUS(dip))

/*
 * These macros depend on initialization of type related data in bus_p.
 */
#define	PCIE_IS_PCIE(bus_p) (bus_p->bus_pcie_off)
#define	PCIE_IS_PCIX(bus_p) (bus_p->bus_pcix_off)
#define	PCIE_IS_PCI(bus_p) (!PCIE_IS_PCIE(bus_p))
#define	PCIE_HAS_AER(bus_p) (bus_p->bus_aer_off)
/* IS_ROOT = is RC or RP */
#define	PCIE_IS_ROOT(bus_p) (PCIE_IS_RC(bus_p) || PCIE_IS_RP(bus_p))

#define	PCIE_IS_HOTPLUG_CAPABLE(dip) \
	(PCIE_DIP2BUS(dip)->bus_hp_sup_modes)

#define	PCIE_IS_HOTPLUG_ENABLED(dip) \
	((PCIE_DIP2BUS(dip)->bus_hp_curr_mode == PCIE_PCI_HP_MODE) || \
	(PCIE_DIP2BUS(dip)->bus_hp_curr_mode == PCIE_NATIVE_HP_MODE))

/*
 * This is a pseudo pcie "device type", but it's needed to explain describe
 * nodes such as PX and NPE, which aren't really PCI devices but do control or
 * interaction with PCI error handling.
 */
#define	PCIE_IS_RC(bus_p) \
	(bus_p->bus_dev_type == PCIE_PCIECAP_DEV_TYPE_RC_PSEUDO)
#define	PCIE_IS_RP(bus_p) \
	((bus_p->bus_dev_type == PCIE_PCIECAP_DEV_TYPE_ROOT) && \
	    PCIE_IS_PCIE(bus_p))
#define	PCIE_IS_SWU(bus_p) \
	(bus_p->bus_dev_type == PCIE_PCIECAP_DEV_TYPE_UP)
#define	PCIE_IS_SWD(bus_p) \
	(bus_p->bus_dev_type == PCIE_PCIECAP_DEV_TYPE_DOWN)
#define	PCIE_IS_SW(bus_p) \
	(PCIE_IS_SWU(bus_p) || PCIE_IS_SWD(bus_p))
#define	PCIE_IS_BDG(bus_p)  (bus_p->bus_hdr_type == PCI_HEADER_ONE)
#define	PCIE_IS_PCI_BDG(bus_p) (PCIE_IS_PCI(bus_p) && PCIE_IS_BDG(bus_p))
#define	PCIE_IS_PCIE_BDG(bus_p) \
	(bus_p->bus_dev_type == PCIE_PCIECAP_DEV_TYPE_PCIE2PCI)
#define	PCIE_IS_PCI2PCIE(bus_p) \
	(bus_p->bus_dev_type == PCIE_PCIECAP_DEV_TYPE_PCI2PCIE)
#define	PCIE_IS_PCIE_SEC(bus_p) \
	(PCIE_IS_PCIE(bus_p) && PCIE_IS_BDG(bus_p) && !PCIE_IS_PCIE_BDG(bus_p))
#define	PCIX_ECC_VERSION_CHECK(bus_p) \
	((bus_p->bus_ecc_ver == PCI_PCIX_VER_1) || \
	    (bus_p->bus_ecc_ver == PCI_PCIX_VER_2))

#define	PCIE_VENID(bus_p)	(bus_p->bus_dev_ven_id & 0xffff)
#define	PCIE_DEVID(bus_p)	((bus_p->bus_dev_ven_id >> 16) & 0xffff)

/* PCIE Cap/AER shortcuts */
#define	PCIE_GET(sz, bus_p, off) \
	pci_config_get ## sz(bus_p->bus_cfg_hdl, off)
#define	PCIE_PUT(sz, bus_p, off, val) \
	pci_config_put ## sz(bus_p->bus_cfg_hdl, off, val)
#define	PCIE_CAP_GET(sz, bus_p, off) \
	PCI_CAP_GET ## sz(bus_p->bus_cfg_hdl, 0, bus_p->bus_pcie_off, off)
#define	PCIE_CAP_PUT(sz, bus_p, off, val) \
	PCI_CAP_PUT ## sz(bus_p->bus_cfg_hdl, 0, bus_p->bus_pcie_off, off, \
	    val)
#define	PCIE_AER_GET(sz, bus_p, off) \
	PCI_XCAP_GET ## sz(bus_p->bus_cfg_hdl, 0, bus_p->bus_aer_off, off)
#define	PCIE_AER_PUT(sz, bus_p, off, val) \
	PCI_XCAP_PUT ## sz(bus_p->bus_cfg_hdl, 0, bus_p->bus_aer_off, off, \
	    val)
#define	PCIX_CAP_GET(sz, bus_p, off) \
	PCI_CAP_GET ## sz(bus_p->bus_cfg_hdl, 0, bus_p->bus_pcix_off, off)
#define	PCIX_CAP_PUT(sz, bus_p, off, val) \
	PCI_CAP_PUT ## sz(bus_p->bus_cfg_hdl, 0, bus_p->bus_pcix_off, off, \
	    val)

/* Translate PF error return values to DDI_FM values */
#define	PF_ERR2DDIFM_ERR(sts) \
	(sts & PF_ERR_FATAL_FLAGS ? DDI_FM_FATAL :	\
	(sts == PF_ERR_NO_ERROR ? DDI_FM_OK : DDI_FM_NONFATAL))

/*
 * The following flag is used for Broadcom 5714/5715 bridge prefetch issue.
 * This flag will be used both by px and pcieb nexus drivers.
 */
#define	PX_DMAI_FLAGS_MAP_BUFZONE	0x40000

/*
 * PCI(e/-X) structures used to to gather and report errors detected by
 * PCI(e/-X) compliant devices.  These registers only contain "dynamic" data.
 * Static data such as Capability Offsets and Version #s is saved in the parent
 * private data.
 */
#define	PCI_ERR_REG(pfd_p)	   pfd_p->pe_pci_regs
#define	PCI_BDG_ERR_REG(pfd_p)	   PCI_ERR_REG(pfd_p)->pci_bdg_regs
#define	PCIX_ERR_REG(pfd_p)	   pfd_p->pe_ext.pe_pcix_regs
#define	PCIX_ECC_REG(pfd_p)	   PCIX_ERR_REG(pfd_p)->pcix_ecc_regs
#define	PCIX_BDG_ERR_REG(pfd_p)	   pfd_p->pe_pcix_bdg_regs
#define	PCIX_BDG_ECC_REG(pfd_p, n) PCIX_BDG_ERR_REG(pfd_p)->pcix_bdg_ecc_regs[n]
#define	PCIE_ERR_REG(pfd_p)	   pfd_p->pe_ext.pe_pcie_regs
#define	PCIE_RP_REG(pfd_p)	   PCIE_ERR_REG(pfd_p)->pcie_rp_regs
#define	PCIE_ROOT_FAULT(pfd_p)	   pfd_p->pe_root_fault
#define	PCIE_ROOT_EH_SRC(pfd_p)    pfd_p->pe_root_eh_src
#define	PCIE_ADV_REG(pfd_p)	   PCIE_ERR_REG(pfd_p)->pcie_adv_regs
#define	PCIE_ADV_HDR(pfd_p, n)	   PCIE_ADV_REG(pfd_p)->pcie_ue_hdr[n]
#define	PCIE_ADV_BDG_REG(pfd_p) \
	PCIE_ADV_REG(pfd_p)->pcie_ext.pcie_adv_bdg_regs
#define	PCIE_ADV_BDG_HDR(pfd_p, n) PCIE_ADV_BDG_REG(pfd_p)->pcie_sue_hdr[n]
#define	PCIE_ADV_RP_REG(pfd_p) \
	PCIE_ADV_REG(pfd_p)->pcie_ext.pcie_adv_rp_regs
#define	PCIE_SLOT_REG(pfd_p)		pfd_p->pe_pcie_slot_regs
#define	PFD_AFFECTED_DEV(pfd_p)	   pfd_p->pe_affected_dev
#define	PFD_SET_AFFECTED_FLAG(pfd_p, aff_flag) \
	PFD_AFFECTED_DEV(pfd_p)->pe_affected_flags = aff_flag
#define	PFD_SET_AFFECTED_BDF(pfd_p, bdf) \
	PFD_AFFECTED_DEV(pfd_p)->pe_affected_bdf = bdf

#define	PFD_IS_ROOT(pfd_p)	   PCIE_IS_ROOT(PCIE_PFD2BUS(pfd_p))
#define	PFD_IS_RC(pfd_p)	   PCIE_IS_RC(PCIE_PFD2BUS(pfd_p))
#define	PFD_IS_RP(pfd_p)	   PCIE_IS_RP(PCIE_PFD2BUS(pfd_p))

/*
 * Bit offsets for extended configuration space and corresponding masks. One
 * notable thing here is that the PCIE_CFGSPACE_FUNC_MASK is set to be 8 bits
 * instead of the normal three. This is to support ARIs.
 */
#define	PCIE_CFGSPACE_BUS_OFFSET	20
#define	PCIE_CFGSPACE_BUS_MASK(x)	((x) & 0xff)
#define	PCIE_CFGSPACE_DEV_OFFSET	15
#define	PCIE_CFGSPACE_DEV_MASK(x)	((x) & 0x1f)
#define	PCIE_CFGSPACE_FUNC_OFFSET	12
#define	PCIE_CFGSPACE_FUNC_MASK(x)	((x) & 0xff)
#define	PCIE_CFGSPACE_REG_MASK(x)	((x) & 0xfff)

/*
 * Compute the offset into config space per ECAM rules.  Analogous to PCI_CADDR1
 * and PCI_CADDR2 for legacy access mechanisms.  This value must be added to the
 * base address of extended configuration space after verifying that it fits;
 * i.e., the size of ECS must accommodate the supplied bus number, and the
 * caller is responsible for ensuring that prior to using the result.
 */
#define	PCIE_CADDR_ECAM(bus, dev, func, reg)	\
	((PCIE_CFGSPACE_BUS_MASK(bus) << PCIE_CFGSPACE_BUS_OFFSET) |	\
	(PCIE_CFGSPACE_DEV_MASK(dev) << PCIE_CFGSPACE_DEV_OFFSET) |	\
	(PCIE_CFGSPACE_FUNC_MASK(func) << PCIE_CFGSPACE_FUNC_OFFSET) |	\
	(PCIE_CFGSPACE_REG_MASK(reg)))

/* bus_hp_mode field */
typedef enum {
	PCIE_NONE_HP_MODE	= 0x0,
	PCIE_ACPI_HP_MODE	= 0x1,
	PCIE_PCI_HP_MODE	= 0x2,
	PCIE_NATIVE_HP_MODE	= 0x4
} pcie_hp_mode_t;

typedef struct pf_pci_bdg_err_regs {
	uint16_t pci_bdg_sec_stat;	/* PCI secondary status reg */
	uint16_t pci_bdg_ctrl;		/* PCI bridge control reg */
} pf_pci_bdg_err_regs_t;

typedef struct pf_pci_err_regs {
	uint16_t pci_err_status;	/* pci status register */
	uint16_t pci_cfg_comm;		/* pci command register */
	pf_pci_bdg_err_regs_t *pci_bdg_regs;
} pf_pci_err_regs_t;

typedef struct pf_pcix_ecc_regs {
	uint32_t pcix_ecc_ctlstat;	/* pcix ecc control status reg */
	uint32_t pcix_ecc_fstaddr;	/* pcix ecc first address reg */
	uint32_t pcix_ecc_secaddr;	/* pcix ecc second address reg */
	uint32_t pcix_ecc_attr;		/* pcix ecc attributes reg */
} pf_pcix_ecc_regs_t;

typedef struct pf_pcix_err_regs {
	uint16_t pcix_command;		/* pcix command register */
	uint32_t pcix_status;		/* pcix status register */
	pf_pcix_ecc_regs_t *pcix_ecc_regs;	/* pcix ecc registers */
} pf_pcix_err_regs_t;

typedef struct pf_pcix_bdg_err_regs {
	uint16_t pcix_bdg_sec_stat;	/* pcix bridge secondary status reg */
	uint32_t pcix_bdg_stat;		/* pcix bridge status reg */
	pf_pcix_ecc_regs_t *pcix_bdg_ecc_regs[2];	/* pcix ecc registers */
} pf_pcix_bdg_err_regs_t;

typedef struct pf_pcie_adv_bdg_err_regs {
	uint32_t pcie_sue_ctl;		/* pcie bridge secondary ue control */
	uint32_t pcie_sue_status;	/* pcie bridge secondary ue status */
	uint32_t pcie_sue_mask;		/* pcie bridge secondary ue mask */
	uint32_t pcie_sue_sev;		/* pcie bridge secondary ue severity */
	uint32_t pcie_sue_hdr[4];	/* pcie bridge secondary ue hdr log */
	uint32_t pcie_sue_tgt_trans;	/* Fault trans type from SAER Logs */
	uint64_t pcie_sue_tgt_addr;	/* Fault addr from SAER Logs */
	pcie_req_id_t pcie_sue_tgt_bdf;	/* Fault bdf from SAER Logs */
} pf_pcie_adv_bdg_err_regs_t;

typedef struct pf_pcie_adv_rp_err_regs {
	uint32_t pcie_rp_err_status;	/* pcie root complex error status reg */
	uint32_t pcie_rp_err_cmd;	/* pcie root complex error cmd reg */
	uint16_t pcie_rp_ce_src_id;	/* pcie root complex ce sourpe id */
	uint16_t pcie_rp_ue_src_id;	/* pcie root complex ue sourpe id */
} pf_pcie_adv_rp_err_regs_t;

typedef struct pf_pcie_adv_err_regs {
	uint32_t pcie_adv_ctl;		/* pcie advanced control reg */
	uint32_t pcie_ue_status;	/* pcie ue error status reg */
	uint32_t pcie_ue_mask;		/* pcie ue error mask reg */
	uint32_t pcie_ue_sev;		/* pcie ue error severity reg */
	uint32_t pcie_ue_hdr[4];	/* pcie ue header log */
	uint32_t pcie_ce_status;	/* pcie ce error status reg */
	uint32_t pcie_ce_mask;		/* pcie ce error mask reg */
	union {
		pf_pcie_adv_bdg_err_regs_t *pcie_adv_bdg_regs; /* bdg regs */
		pf_pcie_adv_rp_err_regs_t *pcie_adv_rp_regs;	 /* rp regs */
	} pcie_ext;
	uint32_t pcie_ue_tgt_trans;	/* Fault trans type from AER Logs */
	uint64_t pcie_ue_tgt_addr;	/* Fault addr from AER Logs */
	pcie_req_id_t pcie_ue_tgt_bdf;	/* Fault bdf from AER Logs */
} pf_pcie_adv_err_regs_t;

typedef struct pf_pcie_rp_err_regs {
	uint32_t pcie_rp_status;	/* root complex status register */
	uint16_t pcie_rp_ctl;		/* root complex control register */
} pf_pcie_rp_err_regs_t;

typedef struct pf_pcie_err_regs {
	uint16_t pcie_err_status;	/* pcie device status register */
	uint16_t pcie_err_ctl;		/* pcie error control register */
	uint32_t pcie_dev_cap;		/* pcie device capabilities register */
	pf_pcie_rp_err_regs_t *pcie_rp_regs;	 /* pcie root complex regs */
	pf_pcie_adv_err_regs_t *pcie_adv_regs; /* pcie aer regs */
} pf_pcie_err_regs_t;

/*
 * Slot register values for hotplug-capable Downstream Ports or Root Ports with
 * the Slot Implemented capability bit set. We gather these to help determine
 * whether the slot's child device is physically present.
 */
typedef struct pf_pcie_slot_regs {
	boolean_t pcie_slot_regs_valid; /* true if register values are valid */
	uint32_t pcie_slot_cap;		/* pcie slot capabilities register */
	uint16_t pcie_slot_control;	/* pcie slot control register */
	uint16_t pcie_slot_status;	/* pcie slot status register */
} pf_pcie_slot_regs_t;

typedef enum {
	PF_INTR_TYPE_NONE = 0,
	PF_INTR_TYPE_FABRIC = 1,	/* Fabric Message */
	PF_INTR_TYPE_DATA,		/* Data Access Failure, failed loads */
	PF_INTR_TYPE_AER,		/* Root Port AER MSI */
	PF_INTR_TYPE_INTERNAL		/* Chip specific internal errors */
} pf_intr_type_t;

typedef struct pf_root_eh_src {
	pf_intr_type_t	intr_type;
	void		*intr_data;	/* Interrupt Data */
} pf_root_eh_src_t;

typedef struct pf_root_fault {
	pcie_req_id_t	scan_bdf;	/* BDF from error logs */
	uint64_t	scan_addr;	/* Addr from error logs */
	boolean_t	full_scan;	/* Option to do a full scan */
} pf_root_fault_t;

typedef struct pf_data pf_data_t;

typedef enum pcie_link_width {
	PCIE_LINK_WIDTH_UNKNOWN,
	PCIE_LINK_WIDTH_X1,
	PCIE_LINK_WIDTH_X2,
	PCIE_LINK_WIDTH_X4,
	PCIE_LINK_WIDTH_X8,
	PCIE_LINK_WIDTH_X12,
	PCIE_LINK_WIDTH_X16,
	PCIE_LINK_WIDTH_X32
} pcie_link_width_t;

/*
 * Note, this member should always be treated as a bit field, as a device may
 * support multiple speeds.
 */
typedef enum pcie_link_speed {
	PCIE_LINK_SPEED_UNKNOWN = 0x00,
	PCIE_LINK_SPEED_2_5	= 1 << 0,
	PCIE_LINK_SPEED_5	= 1 << 1,
	PCIE_LINK_SPEED_8	= 1 << 2,
	PCIE_LINK_SPEED_16	= 1 << 3,
	PCIE_LINK_SPEED_32	= 1 << 4,
	PCIE_LINK_SPEED_64	= 1 << 5
} pcie_link_speed_t;

#define	PCIE_NSPEEDS	6

typedef enum pcie_link_flags {
	PCIE_LINK_F_ADMIN_TARGET	= 1 << 1
} pcie_link_flags_t;

typedef enum {
	PCIE_LBW_S_ENABLED	= 1 << 0,
	PCIE_LBW_S_DISPATCHED	= 1 << 1,
	PCIE_LBW_S_RUNNING	= 1 << 2
} pcie_lbw_state_t;

/*
 * This structure is used to keep track of a given bus hierarchy and the set of
 * PCIe tags that we have enabled on it.
 */
typedef enum {
	PCIE_TAG_5B		= 0,
	PCIE_TAG_8B		= 1 << 0,
	PCIE_TAG_10B_COMP	= 1 << 1,
	PCIE_TAG_14B_COMP	= 1 << 2
} pcie_tag_t;

#define	PCIE_TAG_ALL	(PCIE_TAG_8B | PCIE_TAG_10B_COMP | PCIE_TAG_14B_COMP)

typedef enum {
	/*
	 * This flag is kept around for debugging and noticing that we're in the
	 * process of trying to perform a scan.
	 */
	PCIE_FABRIC_F_SCANNING	= 1 << 0,
	/*
	 * This is used to indicate that we have discovered a topology that is
	 * too complex for us to be able to set advanced settings on and
	 * therefore have to leave it at the bare minimum.
	 */
	PCIE_FABRIC_F_COMPLEX	= 1 << 1,
	/*
	 * Indicates that we found a hot-pluggable root port in the fabric.
	 */
	PCIE_FABRIC_F_RP_HP	= 1 << 2
} pcie_fabric_flags_t;

/*
 * This structure represents hierarchy wide settings that are used in a given
 * PCIe fabric (what the spec calls a "hierarchy domain"). This keeps track of
 * what we have found and enabled in the fabric as part of our initialization.
 * For more information on this, please see the theory statement in
 * uts/common/io/pciex/pcie.c.
 */
typedef struct pice_fabric_data {
	pcie_fabric_flags_t	pfd_flags;
	uint16_t		pfd_mps_found;
	uint16_t		pfd_mps_act;
	pcie_tag_t		pfd_tag_found;
	pcie_tag_t		pfd_tag_act;
} pcie_fabric_data_t;

/*
 * For hot plugged device, these data are init'ed during during probe
 * For non-hotplugged device, these data are init'ed in pci_autoconfig (on x86),
 * or in px_attach()(on sparc).
 *
 * For root complex the fields are initialized in pcie_rc_init_bus();
 * for others part of the fields are initialized in pcie_init_bus(),
 * and part of fields initialized in pcie_post_init_bus(). See comments
 * on top of respective functions for details.
 */
typedef struct pcie_bus {
	/* Needed for PCI/PCIe fabric error handling */
	dev_info_t	*bus_dip;
	dev_info_t	*bus_rp_dip;
	ddi_acc_handle_t bus_cfg_hdl;		/* error handling acc hdle */
	uint_t		bus_fm_flags;
	uint_t		bus_soft_state;

	/* Static PCI/PCIe information */
	pcie_req_id_t	bus_bdf;
	pcie_req_id_t	bus_rp_bdf;		/* BDF of device's Root Port */
	uint32_t	bus_dev_ven_id;		/* device/vendor ID */
	uint8_t		bus_rev_id;		/* revision ID */
	uint8_t		bus_hdr_type;		/* pci header type, see pci.h */
	uint16_t	bus_dev_type;		/* PCI-E dev type, see pcie.h */
	uint8_t		bus_bdg_secbus;		/* Bridge secondary bus num */
	uint8_t		bus_pcie_vers;		/* Version of the PCIe cap */
	uint16_t	bus_pcie_off;		/* PCIe Capability Offset */
	uint16_t	bus_aer_off;		/* PCIe Advanced Error Offset */
	uint16_t	bus_dev3_off;		/* PCIe Device 3 Capability */
	uint16_t	bus_pcix_off;		/* PCIx Capability Offset */
	uint16_t	bus_pci_hp_off;		/* PCI HP (SHPC) Cap Offset */
	uint16_t	bus_ecc_ver;		/* PCIX ecc version */
	pci_bus_range_t	bus_bus_range;		/* pci bus-range property */
	ppb_ranges_t	*bus_addr_ranges;	/* pci range property */
	int		bus_addr_entries;	/* number of range prop */
	pci_regspec_t	*bus_assigned_addr;	/* "assigned-address" prop */
	int		bus_assigned_entries;	/* number of prop entries */

	/* Cache of last fault data */
	pf_data_t	*bus_pfd;
	pcie_domain_t	*bus_dom;

	void		*bus_plat_private;	/* Platform specific */
	/* Hotplug specific fields */
	pcie_hp_mode_t	bus_hp_sup_modes;	/* HP modes supported */
	pcie_hp_mode_t	bus_hp_curr_mode;	/* HP mode used */
	void		*bus_hp_ctrl;		/* HP bus ctrl data */
	int		bus_ari;		/* ARI device */

	/* workaround for PCI/PCI-X devs behind PCIe2PCI Bridge */
	pcie_req_id_t   bus_pcie2pci_secbus;

	/*
	 * Link speed specific fields.
	 */
	kmutex_t		bus_speed_mutex;
	pcie_link_flags_t	bus_speed_flags;
	pcie_link_width_t	bus_max_width;
	pcie_link_width_t	bus_cur_width;
	pcie_link_speed_t	bus_sup_speed;
	pcie_link_speed_t	bus_max_speed;
	pcie_link_speed_t	bus_cur_speed;
	pcie_link_speed_t	bus_target_speed;

	/*
	 * Link Bandwidth Monitoring
	 */
	kmutex_t		bus_lbw_mutex;
	kcondvar_t		bus_lbw_cv;
	pcie_lbw_state_t	bus_lbw_state;
	taskq_ent_t		bus_lbw_ent;
	uint64_t		bus_lbw_nevents;
	hrtime_t		bus_lbw_last_ts;
	char			*bus_lbw_pbuf;
	char			*bus_lbw_cbuf;

	/*
	 * The following contains fabric wide settings and information that are
	 * used. This member is only valid on the root port. It is NULL on all
	 * other pcie_bus_t members who instead need to access this through the
	 * corresponding root port dip information.
	 */
	pcie_fabric_data_t	*bus_fab;
} pcie_bus_t;

/*
 * Data structure to log what devices are affected in relationship to the
 * severity after all the errors bits have been analyzed.
 */
#define	PF_AFFECTED_ROOT	(1 << 0) /* RP/RC is affected */
#define	PF_AFFECTED_SELF	(1 << 1) /* Reporting Device is affected */
#define	PF_AFFECTED_PARENT	(1 << 2) /* Parent device is affected */
#define	PF_AFFECTED_CHILDREN	(1 << 3) /* All children below are affected */
#define	PF_AFFECTED_BDF		(1 << 4) /* See affected_bdf */
#define	PF_AFFECTED_AER		(1 << 5) /* See AER Registers */
#define	PF_AFFECTED_SAER	(1 << 6) /* See SAER Registers */
#define	PF_AFFECTED_ADDR	(1 << 7) /* Device targeted by addr */

#define	PF_MAX_AFFECTED_FLAG	PF_AFFECTED_ADDR

typedef struct pf_affected_dev {
	uint16_t		pe_affected_flags;
	pcie_req_id_t		pe_affected_bdf;
} pf_affected_dev_t;

struct pf_data {
	boolean_t		pe_lock;
	boolean_t		pe_valid;
	uint32_t		pe_severity_flags;	/* Severity of error */
	uint32_t		pe_severity_mask;
	uint32_t		pe_orig_severity_flags; /* Original severity */
	pf_affected_dev_t	*pe_affected_dev;
	pcie_bus_t		*pe_bus_p;
	pf_root_fault_t		*pe_root_fault; /* Only valid for RC and RP */
	pf_root_eh_src_t	*pe_root_eh_src; /* Only valid for RC and RP */
	pf_pci_err_regs_t	*pe_pci_regs;	/* PCI error reg */
	union {
		pf_pcix_err_regs_t	*pe_pcix_regs;	/* PCI-X error reg */
		pf_pcie_err_regs_t	*pe_pcie_regs;	/* PCIe error reg */
	} pe_ext;
	pf_pcix_bdg_err_regs_t *pe_pcix_bdg_regs; /* PCI-X bridge regs */
	pf_pcie_slot_regs_t	*pe_pcie_slot_regs; /* PCIe slot regs */
	pf_data_t		*pe_prev;	/* Next error in queue */
	pf_data_t		*pe_next;	/* Next error in queue */
	boolean_t		pe_rber_fatal;
};

/* Information used while handling errors in the fabric. */
typedef struct pf_impl {
	ddi_fm_error_t	*pf_derr;
	pf_root_fault_t	*pf_fault;	/* captured fault bdf/addr to scan */
	pf_data_t	*pf_dq_head_p;	/* ptr to fault data queue */
	pf_data_t	*pf_dq_tail_p;	/* ptr pt last fault data q */
	uint32_t	pf_total;	/* total non RC pf_datas */
} pf_impl_t;

/* bus_fm_flags field */
#define	PF_FM_READY		(1 << 0)	/* bus_fm_lock initialized */
#define	PF_FM_IS_NH		(1 << 1)	/* known as non-hardened */
#define	PF_FM_IS_PASSTHRU	(1 << 2)	/* device is controlled by VM */

/*
 * PCIe fabric handle lookup address flags.  Used to define what type of
 * transaction the address is for.  These same value are defined again in
 * fabric-xlate FM module.  Do not modify these variables, without modifying
 * those.
 */
#define	PF_ADDR_DMA		(1 << 0)
#define	PF_ADDR_PIO		(1 << 1)
#define	PF_ADDR_CFG		(1 << 2)

/* PCIe fabric error scanning status flags */
#define	PF_SCAN_SUCCESS		(1 << 0)
#define	PF_SCAN_CB_FAILURE	(1 << 1) /* hardened device callback failure */
#define	PF_SCAN_NO_ERR_IN_CHILD	(1 << 2) /* no errors in bridge sec stat reg */
#define	PF_SCAN_IN_DQ		(1 << 3) /* already present in the faultq */
#define	PF_SCAN_DEADLOCK	(1 << 4) /* deadlock detected */
#define	PF_SCAN_BAD_RESPONSE	(1 << 5) /* Incorrect device response */

/* PCIe fabric error handling severity return flags */
#define	PF_ERR_NO_ERROR		(1 << 0) /* No error seen */
#define	PF_ERR_CE		(1 << 1) /* Correctable Error */
#define	PF_ERR_NO_PANIC		(1 << 2) /* Error should not panic sys */
#define	PF_ERR_MATCHED_DEVICE	(1 << 3) /* Error Handled By Device */
#define	PF_ERR_MATCHED_RC	(1 << 4) /* Error Handled By RC */
#define	PF_ERR_MATCHED_PARENT	(1 << 5) /* Error Handled By Parent */
#define	PF_ERR_PANIC		(1 << 6) /* Error should panic system */
#define	PF_ERR_PANIC_DEADLOCK	(1 << 7) /* deadlock detected */
#define	PF_ERR_BAD_RESPONSE	(1 << 8) /* Device bad/no response */
#define	PF_ERR_MATCH_DOM	(1 << 9) /* Error Handled By IO domain */

#define	PF_ERR_FATAL_FLAGS		(PF_ERR_PANIC | PF_ERR_PANIC_DEADLOCK)

#define	PF_HDL_FOUND		1
#define	PF_HDL_NOTFOUND		2

/*
 * PCIe Capability Device Type Pseudo Definitions.
 *
 * PCI_PSEUDO is used on real PCI devices.  The Legacy PCI definition in the
 * PCIe spec really refers to PCIe devices that *require* IO Space access.  IO
 * Space access is usually frowned upon now in PCIe, but there for legacy
 * purposes.
 */
#define	PCIE_PCIECAP_DEV_TYPE_RC_PSEUDO		0x100
#define	PCIE_PCIECAP_DEV_TYPE_PCI_PSEUDO	0x101

#define	PCIE_INVALID_BDF	0xFFFF
#define	PCIE_CHECK_VALID_BDF(x)	(x != PCIE_INVALID_BDF)

/*
 * Default interrupt priority for all PCI and PCIe nexus drivers including
 * hotplug interrupts.
 */
#define	PCIE_INTR_PRI		(LOCK_LEVEL - 1)

/*
 * XXX - PCIE_IS_PCIE check is required in order not to invoke these macros
 * for non-standard PCI or PCI Express Hotplug Controllers.
 */
#define	PCIE_ENABLE_ERRORS(dip)	\
	if (PCIE_IS_PCIE(PCIE_DIP2BUS(dip))) {	\
		pcie_enable_errors(dip);	\
		(void) pcie_enable_ce(dip);	\
	}

#define	PCIE_DISABLE_ERRORS(dip)		\
	if (PCIE_IS_PCIE(PCIE_DIP2BUS(dip))) {	\
		pcie_disable_errors(dip);	\
	}

/*
 * pcie_init_buspcie_fini_bus specific flags
 */
#define	PCIE_BUS_INITIAL	0x0001
#define	PCIE_BUS_FINAL		0x0002
#define	PCIE_BUS_ALL		(PCIE_BUS_INITIAL | PCIE_BUS_FINAL)

#ifdef	DEBUG
#define	PCIE_DBG pcie_dbg
/* Common Debugging shortcuts */
#define	PCIE_DBG_CFG(dip, bus_p, name, sz, off, org) \
	PCIE_DBG("%s:%d:(0x%x) %s(0x%x) 0x%x -> 0x%x\n", ddi_node_name(dip), \
	    ddi_get_instance(dip), bus_p->bus_bdf, name, off, org, \
	    PCIE_GET(sz, bus_p, off))
#define	PCIE_DBG_CAP(dip, bus_p, name, sz, off, org) \
	PCIE_DBG("%s:%d:(0x%x) %s(0x%x) 0x%x -> 0x%x\n", ddi_node_name(dip), \
	    ddi_get_instance(dip), bus_p->bus_bdf, name, off, org, \
	    PCIE_CAP_GET(sz, bus_p, off))
#define	PCIE_DBG_AER(dip, bus_p, name, sz, off, org) \
	PCIE_DBG("%s:%d:(0x%x) %s(0x%x) 0x%x -> 0x%x\n", ddi_node_name(dip), \
	    ddi_get_instance(dip), bus_p->bus_bdf, name, off, org, \
	    PCIE_AER_GET(sz, bus_p, off))

#else	/* DEBUG */

#define	PCIE_DBG_CFG(...)	(void)(0)
#define	PCIE_DBG(...)		(void)(0)
#define	PCIE_ARI_DBG(...)	(void)(0)
#define	PCIE_DBG_CAP(...)	(void)(0)
#define	PCIE_DBG_AER(...)	(void)(0)

#endif	/* DEBUG */

/* PCIe Friendly Functions */
extern int pcie_init(dev_info_t *dip, caddr_t arg);
extern int pcie_uninit(dev_info_t *dip);
extern int pcie_hpintr_enable(dev_info_t *dip);
extern int pcie_hpintr_disable(dev_info_t *dip);
extern int pcie_intr(dev_info_t *dip);
extern int pcie_open(dev_info_t *dip, dev_t *devp, int flags, int otyp,
    cred_t *credp);
extern int pcie_close(dev_info_t *dip, dev_t dev, int flags, int otyp,
    cred_t *credp);
extern int pcie_ioctl(dev_info_t *dip, dev_t dev, int cmd, intptr_t arg,
    int mode, cred_t *credp, int *rvalp);
extern int pcie_prop_op(dev_t dev, dev_info_t *dip, ddi_prop_op_t prop_op,
    int flags, char *name, caddr_t valuep, int *lengthp);

extern void pcie_fabric_setup(dev_info_t *dip);
extern int pcie_initchild(dev_info_t *dip);
extern void pcie_uninitchild(dev_info_t *dip);
extern int pcie_init_cfghdl(dev_info_t *dip);
extern void pcie_fini_cfghdl(dev_info_t *dip);
extern void pcie_clear_errors(dev_info_t *dip);
extern int pcie_postattach_child(dev_info_t *dip);
extern void pcie_enable_errors(dev_info_t *dip);
extern void pcie_disable_errors(dev_info_t *dip);
extern int pcie_enable_ce(dev_info_t *dip);
extern boolean_t pcie_bridge_is_link_disabled(dev_info_t *);
extern boolean_t pcie_is_pci_device(dev_info_t *dip);

extern pcie_bus_t *pcie_init_bus(dev_info_t *dip, pcie_req_id_t bdf,
    uint8_t flags);
extern void pcie_fini_bus(dev_info_t *dip, uint8_t flags);
extern void pcie_fab_init_bus(dev_info_t *dip, uint8_t flags);
extern void pcie_fab_fini_bus(dev_info_t *dip, uint8_t flags);
extern void pcie_rc_init_bus(dev_info_t *dip);
extern void pcie_rc_fini_bus(dev_info_t *dip);
extern void pcie_rc_init_pfd(dev_info_t *dip, pf_data_t *pfd);
extern void pcie_rc_fini_pfd(pf_data_t *pfd);
extern boolean_t pcie_is_child(dev_info_t *dip, dev_info_t *rdip);
extern int pcie_get_bdf_from_dip(dev_info_t *dip, pcie_req_id_t *bdf);
extern dev_info_t *pcie_get_my_childs_dip(dev_info_t *dip, dev_info_t *rdip);
extern uint32_t pcie_get_bdf_for_dma_xfer(dev_info_t *dip, dev_info_t *rdip);
extern int pcie_dev(dev_info_t *dip);
extern int pcie_root_port(dev_info_t *dip);
extern void pcie_set_rber_fatal(dev_info_t *dip, boolean_t val);
extern boolean_t pcie_get_rber_fatal(dev_info_t *dip);

extern uint32_t pcie_get_aer_uce_mask();
extern uint32_t pcie_get_aer_ce_mask();
extern uint32_t pcie_get_aer_suce_mask();
extern uint32_t pcie_get_serr_mask();
extern void pcie_set_aer_uce_mask(uint32_t mask);
extern void pcie_set_aer_ce_mask(uint32_t mask);
extern void pcie_set_aer_suce_mask(uint32_t mask);
extern void pcie_set_serr_mask(uint32_t mask);
extern void pcie_init_plat(dev_info_t *dip);
extern void pcie_fini_plat(dev_info_t *dip);
extern int pcie_read_only_probe(dev_info_t *, char *, dev_info_t **);
extern dev_info_t *pcie_func_to_dip(dev_info_t *dip, pcie_req_id_t function);
extern int pcie_ari_disable(dev_info_t *dip);
extern int pcie_ari_enable(dev_info_t *dip);

#define	PCIE_ARI_FORW_NOT_SUPPORTED	0
#define	PCIE_ARI_FORW_SUPPORTED		1

extern int pcie_ari_supported(dev_info_t *dip);

#define	PCIE_ARI_FORW_DISABLED	0
#define	PCIE_ARI_FORW_ENABLED	1

extern int pcie_ari_is_enabled(dev_info_t *dip);

#define	PCIE_NOT_ARI_DEVICE		0
#define	PCIE_ARI_DEVICE			1

extern int pcie_ari_device(dev_info_t *dip);
extern int pcie_ari_get_next_function(dev_info_t *dip, int *func);

/* PCIe error handling functions */
extern void pf_eh_enter(pcie_bus_t *bus_p);
extern void pf_eh_exit(pcie_bus_t *bus_p);
extern int pf_scan_fabric(dev_info_t *rpdip, ddi_fm_error_t *derr,
    pf_data_t *root_pfd_p);
extern void pf_set_passthru(dev_info_t *, boolean_t);
extern void pf_init(dev_info_t *, ddi_iblock_cookie_t, ddi_attach_cmd_t);
extern void pf_fini(dev_info_t *, ddi_detach_cmd_t);
extern int pf_hdl_lookup(dev_info_t *, uint64_t, uint32_t, uint64_t,
    pcie_req_id_t);
extern int pf_tlp_decode(pcie_bus_t *, pf_pcie_adv_err_regs_t *);
extern void pcie_force_fullscan();

#ifdef	DEBUG
extern uint_t pcie_debug_flags;
extern void pcie_dbg(char *fmt, ...);
#endif	/* DEBUG */

/* PCIe IOV functions */
extern dev_info_t *pcie_find_dip_by_bdf(dev_info_t *rootp, pcie_req_id_t bdf);

extern boolean_t pf_in_bus_range(pcie_bus_t *, pcie_req_id_t);
extern boolean_t pf_in_assigned_addr(pcie_bus_t *, uint64_t);
extern int pf_pci_decode(pf_data_t *, uint16_t *);
extern pcie_bus_t *pf_find_busp_by_bdf(pf_impl_t *, pcie_req_id_t);
extern pcie_bus_t *pf_find_busp_by_addr(pf_impl_t *, uint64_t);
extern pcie_bus_t *pf_find_busp_by_aer(pf_impl_t *, pf_data_t *);
extern pcie_bus_t *pf_find_busp_by_saer(pf_impl_t *, pf_data_t *);

extern int pciev_eh(pf_data_t *, pf_impl_t *);
extern pcie_bus_t *pciev_get_affected_dev(pf_impl_t *, pf_data_t *,
    uint16_t, uint16_t);
extern void pciev_eh_exit(pf_data_t *, uint_t);
extern boolean_t pcie_in_domain(pcie_bus_t *, uint_t);

/* Link Bandwidth Monitoring */
extern boolean_t pcie_link_bw_supported(dev_info_t *);
extern int pcie_link_bw_enable(dev_info_t *);
extern int pcie_link_bw_disable(dev_info_t *);

/* Link Management */
extern int pcie_link_set_target(dev_info_t *, pcie_link_speed_t);
extern int pcie_link_retrain(dev_info_t *);

#define	PCIE_ZALLOC(data) kmem_zalloc(sizeof (data), KM_SLEEP)


#ifdef	__cplusplus
}
#endif

#endif	/* _SYS_PCIE_IMPL_H */<|MERGE_RESOLUTION|>--- conflicted
+++ resolved
@@ -21,11 +21,7 @@
 /*
  * Copyright (c) 2005, 2010, Oracle and/or its affiliates. All rights reserved.
  * Copyright 2019 Joyent, Inc.
-<<<<<<< HEAD
- * Copyright 2023 Oxide Computer Company
-=======
  * Copyright 2024 Oxide Computer Company
->>>>>>> 1f7cf86b
  */
 
 #ifndef	_SYS_PCIE_IMPL_H
