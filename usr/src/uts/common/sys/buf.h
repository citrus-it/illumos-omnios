/*
 * CDDL HEADER START
 *
 * The contents of this file are subject to the terms of the
 * Common Development and Distribution License (the "License").
 * You may not use this file except in compliance with the License.
 *
 * You can obtain a copy of the license at usr/src/OPENSOLARIS.LICENSE
 * or http://www.opensolaris.org/os/licensing.
 * See the License for the specific language governing permissions
 * and limitations under the License.
 *
 * When distributing Covered Code, include this CDDL HEADER in each
 * file and include the License file at usr/src/OPENSOLARIS.LICENSE.
 * If applicable, add the following below this CDDL HEADER, with the
 * fields enclosed by brackets "[]" replaced with your own identifying
 * information: Portions Copyright [yyyy] [name of copyright owner]
 *
 * CDDL HEADER END
 */
/*
 * Copyright 2008 Sun Microsystems, Inc.  All rights reserved.
 * Use is subject to license terms.
<<<<<<< HEAD
 * Copyright 2012 Joyent, Inc.  All rights reserved.
=======
 *
 * Copyright 2017 RackTop Systems.
>>>>>>> f06dce2c
 */

/*	Copyright (c) 1984, 1986, 1987, 1988, 1989 AT&T	*/
/*	  All Rights Reserved	*/

/*
 * University Copyright- Copyright (c) 1982, 1986, 1988
 * The Regents of the University of California
 * All Rights Reserved
 *
 * University Acknowledgment- Portions of this document are derived from
 * software developed by the University of California, Berkeley, and its
 * contributors.
 */

#ifndef _SYS_BUF_H
#define	_SYS_BUF_H

#include <sys/types32.h>
#include <sys/t_lock.h>
#include <sys/kstat.h>

#ifdef	__cplusplus
extern "C" {
#endif

/*
 *	Each buffer in the pool is usually doubly linked into 2 lists:
 *	the device with which it is currently associated (always)
 *	and also on a list of blocks available for allocation
 *	for other use (usually).
 *	The latter list is kept in last-used order, and the two
 *	lists are doubly linked to make it easy to remove
 *	a buffer from one list when it was found by
 *	looking through the other.
 *	A buffer is on the available list, and is liable
 *	to be reassigned to another disk block, if and only
 *	if it is not marked BUSY.  When a buffer is busy, the
 *	available-list pointers can be used for other purposes.
 *	Most drivers use the forward ptr as a link in their I/O active queue.
 *	A buffer header contains all the information required to perform I/O.
 *	Most of the routines which manipulate these things are in bio.c.
 *
 *	There are a number of locks associated with the buffer management
 *	system.
 *	hbuf.b_lock:	protects hash chains, buffer hdr freelists
 *			and delayed write freelist
 *	bfree_lock;	protects the bfreelist structure
 *	bhdr_lock:	protects the free header list
 *	blist_lock:	protects b_list fields
 *	buf.b_sem:	protects all remaining members in the buf struct
 *	buf.b_io:	I/O synchronization variable
 *
 *	A buffer header is never "locked" (b_sem) when it is on
 *	a "freelist" (bhdrlist or bfreelist avail lists).
 */
typedef struct	buf {
	int	b_flags;		/* see defines below */
	struct buf *b_forw;		/* headed by d_tab of conf.c */
	struct buf *b_back;		/*  "  */
	struct buf *av_forw;		/* position on free list, */
	struct buf *av_back;		/* if not BUSY */
	o_dev_t	b_dev;			/* OLD major+minor device name */
	size_t b_bcount;		/* transfer count */
	union {
		caddr_t b_addr;		/* low order core address */
		struct fs *b_fs;	/* superblocks */
		struct cg *b_cg;	/* UFS cylinder group block */
		struct dinode *b_dino;	/* UFS ilist */
		daddr32_t *b_daddr;	/* disk blocks */
	} b_un;

	lldaddr_t	_b_blkno;	/* block # on device (union) */
#define	b_lblkno	_b_blkno._f
#ifdef _LP64
#define	b_blkno		_b_blkno._f
#else
#define	b_blkno		_b_blkno._p._l
#endif /* _LP64 */

	char	b_obs1;			/* obsolete */
	size_t	b_resid;		/* words not transferred after error */
	clock_t	b_start;		/* request start time */
	struct  proc  *b_proc;		/* process doing physical or swap I/O */
	struct	page  *b_pages;		/* page list for PAGEIO */
	clock_t b_obs2;			/* obsolete */
	/* Begin new stuff */
#define	b_actf	av_forw
#define	b_actl	av_back
#define	b_active b_bcount
#define	b_errcnt b_resid
	size_t	b_bufsize;		/* size of allocated buffer */
	int	(*b_iodone)(struct buf *);	/* function called by iodone */
	struct	vnode *b_vp;		/* vnode associated with block */
	struct 	buf *b_chain;		/* chain together all buffers here */
	int	b_obs3;			/* obsolete */
	int	b_error;		/* expanded error field */
	void	*b_private;		/* "opaque" driver private area */
	dev_t	b_edev;			/* expanded dev field */
	ksema_t	b_sem;			/* Exclusive access to buf */
	ksema_t	b_io;			/* I/O Synchronization */
	struct buf *b_list;		/* List of potential B_DELWRI bufs */
	struct page **b_shadow;		/* shadow page list */
	void	*b_dip;			/* device info pointer */
	struct vnode *b_file;		/* file associated with this buffer */
	offset_t b_offset;		/* offset in file assoc. with buffer */
} buf_t;

/*
 * Bufhd structures used at the head of the hashed buffer queues.
 * We only need seven words for this, so this abbreviated
 * definition saves some space.
 */
struct diskhd {
	int	b_flags;		/* not used, needed for consistency */
	struct buf *b_forw, *b_back;	/* queue of unit queues */
	struct buf *av_forw, *av_back;	/* queue of bufs for this unit */
	o_dev_t	b_dev;			/* OLD major+minor device name */
	size_t b_bcount;		/* transfer count */
};


/*
 * Statistics on the buffer cache
 */
struct biostats {
	kstat_named_t	bio_lookup;	/* requests to assign buffer */
	kstat_named_t	bio_hit;	/* buffer already associated with blk */
	kstat_named_t	bio_bufwant;	/* kmem_allocs NOSLEEP failed new buf */
	kstat_named_t	bio_bufwait;	/* kmem_allocs with KM_SLEEP for buf */
	kstat_named_t	bio_bufbusy;	/* buffer locked by someone else */
	kstat_named_t	bio_bufdup;	/* duplicate buffer found for block */
};

/*
 * These flags are kept in b_flags.
 * The first group is part of the DDI
 */
#define	B_BUSY		0x0001	/* not on av_forw/back list */
#define	B_DONE		0x0002	/* transaction finished */
#define	B_ERROR		0x0004	/* transaction aborted */
#define	B_PAGEIO	0x0010	/* do I/O to pages on bp->p_pages */
#define	B_PHYS		0x0020	/* Physical IO potentially using UNIBUS map */
#define	B_READ		0x0040	/* read when I/O occurs */
#define	B_WRITE		0x0100	/* non-read pseudo-flag */

/* Not part of the DDI */
#define	B_WANTED	0x0080		/* issue wakeup when BUSY goes off */
#define	B_AGE		0x000200	/* delayed write for correct aging */
#define	B_ASYNC		0x000400	/* don't wait for I/O completion */
#define	B_DELWRI	0x000800	/* delayed write-wait til buf needed */
#define	B_STALE		0x001000	/* on av_* list; invalid contents */
#define	B_DONTNEED	0x002000	/* after write, need not be cached */
#define	B_REMAPPED	0x004000	/* buffer is kernel addressable */
#define	B_FREE		0x008000	/* free page when done */
#define	B_INVAL		0x010000	/* destroy page when done */
#define	B_FORCE		0x020000	/* semi-permanent removal from cache */
#define	B_NOCACHE	0x080000 	/* don't cache block when released */
#define	B_TRUNC		0x100000	/* truncate page without I/O */
#define	B_SHADOW	0x200000	/* is b_shadow field valid? */
#define	B_RETRYWRI	0x400000	/* retry write til works or bfinval */
#define	B_FAILFAST	0x1000000	/* Fail promptly if device goes away */
#define	B_STARTED	0x2000000	/* io:::start probe called for buf */
#define	B_ABRWRITE	0x4000000	/* Application based recovery active */
#define	B_PAGE_NOWAIT	0x8000000	/* Skip the page if it is locked */
#define	B_INVALCURONLY	0x10000000	/* invalidate only for curproc */

/*
 * There is some confusion over the meaning of B_FREE and B_INVAL and what
 * the use of one over the other implies.
 *
 * In both cases, when we are done with the page (buffer) we want to free
 * up the page.  In the case of B_FREE, the page will go to the cachelist.
 * In the case of B_INVAL, the page will be destroyed (hashed out of it's
 * vnode) and placed on the freelist.  Beyond this, there is no difference
 * between the sole use of these two flags.  In both cases, IO will be done
 * if the page is not yet committed to storage.
 *
 * The B_INVALCURONLY flag modifies the behavior of the B_INVAL flag and is
 * intended to be used in conjunction with B_INVAL.  B_INVALCURONLY has no
 * meaning on its own.  When both B_INVALCURONLY and B_INVAL are set, then
 * the mapping for the page is only invalidated for the current process.
 * In this case, the page is not destroyed unless this was the final mapping.
 *
 * In order to discard pages without writing them back, (B_INVAL | B_TRUNC)
 * should be used.
 *
 * Use (B_INVAL | B_FORCE) to force the page to be destroyed even if we
 * could not successfuly write out the page.
 */

/*
 * Insq/Remq for the buffer hash lists.
 */
#define	bremhash(bp) { \
	ASSERT((bp)->b_forw != NULL); \
	ASSERT((bp)->b_back != NULL); \
	(bp)->b_back->b_forw = (bp)->b_forw; \
	(bp)->b_forw->b_back = (bp)->b_back; \
	(bp)->b_forw = (bp)->b_back = NULL; \
}
#define	binshash(bp, dp) { \
	ASSERT((bp)->b_forw == NULL); \
	ASSERT((bp)->b_back == NULL); \
	ASSERT((dp)->b_forw != NULL); \
	ASSERT((dp)->b_back != NULL); \
	(bp)->b_forw = (dp)->b_forw; \
	(bp)->b_back = (dp); \
	(dp)->b_forw->b_back = (bp); \
	(dp)->b_forw = (bp); \
}


/*
 * The hash structure maintains two lists:
 *
 * 	1) The hash list of buffers (b_forw & b_back)
 *	2) The LRU free list of buffers on this hash bucket (av_forw & av_back)
 *
 * The dwbuf structure keeps a list of delayed write buffers per hash bucket
 * hence there are exactly the same number of dwbuf structures as there are
 * the hash buckets (hbuf structures) in the system.
 *
 * The number of buffers on the freelist may not be equal to the number of
 * buffers on the hash list. That is because when buffers are busy they are
 * taken off the freelist but not off the hash list. "b_length" field keeps
 * track of the number of free buffers (including delayed writes ones) on
 * the hash bucket. The "b_lock" mutex protects the free list as well as
 * the hash list. It also protects the counter "b_length".
 *
 * Enties b_forw, b_back, av_forw & av_back must be at the same offset
 * as the ones in buf structure.
 */
struct	hbuf {
	int	b_flags;

	struct	buf	*b_forw;	/* hash list forw pointer */
	struct	buf	*b_back;	/* hash list back pointer */

	struct	buf	*av_forw;	/* free list forw pointer */
	struct	buf	*av_back;	/* free list back pointer */

	int		b_length;	/* # of entries on free list */
	kmutex_t	b_lock;		/* lock to protect this structure */
};


/*
 * The delayed list pointer entries should match with the buf strcuture.
 */
struct	dwbuf {
	int	b_flags;		/* not used */

	struct	buf	*b_forw;	/* not used */
	struct	buf	*b_back;	/* not used */

	struct	buf	*av_forw;	/* delayed write forw pointer */
	struct	buf	*av_back;	/* delayed write back pointer */
};


/*
 * Unlink a buffer from the available (free or delayed write) list and mark
 * it busy (internal interface).
 */
#define	notavail(bp) \
{\
	ASSERT(SEMA_HELD(&bp->b_sem)); \
	ASSERT((bp)->av_forw != NULL); \
	ASSERT((bp)->av_back != NULL); \
	ASSERT((bp)->av_forw != (bp)); \
	ASSERT((bp)->av_back != (bp)); \
	(bp)->av_back->av_forw = (bp)->av_forw; \
	(bp)->av_forw->av_back = (bp)->av_back; \
	(bp)->b_flags |= B_BUSY; \
	(bp)->av_forw = (bp)->av_back = NULL; \
}

#if defined(_KERNEL) || defined(_FAKE_KERNEL)
/*
 * Macros to avoid the extra function call needed for binary compat.
 *
 * B_RETRYWRI is not included in clear_flags for BWRITE(), BWRITE2(),
 * or brwrite() so that the retry operation is persistent until the
 * write either succeeds or the buffer is bfinval()'d.
 *
 */
#define	BREAD(dev, blkno, bsize) \
	bread_common(/* ufsvfsp */ NULL, dev, blkno, bsize)

#define	BWRITE(bp) \
	bwrite_common(/* ufsvfsp */ NULL, bp, /* force_wait */ 0, \
		/* do_relse */ 1, \
		/* clear_flags */ (B_READ | B_DONE | B_ERROR | B_DELWRI))

#define	BWRITE2(bp) \
	bwrite_common(/* ufsvfsp */ NULL, bp, /* force_wait */ 1, \
		/* do_relse */ 0, \
		/* clear_flags */ (B_READ | B_DONE | B_ERROR | B_DELWRI))

#define	GETBLK(dev, blkno, bsize) \
	getblk_common(/* ufsvfsp */ NULL, dev, blkno, bsize, /* errflg */ 0)


/*
 * Macros for new retry write interfaces.
 */

/*
 * Same as bdwrite() except write failures are retried.
 */
#define	bdrwrite(bp) { \
	(bp)->b_flags |= B_RETRYWRI; \
	bdwrite((bp)); \
}

/*
 * Same as bwrite() except write failures are retried.
 */
#define	brwrite(bp) { \
	(bp)->b_flags |= B_RETRYWRI; \
	bwrite_common((bp), /* force_wait */ 0, /* do_relse */ 1, \
		/* clear_flags */ (B_READ | B_DONE | B_ERROR | B_DELWRI)); \
}

extern struct hbuf	*hbuf;		/* Hash table */
extern struct dwbuf	*dwbuf;		/* delayed write hash table */
extern struct buf	*buf;		/* The buffer pool itself */
extern struct buf	bfreelist;	/* head of available list */

extern void (*bio_lufs_strategy)(void *, buf_t *);	/* UFS Logging */
extern void (*bio_snapshot_strategy)(void *, buf_t *);	/* UFS snapshots */

int	bcheck(dev_t, struct buf *);
int	iowait(struct buf *);
int	hash2ints(int x, int y);
int	bio_busy(int);
int	biowait(struct buf *);
int	biomodified(struct buf *);
int	geterror(struct buf *);
void	minphys(struct buf *);
/*
 * ufsvfsp is declared as a void * to avoid having everyone that uses
 * this header file include sys/fs/ufs_inode.h.
 */
void	bwrite_common(void *ufsvfsp, struct buf *, int force_wait,
	int do_relse, int clear_flags);
void	bwrite(struct buf *);
void	bwrite2(struct buf *);
void	bdwrite(struct buf *);
void	bawrite(struct buf *);
void	brelse(struct buf *);
void	iodone(struct buf *);
void	clrbuf(struct buf *);
void	bflush(dev_t);
void	blkflush(dev_t, daddr_t);
void	binval(dev_t);
int	bfinval(dev_t, int);
void	binit(void);
void	biodone(struct buf *);
void	bioinit(struct buf *);
void	biofini(struct buf *);
void	bp_mapin(struct buf *);
void	*bp_mapin_common(struct buf *, int);
void	bp_mapout(struct buf *);
int	bp_copyin(struct buf *, void *, offset_t, size_t);
int	bp_copyout(void *, struct buf *, offset_t, size_t);
void	bp_init(size_t, uint_t);
int	bp_color(struct buf *);
void	pageio_done(struct buf *);
struct buf *bread(dev_t, daddr_t, long);
struct buf *bread_common(void *, dev_t, daddr_t, long);
struct buf *breada(dev_t, daddr_t, daddr_t, long);
struct buf *getblk(dev_t, daddr_t, long);
struct buf *getblk_common(void *, dev_t, daddr_t, long, int);
struct buf *ngeteblk(long);
struct buf *geteblk(void);
struct buf *pageio_setup(struct page *, size_t, struct vnode *, int);
void bioerror(struct buf *bp, int error);
void bioreset(struct buf *bp);
struct buf *bioclone(struct buf *, off_t, size_t, dev_t, daddr_t,
	int (*)(struct buf *), struct buf *, int);
size_t	biosize(void);
#endif	/* defined(_KERNEL) || defined(_FAKE_KERNEL) */

#ifdef	__cplusplus
}
#endif

#endif	/* _SYS_BUF_H */<|MERGE_RESOLUTION|>--- conflicted
+++ resolved
@@ -21,12 +21,9 @@
 /*
  * Copyright 2008 Sun Microsystems, Inc.  All rights reserved.
  * Use is subject to license terms.
-<<<<<<< HEAD
  * Copyright 2012 Joyent, Inc.  All rights reserved.
-=======
  *
  * Copyright 2017 RackTop Systems.
->>>>>>> f06dce2c
  */
 
 /*	Copyright (c) 1984, 1986, 1987, 1988, 1989 AT&T	*/
