/*
 * CDDL HEADER START
 *
 * The contents of this file are subject to the terms of the
 * Common Development and Distribution License (the "License").
 * You may not use this file except in compliance with the License.
 *
 * You can obtain a copy of the license at usr/src/OPENSOLARIS.LICENSE
 * or http://www.opensolaris.org/os/licensing.
 * See the License for the specific language governing permissions
 * and limitations under the License.
 *
 * When distributing Covered Code, include this CDDL HEADER in each
 * file and include the License file at usr/src/OPENSOLARIS.LICENSE.
 * If applicable, add the following below this CDDL HEADER, with the
 * fields enclosed by brackets "[]" replaced with your own identifying
 * information: Portions Copyright [yyyy] [name of copyright owner]
 *
 * CDDL HEADER END
 */
/*
 * Copyright 2009 Sun Microsystems, Inc.  All rights reserved.
 * Use is subject to license terms.
 * Copyright 2015 Joyent, Inc.  All rights reserved.
 * Copyright 2018 OmniOS Community Edition (OmniOSce) Association.
 * Copyright 2015 Joyent, Inc.  All rights reserved.
 */

/*	Copyright (c) 1984, 1986, 1987, 1988, 1989 AT&T	*/
/*	  All Rights Reserved	*/


#ifndef _SYS_STREAM_H
#define	_SYS_STREAM_H

/*
 * For source compatibility
 */
#include <sys/isa_defs.h>
#if defined(_KERNEL) || defined(_FAKE_KERNEL)
#include <sys/kmem.h>
#include <sys/uio.h>
#endif
#include <sys/poll.h>
#include <sys/strmdep.h>
#include <sys/cred.h>
#include <sys/t_lock.h>
#include <sys/model.h>

#ifdef	__cplusplus
extern "C" {
#endif

/*
 * Data queue.
 *
 * NOTE: The *only* public fields are documented in queue(9S).
 *       Everything else is implementation-private.
 *
 * The locking rules for the queue_t structure are extremely subtle and vary
 * widely depending on the field in question.  As such, each field is
 * annotated according to the following legend:
 *
 *   Q9S: The field is documented in queue(9S) and may be accessed without
 *        locks by a STREAMS module when inside an entry point (e.g., put(9E)).
 *        However, no fields can be directly modified unless q_lock is held
 *        (which is not possible in a DDI compliant STREAMS module), with the
 *        following exceptions:
 *
 *	   - q_ptr: can be modified as per the rules of the STREAMS module.
 *		    The STREAMS framework ignores q_ptr and thus imposes *no*
 *		    locking rules on it.
 *         - q_qinfo: can be modified before qprocson().
 *
 *	   - q_minpsz, q_maxpsz, q_hiwat, q_lowat: can be modified as per the
 *		    rules of the STREAMS module.  The STREAMS framework never
 *		    modifies these fields, and is tolerant of temporarily
 *		    stale field values.
 *
 *	  In general, the STREAMS framework employs one of the following
 *	  techniques to ensure STREAMS modules can safely access Q9S fields:
 *
 *	   - The field is only modified by the framework when the stream is
 *	     locked with strlock() (q_next).
 *
 *	   - The field is modified by the framework, but the modifies are
 *	     atomic, and temporarily stale values are harmless (q_count,
 *	     q_first, q_last).
 *
 *	   - The field is modified by the framework, but the field's visible
 *	     values are either constant or directly under the control
 *	     of the STREAMS module itself (q_flag).
 *
 *   QLK: The field must be accessed or modified under q_lock, except when
 *        the stream has been locked with strlock().  If multiple q_locks must
 *        be acquired, q_locks at higher addresses must be taken first.
 *
 *   STR: The field can be accessed without a lock, but must be modified under
 *	  strlock().
 *
 *   SQLK: The field must be accessed or modified under SQLOCK().
 *
 *   NOLK: The field can be accessed without a lock, but can only be modified
 *	   when the queue_t is not known to any other threads.
 *
 *   SVLK: The field must be accessed or modified under the service_queue lock.
 *         Note that service_lock must be taken after any needed q_locks,
 *	   and that no other lock should be taken while service_lock is held.
 *
 * In addition, it is always acceptable to modify a field that is not yet
 * known to any other threads -- and other special case exceptions exist in
 * the code.  Also, q_lock is used with q_wait to implement a stream head
 * monitor for reads and writes.
 */
typedef struct queue {
	struct qinit	*q_qinfo;	/* Q9S: Q processing procedure  */
	struct msgb	*q_first;	/* Q9S: first message in Q	*/
	struct msgb	*q_last;	/* Q9S: last message in Q	*/
	struct queue	*q_next;	/* Q9S: next Q in stream	*/
	struct queue	*q_link;	/* SVLK: next Q for scheduling	*/
	void		*q_ptr;		/* Q9S: module-specific data	*/
	size_t		q_count;	/* Q9S: number of bytes on Q	*/
	uint_t		q_flag;		/* Q9S: Q state			*/
	ssize_t		q_minpsz;	/* Q9S: smallest packet OK on Q */
	ssize_t		q_maxpsz;	/* Q9S: largest packet OK on Q	*/
	size_t		q_hiwat;	/* Q9S: Q high water mark	*/
	size_t		q_lowat;	/* Q9S: Q low water mark	*/
	struct qband	*q_bandp;	/* QLK: band flow information	*/
	kmutex_t	q_lock;		/* NOLK: structure lock		*/
	struct stdata	*q_stream;	/* NOLK: stream backpointer	*/
	struct syncq	*q_syncq;	/* NOLK: associated syncq	*/
	unsigned char	q_nband;	/* QLK: number of bands		*/
	kcondvar_t	q_wait;		/* NOLK: read/write sleep CV	*/
	struct queue	*q_nfsrv;	/* STR: next Q with svc routine */
	ushort_t	q_draining;	/* QLK: Q is draining		*/
	short		q_struiot;	/* QLK: sync streams Q UIO mode	*/
	clock_t		q_qtstamp;	/* QLK: when Q was enabled	*/
	size_t		q_mblkcnt;	/* QLK: mblk count		*/
	uint_t		q_syncqmsgs;	/* QLK: syncq message count	*/
	size_t		q_rwcnt;	/* QLK: # threads in rwnext()	*/
	pri_t		q_spri;		/* QLK: Q scheduling priority	*/

	/*
	 * Syncq scheduling
	 */
	struct msgb	*q_sqhead;	/* QLK: first syncq message	*/
	struct msgb	*q_sqtail;	/* QLK: last syncq message	*/
	struct queue	*q_sqnext;	/* SQLK: next Q on syncq list	*/
	struct queue	*q_sqprev;	/* SQLK: prev Q on syncq list	*/
	uint_t		q_sqflags;	/* SQLK: syncq flags		*/
	clock_t		q_sqtstamp;	/* SQLK: when Q was scheduled for sq */

	/*
	 * NOLK: Reference to the queue's module's implementation
	 * structure. This will be NULL for queues associated with drivers.
	 */
	struct fmodsw_impl	*q_fp;
} queue_t;

/*
 * Queue flags; unused flags not documented in queue(9S) can be recycled.
 */
#define	QENAB		0x00000001	/* Queue is already enabled to run */
#define	QWANTR		0x00000002	/* Someone wants to read Q	*/
#define	QWANTW		0x00000004	/* Someone wants to write Q	*/
#define	QFULL		0x00000008	/* Q is considered full		*/
#define	QREADR		0x00000010	/* This is the reader (first) Q	*/
#define	QUSE		0x00000020	/* This queue in use (allocation) */
#define	QNOENB		0x00000040	/* Don't enable Q via putq	*/
#define	QWANTRMQSYNC	0x00000080	/* Want to remove sync stream Q */
#define	QBACK		0x00000100	/* queue has been back-enabled	*/
/*	UNUSED		0x00000200	   was QHLIST			*/
/*	UNUSED		0x00000400	   was QUNSAFE			*/
#define	QPAIR		0x00000800	/* per queue-pair syncq		*/
#define	QPERQ		0x00001000	/* per queue-instance syncq	*/
#define	QPERMOD		0x00002000	/* per module syncq		*/
#define	QMTSAFE		0x00004000	/* stream module is MT-safe	*/
#define	QMTOUTPERIM	0x00008000	/* Has outer perimeter		*/
#define	QMT_TYPEMASK	(QPAIR|QPERQ|QPERMOD|QMTSAFE|QMTOUTPERIM)
					/* all MT type flags		*/
#define	QINSERVICE	0x00010000	/* service routine executing	*/
#define	QWCLOSE		0x00020000	/* will not be enabled		*/
#define	QEND		0x00040000	/* last queue in stream		*/
#define	QWANTWSYNC	0x00080000	/* Streamhead wants to write Q	*/
#define	QSYNCSTR	0x00100000	/* Q supports Synchronous STREAMS */
#define	QISDRV		0x00200000	/* the Queue is attached to a driver */
/*	UNUSED		0x00400000	   was QHOT			*/
/*	UNUSED		0x00800000	   was QNEXTHOT			*/
/*	UNUSED		0x01000000	   was _QNEXTLESS		*/
#define	_QINSERTING	0x04000000	/* Private, module is being inserted */
#define	_QREMOVING	0x08000000	/* Private, module is being removed */
#define	_QASSOCIATED	0x10000000	/* queue is associated with a device */
#define	_QDIRECT	0x20000000	/* Private; transport module uses */
					/* direct interface to/from sockfs */
#define	_QSINGLE_INSTANCE	0x40000000	/* Private; module may only */
						/* be pushed once */

/* queue sqflags (protected by SQLOCK). */
#define	Q_SQQUEUED	0x01		/* Queue is in the syncq list */
#define	Q_SQDRAINING	0x02		/* Servicing syncq msgs.	*/
					/* This is also noted by the	*/
					/* q_draining field, but this one is */
					/* protected by SQLOCK */

/*
 * Structure that describes the separate information
 * for each priority band in the queue.
 */
typedef struct qband {
	struct qband	*qb_next;	/* next band's info */
	size_t		qb_count;	/* number of bytes in band */
	struct msgb	*qb_first;	/* beginning of band's data */
	struct msgb	*qb_last;	/* end of band's data */
	size_t		qb_hiwat;	/* high water mark for band */
	size_t		qb_lowat;	/* low water mark for band */
	uint_t		qb_flag;	/* see below */
	size_t		qb_mblkcnt;	/* mblk counter for runaway msgs */
} qband_t;

/*
 * qband flags
 */
#define	QB_FULL		0x01		/* band is considered full */
#define	QB_WANTW	0x02		/* Someone wants to write to band */
#define	QB_BACK		0x04		/* queue has been back-enabled */

/*
 * Maximum number of bands.
 */
#define	NBAND	256

/*
 * Fields that can be manipulated through strqset() and strqget().
 */
typedef enum qfields {
	QHIWAT	= 0,		/* q_hiwat or qb_hiwat */
	QLOWAT	= 1,		/* q_lowat or qb_lowat */
	QMAXPSZ	= 2,		/* q_maxpsz */
	QMINPSZ	= 3,		/* q_minpsz */
	QCOUNT	= 4,		/* q_count or qb_count */
	QFIRST	= 5,		/* q_first or qb_first */
	QLAST	= 6,		/* q_last or qb_last */
	QFLAG	= 7,		/* q_flag or qb_flag */
	QSTRUIOT = 8,		/* q_struiot */
	QBAD	= 9
} qfields_t;

/*
 * Module information structure
 */
struct module_info {
	ushort_t mi_idnum;		/* module id number */
	char	*mi_idname;		/* module name */
	ssize_t	mi_minpsz;		/* min packet size accepted */
	ssize_t	mi_maxpsz;		/* max packet size accepted */
	size_t	mi_hiwat;		/* hi-water mark */
	size_t	mi_lowat;		/* lo-water mark */
};

/*
 * queue information structure (with Synchronous STREAMS extensions)
 */

typedef struct msgb mblk_t;
typedef struct struiod struiod_t;
typedef struct infod infod_t;

typedef	int (*qi_putp_t)(queue_t *, mblk_t *);
typedef	int (*qi_srvp_t)(queue_t *);
typedef	int (*qi_qopen_t)(queue_t *, dev_t *, int, int, cred_t *);
typedef	int (*qi_qclose_t)(queue_t *, int, cred_t *);
typedef	int (*qi_qadmin_t)(void);
typedef	int (*qi_rwp_t)(queue_t *, struiod_t *);
typedef	int (*qi_infop_t)(queue_t *, infod_t *);

struct	qinit {
	qi_putp_t	qi_putp;	/* put procedure */
	qi_srvp_t	qi_srvp;	/* service procedure */
	qi_qopen_t	qi_qopen;	/* called on startup */
	qi_qclose_t	qi_qclose;	/* called on finish */
	qi_qadmin_t	qi_qadmin;	/* for future use */
	struct module_info *qi_minfo;	/* module information structure */
	struct module_stat *qi_mstat;	/* module statistics structure */
	qi_rwp_t	qi_rwp;		/* r/w procedure */
	qi_infop_t	qi_infop;	/* information procedure */
	int		qi_struiot;	/* stream uio type for struio() */
};

/*
 * Values for qi_struiot and q_struiot:
 */
#define	STRUIOT_NONE		-1	/* doesn't support struio() */
#define	STRUIOT_DONTCARE	0	/* use current uiomove() (default) */
#define	STRUIOT_STANDARD	1	/* use standard uiomove() */

/*
 * Streamtab (used in cdevsw and fmodsw to point to module or driver)
 */
struct streamtab {
	struct qinit *st_rdinit;
	struct qinit *st_wrinit;
	struct qinit *st_muxrinit;
	struct qinit *st_muxwinit;
};

/*
 * Structure sent to mux drivers to indicate a link.
 */
struct linkblk {
	queue_t *l_qtop;	/* lowest level write queue of upper stream */
				/* (set to NULL for persistent links) */
	queue_t *l_qbot;	/* highest level write queue of lower stream */
	int	l_index;	/* index for lower stream. */
};

/*
 * Esballoc data buffer freeing routine
 */
typedef struct free_rtn {
	void	(*free_func)();
	caddr_t	free_arg;
} frtn_t;

/*
 * Data block descriptor
 *
 * NOTE: db_base, db_lim, db_ref and db_type are the *only* public fields,
 * as described in datab(9S).  Everything else is implementation-private.
 */

#define	DBLK_REFMAX	255U

typedef struct datab {
	frtn_t		*db_frtnp;
	unsigned char	*db_base;
	unsigned char	*db_lim;
	unsigned char	db_ref;
	unsigned char	db_type;
	unsigned char	db_flags;
	unsigned char	db_struioflag;
	pid_t		db_cpid;	/* cached pid, needs verification */
	void		*db_cache;	/* kmem cache descriptor */
	struct msgb	*db_mblk;
	void		(*db_free)(struct msgb *, struct datab *);
	void		(*db_lastfree)(struct msgb *, struct datab *);
	intptr_t	db_cksumstart;
	intptr_t	db_cksumend;
	intptr_t	db_cksumstuff;
	union {
		double enforce_alignment;
		unsigned char data[8];
		struct {
			union {
				uint32_t u32;
				uint16_t u16;
			} cksum_val;    /* used to store calculated cksum */
			uint16_t flags;
			uint16_t pad;
		} cksum;
		/*
		 * Union used for future extensions (pointer to data ?).
		 */
	} db_struioun;
	struct fthdr	*db_fthdr;
	cred_t		*db_credp;	/* credential */
} dblk_t;

#define	db_cksum16	db_struioun.cksum.cksum_val.u16
#define	db_cksum32	db_struioun.cksum.cksum_val.u32

/*
 * Accessor macros for private dblk_t fields (the rest are in <sys/strsun.h>).
 */
#define	DB_CPID(mp)		((mp)->b_datap->db_cpid)
#define	DB_CRED(mp)		((mp)->b_datap->db_credp)
#define	DB_FTHDR(mp)		((mp)->b_datap->db_fthdr)
/*
 * Used by GLDv2 to store the TCI information.
 */
#define	DB_TCI(mp)		((mp)->b_datap->db_struioun.cksum.pad)

/*
 * Message block descriptor
 */
struct	msgb {
	struct	msgb	*b_next;
	struct  msgb	*b_prev;
	struct	msgb	*b_cont;
	unsigned char	*b_rptr;
	unsigned char	*b_wptr;
	struct datab	*b_datap;
	unsigned char	b_band;
	unsigned char	b_tag;
	unsigned short	b_flag;
	queue_t		*b_queue;	/* for sync queues */
};

/*
 * bcache descriptor
 */
typedef	struct	bcache {
	kmutex_t		mutex;
	struct kmem_cache	*buffer_cache;
	struct kmem_cache	*dblk_cache;
	int			alloc;
	int			destroy;
	size_t			size;
	uint_t			align;
} bcache_t;

/*
 * db_flags values (all implementation private!)
 */
#define	DBLK_REFMIN		0x01	/* min refcnt stored in low bit */
#define	DBLK_COOKED		0x02	/* message has been processed once */
#define	DBLK_UIOA		0x04	/* uioamove() is pending */

/*
 * db_struioflag values:
 */
#define	STRUIO_SPEC	0x01	/* struio{get,put}() special mblk */
#define	STRUIO_DONE	0x02	/* struio done (could be partial) */
#define	STRUIO_IP	0x04	/* IP checksum stored in db_struioun */
#define	STRUIO_ZC	0x08	/* mblk eligible for zero-copy */
#define	STRUIO_ZCNOTIFY	0x10	/* notify stream head when mblk acked */

/*
 * Message flags.  These are interpreted by the stream head.
 */
#define	MSGMARK		0x01	/* last byte of message is "marked" */
#define	MSGNOLOOP	0x02	/* don't loop message around to */
				/* write side of stream */
#define	MSGDELIM	0x04	/* message is delimited */
/*	UNUSED		0x08	   was MSGNOGET (can be recycled) */
#define	MSGMARKNEXT	0x10	/* Private: first byte of next msg marked */
#define	MSGNOTMARKNEXT	0x20	/* Private: ... not marked */
#define	MSGWAITSYNC	0x40	/* Private: waiting for sync squeue enter */

/*
 * Streams message types.
 */

/*
 * Data and protocol messages (regular and priority)
 */
#define	M_DATA		0x00		/* regular data */
#define	M_PROTO		0x01		/* protocol control */
#define	M_MULTIDATA	0x02		/* reserved for Multidata use only */

/*
 * Control messages (regular and priority)
 */
#define	M_BREAK		0x08		/* line break */
#define	M_PASSFP	0x09		/* pass file pointer */
#define	M_EVENT		0x0a		/* Obsoleted: do not use */
#define	M_SIG		0x0b		/* generate process signal */
#define	M_DELAY		0x0c		/* real-time xmit delay (1 param) */
#define	M_CTL		0x0d		/* device-specific control message */
#define	M_IOCTL		0x0e		/* ioctl; set/get params */
#define	M_SETOPTS	0x10		/* set various stream head options */
#define	M_RSE		0x11		/* reserved for RSE use only */

/*
 * Control messages (high priority; go to head of queue)
 */
#define	M_IOCACK	0x81		/* acknowledge ioctl */
#define	M_IOCNAK	0x82		/* negative ioctl acknowledge */
#define	M_PCPROTO	0x83		/* priority proto message */
#define	M_PCSIG		0x84		/* generate process signal */
#define	M_READ		0x85		/* generate read notification */
#define	M_FLUSH		0x86		/* flush your queues */
#define	M_STOP		0x87		/* stop transmission immediately */
#define	M_START		0x88		/* restart transmission after stop */
#define	M_HANGUP	0x89		/* line disconnect */
#define	M_ERROR		0x8a		/* send error to stream head */
#define	M_COPYIN	0x8b		/* request to copyin data */
#define	M_COPYOUT	0x8c		/* request to copyout data */
#define	M_IOCDATA	0x8d		/* response to M_COPYIN and M_COPYOUT */
#define	M_PCRSE		0x8e		/* reserved for RSE use only */
#define	M_STOPI		0x8f		/* stop reception immediately */
#define	M_STARTI	0x90		/* restart reception after stop */
#define	M_PCEVENT	0x91		/* Obsoleted: do not use */
#define	M_UNHANGUP	0x92		/* line reconnect, sigh */
#define	M_CMD		0x93		/* out-of-band ioctl command */

/*
 * Queue message class definitions.
 */
#define	QNORM		0x00		/* normal priority messages */
#define	QPCTL		0x80		/* high priority cntrl messages */

/*
 *  IOCTL structure - this structure is the format of the M_IOCTL message type.
 */
#if	defined(_LP64)
struct iocblk {
	int	ioc_cmd;		/* ioctl command type */
	cred_t	*ioc_cr;		/* full credentials */
	uint_t	ioc_id;			/* ioctl id */
	uint_t	ioc_flag;		/* see below */
	size_t	ioc_count;		/* count of bytes in data field */
	int	ioc_rval;		/* return value  */
	int	ioc_error;		/* error code */
};
#else
struct iocblk {
	int	ioc_cmd;		/* ioctl command type */
	cred_t	*ioc_cr;		/* full credentials */
	uint_t	ioc_id;			/* ioctl id */
	size_t	ioc_count;		/* count of bytes in data field */
	int	ioc_error;		/* error code */
	int	ioc_rval;		/* return value  */
	int	ioc_fill1;
	uint_t	ioc_flag;		/* see below */
	int	ioc_filler[2];		/* reserved for future use */
};
#endif	/* _LP64 */

typedef	struct iocblk	*IOCP;

/* {ioc,cp}_flags values */

#define	IOC_MODELS	DATAMODEL_MASK	/* Note: 0x0FF00000 */
#define	IOC_ILP32	DATAMODEL_ILP32	/* ioctl origin is ILP32 */
#define	IOC_LP64	DATAMODEL_LP64	/* ioctl origin is LP64 */
#define	IOC_NATIVE	DATAMODEL_NATIVE
#define	IOC_NONE	DATAMODEL_NONE	/* dummy comparison value */

/*
 *	Is the ioctl data formatted for our native model?
 */
#define	IOC_CONVERT_FROM(iocp)	ddi_model_convert_from( \
				    ((struct iocblk *)iocp)->ioc_flag)

/*
 * structure for the M_COPYIN and M_COPYOUT message types.
 */
#if	defined(_LP64)
struct copyreq {
	int	cq_cmd;			/* ioctl command (from ioc_cmd) */
	cred_t	*cq_cr;			/* full credentials (from ioc_cmd) */
	uint_t	cq_id;			/* ioctl id (from ioc_id) */
	uint_t	cq_flag;		/* must be zero */
	mblk_t	*cq_private;		/* private state information */
	caddr_t	cq_addr;		/* address to copy data to/from */
	size_t	cq_size;		/* number of bytes to copy */
};
#else
struct copyreq {
	int	cq_cmd;			/* ioctl command (from ioc_cmd) */
	cred_t	*cq_cr;			/* full credentials */
	uint_t	cq_id;			/* ioctl id (from ioc_id) */
	caddr_t	cq_addr;		/* address to copy data to/from */
	size_t	cq_size;		/* number of bytes to copy */
	uint_t	cq_flag;		/* must be zero */
	mblk_t	*cq_private;		/* private state information */
	int	cq_filler[4];		/* reserved for future use */
};
#endif	/* _LP64 */

/*
 * structure for the M_IOCDATA message type.
 */
#if	defined(_LP64)
struct copyresp {
	int	cp_cmd;			/* ioctl command (from ioc_cmd) */
	cred_t	*cp_cr;			/* full credentials (from ioc_cmd) */
	uint_t	cp_id;			/* ioctl id (from ioc_id) */
	uint_t	cp_flag;		/* datamodel IOC_ flags; see above */
	mblk_t *cp_private;		/* private state information */
	caddr_t	cp_rval;		/* status of request: 0 -> success */
					/*		non-zero -> failure */
};
#else
struct copyresp {
	int	cp_cmd;			/* ioctl command (from ioc_cmd) */
	cred_t	*cp_cr;			/* full credentials */
	uint_t	cp_id;			/* ioctl id (from ioc_id) */
	caddr_t	cp_rval;		/* status of request: 0 -> success */
					/*		non-zero -> failure */
	size_t	cp_pad1;
	uint_t	cp_pad2;
	mblk_t *cp_private;		/* private state information */
	uint_t	cp_flag;		/* datamodel IOC_ flags; see above */
	int	cp_filler[3];
};
#endif	/* _LP64 */

/*
 * Since these structures are all intended to travel in the same message
 * at different stages of a STREAMS ioctl, this union is used to determine
 * the message size in strdoioctl().
 */
union ioctypes {
	struct iocblk	iocblk;
	struct copyreq	copyreq;
	struct copyresp	copyresp;
};

/*
 * Options structure for M_SETOPTS message.  This is sent upstream
 * by a module or driver to set stream head options.
 */
struct stroptions {
	uint_t	so_flags;		/* options to set */
	short	so_readopt;		/* read option */
	ushort_t so_wroff;		/* write offset */
	ssize_t	so_minpsz;		/* minimum read packet size */
	ssize_t	so_maxpsz;		/* maximum read packet size */
	size_t	so_hiwat;		/* read queue high water mark */
	size_t	so_lowat;		/* read queue low water mark */
	unsigned char so_band;		/* band for water marks */
	ushort_t so_erropt;		/* error option */
	ssize_t	so_maxblk;		/* maximum message block size */
	ushort_t so_copyopt;		/* copy options (see stropts.h) */
	ushort_t so_tail;		/* space available at the end */
};

/* flags for stream options set message */

#define	SO_ALL		0x003f	/* set all old options */
#define	SO_READOPT	0x0001	/* set read option */
#define	SO_WROFF	0x0002	/* set write offset */
#define	SO_MINPSZ	0x0004	/* set min packet size */
#define	SO_MAXPSZ	0x0008	/* set max packet size */
#define	SO_HIWAT	0x0010	/* set high water mark */
#define	SO_LOWAT	0x0020	/* set low water mark */
#define	SO_MREADON	0x0040	/* set read notification ON */
#define	SO_MREADOFF	0x0080	/* set read notification OFF */
#define	SO_NDELON	0x0100	/* old TTY semantics for NDELAY reads/writes */
#define	SO_NDELOFF	0x0200	/* STREAMS semantics for NDELAY reads/writes */
#define	SO_ISTTY	0x0400	/* the stream is acting as a terminal */
#define	SO_ISNTTY	0x0800	/* the stream is not acting as a terminal */
#define	SO_TOSTOP	0x1000	/* stop on background writes to this stream */
#define	SO_TONSTOP	0x2000	/* do not stop on background writes to stream */
#define	SO_BAND		0x4000	/* water marks affect band */
#define	SO_DELIM	0x8000	/* messages are delimited */
#define	SO_NODELIM	0x010000	/* turn off delimiters */
#define	SO_STRHOLD	0x020000	/* No longer implemented */
#define	SO_ERROPT	0x040000	/* set error option */
#define	SO_COPYOPT	0x080000	/* copy option(s) present */
#define	SO_MAXBLK	0x100000	/* set maximum message block size */
#define	SO_TAIL		0x200000	/* set the extra allocated space */

#if defined(_KERNEL) || defined(_FAKE_KERNEL)
/*
 * Structure for rw (read/write) procedure calls. A pointer
 * to a struiod_t is passed as a parameter to the rwnext() call.
 */
struct struiod {
	mblk_t		*d_mp;		/* pointer to mblk (chain) */
	uio_t		d_uio;		/* uio info */
<<<<<<< HEAD
	iovec_t 	*d_iov;		/* iov referenced by uio */
=======
	iovec_t		*d_iov;		/* iov referenced by uio */
>>>>>>> 95bb2cef
};

/*
 * Structure for information procedure calls.
 */
struct infod {
	unsigned char	d_cmd;		/* info info request command */
	unsigned char	d_res;		/* info info command results */
	int		d_bytes;	/* mblk(s) byte count */
	int		d_count;	/* count of mblk(s) */
	uio_t		*d_uiop;	/* pointer to uio struct */
};
/*
 * Values for d_cmd & d_res.
 */
#define	INFOD_FIRSTBYTES	0x02	/* return msgbsize() of first mblk */
#define	INFOD_BYTES		0x04	/* return msgbsize() of all mblk(s) */
#define	INFOD_COUNT		0x08	/* return count of mblk(s) */
#define	INFOD_COPYOUT		0x10	/* copyout any M_DATA mblk(s) */

/*
 * Structure used by _I_CMD mechanism, similar in spirit to iocblk.
 */
typedef struct cmdblk {
	int		cb_cmd;		/* ioctl command type */
	cred_t		*cb_cr;		/* full credentials */
	uint_t		cb_len;		/* payload size */
	int		cb_error;	/* error code */
} cmdblk_t;

#endif /* _KERNEL */

/*
 * Miscellaneous parameters and flags.
 */

/*
 * Values for stream flag in open to indicate module open, clone open,
 * and the return value for failure.
 */
#define	MODOPEN		0x1		/* open as a module */
#define	CLONEOPEN	0x2		/* clone open; pick own minor dev */
#define	OPENFAIL	-1		/* returned for open failure */

/*
 * Priority definitions for block allocation.
 */
#define	BPRI_LO		1
#define	BPRI_MED	2
#define	BPRI_HI		3

/*
 * Value for packet size that denotes infinity
 */
#define	INFPSZ		-1

/*
 * Flags for flushq()
 */
#define	FLUSHALL	1	/* flush all messages */
#define	FLUSHDATA	0	/* don't flush control messages */

/*
 * Flag for transparent ioctls
 */
#define	TRANSPARENT	(unsigned int)(-1)

/*
 * Stream head default high/low water marks
 */
#define	STRHIGH 5120
#define	STRLOW	1024

/*
 * qwriter perimeter types
 */
#define	PERIM_INNER	1		/* The inner perimeter */
#define	PERIM_OUTER	2		/* The outer perimeter */

/*
 * Definitions of Streams macros and function interfaces.
 */

/*
 * canenable - check if queue can be enabled by putq().
 */
#define	canenable(q)	!((q)->q_flag & QNOENB)

/*
 * Test if data block type is one of the data messages (i.e. not a control
 * message).
 */
#define	datamsg(type) \
		((type) == M_DATA || \
		    (type) == M_MULTIDATA || \
		    (type) == M_PROTO || \
		    (type) == M_PCPROTO || \
		    (type) == M_DELAY)

/*
 * Extract queue class of message block.
 */
#define	queclass(bp) (((bp)->b_datap->db_type >= QPCTL) ? QPCTL : QNORM)

/*
 * Align address on next lower word boundary.
 */
#define	straln(a)	(caddr_t)((intptr_t)(a) & -(sizeof (int)-1))

/*
 * Find the max size of data block.
 */
#define	bpsize(bp) ((unsigned int)(bp->b_datap->db_lim - bp->b_datap->db_base))

#if defined(_KERNEL) || defined(_FAKE_KERNEL)

/*
 * For two-byte M_ERROR messages: indication that a side does not have an error
 */
#define	NOERROR	((unsigned char)-1)

/*
 * declarations of common routines
 */

extern mblk_t *allocb(size_t, uint_t);
extern mblk_t *desballoc(unsigned char *, size_t, uint_t, frtn_t *);
extern mblk_t *esballoc(unsigned char *, size_t, uint_t, frtn_t *);
extern bcache_t *bcache_create(char *, size_t, uint_t);
extern void bcache_destroy(bcache_t *);
extern mblk_t *bcache_allocb(bcache_t *, uint_t);
extern mblk_t *mkiocb(uint_t);
extern int testb(size_t, uint_t);
extern bufcall_id_t bufcall(size_t, uint_t, void (*)(void *), void *);
extern bufcall_id_t esbbcall(uint_t, void (*)(void *), void *);
extern void freeb(struct msgb *);
extern void freemsg(mblk_t *);
extern mblk_t *dupb(mblk_t *);
extern mblk_t *dupmsg(mblk_t *);
extern mblk_t *dupmsg_noloan(mblk_t *);
extern mblk_t *copyb(mblk_t *);
extern mblk_t *copymsg(mblk_t *);
extern void linkb(mblk_t *, mblk_t *);
extern mblk_t *unlinkb(mblk_t *);
extern mblk_t *reallocb(mblk_t *, size_t, uint_t);	/* private */
extern mblk_t *rmvb(mblk_t *, mblk_t *);
extern int pullupmsg(struct msgb *, ssize_t);
extern mblk_t *msgpullup(struct msgb *, ssize_t);
extern int adjmsg(struct msgb *, ssize_t);
extern size_t msgdsize(struct msgb *);
extern mblk_t *getq(queue_t *);
extern void rmvq(queue_t *, mblk_t *);
extern void flushq(queue_t *, int);
extern void flushq_common(queue_t *, int, int);
extern void flushband(queue_t *, unsigned char, int);
extern int canput(queue_t *);
extern int bcanput(queue_t *, unsigned char);
extern int canputnext(queue_t *);
extern int bcanputnext(queue_t *, unsigned char);
extern int putq(queue_t *, mblk_t *);
extern int putbq(queue_t *, mblk_t *);
extern int insq(queue_t *, mblk_t *, mblk_t *);
extern void put(queue_t *, mblk_t *);
extern void putnext(queue_t *, mblk_t *);
extern int putctl(queue_t *, int);
extern int putctl1(queue_t *, int, int);
extern int putnextctl(queue_t *, int);
extern int putnextctl1(queue_t *, int, int);
extern queue_t *backq(queue_t *);
extern void qreply(queue_t *, mblk_t *);
extern void qenable(queue_t *);
extern int qsize(queue_t *);
extern void noenable(queue_t *);
extern void enableok(queue_t *);
extern int strqset(queue_t *, qfields_t, unsigned char, intptr_t);
extern int strqget(queue_t *, qfields_t, unsigned char, void *);
extern void unbufcall(bufcall_id_t);
extern void qprocson(queue_t *);
extern void qprocsoff(queue_t *);
extern void freezestr(queue_t *);
extern void unfreezestr(queue_t *);
extern void qwait(queue_t *);
extern int qwait_sig(queue_t *);
extern boolean_t qwait_rw(queue_t *);
extern void qwriter(queue_t *, mblk_t *, void (*func)(), int);
extern timeout_id_t qtimeout(queue_t *, void (*func)(void *), void *, clock_t);
extern bufcall_id_t qbufcall(queue_t *, size_t, uint_t,
    void (*)(void *), void *);
extern clock_t quntimeout(queue_t *, timeout_id_t);
extern void qunbufcall(queue_t *, bufcall_id_t);
extern void strwakeq(queue_t *, int);
extern int struioget(queue_t *, mblk_t *, struiod_t *, int);
extern int rwnext(queue_t *, struiod_t *);
extern int infonext(queue_t *, infod_t *);
extern int isuioq(queue_t *);
extern void create_putlocks(queue_t *, int);
extern int mp_cont_len(mblk_t *, int *);

/*
 * shared or externally configured data structures
 */
extern int nstrpush;			/* maximum number of pushes allowed */

#endif /* _KERNEL */

#ifdef	__cplusplus
}
#endif

#endif	/* _SYS_STREAM_H */<|MERGE_RESOLUTION|>--- conflicted
+++ resolved
@@ -650,11 +650,7 @@
 struct struiod {
 	mblk_t		*d_mp;		/* pointer to mblk (chain) */
 	uio_t		d_uio;		/* uio info */
-<<<<<<< HEAD
-	iovec_t 	*d_iov;		/* iov referenced by uio */
-=======
 	iovec_t		*d_iov;		/* iov referenced by uio */
->>>>>>> 95bb2cef
 };
 
 /*
