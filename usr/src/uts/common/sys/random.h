/*
 * CDDL HEADER START
 *
 * The contents of this file are subject to the terms of the
 * Common Development and Distribution License (the "License").
 * You may not use this file except in compliance with the License.
 *
 * You can obtain a copy of the license at usr/src/OPENSOLARIS.LICENSE
 * or http://www.opensolaris.org/os/licensing.
 * See the License for the specific language governing permissions
 * and limitations under the License.
 *
 * When distributing Covered Code, include this CDDL HEADER in each
 * file and include the License file at usr/src/OPENSOLARIS.LICENSE.
 * If applicable, add the following below this CDDL HEADER, with the
 * fields enclosed by brackets "[]" replaced with your own identifying
 * information: Portions Copyright [yyyy] [name of copyright owner]
 *
 * CDDL HEADER END
 */
/*
 * Copyright 2009 Sun Microsystems, Inc.  All rights reserved.
 * Use is subject to license terms.
 */
/*
<<<<<<< HEAD
=======
 * Copyright (c) 2015, Joyent, Inc.
>>>>>>> e7e978b1
 * Copyright 2013 Nexenta Systems, Inc.  All rights reserved.
 */

#ifndef	_SYS_RANDOM_H
#define	_SYS_RANDOM_H

#include <sys/types.h>
#include <sys/atomic.h>

#ifdef	__cplusplus
extern "C" {
#endif

/* stats for the random number devices, /dev/random and /dev/urandom. */
typedef struct rnd_stats {
	uint64_t	rs_rndOut;	/* Bytes generated for /dev/random */
	uint64_t	rs_rndcOut;	/* Bytes read from /dev/random cache */
	uint64_t	rs_urndOut;	/* Bytes generated for /dev/urandom */
} rnd_stats_t;

/* stats for the kernel random number provider, swrand. */
typedef struct swrand_stats {
	uint32_t	ss_entEst;	/* Entropy estimate in bits */
	uint64_t	ss_entIn;	/* Entropy bits added to pool */
	uint64_t	ss_entOut;	/* Entropy bits extracted from pool */
	uint64_t	ss_bytesIn;	/* Total data bytes added to pool */
	uint64_t	ss_bytesOut;	/* Total data bytes extracted from */
					/* the pool */
} swrand_stats_t;

#if defined(_KERNEL) || defined(_FAKE_KERNEL)

#define	BUMP_CPU_RND_STATS(rm, x, v)    (((rm)->rm_mag.rm_stats).x += (v))
#define	BUMP_RND_STATS(x, v)	atomic_add_64(&(rnd_stats).x, (v))
#define	BUMP_SWRAND_STATS(x, v)	atomic_add_64(&(swrand_stats).x, (v))

extern int random_add_entropy(uint8_t *, size_t, uint_t);
extern int random_get_bytes(uint8_t *, size_t);
extern int random_get_blocking_bytes(uint8_t *, size_t);
extern int random_get_pseudo_bytes(uint8_t *, size_t);

#endif /* _KERNEL */

/*
 * Flags for the getrandom system call. Note, we may want to move these
 * definitions if we expose getrandom(2) into a public system call.
 */
#define	GRND_NONBLOCK	0x0001		/* O_NONBLOCK equiv */
#define	GRND_RANDOM	0x0002		/* Use /dev/random, not /dev/urandom */
extern int getrandom(void *, size_t, int);

#ifdef	__cplusplus
}
#endif

#endif /* _SYS_RANDOM_H */<|MERGE_RESOLUTION|>--- conflicted
+++ resolved
@@ -23,11 +23,8 @@
  * Use is subject to license terms.
  */
 /*
-<<<<<<< HEAD
-=======
+ * Copyright 2013 Nexenta Systems, Inc.  All rights reserved.
  * Copyright (c) 2015, Joyent, Inc.
->>>>>>> e7e978b1
- * Copyright 2013 Nexenta Systems, Inc.  All rights reserved.
  */
 
 #ifndef	_SYS_RANDOM_H
