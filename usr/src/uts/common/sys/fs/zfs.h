--- conflicted
+++ resolved
@@ -140,12 +140,9 @@
 	ZFS_PROP_CLONES,
 	ZFS_PROP_LOGICALUSED,
 	ZFS_PROP_LOGICALREFERENCED,
-<<<<<<< HEAD
+	ZFS_PROP_INCONSISTENT,		/* not exposed to the user */
 	ZFS_PROP_REDUNDANT_METADATA,
 	ZFS_PROP_PREV_SNAP,
-=======
-	ZFS_PROP_INCONSISTENT,		/* not exposed to the user */
->>>>>>> ea260350
 	ZFS_NUM_PROPS
 } zfs_prop_t;
 
