--- conflicted
+++ resolved
@@ -124,11 +124,8 @@
 	ZFS_PROP_MLSLABEL,
 	ZFS_PROP_SYNC,
 	ZFS_PROP_REFRATIO,
-<<<<<<< HEAD
 	ZFS_PROP_WRITTEN,
 	ZFS_PROP_CLONES,
-=======
->>>>>>> 98d13071
 	ZFS_NUM_PROPS
 } zfs_prop_t;
 
