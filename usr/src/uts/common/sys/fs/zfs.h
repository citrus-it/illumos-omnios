/*
 * CDDL HEADER START
 *
 * The contents of this file are subject to the terms of the
 * Common Development and Distribution License (the "License").
 * You may not use this file except in compliance with the License.
 *
 * You can obtain a copy of the license at usr/src/OPENSOLARIS.LICENSE
 * or http://www.opensolaris.org/os/licensing.
 * See the License for the specific language governing permissions
 * and limitations under the License.
 *
 * When distributing Covered Code, include this CDDL HEADER in each
 * file and include the License file at usr/src/OPENSOLARIS.LICENSE.
 * If applicable, add the following below this CDDL HEADER, with the
 * fields enclosed by brackets "[]" replaced with your own identifying
 * information: Portions Copyright [yyyy] [name of copyright owner]
 *
 * CDDL HEADER END
 */

/*
 * Copyright (c) 2005, 2010, Oracle and/or its affiliates. All rights reserved.
 * Copyright (c) 2011, 2017 by Delphix. All rights reserved.
 * Copyright 2011 Nexenta Systems, Inc.  All rights reserved.
 * Copyright (c) 2014 Integros [integros.com]
 * Copyright 2017 Joyent, Inc.
 * Copyright (c) 2017 Datto Inc.
 */

/* Portions Copyright 2010 Robert Milkowski */

#ifndef	_SYS_FS_ZFS_H
#define	_SYS_FS_ZFS_H

#include <sys/time.h>

#ifdef	__cplusplus
extern "C" {
#endif

/*
 * Types and constants shared between userland and the kernel.
 */

/*
 * Each dataset can be one of the following types.  These constants can be
 * combined into masks that can be passed to various functions.
 */
typedef enum {
	ZFS_TYPE_FILESYSTEM	= (1 << 0),
	ZFS_TYPE_SNAPSHOT	= (1 << 1),
	ZFS_TYPE_VOLUME		= (1 << 2),
	ZFS_TYPE_POOL		= (1 << 3),
	ZFS_TYPE_BOOKMARK	= (1 << 4)
} zfs_type_t;

/*
 * NB: lzc_dataset_type should be updated whenever a new objset type is added,
 * if it represents a real type of a dataset that can be created from userland.
 */
typedef enum dmu_objset_type {
	DMU_OST_NONE,
	DMU_OST_META,
	DMU_OST_ZFS,
	DMU_OST_ZVOL,
	DMU_OST_OTHER,			/* For testing only! */
	DMU_OST_ANY,			/* Be careful! */
	DMU_OST_NUMTYPES
} dmu_objset_type_t;

#define	ZFS_TYPE_DATASET	\
	(ZFS_TYPE_FILESYSTEM | ZFS_TYPE_VOLUME | ZFS_TYPE_SNAPSHOT)

/*
 * All of these include the terminating NUL byte.
 */
#define	ZAP_MAXNAMELEN 256
#define	ZAP_MAXVALUELEN (1024 * 8)
#define	ZAP_OLDMAXVALUELEN 1024
#define	ZFS_MAX_DATASET_NAME_LEN 256

/*
 * Dataset properties are identified by these constants and must be added to
 * the end of this list to ensure that external consumers are not affected
 * by the change.  Properties must be registered in zfs_prop_init().
 */
typedef enum {
	ZFS_PROP_BAD = -1,
	ZFS_PROP_TYPE = 0,
	ZFS_PROP_CREATION,
	ZFS_PROP_USED,
	ZFS_PROP_AVAILABLE,
	ZFS_PROP_REFERENCED,
	ZFS_PROP_COMPRESSRATIO,
	ZFS_PROP_MOUNTED,
	ZFS_PROP_ORIGIN,
	ZFS_PROP_QUOTA,
	ZFS_PROP_RESERVATION,
	ZFS_PROP_VOLSIZE,
	ZFS_PROP_VOLBLOCKSIZE,
	ZFS_PROP_RECORDSIZE,
	ZFS_PROP_MOUNTPOINT,
	ZFS_PROP_SHARENFS,
	ZFS_PROP_CHECKSUM,
	ZFS_PROP_COMPRESSION,
	ZFS_PROP_ATIME,
	ZFS_PROP_DEVICES,
	ZFS_PROP_EXEC,
	ZFS_PROP_SETUID,
	ZFS_PROP_READONLY,
	ZFS_PROP_ZONED,
	ZFS_PROP_SNAPDIR,
	ZFS_PROP_ACLMODE,
	ZFS_PROP_ACLINHERIT,
	ZFS_PROP_CREATETXG,
	ZFS_PROP_NAME,
	ZFS_PROP_CANMOUNT,
	ZFS_PROP_ISCSIOPTIONS,
	ZFS_PROP_XATTR,
	ZFS_PROP_NUMCLONES,
	ZFS_PROP_COPIES,
	ZFS_PROP_VERSION,
	ZFS_PROP_UTF8ONLY,
	ZFS_PROP_NORMALIZE,
	ZFS_PROP_CASE,
	ZFS_PROP_VSCAN,
	ZFS_PROP_NBMAND,
	ZFS_PROP_SHARESMB,
	ZFS_PROP_REFQUOTA,
	ZFS_PROP_REFRESERVATION,
	ZFS_PROP_GUID,
	ZFS_PROP_PRIMARYCACHE,
	ZFS_PROP_SECONDARYCACHE,
	ZFS_PROP_USEDSNAP,
	ZFS_PROP_USEDDS,
	ZFS_PROP_USEDCHILD,
	ZFS_PROP_USEDREFRESERV,
	ZFS_PROP_USERACCOUNTING,
	ZFS_PROP_STMF_SHAREINFO,
	ZFS_PROP_DEFER_DESTROY,
	ZFS_PROP_USERREFS,
	ZFS_PROP_LOGBIAS,
	ZFS_PROP_UNIQUE,
	ZFS_PROP_OBJSETID,
	ZFS_PROP_DEDUP,
	ZFS_PROP_MLSLABEL,
	ZFS_PROP_SYNC,
	ZFS_PROP_REFRATIO,
	ZFS_PROP_WRITTEN,
	ZFS_PROP_CLONES,
	ZFS_PROP_LOGICALUSED,
	ZFS_PROP_LOGICALREFERENCED,
	ZFS_PROP_INCONSISTENT,
	ZFS_PROP_FILESYSTEM_LIMIT,
	ZFS_PROP_SNAPSHOT_LIMIT,
	ZFS_PROP_FILESYSTEM_COUNT,
	ZFS_PROP_SNAPSHOT_COUNT,
	ZFS_PROP_REDUNDANT_METADATA,
	ZFS_PROP_PREV_SNAP,
	ZFS_PROP_MOOCH_BYTESWAP,
	ZFS_PROP_RECEIVE_RESUME_TOKEN,
	ZFS_PROP_REMAPTXG,
	ZFS_PROP_REDACTED,
	ZFS_PROP_REDACT_SNAPS,
	ZFS_NUM_PROPS
} zfs_prop_t;

typedef enum {
	ZFS_PROP_USERUSED,
	ZFS_PROP_USERQUOTA,
	ZFS_PROP_GROUPUSED,
	ZFS_PROP_GROUPQUOTA,
	ZFS_NUM_USERQUOTA_PROPS
} zfs_userquota_prop_t;

extern const char *zfs_userquota_prop_prefixes[ZFS_NUM_USERQUOTA_PROPS];

/*
 * Pool properties are identified by these constants and must be added to the
 * end of this list to ensure that external consumers are not affected
 * by the change.  Properties must be registered in zpool_prop_init().
 */
typedef enum {
	ZPOOL_PROP_NAME,
	ZPOOL_PROP_SIZE,
	ZPOOL_PROP_CAPACITY,
	ZPOOL_PROP_ALTROOT,
	ZPOOL_PROP_HEALTH,
	ZPOOL_PROP_GUID,
	ZPOOL_PROP_VERSION,
	ZPOOL_PROP_BOOTFS,
	ZPOOL_PROP_DELEGATION,
	ZPOOL_PROP_AUTOREPLACE,
	ZPOOL_PROP_CACHEFILE,
	ZPOOL_PROP_FAILUREMODE,
	ZPOOL_PROP_LISTSNAPS,
	ZPOOL_PROP_AUTOEXPAND,
	ZPOOL_PROP_DEDUPDITTO,
	ZPOOL_PROP_DEDUPRATIO,
	ZPOOL_PROP_FREE,
	ZPOOL_PROP_ALLOCATED,
	ZPOOL_PROP_READONLY,
	ZPOOL_PROP_COMMENT,
	ZPOOL_PROP_EXPANDSZ,
	ZPOOL_PROP_FREEING,
	ZPOOL_PROP_FRAGMENTATION,
	ZPOOL_PROP_LEAKED,
	ZPOOL_PROP_MAXBLOCKSIZE,
	ZPOOL_PROP_BOOTSIZE,
	ZPOOL_PROP_CHECKPOINT,
	ZPOOL_NUM_PROPS
} zpool_prop_t;

/* Small enough to not hog a whole line of printout in zpool(1M). */
#define	ZPROP_MAX_COMMENT	32

#define	ZPROP_CONT		-2
#define	ZPROP_INVAL		-1

#define	ZPROP_VALUE		"value"
#define	ZPROP_SOURCE		"source"

typedef enum {
	ZPROP_SRC_NONE = 0x1,
	ZPROP_SRC_DEFAULT = 0x2,
	ZPROP_SRC_TEMPORARY = 0x4,
	ZPROP_SRC_LOCAL = 0x8,
	ZPROP_SRC_INHERITED = 0x10,
	ZPROP_SRC_RECEIVED = 0x20
} zprop_source_t;

#define	ZPROP_SRC_ALL	0x3f

#define	ZPROP_SOURCE_VAL_RECVD	"$recvd"
#define	ZPROP_N_MORE_ERRORS	"N_MORE_ERRORS"
/*
 * Dataset flag implemented as a special entry in the props zap object
 * indicating that the dataset has received properties on or after
 * SPA_VERSION_RECVD_PROPS. The first such receive blows away local properties
 * just as it did in earlier versions, and thereafter, local properties are
 * preserved.
 */
#define	ZPROP_HAS_RECVD		"$hasrecvd"

typedef enum {
	ZPROP_ERR_NOCLEAR = 0x1, /* failure to clear existing props */
	ZPROP_ERR_NORESTORE = 0x2 /* failure to restore props on error */
} zprop_errflags_t;

typedef int (*zprop_func)(int, void *);

/*
 * Properties to be set on the root file system of a new pool
 * are stuffed into their own nvlist, which is then included in
 * the properties nvlist with the pool properties.
 */
#define	ZPOOL_ROOTFS_PROPS	"root-props-nvl"

/*
 * Length of 'written@' and 'written#'
 */
#define	ZFS_WRITTEN_PROP_PREFIX_LEN	8

/*
 * Dataset property functions shared between libzfs and kernel.
 */
const char *zfs_prop_default_string(zfs_prop_t);
uint64_t zfs_prop_default_numeric(zfs_prop_t);
boolean_t zfs_prop_readonly(zfs_prop_t);
boolean_t zfs_prop_visible(zfs_prop_t prop);
boolean_t zfs_prop_inheritable(zfs_prop_t);
boolean_t zfs_prop_setonce(zfs_prop_t);
const char *zfs_prop_to_name(zfs_prop_t);
zfs_prop_t zfs_name_to_prop(const char *);
boolean_t zfs_prop_user(const char *);
boolean_t zfs_prop_userquota(const char *);
boolean_t zfs_prop_written(const char *);
int zfs_prop_index_to_string(zfs_prop_t, uint64_t, const char **);
int zfs_prop_string_to_index(zfs_prop_t, const char *, uint64_t *);
uint64_t zfs_prop_random_value(zfs_prop_t, uint64_t seed);
boolean_t zfs_prop_valid_for_type(int, zfs_type_t);

/*
 * Pool property functions shared between libzfs and kernel.
 */
zpool_prop_t zpool_name_to_prop(const char *);
const char *zpool_prop_to_name(zpool_prop_t);
const char *zpool_prop_default_string(zpool_prop_t);
uint64_t zpool_prop_default_numeric(zpool_prop_t);
boolean_t zpool_prop_readonly(zpool_prop_t);
boolean_t zpool_prop_feature(const char *);
boolean_t zpool_prop_unsupported(const char *name);
int zpool_prop_index_to_string(zpool_prop_t, uint64_t, const char **);
int zpool_prop_string_to_index(zpool_prop_t, const char *, uint64_t *);
uint64_t zpool_prop_random_value(zpool_prop_t, uint64_t seed);

/*
 * Definitions for the Delegation.
 */
typedef enum {
	ZFS_DELEG_WHO_UNKNOWN = 0,
	ZFS_DELEG_USER = 'u',
	ZFS_DELEG_USER_SETS = 'U',
	ZFS_DELEG_GROUP = 'g',
	ZFS_DELEG_GROUP_SETS = 'G',
	ZFS_DELEG_EVERYONE = 'e',
	ZFS_DELEG_EVERYONE_SETS = 'E',
	ZFS_DELEG_CREATE = 'c',
	ZFS_DELEG_CREATE_SETS = 'C',
	ZFS_DELEG_NAMED_SET = 's',
	ZFS_DELEG_NAMED_SET_SETS = 'S'
} zfs_deleg_who_type_t;

typedef enum {
	ZFS_DELEG_NONE = 0,
	ZFS_DELEG_PERM_LOCAL = 1,
	ZFS_DELEG_PERM_DESCENDENT = 2,
	ZFS_DELEG_PERM_LOCALDESCENDENT = 3,
	ZFS_DELEG_PERM_CREATE = 4
} zfs_deleg_inherit_t;

#define	ZFS_DELEG_PERM_UID	"uid"
#define	ZFS_DELEG_PERM_GID	"gid"
#define	ZFS_DELEG_PERM_GROUPS	"groups"

#define	ZFS_MLSLABEL_DEFAULT	"none"

#define	ZFS_SMB_ACL_SRC		"src"
#define	ZFS_SMB_ACL_TARGET	"target"

typedef enum {
	ZFS_CANMOUNT_OFF = 0,
	ZFS_CANMOUNT_ON = 1,
	ZFS_CANMOUNT_NOAUTO = 2
} zfs_canmount_type_t;

typedef enum {
	ZFS_LOGBIAS_LATENCY = 0,
	ZFS_LOGBIAS_THROUGHPUT = 1
} zfs_logbias_op_t;

typedef enum zfs_share_op {
	ZFS_SHARE_NFS = 0,
	ZFS_UNSHARE_NFS = 1,
	ZFS_SHARE_SMB = 2,
	ZFS_UNSHARE_SMB = 3
} zfs_share_op_t;

typedef enum zfs_smb_acl_op {
	ZFS_SMB_ACL_ADD,
	ZFS_SMB_ACL_REMOVE,
	ZFS_SMB_ACL_RENAME,
	ZFS_SMB_ACL_PURGE
} zfs_smb_acl_op_t;

typedef enum zfs_cache_type {
	ZFS_CACHE_NONE = 0,
	ZFS_CACHE_METADATA = 1,
	ZFS_CACHE_ALL = 2
} zfs_cache_type_t;

typedef enum {
	ZFS_SYNC_STANDARD = 0,
	ZFS_SYNC_ALWAYS = 1,
	ZFS_SYNC_DISABLED = 2
} zfs_sync_type_t;

typedef enum {
	ZFS_REDUNDANT_METADATA_ALL,
	ZFS_REDUNDANT_METADATA_MOST
} zfs_redundant_metadata_type_t;

/*
 * On-disk version number.
 */
#define	SPA_VERSION_1			1ULL
#define	SPA_VERSION_2			2ULL
#define	SPA_VERSION_3			3ULL
#define	SPA_VERSION_4			4ULL
#define	SPA_VERSION_5			5ULL
#define	SPA_VERSION_6			6ULL
#define	SPA_VERSION_7			7ULL
#define	SPA_VERSION_8			8ULL
#define	SPA_VERSION_9			9ULL
#define	SPA_VERSION_10			10ULL
#define	SPA_VERSION_11			11ULL
#define	SPA_VERSION_12			12ULL
#define	SPA_VERSION_13			13ULL
#define	SPA_VERSION_14			14ULL
#define	SPA_VERSION_15			15ULL
#define	SPA_VERSION_16			16ULL
#define	SPA_VERSION_17			17ULL
#define	SPA_VERSION_18			18ULL
#define	SPA_VERSION_19			19ULL
#define	SPA_VERSION_20			20ULL
#define	SPA_VERSION_21			21ULL
#define	SPA_VERSION_22			22ULL
#define	SPA_VERSION_23			23ULL
#define	SPA_VERSION_24			24ULL
#define	SPA_VERSION_25			25ULL
#define	SPA_VERSION_26			26ULL
#define	SPA_VERSION_27			27ULL
#define	SPA_VERSION_28			28ULL
#define	SPA_VERSION_5000		5000ULL

/*
 * When bumping up SPA_VERSION, make sure GRUB ZFS understands the on-disk
 * format change. Go to usr/src/grub/grub-0.97/stage2/{zfs-include/, fsys_zfs*},
 * and do the appropriate changes.  Also bump the version number in
 * usr/src/grub/capability.
 */
#define	SPA_VERSION			SPA_VERSION_5000
#define	SPA_VERSION_STRING		"5000"

/*
 * Symbolic names for the changes that caused a SPA_VERSION switch.
 * Used in the code when checking for presence or absence of a feature.
 * Feel free to define multiple symbolic names for each version if there
 * were multiple changes to on-disk structures during that version.
 *
 * NOTE: When checking the current SPA_VERSION in your code, be sure
 *       to use spa_version() since it reports the version of the
 *       last synced uberblock.  Checking the in-flight version can
 *       be dangerous in some cases.
 */
#define	SPA_VERSION_INITIAL		SPA_VERSION_1
#define	SPA_VERSION_DITTO_BLOCKS	SPA_VERSION_2
#define	SPA_VERSION_SPARES		SPA_VERSION_3
#define	SPA_VERSION_RAIDZ2		SPA_VERSION_3
#define	SPA_VERSION_BPOBJ_ACCOUNT	SPA_VERSION_3
#define	SPA_VERSION_RAIDZ_DEFLATE	SPA_VERSION_3
#define	SPA_VERSION_DNODE_BYTES		SPA_VERSION_3
#define	SPA_VERSION_ZPOOL_HISTORY	SPA_VERSION_4
#define	SPA_VERSION_GZIP_COMPRESSION	SPA_VERSION_5
#define	SPA_VERSION_BOOTFS		SPA_VERSION_6
#define	SPA_VERSION_SLOGS		SPA_VERSION_7
#define	SPA_VERSION_DELEGATED_PERMS	SPA_VERSION_8
#define	SPA_VERSION_FUID		SPA_VERSION_9
#define	SPA_VERSION_REFRESERVATION	SPA_VERSION_9
#define	SPA_VERSION_REFQUOTA		SPA_VERSION_9
#define	SPA_VERSION_UNIQUE_ACCURATE	SPA_VERSION_9
#define	SPA_VERSION_L2CACHE		SPA_VERSION_10
#define	SPA_VERSION_NEXT_CLONES		SPA_VERSION_11
#define	SPA_VERSION_ORIGIN		SPA_VERSION_11
#define	SPA_VERSION_DSL_SCRUB		SPA_VERSION_11
#define	SPA_VERSION_SNAP_PROPS		SPA_VERSION_12
#define	SPA_VERSION_USED_BREAKDOWN	SPA_VERSION_13
#define	SPA_VERSION_PASSTHROUGH_X	SPA_VERSION_14
#define	SPA_VERSION_USERSPACE		SPA_VERSION_15
#define	SPA_VERSION_STMF_PROP		SPA_VERSION_16
#define	SPA_VERSION_RAIDZ3		SPA_VERSION_17
#define	SPA_VERSION_USERREFS		SPA_VERSION_18
#define	SPA_VERSION_HOLES		SPA_VERSION_19
#define	SPA_VERSION_ZLE_COMPRESSION	SPA_VERSION_20
#define	SPA_VERSION_DEDUP		SPA_VERSION_21
#define	SPA_VERSION_RECVD_PROPS		SPA_VERSION_22
#define	SPA_VERSION_SLIM_ZIL		SPA_VERSION_23
#define	SPA_VERSION_SA			SPA_VERSION_24
#define	SPA_VERSION_SCAN		SPA_VERSION_25
#define	SPA_VERSION_DIR_CLONES		SPA_VERSION_26
#define	SPA_VERSION_DEADLISTS		SPA_VERSION_26
#define	SPA_VERSION_FAST_SNAP		SPA_VERSION_27
#define	SPA_VERSION_MULTI_REPLACE	SPA_VERSION_28
#define	SPA_VERSION_BEFORE_FEATURES	SPA_VERSION_28
#define	SPA_VERSION_FEATURES		SPA_VERSION_5000

#define	SPA_VERSION_IS_SUPPORTED(v) \
	(((v) >= SPA_VERSION_INITIAL && (v) <= SPA_VERSION_BEFORE_FEATURES) || \
	((v) >= SPA_VERSION_FEATURES && (v) <= SPA_VERSION))

/*
 * ZPL version - rev'd whenever an incompatible on-disk format change
 * occurs.  This is independent of SPA/DMU/ZAP versioning.  You must
 * also update the version_table[] and help message in zfs_prop.c.
 *
 * When changing, be sure to teach GRUB how to read the new format!
 * See usr/src/grub/grub-0.97/stage2/{zfs-include/,fsys_zfs*}
 */
#define	ZPL_VERSION_1			1ULL
#define	ZPL_VERSION_2			2ULL
#define	ZPL_VERSION_3			3ULL
#define	ZPL_VERSION_4			4ULL
#define	ZPL_VERSION_5			5ULL
#define	ZPL_VERSION			ZPL_VERSION_5
#define	ZPL_VERSION_STRING		"5"

#define	ZPL_VERSION_INITIAL		ZPL_VERSION_1
#define	ZPL_VERSION_DIRENT_TYPE		ZPL_VERSION_2
#define	ZPL_VERSION_FUID		ZPL_VERSION_3
#define	ZPL_VERSION_NORMALIZATION	ZPL_VERSION_3
#define	ZPL_VERSION_SYSATTR		ZPL_VERSION_3
#define	ZPL_VERSION_USERSPACE		ZPL_VERSION_4
#define	ZPL_VERSION_SA			ZPL_VERSION_5

/* Rewind policy information */
#define	ZPOOL_NO_REWIND		1  /* No policy - default behavior */
#define	ZPOOL_NEVER_REWIND	2  /* Do not search for best txg or rewind */
#define	ZPOOL_TRY_REWIND	4  /* Search for best txg, but do not rewind */
#define	ZPOOL_DO_REWIND		8  /* Rewind to best txg w/in deferred frees */
#define	ZPOOL_EXTREME_REWIND	16 /* Allow extreme measures to find best txg */
#define	ZPOOL_REWIND_MASK	28 /* All the possible rewind bits */
#define	ZPOOL_REWIND_POLICIES	31 /* All the possible policy bits */

typedef struct zpool_load_policy {
	uint32_t	zlp_rewind;	/* rewind policy requested */
	uint64_t	zlp_maxmeta;	/* max acceptable meta-data errors */
	uint64_t	zlp_maxdata;	/* max acceptable data errors */
	uint64_t	zlp_txg;	/* specific txg to load */
} zpool_load_policy_t;

/*
 * The following are configuration names used in the nvlist describing a pool's
 * configuration.  New on-disk names should be prefixed with "<reverse-DNS>:"
 * (e.g. "org.open-zfs:") to avoid conflicting names being developed
 * independently.
 */
#define	ZPOOL_CONFIG_VERSION		"version"
#define	ZPOOL_CONFIG_POOL_NAME		"name"
#define	ZPOOL_CONFIG_POOL_STATE		"state"
#define	ZPOOL_CONFIG_POOL_TXG		"txg"
#define	ZPOOL_CONFIG_POOL_GUID		"pool_guid"
#define	ZPOOL_CONFIG_CREATE_TXG		"create_txg"
#define	ZPOOL_CONFIG_TOP_GUID		"top_guid"
#define	ZPOOL_CONFIG_VDEV_TREE		"vdev_tree"
#define	ZPOOL_CONFIG_TYPE		"type"
#define	ZPOOL_CONFIG_CHILDREN		"children"
#define	ZPOOL_CONFIG_ID			"id"
#define	ZPOOL_CONFIG_GUID		"guid"
#define	ZPOOL_CONFIG_INDIRECT_OBJECT	"com.delphix:indirect_object"
#define	ZPOOL_CONFIG_INDIRECT_BIRTHS	"com.delphix:indirect_births"
#define	ZPOOL_CONFIG_PREV_INDIRECT_VDEV	"com.delphix:prev_indirect_vdev"
#define	ZPOOL_CONFIG_PATH		"path"
#define	ZPOOL_CONFIG_DEVID		"devid"
#define	ZPOOL_CONFIG_METASLAB_ARRAY	"metaslab_array"
#define	ZPOOL_CONFIG_METASLAB_SHIFT	"metaslab_shift"
#define	ZPOOL_CONFIG_ASHIFT		"ashift"
#define	ZPOOL_CONFIG_ASIZE		"asize"
#define	ZPOOL_CONFIG_DTL		"DTL"
#define	ZPOOL_CONFIG_SCAN_STATS		"scan_stats"	/* not stored on disk */
#define	ZPOOL_CONFIG_REMOVAL_STATS	"removal_stats"	/* not stored on disk */
#define	ZPOOL_CONFIG_CHECKPOINT_STATS	"checkpoint_stats" /* not on disk */
#define	ZPOOL_CONFIG_VDEV_STATS		"vdev_stats"	/* not stored on disk */
#define	ZPOOL_CONFIG_INDIRECT_SIZE	"indirect_size"	/* not stored on disk */
#define	ZPOOL_CONFIG_WHOLE_DISK		"whole_disk"
#define	ZPOOL_CONFIG_ERRCOUNT		"error_count"
#define	ZPOOL_CONFIG_NOT_PRESENT	"not_present"
#define	ZPOOL_CONFIG_SPARES		"spares"
#define	ZPOOL_CONFIG_IS_SPARE		"is_spare"
#define	ZPOOL_CONFIG_NPARITY		"nparity"
#define	ZPOOL_CONFIG_HOSTID		"hostid"
#define	ZPOOL_CONFIG_HOSTNAME		"hostname"
#define	ZPOOL_CONFIG_LOADED_TIME	"initial_load_time"
#define	ZPOOL_CONFIG_UNSPARE		"unspare"
#define	ZPOOL_CONFIG_PHYS_PATH		"phys_path"
#define	ZPOOL_CONFIG_IS_LOG		"is_log"
#define	ZPOOL_CONFIG_L2CACHE		"l2cache"
#define	ZPOOL_CONFIG_HOLE_ARRAY		"hole_array"
#define	ZPOOL_CONFIG_VDEV_CHILDREN	"vdev_children"
#define	ZPOOL_CONFIG_IS_HOLE		"is_hole"
#define	ZPOOL_CONFIG_DDT_HISTOGRAM	"ddt_histogram"
#define	ZPOOL_CONFIG_DDT_OBJ_STATS	"ddt_object_stats"
#define	ZPOOL_CONFIG_DDT_STATS		"ddt_stats"
#define	ZPOOL_CONFIG_SPLIT		"splitcfg"
#define	ZPOOL_CONFIG_ORIG_GUID		"orig_guid"
#define	ZPOOL_CONFIG_SPLIT_GUID		"split_guid"
#define	ZPOOL_CONFIG_SPLIT_LIST		"guid_list"
#define	ZPOOL_CONFIG_REMOVING		"removing"
#define	ZPOOL_CONFIG_RESILVER_TXG	"resilver_txg"
#define	ZPOOL_CONFIG_COMMENT		"comment"
#define	ZPOOL_CONFIG_SUSPENDED		"suspended"	/* not stored on disk */
#define	ZPOOL_CONFIG_TIMESTAMP		"timestamp"	/* not stored on disk */
#define	ZPOOL_CONFIG_BOOTFS		"bootfs"	/* not stored on disk */
#define	ZPOOL_CONFIG_MISSING_DEVICES	"missing_vdevs"	/* not stored on disk */
#define	ZPOOL_CONFIG_LOAD_INFO		"load_info"	/* not stored on disk */
#define	ZPOOL_CONFIG_REWIND_INFO	"rewind_info"	/* not stored on disk */
#define	ZPOOL_CONFIG_UNSUP_FEAT		"unsup_feat"	/* not stored on disk */
#define	ZPOOL_CONFIG_ENABLED_FEAT	"enabled_feat"	/* not stored on disk */
#define	ZPOOL_CONFIG_CAN_RDONLY		"can_rdonly"	/* not stored on disk */
#define	ZPOOL_CONFIG_FEATURES_FOR_READ	"features_for_read"
#define	ZPOOL_CONFIG_FEATURE_STATS	"feature_stats"	/* not stored on disk */
#define	ZPOOL_CONFIG_VDEV_TOP_ZAP	"com.delphix:vdev_zap_top"
#define	ZPOOL_CONFIG_VDEV_LEAF_ZAP	"com.delphix:vdev_zap_leaf"
#define	ZPOOL_CONFIG_HAS_PER_VDEV_ZAPS	"com.delphix:has_per_vdev_zaps"
#define	ZPOOL_CONFIG_CACHEFILE		"cachefile"	/* not stored on disk */
/*
 * The persistent vdev state is stored as separate values rather than a single
 * 'vdev_state' entry.  This is because a device can be in multiple states, such
 * as offline and degraded.
 */
#define	ZPOOL_CONFIG_OFFLINE		"offline"
#define	ZPOOL_CONFIG_FAULTED		"faulted"
#define	ZPOOL_CONFIG_DEGRADED		"degraded"
#define	ZPOOL_CONFIG_REMOVED		"removed"
#define	ZPOOL_CONFIG_FRU		"fru"
#define	ZPOOL_CONFIG_AUX_STATE		"aux_state"

/* Pool load policy parameters */
#define	ZPOOL_LOAD_POLICY		"load-policy"
#define	ZPOOL_LOAD_REWIND_POLICY	"load-rewind-policy"
#define	ZPOOL_LOAD_REQUEST_TXG		"load-request-txg"
#define	ZPOOL_LOAD_META_THRESH		"load-meta-thresh"
#define	ZPOOL_LOAD_DATA_THRESH		"load-data-thresh"

/* Rewind data discovered */
#define	ZPOOL_CONFIG_LOAD_TIME		"rewind_txg_ts"
#define	ZPOOL_CONFIG_LOAD_DATA_ERRORS	"verify_data_errors"
#define	ZPOOL_CONFIG_REWIND_TIME	"seconds_of_rewind"

#define	VDEV_TYPE_ROOT			"root"
#define	VDEV_TYPE_MIRROR		"mirror"
#define	VDEV_TYPE_REPLACING		"replacing"
#define	VDEV_TYPE_RAIDZ			"raidz"
#define	VDEV_TYPE_DISK			"disk"
#define	VDEV_TYPE_FILE			"file"
#define	VDEV_TYPE_MISSING		"missing"
#define	VDEV_TYPE_HOLE			"hole"
#define	VDEV_TYPE_SPARE			"spare"
#define	VDEV_TYPE_LOG			"log"
#define	VDEV_TYPE_L2CACHE		"l2cache"
#define	VDEV_TYPE_INDIRECT		"indirect"

/* VDEV_TOP_ZAP_* are used in top-level vdev ZAP objects. */
#define	VDEV_TOP_ZAP_INDIRECT_OBSOLETE_SM \
	"com.delphix:indirect_obsolete_sm"
#define	VDEV_TOP_ZAP_OBSOLETE_COUNTS_ARE_PRECISE \
	"com.delphix:obsolete_counts_are_precise"
#define	VDEV_TOP_ZAP_POOL_CHECKPOINT_SM \
	"com.delphix:pool_checkpoint_sm"

#define	VDEV_LEAF_ZAP_INITIALIZE_LAST_OFFSET	\
	"com.delphix:next_offset_to_initialize"
#define	VDEV_LEAF_ZAP_INITIALIZE_STATE	\
	"com.delphix:vdev_initialize_state"
#define	VDEV_LEAF_ZAP_INITIALIZE_ACTION_TIME	\
	"com.delphix:vdev_initialize_action_time"

/*
 * This is needed in userland to report the minimum necessary device size.
 *
 * Note that the zfs test suite uses 64MB vdevs.
 */
#define	SPA_MINDEVSIZE		(64ULL << 20)

/*
 * Set if the fragmentation has not yet been calculated. This can happen
 * because the space maps have not been upgraded or the histogram feature
 * is not enabled.
 */
#define	ZFS_FRAG_INVALID	UINT64_MAX

/*
 * The location of the pool configuration repository, shared between kernel and
 * userland.
 */
#define	ZPOOL_CACHE		"/etc/zfs/zpool.cache"

/*
 * vdev states are ordered from least to most healthy.
 * A vdev that's CANT_OPEN or below is considered unusable.
 */
typedef enum vdev_state {
	VDEV_STATE_UNKNOWN = 0,	/* Uninitialized vdev			*/
	VDEV_STATE_CLOSED,	/* Not currently open			*/
	VDEV_STATE_OFFLINE,	/* Not allowed to open			*/
	VDEV_STATE_REMOVED,	/* Explicitly removed from system	*/
	VDEV_STATE_CANT_OPEN,	/* Tried to open, but failed		*/
	VDEV_STATE_FAULTED,	/* External request to fault device	*/
	VDEV_STATE_DEGRADED,	/* Replicated vdev with unhealthy kids	*/
	VDEV_STATE_HEALTHY	/* Presumed good			*/
} vdev_state_t;

#define	VDEV_STATE_ONLINE	VDEV_STATE_HEALTHY

/*
 * vdev aux states.  When a vdev is in the CANT_OPEN state, the aux field
 * of the vdev stats structure uses these constants to distinguish why.
 */
typedef enum vdev_aux {
	VDEV_AUX_NONE,		/* no error				*/
	VDEV_AUX_OPEN_FAILED,	/* ldi_open_*() or vn_open() failed	*/
	VDEV_AUX_CORRUPT_DATA,	/* bad label or disk contents		*/
	VDEV_AUX_NO_REPLICAS,	/* insufficient number of replicas	*/
	VDEV_AUX_BAD_GUID_SUM,	/* vdev guid sum doesn't match		*/
	VDEV_AUX_TOO_SMALL,	/* vdev size is too small		*/
	VDEV_AUX_BAD_LABEL,	/* the label is OK but invalid		*/
	VDEV_AUX_VERSION_NEWER,	/* on-disk version is too new		*/
	VDEV_AUX_VERSION_OLDER,	/* on-disk version is too old		*/
	VDEV_AUX_UNSUP_FEAT,	/* unsupported features			*/
	VDEV_AUX_SPARED,	/* hot spare used in another pool	*/
	VDEV_AUX_ERR_EXCEEDED,	/* too many errors			*/
	VDEV_AUX_IO_FAILURE,	/* experienced I/O failure		*/
	VDEV_AUX_BAD_LOG,	/* cannot read log chain(s)		*/
	VDEV_AUX_EXTERNAL,	/* external diagnosis			*/
	VDEV_AUX_SPLIT_POOL,	/* vdev was split off into another pool	*/
	VDEV_AUX_CHILDREN_OFFLINE /* all children are offline		*/
} vdev_aux_t;

/*
 * pool state.  The following states are written to disk as part of the normal
 * SPA lifecycle: ACTIVE, EXPORTED, DESTROYED, SPARE, L2CACHE.  The remaining
 * states are software abstractions used at various levels to communicate
 * pool state.
 */
typedef enum pool_state {
	POOL_STATE_ACTIVE = 0,		/* In active use		*/
	POOL_STATE_EXPORTED,		/* Explicitly exported		*/
	POOL_STATE_DESTROYED,		/* Explicitly destroyed		*/
	POOL_STATE_SPARE,		/* Reserved for hot spare use	*/
	POOL_STATE_L2CACHE,		/* Level 2 ARC device		*/
	POOL_STATE_UNINITIALIZED,	/* Internal spa_t state		*/
	POOL_STATE_UNAVAIL,		/* Internal libzfs state	*/
	POOL_STATE_POTENTIALLY_ACTIVE	/* Internal libzfs state	*/
} pool_state_t;

/*
 * Scan Functions.
 */
typedef enum pool_scan_func {
	POOL_SCAN_NONE,
	POOL_SCAN_SCRUB,
	POOL_SCAN_RESILVER,
	POOL_SCAN_FUNCS
} pool_scan_func_t;

/*
<<<<<<< HEAD
 * Initialize functions.
 */
typedef enum pool_initialize_func {
	POOL_INITIALIZE_DO,
	POOL_INITIALIZE_CANCEL,
	POOL_INITIALIZE_SUSPEND,
	POOL_INITIALIZE_FUNCS
} pool_initialize_func_t;
=======
 * Used to control scrub pause and resume.
 */
typedef enum pool_scrub_cmd {
	POOL_SCRUB_NORMAL = 0,
	POOL_SCRUB_PAUSE,
	POOL_SCRUB_FLAGS_END
} pool_scrub_cmd_t;

>>>>>>> 1702cce7

/*
 * ZIO types.  Needed to interpret vdev statistics below.
 */
typedef enum zio_type {
	ZIO_TYPE_NULL = 0,
	ZIO_TYPE_READ,
	ZIO_TYPE_WRITE,
	ZIO_TYPE_FREE,
	ZIO_TYPE_CLAIM,
	ZIO_TYPE_IOCTL,
	ZIO_TYPES
} zio_type_t;

/*
 * Pool statistics.  Note: all fields should be 64-bit because this
 * is passed between kernel and userland as an nvlist uint64 array.
 */
typedef struct pool_scan_stat {
	/* values stored on disk */
	uint64_t	pss_func;	/* pool_scan_func_t */
	uint64_t	pss_state;	/* dsl_scan_state_t */
	uint64_t	pss_start_time;	/* scan start time */
	uint64_t	pss_end_time;	/* scan end time */
	uint64_t	pss_to_examine;	/* total bytes to scan */
	uint64_t	pss_examined;	/* total examined bytes	*/
	uint64_t	pss_to_process; /* total bytes to process */
	uint64_t	pss_processed;	/* total processed bytes */
	uint64_t	pss_errors;	/* scan errors	*/

	/* values not stored on disk */
	uint64_t	pss_pass_exam;	/* examined bytes per scan pass */
	uint64_t	pss_pass_start;	/* start time of a scan pass */
	uint64_t	pss_pass_scrub_pause; /* pause time of a scurb pass */
	/* cumulative time scrub spent paused, needed for rate calculation */
	uint64_t	pss_pass_scrub_spent_paused;
} pool_scan_stat_t;

typedef struct pool_removal_stat {
	uint64_t prs_state; /* dsl_scan_state_t */
	uint64_t prs_removing_vdev;
	uint64_t prs_start_time;
	uint64_t prs_end_time;
	uint64_t prs_to_copy; /* bytes that need to be copied */
	uint64_t prs_copied; /* bytes copied so far */
	/*
	 * bytes of memory used for indirect mappings.
	 * This includes all removed vdevs.
	 */
	uint64_t prs_mapping_memory;
} pool_removal_stat_t;

typedef enum dsl_scan_state {
	DSS_NONE,
	DSS_SCANNING,
	DSS_FINISHED,
	DSS_CANCELED,
	DSS_NUM_STATES
} dsl_scan_state_t;

typedef enum {
	CS_NONE,
	CS_CHECKPOINT_EXISTS,
	CS_CHECKPOINT_DISCARDING,
	CS_NUM_STATES
} checkpoint_state_t;

typedef struct pool_checkpoint_stat {
	uint64_t pcs_state;		/* checkpoint_state_t */
	uint64_t pcs_start_time;	/* time checkpoint/discard started */
	uint64_t pcs_space;		/* checkpointed space */
} pool_checkpoint_stat_t;

typedef enum {
	VDEV_INITIALIZE_NONE,
	VDEV_INITIALIZE_ACTIVE,
	VDEV_INITIALIZE_CANCELED,
	VDEV_INITIALIZE_SUSPENDED,
	VDEV_INITIALIZE_COMPLETE
} vdev_initializing_state_t;

/*
 * Vdev statistics.  Note: all fields should be 64-bit because this
 * is passed between kernel and userland as an nvlist uint64 array.
 */
typedef struct vdev_stat {
	hrtime_t	vs_timestamp;		/* time since vdev load	*/
	uint64_t	vs_state;		/* vdev state		*/
	uint64_t	vs_aux;			/* see vdev_aux_t	*/
	uint64_t	vs_alloc;		/* space allocated	*/
	uint64_t	vs_space;		/* total capacity	*/
	uint64_t	vs_dspace;		/* deflated capacity	*/
	uint64_t	vs_rsize;		/* replaceable dev size */
	uint64_t	vs_esize;		/* expandable dev size */
	uint64_t	vs_ops[ZIO_TYPES];	/* operation count	*/
	uint64_t	vs_bytes[ZIO_TYPES];	/* bytes read/written	*/
	uint64_t	vs_read_errors;		/* read errors		*/
	uint64_t	vs_write_errors;	/* write errors		*/
	uint64_t	vs_checksum_errors;	/* checksum errors	*/
	uint64_t	vs_initialize_errors;	/* initializing errors	*/
	uint64_t	vs_self_healed;		/* self-healed bytes	*/
	uint64_t	vs_scan_removing;	/* removing?	*/
	uint64_t	vs_scan_processed;	/* scan processed bytes	*/
	uint64_t	vs_fragmentation;	/* device fragmentation */
	uint64_t	vs_initialize_bytes_done; /* bytes initialized */
	uint64_t	vs_initialize_bytes_est; /* total bytes to initialize */
	uint64_t	vs_initialize_state;	/* vdev_initialzing_state_t */
	uint64_t	vs_initialize_action_time; /* time_t */
	uint64_t	vs_checkpoint_space;    /* checkpoint-consumed space */
} vdev_stat_t;

/*
 * DDT statistics.  Note: all fields should be 64-bit because this
 * is passed between kernel and userland as an nvlist uint64 array.
 */
typedef struct ddt_object {
	uint64_t	ddo_count;	/* number of elments in ddt 	*/
	uint64_t	ddo_dspace;	/* size of ddt on disk		*/
	uint64_t	ddo_mspace;	/* size of ddt in-core		*/
} ddt_object_t;

typedef struct ddt_stat {
	uint64_t	dds_blocks;	/* blocks			*/
	uint64_t	dds_lsize;	/* logical size			*/
	uint64_t	dds_psize;	/* physical size		*/
	uint64_t	dds_dsize;	/* deflated allocated size	*/
	uint64_t	dds_ref_blocks;	/* referenced blocks		*/
	uint64_t	dds_ref_lsize;	/* referenced lsize * refcnt	*/
	uint64_t	dds_ref_psize;	/* referenced psize * refcnt	*/
	uint64_t	dds_ref_dsize;	/* referenced dsize * refcnt	*/
} ddt_stat_t;

typedef struct ddt_histogram {
	ddt_stat_t	ddh_stat[64];	/* power-of-two histogram buckets */
} ddt_histogram_t;

#define	ZVOL_DRIVER	"zvol"
#define	ZFS_DRIVER	"zfs"
#define	ZFS_DEV		"/dev/zfs"
#define	ZFS_DISK_ROOT	"/dev/dsk"
#define	ZFS_DISK_ROOTD	ZFS_DISK_ROOT "/"
#define	ZFS_RDISK_ROOT	"/dev/rdsk"
#define	ZFS_RDISK_ROOTD	ZFS_RDISK_ROOT "/"

/* general zvol path */
#define	ZVOL_DIR		"/dev/zvol"
/* expansion */
#define	ZVOL_PSEUDO_DEV		"/devices/pseudo/zfs@0:"
/* for dump and swap */
#define	ZVOL_FULL_DEV_DIR	ZVOL_DIR "/dsk/"
#define	ZVOL_FULL_RDEV_DIR	ZVOL_DIR "/rdsk/"

#define	ZVOL_PROP_NAME		"name"
#define	ZVOL_DEFAULT_BLOCKSIZE	8192

/*
 * /dev/zfs ioctl numbers.
 */
typedef enum zfs_ioc {
	ZFS_IOC_FIRST =	('Z' << 8),
	ZFS_IOC = ZFS_IOC_FIRST,
	ZFS_IOC_POOL_CREATE = ZFS_IOC_FIRST,
	ZFS_IOC_POOL_DESTROY,
	ZFS_IOC_POOL_IMPORT,
	ZFS_IOC_POOL_EXPORT,
	ZFS_IOC_POOL_CONFIGS,
	ZFS_IOC_POOL_STATS,
	ZFS_IOC_POOL_TRYIMPORT,
	ZFS_IOC_POOL_SCAN,
	ZFS_IOC_POOL_FREEZE,
	ZFS_IOC_POOL_UPGRADE,
	ZFS_IOC_POOL_GET_HISTORY,
	ZFS_IOC_VDEV_ADD,
	ZFS_IOC_VDEV_REMOVE,
	ZFS_IOC_VDEV_SET_STATE,
	ZFS_IOC_VDEV_ATTACH,
	ZFS_IOC_VDEV_DETACH,
	ZFS_IOC_VDEV_SETPATH,
	ZFS_IOC_VDEV_SETFRU,
	ZFS_IOC_OBJSET_STATS,
	ZFS_IOC_OBJSET_ZPLPROPS,
	ZFS_IOC_DATASET_LIST_NEXT,
	ZFS_IOC_SNAPSHOT_LIST_NEXT,
	ZFS_IOC_SET_PROP,
	ZFS_IOC_CREATE,
	ZFS_IOC_DESTROY,
	ZFS_IOC_ROLLBACK,
	ZFS_IOC_RENAME,
	ZFS_IOC_RECV,
	ZFS_IOC_SEND,
	ZFS_IOC_INJECT_FAULT,
	ZFS_IOC_CLEAR_FAULT,
	ZFS_IOC_INJECT_LIST_NEXT,
	ZFS_IOC_ERROR_LOG,
	ZFS_IOC_CLEAR,
	ZFS_IOC_PROMOTE,
	ZFS_IOC_SNAPSHOT,
	ZFS_IOC_DSOBJ_TO_DSNAME,
	ZFS_IOC_OBJ_TO_PATH,
	ZFS_IOC_POOL_SET_PROPS,
	ZFS_IOC_POOL_GET_PROPS,
	ZFS_IOC_SET_FSACL,
	ZFS_IOC_GET_FSACL,
	ZFS_IOC_SHARE,
	ZFS_IOC_INHERIT_PROP,
	ZFS_IOC_SMB_ACL,
	ZFS_IOC_USERSPACE_ONE,
	ZFS_IOC_USERSPACE_MANY,
	ZFS_IOC_USERSPACE_UPGRADE,
	ZFS_IOC_HOLD,
	ZFS_IOC_RELEASE,
	ZFS_IOC_GET_HOLDS,
	ZFS_IOC_OBJSET_RECVD_PROPS,
	ZFS_IOC_VDEV_SPLIT,
	ZFS_IOC_NEXT_OBJ,
	ZFS_IOC_DIFF,
	ZFS_IOC_TMP_SNAPSHOT,
	ZFS_IOC_OBJ_TO_STATS,
	ZFS_IOC_SPACE_WRITTEN,
	ZFS_IOC_SPACE_SNAPS,
	ZFS_IOC_DESTROY_SNAPS,
	ZFS_IOC_POOL_REGUID,
	ZFS_IOC_POOL_REOPEN,
	ZFS_IOC_SEND_PROGRESS,
	ZFS_IOC_LOG_HISTORY,
	ZFS_IOC_SEND_NEW,
	ZFS_IOC_SEND_SPACE,
	ZFS_IOC_CLONE,
	ZFS_IOC_BOOKMARK,
	ZFS_IOC_GET_BOOKMARKS,
	ZFS_IOC_GET_BOOKMARK_PROPS,
	ZFS_IOC_DESTROY_BOOKMARKS,
	ZFS_IOC_REMAP,
	ZFS_IOC_CHANNEL_PROGRAM,
	ZFS_IOC_POOL_INITIALIZE,
	ZFS_IOC_REDACT,
	ZFS_IOC_SET_NEXTBOOT,
	ZFS_IOC_GET_NEXTBOOT,
	ZFS_IOC_POOL_CHECKPOINT,
	ZFS_IOC_POOL_DISCARD_CHECKPOINT,
	ZFS_IOC_LAST
} zfs_ioc_t;

/*
 * ZFS-specific error codes used for returning descriptive errors
 * to the userland through zfs ioctls.
 *
 * The enum implicitly includes all the error codes from errno.h.
 * New code should use and extend this enum for errors that are
 * not described precisely by generic errno codes.
 */
typedef enum {
	ZFS_ERR_CHECKPOINT_EXISTS = 1024,
	ZFS_ERR_DISCARDING_CHECKPOINT,
	ZFS_ERR_NO_CHECKPOINT,
	ZFS_ERR_DEVRM_IN_PROGRESS,
	ZFS_ERR_VDEV_TOO_BIG
} zfs_errno_t;

/*
 * Internal SPA load state.  Used by FMA diagnosis engine.
 */
typedef enum {
	SPA_LOAD_NONE,		/* no load in progress	*/
	SPA_LOAD_OPEN,		/* normal open		*/
	SPA_LOAD_IMPORT,	/* import in progress	*/
	SPA_LOAD_TRYIMPORT,	/* tryimport in progress */
	SPA_LOAD_RECOVER,	/* recovery requested	*/
	SPA_LOAD_ERROR,		/* load failed		*/
	SPA_LOAD_CREATE		/* creation in progress */
} spa_load_state_t;

/*
 * Bookmark name values.
 */
#define	ZPOOL_ERR_LIST		"error list"
#define	ZPOOL_ERR_DATASET	"dataset"
#define	ZPOOL_ERR_OBJECT	"object"

#define	HIS_MAX_RECORD_LEN	(MAXPATHLEN + MAXPATHLEN + 1)

/*
 * The following are names used in the nvlist describing
 * the pool's history log.
 */
#define	ZPOOL_HIST_RECORD	"history record"
#define	ZPOOL_HIST_TIME		"history time"
#define	ZPOOL_HIST_CMD		"history command"
#define	ZPOOL_HIST_WHO		"history who"
#define	ZPOOL_HIST_ZONE		"history zone"
#define	ZPOOL_HIST_HOST		"history hostname"
#define	ZPOOL_HIST_TXG		"history txg"
#define	ZPOOL_HIST_INT_EVENT	"history internal event"
#define	ZPOOL_HIST_INT_STR	"history internal str"
#define	ZPOOL_HIST_INT_NAME	"internal_name"
#define	ZPOOL_HIST_IOCTL	"ioctl"
#define	ZPOOL_HIST_INPUT_NVL	"in_nvl"
#define	ZPOOL_HIST_OUTPUT_NVL	"out_nvl"
#define	ZPOOL_HIST_DSNAME	"dsname"
#define	ZPOOL_HIST_DSID		"dsid"
#define	ZPOOL_HIST_ERRNO	"errno"

/*
 * The following are names used when invoking ZFS_IOC_POOL_INITIALIZE.
 */
#define	ZPOOL_INITIALIZE_COMMAND	"initialize_command"
#define	ZPOOL_INITIALIZE_VDEVS		"initialize_vdevs"

/*
 * Flags for ZFS_IOC_VDEV_SET_STATE
 */
#define	ZFS_ONLINE_CHECKREMOVE	0x1
#define	ZFS_ONLINE_UNSPARE	0x2
#define	ZFS_ONLINE_FORCEFAULT	0x4
#define	ZFS_ONLINE_EXPAND	0x8
#define	ZFS_OFFLINE_TEMPORARY	0x1

/*
 * Flags for ZFS_IOC_POOL_IMPORT
 */
#define	ZFS_IMPORT_NORMAL	0x0
#define	ZFS_IMPORT_VERBATIM	0x1
#define	ZFS_IMPORT_ANY_HOST	0x2
#define	ZFS_IMPORT_MISSING_LOG	0x4
#define	ZFS_IMPORT_ONLY		0x8
#define	ZFS_IMPORT_CHECKPOINT	0x10

/*
 * Channel program argument/return nvlist keys and defaults.
 */
#define	ZCP_ARG_PROGRAM		"program"
#define	ZCP_ARG_ARGLIST		"arg"
#define	ZCP_ARG_SYNC		"sync"
#define	ZCP_ARG_INSTRLIMIT	"instrlimit"
#define	ZCP_ARG_MEMLIMIT	"memlimit"

#define	ZCP_ARG_CLIARGV		"argv"

#define	ZCP_RET_ERROR		"error"
#define	ZCP_RET_RETURN		"return"

#define	ZCP_DEFAULT_INSTRLIMIT	(10 * 1000 * 1000)
#define	ZCP_MAX_INSTRLIMIT	(10 * ZCP_DEFAULT_INSTRLIMIT)
#define	ZCP_DEFAULT_MEMLIMIT	(10 * 1024 * 1024)
#define	ZCP_MAX_MEMLIMIT	(10 * ZCP_DEFAULT_MEMLIMIT)

/*
 * Sysevent payload members.  ZFS will generate the following sysevents with the
 * given payloads:
 *
 *	ESC_ZFS_RESILVER_START
 *	ESC_ZFS_RESILVER_END
 *	ESC_ZFS_POOL_DESTROY
 *	ESC_ZFS_POOL_REGUID
 *
 *		ZFS_EV_POOL_NAME	DATA_TYPE_STRING
 *		ZFS_EV_POOL_GUID	DATA_TYPE_UINT64
 *
 *	ESC_ZFS_VDEV_REMOVE
 *	ESC_ZFS_VDEV_CLEAR
 *	ESC_ZFS_VDEV_CHECK
 *
 *		ZFS_EV_POOL_NAME	DATA_TYPE_STRING
 *		ZFS_EV_POOL_GUID	DATA_TYPE_UINT64
 *		ZFS_EV_VDEV_PATH	DATA_TYPE_STRING	(optional)
 *		ZFS_EV_VDEV_GUID	DATA_TYPE_UINT64
 *
 *	ESC_ZFS_HISTORY_EVENT
 *
 *		ZFS_EV_POOL_NAME	DATA_TYPE_STRING
 *		ZFS_EV_POOL_GUID	DATA_TYPE_UINT64
 *		ZFS_EV_HIST_TIME	DATA_TYPE_UINT64	(optional)
 *		ZFS_EV_HIST_CMD		DATA_TYPE_STRING	(optional)
 *		ZFS_EV_HIST_WHO		DATA_TYPE_UINT64	(optional)
 *		ZFS_EV_HIST_ZONE	DATA_TYPE_STRING	(optional)
 *		ZFS_EV_HIST_HOST	DATA_TYPE_STRING	(optional)
 *		ZFS_EV_HIST_TXG		DATA_TYPE_UINT64	(optional)
 *		ZFS_EV_HIST_INT_EVENT	DATA_TYPE_UINT64	(optional)
 *		ZFS_EV_HIST_INT_STR	DATA_TYPE_STRING	(optional)
 *		ZFS_EV_HIST_INT_NAME	DATA_TYPE_STRING	(optional)
 *		ZFS_EV_HIST_IOCTL	DATA_TYPE_STRING	(optional)
 *		ZFS_EV_HIST_DSNAME	DATA_TYPE_STRING	(optional)
 *		ZFS_EV_HIST_DSID	DATA_TYPE_UINT64	(optional)
 *
 * The ZFS_EV_HIST_* members will correspond to the ZPOOL_HIST_* members in the
 * history log nvlist.  The keynames will be free of any spaces or other
 * characters that could be potentially unexpected to consumers of the
 * sysevents.
 */
#define	ZFS_EV_POOL_NAME	"pool_name"
#define	ZFS_EV_POOL_GUID	"pool_guid"
#define	ZFS_EV_VDEV_PATH	"vdev_path"
#define	ZFS_EV_VDEV_GUID	"vdev_guid"
#define	ZFS_EV_HIST_TIME	"history_time"
#define	ZFS_EV_HIST_CMD		"history_command"
#define	ZFS_EV_HIST_WHO		"history_who"
#define	ZFS_EV_HIST_ZONE	"history_zone"
#define	ZFS_EV_HIST_HOST	"history_hostname"
#define	ZFS_EV_HIST_TXG		"history_txg"
#define	ZFS_EV_HIST_INT_EVENT	"history_internal_event"
#define	ZFS_EV_HIST_INT_STR	"history_internal_str"
#define	ZFS_EV_HIST_INT_NAME	"history_internal_name"
#define	ZFS_EV_HIST_IOCTL	"history_ioctl"
#define	ZFS_EV_HIST_DSNAME	"history_dsname"
#define	ZFS_EV_HIST_DSID	"history_dsid"

#ifdef	__cplusplus
}
#endif

#endif	/* _SYS_FS_ZFS_H */<|MERGE_RESOLUTION|>--- conflicted
+++ resolved
@@ -724,7 +724,6 @@
 } pool_scan_func_t;
 
 /*
-<<<<<<< HEAD
  * Initialize functions.
  */
 typedef enum pool_initialize_func {
@@ -733,7 +732,8 @@
 	POOL_INITIALIZE_SUSPEND,
 	POOL_INITIALIZE_FUNCS
 } pool_initialize_func_t;
-=======
+
+/*
  * Used to control scrub pause and resume.
  */
 typedef enum pool_scrub_cmd {
@@ -742,7 +742,6 @@
 	POOL_SCRUB_FLAGS_END
 } pool_scrub_cmd_t;
 
->>>>>>> 1702cce7
 
 /*
  * ZIO types.  Needed to interpret vdev statistics below.
