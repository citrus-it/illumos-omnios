/*
 * CDDL HEADER START
 *
 * The contents of this file are subject to the terms of the
 * Common Development and Distribution License (the "License").
 * You may not use this file except in compliance with the License.
 *
 * You can obtain a copy of the license at usr/src/OPENSOLARIS.LICENSE
 * or http://www.opensolaris.org/os/licensing.
 * See the License for the specific language governing permissions
 * and limitations under the License.
 *
 * When distributing Covered Code, include this CDDL HEADER in each
 * file and include the License file at usr/src/OPENSOLARIS.LICENSE.
 * If applicable, add the following below this CDDL HEADER, with the
 * fields enclosed by brackets "[]" replaced with your own identifying
 * information: Portions Copyright [yyyy] [name of copyright owner]
 *
 * CDDL HEADER END
 */
/*
 * Copyright (c) 2006, 2010, Oracle and/or its affiliates. All rights reserved.
<<<<<<< HEAD
 * Copyright (c) 2014 by Delphix. All rights reserved.
=======
 * Copyright 2015, 2016 Joyent, Inc.  All rights reserved.
>>>>>>> 45b17475
 */

#ifndef _SYS_SDEV_IMPL_H
#define	_SYS_SDEV_IMPL_H

#ifdef __cplusplus
extern "C" {
#endif

#include <rpc/rpc.h>
#include <sys/dirent.h>
#include <sys/vfs.h>
#include <sys/vfs_opreg.h>
#include <sys/list.h>
#include <sys/nvpair.h>

/*
 * sdev_nodes are the file-system specific part of the
 * vnodes for the device filesystem.
 *
 * The device filesystem exports two node types:
 *
 * VDIR nodes		to represent directories
 * VCHR & VBLK nodes	to represent devices
 */

/*
 * /dev mount arguments
 */
struct sdev_mountargs {
	uint64_t sdev_attrdir;
};


/*
 * Nvpair names of profile information (list of device files available) of
 * non-global /dev mounts.  These strings must be unique among them.
 */
#define	SDEV_NVNAME_MOUNTPT	"prof_mountpt"
#define	SDEV_NVNAME_INCLUDE	"prof_include"
#define	SDEV_NVNAME_EXCLUDE	"prof_exclude"
#define	SDEV_NVNAME_SYMLINK	"prof_symlink"
#define	SDEV_NVNAME_MAP		"prof_map"

/*
 * supported devfsadm_cmd
 */
#define	DEVFSADMD_RUN_ALL	1

/*
 * devfsadm_error codes
 */
#define	DEVFSADM_RUN_INVALID		1
#define	DEVFSADM_RUN_EPERM		2
#define	DEVFSADM_RUN_NOTSUP		3

/*
 * devfsadm/devname door data structures
 */
typedef struct sdev_door_arg {
	uint8_t devfsadm_cmd;	/* what to do for devfsadm[d] */
} sdev_door_arg_t;

typedef struct sdev_door_res {
	int32_t devfsadm_error;
} sdev_door_res_t;

#ifdef _KERNEL

struct sdev_dprof {
	int has_glob;
	nvlist_t *dev_name;
	nvlist_t *dev_map;
	nvlist_t *dev_symlink;
	nvlist_t *dev_glob_incdir;
	nvlist_t *dev_glob_excdir;
};

/*
 * devname_handle_t
 */
struct devname_handle {
	struct sdev_node *dh_data;	/* the sdev_node */
	void    *dh_args;
};
typedef struct devname_handle devname_handle_t;

/*
 * Per-instance node data for the global zone instance
 * Only one mount of /dev in the global zone
 */
typedef struct sdev_global_data {
	struct devname_handle sdev_ghandle;
	ulong_t		sdev_dir_ggen;		/* name space generation # */
} sdev_global_data_t;

/*
 * Per-instance node data - profile data per non-global zone mount instance
 */
typedef struct sdev_local_data {
	ulong_t sdev_dir_lgen;		/* cached generation # of /dev dir */
	ulong_t sdev_devtree_lgen;	/* cached generation # of devtree */
	struct sdev_node *sdev_lorigin;	/* corresponding global sdev_node */
	struct sdev_dprof sdev_lprof;	/* profile for multi-inst */
} sdev_local_data_t;

/*
 * /dev filesystem sdev_node defines
 */
typedef struct sdev_node {
	char		*sdev_name;	/* node name */
	size_t		sdev_namelen;	/* strlen(sdev_name) */
	char		*sdev_path;	/* absolute path */
	char		*sdev_symlink;	/* source for a symlink */
	struct vnode	*sdev_vnode;	/* vnode */

	krwlock_t	sdev_contents;	/* rw lock for this data structure */
	struct sdev_node *sdev_dotdot;	/* parent */

	avl_tree_t	sdev_entries;	/* VDIR: contents as avl tree */
	avl_node_t	sdev_avllink;	/* avl node linkage */

	struct vnode	*sdev_attrvp;	/* backing store vnode if persisted */
	struct vattr	*sdev_attr;	/* memory copy of the vattr */

	ino64_t		sdev_ino;	/* inode */
	uint_t		sdev_nlink;	/* link count */
	int		sdev_state;	/* state of this node */
	int		sdev_flags;	/* flags bit */

	kmutex_t	sdev_lookup_lock; /* node creation synch lock */
	kcondvar_t	sdev_lookup_cv;	/* node creation sync cv */
	int		sdev_lookup_flags; /* node creation flags */

	/* per-instance data, either global or non-global zone */
	union {
		struct sdev_global_data	sdev_globaldata;
		struct sdev_local_data	sdev_localdata;
	} sdev_instance_data;

	void		*sdev_private;
} sdev_node_t;

#define	sdev_ldata sdev_instance_data.sdev_localdata
#define	sdev_gdata sdev_instance_data.sdev_globaldata

#define	sdev_handle		sdev_gdata.sdev_ghandle
#define	sdev_gdir_gen		sdev_gdata.sdev_dir_ggen

#define	sdev_ldir_gen		sdev_ldata.sdev_dir_lgen
#define	sdev_devtree_gen	sdev_ldata.sdev_devtree_lgen
#define	sdev_origin		sdev_ldata.sdev_lorigin
#define	sdev_prof		sdev_ldata.sdev_lprof

/*
 * Directory contents traversal
 */
#define	SDEV_FIRST_ENTRY(ddv)		avl_first(&(ddv)->sdev_entries)
#define	SDEV_NEXT_ENTRY(ddv, dv)	AVL_NEXT(&(ddv)->sdev_entries, (dv))

/*
 * See the big theory statement in sdev_vnops.c for an explanation of these
 * states.
 */
typedef enum {
	SDEV_ZOMBIE = -1,
	SDEV_INIT = 0,
	SDEV_READY
} sdev_node_state_t;

/* sdev_flags */
#define	SDEV_BUILD		0x0001	/* directory cache out-of-date */
#define	SDEV_GLOBAL		0x0002	/* global /dev nodes */
#define	SDEV_PERSIST		0x0004	/* backing store persisted node */
#define	SDEV_NO_NCACHE		0x0008	/* do not include in neg. cache */
#define	SDEV_DYNAMIC		0x0010	/* special-purpose vnode ops */
					/* (ex: pts) */
#define	SDEV_VTOR		0x0020	/* validate sdev_nodes during search */
#define	SDEV_ATTR_INVALID	0x0040	/* invalid node attributes, */
					/* need update */
#define	SDEV_SUBDIR		0x0080	/* match all subdirs under here */
#define	SDEV_ZONED		0x0100  /* zoned subdir */

/* sdev_lookup_flags */
#define	SDEV_LOOKUP	0x0001	/* node creation in progress */
#define	SDEV_READDIR	0x0002	/* VDIR readdir in progress */
#define	SDEV_LGWAITING	0x0004	/* waiting for devfsadm completion */

#define	SDEV_VTOR_INVALID	-1
#define	SDEV_VTOR_SKIP		0
#define	SDEV_VTOR_VALID		1
#define	SDEV_VTOR_STALE		2

/* convenient macros */
#define	SDEV_IS_GLOBAL(dv)	\
	(dv->sdev_flags & SDEV_GLOBAL)
#define	SDEV_IS_PERSIST(dv)	\
	(dv->sdev_flags & SDEV_PERSIST)
#define	SDEV_IS_DYNAMIC(dv)	\
	(dv->sdev_flags & SDEV_DYNAMIC)
#define	SDEV_IS_NO_NCACHE(dv)	\
	(dv->sdev_flags & SDEV_NO_NCACHE)
#define	SDEV_IS_LOOKUP(dv)	\
	(dv->sdev_lookup_flags & SDEV_LOOKUP)
#define	SDEV_IS_READDIR(dv)	\
	(dv->sdev_lookup_flags & SDEV_READDIR)
#define	SDEV_IS_LGWAITING(dv)	\
	(dv->sdev_lookup_flags  & SDEV_LGWAITING)

#define	SDEVTOV(n)	((struct vnode *)(n)->sdev_vnode)
#define	VTOSDEV(vp)	((struct sdev_node *)(vp)->v_data)
#define	VN_HELD(v)	((v)->v_count != 0)
#define	SDEV_HELD(dv)	(VN_HELD(SDEVTOV(dv)))
#define	SDEV_HOLD(dv)	VN_HOLD(SDEVTOV(dv))
#define	SDEV_RELE(dv)	VN_RELE(SDEVTOV(dv))
#define	SDEV_SIMPLE_RELE(dv)	{	\
	mutex_enter(&SDEVTOV(dv)->v_lock);	\
	SDEVTOV(dv)->v_count--;	\
	mutex_exit(&SDEVTOV(dv)->v_lock);	\
}

#define	SDEV_ACL_FLAVOR(vp)	(VFSTOSDEVFS(vp->v_vfsp)->sdev_acl_flavor)

/*
 * some defaults
 */
#define	SDEV_ROOTINO		((ino_t)2)
#define	SDEV_UID_DEFAULT	(0)
#define	SDEV_GID_DEFAULT	(3)
#define	SDEV_DIRMODE_DEFAULT	(S_IFDIR |0755)
#define	SDEV_DEVMODE_DEFAULT	(0600)
#define	SDEV_LNKMODE_DEFAULT	(S_IFLNK | 0777)

extern struct vattr sdev_vattr_dir;
extern struct vattr sdev_vattr_lnk;
extern struct vattr sdev_vattr_blk;
extern struct vattr sdev_vattr_chr;

/*
 * devname_lookup_func()
 */
extern int devname_lookup_func(struct sdev_node *, char *, struct vnode **,
    struct cred *, int (*)(struct sdev_node *, char *, void **, struct cred *,
    void *, char *), int);

/*
 * flags used by devname_lookup_func callbacks
 */
#define	SDEV_VATTR	0x4	/* callback returning node vattr */
#define	SDEV_VLINK	0x8	/* callback returning /dev link */

/*
 * devname_readdir_func()
 */
extern int devname_readdir_func(vnode_t *, uio_t *, cred_t *, int *, int);

/*
 * flags for devname_readdir_func
 */
#define	SDEV_BROWSE	0x1	/* fetch all entries from backing store */

/*
 * devname_setattr_func()
 */
extern int devname_setattr_func(struct vnode *, struct vattr *, int,
    struct cred *, int (*)(struct sdev_node *, struct vattr *, int), int);
/*
 * devname_inactive_func()
 */
extern void devname_inactive_func(struct vnode *, struct cred *,
    void (*)(struct vnode *));

/*
 * /dev file system instance defines
 */
/*
 * /dev version of vfs_data
 */
struct sdev_data {
	struct sdev_data	*sdev_prev;
	struct sdev_data	*sdev_next;
	struct sdev_node	*sdev_root;
	struct vfs		*sdev_vfsp;
	struct sdev_mountargs	*sdev_mountargs;
	ulong_t			sdev_acl_flavor;
};

#define	VFSTOSDEVFS(vfsp)	((struct sdev_data *)((vfsp)->vfs_data))

/*
 * sdev_fid overlays the fid structure (for VFS_VGET)
 */
struct sdev_fid {
	uint16_t	sdevfid_len;
	ino32_t		sdevfid_ino;
	int32_t		sdevfid_gen;
};

/*
 * devfsadm and devname communication defines
 */
typedef enum {
	DEVNAME_DEVFSADM_STOPPED = 0,	/* devfsadm has never run */
	DEVNAME_DEVFSADM_RUNNING,	/* devfsadm is running */
	DEVNAME_DEVFSADM_RUN		/* devfsadm ran once */
} devname_devfsadm_state_t;

extern volatile uint_t  devfsadm_state; /* atomic mask for devfsadm status */

#define	DEVNAME_DEVFSADM_SET_RUNNING(devfsadm_state)	\
	(devfsadm_state = DEVNAME_DEVFSADM_RUNNING)
#define	DEVNAME_DEVFSADM_SET_STOP(devfsadm_state)	\
	(devfsadm_state = DEVNAME_DEVFSADM_STOPPED)
#define	DEVNAME_DEVFSADM_SET_RUN(devfsadm_state)	\
	(devfsadm_state = DEVNAME_DEVFSADM_RUN)
#define	DEVNAME_DEVFSADM_IS_RUNNING(devfsadm_state)	\
	(devfsadm_state == DEVNAME_DEVFSADM_RUNNING)
#define	DEVNAME_DEVFSADM_HAS_RUN(devfsadm_state)	\
	(devfsadm_state == DEVNAME_DEVFSADM_RUN)

#define	SDEV_BLOCK_OTHERS(dv, cmd)	{	\
	ASSERT(MUTEX_HELD(&dv->sdev_lookup_lock));	\
	dv->sdev_lookup_flags |= cmd;			\
}
extern void sdev_unblock_others(struct sdev_node *, uint_t);
#define	SDEV_UNBLOCK_OTHERS(dv, cmd)	{	\
	sdev_unblock_others(dv, cmd);		\
}

#define	SDEV_CLEAR_LOOKUP_FLAGS(dv, cmd)	{	\
	dv->sdev_lookup_flags &= ~cmd;	\
}

extern int sdev_wait4lookup(struct sdev_node *, int);
extern int devname_filename_register(char *);
extern int devname_nsmaps_register(char *, size_t);
extern void sdev_devfsadm_lockinit(void);
extern void sdev_devfsadm_lockdestroy(void);
extern void devname_add_devfsadm_node(char *);
extern void sdev_devfsadmd_thread(struct sdev_node *, struct sdev_node *,
    struct cred *);
extern int devname_profile_update(char *, size_t);
extern struct sdev_data *sdev_find_mntinfo(char *);
void sdev_mntinfo_rele(struct sdev_data *);
extern struct vnodeops *devpts_getvnodeops(void);
extern struct vnodeops *devvt_getvnodeops(void);

/*
 * boot states - warning, the ordering here is significant
 *
 * the difference between "system available" and "boot complete"
 * is a debounce timeout to catch some daemon issuing a readdir
 * triggering a nuisance implict reconfig on each boot.
 */
#define	SDEV_BOOT_STATE_INITIAL		0
#define	SDEV_BOOT_STATE_RECONFIG	1	/* reconfig */
#define	SDEV_BOOT_STATE_SYSAVAIL	2	/* system available */
#define	SDEV_BOOT_STATE_COMPLETE	3	/* boot complete */

/*
 * Negative cache list and list element
 * The mutex protects the flags against multiple accesses and
 * must only be acquired when already holding the r/w lock.
 */
typedef struct sdev_nc_list {
	list_t		ncl_list;	/* the list itself */
	kmutex_t	ncl_mutex;	/* protects ncl_flags */
	krwlock_t	ncl_lock;	/* protects ncl_list */
	int		ncl_flags;
	int		ncl_nentries;
} sdev_nc_list_t;

typedef struct sdev_nc_node {
	char		*ncn_name;	/* name of the node */
	int		ncn_flags;	/* state information */
	int		ncn_expirecnt;	/* remove once expired */
	list_node_t	ncn_link;	/* link to next in list */
} sdev_nc_node_t;

/* ncl_flags */
#define	NCL_LIST_DIRTY		0x01	/* needs to be flushed */
#define	NCL_LIST_WRITING	0x02	/* write in progress */
#define	NCL_LIST_WENABLE	0x04	/* write-enabled post boot */

/* ncn_flags */
#define	NCN_ACTIVE	0x01	/* a lookup has occurred */
#define	NCN_SRC_STORE	0x02	/* src: persistent store */
#define	NCN_SRC_CURRENT	0x04	/* src: current boot */

/* sdev_lookup_failed flags */
#define	SLF_NO_NCACHE	0x01	/* node should not be added to ncache */
#define	SLF_REBUILT	0x02	/* reconfig performed during lookup attempt */

/*
 * The nvlist name and nvpair identifiers in the
 * /etc/devices/devname_cache nvlist format
 */
#define	DP_DEVNAME_ID			"devname"
#define	DP_DEVNAME_NCACHE_ID		"ncache"
#define	DP_DEVNAME_NC_EXPIRECNT_ID	"expire-counts"

/* devname-cache list element */
typedef struct nvp_devname {
	char			**nvp_paths;
	int			*nvp_expirecnts;
	int			nvp_npaths;
	list_node_t		nvp_link;
} nvp_devname_t;

/*
 * name service globals and prototypes
 */

/*
 * vnodeops and vfsops helpers
 */

typedef enum {
	SDEV_CACHE_ADD = 0,
	SDEV_CACHE_DELETE
} sdev_cache_ops_t;

extern struct sdev_node *sdev_cache_lookup(struct sdev_node *, char *);
extern void sdev_cache_update(struct sdev_node *, struct sdev_node **, char *,
    sdev_cache_ops_t);
extern void sdev_node_cache_init(void);
extern void sdev_node_cache_fini(void);
extern struct sdev_node *sdev_mkroot(struct vfs *, dev_t, struct vnode *,
    struct vnode *, struct cred *);
extern void sdev_filldir_dynamic(struct sdev_node *);
extern int sdev_mknode(struct sdev_node *, char *, struct sdev_node **,
    struct vattr *, struct vnode *, void *, struct cred *, sdev_node_state_t);
extern int sdev_getlink(struct vnode *linkvp, char **link);

extern int sdev_nodeinit(struct sdev_node *, char *, struct sdev_node **,
    vattr_t *);
extern int sdev_nodeready(struct sdev_node *, vattr_t *, vnode_t *, void *,
    cred_t *);
extern int sdev_shadow_node(struct sdev_node *, struct cred *);
extern void sdev_nodedestroy(struct sdev_node *, uint_t);
extern void sdev_update_timestamps(struct vnode *, cred_t *, uint_t);
extern void sdev_vattr_merge(struct sdev_node *, struct vattr *);
extern void sdev_devstate_change(void);
extern int sdev_lookup_filter(sdev_node_t *, char *);
extern void sdev_lookup_failed(sdev_node_t *, char *, int);
extern int sdev_unlocked_access(void *, int, struct cred *);

#define	SDEV_ENFORCE	0x1
extern void sdev_stale(struct sdev_node *);
extern int sdev_cleandir(struct sdev_node *, char *, uint_t);
extern int sdev_rnmnode(struct sdev_node *, struct sdev_node *,
    struct sdev_node *, struct sdev_node **, char *, struct cred *);
extern size_t add_dir_entry(dirent64_t *, char *, size_t, ino_t, offset_t);
extern struct vattr *sdev_getdefault_attr(enum vtype type);
extern int sdev_to_vp(struct sdev_node *, struct vnode **);
extern ino_t sdev_mkino(struct sdev_node *);
extern int devname_backstore_lookup(struct sdev_node *, char *,
    struct vnode **);
extern int sdev_is_devfs_node(char *);
extern int sdev_copyin_mountargs(struct mounta *, struct sdev_mountargs *);
extern int sdev_reserve_subdirs(struct sdev_node *);
extern int prof_lookup();
extern void prof_filldir(struct sdev_node *);
extern int prof_name_matched(char *, struct sdev_node *);
extern int devpts_validate(struct sdev_node *dv);
extern int devnet_validate(struct sdev_node *dv);
extern int devipnet_validate(struct sdev_node *dv);
extern int devvt_validate(struct sdev_node *dv);
extern int devzvol_validate(struct sdev_node *dv);
extern void *sdev_get_vtor(struct sdev_node *dv);

/*
 * devinfo helpers
 */
extern int sdev_modctl_readdir(const char *, char ***, int *, int *, int);
extern void sdev_modctl_readdir_free(char **, int, int);
extern int sdev_modctl_devexists(const char *);

/*
 * ncache handlers
 */

extern void sdev_ncache_init(void);
extern void sdev_ncache_setup(void);
extern void sdev_ncache_teardown(void);
extern void sdev_nc_addname(sdev_nc_list_t *, sdev_node_t *, char *, int);
extern void sdev_nc_node_exists(sdev_node_t *);
extern void sdev_nc_path_exists(sdev_nc_list_t *, char *);
extern void sdev_modctl_dump_files(void);

/*
 * globals
 */
extern kmutex_t sdev_lock;
extern int devtype;
extern kmem_cache_t *sdev_node_cache;
extern struct vnodeops		*sdev_vnodeops;
extern struct vnodeops		*devpts_vnodeops;
extern struct vnodeops		*devnet_vnodeops;
extern struct vnodeops		*devipnet_vnodeops;
extern struct vnodeops		*devvt_vnodeops;
extern struct sdev_data *sdev_origins; /* mount info for global /dev instance */
extern struct vnodeops		*devzvol_vnodeops;

extern const fs_operation_def_t	sdev_vnodeops_tbl[];
extern const fs_operation_def_t	devpts_vnodeops_tbl[];
extern const fs_operation_def_t	devnet_vnodeops_tbl[];
extern const fs_operation_def_t devipnet_vnodeops_tbl[];
extern const fs_operation_def_t	devvt_vnodeops_tbl[];
extern const fs_operation_def_t	devsys_vnodeops_tbl[];
extern const fs_operation_def_t	devpseudo_vnodeops_tbl[];
extern const fs_operation_def_t	devzvol_vnodeops_tbl[];

extern sdev_nc_list_t	*sdev_ncache;
extern int		sdev_reconfig_boot;
extern int		sdev_boot_state;
extern int		sdev_reconfig_verbose;
extern int		sdev_reconfig_disable;
extern int		sdev_nc_disable;
extern int		sdev_nc_disable_reset;
extern int		sdev_nc_verbose;

/*
 * misc. defines
 */
#ifdef DEBUG
extern int sdev_debug;
#define	SDEV_DEBUG		0x01	/* error messages to console/log */
#define	SDEV_DEBUG_VOPS 	0x02	/* vnode ops errors */
#define	SDEV_DEBUG_DLF		0x04	/* trace devname_lookup_func */
#define	SDEV_DEBUG_DRF		0x08	/* trace devname_readdir_func */
#define	SDEV_DEBUG_NCACHE	0x10	/* negative cache tracing */
#define	SDEV_DEBUG_DEVFSADMD	0x20	/* comm. of devnamefs & devfsadm */
#define	SDEV_DEBUG_PTS		0x40	/* /dev/pts tracing */
#define	SDEV_DEBUG_RECONFIG	0x80	/* events triggering reconfig */
#define	SDEV_DEBUG_SDEV_NODE	0x100	/* trace sdev_node activities */
#define	SDEV_DEBUG_PROFILE	0x200	/* trace sdev_profile */
#define	SDEV_DEBUG_MODCTL	0x400	/* trace modctl activity */
#define	SDEV_DEBUG_FLK		0x800	/* trace failed lookups */
#define	SDEV_DEBUG_NET		0x1000	/* /dev/net tracing */
#define	SDEV_DEBUG_ZVOL		0x2000	/* /dev/zvol/tracing */

#define	sdcmn_err(args)  if (sdev_debug & SDEV_DEBUG) printf args
#define	sdcmn_err2(args) if (sdev_debug & SDEV_DEBUG_VOPS) printf args
#define	sdcmn_err3(args) if (sdev_debug & SDEV_DEBUG_DLF) printf args
#define	sdcmn_err4(args) if (sdev_debug & SDEV_DEBUG_DRF) printf args
#define	sdcmn_err5(args) if (sdev_debug & SDEV_DEBUG_NCACHE) printf args
#define	sdcmn_err6(args) if (sdev_debug & SDEV_DEBUG_DEVFSADMD) printf args
#define	sdcmn_err7(args) if (sdev_debug & SDEV_DEBUG_PTS) printf args
#define	sdcmn_err8(args) if (sdev_debug & SDEV_DEBUG_RECONFIG) printf args
#define	sdcmn_err9(args) if (sdev_debug & SDEV_DEBUG_SDEV_NODE) printf args
#define	sdcmn_err10(args) if (sdev_debug & SDEV_DEBUG_PROFILE) printf args
#define	sdcmn_err11(args) if (sdev_debug & SDEV_DEBUG_MODCTL) printf args
#define	sdcmn_err12(args) if (sdev_debug & SDEV_DEBUG_NET) printf args
#define	sdcmn_err13(args) if (sdev_debug & SDEV_DEBUG_ZVOL) printf args
#define	impossible(args) printf args
#else
#define	sdcmn_err(args)		((void)0)
#define	sdcmn_err2(args)	((void)0)
#define	sdcmn_err3(args)	((void)0)
#define	sdcmn_err4(args)	((void)0)
#define	sdcmn_err5(args)	((void)0)
#define	sdcmn_err6(args)	((void)0)
#define	sdcmn_err7(args)	((void)0)
#define	sdcmn_err8(args)	((void)0)
#define	sdcmn_err9(args)	((void)0)
#define	sdcmn_err10(args)	((void)0)
#define	sdcmn_err11(args)	((void)0)
#define	sdcmn_err12(args)	((void)0)
#define	sdcmn_err13(args)	((void)0)
#define	impossible(args)	((void)0)
#endif

#ifdef DEBUG
#define	SD_TRACE_FAILED_LOOKUP(ddv, nm, retried)			\
	if ((sdev_debug & SDEV_DEBUG_FLK) ||				\
	    ((retried) && (sdev_debug & SDEV_DEBUG_RECONFIG))) {	\
		printf("lookup of %s/%s by %s failed, line %d\n",	\
		    (ddv)->sdev_name, (nm), curproc->p_user.u_comm,	\
		    __LINE__);						\
	}
#else
#define	SD_TRACE_FAILED_LOOKUP(ddv, nm, retried)	((void)0)
#endif

#endif	/* _KERNEL */

#ifdef __cplusplus
}
#endif

#endif	/* _SYS_SDEV_IMPL_H */<|MERGE_RESOLUTION|>--- conflicted
+++ resolved
@@ -20,11 +20,8 @@
  */
 /*
  * Copyright (c) 2006, 2010, Oracle and/or its affiliates. All rights reserved.
-<<<<<<< HEAD
+ * Copyright 2015, 2016 Joyent, Inc.  All rights reserved.
  * Copyright (c) 2014 by Delphix. All rights reserved.
-=======
- * Copyright 2015, 2016 Joyent, Inc.  All rights reserved.
->>>>>>> 45b17475
  */
 
 #ifndef _SYS_SDEV_IMPL_H
