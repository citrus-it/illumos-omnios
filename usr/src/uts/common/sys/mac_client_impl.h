/*
 * CDDL HEADER START
 *
 * The contents of this file are subject to the terms of the
 * Common Development and Distribution License (the "License").
 * You may not use this file except in compliance with the License.
 *
 * You can obtain a copy of the license at usr/src/OPENSOLARIS.LICENSE
 * or http://www.opensolaris.org/os/licensing.
 * See the License for the specific language governing permissions
 * and limitations under the License.
 *
 * When distributing Covered Code, include this CDDL HEADER in each
 * file and include the License file at usr/src/OPENSOLARIS.LICENSE.
 * If applicable, add the following below this CDDL HEADER, with the
 * fields enclosed by brackets "[]" replaced with your own identifying
 * information: Portions Copyright [yyyy] [name of copyright owner]
 *
 * CDDL HEADER END
 */
/*
 * Copyright 2010 Sun Microsystems, Inc.  All rights reserved.
 * Use is subject to license terms.
 * Copyright (c) 2012, Joyent, Inc.  All rights reserved.
 * Copyright 2025 Oxide Computer Company
 */
/*
 * Copyright 2018 Joyent, Inc.
 */

#ifndef	_SYS_MAC_CLIENT_IMPL_H
#define	_SYS_MAC_CLIENT_IMPL_H

#include <sys/modhash.h>
#include <sys/mac_client.h>
#include <sys/mac_provider.h>
#include <sys/mac.h>
#include <sys/mac_impl.h>
#include <sys/mac_stat.h>
#include <net/if.h>
#include <sys/mac_flow_impl.h>

#ifdef	__cplusplus
extern "C" {
#endif

extern kmem_cache_t	*mac_client_impl_cache;
extern kmem_cache_t	*mac_unicast_impl_cache;
extern kmem_cache_t	*mac_promisc_impl_cache;

/*
 * Need a list to chain all VIDs assigned to a client. Normally, one
 * MAC client only has one VID. But vsw might need multiple VIDs.
 */
typedef struct mac_unicast_impl_s {			/* Protected by */
	struct mac_unicast_impl_s	*mui_next;	/* SL */
	mac_address_t			*mui_map;	/* SL */
	uint16_t			mui_vid;	/* SL */
} mac_unicast_impl_t;

#define	MAC_CLIENT_FLAGS_PRIMARY		0x0001
#define	MAC_CLIENT_FLAGS_VNIC_PRIMARY		0x0002
#define	MAC_CLIENT_FLAGS_MULTI_PRIMARY		0x0004
#define	MAC_CLIENT_FLAGS_PASSIVE_PRIMARY	0x0008

/*
 * One of these is instantiated per MAC client promiscuous callback.
 *
 * Each element of this structure belongs to two linked list. One
 * for the mac_client_impl_t (mci_promisc_list) which created allocated
 * the callback, the other for the mac_impl_t (mi_promisc_list) corresponding
 * to the MAC client.
 * The former allows us to do bookkeeping, the latter allows us
 * to more efficiently dispatch packets to the promiscuous callbacks.
 */
typedef struct mac_promisc_impl_s {			/* Protected by */
	mac_cb_t			mpi_mci_link;	/* mi_promisc_lock */
	mac_cb_t			mpi_mi_link;	/* mi_promisc_lock */
	mac_client_promisc_type_t	mpi_type;	/* WO */
	mac_rx_t			mpi_fn;		/* WO */
	void				*mpi_arg;	/* WO */
	struct mac_client_impl_s	*mpi_mcip;	/* WO */
	boolean_t			mpi_no_tx_loop;	/* WO */
	boolean_t			mpi_no_phys;	/* WO */
	boolean_t			mpi_strip_vlan_tag;	/* WO */
	boolean_t			mpi_no_copy;	/* WO */
<<<<<<< HEAD
	boolean_t			mpi_do_fixups;	/* WO */
=======
	boolean_t			mpi_rx_only;	/* WO */
	boolean_t			mpi_tx_only;	/* WO */
>>>>>>> 92f5e48e
} mac_promisc_impl_t;

typedef union mac_tx_percpu_s {
	struct {
		kmutex_t	_pcpu_tx_lock;
		uint_t		_pcpu_tx_refcnt;
	} pcpu_lr;
	uchar_t		pcpu_pad[64];
} mac_tx_percpu_t;

#define	pcpu_tx_lock	pcpu_lr._pcpu_tx_lock
#define	pcpu_tx_refcnt	pcpu_lr._pcpu_tx_refcnt

/*
 * One of these is instantiated for each MAC client.
 */
struct mac_client_impl_s {			/* Protected by */
	struct mac_client_impl_s *mci_client_next;	/* mi_rw_lock */
	char			mci_name[MAXNAMELEN];	/* mi_rw_lock */
	/*
	 * This flow entry will contain all the internal constructs
	 * such as SRS etc. for this MAC client. The MAC client may
	 * have more than one flow corresponding to each upper client
	 * sharing this mac_client_impl_t.
	 */
	flow_entry_t		*mci_flent;		/* mi_rw_lock */
	struct mac_impl_s	*mci_mip;		/* WO */
	/*
	 * If this is a client that has a pass thru MAC (e.g. a VNIC),
	 * then we also keep the handle for the client's upper MAC.
	 */
	struct mac_impl_s	*mci_upper_mip;		/* WO */

	uint32_t		mci_state_flags;	/* WO */
	mac_rx_t		mci_rx_fn;		/* Rx Quiescence */
	void			*mci_rx_arg;		/* Rx Quiescence */
	mac_direct_rxs_t	mci_direct_rx;		/* SL */
	mac_rx_t		mci_rx_p_fn;		/* Rx Quiescence */
	void			*mci_rx_p_arg;		/* Rx Quiescence */
	void			*mci_p_unicast_list;

	mac_cb_t		*mci_promisc_list;	/* mi_promisc_lock */

	mac_address_t		*mci_unicast;
	uint32_t		mci_flags;		/* SL */
	krwlock_t		mci_rw_lock;
	mac_unicast_impl_t	*mci_unicast_list;	/* mci_rw_lock */

	/*
	 * The mac_client_impl_t may be shared by multiple clients, i.e
	 * multiple VLANs sharing the same MAC client. In this case the
	 * address/vid tuples differ and are each associated with their
	 * own flow entry, but the rest underlying components SRS, etc,
	 * are common.
	 *
	 * This is only needed to support sun4v vsw. There are several
	 * places in MAC we could simplify the code if we removed
	 * sun4v support.
	 */
	flow_entry_t		*mci_flent_list;	/* mci_rw_lock */
	uint_t			mci_nflents;		/* mci_rw_lock */
	uint_t			mci_nvids;		/* mci_rw_lock */
	volatile uint32_t	mci_vidcache;		/* VID cache */

	/* Resource Management Functions */
	mac_resource_add_t	mci_resource_add;	/* SL */
	mac_resource_remove_t	mci_resource_remove;	/* SL */
	mac_resource_quiesce_t	mci_resource_quiesce;	/* SL */
	mac_resource_restart_t	mci_resource_restart;	/* SL */
	mac_resource_bind_t	mci_resource_bind;	/* SL */
	void			*mci_resource_arg;	/* SL */


	/* Tx notify callback */
	kmutex_t		mci_tx_cb_lock;
	mac_cb_info_t		mci_tx_notify_cb_info;	/* cb list info */
	mac_cb_t		*mci_tx_notify_cb_list;	/* The cb list */
	uintptr_t		mci_tx_notify_id;

	/* per MAC client stats */			/* None */
	mac_misc_stats_t	mci_misc_stat;

	flow_tab_t		*mci_subflow_tab;	/* Rx quiescence */

	/*
	 * Priority range for this MAC client. This the range
	 * corresponding to the priority configured (nr_flow_priority).
	 */
	pri_t			mci_min_pri;
	pri_t			mci_max_pri;

	/*
	 * Hybrid I/O related definitions.
	 */
	mac_share_handle_t	mci_share;

	/* for multicast support */
	struct mac_mcast_addrs_s *mci_mcast_addrs;	/* mi_rw_lock */

	/*
	 * Mac protection related fields
	 */
	kmutex_t		mci_protect_lock;
	uint32_t		mci_protect_flags;	/* SL */
	in6_addr_t		mci_v6_mac_token;	/* SL */
	in6_addr_t		mci_v6_local_addr;	/* SL */
	avl_tree_t		mci_v4_pending_txn;	/* mci_protect_lock */
	avl_tree_t		mci_v4_completed_txn;	/* mci_protect_lock */
	avl_tree_t		mci_v4_dyn_ip;		/* mci_protect_lock */
	avl_tree_t		mci_v6_pending_txn;	/* mci_protect_lock */
	avl_tree_t		mci_v6_cid;		/* mci_protect_lock */
	avl_tree_t		mci_v6_dyn_ip;		/* mci_protect_lock */
	avl_tree_t		mci_v6_slaac_ip;	/* mci_protect_lock */
	timeout_id_t		mci_txn_cleanup_tid;	/* mci_protect_lock */

	/*
	 * Protected by mci_tx_pcpu[0].pcpu_tx_lock
	 */
	uint_t			mci_tx_flag;
	kcondvar_t		mci_tx_cv;

	/* Must be last in the structure for dynamic sizing */
	mac_tx_percpu_t		mci_tx_pcpu[1];		/* SL */
};

#define	MAC_CLIENT_IMPL_SIZE						\
	(sizeof (mac_client_impl_t) +					\
	    (mac_tx_percpu_cnt * sizeof (mac_tx_percpu_t)))

extern	int	mac_tx_percpu_cnt;

#define	MCIP_TX_SRS(mcip)	\
	((mcip)->mci_flent == NULL ? NULL : (mcip)->mci_flent->fe_tx_srs)

/* Defensive coding, non-null mcip_flent could be an assert */

#define	MCIP_DATAPATH_SETUP(mcip)		\
	((mcip)->mci_flent == NULL ? B_FALSE :	\
	!((mcip)->mci_flent->fe_flags & FE_MC_NO_DATAPATH))

#define	MCIP_RESOURCE_PROPS(mcip)		\
	((mcip)->mci_flent == NULL ? NULL :	\
	&(mcip)->mci_flent->fe_resource_props)

#define	MCIP_EFFECTIVE_PROPS(mcip)		\
	(mcip->mci_flent == NULL ? NULL :	\
	&(mcip)->mci_flent->fe_effective_props)

#define	MCIP_RESOURCE_PROPS_MASK(mcip)		\
	((mcip)->mci_flent == NULL ? 0 :	\
	(mcip)->mci_flent->fe_resource_props.mrp_mask)

#define	MCIP_RESOURCE_PROPS_MAXBW(mcip)		\
	((mcip)->mci_flent == NULL ? 0 :	\
	(mcip)->mci_flent->fe_resource_props.mrp_maxbw)

#define	MCIP_RESOURCE_PROPS_PRIORITY(mcip)		\
	((mcip)->mci_flent == NULL ? 0 :	\
	(mcip)->mci_flent->fe_resource_props.mrp_priority)

#define	MCIP_RESOURCE_PROPS_CPUS(mcip)		\
	((mcip)->mci_flent == NULL ? 0 :	\
	&(mcip)->mci_flent->fe_resource_props.mrp_cpus)

#define	MCIP_RESOURCE_PROPS_NCPUS(mcip)		\
	((mcip)->mci_flent == NULL ? 0 :	\
	(mcip)->mci_flent->fe_resource_props.mrp_ncpus)

#define	MCIP_RESOURCE_PROPS_CPU(mcip)		\
	((mcip)->mci_flent == NULL ? 0 :	\
	(mcip)->mci_flent->fe_resource_props.mrp_ncpu)

/*
 * We validate the VLAN id of the packet w.r.t the client's vid,
 * if required (i.e. !MCIS_DISABLE_TX_VID_CHECK). DLS clients
 * will have MCIS_DISABLE_TX_VID_CHECK set.
 * (In the case of aggr when we get back packets, due to
 * the underlying driver being flow controlled, we won't
 * drop the packet even if it is VLAN tagged as we
 * don't set MCIS_DISABLE_TX_VID_CHECK for an aggr.)
 */
#define	MAC_VID_CHECK_NEEDED(mcip)					\
	(((mcip)->mci_state_flags & MCIS_DISABLE_TX_VID_CHECK) == 0 &&	\
	(mcip)->mci_mip->mi_info.mi_nativemedia == DL_ETHER)

#define	MAC_VID_CHECK(mcip, mp, err) {					\
	if (ntohs(((struct ether_header *)(mp)->b_rptr)->ether_type) ==	\
	    ETHERTYPE_VLAN) {						\
		/*							\
		 * err is set to EINVAL (so the caller can take the	\
		 * appropriate action. e.g. freemsg()) for two cases:	\
		 * -client is not responsible for filling in the vid.	\
		 * -client is responsible for filling in the vid, but	\
		 *  the vid doesn't match the vid of the MAC client.	\
		 */							\
		(err) = EINVAL;						\
		if (((mcip)->mci_state_flags & MCIS_TAG_DISABLE) != 0) {\
			struct ether_vlan_header	*evhp;		\
			uint16_t			vlanid;		\
									\
			evhp = (struct ether_vlan_header *)(mp)->b_rptr;\
			vlanid = VLAN_ID(ntohs(evhp->ether_tci));	\
			if (mac_client_check_flow_vid((mcip), vlanid))	\
				(err) = 0;				\
		}							\
	}								\
}

/*
 * To allow the hot path to not grab any additional locks, we keep a single
 * entry VLAN ID cache that caches whether or not a given VID belongs to a
 * MAC client.
 */
#define	MCIP_VIDCACHE_VALIDSHIFT	31
#define	MCIP_VIDCACHE_VIDSHIFT		1
#define	MCIP_VIDCACHE_VIDMASK		(UINT16_MAX << MCIP_VIDCACHE_VIDSHIFT)
#define	MCIP_VIDCACHE_BOOLSHIFT		0

#define	MCIP_VIDCACHE_INVALID		0

#define	MCIP_VIDCACHE_CACHE(vid, bool)	\
	((1U << MCIP_VIDCACHE_VALIDSHIFT) | \
	((vid) << MCIP_VIDCACHE_VIDSHIFT) | \
	((bool) ? (1U << MCIP_VIDCACHE_BOOLSHIFT) : 0))

#define	MCIP_VIDCACHE_ISVALID(v)	((v) & (1U << MCIP_VIDCACHE_VALIDSHIFT))
#define	MCIP_VIDCACHE_VID(v)		\
	(((v) & MCIP_VIDCACHE_VIDMASK) >> MCIP_VIDCACHE_VIDSHIFT)
#define	MCIP_VIDCACHE_BOOL(v)		((v) & (1U << MCIP_VIDCACHE_BOOLSHIFT))

#define	MAC_TAG_NEEDED(mcip)						\
	(((mcip)->mci_state_flags & MCIS_TAG_DISABLE) == 0 &&		\
	(mcip)->mci_nvids == 1)						\

/*
 * MAC Client Implementation State (mci_state_flags)
 *
 * MCIS_IS_VNIC
 *
 *	The client is a VNIC.
 *
 * MCIS_EXCLUSIVE
 *
 *	The client has exclusive control over the MAC, such that it is
 *	the sole client of the MAC.
 *
 * MCIS_TAG_DISABLE
 *
 *	MAC will not add VLAN tags to outgoing traffic. If this flag
 *	is set it is up to the client to add the correct VLAN tag.
 *
 * MCIS_STRIP_DISABLE
 *
 *	MAC will not strip the VLAN tags on incoming traffic before
 *	passing it to mci_rx_fn. This only applies to non-bypass
 *	traffic.
 *
 * MCIS_IS_AGGR_PORT
 *
 *	The client represents a port on an aggr.
 *
 * MCIS_CLIENT_POLL_CAPABLE
 *
 *	The client is capable of polling the Rx TCP/UDP softrings.
 *
 * MCIS_DESC_LOGGED
 *
 *	This flag is set when the client's link info has been logged
 *	by the mac_log_linkinfo() timer. This ensures that the
 *	client's link info is only logged once.
 *
 * MCIS_SHARE_BOUND
 *
 *	This client has an HIO share bound to it.
 *
 * MCIS_DISABLE_TX_VID_CHECK
 *
 *	MAC will not check the VID of the client's Tx traffic.
 *
 * MCIS_USE_DATALINK_NAME
 *
 *	The client is using the same name as its underlying MAC. This
 *	happens when dlmgmtd is unreachable during client creation.
 *
 * MCIS_UNICAST_HW
 *
 *	The client requires MAC address hardware classification. This
 *	is only used by sun4v vsw.
 *
 * MCIS_IS_AGGR_CLIENT
 *
 *	The client sits atop an aggr.
 *
 * MCIS_RX_BYPASS_DISABLE
 *
 *	Do not allow the client to enable DLS bypass.
 *
 * MCIS_NO_UNICAST_ADDR
 *
 *	This client has no MAC unicast addresss associated with it.
 *
 */
/* MCI state flags */
#define	MCIS_IS_VNIC			0x0001
#define	MCIS_EXCLUSIVE			0x0002
#define	MCIS_TAG_DISABLE		0x0004
#define	MCIS_STRIP_DISABLE		0x0008
#define	MCIS_IS_AGGR_PORT		0x0010
#define	MCIS_CLIENT_POLL_CAPABLE	0x0020
#define	MCIS_DESC_LOGGED		0x0040
#define	MCIS_SHARE_BOUND		0x0080
#define	MCIS_DISABLE_TX_VID_CHECK	0x0100
#define	MCIS_USE_DATALINK_NAME		0x0200
#define	MCIS_UNICAST_HW			0x0400
#define	MCIS_IS_AGGR_CLIENT		0x0800
#define	MCIS_RX_BYPASS_DISABLE		0x1000
#define	MCIS_NO_UNICAST_ADDR		0x2000

/* Mac protection flags */
#define	MPT_FLAG_V6_LOCAL_ADDR_SET	0x0001
#define	MPT_FLAG_PROMISC_FILTERED	0x0002

/* in mac_client.c */
extern void mac_promisc_client_dispatch(mac_client_impl_t *, mblk_t *);
extern void mac_client_init(void);
extern void mac_client_fini(void);
extern void mac_promisc_dispatch(mac_impl_t *, mblk_t *, mac_client_impl_t *,
    boolean_t);

extern int mac_validate_props(mac_impl_t *, mac_resource_props_t *);

extern mac_client_impl_t *mac_vnic_lower(mac_impl_t *);
extern mac_client_impl_t *mac_primary_client_handle(mac_impl_t *);
extern uint16_t i_mac_flow_vid(flow_entry_t *);
extern boolean_t i_mac_capab_get(mac_handle_t, mac_capab_t, void *);

extern void mac_unicast_update_clients(mac_impl_t *, mac_address_t *);
extern void mac_update_resources(mac_resource_props_t *,
    mac_resource_props_t *, boolean_t);

boolean_t mac_client_check_flow_vid(mac_client_impl_t *, uint16_t);

extern boolean_t mac_is_primary_client(mac_client_impl_t *);

extern int mac_client_set_rings_prop(mac_client_impl_t *,
    mac_resource_props_t *, mac_resource_props_t *);
extern void mac_set_prim_vlan_rings(mac_impl_t *, mac_resource_props_t *);

#ifdef	__cplusplus
}
#endif

#endif	/* _SYS_MAC_CLIENT_IMPL_H */<|MERGE_RESOLUTION|>--- conflicted
+++ resolved
@@ -84,12 +84,9 @@
 	boolean_t			mpi_no_phys;	/* WO */
 	boolean_t			mpi_strip_vlan_tag;	/* WO */
 	boolean_t			mpi_no_copy;	/* WO */
-<<<<<<< HEAD
-	boolean_t			mpi_do_fixups;	/* WO */
-=======
 	boolean_t			mpi_rx_only;	/* WO */
 	boolean_t			mpi_tx_only;	/* WO */
->>>>>>> 92f5e48e
+	boolean_t			mpi_do_fixups;	/* WO */
 } mac_promisc_impl_t;
 
 typedef union mac_tx_percpu_s {
