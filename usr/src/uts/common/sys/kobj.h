/*
 * CDDL HEADER START
 *
 * The contents of this file are subject to the terms of the
 * Common Development and Distribution License (the "License").
 * You may not use this file except in compliance with the License.
 *
 * You can obtain a copy of the license at usr/src/OPENSOLARIS.LICENSE
 * or http://www.opensolaris.org/os/licensing.
 * See the License for the specific language governing permissions
 * and limitations under the License.
 *
 * When distributing Covered Code, include this CDDL HEADER in each
 * file and include the License file at usr/src/OPENSOLARIS.LICENSE.
 * If applicable, add the following below this CDDL HEADER, with the
 * fields enclosed by brackets "[]" replaced with your own identifying
 * information: Portions Copyright [yyyy] [name of copyright owner]
 *
 * CDDL HEADER END
 */
/*
 * Copyright 2007 Sun Microsystems, Inc.  All rights reserved.
 * Use is subject to license terms.
 *
 * Copyright 2017 RackTop Systems.
 * Copyright (c) 2017 Joyent, Inc.
<<<<<<< HEAD
 * Copyright 2017 Hayashi Naoyuki
 * Copyright 2022 Michael van der Westhuizen
=======
 * Copyright 2025 MNX Cloud, Inc.
>>>>>>> 35820518
 */

#ifndef _SYS_KOBJ_H
#define	_SYS_KOBJ_H

#include <sys/modctl.h>
#include <sys/elf.h>
#include <sys/machelf.h>
#include <sys/vmem.h>
#include <sys/sdt.h>
#include <sys/bootstat.h>

#ifdef	__cplusplus
extern "C" {
#endif

/*
 * List of modules maintained by kobj.c
 */
struct module_list {
	struct module_list *next;
	struct module *mp;
};

typedef struct hotinline_desc {
	char	*hid_symname;		/* symbol name */
	uintptr_t hid_instr_offset;	/* offset of call in text */
	struct hotinline_desc *hid_next;	/* next hotinline */
} hotinline_desc_t;

typedef unsigned short	symid_t;		/* symbol table index */
typedef unsigned char	*reloc_dest_t;

typedef	void	module_mach;

struct module {
	int total_allocated;

	Ehdr hdr;
	char *shdrs;
	Shdr *symhdr, *strhdr;

	char *depends_on;

	size_t symsize;
	char *symspace;	/* symbols + strings + hashtbl, or NULL */
	int flags;

	size_t text_size;
	size_t data_size;
	char *text;
	char *data;

	unsigned int symtbl_section;
	/* pointers into symspace, or NULL */
	char *symtbl;
	char *strings;

	unsigned int hashsize;
	symid_t *buckets;
	symid_t *chains;

	unsigned int nsyms;

	unsigned int bss_align;
	size_t bss_size;
	uintptr_t bss;

	char *filename;

	struct module_list *head, *tail;
	reloc_dest_t destination;
	module_mach * machdata;
	char *ctfdata;
	size_t ctfsize;

	char *fbt_tab;
	size_t fbt_size;
	size_t fbt_nentries;
	caddr_t textwin;
	caddr_t textwin_base;

	hotinline_desc_t *hi_calls;

	sdt_probedesc_t *sdt_probes;
	size_t sdt_nprobes;
	char *sdt_tab;
	size_t sdt_size;

	char *sigdata;
	size_t sigsize;
};

struct kobj_mem {
	struct kobj_mem	*km_next;
	struct kobj_mem *km_prev;
	uintptr_t	km_addr;
	size_t		km_size;
	uintptr_t	km_alloc_addr;
	size_t		km_alloc_size;
};

struct _buf {
	intptr_t	 _fd;
	char		*_ptr;
	char		*_base;
	char		*_name;
	char		*_dbuf;
	int		 _size;
	int		_cnt;
	int		 _off;
	int		_ln;
	int		_bsize;
	int		_iscmp;
	int		_dsize;
};


/*
 * Statistical info.
 */
typedef struct {
	int nalloc;
	int nfree;
	int nalloc_calls;
	int nfree_calls;
} kobj_stat_t;

#define	kobj_filename(p) ((p)->_name)
#define	kobj_linenum(p)  ((p)->_ln)
#define	kobj_newline(p)	 ((p)->_ln++)
#define	kobj_getc(p)	(--(p)->_cnt >= 0 ? ((int)*(p)->_ptr++):kobj_filbuf(p))
#define	kobj_ungetc(p)	 (++(p)->_cnt > (p)->_size ? -1 : ((int)*(--(p)->_ptr)))
#define	kobj_comphdr(p)	((struct comphdr *)(p)->_dbuf)

/* Offset into buffer */
#define	B_OFFSET(file, off)	(off % (file)->_bsize)

/* Start of page */
#define	F_PAGE(file, off)	(off - B_OFFSET(file, off))

#define	F_BLKS(file, size)	((size / (file)->_bsize) * (file)->_bsize)

#if defined(_KERNEL) || defined(_FAKE_KERNEL)

extern int kobj_load_module(struct modctl *, int);
extern void kobj_unload_module(struct modctl *);
extern uintptr_t kobj_lookup(struct module *, const char *);
extern Sym *kobj_lookup_all(struct module *, char *, int);
extern int kobj_addrcheck(void *, caddr_t);
extern int kobj_module_to_id(void *);
extern void kobj_getmodinfo(void *, struct modinfo *);
extern int kobj_get_needed(void *, short *, int);
extern uintptr_t kobj_getsymvalue(char *, int);
extern char *kobj_getsymname(uintptr_t, ulong_t *);
extern char *kobj_searchsym(struct module *, uintptr_t, ulong_t *);

extern int kobj_fstat(intptr_t, struct bootstat *);
extern intptr_t kobj_open(char *);
extern int kobj_path_exists(char *, int);
extern struct _buf *kobj_open_path(char *, int, int);
extern int kobj_read(intptr_t, char *, unsigned int, unsigned int);
extern void kobj_close(intptr_t);
extern void *kobj_alloc(size_t, int);
extern void *kobj_zalloc(size_t, int);
extern void kobj_free(void *, size_t);
extern struct _buf *kobj_open_file(char *);
extern void kobj_close_file(struct _buf *);
extern int kobj_read_file(struct _buf *, char *, unsigned, unsigned);
extern int kobj_get_filesize(struct _buf *, uint64_t *size);
extern uintptr_t kobj_getelfsym(char *, void *, int *);
extern void kobj_set_ctf(struct module *, caddr_t data, size_t size);
extern void do_hotinlines(struct module *);

extern int kobj_filbuf(struct _buf *);
extern void kobj_sync(void);
#if defined(__i386) || defined(__sparc) || defined(__amd64) || \
	defined(__aarch64__)
extern void kobj_vmem_init(vmem_t **, vmem_t **);
#else
#error "ISA not supported"
#endif
extern caddr_t kobj_text_alloc(vmem_t *, size_t);
extern caddr_t kobj_texthole_alloc(caddr_t, size_t);
extern void kobj_texthole_free(caddr_t, size_t);
extern void kobj_stat_get(kobj_stat_t *);
extern void kobj_textwin_alloc(struct module *);
extern void kobj_textwin_free(struct module *);
extern void kobj_printf(char *, ...) __KPRINTFLIKE(1);

#endif	/* defined(_KERNEL) || defined(_FAKE_KERNEL) */

#ifdef	__cplusplus
}
#endif

#endif /* !_SYS_KOBJ_H */<|MERGE_RESOLUTION|>--- conflicted
+++ resolved
@@ -24,12 +24,9 @@
  *
  * Copyright 2017 RackTop Systems.
  * Copyright (c) 2017 Joyent, Inc.
-<<<<<<< HEAD
  * Copyright 2017 Hayashi Naoyuki
  * Copyright 2022 Michael van der Westhuizen
-=======
  * Copyright 2025 MNX Cloud, Inc.
->>>>>>> 35820518
  */
 
 #ifndef _SYS_KOBJ_H
