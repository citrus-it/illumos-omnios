/*
 * CDDL HEADER START
 *
 * The contents of this file are subject to the terms of the
 * Common Development and Distribution License (the "License").
 * You may not use this file except in compliance with the License.
 *
 * You can obtain a copy of the license at usr/src/OPENSOLARIS.LICENSE
 * or http://www.opensolaris.org/os/licensing.
 * See the License for the specific language governing permissions
 * and limitations under the License.
 *
 * When distributing Covered Code, include this CDDL HEADER in each
 * file and include the License file at usr/src/OPENSOLARIS.LICENSE.
 * If applicable, add the following below this CDDL HEADER, with the
 * fields enclosed by brackets "[]" replaced with your own identifying
 * information: Portions Copyright [yyyy] [name of copyright owner]
 *
 * CDDL HEADER END
 */

/*
 * Copyright (c) 1989, 2010, Oracle and/or its affiliates. All rights reserved.
 */

/*	Copyright (c) 1984, 1986, 1987, 1988, 1989 AT&T	*/
/*	  All Rights Reserved	*/

/* Copyright (c) 2013, OmniTI Computer Consulting, Inc. All rights reserved. */
<<<<<<< HEAD
/* Copyright 2017 Joyent, Inc. */
=======
/* Copyright 2020 Joyent, Inc. */
>>>>>>> edd58064

#ifndef _SYS_FILE_H
#define	_SYS_FILE_H

#include <sys/t_lock.h>
#if defined(_KERNEL) || defined(_FAKE_KERNEL)
#include <sys/model.h>
#include <sys/user.h>
#endif

#ifdef	__cplusplus
extern "C" {
#endif

/*
 * fio locking:
 *   f_rwlock	protects f_vnode and f_cred
 *   f_tlock	protects the rest
 *
 *   The purpose of locking in this layer is to keep the kernel
 *   from panicing if, for example, a thread calls close() while
 *   another thread is doing a read().  It is up to higher levels
 *   to make sure 2 threads doing I/O to the same file don't
 *   screw each other up.
 */
/*
 * One file structure is allocated for each open/creat/pipe call.
 * Main use is to hold the read/write pointer (and OFD locks) associated with
 * each open file.
 */
typedef struct file {
	kmutex_t	f_tlock;	/* short term lock */
	ushort_t	f_flag;
	ushort_t	f_flag2;	/* extra flags (FSEARCH, FEXEC) */
	struct vnode	*f_vnode;	/* pointer to vnode structure */
	offset_t	f_offset;	/* read/write character pointer */
	struct cred	*f_cred;	/* credentials of user who opened it */
	struct f_audit_data	*f_audit_data;	/* file audit data */
	int		f_count;	/* reference count */
	struct filock *f_filock;	/* ptr to single lock_descriptor_t */
} file_t;

/*
 * fpollinfo struct - used by poll caching to track who has polled the fd
 */
typedef struct fpollinfo {
	struct _kthread		*fp_thread;	/* thread caching poll info */
	struct fpollinfo	*fp_next;
} fpollinfo_t;

/* f_flag */

#define	FOPEN		0xffffffff
#define	FREAD		0x01	/* <sys/aiocb.h> LIO_READ must be identical */
#define	FWRITE		0x02	/* <sys/aiocb.h> LIO_WRITE must be identical */
#define	FNDELAY		0x04
#define	FAPPEND		0x08
#define	FSYNC		0x10	/* file (data+inode) integrity while writing */
#define	FREVOKED	0x20	/* Object reuse Revoked file */
#define	FDSYNC		0x40	/* file data only integrity while writing */
#define	FNONBLOCK	0x80

#define	FMASK		0xa0ff	/* all flags that can be changed by F_SETFL */

/* open-only modes */

#define	FCREAT		0x0100
#define	FTRUNC		0x0200
#define	FEXCL		0x0400
#define	FASYNC		0x1000	/* asyncio in progress pseudo flag */
#define	FOFFMAX		0x2000	/* large file */
#define	FXATTR		0x4000	/* open as extended attribute */
#define	FNOCTTY		0x0800
#define	FRSYNC		0x8000	/* sync read operations at same level of */
				/* integrity as specified for writes by */
				/* FSYNC and FDSYNC flags */

#define	FNODSYNC	0x10000 /* fsync pseudo flag */

#define	FNOFOLLOW	0x20000	/* don't follow symlinks */
#define	FNOLINKS	0x40000	/* don't allow multiple hard links */
#define	FIGNORECASE	0x80000 /* request case-insensitive lookups */
#define	FXATTRDIROPEN	0x100000  /* only opening hidden attribute directory */

/* f_flag2 (open-only) */

#define	FSEARCH		0x200000	/* O_SEARCH = 0x200000 */
#define	FEXEC		0x400000	/* O_EXEC = 0x400000 */

#define	FCLOEXEC	0x800000	/* O_CLOEXEC = 0x800000 */
#define	FDIRECTORY	0x1000000	/* O_DIRECTORY = 0x1000000 */
#define	FDIRECT		0x2000000	/* O_DIRECT = 0x2000000 */

#if defined(_KERNEL) || defined(_FAKE_KERNEL)

/*
 * Fake flags for driver ioctl calls to inform them of the originating
 * process' model.  See <sys/model.h>
 *
 * Part of the Solaris 2.6+ DDI/DKI
 */
#define	FMODELS	DATAMODEL_MASK	/* Note: 0x0ff00000 */
#define	FILP32	DATAMODEL_ILP32
#define	FLP64	DATAMODEL_LP64
#define	FNATIVE	DATAMODEL_NATIVE

/*
 * Large Files: The macro gets the offset maximum (refer to LFS API doc)
 * corresponding to a file descriptor. We had the choice of storing
 * this value in file descriptor. Right now we only have two
 * offset maximums one if MAXOFF_T and other is MAXOFFSET_T. It is
 * inefficient to store these two values in a separate member in
 * file descriptor. To avoid wasting spaces we define this macro.
 * The day there are more than two offset maximum we may want to
 * rewrite this macro.
 */

#define	OFFSET_MAX(fd)	((fd->f_flag & FOFFMAX) ? MAXOFFSET_T : MAXOFF32_T)

/*
 * Fake flag => internal ioctl call for layered drivers.
 * Note that this flag deliberately *won't* fit into
 * the f_flag field of a file_t.
 *
 * Part of the Solaris 2.x DDI/DKI.
 */
#define	FKIOCTL		0x80000000	/* ioctl addresses are from kernel */

/*
 * Fake flag => this time to specify that the open(9E)
 * comes from another part of the kernel, not userland.
 *
 * Part of the Solaris 2.x DDI/DKI.
 */
#define	FKLYR		0x40000000	/* layered driver call */

#endif	/* _KERNEL */

/* miscellaneous defines */

#ifndef L_SET
#define	L_SET	0	/* for lseek */
#endif /* L_SET */

/*
 * For flock(3C).  These really don't belong here but for historical reasons
 * the interface defines them to be here.
 */
#define	LOCK_SH	1
#define	LOCK_EX	2
#define	LOCK_NB	4
#define	LOCK_UN	8

#if !defined(_STRICT_SYMBOLS)
extern int flock(int, int);
#endif

#if defined(_KERNEL) || defined(_FAKE_KERNEL)

/*
 * Routines dealing with user per-open file flags and
 * user open files.
 */
struct proc;	/* forward reference for function prototype */
struct vnodeops;
struct vattr;
struct uf_info;

extern file_t *getf(int);
extern file_t *getf_gen(int, uf_entry_gen_t *);
extern void releasef(int);
extern void areleasef(int, struct uf_info *);
#ifndef	_BOOT
extern void closeall(struct uf_info *);
#endif
extern void flist_fork(struct uf_info *, struct uf_info *);
extern int closef(file_t *);
extern int closeandsetf(int, file_t *);
extern int ufalloc_file(int, file_t *);
extern int ufalloc(int);
extern int ufcanalloc(struct proc *, uint_t);
extern int falloc(struct vnode *, int, file_t **, int *);
extern void finit(void);
extern void unfalloc(file_t *);
extern void setf(int, file_t *);
extern int f_getfd_error(int, int *);
extern char f_getfd(int);
extern int f_setfd_error(int, int);
extern void f_setfd(int, char);
extern int f_getfl(int, int *);
extern int f_badfd(int, int *, int);
extern int fassign(struct vnode **, int, int *);
extern void fcnt_add(struct uf_info *, int);
extern void close_exec(struct uf_info *);
extern void clear_stale_fd(void);
extern void clear_active_fd(int);
extern void set_active_fd(int);
extern void free_afd(afd_t *afd);
extern int fgetstartvp(int, char *, struct vnode **);
extern int fsetattrat(int, char *, int, struct vattr *);
extern int fisopen(struct vnode *);
extern void delfpollinfo(int);
extern void addfpollinfo(int);
extern int sock_getfasync(struct vnode *);
extern int files_can_change_zones(void);
#ifdef DEBUG
/* The following functions are only used in ASSERT()s */
extern void checkwfdlist(struct vnode *, fpollinfo_t *);
extern void checkfpollinfo(void);
extern int infpollinfo(int);
#endif	/* DEBUG */

#endif	/* defined(_KERNEL) */

#ifdef	__cplusplus
}
#endif

#endif	/* _SYS_FILE_H */<|MERGE_RESOLUTION|>--- conflicted
+++ resolved
@@ -27,11 +27,7 @@
 /*	  All Rights Reserved	*/
 
 /* Copyright (c) 2013, OmniTI Computer Consulting, Inc. All rights reserved. */
-<<<<<<< HEAD
-/* Copyright 2017 Joyent, Inc. */
-=======
 /* Copyright 2020 Joyent, Inc. */
->>>>>>> edd58064
 
 #ifndef _SYS_FILE_H
 #define	_SYS_FILE_H
