/*
 * CDDL HEADER START
 *
 * The contents of this file are subject to the terms of the
 * Common Development and Distribution License (the "License").
 * You may not use this file except in compliance with the License.
 *
 * You can obtain a copy of the license at usr/src/OPENSOLARIS.LICENSE
 * or http://www.opensolaris.org/os/licensing.
 * See the License for the specific language governing permissions
 * and limitations under the License.
 *
 * When distributing Covered Code, include this CDDL HEADER in each
 * file and include the License file at usr/src/OPENSOLARIS.LICENSE.
 * If applicable, add the following below this CDDL HEADER, with the
 * fields enclosed by brackets "[]" replaced with your own identifying
 * information: Portions Copyright [yyyy] [name of copyright owner]
 *
 * CDDL HEADER END
 */

/*
 * Copyright 2006 Sun Microsystems, Inc.  All rights reserved.
 * Use is subject to license terms.
 */
/*
 * Copyright 2012 DEY Storage Systems, Inc.  All rights reserved.
<<<<<<< HEAD
 * Copyright 2018, Joyent, Inc.
=======
 * Copyright 2018 Joyent, Inc.
>>>>>>> bc4c0ff1
 */

#ifndef _SYS_PROCFS_H
#define	_SYS_PROCFS_H

#ifdef	__cplusplus
extern "C" {
#endif

/*
 * This definition is temporary.  Structured proc is the preferred API,
 * and the older ioctl-based interface will be removed in a future version
 * of Solaris.  Until then, by default, including <sys/procfs.h> will
 * provide the older ioctl-based /proc definitions.  To get the structured
 * /proc definitions, either include <procfs.h> or define _STRUCTURED_PROC
 * to be 1 before including <sys/procfs.h>.
 */
#ifndef	_STRUCTURED_PROC
#define	_STRUCTURED_PROC	0
#endif

#if !defined(_KERNEL) && _STRUCTURED_PROC == 0

#include <sys/old_procfs.h>

#else	/* !defined(_KERNEL) && _STRUCTURED_PROC == 0 */

#include <sys/feature_tests.h>
#include <sys/types.h>
#include <sys/time_impl.h>
#include <sys/signal.h>
#include <sys/siginfo.h>
#include <sys/fault.h>
#include <sys/syscall.h>
#include <sys/pset.h>
#include <sys/procfs_isa.h>
#include <sys/priv.h>
#include <sys/stat.h>
#include <sys/param.h>
#include <sys/secflags.h>
#include <sys/thread.h>

/*
 * System call interfaces for /proc.
 */

/*
 * Control codes (long values) for messages written to ctl and lwpctl files.
 */
#define	PCNULL   0L	/* null request, advance to next message */
#define	PCSTOP   1L	/* direct process or lwp to stop and wait for stop */
#define	PCDSTOP  2L	/* direct process or lwp to stop */
#define	PCWSTOP  3L	/* wait for process or lwp to stop, no timeout */
#define	PCTWSTOP 4L	/* wait for stop, with long millisecond timeout arg */
#define	PCRUN    5L	/* make process/lwp runnable, w/ long flags argument */
#define	PCCSIG   6L	/* clear current signal from lwp */
#define	PCCFAULT 7L	/* clear current fault from lwp */
#define	PCSSIG   8L	/* set current signal from siginfo_t argument */
#define	PCKILL   9L	/* post a signal to process/lwp, long argument */
#define	PCUNKILL 10L	/* delete a pending signal from process/lwp, long arg */
#define	PCSHOLD  11L	/* set lwp signal mask from sigset_t argument */
#define	PCSTRACE 12L	/* set traced signal set from sigset_t argument */
#define	PCSFAULT 13L	/* set traced fault set from fltset_t argument */
#define	PCSENTRY 14L	/* set traced syscall entry set from sysset_t arg */
#define	PCSEXIT  15L	/* set traced syscall exit set from sysset_t arg */
#define	PCSET    16L	/* set modes from long argument */
#define	PCUNSET  17L	/* unset modes from long argument */
#define	PCSREG   18L	/* set lwp general registers from prgregset_t arg */
#define	PCSFPREG 19L	/* set lwp floating-point registers from prfpregset_t */
#define	PCSXREG  20L	/* set lwp extra registers from prxregset_t arg */
#define	PCNICE   21L	/* set nice priority from long argument */
#define	PCSVADDR 22L	/* set %pc virtual address from long argument */
#define	PCWATCH  23L	/* set/unset watched memory area from prwatch_t arg */
#define	PCAGENT  24L	/* create agent lwp with regs from prgregset_t arg */
#define	PCREAD   25L	/* read from the address space via priovec_t arg */
#define	PCWRITE  26L	/* write to the address space via priovec_t arg */
#define	PCSCRED  27L	/* set process credentials from prcred_t argument */
#define	PCSASRS  28L	/* set ancillary state registers from asrset_t arg */
#define	PCSPRIV  29L	/* set process privileges from prpriv_t argument */
#define	PCSZONE  30L	/* set zoneid from zoneid_t argument */
#define	PCSCREDX 31L	/* as PCSCRED but with supplemental groups */
/*
 * PCRUN long operand flags.
 */
#define	PRCSIG		0x01	/* clear current signal, if any */
#define	PRCFAULT	0x02	/* clear current fault, if any */
#define	PRSTEP		0x04	/* direct the lwp to single-step */
#define	PRSABORT	0x08	/* abort syscall, if in syscall */
#define	PRSTOP		0x10	/* set directed stop request */

/*
 * lwp status file.  /proc/<pid>/lwp/<lwpid>/lwpstatus
 */
#define	PRCLSZ		8	/* maximum size of scheduling class name */
#define	PRSYSARGS	8	/* maximum number of syscall arguments */
typedef struct lwpstatus {
	int	pr_flags;	/* flags (see below) */
	id_t	pr_lwpid;	/* specific lwp identifier */
	short	pr_why;		/* reason for lwp stop, if stopped */
	short	pr_what;	/* more detailed reason */
	short	pr_cursig;	/* current signal, if any */
	short	pr_pad1;
	siginfo_t pr_info;	/* info associated with signal or fault */
	sigset_t pr_lwppend;	/* set of signals pending to the lwp */
	sigset_t pr_lwphold;	/* set of signals blocked by the lwp */
	struct sigaction pr_action;	/* signal action for current signal */
	stack_t	pr_altstack;	/* alternate signal stack info */
	uintptr_t pr_oldcontext;	/* address of previous ucontext */
	short	pr_syscall;	/* system call number (if in syscall) */
	short	pr_nsysarg;	/* number of arguments to this syscall */
	int	pr_errno;	/* errno for failed syscall, 0 if successful */
	long	pr_sysarg[PRSYSARGS];	/* arguments to this syscall */
	long	pr_rval1;	/* primary syscall return value */
	long	pr_rval2;	/* second syscall return value, if any */
	char	pr_clname[PRCLSZ];	/* scheduling class name */
	timestruc_t pr_tstamp;	/* real-time time stamp of stop */
	timestruc_t pr_utime;	/* lwp user cpu time */
	timestruc_t pr_stime;	/* lwp system cpu time */
	int	pr_filler[11 - 2 * sizeof (timestruc_t) / sizeof (int)];
	int	pr_errpriv;	/* missing privilege */
	uintptr_t pr_ustack;	/* address of stack boundary data (stack_t) */
	ulong_t	pr_instr;	/* current instruction */
	prgregset_t pr_reg;	/* general registers */
	prfpregset_t pr_fpreg;	/* floating-point registers */
} lwpstatus_t;

/*
 * process status file.  /proc/<pid>/status
 */
typedef struct pstatus {
	int	pr_flags;	/* flags (see below) */
	int	pr_nlwp;	/* number of active lwps in the process */
	pid_t	pr_pid;		/* process id */
	pid_t	pr_ppid;	/* parent process id */
	pid_t	pr_pgid;	/* process group id */
	pid_t	pr_sid;		/* session id */
	id_t	pr_aslwpid;	/* historical; now always zero */
	id_t	pr_agentid;	/* lwp id of the /proc agent lwp, if any */
	sigset_t pr_sigpend;	/* set of process pending signals */
	uintptr_t pr_brkbase;	/* address of the process heap */
	size_t	pr_brksize;	/* size of the process heap, in bytes */
	uintptr_t pr_stkbase;	/* address of the process stack */
	size_t	pr_stksize;	/* size of the process stack, in bytes */
	timestruc_t pr_utime;	/* process user cpu time */
	timestruc_t pr_stime;	/* process system cpu time */
	timestruc_t pr_cutime;	/* sum of children's user times */
	timestruc_t pr_cstime;	/* sum of children's system times */
	sigset_t pr_sigtrace;	/* set of traced signals */
	fltset_t pr_flttrace;	/* set of traced faults */
	sysset_t pr_sysentry;	/* set of system calls traced on entry */
	sysset_t pr_sysexit;	/* set of system calls traced on exit */
	char	pr_dmodel;	/* data model of the process (see below) */
	char	pr_pad[3];
	taskid_t pr_taskid;	/* task id */
	projid_t pr_projid;	/* project id */
	int	pr_nzomb;	/* number of zombie lwps in the process */
	zoneid_t pr_zoneid;	/* zone id */
	int	pr_filler[15];	/* reserved for future use */
	lwpstatus_t pr_lwp;	/* status of the representative lwp */
} pstatus_t;

/*
 * pr_flags (same values appear in both pstatus_t and lwpstatus_t pr_flags).
 *
 * These flags do *not* apply to psinfo_t.pr_flag or lwpsinfo_t.pr_flag
 * (which are both deprecated).
 */
/* The following flags apply to the specific or representative lwp */
#define	PR_STOPPED 0x00000001	/* lwp is stopped */
#define	PR_ISTOP   0x00000002	/* lwp is stopped on an event of interest */
#define	PR_DSTOP   0x00000004	/* lwp has a stop directive in effect */
#define	PR_STEP	   0x00000008	/* lwp has a single-step directive in effect */
#define	PR_ASLEEP  0x00000010	/* lwp is sleeping in a system call */
#define	PR_PCINVAL 0x00000020	/* contents of pr_instr undefined */
#define	PR_ASLWP   0x00000040	/* obsolete flag; never set */
#define	PR_AGENT   0x00000080	/* this lwp is the /proc agent lwp */
#define	PR_DETACH  0x00000100	/* this is a detached lwp */
#define	PR_DAEMON  0x00000200	/* this is a daemon lwp */
#define	PR_IDLE    0x00000400	/* lwp is a cpu's idle thread */
/* The following flags apply to the process, not to an individual lwp */
#define	PR_ISSYS   0x00001000	/* this is a system process */
#define	PR_VFORKP  0x00002000	/* process is the parent of a vfork()d child */
#define	PR_ORPHAN  0x00004000	/* process's process group is orphaned */
#define	PR_NOSIGCHLD 0x00008000	/* process will not generate SIGCHLD on exit */
#define	PR_WAITPID 0x00010000	/* only waitid(P_PID, pid) can reap the child */
/* The following process flags are modes settable by PCSET/PCUNSET */
#define	PR_FORK	   0x00100000	/* inherit-on-fork is in effect */
#define	PR_RLC	   0x00200000	/* run-on-last-close is in effect */
#define	PR_KLC	   0x00400000	/* kill-on-last-close is in effect */
#define	PR_ASYNC   0x00800000	/* asynchronous-stop is in effect */
#define	PR_MSACCT  0x01000000	/* micro-state usage accounting is in effect */
#define	PR_BPTADJ  0x02000000	/* breakpoint trap pc adjustment is in effect */
#define	PR_PTRACE  0x04000000	/* ptrace-compatibility mode is in effect */
#define	PR_MSFORK  0x08000000	/* micro-state accounting inherited on fork */

/*
 * See <sys/procfs_isa.h> for possible values of pr_dmodel.
 */

/*
 * Reasons for stopping (pr_why).
 */
#define	PR_REQUESTED	1
#define	PR_SIGNALLED	2
#define	PR_SYSENTRY	3
#define	PR_SYSEXIT	4
#define	PR_JOBCONTROL	5
#define	PR_FAULTED	6
#define	PR_SUSPENDED	7
#define	PR_CHECKPOINT	8
#define	PR_BRAND	9

/*
 * lwp ps(1) information file.  /proc/<pid>/lwp/<lwpid>/lwpsinfo
 */
#define	PRFNSZ		16	/* Maximum size of execed filename */
typedef struct lwpsinfo {
	int	pr_flag;	/* lwp flags (DEPRECATED; do not use) */
	id_t	pr_lwpid;	/* lwp id */
	uintptr_t pr_addr;	/* internal address of lwp */
	uintptr_t pr_wchan;	/* wait addr for sleeping lwp */
	char	pr_stype;	/* synchronization event type */
	char	pr_state;	/* numeric lwp state */
	char	pr_sname;	/* printable character for pr_state */
	char	pr_nice;	/* nice for cpu usage */
	short	pr_syscall;	/* system call number (if in syscall) */
	char	pr_oldpri;	/* pre-SVR4, low value is high priority */
	char	pr_cpu;		/* pre-SVR4, cpu usage for scheduling */
	int	pr_pri;		/* priority, high value is high priority */
			/* The following percent number is a 16-bit binary */
			/* fraction [0 .. 1] with the binary point to the */
			/* right of the high-order bit (1.0 == 0x8000) */
	ushort_t pr_pctcpu;	/* % of recent cpu time used by this lwp */
	ushort_t pr_pad;
	timestruc_t pr_start;	/* lwp start time, from the epoch */
	timestruc_t pr_time;	/* usr+sys cpu time for this lwp */
	char	pr_clname[PRCLSZ];	/* scheduling class name */
	char	pr_name[PRFNSZ];	/* name of system lwp */
	processorid_t pr_onpro;		/* processor which last ran this lwp */
	processorid_t pr_bindpro;	/* processor to which lwp is bound */
	psetid_t pr_bindpset;	/* processor set to which lwp is bound */
	int	pr_lgrp;	/* lwp home lgroup */
	int	pr_filler[4];	/* reserved for future use */
} lwpsinfo_t;

/*
 * process ps(1) information file.  /proc/<pid>/psinfo
 */
#define	PRARGSZ		80	/* number of chars of arguments */
typedef struct psinfo {
	int	pr_flag;	/* process flags (DEPRECATED; do not use) */
	int	pr_nlwp;	/* number of active lwps in the process */
	pid_t	pr_pid;		/* unique process id */
	pid_t	pr_ppid;	/* process id of parent */
	pid_t	pr_pgid;	/* pid of process group leader */
	pid_t	pr_sid;		/* session id */
	uid_t	pr_uid;		/* real user id */
	uid_t	pr_euid;	/* effective user id */
	gid_t	pr_gid;		/* real group id */
	gid_t	pr_egid;	/* effective group id */
	uintptr_t pr_addr;	/* address of process */
	size_t	pr_size;	/* size of process image in Kbytes */
	size_t	pr_rssize;	/* resident set size in Kbytes */
	size_t	pr_pad1;
	dev_t	pr_ttydev;	/* controlling tty device (or PRNODEV) */
			/* The following percent numbers are 16-bit binary */
			/* fractions [0 .. 1] with the binary point to the */
			/* right of the high-order bit (1.0 == 0x8000) */
	ushort_t pr_pctcpu;	/* % of recent cpu time used by all lwps */
	ushort_t pr_pctmem;	/* % of system memory used by process */
	timestruc_t pr_start;	/* process start time, from the epoch */
	timestruc_t pr_time;	/* usr+sys cpu time for this process */
	timestruc_t pr_ctime;	/* usr+sys cpu time for reaped children */
	char	pr_fname[PRFNSZ];	/* name of execed file */
	char	pr_psargs[PRARGSZ];	/* initial characters of arg list */
	int	pr_wstat;	/* if zombie, the wait() status */
	int	pr_argc;	/* initial argument count */
	uintptr_t pr_argv;	/* address of initial argument vector */
	uintptr_t pr_envp;	/* address of initial environment vector */
	char	pr_dmodel;	/* data model of the process */
	char	pr_pad2[3];
	taskid_t pr_taskid;	/* task id */
	projid_t pr_projid;	/* project id */
	int	pr_nzomb;	/* number of zombie lwps in the process */
	poolid_t pr_poolid;	/* pool id */
	zoneid_t pr_zoneid;	/* zone id */
	id_t	pr_contract;	/* process contract */
	int	pr_filler[1];	/* reserved for future use */
	lwpsinfo_t pr_lwp;	/* information for representative lwp */
} psinfo_t;

#define	PRNODEV	(dev_t)(-1)	/* non-existent device */

/*
 * Memory-map interface.  /proc/<pid>/map /proc/<pid>/rmap
 */
#define	PRMAPSZ	64
typedef struct prmap {
	uintptr_t pr_vaddr;	/* virtual address of mapping */
	size_t	pr_size;	/* size of mapping in bytes */
	char	pr_mapname[PRMAPSZ];	/* name in /proc/<pid>/object */
	offset_t pr_offset;	/* offset into mapped object, if any */
	int	pr_mflags;	/* protection and attribute flags (see below) */
	int	pr_pagesize;	/* pagesize (bytes) for this mapping */
	int	pr_shmid;	/* SysV shmid, -1 if not SysV shared memory */
	int	pr_filler[1];	/* filler for future expansion */
} prmap_t;

/*
 * HAT memory-map interface.  /proc/<pid>/xmap
 */
typedef struct prxmap {
	uintptr_t pr_vaddr;	/* virtual address of mapping */
	size_t	pr_size;	/* size of mapping in bytes */
	char	pr_mapname[PRMAPSZ];	/* name in /proc/<pid>/object */
	offset_t pr_offset;	/* offset into mapped object, if any */
	int	pr_mflags;	/* protection and attribute flags (see below) */
	int	pr_pagesize;	/* pagesize (bytes) for this mapping */
	int	pr_shmid;	/* SysV shmid, -1 if not SysV shared memory */
	dev_t	pr_dev;	/* st_dev from stat64() of mapped object, or PRNODEV */
	uint64_t pr_ino; /* st_ino from stat64() of mapped object, if any */
	size_t	pr_rss;		/* pages of resident memory */
	size_t	pr_anon;	/* pages of resident anonymous memory */
	size_t	pr_locked;	/* pages of locked memory */
	size_t	pr_pad;		/* currently unused */
	uint64_t pr_hatpagesize; /* pagesize of the hat mapping */
#ifdef	_ILP32
	ulong_t	pr_filler[6];	/* filler for future expansion */
#else
	ulong_t pr_filler[7];	/* filler for future expansion */
#endif
} prxmap_t;


/* Protection and attribute flags */
#define	MA_READ		0x04	/* readable by the traced process */
#define	MA_WRITE	0x02	/* writable by the traced process */
#define	MA_EXEC		0x01	/* executable by the traced process */
#define	MA_SHARED	0x08	/* changes are shared by mapped object */
#define	MA_ANON		0x40	/* anonymous memory (e.g. /dev/zero) */
#define	MA_ISM		0x80	/* intimate shared mem (shared MMU resources) */
#define	MA_NORESERVE	0x100	/* mapped with MAP_NORESERVE */
#define	MA_SHM		0x200	/* System V shared memory */
#define	MA_RESERVED1	0x400	/* reserved for future use */

/*
 * These are obsolete and unreliable.
 * They are included here only for historical compatibility.
 */
#define	MA_BREAK	0x10	/* grown by brk(2) */
#define	MA_STACK	0x20	/* grown automatically on stack faults */

/*
 * Process credentials.  PCSCRED and /proc/<pid>/cred
 */
typedef struct prcred {
	uid_t	pr_euid;	/* effective user id */
	uid_t	pr_ruid;	/* real user id */
	uid_t	pr_suid;	/* saved user id (from exec) */
	gid_t	pr_egid;	/* effective group id */
	gid_t	pr_rgid;	/* real group id */
	gid_t	pr_sgid;	/* saved group id (from exec) */
	int	pr_ngroups;	/* number of supplementary groups */
	gid_t	pr_groups[1];	/* array of supplementary groups */
} prcred_t;

/*
 * Process privileges.  PCSPRIV and /proc/<pid>/priv
 */
typedef struct prpriv {
	uint32_t	pr_nsets;		/* number of privilege set */
	uint32_t	pr_setsize;		/* size of privilege set */
	uint32_t	pr_infosize;		/* size of supplementary data */
	priv_chunk_t	pr_sets[1];		/* array of sets */
} prpriv_t;

#define	PRSECFLAGS_VERSION_1		1
#define	PRSECFLAGS_VERSION_CURRENT	PRSECFLAGS_VERSION_1
typedef struct prsecflags {
	uint32_t pr_version;
	char pr_pad[4];
	secflagset_t pr_effective;
	secflagset_t pr_inherit;
	secflagset_t pr_lower;
	secflagset_t pr_upper;
} prsecflags_t;

/*
 * Watchpoint interface.  PCWATCH and /proc/<pid>/watch
 */
typedef struct prwatch {
	uintptr_t pr_vaddr;	/* virtual address of watched area */
	size_t	pr_size;	/* size of watched area in bytes */
	int	pr_wflags;	/* watch type flags */
	int	pr_pad;
} prwatch_t;

/* pr_wflags */
#define	WA_READ		0x04	/* trap on read access */
#define	WA_WRITE	0x02	/* trap on write access */
#define	WA_EXEC		0x01	/* trap on execute access */
#define	WA_TRAPAFTER	0x08	/* trap after instruction completes */

/*
 * PCREAD/PCWRITE I/O interface.
 */
typedef struct priovec {
	void	*pio_base;	/* buffer in controlling process */
	size_t	pio_len;	/* size of read/write request */
	off_t	pio_offset;	/* virtual address in target process */
} priovec_t;

/*
 * Resource usage.  /proc/<pid>/usage /proc/<pid>/lwp/<lwpid>/lwpusage
 */
typedef struct prusage {
	id_t		pr_lwpid;	/* lwp id.  0: process or defunct */
	int		pr_count;	/* number of contributing lwps */
	timestruc_t	pr_tstamp;	/* current time stamp */
	timestruc_t	pr_create;	/* process/lwp creation time stamp */
	timestruc_t	pr_term;	/* process/lwp termination time stamp */
	timestruc_t	pr_rtime;	/* total lwp real (elapsed) time */
	timestruc_t	pr_utime;	/* user level cpu time */
	timestruc_t	pr_stime;	/* system call cpu time */
	timestruc_t	pr_ttime;	/* other system trap cpu time */
	timestruc_t	pr_tftime;	/* text page fault sleep time */
	timestruc_t	pr_dftime;	/* data page fault sleep time */
	timestruc_t	pr_kftime;	/* kernel page fault sleep time */
	timestruc_t	pr_ltime;	/* user lock wait sleep time */
	timestruc_t	pr_slptime;	/* all other sleep time */
	timestruc_t	pr_wtime;	/* wait-cpu (latency) time */
	timestruc_t	pr_stoptime;	/* stopped time */
	timestruc_t	filltime[6];	/* filler for future expansion */
	ulong_t		pr_minf;	/* minor page faults */
	ulong_t		pr_majf;	/* major page faults */
	ulong_t		pr_nswap;	/* swaps */
	ulong_t		pr_inblk;	/* input blocks */
	ulong_t		pr_oublk;	/* output blocks */
	ulong_t		pr_msnd;	/* messages sent */
	ulong_t		pr_mrcv;	/* messages received */
	ulong_t		pr_sigs;	/* signals received */
	ulong_t		pr_vctx;	/* voluntary context switches */
	ulong_t		pr_ictx;	/* involuntary context switches */
	ulong_t		pr_sysc;	/* system calls */
	ulong_t		pr_ioch;	/* chars read and written */
	ulong_t		filler[10];	/* filler for future expansion */
} prusage_t;

/*
 * Page data file.  /proc/<pid>/pagedata
 */

/* page data file header */
typedef struct prpageheader {
	timestruc_t	pr_tstamp;	/* real time stamp */
	long		pr_nmap;	/* number of address space mappings */
	long		pr_npage;	/* total number of pages */
} prpageheader_t;

/* page data mapping header */
typedef struct prasmap {
	uintptr_t pr_vaddr;	/* virtual address of mapping */
	size_t	pr_npage;	/* number of pages in mapping */
	char	pr_mapname[PRMAPSZ];	/* name in /proc/<pid>/object */
	offset_t pr_offset;	/* offset into mapped object, if any */
	int	pr_mflags;	/* protection and attribute flags */
	int	pr_pagesize;	/* pagesize (bytes) for this mapping */
	int	pr_shmid;	/* SysV shmid, -1 if not SysV shared memory */
	int	pr_filler[1];	/* filler for future expansion */
} prasmap_t;

/*
 * pr_npage bytes (plus 0-7 null bytes to round up to an 8-byte boundary)
 * follow each mapping header, each containing zero or more of these flags.
 */
#define	PG_REFERENCED	0x02		/* page referenced since last read */
#define	PG_MODIFIED	0x01		/* page modified since last read */
#define	PG_HWMAPPED	0x04		/* page is present and mapped */

/*
 * Open files.  Only in core files (for now).  Note that we'd like to use
 * the stat or stat64 structure, but both of these structures are unfortunately
 * not consistent between 32 and 64 bit modes.  To keep our lives simpler, we
 * just define our own structure with types that are not sensitive to this
 * difference.  Also, it turns out that pfiles omits a lot of info from the
 * struct stat (e.g. times, device sizes, etc.) so we don't bother adding those
 * here.
 */
typedef struct prfdinfo {
	int		pr_fd;
	mode_t		pr_mode;

	uid_t		pr_uid;
	gid_t		pr_gid;

	major_t		pr_major;	/* think stat.st_dev */
	minor_t		pr_minor;

	major_t		pr_rmajor;	/* think stat.st_rdev */
	minor_t		pr_rminor;

	ino64_t		pr_ino;
	off64_t		pr_offset;
	off64_t		pr_size;

	int		pr_fileflags;	/* fcntl(F_GETXFL), etc */
	int		pr_fdflags;	/* fcntl(F_GETFD), etc. */

	char		pr_path[MAXPATHLEN];
} prfdinfo_t;

/*
 * Representation of LWP name in core files.  In /proc, we use a simple char
 * array, but in core files we need to make it easy to correlate the note back
 * to the right LWP.  For simplicity, we'll use 32/64 consistent types.
 */
typedef struct prlwpname {
	uint64_t pr_lwpid;
	char pr_lwpname[THREAD_NAME_MAX];
} prlwpname_t;

/*
 * Header for /proc/<pid>/lstatus /proc/<pid>/lpsinfo /proc/<pid>/lusage
 */
typedef struct prheader {
	long	pr_nent;	/* number of entries */
	long	pr_entsize;	/* size of each entry, in bytes */
} prheader_t;

/*
 * Macros for manipulating sets of flags.
 * sp must be a pointer to one of sigset_t, fltset_t, or sysset_t.
 * flag must be a member of the enumeration corresponding to *sp.
 */

/* turn on all flags in set */
#define	prfillset(sp) \
	{ register int _i_ = sizeof (*(sp))/sizeof (uint32_t); \
		while (_i_) ((uint32_t *)(sp))[--_i_] = (uint32_t)0xFFFFFFFF; }

/* turn off all flags in set */
#define	premptyset(sp) \
	{ register int _i_ = sizeof (*(sp))/sizeof (uint32_t); \
		while (_i_) ((uint32_t *)(sp))[--_i_] = (uint32_t)0; }

/* turn on specified flag in set */
#define	praddset(sp, flag) \
	((void)(((unsigned)((flag)-1) < 32*sizeof (*(sp))/sizeof (uint32_t)) ? \
	(((uint32_t *)(sp))[((flag)-1)/32] |= (1U<<(((flag)-1)%32))) : 0))

/* turn off specified flag in set */
#define	prdelset(sp, flag) \
	((void)(((unsigned)((flag)-1) < 32*sizeof (*(sp))/sizeof (uint32_t)) ? \
	    (((uint32_t *)(sp))[((flag)-1)/32] &= ~(1U<<(((flag)-1)%32))) : 0))

/* query: != 0 iff flag is turned on in set */
#define	prismember(sp, flag) \
	(((unsigned)((flag)-1) < 32*sizeof (*(sp))/sizeof (uint32_t)) && \
	    (((uint32_t *)(sp))[((flag)-1)/32] & (1U<<(((flag)-1)%32))))

#if defined(_SYSCALL32)

/*
 * dev32_t version of PRNODEV
 */
#define	PRNODEV32 (dev32_t)(-1)

/*
 * Kernel view of /proc structures for _ILP32 programs.
 */

/*
 * _ILP32 lwp status file.  /proc/<pid>/lwp/<lwpid>/lwpstatus
 */
typedef struct lwpstatus32 {
	int	pr_flags;	/* flags */
	id32_t	pr_lwpid;	/* specific lwp identifier */
	short	pr_why;		/* reason for lwp stop, if stopped */
	short	pr_what;	/* more detailed reason */
	short	pr_cursig;	/* current signal, if any */
	short	pr_pad1;
	siginfo32_t pr_info;	/* info associated with signal or fault */
	sigset_t pr_lwppend;	/* set of signals pending to the lwp */
	sigset_t pr_lwphold;	/* set of signals blocked by the lwp */
	struct sigaction32 pr_action;	/* signal action for current signal */
	stack32_t pr_altstack;	/* alternate signal stack info */
	caddr32_t pr_oldcontext;	/* address of previous ucontext */
	short	pr_syscall;	/* system call number (if in syscall) */
	short	pr_nsysarg;	/* number of arguments to this syscall */
	int	pr_errno;	/* errno for failed syscall, 0 if successful */
	int32_t	pr_sysarg[PRSYSARGS];	/* arguments to this syscall */
	int32_t	pr_rval1;	/* primary syscall return value */
	int32_t	pr_rval2;	/* second syscall return value, if any */
	char	pr_clname[PRCLSZ];	/* scheduling class name */
	timestruc32_t pr_tstamp;	/* real-time time stamp of stop */
	timestruc32_t pr_utime;	/* lwp user cpu time */
	timestruc32_t pr_stime;	/* lwp system cpu time */
	int	pr_filler[11 - 2 * sizeof (timestruc32_t) / sizeof (int)];
	int	pr_errpriv;	/* missing privilege */
	caddr32_t pr_ustack;	/* address of stack boundary data (stack32_t) */
	uint32_t pr_instr;	/* current instruction */
	prgregset32_t pr_reg;	/* general registers */
	prfpregset32_t pr_fpreg; /* floating-point registers */
} lwpstatus32_t;

/*
 * _ILP32 process status file.  /proc/<pid>/status
 */
typedef struct pstatus32 {
	int	pr_flags;	/* flags */
	int	pr_nlwp;	/* number of active lwps in the process */
	pid32_t	pr_pid;		/* process id */
	pid32_t	pr_ppid;	/* parent process id */
	pid32_t	pr_pgid;	/* process group id */
	pid32_t	pr_sid;		/* session id */
	id32_t	pr_aslwpid;	/* historical; now always zero */
	id32_t	pr_agentid;	/* lwp id of the /proc agent lwp, if any */
	sigset_t pr_sigpend;	/* set of process pending signals */
	caddr32_t pr_brkbase;	/* address of the process heap */
	size32_t pr_brksize;	/* size of the process heap, in bytes */
	caddr32_t pr_stkbase;	/* address of the process stack */
	size32_t pr_stksize;	/* size of the process stack, in bytes */
	timestruc32_t pr_utime;	/* process user cpu time */
	timestruc32_t pr_stime;	/* process system cpu time */
	timestruc32_t pr_cutime;	/* sum of children's user times */
	timestruc32_t pr_cstime;	/* sum of children's system times */
	sigset_t pr_sigtrace;	/* set of traced signals */
	fltset_t pr_flttrace;	/* set of traced faults */
	sysset_t pr_sysentry;	/* set of system calls traced on entry */
	sysset_t pr_sysexit;	/* set of system calls traced on exit */
	char	pr_dmodel;	/* data model of the process */
	char	pr_pad[3];
	id32_t	pr_taskid;	/* task id */
	id32_t	pr_projid;	/* project id */
	int	pr_nzomb;	/* number of zombie lwps in the process */
	id32_t	pr_zoneid;	/* zone id */
	int	pr_filler[15];	/* reserved for future use */
	lwpstatus32_t pr_lwp;	/* status of the representative lwp */
} pstatus32_t;

/*
 * _ILP32 lwp ps(1) information file.  /proc/<pid>/lwp/<lwpid>/lwpsinfo
 */
typedef struct lwpsinfo32 {
	int	pr_flag;	/* lwp flags */
	id32_t	pr_lwpid;	/* lwp id */
	caddr32_t pr_addr;	/* internal address of lwp */
	caddr32_t pr_wchan;	/* wait addr for sleeping lwp */
	char	pr_stype;	/* synchronization event type */
	char	pr_state;	/* numeric lwp state */
	char	pr_sname;	/* printable character for pr_state */
	char	pr_nice;	/* nice for cpu usage */
	short	pr_syscall;	/* system call number (if in syscall) */
	char	pr_oldpri;	/* pre-SVR4, low value is high priority */
	char	pr_cpu;		/* pre-SVR4, cpu usage for scheduling */
	int	pr_pri;		/* priority, high value is high priority */
			/* The following percent number is a 16-bit binary */
			/* fraction [0 .. 1] with the binary point to the */
			/* right of the high-order bit (1.0 == 0x8000) */
	ushort_t pr_pctcpu;	/* % of recent cpu time used by this lwp */
	ushort_t pr_pad;
	timestruc32_t pr_start;	/* lwp start time, from the epoch */
	timestruc32_t pr_time;	/* usr+sys cpu time for this lwp */
	char	pr_clname[PRCLSZ];	/* scheduling class name */
	char	pr_name[PRFNSZ];	/* name of system lwp */
	processorid_t pr_onpro;		/* processor which last ran this lwp */
	processorid_t pr_bindpro;	/* processor to which lwp is bound */
	psetid_t pr_bindpset;	/* processor set to which lwp is bound */
	int	pr_lgrp;	/* lwp home lgroup */
	int	pr_filler[4];	/* reserved for future use */
} lwpsinfo32_t;

/*
 * _ILP32 process ps(1) information file.  /proc/<pid>/psinfo
 */
typedef struct psinfo32 {
	int	pr_flag;	/* process flags */
	int	pr_nlwp;	/* number of active lwps in the process */
	pid32_t	pr_pid;		/* unique process id */
	pid32_t	pr_ppid;	/* process id of parent */
	pid32_t	pr_pgid;	/* pid of process group leader */
	pid32_t	pr_sid;		/* session id */
	uid32_t	pr_uid;		/* real user id */
	uid32_t	pr_euid;	/* effective user id */
	gid32_t	pr_gid;		/* real group id */
	gid32_t	pr_egid;	/* effective group id */
	caddr32_t pr_addr;	/* address of process */
	size32_t pr_size;	/* size of process image in Kbytes */
	size32_t pr_rssize;	/* resident set size in Kbytes */
	size32_t pr_pad1;
	dev32_t	pr_ttydev;	/* controlling tty device (or PRNODEV) */
	ushort_t pr_pctcpu;	/* % of recent cpu time used by all lwps */
	ushort_t pr_pctmem;	/* % of system memory used by process */
	timestruc32_t pr_start;	/* process start time, from the epoch */
	timestruc32_t pr_time;	/* usr+sys cpu time for this process */
	timestruc32_t pr_ctime;	/* usr+sys cpu time for reaped children */
	char	pr_fname[PRFNSZ];	/* name of execed file */
	char	pr_psargs[PRARGSZ];	/* initial characters of arg list */
	int	pr_wstat;	/* if zombie, the wait() status */
	int	pr_argc;	/* initial argument count */
	caddr32_t pr_argv;	/* address of initial argument vector */
	caddr32_t pr_envp;	/* address of initial environment vector */
	char	pr_dmodel;	/* data model of the process */
	char	pr_pad2[3];
	id32_t	pr_taskid;	/* task id */
	id32_t	pr_projid;	/* project id */
	int	pr_nzomb;	/* number of zombie lwps in the process */
	id32_t	pr_poolid;	/* pool id */
	id32_t	pr_zoneid;	/* zone id */
	id32_t	pr_contract;	/* process contract */
	int	pr_filler[1];	/* reserved for future use */
	lwpsinfo32_t pr_lwp;	/* information for representative lwp */
} psinfo32_t;

/*
 * _ILP32 Memory-management interface.  /proc/<pid>/map /proc/<pid>/rmap
 */
typedef struct prmap32 {
	caddr32_t pr_vaddr;	/* virtual address of mapping */
	size32_t pr_size;	/* size of mapping in bytes */
	char	pr_mapname[64];	/* name in /proc/<pid>/object */
	offset_t pr_offset;	/* offset into mapped object, if any */
	int	pr_mflags;	/* protection and attribute flags */
	int	pr_pagesize;	/* pagesize (bytes) for this mapping */
	int	pr_shmid;	/* SysV shmid, -1 if not SysV shared memory */
	int	pr_filler[1];	/* filler for future expansion */
} prmap32_t;

/*
 * _ILP32 HAT memory-map interface.  /proc/<pid>/xmap
 */
typedef struct prxmap32 {
	caddr32_t pr_vaddr;	/* virtual address of mapping */
	size32_t pr_size;	/* size of mapping in bytes */
	char	pr_mapname[PRMAPSZ];	/* name in /proc/<pid>/object */
	offset_t pr_offset;	/* offset into mapped object, if any */
	int	pr_mflags;	/* protection and attribute flags (see below) */
	int	pr_pagesize;	/* pagesize (bytes) for this mapping */
	int	pr_shmid;	/* SysV shmid, -1 if not SysV shared memory */
	dev32_t	pr_dev;  /* st_dev from stat64() of mapped object, or PRNODEV */
	uint64_t pr_ino; /* st_ino from stat64() of mapped object, if any */
	uint32_t pr_rss;	/* pages of resident memory */
	uint32_t pr_anon;	/* pages of resident anonymous memory */
	uint32_t pr_locked;	/* pages of locked memory */
	uint32_t pr_pad;	/* currently unused */
	uint64_t pr_hatpagesize; /* pagesize of the hat mapping */
	uint32_t pr_filler[6];	/* filler for future expansion */
} prxmap32_t;

/*
 * _ILP32 Process credentials.  PCSCRED and /proc/<pid>/cred
 */
typedef struct prcred32 {
	uid32_t	pr_euid;	/* effective user id */
	uid32_t	pr_ruid;	/* real user id */
	uid32_t	pr_suid;	/* saved user id (from exec) */
	gid32_t	pr_egid;	/* effective group id */
	gid32_t	pr_rgid;	/* real group id */
	gid32_t	pr_sgid;	/* saved group id (from exec) */
	int	pr_ngroups;	/* number of supplementary groups */
	gid32_t	pr_groups[1];	/* array of supplementary groups */
} prcred32_t;

/*
 * _ILP32 Watchpoint interface.  PCWATCH and /proc/<pid>/watch
 */
typedef struct prwatch32 {
	caddr32_t pr_vaddr;	/* virtual address of watched area */
	size32_t pr_size;	/* size of watched area in bytes */
	int	pr_wflags;	/* watch type flags */
	int	pr_pad;
} prwatch32_t;

/*
 * _ILP32 PCREAD/PCWRITE I/O interface.
 */
typedef struct priovec32 {
	caddr32_t pio_base;	/* buffer in controlling process */
	size32_t pio_len;	/* size of read/write request */
	off32_t	pio_offset;	/* virtual address in target process */
} priovec32_t;

/*
 * _ILP32 Resource usage.  /proc/<pid>/usage /proc/<pid>/lwp/<lwpid>/lwpusage
 */
typedef struct prusage32 {
	id32_t		pr_lwpid;	/* lwp id.  0: process or defunct */
	int32_t		pr_count;	/* number of contributing lwps */
	timestruc32_t	pr_tstamp;	/* current time stamp */
	timestruc32_t	pr_create;	/* process/lwp creation time stamp */
	timestruc32_t	pr_term;	/* process/lwp termination time stamp */
	timestruc32_t	pr_rtime;	/* total lwp real (elapsed) time */
	timestruc32_t	pr_utime;	/* user level cpu time */
	timestruc32_t	pr_stime;	/* system call cpu time */
	timestruc32_t	pr_ttime;	/* other system trap cpu time */
	timestruc32_t	pr_tftime;	/* text page fault sleep time */
	timestruc32_t	pr_dftime;	/* data page fault sleep time */
	timestruc32_t	pr_kftime;	/* kernel page fault sleep time */
	timestruc32_t	pr_ltime;	/* user lock wait sleep time */
	timestruc32_t	pr_slptime;	/* all other sleep time */
	timestruc32_t	pr_wtime;	/* wait-cpu (latency) time */
	timestruc32_t	pr_stoptime;	/* stopped time */
	timestruc32_t	filltime[6];	/* filler for future expansion */
	uint32_t	pr_minf;	/* minor page faults */
	uint32_t	pr_majf;	/* major page faults */
	uint32_t	pr_nswap;	/* swaps */
	uint32_t	pr_inblk;	/* input blocks */
	uint32_t	pr_oublk;	/* output blocks */
	uint32_t	pr_msnd;	/* messages sent */
	uint32_t	pr_mrcv;	/* messages received */
	uint32_t	pr_sigs;	/* signals received */
	uint32_t	pr_vctx;	/* voluntary context switches */
	uint32_t	pr_ictx;	/* involuntary context switches */
	uint32_t	pr_sysc;	/* system calls */
	uint32_t	pr_ioch;	/* chars read and written */
	uint32_t	filler[10];	/* filler for future expansion */
} prusage32_t;

/*
 * _ILP32 Page data file.  /proc/<pid>/pagedata
 */

/* _ILP32 page data file header */
typedef struct prpageheader32 {
	timestruc32_t	pr_tstamp;	/* real time stamp */
	int32_t		pr_nmap;	/* number of address space mappings */
	int32_t		pr_npage;	/* total number of pages */
} prpageheader32_t;

/* _ILP32 page data mapping header */
typedef struct prasmap32 {
	caddr32_t pr_vaddr;	/* virtual address of mapping */
	size32_t pr_npage;	/* number of pages in mapping */
	char	pr_mapname[64];	/* name in /proc/<pid>/object */
	offset_t pr_offset;	/* offset into mapped object, if any */
	int	pr_mflags;	/* protection and attribute flags */
	int	pr_pagesize;	/* pagesize (bytes) for this mapping */
	int	pr_shmid;	/* SysV shmid, -1 if not SysV shared memory */
	int	pr_filler[1];	/* filler for future expansion */
} prasmap32_t;

/*
 * _ILP32 Header for /proc/<pid>/lstatus /proc/<pid>/lpsinfo /proc/<pid>/lusage
 */
typedef struct prheader32 {
	int32_t	pr_nent;	/* number of entries */
	int32_t	pr_entsize;	/* size of each entry, in bytes */
} prheader32_t;

#endif	/* _SYSCALL32 */

#endif	/* !_KERNEL && _STRUCTURED_PROC == 0 */

#ifdef	__cplusplus
}
#endif

#endif	/* _SYS_PROCFS_H */<|MERGE_RESOLUTION|>--- conflicted
+++ resolved
@@ -25,11 +25,7 @@
  */
 /*
  * Copyright 2012 DEY Storage Systems, Inc.  All rights reserved.
-<<<<<<< HEAD
- * Copyright 2018, Joyent, Inc.
-=======
  * Copyright 2018 Joyent, Inc.
->>>>>>> bc4c0ff1
  */
 
 #ifndef _SYS_PROCFS_H
