--- conflicted
+++ resolved
@@ -693,9 +693,6 @@
 	uint8_t pru_data[PRUPANIC_BUFLEN];
 } prupanic_t;
 
-<<<<<<< HEAD
-#if defined(_SYSCALL32) && defined(_MULTI_DATAMODEL)
-=======
 /*
  * Core file NT_CWD structure.
  */
@@ -707,8 +704,7 @@
 	char prcwd_cwd[MAXPATHLEN];
 } prcwd_t;
 
-#if defined(_SYSCALL32)
->>>>>>> 10b698b9
+#if defined(_SYSCALL32) && defined(_MULTI_DATAMODEL)
 
 /*
  * dev32_t version of PRNODEV
