/*
 * CDDL HEADER START
 *
 * The contents of this file are subject to the terms of the
 * Common Development and Distribution License (the "License").
 * You may not use this file except in compliance with the License.
 *
 * You can obtain a copy of the license at usr/src/OPENSOLARIS.LICENSE
 * or http://www.opensolaris.org/os/licensing.
 * See the License for the specific language governing permissions
 * and limitations under the License.
 *
 * When distributing Covered Code, include this CDDL HEADER in each
 * file and include the License file at usr/src/OPENSOLARIS.LICENSE.
 * If applicable, add the following below this CDDL HEADER, with the
 * fields enclosed by brackets "[]" replaced with your own identifying
 * information: Portions Copyright [yyyy] [name of copyright owner]
 *
 * CDDL HEADER END
 */
/*
 * Copyright 2009 Sun Microsystems, Inc.  All rights reserved.
 * Use is subject to license terms.
<<<<<<< HEAD
 * Copyright 2015 Joyent, Inc.
=======
 * Copyright 2025 Oxide Computer Company
>>>>>>> 8a525196
 */

#ifndef	_SYS_DLS_H
#define	_SYS_DLS_H

#include <sys/types.h>
#include <sys/stream.h>
#include <sys/mac_client.h>
#include <sys/dls_mgmt.h>

/*
 * Data-Link Services Module
 */

#ifdef	__cplusplus
extern "C" {
#endif

/*
 * Module name.
 */
#define	DLS_MODULE_NAME	"dls"

/*
 * Data-Link Services Information (text emitted by modinfo(8))
 */
#define	DLS_INFO	"Data-Link Services"

/*
 * Macros for converting ppas to instance #s, Vlan ID, or minor.
 */
#define	DLS_PPA2INST(ppa)	((int)((ppa) % 1000))
#define	DLS_PPA2VID(ppa)	((uint16_t)((ppa) / 1000))
#define	DLS_PPA2MINOR(ppa)	((minor_t)((DLS_PPA2INST(ppa)) + 1))

/*
 * Maps a (VID, INST) pair to ppa
 */
#define	DLS_VIDINST2PPA(vid, inst)	((minor_t)((vid) * 1000 + (inst)))

/*
 * Converts a minor to an instance#; makes sense only when minor <= 1000.
 */
#define	DLS_MINOR2INST(minor)	((int)((minor) - 1))

#ifdef	_KERNEL

#define	DLS_MAX_PPA	999
#define	DLS_MAX_MINOR	(DLS_MAX_PPA + 1)

typedef void    (*dls_rx_t)(void *, mac_resource_handle_t, mblk_t *,
		    mac_header_info_t *);

typedef struct dld_str_s	dld_str_t;
typedef struct dls_devnet_s	*dls_dl_handle_t;
typedef struct dls_dev_t	*dls_dev_handle_t;
typedef struct dls_link_s	dls_link_t;

#define	DLS_SAP_LLC	0
#define	DLS_SAP_PROMISC	(1 << 16)

#define	DLS_PROMISC_SAP		0x00000001
#define	DLS_PROMISC_MULTI	0x00000002
#define	DLS_PROMISC_PHYS	0x00000004
#define	DLS_PROMISC_RX_ONLY	0x00000008
<<<<<<< HEAD
#define	DLS_PROMISC_FIXUPS	0x00000010
=======
#define	DLS_PROMISC_INCOMING	0x00000010
#define	DLS_PROMISC_OUTGOING	0x00000020
>>>>>>> 8a525196

extern int	dls_open(dls_link_t *, dls_dl_handle_t, dld_str_t *);
extern void	dls_close(dld_str_t *);
extern int	dls_bind(dld_str_t *, uint32_t);
extern void	dls_unbind(dld_str_t *);

extern int	dls_promisc(dld_str_t *, uint32_t);

extern int	dls_multicst_add(dld_str_t *, const uint8_t *);
extern int	dls_multicst_remove(dld_str_t *, const uint8_t *);

extern mblk_t	*dls_header(dld_str_t *, const uint8_t *,
		    uint16_t, uint_t, mblk_t **);

extern void	dls_rx_set(dld_str_t *, dls_rx_t, void *);
extern dld_str_t *dls_rx_get(char *, flow_desc_t *, size_t *);

extern void	str_notify(void *, mac_notify_type_t);

extern int		dls_devnet_open(const char *,
			    dls_dl_handle_t *, dev_t *);
extern int		dls_devnet_open_in_zone(const char *,
			    dls_dl_handle_t *, dev_t *, zoneid_t);
extern void		dls_devnet_close(dls_dl_handle_t);
extern boolean_t	dls_devnet_rebuild();

extern int		dls_devnet_rename(datalink_id_t, datalink_id_t,
			    const char *, boolean_t);
extern int		dls_devnet_create(mac_handle_t, datalink_id_t,
			    zoneid_t);
extern int		dls_devnet_destroy(mac_handle_t, datalink_id_t *,
			    boolean_t);
extern int		dls_devnet_recreate(mac_handle_t, datalink_id_t);
extern int		dls_devnet_hold_tmp(datalink_id_t, dls_dl_handle_t *);
extern void		dls_devnet_rele_tmp(dls_dl_handle_t);
extern int		dls_devnet_hold_by_dev(dev_t, dls_dl_handle_t *);
extern void		dls_devnet_rele(dls_dl_handle_t);
extern void		dls_devnet_prop_task_wait(dls_dl_handle_t);

extern const char	*dls_devnet_link(dls_dl_handle_t);
extern const char	*dls_devnet_mac(dls_dl_handle_t);
extern uint16_t		dls_devnet_vid(dls_dl_handle_t);
extern datalink_id_t	dls_devnet_linkid(dls_dl_handle_t);
extern int		dls_devnet_dev2linkid(dev_t, datalink_id_t *);
extern int		dls_devnet_phydev(datalink_id_t, dev_t *);
extern int		dls_devnet_setzid(dls_dl_handle_t, zoneid_t, boolean_t);
extern zoneid_t		dls_devnet_getzid(dls_dl_handle_t);
extern zoneid_t		dls_devnet_getownerzid(dls_dl_handle_t);
extern boolean_t	dls_devnet_islinkvisible(datalink_id_t, zoneid_t);

extern int		dls_mgmt_door_set(boolean_t);
extern int		dls_mgmt_create(const char *, dev_t, datalink_class_t,
			    uint32_t, boolean_t, datalink_id_t *);
extern int		dls_mgmt_destroy(datalink_id_t, boolean_t);
extern int		dls_mgmt_update(const char *, uint32_t, boolean_t,
			    uint32_t *, datalink_id_t *);
extern int		dls_mgmt_get_linkinfo(datalink_id_t, char *,
			    datalink_class_t *, uint32_t *, uint32_t *);
extern int		dls_mgmt_get_linkid(const char *, datalink_id_t *);
extern int		dls_mgmt_get_linkid_in_zone(const char *,
    datalink_id_t *, zoneid_t);
extern datalink_id_t	dls_mgmt_get_next(datalink_id_t, datalink_class_t,
			    datalink_media_t, uint32_t);
extern int		dls_devnet_macname2linkid(const char *,
			    datalink_id_t *);

#endif	/* _KERNEL */

#ifdef	__cplusplus
}
#endif

#endif	/* _SYS_DLS_H */<|MERGE_RESOLUTION|>--- conflicted
+++ resolved
@@ -21,11 +21,8 @@
 /*
  * Copyright 2009 Sun Microsystems, Inc.  All rights reserved.
  * Use is subject to license terms.
-<<<<<<< HEAD
  * Copyright 2015 Joyent, Inc.
-=======
  * Copyright 2025 Oxide Computer Company
->>>>>>> 8a525196
  */
 
 #ifndef	_SYS_DLS_H
@@ -91,12 +88,9 @@
 #define	DLS_PROMISC_MULTI	0x00000002
 #define	DLS_PROMISC_PHYS	0x00000004
 #define	DLS_PROMISC_RX_ONLY	0x00000008
-<<<<<<< HEAD
-#define	DLS_PROMISC_FIXUPS	0x00000010
-=======
 #define	DLS_PROMISC_INCOMING	0x00000010
 #define	DLS_PROMISC_OUTGOING	0x00000020
->>>>>>> 8a525196
+#define	DLS_PROMISC_FIXUPS	0x00000040
 
 extern int	dls_open(dls_link_t *, dls_dl_handle_t, dld_str_t *);
 extern void	dls_close(dld_str_t *);
