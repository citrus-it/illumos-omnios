--- conflicted
+++ resolved
@@ -173,13 +173,8 @@
 	void	(*b_freelwp)(klwp_t *);
 	void	(*b_lwpexit)(klwp_t *);
 	int	(*b_elfexec)(struct vnode *, struct execa *, struct uarg *,
-<<<<<<< HEAD
 	    struct intpdata *, int, size_t *, int, caddr_t, struct cred *,
 	    int *);
-=======
-		struct intpdata *, int, size_t *, int, caddr_t, struct cred *,
-		int);
->>>>>>> 4e18e297
 	void	(*b_sigset_native_to_brand)(sigset_t *);
 	void	(*b_sigset_brand_to_native)(sigset_t *);
 	void	(*b_sigfd_translate)(k_siginfo_t *);
@@ -262,13 +257,8 @@
 extern void	brand_solaris_copy_procdata(proc_t *, proc_t *,
 		    struct brand *);
 extern int	brand_solaris_elfexec(vnode_t *, execa_t *, uarg_t *,
-<<<<<<< HEAD
 		    intpdata_t *, int, size_t *, int, caddr_t, cred_t *, int *,
 		    struct brand *, char *, char *, char *);
-=======
-		    intpdata_t *, int, size_t *, int, caddr_t, cred_t *, int,
-		    struct brand *, char *, char *, char *, char *, char *);
->>>>>>> 4e18e297
 extern void	brand_solaris_exec(struct brand *);
 extern int	brand_solaris_fini(char **, struct modlinkage *,
 		    struct brand *);
