--- conflicted
+++ resolved
@@ -23,11 +23,8 @@
  * Copyright (c) 1989, 2010, Oracle and/or its affiliates. All rights reserved.
  * Copyright (c) 2012 by Delphix. All rights reserved.
  * Copyright 2014 Igor Kozhukhov <ikozhukhov@gmail.com>.
-<<<<<<< HEAD
  * Copyright 2017 Joyent, Inc.
-=======
  * Copyright 2017 RackTop Systems.
->>>>>>> f06dce2c
  */
 
 #ifndef _SYS_CPUVAR_H
