--- conflicted
+++ resolved
@@ -23,12 +23,9 @@
  * Copyright 2006 Sun Microsystems, Inc.  All rights reserved.
  * Use is subject to license terms.
  */
-<<<<<<< HEAD
 /*
  * Copyright 2015, Joyent, Inc.
  */
-=======
->>>>>>> 4772ec9f
 
 #include <sys/cpuvar.h>
 #include <sys/stack.h>
