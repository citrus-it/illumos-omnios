#
# CDDL HEADER START
#
# The contents of this file are subject to the terms of the
# Common Development and Distribution License (the "License").
# You may not use this file except in compliance with the License.
#
# You can obtain a copy of the license at usr/src/OPENSOLARIS.LICENSE
# or http://www.opensolaris.org/os/licensing.
# See the License for the specific language governing permissions
# and limitations under the License.
#
# When distributing Covered Code, include this CDDL HEADER in each
# file and include the License file at usr/src/OPENSOLARIS.LICENSE.
# If applicable, add the following below this CDDL HEADER, with the
# fields enclosed by brackets "[]" replaced with your own identifying
# information: Portions Copyright [yyyy] [name of copyright owner]
#
# CDDL HEADER END
#

#
# Copyright (c) 1991, 2010, Oracle and/or its affiliates. All rights reserved.
# Copyright 2016 Garrett D'Amore <garrett@damore.org>
# Copyright 2013 Saso Kiselkov. All rights reserved.
# Copyright 2016 Joyent, Inc.
<<<<<<< HEAD
# Copyright (c) 2016 by Delphix. All rights reserved.
=======
# Copyright 2016 Nexenta Systems, Inc.
>>>>>>> 5f10ef69
#

#
# uts/common/Makefile.rules
#
#	This Makefile defines all the file build rules for the directory
# uts/common and its children. These are the source files which may
# be considered common to all SunOS systems.
#
#	The following two-level ordering must be maintained in this file.
#	  Lines are sorted first in order of decreasing specificity based on
#	  the first directory component.  That is, sun4u rules come before
#	  sparc rules come before common rules.
#
#	  Lines whose initial directory components are equal are sorted
#	  alphabetically by the remaining components.

#
#	Section 1a: C objects build rules
#
$(OBJS_DIR)/%.o:		$(COMMONBASE)/crypto/aes/%.c
	$(COMPILE.c) -o $@ $<
	$(CTFCONVERT_O)

$(OBJS_DIR)/%.o:		$(COMMONBASE)/crypto/arcfour/%.c
	$(COMPILE.c) -o $@ $<
	$(CTFCONVERT_O)

$(OBJS_DIR)/%.o:		$(COMMONBASE)/crypto/blowfish/%.c
	$(COMPILE.c) -o $@ $<
	$(CTFCONVERT_O)

$(OBJS_DIR)/%.o:		$(COMMONBASE)/crypto/ecc/%.c
	$(COMPILE.c) -o $@ $<
	$(CTFCONVERT_O)

$(OBJS_DIR)/%.o:		$(COMMONBASE)/crypto/modes/%.c
	$(COMPILE.c) -o $@ $<
	$(CTFCONVERT_O)

$(OBJS_DIR)/%.o:		$(COMMONBASE)/crypto/padding/%.c
	$(COMPILE.c) -o $@ $<
	$(CTFCONVERT_O)

$(OBJS_DIR)/%.o:		$(COMMONBASE)/crypto/rng/%.c
	$(COMPILE.c) -o $@ $<
	$(CTFCONVERT_O)

$(OBJS_DIR)/%.o:		$(COMMONBASE)/crypto/rsa/%.c
	$(COMPILE.c) -o $@ $<
	$(CTFCONVERT_O)

$(OBJS_DIR)/%.o:		$(COMMONBASE)/bignum/%.c
	$(COMPILE.c) -o $@ $<
	$(CTFCONVERT_O)

$(OBJS_DIR)/%.o:		$(UTSBASE)/common/bignum/%.c
	$(COMPILE.c) -o $@ $<
	$(CTFCONVERT_O)

$(OBJS_DIR)/%.o:		$(COMMONBASE)/mpi/%.c
	$(COMPILE.c) -o $@ $<
	$(CTFCONVERT_O)

$(OBJS_DIR)/%.o: 		$(COMMONBASE)/acl/%.c
	$(COMPILE.c) -o $@ $<
	$(CTFCONVERT_O)

$(OBJS_DIR)/%.o:		$(COMMONBASE)/avl/%.c
	$(COMPILE.c) -o $@ $<
	$(CTFCONVERT_O)

$(OBJS_DIR)/%.o:		$(COMMONBASE)/ucode/%.c
	$(COMPILE.c) -o $@ $<
	$(CTFCONVERT_O)

$(OBJS_DIR)/%.o:		$(UTSBASE)/common/brand/sn1/%.c
	$(COMPILE.c) -o $@ $<
	$(CTFCONVERT_O)

$(OBJS_DIR)/%.o:		$(UTSBASE)/common/brand/solaris10/%.c
	$(COMPILE.c) -o $@ $<
	$(CTFCONVERT_O)

$(OBJS_DIR)/%.o:		$(UTSBASE)/common/c2/%.c
	$(COMPILE.c) -o $@ $<
	$(CTFCONVERT_O)

$(OBJS_DIR)/%.o:		$(UTSBASE)/common/conf/%.c
	$(COMPILE.c) -o $@ $<
	$(CTFCONVERT_O)

$(OBJS_DIR)/%.o:		$(UTSBASE)/common/contract/%.c
	$(COMPILE.c) -o $@ $<
	$(CTFCONVERT_O)

$(OBJS_DIR)/%.o:		$(UTSBASE)/common/cpr/%.c
	$(COMPILE.c) -o $@ $<
	$(CTFCONVERT_O)

$(OBJS_DIR)/%.o:		$(UTSBASE)/common/ctf/%.c
	$(COMPILE.c) -o $@ $<
	$(CTFCONVERT_O)

$(OBJS_DIR)/%.o:		$(COMMONBASE)/ctf/%.c
	$(COMPILE.c) -o $@ $<
	$(CTFCONVERT_O)

$(OBJS_DIR)/%.o:		$(COMMONBASE)/crypto/des/%.c
	$(COMPILE.c) -o $@ $<
	$(CTFCONVERT_O)

$(OBJS_DIR)/%.o:		$(COMMONBASE)/secflags/%.c
	$(COMPILE.c) -o $@ $<
	$(CTFCONVERT_O)

$(OBJS_DIR)/%.o:		$(COMMONBASE)/smbios/%.c
	$(COMPILE.c) -o $@ $<
	$(CTFCONVERT_O)

$(OBJS_DIR)/%.o:		$(UTSBASE)/common/des/%.c
	$(COMPILE.c) -o $@ $<
	$(CTFCONVERT_O)

$(OBJS_DIR)/%.o:		$(UTSBASE)/common/crypto/api/%.c
	$(COMPILE.c) -o $@ $<
	$(CTFCONVERT_O)

$(OBJS_DIR)/%.o:		$(UTSBASE)/common/crypto/core/%.c
	$(COMPILE.c) -o $@ $<
	$(CTFCONVERT_O)

$(OBJS_DIR)/%.o:		$(UTSBASE)/common/crypto/io/%.c
	$(COMPILE.c) -o $@ $<
	$(CTFCONVERT_O)

$(OBJS_DIR)/%.o:		$(UTSBASE)/common/crypto/spi/%.c
	$(COMPILE.c) -o $@ $<
	$(CTFCONVERT_O)

$(OBJS_DIR)/%.o:		$(COMMONBASE)/pci/%.c
	$(COMPILE.c) -o $@ $<
	$(CTFCONVERT_O)

$(OBJS_DIR)/%.o:		$(COMMONBASE)/devid/%.c
	$(COMPILE.c) -o $@ $<
	$(CTFCONVERT_O)

$(OBJS_DIR)/%.o:		$(UTSBASE)/common/disp/%.c
	$(COMPILE.c) -o $@ $<
	$(CTFCONVERT_O)

$(OBJS_DIR)/%.o:		$(UTSBASE)/common/dtrace/%.c
	$(COMPILE.c) -o $@ $<
	$(CTFCONVERT_O)

$(OBJS_DIR)/%.o:		$(COMMONBASE)/exacct/%.c
	$(COMPILE.c) -o $@ $<
	$(CTFCONVERT_O)

$(OBJS_DIR)/%.o:		$(UTSBASE)/common/exec/aout/%.c
	$(COMPILE.c) -o $@ $<
	$(CTFCONVERT_O)

$(OBJS_DIR)/%.o:		$(UTSBASE)/common/exec/elf/%.c
	$(COMPILE.c) -o $@ $<
	$(CTFCONVERT_O)

$(OBJS_DIR)/%.o:		$(UTSBASE)/common/exec/intp/%.c
	$(COMPILE.c) -o $@ $<
	$(CTFCONVERT_O)

$(OBJS_DIR)/%.o:		$(UTSBASE)/common/exec/shbin/%.c
	$(COMPILE.c) -o $@ $<
	$(CTFCONVERT_O)

$(OBJS_DIR)/%.o:		$(UTSBASE)/common/exec/java/%.c
	$(COMPILE.c) -o $@ $<
	$(CTFCONVERT_O)

$(OBJS_DIR)/%.o:		$(UTSBASE)/common/fs/%.c
	$(COMPILE.c) -o $@ $<
	$(CTFCONVERT_O)

$(OBJS_DIR)/%.o:		$(UTSBASE)/common/fs/autofs/%.c
	$(COMPILE.c) -o $@ $<
	$(CTFCONVERT_O)

$(OBJS_DIR)/%.o:		$(UTSBASE)/common/fs/bootfs/%.c
	$(COMPILE.c) -o $@ $<
	$(CTFCONVERT_O)

$(OBJS_DIR)/%.o:		$(UTSBASE)/common/fs/dcfs/%.c
	$(COMPILE.c) -o $@ $<
	$(CTFCONVERT_O)

$(OBJS_DIR)/%.o:		$(UTSBASE)/common/fs/devfs/%.c
	$(COMPILE.c) -o $@ $<
	$(CTFCONVERT_O)

$(OBJS_DIR)/%.o:		$(UTSBASE)/common/fs/ctfs/%.c
	$(COMPILE.c) -o $@ $<
	$(CTFCONVERT_O)

$(OBJS_DIR)/%.o:		$(UTSBASE)/common/fs/doorfs/%.c
	$(COMPILE.c) -o $@ $<
	$(CTFCONVERT_O)

$(OBJS_DIR)/%.o:		$(UTSBASE)/common/fs/dev/%.c
	$(COMPILE.c) -o $@ $<
	$(CTFCONVERT_O)

$(OBJS_DIR)/%.o:		$(UTSBASE)/common/fs/fd/%.c
	$(COMPILE.c) -o $@ $<
	$(CTFCONVERT_O)

$(OBJS_DIR)/%.o:		$(UTSBASE)/common/fs/fifofs/%.c
	$(COMPILE.c) -o $@ $<
	$(CTFCONVERT_O)

$(OBJS_DIR)/%.o:		$(UTSBASE)/common/fs/hsfs/%.c
	$(COMPILE.c) -o $@ $<
	$(CTFCONVERT_O)

$(OBJS_DIR)/%.o:		$(UTSBASE)/common/fs/lofs/%.c
	$(COMPILE.c) -o $@ $<
	$(CTFCONVERT_O)

$(OBJS_DIR)/%.o:		$(UTSBASE)/common/fs/mntfs/%.c
	$(COMPILE.c) -o $@ $<
	$(CTFCONVERT_O)

$(OBJS_DIR)/%.o:		$(UTSBASE)/common/fs/namefs/%.c
	$(COMPILE.c) -o $@ $<
	$(CTFCONVERT_O)

$(OBJS_DIR)/%.o:		$(UTSBASE)/common/fs/nfs/%.c
	$(COMPILE.c) -o $@ $<
	$(CTFCONVERT_O)

$(OBJS_DIR)/%.o:		$(COMMONBASE)/smbsrv/%.c
	$(COMPILE.c) -o $@ $<
	$(CTFCONVERT_O)

$(OBJS_DIR)/%.o:		$(UTSBASE)/common/fs/smbsrv/%.c
	$(COMPILE.c) -o $@ $<
	$(CTFCONVERT_O)

$(OBJS_DIR)/%.o:		$(UTSBASE)/common/fs/objfs/%.c
	$(COMPILE.c) -o $@ $<
	$(CTFCONVERT_O)

$(OBJS_DIR)/%.o:		$(UTSBASE)/common/fs/pcfs/%.c
	$(COMPILE.c) -o $@ $<
	$(CTFCONVERT_O)

$(OBJS_DIR)/%.o:		$(UTSBASE)/common/fs/portfs/%.c
	$(COMPILE.c) -o $@ $<
	$(CTFCONVERT_O)

$(OBJS_DIR)/%.o:		$(UTSBASE)/common/fs/proc/%.c
	$(COMPILE.c) -o $@ $<
	$(CTFCONVERT_O)

$(OBJS_DIR)/%.o:		$(UTSBASE)/common/fs/sharefs/%.c
	$(COMPILE.c) -o $@ $<
	$(CTFCONVERT_O)

$(OBJS_DIR)/%.o:		$(COMMONBASE)/smbclnt/%.c
	$(COMPILE.c) -o $@ $<
	$(CTFCONVERT_O)

$(OBJS_DIR)/%.o:		$(UTSBASE)/common/fs/smbclnt/netsmb/%.c
	$(COMPILE.c) -o $@ $<
	$(CTFCONVERT_O)

$(OBJS_DIR)/%.o:		$(UTSBASE)/common/fs/smbclnt/smbfs/%.c
	$(COMPILE.c) -o $@ $<
	$(CTFCONVERT_O)

$(OBJS_DIR)/%.o:		$(UTSBASE)/common/fs/sockfs/%.c
	$(COMPILE.c) -o $@ $<
	$(CTFCONVERT_O)

$(OBJS_DIR)/%.o:		$(UTSBASE)/common/fs/specfs/%.c
	$(COMPILE.c) -o $@ $<
	$(CTFCONVERT_O)

$(OBJS_DIR)/%.o:		$(UTSBASE)/common/fs/swapfs/%.c
	$(COMPILE.c) -o $@ $<
	$(CTFCONVERT_O)

$(OBJS_DIR)/%.o:		$(UTSBASE)/common/fs/tmpfs/%.c
	$(COMPILE.c) -o $@ $<
	$(CTFCONVERT_O)

$(OBJS_DIR)/%.o:		$(UTSBASE)/common/fs/udfs/%.c
	$(COMPILE.c) -o $@ $<
	$(CTFCONVERT_O)

$(OBJS_DIR)/%.o:		$(UTSBASE)/common/fs/ufs/%.c
	$(COMPILE.c) -o $@ $<
	$(CTFCONVERT_O)

$(OBJS_DIR)/%.o:		$(UTSBASE)/common/io/vscan/%.c
	$(COMPILE.c) -o $@ $<
	$(CTFCONVERT_O)

$(OBJS_DIR)/%.o:		$(UTSBASE)/common/fs/zfs/%.c
	$(COMPILE.c) -o $@ $<
	$(CTFCONVERT_O)

$(OBJS_DIR)/%.o:		$(UTSBASE)/common/fs/zfs/lua/%.c
	$(COMPILE.c) -o $@ $<
	$(CTFCONVERT_O)

$(OBJS_DIR)/%.o:		$(UTSBASE)/common/fs/zut/%.c
	$(COMPILE.c) -o $@ $<
	$(CTFCONVERT_O)

$(OBJS_DIR)/%.o:		$(COMMONBASE)/xattr/%.c
	$(COMPILE.c) -o $@ $<
	$(CTFCONVERT_O)

$(OBJS_DIR)/%.o:		$(COMMONBASE)/zfs/%.c
	$(COMPILE.c) -o $@ $<
	$(CTFCONVERT_O)

$(OBJS_DIR)/%.o:	$(UTSBASE)/common/io/scsi/adapters/pmcs/%.c
	$(COMPILE.c) -o $@ $<
	$(CTFCONVERT_O)

$(OBJS_DIR)/%.o:	$(UTSBASE)/common/io/scsi/adapters/pmcs/%.bin
	$(COMPILE.b) -o $@ $<
	$(CTFCONVERT_O)

$(OBJS_DIR)/%.o:		$(COMMONBASE)/fsreparse/%.c
	$(COMPILE.c) -o $@ $<
	$(CTFCONVERT_O)

KMECHKRB5_BASE=$(UTSBASE)/common/gssapi/mechs/krb5

KGSSDFLAGS=-I $(UTSBASE)/common/gssapi/include 

# Note, KRB5_DEFS can be assigned various preprocessor flags,
# typically -D defines on the make invocation.  The standard compiler
# flags will not be overwritten.
KGSSDFLAGS += $(KRB5_DEFS)

$(OBJS_DIR)/%.o:		$(UTSBASE)/common/gssapi/%.c
	$(COMPILE.c) $(KGSSDFLAGS) -o $@ $<
	$(CTFCONVERT_O)

$(OBJS_DIR)/%.o:		$(UTSBASE)/common/gssapi/mechs/dummy/%.c
	$(COMPILE.c) $(KGSSDFLAGS) -o $@ $<
	$(CTFCONVERT_O)

$(OBJS_DIR)/%.o:		$(KMECHKRB5_BASE)/%.c
	$(COMPILE.c) $(KGSSDFLAGS) -o $@ $<
	$(CTFCONVERT_O)

$(OBJS_DIR)/%.o:		$(KMECHKRB5_BASE)/crypto/%.c
	$(COMPILE.c) $(KGSSDFLAGS) -o $@ $<
	$(CTFCONVERT_O)

$(OBJS_DIR)/%.o:		$(KMECHKRB5_BASE)/crypto/des/%.c
	$(COMPILE.c) $(KGSSDFLAGS) -o $@ $<
	$(CTFCONVERT_O)

$(OBJS_DIR)/%.o:		$(KMECHKRB5_BASE)/crypto/arcfour/%.c
	$(COMPILE.c) $(KGSSDFLAGS) -o $@ $<
	$(CTFCONVERT_O)

$(OBJS_DIR)/%.o:		$(KMECHKRB5_BASE)/crypto/dk/%.c
	$(COMPILE.c) $(KGSSDFLAGS) -o $@ $<
	$(CTFCONVERT_O)

$(OBJS_DIR)/%.o:		$(KMECHKRB5_BASE)/crypto/enc_provider/%.c
	$(COMPILE.c) $(KGSSDFLAGS) -o $@ $<
	$(CTFCONVERT_O)

$(OBJS_DIR)/%.o:		$(KMECHKRB5_BASE)/crypto/hash_provider/%.c
	$(COMPILE.c) $(KGSSDFLAGS) -o $@ $<
	$(CTFCONVERT_O)

$(OBJS_DIR)/%.o:		$(KMECHKRB5_BASE)/crypto/keyhash_provider/%.c
	$(COMPILE.c) $(KGSSDFLAGS) -o $@ $<
	$(CTFCONVERT_O)

$(OBJS_DIR)/%.o:		$(KMECHKRB5_BASE)/crypto/raw/%.c
	$(COMPILE.c) $(KGSSDFLAGS) -o $@ $<
	$(CTFCONVERT_O)

$(OBJS_DIR)/%.o:		$(KMECHKRB5_BASE)/crypto/old/%.c
	$(COMPILE.c) $(KGSSDFLAGS) -o $@ $<
	$(CTFCONVERT_O)

$(OBJS_DIR)/%.o:		$(KMECHKRB5_BASE)/krb5/krb/%.c
	$(COMPILE.c) $(KGSSDFLAGS) -o $@ $<
	$(CTFCONVERT_O)

$(OBJS_DIR)/%.o:		$(KMECHKRB5_BASE)/krb5/os/%.c
	$(COMPILE.c) $(KGSSDFLAGS) -o $@ $<
	$(CTFCONVERT_O)

$(OBJS_DIR)/ser_sctx.o := CPPFLAGS += -DPROVIDE_KERNEL_IMPORT=1

$(OBJS_DIR)/%.o:		$(KMECHKRB5_BASE)/mech/%.c
	$(COMPILE.c) $(KGSSDFLAGS) -o $@ $<
	$(CTFCONVERT_O)

$(OBJS_DIR)/%.o:		$(KMECHKRB5_BASE)/profile/%.c
	$(COMPILE.c) $(KGSSDFLAGS) -o $@ $<
	$(CTFCONVERT_O)

$(OBJS_DIR)/%.o:		$(UTSBASE)/common/avs/ncall/%.c
	$(COMPILE.c) -o $@ $<
	$(CTFCONVERT_O)

$(OBJS_DIR)/%.o:		$(UTSBASE)/common/avs/ns/dsw/%.c
	$(COMPILE.c) -o $@ $<
	$(CTFCONVERT_O)

$(OBJS_DIR)/%.o:		$(UTSBASE)/common/avs/ns/nsctl/%.c
	$(COMPILE.c) -o $@ $<
	$(CTFCONVERT_O)

$(OBJS_DIR)/%.o:		$(UTSBASE)/common/avs/ns/rdc/%.c
	$(COMPILE.c) -o $@ $<
	$(CTFCONVERT_O)

$(OBJS_DIR)/%.o:		$(UTSBASE)/common/avs/ns/sdbc/%.c
	$(COMPILE.c) -o $@ $<
	$(CTFCONVERT_O)

$(OBJS_DIR)/%.o:		$(UTSBASE)/common/avs/ns/solaris/%.c
	$(COMPILE.c) -o $@ $<
	$(CTFCONVERT_O)

$(OBJS_DIR)/%.o:		$(UTSBASE)/common/avs/ns/sv/%.c
	$(COMPILE.c) -o $@ $<
	$(CTFCONVERT_O)

$(OBJS_DIR)/%.o:		$(UTSBASE)/common/avs/ns/unistat/%.c
	$(COMPILE.c) -o $@ $<
	$(CTFCONVERT_O)

$(OBJS_DIR)/%.o:		$(UTSBASE)/common/idmap/%.c
	$(COMPILE.c) -o $@ $<
	$(CTFCONVERT_O)

$(OBJS_DIR)/%.o:		$(UTSBASE)/common/inet/%.c
	$(COMPILE.c) -o $@ $<
	$(CTFCONVERT_O)

$(OBJS_DIR)/%.o:		$(UTSBASE)/common/inet/arp/%.c
	$(COMPILE.c) -o $@ $<
	$(CTFCONVERT_O)

$(OBJS_DIR)/%.o:		$(UTSBASE)/common/inet/ip/%.c
	$(COMPILE.c) -o $@ $<
	$(CTFCONVERT_O)

$(OBJS_DIR)/%.o:		$(UTSBASE)/common/inet/ipnet/%.c
	$(COMPILE.c) -o $@ $<
	$(CTFCONVERT_O)

$(OBJS_DIR)/%.o:		$(UTSBASE)/common/inet/iptun/%.c
	$(COMPILE.c) -o $@ $<
	$(CTFCONVERT_O)

$(OBJS_DIR)/%.o:		$(UTSBASE)/common/inet/kssl/%.c
	$(COMPILE.c) -o $@ $<
	$(CTFCONVERT_O)

$(OBJS_DIR)/%.o:		$(UTSBASE)/common/inet/sctp/%.c
	$(COMPILE.c) -o $@ $<
	$(CTFCONVERT_O)

$(OBJS_DIR)/%.o:		$(UTSBASE)/common/inet/tcp/%.c
	$(COMPILE.c) -o $@ $<
	$(CTFCONVERT_O)

$(OBJS_DIR)/%.o:		$(UTSBASE)/common/inet/ilb/%.c
	$(COMPILE.c) -o $@ $<
	$(CTFCONVERT_O)

$(OBJS_DIR)/%.o:		$(UTSBASE)/common/inet/ipf/%.c
	$(COMPILE.c) -o $@ $<
	$(CTFCONVERT_O)

$(OBJS_DIR)/%.o:		$(UTSBASE)/common/inet/ipd/%.c
	$(COMPILE.c) -o $@ $<
	$(CTFCONVERT_O)

$(OBJS_DIR)/%.o:		$(COMMONBASE)/net/patricia/%.c
	$(COMPILE.c) -o $@ $<
	$(CTFCONVERT_O)

$(OBJS_DIR)/%.o:		$(UTSBASE)/common/inet/udp/%.c
	$(COMPILE.c) -o $@ $<
	$(CTFCONVERT_O)

$(OBJS_DIR)/%.o:		$(UTSBASE)/common/inet/nca/%.c
	$(COMPILE.c) -o $@ $<
	$(CTFCONVERT_O)

$(OBJS_DIR)/%.o:		$(UTSBASE)/common/inet/sockmods/%.c
	$(COMPILE.c) -o $@ $<
	$(CTFCONVERT_O)

$(OBJS_DIR)/%.o:		$(UTSBASE)/common/inet/dlpistub/%.c
	$(COMPILE.c) -o $@ $<
	$(CTFCONVERT_O)

$(OBJS_DIR)/%.o:		$(UTSBASE)/common/io/%.c
	$(COMPILE.c) -o $@ $<
	$(CTFCONVERT_O)

$(OBJS_DIR)/%.o:		$(UTSBASE)/common/io/1394/%.c
	$(COMPILE.c) -o $@ $<
	$(CTFCONVERT_O)

$(OBJS_DIR)/%.o:		$(UTSBASE)/common/io/1394/adapters/%.c
	$(COMPILE.c) -o $@ $<
	$(CTFCONVERT_O)

$(OBJS_DIR)/%.o:		$(UTSBASE)/common/io/1394/targets/av1394/%.c
	$(COMPILE.c) -o $@ $<
	$(CTFCONVERT_O)

$(OBJS_DIR)/%.o:		$(UTSBASE)/common/io/1394/targets/dcam1394/%.c
	$(COMPILE.c) -o $@ $<
	$(CTFCONVERT_O)

$(OBJS_DIR)/%.o:		$(UTSBASE)/common/io/1394/targets/scsa1394/%.c
	$(COMPILE.c) -o $@ $<
	$(CTFCONVERT_O)

$(OBJS_DIR)/%.o:		$(UTSBASE)/common/io/sbp2/%.c
	$(COMPILE.c) -o $@ $<
	$(CTFCONVERT_O)

$(OBJS_DIR)/%.o:		$(UTSBASE)/common/io/aac/%.c
	$(COMPILE.c) -o $@ $<
	$(CTFCONVERT_O)

$(OBJS_DIR)/%.o:		$(UTSBASE)/common/io/afe/%.c
	$(COMPILE.c) -o $@ $<
	$(CTFCONVERT_O)

$(OBJS_DIR)/%.o:		$(UTSBASE)/common/io/atge/%.c
	$(COMPILE.c) -o $@ $<
	$(CTFCONVERT_O)

$(OBJS_DIR)/%.o:                $(UTSBASE)/common/io/arn/%.c
	$(COMPILE.c) -o $@ $<
	$(CTFCONVERT_O)

$(OBJS_DIR)/%.o:               $(UTSBASE)/common/io/ath/%.c
	$(COMPILE.c) -o $@ $<
	$(CTFCONVERT_O)

$(OBJS_DIR)/%.o:               $(UTSBASE)/common/io/atu/%.c
	$(COMPILE.c) -o $@ $<
	$(CTFCONVERT_O)

$(OBJS_DIR)/%.o:		$(UTSBASE)/common/io/audio/impl/%.c
	$(COMPILE.c) -o $@ $<
	$(CTFCONVERT_O)

$(OBJS_DIR)/%.o:		$(UTSBASE)/common/io/audio/ac97/%.c
	$(COMPILE.c) -o $@ $<
	$(CTFCONVERT_O)

$(OBJS_DIR)/%.o:		$(UTSBASE)/common/io/audio/drv/audioens/%.c
	$(COMPILE.c) -o $@ $<
	$(CTFCONVERT_O)

$(OBJS_DIR)/%.o:		$(UTSBASE)/common/io/audio/drv/audioemu10k/%.c
	$(COMPILE.c) -o $@ $<
	$(CTFCONVERT_O)

$(OBJS_DIR)/%.o:		$(UTSBASE)/common/io/audio/drv/audio1575/%.c
	$(COMPILE.c) -o $@ $<
	$(CTFCONVERT_O)

$(OBJS_DIR)/%.o:		$(UTSBASE)/common/io/audio/drv/audio810/%.c
	$(COMPILE.c) -o $@ $<
	$(CTFCONVERT_O)

$(OBJS_DIR)/%.o:		$(UTSBASE)/common/io/audio/drv/audiocmi/%.c
	$(COMPILE.c) -o $@ $<
	$(CTFCONVERT_O)

$(OBJS_DIR)/%.o:		$(UTSBASE)/common/io/audio/drv/audiocmihd/%.c
	$(COMPILE.c) -o $@ $<
	$(CTFCONVERT_O)

$(OBJS_DIR)/%.o:		$(UTSBASE)/common/io/audio/drv/audiohd/%.c
	$(COMPILE.c) -o $@ $<
	$(CTFCONVERT_O)

$(OBJS_DIR)/%.o:		$(UTSBASE)/common/io/audio/drv/audioixp/%.c
	$(COMPILE.c) -o $@ $<
	$(CTFCONVERT_O)

$(OBJS_DIR)/%.o:		$(UTSBASE)/common/io/audio/drv/audiols/%.c
	$(COMPILE.c) -o $@ $<
	$(CTFCONVERT_O)

$(OBJS_DIR)/%.o:		$(UTSBASE)/common/io/audio/drv/audiopci/%.c
	$(COMPILE.c) -o $@ $<
	$(CTFCONVERT_O)

$(OBJS_DIR)/%.o:		$(UTSBASE)/common/io/audio/drv/audiop16x/%.c
	$(COMPILE.c) -o $@ $<
	$(CTFCONVERT_O)

$(OBJS_DIR)/%.o:		$(UTSBASE)/common/io/audio/drv/audiosolo/%.c
	$(COMPILE.c) -o $@ $<
	$(CTFCONVERT_O)

$(OBJS_DIR)/%.o:		$(UTSBASE)/common/io/audio/drv/audiots/%.c
	$(COMPILE.c) -o $@ $<
	$(CTFCONVERT_O)

$(OBJS_DIR)/%.o:		$(UTSBASE)/common/io/audio/drv/audiovia823x/%.c
	$(COMPILE.c) -o $@ $<
	$(CTFCONVERT_O)

$(OBJS_DIR)/%.o:		$(UTSBASE)/common/io/audio/drv/audiovia97/%.c
	$(COMPILE.c) -o $@ $<
	$(CTFCONVERT_O)

$(OBJS_DIR)/%.o:		$(UTSBASE)/common/io/bfe/%.c
	$(COMPILE.c) -o $@ $<
	$(CTFCONVERT_O)

$(OBJS_DIR)/%.o:		$(UTSBASE)/common/io/bge/%.c
	$(COMPILE.c) -o $@ $<
	$(CTFCONVERT_O)

$(OBJS_DIR)/%.o:		$(UTSBASE)/common/io/blkdev/%.c
	$(COMPILE.c) -o $@ $<
	$(CTFCONVERT_O)

$(OBJS_DIR)/%.o:		$(UTSBASE)/common/io/bnxe/%.c
	$(COMPILE.c) -o $@ $<
	$(CTFCONVERT_O)

$(OBJS_DIR)/%.o:		$(UTSBASE)/common/io/bnxe/577xx/common/%.c
	$(COMPILE.c) -o $@ $<
	$(CTFCONVERT_O)

$(OBJS_DIR)/%.o:		$(UTSBASE)/common/io/bnxe/577xx/drivers/common/ecore/%.c
	$(COMPILE.c) -o $@ $<
	$(CTFCONVERT_O)

$(OBJS_DIR)/%.o:		$(UTSBASE)/common/io/bnxe/577xx/drivers/common/lm/device/%.c
	$(COMPILE.c) -o $@ $<
	$(CTFCONVERT_O)

$(OBJS_DIR)/%.o:		$(UTSBASE)/common/io/bnxe/577xx/drivers/common/lm/fw/%.c
	$(COMPILE.c) -o $@ $<
	$(CTFCONVERT_O)

$(OBJS_DIR)/%.o:		$(UTSBASE)/common/io/bnxe/577xx/drivers/common/lm/l4/%.c
	$(COMPILE.c) -o $@ $<
	$(CTFCONVERT_O)

$(OBJS_DIR)/%.o:		$(UTSBASE)/common/io/bnxe/577xx/drivers/common/lm/l5/%.c
	$(COMPILE.c) -o $@ $<
	$(CTFCONVERT_O)

$(OBJS_DIR)/%.o:		$(UTSBASE)/common/io/bnxe/577xx/drivers/common/lm/device/%.c
	$(COMPILE.c) -o $@ $<
	$(CTFCONVERT_O)

$(OBJS_DIR)/%.o:		$(UTSBASE)/common/io/bpf/%.c
	$(COMPILE.c) -o $@ $<
	$(CTFCONVERT_O)

$(OBJS_DIR)/%.o:		$(UTSBASE)/common/io/cardbus/%.c
	$(COMPILE.c) -o $@ $<
	$(CTFCONVERT_O)

$(OBJS_DIR)/%.o:		$(UTSBASE)/common/io/comstar/stmf/%.c
	$(COMPILE.c) -o $@ $<
	$(CTFCONVERT_O)

$(OBJS_DIR)/%.o:		$(UTSBASE)/common/io/comstar/port/fct/%.c
	$(COMPILE.c) -o $@ $<
	$(CTFCONVERT_O)

$(OBJS_DIR)/%.o:		$(UTSBASE)/common/io/comstar/port/qlt/%.c
	$(COMPILE.c) -o $@ $<
	$(CTFCONVERT_O)

$(OBJS_DIR)/%.o:		$(UTSBASE)/common/io/comstar/port/srpt/%.c
	$(COMPILE.c) -o $@ $<
	$(CTFCONVERT_O)

$(OBJS_DIR)/%.o:		$(UTSBASE)/common/io/comstar/port/fcoet/%.c
	$(COMPILE.c) -o $@ $<
	$(CTFCONVERT_O)

$(OBJS_DIR)/%.o:		$(COMMONBASE)/iscsit/%.c
	$(COMPILE.c) -o $@ $<
	$(CTFCONVERT_O)

$(OBJS_DIR)/%.o:		$(UTSBASE)/common/io/comstar/port/iscsit/%.c
	$(COMPILE.c) -o $@ $<
	$(CTFCONVERT_O)

$(OBJS_DIR)/%.o:		$(UTSBASE)/common/io/comstar/port/pppt/%.c
	$(COMPILE.c) -o $@ $<
	$(CTFCONVERT_O)

$(OBJS_DIR)/%.o:		$(UTSBASE)/common/io/comstar/lu/stmf_sbd/%.c
	$(COMPILE.c) -o $@ $<
	$(CTFCONVERT_O)

$(OBJS_DIR)/%.o:		$(UTSBASE)/common/io/cpqary3/%.c
	$(COMPILE.c) -o $@ $<
	$(CTFCONVERT_O)

$(OBJS_DIR)/%.o:		$(UTSBASE)/common/io/dld/%.c
	$(COMPILE.c) -o $@ $<
	$(CTFCONVERT_O)

$(OBJS_DIR)/%.o:		$(UTSBASE)/common/io/dls/%.c
	$(COMPILE.c) -o $@ $<
	$(CTFCONVERT_O)

$(OBJS_DIR)/%.o:		$(UTSBASE)/common/io/dmfe/%.c
	$(COMPILE.c) -o $@ $<
	$(CTFCONVERT_O)

$(OBJS_DIR)/%.o:		$(UTSBASE)/common/io/drm/%.c
	$(COMPILE.c) -o $@ $<
	$(CTFCONVERT_O)

$(OBJS_DIR)/%.o:		$(UTSBASE)/common/io/efe/%.c
	$(COMPILE.c) -o $@ $<
	$(CTFCONVERT_O)

$(OBJS_DIR)/%.o:		$(UTSBASE)/common/io/elxl/%.c
	$(COMPILE.c) -o $@ $<
	$(CTFCONVERT_O)

$(OBJS_DIR)/%.o:		$(UTSBASE)/common/io/fcoe/%.c
	$(COMPILE.c) -o $@ $<
	$(CTFCONVERT_O)

$(OBJS_DIR)/%.o:		$(UTSBASE)/common/io/hme/%.c
	$(COMPILE.c) -o $@ $<
	$(CTFCONVERT_O)

$(OBJS_DIR)/%.o:		$(UTSBASE)/common/io/pciex/%.c
	$(COMPILE.c) -o $@ $<
	$(CTFCONVERT_O)

$(OBJS_DIR)/%.o:		$(UTSBASE)/common/io/hotplug/hpcsvc/%.c
	$(COMPILE.c) -o $@ $<
	$(CTFCONVERT_O)

$(OBJS_DIR)/%.o:		$(UTSBASE)/common/io/pciex/hotplug/%.c
	$(COMPILE.c) -o $@ $<
	$(CTFCONVERT_O)

$(OBJS_DIR)/%.o:		$(UTSBASE)/common/io/hotplug/pcihp/%.c
	$(COMPILE.c) -o $@ $<
	$(CTFCONVERT_O)

$(OBJS_DIR)/%.o:		$(UTSBASE)/common/io/ib/clients/rds/%.c
	$(COMPILE.c) -o $@ $<
	$(CTFCONVERT_O)

$(OBJS_DIR)/%.o:		$(UTSBASE)/common/io/ib/clients/rdsv3/%.c
	$(COMPILE.c) -o $@ $<
	$(CTFCONVERT_O)

$(OBJS_DIR)/%.o:		$(UTSBASE)/common/io/ib/clients/iser/%.c
	$(COMPILE.c) -o $@ $<
	$(CTFCONVERT_O)

$(OBJS_DIR)/%.o:		$(UTSBASE)/common/io/ib/clients/ibd/%.c
	$(COMPILE.c) -o $@ $<
	$(CTFCONVERT_O)

$(OBJS_DIR)/%.o:		$(UTSBASE)/common/io/ib/clients/eoib/%.c
	$(COMPILE.c) -o $@ $<
	$(CTFCONVERT_O)

$(OBJS_DIR)/%.o:		$(UTSBASE)/common/io/ib/clients/of/sol_ofs/%.c
	$(COMPILE.c) -o $@ $<
	$(CTFCONVERT_O)

$(OBJS_DIR)/%.o:		$(UTSBASE)/common/io/ib/clients/of/sol_ucma/%.c
	$(COMPILE.c) -o $@ $<
	$(CTFCONVERT_O)

$(OBJS_DIR)/%.o:		$(UTSBASE)/common/io/ib/clients/of/sol_umad/%.c
	$(COMPILE.c) -o $@ $<
	$(CTFCONVERT_O)

$(OBJS_DIR)/%.o:		$(UTSBASE)/common/io/ib/clients/of/sol_uverbs/%.c
	$(COMPILE.c) -o $@ $<
	$(CTFCONVERT_O)

$(OBJS_DIR)/%.o:		$(UTSBASE)/common/io/ib/clients/sdp/%.c
	$(COMPILE.c) -o $@ $<
	$(CTFCONVERT_O)

$(OBJS_DIR)/%.o:		$(UTSBASE)/common/io/ib/mgt/ibcm/%.c
	$(COMPILE.c) -o $@ $<
	$(CTFCONVERT_O)

$(OBJS_DIR)/%.o:		$(UTSBASE)/common/io/ib/mgt/ibdm/%.c
	$(COMPILE.c) -o $@ $<
	$(CTFCONVERT_O)

$(OBJS_DIR)/%.o:		$(UTSBASE)/common/io/ib/mgt/ibdma/%.c
	$(COMPILE.c) -o $@ $<
	$(CTFCONVERT_O)

$(OBJS_DIR)/%.o:		$(UTSBASE)/common/io/ib/mgt/ibmf/%.c
	$(COMPILE.c) -o $@ $<
	$(CTFCONVERT_O)

$(OBJS_DIR)/%.o:		$(UTSBASE)/common/io/ib/ibnex/%.c
	$(COMPILE.c) -o $@ $<
	$(CTFCONVERT_O)

$(OBJS_DIR)/%.o:		$(UTSBASE)/common/io/ib/ibtl/%.c
	$(COMPILE.c) -o $@ $<
	$(CTFCONVERT_O)

$(OBJS_DIR)/%.o:		$(UTSBASE)/common/io/ib/adapters/tavor/%.c
	$(COMPILE.c) -o $@ $<
	$(CTFCONVERT_O)

$(OBJS_DIR)/%.o:		$(UTSBASE)/common/io/ib/adapters/hermon/%.c
	$(COMPILE.c) -o $@ $<
	$(CTFCONVERT_O)

$(OBJS_DIR)/%.o:		$(UTSBASE)/common/io/ib/clients/daplt/%.c
	$(COMPILE.c) -o $@ $<
	$(CTFCONVERT_O)

$(OBJS_DIR)/%.o:		$(COMMONBASE)/iscsi/%.c
	$(COMPILE.c) -o $@ $<
	$(CTFCONVERT_O)

$(OBJS_DIR)/%.o:		$(UTSBASE)/common/io/idm/%.c
	$(COMPILE.c) -o $@ $<
	$(CTFCONVERT_O)

$(OBJS_DIR)/%.o:                $(UTSBASE)/common/io/ipw/%.c
	$(COMPILE.c) -o $@ $<
	$(CTFCONVERT_O)

$(OBJS_DIR)/%.o:		$(UTSBASE)/common/io/iwh/%.c
	$(COMPILE.c) -o $@ $<
	$(CTFCONVERT_O)

$(OBJS_DIR)/%.o:                $(UTSBASE)/common/io/iwi/%.c
	$(COMPILE.c) -o $@ $<
	$(CTFCONVERT_O)

$(OBJS_DIR)/%.o:                $(UTSBASE)/common/io/iwk/%.c
	$(COMPILE.c) -o $@ $<
	$(CTFCONVERT_O)

$(OBJS_DIR)/%.o:                $(UTSBASE)/common/io/iwn/%.c
	$(COMPILE.c) -o $@ $<
	$(CTFCONVERT_O)

$(OBJS_DIR)/%.o:                $(UTSBASE)/common/io/iwp/%.c
	$(COMPILE.c) -o $@ $<
	$(CTFCONVERT_O)

$(OBJS_DIR)/%.o:		$(UTSBASE)/common/io/kb8042/%.c
	$(COMPILE.c) -o $@ $<
	$(CTFCONVERT_O)

$(OBJS_DIR)/%.o:		$(UTSBASE)/common/io/kbtrans/%.c
	$(COMPILE.c) -o $@ $<
	$(CTFCONVERT_O)

$(OBJS_DIR)/%.o:		$(UTSBASE)/common/io/ksocket/%.c
	$(COMPILE.c) -o $@ $<
	$(CTFCONVERT_O)

$(OBJS_DIR)/%.o:		$(UTSBASE)/common/io/aggr/%.c
	$(COMPILE.c) -o $@ $<
	$(CTFCONVERT_O)

$(OBJS_DIR)/%.o:		$(UTSBASE)/common/io/lp/%.c
	$(COMPILE.c) -o $@ $<
	$(CTFCONVERT_O)

$(OBJS_DIR)/%.o:		$(UTSBASE)/common/io/mac/%.c
	$(COMPILE.c) -o $@ $<
	$(CTFCONVERT_O)

$(OBJS_DIR)/%.o:		$(UTSBASE)/common/io/mac/plugins/%.c
	$(COMPILE.c) -o $@ $<
	$(CTFCONVERT_O)

$(OBJS_DIR)/%.o:		$(UTSBASE)/common/io/mega_sas/%.c
	$(COMPILE.c) -o $@ $<
	$(CTFCONVERT_O)

$(OBJS_DIR)/%.o:		$(UTSBASE)/common/io/mii/%.c
	$(COMPILE.c) -o $@ $<
	$(CTFCONVERT_O)

$(OBJS_DIR)/%.o:		$(UTSBASE)/common/io/mr_sas/%.c
	$(COMPILE.c) -o $@ $<
	$(CTFCONVERT_O)

$(OBJS_DIR)/%.o:		$(UTSBASE)/common/io/scsi/adapters/mpt_sas/%.c
	$(COMPILE.c) -o $@ $<
	$(CTFCONVERT_O)

$(OBJS_DIR)/%.o:		$(UTSBASE)/common/io/mxfe/%.c
	$(COMPILE.c) -o $@ $<
	$(CTFCONVERT_O)

$(OBJS_DIR)/%.o:		$(UTSBASE)/common/io/mwl/%.c
	$(COMPILE.c) -o $@ $<
	$(CTFCONVERT_O)

$(OBJS_DIR)/%.o:		$(UTSBASE)/common/io/mwl/mwl_fw/%.c
	$(COMPILE.c) -o $@ $<
	$(CTFCONVERT_O)

$(OBJS_DIR)/%.o:		$(UTSBASE)/common/io/net80211/%.c
	$(COMPILE.c) -o $@ $<
	$(CTFCONVERT_O)

$(OBJS_DIR)/%.o:		$(UTSBASE)/common/io/nge/%.c
	$(COMPILE.c) -o $@ $<
	$(CTFCONVERT_O)

$(OBJS_DIR)/%.o:		$(UTSBASE)/common/io/nvme/%.c
	$(COMPILE.c) -o $@ $<
	$(CTFCONVERT_O)

$(OBJS_DIR)/%.o:		$(UTSBASE)/common/io/nxge/%.c
	$(COMPILE.c) -o $@ $<
	$(CTFCONVERT_O)

$(OBJS_DIR)/%.o:		$(UTSBASE)/common/io/nxge/npi/%.c
	$(COMPILE.c) -o $@ $<
	$(CTFCONVERT_O)

$(OBJS_DIR)/%.o:		$(UTSBASE)/common/io/nxge/%.s
	$(COMPILE.s) -o $@ $<

$(OBJS_DIR)/%.o:		$(UTSBASE)/common/io/pci-ide/%.c
	$(COMPILE.c) -o $@ $<
	$(CTFCONVERT_O)

$(OBJS_DIR)/%.o:		$(UTSBASE)/common/io/pcn/%.c
	$(COMPILE.c) -o $@ $<
	$(CTFCONVERT_O)

$(OBJS_DIR)/%.o:		$(UTSBASE)/common/io/ppp/sppp/%.c
	$(COMPILE.c) -o $@ $<
	$(CTFCONVERT_O)

$(OBJS_DIR)/%.o:		$(UTSBASE)/common/io/ppp/spppasyn/%.c
	$(COMPILE.c) -o $@ $<
	$(CTFCONVERT_O)

$(OBJS_DIR)/%.o:		$(UTSBASE)/common/io/ppp/sppptun/%.c
	$(COMPILE.c) -o $@ $<
	$(CTFCONVERT_O)

$(OBJS_DIR)/%.o:		$(UTSBASE)/common/io/ral/%.c
	$(COMPILE.c) -o $@ $<
	$(CTFCONVERT_O)

$(OBJS_DIR)/%.o:		$(UTSBASE)/common/io/rge/%.c
	$(COMPILE.c) -o $@ $<
	$(CTFCONVERT_O)

$(OBJS_DIR)/%.o:		$(UTSBASE)/common/io/rtls/%.c
	$(COMPILE.c) -o $@ $<
	$(CTFCONVERT_O)

$(OBJS_DIR)/%.o:		$(UTSBASE)/common/io/rsm/%.c
	$(COMPILE.c) -o $@ $<
	$(CTFCONVERT_O)

$(OBJS_DIR)/%.o:		$(UTSBASE)/common/io/rtw/%.c
	$(COMPILE.c) -o $@ $<
	$(CTFCONVERT_O)

$(OBJS_DIR)/%.o:		$(UTSBASE)/common/io/rum/%.c
	$(COMPILE.c) -o $@ $<
	$(CTFCONVERT_O)

$(OBJS_DIR)/%.o:		$(UTSBASE)/common/io/rwd/%.c
	$(COMPILE.c) -o $@ $<
	$(CTFCONVERT_O)

$(OBJS_DIR)/%.o:		$(UTSBASE)/common/io/rwn/%.c
	$(COMPILE.c) -o $@ $<
	$(CTFCONVERT_O)

$(OBJS_DIR)/%.o:		$(UTSBASE)/common/io/sata/adapters/ahci/%.c
	$(COMPILE.c) -o $@ $<
	$(CTFCONVERT_O)

$(OBJS_DIR)/%.o:		$(UTSBASE)/common/io/sata/adapters/nv_sata/%.c
	$(COMPILE.c) -o $@ $<
	$(CTFCONVERT_O)

$(OBJS_DIR)/%.o:		$(UTSBASE)/common/io/sata/adapters/si3124/%.c
	$(COMPILE.c) -o $@ $<
	$(CTFCONVERT_O)

$(OBJS_DIR)/%.o:		$(UTSBASE)/common/io/sata/impl/%.c
	$(COMPILE.c) -o $@ $<
	$(CTFCONVERT_O)

$(OBJS_DIR)/%.o:		$(UTSBASE)/common/io/scsi/conf/%.c
	$(COMPILE.c) -o $@ $<
	$(CTFCONVERT_O)

$(OBJS_DIR)/%.o:		$(UTSBASE)/common/io/scsi/impl/%.c
	$(COMPILE.c) -o $@ $<
	$(CTFCONVERT_O)

$(OBJS_DIR)/%.o:		$(UTSBASE)/common/io/scsi/targets/%.c
	$(COMPILE.c) -o $@ $<
	$(CTFCONVERT_O)

$(OBJS_DIR)/%.o:		$(UTSBASE)/common/io/scsi/adapters/%.c
	$(COMPILE.c) -o $@ $<
	$(CTFCONVERT_O)

$(OBJS_DIR)/%.o:		$(UTSBASE)/common/io/scsi/adapters/blk2scsa/%.c
	$(COMPILE.c) -o $@ $<
	$(CTFCONVERT_O)

$(OBJS_DIR)/%.o:		$(UTSBASE)/common/io/scsi/adapters/scsi_vhci/%.c
	$(COMPILE.c) -o $@ $<
	$(CTFCONVERT_O)

$(OBJS_DIR)/%.o:		$(UTSBASE)/common/io/scsi/adapters/scsi_vhci/fops/%.c
	$(COMPILE.c) -o $@ $<
	$(CTFCONVERT_O)

$(OBJS_DIR)/%.o:		$(UTSBASE)/common/io/fibre-channel/ulp/%.c
	$(COMPILE.c) -o $@ $<
	$(CTFCONVERT_O)

$(OBJS_DIR)/%.o:		$(UTSBASE)/common/io/fibre-channel/impl/%.c
	$(COMPILE.c) -o $@ $<
	$(CTFCONVERT_O)

$(OBJS_DIR)/%.o:		$(UTSBASE)/common/io/fibre-channel/fca/qlc/%.c
	$(COMPILE.c) -o $@ $<
	$(CTFCONVERT_O)

$(OBJS_DIR)/%.o:		$(UTSBASE)/common/io/fibre-channel/fca/qlge/%.c
	$(COMPILE.c) -o $@ $<
	$(CTFCONVERT_O)

$(OBJS_DIR)/%.o:		$(UTSBASE)/common/io/fibre-channel/fca/emlxs/%.c
	$(COMPILE.c) -o $@ $<
	$(CTFCONVERT_O)

$(OBJS_DIR)/%.o:		$(UTSBASE)/common/io/fibre-channel/fca/oce/%.c
	$(COMPILE.c) -o $@ $<
	$(CTFCONVERT_O)

$(OBJS_DIR)/%.o:		$(UTSBASE)/common/io/fibre-channel/fca/fcoei/%.c
	$(COMPILE.c) -o $@ $<
	$(CTFCONVERT_O)

$(OBJS_DIR)/%.o:		$(UTSBASE)/common/io/sdcard/adapters/sdhost/%.c
	$(COMPILE.c) -o $@ $<
	$(CTFCONVERT_O)

$(OBJS_DIR)/%.o:		$(UTSBASE)/common/io/sdcard/impl/%.c
	$(COMPILE.c) -o $@ $<
	$(CTFCONVERT_O)

$(OBJS_DIR)/%.o:		$(UTSBASE)/common/io/sdcard/targets/sdcard/%.c
	$(COMPILE.c) -o $@ $<
	$(CTFCONVERT_O)

$(OBJS_DIR)/%.o:		$(UTSBASE)/common/io/sfe/%.c
	$(COMPILE.c) -o $@ $<
	$(CTFCONVERT_O)

$(OBJS_DIR)/%.o:		$(UTSBASE)/common/io/simnet/%.c
	$(COMPILE.c) -o $@ $<
	$(CTFCONVERT_O)

$(OBJS_DIR)/%.o:		$(UTSBASE)/common/io/softmac/%.c
	$(COMPILE.c) -o $@ $<
	$(CTFCONVERT_O)

$(OBJS_DIR)/%.o:		$(UTSBASE)/common/io/uath/%.c
	$(COMPILE.c) -o $@ $<
	$(CTFCONVERT_O)

$(OBJS_DIR)/%.o:		$(UTSBASE)/common/io/uath/uath_fw/%.c
	$(COMPILE.c) -o $@ $<
	$(CTFCONVERT_O)

$(OBJS_DIR)/%.o:                $(UTSBASE)/common/io/ural/%.c
	$(COMPILE.c) -o $@ $<
	$(CTFCONVERT_O)

$(OBJS_DIR)/%.o:                $(UTSBASE)/common/io/urtw/%.c
	$(COMPILE.c) -o $@ $<
	$(CTFCONVERT_O)

$(OBJS_DIR)/%.o:		$(UTSBASE)/common/io/usb/clients/audio/usb_ac/%.c
	$(COMPILE.c) -o $@ $<
	$(CTFCONVERT_O)

$(OBJS_DIR)/%.o:		$(UTSBASE)/common/io/usb/clients/audio/usb_as/%.c
	$(COMPILE.c) -o $@ $<
	$(CTFCONVERT_O)

$(OBJS_DIR)/%.o:		$(UTSBASE)/common/io/usb/clients/audio/usb_ah/%.c
	$(COMPILE.c) -o $@ $<
	$(CTFCONVERT_O)

$(OBJS_DIR)/%.o:		$(UTSBASE)/common/io/usb/clients/usbskel/%.c
	$(COMPILE.c) -o $@ $<
	$(CTFCONVERT_O)

$(OBJS_DIR)/%.o:		$(UTSBASE)/common/io/usb/clients/video/usbvc/%.c
	$(COMPILE.c) -o $@ $<
	$(CTFCONVERT_O)

$(OBJS_DIR)/%.o:		$(UTSBASE)/common/io/usb/clients/hid/%.c
	$(COMPILE.c) -o $@ $<
	$(CTFCONVERT_O)

$(OBJS_DIR)/%.o:		$(UTSBASE)/common/io/usb/clients/hidparser/%.c
	$(COMPILE.c) -o $@ $<
	$(CTFCONVERT_O)

$(OBJS_DIR)/%.o:		$(UTSBASE)/common/io/usb/clients/printer/%.c
	$(COMPILE.c) -o $@ $<
	$(CTFCONVERT_O)

$(OBJS_DIR)/%.o:		$(UTSBASE)/common/io/usb/clients/usbkbm/%.c
	$(COMPILE.c) -o $@ $<
	$(CTFCONVERT_O)

$(OBJS_DIR)/%.o:		$(UTSBASE)/common/io/usb/clients/usbms/%.c
	$(COMPILE.c) -o $@ $<
	$(CTFCONVERT_O)

$(OBJS_DIR)/%.o:		$(UTSBASE)/common/io/usb/clients/usbinput/usbwcm/%.c
	$(COMPILE.c) -o $@ $<
	$(CTFCONVERT_O)

$(OBJS_DIR)/%.o:		$(UTSBASE)/common/io/usb/clients/ugen/%.c
	$(COMPILE.c) -o $@ $<
	$(CTFCONVERT_O)

$(OBJS_DIR)/%.o:		$(UTSBASE)/common/io/usb/clients/usbser/%.c
	$(COMPILE.c) -o $@ $<
	$(CTFCONVERT_O)

$(OBJS_DIR)/%.o:		$(UTSBASE)/common/io/usb/clients/usbser/usbsacm/%.c
	$(COMPILE.c) -o $@ $<
	$(CTFCONVERT_O)

$(OBJS_DIR)/%.o:		$(UTSBASE)/common/io/usb/clients/usbser/usbftdi/%.c
	$(COMPILE.c) -o $@ $<
	$(CTFCONVERT_O)

$(OBJS_DIR)/%.o:		$(UTSBASE)/common/io/usb/clients/usbser/usbser_keyspan/%.c
	$(COMPILE.c) -o $@ $<
	$(CTFCONVERT_O)

$(OBJS_DIR)/%.o:		$(UTSBASE)/common/io/usb/clients/usbser/usbsprl/%.c
	$(COMPILE.c) -o $@ $<
	$(CTFCONVERT_O)

$(OBJS_DIR)/%.o:		$(UTSBASE)/common/io/usb/clients/usbecm/%.c
	$(COMPILE.c) -o $@ $<
	$(CTFCONVERT_O)

$(OBJS_DIR)/%.o:		$(UTSBASE)/common/io/usb/hcd/openhci/%.c
	$(COMPILE.c) -o $@ $<
	$(CTFCONVERT_O)

$(OBJS_DIR)/%.o:		$(UTSBASE)/common/io/usb/hcd/ehci/%.c
	$(COMPILE.c) -o $@ $<
	$(CTFCONVERT_O)

$(OBJS_DIR)/%.o:		$(UTSBASE)/common/io/usb/hcd/uhci/%.c
	$(COMPILE.c) -I../../common -o $@ $<
	$(CTFCONVERT_O)

$(OBJS_DIR)/%.o:		$(UTSBASE)/common/io/usb/hubd/%.c
	$(COMPILE.c) -o $@ $<
	$(CTFCONVERT_O)

$(OBJS_DIR)/%.o:		$(UTSBASE)/common/io/usb/scsa2usb/%.c
	$(COMPILE.c) -o $@ $<
	$(CTFCONVERT_O)

$(OBJS_DIR)/%.o:		$(UTSBASE)/common/io/usb/usb_mid/%.c
	$(COMPILE.c) -o $@ $<
	$(CTFCONVERT_O)

$(OBJS_DIR)/%.o:		$(UTSBASE)/common/io/usb/usb_ia/%.c
	$(COMPILE.c) -o $@ $<
	$(CTFCONVERT_O)

$(OBJS_DIR)/%.o:		$(UTSBASE)/common/io/usb/usba/%.c
	$(COMPILE.c) -o $@ $<
	$(CTFCONVERT_O)

$(OBJS_DIR)/%.o:		$(UTSBASE)/common/io/usb/usba10/%.c
	$(COMPILE.c) -o $@ $<
	$(CTFCONVERT_O)

$(OBJS_DIR)/%.o:		$(UTSBASE)/common/io/usbgem/%.c
	$(COMPILE.c) -o $@ $<
	$(CTFCONVERT_O)

$(OBJS_DIR)/%.o:		$(UTSBASE)/common/io/axf/%.c
	$(COMPILE.c) -o $@ $<
	$(CTFCONVERT_O)

$(OBJS_DIR)/%.o:		$(UTSBASE)/common/io/udf/%.c
	$(COMPILE.c) -o $@ $<
	$(CTFCONVERT_O)

$(OBJS_DIR)/%.o:		$(UTSBASE)/common/io/udmf/%.c
	$(COMPILE.c) -o $@ $<
	$(CTFCONVERT_O)

$(OBJS_DIR)/%.o:		$(UTSBASE)/common/io/upf/%.c
	$(COMPILE.c) -o $@ $<
	$(CTFCONVERT_O)

$(OBJS_DIR)/%.o:		$(UTSBASE)/common/io/urf/%.c
	$(COMPILE.c) -o $@ $<
	$(CTFCONVERT_O)

$(OBJS_DIR)/%.o:		$(UTSBASE)/common/io/vuidmice/%.c
	$(COMPILE.c) -o $@ $<
	$(CTFCONVERT_O)

$(OBJS_DIR)/%.o:		$(UTSBASE)/common/io/vnic/%.c
	$(COMPILE.c) -o $@ $<
	$(CTFCONVERT_O)

$(OBJS_DIR)/%.o:                $(UTSBASE)/common/io/wpi/%.c
	$(COMPILE.c) -o $@ $<
	$(CTFCONVERT_O)

$(OBJS_DIR)/%.o:                $(UTSBASE)/common/io/zyd/%.c
	$(COMPILE.c) -o $@ $<
	$(CTFCONVERT_O)

$(OBJS_DIR)/%.o:		$(UTSBASE)/common/io/chxge/com/%.c
	$(COMPILE.c) -o $@ $<
	$(CTFCONVERT_O)

$(OBJS_DIR)/%.o:		$(UTSBASE)/common/io/chxge/%.c
	$(COMPILE.c) -o $@ $<
	$(CTFCONVERT_O)

$(OBJS_DIR)/%.o:		$(UTSBASE)/common/io/cxgbe/common/%.c
	$(COMPILE.c) -o $@ $<
	$(CTFCONVERT_O)

$(OBJS_DIR)/%.o:		$(UTSBASE)/common/io/cxgbe/shared/%.c
	$(COMPILE.c) -o $@ $<
	$(CTFCONVERT_O)

$(OBJS_DIR)/%.o:		$(UTSBASE)/common/io/cxgbe/firmware/%.c
	$(COMPILE.c) -o $@ $<
	$(CTFCONVERT_O)

$(OBJS_DIR)/%.o:		$(UTSBASE)/common/io/cxgbe/t4nex/%.c
	$(COMPILE.c) -o $@ $<
	$(CTFCONVERT_O)

$(OBJS_DIR)/%.o:		$(UTSBASE)/common/io/cxgbe/cxgbe/%.c
	$(COMPILE.c) -o $@ $<
	$(CTFCONVERT_O)

$(OBJS_DIR)/%.o:		$(UTSBASE)/common/io/ixgb/%.c
	$(COMPILE.c) -o $@ $<
	$(CTFCONVERT_O)

$(OBJS_DIR)/%.o:		$(UTSBASE)/common/io/xge/drv/%.c
	$(COMPILE.c) -o $@ $<
	$(CTFCONVERT_O)

$(OBJS_DIR)/%.o:		$(UTSBASE)/common/io/xge/hal/xgehal/%.c
	$(COMPILE.c) -o $@ $<
	$(CTFCONVERT_O)

$(OBJS_DIR)/%.o:		$(UTSBASE)/common/io/e1000api/%.c
	$(COMPILE.c) -o $@ $<
	$(CTFCONVERT_O)

$(OBJS_DIR)/%.o:		$(UTSBASE)/common/io/e1000g/%.c
	$(COMPILE.c) -o $@ $<
	$(CTFCONVERT_O)

$(OBJS_DIR)/%.o:		$(UTSBASE)/common/io/igb/%.c
	$(COMPILE.c) -o $@ $<
	$(CTFCONVERT_O)

$(OBJS_DIR)/%.o:		$(UTSBASE)/common/io/iprb/%.c
	$(COMPILE.c) -o $@ $<
	$(CTFCONVERT_O)

$(OBJS_DIR)/%.o:		$(UTSBASE)/common/io/ixgbe/%.c
	$(COMPILE.c) -o $@ $<
	$(CTFCONVERT_O)

$(OBJS_DIR)/%.o:		$(UTSBASE)/common/io/ixgbe/core/%.c
	$(COMPILE.c) -o $@ $<
	$(CTFCONVERT_O)

$(OBJS_DIR)/%.o:		$(UTSBASE)/common/io/i40e/%.c
	$(COMPILE.c) -o $@ $<
	$(CTFCONVERT_O)

$(OBJS_DIR)/%.o:		$(UTSBASE)/common/io/i40e/core/%.c
	$(COMPILE.c) -o $@ $<
	$(CTFCONVERT_O)

$(OBJS_DIR)/%.o:		$(UTSBASE)/common/io/ntxn/%.c
	$(COMPILE.c) -o $@ $<
	$(CTFCONVERT_O)

$(OBJS_DIR)/%.o:		$(UTSBASE)/common/io/myri10ge/drv/%.c
	$(COMPILE.c) -o $@ $<
	$(CTFCONVERT_O)

$(OBJS_DIR)/%.o:		$(UTSBASE)/common/ipp/%.c
	$(COMPILE.c) -o $@ $<
	$(CTFCONVERT_O)

$(OBJS_DIR)/%.o:		$(UTSBASE)/common/ipp/ipgpc/%.c
	$(COMPILE.c) -o $@ $<
	$(CTFCONVERT_O)

$(OBJS_DIR)/%.o:		$(UTSBASE)/common/ipp/dlcosmk/%.c
	$(COMPILE.c) -o $@ $<
	$(CTFCONVERT_O)

$(OBJS_DIR)/%.o:		$(UTSBASE)/common/ipp/flowacct/%.c
	$(COMPILE.c) -o $@ $<
	$(CTFCONVERT_O)

$(OBJS_DIR)/%.o:		$(UTSBASE)/common/ipp/dscpmk/%.c
	$(COMPILE.c) -o $@ $<
	$(CTFCONVERT_O)

$(OBJS_DIR)/%.o:		$(UTSBASE)/common/ipp/meters/%.c
	$(COMPILE.c) -o $@ $<
	$(CTFCONVERT_O)

$(OBJS_DIR)/%.o:		$(UTSBASE)/common/kiconv/kiconv_emea/%.c
	$(COMPILE.c) -o $@ $<
	$(CTFCONVERT_O)

$(OBJS_DIR)/%.o:		$(UTSBASE)/common/kiconv/kiconv_ja/%.c
	$(COMPILE.c) -o $@ $<
	$(CTFCONVERT_O)

$(OBJS_DIR)/%.o:		$(UTSBASE)/common/kiconv/kiconv_ko/%.c
	$(COMPILE.c) -o $@ $<
	$(CTFCONVERT_O)

$(OBJS_DIR)/%.o:		$(UTSBASE)/common/kiconv/kiconv_sc/%.c
	$(COMPILE.c) -o $@ $<
	$(CTFCONVERT_O)

$(OBJS_DIR)/%.o:		$(UTSBASE)/common/kiconv/kiconv_tc/%.c
	$(COMPILE.c) -o $@ $<
	$(CTFCONVERT_O)

$(OBJS_DIR)/%.o:		$(UTSBASE)/common/klm/%.c
	$(COMPILE.c) -o $@ $<
	$(CTFCONVERT_O)

$(OBJS_DIR)/%.o:		$(UTSBASE)/common/kmdb/%.c
	$(COMPILE.c) -o $@ $<
	$(CTFCONVERT_O)

$(OBJS_DIR)/%.o:		$(UTSBASE)/common/ktli/%.c
	$(COMPILE.c) -o $@ $<
	$(CTFCONVERT_O)

$(OBJS_DIR)/%.o:		$(UTSBASE)/common/io/scsi/adapters/iscsi/%.c
	$(COMPILE.c) -o $@ $<
	$(CTFCONVERT_O)

$(OBJS_DIR)/%.o:		$(COMMONBASE)/iscsi/%.c
	$(COMPILE.c) -o $@ $<
	$(CTFCONVERT_O)

$(OBJS_DIR)/%.o:                $(UTSBASE)/common/inet/kifconf/%.c
	$(COMPILE.c) -o $@ $<
	$(CTFCONVERT_O)

$(OBJS_DIR)/%.o:		$(UTSBASE)/common/io/vr/%.c
	$(COMPILE.c) -o $@ $<
	$(CTFCONVERT_O)

$(OBJS_DIR)/%.o:		$(UTSBASE)/common/io/yge/%.c
	$(COMPILE.c) -o $@ $<
	$(CTFCONVERT_O)

$(OBJS_DIR)/%.o:		$(UTSBASE)/common/io/sfxge/%.c
	$(COMPILE.c) -o $@ $<
	$(CTFCONVERT_O)

$(OBJS_DIR)/%.o:		$(UTSBASE)/common/io/sfxge/common/%.c
	$(COMPILE.c) -o $@ $<
	$(CTFCONVERT_O)

$(OBJS_DIR)/%.o:		$(UTSBASE)/common/io/skd/%.c
	$(COMPILE.c) -o $@ $<
	$(CTFCONVERT_O)

$(OBJS_DIR)/%.o:		$(UTSBASE)/common/io/virtio/%.c
	$(COMPILE.c) -o $@ $<
	$(CTFCONVERT_O)

$(OBJS_DIR)/%.o:		$(UTSBASE)/common/io/vioblk/%.c
	$(COMPILE.c) -o $@ $<
	$(CTFCONVERT_O)

$(OBJS_DIR)/%.o:		$(UTSBASE)/common/io/vioif/%.c
	$(COMPILE.c) -o $@ $<
	$(CTFCONVERT_O)
#
# krtld must refer to its own bzero/bcopy until the kernel is fully linked
#
$(OBJS_DIR)/bootrd.o		:= CPPFLAGS += -DKOBJ_OVERRIDES
$(OBJS_DIR)/doreloc.o		:= CPPFLAGS += -DKOBJ_OVERRIDES
$(OBJS_DIR)/kobj.o		:= CPPFLAGS += -DKOBJ_OVERRIDES
$(OBJS_DIR)/kobj_boot.o		:= CPPFLAGS += -DKOBJ_OVERRIDES
$(OBJS_DIR)/kobj_bootflags.o	:= CPPFLAGS += -DKOBJ_OVERRIDES
$(OBJS_DIR)/kobj_convrelstr.o	:= CPPFLAGS += -DKOBJ_OVERRIDES
$(OBJS_DIR)/kobj_isa.o		:= CPPFLAGS += -DKOBJ_OVERRIDES
$(OBJS_DIR)/kobj_kdi.o		:= CPPFLAGS += -DKOBJ_OVERRIDES
$(OBJS_DIR)/kobj_lm.o		:= CPPFLAGS += -DKOBJ_OVERRIDES
$(OBJS_DIR)/kobj_reloc.o	:= CPPFLAGS += -DKOBJ_OVERRIDES
$(OBJS_DIR)/kobj_stubs.o	:= CPPFLAGS += -DKOBJ_OVERRIDES
$(OBJS_DIR)/kobj_subr.o		:= CPPFLAGS += -DKOBJ_OVERRIDES

$(OBJS_DIR)/%.o:		$(UTSBASE)/common/krtld/%.c
	$(COMPILE.c) -o $@ $<
	$(CTFCONVERT_O)

$(OBJS_DIR)/%.o:		$(COMMONBASE)/list/%.c
	$(COMPILE.c) -o $@ $<
	$(CTFCONVERT_O)

$(OBJS_DIR)/%.o:		$(COMMONBASE)/lzma/%.c
	$(COMPILE.c) -o $@ $<
	$(CTFCONVERT_O)

$(OBJS_DIR)/%.o:		$(COMMONBASE)/crypto/md4/%.c
	$(COMPILE.c) -o $@ $<
	$(CTFCONVERT_O)

$(OBJS_DIR)/%.o:		$(COMMONBASE)/crypto/md5/%.c
	$(COMPILE.c) -o $@ $<
	$(CTFCONVERT_O)

$(OBJS_DIR)/%.o:		$(COMMONBASE)/net/dhcp/%.c
	$(COMPILE.c) -o $@ $<
	$(CTFCONVERT_O)

$(OBJS_DIR)/%.o:		$(COMMONBASE)/nvpair/%.c
	$(COMPILE.c) -o $@ $<
	$(CTFCONVERT_O)

$(OBJS_DIR)/%.o:		$(UTSBASE)/common/os/%.c
	$(COMPILE.c) -o $@ $<
	$(CTFCONVERT_O)

$(OBJS_DIR)/%.o:		$(UTSBASE)/common/pcmcia/cis/%.c
	$(COMPILE.c) -o $@ $<
	$(CTFCONVERT_O)

$(OBJS_DIR)/%.o:		$(UTSBASE)/common/pcmcia/cs/%.c
	$(COMPILE.c) -o $@ $<
	$(CTFCONVERT_O)

$(OBJS_DIR)/%.o:		$(UTSBASE)/common/pcmcia/nexus/%.c
	$(COMPILE.c) -o $@ $<
	$(CTFCONVERT_O)

$(OBJS_DIR)/%.o:		$(UTSBASE)/common/pcmcia/pcs/%.c
	$(COMPILE.c) -o $@ $<
	$(CTFCONVERT_O)

$(OBJS_DIR)/%.o:		$(UTSBASE)/common/rpc/%.c
	$(COMPILE.c) -o $@ $<
	$(CTFCONVERT_O)

$(OBJS_DIR)/%.o:		$(UTSBASE)/common/rpc/sec/%.c
	$(COMPILE.c) -o $@ $<
	$(CTFCONVERT_O)

$(OBJS_DIR)/%.o:		$(UTSBASE)/common/rpc/sec_gss/%.c
	$(COMPILE.c) -o $@ $<
	$(CTFCONVERT_O)

$(OBJS_DIR)/%.o:		$(COMMONBASE)/crypto/edonr/%.c
	$(COMPILE.c) -o $@ $<
	$(CTFCONVERT_O)

$(OBJS_DIR)/%.o:		$(COMMONBASE)/crypto/sha1/%.c
	$(COMPILE.c) -o $@ $<
	$(CTFCONVERT_O)

$(OBJS_DIR)/%.o:		$(COMMONBASE)/crypto/sha2/%.c
	$(COMPILE.c) -o $@ $<
	$(CTFCONVERT_O)

$(OBJS_DIR)/%.o:		$(COMMONBASE)/crypto/skein/%.c
	$(COMPILE.c) -o $@ $<
	$(CTFCONVERT_O)

$(OBJS_DIR)/%.o:		$(UTSBASE)/common/syscall/%.c
	$(COMPILE.c) -o $@ $<
	$(CTFCONVERT_O)

$(OBJS_DIR)/%.o:		$(UTSBASE)/common/tnf/%.c
	$(COMPILE.c) -o $@ $<
	$(CTFCONVERT_O)

$(OBJS_DIR)/%.o:		$(COMMONBASE)/tsol/%.c
	$(COMPILE.c) -o $@ $<
	$(CTFCONVERT_O)

$(OBJS_DIR)/%.o:		$(COMMONBASE)/util/%.c
	$(COMPILE.c) -o $@ $<
	$(CTFCONVERT_O)

$(OBJS_DIR)/%.o:		$(COMMONBASE)/unicode/%.c
	$(COMPILE.c) -o $@ $<
	$(CTFCONVERT_O)

$(OBJS_DIR)/%.o:		$(UTSBASE)/common/vm/%.c
	$(COMPILE.c) -o $@ $<
	$(CTFCONVERT_O)

$(OBJS_DIR)/%.o:		$(UTSBASE)/common/zmod/%.c
	$(COMPILE.c) -o $@ $<
	$(CTFCONVERT_O)

$(OBJS_DIR)/zlib_obj.o:		$(ZLIB_OBJS:%=$(OBJS_DIR)/%)
	$(LD) -r -Breduce -M$(UTSBASE)/common/zmod/mapfile -o $@ \
	    $(ZLIB_OBJS:%=$(OBJS_DIR)/%)
	$(CTFMERGE) -t -f -L VERSION -o $@ $(ZLIB_OBJS:%=$(OBJS_DIR)/%)

$(OBJS_DIR)/%.o:		$(UTSBASE)/common/io/hxge/%.c
	$(COMPILE.c) -o $@ $<
	$(CTFCONVERT_O)

$(OBJS_DIR)/%.o:		$(UTSBASE)/common/io/tpm/%.c
	$(COMPILE.c) -o $@ $<
	$(CTFCONVERT_O)

$(OBJS_DIR)/%.o:		$(UTSBASE)/common/io/tpm/%.s
	$(COMPILE.s) -o $@ $<

$(OBJS_DIR)/bz2%.o:		$(COMMONBASE)/bzip2/%.c
	$(COMPILE.c) -o $@ -I$(COMMONBASE)/bzip2 $<
	$(CTFCONVERT_O)

BZ2LINT = -erroff=%all -I$(UTSBASE)/common/bzip2

$(LINTS_DIR)/bz2%.ln:		$(COMMONBASE)/bzip2/%.c
	 @($(LHEAD) $(LINT.c) -C $(LINTS_DIR)/`basename $@ .ln` $(BZ2LINT) $< $(LTAIL))

#
#	Section 1b:	Lint `objects'
#
$(LINTS_DIR)/%.ln:		$(COMMONBASE)/crypto/aes/%.c
	@($(LHEAD) $(LINT.c) $< $(LTAIL))

$(LINTS_DIR)/%.ln:		$(COMMONBASE)/crypto/arcfour/%.c
	@($(LHEAD) $(LINT.c) $< $(LTAIL))

$(LINTS_DIR)/%.ln:		$(COMMONBASE)/crypto/blowfish/%.c
	@($(LHEAD) $(LINT.c) $< $(LTAIL))

$(LINTS_DIR)/%.ln:		$(COMMONBASE)/crypto/ecc/%.c
	@($(LHEAD) $(LINT.c) $< $(LTAIL))

$(LINTS_DIR)/%.ln:		$(COMMONBASE)/crypto/modes/%.c
	@($(LHEAD) $(LINT.c) $< $(LTAIL))

$(LINTS_DIR)/%.ln:		$(COMMONBASE)/crypto/padding/%.c
	@($(LHEAD) $(LINT.c) $< $(LTAIL))

$(LINTS_DIR)/%.ln:		$(COMMONBASE)/crypto/rng/%.c
	@($(LHEAD) $(LINT.c) $< $(LTAIL))

$(LINTS_DIR)/%.ln:		$(COMMONBASE)/crypto/rsa/%.c
	@($(LHEAD) $(LINT.c) $< $(LTAIL))

$(LINTS_DIR)/%.ln:		$(COMMONBASE)/bignum/%.c
	@($(LHEAD) $(LINT.c) $< $(LTAIL))

$(LINTS_DIR)/%.ln:		$(UTSBASE)/common/bignum/%.c
	@($(LHEAD) $(LINT.c) $< $(LTAIL))

$(LINTS_DIR)/%.ln:		$(COMMONBASE)/mpi/%.c
	@($(LHEAD) $(LINT.c) $< $(LTAIL))

$(LINTS_DIR)/%.ln:		$(COMMONBASE)/acl/%.c
	@($(LHEAD) $(LINT.c) $< $(LTAIL))

$(LINTS_DIR)/%.ln:		$(COMMONBASE)/avl/%.c
	@($(LHEAD) $(LINT.c) $< $(LTAIL))

$(LINTS_DIR)/%.ln:		$(COMMONBASE)/ucode/%.c
	@($(LHEAD) $(LINT.c) $< $(LTAIL))

$(LINTS_DIR)/%.ln:		$(UTSBASE)/common/brand/sn1/%.c
	@($(LHEAD) $(LINT.c) $< $(LTAIL))

$(LINTS_DIR)/%.ln:		$(UTSBASE)/common/brand/solaris10/%.c
	@($(LHEAD) $(LINT.c) $< $(LTAIL))

$(LINTS_DIR)/%.ln:		$(UTSBASE)/common/c2/%.c
	@($(LHEAD) $(LINT.c) $< $(LTAIL))

$(LINTS_DIR)/%.ln:		$(UTSBASE)/common/conf/%.c
	@($(LHEAD) $(LINT.c) $< $(LTAIL))

$(LINTS_DIR)/%.ln:		$(UTSBASE)/common/contract/%.c
	@($(LHEAD) $(LINT.c) $< $(LTAIL))

$(LINTS_DIR)/%.ln:		$(UTSBASE)/common/cpr/%.c
	@($(LHEAD) $(LINT.c) $< $(LTAIL))

$(LINTS_DIR)/%.ln:		$(UTSBASE)/common/ctf/%.c
	@($(LHEAD) $(LINT.c) $< $(LTAIL))

$(LINTS_DIR)/%.ln:		$(COMMONBASE)/ctf/%.c
	@($(LHEAD) $(LINT.c) $< $(LTAIL))

$(LINTS_DIR)/%.ln:		$(COMMONBASE)/pci/%.c
	@($(LHEAD) $(LINT.c) $< $(LTAIL))

$(LINTS_DIR)/%.ln:		$(COMMONBASE)/devid/%.c
	@($(LHEAD) $(LINT.c) $< $(LTAIL))

$(LINTS_DIR)/%.ln:		$(COMMONBASE)/crypto/des/%.c
	@($(LHEAD) $(LINT.c) $< $(LTAIL))

$(LINTS_DIR)/%.ln:		$(COMMONBASE)/secflags/%.c
	@($(LHEAD) $(LINT.c) $< $(LTAIL))

$(LINTS_DIR)/%.ln:		$(COMMONBASE)/smbios/%.c
	@($(LHEAD) $(LINT.c) $< $(LTAIL))

$(LINTS_DIR)/%.ln:		$(UTSBASE)/common/avs/ncall/%.c
	@($(LHEAD) $(LINT.c) $< $(LTAIL))

$(LINTS_DIR)/%.ln:		$(UTSBASE)/common/avs/ns/dsw/%.c
	@($(LHEAD) $(LINT.c) $< $(LTAIL))

$(LINTS_DIR)/%.ln:		$(UTSBASE)/common/avs/ns/nsctl/%.c
	@($(LHEAD) $(LINT.c) $< $(LTAIL))

$(LINTS_DIR)/%.ln:		$(UTSBASE)/common/avs/ns/rdc/%.c
	@($(LHEAD) $(LINT.c) $< $(LTAIL))

$(LINTS_DIR)/%.ln:		$(UTSBASE)/common/avs/ns/sdbc/%.c
	@($(LHEAD) $(LINT.c) $< $(LTAIL))

$(LINTS_DIR)/%.ln:		$(UTSBASE)/common/avs/ns/solaris/%.c
	@($(LHEAD) $(LINT.c) $< $(LTAIL))

$(LINTS_DIR)/%.ln:		$(UTSBASE)/common/avs/ns/sv/%.c
	@($(LHEAD) $(LINT.c) $< $(LTAIL))

$(LINTS_DIR)/%.ln:		$(UTSBASE)/common/avs/ns/unistat/%.c
	@($(LHEAD) $(LINT.c) $< $(LTAIL))

$(LINTS_DIR)/%.ln:		$(UTSBASE)/common/des/%.c
	@($(LHEAD) $(LINT.c) $< $(LTAIL))

$(LINTS_DIR)/%.ln:		$(UTSBASE)/common/crypto/api/%.c
	@($(LHEAD) $(LINT.c) $< $(LTAIL))

$(LINTS_DIR)/%.ln:		$(UTSBASE)/common/crypto/core/%.c
	@($(LHEAD) $(LINT.c) $< $(LTAIL))

$(LINTS_DIR)/%.ln:		$(UTSBASE)/common/crypto/io/%.c
	@($(LHEAD) $(LINT.c) $< $(LTAIL))

$(LINTS_DIR)/%.ln:		$(UTSBASE)/common/crypto/spi/%.c
	@($(LHEAD) $(LINT.c) $< $(LTAIL))

$(LINTS_DIR)/%.ln:		$(UTSBASE)/common/disp/%.c
	@($(LHEAD) $(LINT.c) $< $(LTAIL))

$(LINTS_DIR)/%.ln:		$(UTSBASE)/common/dtrace/%.c
	@($(LHEAD) $(LINT.c) $< $(LTAIL))

$(LINTS_DIR)/%.ln:		$(COMMONBASE)/exacct/%.c
	@($(LHEAD) $(LINT.c) $< $(LTAIL))

$(LINTS_DIR)/%.ln:		$(UTSBASE)/common/exec/aout/%.c
	@($(LHEAD) $(LINT.c) $< $(LTAIL))

$(LINTS_DIR)/%.ln:		$(UTSBASE)/common/exec/elf/%.c
	@($(LHEAD) $(LINT.c) $< $(LTAIL))

$(LINTS_DIR)/%.ln:		$(UTSBASE)/common/exec/intp/%.c
	@($(LHEAD) $(LINT.c) $< $(LTAIL))

$(LINTS_DIR)/%.ln:		$(UTSBASE)/common/exec/shbin/%.c
	@($(LHEAD) $(LINT.c) $< $(LTAIL))

$(LINTS_DIR)/%.ln:		$(UTSBASE)/common/exec/java/%.c
	@($(LHEAD) $(LINT.c) $< $(LTAIL))

$(LINTS_DIR)/%.ln:		$(UTSBASE)/common/fs/%.c
	@($(LHEAD) $(LINT.c) $< $(LTAIL))

$(LINTS_DIR)/%.ln:		$(UTSBASE)/common/fs/autofs/%.c
	@($(LHEAD) $(LINT.c) $< $(LTAIL))

$(LINTS_DIR)/%.ln:		$(UTSBASE)/common/fs/bootfs/%.c
	@($(LHEAD) $(LINT.c) $< $(LTAIL))

$(LINTS_DIR)/%.ln:		$(UTSBASE)/common/fs/ctfs/%.c
	@($(LHEAD) $(LINT.c) $< $(LTAIL))

$(LINTS_DIR)/%.ln:		$(UTSBASE)/common/fs/doorfs/%.c
	@($(LHEAD) $(LINT.c) $< $(LTAIL))

$(LINTS_DIR)/%.ln:		$(UTSBASE)/common/fs/dcfs/%.c
	@($(LHEAD) $(LINT.c) $< $(LTAIL))

$(LINTS_DIR)/%.ln:		$(UTSBASE)/common/fs/devfs/%.c
	@($(LHEAD) $(LINT.c) $< $(LTAIL))

$(LINTS_DIR)/%.ln:		$(UTSBASE)/common/fs/dev/%.c
	@($(LHEAD) $(LINT.c) $< $(LTAIL))

$(LINTS_DIR)/%.ln:		$(UTSBASE)/common/fs/fd/%.c
	@($(LHEAD) $(LINT.c) $< $(LTAIL))

$(LINTS_DIR)/%.ln:		$(UTSBASE)/common/fs/fifofs/%.c
	@($(LHEAD) $(LINT.c) $< $(LTAIL))

$(LINTS_DIR)/%.ln:		$(UTSBASE)/common/fs/hsfs/%.c
	@($(LHEAD) $(LINT.c) $< $(LTAIL))

$(LINTS_DIR)/%.ln:		$(UTSBASE)/common/fs/lofs/%.c
	@($(LHEAD) $(LINT.c) $< $(LTAIL))

$(LINTS_DIR)/%.ln:		$(UTSBASE)/common/fs/mntfs/%.c
	@($(LHEAD) $(LINT.c) $< $(LTAIL))

$(LINTS_DIR)/%.ln:		$(UTSBASE)/common/fs/namefs/%.c
	@($(LHEAD) $(LINT.c) $< $(LTAIL))

$(LINTS_DIR)/%.ln:		$(COMMONBASE)/smbsrv/%.c
	@($(LHEAD) $(LINT.c) $< $(LTAIL))

$(LINTS_DIR)/%.ln:		$(UTSBASE)/common/fs/smbsrv/%.c
	@($(LHEAD) $(LINT.c) $< $(LTAIL))

$(LINTS_DIR)/%.ln:		$(UTSBASE)/common/fs/nfs/%.c
	@($(LHEAD) $(LINT.c) $< $(LTAIL))

$(LINTS_DIR)/%.ln:		$(UTSBASE)/common/fs/objfs/%.c
	@($(LHEAD) $(LINT.c) $< $(LTAIL))

$(LINTS_DIR)/%.ln:		$(UTSBASE)/common/fs/pcfs/%.c
	@($(LHEAD) $(LINT.c) $< $(LTAIL))

$(LINTS_DIR)/%.ln:		$(UTSBASE)/common/fs/portfs/%.c
	@($(LHEAD) $(LINT.c) $< $(LTAIL))

$(LINTS_DIR)/%.ln:		$(UTSBASE)/common/fs/proc/%.c
	@($(LHEAD) $(LINT.c) $< $(LTAIL))

$(LINTS_DIR)/%.ln:		$(UTSBASE)/common/fs/sharefs/%.c
	@($(LHEAD) $(LINT.c) $< $(LTAIL))

$(LINTS_DIR)/%.ln:		$(COMMONBASE)/smbclnt/%.c
	@($(LHEAD) $(LINT.c) $< $(LTAIL))

$(LINTS_DIR)/%.ln:		$(UTSBASE)/common/fs/smbclnt/netsmb/%.c
	@($(LHEAD) $(LINT.c) $< $(LTAIL))

$(LINTS_DIR)/%.ln:		$(UTSBASE)/common/fs/smbclnt/smbfs/%.c
	@($(LHEAD) $(LINT.c) $< $(LTAIL))

$(LINTS_DIR)/%.ln:		$(UTSBASE)/common/fs/sockfs/%.c
	@($(LHEAD) $(LINT.c) $< $(LTAIL))

$(LINTS_DIR)/%.ln:		$(UTSBASE)/common/fs/specfs/%.c
	@($(LHEAD) $(LINT.c) $< $(LTAIL))

$(LINTS_DIR)/%.ln:		$(UTSBASE)/common/fs/swapfs/%.c
	@($(LHEAD) $(LINT.c) $< $(LTAIL))

$(LINTS_DIR)/%.ln:		$(UTSBASE)/common/fs/tmpfs/%.c
	@($(LHEAD) $(LINT.c) $< $(LTAIL))

$(LINTS_DIR)/%.ln:		$(UTSBASE)/common/fs/udfs/%.c
	@($(LHEAD) $(LINT.c) $< $(LTAIL))

$(LINTS_DIR)/%.ln:		$(UTSBASE)/common/fs/ufs/%.c
	@($(LHEAD) $(LINT.c) $< $(LTAIL))

$(LINTS_DIR)/%.ln:		$(UTSBASE)/common/fs/ufs_log/%.c
	@($(LHEAD) $(LINT.c) $< $(LTAIL))

$(LINTS_DIR)/%.ln:		$(UTSBASE)/common/io/vscan/%.c
	@($(LHEAD) $(LINT.c) $< $(LTAIL))

$(LINTS_DIR)/%.ln:		$(UTSBASE)/common/fs/zfs/%.c
	@($(LHEAD) $(LINT.c) $< $(LTAIL))

$(LINTS_DIR)/%.ln:		$(UTSBASE)/common/fs/zfs/lua/%.c
	@($(LHEAD) $(LINT.c) $< $(LTAIL))

$(LINTS_DIR)/%.ln:		$(UTSBASE)/common/fs/zut/%.c
	@($(LHEAD) $(LINT.c) $< $(LTAIL))

$(LINTS_DIR)/%.ln:		$(COMMONBASE)/xattr/%.c
	@($(LHEAD) $(LINT.c) $< $(LTAIL))

$(LINTS_DIR)/%.ln:		$(COMMONBASE)/zfs/%.c
	@($(LHEAD) $(LINT.c) $< $(LTAIL))

$(LINTS_DIR)/%.ln:		$(UTSBASE)/common/gssapi/%.c
	@($(LHEAD) $(LINT.c) $(KGSSDFLAGS) $< $(LTAIL))

$(LINTS_DIR)/%.ln:		$(UTSBASE)/common/gssapi/mechs/dummy/%.c
	@($(LHEAD) $(LINT.c) $(KGSSDFLAGS) $< $(LTAIL))

$(LINTS_DIR)/%.ln:		$(KMECHKRB5_BASE)/%.c
	@($(LHEAD) $(LINT.c) $(KGSSDFLAGS) $< $(LTAIL))

$(LINTS_DIR)/%.ln:		$(KMECHKRB5_BASE)/crypto/%.c
	@($(LHEAD) $(LINT.c) $(KGSSDFLAGS) $< $(LTAIL))

$(LINTS_DIR)/%.ln:		$(KMECHKRB5_BASE)/crypto/des/%.c
	@($(LHEAD) $(LINT.c) $(KGSSDFLAGS) $< $(LTAIL))

$(LINTS_DIR)/%.ln:		$(KMECHKRB5_BASE)/crypto/dk/%.c
	@($(LHEAD) $(LINT.c) $(KGSSDFLAGS) $< $(LTAIL))

$(LINTS_DIR)/%.ln:		$(KMECHKRB5_BASE)/crypto/os/%.c
	@($(LHEAD) $(LINT.c) $(KGSSDFLAGS) $< $(LTAIL))

$(LINTS_DIR)/%.ln:		$(KMECHKRB5_BASE)/crypto/arcfour/%.c
	@($(LHEAD) $(LINT.c) $(KGSSDFLAGS) $< $(LTAIL))

$(LINTS_DIR)/%.ln:		$(KMECHKRB5_BASE)/crypto/enc_provider/%.c
	@($(LHEAD) $(LINT.c) $(KGSSDFLAGS) $< $(LTAIL))

$(LINTS_DIR)/%.ln:		$(KMECHKRB5_BASE)/crypto/hash_provider/%.c
	@($(LHEAD) $(LINT.c) $(KGSSDFLAGS) $< $(LTAIL))

$(LINTS_DIR)/%.ln:		$(KMECHKRB5_BASE)/crypto/keyhash_provider/%.c
	@($(LHEAD) $(LINT.c) $(KGSSDFLAGS) $< $(LTAIL))

$(LINTS_DIR)/%.ln:		$(KMECHKRB5_BASE)/crypto/raw/%.c
	@($(LHEAD) $(LINT.c) $(KGSSDFLAGS) $< $(LTAIL))

$(LINTS_DIR)/%.ln:		$(KMECHKRB5_BASE)/crypto/old/%.c
	@($(LHEAD) $(LINT.c) $(KGSSDFLAGS) $< $(LTAIL))

$(LINTS_DIR)/%.ln:		$(KMECHKRB5_BASE)/krb5/krb/%.c
	@($(LHEAD) $(LINT.c) $(KGSSDFLAGS) $< $(LTAIL))

$(LINTS_DIR)/%.ln:		$(KMECHKRB5_BASE)/krb5/os/%.c
	@($(LHEAD) $(LINT.c) $(KGSSDFLAGS) $< $(LTAIL))

$(LINTS_DIR)/%.ln:		$(KMECHKRB5_BASE)/mech/%.c
	@($(LHEAD) $(LINT.c) $(KGSSDFLAGS) $< $(LTAIL))

$(LINTS_DIR)/%.ln:		$(UTSBASE)/common/idmap/%.c
	@($(LHEAD) $(LINT.c) $< $(LTAIL))

$(LINTS_DIR)/%.ln:		$(UTSBASE)/common/inet/%.c
	@($(LHEAD) $(LINT.c) $< $(LTAIL))

$(LINTS_DIR)/%.ln:		$(UTSBASE)/common/inet/sockmods/%.c
	@($(LHEAD) $(LINT.c) $< $(LTAIL))

$(LINTS_DIR)/%.ln:		$(UTSBASE)/common/inet/arp/%.c
	@($(LHEAD) $(LINT.c) $< $(LTAIL))

$(LINTS_DIR)/%.ln:		$(UTSBASE)/common/inet/ip/%.c
	@($(LHEAD) $(LINT.c) $< $(LTAIL))

$(LINTS_DIR)/%.ln:		$(UTSBASE)/common/inet/ipnet/%.c
	@($(LHEAD) $(LINT.c) $< $(LTAIL))

$(LINTS_DIR)/%.ln: 	     	$(UTSBASE)/common/inet/iptun/%.c
	@($(LHEAD) $(LINT.c) $< $(LTAIL))

$(LINTS_DIR)/%.ln:		$(UTSBASE)/common/inet/ipd/%.c
	@($(LHEAD) $(LINT.c) $< $(LTAIL))

$(LINTS_DIR)/%.ln:		$(UTSBASE)/common/inet/ipf/%.c
	@($(LHEAD) $(LINT.c) $(IPFFLAGS) $< $(LTAIL))

$(LINTS_DIR)/%.ln:		$(UTSBASE)/common/inet/kssl/%.c
	@($(LHEAD) $(LINT.c) $< $(LTAIL))

$(LINTS_DIR)/%.ln:		$(COMMONBASE)/net/patricia/%.c
	@($(LHEAD) $(LINT.c) $(IPFFLAGS) $< $(LTAIL))

$(LINTS_DIR)/%.ln:		$(UTSBASE)/common/inet/udp/%.c
	@($(LHEAD) $(LINT.c) $< $(LTAIL))

$(LINTS_DIR)/%.ln:		$(UTSBASE)/common/inet/sctp/%.c
	@($(LHEAD) $(LINT.c) $< $(LTAIL))

$(LINTS_DIR)/%.ln:		$(UTSBASE)/common/inet/tcp/%.c
	@($(LHEAD) $(LINT.c) $< $(LTAIL))

$(LINTS_DIR)/%.ln:		$(UTSBASE)/common/inet/ilb/%.c
	@($(LHEAD) $(LINT.c) $< $(LTAIL))

$(LINTS_DIR)/%.ln:		$(UTSBASE)/common/inet/nca/%.c
	@($(LHEAD) $(LINT.c) $< $(LTAIL))

$(LINTS_DIR)/%.ln:		$(UTSBASE)/common/inet/dlpistub/%.c
	@($(LHEAD) $(LINT.c) $< $(LTAIL))

$(LINTS_DIR)/%.ln:		$(UTSBASE)/common/io/%.c
	@($(LHEAD) $(LINT.c) $< $(LTAIL))

$(LINTS_DIR)/%.ln:		$(UTSBASE)/common/io/1394/%.c
	@($(LHEAD) $(LINT.c) $< $(LTAIL))

$(LINTS_DIR)/%.ln:		$(UTSBASE)/common/io/1394/adapters/%.c
	@($(LHEAD) $(LINT.c) $< $(LTAIL))

$(LINTS_DIR)/%.ln:		$(UTSBASE)/common/io/1394/targets/av1394/%.c
	@($(LHEAD) $(LINT.c) $< $(LTAIL))

$(LINTS_DIR)/%.ln:		$(UTSBASE)/common/io/1394/targets/dcam1394/%.c
	@($(LHEAD) $(LINT.c) $< $(LTAIL))

$(LINTS_DIR)/%.ln:		$(UTSBASE)/common/io/1394/targets/scsa1394/%.c
	@($(LHEAD) $(LINT.c) $< $(LTAIL))

$(LINTS_DIR)/%.ln:		$(UTSBASE)/common/io/sbp2/%.c
	@($(LHEAD) $(LINT.c) $< $(LTAIL))

$(LINTS_DIR)/%.ln:              $(UTSBASE)/common/io/aac/%.c
	@($(LHEAD) $(LINT.c) $< $(LTAIL))

$(LINTS_DIR)/%.ln:              $(UTSBASE)/common/io/afe/%.c
	@($(LHEAD) $(LINT.c) $< $(LTAIL))

$(LINTS_DIR)/%.ln:              $(UTSBASE)/common/io/atge/%.c
	@($(LHEAD) $(LINT.c) $< $(LTAIL))

$(LINTS_DIR)/%.ln:              $(UTSBASE)/common/io/arn/%.c
	@($(LHEAD) $(LINT.c) $< $(LTAIL))

$(LINTS_DIR)/%.ln:              $(UTSBASE)/common/io/ath/%.c
	@($(LHEAD) $(LINT.c) $< $(LTAIL))

$(LINTS_DIR)/%.ln:              $(UTSBASE)/common/io/atu/%.c
	@($(LHEAD) $(LINT.c) $< $(LTAIL))

$(LINTS_DIR)/%.ln:		$(UTSBASE)/common/io/audio/impl/%.c
	@($(LHEAD) $(LINT.c) $< $(LTAIL))

$(LINTS_DIR)/%.ln:		$(UTSBASE)/common/io/audio/ac97/%.c
	@($(LHEAD) $(LINT.c) $< $(LTAIL))

$(LINTS_DIR)/%.ln:		$(UTSBASE)/common/io/audio/drv/audio1575/%.c
	@($(LHEAD) $(LINT.c) $< $(LTAIL))

$(LINTS_DIR)/%.ln:		$(UTSBASE)/common/io/audio/drv/audio810/%.c
	@($(LHEAD) $(LINT.c) $< $(LTAIL))

$(LINTS_DIR)/%.ln:		$(UTSBASE)/common/io/audio/drv/audiocmi/%.c
	@($(LHEAD) $(LINT.c) $< $(LTAIL))

$(LINTS_DIR)/%.ln:		$(UTSBASE)/common/io/audio/drv/audiocmihd/%.c
	@($(LHEAD) $(LINT.c) $< $(LTAIL))

$(LINTS_DIR)/%.ln:		$(UTSBASE)/common/io/audio/drv/audioens/%.c
	@($(LHEAD) $(LINT.c) $< $(LTAIL))

$(LINTS_DIR)/%.ln:		$(UTSBASE)/common/io/audio/drv/audioemu10k/%.c
	@($(LHEAD) $(LINT.c) $< $(LTAIL))

$(LINTS_DIR)/%.ln:		$(UTSBASE)/common/io/audio/drv/audiohd/%.c
	@($(LHEAD) $(LINT.c) $< $(LTAIL))

$(LINTS_DIR)/%.ln:		$(UTSBASE)/common/io/audio/drv/audioixp/%.c
	@($(LHEAD) $(LINT.c) $< $(LTAIL))

$(LINTS_DIR)/%.ln:		$(UTSBASE)/common/io/audio/drv/audiols/%.c
	@($(LHEAD) $(LINT.c) $< $(LTAIL))

$(LINTS_DIR)/%.ln:		$(UTSBASE)/common/io/audio/drv/audiopci/%.c
	@($(LHEAD) $(LINT.c) $< $(LTAIL))

$(LINTS_DIR)/%.ln:		$(UTSBASE)/common/io/audio/drv/audiop16x/%.c
	@($(LHEAD) $(LINT.c) $< $(LTAIL))

$(LINTS_DIR)/%.ln:		$(UTSBASE)/common/io/audio/drv/audiosolo/%.c
	@($(LHEAD) $(LINT.c) $< $(LTAIL))

$(LINTS_DIR)/%.ln:		$(UTSBASE)/common/io/audio/drv/audiots/%.c
	@($(LHEAD) $(LINT.c) $< $(LTAIL))

$(LINTS_DIR)/%.ln:		$(UTSBASE)/common/io/audio/drv/audiovia823x/%.c
	@($(LHEAD) $(LINT.c) $< $(LTAIL))

$(LINTS_DIR)/%.ln:		$(UTSBASE)/common/io/audio/drv/audiovia97/%.c
	@($(LHEAD) $(LINT.c) $< $(LTAIL))

$(LINTS_DIR)/%.ln:		$(UTSBASE)/common/io/bfe/%.c
	@($(LHEAD) $(LINT.c) $< $(LTAIL))

$(LINTS_DIR)/%.ln:		$(UTSBASE)/common/io/bpf/%.c
	@($(LHEAD) $(LINT.c) $< $(LTAIL))

$(LINTS_DIR)/%.ln:		$(UTSBASE)/common/io/bge/%.c
	@($(LHEAD) $(LINT.c) $< $(LTAIL))

$(LINTS_DIR)/%.ln:		$(UTSBASE)/common/io/blkdev/%.c
	@($(LHEAD) $(LINT.c) $< $(LTAIL))

$(LINTS_DIR)/%.ln:		$(UTSBASE)/common/io/bnxe/%.c
	@($(LHEAD) $(LINT.c) $< $(LTAIL))

$(LINTS_DIR)/%.ln:		$(UTSBASE)/common/io/bnxe/577xx/common/%.c
	@($(LHEAD) $(LINT.c) $< $(LTAIL))

$(LINTS_DIR)/%.ln:		$(UTSBASE)/common/io/bnxe/577xx/drivers/common/ecore/%.c
	@($(LHEAD) $(LINT.c) $< $(LTAIL))

$(LINTS_DIR)/%.ln:		$(UTSBASE)/common/io/bnxe/577xx/drivers/common/lm/device/%.c
	@($(LHEAD) $(LINT.c) $< $(LTAIL))

$(LINTS_DIR)/%.ln:		$(UTSBASE)/common/io/bnxe/577xx/drivers/common/lm/fw/%.c
	@($(LHEAD) $(LINT.c) $< $(LTAIL))

$(LINTS_DIR)/%.ln:		$(UTSBASE)/common/io/bnxe/577xx/drivers/common/lm/l4/%.c
	@($(LHEAD) $(LINT.c) $< $(LTAIL))

$(LINTS_DIR)/%.ln:		$(UTSBASE)/common/io/bnxe/577xx/drivers/common/lm/l5/%.c
	@($(LHEAD) $(LINT.c) $< $(LTAIL))

$(LINTS_DIR)/%.ln:		$(UTSBASE)/common/io/bnxe/577xx/drivers/common/lm/device/%.c
	@($(LHEAD) $(LINT.c) $< $(LTAIL))

$(LINTS_DIR)/%.ln:		$(UTSBASE)/common/io/cardbus/%.c
	@($(LHEAD) $(LINT.c) $< $(LTAIL))

$(LINTS_DIR)/%.ln:		$(UTSBASE)/common/io/comstar/lu/stmf_sbd/%.c
	@($(LHEAD) $(LINT.c) $< $(LTAIL))

$(LINTS_DIR)/%.ln:		$(UTSBASE)/common/io/comstar/port/fct/%.c
	@($(LHEAD) $(LINT.c) $< $(LTAIL))

$(LINTS_DIR)/%.ln:		$(UTSBASE)/common/io/comstar/port/qlt/%.c
	@($(LHEAD) $(LINT.c) $< $(LTAIL))

$(LINTS_DIR)/%.ln:		$(UTSBASE)/common/io/comstar/port/srpt/%.c
	@($(LHEAD) $(LINT.c) $< $(LTAIL))

$(LINTS_DIR)/%.ln:		$(COMMONBASE)/iscsit/%.c
	@($(LHEAD) $(LINT.c) $< $(LTAIL))

$(LINTS_DIR)/%.ln:		$(UTSBASE)/common/io/comstar/port/fcoet/%.c
	@($(LHEAD) $(LINT.c) $< $(LTAIL))

$(LINTS_DIR)/%.ln:		$(UTSBASE)/common/io/comstar/port/iscsit/%.c
	@($(LHEAD) $(LINT.c) $< $(LTAIL))

$(LINTS_DIR)/%.ln:		$(UTSBASE)/common/io/comstar/port/pppt/%.c
	@($(LHEAD) $(LINT.c) $< $(LTAIL))

$(LINTS_DIR)/%.ln:		$(UTSBASE)/common/io/comstar/stmf/%.c
	@($(LHEAD) $(LINT.c) $< $(LTAIL))

$(LINTS_DIR)/%.ln:		$(UTSBASE)/common/io/cpqary3/%.c
	@($(LHEAD) $(LINT.c) $< $(LTAIL))

$(LINTS_DIR)/%.ln:		$(UTSBASE)/common/io/dld/%.c
	@($(LHEAD) $(LINT.c) $< $(LTAIL))

$(LINTS_DIR)/%.ln:		$(UTSBASE)/common/io/dls/%.c
	@($(LHEAD) $(LINT.c) $< $(LTAIL))

$(LINTS_DIR)/%.ln:		$(UTSBASE)/common/io/dmfe/%.c
	@($(LHEAD) $(LINT.c) $< $(LTAIL))

$(LINTS_DIR)/%.ln:		$(UTSBASE)/common/io/drm/%.c
	@($(LHEAD) $(LINT.c) $< $(LTAIL))

$(LINTS_DIR)/%.ln:		$(UTSBASE)/common/io/efe/%.c
	@($(LHEAD) $(LINT.c) $< $(LTAIL))

$(LINTS_DIR)/%.ln:		$(UTSBASE)/common/io/elxl/%.c
	@($(LHEAD) $(LINT.c) $< $(LTAIL))

$(LINTS_DIR)/%.ln:		$(UTSBASE)/common/io/fcoe/%.c
	@($(LHEAD) $(LINT.c) $< $(LTAIL))

$(LINTS_DIR)/%.ln:		$(UTSBASE)/common/io/hme/%.c
	@($(LHEAD) $(LINT.c) $< $(LTAIL))

$(LINTS_DIR)/%.ln:		$(UTSBASE)/common/io/pciex/%.c
	@($(LHEAD) $(LINT.c) $< $(LTAIL))

$(LINTS_DIR)/%.ln:		$(UTSBASE)/common/io/hotplug/hpcsvc/%.c
	@($(LHEAD) $(LINT.c) $< $(LTAIL))

$(LINTS_DIR)/%.ln:		$(UTSBASE)/common/io/pciex/hotplug/%.c
	@($(LHEAD) $(LINT.c) $< $(LTAIL))

$(LINTS_DIR)/%.ln:		$(UTSBASE)/common/io/hotplug/pcihp/%.c
	@($(LHEAD) $(LINT.c) $< $(LTAIL))

$(LINTS_DIR)/%.ln:		$(UTSBASE)/common/io/ib/clients/rds/%.c
	@($(LHEAD) $(LINT.c) $< $(LTAIL))

$(LINTS_DIR)/%.ln:		$(UTSBASE)/common/io/ib/clients/rdsv3/%.c
	@($(LHEAD) $(LINT.c) $< $(LTAIL))

$(LINTS_DIR)/%.ln:		$(UTSBASE)/common/io/ib/clients/iser/%.c
	@($(LHEAD) $(LINT.c) $< $(LTAIL))

$(LINTS_DIR)/%.ln:		$(UTSBASE)/common/io/ib/clients/ibd/%.c
	@($(LHEAD) $(LINT.c) $< $(LTAIL))

$(LINTS_DIR)/%.ln:		$(UTSBASE)/common/io/ib/clients/eoib/%.c
	@($(LHEAD) $(LINT.c) $< $(LTAIL))

$(LINTS_DIR)/%.ln:		$(UTSBASE)/common/io/ib/clients/of/sol_ofs/%.c
	@($(LHEAD) $(LINT.c) $< $(LTAIL))

$(LINTS_DIR)/%.ln:		$(UTSBASE)/common/io/ib/clients/of/sol_ucma/%.c
	@($(LHEAD) $(LINT.c) $< $(LTAIL))

$(LINTS_DIR)/%.ln:		$(UTSBASE)/common/io/ib/clients/of/sol_umad/%.c
	@($(LHEAD) $(LINT.c) $< $(LTAIL))

$(LINTS_DIR)/%.ln:		$(UTSBASE)/common/io/ib/clients/of/sol_uverbs/%.c
	@($(LHEAD) $(LINT.c) $< $(LTAIL))

$(LINTS_DIR)/%.ln:		$(UTSBASE)/common/io/ib/clients/sdp/%.c
	@($(LHEAD) $(LINT.c) $< $(LTAIL))

$(LINTS_DIR)/%.ln:		$(UTSBASE)/common/io/ib/mgt/ibcm/%.c
	@($(LHEAD) $(LINT.c) $< $(LTAIL))

$(LINTS_DIR)/%.ln:		$(UTSBASE)/common/io/ib/mgt/ibdm/%.c
	@($(LHEAD) $(LINT.c) $< $(LTAIL))

$(LINTS_DIR)/%.ln:		$(UTSBASE)/common/io/ib/mgt/ibdma/%.c
	@($(LHEAD) $(LINT.c) $< $(LTAIL))

$(LINTS_DIR)/%.ln:		$(UTSBASE)/common/io/ib/mgt/ibmf/%.c
	@($(LHEAD) $(LINT.c) $< $(LTAIL))

$(LINTS_DIR)/%.ln:		$(UTSBASE)/common/io/ib/ibnex/%.c
	@($(LHEAD) $(LINT.c) $< $(LTAIL))

$(LINTS_DIR)/%.ln:		$(UTSBASE)/common/io/ib/ibtl/%.c
	@($(LHEAD) $(LINT.c) $< $(LTAIL))

$(LINTS_DIR)/%.ln:		$(UTSBASE)/common/io/ib/adapters/tavor/%.c
	@($(LHEAD) $(LINT.c) $< $(LTAIL))

$(LINTS_DIR)/%.ln:		$(UTSBASE)/common/io/ib/adapters/hermon/%.c
	@($(LHEAD) $(LINT.c) $< $(LTAIL))

$(LINTS_DIR)/%.ln:		$(UTSBASE)/common/io/ib/clients/daplt/%.c
	@($(LHEAD) $(LINT.c) $< $(LTAIL))

$(LINTS_DIR)/%.ln:              $(COMMONBASE)/iscsi/%.c
	@($(LHEAD) $(LINT.c) $< $(LTAIL))

$(LINTS_DIR)/%.ln:              $(UTSBASE)/common/io/idm/%.c
	@($(LHEAD) $(LINT.c) $< $(LTAIL))

$(LINTS_DIR)/%.ln:              $(UTSBASE)/common/io/ipw/%.c
	@($(LHEAD) $(LINT.c) $< $(LTAIL))

$(LINTS_DIR)/%.ln:		$(UTSBASE)/common/io/iwh/%.c
	@($(LHEAD) $(LINT.c) $< $(LTAIL))

$(LINTS_DIR)/%.ln:              $(UTSBASE)/common/io/iwi/%.c
	@($(LHEAD) $(LINT.c) $< $(LTAIL))

$(LINTS_DIR)/%.ln:              $(UTSBASE)/common/io/iwk/%.c
	@($(LHEAD) $(LINT.c) $< $(LTAIL))

$(LINTS_DIR)/%.ln:              $(UTSBASE)/common/io/iwn/%.c
	@($(LHEAD) $(LINT.c) $< $(LTAIL))

$(LINTS_DIR)/%.ln:              $(UTSBASE)/common/io/iwp/%.c
	@($(LHEAD) $(LINT.c) $< $(LTAIL))

$(LINTS_DIR)/%.ln:		$(UTSBASE)/common/io/kb8042/%.c
	@($(LHEAD) $(LINT.c) $< $(LTAIL))

$(LINTS_DIR)/%.ln:		$(UTSBASE)/common/io/kbtrans/%.c
	@($(LHEAD) $(LINT.c) $< $(LTAIL))

$(LINTS_DIR)/%.ln:		$(UTSBASE)/common/io/ksocket/%.c
	@($(LHEAD) $(LINT.c) $< $(LTAIL))

$(LINTS_DIR)/%.ln:		$(UTSBASE)/common/io/aggr/%.c
	@($(LHEAD) $(LINT.c) $< $(LTAIL))

$(LINTS_DIR)/%.ln:		$(UTSBASE)/common/io/lp/%.c
	@($(LHEAD) $(LINT.c) $< $(LTAIL))

$(LINTS_DIR)/%.ln:		$(UTSBASE)/common/io/mac/%.c
	@($(LHEAD) $(LINT.c) $< $(LTAIL))

$(LINTS_DIR)/%.ln:		$(UTSBASE)/common/io/mac/plugins/%.c
	@($(LHEAD) $(LINT.c) $< $(LTAIL))

$(LINTS_DIR)/%.ln:		$(UTSBASE)/common/io/mega_sas/%.c
	@($(LHEAD) $(LINT.c) $< $(LTAIL))

$(LINTS_DIR)/%.ln:		$(UTSBASE)/common/io/mii/%.c
	@($(LHEAD) $(LINT.c) $< $(LTAIL))

$(LINTS_DIR)/%.ln:		$(UTSBASE)/common/io/mr_sas/%.c
	@($(LHEAD) $(LINT.c) $< $(LTAIL))

$(LINTS_DIR)/%.ln:		$(UTSBASE)/common/io/scsi/adapters/mpt_sas/%.c
	@($(LHEAD) $(LINT.c) $< $(LTAIL))

$(LINTS_DIR)/%.ln:		$(UTSBASE)/common/io/mxfe/%.c
	@($(LHEAD) $(LINT.c) $< $(LTAIL))

$(LINTS_DIR)/%.ln:		$(UTSBASE)/common/io/mwl/%.c
	@($(LHEAD) $(LINT.c) $< $(LTAIL))

$(LINTS_DIR)/%.ln:		$(UTSBASE)/common/io/mwl/mwl_fw/%.c
	@($(LHEAD) $(LINT.c) $< $(LTAIL))

$(LINTS_DIR)/%.ln:		$(UTSBASE)/common/io/net80211/%.c
	@($(LHEAD) $(LINT.c) $< $(LTAIL))

$(LINTS_DIR)/%.ln:              $(UTSBASE)/common/io/nge/%.c
	@($(LHEAD) $(LINT.c) $< $(LTAIL))

$(LINTS_DIR)/%.ln:		$(UTSBASE)/common/io/nvme/%.c
	@($(LHEAD) $(LINT.c) $< $(LTAIL))

$(LINTS_DIR)/%.ln:		$(UTSBASE)/common/io/nxge/%.c
	@($(LHEAD) $(LINT.c) $< $(LTAIL))

$(LINTS_DIR)/%.ln:		$(UTSBASE)/common/io/nxge/%.s
	@($(LHEAD) $(LINT.c) $< $(LTAIL))

$(LINTS_DIR)/%.ln:		$(UTSBASE)/common/io/nxge/npi/%.c
	@($(LHEAD) $(LINT.c) $< $(LTAIL))

$(LINTS_DIR)/%.ln:		$(UTSBASE)/common/io/pci-ide/%.c
	@($(LHEAD) $(LINT.c) $< $(LTAIL))

$(LINTS_DIR)/%.ln:		$(UTSBASE)/common/io/pcn/%.c
	@($(LHEAD) $(LINT.c) $< $(LTAIL))

$(LINTS_DIR)/%.ln:		$(UTSBASE)/common/io/ppp/sppp/%.c
	@($(LHEAD) $(LINT.c) $< $(LTAIL))

$(LINTS_DIR)/%.ln:		$(UTSBASE)/common/io/ppp/spppasyn/%.c
	@($(LHEAD) $(LINT.c) $< $(LTAIL))

$(LINTS_DIR)/%.ln:		$(UTSBASE)/common/io/ppp/sppptun/%.c
	@($(LHEAD) $(LINT.c) $< $(LTAIL))

$(LINTS_DIR)/%.ln:		$(UTSBASE)/common/io/ral/%.c
	@($(LHEAD) $(LINT.c) $< $(LTAIL))

$(LINTS_DIR)/%.ln:		$(UTSBASE)/common/io/rge/%.c
	@($(LHEAD) $(LINT.c) $< $(LTAIL))

$(LINTS_DIR)/%.ln:		$(UTSBASE)/common/io/rtls/%.c
	@($(LHEAD) $(LINT.c) $< $(LTAIL))

$(LINTS_DIR)/%.ln:		$(UTSBASE)/common/io/rsm/%.c
	@($(LHEAD) $(LINT.c) $< $(LTAIL))

$(LINTS_DIR)/%.ln:		$(UTSBASE)/common/io/rtw/%.c
	@($(LHEAD) $(LINT.c) $< $(LTAIL))

$(LINTS_DIR)/%.ln:		$(UTSBASE)/common/io/rum/%.c
	@($(LHEAD) $(LINT.c) $< $(LTAIL))

$(LINTS_DIR)/%.ln:		$(UTSBASE)/common/io/rwd/%.c
	@($(LHEAD) $(LINT.c) $< $(LTAIL))

$(LINTS_DIR)/%.ln:		$(UTSBASE)/common/io/rwn/%.c
	@($(LHEAD) $(LINT.c) $< $(LTAIL))

$(LINTS_DIR)/%.ln:		$(UTSBASE)/common/io/sata/adapters/ahci/%.c
	@($(LHEAD) $(LINT.c) $< $(LTAIL))

$(LINTS_DIR)/%.ln:		$(UTSBASE)/common/io/sata/adapters/nv_sata/%.c
	@($(LHEAD) $(LINT.c) $< $(LTAIL))

$(LINTS_DIR)/%.ln:		$(UTSBASE)/common/io/sata/adapters/si3124/%.c
	@($(LHEAD) $(LINT.c) $< $(LTAIL))

$(LINTS_DIR)/%.ln:		$(UTSBASE)/common/io/sata/impl/%.c
	@($(LHEAD) $(LINT.c) $< $(LTAIL))

$(LINTS_DIR)/%.ln:		$(UTSBASE)/common/io/scsi/adapters/%.c
	@($(LHEAD) $(LINT.c) $< $(LTAIL))

$(LINTS_DIR)/%.ln:		$(UTSBASE)/common/io/scsi/adapters/blk2scsa/%.c
	@($(LHEAD) $(LINT.c) $< $(LTAIL))

$(LINTS_DIR)/%.ln:		$(UTSBASE)/common/io/scsi/adapters/pmcs/%.c
	@($(LHEAD) $(LINT.c) $< $(LTAIL))

$(LINTS_DIR)/%.ln:		$(UTSBASE)/common/io/scsi/adapters/scsi_vhci/%.c
	@($(LHEAD) $(LINT.c) $< $(LTAIL))

$(LINTS_DIR)/%.ln:		$(UTSBASE)/common/io/scsi/adapters/scsi_vhci/fops/%.c
	@($(LHEAD) $(LINT.c) $< $(LTAIL))

$(LINTS_DIR)/%.ln:		$(UTSBASE)/common/io/fibre-channel/ulp/%.c
	@($(LHEAD) $(LINT.c) $< $(LTAIL))

$(LINTS_DIR)/%.ln:		$(UTSBASE)/common/io/fibre-channel/impl/%.c
	@($(LHEAD) $(LINT.c) $< $(LTAIL))

$(LINTS_DIR)/%.ln:		$(UTSBASE)/common/io/fibre-channel/fca/qlc/%.c
	@($(LHEAD) $(LINT.c) $< $(LTAIL))

$(LINTS_DIR)/%.ln:		$(UTSBASE)/common/io/fibre-channel/fca/qlge/%.c
	@($(LHEAD) $(LINT.c) $< $(LTAIL))

$(LINTS_DIR)/%.ln:		$(UTSBASE)/common/io/fibre-channel/fca/emlxs/%.c
	@($(LHEAD) $(LINT.c) $< $(LTAIL))

$(LINTS_DIR)/%.ln:		$(UTSBASE)/common/io/fibre-channel/fca/oce/%.c
	@($(LHEAD) $(LINT.c) $< $(LTAIL))

$(LINTS_DIR)/%.ln:		$(UTSBASE)/common/io/fibre-channel/fca/fcoei/%.c
	@($(LHEAD) $(LINT.c) $< $(LTAIL))

$(LINTS_DIR)/%.ln:		$(UTSBASE)/common/io/scsi/conf/%.c
	@($(LHEAD) $(LINT.c) $< $(LTAIL))

$(LINTS_DIR)/%.ln:		$(UTSBASE)/common/io/scsi/impl/%.c
	@($(LHEAD) $(LINT.c) $< $(LTAIL))

$(LINTS_DIR)/%.ln:		$(UTSBASE)/common/io/scsi/targets/%.c
	@($(LHEAD) $(LINT.c) $< $(LTAIL))

$(LINTS_DIR)/%.ln:		$(UTSBASE)/common/io/sdcard/adapters/sdhost/%.c
	@($(LHEAD) $(LINT.c) $< $(LTAIL))

$(LINTS_DIR)/%.ln:		$(UTSBASE)/common/io/sdcard/impl/%.c
	@($(LHEAD) $(LINT.c) $< $(LTAIL))

$(LINTS_DIR)/%.ln:		$(UTSBASE)/common/io/sdcard/targets/sdcard/%.c
	@($(LHEAD) $(LINT.c) $< $(LTAIL))

$(LINTS_DIR)/%.ln:              $(UTSBASE)/common/io/sfe/%.c
	@($(LHEAD) $(LINT.c) $< $(LTAIL))

$(LINTS_DIR)/%.ln:		$(UTSBASE)/common/io/simnet/%.c
	@($(LHEAD) $(LINT.c) $< $(LTAIL))

$(LINTS_DIR)/%.ln:		$(UTSBASE)/common/io/softmac/%.c
	@($(LHEAD) $(LINT.c) $< $(LTAIL))

$(LINTS_DIR)/%.ln:		$(UTSBASE)/common/io/uath/%.c
	@($(LHEAD) $(LINT.c) $< $(LTAIL))

$(LINTS_DIR)/%.ln:		$(UTSBASE)/common/io/uath/uath_fw/%.c
	@($(LHEAD) $(LINT.c) $< $(LTAIL))

$(LINTS_DIR)/%.ln:              $(UTSBASE)/common/io/ural/%.c
	@($(LHEAD) $(LINT.c) $< $(LTAIL))

$(LINTS_DIR)/%.ln:              $(UTSBASE)/common/io/urtw/%.c
	@($(LHEAD) $(LINT.c) $< $(LTAIL))

$(LINTS_DIR)/%.ln:		$(UTSBASE)/common/io/usb/clients/audio/usb_ac/%.c
	@($(LHEAD) $(LINT.c) $< $(LTAIL))

$(LINTS_DIR)/%.ln:		$(UTSBASE)/common/io/usb/clients/audio/usb_as/%.c
	@($(LHEAD) $(LINT.c) $< $(LTAIL))

$(LINTS_DIR)/%.ln:		$(UTSBASE)/common/io/usb/clients/audio/usb_ah/%.c
	@($(LHEAD) $(LINT.c) $< $(LTAIL))

$(LINTS_DIR)/%.ln:		$(UTSBASE)/common/io/usb/clients/usbskel/%.c
	@($(LHEAD) $(LINT.c) $< $(LTAIL))

$(LINTS_DIR)/%.ln:		$(UTSBASE)/common/io/usb/clients/video/usbvc/%.c
	@($(LHEAD) $(LINT.c) $< $(LTAIL))

$(LINTS_DIR)/%.ln:		$(UTSBASE)/common/io/usb/clients/hid/%.c
	@($(LHEAD) $(LINT.c) $< $(LTAIL))

$(LINTS_DIR)/%.ln:		$(UTSBASE)/common/io/usb/clients/hidparser/%.c
	@($(LHEAD) $(LINT.c) $< $(LTAIL))

$(LINTS_DIR)/%.ln:		$(UTSBASE)/common/io/usb/clients/usbkbm/%.c
	@($(LHEAD) $(LINT.c) $< $(LTAIL))

$(LINTS_DIR)/%.ln:		$(UTSBASE)/common/io/usb/clients/usbms/%.c
	@($(LHEAD) $(LINT.c) $< $(LTAIL))

$(LINTS_DIR)/%.ln:		$(UTSBASE)/common/io/usb/clients/usbinput/usbwcm/%.c
	@($(LHEAD) $(LINT.c) $< $(LTAIL))

$(LINTS_DIR)/%.ln:		$(UTSBASE)/common/io/usb/clients/ugen/%.c
	@($(LHEAD) $(LINT.c) $< $(LTAIL))

$(LINTS_DIR)/%.ln:		$(UTSBASE)/common/io/usb/clients/printer/%.c
	@($(LHEAD) $(LINT.c) $< $(LTAIL))

$(LINTS_DIR)/%.ln:		$(UTSBASE)/common/io/usb/clients/usbser/%.c
	@($(LHEAD) $(LINT.c) $< $(LTAIL))

$(LINTS_DIR)/%.ln:		$(UTSBASE)/common/io/usb/clients/usbser/usbsacm/%.c
	@($(LHEAD) $(LINT.c) $< $(LTAIL))

$(LINTS_DIR)/%.ln:		$(UTSBASE)/common/io/usb/clients/usbser/usbftdi/%.c
	@($(LHEAD) $(LINT.c) $< $(LTAIL))

$(LINTS_DIR)/%.ln:		$(UTSBASE)/common/io/usb/clients/usbser/usbser_keyspan/%.c
	@($(LHEAD) $(LINT.c) $< $(LTAIL))

$(LINTS_DIR)/%.ln:		$(UTSBASE)/common/io/usb/clients/usbser/usbsprl/%.c
	@($(LHEAD) $(LINT.c) $< $(LTAIL))

$(LINTS_DIR)/%.ln:		$(UTSBASE)/common/io/usb/clients/usbecm/%.c
	@($(LHEAD) $(LINT.c) $< $(LTAIL))

$(LINTS_DIR)/%.ln:		$(UTSBASE)/common/io/usb/hcd/openhci/%.c
	@($(LHEAD) $(LINT.c) $< $(LTAIL))

$(LINTS_DIR)/%.ln:		$(UTSBASE)/common/io/usb/hcd/ehci/%.c
	@($(LHEAD) $(LINT.c) $< $(LTAIL))

$(LINTS_DIR)/%.ln:		$(UTSBASE)/common/io/usb/hcd/uhci/%.c
	@($(LHEAD) $(LINT.c) $< $(LTAIL))

$(LINTS_DIR)/%.ln:		$(UTSBASE)/common/io/usb/hubd/%.c
	@($(LHEAD) $(LINT.c) $< $(LTAIL))

$(LINTS_DIR)/%.ln:		$(UTSBASE)/common/io/usb/scsa2usb/%.c
	@($(LHEAD) $(LINT.c) $< $(LTAIL))

$(LINTS_DIR)/%.ln:		$(UTSBASE)/common/io/usb/usb_mid/%.c
	@($(LHEAD) $(LINT.c) $< $(LTAIL))

$(LINTS_DIR)/%.ln:		$(UTSBASE)/common/io/usb/usb_ia/%.c
	@($(LHEAD) $(LINT.c) $< $(LTAIL))

$(LINTS_DIR)/%.ln:		$(UTSBASE)/common/io/usb/usba/%.c
	@($(LHEAD) $(LINT.c) $< $(LTAIL))

$(LINTS_DIR)/%.ln:		$(UTSBASE)/common/io/usb/usba10/%.c
	@($(LHEAD) $(LINT.c) $< $(LTAIL))

$(LINTS_DIR)/%.ln:		$(UTSBASE)/common/io/usbgem/%.c
	@($(LHEAD) $(LINT.c) $< $(LTAIL))

$(LINTS_DIR)/%.ln:		$(UTSBASE)/common/io/axf/%.c
	@($(LHEAD) $(LINT.c) $< $(LTAIL))

$(LINTS_DIR)/%.ln:		$(UTSBASE)/common/io/udmf/%.c
	@($(LHEAD) $(LINT.c) $< $(LTAIL))

$(LINTS_DIR)/%.ln:		$(UTSBASE)/common/io/upf/%.c
	@($(LHEAD) $(LINT.c) $< $(LTAIL))

$(LINTS_DIR)/%.ln:		$(UTSBASE)/common/io/urf/%.c
	@($(LHEAD) $(LINT.c) $< $(LTAIL))

$(LINTS_DIR)/%.ln:		$(UTSBASE)/common/io/vuidmice/%.c
	@($(LHEAD) $(LINT.c) $< $(LTAIL))

$(LINTS_DIR)/%.ln:		$(UTSBASE)/common/io/vnic/%.c
	@($(LHEAD) $(LINT.c) $< $(LTAIL))

$(LINTS_DIR)/%.ln:              $(UTSBASE)/common/io/wpi/%.c
	@($(LHEAD) $(LINT.c) $< $(LTAIL))

$(LINTS_DIR)/%.ln:              $(UTSBASE)/common/io/zyd/%.c
	@($(LHEAD) $(LINT.c) $< $(LTAIL))

$(LINTS_DIR)/%.ln:		$(UTSBASE)/common/io/chxge/com/%.c
	@($(LHEAD) $(LINT.c) $< $(LTAIL))

$(LINTS_DIR)/%.ln:		$(UTSBASE)/common/io/chxge/%.c
	@($(LHEAD) $(LINT.c) $< $(LTAIL))

$(LINTS_DIR)/%.ln:		$(UTSBASE)/common/io/cxgbe/common/%.c
	@($(LHEAD) $(LINT.c) $< $(LTAIL))

$(LINTS_DIR)/%.ln:		$(UTSBASE)/common/io/cxgbe/shared/%.c
	@($(LHEAD) $(LINT.c) $< $(LTAIL))

$(LINTS_DIR)/%.ln:		$(UTSBASE)/common/io/cxgbe/firmware/%.c
	@($(LHEAD) $(LINT.c) $< $(LTAIL))

$(LINTS_DIR)/%.ln:		$(UTSBASE)/common/io/cxgbe/t4nex/%.c
	@($(LHEAD) $(LINT.c) $< $(LTAIL))

$(LINTS_DIR)/%.ln:		$(UTSBASE)/common/io/cxgbe/cxgbe/%.c
	@($(LHEAD) $(LINT.c) $< $(LTAIL))

$(LINTS_DIR)/%.ln:		$(UTSBASE)/common/io/ixgb/%.c
	@($(LHEAD) $(LINT.c) $< $(LTAIL))

$(LINTS_DIR)/%.ln:		$(UTSBASE)/common/io/xge/drv/%.c
	@($(LHEAD) $(LINT.c) $< $(LTAIL))

$(LINTS_DIR)/%.ln:		$(UTSBASE)/common/io/xge/hal/xgehal/%.c
	@($(LHEAD) $(LINT.c) $< $(LTAIL))

$(LINTS_DIR)/%.ln:		$(UTSBASE)/common/io/e1000g/%.c
	@($(LHEAD) $(LINT.c) $< $(LTAIL))

$(LINTS_DIR)/%.ln:		$(UTSBASE)/common/io/e1000api/%.c
	@($(LHEAD) $(LINT.c) $< $(LTAIL))

$(LINTS_DIR)/%.ln:		$(UTSBASE)/common/io/igb/%.c
	@($(LHEAD) $(LINT.c) $< $(LTAIL))

$(LINTS_DIR)/%.ln:		$(UTSBASE)/common/io/iprb/%.c
	@($(LHEAD) $(LINT.c) $< $(LTAIL))

$(LINTS_DIR)/%.ln:		$(UTSBASE)/common/io/ixgbe/%.c
	@($(LHEAD) $(LINT.c) $< $(LTAIL))

$(LINTS_DIR)/%.ln:		$(UTSBASE)/common/io/ixgbe/core/%.c
	@($(LHEAD) $(LINT.c) $< $(LTAIL))

$(LINTS_DIR)/%.ln:		$(UTSBASE)/common/io/i40e/%.c
	@($(LHEAD) $(LINT.c) $< $(LTAIL))

$(LINTS_DIR)/%.ln:		$(UTSBASE)/common/io/ntxn/%.c
	@($(LHEAD) $(LINT.c) $< $(LTAIL))

$(LINTS_DIR)/%.ln:		$(UTSBASE)/common/io/myri10ge/drv/%.c
	@($(LHEAD) $(LINT.c) $< $(LTAIL))

$(LINTS_DIR)/%.ln:		$(UTSBASE)/common/ipp/%.c
	@($(LHEAD) $(LINT.c) $< $(LTAIL))

$(LINTS_DIR)/%.ln:		$(UTSBASE)/common/ipp/ipgpc/%.c
	@($(LHEAD) $(LINT.c) $< $(LTAIL))

$(LINTS_DIR)/%.ln:		$(UTSBASE)/common/ipp/dlcosmk/%.c
	@($(LHEAD) $(LINT.c) $< $(LTAIL))

$(LINTS_DIR)/%.ln:		$(UTSBASE)/common/ipp/flowacct/%.c
	@($(LHEAD) $(LINT.c) $< $(LTAIL))

$(LINTS_DIR)/%.ln:		$(UTSBASE)/common/ipp/dscpmk/%.c
	@($(LHEAD) $(LINT.c) $< $(LTAIL))

$(LINTS_DIR)/%.ln:		$(UTSBASE)/common/ipp/meters/%.c
	@($(LHEAD) $(LINT.c) $< $(LTAIL))

$(LINTS_DIR)/%.ln:		$(UTSBASE)/common/kiconv/kiconv_emea/%.c
	@($(LHEAD) $(LINT.c) $< $(LTAIL))

$(LINTS_DIR)/%.ln:		$(UTSBASE)/common/kiconv/kiconv_ja/%.c
	@($(LHEAD) $(LINT.c) $< $(LTAIL))

$(LINTS_DIR)/%.ln:		$(UTSBASE)/common/kiconv/kiconv_ko/%.c
	@($(LHEAD) $(LINT.c) $< $(LTAIL))

$(LINTS_DIR)/%.ln:		$(UTSBASE)/common/kiconv/kiconv_sc/%.c
	@($(LHEAD) $(LINT.c) $< $(LTAIL))

$(LINTS_DIR)/%.ln:		$(UTSBASE)/common/kiconv/kiconv_tc/%.c
	@($(LHEAD) $(LINT.c) $< $(LTAIL))

$(LINTS_DIR)/%.ln:		$(UTSBASE)/common/klm/%.c
	@($(LHEAD) $(LINT.c) $< $(LTAIL))

$(LINTS_DIR)/%.ln:		$(UTSBASE)/common/kmdb/%.c
	@($(LHEAD) $(LINT.c) $< $(LTAIL))

$(LINTS_DIR)/%.ln:		$(UTSBASE)/common/krtld/%.c
	@($(LHEAD) $(LINT.c) $< $(LTAIL))

$(LINTS_DIR)/%.ln:		$(UTSBASE)/common/ktli/%.c
	@($(LHEAD) $(LINT.c) $< $(LTAIL))

$(LINTS_DIR)/%.ln:		$(COMMONBASE)/list/%.c
	@($(LHEAD) $(LINT.c) $< $(LTAIL))

$(LINTS_DIR)/%.ln:		$(COMMONBASE)/lzma/%.c
	@($(LHEAD) $(LINT.c) $< $(LTAIL))

$(LINTS_DIR)/%.ln:		$(COMMONBASE)/crypto/md4/%.c
	@($(LHEAD) $(LINT.c) $< $(LTAIL))

$(LINTS_DIR)/%.ln:		$(COMMONBASE)/crypto/md5/%.c
	@($(LHEAD) $(LINT.c) $< $(LTAIL))

$(LINTS_DIR)/%.ln:		$(COMMONBASE)/net/dhcp/%.c
	@($(LHEAD) $(LINT.c) $< $(LTAIL))

$(LINTS_DIR)/%.ln:		$(COMMONBASE)/nvpair/%.c
	@($(LHEAD) $(LINT.c) $< $(LTAIL))

$(LINTS_DIR)/%.ln:		$(UTSBASE)/common/os/%.c
	@($(LHEAD) $(LINT.c) $< $(LTAIL))

$(LINTS_DIR)/%.ln:		$(UTSBASE)/common/rpc/%.c
	@($(LHEAD) $(LINT.c) $< $(LTAIL))

$(LINTS_DIR)/%.ln:		$(UTSBASE)/common/pcmcia/cs/%.c
	@($(LHEAD) $(LINT.c) $< $(LTAIL))

$(LINTS_DIR)/%.ln:		$(UTSBASE)/common/pcmcia/cis/%.c
	@($(LHEAD) $(LINT.c) $< $(LTAIL))

$(LINTS_DIR)/%.ln:		$(UTSBASE)/common/pcmcia/nexus/%.c
	@($(LHEAD) $(LINT.c) $< $(LTAIL))

$(LINTS_DIR)/%.ln:		$(UTSBASE)/common/pcmcia/pcs/%.c
	@($(LHEAD) $(LINT.c) $< $(LTAIL))

$(LINTS_DIR)/%.ln:		$(UTSBASE)/common/rpc/%.c
	@($(LHEAD) $(LINT.c) $< $(LTAIL))

$(LINTS_DIR)/%.ln:		$(UTSBASE)/common/rpc/sec/%.c
	@($(LHEAD) $(LINT.c) $< $(LTAIL))

$(LINTS_DIR)/%.ln:		$(UTSBASE)/common/rpc/sec_gss/%.c
	@($(LHEAD) $(LINT.c) $< $(LTAIL))

$(LINTS_DIR)/%.ln:		$(COMMONBASE)/crypto/edonr/%.c
	@($(LHEAD) $(LINT.c) $< $(LTAIL))

$(LINTS_DIR)/%.ln:		$(COMMONBASE)/crypto/sha1/%.c
	@($(LHEAD) $(LINT.c) $< $(LTAIL))

$(LINTS_DIR)/%.ln:		$(COMMONBASE)/crypto/sha2/%.c
	@($(LHEAD) $(LINT.c) $< $(LTAIL))

$(LINTS_DIR)/%.ln:		$(COMMONBASE)/crypto/skein/%.c
	@($(LHEAD) $(LINT.c) $< $(LTAIL))

$(LINTS_DIR)/%.ln:		$(UTSBASE)/common/syscall/%.c
	@($(LHEAD) $(LINT.c) $< $(LTAIL))

$(LINTS_DIR)/%.ln:		$(UTSBASE)/common/tnf/%.c
	@($(LHEAD) $(LINT.c) $< $(LTAIL))

$(LINTS_DIR)/%.ln:		$(COMMONBASE)/tsol/%.c
	@($(LHEAD) $(LINT.c) $< $(LTAIL))

$(LINTS_DIR)/%.ln:		$(COMMONBASE)/util/%.c
	@($(LHEAD) $(LINT.c) $< $(LTAIL))

$(LINTS_DIR)/%.ln:		$(COMMONBASE)/unicode/%.c
	@($(LHEAD) $(LINT.c) $< $(LTAIL))

$(LINTS_DIR)/%.ln:		$(UTSBASE)/common/vm/%.c
	@($(LHEAD) $(LINT.c) $< $(LTAIL))

$(LINTS_DIR)/%.ln:		$(UTSBASE)/common/io/scsi/adapters/iscsi/%.c
	@($(LHEAD) $(LINT.c) $< $(LTAIL))

$(LINTS_DIR)/%.ln:		$(COMMONBASE)/iscsi/%.c
	@($(LHEAD) $(LINT.c) $< $(LTAIL))

$(LINTS_DIR)/%.ln:		$(UTSBASE)/common/inet/kifconf/%.c
	@($(LHEAD) $(LINT.c) $< $(LTAIL))

$(LINTS_DIR)/%.ln:		$(UTSBASE)/common/io/virtio/%.c
	@($(LHEAD) $(LINT.c) $< $(LTAIL))

$(LINTS_DIR)/%.ln:		$(UTSBASE)/common/io/vioblk/%.c
	@($(LHEAD) $(LINT.c) $< $(LTAIL))

$(LINTS_DIR)/%.ln:		$(UTSBASE)/common/io/vioif/%.c
	@($(LHEAD) $(LINT.c) $< $(LTAIL))

ZMODLINTFLAGS = -erroff=E_CONSTANT_CONDITION

$(LINTS_DIR)/%.ln:		$(UTSBASE)/common/zmod/%.c
	@($(LHEAD) $(LINT.c) $(ZMODLINTFLAGS) $< $(LTAIL))

$(LINTS_DIR)/zlib_obj.ln:	$(ZLIB_OBJS:%.o=$(LINTS_DIR)/%.ln) \
				$(UTSBASE)/common/zmod/zlib_lint.c
	@($(LHEAD) $(LINT.c) -C $(LINTS_DIR)/zlib_obj \
	    $(UTSBASE)/common/zmod/zlib_lint.c $(LTAIL))

$(LINTS_DIR)/%.ln:		$(UTSBASE)/common/io/hxge/%.c
	@($(LHEAD) $(LINT.c) $< $(LTAIL))

$(LINTS_DIR)/%.ln:		$(UTSBASE)/common/io/tpm/%.c
	@($(LHEAD) $(LINT.c) $< $(LTAIL))

$(LINTS_DIR)/%.ln:		$(UTSBASE)/common/io/tpm/%.s
	@($(LHEAD) $(LINT.c) $< $(LTAIL))

$(LINTS_DIR)/%.ln:		$(UTSBASE)/common/io/vr/%.c
	@($(LHEAD) $(LINT.c) $< $(LTAIL))

$(LINTS_DIR)/%.ln:		$(UTSBASE)/common/io/yge/%.c
	@($(LHEAD) $(LINT.c) $< $(LTAIL))

$(LINTS_DIR)/%.ln:		$(UTSBASE)/common/io/sfxge/%.c
	@($(LHEAD) $(LINT.c) $< $(LTAIL))

$(LINTS_DIR)/%.ln:		$(UTSBASE)/common/io/sfxge/common/%.c
	@($(LHEAD) $(LINT.c) $< $(LTAIL))

$(LINTS_DIR)/%.ln:		$(UTSBASE)/common/io/skd/%.c
	@($(LHEAD) $(LINT.c) $< $(LTAIL))

$(LINTS_DIR)/%.ln:		$(COMMONBASE)/fsreparse/%.c
	@($(LHEAD) $(LINT.c) $< $(LTAIL))<|MERGE_RESOLUTION|>--- conflicted
+++ resolved
@@ -24,11 +24,8 @@
 # Copyright 2016 Garrett D'Amore <garrett@damore.org>
 # Copyright 2013 Saso Kiselkov. All rights reserved.
 # Copyright 2016 Joyent, Inc.
-<<<<<<< HEAD
 # Copyright (c) 2016 by Delphix. All rights reserved.
-=======
 # Copyright 2016 Nexenta Systems, Inc.
->>>>>>> 5f10ef69
 #
 
 #
