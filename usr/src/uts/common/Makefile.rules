--- conflicted
+++ resolved
@@ -1318,11 +1318,6 @@
 	$(COMPILE.c) -o $@ $<
 	$(CTFCONVERT_O)
 
-<<<<<<< HEAD
-$(OBJS_DIR)/%.o:		$(UTSBASE)/common/io/usb/hwa/hwahc/%.c
-	$(COMPILE.c) -o $@ $<
-	$(CTFCONVERT_O)
-
 $(OBJS_DIR)/%.o:		$(UTSBASE)/common/io/usbgem/%.c
 	$(COMPILE.c) -o $@ $<
 	$(CTFCONVERT_O)
@@ -1347,12 +1342,6 @@
 	$(COMPILE.c) -o $@ $<
 	$(CTFCONVERT_O)
 
-$(OBJS_DIR)/%.o:		$(UTSBASE)/common/io/uwb/uwba/%.c
-	$(COMPILE.c) -o $@ $<
-	$(CTFCONVERT_O)
-
-=======
->>>>>>> e2c88f0c
 $(OBJS_DIR)/%.o:		$(UTSBASE)/common/io/vuidmice/%.c
 	$(COMPILE.c) -o $@ $<
 	$(CTFCONVERT_O)
@@ -2616,13 +2605,6 @@
 $(LINTS_DIR)/%.ln:		$(UTSBASE)/common/io/usb/usba10/%.c
 	@($(LHEAD) $(LINT.c) $< $(LTAIL))
 
-<<<<<<< HEAD
-$(LINTS_DIR)/%.ln:		$(UTSBASE)/common/io/uwb/uwba/%.c
-	@($(LHEAD) $(LINT.c) $< $(LTAIL))
-
-$(LINTS_DIR)/%.ln:		$(UTSBASE)/common/io/usb/hwa/hwahc/%.c
-	@($(LHEAD) $(LINT.c) $< $(LTAIL))
-
 $(LINTS_DIR)/%.ln:		$(UTSBASE)/common/io/usbgem/%.c
 	@($(LHEAD) $(LINT.c) $< $(LTAIL))
 
@@ -2638,8 +2620,6 @@
 $(LINTS_DIR)/%.ln:		$(UTSBASE)/common/io/urf/%.c
 	@($(LHEAD) $(LINT.c) $< $(LTAIL))
 
-=======
->>>>>>> e2c88f0c
 $(LINTS_DIR)/%.ln:		$(UTSBASE)/common/io/vuidmice/%.c
 	@($(LHEAD) $(LINT.c) $< $(LTAIL))
 
