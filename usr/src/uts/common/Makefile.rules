--- conflicted
+++ resolved
@@ -22,11 +22,8 @@
 #
 # Copyright (c) 1991, 2010, Oracle and/or its affiliates. All rights reserved.
 # Copyright (c) 2012 Nexenta Systems, Inc. All rights reserved.
-<<<<<<< HEAD
+# Copyright 2013 Garrett D'Amore <garrett@damore.org>
 # Copyright (c) 2012 Joyent, Inc.  All rights reserved.
-=======
-# Copyright 2013 Garrett D'Amore <garrett@damore.org>
->>>>>>> 197c9523
 #
 
 #
