#
# CDDL HEADER START
#
# The contents of this file are subject to the terms of the
# Common Development and Distribution License (the "License").
# You may not use this file except in compliance with the License.
#
# You can obtain a copy of the license at usr/src/OPENSOLARIS.LICENSE
# or http://www.opensolaris.org/os/licensing.
# See the License for the specific language governing permissions
# and limitations under the License.
#
# When distributing Covered Code, include this CDDL HEADER in each
# file and include the License file at usr/src/OPENSOLARIS.LICENSE.
# If applicable, add the following below this CDDL HEADER, with the
# fields enclosed by brackets "[]" replaced with your own identifying
# information: Portions Copyright [yyyy] [name of copyright owner]
#
# CDDL HEADER END
#

#
# Copyright (c) 1991, 2010, Oracle and/or its affiliates. All rights reserved.
# Copyright 2016 Garrett D'Amore <garrett@damore.org>
# Copyright 2013 Saso Kiselkov. All rights reserved.
<<<<<<< HEAD
# Copyright 2017 Joyent, Inc.
# Copyright 2016 Nexenta Systems, Inc.
=======
# Copyright 2016 Joyent, Inc.
# Copyright 2018 Nexenta Systems, Inc.
>>>>>>> 6640c13b
# Copyright (c) 2016 by Delphix. All rights reserved.
#

#
# uts/common/Makefile.rules
#
#	This Makefile defines all the file build rules for the directory
# uts/common and its children. These are the source files which may
# be considered common to all SunOS systems.
#
#	The following two-level ordering must be maintained in this file.
#	  Lines are sorted first in order of decreasing specificity based on
#	  the first directory component.  That is, sun4u rules come before
#	  sparc rules come before common rules.
#
#	  Lines whose initial directory components are equal are sorted
#	  alphabetically by the remaining components.

#
#	Section 1a: C objects build rules
#
$(OBJS_DIR)/%.o:		$(COMMONBASE)/crypto/aes/%.c
	$(COMPILE.c) -o $@ $<
	$(CTFCONVERT_O)

$(OBJS_DIR)/%.o:		$(COMMONBASE)/crypto/arcfour/%.c
	$(COMPILE.c) -o $@ $<
	$(CTFCONVERT_O)

$(OBJS_DIR)/%.o:		$(COMMONBASE)/crypto/blowfish/%.c
	$(COMPILE.c) -o $@ $<
	$(CTFCONVERT_O)

$(OBJS_DIR)/%.o:		$(COMMONBASE)/crypto/ecc/%.c
	$(COMPILE.c) -o $@ $<
	$(CTFCONVERT_O)

$(OBJS_DIR)/%.o:		$(COMMONBASE)/crypto/modes/%.c
	$(COMPILE.c) -o $@ $<
	$(CTFCONVERT_O)

$(OBJS_DIR)/%.o:		$(COMMONBASE)/crypto/padding/%.c
	$(COMPILE.c) -o $@ $<
	$(CTFCONVERT_O)

$(OBJS_DIR)/%.o:		$(COMMONBASE)/crypto/rng/%.c
	$(COMPILE.c) -o $@ $<
	$(CTFCONVERT_O)

$(OBJS_DIR)/%.o:		$(COMMONBASE)/crypto/rsa/%.c
	$(COMPILE.c) -o $@ $<
	$(CTFCONVERT_O)

$(OBJS_DIR)/%.o:		$(COMMONBASE)/bignum/%.c
	$(COMPILE.c) -o $@ $<
	$(CTFCONVERT_O)

$(OBJS_DIR)/%.o:		$(UTSBASE)/common/bignum/%.c
	$(COMPILE.c) -o $@ $<
	$(CTFCONVERT_O)

$(OBJS_DIR)/%.o:		$(COMMONBASE)/mpi/%.c
	$(COMPILE.c) -o $@ $<
	$(CTFCONVERT_O)

$(OBJS_DIR)/%.o: 		$(COMMONBASE)/acl/%.c
	$(COMPILE.c) -o $@ $<
	$(CTFCONVERT_O)

$(OBJS_DIR)/%.o:		$(COMMONBASE)/avl/%.c
	$(COMPILE.c) -o $@ $<
	$(CTFCONVERT_O)

$(OBJS_DIR)/%.o:		$(COMMONBASE)/inet/%.c
	$(COMPILE.c) -o $@ $<
	$(CTFCONVERT_O)

$(OBJS_DIR)/%.o:		$(COMMONBASE)/ucode/%.c
	$(COMPILE.c) -o $@ $<
	$(CTFCONVERT_O)

$(OBJS_DIR)/%.o:		$(UTSBASE)/common/brand/sn1/%.c
	$(COMPILE.c) -o $@ $<
	$(CTFCONVERT_O)

$(OBJS_DIR)/%.o:		$(UTSBASE)/common/brand/solaris10/%.c
	$(COMPILE.c) -o $@ $<
	$(CTFCONVERT_O)

$(OBJS_DIR)/%.o:		$(UTSBASE)/common/c2/%.c
	$(COMPILE.c) -o $@ $<
	$(CTFCONVERT_O)

$(OBJS_DIR)/%.o:		$(UTSBASE)/common/conf/%.c
	$(COMPILE.c) -o $@ $<
	$(CTFCONVERT_O)

$(OBJS_DIR)/%.o:		$(UTSBASE)/common/contract/%.c
	$(COMPILE.c) -o $@ $<
	$(CTFCONVERT_O)

$(OBJS_DIR)/%.o:		$(UTSBASE)/common/cpr/%.c
	$(COMPILE.c) -o $@ $<
	$(CTFCONVERT_O)

$(OBJS_DIR)/%.o:		$(UTSBASE)/common/ctf/%.c
	$(COMPILE.c) -o $@ $<
	$(CTFCONVERT_O)

$(OBJS_DIR)/%.o:		$(COMMONBASE)/ctf/%.c
	$(COMPILE.c) -o $@ $<
	$(CTFCONVERT_O)

$(OBJS_DIR)/%.o:		$(COMMONBASE)/crypto/des/%.c
	$(COMPILE.c) -o $@ $<
	$(CTFCONVERT_O)

$(OBJS_DIR)/%.o:		$(COMMONBASE)/secflags/%.c
	$(COMPILE.c) -o $@ $<
	$(CTFCONVERT_O)

$(OBJS_DIR)/%.o:		$(COMMONBASE)/smbios/%.c
	$(COMPILE.c) -o $@ $<
	$(CTFCONVERT_O)

$(OBJS_DIR)/%.o:		$(UTSBASE)/common/des/%.c
	$(COMPILE.c) -o $@ $<
	$(CTFCONVERT_O)

$(OBJS_DIR)/%.o:		$(UTSBASE)/common/crypto/api/%.c
	$(COMPILE.c) -o $@ $<
	$(CTFCONVERT_O)

$(OBJS_DIR)/%.o:		$(UTSBASE)/common/crypto/core/%.c
	$(COMPILE.c) -o $@ $<
	$(CTFCONVERT_O)

$(OBJS_DIR)/%.o:		$(UTSBASE)/common/crypto/io/%.c
	$(COMPILE.c) -o $@ $<
	$(CTFCONVERT_O)

$(OBJS_DIR)/%.o:		$(UTSBASE)/common/crypto/spi/%.c
	$(COMPILE.c) -o $@ $<
	$(CTFCONVERT_O)

$(OBJS_DIR)/%.o:		$(COMMONBASE)/pci/%.c
	$(COMPILE.c) -o $@ $<
	$(CTFCONVERT_O)

$(OBJS_DIR)/%.o:		$(COMMONBASE)/devid/%.c
	$(COMPILE.c) -o $@ $<
	$(CTFCONVERT_O)

$(OBJS_DIR)/%.o:		$(UTSBASE)/common/disp/%.c
	$(COMPILE.c) -o $@ $<
	$(CTFCONVERT_O)

$(OBJS_DIR)/%.o:		$(UTSBASE)/common/dtrace/%.c
	$(COMPILE.c) -o $@ $<
	$(CTFCONVERT_O)

$(OBJS_DIR)/%.o:		$(COMMONBASE)/exacct/%.c
	$(COMPILE.c) -o $@ $<
	$(CTFCONVERT_O)

$(OBJS_DIR)/%.o:		$(UTSBASE)/common/exec/aout/%.c
	$(COMPILE.c) -o $@ $<
	$(CTFCONVERT_O)

$(OBJS_DIR)/%.o:		$(UTSBASE)/common/exec/elf/%.c
	$(COMPILE.c) -o $@ $<
	$(CTFCONVERT_O)

$(OBJS_DIR)/%.o:		$(UTSBASE)/common/exec/intp/%.c
	$(COMPILE.c) -o $@ $<
	$(CTFCONVERT_O)

$(OBJS_DIR)/%.o:		$(UTSBASE)/common/exec/shbin/%.c
	$(COMPILE.c) -o $@ $<
	$(CTFCONVERT_O)

$(OBJS_DIR)/%.o:		$(UTSBASE)/common/exec/java/%.c
	$(COMPILE.c) -o $@ $<
	$(CTFCONVERT_O)

$(OBJS_DIR)/$(VGATEXT_FONT).c:	$(VGATEXT_FONT_DIR)/$(VGATEXT_FONT_SRC).bdf \
	$(VGATEXT_FONT_DIR)/bdf_to_c.awk
	$(AWK) -f $(VGATEXT_FONT_DIR)/bdf_to_c.awk	\
		$(VGATEXT_FONT_DIR)/$(VGATEXT_FONT_SRC).bdf > $@

$(OBJS_DIR)/$(VGATEXT_FONT).o:	$(OBJS_DIR)/$(VGATEXT_FONT).c
	$(COMPILE.c) -o $@ $<
	$(CTFCONVERT_O)

$(OBJS_DIR)/%.o:		$(UTSBASE)/common/font/%.c
	$(COMPILE.c) -o $@ $<
	$(CTFCONVERT_O)

$(OBJS_DIR)/%.o:		$(UTSBASE)/common/fs/%.c
	$(COMPILE.c) -o $@ $<
	$(CTFCONVERT_O)

$(OBJS_DIR)/%.o:		$(UTSBASE)/common/fs/autofs/%.c
	$(COMPILE.c) -o $@ $<
	$(CTFCONVERT_O)

$(OBJS_DIR)/%.o:		$(UTSBASE)/common/fs/bootfs/%.c
	$(COMPILE.c) -o $@ $<
	$(CTFCONVERT_O)

$(OBJS_DIR)/%.o:		$(UTSBASE)/common/fs/dcfs/%.c
	$(COMPILE.c) -o $@ $<
	$(CTFCONVERT_O)

$(OBJS_DIR)/%.o:		$(UTSBASE)/common/fs/devfs/%.c
	$(COMPILE.c) -o $@ $<
	$(CTFCONVERT_O)

$(OBJS_DIR)/%.o:		$(UTSBASE)/common/fs/ctfs/%.c
	$(COMPILE.c) -o $@ $<
	$(CTFCONVERT_O)

$(OBJS_DIR)/%.o:		$(UTSBASE)/common/fs/doorfs/%.c
	$(COMPILE.c) -o $@ $<
	$(CTFCONVERT_O)

$(OBJS_DIR)/%.o:		$(UTSBASE)/common/fs/dev/%.c
	$(COMPILE.c) -o $@ $<
	$(CTFCONVERT_O)

$(OBJS_DIR)/%.o:		$(UTSBASE)/common/fs/fd/%.c
	$(COMPILE.c) -o $@ $<
	$(CTFCONVERT_O)

$(OBJS_DIR)/%.o:		$(UTSBASE)/common/fs/fifofs/%.c
	$(COMPILE.c) -o $@ $<
	$(CTFCONVERT_O)

$(OBJS_DIR)/%.o:		$(UTSBASE)/common/fs/hsfs/%.c
	$(COMPILE.c) -o $@ $<
	$(CTFCONVERT_O)

$(OBJS_DIR)/%.o:		$(UTSBASE)/common/fs/hyprlofs/%.c
	$(COMPILE.c) -o $@ $<
	$(CTFCONVERT_O)

$(OBJS_DIR)/%.o:		$(UTSBASE)/common/fs/lofs/%.c
	$(COMPILE.c) -o $@ $<
	$(CTFCONVERT_O)

$(OBJS_DIR)/%.o:		$(UTSBASE)/common/fs/lxproc/%.c
	$(COMPILE.c) -o $@ $<
	$(CTFCONVERT_O)

$(OBJS_DIR)/%.o:		$(UTSBASE)/common/fs/mntfs/%.c
	$(COMPILE.c) -o $@ $<
	$(CTFCONVERT_O)

$(OBJS_DIR)/%.o:		$(UTSBASE)/common/fs/namefs/%.c
	$(COMPILE.c) -o $@ $<
	$(CTFCONVERT_O)

$(OBJS_DIR)/%.o:		$(UTSBASE)/common/fs/nfs/%.c
	$(COMPILE.c) -o $@ $<
	$(CTFCONVERT_O)

$(OBJS_DIR)/%.o:		$(COMMONBASE)/smbsrv/%.c
	$(COMPILE.c) -o $@ $<
	$(CTFCONVERT_O)

$(OBJS_DIR)/%.o:		$(UTSBASE)/common/fs/smbsrv/%.c
	$(COMPILE.c) -o $@ $<
	$(CTFCONVERT_O)

$(OBJS_DIR)/%.o:		$(UTSBASE)/common/fs/objfs/%.c
	$(COMPILE.c) -o $@ $<
	$(CTFCONVERT_O)

$(OBJS_DIR)/%.o:		$(UTSBASE)/common/fs/pcfs/%.c
	$(COMPILE.c) -o $@ $<
	$(CTFCONVERT_O)

$(OBJS_DIR)/%.o:		$(UTSBASE)/common/fs/portfs/%.c
	$(COMPILE.c) -o $@ $<
	$(CTFCONVERT_O)

$(OBJS_DIR)/%.o:		$(UTSBASE)/common/fs/proc/%.c
	$(COMPILE.c) -o $@ $<
	$(CTFCONVERT_O)

$(OBJS_DIR)/%.o:		$(UTSBASE)/common/fs/sharefs/%.c
	$(COMPILE.c) -o $@ $<
	$(CTFCONVERT_O)

$(OBJS_DIR)/%.o:		$(COMMONBASE)/smbclnt/%.c
	$(COMPILE.c) -o $@ $<
	$(CTFCONVERT_O)

$(OBJS_DIR)/%.o:		$(UTSBASE)/common/fs/smbclnt/netsmb/%.c
	$(COMPILE.c) -o $@ $<
	$(CTFCONVERT_O)

$(OBJS_DIR)/%.o:		$(UTSBASE)/common/fs/smbclnt/smbfs/%.c
	$(COMPILE.c) -o $@ $<
	$(CTFCONVERT_O)

$(OBJS_DIR)/%.o:		$(UTSBASE)/common/fs/sockfs/%.c
	$(COMPILE.c) -o $@ $<
	$(CTFCONVERT_O)

$(OBJS_DIR)/%.o:		$(UTSBASE)/common/fs/specfs/%.c
	$(COMPILE.c) -o $@ $<
	$(CTFCONVERT_O)

$(OBJS_DIR)/%.o:		$(UTSBASE)/common/fs/swapfs/%.c
	$(COMPILE.c) -o $@ $<
	$(CTFCONVERT_O)

$(OBJS_DIR)/%.o:		$(UTSBASE)/common/fs/tmpfs/%.c
	$(COMPILE.c) -o $@ $<
	$(CTFCONVERT_O)

$(OBJS_DIR)/%.o:		$(UTSBASE)/common/fs/udfs/%.c
	$(COMPILE.c) -o $@ $<
	$(CTFCONVERT_O)

$(OBJS_DIR)/%.o:		$(UTSBASE)/common/fs/ufs/%.c
	$(COMPILE.c) -o $@ $<
	$(CTFCONVERT_O)

$(OBJS_DIR)/%.o:		$(UTSBASE)/common/io/vscan/%.c
	$(COMPILE.c) -o $@ $<
	$(CTFCONVERT_O)

$(OBJS_DIR)/%.o:		$(UTSBASE)/common/fs/zfs/%.c
	$(COMPILE.c) -o $@ $<
	$(CTFCONVERT_O)

$(OBJS_DIR)/%.o:		$(UTSBASE)/common/fs/zfs/lua/%.c
	$(COMPILE.c) -o $@ $<
	$(CTFCONVERT_O)

$(OBJS_DIR)/%.o:		$(UTSBASE)/common/fs/zut/%.c
	$(COMPILE.c) -o $@ $<
	$(CTFCONVERT_O)

$(OBJS_DIR)/%.o:		$(COMMONBASE)/xattr/%.c
	$(COMPILE.c) -o $@ $<
	$(CTFCONVERT_O)

$(OBJS_DIR)/%.o:		$(COMMONBASE)/zfs/%.c
	$(COMPILE.c) -o $@ $<
	$(CTFCONVERT_O)

$(OBJS_DIR)/%.o:	$(UTSBASE)/common/io/scsi/adapters/pmcs/%.c
	$(COMPILE.c) -o $@ $<
	$(CTFCONVERT_O)

$(OBJS_DIR)/%.o:	$(UTSBASE)/common/io/scsi/adapters/pmcs/%.bin
	$(COMPILE.b) -o $@ $<
	$(CTFCONVERT_O)

$(OBJS_DIR)/%.o:		$(COMMONBASE)/fsreparse/%.c
	$(COMPILE.c) -o $@ $<
	$(CTFCONVERT_O)

KMECHKRB5_BASE=$(UTSBASE)/common/gssapi/mechs/krb5

KGSSDFLAGS=-I $(UTSBASE)/common/gssapi/include

# Note, KRB5_DEFS can be assigned various preprocessor flags,
# typically -D defines on the make invocation.  The standard compiler
# flags will not be overwritten.
KGSSDFLAGS += $(KRB5_DEFS)

$(OBJS_DIR)/%.o:		$(UTSBASE)/common/gssapi/%.c
	$(COMPILE.c) $(KGSSDFLAGS) -o $@ $<
	$(CTFCONVERT_O)

$(OBJS_DIR)/%.o:		$(UTSBASE)/common/gssapi/mechs/dummy/%.c
	$(COMPILE.c) $(KGSSDFLAGS) -o $@ $<
	$(CTFCONVERT_O)

$(OBJS_DIR)/%.o:		$(KMECHKRB5_BASE)/%.c
	$(COMPILE.c) $(KGSSDFLAGS) -o $@ $<
	$(CTFCONVERT_O)

$(OBJS_DIR)/%.o:		$(KMECHKRB5_BASE)/crypto/%.c
	$(COMPILE.c) $(KGSSDFLAGS) -o $@ $<
	$(CTFCONVERT_O)

$(OBJS_DIR)/%.o:		$(KMECHKRB5_BASE)/crypto/des/%.c
	$(COMPILE.c) $(KGSSDFLAGS) -o $@ $<
	$(CTFCONVERT_O)

$(OBJS_DIR)/%.o:		$(KMECHKRB5_BASE)/crypto/arcfour/%.c
	$(COMPILE.c) $(KGSSDFLAGS) -o $@ $<
	$(CTFCONVERT_O)

$(OBJS_DIR)/%.o:		$(KMECHKRB5_BASE)/crypto/dk/%.c
	$(COMPILE.c) $(KGSSDFLAGS) -o $@ $<
	$(CTFCONVERT_O)

$(OBJS_DIR)/%.o:		$(KMECHKRB5_BASE)/crypto/enc_provider/%.c
	$(COMPILE.c) $(KGSSDFLAGS) -o $@ $<
	$(CTFCONVERT_O)

$(OBJS_DIR)/%.o:		$(KMECHKRB5_BASE)/crypto/hash_provider/%.c
	$(COMPILE.c) $(KGSSDFLAGS) -o $@ $<
	$(CTFCONVERT_O)

$(OBJS_DIR)/%.o:		$(KMECHKRB5_BASE)/crypto/keyhash_provider/%.c
	$(COMPILE.c) $(KGSSDFLAGS) -o $@ $<
	$(CTFCONVERT_O)

$(OBJS_DIR)/%.o:		$(KMECHKRB5_BASE)/crypto/raw/%.c
	$(COMPILE.c) $(KGSSDFLAGS) -o $@ $<
	$(CTFCONVERT_O)

$(OBJS_DIR)/%.o:		$(KMECHKRB5_BASE)/crypto/old/%.c
	$(COMPILE.c) $(KGSSDFLAGS) -o $@ $<
	$(CTFCONVERT_O)

$(OBJS_DIR)/%.o:		$(KMECHKRB5_BASE)/krb5/krb/%.c
	$(COMPILE.c) $(KGSSDFLAGS) -o $@ $<
	$(CTFCONVERT_O)

$(OBJS_DIR)/%.o:		$(KMECHKRB5_BASE)/krb5/os/%.c
	$(COMPILE.c) $(KGSSDFLAGS) -o $@ $<
	$(CTFCONVERT_O)

$(OBJS_DIR)/ser_sctx.o := CPPFLAGS += -DPROVIDE_KERNEL_IMPORT=1

$(OBJS_DIR)/%.o:		$(KMECHKRB5_BASE)/mech/%.c
	$(COMPILE.c) $(KGSSDFLAGS) -o $@ $<
	$(CTFCONVERT_O)

$(OBJS_DIR)/%.o:		$(KMECHKRB5_BASE)/profile/%.c
	$(COMPILE.c) $(KGSSDFLAGS) -o $@ $<
	$(CTFCONVERT_O)

$(OBJS_DIR)/%.o:		$(UTSBASE)/common/idmap/%.c
	$(COMPILE.c) -o $@ $<
	$(CTFCONVERT_O)

$(OBJS_DIR)/%.o:		$(UTSBASE)/common/inet/%.c
	$(COMPILE.c) -o $@ $<
	$(CTFCONVERT_O)

$(OBJS_DIR)/%.o:		$(UTSBASE)/common/inet/arp/%.c
	$(COMPILE.c) -o $@ $<
	$(CTFCONVERT_O)

$(OBJS_DIR)/%.o:		$(UTSBASE)/common/inet/ip/%.c
	$(COMPILE.c) -o $@ $<
	$(CTFCONVERT_O)

$(OBJS_DIR)/%.o:		$(UTSBASE)/common/inet/ipnet/%.c
	$(COMPILE.c) -o $@ $<
	$(CTFCONVERT_O)

$(OBJS_DIR)/%.o:                $(UTSBASE)/common/inet/iptun/%.c
	$(COMPILE.c) -o $@ $<
	$(CTFCONVERT_O)

$(OBJS_DIR)/%.o:		$(UTSBASE)/common/inet/kssl/%.c
	$(COMPILE.c) -o $@ $<
	$(CTFCONVERT_O)

$(OBJS_DIR)/%.o:		$(UTSBASE)/common/inet/sctp/%.c
	$(COMPILE.c) -o $@ $<
	$(CTFCONVERT_O)

$(OBJS_DIR)/%.o:		$(UTSBASE)/common/inet/tcp/%.c
	$(COMPILE.c) -o $@ $<
	$(CTFCONVERT_O)

$(OBJS_DIR)/%.o:		$(UTSBASE)/common/inet/ilb/%.c
	$(COMPILE.c) -o $@ $<
	$(CTFCONVERT_O)

$(OBJS_DIR)/%.o:		$(UTSBASE)/common/inet/ipf/%.c
	$(COMPILE.c) -o $@ $<
	$(CTFCONVERT_O)

$(OBJS_DIR)/%.o:		$(UTSBASE)/common/inet/ipd/%.c
	$(COMPILE.c) -o $@ $<
	$(CTFCONVERT_O)

$(OBJS_DIR)/%.o:		$(COMMONBASE)/net/patricia/%.c
	$(COMPILE.c) -o $@ $<
	$(CTFCONVERT_O)

$(OBJS_DIR)/%.o:		$(UTSBASE)/common/inet/udp/%.c
	$(COMPILE.c) -o $@ $<
	$(CTFCONVERT_O)

$(OBJS_DIR)/%.o:		$(UTSBASE)/common/inet/nca/%.c
	$(COMPILE.c) -o $@ $<
	$(CTFCONVERT_O)

$(OBJS_DIR)/%.o:		$(UTSBASE)/common/inet/sockmods/%.c
	$(COMPILE.c) -o $@ $<
	$(CTFCONVERT_O)

$(OBJS_DIR)/%.o:		$(UTSBASE)/common/inet/dlpistub/%.c
	$(COMPILE.c) -o $@ $<
	$(CTFCONVERT_O)

$(OBJS_DIR)/%.o:		$(UTSBASE)/common/io/%.c
	$(COMPILE.c) -o $@ $<
	$(CTFCONVERT_O)

$(OBJS_DIR)/%.o:		$(UTSBASE)/common/io/1394/%.c
	$(COMPILE.c) -o $@ $<
	$(CTFCONVERT_O)

$(OBJS_DIR)/%.o:		$(UTSBASE)/common/io/1394/adapters/%.c
	$(COMPILE.c) -o $@ $<
	$(CTFCONVERT_O)

$(OBJS_DIR)/%.o:		$(UTSBASE)/common/io/1394/targets/av1394/%.c
	$(COMPILE.c) -o $@ $<
	$(CTFCONVERT_O)

$(OBJS_DIR)/%.o:		$(UTSBASE)/common/io/1394/targets/dcam1394/%.c
	$(COMPILE.c) -o $@ $<
	$(CTFCONVERT_O)

$(OBJS_DIR)/%.o:		$(UTSBASE)/common/io/1394/targets/scsa1394/%.c
	$(COMPILE.c) -o $@ $<
	$(CTFCONVERT_O)

$(OBJS_DIR)/%.o:		$(UTSBASE)/common/io/sbp2/%.c
	$(COMPILE.c) -o $@ $<
	$(CTFCONVERT_O)

$(OBJS_DIR)/%.o:		$(UTSBASE)/common/io/aac/%.c
	$(COMPILE.c) -o $@ $<
	$(CTFCONVERT_O)

$(OBJS_DIR)/%.o:		$(UTSBASE)/common/io/afe/%.c
	$(COMPILE.c) -o $@ $<
	$(CTFCONVERT_O)

$(OBJS_DIR)/%.o:		$(UTSBASE)/common/io/atge/%.c
	$(COMPILE.c) -o $@ $<
	$(CTFCONVERT_O)

$(OBJS_DIR)/%.o:                $(UTSBASE)/common/io/arn/%.c
	$(COMPILE.c) -o $@ $<
	$(CTFCONVERT_O)

$(OBJS_DIR)/%.o:               $(UTSBASE)/common/io/ath/%.c
	$(COMPILE.c) -o $@ $<
	$(CTFCONVERT_O)

$(OBJS_DIR)/%.o:               $(UTSBASE)/common/io/atu/%.c
	$(COMPILE.c) -o $@ $<
	$(CTFCONVERT_O)

$(OBJS_DIR)/%.o:		$(UTSBASE)/common/io/audio/impl/%.c
	$(COMPILE.c) -o $@ $<
	$(CTFCONVERT_O)

$(OBJS_DIR)/%.o:		$(UTSBASE)/common/io/audio/ac97/%.c
	$(COMPILE.c) -o $@ $<
	$(CTFCONVERT_O)

$(OBJS_DIR)/%.o:		$(UTSBASE)/common/io/audio/drv/audioens/%.c
	$(COMPILE.c) -o $@ $<
	$(CTFCONVERT_O)

$(OBJS_DIR)/%.o:		$(UTSBASE)/common/io/audio/drv/audioemu10k/%.c
	$(COMPILE.c) -o $@ $<
	$(CTFCONVERT_O)

$(OBJS_DIR)/%.o:		$(UTSBASE)/common/io/audio/drv/audio1575/%.c
	$(COMPILE.c) -o $@ $<
	$(CTFCONVERT_O)

$(OBJS_DIR)/%.o:		$(UTSBASE)/common/io/audio/drv/audio810/%.c
	$(COMPILE.c) -o $@ $<
	$(CTFCONVERT_O)

$(OBJS_DIR)/%.o:		$(UTSBASE)/common/io/audio/drv/audiocmi/%.c
	$(COMPILE.c) -o $@ $<
	$(CTFCONVERT_O)

$(OBJS_DIR)/%.o:		$(UTSBASE)/common/io/audio/drv/audiocmihd/%.c
	$(COMPILE.c) -o $@ $<
	$(CTFCONVERT_O)

$(OBJS_DIR)/%.o:		$(UTSBASE)/common/io/audio/drv/audiohd/%.c
	$(COMPILE.c) -o $@ $<
	$(CTFCONVERT_O)

$(OBJS_DIR)/%.o:		$(UTSBASE)/common/io/audio/drv/audioixp/%.c
	$(COMPILE.c) -o $@ $<
	$(CTFCONVERT_O)

$(OBJS_DIR)/%.o:		$(UTSBASE)/common/io/audio/drv/audiols/%.c
	$(COMPILE.c) -o $@ $<
	$(CTFCONVERT_O)

$(OBJS_DIR)/%.o:		$(UTSBASE)/common/io/audio/drv/audiopci/%.c
	$(COMPILE.c) -o $@ $<
	$(CTFCONVERT_O)

$(OBJS_DIR)/%.o:		$(UTSBASE)/common/io/audio/drv/audiop16x/%.c
	$(COMPILE.c) -o $@ $<
	$(CTFCONVERT_O)

$(OBJS_DIR)/%.o:		$(UTSBASE)/common/io/audio/drv/audiosolo/%.c
	$(COMPILE.c) -o $@ $<
	$(CTFCONVERT_O)

$(OBJS_DIR)/%.o:		$(UTSBASE)/common/io/audio/drv/audiots/%.c
	$(COMPILE.c) -o $@ $<
	$(CTFCONVERT_O)

$(OBJS_DIR)/%.o:		$(UTSBASE)/common/io/audio/drv/audiovia823x/%.c
	$(COMPILE.c) -o $@ $<
	$(CTFCONVERT_O)

$(OBJS_DIR)/%.o:		$(UTSBASE)/common/io/bfe/%.c
	$(COMPILE.c) -o $@ $<
	$(CTFCONVERT_O)

$(OBJS_DIR)/%.o:		$(UTSBASE)/common/io/bge/%.c
	$(COMPILE.c) -o $@ $<
	$(CTFCONVERT_O)

$(OBJS_DIR)/%.o:		$(UTSBASE)/common/io/blkdev/%.c
	$(COMPILE.c) -o $@ $<
	$(CTFCONVERT_O)

$(OBJS_DIR)/%.o:		$(UTSBASE)/common/io/bnxe/%.c
	$(COMPILE.c) -o $@ $<
	$(CTFCONVERT_O)

$(OBJS_DIR)/%.o:		$(UTSBASE)/common/io/bnxe/577xx/common/%.c
	$(COMPILE.c) -o $@ $<
	$(CTFCONVERT_O)

$(OBJS_DIR)/%.o:		$(UTSBASE)/common/io/bnxe/577xx/drivers/common/ecore/%.c
	$(COMPILE.c) -o $@ $<
	$(CTFCONVERT_O)

$(OBJS_DIR)/%.o:		$(UTSBASE)/common/io/bnxe/577xx/drivers/common/lm/device/%.c
	$(COMPILE.c) -o $@ $<
	$(CTFCONVERT_O)

$(OBJS_DIR)/%.o:		$(UTSBASE)/common/io/bnxe/577xx/drivers/common/lm/fw/%.c
	$(COMPILE.c) -o $@ $<
	$(CTFCONVERT_O)

$(OBJS_DIR)/%.o:		$(UTSBASE)/common/io/bnxe/577xx/drivers/common/lm/l4/%.c
	$(COMPILE.c) -o $@ $<
	$(CTFCONVERT_O)

$(OBJS_DIR)/%.o:		$(UTSBASE)/common/io/bnxe/577xx/drivers/common/lm/l5/%.c
	$(COMPILE.c) -o $@ $<
	$(CTFCONVERT_O)

$(OBJS_DIR)/%.o:		$(UTSBASE)/common/io/bnxe/577xx/drivers/common/lm/device/%.c
	$(COMPILE.c) -o $@ $<
	$(CTFCONVERT_O)

$(OBJS_DIR)/%.o:		$(UTSBASE)/common/io/bpf/%.c
	$(COMPILE.c) -o $@ $<
	$(CTFCONVERT_O)

$(OBJS_DIR)/%.o:		$(UTSBASE)/common/io/cardbus/%.c
	$(COMPILE.c) -o $@ $<
	$(CTFCONVERT_O)

$(OBJS_DIR)/%.o:		$(UTSBASE)/common/io/comstar/stmf/%.c
	$(COMPILE.c) -o $@ $<
	$(CTFCONVERT_O)

$(OBJS_DIR)/%.o:		$(UTSBASE)/common/io/comstar/port/fct/%.c
	$(COMPILE.c) -o $@ $<
	$(CTFCONVERT_O)

$(OBJS_DIR)/%.o:		$(UTSBASE)/common/io/comstar/port/qlt/%.c
	$(COMPILE.c) -o $@ $<
	$(CTFCONVERT_O)

$(OBJS_DIR)/%.o:		$(UTSBASE)/common/io/comstar/port/srpt/%.c
	$(COMPILE.c) -o $@ $<
	$(CTFCONVERT_O)

$(OBJS_DIR)/%.o:		$(UTSBASE)/common/io/comstar/port/fcoet/%.c
	$(COMPILE.c) -o $@ $<
	$(CTFCONVERT_O)

$(OBJS_DIR)/%.o:		$(COMMONBASE)/iscsit/%.c
	$(COMPILE.c) -o $@ $<
	$(CTFCONVERT_O)

$(OBJS_DIR)/%.o:		$(UTSBASE)/common/io/comstar/port/iscsit/%.c
	$(COMPILE.c) -o $@ $<
	$(CTFCONVERT_O)

$(OBJS_DIR)/%.o:		$(UTSBASE)/common/io/comstar/port/pppt/%.c
	$(COMPILE.c) -o $@ $<
	$(CTFCONVERT_O)

$(OBJS_DIR)/%.o:		$(UTSBASE)/common/io/comstar/lu/stmf_sbd/%.c
	$(COMPILE.c) -o $@ $<
	$(CTFCONVERT_O)

$(OBJS_DIR)/%.o:		$(UTSBASE)/common/io/cpqary3/%.c
	$(COMPILE.c) -o $@ $<
	$(CTFCONVERT_O)

$(OBJS_DIR)/%.o:		$(UTSBASE)/common/io/dld/%.c
	$(COMPILE.c) -o $@ $<
	$(CTFCONVERT_O)

$(OBJS_DIR)/%.o:		$(UTSBASE)/common/io/dls/%.c
	$(COMPILE.c) -o $@ $<
	$(CTFCONVERT_O)

$(OBJS_DIR)/%.o:		$(UTSBASE)/common/io/dmfe/%.c
	$(COMPILE.c) -o $@ $<
	$(CTFCONVERT_O)

$(OBJS_DIR)/%.o:		$(UTSBASE)/common/io/drm/%.c
	$(COMPILE.c) -o $@ $<
	$(CTFCONVERT_O)

$(OBJS_DIR)/%.o:		$(UTSBASE)/common/io/dr_sas/%.c
	$(COMPILE.c) -o $@ $<
	$(CTFCONVERT_O)

$(OBJS_DIR)/%.o:		$(UTSBASE)/common/io/efe/%.c
	$(COMPILE.c) -o $@ $<
	$(CTFCONVERT_O)

$(OBJS_DIR)/%.o:		$(UTSBASE)/common/io/elxl/%.c
	$(COMPILE.c) -o $@ $<
	$(CTFCONVERT_O)

$(OBJS_DIR)/%.o:		$(UTSBASE)/common/io/fcoe/%.c
	$(COMPILE.c) -o $@ $<
	$(CTFCONVERT_O)

$(OBJS_DIR)/%.o:		$(UTSBASE)/common/io/hme/%.c
	$(COMPILE.c) -o $@ $<
	$(CTFCONVERT_O)

$(OBJS_DIR)/%.o:		$(UTSBASE)/common/io/pciex/%.c
	$(COMPILE.c) -o $@ $<
	$(CTFCONVERT_O)

$(OBJS_DIR)/%.o:		$(UTSBASE)/common/io/hotplug/hpcsvc/%.c
	$(COMPILE.c) -o $@ $<
	$(CTFCONVERT_O)

$(OBJS_DIR)/%.o:		$(UTSBASE)/common/io/pciex/hotplug/%.c
	$(COMPILE.c) -o $@ $<
	$(CTFCONVERT_O)

$(OBJS_DIR)/%.o:		$(UTSBASE)/common/io/hotplug/pcihp/%.c
	$(COMPILE.c) -o $@ $<
	$(CTFCONVERT_O)

$(OBJS_DIR)/%.o:		$(UTSBASE)/common/io/ib/clients/rds/%.c
	$(COMPILE.c) -o $@ $<
	$(CTFCONVERT_O)

$(OBJS_DIR)/%.o:		$(UTSBASE)/common/io/ib/clients/rdsv3/%.c
	$(COMPILE.c) -o $@ $<
	$(CTFCONVERT_O)

$(OBJS_DIR)/%.o:		$(UTSBASE)/common/io/ib/clients/iser/%.c
	$(COMPILE.c) -o $@ $<
	$(CTFCONVERT_O)

$(OBJS_DIR)/%.o:		$(UTSBASE)/common/io/ib/clients/ibd/%.c
	$(COMPILE.c) -o $@ $<
	$(CTFCONVERT_O)

$(OBJS_DIR)/%.o:		$(UTSBASE)/common/io/ib/clients/eoib/%.c
	$(COMPILE.c) -o $@ $<
	$(CTFCONVERT_O)

$(OBJS_DIR)/%.o:		$(UTSBASE)/common/io/ib/clients/of/sol_ofs/%.c
	$(COMPILE.c) -o $@ $<
	$(CTFCONVERT_O)

$(OBJS_DIR)/%.o:		$(UTSBASE)/common/io/ib/clients/of/sol_ucma/%.c
	$(COMPILE.c) -o $@ $<
	$(CTFCONVERT_O)

$(OBJS_DIR)/%.o:		$(UTSBASE)/common/io/ib/clients/of/sol_umad/%.c
	$(COMPILE.c) -o $@ $<
	$(CTFCONVERT_O)

$(OBJS_DIR)/%.o:		$(UTSBASE)/common/io/ib/clients/of/sol_uverbs/%.c
	$(COMPILE.c) -o $@ $<
	$(CTFCONVERT_O)

$(OBJS_DIR)/%.o:		$(UTSBASE)/common/io/ib/clients/sdp/%.c
	$(COMPILE.c) -o $@ $<
	$(CTFCONVERT_O)

$(OBJS_DIR)/%.o:		$(UTSBASE)/common/io/ib/mgt/ibcm/%.c
	$(COMPILE.c) -o $@ $<
	$(CTFCONVERT_O)

$(OBJS_DIR)/%.o:		$(UTSBASE)/common/io/ib/mgt/ibdm/%.c
	$(COMPILE.c) -o $@ $<
	$(CTFCONVERT_O)

$(OBJS_DIR)/%.o:		$(UTSBASE)/common/io/ib/mgt/ibdma/%.c
	$(COMPILE.c) -o $@ $<
	$(CTFCONVERT_O)

$(OBJS_DIR)/%.o:		$(UTSBASE)/common/io/ib/mgt/ibmf/%.c
	$(COMPILE.c) -o $@ $<
	$(CTFCONVERT_O)

$(OBJS_DIR)/%.o:		$(UTSBASE)/common/io/ib/ibnex/%.c
	$(COMPILE.c) -o $@ $<
	$(CTFCONVERT_O)

$(OBJS_DIR)/%.o:		$(UTSBASE)/common/io/ib/ibtl/%.c
	$(COMPILE.c) -o $@ $<
	$(CTFCONVERT_O)

$(OBJS_DIR)/%.o:		$(UTSBASE)/common/io/ib/adapters/tavor/%.c
	$(COMPILE.c) -o $@ $<
	$(CTFCONVERT_O)

$(OBJS_DIR)/%.o:		$(UTSBASE)/common/io/ib/adapters/hermon/%.c
	$(COMPILE.c) -o $@ $<
	$(CTFCONVERT_O)

$(OBJS_DIR)/%.o:		$(UTSBASE)/common/io/ib/clients/daplt/%.c
	$(COMPILE.c) -o $@ $<
	$(CTFCONVERT_O)

$(OBJS_DIR)/%.o:		$(COMMONBASE)/iscsi/%.c
	$(COMPILE.c) -o $@ $<
	$(CTFCONVERT_O)

$(OBJS_DIR)/%.o:		$(UTSBASE)/common/io/idm/%.c
	$(COMPILE.c) -o $@ $<
	$(CTFCONVERT_O)

$(OBJS_DIR)/%.o:                $(UTSBASE)/common/io/ipw/%.c
	$(COMPILE.c) -o $@ $<
	$(CTFCONVERT_O)

$(OBJS_DIR)/%.o:		$(UTSBASE)/common/io/iwh/%.c
	$(COMPILE.c) -o $@ $<
	$(CTFCONVERT_O)

$(OBJS_DIR)/%.o:                $(UTSBASE)/common/io/iwi/%.c
	$(COMPILE.c) -o $@ $<
	$(CTFCONVERT_O)

$(OBJS_DIR)/%.o:                $(UTSBASE)/common/io/iwk/%.c
	$(COMPILE.c) -o $@ $<
	$(CTFCONVERT_O)

$(OBJS_DIR)/%.o:                $(UTSBASE)/common/io/iwn/%.c
	$(COMPILE.c) -o $@ $<
	$(CTFCONVERT_O)

$(OBJS_DIR)/%.o:                $(UTSBASE)/common/io/iwp/%.c
	$(COMPILE.c) -o $@ $<
	$(CTFCONVERT_O)

$(OBJS_DIR)/%.o:		$(UTSBASE)/common/io/kb8042/%.c
	$(COMPILE.c) -o $@ $<
	$(CTFCONVERT_O)

$(OBJS_DIR)/%.o:		$(UTSBASE)/common/io/kbtrans/%.c
	$(COMPILE.c) -o $@ $<
	$(CTFCONVERT_O)

$(OBJS_DIR)/%.o:		$(UTSBASE)/common/io/ksocket/%.c
	$(COMPILE.c) -o $@ $<
	$(CTFCONVERT_O)

$(OBJS_DIR)/%.o:		$(UTSBASE)/common/io/aggr/%.c
	$(COMPILE.c) -o $@ $<
	$(CTFCONVERT_O)

$(OBJS_DIR)/%.o:		$(UTSBASE)/common/io/lp/%.c
	$(COMPILE.c) -o $@ $<
	$(CTFCONVERT_O)

$(OBJS_DIR)/%.o:		$(UTSBASE)/common/io/mac/%.c
	$(COMPILE.c) -o $@ $<
	$(CTFCONVERT_O)

$(OBJS_DIR)/%.o:		$(UTSBASE)/common/io/mac/plugins/%.c
	$(COMPILE.c) -o $@ $<
	$(CTFCONVERT_O)

$(OBJS_DIR)/%.o:		$(UTSBASE)/common/io/mega_sas/%.c
	$(COMPILE.c) -o $@ $<
	$(CTFCONVERT_O)

$(OBJS_DIR)/%.o:		$(UTSBASE)/common/io/mii/%.c
	$(COMPILE.c) -o $@ $<
	$(CTFCONVERT_O)

$(OBJS_DIR)/%.o:		$(UTSBASE)/common/io/mr_sas/%.c
	$(COMPILE.c) -o $@ $<
	$(CTFCONVERT_O)

$(OBJS_DIR)/%.o:		$(UTSBASE)/common/io/scsi/adapters/mpt_sas/%.c
	$(COMPILE.c) -o $@ $<
	$(CTFCONVERT_O)

$(OBJS_DIR)/%.o:		$(UTSBASE)/common/io/mxfe/%.c
	$(COMPILE.c) -o $@ $<
	$(CTFCONVERT_O)

$(OBJS_DIR)/%.o:		$(UTSBASE)/common/io/mwl/%.c
	$(COMPILE.c) -o $@ $<
	$(CTFCONVERT_O)

$(OBJS_DIR)/%.o:		$(UTSBASE)/common/io/mwl/mwl_fw/%.c
	$(COMPILE.c) -o $@ $<
	$(CTFCONVERT_O)

$(OBJS_DIR)/%.o:		$(UTSBASE)/common/io/net80211/%.c
	$(COMPILE.c) -o $@ $<
	$(CTFCONVERT_O)

$(OBJS_DIR)/%.o:		$(UTSBASE)/common/io/nfp/%.c
	$(COMPILE.c) -o $@ $<
	$(CTFCONVERT_O)

$(OBJS_DIR)/%.o:		$(UTSBASE)/common/io/nge/%.c
	$(COMPILE.c) -o $@ $<
	$(CTFCONVERT_O)

$(OBJS_DIR)/%.o:		$(UTSBASE)/common/io/nvme/%.c
	$(COMPILE.c) -o $@ $<
	$(CTFCONVERT_O)

$(OBJS_DIR)/%.o:		$(UTSBASE)/common/io/nxge/%.c
	$(COMPILE.c) -o $@ $<
	$(CTFCONVERT_O)

$(OBJS_DIR)/%.o:		$(UTSBASE)/common/io/nxge/npi/%.c
	$(COMPILE.c) -o $@ $<
	$(CTFCONVERT_O)

$(OBJS_DIR)/%.o:		$(UTSBASE)/common/io/nxge/%.s
	$(COMPILE.s) -o $@ $<

$(OBJS_DIR)/%.o:		$(UTSBASE)/common/io/overlay/%.c
	$(COMPILE.c) -o $@ $<
	$(CTFCONVERT_O)

$(OBJS_DIR)/%.o:		$(UTSBASE)/common/io/overlay/plugins/%.c
	$(COMPILE.c) -o $@ $<
	$(CTFCONVERT_O)

$(OBJS_DIR)/%.o:		$(UTSBASE)/common/io/pci-ide/%.c
	$(COMPILE.c) -o $@ $<
	$(CTFCONVERT_O)

$(OBJS_DIR)/%.o:		$(UTSBASE)/common/io/pcn/%.c
	$(COMPILE.c) -o $@ $<
	$(CTFCONVERT_O)

$(OBJS_DIR)/%.o:		$(UTSBASE)/common/io/ppp/sppp/%.c
	$(COMPILE.c) -o $@ $<
	$(CTFCONVERT_O)

$(OBJS_DIR)/%.o:		$(UTSBASE)/common/io/ppp/spppasyn/%.c
	$(COMPILE.c) -o $@ $<
	$(CTFCONVERT_O)

$(OBJS_DIR)/%.o:		$(UTSBASE)/common/io/ppp/sppptun/%.c
	$(COMPILE.c) -o $@ $<
	$(CTFCONVERT_O)

$(OBJS_DIR)/%.o:		$(UTSBASE)/common/io/qede/%.c
	$(COMPILE.c) -o $@ $<
	$(CTFCONVERT_O)

$(OBJS_DIR)/%.o:		$(UTSBASE)/common/io/qede/579xx/drivers/ecore/%.c
	$(COMPILE.c) -o $@ $<
	$(CTFCONVERT_O)

$(OBJS_DIR)/%.o:		$(UTSBASE)/common/io/ral/%.c
	$(COMPILE.c) -o $@ $<
	$(CTFCONVERT_O)

$(OBJS_DIR)/%.o:		$(UTSBASE)/common/io/rge/%.c
	$(COMPILE.c) -o $@ $<
	$(CTFCONVERT_O)

$(OBJS_DIR)/%.o:		$(UTSBASE)/common/io/rtls/%.c
	$(COMPILE.c) -o $@ $<
	$(CTFCONVERT_O)

$(OBJS_DIR)/%.o:		$(UTSBASE)/common/io/rsm/%.c
	$(COMPILE.c) -o $@ $<
	$(CTFCONVERT_O)

$(OBJS_DIR)/%.o:		$(UTSBASE)/common/io/rtw/%.c
	$(COMPILE.c) -o $@ $<
	$(CTFCONVERT_O)

$(OBJS_DIR)/%.o:		$(UTSBASE)/common/io/rum/%.c
	$(COMPILE.c) -o $@ $<
	$(CTFCONVERT_O)

$(OBJS_DIR)/%.o:		$(UTSBASE)/common/io/rwd/%.c
	$(COMPILE.c) -o $@ $<
	$(CTFCONVERT_O)

$(OBJS_DIR)/%.o:		$(UTSBASE)/common/io/rwn/%.c
	$(COMPILE.c) -o $@ $<
	$(CTFCONVERT_O)

$(OBJS_DIR)/%.o:		$(UTSBASE)/common/io/sata/adapters/ahci/%.c
	$(COMPILE.c) -o $@ $<
	$(CTFCONVERT_O)

$(OBJS_DIR)/%.o:		$(UTSBASE)/common/io/sata/adapters/nv_sata/%.c
	$(COMPILE.c) -o $@ $<
	$(CTFCONVERT_O)

$(OBJS_DIR)/%.o:		$(UTSBASE)/common/io/sata/adapters/si3124/%.c
	$(COMPILE.c) -o $@ $<
	$(CTFCONVERT_O)

$(OBJS_DIR)/%.o:		$(UTSBASE)/common/io/sata/impl/%.c
	$(COMPILE.c) -o $@ $<
	$(CTFCONVERT_O)

$(OBJS_DIR)/%.o:		$(UTSBASE)/common/io/scsi/conf/%.c
	$(COMPILE.c) -o $@ $<
	$(CTFCONVERT_O)

$(OBJS_DIR)/%.o:		$(UTSBASE)/common/io/scsi/impl/%.c
	$(COMPILE.c) -o $@ $<
	$(CTFCONVERT_O)

$(OBJS_DIR)/%.o:		$(UTSBASE)/common/io/scsi/targets/%.c
	$(COMPILE.c) -o $@ $<
	$(CTFCONVERT_O)

$(OBJS_DIR)/%.o:		$(UTSBASE)/common/io/scsi/adapters/%.c
	$(COMPILE.c) -o $@ $<
	$(CTFCONVERT_O)

$(OBJS_DIR)/%.o:		$(UTSBASE)/common/io/scsi/adapters/blk2scsa/%.c
	$(COMPILE.c) -o $@ $<
	$(CTFCONVERT_O)

$(OBJS_DIR)/%.o:		$(UTSBASE)/common/io/scsi/adapters/scsi_vhci/%.c
	$(COMPILE.c) -o $@ $<
	$(CTFCONVERT_O)

$(OBJS_DIR)/%.o:		$(UTSBASE)/common/io/scsi/adapters/scsi_vhci/fops/%.c
	$(COMPILE.c) -o $@ $<
	$(CTFCONVERT_O)

$(OBJS_DIR)/%.o:		$(UTSBASE)/common/io/scsi/adapters/smrt/%.c
	$(COMPILE.c) -o $@ $<
	$(CTFCONVERT_O)

$(OBJS_DIR)/%.o:		$(UTSBASE)/common/io/fibre-channel/ulp/%.c
	$(COMPILE.c) -o $@ $<
	$(CTFCONVERT_O)

$(OBJS_DIR)/%.o:		$(UTSBASE)/common/io/fibre-channel/impl/%.c
	$(COMPILE.c) -o $@ $<
	$(CTFCONVERT_O)

$(OBJS_DIR)/%.o:		$(UTSBASE)/common/io/fibre-channel/fca/qlc/%.c
	$(COMPILE.c) -o $@ $<
	$(CTFCONVERT_O)

$(OBJS_DIR)/%.o:		$(UTSBASE)/common/io/fibre-channel/fca/qlge/%.c
	$(COMPILE.c) -o $@ $<
	$(CTFCONVERT_O)

$(OBJS_DIR)/%.o:		$(UTSBASE)/common/io/fibre-channel/fca/emlxs/%.c
	$(COMPILE.c) -o $@ $<
	$(CTFCONVERT_O)

$(OBJS_DIR)/%.o:		$(UTSBASE)/common/io/fibre-channel/fca/oce/%.c
	$(COMPILE.c) -o $@ $<
	$(CTFCONVERT_O)

$(OBJS_DIR)/%.o:		$(UTSBASE)/common/io/fibre-channel/fca/fcoei/%.c
	$(COMPILE.c) -o $@ $<
	$(CTFCONVERT_O)

$(OBJS_DIR)/%.o:		$(UTSBASE)/common/io/sdcard/adapters/sdhost/%.c
	$(COMPILE.c) -o $@ $<
	$(CTFCONVERT_O)

$(OBJS_DIR)/%.o:		$(UTSBASE)/common/io/sdcard/impl/%.c
	$(COMPILE.c) -o $@ $<
	$(CTFCONVERT_O)

$(OBJS_DIR)/%.o:		$(UTSBASE)/common/io/sdcard/targets/sdcard/%.c
	$(COMPILE.c) -o $@ $<
	$(CTFCONVERT_O)

$(OBJS_DIR)/%.o:		$(UTSBASE)/common/io/gsqueue/%.c
	$(COMPILE.c) -o $@ $<
	$(CTFCONVERT_O)

$(OBJS_DIR)/%.o:		$(UTSBASE)/common/io/sfe/%.c
	$(COMPILE.c) -o $@ $<
	$(CTFCONVERT_O)

$(OBJS_DIR)/%.o:		$(UTSBASE)/common/io/simnet/%.c
	$(COMPILE.c) -o $@ $<
	$(CTFCONVERT_O)

$(OBJS_DIR)/%.o:		$(UTSBASE)/common/io/softmac/%.c
	$(COMPILE.c) -o $@ $<
	$(CTFCONVERT_O)

$(OBJS_DIR)/%.o:		$(UTSBASE)/common/io/vnd/%.c
	$(COMPILE.c) -o $@ $<
	$(CTFCONVERT_O)

$(OBJS_DIR)/%.o:		$(UTSBASE)/common/io/uath/%.c
	$(COMPILE.c) -o $@ $<
	$(CTFCONVERT_O)

$(OBJS_DIR)/%.o:		$(UTSBASE)/common/io/uath/uath_fw/%.c
	$(COMPILE.c) -o $@ $<
	$(CTFCONVERT_O)

$(OBJS_DIR)/%.o:                $(UTSBASE)/common/io/ural/%.c
	$(COMPILE.c) -o $@ $<
	$(CTFCONVERT_O)

$(OBJS_DIR)/%.o:                $(UTSBASE)/common/io/urtw/%.c
	$(COMPILE.c) -o $@ $<
	$(CTFCONVERT_O)

$(OBJS_DIR)/%.o:		$(UTSBASE)/common/io/usb/clients/audio/usb_ac/%.c
	$(COMPILE.c) -o $@ $<
	$(CTFCONVERT_O)

$(OBJS_DIR)/%.o:		$(UTSBASE)/common/io/usb/clients/audio/usb_as/%.c
	$(COMPILE.c) -o $@ $<
	$(CTFCONVERT_O)

$(OBJS_DIR)/%.o:		$(UTSBASE)/common/io/usb/clients/audio/usb_ah/%.c
	$(COMPILE.c) -o $@ $<
	$(CTFCONVERT_O)

$(OBJS_DIR)/%.o:		$(UTSBASE)/common/io/usb/clients/usbskel/%.c
	$(COMPILE.c) -o $@ $<
	$(CTFCONVERT_O)

$(OBJS_DIR)/%.o:		$(UTSBASE)/common/io/usb/clients/video/usbvc/%.c
	$(COMPILE.c) -o $@ $<
	$(CTFCONVERT_O)

$(OBJS_DIR)/%.o:		$(UTSBASE)/common/io/usb/clients/hid/%.c
	$(COMPILE.c) -o $@ $<
	$(CTFCONVERT_O)

$(OBJS_DIR)/%.o:		$(UTSBASE)/common/io/usb/clients/hidparser/%.c
	$(COMPILE.c) -o $@ $<
	$(CTFCONVERT_O)

$(OBJS_DIR)/%.o:		$(UTSBASE)/common/io/usb/clients/printer/%.c
	$(COMPILE.c) -o $@ $<
	$(CTFCONVERT_O)

$(OBJS_DIR)/%.o:		$(UTSBASE)/common/io/usb/clients/usbkbm/%.c
	$(COMPILE.c) -o $@ $<
	$(CTFCONVERT_O)

$(OBJS_DIR)/%.o:		$(UTSBASE)/common/io/usb/clients/usbms/%.c
	$(COMPILE.c) -o $@ $<
	$(CTFCONVERT_O)

$(OBJS_DIR)/%.o:		$(UTSBASE)/common/io/usb/clients/usbinput/usbwcm/%.c
	$(COMPILE.c) -o $@ $<
	$(CTFCONVERT_O)

$(OBJS_DIR)/%.o:		$(UTSBASE)/common/io/usb/clients/ugen/%.c
	$(COMPILE.c) -o $@ $<
	$(CTFCONVERT_O)

$(OBJS_DIR)/%.o:		$(UTSBASE)/common/io/usb/clients/usbser/%.c
	$(COMPILE.c) -o $@ $<
	$(CTFCONVERT_O)

$(OBJS_DIR)/%.o:		$(UTSBASE)/common/io/usb/clients/usbser/usbsacm/%.c
	$(COMPILE.c) -o $@ $<
	$(CTFCONVERT_O)

$(OBJS_DIR)/%.o:		$(UTSBASE)/common/io/usb/clients/usbser/usbftdi/%.c
	$(COMPILE.c) -o $@ $<
	$(CTFCONVERT_O)

$(OBJS_DIR)/%.o:		$(UTSBASE)/common/io/usb/clients/usbser/usbser_keyspan/%.c
	$(COMPILE.c) -o $@ $<
	$(CTFCONVERT_O)

$(OBJS_DIR)/%.o:		$(UTSBASE)/common/io/usb/clients/usbser/usbsprl/%.c
	$(COMPILE.c) -o $@ $<
	$(CTFCONVERT_O)

$(OBJS_DIR)/%.o:		$(UTSBASE)/common/io/usb/clients/usbecm/%.c
	$(COMPILE.c) -o $@ $<
	$(CTFCONVERT_O)

$(OBJS_DIR)/%.o:		$(UTSBASE)/common/io/usb/hcd/openhci/%.c
	$(COMPILE.c) -o $@ $<
	$(CTFCONVERT_O)

$(OBJS_DIR)/%.o:		$(UTSBASE)/common/io/usb/hcd/ehci/%.c
	$(COMPILE.c) -o $@ $<
	$(CTFCONVERT_O)

$(OBJS_DIR)/%.o:		$(UTSBASE)/common/io/usb/hcd/xhci/%.c
	$(COMPILE.c) -o $@ $<
	$(CTFCONVERT_O)

$(OBJS_DIR)/%.o:		$(UTSBASE)/common/io/usb/hcd/uhci/%.c
	$(COMPILE.c) -I../../common -o $@ $<
	$(CTFCONVERT_O)

$(OBJS_DIR)/%.o:		$(UTSBASE)/common/io/usb/hubd/%.c
	$(COMPILE.c) -o $@ $<
	$(CTFCONVERT_O)

$(OBJS_DIR)/%.o:		$(UTSBASE)/common/io/usb/scsa2usb/%.c
	$(COMPILE.c) -o $@ $<
	$(CTFCONVERT_O)

$(OBJS_DIR)/%.o:		$(UTSBASE)/common/io/usb/usb_mid/%.c
	$(COMPILE.c) -o $@ $<
	$(CTFCONVERT_O)

$(OBJS_DIR)/%.o:		$(UTSBASE)/common/io/usb/usb_ia/%.c
	$(COMPILE.c) -o $@ $<
	$(CTFCONVERT_O)

$(OBJS_DIR)/%.o:		$(UTSBASE)/common/io/usb/usba/%.c
	$(COMPILE.c) -o $@ $<
	$(CTFCONVERT_O)

$(OBJS_DIR)/%.o:		$(UTSBASE)/common/io/usb/usba10/%.c
	$(COMPILE.c) -o $@ $<
	$(CTFCONVERT_O)

$(OBJS_DIR)/%.o:		$(UTSBASE)/common/io/usbgem/%.c
	$(COMPILE.c) -o $@ $<
	$(CTFCONVERT_O)

$(OBJS_DIR)/%.o:		$(UTSBASE)/common/io/axf/%.c
	$(COMPILE.c) -o $@ $<
	$(CTFCONVERT_O)

$(OBJS_DIR)/%.o:		$(UTSBASE)/common/io/udf/%.c
	$(COMPILE.c) -o $@ $<
	$(CTFCONVERT_O)

$(OBJS_DIR)/%.o:		$(UTSBASE)/common/io/udmf/%.c
	$(COMPILE.c) -o $@ $<
	$(CTFCONVERT_O)

$(OBJS_DIR)/%.o:		$(UTSBASE)/common/io/upf/%.c
	$(COMPILE.c) -o $@ $<
	$(CTFCONVERT_O)

$(OBJS_DIR)/%.o:		$(UTSBASE)/common/io/urf/%.c
	$(COMPILE.c) -o $@ $<
	$(CTFCONVERT_O)

$(OBJS_DIR)/%.o:		$(UTSBASE)/common/io/vuidmice/%.c
	$(COMPILE.c) -o $@ $<
	$(CTFCONVERT_O)

$(OBJS_DIR)/%.o:		$(UTSBASE)/common/io/vnic/%.c
	$(COMPILE.c) -o $@ $<
	$(CTFCONVERT_O)

$(OBJS_DIR)/%.o:                $(UTSBASE)/common/io/wpi/%.c
	$(COMPILE.c) -o $@ $<
	$(CTFCONVERT_O)

$(OBJS_DIR)/%.o:                $(UTSBASE)/common/io/zyd/%.c
	$(COMPILE.c) -o $@ $<
	$(CTFCONVERT_O)

$(OBJS_DIR)/%.o:		$(UTSBASE)/common/io/chxge/com/%.c
	$(COMPILE.c) -o $@ $<
	$(CTFCONVERT_O)

$(OBJS_DIR)/%.o:		$(UTSBASE)/common/io/chxge/%.c
	$(COMPILE.c) -o $@ $<
	$(CTFCONVERT_O)

$(OBJS_DIR)/%.o:		$(UTSBASE)/common/io/cxgbe/common/%.c
	$(COMPILE.c) -o $@ $<
	$(CTFCONVERT_O)

$(OBJS_DIR)/%.o:		$(UTSBASE)/common/io/cxgbe/shared/%.c
	$(COMPILE.c) -o $@ $<
	$(CTFCONVERT_O)

$(OBJS_DIR)/%.o:		$(UTSBASE)/common/io/cxgbe/firmware/%.c
	$(COMPILE.c) -o $@ $<
	$(CTFCONVERT_O)

$(OBJS_DIR)/%.o:		$(UTSBASE)/common/io/cxgbe/t4nex/%.c
	$(COMPILE.c) -o $@ $<
	$(CTFCONVERT_O)

$(OBJS_DIR)/%.o:		$(UTSBASE)/common/io/cxgbe/cxgbe/%.c
	$(COMPILE.c) -o $@ $<
	$(CTFCONVERT_O)

$(OBJS_DIR)/%.o:		$(UTSBASE)/common/io/ixgb/%.c
	$(COMPILE.c) -o $@ $<
	$(CTFCONVERT_O)

$(OBJS_DIR)/%.o:		$(UTSBASE)/common/io/xge/drv/%.c
	$(COMPILE.c) -o $@ $<
	$(CTFCONVERT_O)

$(OBJS_DIR)/%.o:		$(UTSBASE)/common/io/xge/hal/xgehal/%.c
	$(COMPILE.c) -o $@ $<
	$(CTFCONVERT_O)

$(OBJS_DIR)/%.o:		$(UTSBASE)/common/io/e1000api/%.c
	$(COMPILE.c) -o $@ $<
	$(CTFCONVERT_O)

$(OBJS_DIR)/%.o:		$(UTSBASE)/common/io/e1000g/%.c
	$(COMPILE.c) -o $@ $<
	$(CTFCONVERT_O)

$(OBJS_DIR)/%.o:		$(UTSBASE)/common/io/igb/%.c
	$(COMPILE.c) -o $@ $<
	$(CTFCONVERT_O)

$(OBJS_DIR)/%.o:		$(UTSBASE)/common/io/iprb/%.c
	$(COMPILE.c) -o $@ $<
	$(CTFCONVERT_O)

$(OBJS_DIR)/%.o:		$(UTSBASE)/common/io/ixgbe/%.c
	$(COMPILE.c) -o $@ $<
	$(CTFCONVERT_O)

$(OBJS_DIR)/%.o:		$(UTSBASE)/common/io/ixgbe/core/%.c
	$(COMPILE.c) -o $@ $<
	$(CTFCONVERT_O)

$(OBJS_DIR)/%.o:		$(UTSBASE)/common/io/i40e/%.c
	$(COMPILE.c) -o $@ $<
	$(CTFCONVERT_O)

$(OBJS_DIR)/%.o:		$(UTSBASE)/common/io/i40e/core/%.c
	$(COMPILE.c) -o $@ $<
	$(CTFCONVERT_O)

$(OBJS_DIR)/%.o:		$(UTSBASE)/common/io/ntxn/%.c
	$(COMPILE.c) -o $@ $<
	$(CTFCONVERT_O)

$(OBJS_DIR)/%.o:		$(UTSBASE)/common/io/myri10ge/drv/%.c
	$(COMPILE.c) -o $@ $<
	$(CTFCONVERT_O)

$(OBJS_DIR)/%.o:		$(UTSBASE)/common/ipp/%.c
	$(COMPILE.c) -o $@ $<
	$(CTFCONVERT_O)

$(OBJS_DIR)/%.o:		$(UTSBASE)/common/ipp/ipgpc/%.c
	$(COMPILE.c) -o $@ $<
	$(CTFCONVERT_O)

$(OBJS_DIR)/%.o:		$(UTSBASE)/common/ipp/dlcosmk/%.c
	$(COMPILE.c) -o $@ $<
	$(CTFCONVERT_O)

$(OBJS_DIR)/%.o:		$(UTSBASE)/common/ipp/flowacct/%.c
	$(COMPILE.c) -o $@ $<
	$(CTFCONVERT_O)

$(OBJS_DIR)/%.o:		$(UTSBASE)/common/ipp/dscpmk/%.c
	$(COMPILE.c) -o $@ $<
	$(CTFCONVERT_O)

$(OBJS_DIR)/%.o:		$(UTSBASE)/common/ipp/meters/%.c
	$(COMPILE.c) -o $@ $<
	$(CTFCONVERT_O)

$(OBJS_DIR)/%.o:		$(UTSBASE)/common/kiconv/kiconv_emea/%.c
	$(COMPILE.c) -o $@ $<
	$(CTFCONVERT_O)

$(OBJS_DIR)/%.o:		$(UTSBASE)/common/kiconv/kiconv_ja/%.c
	$(COMPILE.c) -o $@ $<
	$(CTFCONVERT_O)

$(OBJS_DIR)/%.o:		$(UTSBASE)/common/kiconv/kiconv_ko/%.c
	$(COMPILE.c) -o $@ $<
	$(CTFCONVERT_O)

$(OBJS_DIR)/%.o:		$(UTSBASE)/common/kiconv/kiconv_sc/%.c
	$(COMPILE.c) -o $@ $<
	$(CTFCONVERT_O)

$(OBJS_DIR)/%.o:		$(UTSBASE)/common/kiconv/kiconv_tc/%.c
	$(COMPILE.c) -o $@ $<
	$(CTFCONVERT_O)

$(OBJS_DIR)/%.o:		$(UTSBASE)/common/klm/%.c
	$(COMPILE.c) -o $@ $<
	$(CTFCONVERT_O)

$(OBJS_DIR)/%.o:		$(UTSBASE)/common/kmdb/%.c
	$(COMPILE.c) -o $@ $<
	$(CTFCONVERT_O)

$(OBJS_DIR)/%.o:		$(UTSBASE)/common/ktli/%.c
	$(COMPILE.c) -o $@ $<
	$(CTFCONVERT_O)

$(OBJS_DIR)/%.o:		$(UTSBASE)/common/io/scsi/adapters/iscsi/%.c
	$(COMPILE.c) -o $@ $<
	$(CTFCONVERT_O)

$(OBJS_DIR)/%.o:		$(COMMONBASE)/iscsi/%.c
	$(COMPILE.c) -o $@ $<
	$(CTFCONVERT_O)

$(OBJS_DIR)/%.o:                $(UTSBASE)/common/inet/kifconf/%.c
	$(COMPILE.c) -o $@ $<
	$(CTFCONVERT_O)

$(OBJS_DIR)/%.o:		$(UTSBASE)/common/io/vr/%.c
	$(COMPILE.c) -o $@ $<
	$(CTFCONVERT_O)

$(OBJS_DIR)/%.o:		$(UTSBASE)/common/io/yge/%.c
	$(COMPILE.c) -o $@ $<
	$(CTFCONVERT_O)

$(OBJS_DIR)/%.o:		$(UTSBASE)/common/io/sfxge/%.c
	$(COMPILE.c) -o $@ $<
	$(CTFCONVERT_O)

$(OBJS_DIR)/%.o:		$(UTSBASE)/common/io/sfxge/common/%.c
	$(COMPILE.c) -o $@ $<
	$(CTFCONVERT_O)

$(OBJS_DIR)/%.o:		$(UTSBASE)/common/io/skd/%.c
	$(COMPILE.c) -o $@ $<
	$(CTFCONVERT_O)

$(OBJS_DIR)/%.o:		$(UTSBASE)/common/io/virtio/%.c
	$(COMPILE.c) -o $@ $<
	$(CTFCONVERT_O)

$(OBJS_DIR)/%.o:		$(UTSBASE)/common/io/vioblk/%.c
	$(COMPILE.c) -o $@ $<
	$(CTFCONVERT_O)

$(OBJS_DIR)/%.o:		$(COMMONBASE)/idspace/%.c
	$(COMPILE.c) -o $@ $<
	$(CTFCONVERT_O)

$(OBJS_DIR)/%.o:		$(UTSBASE)/common/io/vioif/%.c
	$(COMPILE.c) -o $@ $<
	$(CTFCONVERT_O)

#
# krtld must refer to its own bzero/bcopy until the kernel is fully linked
#
$(OBJS_DIR)/bootrd.o		:= CPPFLAGS += -DKOBJ_OVERRIDES
$(OBJS_DIR)/doreloc.o		:= CPPFLAGS += -DKOBJ_OVERRIDES
$(OBJS_DIR)/kobj.o		:= CPPFLAGS += -DKOBJ_OVERRIDES
$(OBJS_DIR)/kobj_boot.o		:= CPPFLAGS += -DKOBJ_OVERRIDES
$(OBJS_DIR)/kobj_bootflags.o	:= CPPFLAGS += -DKOBJ_OVERRIDES
$(OBJS_DIR)/kobj_convrelstr.o	:= CPPFLAGS += -DKOBJ_OVERRIDES
$(OBJS_DIR)/kobj_isa.o		:= CPPFLAGS += -DKOBJ_OVERRIDES
$(OBJS_DIR)/kobj_kdi.o		:= CPPFLAGS += -DKOBJ_OVERRIDES
$(OBJS_DIR)/kobj_lm.o		:= CPPFLAGS += -DKOBJ_OVERRIDES
$(OBJS_DIR)/kobj_reloc.o	:= CPPFLAGS += -DKOBJ_OVERRIDES
$(OBJS_DIR)/kobj_stubs.o	:= CPPFLAGS += -DKOBJ_OVERRIDES
$(OBJS_DIR)/kobj_subr.o		:= CPPFLAGS += -DKOBJ_OVERRIDES

$(OBJS_DIR)/%.o:		$(UTSBASE)/common/krtld/%.c
	$(COMPILE.c) -o $@ $<
	$(CTFCONVERT_O)

$(OBJS_DIR)/%.o:		$(COMMONBASE)/list/%.c
	$(COMPILE.c) -o $@ $<
	$(CTFCONVERT_O)

$(OBJS_DIR)/%.o:		$(COMMONBASE)/lzma/%.c
	$(COMPILE.c) -o $@ $<
	$(CTFCONVERT_O)

$(OBJS_DIR)/%.o:		$(COMMONBASE)/crypto/md4/%.c
	$(COMPILE.c) -o $@ $<
	$(CTFCONVERT_O)

$(OBJS_DIR)/%.o:		$(COMMONBASE)/crypto/md5/%.c
	$(COMPILE.c) -o $@ $<
	$(CTFCONVERT_O)

$(OBJS_DIR)/%.o:		$(COMMONBASE)/net/dhcp/%.c
	$(COMPILE.c) -o $@ $<
	$(CTFCONVERT_O)

$(OBJS_DIR)/%.o:		$(COMMONBASE)/nvpair/%.c
	$(COMPILE.c) -o $@ $<
	$(CTFCONVERT_O)

$(OBJS_DIR)/%.o:		$(UTSBASE)/common/os/%.c
	$(COMPILE.c) -o $@ $<
	$(CTFCONVERT_O)

$(OBJS_DIR)/%.o:		$(UTSBASE)/common/pcmcia/cis/%.c
	$(COMPILE.c) -o $@ $<
	$(CTFCONVERT_O)

$(OBJS_DIR)/%.o:		$(UTSBASE)/common/pcmcia/cs/%.c
	$(COMPILE.c) -o $@ $<
	$(CTFCONVERT_O)

$(OBJS_DIR)/%.o:		$(UTSBASE)/common/pcmcia/nexus/%.c
	$(COMPILE.c) -o $@ $<
	$(CTFCONVERT_O)

$(OBJS_DIR)/%.o:		$(UTSBASE)/common/pcmcia/pcs/%.c
	$(COMPILE.c) -o $@ $<
	$(CTFCONVERT_O)

$(OBJS_DIR)/%.o:		$(UTSBASE)/common/refhash/%.c
	$(COMPILE.c) -o $@ $<
	$(CTFCONVERT_O)

$(OBJS_DIR)/%.o:		$(UTSBASE)/common/rpc/%.c
	$(COMPILE.c) -o $@ $<
	$(CTFCONVERT_O)

$(OBJS_DIR)/%.o:		$(UTSBASE)/common/rpc/sec/%.c
	$(COMPILE.c) -o $@ $<
	$(CTFCONVERT_O)

$(OBJS_DIR)/%.o:		$(UTSBASE)/common/rpc/sec_gss/%.c
	$(COMPILE.c) -o $@ $<
	$(CTFCONVERT_O)

$(OBJS_DIR)/%.o:		$(COMMONBASE)/crypto/edonr/%.c
	$(COMPILE.c) -o $@ $<
	$(CTFCONVERT_O)

$(OBJS_DIR)/%.o:		$(COMMONBASE)/crypto/sha1/%.c
	$(COMPILE.c) -o $@ $<
	$(CTFCONVERT_O)

$(OBJS_DIR)/%.o:		$(COMMONBASE)/crypto/sha2/%.c
	$(COMPILE.c) -o $@ $<
	$(CTFCONVERT_O)

$(OBJS_DIR)/%.o:		$(COMMONBASE)/crypto/skein/%.c
	$(COMPILE.c) -o $@ $<
	$(CTFCONVERT_O)

$(OBJS_DIR)/%.o:		$(UTSBASE)/common/syscall/%.c
	$(COMPILE.c) -o $@ $<
	$(CTFCONVERT_O)

$(OBJS_DIR)/%.o:		$(UTSBASE)/common/tnf/%.c
	$(COMPILE.c) -o $@ $<
	$(CTFCONVERT_O)

$(OBJS_DIR)/%.o:		$(COMMONBASE)/tsol/%.c
	$(COMPILE.c) -o $@ $<
	$(CTFCONVERT_O)

$(OBJS_DIR)/%.o:		$(COMMONBASE)/util/%.c
	$(COMPILE.c) -o $@ $<
	$(CTFCONVERT_O)

$(OBJS_DIR)/%.o:		$(COMMONBASE)/unicode/%.c
	$(COMPILE.c) -o $@ $<
	$(CTFCONVERT_O)

$(OBJS_DIR)/%.o:		$(UTSBASE)/common/vm/%.c
	$(COMPILE.c) -o $@ $<
	$(CTFCONVERT_O)

$(OBJS_DIR)/%.o:		$(UTSBASE)/common/zmod/%.c
	$(COMPILE.c) -o $@ $<
	$(CTFCONVERT_O)

$(OBJS_DIR)/zlib_obj.o:		$(ZLIB_OBJS:%=$(OBJS_DIR)/%)
	$(LD) -r -Breduce -M$(UTSBASE)/common/zmod/mapfile -o $@ \
	    $(ZLIB_OBJS:%=$(OBJS_DIR)/%)
	$(CTFMERGE) -t -f -L VERSION -o $@ $(ZLIB_OBJS:%=$(OBJS_DIR)/%)

$(OBJS_DIR)/%.o:		$(UTSBASE)/common/io/hxge/%.c
	$(COMPILE.c) -o $@ $<
	$(CTFCONVERT_O)

$(OBJS_DIR)/%.o:		$(UTSBASE)/common/io/tpm/%.c
	$(COMPILE.c) -o $@ $<
	$(CTFCONVERT_O)

$(OBJS_DIR)/%.o:		$(UTSBASE)/common/io/tpm/%.s
	$(COMPILE.s) -o $@ $<

$(OBJS_DIR)/bz2%.o:		$(COMMONBASE)/bzip2/%.c
	$(COMPILE.c) -o $@ -I$(COMMONBASE)/bzip2 $<
	$(CTFCONVERT_O)

BZ2LINT = -erroff=%all -I$(UTSBASE)/common/bzip2

$(LINTS_DIR)/bz2%.ln:		$(COMMONBASE)/bzip2/%.c
	 @($(LHEAD) $(LINT.c) -C $(LINTS_DIR)/`basename $@ .ln` $(BZ2LINT) $< $(LTAIL))

#
#	Section 1b:	Lint `objects'
#
$(LINTS_DIR)/%.ln:		$(COMMONBASE)/crypto/aes/%.c
	@($(LHEAD) $(LINT.c) $< $(LTAIL))

$(LINTS_DIR)/%.ln:		$(COMMONBASE)/crypto/arcfour/%.c
	@($(LHEAD) $(LINT.c) $< $(LTAIL))

$(LINTS_DIR)/%.ln:		$(COMMONBASE)/crypto/blowfish/%.c
	@($(LHEAD) $(LINT.c) $< $(LTAIL))

$(LINTS_DIR)/%.ln:		$(COMMONBASE)/crypto/ecc/%.c
	@($(LHEAD) $(LINT.c) $< $(LTAIL))

$(LINTS_DIR)/%.ln:		$(COMMONBASE)/crypto/modes/%.c
	@($(LHEAD) $(LINT.c) $< $(LTAIL))

$(LINTS_DIR)/%.ln:		$(COMMONBASE)/crypto/padding/%.c
	@($(LHEAD) $(LINT.c) $< $(LTAIL))

$(LINTS_DIR)/%.ln:		$(COMMONBASE)/crypto/rng/%.c
	@($(LHEAD) $(LINT.c) $< $(LTAIL))

$(LINTS_DIR)/%.ln:		$(COMMONBASE)/crypto/rsa/%.c
	@($(LHEAD) $(LINT.c) $< $(LTAIL))

$(LINTS_DIR)/%.ln:		$(COMMONBASE)/bignum/%.c
	@($(LHEAD) $(LINT.c) $< $(LTAIL))

$(LINTS_DIR)/%.ln:		$(UTSBASE)/common/bignum/%.c
	@($(LHEAD) $(LINT.c) $< $(LTAIL))

$(LINTS_DIR)/%.ln:		$(COMMONBASE)/mpi/%.c
	@($(LHEAD) $(LINT.c) $< $(LTAIL))

$(LINTS_DIR)/%.ln:		$(COMMONBASE)/acl/%.c
	@($(LHEAD) $(LINT.c) $< $(LTAIL))

$(LINTS_DIR)/%.ln:		$(COMMONBASE)/avl/%.c
	@($(LHEAD) $(LINT.c) $< $(LTAIL))

$(LINTS_DIR)/%.ln:		$(COMMONBASE)/inet/%.c
	@($(LHEAD) $(LINT.c) $< $(LTAIL))

$(LINTS_DIR)/%.ln:		$(COMMONBASE)/ucode/%.c
	@($(LHEAD) $(LINT.c) $< $(LTAIL))

$(LINTS_DIR)/%.ln:		$(UTSBASE)/common/brand/sn1/%.c
	@($(LHEAD) $(LINT.c) $< $(LTAIL))

$(LINTS_DIR)/%.ln:		$(UTSBASE)/common/brand/solaris10/%.c
	@($(LHEAD) $(LINT.c) $< $(LTAIL))

$(LINTS_DIR)/%.ln:		$(UTSBASE)/common/c2/%.c
	@($(LHEAD) $(LINT.c) $< $(LTAIL))

$(LINTS_DIR)/%.ln:		$(UTSBASE)/common/conf/%.c
	@($(LHEAD) $(LINT.c) $< $(LTAIL))

$(LINTS_DIR)/%.ln:		$(UTSBASE)/common/contract/%.c
	@($(LHEAD) $(LINT.c) $< $(LTAIL))

$(LINTS_DIR)/%.ln:		$(UTSBASE)/common/cpr/%.c
	@($(LHEAD) $(LINT.c) $< $(LTAIL))

$(LINTS_DIR)/%.ln:		$(UTSBASE)/common/ctf/%.c
	@($(LHEAD) $(LINT.c) $< $(LTAIL))

$(LINTS_DIR)/%.ln:		$(COMMONBASE)/ctf/%.c
	@($(LHEAD) $(LINT.c) $< $(LTAIL))

$(LINTS_DIR)/%.ln:		$(COMMONBASE)/pci/%.c
	@($(LHEAD) $(LINT.c) $< $(LTAIL))

$(LINTS_DIR)/%.ln:		$(COMMONBASE)/devid/%.c
	@($(LHEAD) $(LINT.c) $< $(LTAIL))

$(LINTS_DIR)/%.ln:		$(COMMONBASE)/crypto/des/%.c
	@($(LHEAD) $(LINT.c) $< $(LTAIL))

$(LINTS_DIR)/%.ln:		$(COMMONBASE)/secflags/%.c
	@($(LHEAD) $(LINT.c) $< $(LTAIL))

$(LINTS_DIR)/%.ln:		$(COMMONBASE)/smbios/%.c
	@($(LHEAD) $(LINT.c) $< $(LTAIL))

$(LINTS_DIR)/%.ln:		$(UTSBASE)/common/des/%.c
	@($(LHEAD) $(LINT.c) $< $(LTAIL))

$(LINTS_DIR)/%.ln:		$(UTSBASE)/common/crypto/api/%.c
	@($(LHEAD) $(LINT.c) $< $(LTAIL))

$(LINTS_DIR)/%.ln:		$(UTSBASE)/common/crypto/core/%.c
	@($(LHEAD) $(LINT.c) $< $(LTAIL))

$(LINTS_DIR)/%.ln:		$(UTSBASE)/common/crypto/io/%.c
	@($(LHEAD) $(LINT.c) $< $(LTAIL))

$(LINTS_DIR)/%.ln:		$(UTSBASE)/common/crypto/spi/%.c
	@($(LHEAD) $(LINT.c) $< $(LTAIL))

$(LINTS_DIR)/%.ln:		$(UTSBASE)/common/disp/%.c
	@($(LHEAD) $(LINT.c) $< $(LTAIL))

$(LINTS_DIR)/%.ln:		$(UTSBASE)/common/dtrace/%.c
	@($(LHEAD) $(LINT.c) $< $(LTAIL))

$(LINTS_DIR)/%.ln:		$(COMMONBASE)/exacct/%.c
	@($(LHEAD) $(LINT.c) $< $(LTAIL))

$(LINTS_DIR)/%.ln:		$(UTSBASE)/common/exec/aout/%.c
	@($(LHEAD) $(LINT.c) $< $(LTAIL))

$(LINTS_DIR)/%.ln:		$(UTSBASE)/common/exec/elf/%.c
	@($(LHEAD) $(LINT.c) $< $(LTAIL))

$(LINTS_DIR)/%.ln:		$(UTSBASE)/common/exec/intp/%.c
	@($(LHEAD) $(LINT.c) $< $(LTAIL))

$(LINTS_DIR)/%.ln:		$(UTSBASE)/common/exec/shbin/%.c
	@($(LHEAD) $(LINT.c) $< $(LTAIL))

$(LINTS_DIR)/%.ln:		$(UTSBASE)/common/exec/java/%.c
	@($(LHEAD) $(LINT.c) $< $(LTAIL))

$(LINTS_DIR)/%.ln:		$(UTSBASE)/common/fs/%.c
	@($(LHEAD) $(LINT.c) $< $(LTAIL))

$(LINTS_DIR)/%.ln:		$(UTSBASE)/common/fs/autofs/%.c
	@($(LHEAD) $(LINT.c) $< $(LTAIL))

$(LINTS_DIR)/%.ln:		$(UTSBASE)/common/fs/bootfs/%.c
	@($(LHEAD) $(LINT.c) $< $(LTAIL))

$(LINTS_DIR)/%.ln:		$(UTSBASE)/common/fs/ctfs/%.c
	@($(LHEAD) $(LINT.c) $< $(LTAIL))

$(LINTS_DIR)/%.ln:		$(UTSBASE)/common/fs/doorfs/%.c
	@($(LHEAD) $(LINT.c) $< $(LTAIL))

$(LINTS_DIR)/%.ln:		$(UTSBASE)/common/fs/dcfs/%.c
	@($(LHEAD) $(LINT.c) $< $(LTAIL))

$(LINTS_DIR)/%.ln:		$(UTSBASE)/common/fs/devfs/%.c
	@($(LHEAD) $(LINT.c) $< $(LTAIL))

$(LINTS_DIR)/%.ln:		$(UTSBASE)/common/fs/dev/%.c
	@($(LHEAD) $(LINT.c) $< $(LTAIL))

$(LINTS_DIR)/%.ln:		$(UTSBASE)/common/fs/fd/%.c
	@($(LHEAD) $(LINT.c) $< $(LTAIL))

$(LINTS_DIR)/%.ln:		$(UTSBASE)/common/fs/fifofs/%.c
	@($(LHEAD) $(LINT.c) $< $(LTAIL))

$(LINTS_DIR)/%.ln:		$(UTSBASE)/common/fs/hsfs/%.c
	@($(LHEAD) $(LINT.c) $< $(LTAIL))

$(LINTS_DIR)/%.ln:		$(UTSBASE)/common/fs/hyprlofs/%.c
	@($(LHEAD) $(LINT.c) $< $(LTAIL))

$(LINTS_DIR)/%.ln:		$(UTSBASE)/common/fs/lofs/%.c
	@($(LHEAD) $(LINT.c) $< $(LTAIL))

$(LINTS_DIR)/%.ln:		$(UTSBASE)/common/fs/lxproc/%.c
	@($(LHEAD) $(LINT.c) $< $(LTAIL))

$(LINTS_DIR)/%.ln:		$(UTSBASE)/common/fs/mntfs/%.c
	@($(LHEAD) $(LINT.c) $< $(LTAIL))

$(LINTS_DIR)/%.ln:		$(UTSBASE)/common/fs/namefs/%.c
	@($(LHEAD) $(LINT.c) $< $(LTAIL))

$(LINTS_DIR)/%.ln:		$(COMMONBASE)/smbsrv/%.c
	@($(LHEAD) $(LINT.c) $< $(LTAIL))

$(LINTS_DIR)/%.ln:		$(UTSBASE)/common/fs/smbsrv/%.c
	@($(LHEAD) $(LINT.c) $< $(LTAIL))

$(LINTS_DIR)/%.ln:		$(UTSBASE)/common/fs/nfs/%.c
	@($(LHEAD) $(LINT.c) $< $(LTAIL))

$(LINTS_DIR)/%.ln:		$(UTSBASE)/common/fs/objfs/%.c
	@($(LHEAD) $(LINT.c) $< $(LTAIL))

$(LINTS_DIR)/%.ln:		$(UTSBASE)/common/fs/pcfs/%.c
	@($(LHEAD) $(LINT.c) $< $(LTAIL))

$(LINTS_DIR)/%.ln:		$(UTSBASE)/common/fs/portfs/%.c
	@($(LHEAD) $(LINT.c) $< $(LTAIL))

$(LINTS_DIR)/%.ln:		$(UTSBASE)/common/fs/proc/%.c
	@($(LHEAD) $(LINT.c) $< $(LTAIL))

$(LINTS_DIR)/%.ln:		$(UTSBASE)/common/fs/sharefs/%.c
	@($(LHEAD) $(LINT.c) $< $(LTAIL))

$(LINTS_DIR)/%.ln:		$(COMMONBASE)/smbclnt/%.c
	@($(LHEAD) $(LINT.c) $< $(LTAIL))

$(LINTS_DIR)/%.ln:		$(UTSBASE)/common/fs/smbclnt/netsmb/%.c
	@($(LHEAD) $(LINT.c) $< $(LTAIL))

$(LINTS_DIR)/%.ln:		$(UTSBASE)/common/fs/smbclnt/smbfs/%.c
	@($(LHEAD) $(LINT.c) $< $(LTAIL))

$(LINTS_DIR)/%.ln:		$(UTSBASE)/common/fs/sockfs/%.c
	@($(LHEAD) $(LINT.c) $< $(LTAIL))

$(LINTS_DIR)/%.ln:		$(UTSBASE)/common/fs/specfs/%.c
	@($(LHEAD) $(LINT.c) $< $(LTAIL))

$(LINTS_DIR)/%.ln:		$(UTSBASE)/common/fs/swapfs/%.c
	@($(LHEAD) $(LINT.c) $< $(LTAIL))

$(LINTS_DIR)/%.ln:		$(UTSBASE)/common/fs/tmpfs/%.c
	@($(LHEAD) $(LINT.c) $< $(LTAIL))

$(LINTS_DIR)/%.ln:		$(UTSBASE)/common/fs/udfs/%.c
	@($(LHEAD) $(LINT.c) $< $(LTAIL))

$(LINTS_DIR)/%.ln:		$(UTSBASE)/common/fs/ufs/%.c
	@($(LHEAD) $(LINT.c) $< $(LTAIL))

$(LINTS_DIR)/%.ln:		$(UTSBASE)/common/fs/ufs_log/%.c
	@($(LHEAD) $(LINT.c) $< $(LTAIL))

$(LINTS_DIR)/%.ln:		$(UTSBASE)/common/io/vscan/%.c
	@($(LHEAD) $(LINT.c) $< $(LTAIL))

$(LINTS_DIR)/%.ln:		$(UTSBASE)/common/fs/zfs/%.c
	@($(LHEAD) $(LINT.c) $< $(LTAIL))

$(LINTS_DIR)/%.ln:		$(UTSBASE)/common/fs/zfs/lua/%.c
	@($(LHEAD) $(LINT.c) $< $(LTAIL))

$(LINTS_DIR)/%.ln:		$(UTSBASE)/common/fs/zut/%.c
	@($(LHEAD) $(LINT.c) $< $(LTAIL))

$(LINTS_DIR)/%.ln:		$(COMMONBASE)/xattr/%.c
	@($(LHEAD) $(LINT.c) $< $(LTAIL))

$(LINTS_DIR)/%.ln:		$(COMMONBASE)/zfs/%.c
	@($(LHEAD) $(LINT.c) $< $(LTAIL))

$(LINTS_DIR)/%.ln:		$(UTSBASE)/common/gssapi/%.c
	@($(LHEAD) $(LINT.c) $(KGSSDFLAGS) $< $(LTAIL))

$(LINTS_DIR)/%.ln:		$(UTSBASE)/common/gssapi/mechs/dummy/%.c
	@($(LHEAD) $(LINT.c) $(KGSSDFLAGS) $< $(LTAIL))

$(LINTS_DIR)/%.ln:		$(KMECHKRB5_BASE)/%.c
	@($(LHEAD) $(LINT.c) $(KGSSDFLAGS) $< $(LTAIL))

$(LINTS_DIR)/%.ln:		$(KMECHKRB5_BASE)/crypto/%.c
	@($(LHEAD) $(LINT.c) $(KGSSDFLAGS) $< $(LTAIL))

$(LINTS_DIR)/%.ln:		$(KMECHKRB5_BASE)/crypto/des/%.c
	@($(LHEAD) $(LINT.c) $(KGSSDFLAGS) $< $(LTAIL))

$(LINTS_DIR)/%.ln:		$(KMECHKRB5_BASE)/crypto/dk/%.c
	@($(LHEAD) $(LINT.c) $(KGSSDFLAGS) $< $(LTAIL))

$(LINTS_DIR)/%.ln:		$(KMECHKRB5_BASE)/crypto/os/%.c
	@($(LHEAD) $(LINT.c) $(KGSSDFLAGS) $< $(LTAIL))

$(LINTS_DIR)/%.ln:		$(KMECHKRB5_BASE)/crypto/arcfour/%.c
	@($(LHEAD) $(LINT.c) $(KGSSDFLAGS) $< $(LTAIL))

$(LINTS_DIR)/%.ln:		$(KMECHKRB5_BASE)/crypto/enc_provider/%.c
	@($(LHEAD) $(LINT.c) $(KGSSDFLAGS) $< $(LTAIL))

$(LINTS_DIR)/%.ln:		$(KMECHKRB5_BASE)/crypto/hash_provider/%.c
	@($(LHEAD) $(LINT.c) $(KGSSDFLAGS) $< $(LTAIL))

$(LINTS_DIR)/%.ln:		$(KMECHKRB5_BASE)/crypto/keyhash_provider/%.c
	@($(LHEAD) $(LINT.c) $(KGSSDFLAGS) $< $(LTAIL))

$(LINTS_DIR)/%.ln:		$(KMECHKRB5_BASE)/crypto/raw/%.c
	@($(LHEAD) $(LINT.c) $(KGSSDFLAGS) $< $(LTAIL))

$(LINTS_DIR)/%.ln:		$(KMECHKRB5_BASE)/crypto/old/%.c
	@($(LHEAD) $(LINT.c) $(KGSSDFLAGS) $< $(LTAIL))

$(LINTS_DIR)/%.ln:		$(KMECHKRB5_BASE)/krb5/krb/%.c
	@($(LHEAD) $(LINT.c) $(KGSSDFLAGS) $< $(LTAIL))

$(LINTS_DIR)/%.ln:		$(KMECHKRB5_BASE)/krb5/os/%.c
	@($(LHEAD) $(LINT.c) $(KGSSDFLAGS) $< $(LTAIL))

$(LINTS_DIR)/%.ln:		$(KMECHKRB5_BASE)/mech/%.c
	@($(LHEAD) $(LINT.c) $(KGSSDFLAGS) $< $(LTAIL))

$(LINTS_DIR)/%.ln:		$(UTSBASE)/common/idmap/%.c
	@($(LHEAD) $(LINT.c) $< $(LTAIL))

$(LINTS_DIR)/%.ln:		$(UTSBASE)/common/inet/%.c
	@($(LHEAD) $(LINT.c) $< $(LTAIL))

$(LINTS_DIR)/%.ln:		$(UTSBASE)/common/inet/sockmods/%.c
	@($(LHEAD) $(LINT.c) $< $(LTAIL))

$(LINTS_DIR)/%.ln:		$(UTSBASE)/common/inet/arp/%.c
	@($(LHEAD) $(LINT.c) $< $(LTAIL))

$(LINTS_DIR)/%.ln:		$(UTSBASE)/common/inet/ip/%.c
	@($(LHEAD) $(LINT.c) $< $(LTAIL))

$(LINTS_DIR)/%.ln:		$(UTSBASE)/common/inet/ipnet/%.c
	@($(LHEAD) $(LINT.c) $< $(LTAIL))

$(LINTS_DIR)/%.ln: 	     	$(UTSBASE)/common/inet/iptun/%.c
	@($(LHEAD) $(LINT.c) $< $(LTAIL))

$(LINTS_DIR)/%.ln:		$(UTSBASE)/common/inet/ipd/%.c
	@($(LHEAD) $(LINT.c) $< $(LTAIL))

$(LINTS_DIR)/%.ln:		$(UTSBASE)/common/inet/ipf/%.c
	@($(LHEAD) $(LINT.c) $(IPFFLAGS) $< $(LTAIL))

$(LINTS_DIR)/%.ln:		$(UTSBASE)/common/inet/kssl/%.c
	@($(LHEAD) $(LINT.c) $< $(LTAIL))

$(LINTS_DIR)/%.ln:		$(COMMONBASE)/net/patricia/%.c
	@($(LHEAD) $(LINT.c) $(IPFFLAGS) $< $(LTAIL))

$(LINTS_DIR)/%.ln:		$(UTSBASE)/common/inet/udp/%.c
	@($(LHEAD) $(LINT.c) $< $(LTAIL))

$(LINTS_DIR)/%.ln:		$(UTSBASE)/common/inet/sctp/%.c
	@($(LHEAD) $(LINT.c) $< $(LTAIL))

$(LINTS_DIR)/%.ln:		$(UTSBASE)/common/inet/tcp/%.c
	@($(LHEAD) $(LINT.c) $< $(LTAIL))

$(LINTS_DIR)/%.ln:		$(UTSBASE)/common/inet/ilb/%.c
	@($(LHEAD) $(LINT.c) $< $(LTAIL))

$(LINTS_DIR)/%.ln:		$(UTSBASE)/common/inet/nca/%.c
	@($(LHEAD) $(LINT.c) $< $(LTAIL))

$(LINTS_DIR)/%.ln:		$(UTSBASE)/common/inet/dlpistub/%.c
	@($(LHEAD) $(LINT.c) $< $(LTAIL))

$(LINTS_DIR)/%.ln:		$(UTSBASE)/common/io/%.c
	@($(LHEAD) $(LINT.c) $< $(LTAIL))

$(LINTS_DIR)/%.ln:		$(UTSBASE)/common/font/%.c
	@($(LHEAD) $(LINT.c) $< $(LTAIL))

$(LINTS_DIR)/%.ln:		$(UTSBASE)/common/io/1394/%.c
	@($(LHEAD) $(LINT.c) $< $(LTAIL))

$(LINTS_DIR)/%.ln:		$(UTSBASE)/common/io/1394/adapters/%.c
	@($(LHEAD) $(LINT.c) $< $(LTAIL))

$(LINTS_DIR)/%.ln:		$(UTSBASE)/common/io/1394/targets/av1394/%.c
	@($(LHEAD) $(LINT.c) $< $(LTAIL))

$(LINTS_DIR)/%.ln:		$(UTSBASE)/common/io/1394/targets/dcam1394/%.c
	@($(LHEAD) $(LINT.c) $< $(LTAIL))

$(LINTS_DIR)/%.ln:		$(UTSBASE)/common/io/1394/targets/scsa1394/%.c
	@($(LHEAD) $(LINT.c) $< $(LTAIL))

$(LINTS_DIR)/%.ln:		$(UTSBASE)/common/io/sbp2/%.c
	@($(LHEAD) $(LINT.c) $< $(LTAIL))

$(LINTS_DIR)/%.ln:              $(UTSBASE)/common/io/aac/%.c
	@($(LHEAD) $(LINT.c) $< $(LTAIL))

$(LINTS_DIR)/%.ln:              $(UTSBASE)/common/io/afe/%.c
	@($(LHEAD) $(LINT.c) $< $(LTAIL))

$(LINTS_DIR)/%.ln:              $(UTSBASE)/common/io/atge/%.c
	@($(LHEAD) $(LINT.c) $< $(LTAIL))

$(LINTS_DIR)/%.ln:              $(UTSBASE)/common/io/arn/%.c
	@($(LHEAD) $(LINT.c) $< $(LTAIL))

$(LINTS_DIR)/%.ln:              $(UTSBASE)/common/io/ath/%.c
	@($(LHEAD) $(LINT.c) $< $(LTAIL))

$(LINTS_DIR)/%.ln:              $(UTSBASE)/common/io/atu/%.c
	@($(LHEAD) $(LINT.c) $< $(LTAIL))

$(LINTS_DIR)/%.ln:		$(UTSBASE)/common/io/audio/impl/%.c
	@($(LHEAD) $(LINT.c) $< $(LTAIL))

$(LINTS_DIR)/%.ln:		$(UTSBASE)/common/io/audio/ac97/%.c
	@($(LHEAD) $(LINT.c) $< $(LTAIL))

$(LINTS_DIR)/%.ln:		$(UTSBASE)/common/io/audio/drv/audio1575/%.c
	@($(LHEAD) $(LINT.c) $< $(LTAIL))

$(LINTS_DIR)/%.ln:		$(UTSBASE)/common/io/audio/drv/audio810/%.c
	@($(LHEAD) $(LINT.c) $< $(LTAIL))

$(LINTS_DIR)/%.ln:		$(UTSBASE)/common/io/audio/drv/audiocmi/%.c
	@($(LHEAD) $(LINT.c) $< $(LTAIL))

$(LINTS_DIR)/%.ln:		$(UTSBASE)/common/io/audio/drv/audiocmihd/%.c
	@($(LHEAD) $(LINT.c) $< $(LTAIL))

$(LINTS_DIR)/%.ln:		$(UTSBASE)/common/io/audio/drv/audioens/%.c
	@($(LHEAD) $(LINT.c) $< $(LTAIL))

$(LINTS_DIR)/%.ln:		$(UTSBASE)/common/io/audio/drv/audioemu10k/%.c
	@($(LHEAD) $(LINT.c) $< $(LTAIL))

$(LINTS_DIR)/%.ln:		$(UTSBASE)/common/io/audio/drv/audiohd/%.c
	@($(LHEAD) $(LINT.c) $< $(LTAIL))

$(LINTS_DIR)/%.ln:		$(UTSBASE)/common/io/audio/drv/audioixp/%.c
	@($(LHEAD) $(LINT.c) $< $(LTAIL))

$(LINTS_DIR)/%.ln:		$(UTSBASE)/common/io/audio/drv/audiols/%.c
	@($(LHEAD) $(LINT.c) $< $(LTAIL))

$(LINTS_DIR)/%.ln:		$(UTSBASE)/common/io/audio/drv/audiopci/%.c
	@($(LHEAD) $(LINT.c) $< $(LTAIL))

$(LINTS_DIR)/%.ln:		$(UTSBASE)/common/io/audio/drv/audiop16x/%.c
	@($(LHEAD) $(LINT.c) $< $(LTAIL))

$(LINTS_DIR)/%.ln:		$(UTSBASE)/common/io/audio/drv/audiosolo/%.c
	@($(LHEAD) $(LINT.c) $< $(LTAIL))

$(LINTS_DIR)/%.ln:		$(UTSBASE)/common/io/audio/drv/audiots/%.c
	@($(LHEAD) $(LINT.c) $< $(LTAIL))

$(LINTS_DIR)/%.ln:		$(UTSBASE)/common/io/audio/drv/audiovia823x/%.c
	@($(LHEAD) $(LINT.c) $< $(LTAIL))

$(LINTS_DIR)/%.ln:		$(UTSBASE)/common/io/bfe/%.c
	@($(LHEAD) $(LINT.c) $< $(LTAIL))

$(LINTS_DIR)/%.ln:		$(UTSBASE)/common/io/bpf/%.c
	@($(LHEAD) $(LINT.c) $< $(LTAIL))

$(LINTS_DIR)/%.ln:		$(UTSBASE)/common/io/bge/%.c
	@($(LHEAD) $(LINT.c) $< $(LTAIL))

$(LINTS_DIR)/%.ln:		$(UTSBASE)/common/io/blkdev/%.c
	@($(LHEAD) $(LINT.c) $< $(LTAIL))

$(LINTS_DIR)/%.ln:		$(UTSBASE)/common/io/bnxe/%.c
	@($(LHEAD) $(LINT.c) $< $(LTAIL))

$(LINTS_DIR)/%.ln:		$(UTSBASE)/common/io/bnxe/577xx/common/%.c
	@($(LHEAD) $(LINT.c) $< $(LTAIL))

$(LINTS_DIR)/%.ln:		$(UTSBASE)/common/io/bnxe/577xx/drivers/common/ecore/%.c
	@($(LHEAD) $(LINT.c) $< $(LTAIL))

$(LINTS_DIR)/%.ln:		$(UTSBASE)/common/io/bnxe/577xx/drivers/common/lm/device/%.c
	@($(LHEAD) $(LINT.c) $< $(LTAIL))

$(LINTS_DIR)/%.ln:		$(UTSBASE)/common/io/bnxe/577xx/drivers/common/lm/fw/%.c
	@($(LHEAD) $(LINT.c) $< $(LTAIL))

$(LINTS_DIR)/%.ln:		$(UTSBASE)/common/io/bnxe/577xx/drivers/common/lm/l4/%.c
	@($(LHEAD) $(LINT.c) $< $(LTAIL))

$(LINTS_DIR)/%.ln:		$(UTSBASE)/common/io/bnxe/577xx/drivers/common/lm/l5/%.c
	@($(LHEAD) $(LINT.c) $< $(LTAIL))

$(LINTS_DIR)/%.ln:		$(UTSBASE)/common/io/bnxe/577xx/drivers/common/lm/device/%.c
	@($(LHEAD) $(LINT.c) $< $(LTAIL))

$(LINTS_DIR)/%.ln:		$(UTSBASE)/common/io/cardbus/%.c
	@($(LHEAD) $(LINT.c) $< $(LTAIL))

$(LINTS_DIR)/%.ln:		$(UTSBASE)/common/io/comstar/lu/stmf_sbd/%.c
	@($(LHEAD) $(LINT.c) $< $(LTAIL))

$(LINTS_DIR)/%.ln:		$(UTSBASE)/common/io/comstar/port/fct/%.c
	@($(LHEAD) $(LINT.c) $< $(LTAIL))

$(LINTS_DIR)/%.ln:		$(UTSBASE)/common/io/comstar/port/qlt/%.c
	@($(LHEAD) $(LINT.c) $< $(LTAIL))

$(LINTS_DIR)/%.ln:		$(UTSBASE)/common/io/comstar/port/srpt/%.c
	@($(LHEAD) $(LINT.c) $< $(LTAIL))

$(LINTS_DIR)/%.ln:		$(COMMONBASE)/iscsit/%.c
	@($(LHEAD) $(LINT.c) $< $(LTAIL))

$(LINTS_DIR)/%.ln:		$(UTSBASE)/common/io/comstar/port/fcoet/%.c
	@($(LHEAD) $(LINT.c) $< $(LTAIL))

$(LINTS_DIR)/%.ln:		$(UTSBASE)/common/io/comstar/port/iscsit/%.c
	@($(LHEAD) $(LINT.c) $< $(LTAIL))

$(LINTS_DIR)/%.ln:		$(UTSBASE)/common/io/comstar/port/pppt/%.c
	@($(LHEAD) $(LINT.c) $< $(LTAIL))

$(LINTS_DIR)/%.ln:		$(UTSBASE)/common/io/comstar/stmf/%.c
	@($(LHEAD) $(LINT.c) $< $(LTAIL))

$(LINTS_DIR)/%.ln:		$(UTSBASE)/common/io/cpqary3/%.c
	@($(LHEAD) $(LINT.c) $< $(LTAIL))

$(LINTS_DIR)/%.ln:		$(UTSBASE)/common/io/dld/%.c
	@($(LHEAD) $(LINT.c) $< $(LTAIL))

$(LINTS_DIR)/%.ln:		$(UTSBASE)/common/io/dls/%.c
	@($(LHEAD) $(LINT.c) $< $(LTAIL))

$(LINTS_DIR)/%.ln:		$(UTSBASE)/common/io/dmfe/%.c
	@($(LHEAD) $(LINT.c) $< $(LTAIL))

$(LINTS_DIR)/%.ln:		$(UTSBASE)/common/io/drm/%.c
	@($(LHEAD) $(LINT.c) $< $(LTAIL))

$(LINTS_DIR)/%.ln:		$(UTSBASE)/common/io/dr_sas/%.c
	@($(LHEAD) $(LINT.c) $< $(LTAIL))

$(LINTS_DIR)/%.ln:		$(UTSBASE)/common/io/efe/%.c
	@($(LHEAD) $(LINT.c) $< $(LTAIL))

$(LINTS_DIR)/%.ln:		$(UTSBASE)/common/io/elxl/%.c
	@($(LHEAD) $(LINT.c) $< $(LTAIL))

$(LINTS_DIR)/%.ln:		$(UTSBASE)/common/io/fcoe/%.c
	@($(LHEAD) $(LINT.c) $< $(LTAIL))

$(LINTS_DIR)/%.ln:		$(UTSBASE)/common/io/hme/%.c
	@($(LHEAD) $(LINT.c) $< $(LTAIL))

$(LINTS_DIR)/%.ln:		$(UTSBASE)/common/io/pciex/%.c
	@($(LHEAD) $(LINT.c) $< $(LTAIL))

$(LINTS_DIR)/%.ln:		$(UTSBASE)/common/io/hotplug/hpcsvc/%.c
	@($(LHEAD) $(LINT.c) $< $(LTAIL))

$(LINTS_DIR)/%.ln:		$(UTSBASE)/common/io/pciex/hotplug/%.c
	@($(LHEAD) $(LINT.c) $< $(LTAIL))

$(LINTS_DIR)/%.ln:		$(UTSBASE)/common/io/hotplug/pcihp/%.c
	@($(LHEAD) $(LINT.c) $< $(LTAIL))

$(LINTS_DIR)/%.ln:		$(UTSBASE)/common/io/ib/clients/rds/%.c
	@($(LHEAD) $(LINT.c) $< $(LTAIL))

$(LINTS_DIR)/%.ln:		$(UTSBASE)/common/io/ib/clients/rdsv3/%.c
	@($(LHEAD) $(LINT.c) $< $(LTAIL))

$(LINTS_DIR)/%.ln:		$(UTSBASE)/common/io/ib/clients/iser/%.c
	@($(LHEAD) $(LINT.c) $< $(LTAIL))

$(LINTS_DIR)/%.ln:		$(UTSBASE)/common/io/ib/clients/ibd/%.c
	@($(LHEAD) $(LINT.c) $< $(LTAIL))

$(LINTS_DIR)/%.ln:		$(UTSBASE)/common/io/ib/clients/eoib/%.c
	@($(LHEAD) $(LINT.c) $< $(LTAIL))

$(LINTS_DIR)/%.ln:		$(UTSBASE)/common/io/ib/clients/of/sol_ofs/%.c
	@($(LHEAD) $(LINT.c) $< $(LTAIL))

$(LINTS_DIR)/%.ln:		$(UTSBASE)/common/io/ib/clients/of/sol_ucma/%.c
	@($(LHEAD) $(LINT.c) $< $(LTAIL))

$(LINTS_DIR)/%.ln:		$(UTSBASE)/common/io/ib/clients/of/sol_umad/%.c
	@($(LHEAD) $(LINT.c) $< $(LTAIL))

$(LINTS_DIR)/%.ln:		$(UTSBASE)/common/io/ib/clients/of/sol_uverbs/%.c
	@($(LHEAD) $(LINT.c) $< $(LTAIL))

$(LINTS_DIR)/%.ln:		$(UTSBASE)/common/io/ib/clients/sdp/%.c
	@($(LHEAD) $(LINT.c) $< $(LTAIL))

$(LINTS_DIR)/%.ln:		$(UTSBASE)/common/io/ib/mgt/ibcm/%.c
	@($(LHEAD) $(LINT.c) $< $(LTAIL))

$(LINTS_DIR)/%.ln:		$(UTSBASE)/common/io/ib/mgt/ibdm/%.c
	@($(LHEAD) $(LINT.c) $< $(LTAIL))

$(LINTS_DIR)/%.ln:		$(UTSBASE)/common/io/ib/mgt/ibdma/%.c
	@($(LHEAD) $(LINT.c) $< $(LTAIL))

$(LINTS_DIR)/%.ln:		$(UTSBASE)/common/io/ib/mgt/ibmf/%.c
	@($(LHEAD) $(LINT.c) $< $(LTAIL))

$(LINTS_DIR)/%.ln:		$(UTSBASE)/common/io/ib/ibnex/%.c
	@($(LHEAD) $(LINT.c) $< $(LTAIL))

$(LINTS_DIR)/%.ln:		$(UTSBASE)/common/io/ib/ibtl/%.c
	@($(LHEAD) $(LINT.c) $< $(LTAIL))

$(LINTS_DIR)/%.ln:		$(UTSBASE)/common/io/ib/adapters/tavor/%.c
	@($(LHEAD) $(LINT.c) $< $(LTAIL))

$(LINTS_DIR)/%.ln:		$(UTSBASE)/common/io/ib/adapters/hermon/%.c
	@($(LHEAD) $(LINT.c) $< $(LTAIL))

$(LINTS_DIR)/%.ln:		$(UTSBASE)/common/io/ib/clients/daplt/%.c
	@($(LHEAD) $(LINT.c) $< $(LTAIL))

$(LINTS_DIR)/%.ln:              $(COMMONBASE)/iscsi/%.c
	@($(LHEAD) $(LINT.c) $< $(LTAIL))

$(LINTS_DIR)/%.ln:              $(UTSBASE)/common/io/idm/%.c
	@($(LHEAD) $(LINT.c) $< $(LTAIL))

$(LINTS_DIR)/%.ln:              $(UTSBASE)/common/io/ipw/%.c
	@($(LHEAD) $(LINT.c) $< $(LTAIL))

$(LINTS_DIR)/%.ln:		$(UTSBASE)/common/io/iwh/%.c
	@($(LHEAD) $(LINT.c) $< $(LTAIL))

$(LINTS_DIR)/%.ln:              $(UTSBASE)/common/io/iwi/%.c
	@($(LHEAD) $(LINT.c) $< $(LTAIL))

$(LINTS_DIR)/%.ln:              $(UTSBASE)/common/io/iwk/%.c
	@($(LHEAD) $(LINT.c) $< $(LTAIL))

$(LINTS_DIR)/%.ln:              $(UTSBASE)/common/io/iwp/%.c
	@($(LHEAD) $(LINT.c) $< $(LTAIL))

$(LINTS_DIR)/%.ln:		$(UTSBASE)/common/io/kb8042/%.c
	@($(LHEAD) $(LINT.c) $< $(LTAIL))

$(LINTS_DIR)/%.ln:		$(UTSBASE)/common/io/kbtrans/%.c
	@($(LHEAD) $(LINT.c) $< $(LTAIL))

$(LINTS_DIR)/%.ln:		$(UTSBASE)/common/io/ksocket/%.c
	@($(LHEAD) $(LINT.c) $< $(LTAIL))

$(LINTS_DIR)/%.ln:		$(UTSBASE)/common/io/aggr/%.c
	@($(LHEAD) $(LINT.c) $< $(LTAIL))

$(LINTS_DIR)/%.ln:		$(UTSBASE)/common/io/lp/%.c
	@($(LHEAD) $(LINT.c) $< $(LTAIL))

$(LINTS_DIR)/%.ln:		$(UTSBASE)/common/io/mac/%.c
	@($(LHEAD) $(LINT.c) $< $(LTAIL))

$(LINTS_DIR)/%.ln:		$(UTSBASE)/common/io/mac/plugins/%.c
	@($(LHEAD) $(LINT.c) $< $(LTAIL))

$(LINTS_DIR)/%.ln:		$(UTSBASE)/common/io/mega_sas/%.c
	@($(LHEAD) $(LINT.c) $< $(LTAIL))

$(LINTS_DIR)/%.ln:		$(UTSBASE)/common/io/mii/%.c
	@($(LHEAD) $(LINT.c) $< $(LTAIL))

$(LINTS_DIR)/%.ln:		$(UTSBASE)/common/io/mr_sas/%.c
	@($(LHEAD) $(LINT.c) $< $(LTAIL))

$(LINTS_DIR)/%.ln:		$(UTSBASE)/common/io/scsi/adapters/mpt_sas/%.c
	@($(LHEAD) $(LINT.c) $< $(LTAIL))

$(LINTS_DIR)/%.ln:		$(UTSBASE)/common/io/mxfe/%.c
	@($(LHEAD) $(LINT.c) $< $(LTAIL))

$(LINTS_DIR)/%.ln:		$(UTSBASE)/common/io/mwl/%.c
	@($(LHEAD) $(LINT.c) $< $(LTAIL))

$(LINTS_DIR)/%.ln:		$(UTSBASE)/common/io/mwl/mwl_fw/%.c
	@($(LHEAD) $(LINT.c) $< $(LTAIL))

$(LINTS_DIR)/%.ln:		$(UTSBASE)/common/io/net80211/%.c
	@($(LHEAD) $(LINT.c) $< $(LTAIL))

$(LINTS_DIR)/%.ln:		$(UTSBASE)/common/io/nfp/%.c
	@($(LHEAD) $(LINT.c) $< $(LTAIL))

$(LINTS_DIR)/%.ln:              $(UTSBASE)/common/io/nge/%.c
	@($(LHEAD) $(LINT.c) $< $(LTAIL))

$(LINTS_DIR)/%.ln:		$(UTSBASE)/common/io/nvme/%.c
	@($(LHEAD) $(LINT.c) $< $(LTAIL))

$(LINTS_DIR)/%.ln:		$(UTSBASE)/common/io/nxge/%.c
	@($(LHEAD) $(LINT.c) $< $(LTAIL))

$(LINTS_DIR)/%.ln:		$(UTSBASE)/common/io/nxge/%.s
	@($(LHEAD) $(LINT.c) $< $(LTAIL))

$(LINTS_DIR)/%.ln:		$(UTSBASE)/common/io/nxge/npi/%.c
	@($(LHEAD) $(LINT.c) $< $(LTAIL))

$(LINTS_DIR)/%.ln:		$(UTSBASE)/common/io/overlay/%.c
	@($(LHEAD) $(LINT.c) $< $(LTAIL))

$(LINTS_DIR)/%.ln:		$(UTSBASE)/common/io/overlay/plugins/%.c
	@($(LHEAD) $(LINT.c) $< $(LTAIL))

$(LINTS_DIR)/%.ln:		$(UTSBASE)/common/io/pci-ide/%.c
	@($(LHEAD) $(LINT.c) $< $(LTAIL))

$(LINTS_DIR)/%.ln:		$(UTSBASE)/common/io/pcn/%.c
	@($(LHEAD) $(LINT.c) $< $(LTAIL))

$(LINTS_DIR)/%.ln:		$(UTSBASE)/common/io/ppp/sppp/%.c
	@($(LHEAD) $(LINT.c) $< $(LTAIL))

$(LINTS_DIR)/%.ln:		$(UTSBASE)/common/io/ppp/spppasyn/%.c
	@($(LHEAD) $(LINT.c) $< $(LTAIL))

$(LINTS_DIR)/%.ln:		$(UTSBASE)/common/io/ppp/sppptun/%.c
	@($(LHEAD) $(LINT.c) $< $(LTAIL))

$(LINTS_DIR)/%.ln:		$(UTSBASE)/common/io/qede/%.c
	@($(LHEAD) $(LINT.c) $< $(LTAIL))

$(LINTS_DIR)/%.ln:		$(UTSBASE)/common/io/ral/%.c
	@($(LHEAD) $(LINT.c) $< $(LTAIL))

$(LINTS_DIR)/%.ln:		$(UTSBASE)/common/io/rge/%.c
	@($(LHEAD) $(LINT.c) $< $(LTAIL))

$(LINTS_DIR)/%.ln:		$(UTSBASE)/common/io/rtls/%.c
	@($(LHEAD) $(LINT.c) $< $(LTAIL))

$(LINTS_DIR)/%.ln:		$(UTSBASE)/common/io/rsm/%.c
	@($(LHEAD) $(LINT.c) $< $(LTAIL))

$(LINTS_DIR)/%.ln:		$(UTSBASE)/common/io/rtw/%.c
	@($(LHEAD) $(LINT.c) $< $(LTAIL))

$(LINTS_DIR)/%.ln:		$(UTSBASE)/common/io/rum/%.c
	@($(LHEAD) $(LINT.c) $< $(LTAIL))

$(LINTS_DIR)/%.ln:		$(UTSBASE)/common/io/rwd/%.c
	@($(LHEAD) $(LINT.c) $< $(LTAIL))

$(LINTS_DIR)/%.ln:		$(UTSBASE)/common/io/rwn/%.c
	@($(LHEAD) $(LINT.c) $< $(LTAIL))

$(LINTS_DIR)/%.ln:		$(UTSBASE)/common/io/sata/adapters/ahci/%.c
	@($(LHEAD) $(LINT.c) $< $(LTAIL))

$(LINTS_DIR)/%.ln:		$(UTSBASE)/common/io/sata/adapters/nv_sata/%.c
	@($(LHEAD) $(LINT.c) $< $(LTAIL))

$(LINTS_DIR)/%.ln:		$(UTSBASE)/common/io/sata/adapters/si3124/%.c
	@($(LHEAD) $(LINT.c) $< $(LTAIL))

$(LINTS_DIR)/%.ln:		$(UTSBASE)/common/io/sata/impl/%.c
	@($(LHEAD) $(LINT.c) $< $(LTAIL))

$(LINTS_DIR)/%.ln:		$(UTSBASE)/common/io/scsi/adapters/%.c
	@($(LHEAD) $(LINT.c) $< $(LTAIL))

$(LINTS_DIR)/%.ln:		$(UTSBASE)/common/io/scsi/adapters/blk2scsa/%.c
	@($(LHEAD) $(LINT.c) $< $(LTAIL))

$(LINTS_DIR)/%.ln:		$(UTSBASE)/common/io/scsi/adapters/pmcs/%.c
	@($(LHEAD) $(LINT.c) $< $(LTAIL))

$(LINTS_DIR)/%.ln:		$(UTSBASE)/common/io/scsi/adapters/scsi_vhci/%.c
	@($(LHEAD) $(LINT.c) $< $(LTAIL))

$(LINTS_DIR)/%.ln:		$(UTSBASE)/common/io/scsi/adapters/scsi_vhci/fops/%.c
	@($(LHEAD) $(LINT.c) $< $(LTAIL))

$(LINTS_DIR)/%.ln:		$(UTSBASE)/common/io/scsi/adapters/smrt/%.c
	@($(LHEAD) $(LINT.c) $< $(LTAIL))

$(LINTS_DIR)/%.ln:		$(UTSBASE)/common/io/fibre-channel/ulp/%.c
	@($(LHEAD) $(LINT.c) $< $(LTAIL))

$(LINTS_DIR)/%.ln:		$(UTSBASE)/common/io/fibre-channel/impl/%.c
	@($(LHEAD) $(LINT.c) $< $(LTAIL))

$(LINTS_DIR)/%.ln:		$(UTSBASE)/common/io/fibre-channel/fca/qlc/%.c
	@($(LHEAD) $(LINT.c) $< $(LTAIL))

$(LINTS_DIR)/%.ln:		$(UTSBASE)/common/io/fibre-channel/fca/qlge/%.c
	@($(LHEAD) $(LINT.c) $< $(LTAIL))

$(LINTS_DIR)/%.ln:		$(UTSBASE)/common/io/fibre-channel/fca/emlxs/%.c
	@($(LHEAD) $(LINT.c) $< $(LTAIL))

$(LINTS_DIR)/%.ln:		$(UTSBASE)/common/io/fibre-channel/fca/oce/%.c
	@($(LHEAD) $(LINT.c) $< $(LTAIL))

$(LINTS_DIR)/%.ln:		$(UTSBASE)/common/io/fibre-channel/fca/fcoei/%.c
	@($(LHEAD) $(LINT.c) $< $(LTAIL))

$(LINTS_DIR)/%.ln:		$(UTSBASE)/common/io/scsi/conf/%.c
	@($(LHEAD) $(LINT.c) $< $(LTAIL))

$(LINTS_DIR)/%.ln:		$(UTSBASE)/common/io/scsi/impl/%.c
	@($(LHEAD) $(LINT.c) $< $(LTAIL))

$(LINTS_DIR)/%.ln:		$(UTSBASE)/common/io/scsi/targets/%.c
	@($(LHEAD) $(LINT.c) $< $(LTAIL))

$(LINTS_DIR)/%.ln:		$(UTSBASE)/common/io/sdcard/adapters/sdhost/%.c
	@($(LHEAD) $(LINT.c) $< $(LTAIL))

$(LINTS_DIR)/%.ln:		$(UTSBASE)/common/io/sdcard/impl/%.c
	@($(LHEAD) $(LINT.c) $< $(LTAIL))

$(LINTS_DIR)/%.ln:		$(UTSBASE)/common/io/sdcard/targets/sdcard/%.c
	@($(LHEAD) $(LINT.c) $< $(LTAIL))

$(LINTS_DIR)/%.ln:              $(UTSBASE)/common/io/gsqueue/%.c
	@($(LHEAD) $(LINT.c) $< $(LTAIL))

$(LINTS_DIR)/%.ln:              $(UTSBASE)/common/io/sfe/%.c
	@($(LHEAD) $(LINT.c) $< $(LTAIL))

$(LINTS_DIR)/%.ln:		$(UTSBASE)/common/io/simnet/%.c
	@($(LHEAD) $(LINT.c) $< $(LTAIL))

$(LINTS_DIR)/%.ln:		$(UTSBASE)/common/io/softmac/%.c
	@($(LHEAD) $(LINT.c) $< $(LTAIL))

$(LINTS_DIR)/%.ln:		$(UTSBASE)/common/io/vnd/%.c
	@($(LHEAD) $(LINT.c) $< $(LTAIL))

$(LINTS_DIR)/%.ln:		$(UTSBASE)/common/io/uath/%.c
	@($(LHEAD) $(LINT.c) $< $(LTAIL))

$(LINTS_DIR)/%.ln:		$(UTSBASE)/common/io/uath/uath_fw/%.c
	@($(LHEAD) $(LINT.c) $< $(LTAIL))

$(LINTS_DIR)/%.ln:              $(UTSBASE)/common/io/ural/%.c
	@($(LHEAD) $(LINT.c) $< $(LTAIL))

$(LINTS_DIR)/%.ln:              $(UTSBASE)/common/io/urtw/%.c
	@($(LHEAD) $(LINT.c) $< $(LTAIL))

$(LINTS_DIR)/%.ln:		$(UTSBASE)/common/io/usb/clients/audio/usb_ac/%.c
	@($(LHEAD) $(LINT.c) $< $(LTAIL))

$(LINTS_DIR)/%.ln:		$(UTSBASE)/common/io/usb/clients/audio/usb_as/%.c
	@($(LHEAD) $(LINT.c) $< $(LTAIL))

$(LINTS_DIR)/%.ln:		$(UTSBASE)/common/io/usb/clients/audio/usb_ah/%.c
	@($(LHEAD) $(LINT.c) $< $(LTAIL))

$(LINTS_DIR)/%.ln:		$(UTSBASE)/common/io/usb/clients/usbskel/%.c
	@($(LHEAD) $(LINT.c) $< $(LTAIL))

$(LINTS_DIR)/%.ln:		$(UTSBASE)/common/io/usb/clients/video/usbvc/%.c
	@($(LHEAD) $(LINT.c) $< $(LTAIL))

$(LINTS_DIR)/%.ln:		$(UTSBASE)/common/io/usb/clients/hid/%.c
	@($(LHEAD) $(LINT.c) $< $(LTAIL))

$(LINTS_DIR)/%.ln:		$(UTSBASE)/common/io/usb/clients/hidparser/%.c
	@($(LHEAD) $(LINT.c) $< $(LTAIL))

$(LINTS_DIR)/%.ln:		$(UTSBASE)/common/io/usb/clients/usbkbm/%.c
	@($(LHEAD) $(LINT.c) $< $(LTAIL))

$(LINTS_DIR)/%.ln:		$(UTSBASE)/common/io/usb/clients/usbms/%.c
	@($(LHEAD) $(LINT.c) $< $(LTAIL))

$(LINTS_DIR)/%.ln:		$(UTSBASE)/common/io/usb/clients/usbinput/usbwcm/%.c
	@($(LHEAD) $(LINT.c) $< $(LTAIL))

$(LINTS_DIR)/%.ln:		$(UTSBASE)/common/io/usb/clients/ugen/%.c
	@($(LHEAD) $(LINT.c) $< $(LTAIL))

$(LINTS_DIR)/%.ln:		$(UTSBASE)/common/io/usb/clients/printer/%.c
	@($(LHEAD) $(LINT.c) $< $(LTAIL))

$(LINTS_DIR)/%.ln:		$(UTSBASE)/common/io/usb/clients/usbser/%.c
	@($(LHEAD) $(LINT.c) $< $(LTAIL))

$(LINTS_DIR)/%.ln:		$(UTSBASE)/common/io/usb/clients/usbser/usbsacm/%.c
	@($(LHEAD) $(LINT.c) $< $(LTAIL))

$(LINTS_DIR)/%.ln:		$(UTSBASE)/common/io/usb/clients/usbser/usbftdi/%.c
	@($(LHEAD) $(LINT.c) $< $(LTAIL))

$(LINTS_DIR)/%.ln:		$(UTSBASE)/common/io/usb/clients/usbser/usbser_keyspan/%.c
	@($(LHEAD) $(LINT.c) $< $(LTAIL))

$(LINTS_DIR)/%.ln:		$(UTSBASE)/common/io/usb/clients/usbser/usbsprl/%.c
	@($(LHEAD) $(LINT.c) $< $(LTAIL))

$(LINTS_DIR)/%.ln:		$(UTSBASE)/common/io/usb/clients/usbecm/%.c
	@($(LHEAD) $(LINT.c) $< $(LTAIL))

$(LINTS_DIR)/%.ln:		$(UTSBASE)/common/io/usb/hcd/openhci/%.c
	@($(LHEAD) $(LINT.c) $< $(LTAIL))

$(LINTS_DIR)/%.ln:		$(UTSBASE)/common/io/usb/hcd/ehci/%.c
	@($(LHEAD) $(LINT.c) $< $(LTAIL))

$(LINTS_DIR)/%.ln:		$(UTSBASE)/common/io/usb/hcd/xhci/%.c
	@($(LHEAD) $(LINT.c) $< $(LTAIL))

$(LINTS_DIR)/%.ln:		$(UTSBASE)/common/io/usb/hcd/uhci/%.c
	@($(LHEAD) $(LINT.c) $< $(LTAIL))

$(LINTS_DIR)/%.ln:		$(UTSBASE)/common/io/usb/hubd/%.c
	@($(LHEAD) $(LINT.c) $< $(LTAIL))

$(LINTS_DIR)/%.ln:		$(UTSBASE)/common/io/usb/scsa2usb/%.c
	@($(LHEAD) $(LINT.c) $< $(LTAIL))

$(LINTS_DIR)/%.ln:		$(UTSBASE)/common/io/usb/usb_mid/%.c
	@($(LHEAD) $(LINT.c) $< $(LTAIL))

$(LINTS_DIR)/%.ln:		$(UTSBASE)/common/io/usb/usb_ia/%.c
	@($(LHEAD) $(LINT.c) $< $(LTAIL))

$(LINTS_DIR)/%.ln:		$(UTSBASE)/common/io/usb/usba/%.c
	@($(LHEAD) $(LINT.c) $< $(LTAIL))

$(LINTS_DIR)/%.ln:		$(UTSBASE)/common/io/usb/usba10/%.c
	@($(LHEAD) $(LINT.c) $< $(LTAIL))

$(LINTS_DIR)/%.ln:		$(UTSBASE)/common/io/usbgem/%.c
	@($(LHEAD) $(LINT.c) $< $(LTAIL))

$(LINTS_DIR)/%.ln:		$(UTSBASE)/common/io/axf/%.c
	@($(LHEAD) $(LINT.c) $< $(LTAIL))

$(LINTS_DIR)/%.ln:		$(UTSBASE)/common/io/udmf/%.c
	@($(LHEAD) $(LINT.c) $< $(LTAIL))

$(LINTS_DIR)/%.ln:		$(UTSBASE)/common/io/upf/%.c
	@($(LHEAD) $(LINT.c) $< $(LTAIL))

$(LINTS_DIR)/%.ln:		$(UTSBASE)/common/io/urf/%.c
	@($(LHEAD) $(LINT.c) $< $(LTAIL))

$(LINTS_DIR)/%.ln:		$(UTSBASE)/common/io/vuidmice/%.c
	@($(LHEAD) $(LINT.c) $< $(LTAIL))

$(LINTS_DIR)/%.ln:		$(UTSBASE)/common/io/vnic/%.c
	@($(LHEAD) $(LINT.c) $< $(LTAIL))

$(LINTS_DIR)/%.ln:              $(UTSBASE)/common/io/wpi/%.c
	@($(LHEAD) $(LINT.c) $< $(LTAIL))

$(LINTS_DIR)/%.ln:              $(UTSBASE)/common/io/zyd/%.c
	@($(LHEAD) $(LINT.c) $< $(LTAIL))

$(LINTS_DIR)/%.ln:		$(UTSBASE)/common/io/chxge/com/%.c
	@($(LHEAD) $(LINT.c) $< $(LTAIL))

$(LINTS_DIR)/%.ln:		$(UTSBASE)/common/io/chxge/%.c
	@($(LHEAD) $(LINT.c) $< $(LTAIL))

$(LINTS_DIR)/%.ln:		$(UTSBASE)/common/io/cxgbe/common/%.c
	@($(LHEAD) $(LINT.c) $< $(LTAIL))

$(LINTS_DIR)/%.ln:		$(UTSBASE)/common/io/cxgbe/shared/%.c
	@($(LHEAD) $(LINT.c) $< $(LTAIL))

$(LINTS_DIR)/%.ln:		$(UTSBASE)/common/io/cxgbe/firmware/%.c
	@($(LHEAD) $(LINT.c) $< $(LTAIL))

$(LINTS_DIR)/%.ln:		$(UTSBASE)/common/io/cxgbe/t4nex/%.c
	@($(LHEAD) $(LINT.c) $< $(LTAIL))

$(LINTS_DIR)/%.ln:		$(UTSBASE)/common/io/cxgbe/cxgbe/%.c
	@($(LHEAD) $(LINT.c) $< $(LTAIL))

$(LINTS_DIR)/%.ln:		$(UTSBASE)/common/io/ixgb/%.c
	@($(LHEAD) $(LINT.c) $< $(LTAIL))

$(LINTS_DIR)/%.ln:		$(UTSBASE)/common/io/xge/drv/%.c
	@($(LHEAD) $(LINT.c) $< $(LTAIL))

$(LINTS_DIR)/%.ln:		$(UTSBASE)/common/io/xge/hal/xgehal/%.c
	@($(LHEAD) $(LINT.c) $< $(LTAIL))

$(LINTS_DIR)/%.ln:		$(UTSBASE)/common/io/e1000g/%.c
	@($(LHEAD) $(LINT.c) $< $(LTAIL))

$(LINTS_DIR)/%.ln:		$(UTSBASE)/common/io/e1000api/%.c
	@($(LHEAD) $(LINT.c) $< $(LTAIL))

$(LINTS_DIR)/%.ln:		$(UTSBASE)/common/io/igb/%.c
	@($(LHEAD) $(LINT.c) $< $(LTAIL))

$(LINTS_DIR)/%.ln:		$(UTSBASE)/common/io/iprb/%.c
	@($(LHEAD) $(LINT.c) $< $(LTAIL))

$(LINTS_DIR)/%.ln:		$(UTSBASE)/common/io/ixgbe/%.c
	@($(LHEAD) $(LINT.c) $< $(LTAIL))

$(LINTS_DIR)/%.ln:		$(UTSBASE)/common/io/ixgbe/core/%.c
	@($(LHEAD) $(LINT.c) $< $(LTAIL))

$(LINTS_DIR)/%.ln:		$(UTSBASE)/common/io/i40e/%.c
	@($(LHEAD) $(LINT.c) $< $(LTAIL))

$(LINTS_DIR)/%.ln:		$(UTSBASE)/common/io/ntxn/%.c
	@($(LHEAD) $(LINT.c) $< $(LTAIL))

$(LINTS_DIR)/%.ln:		$(UTSBASE)/common/io/myri10ge/drv/%.c
	@($(LHEAD) $(LINT.c) $< $(LTAIL))

$(LINTS_DIR)/%.ln:		$(UTSBASE)/common/ipp/%.c
	@($(LHEAD) $(LINT.c) $< $(LTAIL))

$(LINTS_DIR)/%.ln:		$(UTSBASE)/common/ipp/ipgpc/%.c
	@($(LHEAD) $(LINT.c) $< $(LTAIL))

$(LINTS_DIR)/%.ln:		$(UTSBASE)/common/ipp/dlcosmk/%.c
	@($(LHEAD) $(LINT.c) $< $(LTAIL))

$(LINTS_DIR)/%.ln:		$(UTSBASE)/common/ipp/flowacct/%.c
	@($(LHEAD) $(LINT.c) $< $(LTAIL))

$(LINTS_DIR)/%.ln:		$(UTSBASE)/common/ipp/dscpmk/%.c
	@($(LHEAD) $(LINT.c) $< $(LTAIL))

$(LINTS_DIR)/%.ln:		$(UTSBASE)/common/ipp/meters/%.c
	@($(LHEAD) $(LINT.c) $< $(LTAIL))

$(LINTS_DIR)/%.ln:		$(UTSBASE)/common/kiconv/kiconv_emea/%.c
	@($(LHEAD) $(LINT.c) $< $(LTAIL))

$(LINTS_DIR)/%.ln:		$(UTSBASE)/common/kiconv/kiconv_ja/%.c
	@($(LHEAD) $(LINT.c) $< $(LTAIL))

$(LINTS_DIR)/%.ln:		$(UTSBASE)/common/kiconv/kiconv_ko/%.c
	@($(LHEAD) $(LINT.c) $< $(LTAIL))

$(LINTS_DIR)/%.ln:		$(UTSBASE)/common/kiconv/kiconv_sc/%.c
	@($(LHEAD) $(LINT.c) $< $(LTAIL))

$(LINTS_DIR)/%.ln:		$(UTSBASE)/common/kiconv/kiconv_tc/%.c
	@($(LHEAD) $(LINT.c) $< $(LTAIL))

$(LINTS_DIR)/%.ln:		$(UTSBASE)/common/klm/%.c
	@($(LHEAD) $(LINT.c) $< $(LTAIL))

$(LINTS_DIR)/%.ln:		$(UTSBASE)/common/kmdb/%.c
	@($(LHEAD) $(LINT.c) $< $(LTAIL))

$(LINTS_DIR)/%.ln:		$(UTSBASE)/common/krtld/%.c
	@($(LHEAD) $(LINT.c) $< $(LTAIL))

$(LINTS_DIR)/%.ln:		$(UTSBASE)/common/ktli/%.c
	@($(LHEAD) $(LINT.c) $< $(LTAIL))

$(LINTS_DIR)/%.ln:		$(COMMONBASE)/list/%.c
	@($(LHEAD) $(LINT.c) $< $(LTAIL))

$(LINTS_DIR)/%.ln:		$(COMMONBASE)/lzma/%.c
	@($(LHEAD) $(LINT.c) $< $(LTAIL))

$(LINTS_DIR)/%.ln:		$(COMMONBASE)/crypto/md4/%.c
	@($(LHEAD) $(LINT.c) $< $(LTAIL))

$(LINTS_DIR)/%.ln:		$(COMMONBASE)/crypto/md5/%.c
	@($(LHEAD) $(LINT.c) $< $(LTAIL))

$(LINTS_DIR)/%.ln:		$(COMMONBASE)/net/dhcp/%.c
	@($(LHEAD) $(LINT.c) $< $(LTAIL))

$(LINTS_DIR)/%.ln:		$(COMMONBASE)/nvpair/%.c
	@($(LHEAD) $(LINT.c) $< $(LTAIL))

$(LINTS_DIR)/%.ln:		$(UTSBASE)/common/os/%.c
	@($(LHEAD) $(LINT.c) $< $(LTAIL))

$(LINTS_DIR)/%.ln:		$(UTSBASE)/common/rpc/%.c
	@($(LHEAD) $(LINT.c) $< $(LTAIL))

$(LINTS_DIR)/%.ln:		$(UTSBASE)/common/pcmcia/cs/%.c
	@($(LHEAD) $(LINT.c) $< $(LTAIL))

$(LINTS_DIR)/%.ln:		$(UTSBASE)/common/pcmcia/cis/%.c
	@($(LHEAD) $(LINT.c) $< $(LTAIL))

$(LINTS_DIR)/%.ln:		$(UTSBASE)/common/pcmcia/nexus/%.c
	@($(LHEAD) $(LINT.c) $< $(LTAIL))

$(LINTS_DIR)/%.ln:		$(UTSBASE)/common/pcmcia/pcs/%.c
	@($(LHEAD) $(LINT.c) $< $(LTAIL))

$(LINTS_DIR)/%.ln:		$(UTSBASE)/common/refhash/%.c
	@($(LHEAD) $(LINT.c) $< $(LTAIL))

$(LINTS_DIR)/%.ln:		$(UTSBASE)/common/rpc/%.c
	@($(LHEAD) $(LINT.c) $< $(LTAIL))

$(LINTS_DIR)/%.ln:		$(UTSBASE)/common/rpc/sec/%.c
	@($(LHEAD) $(LINT.c) $< $(LTAIL))

$(LINTS_DIR)/%.ln:		$(UTSBASE)/common/rpc/sec_gss/%.c
	@($(LHEAD) $(LINT.c) $< $(LTAIL))

$(LINTS_DIR)/%.ln:		$(COMMONBASE)/crypto/edonr/%.c
	@($(LHEAD) $(LINT.c) $< $(LTAIL))

$(LINTS_DIR)/%.ln:		$(COMMONBASE)/crypto/sha1/%.c
	@($(LHEAD) $(LINT.c) $< $(LTAIL))

$(LINTS_DIR)/%.ln:		$(COMMONBASE)/crypto/sha2/%.c
	@($(LHEAD) $(LINT.c) $< $(LTAIL))

$(LINTS_DIR)/%.ln:		$(COMMONBASE)/crypto/skein/%.c
	@($(LHEAD) $(LINT.c) $< $(LTAIL))

$(LINTS_DIR)/%.ln:		$(UTSBASE)/common/syscall/%.c
	@($(LHEAD) $(LINT.c) $< $(LTAIL))

$(LINTS_DIR)/%.ln:		$(UTSBASE)/common/tnf/%.c
	@($(LHEAD) $(LINT.c) $< $(LTAIL))

$(LINTS_DIR)/%.ln:		$(COMMONBASE)/tsol/%.c
	@($(LHEAD) $(LINT.c) $< $(LTAIL))

$(LINTS_DIR)/%.ln:		$(COMMONBASE)/util/%.c
	@($(LHEAD) $(LINT.c) $< $(LTAIL))

$(LINTS_DIR)/%.ln:		$(COMMONBASE)/unicode/%.c
	@($(LHEAD) $(LINT.c) $< $(LTAIL))

$(LINTS_DIR)/%.ln:		$(UTSBASE)/common/vm/%.c
	@($(LHEAD) $(LINT.c) $< $(LTAIL))

$(LINTS_DIR)/%.ln:		$(UTSBASE)/common/io/scsi/adapters/iscsi/%.c
	@($(LHEAD) $(LINT.c) $< $(LTAIL))

$(LINTS_DIR)/%.ln:		$(COMMONBASE)/iscsi/%.c
	@($(LHEAD) $(LINT.c) $< $(LTAIL))

$(LINTS_DIR)/%.ln:		$(UTSBASE)/common/inet/kifconf/%.c
	@($(LHEAD) $(LINT.c) $< $(LTAIL))

$(LINTS_DIR)/%.ln:		$(UTSBASE)/common/io/virtio/%.c
	@($(LHEAD) $(LINT.c) $< $(LTAIL))

$(LINTS_DIR)/%.ln:		$(UTSBASE)/common/io/vioblk/%.c
	@($(LHEAD) $(LINT.c) $< $(LTAIL))

$(LINTS_DIR)/%.ln:		$(UTSBASE)/common/io/vioif/%.c
	@($(LHEAD) $(LINT.c) $< $(LTAIL))

ZMODLINTFLAGS = -erroff=E_CONSTANT_CONDITION

$(LINTS_DIR)/%.ln:		$(UTSBASE)/common/zmod/%.c
	@($(LHEAD) $(LINT.c) $(ZMODLINTFLAGS) $< $(LTAIL))

$(LINTS_DIR)/zlib_obj.ln:	$(ZLIB_OBJS:%.o=$(LINTS_DIR)/%.ln) \
				$(UTSBASE)/common/zmod/zlib_lint.c
	@($(LHEAD) $(LINT.c) -C $(LINTS_DIR)/zlib_obj \
	    $(UTSBASE)/common/zmod/zlib_lint.c $(LTAIL))

$(LINTS_DIR)/%.ln:		$(UTSBASE)/common/io/hxge/%.c
	@($(LHEAD) $(LINT.c) $< $(LTAIL))

$(LINTS_DIR)/%.ln:		$(UTSBASE)/common/io/tpm/%.c
	@($(LHEAD) $(LINT.c) $< $(LTAIL))

$(LINTS_DIR)/%.ln:		$(UTSBASE)/common/io/tpm/%.s
	@($(LHEAD) $(LINT.c) $< $(LTAIL))

$(LINTS_DIR)/%.ln:		$(UTSBASE)/common/io/vr/%.c
	@($(LHEAD) $(LINT.c) $< $(LTAIL))

$(LINTS_DIR)/%.ln:		$(UTSBASE)/common/io/yge/%.c
	@($(LHEAD) $(LINT.c) $< $(LTAIL))

$(LINTS_DIR)/%.ln:		$(UTSBASE)/common/io/sfxge/%.c
	@($(LHEAD) $(LINT.c) $< $(LTAIL))

$(LINTS_DIR)/%.ln:		$(UTSBASE)/common/io/sfxge/common/%.c
	@($(LHEAD) $(LINT.c) $< $(LTAIL))

$(LINTS_DIR)/%.ln:		$(UTSBASE)/common/io/skd/%.c
	@($(LHEAD) $(LINT.c) $< $(LTAIL))

$(LINTS_DIR)/%.ln:		$(COMMONBASE)/fsreparse/%.c
	@($(LHEAD) $(LINT.c) $< $(LTAIL))

$(LINTS_DIR)/%.ln:		$(COMMONBASE)/idspace/%.c
	@($(LHEAD) $(LINT.c) $< $(LTAIL))<|MERGE_RESOLUTION|>--- conflicted
+++ resolved
@@ -23,13 +23,8 @@
 # Copyright (c) 1991, 2010, Oracle and/or its affiliates. All rights reserved.
 # Copyright 2016 Garrett D'Amore <garrett@damore.org>
 # Copyright 2013 Saso Kiselkov. All rights reserved.
-<<<<<<< HEAD
 # Copyright 2017 Joyent, Inc.
-# Copyright 2016 Nexenta Systems, Inc.
-=======
-# Copyright 2016 Joyent, Inc.
 # Copyright 2018 Nexenta Systems, Inc.
->>>>>>> 6640c13b
 # Copyright (c) 2016 by Delphix. All rights reserved.
 #
 
