--- conflicted
+++ resolved
@@ -1544,13 +1544,10 @@
 	$(COMPILE.c) -o $@ $<
 	$(CTFCONVERT_O)
 
-<<<<<<< HEAD
-=======
 $(OBJS_DIR)/%.o:		$(COMMONBASE)/idspace/%.c
 	$(COMPILE.c) -o $@ $<
 	$(CTFCONVERT_O)
 
->>>>>>> db2effc6
 #
 # krtld must refer to its own bzero/bcopy until the kernel is fully linked
 #
