--- conflicted
+++ resolved
@@ -404,21 +404,9 @@
 		goto fail;
 	}
 #else
-<<<<<<< HEAD
-	{
-		/* on x86 and aarch64, we always boot with a ramdisk */
-		(void) kobj_boot_mountroot();
-
-		/*
-		 * Now that the ramdisk is mounted, finish boot property
-		 * initialization.
-		 */
-		read_bootenvrc();
-=======
-	/* on x86, we always boot with a ramdisk */
+	/* on x86 and aarch64, we always boot with a ramdisk */
 	if (kobj_boot_mountroot() != 0) {
 		goto fail;
->>>>>>> 85f582be
 	}
 
 	/*
