/*
 * CDDL HEADER START
 *
 * The contents of this file are subject to the terms of the
 * Common Development and Distribution License (the "License").
 * You may not use this file except in compliance with the License.
 *
 * You can obtain a copy of the license at usr/src/OPENSOLARIS.LICENSE
 * or http://www.opensolaris.org/os/licensing.
 * See the License for the specific language governing permissions
 * and limitations under the License.
 *
 * When distributing Covered Code, include this CDDL HEADER in each
 * file and include the License file at usr/src/OPENSOLARIS.LICENSE.
 * If applicable, add the following below this CDDL HEADER, with the
 * fields enclosed by brackets "[]" replaced with your own identifying
 * information: Portions Copyright [yyyy] [name of copyright owner]
 *
 * CDDL HEADER END
 */
/*
 * Copyright 2009 Sun Microsystems, Inc.  All rights reserved.
 * Use is subject to license terms.
 */
/*
 * Copyright 2011 Bayard G. Bell <buffer.g.overflow@gmail.com>.
 * All rights reserved. Use is subject to license terms.
 * Copyright 2020 Joyent, Inc.
<<<<<<< HEAD
 * Copyright 2024 Oxide Computer Company
=======
 * Copyright 2025 MNX Cloud, Inc.
>>>>>>> ef109a55
 */

/*
 * Kernel's linker/loader
 */

#include <sys/types.h>
#include <sys/param.h>
#include <sys/sysmacros.h>
#include <sys/systm.h>
#include <sys/user.h>
#include <sys/kmem.h>
#include <sys/reboot.h>
#include <sys/bootconf.h>
#include <sys/debug.h>
#include <sys/uio.h>
#include <sys/file.h>
#include <sys/vnode.h>
#include <sys/user.h>
#include <sys/mman.h>
#include <vm/as.h>
#include <vm/seg_kp.h>
#include <vm/seg_kmem.h>
#include <sys/elf.h>
#include <sys/elf_notes.h>
#include <sys/vmsystm.h>
#include <sys/kdi.h>
#include <sys/atomic.h>
#include <sys/kmdb.h>

#include <sys/link.h>
#include <sys/kobj.h>
#include <sys/ksyms.h>
#include <sys/disp.h>
#include <sys/modctl.h>
#include <sys/varargs.h>
#include <sys/kstat.h>
#include <sys/kobj_impl.h>
#include <sys/fs/decomp.h>
#include <sys/callb.h>
#include <sys/cmn_err.h>
#include <sys/zmod.h>

#include <krtld/reloc.h>
#include <krtld/kobj_kdi.h>
#include <sys/sha1.h>
#include <sys/crypto/elfsign.h>

#if !defined(_OBP)
#include <sys/bootvfs.h>
#endif

/*
 * do_symbols() error codes
 */
#define	DOSYM_UNDEF		-1	/* undefined symbol */
#define	DOSYM_UNSAFE		-2	/* MT-unsafe driver symbol */

#if !defined(_OBP)
static void synthetic_bootaux(char *, val_t *);
#endif

static struct module *load_exec(val_t *, char *);
static void load_linker(val_t *);
static struct modctl *add_primary(const char *filename, int);
static int bind_primary(val_t *, int);
static int load_primary(struct module *, int);
static int load_kmdb(val_t *);
static int get_progbits(struct module *, struct _buf *);
static int get_syms(struct module *, struct _buf *);
static int get_ctf(struct module *, struct _buf *);
static void get_signature(struct module *, struct _buf *);
static int do_common(struct module *);
static void add_dependent(struct module *, struct module *);
static int do_dependents(struct modctl *, char *, size_t);
static int do_symbols(struct module *, Elf64_Addr);
static void module_assign(struct modctl *, struct module *);
static void free_module_data(struct module *);
static char *depends_on(struct module *);
static char *getmodpath(const char *);
static char *basename(char *);
static void attr_val(val_t *);
static char *find_libmacro(char *);
static char *expand_libmacro(char *, char *, char *);
static int read_bootflags(void);
static int kobj_comp_setup(struct _buf *, struct compinfo *);
static int kobj_uncomp_blk(struct _buf *, caddr_t, uint_t);
static int kobj_read_blks(struct _buf *, caddr_t, uint_t, uint_t);
static int kobj_boot_open(char *, int);
static int kobj_boot_close(int);
static int kobj_boot_seek(int, off_t, off_t);
static int kobj_boot_read(int, caddr_t, size_t);
static int kobj_boot_fstat(int, struct bootstat *);
static int kobj_boot_compinfo(int, struct compinfo *);

static Sym *lookup_one(struct module *, const char *);
static void sym_insert(struct module *, char *, symid_t);
static Sym *sym_lookup(struct module *, Sym *);

static struct kobjopen_tctl *kobjopen_alloc(char *filename);
static void kobjopen_free(struct kobjopen_tctl *ltp);
static void kobjopen_thread(struct kobjopen_tctl *ltp);
static int kobj_is_compressed(intptr_t);

extern int kcopy(const void *, void *, size_t);
extern int elf_mach_ok(Ehdr *);
extern int alloc_gottable(struct module *, caddr_t *, caddr_t *);

#if !defined(_OBP)
extern int kobj_boot_mountroot(void);
#endif

extern int modrootloaded;
extern int swaploaded;
extern int bop_io_quiesced;
extern int last_module_id;

extern char stubs_base[];
extern char stubs_end[];

#ifdef KOBJ_DEBUG
/*
 * Values that can be or'd in to kobj_debug and their effects:
 *
 *	D_DEBUG		- misc. debugging information.
 *	D_SYMBOLS	- list symbols and their values as they are entered
 *			  into the hash table
 *	D_RELOCATIONS	- display relocation processing information
 *	D_LOADING	- display information about each module as it
 *			  is loaded.
 */
int kobj_debug = 0;

#define	KOBJ_MARK(s)	if (kobj_debug & D_DEBUG)	\
	(_kobj_printf(ops, "%d", __LINE__), _kobj_printf(ops, ": %s\n", s))
#else
#define	KOBJ_MARK(s)	/* discard */
#endif

#define	MODPATH_PROPNAME	"module-path"

#ifdef MODDIR_SUFFIX
static char slash_moddir_suffix_slash[] = MODDIR_SUFFIX "/";
#else
#define	slash_moddir_suffix_slash	""
#endif

#define	_moddebug	get_weakish_int(&moddebug)
#define	_modrootloaded	get_weakish_int(&modrootloaded)
#define	_swaploaded	get_weakish_int(&swaploaded)
#define	_ioquiesced	get_weakish_int(&bop_io_quiesced)

#define	mod(X)		(struct module *)((X)->modl_modp->mod_mp)

void	*romp;		/* rom vector (opaque to us) */
struct bootops *ops;	/* bootops vector */
void *dbvec;		/* debug vector */

/*
 * kobjopen thread control structure
 */
struct kobjopen_tctl {
	ksema_t		sema;
	char		*name;		/* name of file */
	struct vnode	*vp;		/* vnode return from vn_open() */
	int		Errno;		/* error return from vnopen    */
};

/*
 * Structure for defining dynamically expandable library macros
 */

struct lib_macro_info {
	char	*lmi_list;		/* ptr to list of possible choices */
	char	*lmi_macroname;		/* pointer to macro name */
	ushort_t lmi_ba_index;		/* index into bootaux vector */
	ushort_t lmi_macrolen;		/* macro length */
} libmacros[] = {
	{ NULL, "CPU", BA_CPU, 0 },
	{ NULL, "MMU", BA_MMU, 0 }
};

#define	NLIBMACROS	sizeof (libmacros) / sizeof (struct lib_macro_info)

char *boot_cpu_compatible_list;			/* make $CPU available */

char *kobj_module_path;				/* module search path */
vmem_t	*text_arena;				/* module text arena */
static vmem_t *data_arena;			/* module data & bss arena */
static vmem_t *ctf_arena;			/* CTF debug data arena */
static struct modctl *kobj_modules = NULL;	/* modules loaded */
int kobj_mmu_pagesize;				/* system pagesize */
static int lg_pagesize;				/* "large" pagesize */
static int kobj_last_module_id = 0;		/* id assignment */
static kmutex_t kobj_lock;			/* protects mach memory list */

/*
 * The following functions have been implemented by the kernel.
 * However, many 3rd party drivers provide their own implementations
 * of these functions.  When such drivers are loaded, messages
 * indicating that these symbols have been multiply defined will be
 * emitted to the console.  To avoid alarming customers for no good
 * reason, we simply suppress such warnings for the following set of
 * functions.
 */
static char *suppress_sym_list[] =
{
	"strstr",
	"strncat",
	"strlcat",
	"strlcpy",
	"strspn",
	"memcpy",
	"memset",
	"memmove",
	"memcmp",
	"memchr",
	"__udivdi3",
	"__divdi3",
	"__umoddi3",
	"__moddi3",
	NULL		/* This entry must exist */
};

/* indexed by KOBJ_NOTIFY_* */
static kobj_notify_list_t *kobj_notifiers[KOBJ_NOTIFY_MAX + 1];

/*
 * Prefix for statically defined tracing (SDT) DTrace probes.
 */
const char		*sdt_prefix = "__dtrace_probe_";

/*
 * Beginning and end of the kernel's dynamic text/data segments.
 */
static caddr_t _text;
static caddr_t _etext;
static caddr_t _data;

/*
 * The sparc linker doesn't create a memory location
 * for a variable named _edata, so _edata can only be
 * referred to, not modified.  krtld needs a static
 * variable to modify it - within krtld, of course -
 * outside of krtld, e_data is used in all kernels.
 */
#if defined(__sparc)
static caddr_t _edata;
#else
extern caddr_t _edata;
#endif

Addr dynseg = 0;	/* load address of "dynamic" segment */
size_t dynsize;		/* "dynamic" segment size */


int standalone = 1;			/* an unwholey kernel? */
int use_iflush;				/* iflush after relocations */

/*
 * _kobj_printf() and _vkobj_printf()
 *
 * Common printf function pointer. Can handle only one conversion
 * specification in the format string. Some of the functions invoked
 * through this function pointer cannot handle more that one conversion
 * specification in the format string.
 */
void (*_kobj_printf)(void *, const char *, ...) __KPRINTFLIKE(2);
void (*_vkobj_printf)(void *, const char *, va_list) __KVPRINTFLIKE(2);

/*
 * Standalone function pointers for use within krtld.
 * Many platforms implement optimized platmod versions of
 * utilities such as bcopy and any such are not yet available
 * until the kernel is more completely stitched together.
 * See kobj_impl.h
 */
void (*kobj_bcopy)(const void *, void *, size_t);
void (*kobj_bzero)(void *, size_t);
size_t (*kobj_strlcat)(char *, const char *, size_t);

static kobj_stat_t kobj_stat;

#define	MINALIGN	8	/* at least a double-word */

int
get_weakish_int(int *ip)
{
	if (standalone)
		return (0);
	return (ip == NULL ? 0 : *ip);
}

static void *
get_weakish_pointer(void **ptrp)
{
	if (standalone)
		return (0);
	return (ptrp == NULL ? 0 : *ptrp);
}

/*
 * XXX fix dependencies on "kernel"; this should work
 * for other standalone binaries as well.
 *
 * XXX Fix hashing code to use one pointer to
 * hash entries.
 *	|----------|
 *	| nbuckets |
 *	|----------|
 *	| nchains  |
 *	|----------|
 *	| bucket[] |
 *	|----------|
 *	| chain[]  |
 *	|----------|
 */

/*
 * Load, bind and relocate all modules that
 * form the primary kernel. At this point, our
 * externals have not been relocated.
 */
void
kobj_init(
	void *romvec,
	void *dvec,
	struct bootops *bootvec,
	val_t *bootaux)
{
	struct module *mp;
	struct modctl *modp;
	Addr entry;
	char filename[MAXPATHLEN];

	/*
	 * Save these to pass on to
	 * the booted standalone.
	 */
	romp = romvec;
	dbvec = dvec;

	ops = bootvec;
	kobj_setup_standalone_vectors();

	KOBJ_MARK("Entered kobj_init()");

	(void) BOP_GETPROP(ops, "whoami", filename);

	/*
	 * We don't support standalone debuggers anymore.  The use of kadb
	 * will interfere with the later use of kmdb.  Let the user mend
	 * their ways now.  Users will reach this message if they still
	 * have the kadb binary on their system (perhaps they used an old
	 * bfu, or maybe they intentionally copied it there) and have
	 * specified its use in a way that eluded our checking in the boot
	 * program.
	 */
	if (dvec != NULL) {
		_kobj_printf(ops, "\nWARNING: Standalone debuggers such as "
		    "kadb are no longer supported\n\n");
		goto fail;
	}

#if defined(_OBP)
	/*
	 * OBP allows us to read both the ramdisk and
	 * the underlying root fs when root is a disk.
	 * This can lower incidences of unbootable systems
	 * when the archive is out-of-date with the /etc
	 * state files.
	 */
	if (BOP_MOUNTROOT() != BOOT_SVC_OK) {
		_kobj_printf(ops, "can't mount boot fs\n");
		goto fail;
	}
#else
	/* on x86, we always boot with a ramdisk */
	if (kobj_boot_mountroot() != 0) {
		goto fail;
	}

	/*
	 * Now that the ramdisk is mounted, finish boot property
	 * initialization.
	 */
	read_bootenvrc();

#if !defined(_UNIX_KRTLD)
	/*
	 * 'unix' is linked together with 'krtld' into one executable and
	 * the early boot code does -not- hand us any of the dynamic metadata
	 * about the executable. In particular, it does not read in, map or
	 * otherwise look at the program headers. We fake all that up now.
	 *
	 * We do this early as DTrace static probes call undefined references.
	 * We have to process those relocations before calling any of them.
	 *
	 * OBP tells kobj_start() where the ELF image is in memory, so it
	 * synthesized bootaux before kobj_init() was called
	 */
	if (bootaux[BA_PHDR].ba_ptr == NULL)
		synthetic_bootaux(filename, bootaux);

#endif	/* !_UNIX_KRTLD */
#endif	/* _OBP */

	/*
	 * Save the interesting attribute-values
	 * (scanned by kobj_boot).
	 */
	attr_val(bootaux);

	/*
	 * Set the module search path.
	 */
	kobj_module_path = getmodpath(filename);

	boot_cpu_compatible_list = find_libmacro("CPU");

	/*
	 * These two modules have actually been
	 * loaded by boot, but we finish the job
	 * by introducing them into the world of
	 * loadable modules.
	 */

	mp = load_exec(bootaux, filename);
	load_linker(bootaux);

	/*
	 * Load all the primary dependent modules.
	 */
	if (load_primary(mp, KOBJ_LM_PRIMARY) == -1)
		goto fail;

	/*
	 * Glue it together.
	 */
	if (bind_primary(bootaux, KOBJ_LM_PRIMARY) == -1)
		goto fail;

	entry = bootaux[BA_ENTRY].ba_val;

	/*
	 * Get the boot flags
	 */
	bootflags(ops);

	if (boothowto & RB_VERBOSE)
		kobj_lm_dump(KOBJ_LM_PRIMARY);

	kobj_kdi_init();

	if (boothowto & RB_KMDB) {
		if (load_kmdb(bootaux) < 0)
			goto fail;
	}

	/*
	 * Post setup.
	 */
	s_text = _text;
	e_text = _etext;
	s_data = _data;
	e_data = _edata;

	kobj_sync_instruction_memory(s_text, e_text - s_text);

#ifdef	KOBJ_DEBUG
	if (kobj_debug & D_DEBUG)
		_kobj_printf(ops,
		    "krtld: transferring control to: 0x%lx\n", entry);
#endif

	/*
	 * Make sure the mod system knows about the modules already loaded.
	 */
	last_module_id = kobj_last_module_id;
	bcopy(kobj_modules, &modules, sizeof (modules));
	modp = &modules;
	do {
		if (modp->mod_next == kobj_modules)
			modp->mod_next = &modules;
		if (modp->mod_prev == kobj_modules)
			modp->mod_prev = &modules;
	} while ((modp = modp->mod_next) != &modules);

	standalone = 0;

#ifdef	KOBJ_DEBUG
	if (kobj_debug & D_DEBUG)
		_kobj_printf(ops,
		    "krtld: really transferring control to: 0x%lx\n", entry);
#endif

	/* restore printf/bcopy/bzero vectors before returning */
	kobj_restore_vectors();

#if defined(_DBOOT)
	/*
	 * krtld was called from a dboot ELF section, the embedded
	 * dboot code contains the real entry via bootaux
	 */
	exitto((caddr_t)entry);
#else
	/*
	 * krtld was directly called from startup
	 */
	return;
#endif

fail:

	_kobj_printf(ops, "krtld: error during initial load/link phase\n");

#if !defined(_UNIX_KRTLD)
	_kobj_printf(ops, "\n");
	_kobj_printf(ops, "krtld could neither locate nor resolve symbols"
	    " for:\n");
	_kobj_printf(ops, "    %s\n", filename);
	_kobj_printf(ops, "in the boot archive. Please verify that this"
	    " file\n");
	_kobj_printf(ops, "matches what is found in the boot archive.\n");
	_kobj_printf(ops, "You may need to boot using the Solaris failsafe to"
	    " fix this.\n");
	bop_panic("Unable to boot");
#endif
}

#if !defined(_UNIX_KRTLD) && !defined(_OBP)
/*
 * Synthesize additional metadata that describes the executable if
 * krtld's caller didn't do it.
 *
 * (When the dynamic executable has an interpreter, the boot program
 * does all this for us.  Where we don't have an interpreter, (or a
 * even a boot program, perhaps) we have to do this for ourselves.)
 */
static void
synthetic_bootaux(char *filename, val_t *bootaux)
{
	Ehdr ehdr;
	caddr_t phdrbase;
	struct _buf *file;
	int i, n;

	/*
	 * Elf header
	 */
	KOBJ_MARK("synthetic_bootaux()");
	KOBJ_MARK(filename);
	file = kobj_open_file(filename);
	if (file == (struct _buf *)-1) {
		_kobj_printf(ops, "krtld: failed to open '%s'\n", filename);
		return;
	}
	KOBJ_MARK("reading program headers");
	if (kobj_read_file(file, (char *)&ehdr, sizeof (ehdr), 0) < 0) {
		_kobj_printf(ops, "krtld: %s: failed to read ehder\n",
		    filename);
		return;
	}

	/*
	 * Program headers
	 */
	bootaux[BA_PHNUM].ba_val = ehdr.e_phnum;
	bootaux[BA_PHENT].ba_val = ehdr.e_phentsize;
	n = ehdr.e_phentsize * ehdr.e_phnum;

	phdrbase = kobj_alloc(n, KM_WAIT | KM_TMP);

	if (kobj_read_file(file, phdrbase, n, ehdr.e_phoff) < 0) {
		_kobj_printf(ops, "krtld: %s: failed to read phdrs\n",
		    filename);
		return;
	}
	bootaux[BA_PHDR].ba_ptr = phdrbase;
	kobj_close_file(file);
	KOBJ_MARK("closed file");

	/*
	 * Find the dynamic section address
	 */
	for (i = 0; i < ehdr.e_phnum; i++) {
		Phdr *phdr = (Phdr *)(phdrbase + ehdr.e_phentsize * i);

		if (phdr->p_type == PT_DYNAMIC) {
			bootaux[BA_DYNAMIC].ba_ptr = (void *)phdr->p_vaddr;
			break;
		}
	}
	KOBJ_MARK("synthetic_bootaux() done");
}
#endif	/* !_UNIX_KRTLD && !_OBP */

/*
 * Set up any global information derived
 * from attribute/values in the boot or
 * aux vector.
 */
static void
attr_val(val_t *bootaux)
{
	Phdr *phdr;
	int phnum, phsize;
	int i;

	KOBJ_MARK("attr_val()");
	kobj_mmu_pagesize = bootaux[BA_PAGESZ].ba_val;
	lg_pagesize = bootaux[BA_LPAGESZ].ba_val;
	use_iflush = bootaux[BA_IFLUSH].ba_val;

	phdr = (Phdr *)bootaux[BA_PHDR].ba_ptr;
	phnum = bootaux[BA_PHNUM].ba_val;
	phsize = bootaux[BA_PHENT].ba_val;
	for (i = 0; i < phnum; i++) {
		phdr = (Phdr *)(bootaux[BA_PHDR].ba_val + i * phsize);

		if (phdr->p_type != PT_LOAD) {
			continue;
		}
		/*
		 * Bounds of the various segments.
		 */
		if (!(phdr->p_flags & PF_X)) {
#if defined(_RELSEG)
			/*
			 * sparc kernel puts the dynamic info
			 * into a separate segment, which is
			 * free'd in bop_fini()
			 */
			ASSERT(phdr->p_vaddr != 0);
			dynseg = phdr->p_vaddr;
			dynsize = phdr->p_memsz;
#else
			ASSERT(phdr->p_vaddr == 0);
#endif
		} else {
#ifdef	oxide		/* XXX we set this properly so can't use PF_W */
			if (phdr->p_vaddr == 0xFFFFFFFFFC000000UL) {
#else
			if (phdr->p_flags & PF_W) {
#endif
				_data = (caddr_t)phdr->p_vaddr;
				_edata = _data + phdr->p_memsz;
			} else {
				_text = (caddr_t)phdr->p_vaddr;
				_etext = _text + phdr->p_memsz;
			}
		}
	}

	/* To do the kobj_alloc, _edata needs to be set. */
	for (i = 0; i < NLIBMACROS; i++) {
		if (bootaux[libmacros[i].lmi_ba_index].ba_ptr != NULL) {
			libmacros[i].lmi_list = kobj_alloc(
			    strlen(bootaux[libmacros[i].lmi_ba_index].ba_ptr) +
			    1, KM_WAIT);
			(void) strcpy(libmacros[i].lmi_list,
			    bootaux[libmacros[i].lmi_ba_index].ba_ptr);
		}
		libmacros[i].lmi_macrolen = strlen(libmacros[i].lmi_macroname);
	}
}

/*
 * Set up the booted executable.
 */
static struct module *
load_exec(val_t *bootaux, char *filename)
{
	struct modctl *cp;
	struct module *mp;
	Dyn *dyn;
	Sym *sp;
	int i, lsize, osize, nsize, allocsize;
	char *libname, *tmp;
	char path[MAXPATHLEN];

#ifdef KOBJ_DEBUG
	if (kobj_debug & D_DEBUG)
		_kobj_printf(ops, "module path '%s'\n", kobj_module_path);
#endif

	KOBJ_MARK("add_primary");
	cp = add_primary(filename, KOBJ_LM_PRIMARY);

	KOBJ_MARK("struct module");
	mp = kobj_zalloc(sizeof (struct module), KM_WAIT);
	cp->mod_mp = mp;

	/*
	 * We don't have the following information
	 * since this module is an executable and not
	 * a relocatable .o.
	 */
	mp->symtbl_section = 0;
	mp->shdrs = NULL;
	mp->strhdr = NULL;

	/*
	 * Since this module is the only exception,
	 * we cons up some section headers.
	 */
	KOBJ_MARK("symhdr");
	mp->symhdr = kobj_zalloc(sizeof (Shdr), KM_WAIT);

	KOBJ_MARK("strhdr");
	mp->strhdr = kobj_zalloc(sizeof (Shdr), KM_WAIT);

	mp->symhdr->sh_type = SHT_SYMTAB;
	mp->strhdr->sh_type = SHT_STRTAB;
	/*
	 * Scan the dynamic structure.
	 */
	for (dyn = (Dyn *) bootaux[BA_DYNAMIC].ba_ptr;
	    dyn->d_tag != DT_NULL; dyn++) {
		switch (dyn->d_tag) {
		case DT_SYMTAB:
			mp->symspace = mp->symtbl = (char *)dyn->d_un.d_ptr;
			mp->symhdr->sh_addr = dyn->d_un.d_ptr;
			break;
		case DT_HASH:
			mp->nsyms = *((uint_t *)dyn->d_un.d_ptr + 1);
			mp->hashsize = *(uint_t *)dyn->d_un.d_ptr;
			break;
		case DT_STRTAB:
			mp->strings = (char *)dyn->d_un.d_ptr;
			mp->strhdr->sh_addr = dyn->d_un.d_ptr;
			break;
		case DT_STRSZ:
			mp->strhdr->sh_size = dyn->d_un.d_val;
			break;
		case DT_SYMENT:
			mp->symhdr->sh_entsize = dyn->d_un.d_val;
			break;
		}
	}

	/*
	 * Collapse any DT_NEEDED entries into one string.
	 */
	nsize = osize = 0;
	allocsize = MAXPATHLEN;

	KOBJ_MARK("depends_on");
	mp->depends_on = kobj_alloc(allocsize, KM_WAIT);

	for (dyn = (Dyn *) bootaux[BA_DYNAMIC].ba_ptr;
	    dyn->d_tag != DT_NULL; dyn++)
		if (dyn->d_tag == DT_NEEDED) {
			char *_lib;

			libname = mp->strings + dyn->d_un.d_val;
			if (strchr(libname, '$') != NULL) {
				if ((_lib = expand_libmacro(libname,
				    path, path)) != NULL)
					libname = _lib;
				else
					_kobj_printf(ops, "krtld: "
					    "load_exec: fail to "
					    "expand %s\n", libname);
			}
			lsize = strlen(libname);
			nsize += lsize;
			if (nsize + 1 > allocsize) {
				KOBJ_MARK("grow depends_on");
				tmp = kobj_alloc(allocsize + MAXPATHLEN,
				    KM_WAIT);
				bcopy(mp->depends_on, tmp, osize);
				kobj_free(mp->depends_on, allocsize);
				mp->depends_on = tmp;
				allocsize += MAXPATHLEN;
			}
			bcopy(libname, mp->depends_on + osize, lsize);
			*(mp->depends_on + nsize) = ' '; /* separate */
			nsize++;
			osize = nsize;
		}
	if (nsize) {
		mp->depends_on[nsize - 1] = '\0'; /* terminate the string */
		/*
		 * alloc with exact size and copy whatever it got over
		 */
		KOBJ_MARK("realloc depends_on");
		tmp = kobj_alloc(nsize, KM_WAIT);
		bcopy(mp->depends_on, tmp, nsize);
		kobj_free(mp->depends_on, allocsize);
		mp->depends_on = tmp;
	} else {
		kobj_free(mp->depends_on, allocsize);
		mp->depends_on = NULL;
	}

	mp->flags = KOBJ_EXEC|KOBJ_PRIM;	/* NOT a relocatable .o */
	mp->symhdr->sh_size = mp->nsyms * mp->symhdr->sh_entsize;
	/*
	 * We allocate our own table since we don't
	 * hash undefined references.
	 */
	KOBJ_MARK("chains");
	mp->chains = kobj_zalloc(mp->nsyms * sizeof (symid_t), KM_WAIT);
	KOBJ_MARK("buckets");
	mp->buckets = kobj_zalloc(mp->hashsize * sizeof (symid_t), KM_WAIT);

	mp->text = _text;
	mp->data = _data;

	mp->text_size = _etext - _text;
	mp->data_size = _edata - _data;

	cp->mod_text = mp->text;
	cp->mod_text_size = mp->text_size;

	mp->filename = cp->mod_filename;

#ifdef	KOBJ_DEBUG
	if (kobj_debug & D_LOADING) {
		_kobj_printf(ops, "krtld: file=%s\n", mp->filename);
		_kobj_printf(ops, "\ttext: 0x%p", mp->text);
		_kobj_printf(ops, " size: 0x%lx\n", mp->text_size);
		_kobj_printf(ops, "\tdata: 0x%p", mp->data);
		_kobj_printf(ops, " dsize: 0x%lx\n", mp->data_size);
	}
#endif /* KOBJ_DEBUG */

	/*
	 * Insert symbols into the hash table.
	 */
	for (i = 0; i < mp->nsyms; i++) {
		sp = (Sym *)(mp->symtbl + i * mp->symhdr->sh_entsize);

		if (sp->st_name == 0 || sp->st_shndx == SHN_UNDEF)
			continue;
#if defined(__sparc)
		/*
		 * Register symbols are ignored in the kernel
		 */
		if (ELF_ST_TYPE(sp->st_info) == STT_SPARC_REGISTER)
			continue;
#endif	/* __sparc */

		sym_insert(mp, mp->strings + sp->st_name, i);
	}

	KOBJ_MARK("load_exec done");
	return (mp);
}

/*
 * Set up the linker module (if it's compiled in, LDNAME is NULL)
 */
static void
load_linker(val_t *bootaux)
{
	struct module *kmp = (struct module *)kobj_modules->mod_mp;
	struct module *mp;
	struct modctl *cp;
	int i;
	Shdr *shp;
	Sym *sp;
	int shsize;
	char *dlname = (char *)bootaux[BA_LDNAME].ba_ptr;

	/*
	 * On some architectures, krtld is compiled into the kernel.
	 */
	if (dlname == NULL)
		return;

	cp = add_primary(dlname, KOBJ_LM_PRIMARY);

	mp = kobj_zalloc(sizeof (struct module), KM_WAIT);

	cp->mod_mp = mp;
	mp->hdr = *(Ehdr *)bootaux[BA_LDELF].ba_ptr;
	shsize = mp->hdr.e_shentsize * mp->hdr.e_shnum;
	mp->shdrs = kobj_alloc(shsize, KM_WAIT);
	bcopy(bootaux[BA_LDSHDR].ba_ptr, mp->shdrs, shsize);

	for (i = 1; i < (int)mp->hdr.e_shnum; i++) {
		shp = (Shdr *)(mp->shdrs + (i * mp->hdr.e_shentsize));

		if (shp->sh_flags & SHF_ALLOC) {
			if (shp->sh_flags & SHF_WRITE) {
				if (mp->data == NULL)
					mp->data = (char *)shp->sh_addr;
			} else if (mp->text == NULL) {
				mp->text = (char *)shp->sh_addr;
			}
		}
		if (shp->sh_type == SHT_SYMTAB) {
			mp->symtbl_section = i;
			mp->symhdr = shp;
			mp->symspace = mp->symtbl = (char *)shp->sh_addr;
		}
	}
	mp->nsyms = mp->symhdr->sh_size / mp->symhdr->sh_entsize;
	mp->flags = KOBJ_INTERP|KOBJ_PRIM;
	mp->strhdr = (Shdr *)
	    (mp->shdrs + mp->symhdr->sh_link * mp->hdr.e_shentsize);
	mp->strings = (char *)mp->strhdr->sh_addr;
	mp->hashsize = kobj_gethashsize(mp->nsyms);

	mp->symsize = mp->symhdr->sh_size + mp->strhdr->sh_size + sizeof (int) +
	    (mp->hashsize + mp->nsyms) * sizeof (symid_t);

	mp->chains = kobj_zalloc(mp->nsyms * sizeof (symid_t), KM_WAIT);
	mp->buckets = kobj_zalloc(mp->hashsize * sizeof (symid_t), KM_WAIT);

	mp->bss = bootaux[BA_BSS].ba_val;
	mp->bss_align = 0;	/* pre-aligned during allocation */
	mp->bss_size = (uintptr_t)_edata - mp->bss;
	mp->text_size = _etext - mp->text;
	mp->data_size = _edata - mp->data;
	mp->filename = cp->mod_filename;
	cp->mod_text = mp->text;
	cp->mod_text_size = mp->text_size;

	/*
	 * Now that we've figured out where the linker is,
	 * set the limits for the booted object.
	 */
	kmp->text_size = (size_t)(mp->text - kmp->text);
	kmp->data_size = (size_t)(mp->data - kmp->data);
	kobj_modules->mod_text_size = kmp->text_size;

#ifdef	KOBJ_DEBUG
	if (kobj_debug & D_LOADING) {
		_kobj_printf(ops, "krtld: file=%s\n", mp->filename);
		_kobj_printf(ops, "\ttext:0x%p", mp->text);
		_kobj_printf(ops, " size: 0x%lx\n", mp->text_size);
		_kobj_printf(ops, "\tdata:0x%p", mp->data);
		_kobj_printf(ops, " dsize: 0x%lx\n", mp->data_size);
	}
#endif /* KOBJ_DEBUG */

	/*
	 * Insert the symbols into the hash table.
	 */
	for (i = 0; i < mp->nsyms; i++) {
		sp = (Sym *)(mp->symtbl + i * mp->symhdr->sh_entsize);

		if (sp->st_name == 0 || sp->st_shndx == SHN_UNDEF)
			continue;
		if (ELF_ST_BIND(sp->st_info) == STB_GLOBAL) {
			if (sp->st_shndx == SHN_COMMON)
				sp->st_shndx = SHN_ABS;
		}
		sym_insert(mp, mp->strings + sp->st_name, i);
	}

}

static kobj_notify_list_t **
kobj_notify_lookup(uint_t type)
{
	ASSERT(type != 0 && type < sizeof (kobj_notifiers) /
	    sizeof (kobj_notify_list_t *));

	return (&kobj_notifiers[type]);
}

int
kobj_notify_add(kobj_notify_list_t *knp)
{
	kobj_notify_list_t **knl;

	knl = kobj_notify_lookup(knp->kn_type);

	knp->kn_next = NULL;
	knp->kn_prev = NULL;

	mutex_enter(&kobj_lock);

	if (*knl != NULL) {
		(*knl)->kn_prev = knp;
		knp->kn_next = *knl;
	}
	(*knl) = knp;

	mutex_exit(&kobj_lock);
	return (0);
}

int
kobj_notify_remove(kobj_notify_list_t *knp)
{
	kobj_notify_list_t **knl = kobj_notify_lookup(knp->kn_type);
	kobj_notify_list_t *tknp;

	mutex_enter(&kobj_lock);

	if ((tknp = knp->kn_next) != NULL)
		tknp->kn_prev = knp->kn_prev;

	if ((tknp = knp->kn_prev) != NULL)
		tknp->kn_next = knp->kn_next;
	else
		*knl = knp->kn_next;

	mutex_exit(&kobj_lock);

	return (0);
}

/*
 * Notify all interested callbacks of a specified change in module state.
 */
static void
kobj_notify(int type, struct modctl *modp)
{
	kobj_notify_list_t *knp;

	if (modp->mod_loadflags & MOD_NONOTIFY || standalone)
		return;

	mutex_enter(&kobj_lock);

	for (knp = *(kobj_notify_lookup(type)); knp != NULL; knp = knp->kn_next)
		knp->kn_func(type, modp);

	/*
	 * KDI notification must be last (it has to allow for work done by the
	 * other notification callbacks), so we call it manually.
	 */
	kobj_kdi_mod_notify(type, modp);

	mutex_exit(&kobj_lock);
}

/*
 * Create the module path.
 */
static char *
getmodpath(const char *filename)
{
	char *path = kobj_zalloc(MAXPATHLEN, KM_WAIT);

	/*
	 * Platform code gets first crack, then add
	 * the default components
	 */
	mach_modpath(path, filename);
	if (*path != '\0')
		(void) strcat(path, " ");
	return (strcat(path, MOD_DEFPATH));
}

static struct modctl *
add_primary(const char *filename, int lmid)
{
	struct modctl *cp;

	cp = kobj_zalloc(sizeof (struct modctl), KM_WAIT);

	cp->mod_filename = kobj_alloc(strlen(filename) + 1, KM_WAIT);

	/*
	 * For symbol lookup, we assemble our own
	 * modctl list of the primary modules.
	 */

	(void) strcpy(cp->mod_filename, filename);
	cp->mod_modname = basename(cp->mod_filename);

	/* set values for modinfo assuming that the load will work */
	cp->mod_prim = 1;
	cp->mod_loaded = 1;
	cp->mod_installed = 1;
	cp->mod_loadcnt = 1;
	cp->mod_loadflags = MOD_NOAUTOUNLOAD;

	cp->mod_id = kobj_last_module_id++;

	/*
	 * Link the module in. We'll pass this info on
	 * to the mod squad later.
	 */
	if (kobj_modules == NULL) {
		kobj_modules = cp;
		cp->mod_prev = cp->mod_next = cp;
	} else {
		cp->mod_prev = kobj_modules->mod_prev;
		cp->mod_next = kobj_modules;
		kobj_modules->mod_prev->mod_next = cp;
		kobj_modules->mod_prev = cp;
	}

	kobj_lm_append(lmid, cp);

	return (cp);
}

static int
bind_primary(val_t *bootaux, int lmid)
{
	struct modctl_list *linkmap = kobj_lm_lookup(lmid);
	struct modctl_list *lp;
	struct module *mp;

	/*
	 * Do common symbols.
	 */
	for (lp = linkmap; lp; lp = lp->modl_next) {
		mp = mod(lp);

		/*
		 * Don't do common section relocations for modules that
		 * don't need it.
		 */
		if (mp->flags & (KOBJ_EXEC|KOBJ_INTERP))
			continue;

		if (do_common(mp) < 0)
			return (-1);
	}

	/*
	 * Resolve symbols.
	 */
	for (lp = linkmap; lp; lp = lp->modl_next) {
		mp = mod(lp);

		if (do_symbols(mp, 0) < 0)
			return (-1);
	}

	/*
	 * Do relocations.
	 */
	for (lp = linkmap; lp; lp = lp->modl_next) {
		mp = mod(lp);

		if (mp->flags & KOBJ_EXEC) {
			Dyn *dyn;
			Word relasz = 0, relaent = 0;
			char *rela = NULL;

			for (dyn = (Dyn *)bootaux[BA_DYNAMIC].ba_ptr;
			    dyn->d_tag != DT_NULL; dyn++) {
				switch (dyn->d_tag) {
				case DT_RELASZ:
				case DT_RELSZ:
					relasz = dyn->d_un.d_val;
					break;
				case DT_RELAENT:
				case DT_RELENT:
					relaent = dyn->d_un.d_val;
					break;
				case DT_RELA:
					rela = (char *)dyn->d_un.d_ptr;
					break;
				case DT_REL:
					rela = (char *)dyn->d_un.d_ptr;
					break;
				}
			}
			if (relasz == 0 ||
			    relaent == 0 || rela == NULL) {
				_kobj_printf(ops, "krtld: bind_primary(): "
				    "no relocation information found for "
				    "module %s\n", mp->filename);
				return (-1);
			}
#ifdef	KOBJ_DEBUG
			if (kobj_debug & D_RELOCATIONS)
				_kobj_printf(ops, "krtld: relocating: file=%s "
				    "KOBJ_EXEC\n", mp->filename);
#endif
			if (do_relocate(mp, rela, relasz/relaent, relaent,
			    (Addr)mp->text) < 0)
				return (-1);
		} else {
			if (do_relocations(mp) < 0)
				return (-1);
		}

		kobj_sync_instruction_memory(mp->text, mp->text_size);
	}

	for (lp = linkmap; lp; lp = lp->modl_next) {
		mp = mod(lp);

		/*
		 * We need to re-read the full symbol table for the boot file,
		 * since we couldn't use the full one before.  We also need to
		 * load the CTF sections of both the boot file and the
		 * interpreter (us).
		 */
		if (mp->flags & KOBJ_EXEC) {
			struct _buf *file;
			int n;

			file = kobj_open_file(mp->filename);
			if (file == (struct _buf *)-1)
				return (-1);
			if (kobj_read_file(file, (char *)&mp->hdr,
			    sizeof (mp->hdr), 0) < 0)
				return (-1);
			n = mp->hdr.e_shentsize * mp->hdr.e_shnum;
			mp->shdrs = kobj_alloc(n, KM_WAIT);
			if (kobj_read_file(file, mp->shdrs, n,
			    mp->hdr.e_shoff) < 0)
				return (-1);
			if (get_syms(mp, file) < 0)
				return (-1);
			if (get_ctf(mp, file) < 0)
				return (-1);
			kobj_close_file(file);
			mp->flags |= KOBJ_RELOCATED;

		} else if (mp->flags & KOBJ_INTERP) {
			struct _buf *file;

			/*
			 * The interpreter path fragment in mp->filename
			 * will already have the module directory suffix
			 * in it (if appropriate).
			 */
			file = kobj_open_path(mp->filename, 1, 0);
			if (file == (struct _buf *)-1)
				return (-1);
			if (get_ctf(mp, file) < 0)
				return (-1);
			kobj_close_file(file);
			mp->flags |= KOBJ_RELOCATED;
		}
	}

	return (0);
}

static struct modctl *
mod_already_loaded(char *modname)
{
	struct modctl *mctl = kobj_modules;

	do {
		if (strcmp(modname, mctl->mod_filename) == 0)
			return (mctl);
		mctl = mctl->mod_next;

	} while (mctl != kobj_modules);

	return (NULL);
}

/*
 * Load all the primary dependent modules.
 */
static int
load_primary(struct module *mp, int lmid)
{
	struct modctl *cp;
	struct module *dmp;
	char *p, *q;
	char modname[MODMAXNAMELEN];

	if ((p = mp->depends_on) == NULL)
		return (0);

	/* CONSTANTCONDITION */
	while (1) {
		/*
		 * Skip space.
		 */
		while (*p && (*p == ' ' || *p == '\t'))
			p++;
		/*
		 * Get module name.
		 */
		q = modname;
		while (*p && *p != ' ' && *p != '\t')
			*q++ = *p++;

		if (q == modname)
			break;

		*q = '\0';
		/*
		 * Check for dup dependencies.
		 */
		if (strcmp(modname, "dtracestubs") == 0 ||
		    mod_already_loaded(modname) != NULL)
			continue;

		cp = add_primary(modname, lmid);
		cp->mod_busy = 1;
		/*
		 * Load it.
		 */
		(void) kobj_load_module(cp, 1);
		cp->mod_busy = 0;

		if ((dmp = cp->mod_mp) == NULL) {
			cp->mod_loaded = 0;
			cp->mod_installed = 0;
			cp->mod_loadcnt = 0;
			return (-1);
		}

		add_dependent(mp, dmp);
		dmp->flags |= KOBJ_PRIM;

		/*
		 * Recurse.
		 */
		if (load_primary(dmp, lmid) == -1) {
			cp->mod_loaded = 0;
			cp->mod_installed = 0;
			cp->mod_loadcnt = 0;
			return (-1);
		}
	}
	return (0);
}

static int
console_is_usb_serial(void)
{
	char *console;
	int len, ret;

	if ((len = BOP_GETPROPLEN(ops, "console")) == -1)
		return (0);

	console = kobj_zalloc(len, KM_WAIT|KM_TMP);
	(void) BOP_GETPROP(ops, "console", console);
	ret = (strcmp(console, "usb-serial") == 0);
	kobj_free(console, len);

	return (ret);
}

static int
load_kmdb(val_t *bootaux)
{
	struct modctl *mctl;
	struct module *mp;
	Sym *sym;

	if (console_is_usb_serial()) {
		_kobj_printf(ops, "kmdb not loaded "
		    "(unsupported on usb serial console)\n");
		return (0);
	}

	_kobj_printf(ops, "Loading kmdb...\n");

	if ((mctl = add_primary("misc/kmdbmod", KOBJ_LM_DEBUGGER)) == NULL)
		return (-1);

	mctl->mod_busy = 1;
	(void) kobj_load_module(mctl, 1);
	mctl->mod_busy = 0;

	if ((mp = mctl->mod_mp) == NULL)
		return (-1);

	mp->flags |= KOBJ_PRIM;

	if (load_primary(mp, KOBJ_LM_DEBUGGER) < 0)
		return (-1);

	if (boothowto & RB_VERBOSE)
		kobj_lm_dump(KOBJ_LM_DEBUGGER);

	if (bind_primary(bootaux, KOBJ_LM_DEBUGGER) < 0)
		return (-1);

	if ((sym = lookup_one(mctl->mod_mp, "kctl_boot_activate")) == NULL)
		return (-1);

#ifdef	KOBJ_DEBUG
	if (kobj_debug & D_DEBUG) {
		_kobj_printf(ops, "calling kctl_boot_activate() @ 0x%lx\n",
		    sym->st_value);
		_kobj_printf(ops, "\tops 0x%p\n", ops);
		_kobj_printf(ops, "\tromp 0x%p\n", romp);
	}
#endif

	if (((kctl_boot_activate_f *)sym->st_value)(ops, romp, 0,
	    (const char **)kobj_kmdb_argv) < 0)
		return (-1);

	return (0);
}

/*
 * Return a string listing module dependencies.
 */
static char *
depends_on(struct module *mp)
{
	Sym *sp;
	char *depstr, *q;

	/*
	 * The module doesn't have a depends_on value, so let's try it the
	 * old-fashioned way - via "_depends_on"
	 */
	if ((sp = lookup_one(mp, "_depends_on")) == NULL)
		return (NULL);

	q = (char *)sp->st_value;

#ifdef KOBJ_DEBUG
	/*
	 * _depends_on is a deprecated interface, so we warn about its use
	 * irrespective of subsequent processing errors. How else are we going
	 * to be able to deco this interface completely?
	 * Changes initially limited to DEBUG because third-party modules
	 * should be flagged to developers before general use base.
	 */
	_kobj_printf(ops,
	    "Warning: %s uses deprecated _depends_on interface.\n",
	    mp->filename);
	_kobj_printf(ops, "Please notify module developer or vendor.\n");
#endif

	/*
	 * Idiot checks. Make sure it's
	 * in-bounds and NULL terminated.
	 */
	if (kobj_addrcheck(mp, q) || q[sp->st_size - 1] != '\0') {
		_kobj_printf(ops, "Error processing dependency for %s\n",
		    mp->filename);
		return (NULL);
	}

	depstr = (char *)kobj_alloc(strlen(q) + 1, KM_WAIT);
	(void) strcpy(depstr, q);

	return (depstr);
}

void
kobj_getmodinfo(void *xmp, struct modinfo *modinfo)
{
	struct module *mp;
	mp = (struct module *)xmp;

	modinfo->mi_base = mp->text;
	modinfo->mi_size = mp->text_size + mp->data_size;
}

/*
 * kobj_export_ksyms() performs the following services:
 *
 * (1) Migrates the symbol table from boot/kobj memory to the ksyms arena.
 * (2) Removes unneeded symbols to save space.
 * (3) Reduces memory footprint by using VM_BESTFIT allocations.
 * (4) Makes the symbol table visible to /dev/ksyms.
 */
static void
kobj_export_ksyms(struct module *mp)
{
	Sym *esp = (Sym *)(mp->symtbl + mp->symhdr->sh_size);
	Sym *sp, *osp;
	char *name;
	size_t namelen;
	struct module *omp;
	uint_t nsyms;
	size_t symsize = mp->symhdr->sh_entsize;
	size_t locals = 1;
	size_t strsize;

	/*
	 * Make a copy of the original module structure.
	 */
	omp = kobj_alloc(sizeof (struct module), KM_WAIT);
	bcopy(mp, omp, sizeof (struct module));

	/*
	 * Compute the sizes of the new symbol table sections.
	 */
	for (nsyms = strsize = 1, osp = (Sym *)omp->symtbl; osp < esp; osp++) {
		if (osp->st_value == 0)
			continue;
		if (sym_lookup(omp, osp) == NULL)
			continue;
		name = omp->strings + osp->st_name;
		namelen = strlen(name);
		if (ELF_ST_BIND(osp->st_info) == STB_LOCAL)
			locals++;
		nsyms++;
		strsize += namelen + 1;
	}

	mp->nsyms = nsyms;
	mp->hashsize = kobj_gethashsize(mp->nsyms);

	/*
	 * ksyms_lock must be held as writer during any operation that
	 * modifies ksyms_arena, including allocation from same, and
	 * must not be dropped until the arena is vmem_walk()able.
	 */
	rw_enter(&ksyms_lock, RW_WRITER);

	/*
	 * Allocate space for the new section headers (symtab and strtab),
	 * symbol table, buckets, chains, and strings.
	 */
	mp->symsize = (2 * sizeof (Shdr)) + (nsyms * symsize) +
	    (mp->hashsize + mp->nsyms) * sizeof (symid_t) + strsize;

	if (mp->flags & KOBJ_NOKSYMS) {
		mp->symspace = kobj_alloc(mp->symsize, KM_WAIT);
	} else {
		mp->symspace = vmem_alloc(ksyms_arena, mp->symsize,
		    VM_BESTFIT | VM_SLEEP);
	}
	bzero(mp->symspace, mp->symsize);

	/*
	 * Divvy up symspace.
	 */
	mp->shdrs = mp->symspace;
	mp->symhdr = (Shdr *)mp->shdrs;
	mp->strhdr = (Shdr *)(mp->symhdr + 1);
	mp->symtbl = (char *)(mp->strhdr + 1);
	mp->buckets = (symid_t *)(mp->symtbl + (nsyms * symsize));
	mp->chains = (symid_t *)(mp->buckets + mp->hashsize);
	mp->strings = (char *)(mp->chains + nsyms);

	/*
	 * Fill in the new section headers (symtab and strtab).
	 */
	mp->hdr.e_shnum = 2;
	mp->symtbl_section = 0;

	mp->symhdr->sh_type = SHT_SYMTAB;
	mp->symhdr->sh_addr = (Addr)mp->symtbl;
	mp->symhdr->sh_size = nsyms * symsize;
	mp->symhdr->sh_link = 1;
	mp->symhdr->sh_info = locals;
	mp->symhdr->sh_addralign = sizeof (Addr);
	mp->symhdr->sh_entsize = symsize;

	mp->strhdr->sh_type = SHT_STRTAB;
	mp->strhdr->sh_addr = (Addr)mp->strings;
	mp->strhdr->sh_size = strsize;
	mp->strhdr->sh_addralign = 1;

	/*
	 * Construct the new symbol table.
	 */
	for (nsyms = strsize = 1, osp = (Sym *)omp->symtbl; osp < esp; osp++) {
		if (osp->st_value == 0)
			continue;
		if (sym_lookup(omp, osp) == NULL)
			continue;
		name = omp->strings + osp->st_name;
		namelen = strlen(name);
		sp = (Sym *)(mp->symtbl + symsize * nsyms);
		bcopy(osp, sp, symsize);
		bcopy(name, mp->strings + strsize, namelen);
		sp->st_name = strsize;
		sym_insert(mp, name, nsyms);
		nsyms++;
		strsize += namelen + 1;
	}

	rw_exit(&ksyms_lock);

	/*
	 * Free the old section headers -- we'll never need them again.
	 */
	if (!(mp->flags & KOBJ_PRIM)) {
		uint_t	shn;
		Shdr	*shp;

		for (shn = 1; shn < omp->hdr.e_shnum; shn++) {
			shp = (Shdr *)(omp->shdrs + shn * omp->hdr.e_shentsize);
			switch (shp->sh_type) {
			case SHT_RELA:
			case SHT_REL:
				if (shp->sh_addr != 0) {
					kobj_free((void *)shp->sh_addr,
					    shp->sh_size);
				}
				break;
			}
		}
		kobj_free(omp->shdrs, omp->hdr.e_shentsize * omp->hdr.e_shnum);
	}
	/*
	 * Discard the old symbol table and our copy of the module strucure.
	 */
	if (!(mp->flags & KOBJ_PRIM))
		kobj_free(omp->symspace, omp->symsize);
	kobj_free(omp, sizeof (struct module));
}

static void
kobj_export_ctf(struct module *mp)
{
	char *data = mp->ctfdata;
	size_t size = mp->ctfsize;

	if (data != NULL) {
		if (_moddebug & MODDEBUG_NOCTF) {
			mp->ctfdata = NULL;
			mp->ctfsize = 0;
		} else {
			mp->ctfdata = vmem_alloc(ctf_arena, size,
			    VM_BESTFIT | VM_SLEEP);
			bcopy(data, mp->ctfdata, size);
		}

		if (!(mp->flags & KOBJ_PRIM))
			kobj_free(data, size);
	}
}

void
kobj_export_module(struct module *mp)
{
	kobj_export_ksyms(mp);
	kobj_export_ctf(mp);

	mp->flags |= KOBJ_EXPORTED;
}

static int
process_dynamic(struct module *mp, char *dyndata, char *strdata)
{
	char *path = NULL, *depstr = NULL;
	int allocsize = 0, osize = 0, nsize = 0;
	char *libname, *tmp;
	int lsize;
	Dyn *dynp;

	for (dynp = (Dyn *)dyndata; dynp && dynp->d_tag != DT_NULL; dynp++) {
		switch (dynp->d_tag) {
		case DT_NEEDED:
			/*
			 * Read the DT_NEEDED entries, expanding the macros they
			 * contain (if any), and concatenating them into a
			 * single space-separated dependency list.
			 */
			libname = (ulong_t)dynp->d_un.d_ptr + strdata;

			if (strchr(libname, '$') != NULL) {
				char *_lib;

				if (path == NULL)
					path = kobj_alloc(MAXPATHLEN, KM_WAIT);
				if ((_lib = expand_libmacro(libname, path,
				    path)) != NULL)
					libname = _lib;
				else {
					_kobj_printf(ops, "krtld: "
					    "process_dynamic: failed to expand "
					    "%s\n", libname);
				}
			}

			lsize = strlen(libname);
			nsize += lsize;
			if (nsize + 1 > allocsize) {
				tmp = kobj_alloc(allocsize + MAXPATHLEN,
				    KM_WAIT);
				if (depstr != NULL) {
					bcopy(depstr, tmp, osize);
					kobj_free(depstr, allocsize);
				}
				depstr = tmp;
				allocsize += MAXPATHLEN;
			}
			bcopy(libname, depstr + osize, lsize);
			*(depstr + nsize) = ' '; /* separator */
			nsize++;
			osize = nsize;
			break;

		case DT_FLAGS_1:
			if (dynp->d_un.d_val & DF_1_IGNMULDEF)
				mp->flags |= KOBJ_IGNMULDEF;
			if (dynp->d_un.d_val & DF_1_NOKSYMS)
				mp->flags |= KOBJ_NOKSYMS;

			break;
		}
	}

	/*
	 * finish up the depends string (if any)
	 */
	if (depstr != NULL) {
		*(depstr + nsize - 1) = '\0'; /* overwrite separator w/term */
		if (path != NULL)
			kobj_free(path, MAXPATHLEN);

		tmp = kobj_alloc(nsize, KM_WAIT);
		bcopy(depstr, tmp, nsize);
		kobj_free(depstr, allocsize);
		depstr = tmp;

		mp->depends_on = depstr;
	}

	return (0);
}

static int
do_dynamic(struct module *mp, struct _buf *file)
{
	Shdr *dshp, *dstrp, *shp;
	char *dyndata, *dstrdata;
	int dshn, shn, rc;

	/* find and validate the dynamic section (if any) */

	for (dshp = NULL, shn = 1; shn < mp->hdr.e_shnum; shn++) {
		shp = (Shdr *)(mp->shdrs + shn * mp->hdr.e_shentsize);
		switch (shp->sh_type) {
		case SHT_DYNAMIC:
			if (dshp != NULL) {
				_kobj_printf(ops, "krtld: get_dynamic: %s, ",
				    mp->filename);
				_kobj_printf(ops,
				    "multiple dynamic sections\n");
				return (-1);
			} else {
				dshp = shp;
				dshn = shn;
			}
			break;
		}
	}

	if (dshp == NULL)
		return (0);

	if (dshp->sh_link > mp->hdr.e_shnum) {
		_kobj_printf(ops, "krtld: get_dynamic: %s, ", mp->filename);
		_kobj_printf(ops, "no section for sh_link %d\n", dshp->sh_link);
		return (-1);
	}
	dstrp = (Shdr *)(mp->shdrs + dshp->sh_link * mp->hdr.e_shentsize);

	if (dstrp->sh_type != SHT_STRTAB) {
		_kobj_printf(ops, "krtld: get_dynamic: %s, ", mp->filename);
		_kobj_printf(ops, "sh_link not a string table for section %d\n",
		    dshn);
		return (-1);
	}

	/* read it from disk */

	dyndata = kobj_alloc(dshp->sh_size, KM_WAIT|KM_TMP);
	if (kobj_read_file(file, dyndata, dshp->sh_size, dshp->sh_offset) < 0) {
		_kobj_printf(ops, "krtld: get_dynamic: %s, ", mp->filename);
		_kobj_printf(ops, "error reading section %d\n", dshn);

		kobj_free(dyndata, dshp->sh_size);
		return (-1);
	}

	dstrdata = kobj_alloc(dstrp->sh_size, KM_WAIT|KM_TMP);
	if (kobj_read_file(file, dstrdata, dstrp->sh_size,
	    dstrp->sh_offset) < 0) {
		_kobj_printf(ops, "krtld: get_dynamic: %s, ", mp->filename);
		_kobj_printf(ops, "error reading section %d\n", dshp->sh_link);

		kobj_free(dyndata, dshp->sh_size);
		kobj_free(dstrdata, dstrp->sh_size);
		return (-1);
	}

	/* pull the interesting pieces out */

	rc = process_dynamic(mp, dyndata, dstrdata);

	kobj_free(dyndata, dshp->sh_size);
	kobj_free(dstrdata, dstrp->sh_size);

	return (rc);
}

void
kobj_set_ctf(struct module *mp, caddr_t data, size_t size)
{
	if (!standalone) {
		if (mp->ctfdata != NULL) {
			if (vmem_contains(ctf_arena, mp->ctfdata,
			    mp->ctfsize)) {
				vmem_free(ctf_arena, mp->ctfdata, mp->ctfsize);
			} else {
				kobj_free(mp->ctfdata, mp->ctfsize);
			}
		}
	}

	/*
	 * The order is very important here.  We need to make sure that
	 * consumers, at any given instant, see a consistent state.  We'd
	 * rather they see no CTF data than the address of one buffer and the
	 * size of another.
	 */
	mp->ctfdata = NULL;
	membar_producer();
	mp->ctfsize = size;
	mp->ctfdata = data;
	membar_producer();
}

int
kobj_load_module(struct modctl *modp, int use_path)
{
	char *filename = modp->mod_filename;
	char *modname = modp->mod_modname;
	int i;
	int n;
	struct _buf *file;
	struct module *mp = NULL;
#ifdef MODDIR_SUFFIX
	int no_suffixdir_drv = 0;
#endif

	mp = kobj_zalloc(sizeof (struct module), KM_WAIT);

	/*
	 * We need to prevent kmdb's symbols from leaking into /dev/ksyms.
	 * kmdb contains a bunch of symbols with well-known names, symbols
	 * which will mask the real versions, thus causing no end of trouble
	 * for mdb.
	 */
	if (strcmp(modp->mod_modname, "kmdbmod") == 0)
		mp->flags |= KOBJ_NOKSYMS;

	file = kobj_open_path(filename, use_path, 1);
	if (file == (struct _buf *)-1) {
#ifdef MODDIR_SUFFIX
		file = kobj_open_path(filename, use_path, 0);
#endif
		if (file == (struct _buf *)-1) {
			kobj_free(mp, sizeof (*mp));
			goto bad;
		}
#ifdef MODDIR_SUFFIX
		/*
		 * There is no driver module in the ISA specific (suffix)
		 * subdirectory but there is a module in the parent directory.
		 */
		if (strncmp(filename, "drv/", 4) == 0) {
			no_suffixdir_drv = 1;
		}
#endif
	}

	mp->filename = kobj_alloc(strlen(file->_name) + 1, KM_WAIT);
	(void) strcpy(mp->filename, file->_name);

	if (kobj_read_file(file, (char *)&mp->hdr, sizeof (mp->hdr), 0) < 0) {
		_kobj_printf(ops, "kobj_load_module: %s read header failed\n",
		    modname);
		kobj_free(mp->filename, strlen(file->_name) + 1);
		kobj_free(mp, sizeof (*mp));
		goto bad;
	}
	for (i = 0; i < SELFMAG; i++) {
		if (mp->hdr.e_ident[i] != ELFMAG[i]) {
			if (_moddebug & MODDEBUG_ERRMSG)
				_kobj_printf(ops, "%s not an elf module\n",
				    modname);
			kobj_free(mp->filename, strlen(file->_name) + 1);
			kobj_free(mp, sizeof (*mp));
			goto bad;
		}
	}
	/*
	 * It's ELF, but is it our ISA?  Interpreting the header
	 * from a file for a byte-swapped ISA could cause a huge
	 * and unsatisfiable value to be passed to kobj_alloc below
	 * and therefore hang booting.
	 */
	if (!elf_mach_ok(&mp->hdr)) {
		if (_moddebug & MODDEBUG_ERRMSG)
			_kobj_printf(ops, "%s not an elf module for this ISA\n",
			    modname);
		kobj_free(mp->filename, strlen(file->_name) + 1);
		kobj_free(mp, sizeof (*mp));
#ifdef MODDIR_SUFFIX
		/*
		 * The driver mod is not in the ISA specific subdirectory
		 * and the module in the parent directory is not our ISA.
		 * If it is our ISA, for now we will silently succeed.
		 */
		if (no_suffixdir_drv == 1) {
			cmn_err(CE_CONT, "?NOTICE: %s: 64-bit driver module"
			    " not found\n", modname);
		}
#endif
		goto bad;
	}

	/*
	 * All modules, save for unix, should be relocatable (as opposed to
	 * dynamic).  Dynamic modules come with PLTs and GOTs, which can't
	 * currently be processed by krtld.
	 */
	if (mp->hdr.e_type != ET_REL) {
		if (_moddebug & MODDEBUG_ERRMSG)
			_kobj_printf(ops, "%s isn't a relocatable (ET_REL) "
			    "module\n", modname);
		kobj_free(mp->filename, strlen(file->_name) + 1);
		kobj_free(mp, sizeof (*mp));
		goto bad;
	}

	n = mp->hdr.e_shentsize * mp->hdr.e_shnum;
	mp->shdrs = kobj_alloc(n, KM_WAIT);

	if (kobj_read_file(file, mp->shdrs, n, mp->hdr.e_shoff) < 0) {
		_kobj_printf(ops, "kobj_load_module: %s error reading "
		    "section headers\n", modname);
		kobj_free(mp->shdrs, n);
		kobj_free(mp->filename, strlen(file->_name) + 1);
		kobj_free(mp, sizeof (*mp));
		goto bad;
	}

	kobj_notify(KOBJ_NOTIFY_MODLOADING, modp);
	module_assign(modp, mp);

	/* read in sections */
	if (get_progbits(mp, file) < 0) {
		_kobj_printf(ops, "%s error reading sections\n", modname);
		goto bad;
	}

	if (do_dynamic(mp, file) < 0) {
		_kobj_printf(ops, "%s error reading dynamic section\n",
		    modname);
		goto bad;
	}

	modp->mod_text = mp->text;
	modp->mod_text_size = mp->text_size;

	/* read in symbols; adjust values for each section's real address */
	if (get_syms(mp, file) < 0) {
		_kobj_printf(ops, "%s error reading symbols\n",
		    modname);
		goto bad;
	}

	/*
	 * If we didn't dependency information from the dynamic section, look
	 * for it the old-fashioned way.
	 */
	if (mp->depends_on == NULL)
		mp->depends_on = depends_on(mp);

	if (get_ctf(mp, file) < 0) {
		_kobj_printf(ops, "%s debug information will not "
		    "be available\n", modname);
	}

	/* primary kernel modules do not have a signature section */
	if (!(mp->flags & KOBJ_PRIM))
		get_signature(mp, file);

#ifdef	KOBJ_DEBUG
	if (kobj_debug & D_LOADING) {
		_kobj_printf(ops, "krtld: file=%s\n", mp->filename);
		_kobj_printf(ops, "\ttext:0x%p", mp->text);
		_kobj_printf(ops, " size: 0x%lx\n", mp->text_size);
		_kobj_printf(ops, "\tdata:0x%p", mp->data);
		_kobj_printf(ops, " dsize: 0x%lx\n", mp->data_size);
	}
#endif /* KOBJ_DEBUG */

	/*
	 * For primary kernel modules, we defer
	 * symbol resolution and relocation until
	 * all primary objects have been loaded.
	 */
	if (!standalone) {
		int ddrval, dcrval;
		char *dependent_modname;
		/* load all dependents */
		dependent_modname = kobj_zalloc(MODMAXNAMELEN, KM_WAIT);
		ddrval = do_dependents(modp, dependent_modname, MODMAXNAMELEN);

		/*
		 * resolve undefined and common symbols,
		 * also allocates common space
		 */
		if ((dcrval = do_common(mp)) < 0) {
			switch (dcrval) {
			case DOSYM_UNSAFE:
				_kobj_printf(ops, "WARNING: mod_load: "
				    "MT-unsafe module '%s' rejected\n",
				    modname);
				break;
			case DOSYM_UNDEF:
				_kobj_printf(ops, "WARNING: mod_load: "
				    "cannot load module '%s'\n",
				    modname);
				if (ddrval == -1) {
					_kobj_printf(ops, "WARNING: %s: ",
					    modname);
					_kobj_printf(ops,
					    "unable to resolve dependency, "
					    "module '%s' not found\n",
					    dependent_modname);
				}
				break;
			}
		}
		kobj_free(dependent_modname, MODMAXNAMELEN);
		if (dcrval < 0)
			goto bad;

		/* process relocation tables */
		if (do_relocations(mp) < 0) {
			_kobj_printf(ops, "%s error doing relocations\n",
			    modname);
			goto bad;
		}

		if (mp->destination) {
			off_t	off = (uintptr_t)mp->destination & PAGEOFFSET;
			caddr_t	base = (caddr_t)mp->destination - off;
			size_t	size = P2ROUNDUP(mp->text_size + off, PAGESIZE);

			hat_unload(kas.a_hat, base, size, HAT_UNLOAD_UNLOCK);
			vmem_free(heap_arena, base, size);
		}

		/* sync_instruction_memory */
		kobj_sync_instruction_memory(mp->text, mp->text_size);
		kobj_export_module(mp);
		kobj_notify(KOBJ_NOTIFY_MODLOADED, modp);
	}
	kobj_close_file(file);
	return (0);
bad:
	if (file != (struct _buf *)-1)
		kobj_close_file(file);
	if (modp->mod_mp != NULL)
		free_module_data(modp->mod_mp);

	module_assign(modp, NULL);
	return ((file == (struct _buf *)-1) ? ENOENT : EINVAL);
}

int
kobj_load_primary_module(struct modctl *modp)
{
	struct modctl *dep;
	struct module *mp;

	if (kobj_load_module(modp, 0) != 0)
		return (-1);

	dep = NULL;
	mp = modp->mod_mp;
	mp->flags |= KOBJ_PRIM;

	/* Bind new module to its dependents */
	if (mp->depends_on != NULL && (dep =
	    mod_already_loaded(mp->depends_on)) == NULL) {
#ifdef	KOBJ_DEBUG
		if (kobj_debug & D_DEBUG) {
			_kobj_printf(ops, "krtld: failed to resolve deps "
			    "for primary %s\n", modp->mod_modname);
		}
#endif
		return (-1);
	}

	if (dep != NULL)
		add_dependent(mp, dep->mod_mp);

	/*
	 * Relocate it.  This module may not be part of a link map, so we
	 * can't use bind_primary.
	 */
	if (do_common(mp) < 0 || do_symbols(mp, 0) < 0 ||
	    do_relocations(mp) < 0) {
#ifdef	KOBJ_DEBUG
		if (kobj_debug & D_DEBUG) {
			_kobj_printf(ops, "krtld: failed to relocate "
			    "primary %s\n", modp->mod_modname);
		}
#endif
		return (-1);
	}

	return (0);
}

static void
module_assign(struct modctl *cp, struct module *mp)
{
	if (standalone) {
		cp->mod_mp = mp;
		return;
	}
	mutex_enter(&mod_lock);
	cp->mod_mp = mp;
	cp->mod_gencount++;
	mutex_exit(&mod_lock);
}

void
kobj_unload_module(struct modctl *modp)
{
	struct module *mp = modp->mod_mp;

	if ((_moddebug & MODDEBUG_KEEPTEXT) && mp) {
		_kobj_printf(ops, "text for %s ", mp->filename);
		_kobj_printf(ops, "was at %p\n", mp->text);
		mp->text = NULL;	/* don't actually free it */
	}

	kobj_notify(KOBJ_NOTIFY_MODUNLOADING, modp);

	/*
	 * Null out mod_mp first, so consumers (debuggers) know not to look
	 * at the module structure any more.
	 */
	mutex_enter(&mod_lock);
	modp->mod_mp = NULL;
	mutex_exit(&mod_lock);

	kobj_notify(KOBJ_NOTIFY_MODUNLOADED, modp);
	free_module_data(mp);
}

static void
free_module_data(struct module *mp)
{
	struct module_list *lp, *tmp;
	hotinline_desc_t *hid, *next;
	int ksyms_exported = 0;

	lp = mp->head;
	while (lp) {
		tmp = lp;
		lp = lp->next;
		kobj_free((char *)tmp, sizeof (*tmp));
	}

	/* release hotinlines */
	hid = mp->hi_calls;
	while (hid != NULL) {
		next = hid->hid_next;
		kobj_free(hid->hid_symname, strlen(hid->hid_symname) + 1);
		kobj_free(hid, sizeof (hotinline_desc_t));
		hid = next;
	}

	rw_enter(&ksyms_lock, RW_WRITER);
	if (mp->symspace) {
		if (vmem_contains(ksyms_arena, mp->symspace, mp->symsize)) {
			vmem_free(ksyms_arena, mp->symspace, mp->symsize);
			ksyms_exported = 1;
		} else {
			if (mp->flags & KOBJ_NOKSYMS)
				ksyms_exported = 1;
			kobj_free(mp->symspace, mp->symsize);
		}
	}
	rw_exit(&ksyms_lock);

	if (mp->ctfdata) {
		if (vmem_contains(ctf_arena, mp->ctfdata, mp->ctfsize))
			vmem_free(ctf_arena, mp->ctfdata, mp->ctfsize);
		else
			kobj_free(mp->ctfdata, mp->ctfsize);
	}

	if (mp->sigdata)
		kobj_free(mp->sigdata, mp->sigsize);

	/*
	 * We did not get far enough into kobj_export_ksyms() to free allocated
	 * buffers because we encounted error conditions. Free the buffers.
	 */
	if ((ksyms_exported == 0) && (mp->shdrs != NULL)) {
		uint_t shn;
		Shdr *shp;

		for (shn = 1; shn < mp->hdr.e_shnum; shn++) {
			shp = (Shdr *)(mp->shdrs + shn * mp->hdr.e_shentsize);
			switch (shp->sh_type) {
			case SHT_RELA:
			case SHT_REL:
				if (shp->sh_addr != 0)
					kobj_free((void *)shp->sh_addr,
					    shp->sh_size);
				break;
			}
		}

		if (!(mp->flags & KOBJ_PRIM)) {
			kobj_free(mp->shdrs,
			    mp->hdr.e_shentsize * mp->hdr.e_shnum);
		}
	}

	if (mp->bss)
		vmem_free(data_arena, (void *)mp->bss, mp->bss_size);

	if (mp->fbt_tab)
		kobj_texthole_free(mp->fbt_tab, mp->fbt_size);

	if (mp->textwin_base)
		kobj_textwin_free(mp);

	if (mp->sdt_probes != NULL) {
		sdt_probedesc_t *sdp = mp->sdt_probes, *next;

		while (sdp != NULL) {
			next = sdp->sdpd_next;
			kobj_free(sdp->sdpd_name, strlen(sdp->sdpd_name) + 1);
			kobj_free(sdp, sizeof (sdt_probedesc_t));
			sdp = next;
		}
	}

	if (mp->sdt_tab)
		kobj_texthole_free(mp->sdt_tab, mp->sdt_size);
	if (mp->text)
		vmem_free(text_arena, mp->text, mp->text_size);
	if (mp->data)
		vmem_free(data_arena, mp->data, mp->data_size);
	if (mp->depends_on)
		kobj_free(mp->depends_on, strlen(mp->depends_on)+1);
	if (mp->filename)
		kobj_free(mp->filename, strlen(mp->filename)+1);

	kobj_free((char *)mp, sizeof (*mp));
}

static int
get_progbits(struct module *mp, struct _buf *file)
{
	struct proginfo *tp, *dp, *sdp;
	Shdr *shp;
	reloc_dest_t dest = NULL;
	uintptr_t bits_ptr;
	uintptr_t text = 0, data, textptr;
	uint_t shn;
	int err = -1;

	tp = kobj_zalloc(sizeof (struct proginfo), KM_WAIT|KM_TMP);
	dp = kobj_zalloc(sizeof (struct proginfo), KM_WAIT|KM_TMP);
	sdp = kobj_zalloc(sizeof (struct proginfo), KM_WAIT|KM_TMP);
	/*
	 * loop through sections to find out how much space we need
	 * for text, data, (also bss that is already assigned)
	 */
	if (get_progbits_size(mp, tp, dp, sdp) < 0)
		goto done;

	mp->text_size = tp->size;
	mp->data_size = dp->size;

	if (standalone) {
		caddr_t limit = _data;

		if (lg_pagesize && _text + lg_pagesize < limit)
			limit = _text + lg_pagesize;

		mp->text = kobj_segbrk(&_etext, mp->text_size,
		    tp->align, limit);
		/*
		 * If we can't grow the text segment, try the
		 * data segment before failing.
		 */
		if (mp->text == NULL) {
			mp->text = kobj_segbrk(&_edata, mp->text_size,
			    tp->align, 0);
		}

		mp->data = kobj_segbrk(&_edata, mp->data_size, dp->align, 0);

		if (mp->text == NULL || mp->data == NULL)
			goto done;

	} else {
		if (text_arena == NULL)
			kobj_vmem_init(&text_arena, &data_arena);

		/*
		 * some architectures may want to load the module on a
		 * page that is currently read only. It may not be
		 * possible for those architectures to remap their page
		 * on the fly. So we provide a facility for them to hang
		 * a private hook where the memory they assign the module
		 * is not the actual place where the module loads.
		 *
		 * In this case there are two addresses that deal with the
		 * modload.
		 * 1) the final destination of the module
		 * 2) the address that is used to view the newly
		 * loaded module until all the relocations relative to 1
		 * above are completed.
		 *
		 * That is what dest is used for below.
		 */
		mp->text_size += tp->align;
		mp->data_size += dp->align;

		mp->text = kobj_text_alloc(text_arena, mp->text_size);

		/*
		 * a remap is taking place. Align the text ptr relative
		 * to the secondary mapping. That is where the bits will
		 * be read in.
		 */
		if (kvseg.s_base != NULL && !vmem_contains(heaptext_arena,
		    mp->text, mp->text_size)) {
			off_t	off = (uintptr_t)mp->text & PAGEOFFSET;
			size_t	size = P2ROUNDUP(mp->text_size + off, PAGESIZE);
			caddr_t	map = vmem_alloc(heap_arena, size, VM_SLEEP);
			caddr_t orig = mp->text - off;
			pgcnt_t pages = size / PAGESIZE;

			dest = (reloc_dest_t)(map + off);
			text = ALIGN((uintptr_t)dest, tp->align);

			while (pages--) {
				hat_devload(kas.a_hat, map, PAGESIZE,
				    hat_getpfnum(kas.a_hat, orig),
				    PROT_READ | PROT_WRITE | PROT_EXEC,
				    HAT_LOAD_NOCONSIST | HAT_LOAD_LOCK);
				map += PAGESIZE;
				orig += PAGESIZE;
			}
			/*
			 * Since we set up a non-cacheable mapping, we need
			 * to flush any old entries in the cache that might
			 * be left around from the read-only mapping.
			 */
			dcache_flushall();
		}
		if (mp->data_size)
			mp->data = vmem_alloc(data_arena, mp->data_size,
			    VM_SLEEP | VM_BESTFIT);
	}
	textptr = (uintptr_t)mp->text;
	textptr = ALIGN(textptr, tp->align);
	mp->destination = dest;

	/*
	 * This is the case where a remap is not being done.
	 */
	if (text == 0)
		text = ALIGN((uintptr_t)mp->text, tp->align);
	data = ALIGN((uintptr_t)mp->data, dp->align);

	/* now loop though sections assigning addresses and loading the data */
	for (shn = 1; shn < mp->hdr.e_shnum; shn++) {
		shp = (Shdr *)(mp->shdrs + shn * mp->hdr.e_shentsize);
		if (!(shp->sh_flags & SHF_ALLOC))
			continue;

		if ((shp->sh_flags & SHF_WRITE) == 0)
			bits_ptr = text;
		else
			bits_ptr = data;

		bits_ptr = ALIGN(bits_ptr, shp->sh_addralign);

		if (shp->sh_type == SHT_NOBITS) {
			/*
			 * Zero bss.
			 */
			bzero((caddr_t)bits_ptr, shp->sh_size);
			shp->sh_type = SHT_PROGBITS;
		} else {
			if (kobj_read_file(file, (char *)bits_ptr,
			    shp->sh_size, shp->sh_offset) < 0)
				goto done;
		}

		if (shp->sh_flags & SHF_WRITE) {
			shp->sh_addr = bits_ptr;
		} else {
			textptr = ALIGN(textptr, shp->sh_addralign);
			shp->sh_addr = textptr;
			textptr += shp->sh_size;
		}

		bits_ptr += shp->sh_size;
		if ((shp->sh_flags & SHF_WRITE) == 0)
			text = bits_ptr;
		else
			data = bits_ptr;
	}

	err = 0;
done:
	/*
	 * Free and mark as freed the section headers here so that
	 * free_module_data() does not have to worry about this buffer.
	 *
	 * This buffer is freed here because one of the possible reasons
	 * for error is a section with non-zero sh_addr and in that case
	 * free_module_data() would have no way of recognizing that this
	 * buffer was unallocated.
	 */
	if (err != 0) {
		kobj_free(mp->shdrs, mp->hdr.e_shentsize * mp->hdr.e_shnum);
		mp->shdrs = NULL;
	}

	(void) kobj_free(tp, sizeof (struct proginfo));
	(void) kobj_free(dp, sizeof (struct proginfo));
	(void) kobj_free(sdp, sizeof (struct proginfo));

	return (err);
}

/*
 * Go through suppress_sym_list to see if "multiply defined"
 * warning of this symbol should be suppressed.  Return 1 if
 * warning should be suppressed, 0 otherwise.
 */
static int
kobj_suppress_warning(char *symname)
{
	int	i;

	for (i = 0; suppress_sym_list[i] != NULL; i++) {
		if (strcmp(suppress_sym_list[i], symname) == 0)
			return (1);
	}

	return (0);
}

static int
get_syms(struct module *mp, struct _buf *file)
{
	uint_t		shn;
	Shdr	*shp;
	uint_t		i;
	Sym	*sp, *ksp;
	char		*symname;
	int		dosymtab = 0;

	/*
	 * Find the interesting sections.
	 */
	for (shn = 1; shn < mp->hdr.e_shnum; shn++) {
		shp = (Shdr *)(mp->shdrs + shn * mp->hdr.e_shentsize);
		switch (shp->sh_type) {
		case SHT_SYMTAB:
			mp->symtbl_section = shn;
			mp->symhdr = shp;
			dosymtab++;
			break;

		case SHT_RELA:
		case SHT_REL:
			/*
			 * Already loaded.
			 */
			if (shp->sh_addr)
				continue;

			/* KM_TMP since kobj_free'd in do_relocations */
			shp->sh_addr = (Addr)
			    kobj_alloc(shp->sh_size, KM_WAIT|KM_TMP);

			if (kobj_read_file(file, (char *)shp->sh_addr,
			    shp->sh_size, shp->sh_offset) < 0) {
				_kobj_printf(ops, "krtld: get_syms: %s, ",
				    mp->filename);
				_kobj_printf(ops, "error reading section %d\n",
				    shn);
				return (-1);
			}
			break;
		}
	}

	/*
	 * This is true for a stripped executable.  In the case of
	 * 'unix' it can be stripped but it still contains the SHT_DYNSYM,
	 * and since that symbol information is still present everything
	 * is just fine.
	 */
	if (!dosymtab) {
		if (mp->flags & KOBJ_EXEC)
			return (0);
		_kobj_printf(ops, "krtld: get_syms: %s ",
		    mp->filename);
		_kobj_printf(ops, "no SHT_SYMTAB symbol table found\n");
		return (-1);
	}

	/*
	 * get the associated string table header
	 */
	if ((mp->symhdr == 0) || (mp->symhdr->sh_link >= mp->hdr.e_shnum))
		return (-1);
	mp->strhdr = (Shdr *)
	    (mp->shdrs + mp->symhdr->sh_link * mp->hdr.e_shentsize);

	mp->nsyms = mp->symhdr->sh_size / mp->symhdr->sh_entsize;
	mp->hashsize = kobj_gethashsize(mp->nsyms);

	/*
	 * Allocate space for the symbol table, buckets, chains, and strings.
	 */
	mp->symsize = mp->symhdr->sh_size +
	    (mp->hashsize + mp->nsyms) * sizeof (symid_t) + mp->strhdr->sh_size;
	mp->symspace = kobj_zalloc(mp->symsize, KM_WAIT|KM_SCRATCH);

	mp->symtbl = mp->symspace;
	mp->buckets = (symid_t *)(mp->symtbl + mp->symhdr->sh_size);
	mp->chains = mp->buckets + mp->hashsize;
	mp->strings = (char *)(mp->chains + mp->nsyms);

	if (kobj_read_file(file, mp->symtbl,
	    mp->symhdr->sh_size, mp->symhdr->sh_offset) < 0 ||
	    kobj_read_file(file, mp->strings,
	    mp->strhdr->sh_size, mp->strhdr->sh_offset) < 0)
		return (-1);

	/*
	 * loop through the symbol table adjusting values to account
	 * for where each section got loaded into memory.  Also
	 * fill in the hash table.
	 */
	for (i = 1; i < mp->nsyms; i++) {
		sp = (Sym *)(mp->symtbl + i * mp->symhdr->sh_entsize);
		if (sp->st_shndx < SHN_LORESERVE) {
			if (sp->st_shndx >= mp->hdr.e_shnum) {
				_kobj_printf(ops, "%s bad shndx ",
				    file->_name);
				_kobj_printf(ops, "in symbol %d\n", i);
				return (-1);
			}
			shp = (Shdr *)
			    (mp->shdrs +
			    sp->st_shndx * mp->hdr.e_shentsize);
			if (!(mp->flags & KOBJ_EXEC))
				sp->st_value += shp->sh_addr;
		}

		if (sp->st_name == 0 || sp->st_shndx == SHN_UNDEF)
			continue;
		if (sp->st_name >= mp->strhdr->sh_size)
			return (-1);

		symname = mp->strings + sp->st_name;

		if (!(mp->flags & KOBJ_EXEC) &&
		    ELF_ST_BIND(sp->st_info) == STB_GLOBAL) {
			ksp = kobj_lookup_all(mp, symname, 0);

			if (ksp && ELF_ST_BIND(ksp->st_info) == STB_GLOBAL &&
			    !kobj_suppress_warning(symname) &&
			    sp->st_shndx != SHN_UNDEF &&
			    sp->st_shndx != SHN_COMMON &&
			    ksp->st_shndx != SHN_UNDEF &&
			    ksp->st_shndx != SHN_COMMON) {
				/*
				 * Unless this symbol is a stub, it's multiply
				 * defined.  Multiply-defined symbols are
				 * usually bad, but some objects (kmdb) have
				 * a legitimate need to have their own
				 * copies of common functions.
				 */
				if ((standalone ||
				    ksp->st_value < (uintptr_t)stubs_base ||
				    ksp->st_value >= (uintptr_t)stubs_end) &&
				    !(mp->flags & KOBJ_IGNMULDEF)) {
					_kobj_printf(ops,
					    "%s symbol ", file->_name);
					_kobj_printf(ops,
					    "%s multiply defined\n", symname);
				}
			}
		}

		sym_insert(mp, symname, i);
	}

	return (0);
}

static int
get_ctf(struct module *mp, struct _buf *file)
{
	char *shstrtab, *ctfdata;
	size_t shstrlen;
	Shdr *shp;
	uint_t i;

	if (_moddebug & MODDEBUG_NOCTF)
		return (0); /* do not attempt to even load CTF data */

	if (mp->hdr.e_shstrndx >= mp->hdr.e_shnum) {
		_kobj_printf(ops, "krtld: get_ctf: %s, ",
		    mp->filename);
		_kobj_printf(ops, "corrupt e_shstrndx %u\n",
		    mp->hdr.e_shstrndx);
		return (-1);
	}

	shp = (Shdr *)(mp->shdrs + mp->hdr.e_shstrndx * mp->hdr.e_shentsize);
	shstrlen = shp->sh_size;
	shstrtab = kobj_alloc(shstrlen, KM_WAIT|KM_TMP);

	if (kobj_read_file(file, shstrtab, shstrlen, shp->sh_offset) < 0) {
		_kobj_printf(ops, "krtld: get_ctf: %s, ",
		    mp->filename);
		_kobj_printf(ops, "error reading section %u\n",
		    mp->hdr.e_shstrndx);
		kobj_free(shstrtab, shstrlen);
		return (-1);
	}

	for (i = 0; i < mp->hdr.e_shnum; i++) {
		shp = (Shdr *)(mp->shdrs + i * mp->hdr.e_shentsize);

		if (shp->sh_size != 0 && shp->sh_name < shstrlen &&
		    strcmp(shstrtab + shp->sh_name, ".SUNW_ctf") == 0) {
			ctfdata = kobj_alloc(shp->sh_size, KM_WAIT|KM_SCRATCH);

			if (kobj_read_file(file, ctfdata, shp->sh_size,
			    shp->sh_offset) < 0) {
				_kobj_printf(ops, "krtld: get_ctf: %s, error "
				    "reading .SUNW_ctf data\n", mp->filename);
				kobj_free(ctfdata, shp->sh_size);
				kobj_free(shstrtab, shstrlen);
				return (-1);
			}

			mp->ctfdata = ctfdata;
			mp->ctfsize = shp->sh_size;
			break;
		}
	}

	kobj_free(shstrtab, shstrlen);
	return (0);
}

#define	SHA1_DIGEST_LENGTH	20	/* SHA1 digest length in bytes */

/*
 * Return the hash of the ELF sections that are memory resident.
 * i.e. text and data.  We skip a SHT_NOBITS section since it occupies
 * no space in the file. We use SHA1 here since libelfsign uses
 * it and both places need to use the same algorithm.
 */
static void
crypto_es_hash(struct module *mp, char *hash, char *shstrtab)
{
	uint_t shn;
	Shdr *shp;
	SHA1_CTX ctx;

	SHA1Init(&ctx);

	for (shn = 1; shn < mp->hdr.e_shnum; shn++) {
		shp = (Shdr *)(mp->shdrs + shn * mp->hdr.e_shentsize);
		if (!(shp->sh_flags & SHF_ALLOC) || shp->sh_size == 0)
			continue;

		/*
		 * The check should ideally be shp->sh_type == SHT_NOBITS.
		 * However, we can't do that check here as get_progbits()
		 * resets the type.
		 */
		if (strcmp(shstrtab + shp->sh_name, ".bss") == 0)
			continue;
#ifdef	KOBJ_DEBUG
		if (kobj_debug & D_DEBUG)
			_kobj_printf(ops,
			    "krtld: crypto_es_hash: updating hash with"
			    " %s data size=%lx\n", shstrtab + shp->sh_name,
			    (size_t)shp->sh_size);
#endif
		ASSERT(shp->sh_addr != 0);
		SHA1Update(&ctx, (const uint8_t *)shp->sh_addr, shp->sh_size);
	}

	SHA1Final((uchar_t *)hash, &ctx);
}

/*
 * Get the .SUNW_signature section for the module, it it exists.
 *
 * This section exists only for crypto modules. None of the
 * primary modules have this section currently.
 */
static void
get_signature(struct module *mp, struct _buf *file)
{
	char *shstrtab, *sigdata = NULL;
	size_t shstrlen;
	Shdr *shp;
	uint_t i;

	if (mp->hdr.e_shstrndx >= mp->hdr.e_shnum) {
		_kobj_printf(ops, "krtld: get_signature: %s, ",
		    mp->filename);
		_kobj_printf(ops, "corrupt e_shstrndx %u\n",
		    mp->hdr.e_shstrndx);
		return;
	}

	shp = (Shdr *)(mp->shdrs + mp->hdr.e_shstrndx * mp->hdr.e_shentsize);
	shstrlen = shp->sh_size;
	shstrtab = kobj_alloc(shstrlen, KM_WAIT|KM_TMP);

	if (kobj_read_file(file, shstrtab, shstrlen, shp->sh_offset) < 0) {
		_kobj_printf(ops, "krtld: get_signature: %s, ",
		    mp->filename);
		_kobj_printf(ops, "error reading section %u\n",
		    mp->hdr.e_shstrndx);
		kobj_free(shstrtab, shstrlen);
		return;
	}

	for (i = 0; i < mp->hdr.e_shnum; i++) {
		shp = (Shdr *)(mp->shdrs + i * mp->hdr.e_shentsize);
		if (shp->sh_size != 0 && shp->sh_name < shstrlen &&
		    strcmp(shstrtab + shp->sh_name,
		    ELF_SIGNATURE_SECTION) == 0) {
			filesig_vers_t filesig_version;
			size_t sigsize = shp->sh_size + SHA1_DIGEST_LENGTH;
			sigdata = kobj_alloc(sigsize, KM_WAIT|KM_SCRATCH);

			if (kobj_read_file(file, sigdata, shp->sh_size,
			    shp->sh_offset) < 0) {
				_kobj_printf(ops, "krtld: get_signature: %s,"
				    " error reading .SUNW_signature data\n",
				    mp->filename);
				kobj_free(sigdata, sigsize);
				kobj_free(shstrtab, shstrlen);
				return;
			}
			filesig_version = ((struct filesignatures *)sigdata)->
			    filesig_sig.filesig_version;
			if (!(filesig_version == FILESIG_VERSION1 ||
			    filesig_version == FILESIG_VERSION3)) {
				/* skip versions we don't understand */
				kobj_free(sigdata, sigsize);
				kobj_free(shstrtab, shstrlen);
				return;
			}

			mp->sigdata = sigdata;
			mp->sigsize = sigsize;
			break;
		}
	}

	if (sigdata != NULL) {
		crypto_es_hash(mp, sigdata + shp->sh_size, shstrtab);
	}

	kobj_free(shstrtab, shstrlen);
}

static void
add_dependent(struct module *mp, struct module *dep)
{
	struct module_list *lp;

	for (lp = mp->head; lp; lp = lp->next) {
		if (lp->mp == dep)
			return;	/* already on the list */
	}

	if (lp == NULL) {
		lp = kobj_zalloc(sizeof (*lp), KM_WAIT);

		lp->mp = dep;
		lp->next = NULL;
		if (mp->tail)
			mp->tail->next = lp;
		else
			mp->head = lp;
		mp->tail = lp;
	}
}

static int
do_dependents(struct modctl *modp, char *modname, size_t modnamelen)
{
	struct module *mp;
	struct modctl *req;
	char *d, *p, *q;
	int c;
	char *err_modname = NULL;

	mp = modp->mod_mp;

	if ((p = mp->depends_on) == NULL)
		return (0);

	for (;;) {
		/*
		 * Skip space.
		 */
		while (*p && (*p == ' ' || *p == '\t'))
			p++;
		/*
		 * Get module name.
		 */
		d = p;
		q = modname;
		c = 0;
		while (*p && *p != ' ' && *p != '\t') {
			if (c < modnamelen - 1) {
				*q++ = *p;
				c++;
			}
			p++;
		}

		if (q == modname)
			break;

		if (c == modnamelen - 1) {
			char *dep = kobj_alloc(p - d + 1, KM_WAIT|KM_TMP);

			(void) strncpy(dep, d,  p - d + 1);
			dep[p - d] = '\0';

			_kobj_printf(ops, "%s: dependency ", modp->mod_modname);
			_kobj_printf(ops, "'%s' too long ", dep);
			_kobj_printf(ops, "(max %d chars)\n", (int)modnamelen);

			kobj_free(dep, p - d + 1);

			return (-1);
		}

		*q = '\0';
		if ((req = mod_load_requisite(modp, modname)) == NULL) {
#ifndef	KOBJ_DEBUG
			if (_moddebug & MODDEBUG_LOADMSG) {
#endif	/* KOBJ_DEBUG */
				_kobj_printf(ops,
				    "%s: unable to resolve dependency, ",
				    modp->mod_modname);
				_kobj_printf(ops, "cannot load module '%s'\n",
				    modname);
#ifndef	KOBJ_DEBUG
			}
#endif	/* KOBJ_DEBUG */
			if (err_modname == NULL) {
				/*
				 * This must be the same size as the modname
				 * one.
				 */
				err_modname = kobj_zalloc(MODMAXNAMELEN,
				    KM_WAIT);

				/*
				 * We can use strcpy() here without fearing
				 * the NULL terminator because the size of
				 * err_modname is the same as one of modname,
				 * and it's filled with zeros.
				 */
				(void) strcpy(err_modname, modname);
			}
			continue;
		}

		add_dependent(mp, req->mod_mp);
		mod_release_mod(req);

	}

	if (err_modname != NULL) {
		/*
		 * Copy the first module name where you detect an error to keep
		 * its behavior the same as before.
		 * This way keeps minimizing the memory use for error
		 * modules, and this might be important at boot time because
		 * the memory usage is a crucial factor for booting in most
		 * cases. You can expect more verbose messages when using
		 * a debug kernel or setting a bit in moddebug.
		 */
		bzero(modname, MODMAXNAMELEN);
		(void) strcpy(modname, err_modname);
		kobj_free(err_modname, MODMAXNAMELEN);
		return (-1);
	}

	return (0);
}

static int
do_common(struct module *mp)
{
	int err;

	/*
	 * first time through, assign all symbols defined in other
	 * modules, and count up how much common space will be needed
	 * (bss_size and bss_align)
	 */
	if ((err = do_symbols(mp, 0)) < 0)
		return (err);
	/*
	 * increase bss_size by the maximum delta that could be
	 * computed by the ALIGN below
	 */
	mp->bss_size += mp->bss_align;
	if (mp->bss_size) {
		if (standalone)
			mp->bss = (uintptr_t)kobj_segbrk(&_edata, mp->bss_size,
			    MINALIGN, 0);
		else
			mp->bss = (uintptr_t)vmem_alloc(data_arena,
			    mp->bss_size, VM_SLEEP | VM_BESTFIT);
		bzero((void *)mp->bss, mp->bss_size);
		/* now assign addresses to all common symbols */
		if ((err = do_symbols(mp, ALIGN(mp->bss, mp->bss_align))) < 0)
			return (err);
	}
	return (0);
}

static int
do_symbols(struct module *mp, Elf64_Addr bss_base)
{
	int bss_align;
	uintptr_t bss_ptr;
	int err;
	int i;
	Sym *sp, *sp1;
	char *name;
	int assign;
	int resolved = 1;

	/*
	 * Nothing left to do (optimization).
	 */
	if (mp->flags & KOBJ_RESOLVED)
		return (0);

	assign = (bss_base) ? 1 : 0;
	bss_ptr = bss_base;
	bss_align = 0;
	err = 0;

	for (i = 1; i < mp->nsyms; i++) {
		sp = (Sym *)(mp->symtbl + mp->symhdr->sh_entsize * i);
		/*
		 * we know that st_name is in bounds, since get_sections
		 * has already checked all of the symbols
		 */
		name = mp->strings + sp->st_name;
		if (sp->st_shndx != SHN_UNDEF && sp->st_shndx != SHN_COMMON)
			continue;
#if defined(__sparc)
		/*
		 * Register symbols are ignored in the kernel
		 */
		if (ELF_ST_TYPE(sp->st_info) == STT_SPARC_REGISTER) {
			if (*name != '\0') {
				_kobj_printf(ops, "%s: named REGISTER symbol ",
				    mp->filename);
				_kobj_printf(ops, "not supported '%s'\n",
				    name);
				err = DOSYM_UNDEF;
			}
			continue;
		}
#endif	/* __sparc */
		/*
		 * TLS symbols are ignored in the kernel
		 */
		if (ELF_ST_TYPE(sp->st_info) == STT_TLS) {
			_kobj_printf(ops, "%s: TLS symbol ",
			    mp->filename);
			_kobj_printf(ops, "not supported '%s'\n",
			    name);
			err = DOSYM_UNDEF;
			continue;
		}

		if (ELF_ST_BIND(sp->st_info) != STB_LOCAL) {
			if ((sp1 = kobj_lookup_all(mp, name, 0)) != NULL) {
				sp->st_shndx = SHN_ABS;
				sp->st_value = sp1->st_value;
				continue;
			}
		}

		if (sp->st_shndx == SHN_UNDEF) {
			resolved = 0;

			/*
			 * Skip over sdt probes and smap calls,
			 * they're relocated later.
			 */
			if (strncmp(name, sdt_prefix, strlen(sdt_prefix)) == 0)
				continue;
#if defined(__x86)
			if (strcmp(name, "smap_enable") == 0 ||
			    strcmp(name, "smap_disable") == 0)
				continue;
#endif /* defined(__x86) */


			/*
			 * If it's not a weak reference and it's
			 * not a primary object, it's an error.
			 * (Primary objects may take more than
			 * one pass to resolve)
			 */
			if (!(mp->flags & KOBJ_PRIM) &&
			    ELF_ST_BIND(sp->st_info) != STB_WEAK) {
				_kobj_printf(ops, "%s: undefined symbol",
				    mp->filename);
				_kobj_printf(ops, " '%s'\n", name);
				/*
				 * Try to determine whether this symbol
				 * represents a dependency on obsolete
				 * unsafe driver support.  This is just
				 * to make the warning more informative.
				 */
				if (strcmp(name, "sleep") == 0 ||
				    strcmp(name, "unsleep") == 0 ||
				    strcmp(name, "wakeup") == 0 ||
				    strcmp(name, "bsd_compat_ioctl") == 0 ||
				    strcmp(name, "unsafe_driver") == 0 ||
				    strncmp(name, "spl", 3) == 0 ||
				    strncmp(name, "i_ddi_spl", 9) == 0)
					err = DOSYM_UNSAFE;
				if (err == 0)
					err = DOSYM_UNDEF;
			}
			continue;
		}
		/*
		 * It's a common symbol - st_value is the
		 * required alignment.
		 */
		if (sp->st_value > bss_align)
			bss_align = sp->st_value;
		bss_ptr = ALIGN(bss_ptr, sp->st_value);
		if (assign) {
			sp->st_shndx = SHN_ABS;
			sp->st_value = bss_ptr;
		}
		bss_ptr += sp->st_size;
	}
	if (err)
		return (err);
	if (assign == 0 && mp->bss == 0) {
		mp->bss_align = bss_align;
		mp->bss_size = bss_ptr;
	} else if (resolved) {
		mp->flags |= KOBJ_RESOLVED;
	}

	return (0);
}

uint_t
kobj_hash_name(const char *p)
{
	uint_t g;
	uint_t hval;

	hval = 0;
	while (*p) {
		hval = (hval << 4) + *p++;
		if ((g = (hval & 0xf0000000)) != 0)
			hval ^= g >> 24;
		hval &= ~g;
	}
	return (hval);
}

/* look for name in all modules */
uintptr_t
kobj_getsymvalue(char *name, int kernelonly)
{
	Sym		*sp;
	struct modctl	*modp;
	struct module	*mp;
	uintptr_t	value = 0;

	if ((sp = kobj_lookup_kernel(name)) != NULL)
		return ((uintptr_t)sp->st_value);

	if (kernelonly)
		return (0);	/* didn't find it in the kernel so give up */

	mutex_enter(&mod_lock);
	modp = &modules;
	do {
		mp = (struct module *)modp->mod_mp;
		if (mp && !(mp->flags & KOBJ_PRIM) && modp->mod_loaded &&
		    (sp = lookup_one(mp, name))) {
			value = (uintptr_t)sp->st_value;
			break;
		}
	} while ((modp = modp->mod_next) != &modules);
	mutex_exit(&mod_lock);
	return (value);
}

/* look for a symbol near value. */
char *
kobj_getsymname(uintptr_t value, ulong_t *offset)
{
	char *name = NULL;
	struct modctl *modp;

	struct modctl_list *lp;
	struct module *mp;

	/*
	 * Trap handler got us there, but we may not have whole kernel yet.
	 */
	if (standalone)
		return (NULL);

	/*
	 * Loop through the primary kernel modules.
	 */
	for (lp = kobj_lm_lookup(KOBJ_LM_PRIMARY); lp; lp = lp->modl_next) {
		mp = mod(lp);

		if ((name = kobj_searchsym(mp, value, offset)) != NULL)
			return (name);
	}

	mutex_enter(&mod_lock);
	modp = &modules;
	do {
		mp = (struct module *)modp->mod_mp;
		if (mp && !(mp->flags & KOBJ_PRIM) && modp->mod_loaded &&
		    (name = kobj_searchsym(mp, value, offset)))
			break;
	} while ((modp = modp->mod_next) != &modules);
	mutex_exit(&mod_lock);
	return (name);
}

/* return address of symbol and size */

uintptr_t
kobj_getelfsym(char *name, void *mp, int *size)
{
	Sym *sp;

	if (mp == NULL)
		sp = kobj_lookup_kernel(name);
	else
		sp = lookup_one(mp, name);

	if (sp == NULL)
		return (0);

	*size = (int)sp->st_size;
	return ((uintptr_t)sp->st_value);
}

uintptr_t
kobj_lookup(struct module *mod, const char *name)
{
	Sym *sp;

	sp = lookup_one(mod, name);

	if (sp == NULL)
		return (0);

	return ((uintptr_t)sp->st_value);
}

char *
kobj_searchsym(struct module *mp, uintptr_t value, ulong_t *offset)
{
	Sym *symtabptr;
	char *strtabptr;
	int symnum;
	Sym *sym;
	Sym *cursym;
	uintptr_t curval;

	*offset = (ulong_t)-1l;		/* assume not found */
	cursym  = NULL;

	if (kobj_addrcheck(mp, (void *)value) != 0)
		return (NULL);		/* not in this module */

	strtabptr  = mp->strings;
	symtabptr  = (Sym *)mp->symtbl;

	/*
	 * Scan the module's symbol table for a symbol <= value
	 */
	for (symnum = 1, sym = symtabptr + 1;
	    symnum < mp->nsyms; symnum++, sym = (Sym *)
	    ((uintptr_t)sym + mp->symhdr->sh_entsize)) {
		if (ELF_ST_BIND(sym->st_info) != STB_GLOBAL) {
			if (ELF_ST_BIND(sym->st_info) != STB_LOCAL)
				continue;
			if (ELF_ST_TYPE(sym->st_info) != STT_OBJECT &&
			    ELF_ST_TYPE(sym->st_info) != STT_FUNC)
				continue;
		}

		curval = (uintptr_t)sym->st_value;

		if (curval > value)
			continue;

		/*
		 * If one or both are functions...
		 */
		if (ELF_ST_TYPE(sym->st_info) == STT_FUNC || (cursym != NULL &&
		    ELF_ST_TYPE(cursym->st_info) == STT_FUNC)) {
			/* Ignore if the address is out of the bounds */
			if (value - sym->st_value >= sym->st_size)
				continue;

			if (cursym != NULL &&
			    ELF_ST_TYPE(cursym->st_info) == STT_FUNC) {
				/* Prefer the function to the non-function */
				if (ELF_ST_TYPE(sym->st_info) != STT_FUNC)
					continue;

				/* Prefer the larger of the two functions */
				if (sym->st_size <= cursym->st_size)
					continue;
			}
		} else if (value - curval >= *offset) {
			continue;
		}

		*offset = (ulong_t)(value - curval);
		cursym = sym;
	}
	if (cursym == NULL)
		return (NULL);

	return (strtabptr + cursym->st_name);
}

Sym *
kobj_lookup_all(struct module *mp, char *name, int include_self)
{
	Sym *sp;
	struct module_list *mlp;
	struct modctl_list *clp;
	struct module *mmp;

	if (include_self && (sp = lookup_one(mp, name)) != NULL)
		return (sp);

	for (mlp = mp->head; mlp; mlp = mlp->next) {
		if ((sp = lookup_one(mlp->mp, name)) != NULL &&
		    ELF_ST_BIND(sp->st_info) != STB_LOCAL)
			return (sp);
	}

	/*
	 * Loop through the primary kernel modules.
	 */
	for (clp = kobj_lm_lookup(KOBJ_LM_PRIMARY); clp; clp = clp->modl_next) {
		mmp = mod(clp);

		if (mmp == NULL || mp == mmp)
			continue;

		if ((sp = lookup_one(mmp, name)) != NULL &&
		    ELF_ST_BIND(sp->st_info) != STB_LOCAL)
			return (sp);
	}
	return (NULL);
}

Sym *
kobj_lookup_kernel(const char *name)
{
	struct modctl_list *lp;
	struct module *mp;
	Sym *sp;

	/*
	 * Loop through the primary kernel modules.
	 */
	for (lp = kobj_lm_lookup(KOBJ_LM_PRIMARY); lp; lp = lp->modl_next) {
		mp = mod(lp);

		if (mp == NULL)
			continue;

		if ((sp = lookup_one(mp, name)) != NULL)
			return (sp);
	}
	return (NULL);
}

static Sym *
lookup_one(struct module *mp, const char *name)
{
	symid_t *ip;
	char *name1;
	Sym *sp;

	for (ip = &mp->buckets[kobj_hash_name(name) % mp->hashsize]; *ip;
	    ip = &mp->chains[*ip]) {
		sp = (Sym *)(mp->symtbl +
		    mp->symhdr->sh_entsize * *ip);
		name1 = mp->strings + sp->st_name;
		if (strcmp(name, name1) == 0 &&
		    ELF_ST_TYPE(sp->st_info) != STT_FILE &&
		    sp->st_shndx != SHN_UNDEF &&
		    sp->st_shndx != SHN_COMMON)
			return (sp);
	}
	return (NULL);
}

/*
 * Lookup a given symbol pointer in the module's symbol hash.  If the symbol
 * is hashed, return the symbol pointer; otherwise return NULL.
 */
static Sym *
sym_lookup(struct module *mp, Sym *ksp)
{
	char *name = mp->strings + ksp->st_name;
	symid_t *ip;
	Sym *sp;

	for (ip = &mp->buckets[kobj_hash_name(name) % mp->hashsize]; *ip;
	    ip = &mp->chains[*ip]) {
		sp = (Sym *)(mp->symtbl + mp->symhdr->sh_entsize * *ip);
		if (sp == ksp)
			return (ksp);
	}
	return (NULL);
}

static void
sym_insert(struct module *mp, char *name, symid_t index)
{
	symid_t *ip;

#ifdef KOBJ_DEBUG
	if (kobj_debug & D_SYMBOLS) {
		static struct module *lastmp = NULL;
		Sym *sp;
		if (lastmp != mp) {
			_kobj_printf(ops,
			    "krtld: symbol entry: file=%s\n",
			    mp->filename);
			_kobj_printf(ops,
			    "krtld:\tsymndx\tvalue\t\t"
			    "symbol name\n");
			lastmp = mp;
		}
		sp = (Sym *)(mp->symtbl +
		    index * mp->symhdr->sh_entsize);
		_kobj_printf(ops, "krtld:\t[%3d]", index);
		_kobj_printf(ops, "\t0x%lx", sp->st_value);
		_kobj_printf(ops, "\t%s\n", name);
	}
#endif

	for (ip = &mp->buckets[kobj_hash_name(name) % mp->hashsize]; *ip;
	    ip = &mp->chains[*ip]) {
		;
	}
	*ip = index;
}

struct modctl *
kobj_boot_mod_lookup(const char *modname)
{
	struct modctl *mctl = kobj_modules;

	do {
		if (strcmp(modname, mctl->mod_modname) == 0)
			return (mctl);
	} while ((mctl = mctl->mod_next) != kobj_modules);

	return (NULL);
}

/*
 * Determine if the module exists.
 */
int
kobj_path_exists(char *name, int use_path)
{
	struct _buf *file;

	file = kobj_open_path(name, use_path, 1);
#ifdef	MODDIR_SUFFIX
	if (file == (struct _buf *)-1)
		file = kobj_open_path(name, use_path, 0);
#endif	/* MODDIR_SUFFIX */
	if (file == (struct _buf *)-1)
		return (0);
	kobj_close_file(file);
	return (1);
}

/*
 * fullname is dynamically allocated to be able to hold the
 * maximum size string that can be constructed from name.
 * path is exactly like the shell PATH variable.
 */
struct _buf *
kobj_open_path(char *name, int use_path, int use_moddir_suffix)
{
	char *p, *q;
	char *pathp;
	char *pathpsave;
	char *fullname;
	int maxpathlen;
	struct _buf *file;

#if !defined(MODDIR_SUFFIX)
	use_moddir_suffix = B_FALSE;
#endif

	if (!use_path)
		pathp = "";		/* use name as specified */
	else
		pathp = kobj_module_path;
					/* use configured default path */

	pathpsave = pathp;		/* keep this for error reporting */

	/*
	 * Allocate enough space for the largest possible fullname.
	 * since path is of the form <directory> : <directory> : ...
	 * we're potentially allocating a little more than we need to
	 * but we'll allocate the exact amount when we find the right directory.
	 * (The + 3 below is one for NULL terminator and one for the '/'
	 * we might have to add at the beginning of path and one for
	 * the '/' between path and name.)
	 */
	maxpathlen = strlen(pathp) + strlen(name) + 3;
	/* sizeof includes null */
	maxpathlen += sizeof (slash_moddir_suffix_slash) - 1;
	fullname = kobj_zalloc(maxpathlen, KM_WAIT);

	for (;;) {
		p = fullname;
		if (*pathp != '\0' && *pathp != '/')
			*p++ = '/';	/* path must start with '/' */
		while (*pathp && *pathp != ':' && *pathp != ' ')
			*p++ = *pathp++;
		if (p != fullname && p[-1] != '/')
			*p++ = '/';
		if (use_moddir_suffix) {
			char *b = basename(name);
			char *s;

			/* copy everything up to the base name */
			q = name;
			while (q != b && *q)
				*p++ = *q++;
			s = slash_moddir_suffix_slash;
			while (*s)
				*p++ = *s++;
			/* copy the rest */
			while (*b)
				*p++ = *b++;
		} else {
			q = name;
			while (*q)
				*p++ = *q++;
		}
		*p = 0;
		if ((file = kobj_open_file(fullname)) != (struct _buf *)-1) {
			kobj_free(fullname, maxpathlen);
			return (file);
		}
		while (*pathp == ' ' || *pathp == ':')
			pathp++;
		if (*pathp == 0)
			break;

	}
	kobj_free(fullname, maxpathlen);
	if (_moddebug & MODDEBUG_ERRMSG) {
		_kobj_printf(ops, "can't open %s,", name);
		_kobj_printf(ops, " path is %s\n", pathpsave);
	}
	return ((struct _buf *)-1);
}

intptr_t
kobj_open(char *filename)
{
	struct vnode *vp;
	int fd;

	if (_modrootloaded) {
		struct kobjopen_tctl *ltp = kobjopen_alloc(filename);
		int Errno;

		/*
		 * Hand off the open to a thread who has a
		 * stack size capable handling the request.
		 */
		if (curthread != &t0) {
			(void) thread_create(NULL, DEFAULTSTKSZ * 2,
			    kobjopen_thread, ltp, 0, &p0, TS_RUN, maxclsyspri);
			sema_p(&ltp->sema);
			Errno = ltp->Errno;
			vp = ltp->vp;
		} else {
			/*
			 * 1098067: module creds should not be those of the
			 * caller
			 */
			cred_t *saved_cred = curthread->t_cred;
			curthread->t_cred = kcred;
			Errno = vn_openat(filename, UIO_SYSSPACE, FREAD, 0, &vp,
			    0, 0, rootdir, -1);
			curthread->t_cred = saved_cred;
		}
		kobjopen_free(ltp);

		if (Errno) {
			if (_moddebug & MODDEBUG_ERRMSG) {
				_kobj_printf(ops,
				    "kobj_open: vn_open of %s fails, ",
				    filename);
				_kobj_printf(ops, "Errno = %d\n", Errno);
			}
			return (-1);
		} else {
			if (_moddebug & MODDEBUG_ERRMSG) {
				_kobj_printf(ops, "kobj_open: '%s'", filename);
				_kobj_printf(ops, " vp = %p\n", vp);
			}
			return ((intptr_t)vp);
		}
	} else {
		fd = kobj_boot_open(filename, 0);

		if (_moddebug & MODDEBUG_ERRMSG) {
			if (fd < 0)
				_kobj_printf(ops,
				    "kobj_open: can't open %s\n", filename);
			else {
				_kobj_printf(ops, "kobj_open: '%s'", filename);
				_kobj_printf(ops, " descr = 0x%x\n", fd);
			}
		}
		return ((intptr_t)fd);
	}
}

/*
 * Calls to kobj_open() are handled off to this routine as a separate thread.
 */
static void
kobjopen_thread(struct kobjopen_tctl *ltp)
{
	kmutex_t	cpr_lk;
	callb_cpr_t	cpr_i;

	mutex_init(&cpr_lk, NULL, MUTEX_DEFAULT, NULL);
	CALLB_CPR_INIT(&cpr_i, &cpr_lk, callb_generic_cpr, "kobjopen");
	ltp->Errno = vn_open(ltp->name, UIO_SYSSPACE, FREAD, 0, &(ltp->vp),
	    0, 0);
	sema_v(&ltp->sema);
	mutex_enter(&cpr_lk);
	CALLB_CPR_EXIT(&cpr_i);
	mutex_destroy(&cpr_lk);
	thread_exit();
}

/*
 * allocate and initialize a kobjopen thread structure
 */
static struct kobjopen_tctl *
kobjopen_alloc(char *filename)
{
	struct kobjopen_tctl *ltp = kmem_zalloc(sizeof (*ltp), KM_SLEEP);

	ASSERT(filename != NULL);

	ltp->name = kmem_alloc(strlen(filename) + 1, KM_SLEEP);
	bcopy(filename, ltp->name, strlen(filename) + 1);
	sema_init(&ltp->sema, 0, NULL, SEMA_DEFAULT, NULL);
	return (ltp);
}

/*
 * free a kobjopen thread control structure
 */
static void
kobjopen_free(struct kobjopen_tctl *ltp)
{
	sema_destroy(&ltp->sema);
	kmem_free(ltp->name, strlen(ltp->name) + 1);
	kmem_free(ltp, sizeof (*ltp));
}

int
kobj_read(intptr_t descr, char *buf, uint_t size, uint_t offset)
{
	int stat;
	ssize_t resid;

	if (_modrootloaded) {
		if ((stat = vn_rdwr(UIO_READ, (struct vnode *)descr, buf, size,
		    (offset_t)offset, UIO_SYSSPACE, 0, (rlim64_t)0, CRED(),
		    &resid)) != 0) {
			_kobj_printf(ops,
			    "vn_rdwr failed with error 0x%x\n", stat);
			return (-1);
		}
		return (size - resid);
	} else {
		int count = 0;

		if (kobj_boot_seek((int)descr, (off_t)0, offset) != 0) {
			_kobj_printf(ops,
			    "kobj_read: seek 0x%x failed\n", offset);
			return (-1);
		}

		count = kobj_boot_read((int)descr, buf, size);
		if (count < size) {
			if (_moddebug & MODDEBUG_ERRMSG) {
				_kobj_printf(ops,
				    "kobj_read: req %d bytes, ", size);
				_kobj_printf(ops, "got %d\n", count);
			}
		}
		return (count);
	}
}

void
kobj_close(intptr_t descr)
{
	if (_moddebug & MODDEBUG_ERRMSG)
		_kobj_printf(ops, "kobj_close: 0x%lx\n", descr);

	if (_modrootloaded) {
		struct vnode *vp = (struct vnode *)descr;
		(void) VOP_CLOSE(vp, FREAD, 1, (offset_t)0, CRED(), NULL);
		VN_RELE(vp);
	} else
		(void) kobj_boot_close((int)descr);
}

int
kobj_fstat(intptr_t descr, struct bootstat *buf)
{
	if (buf == NULL)
		return (-1);

	if (_modrootloaded) {
		vattr_t vattr;
		struct vnode *vp = (struct vnode *)descr;
		if (VOP_GETATTR(vp, &vattr, 0, kcred, NULL) != 0)
			return (-1);

		/*
		 * The vattr and bootstat structures are similar, but not
		 * identical.  We do our best to fill in the bootstat structure
		 * from the contents of vattr (transfering only the ones that
		 * are obvious.
		 */

		buf->st_mode = (uint32_t)vattr.va_mode;
		buf->st_nlink = (uint32_t)vattr.va_nlink;
		buf->st_uid = (int32_t)vattr.va_uid;
		buf->st_gid = (int32_t)vattr.va_gid;
		buf->st_rdev = (uint64_t)vattr.va_rdev;
		buf->st_size = (uint64_t)vattr.va_size;
		buf->st_atim.tv_sec = (int64_t)vattr.va_atime.tv_sec;
		buf->st_atim.tv_nsec = (int64_t)vattr.va_atime.tv_nsec;
		buf->st_mtim.tv_sec = (int64_t)vattr.va_mtime.tv_sec;
		buf->st_mtim.tv_nsec = (int64_t)vattr.va_mtime.tv_nsec;
		buf->st_ctim.tv_sec = (int64_t)vattr.va_ctime.tv_sec;
		buf->st_ctim.tv_nsec = (int64_t)vattr.va_ctime.tv_nsec;
		buf->st_blksize = (int32_t)vattr.va_blksize;
		buf->st_blocks = (int64_t)vattr.va_nblocks;

		return (0);
	}

	return (kobj_boot_fstat((int)descr, buf));
}


struct _buf *
kobj_open_file(char *name)
{
	struct _buf *file;
	struct compinfo cbuf;
	intptr_t fd;

	if ((fd = kobj_open(name)) == -1) {
		return ((struct _buf *)-1);
	}

	file = kobj_zalloc(sizeof (struct _buf), KM_WAIT|KM_TMP);
	file->_fd = fd;
	file->_name = kobj_alloc(strlen(name)+1, KM_WAIT|KM_TMP);
	file->_cnt = file->_size = file->_off = 0;
	file->_ln = 1;
	file->_ptr = file->_base;
	(void) strcpy(file->_name, name);

	/*
	 * Before root is mounted, we must check
	 * for a compressed file and do our own
	 * buffering.
	 */
	if (_modrootloaded) {
		file->_base = kobj_zalloc(MAXBSIZE, KM_WAIT);
		file->_bsize = MAXBSIZE;

		/* Check if the file is compressed */
		file->_iscmp = kobj_is_compressed(fd);
	} else {
		if (kobj_boot_compinfo(fd, &cbuf) != 0) {
			kobj_close_file(file);
			return ((struct _buf *)-1);
		}
		file->_iscmp = cbuf.iscmp;
		if (file->_iscmp) {
			if (kobj_comp_setup(file, &cbuf) != 0) {
				kobj_close_file(file);
				return ((struct _buf *)-1);
			}
		} else {
			file->_base = kobj_zalloc(cbuf.blksize, KM_WAIT|KM_TMP);
			file->_bsize = cbuf.blksize;
		}
	}
	return (file);
}

static int
kobj_comp_setup(struct _buf *file, struct compinfo *cip)
{
	struct comphdr *hdr;

	/*
	 * read the compressed image into memory,
	 * so we can deompress from there
	 */
	file->_dsize = cip->fsize;
	file->_dbuf = kobj_alloc(cip->fsize, KM_WAIT|KM_TMP);
	if (kobj_read(file->_fd, file->_dbuf, cip->fsize, 0) != cip->fsize) {
		kobj_free(file->_dbuf, cip->fsize);
		return (-1);
	}

	hdr = kobj_comphdr(file);
	if (hdr->ch_magic != CH_MAGIC_ZLIB || hdr->ch_version != CH_VERSION ||
	    hdr->ch_algorithm != CH_ALG_ZLIB || hdr->ch_fsize == 0 ||
	    !ISP2(hdr->ch_blksize)) {
		kobj_free(file->_dbuf, cip->fsize);
		return (-1);
	}
	file->_base = kobj_alloc(hdr->ch_blksize, KM_WAIT|KM_TMP);
	file->_bsize = hdr->ch_blksize;
	return (0);
}

void
kobj_close_file(struct _buf *file)
{
	kobj_close(file->_fd);
	if (file->_base != NULL)
		kobj_free(file->_base, file->_bsize);
	if (file->_dbuf != NULL)
		kobj_free(file->_dbuf, file->_dsize);
	kobj_free(file->_name, strlen(file->_name)+1);
	kobj_free(file, sizeof (struct _buf));
}

int
kobj_read_file(struct _buf *file, char *buf, uint_t size, uint_t off)
{
	int b_size, c_size;
	int b_off;	/* Offset into buffer for start of bcopy */
	int count = 0;
	int page_addr;

	if (_moddebug & MODDEBUG_ERRMSG) {
		_kobj_printf(ops, "kobj_read_file: size=%x,", size);
		_kobj_printf(ops, " offset=%x at", off);
		_kobj_printf(ops, " buf=%lx\n", (uintptr_t)buf);
	}

	/*
	 * Handle compressed (gzip for now) file here. First get the
	 * compressed size, then read the image into memory and finally
	 * call zlib to decompress the image at the supplied memory buffer.
	 */
	if (file->_iscmp == CH_MAGIC_GZIP) {
		ulong_t dlen;
		vattr_t vattr;
		struct vnode *vp = (struct vnode *)file->_fd;
		ssize_t resid;
		int err = 0;

		if (VOP_GETATTR(vp, &vattr, 0, kcred, NULL) != 0)
			return (-1);

		file->_dbuf = kobj_alloc(vattr.va_size, KM_WAIT|KM_TMP);
		file->_dsize = vattr.va_size;

		/* Read the compressed file into memory */
		if ((err = vn_rdwr(UIO_READ, vp, file->_dbuf, vattr.va_size,
		    (offset_t)(0), UIO_SYSSPACE, 0, (rlim64_t)0, CRED(),
		    &resid)) != 0) {

			_kobj_printf(ops, "kobj_read_file :vn_rdwr() failed, "
			    "error code 0x%x\n", err);
			return (-1);
		}

		dlen = size;

		/* Decompress the image at the supplied memory buffer */
		if ((err = z_uncompress(buf, &dlen, file->_dbuf,
		    vattr.va_size)) != Z_OK) {
			_kobj_printf(ops, "kobj_read_file: z_uncompress "
			    "failed, error code : 0x%x\n", err);
			return (-1);
		}

		if (dlen != size) {
			_kobj_printf(ops, "kobj_read_file: z_uncompress "
			    "failed to uncompress (size returned 0x%lx , "
			    "expected size: 0x%x)\n", dlen, size);
			return (-1);
		}

		return (0);
	}

	while (size) {
		page_addr = F_PAGE(file, off);
		b_size = file->_size;
		/*
		 * If we have the filesystem page the caller's referring to
		 * and we have something in the buffer,
		 * satisfy as much of the request from the buffer as we can.
		 */
		if (page_addr == file->_off && b_size > 0) {
			b_off = B_OFFSET(file, off);
			c_size = b_size - b_off;
			/*
			 * If there's nothing to copy, we're at EOF.
			 */
			if (c_size <= 0)
				break;
			if (c_size > size)
				c_size = size;
			if (buf) {
				if (_moddebug & MODDEBUG_ERRMSG)
					_kobj_printf(ops, "copying %x bytes\n",
					    c_size);
				bcopy(file->_base+b_off, buf, c_size);
				size -= c_size;
				off += c_size;
				buf += c_size;
				count += c_size;
			} else {
				_kobj_printf(ops, "kobj_read: system error");
				count = -1;
				break;
			}
		} else {
			/*
			 * If the caller's offset is page aligned and
			 * the caller want's at least a filesystem page and
			 * the caller provided a buffer,
			 * read directly into the caller's buffer.
			 */
			if (page_addr == off &&
			    (c_size = F_BLKS(file, size)) && buf) {
				c_size = kobj_read_blks(file, buf, c_size,
				    page_addr);
				if (c_size < 0) {
					count = -1;
					break;
				}
				count += c_size;
				if (c_size != F_BLKS(file, size))
					break;
				size -= c_size;
				off += c_size;
				buf += c_size;
			/*
			 * Otherwise, read into our buffer and copy next time
			 * around the loop.
			 */
			} else {
				file->_off = page_addr;
				c_size = kobj_read_blks(file, file->_base,
				    file->_bsize, page_addr);
				file->_ptr = file->_base;
				file->_cnt = c_size;
				file->_size = c_size;
				/*
				 * If a _filbuf call or nothing read, break.
				 */
				if (buf == NULL || c_size <= 0) {
					count = c_size;
					break;
				}
			}
			if (_moddebug & MODDEBUG_ERRMSG)
				_kobj_printf(ops, "read %x bytes\n", c_size);
		}
	}
	if (_moddebug & MODDEBUG_ERRMSG)
		_kobj_printf(ops, "count = %x\n", count);

	return (count);
}

static int
kobj_read_blks(struct _buf *file, char *buf, uint_t size, uint_t off)
{
	int ret;

	ASSERT(B_OFFSET(file, size) == 0 && B_OFFSET(file, off) == 0);
	if (file->_iscmp) {
		uint_t blks;
		int nret;

		ret = 0;
		for (blks = size / file->_bsize; blks != 0; blks--) {
			nret = kobj_uncomp_blk(file, buf, off);
			if (nret == -1)
				return (-1);
			buf += nret;
			off += nret;
			ret += nret;
			if (nret < file->_bsize)
				break;
		}
	} else
		ret = kobj_read(file->_fd, buf, size, off);
	return (ret);
}

static int
kobj_uncomp_blk(struct _buf *file, char *buf, uint_t off)
{
	struct comphdr *hdr = kobj_comphdr(file);
	ulong_t dlen, slen;
	caddr_t src;
	int i;

	dlen = file->_bsize;
	i = off / file->_bsize;
	src = file->_dbuf + hdr->ch_blkmap[i];
	if (i == hdr->ch_fsize / file->_bsize)
		slen = file->_dsize - hdr->ch_blkmap[i];
	else
		slen = hdr->ch_blkmap[i + 1] - hdr->ch_blkmap[i];
	if (z_uncompress(buf, &dlen, src, slen) != Z_OK)
		return (-1);
	return (dlen);
}

int
kobj_filbuf(struct _buf *f)
{
	if (kobj_read_file(f, NULL, f->_bsize, f->_off + f->_size) > 0)
		return (kobj_getc(f));
	return (-1);
}

void
kobj_free(void *address, size_t size)
{
	if (standalone)
		return;

	kmem_free(address, size);
	kobj_stat.nfree_calls++;
	kobj_stat.nfree += size;
}

void *
kobj_zalloc(size_t size, int flag)
{
	void *v;

	if ((v = kobj_alloc(size, flag)) != 0) {
		bzero(v, size);
	}

	return (v);
}

void *
kobj_alloc(size_t size, int flag)
{
	/*
	 * If we are running standalone in the
	 * linker, we ask boot for memory.
	 * Either it's temporary memory that we lose
	 * once boot is mapped out or we allocate it
	 * permanently using the dynamic data segment.
	 */
	if (standalone) {
#if defined(_OBP)
		if (flag & (KM_TMP | KM_SCRATCH))
			return (bop_temp_alloc(size, MINALIGN));
#else
		if (flag & (KM_TMP | KM_SCRATCH))
			return (BOP_ALLOC(ops, 0, size, MINALIGN));
#endif
		return (kobj_segbrk(&_edata, size, MINALIGN, 0));
	}

	kobj_stat.nalloc_calls++;
	kobj_stat.nalloc += size;

	return (kmem_alloc(size, (flag & KM_NOWAIT) ? KM_NOSLEEP : KM_SLEEP));
}

/*
 * Allow the "mod" system to sync up with the work
 * already done by kobj during the initial loading
 * of the kernel.  This also gives us a chance
 * to reallocate memory that belongs to boot.
 */
void
kobj_sync(void)
{
	struct modctl_list *lp, **lpp;

	/*
	 * The module path can be set in /etc/system via 'moddir' commands
	 */
	if (default_path != NULL)
		kobj_module_path = default_path;
	else
		default_path = kobj_module_path;

	ksyms_arena = vmem_create("ksyms", NULL, 0, sizeof (uint64_t),
	    segkmem_alloc, segkmem_free, heap_arena, 0, VM_SLEEP);

	ctf_arena = vmem_create("ctf", NULL, 0, sizeof (uint_t),
	    segkmem_alloc, segkmem_free, heap_arena, 0, VM_SLEEP);

	/*
	 * Move symbol tables from boot memory to ksyms_arena.
	 */
	for (lpp = kobj_linkmaps; *lpp != NULL; lpp++) {
		for (lp = *lpp; lp != NULL; lp = lp->modl_next)
			kobj_export_module(mod(lp));
	}
}

caddr_t
kobj_segbrk(caddr_t *spp, size_t size, size_t align, caddr_t limit)
{
	uintptr_t va, pva;
	size_t alloc_pgsz = kobj_mmu_pagesize;
	size_t alloc_align = BO_NO_ALIGN;
	size_t alloc_size;

	/*
	 * If we are using "large" mappings for the kernel,
	 * request aligned memory from boot using the
	 * "large" pagesize.
	 */
	if (lg_pagesize) {
		alloc_align = lg_pagesize;
		alloc_pgsz = lg_pagesize;
	}

#if defined(__sparc)
	/* account for redzone */
	if (limit)
		limit -= alloc_pgsz;
#endif	/* __sparc */

	va = ALIGN((uintptr_t)*spp, align);
	pva = P2ROUNDUP((uintptr_t)*spp, alloc_pgsz);
	/*
	 * Need more pages?
	 */
	if (va + size > pva) {
		uintptr_t npva;

		alloc_size = P2ROUNDUP(size - (pva - va), alloc_pgsz);
		/*
		 * Check for overlapping segments.
		 */
		if (limit && limit <= *spp + alloc_size) {
			return ((caddr_t)0);
		}

		npva = (uintptr_t)BOP_ALLOC(ops, (caddr_t)pva,
		    alloc_size, alloc_align);

		if (npva == 0) {
			_kobj_printf(ops, "BOP_ALLOC failed, 0x%lx bytes",
			    alloc_size);
			_kobj_printf(ops, " aligned %lx", alloc_align);
			_kobj_printf(ops, " at 0x%lx\n", pva);
			return (NULL);
		}
	}
	*spp = (caddr_t)(va + size);

	return ((caddr_t)va);
}

/*
 * Calculate the number of output hash buckets.
 * We use the next prime larger than n / 4,
 * so the average hash chain is about 4 entries.
 * More buckets would just be a waste of memory.
 */
uint_t
kobj_gethashsize(uint_t n)
{
	int f;
	int hsize = MAX(n / 4, 2);

	for (f = 2; f * f <= hsize; f++)
		if (hsize % f == 0)
			hsize += f = 1;

	return (hsize);
}

/*
 * Get the file size.
 *
 * Before root is mounted, files are compressed in the boot_archive ramdisk
 * (in the memory). kobj_fstat would return the compressed file size.
 * In order to get the uncompressed file size, read the file to the end and
 * count its size.
 */
int
kobj_get_filesize(struct _buf *file, uint64_t *size)
{
	int err = 0;
	ssize_t resid;
	uint32_t buf;

	if (_modrootloaded) {
		struct bootstat bst;

		if (kobj_fstat(file->_fd, &bst) != 0)
			return (EIO);
		*size = bst.st_size;

		if (file->_iscmp == CH_MAGIC_GZIP) {
			/*
			 * Read the last 4 bytes of the compressed (gzip)
			 * image to get the size of its uncompressed
			 * version.
			 */
			if ((err = vn_rdwr(UIO_READ, (struct vnode *)file->_fd,
			    (char *)(&buf), 4, (offset_t)(*size - 4),
			    UIO_SYSSPACE, 0, (rlim64_t)0, CRED(), &resid))
			    != 0) {
				_kobj_printf(ops, "kobj_get_filesize: "
				    "vn_rdwr() failed with error 0x%x\n", err);
				return (-1);
			}

			*size =  (uint64_t)buf;
		}
	} else {

#if defined(_OBP)
		struct bootstat bsb;

		if (file->_iscmp) {
			struct comphdr *hdr = kobj_comphdr(file);

			*size = hdr->ch_fsize;
		} else if (kobj_boot_fstat(file->_fd, &bsb) != 0)
			return (EIO);
		else
			*size = bsb.st_size;
#else
		char *buf;
		int count;
		uint64_t offset = 0;

		buf = kmem_alloc(MAXBSIZE, KM_SLEEP);
		do {
			count = kobj_read_file(file, buf, MAXBSIZE, offset);
			if (count < 0) {
				kmem_free(buf, MAXBSIZE);
				return (EIO);
			}
			offset += count;
		} while (count == MAXBSIZE);
		kmem_free(buf, MAXBSIZE);

		*size = offset;
#endif
	}

	return (0);
}

static char *
basename(char *s)
{
	char *p, *q;

	q = NULL;
	p = s;
	do {
		if (*p == '/')
			q = p;
	} while (*p++);
	return (q ? q + 1 : s);
}

void
kobj_stat_get(kobj_stat_t *kp)
{
	*kp = kobj_stat;
}

int
kobj_getpagesize()
{
	return (lg_pagesize);
}

void
kobj_textwin_alloc(struct module *mp)
{
	ASSERT(MUTEX_HELD(&mod_lock));

	if (mp->textwin != NULL)
		return;

	/*
	 * If the text is not contained in the heap, then it is not contained
	 * by a writable mapping.  (Specifically, it's on the nucleus page.)
	 * We allocate a read/write mapping for this module's text to allow
	 * the text to be patched without calling hot_patch_kernel_text()
	 * (which is quite slow).
	 */
	if (!vmem_contains(heaptext_arena, mp->text, mp->text_size)) {
		uintptr_t text = (uintptr_t)mp->text;
		uintptr_t size = (uintptr_t)mp->text_size;
		uintptr_t i;
		caddr_t va;
		size_t sz = ((text + size + PAGESIZE - 1) & PAGEMASK) -
		    (text & PAGEMASK);

		va = mp->textwin_base = vmem_alloc(heap_arena, sz, VM_SLEEP);

		for (i = text & PAGEMASK; i < text + size; i += PAGESIZE) {
			hat_devload(kas.a_hat, va, PAGESIZE,
			    hat_getpfnum(kas.a_hat, (caddr_t)i),
			    PROT_READ | PROT_WRITE,
			    HAT_LOAD_LOCK | HAT_LOAD_NOCONSIST);
			va += PAGESIZE;
		}

		mp->textwin = mp->textwin_base + (text & PAGEOFFSET);
	} else {
		mp->textwin = mp->text;
	}
}

void
kobj_textwin_free(struct module *mp)
{
	uintptr_t text = (uintptr_t)mp->text;
	uintptr_t tsize = (uintptr_t)mp->text_size;
	size_t size = (((text + tsize + PAGESIZE - 1) & PAGEMASK) -
	    (text & PAGEMASK));

	mp->textwin = NULL;

	if (mp->textwin_base == NULL)
		return;

	hat_unload(kas.a_hat, mp->textwin_base, size, HAT_UNLOAD_UNLOCK);
	vmem_free(heap_arena, mp->textwin_base, size);
	mp->textwin_base = NULL;
}

static char *
find_libmacro(char *name)
{
	int lmi;

	for (lmi = 0; lmi < NLIBMACROS; lmi++) {
		if (strcmp(name, libmacros[lmi].lmi_macroname) == 0)
			return (libmacros[lmi].lmi_list);
	}
	return (NULL);
}

/*
 * Check for $MACRO in tail (string to expand) and expand it in path at pathend
 * returns path if successful, else NULL
 * Support multiple $MACROs expansion and the first valid path will be returned
 * Caller's responsibility to provide enough space in path to expand
 */
char *
expand_libmacro(char *tail, char *path, char *pathend)
{
	char c, *p, *p1, *p2, *path2, *endp;
	int diff, lmi, macrolen, valid_macro, more_macro;
	struct _buf *file;

	/*
	 * check for $MACROS between nulls or slashes
	 */
	p = strchr(tail, '$');
	if (p == NULL)
		return (NULL);
	for (lmi = 0; lmi < NLIBMACROS; lmi++) {
		macrolen = libmacros[lmi].lmi_macrolen;
		if (strncmp(p + 1, libmacros[lmi].lmi_macroname, macrolen) == 0)
			break;
	}

	valid_macro = 0;
	if (lmi < NLIBMACROS) {
		/*
		 * The following checks are used to restrict expansion of
		 * macros to those that form a full directory/file name
		 * and to keep the behavior same as before.  If this
		 * restriction is removed or no longer valid in the future,
		 * the checks below can be deleted.
		 */
		if ((p == tail) || (*(p - 1) == '/')) {
			c = *(p + macrolen + 1);
			if (c == '/' || c == '\0')
				valid_macro = 1;
		}
	}

	if (!valid_macro) {
		p2 = strchr(p, '/');
		/*
		 * if no more macro to expand, then just copy whatever left
		 * and check whether it exists
		 */
		if (p2 == NULL || strchr(p2, '$') == NULL) {
			(void) strcpy(pathend, tail);
			if ((file = kobj_open_path(path, 1, 1)) !=
			    (struct _buf *)-1) {
				kobj_close_file(file);
				return (path);
			} else
				return (NULL);
		} else {
			/*
			 * copy all chars before '/' and call expand_libmacro()
			 * again
			 */
			diff = p2 - tail;
			bcopy(tail, pathend, diff);
			pathend += diff;
			*(pathend) = '\0';
			return (expand_libmacro(p2, path, pathend));
		}
	}

	more_macro = 0;
	if (c != '\0') {
		endp = p + macrolen + 1;
		if (strchr(endp, '$') != NULL)
			more_macro = 1;
	} else
		endp = NULL;

	/*
	 * copy lmi_list and split it into components.
	 * then put the part of tail before $MACRO into path
	 * at pathend
	 */
	diff = p - tail;
	if (diff > 0)
		bcopy(tail, pathend, diff);
	path2 = pathend + diff;
	p1 = libmacros[lmi].lmi_list;
	while (p1 && (*p1 != '\0')) {
		p2 = strchr(p1, ':');
		if (p2) {
			diff = p2 - p1;
			bcopy(p1, path2, diff);
			*(path2 + diff) = '\0';
		} else {
			diff = strlen(p1);
			bcopy(p1, path2, diff + 1);
		}
		/* copy endp only if there isn't any more macro to expand */
		if (!more_macro && (endp != NULL))
			(void) strcat(path2, endp);
		file = kobj_open_path(path, 1, 1);
		if (file != (struct _buf *)-1) {
			kobj_close_file(file);
			/*
			 * if more macros to expand then call expand_libmacro(),
			 * else return path which has the whole path
			 */
			if (!more_macro || (expand_libmacro(endp, path,
			    path2 + diff) != NULL)) {
				return (path);
			}
		}
		if (p2)
			p1 = ++p2;
		else
			return (NULL);
	}
	return (NULL);
}

char *kobj_file_buf;
int kobj_file_bufsize;

/*
 * This code is for the purpose of manually recording which files
 * needs to go into the boot archive on any given system.
 *
 * To enable the code, set kobj_file_bufsize in /etc/system
 * and reboot the system, then use mdb to look at kobj_file_buf.
 */
static void
kobj_record_file(char *filename)
{
	static char *buf;
	static int size = 0;
	int n;

	if (kobj_file_bufsize == 0)	/* don't bother */
		return;

	if (kobj_file_buf == NULL) {	/* allocate buffer */
		size = kobj_file_bufsize;
		buf = kobj_file_buf = kobj_alloc(size, KM_WAIT|KM_TMP);
	}

	n = snprintf(buf, size, "%s\n", filename);
	if (n > size)
		n = size;
	size -= n;
	buf += n;
}

static int
kobj_boot_fstat(int fd, struct bootstat *stp)
{
#if defined(_OBP)
	if (!standalone && _ioquiesced)
		return (-1);
	return (BOP_FSTAT(ops, fd, stp));
#else
	return (BRD_FSTAT(bfs_ops, fd, stp));
#endif
}

static int
kobj_boot_open(char *filename, int flags)
{
#if defined(_OBP)

	/*
	 * If io via bootops is quiesced, it means boot is no longer
	 * available to us.  We make it look as if we can't open the
	 * named file - which is reasonably accurate.
	 */
	if (!standalone && _ioquiesced)
		return (-1);

	kobj_record_file(filename);
	return (BOP_OPEN(filename, flags));
#else /* x86 */
	kobj_record_file(filename);
	return (BRD_OPEN(bfs_ops, filename, flags));
#endif
}

static int
kobj_boot_close(int fd)
{
#if defined(_OBP)
	if (!standalone && _ioquiesced)
		return (-1);

	return (BOP_CLOSE(fd));
#else /* x86 */
	return (BRD_CLOSE(bfs_ops, fd));
#endif
}

/*ARGSUSED*/
static int
kobj_boot_seek(int fd, off_t hi, off_t lo)
{
#if defined(_OBP)
	return (BOP_SEEK(fd, lo) == -1 ? -1 : 0);
#else
	return (BRD_SEEK(bfs_ops, fd, lo, SEEK_SET));
#endif
}

static int
kobj_boot_read(int fd, caddr_t buf, size_t size)
{
#if defined(_OBP)
	return (BOP_READ(fd, buf, size));
#else
	return (BRD_READ(bfs_ops, fd, buf, size));
#endif
}

static int
kobj_boot_compinfo(int fd, struct compinfo *cb)
{
	return (boot_compinfo(fd, cb));
}

/*
 * Check if the file is compressed (for now we handle only gzip).
 * It returns CH_MAGIC_GZIP if the file is compressed and 0 otherwise.
 */
static int
kobj_is_compressed(intptr_t fd)
{
	struct vnode *vp = (struct vnode *)fd;
	ssize_t resid;
	uint16_t magic_buf;
	int err = 0;

	if ((err = vn_rdwr(UIO_READ, vp, (caddr_t)((intptr_t)&magic_buf),
	    sizeof (magic_buf), (offset_t)(0),
	    UIO_SYSSPACE, 0, (rlim64_t)0, CRED(), &resid)) != 0) {

		_kobj_printf(ops, "kobj_is_compressed: vn_rdwr() failed, "
		    "error code 0x%x\n", err);
		return (0);
	}

	if (magic_buf == CH_MAGIC_GZIP)
		return (CH_MAGIC_GZIP);

	return (0);
}<|MERGE_RESOLUTION|>--- conflicted
+++ resolved
@@ -26,11 +26,8 @@
  * Copyright 2011 Bayard G. Bell <buffer.g.overflow@gmail.com>.
  * All rights reserved. Use is subject to license terms.
  * Copyright 2020 Joyent, Inc.
-<<<<<<< HEAD
  * Copyright 2024 Oxide Computer Company
-=======
  * Copyright 2025 MNX Cloud, Inc.
->>>>>>> ef109a55
  */
 
 /*
