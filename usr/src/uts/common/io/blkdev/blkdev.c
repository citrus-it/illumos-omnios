--- conflicted
+++ resolved
@@ -22,11 +22,7 @@
  * Copyright (c) 2009, 2010, Oracle and/or its affiliates. All rights reserved.
  * Copyright 2012 Garrett D'Amore <garrett@damore.org>.  All rights reserved.
  * Copyright 2012 Alexey Zaytsev <alexey.zaytsev@gmail.com> All rights reserved.
-<<<<<<< HEAD
  * Copyright 2016 Nexenta Systems, Inc.  All rights reserved.
-=======
- * Copyright 2015 Nexenta Systems, Inc.  All rights reserved.
->>>>>>> e7e978b1
  */
 
 #include <sys/types.h>
@@ -426,11 +422,7 @@
 	if (KSTAT_NAMED_STR_PTR(k) == NULL) {
 		if (len > 0) {
 			tmp = kmem_alloc(len + 1, KM_SLEEP);
-<<<<<<< HEAD
 			(void) strlcpy(tmp, str, len + 1);
-=======
-			(void) strlcpy(tmp, str, len);
->>>>>>> e7e978b1
 		} else {
 			tmp = alt;
 		}
