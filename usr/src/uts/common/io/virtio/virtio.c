--- conflicted
+++ resolved
@@ -10,11 +10,7 @@
  */
 
 /*
-<<<<<<< HEAD
- * Copyright 2012 Nexenta Systems, Inc.  All rights reserved.
-=======
  * Copyright 2013 Nexenta Systems, Inc.  All rights reserved.
->>>>>>> e7e978b1
  * Copyright 2012 Alexey Zaytsev <alexey.zaytsev@gmail.com>
  */
 
@@ -914,21 +910,11 @@
 		}
 	}
 
-<<<<<<< HEAD
-	/* We know we are using MSI, so set the config offset. */
-	sc->sc_config_offset = VIRTIO_CONFIG_DEVICE_CONFIG_MSI;
-
-	ret = ddi_intr_get_cap(sc->sc_intr_htable[0], &sc->sc_intr_cap);
-	/* Just in case. */
-	if (ret != DDI_SUCCESS)
-		sc->sc_intr_cap = 0;
-=======
 	ret = ddi_intr_get_cap(sc->sc_intr_htable[0], &sc->sc_intr_cap);
 	if (ret == DDI_SUCCESS) {
 		sc->sc_int_type = int_type;
 		return (DDI_SUCCESS);
 	}
->>>>>>> e7e978b1
 
 out_add_handlers:
 out_msi_prio:
