/*
 * CDDL HEADER START
 *
 * The contents of this file are subject to the terms of the
 * Common Development and Distribution License (the "License").
 * You may not use this file except in compliance with the License.
 *
 * You can obtain a copy of the license at usr/src/OPENSOLARIS.LICENSE
 * or http://www.opensolaris.org/os/licensing.
 * See the License for the specific language governing permissions
 * and limitations under the License.
 *
 * When distributing Covered Code, include this CDDL HEADER in each
 * file and include the License file at usr/src/OPENSOLARIS.LICENSE.
 * If applicable, add the following below this CDDL HEADER, with the
 * fields enclosed by brackets "[]" replaced with your own identifying
 * information: Portions Copyright [yyyy] [name of copyright owner]
 *
 * CDDL HEADER END
 */
/*
 * Copyright 2008 Sun Microsystems, Inc.  All rights reserved.
 * Use is subject to license terms.
 * Copyright 2012 OmniTI Computer Consulting, Inc  All rights reserved.
<<<<<<< HEAD
=======
 * Copyright 2018 Joyent, Inc.
>>>>>>> 7d8deab2
 */

/*
 * IEEE 802.3ad Link Aggregation - Receive
 *
 * Implements the collector function.
 * Manages the RX resources exposed by a link aggregation group.
 */

#include <sys/sysmacros.h>
#include <sys/ddi.h>
#include <sys/sunddi.h>
#include <sys/strsun.h>
#include <sys/strsubr.h>
#include <sys/byteorder.h>
#include <sys/aggr.h>
#include <sys/aggr_impl.h>

static void
aggr_mac_rx(mac_handle_t lg_mh, mac_resource_handle_t mrh, mblk_t *mp)
{
	if (mrh == NULL) {
		mac_rx(lg_mh, mrh, mp);
	} else {
		aggr_pseudo_rx_ring_t	*ring = (aggr_pseudo_rx_ring_t *)mrh;
		mac_rx_ring(lg_mh, ring->arr_rh, mp, ring->arr_gen);
	}
}

void
aggr_recv_lacp(aggr_port_t *port, mac_resource_handle_t mrh, mblk_t *mp)
{
	aggr_grp_t *grp = port->lp_grp;

	/* In promiscuous mode, pass copy of packet up. */
	if (grp->lg_promisc) {
		mblk_t *nmp = copymsg(mp);

		if (nmp != NULL)
			aggr_mac_rx(grp->lg_mh, mrh, nmp);
	}

	aggr_lacp_rx_enqueue(port, mp);
}

/*
 * Callback function invoked by MAC service module when packets are
 * made available by a MAC port, both in promisc_on mode and not.
 */
/* ARGSUSED */
static void
aggr_recv_path_cb(void *arg, mac_resource_handle_t mrh, mblk_t *mp,
<<<<<<< HEAD
    boolean_t loopback, boolean_t promisc_path)
=======
    boolean_t loopback)
>>>>>>> 7d8deab2
{
	aggr_port_t *port = (aggr_port_t *)arg;
	aggr_grp_t *grp = port->lp_grp;

	/* In the case where lp_promisc_on has been turned on to
	 * compensate for insufficient hardware MAC matching and
	 * hardware rings are not in use we will fall back to
	 * using flows for delivery which can result in duplicates
	 * pushed up the stack. Only respect the chosen path.
	 */
	if (port->lp_promisc_on != promisc_path) {
		freemsgchain(mp);
		return;
	}

	if (grp->lg_lacp_mode == AGGR_LACP_OFF) {
		aggr_mac_rx(grp->lg_mh, mrh, mp);
	} else {
		mblk_t *cmp, *last, *head;
		struct ether_header *ehp;
		uint16_t sap;

		/* filter out slow protocol packets (LACP & Marker) */
		last = NULL;
		head = cmp = mp;
		while (cmp != NULL) {
			if (MBLKL(cmp) < sizeof (struct ether_header)) {
				/* packet too short */
				if (head == cmp) {
					/* no packets accumulated */
					head = cmp->b_next;
					cmp->b_next = NULL;
					freemsg(cmp);
					cmp = head;
				} else {
					/* send up accumulated packets */
					last->b_next = NULL;
					if (port->lp_collector_enabled) {
						aggr_mac_rx(grp->lg_mh, mrh,
						    head);
					} else {
						freemsgchain(head);
					}
					head = cmp->b_next;
					cmp->b_next = NULL;
					freemsg(cmp);
					cmp = head;
					last = NULL;
				}
				continue;
			}
			ehp = (struct ether_header *)cmp->b_rptr;

			sap = ntohs(ehp->ether_type);
			if (sap == ETHERTYPE_SLOW) {
				/*
				 * LACP or Marker packet. Send up pending
				 * chain, and send LACP/Marker packet
				 * to LACP subsystem.
				 */
				if (head == cmp) {
					/* first packet of chain */
					ASSERT(last == NULL);
					head = cmp->b_next;
					cmp->b_next = NULL;
					aggr_recv_lacp(port, mrh, cmp);
					cmp = head;
				} else {
					/* previously accumulated packets */
					ASSERT(last != NULL);
					/* send up non-LACP packets */
					last->b_next = NULL;
					if (port->lp_collector_enabled) {
						aggr_mac_rx(grp->lg_mh, mrh,
						    head);
					} else {
						freemsgchain(head);
					}
					/* unlink and pass up LACP packets */
					head = cmp->b_next;
					cmp->b_next = NULL;
					aggr_recv_lacp(port, mrh, cmp);
					cmp = head;
					last = NULL;
				}
			} else {
				last = cmp;
				cmp = cmp->b_next;
			}
		}
		if (head != NULL) {
			if (port->lp_collector_enabled)
				aggr_mac_rx(grp->lg_mh, mrh, head);
			else
				freemsgchain(head);
		}
	}
}

<<<<<<< HEAD
/* ARGSUSED */
=======
>>>>>>> 7d8deab2
void
aggr_recv_cb(void *arg, mac_resource_handle_t mrh, mblk_t *mp,
    boolean_t loopback)
{
<<<<<<< HEAD
	aggr_recv_path_cb(arg, mrh, mp, loopback, B_FALSE);
}

/* ARGSUSED */
void
aggr_recv_promisc_cb(void *arg, mac_resource_handle_t mrh, mblk_t *mp,
    boolean_t loopback)
{
	aggr_recv_path_cb(arg, mrh, mp, loopback, B_TRUE);
=======
	aggr_recv_path_cb(arg, mrh, mp, loopback);
>>>>>>> 7d8deab2
}<|MERGE_RESOLUTION|>--- conflicted
+++ resolved
@@ -22,10 +22,7 @@
  * Copyright 2008 Sun Microsystems, Inc.  All rights reserved.
  * Use is subject to license terms.
  * Copyright 2012 OmniTI Computer Consulting, Inc  All rights reserved.
-<<<<<<< HEAD
-=======
  * Copyright 2018 Joyent, Inc.
->>>>>>> 7d8deab2
  */
 
 /*
@@ -78,11 +75,7 @@
 /* ARGSUSED */
 static void
 aggr_recv_path_cb(void *arg, mac_resource_handle_t mrh, mblk_t *mp,
-<<<<<<< HEAD
-    boolean_t loopback, boolean_t promisc_path)
-=======
     boolean_t loopback)
->>>>>>> 7d8deab2
 {
 	aggr_port_t *port = (aggr_port_t *)arg;
 	aggr_grp_t *grp = port->lp_grp;
@@ -182,25 +175,9 @@
 	}
 }
 
-<<<<<<< HEAD
-/* ARGSUSED */
-=======
->>>>>>> 7d8deab2
 void
 aggr_recv_cb(void *arg, mac_resource_handle_t mrh, mblk_t *mp,
     boolean_t loopback)
 {
-<<<<<<< HEAD
-	aggr_recv_path_cb(arg, mrh, mp, loopback, B_FALSE);
-}
-
-/* ARGSUSED */
-void
-aggr_recv_promisc_cb(void *arg, mac_resource_handle_t mrh, mblk_t *mp,
-    boolean_t loopback)
-{
-	aggr_recv_path_cb(arg, mrh, mp, loopback, B_TRUE);
-=======
 	aggr_recv_path_cb(arg, mrh, mp, loopback);
->>>>>>> 7d8deab2
 }