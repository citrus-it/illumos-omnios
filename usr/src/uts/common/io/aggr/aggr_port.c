/*
 * CDDL HEADER START
 *
 * The contents of this file are subject to the terms of the
 * Common Development and Distribution License (the "License").
 * You may not use this file except in compliance with the License.
 *
 * You can obtain a copy of the license at usr/src/OPENSOLARIS.LICENSE
 * or http://www.opensolaris.org/os/licensing.
 * See the License for the specific language governing permissions
 * and limitations under the License.
 *
 * When distributing Covered Code, include this CDDL HEADER in each
 * file and include the License file at usr/src/OPENSOLARIS.LICENSE.
 * If applicable, add the following below this CDDL HEADER, with the
 * fields enclosed by brackets "[]" replaced with your own identifying
 * information: Portions Copyright [yyyy] [name of copyright owner]
 *
 * CDDL HEADER END
 */
/*
 * Copyright 2010 Sun Microsystems, Inc.  All rights reserved.
 * Use is subject to license terms.
 * Copyright 2012 OmniTI Computer Consulting, Inc  All rights reserved.
<<<<<<< HEAD
=======
 * Copyright 2020 Joyent, Inc.
>>>>>>> 7d8deab2
 */

/*
 * IEEE 802.3ad Link Aggregation - Link Aggregation MAC ports.
 *
 * Implements the functions needed to manage the MAC ports that are
 * part of Link Aggregation groups.
 */

#include <sys/types.h>
#include <sys/sysmacros.h>
#include <sys/conf.h>
#include <sys/cmn_err.h>
#include <sys/id_space.h>
#include <sys/list.h>
#include <sys/ksynch.h>
#include <sys/kmem.h>
#include <sys/stream.h>
#include <sys/modctl.h>
#include <sys/ddi.h>
#include <sys/sunddi.h>
#include <sys/atomic.h>
#include <sys/stat.h>
#include <sys/sdt.h>
#include <sys/dlpi.h>
#include <sys/dls.h>
#include <sys/aggr.h>
#include <sys/aggr_impl.h>

static kmem_cache_t *aggr_port_cache;
static id_space_t *aggr_portids;

static void aggr_port_notify_cb(void *, mac_notify_type_t);

/*ARGSUSED*/
static int
aggr_port_constructor(void *buf, void *arg, int kmflag)
{
	bzero(buf, sizeof (aggr_port_t));
	return (0);
}

/*ARGSUSED*/
static void
aggr_port_destructor(void *buf, void *arg)
{
	aggr_port_t *port = buf;

	ASSERT3P(port->lp_mnh, ==, NULL);
	ASSERT(!port->lp_tx_grp_added);
	for (uint_t i = 0; i < MAX_GROUPS_PER_PORT; i++)
		ASSERT3P(port->lp_hwghs[i], ==, NULL);
}

void
aggr_port_init(void)
{
	aggr_port_cache = kmem_cache_create("aggr_port_cache",
	    sizeof (aggr_port_t), 0, aggr_port_constructor,
	    aggr_port_destructor, NULL, NULL, NULL, 0);

	/*
	 * Allocate a id space to manage port identification. The range of
	 * the arena will be from 1 to UINT16_MAX, because the LACP protocol
	 * specifies 16-bit unique identification.
	 */
	aggr_portids = id_space_create("aggr_portids", 1, UINT16_MAX);
	ASSERT(aggr_portids != NULL);
}

void
aggr_port_fini(void)
{
	/*
	 * This function is called only after all groups have been
	 * freed. This ensures that there are no remaining allocated
	 * ports when this function is invoked.
	 */
	kmem_cache_destroy(aggr_port_cache);
	id_space_destroy(aggr_portids);
}

/* ARGSUSED */
void
aggr_port_init_callbacks(aggr_port_t *port)
{
	/* add the port's receive callback */
	port->lp_mnh = mac_notify_add(port->lp_mh, aggr_port_notify_cb, port);
	/*
	 * Hold a reference of the grp and the port and this reference will
	 * be released when the thread exits.
	 *
	 * The reference on the port is used for aggr_port_delete() to
	 * continue without waiting for the thread to exit; the reference
	 * on the grp is used for aggr_grp_delete() to wait for the thread
	 * to exit before calling mac_unregister().
	 *
	 * Note that these references will be released either in
	 * aggr_port_delete() when mac_notify_remove() succeeds, or in
	 * the aggr_port_notify_cb() callback when the port is deleted
	 * (lp_closing is set).
	 */
	aggr_grp_port_hold(port);
}

int
aggr_port_create(aggr_grp_t *grp, const datalink_id_t linkid, boolean_t force,
    aggr_port_t **pp)
{
	int err;
	mac_handle_t mh;
	mac_client_handle_t mch = NULL;
	aggr_port_t *port;
	uint16_t portid;
	uint_t i;
	boolean_t no_link_update = B_FALSE;
	const mac_info_t *mip;
	uint32_t note;
	uint32_t margin;
	char client_name[MAXNAMELEN];
	char aggr_name[MAXNAMELEN];
	char port_name[MAXNAMELEN];
	mac_diag_t diag;
	mac_unicast_handle_t mah;

	*pp = NULL;

	if ((err = mac_open_by_linkid(linkid, &mh)) != 0)
		return (err);

	mip = mac_info(mh);
	if (mip->mi_media != DL_ETHER || mip->mi_nativemedia != DL_ETHER) {
		err = EINVAL;
		goto fail;
	}

	/*
	 * If the underlying MAC does not support link update notification, it
	 * can only be aggregated if `force' is set.  This is because aggr
	 * depends on link notifications to attach ports whose link is up.
	 */
	note = mac_no_notification(mh);
	if ((note & (DL_NOTE_LINK_UP | DL_NOTE_LINK_DOWN)) != 0) {
		no_link_update = B_TRUE;
		if (!force) {
			/*
			 * We borrow this error code to indicate that link
			 * notification is not supported.
			 */
			err = ENETDOWN;
			goto fail;
		}
	}

	if (((err = dls_mgmt_get_linkinfo(grp->lg_linkid,
	    aggr_name, NULL, NULL, NULL)) != 0) ||
	    ((err = dls_mgmt_get_linkinfo(linkid, port_name,
	    NULL, NULL, NULL)) != 0)) {
		goto fail;
	}

	(void) snprintf(client_name, MAXNAMELEN, "%s-%s", aggr_name, port_name);
	if ((err = mac_client_open(mh, &mch, client_name,
	    MAC_OPEN_FLAGS_IS_AGGR_PORT | MAC_OPEN_FLAGS_EXCLUSIVE)) != 0) {
		goto fail;
	}

	if ((portid = (uint16_t)id_alloc(aggr_portids)) == 0) {
		err = ENOMEM;
		goto fail;
	}

	/*
	 * As the underlying MAC's current margin size is used to determine
	 * the margin size of the aggregation itself, request the underlying
	 * MAC not to change to a smaller size.
	 */
	if ((err = mac_margin_add(mh, &margin, B_TRUE)) != 0) {
		id_free(aggr_portids, portid);
		goto fail;
	}

	if ((err = mac_unicast_add(mch, NULL, MAC_UNICAST_PRIMARY |
	    MAC_UNICAST_DISABLE_TX_VID_CHECK, &mah, 0, &diag)) != 0) {
		VERIFY3S(mac_margin_remove(mh, margin), ==, 0);
		id_free(aggr_portids, portid);
		goto fail;
	}

	port = kmem_cache_alloc(aggr_port_cache, KM_SLEEP);

	port->lp_refs = 1;
	port->lp_next = NULL;
	port->lp_mh = mh;
	port->lp_mch = mch;
	port->lp_mip = mip;
	port->lp_linkid = linkid;
	port->lp_closing = B_FALSE;
	port->lp_mah = mah;

	/* get the port's original MAC address */
	mac_unicast_primary_get(port->lp_mh, port->lp_addr);

	/* initialize state */
	port->lp_state = AGGR_PORT_STATE_STANDBY;
	port->lp_link_state = LINK_STATE_UNKNOWN;
	port->lp_ifspeed = 0;
	port->lp_link_duplex = LINK_DUPLEX_UNKNOWN;
	port->lp_started = B_FALSE;
	port->lp_tx_enabled = B_FALSE;
	port->lp_promisc_on = B_FALSE;
	port->lp_no_link_update = no_link_update;
	port->lp_portid = portid;
	port->lp_margin = margin;
	port->lp_prom_addr = NULL;

	/*
	 * Save the current statistics of the port. They will be used
	 * later by aggr_m_stats() when aggregating the statistics of
	 * the constituent ports.
	 */
	for (i = 0; i < MAC_NSTAT; i++) {
		port->lp_stat[i] =
		    aggr_port_stat(port, i + MAC_STAT_MIN);
	}
	for (i = 0; i < ETHER_NSTAT; i++) {
		port->lp_ether_stat[i] =
		    aggr_port_stat(port, i + MACTYPE_STAT_MIN);
	}

	/* LACP related state */
	port->lp_collector_enabled = B_FALSE;

	*pp = port;
	return (0);

fail:
	if (mch != NULL)
		mac_client_close(mch, MAC_CLOSE_FLAGS_EXCLUSIVE);

	mac_close(mh);
	return (err);
}

void
aggr_port_delete(aggr_port_t *port)
{
	aggr_lacp_port_t *pl = &port->lp_lacp;

	ASSERT(!port->lp_promisc_on);
	port->lp_closing = B_TRUE;
	VERIFY0(mac_margin_remove(port->lp_mh, port->lp_margin));
	mac_client_clear_flow_cb(port->lp_mch);

	/*
	 * If the notification callback is already in process and waiting for
	 * the aggr grp's mac perimeter, don't wait (otherwise there would be
	 * deadlock). Otherwise, if mac_notify_remove() succeeds, we can
	 * release the reference held when mac_notify_add() is called.
	 */
	if ((port->lp_mnh != NULL) &&
	    (mac_notify_remove(port->lp_mnh, B_FALSE) == 0)) {
		aggr_grp_port_rele(port);
	}
	port->lp_mnh = NULL;

	/*
	 * Inform the the port lacp timer thread to exit. Note that waiting
	 * for the thread to exit may cause deadlock since that thread may
	 * need to enter into the mac perimeter which we are currently in.
	 * It is fine to continue without waiting though since that thread
	 * is holding a reference of the port.
	 */
	mutex_enter(&pl->lacp_timer_lock);
	pl->lacp_timer_bits |= LACP_THREAD_EXIT;
	cv_broadcast(&pl->lacp_timer_cv);
	mutex_exit(&pl->lacp_timer_lock);

	/*
	 * Restore the port MAC address. Note it is called after the
	 * port's notification callback being removed. This prevent
	 * port's MAC_NOTE_UNICST notify callback function being called.
	 */
	(void) mac_unicast_primary_set(port->lp_mh, port->lp_addr);

	if (port->lp_mah != NULL)
		(void) mac_unicast_remove(port->lp_mch, port->lp_mah);

	mac_client_close(port->lp_mch, MAC_CLOSE_FLAGS_EXCLUSIVE);
	mac_close(port->lp_mh);
	AGGR_PORT_REFRELE(port);
}

void
aggr_port_free(aggr_port_t *port)
{
	ASSERT(port->lp_refs == 0);
	if (port->lp_grp != NULL)
		AGGR_GRP_REFRELE(port->lp_grp);
	port->lp_grp = NULL;
	id_free(aggr_portids, port->lp_portid);
	port->lp_portid = 0;
	mutex_destroy(&port->lp_lacp.lacp_timer_lock);
	cv_destroy(&port->lp_lacp.lacp_timer_cv);
	kmem_cache_free(aggr_port_cache, port);
}

/*
 * Invoked upon receiving a MAC_NOTE_LINK notification for
 * one of the constituent ports.
 */
boolean_t
aggr_port_notify_link(aggr_grp_t *grp, aggr_port_t *port)
{
	boolean_t do_attach = B_FALSE;
	boolean_t do_detach = B_FALSE;
	boolean_t link_state_changed = B_TRUE;
	uint64_t ifspeed;
	link_state_t link_state;
	link_duplex_t link_duplex;
	mac_perim_handle_t mph;

	ASSERT(MAC_PERIM_HELD(grp->lg_mh));
	mac_perim_enter_by_mh(port->lp_mh, &mph);

	/*
	 * link state change?  For links that do not support link state
	 * notification, always assume the link is up.
	 */
	link_state = port->lp_no_link_update ? LINK_STATE_UP :
	    mac_link_get(port->lp_mh);
	if (port->lp_link_state != link_state) {
		if (link_state == LINK_STATE_UP)
			do_attach = (port->lp_link_state != LINK_STATE_UP);
		else
			do_detach = (port->lp_link_state == LINK_STATE_UP);
	}
	port->lp_link_state = link_state;

	/* link duplex change? */
	link_duplex = aggr_port_stat(port, ETHER_STAT_LINK_DUPLEX);
	if (port->lp_link_duplex != link_duplex) {
		if (link_duplex == LINK_DUPLEX_FULL)
			do_attach |= (port->lp_link_duplex != LINK_DUPLEX_FULL);
		else
			do_detach |= (port->lp_link_duplex == LINK_DUPLEX_FULL);
	}
	port->lp_link_duplex = link_duplex;

	/* link speed changes? */
	ifspeed = aggr_port_stat(port, MAC_STAT_IFSPEED);
	if (port->lp_ifspeed != ifspeed) {
		mutex_enter(&grp->lg_stat_lock);

		if (port->lp_state == AGGR_PORT_STATE_ATTACHED)
			do_detach |= (ifspeed != grp->lg_ifspeed);
		else
			do_attach |= (ifspeed == grp->lg_ifspeed);

		mutex_exit(&grp->lg_stat_lock);
	}
	port->lp_ifspeed = ifspeed;

	if (do_attach) {
		/* attempt to attach the port to the aggregation */
		link_state_changed = aggr_grp_attach_port(grp, port);
	} else if (do_detach) {
		/* detach the port from the aggregation */
		link_state_changed = aggr_grp_detach_port(grp, port);
	}

	mac_perim_exit(mph);
	return (link_state_changed);
}

/*
 * Invoked upon receiving a MAC_NOTE_UNICST for one of the constituent
 * ports of a group.
 */
static void
aggr_port_notify_unicst(aggr_grp_t *grp, aggr_port_t *port,
    boolean_t *mac_addr_changedp, boolean_t *link_state_changedp)
{
	boolean_t mac_addr_changed = B_FALSE;
	boolean_t link_state_changed = B_FALSE;
	uint8_t mac_addr[ETHERADDRL];
	mac_perim_handle_t mph;

	ASSERT(MAC_PERIM_HELD(grp->lg_mh));
	ASSERT(mac_addr_changedp != NULL);
	ASSERT(link_state_changedp != NULL);
	mac_perim_enter_by_mh(port->lp_mh, &mph);

	/*
	 * If it is called when setting the MAC address to the
	 * aggregation group MAC address, do nothing.
	 */
	mac_unicast_primary_get(port->lp_mh, mac_addr);
	if (bcmp(mac_addr, grp->lg_addr, ETHERADDRL) == 0) {
		mac_perim_exit(mph);
		goto done;
	}

	/* save the new port MAC address */
	bcopy(mac_addr, port->lp_addr, ETHERADDRL);

	aggr_grp_port_mac_changed(grp, port, &mac_addr_changed,
	    &link_state_changed);

	mac_perim_exit(mph);

	/*
	 * If this port was used to determine the MAC address of
	 * the group, update the MAC address of the constituent
	 * ports.
	 */
	if (mac_addr_changed && aggr_grp_update_ports_mac(grp))
		link_state_changed = B_TRUE;

done:
	*mac_addr_changedp = mac_addr_changed;
	*link_state_changedp = link_state_changed;
}

/*
 * Notification callback invoked by the MAC service module for
 * a particular MAC port.
 */
static void
aggr_port_notify_cb(void *arg, mac_notify_type_t type)
{
	aggr_port_t *port = arg;
	aggr_grp_t *grp = port->lp_grp;
	boolean_t mac_addr_changed, link_state_changed;
	mac_perim_handle_t mph;

	mac_perim_enter_by_mh(grp->lg_mh, &mph);
	if (port->lp_closing) {
		mac_perim_exit(mph);

		/*
		 * Release the reference so it is safe for aggr to call
		 * mac_unregister() now.
		 */
		aggr_grp_port_rele(port);
		return;
	}

	switch (type) {
	case MAC_NOTE_TX:
		mac_tx_update(grp->lg_mh);
		break;
	case MAC_NOTE_LINK:
		if (aggr_port_notify_link(grp, port))
			mac_link_update(grp->lg_mh, grp->lg_link_state);
		break;
	case MAC_NOTE_UNICST:
		aggr_port_notify_unicst(grp, port, &mac_addr_changed,
		    &link_state_changed);
		if (mac_addr_changed)
			mac_unicst_update(grp->lg_mh, grp->lg_addr);
		if (link_state_changed)
			mac_link_update(grp->lg_mh, grp->lg_link_state);
		break;
	default:
		break;
	}

	mac_perim_exit(mph);
}

int
aggr_port_start(aggr_port_t *port)
{
	ASSERT(MAC_PERIM_HELD(port->lp_mh));

	if (port->lp_started)
		return (0);

	port->lp_started = B_TRUE;
	aggr_grp_multicst_port(port, B_TRUE);
	return (0);
}

void
aggr_port_stop(aggr_port_t *port)
{
	ASSERT(MAC_PERIM_HELD(port->lp_mh));

	if (!port->lp_started)
		return;

	aggr_grp_multicst_port(port, B_FALSE);

	/* update the port state */
	port->lp_started = B_FALSE;
}

/*
 * Set the promisc mode of the port. If the port is already in the
 * requested mode then do nothing.
 */
int
aggr_port_promisc(aggr_port_t *port, boolean_t on)
{
	int rc;

	ASSERT(MAC_PERIM_HELD(port->lp_mh));

	if (on == port->lp_promisc_on)
		return (0);

<<<<<<< HEAD
	if (on) {
		mac_rx_clear(port->lp_mch);
		/* We use the promisc callback because without hardware
		 * rings, we deliver through flows that will cause duplicate
		 * delivery of packets when we've flipped into this mode
		 * to compensate for the lack of hardware MAC matching
		 */
		rc = mac_promisc_add(port->lp_mch, MAC_CLIENT_PROMISC_ALL,
		    aggr_recv_promisc_cb, port, &port->lp_mphp,
		    MAC_PROMISC_FLAGS_NO_TX_LOOP);
		if (rc != 0) {
			mac_rx_set(port->lp_mch, aggr_recv_cb, port);
			return (rc);
		}
	} else {
		mac_promisc_remove(port->lp_mphp);
		port->lp_mphp = NULL;
		mac_rx_set(port->lp_mch, aggr_recv_cb, port);
	}
=======
	rc = mac_set_promisc(port->lp_mh, on);
>>>>>>> 7d8deab2

	if (rc == 0)
		port->lp_promisc_on = on;

	return (rc);
}

/*
 * Set the MAC address of a port.
 */
int
aggr_port_unicst(aggr_port_t *port)
{
	aggr_grp_t		*grp = port->lp_grp;

	ASSERT(MAC_PERIM_HELD(grp->lg_mh));
	ASSERT(MAC_PERIM_HELD(port->lp_mh));

	return (mac_unicast_primary_set(port->lp_mh, grp->lg_addr));
}

/*
 * Add or remove a multicast address to/from a port.
 */
int
aggr_port_multicst(void *arg, boolean_t add, const uint8_t *addrp)
{
	aggr_port_t *port = arg;

	if (add) {
		return (mac_multicast_add(port->lp_mch, addrp));
	} else {
		mac_multicast_remove(port->lp_mch, addrp);
		return (0);
	}
}

uint64_t
aggr_port_stat(aggr_port_t *port, uint_t stat)
{
	return (mac_stat_get(port->lp_mh, stat));
}

/*
 * Add a non-primary unicast address to the underlying port. If the
 * port supports HW Rx groups, then try to add the address filter to
 * the HW group first. If that fails, or if the port does not support
 * RINGS capab, then enable the port's promiscous mode.
 */
int
aggr_port_addmac(aggr_port_t *port, uint_t idx, const uint8_t *mac_addr)
{
	aggr_unicst_addr_t	*addr, **pprev;
	mac_perim_handle_t	pmph;
	int			err;

	ASSERT(MAC_PERIM_HELD(port->lp_grp->lg_mh));
	ASSERT3U(idx, <, MAX_GROUPS_PER_PORT);
	mac_perim_enter_by_mh(port->lp_mh, &pmph);

	/*
	 * If the port doesn't have a HW group to back the aggr's
	 * pseudo group, then try using the port's default group and
	 * let the aggr SW classify its traffic. This scenario happens
	 * when mixing ports with a different number of HW groups.
	 */
	if (port->lp_hwghs[idx] == NULL)
		idx = 0;

	/*
	 * If there is an underlying HW Rx group, then try adding this
	 * unicast address to it.
	 */
	if ((port->lp_hwghs[idx] != NULL) &&
	    ((mac_hwgroup_addmac(port->lp_hwghs[idx], mac_addr)) == 0)) {
		mac_perim_exit(pmph);
		return (0);
	}

	/*
	 * If the port doesn't have HW groups, or we failed to add the
	 * HW filter, then enable the port's promiscuous mode. We
	 * enable promiscuous mode only if the port is already started.
	 */
	if (port->lp_started &&
	    ((err = aggr_port_promisc(port, B_TRUE)) != 0)) {
		mac_perim_exit(pmph);
		return (err);
	}

	/*
	 * Walk through the unicast addresses that requires promiscous mode
	 * enabled on this port, and add this address to the end of the list.
	 */
	pprev = &port->lp_prom_addr;
	while ((addr = *pprev) != NULL) {
		ASSERT(bcmp(mac_addr, addr->aua_addr, ETHERADDRL) != 0);
		pprev = &addr->aua_next;
	}
	addr = kmem_alloc(sizeof (aggr_unicst_addr_t), KM_SLEEP);
	bcopy(mac_addr, addr->aua_addr, ETHERADDRL);
	addr->aua_next = NULL;
	*pprev = addr;
	mac_perim_exit(pmph);
	return (0);
}

/*
 * Remove a non-primary unicast address from the underlying port. This address
 * must has been added by aggr_port_addmac(). As a result, we probably need to
 * remove the address from the port's HW Rx group, or to disable the port's
 * promiscous mode.
 */
void
aggr_port_remmac(aggr_port_t *port, uint_t idx, const uint8_t *mac_addr)
{
	aggr_grp_t		*grp = port->lp_grp;
	aggr_unicst_addr_t	*addr, **pprev;
	mac_perim_handle_t	pmph;

	ASSERT(MAC_PERIM_HELD(grp->lg_mh));
	ASSERT3U(idx, <, MAX_GROUPS_PER_PORT);
	mac_perim_enter_by_mh(port->lp_mh, &pmph);

	/*
	 * See whether this address is in the list of addresses that requires
	 * the port being promiscous mode.
	 */
	pprev = &port->lp_prom_addr;
	while ((addr = *pprev) != NULL) {
		if (bcmp(mac_addr, addr->aua_addr, ETHERADDRL) == 0)
			break;
		pprev = &addr->aua_next;
	}

	if (addr != NULL) {
		/*
		 * This unicast address put the port into the promiscous mode,
		 * delete this address from the lp_prom_addr list. If this is
		 * the last address in that list, disable the promiscous mode
		 * if the aggregation is not in promiscous mode.
		 */
		*pprev = addr->aua_next;
		kmem_free(addr, sizeof (aggr_unicst_addr_t));
		if (port->lp_prom_addr == NULL && !grp->lg_promisc)
			(void) aggr_port_promisc(port, B_FALSE);
	} else {
		/* See comment in aggr_port_addmac(). */
		if (port->lp_hwghs[idx] == NULL)
			idx = 0;

		ASSERT3P(port->lp_hwghs[idx], !=, NULL);
		(void) mac_hwgroup_remmac(port->lp_hwghs[idx], mac_addr);
	}

	mac_perim_exit(pmph);
}

int
aggr_port_addvlan(aggr_port_t *port, uint_t idx, uint16_t vid)
{
	mac_perim_handle_t	pmph;
	int			err;

	ASSERT(MAC_PERIM_HELD(port->lp_grp->lg_mh));
	ASSERT3U(idx, <, MAX_GROUPS_PER_PORT);
	mac_perim_enter_by_mh(port->lp_mh, &pmph);

	/* See comment in aggr_port_addmac(). */
	if (port->lp_hwghs[idx] == NULL)
		idx = 0;

	/*
	 * Add the VLAN filter to the HW group if the port has a HW
	 * group. If the port doesn't have a HW group, then it will
	 * implicitly allow tagged traffic to pass and there is
	 * nothing to do.
	 */
	if (port->lp_hwghs[idx] == NULL)
		err = 0;
	else
		err = mac_hwgroup_addvlan(port->lp_hwghs[idx], vid);

	mac_perim_exit(pmph);
	return (err);
}

int
aggr_port_remvlan(aggr_port_t *port, uint_t idx, uint16_t vid)
{
	mac_perim_handle_t	pmph;
	int			err;

	ASSERT(MAC_PERIM_HELD(port->lp_grp->lg_mh));
	ASSERT3U(idx, <, MAX_GROUPS_PER_PORT);
	mac_perim_enter_by_mh(port->lp_mh, &pmph);

	/* See comment in aggr_port_addmac(). */
	if (port->lp_hwghs[idx] == NULL)
		idx = 0;

	if (port->lp_hwghs[idx] == NULL)
		err = 0;
	else
		err = mac_hwgroup_remvlan(port->lp_hwghs[idx], vid);

	mac_perim_exit(pmph);
	return (err);
}<|MERGE_RESOLUTION|>--- conflicted
+++ resolved
@@ -22,10 +22,7 @@
  * Copyright 2010 Sun Microsystems, Inc.  All rights reserved.
  * Use is subject to license terms.
  * Copyright 2012 OmniTI Computer Consulting, Inc  All rights reserved.
-<<<<<<< HEAD
-=======
  * Copyright 2020 Joyent, Inc.
->>>>>>> 7d8deab2
  */
 
 /*
@@ -538,29 +535,7 @@
 	if (on == port->lp_promisc_on)
 		return (0);
 
-<<<<<<< HEAD
-	if (on) {
-		mac_rx_clear(port->lp_mch);
-		/* We use the promisc callback because without hardware
-		 * rings, we deliver through flows that will cause duplicate
-		 * delivery of packets when we've flipped into this mode
-		 * to compensate for the lack of hardware MAC matching
-		 */
-		rc = mac_promisc_add(port->lp_mch, MAC_CLIENT_PROMISC_ALL,
-		    aggr_recv_promisc_cb, port, &port->lp_mphp,
-		    MAC_PROMISC_FLAGS_NO_TX_LOOP);
-		if (rc != 0) {
-			mac_rx_set(port->lp_mch, aggr_recv_cb, port);
-			return (rc);
-		}
-	} else {
-		mac_promisc_remove(port->lp_mphp);
-		port->lp_mphp = NULL;
-		mac_rx_set(port->lp_mch, aggr_recv_cb, port);
-	}
-=======
 	rc = mac_set_promisc(port->lp_mh, on);
->>>>>>> 7d8deab2
 
 	if (rc == 0)
 		port->lp_promisc_on = on;
