--- conflicted
+++ resolved
@@ -24,13 +24,8 @@
  */
 
 /*
-<<<<<<< HEAD
  * Copyright (c) 2013 by Delphix. All rights reserved.
- * Copyright 2016 Joyent, Inc.
-=======
- * Copyright (c) 2012 by Delphix. All rights reserved.
  * Copyright 2017 Joyent, Inc.
->>>>>>> 9dca21df
  */
 
 #include <sys/types.h>
