--- conflicted
+++ resolved
@@ -1142,16 +1142,9 @@
  *
  */
 static int
-<<<<<<< HEAD
 ahci_getinfo(dev_info_t *dip, ddi_info_cmd_t infocmd, void *arg, void **result)
-=======
-ahci_getinfo(dev_info_t *dip, ddi_info_cmd_t infocmd,
-    void *arg, void **result)
->>>>>>> cb41b9c5
-{
-#ifndef __lock_lint
+{
 	_NOTE(ARGUNUSED(dip))
-#endif /* __lock_lint */
 
 	ahci_ctl_t *ahci_ctlp;
 	int instance;
