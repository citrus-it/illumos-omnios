/*
 * CDDL HEADER START
 *
 * The contents of this file are subject to the terms of the
 * Common Development and Distribution License (the "License").
 * You may not use this file except in compliance with the License.
 *
 * You can obtain a copy of the license at usr/src/OPENSOLARIS.LICENSE
 * or http://www.opensolaris.org/os/licensing.
 * See the License for the specific language governing permissions
 * and limitations under the License.
 *
 * When distributing Covered Code, include this CDDL HEADER in each
 * file and include the License file at usr/src/OPENSOLARIS.LICENSE.
 * If applicable, add the following below this CDDL HEADER, with the
 * fields enclosed by brackets "[]" replaced with your own identifying
 * information: Portions Copyright [yyyy] [name of copyright owner]
 *
 * CDDL HEADER END
 */
/*
 * Copyright (c) 2008, 2010, Oracle and/or its affiliates. All rights reserved.
<<<<<<< HEAD
 * Copyright (c) 2012 by Delphix. All rights reserved.
=======
 * Copyright 2017, Joyent, Inc.
>>>>>>> f864f99e
 */

#include <sys/types.h>
#include <sys/callb.h>
#include <sys/cpupart.h>
#include <sys/pool.h>
#include <sys/pool_pset.h>
#include <sys/sdt.h>
#include <sys/strsubr.h>
#include <sys/strsun.h>
#include <sys/vlan.h>
#include <inet/ipsec_impl.h>
#include <inet/ip_impl.h>
#include <inet/sadb.h>
#include <inet/ipsecesp.h>
#include <inet/ipsecah.h>

#include <sys/mac_impl.h>
#include <sys/mac_client_impl.h>
#include <sys/mac_client_priv.h>
#include <sys/mac_soft_ring.h>
#include <sys/mac_flow_impl.h>
#include <sys/mac_stat.h>

static void mac_srs_soft_rings_signal(mac_soft_ring_set_t *, uint_t);
static void mac_srs_update_fanout_list(mac_soft_ring_set_t *);
static void mac_srs_poll_unbind(mac_soft_ring_set_t *);
static void mac_srs_worker_unbind(mac_soft_ring_set_t *);
static void mac_srs_soft_rings_quiesce(mac_soft_ring_set_t *, uint_t);

static int mac_srs_cpu_setup(cpu_setup_t, int, void *);
static void mac_srs_worker_bind(mac_soft_ring_set_t *, processorid_t);
static void mac_srs_poll_bind(mac_soft_ring_set_t *, processorid_t);
static void mac_srs_threads_unbind(mac_soft_ring_set_t *);
static void mac_srs_add_glist(mac_soft_ring_set_t *);
static void mac_srs_remove_glist(mac_soft_ring_set_t *);
static void mac_srs_fanout_list_free(mac_soft_ring_set_t *);
static void mac_soft_ring_remove(mac_soft_ring_set_t *, mac_soft_ring_t *);

static int mac_compute_soft_ring_count(flow_entry_t *, int, int);
static void mac_walk_srs_and_bind(int);
static void mac_walk_srs_and_unbind(int);

extern boolean_t mac_latency_optimize;

static kmem_cache_t *mac_srs_cache;
kmem_cache_t *mac_soft_ring_cache;

/*
 * The duration in msec we wait before signalling the soft ring
 * worker thread in case packets get queued.
 */
uint32_t mac_soft_ring_worker_wait = 0;

/*
 * A global tunable for turning polling on/off. By default, dynamic
 * polling is always on and is always very beneficial. It should be
 * turned off with absolute care and for the rare workload (very
 * low latency sensitive traffic).
 */
int mac_poll_enable = B_TRUE;

/*
 * Need to set mac_soft_ring_max_q_cnt based on bandwidth and perhaps latency.
 * Large values could end up in consuming lot of system memory and cause
 * system hang.
 */
int mac_soft_ring_max_q_cnt = 1024;
int mac_soft_ring_min_q_cnt = 256;
int mac_soft_ring_poll_thres = 16;

boolean_t mac_tx_serialize = B_FALSE;

/*
 * mac_tx_srs_hiwat is the queue depth threshold at which callers of
 * mac_tx() will be notified of flow control condition.
 *
 * TCP does not honour flow control condition sent up by mac_tx().
 * Thus provision is made for TCP to allow more packets to be queued
 * in SRS upto a maximum of mac_tx_srs_max_q_cnt.
 *
 * Note that mac_tx_srs_hiwat is always be lesser than
 * mac_tx_srs_max_q_cnt.
 */
uint32_t mac_tx_srs_max_q_cnt = 100000;
uint32_t mac_tx_srs_hiwat = 1000;

/*
 * mac_rx_soft_ring_count, mac_soft_ring_10gig_count:
 *
 * Global tunables that determines the number of soft rings to be used for
 * fanning out incoming traffic on a link. These count will be used only
 * when no explicit set of CPUs was assigned to the data-links.
 *
 * mac_rx_soft_ring_count tunable will come into effect only if
 * mac_soft_ring_enable is set. mac_soft_ring_enable is turned on by
 * default only for sun4v platforms.
 *
 * mac_rx_soft_ring_10gig_count will come into effect if you are running on a
 * 10Gbps link and is not dependent upon mac_soft_ring_enable.
 *
 * The number of soft rings for fanout for a link or a flow is determined
 * by mac_compute_soft_ring_count() routine. This routine will take into
 * account mac_soft_ring_enable, mac_rx_soft_ring_count and
 * mac_rx_soft_ring_10gig_count to determine the soft ring count for a link.
 *
 * If a bandwidth is specified, the determination of the number of soft
 * rings is based on specified bandwidth, CPU speed and number of CPUs in
 * the system.
 */
uint_t mac_rx_soft_ring_count = 8;
uint_t mac_rx_soft_ring_10gig_count = 8;

/*
 * Every Tx and Rx mac_soft_ring_set_t (mac_srs) created gets added
 * to mac_srs_g_list and mac_srs_g_lock protects mac_srs_g_list. The
 * list is used to walk the list of all MAC threads when a CPU is
 * coming online or going offline.
 */
static mac_soft_ring_set_t *mac_srs_g_list = NULL;
static krwlock_t mac_srs_g_lock;

/*
 * Whether the SRS threads should be bound, or not.
 */
boolean_t mac_srs_thread_bind = B_TRUE;

/*
 * Whether Rx/Tx interrupts should be re-targeted. Disabled by default.
 * dladm command would override this.
 */
boolean_t mac_tx_intr_retarget = B_FALSE;
boolean_t mac_rx_intr_retarget = B_FALSE;

/*
 * If cpu bindings are specified by user, then Tx SRS and its soft
 * rings should also be bound to the CPUs specified by user. The
 * CPUs for Tx bindings are at the end of the cpu list provided by
 * the user. If enough CPUs are not available (for Tx and Rx
 * SRSes), then the CPUs are shared by both Tx and Rx SRSes.
 */
#define	BIND_TX_SRS_AND_SOFT_RINGS(mac_tx_srs, mrp) {			\
	processorid_t cpuid;						\
	int i;								\
	mac_soft_ring_t *softring;					\
	mac_cpus_t *srs_cpu;						\
									\
	srs_cpu = &mac_tx_srs->srs_cpu;					\
	cpuid = srs_cpu->mc_tx_fanout_cpus[0];				\
	mac_srs_worker_bind(mac_tx_srs, cpuid);				\
	if (MAC_TX_SOFT_RINGS(mac_tx_srs)) {				\
		for (i = 0; i < mac_tx_srs->srs_tx_ring_count; i++) {	\
			cpuid = srs_cpu->mc_tx_fanout_cpus[i];		\
			softring = mac_tx_srs->srs_tx_soft_rings[i];	\
			if (cpuid != -1) {				\
				(void) mac_soft_ring_bind(softring,	\
				    cpuid);				\
			}						\
		}							\
	}								\
}

/*
 * Re-targeting is allowed only for exclusive group or for primary.
 */
#define	RETARGETABLE_CLIENT(group, mcip)				\
	((((group) != NULL) &&						\
	    ((group)->mrg_state == MAC_GROUP_STATE_RESERVED)) ||	\
	    mac_is_primary_client(mcip))

#define	MAC_RING_RETARGETABLE(ring)					\
	(((ring) != NULL) &&						\
	    ((ring)->mr_info.mri_intr.mi_ddi_handle != NULL) &&		\
	    !((ring)->mr_info.mri_intr.mi_ddi_shared))


/* INIT and FINI ROUTINES */

void
mac_soft_ring_init(void)
{
	mac_soft_ring_cache = kmem_cache_create("mac_soft_ring_cache",
	    sizeof (mac_soft_ring_t), 64, NULL, NULL, NULL, NULL, NULL, 0);

	mac_srs_cache = kmem_cache_create("mac_srs_cache",
	    sizeof (mac_soft_ring_set_t),
	    64, NULL, NULL, NULL, NULL, NULL, 0);

	rw_init(&mac_srs_g_lock, NULL, RW_DEFAULT, NULL);
	mutex_enter(&cpu_lock);
	register_cpu_setup_func(mac_srs_cpu_setup, NULL);
	mutex_exit(&cpu_lock);
}

void
mac_soft_ring_finish(void)
{
	mutex_enter(&cpu_lock);
	unregister_cpu_setup_func(mac_srs_cpu_setup, NULL);
	mutex_exit(&cpu_lock);
	rw_destroy(&mac_srs_g_lock);
	kmem_cache_destroy(mac_soft_ring_cache);
	kmem_cache_destroy(mac_srs_cache);
}

static void
mac_srs_soft_rings_free(mac_soft_ring_set_t *mac_srs)
{
	mac_soft_ring_t	*softring, *next, *head;

	/*
	 * Synchronize with mac_walk_srs_bind/unbind which are callbacks from
	 * DR. The callbacks from DR are called with cpu_lock held, and hence
	 * can't wait to grab the mac perimeter. The soft ring list is hence
	 * protected for read access by srs_lock. Changing the soft ring list
	 * needs the mac perimeter and the srs_lock.
	 */
	mutex_enter(&mac_srs->srs_lock);

	head = mac_srs->srs_soft_ring_head;
	mac_srs->srs_soft_ring_head = NULL;
	mac_srs->srs_soft_ring_tail = NULL;
	mac_srs->srs_soft_ring_count = 0;

	mutex_exit(&mac_srs->srs_lock);

	for (softring = head; softring != NULL; softring = next) {
		next = softring->s_ring_next;
		mac_soft_ring_free(softring);
	}
}

static void
mac_srs_add_glist(mac_soft_ring_set_t *mac_srs)
{
	ASSERT(mac_srs->srs_next == NULL && mac_srs->srs_prev == NULL);
	ASSERT(MAC_PERIM_HELD((mac_handle_t)mac_srs->srs_mcip->mci_mip));

	rw_enter(&mac_srs_g_lock, RW_WRITER);
	mutex_enter(&mac_srs->srs_lock);

	ASSERT((mac_srs->srs_state & SRS_IN_GLIST) == 0);

	if (mac_srs_g_list == NULL) {
		mac_srs_g_list = mac_srs;
	} else {
		mac_srs->srs_next = mac_srs_g_list;
		mac_srs_g_list->srs_prev = mac_srs;
		mac_srs->srs_prev = NULL;
		mac_srs_g_list = mac_srs;
	}
	mac_srs->srs_state |= SRS_IN_GLIST;

	mutex_exit(&mac_srs->srs_lock);
	rw_exit(&mac_srs_g_lock);
}

static void
mac_srs_remove_glist(mac_soft_ring_set_t *mac_srs)
{
	ASSERT(MAC_PERIM_HELD((mac_handle_t)mac_srs->srs_mcip->mci_mip));

	rw_enter(&mac_srs_g_lock, RW_WRITER);
	mutex_enter(&mac_srs->srs_lock);

	ASSERT((mac_srs->srs_state & SRS_IN_GLIST) != 0);

	if (mac_srs == mac_srs_g_list) {
		mac_srs_g_list = mac_srs->srs_next;
		if (mac_srs_g_list != NULL)
			mac_srs_g_list->srs_prev = NULL;
	} else {
		mac_srs->srs_prev->srs_next = mac_srs->srs_next;
		if (mac_srs->srs_next != NULL)
			mac_srs->srs_next->srs_prev = mac_srs->srs_prev;
	}
	mac_srs->srs_state &= ~SRS_IN_GLIST;

	mutex_exit(&mac_srs->srs_lock);
	rw_exit(&mac_srs_g_lock);
}

/* POLLING SETUP AND TEAR DOWN ROUTINES */

/*
 * mac_srs_client_poll_quiesce and mac_srs_client_poll_restart
 *
 * These routines are used to call back into the upper layer
 * (primarily TCP squeue) to stop polling the soft rings or
 * restart polling.
 */
void
mac_srs_client_poll_quiesce(mac_client_impl_t *mcip,
    mac_soft_ring_set_t *mac_srs)
{
	mac_soft_ring_t	*softring;

	ASSERT(MAC_PERIM_HELD((mac_handle_t)mcip->mci_mip));

	if (!(mac_srs->srs_type & SRST_CLIENT_POLL_ENABLED)) {
		ASSERT(!(mac_srs->srs_type & SRST_DLS_BYPASS));
		return;
	}

	for (softring = mac_srs->srs_soft_ring_head;
	    softring != NULL; softring = softring->s_ring_next) {
		if ((softring->s_ring_type & ST_RING_TCP) &&
		    (softring->s_ring_rx_resource != NULL)) {
			mcip->mci_resource_quiesce(mcip->mci_resource_arg,
			    softring->s_ring_rx_resource);
		}
	}
}

void
mac_srs_client_poll_restart(mac_client_impl_t *mcip,
    mac_soft_ring_set_t *mac_srs)
{
	mac_soft_ring_t	*softring;

	ASSERT(MAC_PERIM_HELD((mac_handle_t)mcip->mci_mip));

	if (!(mac_srs->srs_type & SRST_CLIENT_POLL_ENABLED)) {
		ASSERT(!(mac_srs->srs_type & SRST_DLS_BYPASS));
		return;
	}

	for (softring = mac_srs->srs_soft_ring_head;
	    softring != NULL; softring = softring->s_ring_next) {
		if ((softring->s_ring_type & ST_RING_TCP) &&
		    (softring->s_ring_rx_resource != NULL)) {
			mcip->mci_resource_restart(mcip->mci_resource_arg,
			    softring->s_ring_rx_resource);
		}
	}
}

/*
 * Register the given SRS and associated soft rings with the consumer and
 * enable the polling interface used by the consumer.(i.e IP) over this
 * SRS and associated soft rings.
 */
void
mac_srs_client_poll_enable(mac_client_impl_t *mcip,
    mac_soft_ring_set_t *mac_srs)
{
	mac_rx_fifo_t		mrf;
	mac_soft_ring_t		*softring;

	ASSERT(mac_srs->srs_mcip == mcip);
	ASSERT(MAC_PERIM_HELD((mac_handle_t)mcip->mci_mip));

	if (!(mcip->mci_state_flags & MCIS_CLIENT_POLL_CAPABLE))
		return;

	bzero(&mrf, sizeof (mac_rx_fifo_t));
	mrf.mrf_type = MAC_RX_FIFO;

	/*
	 * A SRS is capable of acting as a soft ring for cases
	 * where no fanout is needed. This is the case for userland
	 * flows.
	 */
	if (mac_srs->srs_type & SRST_NO_SOFT_RINGS)
		return;

	mrf.mrf_receive = (mac_receive_t)mac_soft_ring_poll;
	mrf.mrf_intr_enable = (mac_intr_enable_t)mac_soft_ring_intr_enable;
	mrf.mrf_intr_disable = (mac_intr_disable_t)mac_soft_ring_intr_disable;
	mac_srs->srs_type |= SRST_CLIENT_POLL_ENABLED;

	softring = mac_srs->srs_soft_ring_head;
	while (softring != NULL) {
		if (softring->s_ring_type & (ST_RING_TCP | ST_RING_UDP)) {
			/*
			 * TCP and UDP support DLS bypass. Squeue polling
			 * support implies DLS bypass since the squeue poll
			 * path does not have DLS processing.
			 */
			mac_soft_ring_dls_bypass(softring,
			    mcip->mci_direct_rx_fn, mcip->mci_direct_rx_arg);
		}
		/*
		 * Non-TCP protocols don't support squeues. Hence we don't
		 * make any ring addition callbacks for non-TCP rings
		 */
		if (!(softring->s_ring_type & ST_RING_TCP)) {
			softring->s_ring_rx_resource = NULL;
			softring = softring->s_ring_next;
			continue;
		}
		mrf.mrf_rx_arg = softring;
		mrf.mrf_intr_handle = (mac_intr_handle_t)softring;
		mrf.mrf_cpu_id = softring->s_ring_cpuid;
		mrf.mrf_flow_priority = mac_srs->srs_pri;

		softring->s_ring_rx_resource = mcip->mci_resource_add(
		    mcip->mci_resource_arg, (mac_resource_t *)&mrf);

		softring = softring->s_ring_next;
	}
}

/*
 * Unregister the given SRS and associated soft rings with the consumer and
 * disable the polling interface used by the consumer.(i.e IP) over this
 * SRS and associated soft rings.
 */
void
mac_srs_client_poll_disable(mac_client_impl_t *mcip,
    mac_soft_ring_set_t *mac_srs)
{
	mac_soft_ring_t		*softring;

	ASSERT(MAC_PERIM_HELD((mac_handle_t)mcip->mci_mip));

	/*
	 * A SRS is capable of acting as a soft ring for cases
	 * where no protocol fanout is needed. This is the case
	 * for userland flows. Nothing to do here.
	 */
	if (mac_srs->srs_type & SRST_NO_SOFT_RINGS)
		return;

	mutex_enter(&mac_srs->srs_lock);
	if (!(mac_srs->srs_type & SRST_CLIENT_POLL_ENABLED)) {
		ASSERT(!(mac_srs->srs_type & SRST_DLS_BYPASS));
		mutex_exit(&mac_srs->srs_lock);
		return;
	}
	mac_srs->srs_type &= ~(SRST_CLIENT_POLL_ENABLED | SRST_DLS_BYPASS);
	mutex_exit(&mac_srs->srs_lock);

	/*
	 * DLS bypass is now disabled in the case of both TCP and UDP.
	 * Reset the soft ring callbacks to the standard 'mac_rx_deliver'
	 * callback. In addition, in the case of TCP, invoke IP's callback
	 * for ring removal.
	 */
	for (softring = mac_srs->srs_soft_ring_head;
	    softring != NULL; softring = softring->s_ring_next) {
		if (!(softring->s_ring_type & (ST_RING_UDP | ST_RING_TCP)))
			continue;

		if ((softring->s_ring_type & ST_RING_TCP) &&
		    softring->s_ring_rx_resource != NULL) {
			mcip->mci_resource_remove(mcip->mci_resource_arg,
			    softring->s_ring_rx_resource);
		}

		mutex_enter(&softring->s_ring_lock);
		while (softring->s_ring_state & S_RING_PROC) {
			softring->s_ring_state |= S_RING_CLIENT_WAIT;
			cv_wait(&softring->s_ring_client_cv,
			    &softring->s_ring_lock);
		}
		softring->s_ring_state &= ~S_RING_CLIENT_WAIT;
		softring->s_ring_rx_resource = NULL;
		softring->s_ring_rx_func = mac_rx_deliver;
		softring->s_ring_rx_arg = mcip;
		mutex_exit(&softring->s_ring_lock);
	}
}

/*
 * Enable or disable poll capability of the SRS on the underlying Rx ring.
 *
 * There is a need to enable or disable the poll capability of an SRS over an
 * Rx ring depending on the number of mac clients sharing the ring and also
 * whether user flows are configured on it. However the poll state is actively
 * manipulated by the SRS worker and poll threads and uncoordinated changes by
 * yet another thread to the underlying capability can surprise them leading
 * to assert failures. Instead we quiesce the SRS, make the changes and then
 * restart the SRS.
 */
static void
mac_srs_poll_state_change(mac_soft_ring_set_t *mac_srs,
    boolean_t turn_off_poll_capab, mac_rx_func_t rx_func)
{
	boolean_t	need_restart = B_FALSE;
	mac_srs_rx_t	*srs_rx = &mac_srs->srs_rx;
	mac_ring_t	*ring;

	if (!SRS_QUIESCED(mac_srs)) {
		mac_rx_srs_quiesce(mac_srs, SRS_QUIESCE);
		need_restart = B_TRUE;
	}

	ring = mac_srs->srs_ring;
	if ((ring != NULL) &&
	    (ring->mr_classify_type == MAC_HW_CLASSIFIER)) {
		if (turn_off_poll_capab)
			mac_srs->srs_state &= ~SRS_POLLING_CAPAB;
		else if (mac_poll_enable)
			mac_srs->srs_state |= SRS_POLLING_CAPAB;
	}
	srs_rx->sr_lower_proc = rx_func;

	if (need_restart)
		mac_rx_srs_restart(mac_srs);
}

/* CPU RECONFIGURATION AND FANOUT COMPUTATION ROUTINES */

/*
 * Return the next CPU to be used to bind a MAC kernel thread.
 * If a cpupart is specified, the cpu chosen must be from that
 * cpu partition.
 */
static processorid_t
mac_next_bind_cpu(cpupart_t *cpupart)
{
	static cpu_t		*cp = NULL;
	cpu_t			*cp_start;

	ASSERT(MUTEX_HELD(&cpu_lock));

	if (cp == NULL)
		cp = cpu_list;

	cp = cp->cpu_next_onln;
	cp_start = cp;

	do {
		if ((cpupart == NULL) || (cp->cpu_part == cpupart))
			return (cp->cpu_id);

	} while ((cp = cp->cpu_next_onln) != cp_start);

	return (NULL);
}

/* ARGSUSED */
static int
mac_srs_cpu_setup(cpu_setup_t what, int id, void *arg)
{
	ASSERT(MUTEX_HELD(&cpu_lock));
	switch (what) {
	case CPU_CONFIG:
	case CPU_ON:
	case CPU_CPUPART_IN:
		mac_walk_srs_and_bind(id);
		break;

	case CPU_UNCONFIG:
	case CPU_OFF:
	case CPU_CPUPART_OUT:
		mac_walk_srs_and_unbind(id);
		break;

	default:
		break;
	}
	return (0);
}

/*
 * mac_compute_soft_ring_count():
 *
 * This routine computes the number of soft rings needed to handle incoming
 * load given a flow_entry.
 *
 * The routine does the following:
 * 1) soft rings will be created if mac_soft_ring_enable is set.
 * 2) If the underlying link is a 10Gbps link, then soft rings will be
 * created even if mac_soft_ring_enable is not set. The number of soft
 * rings, so created,  will equal mac_rx_soft_ring_10gig_count.
 * 3) On a sun4v platform (i.e., mac_soft_ring_enable is set), 2 times the
 * mac_rx_soft_ring_10gig_count number of soft rings will be created for a
 * 10Gbps link.
 *
 * If a bandwidth limit is specified, the number that gets computed is
 * dependent upon CPU speed, the number of Rx rings configured, and
 * the bandwidth limit.
 * If more Rx rings are available, less number of soft rings is needed.
 *
 * mac_use_bw_heuristic is another "hidden" variable that can be used to
 * override the default use of soft ring count computation. Depending upon
 * the usefulness of it, mac_use_bw_heuristic can later be made into a
 * data-link property or removed altogether.
 *
 * TODO: Cleanup and tighten some of the assumptions.
 */
boolean_t mac_use_bw_heuristic = B_TRUE;
static int
mac_compute_soft_ring_count(flow_entry_t *flent, int rx_srs_cnt, int maxcpus)
{
	uint64_t cpu_speed, bw = 0;
	int srings = 0;
	boolean_t bw_enabled = B_FALSE;

	ASSERT(!(flent->fe_type & FLOW_USER));
	if (flent->fe_resource_props.mrp_mask & MRP_MAXBW &&
	    mac_use_bw_heuristic) {
		/* bandwidth enabled */
		bw_enabled = B_TRUE;
		bw = flent->fe_resource_props.mrp_maxbw;
	}
	if (!bw_enabled) {
		/* No bandwidth enabled */
		if (mac_soft_ring_enable)
			srings = mac_rx_soft_ring_count;

		/* Is this a 10Gig link? */
		flent->fe_nic_speed = mac_client_stat_get(
		    (mac_client_handle_t)flent->fe_mcip, MAC_STAT_IFSPEED);
		/* convert to Mbps */
		if (((flent->fe_nic_speed)/1000000) > 1000 &&
		    mac_rx_soft_ring_10gig_count > 0) {
			/* This is a 10Gig link */
			srings = mac_rx_soft_ring_10gig_count;
			/*
			 * Use 2 times mac_rx_soft_ring_10gig_count for
			 * sun4v systems.
			 */
			if (mac_soft_ring_enable)
				srings = srings * 2;
		}
	} else {
		/*
		 * Soft ring computation using CPU speed and specified
		 * bandwidth limit.
		 */
		/* Assumption: all CPUs have the same frequency */
		cpu_speed = (uint64_t)CPU->cpu_type_info.pi_clock;

		/* cpu_speed is in MHz; make bw in units of Mbps.  */
		bw = bw/1000000;

		if (bw >= 1000) {
			/*
			 * bw is greater than or equal to 1Gbps.
			 * The number of soft rings required is a function
			 * of bandwidth and CPU speed. To keep this simple,
			 * let's use this rule: 1GHz CPU can handle 1Gbps.
			 * If bw is less than 1 Gbps, then there is no need
			 * for soft rings. Assumption is that CPU speeds
			 * (on modern systems) are at least 1GHz.
			 */
			srings = bw/cpu_speed;
			if (srings <= 1 && mac_soft_ring_enable) {
				/*
				 * Give at least 2 soft rings
				 * for sun4v systems
				 */
				srings = 2;
			}
		}
	}
	/*
	 * If the flent has multiple Rx SRSs, then each SRS need not
	 * have that many soft rings on top of it. The number of
	 * soft rings for each Rx SRS is found by dividing srings by
	 * rx_srs_cnt.
	 */
	if (rx_srs_cnt > 1) {
		int remainder;

		remainder = srings%rx_srs_cnt;
		srings = srings/rx_srs_cnt;
		if (remainder != 0)
			srings++;
		/*
		 * Fanning out to 1 soft ring is not very useful.
		 * Set it as well to 0 and mac_srs_fanout_init()
		 * will take care of creating a single soft ring
		 * for proto fanout.
		 */
		if (srings == 1)
			srings = 0;
	}
	/* Do some more massaging */
	srings = min(srings, maxcpus);
	srings = min(srings, MAX_SR_FANOUT);
	return (srings);
}

/*
 * mac_tx_cpu_init:
 * set up CPUs for Tx interrupt re-targeting and Tx worker
 * thread binding
 */
static void
mac_tx_cpu_init(flow_entry_t *flent, mac_resource_props_t *mrp,
    cpupart_t *cpupart)
{
	mac_soft_ring_set_t *tx_srs = flent->fe_tx_srs;
	mac_srs_tx_t *srs_tx = &tx_srs->srs_tx;
	mac_cpus_t *srs_cpu = &tx_srs->srs_cpu;
	mac_ring_t *ring;
	processorid_t worker_cpuid;
	boolean_t retargetable_client = B_FALSE;
	int i, j;

	if (RETARGETABLE_CLIENT((mac_group_t *)flent->fe_tx_ring_group,
	    flent->fe_mcip)) {
		retargetable_client = B_TRUE;
	}

	if (MAC_TX_SOFT_RINGS(tx_srs)) {
		if (mrp != NULL)
			j = mrp->mrp_ncpus - 1;
		for (i = 0; i < tx_srs->srs_tx_ring_count; i++) {
			if (mrp != NULL) {
				if (j < 0)
					j = mrp->mrp_ncpus - 1;
				worker_cpuid = mrp->mrp_cpu[j];
			} else {
				/*
				 * Bind interrupt to the next CPU available
				 * and leave the worker unbound.
				 */
				worker_cpuid = -1;
			}
			ring = tx_srs->srs_tx_soft_rings[i]->s_ring_tx_ring;
			srs_cpu->mc_tx_fanout_cpus[i] = worker_cpuid;
			if (MAC_RING_RETARGETABLE(ring) &&
			    retargetable_client) {
				mutex_enter(&cpu_lock);
				srs_cpu->mc_tx_intr_cpu[i] =
				    (mrp != NULL) ? mrp->mrp_cpu[j] :
				    (mac_tx_intr_retarget ?
				    mac_next_bind_cpu(cpupart) : -1);
				mutex_exit(&cpu_lock);
			} else {
				srs_cpu->mc_tx_intr_cpu[i] = -1;
			}
			if (mrp != NULL)
				j--;
		}
	} else {
		srs_cpu->mc_tx_fanout_cpus[0] =
		    (mrp != NULL) ? mrp->mrp_cpu[mrp->mrp_ncpus - 1] : -1;
		ring = srs_tx->st_ring;
		if (MAC_RING_RETARGETABLE(ring) && retargetable_client) {
			mutex_enter(&cpu_lock);
			srs_cpu->mc_tx_intr_cpu[0] = (mrp != NULL) ?
			    mrp->mrp_cpu[mrp->mrp_ncpus - 1] :
			    (mac_tx_intr_retarget ?
			    mac_next_bind_cpu(cpupart) : -1);
			mutex_exit(&cpu_lock);
		} else {
			srs_cpu->mc_tx_intr_cpu[0] = -1;
		}
	}
}

/*
 * Assignment of user specified CPUs to a link.
 *
 * Minimum CPUs required to get an optimal assignmet:
 * For each Rx SRS, atleast two CPUs are needed if mac_latency_optimize
 * flag is set -- one for polling, one for fanout soft ring.
 * If mac_latency_optimize is not set, then 3 CPUs are needed -- one
 * for polling, one for SRS worker thread and one for fanout soft ring.
 *
 * The CPUs needed for Tx side is equal to the number of Tx rings
 * the link is using.
 *
 * mac_flow_user_cpu_init() categorizes the CPU assignment depending
 * upon the number of CPUs in 3 different buckets.
 *
 * In the first bucket, the most optimal case is handled. The user has
 * passed enough number of CPUs and every thread gets its own CPU.
 *
 * The second and third are the sub-optimal cases. Enough CPUs are not
 * available.
 *
 * The second bucket handles the case where atleast one distinct CPU is
 * is available for each of the Rx rings (Rx SRSes) and Tx rings (Tx
 * SRS or soft rings).
 *
 * In the third case (worst case scenario), specified CPU count is less
 * than the Rx rings configured for the link. In this case, we round
 * robin the CPUs among the Rx SRSes and Tx SRS/soft rings.
 */
static void
mac_flow_user_cpu_init(flow_entry_t *flent, mac_resource_props_t *mrp)
{
	mac_soft_ring_set_t *rx_srs, *tx_srs;
	int i, srs_cnt;
	mac_cpus_t *srs_cpu;
	int no_of_cpus, cpu_cnt;
	int rx_srs_cnt, reqd_rx_cpu_cnt;
	int fanout_cpu_cnt, reqd_tx_cpu_cnt;
	int reqd_poll_worker_cnt, fanout_cnt_per_srs;
	mac_resource_props_t *emrp = &flent->fe_effective_props;

	ASSERT(mrp->mrp_fanout_mode == MCM_CPUS);
	/*
	 * The check for nbc_ncpus to be within limits for
	 * the user specified case was done earlier and if
	 * not within limits, an error would have been
	 * returned to the user.
	 */
	ASSERT(mrp->mrp_ncpus > 0);

	no_of_cpus = mrp->mrp_ncpus;

	if (mrp->mrp_rx_intr_cpu != -1) {
		/*
		 * interrupt has been re-targetted. Poll
		 * thread needs to be bound to interrupt
		 * CPU.
		 *
		 * Find where in the list is the intr
		 * CPU and swap it with the first one.
		 * We will be using the first CPU in the
		 * list for poll.
		 */
		for (i = 0; i < no_of_cpus; i++) {
			if (mrp->mrp_cpu[i] == mrp->mrp_rx_intr_cpu)
				break;
		}
		mrp->mrp_cpu[i] = mrp->mrp_cpu[0];
		mrp->mrp_cpu[0] = mrp->mrp_rx_intr_cpu;
	}

	/*
	 * Requirements:
	 * The number of CPUs that each Rx ring needs is dependent
	 * upon mac_latency_optimize flag.
	 * 1) If set, atleast 2 CPUs are needed -- one for
	 * polling, one for fanout soft ring.
	 * 2) If not set, then atleast 3 CPUs are needed -- one
	 * for polling, one for srs worker thread, and one for
	 * fanout soft ring.
	 */
	rx_srs_cnt = (flent->fe_rx_srs_cnt > 1) ?
	    (flent->fe_rx_srs_cnt - 1) : flent->fe_rx_srs_cnt;
	reqd_rx_cpu_cnt = mac_latency_optimize ?
	    (rx_srs_cnt * 2) : (rx_srs_cnt * 3);

	/* How many CPUs are needed for Tx side? */
	tx_srs = flent->fe_tx_srs;
	reqd_tx_cpu_cnt = MAC_TX_SOFT_RINGS(tx_srs) ?
	    tx_srs->srs_tx_ring_count : 1;

	/* CPUs needed for Rx SRSes poll and worker threads */
	reqd_poll_worker_cnt = mac_latency_optimize ?
	    rx_srs_cnt : rx_srs_cnt * 2;

	/* Has the user provided enough CPUs? */
	if (no_of_cpus >= (reqd_rx_cpu_cnt + reqd_tx_cpu_cnt)) {
		/*
		 * Best case scenario. There is enough CPUs. All
		 * Rx rings will get their own set of CPUs plus
		 * Tx soft rings will get their own.
		 */
		/*
		 * fanout_cpu_cnt is the number of CPUs available
		 * for Rx side fanout soft rings.
		 */
		fanout_cpu_cnt = no_of_cpus -
		    reqd_poll_worker_cnt - reqd_tx_cpu_cnt;

		/*
		 * Divide fanout_cpu_cnt by rx_srs_cnt to find
		 * out how many fanout soft rings each Rx SRS
		 * can have.
		 */
		fanout_cnt_per_srs = fanout_cpu_cnt/rx_srs_cnt;

		/* fanout_cnt_per_srs should not be >  MAX_SR_FANOUT */
		fanout_cnt_per_srs = min(fanout_cnt_per_srs, MAX_SR_FANOUT);

		/* Do the assignment for the default Rx ring */
		cpu_cnt = 0;
		rx_srs = flent->fe_rx_srs[0];
		ASSERT(rx_srs->srs_ring == NULL);
		if (rx_srs->srs_fanout_state == SRS_FANOUT_INIT)
			rx_srs->srs_fanout_state = SRS_FANOUT_REINIT;
		srs_cpu = &rx_srs->srs_cpu;
		srs_cpu->mc_ncpus = no_of_cpus;
		bcopy(mrp->mrp_cpu,
		    srs_cpu->mc_cpus, sizeof (srs_cpu->mc_cpus));
		srs_cpu->mc_rx_fanout_cnt = fanout_cnt_per_srs;
		srs_cpu->mc_rx_pollid = mrp->mrp_cpu[cpu_cnt++];
		/* Retarget the interrupt to the same CPU as the poll */
		srs_cpu->mc_rx_intr_cpu = srs_cpu->mc_rx_pollid;
		srs_cpu->mc_rx_workerid = (mac_latency_optimize ?
		    srs_cpu->mc_rx_pollid : mrp->mrp_cpu[cpu_cnt++]);
		for (i = 0; i < fanout_cnt_per_srs; i++)
			srs_cpu->mc_rx_fanout_cpus[i] = mrp->mrp_cpu[cpu_cnt++];

		/* Do the assignment for h/w Rx SRSes */
		if (flent->fe_rx_srs_cnt > 1) {
			cpu_cnt = 0;
			for (srs_cnt = 1;
			    srs_cnt < flent->fe_rx_srs_cnt; srs_cnt++) {
				rx_srs = flent->fe_rx_srs[srs_cnt];
				ASSERT(rx_srs->srs_ring != NULL);
				if (rx_srs->srs_fanout_state ==
				    SRS_FANOUT_INIT) {
					rx_srs->srs_fanout_state =
					    SRS_FANOUT_REINIT;
				}
				srs_cpu = &rx_srs->srs_cpu;
				srs_cpu->mc_ncpus = no_of_cpus;
				bcopy(mrp->mrp_cpu, srs_cpu->mc_cpus,
				    sizeof (srs_cpu->mc_cpus));
				srs_cpu->mc_rx_fanout_cnt = fanout_cnt_per_srs;
				/* The first CPU in the list is the intr CPU */
				srs_cpu->mc_rx_pollid = mrp->mrp_cpu[cpu_cnt++];
				srs_cpu->mc_rx_intr_cpu = srs_cpu->mc_rx_pollid;
				srs_cpu->mc_rx_workerid =
				    (mac_latency_optimize ?
				    srs_cpu->mc_rx_pollid :
				    mrp->mrp_cpu[cpu_cnt++]);
				for (i = 0; i < fanout_cnt_per_srs; i++) {
					srs_cpu->mc_rx_fanout_cpus[i] =
					    mrp->mrp_cpu[cpu_cnt++];
				}
				ASSERT(cpu_cnt <= no_of_cpus);
			}
		}
		goto tx_cpu_init;
	}

	/*
	 * Sub-optimal case.
	 * We have the following information:
	 * no_of_cpus - no. of cpus that user passed.
	 * rx_srs_cnt - no. of rx rings.
	 * reqd_rx_cpu_cnt = mac_latency_optimize?rx_srs_cnt*2:rx_srs_cnt*3
	 * reqd_tx_cpu_cnt - no. of cpus reqd. for Tx side.
	 * reqd_poll_worker_cnt = mac_latency_optimize?rx_srs_cnt:rx_srs_cnt*2
	 */
	/*
	 * If we bind the Rx fanout soft rings to the same CPUs
	 * as poll/worker, would that be enough?
	 */
	if (no_of_cpus >= (rx_srs_cnt + reqd_tx_cpu_cnt)) {
		boolean_t worker_assign = B_FALSE;

		/*
		 * If mac_latency_optimize is not set, are there
		 * enough CPUs to assign a CPU for worker also?
		 */
		if (no_of_cpus >= (reqd_poll_worker_cnt + reqd_tx_cpu_cnt))
			worker_assign = B_TRUE;
		/*
		 * Zero'th Rx SRS is the default Rx ring. It is not
		 * associated with h/w Rx ring.
		 */
		rx_srs = flent->fe_rx_srs[0];
		ASSERT(rx_srs->srs_ring == NULL);
		if (rx_srs->srs_fanout_state == SRS_FANOUT_INIT)
			rx_srs->srs_fanout_state = SRS_FANOUT_REINIT;
		cpu_cnt = 0;
		srs_cpu = &rx_srs->srs_cpu;
		srs_cpu->mc_ncpus = no_of_cpus;
		bcopy(mrp->mrp_cpu,
		    srs_cpu->mc_cpus, sizeof (srs_cpu->mc_cpus));
		srs_cpu->mc_rx_fanout_cnt = 1;
		srs_cpu->mc_rx_pollid = mrp->mrp_cpu[cpu_cnt++];
		/* Retarget the interrupt to the same CPU as the poll */
		srs_cpu->mc_rx_intr_cpu = srs_cpu->mc_rx_pollid;
		srs_cpu->mc_rx_workerid =
		    ((!mac_latency_optimize && worker_assign) ?
		    mrp->mrp_cpu[cpu_cnt++] : srs_cpu->mc_rx_pollid);

		srs_cpu->mc_rx_fanout_cpus[0] = mrp->mrp_cpu[cpu_cnt];

		/* Do CPU bindings for SRSes having h/w Rx rings */
		if (flent->fe_rx_srs_cnt > 1) {
			cpu_cnt = 0;
			for (srs_cnt = 1;
			    srs_cnt < flent->fe_rx_srs_cnt; srs_cnt++) {
				rx_srs = flent->fe_rx_srs[srs_cnt];
				ASSERT(rx_srs->srs_ring != NULL);
				if (rx_srs->srs_fanout_state ==
				    SRS_FANOUT_INIT) {
					rx_srs->srs_fanout_state =
					    SRS_FANOUT_REINIT;
				}
				srs_cpu = &rx_srs->srs_cpu;
				srs_cpu->mc_ncpus = no_of_cpus;
				bcopy(mrp->mrp_cpu, srs_cpu->mc_cpus,
				    sizeof (srs_cpu->mc_cpus));
				srs_cpu->mc_rx_pollid =
				    mrp->mrp_cpu[cpu_cnt];
				srs_cpu->mc_rx_intr_cpu = srs_cpu->mc_rx_pollid;
				srs_cpu->mc_rx_workerid =
				    ((!mac_latency_optimize && worker_assign) ?
				    mrp->mrp_cpu[++cpu_cnt] :
				    srs_cpu->mc_rx_pollid);
				srs_cpu->mc_rx_fanout_cnt = 1;
				srs_cpu->mc_rx_fanout_cpus[0] =
				    mrp->mrp_cpu[cpu_cnt];
				cpu_cnt++;
				ASSERT(cpu_cnt <= no_of_cpus);
			}
		}
		goto tx_cpu_init;
	}

	/*
	 * Real sub-optimal case. Not enough CPUs for poll and
	 * Tx soft rings. Do a round robin assignment where
	 * each Rx SRS will get the same CPU for poll, worker
	 * and fanout soft ring.
	 */
	cpu_cnt = 0;
	for (srs_cnt = 0; srs_cnt < flent->fe_rx_srs_cnt; srs_cnt++) {
		rx_srs = flent->fe_rx_srs[srs_cnt];
		srs_cpu = &rx_srs->srs_cpu;
		if (rx_srs->srs_fanout_state == SRS_FANOUT_INIT)
			rx_srs->srs_fanout_state = SRS_FANOUT_REINIT;
		srs_cpu->mc_ncpus = no_of_cpus;
		bcopy(mrp->mrp_cpu,
		    srs_cpu->mc_cpus, sizeof (srs_cpu->mc_cpus));
		srs_cpu->mc_rx_fanout_cnt = 1;
		srs_cpu->mc_rx_pollid = mrp->mrp_cpu[cpu_cnt];
		/* Retarget the interrupt to the same CPU as the poll */
		srs_cpu->mc_rx_intr_cpu = srs_cpu->mc_rx_pollid;
		srs_cpu->mc_rx_workerid = mrp->mrp_cpu[cpu_cnt];
		srs_cpu->mc_rx_fanout_cpus[0] = mrp->mrp_cpu[cpu_cnt];
		if (++cpu_cnt >= no_of_cpus)
			cpu_cnt = 0;
	}

tx_cpu_init:
	mac_tx_cpu_init(flent, mrp, NULL);

	/*
	 * Copy the user specified CPUs to the effective CPUs
	 */
	for (i = 0; i < mrp->mrp_ncpus; i++) {
		emrp->mrp_cpu[i] = mrp->mrp_cpu[i];
	}
	emrp->mrp_ncpus = mrp->mrp_ncpus;
	emrp->mrp_mask = mrp->mrp_mask;
	bzero(emrp->mrp_pool, MAXPATHLEN);
}

/*
 * mac_flow_cpu_init():
 *
 * Each SRS has a mac_cpu_t structure, srs_cpu. This routine fills in
 * the CPU binding information in srs_cpu for all Rx SRSes associated
 * with a flent.
 */
static void
mac_flow_cpu_init(flow_entry_t *flent, cpupart_t *cpupart)
{
	mac_soft_ring_set_t *rx_srs;
	processorid_t cpuid;
	int i, j, k, srs_cnt, nscpus, maxcpus, soft_ring_cnt = 0;
	mac_cpus_t *srs_cpu;
	mac_resource_props_t *emrp = &flent->fe_effective_props;
	uint32_t cpus[MRP_NCPUS];

	/*
	 * The maximum number of CPUs available can either be
	 * the number of CPUs in the pool or the number of CPUs
	 * in the system.
	 */
	maxcpus = (cpupart != NULL) ? cpupart->cp_ncpus : ncpus;

	/*
	 * Compute the number of soft rings needed on top for each Rx
	 * SRS. "rx_srs_cnt-1" indicates the number of Rx SRS
	 * associated with h/w Rx rings. Soft ring count needed for
	 * each h/w Rx SRS is computed and the same is applied to
	 * software classified Rx SRS. The first Rx SRS in fe_rx_srs[]
	 * is the software classified Rx SRS.
	 */
	soft_ring_cnt = mac_compute_soft_ring_count(flent,
	    flent->fe_rx_srs_cnt - 1, maxcpus);
	if (soft_ring_cnt == 0) {
		/*
		 * Even when soft_ring_cnt is 0, we still need
		 * to create a soft ring for TCP, UDP and
		 * OTHER. So set it to 1.
		 */
		soft_ring_cnt = 1;
	}
	for (srs_cnt = 0; srs_cnt < flent->fe_rx_srs_cnt; srs_cnt++) {
		rx_srs = flent->fe_rx_srs[srs_cnt];
		srs_cpu = &rx_srs->srs_cpu;
		if (rx_srs->srs_fanout_state == SRS_FANOUT_INIT)
			rx_srs->srs_fanout_state = SRS_FANOUT_REINIT;
		srs_cpu->mc_ncpus = soft_ring_cnt;
		srs_cpu->mc_rx_fanout_cnt = soft_ring_cnt;
		mutex_enter(&cpu_lock);
		for (j = 0; j < soft_ring_cnt; j++) {
			cpuid = mac_next_bind_cpu(cpupart);
			srs_cpu->mc_cpus[j] = cpuid;
			srs_cpu->mc_rx_fanout_cpus[j] = cpuid;
		}
		cpuid = mac_next_bind_cpu(cpupart);
		srs_cpu->mc_rx_pollid = cpuid;
		srs_cpu->mc_rx_intr_cpu = (mac_rx_intr_retarget ?
		    srs_cpu->mc_rx_pollid : -1);
		/* increment ncpus to account for polling cpu */
		srs_cpu->mc_ncpus++;
		srs_cpu->mc_cpus[j++] = cpuid;
		if (!mac_latency_optimize) {
			cpuid = mac_next_bind_cpu(cpupart);
			srs_cpu->mc_ncpus++;
			srs_cpu->mc_cpus[j++] = cpuid;
		}
		srs_cpu->mc_rx_workerid = cpuid;
		mutex_exit(&cpu_lock);
	}

	nscpus = 0;
	for (srs_cnt = 0; srs_cnt < flent->fe_rx_srs_cnt; srs_cnt++) {
		rx_srs = flent->fe_rx_srs[srs_cnt];
		srs_cpu = &rx_srs->srs_cpu;
		for (j = 0; j < srs_cpu->mc_ncpus; j++) {
			cpus[nscpus++] = srs_cpu->mc_cpus[j];
		}
	}


	/*
	 * Copy cpu list to fe_effective_props
	 * without duplicates.
	 */
	k = 0;
	for (i = 0; i < nscpus; i++) {
		for (j = 0; j < k; j++) {
			if (emrp->mrp_cpu[j] == cpus[i])
				break;
		}
		if (j == k)
			emrp->mrp_cpu[k++] = cpus[i];
	}
	emrp->mrp_ncpus = k;

	mac_tx_cpu_init(flent, NULL, cpupart);
}

/*
 * DATAPATH SETUP ROUTINES
 * (setup SRS and set/update FANOUT, B/W and PRIORITY)
 */

/*
 * mac_srs_fanout_list_alloc:
 *
 * The underlying device can expose upto MAX_RINGS_PER_GROUP worth of
 * rings to a client. In such a case, MAX_RINGS_PER_GROUP worth of
 * array space is needed to store Tx soft rings. Thus we allocate so
 * much array space for srs_tx_soft_rings.
 *
 * And when it is an aggr, again we allocate MAX_RINGS_PER_GROUP worth
 * of space to st_soft_rings. This array is used for quick access to
 * soft ring associated with a pseudo Tx ring based on the pseudo
 * ring's index (mr_index).
 */
static void
mac_srs_fanout_list_alloc(mac_soft_ring_set_t *mac_srs)
{
	mac_client_impl_t *mcip = mac_srs->srs_mcip;

	if (mac_srs->srs_type & SRST_TX) {
		mac_srs->srs_tx_soft_rings = (mac_soft_ring_t **)
		    kmem_zalloc(sizeof (mac_soft_ring_t *) *
		    MAX_RINGS_PER_GROUP, KM_SLEEP);
		if (mcip->mci_state_flags & MCIS_IS_AGGR) {
			mac_srs_tx_t *tx = &mac_srs->srs_tx;

			tx->st_soft_rings = (mac_soft_ring_t **)
			    kmem_zalloc(sizeof (mac_soft_ring_t *) *
			    MAX_RINGS_PER_GROUP, KM_SLEEP);
		}
	} else {
		mac_srs->srs_tcp_soft_rings = (mac_soft_ring_t **)
		    kmem_zalloc(sizeof (mac_soft_ring_t *) * MAX_SR_FANOUT,
		    KM_SLEEP);
		mac_srs->srs_udp_soft_rings = (mac_soft_ring_t **)
		    kmem_zalloc(sizeof (mac_soft_ring_t *) * MAX_SR_FANOUT,
		    KM_SLEEP);
		mac_srs->srs_oth_soft_rings = (mac_soft_ring_t **)
		    kmem_zalloc(sizeof (mac_soft_ring_t *) * MAX_SR_FANOUT,
		    KM_SLEEP);
	}
}

static void
mac_srs_worker_bind(mac_soft_ring_set_t *mac_srs, processorid_t cpuid)
{
	cpu_t *cp;
	boolean_t clear = B_FALSE;

	ASSERT(MUTEX_HELD(&cpu_lock));

	if (!mac_srs_thread_bind)
		return;

	cp = cpu_get(cpuid);
	if (cp == NULL || !cpu_is_online(cp))
		return;

	mutex_enter(&mac_srs->srs_lock);
	mac_srs->srs_state |= SRS_WORKER_BOUND;
	if (mac_srs->srs_worker_cpuid != -1)
		clear = B_TRUE;
	mac_srs->srs_worker_cpuid = cpuid;
	mutex_exit(&mac_srs->srs_lock);

	if (clear)
		thread_affinity_clear(mac_srs->srs_worker);

	thread_affinity_set(mac_srs->srs_worker, cpuid);
	DTRACE_PROBE1(worker__CPU, processorid_t, cpuid);
}

static void
mac_srs_poll_bind(mac_soft_ring_set_t *mac_srs, processorid_t cpuid)
{
	cpu_t *cp;
	boolean_t clear = B_FALSE;

	ASSERT(MUTEX_HELD(&cpu_lock));

	if (!mac_srs_thread_bind || mac_srs->srs_poll_thr == NULL)
		return;

	cp = cpu_get(cpuid);
	if (cp == NULL || !cpu_is_online(cp))
		return;

	mutex_enter(&mac_srs->srs_lock);
	mac_srs->srs_state |= SRS_POLL_BOUND;
	if (mac_srs->srs_poll_cpuid != -1)
		clear = B_TRUE;
	mac_srs->srs_poll_cpuid = cpuid;
	mutex_exit(&mac_srs->srs_lock);

	if (clear)
		thread_affinity_clear(mac_srs->srs_poll_thr);

	thread_affinity_set(mac_srs->srs_poll_thr, cpuid);
	DTRACE_PROBE1(poll__CPU, processorid_t, cpuid);
}

/*
 * Re-target interrupt to the passed CPU. If re-target is successful,
 * set mc_rx_intr_cpu to the re-targeted CPU. Otherwise set it to -1.
 */
void
mac_rx_srs_retarget_intr(mac_soft_ring_set_t *mac_srs, processorid_t cpuid)
{
	cpu_t *cp;
	mac_ring_t *ring = mac_srs->srs_ring;
	mac_intr_t *mintr = &ring->mr_info.mri_intr;
	flow_entry_t *flent = mac_srs->srs_flent;
	boolean_t primary = mac_is_primary_client(mac_srs->srs_mcip);

	ASSERT(MUTEX_HELD(&cpu_lock));

	/*
	 * Don't re-target the interrupt for these cases:
	 * 1) ring is NULL
	 * 2) the interrupt is shared (mi_ddi_shared)
	 * 3) ddi_handle is NULL and !primary
	 * 4) primary, ddi_handle is NULL but fe_rx_srs_cnt > 2
	 * Case 3 & 4 are because of mac_client_intr_cpu() routine.
	 * This routine will re-target fixed interrupt for primary
	 * mac client if the client has only one ring. In that
	 * case, mc_rx_intr_cpu will already have the correct value.
	 */
	if (ring == NULL || mintr->mi_ddi_shared || cpuid == -1 ||
	    (mintr->mi_ddi_handle == NULL && !primary) || (primary &&
	    mintr->mi_ddi_handle == NULL && flent->fe_rx_srs_cnt > 2)) {
		mac_srs->srs_cpu.mc_rx_intr_cpu = -1;
		return;
	}

	if (mintr->mi_ddi_handle == NULL)
		return;

	cp = cpu_get(cpuid);
	if (cp == NULL || !cpu_is_online(cp))
		return;

	/* Drop the cpu_lock as set_intr_affinity() holds it */
	mutex_exit(&cpu_lock);
	if (set_intr_affinity(mintr->mi_ddi_handle, cpuid) == DDI_SUCCESS)
		mac_srs->srs_cpu.mc_rx_intr_cpu = cpuid;
	else
		mac_srs->srs_cpu.mc_rx_intr_cpu = -1;
	mutex_enter(&cpu_lock);
}

/*
 * Re-target Tx interrupts
 */
void
mac_tx_srs_retarget_intr(mac_soft_ring_set_t *mac_srs)
{
	cpu_t *cp;
	mac_ring_t *ring;
	mac_intr_t *mintr;
	mac_srs_tx_t *srs_tx;
	mac_cpus_t *srs_cpu;
	processorid_t cpuid;
	int i;

	ASSERT(MUTEX_HELD(&cpu_lock));

	srs_cpu = &mac_srs->srs_cpu;
	if (MAC_TX_SOFT_RINGS(mac_srs)) {
		for (i = 0; i < mac_srs->srs_tx_ring_count; i++) {
			ring = mac_srs->srs_tx_soft_rings[i]->s_ring_tx_ring;
			cpuid = srs_cpu->mc_tx_intr_cpu[i];
			cp = cpu_get(cpuid);
			if (cp == NULL || !cpu_is_online(cp) ||
			    !MAC_RING_RETARGETABLE(ring)) {
				srs_cpu->mc_tx_retargeted_cpu[i] = -1;
				continue;
			}
			mintr = &ring->mr_info.mri_intr;
			/*
			 * Drop the cpu_lock as set_intr_affinity()
			 * holds it
			 */
			mutex_exit(&cpu_lock);
			if (set_intr_affinity(mintr->mi_ddi_handle,
			    cpuid) == DDI_SUCCESS) {
				srs_cpu->mc_tx_retargeted_cpu[i] = cpuid;
			} else {
				srs_cpu->mc_tx_retargeted_cpu[i] = -1;
			}
			mutex_enter(&cpu_lock);
		}
	} else {
		cpuid = srs_cpu->mc_tx_intr_cpu[0];
		cp = cpu_get(cpuid);
		if (cp == NULL || !cpu_is_online(cp)) {
			srs_cpu->mc_tx_retargeted_cpu[0] = -1;
			return;
		}
		srs_tx = &mac_srs->srs_tx;
		ring = srs_tx->st_ring;
		if (MAC_RING_RETARGETABLE(ring)) {
			mintr = &ring->mr_info.mri_intr;
			mutex_exit(&cpu_lock);
			if ((set_intr_affinity(mintr->mi_ddi_handle,
			    cpuid) == DDI_SUCCESS)) {
				srs_cpu->mc_tx_retargeted_cpu[0] = cpuid;
			} else {
				srs_cpu->mc_tx_retargeted_cpu[0] = -1;
			}
			mutex_enter(&cpu_lock);
		}
	}
}

/*
 * When a CPU comes back online, bind the MAC kernel threads which
 * were previously bound to that CPU, and had to be unbound because
 * the CPU was going away.
 *
 * These functions are called with cpu_lock held and hence we can't
 * cv_wait to grab the mac perimeter. Since these functions walk the soft
 * ring list of an SRS without being in the perimeter, the list itself
 * is protected by the SRS lock.
 */
static void
mac_walk_srs_and_bind(int cpuid)
{
	mac_soft_ring_set_t *mac_srs;
	mac_soft_ring_t *soft_ring;

	rw_enter(&mac_srs_g_lock, RW_READER);

	if ((mac_srs = mac_srs_g_list) == NULL)
		goto done;

	for (; mac_srs != NULL; mac_srs = mac_srs->srs_next) {
		if (mac_srs->srs_worker_cpuid == -1 &&
		    mac_srs->srs_worker_cpuid_save == cpuid) {
			mac_srs->srs_worker_cpuid_save = -1;
			mac_srs_worker_bind(mac_srs, cpuid);
		}

		if (!(mac_srs->srs_type & SRST_TX)) {
			if (mac_srs->srs_poll_cpuid == -1 &&
			    mac_srs->srs_poll_cpuid_save == cpuid) {
				mac_srs->srs_poll_cpuid_save = -1;
				mac_srs_poll_bind(mac_srs, cpuid);
			}
		}

		/* Next tackle the soft rings associated with the srs */
		mutex_enter(&mac_srs->srs_lock);
		for (soft_ring = mac_srs->srs_soft_ring_head; soft_ring != NULL;
		    soft_ring = soft_ring->s_ring_next) {
			if (soft_ring->s_ring_cpuid == -1 &&
			    soft_ring->s_ring_cpuid_save == cpuid) {
				soft_ring->s_ring_cpuid_save = -1;
				(void) mac_soft_ring_bind(soft_ring, cpuid);
			}
		}
		mutex_exit(&mac_srs->srs_lock);
	}
done:
	rw_exit(&mac_srs_g_lock);
}

/*
 * Change the priority of the SRS's poll and worker thread. Additionally,
 * update the priority of the worker threads for the SRS's soft rings.
 * Need to modify any associated squeue threads.
 */
void
mac_update_srs_priority(mac_soft_ring_set_t *mac_srs, pri_t prival)
{
	mac_soft_ring_t		*ringp;

	mac_srs->srs_pri = prival;
	thread_lock(mac_srs->srs_worker);
	(void) thread_change_pri(mac_srs->srs_worker, mac_srs->srs_pri, 0);
	thread_unlock(mac_srs->srs_worker);
	if (mac_srs->srs_poll_thr != NULL) {
		thread_lock(mac_srs->srs_poll_thr);
		(void) thread_change_pri(mac_srs->srs_poll_thr,
		    mac_srs->srs_pri, 0);
		thread_unlock(mac_srs->srs_poll_thr);
	}
	if ((ringp = mac_srs->srs_soft_ring_head) == NULL)
		return;
	while (ringp != mac_srs->srs_soft_ring_tail) {
		thread_lock(ringp->s_ring_worker);
		(void) thread_change_pri(ringp->s_ring_worker,
		    mac_srs->srs_pri, 0);
		thread_unlock(ringp->s_ring_worker);
		ringp = ringp->s_ring_next;
	}
	ASSERT(ringp == mac_srs->srs_soft_ring_tail);
	thread_lock(ringp->s_ring_worker);
	(void) thread_change_pri(ringp->s_ring_worker, mac_srs->srs_pri, 0);
	thread_unlock(ringp->s_ring_worker);
}

/*
 * Change the receive bandwidth limit.
 */
static void
mac_rx_srs_update_bwlimit(mac_soft_ring_set_t *srs, mac_resource_props_t *mrp)
{
	mac_soft_ring_t		*softring;

	mutex_enter(&srs->srs_lock);
	mutex_enter(&srs->srs_bw->mac_bw_lock);

	if (mrp->mrp_maxbw == MRP_MAXBW_RESETVAL) {
		/* Reset bandwidth limit */
		if (srs->srs_type & SRST_BW_CONTROL) {
			softring = srs->srs_soft_ring_head;
			while (softring != NULL) {
				softring->s_ring_type &= ~ST_RING_BW_CTL;
				softring = softring->s_ring_next;
			}
			srs->srs_type &= ~SRST_BW_CONTROL;
			srs->srs_drain_func = mac_rx_srs_drain;
		}
	} else {
		/* Set/Modify bandwidth limit */
		srs->srs_bw->mac_bw_limit = FLOW_BYTES_PER_TICK(mrp->mrp_maxbw);
		/*
		 * Give twice the queuing capability before
		 * dropping packets. The unit is bytes/tick.
		 */
		srs->srs_bw->mac_bw_drop_threshold =
		    srs->srs_bw->mac_bw_limit << 1;
		if (!(srs->srs_type & SRST_BW_CONTROL)) {
			softring = srs->srs_soft_ring_head;
			while (softring != NULL) {
				softring->s_ring_type |= ST_RING_BW_CTL;
				softring = softring->s_ring_next;
			}
			srs->srs_type |= SRST_BW_CONTROL;
			srs->srs_drain_func = mac_rx_srs_drain_bw;
		}
	}
done:
	mutex_exit(&srs->srs_bw->mac_bw_lock);
	mutex_exit(&srs->srs_lock);
}

/* Change the transmit bandwidth limit */
static void
mac_tx_srs_update_bwlimit(mac_soft_ring_set_t *srs, mac_resource_props_t *mrp)
{
	mac_tx_srs_mode_t	tx_mode;
	uint32_t		ring_info = 0;
	mac_srs_tx_t		*srs_tx = &srs->srs_tx;
	mac_client_impl_t	*mcip = srs->srs_mcip;

	/*
	 * We need to quiesce/restart the client here because mac_tx() and
	 * srs->srs_tx->st_func do not hold srs->srs_lock while accessing
	 * st_mode and related fields, which are modified by the code below.
	 */
	mac_tx_client_quiesce((mac_client_handle_t)mcip);

	mutex_enter(&srs->srs_lock);
	mutex_enter(&srs->srs_bw->mac_bw_lock);

	tx_mode = srs_tx->st_mode;
	if (mrp->mrp_maxbw == MRP_MAXBW_RESETVAL) {
		/* Reset bandwidth limit */
		if (tx_mode == SRS_TX_BW) {
			if (srs_tx->st_ring != NULL) {
				ring_info = mac_hwring_getinfo(
				    (mac_ring_handle_t)srs_tx->st_ring);
			}
			if (mac_tx_serialize ||
			    (ring_info & MAC_RING_TX_SERIALIZE)) {
				srs_tx->st_mode = SRS_TX_SERIALIZE;
			} else {
				srs_tx->st_mode = SRS_TX_DEFAULT;
			}
		} else if (tx_mode == SRS_TX_BW_FANOUT) {
			srs_tx->st_mode = SRS_TX_FANOUT;
		} else if (tx_mode == SRS_TX_BW_AGGR) {
			srs_tx->st_mode = SRS_TX_AGGR;
		}
		srs->srs_type &= ~SRST_BW_CONTROL;
	} else {
		/* Set/Modify bandwidth limit */
		srs->srs_bw->mac_bw_limit = FLOW_BYTES_PER_TICK(mrp->mrp_maxbw);
		/*
		 * Give twice the queuing capability before
		 * dropping packets. The unit is bytes/tick.
		 */
		srs->srs_bw->mac_bw_drop_threshold =
		    srs->srs_bw->mac_bw_limit << 1;
		srs->srs_type |= SRST_BW_CONTROL;
		if (tx_mode != SRS_TX_BW && tx_mode != SRS_TX_BW_FANOUT &&
		    tx_mode != SRS_TX_BW_AGGR) {
			if (tx_mode == SRS_TX_SERIALIZE ||
			    tx_mode == SRS_TX_DEFAULT) {
				srs_tx->st_mode = SRS_TX_BW;
			} else if (tx_mode == SRS_TX_FANOUT) {
				srs_tx->st_mode = SRS_TX_BW_FANOUT;
			} else if (tx_mode == SRS_TX_AGGR) {
				srs_tx->st_mode = SRS_TX_BW_AGGR;
			} else {
				ASSERT(0);
			}
		}
	}
done:
	srs_tx->st_func = mac_tx_get_func(srs_tx->st_mode);
	mutex_exit(&srs->srs_bw->mac_bw_lock);
	mutex_exit(&srs->srs_lock);

	mac_tx_client_restart((mac_client_handle_t)mcip);
}

/*
 * The uber function that deals with any update to bandwidth limits.
 */
void
mac_srs_update_bwlimit(flow_entry_t *flent, mac_resource_props_t *mrp)
{
	int			count;

	for (count = 0; count < flent->fe_rx_srs_cnt; count++)
		mac_rx_srs_update_bwlimit(flent->fe_rx_srs[count], mrp);
	mac_tx_srs_update_bwlimit(flent->fe_tx_srs, mrp);
}

/*
 * When the first sub-flow is added to a link, we disable polling on the
 * link and also modify the entry point to mac_rx_srs_subflow_process.
 * (polling is disabled because with the subflow added, accounting
 * for polling needs additional logic, it is assumed that when a subflow is
 * added, we can take some hit as a result of disabling polling rather than
 * adding more complexity - if this becomes a perf. issue we need to
 * re-rvaluate this logic).  When the last subflow is removed, we turn back
 * polling and also reset the entry point to mac_rx_srs_process.
 *
 * In the future if there are multiple SRS, we can simply
 * take one and give it to the flow rather than disabling polling and
 * resetting the entry point.
 */
void
mac_client_update_classifier(mac_client_impl_t *mcip, boolean_t enable)
{
	flow_entry_t		*flent = mcip->mci_flent;
	int			i;
	mac_impl_t		*mip = mcip->mci_mip;
	mac_rx_func_t		rx_func;
	uint_t			rx_srs_cnt;
	boolean_t		enable_classifier;

	ASSERT(MAC_PERIM_HELD((mac_handle_t)mip));

	enable_classifier = !FLOW_TAB_EMPTY(mcip->mci_subflow_tab) && enable;

	rx_func = enable_classifier ? mac_rx_srs_subflow_process :
	    mac_rx_srs_process;

	/* Tell mac_srs_poll_state_change to disable polling if necessary */
	if (mip->mi_state_flags & MIS_POLL_DISABLE)
		enable_classifier = B_TRUE;

	/*
	 * If receive function has already been configured correctly for
	 * current subflow configuration, do nothing.
	 */
	if (flent->fe_cb_fn == (flow_fn_t)rx_func)
		return;

	rx_srs_cnt = flent->fe_rx_srs_cnt;
	for (i = 0; i < rx_srs_cnt; i++) {
		ASSERT(flent->fe_rx_srs[i] != NULL);
		mac_srs_poll_state_change(flent->fe_rx_srs[i],
		    enable_classifier, rx_func);
	}

	/*
	 * Change the S/W classifier so that we can land in the
	 * correct processing function with correct argument.
	 * If all subflows have been removed we can revert to
	 * mac_rx_srsprocess, else we need mac_rx_srs_subflow_process.
	 */
	mutex_enter(&flent->fe_lock);
	flent->fe_cb_fn = (flow_fn_t)rx_func;
	flent->fe_cb_arg1 = mip;
	flent->fe_cb_arg2 = flent->fe_rx_srs[0];
	mutex_exit(&flent->fe_lock);
}

static void
mac_srs_update_fanout_list(mac_soft_ring_set_t *mac_srs)
{
	int tcp_count = 0, udp_count = 0, oth_count = 0, tx_count = 0;
	mac_soft_ring_t *softring;

	softring = mac_srs->srs_soft_ring_head;
	if (softring == NULL) {
		ASSERT(mac_srs->srs_soft_ring_count == 0);
		mac_srs->srs_tcp_ring_count = 0;
		mac_srs->srs_udp_ring_count = 0;
		mac_srs->srs_oth_ring_count = 0;
		mac_srs->srs_tx_ring_count = 0;
		return;
	}

	while (softring != NULL) {
		if (softring->s_ring_type & ST_RING_TCP) {
			mac_srs->srs_tcp_soft_rings[tcp_count++] = softring;
		} else if (softring->s_ring_type & ST_RING_UDP) {
			mac_srs->srs_udp_soft_rings[udp_count++] = softring;
		} else if (softring->s_ring_type & ST_RING_OTH) {
			mac_srs->srs_oth_soft_rings[oth_count++] = softring;
		} else {
			ASSERT(softring->s_ring_type & ST_RING_TX);
			mac_srs->srs_tx_soft_rings[tx_count++] = softring;
		}
		softring = softring->s_ring_next;
	}

	ASSERT(mac_srs->srs_soft_ring_count ==
	    (tcp_count + udp_count + oth_count + tx_count));
	mac_srs->srs_tcp_ring_count = tcp_count;
	mac_srs->srs_udp_ring_count = udp_count;
	mac_srs->srs_oth_ring_count = oth_count;
	mac_srs->srs_tx_ring_count = tx_count;
}

void
mac_srs_create_proto_softrings(int id, uint16_t type, pri_t pri,
    mac_client_impl_t *mcip, mac_soft_ring_set_t *mac_srs,
    processorid_t cpuid, mac_direct_rx_t rx_func,
    mac_resource_handle_t rx_arg, boolean_t set_bypass)
{
	mac_soft_ring_t	*softring;
	mac_rx_fifo_t	mrf;

	bzero(&mrf, sizeof (mac_rx_fifo_t));
	mrf.mrf_type = MAC_RX_FIFO;
	mrf.mrf_receive = (mac_receive_t)mac_soft_ring_poll;
	mrf.mrf_intr_enable =
	    (mac_intr_enable_t)mac_soft_ring_intr_enable;
	mrf.mrf_intr_disable =
	    (mac_intr_disable_t)mac_soft_ring_intr_disable;
	mrf.mrf_flow_priority = pri;

	softring = mac_soft_ring_create(id, mac_soft_ring_worker_wait,
	    (type|ST_RING_TCP), pri, mcip, mac_srs,
	    cpuid, rx_func, rx_arg, NULL);
	softring->s_ring_rx_resource = NULL;

	/*
	 * TCP and UDP support DLS bypass. In addition TCP
	 * squeue can also poll their corresponding soft rings.
	 */
	if (set_bypass && (mcip->mci_resource_arg != NULL)) {
		mac_soft_ring_dls_bypass(softring,
		    mcip->mci_direct_rx_fn,
		    mcip->mci_direct_rx_arg);

		mrf.mrf_rx_arg = softring;
		mrf.mrf_intr_handle = (mac_intr_handle_t)softring;

		/*
		 * Make a call in IP to get a TCP squeue assigned to
		 * this softring to maintain full CPU locality through
		 * the stack and allow the squeue to be able to poll
		 * the softring so the flow control can be pushed
		 * all the way to H/W.
		 */
		softring->s_ring_rx_resource =
		    mcip->mci_resource_add(mcip->mci_resource_arg,
		    (mac_resource_t *)&mrf);
	}

	/*
	 * Non-TCP protocols don't support squeues. Hence we
	 * don't make any ring addition callbacks for non-TCP
	 * rings. Now create the UDP softring and allow it to
	 * bypass the DLS layer.
	 */
	softring = mac_soft_ring_create(id, mac_soft_ring_worker_wait,
	    (type|ST_RING_UDP), pri, mcip, mac_srs,
	    cpuid, rx_func, rx_arg, NULL);
	softring->s_ring_rx_resource = NULL;

	if (set_bypass && (mcip->mci_resource_arg != NULL)) {
		mac_soft_ring_dls_bypass(softring,
		    mcip->mci_direct_rx_fn,
		    mcip->mci_direct_rx_arg);
	}

	/* Create the Oth softrings which has to go through the DLS */
	softring = mac_soft_ring_create(id, mac_soft_ring_worker_wait,
	    (type|ST_RING_OTH), pri, mcip, mac_srs,
	    cpuid, rx_func, rx_arg, NULL);
	softring->s_ring_rx_resource = NULL;
}

/*
 * This routine associates a CPU or a set of CPUs to process incoming
 * traffic from a mac client. If multiple CPUs are specified, then
 * a corresponding number of soft rings are created with each soft ring
 * worker thread bound to a CPU in the set. Each soft ring in turn will be
 * associated with an squeue and the squeue will be moved to the
 * same CPU as that of the soft ring's.
 */
static void
mac_srs_fanout_modify(mac_client_impl_t *mcip, mac_direct_rx_t rx_func,
    void *rx_arg, mac_soft_ring_set_t *mac_rx_srs,
    mac_soft_ring_set_t *mac_tx_srs)
{
	mac_soft_ring_t *softring;
	uint32_t soft_ring_flag = 0;
	processorid_t cpuid = -1;
	int i, srings_present, new_fanout_cnt;
	mac_cpus_t *srs_cpu;

	/* fanout state is REINIT. Set it back to INIT */
	ASSERT(mac_rx_srs->srs_fanout_state == SRS_FANOUT_REINIT);
	mac_rx_srs->srs_fanout_state = SRS_FANOUT_INIT;

	/* how many are present right now */
	srings_present = mac_rx_srs->srs_tcp_ring_count;
	/* new request */
	srs_cpu = &mac_rx_srs->srs_cpu;
	new_fanout_cnt = srs_cpu->mc_rx_fanout_cnt;

	mutex_enter(&mac_rx_srs->srs_lock);
	if (mac_rx_srs->srs_type & SRST_BW_CONTROL)
		soft_ring_flag |= ST_RING_BW_CTL;
	mutex_exit(&mac_rx_srs->srs_lock);

	if (new_fanout_cnt > srings_present) {
		/* soft rings increased */
		mutex_enter(&mac_rx_srs->srs_lock);
		mac_rx_srs->srs_type |= SRST_FANOUT_SRC_IP;
		mutex_exit(&mac_rx_srs->srs_lock);

		for (i = mac_rx_srs->srs_tcp_ring_count;
		    i < new_fanout_cnt; i++) {
			/*
			 * Create the protocol softrings and set the
			 * DLS bypass where possible.
			 */
			mac_srs_create_proto_softrings(i, soft_ring_flag,
			    mac_rx_srs->srs_pri, mcip, mac_rx_srs, cpuid,
			    rx_func, rx_arg, B_TRUE);
		}
		mac_srs_update_fanout_list(mac_rx_srs);
	} else if (new_fanout_cnt < srings_present) {
		/* soft rings decreased */
		if (new_fanout_cnt == 1) {
			mutex_enter(&mac_rx_srs->srs_lock);
			mac_rx_srs->srs_type &= ~SRST_FANOUT_SRC_IP;
			ASSERT(mac_rx_srs->srs_type & SRST_FANOUT_PROTO);
			mutex_exit(&mac_rx_srs->srs_lock);
		}
		/* Get rid of extra soft rings */
		for (i = new_fanout_cnt;
		    i < mac_rx_srs->srs_tcp_ring_count; i++) {
			softring = mac_rx_srs->srs_tcp_soft_rings[i];
			if (softring->s_ring_rx_resource != NULL) {
				mcip->mci_resource_remove(
				    mcip->mci_resource_arg,
				    softring->s_ring_rx_resource);
			}
			mac_soft_ring_remove(mac_rx_srs,
			    mac_rx_srs->srs_tcp_soft_rings[i]);
			mac_soft_ring_remove(mac_rx_srs,
			    mac_rx_srs->srs_udp_soft_rings[i]);
			mac_soft_ring_remove(mac_rx_srs,
			    mac_rx_srs->srs_oth_soft_rings[i]);
		}
		mac_srs_update_fanout_list(mac_rx_srs);
	}

	ASSERT(new_fanout_cnt == mac_rx_srs->srs_tcp_ring_count);
	mutex_enter(&cpu_lock);
	for (i = 0; i < mac_rx_srs->srs_tcp_ring_count; i++) {
		cpuid = srs_cpu->mc_rx_fanout_cpus[i];
		(void) mac_soft_ring_bind(mac_rx_srs->srs_udp_soft_rings[i],
		    cpuid);
		(void) mac_soft_ring_bind(mac_rx_srs->srs_oth_soft_rings[i],
		    cpuid);
		(void) mac_soft_ring_bind(mac_rx_srs->srs_tcp_soft_rings[i],
		    cpuid);
		softring = mac_rx_srs->srs_tcp_soft_rings[i];
		if (softring->s_ring_rx_resource != NULL) {
			mcip->mci_resource_bind(mcip->mci_resource_arg,
			    softring->s_ring_rx_resource, cpuid);
		}
	}

	mac_srs_worker_bind(mac_rx_srs, srs_cpu->mc_rx_workerid);
	mac_srs_poll_bind(mac_rx_srs, srs_cpu->mc_rx_pollid);
	mac_rx_srs_retarget_intr(mac_rx_srs, srs_cpu->mc_rx_intr_cpu);
	/*
	 * Bind Tx srs and soft ring threads too. Let's bind tx
	 * srs to the last cpu in mrp list.
	 */
	if (mac_tx_srs != NULL) {
		BIND_TX_SRS_AND_SOFT_RINGS(mac_tx_srs, mrp);
		mac_tx_srs_retarget_intr(mac_tx_srs);
	}
	mutex_exit(&cpu_lock);
}

/*
 * Bind SRS threads and soft rings to CPUs/create fanout list.
 */
void
mac_srs_fanout_init(mac_client_impl_t *mcip, mac_resource_props_t *mrp,
    mac_direct_rx_t rx_func, void *rx_arg, mac_soft_ring_set_t *mac_rx_srs,
    mac_soft_ring_set_t *mac_tx_srs, cpupart_t *cpupart)
{
	int		i;
	processorid_t	cpuid;
	uint32_t	soft_ring_flag = 0;
	int soft_ring_cnt;
	mac_cpus_t *srs_cpu = &mac_rx_srs->srs_cpu;

	/*
	 * Remove the no soft ring flag and we will adjust it
	 * appropriately further down.
	 */
	mutex_enter(&mac_rx_srs->srs_lock);
	mac_rx_srs->srs_type &= ~SRST_NO_SOFT_RINGS;
	mutex_exit(&mac_rx_srs->srs_lock);

	ASSERT(mac_rx_srs->srs_soft_ring_head == NULL);

	if (mac_rx_srs->srs_type & SRST_BW_CONTROL)
		soft_ring_flag |= ST_RING_BW_CTL;

	ASSERT(mac_rx_srs->srs_fanout_state == SRS_FANOUT_UNINIT);
	mac_rx_srs->srs_fanout_state = SRS_FANOUT_INIT;
	/*
	 * Ring count can be 0 if no fanout is required and no cpu
	 * were specified. Leave the SRS worker and poll thread
	 * unbound
	 */
	ASSERT(mrp != NULL);
	soft_ring_cnt = srs_cpu->mc_rx_fanout_cnt;

	/* Step 1: bind cpu contains cpu list where threads need to bind */
	if (soft_ring_cnt > 0) {
		mutex_enter(&cpu_lock);
		for (i = 0; i < soft_ring_cnt; i++) {
			cpuid = srs_cpu->mc_rx_fanout_cpus[i];
			/* Create the protocol softrings */
			mac_srs_create_proto_softrings(i, soft_ring_flag,
			    mac_rx_srs->srs_pri, mcip, mac_rx_srs, cpuid,
			    rx_func, rx_arg, B_FALSE);
		}
		mac_srs_worker_bind(mac_rx_srs, srs_cpu->mc_rx_workerid);
		mac_srs_poll_bind(mac_rx_srs, srs_cpu->mc_rx_pollid);
		mac_rx_srs_retarget_intr(mac_rx_srs, srs_cpu->mc_rx_intr_cpu);
		/*
		 * Bind Tx srs and soft ring threads too.
		 * Let's bind tx srs to the last cpu in
		 * mrp list.
		 */
		if (mac_tx_srs == NULL) {
			mutex_exit(&cpu_lock);
			goto alldone;
		}

		BIND_TX_SRS_AND_SOFT_RINGS(mac_tx_srs, mrp);
		mac_tx_srs_retarget_intr(mac_tx_srs);
		mutex_exit(&cpu_lock);
	} else {
		mutex_enter(&cpu_lock);
		/*
		 * For a subflow, mrp_workerid and mrp_pollid
		 * is not set.
		 */
		mac_srs_worker_bind(mac_rx_srs, mrp->mrp_rx_workerid);
		mac_srs_poll_bind(mac_rx_srs, mrp->mrp_rx_pollid);
		mutex_exit(&cpu_lock);
		goto no_softrings;
	}

alldone:
	if (soft_ring_cnt > 1)
		mac_rx_srs->srs_type |= SRST_FANOUT_SRC_IP;
	mac_srs_update_fanout_list(mac_rx_srs);
	mac_srs_client_poll_enable(mcip, mac_rx_srs);
	return;

no_softrings:
	if (mac_rx_srs->srs_type & SRST_FANOUT_PROTO) {
		mutex_enter(&cpu_lock);
		cpuid = mac_next_bind_cpu(cpupart);
		/* Create the protocol softrings */
		mac_srs_create_proto_softrings(0, soft_ring_flag,
		    mac_rx_srs->srs_pri, mcip, mac_rx_srs, cpuid,
		    rx_func, rx_arg, B_FALSE);
		mutex_exit(&cpu_lock);
	} else {
		/*
		 * This is the case when there is no fanout which is
		 * true for subflows.
		 */
		mac_rx_srs->srs_type |= SRST_NO_SOFT_RINGS;
	}
	mac_srs_update_fanout_list(mac_rx_srs);
	mac_srs_client_poll_enable(mcip, mac_rx_srs);
}

/*
 * mac_fanout_setup:
 *
 * Calls mac_srs_fanout_init() or modify() depending upon whether
 * the SRS is getting initialized or re-initialized.
 */
void
mac_fanout_setup(mac_client_impl_t *mcip, flow_entry_t *flent,
    mac_resource_props_t *mrp, mac_direct_rx_t rx_func, void *rx_arg,
    cpupart_t *cpupart)
{
	mac_soft_ring_set_t *mac_rx_srs, *mac_tx_srs;
	int i, rx_srs_cnt;

	ASSERT(MAC_PERIM_HELD((mac_handle_t)mcip->mci_mip));
	/*
	 * This is an aggregation port. Fanout will be setup
	 * over the aggregation itself.
	 */
	if (mcip->mci_state_flags & MCIS_EXCLUSIVE)
		return;

	mac_rx_srs = flent->fe_rx_srs[0];
	/*
	 * Set up the fanout on the tx side only once, with the
	 * first rx SRS. The CPU binding, fanout, and bandwidth
	 * criteria are common to both RX and TX, so
	 * initializing them along side avoids redundant code.
	 */
	mac_tx_srs = flent->fe_tx_srs;
	rx_srs_cnt = flent->fe_rx_srs_cnt;

	/* No fanout for subflows */
	if (flent->fe_type & FLOW_USER) {
		mac_srs_fanout_init(mcip, mrp, rx_func, rx_arg, mac_rx_srs,
		    mac_tx_srs, cpupart);
		return;
	}

	if (mrp->mrp_mask & MRP_CPUS_USERSPEC)
		mac_flow_user_cpu_init(flent, mrp);
	else
		mac_flow_cpu_init(flent, cpupart);

	mrp->mrp_rx_fanout_cnt = mac_rx_srs->srs_cpu.mc_rx_fanout_cnt;

	/*
	 * Set up fanout for both SW (0th SRS) and HW classified
	 * SRS (the rest of Rx SRSs in flent).
	 */
	for (i = 0; i < rx_srs_cnt; i++) {
		mac_rx_srs = flent->fe_rx_srs[i];
		if (i != 0)
			mac_tx_srs = NULL;
		switch (mac_rx_srs->srs_fanout_state) {
		case SRS_FANOUT_UNINIT:
			mac_srs_fanout_init(mcip, mrp, rx_func, rx_arg,
			    mac_rx_srs, mac_tx_srs, cpupart);
			break;
		case SRS_FANOUT_INIT:
			break;
		case SRS_FANOUT_REINIT:
			mac_rx_srs_quiesce(mac_rx_srs, SRS_QUIESCE);
			mac_srs_fanout_modify(mcip, rx_func, rx_arg,
			    mac_rx_srs, mac_tx_srs);
			mac_rx_srs_restart(mac_rx_srs);
			break;
		default:
			VERIFY(mac_rx_srs->srs_fanout_state <=
			    SRS_FANOUT_REINIT);
			break;
		}
	}
}

/*
 * mac_srs_create:
 *
 * Create a mac_soft_ring_set_t (SRS). If soft_ring_fanout_type is
 * SRST_TX, an SRS for Tx side is created. Otherwise an SRS for Rx side
 * processing is created.
 *
 * Details on Rx SRS:
 * Create a SRS and also add the necessary soft rings for TCP and
 * non-TCP based on fanout type and count specified.
 *
 * mac_soft_ring_fanout, mac_srs_fanout_modify (?),
 * mac_soft_ring_stop_workers, mac_soft_ring_set_destroy, etc need
 * to be heavily modified.
 *
 * mi_soft_ring_list_size, mi_soft_ring_size, etc need to disappear.
 */
mac_soft_ring_set_t *
mac_srs_create(mac_client_impl_t *mcip, flow_entry_t *flent, uint32_t srs_type,
    mac_ring_t *ring)
{
	mac_soft_ring_set_t	*mac_srs;
	mac_srs_rx_t		*srs_rx;
	mac_srs_tx_t		*srs_tx;
	mac_bw_ctl_t		*mac_bw;
	mac_resource_props_t	*mrp;
	boolean_t		is_tx_srs = ((srs_type & SRST_TX) != 0);

	mac_srs = kmem_cache_alloc(mac_srs_cache, KM_SLEEP);
	bzero(mac_srs, sizeof (mac_soft_ring_set_t));
	srs_rx = &mac_srs->srs_rx;
	srs_tx = &mac_srs->srs_tx;

	mutex_enter(&flent->fe_lock);

	/*
	 * Get the bandwidth control structure from the flent. Get
	 * rid of any residual values in the control structure for
	 * the tx bw struct and also for the rx, if the rx srs is
	 * the 1st one being brought up (the rx bw ctl struct may
	 * be shared by multiple SRSs)
	 */
	if (is_tx_srs) {
		mac_srs->srs_bw = &flent->fe_tx_bw;
		bzero(mac_srs->srs_bw, sizeof (mac_bw_ctl_t));
		flent->fe_tx_srs = mac_srs;
	} else {
		/*
		 * The bw counter (stored in the flent) is shared
		 * by SRS's within an rx group.
		 */
		mac_srs->srs_bw = &flent->fe_rx_bw;
		/* First rx SRS, clear the bw structure */
		if (flent->fe_rx_srs_cnt == 0)
			bzero(mac_srs->srs_bw, sizeof (mac_bw_ctl_t));

		/*
		 * It is better to panic here rather than just assert because
		 * on a non-debug kernel we might end up courrupting memory
		 * and making it difficult to debug.
		 */
		if (flent->fe_rx_srs_cnt >= MAX_RINGS_PER_GROUP) {
			panic("Array Overrun detected due to MAC client %p "
			    " having more rings than %d", (void *)mcip,
			    MAX_RINGS_PER_GROUP);
		}
		flent->fe_rx_srs[flent->fe_rx_srs_cnt] = mac_srs;
		flent->fe_rx_srs_cnt++;
	}
	mac_srs->srs_flent = flent;
	mutex_exit(&flent->fe_lock);

	mac_srs->srs_state = 0;
	mac_srs->srs_type = (srs_type | SRST_NO_SOFT_RINGS);
	mac_srs->srs_worker_cpuid = mac_srs->srs_worker_cpuid_save = -1;
	mac_srs->srs_poll_cpuid = mac_srs->srs_poll_cpuid_save = -1;
	mac_srs->srs_mcip = mcip;
	mac_srs_fanout_list_alloc(mac_srs);

	/*
	 * For a flow we use the underlying MAC client's priority range with
	 * the priority value to find an absolute priority value. For a MAC
	 * client we use the MAC client's maximum priority as the value.
	 */
	mrp = &flent->fe_effective_props;
	if ((mac_srs->srs_type & SRST_FLOW) != 0) {
		mac_srs->srs_pri = FLOW_PRIORITY(mcip->mci_min_pri,
		    mcip->mci_max_pri, mrp->mrp_priority);
	} else {
		mac_srs->srs_pri = mcip->mci_max_pri;
	}
	/*
	 * We need to insert the SRS in the global list before
	 * binding the SRS and SR threads. Otherwise there is a
	 * is a small window where the cpu reconfig callbacks
	 * may miss the SRS in the list walk and DR could fail
	 * as there are bound threads.
	 */
	mac_srs_add_glist(mac_srs);

	/* Initialize bw limit */
	if ((mrp->mrp_mask & MRP_MAXBW) != 0) {
		mac_srs->srs_drain_func = mac_rx_srs_drain_bw;

		mac_bw = mac_srs->srs_bw;
		mutex_enter(&mac_bw->mac_bw_lock);
		mac_bw->mac_bw_limit = FLOW_BYTES_PER_TICK(mrp->mrp_maxbw);

		/*
		 * Give twice the queuing capability before
		 * dropping packets. The unit is bytes/tick.
		 */
		mac_bw->mac_bw_drop_threshold = mac_bw->mac_bw_limit << 1;
		mutex_exit(&mac_bw->mac_bw_lock);
		mac_srs->srs_type |= SRST_BW_CONTROL;
	} else {
		mac_srs->srs_drain_func = mac_rx_srs_drain;
	}

	/*
	 * We use the following policy to control Receive
	 * Side Dynamic Polling:
	 * 1) We switch to poll mode anytime the processing thread causes
	 *    a backlog to build up in SRS and its associated Soft Rings
	 *    (sr_poll_pkt_cnt > 0).
	 * 2) As long as the backlog stays under the low water mark
	 *    (sr_lowat), we poll the H/W for more packets.
	 * 3) If the backlog (sr_poll_pkt_cnt) exceeds low water mark, we
	 *    stay in poll mode but don't poll the H/W for more packets.
	 * 4) Anytime in polling mode, if we poll the H/W for packets and
	 *    find nothing plus we have an existing backlog
	 *    (sr_poll_pkt_cnt > 0), we stay in polling mode but don't poll
	 *    the H/W for packets anymore (let the polling thread go to sleep).
	 * 5) Once the backlog is relived (packets are processed) we reenable
	 *    polling (by signalling the poll thread) only when the backlog
	 *    dips below sr_poll_thres.
	 * 6) sr_hiwat is used exclusively when we are not polling capable
	 *    and is used to decide when to drop packets so the SRS queue
	 *    length doesn't grow infinitely.
	 */
	if (!is_tx_srs) {
		srs_rx->sr_hiwat = mac_soft_ring_max_q_cnt;
		/* Low water mark needs to be less than high water mark */
		srs_rx->sr_lowat = mac_soft_ring_min_q_cnt <=
		    mac_soft_ring_max_q_cnt ? mac_soft_ring_min_q_cnt :
		    (mac_soft_ring_max_q_cnt >> 2);
		/* Poll threshold need to be half of low water mark or less */
		srs_rx->sr_poll_thres = mac_soft_ring_poll_thres <=
		    (srs_rx->sr_lowat >> 1) ? mac_soft_ring_poll_thres :
		    (srs_rx->sr_lowat >> 1);
		if (mac_latency_optimize)
			mac_srs->srs_state |= SRS_LATENCY_OPT;
		else
			mac_srs->srs_state |= SRS_SOFTRING_QUEUE;
	}

	mac_srs->srs_worker = thread_create(NULL, 0,
	    mac_srs_worker, mac_srs, 0, &p0, TS_RUN, mac_srs->srs_pri);

	if (is_tx_srs) {
		/* Handle everything about Tx SRS and return */
		mac_srs->srs_drain_func = mac_tx_srs_drain;
		srs_tx->st_max_q_cnt = mac_tx_srs_max_q_cnt;
		srs_tx->st_hiwat =
		    (mac_tx_srs_hiwat > mac_tx_srs_max_q_cnt) ?
		    mac_tx_srs_max_q_cnt : mac_tx_srs_hiwat;
		srs_tx->st_mcip = mcip;
		srs_tx->st_ring = NULL;
		goto done;
	}

	if ((srs_type & SRST_FLOW) != 0 ||
	    FLOW_TAB_EMPTY(mcip->mci_subflow_tab))
		srs_rx->sr_lower_proc = mac_rx_srs_process;
	else
		srs_rx->sr_lower_proc = mac_rx_srs_subflow_process;

	srs_rx->sr_mcip = mcip;

	if (ring != NULL) {
		uint_t ring_info;

		/* Is the mac_srs created over the RX default group? */
		if (ring->mr_gh == (mac_group_handle_t)
		    MAC_DEFAULT_RX_GROUP(mcip->mci_mip)) {
			mac_srs->srs_type |= SRST_DEFAULT_GRP;
		}
		mac_srs->srs_ring = ring;
		ring->mr_srs = mac_srs;
		ring->mr_classify_type = MAC_HW_CLASSIFIER;
		ring->mr_flag |= MR_INCIPIENT;

		if (!(mcip->mci_mip->mi_state_flags & MIS_POLL_DISABLE) &&
		    FLOW_TAB_EMPTY(mcip->mci_subflow_tab) && mac_poll_enable)
			mac_srs->srs_state |= SRS_POLLING_CAPAB;

		mac_srs->srs_poll_thr = thread_create(NULL, 0,
		    mac_rx_srs_poll_ring, mac_srs, 0, &p0, TS_RUN,
		    mac_srs->srs_pri);
		/*
		 * Some drivers require serialization and don't send
		 * packet chains in interrupt context. For such
		 * drivers, we should always queue in soft ring
		 * so that we get a chance to switch into a polling
		 * mode under backlog.
		 */
		ring_info = mac_hwring_getinfo((mac_ring_handle_t)ring);
		if (ring_info & MAC_RING_RX_ENQUEUE)
			mac_srs->srs_state |= SRS_SOFTRING_QUEUE;
	}
done:
	mac_srs_stat_create(mac_srs);
	return (mac_srs);
}

/*
 * Figure out the number of soft rings required. Its dependant on
 * if protocol fanout is required (for LINKs), global settings
 * require us to do fanout for performance (based on mac_soft_ring_enable),
 * or user has specifically requested fanout.
 */
static uint32_t
mac_find_fanout(flow_entry_t *flent, uint32_t link_type)
{
	uint32_t			fanout_type;
	mac_resource_props_t		*mrp = &flent->fe_effective_props;

	/* no fanout for subflows */
	switch (link_type) {
	case SRST_FLOW:
		fanout_type = SRST_NO_SOFT_RINGS;
		break;
	case SRST_LINK:
		fanout_type = SRST_FANOUT_PROTO;
		break;
	}

	/* A primary NIC/link is being plumbed */
	if (flent->fe_type & FLOW_PRIMARY_MAC) {
		if (mac_soft_ring_enable && mac_rx_soft_ring_count > 1) {
			fanout_type |= SRST_FANOUT_SRC_IP;
		}
	} else if (flent->fe_type & FLOW_VNIC) {
		/* A VNIC is being created */
		if (mrp != NULL && mrp->mrp_ncpus > 0) {
			fanout_type |= SRST_FANOUT_SRC_IP;
		}
	}

	return (fanout_type);
}

/*
 * Change a group from h/w to s/w classification.
 */
void
mac_rx_switch_grp_to_sw(mac_group_t *group)
{
	mac_ring_t		*ring;
	mac_soft_ring_set_t	*mac_srs;

	for (ring = group->mrg_rings; ring != NULL; ring = ring->mr_next) {
		if (ring->mr_classify_type == MAC_HW_CLASSIFIER) {
			/*
			 * Remove the SRS associated with the HW ring.
			 * As a result, polling will be disabled.
			 */
			mac_srs = ring->mr_srs;
			ASSERT(mac_srs != NULL);
			mac_rx_srs_remove(mac_srs);
			ring->mr_srs = NULL;
		}

		if (ring->mr_state != MR_INUSE)
			(void) mac_start_ring(ring);

		/*
		 * We need to perform SW classification
		 * for packets landing in these rings
		 */
		ring->mr_flag = 0;
		ring->mr_classify_type = MAC_SW_CLASSIFIER;
	}
}

/*
 * Create the Rx SRS for S/W classifier and for each ring in the
 * group (if exclusive group). Also create the Tx SRS.
 */
void
mac_srs_group_setup(mac_client_impl_t *mcip, flow_entry_t *flent,
    uint32_t link_type)
{
	cpupart_t		*cpupart;
	mac_resource_props_t	*mrp = MCIP_RESOURCE_PROPS(mcip);
	mac_resource_props_t	*emrp = MCIP_EFFECTIVE_PROPS(mcip);
	boolean_t		use_default = B_FALSE;

	mac_rx_srs_group_setup(mcip, flent, link_type);
	mac_tx_srs_group_setup(mcip, flent, link_type);

	pool_lock();
	cpupart = mac_pset_find(mrp, &use_default);
	mac_fanout_setup(mcip, flent, MCIP_RESOURCE_PROPS(mcip),
	    mac_rx_deliver, mcip, cpupart);
	mac_set_pool_effective(use_default, cpupart, mrp, emrp);
	pool_unlock();
}

/*
 * Set up the RX SRSs. If the S/W SRS is not set, set  it up, if there
 * is a group associated with this MAC client, set up SRSs for individual
 * h/w rings.
 */
void
mac_rx_srs_group_setup(mac_client_impl_t *mcip, flow_entry_t *flent,
    uint32_t link_type)
{
	mac_impl_t		*mip = mcip->mci_mip;
	mac_soft_ring_set_t	*mac_srs;
	mac_ring_t 		*ring;
	uint32_t		fanout_type;
	mac_group_t		*rx_group = flent->fe_rx_ring_group;

	fanout_type = mac_find_fanout(flent, link_type);

	/* Create the SRS for S/W classification if none exists */
	if (flent->fe_rx_srs[0] == NULL) {
		ASSERT(flent->fe_rx_srs_cnt == 0);
		/* Setup the Rx SRS */
		mac_srs = mac_srs_create(mcip, flent, fanout_type | link_type,
		    NULL);
		mutex_enter(&flent->fe_lock);
		flent->fe_cb_fn = (flow_fn_t)mac_srs->srs_rx.sr_lower_proc;
		flent->fe_cb_arg1 = mip;
		flent->fe_cb_arg2 = mac_srs;
		mutex_exit(&flent->fe_lock);
	}

	if (rx_group == NULL)
		return;
	/*
	 * fanout for default SRS is done when default SRS are created
	 * above. As each ring is added to the group, we setup the
	 * SRS and fanout to it.
	 */
	switch (rx_group->mrg_state) {
	case MAC_GROUP_STATE_RESERVED:
		for (ring = rx_group->mrg_rings; ring != NULL;
		    ring = ring->mr_next) {
			switch (ring->mr_state) {
			case MR_INUSE:
			case MR_FREE:
				if (ring->mr_srs != NULL)
					break;
				if (ring->mr_state != MR_INUSE)
					(void) mac_start_ring(ring);

				/*
				 * Since the group is exclusively ours create
				 * an SRS for this ring to allow the
				 * individual SRS to dynamically poll the
				 * ring. Do this only if the  client is not
				 * a VLAN MAC client, since for VLAN we do
				 * s/w classification for the VID check, and
				 * if it has a unicast address.
				 */
				if ((mcip->mci_state_flags &
				    MCIS_NO_UNICAST_ADDR) ||
				    i_mac_flow_vid(mcip->mci_flent) !=
				    VLAN_ID_NONE) {
					break;
				}
				mac_srs = mac_srs_create(mcip, flent,
				    fanout_type | link_type, ring);
				break;
			default:
				cmn_err(CE_PANIC,
				    "srs_setup: mcip = %p "
				    "trying to add UNKNOWN ring = %p\n",
				    (void *)mcip, (void *)ring);
				break;
			}
		}
		break;
	case MAC_GROUP_STATE_SHARED:
		/*
		 * Set all rings of this group to software classified.
		 *
		 * If the group is current RESERVED, the existing mac
		 * client (the only client on this group) is using
		 * this group exclusively.  In that case we need to
		 * disable polling on the rings of the group (if it
		 * was enabled), and free the SRS associated with the
		 * rings.
		 */
		mac_rx_switch_grp_to_sw(rx_group);
		break;
	default:
		ASSERT(B_FALSE);
		break;
	}
}

/*
 * Set up the TX SRS.
 */
void
mac_tx_srs_group_setup(mac_client_impl_t *mcip, flow_entry_t *flent,
    uint32_t link_type)
{
	int			cnt;
	int			ringcnt;
	mac_ring_t		*ring;
	mac_group_t		*grp;

	/*
	 * If we are opened exclusively (like aggr does for aggr_ports),
	 * don't set up Tx SRS and Tx soft rings as they won't be used.
	 * The same thing has to be done for Rx side also. See bug:
	 * 6880080
	 */
	if (mcip->mci_state_flags & MCIS_EXCLUSIVE) {
		/*
		 * If we have rings, start them here.
		 */
		if (flent->fe_tx_ring_group == NULL)
			return;
		grp = (mac_group_t *)flent->fe_tx_ring_group;
		ringcnt = grp->mrg_cur_count;
		ring = grp->mrg_rings;
		for (cnt = 0; cnt < ringcnt; cnt++) {
			if (ring->mr_state != MR_INUSE) {
				(void) mac_start_ring(ring);
			}
			ring = ring->mr_next;
		}
		return;
	}
	if (flent->fe_tx_srs == NULL)
		(void) mac_srs_create(mcip, flent, SRST_TX | link_type, NULL);
	mac_tx_srs_setup(mcip, flent);
}

/*
 * Remove all the RX SRSs. If we want to remove only the SRSs associated
 * with h/w rings, leave the S/W SRS alone. This is used when we want to
 * move the MAC client from one group to another, so we need to teardown
 * on the h/w SRSs.
 */
void
mac_rx_srs_group_teardown(flow_entry_t *flent, boolean_t hwonly)
{
	mac_soft_ring_set_t	*mac_srs;
	int			i;
	int			count = flent->fe_rx_srs_cnt;

	for (i = 0; i < count; i++) {
		if (i == 0 && hwonly)
			continue;
		mac_srs = flent->fe_rx_srs[i];
		mac_rx_srs_quiesce(mac_srs, SRS_CONDEMNED);
		mac_srs_free(mac_srs);
		flent->fe_rx_srs[i] = NULL;
		flent->fe_rx_srs_cnt--;
	}
	ASSERT(!hwonly || flent->fe_rx_srs_cnt == 1);
	ASSERT(hwonly || flent->fe_rx_srs_cnt == 0);
}

/*
 * Remove the TX SRS.
 */
void
mac_tx_srs_group_teardown(mac_client_impl_t *mcip, flow_entry_t *flent,
    uint32_t link_type)
{
	mac_soft_ring_set_t	*tx_srs;
	mac_srs_tx_t		*tx;

	if ((tx_srs = flent->fe_tx_srs) == NULL)
		return;

	tx = &tx_srs->srs_tx;
	switch (link_type) {
	case SRST_FLOW:
		/*
		 * For flows, we need to work with passed
		 * flent to find the Rx/Tx SRS.
		 */
		mac_tx_srs_quiesce(tx_srs, SRS_CONDEMNED);
		break;
	case SRST_LINK:
		mac_tx_client_condemn((mac_client_handle_t)mcip);
		if (tx->st_ring != NULL) {
			ASSERT(tx_srs->srs_type & SRST_TX);
			/*
			 * The ring itself will be stopped when
			 * we release the group or in the
			 * mac_datapath_teardown (for the default
			 * group)
			 */
			tx->st_ring = NULL;
		}
		break;
	default:
		ASSERT(B_FALSE);
		break;
	}
	mac_srs_free(tx_srs);
	flent->fe_tx_srs = NULL;
}

/*
 * This is the group state machine.
 *
 * The state of an Rx group is given by
 * the following table. The default group and its rings are started in
 * mac_start itself and the default group stays in SHARED state until
 * mac_stop at which time the group and rings are stopped and and it
 * reverts to the Registered state.
 *
 * Typically this function is called on a group after adding or removing a
 * client from it, to find out what should be the new state of the group.
 * If the new state is RESERVED, then the client that owns this group
 * exclusively is also returned. Note that adding or removing a client from
 * a group could also impact the default group and the caller needs to
 * evaluate the effect on the default group.
 *
 * Group type		# of clients	mi_nactiveclients	Group State
 *			in the group
 *
 * Non-default		0		N.A.			REGISTERED
 * Non-default		1		N.A.			RESERVED
 *
 * Default		0		N.A.			SHARED
 * Default		1		1			RESERVED
 * Default		1		> 1			SHARED
 * Default		> 1		N.A.			SHARED
 *
 * For a TX group, the following is the state table.
 *
 * Group type		# of clients	Group State
 *			in the group
 *
 * Non-default		0		REGISTERED
 * Non-default		1		RESERVED
 *
 * Default		0		REGISTERED
 * Default		1		RESERVED
 * Default		> 1		SHARED
 */
mac_group_state_t
mac_group_next_state(mac_group_t *grp, mac_client_impl_t **group_only_mcip,
    mac_group_t *defgrp, boolean_t rx_group)
{
	mac_impl_t		*mip = (mac_impl_t *)grp->mrg_mh;

	*group_only_mcip = NULL;

	/* Non-default group */

	if (grp != defgrp) {
		if (MAC_GROUP_NO_CLIENT(grp))
			return (MAC_GROUP_STATE_REGISTERED);

		*group_only_mcip = MAC_GROUP_ONLY_CLIENT(grp);
		if (*group_only_mcip != NULL)
			return (MAC_GROUP_STATE_RESERVED);

		return (MAC_GROUP_STATE_SHARED);
	}

	/* Default group */

	if (MAC_GROUP_NO_CLIENT(grp)) {
		if (rx_group)
			return (MAC_GROUP_STATE_SHARED);
		else
			return (MAC_GROUP_STATE_REGISTERED);
	}
	*group_only_mcip = MAC_GROUP_ONLY_CLIENT(grp);
	if (*group_only_mcip == NULL)
		return (MAC_GROUP_STATE_SHARED);

	if (rx_group && mip->mi_nactiveclients != 1)
		return (MAC_GROUP_STATE_SHARED);

	ASSERT(*group_only_mcip != NULL);
	return (MAC_GROUP_STATE_RESERVED);
}

/*
 * OVERVIEW NOTES FOR DATAPATH
 * ===========================
 *
 * Create an SRS and setup the corresponding flow function and args.
 * Add a classification rule for the flow specified by 'flent' and program
 * the hardware classifier when applicable.
 *
 * Rx ring assignment, SRS, polling and B/W enforcement
 * ----------------------------------------------------
 *
 * We try to use H/W classification on NIC and assign traffic to a
 * MAC address to a particular Rx ring. There is a 1-1 mapping
 * between a SRS and a Rx ring. The SRS (short for soft ring set)
 * dynamically switches the underlying Rx ring between interrupt
 * and polling mode and enforces any specified B/W control.
 *
 * There is always a SRS created and tied to each H/W and S/W rule.
 * Whenever we create a H/W rule, we always add the the same rule to
 * S/W classifier and tie a SRS to it.
 *
 * In case a B/W control is specified, its broken into bytes
 * per ticks and as soon as the quota for a tick is exhausted,
 * the underlying Rx ring is forced into poll mode for remianing
 * tick. The SRS poll thread only polls for bytes that are
 * allowed to come in the SRS. We typically let 4x the configured
 * B/W worth of packets to come in the SRS (to prevent unnecessary
 * drops due to bursts) but only process the specified amount.
 *
 * A Link (primary NIC, VNIC, VLAN or aggr) can have 1 or more
 * Rx rings (and corresponding SRSs) assigned to it. The SRS
 * in turn can have softrings to do protocol level fanout or
 * softrings to do S/W based fanout or both. In case the NIC
 * has no Rx rings, we do S/W classification to respective SRS.
 * The S/W classification rule is always setup and ready. This
 * allows the MAC layer to reassign Rx rings whenever needed
 * but packets still continue to flow via the default path and
 * getting S/W classified to correct SRS.
 *
 * In other cases where a NIC or VNIC is plumbed, our goal is use
 * H/W classifier and get two Rx ring assigned for the Link. One
 * for TCP and one for UDP|SCTP. The respective SRS still do the
 * polling on the Rx ring. For Link that is plumbed for IP, there
 * is a TCP squeue which also does polling and can control the
 * the Rx ring directly (where SRS is just pass through). For
 * the following cases, the SRS does the polling underneath.
 * 1) non IP based Links (Links which are not plumbed via ifconfig)
 *    and paths which have no IP squeues (UDP & SCTP)
 * 2) If B/W control is specified on the Link
 * 3) If S/W fanout is secified
 *
 * Note1: As of current implementation, we try to assign only 1 Rx
 * ring per Link and more than 1 Rx ring for primary Link for
 * H/W based fanout. We always create following softrings per SRS:
 * 1) TCP softring which is polled by TCP squeue where possible
 *    (and also bypasses DLS)
 * 2) UDP/SCTP based which bypasses DLS
 * 3) OTH softring which goes via DLS (currently deal with IPv6
 *    and non TCP/UDP/SCTP for IPv4 packets).
 *
 * It is necessary to create 3 softrings since SRS has to poll
 * the single Rx ring underneath and enforce any link level B/W
 * control (we can't switch the Rx ring in poll mode just based
 * on TCP squeue if the same Rx ring is sharing UDP and other
 * traffic as well). Once polling is done and any Link level B/W
 * control is specified, the packets are assigned to respective
 * softring based on protocol. Since TCP has IP based squeue
 * which benefits by polling, we separate TCP packets into
 * its own softring which can be polled by IP squeue. We need
 * to separate out UDP/SCTP to UDP softring since it can bypass
 * the DLS layer which has heavy performance advanatges and we
 * need a softring (OTH) for rest.
 *
 * ToDo: The 3 softrings for protocol are needed only till we can
 * get rid of DLS from datapath, make IPv4 and IPv6 paths
 * symmetric (deal with mac_header_info for v6 and polling for
 * IPv4 TCP - ip_accept_tcp is IPv4 specific although squeues
 * are generic), and bring SAP based classification to MAC layer
 *
 * H/W and S/W based fanout and multiple Rx rings per Link
 * -------------------------------------------------------
 *
 * In case, fanout is requested (or determined automatically based
 * on Link speed and processor speed), we try to assign multiple
 * Rx rings per Link with their respective SRS. In this case
 * the NIC should be capable of fanning out incoming packets between
 * the assigned Rx rings (H/W based fanout). All the SRS
 * individually switch their Rx ring between interrupt and polling
 * mode but share a common B/W control counter in case of Link
 * level B/W is specified.
 *
 * If S/W based fanout is specified in lieu of H/W based fanout,
 * the Link SRS creates the specified number of softrings for
 * each protocol (TCP, UDP, OTH). Incoming packets are fanned
 * out to the correct softring based on their protocol and
 * protocol specific hash function.
 *
 * Primary and non primary MAC clients
 * -----------------------------------
 *
 * The NICs, VNICs, Vlans, and Aggrs are typically termed as Links
 * and are a Layer 2 construct.
 *
 * Primary NIC:
 *	The Link that owns the primary MAC address and typically
 *	is used as the data NIC in non virtualized cases. As such
 *	H/W resources are preferntially given to primary NIC. As
 *	far as code is concerned, there is no difference in the
 *	primary NIC vs VNICs. They are all treated as Links.
 *	At the very first call to mac_unicast_add() we program the S/W
 *	classifier for the primary MAC address, get a soft ring set
 *	(and soft rings based on 'ip_soft_ring_cnt')
 *	and a Rx ring assigned for polling to get enabled.
 *	When IP get plumbed and negotiates polling, we can
 *	let squeue do the polling on TCP softring.
 *
 * VNICs:
 *	Same as any other Link. As long as the H/W resource assignments
 *	are equal, the data path and setup for all Links is same.
 *
 * Flows:
 *	Can be configured on Links. They have their own SRS and the
 *	S/W classifier is programmed appropriately based on the flow.
 *	The flows typically deal with layer 3 and above and
 *	creates a soft ring set specific to the flow. The receive
 *	side function is switched from mac_rx_srs_process to
 *	mac_rx_srs_subflow_process which first tries to assign the
 *	packet to appropriate flow SRS and failing which assigns it
 *	to link SRS. This allows us to avoid the layered approach
 *	which gets complex.
 *
 * By the time mac_datapath_setup() completes, we already have the
 * soft rings set, Rx rings, soft rings, etc figured out and both H/W
 * and S/W classifiers programmed. IP is not plumbed yet (and might
 * never be for Virtual Machines guest OS path). When IP is plumbed
 * (for both NIC and VNIC), we do a capability negotiation for polling
 * and upcall functions etc.
 *
 * Rx ring Assignement NOTES
 * -------------------------
 *
 * For NICs which have only 1 Rx ring (we treat  NICs with no Rx rings
 * as NIC with a single default ring), we assign the only ring to
 * primary Link. The primary Link SRS can do polling on it as long as
 * it is the only link in use and we compare the MAC address for unicast
 * packets before accepting an incoming packet (there is no need for S/W
 * classification in this case). We disable polling on the only ring the
 * moment 2nd link gets created (the polling remains enabled even though
 * there are broadcast and * multicast flows created).
 *
 * If the NIC has more than 1 Rx ring, we assign the default ring (the
 * 1st ring) to deal with broadcast, multicast and traffic for other
 * NICs which needs S/W classification. We assign the primary mac
 * addresses to another ring by specifiying a classification rule for
 * primary unicast MAC address to the selected ring. The primary Link
 * (and its SRS) can continue to poll the assigned Rx ring at all times
 * independantly.
 *
 * Note: In future, if no fanout is specified, we try to assign 2 Rx
 * rings for the primary Link with the primary MAC address + TCP going
 * to one ring and primary MAC address + UDP|SCTP going to other ring.
 * Any remaining traffic for primary MAC address can go to the default
 * Rx ring and get S/W classified. This way the respective SRSs don't
 * need to do proto fanout and don't need to have softrings at all and
 * can poll their respective Rx rings.
 *
 * As an optimization, when a new NIC or VNIC is created, we can get
 * only one Rx ring and make it a TCP specific Rx ring and use the
 * H/W default Rx ring for the rest (this Rx ring is never polled).
 *
 * For clients that don't have MAC address, but want to receive and
 * transmit packets (e.g, bpf, gvrp etc.), we need to setup the datapath.
 * For such clients (identified by the MCIS_NO_UNICAST_ADDR flag) we
 * always give the default group and use software classification (i.e.
 * even if this is the only client in the default group, we will
 * leave group as shared).
 */
int
mac_datapath_setup(mac_client_impl_t *mcip, flow_entry_t *flent,
    uint32_t link_type)
{
	mac_impl_t		*mip = mcip->mci_mip;
	mac_group_t		*rgroup = NULL;
	mac_group_t		*tgroup = NULL;
	mac_group_t		*default_rgroup;
	mac_group_t		*default_tgroup;
	int			err;
	uint8_t			*mac_addr;
	mac_group_state_t	next_state;
	mac_client_impl_t	*group_only_mcip;
	mac_resource_props_t	*mrp = MCIP_RESOURCE_PROPS(mcip);
	mac_resource_props_t	*emrp = MCIP_EFFECTIVE_PROPS(mcip);
	boolean_t		rxhw;
	boolean_t		txhw;
	boolean_t		use_default = B_FALSE;
	cpupart_t		*cpupart;
	boolean_t		no_unicast;
	boolean_t		isprimary = flent->fe_type & FLOW_PRIMARY_MAC;
	mac_client_impl_t	*reloc_pmcip = NULL;

	ASSERT(MAC_PERIM_HELD((mac_handle_t)mip));

	switch (link_type) {
	case SRST_FLOW:
		/*
		 * A flow inherits the ring groups from the client over which
		 * it's configured.
		 */
		flent->fe_rx_ring_group = mcip->mci_flent->fe_rx_ring_group;
		flent->fe_tx_ring_group = mcip->mci_flent->fe_tx_ring_group;
		mac_srs_group_setup(mcip, flent, link_type);
		return (0);

	case SRST_LINK:
		no_unicast = mcip->mci_state_flags & MCIS_NO_UNICAST_ADDR;
		mac_addr = flent->fe_flow_desc.fd_dst_mac;

		/* Default RX group */
		default_rgroup = MAC_DEFAULT_RX_GROUP(mip);

		/* Default TX group */
		default_tgroup = MAC_DEFAULT_TX_GROUP(mip);

		if (no_unicast) {
			rgroup = default_rgroup;
			tgroup = default_tgroup;
			goto grp_found;
		}
		rxhw = (mrp->mrp_mask & MRP_RX_RINGS) &&
		    (mrp->mrp_nrxrings > 0 ||
		    (mrp->mrp_mask & MRP_RXRINGS_UNSPEC));
		txhw = (mrp->mrp_mask & MRP_TX_RINGS) &&
		    (mrp->mrp_ntxrings > 0 ||
		    (mrp->mrp_mask & MRP_TXRINGS_UNSPEC));

		/*
		 * By default we have given the primary all the rings
		 * i.e. the default group. Let's see if the primary
		 * needs to be relocated so that the addition of this
		 * client doesn't impact the primary's performance,
		 * i.e. if the primary is in the default group and
		 * we add this client, the primary will lose polling.
		 * We do this only for NICs supporting dynamic ring
		 * grouping and only when this is the first client
		 * after the primary (i.e. nactiveclients is 2)
		 */
		if (!isprimary && mip->mi_nactiveclients == 2 &&
		    (group_only_mcip = mac_primary_client_handle(mip)) !=
		    NULL && mip->mi_rx_group_type == MAC_GROUP_TYPE_DYNAMIC) {
			reloc_pmcip = mac_check_primary_relocation(
			    group_only_mcip, rxhw);
		}
		/*
		 * Check to see if we can get an exclusive group for
		 * this mac address or if there already exists a
		 * group that has this mac address (case of VLANs).
		 * If no groups are available, use the default group.
		 */
		rgroup = mac_reserve_rx_group(mcip, mac_addr, B_FALSE);
		if (rgroup == NULL && rxhw) {
			err = ENOSPC;
			goto setup_failed;
		} else if (rgroup == NULL) {
			rgroup = default_rgroup;
		}
		/*
		 * Check to see if we can get an exclusive group for
		 * this mac client. If no groups are available, use
		 * the default group.
		 */
		tgroup = mac_reserve_tx_group(mcip, B_FALSE);
		if (tgroup == NULL && txhw) {
			if (rgroup != NULL && rgroup != default_rgroup)
				mac_release_rx_group(mcip, rgroup);
			err = ENOSPC;
			goto setup_failed;
		} else if (tgroup == NULL) {
			tgroup = default_tgroup;
		}

		/*
		 * Some NICs don't support any Rx rings, so there may not
		 * even be a default group.
		 */
	grp_found:
		if (rgroup != NULL) {
			if (rgroup != default_rgroup &&
			    MAC_GROUP_NO_CLIENT(rgroup) &&
			    (rxhw || mcip->mci_share != NULL)) {
				MAC_RX_GRP_RESERVED(mip);
				if (mip->mi_rx_group_type ==
				    MAC_GROUP_TYPE_DYNAMIC) {
					MAC_RX_RING_RESERVED(mip,
					    rgroup->mrg_cur_count);
				}
			}
			flent->fe_rx_ring_group = rgroup;
			/*
			 * Add the client to the group. This could cause
			 * either this group to move to the shared state or
			 * cause the default group to move to the shared state.
			 * The actions on this group are done here, while the
			 * actions on the default group are postponed to
			 * the end of this function.
			 */
			mac_group_add_client(rgroup, mcip);
			next_state = mac_group_next_state(rgroup,
			    &group_only_mcip, default_rgroup, B_TRUE);
			mac_set_group_state(rgroup, next_state);
		}

		if (tgroup != NULL) {
			if (tgroup != default_tgroup &&
			    MAC_GROUP_NO_CLIENT(tgroup) &&
			    (txhw || mcip->mci_share != NULL)) {
				MAC_TX_GRP_RESERVED(mip);
				if (mip->mi_tx_group_type ==
				    MAC_GROUP_TYPE_DYNAMIC) {
					MAC_TX_RING_RESERVED(mip,
					    tgroup->mrg_cur_count);
				}
			}
			flent->fe_tx_ring_group = tgroup;
			mac_group_add_client(tgroup, mcip);
			next_state = mac_group_next_state(tgroup,
			    &group_only_mcip, default_tgroup, B_FALSE);
			tgroup->mrg_state = next_state;
		}
		/*
		 * Setup the Rx and Tx SRSes. If we got a pristine group
		 * exclusively above, mac_srs_group_setup would simply create
		 * the required SRSes. If we ended up sharing a previously
		 * reserved group, mac_srs_group_setup would also dismantle the
		 * SRSes of the previously exclusive group
		 */
		mac_srs_group_setup(mcip, flent, link_type);

		/* We are setting up minimal datapath only */
		if (no_unicast)
			break;
		/* Program the S/W Classifer */
		if ((err = mac_flow_add(mip->mi_flow_tab, flent)) != 0)
			goto setup_failed;

		/* Program the H/W Classifier */
		if ((err = mac_add_macaddr(mip, rgroup, mac_addr,
		    (mcip->mci_state_flags & MCIS_UNICAST_HW) != 0)) != 0)
			goto setup_failed;
		mcip->mci_unicast = mac_find_macaddr(mip, mac_addr);
		ASSERT(mcip->mci_unicast != NULL);
		/* (Re)init the v6 token & local addr used by link protection */
		mac_protect_update_mac_token(mcip);
		break;

	default:
		ASSERT(B_FALSE);
		break;
	}

	/*
	 * All broadcast and multicast traffic is received only on the default
	 * group. If we have setup the datapath for a non-default group above
	 * then move the default group to shared state to allow distribution of
	 * incoming broadcast traffic to the other groups and dismantle the
	 * SRSes over the default group.
	 */
	if (rgroup != NULL) {
		if (rgroup != default_rgroup) {
			if (default_rgroup->mrg_state ==
			    MAC_GROUP_STATE_RESERVED) {
				group_only_mcip = MAC_GROUP_ONLY_CLIENT(
				    default_rgroup);
				ASSERT(group_only_mcip != NULL &&
				    mip->mi_nactiveclients > 1);

				mac_set_group_state(default_rgroup,
				    MAC_GROUP_STATE_SHARED);
				mac_rx_srs_group_setup(group_only_mcip,
				    group_only_mcip->mci_flent, SRST_LINK);
				pool_lock();
				cpupart = mac_pset_find(mrp, &use_default);
				mac_fanout_setup(group_only_mcip,
				    group_only_mcip->mci_flent,
				    MCIP_RESOURCE_PROPS(group_only_mcip),
				    mac_rx_deliver, group_only_mcip, cpupart);
				mac_set_pool_effective(use_default, cpupart,
				    mrp, emrp);
				pool_unlock();
			}
			ASSERT(default_rgroup->mrg_state ==
			    MAC_GROUP_STATE_SHARED);
		}
		/*
		 * If we get an exclusive group for a VLAN MAC client we
		 * need to take the s/w path to make the additional check for
		 * the vid. Disable polling and set it to s/w classification.
		 * Similarly for clients that don't have a unicast address.
		 */
		if (rgroup->mrg_state == MAC_GROUP_STATE_RESERVED &&
		    (i_mac_flow_vid(flent) != VLAN_ID_NONE || no_unicast)) {
			mac_rx_switch_grp_to_sw(rgroup);
		}
	}
	mac_set_rings_effective(mcip);
	return (0);

setup_failed:
	/* Switch the primary back to default group */
	if (reloc_pmcip != NULL) {
		(void) mac_rx_switch_group(reloc_pmcip,
		    reloc_pmcip->mci_flent->fe_rx_ring_group, default_rgroup);
	}
	mac_datapath_teardown(mcip, flent, link_type);
	return (err);
}

void
mac_datapath_teardown(mac_client_impl_t *mcip, flow_entry_t *flent,
    uint32_t link_type)
{
	mac_impl_t		*mip = mcip->mci_mip;
	mac_group_t		*group = NULL;
	mac_client_impl_t	*grp_only_mcip;
	flow_entry_t		*group_only_flent;
	mac_group_t		*default_group;
	boolean_t		check_default_group = B_FALSE;
	mac_group_state_t	next_state;
	mac_resource_props_t	*mrp = MCIP_RESOURCE_PROPS(mcip);

	ASSERT(MAC_PERIM_HELD((mac_handle_t)mip));

	switch (link_type) {
	case SRST_FLOW:
		mac_rx_srs_group_teardown(flent, B_FALSE);
		mac_tx_srs_group_teardown(mcip, flent, SRST_FLOW);
		return;

	case SRST_LINK:
		/* Stop sending packets */
		mac_tx_client_block(mcip);

		/* Stop the packets coming from the H/W */
		if (mcip->mci_unicast != NULL) {
			int err;
			err = mac_remove_macaddr(mcip->mci_unicast);
			if (err != 0) {
				cmn_err(CE_WARN, "%s: failed to remove a MAC"
				    " address because of error 0x%x",
				    mip->mi_name, err);
			}
			mcip->mci_unicast = NULL;
		}

		/* Stop the packets coming from the S/W classifier */
		mac_flow_remove(mip->mi_flow_tab, flent, B_FALSE);
		mac_flow_wait(flent, FLOW_DRIVER_UPCALL);

		/* Now quiesce and destroy all SRS and soft rings */
		mac_rx_srs_group_teardown(flent, B_FALSE);
		mac_tx_srs_group_teardown(mcip, flent, SRST_LINK);

		ASSERT((mcip->mci_flent == flent) &&
		    (flent->fe_next == NULL));

		/*
		 * Release our hold on the group as well. We need
		 * to check if the shared group has only one client
		 * left who can use it exclusively. Also, if we
		 * were the last client, release the group.
		 */
		group = flent->fe_rx_ring_group;
		default_group = MAC_DEFAULT_RX_GROUP(mip);
		if (group != NULL) {
			mac_group_remove_client(group, mcip);
			next_state = mac_group_next_state(group,
			    &grp_only_mcip, default_group, B_TRUE);
			if (next_state == MAC_GROUP_STATE_RESERVED) {
				/*
				 * Only one client left on this RX group.
				 */
				ASSERT(grp_only_mcip != NULL);
				mac_set_group_state(group,
				    MAC_GROUP_STATE_RESERVED);
				group_only_flent = grp_only_mcip->mci_flent;

				/*
				 * The only remaining client has exclusive
				 * access on the group. Allow it to
				 * dynamically poll the H/W rings etc.
				 */
				mac_rx_srs_group_setup(grp_only_mcip,
				    group_only_flent, SRST_LINK);
				mac_fanout_setup(grp_only_mcip,
				    group_only_flent,
				    MCIP_RESOURCE_PROPS(grp_only_mcip),
				    mac_rx_deliver, grp_only_mcip, NULL);
				mac_rx_group_unmark(group, MR_INCIPIENT);
				mac_set_rings_effective(grp_only_mcip);
			} else if (next_state == MAC_GROUP_STATE_REGISTERED) {
				/*
				 * This is a non-default group being freed up.
				 * We need to reevaluate the default group
				 * to see if the primary client can get
				 * exclusive access to the default group.
				 */
				ASSERT(group != MAC_DEFAULT_RX_GROUP(mip));
				if (mrp->mrp_mask & MRP_RX_RINGS) {
					MAC_RX_GRP_RELEASED(mip);
					if (mip->mi_rx_group_type ==
					    MAC_GROUP_TYPE_DYNAMIC) {
						MAC_RX_RING_RELEASED(mip,
						    group->mrg_cur_count);
					}
				}
				mac_release_rx_group(mcip, group);
				mac_set_group_state(group,
				    MAC_GROUP_STATE_REGISTERED);
				check_default_group = B_TRUE;
			} else {
				ASSERT(next_state == MAC_GROUP_STATE_SHARED);
				mac_set_group_state(group,
				    MAC_GROUP_STATE_SHARED);
				mac_rx_group_unmark(group, MR_CONDEMNED);
			}
			flent->fe_rx_ring_group = NULL;
		}
		/*
		 * Remove the client from the TX group. Additionally, if
		 * this a non-default group, then we also need to release
		 * the group.
		 */
		group = flent->fe_tx_ring_group;
		default_group = MAC_DEFAULT_TX_GROUP(mip);
		if (group != NULL) {
			mac_group_remove_client(group, mcip);
			next_state = mac_group_next_state(group,
			    &grp_only_mcip, default_group, B_FALSE);
			if (next_state == MAC_GROUP_STATE_REGISTERED) {
				if (group != default_group) {
					if (mrp->mrp_mask & MRP_TX_RINGS) {
						MAC_TX_GRP_RELEASED(mip);
						if (mip->mi_tx_group_type ==
						    MAC_GROUP_TYPE_DYNAMIC) {
							MAC_TX_RING_RELEASED(
							    mip, group->
							    mrg_cur_count);
						}
					}
					mac_release_tx_group(mcip, group);
					/*
					 * If the default group is reserved,
					 * then we need to set the effective
					 * rings as we would have given
					 * back some rings when the group
					 * was released
					 */
					if (mip->mi_tx_group_type ==
					    MAC_GROUP_TYPE_DYNAMIC &&
					    default_group->mrg_state ==
					    MAC_GROUP_STATE_RESERVED) {
						grp_only_mcip =
						    MAC_GROUP_ONLY_CLIENT
						    (default_group);
						mac_set_rings_effective(
						    grp_only_mcip);
					}
				} else {
					mac_ring_t	*ring;
					int		cnt;
					int		ringcnt;

					/*
					 * Stop all the rings except the
					 * default ring.
					 */
					ringcnt = group->mrg_cur_count;
					ring = group->mrg_rings;
					for (cnt = 0; cnt < ringcnt; cnt++) {
						if (ring->mr_state ==
						    MR_INUSE && ring !=
						    (mac_ring_t *)
						    mip->mi_default_tx_ring) {
							mac_stop_ring(ring);
							ring->mr_flag = 0;
						}
						ring = ring->mr_next;
					}
				}
			} else if (next_state == MAC_GROUP_STATE_RESERVED) {
				mac_set_rings_effective(grp_only_mcip);
			}
			flent->fe_tx_ring_group = NULL;
			group->mrg_state = next_state;
		}
		break;
	default:
		ASSERT(B_FALSE);
		break;
	}

	/*
	 * The mac client using the default group gets exclusive access to the
	 * default group if and only if it is the sole client on the entire
	 * mip. If so set the group state to reserved, and set up the SRSes
	 * over the default group.
	 */
	if (check_default_group) {
		default_group = MAC_DEFAULT_RX_GROUP(mip);
		ASSERT(default_group->mrg_state == MAC_GROUP_STATE_SHARED);
		next_state = mac_group_next_state(default_group,
		    &grp_only_mcip, default_group, B_TRUE);
		if (next_state == MAC_GROUP_STATE_RESERVED) {
			ASSERT(grp_only_mcip != NULL &&
			    mip->mi_nactiveclients == 1);
			mac_set_group_state(default_group,
			    MAC_GROUP_STATE_RESERVED);
			mac_rx_srs_group_setup(grp_only_mcip,
			    grp_only_mcip->mci_flent, SRST_LINK);
			mac_fanout_setup(grp_only_mcip,
			    grp_only_mcip->mci_flent,
			    MCIP_RESOURCE_PROPS(grp_only_mcip), mac_rx_deliver,
			    grp_only_mcip, NULL);
			mac_rx_group_unmark(default_group, MR_INCIPIENT);
			mac_set_rings_effective(grp_only_mcip);
		}
	}

	/*
	 * If the primary is the only one left and the MAC supports
	 * dynamic grouping, we need to see if the primary needs to
	 * be moved to the default group so that it can use all the
	 * H/W rings.
	 */
	if (!(flent->fe_type & FLOW_PRIMARY_MAC) &&
	    mip->mi_nactiveclients == 1 &&
	    mip->mi_rx_group_type == MAC_GROUP_TYPE_DYNAMIC) {
		default_group = MAC_DEFAULT_RX_GROUP(mip);
		grp_only_mcip = mac_primary_client_handle(mip);
		if (grp_only_mcip == NULL)
			return;
		group_only_flent = grp_only_mcip->mci_flent;
		mrp = MCIP_RESOURCE_PROPS(grp_only_mcip);
		/*
		 * If the primary has an explicit property set, leave it
		 * alone.
		 */
		if (mrp->mrp_mask & MRP_RX_RINGS)
			return;
		/*
		 * Switch the primary to the default group.
		 */
		(void) mac_rx_switch_group(grp_only_mcip,
		    group_only_flent->fe_rx_ring_group, default_group);
	}
}

/* DATAPATH TEAR DOWN ROUTINES (SRS and FANOUT teardown) */

static void
mac_srs_fanout_list_free(mac_soft_ring_set_t *mac_srs)
{
	if (mac_srs->srs_type & SRST_TX) {
		mac_srs_tx_t *tx;

		ASSERT(mac_srs->srs_tcp_soft_rings == NULL);
		ASSERT(mac_srs->srs_udp_soft_rings == NULL);
		ASSERT(mac_srs->srs_oth_soft_rings == NULL);
		ASSERT(mac_srs->srs_tx_soft_rings != NULL);
		kmem_free(mac_srs->srs_tx_soft_rings,
		    sizeof (mac_soft_ring_t *) * MAX_RINGS_PER_GROUP);
		mac_srs->srs_tx_soft_rings = NULL;
		tx = &mac_srs->srs_tx;
		if (tx->st_soft_rings != NULL) {
			kmem_free(tx->st_soft_rings,
			    sizeof (mac_soft_ring_t *) * MAX_RINGS_PER_GROUP);
		}
	} else {
		ASSERT(mac_srs->srs_tx_soft_rings == NULL);
		ASSERT(mac_srs->srs_tcp_soft_rings != NULL);
		kmem_free(mac_srs->srs_tcp_soft_rings,
		    sizeof (mac_soft_ring_t *) * MAX_SR_FANOUT);
		mac_srs->srs_tcp_soft_rings = NULL;
		ASSERT(mac_srs->srs_udp_soft_rings != NULL);
		kmem_free(mac_srs->srs_udp_soft_rings,
		    sizeof (mac_soft_ring_t *) * MAX_SR_FANOUT);
		mac_srs->srs_udp_soft_rings = NULL;
		ASSERT(mac_srs->srs_oth_soft_rings != NULL);
		kmem_free(mac_srs->srs_oth_soft_rings,
		    sizeof (mac_soft_ring_t *) * MAX_SR_FANOUT);
		mac_srs->srs_oth_soft_rings = NULL;
	}
}

/*
 * An RX SRS is attached to at most one mac_ring.
 * A TX SRS  has no  rings.
 */
static void
mac_srs_ring_free(mac_soft_ring_set_t *mac_srs)
{
	mac_ring_t *ring;

	ring = mac_srs->srs_ring;
	if (mac_srs->srs_type & SRST_TX) {
		ASSERT(ring == NULL);
		return;
	}

	if (ring == NULL)
		return;

	/*
	 * Broadcast flows don't have a client impl association, but they
	 * use only soft rings.
	 */
	ASSERT(mac_srs->srs_flent->fe_mcip != NULL);

	ring->mr_classify_type = MAC_NO_CLASSIFIER;
	ring->mr_srs = NULL;
}

/*
 * Physical unlink and free of the data structures happen below. This is
 * driven from mac_flow_destroy(), on the last refrele of a flow.
 *
 * Assumes Rx srs is 1-1 mapped with an ring.
 */
void
mac_srs_free(mac_soft_ring_set_t *mac_srs)
{
	ASSERT(mac_srs->srs_mcip == NULL ||
	    MAC_PERIM_HELD((mac_handle_t)mac_srs->srs_mcip->mci_mip));
	ASSERT((mac_srs->srs_state & (SRS_CONDEMNED | SRS_CONDEMNED_DONE |
	    SRS_PROC | SRS_PROC_FAST)) == (SRS_CONDEMNED | SRS_CONDEMNED_DONE));

	mac_pkt_drop(NULL, NULL, mac_srs->srs_first, B_FALSE);
	mac_srs_ring_free(mac_srs);
	mac_srs_soft_rings_free(mac_srs);
	mac_srs_fanout_list_free(mac_srs);

	mac_srs->srs_bw = NULL;
	mac_srs_stat_delete(mac_srs);
	kmem_cache_free(mac_srs_cache, mac_srs);
}

static void
mac_srs_soft_rings_quiesce(mac_soft_ring_set_t *mac_srs, uint_t s_ring_flag)
{
	mac_soft_ring_t	*softring;

	ASSERT(MUTEX_HELD(&mac_srs->srs_lock));

	mac_srs_soft_rings_signal(mac_srs, s_ring_flag);
	if (s_ring_flag == S_RING_CONDEMNED) {
		while (mac_srs->srs_soft_ring_condemned_count !=
		    mac_srs->srs_soft_ring_count)
			cv_wait(&mac_srs->srs_async, &mac_srs->srs_lock);
	} else {
		while (mac_srs->srs_soft_ring_quiesced_count !=
		    mac_srs->srs_soft_ring_count)
			cv_wait(&mac_srs->srs_async, &mac_srs->srs_lock);
	}
	mutex_exit(&mac_srs->srs_lock);

	for (softring = mac_srs->srs_soft_ring_head; softring != NULL;
	    softring = softring->s_ring_next) {
		(void) untimeout(softring->s_ring_tid);
		softring->s_ring_tid = NULL;
	}

	(void) untimeout(mac_srs->srs_tid);
	mac_srs->srs_tid = NULL;

	mutex_enter(&mac_srs->srs_lock);
}

/*
 * The block comment above mac_rx_classify_flow_state_change explains the
 * background. At this point upcalls from the driver (both hardware classified
 * and software classified) have been cut off. We now need to quiesce the
 * SRS worker, poll, and softring threads. The SRS worker thread serves as
 * the master controller. The steps involved are described below in the function
 */
void
mac_srs_worker_quiesce(mac_soft_ring_set_t *mac_srs)
{
	uint_t			s_ring_flag;
	uint_t			srs_poll_wait_flag;

	ASSERT(MUTEX_HELD(&mac_srs->srs_lock));
	ASSERT(mac_srs->srs_state & (SRS_CONDEMNED | SRS_QUIESCE));

	if (mac_srs->srs_state & SRS_CONDEMNED) {
		s_ring_flag = S_RING_CONDEMNED;
		srs_poll_wait_flag = SRS_POLL_THR_EXITED;
	} else {
		s_ring_flag = S_RING_QUIESCE;
		srs_poll_wait_flag = SRS_POLL_THR_QUIESCED;
	}

	/*
	 * In the case of Rx SRS wait till the poll thread is done.
	 */
	if ((mac_srs->srs_type & SRST_TX) == 0 &&
	    mac_srs->srs_poll_thr != NULL) {
		while (!(mac_srs->srs_state & srs_poll_wait_flag))
			cv_wait(&mac_srs->srs_async, &mac_srs->srs_lock);

		/*
		 * Turn off polling as part of the quiesce operation.
		 */
		MAC_SRS_POLLING_OFF(mac_srs);
		mac_srs->srs_state &= ~(SRS_POLLING | SRS_GET_PKTS);
	}

	/*
	 * Then signal the soft ring worker threads to quiesce or quit
	 * as needed and then wait till that happens.
	 */
	mac_srs_soft_rings_quiesce(mac_srs, s_ring_flag);

	if (mac_srs->srs_state & SRS_CONDEMNED)
		mac_srs->srs_state |= (SRS_QUIESCE_DONE | SRS_CONDEMNED_DONE);
	else
		mac_srs->srs_state |= SRS_QUIESCE_DONE;
	cv_signal(&mac_srs->srs_quiesce_done_cv);
}

/*
 * Signal an SRS to start a temporary quiesce, or permanent removal, or restart
 * a quiesced SRS by setting the appropriate flags and signaling the SRS worker
 * or poll thread. This function is internal to the quiescing logic and is
 * called internally from the SRS quiesce or flow quiesce or client quiesce
 * higher level functions.
 */
void
mac_srs_signal(mac_soft_ring_set_t *mac_srs, uint_t srs_flag)
{
	ASSERT(mac_srs->srs_ring == NULL || mac_srs->srs_ring->mr_refcnt == 0);

	if (srs_flag == SRS_CONDEMNED) {
		/*
		 * The SRS is going away. We need to unbind the SRS and SR
		 * threads before removing from the global SRS list. Otherwise
		 * there is a small window where the cpu reconfig callbacks
		 * may miss the SRS in the list walk and DR could fail since
		 * there are still bound threads.
		 */
		mac_srs_threads_unbind(mac_srs);
		mac_srs_remove_glist(mac_srs);
	}
	/*
	 * Wakeup the SRS worker and poll threads.
	 */
	mutex_enter(&mac_srs->srs_lock);
	mac_srs->srs_state |= srs_flag;
	cv_signal(&mac_srs->srs_async);
	cv_signal(&mac_srs->srs_cv);
	mutex_exit(&mac_srs->srs_lock);
}

/*
 * In the Rx side, the quiescing is done bottom up. After the Rx upcalls
 * from the driver are done, then the Rx SRS is quiesced and only then can
 * we signal the soft rings. Thus this function can't be called arbitrarily
 * without satisfying the prerequisites. On the Tx side, the threads from
 * top need to quiesced, then the Tx SRS and only then can we signal the
 * Tx soft rings.
 */
static void
mac_srs_soft_rings_signal(mac_soft_ring_set_t *mac_srs, uint_t sr_flag)
{
	mac_soft_ring_t		*softring;

	for (softring = mac_srs->srs_soft_ring_head; softring != NULL;
	    softring = softring->s_ring_next)
		mac_soft_ring_signal(softring, sr_flag);
}

/*
 * The block comment above mac_rx_classify_flow_state_change explains the
 * background. At this point the SRS is quiesced and we need to restart the
 * SRS worker, poll, and softring threads. The SRS worker thread serves as
 * the master controller. The steps involved are described below in the function
 */
void
mac_srs_worker_restart(mac_soft_ring_set_t *mac_srs)
{
	boolean_t	iam_rx_srs;
	mac_soft_ring_t	*softring;

	ASSERT(MUTEX_HELD(&mac_srs->srs_lock));
	if ((mac_srs->srs_type & SRST_TX) != 0) {
		iam_rx_srs = B_FALSE;
		ASSERT((mac_srs->srs_state &
		    (SRS_POLL_THR_QUIESCED | SRS_QUIESCE_DONE | SRS_QUIESCE)) ==
		    (SRS_QUIESCE_DONE | SRS_QUIESCE));
	} else {
		iam_rx_srs = B_TRUE;
		ASSERT((mac_srs->srs_state &
		    (SRS_QUIESCE_DONE | SRS_QUIESCE)) ==
		    (SRS_QUIESCE_DONE | SRS_QUIESCE));
		if (mac_srs->srs_poll_thr != NULL) {
			ASSERT((mac_srs->srs_state & SRS_POLL_THR_QUIESCED) ==
			    SRS_POLL_THR_QUIESCED);
		}
	}

	/*
	 * Signal any quiesced soft ring workers to restart and wait for the
	 * soft ring down count to come down to zero.
	 */
	if (mac_srs->srs_soft_ring_quiesced_count != 0) {
		for (softring = mac_srs->srs_soft_ring_head; softring != NULL;
		    softring = softring->s_ring_next) {
			if (!(softring->s_ring_state & S_RING_QUIESCE))
				continue;
			mac_soft_ring_signal(softring, S_RING_RESTART);
		}
		while (mac_srs->srs_soft_ring_quiesced_count != 0)
			cv_wait(&mac_srs->srs_async, &mac_srs->srs_lock);
	}

	mac_srs->srs_state &= ~(SRS_QUIESCE_DONE | SRS_QUIESCE | SRS_RESTART);
	if (iam_rx_srs && mac_srs->srs_poll_thr != NULL) {
		/*
		 * Signal the poll thread and ask it to restart. Wait till it
		 * actually restarts and the SRS_POLL_THR_QUIESCED flag gets
		 * cleared.
		 */
		mac_srs->srs_state |= SRS_POLL_THR_RESTART;
		cv_signal(&mac_srs->srs_cv);
		while (mac_srs->srs_state & SRS_POLL_THR_QUIESCED)
			cv_wait(&mac_srs->srs_async, &mac_srs->srs_lock);
		ASSERT(!(mac_srs->srs_state & SRS_POLL_THR_RESTART));
	}
	/* Wake up any waiter waiting for the restart to complete */
	mac_srs->srs_state |= SRS_RESTART_DONE;
	cv_signal(&mac_srs->srs_quiesce_done_cv);
}

static void
mac_srs_worker_unbind(mac_soft_ring_set_t *mac_srs)
{
	mutex_enter(&mac_srs->srs_lock);
	if (!(mac_srs->srs_state & SRS_WORKER_BOUND)) {
		ASSERT(mac_srs->srs_worker_cpuid == -1);
		mutex_exit(&mac_srs->srs_lock);
		return;
	}

	mac_srs->srs_worker_cpuid = -1;
	mac_srs->srs_state &= ~SRS_WORKER_BOUND;
	thread_affinity_clear(mac_srs->srs_worker);
	mutex_exit(&mac_srs->srs_lock);
}

static void
mac_srs_poll_unbind(mac_soft_ring_set_t *mac_srs)
{
	mutex_enter(&mac_srs->srs_lock);
	if (mac_srs->srs_poll_thr == NULL ||
	    (mac_srs->srs_state & SRS_POLL_BOUND) == 0) {
		ASSERT(mac_srs->srs_poll_cpuid == -1);
		mutex_exit(&mac_srs->srs_lock);
		return;
	}

	mac_srs->srs_poll_cpuid = -1;
	mac_srs->srs_state &= ~SRS_POLL_BOUND;
	thread_affinity_clear(mac_srs->srs_poll_thr);
	mutex_exit(&mac_srs->srs_lock);
}

static void
mac_srs_threads_unbind(mac_soft_ring_set_t *mac_srs)
{
	mac_soft_ring_t	*soft_ring;

	ASSERT(MAC_PERIM_HELD((mac_handle_t)mac_srs->srs_mcip->mci_mip));

	mutex_enter(&cpu_lock);
	mac_srs_worker_unbind(mac_srs);
	if (!(mac_srs->srs_type & SRST_TX))
		mac_srs_poll_unbind(mac_srs);

	for (soft_ring = mac_srs->srs_soft_ring_head; soft_ring != NULL;
	    soft_ring = soft_ring->s_ring_next) {
		mac_soft_ring_unbind(soft_ring);
	}
	mutex_exit(&cpu_lock);
}

/*
 * When a CPU is going away, unbind all MAC threads which are bound
 * to that CPU. The affinity of the thread to the CPU is saved to allow
 * the thread to be rebound to the CPU if it comes back online.
 */
static void
mac_walk_srs_and_unbind(int cpuid)
{
	mac_soft_ring_set_t *mac_srs;
	mac_soft_ring_t *soft_ring;

	rw_enter(&mac_srs_g_lock, RW_READER);

	if ((mac_srs = mac_srs_g_list) == NULL)
		goto done;

	for (; mac_srs != NULL; mac_srs = mac_srs->srs_next) {
		if (mac_srs->srs_worker_cpuid == cpuid) {
			mac_srs->srs_worker_cpuid_save = cpuid;
			mac_srs_worker_unbind(mac_srs);
		}

		if (!(mac_srs->srs_type & SRST_TX)) {
			if (mac_srs->srs_poll_cpuid == cpuid) {
				mac_srs->srs_poll_cpuid_save = cpuid;
				mac_srs_poll_unbind(mac_srs);
			}
		}

		/* Next tackle the soft rings associated with the srs */
		mutex_enter(&mac_srs->srs_lock);
		for (soft_ring = mac_srs->srs_soft_ring_head; soft_ring != NULL;
		    soft_ring = soft_ring->s_ring_next) {
			if (soft_ring->s_ring_cpuid == cpuid) {
				soft_ring->s_ring_cpuid_save = cpuid;
				mac_soft_ring_unbind(soft_ring);
			}
		}
		mutex_exit(&mac_srs->srs_lock);
	}
done:
	rw_exit(&mac_srs_g_lock);
}

/* TX SETUP and TEARDOWN ROUTINES */

void
mac_tx_srs_add_ring(mac_soft_ring_set_t *mac_srs, mac_ring_t *tx_ring)
{
	mac_client_impl_t *mcip = mac_srs->srs_mcip;
	mac_soft_ring_t *soft_ring;
	int count = mac_srs->srs_tx_ring_count;
	uint32_t soft_ring_type = ST_RING_TX;
	uint_t ring_info;

	ASSERT(mac_srs->srs_state & SRS_QUIESCE);
	ring_info = mac_hwring_getinfo((mac_ring_handle_t)tx_ring);
	if (mac_tx_serialize || (ring_info & MAC_RING_TX_SERIALIZE))
		soft_ring_type |= ST_RING_WORKER_ONLY;
	soft_ring = mac_soft_ring_create(count, 0, soft_ring_type, maxclsyspri,
	    mcip, mac_srs, -1, NULL, NULL, tx_ring);
	mac_srs->srs_tx_ring_count++;
	mac_srs_update_fanout_list(mac_srs);
	/*
	 * put this soft ring in quiesce mode too so when we restart
	 * all soft rings in the srs are in the same state.
	 */
	mac_soft_ring_signal(soft_ring, S_RING_QUIESCE);
}

static void
mac_soft_ring_remove(mac_soft_ring_set_t *mac_srs, mac_soft_ring_t *softring)
{
	mutex_enter(&mac_srs->srs_lock);
	ASSERT(mac_srs->srs_soft_ring_count > 0);
	mac_soft_ring_signal(softring, S_RING_CONDEMNED);

	ASSERT(mac_srs->srs_soft_ring_condemned_count == 0);
	while (mac_srs->srs_soft_ring_condemned_count != 1)
		cv_wait(&mac_srs->srs_async, &mac_srs->srs_lock);

	if (softring == mac_srs->srs_soft_ring_head) {
		mac_srs->srs_soft_ring_head = softring->s_ring_next;
		if (mac_srs->srs_soft_ring_head != NULL) {
			mac_srs->srs_soft_ring_head->s_ring_prev = NULL;
		} else {
			mac_srs->srs_soft_ring_tail = NULL;
		}
	} else {
		softring->s_ring_prev->s_ring_next =
		    softring->s_ring_next;
		if (softring->s_ring_next != NULL) {
			softring->s_ring_next->s_ring_prev =
			    softring->s_ring_prev;
		} else {
			mac_srs->srs_soft_ring_tail =
			    softring->s_ring_prev;
		}
	}
	mac_srs->srs_soft_ring_count--;

	mac_srs->srs_soft_ring_condemned_count--;
	mutex_exit(&mac_srs->srs_lock);

	mac_soft_ring_free(softring);
}

void
mac_tx_srs_del_ring(mac_soft_ring_set_t *mac_srs, mac_ring_t *tx_ring)
{
	int i;
	mac_soft_ring_t *soft_ring, *remove_sring;
	mac_client_impl_t *mcip = mac_srs->srs_mcip;

	mutex_enter(&mac_srs->srs_lock);
	for (i = 0; i < mac_srs->srs_tx_ring_count; i++) {
		soft_ring = mac_srs->srs_tx_soft_rings[i];
		if (soft_ring->s_ring_tx_ring == tx_ring)
			break;
	}
	mutex_exit(&mac_srs->srs_lock);
	ASSERT(i < mac_srs->srs_tx_ring_count);
	remove_sring = soft_ring;
	/*
	 * In the case of aggr, the soft ring associated with a Tx ring
	 * is also stored in st_soft_rings[] array. That entry should
	 * be removed.
	 */
	if (mcip->mci_state_flags & MCIS_IS_AGGR) {
		mac_srs_tx_t *tx = &mac_srs->srs_tx;

		ASSERT(tx->st_soft_rings[tx_ring->mr_index] == remove_sring);
		tx->st_soft_rings[tx_ring->mr_index] = NULL;
	}
	mac_soft_ring_remove(mac_srs, remove_sring);
	mac_srs_update_fanout_list(mac_srs);
}

/*
 * mac_tx_srs_setup():
 * Used to setup Tx rings. If no free Tx ring is available, then default
 * Tx ring is used.
 */
void
mac_tx_srs_setup(mac_client_impl_t *mcip, flow_entry_t *flent)
{
	mac_impl_t		*mip = mcip->mci_mip;
	mac_soft_ring_set_t	*tx_srs = flent->fe_tx_srs;
	int			i;
	int			tx_ring_count = 0;
	uint32_t		soft_ring_type = ST_RING_TX;
	mac_group_t		*grp = NULL;
	mac_ring_t		*ring;
	mac_srs_tx_t		*tx = &tx_srs->srs_tx;
	boolean_t		is_aggr;
	uint_t			ring_info = 0;

	is_aggr = (mcip->mci_state_flags & MCIS_IS_AGGR) != 0;
	if ((grp = flent->fe_tx_ring_group) == NULL) {
		ring = (mac_ring_t *)mip->mi_default_tx_ring;
		tx_ring_count = (ring == NULL) ? 0 : 1;
	} else {
		tx_ring_count = grp->mrg_cur_count;
		ring = grp->mrg_rings;
		ASSERT(grp->mrg_state == MAC_GROUP_STATE_SHARED ||
		    grp->mrg_state == MAC_GROUP_STATE_RESERVED);
	}

	/*
	 * An attempt is made to reserve 'tx_ring_count' number
	 * of Tx rings. If tx_ring_count is 0, default Tx ring
	 * is used. If it is 1, an attempt is made to reserve one
	 * Tx ring. In both the cases, the ring information is
	 * stored in Tx SRS. If multiple Tx rings are specified,
	 * then each Tx ring will have a Tx-side soft ring. All
	 * these soft rings will be hang off Tx SRS.
	 */
	if (tx_ring_count <= 1) {
		if (ring != NULL && ring->mr_state != MR_INUSE) {
			(void) mac_start_ring(ring);
			ring_info = mac_hwring_getinfo((mac_ring_handle_t)ring);
		}
		tx->st_ring = ring;
		mac_tx_srs_stat_recreate(tx_srs, B_FALSE);
		if (tx_srs->srs_type & SRST_BW_CONTROL) {
			tx->st_mode = SRS_TX_BW;
		} else if (mac_tx_serialize ||
		    (ring_info & MAC_RING_TX_SERIALIZE)) {
			tx->st_mode = SRS_TX_SERIALIZE;
		} else {
			tx->st_mode = SRS_TX_DEFAULT;
		}
	} else {
		if (tx_srs->srs_type & SRST_BW_CONTROL) {
			tx->st_mode = is_aggr ?
			    SRS_TX_BW_AGGR : SRS_TX_BW_FANOUT;
		} else {
			tx->st_mode = is_aggr ? SRS_TX_AGGR : SRS_TX_FANOUT;
		}
		for (i = 0; i < tx_ring_count; i++, ring = ring->mr_next) {
			ASSERT(ring->mr_state == MR_INUSE ||
			    ring->mr_state == MR_FREE);
			ASSERT(ring->mr_srs == NULL);

			if (ring->mr_state != MR_INUSE)
				(void) mac_start_ring(ring);
			ring_info = mac_hwring_getinfo((mac_ring_handle_t)ring);
			if (mac_tx_serialize ||
			    (ring_info & MAC_RING_TX_SERIALIZE)) {
				soft_ring_type |= ST_RING_WORKER_ONLY;
			}
			(void) mac_soft_ring_create(i, 0, soft_ring_type,
			    maxclsyspri, mcip, tx_srs, -1, NULL, NULL, ring);
		}
		mac_srs_update_fanout_list(tx_srs);
	}
	tx->st_func = mac_tx_get_func(tx->st_mode);
	if (is_aggr) {
		VERIFY(i_mac_capab_get((mac_handle_t)mip,
		    MAC_CAPAB_AGGR, &tx->st_capab_aggr));
	}
	DTRACE_PROBE3(tx__srs___setup__return, mac_soft_ring_set_t *, tx_srs,
	    int, tx->st_mode, int, tx_srs->srs_tx_ring_count);
}

/*
 * Update the fanout of a client if its recorded link speed doesn't match
 * its current link speed.
 */
void
mac_fanout_recompute_client(mac_client_impl_t *mcip, cpupart_t *cpupart)
{
	uint64_t link_speed;
	mac_resource_props_t *mcip_mrp;
	flow_entry_t *flent = mcip->mci_flent;
	mac_soft_ring_set_t *rx_srs;
	mac_cpus_t *srs_cpu;
	int soft_ring_count, maxcpus;

	ASSERT(MAC_PERIM_HELD((mac_handle_t)mcip->mci_mip));

	link_speed = mac_client_stat_get(
	    (mac_client_handle_t)mcip->mci_flent->fe_mcip, MAC_STAT_IFSPEED);

	if ((link_speed != 0) &&
	    (link_speed != mcip->mci_flent->fe_nic_speed)) {
		mcip_mrp = MCIP_RESOURCE_PROPS(mcip);
		/*
		 * Before calling mac_fanout_setup(), check to see if
		 * the SRSes already have the right number of soft
		 * rings. mac_fanout_setup() is a heavy duty operation
		 * where new cpu bindings are done for SRS and soft
		 * ring threads and interrupts re-targeted.
		 */
		maxcpus = (cpupart != NULL) ? cpupart->cp_ncpus : ncpus;
		soft_ring_count = mac_compute_soft_ring_count(flent,
		    flent->fe_rx_srs_cnt - 1, maxcpus);
		/*
		 * If soft_ring_count returned by
		 * mac_compute_soft_ring_count() is 0, bump it
		 * up by 1 because we always have atleast one
		 * TCP, UDP, and OTH soft ring associated with
		 * an SRS.
		 */
		soft_ring_count = (soft_ring_count == 0) ?
		    1 : soft_ring_count;
		rx_srs = flent->fe_rx_srs[0];
		srs_cpu = &rx_srs->srs_cpu;
		if (soft_ring_count != srs_cpu->mc_rx_fanout_cnt) {
			mac_fanout_setup(mcip, flent, mcip_mrp,
			    mac_rx_deliver, mcip, cpupart);
		}
	}
}

/*
 * Walk through the list of mac clients for the MAC.
 * For each active mac client, recompute the number of soft rings
 * associated with every client, only if current speed is different
 * from the speed that was previously used for soft ring computation.
 * If the cable is disconnected whlie the NIC is started, we would get
 * notification with speed set to 0. We do not recompute in that case.
 */
void
mac_fanout_recompute(mac_impl_t *mip)
{
	mac_client_impl_t	*mcip;
	cpupart_t		*cpupart;
	boolean_t		use_default;
	mac_resource_props_t	*mrp, *emrp;

	i_mac_perim_enter(mip);
	if ((mip->mi_state_flags & MIS_IS_VNIC) != 0 ||
	    mip->mi_linkstate != LINK_STATE_UP) {
		i_mac_perim_exit(mip);
		return;
	}

	for (mcip = mip->mi_clients_list; mcip != NULL;
	    mcip = mcip->mci_client_next) {
		if ((mcip->mci_state_flags & MCIS_SHARE_BOUND) != 0 ||
		    !MCIP_DATAPATH_SETUP(mcip))
			continue;
		mrp = MCIP_RESOURCE_PROPS(mcip);
		emrp = MCIP_EFFECTIVE_PROPS(mcip);
		use_default = B_FALSE;
		pool_lock();
		cpupart = mac_pset_find(mrp, &use_default);
		mac_fanout_recompute_client(mcip, cpupart);
		mac_set_pool_effective(use_default, cpupart, mrp, emrp);
		pool_unlock();
	}
	i_mac_perim_exit(mip);
}

/*
 * Given a MAC, change the polling state for all its MAC clients.  'enable' is
 * B_TRUE to enable polling or B_FALSE to disable.  Polling is enabled by
 * default.
 */
void
mac_poll_state_change(mac_handle_t mh, boolean_t enable)
{
	mac_impl_t *mip = (mac_impl_t *)mh;
	mac_client_impl_t *mcip;

	i_mac_perim_enter(mip);
	if (enable)
		mip->mi_state_flags &= ~MIS_POLL_DISABLE;
	else
		mip->mi_state_flags |= MIS_POLL_DISABLE;
	for (mcip = mip->mi_clients_list; mcip != NULL;
	    mcip = mcip->mci_client_next)
		mac_client_update_classifier(mcip, B_TRUE);
	i_mac_perim_exit(mip);
}<|MERGE_RESOLUTION|>--- conflicted
+++ resolved
@@ -20,11 +20,8 @@
  */
 /*
  * Copyright (c) 2008, 2010, Oracle and/or its affiliates. All rights reserved.
-<<<<<<< HEAD
+ * Copyright 2017, Joyent, Inc.
  * Copyright (c) 2012 by Delphix. All rights reserved.
-=======
- * Copyright 2017, Joyent, Inc.
->>>>>>> f864f99e
  */
 
 #include <sys/types.h>
