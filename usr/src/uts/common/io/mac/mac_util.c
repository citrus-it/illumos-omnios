/*
 * CDDL HEADER START
 *
 * The contents of this file are subject to the terms of the
 * Common Development and Distribution License (the "License").
 * You may not use this file except in compliance with the License.
 *
 * You can obtain a copy of the license at usr/src/OPENSOLARIS.LICENSE
 * or http://www.opensolaris.org/os/licensing.
 * See the License for the specific language governing permissions
 * and limitations under the License.
 *
 * When distributing Covered Code, include this CDDL HEADER in each
 * file and include the License file at usr/src/OPENSOLARIS.LICENSE.
 * If applicable, add the following below this CDDL HEADER, with the
 * fields enclosed by brackets "[]" replaced with your own identifying
 * information: Portions Copyright [yyyy] [name of copyright owner]
 *
 * CDDL HEADER END
 */
/*
 * Copyright (c) 2008, 2010, Oracle and/or its affiliates. All rights reserved.
 * Copyright 2019 Joyent, Inc.
 * Copyright 2025 Oxide Computer Company
 */

/*
 * MAC Services Module - misc utilities
 */

#include <sys/types.h>
#include <sys/mac.h>
#include <sys/mac_impl.h>
#include <sys/mac_client_priv.h>
#include <sys/mac_client_impl.h>
#include <sys/mac_soft_ring.h>
#include <sys/strsubr.h>
#include <sys/strsun.h>
#include <sys/vlan.h>
#include <sys/pattr.h>
#include <sys/pci_tools.h>
#include <inet/ip.h>
#include <inet/ip_impl.h>
#include <inet/ip6.h>
#include <sys/vtrace.h>
#include <sys/dlpi.h>
#include <sys/sunndi.h>
#include <inet/ipsec_impl.h>
#include <inet/sadb.h>
#include <inet/ipsecesp.h>
#include <inet/ipsecah.h>
#include <inet/tcp.h>
#include <inet/udp_impl.h>
#include <inet/sctp_ip.h>

/*
 * The next two functions are used for dropping packets or chains of
 * packets, respectively. We could use one function for both but
 * separating the use cases allows us to specify intent and prevent
 * dropping more data than intended.
 *
 * The purpose of these functions is to aid the debugging effort,
 * especially in production. Rather than use freemsg()/freemsgchain(),
 * it's preferable to use these functions when dropping a packet in
 * the MAC layer. These functions should only be used during
 * unexpected conditions. That is, any time a packet is dropped
 * outside of the regular, successful datapath. Consolidating all
 * drops on these functions allows the user to trace one location and
 * determine why the packet was dropped based on the msg. It also
 * allows the user to inspect the packet before it is freed. Finally,
 * it allows the user to avoid tracing freemsg()/freemsgchain() thus
 * keeping the hot path running as efficiently as possible.
 *
 * NOTE: At this time not all MAC drops are aggregated on these
 * functions; but that is the plan. This comment should be erased once
 * completed.
 */

/*PRINTFLIKE2*/
void
mac_drop_pkt(mblk_t *mp, const char *fmt, ...)
{
	va_list adx;
	char msg[128];
	char *msgp = msg;

	ASSERT3P(mp->b_next, ==, NULL);

	va_start(adx, fmt);
	(void) vsnprintf(msgp, sizeof (msg), fmt, adx);
	va_end(adx);

	DTRACE_PROBE2(mac__drop, mblk_t *, mp, char *, msgp);
	freemsg(mp);
}

/*PRINTFLIKE2*/
void
mac_drop_chain(mblk_t *chain, const char *fmt, ...)
{
	va_list adx;
	char msg[128];
	char *msgp = msg;

	va_start(adx, fmt);
	(void) vsnprintf(msgp, sizeof (msg), fmt, adx);
	va_end(adx);

	/*
	 * We could use freemsgchain() for the actual freeing but
	 * since we are already walking the chain to fire the dtrace
	 * probe we might as well free the msg here too.
	 */
	for (mblk_t *mp = chain, *next; mp != NULL; ) {
		next = mp->b_next;
		DTRACE_PROBE2(mac__drop, mblk_t *, mp, char *, msgp);
		mp->b_next = NULL;
		freemsg(mp);
		mp = next;
	}
}

/*
 * Copy an mblk, preserving its hardware checksum flags.
 */
static mblk_t *
mac_copymsg_cksum(mblk_t *mp)
{
	mblk_t *mp1;

	mp1 = copymsg(mp);
	if (mp1 == NULL)
		return (NULL);

	mac_hcksum_clone(mp, mp1);

	return (mp1);
}

/*
 * Copy an mblk chain, presenting the hardware checksum flags of the
 * individual mblks.
 */
mblk_t *
mac_copymsgchain_cksum(mblk_t *mp)
{
	mblk_t *nmp = NULL;
	mblk_t **nmpp = &nmp;

	for (; mp != NULL; mp = mp->b_next) {
		if ((*nmpp = mac_copymsg_cksum(mp)) == NULL) {
			freemsgchain(nmp);
			return (NULL);
		}

		nmpp = &((*nmpp)->b_next);
	}

	return (nmp);
}

/* Moves a set of checksum flags from the inner layer to the outer. */
static uint32_t
mac_hcksum_flags_shift_out(uint32_t flags)
{
	uint32_t out = flags & ~HCK_FLAGS;

	if (flags & HCK_INNER_V4CKSUM)
		out |= HCK_IPV4_HDRCKSUM;
	if (flags & HCK_INNER_V4CKSUM_OK)
		out |= HCK_IPV4_HDRCKSUM_OK;
	if (flags & HCK_INNER_PARTIAL)
		out |= HCK_PARTIALCKSUM;
	if (flags & HCK_INNER_FULL)
		out |= HCK_FULLCKSUM;
	if (flags & HCK_INNER_FULL_OK)
		out |= HCK_FULLCKSUM_OK;

	return (out);
}

static mblk_t *
mac_sw_cksum_impl(mblk_t *mp, mac_emul_t emul, const uint32_t encap_len,
    const mac_ether_offload_info_t *meoi)
{
	const char *err = "";
	const boolean_t is_outer = encap_len == 0;

	/*
	 * The only current caller is mac_hw_emul(), which handles any chaining
	 * of mblks prior to now.
	 */
	VERIFY3P(mp->b_next, ==, NULL);

	uint32_t flags = DB_CKSUMFLAGS(mp);
	uint32_t layer_flags = is_outer ? flags :
	    mac_hcksum_flags_shift_out(flags);

	/* Requesting both ULP cksum types is improper */
	if ((layer_flags & HCK_FULLCKSUM) != 0 &&
	    (layer_flags & HCK_PARTIALCKSUM) != 0) {
		err = "full and partial ULP cksum requested";
		goto bail;
	}

	const boolean_t do_v4_cksum = (emul & MAC_IPCKSUM_EMUL) != 0 &&
	    (layer_flags & HCK_IPV4_HDRCKSUM) != 0;
	const boolean_t do_ulp_cksum = (emul & MAC_HWCKSUM_EMUL) != 0 &&
	    (layer_flags & (HCK_FULLCKSUM | HCK_PARTIALCKSUM)) != 0;
	const boolean_t ulp_prefer_partial =
	    (layer_flags & HCK_PARTIALCKSUM) != 0;

	if ((meoi->meoi_flags & MEOI_L2INFO_SET) == 0 ||
	    (meoi->meoi_l3proto != ETHERTYPE_IP &&
	    meoi->meoi_l3proto != ETHERTYPE_IPV6)) {
		/* Non-IP traffic (like ARP) is left alone */
		return (mp);
	}

	/*
	 * Ensure that requested checksum type(s) are supported by the
	 * protocols encoded in the packet headers.
	 */
	if (do_v4_cksum) {
		if (meoi->meoi_l3proto != ETHERTYPE_IP) {
			err = "IPv4 csum requested on non-IPv4 packet";
			goto bail;
		}
	}
	if (do_ulp_cksum) {
		if (!mac_meoi_is_full(meoi)) {
			err = "missing ULP header";
			goto bail;
		}
		switch (meoi->meoi_l4proto) {
		case IPPROTO_TCP:
		case IPPROTO_UDP:
		case IPPROTO_ICMP:
		case IPPROTO_ICMPV6:
		case IPPROTO_SCTP:
			break;
		default:
			err = "unexpected ULP";
			goto bail;
		}
	}

	/*
	 * Walk past encapsulation and this frame's L2 to reach the inner frame
	 * (may just be mp).
	 */
	mblk_t *parent = NULL, *target_mp = mp;
	uint_t l3_off = encap_len + meoi->meoi_l2hlen;
	while (target_mp != NULL && l3_off >= MBLKL(target_mp)) {
		size_t seglen = MBLKL(target_mp);
		size_t n = MIN(seglen, l3_off);

		l3_off -= n;
		if (n == seglen) {
			parent = target_mp;
			target_mp = target_mp->b_cont;
		}
	}
	const uint_t l4_off = l3_off + meoi->meoi_l3hlen;

	if (target_mp == NULL) {
		err = "no mblks after encapsulation + L2";
		goto bail;
	}

	/*
	 * Ensure that all of the headers we need to access are:
	 * 1. Collected in the first mblk after (optional) encap + l2
	 * 2. Held in a data-block which is safe for us to modify
	 *    (It must have a refcount of 1)
	 * To simplify mblk management, also copy any preceding bytes in
	 * target_mp.
	 */
	const size_t hdr_len_reqd = l4_off +
	    (do_ulp_cksum ? meoi->meoi_l4hlen : 0);
	if (MBLKL(target_mp) < hdr_len_reqd || DB_REF(target_mp) > 1) {
		mblk_t *hdrmp = msgpullup(target_mp, hdr_len_reqd);

		if (hdrmp == NULL) {
			err = "could not pullup msg headers";
			goto bail;
		}

		if (parent == NULL) {
			mac_hcksum_clone(mp, hdrmp);
			mp = hdrmp;
		} else {
			parent->b_cont = hdrmp;
		}

		freemsg(target_mp);
		target_mp = hdrmp;
	}

	/* Calculate IPv4 header checksum, if requested */
	if (do_v4_cksum) {
		/*
		 * While unlikely, it's possible to write code that might end up
		 * calling mac_sw_cksum() twice on the same mblk (performing
		 * both LSO and checksum emulation in a single mblk chain loop
		 * -- the LSO emulation inserts a new chain into the existing
		 * chain and then the loop iterates back over the new segments
		 * and emulates the checksum a second time).  Normally this
		 * wouldn't be a problem, because the HCK_*_OK flags are
		 * supposed to indicate that we don't need to do peform the
		 * work. But HCK_IPV4_HDRCKSUM and HCK_IPV4_HDRCKSUM_OK have the
		 * same value; so we cannot use these flags to determine if the
		 * IP header checksum has already been calculated or not. For
		 * this reason, we zero out the the checksum first. In the
		 * future, we should fix the HCK_* flags.
		 */
		ipha_t *ipha = (ipha_t *)(target_mp->b_rptr + l3_off);
		ipha->ipha_hdr_checksum = 0;
		ipha->ipha_hdr_checksum = (uint16_t)ip_csum_hdr(ipha);
		if (is_outer) {
			flags &= ~HCK_IPV4_HDRCKSUM;
			flags |= HCK_IPV4_HDRCKSUM_OK;
		} else {
			flags &= ~HCK_INNER_V4CKSUM;
			flags |= HCK_INNER_V4CKSUM_OK;
		}
	}

	/*
	 * The SCTP is different from all the other protocols in that it uses
	 * CRC32 for its checksum, rather than ones' complement.
	 */
	if (do_ulp_cksum && meoi->meoi_l4proto == IPPROTO_SCTP) {
		if (ulp_prefer_partial) {
			err = "SCTP does not support partial checksum";
			goto bail;
		}

		sctp_hdr_t *sctph = (sctp_hdr_t *)(target_mp->b_rptr + l4_off);

		sctph->sh_chksum = 0;
		sctph->sh_chksum = sctp_cksum(target_mp, l4_off);

		if (is_outer) {
			flags &= ~HCK_FULLCKSUM;
			flags |= HCK_FULLCKSUM_OK;
		} else {
			flags &= ~HCK_INNER_FULL;
			flags |= HCK_INNER_FULL_OK;
		}

		goto success;
	}

	/* Calculate full ULP checksum, if requested */
	if (do_ulp_cksum && !ulp_prefer_partial) {
		/*
		 * Calculate address and length portions of pseudo-header csum
		 */
		uint32_t cksum = 0;
		if (meoi->meoi_l3proto == ETHERTYPE_IP) {
			const ipha_t *ipha =
			    (const ipha_t *)(target_mp->b_rptr + l3_off);
			const uint16_t *saddr =
			    (const uint16_t *)(&ipha->ipha_src);
			const uint16_t *daddr =
			    (const uint16_t *)(&ipha->ipha_dst);

			cksum += saddr[0] + saddr[1] + daddr[0] + daddr[1];

			/*
			 * While it is tempting to calculate the payload length
			 * solely from `meoi`, doing so is a trap.  Packets
			 * shorter than 60 bytes will get padded out to that
			 * length in order to meet the minimums for Ethernet.
			 * Additionally, in the LSO case `meoi->meoi_len` refers
			 * to the *input frame* (i.e., far larger than MTU).
			 * Instead, we pull the length from the IP header.
			 */
			const uint16_t payload_len =
			    ntohs(ipha->ipha_length) - meoi->meoi_l3hlen;
			cksum += htons(payload_len);
		} else if (meoi->meoi_l3proto == ETHERTYPE_IPV6) {
			const ip6_t *ip6h =
			    (const ip6_t *)(target_mp->b_rptr + l3_off);
			const uint16_t *saddr =
			    ip6h->ip6_src.s6_addr16;
			const uint16_t *daddr =
			    ip6h->ip6_dst.s6_addr16;

			cksum += saddr[0] + saddr[1] + saddr[2] + saddr[3] +
			    saddr[4] + saddr[5] + saddr[6] + saddr[7];
			cksum += daddr[0] + daddr[1] + daddr[2] + daddr[3] +
			    daddr[4] + daddr[5] + daddr[6] + daddr[7];

			const uint16_t payload_len = ntohs(ip6h->ip6_plen) +
			    sizeof (*ip6h) - meoi->meoi_l3hlen;
			cksum += htons(payload_len);
		} else {
			/*
			 * Since we already checked for recognized L3 protocols
			 * earlier, this should not be reachable.
			 */
			panic("L3 protocol unexpectedly changed");
		}

		/* protocol portion of pseudo-header */
		uint_t cksum_off;
		switch (meoi->meoi_l4proto) {
		case IPPROTO_TCP:
			cksum += IP_TCP_CSUM_COMP;
			cksum_off = TCP_CHECKSUM_OFFSET;
			break;
		case IPPROTO_UDP:
			cksum += IP_UDP_CSUM_COMP;
			cksum_off = UDP_CHECKSUM_OFFSET;
			break;
		case IPPROTO_ICMP:
			/* ICMP cksum does not include pseudo-header contents */
			cksum = 0;
			cksum_off = ICMP_CHECKSUM_OFFSET;
			break;
		case IPPROTO_ICMPV6:
			cksum += IP_ICMPV6_CSUM_COMP;
			cksum_off = ICMPV6_CHECKSUM_OFFSET;
			break;
		default:
			err = "unrecognized L4 protocol";
			goto bail;
		}

		/*
		 * With IP_CSUM() taking into account the pseudo-header
		 * checksum, make sure the ULP checksum field is zeroed before
		 * computing the rest;
		 */
		uint16_t *up = (uint16_t *)(target_mp->b_rptr + l4_off +
		    cksum_off);
		*up = 0;
		cksum = IP_CSUM(target_mp, l4_off, cksum);

		if (meoi->meoi_l4proto == IPPROTO_UDP && cksum == 0) {
			/*
			 * A zero checksum is not allowed on UDPv6, and on UDPv4
			 * implies no checksum.  In either case, invert to a
			 * values of all-1s.
			 */
			*up = 0xffff;
		} else {
			*up = cksum;
		}

		if (is_outer) {
			flags &= ~HCK_FULLCKSUM;
			flags |= HCK_FULLCKSUM_OK;
		} else {
			flags &= ~HCK_INNER_FULL;
			flags |= HCK_INNER_FULL_OK;
		}

		goto success;
	}

	/* Calculate partial ULP checksum, if requested */
	if (do_ulp_cksum && ulp_prefer_partial) {
		uint32_t start, stuff, end, value;
		mac_hcksum_get(mp, &start, &stuff, &end, &value, NULL);

		/*
		 * For tunneled packets, the above should not be set (and would
		 * be tricky to disambiguate with two partial checksums on the
		 * scene. Derive them in this case, and always convert to
		 * positions inclusive of ethernet/encap.
		 */
		if (encap_len != 0 || meoi->meoi_tuntype != METT_NONE) {
			stuff = start = l4_off;
			switch (meoi->meoi_l4proto) {
			case IPPROTO_TCP:
				stuff += TCP_CHECKSUM_OFFSET;
				break;
			case IPPROTO_UDP:
				stuff += UDP_CHECKSUM_OFFSET;
				break;
			case IPPROTO_ICMP:
				stuff += ICMP_CHECKSUM_OFFSET;
				break;
			case IPPROTO_ICMPV6:
				stuff += ICMPV6_CHECKSUM_OFFSET;
				break;
			default:
				err = "unrecognized L4 protocol";
				goto bail;
			}
		} else {
			ASSERT3U(end, >, start);
			start += l3_off;
			stuff += l3_off;
		}

		/*
		 * The prior size checks against the header length data ensure
		 * that the mblk contains everything through at least the ULP
		 * header, but if the partial checksum (unexpectedly) requests
		 * its result be stored past that, we cannot continue.
		 */
		if (stuff + sizeof (uint16_t) > MBLKL(target_mp)) {
			err = "partial csum request is out of bounds";
			goto bail;
		}

		uint16_t *up = (uint16_t *)(target_mp->b_rptr + stuff);

		const uint16_t partial = *up;
		*up = 0;
		const uint16_t cksum =
		    ~IP_CSUM_PARTIAL(target_mp, start, partial);
		*up = (cksum != 0) ? cksum : ~cksum;

		if (is_outer) {
			flags &= ~HCK_PARTIALCKSUM;
			flags |= HCK_FULLCKSUM_OK;
		} else {
			flags &= ~HCK_INNER_PARTIAL;
			flags |= HCK_INNER_FULL_OK;
		}
	}

success:
	/*
	 * With the checksum(s) calculated, store the updated flags to reflect
	 * the current status, and zero out any of the partial-checksum fields
	 * which would be irrelevant now.
	 */
	mac_hcksum_set(mp, 0, 0, 0, 0, flags);

	if (parent != NULL && mp != target_mp) {
		ASSERT3P(parent->b_cont, ==, target_mp);

		/*
		 * Duplicate the HCKSUM data into the header mblk.
		 *
		 * This mimics mac_add_vlan_tag() which ensures that both the
		 * first mblk _and_ the first data bearing mblk possess the
		 * HCKSUM information. Consumers like IP will end up discarding
		 * the ether_header mblk, so for now, it is important that the
		 * data be available in both places.
		 */
		mac_hcksum_clone(mp, target_mp);
	}

	return (mp);

bail:
	mac_drop_pkt(mp, err);
	return (NULL);
}

/*
 * Perform software checksum on a single message, if needed. The emulation
 * performed is determined by an intersection of the mblk's flags and the emul
 * flags requested. The emul flags are documented in mac.h.
 *
 * To correctly handle tunneled packets, frames are processed from the inside
 * out (i.e., any outer L4 packet checksums are reliant on correct inner
 * checksums). A non-zero encap_len is treated as entering from the tunneled
 * case.
 */
static mblk_t *
mac_sw_cksum(mblk_t *mp, mac_emul_t emul,
    const mac_ether_offload_info_t *outer_info, const uint32_t encap_len,
    const mac_ether_offload_info_t *inner_info)
{
	uint32_t flags = DB_CKSUMFLAGS(mp) & (HCK_FLAGS);

	/* Why call this if checksum emulation isn't needed? */
	ASSERT3U(flags, !=, 0);

	/* process inner before outer */
	if (encap_len != 0 && (flags & HCK_INNER_TX_FLAGS) != 0) {
		mp = mac_sw_cksum_impl(mp, emul, encap_len, inner_info);
		if (mp == NULL) {
			return (mp);
		}
	}

	if ((DB_CKSUMFLAGS(mp) & HCK_OUTER_TX_FLAGS) != 0) {
		mp = mac_sw_cksum_impl(mp, emul, 0, outer_info);
	}

	return (mp);
}

/*
 * Build a single data segment from an LSO packet. The mblk chain
 * returned, seg_head, represents the data segment and is always
 * exactly seg_len bytes long. The lso_mp and offset input/output
 * parameters track our position in the LSO packet. This function
 * exists solely as a helper to mac_sw_lso().
 *
 * Case A
 *
 *     The current lso_mp is larger than the requested seg_len. The
 *     beginning of seg_head may start at the beginning of lso_mp or
 *     offset into it. In either case, a single mblk is returned, and
 *     *offset is updated to reflect our new position in the current
 *     lso_mp.
 *
 *          +----------------------------+
 *          |  in *lso_mp / out *lso_mp  |
 *          +----------------------------+
 *          ^                        ^
 *          |                        |
 *          |                        |
 *          |                        |
 *          +------------------------+
 *          |        seg_head        |
 *          +------------------------+
 *          ^                        ^
 *          |                        |
 *   in *offset = 0        out *offset = seg_len
 *
 *          |------   seg_len    ----|
 *
 *
 *       +------------------------------+
 *       |   in *lso_mp / out *lso_mp   |
 *       +------------------------------+
 *          ^                        ^
 *          |                        |
 *          |                        |
 *          |                        |
 *          +------------------------+
 *          |        seg_head        |
 *          +------------------------+
 *          ^                        ^
 *          |                        |
 *   in *offset = N        out *offset = N + seg_len
 *
 *          |------   seg_len    ----|
 *
 *
 *
 * Case B
 *
 *    The requested seg_len consumes exactly the rest of the lso_mp.
 *    I.e., the seg_head's b_wptr is equivalent to lso_mp's b_wptr.
 *    The seg_head may start at the beginning of the lso_mp or at some
 *    offset into it. In either case we return a single mblk, reset
 *    *offset to zero, and walk to the next lso_mp.
 *
 *          +------------------------+           +------------------------+
 *          |       in *lso_mp       |---------->|      out *lso_mp       |
 *          +------------------------+           +------------------------+
 *          ^                        ^           ^
 *          |                        |           |
 *          |                        |    out *offset = 0
 *          |                        |
 *          +------------------------+
 *          |        seg_head        |
 *          +------------------------+
 *          ^
 *          |
 *   in *offset = 0
 *
 *          |------   seg_len    ----|
 *
 *
 *
 *      +----------------------------+           +------------------------+
 *      |         in *lso_mp         |---------->|      out *lso_mp       |
 *      +----------------------------+           +------------------------+
 *          ^                        ^           ^
 *          |                        |           |
 *          |                        |    out *offset = 0
 *          |                        |
 *          +------------------------+
 *          |        seg_head        |
 *          +------------------------+
 *          ^
 *          |
 *   in *offset = N
 *
 *          |------   seg_len    ----|
 *
 *
 * Case C
 *
 *    The requested seg_len is greater than the current lso_mp. In
 *    this case we must consume LSO mblks until we have enough data to
 *    satisfy either case (A) or (B) above. We will return multiple
 *    mblks linked via b_cont, offset will be set based on the cases
 *    above, and lso_mp will walk forward at least one mblk, but maybe
 *    more.
 *
 *    N.B. This digram is not exhaustive. The seg_head may start on
 *    the beginning of an lso_mp. The seg_tail may end exactly on the
 *    boundary of an lso_mp. And there may be two (in this case the
 *    middle block wouldn't exist), three, or more mblks in the
 *    seg_head chain. This is meant as one example of what might
 *    happen. The main thing to remember is that the seg_tail mblk
 *    must be one of case (A) or (B) above.
 *
 *  +------------------+    +----------------+    +------------------+
 *  |    in *lso_mp    |--->|    *lso_mp     |--->|   out *lso_mp    |
 *  +------------------+    +----------------+    +------------------+
 *        ^            ^    ^                ^    ^            ^
 *        |            |    |                |    |            |
 *        |            |    |                |    |            |
 *        |            |    |                |    |            |
 *        |            |    |                |    |            |
 *        +------------+    +----------------+    +------------+
 *        |  seg_head  |--->|                |--->|  seg_tail  |
 *        +------------+    +----------------+    +------------+
 *        ^                                                    ^
 *        |                                                    |
 *  in *offset = N                          out *offset = MBLKL(seg_tail)
 *
 *        |-------------------   seg_len    -------------------|
 *
 */
static mblk_t *
build_data_seg(mblk_t **lso_mp, uint32_t *offset, uint32_t seg_len)
{
	mblk_t *seg_head, *seg_tail, *seg_mp;

	ASSERT3P(*lso_mp, !=, NULL);
	ASSERT3U((*lso_mp)->b_rptr + *offset, <, (*lso_mp)->b_wptr);

	seg_mp = dupb(*lso_mp);
	if (seg_mp == NULL)
		return (NULL);

	seg_head = seg_mp;
	seg_tail = seg_mp;

	/* Continue where we left off from in the lso_mp. */
	seg_mp->b_rptr += *offset;

last_mblk:
	/* Case (A) */
	if ((seg_mp->b_rptr + seg_len) < seg_mp->b_wptr) {
		*offset += seg_len;
		seg_mp->b_wptr = seg_mp->b_rptr + seg_len;
		return (seg_head);
	}

	/* Case (B) */
	if ((seg_mp->b_rptr + seg_len) == seg_mp->b_wptr) {
		*offset = 0;
		*lso_mp = (*lso_mp)->b_cont;
		return (seg_head);
	}

	/* Case (C) */
	ASSERT3U(seg_mp->b_rptr + seg_len, >, seg_mp->b_wptr);

	/*
	 * The current LSO mblk doesn't have enough data to satisfy
	 * seg_len -- continue peeling off LSO mblks to build the new
	 * segment message. If allocation fails we free the previously
	 * allocated segment mblks and return NULL.
	 */
	while ((seg_mp->b_rptr + seg_len) > seg_mp->b_wptr) {
		ASSERT3U(MBLKL(seg_mp), <=, seg_len);
		seg_len -= MBLKL(seg_mp);
		*offset = 0;
		*lso_mp = (*lso_mp)->b_cont;
		seg_mp = dupb(*lso_mp);

		if (seg_mp == NULL) {
			freemsgchain(seg_head);
			return (NULL);
		}

		seg_tail->b_cont = seg_mp;
		seg_tail = seg_mp;
	}

	/*
	 * We've walked enough LSO mblks that we can now satisfy the
	 * remaining seg_len. At this point we need to jump back to
	 * determine if we have arrived at case (A) or (B).
	 */

	/* Just to be paranoid that we didn't underflow. */
	ASSERT3U(seg_len, <, IP_MAXPACKET);
	ASSERT3U(seg_len, >, 0);
	goto last_mblk;
}

/*
 * Perform software segmentation of a single LSO message. Take an LSO
 * message as input and return head/tail pointers as output. This
 * function should not be invoked directly but instead through
 * mac_hw_emul().
 *
 * The resulting chain is comprised of multiple (nsegs) MSS sized
 * segments. Each segment will consist of two or more mblks joined by
 * b_cont: a header and one or more data mblks. The header mblk is
 * allocated anew for each message. The first segment's header is used
 * as a template for the rest with adjustments made for things such as
 * ID, sequence, length, TCP flags, etc. The data mblks reference into
 * the existing LSO mblk (passed in as omp) by way of dupb(). Their
 * b_rptr/b_wptr values are adjusted to reference only the fraction of
 * the LSO message they are responsible for. At the successful
 * completion of this function the original mblk (omp) is freed,
 * leaving the newely created segment chain as the only remaining
 * reference to the data.
 *
 * The types used to point into and manipulate packet headers currently
 * assume alignment which we don't set up here in our `msgpullup`s. This
 * will be a problem for non-x86 architectures, but also results in our
 * output packets taking slower paths through IP.
 * One difficulty is that when packets are tunneled and in a single
 * mblk, 4B-alignment of outer and inner (non-Eth) headers are in direct
 * tension with one another. Offsetting the outermost layers by 2
 * ensures the inner TCP etc. cannot be 4B aligned, and vice-versa.
 */
static void
mac_sw_lso(mblk_t *omp, mac_emul_t emul, mblk_t **head, mblk_t **tail,
    uint_t *count, const mac_ether_offload_info_t *outer_info,
    const uint32_t encap_len, const mac_ether_offload_info_t *inner_info)
{
	uint32_t ocsum_flags, ocsum_start, ocsum_stuff;
	uint32_t mss;
	uint32_t oehlen, oiphlen, otcphlen, ohdrslen, opktlen;
	uint32_t odatalen, oleft;
	uint_t nsegs, seg;
	int len;

	const void *oiph;
	const tcph_t *otcph;
	ipha_t *niph;
	tcph_t *ntcph;
	uint16_t ip_id;
	uint32_t tcp_seq, tcp_sum, otcp_sum;

	boolean_t is_v6 = B_FALSE;
	ip6_t *niph6;

	mblk_t *odatamp;
	mblk_t *seg_chain, *prev_nhdrmp, *next_nhdrmp, *nhdrmp, *ndatamp;
	mblk_t *tmptail;

	const boolean_t is_tun = outer_info->meoi_tuntype != METT_NONE;
	const mac_ether_offload_info_t *ulp_info = is_tun ?
	    inner_info : outer_info;

	ASSERT3P(head, !=, NULL);
	ASSERT3P(tail, !=, NULL);
	ASSERT3P(count, !=, NULL);
	ASSERT3U((DB_CKSUMFLAGS(omp) & HW_LSO), !=, 0);
	ASSERT(encap_len == 0 || outer_info->meoi_tuntype != METT_NONE);

	/* Assume we are dealing with a single LSO message. */
	ASSERT3P(omp->b_next, ==, NULL);

	opktlen = outer_info->meoi_len;
	oehlen = ulp_info->meoi_l2hlen;
	oiphlen = ulp_info->meoi_l3hlen;
	otcphlen = ulp_info->meoi_l4hlen;
	ohdrslen = oehlen + oiphlen + otcphlen;

	if (encap_len > opktlen) {
		mac_drop_pkt(omp, "encap longer than packet");
		goto fail;
	}

	/* Performing LSO requires that we successfully read fully up to L4 */
	if (!mac_meoi_is_full(ulp_info)) {
		mac_drop_pkt(omp, "unable to fully parse packet to L4");
		goto fail;
	}

	/* mac_hw_emul() must have filled out tuninfo if one was specified */
	if (is_tun && !mac_tun_meoi_is_full(outer_info)) {
		mac_drop_pkt(omp, "tunneled packet has incomplete tuninfo");
		goto fail;
	}

	if (ulp_info->meoi_l3proto != ETHERTYPE_IP &&
	    ulp_info->meoi_l3proto != ETHERTYPE_IPV6) {
		mac_drop_pkt(omp, "LSO'd packet has non-IP L3 header: %x",
		    ulp_info->meoi_l3proto);
		goto fail;
	}

	if (ulp_info->meoi_l4proto != IPPROTO_TCP) {
		mac_drop_pkt(omp, "LSO unsupported protocol: %x",
		    ulp_info->meoi_l4proto);
		goto fail;
	}

	is_v6 = ulp_info->meoi_l3proto == ETHERTYPE_IPV6;

	mss = DB_LSOMSS(omp);
	if (mss == 0) {
		mac_drop_pkt(omp, "packet misconfigured for LSO (MSS == 0)");
		goto fail;
	}
	ASSERT3U(opktlen, <=, IP_MAXPACKET + encap_len + oehlen);

	/*
	 * Pullup all encapsulation and innermost headers here, if these are not
	 * contiguous. While we only require that the innermost L3/L4 headers
	 * are contiguous at this stage, we'd need to perform at least one
	 * pullup later to safely modify outer lengths/checksums. In particular,
	 * the IP header is used for the benefit of DTrace SDTs, and the TCP
	 * header is actively read.
	 *
	 * Most clients (IP, viona) will setup well-behaved mblks. This small
	 * pullup should only practically happen when mac_add_vlan_tag is in
	 * play, which prepends a new mblk in front containing the amended
	 * Ethernet header, or the encapsulation is pushed on as a separate
	 * mblk. This causes at most one more (header-sized) copy.
	 */
	const size_t hdr_len_reqd = encap_len + ohdrslen;
	if (MBLKL(omp) < hdr_len_reqd) {
		mblk_t *tmp = msgpullup(omp, hdr_len_reqd);
		if (tmp == NULL) {
			mac_drop_pkt(omp, "failed to pull up");
			goto fail;
		}
		mac_hcksum_clone(omp, tmp);
		freemsg(omp);
		omp = tmp;
	}

	const uint32_t l3_off = encap_len + oehlen;
	const uint32_t l4_off = l3_off + oiphlen;
	uint32_t data_off = l4_off + otcphlen;
	oiph = (void *)(omp->b_rptr + l3_off);
	otcph = (tcph_t *)(omp->b_rptr + l4_off);

	if (otcph->th_flags[0] & (TH_SYN | TH_RST | TH_URG)) {
		mac_drop_pkt(omp, "LSO packet has SYN|RST|URG set");
		goto fail;
	}

	len = MBLKL(omp);

	/*
	 * Either we have data in the current mblk or it's just the headers.
	 * Record the start of the TCP data.
	 */
	if (len > data_off) {
		odatamp = omp;
	} else {
		ASSERT3U(len, ==, data_off);
		odatamp = omp->b_cont;
		data_off = 0;
	}

	/* Make sure we still have enough data. */
	odatalen = opktlen - ohdrslen - encap_len;
	ASSERT3U(msgsize(odatamp), >=, odatalen);

	/*
	 * If a MAC negotiated LSO then it must negotiate both
	 * HCKSUM_IPHDRCKSUM and either HCKSUM_INET_FULL_V4 or
	 * HCKSUM_INET_PARTIAL; because both the IP and TCP headers
	 * change during LSO segmentation (only the 3 fields of the
	 * pseudo header checksum don't change: src, dst, proto). Thus
	 * we would expect these flags (HCK_IPV4_HDRCKSUM |
	 * HCK_PARTIALCKSUM | HCK_FULLCKSUM) to be set and for this
	 * function to emulate those checksums in software. However,
	 * that assumes a world where we only expose LSO if the
	 * underlying hardware exposes LSO. Moving forward the plan is
	 * to assume LSO in the upper layers and have MAC perform
	 * software LSO when the underlying provider doesn't support
	 * it. In such a world, if the provider doesn't support LSO
	 * but does support hardware checksum offload, then we could
	 * simply perform the segmentation and allow the hardware to
	 * calculate the checksums. To the hardware it's just another
	 * chain of non-LSO packets.
	 */
	ASSERT3S(DB_TYPE(omp), ==, M_DATA);
	ocsum_flags = DB_CKSUMFLAGS(omp);
	ASSERT3U(ocsum_flags & (is_tun ? (HCK_INNER_PARTIAL | HCK_INNER_FULL) :
	    (HCK_PARTIALCKSUM | HCK_FULLCKSUM)), !=, 0);

	/*
	 * If hardware only provides partial checksum then software
	 * must supply the pseudo-header checksum. In the case of LSO
	 * we leave the TCP length at zero to be filled in by
	 * hardware. This function must handle two scenarios.
	 *
	 * 1. Being called by a MAC client on the Rx path to segment
	 *    an LSO packet and calculate the checksum.
	 *
	 * 2. Being called by a MAC provider to segment an LSO packet.
	 *    In this case the LSO segmentation is performed in
	 *    software (by this routine) but the MAC provider should
	 *    still calculate the TCP/IP checksums in hardware.
	 *
	 *  To elaborate on the second case: we cannot have the
	 *  scenario where IP sends LSO packets but the underlying HW
	 *  doesn't support checksum offload -- because in that case
	 *  TCP/IP would calculate the checksum in software (for the
	 *  LSO packet) but then MAC would segment the packet and have
	 *  to redo all the checksum work. So IP should never do LSO
	 *  if HW doesn't support both IP and TCP checksum.
	 */
	const boolean_t tcp_csum_partial = is_tun ?
	    (ocsum_flags & HCK_INNER_PARTIAL) != 0 :
	    (ocsum_flags & HCK_PARTIALCKSUM) != 0;

	if (!is_tun && tcp_csum_partial) {
		ocsum_start = (uint32_t)DB_CKSUMSTART(omp);
		ocsum_stuff = (uint32_t)DB_CKSUMSTUFF(omp);
	}

	/*
	 * Subtract one to account for the case where the data length
	 * is evenly divisble by the MSS. Add one to account for the
	 * fact that the division will always result in one less
	 * segment than needed.
	 */
	nsegs = ((odatalen - 1) / mss) + 1;
	if (nsegs < 2) {
		mac_drop_pkt(omp, "LSO not enough segs: %u", nsegs);
		goto fail;
	}

	DTRACE_PROBE7(sw__lso__start, mblk_t *, omp, uint32_t, encap_len,
	    void_ip_t *, oiph, __dtrace_tcp_tcph_t *, otcph, uint_t, odatalen,
	    uint_t, mss, uint_t, nsegs);

	seg_chain = NULL;
	tmptail = seg_chain;
	oleft = odatalen;

	for (uint_t i = 0; i < nsegs; i++) {
		boolean_t last_seg = (i + 1) == nsegs;
		uint32_t seg_len;

		/*
		 * If we fail to allocate, then drop the partially
		 * allocated chain as well as the LSO packet. Let the
		 * sender deal with the fallout.
		 */
		if ((nhdrmp = allocb(hdr_len_reqd, 0)) == NULL) {
			freemsgchain(seg_chain);
			mac_drop_pkt(omp, "failed to alloc segment header");
			goto fail;
		}
		ASSERT3P(nhdrmp->b_cont, ==, NULL);

		/* Copy over the header stack. */
		bcopy(omp->b_rptr, nhdrmp->b_rptr, hdr_len_reqd);
		nhdrmp->b_wptr += hdr_len_reqd;

		if (seg_chain == NULL) {
			seg_chain = nhdrmp;
		} else {
			ASSERT3P(tmptail, !=, NULL);
			tmptail->b_next = nhdrmp;
		}

		tmptail = nhdrmp;

		/*
		 * Calculate this segment's length. It's either the MSS
		 * or whatever remains for the last segment.
		 */
		seg_len = last_seg ? oleft : mss;
		ASSERT3U(seg_len, <=, mss);
		ndatamp = build_data_seg(&odatamp, &data_off, seg_len);

		if (ndatamp == NULL) {
			freemsgchain(seg_chain);
			mac_drop_pkt(omp, "LSO failed to segment data");
			goto fail;
		}

		/* Attach data mblk to header mblk. */
		nhdrmp->b_cont = ndatamp;
		DB_CKSUMFLAGS(ndatamp) &= ~HW_LSO;
		ASSERT3U(seg_len, <=, oleft);
		oleft -= seg_len;

		/*
		 * Setup partial checksum offsets for non-tunneled packets.
		 * mac_sw_cksum will figure precise offsets out for tunneled
		 * packets, as we may have two partial checksums (thus need to
		 * rely upon parsing from MEOI).
		 */
		if (!is_tun && tcp_csum_partial) {
			DB_CKSUMSTART(nhdrmp) = ocsum_start;
			DB_CKSUMEND(nhdrmp) = oiphlen + otcphlen + seg_len;
			DB_CKSUMSTUFF(nhdrmp) = ocsum_stuff;
		}

		/* Fixup lengths/idents in outer headers */
		if (is_tun) {
			uint32_t diff = odatalen - seg_len;

			switch (outer_info->meoi_l3proto) {
			case ETHERTYPE_IP: {
				ipha_t *tun_ip4h = (ipha_t *)(nhdrmp->b_rptr +
				    outer_info->meoi_l2hlen);
				tun_ip4h->ipha_length = htons(
				    ntohs(tun_ip4h->ipha_length) - diff);
				tun_ip4h->ipha_ident = htons(
				    ntohs(tun_ip4h->ipha_ident) + i);
				/*
				 * The NIC used for making offload determination
				 * would have filled the V4 csum when doing LSO.
				 * However, it may be unable to fill this and
				 * also perform, e.g., inner csum offload on a
				 * normal send. This is cheap enough compared to
				 * e.g. full outer cksum to proactively fill in
				 * here.
				 */
				tun_ip4h->ipha_hdr_checksum = 0;
				tun_ip4h->ipha_hdr_checksum =
				    (uint16_t)ip_csum_hdr(tun_ip4h);
				break;
			}
			case ETHERTYPE_IPV6: {
				ip6_t *tun_ip6h = (ip6_t *)(nhdrmp->b_rptr +
				    outer_info->meoi_l2hlen);
				tun_ip6h->ip6_plen = htons(
				    ntohs(tun_ip6h->ip6_plen) - diff);
				break;
			}
			default:
				break;
			}

			switch (outer_info->meoi_tuntype) {
			case METT_GENEVE:
			case METT_VXLAN: {
				udpha_t *tun_udph = (udpha_t *)(nhdrmp->b_rptr +
				    outer_info->meoi_l2hlen +
				    outer_info->meoi_l3hlen);
				tun_udph->uha_length = htons(
				    ntohs(tun_udph->uha_length) - diff);

				/*
				 * If the control plane for the tunnel requires
				 * an outer UDP checksum (e.g., cautious use of
				 * IPv6 + UDP in spite of RFC 6935/6936), then
				 * we need to recompute those checksums if they
				 * have been filled in.
				 */
				if (tun_udph->uha_checksum != 0) {
					emul |= MAC_HWCKSUM_EMUL;
					ocsum_flags |= HCK_FULLCKSUM;
				}
				break;
			}
			default:
				break;
			}
		}
	}

	/* We should have consumed entire LSO msg. */
	ASSERT3S(oleft, ==, 0);
	ASSERT3P(odatamp, ==, NULL);

	/*
	 * All seg data mblks are referenced by the header mblks, null
	 * out this pointer to catch any bad derefs.
	 */
	ndatamp = NULL;

	/*
	 * Set headers and checksum for first segment.
	 */
	nhdrmp = seg_chain;
	ASSERT3U(msgsize(nhdrmp->b_cont), ==, mss);

	if (is_v6) {
		niph6 = (ip6_t *)(nhdrmp->b_rptr + oehlen + encap_len);
		niph6->ip6_plen = htons(
		    (oiphlen - IPV6_HDR_LEN) + otcphlen + mss);
	} else {
		niph = (ipha_t *)(nhdrmp->b_rptr + oehlen + encap_len);
		niph->ipha_length = htons(oiphlen + otcphlen + mss);

		/*
		 * If the v4 checksum was filled, we won't have a v4 offload
		 * flag. We can't write zero checksums without inserting said
		 * flag, but our output frames won't necessarily be rechecked by
		 * the caller! As a compromise, we need to force emulation to
		 * uphold the same contracts the packet already agreed to.
		 */
		if (niph->ipha_hdr_checksum != 0) {
			emul |= MAC_IPCKSUM_EMUL;
			ocsum_flags |= is_tun ?
			    HCK_INNER_V4CKSUM : HCK_IPV4_HDRCKSUM;
		}
		niph->ipha_hdr_checksum = 0;
		ip_id = ntohs(niph->ipha_ident);
	}

	ntcph = (tcph_t *)(nhdrmp->b_rptr + oehlen + oiphlen + encap_len);
	tcp_seq = BE32_TO_U32(ntcph->th_seq);
	tcp_seq += mss;

	/*
	 * The first segment shouldn't:
	 *
	 *	o indicate end of data transmission (FIN),
	 *	o indicate immediate handling of the data (PUSH).
	 */
	ntcph->th_flags[0] &= ~(TH_FIN | TH_PUSH);
	DB_CKSUMFLAGS(nhdrmp) = (uint16_t)(ocsum_flags & ~HW_LSO);

	/*
	 * If the underlying HW provides partial checksum, then make
	 * sure to correct the pseudo header checksum before calling
	 * mac_sw_cksum(). The native TCP stack doesn't include the
	 * length field in the pseudo header when LSO is in play -- so
	 * we need to calculate it here.
	 */
	if (tcp_csum_partial) {
		tcp_sum = BE16_TO_U16(ntcph->th_sum);
		otcp_sum = tcp_sum;
		tcp_sum += mss + otcphlen;
		tcp_sum = (tcp_sum >> 16) + (tcp_sum & 0xFFFF);
		U16_TO_BE16(tcp_sum, ntcph->th_sum);
	}

	if ((ocsum_flags & HCK_TX_FLAGS) && (emul & MAC_HWCKSUM_EMULS)) {
		next_nhdrmp = nhdrmp->b_next;
		nhdrmp->b_next = NULL;
<<<<<<< HEAD
		nhdrmp = mac_sw_cksum(nhdrmp, emul, outer_info, encap_len,
		    inner_info);
		nhdrmp->b_next = next_nhdrmp;
		next_nhdrmp = NULL;

=======
		nhdrmp = mac_sw_cksum(nhdrmp, emul);
>>>>>>> 5b6ecd7f
		/*
		 * The mblk could be replaced (via pull-up) or freed (due to
		 * failure) during mac_sw_cksum(), so we must take care with the
		 * result here.
		 */
		if (nhdrmp != NULL) {
			nhdrmp->b_next = next_nhdrmp;
			next_nhdrmp = NULL;
			seg_chain = nhdrmp;
		} else {
			freemsgchain(next_nhdrmp);
			/*
			 * nhdrmp referenced the head of seg_chain when it was
			 * freed, so further clean-up there is unnecessary
			 */
			seg_chain = NULL;
			mac_drop_pkt(omp, "LSO cksum emulation failed");
			goto fail;
		}
	}

	ASSERT3P(nhdrmp, !=, NULL);

	seg = 1;
	DTRACE_PROBE5(sw__lso__seg, mblk_t *, nhdrmp, void_ip_t *,
	    (is_v6 ? (void *)niph6 : (void *)niph),
	    __dtrace_tcp_tcph_t *, ntcph, uint_t, mss, int_t, seg);
	seg++;

	/* There better be at least 2 segs. */
	ASSERT3P(nhdrmp->b_next, !=, NULL);
	prev_nhdrmp = nhdrmp;
	nhdrmp = nhdrmp->b_next;

	/*
	 * Now adjust the headers of the middle segments. For each
	 * header we need to adjust the following.
	 *
	 *	o IP ID
	 *	o IP length
	 *	o TCP sequence
	 *	o TCP flags
	 *	o cksum flags
	 *	o cksum values (if MAC_HWCKSUM_EMUL is set)
	 */
	for (; seg < nsegs; seg++) {
		/*
		 * We use seg_chain as a reference to the first seg
		 * header mblk -- this first header is a template for
		 * the rest of the segments. This copy will include
		 * the now updated checksum values from the first
		 * header. We must reset these checksum values to
		 * their original to make sure we produce the correct
		 * value.
		 */
		ASSERT3U(msgsize(nhdrmp->b_cont), ==, mss);
		if (is_v6) {
			niph6 = (ip6_t *)(nhdrmp->b_rptr + oehlen + encap_len);
			niph6->ip6_plen = htons(
			    (oiphlen - IPV6_HDR_LEN) + otcphlen + mss);
		} else {
			niph = (ipha_t *)(nhdrmp->b_rptr + oehlen + encap_len);
			niph->ipha_ident = htons(++ip_id);
			niph->ipha_length = htons(oiphlen + otcphlen + mss);
			niph->ipha_hdr_checksum = 0;
		}
		ntcph = (tcph_t *)(nhdrmp->b_rptr + oehlen + oiphlen +
		    encap_len);
		U32_TO_BE32(tcp_seq, ntcph->th_seq);
		tcp_seq += mss;
		/*
		 * Just like the first segment, the middle segments
		 * shouldn't have these flags set.
		 */
		ntcph->th_flags[0] &= ~(TH_FIN | TH_PUSH);
		DB_CKSUMFLAGS(nhdrmp) = (uint16_t)(ocsum_flags & ~HW_LSO);

		/* First and middle segs have same pseudo-header checksum. */
		if (tcp_csum_partial)
			U16_TO_BE16(tcp_sum, ntcph->th_sum);

		if ((ocsum_flags & HCK_TX_FLAGS) &&
		    (emul & MAC_HWCKSUM_EMULS)) {
			next_nhdrmp = nhdrmp->b_next;
			nhdrmp->b_next = NULL;
<<<<<<< HEAD
			nhdrmp = mac_sw_cksum(nhdrmp, emul, outer_info,
			    encap_len, inner_info);
			nhdrmp->b_next = next_nhdrmp;
			next_nhdrmp = NULL;
			/* We may have freed the original nhdrmp. */
			prev_nhdrmp->b_next = nhdrmp;
=======
			nhdrmp = mac_sw_cksum(nhdrmp, emul);
			/*
			 * Like above, handle cases where mac_sw_cksum() does a
			 * pull-up or drop of the mblk.
			 */
			if (nhdrmp != NULL) {
				nhdrmp->b_next = next_nhdrmp;
				next_nhdrmp = NULL;
				prev_nhdrmp->b_next = nhdrmp;
			} else {
				freemsgchain(next_nhdrmp);
				/*
				 * Critical to de-link the now-freed nhdrmp
				 * before freeing the rest of the preceding
				 * chain.
				 */
				prev_nhdrmp->b_next = NULL;
				freemsgchain(seg_chain);
				seg_chain = NULL;
				mac_drop_pkt(omp, "LSO cksum emulation failed");
				goto fail;
			}
>>>>>>> 5b6ecd7f
		}

		DTRACE_PROBE5(sw__lso__seg, mblk_t *, nhdrmp, void_ip_t *,
		    (is_v6 ? (void *)niph6 : (void *)niph),
		    __dtrace_tcp_tcph_t *, ntcph, uint_t, mss, uint_t, seg);

		ASSERT3P(nhdrmp->b_next, !=, NULL);
		prev_nhdrmp = nhdrmp;
		nhdrmp = nhdrmp->b_next;
	}

	/* Make sure we are on the last segment. */
	ASSERT3U(seg, ==, nsegs);
	ASSERT3P(nhdrmp->b_next, ==, NULL);

	/*
	 * Now we set the last segment header. The difference being
	 * that FIN/PSH/RST flags are allowed.
	 */
	len = msgsize(nhdrmp->b_cont);
	ASSERT3S(len, >, 0);
	if (is_v6) {
		niph6 = (ip6_t *)(nhdrmp->b_rptr + oehlen + encap_len);
		niph6->ip6_plen = htons(
		    (oiphlen - IPV6_HDR_LEN) + otcphlen + len);
	} else {
		niph = (ipha_t *)(nhdrmp->b_rptr + oehlen + encap_len);
		niph->ipha_ident = htons(++ip_id);
		niph->ipha_length = htons(oiphlen + otcphlen + len);
		niph->ipha_hdr_checksum = 0;
	}
	ntcph = (tcph_t *)(nhdrmp->b_rptr + oehlen + oiphlen + encap_len);
	U32_TO_BE32(tcp_seq, ntcph->th_seq);

	DB_CKSUMFLAGS(nhdrmp) = (uint16_t)(ocsum_flags & ~HW_LSO);
	if (tcp_csum_partial) {
		tcp_sum = otcp_sum;
		tcp_sum += len + otcphlen;
		tcp_sum = (tcp_sum >> 16) + (tcp_sum & 0xFFFF);
		U16_TO_BE16(tcp_sum, ntcph->th_sum);
	}

	if ((ocsum_flags & HCK_TX_FLAGS) && (emul & MAC_HWCKSUM_EMULS)) {
		/* This should be the last mblk. */
		ASSERT3P(nhdrmp->b_next, ==, NULL);
<<<<<<< HEAD
		nhdrmp = mac_sw_cksum(nhdrmp, emul, outer_info, encap_len,
		    inner_info);
=======
		nhdrmp = mac_sw_cksum(nhdrmp, emul);
		/*
		 * If the final mblk happens to be dropped as part of
		 * mac_sw_cksum(), that is unfortunate, but it need not be a
		 * show-stopper at this point.  We can just pretend that final
		 * packet was dropped in transit.
		 */
>>>>>>> 5b6ecd7f
		prev_nhdrmp->b_next = nhdrmp;
	}

	DTRACE_PROBE5(sw__lso__seg, mblk_t *, nhdrmp, void_ip_t *,
	    (is_v6 ? (void *)niph6 : (void *)niph),
	    __dtrace_tcp_tcph_t *, ntcph, uint_t, len, uint_t, seg);

	/*
	 * Free the reference to the original LSO message as it is
	 * being replaced by seg_chain.
	 */
	freemsg(omp);
	*head = seg_chain;
	*tail = nhdrmp;
	*count = nsegs;
	return;

fail:
	*head = NULL;
	*tail = NULL;
	*count = 0;
}

/*
 * Emulate various hardware offload features in software. Take a chain
 * of packets as input and emulate the hardware features specified in
 * 'emul'. The resulting chain's head pointer replaces the 'mp_chain'
 * pointer given as input, and its tail pointer is written to
 * '*otail'. The number of packets in the new chain is written to
 * '*ocount'. The 'otail' and 'ocount' arguments are optional and thus
 * may be NULL. The 'mp_chain' argument may point to a NULL chain; in
 * which case 'mp_chain' will simply stay a NULL chain.
 *
 * While unlikely, it is technically possible that this function could
 * receive a non-NULL chain as input and return a NULL chain as output
 * ('*mp_chain' and '*otail' would be NULL and '*ocount' would be
 * zero). This could happen if all the packets in the chain are
 * dropped or if we fail to allocate new mblks. In this case, there is
 * nothing for the caller to free. In any event, the caller shouldn't
 * assume that '*mp_chain' is non-NULL on return.
 *
 * This function was written with three main use cases in mind.
 *
 * 1. To emulate hardware offloads when traveling mac-loopback (two
 *    clients on the same mac). This is wired up in mac_tx_send().
 *
 * 2. To provide hardware offloads to the client when the underlying
 *    provider cannot. This is currently wired up in mac_tx() but we
 *    still only negotiate offloads when the underlying provider
 *    supports them.
 *
 * 3. To emulate real hardware in simnet.
 */
void
mac_hw_emul(mblk_t **mp_chain, mblk_t **otail, uint_t *ocount, mac_emul_t emul)
{
	mblk_t *head = NULL, *tail = NULL;
	uint_t count = 0;

	ASSERT3S(~(MAC_HWCKSUM_EMULS | MAC_LSO_EMUL) & emul, ==, 0);
	ASSERT3P(mp_chain, !=, NULL);

	for (mblk_t *mp = *mp_chain; mp != NULL; ) {
		mblk_t *tmp, *next, *tmphead, *tmptail;
		mblk_t *inner_frame = mp;
		size_t inner_frame_offset = 0;
		uint32_t flags;
		uint_t len, l2len;

		mac_ether_offload_info_t outer_info, inner_info;
		mac_ether_offload_info_t *ulp_info = NULL;
		uint32_t encap_len = 0;

		/* Perform LSO/checksum one message at a time. */
		next = mp->b_next;
		mp->b_next = NULL;

		/*
		 * Parse failure can occur in several cases we need to support,
		 * e.g., v4 checksum offload on ICMP packets, or tunneled
		 * ARP/ICMP. We require, at a minimum, that encapsulation parses
		 * successfully and that we can read L2 on the innermost frame.
		 */
		mac_ether_offload_info(mp, &outer_info, &inner_info);

		/*
		 * Compute offset to inner packet if tunneled.
		 * Enforce that each layer is contiguous and not split
		 * over b_cont boundaries.
		 */
		if (outer_info.meoi_tuntype != METT_NONE) {
			if (!mac_tun_meoi_is_full(&outer_info)) {
				mac_drop_pkt(mp, "tunnel headers unparseable");
				goto nextpkt;
			}
			const size_t sizes[3] = {
				outer_info.meoi_l2hlen,
				outer_info.meoi_l3hlen,
				outer_info.meoi_l4hlen + outer_info.meoi_tunhlen
			};
			encap_len = sizes[0] + sizes[1] + sizes[2];

			for (uint_t i = 0; i < 3; ++i) {
				const size_t cur_l = MBLKL(inner_frame);

				if (cur_l - inner_frame_offset < sizes[i]) {
					mac_drop_pkt(mp,
					    "packet tunnel layer split over "
					    "mblk_t boundary");
					goto nextpkt;
				}

				inner_frame_offset += sizes[i];
				if (inner_frame_offset == cur_l) {
					inner_frame_offset = 0;
					inner_frame = mp->b_cont;
				}

				/*
				 * Ensure both subsequent tunnel layers *and*
				 * inner frame have available bytes for reading.
				 */
				if (inner_frame == NULL) {
					mac_drop_pkt(mp,
					    "packet tunnel layer truncated");
					goto nextpkt;
				}
			}
			ulp_info = &inner_info;
		} else {
			ulp_info = &outer_info;
		}

		if ((ulp_info->meoi_flags & MEOI_L2INFO_SET) == 0) {
			mac_drop_pkt(mp, "innermost ethernet unparsable");
			goto nextpkt;
		}
		l2len = ulp_info->meoi_l2hlen;

		len = MBLKL(inner_frame);

		/*
		 * For our sanity the first mblk should contain at
		 * least the full L2 header.
		 */
		if (len < (l2len + inner_frame_offset)) {
			mac_drop_pkt(mp, "packet too short (A): %u", len);
			goto nextpkt;
		}

		/*
		 * If the first mblk is solely the L2 header, then
		 * there better be more data.
		 */
		if ((len == (l2len + inner_frame_offset) &&
		    mp->b_cont == NULL)) {
			mac_drop_pkt(mp, "packet too short (C): %u", len);
			goto nextpkt;
		}

		DTRACE_PROBE2(mac__emul, mblk_t *, mp, mac_emul_t, emul);

		/*
		 * We use DB_CKSUMFLAGS (instead of mac_hcksum_get())
		 * because we don't want to mask-out the LSO flag.
		 */
		flags = DB_CKSUMFLAGS(mp);

		if ((flags & HW_LSO) && (emul & MAC_LSO_EMUL)) {
			uint_t tmpcount = 0;

			/*
			 * LSO fix-up handles checksum emulation
			 * inline (if requested). It also frees mp.
			 */
			mac_sw_lso(mp, emul, &tmphead, &tmptail,
			    &tmpcount, &outer_info, encap_len, &inner_info);
			if (tmphead == NULL) {
				/* mac_sw_lso() freed the mp. */
				goto nextpkt;
			}
			count += tmpcount;
		} else if ((flags & HCK_TX_FLAGS) &&
		    (emul & MAC_HWCKSUM_EMULS)) {
			tmp = mac_sw_cksum(mp, emul, &outer_info, encap_len,
			    &inner_info);
			if (tmp == NULL) {
				/* mac_sw_cksum() freed the mp. */
				goto nextpkt;
			}
			tmphead = tmp;
			tmptail = tmp;
			count++;
		} else {
			/* There is nothing to emulate. */
			tmp = mp;
			tmphead = tmp;
			tmptail = tmp;
			count++;
		}

		/*
		 * The tmp mblk chain is either the start of the new
		 * chain or added to the tail of the new chain.
		 */
		if (head == NULL) {
			head = tmphead;
			tail = tmptail;
		} else {
			/* Attach the new mblk to the end of the new chain. */
			tail->b_next = tmphead;
			tail = tmptail;
		}

nextpkt:
		mp = next;
	}

	*mp_chain = head;

	if (otail != NULL)
		*otail = tail;

	if (ocount != NULL)
		*ocount = count;
}

/*
 * Add VLAN tag to the specified mblk.
 */
mblk_t *
mac_add_vlan_tag(mblk_t *mp, uint_t pri, uint16_t vid)
{
	mblk_t *hmp;
	struct ether_vlan_header *evhp;
	struct ether_header *ehp;
	mac_ether_offload_info_t meoi;

	ASSERT(pri != 0 || vid != 0);

	/*
	 * Allocate an mblk for the new tagged ethernet header,
	 * and copy the MAC addresses and ethertype from the
	 * original header.
	 */

	hmp = allocb(sizeof (struct ether_vlan_header), BPRI_MED);
	if (hmp == NULL) {
		freemsg(mp);
		return (NULL);
	}

	evhp = (struct ether_vlan_header *)hmp->b_rptr;
	ehp = (struct ether_header *)mp->b_rptr;

	bcopy(ehp, evhp, (ETHERADDRL * 2));
	evhp->ether_type = ehp->ether_type;
	evhp->ether_tpid = htons(ETHERTYPE_VLAN);

	/*
	 * Copy over any existing header length state, fixing up any L2 info
	 * which has already been filled in. Note that inner_info is
	 * unchanged and copied verbatim.
	 */
	if (mac_ether_any_set_pktinfo(mp)) {
		mac_ether_offload_info(mp, &meoi, NULL);
		hmp->b_datap->db_meoi = mp->b_datap->db_meoi;
		VERIFY3U(meoi.meoi_flags & MEOI_L2INFO_SET, !=, 0);
		meoi.meoi_flags |= MEOI_VLAN_TAGGED;
		meoi.meoi_l2hlen += VLAN_TAGSZ;
		meoi.meoi_len += VLAN_TAGSZ;
		mac_ether_set_pktinfo(hmp, &meoi, NULL);
	}

	hmp->b_wptr += sizeof (struct ether_vlan_header);
	mp->b_rptr += sizeof (struct ether_header);

	/*
	 * Free the original message if it's now empty. Link the
	 * rest of messages to the header message.
	 */
	mac_hcksum_clone(mp, hmp);
	if (MBLKL(mp) == 0) {
		hmp->b_cont = mp->b_cont;
		freeb(mp);
	} else {
		hmp->b_cont = mp;
	}
	ASSERT(MBLKL(hmp) >= sizeof (struct ether_vlan_header));

	/*
	 * Initialize the new TCI (Tag Control Information).
	 */
	evhp->ether_tci = htons(VLAN_TCI(pri, 0, vid));

	return (hmp);
}

/*
 * Adds a VLAN tag with the specified VID and priority to each mblk of
 * the specified chain.
 */
mblk_t *
mac_add_vlan_tag_chain(mblk_t *mp_chain, uint_t pri, uint16_t vid)
{
	mblk_t *next_mp, **prev, *mp;

	mp = mp_chain;
	prev = &mp_chain;

	while (mp != NULL) {
		next_mp = mp->b_next;
		mp->b_next = NULL;
		if ((mp = mac_add_vlan_tag(mp, pri, vid)) == NULL) {
			freemsgchain(next_mp);
			break;
		}
		*prev = mp;
		prev = &mp->b_next;
		mp = mp->b_next = next_mp;
	}

	return (mp_chain);
}

/*
 * Strip VLAN tag
 */
mblk_t *
mac_strip_vlan_tag(mblk_t *mp)
{
	mblk_t *newmp;
	struct ether_vlan_header *evhp;

	evhp = (struct ether_vlan_header *)mp->b_rptr;
	if (ntohs(evhp->ether_tpid) == ETHERTYPE_VLAN) {
		ASSERT(MBLKL(mp) >= sizeof (struct ether_vlan_header));

		if (DB_REF(mp) > 1) {
			newmp = copymsg(mp);
			if (newmp == NULL)
				return (NULL);
			freemsg(mp);
			mp = newmp;
		}

		evhp = (struct ether_vlan_header *)mp->b_rptr;

		ovbcopy(mp->b_rptr, mp->b_rptr + VLAN_TAGSZ, 2 * ETHERADDRL);
		mp->b_rptr += VLAN_TAGSZ;
	}
	return (mp);
}

/*
 * Strip VLAN tag from each mblk of the chain.
 */
mblk_t *
mac_strip_vlan_tag_chain(mblk_t *mp_chain)
{
	mblk_t *mp, *next_mp, **prev;

	mp = mp_chain;
	prev = &mp_chain;

	while (mp != NULL) {
		next_mp = mp->b_next;
		mp->b_next = NULL;
		if ((mp = mac_strip_vlan_tag(mp)) == NULL) {
			freemsgchain(next_mp);
			break;
		}
		*prev = mp;
		prev = &mp->b_next;
		mp = mp->b_next = next_mp;
	}

	return (mp_chain);
}

/*
 * Default callback function. Used when the datapath is not yet initialized.
 */
/* ARGSUSED */
void
mac_rx_def(void *arg, mac_resource_handle_t resource, mblk_t *mp_chain,
    boolean_t loopback)
{
	freemsgchain(mp_chain);
}

/*
 * Determines the IPv6 header length accounting for all the optional IPv6
 * headers (hop-by-hop, destination, routing and fragment). The header length
 * and next header value (a transport header) is captured.
 *
 * Returns B_FALSE if all the IP headers are not in the same mblk otherwise
 * returns B_TRUE.
 */
boolean_t
mac_ip_hdr_length_v6(ip6_t *ip6h, uint8_t *endptr, uint16_t *hdr_length,
    uint8_t *next_hdr, ip6_frag_t **fragp)
{
	uint16_t length;
	uint_t	ehdrlen;
	uint8_t *whereptr;
	uint8_t *nexthdrp;
	ip6_dest_t *desthdr;
	ip6_rthdr_t *rthdr;
	ip6_frag_t *fraghdr;

	if (((uchar_t *)ip6h + IPV6_HDR_LEN) > endptr)
		return (B_FALSE);
	ASSERT(IPH_HDR_VERSION(ip6h) == IPV6_VERSION);
	length = IPV6_HDR_LEN;
	whereptr = ((uint8_t *)&ip6h[1]); /* point to next hdr */

	if (fragp != NULL)
		*fragp = NULL;

	nexthdrp = &ip6h->ip6_nxt;
	while (whereptr < endptr) {
		/* Is there enough left for len + nexthdr? */
		if (whereptr + MIN_EHDR_LEN > endptr)
			break;

		switch (*nexthdrp) {
		case IPPROTO_HOPOPTS:
		case IPPROTO_DSTOPTS:
			/* Assumes the headers are identical for hbh and dst */
			desthdr = (ip6_dest_t *)whereptr;
			ehdrlen = 8 * (desthdr->ip6d_len + 1);
			if ((uchar_t *)desthdr +  ehdrlen > endptr)
				return (B_FALSE);
			nexthdrp = &desthdr->ip6d_nxt;
			break;
		case IPPROTO_ROUTING:
			rthdr = (ip6_rthdr_t *)whereptr;
			ehdrlen =  8 * (rthdr->ip6r_len + 1);
			if ((uchar_t *)rthdr +  ehdrlen > endptr)
				return (B_FALSE);
			nexthdrp = &rthdr->ip6r_nxt;
			break;
		case IPPROTO_FRAGMENT:
			fraghdr = (ip6_frag_t *)whereptr;
			ehdrlen = sizeof (ip6_frag_t);
			if ((uchar_t *)&fraghdr[1] > endptr)
				return (B_FALSE);
			nexthdrp = &fraghdr->ip6f_nxt;
			if (fragp != NULL)
				*fragp = fraghdr;
			break;
		case IPPROTO_NONE:
			/* No next header means we're finished */
		default:
			*hdr_length = length;
			*next_hdr = *nexthdrp;
			return (B_TRUE);
		}
		length += ehdrlen;
		whereptr += ehdrlen;
		*hdr_length = length;
		*next_hdr = *nexthdrp;
	}
	switch (*nexthdrp) {
	case IPPROTO_HOPOPTS:
	case IPPROTO_DSTOPTS:
	case IPPROTO_ROUTING:
	case IPPROTO_FRAGMENT:
		/*
		 * If any know extension headers are still to be processed,
		 * the packet's malformed (or at least all the IP header(s) are
		 * not in the same mblk - and that should never happen.
		 */
		return (B_FALSE);

	default:
		/*
		 * If we get here, we know that all of the IP headers were in
		 * the same mblk, even if the ULP header is in the next mblk.
		 */
		*hdr_length = length;
		*next_hdr = *nexthdrp;
		return (B_TRUE);
	}
}

/*
 * The following set of routines are there to take care of interrupt
 * re-targeting for legacy (fixed) interrupts. Some older versions
 * of the popular NICs like e1000g do not support MSI-X interrupts
 * and they reserve fixed interrupts for RX/TX rings. To re-target
 * these interrupts, PCITOOL ioctls need to be used.
 */
typedef struct mac_dladm_intr {
	int	ino;
	int	cpu_id;
	char	driver_path[MAXPATHLEN];
	char	nexus_path[MAXPATHLEN];
} mac_dladm_intr_t;

/* Bind the interrupt to cpu_num */
static int
mac_set_intr(ldi_handle_t lh, processorid_t cpu_num, int oldcpuid, int ino)
{
	pcitool_intr_set_t	iset;
	int			err;

	iset.old_cpu = oldcpuid;
	iset.ino = ino;
	iset.cpu_id = cpu_num;
	iset.user_version = PCITOOL_VERSION;
	err = ldi_ioctl(lh, PCITOOL_DEVICE_SET_INTR, (intptr_t)&iset, FKIOCTL,
	    kcred, NULL);

	return (err);
}

/*
 * Search interrupt information. iget is filled in with the info to search
 */
static boolean_t
mac_search_intrinfo(pcitool_intr_get_t *iget_p, mac_dladm_intr_t *dln)
{
	int	i;
	char	driver_path[2 * MAXPATHLEN];

	for (i = 0; i < iget_p->num_devs; i++) {
		(void) strlcpy(driver_path, iget_p->dev[i].path, MAXPATHLEN);
		(void) snprintf(&driver_path[strlen(driver_path)], MAXPATHLEN,
		    ":%s%d", iget_p->dev[i].driver_name,
		    iget_p->dev[i].dev_inst);
		/* Match the device path for the device path */
		if (strcmp(driver_path, dln->driver_path) == 0) {
			dln->ino = iget_p->ino;
			dln->cpu_id = iget_p->cpu_id;
			return (B_TRUE);
		}
	}
	return (B_FALSE);
}

/*
 * Get information about ino, i.e. if this is the interrupt for our
 * device and where it is bound etc.
 */
static boolean_t
mac_get_single_intr(ldi_handle_t lh, int oldcpuid, int ino,
    mac_dladm_intr_t *dln)
{
	pcitool_intr_get_t	*iget_p;
	int			ipsz;
	int			nipsz;
	int			err;
	uint8_t			inum;

	/*
	 * Check if SLEEP is OK, i.e if could come here in response to
	 * changing the fanout due to some callback from the driver, say
	 * link speed changes.
	 */
	ipsz = PCITOOL_IGET_SIZE(0);
	iget_p = kmem_zalloc(ipsz, KM_SLEEP);

	iget_p->num_devs_ret = 0;
	iget_p->user_version = PCITOOL_VERSION;
	iget_p->cpu_id = oldcpuid;
	iget_p->ino = ino;

	err = ldi_ioctl(lh, PCITOOL_DEVICE_GET_INTR, (intptr_t)iget_p,
	    FKIOCTL, kcred, NULL);
	if (err != 0) {
		kmem_free(iget_p, ipsz);
		return (B_FALSE);
	}
	if (iget_p->num_devs == 0) {
		kmem_free(iget_p, ipsz);
		return (B_FALSE);
	}
	inum = iget_p->num_devs;
	if (iget_p->num_devs_ret < iget_p->num_devs) {
		/* Reallocate */
		nipsz = PCITOOL_IGET_SIZE(iget_p->num_devs);

		kmem_free(iget_p, ipsz);
		ipsz = nipsz;
		iget_p = kmem_zalloc(ipsz, KM_SLEEP);

		iget_p->num_devs_ret = inum;
		iget_p->cpu_id = oldcpuid;
		iget_p->ino = ino;
		iget_p->user_version = PCITOOL_VERSION;
		err = ldi_ioctl(lh, PCITOOL_DEVICE_GET_INTR, (intptr_t)iget_p,
		    FKIOCTL, kcred, NULL);
		if (err != 0) {
			kmem_free(iget_p, ipsz);
			return (B_FALSE);
		}
		/* defensive */
		if (iget_p->num_devs != iget_p->num_devs_ret) {
			kmem_free(iget_p, ipsz);
			return (B_FALSE);
		}
	}

	if (mac_search_intrinfo(iget_p, dln)) {
		kmem_free(iget_p, ipsz);
		return (B_TRUE);
	}
	kmem_free(iget_p, ipsz);
	return (B_FALSE);
}

/*
 * Get the interrupts and check each one to see if it is for our device.
 */
static int
mac_validate_intr(ldi_handle_t lh, mac_dladm_intr_t *dln, processorid_t cpuid)
{
	pcitool_intr_info_t	intr_info;
	int			err;
	int			ino;
	int			oldcpuid;

	err = ldi_ioctl(lh, PCITOOL_SYSTEM_INTR_INFO, (intptr_t)&intr_info,
	    FKIOCTL, kcred, NULL);
	if (err != 0)
		return (-1);

	for (oldcpuid = 0; oldcpuid < intr_info.num_cpu; oldcpuid++) {
		for (ino = 0; ino < intr_info.num_intr; ino++) {
			if (mac_get_single_intr(lh, oldcpuid, ino, dln)) {
				if (dln->cpu_id == cpuid)
					return (0);
				return (1);
			}
		}
	}
	return (-1);
}

/*
 * Obtain the nexus parent node info. for mdip.
 */
static dev_info_t *
mac_get_nexus_node(dev_info_t *mdip, mac_dladm_intr_t *dln)
{
	struct dev_info		*tdip = (struct dev_info *)mdip;
	struct ddi_minor_data	*minordata;
	dev_info_t		*pdip;
	char			pathname[MAXPATHLEN];

	while (tdip != NULL) {
		/*
		 * The netboot code could call this function while walking the
		 * device tree so we need to use ndi_devi_tryenter() here to
		 * avoid deadlock.
		 */
		if (ndi_devi_tryenter((dev_info_t *)tdip) == 0)
			break;

		for (minordata = tdip->devi_minor; minordata != NULL;
		    minordata = minordata->next) {
			if (strncmp(minordata->ddm_node_type, DDI_NT_INTRCTL,
			    strlen(DDI_NT_INTRCTL)) == 0) {
				pdip = minordata->dip;
				(void) ddi_pathname(pdip, pathname);
				(void) snprintf(dln->nexus_path, MAXPATHLEN,
				    "/devices%s:intr", pathname);
				(void) ddi_pathname_minor(minordata, pathname);
				ndi_devi_exit((dev_info_t *)tdip);
				return (pdip);
			}
		}
		ndi_devi_exit((dev_info_t *)tdip);
		tdip = tdip->devi_parent;
	}
	return (NULL);
}

/*
 * For a primary MAC client, if the user has set a list or CPUs or
 * we have obtained it implicitly, we try to retarget the interrupt
 * for that device on one of the CPUs in the list.
 * We assign the interrupt to the same CPU as the poll thread.
 */
static boolean_t
mac_check_interrupt_binding(dev_info_t *mdip, int32_t cpuid)
{
	ldi_handle_t		lh = NULL;
	ldi_ident_t		li = NULL;
	int			err;
	int			ret;
	mac_dladm_intr_t	dln;
	dev_info_t		*dip;
	struct ddi_minor_data	*minordata;

	dln.nexus_path[0] = '\0';
	dln.driver_path[0] = '\0';

	minordata = ((struct dev_info *)mdip)->devi_minor;
	while (minordata != NULL) {
		if (minordata->type == DDM_MINOR)
			break;
		minordata = minordata->next;
	}
	if (minordata == NULL)
		return (B_FALSE);

	(void) ddi_pathname_minor(minordata, dln.driver_path);

	dip = mac_get_nexus_node(mdip, &dln);
	/* defensive */
	if (dip == NULL)
		return (B_FALSE);

	err = ldi_ident_from_major(ddi_driver_major(dip), &li);
	if (err != 0)
		return (B_FALSE);

	err = ldi_open_by_name(dln.nexus_path, FREAD|FWRITE, kcred, &lh, li);
	if (err != 0)
		return (B_FALSE);

	ret = mac_validate_intr(lh, &dln, cpuid);
	if (ret < 0) {
		(void) ldi_close(lh, FREAD|FWRITE, kcred);
		return (B_FALSE);
	}
	/* cmn_note? */
	if (ret != 0)
		if ((err = (mac_set_intr(lh, cpuid, dln.cpu_id, dln.ino)))
		    != 0) {
			(void) ldi_close(lh, FREAD|FWRITE, kcred);
			return (B_FALSE);
		}
	(void) ldi_close(lh, FREAD|FWRITE, kcred);
	return (B_TRUE);
}

void
mac_client_set_intr_cpu(void *arg, mac_client_handle_t mch, int32_t cpuid)
{
	dev_info_t		*mdip = (dev_info_t *)arg;
	mac_client_impl_t	*mcip = (mac_client_impl_t *)mch;
	mac_resource_props_t	*mrp;
	mac_perim_handle_t	mph;
	flow_entry_t		*flent = mcip->mci_flent;
	mac_soft_ring_set_t	*rx_srs;
	mac_cpus_t		*srs_cpu;

	if (!mac_check_interrupt_binding(mdip, cpuid))
		cpuid = -1;
	mac_perim_enter_by_mh((mac_handle_t)mcip->mci_mip, &mph);
	mrp = MCIP_RESOURCE_PROPS(mcip);
	mrp->mrp_rx_intr_cpu = cpuid;
	if (flent != NULL && flent->fe_rx_srs_cnt == 2) {
		rx_srs = flent->fe_rx_srs[1];
		srs_cpu = &rx_srs->srs_cpu;
		srs_cpu->mc_rx_intr_cpu = cpuid;
	}
	mac_perim_exit(mph);
}

int32_t
mac_client_intr_cpu(mac_client_handle_t mch)
{
	mac_client_impl_t	*mcip = (mac_client_impl_t *)mch;
	mac_cpus_t		*srs_cpu;
	mac_soft_ring_set_t	*rx_srs;
	flow_entry_t		*flent = mcip->mci_flent;
	mac_resource_props_t	*mrp = MCIP_RESOURCE_PROPS(mcip);
	mac_ring_t		*ring;
	mac_intr_t		*mintr;

	/*
	 * Check if we need to retarget the interrupt. We do this only
	 * for the primary MAC client. We do this if we have the only
	 * exclusive ring in the group.
	 */
	if (mac_is_primary_client(mcip) && flent->fe_rx_srs_cnt == 2) {
		rx_srs = flent->fe_rx_srs[1];
		srs_cpu = &rx_srs->srs_cpu;
		ring = rx_srs->srs_ring;
		mintr = &ring->mr_info.mri_intr;
		/*
		 * If ddi_handle is present or the poll CPU is
		 * already bound to the interrupt CPU, return -1.
		 */
		if (mintr->mi_ddi_handle != NULL ||
		    ((mrp->mrp_ncpus != 0) &&
		    (mrp->mrp_rx_intr_cpu == srs_cpu->mc_rx_pollid))) {
			return (-1);
		}
		return (srs_cpu->mc_rx_pollid);
	}
	return (-1);
}

void *
mac_get_devinfo(mac_handle_t mh)
{
	mac_impl_t	*mip = (mac_impl_t *)mh;

	return ((void *)mip->mi_dip);
}

#define	PKT_HASH_2BYTES(x) ((x)[0] ^ (x)[1])
#define	PKT_HASH_4BYTES(x) ((x)[0] ^ (x)[1] ^ (x)[2] ^ (x)[3])
#define	PKT_HASH_MAC(x) ((x)[0] ^ (x)[1] ^ (x)[2] ^ (x)[3] ^ (x)[4] ^ (x)[5])

uint64_t
mac_pkt_hash(uint_t media, mblk_t *mp, uint8_t policy, boolean_t is_outbound)
{
	struct ether_header *ehp;
	uint64_t hash = 0;
	uint16_t sap;
	uint_t skip_len;
	uint8_t proto;
	boolean_t ip_fragmented;

	/*
	 * We may want to have one of these per MAC type plugin in the
	 * future. For now supports only ethernet.
	 */
	if (media != DL_ETHER)
		return (0L);

	/* for now we support only outbound packets */
	ASSERT(is_outbound);
	ASSERT(IS_P2ALIGNED(mp->b_rptr, sizeof (uint16_t)));
	ASSERT(MBLKL(mp) >= sizeof (struct ether_header));

	/* compute L2 hash */

	ehp = (struct ether_header *)mp->b_rptr;

	if ((policy & MAC_PKT_HASH_L2) != 0) {
		uchar_t *mac_src = ehp->ether_shost.ether_addr_octet;
		uchar_t *mac_dst = ehp->ether_dhost.ether_addr_octet;
		hash = PKT_HASH_MAC(mac_src) ^ PKT_HASH_MAC(mac_dst);
		policy &= ~MAC_PKT_HASH_L2;
	}

	if (policy == 0)
		goto done;

	/* skip ethernet header */

	sap = ntohs(ehp->ether_type);
	if (sap == ETHERTYPE_VLAN) {
		struct ether_vlan_header *evhp;
		mblk_t *newmp = NULL;

		skip_len = sizeof (struct ether_vlan_header);
		if (MBLKL(mp) < skip_len) {
			/* the vlan tag is the payload, pull up first */
			newmp = msgpullup(mp, -1);
			if ((newmp == NULL) || (MBLKL(newmp) < skip_len)) {
				goto done;
			}
			evhp = (struct ether_vlan_header *)newmp->b_rptr;
		} else {
			evhp = (struct ether_vlan_header *)mp->b_rptr;
		}

		sap = ntohs(evhp->ether_type);
		freemsg(newmp);
	} else {
		skip_len = sizeof (struct ether_header);
	}

	/* if ethernet header is in its own mblk, skip it */
	if (MBLKL(mp) <= skip_len) {
		skip_len -= MBLKL(mp);
		mp = mp->b_cont;
		if (mp == NULL)
			goto done;
	}

	sap = (sap < ETHERTYPE_802_MIN) ? 0 : sap;

	/* compute IP src/dst addresses hash and skip IPv{4,6} header */

	switch (sap) {
	case ETHERTYPE_IP: {
		ipha_t *iphp;

		/*
		 * If the header is not aligned or the header doesn't fit
		 * in the mblk, bail now. Note that this may cause packets
		 * reordering.
		 */
		iphp = (ipha_t *)(mp->b_rptr + skip_len);
		if (((unsigned char *)iphp + sizeof (ipha_t) > mp->b_wptr) ||
		    !OK_32PTR((char *)iphp))
			goto done;

		proto = iphp->ipha_protocol;
		skip_len += IPH_HDR_LENGTH(iphp);

		/* Check if the packet is fragmented. */
		ip_fragmented = ntohs(iphp->ipha_fragment_offset_and_flags) &
		    IPH_OFFSET;

		/*
		 * For fragmented packets, use addresses in addition to
		 * the frag_id to generate the hash inorder to get
		 * better distribution.
		 */
		if (ip_fragmented || (policy & MAC_PKT_HASH_L3) != 0) {
			uint8_t *ip_src = (uint8_t *)&(iphp->ipha_src);
			uint8_t *ip_dst = (uint8_t *)&(iphp->ipha_dst);

			hash ^= (PKT_HASH_4BYTES(ip_src) ^
			    PKT_HASH_4BYTES(ip_dst));
			policy &= ~MAC_PKT_HASH_L3;
		}

		if (ip_fragmented) {
			uint8_t *identp = (uint8_t *)&iphp->ipha_ident;
			hash ^= PKT_HASH_2BYTES(identp);
			goto done;
		}
		break;
	}
	case ETHERTYPE_IPV6: {
		ip6_t *ip6hp;
		ip6_frag_t *frag = NULL;
		uint16_t hdr_length;

		/*
		 * If the header is not aligned or the header doesn't fit
		 * in the mblk, bail now. Note that this may cause packets
		 * reordering.
		 */

		ip6hp = (ip6_t *)(mp->b_rptr + skip_len);
		if (((unsigned char *)ip6hp + IPV6_HDR_LEN > mp->b_wptr) ||
		    !OK_32PTR((char *)ip6hp))
			goto done;

		if (!mac_ip_hdr_length_v6(ip6hp, mp->b_wptr, &hdr_length,
		    &proto, &frag))
			goto done;
		skip_len += hdr_length;

		/*
		 * For fragmented packets, use addresses in addition to
		 * the frag_id to generate the hash inorder to get
		 * better distribution.
		 */
		if (frag != NULL || (policy & MAC_PKT_HASH_L3) != 0) {
			uint8_t *ip_src = &(ip6hp->ip6_src.s6_addr8[12]);
			uint8_t *ip_dst = &(ip6hp->ip6_dst.s6_addr8[12]);

			hash ^= (PKT_HASH_4BYTES(ip_src) ^
			    PKT_HASH_4BYTES(ip_dst));
			policy &= ~MAC_PKT_HASH_L3;
		}

		if (frag != NULL) {
			uint8_t *identp = (uint8_t *)&frag->ip6f_ident;
			hash ^= PKT_HASH_4BYTES(identp);
			goto done;
		}
		break;
	}
	default:
		goto done;
	}

	if (policy == 0)
		goto done;

	/* if ip header is in its own mblk, skip it */
	if (MBLKL(mp) <= skip_len) {
		skip_len -= MBLKL(mp);
		mp = mp->b_cont;
		if (mp == NULL)
			goto done;
	}

	/* parse ULP header */
again:
	switch (proto) {
	case IPPROTO_TCP:
	case IPPROTO_UDP:
	case IPPROTO_ESP:
	case IPPROTO_SCTP:
		/*
		 * These Internet Protocols are intentionally designed
		 * for hashing from the git-go.  Port numbers are in the first
		 * word for transports, SPI is first for ESP.
		 */
		if (mp->b_rptr + skip_len + 4 > mp->b_wptr)
			goto done;
		hash ^= PKT_HASH_4BYTES((mp->b_rptr + skip_len));
		break;

	case IPPROTO_AH: {
		ah_t *ah = (ah_t *)(mp->b_rptr + skip_len);
		uint_t ah_length = AH_TOTAL_LEN(ah);

		if ((unsigned char *)ah + sizeof (ah_t) > mp->b_wptr)
			goto done;

		proto = ah->ah_nexthdr;
		skip_len += ah_length;

		/* if AH header is in its own mblk, skip it */
		if (MBLKL(mp) <= skip_len) {
			skip_len -= MBLKL(mp);
			mp = mp->b_cont;
			if (mp == NULL)
				goto done;
		}

		goto again;
	}
	}

done:
	return (hash);
}<|MERGE_RESOLUTION|>--- conflicted
+++ resolved
@@ -1227,15 +1227,8 @@
 	if ((ocsum_flags & HCK_TX_FLAGS) && (emul & MAC_HWCKSUM_EMULS)) {
 		next_nhdrmp = nhdrmp->b_next;
 		nhdrmp->b_next = NULL;
-<<<<<<< HEAD
 		nhdrmp = mac_sw_cksum(nhdrmp, emul, outer_info, encap_len,
 		    inner_info);
-		nhdrmp->b_next = next_nhdrmp;
-		next_nhdrmp = NULL;
-
-=======
-		nhdrmp = mac_sw_cksum(nhdrmp, emul);
->>>>>>> 5b6ecd7f
 		/*
 		 * The mblk could be replaced (via pull-up) or freed (due to
 		 * failure) during mac_sw_cksum(), so we must take care with the
@@ -1321,15 +1314,8 @@
 		    (emul & MAC_HWCKSUM_EMULS)) {
 			next_nhdrmp = nhdrmp->b_next;
 			nhdrmp->b_next = NULL;
-<<<<<<< HEAD
 			nhdrmp = mac_sw_cksum(nhdrmp, emul, outer_info,
 			    encap_len, inner_info);
-			nhdrmp->b_next = next_nhdrmp;
-			next_nhdrmp = NULL;
-			/* We may have freed the original nhdrmp. */
-			prev_nhdrmp->b_next = nhdrmp;
-=======
-			nhdrmp = mac_sw_cksum(nhdrmp, emul);
 			/*
 			 * Like above, handle cases where mac_sw_cksum() does a
 			 * pull-up or drop of the mblk.
@@ -1351,7 +1337,6 @@
 				mac_drop_pkt(omp, "LSO cksum emulation failed");
 				goto fail;
 			}
->>>>>>> 5b6ecd7f
 		}
 
 		DTRACE_PROBE5(sw__lso__seg, mblk_t *, nhdrmp, void_ip_t *,
@@ -1397,18 +1382,14 @@
 	if ((ocsum_flags & HCK_TX_FLAGS) && (emul & MAC_HWCKSUM_EMULS)) {
 		/* This should be the last mblk. */
 		ASSERT3P(nhdrmp->b_next, ==, NULL);
-<<<<<<< HEAD
 		nhdrmp = mac_sw_cksum(nhdrmp, emul, outer_info, encap_len,
 		    inner_info);
-=======
-		nhdrmp = mac_sw_cksum(nhdrmp, emul);
 		/*
 		 * If the final mblk happens to be dropped as part of
 		 * mac_sw_cksum(), that is unfortunate, but it need not be a
 		 * show-stopper at this point.  We can just pretend that final
 		 * packet was dropped in transit.
 		 */
->>>>>>> 5b6ecd7f
 		prev_nhdrmp->b_next = nhdrmp;
 	}
 
