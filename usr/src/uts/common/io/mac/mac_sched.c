--- conflicted
+++ resolved
@@ -1606,24 +1606,17 @@
 		if (is_ether) {
 			uint32_t vlan_tci;
 
-<<<<<<< HEAD
 			mac_ether_offload_info(mp, &meoi, NULL);
-=======
-			mac_ether_offload_info(mp, &meoi);
->>>>>>> 10597944
 			if ((meoi.meoi_flags & MEOI_L2INFO_SET) == 0 ||
 			    !mac_ether_l2_info(mp, ether_addr, &vlan_tci)) {
 				mac_rx_drop_pkt(mac_srs, mp);
 				continue;
 			}
-<<<<<<< HEAD
 
 			DTRACE_PROBE3(srs__proto__fanout__ethertype,
 			    uint8_t, meoi.meoi_l3proto,
 			    mblk_t *, mp,
 			    mac_soft_ring_set_t *, mac_srs);
-=======
->>>>>>> 10597944
 
 			/*
 			 * Check if the VID of the packet, if any, belongs to
@@ -1643,11 +1636,7 @@
 				}
 			}
 
-<<<<<<< HEAD
-			is_unicast = (ether_addr[0] & 0x01) == 0;
-=======
 			is_unicast = ((ether_addr[0] & 0x01) == 0);
->>>>>>> 10597944
 		} else {
 			if (mac_header_info((mac_handle_t)mcip->mci_mip,
 			    mp, &non_ether_mhi) != 0) {
@@ -1666,13 +1655,10 @@
 		}
 
 		if (!dls_bypass) {
-<<<<<<< HEAD
 			DTRACE_PROBE(no__dls__bypass);
-=======
 			DTRACE_PROBE4(rx__fanout, mblk_t *, mp,
 			    mac_ether_offload_info_t *, &meoi,
 			    mac_soft_ring_set_t *, mac_srs, pkt_type_t, OTH);
->>>>>>> 10597944
 			FANOUT_ENQUEUE_MP(headmp[OTH], tailmp[OTH],
 			    cnt[OTH], bw_ctl, sz[OTH], sz1, mp);
 			continue;
@@ -1723,28 +1709,6 @@
 			if (DB_TYPE(mp) != M_DATA || DB_REF(mp) != 1) {
 				is_fastpath = B_FALSE;
 			}
-<<<<<<< HEAD
-
-			const size_t total_hdr_len = meoi.meoi_l2hlen
-			    + meoi.meoi_l3hlen + meoi.meoi_l4hlen;
-
-			if (!OK_32PTR(mp->b_rptr + meoi.meoi_l2hlen) ||
-			    total_hdr_len > MBLKL(mp)) {
-				is_fastpath = B_FALSE;
-			}
-		}
-
-		if (!is_fastpath) {
-			FANOUT_ENQUEUE_MP(headmp[OTH], tailmp[OTH],
-			    cnt[OTH], bw_ctl, sz[OTH], sz1, mp);
-			continue;
-		}
-
-		DTRACE_PROBE3(srs__proto__fanout__proto,
-		    uint8_t, meoi.meoi_l4proto,
-		    mblk_t *, mp,
-		    mac_soft_ring_set_t *, mac_srs);
-=======
 
 			const size_t total_hdr_len = meoi.meoi_l2hlen
 			    + meoi.meoi_l3hlen + meoi.meoi_l4hlen;
@@ -1763,7 +1727,11 @@
 			    cnt[OTH], bw_ctl, sz[OTH], sz1, mp);
 			continue;
 		}
->>>>>>> 10597944
+
+		DTRACE_PROBE3(srs__proto__fanout__proto,
+		    uint8_t, meoi.meoi_l4proto,
+		    mblk_t *, mp,
+		    mac_soft_ring_set_t *, mac_srs);
 
 		/*
 		 * Determine the type from the IP protocol value. If classified
@@ -1771,11 +1739,7 @@
 		 * of the IP header.  Otherwise leave the message as is for
 		 * further processing by DLS.
 		 */
-<<<<<<< HEAD
-		enum pkt_type type = OTH;
-=======
 		pkt_type_t type = OTH;
->>>>>>> 10597944
 		switch (meoi.meoi_l4proto) {
 		case IPPROTO_TCP:
 			type = (meoi.meoi_l3proto == ETHERTYPE_IPV6) ?
@@ -1798,11 +1762,7 @@
 		    bw_ctl, sz[type], sz1, mp);
 	}
 
-<<<<<<< HEAD
-	for (enum pkt_type type = V4_TCP; type < UNDEF; type++) {
-=======
 	for (pkt_type_t type = V4_TCP; type < UNDEF; type++) {
->>>>>>> 10597944
 		if (headmp[type] != NULL) {
 			mac_soft_ring_t			*softring;
 
@@ -2083,11 +2043,7 @@
 		uint8_t ether_addr[ETHERADDRL];
 		const uint8_t *dstaddr = ether_addr;
 		mac_header_info_t non_ether_mhi;
-<<<<<<< HEAD
-		enum pkt_type type;
-=======
 		pkt_type_t type;
->>>>>>> 10597944
 		uint_t indx;
 		boolean_t is_unicast = B_FALSE;
 
@@ -2104,25 +2060,18 @@
 			 * At this point we can be sure the packet at least
 			 * has an ether header.
 			 */
-<<<<<<< HEAD
 			mac_ether_offload_info(mp, &meoi, NULL);
-=======
-			mac_ether_offload_info(mp, &meoi);
->>>>>>> 10597944
 			if ((meoi.meoi_flags & MEOI_L2INFO_SET) == 0 ||
 			    !mac_ether_l2_info(mp, ether_addr, &vlan_tci)) {
 				mac_rx_drop_pkt(mac_srs, mp);
 				continue;
 			}
-<<<<<<< HEAD
 
 			DTRACE_PROBE3(srs__fanout__ethertype,
 			    uint8_t, meoi.meoi_l3proto,
 			    mblk_t *, mp,
 			    mac_soft_ring_set_t *, mac_srs);
 
-=======
->>>>>>> 10597944
 
 			/*
 			 * Check if the VID of the packet, if any, belongs to
@@ -2161,10 +2110,7 @@
 		}
 
 		if (!dls_bypass) {
-<<<<<<< HEAD
 			DTRACE_PROBE(no__dls__bypass);
-=======
->>>>>>> 10597944
 			if (mac_rx_srs_long_fanout(mac_srs, mp,
 			    meoi.meoi_l3proto, meoi.meoi_l2hlen,
 			    &type, &indx) == -1) {
@@ -2244,37 +2190,9 @@
 			}
 
 			if ((meoi.meoi_flags &
-<<<<<<< HEAD
-			    (MEOI_L3_FRAG_MORE|MEOI_L3_FRAG_OFFSET)) != 0) {
+			    (MEOI_L3_FRAG_MORE | MEOI_L3_FRAG_OFFSET)) != 0) {
 				is_fastpath = B_FALSE;
 			}
-		}
-		switch (meoi.meoi_l4proto) {
-		case IPPROTO_TCP:
-		case IPPROTO_UDP:
-		case IPPROTO_SCTP:
-		case IPPROTO_ESP:
-			if (is_fastpath) {
-				/*
-				 * Since the above checks ensure that the first
-				 * mblk covers the L2-L4 headers, we can be
-				 * confident that the "ports" portion of the
-				 * hashing payload is covered too.
-				 */
-				ASSERT3U(meoi.meoi_l4hlen, >=, PORTS_SIZE);
-=======
-			    (MEOI_L3_FRAG_MORE | MEOI_L3_FRAG_OFFSET)) != 0) {
-				is_fastpath = B_FALSE;
->>>>>>> 10597944
-			}
-			break;
-		default:
-			DTRACE_PROBE3(srs__fanout__unhandled__proto,
-			    uint8_t, meoi.meoi_l4proto,
-			    mblk_t *, mp,
-			    mac_soft_ring_set_t *, mac_srs);
-			is_fastpath = B_FALSE;
-			break;
 		}
 		switch (meoi.meoi_l4proto) {
 		case IPPROTO_TCP:
@@ -2292,6 +2210,11 @@
 			}
 			break;
 		default:
+			DTRACE_PROBE3(srs__fanout__unhandled__proto,
+			    uint8_t, meoi.meoi_l4proto,
+			    mblk_t *, mp,
+			    mac_soft_ring_set_t *, mac_srs);
+			is_fastpath = B_FALSE;
 			break;
 		}
 
@@ -2312,14 +2235,11 @@
 			continue;
 		}
 
-<<<<<<< HEAD
 		DTRACE_PROBE3(srs__fanout__proto,
 		    uint8_t, meoi.meoi_l4proto,
 		    mblk_t *, mp,
 		    mac_soft_ring_set_t *, mac_srs);
 
-=======
->>>>>>> 10597944
 		/*
 		 * By now, the fastpath requirements ensure that direct access
 		 * to the L3/L4 headers will fall safely within the mblk.
@@ -2393,11 +2313,7 @@
 		    cnt[type][indx], bw_ctl, sz[type][indx], sz1, mp);
 	}
 
-<<<<<<< HEAD
-	for (enum pkt_type type = V4_TCP; type < UNDEF; type++) {
-=======
 	for (pkt_type_t type = V4_TCP; type < UNDEF; type++) {
->>>>>>> 10597944
 		for (int i = 0; i < fanout_cnt; i++) {
 			if (headmp[type][i] != NULL) {
 				mac_soft_ring_t	*softring;
