/*
 * CDDL HEADER START
 *
 * The contents of this file are subject to the terms of the
 * Common Development and Distribution License (the "License").
 * You may not use this file except in compliance with the License.
 *
 * You can obtain a copy of the license at usr/src/OPENSOLARIS.LICENSE
 * or http://www.opensolaris.org/os/licensing.
 * See the License for the specific language governing permissions
 * and limitations under the License.
 *
 * When distributing Covered Code, include this CDDL HEADER in each
 * file and include the License file at usr/src/OPENSOLARIS.LICENSE.
 * If applicable, add the following below this CDDL HEADER, with the
 * fields enclosed by brackets "[]" replaced with your own identifying
 * information: Portions Copyright [yyyy] [name of copyright owner]
 *
 * CDDL HEADER END
 */

/*
 * Copyright (c) 2008, 2010, Oracle and/or its affiliates. All rights reserved.
 * Copyright 2019 Joyent, Inc.
 * Copyright 2017 RackTop Systems.
 * Copyright 2022 OmniOS Community Edition (OmniOSce) Association.
 * Copyright 2025 Oxide Computer Company
 */

/*
 * - General Introduction:
 *
 * This file contains the implementation of the MAC client kernel
 * API and related code. The MAC client API allows a kernel module
 * to gain access to a MAC instance (physical NIC, link aggregation, etc).
 * It allows a MAC client to associate itself with a MAC address,
 * VLANs, callback functions for data traffic and for promiscuous mode.
 * The MAC client API is also used to specify the properties associated
 * with a MAC client, such as bandwidth limits, priority, CPUS, etc.
 * These properties are further used to determine the hardware resources
 * to allocate to the various MAC clients.
 *
 * - Primary MAC clients:
 *
 * The MAC client API refers to "primary MAC clients". A primary MAC
 * client is a client which "owns" the primary MAC address of
 * the underlying MAC instance. The primary MAC address is called out
 * since it is associated with specific semantics: the primary MAC
 * address is the MAC address which is assigned to the IP interface
 * when it is plumbed, and the primary MAC address is assigned
 * to VLAN data-links. The primary address of a MAC instance can
 * also change dynamically from under the MAC client, for example
 * as a result of a change of state of a link aggregation. In that
 * case the MAC layer automatically updates all data-structures which
 * refer to the current value of the primary MAC address. Typical
 * primary MAC clients are dls, aggr, and xnb. A typical non-primary
 * MAC client is the vnic driver.
 *
 * - Virtual Switching:
 *
 * The MAC layer implements a virtual switch between the MAC clients
 * (primary and non-primary) defined on top of the same underlying
 * NIC (physical, link aggregation, etc). The virtual switch is
 * VLAN-aware, i.e. it allows multiple MAC clients to be member
 * of one or more VLANs, and the virtual switch will distribute
 * multicast tagged packets only to the member of the corresponding
 * VLANs.
 *
 * - Upper vs Lower MAC:
 *
 * Creating a VNIC on top of a MAC instance effectively causes
 * two MAC instances to be layered on top of each other, one for
 * the VNIC(s), one for the underlying MAC instance (physical NIC,
 * link aggregation, etc). In the code below we refer to the
 * underlying NIC as the "lower MAC", and we refer to VNICs as
 * the "upper MAC".
 *
 * - Pass-through for VNICs:
 *
 * When VNICs are created on top of an underlying MAC, this causes
 * a layering of two MAC instances. Since the lower MAC already
 * does the switching and demultiplexing to its MAC clients, the
 * upper MAC would simply have to pass packets to the layer below
 * or above it, which would introduce overhead. In order to avoid
 * this overhead, the MAC layer implements a pass-through mechanism
 * for VNICs. When a VNIC opens the lower MAC instance, it saves
 * the MAC client handle it optains from the MAC layer. When a MAC
 * client opens a VNIC (upper MAC), the MAC layer detects that
 * the MAC being opened is a VNIC, and gets the MAC client handle
 * that the VNIC driver obtained from the lower MAC. This exchange
 * is done through a private capability between the MAC layer
 * and the VNIC driver. The upper MAC then returns that handle
 * directly to its MAC client. Any operation done by the upper
 * MAC client is now done on the lower MAC client handle, which
 * allows the VNIC driver to be completely bypassed for the
 * performance sensitive data-path.
 *
 * - Secondary MACs for VNICs:
 *
 * VNICs support multiple upper mac clients to enable support for
 * multiple MAC addresses on the VNIC. When the VNIC is created the
 * initial mac client is the primary upper mac. Any additional mac
 * clients are secondary macs. These are kept in sync with the primary
 * (for things such as the rx function and resource control settings)
 * using the same private capability interface between the MAC layer
 * and the VNIC layer.
 *
 */

#include <sys/types.h>
#include <sys/conf.h>
#include <sys/id_space.h>
#include <sys/esunddi.h>
#include <sys/stat.h>
#include <sys/mkdev.h>
#include <sys/stream.h>
#include <sys/strsun.h>
#include <sys/strsubr.h>
#include <sys/pattr.h>
#include <sys/dlpi.h>
#include <sys/modhash.h>
#include <sys/mac_impl.h>
#include <sys/mac_client_impl.h>
#include <sys/mac_soft_ring.h>
#include <sys/mac_stat.h>
#include <sys/dls.h>
#include <sys/dld.h>
#include <sys/modctl.h>
#include <sys/fs/dv_node.h>
#include <sys/thread.h>
#include <sys/proc.h>
#include <sys/callb.h>
#include <sys/cpuvar.h>
#include <sys/atomic.h>
#include <sys/sdt.h>
#include <sys/mac_flow.h>
#include <sys/ddi_intr_impl.h>
#include <sys/disp.h>
#include <sys/sdt.h>
#include <sys/vnic.h>
#include <sys/vnic_impl.h>
#include <sys/vlan.h>
#include <inet/ip.h>
#include <inet/ip6.h>
#include <sys/exacct.h>
#include <sys/exacct_impl.h>
#include <inet/nd.h>
#include <sys/ethernet.h>

kmem_cache_t	*mac_client_impl_cache;
kmem_cache_t	*mac_promisc_impl_cache;

static boolean_t mac_client_single_rcvr(mac_client_impl_t *);
static flow_entry_t *mac_client_swap_mciflent(mac_client_impl_t *);
static flow_entry_t *mac_client_get_flow(mac_client_impl_t *,
    mac_unicast_impl_t *);
static void mac_client_remove_flow_from_list(mac_client_impl_t *,
    flow_entry_t *);
static void mac_client_add_to_flow_list(mac_client_impl_t *, flow_entry_t *);
static void mac_rename_flow_names(mac_client_impl_t *, const char *);
static void mac_virtual_link_update(mac_impl_t *);
static int mac_client_datapath_setup(mac_client_impl_t *, uint16_t,
    uint8_t *, mac_resource_props_t *, boolean_t, mac_unicast_impl_t *);
static void mac_client_datapath_teardown(mac_client_handle_t,
    mac_unicast_impl_t *, flow_entry_t *);
static int mac_resource_ctl_set(mac_client_handle_t, mac_resource_props_t *);

/* ARGSUSED */
static int
i_mac_client_impl_ctor(void *buf, void *arg, int kmflag)
{
	int	i;
	mac_client_impl_t	*mcip = buf;

	bzero(buf, MAC_CLIENT_IMPL_SIZE);
	mutex_init(&mcip->mci_tx_cb_lock, NULL, MUTEX_DRIVER, NULL);
	mcip->mci_tx_notify_cb_info.mcbi_lockp = &mcip->mci_tx_cb_lock;

	ASSERT(mac_tx_percpu_cnt >= 0);
	for (i = 0; i <= mac_tx_percpu_cnt; i++) {
		mutex_init(&mcip->mci_tx_pcpu[i].pcpu_tx_lock, NULL,
		    MUTEX_DRIVER, NULL);
	}
	cv_init(&mcip->mci_tx_cv, NULL, CV_DRIVER, NULL);

	return (0);
}

/* ARGSUSED */
static void
i_mac_client_impl_dtor(void *buf, void *arg)
{
	int	i;
	mac_client_impl_t *mcip = buf;

	ASSERT(mcip->mci_promisc_list == NULL);
	ASSERT(mcip->mci_unicast_list == NULL);
	ASSERT(mcip->mci_state_flags == 0);
	ASSERT(mcip->mci_tx_flag == 0);

	mutex_destroy(&mcip->mci_tx_cb_lock);

	ASSERT(mac_tx_percpu_cnt >= 0);
	for (i = 0; i <= mac_tx_percpu_cnt; i++) {
		ASSERT(mcip->mci_tx_pcpu[i].pcpu_tx_refcnt == 0);
		mutex_destroy(&mcip->mci_tx_pcpu[i].pcpu_tx_lock);
	}
	cv_destroy(&mcip->mci_tx_cv);
}

/* ARGSUSED */
static int
i_mac_promisc_impl_ctor(void *buf, void *arg, int kmflag)
{
	mac_promisc_impl_t	*mpip = buf;

	bzero(buf, sizeof (mac_promisc_impl_t));
	mpip->mpi_mci_link.mcb_objp = buf;
	mpip->mpi_mci_link.mcb_objsize = sizeof (mac_promisc_impl_t);
	mpip->mpi_mi_link.mcb_objp = buf;
	mpip->mpi_mi_link.mcb_objsize = sizeof (mac_promisc_impl_t);
	return (0);
}

/* ARGSUSED */
static void
i_mac_promisc_impl_dtor(void *buf, void *arg)
{
	mac_promisc_impl_t	*mpip = buf;

	ASSERT(mpip->mpi_mci_link.mcb_objp != NULL);
	ASSERT(mpip->mpi_mci_link.mcb_objsize == sizeof (mac_promisc_impl_t));
	ASSERT(mpip->mpi_mi_link.mcb_objp == mpip->mpi_mci_link.mcb_objp);
	ASSERT(mpip->mpi_mi_link.mcb_objsize == sizeof (mac_promisc_impl_t));

	mpip->mpi_mci_link.mcb_objp = NULL;
	mpip->mpi_mci_link.mcb_objsize = 0;
	mpip->mpi_mi_link.mcb_objp = NULL;
	mpip->mpi_mi_link.mcb_objsize = 0;

	ASSERT(mpip->mpi_mci_link.mcb_flags == 0);
	mpip->mpi_mci_link.mcb_objsize = 0;
}

void
mac_client_init(void)
{
	ASSERT(mac_tx_percpu_cnt >= 0);

	mac_client_impl_cache = kmem_cache_create("mac_client_impl_cache",
	    MAC_CLIENT_IMPL_SIZE, 0, i_mac_client_impl_ctor,
	    i_mac_client_impl_dtor, NULL, NULL, NULL, 0);
	ASSERT(mac_client_impl_cache != NULL);

	mac_promisc_impl_cache = kmem_cache_create("mac_promisc_impl_cache",
	    sizeof (mac_promisc_impl_t), 0, i_mac_promisc_impl_ctor,
	    i_mac_promisc_impl_dtor, NULL, NULL, NULL, 0);
	ASSERT(mac_promisc_impl_cache != NULL);
}

void
mac_client_fini(void)
{
	kmem_cache_destroy(mac_client_impl_cache);
	kmem_cache_destroy(mac_promisc_impl_cache);
}

/*
 * Return the lower MAC client handle from the VNIC driver for the
 * specified VNIC MAC instance.
 */
mac_client_impl_t *
mac_vnic_lower(mac_impl_t *mip)
{
	mac_capab_vnic_t cap;
	mac_client_impl_t *mcip;

	VERIFY(i_mac_capab_get((mac_handle_t)mip, MAC_CAPAB_VNIC, &cap));
	mcip = cap.mcv_mac_client_handle(cap.mcv_arg);

	return (mcip);
}

/*
 * Update the secondary macs
 */
void
mac_vnic_secondary_update(mac_impl_t *mip)
{
	mac_capab_vnic_t cap;

	VERIFY(i_mac_capab_get((mac_handle_t)mip, MAC_CAPAB_VNIC, &cap));
	cap.mcv_mac_secondary_update(cap.mcv_arg);
}

/*
 * Return the MAC client handle of the primary MAC client for the
 * specified MAC instance, or NULL otherwise.
 */
mac_client_impl_t *
mac_primary_client_handle(mac_impl_t *mip)
{
	mac_client_impl_t *mcip;

	if (mip->mi_state_flags & MIS_IS_VNIC)
		return (mac_vnic_lower(mip));

	ASSERT(MAC_PERIM_HELD((mac_handle_t)mip));

	for (mcip = mip->mi_clients_list; mcip != NULL;
	    mcip = mcip->mci_client_next) {
		if (MCIP_DATAPATH_SETUP(mcip) && mac_is_primary_client(mcip))
			return (mcip);
	}
	return (NULL);
}

/*
 * Open a MAC specified by its MAC name.
 */
int
mac_open(const char *macname, mac_handle_t *mhp)
{
	mac_impl_t	*mip;
	int		err;

	/*
	 * Look up its entry in the global hash table.
	 */
	if ((err = mac_hold(macname, &mip)) != 0)
		return (err);

	/*
	 * Hold the dip associated to the MAC to prevent it from being
	 * detached. For a softmac, its underlying dip is held by the
	 * mi_open() callback.
	 *
	 * This is done to be more tolerant with some defective drivers,
	 * which incorrectly handle mac_unregister() failure in their
	 * xxx_detach() routine. For example, some drivers ignore the
	 * failure of mac_unregister() and free all resources that
	 * that are needed for data transmition.
	 */
	e_ddi_hold_devi(mip->mi_dip);

	if (!(mip->mi_callbacks->mc_callbacks & MC_OPEN)) {
		*mhp = (mac_handle_t)mip;
		return (0);
	}

	/*
	 * The mac perimeter is used in both mac_open and mac_close by the
	 * framework to single thread the MC_OPEN/MC_CLOSE of drivers.
	 */
	i_mac_perim_enter(mip);
	mip->mi_oref++;
	if (mip->mi_oref != 1 || ((err = mip->mi_open(mip->mi_driver)) == 0)) {
		*mhp = (mac_handle_t)mip;
		i_mac_perim_exit(mip);
		return (0);
	}
	mip->mi_oref--;
	ddi_release_devi(mip->mi_dip);
	mac_rele(mip);
	i_mac_perim_exit(mip);
	return (err);
}

/*
 * Open a MAC specified by its linkid.
 */
int
mac_open_by_linkid(datalink_id_t linkid, mac_handle_t *mhp)
{
	dls_dl_handle_t	dlh;
	int		err;

	if ((err = dls_devnet_hold_tmp(linkid, &dlh)) != 0)
		return (err);

	dls_devnet_prop_task_wait(dlh);

	err = mac_open(dls_devnet_mac(dlh), mhp);

	dls_devnet_rele_tmp(dlh);
	return (err);
}

/*
 * Open a MAC specified by its link name.
 */
int
mac_open_by_linkname(const char *link, mac_handle_t *mhp)
{
	datalink_id_t	linkid;
	int		err;

	if ((err = dls_mgmt_get_linkid(link, &linkid)) != 0)
		return (err);
	return (mac_open_by_linkid(linkid, mhp));
}

/*
 * Close the specified MAC.
 */
void
mac_close(mac_handle_t mh)
{
	mac_impl_t	*mip = (mac_impl_t *)mh;

	i_mac_perim_enter(mip);
	/*
	 * The mac perimeter is used in both mac_open and mac_close by the
	 * framework to single thread the MC_OPEN/MC_CLOSE of drivers.
	 */
	if (mip->mi_callbacks->mc_callbacks & MC_OPEN) {
		ASSERT(mip->mi_oref != 0);
		if (--mip->mi_oref == 0) {
			if ((mip->mi_callbacks->mc_callbacks & MC_CLOSE))
				mip->mi_close(mip->mi_driver);
		}
	}
	i_mac_perim_exit(mip);
	ddi_release_devi(mip->mi_dip);
	mac_rele(mip);
}

/*
 * Misc utility functions to retrieve various information about a MAC
 * instance or a MAC client.
 */

const mac_info_t *
mac_info(mac_handle_t mh)
{
	return (&((mac_impl_t *)mh)->mi_info);
}

dev_info_t *
mac_devinfo_get(mac_handle_t mh)
{
	return (((mac_impl_t *)mh)->mi_dip);
}

void *
mac_driver(mac_handle_t mh)
{
	return (((mac_impl_t *)mh)->mi_driver);
}

const char *
mac_name(mac_handle_t mh)
{
	return (((mac_impl_t *)mh)->mi_name);
}

int
mac_type(mac_handle_t mh)
{
	return (((mac_impl_t *)mh)->mi_type->mt_type);
}

int
mac_nativetype(mac_handle_t mh)
{
	return (((mac_impl_t *)mh)->mi_type->mt_nativetype);
}

char *
mac_client_name(mac_client_handle_t mch)
{
	return (((mac_client_impl_t *)mch)->mci_name);
}

minor_t
mac_minor(mac_handle_t mh)
{
	return (((mac_impl_t *)mh)->mi_minor);
}

/*
 * Return the VID associated with a MAC client. This function should
 * be called for clients which are associated with only one VID.
 */
uint16_t
mac_client_vid(mac_client_handle_t mch)
{
	uint16_t		vid = VLAN_ID_NONE;
	mac_client_impl_t	*mcip = (mac_client_impl_t *)mch;
	flow_desc_t		flow_desc;

	if (mcip->mci_nflents == 0)
		return (vid);

	ASSERT(MCIP_DATAPATH_SETUP(mcip) && mac_client_single_rcvr(mcip));

	mac_flow_get_desc(mcip->mci_flent, &flow_desc);
	if ((flow_desc.fd_mask & FLOW_LINK_VID) != 0)
		vid = flow_desc.fd_vid;

	return (vid);
}

/*
 * Return whether the specified MAC client corresponds to a VLAN VNIC.
 */
boolean_t
mac_client_is_vlan_vnic(mac_client_handle_t mch)
{
	mac_client_impl_t *mcip = (mac_client_impl_t *)mch;

	return (((mcip->mci_state_flags & MCIS_IS_VNIC) != 0) &&
	    ((mcip->mci_flent->fe_type & FLOW_PRIMARY_MAC) != 0));
}

/*
 * Return the link speed associated with the specified MAC client.
 *
 * The link speed of a MAC client is equal to the smallest value of
 * 1) the current link speed of the underlying NIC, or
 * 2) the bandwidth limit set for the MAC client.
 *
 * Note that the bandwidth limit can be higher than the speed
 * of the underlying NIC. This is allowed to avoid spurious
 * administration action failures or artifically lowering the
 * bandwidth limit of a link that may  have temporarily lowered
 * its link speed due to hardware problem or administrator action.
 */
static uint64_t
mac_client_ifspeed(mac_client_impl_t *mcip)
{
	mac_impl_t *mip = mcip->mci_mip;
	uint64_t nic_speed;

	nic_speed = mac_stat_get((mac_handle_t)mip, MAC_STAT_IFSPEED);

	if (nic_speed == 0) {
		return (0);
	} else {
		uint64_t policy_limit = (uint64_t)-1;

		if (MCIP_RESOURCE_PROPS_MASK(mcip) & MRP_MAXBW)
			policy_limit = MCIP_RESOURCE_PROPS_MAXBW(mcip);

		return (MIN(policy_limit, nic_speed));
	}
}

/*
 * Return the link state of the specified client. If here are more
 * than one clients of the underying mac_impl_t, the link state
 * will always be UP regardless of the link state of the underlying
 * mac_impl_t. This is needed to allow the MAC clients to continue
 * to communicate with each other even when the physical link of
 * their mac_impl_t is down.
 */
static uint64_t
mac_client_link_state(mac_client_impl_t *mcip)
{
	mac_impl_t *mip = mcip->mci_mip;
	uint16_t vid;
	mac_client_impl_t *mci_list;
	mac_unicast_impl_t *mui_list, *oth_mui_list;

	/*
	 * Returns LINK_STATE_UP if there are other MAC clients defined on
	 * mac_impl_t which share same VLAN ID as that of mcip. Note that
	 * if 'mcip' has more than one VID's then we match ANY one of the
	 * VID's with other MAC client's VID's and return LINK_STATE_UP.
	 */
	rw_enter(&mcip->mci_rw_lock, RW_READER);
	for (mui_list = mcip->mci_unicast_list; mui_list != NULL;
	    mui_list = mui_list->mui_next) {
		vid = mui_list->mui_vid;
		for (mci_list = mip->mi_clients_list; mci_list != NULL;
		    mci_list = mci_list->mci_client_next) {
			if (mci_list == mcip)
				continue;
			for (oth_mui_list = mci_list->mci_unicast_list;
			    oth_mui_list != NULL; oth_mui_list = oth_mui_list->
			    mui_next) {
				if (vid == oth_mui_list->mui_vid) {
					rw_exit(&mcip->mci_rw_lock);
					return (LINK_STATE_UP);
				}
			}
		}
	}
	rw_exit(&mcip->mci_rw_lock);

	return (mac_stat_get((mac_handle_t)mip, MAC_STAT_LINK_STATE));
}

/*
 * These statistics are consumed by dladm show-link -s <vnic>,
 * dladm show-vnic -s and netstat. With the introduction of dlstat,
 * dladm show-link -s and dladm show-vnic -s witll be EOL'ed while
 * netstat will consume from kstats introduced for dlstat. This code
 * will be removed at that time.
 */

/*
 * Return the statistics of a MAC client. These statistics are different
 * then the statistics of the underlying MAC which are returned by
 * mac_stat_get().
 *
 * Note that for things based on the tx and rx stats, mac will end up clobbering
 * those stats when the underlying set of rings in the srs changes. As such, we
 * need to source not only the current set, but also the historical set when
 * returning to the client, lest our counters appear to go backwards.
 */
uint64_t
mac_client_stat_get(mac_client_handle_t mch, uint_t stat)
{
	mac_client_impl_t	*mcip = (mac_client_impl_t *)mch;
	mac_impl_t		*mip = mcip->mci_mip;
	flow_entry_t		*flent = mcip->mci_flent;
	mac_soft_ring_set_t	*mac_srs;
	mac_rx_stats_t		*mac_rx_stat, *old_rx_stat;
	mac_tx_stats_t		*mac_tx_stat, *old_tx_stat;
	int i;
	uint64_t val = 0;

	mac_srs = (mac_soft_ring_set_t *)(flent->fe_tx_srs);
	mac_tx_stat = &mac_srs->srs_tx.st_stat;
	old_rx_stat = &mcip->mci_misc_stat.mms_defunctrxlanestats;
	old_tx_stat = &mcip->mci_misc_stat.mms_defuncttxlanestats;

	switch (stat) {
	case MAC_STAT_LINK_STATE:
		val = mac_client_link_state(mcip);
		break;
	case MAC_STAT_LINK_UP:
		val = (mac_client_link_state(mcip) == LINK_STATE_UP);
		break;
	case MAC_STAT_PROMISC:
		val = mac_stat_get((mac_handle_t)mip, MAC_STAT_PROMISC);
		break;
	case MAC_STAT_LOWLINK_STATE:
		val = mac_stat_get((mac_handle_t)mip, MAC_STAT_LOWLINK_STATE);
		break;
	case MAC_STAT_IFSPEED:
		val = mac_client_ifspeed(mcip);
		break;
	case MAC_STAT_MULTIRCV:
		val = mcip->mci_misc_stat.mms_multircv;
		break;
	case MAC_STAT_BRDCSTRCV:
		val = mcip->mci_misc_stat.mms_brdcstrcv;
		break;
	case MAC_STAT_MULTIXMT:
		val = mcip->mci_misc_stat.mms_multixmt;
		break;
	case MAC_STAT_BRDCSTXMT:
		val = mcip->mci_misc_stat.mms_brdcstxmt;
		break;
	case MAC_STAT_OBYTES:
		val = mac_tx_stat->mts_obytes;
		val += old_tx_stat->mts_obytes;
		break;
	case MAC_STAT_OPACKETS:
		val = mac_tx_stat->mts_opackets;
		val += old_tx_stat->mts_opackets;
		break;
	case MAC_STAT_OERRORS:
		val = mac_tx_stat->mts_oerrors;
		val += old_tx_stat->mts_oerrors;
		break;
	case MAC_STAT_IPACKETS:
		for (i = 0; i < flent->fe_rx_srs_cnt; i++) {
			mac_srs = (mac_soft_ring_set_t *)flent->fe_rx_srs[i];
			mac_rx_stat = &mac_srs->srs_rx.sr_stat;
			val += mac_rx_stat->mrs_intrcnt +
			    mac_rx_stat->mrs_pollcnt + mac_rx_stat->mrs_lclcnt;
		}
		val += old_rx_stat->mrs_intrcnt + old_rx_stat->mrs_pollcnt +
		    old_rx_stat->mrs_lclcnt;
		break;
	case MAC_STAT_RBYTES:
		for (i = 0; i < flent->fe_rx_srs_cnt; i++) {
			mac_srs = (mac_soft_ring_set_t *)flent->fe_rx_srs[i];
			mac_rx_stat = &mac_srs->srs_rx.sr_stat;
			val += mac_rx_stat->mrs_intrbytes +
			    mac_rx_stat->mrs_pollbytes +
			    mac_rx_stat->mrs_lclbytes;
		}
		val += old_rx_stat->mrs_intrbytes + old_rx_stat->mrs_pollbytes +
		    old_rx_stat->mrs_lclbytes;
		break;
	case MAC_STAT_IERRORS:
		for (i = 0; i < flent->fe_rx_srs_cnt; i++) {
			mac_srs = (mac_soft_ring_set_t *)flent->fe_rx_srs[i];
			mac_rx_stat = &mac_srs->srs_rx.sr_stat;
			val += mac_rx_stat->mrs_ierrors;
		}
		val += old_rx_stat->mrs_ierrors;
		break;
	default:
		val = mac_driver_stat_default(mip, stat);
		break;
	}

	return (val);
}

/*
 * Return the statistics of the specified MAC instance.
 */
uint64_t
mac_stat_get(mac_handle_t mh, uint_t stat)
{
	mac_impl_t	*mip = (mac_impl_t *)mh;
	uint64_t	val;
	int		ret;

	/*
	 * The range of stat determines where it is maintained.  Stat
	 * values from 0 up to (but not including) MAC_STAT_MIN are
	 * mainteined by the mac module itself.  Everything else is
	 * maintained by the driver.
	 *
	 * If the mac_impl_t being queried corresponds to a VNIC,
	 * the stats need to be queried from the lower MAC client
	 * corresponding to the VNIC. (The mac_link_update()
	 * invoked by the driver to the lower MAC causes the *lower
	 * MAC* to update its mi_linkstate, and send a notification
	 * to its MAC clients. Due to the VNIC passthrough,
	 * these notifications are sent to the upper MAC clients
	 * of the VNIC directly, and the upper mac_impl_t of the VNIC
	 * does not have a valid mi_linkstate.
	 */
	if (stat < MAC_STAT_MIN && !(mip->mi_state_flags & MIS_IS_VNIC)) {
		/* these stats are maintained by the mac module itself */
		switch (stat) {
		case MAC_STAT_LINK_STATE:
			return (mip->mi_linkstate);
		case MAC_STAT_LINK_UP:
			return (mip->mi_linkstate == LINK_STATE_UP);
		case MAC_STAT_PROMISC:
			return (mip->mi_devpromisc != 0);
		case MAC_STAT_LOWLINK_STATE:
			return (mip->mi_lowlinkstate);
		default:
			ASSERT(B_FALSE);
		}
	}

	/*
	 * Call the driver to get the given statistic.
	 */
	ret = mip->mi_getstat(mip->mi_driver, stat, &val);
	if (ret != 0) {
		/*
		 * The driver doesn't support this statistic.  Get the
		 * statistic's default value.
		 */
		val = mac_driver_stat_default(mip, stat);
	}
	return (val);
}

/*
 * Query hardware rx ring corresponding to the pseudo ring.
 */
uint64_t
mac_pseudo_rx_ring_stat_get(mac_ring_handle_t handle, uint_t stat)
{
	return (mac_rx_ring_stat_get(handle, stat));
}

/*
 * Query hardware tx ring corresponding to the pseudo ring.
 */
uint64_t
mac_pseudo_tx_ring_stat_get(mac_ring_handle_t handle, uint_t stat)
{
	return (mac_tx_ring_stat_get(handle, stat));
}

/*
 * Utility function which returns the VID associated with a flow entry.
 */
uint16_t
i_mac_flow_vid(flow_entry_t *flent)
{
	flow_desc_t	flow_desc;

	mac_flow_get_desc(flent, &flow_desc);

	if ((flow_desc.fd_mask & FLOW_LINK_VID) != 0)
		return (flow_desc.fd_vid);
	return (VLAN_ID_NONE);
}

/*
 * Verify the validity of the specified unicast MAC address. Returns B_TRUE
 * if the address is valid, B_FALSE otherwise (multicast address, or incorrect
 * length.
 */
boolean_t
mac_unicst_verify(mac_handle_t mh, const uint8_t *addr, uint_t len)
{
	mac_impl_t	*mip = (mac_impl_t *)mh;

	/*
	 * Verify the address. No lock is needed since mi_type and plugin
	 * details don't change after mac_register().
	 */
	if ((len != mip->mi_type->mt_addr_length) ||
	    (mip->mi_type->mt_ops.mtops_unicst_verify(addr,
	    mip->mi_pdata)) != 0) {
		return (B_FALSE);
	} else {
		return (B_TRUE);
	}
}

void
mac_sdu_get(mac_handle_t mh, uint_t *min_sdu, uint_t *max_sdu)
{
	mac_impl_t	*mip = (mac_impl_t *)mh;

	if (min_sdu != NULL)
		*min_sdu = mip->mi_sdu_min;
	if (max_sdu != NULL)
		*max_sdu = mip->mi_sdu_max;
}

void
mac_sdu_get2(mac_handle_t mh, uint_t *min_sdu, uint_t *max_sdu,
    uint_t *multicast_sdu)
{
	mac_impl_t	*mip = (mac_impl_t *)mh;

	if (min_sdu != NULL)
		*min_sdu = mip->mi_sdu_min;
	if (max_sdu != NULL)
		*max_sdu = mip->mi_sdu_max;
	if (multicast_sdu != NULL)
		*multicast_sdu = mip->mi_sdu_multicast;
}

/*
 * Update the MAC unicast address of the specified client's flows. Currently
 * only one unicast MAC unicast address is allowed per client.
 */
static void
mac_unicast_update_client_flow(mac_client_impl_t *mcip)
{
	mac_impl_t *mip = mcip->mci_mip;
	flow_entry_t *flent = mcip->mci_flent;
	mac_address_t *map = mcip->mci_unicast;
	flow_desc_t flow_desc;

	ASSERT(MAC_PERIM_HELD((mac_handle_t)mip));
	ASSERT(flent != NULL);

	mac_flow_get_desc(flent, &flow_desc);
	ASSERT(flow_desc.fd_mask & FLOW_LINK_DST);

	bcopy(map->ma_addr, flow_desc.fd_dst_mac, map->ma_len);
	mac_flow_set_desc(flent, &flow_desc);

	/*
	 * The v6 local and SLAAC addrs (used by mac protection) need to be
	 * regenerated because our mac address has changed.
	 */
	mac_protect_update_mac_token(mcip);

	/*
	 * When there are multiple VLANs sharing the same MAC address,
	 * each gets its own MAC client, except when running on sun4v
	 * vsw. In that case the mci_flent_list is used to place
	 * multiple VLAN flows on one MAC client. If we ever get rid
	 * of vsw then this code can go, but until then we need to
	 * update all flow entries.
	 */
	for (flent = mcip->mci_flent_list; flent != NULL;
	    flent = flent->fe_client_next) {
		mac_flow_get_desc(flent, &flow_desc);
		if (!(flent->fe_type & FLOW_PRIMARY_MAC ||
		    flent->fe_type & FLOW_VNIC_MAC))
			continue;

		bcopy(map->ma_addr, flow_desc.fd_dst_mac, map->ma_len);
		mac_flow_set_desc(flent, &flow_desc);
	}
}

/*
 * Update all clients that share the same unicast address.
 */
void
mac_unicast_update_clients(mac_impl_t *mip, mac_address_t *map)
{
	mac_client_impl_t *mcip;

	ASSERT(MAC_PERIM_HELD((mac_handle_t)mip));

	/*
	 * Find all clients that share the same unicast MAC address and update
	 * them appropriately.
	 */
	for (mcip = mip->mi_clients_list; mcip != NULL;
	    mcip = mcip->mci_client_next) {
		/*
		 * Ignore clients that don't share this MAC address.
		 */
		if (map != mcip->mci_unicast)
			continue;

		/*
		 * Update those clients with same old unicast MAC address.
		 */
		mac_unicast_update_client_flow(mcip);
	}
}

/*
 * Update the unicast MAC address of the specified VNIC MAC client.
 *
 * Check whether the operation is valid. Any of following cases should fail:
 *
 * 1. It's a VLAN type of VNIC.
 * 2. The new value is current "primary" MAC address.
 * 3. The current MAC address is shared with other clients.
 * 4. The new MAC address has been used. This case will be valid when
 *    client migration is fully supported.
 */
int
mac_vnic_unicast_set(mac_client_handle_t mch, const uint8_t *addr)
{
	mac_client_impl_t *mcip = (mac_client_impl_t *)mch;
	mac_impl_t *mip = mcip->mci_mip;
	mac_address_t *map = mcip->mci_unicast;
	int err;

	ASSERT(!(mip->mi_state_flags & MIS_IS_VNIC));
	ASSERT(mcip->mci_state_flags & MCIS_IS_VNIC);
	ASSERT(mcip->mci_flags != MAC_CLIENT_FLAGS_PRIMARY);

	i_mac_perim_enter(mip);

	/*
	 * If this is a VLAN type of VNIC, it's using "primary" MAC address
	 * of the underlying interface. Must fail here. Refer to case 1 above.
	 */
	if (bcmp(map->ma_addr, mip->mi_addr, map->ma_len) == 0) {
		i_mac_perim_exit(mip);
		return (ENOTSUP);
	}

	/*
	 * If the new address is the "primary" one, must fail. Refer to
	 * case 2 above.
	 */
	if (bcmp(addr, mip->mi_addr, map->ma_len) == 0) {
		i_mac_perim_exit(mip);
		return (EACCES);
	}

	/*
	 * If the address is shared by multiple clients, must fail. Refer
	 * to case 3 above.
	 */
	if (mac_check_macaddr_shared(map)) {
		i_mac_perim_exit(mip);
		return (EBUSY);
	}

	/*
	 * If the new address has been used, must fail for now. Refer to
	 * case 4 above.
	 */
	if (mac_find_macaddr(mip, (uint8_t *)addr) != NULL) {
		i_mac_perim_exit(mip);
		return (ENOTSUP);
	}

	/*
	 * Update the MAC address.
	 */
	err = mac_update_macaddr(map, (uint8_t *)addr);

	if (err != 0) {
		i_mac_perim_exit(mip);
		return (err);
	}

	/*
	 * Update all flows of this MAC client.
	 */
	mac_unicast_update_client_flow(mcip);

	i_mac_perim_exit(mip);
	return (0);
}

/*
 * Program the new primary unicast address of the specified MAC.
 *
 * Function mac_update_macaddr() takes care different types of underlying
 * MAC. If the underlying MAC is VNIC, the VNIC driver must have registerd
 * mi_unicst() entry point, that indirectly calls mac_vnic_unicast_set()
 * which will take care of updating the MAC address of the corresponding
 * MAC client.
 *
 * This is the only interface that allow the client to update the "primary"
 * MAC address of the underlying MAC. The new value must have not been
 * used by other clients.
 */
int
mac_unicast_primary_set(mac_handle_t mh, const uint8_t *addr)
{
	mac_impl_t *mip = (mac_impl_t *)mh;
	mac_address_t *map;
	int err;

	/* verify the address validity */
	if (!mac_unicst_verify(mh, addr, mip->mi_type->mt_addr_length))
		return (EINVAL);

	i_mac_perim_enter(mip);

	/*
	 * If the new value is the same as the current primary address value,
	 * there's nothing to do.
	 */
	if (bcmp(addr, mip->mi_addr, mip->mi_type->mt_addr_length) == 0) {
		i_mac_perim_exit(mip);
		return (0);
	}

	if (mac_find_macaddr(mip, (uint8_t *)addr) != NULL) {
		i_mac_perim_exit(mip);
		return (EBUSY);
	}

	map = mac_find_macaddr(mip, mip->mi_addr);
	ASSERT(map != NULL);

	/*
	 * Update the MAC address.
	 */
	if (mip->mi_state_flags & MIS_IS_AGGR) {
		mac_capab_aggr_t aggr_cap;

		/*
		 * If the MAC is an aggregation, other than the unicast
		 * addresses programming, aggr must be informed about this
		 * primary unicst address change to change its MAC address
		 * policy to be user-specified.
		 */
		ASSERT(map->ma_type == MAC_ADDRESS_TYPE_UNICAST_CLASSIFIED);
		VERIFY(i_mac_capab_get(mh, MAC_CAPAB_AGGR, &aggr_cap));
		err = aggr_cap.mca_unicst(mip->mi_driver, addr);
		if (err == 0)
			bcopy(addr, map->ma_addr, map->ma_len);
	} else {
		err = mac_update_macaddr(map, (uint8_t *)addr);
	}

	if (err != 0) {
		i_mac_perim_exit(mip);
		return (err);
	}

	mac_unicast_update_clients(mip, map);

	/*
	 * Save the new primary MAC address in mac_impl_t.
	 */
	bcopy(addr, mip->mi_addr, mip->mi_type->mt_addr_length);

	i_mac_perim_exit(mip);

	if (err == 0)
		i_mac_notify(mip, MAC_NOTE_UNICST);

	return (err);
}

/*
 * Return the current primary MAC address of the specified MAC.
 */
void
mac_unicast_primary_get(mac_handle_t mh, uint8_t *addr)
{
	mac_impl_t *mip = (mac_impl_t *)mh;

	rw_enter(&mip->mi_rw_lock, RW_READER);
	bcopy(mip->mi_addr, addr, mip->mi_type->mt_addr_length);
	rw_exit(&mip->mi_rw_lock);
}

/*
 * Return the secondary MAC address for the specified handle
 */
void
mac_unicast_secondary_get(mac_client_handle_t mh, uint8_t *addr)
{
	mac_client_impl_t *mcip = (mac_client_impl_t *)mh;

	ASSERT(mcip->mci_unicast != NULL);
	bcopy(mcip->mci_unicast->ma_addr, addr, mcip->mci_unicast->ma_len);
}

/*
 * Return information about the use of the primary MAC address of the
 * specified MAC instance:
 *
 * - if client_name is non-NULL, it must point to a string of at
 *   least MAXNAMELEN bytes, and will be set to the name of the MAC
 *   client which uses the primary MAC address.
 *
 * - if in_use is non-NULL, used to return whether the primary MAC
 *   address is currently in use.
 */
void
mac_unicast_primary_info(mac_handle_t mh, char *client_name, boolean_t *in_use)
{
	mac_impl_t *mip = (mac_impl_t *)mh;
	mac_client_impl_t *cur_client;

	if (in_use != NULL)
		*in_use = B_FALSE;
	if (client_name != NULL)
		bzero(client_name, MAXNAMELEN);

	/*
	 * The mi_rw_lock is used to protect threads that don't hold the
	 * mac perimeter to get a consistent view of the mi_clients_list.
	 * Threads that modify the list must hold both the mac perimeter and
	 * mi_rw_lock(RW_WRITER)
	 */
	rw_enter(&mip->mi_rw_lock, RW_READER);
	for (cur_client = mip->mi_clients_list; cur_client != NULL;
	    cur_client = cur_client->mci_client_next) {
		if (mac_is_primary_client(cur_client) ||
		    (mip->mi_state_flags & MIS_IS_VNIC)) {
			rw_exit(&mip->mi_rw_lock);
			if (in_use != NULL)
				*in_use = B_TRUE;
			if (client_name != NULL) {
				bcopy(cur_client->mci_name, client_name,
				    MAXNAMELEN);
			}
			return;
		}
	}
	rw_exit(&mip->mi_rw_lock);
}

/*
 * Return the current destination MAC address of the specified MAC.
 */
boolean_t
mac_dst_get(mac_handle_t mh, uint8_t *addr)
{
	mac_impl_t *mip = (mac_impl_t *)mh;

	rw_enter(&mip->mi_rw_lock, RW_READER);
	if (mip->mi_dstaddr_set)
		bcopy(mip->mi_dstaddr, addr, mip->mi_type->mt_addr_length);
	rw_exit(&mip->mi_rw_lock);
	return (mip->mi_dstaddr_set);
}

/*
 * Add the specified MAC client to the list of clients which opened
 * the specified MAC.
 */
static void
mac_client_add(mac_client_impl_t *mcip)
{
	mac_impl_t *mip = mcip->mci_mip;

	ASSERT(MAC_PERIM_HELD((mac_handle_t)mip));

	/* add VNIC to the front of the list */
	rw_enter(&mip->mi_rw_lock, RW_WRITER);
	mcip->mci_client_next = mip->mi_clients_list;
	mip->mi_clients_list = mcip;
	mip->mi_nclients++;
	rw_exit(&mip->mi_rw_lock);
}

/*
 * Remove the specified MAC client from the list of clients which opened
 * the specified MAC.
 */
static void
mac_client_remove(mac_client_impl_t *mcip)
{
	mac_impl_t *mip = mcip->mci_mip;
	mac_client_impl_t **prev, *cclient;

	ASSERT(MAC_PERIM_HELD((mac_handle_t)mip));

	rw_enter(&mip->mi_rw_lock, RW_WRITER);
	prev = &mip->mi_clients_list;
	cclient = *prev;
	while (cclient != NULL && cclient != mcip) {
		prev = &cclient->mci_client_next;
		cclient = *prev;
	}
	ASSERT(cclient != NULL);
	*prev = cclient->mci_client_next;
	mip->mi_nclients--;
	rw_exit(&mip->mi_rw_lock);
}

static mac_unicast_impl_t *
mac_client_find_vid(mac_client_impl_t *mcip, uint16_t vid)
{
	mac_unicast_impl_t *muip = mcip->mci_unicast_list;

	while ((muip != NULL) && (muip->mui_vid != vid))
		muip = muip->mui_next;

	return (muip);
}

/*
 * Return whether the specified (MAC address, VID) tuple is already used by
 * one of the MAC clients associated with the specified MAC.
 */
static boolean_t
mac_addr_in_use(mac_impl_t *mip, uint8_t *mac_addr, uint16_t vid)
{
	mac_client_impl_t *client;
	mac_address_t *map;

	ASSERT(MAC_PERIM_HELD((mac_handle_t)mip));

	for (client = mip->mi_clients_list; client != NULL;
	    client = client->mci_client_next) {

		/*
		 * Ignore clients that don't have unicast address.
		 */
		if (client->mci_unicast_list == NULL)
			continue;

		map = client->mci_unicast;

		if ((bcmp(mac_addr, map->ma_addr, map->ma_len) == 0) &&
		    (mac_client_find_vid(client, vid) != NULL)) {
			return (B_TRUE);
		}
	}

	return (B_FALSE);
}

/*
 * Generate a random MAC address. The MAC address prefix is
 * stored in the array pointed to by mac_addr, and its length, in bytes,
 * is specified by prefix_len. The least significant bits
 * after prefix_len bytes are generated, and stored after the prefix
 * in the mac_addr array.
 */
int
mac_addr_random(mac_client_handle_t mch, uint_t prefix_len,
    uint8_t *mac_addr, mac_diag_t *diag)
{
	mac_client_impl_t *mcip = (mac_client_impl_t *)mch;
	mac_impl_t *mip = mcip->mci_mip;
	size_t addr_len = mip->mi_type->mt_addr_length;

	if (prefix_len >= addr_len) {
		*diag = MAC_DIAG_MACPREFIXLEN_INVALID;
		return (EINVAL);
	}

	/* check the prefix value */
	if (prefix_len > 0) {
		bzero(mac_addr + prefix_len, addr_len - prefix_len);
		if (!mac_unicst_verify((mac_handle_t)mip, mac_addr,
		    addr_len)) {
			*diag = MAC_DIAG_MACPREFIX_INVALID;
			return (EINVAL);
		}
	}

	/* generate the MAC address */
	if (prefix_len < addr_len) {
		(void) random_get_pseudo_bytes(mac_addr +
		    prefix_len, addr_len - prefix_len);
	}

	*diag = MAC_DIAG_NONE;
	return (0);
}

/*
 * Set the priority range for this MAC client. This will be used to
 * determine the absolute priority for the threads created for this
 * MAC client using the specified "low", "medium" and "high" level.
 * This will also be used for any subflows on this MAC client.
 */
#define	MAC_CLIENT_SET_PRIORITY_RANGE(mcip, pri) {			\
	(mcip)->mci_min_pri = FLOW_MIN_PRIORITY(MINCLSYSPRI,	\
	    MAXCLSYSPRI, (pri));					\
	(mcip)->mci_max_pri = FLOW_MAX_PRIORITY(MINCLSYSPRI,	\
	    MAXCLSYSPRI, (mcip)->mci_min_pri);				\
	}

/*
 * MAC client open entry point. Return a new MAC client handle. Each
 * MAC client is associated with a name, specified through the 'name'
 * argument.
 */
int
mac_client_open(mac_handle_t mh, mac_client_handle_t *mchp, char *name,
    uint16_t flags)
{
	mac_impl_t		*mip = (mac_impl_t *)mh;
	mac_client_impl_t	*mcip;
	int			err = 0;
	boolean_t		share_desired;
	flow_entry_t		*flent = NULL;

	share_desired = (flags & MAC_OPEN_FLAGS_SHARES_DESIRED) != 0;
	*mchp = NULL;

	i_mac_perim_enter(mip);

	if (mip->mi_state_flags & MIS_IS_VNIC) {
		/*
		 * The underlying MAC is a VNIC. Return the MAC client
		 * handle of the lower MAC which was obtained by
		 * the VNIC driver when it did its mac_client_open().
		 */

		mcip = mac_vnic_lower(mip);

		/*
		 * Note that multiple mac clients share the same mcip in
		 * this case.
		 */
		if (flags & MAC_OPEN_FLAGS_EXCLUSIVE)
			mcip->mci_state_flags |= MCIS_EXCLUSIVE;

		if (flags & MAC_OPEN_FLAGS_MULTI_PRIMARY)
			mcip->mci_flags |= MAC_CLIENT_FLAGS_MULTI_PRIMARY;

		mip->mi_clients_list = mcip;
		i_mac_perim_exit(mip);
		*mchp = (mac_client_handle_t)mcip;

		DTRACE_PROBE2(mac__client__open__nonallocated, mac_impl_t *,
		    mcip->mci_mip, mac_client_impl_t *, mcip);

		return (err);
	}

	mcip = kmem_cache_alloc(mac_client_impl_cache, KM_SLEEP);

	mcip->mci_mip = mip;
	mcip->mci_upper_mip = NULL;
	mcip->mci_rx_fn = mac_rx_def;
	mcip->mci_rx_arg = NULL;
	mcip->mci_rx_p_fn = NULL;
	mcip->mci_rx_p_arg = NULL;
	mcip->mci_p_unicast_list = NULL;
	mcip->mci_direct_rx.mdrx_v4 = NULL;
	mcip->mci_direct_rx.mdrx_v6 = NULL;
	mcip->mci_direct_rx.mdrx_arg_v4 = NULL;
	mcip->mci_direct_rx.mdrx_arg_v6 = NULL;
	mcip->mci_vidcache = MCIP_VIDCACHE_INVALID;

	mcip->mci_unicast_list = NULL;

	if ((flags & MAC_OPEN_FLAGS_IS_VNIC) != 0)
		mcip->mci_state_flags |= MCIS_IS_VNIC;

	if ((flags & MAC_OPEN_FLAGS_EXCLUSIVE) != 0)
		mcip->mci_state_flags |= MCIS_EXCLUSIVE;

	if ((flags & MAC_OPEN_FLAGS_IS_AGGR_PORT) != 0)
		mcip->mci_state_flags |= MCIS_IS_AGGR_PORT;

	if (mip->mi_state_flags & MIS_IS_AGGR)
		mcip->mci_state_flags |= MCIS_IS_AGGR_CLIENT;

	if ((flags & MAC_OPEN_FLAGS_USE_DATALINK_NAME) != 0) {
		datalink_id_t	linkid;

		ASSERT(name == NULL);
		if ((err = dls_devnet_macname2linkid(mip->mi_name,
		    &linkid)) != 0) {
			goto done;
		}
		if ((err = dls_mgmt_get_linkinfo(linkid, mcip->mci_name, NULL,
		    NULL, NULL)) != 0) {
			/*
			 * Use mac name if dlmgmtd is not available.
			 */
			if (err == EBADF) {
				(void) strlcpy(mcip->mci_name, mip->mi_name,
				    sizeof (mcip->mci_name));
				err = 0;
			} else {
				goto done;
			}
		}
		mcip->mci_state_flags |= MCIS_USE_DATALINK_NAME;
	} else {
		ASSERT(name != NULL);
		if (strlen(name) > MAXNAMELEN) {
			err = EINVAL;
			goto done;
		}
		(void) strlcpy(mcip->mci_name, name, sizeof (mcip->mci_name));
	}

	if (flags & MAC_OPEN_FLAGS_MULTI_PRIMARY)
		mcip->mci_flags |= MAC_CLIENT_FLAGS_MULTI_PRIMARY;

	if (flags & MAC_OPEN_FLAGS_NO_UNICAST_ADDR)
		mcip->mci_state_flags |= MCIS_NO_UNICAST_ADDR;

	mac_protect_init(mcip);

	/* the subflow table will be created dynamically */
	mcip->mci_subflow_tab = NULL;

	mcip->mci_misc_stat.mms_multircv = 0;
	mcip->mci_misc_stat.mms_brdcstrcv = 0;
	mcip->mci_misc_stat.mms_multixmt = 0;
	mcip->mci_misc_stat.mms_brdcstxmt = 0;

	/* Create an initial flow */

	err = mac_flow_create(NULL, NULL, mcip->mci_name, NULL,
	    mcip->mci_state_flags & MCIS_IS_VNIC ? FLOW_VNIC_MAC :
	    FLOW_PRIMARY_MAC, &flent);
	if (err != 0)
		goto done;
	mcip->mci_flent = flent;
	FLOW_MARK(flent, FE_MC_NO_DATAPATH);
	flent->fe_mcip = mcip;

	/*
	 * Place initial creation reference on the flow. This reference
	 * is released in the corresponding delete action viz.
	 * mac_unicast_remove after waiting for all transient refs to
	 * to go away. The wait happens in mac_flow_wait.
	 */
	FLOW_REFHOLD(flent);

	/*
	 * Do this ahead of the mac_bcast_add() below so that the mi_nclients
	 * will have the right value for mac_rx_srs_setup().
	 */
	mac_client_add(mcip);

	mcip->mci_share = 0;
	if (share_desired)
		i_mac_share_alloc(mcip);

	/*
	 * We will do mimimal datapath setup to allow a MAC client to
	 * transmit or receive non-unicast packets without waiting
	 * for mac_unicast_add.
	 */
	if (mcip->mci_state_flags & MCIS_NO_UNICAST_ADDR) {
		if ((err = mac_client_datapath_setup(mcip, VLAN_ID_NONE,
		    NULL, NULL, B_TRUE, NULL)) != 0) {
			goto done;
		}
	}

	DTRACE_PROBE2(mac__client__open__allocated, mac_impl_t *,
	    mcip->mci_mip, mac_client_impl_t *, mcip);

	*mchp = (mac_client_handle_t)mcip;
	i_mac_perim_exit(mip);
	return (0);

done:
	i_mac_perim_exit(mip);
	mcip->mci_state_flags = 0;
	mcip->mci_tx_flag = 0;
	kmem_cache_free(mac_client_impl_cache, mcip);
	return (err);
}

/*
 * Close the specified MAC client handle.
 */
void
mac_client_close(mac_client_handle_t mch, uint16_t flags)
{
	mac_client_impl_t	*mcip = (mac_client_impl_t *)mch;
	mac_impl_t		*mip = mcip->mci_mip;
	flow_entry_t		*flent;

	i_mac_perim_enter(mip);

	if (flags & MAC_CLOSE_FLAGS_EXCLUSIVE)
		mcip->mci_state_flags &= ~MCIS_EXCLUSIVE;

	if ((mcip->mci_state_flags & MCIS_IS_VNIC) &&
	    !(flags & MAC_CLOSE_FLAGS_IS_VNIC)) {
		/*
		 * This is an upper VNIC client initiated operation.
		 * The lower MAC client will be closed by the VNIC driver
		 * when the VNIC is deleted.
		 */

		i_mac_perim_exit(mip);
		return;
	}

	/* If we have only setup up minimal datapth setup, tear it down */
	if (mcip->mci_state_flags & MCIS_NO_UNICAST_ADDR) {
		mac_client_datapath_teardown((mac_client_handle_t)mcip, NULL,
		    mcip->mci_flent);
		mcip->mci_state_flags &= ~MCIS_NO_UNICAST_ADDR;
	}

	/*
	 * Remove the flent associated with the MAC client
	 */
	flent = mcip->mci_flent;
	mcip->mci_flent = NULL;
	FLOW_FINAL_REFRELE(flent);

	/*
	 * MAC clients must remove the unicast addresses and promisc callbacks
	 * they added before issuing a mac_client_close().
	 */
	ASSERT(mcip->mci_unicast_list == NULL);
	ASSERT(mcip->mci_promisc_list == NULL);
	ASSERT(mcip->mci_tx_notify_cb_list == NULL);

	i_mac_share_free(mcip);
	mac_protect_fini(mcip);
	mac_client_remove(mcip);

	i_mac_perim_exit(mip);
	mcip->mci_subflow_tab = NULL;
	mcip->mci_state_flags = 0;
	mcip->mci_tx_flag = 0;
	kmem_cache_free(mac_client_impl_cache, mch);
}

/*
 * Set the Rx bypass receive callback and return B_TRUE. Return
 * B_FALSE if it's not possible to enable bypass.
 */
boolean_t
mac_rx_bypass_set(mac_client_handle_t mch, mac_direct_rx_t rx_fn, void *arg1,
    boolean_t v6)
{
	mac_client_impl_t	*mcip = (mac_client_impl_t *)mch;
	mac_impl_t		*mip = mcip->mci_mip;

	ASSERT(MAC_PERIM_HELD((mac_handle_t)mip));

	/*
	 * If the client has more than one VLAN then process packets
	 * through DLS. This should happen only when sun4v vsw is on
	 * the scene.
	 */
	if (mcip->mci_nvids > 1)
		return (B_FALSE);

	/*
	 * These are not accessed directly in the data path, and hence
	 * don't need any protection
	 */
	if (v6) {
		mcip->mci_direct_rx.mdrx_v6 = rx_fn;
		mcip->mci_direct_rx.mdrx_arg_v6 = arg1;
	} else {
		mcip->mci_direct_rx.mdrx_v4 = rx_fn;
		mcip->mci_direct_rx.mdrx_arg_v4 = arg1;
	}
	return (B_TRUE);
}

/*
 * Enable/Disable rx bypass. By default, bypass is assumed to be enabled.
 */
void
mac_rx_bypass_enable(mac_client_handle_t mch)
{
	((mac_client_impl_t *)mch)->mci_state_flags &= ~MCIS_RX_BYPASS_DISABLE;
}

void
mac_rx_bypass_disable(mac_client_handle_t mch)
{
	((mac_client_impl_t *)mch)->mci_state_flags |= MCIS_RX_BYPASS_DISABLE;
}

/*
 * Set the receive callback for the specified MAC client. There can be
 * at most one such callback per MAC client.
 */
void
mac_rx_set(mac_client_handle_t mch, mac_rx_t rx_fn, void *arg)
{
	mac_client_impl_t *mcip = (mac_client_impl_t *)mch;
	mac_impl_t	*mip = mcip->mci_mip;
	mac_impl_t	*umip = mcip->mci_upper_mip;

	/*
	 * Instead of adding an extra set of locks and refcnts in
	 * the datapath at the mac client boundary, we temporarily quiesce
	 * the SRS and related entities. We then change the receive function
	 * without interference from any receive data thread and then reenable
	 * the data flow subsequently.
	 */
	i_mac_perim_enter(mip);
	mac_rx_client_quiesce(mch);

	mcip->mci_rx_fn = rx_fn;
	mcip->mci_rx_arg = arg;
	mac_rx_client_restart(mch);

	/*
	 * If we're changing the Rx function on the primary MAC of a VNIC,
	 * make sure any secondary addresses on the VNIC are updated as well.
	 */
	if (umip != NULL) {
		ASSERT((umip->mi_state_flags & MIS_IS_VNIC) != 0);
		mac_vnic_secondary_update(umip);
	}

	i_mac_perim_exit(mip);
}

/*
 * Reset the receive callback for the specified MAC client.
 */
void
mac_rx_clear(mac_client_handle_t mch)
{
	mac_rx_set(mch, mac_rx_def, NULL);
}

void
mac_rx_barrier(mac_client_handle_t mch)
{
	mac_client_impl_t *mcip = (mac_client_impl_t *)mch;
	mac_impl_t *mip = mcip->mci_mip;

	i_mac_perim_enter(mip);

	/* If a RX callback is set, quiesce and restart that datapath */
	if (mcip->mci_rx_fn != mac_rx_def) {
		mac_rx_client_quiesce(mch);
		mac_rx_client_restart(mch);
	}

	/* If any promisc callbacks are registered, perform a barrier there */
	if (mcip->mci_promisc_list != NULL || mip->mi_promisc_list != NULL) {
		mac_cb_info_t *mcbi =  &mip->mi_promisc_cb_info;

		mutex_enter(mcbi->mcbi_lockp);
		mac_callback_barrier(mcbi);
		mutex_exit(mcbi->mcbi_lockp);
	}

	i_mac_perim_exit(mip);
}

void
mac_secondary_dup(mac_client_handle_t smch, mac_client_handle_t dmch)
{
	mac_client_impl_t *smcip = (mac_client_impl_t *)smch;
	mac_client_impl_t *dmcip = (mac_client_impl_t *)dmch;
	flow_entry_t *flent = dmcip->mci_flent;

	/* This should only be called to setup secondary macs */
	ASSERT((flent->fe_type & FLOW_PRIMARY_MAC) == 0);

	mac_rx_set(dmch, smcip->mci_rx_fn, smcip->mci_rx_arg);
	dmcip->mci_promisc_list = smcip->mci_promisc_list;

	/*
	 * Duplicate the primary mac resources to the secondary.
	 * Since we already validated the resource controls when setting
	 * them on the primary, we can ignore errors here.
	 */
	(void) mac_resource_ctl_set(dmch, MCIP_RESOURCE_PROPS(smcip));
}

/*
 * Called when removing a secondary MAC. Currently only clears the promisc_list
 * since we share the primary mac's promisc_list.
 */
void
mac_secondary_cleanup(mac_client_handle_t mch)
{
	mac_client_impl_t *mcip = (mac_client_impl_t *)mch;
	flow_entry_t *flent = mcip->mci_flent;

	/* This should only be called for secondary macs */
	ASSERT((flent->fe_type & FLOW_PRIMARY_MAC) == 0);
	mcip->mci_promisc_list = NULL;
}

/*
 * Walk the MAC client subflow table and updates their priority values.
 */
static int
mac_update_subflow_priority_cb(flow_entry_t *flent, void *arg)
{
	mac_flow_update_priority(arg, flent);
	return (0);
}

void
mac_update_subflow_priority(mac_client_impl_t *mcip)
{
	(void) mac_flow_walk(mcip->mci_subflow_tab,
	    mac_update_subflow_priority_cb, mcip);
}

/*
 * Modify the TX or RX ring properties. We could either just move around
 * rings, i.e add/remove rings given to a client. Or this might cause the
 * client to move from hardware based to software or the other way around.
 * If we want to reset this property, then we clear the mask, additionally
 * if the client was given a non-default group we remove all rings except
 * for 1 and give it back to the default group.
 */
int
mac_client_set_rings_prop(mac_client_impl_t *mcip, mac_resource_props_t *mrp,
    mac_resource_props_t *tmrp)
{
	mac_impl_t		*mip = mcip->mci_mip;
	flow_entry_t		*flent = mcip->mci_flent;
	uint8_t			*mac_addr;
	int			err = 0;
	mac_group_t		*defgrp;
	mac_group_t		*group;
	mac_group_t		*ngrp;
	mac_resource_props_t	*cmrp = MCIP_RESOURCE_PROPS(mcip);
	uint_t			ringcnt;
	boolean_t		unspec;

	if (mcip->mci_share != 0)
		return (EINVAL);

	if (mrp->mrp_mask & MRP_RX_RINGS) {
		unspec = mrp->mrp_mask & MRP_RXRINGS_UNSPEC;
		group = flent->fe_rx_ring_group;
		defgrp = MAC_DEFAULT_RX_GROUP(mip);
		mac_addr = flent->fe_flow_desc.fd_dst_mac;

		/*
		 * No resulting change. If we are resetting on a client on
		 * which there was no rx rings property. For dynamic group
		 * if we are setting the same number of rings already set.
		 * For static group if we are requesting a group again.
		 */
		if (mrp->mrp_mask & MRP_RINGS_RESET) {
			if (!(tmrp->mrp_mask & MRP_RX_RINGS))
				return (0);
		} else {
			if (unspec) {
				if (tmrp->mrp_mask & MRP_RXRINGS_UNSPEC)
					return (0);
			} else if (mip->mi_rx_group_type ==
			    MAC_GROUP_TYPE_DYNAMIC) {
				if ((tmrp->mrp_mask & MRP_RX_RINGS) &&
				    !(tmrp->mrp_mask & MRP_RXRINGS_UNSPEC) &&
				    mrp->mrp_nrxrings == tmrp->mrp_nrxrings) {
					return (0);
				}
			}
		}
		/* Resetting the prop */
		if (mrp->mrp_mask & MRP_RINGS_RESET) {
			/*
			 * We will just keep one ring and give others back if
			 * we are not the primary. For the primary we give
			 * all the rings in the default group except the
			 * default ring. If it is a static group, then
			 * we don't do anything, but clear the MRP_RX_RINGS
			 * flag.
			 */
			if (group != defgrp) {
				if (mip->mi_rx_group_type ==
				    MAC_GROUP_TYPE_DYNAMIC) {
					/*
					 * This group has reserved rings
					 * that need to be released now,
					 * so does the group.
					 */
					MAC_RX_RING_RELEASED(mip,
					    group->mrg_cur_count);
					MAC_RX_GRP_RELEASED(mip);
					if ((flent->fe_type &
					    FLOW_PRIMARY_MAC) != 0) {
						if (mip->mi_nactiveclients ==
						    1) {
							(void)
							    mac_rx_switch_group(
							    mcip, group,
							    defgrp);
							return (0);
						} else {
							cmrp->mrp_nrxrings =
							    group->
							    mrg_cur_count +
							    defgrp->
							    mrg_cur_count - 1;
						}
					} else {
						cmrp->mrp_nrxrings = 1;
					}
					(void) mac_group_ring_modify(mcip,
					    group, defgrp);
				} else {
					/*
					 * If this is a static group, we
					 * need to release the group. The
					 * client will remain in the same
					 * group till some other client
					 * needs this group.
					 */
					MAC_RX_GRP_RELEASED(mip);
				}
			/* Let check if we can give this an excl group */
			} else if (group == defgrp) {
				/*
				 * If multiple clients share an
				 * address then they must stay on the
				 * default group.
				 */
				if (mac_check_macaddr_shared(mcip->mci_unicast))
					return (0);

				ngrp = mac_reserve_rx_group(mcip, mac_addr,
				    B_TRUE);
				/* Couldn't give it a group, that's fine */
				if (ngrp == NULL)
					return (0);
				/* Switch to H/W */
				if (mac_rx_switch_group(mcip, defgrp, ngrp) !=
				    0) {
					mac_stop_group(ngrp);
					return (0);
				}
			}
			/*
			 * If the client is in the default group, we will
			 * just clear the MRP_RX_RINGS and leave it as
			 * it rather than look for an exclusive group
			 * for it.
			 */
			return (0);
		}

		if (group == defgrp && ((mrp->mrp_nrxrings > 0) || unspec)) {
			/*
			 * We are requesting Rx rings. Try to reserve
			 * a non-default group.
			 *
			 * If multiple clients share an address then
			 * they must stay on the default group.
			 */
			if (mac_check_macaddr_shared(mcip->mci_unicast))
				return (EINVAL);

			ngrp = mac_reserve_rx_group(mcip, mac_addr, B_TRUE);
			if (ngrp == NULL)
				return (ENOSPC);

			/* Switch to H/W */
			if (mac_rx_switch_group(mcip, defgrp, ngrp) != 0) {
				mac_release_rx_group(mcip, ngrp);
				return (ENOSPC);
			}
			MAC_RX_GRP_RESERVED(mip);
			if (mip->mi_rx_group_type == MAC_GROUP_TYPE_DYNAMIC)
				MAC_RX_RING_RESERVED(mip, ngrp->mrg_cur_count);
		} else if (group != defgrp && !unspec &&
		    mrp->mrp_nrxrings == 0) {
			/* Switch to S/W */
			ringcnt = group->mrg_cur_count;
			if (mac_rx_switch_group(mcip, group, defgrp) != 0)
				return (ENOSPC);
			if (tmrp->mrp_mask & MRP_RX_RINGS) {
				MAC_RX_GRP_RELEASED(mip);
				if (mip->mi_rx_group_type ==
				    MAC_GROUP_TYPE_DYNAMIC) {
					MAC_RX_RING_RELEASED(mip, ringcnt);
				}
			}
		} else if (group != defgrp && mip->mi_rx_group_type ==
		    MAC_GROUP_TYPE_DYNAMIC) {
			ringcnt = group->mrg_cur_count;
			err = mac_group_ring_modify(mcip, group, defgrp);
			if (err != 0)
				return (err);
			/*
			 * Update the accounting. If this group
			 * already had explicitly reserved rings,
			 * we need to update the rings based on
			 * the new ring count. If this group
			 * had not explicitly reserved rings,
			 * then we just reserve the rings asked for
			 * and reserve the group.
			 */
			if (tmrp->mrp_mask & MRP_RX_RINGS) {
				if (ringcnt > group->mrg_cur_count) {
					MAC_RX_RING_RELEASED(mip,
					    ringcnt - group->mrg_cur_count);
				} else {
					MAC_RX_RING_RESERVED(mip,
					    group->mrg_cur_count - ringcnt);
				}
			} else {
				MAC_RX_RING_RESERVED(mip, group->mrg_cur_count);
				MAC_RX_GRP_RESERVED(mip);
			}
		}
	}
	if (mrp->mrp_mask & MRP_TX_RINGS) {
		unspec = mrp->mrp_mask & MRP_TXRINGS_UNSPEC;
		group = flent->fe_tx_ring_group;
		defgrp = MAC_DEFAULT_TX_GROUP(mip);

		/*
		 * For static groups we only allow rings=0 or resetting the
		 * rings property.
		 */
		if (mrp->mrp_ntxrings > 0 &&
		    mip->mi_tx_group_type != MAC_GROUP_TYPE_DYNAMIC) {
			return (ENOTSUP);
		}
		if (mrp->mrp_mask & MRP_RINGS_RESET) {
			if (!(tmrp->mrp_mask & MRP_TX_RINGS))
				return (0);
		} else {
			if (unspec) {
				if (tmrp->mrp_mask & MRP_TXRINGS_UNSPEC)
					return (0);
			} else if (mip->mi_tx_group_type ==
			    MAC_GROUP_TYPE_DYNAMIC) {
				if ((tmrp->mrp_mask & MRP_TX_RINGS) &&
				    !(tmrp->mrp_mask & MRP_TXRINGS_UNSPEC) &&
				    mrp->mrp_ntxrings == tmrp->mrp_ntxrings) {
					return (0);
				}
			}
		}
		/* Resetting the prop */
		if (mrp->mrp_mask & MRP_RINGS_RESET) {
			if (group != defgrp) {
				if (mip->mi_tx_group_type ==
				    MAC_GROUP_TYPE_DYNAMIC) {
					ringcnt = group->mrg_cur_count;
					if ((flent->fe_type &
					    FLOW_PRIMARY_MAC) != 0) {
						mac_tx_client_quiesce(
						    (mac_client_handle_t)
						    mcip);
						mac_tx_switch_group(mcip,
						    group, defgrp);
						mac_tx_client_restart(
						    (mac_client_handle_t)
						    mcip);
						MAC_TX_GRP_RELEASED(mip);
						MAC_TX_RING_RELEASED(mip,
						    ringcnt);
						return (0);
					}
					cmrp->mrp_ntxrings = 1;
					(void) mac_group_ring_modify(mcip,
					    group, defgrp);
					/*
					 * This group has reserved rings
					 * that need to be released now.
					 */
					MAC_TX_RING_RELEASED(mip, ringcnt);
				}
				/*
				 * If this is a static group, we
				 * need to release the group. The
				 * client will remain in the same
				 * group till some other client
				 * needs this group.
				 */
				MAC_TX_GRP_RELEASED(mip);
			} else if (group == defgrp &&
			    (flent->fe_type & FLOW_PRIMARY_MAC) == 0) {
				ngrp = mac_reserve_tx_group(mcip, B_TRUE);
				if (ngrp == NULL)
					return (0);
				mac_tx_client_quiesce(
				    (mac_client_handle_t)mcip);
				mac_tx_switch_group(mcip, defgrp, ngrp);
				mac_tx_client_restart(
				    (mac_client_handle_t)mcip);
			}
			/*
			 * If the client is in the default group, we will
			 * just clear the MRP_TX_RINGS and leave it as
			 * it rather than look for an exclusive group
			 * for it.
			 */
			return (0);
		}

		/* Switch to H/W */
		if (group == defgrp && ((mrp->mrp_ntxrings > 0) || unspec)) {
			ngrp = mac_reserve_tx_group(mcip, B_TRUE);
			if (ngrp == NULL)
				return (ENOSPC);
			mac_tx_client_quiesce((mac_client_handle_t)mcip);
			mac_tx_switch_group(mcip, defgrp, ngrp);
			mac_tx_client_restart((mac_client_handle_t)mcip);
			MAC_TX_GRP_RESERVED(mip);
			if (mip->mi_tx_group_type == MAC_GROUP_TYPE_DYNAMIC)
				MAC_TX_RING_RESERVED(mip, ngrp->mrg_cur_count);
		/* Switch to S/W */
		} else if (group != defgrp && !unspec &&
		    mrp->mrp_ntxrings == 0) {
			/* Switch to S/W */
			ringcnt = group->mrg_cur_count;
			mac_tx_client_quiesce((mac_client_handle_t)mcip);
			mac_tx_switch_group(mcip, group, defgrp);
			mac_tx_client_restart((mac_client_handle_t)mcip);
			if (tmrp->mrp_mask & MRP_TX_RINGS) {
				MAC_TX_GRP_RELEASED(mip);
				if (mip->mi_tx_group_type ==
				    MAC_GROUP_TYPE_DYNAMIC) {
					MAC_TX_RING_RELEASED(mip, ringcnt);
				}
			}
		} else if (group != defgrp && mip->mi_tx_group_type ==
		    MAC_GROUP_TYPE_DYNAMIC) {
			ringcnt = group->mrg_cur_count;
			err = mac_group_ring_modify(mcip, group, defgrp);
			if (err != 0)
				return (err);
			/*
			 * Update the accounting. If this group
			 * already had explicitly reserved rings,
			 * we need to update the rings based on
			 * the new ring count. If this group
			 * had not explicitly reserved rings,
			 * then we just reserve the rings asked for
			 * and reserve the group.
			 */
			if (tmrp->mrp_mask & MRP_TX_RINGS) {
				if (ringcnt > group->mrg_cur_count) {
					MAC_TX_RING_RELEASED(mip,
					    ringcnt - group->mrg_cur_count);
				} else {
					MAC_TX_RING_RESERVED(mip,
					    group->mrg_cur_count - ringcnt);
				}
			} else {
				MAC_TX_RING_RESERVED(mip, group->mrg_cur_count);
				MAC_TX_GRP_RESERVED(mip);
			}
		}
	}
	return (0);
}

/*
 * When the MAC client is being brought up (i.e. we do a unicast_add) we need
 * to initialize the cpu and resource control structure in the
 * mac_client_impl_t from the mac_impl_t (i.e if there are any cached
 * properties before the flow entry for the unicast address was created).
 */
static int
mac_resource_ctl_set(mac_client_handle_t mch, mac_resource_props_t *mrp)
{
	mac_client_impl_t	*mcip = (mac_client_impl_t *)mch;
	mac_impl_t		*mip = (mac_impl_t *)mcip->mci_mip;
	mac_impl_t		*umip = mcip->mci_upper_mip;
	int			err = 0;
	flow_entry_t		*flent = mcip->mci_flent;
	mac_resource_props_t	*omrp, *nmrp = MCIP_RESOURCE_PROPS(mcip);

	ASSERT(MAC_PERIM_HELD((mac_handle_t)mip));

	err = mac_validate_props(mcip->mci_state_flags & MCIS_IS_VNIC ?
	    mcip->mci_upper_mip : mip, mrp);
	if (err != 0)
		return (err);

	/*
	 * Copy over the existing properties since mac_update_resources
	 * will modify the client's mrp. Currently, the saved property
	 * is used to determine the difference between existing and
	 * modified rings property.
	 */
	omrp = kmem_zalloc(sizeof (*omrp), KM_SLEEP);
	bcopy(nmrp, omrp, sizeof (*omrp));
	mac_update_resources(mrp, MCIP_RESOURCE_PROPS(mcip), B_FALSE);
	if (MCIP_DATAPATH_SETUP(mcip)) {
		/*
		 * We support rings only for primary client when there are
		 * multiple clients sharing the same MAC address (e.g. VLAN).
		 */
		if (mrp->mrp_mask & MRP_RX_RINGS ||
		    mrp->mrp_mask & MRP_TX_RINGS) {

			if ((err = mac_client_set_rings_prop(mcip, mrp,
			    omrp)) != 0) {
				if (omrp->mrp_mask & MRP_RX_RINGS) {
					nmrp->mrp_mask |= MRP_RX_RINGS;
					nmrp->mrp_nrxrings = omrp->mrp_nrxrings;
				} else {
					nmrp->mrp_mask &= ~MRP_RX_RINGS;
					nmrp->mrp_nrxrings = 0;
				}
				if (omrp->mrp_mask & MRP_TX_RINGS) {
					nmrp->mrp_mask |= MRP_TX_RINGS;
					nmrp->mrp_ntxrings = omrp->mrp_ntxrings;
				} else {
					nmrp->mrp_mask &= ~MRP_TX_RINGS;
					nmrp->mrp_ntxrings = 0;
				}
				if (omrp->mrp_mask & MRP_RXRINGS_UNSPEC)
					omrp->mrp_mask |= MRP_RXRINGS_UNSPEC;
				else
					omrp->mrp_mask &= ~MRP_RXRINGS_UNSPEC;

				if (omrp->mrp_mask & MRP_TXRINGS_UNSPEC)
					omrp->mrp_mask |= MRP_TXRINGS_UNSPEC;
				else
					omrp->mrp_mask &= ~MRP_TXRINGS_UNSPEC;
				kmem_free(omrp, sizeof (*omrp));
				return (err);
			}

			/*
			 * If we modified the rings property of the primary
			 * we need to update the property fields of its
			 * VLANs as they inherit the primary's properites.
			 */
			if (mac_is_primary_client(mcip)) {
				mac_set_prim_vlan_rings(mip,
				    MCIP_RESOURCE_PROPS(mcip));
			}
		}
		/*
		 * We have to set this prior to calling mac_flow_modify.
		 */
		if (mrp->mrp_mask & MRP_PRIORITY) {
			if (mrp->mrp_priority == MPL_RESET) {
				MAC_CLIENT_SET_PRIORITY_RANGE(mcip,
				    MPL_LINK_DEFAULT);
			} else {
				MAC_CLIENT_SET_PRIORITY_RANGE(mcip,
				    mrp->mrp_priority);
			}
		}

		mac_flow_modify(mip->mi_flow_tab, flent, mrp);
		if (mrp->mrp_mask & MRP_PRIORITY)
			mac_update_subflow_priority(mcip);

		/* Apply these resource settings to any secondary macs */
		if (umip != NULL) {
			ASSERT((umip->mi_state_flags & MIS_IS_VNIC) != 0);
			mac_vnic_secondary_update(umip);
		}
	}
	kmem_free(omrp, sizeof (*omrp));
	return (0);
}

static int
mac_unicast_flow_create(mac_client_impl_t *mcip, uint8_t *mac_addr,
    uint16_t vid, boolean_t is_primary, boolean_t first_flow,
    flow_entry_t **flent, mac_resource_props_t *mrp)
{
	mac_impl_t	*mip = (mac_impl_t *)mcip->mci_mip;
	flow_desc_t	flow_desc;
	char		flowname[MAXFLOWNAMELEN];
	int		err;
	uint_t		flent_flags;

	/*
	 * First unicast address being added, create a new flow
	 * for that MAC client.
	 */
	bzero(&flow_desc, sizeof (flow_desc));

	ASSERT(mac_addr != NULL ||
	    (mcip->mci_state_flags & MCIS_NO_UNICAST_ADDR));
	if (mac_addr != NULL) {
		flow_desc.fd_mac_len = mip->mi_type->mt_addr_length;
		bcopy(mac_addr, flow_desc.fd_dst_mac, flow_desc.fd_mac_len);
	}
	flow_desc.fd_mask = FLOW_LINK_DST;
	if (vid != 0) {
		flow_desc.fd_vid = vid;
		flow_desc.fd_mask |= FLOW_LINK_VID;
	}

	/*
	 * XXX-nicolas. For now I'm keeping the FLOW_PRIMARY_MAC
	 * and FLOW_VNIC. Even though they're a hack inherited
	 * from the SRS code, we'll keep them for now. They're currently
	 * consumed by mac_datapath_setup() to create the SRS.
	 * That code should be eventually moved out of
	 * mac_datapath_setup() and moved to a mac_srs_create()
	 * function of some sort to keep things clean.
	 *
	 * Also, there's no reason why the SRS for the primary MAC
	 * client should be different than any other MAC client. Until
	 * this is cleaned-up, we support only one MAC unicast address
	 * per client.
	 *
	 * We set FLOW_PRIMARY_MAC for the primary MAC address,
	 * FLOW_VNIC for everything else.
	 */
	if (is_primary)
		flent_flags = FLOW_PRIMARY_MAC;
	else
		flent_flags = FLOW_VNIC_MAC;

	/*
	 * For the first flow we use the MAC client's name - mci_name, for
	 * subsequent ones we just create a name with the VID. This is
	 * so that we can add these flows to the same flow table. This is
	 * fine as the flow name (except for the one with the MAC client's
	 * name) is not visible. When the first flow is removed, we just replace
	 * its fdesc with another from the list, so we will still retain the
	 * flent with the MAC client's flow name.
	 */
	if (first_flow) {
		bcopy(mcip->mci_name, flowname, MAXFLOWNAMELEN);
	} else {
		(void) sprintf(flowname, "%s%u", mcip->mci_name, vid);
		flent_flags = FLOW_NO_STATS;
	}

	if ((err = mac_flow_create(&flow_desc, mrp, flowname, NULL,
	    flent_flags, flent)) != 0)
		return (err);

	mac_misc_stat_create(*flent);
	FLOW_MARK(*flent, FE_INCIPIENT);
	(*flent)->fe_mcip = mcip;

	/*
	 * Place initial creation reference on the flow. This reference
	 * is released in the corresponding delete action viz.
	 * mac_unicast_remove after waiting for all transient refs to
	 * to go away. The wait happens in mac_flow_wait.
	 * We have already held the reference in mac_client_open().
	 */
	if (!first_flow)
		FLOW_REFHOLD(*flent);
	return (0);
}

/* Refresh the multicast grouping for this VID. */
int
mac_client_update_mcast(void *arg, boolean_t add, const uint8_t *addrp)
{
	flow_entry_t		*flent = arg;
	mac_client_impl_t	*mcip = flent->fe_mcip;
	uint16_t		vid;
	flow_desc_t		flow_desc;

	mac_flow_get_desc(flent, &flow_desc);
	vid = (flow_desc.fd_mask & FLOW_LINK_VID) != 0 ?
	    flow_desc.fd_vid : VLAN_ID_NONE;

	/*
	 * We don't call mac_multicast_add()/mac_multicast_remove() as
	 * we want to add/remove for this specific vid.
	 */
	if (add) {
		return (mac_bcast_add(mcip, addrp, vid,
		    MAC_ADDRTYPE_MULTICAST));
	} else {
		mac_bcast_delete(mcip, addrp, vid);
		return (0);
	}
}

static void
mac_update_single_active_client(mac_impl_t *mip)
{
	mac_client_impl_t *client = NULL;

	ASSERT(MAC_PERIM_HELD((mac_handle_t)mip));

	rw_enter(&mip->mi_rw_lock, RW_WRITER);
	if (mip->mi_nactiveclients == 1) {
		/*
		 * Find the one active MAC client from the list of MAC
		 * clients. The active MAC client has at least one
		 * unicast address.
		 */
		for (client = mip->mi_clients_list; client != NULL;
		    client = client->mci_client_next) {
			if (client->mci_unicast_list != NULL)
				break;
		}
		ASSERT(client != NULL);
	}

	/*
	 * mi_single_active_client is protected by the MAC impl's read/writer
	 * lock, which allows mac_rx() to check the value of that pointer
	 * as a reader.
	 */
	mip->mi_single_active_client = client;
	rw_exit(&mip->mi_rw_lock);
}

/*
 * Set up the data path. Called from i_mac_unicast_add after having
 * done all the validations including making sure this is an active
 * client (i.e that is ready to process packets.)
 */
static int
mac_client_datapath_setup(mac_client_impl_t *mcip, uint16_t vid,
    uint8_t *mac_addr, mac_resource_props_t *mrp, boolean_t isprimary,
    mac_unicast_impl_t *muip)
{
	mac_impl_t	*mip = mcip->mci_mip;
	boolean_t	mac_started = B_FALSE;
	boolean_t	bcast_added = B_FALSE;
	boolean_t	nactiveclients_added = B_FALSE;
	flow_entry_t	*flent;
	int		err = 0;
	boolean_t	no_unicast;

	no_unicast = mcip->mci_state_flags & MCIS_NO_UNICAST_ADDR;

	if ((err = mac_start((mac_handle_t)mip)) != 0)
		goto bail;

	mac_started = B_TRUE;

	/* add the MAC client to the broadcast address group by default */
	if (mip->mi_type->mt_brdcst_addr != NULL) {
		err = mac_bcast_add(mcip, mip->mi_type->mt_brdcst_addr, vid,
		    MAC_ADDRTYPE_BROADCAST);
		if (err != 0)
			goto bail;
		bcast_added = B_TRUE;
	}

	/*
	 * If this is the first unicast address addition for this
	 * client, reuse the pre-allocated larval flow entry associated with
	 * the MAC client.
	 */
	flent = (mcip->mci_nflents == 0) ? mcip->mci_flent : NULL;

	/* We are configuring the unicast flow now */
	if (!MCIP_DATAPATH_SETUP(mcip)) {

		if (mrp != NULL) {
			MAC_CLIENT_SET_PRIORITY_RANGE(mcip,
			    (mrp->mrp_mask & MRP_PRIORITY) ? mrp->mrp_priority :
			    MPL_LINK_DEFAULT);
		}
		if ((err = mac_unicast_flow_create(mcip, mac_addr, vid,
		    isprimary, B_TRUE, &flent, mrp)) != 0)
			goto bail;

		mip->mi_nactiveclients++;
		nactiveclients_added = B_TRUE;

		/*
		 * This will allocate the RX ring group if possible for the
		 * flow and program the software classifier as needed.
		 */
		if ((err = mac_datapath_setup(mcip, flent, SRST_LINK)) != 0)
			goto bail;

		if (no_unicast)
			goto done_setup;
		/*
		 * The unicast MAC address must have been added successfully.
		 */
		ASSERT(mcip->mci_unicast != NULL);

		/*
		 * Push down the sub-flows that were defined on this link
		 * hitherto. The flows are added to the active flow table
		 * and SRS, softrings etc. are created as needed.
		 */
		mac_link_init_flows((mac_client_handle_t)mcip);
	} else {
		mac_address_t *map = mcip->mci_unicast;

		ASSERT(!no_unicast);
		/*
		 * A unicast flow already exists for that MAC client
		 * so this flow must be the same MAC address but with
		 * a different VID. It has been checked by
		 * mac_addr_in_use().
		 *
		 * We will use the SRS etc. from the initial
		 * mci_flent. We don't need to create a kstat for
		 * this, as except for the fdesc, everything will be
		 * used from the first flent.
		 *
		 * The only time we should see multiple flents on the
		 * same MAC client is on the sun4v vsw. If we removed
		 * that code we should be able to remove the entire
		 * notion of multiple flents on a MAC client (this
		 * doesn't affect sub/user flows because they have
		 * their own list unrelated to mci_flent_list).
		 */
		if (bcmp(mac_addr, map->ma_addr, map->ma_len) != 0) {
			err = EINVAL;
			goto bail;
		}

		if ((err = mac_unicast_flow_create(mcip, mac_addr, vid,
		    isprimary, B_FALSE, &flent, NULL)) != 0) {
			goto bail;
		}
		if ((err = mac_flow_add(mip->mi_flow_tab, flent)) != 0) {
			FLOW_FINAL_REFRELE(flent);
			goto bail;
		}

		/* update the multicast group for this vid */
		mac_client_bcast_refresh(mcip, mac_client_update_mcast,
		    (void *)flent, B_TRUE);

	}

	/* populate the shared MAC address */
	muip->mui_map = mcip->mci_unicast;

	rw_enter(&mcip->mci_rw_lock, RW_WRITER);
	muip->mui_next = mcip->mci_unicast_list;
	mcip->mci_unicast_list = muip;
	rw_exit(&mcip->mci_rw_lock);

done_setup:
	/*
	 * First add the flent to the flow list of this mcip. Then set
	 * the mip's mi_single_active_client if needed. The Rx path assumes
	 * that mip->mi_single_active_client will always have an associated
	 * flent.
	 */
	mac_client_add_to_flow_list(mcip, flent);
	if (nactiveclients_added)
		mac_update_single_active_client(mip);
	/*
	 * Trigger a renegotiation of the capabilities when the number of
	 * active clients changes from 1 to 2, since some of the capabilities
	 * might have to be disabled. Also send a MAC_NOTE_LINK notification
	 * to all the MAC clients whenever physical link is DOWN.
	 */
	if (mip->mi_nactiveclients == 2) {
		mac_capab_update((mac_handle_t)mip);
		mac_virtual_link_update(mip);
	}
	/*
	 * Now that the setup is complete, clear the INCIPIENT flag.
	 * The flag was set to avoid incoming packets seeing inconsistent
	 * structures while the setup was in progress. Clear the mci_tx_flag
	 * by calling mac_tx_client_block. It is possible that
	 * mac_unicast_remove was called prior to this mac_unicast_add which
	 * could have set the MCI_TX_QUIESCE flag.
	 */
	if (flent->fe_rx_ring_group != NULL)
		mac_rx_group_unmark(flent->fe_rx_ring_group, MR_INCIPIENT);
	FLOW_UNMARK(flent, FE_INCIPIENT);

	/*
	 * If this is an aggr port client, don't enable the flow's
	 * datapath at this stage. Otherwise, bcast traffic could
	 * arrive while the aggr port is in the process of
	 * initializing. Instead, the flow's datapath is started later
	 * when mac_client_set_flow_cb() is called.
	 */
	if ((mcip->mci_state_flags & MCIS_IS_AGGR_PORT) == 0)
		FLOW_UNMARK(flent, FE_MC_NO_DATAPATH);

	mac_tx_client_unblock(mcip);
	return (0);
bail:
	if (bcast_added)
		mac_bcast_delete(mcip, mip->mi_type->mt_brdcst_addr, vid);

	if (nactiveclients_added)
		mip->mi_nactiveclients--;

	if (mac_started)
		mac_stop((mac_handle_t)mip);

	return (err);
}

/*
 * Return the passive primary MAC client, if present. The passive client is
 * a stand-by client that has the same unicast address as another that is
 * currenly active. Once the active client goes away, the passive client
 * becomes active.
 */
static mac_client_impl_t *
mac_get_passive_primary_client(mac_impl_t *mip)
{
	mac_client_impl_t	*mcip;

	for (mcip = mip->mi_clients_list; mcip != NULL;
	    mcip = mcip->mci_client_next) {
		if (mac_is_primary_client(mcip) &&
		    (mcip->mci_flags & MAC_CLIENT_FLAGS_PASSIVE_PRIMARY) != 0) {
			return (mcip);
		}
	}
	return (NULL);
}

/*
 * Add a new unicast address to the MAC client.
 *
 * The MAC address can be specified either by value, or the MAC client
 * can specify that it wants to use the primary MAC address of the
 * underlying MAC. See the introductory comments at the beginning
 * of this file for more more information on primary MAC addresses.
 *
 * Note also the tuple (MAC address, VID) must be unique
 * for the MAC clients defined on top of the same underlying MAC
 * instance, unless the MAC_UNICAST_NODUPCHECK is specified.
 *
 * In no case can a client use the PVID for the MAC, if the MAC has one set.
 */
int
i_mac_unicast_add(mac_client_handle_t mch, uint8_t *mac_addr, uint16_t flags,
    mac_unicast_handle_t *mah, uint16_t vid, mac_diag_t *diag)
{
	mac_client_impl_t	*mcip = (mac_client_impl_t *)mch;
	mac_impl_t		*mip = mcip->mci_mip;
	int			err;
	uint_t			mac_len = mip->mi_type->mt_addr_length;
	boolean_t		check_dups = !(flags & MAC_UNICAST_NODUPCHECK);
	boolean_t		fastpath_disabled = B_FALSE;
	boolean_t		is_primary = (flags & MAC_UNICAST_PRIMARY);
	boolean_t		is_unicast_hw = (flags & MAC_UNICAST_HW);
	mac_resource_props_t	*mrp;
	boolean_t		passive_client = B_FALSE;
	mac_unicast_impl_t	*muip;
	boolean_t		is_vnic_primary =
	    (flags & MAC_UNICAST_VNIC_PRIMARY);

	/*
	 * When the VID is non-zero the underlying MAC cannot be a
	 * VNIC. I.e., dladm create-vlan cannot take a VNIC as
	 * argument, only the primary MAC client.
	 */
	ASSERT(!((mip->mi_state_flags & MIS_IS_VNIC) && (vid != VLAN_ID_NONE)));

	*diag = MAC_DIAG_NONE;

	/*
	 * Can't unicast add if the client asked only for minimal datapath
	 * setup.
	 */
	if (mcip->mci_state_flags & MCIS_NO_UNICAST_ADDR)
		return (ENOTSUP);

	/*
	 * Check for an attempted use of the current Port VLAN ID, if enabled.
	 * No client may use it.
	 */
	if (mip->mi_pvid != VLAN_ID_NONE && vid == mip->mi_pvid)
		return (EBUSY);

	/*
	 * Check whether it's the primary client and flag it.
	 */
	if (!(mcip->mci_state_flags & MCIS_IS_VNIC) && is_primary &&
	    vid == VLAN_ID_NONE)
		mcip->mci_flags |= MAC_CLIENT_FLAGS_PRIMARY;

	/*
	 * is_vnic_primary is true when we come here as a VLAN VNIC
	 * which uses the primary MAC client's address but with a non-zero
	 * VID. In this case the MAC address is not specified by an upper
	 * MAC client.
	 */
	if ((mcip->mci_state_flags & MCIS_IS_VNIC) && is_primary &&
	    !is_vnic_primary) {
		/*
		 * The address is being set by the upper MAC client
		 * of a VNIC. The MAC address was already set by the
		 * VNIC driver during VNIC creation.
		 *
		 * Note: a VNIC has only one MAC address. We return
		 * the MAC unicast address handle of the lower MAC client
		 * corresponding to the VNIC. We allocate a new entry
		 * which is flagged appropriately, so that mac_unicast_remove()
		 * doesn't attempt to free the original entry that
		 * was allocated by the VNIC driver.
		 */
		ASSERT(mcip->mci_unicast != NULL);

		/* Check for VLAN flags, if present */
		if ((flags & MAC_UNICAST_TAG_DISABLE) != 0)
			mcip->mci_state_flags |= MCIS_TAG_DISABLE;

		if ((flags & MAC_UNICAST_STRIP_DISABLE) != 0)
			mcip->mci_state_flags |= MCIS_STRIP_DISABLE;

		if ((flags & MAC_UNICAST_DISABLE_TX_VID_CHECK) != 0)
			mcip->mci_state_flags |= MCIS_DISABLE_TX_VID_CHECK;

		/*
		 * Ensure that the primary unicast address of the VNIC
		 * is added only once unless we have the
		 * MAC_CLIENT_FLAGS_MULTI_PRIMARY set (and this is not
		 * a passive MAC client).
		 */
		if ((mcip->mci_flags & MAC_CLIENT_FLAGS_VNIC_PRIMARY) != 0) {
			if ((mcip->mci_flags &
			    MAC_CLIENT_FLAGS_MULTI_PRIMARY) == 0 ||
			    (mcip->mci_flags &
			    MAC_CLIENT_FLAGS_PASSIVE_PRIMARY) != 0) {
				return (EBUSY);
			}
			mcip->mci_flags |= MAC_CLIENT_FLAGS_PASSIVE_PRIMARY;
			passive_client = B_TRUE;
		}

		mcip->mci_flags |= MAC_CLIENT_FLAGS_VNIC_PRIMARY;

		/*
		 * Create a handle for vid 0.
		 */
		ASSERT(vid == VLAN_ID_NONE);
		muip = kmem_zalloc(sizeof (mac_unicast_impl_t), KM_SLEEP);
		muip->mui_vid = vid;
		*mah = (mac_unicast_handle_t)muip;
		/*
		 * This will be used by the caller to defer setting the
		 * rx functions.
		 */
		if (passive_client)
			return (EAGAIN);
		return (0);
	}

	/* primary MAC clients cannot be opened on top of anchor VNICs */
	if ((is_vnic_primary || is_primary) &&
	    i_mac_capab_get((mac_handle_t)mip, MAC_CAPAB_ANCHOR_VNIC, NULL)) {
		return (ENXIO);
	}

	/*
	 * If this is a VNIC/VLAN, disable softmac fast-path. This is
	 * only relevant to legacy devices which use softmac to
	 * interface with GLDv3.
	 */
	if (mcip->mci_state_flags & MCIS_IS_VNIC) {
		err = mac_fastpath_disable((mac_handle_t)mip);
		if (err != 0)
			return (err);
		fastpath_disabled = B_TRUE;
	}

	/*
	 * Return EBUSY if:
	 *  - there is an exclusively active mac client exists.
	 *  - this is an exclusive active mac client but
	 *	a. there is already active mac clients exist, or
	 *	b. fastpath streams are already plumbed on this legacy device
	 *  - the mac creator has disallowed active mac clients.
	 */
	if (mip->mi_state_flags & (MIS_EXCLUSIVE|MIS_NO_ACTIVE)) {
		if (fastpath_disabled)
			mac_fastpath_enable((mac_handle_t)mip);
		return (EBUSY);
	}

	if (mcip->mci_state_flags & MCIS_EXCLUSIVE) {
		ASSERT(!fastpath_disabled);
		if (mip->mi_nactiveclients != 0)
			return (EBUSY);

		if ((mip->mi_state_flags & MIS_LEGACY) &&
		    !(mip->mi_capab_legacy.ml_active_set(mip->mi_driver))) {
			return (EBUSY);
		}
		mip->mi_state_flags |= MIS_EXCLUSIVE;
	}

	mrp = kmem_zalloc(sizeof (*mrp), KM_SLEEP);
	if (is_primary && !(mcip->mci_state_flags & (MCIS_IS_VNIC |
	    MCIS_IS_AGGR_PORT))) {
		/*
		 * Apply the property cached in the mac_impl_t to the primary
		 * mac client. If the mac client is a VNIC or an aggregation
		 * port, its property should be set in the mcip when the
		 * VNIC/aggr was created.
		 */
		mac_get_resources((mac_handle_t)mip, mrp);
		(void) mac_client_set_resources(mch, mrp);
	} else if (mcip->mci_state_flags & MCIS_IS_VNIC) {
		/*
		 * This is a VLAN client sharing the address of the
		 * primary MAC client; i.e., one created via dladm
		 * create-vlan. We don't support specifying ring
		 * properties for this type of client as it inherits
		 * these from the primary MAC client.
		 */
		if (is_vnic_primary) {
			mac_resource_props_t	*vmrp;

			vmrp = MCIP_RESOURCE_PROPS(mcip);
			if (vmrp->mrp_mask & MRP_RX_RINGS ||
			    vmrp->mrp_mask & MRP_TX_RINGS) {
				if (fastpath_disabled)
					mac_fastpath_enable((mac_handle_t)mip);
				kmem_free(mrp, sizeof (*mrp));
				return (ENOTSUP);
			}
			/*
			 * Additionally we also need to inherit any
			 * rings property from the MAC.
			 */
			mac_get_resources((mac_handle_t)mip, mrp);
			if (mrp->mrp_mask & MRP_RX_RINGS) {
				vmrp->mrp_mask |= MRP_RX_RINGS;
				vmrp->mrp_nrxrings = mrp->mrp_nrxrings;
			}
			if (mrp->mrp_mask & MRP_TX_RINGS) {
				vmrp->mrp_mask |= MRP_TX_RINGS;
				vmrp->mrp_ntxrings = mrp->mrp_ntxrings;
			}
		}
		bcopy(MCIP_RESOURCE_PROPS(mcip), mrp, sizeof (*mrp));
	}

	muip = kmem_zalloc(sizeof (mac_unicast_impl_t), KM_SLEEP);
	muip->mui_vid = vid;

	if (is_primary || is_vnic_primary) {
		mac_addr = mip->mi_addr;
	} else {

		/*
		 * Verify the validity of the specified MAC addresses value.
		 */
		if (!mac_unicst_verify((mac_handle_t)mip, mac_addr, mac_len)) {
			*diag = MAC_DIAG_MACADDR_INVALID;
			err = EINVAL;
			goto bail_out;
		}

		/*
		 * Make sure that the specified MAC address is different
		 * than the unicast MAC address of the underlying NIC.
		 */
		if (check_dups && bcmp(mip->mi_addr, mac_addr, mac_len) == 0) {
			*diag = MAC_DIAG_MACADDR_NIC;
			err = EINVAL;
			goto bail_out;
		}
	}

	/*
	 * Set the flags here so that if this is a passive client, we
	 * can return and set it when we call mac_client_datapath_setup
	 * when this becomes the active client. If we defer to using these
	 * flags to mac_client_datapath_setup, then for a passive client,
	 * we'd have to store the flags somewhere (probably fe_flags)
	 * and then use it.
	 */
	if (!MCIP_DATAPATH_SETUP(mcip)) {
		if (is_unicast_hw) {
			/*
			 * The client requires a hardware MAC address slot
			 * for that unicast address. Since we support only
			 * one unicast MAC address per client, flag the
			 * MAC client itself.
			 */
			mcip->mci_state_flags |= MCIS_UNICAST_HW;
		}

		/* Check for VLAN flags, if present */
		if ((flags & MAC_UNICAST_TAG_DISABLE) != 0)
			mcip->mci_state_flags |= MCIS_TAG_DISABLE;

		if ((flags & MAC_UNICAST_STRIP_DISABLE) != 0)
			mcip->mci_state_flags |= MCIS_STRIP_DISABLE;

		if ((flags & MAC_UNICAST_DISABLE_TX_VID_CHECK) != 0)
			mcip->mci_state_flags |= MCIS_DISABLE_TX_VID_CHECK;
	} else {
		/*
		 * Assert that the specified flags are consistent with the
		 * flags specified by previous calls to mac_unicast_add().
		 */
		ASSERT(((flags & MAC_UNICAST_TAG_DISABLE) != 0 &&
		    (mcip->mci_state_flags & MCIS_TAG_DISABLE) != 0) ||
		    ((flags & MAC_UNICAST_TAG_DISABLE) == 0 &&
		    (mcip->mci_state_flags & MCIS_TAG_DISABLE) == 0));

		ASSERT(((flags & MAC_UNICAST_STRIP_DISABLE) != 0 &&
		    (mcip->mci_state_flags & MCIS_STRIP_DISABLE) != 0) ||
		    ((flags & MAC_UNICAST_STRIP_DISABLE) == 0 &&
		    (mcip->mci_state_flags & MCIS_STRIP_DISABLE) == 0));

		ASSERT(((flags & MAC_UNICAST_DISABLE_TX_VID_CHECK) != 0 &&
		    (mcip->mci_state_flags & MCIS_DISABLE_TX_VID_CHECK) != 0) ||
		    ((flags & MAC_UNICAST_DISABLE_TX_VID_CHECK) == 0 &&
		    (mcip->mci_state_flags & MCIS_DISABLE_TX_VID_CHECK) == 0));

		/*
		 * Make sure the client is consistent about its requests
		 * for MAC addresses. I.e. all requests from the clients
		 * must have the MAC_UNICAST_HW flag set or clear.
		 */
		if (((mcip->mci_state_flags & MCIS_UNICAST_HW) != 0 &&
		    !is_unicast_hw) ||
		    ((mcip->mci_state_flags & MCIS_UNICAST_HW) == 0 &&
		    is_unicast_hw)) {
			err = EINVAL;
			goto bail_out;
		}
	}
	/*
	 * Make sure the MAC address is not already used by
	 * another MAC client defined on top of the same
	 * underlying NIC. Unless we have MAC_CLIENT_FLAGS_MULTI_PRIMARY
	 * set when we allow a passive client to be present which will
	 * be activated when the currently active client goes away - this
	 * works only with primary addresses.
	 */
	if ((check_dups || is_primary || is_vnic_primary) &&
	    mac_addr_in_use(mip, mac_addr, vid)) {
		/*
		 * Must have set the multiple primary address flag when
		 * we did a mac_client_open AND this should be a primary
		 * MAC client AND there should not already be a passive
		 * primary. If all is true then we let this succeed
		 * even if the address is a dup.
		 */
		if ((mcip->mci_flags & MAC_CLIENT_FLAGS_MULTI_PRIMARY) == 0 ||
		    (mcip->mci_flags & MAC_CLIENT_FLAGS_PRIMARY) == 0 ||
		    mac_get_passive_primary_client(mip) != NULL) {
			*diag = MAC_DIAG_MACADDR_INUSE;
			err = EEXIST;
			goto bail_out;
		}
		ASSERT((mcip->mci_flags &
		    MAC_CLIENT_FLAGS_PASSIVE_PRIMARY) == 0);
		mcip->mci_flags |= MAC_CLIENT_FLAGS_PASSIVE_PRIMARY;
		kmem_free(mrp, sizeof (*mrp));

		/*
		 * Stash the unicast address handle, we will use it when
		 * we set up the passive client.
		 */
		mcip->mci_p_unicast_list = muip;
		*mah = (mac_unicast_handle_t)muip;
		return (0);
	}

	err = mac_client_datapath_setup(mcip, vid, mac_addr, mrp,
	    is_primary || is_vnic_primary, muip);
	if (err != 0)
		goto bail_out;

	kmem_free(mrp, sizeof (*mrp));
	*mah = (mac_unicast_handle_t)muip;
	return (0);

bail_out:
	if (fastpath_disabled)
		mac_fastpath_enable((mac_handle_t)mip);
	if (mcip->mci_state_flags & MCIS_EXCLUSIVE) {
		mip->mi_state_flags &= ~MIS_EXCLUSIVE;
		if (mip->mi_state_flags & MIS_LEGACY) {
			mip->mi_capab_legacy.ml_active_clear(
			    mip->mi_driver);
		}
	}
	kmem_free(mrp, sizeof (*mrp));
	kmem_free(muip, sizeof (mac_unicast_impl_t));
	return (err);
}

/*
 * Wrapper function to mac_unicast_add when we want to have the same mac
 * client open for two instances, one that is currently active and another
 * that will become active when the current one is removed. In this case
 * mac_unicast_add will return EGAIN and we will save the rx function and
 * arg which will be used when we activate the passive client in
 * mac_unicast_remove.
 */
int
mac_unicast_add_set_rx(mac_client_handle_t mch, uint8_t *mac_addr,
    uint16_t flags, mac_unicast_handle_t *mah,  uint16_t vid, mac_diag_t *diag,
    mac_rx_t rx_fn, void *arg)
{
	mac_client_impl_t	*mcip = (mac_client_impl_t *)mch;
	uint_t			err;

	err = mac_unicast_add(mch, mac_addr, flags, mah, vid, diag);
	if (err != 0 && err != EAGAIN)
		return (err);
	if (err == EAGAIN) {
		if (rx_fn != NULL) {
			mcip->mci_rx_p_fn = rx_fn;
			mcip->mci_rx_p_arg = arg;
		}
		return (0);
	}
	if (rx_fn != NULL)
		mac_rx_set(mch, rx_fn, arg);
	return (err);
}

int
mac_unicast_add(mac_client_handle_t mch, uint8_t *mac_addr, uint16_t flags,
    mac_unicast_handle_t *mah, uint16_t vid, mac_diag_t *diag)
{
	mac_impl_t *mip = ((mac_client_impl_t *)mch)->mci_mip;
	uint_t err;

	i_mac_perim_enter(mip);
	err = i_mac_unicast_add(mch, mac_addr, flags, mah, vid, diag);
	i_mac_perim_exit(mip);

	return (err);
}

static void
mac_client_datapath_teardown(mac_client_handle_t mch, mac_unicast_impl_t *muip,
    flow_entry_t *flent)
{
	mac_client_impl_t	*mcip = (mac_client_impl_t *)mch;
	mac_impl_t		*mip = mcip->mci_mip;
	boolean_t		no_unicast;

	/*
	 * If we have not added a unicast address for this MAC client, just
	 * teardown the datapath.
	 */
	no_unicast = mcip->mci_state_flags & MCIS_NO_UNICAST_ADDR;

	if (!no_unicast) {
		/*
		 * We would have initialized subflows etc. only if we brought
		 * up the primary client and set the unicast unicast address
		 * etc. Deactivate the flows. The flow entry will be removed
		 * from the active flow tables, and the associated SRS,
		 * softrings etc will be deleted. But the flow entry itself
		 * won't be destroyed, instead it will continue to be archived
		 * off the  the global flow hash list, for a possible future
		 * activation when say IP is plumbed again.
		 */
		mac_link_release_flows(mch);
	}
	mip->mi_nactiveclients--;
	mac_update_single_active_client(mip);

	/* Tear down the data path */
	mac_datapath_teardown(mcip, mcip->mci_flent, SRST_LINK);

	/*
	 * Prevent any future access to the flow entry through the mci_flent
	 * pointer by setting the mci_flent to NULL. Access to mci_flent in
	 * mac_bcast_send is also under mi_rw_lock.
	 */
	rw_enter(&mip->mi_rw_lock, RW_WRITER);
	flent = mcip->mci_flent;
	mac_client_remove_flow_from_list(mcip, flent);

	if (mcip->mci_state_flags & MCIS_DESC_LOGGED)
		mcip->mci_state_flags &= ~MCIS_DESC_LOGGED;

	/*
	 * This is the last unicast address being removed and there shouldn't
	 * be any outbound data threads at this point coming down from mac
	 * clients. We have waited for the data threads to finish before
	 * starting dld_str_detach. Non-data threads must access TX SRS
	 * under mi_rw_lock.
	 */
	rw_exit(&mip->mi_rw_lock);

	/*
	 * Don't use FLOW_MARK with FE_MC_NO_DATAPATH, as the flow might
	 * contain other flags, such as FE_CONDEMNED, which we need to
	 * cleared. We don't call mac_flow_cleanup() for this unicast
	 * flow as we have a already cleaned up SRSs etc. (via the teadown
	 * path). We just clear the stats and reset the initial callback
	 * function, the rest will be set when we call mac_flow_create,
	 * if at all.
	 */
	mutex_enter(&flent->fe_lock);
	ASSERT(flent->fe_refcnt == 1 && flent->fe_mbg == NULL &&
	    flent->fe_tx_srs == NULL && flent->fe_rx_srs_cnt == 0);
	flent->fe_flags = FE_MC_NO_DATAPATH;
	flow_stat_destroy(flent);
	mac_misc_stat_delete(flent);

	/* Initialize the receiver function to a safe routine */
	flent->fe_cb_fn = (flow_fn_t)mac_rx_def;
	flent->fe_cb_arg1 = NULL;
	flent->fe_cb_arg2 = NULL;

	flent->fe_index = -1;
	mutex_exit(&flent->fe_lock);

	if (mip->mi_type->mt_brdcst_addr != NULL) {
		ASSERT(muip != NULL || no_unicast);
		mac_bcast_delete(mcip, mip->mi_type->mt_brdcst_addr,
		    muip != NULL ? muip->mui_vid : VLAN_ID_NONE);
	}

	if (mip->mi_nactiveclients == 1) {
		mac_capab_update((mac_handle_t)mip);
		mac_virtual_link_update(mip);
	}

	if (mcip->mci_state_flags & MCIS_EXCLUSIVE) {
		mip->mi_state_flags &= ~MIS_EXCLUSIVE;

		if (mip->mi_state_flags & MIS_LEGACY)
			mip->mi_capab_legacy.ml_active_clear(mip->mi_driver);
	}

	mcip->mci_state_flags &= ~MCIS_UNICAST_HW;

	if (mcip->mci_state_flags & MCIS_TAG_DISABLE)
		mcip->mci_state_flags &= ~MCIS_TAG_DISABLE;

	if (mcip->mci_state_flags & MCIS_STRIP_DISABLE)
		mcip->mci_state_flags &= ~MCIS_STRIP_DISABLE;

	if (mcip->mci_state_flags & MCIS_DISABLE_TX_VID_CHECK)
		mcip->mci_state_flags &= ~MCIS_DISABLE_TX_VID_CHECK;

	if (muip != NULL)
		kmem_free(muip, sizeof (mac_unicast_impl_t));
	mac_protect_cancel_timer(mcip);
	mac_protect_flush_dynamic(mcip);

	bzero(&mcip->mci_misc_stat, sizeof (mcip->mci_misc_stat));
	/*
	 * Disable fastpath if this is a VNIC or a VLAN.
	 */
	if (mcip->mci_state_flags & MCIS_IS_VNIC)
		mac_fastpath_enable((mac_handle_t)mip);
	mac_stop((mac_handle_t)mip);
}

/*
 * Remove a MAC address which was previously added by mac_unicast_add().
 */
int
mac_unicast_remove(mac_client_handle_t mch, mac_unicast_handle_t mah)
{
	mac_client_impl_t *mcip = (mac_client_impl_t *)mch;
	mac_unicast_impl_t *muip = (mac_unicast_impl_t *)mah;
	mac_unicast_impl_t *pre;
	mac_impl_t *mip = mcip->mci_mip;
	flow_entry_t		*flent;
	uint16_t mui_vid;

	i_mac_perim_enter(mip);
	if (mcip->mci_flags & MAC_CLIENT_FLAGS_VNIC_PRIMARY) {
		/*
		 * Call made by the upper MAC client of a VNIC.
		 * There's nothing much to do, the unicast address will
		 * be removed by the VNIC driver when the VNIC is deleted,
		 * but let's ensure that all our transmit is done before
		 * the client does a mac_client_stop lest it trigger an
		 * assert in the driver.
		 */
		ASSERT(muip->mui_vid == VLAN_ID_NONE);

		mac_tx_client_flush(mcip);

		if ((mcip->mci_flags & MAC_CLIENT_FLAGS_PASSIVE_PRIMARY) != 0) {
			mcip->mci_flags &= ~MAC_CLIENT_FLAGS_PASSIVE_PRIMARY;
			if (mcip->mci_rx_p_fn != NULL) {
				mac_rx_set(mch, mcip->mci_rx_p_fn,
				    mcip->mci_rx_p_arg);
				mcip->mci_rx_p_fn = NULL;
				mcip->mci_rx_p_arg = NULL;
			}
			kmem_free(muip, sizeof (mac_unicast_impl_t));
			i_mac_perim_exit(mip);
			return (0);
		}
		mcip->mci_flags &= ~MAC_CLIENT_FLAGS_VNIC_PRIMARY;

		if (mcip->mci_state_flags & MCIS_TAG_DISABLE)
			mcip->mci_state_flags &= ~MCIS_TAG_DISABLE;

		if (mcip->mci_state_flags & MCIS_STRIP_DISABLE)
			mcip->mci_state_flags &= ~MCIS_STRIP_DISABLE;

		if (mcip->mci_state_flags & MCIS_DISABLE_TX_VID_CHECK)
			mcip->mci_state_flags &= ~MCIS_DISABLE_TX_VID_CHECK;

		kmem_free(muip, sizeof (mac_unicast_impl_t));
		i_mac_perim_exit(mip);
		return (0);
	}

	ASSERT(muip != NULL);

	/*
	 * We are removing a passive client, we haven't setup the datapath
	 * for this yet, so nothing much to do.
	 */
	if ((mcip->mci_flags & MAC_CLIENT_FLAGS_PASSIVE_PRIMARY) != 0) {

		ASSERT((mcip->mci_flent->fe_flags & FE_MC_NO_DATAPATH) != 0);
		ASSERT(mcip->mci_p_unicast_list == muip);

		mcip->mci_flags &= ~MAC_CLIENT_FLAGS_PASSIVE_PRIMARY;

		mcip->mci_p_unicast_list = NULL;
		mcip->mci_rx_p_fn = NULL;
		mcip->mci_rx_p_arg = NULL;

		mcip->mci_state_flags &= ~MCIS_UNICAST_HW;

		if (mcip->mci_state_flags & MCIS_TAG_DISABLE)
			mcip->mci_state_flags &= ~MCIS_TAG_DISABLE;

		if (mcip->mci_state_flags & MCIS_STRIP_DISABLE)
			mcip->mci_state_flags &= ~MCIS_STRIP_DISABLE;

		if (mcip->mci_state_flags & MCIS_DISABLE_TX_VID_CHECK)
			mcip->mci_state_flags &= ~MCIS_DISABLE_TX_VID_CHECK;

		kmem_free(muip, sizeof (mac_unicast_impl_t));
		i_mac_perim_exit(mip);
		return (0);
	}

	/*
	 * Remove the VID from the list of client's VIDs.
	 */
	pre = mcip->mci_unicast_list;
	if (muip == pre) {
		mcip->mci_unicast_list = muip->mui_next;
	} else {
		while ((pre->mui_next != NULL) && (pre->mui_next != muip))
			pre = pre->mui_next;
		ASSERT(pre->mui_next == muip);
		rw_enter(&mcip->mci_rw_lock, RW_WRITER);
		pre->mui_next = muip->mui_next;
		rw_exit(&mcip->mci_rw_lock);
	}

	if (!mac_client_single_rcvr(mcip)) {
		/*
		 * This MAC client is shared by more than one unicast
		 * addresses, so we will just remove the flent
		 * corresponding to the address being removed. We don't invoke
		 * mac_rx_classify_flow_rem() since the additional flow is
		 * not associated with its own separate set of SRS and rings,
		 * and these constructs are still needed for the remaining
		 * flows.
		 */
		flent = mac_client_get_flow(mcip, muip);
		VERIFY3P(flent, !=, NULL);

		/*
		 * The first one is disappearing, need to make sure
		 * we replace it with another from the list of
		 * shared clients.
		 */
		if (flent == mcip->mci_flent)
			flent = mac_client_swap_mciflent(mcip);
		mac_client_remove_flow_from_list(mcip, flent);
		mac_flow_remove(mip->mi_flow_tab, flent, B_FALSE);
		mac_flow_wait(flent, FLOW_DRIVER_UPCALL);

		/*
		 * The multicast groups that were added by the client so
		 * far must be removed from the brodcast domain corresponding
		 * to the VID being removed.
		 */
		mac_client_bcast_refresh(mcip, mac_client_update_mcast,
		    (void *)flent, B_FALSE);

		if (mip->mi_type->mt_brdcst_addr != NULL) {
			mac_bcast_delete(mcip, mip->mi_type->mt_brdcst_addr,
			    muip->mui_vid);
		}

		FLOW_FINAL_REFRELE(flent);
		ASSERT(!(mcip->mci_state_flags & MCIS_EXCLUSIVE));

		/*
		 * Enable fastpath if this is a VNIC or a VLAN.
		 */
		if (mcip->mci_state_flags & MCIS_IS_VNIC)
			mac_fastpath_enable((mac_handle_t)mip);
		mac_stop((mac_handle_t)mip);
		i_mac_perim_exit(mip);
		return (0);
	}

	mui_vid = muip->mui_vid;
	mac_client_datapath_teardown(mch, muip, flent);

	if ((mcip->mci_flags & MAC_CLIENT_FLAGS_PRIMARY) &&
	    mui_vid == VLAN_ID_NONE) {
		mcip->mci_flags &= ~MAC_CLIENT_FLAGS_PRIMARY;
	} else {
		i_mac_perim_exit(mip);
		return (0);
	}

	/*
	 * If we are removing the primary, check if we have a passive primary
	 * client that we need to activate now.
	 */
	mcip = mac_get_passive_primary_client(mip);
	if (mcip != NULL) {
		mac_resource_props_t	*mrp;
		mac_unicast_impl_t	*muip;

		mcip->mci_flags &= ~MAC_CLIENT_FLAGS_PASSIVE_PRIMARY;
		mrp = kmem_zalloc(sizeof (*mrp), KM_SLEEP);

		/*
		 * Apply the property cached in the mac_impl_t to the
		 * primary mac client.
		 */
		mac_get_resources((mac_handle_t)mip, mrp);
		(void) mac_client_set_resources(mch, mrp);
		ASSERT(mcip->mci_p_unicast_list != NULL);
		muip = mcip->mci_p_unicast_list;
		mcip->mci_p_unicast_list = NULL;
		if (mac_client_datapath_setup(mcip, VLAN_ID_NONE,
		    mip->mi_addr, mrp, B_TRUE, muip) == 0) {
			if (mcip->mci_rx_p_fn != NULL) {
				mac_rx_set(mch, mcip->mci_rx_p_fn,
				    mcip->mci_rx_p_arg);
				mcip->mci_rx_p_fn = NULL;
				mcip->mci_rx_p_arg = NULL;
			}
		} else {
			kmem_free(muip, sizeof (mac_unicast_impl_t));
		}
		kmem_free(mrp, sizeof (*mrp));
	}
	i_mac_perim_exit(mip);
	return (0);
}

/*
 * Multicast add function invoked by MAC clients.
 */
int
mac_multicast_add(mac_client_handle_t mch, const uint8_t *addr)
{
	mac_client_impl_t	*mcip = (mac_client_impl_t *)mch;
	mac_impl_t		*mip = mcip->mci_mip;
	flow_entry_t		*flent = mcip->mci_flent_list;
	flow_entry_t		*prev_fe = NULL;
	uint16_t		vid;
	int			err = 0;

	/* Verify the address is a valid multicast address */
	if ((err = mip->mi_type->mt_ops.mtops_multicst_verify(addr,
	    mip->mi_pdata)) != 0)
		return (err);

	i_mac_perim_enter(mip);
	while (flent != NULL) {
		vid = i_mac_flow_vid(flent);

		err = mac_bcast_add((mac_client_impl_t *)mch, addr, vid,
		    MAC_ADDRTYPE_MULTICAST);
		if (err != 0)
			break;
		prev_fe = flent;
		flent = flent->fe_client_next;
	}

	/*
	 * If we failed adding, then undo all, rather than partial
	 * success.
	 */
	if (flent != NULL && prev_fe != NULL) {
		flent = mcip->mci_flent_list;
		while (flent != prev_fe->fe_client_next) {
			vid = i_mac_flow_vid(flent);
			mac_bcast_delete((mac_client_impl_t *)mch, addr, vid);
			flent = flent->fe_client_next;
		}
	}
	i_mac_perim_exit(mip);
	return (err);
}

/*
 * Multicast delete function invoked by MAC clients.
 */
void
mac_multicast_remove(mac_client_handle_t mch, const uint8_t *addr)
{
	mac_client_impl_t	*mcip = (mac_client_impl_t *)mch;
	mac_impl_t		*mip = mcip->mci_mip;
	flow_entry_t		*flent;
	uint16_t		vid;

	i_mac_perim_enter(mip);
	for (flent = mcip->mci_flent_list; flent != NULL;
	    flent = flent->fe_client_next) {
		vid = i_mac_flow_vid(flent);
		mac_bcast_delete((mac_client_impl_t *)mch, addr, vid);
	}
	i_mac_perim_exit(mip);
}

/*
 * When a MAC client desires to capture packets on an interface,
 * it registers a promiscuous call back with mac_promisc_add().
 * There are three types of promiscuous callbacks:
 *
 * * MAC_CLIENT_PROMISC_ALL
 *   Captures all packets sent and received by the MAC client,
 *   the physical interface, as well as all other MAC clients
 *   defined on top of the same MAC.
 *
 * * MAC_CLIENT_PROMISC_FILTERED
 *   Captures all packets sent and received by the MAC client,
 *   plus all multicast traffic sent and received by the phyisical
 *   interface and the other MAC clients.
 *
 * * MAC_CLIENT_PROMISC_MULTI
 *   Captures all broadcast and multicast packets sent and
 *   received by the MAC clients as well as the physical interface.
 *
 * In all cases, the underlying MAC is put in promiscuous mode.
 */
int
mac_promisc_add(mac_client_handle_t mch, mac_client_promisc_type_t type,
    mac_rx_t fn, void *arg, mac_promisc_handle_t *mphp, uint16_t flags)
{
	mac_client_impl_t *mcip = (mac_client_impl_t *)mch;
	mac_impl_t *mip = mcip->mci_mip;
	mac_promisc_impl_t *mpip;
	mac_cb_info_t	*mcbi;
	int rc;

<<<<<<< HEAD
	if ((flags & MAC_PROMISC_FLAGS_NO_COPY) &&
	    (flags & MAC_PROMISC_FLAGS_DO_FIXUPS)) {
		return (EINVAL);
	}
=======
	boolean_t no_tx_loop = ((flags & MAC_PROMISC_FLAGS_NO_TX_LOOP) != 0);
	boolean_t rx_only = ((flags & MAC_PROMISC_FLAGS_RX_ONLY) != 0);
	boolean_t tx_only = ((flags & MAC_PROMISC_FLAGS_TX_ONLY) != 0);

	if (no_tx_loop && tx_only)
		return (EINVAL);
	if (rx_only && tx_only)
		return (EINVAL);
>>>>>>> 92f5e48e

	i_mac_perim_enter(mip);

	if ((rc = mac_start((mac_handle_t)mip)) != 0) {
		i_mac_perim_exit(mip);
		return (rc);
	}

	if ((mcip->mci_state_flags & MCIS_IS_VNIC) &&
	    type == MAC_CLIENT_PROMISC_ALL &&
	    (mcip->mci_protect_flags & MPT_FLAG_PROMISC_FILTERED)) {
		/*
		 * The function is being invoked by the upper MAC client
		 * of a VNIC. The VNIC should only see the traffic
		 * it is entitled to.
		 */
		type = MAC_CLIENT_PROMISC_FILTERED;
	}


	/*
	 * Turn on promiscuous mode for the underlying NIC.
	 * This is needed even for filtered callbacks which
	 * expect to receive all multicast traffic on the wire.
	 *
	 * Physical promiscuous mode should not be turned on if
	 * MAC_PROMISC_FLAGS_NO_PHYS is set.
	 */
	if ((flags & MAC_PROMISC_FLAGS_NO_PHYS) == 0) {
		if ((rc = i_mac_promisc_set(mip, B_TRUE)) != 0) {
			mac_stop((mac_handle_t)mip);
			i_mac_perim_exit(mip);
			return (rc);
		}
	}

	mpip = kmem_cache_alloc(mac_promisc_impl_cache, KM_SLEEP);

	mpip->mpi_type = type;
	mpip->mpi_fn = fn;
	mpip->mpi_arg = arg;
	mpip->mpi_mcip = mcip;
	mpip->mpi_no_tx_loop = no_tx_loop;
	mpip->mpi_no_phys = ((flags & MAC_PROMISC_FLAGS_NO_PHYS) != 0);
	mpip->mpi_strip_vlan_tag =
	    ((flags & MAC_PROMISC_FLAGS_VLAN_TAG_STRIP) != 0);
	mpip->mpi_no_copy = ((flags & MAC_PROMISC_FLAGS_NO_COPY) != 0);
<<<<<<< HEAD
	mpip->mpi_do_fixups = ((flags & MAC_PROMISC_FLAGS_DO_FIXUPS) != 0);
=======
	mpip->mpi_rx_only = rx_only;
	mpip->mpi_tx_only = tx_only;
>>>>>>> 92f5e48e

	mcbi = &mip->mi_promisc_cb_info;
	mutex_enter(mcbi->mcbi_lockp);

	mac_callback_add(&mip->mi_promisc_cb_info, &mcip->mci_promisc_list,
	    &mpip->mpi_mci_link);
	mac_callback_add(&mip->mi_promisc_cb_info, &mip->mi_promisc_list,
	    &mpip->mpi_mi_link);

	mutex_exit(mcbi->mcbi_lockp);

	*mphp = (mac_promisc_handle_t)mpip;

	if (mcip->mci_state_flags & MCIS_IS_VNIC) {
		mac_impl_t *umip = mcip->mci_upper_mip;

		ASSERT(umip != NULL);
		mac_vnic_secondary_update(umip);
	}

	i_mac_perim_exit(mip);

	return (0);
}

/*
 * Remove a multicast address previously aded through mac_promisc_add().
 */
void
mac_promisc_remove(mac_promisc_handle_t mph)
{
	mac_promisc_impl_t *mpip = (mac_promisc_impl_t *)mph;
	mac_client_impl_t *mcip = mpip->mpi_mcip;
	mac_impl_t *mip = mcip->mci_mip;
	mac_cb_info_t *mcbi;
	int rv;

	i_mac_perim_enter(mip);

	/*
	 * Even if the device can't be reset into normal mode, we still
	 * need to clear the client promisc callbacks. The client may want
	 * to close the mac end point and we can't have stale callbacks.
	 */
	if (!(mpip->mpi_no_phys)) {
		if ((rv = i_mac_promisc_set(mip, B_FALSE)) != 0) {
			cmn_err(CE_WARN, "%s: failed to switch OFF promiscuous"
			    " mode because of error 0x%x", mip->mi_name, rv);
		}
	}
	mcbi = &mip->mi_promisc_cb_info;
	mutex_enter(mcbi->mcbi_lockp);
	if (mac_callback_remove(mcbi, &mip->mi_promisc_list,
	    &mpip->mpi_mi_link)) {
		VERIFY(mac_callback_remove(&mip->mi_promisc_cb_info,
		    &mcip->mci_promisc_list, &mpip->mpi_mci_link));
		kmem_cache_free(mac_promisc_impl_cache, mpip);
	} else {
		mac_callback_remove_wait(&mip->mi_promisc_cb_info);
	}

	if (mcip->mci_state_flags & MCIS_IS_VNIC) {
		mac_impl_t *umip = mcip->mci_upper_mip;

		ASSERT(umip != NULL);
		mac_vnic_secondary_update(umip);
	}

	mutex_exit(mcbi->mcbi_lockp);
	mac_stop((mac_handle_t)mip);

	i_mac_perim_exit(mip);
}

/*
 * Reference count the number of active Tx threads. MCI_TX_QUIESCE indicates
 * that a control operation wants to quiesce the Tx data flow in which case
 * we return an error. Holding any of the per cpu locks ensures that the
 * mci_tx_flag won't change.
 *
 * 'CPU' must be accessed just once and used to compute the index into the
 * percpu array, and that index must be used for the entire duration of the
 * packet send operation. Note that the thread may be preempted and run on
 * another cpu any time and so we can't use 'CPU' more than once for the
 * operation.
 */
#define	MAC_TX_TRY_HOLD(mcip, mytx, error)				\
{									\
	(error) = 0;							\
	(mytx) = &(mcip)->mci_tx_pcpu[CPU->cpu_seqid & mac_tx_percpu_cnt]; \
	mutex_enter(&(mytx)->pcpu_tx_lock);				\
	if (!((mcip)->mci_tx_flag & MCI_TX_QUIESCE)) {			\
		(mytx)->pcpu_tx_refcnt++;				\
	} else {							\
		(error) = -1;						\
	}								\
	mutex_exit(&(mytx)->pcpu_tx_lock);				\
}

/*
 * Release the reference. If needed, signal any control operation waiting
 * for Tx quiescence. The wait and signal are always done using the
 * mci_tx_pcpu[0]'s lock
 */
#define	MAC_TX_RELE(mcip, mytx) {					\
	mutex_enter(&(mytx)->pcpu_tx_lock);				\
	if (--(mytx)->pcpu_tx_refcnt == 0 &&				\
	    (mcip)->mci_tx_flag & MCI_TX_QUIESCE) {			\
		mutex_exit(&(mytx)->pcpu_tx_lock);			\
		mutex_enter(&(mcip)->mci_tx_pcpu[0].pcpu_tx_lock);	\
		cv_signal(&(mcip)->mci_tx_cv);				\
		mutex_exit(&(mcip)->mci_tx_pcpu[0].pcpu_tx_lock);	\
	} else {							\
		mutex_exit(&(mytx)->pcpu_tx_lock);			\
	}								\
}

/*
 * Send function invoked by MAC clients.
 */
mac_tx_cookie_t
mac_tx(mac_client_handle_t mch, mblk_t *mp_chain, uintptr_t hint,
    uint16_t flag, mblk_t **ret_mp)
{
	mac_tx_cookie_t		cookie = 0;
	int			error;
	mac_tx_percpu_t		*mytx;
	mac_soft_ring_set_t	*srs;
	flow_entry_t		*flent;
	boolean_t		is_subflow = B_FALSE;
	mac_client_impl_t	*mcip = (mac_client_impl_t *)mch;
	mac_impl_t		*mip = mcip->mci_mip;
	mac_srs_tx_t		*srs_tx;

	/*
	 * Check whether the active Tx threads count is bumped already.
	 */
	if (!(flag & MAC_TX_NO_HOLD)) {
		MAC_TX_TRY_HOLD(mcip, mytx, error);
		if (error != 0) {
			freemsgchain(mp_chain);
			return (0);
		}
	}

	/*
	 * If mac protection is enabled, only the permissible packets will be
	 * returned by mac_protect_check().
	 */
	if ((mcip->mci_flent->
	    fe_resource_props.mrp_mask & MRP_PROTECT) != 0 &&
	    (mp_chain = mac_protect_check(mch, mp_chain)) == NULL)
		goto done;

	if (mcip->mci_subflow_tab != NULL &&
	    mcip->mci_subflow_tab->ft_flow_count > 0 &&
	    mac_flow_lookup(mcip->mci_subflow_tab, mp_chain,
	    FLOW_OUTBOUND, &flent) == 0) {
		/*
		 * The main assumption here is that if in the event
		 * we get a chain, all the packets will be classified
		 * to the same Flow/SRS. If this changes for any
		 * reason, the following logic should change as well.
		 * I suppose the fanout_hint also assumes this .
		 */
		ASSERT(flent != NULL);
		is_subflow = B_TRUE;
	} else {
		flent = mcip->mci_flent;
	}

	srs = flent->fe_tx_srs;
	/*
	 * This is to avoid panics with PF_PACKET that can call mac_tx()
	 * against an interface that is not capable of sending. A rewrite
	 * of the mac datapath is required to remove this limitation.
	 */
	if (srs == NULL) {
		freemsgchain(mp_chain);
		goto done;
	}

	srs_tx = &srs->srs_tx;
	if (srs_tx->st_mode == SRS_TX_DEFAULT &&
	    (srs->srs_state & SRS_ENQUEUED) == 0 &&
	    mip->mi_nactiveclients == 1 &&
	    mp_chain->b_next == NULL &&
	    (DB_CKSUMFLAGS(mp_chain) & HW_LSO) == 0) {
		uint64_t	obytes;

		/*
		 * Since dls always opens the underlying MAC, nclients equals
		 * to 1 means that the only active client is dls itself acting
		 * as a primary client of the MAC instance. Since dls will not
		 * send tagged packets in that case, and dls is trusted to send
		 * packets for its allowed VLAN(s), the VLAN tag insertion and
		 * check is required only if nclients is greater than 1.
		 */
		if (mip->mi_nclients > 1) {
			if (MAC_VID_CHECK_NEEDED(mcip)) {
				int	err = 0;

				MAC_VID_CHECK(mcip, mp_chain, err);
				if (err != 0) {
					freemsg(mp_chain);
					mcip->mci_misc_stat.mms_txerrors++;
					goto done;
				}
			}
			if (MAC_TAG_NEEDED(mcip)) {
				mp_chain = mac_add_vlan_tag(mp_chain, 0,
				    mac_client_vid(mch));
				if (mp_chain == NULL) {
					mcip->mci_misc_stat.mms_txerrors++;
					goto done;
				}
			}
		}

		obytes = (mp_chain->b_cont == NULL ? MBLKL(mp_chain) :
		    msgdsize(mp_chain));

		mp_chain = mac_provider_tx(mip, srs_tx->st_arg2, mp_chain,
		    mcip);

		if (mp_chain == NULL) {
			cookie = 0;
			SRS_TX_STAT_UPDATE(srs, opackets, 1);
			SRS_TX_STAT_UPDATE(srs, obytes, obytes);
		} else {
			mutex_enter(&srs->srs_lock);
			cookie = mac_tx_srs_no_desc(srs, mp_chain,
			    flag, ret_mp);
			mutex_exit(&srs->srs_lock);
		}
	} else {
		mblk_t *mp = mp_chain;
		mblk_t *new_head = NULL;
		mblk_t *new_tail = NULL;

		/*
		 * There are occasions where the packets arriving here
		 * may request hardware offloads that are not
		 * available from the underlying MAC provider. This
		 * currently only happens when a packet is sent across
		 * the MAC-loopback path of one MAC and then forwarded
		 * (via IP) to another MAC that lacks one or more of
		 * the hardware offloads provided by the first one.
		 * However, in the future, we may choose to pretend
		 * all MAC providers support all offloads, performing
		 * emulation on Tx as needed.
		 *
		 * We iterate each mblk in-turn, emulating hardware
		 * offloads as required. From this process, we create
		 * a new chain. The new chain may be the same as the
		 * original chain (no hardware emulation needed), a
		 * collection of new mblks (hardware emulation
		 * needed), or a mix. At this point, the chain is safe
		 * for consumption by the underlying MAC provider and
		 * is passed down to the SRS.
		 */
		while (mp != NULL) {
			mblk_t *next = mp->b_next;
			mblk_t *tail = NULL;
			const uint16_t needed =
			    (DB_CKSUMFLAGS(mp) ^ mip->mi_tx_cksum_flags) &
			    DB_CKSUMFLAGS(mp);

			mp->b_next = NULL;

			if ((needed & (HCK_TX_FLAGS | HW_LSO_FLAGS)) != 0) {
				mac_emul_t emul = 0;

				if (needed & HCK_IPV4_HDRCKSUM)
					emul |= MAC_IPCKSUM_EMUL;
				if (needed & (HCK_PARTIALCKSUM | HCK_FULLCKSUM))
					emul |= MAC_HWCKSUM_EMUL;
				if (needed & HW_LSO)
					emul = MAC_LSO_EMUL;

				mac_hw_emul(&mp, &tail, NULL, emul);

				if (mp == NULL) {
					mp = next;
					continue;
				}
			}

			if (new_head == NULL) {
				new_head = mp;
			} else {
				new_tail->b_next = mp;
			}

			new_tail = (tail == NULL) ? mp : tail;
			mp = next;
		}

		if (new_head == NULL) {
			cookie = 0;
			goto done;
		}

		cookie = srs_tx->st_func(srs, new_head, hint, flag, ret_mp);
	}

done:
	if (is_subflow)
		FLOW_REFRELE(flent);

	if (!(flag & MAC_TX_NO_HOLD))
		MAC_TX_RELE(mcip, mytx);

	return (cookie);
}

/*
 * mac_tx_is_blocked
 *
 * Given a cookie, it returns if the ring identified by the cookie is
 * flow-controlled or not. If NULL is passed in place of a cookie,
 * then it finds out if any of the underlying rings belonging to the
 * SRS is flow controlled or not and returns that status.
 */
/* ARGSUSED */
boolean_t
mac_tx_is_flow_blocked(mac_client_handle_t mch, mac_tx_cookie_t cookie)
{
	mac_client_impl_t *mcip = (mac_client_impl_t *)mch;
	mac_soft_ring_set_t *mac_srs;
	mac_soft_ring_t *sringp;
	boolean_t blocked = B_FALSE;
	mac_tx_percpu_t *mytx;
	int err;
	int i;

	/*
	 * Bump the reference count so that mac_srs won't be deleted.
	 * If the client is currently quiesced and we failed to bump
	 * the reference, return B_TRUE so that flow control stays
	 * as enabled.
	 *
	 * Flow control will then be disabled once the client is no
	 * longer quiesced.
	 */
	MAC_TX_TRY_HOLD(mcip, mytx, err);
	if (err != 0)
		return (B_TRUE);

	if ((mac_srs = MCIP_TX_SRS(mcip)) == NULL) {
		MAC_TX_RELE(mcip, mytx);
		return (B_FALSE);
	}

	mutex_enter(&mac_srs->srs_lock);
	/*
	 * Only in the case of TX_FANOUT and TX_AGGR, the underlying
	 * softring (s_ring_state) will have the HIWAT set. This is
	 * the multiple Tx ring flow control case. For all other
	 * case, SRS (srs_state) will store the condition.
	 */
	if (mac_srs->srs_tx.st_mode == SRS_TX_FANOUT ||
	    mac_srs->srs_tx.st_mode == SRS_TX_AGGR) {
		if (cookie != 0) {
			sringp = (mac_soft_ring_t *)cookie;
			mutex_enter(&sringp->s_ring_lock);
			if (sringp->s_ring_state & S_RING_TX_HIWAT)
				blocked = B_TRUE;
			mutex_exit(&sringp->s_ring_lock);
		} else {
			for (i = 0; i < mac_srs->srs_tx_ring_count; i++) {
				sringp = mac_srs->srs_tx_soft_rings[i];
				mutex_enter(&sringp->s_ring_lock);
				if (sringp->s_ring_state & S_RING_TX_HIWAT) {
					blocked = B_TRUE;
					mutex_exit(&sringp->s_ring_lock);
					break;
				}
				mutex_exit(&sringp->s_ring_lock);
			}
		}
	} else {
		blocked = (mac_srs->srs_state & SRS_TX_HIWAT);
	}
	mutex_exit(&mac_srs->srs_lock);
	MAC_TX_RELE(mcip, mytx);
	return (blocked);
}

/*
 * Check if the MAC client is the primary MAC client.
 */
boolean_t
mac_is_primary_client(mac_client_impl_t *mcip)
{
	return (mcip->mci_flags & MAC_CLIENT_FLAGS_PRIMARY);
}

void
mac_ioctl(mac_handle_t mh, queue_t *wq, mblk_t *bp)
{
	mac_impl_t	*mip = (mac_impl_t *)mh;
	int cmd = ((struct iocblk *)bp->b_rptr)->ioc_cmd;

	if ((cmd == ND_GET && (mip->mi_callbacks->mc_callbacks & MC_GETPROP)) ||
	    (cmd == ND_SET && (mip->mi_callbacks->mc_callbacks & MC_SETPROP))) {
		/*
		 * If ndd props were registered, call them.
		 * Note that ndd ioctls are Obsolete
		 */
		mac_ndd_ioctl(mip, wq, bp);
		return;
	}

	/*
	 * Call the driver to handle the ioctl.  The driver may not support
	 * any ioctls, in which case we reply with a NAK on its behalf.
	 */
	if (mip->mi_callbacks->mc_callbacks & MC_IOCTL)
		mip->mi_ioctl(mip->mi_driver, wq, bp);
	else
		miocnak(wq, bp, 0, EINVAL);
}

/*
 * Return the link state of the specified MAC instance.
 */
link_state_t
mac_link_get(mac_handle_t mh)
{
	return (((mac_impl_t *)mh)->mi_linkstate);
}

/*
 * Add a mac client specified notification callback. Please see the comments
 * above mac_callback_add() for general information about mac callback
 * addition/deletion in the presence of mac callback list walkers
 */
mac_notify_handle_t
mac_notify_add(mac_handle_t mh, mac_notify_t notify_fn, void *arg)
{
	mac_impl_t		*mip = (mac_impl_t *)mh;
	mac_notify_cb_t		*mncb;
	mac_cb_info_t		*mcbi;

	/*
	 * Allocate a notify callback structure, fill in the details and
	 * use the mac callback list manipulation functions to chain into
	 * the list of callbacks.
	 */
	mncb = kmem_zalloc(sizeof (mac_notify_cb_t), KM_SLEEP);
	mncb->mncb_fn = notify_fn;
	mncb->mncb_arg = arg;
	mncb->mncb_mip = mip;
	mncb->mncb_link.mcb_objp = mncb;
	mncb->mncb_link.mcb_objsize = sizeof (mac_notify_cb_t);
	mncb->mncb_link.mcb_flags = MCB_NOTIFY_CB_T;

	mcbi = &mip->mi_notify_cb_info;

	i_mac_perim_enter(mip);
	mutex_enter(mcbi->mcbi_lockp);

	mac_callback_add(&mip->mi_notify_cb_info, &mip->mi_notify_cb_list,
	    &mncb->mncb_link);

	mutex_exit(mcbi->mcbi_lockp);
	i_mac_perim_exit(mip);
	return ((mac_notify_handle_t)mncb);
}

void
mac_notify_remove_wait(mac_handle_t mh)
{
	mac_impl_t	*mip = (mac_impl_t *)mh;
	mac_cb_info_t	*mcbi = &mip->mi_notify_cb_info;

	mutex_enter(mcbi->mcbi_lockp);
	mac_callback_remove_wait(&mip->mi_notify_cb_info);
	mutex_exit(mcbi->mcbi_lockp);
}

/*
 * Remove a mac client specified notification callback
 */
int
mac_notify_remove(mac_notify_handle_t mnh, boolean_t wait)
{
	mac_notify_cb_t	*mncb = (mac_notify_cb_t *)mnh;
	mac_impl_t	*mip = mncb->mncb_mip;
	mac_cb_info_t	*mcbi;
	int		err = 0;

	mcbi = &mip->mi_notify_cb_info;

	i_mac_perim_enter(mip);
	mutex_enter(mcbi->mcbi_lockp);

	ASSERT(mncb->mncb_link.mcb_objp == mncb);
	/*
	 * If there aren't any list walkers, the remove would succeed
	 * inline, else we wait for the deferred remove to complete
	 */
	if (mac_callback_remove(&mip->mi_notify_cb_info,
	    &mip->mi_notify_cb_list, &mncb->mncb_link)) {
		kmem_free(mncb, sizeof (mac_notify_cb_t));
	} else {
		err = EBUSY;
	}

	mutex_exit(mcbi->mcbi_lockp);
	i_mac_perim_exit(mip);

	/*
	 * If we failed to remove the notification callback and "wait" is set
	 * to be B_TRUE, wait for the callback to finish after we exit the
	 * mac perimeter.
	 */
	if (err != 0 && wait) {
		mac_notify_remove_wait((mac_handle_t)mip);
		return (0);
	}

	return (err);
}

/*
 * Associate resource management callbacks with the specified MAC
 * clients.
 */

void
mac_resource_set_common(mac_client_handle_t mch, mac_resource_add_t add,
    mac_resource_remove_t remove, mac_resource_quiesce_t quiesce,
    mac_resource_restart_t restart, mac_resource_bind_t bind,
    void *arg)
{
	mac_client_impl_t *mcip = (mac_client_impl_t *)mch;

	mcip->mci_resource_add = add;
	mcip->mci_resource_remove = remove;
	mcip->mci_resource_quiesce = quiesce;
	mcip->mci_resource_restart = restart;
	mcip->mci_resource_bind = bind;
	mcip->mci_resource_arg = arg;
}

void
mac_resource_set(mac_client_handle_t mch, mac_resource_add_t add, void *arg)
{
	/* update the 'resource_add' callback */
	mac_resource_set_common(mch, add, NULL, NULL, NULL, NULL, arg);
}

/*
 * Sets up the client resources and enable the polling interface over all the
 * SRS's and the soft rings of the client
 */
void
mac_client_poll_enable(mac_client_handle_t mch)
{
	mac_client_impl_t	*mcip = (mac_client_impl_t *)mch;
	mac_soft_ring_set_t	*mac_srs;
	flow_entry_t		*flent;
	int			i;

	flent = mcip->mci_flent;
	ASSERT(flent != NULL);

	mcip->mci_state_flags |= MCIS_CLIENT_POLL_CAPABLE;
	for (i = 0; i < flent->fe_rx_srs_cnt; i++) {
		mac_srs = (mac_soft_ring_set_t *)flent->fe_rx_srs[i];
		ASSERT(mac_srs->srs_mcip == mcip);
		mac_srs_client_poll_enable(mcip, mac_srs);
	}
}

/*
 * Tears down the client resources and disable the polling interface over all
 * the SRS's and the soft rings of the client
 */
void
mac_client_poll_disable(mac_client_handle_t mch)
{
	mac_client_impl_t	*mcip = (mac_client_impl_t *)mch;
	mac_soft_ring_set_t	*mac_srs;
	flow_entry_t		*flent;
	int			i;

	flent = mcip->mci_flent;
	ASSERT(flent != NULL);

	mcip->mci_state_flags &= ~MCIS_CLIENT_POLL_CAPABLE;
	for (i = 0; i < flent->fe_rx_srs_cnt; i++) {
		mac_srs = (mac_soft_ring_set_t *)flent->fe_rx_srs[i];
		ASSERT(mac_srs->srs_mcip == mcip);
		mac_srs_client_poll_disable(mcip, mac_srs);
	}
}

/*
 * Associate the CPUs specified by the given property with a MAC client.
 */
int
mac_cpu_set(mac_client_handle_t mch, mac_resource_props_t *mrp)
{
	mac_client_impl_t *mcip = (mac_client_impl_t *)mch;
	mac_impl_t *mip = mcip->mci_mip;
	int err = 0;

	ASSERT(MAC_PERIM_HELD((mac_handle_t)mip));

	if ((err = mac_validate_props(mcip->mci_state_flags & MCIS_IS_VNIC ?
	    mcip->mci_upper_mip : mip, mrp)) != 0) {
		return (err);
	}
	if (MCIP_DATAPATH_SETUP(mcip))
		mac_flow_modify(mip->mi_flow_tab, mcip->mci_flent, mrp);

	mac_update_resources(mrp, MCIP_RESOURCE_PROPS(mcip), B_FALSE);
	return (0);
}

/*
 * Apply the specified properties to the specified MAC client.
 */
int
mac_client_set_resources(mac_client_handle_t mch, mac_resource_props_t *mrp)
{
	mac_client_impl_t *mcip = (mac_client_impl_t *)mch;
	mac_impl_t *mip = mcip->mci_mip;
	int err = 0;

	i_mac_perim_enter(mip);

	if ((mrp->mrp_mask & MRP_MAXBW) || (mrp->mrp_mask & MRP_PRIORITY)) {
		err = mac_resource_ctl_set(mch, mrp);
		if (err != 0)
			goto done;
	}

	if (mrp->mrp_mask & (MRP_CPUS|MRP_POOL)) {
		err = mac_cpu_set(mch, mrp);
		if (err != 0)
			goto done;
	}

	if (mrp->mrp_mask & MRP_PROTECT) {
		err = mac_protect_set(mch, mrp);
		if (err != 0)
			goto done;
	}

	if ((mrp->mrp_mask & MRP_RX_RINGS) || (mrp->mrp_mask & MRP_TX_RINGS))
		err = mac_resource_ctl_set(mch, mrp);

done:
	i_mac_perim_exit(mip);
	return (err);
}

/*
 * Return the properties currently associated with the specified MAC client.
 */
void
mac_client_get_resources(mac_client_handle_t mch, mac_resource_props_t *mrp)
{
	mac_client_impl_t	*mcip = (mac_client_impl_t *)mch;
	mac_resource_props_t	*mcip_mrp = MCIP_RESOURCE_PROPS(mcip);

	bcopy(mcip_mrp, mrp, sizeof (mac_resource_props_t));
}

/*
 * Return the effective properties currently associated with the specified
 * MAC client.
 */
void
mac_client_get_effective_resources(mac_client_handle_t mch,
    mac_resource_props_t *mrp)
{
	mac_client_impl_t	*mcip = (mac_client_impl_t *)mch;
	mac_resource_props_t	*mcip_mrp = MCIP_EFFECTIVE_PROPS(mcip);

	bcopy(mcip_mrp, mrp, sizeof (mac_resource_props_t));
}

/*
 * Pass a copy of the specified packet to the promiscuous callbacks
 * of the specified MAC.
 *
 * If sender is NULL, the function is being invoked for a packet chain
 * received from the wire. If sender is non-NULL, it points to
 * the MAC client from which the packet is being sent.
 *
 * The packets are distributed to the promiscuous callbacks as follows:
 *
 * - all packets are sent to the MAC_CLIENT_PROMISC_ALL callbacks
 * - all broadcast and multicast packets are sent to the
 *   MAC_CLIENT_PROMISC_FILTER and MAC_CLIENT_PROMISC_MULTI.
 *
 * The unicast packets of MAC_CLIENT_PROMISC_FILTER callbacks are dispatched
 * after classification by mac_rx_deliver().
 */
static void
mac_promisc_dispatch_one(mac_promisc_impl_t *mpip, mblk_t *mp,
    boolean_t loopback, boolean_t local)
{
	mblk_t *mp_next;

	if (!mpip->mpi_no_copy || mpip->mpi_strip_vlan_tag ||
	    (mpip->mpi_do_fixups && local)) {
		mblk_t *mp_copy;

		mp_copy = copymsg(mp);
		if (mp_copy == NULL)
			return;

		/*
		 * The consumer has requested we emulate HW offloads
		 * for host-local packets.
		 */
		if (mpip->mpi_do_fixups && local) {
			/*
			 * Remember that copymsg() doesn't copy
			 * b_next, so we are only passing a single
			 * packet to mac_hw_emul(). Also keep in mind
			 * that mp_copy will become an mblk chain if
			 * the argument is an LSO message.
			 */
			mac_hw_emul(&mp_copy, NULL, NULL,
			    MAC_HWCKSUM_EMUL | MAC_LSO_EMUL);

			if (mp_copy == NULL)
				return;
		}

		if (mpip->mpi_strip_vlan_tag) {
			mp_copy = mac_strip_vlan_tag_chain(mp_copy);
			if (mp_copy == NULL)
				return;
		}

		/*
		 * There is code upstack that can't deal with message
		 * chains.
		 */
		for (mblk_t *tmp = mp_copy; tmp != NULL; tmp = mp_next) {
			mp_next = tmp->b_next;
			tmp->b_next = NULL;
			mpip->mpi_fn(mpip->mpi_arg, NULL, tmp, loopback);
		}

		return;
	}

	mp_next = mp->b_next;
	mp->b_next = NULL;
	mpip->mpi_fn(mpip->mpi_arg, NULL, mp, loopback);
	mp->b_next = mp_next;
}

/*
 * Return the VID of a packet. Zero if the packet is not tagged.
 */
static uint16_t
mac_ether_vid(mblk_t *mp)
{
	struct ether_header *eth = (struct ether_header *)mp->b_rptr;

	if (ntohs(eth->ether_type) == ETHERTYPE_VLAN) {
		struct ether_vlan_header *t_evhp =
		    (struct ether_vlan_header *)mp->b_rptr;
		return (VLAN_ID(ntohs(t_evhp->ether_tci)));
	}

	return (0);
}

/*
 * Return whether the specified packet contains a multicast or broadcast
 * destination MAC address.
 */
static boolean_t
mac_is_mcast(mac_impl_t *mip, mblk_t *mp)
{
	mac_header_info_t hdr_info;

	if (mac_header_info((mac_handle_t)mip, mp, &hdr_info) != 0)
		return (B_FALSE);
	return ((hdr_info.mhi_dsttype == MAC_ADDRTYPE_BROADCAST) ||
	    (hdr_info.mhi_dsttype == MAC_ADDRTYPE_MULTICAST));
}

/*
 * Send a copy of an mblk chain to the MAC clients of the specified MAC.
 * "sender" points to the sender MAC client for outbound packets, and
 * is set to NULL for inbound packets.
 */
void
mac_promisc_dispatch(mac_impl_t *mip, mblk_t *mp_chain,
    mac_client_impl_t *sender, boolean_t local)
{
	mac_promisc_impl_t *mpip;
	mac_cb_t *mcb;
	mblk_t *mp;
	boolean_t is_mcast, is_sender;

	MAC_PROMISC_WALKER_INC(mip);
	for (mp = mp_chain; mp != NULL; mp = mp->b_next) {
		is_mcast = mac_is_mcast(mip, mp);
		/* send packet to interested callbacks */
		for (mcb = mip->mi_promisc_list; mcb != NULL;
		    mcb = mcb->mcb_nextp) {
			mpip = (mac_promisc_impl_t *)mcb->mcb_objp;
			is_sender = (mpip->mpi_mcip == sender);

			if (sender != NULL && mpip->mpi_rx_only)
				/*
				 * This client doesn't want outbound packets.
				 */
				continue;

			if (sender == NULL && mpip->mpi_tx_only)
				/*
				 * This client doesn't want inbound packets.
				 */
				continue;

			if (is_sender && mpip->mpi_no_tx_loop)
				/*
				 * The sender doesn't want to receive
				 * copies of the packets it sends.
				 */
				continue;

			/* this client doesn't need any packets (bridge) */
			if (mpip->mpi_fn == NULL)
				continue;

			/*
			 * For an ethernet MAC, don't displatch a multicast
			 * packet to a non-PROMISC_ALL callbacks unless the VID
			 * of the packet matches the VID of the client.
			 */
			if (is_mcast &&
			    mpip->mpi_type != MAC_CLIENT_PROMISC_ALL &&
			    !mac_client_check_flow_vid(mpip->mpi_mcip,
			    mac_ether_vid(mp)))
				continue;

			if (is_sender ||
			    mpip->mpi_type == MAC_CLIENT_PROMISC_ALL ||
			    is_mcast) {
				mac_promisc_dispatch_one(mpip, mp, is_sender,
				    local);
			}
		}
	}
	MAC_PROMISC_WALKER_DCR(mip);
}

void
mac_promisc_client_dispatch(mac_client_impl_t *mcip, mblk_t *mp_chain)
{
	mac_impl_t		*mip = mcip->mci_mip;
	mac_promisc_impl_t	*mpip;
	boolean_t		is_mcast;
	mblk_t			*mp;
	mac_cb_t		*mcb;

	/*
	 * The unicast packets for the MAC client still
	 * need to be delivered to the MAC_CLIENT_PROMISC_FILTERED
	 * promiscuous callbacks. The broadcast and multicast
	 * packets were delivered from mac_rx().
	 */
	MAC_PROMISC_WALKER_INC(mip);
	for (mp = mp_chain; mp != NULL; mp = mp->b_next) {
		is_mcast = mac_is_mcast(mip, mp);
		for (mcb = mcip->mci_promisc_list; mcb != NULL;
		    mcb = mcb->mcb_nextp) {
			mpip = (mac_promisc_impl_t *)mcb->mcb_objp;
			if (!mpip->mpi_tx_only &&
			    mpip->mpi_type == MAC_CLIENT_PROMISC_FILTERED &&
			    !is_mcast) {
				mac_promisc_dispatch_one(mpip, mp, B_FALSE,
				    B_FALSE);
			}
		}
	}
	MAC_PROMISC_WALKER_DCR(mip);
}

/*
 * Return the margin value currently assigned to the specified MAC instance.
 */
void
mac_margin_get(mac_handle_t mh, uint32_t *marginp)
{
	mac_impl_t *mip = (mac_impl_t *)mh;

	rw_enter(&(mip->mi_rw_lock), RW_READER);
	*marginp = mip->mi_margin;
	rw_exit(&(mip->mi_rw_lock));
}

/*
 * mac_info_get() is used for retrieving the mac_info when a DL_INFO_REQ is
 * issued before a DL_ATTACH_REQ. we walk the i_mac_impl_hash table and find
 * the first mac_impl_t with a matching driver name; then we copy its mac_info_t
 * to the caller. we do all this with i_mac_impl_lock held so the mac_impl_t
 * cannot disappear while we are accessing it.
 */
typedef struct i_mac_info_state_s {
	const char	*mi_name;
	mac_info_t	*mi_infop;
} i_mac_info_state_t;

/*ARGSUSED*/
static uint_t
i_mac_info_walker(mod_hash_key_t key, mod_hash_val_t *val, void *arg)
{
	i_mac_info_state_t *statep = arg;
	mac_impl_t *mip = (mac_impl_t *)val;

	if (mip->mi_state_flags & MIS_DISABLED)
		return (MH_WALK_CONTINUE);

	if (strcmp(statep->mi_name,
	    ddi_driver_name(mip->mi_dip)) != 0)
		return (MH_WALK_CONTINUE);

	statep->mi_infop = &mip->mi_info;
	return (MH_WALK_TERMINATE);
}

boolean_t
mac_info_get(const char *name, mac_info_t *minfop)
{
	i_mac_info_state_t state;

	rw_enter(&i_mac_impl_lock, RW_READER);
	state.mi_name = name;
	state.mi_infop = NULL;
	mod_hash_walk(i_mac_impl_hash, i_mac_info_walker, &state);
	if (state.mi_infop == NULL) {
		rw_exit(&i_mac_impl_lock);
		return (B_FALSE);
	}
	*minfop = *state.mi_infop;
	rw_exit(&i_mac_impl_lock);
	return (B_TRUE);
}

/*
 * To get the capabilities that MAC layer cares about, such as rings, factory
 * mac address, vnic or not, it should directly invoke this function.  If the
 * link is part of a bridge, then the link is unable to do zero copy.
 */
boolean_t
i_mac_capab_get(mac_handle_t mh, mac_capab_t cap, void *cap_data)
{
	mac_impl_t *mip = (mac_impl_t *)mh;

	if (mip->mi_bridge_link != NULL && cap == MAC_CAPAB_NO_ZCOPY) {
		return (B_TRUE);
	} else if (mip->mi_callbacks->mc_callbacks & MC_GETCAPAB) {
		return (mip->mi_getcapab(mip->mi_driver, cap, cap_data));
	} else {
		return (B_FALSE);
	}
}

/*
 * Capability query function. If number of active mac clients is greater than
 * 1, only limited capabilities can be advertised to the caller no matter the
 * driver has certain capability or not. Else, we query the driver to get the
 * capability.
 */
boolean_t
mac_capab_get(mac_handle_t mh, mac_capab_t cap, void *cap_data)
{
	mac_impl_t *mip = (mac_impl_t *)mh;

	/*
	 * Some capabilities are restricted when there are more than one active
	 * clients on the MAC resource.  The ones noted below are safe,
	 * independent of that count.
	 */
	if (mip->mi_nactiveclients > 1) {
		switch (cap) {
		case MAC_CAPAB_NO_ZCOPY:
			return (B_TRUE);
		case MAC_CAPAB_LEGACY:
		case MAC_CAPAB_HCKSUM:
		case MAC_CAPAB_LSO:
		case MAC_CAPAB_NO_NATIVEVLAN:
			break;
		default:
			return (B_FALSE);
		}
	}

	/* else get capab from driver */
	return (i_mac_capab_get(mh, cap, cap_data));
}

boolean_t
mac_sap_verify(mac_handle_t mh, uint32_t sap, uint32_t *bind_sap)
{
	mac_impl_t *mip = (mac_impl_t *)mh;

	return (mip->mi_type->mt_ops.mtops_sap_verify(sap, bind_sap,
	    mip->mi_pdata));
}

mblk_t *
mac_header(mac_handle_t mh, const uint8_t *daddr, uint32_t sap, mblk_t *payload,
    size_t extra_len)
{
	mac_impl_t	*mip = (mac_impl_t *)mh;
	const uint8_t	*hdr_daddr;

	/*
	 * If the MAC is point-to-point with a fixed destination address, then
	 * we must always use that destination in the MAC header.
	 */
	hdr_daddr = (mip->mi_dstaddr_set ? mip->mi_dstaddr : daddr);
	return (mip->mi_type->mt_ops.mtops_header(mip->mi_addr, hdr_daddr, sap,
	    mip->mi_pdata, payload, extra_len));
}

int
mac_header_info(mac_handle_t mh, mblk_t *mp, mac_header_info_t *mhip)
{
	mac_impl_t *mip = (mac_impl_t *)mh;

	return (mip->mi_type->mt_ops.mtops_header_info(mp, mip->mi_pdata,
	    mhip));
}

int
mac_vlan_header_info(mac_handle_t mh, mblk_t *mp, mac_header_info_t *mhip)
{
	mac_impl_t	*mip = (mac_impl_t *)mh;
	boolean_t	is_ethernet = (mip->mi_info.mi_media == DL_ETHER);
	int		err = 0;

	/*
	 * Packets should always be at least 16 bit aligned.
	 */
	ASSERT(IS_P2ALIGNED(mp->b_rptr, sizeof (uint16_t)));

	if ((err = mac_header_info(mh, mp, mhip)) != 0)
		return (err);

	/*
	 * If this is a VLAN-tagged Ethernet packet, then the SAP in the
	 * mac_header_info_t as returned by mac_header_info() is
	 * ETHERTYPE_VLAN. We need to grab the ethertype from the VLAN header.
	 */
	if (is_ethernet && (mhip->mhi_bindsap == ETHERTYPE_VLAN)) {
		struct ether_vlan_header *evhp;
		uint16_t sap;
		mblk_t *tmp = NULL;
		size_t size;

		size = sizeof (struct ether_vlan_header);
		if (MBLKL(mp) < size) {
			/*
			 * Pullup the message in order to get the MAC header
			 * infomation. Note that this is a read-only function,
			 * we keep the input packet intact.
			 */
			if ((tmp = msgpullup(mp, size)) == NULL)
				return (EINVAL);

			mp = tmp;
		}
		evhp = (struct ether_vlan_header *)mp->b_rptr;
		sap = ntohs(evhp->ether_type);
		(void) mac_sap_verify(mh, sap, &mhip->mhi_bindsap);
		mhip->mhi_hdrsize = sizeof (struct ether_vlan_header);
		mhip->mhi_tci = ntohs(evhp->ether_tci);
		mhip->mhi_istagged = B_TRUE;
		freemsg(tmp);

		if (VLAN_CFI(mhip->mhi_tci) != ETHER_CFI)
			return (EINVAL);
	} else {
		mhip->mhi_istagged = B_FALSE;
		mhip->mhi_tci = 0;
	}

	return (0);
}

mblk_t *
mac_header_cook(mac_handle_t mh, mblk_t *mp)
{
	mac_impl_t *mip = (mac_impl_t *)mh;

	if (mip->mi_type->mt_ops.mtops_ops & MTOPS_HEADER_COOK) {
		if (DB_REF(mp) > 1) {
			mblk_t *newmp = copymsg(mp);
			if (newmp == NULL)
				return (NULL);
			freemsg(mp);
			mp = newmp;
		}
		return (mip->mi_type->mt_ops.mtops_header_cook(mp,
		    mip->mi_pdata));
	}
	return (mp);
}

mblk_t *
mac_header_uncook(mac_handle_t mh, mblk_t *mp)
{
	mac_impl_t *mip = (mac_impl_t *)mh;

	if (mip->mi_type->mt_ops.mtops_ops & MTOPS_HEADER_UNCOOK) {
		if (DB_REF(mp) > 1) {
			mblk_t *newmp = copymsg(mp);
			if (newmp == NULL)
				return (NULL);
			freemsg(mp);
			mp = newmp;
		}
		return (mip->mi_type->mt_ops.mtops_header_uncook(mp,
		    mip->mi_pdata));
	}
	return (mp);
}

uint_t
mac_addr_len(mac_handle_t mh)
{
	mac_impl_t *mip = (mac_impl_t *)mh;

	return (mip->mi_type->mt_addr_length);
}

/* True if a MAC is a VNIC */
boolean_t
mac_is_vnic(mac_handle_t mh)
{
	return ((((mac_impl_t *)mh)->mi_state_flags & MIS_IS_VNIC) != 0);
}

boolean_t
mac_is_overlay(mac_handle_t mh)
{
	return ((((mac_impl_t *)mh)->mi_state_flags & MIS_IS_OVERLAY) != 0);
}

mac_handle_t
mac_get_lower_mac_handle(mac_handle_t mh)
{
	mac_impl_t *mip = (mac_impl_t *)mh;

	ASSERT(mac_is_vnic(mh));
	return (((vnic_t *)mip->mi_driver)->vn_lower_mh);
}

boolean_t
mac_is_vnic_primary(mac_handle_t mh)
{
	mac_impl_t *mip = (mac_impl_t *)mh;

	ASSERT(mac_is_vnic(mh));
	return (((vnic_t *)mip->mi_driver)->vn_addr_type ==
	    VNIC_MAC_ADDR_TYPE_PRIMARY);
}

void
mac_update_resources(mac_resource_props_t *nmrp, mac_resource_props_t *cmrp,
    boolean_t is_user_flow)
{
	if (nmrp != NULL && cmrp != NULL) {
		if (nmrp->mrp_mask & MRP_PRIORITY) {
			if (nmrp->mrp_priority == MPL_RESET) {
				cmrp->mrp_mask &= ~MRP_PRIORITY;
				if (is_user_flow) {
					cmrp->mrp_priority =
					    MPL_SUBFLOW_DEFAULT;
				} else {
					cmrp->mrp_priority = MPL_LINK_DEFAULT;
				}
			} else {
				cmrp->mrp_mask |= MRP_PRIORITY;
				cmrp->mrp_priority = nmrp->mrp_priority;
			}
		}
		if (nmrp->mrp_mask & MRP_MAXBW) {
			if (nmrp->mrp_maxbw == MRP_MAXBW_RESETVAL) {
				cmrp->mrp_mask &= ~MRP_MAXBW;
				cmrp->mrp_maxbw = 0;
			} else {
				cmrp->mrp_mask |= MRP_MAXBW;
				cmrp->mrp_maxbw = nmrp->mrp_maxbw;
			}
		}
		if (nmrp->mrp_mask & MRP_CPUS)
			MAC_COPY_CPUS(nmrp, cmrp);

		if (nmrp->mrp_mask & MRP_POOL) {
			if (strlen(nmrp->mrp_pool) == 0) {
				cmrp->mrp_mask &= ~MRP_POOL;
				bzero(cmrp->mrp_pool, sizeof (cmrp->mrp_pool));
			} else {
				cmrp->mrp_mask |= MRP_POOL;
				(void) strncpy(cmrp->mrp_pool, nmrp->mrp_pool,
				    sizeof (cmrp->mrp_pool));
			}

		}

		if (nmrp->mrp_mask & MRP_PROTECT)
			mac_protect_update(nmrp, cmrp);

		/*
		 * Update the rings specified.
		 */
		if (nmrp->mrp_mask & MRP_RX_RINGS) {
			if (nmrp->mrp_mask & MRP_RINGS_RESET) {
				cmrp->mrp_mask &= ~MRP_RX_RINGS;
				if (cmrp->mrp_mask & MRP_RXRINGS_UNSPEC)
					cmrp->mrp_mask &= ~MRP_RXRINGS_UNSPEC;
				cmrp->mrp_nrxrings = 0;
			} else {
				cmrp->mrp_mask |= MRP_RX_RINGS;
				cmrp->mrp_nrxrings = nmrp->mrp_nrxrings;
			}
		}
		if (nmrp->mrp_mask & MRP_TX_RINGS) {
			if (nmrp->mrp_mask & MRP_RINGS_RESET) {
				cmrp->mrp_mask &= ~MRP_TX_RINGS;
				if (cmrp->mrp_mask & MRP_TXRINGS_UNSPEC)
					cmrp->mrp_mask &= ~MRP_TXRINGS_UNSPEC;
				cmrp->mrp_ntxrings = 0;
			} else {
				cmrp->mrp_mask |= MRP_TX_RINGS;
				cmrp->mrp_ntxrings = nmrp->mrp_ntxrings;
			}
		}
		if (nmrp->mrp_mask & MRP_RXRINGS_UNSPEC)
			cmrp->mrp_mask |= MRP_RXRINGS_UNSPEC;
		else if (cmrp->mrp_mask & MRP_RXRINGS_UNSPEC)
			cmrp->mrp_mask &= ~MRP_RXRINGS_UNSPEC;

		if (nmrp->mrp_mask & MRP_TXRINGS_UNSPEC)
			cmrp->mrp_mask |= MRP_TXRINGS_UNSPEC;
		else if (cmrp->mrp_mask & MRP_TXRINGS_UNSPEC)
			cmrp->mrp_mask &= ~MRP_TXRINGS_UNSPEC;
	}
}

/*
 * i_mac_set_resources:
 *
 * This routine associates properties with the primary MAC client of
 * the specified MAC instance.
 * - Cache the properties in mac_impl_t
 * - Apply the properties to the primary MAC client if exists
 */
int
i_mac_set_resources(mac_handle_t mh, mac_resource_props_t *mrp)
{
	mac_impl_t		*mip = (mac_impl_t *)mh;
	mac_client_impl_t	*mcip;
	int			err = 0;
	uint32_t		resmask, newresmask;
	mac_resource_props_t	*tmrp, *umrp;

	ASSERT(MAC_PERIM_HELD((mac_handle_t)mip));

	err = mac_validate_props(mip, mrp);
	if (err != 0)
		return (err);

	umrp = kmem_zalloc(sizeof (*umrp), KM_SLEEP);
	bcopy(&mip->mi_resource_props, umrp, sizeof (*umrp));
	resmask = umrp->mrp_mask;
	mac_update_resources(mrp, umrp, B_FALSE);
	newresmask = umrp->mrp_mask;

	if (resmask == 0 && newresmask != 0) {
		/*
		 * Bandwidth, priority, cpu or pool link properties configured,
		 * must disable fastpath.
		 */
		if ((err = mac_fastpath_disable((mac_handle_t)mip)) != 0) {
			kmem_free(umrp, sizeof (*umrp));
			return (err);
		}
	}

	/*
	 * Since bind_cpu may be modified by mac_client_set_resources()
	 * we use a copy of bind_cpu and finally cache bind_cpu in mip.
	 * This allows us to cache only user edits in mip.
	 */
	tmrp = kmem_zalloc(sizeof (*tmrp), KM_SLEEP);
	bcopy(mrp, tmrp, sizeof (*tmrp));
	mcip = mac_primary_client_handle(mip);
	if (mcip != NULL && (mcip->mci_state_flags & MCIS_IS_AGGR_PORT) == 0) {
		err = mac_client_set_resources((mac_client_handle_t)mcip, tmrp);
	} else if ((mrp->mrp_mask & MRP_RX_RINGS ||
	    mrp->mrp_mask & MRP_TX_RINGS)) {
		mac_client_impl_t	*vmcip;

		/*
		 * If the primary is not up, we need to check if there
		 * are any VLANs on this primary. If there are then
		 * we need to set this property on the VLANs since
		 * VLANs follow the primary they are based on. Just
		 * look for the first VLAN and change its properties,
		 * all the other VLANs should be in the same group.
		 */
		for (vmcip = mip->mi_clients_list; vmcip != NULL;
		    vmcip = vmcip->mci_client_next) {
			if ((vmcip->mci_flent->fe_type & FLOW_PRIMARY_MAC) &&
			    mac_client_vid((mac_client_handle_t)vmcip) !=
			    VLAN_ID_NONE) {
				break;
			}
		}
		if (vmcip != NULL) {
			mac_resource_props_t	*omrp;
			mac_resource_props_t	*vmrp;

			omrp = kmem_zalloc(sizeof (*omrp), KM_SLEEP);
			bcopy(MCIP_RESOURCE_PROPS(vmcip), omrp, sizeof (*omrp));
			/*
			 * We dont' call mac_update_resources since we
			 * want to take only the ring properties and
			 * not all the properties that may have changed.
			 */
			vmrp = MCIP_RESOURCE_PROPS(vmcip);
			if (mrp->mrp_mask & MRP_RX_RINGS) {
				if (mrp->mrp_mask & MRP_RINGS_RESET) {
					vmrp->mrp_mask &= ~MRP_RX_RINGS;
					if (vmrp->mrp_mask &
					    MRP_RXRINGS_UNSPEC) {
						vmrp->mrp_mask &=
						    ~MRP_RXRINGS_UNSPEC;
					}
					vmrp->mrp_nrxrings = 0;
				} else {
					vmrp->mrp_mask |= MRP_RX_RINGS;
					vmrp->mrp_nrxrings = mrp->mrp_nrxrings;
				}
			}
			if (mrp->mrp_mask & MRP_TX_RINGS) {
				if (mrp->mrp_mask & MRP_RINGS_RESET) {
					vmrp->mrp_mask &= ~MRP_TX_RINGS;
					if (vmrp->mrp_mask &
					    MRP_TXRINGS_UNSPEC) {
						vmrp->mrp_mask &=
						    ~MRP_TXRINGS_UNSPEC;
					}
					vmrp->mrp_ntxrings = 0;
				} else {
					vmrp->mrp_mask |= MRP_TX_RINGS;
					vmrp->mrp_ntxrings = mrp->mrp_ntxrings;
				}
			}
			if (mrp->mrp_mask & MRP_RXRINGS_UNSPEC)
				vmrp->mrp_mask |= MRP_RXRINGS_UNSPEC;

			if (mrp->mrp_mask & MRP_TXRINGS_UNSPEC)
				vmrp->mrp_mask |= MRP_TXRINGS_UNSPEC;

			if ((err = mac_client_set_rings_prop(vmcip, mrp,
			    omrp)) != 0) {
				bcopy(omrp, MCIP_RESOURCE_PROPS(vmcip),
				    sizeof (*omrp));
			} else {
				mac_set_prim_vlan_rings(mip, vmrp);
			}
			kmem_free(omrp, sizeof (*omrp));
		}
	}

	/* Only update the values if mac_client_set_resources succeeded */
	if (err == 0) {
		bcopy(umrp, &mip->mi_resource_props, sizeof (*umrp));
		/*
		 * If bandwidth, priority or cpu link properties cleared,
		 * renable fastpath.
		 */
		if (resmask != 0 && newresmask == 0)
			mac_fastpath_enable((mac_handle_t)mip);
	} else if (resmask == 0 && newresmask != 0) {
		mac_fastpath_enable((mac_handle_t)mip);
	}
	kmem_free(tmrp, sizeof (*tmrp));
	kmem_free(umrp, sizeof (*umrp));
	return (err);
}

int
mac_set_resources(mac_handle_t mh, mac_resource_props_t *mrp)
{
	int err;

	i_mac_perim_enter((mac_impl_t *)mh);
	err = i_mac_set_resources(mh, mrp);
	i_mac_perim_exit((mac_impl_t *)mh);
	return (err);
}

/*
 * Get the properties cached for the specified MAC instance.
 */
void
mac_get_resources(mac_handle_t mh, mac_resource_props_t *mrp)
{
	mac_impl_t		*mip = (mac_impl_t *)mh;
	mac_client_impl_t	*mcip;

	mcip = mac_primary_client_handle(mip);
	if (mcip != NULL) {
		mac_client_get_resources((mac_client_handle_t)mcip, mrp);
		return;
	}
	bcopy(&mip->mi_resource_props, mrp, sizeof (mac_resource_props_t));
}

/*
 * Get the effective properties from the primary client of the
 * specified MAC instance.
 */
void
mac_get_effective_resources(mac_handle_t mh, mac_resource_props_t *mrp)
{
	mac_impl_t		*mip = (mac_impl_t *)mh;
	mac_client_impl_t	*mcip;

	mcip = mac_primary_client_handle(mip);
	if (mcip != NULL) {
		mac_client_get_effective_resources((mac_client_handle_t)mcip,
		    mrp);
		return;
	}
	bzero(mrp, sizeof (mac_resource_props_t));
}

int
mac_set_pvid(mac_handle_t mh, uint16_t pvid)
{
	mac_impl_t *mip = (mac_impl_t *)mh;
	mac_client_impl_t *mcip;
	mac_unicast_impl_t *muip;

	i_mac_perim_enter(mip);
	if (pvid != 0) {
		for (mcip = mip->mi_clients_list; mcip != NULL;
		    mcip = mcip->mci_client_next) {
			for (muip = mcip->mci_unicast_list; muip != NULL;
			    muip = muip->mui_next) {
				if (muip->mui_vid == pvid) {
					i_mac_perim_exit(mip);
					return (EBUSY);
				}
			}
		}
	}
	mip->mi_pvid = pvid;
	i_mac_perim_exit(mip);
	return (0);
}

uint16_t
mac_get_pvid(mac_handle_t mh)
{
	mac_impl_t *mip = (mac_impl_t *)mh;

	return (mip->mi_pvid);
}

uint32_t
mac_get_llimit(mac_handle_t mh)
{
	mac_impl_t *mip = (mac_impl_t *)mh;

	return (mip->mi_llimit);
}

uint32_t
mac_get_ldecay(mac_handle_t mh)
{
	mac_impl_t *mip = (mac_impl_t *)mh;

	return (mip->mi_ldecay);
}

/*
 * Rename a mac client, its flow, and the kstat.
 */
int
mac_rename_primary(mac_handle_t mh, const char *new_name)
{
	mac_impl_t		*mip = (mac_impl_t *)mh;
	mac_client_impl_t	*cur_clnt = NULL;
	flow_entry_t		*fep;

	i_mac_perim_enter(mip);

	/*
	 * VNICs: we need to change the sys flow name and
	 * the associated flow kstat.
	 */
	if (mip->mi_state_flags & MIS_IS_VNIC) {
		mac_client_impl_t *mcip = mac_vnic_lower(mip);
		ASSERT(new_name != NULL);
		mac_rename_flow_names(mcip, new_name);
		mac_stat_rename(mcip);
		goto done;
	}
	/*
	 * This mac may itself be an aggr link, or it may have some client
	 * which is an aggr port. For both cases, we need to change the
	 * aggr port's mac client name, its flow name and the associated flow
	 * kstat.
	 */
	if (mip->mi_state_flags & MIS_IS_AGGR) {
		mac_capab_aggr_t aggr_cap;
		mac_rename_fn_t rename_fn;
		boolean_t ret;

		ASSERT(new_name != NULL);
		ret = i_mac_capab_get((mac_handle_t)mip, MAC_CAPAB_AGGR,
		    (void *)(&aggr_cap));
		ASSERT(ret == B_TRUE);
		rename_fn = aggr_cap.mca_rename_fn;
		rename_fn(new_name, mip->mi_driver);
		/*
		 * The aggr's client name and kstat flow name will be
		 * updated below, i.e. via mac_rename_flow_names.
		 */
	}

	for (cur_clnt = mip->mi_clients_list; cur_clnt != NULL;
	    cur_clnt = cur_clnt->mci_client_next) {
		if (cur_clnt->mci_state_flags & MCIS_IS_AGGR_PORT) {
			if (new_name != NULL) {
				char *str_st = cur_clnt->mci_name;
				char *str_del = strchr(str_st, '-');

				ASSERT(str_del != NULL);
				bzero(str_del + 1, MAXNAMELEN -
				    (str_del - str_st + 1));
				bcopy(new_name, str_del + 1,
				    strlen(new_name));
			}
			fep = cur_clnt->mci_flent;
			mac_rename_flow(fep, cur_clnt->mci_name);
			break;
		} else if (new_name != NULL &&
		    cur_clnt->mci_state_flags & MCIS_USE_DATALINK_NAME) {
			mac_rename_flow_names(cur_clnt, new_name);
			break;
		}
	}

	/* Recreate kstats associated with aggr pseudo rings */
	if (mip->mi_state_flags & MIS_IS_AGGR)
		mac_pseudo_ring_stat_rename(mip);

done:
	i_mac_perim_exit(mip);
	return (0);
}

/*
 * Rename the MAC client's flow names
 */
static void
mac_rename_flow_names(mac_client_impl_t *mcip, const char *new_name)
{
	flow_entry_t	*flent;
	uint16_t	vid;
	char		flowname[MAXFLOWNAMELEN];
	mac_impl_t	*mip = mcip->mci_mip;

	ASSERT(MAC_PERIM_HELD((mac_handle_t)mip));

	/*
	 * Use mi_rw_lock to ensure that threads not in the mac perimeter
	 * see a self-consistent value for mci_name
	 */
	rw_enter(&mip->mi_rw_lock, RW_WRITER);
	(void) strlcpy(mcip->mci_name, new_name, sizeof (mcip->mci_name));
	rw_exit(&mip->mi_rw_lock);

	mac_rename_flow(mcip->mci_flent, new_name);

	if (mcip->mci_nflents == 1)
		return;

	/*
	 * We have to rename all the others too, no stats to destroy for
	 * these.
	 */
	for (flent = mcip->mci_flent_list; flent != NULL;
	    flent = flent->fe_client_next) {
		if (flent != mcip->mci_flent) {
			vid = i_mac_flow_vid(flent);
			(void) sprintf(flowname, "%s%u", new_name, vid);
			mac_flow_set_name(flent, flowname);
		}
	}
}


/*
 * Add a flow to the MAC client's flow list - i.e list of MAC/VID tuples
 * defined for the specified MAC client.
 */
static void
mac_client_add_to_flow_list(mac_client_impl_t *mcip, flow_entry_t *flent)
{
	ASSERT(MAC_PERIM_HELD((mac_handle_t)mcip->mci_mip));
	/*
	 * The promisc Rx data path walks the mci_flent_list. Protect by
	 * using mi_rw_lock
	 */
	rw_enter(&mcip->mci_rw_lock, RW_WRITER);

	mcip->mci_vidcache = MCIP_VIDCACHE_INVALID;

	/* Add it to the head */
	flent->fe_client_next = mcip->mci_flent_list;
	mcip->mci_flent_list = flent;
	mcip->mci_nflents++;

	/*
	 * Keep track of the number of non-zero VIDs addresses per MAC
	 * client to avoid figuring it out in the data-path.
	 */
	if (i_mac_flow_vid(flent) != VLAN_ID_NONE)
		mcip->mci_nvids++;

	rw_exit(&mcip->mci_rw_lock);
}

/*
 * Remove a flow entry from the MAC client's list.
 */
static void
mac_client_remove_flow_from_list(mac_client_impl_t *mcip, flow_entry_t *flent)
{
	flow_entry_t	*fe = mcip->mci_flent_list;
	flow_entry_t	*prev_fe = NULL;

	ASSERT(MAC_PERIM_HELD((mac_handle_t)mcip->mci_mip));
	/*
	 * The promisc Rx data path walks the mci_flent_list. Protect by
	 * using mci_rw_lock
	 */
	rw_enter(&mcip->mci_rw_lock, RW_WRITER);
	mcip->mci_vidcache = MCIP_VIDCACHE_INVALID;

	while ((fe != NULL) && (fe != flent)) {
		prev_fe = fe;
		fe = fe->fe_client_next;
	}

	ASSERT(fe != NULL);
	if (prev_fe == NULL) {
		/* Deleting the first node */
		mcip->mci_flent_list = fe->fe_client_next;
	} else {
		prev_fe->fe_client_next = fe->fe_client_next;
	}
	mcip->mci_nflents--;

	if (i_mac_flow_vid(flent) != VLAN_ID_NONE)
		mcip->mci_nvids--;

	rw_exit(&mcip->mci_rw_lock);
}

/*
 * Check if the given VID belongs to this MAC client.
 */
boolean_t
mac_client_check_flow_vid(mac_client_impl_t *mcip, uint16_t vid)
{
	flow_entry_t	*flent;
	uint16_t	mci_vid;
	uint32_t	cache = mcip->mci_vidcache;

	/*
	 * In hopes of not having to touch the mci_rw_lock, check to see if
	 * this vid matches our cached result.
	 */
	if (MCIP_VIDCACHE_ISVALID(cache) && MCIP_VIDCACHE_VID(cache) == vid)
		return (MCIP_VIDCACHE_BOOL(cache) ? B_TRUE : B_FALSE);

	/* The mci_flent_list is protected by mci_rw_lock */
	rw_enter(&mcip->mci_rw_lock, RW_WRITER);
	for (flent = mcip->mci_flent_list; flent != NULL;
	    flent = flent->fe_client_next) {
		mci_vid = i_mac_flow_vid(flent);
		if (vid == mci_vid) {
			mcip->mci_vidcache = MCIP_VIDCACHE_CACHE(vid, B_TRUE);
			rw_exit(&mcip->mci_rw_lock);
			return (B_TRUE);
		}
	}

	mcip->mci_vidcache = MCIP_VIDCACHE_CACHE(vid, B_FALSE);
	rw_exit(&mcip->mci_rw_lock);
	return (B_FALSE);
}

/*
 * Get the flow entry for the specified <MAC addr, VID> tuple.
 */
static flow_entry_t *
mac_client_get_flow(mac_client_impl_t *mcip, mac_unicast_impl_t *muip)
{
	mac_address_t *map = mcip->mci_unicast;
	flow_entry_t *flent;
	uint16_t vid;
	flow_desc_t flow_desc;

	ASSERT(MAC_PERIM_HELD((mac_handle_t)mcip->mci_mip));

	mac_flow_get_desc(mcip->mci_flent, &flow_desc);
	if (bcmp(flow_desc.fd_dst_mac, map->ma_addr, map->ma_len) != 0)
		return (NULL);

	for (flent = mcip->mci_flent_list; flent != NULL;
	    flent = flent->fe_client_next) {
		vid = i_mac_flow_vid(flent);
		if (vid == muip->mui_vid) {
			return (flent);
		}
	}

	return (NULL);
}

/*
 * Since mci_flent has the SRSs, when we want to remove it, we replace
 * the flow_desc_t in mci_flent with that of an existing flent and then
 * remove that flent instead of mci_flent.
 */
static flow_entry_t *
mac_client_swap_mciflent(mac_client_impl_t *mcip)
{
	flow_entry_t	*flent = mcip->mci_flent;
	flow_tab_t	*ft = flent->fe_flow_tab;
	flow_entry_t	*flent1;
	flow_desc_t	fl_desc;
	char		fl_name[MAXFLOWNAMELEN];
	int		err;

	ASSERT(MAC_PERIM_HELD((mac_handle_t)mcip->mci_mip));
	ASSERT(mcip->mci_nflents > 1);

	/* get the next flent following the primary flent  */
	flent1 = mcip->mci_flent_list->fe_client_next;
	ASSERT(flent1 != NULL && flent1->fe_flow_tab == ft);

	/*
	 * Remove the flent from the flow table before updating the
	 * flow descriptor as the hash depends on the flow descriptor.
	 * This also helps incoming packet classification avoid having
	 * to grab fe_lock. Access to fe_flow_desc of a flent not in the
	 * flow table is done under the fe_lock so that log or stat functions
	 * see a self-consistent fe_flow_desc. The name and desc are specific
	 * to a flow, the rest are shared by all the clients, including
	 * resource control etc.
	 */
	mac_flow_remove(ft, flent, B_TRUE);
	mac_flow_remove(ft, flent1, B_TRUE);

	bcopy(&flent->fe_flow_desc, &fl_desc, sizeof (flow_desc_t));
	bcopy(flent->fe_flow_name, fl_name, MAXFLOWNAMELEN);

	/* update the primary flow entry */
	mutex_enter(&flent->fe_lock);
	bcopy(&flent1->fe_flow_desc, &flent->fe_flow_desc,
	    sizeof (flow_desc_t));
	bcopy(&flent1->fe_flow_name, &flent->fe_flow_name, MAXFLOWNAMELEN);
	mutex_exit(&flent->fe_lock);

	/* update the flow entry that is to be freed */
	mutex_enter(&flent1->fe_lock);
	bcopy(&fl_desc, &flent1->fe_flow_desc, sizeof (flow_desc_t));
	bcopy(fl_name, &flent1->fe_flow_name, MAXFLOWNAMELEN);
	mutex_exit(&flent1->fe_lock);

	/* now reinsert the flow entries in the table */
	err = mac_flow_add(ft, flent);
	ASSERT(err == 0);

	err = mac_flow_add(ft, flent1);
	ASSERT(err == 0);

	return (flent1);
}

/*
 * Return whether there is only one flow entry associated with this
 * MAC client.
 */
static boolean_t
mac_client_single_rcvr(mac_client_impl_t *mcip)
{
	return (mcip->mci_nflents == 1);
}

int
mac_validate_props(mac_impl_t *mip, mac_resource_props_t *mrp)
{
	boolean_t		reset;
	uint32_t		rings_needed;
	uint32_t		rings_avail;
	mac_group_type_t	gtype;
	mac_resource_props_t	*mip_mrp;

	if (mrp == NULL)
		return (0);

	if (mrp->mrp_mask & MRP_PRIORITY) {
		mac_priority_level_t	pri = mrp->mrp_priority;

		if (pri < MPL_LOW || pri > MPL_RESET)
			return (EINVAL);
	}

	if (mrp->mrp_mask & MRP_MAXBW) {
		uint64_t maxbw = mrp->mrp_maxbw;

		if (maxbw < MRP_MAXBW_MINVAL && maxbw != 0)
			return (EINVAL);
	}
	if (mrp->mrp_mask & MRP_CPUS) {
		int i, j;
		mac_cpu_mode_t	fanout;

		if (mrp->mrp_ncpus > ncpus)
			return (EINVAL);

		for (i = 0; i < mrp->mrp_ncpus; i++) {
			for (j = 0; j < mrp->mrp_ncpus; j++) {
				if (i != j &&
				    mrp->mrp_cpu[i] == mrp->mrp_cpu[j]) {
					return (EINVAL);
				}
			}
		}

		for (i = 0; i < mrp->mrp_ncpus; i++) {
			cpu_t *cp;
			int rv;

			mutex_enter(&cpu_lock);
			cp = cpu_get(mrp->mrp_cpu[i]);
			if (cp != NULL)
				rv = cpu_is_online(cp);
			else
				rv = 0;
			mutex_exit(&cpu_lock);
			if (rv == 0)
				return (EINVAL);
		}

		fanout = mrp->mrp_fanout_mode;
		if (fanout < 0 || fanout > MCM_CPUS)
			return (EINVAL);
	}

	if (mrp->mrp_mask & MRP_PROTECT) {
		int err = mac_protect_validate(mrp);
		if (err != 0)
			return (err);
	}

	if (!(mrp->mrp_mask & MRP_RX_RINGS) &&
	    !(mrp->mrp_mask & MRP_TX_RINGS)) {
		return (0);
	}

	/*
	 * mip will be null when we come from mac_flow_create or
	 * mac_link_flow_modify. In the latter case it is a user flow,
	 * for which we don't support rings. In the former we would
	 * have validated the props beforehand (i_mac_unicast_add ->
	 * mac_client_set_resources -> validate for the primary and
	 * vnic_dev_create -> mac_client_set_resources -> validate for
	 * a vnic.
	 */
	if (mip == NULL)
		return (0);

	/*
	 * We don't support setting rings property for a VNIC that is using a
	 * primary address (VLAN)
	 */
	if ((mip->mi_state_flags & MIS_IS_VNIC) &&
	    mac_is_vnic_primary((mac_handle_t)mip)) {
		return (ENOTSUP);
	}

	mip_mrp = &mip->mi_resource_props;
	/*
	 * The rings property should be validated against the NICs
	 * resources
	 */
	if (mip->mi_state_flags & MIS_IS_VNIC)
		mip = (mac_impl_t *)mac_get_lower_mac_handle((mac_handle_t)mip);

	reset = mrp->mrp_mask & MRP_RINGS_RESET;
	/*
	 * If groups are not supported, return error.
	 */
	if (((mrp->mrp_mask & MRP_RX_RINGS) && mip->mi_rx_groups == NULL) ||
	    ((mrp->mrp_mask & MRP_TX_RINGS) && mip->mi_tx_groups == NULL)) {
		return (EINVAL);
	}
	/*
	 * If we are just resetting, there is no validation needed.
	 */
	if (reset)
		return (0);

	if (mrp->mrp_mask & MRP_RX_RINGS) {
		rings_needed = mrp->mrp_nrxrings;
		/*
		 * We just want to check if the number of additional
		 * rings requested is available.
		 */
		if (mip_mrp->mrp_mask & MRP_RX_RINGS) {
			if (mrp->mrp_nrxrings > mip_mrp->mrp_nrxrings)
				/* Just check for the additional rings */
				rings_needed -= mip_mrp->mrp_nrxrings;
			else
				/* We are not asking for additional rings */
				rings_needed = 0;
		}
		rings_avail = mip->mi_rxrings_avail;
		gtype = mip->mi_rx_group_type;
	} else {
		rings_needed = mrp->mrp_ntxrings;
		/* Similarly for the TX rings */
		if (mip_mrp->mrp_mask & MRP_TX_RINGS) {
			if (mrp->mrp_ntxrings > mip_mrp->mrp_ntxrings)
				/* Just check for the additional rings */
				rings_needed -= mip_mrp->mrp_ntxrings;
			else
				/* We are not asking for additional rings */
				rings_needed = 0;
		}
		rings_avail = mip->mi_txrings_avail;
		gtype = mip->mi_tx_group_type;
	}

	/* Error if the group is dynamic .. */
	if (gtype == MAC_GROUP_TYPE_DYNAMIC) {
		/*
		 * .. and rings specified are more than available.
		 */
		if (rings_needed > rings_avail)
			return (EINVAL);
	} else {
		/*
		 * OR group is static and we have specified some rings.
		 */
		if (rings_needed > 0)
			return (EINVAL);
	}
	return (0);
}

/*
 * Send a MAC_NOTE_LINK notification to all the MAC clients whenever the
 * underlying physical link is down. This is to allow MAC clients to
 * communicate with other clients.
 */
void
mac_virtual_link_update(mac_impl_t *mip)
{
	if (mip->mi_linkstate != LINK_STATE_UP)
		i_mac_notify(mip, MAC_NOTE_LINK);
}

/*
 * For clients that have a pass-thru MAC, e.g. VNIC, we set the VNIC's
 * mac handle in the client.
 */
void
mac_set_upper_mac(mac_client_handle_t mch, mac_handle_t mh,
    mac_resource_props_t *mrp)
{
	mac_client_impl_t	*mcip = (mac_client_impl_t *)mch;
	mac_impl_t		*mip = (mac_impl_t *)mh;

	mcip->mci_upper_mip = mip;
	/* If there are any properties, copy it over too */
	if (mrp != NULL) {
		bcopy(mrp, &mip->mi_resource_props,
		    sizeof (mac_resource_props_t));
	}
}

/*
 * Mark the mac as being used exclusively by the single mac client that is
 * doing some control operation on this mac. No further opens of this mac
 * will be allowed until this client calls mac_unmark_exclusive. The mac
 * client calling this function must already be in the mac perimeter
 */
int
mac_mark_exclusive(mac_handle_t mh)
{
	mac_impl_t	*mip = (mac_impl_t *)mh;

	ASSERT(MAC_PERIM_HELD(mh));
	/*
	 * Look up its entry in the global hash table.
	 */
	rw_enter(&i_mac_impl_lock, RW_WRITER);
	if (mip->mi_state_flags & MIS_DISABLED) {
		rw_exit(&i_mac_impl_lock);
		return (ENOENT);
	}

	/*
	 * A reference to mac is held even if the link is not plumbed.
	 * In i_dls_link_create() we open the MAC interface and hold the
	 * reference. There is an additional reference for the mac_open
	 * done in acquiring the mac perimeter
	 */
	if (mip->mi_ref != 2) {
		rw_exit(&i_mac_impl_lock);
		return (EBUSY);
	}

	ASSERT(!(mip->mi_state_flags & MIS_EXCLUSIVE_HELD));
	mip->mi_state_flags |= MIS_EXCLUSIVE_HELD;
	rw_exit(&i_mac_impl_lock);
	return (0);
}

void
mac_unmark_exclusive(mac_handle_t mh)
{
	mac_impl_t	*mip = (mac_impl_t *)mh;

	ASSERT(MAC_PERIM_HELD(mh));

	rw_enter(&i_mac_impl_lock, RW_WRITER);
	/* 1 for the creation and another for the perimeter */
	ASSERT(mip->mi_ref == 2 && (mip->mi_state_flags & MIS_EXCLUSIVE_HELD));
	mip->mi_state_flags &= ~MIS_EXCLUSIVE_HELD;
	rw_exit(&i_mac_impl_lock);
}

/*
 * Set the MTU for the specified MAC.
 */
int
mac_set_mtu(mac_handle_t mh, uint_t new_mtu, uint_t *old_mtu_arg)
{
	mac_impl_t *mip = (mac_impl_t *)mh;
	uint_t old_mtu;
	int rv = 0;

	i_mac_perim_enter(mip);

	if (!(mip->mi_callbacks->mc_callbacks & (MC_SETPROP|MC_GETPROP))) {
		rv = ENOTSUP;
		goto bail;
	}

	old_mtu = mip->mi_sdu_max;

	if (new_mtu == 0 || new_mtu < mip->mi_sdu_min) {
		rv = EINVAL;
		goto bail;
	}

	rw_enter(&mip->mi_rw_lock, RW_READER);
	if (mip->mi_mtrp != NULL && new_mtu < mip->mi_mtrp->mtr_mtu) {
		rv = EBUSY;
		rw_exit(&mip->mi_rw_lock);
		goto bail;
	}
	rw_exit(&mip->mi_rw_lock);

	if (old_mtu != new_mtu) {
		rv = mip->mi_callbacks->mc_setprop(mip->mi_driver,
		    "mtu", MAC_PROP_MTU, sizeof (uint_t), &new_mtu);
		if (rv != 0)
			goto bail;
		rv = mac_maxsdu_update(mh, new_mtu);
		ASSERT(rv == 0);
	}

bail:
	i_mac_perim_exit(mip);

	if (rv == 0 && old_mtu_arg != NULL)
		*old_mtu_arg = old_mtu;
	return (rv);
}

/*
 * Return the RX h/w information for the group indexed by grp_num.
 */
void
mac_get_hwrxgrp_info(mac_handle_t mh, int grp_index, uint_t *grp_num,
    uint_t *n_rings, uint_t *rings, uint_t *type, uint_t *n_clnts,
    char *clnts_name)
{
	mac_impl_t *mip = (mac_impl_t *)mh;
	mac_grp_client_t *mcip;
	uint_t i = 0, index = 0;
	mac_ring_t	*ring;

	/* Revisit when we implement fully dynamic group allocation */
	ASSERT(grp_index >= 0 && grp_index < mip->mi_rx_group_count);

	rw_enter(&mip->mi_rw_lock, RW_READER);
	*grp_num = mip->mi_rx_groups[grp_index].mrg_index;
	*type = mip->mi_rx_groups[grp_index].mrg_type;
	*n_rings = mip->mi_rx_groups[grp_index].mrg_cur_count;
	ring = mip->mi_rx_groups[grp_index].mrg_rings;
	for (index = 0; index < mip->mi_rx_groups[grp_index].mrg_cur_count;
	    index++) {
		rings[index] = ring->mr_index;
		ring = ring->mr_next;
	}
	/* Assuming the 1st is the default group */
	index = 0;
	if (grp_index == 0) {
		(void) strlcpy(clnts_name, "<default,mcast>,",
		    MAXCLIENTNAMELEN);
		index += strlen("<default,mcast>,");
	}
	for (mcip = mip->mi_rx_groups[grp_index].mrg_clients; mcip != NULL;
	    mcip = mcip->mgc_next) {
		int name_len = strlen(mcip->mgc_client->mci_name);

		/*
		 * MAXCLIENTNAMELEN is the buffer size reserved for client
		 * names.
		 * XXXX Formating the client name string needs to be moved
		 * to user land when fixing the size of dhi_clnts in
		 * dld_hwgrpinfo_t. We should use n_clients * client_name for
		 * dhi_clntsin instead of MAXCLIENTNAMELEN
		 */
		if (index + name_len >= MAXCLIENTNAMELEN) {
			index = MAXCLIENTNAMELEN;
			break;
		}
		bcopy(mcip->mgc_client->mci_name, &(clnts_name[index]),
		    name_len);
		index += name_len;
		clnts_name[index++] = ',';
		i++;
	}

	/* Get rid of the last , */
	if (index > 0)
		clnts_name[index - 1] = '\0';
	*n_clnts = i;
	rw_exit(&mip->mi_rw_lock);
}

/*
 * Return the TX h/w information for the group indexed by grp_num.
 */
void
mac_get_hwtxgrp_info(mac_handle_t mh, int grp_index, uint_t *grp_num,
    uint_t *n_rings, uint_t *rings, uint_t *type, uint_t *n_clnts,
    char *clnts_name)
{
	mac_impl_t *mip = (mac_impl_t *)mh;
	mac_grp_client_t *mcip;
	uint_t i = 0, index = 0;
	mac_ring_t	*ring;

	/* Revisit when we implement fully dynamic group allocation */
	ASSERT(grp_index >= 0 && grp_index <= mip->mi_tx_group_count);

	rw_enter(&mip->mi_rw_lock, RW_READER);
	*grp_num = mip->mi_tx_groups[grp_index].mrg_index > 0 ?
	    mip->mi_tx_groups[grp_index].mrg_index : grp_index;
	*type = mip->mi_tx_groups[grp_index].mrg_type;
	*n_rings = mip->mi_tx_groups[grp_index].mrg_cur_count;
	ring = mip->mi_tx_groups[grp_index].mrg_rings;
	for (index = 0; index < mip->mi_tx_groups[grp_index].mrg_cur_count;
	    index++) {
		rings[index] = ring->mr_index;
		ring = ring->mr_next;
	}
	index = 0;
	/* Default group has an index of -1 */
	if (mip->mi_tx_groups[grp_index].mrg_index < 0) {
		(void) strlcpy(clnts_name, "<default>,",
		    MAXCLIENTNAMELEN);
		index += strlen("<default>,");
	}
	for (mcip = mip->mi_tx_groups[grp_index].mrg_clients; mcip != NULL;
	    mcip = mcip->mgc_next) {
		int name_len = strlen(mcip->mgc_client->mci_name);

		/*
		 * MAXCLIENTNAMELEN is the buffer size reserved for client
		 * names.
		 * XXXX Formating the client name string needs to be moved
		 * to user land when fixing the size of dhi_clnts in
		 * dld_hwgrpinfo_t. We should use n_clients * client_name for
		 * dhi_clntsin instead of MAXCLIENTNAMELEN
		 */
		if (index + name_len >= MAXCLIENTNAMELEN) {
			index = MAXCLIENTNAMELEN;
			break;
		}
		bcopy(mcip->mgc_client->mci_name, &(clnts_name[index]),
		    name_len);
		index += name_len;
		clnts_name[index++] = ',';
		i++;
	}

	/* Get rid of the last , */
	if (index > 0)
		clnts_name[index - 1] = '\0';
	*n_clnts = i;
	rw_exit(&mip->mi_rw_lock);
}

/*
 * Return the group count for RX or TX.
 */
uint_t
mac_hwgrp_num(mac_handle_t mh, int type)
{
	mac_impl_t *mip = (mac_impl_t *)mh;

	/*
	 * Return the Rx and Tx group count; for the Tx we need to
	 * include the default too.
	 */
	return (type == MAC_RING_TYPE_RX ? mip->mi_rx_group_count :
	    mip->mi_tx_groups != NULL ? mip->mi_tx_group_count + 1 : 0);
}

/*
 * The total number of free TX rings for this MAC.
 */
uint_t
mac_txavail_get(mac_handle_t mh)
{
	mac_impl_t	*mip = (mac_impl_t *)mh;

	return (mip->mi_txrings_avail);
}

/*
 * The total number of free RX rings for this MAC.
 */
uint_t
mac_rxavail_get(mac_handle_t mh)
{
	mac_impl_t	*mip = (mac_impl_t *)mh;

	return (mip->mi_rxrings_avail);
}

/*
 * The total number of reserved RX rings on this MAC.
 */
uint_t
mac_rxrsvd_get(mac_handle_t mh)
{
	mac_impl_t	*mip = (mac_impl_t *)mh;

	return (mip->mi_rxrings_rsvd);
}

/*
 * The total number of reserved TX rings on this MAC.
 */
uint_t
mac_txrsvd_get(mac_handle_t mh)
{
	mac_impl_t	*mip = (mac_impl_t *)mh;

	return (mip->mi_txrings_rsvd);
}

/*
 * Total number of free RX groups on this MAC.
 */
uint_t
mac_rxhwlnksavail_get(mac_handle_t mh)
{
	mac_impl_t	*mip = (mac_impl_t *)mh;

	return (mip->mi_rxhwclnt_avail);
}

/*
 * Total number of RX groups reserved on this MAC.
 */
uint_t
mac_rxhwlnksrsvd_get(mac_handle_t mh)
{
	mac_impl_t	*mip = (mac_impl_t *)mh;

	return (mip->mi_rxhwclnt_used);
}

/*
 * Total number of free TX groups on this MAC.
 */
uint_t
mac_txhwlnksavail_get(mac_handle_t mh)
{
	mac_impl_t	*mip = (mac_impl_t *)mh;

	return (mip->mi_txhwclnt_avail);
}

/*
 * Total number of TX groups reserved on this MAC.
 */
uint_t
mac_txhwlnksrsvd_get(mac_handle_t mh)
{
	mac_impl_t	*mip = (mac_impl_t *)mh;

	return (mip->mi_txhwclnt_used);
}

/*
 * Initialize the rings property for a mac client. A non-0 value for
 * rxring or txring specifies the number of rings required, a value
 * of MAC_RXRINGS_NONE/MAC_TXRINGS_NONE specifies that it doesn't need
 * any RX/TX rings and a value of MAC_RXRINGS_DONTCARE/MAC_TXRINGS_DONTCARE
 * means the system can decide whether it can give any rings or not.
 */
void
mac_client_set_rings(mac_client_handle_t mch, int rxrings, int txrings)
{
	mac_client_impl_t	*mcip = (mac_client_impl_t *)mch;
	mac_resource_props_t	*mrp = MCIP_RESOURCE_PROPS(mcip);

	if (rxrings != MAC_RXRINGS_DONTCARE) {
		mrp->mrp_mask |= MRP_RX_RINGS;
		mrp->mrp_nrxrings = rxrings;
	}

	if (txrings != MAC_TXRINGS_DONTCARE) {
		mrp->mrp_mask |= MRP_TX_RINGS;
		mrp->mrp_ntxrings = txrings;
	}
}

boolean_t
mac_get_promisc_filtered(mac_client_handle_t mch)
{
	mac_client_impl_t	*mcip = (mac_client_impl_t *)mch;

	return (mcip->mci_protect_flags & MPT_FLAG_PROMISC_FILTERED);
}

void
mac_set_promisc_filtered(mac_client_handle_t mch, boolean_t enable)
{
	mac_client_impl_t	*mcip = (mac_client_impl_t *)mch;

	ASSERT(MAC_PERIM_HELD((mac_handle_t)mcip->mci_mip));
	if (enable)
		mcip->mci_protect_flags |= MPT_FLAG_PROMISC_FILTERED;
	else
		mcip->mci_protect_flags &= ~MPT_FLAG_PROMISC_FILTERED;
}<|MERGE_RESOLUTION|>--- conflicted
+++ resolved
@@ -3358,21 +3358,18 @@
 	mac_cb_info_t	*mcbi;
 	int rc;
 
-<<<<<<< HEAD
-	if ((flags & MAC_PROMISC_FLAGS_NO_COPY) &&
-	    (flags & MAC_PROMISC_FLAGS_DO_FIXUPS)) {
-		return (EINVAL);
-	}
-=======
 	boolean_t no_tx_loop = ((flags & MAC_PROMISC_FLAGS_NO_TX_LOOP) != 0);
 	boolean_t rx_only = ((flags & MAC_PROMISC_FLAGS_RX_ONLY) != 0);
 	boolean_t tx_only = ((flags & MAC_PROMISC_FLAGS_TX_ONLY) != 0);
+	boolean_t no_copy = ((flags & MAC_PROMISC_FLAGS_NO_COPY) != 0);
+	boolean_t do_fixups = ((flags & MAC_PROMISC_FLAGS_DO_FIXUPS) != 0);
 
 	if (no_tx_loop && tx_only)
 		return (EINVAL);
 	if (rx_only && tx_only)
 		return (EINVAL);
->>>>>>> 92f5e48e
+	if (no_copy && do_fixups)
+		return (EINVAL);
 
 	i_mac_perim_enter(mip);
 
@@ -3419,13 +3416,10 @@
 	mpip->mpi_no_phys = ((flags & MAC_PROMISC_FLAGS_NO_PHYS) != 0);
 	mpip->mpi_strip_vlan_tag =
 	    ((flags & MAC_PROMISC_FLAGS_VLAN_TAG_STRIP) != 0);
-	mpip->mpi_no_copy = ((flags & MAC_PROMISC_FLAGS_NO_COPY) != 0);
-<<<<<<< HEAD
-	mpip->mpi_do_fixups = ((flags & MAC_PROMISC_FLAGS_DO_FIXUPS) != 0);
-=======
+	mpip->mpi_no_copy = no_copy;
+	mpip->mpi_do_fixups = do_fixups;
 	mpip->mpi_rx_only = rx_only;
 	mpip->mpi_tx_only = tx_only;
->>>>>>> 92f5e48e
 
 	mcbi = &mip->mi_promisc_cb_info;
 	mutex_enter(mcbi->mcbi_lockp);
