--- conflicted
+++ resolved
@@ -6433,11 +6433,7 @@
 		    hba->model_info.device_id, hba->model_info.model);
 		goto failed;
 	}
-<<<<<<< HEAD
-#define FILTER_ORACLE_BRANDED
-=======
 #define	FILTER_ORACLE_BRANDED
->>>>>>> 52524f69
 #ifdef FILTER_ORACLE_BRANDED
 
 	/* Sun-branded adapters are not supported  */
