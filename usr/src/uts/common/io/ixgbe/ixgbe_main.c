/*
 * CDDL HEADER START
 *
 * The contents of this file are subject to the terms of the
 * Common Development and Distribution License (the "License").
 * You may not use this file except in compliance with the License.
 *
 * You can obtain a copy of the license at usr/src/OPENSOLARIS.LICENSE
 * or http://www.opensolaris.org/os/licensing.
 * See the License for the specific language governing permissions
 * and limitations under the License.
 *
 * When distributing Covered Code, include this CDDL HEADER in each
 * file and include the License file at usr/src/OPENSOLARIS.LICENSE.
 * If applicable, add the following below this CDDL HEADER, with the
 * fields enclosed by brackets "[]" replaced with your own identifying
 * information: Portions Copyright [yyyy] [name of copyright owner]
 *
 * CDDL HEADER END
 */

/*
 * Copyright(c) 2007-2010 Intel Corporation. All rights reserved.
 */

/*
 * Copyright (c) 2008, 2010, Oracle and/or its affiliates. All rights reserved.
 * Copyright 2020 Joyent, Inc.
 * Copyright 2012 Nexenta Systems, Inc. All rights reserved.
 * Copyright (c) 2013 Saso Kiselkov. All rights reserved.
 * Copyright (c) 2013 OSN Online Service Nuernberg GmbH. All rights reserved.
 * Copyright 2016 OmniTI Computer Consulting, Inc. All rights reserved.
 */

#include "ixgbe_sw.h"

static char ixgbe_ident[] = "Intel 10Gb Ethernet";

/*
 * Local function protoypes
 */
static int ixgbe_register_mac(ixgbe_t *);
static int ixgbe_identify_hardware(ixgbe_t *);
static int ixgbe_regs_map(ixgbe_t *);
static void ixgbe_init_properties(ixgbe_t *);
static int ixgbe_init_driver_settings(ixgbe_t *);
static void ixgbe_init_locks(ixgbe_t *);
static void ixgbe_destroy_locks(ixgbe_t *);
static int ixgbe_init(ixgbe_t *);
static int ixgbe_chip_start(ixgbe_t *);
static void ixgbe_chip_stop(ixgbe_t *);
static int ixgbe_reset(ixgbe_t *);
static void ixgbe_tx_clean(ixgbe_t *);
static boolean_t ixgbe_tx_drain(ixgbe_t *);
static boolean_t ixgbe_rx_drain(ixgbe_t *);
static int ixgbe_alloc_rings(ixgbe_t *);
static void ixgbe_free_rings(ixgbe_t *);
static int ixgbe_alloc_rx_data(ixgbe_t *);
static void ixgbe_free_rx_data(ixgbe_t *);
static int ixgbe_setup_rings(ixgbe_t *);
static int ixgbe_setup_rx(ixgbe_t *);
static void ixgbe_setup_tx(ixgbe_t *);
static void ixgbe_setup_rx_ring(ixgbe_rx_ring_t *);
static void ixgbe_setup_tx_ring(ixgbe_tx_ring_t *);
static void ixgbe_setup_rss(ixgbe_t *);
static void ixgbe_setup_vmdq(ixgbe_t *);
static void ixgbe_setup_vmdq_rss(ixgbe_t *);
static void ixgbe_setup_rss_table(ixgbe_t *);
static void ixgbe_init_unicst(ixgbe_t *);
static int ixgbe_init_vlan(ixgbe_t *);
static int ixgbe_unicst_find(ixgbe_t *, const uint8_t *);
static void ixgbe_setup_multicst(ixgbe_t *);
static void ixgbe_get_hw_state(ixgbe_t *);
static void ixgbe_setup_vmdq_rss_conf(ixgbe_t *ixgbe);
static void ixgbe_get_conf(ixgbe_t *);
static void ixgbe_init_params(ixgbe_t *);
static int ixgbe_get_prop(ixgbe_t *, char *, int, int, int);
static void ixgbe_driver_link_check(ixgbe_t *);
static void ixgbe_sfp_check(void *);
static void ixgbe_overtemp_check(void *);
static void ixgbe_phy_check(void *);
static void ixgbe_link_timer(void *);
static void ixgbe_local_timer(void *);
static void ixgbe_arm_watchdog_timer(ixgbe_t *);
static void ixgbe_restart_watchdog_timer(ixgbe_t *);
static void ixgbe_disable_adapter_interrupts(ixgbe_t *);
static void ixgbe_enable_adapter_interrupts(ixgbe_t *);
static boolean_t is_valid_mac_addr(uint8_t *);
static boolean_t ixgbe_stall_check(ixgbe_t *);
static boolean_t ixgbe_set_loopback_mode(ixgbe_t *, uint32_t);
static void ixgbe_set_internal_mac_loopback(ixgbe_t *);
static boolean_t ixgbe_find_mac_address(ixgbe_t *);
static int ixgbe_alloc_intrs(ixgbe_t *);
static int ixgbe_alloc_intr_handles(ixgbe_t *, int);
static int ixgbe_add_intr_handlers(ixgbe_t *);
static void ixgbe_map_rxring_to_vector(ixgbe_t *, int, int);
static void ixgbe_map_txring_to_vector(ixgbe_t *, int, int);
static void ixgbe_setup_ivar(ixgbe_t *, uint16_t, uint8_t, int8_t);
static void ixgbe_enable_ivar(ixgbe_t *, uint16_t, int8_t);
static void ixgbe_disable_ivar(ixgbe_t *, uint16_t, int8_t);
static uint32_t ixgbe_get_hw_rx_index(ixgbe_t *ixgbe, uint32_t sw_rx_index);
static int ixgbe_map_intrs_to_vectors(ixgbe_t *);
static void ixgbe_setup_adapter_vector(ixgbe_t *);
static void ixgbe_rem_intr_handlers(ixgbe_t *);
static void ixgbe_rem_intrs(ixgbe_t *);
static int ixgbe_enable_intrs(ixgbe_t *);
static int ixgbe_disable_intrs(ixgbe_t *);
static uint_t ixgbe_intr_legacy(void *, void *);
static uint_t ixgbe_intr_msi(void *, void *);
static uint_t ixgbe_intr_msix(void *, void *);
static void ixgbe_intr_rx_work(ixgbe_rx_ring_t *);
static void ixgbe_intr_tx_work(ixgbe_tx_ring_t *);
static void ixgbe_intr_other_work(ixgbe_t *, uint32_t);
static void ixgbe_get_driver_control(struct ixgbe_hw *);
static int ixgbe_addmac(void *, const uint8_t *);
static int ixgbe_remmac(void *, const uint8_t *);
static int ixgbe_addvlan(mac_group_driver_t, uint16_t);
static int ixgbe_remvlan(mac_group_driver_t, uint16_t);
static void ixgbe_release_driver_control(struct ixgbe_hw *);

static int ixgbe_attach(dev_info_t *, ddi_attach_cmd_t);
static int ixgbe_detach(dev_info_t *, ddi_detach_cmd_t);
static int ixgbe_resume(dev_info_t *);
static int ixgbe_suspend(dev_info_t *);
static int ixgbe_quiesce(dev_info_t *);
static void ixgbe_unconfigure(dev_info_t *, ixgbe_t *);
static uint8_t *ixgbe_mc_table_itr(struct ixgbe_hw *, uint8_t **, uint32_t *);
static int ixgbe_cbfunc(dev_info_t *, ddi_cb_action_t, void *, void *, void *);
static int ixgbe_intr_cb_register(ixgbe_t *);
static int ixgbe_intr_adjust(ixgbe_t *, ddi_cb_action_t, int);

static int ixgbe_fm_error_cb(dev_info_t *dip, ddi_fm_error_t *err,
    const void *impl_data);
static void ixgbe_fm_init(ixgbe_t *);
static void ixgbe_fm_fini(ixgbe_t *);

char *ixgbe_priv_props[] = {
	"_tx_copy_thresh",
	"_tx_recycle_thresh",
	"_tx_overload_thresh",
	"_tx_resched_thresh",
	"_rx_copy_thresh",
	"_rx_limit_per_intr",
	"_intr_throttling",
	"_adv_pause_cap",
	"_adv_asym_pause_cap",
	NULL
};

#define	IXGBE_MAX_PRIV_PROPS \
	(sizeof (ixgbe_priv_props) / sizeof (mac_priv_prop_t))

static struct cb_ops ixgbe_cb_ops = {
	nulldev,		/* cb_open */
	nulldev,		/* cb_close */
	nodev,			/* cb_strategy */
	nodev,			/* cb_print */
	nodev,			/* cb_dump */
	nodev,			/* cb_read */
	nodev,			/* cb_write */
	nodev,			/* cb_ioctl */
	nodev,			/* cb_devmap */
	nodev,			/* cb_mmap */
	nodev,			/* cb_segmap */
	nochpoll,		/* cb_chpoll */
	ddi_prop_op,		/* cb_prop_op */
	NULL,			/* cb_stream */
	D_MP | D_HOTPLUG,	/* cb_flag */
	CB_REV,			/* cb_rev */
	nodev,			/* cb_aread */
	nodev			/* cb_awrite */
};

static struct dev_ops ixgbe_dev_ops = {
	DEVO_REV,		/* devo_rev */
	0,			/* devo_refcnt */
	NULL,			/* devo_getinfo */
	nulldev,		/* devo_identify */
	nulldev,		/* devo_probe */
	ixgbe_attach,		/* devo_attach */
	ixgbe_detach,		/* devo_detach */
	nodev,			/* devo_reset */
	&ixgbe_cb_ops,		/* devo_cb_ops */
	NULL,			/* devo_bus_ops */
	ddi_power,		/* devo_power */
	ixgbe_quiesce,		/* devo_quiesce */
};

static struct modldrv ixgbe_modldrv = {
	&mod_driverops,		/* Type of module.  This one is a driver */
	ixgbe_ident,		/* Discription string */
	&ixgbe_dev_ops		/* driver ops */
};

static struct modlinkage ixgbe_modlinkage = {
	MODREV_1, &ixgbe_modldrv, NULL
};

/*
 * Access attributes for register mapping
 */
ddi_device_acc_attr_t ixgbe_regs_acc_attr = {
	DDI_DEVICE_ATTR_V1,
	DDI_STRUCTURE_LE_ACC,
	DDI_STRICTORDER_ACC,
	DDI_FLAGERR_ACC
};

/*
 * Loopback property
 */
static lb_property_t lb_normal = {
	normal,	"normal", IXGBE_LB_NONE
};

static lb_property_t lb_mac = {
	internal, "MAC", IXGBE_LB_INTERNAL_MAC
};

static lb_property_t lb_external = {
	external, "External", IXGBE_LB_EXTERNAL
};

#define	IXGBE_M_CALLBACK_FLAGS \
	(MC_IOCTL | MC_GETCAPAB | MC_SETPROP | MC_GETPROP | MC_PROPINFO)

static mac_callbacks_t ixgbe_m_callbacks = {
	IXGBE_M_CALLBACK_FLAGS,
	ixgbe_m_stat,
	ixgbe_m_start,
	ixgbe_m_stop,
	ixgbe_m_promisc,
	ixgbe_m_multicst,
	NULL,
	NULL,
	NULL,
	ixgbe_m_ioctl,
	ixgbe_m_getcapab,
	NULL,
	NULL,
	ixgbe_m_setprop,
	ixgbe_m_getprop,
	ixgbe_m_propinfo
};

/*
 * Initialize capabilities of each supported adapter type
 */
static adapter_info_t ixgbe_82598eb_cap = {
	64,		/* maximum number of rx queues */
	1,		/* minimum number of rx queues */
	64,		/* default number of rx queues */
	16,		/* maximum number of rx groups */
	1,		/* minimum number of rx groups */
	1,		/* default number of rx groups */
	32,		/* maximum number of tx queues */
	1,		/* minimum number of tx queues */
	8,		/* default number of tx queues */
	16366,		/* maximum MTU size */
	0xFFFF,		/* maximum interrupt throttle rate */
	0,		/* minimum interrupt throttle rate */
	200,		/* default interrupt throttle rate */
	18,		/* maximum total msix vectors */
	16,		/* maximum number of ring vectors */
	2,		/* maximum number of other vectors */
	IXGBE_EICR_LSC,	/* "other" interrupt types handled */
	0,		/* "other" interrupt types enable mask */
	(IXGBE_FLAG_DCA_CAPABLE	/* capability flags */
	| IXGBE_FLAG_RSS_CAPABLE
	| IXGBE_FLAG_VMDQ_CAPABLE)
};

static adapter_info_t ixgbe_82599eb_cap = {
	128,		/* maximum number of rx queues */
	1,		/* minimum number of rx queues */
	128,		/* default number of rx queues */
	64,		/* maximum number of rx groups */
	1,		/* minimum number of rx groups */
	32,		/* default number of rx groups */
	128,		/* maximum number of tx queues */
	1,		/* minimum number of tx queues */
	8,		/* default number of tx queues */
	15500,		/* maximum MTU size */
	0xFF8,		/* maximum interrupt throttle rate */
	0,		/* minimum interrupt throttle rate */
	200,		/* default interrupt throttle rate */
	64,		/* maximum total msix vectors */
	16,		/* maximum number of ring vectors */
	2,		/* maximum number of other vectors */
	(IXGBE_EICR_LSC
	| IXGBE_EICR_GPI_SDP1
	| IXGBE_EICR_GPI_SDP2), /* "other" interrupt types handled */

	(IXGBE_SDP1_GPIEN
	| IXGBE_SDP2_GPIEN), /* "other" interrupt types enable mask */

	(IXGBE_FLAG_DCA_CAPABLE
	| IXGBE_FLAG_RSS_CAPABLE
	| IXGBE_FLAG_VMDQ_CAPABLE
	| IXGBE_FLAG_RSC_CAPABLE
	| IXGBE_FLAG_SFP_PLUG_CAPABLE) /* capability flags */
};

static adapter_info_t ixgbe_X540_cap = {
	128,		/* maximum number of rx queues */
	1,		/* minimum number of rx queues */
	128,		/* default number of rx queues */
	64,		/* maximum number of rx groups */
	1,		/* minimum number of rx groups */
	32,		/* default number of rx groups */
	128,		/* maximum number of tx queues */
	1,		/* minimum number of tx queues */
	8,		/* default number of tx queues */
	15500,		/* maximum MTU size */
	0xFF8,		/* maximum interrupt throttle rate */
	0,		/* minimum interrupt throttle rate */
	200,		/* default interrupt throttle rate */
	64,		/* maximum total msix vectors */
	16,		/* maximum number of ring vectors */
	2,		/* maximum number of other vectors */
	(IXGBE_EICR_LSC
	| IXGBE_EICR_GPI_SDP1_X540
	| IXGBE_EICR_GPI_SDP2_X540), /* "other" interrupt types handled */

	(IXGBE_SDP1_GPIEN_X540
	| IXGBE_SDP2_GPIEN_X540), /* "other" interrupt types enable mask */

	(IXGBE_FLAG_DCA_CAPABLE
	| IXGBE_FLAG_RSS_CAPABLE
	| IXGBE_FLAG_VMDQ_CAPABLE
	| IXGBE_FLAG_RSC_CAPABLE) /* capability flags */
};

static adapter_info_t ixgbe_X550_cap = {
	128,		/* maximum number of rx queues */
	1,		/* minimum number of rx queues */
	128,		/* default number of rx queues */
	64,		/* maximum number of rx groups */
	1,		/* minimum number of rx groups */
	1,		/* default number of rx groups */
	128,		/* maximum number of tx queues */
	1,		/* minimum number of tx queues */
	8,		/* default number of tx queues */
	15500,		/* maximum MTU size */
	0xFF8,		/* maximum interrupt throttle rate */
	0,		/* minimum interrupt throttle rate */
	0x200,		/* default interrupt throttle rate */
	64,		/* maximum total msix vectors */
	16,		/* maximum number of ring vectors */
	2,		/* maximum number of other vectors */
	IXGBE_EICR_LSC,	/* "other" interrupt types handled */
	0,		/* "other" interrupt types enable mask */
	(IXGBE_FLAG_RSS_CAPABLE
	| IXGBE_FLAG_VMDQ_CAPABLE
	| IXGBE_FLAG_RSC_CAPABLE) /* capability flags */
};

/*
 * Module Initialization Functions.
 */

int
_init(void)
{
	int status;

	mac_init_ops(&ixgbe_dev_ops, MODULE_NAME);

	status = mod_install(&ixgbe_modlinkage);

	if (status != DDI_SUCCESS) {
		mac_fini_ops(&ixgbe_dev_ops);
	}

	return (status);
}

int
_fini(void)
{
	int status;

	status = mod_remove(&ixgbe_modlinkage);

	if (status == DDI_SUCCESS) {
		mac_fini_ops(&ixgbe_dev_ops);
	}

	return (status);
}

int
_info(struct modinfo *modinfop)
{
	int status;

	status = mod_info(&ixgbe_modlinkage, modinfop);

	return (status);
}

/*
 * ixgbe_attach - Driver attach.
 *
 * This function is the device specific initialization entry
 * point. This entry point is required and must be written.
 * The DDI_ATTACH command must be provided in the attach entry
 * point. When attach() is called with cmd set to DDI_ATTACH,
 * all normal kernel services (such as kmem_alloc(9F)) are
 * available for use by the driver.
 *
 * The attach() function will be called once for each instance
 * of  the  device  on  the  system with cmd set to DDI_ATTACH.
 * Until attach() succeeds, the only driver entry points which
 * may be called are open(9E) and getinfo(9E).
 */
static int
ixgbe_attach(dev_info_t *devinfo, ddi_attach_cmd_t cmd)
{
	ixgbe_t *ixgbe;
	struct ixgbe_osdep *osdep;
	struct ixgbe_hw *hw;
	int instance;
	char taskqname[32];

	/*
	 * Check the command and perform corresponding operations
	 */
	switch (cmd) {
	default:
		return (DDI_FAILURE);

	case DDI_RESUME:
		return (ixgbe_resume(devinfo));

	case DDI_ATTACH:
		break;
	}

	/* Get the device instance */
	instance = ddi_get_instance(devinfo);

	/* Allocate memory for the instance data structure */
	ixgbe = kmem_zalloc(sizeof (ixgbe_t), KM_SLEEP);

	ixgbe->dip = devinfo;
	ixgbe->instance = instance;

	hw = &ixgbe->hw;
	osdep = &ixgbe->osdep;
	hw->back = osdep;
	osdep->ixgbe = ixgbe;

	/* Attach the instance pointer to the dev_info data structure */
	ddi_set_driver_private(devinfo, ixgbe);

	/*
	 * Initialize for FMA support
	 */
	ixgbe->fm_capabilities = ixgbe_get_prop(ixgbe, PROP_FM_CAPABLE,
	    0, 0x0f, DDI_FM_EREPORT_CAPABLE | DDI_FM_ACCCHK_CAPABLE |
	    DDI_FM_DMACHK_CAPABLE | DDI_FM_ERRCB_CAPABLE);
	ixgbe_fm_init(ixgbe);
	ixgbe->attach_progress |= ATTACH_PROGRESS_FM_INIT;

	/*
	 * Map PCI config space registers
	 */
	if (pci_config_setup(devinfo, &osdep->cfg_handle) != DDI_SUCCESS) {
		ixgbe_error(ixgbe, "Failed to map PCI configurations");
		goto attach_fail;
	}
	ixgbe->attach_progress |= ATTACH_PROGRESS_PCI_CONFIG;

	/*
	 * Identify the chipset family
	 */
	if (ixgbe_identify_hardware(ixgbe) != IXGBE_SUCCESS) {
		ixgbe_error(ixgbe, "Failed to identify hardware");
		goto attach_fail;
	}

	/*
	 * Map device registers
	 */
	if (ixgbe_regs_map(ixgbe) != IXGBE_SUCCESS) {
		ixgbe_error(ixgbe, "Failed to map device registers");
		goto attach_fail;
	}
	ixgbe->attach_progress |= ATTACH_PROGRESS_REGS_MAP;

	/*
	 * Initialize driver parameters
	 */
	ixgbe_init_properties(ixgbe);
	ixgbe->attach_progress |= ATTACH_PROGRESS_PROPS;

	/*
	 * Register interrupt callback
	 */
	if (ixgbe_intr_cb_register(ixgbe) != IXGBE_SUCCESS) {
		ixgbe_error(ixgbe, "Failed to register interrupt callback");
		goto attach_fail;
	}

	/*
	 * Allocate interrupts
	 */
	if (ixgbe_alloc_intrs(ixgbe) != IXGBE_SUCCESS) {
		ixgbe_error(ixgbe, "Failed to allocate interrupts");
		goto attach_fail;
	}
	ixgbe->attach_progress |= ATTACH_PROGRESS_ALLOC_INTR;

	/*
	 * Allocate rx/tx rings based on the ring numbers.
	 * The actual numbers of rx/tx rings are decided by the number of
	 * allocated interrupt vectors, so we should allocate the rings after
	 * interrupts are allocated.
	 */
	if (ixgbe_alloc_rings(ixgbe) != IXGBE_SUCCESS) {
		ixgbe_error(ixgbe, "Failed to allocate rx and tx rings");
		goto attach_fail;
	}
	ixgbe->attach_progress |= ATTACH_PROGRESS_ALLOC_RINGS;

	/*
	 * Map rings to interrupt vectors
	 */
	if (ixgbe_map_intrs_to_vectors(ixgbe) != IXGBE_SUCCESS) {
		ixgbe_error(ixgbe, "Failed to map interrupts to vectors");
		goto attach_fail;
	}

	/*
	 * Add interrupt handlers
	 */
	if (ixgbe_add_intr_handlers(ixgbe) != IXGBE_SUCCESS) {
		ixgbe_error(ixgbe, "Failed to add interrupt handlers");
		goto attach_fail;
	}
	ixgbe->attach_progress |= ATTACH_PROGRESS_ADD_INTR;

	/*
	 * Create a taskq for sfp-change
	 */
	(void) sprintf(taskqname, "ixgbe%d_sfp_taskq", instance);
	if ((ixgbe->sfp_taskq = ddi_taskq_create(devinfo, taskqname,
	    1, TASKQ_DEFAULTPRI, 0)) == NULL) {
		ixgbe_error(ixgbe, "sfp_taskq create failed");
		goto attach_fail;
	}
	ixgbe->attach_progress |= ATTACH_PROGRESS_SFP_TASKQ;

	/*
	 * Create a taskq for over-temp
	 */
	(void) sprintf(taskqname, "ixgbe%d_overtemp_taskq", instance);
	if ((ixgbe->overtemp_taskq = ddi_taskq_create(devinfo, taskqname,
	    1, TASKQ_DEFAULTPRI, 0)) == NULL) {
		ixgbe_error(ixgbe, "overtemp_taskq create failed");
		goto attach_fail;
	}
	ixgbe->attach_progress |= ATTACH_PROGRESS_OVERTEMP_TASKQ;

	/*
	 * Create a taskq for processing external PHY interrupts
	 */
	(void) sprintf(taskqname, "ixgbe%d_phy_taskq", instance);
	if ((ixgbe->phy_taskq = ddi_taskq_create(devinfo, taskqname,
	    1, TASKQ_DEFAULTPRI, 0)) == NULL) {
		ixgbe_error(ixgbe, "phy_taskq create failed");
		goto attach_fail;
	}
	ixgbe->attach_progress |= ATTACH_PROGRESS_PHY_TASKQ;

	/*
	 * Initialize driver parameters
	 */
	if (ixgbe_init_driver_settings(ixgbe) != IXGBE_SUCCESS) {
		ixgbe_error(ixgbe, "Failed to initialize driver settings");
		goto attach_fail;
	}

	/*
	 * Initialize mutexes for this device.
	 * Do this before enabling the interrupt handler and
	 * register the softint to avoid the condition where
	 * interrupt handler can try using uninitialized mutex.
	 */
	ixgbe_init_locks(ixgbe);
	ixgbe->attach_progress |= ATTACH_PROGRESS_LOCKS;

	/*
	 * Initialize chipset hardware
	 */
	if (ixgbe_init(ixgbe) != IXGBE_SUCCESS) {
		ixgbe_error(ixgbe, "Failed to initialize adapter");
		goto attach_fail;
	}
	ixgbe->link_check_complete = B_FALSE;
	ixgbe->link_check_hrtime = gethrtime() +
	    (IXGBE_LINK_UP_TIME * 100000000ULL);
	ixgbe->attach_progress |= ATTACH_PROGRESS_INIT;

	if (ixgbe_check_acc_handle(ixgbe->osdep.cfg_handle) != DDI_FM_OK) {
		ddi_fm_service_impact(ixgbe->dip, DDI_SERVICE_LOST);
		goto attach_fail;
	}

	/*
	 * Initialize adapter capabilities
	 */
	ixgbe_init_params(ixgbe);

	/*
	 * Initialize statistics
	 */
	if (ixgbe_init_stats(ixgbe) != IXGBE_SUCCESS) {
		ixgbe_error(ixgbe, "Failed to initialize statistics");
		goto attach_fail;
	}
	ixgbe->attach_progress |= ATTACH_PROGRESS_STATS;

	/*
	 * Register the driver to the MAC
	 */
	if (ixgbe_register_mac(ixgbe) != IXGBE_SUCCESS) {
		ixgbe_error(ixgbe, "Failed to register MAC");
		goto attach_fail;
	}
	mac_link_update(ixgbe->mac_hdl, LINK_STATE_UNKNOWN);
	ixgbe->attach_progress |= ATTACH_PROGRESS_MAC;

	ixgbe->periodic_id = ddi_periodic_add(ixgbe_link_timer, ixgbe,
	    IXGBE_CYCLIC_PERIOD, DDI_IPL_0);
	if (ixgbe->periodic_id == 0) {
		ixgbe_error(ixgbe, "Failed to add the link check timer");
		goto attach_fail;
	}
	ixgbe->attach_progress |= ATTACH_PROGRESS_LINK_TIMER;

	/*
	 * Now that mutex locks are initialized, and the chip is also
	 * initialized, enable interrupts.
	 */
	if (ixgbe_enable_intrs(ixgbe) != IXGBE_SUCCESS) {
		ixgbe_error(ixgbe, "Failed to enable DDI interrupts");
		goto attach_fail;
	}
	ixgbe->attach_progress |= ATTACH_PROGRESS_ENABLE_INTR;

	ixgbe_log(ixgbe, "%s", ixgbe_ident);
	atomic_or_32(&ixgbe->ixgbe_state, IXGBE_INITIALIZED);

	return (DDI_SUCCESS);

attach_fail:
	ixgbe_unconfigure(devinfo, ixgbe);
	return (DDI_FAILURE);
}

/*
 * ixgbe_detach - Driver detach.
 *
 * The detach() function is the complement of the attach routine.
 * If cmd is set to DDI_DETACH, detach() is used to remove  the
 * state  associated  with  a  given  instance of a device node
 * prior to the removal of that instance from the system.
 *
 * The detach() function will be called once for each  instance
 * of the device for which there has been a successful attach()
 * once there are no longer  any  opens  on  the  device.
 *
 * Interrupts routine are disabled, All memory allocated by this
 * driver are freed.
 */
static int
ixgbe_detach(dev_info_t *devinfo, ddi_detach_cmd_t cmd)
{
	ixgbe_t *ixgbe;

	/*
	 * Check detach command
	 */
	switch (cmd) {
	default:
		return (DDI_FAILURE);

	case DDI_SUSPEND:
		return (ixgbe_suspend(devinfo));

	case DDI_DETACH:
		break;
	}

	/*
	 * Get the pointer to the driver private data structure
	 */
	ixgbe = (ixgbe_t *)ddi_get_driver_private(devinfo);
	if (ixgbe == NULL)
		return (DDI_FAILURE);

	/*
	 * If the device is still running, it needs to be stopped first.
	 * This check is necessary because under some specific circumstances,
	 * the detach routine can be called without stopping the interface
	 * first.
	 */
	if (ixgbe->ixgbe_state & IXGBE_STARTED) {
		atomic_and_32(&ixgbe->ixgbe_state, ~IXGBE_STARTED);
		mutex_enter(&ixgbe->gen_lock);
		ixgbe_stop(ixgbe, B_TRUE);
		mutex_exit(&ixgbe->gen_lock);
		/* Disable and stop the watchdog timer */
		ixgbe_disable_watchdog_timer(ixgbe);
	}

	/*
	 * Check if there are still rx buffers held by the upper layer.
	 * If so, fail the detach.
	 */
	if (!ixgbe_rx_drain(ixgbe))
		return (DDI_FAILURE);

	/*
	 * Do the remaining unconfigure routines
	 */
	ixgbe_unconfigure(devinfo, ixgbe);

	return (DDI_SUCCESS);
}

/*
 * quiesce(9E) entry point.
 *
 * This function is called when the system is single-threaded at high
 * PIL with preemption disabled. Therefore, this function must not be
 * blocked.
 *
 * This function returns DDI_SUCCESS on success, or DDI_FAILURE on failure.
 * DDI_FAILURE indicates an error condition and should almost never happen.
 */
static int
ixgbe_quiesce(dev_info_t *devinfo)
{
	ixgbe_t *ixgbe;
	struct ixgbe_hw *hw;

	ixgbe = (ixgbe_t *)ddi_get_driver_private(devinfo);

	if (ixgbe == NULL)
		return (DDI_FAILURE);

	hw = &ixgbe->hw;

	/*
	 * Disable the adapter interrupts
	 */
	ixgbe_disable_adapter_interrupts(ixgbe);

	/*
	 * Tell firmware driver is no longer in control
	 */
	ixgbe_release_driver_control(hw);

	/*
	 * Reset the chipset
	 */
	(void) ixgbe_reset_hw(hw);

	/*
	 * Reset PHY
	 */
	(void) ixgbe_reset_phy(hw);

	return (DDI_SUCCESS);
}

static void
ixgbe_unconfigure(dev_info_t *devinfo, ixgbe_t *ixgbe)
{
	/*
	 * Disable interrupt
	 */
	if (ixgbe->attach_progress & ATTACH_PROGRESS_ENABLE_INTR) {
		(void) ixgbe_disable_intrs(ixgbe);
	}

	/*
	 * remove the link check timer
	 */
	if (ixgbe->attach_progress & ATTACH_PROGRESS_LINK_TIMER) {
		if (ixgbe->periodic_id != NULL) {
			ddi_periodic_delete(ixgbe->periodic_id);
			ixgbe->periodic_id = NULL;
		}
	}

	/*
	 * Unregister MAC
	 */
	if (ixgbe->attach_progress & ATTACH_PROGRESS_MAC) {
		(void) mac_unregister(ixgbe->mac_hdl);
	}

	/*
	 * Free statistics
	 */
	if (ixgbe->attach_progress & ATTACH_PROGRESS_STATS) {
		kstat_delete((kstat_t *)ixgbe->ixgbe_ks);
	}

	/*
	 * Remove interrupt handlers
	 */
	if (ixgbe->attach_progress & ATTACH_PROGRESS_ADD_INTR) {
		ixgbe_rem_intr_handlers(ixgbe);
	}

	/*
	 * Remove taskq for sfp-status-change
	 */
	if (ixgbe->attach_progress & ATTACH_PROGRESS_SFP_TASKQ) {
		ddi_taskq_destroy(ixgbe->sfp_taskq);
	}

	/*
	 * Remove taskq for over-temp
	 */
	if (ixgbe->attach_progress & ATTACH_PROGRESS_OVERTEMP_TASKQ) {
		ddi_taskq_destroy(ixgbe->overtemp_taskq);
	}

	/*
	 * Remove taskq for external PHYs
	 */
	if (ixgbe->attach_progress & ATTACH_PROGRESS_PHY_TASKQ) {
		ddi_taskq_destroy(ixgbe->phy_taskq);
	}

	/*
	 * Remove interrupts
	 */
	if (ixgbe->attach_progress & ATTACH_PROGRESS_ALLOC_INTR) {
		ixgbe_rem_intrs(ixgbe);
	}

	/*
	 * Unregister interrupt callback handler
	 */
	if (ixgbe->cb_hdl != NULL) {
		(void) ddi_cb_unregister(ixgbe->cb_hdl);
	}

	/*
	 * Remove driver properties
	 */
	if (ixgbe->attach_progress & ATTACH_PROGRESS_PROPS) {
		(void) ddi_prop_remove_all(devinfo);
	}

	/*
	 * Stop the chipset
	 */
	if (ixgbe->attach_progress & ATTACH_PROGRESS_INIT) {
		mutex_enter(&ixgbe->gen_lock);
		ixgbe_chip_stop(ixgbe);
		mutex_exit(&ixgbe->gen_lock);
	}

	/*
	 * Free register handle
	 */
	if (ixgbe->attach_progress & ATTACH_PROGRESS_REGS_MAP) {
		if (ixgbe->osdep.reg_handle != NULL)
			ddi_regs_map_free(&ixgbe->osdep.reg_handle);
	}

	/*
	 * Free PCI config handle
	 */
	if (ixgbe->attach_progress & ATTACH_PROGRESS_PCI_CONFIG) {
		if (ixgbe->osdep.cfg_handle != NULL)
			pci_config_teardown(&ixgbe->osdep.cfg_handle);
	}

	/*
	 * Free locks
	 */
	if (ixgbe->attach_progress & ATTACH_PROGRESS_LOCKS) {
		ixgbe_destroy_locks(ixgbe);
	}

	/*
	 * Free the rx/tx rings
	 */
	if (ixgbe->attach_progress & ATTACH_PROGRESS_ALLOC_RINGS) {
		ixgbe_free_rings(ixgbe);
	}

	/*
	 * Unregister FMA capabilities
	 */
	if (ixgbe->attach_progress & ATTACH_PROGRESS_FM_INIT) {
		ixgbe_fm_fini(ixgbe);
	}

	/*
	 * Free the driver data structure
	 */
	kmem_free(ixgbe, sizeof (ixgbe_t));

	ddi_set_driver_private(devinfo, NULL);
}

/*
 * ixgbe_register_mac - Register the driver and its function pointers with
 * the GLD interface.
 */
static int
ixgbe_register_mac(ixgbe_t *ixgbe)
{
	struct ixgbe_hw *hw = &ixgbe->hw;
	mac_register_t *mac;
	int status;

	if ((mac = mac_alloc(MAC_VERSION)) == NULL)
		return (IXGBE_FAILURE);

	mac->m_type_ident = MAC_PLUGIN_IDENT_ETHER;
	mac->m_driver = ixgbe;
	mac->m_dip = ixgbe->dip;
	mac->m_src_addr = hw->mac.addr;
	mac->m_callbacks = &ixgbe_m_callbacks;
	mac->m_min_sdu = 0;
	mac->m_max_sdu = ixgbe->default_mtu;
	mac->m_margin = VLAN_TAGSZ;
	mac->m_priv_props = ixgbe_priv_props;
	mac->m_v12n = MAC_VIRT_LEVEL1;

	status = mac_register(mac, &ixgbe->mac_hdl);

	mac_free(mac);

	return ((status == 0) ? IXGBE_SUCCESS : IXGBE_FAILURE);
}

/*
 * ixgbe_identify_hardware - Identify the type of the chipset.
 */
static int
ixgbe_identify_hardware(ixgbe_t *ixgbe)
{
	struct ixgbe_hw *hw = &ixgbe->hw;
	struct ixgbe_osdep *osdep = &ixgbe->osdep;

	/*
	 * Get the device id
	 */
	hw->vendor_id =
	    pci_config_get16(osdep->cfg_handle, PCI_CONF_VENID);
	hw->device_id =
	    pci_config_get16(osdep->cfg_handle, PCI_CONF_DEVID);
	hw->revision_id =
	    pci_config_get8(osdep->cfg_handle, PCI_CONF_REVID);
	hw->subsystem_device_id =
	    pci_config_get16(osdep->cfg_handle, PCI_CONF_SUBSYSID);
	hw->subsystem_vendor_id =
	    pci_config_get16(osdep->cfg_handle, PCI_CONF_SUBVENID);

	/*
	 * Set the mac type of the adapter based on the device id
	 */
	if (ixgbe_set_mac_type(hw) != IXGBE_SUCCESS) {
		return (IXGBE_FAILURE);
	}

	/*
	 * Install adapter capabilities
	 */
	switch (hw->mac.type) {
	case ixgbe_mac_82598EB:
		IXGBE_DEBUGLOG_0(ixgbe, "identify 82598 adapter\n");
		ixgbe->capab = &ixgbe_82598eb_cap;

		if (ixgbe_get_media_type(hw) == ixgbe_media_type_copper) {
			ixgbe->capab->flags |= IXGBE_FLAG_FAN_FAIL_CAPABLE;
			ixgbe->capab->other_intr |= IXGBE_EICR_GPI_SDP1;
			ixgbe->capab->other_gpie |= IXGBE_SDP1_GPIEN;
		}
		break;

	case ixgbe_mac_82599EB:
		IXGBE_DEBUGLOG_0(ixgbe, "identify 82599 adapter\n");
		ixgbe->capab = &ixgbe_82599eb_cap;

		if (hw->device_id == IXGBE_DEV_ID_82599_T3_LOM) {
			ixgbe->capab->flags |= IXGBE_FLAG_TEMP_SENSOR_CAPABLE;
			ixgbe->capab->other_intr |= IXGBE_EICR_GPI_SDP0;
			ixgbe->capab->other_gpie |= IXGBE_SDP0_GPIEN;
		}
		break;

	case ixgbe_mac_X540:
		IXGBE_DEBUGLOG_0(ixgbe, "identify X540 adapter\n");
		ixgbe->capab = &ixgbe_X540_cap;
		/*
		 * For now, X540 is all set in its capab structure.
		 * As other X540 variants show up, things can change here.
		 */
		break;

	case ixgbe_mac_X550:
	case ixgbe_mac_X550EM_x:
	case ixgbe_mac_X550EM_a:
		IXGBE_DEBUGLOG_0(ixgbe, "identify X550 adapter\n");
		ixgbe->capab = &ixgbe_X550_cap;

		if (hw->device_id == IXGBE_DEV_ID_X550EM_X_SFP ||
		    hw->device_id == IXGBE_DEV_ID_X550EM_A_SFP ||
		    hw->device_id == IXGBE_DEV_ID_X550EM_A_SFP_N ||
		    hw->device_id == IXGBE_DEV_ID_X550EM_A_QSFP ||
		    hw->device_id == IXGBE_DEV_ID_X550EM_A_QSFP_N) {
			ixgbe->capab->flags |= IXGBE_FLAG_SFP_PLUG_CAPABLE;
		}

		/*
		 * Link detection on X552 SFP+ and X552/X557-AT
		 */
		if (hw->device_id == IXGBE_DEV_ID_X550EM_X_SFP ||
		    hw->device_id == IXGBE_DEV_ID_X550EM_A_SFP ||
		    hw->device_id == IXGBE_DEV_ID_X550EM_A_SFP_N ||
		    hw->device_id == IXGBE_DEV_ID_X550EM_X_10G_T) {
			ixgbe->capab->other_intr |=
			    IXGBE_EIMS_GPI_SDP0_BY_MAC(hw);
		}
		if (hw->phy.type == ixgbe_phy_x550em_ext_t) {
			ixgbe->capab->other_gpie |= IXGBE_SDP0_GPIEN_X540;
		}
		break;

	default:
		IXGBE_DEBUGLOG_1(ixgbe,
		    "adapter not supported in ixgbe_identify_hardware(): %d\n",
		    hw->mac.type);
		return (IXGBE_FAILURE);
	}

	return (IXGBE_SUCCESS);
}

/*
 * ixgbe_regs_map - Map the device registers.
 *
 */
static int
ixgbe_regs_map(ixgbe_t *ixgbe)
{
	dev_info_t *devinfo = ixgbe->dip;
	struct ixgbe_hw *hw = &ixgbe->hw;
	struct ixgbe_osdep *osdep = &ixgbe->osdep;
	off_t mem_size;

	/*
	 * First get the size of device registers to be mapped.
	 */
	if (ddi_dev_regsize(devinfo, IXGBE_ADAPTER_REGSET, &mem_size)
	    != DDI_SUCCESS) {
		return (IXGBE_FAILURE);
	}

	/*
	 * Call ddi_regs_map_setup() to map registers
	 */
	if ((ddi_regs_map_setup(devinfo, IXGBE_ADAPTER_REGSET,
	    (caddr_t *)&hw->hw_addr, 0,
	    mem_size, &ixgbe_regs_acc_attr,
	    &osdep->reg_handle)) != DDI_SUCCESS) {
		return (IXGBE_FAILURE);
	}

	return (IXGBE_SUCCESS);
}

/*
 * ixgbe_init_properties - Initialize driver properties.
 */
static void
ixgbe_init_properties(ixgbe_t *ixgbe)
{
	/*
	 * Get conf file properties, including link settings
	 * jumbo frames, ring number, descriptor number, etc.
	 */
	ixgbe_get_conf(ixgbe);
}

/*
 * ixgbe_init_driver_settings - Initialize driver settings.
 *
 * The settings include hardware function pointers, bus information,
 * rx/tx rings settings, link state, and any other parameters that
 * need to be setup during driver initialization.
 */
static int
ixgbe_init_driver_settings(ixgbe_t *ixgbe)
{
	struct ixgbe_hw *hw = &ixgbe->hw;
	dev_info_t *devinfo = ixgbe->dip;
	ixgbe_rx_ring_t *rx_ring;
	ixgbe_rx_group_t *rx_group;
	ixgbe_tx_ring_t *tx_ring;
	uint32_t rx_size;
	uint32_t tx_size;
	uint32_t ring_per_group;
	int i;

	/*
	 * Initialize chipset specific hardware function pointers
	 */
	if (ixgbe_init_shared_code(hw) != IXGBE_SUCCESS) {
		return (IXGBE_FAILURE);
	}

	/*
	 * Get the system page size
	 */
	ixgbe->sys_page_size = ddi_ptob(devinfo, (ulong_t)1);

	/*
	 * Set rx buffer size
	 *
	 * The IP header alignment room is counted in the calculation.
	 * The rx buffer size is in unit of 1K that is required by the
	 * chipset hardware.
	 */
	rx_size = ixgbe->max_frame_size + IPHDR_ALIGN_ROOM;
	ixgbe->rx_buf_size = ((rx_size >> 10) +
	    ((rx_size & (((uint32_t)1 << 10) - 1)) > 0 ? 1 : 0)) << 10;

	/*
	 * Set tx buffer size
	 */
	tx_size = ixgbe->max_frame_size;
	ixgbe->tx_buf_size = ((tx_size >> 10) +
	    ((tx_size & (((uint32_t)1 << 10) - 1)) > 0 ? 1 : 0)) << 10;

	/*
	 * Initialize rx/tx rings/groups parameters
	 */
	ring_per_group = ixgbe->num_rx_rings / ixgbe->num_rx_groups;
	for (i = 0; i < ixgbe->num_rx_rings; i++) {
		rx_ring = &ixgbe->rx_rings[i];
		rx_ring->index = i;
		rx_ring->ixgbe = ixgbe;
		rx_ring->group_index = i / ring_per_group;
		rx_ring->hw_index = ixgbe_get_hw_rx_index(ixgbe, i);
	}

	for (i = 0; i < ixgbe->num_rx_groups; i++) {
		rx_group = &ixgbe->rx_groups[i];
		rx_group->index = i;
		rx_group->ixgbe = ixgbe;
		list_create(&rx_group->vlans, sizeof (ixgbe_vlan_t),
		    offsetof(ixgbe_vlan_t, ixvl_link));
	}

	for (i = 0; i < ixgbe->num_tx_rings; i++) {
		tx_ring = &ixgbe->tx_rings[i];
		tx_ring->index = i;
		tx_ring->ixgbe = ixgbe;
		if (ixgbe->tx_head_wb_enable)
			tx_ring->tx_recycle = ixgbe_tx_recycle_head_wb;
		else
			tx_ring->tx_recycle = ixgbe_tx_recycle_legacy;

		tx_ring->ring_size = ixgbe->tx_ring_size;
		tx_ring->free_list_size = ixgbe->tx_ring_size +
		    (ixgbe->tx_ring_size >> 1);
	}

	/*
	 * Initialize values of interrupt throttling rate
	 */
	for (i = 1; i < MAX_INTR_VECTOR; i++)
		ixgbe->intr_throttling[i] = ixgbe->intr_throttling[0];

	/*
	 * The initial link state should be "unknown"
	 */
	ixgbe->link_state = LINK_STATE_UNKNOWN;

	return (IXGBE_SUCCESS);
}

/*
 * ixgbe_init_locks - Initialize locks.
 */
static void
ixgbe_init_locks(ixgbe_t *ixgbe)
{
	ixgbe_rx_ring_t *rx_ring;
	ixgbe_tx_ring_t *tx_ring;
	int i;

	for (i = 0; i < ixgbe->num_rx_rings; i++) {
		rx_ring = &ixgbe->rx_rings[i];
		mutex_init(&rx_ring->rx_lock, NULL,
		    MUTEX_DRIVER, DDI_INTR_PRI(ixgbe->intr_pri));
	}

	for (i = 0; i < ixgbe->num_tx_rings; i++) {
		tx_ring = &ixgbe->tx_rings[i];
		mutex_init(&tx_ring->tx_lock, NULL,
		    MUTEX_DRIVER, DDI_INTR_PRI(ixgbe->intr_pri));
		mutex_init(&tx_ring->recycle_lock, NULL,
		    MUTEX_DRIVER, DDI_INTR_PRI(ixgbe->intr_pri));
		mutex_init(&tx_ring->tcb_head_lock, NULL,
		    MUTEX_DRIVER, DDI_INTR_PRI(ixgbe->intr_pri));
		mutex_init(&tx_ring->tcb_tail_lock, NULL,
		    MUTEX_DRIVER, DDI_INTR_PRI(ixgbe->intr_pri));
	}

	mutex_init(&ixgbe->gen_lock, NULL,
	    MUTEX_DRIVER, DDI_INTR_PRI(ixgbe->intr_pri));

	mutex_init(&ixgbe->watchdog_lock, NULL,
	    MUTEX_DRIVER, DDI_INTR_PRI(ixgbe->intr_pri));
}

/*
 * ixgbe_destroy_locks - Destroy locks.
 */
static void
ixgbe_destroy_locks(ixgbe_t *ixgbe)
{
	ixgbe_rx_ring_t *rx_ring;
	ixgbe_tx_ring_t *tx_ring;
	int i;

	for (i = 0; i < ixgbe->num_rx_rings; i++) {
		rx_ring = &ixgbe->rx_rings[i];
		mutex_destroy(&rx_ring->rx_lock);
	}

	for (i = 0; i < ixgbe->num_tx_rings; i++) {
		tx_ring = &ixgbe->tx_rings[i];
		mutex_destroy(&tx_ring->tx_lock);
		mutex_destroy(&tx_ring->recycle_lock);
		mutex_destroy(&tx_ring->tcb_head_lock);
		mutex_destroy(&tx_ring->tcb_tail_lock);
	}

	mutex_destroy(&ixgbe->gen_lock);
	mutex_destroy(&ixgbe->watchdog_lock);
}

/*
 * We need to try and determine which LED index in hardware corresponds to the
 * link/activity LED. This is the one that'll be overwritten when we perform
 * GLDv3 LED activity.
 */
static void
ixgbe_led_init(ixgbe_t *ixgbe)
{
	uint32_t reg, i;
	struct ixgbe_hw *hw = &ixgbe->hw;

	reg = IXGBE_READ_REG(hw, IXGBE_LEDCTL);
	for (i = 0; i < 4; i++) {
		if (((reg >> IXGBE_LED_MODE_SHIFT(i)) &
		    IXGBE_LED_MODE_MASK_BASE) == IXGBE_LED_LINK_ACTIVE) {
			ixgbe->ixgbe_led_index = i;
			return;
		}
	}

	/*
	 * If we couldn't determine this, we use the default for various MACs
	 * based on information Intel has inserted into other drivers over the
	 * years.
	 */
	switch (hw->mac.type) {
	case ixgbe_mac_X550EM_a:
		ixgbe->ixgbe_led_index = 0;
		break;
	case ixgbe_mac_X550EM_x:
		ixgbe->ixgbe_led_index = 1;
		break;
	default:
		ixgbe->ixgbe_led_index = 2;
		break;
	}
}

static int
ixgbe_resume(dev_info_t *devinfo)
{
	ixgbe_t *ixgbe;
	int i;

	ixgbe = (ixgbe_t *)ddi_get_driver_private(devinfo);
	if (ixgbe == NULL)
		return (DDI_FAILURE);

	mutex_enter(&ixgbe->gen_lock);

	if (ixgbe->ixgbe_state & IXGBE_STARTED) {
		if (ixgbe_start(ixgbe, B_FALSE) != IXGBE_SUCCESS) {
			mutex_exit(&ixgbe->gen_lock);
			return (DDI_FAILURE);
		}

		/*
		 * Enable and start the watchdog timer
		 */
		ixgbe_enable_watchdog_timer(ixgbe);
	}

	atomic_and_32(&ixgbe->ixgbe_state, ~IXGBE_SUSPENDED);

	if (ixgbe->ixgbe_state & IXGBE_STARTED) {
		for (i = 0; i < ixgbe->num_tx_rings; i++) {
			mac_tx_ring_update(ixgbe->mac_hdl,
			    ixgbe->tx_rings[i].ring_handle);
		}
	}

	mutex_exit(&ixgbe->gen_lock);

	return (DDI_SUCCESS);
}

static int
ixgbe_suspend(dev_info_t *devinfo)
{
	ixgbe_t *ixgbe;

	ixgbe = (ixgbe_t *)ddi_get_driver_private(devinfo);
	if (ixgbe == NULL)
		return (DDI_FAILURE);

	mutex_enter(&ixgbe->gen_lock);

	atomic_or_32(&ixgbe->ixgbe_state, IXGBE_SUSPENDED);
	if (!(ixgbe->ixgbe_state & IXGBE_STARTED)) {
		mutex_exit(&ixgbe->gen_lock);
		return (DDI_SUCCESS);
	}
	ixgbe_stop(ixgbe, B_FALSE);

	mutex_exit(&ixgbe->gen_lock);

	/*
	 * Disable and stop the watchdog timer
	 */
	ixgbe_disable_watchdog_timer(ixgbe);

	return (DDI_SUCCESS);
}

/*
 * ixgbe_init - Initialize the device.
 */
static int
ixgbe_init(ixgbe_t *ixgbe)
{
	struct ixgbe_hw *hw = &ixgbe->hw;
	u8 pbanum[IXGBE_PBANUM_LENGTH];
	int rv;

	mutex_enter(&ixgbe->gen_lock);

	/*
	 * Configure/Initialize hardware
	 */
	rv = ixgbe_init_hw(hw);
	if (rv != IXGBE_SUCCESS) {
		switch (rv) {

		/*
		 * The first three errors are not prohibitive to us progressing
		 * further, and are maily advisory in nature. In the case of a
		 * SFP module not being present or not deemed supported by the
		 * common code, we adivse the operator of this fact but carry on
		 * instead of failing hard, as SFPs can be inserted or replaced
		 * while the driver is running. In the case of a unknown error,
		 * we fail-hard, logging the reason and emitting a FMA event.
		 */
		case IXGBE_ERR_EEPROM_VERSION:
			ixgbe_error(ixgbe,
			    "This Intel 10Gb Ethernet device is pre-release and"
			    " contains outdated firmware. Please contact your"
			    " hardware vendor for a replacement.");
			break;
		case IXGBE_ERR_SFP_NOT_PRESENT:
			ixgbe_error(ixgbe,
			    "No SFP+ module detected on this interface. Please "
			    "install a supported SFP+ module for this "
			    "interface to become operational.");
			break;
		case IXGBE_ERR_SFP_NOT_SUPPORTED:
			ixgbe_error(ixgbe,
			    "Unsupported SFP+ module detected. Please replace "
			    "it with a supported SFP+ module per Intel "
			    "documentation, or bypass this check with "
			    "allow_unsupported_sfp=1 in ixgbe.conf.");
			break;
		default:
			ixgbe_error(ixgbe,
			    "Failed to initialize hardware. ixgbe_init_hw "
			    "returned %d", rv);
			ixgbe_fm_ereport(ixgbe, DDI_FM_DEVICE_INVAL_STATE);
			goto init_fail;
		}
	}

	/*
	 * Need to init eeprom before validating the checksum.
	 */
	if (ixgbe_init_eeprom_params(hw) < 0) {
		ixgbe_error(ixgbe,
		    "Unable to intitialize the eeprom interface.");
		ixgbe_fm_ereport(ixgbe, DDI_FM_DEVICE_INVAL_STATE);
		goto init_fail;
	}

	/*
	 * NVM validation
	 */
	if (ixgbe_validate_eeprom_checksum(hw, NULL) < 0) {
		/*
		 * Some PCI-E parts fail the first check due to
		 * the link being in sleep state.  Call it again,
		 * if it fails a second time it's a real issue.
		 */
		if (ixgbe_validate_eeprom_checksum(hw, NULL) < 0) {
			ixgbe_error(ixgbe,
			    "Invalid NVM checksum. Please contact "
			    "the vendor to update the NVM.");
			ixgbe_fm_ereport(ixgbe, DDI_FM_DEVICE_INVAL_STATE);
			goto init_fail;
		}
	}

	/*
	 * Setup default flow control thresholds - enable/disable
	 * & flow control type is controlled by ixgbe.conf
	 */
	hw->fc.high_water[0] = DEFAULT_FCRTH;
	hw->fc.low_water[0] = DEFAULT_FCRTL;
	hw->fc.pause_time = DEFAULT_FCPAUSE;
	hw->fc.send_xon = B_TRUE;

	/*
	 * Initialize flow control
	 */
	(void) ixgbe_start_hw(hw);

	/*
	 * Initialize link settings
	 */
	(void) ixgbe_driver_setup_link(ixgbe, B_FALSE);

	/*
	 * Initialize the chipset hardware
	 */
	if (ixgbe_chip_start(ixgbe) != IXGBE_SUCCESS) {
		ixgbe_fm_ereport(ixgbe, DDI_FM_DEVICE_INVAL_STATE);
		goto init_fail;
	}

	/*
	 * Read identifying information and place in devinfo.
	 */
	pbanum[0] = '\0';
	(void) ixgbe_read_pba_string(hw, pbanum, sizeof (pbanum));
	if (*pbanum != '\0') {
		(void) ddi_prop_update_string(DDI_DEV_T_NONE, ixgbe->dip,
		    "printed-board-assembly", (char *)pbanum);
	}

	/*
	 * Determine LED index.
	 */
	ixgbe_led_init(ixgbe);

	if (ixgbe_check_acc_handle(ixgbe->osdep.reg_handle) != DDI_FM_OK) {
		goto init_fail;
	}

	mutex_exit(&ixgbe->gen_lock);
	return (IXGBE_SUCCESS);

init_fail:
	/*
	 * Reset PHY
	 */
	(void) ixgbe_reset_phy(hw);

	mutex_exit(&ixgbe->gen_lock);
	ddi_fm_service_impact(ixgbe->dip, DDI_SERVICE_LOST);
	return (IXGBE_FAILURE);
}

/*
 * ixgbe_chip_start - Initialize and start the chipset hardware.
 */
static int
ixgbe_chip_start(ixgbe_t *ixgbe)
{
	struct ixgbe_hw *hw = &ixgbe->hw;
	int i;

	ASSERT(mutex_owned(&ixgbe->gen_lock));

	/*
	 * Get the mac address
	 * This function should handle SPARC case correctly.
	 */
	if (!ixgbe_find_mac_address(ixgbe)) {
		ixgbe_error(ixgbe, "Failed to get the mac address");
		return (IXGBE_FAILURE);
	}

	/*
	 * Validate the mac address
	 */
	(void) ixgbe_init_rx_addrs(hw);
	if (!is_valid_mac_addr(hw->mac.addr)) {
		ixgbe_error(ixgbe, "Invalid mac address");
		return (IXGBE_FAILURE);
	}

	/*
	 * Re-enable relaxed ordering for performance.  It is disabled
	 * by default in the hardware init.
	 */
	if (ixgbe->relax_order_enable == B_TRUE)
		ixgbe_enable_relaxed_ordering(hw);

	/*
	 * Setup adapter interrupt vectors
	 */
	ixgbe_setup_adapter_vector(ixgbe);

	/*
	 * Initialize unicast addresses.
	 */
	ixgbe_init_unicst(ixgbe);

	/*
	 * Setup and initialize the mctable structures.
	 */
	ixgbe_setup_multicst(ixgbe);

	/*
	 * Set interrupt throttling rate
	 */
	for (i = 0; i < ixgbe->intr_cnt; i++) {
		IXGBE_WRITE_REG(hw, IXGBE_EITR(i), ixgbe->intr_throttling[i]);
	}

	/*
	 * Disable Wake-on-LAN
	 */
	IXGBE_WRITE_REG(hw, IXGBE_WUC, 0);

	/*
	 * Some adapters offer Energy Efficient Ethernet (EEE) support.
	 * Due to issues with EEE in e1000g/igb, we disable this by default
	 * as a precautionary measure.
	 *
	 * Currently, this is present on a number of the X550 family parts.
	 */
	(void) ixgbe_setup_eee(hw, B_FALSE);

	/*
	 * Turn on any present SFP Tx laser
	 */
	ixgbe_enable_tx_laser(hw);

	/*
	 * Power on the PHY
	 */
	(void) ixgbe_set_phy_power(hw, B_TRUE);

	/*
	 * Save the state of the PHY
	 */
	ixgbe_get_hw_state(ixgbe);

	/*
	 * Make sure driver has control
	 */
	ixgbe_get_driver_control(hw);

	return (IXGBE_SUCCESS);
}

/*
 * ixgbe_chip_stop - Stop the chipset hardware
 */
static void
ixgbe_chip_stop(ixgbe_t *ixgbe)
{
	struct ixgbe_hw *hw = &ixgbe->hw;
	int rv;

	ASSERT(mutex_owned(&ixgbe->gen_lock));

	/*
	 * Stop interupt generation and disable Tx unit
	 */
	hw->adapter_stopped = B_FALSE;
	(void) ixgbe_stop_adapter(hw);

	/*
	 * Reset the chipset
	 */
	(void) ixgbe_reset_hw(hw);

	/*
	 * Reset PHY
	 */
	(void) ixgbe_reset_phy(hw);

	/*
	 * Enter LPLU (Low Power, Link Up) mode, if available. Avoid resetting
	 * the PHY while doing so. Else, just power down the PHY.
	 */
	if (hw->phy.ops.enter_lplu != NULL) {
		hw->phy.reset_disable = B_TRUE;
		rv = hw->phy.ops.enter_lplu(hw);
		if (rv != IXGBE_SUCCESS)
			ixgbe_error(ixgbe, "Error while entering LPLU: %d", rv);
		hw->phy.reset_disable = B_FALSE;
	} else {
		(void) ixgbe_set_phy_power(hw, B_FALSE);
	}

	/*
	 * Turn off any present SFP Tx laser
	 * Expected for health and safety reasons
	 */
	ixgbe_disable_tx_laser(hw);

	/*
	 * Tell firmware driver is no longer in control
	 */
	ixgbe_release_driver_control(hw);

}

/*
 * ixgbe_reset - Reset the chipset and re-start the driver.
 *
 * It involves stopping and re-starting the chipset,
 * and re-configuring the rx/tx rings.
 */
static int
ixgbe_reset(ixgbe_t *ixgbe)
{
	int i;

	/*
	 * Disable and stop the watchdog timer
	 */
	ixgbe_disable_watchdog_timer(ixgbe);

	mutex_enter(&ixgbe->gen_lock);

	ASSERT(ixgbe->ixgbe_state & IXGBE_STARTED);
	atomic_and_32(&ixgbe->ixgbe_state, ~IXGBE_STARTED);

	ixgbe_stop(ixgbe, B_FALSE);

	if (ixgbe_start(ixgbe, B_FALSE) != IXGBE_SUCCESS) {
		mutex_exit(&ixgbe->gen_lock);
		return (IXGBE_FAILURE);
	}

	/*
	 * After resetting, need to recheck the link status.
	 */
	ixgbe->link_check_complete = B_FALSE;
	ixgbe->link_check_hrtime = gethrtime() +
	    (IXGBE_LINK_UP_TIME * 100000000ULL);

	atomic_or_32(&ixgbe->ixgbe_state, IXGBE_STARTED);

	if (!(ixgbe->ixgbe_state & IXGBE_SUSPENDED)) {
		for (i = 0; i < ixgbe->num_tx_rings; i++) {
			mac_tx_ring_update(ixgbe->mac_hdl,
			    ixgbe->tx_rings[i].ring_handle);
		}
	}

	mutex_exit(&ixgbe->gen_lock);

	/*
	 * Enable and start the watchdog timer
	 */
	ixgbe_enable_watchdog_timer(ixgbe);

	return (IXGBE_SUCCESS);
}

/*
 * ixgbe_tx_clean - Clean the pending transmit packets and DMA resources.
 */
static void
ixgbe_tx_clean(ixgbe_t *ixgbe)
{
	ixgbe_tx_ring_t *tx_ring;
	tx_control_block_t *tcb;
	link_list_t pending_list;
	uint32_t desc_num;
	int i, j;

	LINK_LIST_INIT(&pending_list);

	for (i = 0; i < ixgbe->num_tx_rings; i++) {
		tx_ring = &ixgbe->tx_rings[i];

		mutex_enter(&tx_ring->recycle_lock);

		/*
		 * Clean the pending tx data - the pending packets in the
		 * work_list that have no chances to be transmitted again.
		 *
		 * We must ensure the chipset is stopped or the link is down
		 * before cleaning the transmit packets.
		 */
		desc_num = 0;
		for (j = 0; j < tx_ring->ring_size; j++) {
			tcb = tx_ring->work_list[j];
			if (tcb != NULL) {
				desc_num += tcb->desc_num;

				tx_ring->work_list[j] = NULL;

				ixgbe_free_tcb(tcb);

				LIST_PUSH_TAIL(&pending_list, &tcb->link);
			}
		}

		if (desc_num > 0) {
			atomic_add_32(&tx_ring->tbd_free, desc_num);
			ASSERT(tx_ring->tbd_free == tx_ring->ring_size);

			/*
			 * Reset the head and tail pointers of the tbd ring;
			 * Reset the writeback head if it's enable.
			 */
			tx_ring->tbd_head = 0;
			tx_ring->tbd_tail = 0;
			if (ixgbe->tx_head_wb_enable)
				*tx_ring->tbd_head_wb = 0;

			IXGBE_WRITE_REG(&ixgbe->hw,
			    IXGBE_TDH(tx_ring->index), 0);
			IXGBE_WRITE_REG(&ixgbe->hw,
			    IXGBE_TDT(tx_ring->index), 0);
		}

		mutex_exit(&tx_ring->recycle_lock);

		/*
		 * Add the tx control blocks in the pending list to
		 * the free list.
		 */
		ixgbe_put_free_list(tx_ring, &pending_list);
	}
}

/*
 * ixgbe_tx_drain - Drain the tx rings to allow pending packets to be
 * transmitted.
 */
static boolean_t
ixgbe_tx_drain(ixgbe_t *ixgbe)
{
	ixgbe_tx_ring_t *tx_ring;
	boolean_t done;
	int i, j;

	/*
	 * Wait for a specific time to allow pending tx packets
	 * to be transmitted.
	 *
	 * Check the counter tbd_free to see if transmission is done.
	 * No lock protection is needed here.
	 *
	 * Return B_TRUE if all pending packets have been transmitted;
	 * Otherwise return B_FALSE;
	 */
	for (i = 0; i < TX_DRAIN_TIME; i++) {

		done = B_TRUE;
		for (j = 0; j < ixgbe->num_tx_rings; j++) {
			tx_ring = &ixgbe->tx_rings[j];
			done = done &&
			    (tx_ring->tbd_free == tx_ring->ring_size);
		}

		if (done)
			break;

		msec_delay(1);
	}

	return (done);
}

/*
 * ixgbe_rx_drain - Wait for all rx buffers to be released by upper layer.
 */
static boolean_t
ixgbe_rx_drain(ixgbe_t *ixgbe)
{
	boolean_t done = B_TRUE;
	int i;

	/*
	 * Polling the rx free list to check if those rx buffers held by
	 * the upper layer are released.
	 *
	 * Check the counter rcb_free to see if all pending buffers are
	 * released. No lock protection is needed here.
	 *
	 * Return B_TRUE if all pending buffers have been released;
	 * Otherwise return B_FALSE;
	 */
	for (i = 0; i < RX_DRAIN_TIME; i++) {
		done = (ixgbe->rcb_pending == 0);

		if (done)
			break;

		msec_delay(1);
	}

	return (done);
}

/*
 * ixgbe_start - Start the driver/chipset.
 */
int
ixgbe_start(ixgbe_t *ixgbe, boolean_t alloc_buffer)
{
	struct ixgbe_hw *hw = &ixgbe->hw;
	int i;

	ASSERT(mutex_owned(&ixgbe->gen_lock));

	if (alloc_buffer) {
		if (ixgbe_alloc_rx_data(ixgbe) != IXGBE_SUCCESS) {
			ixgbe_error(ixgbe,
			    "Failed to allocate software receive rings");
			return (IXGBE_FAILURE);
		}

		/* Allocate buffers for all the rx/tx rings */
		if (ixgbe_alloc_dma(ixgbe) != IXGBE_SUCCESS) {
			ixgbe_error(ixgbe, "Failed to allocate DMA resource");
			return (IXGBE_FAILURE);
		}

		ixgbe->tx_ring_init = B_TRUE;
	} else {
		ixgbe->tx_ring_init = B_FALSE;
	}

	for (i = 0; i < ixgbe->num_rx_rings; i++)
		mutex_enter(&ixgbe->rx_rings[i].rx_lock);
	for (i = 0; i < ixgbe->num_tx_rings; i++)
		mutex_enter(&ixgbe->tx_rings[i].tx_lock);

	/*
	 * Start the chipset hardware
	 */
	if (ixgbe_chip_start(ixgbe) != IXGBE_SUCCESS) {
		ixgbe_fm_ereport(ixgbe, DDI_FM_DEVICE_INVAL_STATE);
		goto start_failure;
	}

	/*
	 * Configure link now for X550
	 *
	 * X550 possesses a LPLU (Low-Power Link Up) mode which keeps the
	 * resting state of the adapter at a 1Gb FDX speed. Prior to the X550,
	 * the resting state of the link would be the maximum speed that
	 * autonegotiation will allow (usually 10Gb, infrastructure allowing)
	 * so we never bothered with explicitly setting the link to 10Gb as it
	 * would already be at that state on driver attach. With X550, we must
	 * trigger a re-negotiation of the link in order to switch from a LPLU
	 * 1Gb link to 10Gb (cable and link partner permitting.)
	 */
	if (hw->mac.type == ixgbe_mac_X550 ||
	    hw->mac.type == ixgbe_mac_X550EM_a ||
	    hw->mac.type == ixgbe_mac_X550EM_x) {
		(void) ixgbe_driver_setup_link(ixgbe, B_TRUE);
		ixgbe_get_hw_state(ixgbe);
	}

	if (ixgbe_check_acc_handle(ixgbe->osdep.reg_handle) != DDI_FM_OK) {
		goto start_failure;
	}

	/*
	 * Setup the rx/tx rings
	 */
	if (ixgbe_setup_rings(ixgbe) != IXGBE_SUCCESS)
		goto start_failure;

	/*
	 * ixgbe_start() will be called when resetting, however if reset
	 * happens, we need to clear the ERROR, STALL and OVERTEMP flags
	 * before enabling the interrupts.
	 */
	atomic_and_32(&ixgbe->ixgbe_state, ~(IXGBE_ERROR
	    | IXGBE_STALL| IXGBE_OVERTEMP));

	/*
	 * Enable adapter interrupts
	 * The interrupts must be enabled after the driver state is START
	 */
	ixgbe_enable_adapter_interrupts(ixgbe);

	for (i = ixgbe->num_tx_rings - 1; i >= 0; i--)
		mutex_exit(&ixgbe->tx_rings[i].tx_lock);
	for (i = ixgbe->num_rx_rings - 1; i >= 0; i--)
		mutex_exit(&ixgbe->rx_rings[i].rx_lock);

	return (IXGBE_SUCCESS);

start_failure:
	for (i = ixgbe->num_tx_rings - 1; i >= 0; i--)
		mutex_exit(&ixgbe->tx_rings[i].tx_lock);
	for (i = ixgbe->num_rx_rings - 1; i >= 0; i--)
		mutex_exit(&ixgbe->rx_rings[i].rx_lock);

	ddi_fm_service_impact(ixgbe->dip, DDI_SERVICE_LOST);

	return (IXGBE_FAILURE);
}

/*
 * ixgbe_stop - Stop the driver/chipset.
 */
void
ixgbe_stop(ixgbe_t *ixgbe, boolean_t free_buffer)
{
	int i;

	ASSERT(mutex_owned(&ixgbe->gen_lock));

	/*
	 * Disable the adapter interrupts
	 */
	ixgbe_disable_adapter_interrupts(ixgbe);

	/*
	 * Drain the pending tx packets
	 */
	(void) ixgbe_tx_drain(ixgbe);

	for (i = 0; i < ixgbe->num_rx_rings; i++)
		mutex_enter(&ixgbe->rx_rings[i].rx_lock);
	for (i = 0; i < ixgbe->num_tx_rings; i++)
		mutex_enter(&ixgbe->tx_rings[i].tx_lock);

	/*
	 * Stop the chipset hardware
	 */
	ixgbe_chip_stop(ixgbe);

	if (ixgbe_check_acc_handle(ixgbe->osdep.reg_handle) != DDI_FM_OK) {
		ddi_fm_service_impact(ixgbe->dip, DDI_SERVICE_LOST);
	}

	/*
	 * Clean the pending tx data/resources
	 */
	ixgbe_tx_clean(ixgbe);

	for (i = ixgbe->num_tx_rings - 1; i >= 0; i--)
		mutex_exit(&ixgbe->tx_rings[i].tx_lock);
	for (i = ixgbe->num_rx_rings - 1; i >= 0; i--)
		mutex_exit(&ixgbe->rx_rings[i].rx_lock);

	if (ixgbe->link_state == LINK_STATE_UP) {
		ixgbe->link_state = LINK_STATE_UNKNOWN;
		mac_link_update(ixgbe->mac_hdl, ixgbe->link_state);
	}

	if (free_buffer) {
		/*
		 * Release the DMA/memory resources of rx/tx rings
		 */
		ixgbe_free_dma(ixgbe);
		ixgbe_free_rx_data(ixgbe);
	}
}

/*
 * ixgbe_cbfunc - Driver interface for generic DDI callbacks
 */
/* ARGSUSED */
static int
ixgbe_cbfunc(dev_info_t *dip, ddi_cb_action_t cbaction, void *cbarg,
    void *arg1, void *arg2)
{
	ixgbe_t *ixgbe = (ixgbe_t *)arg1;
	int prev = ixgbe->intr_cnt;

	switch (cbaction) {
	/* IRM callback */
	int count;
	case DDI_CB_INTR_ADD:
	case DDI_CB_INTR_REMOVE:
		count = (int)(uintptr_t)cbarg;
		ASSERT(ixgbe->intr_type == DDI_INTR_TYPE_MSIX);
		DTRACE_PROBE2(ixgbe__irm__callback, int, count,
		    int, ixgbe->intr_cnt);
		if (ixgbe_intr_adjust(ixgbe, cbaction, count) !=
		    DDI_SUCCESS) {
			ixgbe_error(ixgbe,
			    "IRM CB: Failed to adjust interrupts [%d %d %d]",
			    cbaction, count, prev);
			goto cb_fail;
		}
		break;
	default:
		IXGBE_DEBUGLOG_1(ixgbe, "DDI CB: action 0x%x NOT supported",
		    cbaction);
		return (DDI_ENOTSUP);
	}
	return (DDI_SUCCESS);
cb_fail:
	return (DDI_FAILURE);
}

/*
 * ixgbe_intr_adjust - Adjust interrupt to respond to IRM request.
 */
static int
ixgbe_intr_adjust(ixgbe_t *ixgbe, ddi_cb_action_t cbaction, int count)
{
	int i, rc, actual;

	if (count == 0)
		return (DDI_SUCCESS);

	if ((cbaction == DDI_CB_INTR_ADD &&
	    ixgbe->intr_cnt + count > ixgbe->intr_cnt_max) ||
	    (cbaction == DDI_CB_INTR_REMOVE &&
	    ixgbe->intr_cnt - count < ixgbe->intr_cnt_min))
		return (DDI_FAILURE);

	if (!(ixgbe->ixgbe_state & IXGBE_STARTED)) {
		return (DDI_FAILURE);
	}

	for (i = 0; i < ixgbe->num_rx_rings; i++)
		mac_ring_intr_set(ixgbe->rx_rings[i].ring_handle, NULL);
	for (i = 0; i < ixgbe->num_tx_rings; i++)
		mac_ring_intr_set(ixgbe->tx_rings[i].ring_handle, NULL);

	mutex_enter(&ixgbe->gen_lock);
	ixgbe->ixgbe_state &= ~IXGBE_STARTED;
	ixgbe->ixgbe_state |= IXGBE_INTR_ADJUST;
	ixgbe->ixgbe_state |= IXGBE_SUSPENDED;
	mac_link_update(ixgbe->mac_hdl, LINK_STATE_UNKNOWN);

	ixgbe_stop(ixgbe, B_FALSE);
	/*
	 * Disable interrupts
	 */
	if (ixgbe->attach_progress & ATTACH_PROGRESS_ENABLE_INTR) {
		rc = ixgbe_disable_intrs(ixgbe);
		ASSERT(rc == IXGBE_SUCCESS);
	}
	ixgbe->attach_progress &= ~ATTACH_PROGRESS_ENABLE_INTR;

	/*
	 * Remove interrupt handlers
	 */
	if (ixgbe->attach_progress & ATTACH_PROGRESS_ADD_INTR) {
		ixgbe_rem_intr_handlers(ixgbe);
	}
	ixgbe->attach_progress &= ~ATTACH_PROGRESS_ADD_INTR;

	/*
	 * Clear vect_map
	 */
	bzero(&ixgbe->vect_map, sizeof (ixgbe->vect_map));
	switch (cbaction) {
	case DDI_CB_INTR_ADD:
		rc = ddi_intr_alloc(ixgbe->dip, ixgbe->htable,
		    DDI_INTR_TYPE_MSIX, ixgbe->intr_cnt, count, &actual,
		    DDI_INTR_ALLOC_NORMAL);
		if (rc != DDI_SUCCESS || actual != count) {
			ixgbe_log(ixgbe, "Adjust interrupts failed."
			    "return: %d, irm cb size: %d, actual: %d",
			    rc, count, actual);
			goto intr_adjust_fail;
		}
		ixgbe->intr_cnt += count;
		break;

	case DDI_CB_INTR_REMOVE:
		for (i = ixgbe->intr_cnt - count;
		    i < ixgbe->intr_cnt; i ++) {
			rc = ddi_intr_free(ixgbe->htable[i]);
			ixgbe->htable[i] = NULL;
			if (rc != DDI_SUCCESS) {
				ixgbe_log(ixgbe, "Adjust interrupts failed."
				    "return: %d, irm cb size: %d, actual: %d",
				    rc, count, actual);
				goto intr_adjust_fail;
			}
		}
		ixgbe->intr_cnt -= count;
		break;
	}

	/*
	 * Get priority for first vector, assume remaining are all the same
	 */
	rc = ddi_intr_get_pri(ixgbe->htable[0], &ixgbe->intr_pri);
	if (rc != DDI_SUCCESS) {
		ixgbe_log(ixgbe,
		    "Get interrupt priority failed: %d", rc);
		goto intr_adjust_fail;
	}
	rc = ddi_intr_get_cap(ixgbe->htable[0], &ixgbe->intr_cap);
	if (rc != DDI_SUCCESS) {
		ixgbe_log(ixgbe, "Get interrupt cap failed: %d", rc);
		goto intr_adjust_fail;
	}
	ixgbe->attach_progress |= ATTACH_PROGRESS_ALLOC_INTR;

	/*
	 * Map rings to interrupt vectors
	 */
	if (ixgbe_map_intrs_to_vectors(ixgbe) != IXGBE_SUCCESS) {
		ixgbe_error(ixgbe,
		    "IRM CB: Failed to map interrupts to vectors");
		goto intr_adjust_fail;
	}

	/*
	 * Add interrupt handlers
	 */
	if (ixgbe_add_intr_handlers(ixgbe) != IXGBE_SUCCESS) {
		ixgbe_error(ixgbe, "IRM CB: Failed to add interrupt handlers");
		goto intr_adjust_fail;
	}
	ixgbe->attach_progress |= ATTACH_PROGRESS_ADD_INTR;

	/*
	 * Now that mutex locks are initialized, and the chip is also
	 * initialized, enable interrupts.
	 */
	if (ixgbe_enable_intrs(ixgbe) != IXGBE_SUCCESS) {
		ixgbe_error(ixgbe, "IRM CB: Failed to enable DDI interrupts");
		goto intr_adjust_fail;
	}
	ixgbe->attach_progress |= ATTACH_PROGRESS_ENABLE_INTR;
	if (ixgbe_start(ixgbe, B_FALSE) != IXGBE_SUCCESS) {
		ixgbe_error(ixgbe, "IRM CB: Failed to start");
		goto intr_adjust_fail;
	}
	ixgbe->ixgbe_state &= ~IXGBE_INTR_ADJUST;
	ixgbe->ixgbe_state &= ~IXGBE_SUSPENDED;
	ixgbe->ixgbe_state |= IXGBE_STARTED;
	mutex_exit(&ixgbe->gen_lock);

	for (i = 0; i < ixgbe->num_rx_rings; i++) {
		mac_ring_intr_set(ixgbe->rx_rings[i].ring_handle,
		    ixgbe->htable[ixgbe->rx_rings[i].intr_vector]);
	}
	for (i = 0; i < ixgbe->num_tx_rings; i++) {
		mac_ring_intr_set(ixgbe->tx_rings[i].ring_handle,
		    ixgbe->htable[ixgbe->tx_rings[i].intr_vector]);
	}

	/* Wakeup all Tx rings */
	for (i = 0; i < ixgbe->num_tx_rings; i++) {
		mac_tx_ring_update(ixgbe->mac_hdl,
		    ixgbe->tx_rings[i].ring_handle);
	}

	IXGBE_DEBUGLOG_3(ixgbe,
	    "IRM CB: interrupts new value: 0x%x(0x%x:0x%x).",
	    ixgbe->intr_cnt, ixgbe->intr_cnt_min, ixgbe->intr_cnt_max);
	return (DDI_SUCCESS);

intr_adjust_fail:
	ddi_fm_service_impact(ixgbe->dip, DDI_SERVICE_LOST);
	mutex_exit(&ixgbe->gen_lock);
	return (DDI_FAILURE);
}

/*
 * ixgbe_intr_cb_register - Register interrupt callback function.
 */
static int
ixgbe_intr_cb_register(ixgbe_t *ixgbe)
{
	if (ddi_cb_register(ixgbe->dip, DDI_CB_FLAG_INTR, ixgbe_cbfunc,
	    ixgbe, NULL, &ixgbe->cb_hdl) != DDI_SUCCESS) {
		return (IXGBE_FAILURE);
	}
	IXGBE_DEBUGLOG_0(ixgbe, "Interrupt callback function registered.");
	return (IXGBE_SUCCESS);
}

/*
 * ixgbe_alloc_rings - Allocate memory space for rx/tx rings.
 */
static int
ixgbe_alloc_rings(ixgbe_t *ixgbe)
{
	/*
	 * Allocate memory space for rx rings
	 */
	ixgbe->rx_rings = kmem_zalloc(
	    sizeof (ixgbe_rx_ring_t) * ixgbe->num_rx_rings,
	    KM_NOSLEEP);

	if (ixgbe->rx_rings == NULL) {
		return (IXGBE_FAILURE);
	}

	/*
	 * Allocate memory space for tx rings
	 */
	ixgbe->tx_rings = kmem_zalloc(
	    sizeof (ixgbe_tx_ring_t) * ixgbe->num_tx_rings,
	    KM_NOSLEEP);

	if (ixgbe->tx_rings == NULL) {
		kmem_free(ixgbe->rx_rings,
		    sizeof (ixgbe_rx_ring_t) * ixgbe->num_rx_rings);
		ixgbe->rx_rings = NULL;
		return (IXGBE_FAILURE);
	}

	/*
	 * Allocate memory space for rx ring groups
	 */
	ixgbe->rx_groups = kmem_zalloc(
	    sizeof (ixgbe_rx_group_t) * ixgbe->num_rx_groups,
	    KM_NOSLEEP);

	if (ixgbe->rx_groups == NULL) {
		kmem_free(ixgbe->rx_rings,
		    sizeof (ixgbe_rx_ring_t) * ixgbe->num_rx_rings);
		kmem_free(ixgbe->tx_rings,
		    sizeof (ixgbe_tx_ring_t) * ixgbe->num_tx_rings);
		ixgbe->rx_rings = NULL;
		ixgbe->tx_rings = NULL;
		return (IXGBE_FAILURE);
	}

	return (IXGBE_SUCCESS);
}

/*
 * ixgbe_free_rings - Free the memory space of rx/tx rings.
 */
static void
ixgbe_free_rings(ixgbe_t *ixgbe)
{
	if (ixgbe->rx_rings != NULL) {
		kmem_free(ixgbe->rx_rings,
		    sizeof (ixgbe_rx_ring_t) * ixgbe->num_rx_rings);
		ixgbe->rx_rings = NULL;
	}

	if (ixgbe->tx_rings != NULL) {
		kmem_free(ixgbe->tx_rings,
		    sizeof (ixgbe_tx_ring_t) * ixgbe->num_tx_rings);
		ixgbe->tx_rings = NULL;
	}

	for (uint_t i = 0; i < ixgbe->num_rx_groups; i++) {
		ixgbe_vlan_t *vlp;
		ixgbe_rx_group_t *rx_group = &ixgbe->rx_groups[i];

		while ((vlp = list_remove_head(&rx_group->vlans)) != NULL)
			kmem_free(vlp, sizeof (ixgbe_vlan_t));

		list_destroy(&rx_group->vlans);
	}

	if (ixgbe->rx_groups != NULL) {
		kmem_free(ixgbe->rx_groups,
		    sizeof (ixgbe_rx_group_t) * ixgbe->num_rx_groups);
		ixgbe->rx_groups = NULL;
	}
}

static int
ixgbe_alloc_rx_data(ixgbe_t *ixgbe)
{
	ixgbe_rx_ring_t *rx_ring;
	int i;

	for (i = 0; i < ixgbe->num_rx_rings; i++) {
		rx_ring = &ixgbe->rx_rings[i];
		if (ixgbe_alloc_rx_ring_data(rx_ring) != IXGBE_SUCCESS)
			goto alloc_rx_rings_failure;
	}
	return (IXGBE_SUCCESS);

alloc_rx_rings_failure:
	ixgbe_free_rx_data(ixgbe);
	return (IXGBE_FAILURE);
}

static void
ixgbe_free_rx_data(ixgbe_t *ixgbe)
{
	ixgbe_rx_ring_t *rx_ring;
	ixgbe_rx_data_t *rx_data;
	int i;

	for (i = 0; i < ixgbe->num_rx_rings; i++) {
		rx_ring = &ixgbe->rx_rings[i];

		mutex_enter(&ixgbe->rx_pending_lock);
		rx_data = rx_ring->rx_data;

		if (rx_data != NULL) {
			rx_data->flag |= IXGBE_RX_STOPPED;

			if (rx_data->rcb_pending == 0) {
				ixgbe_free_rx_ring_data(rx_data);
				rx_ring->rx_data = NULL;
			}
		}

		mutex_exit(&ixgbe->rx_pending_lock);
	}
}

/*
 * ixgbe_setup_rings - Setup rx/tx rings.
 */
static int
ixgbe_setup_rings(ixgbe_t *ixgbe)
{
	/*
	 * Setup the rx/tx rings, including the following:
	 *
	 * 1. Setup the descriptor ring and the control block buffers;
	 * 2. Initialize necessary registers for receive/transmit;
	 * 3. Initialize software pointers/parameters for receive/transmit;
	 */
	if (ixgbe_setup_rx(ixgbe) != IXGBE_SUCCESS)
		return (IXGBE_FAILURE);

	ixgbe_setup_tx(ixgbe);

	return (IXGBE_SUCCESS);
}

static void
ixgbe_setup_rx_ring(ixgbe_rx_ring_t *rx_ring)
{
	ixgbe_t *ixgbe = rx_ring->ixgbe;
	ixgbe_rx_data_t *rx_data = rx_ring->rx_data;
	struct ixgbe_hw *hw = &ixgbe->hw;
	rx_control_block_t *rcb;
	union ixgbe_adv_rx_desc	*rbd;
	uint32_t size;
	uint32_t buf_low;
	uint32_t buf_high;
	uint32_t reg_val;
	int i;

	ASSERT(mutex_owned(&rx_ring->rx_lock));
	ASSERT(mutex_owned(&ixgbe->gen_lock));

	for (i = 0; i < ixgbe->rx_ring_size; i++) {
		rcb = rx_data->work_list[i];
		rbd = &rx_data->rbd_ring[i];

		rbd->read.pkt_addr = rcb->rx_buf.dma_address;
		rbd->read.hdr_addr = 0;
	}

	/*
	 * Initialize the length register
	 */
	size = rx_data->ring_size * sizeof (union ixgbe_adv_rx_desc);
	IXGBE_WRITE_REG(hw, IXGBE_RDLEN(rx_ring->hw_index), size);

	/*
	 * Initialize the base address registers
	 */
	buf_low = (uint32_t)rx_data->rbd_area.dma_address;
	buf_high = (uint32_t)(rx_data->rbd_area.dma_address >> 32);
	IXGBE_WRITE_REG(hw, IXGBE_RDBAH(rx_ring->hw_index), buf_high);
	IXGBE_WRITE_REG(hw, IXGBE_RDBAL(rx_ring->hw_index), buf_low);

	/*
	 * Setup head & tail pointers
	 */
	IXGBE_WRITE_REG(hw, IXGBE_RDT(rx_ring->hw_index),
	    rx_data->ring_size - 1);
	IXGBE_WRITE_REG(hw, IXGBE_RDH(rx_ring->hw_index), 0);

	rx_data->rbd_next = 0;
	rx_data->lro_first = 0;

	/*
	 * Setup the Receive Descriptor Control Register (RXDCTL)
	 * PTHRESH=32 descriptors (half the internal cache)
	 * HTHRESH=0 descriptors (to minimize latency on fetch)
	 * WTHRESH defaults to 1 (writeback each descriptor)
	 */
	reg_val = IXGBE_READ_REG(hw, IXGBE_RXDCTL(rx_ring->hw_index));
	reg_val |= IXGBE_RXDCTL_ENABLE;	/* enable queue */

	/* Not a valid value for 82599, X540 or X550 */
	if (hw->mac.type == ixgbe_mac_82598EB) {
		reg_val |= 0x0020;	/* pthresh */
	}
	IXGBE_WRITE_REG(hw, IXGBE_RXDCTL(rx_ring->hw_index), reg_val);

	if (hw->mac.type == ixgbe_mac_82599EB ||
	    hw->mac.type == ixgbe_mac_X540 ||
	    hw->mac.type == ixgbe_mac_X550 ||
	    hw->mac.type == ixgbe_mac_X550EM_x ||
	    hw->mac.type == ixgbe_mac_X550EM_a) {
		reg_val = IXGBE_READ_REG(hw, IXGBE_RDRXCTL);
		reg_val |= (IXGBE_RDRXCTL_CRCSTRIP | IXGBE_RDRXCTL_AGGDIS);
		IXGBE_WRITE_REG(hw, IXGBE_RDRXCTL, reg_val);
	}

	/*
	 * Setup the Split and Replication Receive Control Register.
	 * Set the rx buffer size and the advanced descriptor type.
	 */
	reg_val = (ixgbe->rx_buf_size >> IXGBE_SRRCTL_BSIZEPKT_SHIFT) |
	    IXGBE_SRRCTL_DESCTYPE_ADV_ONEBUF;
	reg_val |= IXGBE_SRRCTL_DROP_EN;
	IXGBE_WRITE_REG(hw, IXGBE_SRRCTL(rx_ring->hw_index), reg_val);
}

static int
ixgbe_setup_rx(ixgbe_t *ixgbe)
{
	ixgbe_rx_ring_t *rx_ring;
	struct ixgbe_hw *hw = &ixgbe->hw;
	uint32_t reg_val;
	uint32_t i;
	uint32_t psrtype_rss_bit;

	/*
	 * Ensure that Rx is disabled while setting up
	 * the Rx unit and Rx descriptor ring(s)
	 */
	ixgbe_disable_rx(hw);

	/* PSRTYPE must be configured for 82599 */
	if (ixgbe->classify_mode != IXGBE_CLASSIFY_VMDQ &&
	    ixgbe->classify_mode != IXGBE_CLASSIFY_VMDQ_RSS) {
		reg_val = IXGBE_PSRTYPE_TCPHDR | IXGBE_PSRTYPE_UDPHDR |
		    IXGBE_PSRTYPE_IPV4HDR | IXGBE_PSRTYPE_IPV6HDR;
		reg_val |= IXGBE_PSRTYPE_L2HDR;
		reg_val |= 0x80000000;
		IXGBE_WRITE_REG(hw, IXGBE_PSRTYPE(0), reg_val);
	} else {
		if (ixgbe->num_rx_groups > 32) {
			psrtype_rss_bit = 0x20000000;
		} else {
			psrtype_rss_bit = 0x40000000;
		}
		for (i = 0; i < ixgbe->capab->max_rx_grp_num; i++) {
			reg_val = IXGBE_PSRTYPE_TCPHDR | IXGBE_PSRTYPE_UDPHDR |
			    IXGBE_PSRTYPE_IPV4HDR | IXGBE_PSRTYPE_IPV6HDR;
			reg_val |= IXGBE_PSRTYPE_L2HDR;
			reg_val |= psrtype_rss_bit;
			IXGBE_WRITE_REG(hw, IXGBE_PSRTYPE(i), reg_val);
		}
	}

	/*
	 * Set filter control in FCTRL to determine types of packets are passed
	 * up to the driver.
	 * - Pass broadcast packets.
	 * - Do not pass flow control pause frames (82598-specific)
	 */
	reg_val = IXGBE_READ_REG(hw, IXGBE_FCTRL);
	reg_val |= IXGBE_FCTRL_BAM; /* Broadcast Accept Mode */
	if (hw->mac.type == ixgbe_mac_82598EB) {
		reg_val |= IXGBE_FCTRL_DPF; /* Discard Pause Frames */
	}
	IXGBE_WRITE_REG(hw, IXGBE_FCTRL, reg_val);

	/*
	 * Hardware checksum settings
	 */
	if (ixgbe->rx_hcksum_enable) {
		reg_val = IXGBE_READ_REG(hw, IXGBE_RXCSUM);
		reg_val |= IXGBE_RXCSUM_IPPCSE;	/* IP checksum */
		IXGBE_WRITE_REG(hw, IXGBE_RXCSUM, reg_val);
	}

	/*
	 * Setup VMDq and RSS for multiple receive queues
	 */
	switch (ixgbe->classify_mode) {
	case IXGBE_CLASSIFY_RSS:
		/*
		 * One group, only RSS is needed when more than
		 * one ring enabled.
		 */
		ixgbe_setup_rss(ixgbe);
		break;

	case IXGBE_CLASSIFY_VMDQ:
		/*
		 * Multiple groups, each group has one ring,
		 * only VMDq is needed.
		 */
		ixgbe_setup_vmdq(ixgbe);
		break;

	case IXGBE_CLASSIFY_VMDQ_RSS:
		/*
		 * Multiple groups and multiple rings, both
		 * VMDq and RSS are needed.
		 */
		ixgbe_setup_vmdq_rss(ixgbe);
		break;

	default:
		break;
	}

	/*
	 * Initialize VLAN SW and HW state if VLAN filtering is
	 * enabled.
	 */
	if (ixgbe->vlft_enabled) {
		if (ixgbe_init_vlan(ixgbe) != IXGBE_SUCCESS)
			return (IXGBE_FAILURE);
	}

	/*
	 * Enable the receive unit.  This must be done after filter
	 * control is set in FCTRL. On 82598, we disable the descriptor monitor.
	 * 82598 is the only adapter which defines this RXCTRL option.
	 */
	reg_val = IXGBE_READ_REG(hw, IXGBE_RXCTRL);
	if (hw->mac.type == ixgbe_mac_82598EB)
		reg_val |= IXGBE_RXCTRL_DMBYPS; /* descriptor monitor bypass */
	reg_val |= IXGBE_RXCTRL_RXEN;
	(void) ixgbe_enable_rx_dma(hw, reg_val);

	/*
	 * ixgbe_setup_rx_ring must be called after configuring RXCTRL
	 */
	for (i = 0; i < ixgbe->num_rx_rings; i++) {
		rx_ring = &ixgbe->rx_rings[i];
		ixgbe_setup_rx_ring(rx_ring);
	}

	/*
	 * The 82598 controller gives us the RNBC (Receive No Buffer
	 * Count) register to determine the number of frames dropped
	 * due to no available descriptors on the destination queue.
	 * However, this register was removed starting with 82599 and
	 * it was replaced with the RQSMR/QPRDC registers. The nice
	 * thing about the new registers is that they allow you to map
	 * groups of queues to specific stat registers. The bad thing
	 * is there are only 16 slots in the stat registers, so this
	 * won't work when we have 32 Rx groups. Instead, we map all
	 * queues to the zero slot of the stat registers, giving us a
	 * global counter at QPRDC[0] (with the equivalent semantics
	 * of RNBC). Perhaps future controllers will have more slots
	 * and we can implement per-group counters.
	 */
	for (i = 0; i < ixgbe->num_rx_rings; i++) {
		uint32_t index = ixgbe->rx_rings[i].hw_index;
		IXGBE_WRITE_REG(hw, IXGBE_RQSMR(index >> 2), 0);
	}

	/*
	 * The Max Frame Size in MHADD/MAXFRS will be internally increased
	 * by four bytes if the packet has a VLAN field, so includes MTU,
	 * ethernet header and frame check sequence.
	 * Register is MAXFRS in 82599.
	 */
	reg_val = IXGBE_READ_REG(hw, IXGBE_MHADD);
	reg_val &= ~IXGBE_MHADD_MFS_MASK;
	reg_val |= (ixgbe->default_mtu + sizeof (struct ether_header)
	    + ETHERFCSL) << IXGBE_MHADD_MFS_SHIFT;
	IXGBE_WRITE_REG(hw, IXGBE_MHADD, reg_val);

	/*
	 * Setup Jumbo Frame enable bit
	 */
	reg_val = IXGBE_READ_REG(hw, IXGBE_HLREG0);
	if (ixgbe->default_mtu > ETHERMTU)
		reg_val |= IXGBE_HLREG0_JUMBOEN;
	else
		reg_val &= ~IXGBE_HLREG0_JUMBOEN;
	IXGBE_WRITE_REG(hw, IXGBE_HLREG0, reg_val);

	/*
	 * Setup RSC for multiple receive queues.
	 */
	if (ixgbe->lro_enable) {
		for (i = 0; i < ixgbe->num_rx_rings; i++) {
			/*
			 * Make sure rx_buf_size * MAXDESC not greater
			 * than 65535.
			 * Intel recommends 4 for MAXDESC field value.
			 */
			reg_val = IXGBE_READ_REG(hw, IXGBE_RSCCTL(i));
			reg_val |= IXGBE_RSCCTL_RSCEN;
			if (ixgbe->rx_buf_size == IXGBE_PKG_BUF_16k)
				reg_val |= IXGBE_RSCCTL_MAXDESC_1;
			else
				reg_val |= IXGBE_RSCCTL_MAXDESC_4;
			IXGBE_WRITE_REG(hw,  IXGBE_RSCCTL(i), reg_val);
		}

		reg_val = IXGBE_READ_REG(hw, IXGBE_RSCDBU);
		reg_val |= IXGBE_RSCDBU_RSCACKDIS;
		IXGBE_WRITE_REG(hw, IXGBE_RSCDBU, reg_val);

		reg_val = IXGBE_READ_REG(hw, IXGBE_RDRXCTL);
		reg_val |= IXGBE_RDRXCTL_RSCACKC;
		reg_val |= IXGBE_RDRXCTL_FCOE_WRFIX;
		reg_val &= ~IXGBE_RDRXCTL_RSCFRSTSIZE;

		IXGBE_WRITE_REG(hw, IXGBE_RDRXCTL, reg_val);
	}

	return (IXGBE_SUCCESS);
}

static void
ixgbe_setup_tx_ring(ixgbe_tx_ring_t *tx_ring)
{
	ixgbe_t *ixgbe = tx_ring->ixgbe;
	struct ixgbe_hw *hw = &ixgbe->hw;
	uint32_t size;
	uint32_t buf_low;
	uint32_t buf_high;
	uint32_t reg_val;

	ASSERT(mutex_owned(&tx_ring->tx_lock));
	ASSERT(mutex_owned(&ixgbe->gen_lock));

	/*
	 * Initialize the length register
	 */
	size = tx_ring->ring_size * sizeof (union ixgbe_adv_tx_desc);
	IXGBE_WRITE_REG(hw, IXGBE_TDLEN(tx_ring->index), size);

	/*
	 * Initialize the base address registers
	 */
	buf_low = (uint32_t)tx_ring->tbd_area.dma_address;
	buf_high = (uint32_t)(tx_ring->tbd_area.dma_address >> 32);
	IXGBE_WRITE_REG(hw, IXGBE_TDBAL(tx_ring->index), buf_low);
	IXGBE_WRITE_REG(hw, IXGBE_TDBAH(tx_ring->index), buf_high);

	/*
	 * Setup head & tail pointers
	 */
	IXGBE_WRITE_REG(hw, IXGBE_TDH(tx_ring->index), 0);
	IXGBE_WRITE_REG(hw, IXGBE_TDT(tx_ring->index), 0);

	/*
	 * Setup head write-back
	 */
	if (ixgbe->tx_head_wb_enable) {
		/*
		 * The memory of the head write-back is allocated using
		 * the extra tbd beyond the tail of the tbd ring.
		 */
		tx_ring->tbd_head_wb = (uint32_t *)
		    ((uintptr_t)tx_ring->tbd_area.address + size);
		*tx_ring->tbd_head_wb = 0;

		buf_low = (uint32_t)
		    (tx_ring->tbd_area.dma_address + size);
		buf_high = (uint32_t)
		    ((tx_ring->tbd_area.dma_address + size) >> 32);

		/* Set the head write-back enable bit */
		buf_low |= IXGBE_TDWBAL_HEAD_WB_ENABLE;

		IXGBE_WRITE_REG(hw, IXGBE_TDWBAL(tx_ring->index), buf_low);
		IXGBE_WRITE_REG(hw, IXGBE_TDWBAH(tx_ring->index), buf_high);

		/*
		 * Turn off relaxed ordering for head write back or it will
		 * cause problems with the tx recycling
		 */

		reg_val = (hw->mac.type == ixgbe_mac_82598EB) ?
		    IXGBE_READ_REG(hw, IXGBE_DCA_TXCTRL(tx_ring->index)) :
		    IXGBE_READ_REG(hw, IXGBE_DCA_TXCTRL_82599(tx_ring->index));
		reg_val &= ~IXGBE_DCA_TXCTRL_DESC_WRO_EN;
		if (hw->mac.type == ixgbe_mac_82598EB) {
			IXGBE_WRITE_REG(hw,
			    IXGBE_DCA_TXCTRL(tx_ring->index), reg_val);
		} else {
			IXGBE_WRITE_REG(hw,
			    IXGBE_DCA_TXCTRL_82599(tx_ring->index), reg_val);
		}
	} else {
		tx_ring->tbd_head_wb = NULL;
	}

	tx_ring->tbd_head = 0;
	tx_ring->tbd_tail = 0;
	tx_ring->tbd_free = tx_ring->ring_size;

	if (ixgbe->tx_ring_init == B_TRUE) {
		tx_ring->tcb_head = 0;
		tx_ring->tcb_tail = 0;
		tx_ring->tcb_free = tx_ring->free_list_size;
	}

	/*
	 * Initialize the s/w context structure
	 */
	bzero(&tx_ring->tx_context, sizeof (ixgbe_tx_context_t));
}

static void
ixgbe_setup_tx(ixgbe_t *ixgbe)
{
	struct ixgbe_hw *hw = &ixgbe->hw;
	ixgbe_tx_ring_t *tx_ring;
	uint32_t reg_val;
	int i;

	for (i = 0; i < ixgbe->num_tx_rings; i++) {
		tx_ring = &ixgbe->tx_rings[i];
		ixgbe_setup_tx_ring(tx_ring);
	}

	/*
	 * Setup the per-ring statistics mapping. We map all Tx queues
	 * to slot 0 to stay consistent with Rx.
	 */
	for (i = 0; i < ixgbe->num_tx_rings; i++) {
		switch (hw->mac.type) {
		case ixgbe_mac_82598EB:
			IXGBE_WRITE_REG(hw, IXGBE_TQSMR(i >> 2), 0);
			break;

		default:
			IXGBE_WRITE_REG(hw, IXGBE_TQSM(i >> 2), 0);
			break;
		}
	}

	/*
	 * Enable CRC appending and TX padding (for short tx frames)
	 */
	reg_val = IXGBE_READ_REG(hw, IXGBE_HLREG0);
	reg_val |= IXGBE_HLREG0_TXCRCEN | IXGBE_HLREG0_TXPADEN;
	IXGBE_WRITE_REG(hw, IXGBE_HLREG0, reg_val);

	/*
	 * enable DMA for 82599, X540 and X550 parts
	 */
	if (hw->mac.type == ixgbe_mac_82599EB ||
	    hw->mac.type == ixgbe_mac_X540 ||
	    hw->mac.type == ixgbe_mac_X550 ||
	    hw->mac.type == ixgbe_mac_X550EM_x ||
	    hw->mac.type == ixgbe_mac_X550EM_a) {
		/* DMATXCTL.TE must be set after all Tx config is complete */
		reg_val = IXGBE_READ_REG(hw, IXGBE_DMATXCTL);
		reg_val |= IXGBE_DMATXCTL_TE;
		IXGBE_WRITE_REG(hw, IXGBE_DMATXCTL, reg_val);

		/* Disable arbiter to set MTQC */
		reg_val = IXGBE_READ_REG(hw, IXGBE_RTTDCS);
		reg_val |= IXGBE_RTTDCS_ARBDIS;
		IXGBE_WRITE_REG(hw, IXGBE_RTTDCS, reg_val);
		IXGBE_WRITE_REG(hw, IXGBE_MTQC, IXGBE_MTQC_64Q_1PB);
		reg_val &= ~IXGBE_RTTDCS_ARBDIS;
		IXGBE_WRITE_REG(hw, IXGBE_RTTDCS, reg_val);
	}

	/*
	 * Enabling tx queues ..
	 * For 82599 must be done after DMATXCTL.TE is set
	 */
	for (i = 0; i < ixgbe->num_tx_rings; i++) {
		tx_ring = &ixgbe->tx_rings[i];
		reg_val = IXGBE_READ_REG(hw, IXGBE_TXDCTL(tx_ring->index));
		reg_val |= IXGBE_TXDCTL_ENABLE;
		IXGBE_WRITE_REG(hw, IXGBE_TXDCTL(tx_ring->index), reg_val);
	}
}

/*
 * ixgbe_setup_rss - Setup receive-side scaling feature.
 */
static void
ixgbe_setup_rss(ixgbe_t *ixgbe)
{
	struct ixgbe_hw *hw = &ixgbe->hw;
	uint32_t mrqc;

	/*
	 * Initialize RETA/ERETA table
	 */
	ixgbe_setup_rss_table(ixgbe);

	/*
	 * Enable RSS & perform hash on these packet types
	 */
	mrqc = IXGBE_MRQC_RSSEN |
	    IXGBE_MRQC_RSS_FIELD_IPV4 |
	    IXGBE_MRQC_RSS_FIELD_IPV4_TCP |
	    IXGBE_MRQC_RSS_FIELD_IPV4_UDP |
	    IXGBE_MRQC_RSS_FIELD_IPV6_EX_TCP |
	    IXGBE_MRQC_RSS_FIELD_IPV6_EX |
	    IXGBE_MRQC_RSS_FIELD_IPV6 |
	    IXGBE_MRQC_RSS_FIELD_IPV6_TCP |
	    IXGBE_MRQC_RSS_FIELD_IPV6_UDP |
	    IXGBE_MRQC_RSS_FIELD_IPV6_EX_UDP;
	IXGBE_WRITE_REG(hw, IXGBE_MRQC, mrqc);
}

/*
 * ixgbe_setup_vmdq - Setup MAC classification feature
 */
static void
ixgbe_setup_vmdq(ixgbe_t *ixgbe)
{
	struct ixgbe_hw *hw = &ixgbe->hw;
	uint32_t vmdctl, i, vtctl, vlnctl;

	/*
	 * Setup the VMDq Control register, enable VMDq based on
	 * packet destination MAC address:
	 */
	switch (hw->mac.type) {
	case ixgbe_mac_82598EB:
		/*
		 * VMDq Enable = 1;
		 * VMDq Filter = 0; MAC filtering
		 * Default VMDq output index = 0;
		 */
		vmdctl = IXGBE_VMD_CTL_VMDQ_EN;
		IXGBE_WRITE_REG(hw, IXGBE_VMD_CTL, vmdctl);
		break;

	case ixgbe_mac_82599EB:
	case ixgbe_mac_X540:
	case ixgbe_mac_X550:
	case ixgbe_mac_X550EM_x:
	case ixgbe_mac_X550EM_a:
		/*
		 * Enable VMDq-only.
		 */
		vmdctl = IXGBE_MRQC_VMDQEN;
		IXGBE_WRITE_REG(hw, IXGBE_MRQC, vmdctl);

		for (i = 0; i < hw->mac.num_rar_entries; i++) {
			IXGBE_WRITE_REG(hw, IXGBE_MPSAR_LO(i), 0);
			IXGBE_WRITE_REG(hw, IXGBE_MPSAR_HI(i), 0);
		}

		/*
		 * Enable Virtualization and Replication.
		 */
		vtctl = IXGBE_READ_REG(hw, IXGBE_VT_CTL);
		ixgbe->rx_def_group = vtctl & IXGBE_VT_CTL_POOL_MASK;
		vtctl |= IXGBE_VT_CTL_VT_ENABLE | IXGBE_VT_CTL_REPLEN;
		IXGBE_WRITE_REG(hw, IXGBE_VT_CTL, vtctl);

		/*
		 * Enable VLAN filtering and switching (VFTA and VLVF).
		 */
		vlnctl = IXGBE_READ_REG(hw, IXGBE_VLNCTRL);
		vlnctl |= IXGBE_VLNCTRL_VFE;
		IXGBE_WRITE_REG(hw, IXGBE_VLNCTRL, vlnctl);
		ixgbe->vlft_enabled = B_TRUE;

		/*
		 * Enable receiving packets to all VFs
		 */
		IXGBE_WRITE_REG(hw, IXGBE_VFRE(0), IXGBE_VFRE_ENABLE_ALL);
		IXGBE_WRITE_REG(hw, IXGBE_VFRE(1), IXGBE_VFRE_ENABLE_ALL);
		break;

	default:
		break;
	}
}

/*
 * ixgbe_setup_vmdq_rss - Setup both vmdq feature and rss feature.
 */
static void
ixgbe_setup_vmdq_rss(ixgbe_t *ixgbe)
{
	struct ixgbe_hw *hw = &ixgbe->hw;
	uint32_t i, mrqc;
	uint32_t vtctl, vmdctl, vlnctl;

	/*
	 * Initialize RETA/ERETA table
	 */
	ixgbe_setup_rss_table(ixgbe);

	/*
	 * Enable and setup RSS and VMDq
	 */
	switch (hw->mac.type) {
	case ixgbe_mac_82598EB:
		/*
		 * Enable RSS & Setup RSS Hash functions
		 */
		mrqc = IXGBE_MRQC_RSSEN |
		    IXGBE_MRQC_RSS_FIELD_IPV4 |
		    IXGBE_MRQC_RSS_FIELD_IPV4_TCP |
		    IXGBE_MRQC_RSS_FIELD_IPV4_UDP |
		    IXGBE_MRQC_RSS_FIELD_IPV6_EX_TCP |
		    IXGBE_MRQC_RSS_FIELD_IPV6_EX |
		    IXGBE_MRQC_RSS_FIELD_IPV6 |
		    IXGBE_MRQC_RSS_FIELD_IPV6_TCP |
		    IXGBE_MRQC_RSS_FIELD_IPV6_UDP |
		    IXGBE_MRQC_RSS_FIELD_IPV6_EX_UDP;
		IXGBE_WRITE_REG(hw, IXGBE_MRQC, mrqc);

		/*
		 * Enable and Setup VMDq
		 * VMDq Filter = 0; MAC filtering
		 * Default VMDq output index = 0;
		 */
		vmdctl = IXGBE_VMD_CTL_VMDQ_EN;
		IXGBE_WRITE_REG(hw, IXGBE_VMD_CTL, vmdctl);
		break;

	case ixgbe_mac_82599EB:
	case ixgbe_mac_X540:
	case ixgbe_mac_X550:
	case ixgbe_mac_X550EM_x:
	case ixgbe_mac_X550EM_a:
		/*
		 * Enable RSS & Setup RSS Hash functions
		 */
		mrqc = IXGBE_MRQC_RSS_FIELD_IPV4 |
		    IXGBE_MRQC_RSS_FIELD_IPV4_TCP |
		    IXGBE_MRQC_RSS_FIELD_IPV4_UDP |
		    IXGBE_MRQC_RSS_FIELD_IPV6_EX_TCP |
		    IXGBE_MRQC_RSS_FIELD_IPV6_EX |
		    IXGBE_MRQC_RSS_FIELD_IPV6 |
		    IXGBE_MRQC_RSS_FIELD_IPV6_TCP |
		    IXGBE_MRQC_RSS_FIELD_IPV6_UDP |
		    IXGBE_MRQC_RSS_FIELD_IPV6_EX_UDP;

		/*
		 * Enable VMDq+RSS.
		 */
		if (ixgbe->num_rx_groups > 32)  {
			mrqc = mrqc | IXGBE_MRQC_VMDQRSS64EN;
		} else {
			mrqc = mrqc | IXGBE_MRQC_VMDQRSS32EN;
		}

		IXGBE_WRITE_REG(hw, IXGBE_MRQC, mrqc);

		for (i = 0; i < hw->mac.num_rar_entries; i++) {
			IXGBE_WRITE_REG(hw, IXGBE_MPSAR_LO(i), 0);
			IXGBE_WRITE_REG(hw, IXGBE_MPSAR_HI(i), 0);
		}
		break;

	default:
		break;

	}

	if (hw->mac.type == ixgbe_mac_82599EB ||
	    hw->mac.type == ixgbe_mac_X540 ||
	    hw->mac.type == ixgbe_mac_X550 ||
	    hw->mac.type == ixgbe_mac_X550EM_x ||
	    hw->mac.type == ixgbe_mac_X550EM_a) {
		/*
		 * Enable Virtualization and Replication.
		 */
		vtctl = IXGBE_READ_REG(hw, IXGBE_VT_CTL);
		ixgbe->rx_def_group = vtctl & IXGBE_VT_CTL_POOL_MASK;
		vtctl |= IXGBE_VT_CTL_VT_ENABLE | IXGBE_VT_CTL_REPLEN;
		vtctl = IXGBE_VT_CTL_VT_ENABLE | IXGBE_VT_CTL_REPLEN;
		IXGBE_WRITE_REG(hw, IXGBE_VT_CTL, vtctl);

		/*
		 * Enable VLAN filtering and switching (VFTA and VLVF).
		 */
		vlnctl = IXGBE_READ_REG(hw, IXGBE_VLNCTRL);
		vlnctl |= IXGBE_VLNCTRL_VFE;
		IXGBE_WRITE_REG(hw, IXGBE_VLNCTRL, vlnctl);
		ixgbe->vlft_enabled = B_TRUE;

		/*
		 * Enable receiving packets to all VFs
		 */
		IXGBE_WRITE_REG(hw, IXGBE_VFRE(0), IXGBE_VFRE_ENABLE_ALL);
		IXGBE_WRITE_REG(hw, IXGBE_VFRE(1), IXGBE_VFRE_ENABLE_ALL);
	}
}

/*
 * ixgbe_setup_rss_table - Setup RSS table
 */
static void
ixgbe_setup_rss_table(ixgbe_t *ixgbe)
{
	struct ixgbe_hw *hw = &ixgbe->hw;
	uint32_t i, j;
	uint32_t random;
	uint32_t reta;
	uint32_t ring_per_group;
	uint32_t ring;
	uint32_t table_size;
	uint32_t index_mult;
	uint32_t rxcsum;

	/*
	 * Set multiplier for RETA setup and table size based on MAC type.
	 * RETA table sizes vary by model:
	 *
	 * 82598, 82599, X540: 128 table entries.
	 * X550: 512 table entries.
	 */
	index_mult = 0x1;
	table_size = 128;
	switch (ixgbe->hw.mac.type) {
	case ixgbe_mac_82598EB:
		index_mult = 0x11;
		break;
	case ixgbe_mac_X550:
	case ixgbe_mac_X550EM_x:
	case ixgbe_mac_X550EM_a:
		table_size = 512;
		break;
	default:
		break;
	}

	/*
	 * Fill out RSS redirection table. The configuation of the indices is
	 * hardware-dependent.
	 *
	 *  82598: 8 bits wide containing two 4 bit RSS indices
	 *  82599, X540: 8 bits wide containing one 4 bit RSS index
	 *  X550: 8 bits wide containing one 6 bit RSS index
	 */
	reta = 0;
	ring_per_group = ixgbe->num_rx_rings / ixgbe->num_rx_groups;

	for (i = 0, j = 0; i < table_size; i++, j++) {
		if (j == ring_per_group) j = 0;

		/*
		 * The low 8 bits are for hash value (n+0);
		 * The next 8 bits are for hash value (n+1), etc.
		 */
		ring = (j * index_mult);
		reta = reta >> 8;
		reta = reta | (((uint32_t)ring) << 24);

		if ((i & 3) == 3) {
			/*
			 * The first 128 table entries are programmed into the
			 * RETA register, with any beyond that (eg; on X550)
			 * into ERETA.
			 */
			if (i < 128)
				IXGBE_WRITE_REG(hw, IXGBE_RETA(i >> 2), reta);
			else
				IXGBE_WRITE_REG(hw, IXGBE_ERETA((i >> 2) - 32),
				    reta);
			reta = 0;
		}
	}

	/*
	 * Fill out hash function seeds with a random constant
	 */
	for (i = 0; i < 10; i++) {
		(void) random_get_pseudo_bytes((uint8_t *)&random,
		    sizeof (uint32_t));
		IXGBE_WRITE_REG(hw, IXGBE_RSSRK(i), random);
	}

	/*
	 * Disable Packet Checksum to enable RSS for multiple receive queues.
	 * It is an adapter hardware limitation that Packet Checksum is
	 * mutually exclusive with RSS.
	 */
	rxcsum = IXGBE_READ_REG(hw, IXGBE_RXCSUM);
	rxcsum |= IXGBE_RXCSUM_PCSD;
	rxcsum &= ~IXGBE_RXCSUM_IPPCSE;
	IXGBE_WRITE_REG(hw, IXGBE_RXCSUM, rxcsum);
}

/*
 * ixgbe_init_unicst - Initialize the unicast addresses.
 */
static void
ixgbe_init_unicst(ixgbe_t *ixgbe)
{
	struct ixgbe_hw *hw = &ixgbe->hw;
	uint8_t *mac_addr;
	int slot;
	/*
	 * Here we should consider two situations:
	 *
	 * 1. Chipset is initialized at the first time,
	 *    Clear all the multiple unicast addresses.
	 *
	 * 2. Chipset is reset
	 *    Recover the multiple unicast addresses from the
	 *    software data structure to the RAR registers.
	 */
	if (!ixgbe->unicst_init) {
		/*
		 * Initialize the multiple unicast addresses
		 */
		ixgbe->unicst_total = hw->mac.num_rar_entries;
		ixgbe->unicst_avail = ixgbe->unicst_total;
		for (slot = 0; slot < ixgbe->unicst_total; slot++) {
			mac_addr = ixgbe->unicst_addr[slot].mac.addr;
			bzero(mac_addr, ETHERADDRL);
			(void) ixgbe_set_rar(hw, slot, mac_addr, 0, 0);
			ixgbe->unicst_addr[slot].mac.set = 0;
		}
		ixgbe->unicst_init = B_TRUE;
	} else {
		/* Re-configure the RAR registers */
		for (slot = 0; slot < ixgbe->unicst_total; slot++) {
			mac_addr = ixgbe->unicst_addr[slot].mac.addr;
			if (ixgbe->unicst_addr[slot].mac.set == 1) {
				(void) ixgbe_set_rar(hw, slot, mac_addr,
				    ixgbe->unicst_addr[slot].mac.group_index,
				    IXGBE_RAH_AV);
			} else {
				bzero(mac_addr, ETHERADDRL);
				(void) ixgbe_set_rar(hw, slot, mac_addr, 0, 0);
			}
		}
	}
}

/*
 * ixgbe_unicst_find - Find the slot for the specified unicast address
 */
int
ixgbe_unicst_find(ixgbe_t *ixgbe, const uint8_t *mac_addr)
{
	int slot;

	ASSERT(mutex_owned(&ixgbe->gen_lock));

	for (slot = 0; slot < ixgbe->unicst_total; slot++) {
		if (bcmp(ixgbe->unicst_addr[slot].mac.addr,
		    mac_addr, ETHERADDRL) == 0)
			return (slot);
	}

	return (-1);
}

/*
 * Restore the HW state to match the SW state during restart.
 */
static int
ixgbe_init_vlan(ixgbe_t *ixgbe)
{
	/*
	 * The device is starting for the first time; there is nothing
	 * to do.
	 */
	if (!ixgbe->vlft_init) {
		ixgbe->vlft_init = B_TRUE;
		return (IXGBE_SUCCESS);
	}

	for (uint_t i = 0; i < ixgbe->num_rx_groups; i++) {
		int			ret;
		boolean_t		vlvf_bypass;
		ixgbe_rx_group_t	*rxg = &ixgbe->rx_groups[i];
		struct ixgbe_hw		*hw = &ixgbe->hw;

		if (rxg->aupe) {
			uint32_t vml2flt;

			vml2flt = IXGBE_READ_REG(hw, IXGBE_VMOLR(rxg->index));
			vml2flt |= IXGBE_VMOLR_AUPE;
			IXGBE_WRITE_REG(hw, IXGBE_VMOLR(rxg->index), vml2flt);
		}

		vlvf_bypass = (rxg->index == ixgbe->rx_def_group);
		for (ixgbe_vlan_t *vlp = list_head(&rxg->vlans); vlp != NULL;
		    vlp = list_next(&rxg->vlans, vlp)) {
			ret = ixgbe_set_vfta(hw, vlp->ixvl_vid, rxg->index,
			    B_TRUE, vlvf_bypass);

			if (ret != IXGBE_SUCCESS) {
				ixgbe_error(ixgbe, "Failed to program VFTA"
				    " for group %u, VID: %u, ret: %d.",
				    rxg->index, vlp->ixvl_vid, ret);
				return (IXGBE_FAILURE);
			}
		}
	}

	return (IXGBE_SUCCESS);
}

/*
 * ixgbe_multicst_add - Add a multicst address.
 */
int
ixgbe_multicst_add(ixgbe_t *ixgbe, const uint8_t *multiaddr)
{
	ASSERT(mutex_owned(&ixgbe->gen_lock));

	if ((multiaddr[0] & 01) == 0) {
		return (EINVAL);
	}

	if (ixgbe->mcast_count >= MAX_NUM_MULTICAST_ADDRESSES) {
		return (ENOENT);
	}

	bcopy(multiaddr,
	    &ixgbe->mcast_table[ixgbe->mcast_count], ETHERADDRL);
	ixgbe->mcast_count++;

	/*
	 * Update the multicast table in the hardware
	 */
	ixgbe_setup_multicst(ixgbe);

	if (ixgbe_check_acc_handle(ixgbe->osdep.reg_handle) != DDI_FM_OK) {
		ddi_fm_service_impact(ixgbe->dip, DDI_SERVICE_DEGRADED);
		return (EIO);
	}

	return (0);
}

/*
 * ixgbe_multicst_remove - Remove a multicst address.
 */
int
ixgbe_multicst_remove(ixgbe_t *ixgbe, const uint8_t *multiaddr)
{
	int i;

	ASSERT(mutex_owned(&ixgbe->gen_lock));

	for (i = 0; i < ixgbe->mcast_count; i++) {
		if (bcmp(multiaddr, &ixgbe->mcast_table[i],
		    ETHERADDRL) == 0) {
			for (i++; i < ixgbe->mcast_count; i++) {
				ixgbe->mcast_table[i - 1] =
				    ixgbe->mcast_table[i];
			}
			ixgbe->mcast_count--;
			break;
		}
	}

	/*
	 * Update the multicast table in the hardware
	 */
	ixgbe_setup_multicst(ixgbe);

	if (ixgbe_check_acc_handle(ixgbe->osdep.reg_handle) != DDI_FM_OK) {
		ddi_fm_service_impact(ixgbe->dip, DDI_SERVICE_DEGRADED);
		return (EIO);
	}

	return (0);
}

/*
 * ixgbe_setup_multicast - Setup multicast data structures.
 *
 * This routine initializes all of the multicast related structures
 * and save them in the hardware registers.
 */
static void
ixgbe_setup_multicst(ixgbe_t *ixgbe)
{
	uint8_t *mc_addr_list;
	uint32_t mc_addr_count;
	struct ixgbe_hw *hw = &ixgbe->hw;

	ASSERT(mutex_owned(&ixgbe->gen_lock));

	ASSERT(ixgbe->mcast_count <= MAX_NUM_MULTICAST_ADDRESSES);

	mc_addr_list = (uint8_t *)ixgbe->mcast_table;
	mc_addr_count = ixgbe->mcast_count;

	/*
	 * Update the multicast addresses to the MTA registers
	 */
	(void) ixgbe_update_mc_addr_list(hw, mc_addr_list, mc_addr_count,
	    ixgbe_mc_table_itr, TRUE);
}

/*
 * ixgbe_setup_vmdq_rss_conf - Configure vmdq and rss (number and mode).
 *
 * Configure the rx classification mode (vmdq & rss) and vmdq & rss numbers.
 * Different chipsets may have different allowed configuration of vmdq and rss.
 */
static void
ixgbe_setup_vmdq_rss_conf(ixgbe_t *ixgbe)
{
	struct ixgbe_hw *hw = &ixgbe->hw;
	uint32_t ring_per_group;

	switch (hw->mac.type) {
	case ixgbe_mac_82598EB:
		/*
		 * 82598 supports the following combination:
		 * vmdq no. x rss no.
		 * [5..16]  x 1
		 * [1..4]   x [1..16]
		 * However 8 rss queue per pool (vmdq) is sufficient for
		 * most cases.
		 */
		ring_per_group = ixgbe->num_rx_rings / ixgbe->num_rx_groups;
		if (ixgbe->num_rx_groups > 4) {
			ixgbe->num_rx_rings = ixgbe->num_rx_groups;
		} else {
			ixgbe->num_rx_rings = ixgbe->num_rx_groups *
			    min(8, ring_per_group);
		}

		break;

	case ixgbe_mac_82599EB:
	case ixgbe_mac_X540:
	case ixgbe_mac_X550:
	case ixgbe_mac_X550EM_x:
	case ixgbe_mac_X550EM_a:
		/*
		 * 82599 supports the following combination:
		 * vmdq no. x rss no.
		 * [33..64] x [1..2]
		 * [2..32]  x [1..4]
		 * 1 x [1..16]
		 * However 8 rss queue per pool (vmdq) is sufficient for
		 * most cases.
		 *
		 * For now, treat X540 and X550 like the 82599.
		 */
		ring_per_group = ixgbe->num_rx_rings / ixgbe->num_rx_groups;
		if (ixgbe->num_rx_groups == 1) {
			ixgbe->num_rx_rings = min(8, ring_per_group);
		} else if (ixgbe->num_rx_groups <= 32) {
			ixgbe->num_rx_rings = ixgbe->num_rx_groups *
			    min(4, ring_per_group);
		} else if (ixgbe->num_rx_groups <= 64) {
			ixgbe->num_rx_rings = ixgbe->num_rx_groups *
			    min(2, ring_per_group);
		}
		break;

	default:
		break;
	}

	ring_per_group = ixgbe->num_rx_rings / ixgbe->num_rx_groups;

	if (ixgbe->num_rx_groups == 1 && ring_per_group == 1) {
		ixgbe->classify_mode = IXGBE_CLASSIFY_NONE;
	} else if (ixgbe->num_rx_groups != 1 && ring_per_group == 1) {
		ixgbe->classify_mode = IXGBE_CLASSIFY_VMDQ;
	} else if (ixgbe->num_rx_groups != 1 && ring_per_group != 1) {
		ixgbe->classify_mode = IXGBE_CLASSIFY_VMDQ_RSS;
	} else {
		ixgbe->classify_mode = IXGBE_CLASSIFY_RSS;
	}

	IXGBE_DEBUGLOG_2(ixgbe, "rx group number:%d, rx ring number:%d",
	    ixgbe->num_rx_groups, ixgbe->num_rx_rings);
}

/*
 * ixgbe_get_conf - Get driver configurations set in driver.conf.
 *
 * This routine gets user-configured values out of the configuration
 * file ixgbe.conf.
 *
 * For each configurable value, there is a minimum, a maximum, and a
 * default.
 * If user does not configure a value, use the default.
 * If user configures below the minimum, use the minumum.
 * If user configures above the maximum, use the maxumum.
 */
static void
ixgbe_get_conf(ixgbe_t *ixgbe)
{
	struct ixgbe_hw *hw = &ixgbe->hw;
	uint32_t flow_control;

	/*
	 * ixgbe driver supports the following user configurations:
	 *
	 * Jumbo frame configuration:
	 *    default_mtu
	 *
	 * Ethernet flow control configuration:
	 *    flow_control
	 *
	 * Multiple rings configurations:
	 *    tx_queue_number
	 *    tx_ring_size
	 *    rx_queue_number
	 *    rx_ring_size
	 *
	 * Call ixgbe_get_prop() to get the value for a specific
	 * configuration parameter.
	 */

	/*
	 * Jumbo frame configuration - max_frame_size controls host buffer
	 * allocation, so includes MTU, ethernet header, vlan tag and
	 * frame check sequence.
	 */
	ixgbe->default_mtu = ixgbe_get_prop(ixgbe, PROP_DEFAULT_MTU,
	    MIN_MTU, ixgbe->capab->max_mtu, DEFAULT_MTU);

	ixgbe->max_frame_size = ixgbe->default_mtu +
	    sizeof (struct ether_vlan_header) + ETHERFCSL;

	/*
	 * Ethernet flow control configuration
	 */
	flow_control = ixgbe_get_prop(ixgbe, PROP_FLOW_CONTROL,
	    ixgbe_fc_none, 3, ixgbe_fc_none);
	if (flow_control == 3)
		flow_control = ixgbe_fc_default;

	/*
	 * fc.requested mode is what the user requests.  After autoneg,
	 * fc.current_mode will be the flow_control mode that was negotiated.
	 */
	hw->fc.requested_mode = flow_control;

	/*
	 * Multiple rings configurations
	 */
	ixgbe->num_tx_rings = ixgbe_get_prop(ixgbe, PROP_TX_QUEUE_NUM,
	    ixgbe->capab->min_tx_que_num,
	    ixgbe->capab->max_tx_que_num,
	    ixgbe->capab->def_tx_que_num);
	ixgbe->tx_ring_size = ixgbe_get_prop(ixgbe, PROP_TX_RING_SIZE,
	    MIN_TX_RING_SIZE, MAX_TX_RING_SIZE, DEFAULT_TX_RING_SIZE);

	ixgbe->num_rx_rings = ixgbe_get_prop(ixgbe, PROP_RX_QUEUE_NUM,
	    ixgbe->capab->min_rx_que_num,
	    ixgbe->capab->max_rx_que_num,
	    ixgbe->capab->def_rx_que_num);
	ixgbe->rx_ring_size = ixgbe_get_prop(ixgbe, PROP_RX_RING_SIZE,
	    MIN_RX_RING_SIZE, MAX_RX_RING_SIZE, DEFAULT_RX_RING_SIZE);

	/*
	 * Multiple groups configuration
	 */
	ixgbe->num_rx_groups = ixgbe_get_prop(ixgbe, PROP_RX_GROUP_NUM,
	    ixgbe->capab->min_rx_grp_num, ixgbe->capab->max_rx_grp_num,
	    ixgbe->capab->def_rx_grp_num);

	ixgbe->mr_enable = ixgbe_get_prop(ixgbe, PROP_MR_ENABLE,
	    0, 1, DEFAULT_MR_ENABLE);

	if (ixgbe->mr_enable == B_FALSE) {
		ixgbe->num_tx_rings = 1;
		ixgbe->num_rx_rings = 1;
		ixgbe->num_rx_groups = 1;
		ixgbe->classify_mode = IXGBE_CLASSIFY_NONE;
	} else {
		ixgbe->num_rx_rings = ixgbe->num_rx_groups *
		    max(ixgbe->num_rx_rings / ixgbe->num_rx_groups, 1);
		/*
		 * The combination of num_rx_rings and num_rx_groups
		 * may be not supported by h/w. We need to adjust
		 * them to appropriate values.
		 */
		ixgbe_setup_vmdq_rss_conf(ixgbe);
	}

	/*
	 * Tunable used to force an interrupt type. The only use is
	 * for testing of the lesser interrupt types.
	 * 0 = don't force interrupt type
	 * 1 = force interrupt type MSI-X
	 * 2 = force interrupt type MSI
	 * 3 = force interrupt type Legacy
	 */
	ixgbe->intr_force = ixgbe_get_prop(ixgbe, PROP_INTR_FORCE,
	    IXGBE_INTR_NONE, IXGBE_INTR_LEGACY, IXGBE_INTR_NONE);

	ixgbe->tx_hcksum_enable = ixgbe_get_prop(ixgbe, PROP_TX_HCKSUM_ENABLE,
	    0, 1, DEFAULT_TX_HCKSUM_ENABLE);
	ixgbe->rx_hcksum_enable = ixgbe_get_prop(ixgbe, PROP_RX_HCKSUM_ENABLE,
	    0, 1, DEFAULT_RX_HCKSUM_ENABLE);
	ixgbe->lso_enable = ixgbe_get_prop(ixgbe, PROP_LSO_ENABLE,
	    0, 1, DEFAULT_LSO_ENABLE);
	ixgbe->lro_enable = ixgbe_get_prop(ixgbe, PROP_LRO_ENABLE,
	    0, 1, DEFAULT_LRO_ENABLE);
	ixgbe->tx_head_wb_enable = ixgbe_get_prop(ixgbe, PROP_TX_HEAD_WB_ENABLE,
	    0, 1, DEFAULT_TX_HEAD_WB_ENABLE);
	ixgbe->relax_order_enable = ixgbe_get_prop(ixgbe,
	    PROP_RELAX_ORDER_ENABLE, 0, 1, DEFAULT_RELAX_ORDER_ENABLE);

	/* Head Write Back not recommended for 82599, X540 and X550 */
	if (hw->mac.type == ixgbe_mac_82599EB ||
	    hw->mac.type == ixgbe_mac_X540 ||
	    hw->mac.type == ixgbe_mac_X550 ||
	    hw->mac.type == ixgbe_mac_X550EM_x ||
	    hw->mac.type == ixgbe_mac_X550EM_a) {
		ixgbe->tx_head_wb_enable = B_FALSE;
	}

	/*
	 * ixgbe LSO needs the tx h/w checksum support.
	 * LSO will be disabled if tx h/w checksum is not
	 * enabled.
	 */
	if (ixgbe->tx_hcksum_enable == B_FALSE) {
		ixgbe->lso_enable = B_FALSE;
	}

	/*
	 * ixgbe LRO needs the rx h/w checksum support.
	 * LRO will be disabled if rx h/w checksum is not
	 * enabled.
	 */
	if (ixgbe->rx_hcksum_enable == B_FALSE) {
		ixgbe->lro_enable = B_FALSE;
	}

	/*
	 * ixgbe LRO only supported by 82599, X540 and X550
	 */
	if (hw->mac.type == ixgbe_mac_82598EB) {
		ixgbe->lro_enable = B_FALSE;
	}
	ixgbe->tx_copy_thresh = ixgbe_get_prop(ixgbe, PROP_TX_COPY_THRESHOLD,
	    MIN_TX_COPY_THRESHOLD, MAX_TX_COPY_THRESHOLD,
	    DEFAULT_TX_COPY_THRESHOLD);
	ixgbe->tx_recycle_thresh = ixgbe_get_prop(ixgbe,
	    PROP_TX_RECYCLE_THRESHOLD, MIN_TX_RECYCLE_THRESHOLD,
	    MAX_TX_RECYCLE_THRESHOLD, DEFAULT_TX_RECYCLE_THRESHOLD);
	ixgbe->tx_overload_thresh = ixgbe_get_prop(ixgbe,
	    PROP_TX_OVERLOAD_THRESHOLD, MIN_TX_OVERLOAD_THRESHOLD,
	    MAX_TX_OVERLOAD_THRESHOLD, DEFAULT_TX_OVERLOAD_THRESHOLD);
	ixgbe->tx_resched_thresh = ixgbe_get_prop(ixgbe,
	    PROP_TX_RESCHED_THRESHOLD, MIN_TX_RESCHED_THRESHOLD,
	    MAX_TX_RESCHED_THRESHOLD, DEFAULT_TX_RESCHED_THRESHOLD);

	ixgbe->rx_copy_thresh = ixgbe_get_prop(ixgbe, PROP_RX_COPY_THRESHOLD,
	    MIN_RX_COPY_THRESHOLD, MAX_RX_COPY_THRESHOLD,
	    DEFAULT_RX_COPY_THRESHOLD);
	ixgbe->rx_limit_per_intr = ixgbe_get_prop(ixgbe, PROP_RX_LIMIT_PER_INTR,
	    MIN_RX_LIMIT_PER_INTR, MAX_RX_LIMIT_PER_INTR,
	    DEFAULT_RX_LIMIT_PER_INTR);

	ixgbe->intr_throttling[0] = ixgbe_get_prop(ixgbe, PROP_INTR_THROTTLING,
	    ixgbe->capab->min_intr_throttle,
	    ixgbe->capab->max_intr_throttle,
	    ixgbe->capab->def_intr_throttle);
	/*
	 * 82599, X540 and X550 require the interrupt throttling rate is
	 * a multiple of 8. This is enforced by the register definiton.
	 */
	if (hw->mac.type == ixgbe_mac_82599EB ||
	    hw->mac.type == ixgbe_mac_X540 ||
	    hw->mac.type == ixgbe_mac_X550 ||
	    hw->mac.type == ixgbe_mac_X550EM_x ||
	    hw->mac.type == ixgbe_mac_X550EM_a)
		ixgbe->intr_throttling[0] = ixgbe->intr_throttling[0] & 0xFF8;

	hw->allow_unsupported_sfp = ixgbe_get_prop(ixgbe,
	    PROP_ALLOW_UNSUPPORTED_SFP, 0, 1, DEFAULT_ALLOW_UNSUPPORTED_SFP);
}

static void
ixgbe_init_params(ixgbe_t *ixgbe)
{
	struct ixgbe_hw *hw = &ixgbe->hw;
	ixgbe_link_speed speeds_supported = 0;
	boolean_t negotiate;

	/*
	 * Get a list of speeds the adapter supports. If the hw struct hasn't
	 * been populated with this information yet, retrieve it from the
	 * adapter and save it to our own variable.
	 *
	 * On certain adapters, such as ones which use SFPs, the contents of
	 * hw->phy.speeds_supported (and hw->phy.autoneg_advertised) are not
	 * updated, so we must rely on calling ixgbe_get_link_capabilities()
	 * in order to ascertain the speeds which we are capable of supporting,
	 * and in the case of SFP-equipped adapters, which speed we are
	 * advertising. If ixgbe_get_link_capabilities() fails for some reason,
	 * we'll go with a default list of speeds as a last resort.
	 */
	speeds_supported = hw->phy.speeds_supported;

	if (speeds_supported == 0) {
		if (ixgbe_get_link_capabilities(hw, &speeds_supported,
		    &negotiate) != IXGBE_SUCCESS) {
			if (hw->mac.type == ixgbe_mac_82598EB) {
				speeds_supported =
				    IXGBE_LINK_SPEED_82598_AUTONEG;
			} else {
				speeds_supported =
				    IXGBE_LINK_SPEED_82599_AUTONEG;
			}
		}
	}
	ixgbe->speeds_supported = speeds_supported;

	/*
	 * By default, all supported speeds are enabled and advertised.
	 */
	if (speeds_supported & IXGBE_LINK_SPEED_10GB_FULL) {
		ixgbe->param_en_10000fdx_cap = 1;
		ixgbe->param_adv_10000fdx_cap = 1;
	} else {
		ixgbe->param_en_10000fdx_cap = 0;
		ixgbe->param_adv_10000fdx_cap = 0;
	}

	if (speeds_supported & IXGBE_LINK_SPEED_5GB_FULL) {
		ixgbe->param_en_5000fdx_cap = 1;
		ixgbe->param_adv_5000fdx_cap = 1;
	} else {
		ixgbe->param_en_5000fdx_cap = 0;
		ixgbe->param_adv_5000fdx_cap = 0;
	}

	if (speeds_supported & IXGBE_LINK_SPEED_2_5GB_FULL) {
		ixgbe->param_en_2500fdx_cap = 1;
		ixgbe->param_adv_2500fdx_cap = 1;
	} else {
		ixgbe->param_en_2500fdx_cap = 0;
		ixgbe->param_adv_2500fdx_cap = 0;
	}

	if (speeds_supported & IXGBE_LINK_SPEED_1GB_FULL) {
		ixgbe->param_en_1000fdx_cap = 1;
		ixgbe->param_adv_1000fdx_cap = 1;
	} else {
		ixgbe->param_en_1000fdx_cap = 0;
		ixgbe->param_adv_1000fdx_cap = 0;
	}

	if (speeds_supported & IXGBE_LINK_SPEED_100_FULL) {
		ixgbe->param_en_100fdx_cap = 1;
		ixgbe->param_adv_100fdx_cap = 1;
	} else {
		ixgbe->param_en_100fdx_cap = 0;
		ixgbe->param_adv_100fdx_cap = 0;
	}

	ixgbe->param_pause_cap = 1;
	ixgbe->param_asym_pause_cap = 1;
	ixgbe->param_rem_fault = 0;

	ixgbe->param_adv_autoneg_cap = 1;
	ixgbe->param_adv_pause_cap = 1;
	ixgbe->param_adv_asym_pause_cap = 1;
	ixgbe->param_adv_rem_fault = 0;

	ixgbe->param_lp_10000fdx_cap = 0;
	ixgbe->param_lp_5000fdx_cap = 0;
	ixgbe->param_lp_2500fdx_cap = 0;
	ixgbe->param_lp_1000fdx_cap = 0;
	ixgbe->param_lp_100fdx_cap = 0;
	ixgbe->param_lp_autoneg_cap = 0;
	ixgbe->param_lp_pause_cap = 0;
	ixgbe->param_lp_asym_pause_cap = 0;
	ixgbe->param_lp_rem_fault = 0;
}

/*
 * ixgbe_get_prop - Get a property value out of the configuration file
 * ixgbe.conf.
 *
 * Caller provides the name of the property, a default value, a minimum
 * value, and a maximum value.
 *
 * Return configured value of the property, with default, minimum and
 * maximum properly applied.
 */
static int
ixgbe_get_prop(ixgbe_t *ixgbe,
    char *propname,	/* name of the property */
    int minval,		/* minimum acceptable value */
    int maxval,		/* maximim acceptable value */
    int defval)		/* default value */
{
	int value;

	/*
	 * Call ddi_prop_get_int() to read the conf settings
	 */
	value = ddi_prop_get_int(DDI_DEV_T_ANY, ixgbe->dip,
	    DDI_PROP_DONTPASS, propname, defval);
	if (value > maxval)
		value = maxval;

	if (value < minval)
		value = minval;

	return (value);
}

/*
 * ixgbe_driver_setup_link - Using the link properties to setup the link.
 */
int
ixgbe_driver_setup_link(ixgbe_t *ixgbe, boolean_t setup_hw)
{
	struct ixgbe_hw *hw = &ixgbe->hw;
	ixgbe_link_speed advertised = 0;

	/*
	 * Assemble a list of enabled speeds to auto-negotiate with.
	 */
	if (ixgbe->param_en_10000fdx_cap == 1)
		advertised |= IXGBE_LINK_SPEED_10GB_FULL;

	if (ixgbe->param_en_5000fdx_cap == 1)
		advertised |= IXGBE_LINK_SPEED_5GB_FULL;

	if (ixgbe->param_en_2500fdx_cap == 1)
		advertised |= IXGBE_LINK_SPEED_2_5GB_FULL;

	if (ixgbe->param_en_1000fdx_cap == 1)
		advertised |= IXGBE_LINK_SPEED_1GB_FULL;

	if (ixgbe->param_en_100fdx_cap == 1)
		advertised |= IXGBE_LINK_SPEED_100_FULL;

	/*
	 * As a last resort, autoneg with a default list of speeds.
	 */
	if (ixgbe->param_adv_autoneg_cap == 1 && advertised == 0) {
		ixgbe_notice(ixgbe, "Invalid link settings. Setting link "
		    "to autonegotiate with full capabilities.");

		if (hw->mac.type == ixgbe_mac_82598EB)
			advertised = IXGBE_LINK_SPEED_82598_AUTONEG;
		else
			advertised = IXGBE_LINK_SPEED_82599_AUTONEG;
	}

	if (setup_hw) {
		if (ixgbe_setup_link(&ixgbe->hw, advertised,
		    ixgbe->param_adv_autoneg_cap) != IXGBE_SUCCESS) {
			ixgbe_notice(ixgbe, "Setup link failed on this "
			    "device.");
			return (IXGBE_FAILURE);
		}
	}

	return (IXGBE_SUCCESS);
}

/*
 * ixgbe_driver_link_check - Link status processing.
 *
 * This function can be called in both kernel context and interrupt context
 */
static void
ixgbe_driver_link_check(ixgbe_t *ixgbe)
{
	struct ixgbe_hw *hw = &ixgbe->hw;
	ixgbe_link_speed speed = IXGBE_LINK_SPEED_UNKNOWN;
	boolean_t link_up = B_FALSE;
	boolean_t link_changed = B_FALSE;

	ASSERT(mutex_owned(&ixgbe->gen_lock));

	(void) ixgbe_check_link(hw, &speed, &link_up, B_FALSE);
	if (link_up) {
		ixgbe->link_check_complete = B_TRUE;

		/* Link is up, enable flow control settings */
		(void) ixgbe_fc_enable(hw);

		/*
		 * The Link is up, check whether it was marked as down earlier
		 */
		if (ixgbe->link_state != LINK_STATE_UP) {
			switch (speed) {
			case IXGBE_LINK_SPEED_10GB_FULL:
				ixgbe->link_speed = SPEED_10GB;
				break;
			case IXGBE_LINK_SPEED_5GB_FULL:
				ixgbe->link_speed = SPEED_5GB;
				break;
			case IXGBE_LINK_SPEED_2_5GB_FULL:
				ixgbe->link_speed = SPEED_2_5GB;
				break;
			case IXGBE_LINK_SPEED_1GB_FULL:
				ixgbe->link_speed = SPEED_1GB;
				break;
			case IXGBE_LINK_SPEED_100_FULL:
				ixgbe->link_speed = SPEED_100;
			}
			ixgbe->link_duplex = LINK_DUPLEX_FULL;
			ixgbe->link_state = LINK_STATE_UP;
			link_changed = B_TRUE;
		}
	} else {
		if (ixgbe->link_check_complete == B_TRUE ||
		    (ixgbe->link_check_complete == B_FALSE &&
		    gethrtime() >= ixgbe->link_check_hrtime)) {
			/*
			 * The link is really down
			 */
			ixgbe->link_check_complete = B_TRUE;

			if (ixgbe->link_state != LINK_STATE_DOWN) {
				ixgbe->link_speed = 0;
				ixgbe->link_duplex = LINK_DUPLEX_UNKNOWN;
				ixgbe->link_state = LINK_STATE_DOWN;
				link_changed = B_TRUE;
			}
		}
	}

	/*
	 * If we are in an interrupt context, need to re-enable the
	 * interrupt, which was automasked
	 */
	if (servicing_interrupt() != 0) {
		ixgbe->eims |= IXGBE_EICR_LSC;
		IXGBE_WRITE_REG(hw, IXGBE_EIMS, ixgbe->eims);
	}

	if (link_changed) {
		mac_link_update(ixgbe->mac_hdl, ixgbe->link_state);
	}
}

/*
 * ixgbe_sfp_check - sfp module processing done in taskq only for 82599.
 */
static void
ixgbe_sfp_check(void *arg)
{
	ixgbe_t *ixgbe = (ixgbe_t *)arg;
	uint32_t eicr = ixgbe->eicr;
	struct ixgbe_hw *hw = &ixgbe->hw;

	mutex_enter(&ixgbe->gen_lock);
	(void) hw->phy.ops.identify_sfp(hw);
	if (eicr & IXGBE_EICR_GPI_SDP1_BY_MAC(hw)) {
		/* clear the interrupt */
		IXGBE_WRITE_REG(hw, IXGBE_EICR, IXGBE_EICR_GPI_SDP1_BY_MAC(hw));

		/* if link up, do multispeed fiber setup */
		(void) ixgbe_setup_link(hw, IXGBE_LINK_SPEED_82599_AUTONEG,
		    B_TRUE);
		ixgbe_driver_link_check(ixgbe);
		ixgbe_get_hw_state(ixgbe);
	} else if (eicr & IXGBE_EICR_GPI_SDP2_BY_MAC(hw)) {
		/* clear the interrupt */
		IXGBE_WRITE_REG(hw, IXGBE_EICR, IXGBE_EICR_GPI_SDP2_BY_MAC(hw));

		/* if link up, do sfp module setup */
		(void) hw->mac.ops.setup_sfp(hw);

		/* do multispeed fiber setup */
		(void) ixgbe_setup_link(hw, IXGBE_LINK_SPEED_82599_AUTONEG,
		    B_TRUE);
		ixgbe_driver_link_check(ixgbe);
		ixgbe_get_hw_state(ixgbe);
	}
	mutex_exit(&ixgbe->gen_lock);

	/*
	 * We need to fully re-check the link later.
	 */
	ixgbe->link_check_complete = B_FALSE;
	ixgbe->link_check_hrtime = gethrtime() +
	    (IXGBE_LINK_UP_TIME * 100000000ULL);
}

/*
 * ixgbe_overtemp_check - overtemp module processing done in taskq
 *
 * This routine will only be called on adapters with temperature sensor.
 * The indication of over-temperature can be either SDP0 interrupt or the link
 * status change interrupt.
 */
static void
ixgbe_overtemp_check(void *arg)
{
	ixgbe_t *ixgbe = (ixgbe_t *)arg;
	struct ixgbe_hw *hw = &ixgbe->hw;
	uint32_t eicr = ixgbe->eicr;
	ixgbe_link_speed speed;
	boolean_t link_up;

	mutex_enter(&ixgbe->gen_lock);

	/* make sure we know current state of link */
	(void) ixgbe_check_link(hw, &speed, &link_up, B_FALSE);

	/* check over-temp condition */
	if (((eicr & IXGBE_EICR_GPI_SDP0_BY_MAC(hw)) && (!link_up)) ||
	    (eicr & IXGBE_EICR_LSC)) {
		if (hw->phy.ops.check_overtemp(hw) == IXGBE_ERR_OVERTEMP) {
			atomic_or_32(&ixgbe->ixgbe_state, IXGBE_OVERTEMP);

			/*
			 * Disable the adapter interrupts
			 */
			ixgbe_disable_adapter_interrupts(ixgbe);

			/*
			 * Disable Rx/Tx units
			 */
			(void) ixgbe_stop_adapter(hw);

			ddi_fm_service_impact(ixgbe->dip, DDI_SERVICE_LOST);
			ixgbe_error(ixgbe,
			    "Problem: Network adapter has been stopped "
			    "because it has overheated");
			ixgbe_error(ixgbe,
			    "Action: Restart the computer. "
			    "If the problem persists, power off the system "
			    "and replace the adapter");
		}
	}

	/* write to clear the interrupt */
	IXGBE_WRITE_REG(hw, IXGBE_EICR, eicr);

	mutex_exit(&ixgbe->gen_lock);
}

/*
 * ixgbe_phy_check - taskq to process interrupts from an external PHY
 *
 * This routine will only be called on adapters with external PHYs
 * (such as X550) that may be trying to raise our attention to some event.
 * Currently, this is limited to claiming PHY overtemperature and link status
 * change (LSC) events, however this may expand to include other things in
 * future adapters.
 */
static void
ixgbe_phy_check(void *arg)
{
	ixgbe_t *ixgbe = (ixgbe_t *)arg;
	struct ixgbe_hw *hw = &ixgbe->hw;
	int rv;

	mutex_enter(&ixgbe->gen_lock);

	/*
	 * X550 baseT PHY overtemp and LSC events are handled here.
	 *
	 * If an overtemp event occurs, it will be reflected in the
	 * return value of phy.ops.handle_lasi() and the common code will
	 * automatically power off the baseT PHY. This is our cue to trigger
	 * an FMA event.
	 *
	 * If a link status change event occurs, phy.ops.handle_lasi() will
	 * automatically initiate a link setup between the integrated KR PHY
	 * and the external X557 PHY to ensure that the link speed between
	 * them matches the link speed of the baseT link.
	 */
	rv = ixgbe_handle_lasi(hw);

	if (rv == IXGBE_ERR_OVERTEMP) {
		atomic_or_32(&ixgbe->ixgbe_state, IXGBE_OVERTEMP);

		/*
		 * Disable the adapter interrupts
		 */
		ixgbe_disable_adapter_interrupts(ixgbe);

		/*
		 * Disable Rx/Tx units
		 */
		(void) ixgbe_stop_adapter(hw);

		ddi_fm_service_impact(ixgbe->dip, DDI_SERVICE_LOST);
		ixgbe_error(ixgbe,
		    "Problem: Network adapter has been stopped due to a "
		    "overtemperature event being detected.");
		ixgbe_error(ixgbe,
		    "Action: Shut down or restart the computer. If the issue "
		    "persists, please take action in accordance with the "
		    "recommendations from your system vendor.");
	}

	mutex_exit(&ixgbe->gen_lock);
}

/*
 * ixgbe_link_timer - timer for link status detection
 */
static void
ixgbe_link_timer(void *arg)
{
	ixgbe_t *ixgbe = (ixgbe_t *)arg;

	mutex_enter(&ixgbe->gen_lock);
	ixgbe_driver_link_check(ixgbe);
	mutex_exit(&ixgbe->gen_lock);
}

/*
 * ixgbe_local_timer - Driver watchdog function.
 *
 * This function will handle the transmit stall check and other routines.
 */
static void
ixgbe_local_timer(void *arg)
{
	ixgbe_t *ixgbe = (ixgbe_t *)arg;

	if (ixgbe->ixgbe_state & IXGBE_OVERTEMP)
		goto out;

	if (ixgbe->ixgbe_state & IXGBE_ERROR) {
		ixgbe->reset_count++;
		if (ixgbe_reset(ixgbe) == IXGBE_SUCCESS)
			ddi_fm_service_impact(ixgbe->dip, DDI_SERVICE_RESTORED);
		goto out;
	}

	if (ixgbe_stall_check(ixgbe)) {
		atomic_or_32(&ixgbe->ixgbe_state, IXGBE_STALL);
		ddi_fm_service_impact(ixgbe->dip, DDI_SERVICE_DEGRADED);

		ixgbe->reset_count++;
		if (ixgbe_reset(ixgbe) == IXGBE_SUCCESS)
			ddi_fm_service_impact(ixgbe->dip, DDI_SERVICE_RESTORED);
	}

out:
	ixgbe_restart_watchdog_timer(ixgbe);
}

/*
 * ixgbe_stall_check - Check for transmit stall.
 *
 * This function checks if the adapter is stalled (in transmit).
 *
 * It is called each time the watchdog timeout is invoked.
 * If the transmit descriptor reclaim continuously fails,
 * the watchdog value will increment by 1. If the watchdog
 * value exceeds the threshold, the ixgbe is assumed to
 * have stalled and need to be reset.
 */
static boolean_t
ixgbe_stall_check(ixgbe_t *ixgbe)
{
	ixgbe_tx_ring_t *tx_ring;
	boolean_t result;
	int i;

	if (ixgbe->link_state != LINK_STATE_UP)
		return (B_FALSE);

	/*
	 * If any tx ring is stalled, we'll reset the chipset
	 */
	result = B_FALSE;
	for (i = 0; i < ixgbe->num_tx_rings; i++) {
		tx_ring = &ixgbe->tx_rings[i];
		if (tx_ring->tbd_free <= ixgbe->tx_recycle_thresh) {
			tx_ring->tx_recycle(tx_ring);
		}

		if (tx_ring->recycle_fail > 0)
			tx_ring->stall_watchdog++;
		else
			tx_ring->stall_watchdog = 0;

		if (tx_ring->stall_watchdog >= STALL_WATCHDOG_TIMEOUT) {
			result = B_TRUE;
			break;
		}
	}

	if (result) {
		tx_ring->stall_watchdog = 0;
		tx_ring->recycle_fail = 0;
	}

	return (result);
}


/*
 * is_valid_mac_addr - Check if the mac address is valid.
 */
static boolean_t
is_valid_mac_addr(uint8_t *mac_addr)
{
	const uint8_t addr_test1[6] = { 0, 0, 0, 0, 0, 0 };
	const uint8_t addr_test2[6] =
	    { 0xFF, 0xFF, 0xFF, 0xFF, 0xFF, 0xFF };

	if (!(bcmp(addr_test1, mac_addr, ETHERADDRL)) ||
	    !(bcmp(addr_test2, mac_addr, ETHERADDRL)))
		return (B_FALSE);

	return (B_TRUE);
}

static boolean_t
ixgbe_find_mac_address(ixgbe_t *ixgbe)
{
#ifdef __sparc
	struct ixgbe_hw *hw = &ixgbe->hw;
	uchar_t *bytes;
	struct ether_addr sysaddr;
	uint_t nelts;
	int err;
	boolean_t found = B_FALSE;

	/*
	 * The "vendor's factory-set address" may already have
	 * been extracted from the chip, but if the property
	 * "local-mac-address" is set we use that instead.
	 *
	 * We check whether it looks like an array of 6
	 * bytes (which it should, if OBP set it).  If we can't
	 * make sense of it this way, we'll ignore it.
	 */
	err = ddi_prop_lookup_byte_array(DDI_DEV_T_ANY, ixgbe->dip,
	    DDI_PROP_DONTPASS, "local-mac-address", &bytes, &nelts);
	if (err == DDI_PROP_SUCCESS) {
		if (nelts == ETHERADDRL) {
			while (nelts--)
				hw->mac.addr[nelts] = bytes[nelts];
			found = B_TRUE;
		}
		ddi_prop_free(bytes);
	}

	/*
	 * Look up the OBP property "local-mac-address?". If the user has set
	 * 'local-mac-address? = false', use "the system address" instead.
	 */
	if (ddi_prop_lookup_byte_array(DDI_DEV_T_ANY, ixgbe->dip, 0,
	    "local-mac-address?", &bytes, &nelts) == DDI_PROP_SUCCESS) {
		if (strncmp("false", (caddr_t)bytes, (size_t)nelts) == 0) {
			if (localetheraddr(NULL, &sysaddr) != 0) {
				bcopy(&sysaddr, hw->mac.addr, ETHERADDRL);
				found = B_TRUE;
			}
		}
		ddi_prop_free(bytes);
	}

	/*
	 * Finally(!), if there's a valid "mac-address" property (created
	 * if we netbooted from this interface), we must use this instead
	 * of any of the above to ensure that the NFS/install server doesn't
	 * get confused by the address changing as illumos takes over!
	 */
	err = ddi_prop_lookup_byte_array(DDI_DEV_T_ANY, ixgbe->dip,
	    DDI_PROP_DONTPASS, "mac-address", &bytes, &nelts);
	if (err == DDI_PROP_SUCCESS) {
		if (nelts == ETHERADDRL) {
			while (nelts--)
				hw->mac.addr[nelts] = bytes[nelts];
			found = B_TRUE;
		}
		ddi_prop_free(bytes);
	}

	if (found) {
		bcopy(hw->mac.addr, hw->mac.perm_addr, ETHERADDRL);
		return (B_TRUE);
	}
#else
	_NOTE(ARGUNUSED(ixgbe));
#endif

	return (B_TRUE);
}

#pragma inline(ixgbe_arm_watchdog_timer)
static void
ixgbe_arm_watchdog_timer(ixgbe_t *ixgbe)
{
	/*
	 * Fire a watchdog timer
	 */
	ixgbe->watchdog_tid =
	    timeout(ixgbe_local_timer,
	    (void *)ixgbe, 1 * drv_usectohz(1000000));

}

/*
 * ixgbe_enable_watchdog_timer - Enable and start the driver watchdog timer.
 */
void
ixgbe_enable_watchdog_timer(ixgbe_t *ixgbe)
{
	mutex_enter(&ixgbe->watchdog_lock);

	if (!ixgbe->watchdog_enable) {
		ixgbe->watchdog_enable = B_TRUE;
		ixgbe->watchdog_start = B_TRUE;
		ixgbe_arm_watchdog_timer(ixgbe);
	}

	mutex_exit(&ixgbe->watchdog_lock);
}

/*
 * ixgbe_disable_watchdog_timer - Disable and stop the driver watchdog timer.
 */
void
ixgbe_disable_watchdog_timer(ixgbe_t *ixgbe)
{
	timeout_id_t tid;

	mutex_enter(&ixgbe->watchdog_lock);

	ixgbe->watchdog_enable = B_FALSE;
	ixgbe->watchdog_start = B_FALSE;
	tid = ixgbe->watchdog_tid;
	ixgbe->watchdog_tid = 0;

	mutex_exit(&ixgbe->watchdog_lock);

	if (tid != 0)
		(void) untimeout(tid);
}

/*
 * ixgbe_start_watchdog_timer - Start the driver watchdog timer.
 */
void
ixgbe_start_watchdog_timer(ixgbe_t *ixgbe)
{
	mutex_enter(&ixgbe->watchdog_lock);

	if (ixgbe->watchdog_enable) {
		if (!ixgbe->watchdog_start) {
			ixgbe->watchdog_start = B_TRUE;
			ixgbe_arm_watchdog_timer(ixgbe);
		}
	}

	mutex_exit(&ixgbe->watchdog_lock);
}

/*
 * ixgbe_restart_watchdog_timer - Restart the driver watchdog timer.
 */
static void
ixgbe_restart_watchdog_timer(ixgbe_t *ixgbe)
{
	mutex_enter(&ixgbe->watchdog_lock);

	if (ixgbe->watchdog_start)
		ixgbe_arm_watchdog_timer(ixgbe);

	mutex_exit(&ixgbe->watchdog_lock);
}

/*
 * ixgbe_stop_watchdog_timer - Stop the driver watchdog timer.
 */
void
ixgbe_stop_watchdog_timer(ixgbe_t *ixgbe)
{
	timeout_id_t tid;

	mutex_enter(&ixgbe->watchdog_lock);

	ixgbe->watchdog_start = B_FALSE;
	tid = ixgbe->watchdog_tid;
	ixgbe->watchdog_tid = 0;

	mutex_exit(&ixgbe->watchdog_lock);

	if (tid != 0)
		(void) untimeout(tid);
}

/*
 * ixgbe_disable_adapter_interrupts - Disable all adapter interrupts.
 */
static void
ixgbe_disable_adapter_interrupts(ixgbe_t *ixgbe)
{
	struct ixgbe_hw *hw = &ixgbe->hw;

	/*
	 * mask all interrupts off
	 */
	IXGBE_WRITE_REG(hw, IXGBE_EIMC, 0xffffffff);

	/*
	 * for MSI-X, also disable autoclear
	 */
	if (ixgbe->intr_type == DDI_INTR_TYPE_MSIX) {
		IXGBE_WRITE_REG(hw, IXGBE_EIAC, 0x0);
	}

	IXGBE_WRITE_FLUSH(hw);
}

/*
 * ixgbe_enable_adapter_interrupts - Enable all hardware interrupts.
 */
static void
ixgbe_enable_adapter_interrupts(ixgbe_t *ixgbe)
{
	struct ixgbe_hw *hw = &ixgbe->hw;
	uint32_t eiac, eiam;
	uint32_t gpie = IXGBE_READ_REG(hw, IXGBE_GPIE);

	/* interrupt types to enable */
	ixgbe->eims = IXGBE_EIMS_ENABLE_MASK;	/* shared code default */
	ixgbe->eims &= ~IXGBE_EIMS_TCP_TIMER;	/* minus tcp timer */
	ixgbe->eims |= ixgbe->capab->other_intr; /* "other" interrupt types */

	/* enable automask on "other" causes that this adapter can generate */
	eiam = ixgbe->capab->other_intr;

	/*
	 * msi-x mode
	 */
	if (ixgbe->intr_type == DDI_INTR_TYPE_MSIX) {
		/* enable autoclear but not on bits 29:20 */
		eiac = (ixgbe->eims & ~IXGBE_OTHER_INTR);

		/* general purpose interrupt enable */
		gpie |= (IXGBE_GPIE_MSIX_MODE
		    | IXGBE_GPIE_PBA_SUPPORT
		    | IXGBE_GPIE_OCD
		    | IXGBE_GPIE_EIAME);
	/*
	 * non-msi-x mode
	 */
	} else {

		/* disable autoclear, leave gpie at default */
		eiac = 0;

		/*
		 * General purpose interrupt enable.
		 * For 82599, X540 and X550, extended interrupt
		 * automask enable only in MSI or MSI-X mode
		 */
		if ((hw->mac.type == ixgbe_mac_82598EB) ||
		    (ixgbe->intr_type == DDI_INTR_TYPE_MSI)) {
			gpie |= IXGBE_GPIE_EIAME;
		}
	}

	/* Enable specific "other" interrupt types */
	switch (hw->mac.type) {
	case ixgbe_mac_82598EB:
		gpie |= ixgbe->capab->other_gpie;
		break;

	case ixgbe_mac_82599EB:
	case ixgbe_mac_X540:
	case ixgbe_mac_X550:
	case ixgbe_mac_X550EM_x:
	case ixgbe_mac_X550EM_a:
		gpie |= ixgbe->capab->other_gpie;

		/* Enable RSC Delay 8us when LRO enabled  */
		if (ixgbe->lro_enable) {
			gpie |= (1 << IXGBE_GPIE_RSC_DELAY_SHIFT);
		}
		break;

	default:
		break;
	}

	/* write to interrupt control registers */
	IXGBE_WRITE_REG(hw, IXGBE_EIMS, ixgbe->eims);
	IXGBE_WRITE_REG(hw, IXGBE_EIAC, eiac);
	IXGBE_WRITE_REG(hw, IXGBE_EIAM, eiam);
	IXGBE_WRITE_REG(hw, IXGBE_GPIE, gpie);
	IXGBE_WRITE_FLUSH(hw);
}

/*
 * ixgbe_loopback_ioctl - Loopback support.
 */
enum ioc_reply
ixgbe_loopback_ioctl(ixgbe_t *ixgbe, struct iocblk *iocp, mblk_t *mp)
{
	lb_info_sz_t *lbsp;
	lb_property_t *lbpp;
	uint32_t *lbmp;
	uint32_t size;
	uint32_t value;

	if (mp->b_cont == NULL)
		return (IOC_INVAL);

	switch (iocp->ioc_cmd) {
	default:
		return (IOC_INVAL);

	case LB_GET_INFO_SIZE:
		size = sizeof (lb_info_sz_t);
		if (iocp->ioc_count != size)
			return (IOC_INVAL);

		value = sizeof (lb_normal);
		value += sizeof (lb_mac);
		value += sizeof (lb_external);

		lbsp = (lb_info_sz_t *)(uintptr_t)mp->b_cont->b_rptr;
		*lbsp = value;
		break;

	case LB_GET_INFO:
		value = sizeof (lb_normal);
		value += sizeof (lb_mac);
		value += sizeof (lb_external);

		size = value;
		if (iocp->ioc_count != size)
			return (IOC_INVAL);

		value = 0;
		lbpp = (lb_property_t *)(uintptr_t)mp->b_cont->b_rptr;

		lbpp[value++] = lb_normal;
		lbpp[value++] = lb_mac;
		lbpp[value++] = lb_external;
		break;

	case LB_GET_MODE:
		size = sizeof (uint32_t);
		if (iocp->ioc_count != size)
			return (IOC_INVAL);

		lbmp = (uint32_t *)(uintptr_t)mp->b_cont->b_rptr;
		*lbmp = ixgbe->loopback_mode;
		break;

	case LB_SET_MODE:
		size = 0;
		if (iocp->ioc_count != sizeof (uint32_t))
			return (IOC_INVAL);

		lbmp = (uint32_t *)(uintptr_t)mp->b_cont->b_rptr;
		if (!ixgbe_set_loopback_mode(ixgbe, *lbmp))
			return (IOC_INVAL);
		break;
	}

	iocp->ioc_count = size;
	iocp->ioc_error = 0;

	if (ixgbe_check_acc_handle(ixgbe->osdep.reg_handle) != DDI_FM_OK) {
		ddi_fm_service_impact(ixgbe->dip, DDI_SERVICE_DEGRADED);
		return (IOC_INVAL);
	}

	return (IOC_REPLY);
}

/*
 * ixgbe_set_loopback_mode - Setup loopback based on the loopback mode.
 */
static boolean_t
ixgbe_set_loopback_mode(ixgbe_t *ixgbe, uint32_t mode)
{
	if (mode == ixgbe->loopback_mode)
		return (B_TRUE);

	ixgbe->loopback_mode = mode;

	if (mode == IXGBE_LB_NONE) {
		/*
		 * Reset the chip
		 */
		(void) ixgbe_reset(ixgbe);
		return (B_TRUE);
	}

	mutex_enter(&ixgbe->gen_lock);

	switch (mode) {
	default:
		mutex_exit(&ixgbe->gen_lock);
		return (B_FALSE);

	case IXGBE_LB_EXTERNAL:
		break;

	case IXGBE_LB_INTERNAL_MAC:
		ixgbe_set_internal_mac_loopback(ixgbe);
		break;
	}

	mutex_exit(&ixgbe->gen_lock);

	return (B_TRUE);
}

/*
 * ixgbe_set_internal_mac_loopback - Set the internal MAC loopback mode.
 */
static void
ixgbe_set_internal_mac_loopback(ixgbe_t *ixgbe)
{
	struct ixgbe_hw *hw;
	uint32_t reg;
	uint8_t atlas;

	hw = &ixgbe->hw;

	/*
	 * Setup MAC loopback
	 */
	reg = IXGBE_READ_REG(&ixgbe->hw, IXGBE_HLREG0);
	reg |= IXGBE_HLREG0_LPBK;
	IXGBE_WRITE_REG(&ixgbe->hw, IXGBE_HLREG0, reg);

	reg = IXGBE_READ_REG(&ixgbe->hw, IXGBE_AUTOC);
	reg &= ~IXGBE_AUTOC_LMS_MASK;
	IXGBE_WRITE_REG(&ixgbe->hw, IXGBE_AUTOC, reg);

	/*
	 * Disable Atlas Tx lanes to keep packets in loopback and not on wire
	 */
	switch (hw->mac.type) {
	case ixgbe_mac_82598EB:
		(void) ixgbe_read_analog_reg8(&ixgbe->hw, IXGBE_ATLAS_PDN_LPBK,
		    &atlas);
		atlas |= IXGBE_ATLAS_PDN_TX_REG_EN;
		(void) ixgbe_write_analog_reg8(&ixgbe->hw, IXGBE_ATLAS_PDN_LPBK,
		    atlas);

		(void) ixgbe_read_analog_reg8(&ixgbe->hw, IXGBE_ATLAS_PDN_10G,
		    &atlas);
		atlas |= IXGBE_ATLAS_PDN_TX_10G_QL_ALL;
		(void) ixgbe_write_analog_reg8(&ixgbe->hw, IXGBE_ATLAS_PDN_10G,
		    atlas);

		(void) ixgbe_read_analog_reg8(&ixgbe->hw, IXGBE_ATLAS_PDN_1G,
		    &atlas);
		atlas |= IXGBE_ATLAS_PDN_TX_1G_QL_ALL;
		(void) ixgbe_write_analog_reg8(&ixgbe->hw, IXGBE_ATLAS_PDN_1G,
		    atlas);

		(void) ixgbe_read_analog_reg8(&ixgbe->hw, IXGBE_ATLAS_PDN_AN,
		    &atlas);
		atlas |= IXGBE_ATLAS_PDN_TX_AN_QL_ALL;
		(void) ixgbe_write_analog_reg8(&ixgbe->hw, IXGBE_ATLAS_PDN_AN,
		    atlas);
		break;

	case ixgbe_mac_82599EB:
	case ixgbe_mac_X540:
	case ixgbe_mac_X550:
	case ixgbe_mac_X550EM_x:
	case ixgbe_mac_X550EM_a:
		reg = IXGBE_READ_REG(&ixgbe->hw, IXGBE_AUTOC);
		reg |= (IXGBE_AUTOC_FLU |
		    IXGBE_AUTOC_10G_KX4);
		IXGBE_WRITE_REG(&ixgbe->hw, IXGBE_AUTOC, reg);

		(void) ixgbe_setup_link(&ixgbe->hw, IXGBE_LINK_SPEED_10GB_FULL,
		    B_FALSE);
		break;

	default:
		break;
	}
}

#pragma inline(ixgbe_intr_rx_work)
/*
 * ixgbe_intr_rx_work - RX processing of ISR.
 */
static void
ixgbe_intr_rx_work(ixgbe_rx_ring_t *rx_ring)
{
	mblk_t *mp;

	mutex_enter(&rx_ring->rx_lock);

	mp = ixgbe_ring_rx(rx_ring, IXGBE_POLL_NULL);
	mutex_exit(&rx_ring->rx_lock);

	if (mp != NULL)
		mac_rx_ring(rx_ring->ixgbe->mac_hdl, rx_ring->ring_handle, mp,
		    rx_ring->ring_gen_num);
}

#pragma inline(ixgbe_intr_tx_work)
/*
 * ixgbe_intr_tx_work - TX processing of ISR.
 */
static void
ixgbe_intr_tx_work(ixgbe_tx_ring_t *tx_ring)
{
	ixgbe_t *ixgbe = tx_ring->ixgbe;

	/*
	 * Recycle the tx descriptors
	 */
	tx_ring->tx_recycle(tx_ring);

	/*
	 * Schedule the re-transmit
	 */
	if (tx_ring->reschedule &&
	    (tx_ring->tbd_free >= ixgbe->tx_resched_thresh)) {
		tx_ring->reschedule = B_FALSE;
		mac_tx_ring_update(tx_ring->ixgbe->mac_hdl,
		    tx_ring->ring_handle);
		tx_ring->stat_reschedule++;
	}
}

#pragma inline(ixgbe_intr_other_work)
/*
 * ixgbe_intr_other_work - Process interrupt types other than tx/rx
 */
static void
ixgbe_intr_other_work(ixgbe_t *ixgbe, uint32_t eicr)
{
	struct ixgbe_hw *hw = &ixgbe->hw;

	ASSERT(mutex_owned(&ixgbe->gen_lock));

	/*
	 * handle link status change
	 */
	if (eicr & IXGBE_EICR_LSC) {
		ixgbe_driver_link_check(ixgbe);
		ixgbe_get_hw_state(ixgbe);
	}

	/*
	 * check for fan failure on adapters with fans
	 */
	if ((ixgbe->capab->flags & IXGBE_FLAG_FAN_FAIL_CAPABLE) &&
	    (eicr & IXGBE_EICR_GPI_SDP1)) {
		atomic_or_32(&ixgbe->ixgbe_state, IXGBE_OVERTEMP);

		/*
		 * Disable the adapter interrupts
		 */
		ixgbe_disable_adapter_interrupts(ixgbe);

		/*
		 * Disable Rx/Tx units
		 */
		(void) ixgbe_stop_adapter(&ixgbe->hw);

		ddi_fm_service_impact(ixgbe->dip, DDI_SERVICE_LOST);
		ixgbe_error(ixgbe,
		    "Problem: Network adapter has been stopped "
		    "because the fan has stopped.\n");
		ixgbe_error(ixgbe,
		    "Action: Replace the adapter.\n");

		/* re-enable the interrupt, which was automasked */
		ixgbe->eims |= IXGBE_EICR_GPI_SDP1;
	}

	/*
	 * Do SFP check for adapters with hot-plug capability
	 */
	if ((ixgbe->capab->flags & IXGBE_FLAG_SFP_PLUG_CAPABLE) &&
	    ((eicr & IXGBE_EICR_GPI_SDP1_BY_MAC(hw)) ||
	    (eicr & IXGBE_EICR_GPI_SDP2_BY_MAC(hw)))) {
		ixgbe->eicr = eicr;
		if ((ddi_taskq_dispatch(ixgbe->sfp_taskq,
		    ixgbe_sfp_check, (void *)ixgbe,
		    DDI_NOSLEEP)) != DDI_SUCCESS) {
			ixgbe_log(ixgbe, "No memory available to dispatch "
			    "taskq for SFP check");
		}
	}

	/*
	 * Do over-temperature check for adapters with temp sensor
	 */
	if ((ixgbe->capab->flags & IXGBE_FLAG_TEMP_SENSOR_CAPABLE) &&
	    ((eicr & IXGBE_EICR_GPI_SDP0_BY_MAC(hw)) ||
	    (eicr & IXGBE_EICR_LSC))) {
		ixgbe->eicr = eicr;
		if ((ddi_taskq_dispatch(ixgbe->overtemp_taskq,
		    ixgbe_overtemp_check, (void *)ixgbe,
		    DDI_NOSLEEP)) != DDI_SUCCESS) {
			ixgbe_log(ixgbe, "No memory available to dispatch "
			    "taskq for overtemp check");
		}
	}

	/*
	 * Process an external PHY interrupt
	 */
	if (hw->device_id == IXGBE_DEV_ID_X550EM_X_10G_T &&
	    (eicr & IXGBE_EICR_GPI_SDP0_X540)) {
		ixgbe->eicr = eicr;
		if ((ddi_taskq_dispatch(ixgbe->phy_taskq,
		    ixgbe_phy_check, (void *)ixgbe,
		    DDI_NOSLEEP)) != DDI_SUCCESS) {
			ixgbe_log(ixgbe, "No memory available to dispatch "
			    "taskq for PHY check");
		}
	}
}

/*
 * ixgbe_intr_legacy - Interrupt handler for legacy interrupts.
 */
static uint_t
ixgbe_intr_legacy(void *arg1, void *arg2)
{
	ixgbe_t *ixgbe = (ixgbe_t *)arg1;
	struct ixgbe_hw *hw = &ixgbe->hw;
	ixgbe_tx_ring_t *tx_ring;
	ixgbe_rx_ring_t *rx_ring;
	uint32_t eicr;
	mblk_t *mp;
	boolean_t tx_reschedule;
	uint_t result;

	_NOTE(ARGUNUSED(arg2));

	mutex_enter(&ixgbe->gen_lock);
	if (ixgbe->ixgbe_state & IXGBE_SUSPENDED) {
		mutex_exit(&ixgbe->gen_lock);
		return (DDI_INTR_UNCLAIMED);
	}

	mp = NULL;
	tx_reschedule = B_FALSE;

	/*
	 * Any bit set in eicr: claim this interrupt
	 */
	eicr = IXGBE_READ_REG(hw, IXGBE_EICR);

	if (ixgbe_check_acc_handle(ixgbe->osdep.reg_handle) != DDI_FM_OK) {
		mutex_exit(&ixgbe->gen_lock);
		ddi_fm_service_impact(ixgbe->dip, DDI_SERVICE_DEGRADED);
		atomic_or_32(&ixgbe->ixgbe_state, IXGBE_ERROR);
		return (DDI_INTR_CLAIMED);
	}

	if (eicr) {
		/*
		 * For legacy interrupt, we have only one interrupt,
		 * so we have only one rx ring and one tx ring enabled.
		 */
		ASSERT(ixgbe->num_rx_rings == 1);
		ASSERT(ixgbe->num_tx_rings == 1);

		/*
		 * For legacy interrupt, rx rings[0] will use RTxQ[0].
		 */
		if (eicr & 0x1) {
			ixgbe->eimc |= IXGBE_EICR_RTX_QUEUE;
			IXGBE_WRITE_REG(hw, IXGBE_EIMC, ixgbe->eimc);
			ixgbe->eims |= IXGBE_EICR_RTX_QUEUE;
			/*
			 * Clean the rx descriptors
			 */
			rx_ring = &ixgbe->rx_rings[0];
			mp = ixgbe_ring_rx(rx_ring, IXGBE_POLL_NULL);
		}

		/*
		 * For legacy interrupt, tx rings[0] will use RTxQ[1].
		 */
		if (eicr & 0x2) {
			/*
			 * Recycle the tx descriptors
			 */
			tx_ring = &ixgbe->tx_rings[0];
			tx_ring->tx_recycle(tx_ring);

			/*
			 * Schedule the re-transmit
			 */
			tx_reschedule = (tx_ring->reschedule &&
			    (tx_ring->tbd_free >= ixgbe->tx_resched_thresh));
		}

		/* any interrupt type other than tx/rx */
		if (eicr & ixgbe->capab->other_intr) {
			switch (hw->mac.type) {
			case ixgbe_mac_82598EB:
				ixgbe->eims &= ~(eicr & IXGBE_OTHER_INTR);
				break;

			case ixgbe_mac_82599EB:
			case ixgbe_mac_X540:
			case ixgbe_mac_X550:
			case ixgbe_mac_X550EM_x:
			case ixgbe_mac_X550EM_a:
				ixgbe->eimc = IXGBE_82599_OTHER_INTR;
				IXGBE_WRITE_REG(hw, IXGBE_EIMC, ixgbe->eimc);
				break;

			default:
				break;
			}
			ixgbe_intr_other_work(ixgbe, eicr);
			ixgbe->eims &= ~(eicr & IXGBE_OTHER_INTR);
		}

		mutex_exit(&ixgbe->gen_lock);

		result = DDI_INTR_CLAIMED;
	} else {
		mutex_exit(&ixgbe->gen_lock);

		/*
		 * No interrupt cause bits set: don't claim this interrupt.
		 */
		result = DDI_INTR_UNCLAIMED;
	}

	/* re-enable the interrupts which were automasked */
	IXGBE_WRITE_REG(hw, IXGBE_EIMS, ixgbe->eims);

	/*
	 * Do the following work outside of the gen_lock
	 */
	if (mp != NULL) {
		mac_rx_ring(rx_ring->ixgbe->mac_hdl, rx_ring->ring_handle, mp,
		    rx_ring->ring_gen_num);
	}

	if (tx_reschedule)  {
		tx_ring->reschedule = B_FALSE;
		mac_tx_ring_update(ixgbe->mac_hdl, tx_ring->ring_handle);
		tx_ring->stat_reschedule++;
	}

	return (result);
}

/*
 * ixgbe_intr_msi - Interrupt handler for MSI.
 */
static uint_t
ixgbe_intr_msi(void *arg1, void *arg2)
{
	ixgbe_t *ixgbe = (ixgbe_t *)arg1;
	struct ixgbe_hw *hw = &ixgbe->hw;
	uint32_t eicr;

	_NOTE(ARGUNUSED(arg2));

	eicr = IXGBE_READ_REG(hw, IXGBE_EICR);

	if (ixgbe_check_acc_handle(ixgbe->osdep.reg_handle) != DDI_FM_OK) {
		ddi_fm_service_impact(ixgbe->dip, DDI_SERVICE_DEGRADED);
		atomic_or_32(&ixgbe->ixgbe_state, IXGBE_ERROR);
		return (DDI_INTR_CLAIMED);
	}

	/*
	 * For MSI interrupt, we have only one vector,
	 * so we have only one rx ring and one tx ring enabled.
	 */
	ASSERT(ixgbe->num_rx_rings == 1);
	ASSERT(ixgbe->num_tx_rings == 1);

	/*
	 * For MSI interrupt, rx rings[0] will use RTxQ[0].
	 */
	if (eicr & 0x1) {
		ixgbe_intr_rx_work(&ixgbe->rx_rings[0]);
	}

	/*
	 * For MSI interrupt, tx rings[0] will use RTxQ[1].
	 */
	if (eicr & 0x2) {
		ixgbe_intr_tx_work(&ixgbe->tx_rings[0]);
	}

	/* any interrupt type other than tx/rx */
	if (eicr & ixgbe->capab->other_intr) {
		mutex_enter(&ixgbe->gen_lock);
		switch (hw->mac.type) {
		case ixgbe_mac_82598EB:
			ixgbe->eims &= ~(eicr & IXGBE_OTHER_INTR);
			break;

		case ixgbe_mac_82599EB:
		case ixgbe_mac_X540:
		case ixgbe_mac_X550:
		case ixgbe_mac_X550EM_x:
		case ixgbe_mac_X550EM_a:
			ixgbe->eimc = IXGBE_82599_OTHER_INTR;
			IXGBE_WRITE_REG(hw, IXGBE_EIMC, ixgbe->eimc);
			break;

		default:
			break;
		}
		ixgbe_intr_other_work(ixgbe, eicr);
		ixgbe->eims &= ~(eicr & IXGBE_OTHER_INTR);
		mutex_exit(&ixgbe->gen_lock);
	}

	/* re-enable the interrupts which were automasked */
	IXGBE_WRITE_REG(hw, IXGBE_EIMS, ixgbe->eims);

	return (DDI_INTR_CLAIMED);
}

/*
 * ixgbe_intr_msix - Interrupt handler for MSI-X.
 */
static uint_t
ixgbe_intr_msix(void *arg1, void *arg2)
{
	ixgbe_intr_vector_t *vect = (ixgbe_intr_vector_t *)arg1;
	ixgbe_t *ixgbe = vect->ixgbe;
	struct ixgbe_hw *hw = &ixgbe->hw;
	uint32_t eicr;
	int r_idx = 0;

	_NOTE(ARGUNUSED(arg2));

	/*
	 * Clean each rx ring that has its bit set in the map
	 */
	r_idx = bt_getlowbit(vect->rx_map, 0, (ixgbe->num_rx_rings - 1));
	while (r_idx >= 0) {
		ixgbe_intr_rx_work(&ixgbe->rx_rings[r_idx]);
		r_idx = bt_getlowbit(vect->rx_map, (r_idx + 1),
		    (ixgbe->num_rx_rings - 1));
	}

	/*
	 * Clean each tx ring that has its bit set in the map
	 */
	r_idx = bt_getlowbit(vect->tx_map, 0, (ixgbe->num_tx_rings - 1));
	while (r_idx >= 0) {
		ixgbe_intr_tx_work(&ixgbe->tx_rings[r_idx]);
		r_idx = bt_getlowbit(vect->tx_map, (r_idx + 1),
		    (ixgbe->num_tx_rings - 1));
	}


	/*
	 * Clean other interrupt (link change) that has its bit set in the map
	 */
	if (BT_TEST(vect->other_map, 0) == 1) {
		eicr = IXGBE_READ_REG(hw, IXGBE_EICR);

		if (ixgbe_check_acc_handle(ixgbe->osdep.reg_handle) !=
		    DDI_FM_OK) {
			ddi_fm_service_impact(ixgbe->dip,
			    DDI_SERVICE_DEGRADED);
			atomic_or_32(&ixgbe->ixgbe_state, IXGBE_ERROR);
			return (DDI_INTR_CLAIMED);
		}

		/*
		 * Check "other" cause bits: any interrupt type other than tx/rx
		 */
		if (eicr & ixgbe->capab->other_intr) {
			mutex_enter(&ixgbe->gen_lock);
			switch (hw->mac.type) {
			case ixgbe_mac_82598EB:
				ixgbe->eims &= ~(eicr & IXGBE_OTHER_INTR);
				ixgbe_intr_other_work(ixgbe, eicr);
				break;

			case ixgbe_mac_82599EB:
			case ixgbe_mac_X540:
			case ixgbe_mac_X550:
			case ixgbe_mac_X550EM_x:
			case ixgbe_mac_X550EM_a:
				ixgbe->eims |= IXGBE_EICR_RTX_QUEUE;
				ixgbe_intr_other_work(ixgbe, eicr);
				break;

			default:
				break;
			}
			mutex_exit(&ixgbe->gen_lock);
		}

		/* re-enable the interrupts which were automasked */
		IXGBE_WRITE_REG(hw, IXGBE_EIMS, ixgbe->eims);
	}

	return (DDI_INTR_CLAIMED);
}

/*
 * ixgbe_alloc_intrs - Allocate interrupts for the driver.
 *
 * Normal sequence is to try MSI-X; if not sucessful, try MSI;
 * if not successful, try Legacy.
 * ixgbe->intr_force can be used to force sequence to start with
 * any of the 3 types.
 * If MSI-X is not used, number of tx/rx rings is forced to 1.
 */
static int
ixgbe_alloc_intrs(ixgbe_t *ixgbe)
{
	dev_info_t *devinfo;
	int intr_types;
	int rc;

	devinfo = ixgbe->dip;

	/*
	 * Get supported interrupt types
	 */
	rc = ddi_intr_get_supported_types(devinfo, &intr_types);

	if (rc != DDI_SUCCESS) {
		ixgbe_log(ixgbe,
		    "Get supported interrupt types failed: %d", rc);
		return (IXGBE_FAILURE);
	}
	IXGBE_DEBUGLOG_1(ixgbe, "Supported interrupt types: %x", intr_types);

	ixgbe->intr_type = 0;

	/*
	 * Install MSI-X interrupts
	 */
	if ((intr_types & DDI_INTR_TYPE_MSIX) &&
	    (ixgbe->intr_force <= IXGBE_INTR_MSIX)) {
		rc = ixgbe_alloc_intr_handles(ixgbe, DDI_INTR_TYPE_MSIX);
		if (rc == IXGBE_SUCCESS)
			return (IXGBE_SUCCESS);

		ixgbe_log(ixgbe,
		    "Allocate MSI-X failed, trying MSI interrupts...");
	}

	/*
	 * MSI-X not used, force rings and groups to 1
	 */
	ixgbe->num_rx_rings = 1;
	ixgbe->num_rx_groups = 1;
	ixgbe->num_tx_rings = 1;
	ixgbe->classify_mode = IXGBE_CLASSIFY_NONE;
	ixgbe_log(ixgbe,
	    "MSI-X not used, force rings and groups number to 1");

	/*
	 * Install MSI interrupts
	 */
	if ((intr_types & DDI_INTR_TYPE_MSI) &&
	    (ixgbe->intr_force <= IXGBE_INTR_MSI)) {
		rc = ixgbe_alloc_intr_handles(ixgbe, DDI_INTR_TYPE_MSI);
		if (rc == IXGBE_SUCCESS)
			return (IXGBE_SUCCESS);

		ixgbe_log(ixgbe,
		    "Allocate MSI failed, trying Legacy interrupts...");
	}

	/*
	 * Install legacy interrupts
	 */
	if (intr_types & DDI_INTR_TYPE_FIXED) {
		/*
		 * Disallow legacy interrupts for X550. X550 has a silicon
		 * bug which prevents Shared Legacy interrupts from working.
		 * For details, please reference:
		 *
		 * Intel Ethernet Controller X550 Specification Update rev. 2.1
		 * May 2016, erratum 22: PCIe Interrupt Status Bit
		 */
		if (ixgbe->hw.mac.type == ixgbe_mac_X550 ||
		    ixgbe->hw.mac.type == ixgbe_mac_X550EM_x ||
		    ixgbe->hw.mac.type == ixgbe_mac_X550EM_a ||
		    ixgbe->hw.mac.type == ixgbe_mac_X550_vf ||
		    ixgbe->hw.mac.type == ixgbe_mac_X550EM_x_vf ||
		    ixgbe->hw.mac.type == ixgbe_mac_X550EM_a_vf) {
			ixgbe_log(ixgbe,
			    "Legacy interrupts are not supported on this "
			    "adapter. Please use MSI or MSI-X instead.");
			return (IXGBE_FAILURE);
		}
		rc = ixgbe_alloc_intr_handles(ixgbe, DDI_INTR_TYPE_FIXED);
		if (rc == IXGBE_SUCCESS)
			return (IXGBE_SUCCESS);

		ixgbe_log(ixgbe,
		    "Allocate Legacy interrupts failed");
	}

	/*
	 * If none of the 3 types succeeded, return failure
	 */
	return (IXGBE_FAILURE);
}

/*
 * ixgbe_alloc_intr_handles - Allocate interrupt handles.
 *
 * For legacy and MSI, only 1 handle is needed.  For MSI-X,
 * if fewer than 2 handles are available, return failure.
 * Upon success, this maps the vectors to rx and tx rings for
 * interrupts.
 */
static int
ixgbe_alloc_intr_handles(ixgbe_t *ixgbe, int intr_type)
{
	dev_info_t *devinfo;
	int request, count, actual;
	int minimum;
	int rc;
	uint32_t ring_per_group;

	devinfo = ixgbe->dip;

	switch (intr_type) {
	case DDI_INTR_TYPE_FIXED:
		request = 1;	/* Request 1 legacy interrupt handle */
		minimum = 1;
		IXGBE_DEBUGLOG_0(ixgbe, "interrupt type: legacy");
		break;

	case DDI_INTR_TYPE_MSI:
		request = 1;	/* Request 1 MSI interrupt handle */
		minimum = 1;
		IXGBE_DEBUGLOG_0(ixgbe, "interrupt type: MSI");
		break;

	case DDI_INTR_TYPE_MSIX:
		/*
		 * Best number of vectors for the adapter is
		 * (# rx rings + # tx rings), however we will
		 * limit the request number.
		 */
		request = min(16, ixgbe->num_rx_rings + ixgbe->num_tx_rings);
		if (request > ixgbe->capab->max_ring_vect)
			request = ixgbe->capab->max_ring_vect;
		minimum = 1;
		IXGBE_DEBUGLOG_0(ixgbe, "interrupt type: MSI-X");
		break;

	default:
		ixgbe_log(ixgbe,
		    "invalid call to ixgbe_alloc_intr_handles(): %d\n",
		    intr_type);
		return (IXGBE_FAILURE);
	}
	IXGBE_DEBUGLOG_2(ixgbe, "interrupt handles requested: %d  minimum: %d",
	    request, minimum);

	/*
	 * Get number of supported interrupts
	 */
	rc = ddi_intr_get_nintrs(devinfo, intr_type, &count);
	if ((rc != DDI_SUCCESS) || (count < minimum)) {
		ixgbe_log(ixgbe,
		    "Get interrupt number failed. Return: %d, count: %d",
		    rc, count);
		return (IXGBE_FAILURE);
	}
	IXGBE_DEBUGLOG_1(ixgbe, "interrupts supported: %d", count);

	actual = 0;
	ixgbe->intr_cnt = 0;
	ixgbe->intr_cnt_max = 0;
	ixgbe->intr_cnt_min = 0;

	/*
	 * Allocate an array of interrupt handles
	 */
	ixgbe->intr_size = request * sizeof (ddi_intr_handle_t);
	ixgbe->htable = kmem_alloc(ixgbe->intr_size, KM_SLEEP);

	rc = ddi_intr_alloc(devinfo, ixgbe->htable, intr_type, 0,
	    request, &actual, DDI_INTR_ALLOC_NORMAL);
	if (rc != DDI_SUCCESS) {
		ixgbe_log(ixgbe, "Allocate interrupts failed. "
		    "return: %d, request: %d, actual: %d",
		    rc, request, actual);
		goto alloc_handle_fail;
	}
	IXGBE_DEBUGLOG_1(ixgbe, "interrupts actually allocated: %d", actual);

	/*
	 * upper/lower limit of interrupts
	 */
	ixgbe->intr_cnt = actual;
	ixgbe->intr_cnt_max = request;
	ixgbe->intr_cnt_min = minimum;

	/*
	 * rss number per group should not exceed the rx interrupt number,
	 * else need to adjust rx ring number.
	 */
	ring_per_group = ixgbe->num_rx_rings / ixgbe->num_rx_groups;
	ASSERT((ixgbe->num_rx_rings % ixgbe->num_rx_groups) == 0);
	if (actual < ring_per_group) {
		ixgbe->num_rx_rings = ixgbe->num_rx_groups * actual;
		ixgbe_setup_vmdq_rss_conf(ixgbe);
	}

	/*
	 * Now we know the actual number of vectors.  Here we map the vector
	 * to other, rx rings and tx ring.
	 */
	if (actual < minimum) {
		ixgbe_log(ixgbe, "Insufficient interrupt handles available: %d",
		    actual);
		goto alloc_handle_fail;
	}

	/*
	 * Get priority for first vector, assume remaining are all the same
	 */
	rc = ddi_intr_get_pri(ixgbe->htable[0], &ixgbe->intr_pri);
	if (rc != DDI_SUCCESS) {
		ixgbe_log(ixgbe,
		    "Get interrupt priority failed: %d", rc);
		goto alloc_handle_fail;
	}

	rc = ddi_intr_get_cap(ixgbe->htable[0], &ixgbe->intr_cap);
	if (rc != DDI_SUCCESS) {
		ixgbe_log(ixgbe,
		    "Get interrupt cap failed: %d", rc);
		goto alloc_handle_fail;
	}

	ixgbe->intr_type = intr_type;

	return (IXGBE_SUCCESS);

alloc_handle_fail:
	ixgbe_rem_intrs(ixgbe);

	return (IXGBE_FAILURE);
}

/*
 * ixgbe_add_intr_handlers - Add interrupt handlers based on the interrupt type.
 *
 * Before adding the interrupt handlers, the interrupt vectors have
 * been allocated, and the rx/tx rings have also been allocated.
 */
static int
ixgbe_add_intr_handlers(ixgbe_t *ixgbe)
{
	int vector = 0;
	int rc;

	switch (ixgbe->intr_type) {
	case DDI_INTR_TYPE_MSIX:
		/*
		 * Add interrupt handler for all vectors
		 */
		for (vector = 0; vector < ixgbe->intr_cnt; vector++) {
			/*
			 * install pointer to vect_map[vector]
			 */
			rc = ddi_intr_add_handler(ixgbe->htable[vector],
			    (ddi_intr_handler_t *)ixgbe_intr_msix,
			    (void *)&ixgbe->vect_map[vector], NULL);

			if (rc != DDI_SUCCESS) {
				ixgbe_log(ixgbe,
				    "Add interrupt handler failed. "
				    "return: %d, vector: %d", rc, vector);
				for (vector--; vector >= 0; vector--) {
					(void) ddi_intr_remove_handler(
					    ixgbe->htable[vector]);
				}
				return (IXGBE_FAILURE);
			}
		}

		break;

	case DDI_INTR_TYPE_MSI:
		/*
		 * Add interrupt handlers for the only vector
		 */
		rc = ddi_intr_add_handler(ixgbe->htable[vector],
		    (ddi_intr_handler_t *)ixgbe_intr_msi,
		    (void *)ixgbe, NULL);

		if (rc != DDI_SUCCESS) {
			ixgbe_log(ixgbe,
			    "Add MSI interrupt handler failed: %d", rc);
			return (IXGBE_FAILURE);
		}

		break;

	case DDI_INTR_TYPE_FIXED:
		/*
		 * Add interrupt handlers for the only vector
		 */
		rc = ddi_intr_add_handler(ixgbe->htable[vector],
		    (ddi_intr_handler_t *)ixgbe_intr_legacy,
		    (void *)ixgbe, NULL);

		if (rc != DDI_SUCCESS) {
			ixgbe_log(ixgbe,
			    "Add legacy interrupt handler failed: %d", rc);
			return (IXGBE_FAILURE);
		}

		break;

	default:
		return (IXGBE_FAILURE);
	}

	return (IXGBE_SUCCESS);
}

#pragma inline(ixgbe_map_rxring_to_vector)
/*
 * ixgbe_map_rxring_to_vector - Map given rx ring to given interrupt vector.
 */
static void
ixgbe_map_rxring_to_vector(ixgbe_t *ixgbe, int r_idx, int v_idx)
{
	/*
	 * Set bit in map
	 */
	BT_SET(ixgbe->vect_map[v_idx].rx_map, r_idx);

	/*
	 * Count bits set
	 */
	ixgbe->vect_map[v_idx].rxr_cnt++;

	/*
	 * Remember bit position
	 */
	ixgbe->rx_rings[r_idx].intr_vector = v_idx;
	ixgbe->rx_rings[r_idx].vect_bit = 1 << v_idx;
}

#pragma inline(ixgbe_map_txring_to_vector)
/*
 * ixgbe_map_txring_to_vector - Map given tx ring to given interrupt vector.
 */
static void
ixgbe_map_txring_to_vector(ixgbe_t *ixgbe, int t_idx, int v_idx)
{
	/*
	 * Set bit in map
	 */
	BT_SET(ixgbe->vect_map[v_idx].tx_map, t_idx);

	/*
	 * Count bits set
	 */
	ixgbe->vect_map[v_idx].txr_cnt++;

	/*
	 * Remember bit position
	 */
	ixgbe->tx_rings[t_idx].intr_vector = v_idx;
	ixgbe->tx_rings[t_idx].vect_bit = 1 << v_idx;
}

/*
 * ixgbe_setup_ivar - Set the given entry in the given interrupt vector
 * allocation register (IVAR).
 * cause:
 *   -1 : other cause
 *    0 : rx
 *    1 : tx
 */
static void
ixgbe_setup_ivar(ixgbe_t *ixgbe, uint16_t intr_alloc_entry, uint8_t msix_vector,
    int8_t cause)
{
	struct ixgbe_hw *hw = &ixgbe->hw;
	u32 ivar, index;

	switch (hw->mac.type) {
	case ixgbe_mac_82598EB:
		msix_vector |= IXGBE_IVAR_ALLOC_VAL;
		if (cause == -1) {
			cause = 0;
		}
		index = (((cause * 64) + intr_alloc_entry) >> 2) & 0x1F;
		ivar = IXGBE_READ_REG(hw, IXGBE_IVAR(index));
		ivar &= ~(0xFF << (8 * (intr_alloc_entry & 0x3)));
		ivar |= (msix_vector << (8 * (intr_alloc_entry & 0x3)));
		IXGBE_WRITE_REG(hw, IXGBE_IVAR(index), ivar);
		break;

	case ixgbe_mac_82599EB:
	case ixgbe_mac_X540:
	case ixgbe_mac_X550:
	case ixgbe_mac_X550EM_x:
	case ixgbe_mac_X550EM_a:
		if (cause == -1) {
			/* other causes */
			msix_vector |= IXGBE_IVAR_ALLOC_VAL;
			index = (intr_alloc_entry & 1) * 8;
			ivar = IXGBE_READ_REG(hw, IXGBE_IVAR_MISC);
			ivar &= ~(0xFF << index);
			ivar |= (msix_vector << index);
			IXGBE_WRITE_REG(hw, IXGBE_IVAR_MISC, ivar);
		} else {
			/* tx or rx causes */
			msix_vector |= IXGBE_IVAR_ALLOC_VAL;
			index = ((16 * (intr_alloc_entry & 1)) + (8 * cause));
			ivar = IXGBE_READ_REG(hw,
			    IXGBE_IVAR(intr_alloc_entry >> 1));
			ivar &= ~(0xFF << index);
			ivar |= (msix_vector << index);
			IXGBE_WRITE_REG(hw, IXGBE_IVAR(intr_alloc_entry >> 1),
			    ivar);
		}
		break;

	default:
		break;
	}
}

/*
 * ixgbe_enable_ivar - Enable the given entry by setting the VAL bit of
 * given interrupt vector allocation register (IVAR).
 * cause:
 *   -1 : other cause
 *    0 : rx
 *    1 : tx
 */
static void
ixgbe_enable_ivar(ixgbe_t *ixgbe, uint16_t intr_alloc_entry, int8_t cause)
{
	struct ixgbe_hw *hw = &ixgbe->hw;
	u32 ivar, index;

	switch (hw->mac.type) {
	case ixgbe_mac_82598EB:
		if (cause == -1) {
			cause = 0;
		}
		index = (((cause * 64) + intr_alloc_entry) >> 2) & 0x1F;
		ivar = IXGBE_READ_REG(hw, IXGBE_IVAR(index));
		ivar |= (IXGBE_IVAR_ALLOC_VAL << (8 *
		    (intr_alloc_entry & 0x3)));
		IXGBE_WRITE_REG(hw, IXGBE_IVAR(index), ivar);
		break;

	case ixgbe_mac_82599EB:
	case ixgbe_mac_X540:
	case ixgbe_mac_X550:
	case ixgbe_mac_X550EM_x:
	case ixgbe_mac_X550EM_a:
		if (cause == -1) {
			/* other causes */
			index = (intr_alloc_entry & 1) * 8;
			ivar = IXGBE_READ_REG(hw, IXGBE_IVAR_MISC);
			ivar |= (IXGBE_IVAR_ALLOC_VAL << index);
			IXGBE_WRITE_REG(hw, IXGBE_IVAR_MISC, ivar);
		} else {
			/* tx or rx causes */
			index = ((16 * (intr_alloc_entry & 1)) + (8 * cause));
			ivar = IXGBE_READ_REG(hw,
			    IXGBE_IVAR(intr_alloc_entry >> 1));
			ivar |= (IXGBE_IVAR_ALLOC_VAL << index);
			IXGBE_WRITE_REG(hw, IXGBE_IVAR(intr_alloc_entry >> 1),
			    ivar);
		}
		break;

	default:
		break;
	}
}

/*
 * ixgbe_disable_ivar - Disble the given entry by clearing the VAL bit of
 * given interrupt vector allocation register (IVAR).
 * cause:
 *   -1 : other cause
 *    0 : rx
 *    1 : tx
 */
static void
ixgbe_disable_ivar(ixgbe_t *ixgbe, uint16_t intr_alloc_entry, int8_t cause)
{
	struct ixgbe_hw *hw = &ixgbe->hw;
	u32 ivar, index;

	switch (hw->mac.type) {
	case ixgbe_mac_82598EB:
		if (cause == -1) {
			cause = 0;
		}
		index = (((cause * 64) + intr_alloc_entry) >> 2) & 0x1F;
		ivar = IXGBE_READ_REG(hw, IXGBE_IVAR(index));
		ivar &= ~(IXGBE_IVAR_ALLOC_VAL<< (8 *
		    (intr_alloc_entry & 0x3)));
		IXGBE_WRITE_REG(hw, IXGBE_IVAR(index), ivar);
		break;

	case ixgbe_mac_82599EB:
	case ixgbe_mac_X540:
	case ixgbe_mac_X550:
	case ixgbe_mac_X550EM_x:
	case ixgbe_mac_X550EM_a:
		if (cause == -1) {
			/* other causes */
			index = (intr_alloc_entry & 1) * 8;
			ivar = IXGBE_READ_REG(hw, IXGBE_IVAR_MISC);
			ivar &= ~(IXGBE_IVAR_ALLOC_VAL << index);
			IXGBE_WRITE_REG(hw, IXGBE_IVAR_MISC, ivar);
		} else {
			/* tx or rx causes */
			index = ((16 * (intr_alloc_entry & 1)) + (8 * cause));
			ivar = IXGBE_READ_REG(hw,
			    IXGBE_IVAR(intr_alloc_entry >> 1));
			ivar &= ~(IXGBE_IVAR_ALLOC_VAL << index);
			IXGBE_WRITE_REG(hw, IXGBE_IVAR(intr_alloc_entry >> 1),
			    ivar);
		}
		break;

	default:
		break;
	}
}

/*
 * Convert the rx ring index driver maintained to the rx ring index
 * in h/w.
 */
static uint32_t
ixgbe_get_hw_rx_index(ixgbe_t *ixgbe, uint32_t sw_rx_index)
{

	struct ixgbe_hw *hw = &ixgbe->hw;
	uint32_t rx_ring_per_group, hw_rx_index;

	if (ixgbe->classify_mode == IXGBE_CLASSIFY_RSS ||
	    ixgbe->classify_mode == IXGBE_CLASSIFY_NONE) {
		return (sw_rx_index);
	} else if (ixgbe->classify_mode == IXGBE_CLASSIFY_VMDQ) {
		switch (hw->mac.type) {
		case ixgbe_mac_82598EB:
			return (sw_rx_index);

		case ixgbe_mac_82599EB:
		case ixgbe_mac_X540:
		case ixgbe_mac_X550:
		case ixgbe_mac_X550EM_x:
		case ixgbe_mac_X550EM_a:
			return (sw_rx_index * 2);

		default:
			break;
		}
	} else if (ixgbe->classify_mode == IXGBE_CLASSIFY_VMDQ_RSS) {
		rx_ring_per_group = ixgbe->num_rx_rings / ixgbe->num_rx_groups;

		switch (hw->mac.type) {
		case ixgbe_mac_82598EB:
			hw_rx_index = (sw_rx_index / rx_ring_per_group) *
			    16 + (sw_rx_index % rx_ring_per_group);
			return (hw_rx_index);

		case ixgbe_mac_82599EB:
		case ixgbe_mac_X540:
		case ixgbe_mac_X550:
		case ixgbe_mac_X550EM_x:
		case ixgbe_mac_X550EM_a:
			if (ixgbe->num_rx_groups > 32) {
				hw_rx_index = (sw_rx_index /
				    rx_ring_per_group) * 2 +
				    (sw_rx_index % rx_ring_per_group);
			} else {
				hw_rx_index = (sw_rx_index /
				    rx_ring_per_group) * 4 +
				    (sw_rx_index % rx_ring_per_group);
			}
			return (hw_rx_index);

		default:
			break;
		}
	}

	/*
	 * Should never reach. Just to make compiler happy.
	 */
	return (sw_rx_index);
}

/*
 * ixgbe_map_intrs_to_vectors - Map different interrupts to MSI-X vectors.
 *
 * For MSI-X, here will map rx interrupt, tx interrupt and other interrupt
 * to vector[0 - (intr_cnt -1)].
 */
static int
ixgbe_map_intrs_to_vectors(ixgbe_t *ixgbe)
{
	int i, vector = 0;

	/* initialize vector map */
	bzero(&ixgbe->vect_map, sizeof (ixgbe->vect_map));
	for (i = 0; i < ixgbe->intr_cnt; i++) {
		ixgbe->vect_map[i].ixgbe = ixgbe;
	}

	/*
	 * non-MSI-X case is very simple: rx rings[0] on RTxQ[0],
	 * tx rings[0] on RTxQ[1].
	 */
	if (ixgbe->intr_type != DDI_INTR_TYPE_MSIX) {
		ixgbe_map_rxring_to_vector(ixgbe, 0, 0);
		ixgbe_map_txring_to_vector(ixgbe, 0, 1);
		return (IXGBE_SUCCESS);
	}

	/*
	 * Interrupts/vectors mapping for MSI-X
	 */

	/*
	 * Map other interrupt to vector 0,
	 * Set bit in map and count the bits set.
	 */
	BT_SET(ixgbe->vect_map[vector].other_map, 0);
	ixgbe->vect_map[vector].other_cnt++;

	/*
	 * Map rx ring interrupts to vectors
	 */
	for (i = 0; i < ixgbe->num_rx_rings; i++) {
		ixgbe_map_rxring_to_vector(ixgbe, i, vector);
		vector = (vector +1) % ixgbe->intr_cnt;
	}

	/*
	 * Map tx ring interrupts to vectors
	 */
	for (i = 0; i < ixgbe->num_tx_rings; i++) {
		ixgbe_map_txring_to_vector(ixgbe, i, vector);
		vector = (vector +1) % ixgbe->intr_cnt;
	}

	return (IXGBE_SUCCESS);
}

/*
 * ixgbe_setup_adapter_vector - Setup the adapter interrupt vector(s).
 *
 * This relies on ring/vector mapping already set up in the
 * vect_map[] structures
 */
static void
ixgbe_setup_adapter_vector(ixgbe_t *ixgbe)
{
	struct ixgbe_hw *hw = &ixgbe->hw;
	ixgbe_intr_vector_t *vect;	/* vector bitmap */
	int r_idx;	/* ring index */
	int v_idx;	/* vector index */
	uint32_t hw_index;

	/*
	 * Clear any previous entries
	 */
	switch (hw->mac.type) {
	case ixgbe_mac_82598EB:
		for (v_idx = 0; v_idx < 25; v_idx++)
			IXGBE_WRITE_REG(hw, IXGBE_IVAR(v_idx), 0);
		break;

	case ixgbe_mac_82599EB:
	case ixgbe_mac_X540:
	case ixgbe_mac_X550:
	case ixgbe_mac_X550EM_x:
	case ixgbe_mac_X550EM_a:
		for (v_idx = 0; v_idx < 64; v_idx++)
			IXGBE_WRITE_REG(hw, IXGBE_IVAR(v_idx), 0);
		IXGBE_WRITE_REG(hw, IXGBE_IVAR_MISC, 0);
		break;

	default:
		break;
	}

	/*
	 * For non MSI-X interrupt, rx rings[0] will use RTxQ[0], and
	 * tx rings[0] will use RTxQ[1].
	 */
	if (ixgbe->intr_type != DDI_INTR_TYPE_MSIX) {
		ixgbe_setup_ivar(ixgbe, 0, 0, 0);
		ixgbe_setup_ivar(ixgbe, 0, 1, 1);
		return;
	}

	/*
	 * For MSI-X interrupt, "Other" is always on vector[0].
	 */
	ixgbe_setup_ivar(ixgbe, IXGBE_IVAR_OTHER_CAUSES_INDEX, 0, -1);

	/*
	 * For each interrupt vector, populate the IVAR table
	 */
	for (v_idx = 0; v_idx < ixgbe->intr_cnt; v_idx++) {
		vect = &ixgbe->vect_map[v_idx];

		/*
		 * For each rx ring bit set
		 */
		r_idx = bt_getlowbit(vect->rx_map, 0,
		    (ixgbe->num_rx_rings - 1));

		while (r_idx >= 0) {
			hw_index = ixgbe->rx_rings[r_idx].hw_index;
			ixgbe_setup_ivar(ixgbe, hw_index, v_idx, 0);
			r_idx = bt_getlowbit(vect->rx_map, (r_idx + 1),
			    (ixgbe->num_rx_rings - 1));
		}

		/*
		 * For each tx ring bit set
		 */
		r_idx = bt_getlowbit(vect->tx_map, 0,
		    (ixgbe->num_tx_rings - 1));

		while (r_idx >= 0) {
			ixgbe_setup_ivar(ixgbe, r_idx, v_idx, 1);
			r_idx = bt_getlowbit(vect->tx_map, (r_idx + 1),
			    (ixgbe->num_tx_rings - 1));
		}
	}
}

/*
 * ixgbe_rem_intr_handlers - Remove the interrupt handlers.
 */
static void
ixgbe_rem_intr_handlers(ixgbe_t *ixgbe)
{
	int i;
	int rc;

	for (i = 0; i < ixgbe->intr_cnt; i++) {
		rc = ddi_intr_remove_handler(ixgbe->htable[i]);
		if (rc != DDI_SUCCESS) {
			IXGBE_DEBUGLOG_1(ixgbe,
			    "Remove intr handler failed: %d", rc);
		}
	}
}

/*
 * ixgbe_rem_intrs - Remove the allocated interrupts.
 */
static void
ixgbe_rem_intrs(ixgbe_t *ixgbe)
{
	int i;
	int rc;

	for (i = 0; i < ixgbe->intr_cnt; i++) {
		rc = ddi_intr_free(ixgbe->htable[i]);
		if (rc != DDI_SUCCESS) {
			IXGBE_DEBUGLOG_1(ixgbe,
			    "Free intr failed: %d", rc);
		}
	}

	kmem_free(ixgbe->htable, ixgbe->intr_size);
	ixgbe->htable = NULL;
}

/*
 * ixgbe_enable_intrs - Enable all the ddi interrupts.
 */
static int
ixgbe_enable_intrs(ixgbe_t *ixgbe)
{
	int i;
	int rc;

	/*
	 * Enable interrupts
	 */
	if (ixgbe->intr_cap & DDI_INTR_FLAG_BLOCK) {
		/*
		 * Call ddi_intr_block_enable() for MSI
		 */
		rc = ddi_intr_block_enable(ixgbe->htable, ixgbe->intr_cnt);
		if (rc != DDI_SUCCESS) {
			ixgbe_log(ixgbe,
			    "Enable block intr failed: %d", rc);
			return (IXGBE_FAILURE);
		}
	} else {
		/*
		 * Call ddi_intr_enable() for Legacy/MSI non block enable
		 */
		for (i = 0; i < ixgbe->intr_cnt; i++) {
			rc = ddi_intr_enable(ixgbe->htable[i]);
			if (rc != DDI_SUCCESS) {
				ixgbe_log(ixgbe,
				    "Enable intr failed: %d", rc);
				return (IXGBE_FAILURE);
			}
		}
	}

	return (IXGBE_SUCCESS);
}

/*
 * ixgbe_disable_intrs - Disable all the interrupts.
 */
static int
ixgbe_disable_intrs(ixgbe_t *ixgbe)
{
	int i;
	int rc;

	/*
	 * Disable all interrupts
	 */
	if (ixgbe->intr_cap & DDI_INTR_FLAG_BLOCK) {
		rc = ddi_intr_block_disable(ixgbe->htable, ixgbe->intr_cnt);
		if (rc != DDI_SUCCESS) {
			ixgbe_log(ixgbe,
			    "Disable block intr failed: %d", rc);
			return (IXGBE_FAILURE);
		}
	} else {
		for (i = 0; i < ixgbe->intr_cnt; i++) {
			rc = ddi_intr_disable(ixgbe->htable[i]);
			if (rc != DDI_SUCCESS) {
				ixgbe_log(ixgbe,
				    "Disable intr failed: %d", rc);
				return (IXGBE_FAILURE);
			}
		}
	}

	return (IXGBE_SUCCESS);
}

/*
 * ixgbe_get_hw_state - Get and save parameters related to adapter hardware.
 */
static void
ixgbe_get_hw_state(ixgbe_t *ixgbe)
{
	struct ixgbe_hw *hw = &ixgbe->hw;
	ixgbe_link_speed speed = 0;
	boolean_t link_up = B_FALSE;
	uint32_t pcs1g_anlp = 0;

	ASSERT(mutex_owned(&ixgbe->gen_lock));
	ixgbe->param_lp_1000fdx_cap = 0;
	ixgbe->param_lp_100fdx_cap  = 0;

	/* check for link, don't wait */
	(void) ixgbe_check_link(hw, &speed, &link_up, B_FALSE);

	/*
	 * Update the observed Link Partner's capabilities. Not all adapters
	 * can provide full information on the LP's capable speeds, so we
	 * provide what we can.
	 */
	if (link_up) {
		pcs1g_anlp = IXGBE_READ_REG(hw, IXGBE_PCS1GANLP);

		ixgbe->param_lp_1000fdx_cap =
		    (pcs1g_anlp & IXGBE_PCS1GANLP_LPFD) ? 1 : 0;
		ixgbe->param_lp_100fdx_cap =
		    (pcs1g_anlp & IXGBE_PCS1GANLP_LPFD) ? 1 : 0;
	}

	/*
	 * Update GLD's notion of the adapter's currently advertised speeds.
	 * Since the common code doesn't always record the current autonegotiate
	 * settings in the phy struct for all parts (specifically, adapters with
	 * SFPs) we first test to see if it is 0, and if so, we fall back to
	 * using the adapter's speed capabilities which we saved during instance
	 * init in ixgbe_init_params().
	 *
	 * Adapters with SFPs will always be shown as advertising all of their
	 * supported speeds, and adapters with baseT PHYs (where the phy struct
	 * is maintained by the common code) will always have a factual view of
	 * their currently-advertised speeds. In the case of SFPs, this is
	 * acceptable as we default to advertising all speeds that the adapter
	 * claims to support, and those properties are immutable; unlike on
	 * baseT (copper) PHYs, where speeds can be enabled or disabled at will.
	 */
	speed = hw->phy.autoneg_advertised;
	if (speed == 0)
		speed = ixgbe->speeds_supported;

	ixgbe->param_adv_10000fdx_cap =
	    (speed & IXGBE_LINK_SPEED_10GB_FULL) ? 1 : 0;
	ixgbe->param_adv_5000fdx_cap =
	    (speed & IXGBE_LINK_SPEED_5GB_FULL) ? 1 : 0;
	ixgbe->param_adv_2500fdx_cap =
	    (speed & IXGBE_LINK_SPEED_2_5GB_FULL) ? 1 : 0;
	ixgbe->param_adv_1000fdx_cap =
	    (speed & IXGBE_LINK_SPEED_1GB_FULL) ? 1 : 0;
	ixgbe->param_adv_100fdx_cap =
	    (speed & IXGBE_LINK_SPEED_100_FULL) ? 1 : 0;
}

/*
 * ixgbe_get_driver_control - Notify that driver is in control of device.
 */
static void
ixgbe_get_driver_control(struct ixgbe_hw *hw)
{
	uint32_t ctrl_ext;

	/*
	 * Notify firmware that driver is in control of device
	 */
	ctrl_ext = IXGBE_READ_REG(hw, IXGBE_CTRL_EXT);
	ctrl_ext |= IXGBE_CTRL_EXT_DRV_LOAD;
	IXGBE_WRITE_REG(hw, IXGBE_CTRL_EXT, ctrl_ext);
}

/*
 * ixgbe_release_driver_control - Notify that driver is no longer in control
 * of device.
 */
static void
ixgbe_release_driver_control(struct ixgbe_hw *hw)
{
	uint32_t ctrl_ext;

	/*
	 * Notify firmware that driver is no longer in control of device
	 */
	ctrl_ext = IXGBE_READ_REG(hw, IXGBE_CTRL_EXT);
	ctrl_ext &= ~IXGBE_CTRL_EXT_DRV_LOAD;
	IXGBE_WRITE_REG(hw, IXGBE_CTRL_EXT, ctrl_ext);
}

/*
 * ixgbe_atomic_reserve - Atomic decrease operation.
 */
int
ixgbe_atomic_reserve(uint32_t *count_p, uint32_t n)
{
	uint32_t oldval;
	uint32_t newval;

	/*
	 * ATOMICALLY
	 */
	do {
		oldval = *count_p;
		if (oldval < n)
			return (-1);
		newval = oldval - n;
	} while (atomic_cas_32(count_p, oldval, newval) != oldval);

	return (newval);
}

/*
 * ixgbe_mc_table_itr - Traverse the entries in the multicast table.
 */
static uint8_t *
ixgbe_mc_table_itr(struct ixgbe_hw *hw, uint8_t **upd_ptr, uint32_t *vmdq)
{
	uint8_t *addr = *upd_ptr;
	uint8_t *new_ptr;

	_NOTE(ARGUNUSED(hw));
	_NOTE(ARGUNUSED(vmdq));

	new_ptr = addr + IXGBE_ETH_LENGTH_OF_ADDRESS;
	*upd_ptr = new_ptr;
	return (addr);
}

/*
 * FMA support
 */
int
ixgbe_check_acc_handle(ddi_acc_handle_t handle)
{
	ddi_fm_error_t de;

	ddi_fm_acc_err_get(handle, &de, DDI_FME_VERSION);
	ddi_fm_acc_err_clear(handle, DDI_FME_VERSION);
	return (de.fme_status);
}

int
ixgbe_check_dma_handle(ddi_dma_handle_t handle)
{
	ddi_fm_error_t de;

	ddi_fm_dma_err_get(handle, &de, DDI_FME_VERSION);
	return (de.fme_status);
}

/*
 * ixgbe_fm_error_cb - The IO fault service error handling callback function.
 */
static int
ixgbe_fm_error_cb(dev_info_t *dip, ddi_fm_error_t *err, const void *impl_data)
{
	_NOTE(ARGUNUSED(impl_data));
	/*
	 * as the driver can always deal with an error in any dma or
	 * access handle, we can just return the fme_status value.
	 */
	pci_ereport_post(dip, err, NULL);
	return (err->fme_status);
}

static void
ixgbe_fm_init(ixgbe_t *ixgbe)
{
	ddi_iblock_cookie_t iblk;
	int fma_dma_flag;

	/*
	 * Only register with IO Fault Services if we have some capability
	 */
	if (ixgbe->fm_capabilities & DDI_FM_ACCCHK_CAPABLE) {
		ixgbe_regs_acc_attr.devacc_attr_access = DDI_FLAGERR_ACC;
	} else {
		ixgbe_regs_acc_attr.devacc_attr_access = DDI_DEFAULT_ACC;
	}

	if (ixgbe->fm_capabilities & DDI_FM_DMACHK_CAPABLE) {
		fma_dma_flag = 1;
	} else {
		fma_dma_flag = 0;
	}

	ixgbe_set_fma_flags(fma_dma_flag);

	if (ixgbe->fm_capabilities) {

		/*
		 * Register capabilities with IO Fault Services
		 */
		ddi_fm_init(ixgbe->dip, &ixgbe->fm_capabilities, &iblk);

		/*
		 * Initialize pci ereport capabilities if ereport capable
		 */
		if (DDI_FM_EREPORT_CAP(ixgbe->fm_capabilities) ||
		    DDI_FM_ERRCB_CAP(ixgbe->fm_capabilities))
			pci_ereport_setup(ixgbe->dip);

		/*
		 * Register error callback if error callback capable
		 */
		if (DDI_FM_ERRCB_CAP(ixgbe->fm_capabilities))
			ddi_fm_handler_register(ixgbe->dip,
			    ixgbe_fm_error_cb, (void*) ixgbe);
	}
}

static void
ixgbe_fm_fini(ixgbe_t *ixgbe)
{
	/*
	 * Only unregister FMA capabilities if they are registered
	 */
	if (ixgbe->fm_capabilities) {

		/*
		 * Release any resources allocated by pci_ereport_setup()
		 */
		if (DDI_FM_EREPORT_CAP(ixgbe->fm_capabilities) ||
		    DDI_FM_ERRCB_CAP(ixgbe->fm_capabilities))
			pci_ereport_teardown(ixgbe->dip);

		/*
		 * Un-register error callback if error callback capable
		 */
		if (DDI_FM_ERRCB_CAP(ixgbe->fm_capabilities))
			ddi_fm_handler_unregister(ixgbe->dip);

		/*
		 * Unregister from IO Fault Service
		 */
		ddi_fm_fini(ixgbe->dip);
	}
}

void
ixgbe_fm_ereport(ixgbe_t *ixgbe, char *detail)
{
	uint64_t ena;
	char buf[FM_MAX_CLASS];

	(void) snprintf(buf, FM_MAX_CLASS, "%s.%s", DDI_FM_DEVICE, detail);
	ena = fm_ena_generate(0, FM_ENA_FMT1);
	if (DDI_FM_EREPORT_CAP(ixgbe->fm_capabilities)) {
		ddi_fm_ereport_post(ixgbe->dip, buf, ena, DDI_NOSLEEP,
		    FM_VERSION, DATA_TYPE_UINT8, FM_EREPORT_VERS0, NULL);
	}
}

static int
ixgbe_ring_start(mac_ring_driver_t rh, uint64_t mr_gen_num)
{
	ixgbe_rx_ring_t *rx_ring = (ixgbe_rx_ring_t *)rh;

	mutex_enter(&rx_ring->rx_lock);
	rx_ring->ring_gen_num = mr_gen_num;
	mutex_exit(&rx_ring->rx_lock);
	return (0);
}

/*
 * Get the global ring index by a ring index within a group.
 */
static int
ixgbe_get_rx_ring_index(ixgbe_t *ixgbe, int gindex, int rindex)
{
	ixgbe_rx_ring_t *rx_ring;
	int i;

	for (i = 0; i < ixgbe->num_rx_rings; i++) {
		rx_ring = &ixgbe->rx_rings[i];
		if (rx_ring->group_index == gindex)
			rindex--;
		if (rindex < 0)
			return (i);
	}

	return (-1);
}

/*
 * Callback funtion for MAC layer to register all rings.
 */
/* ARGSUSED */
void
ixgbe_fill_ring(void *arg, mac_ring_type_t rtype, const int group_index,
    const int ring_index, mac_ring_info_t *infop, mac_ring_handle_t rh)
{
	ixgbe_t *ixgbe = (ixgbe_t *)arg;
	mac_intr_t *mintr = &infop->mri_intr;

	switch (rtype) {
	case MAC_RING_TYPE_RX: {
		/*
		 * 'index' is the ring index within the group.
		 * Need to get the global ring index by searching in groups.
		 */
		int global_ring_index = ixgbe_get_rx_ring_index(
		    ixgbe, group_index, ring_index);

		ASSERT(global_ring_index >= 0);

		ixgbe_rx_ring_t *rx_ring = &ixgbe->rx_rings[global_ring_index];
		rx_ring->ring_handle = rh;

		infop->mri_driver = (mac_ring_driver_t)rx_ring;
		infop->mri_start = ixgbe_ring_start;
		infop->mri_stop = NULL;
		infop->mri_poll = ixgbe_ring_rx_poll;
		infop->mri_stat = ixgbe_rx_ring_stat;

		mintr->mi_handle = (mac_intr_handle_t)rx_ring;
		mintr->mi_enable = ixgbe_rx_ring_intr_enable;
		mintr->mi_disable = ixgbe_rx_ring_intr_disable;
		if (ixgbe->intr_type &
		    (DDI_INTR_TYPE_MSIX | DDI_INTR_TYPE_MSI)) {
			mintr->mi_ddi_handle =
			    ixgbe->htable[rx_ring->intr_vector];
		}

		break;
	}
	case MAC_RING_TYPE_TX: {
		ASSERT(group_index == -1);
		ASSERT(ring_index < ixgbe->num_tx_rings);

		ixgbe_tx_ring_t *tx_ring = &ixgbe->tx_rings[ring_index];
		tx_ring->ring_handle = rh;

		infop->mri_driver = (mac_ring_driver_t)tx_ring;
		infop->mri_start = NULL;
		infop->mri_stop = NULL;
		infop->mri_tx = ixgbe_ring_tx;
		infop->mri_stat = ixgbe_tx_ring_stat;
		if (ixgbe->intr_type &
		    (DDI_INTR_TYPE_MSIX | DDI_INTR_TYPE_MSI)) {
			mintr->mi_ddi_handle =
			    ixgbe->htable[tx_ring->intr_vector];
		}
		break;
	}
	default:
		break;
	}
}

/*
 * Callback funtion for MAC layer to register all groups.
 */
void
ixgbe_fill_group(void *arg, mac_ring_type_t rtype, const int index,
    mac_group_info_t *infop, mac_group_handle_t gh)
{
	ixgbe_t *ixgbe = (ixgbe_t *)arg;
	struct ixgbe_hw *hw = &ixgbe->hw;

	switch (rtype) {
	case MAC_RING_TYPE_RX: {
		ixgbe_rx_group_t *rx_group;

		rx_group = &ixgbe->rx_groups[index];
		rx_group->group_handle = gh;

		infop->mgi_driver = (mac_group_driver_t)rx_group;
		infop->mgi_start = NULL;
		infop->mgi_stop = NULL;
		infop->mgi_addmac = ixgbe_addmac;
		infop->mgi_remmac = ixgbe_remmac;

		if ((ixgbe->classify_mode == IXGBE_CLASSIFY_VMDQ ||
		    ixgbe->classify_mode == IXGBE_CLASSIFY_VMDQ_RSS) &&
		    (hw->mac.type == ixgbe_mac_82599EB ||
		    hw->mac.type == ixgbe_mac_X540 ||
		    hw->mac.type == ixgbe_mac_X550 ||
		    hw->mac.type == ixgbe_mac_X550EM_x)) {
			infop->mgi_addvlan = ixgbe_addvlan;
			infop->mgi_remvlan = ixgbe_remvlan;
		} else {
			infop->mgi_addvlan = NULL;
			infop->mgi_remvlan = NULL;
		}

		infop->mgi_count = (ixgbe->num_rx_rings / ixgbe->num_rx_groups);

		break;
	}
	case MAC_RING_TYPE_TX:
		break;
	default:
		break;
	}
}

/*
 * Enable interrupt on the specificed rx ring.
 */
int
ixgbe_rx_ring_intr_enable(mac_intr_handle_t intrh)
{
	ixgbe_rx_ring_t *rx_ring = (ixgbe_rx_ring_t *)intrh;
	ixgbe_t *ixgbe = rx_ring->ixgbe;
	int r_idx = rx_ring->index;
	int hw_r_idx = rx_ring->hw_index;
	int v_idx = rx_ring->intr_vector;

	mutex_enter(&ixgbe->gen_lock);
	if (ixgbe->ixgbe_state & IXGBE_INTR_ADJUST) {
		mutex_exit(&ixgbe->gen_lock);
		/*
		 * Simply return 0.
		 * Interrupts are being adjusted. ixgbe_intr_adjust()
		 * will eventually re-enable the interrupt when it's
		 * done with the adjustment.
		 */
		return (0);
	}

	/*
	 * To enable interrupt by setting the VAL bit of given interrupt
	 * vector allocation register (IVAR).
	 */
	ixgbe_enable_ivar(ixgbe, hw_r_idx, 0);

	BT_SET(ixgbe->vect_map[v_idx].rx_map, r_idx);

	/*
	 * Trigger a Rx interrupt on this ring
	 */
	IXGBE_WRITE_REG(&ixgbe->hw, IXGBE_EICS, (1 << v_idx));
	IXGBE_WRITE_FLUSH(&ixgbe->hw);

	mutex_exit(&ixgbe->gen_lock);

	return (0);
}

/*
 * Disable interrupt on the specificed rx ring.
 */
int
ixgbe_rx_ring_intr_disable(mac_intr_handle_t intrh)
{
	ixgbe_rx_ring_t *rx_ring = (ixgbe_rx_ring_t *)intrh;
	ixgbe_t *ixgbe = rx_ring->ixgbe;
	int r_idx = rx_ring->index;
	int hw_r_idx = rx_ring->hw_index;
	int v_idx = rx_ring->intr_vector;

	mutex_enter(&ixgbe->gen_lock);
	if (ixgbe->ixgbe_state & IXGBE_INTR_ADJUST) {
		mutex_exit(&ixgbe->gen_lock);
		/*
		 * Simply return 0.
		 * In the rare case where an interrupt is being
		 * disabled while interrupts are being adjusted,
		 * we don't fail the operation. No interrupts will
		 * be generated while they are adjusted, and
		 * ixgbe_intr_adjust() will cause the interrupts
		 * to be re-enabled once it completes. Note that
		 * in this case, packets may be delivered to the
		 * stack via interrupts before xgbe_rx_ring_intr_enable()
		 * is called again. This is acceptable since interrupt
		 * adjustment is infrequent, and the stack will be
		 * able to handle these packets.
		 */
		return (0);
	}

	/*
	 * To disable interrupt by clearing the VAL bit of given interrupt
	 * vector allocation register (IVAR).
	 */
	ixgbe_disable_ivar(ixgbe, hw_r_idx, 0);

	BT_CLEAR(ixgbe->vect_map[v_idx].rx_map, r_idx);

	mutex_exit(&ixgbe->gen_lock);

	return (0);
}

static ixgbe_vlan_t *
ixgbe_find_vlan(ixgbe_rx_group_t *rx_group, uint16_t vid)
{
	for (ixgbe_vlan_t *vlp = list_head(&rx_group->vlans); vlp != NULL;
	    vlp = list_next(&rx_group->vlans, vlp)) {
		if (vlp->ixvl_vid == vid)
			return (vlp);
	}

	return (NULL);
}

/*
 * Attempt to use a VLAN HW filter for this group. If the group is
 * interested in untagged packets then set AUPE only. If the group is
 * the default then only set the VFTA. Leave the VLVF slots open for
 * reserved groups to guarantee their use of HW filtering.
 */
static int
ixgbe_addvlan(mac_group_driver_t gdriver, uint16_t vid)
{
	ixgbe_rx_group_t	*rx_group = (ixgbe_rx_group_t *)gdriver;
	ixgbe_t			*ixgbe = rx_group->ixgbe;
	struct ixgbe_hw		*hw = &ixgbe->hw;
	ixgbe_vlan_t		*vlp;
	int			ret;
	boolean_t		is_def_grp;

	mutex_enter(&ixgbe->gen_lock);

	if (ixgbe->ixgbe_state & IXGBE_SUSPENDED) {
		mutex_exit(&ixgbe->gen_lock);
		return (ECANCELED);
	}

	/*
	 * Let's be sure VLAN filtering is enabled.
	 */
	VERIFY3B(ixgbe->vlft_enabled, ==, B_TRUE);
	is_def_grp = (rx_group->index == ixgbe->rx_def_group);

	/*
	 * VLAN filtering is enabled but we want to receive untagged
	 * traffic on this group -- set the AUPE bit on the group and
	 * leave the VLAN tables alone.
	 */
	if (vid == MAC_VLAN_UNTAGGED) {
		/*
		 * We never enable AUPE on the default group; it is
		 * redundant. Untagged traffic which passes L2
		 * filtering is delivered to the default group if no
		 * other group is interested.
		 */
		if (!is_def_grp) {
			uint32_t vml2flt;

			vml2flt = IXGBE_READ_REG(hw,
			    IXGBE_VMOLR(rx_group->index));
			vml2flt |= IXGBE_VMOLR_AUPE;
			IXGBE_WRITE_REG(hw, IXGBE_VMOLR(rx_group->index),
			    vml2flt);
			rx_group->aupe = B_TRUE;
		}

		mutex_exit(&ixgbe->gen_lock);
		return (0);
	}

	vlp = ixgbe_find_vlan(rx_group, vid);
	if (vlp != NULL) {
		/* Only the default group supports multiple clients. */
		VERIFY3B(is_def_grp, ==, B_TRUE);
		vlp->ixvl_refs++;
		mutex_exit(&ixgbe->gen_lock);
		return (0);
	}

	/*
	 * The default group doesn't require a VLVF entry, only a VFTA
	 * entry. All traffic passing L2 filtering (MPSAR + VFTA) is
	 * delivered to the default group if no other group is
	 * interested. The fourth argument, vlvf_bypass, tells the
	 * ixgbe common code to avoid using a VLVF slot if one isn't
	 * already allocated to this VLAN.
	 *
	 * This logic is meant to reserve VLVF slots for use by
	 * reserved groups: guaranteeing their use of HW filtering.
	 */
	ret = ixgbe_set_vfta(hw, vid, rx_group->index, B_TRUE, is_def_grp);

	if (ret == IXGBE_SUCCESS) {
		vlp = kmem_zalloc(sizeof (ixgbe_vlan_t), KM_SLEEP);
		vlp->ixvl_vid = vid;
		vlp->ixvl_refs = 1;
		list_insert_tail(&rx_group->vlans, vlp);
		mutex_exit(&ixgbe->gen_lock);
		return (0);
	}

	/*
	 * We should actually never return ENOSPC because we've set
	 * things up so that every reserved group is guaranteed to
	 * have a VLVF slot.
	 */
	if (ret == IXGBE_ERR_PARAM)
		ret = EINVAL;
	else if (ret == IXGBE_ERR_NO_SPACE)
		ret = ENOSPC;
	else
		ret = EIO;

	mutex_exit(&ixgbe->gen_lock);
	return (ret);
}

/*
 * Attempt to remove the VLAN HW filter associated with this group. If
 * we are removing a HW filter for the default group then we know only
 * the VFTA was set (VLVF is reserved for non-default/reserved
 * groups). If the group wishes to stop receiving untagged traffic
 * then clear the AUPE but leave the VLAN filters alone.
 */
static int
ixgbe_remvlan(mac_group_driver_t gdriver, uint16_t vid)
{
	ixgbe_rx_group_t	*rx_group = (ixgbe_rx_group_t *)gdriver;
	ixgbe_t			*ixgbe = rx_group->ixgbe;
	struct ixgbe_hw		*hw = &ixgbe->hw;
	int			ret;
	ixgbe_vlan_t		*vlp;
	boolean_t		is_def_grp;

	mutex_enter(&ixgbe->gen_lock);

	if (ixgbe->ixgbe_state & IXGBE_SUSPENDED) {
		mutex_exit(&ixgbe->gen_lock);
		return (ECANCELED);
	}

	is_def_grp = (rx_group->index == ixgbe->rx_def_group);

	/* See the AUPE comment in ixgbe_addvlan(). */
	if (vid == MAC_VLAN_UNTAGGED) {
		if (!is_def_grp) {
			uint32_t vml2flt;

			vml2flt = IXGBE_READ_REG(hw,
			    IXGBE_VMOLR(rx_group->index));
			vml2flt &= ~IXGBE_VMOLR_AUPE;
			IXGBE_WRITE_REG(hw,
			    IXGBE_VMOLR(rx_group->index), vml2flt);
			rx_group->aupe = B_FALSE;
		}
		mutex_exit(&ixgbe->gen_lock);
		return (0);
	}

	vlp = ixgbe_find_vlan(rx_group, vid);
<<<<<<< HEAD
	if (vlp == NULL)
		return (ENOENT);
=======
	if (vlp == NULL) {
		mutex_exit(&ixgbe->gen_lock);
		return (ENOENT);
	}
>>>>>>> 3d349c31

	/*
	 * See the comment in ixgbe_addvlan() about is_def_grp and
	 * vlvf_bypass.
	 */
	if (vlp->ixvl_refs == 1) {
		ret = ixgbe_set_vfta(hw, vid, rx_group->index, B_FALSE,
		    is_def_grp);
	} else {
		/*
		 * Only the default group can have multiple clients.
		 * If there is more than one client, leave the
		 * VFTA[vid] bit alone.
		 */
		VERIFY3B(is_def_grp, ==, B_TRUE);
		VERIFY3U(vlp->ixvl_refs, >, 1);
		vlp->ixvl_refs--;
		mutex_exit(&ixgbe->gen_lock);
		return (0);
	}

	if (ret != IXGBE_SUCCESS) {
		mutex_exit(&ixgbe->gen_lock);
		/* IXGBE_ERR_PARAM should be the only possible error here. */
		if (ret == IXGBE_ERR_PARAM)
			return (EINVAL);
		else
			return (EIO);
	}

	VERIFY3U(vlp->ixvl_refs, ==, 1);
	vlp->ixvl_refs = 0;
	list_remove(&rx_group->vlans, vlp);
	kmem_free(vlp, sizeof (ixgbe_vlan_t));

	/*
	 * Calling ixgbe_set_vfta() on a non-default group may have
	 * cleared the VFTA[vid] bit even though the default group
	 * still has clients using the vid. This happens because the
	 * ixgbe common code doesn't ref count the use of VLANs. Check
	 * for any use of vid on the default group and make sure the
	 * VFTA[vid] bit is set. This operation is idempotent: setting
	 * VFTA[vid] to true if already true won't hurt anything.
	 */
	if (!is_def_grp) {
		ixgbe_rx_group_t *defgrp;

		defgrp = &ixgbe->rx_groups[ixgbe->rx_def_group];
		vlp = ixgbe_find_vlan(defgrp, vid);
		if (vlp != NULL) {
			/* This shouldn't fail, but if it does return EIO. */
			ret = ixgbe_set_vfta(hw, vid, rx_group->index, B_TRUE,
			    B_TRUE);
<<<<<<< HEAD
			if (ret != IXGBE_SUCCESS)
				return (EIO);
=======
			if (ret != IXGBE_SUCCESS) {
				mutex_exit(&ixgbe->gen_lock);
				return (EIO);
			}
>>>>>>> 3d349c31
		}
	}

	mutex_exit(&ixgbe->gen_lock);
	return (0);
}

/*
 * Add a mac address.
 */
static int
ixgbe_addmac(void *arg, const uint8_t *mac_addr)
{
	ixgbe_rx_group_t *rx_group = (ixgbe_rx_group_t *)arg;
	ixgbe_t *ixgbe = rx_group->ixgbe;
	struct ixgbe_hw *hw = &ixgbe->hw;
	int slot, i;

	mutex_enter(&ixgbe->gen_lock);

	if (ixgbe->ixgbe_state & IXGBE_SUSPENDED) {
		mutex_exit(&ixgbe->gen_lock);
		return (ECANCELED);
	}

	if (ixgbe->unicst_avail == 0) {
		/* no slots available */
		mutex_exit(&ixgbe->gen_lock);
		return (ENOSPC);
	}

	/*
	 * The first ixgbe->num_rx_groups slots are reserved for each respective
	 * group. The rest slots are shared by all groups. While adding a
	 * MAC address, reserved slots are firstly checked then the shared
	 * slots are searched.
	 */
	slot = -1;
	if (ixgbe->unicst_addr[rx_group->index].mac.set == 1) {
		for (i = ixgbe->num_rx_groups; i < ixgbe->unicst_total; i++) {
			if (ixgbe->unicst_addr[i].mac.set == 0) {
				slot = i;
				break;
			}
		}
	} else {
		slot = rx_group->index;
	}

	if (slot == -1) {
		/* no slots available */
		mutex_exit(&ixgbe->gen_lock);
		return (ENOSPC);
	}

	bcopy(mac_addr, ixgbe->unicst_addr[slot].mac.addr, ETHERADDRL);
	(void) ixgbe_set_rar(hw, slot, ixgbe->unicst_addr[slot].mac.addr,
	    rx_group->index, IXGBE_RAH_AV);
	ixgbe->unicst_addr[slot].mac.set = 1;
	ixgbe->unicst_addr[slot].mac.group_index = rx_group->index;
	ixgbe->unicst_avail--;

	mutex_exit(&ixgbe->gen_lock);

	return (0);
}

/*
 * Remove a mac address.
 */
static int
ixgbe_remmac(void *arg, const uint8_t *mac_addr)
{
	ixgbe_rx_group_t *rx_group = (ixgbe_rx_group_t *)arg;
	ixgbe_t *ixgbe = rx_group->ixgbe;
	struct ixgbe_hw *hw = &ixgbe->hw;
	int slot;

	mutex_enter(&ixgbe->gen_lock);

	if (ixgbe->ixgbe_state & IXGBE_SUSPENDED) {
		mutex_exit(&ixgbe->gen_lock);
		return (ECANCELED);
	}

	slot = ixgbe_unicst_find(ixgbe, mac_addr);
	if (slot == -1) {
		mutex_exit(&ixgbe->gen_lock);
		return (EINVAL);
	}

	if (ixgbe->unicst_addr[slot].mac.set == 0) {
		mutex_exit(&ixgbe->gen_lock);
		return (EINVAL);
	}

	bzero(ixgbe->unicst_addr[slot].mac.addr, ETHERADDRL);
	(void) ixgbe_clear_rar(hw, slot);
	ixgbe->unicst_addr[slot].mac.set = 0;
	ixgbe->unicst_avail++;

	mutex_exit(&ixgbe->gen_lock);

	return (0);
}<|MERGE_RESOLUTION|>--- conflicted
+++ resolved
@@ -6546,15 +6546,10 @@
 	}
 
 	vlp = ixgbe_find_vlan(rx_group, vid);
-<<<<<<< HEAD
-	if (vlp == NULL)
-		return (ENOENT);
-=======
 	if (vlp == NULL) {
 		mutex_exit(&ixgbe->gen_lock);
 		return (ENOENT);
 	}
->>>>>>> 3d349c31
 
 	/*
 	 * See the comment in ixgbe_addvlan() about is_def_grp and
@@ -6608,15 +6603,10 @@
 			/* This shouldn't fail, but if it does return EIO. */
 			ret = ixgbe_set_vfta(hw, vid, rx_group->index, B_TRUE,
 			    B_TRUE);
-<<<<<<< HEAD
-			if (ret != IXGBE_SUCCESS)
-				return (EIO);
-=======
 			if (ret != IXGBE_SUCCESS) {
 				mutex_exit(&ixgbe->gen_lock);
 				return (EIO);
 			}
->>>>>>> 3d349c31
 		}
 	}
 
