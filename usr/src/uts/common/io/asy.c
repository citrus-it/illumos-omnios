/*
 * CDDL HEADER START
 *
 * The contents of this file are subject to the terms of the
 * Common Development and Distribution License (the "License").
 * You may not use this file except in compliance with the License.
 *
 * You can obtain a copy of the license at usr/src/OPENSOLARIS.LICENSE
 * or http://www.opensolaris.org/os/licensing.
 * See the License for the specific language governing permissions
 * and limitations under the License.
 *
 * When distributing Covered Code, include this CDDL HEADER in each
 * file and include the License file at usr/src/OPENSOLARIS.LICENSE.
 * If applicable, add the following below this CDDL HEADER, with the
 * fields enclosed by brackets "[]" replaced with your own identifying
 * information: Portions Copyright [yyyy] [name of copyright owner]
 *
 * CDDL HEADER END
 */

/*	Copyright (c) 1990, 1991 UNIX System Laboratories, Inc.	*/
/*	Copyright (c) 1984, 1986, 1987, 1988, 1989, 1990 AT&T	*/
/*	  All Rights Reserved					*/

/*
 * Copyright (c) 1992, 2010, Oracle and/or its affiliates. All rights reserved.
 * Copyright 2012 Milan Jurik. All rights reserved.
 * Copyright (c) 2016 by Delphix. All rights reserved.
 * Copyright 2023 Oxide Computer Company
 * Copyright 2024 Hans Rosenfeld
 */


/*
 * Serial I/O driver for 8250/16450/16550A/16650/16750 chips.
 */

#include <sys/param.h>
#include <sys/types.h>
#include <sys/signal.h>
#include <sys/stream.h>
#include <sys/termio.h>
#include <sys/errno.h>
#include <sys/file.h>
#include <sys/cmn_err.h>
#include <sys/stropts.h>
#include <sys/strsubr.h>
#include <sys/strtty.h>
#include <sys/debug.h>
#include <sys/kbio.h>
#include <sys/cred.h>
#include <sys/stat.h>
#include <sys/consdev.h>
#include <sys/mkdev.h>
#include <sys/kmem.h>
#include <sys/cred.h>
#include <sys/strsun.h>
#ifdef DEBUG
#include <sys/promif.h>
#endif
#include <sys/modctl.h>
#include <sys/ddi.h>
#include <sys/sunddi.h>
#include <sys/pci.h>
#include <sys/asy.h>
#include <sys/policy.h>

/*
 * set the RX FIFO trigger_level to half the RX FIFO size for now
 * we may want to make this configurable later.
 */
static	int asy_trig_level = FIFO_TRIG_8;

int asy_drain_check = 15000000;		/* tunable: exit drain check time */
int asy_min_dtr_low = 500000;		/* tunable: minimum DTR down time */
int asy_min_utbrk = 100000;		/* tunable: minumum untimed brk time */

int asymaxchip = ASY16750;	/* tunable: limit chip support we look for */

/*
 * Just in case someone has a chip with broken loopback mode, we provide a
 * means to disable the loopback test. By default, we only loopback test
 * UARTs which look like they have FIFOs bigger than 16 bytes.
 * Set to 0 to suppress test, or to 2 to enable test on any size FIFO.
 */
int asy_fifo_test = 1;		/* tunable: set to 0, 1, or 2 */

/*
 * Allow ability to switch off testing of the scratch register.
 * Some UART emulators might not have it. This will also disable the test
 * for Exar/Startech ST16C650, as that requires use of the SCR register.
 */
int asy_scr_test = 1;		/* tunable: set to 0 to disable SCR reg test */

/*
 * As we don't yet support on-chip flow control, it's a bad idea to put a
 * large number of characters in the TX FIFO, since if other end tells us
 * to stop transmitting, we can only stop filling the TX FIFO, but it will
 * still carry on draining by itself, so remote end still gets what's left
 * in the FIFO.
 */
int asy_max_tx_fifo = 16;	/* tunable: max fill of TX FIFO */

#define	async_stopc	async_ttycommon.t_stopc
#define	async_startc	async_ttycommon.t_startc

#define	ASY_INIT	1
#define	ASY_NOINIT	0

/* enum value for sw and hw flow control action */
typedef enum {
	FLOW_CHECK,
	FLOW_STOP,
	FLOW_START
} async_flowc_action;

#ifdef DEBUG
#define	ASY_DEBUG_INIT	0x0001	/* Output msgs during driver initialization. */
#define	ASY_DEBUG_INPUT	0x0002	/* Report characters received during int. */
#define	ASY_DEBUG_EOT	0x0004	/* Output msgs when wait for xmit to finish. */
#define	ASY_DEBUG_CLOSE	0x0008	/* Output msgs when driver open/close called */
#define	ASY_DEBUG_HFLOW	0x0010	/* Output msgs when H/W flowcontrol is active */
#define	ASY_DEBUG_PROCS	0x0020	/* Output each proc name as it is entered. */
#define	ASY_DEBUG_STATE	0x0040	/* Output value of Interrupt Service Reg. */
#define	ASY_DEBUG_INTR	0x0080	/* Output value of Interrupt Service Reg. */
#define	ASY_DEBUG_OUT	0x0100	/* Output msgs about output events. */
#define	ASY_DEBUG_BUSY	0x0200	/* Output msgs when xmit is enabled/disabled */
#define	ASY_DEBUG_MODEM	0x0400	/* Output msgs about modem status & control. */
#define	ASY_DEBUG_MODM2	0x0800	/* Output msgs about modem status & control. */
#define	ASY_DEBUG_IOCTL	0x1000	/* Output msgs about ioctl messages. */
#define	ASY_DEBUG_CHIP	0x2000	/* Output msgs about chip identification. */
#define	ASY_DEBUG_SFLOW	0x4000	/* Output msgs when S/W flowcontrol is active */

static	int debug  = 0;

#define	ASY_DEBUG(asy, x) (asy->asy_debug & (x))
#define	ASY_DPRINTF(asy, fac, format, ...) \
	if (ASY_DEBUG(asy, fac)) \
		asyerror(asy, CE_CONT, "!%s: " format, __func__, ##__VA_ARGS__)
#else
#define	ASY_DEBUG(asy, x) B_FALSE
#define	ASY_DPRINTF(asy, fac, format, ...)
#endif

/* pnpISA compressed device ids */
#define	pnpMTS0219 0xb6930219	/* Multitech MT5634ZTX modem */

/*
 * PPS (Pulse Per Second) support.
 */
void ddi_hardpps(struct timeval *, int);
/*
 * This is protected by the asy_excl_hi of the port on which PPS event
 * handling is enabled.  Note that only one port should have this enabled at
 * any one time.  Enabling PPS handling on multiple ports will result in
 * unpredictable (but benign) results.
 */
static struct ppsclockev asy_ppsev;

#ifdef PPSCLOCKLED
/* XXX Use these to observe PPS latencies and jitter on a scope */
#define	LED_ON
#define	LED_OFF
#else
#define	LED_ON
#define	LED_OFF
#endif

static void	asysetsoft(struct asycom *);
static uint_t	asysoftintr(caddr_t, caddr_t);
static uint_t	asyintr(caddr_t, caddr_t);

static boolean_t abort_charseq_recognize(uchar_t ch);

/* The async interrupt entry points */
static void	async_txint(struct asycom *asy);
static void	async_rxint(struct asycom *asy, uchar_t lsr);
static void	async_msint(struct asycom *asy);
static void	async_softint(struct asycom *asy);

static void	async_ioctl(struct asyncline *async, queue_t *q, mblk_t *mp);
static void	async_reioctl(void *unit);
static void	async_iocdata(queue_t *q, mblk_t *mp);
static void	async_restart(void *arg);
static void	async_start(struct asyncline *async);
static void	async_resume(struct asyncline *async);
static void	asy_program(struct asycom *asy, int mode);
static void	asyinit(struct asycom *asy);
static void	asy_waiteot(struct asycom *asy);
static void	asyputchar(cons_polledio_arg_t, uchar_t c);
static int	asygetchar(cons_polledio_arg_t);
static boolean_t	asyischar(cons_polledio_arg_t);

static int	asymctl(struct asycom *, int, int);
static int	asytodm(int, int);
static int	dmtoasy(struct asycom *, int);
static void	asyerror(struct asycom *, int, const char *, ...)
	__KPRINTFLIKE(3);
static void	asy_parse_mode(dev_info_t *devi, struct asycom *asy);
static void	asy_soft_state_free(struct asycom *);
static char	*asy_hw_name(struct asycom *asy);
static void	async_hold_utbrk(void *arg);
static void	async_resume_utbrk(struct asyncline *async);
static void	async_dtr_free(struct asyncline *async);
static int	asy_identify_chip(dev_info_t *devi, struct asycom *asy);
static void	asy_reset_fifo(struct asycom *asy, uchar_t flags);
static int	asy_getproperty(dev_info_t *devi, struct asycom *asy,
		    const char *property);
static boolean_t	async_flowcontrol_sw_input(struct asycom *asy,
			    async_flowc_action onoff, int type);
static void	async_flowcontrol_sw_output(struct asycom *asy,
		    async_flowc_action onoff);
static void	async_flowcontrol_hw_input(struct asycom *asy,
		    async_flowc_action onoff, int type);
static void	async_flowcontrol_hw_output(struct asycom *asy,
		    async_flowc_action onoff);

#define	GET_PROP(devi, pname, pflag, pval, plen) \
		(ddi_prop_op(DDI_DEV_T_ANY, (devi), PROP_LEN_AND_VAL_BUF, \
		(pflag), (pname), (caddr_t)(pval), (plen)))

kmutex_t asy_glob_lock; /* lock protecting global data manipulation */
void *asy_soft_state;

/* Standard COM port I/O addresses */
static const int standard_com_ports[] = {
	COM1_IOADDR, COM2_IOADDR, COM3_IOADDR, COM4_IOADDR
};

static int *com_ports;
static uint_t num_com_ports;

#ifdef	DEBUG
/*
 * Set this to true to make the driver pretend to do a suspend.  Useful
 * for debugging suspend/resume code with a serial debugger.
 */
boolean_t	asy_nosuspend = B_FALSE;
#endif


/*
 * Baud rate table. Indexed by #defines found in sys/termios.h
 */
ushort_t asyspdtab[] = {
	0,	/* 0 baud rate */
	0x900,	/* 50 baud rate */
	0x600,	/* 75 baud rate */
	0x417,	/* 110 baud rate (%0.026) */
	0x359,	/* 134 baud rate (%0.058) */
	0x300,	/* 150 baud rate */
	0x240,	/* 200 baud rate */
	0x180,	/* 300 baud rate */
	0x0c0,	/* 600 baud rate */
	0x060,	/* 1200 baud rate */
	0x040,	/* 1800 baud rate */
	0x030,	/* 2400 baud rate */
	0x018,	/* 4800 baud rate */
	0x00c,	/* 9600 baud rate */
	0x006,	/* 19200 baud rate */
	0x003,	/* 38400 baud rate */

	0x002,	/* 57600 baud rate */
	0x0,	/* 76800 baud rate not supported */
	0x001,	/* 115200 baud rate */
	0x0,	/* 153600 baud rate not supported */
	0x0,	/* 0x8002 (SMC chip) 230400 baud rate not supported */
	0x0,	/* 307200 baud rate not supported */
	0x0,	/* 0x8001 (SMC chip) 460800 baud rate not supported */
	0x0,	/* 921600 baud rate not supported */
	0x0,	/* 1000000 baud rate not supported */
	0x0,	/* 1152000 baud rate not supported */
	0x0,	/* 1500000 baud rate not supported */
	0x0,	/* 2000000 baud rate not supported */
	0x0,	/* 2500000 baud rate not supported */
	0x0,	/* 3000000 baud rate not supported */
	0x0,	/* 3500000 baud rate not supported */
	0x0,	/* 4000000 baud rate not supported */
};

static int asyrsrv(queue_t *q);
static int asyopen(queue_t *rq, dev_t *dev, int flag, int sflag, cred_t *cr);
static int asyclose(queue_t *q, int flag, cred_t *credp);
static int asywputdo(queue_t *q, mblk_t *mp, boolean_t);
static int asywput(queue_t *q, mblk_t *mp);

struct module_info asy_info = {
	0,
	"asy",
	0,
	INFPSZ,
	4096,
	128
};

static struct qinit asy_rint = {
	putq,
	asyrsrv,
	asyopen,
	asyclose,
	NULL,
	&asy_info,
	NULL
};

static struct qinit asy_wint = {
	asywput,
	NULL,
	NULL,
	NULL,
	NULL,
	&asy_info,
	NULL
};

struct streamtab asy_str_info = {
	&asy_rint,
	&asy_wint,
	NULL,
	NULL
};

static void asy_intr_free(struct asycom *);
static int asy_intr_setup(struct asycom *, int);

static void asy_softintr_free(struct asycom *);
static int asy_softintr_setup(struct asycom *);

static int asy_suspend(struct asycom *);
static int asy_resume(dev_info_t *);

static int asyinfo(dev_info_t *dip, ddi_info_cmd_t infocmd, void *arg,
		void **result);
static int asyprobe(dev_info_t *);
static int asyattach(dev_info_t *, ddi_attach_cmd_t);
static int asydetach(dev_info_t *, ddi_detach_cmd_t);
static int asyquiesce(dev_info_t *);

static struct cb_ops cb_asy_ops = {
	nodev,			/* cb_open */
	nodev,			/* cb_close */
	nodev,			/* cb_strategy */
	nodev,			/* cb_print */
	nodev,			/* cb_dump */
	nodev,			/* cb_read */
	nodev,			/* cb_write */
	nodev,			/* cb_ioctl */
	nodev,			/* cb_devmap */
	nodev,			/* cb_mmap */
	nodev,			/* cb_segmap */
	nochpoll,		/* cb_chpoll */
	ddi_prop_op,		/* cb_prop_op */
	&asy_str_info,		/* cb_stream */
	D_MP			/* cb_flag */
};

struct dev_ops asy_ops = {
	DEVO_REV,		/* devo_rev */
	0,			/* devo_refcnt */
	asyinfo,		/* devo_getinfo */
	nulldev,		/* devo_identify */
	asyprobe,		/* devo_probe */
	asyattach,		/* devo_attach */
	asydetach,		/* devo_detach */
	nodev,			/* devo_reset */
	&cb_asy_ops,		/* devo_cb_ops */
	NULL,			/* devo_bus_ops */
	NULL,			/* power */
	asyquiesce,		/* quiesce */
};

static struct modldrv modldrv = {
	&mod_driverops, /* Type of module.  This one is a driver */
	"ASY driver",
	&asy_ops,	/* driver ops */
};

static struct modlinkage modlinkage = {
	MODREV_1,
	(void *)&modldrv,
	NULL
};

int
_init(void)
{
	int i;

	i = ddi_soft_state_init(&asy_soft_state, sizeof (struct asycom), 2);
	if (i == 0) {
		mutex_init(&asy_glob_lock, NULL, MUTEX_DRIVER, NULL);
		if ((i = mod_install(&modlinkage)) != 0) {
			mutex_destroy(&asy_glob_lock);
			ddi_soft_state_fini(&asy_soft_state);
#ifdef DEBUG
		} else {
			if (debug & ASY_DEBUG_INIT)
				cmn_err(CE_NOTE, "!%s, debug = %x",
				    modldrv.drv_linkinfo, debug);
#endif
		}
	}
	return (i);
}

int
_fini(void)
{
	int i;

	if ((i = mod_remove(&modlinkage)) == 0) {
#ifdef DEBUG
		if (debug & ASY_DEBUG_INIT)
			cmn_err(CE_NOTE, "!%s unloading",
			    modldrv.drv_linkinfo);
#endif
		mutex_destroy(&asy_glob_lock);
		/* free "motherboard-serial-ports" property if allocated */
		if (com_ports != NULL && com_ports != (int *)standard_com_ports)
			ddi_prop_free(com_ports);
		com_ports = NULL;
		ddi_soft_state_fini(&asy_soft_state);
	}
	return (i);
}

int
_info(struct modinfo *modinfop)
{
	return (mod_info(&modlinkage, modinfop));
}

void
async_put_suspq(struct asycom *asy, mblk_t *mp)
{
	struct asyncline *async = asy->asy_priv;

	ASSERT(mutex_owned(&asy->asy_excl));

	if (async->async_suspqf == NULL)
		async->async_suspqf = mp;
	else
		async->async_suspqb->b_next = mp;

	async->async_suspqb = mp;
}

static mblk_t *
async_get_suspq(struct asycom *asy)
{
	struct asyncline *async = asy->asy_priv;
	mblk_t *mp;

	ASSERT(mutex_owned(&asy->asy_excl));

	if ((mp = async->async_suspqf) != NULL) {
		async->async_suspqf = mp->b_next;
		mp->b_next = NULL;
	} else {
		async->async_suspqb = NULL;
	}
	return (mp);
}

static void
async_process_suspq(struct asycom *asy)
{
	struct asyncline *async = asy->asy_priv;
	mblk_t *mp;

	ASSERT(mutex_owned(&asy->asy_excl));

	while ((mp = async_get_suspq(asy)) != NULL) {
		queue_t *q;

		q = async->async_ttycommon.t_writeq;
		ASSERT(q != NULL);
		mutex_exit(&asy->asy_excl);
		(void) asywputdo(q, mp, B_FALSE);
		mutex_enter(&asy->asy_excl);
	}
	async->async_flags &= ~ASYNC_DDI_SUSPENDED;
	cv_broadcast(&async->async_flags_cv);
}

static int
asy_get_bus_type(dev_info_t *devinfo)
{
	char	parent_type[16];
	int	parentlen;

	parentlen = sizeof (parent_type);

	if (ddi_prop_op(DDI_DEV_T_ANY, devinfo, PROP_LEN_AND_VAL_BUF, 0,
	    "device_type", (caddr_t)parent_type, &parentlen)
	    != DDI_PROP_SUCCESS && ddi_prop_op(DDI_DEV_T_ANY, devinfo,
	    PROP_LEN_AND_VAL_BUF, 0, "bus-type", (caddr_t)parent_type,
	    &parentlen) != DDI_PROP_SUCCESS) {
		dev_err(devinfo, CE_WARN,
		    "!%s: can't figure out device type for parent \"%s\"",
		    __func__, ddi_get_name(ddi_get_parent(devinfo)));
		return (ASY_BUS_UNKNOWN);
	}
	if (strcmp(parent_type, "isa") == 0)
		return (ASY_BUS_ISA);
	else if (strcmp(parent_type, "pci") == 0)
		return (ASY_BUS_PCI);
	else
		return (ASY_BUS_UNKNOWN);
}

static int
asy_get_io_regnum_pci(dev_info_t *devi, struct asycom *asy)
{
	int reglen, nregs;
	int regnum, i;
	uint64_t size;
	struct pci_phys_spec *reglist;

	if (ddi_getlongprop(DDI_DEV_T_ANY, devi, DDI_PROP_DONTPASS,
	    "reg", (caddr_t)&reglist, &reglen) != DDI_PROP_SUCCESS) {
		dev_err(devi, CE_WARN, "!%s: reg property"
		    " not found in devices property list", __func__);
		return (-1);
	}

	/*
	 * PCI devices are assumed to not have broken FIFOs;
	 * Agere/Lucent Venus PCI modem chipsets are an example
	 */
	if (asy)
		asy->asy_flags2 |= ASY2_NO_LOOPBACK;

	regnum = -1;
	nregs = reglen / sizeof (*reglist);
	for (i = 0; i < nregs; i++) {
		switch (reglist[i].pci_phys_hi & PCI_ADDR_MASK) {
		case PCI_ADDR_IO:		/* I/O bus reg property */
			if (regnum == -1) /* use only the first one */
				regnum = i;
			break;

		default:
			break;
		}
	}

	/* check for valid count of registers */
	if (regnum >= 0) {
		size = ((uint64_t)reglist[regnum].pci_size_low) |
		    ((uint64_t)reglist[regnum].pci_size_hi) << 32;
		if (size < 8)
			regnum = -1;
	}
	kmem_free(reglist, reglen);
	return (regnum);
}

static int
asy_get_io_regnum_isa(dev_info_t *devi, struct asycom *asy)
{
	int reglen, nregs;
	int regnum, i;
	struct {
		uint_t bustype;
		int base;
		int size;
	} *reglist;

	if (ddi_getlongprop(DDI_DEV_T_ANY, devi, DDI_PROP_DONTPASS,
	    "reg", (caddr_t)&reglist, &reglen) != DDI_PROP_SUCCESS) {
		dev_err(devi, CE_WARN, "!%s: reg property not found "
		    "in devices property list", __func__);
		return (-1);
	}

	regnum = -1;
	nregs = reglen / sizeof (*reglist);
	for (i = 0; i < nregs; i++) {
		switch (reglist[i].bustype) {
		case 1:			/* I/O bus reg property */
			if (regnum == -1) /* only use the first one */
				regnum = i;
			break;

		case pnpMTS0219:	/* Multitech MT5634ZTX modem */
			/* Venus chipset can't do loopback test */
			if (asy)
				asy->asy_flags2 |= ASY2_NO_LOOPBACK;
			break;

		default:
			break;
		}
	}

	/* check for valid count of registers */
	if ((regnum < 0) || (reglist[regnum].size < 8))
		regnum = -1;
	kmem_free(reglist, reglen);
	return (regnum);
}

static int
asy_get_io_regnum(dev_info_t *devinfo, struct asycom *asy)
{
	switch (asy_get_bus_type(devinfo)) {
	case ASY_BUS_ISA:
		return (asy_get_io_regnum_isa(devinfo, asy));
	case ASY_BUS_PCI:
		return (asy_get_io_regnum_pci(devinfo, asy));
	default:
		return (-1);
	}
}

static void
asy_intr_free(struct asycom *asy)
{
	int i;

	for (i = 0; i < asy->asy_intr_cnt; i++) {
		if (asy->asy_inth[i] == NULL)
			break;

		if ((asy->asy_intr_cap & DDI_INTR_FLAG_BLOCK) != 0)
			(void) ddi_intr_block_disable(&asy->asy_inth[i], 1);
		else
			(void) ddi_intr_disable(asy->asy_inth[i]);

		(void) ddi_intr_remove_handler(asy->asy_inth[i]);
		(void) ddi_intr_free(asy->asy_inth[i]);
	}

	kmem_free(asy->asy_inth, asy->asy_inth_sz);
	asy->asy_inth = NULL;
	asy->asy_inth_sz = 0;
}

static int
asy_intr_setup(struct asycom *asy, int intr_type)
{
	int nintrs, navail, count;
	int ret;
	int i;

	if (asy->asy_intr_types == 0) {
		ret = ddi_intr_get_supported_types(asy->asy_dip,
		    &asy->asy_intr_types);
		if (ret != DDI_SUCCESS) {
			asyerror(asy, CE_WARN,
			    "ddi_intr_get_supported_types failed");
			return (ret);
		}
	}

	if ((asy->asy_intr_types & intr_type) == 0)
		return (DDI_FAILURE);

	ret = ddi_intr_get_nintrs(asy->asy_dip, intr_type, &nintrs);
	if (ret != DDI_SUCCESS) {
		asyerror(asy, CE_WARN, "ddi_intr_get_nintrs failed, type %d",
		    intr_type);
		return (ret);
	}

	if (nintrs < 1) {
		asyerror(asy, CE_WARN, "no interrupts of type %d", intr_type);
		return (DDI_FAILURE);
	}

	ret = ddi_intr_get_navail(asy->asy_dip, intr_type, &navail);
	if (ret != DDI_SUCCESS) {
		asyerror(asy, CE_WARN, "ddi_intr_get_navail failed, type %d",
		    intr_type);
		return (ret);
	}

	if (navail < 1) {
		asyerror(asy, CE_WARN, "no available interrupts, type %d",
		    intr_type);
		return (DDI_FAILURE);
	}

	/*
	 * Some PCI(e) RS232 adapters seem to support more than one interrupt,
	 * but the asy driver really doesn't.
	 */
	asy->asy_inth_sz = sizeof (ddi_intr_handle_t);
	asy->asy_inth = kmem_zalloc(asy->asy_inth_sz, KM_SLEEP);
	ret = ddi_intr_alloc(asy->asy_dip, asy->asy_inth, intr_type, 0, 1,
	    &count, 0);
	if (ret != DDI_SUCCESS) {
		asyerror(asy, CE_WARN, "ddi_intr_alloc failed, count %d, "
		    "type %d", navail, intr_type);
		goto fail;
	}

	if (count != 1) {
		asyerror(asy, CE_WARN, "ddi_intr_alloc returned not 1 but %d "
		    "interrupts of type %d", count, intr_type);
		goto fail;
	}

	asy->asy_intr_cnt = count;

	ret = ddi_intr_get_pri(asy->asy_inth[0], &asy->asy_intr_pri);
	if (ret != DDI_SUCCESS) {
		asyerror(asy, CE_WARN, "ddi_intr_get_pri failed, type %d",
		    intr_type);
		goto fail;
	}

	for (i = 0; i < count; i++) {
		ret = ddi_intr_add_handler(asy->asy_inth[i], asyintr,
		    (void *)asy, (void *)(uintptr_t)i);
		if (ret != DDI_SUCCESS) {
			asyerror(asy, CE_WARN, "ddi_intr_add_handler failed, "
			    "int %d, type %d", i, intr_type);
			goto fail;
		}
	}

	(void) ddi_intr_get_cap(asy->asy_inth[0], &asy->asy_intr_cap);

	for (i = 0; i < count; i++) {
		if (asy->asy_intr_cap & DDI_INTR_FLAG_BLOCK)
			ret = ddi_intr_block_enable(&asy->asy_inth[i], 1);
		else
			ret = ddi_intr_enable(asy->asy_inth[i]);

		if (ret != DDI_SUCCESS) {
			asyerror(asy, CE_WARN,
			    "enabling interrupt %d failed, type %d",
			    i, intr_type);
			goto fail;
		}
	}

	asy->asy_intr_type = intr_type;
	return (DDI_SUCCESS);

fail:
	asy_intr_free(asy);
	return (ret);
}

static void
asy_softintr_free(struct asycom *asy)
{
	(void) ddi_intr_remove_softint(asy->asy_soft_inth);
}

static int
asy_softintr_setup(struct asycom *asy)
{
	int ret;

	ret = ddi_intr_add_softint(asy->asy_dip, &asy->asy_soft_inth,
	    ASY_SOFT_INT_PRI, asysoftintr, asy);
	if (ret != DDI_SUCCESS) {
		asyerror(asy, CE_WARN, "ddi_intr_add_softint failed");
		return (ret);
	}

	/*
	 * This may seem pointless since we specified ASY_SOFT_INT_PRI above,
	 * but then it's probably a good idea to consider the soft interrupt
	 * priority an opaque value and don't hardcode any assumptions about
	 * its actual value here.
	 */
	ret = ddi_intr_get_softint_pri(asy->asy_soft_inth,
	    &asy->asy_soft_intr_pri);
	if (ret != DDI_SUCCESS) {
		asyerror(asy, CE_WARN, "ddi_intr_get_softint_pri failed");
		return (ret);
	}

	return (DDI_SUCCESS);
}


static int
asy_resume(dev_info_t *devi)
{
	struct asyncline *async;
	struct asycom *asy;
	int instance = ddi_get_instance(devi);	/* find out which unit */

#ifdef	DEBUG
	if (asy_nosuspend)
		return (DDI_SUCCESS);
#endif
	asy = ddi_get_soft_state(asy_soft_state, instance);
	if (asy == NULL)
		return (DDI_FAILURE);

	mutex_enter(&asy->asy_soft_sr);
	mutex_enter(&asy->asy_excl);
	mutex_enter(&asy->asy_excl_hi);

	async = asy->asy_priv;
	/* Disable interrupts */
	ddi_put8(asy->asy_iohandle, asy->asy_ioaddr + ICR, 0);
	if (asy_identify_chip(devi, asy) != DDI_SUCCESS) {
		mutex_exit(&asy->asy_excl_hi);
		mutex_exit(&asy->asy_excl);
		mutex_exit(&asy->asy_soft_sr);
		asyerror(asy, CE_WARN, "Cannot identify UART chip at %p",
		    (void *)asy->asy_ioaddr);
		return (DDI_FAILURE);
	}
	asy->asy_flags &= ~ASY_DDI_SUSPENDED;
	if (async->async_flags & ASYNC_ISOPEN) {
		asy_program(asy, ASY_INIT);
		/* Kick off output */
		if (async->async_ocnt > 0) {
			async_resume(async);
		} else {
			mutex_exit(&asy->asy_excl_hi);
			if (async->async_xmitblk)
				freeb(async->async_xmitblk);
			async->async_xmitblk = NULL;
			async_start(async);
			mutex_enter(&asy->asy_excl_hi);
		}
		asysetsoft(asy);
	}
	mutex_exit(&asy->asy_excl_hi);
	mutex_exit(&asy->asy_excl);
	mutex_exit(&asy->asy_soft_sr);

	mutex_enter(&asy->asy_excl);
	if (async->async_flags & ASYNC_RESUME_BUFCALL) {
		async->async_wbufcid = bufcall(async->async_wbufcds,
		    BPRI_HI, (void (*)(void *)) async_reioctl,
		    (void *)(intptr_t)async->async_common->asy_unit);
		async->async_flags &= ~ASYNC_RESUME_BUFCALL;
	}
	async_process_suspq(asy);
	mutex_exit(&asy->asy_excl);
	return (DDI_SUCCESS);
}

static int
asy_suspend(struct asycom *asy)
{
	struct asyncline *async = asy->asy_priv;
	unsigned i;
	uchar_t lsr;

#ifdef	DEBUG
	if (asy_nosuspend)
		return (DDI_SUCCESS);
#endif
	mutex_enter(&asy->asy_excl);

	ASSERT(async->async_ops >= 0);
	while (async->async_ops > 0)
		cv_wait(&async->async_ops_cv, &asy->asy_excl);

	async->async_flags |= ASYNC_DDI_SUSPENDED;

	/* Wait for timed break and delay to complete */
	while ((async->async_flags & (ASYNC_BREAK|ASYNC_DELAY))) {
		if (cv_wait_sig(&async->async_flags_cv, &asy->asy_excl) == 0) {
			async_process_suspq(asy);
			mutex_exit(&asy->asy_excl);
			return (DDI_FAILURE);
		}
	}

	/* Clear untimed break */
	if (async->async_flags & ASYNC_OUT_SUSPEND)
		async_resume_utbrk(async);

	mutex_exit(&asy->asy_excl);

	mutex_enter(&asy->asy_soft_sr);
	mutex_enter(&asy->asy_excl);
	if (async->async_wbufcid != 0) {
		bufcall_id_t bcid = async->async_wbufcid;
		async->async_wbufcid = 0;
		async->async_flags |= ASYNC_RESUME_BUFCALL;
		mutex_exit(&asy->asy_excl);
		unbufcall(bcid);
		mutex_enter(&asy->asy_excl);
	}
	mutex_enter(&asy->asy_excl_hi);

	/* Disable interrupts from chip */
	ddi_put8(asy->asy_iohandle, asy->asy_ioaddr + ICR, 0);
	asy->asy_flags |= ASY_DDI_SUSPENDED;

	/*
	 * Hardware interrupts are disabled we can drop our high level
	 * lock and proceed.
	 */
	mutex_exit(&asy->asy_excl_hi);

	/* Process remaining RX characters and RX errors, if any */
	lsr = ddi_get8(asy->asy_iohandle, asy->asy_ioaddr + LSR);
	async_rxint(asy, lsr);

	/* Wait for TX to drain */
	for (i = 1000; i > 0; i--) {
		lsr = ddi_get8(asy->asy_iohandle,
		    asy->asy_ioaddr + LSR);
		if ((lsr & (XSRE | XHRE)) == (XSRE | XHRE))
			break;
		delay(drv_usectohz(10000));
	}
	if (i == 0)
		asyerror(asy, CE_WARN, "transmitter wasn't drained before "
		    "driver was suspended");

	mutex_exit(&asy->asy_excl);
	mutex_exit(&asy->asy_soft_sr);

	return (DDI_SUCCESS);
}

static int
asydetach(dev_info_t *devi, ddi_detach_cmd_t cmd)
{
	int instance;
	struct asycom *asy;

	instance = ddi_get_instance(devi);	/* find out which unit */

	asy = ddi_get_soft_state(asy_soft_state, instance);
	if (asy == NULL)
		return (DDI_FAILURE);

	switch (cmd) {
	case DDI_DETACH:
		break;

	case DDI_SUSPEND:
		return (asy_suspend(asy));

	default:
		return (DDI_FAILURE);
	}

	ASY_DPRINTF(asy, ASY_DEBUG_INIT, "%s shutdown", asy_hw_name(asy));

	if ((asy->asy_progress & ASY_PROGRESS_ASYNC) != 0) {
		struct asyncline *async = asy->asy_priv;

		/* cancel DTR hold timeout */
		if (async->async_dtrtid != 0) {
			(void) untimeout(async->async_dtrtid);
			async->async_dtrtid = 0;
		}
		cv_destroy(&async->async_flags_cv);
		kmem_free(async, sizeof (struct asyncline));
		asy->asy_priv = NULL;
	}

	if ((asy->asy_progress & ASY_PROGRESS_MINOR) != 0)
		ddi_remove_minor_node(devi, NULL);

	if ((asy->asy_progress & ASY_PROGRESS_MUTEX) != 0) {
		mutex_destroy(&asy->asy_excl);
		mutex_destroy(&asy->asy_excl_hi);
		mutex_destroy(&asy->asy_soft_lock);
	}

	if ((asy->asy_progress & ASY_PROGRESS_INT) != 0)
		asy_intr_free(asy);

	if ((asy->asy_progress & ASY_PROGRESS_SOFTINT) != 0)
		asy_softintr_free(asy);

	if ((asy->asy_progress & ASY_PROGRESS_REGS) != 0)
		ddi_regs_map_free(&asy->asy_iohandle);

	ASY_DPRINTF(asy, ASY_DEBUG_INIT, "shutdown complete");
	asy_soft_state_free(asy);

	return (DDI_SUCCESS);
}

/*
 * asyprobe
 * We don't bother probing for the hardware, as since Solaris 2.6, device
 * nodes are only created for auto-detected hardware or nodes explicitly
 * created by the user, e.g. via the DCA. However, we should check the
 * device node is at least vaguely usable, i.e. we have a block of 8 i/o
 * ports. This prevents attempting to attach to bogus serial ports which
 * some BIOSs still partially report when they are disabled in the BIOS.
 */
static int
asyprobe(dev_info_t *devi)
{
	return ((asy_get_io_regnum(devi, NULL) < 0) ?
	    DDI_PROBE_FAILURE : DDI_PROBE_DONTCARE);
}

static int
asyattach(dev_info_t *devi, ddi_attach_cmd_t cmd)
{
	int instance;
	int mcr;
	int ret;
	int regnum = 0;
	int i;
	struct asycom *asy;
	char name[ASY_MINOR_LEN];
	int status;
	static ddi_device_acc_attr_t ioattr = {
		DDI_DEVICE_ATTR_V0,
		DDI_NEVERSWAP_ACC,
		DDI_STRICTORDER_ACC,
	};

	switch (cmd) {
	case DDI_ATTACH:
		break;

	case DDI_RESUME:
		return (asy_resume(devi));

	default:
		return (DDI_FAILURE);
	}

	mutex_enter(&asy_glob_lock);
	if (com_ports == NULL) {	/* need to initialize com_ports */
		if (ddi_prop_lookup_int_array(DDI_DEV_T_ANY, devi, 0,
		    "motherboard-serial-ports", &com_ports, &num_com_ports) !=
		    DDI_PROP_SUCCESS) {
			/* Use our built-in COM[1234] values */
			com_ports = (int *)standard_com_ports;
			num_com_ports = sizeof (standard_com_ports) /
			    sizeof (standard_com_ports[0]);
		}
		if (num_com_ports > 10) {
			/* We run out of single digits for device properties */
			num_com_ports = 10;
			asyerror(asy, CE_WARN,
			    "More than %d motherboard-serial-ports",
			    num_com_ports);
		}
	}
	mutex_exit(&asy_glob_lock);


	instance = ddi_get_instance(devi);	/* find out which unit */
	ret = ddi_soft_state_zalloc(asy_soft_state, instance);
	if (ret != DDI_SUCCESS)
		return (DDI_FAILURE);
	asy = ddi_get_soft_state(asy_soft_state, instance);

	asy->asy_dip = devi;
#ifdef DEBUG
	asy->asy_debug = debug;
#endif
	asy->asy_unit = instance;

	regnum = asy_get_io_regnum(devi, asy);

	if (regnum < 0 ||
	    ddi_regs_map_setup(devi, regnum, (caddr_t *)&asy->asy_ioaddr,
	    (offset_t)0, (offset_t)0, &ioattr, &asy->asy_iohandle)
	    != DDI_SUCCESS) {
		asyerror(asy, CE_WARN, "could not map UART registers @ %p",
		    (void *)asy->asy_ioaddr);
		goto fail;
	}

	asy->asy_progress |= ASY_PROGRESS_REGS;

	ASY_DPRINTF(asy, ASY_DEBUG_INIT, "UART @ %p", (void *)asy->asy_ioaddr);

	/*
	 * Lookup the i/o address to see if this is a standard COM port
	 * in which case we assign it the correct tty[a-d] to match the
	 * COM port number, or some other i/o address in which case it
	 * will be assigned /dev/term/[0123...] in some rather arbitrary
	 * fashion.
	 */
	for (i = 0; i < num_com_ports; i++) {
		if (asy->asy_ioaddr == (uint8_t *)(uintptr_t)com_ports[i]) {
			asy->asy_com_port = i + 1;
			break;
		}
	}

	/*
	 * It appears that there was async hardware that on reset did not clear
	 * IER.  Hence when we enable interrupts, this hardware would cause the
	 * system to hang if there was input available.
	 */

	ddi_put8(asy->asy_iohandle, asy->asy_ioaddr + ICR, 0x00);

<<<<<<< HEAD
	/* establish default usage */
	asy->asy_mcr |= RTS|DTR;		/* do use RTS/DTR after open */
	asy->asy_lcr = STOP1|BITS8;		/* default to 1 stop 8 bits */
	asy->asy_bidx = B115200;		/* default to 115200  */
=======
	/*
	 * Establish default settings:
	 * - use RTS/DTR after open
	 * - 8N1 data format
	 * - 9600 baud
	 */
	asy->asy_mcr |= RTS|DTR;
	asy->asy_lcr = STOP1|BITS8;
	asy->asy_bidx = B9600;
	asy->asy_fifo_buf = 1;
	asy->asy_use_fifo = FIFO_OFF;

>>>>>>> d2d3a1e2
#ifdef DEBUG
	asy->asy_msint_cnt = 0;			/* # of times in async_msint */
#endif
	mcr = 0;				/* don't enable until open */

	if (asy->asy_com_port != 0) {
		/*
		 * For motherboard ports, emulate tty eeprom properties.
		 * Actually, we can't tell if a port is motherboard or not,
		 * so for "motherboard ports", read standard DOS COM ports.
		 */
		switch (asy_getproperty(devi, asy, "ignore-cd")) {
		case 0:				/* *-ignore-cd=False */
			ASY_DPRINTF(asy, ASY_DEBUG_MODEM,
			    "clear ASY_IGNORE_CD");
			asy->asy_flags &= ~ASY_IGNORE_CD; /* wait for cd */
			break;
		case 1:				/* *-ignore-cd=True */
			/*FALLTHRU*/
		default:			/* *-ignore-cd not defined */
			/*
			 * We set rather silly defaults of soft carrier on
			 * and DTR/RTS raised here because it might be that
			 * one of the motherboard ports is the system console.
			 */
			ASY_DPRINTF(asy, ASY_DEBUG_MODEM,
			    "set ASY_IGNORE_CD, set RTS & DTR");
			mcr = asy->asy_mcr;		/* rts/dtr on */
			asy->asy_flags |= ASY_IGNORE_CD;	/* ignore cd */
			break;
		}

		/* Property for not raising DTR/RTS */
		switch (asy_getproperty(devi, asy, "rts-dtr-off")) {
		case 0:				/* *-rts-dtr-off=False */
			asy->asy_flags |= ASY_RTS_DTR_OFF;	/* OFF */
			mcr = asy->asy_mcr;		/* rts/dtr on */
			ASY_DPRINTF(asy, ASY_DEBUG_MODEM,
			    "ASY_RTS_DTR_OFF set and DTR & RTS set");
			break;
		case 1:				/* *-rts-dtr-off=True */
			/*FALLTHRU*/
		default:			/* *-rts-dtr-off undefined */
			break;
		}

		/* Parse property for tty modes */
		asy_parse_mode(devi, asy);
	} else {
		ASY_DPRINTF(asy, ASY_DEBUG_MODEM,
		    "clear ASY_IGNORE_CD, clear RTS & DTR");
		asy->asy_flags &= ~ASY_IGNORE_CD;	/* wait for cd */
	}

	/*
	 * Install per instance software interrupt handler.
	 */
	if (asy_softintr_setup(asy) != DDI_SUCCESS) {
		asyerror(asy, CE_WARN, "Cannot set soft interrupt");
		goto fail;
	}

	asy->asy_progress |= ASY_PROGRESS_SOFTINT;

	/*
	 * Install interrupt handler for this device.
	 */
	if ((asy_intr_setup(asy, DDI_INTR_TYPE_MSIX) != DDI_SUCCESS) &&
	    (asy_intr_setup(asy, DDI_INTR_TYPE_MSI) != DDI_SUCCESS) &&
	    (asy_intr_setup(asy, DDI_INTR_TYPE_FIXED) != DDI_SUCCESS)) {
		asyerror(asy, CE_WARN, "Cannot set device interrupt");
		goto fail;
	}

	asy->asy_progress |= ASY_PROGRESS_INT;

	/*
	 * Initialize mutexes before accessing the hardware
	 */
	mutex_init(&asy->asy_soft_lock, NULL, MUTEX_DRIVER,
	    DDI_INTR_PRI(asy->asy_soft_intr_pri));
	mutex_init(&asy->asy_soft_sr, NULL, MUTEX_DRIVER,
	    DDI_INTR_PRI(asy->asy_soft_intr_pri));

	mutex_init(&asy->asy_excl, NULL, MUTEX_DRIVER, NULL);
	mutex_init(&asy->asy_excl_hi, NULL, MUTEX_DRIVER,
	    DDI_INTR_PRI(asy->asy_intr_pri));

	asy->asy_progress |= ASY_PROGRESS_MUTEX;

	mutex_enter(&asy->asy_excl);
	mutex_enter(&asy->asy_excl_hi);

	if (asy_identify_chip(devi, asy) != DDI_SUCCESS) {
		asyerror(asy, CE_WARN, "Cannot identify UART chip at %p",
		    (void *)asy->asy_ioaddr);
		goto fail;
	}

	/* disable all interrupts */
	ddi_put8(asy->asy_iohandle, asy->asy_ioaddr + ICR, 0);
	/* select baud rate generator */
	ddi_put8(asy->asy_iohandle, asy->asy_ioaddr + LCR, DLAB);
	/* Set the baud rate to 9600 */
	ddi_put8(asy->asy_iohandle, asy->asy_ioaddr + (DAT+DLL),
	    asyspdtab[asy->asy_bidx] & 0xff);
	ddi_put8(asy->asy_iohandle, asy->asy_ioaddr + (DAT+DLH),
	    (asyspdtab[asy->asy_bidx] >> 8) & 0xff);
	ddi_put8(asy->asy_iohandle, asy->asy_ioaddr + LCR, asy->asy_lcr);
	ddi_put8(asy->asy_iohandle, asy->asy_ioaddr + MCR, mcr);

	mutex_exit(&asy->asy_excl_hi);
	mutex_exit(&asy->asy_excl);

	asyinit(asy);	/* initialize the asyncline structure */
	asy->asy_progress |= ASY_PROGRESS_ASYNC;

	/* create minor device nodes for this device */
	if (asy->asy_com_port != 0) {
		/*
		 * For DOS COM ports, add letter suffix so
		 * devfsadm can create correct link names.
		 */
		name[0] = asy->asy_com_port + 'a' - 1;
		name[1] = '\0';
	} else {
		/*
		 * asy port which isn't a standard DOS COM
		 * port gets a numeric name based on instance
		 */
		(void) snprintf(name, ASY_MINOR_LEN, "%d", instance);
	}
	status = ddi_create_minor_node(devi, name, S_IFCHR, instance,
	    asy->asy_com_port != 0 ? DDI_NT_SERIAL_MB : DDI_NT_SERIAL, 0);
	if (status == DDI_SUCCESS) {
		(void) strcat(name, ",cu");
		status = ddi_create_minor_node(devi, name, S_IFCHR,
		    OUTLINE | instance,
		    asy->asy_com_port != 0 ? DDI_NT_SERIAL_MB_DO :
		    DDI_NT_SERIAL_DO, 0);
	}

	if (status != DDI_SUCCESS)
		goto fail;

	asy->asy_progress |= ASY_PROGRESS_MINOR;

	/*
	 * Fill in the polled I/O structure.
	 */
	asy->polledio.cons_polledio_version = CONSPOLLEDIO_V0;
	asy->polledio.cons_polledio_argument = (cons_polledio_arg_t)asy;
	asy->polledio.cons_polledio_putchar = asyputchar;
	asy->polledio.cons_polledio_getchar = asygetchar;
	asy->polledio.cons_polledio_ischar = asyischar;
	asy->polledio.cons_polledio_enter = NULL;
	asy->polledio.cons_polledio_exit = NULL;

	ddi_report_dev(devi);
	ASY_DPRINTF(asy, ASY_DEBUG_INIT, "done");
	return (DDI_SUCCESS);

fail:
	(void) asydetach(devi, DDI_DETACH);
	return (DDI_FAILURE);
}

/*ARGSUSED*/
static int
asyinfo(dev_info_t *dip, ddi_info_cmd_t infocmd, void *arg,
    void **result)
{
	dev_t dev = (dev_t)arg;
	int instance, error;
	struct asycom *asy;

	instance = UNIT(dev);

	switch (infocmd) {
	case DDI_INFO_DEVT2DEVINFO:
		asy = ddi_get_soft_state(asy_soft_state, instance);
		if ((asy == NULL) || (asy->asy_dip == NULL))
			error = DDI_FAILURE;
		else {
			*result = (void *) asy->asy_dip;
			error = DDI_SUCCESS;
		}
		break;
	case DDI_INFO_DEVT2INSTANCE:
		*result = (void *)(intptr_t)instance;
		error = DDI_SUCCESS;
		break;
	default:
		error = DDI_FAILURE;
	}
	return (error);
}

/* asy_getproperty -- walk through all name variants until we find a match */

static int
asy_getproperty(dev_info_t *devi, struct asycom *asy, const char *property)
{
	int len;
	int ret;
	char letter = asy->asy_com_port + 'a' - 1;	/* for ttya */
	char number = asy->asy_com_port + '0';		/* for COM1 */
	char val[40];
	char name[40];

	/* Property for ignoring DCD */
	(void) sprintf(name, "tty%c-%s", letter, property);
	len = sizeof (val);
	ret = GET_PROP(devi, name, DDI_PROP_CANSLEEP, val, &len);
	if (ret != DDI_PROP_SUCCESS) {
		(void) sprintf(name, "com%c-%s", number, property);
		len = sizeof (val);
		ret = GET_PROP(devi, name, DDI_PROP_CANSLEEP, val, &len);
	}
	if (ret != DDI_PROP_SUCCESS) {
		(void) sprintf(name, "tty0%c-%s", number, property);
		len = sizeof (val);
		ret = GET_PROP(devi, name, DDI_PROP_CANSLEEP, val, &len);
	}
	if (ret != DDI_PROP_SUCCESS) {
		(void) sprintf(name, "port-%c-%s", letter, property);
		len = sizeof (val);
		ret = GET_PROP(devi, name, DDI_PROP_CANSLEEP, val, &len);
	}
	if (ret != DDI_PROP_SUCCESS)
		return (-1);		/* property non-existant */
	if (val[0] == 'f' || val[0] == 'F' || val[0] == '0')
		return (0);		/* property false/0 */
	return (1);			/* property true/!0 */
}

/* asy_soft_state_free - local wrapper for ddi_soft_state_free(9F) */

static void
asy_soft_state_free(struct asycom *asy)
{
	if (asy->asy_priv != NULL) {
		kmem_free(asy->asy_priv, sizeof (struct asyncline));
		asy->asy_priv = NULL;
	}
	ddi_soft_state_free(asy_soft_state, asy->asy_unit);
}

static char *
asy_hw_name(struct asycom *asy)
{
	switch (asy->asy_hwtype) {
	case ASY8250A:
		return ("8250A/16450");
	case ASY16550:
		return ("16550");
	case ASY16550A:
		return ("16550A");
	case ASY16650:
		return ("16650");
	case ASY16750:
		return ("16750");
	}

	ASY_DPRINTF(asy, ASY_DEBUG_INIT, "unknown asy_hwtype: %d",
	    asy->asy_hwtype);
	return ("?");
}

static int
asy_identify_chip(dev_info_t *devi, struct asycom *asy)
{
	int ret;
	int mcr;
	dev_t dev;
	uint_t hwtype;

	if (asy_scr_test) {
		/* Check scratch register works. */

		/* write to scratch register */
		ddi_put8(asy->asy_iohandle, asy->asy_ioaddr + SCR, SCRTEST);
		/* make sure that pattern doesn't just linger on the bus */
		ddi_put8(asy->asy_iohandle, asy->asy_ioaddr + FIFOR, 0x00);
		/* read data back from scratch register */
		ret = ddi_get8(asy->asy_iohandle, asy->asy_ioaddr + SCR);
		if (ret != SCRTEST) {
			/*
			 * Scratch register not working.
			 * Probably not an async chip.
			 * 8250 and 8250B don't have scratch registers,
			 * but only worked in ancient PC XT's anyway.
			 */
			asyerror(asy, CE_WARN, "UART @ %p "
			    "scratch register: expected 0x5a, got 0x%02x",
			    (void *)asy->asy_ioaddr, ret);
			return (DDI_FAILURE);
		}
	}
	/*
	 * Use 16550 fifo reset sequence specified in NS application
	 * note. Disable fifos until chip is initialized.
	 */
	ddi_put8(asy->asy_iohandle,
	    asy->asy_ioaddr + FIFOR, 0x00);	/* clear */
	ddi_put8(asy->asy_iohandle,
	    asy->asy_ioaddr + FIFOR, FIFO_ON);	/* enable */
	ddi_put8(asy->asy_iohandle,
	    asy->asy_ioaddr + FIFOR, FIFO_ON | FIFORXFLSH);
						/* reset */
	if (asymaxchip >= ASY16650 && asy_scr_test) {
		/*
		 * Reset 16650 enhanced regs also, in case we have one of these
		 */
		ddi_put8(asy->asy_iohandle, asy->asy_ioaddr + LCR,
		    EFRACCESS);
		ddi_put8(asy->asy_iohandle, asy->asy_ioaddr + EFR,
		    0);
		ddi_put8(asy->asy_iohandle, asy->asy_ioaddr + LCR,
		    STOP1|BITS8);
	}

	/*
	 * See what sort of FIFO we have.
	 * Try enabling it and see what chip makes of this.
	 */

	asy->asy_fifor = 0;
	asy->asy_hwtype = asymaxchip; /* just for asy_reset_fifo() */
	if (asymaxchip >= ASY16550A)
		asy->asy_fifor |=
		    FIFO_ON | FIFODMA | (asy_trig_level & 0xff);
	if (asymaxchip >= ASY16650)
		asy->asy_fifor |= FIFOEXTRA1 | FIFOEXTRA2;

	asy_reset_fifo(asy, FIFOTXFLSH | FIFORXFLSH);

	mcr = ddi_get8(asy->asy_iohandle, asy->asy_ioaddr + MCR);
	ret = ddi_get8(asy->asy_iohandle, asy->asy_ioaddr + ISR);

	ASY_DPRINTF(asy, ASY_DEBUG_CHIP,
	    "probe fifo FIFOR=0x%02x ISR=0x%02x MCR=0x%02x",
	    asy->asy_fifor | FIFOTXFLSH | FIFORXFLSH, ret, mcr);
	switch (ret & 0xf0) {
	case 0x40:
		hwtype = ASY16550; /* 16550 with broken FIFO */
		asy->asy_fifor = 0;
		break;
	case 0xc0:
		hwtype = ASY16550A;
		asy->asy_fifo_buf = 16;
		asy->asy_use_fifo = FIFO_ON;
		asy->asy_fifor &= ~(FIFOEXTRA1 | FIFOEXTRA2);
		break;
	case 0xe0:
		hwtype = ASY16650;
		asy->asy_fifo_buf = 32;
		asy->asy_use_fifo = FIFO_ON;
		asy->asy_fifor &= ~(FIFOEXTRA1);
		break;
	case 0xf0:
		/*
		 * Note we get 0xff if chip didn't return us anything,
		 * e.g. if there's no chip there.
		 */
		if (ret == 0xff) {
			asyerror(asy, CE_WARN, "UART @ %p "
			    "interrupt register: got 0xff",
			    (void *)asy->asy_ioaddr);
			return (DDI_FAILURE);
		}
		/*FALLTHRU*/
	case 0xd0:
		hwtype = ASY16750;
		asy->asy_fifo_buf = 64;
		asy->asy_use_fifo = FIFO_ON;
		break;
	default:
		hwtype = ASY8250A; /* No FIFO */
		asy->asy_fifor = 0;
	}

	if (hwtype > asymaxchip) {
		asyerror(asy, CE_WARN, "UART @ %p "
		    "unexpected probe result: "
		    "FIFOR=0x%02x ISR=0x%02x MCR=0x%02x",
		    (void *)asy->asy_ioaddr,
		    asy->asy_fifor | FIFOTXFLSH | FIFORXFLSH, ret, mcr);
		return (DDI_FAILURE);
	}

	/*
	 * Now reset the FIFO operation appropriate for the chip type.
	 * Note we must call asy_reset_fifo() before any possible
	 * downgrade of the asy->asy_hwtype, or it may not disable
	 * the more advanced features we specifically want downgraded.
	 */
	asy_reset_fifo(asy, 0);
	asy->asy_hwtype = hwtype;

	/*
	 * Check for Exar/Startech ST16C650, which will still look like a
	 * 16550A until we enable its enhanced mode.
	 */
	if (asy->asy_hwtype == ASY16550A && asymaxchip >= ASY16650 &&
	    asy_scr_test) {
		/* Enable enhanced mode register access */
		ddi_put8(asy->asy_iohandle, asy->asy_ioaddr + LCR,
		    EFRACCESS);
		/* zero scratch register (not scratch register if enhanced) */
		ddi_put8(asy->asy_iohandle, asy->asy_ioaddr + SCR, 0);
		/* Disable enhanced mode register access */
		ddi_put8(asy->asy_iohandle, asy->asy_ioaddr + LCR,
		    STOP1|BITS8);
		/* read back scratch register */
		ret = ddi_get8(asy->asy_iohandle, asy->asy_ioaddr + SCR);
		if (ret == SCRTEST) {
			/* looks like we have an ST16650 -- enable it */
			ddi_put8(asy->asy_iohandle, asy->asy_ioaddr + LCR,
			    EFRACCESS);
			ddi_put8(asy->asy_iohandle, asy->asy_ioaddr + EFR,
			    ENHENABLE);
			ddi_put8(asy->asy_iohandle, asy->asy_ioaddr + LCR,
			    STOP1|BITS8);
			asy->asy_hwtype = ASY16650;
			asy->asy_fifo_buf = 32;
			asy->asy_fifor |= 0x10; /* 24 byte txfifo trigger */
			asy_reset_fifo(asy, 0);
		}
	}

	/*
	 * If we think we might have a FIFO larger than 16 characters,
	 * measure FIFO size and check it against expected.
	 */
	if (asy_fifo_test > 0 &&
	    !(asy->asy_flags2 & ASY2_NO_LOOPBACK) &&
	    (asy->asy_fifo_buf > 16 ||
	    (asy_fifo_test > 1 && asy->asy_use_fifo == FIFO_ON) ||
	    ASY_DEBUG(asy, ASY_DEBUG_CHIP))) {
		int i;

		/* Set baud rate to 57600 (fairly arbitrary choice) */
		ddi_put8(asy->asy_iohandle, asy->asy_ioaddr + LCR,
		    DLAB);
		ddi_put8(asy->asy_iohandle, asy->asy_ioaddr + DAT,
		    asyspdtab[B57600] & 0xff);
		ddi_put8(asy->asy_iohandle, asy->asy_ioaddr + ICR,
		    (asyspdtab[B57600] >> 8) & 0xff);
		/* Set 8 bits, 1 stop bit */
		ddi_put8(asy->asy_iohandle, asy->asy_ioaddr + LCR,
		    STOP1|BITS8);
		/* Set loopback mode */
		ddi_put8(asy->asy_iohandle, asy->asy_ioaddr + MCR,
		    DTR | RTS | ASY_LOOP | OUT1 | OUT2);

		/* Overfill fifo */
		for (i = 0; i < asy->asy_fifo_buf * 2; i++) {
			ddi_put8(asy->asy_iohandle,
			    asy->asy_ioaddr + DAT, i);
		}
		/*
		 * Now there's an interesting question here about which
		 * FIFO we're testing the size of, RX or TX. We just
		 * filled the TX FIFO much faster than it can empty,
		 * although it is possible one or two characters may
		 * have gone from it to the TX shift register.
		 * We wait for enough time for all the characters to
		 * move into the RX FIFO and any excess characters to
		 * have been lost, and then read all the RX FIFO. So
		 * the answer we finally get will be the size which is
		 * the MIN(RX FIFO,(TX FIFO + 1 or 2)). The critical
		 * one is actually the TX FIFO, because if we overfill
		 * it in normal operation, the excess characters are
		 * lost with no warning.
		 */
		/*
		 * Wait for characters to move into RX FIFO.
		 * In theory, 200 * asy->asy_fifo_buf * 2 should be
		 * enough. However, in practice it isn't always, so we
		 * increase to 400 so some slow 16550A's finish, and we
		 * increase to 3 so we spot more characters coming back
		 * than we sent, in case that should ever happen.
		 */
		delay(drv_usectohz(400 * asy->asy_fifo_buf * 3));

		/* Now see how many characters we can read back */
		for (i = 0; i < asy->asy_fifo_buf * 3; i++) {
			ret = ddi_get8(asy->asy_iohandle,
			    asy->asy_ioaddr + LSR);
			if (!(ret & RCA))
				break;	/* FIFO emptied */
			(void) ddi_get8(asy->asy_iohandle,
			    asy->asy_ioaddr + DAT); /* lose another */
		}

		ASY_DPRINTF(asy, ASY_DEBUG_CHIP,
		    "FIFO size: expected=%d, measured=%d",
		    asy->asy_fifo_buf, i);

		hwtype = asy->asy_hwtype;
		if (i < asy->asy_fifo_buf) {
			/*
			 * FIFO is somewhat smaller than we anticipated.
			 * If we have 16 characters usable, then this
			 * UART will probably work well enough in
			 * 16550A mode. If less than 16 characters,
			 * then we'd better not use it at all.
			 * UARTs with busted FIFOs do crop up.
			 */
			if (i >= 16 && asy->asy_fifo_buf >= 16) {
				/* fall back to a 16550A */
				hwtype = ASY16550A;
				asy->asy_fifo_buf = 16;
				asy->asy_fifor &= ~(FIFOEXTRA1 | FIFOEXTRA2);
			} else {
				/* fall back to no FIFO at all */
				hwtype = ASY16550;
				asy->asy_fifo_buf = 1;
				asy->asy_use_fifo = FIFO_OFF;
				asy->asy_fifor &=
				    ~(FIFO_ON | FIFOEXTRA1 | FIFOEXTRA2);
			}
		}
		/*
		 * We will need to reprogram the FIFO if we changed
		 * our mind about how to drive it above, and in any
		 * case, it would be a good idea to flush any garbage
		 * out incase the loopback test left anything behind.
		 * Again as earlier above, we must call asy_reset_fifo()
		 * before any possible downgrade of asy->asy_hwtype.
		 */
		if (asy->asy_hwtype >= ASY16650 && hwtype < ASY16650) {
			/* Disable 16650 enhanced mode */
			ddi_put8(asy->asy_iohandle, asy->asy_ioaddr + LCR,
			    EFRACCESS);
			ddi_put8(asy->asy_iohandle, asy->asy_ioaddr + EFR,
			    0);
			ddi_put8(asy->asy_iohandle, asy->asy_ioaddr + LCR,
			    STOP1|BITS8);
		}
		asy_reset_fifo(asy, FIFOTXFLSH | FIFORXFLSH);
		asy->asy_hwtype = hwtype;

		/* Clear loopback mode and restore DTR/RTS */
		ddi_put8(asy->asy_iohandle, asy->asy_ioaddr + MCR, mcr);
	}

	ASY_DPRINTF(asy, ASY_DEBUG_CHIP, "%s @ %p",
	    asy_hw_name(asy), (void *)asy->asy_ioaddr);

	/* Make UART type visible in device tree for prtconf, etc */
	dev = makedevice(DDI_MAJOR_T_UNKNOWN, asy->asy_unit);
	(void) ddi_prop_update_string(dev, devi, "uart", asy_hw_name(asy));

	if (asy->asy_hwtype == ASY16550)	/* for broken 16550's, */
		asy->asy_hwtype = ASY8250A;	/* drive them as 8250A */

	return (DDI_SUCCESS);
}

/*
 * asyinit() initializes the TTY protocol-private data for this channel
 * before enabling the interrupts.
 */
static void
asyinit(struct asycom *asy)
{
	struct asyncline *async;

	asy->asy_priv = kmem_zalloc(sizeof (struct asyncline), KM_SLEEP);
	async = asy->asy_priv;
	mutex_enter(&asy->asy_excl);
	async->async_common = asy;
	cv_init(&async->async_flags_cv, NULL, CV_DRIVER, NULL);
	mutex_exit(&asy->asy_excl);
}

/*ARGSUSED3*/
static int
asyopen(queue_t *rq, dev_t *dev, int flag, int sflag, cred_t *cr)
{
	struct asycom	*asy;
	struct asyncline *async;
	int		mcr;
	int		unit;
	int		len;
	struct termios	*termiosp;

	unit = UNIT(*dev);
	asy = ddi_get_soft_state(asy_soft_state, unit);
	if (asy == NULL)
		return (ENXIO);		/* unit not configured */
	ASY_DPRINTF(asy, ASY_DEBUG_CLOSE, "enter");
	async = asy->asy_priv;
	mutex_enter(&asy->asy_excl);

again:
	mutex_enter(&asy->asy_excl_hi);

	/*
	 * Block waiting for carrier to come up, unless this is a no-delay open.
	 */
	if (!(async->async_flags & ASYNC_ISOPEN)) {
		/*
		 * Set the default termios settings (cflag).
		 * Others are set in ldterm.
		 */
		mutex_exit(&asy->asy_excl_hi);

		if (ddi_getlongprop(DDI_DEV_T_ANY, ddi_root_node(),
		    0, "ttymodes",
		    (caddr_t)&termiosp, &len) == DDI_PROP_SUCCESS &&
		    len == sizeof (struct termios)) {
			async->async_ttycommon.t_cflag = termiosp->c_cflag;
			kmem_free(termiosp, len);
		} else {
			asyerror(asy, CE_WARN,
			    "couldn't get ttymodes property");
		}
		mutex_enter(&asy->asy_excl_hi);

		/* eeprom mode support - respect properties */
		if (asy->asy_cflag)
			async->async_ttycommon.t_cflag = asy->asy_cflag;

		async->async_ttycommon.t_iflag = 0;
		async->async_ttycommon.t_iocpending = NULL;
		async->async_ttycommon.t_size.ws_row = 0;
		async->async_ttycommon.t_size.ws_col = 0;
		async->async_ttycommon.t_size.ws_xpixel = 0;
		async->async_ttycommon.t_size.ws_ypixel = 0;
		async->async_dev = *dev;
		async->async_wbufcid = 0;

		async->async_startc = CSTART;
		async->async_stopc = CSTOP;
		asy_program(asy, ASY_INIT);
	} else if ((async->async_ttycommon.t_flags & TS_XCLUDE) &&
	    secpolicy_excl_open(cr) != 0) {
		mutex_exit(&asy->asy_excl_hi);
		mutex_exit(&asy->asy_excl);
		return (EBUSY);
	} else if ((*dev & OUTLINE) && !(async->async_flags & ASYNC_OUT)) {
		mutex_exit(&asy->asy_excl_hi);
		mutex_exit(&asy->asy_excl);
		return (EBUSY);
	}

	if (*dev & OUTLINE)
		async->async_flags |= ASYNC_OUT;

	/* Raise DTR on every open, but delay if it was just lowered. */
	while (async->async_flags & ASYNC_DTR_DELAY) {
		ASY_DPRINTF(asy, ASY_DEBUG_MODEM,
		    "waiting for the ASYNC_DTR_DELAY to be clear");
		mutex_exit(&asy->asy_excl_hi);
		if (cv_wait_sig(&async->async_flags_cv,
		    &asy->asy_excl) == 0) {
			ASY_DPRINTF(asy, ASY_DEBUG_MODEM,
			    "interrupted by signal, exiting");
			mutex_exit(&asy->asy_excl);
			return (EINTR);
		}
		mutex_enter(&asy->asy_excl_hi);
	}

	mcr = ddi_get8(asy->asy_iohandle, asy->asy_ioaddr + MCR);
	ddi_put8(asy->asy_iohandle, asy->asy_ioaddr + MCR,
	    mcr|(asy->asy_mcr&DTR));

	ASY_DPRINTF(asy, ASY_DEBUG_INIT, "\"Raise DTR on every open\": "
	    "make mcr = %x, make TS_SOFTCAR = %s", mcr | (asy->asy_mcr & DTR),
	    (asy->asy_flags & ASY_IGNORE_CD) ? "ON" : "OFF");

	if (asy->asy_flags & ASY_IGNORE_CD) {
		ASY_DPRINTF(asy, ASY_DEBUG_MODEM,
		    "ASY_IGNORE_CD set, set TS_SOFTCAR");
		async->async_ttycommon.t_flags |= TS_SOFTCAR;
	}
	else
		async->async_ttycommon.t_flags &= ~TS_SOFTCAR;

	/*
	 * Check carrier.
	 */
	asy->asy_msr = ddi_get8(asy->asy_iohandle, asy->asy_ioaddr + MSR);
	ASY_DPRINTF(asy, ASY_DEBUG_INIT, "TS_SOFTCAR is %s, MSR & DCD is %s",
	    (async->async_ttycommon.t_flags & TS_SOFTCAR) ? "set" : "clear",
	    (asy->asy_msr & DCD) ? "set" : "clear");

	if (asy->asy_msr & DCD)
		async->async_flags |= ASYNC_CARR_ON;
	else
		async->async_flags &= ~ASYNC_CARR_ON;
	mutex_exit(&asy->asy_excl_hi);

	/*
	 * If FNDELAY and FNONBLOCK are clear, block until carrier up.
	 * Quit on interrupt.
	 */
	if (!(flag & (FNDELAY|FNONBLOCK)) &&
	    !(async->async_ttycommon.t_cflag & CLOCAL)) {
		if ((!(async->async_flags & (ASYNC_CARR_ON|ASYNC_OUT)) &&
		    !(async->async_ttycommon.t_flags & TS_SOFTCAR)) ||
		    ((async->async_flags & ASYNC_OUT) &&
		    !(*dev & OUTLINE))) {
			async->async_flags |= ASYNC_WOPEN;
			if (cv_wait_sig(&async->async_flags_cv,
			    &asy->asy_excl) == B_FALSE) {
				async->async_flags &= ~ASYNC_WOPEN;
				mutex_exit(&asy->asy_excl);
				return (EINTR);
			}
			async->async_flags &= ~ASYNC_WOPEN;
			goto again;
		}
	} else if ((async->async_flags & ASYNC_OUT) && !(*dev & OUTLINE)) {
		mutex_exit(&asy->asy_excl);
		return (EBUSY);
	}

	async->async_ttycommon.t_readq = rq;
	async->async_ttycommon.t_writeq = WR(rq);
	rq->q_ptr = WR(rq)->q_ptr = (caddr_t)async;
	mutex_exit(&asy->asy_excl);
	/*
	 * Caution here -- qprocson sets the pointers that are used by canput
	 * called by async_softint.  ASYNC_ISOPEN must *not* be set until those
	 * pointers are valid.
	 */
	qprocson(rq);
	async->async_flags |= ASYNC_ISOPEN;
	async->async_polltid = 0;
	ASY_DPRINTF(asy, ASY_DEBUG_INIT, "done");
	return (0);
}

static void
async_progress_check(void *arg)
{
	struct asyncline *async = arg;
	struct asycom	 *asy = async->async_common;
	mblk_t *bp;

	/*
	 * We define "progress" as either waiting on a timed break or delay, or
	 * having had at least one transmitter interrupt.  If none of these are
	 * true, then just terminate the output and wake up that close thread.
	 */
	mutex_enter(&asy->asy_excl);
	mutex_enter(&asy->asy_excl_hi);
	if (!(async->async_flags & (ASYNC_BREAK|ASYNC_DELAY|ASYNC_PROGRESS))) {
		async->async_ocnt = 0;
		async->async_flags &= ~ASYNC_BUSY;
		async->async_timer = 0;
		bp = async->async_xmitblk;
		async->async_xmitblk = NULL;
		mutex_exit(&asy->asy_excl_hi);
		if (bp != NULL)
			freeb(bp);
		/*
		 * Since this timer is running, we know that we're in exit(2).
		 * That means that the user can't possibly be waiting on any
		 * valid ioctl(2) completion anymore, and we should just flush
		 * everything.
		 */
		flushq(async->async_ttycommon.t_writeq, FLUSHALL);
		cv_broadcast(&async->async_flags_cv);
	} else {
		async->async_flags &= ~ASYNC_PROGRESS;
		async->async_timer = timeout(async_progress_check, async,
		    drv_usectohz(asy_drain_check));
		mutex_exit(&asy->asy_excl_hi);
	}
	mutex_exit(&asy->asy_excl);
}

/*
 * Release DTR so that asyopen() can raise it.
 */
static void
async_dtr_free(struct asyncline *async)
{
	struct asycom *asy = async->async_common;

	ASY_DPRINTF(asy, ASY_DEBUG_MODEM,
	    "async_dtr_free, clearing ASYNC_DTR_DELAY");
	mutex_enter(&asy->asy_excl);
	async->async_flags &= ~ASYNC_DTR_DELAY;
	async->async_dtrtid = 0;
	cv_broadcast(&async->async_flags_cv);
	mutex_exit(&asy->asy_excl);
}

/*
 * Close routine.
 */
/*ARGSUSED2*/
static int
asyclose(queue_t *q, int flag, cred_t *credp)
{
	struct asyncline *async;
	struct asycom	 *asy;
	int icr, lcr;

	async = (struct asyncline *)q->q_ptr;
	ASSERT(async != NULL);

	asy = async->async_common;

	ASY_DPRINTF(asy, ASY_DEBUG_CLOSE, "enter");

	mutex_enter(&asy->asy_excl);
	async->async_flags |= ASYNC_CLOSING;

	/*
	 * Turn off PPS handling early to avoid events occuring during
	 * close.  Also reset the DCD edge monitoring bit.
	 */
	mutex_enter(&asy->asy_excl_hi);
	asy->asy_flags &= ~(ASY_PPS | ASY_PPS_EDGE);
	mutex_exit(&asy->asy_excl_hi);

	/*
	 * There are two flavors of break -- timed (M_BREAK or TCSBRK) and
	 * untimed (TIOCSBRK).  For the timed case, these are enqueued on our
	 * write queue and there's a timer running, so we don't have to worry
	 * about them.  For the untimed case, though, the user obviously made a
	 * mistake, because these are handled immediately.  We'll terminate the
	 * break now and honor their implicit request by discarding the rest of
	 * the data.
	 */
	if (async->async_flags & ASYNC_OUT_SUSPEND) {
		if (async->async_utbrktid != 0) {
			(void) untimeout(async->async_utbrktid);
			async->async_utbrktid = 0;
		}
		mutex_enter(&asy->asy_excl_hi);
		lcr = ddi_get8(asy->asy_iohandle, asy->asy_ioaddr + LCR);
		ddi_put8(asy->asy_iohandle,
		    asy->asy_ioaddr + LCR, (lcr & ~SETBREAK));
		mutex_exit(&asy->asy_excl_hi);
		async->async_flags &= ~ASYNC_OUT_SUSPEND;
		goto nodrain;
	}

	/*
	 * If the user told us not to delay the close ("non-blocking"), then
	 * don't bother trying to drain.
	 *
	 * If the user did M_STOP (ASYNC_STOPPED), there's no hope of ever
	 * getting an M_START (since these messages aren't enqueued), and the
	 * only other way to clear the stop condition is by loss of DCD, which
	 * would discard the queue data.  Thus, we drop the output data if
	 * ASYNC_STOPPED is set.
	 */
	if ((flag & (FNDELAY|FNONBLOCK)) ||
	    (async->async_flags & ASYNC_STOPPED)) {
		goto nodrain;
	}

	/*
	 * If there's any pending output, then we have to try to drain it.
	 * There are two main cases to be handled:
	 *	- called by close(2): need to drain until done or until
	 *	  a signal is received.  No timeout.
	 *	- called by exit(2): need to drain while making progress
	 *	  or until a timeout occurs.  No signals.
	 *
	 * If we can't rely on receiving a signal to get us out of a hung
	 * session, then we have to use a timer.  In this case, we set a timer
	 * to check for progress in sending the output data -- all that we ask
	 * (at each interval) is that there's been some progress made.  Since
	 * the interrupt routine grabs buffers from the write queue, we can't
	 * trust changes in async_ocnt.  Instead, we use a progress flag.
	 *
	 * Note that loss of carrier will cause the output queue to be flushed,
	 * and we'll wake up again and finish normally.
	 */
	if (!ddi_can_receive_sig() && asy_drain_check != 0) {
		async->async_flags &= ~ASYNC_PROGRESS;
		async->async_timer = timeout(async_progress_check, async,
		    drv_usectohz(asy_drain_check));
	}
	while (async->async_ocnt > 0 ||
	    async->async_ttycommon.t_writeq->q_first != NULL ||
	    (async->async_flags & (ASYNC_BUSY|ASYNC_BREAK|ASYNC_DELAY))) {
		if (cv_wait_sig(&async->async_flags_cv, &asy->asy_excl) == 0)
			break;
	}
	if (async->async_timer != 0) {
		(void) untimeout(async->async_timer);
		async->async_timer = 0;
	}

nodrain:
	async->async_ocnt = 0;
	if (async->async_xmitblk != NULL)
		freeb(async->async_xmitblk);
	async->async_xmitblk = NULL;

	/*
	 * If line has HUPCL set or is incompletely opened fix up the modem
	 * lines.
	 */
	ASY_DPRINTF(asy, ASY_DEBUG_MODEM, "next check HUPCL flag");
	mutex_enter(&asy->asy_excl_hi);
	if ((async->async_ttycommon.t_cflag & HUPCL) ||
	    (async->async_flags & ASYNC_WOPEN)) {
		ASY_DPRINTF(asy, ASY_DEBUG_MODEM,
		    "HUPCL flag = %x, ASYNC_WOPEN flag = %x",
		    async->async_ttycommon.t_cflag & HUPCL,
		    async->async_ttycommon.t_cflag & ASYNC_WOPEN);
		async->async_flags |= ASYNC_DTR_DELAY;

		/* turn off DTR, RTS but NOT interrupt to 386 */
		if (asy->asy_flags & (ASY_IGNORE_CD|ASY_RTS_DTR_OFF)) {
			ASY_DPRINTF(asy, ASY_DEBUG_MODEM,
			    "ASY_IGNORE_CD flag = %x, "
			    "ASY_RTS_DTR_OFF flag = %x",
			    asy->asy_flags & ASY_IGNORE_CD,
			    asy->asy_flags & ASY_RTS_DTR_OFF);

			ddi_put8(asy->asy_iohandle, asy->asy_ioaddr + MCR,
			    asy->asy_mcr|OUT2);
		} else {
			ASY_DPRINTF(asy, ASY_DEBUG_MODEM,
			    "Dropping DTR and RTS");
			ddi_put8(asy->asy_iohandle, asy->asy_ioaddr + MCR,
			    OUT2);
		}
		async->async_dtrtid =
		    timeout((void (*)())async_dtr_free,
		    (caddr_t)async, drv_usectohz(asy_min_dtr_low));
	}
	/*
	 * If nobody's using it now, turn off receiver interrupts.
	 */
	if ((async->async_flags & (ASYNC_WOPEN|ASYNC_ISOPEN)) == 0) {
		icr = ddi_get8(asy->asy_iohandle, asy->asy_ioaddr + ICR);
		ddi_put8(asy->asy_iohandle, asy->asy_ioaddr + ICR,
		    (icr & ~RIEN));
	}
	mutex_exit(&asy->asy_excl_hi);
out:
	ttycommon_close(&async->async_ttycommon);

	/*
	 * Cancel outstanding "bufcall" request.
	 */
	if (async->async_wbufcid != 0) {
		unbufcall(async->async_wbufcid);
		async->async_wbufcid = 0;
	}

	/* Note that qprocsoff can't be done until after interrupts are off */
	qprocsoff(q);
	q->q_ptr = WR(q)->q_ptr = NULL;
	async->async_ttycommon.t_readq = NULL;
	async->async_ttycommon.t_writeq = NULL;

	/*
	 * Clear out device state, except persistant device property flags.
	 */
	async->async_flags &= (ASYNC_DTR_DELAY|ASY_RTS_DTR_OFF);
	cv_broadcast(&async->async_flags_cv);
	mutex_exit(&asy->asy_excl);

	ASY_DPRINTF(asy, ASY_DEBUG_CLOSE, "done");
	return (0);
}

static boolean_t
asy_isbusy(struct asycom *asy)
{
	struct asyncline *async;

	ASY_DPRINTF(asy, ASY_DEBUG_EOT, "enter");
	async = asy->asy_priv;
	ASSERT(mutex_owned(&asy->asy_excl));
	ASSERT(mutex_owned(&asy->asy_excl_hi));
/*
 * XXXX this should be recoded
 */
	return ((async->async_ocnt > 0) ||
	    ((ddi_get8(asy->asy_iohandle,
	    asy->asy_ioaddr + LSR) & (XSRE|XHRE)) == 0));
}

static void
asy_waiteot(struct asycom *asy)
{
	/*
	 * Wait for the current transmission block and the
	 * current fifo data to transmit. Once this is done
	 * we may go on.
	 */
	ASY_DPRINTF(asy, ASY_DEBUG_EOT, "enter");
	ASSERT(mutex_owned(&asy->asy_excl));
	ASSERT(mutex_owned(&asy->asy_excl_hi));
	while (asy_isbusy(asy)) {
		mutex_exit(&asy->asy_excl_hi);
		mutex_exit(&asy->asy_excl);
		drv_usecwait(10000);		/* wait .01 */
		mutex_enter(&asy->asy_excl);
		mutex_enter(&asy->asy_excl_hi);
	}
}

/* asy_reset_fifo -- flush fifos and [re]program fifo control register */
static void
asy_reset_fifo(struct asycom *asy, uchar_t flush)
{
	uchar_t lcr = 0;

	/* On a 16750, we have to set DLAB in order to set FIFOEXTRA. */

	if (asy->asy_hwtype >= ASY16750) {
		lcr = ddi_get8(asy->asy_iohandle, asy->asy_ioaddr + LCR);
		ddi_put8(asy->asy_iohandle, asy->asy_ioaddr + LCR,
		    lcr | DLAB);
	}

	ddi_put8(asy->asy_iohandle, asy->asy_ioaddr + FIFOR,
	    asy->asy_fifor | flush);

	/* Clear DLAB */

	if (asy->asy_hwtype >= ASY16750) {
		ddi_put8(asy->asy_iohandle, asy->asy_ioaddr + LCR, lcr);
	}
}

/*
 * Program the ASY port. Most of the async operation is based on the values
 * of 'c_iflag' and 'c_cflag'.
 */

#define	BAUDINDEX(cflg)	(((cflg) & CBAUDEXT) ? \
			(((cflg) & CBAUD) + CBAUD + 1) : ((cflg) & CBAUD))

static void
asy_program(struct asycom *asy, int mode)
{
	struct asyncline *async;
	int baudrate, c_flag;
	int icr, lcr;
	int flush_reg;
	int ocflags;

	ASSERT(mutex_owned(&asy->asy_excl));
	ASSERT(mutex_owned(&asy->asy_excl_hi));

	async = asy->asy_priv;
	ASY_DPRINTF(asy, ASY_DEBUG_PROCS, "mode = 0x%08X, enter", mode);

	baudrate = BAUDINDEX(async->async_ttycommon.t_cflag);

	async->async_ttycommon.t_cflag &= ~(CIBAUD);

	if (baudrate > CBAUD) {
		async->async_ttycommon.t_cflag |= CIBAUDEXT;
		async->async_ttycommon.t_cflag |=
		    (((baudrate - CBAUD - 1) << IBSHIFT) & CIBAUD);
	} else {
		async->async_ttycommon.t_cflag &= ~CIBAUDEXT;
		async->async_ttycommon.t_cflag |=
		    ((baudrate << IBSHIFT) & CIBAUD);
	}

	c_flag = async->async_ttycommon.t_cflag &
	    (CLOCAL|CREAD|CSTOPB|CSIZE|PARENB|PARODD|CBAUD|CBAUDEXT);

	/* disable interrupts */
	ddi_put8(asy->asy_iohandle, asy->asy_ioaddr + ICR, 0);

	ocflags = asy->asy_ocflag;

	/* flush/reset the status registers */
	(void) ddi_get8(asy->asy_iohandle, asy->asy_ioaddr + ISR);
	(void) ddi_get8(asy->asy_iohandle, asy->asy_ioaddr + LSR);
	asy->asy_msr = flush_reg = ddi_get8(asy->asy_iohandle,
	    asy->asy_ioaddr + MSR);
	/*
	 * The device is programmed in the open sequence, if we
	 * have to hardware handshake, then this is a good time
	 * to check if the device can receive any data.
	 */

	if ((CRTSCTS & async->async_ttycommon.t_cflag) && !(flush_reg & CTS)) {
		async_flowcontrol_hw_output(asy, FLOW_STOP);
	} else {
		/*
		 * We can not use async_flowcontrol_hw_output(asy, FLOW_START)
		 * here, because if CRTSCTS is clear, we need clear
		 * ASYNC_HW_OUT_FLW bit.
		 */
		async->async_flags &= ~ASYNC_HW_OUT_FLW;
	}

	/*
	 * If IXON is not set, clear ASYNC_SW_OUT_FLW;
	 * If IXON is set, no matter what IXON flag is before this
	 * function call to asy_program,
	 * we will use the old ASYNC_SW_OUT_FLW status.
	 * Because of handling IXON in the driver, we also should re-calculate
	 * the value of ASYNC_OUT_FLW_RESUME bit, but in fact,
	 * the TCSET* commands which call asy_program
	 * are put into the write queue, so there is no output needed to
	 * be resumed at this point.
	 */
	if (!(IXON & async->async_ttycommon.t_iflag))
		async->async_flags &= ~ASYNC_SW_OUT_FLW;

	/* manually flush receive buffer or fifo (workaround for buggy fifos) */
	if (mode == ASY_INIT)
		if (asy->asy_use_fifo == FIFO_ON) {
			for (flush_reg = asy->asy_fifo_buf; flush_reg-- > 0; ) {
				(void) ddi_get8(asy->asy_iohandle,
				    asy->asy_ioaddr + DAT);
			}
		} else {
			flush_reg = ddi_get8(asy->asy_iohandle,
			    asy->asy_ioaddr + DAT);
		}

	if (ocflags != (c_flag & ~CLOCAL) || mode == ASY_INIT) {
		/* Set line control */
		lcr = ddi_get8(asy->asy_iohandle, asy->asy_ioaddr + LCR);
		lcr &= ~(WLS0|WLS1|STB|PEN|EPS);

		if (c_flag & CSTOPB)
			lcr |= STB;	/* 2 stop bits */

		if (c_flag & PARENB)
			lcr |= PEN;

		if ((c_flag & PARODD) == 0)
			lcr |= EPS;

		switch (c_flag & CSIZE) {
		case CS5:
			lcr |= BITS5;
			break;
		case CS6:
			lcr |= BITS6;
			break;
		case CS7:
			lcr |= BITS7;
			break;
		case CS8:
			lcr |= BITS8;
			break;
		}

		/* set the baud rate, unless it is "0" */
		ddi_put8(asy->asy_iohandle, asy->asy_ioaddr + LCR, DLAB);

		if (baudrate != 0) {
			ddi_put8(asy->asy_iohandle, asy->asy_ioaddr + DAT,
			    asyspdtab[baudrate] & 0xff);
			ddi_put8(asy->asy_iohandle, asy->asy_ioaddr + ICR,
			    (asyspdtab[baudrate] >> 8) & 0xff);
		}
		/* set the line control modes */
		ddi_put8(asy->asy_iohandle, asy->asy_ioaddr + LCR, lcr);

		/*
		 * If we have a FIFO buffer, enable/flush
		 * at intialize time, flush if transitioning from
		 * CREAD off to CREAD on.
		 */
		if ((ocflags & CREAD) == 0 && (c_flag & CREAD) ||
		    mode == ASY_INIT)
			if (asy->asy_use_fifo == FIFO_ON)
				asy_reset_fifo(asy, FIFORXFLSH);

		/* remember the new cflags */
		asy->asy_ocflag = c_flag & ~CLOCAL;
	}

	if (baudrate == 0)
		ddi_put8(asy->asy_iohandle, asy->asy_ioaddr + MCR,
		    (asy->asy_mcr & RTS) | OUT2);
	else
		ddi_put8(asy->asy_iohandle, asy->asy_ioaddr + MCR,
		    asy->asy_mcr | OUT2);

	/*
	 * Call the modem status interrupt handler to check for the carrier
	 * in case CLOCAL was turned off after the carrier came on.
	 * (Note: Modem status interrupt is not enabled if CLOCAL is ON.)
	 */
	async_msint(asy);

	/* Set interrupt control */
	ASY_DPRINTF(asy, ASY_DEBUG_MODM2,
	    "c_flag & CLOCAL = %x t_cflag & CRTSCTS = %x",
	    c_flag & CLOCAL, async->async_ttycommon.t_cflag & CRTSCTS);

	if ((c_flag & CLOCAL) && !(async->async_ttycommon.t_cflag & CRTSCTS))
		/*
		 * direct-wired line ignores DCD, so we don't enable modem
		 * status interrupts.
		 */
		icr = (TIEN | SIEN);
	else
		icr = (TIEN | SIEN | MIEN);

	if (c_flag & CREAD)
		icr |= RIEN;

	ddi_put8(asy->asy_iohandle, asy->asy_ioaddr + ICR, icr);
	ASY_DPRINTF(asy, ASY_DEBUG_PROCS, "done");
}

static boolean_t
asy_baudok(struct asycom *asy)
{
	struct asyncline *async = asy->asy_priv;
	int baudrate;


	baudrate = BAUDINDEX(async->async_ttycommon.t_cflag);

	if (baudrate >= sizeof (asyspdtab)/sizeof (*asyspdtab))
		return (0);

	return (baudrate == 0 || asyspdtab[baudrate]);
}

/*
 * asyintr() is the High Level Interrupt Handler.
 *
 * There are four different interrupt types indexed by ISR register values:
 *		0: modem
 *		1: Tx holding register is empty, ready for next char
 *		2: Rx register now holds a char to be picked up
 *		3: error or break on line
 * This routine checks the Bit 0 (interrupt-not-pending) to determine if
 * the interrupt is from this port.
 */
uint_t
asyintr(caddr_t argasy, caddr_t argunused __unused)
{
	struct asycom		*asy = (struct asycom *)argasy;
	struct asyncline	*async = asy->asy_priv;
	int			ret_status = DDI_INTR_UNCLAIMED;

	if ((async == NULL) ||
	    !(async->async_flags & (ASYNC_ISOPEN|ASYNC_WOPEN))) {
		const uint8_t intr_id = ddi_get8(asy->asy_iohandle,
		    asy->asy_ioaddr + ISR) & 0x0F;

		if (intr_id & NOINTERRUPT) {
			return (DDI_INTR_UNCLAIMED);
		} else {
			/*
			 * reset the device by:
			 *	reading line status
			 *	reading any data from data status register
			 *	reading modem status
			 */
			(void) ddi_get8(asy->asy_iohandle,
			    asy->asy_ioaddr + LSR);
			(void) ddi_get8(asy->asy_iohandle,
			    asy->asy_ioaddr + DAT);
			asy->asy_msr = ddi_get8(asy->asy_iohandle,
			    asy->asy_ioaddr + MSR);
			return (DDI_INTR_CLAIMED);
		}
	}

	mutex_enter(&asy->asy_excl_hi);

	if (asy->asy_flags & ASY_DDI_SUSPENDED) {
		mutex_exit(&asy->asy_excl_hi);
		return (DDI_INTR_CLAIMED);
	}

	/*
	 * We will loop until the interrupt line is pulled low. asy
	 * interrupt is edge triggered.
	 */
	for (;;) {
		const uint8_t intr_id = ddi_get8(asy->asy_iohandle,
		    asy->asy_ioaddr + ISR) & 0x0F;

		if (intr_id & NOINTERRUPT)
			break;
		ret_status = DDI_INTR_CLAIMED;

		ASY_DPRINTF(asy, ASY_DEBUG_INTR, "interrupt_id = 0x%x",
		    intr_id);

		const uint8_t lsr = ddi_get8(asy->asy_iohandle,
		    asy->asy_ioaddr + LSR);

		switch (intr_id) {
		case TxRDY:
			/*
			 * The transmit-ready interrupt implies an empty
			 * transmit-hold register (or FIFO).  Check that it is
			 * present before attempting to transmit more data.
			 */
			if ((lsr & XHRE) == 0) {
				/*
				 * Taking a TxRDY interrupt only to find XHRE
				 * absent would be a surprise, except for a
				 * racing asyputchar(), which ignores the
				 * excl_hi mutex when writing to the device.
				 */
				continue;
			}
			async_txint(asy);
			/*
			 * Unlike the other interrupts which fall through to
			 * attempting to fill the output register/FIFO, TxRDY
			 * has no need having just done so.
			 */
			continue;

		case RxRDY:
		case RSTATUS:
		case FFTMOUT:
			/* receiver interrupt or receiver errors */
			async_rxint(asy, lsr);
			break;
		case MSTATUS:
			/* modem status interrupt */
			async_msint(asy);
			break;
		}
		/* Refill the output FIFO if it has gone empty */
		if ((lsr & XHRE) && (async->async_flags & ASYNC_BUSY) &&
		    (async->async_ocnt > 0))
			async_txint(asy);
	}
	mutex_exit(&asy->asy_excl_hi);
	return (ret_status);
}

/*
 * Transmitter interrupt service routine.
 * If there is more data to transmit in the current pseudo-DMA block,
 * send the next character if output is not stopped or draining.
 * Otherwise, queue up a soft interrupt.
 *
 * XXX -  Needs review for HW FIFOs.
 */
static void
async_txint(struct asycom *asy)
{
	struct asyncline *async = asy->asy_priv;
	int		fifo_len;

	ASSERT(MUTEX_HELD(&asy->asy_excl_hi));

	/*
	 * If ASYNC_BREAK or ASYNC_OUT_SUSPEND has been set, return to
	 * asyintr()'s context to claim the interrupt without performing
	 * any action. No character will be loaded into FIFO/THR until
	 * timed or untimed break is removed
	 */
	if (async->async_flags & (ASYNC_BREAK|ASYNC_OUT_SUSPEND))
		return;

	fifo_len = asy->asy_fifo_buf; /* with FIFO buffers */
	if (fifo_len > asy_max_tx_fifo)
		fifo_len = asy_max_tx_fifo;

	if (async_flowcontrol_sw_input(asy, FLOW_CHECK, IN_FLOW_NULL))
		fifo_len--;

	if (async->async_ocnt > 0 && fifo_len > 0 &&
	    !(async->async_flags &
	    (ASYNC_HW_OUT_FLW|ASYNC_SW_OUT_FLW|ASYNC_STOPPED))) {
		while (fifo_len-- > 0 && async->async_ocnt-- > 0) {
			ddi_put8(asy->asy_iohandle,
			    asy->asy_ioaddr + DAT, *async->async_optr++);
		}
		async->async_flags |= ASYNC_PROGRESS;
	}

	if (fifo_len <= 0)
		return;

	asysetsoft(asy);
}

/*
 * Interrupt on port: handle PPS event.  This function is only called
 * for a port on which PPS event handling has been enabled.
 */
static void
asy_ppsevent(struct asycom *asy, int msr)
{
	ASSERT(MUTEX_HELD(&asy->asy_excl_hi));

	if (asy->asy_flags & ASY_PPS_EDGE) {
		/* Have seen leading edge, now look for and record drop */
		if ((msr & DCD) == 0)
			asy->asy_flags &= ~ASY_PPS_EDGE;
		/*
		 * Waiting for leading edge, look for rise; stamp event and
		 * calibrate kernel clock.
		 */
	} else if (msr & DCD) {
			/*
			 * This code captures a timestamp at the designated
			 * transition of the PPS signal (DCD asserted).  The
			 * code provides a pointer to the timestamp, as well
			 * as the hardware counter value at the capture.
			 *
			 * Note: the kernel has nano based time values while
			 * NTP requires micro based, an in-line fast algorithm
			 * to convert nsec to usec is used here -- see hrt2ts()
			 * in common/os/timers.c for a full description.
			 */
			struct timeval *tvp = &asy_ppsev.tv;
			timestruc_t ts;
			long nsec, usec;

			asy->asy_flags |= ASY_PPS_EDGE;
			LED_OFF;
			gethrestime(&ts);
			LED_ON;
			nsec = ts.tv_nsec;
			usec = nsec + (nsec >> 2);
			usec = nsec + (usec >> 1);
			usec = nsec + (usec >> 2);
			usec = nsec + (usec >> 4);
			usec = nsec - (usec >> 3);
			usec = nsec + (usec >> 2);
			usec = nsec + (usec >> 3);
			usec = nsec + (usec >> 4);
			usec = nsec + (usec >> 1);
			usec = nsec + (usec >> 6);
			tvp->tv_usec = usec >> 10;
			tvp->tv_sec = ts.tv_sec;

			++asy_ppsev.serial;

			/*
			 * Because the kernel keeps a high-resolution time,
			 * pass the current highres timestamp in tvp and zero
			 * in usec.
			 */
			ddi_hardpps(tvp, 0);
	}
}

/*
 * Receiver interrupt: RxRDY interrupt, FIFO timeout interrupt or receive
 * error interrupt.
 * Try to put the character into the circular buffer for this line; if it
 * overflows, indicate a circular buffer overrun. If this port is always
 * to be serviced immediately, or the character is a STOP character, or
 * more than 15 characters have arrived, queue up a soft interrupt to
 * drain the circular buffer.
 * XXX - needs review for hw FIFOs support.
 */

static void
async_rxint(struct asycom *asy, uchar_t lsr)
{
	struct asyncline *async = asy->asy_priv;
	uchar_t c;
	uint_t s, needsoft = 0;
	tty_common_t *tp;
	int looplim = asy->asy_fifo_buf * 2;

	ASSERT(MUTEX_HELD(&asy->asy_excl_hi));

	tp = &async->async_ttycommon;
	if (!(tp->t_cflag & CREAD)) {
		while (lsr & (RCA|PARERR|FRMERR|BRKDET|OVRRUN)) {
			(void) (ddi_get8(asy->asy_iohandle,
			    asy->asy_ioaddr + DAT) & 0xff);
			lsr = ddi_get8(asy->asy_iohandle,
			    asy->asy_ioaddr + LSR);
			if (looplim-- < 0)		/* limit loop */
				break;
		}
		return; /* line is not open for read? */
	}

	while (lsr & (RCA|PARERR|FRMERR|BRKDET|OVRRUN)) {
		c = 0;
		s = 0;				/* reset error status */
		if (lsr & RCA) {
			c = ddi_get8(asy->asy_iohandle,
			    asy->asy_ioaddr + DAT) & 0xff;

			/*
			 * We handle XON/XOFF char if IXON is set,
			 * but if received char is _POSIX_VDISABLE,
			 * we left it to the up level module.
			 */
			if (tp->t_iflag & IXON) {
				if ((c == async->async_stopc) &&
				    (c != _POSIX_VDISABLE)) {
					async_flowcontrol_sw_output(asy,
					    FLOW_STOP);
					goto check_looplim;
				} else if ((c == async->async_startc) &&
				    (c != _POSIX_VDISABLE)) {
					async_flowcontrol_sw_output(asy,
					    FLOW_START);
					needsoft = 1;
					goto check_looplim;
				}
				if ((tp->t_iflag & IXANY) &&
				    (async->async_flags & ASYNC_SW_OUT_FLW)) {
					async_flowcontrol_sw_output(asy,
					    FLOW_START);
					needsoft = 1;
				}
			}
		}

		/*
		 * Check for character break sequence
		 */
		if ((abort_enable == KIOCABORTALTERNATE) &&
		    (asy->asy_flags & ASY_CONSOLE)) {
			if (abort_charseq_recognize(c))
				abort_sequence_enter((char *)NULL);
		}

		/* Handle framing errors */
		if (lsr & (PARERR|FRMERR|BRKDET|OVRRUN)) {
			if (lsr & PARERR) {
				if (tp->t_iflag & INPCK) /* parity enabled */
					s |= PERROR;
			}

			if (lsr & (FRMERR|BRKDET))
				s |= FRERROR;
			if (lsr & OVRRUN) {
				async->async_hw_overrun = 1;
				s |= OVERRUN;
			}
		}

		if (s == 0)
			if ((tp->t_iflag & PARMRK) &&
			    !(tp->t_iflag & (IGNPAR|ISTRIP)) &&
			    (c == 0377))
				if (RING_POK(async, 2)) {
					RING_PUT(async, 0377);
					RING_PUT(async, c);
				} else
					async->async_sw_overrun = 1;
			else
				if (RING_POK(async, 1))
					RING_PUT(async, c);
				else
					async->async_sw_overrun = 1;
		else
			if (s & FRERROR) /* Handle framing errors */
				if (c == 0)
					if ((asy->asy_flags & ASY_CONSOLE) &&
					    (abort_enable !=
					    KIOCABORTALTERNATE))
						abort_sequence_enter((char *)0);
					else
						async->async_break++;
				else
					if (RING_POK(async, 1))
						RING_MARK(async, c, s);
					else
						async->async_sw_overrun = 1;
			else /* Parity errors are handled by ldterm */
				if (RING_POK(async, 1))
					RING_MARK(async, c, s);
				else
					async->async_sw_overrun = 1;
check_looplim:
		lsr = ddi_get8(asy->asy_iohandle, asy->asy_ioaddr + LSR);
		if (looplim-- < 0)		/* limit loop */
			break;
	}
	if ((RING_CNT(async) > (RINGSIZE * 3)/4) &&
	    !(async->async_inflow_source & IN_FLOW_RINGBUFF)) {
		async_flowcontrol_hw_input(asy, FLOW_STOP, IN_FLOW_RINGBUFF);
		(void) async_flowcontrol_sw_input(asy, FLOW_STOP,
		    IN_FLOW_RINGBUFF);
	}

	if ((async->async_flags & ASYNC_SERVICEIMM) || needsoft ||
	    (RING_FRAC(async)) || (async->async_polltid == 0)) {
		asysetsoft(asy);	/* need a soft interrupt */
	}
}

/*
 * Modem status interrupt.
 *
 * (Note: It is assumed that the MSR hasn't been read by asyintr().)
 */

static void
async_msint(struct asycom *asy)
{
	struct asyncline *async = asy->asy_priv;
	int msr, t_cflag = async->async_ttycommon.t_cflag;

	ASSERT(MUTEX_HELD(&asy->asy_excl_hi));

async_msint_retry:
	/* this resets the interrupt */
	msr = ddi_get8(asy->asy_iohandle, asy->asy_ioaddr + MSR);
	ASY_DPRINTF(asy, ASY_DEBUG_STATE, "call #%d:",
	    ++(asy->asy_msint_cnt));
	ASY_DPRINTF(asy, ASY_DEBUG_STATE, "   transition: %3s %3s %3s %3s",
	    (msr & DCTS) ? "DCTS" : "    ",
	    (msr & DDSR) ? "DDSR" : "    ",
	    (msr & DRI)  ? "DRI"  : "    ",
	    (msr & DDCD) ? "DDCD" : "    ");
	ASY_DPRINTF(asy, ASY_DEBUG_STATE, "current state: %3s %3s %3s %3s",
	    (msr & CTS)  ? "CTS " : "    ",
	    (msr & DSR)  ? "DSR " : "    ",
	    (msr & RI)   ? "RI  " : "    ",
	    (msr & DCD)  ? "DCD " : "    ");

	/* If CTS status is changed, do H/W output flow control */
	if ((t_cflag & CRTSCTS) && (((asy->asy_msr ^ msr) & CTS) != 0))
		async_flowcontrol_hw_output(asy,
		    msr & CTS ? FLOW_START : FLOW_STOP);
	/*
	 * Reading MSR resets the interrupt, we save the
	 * value of msr so that other functions could examine MSR by
	 * looking at asy_msr.
	 */
	asy->asy_msr = (uchar_t)msr;

	/* Handle PPS event */
	if (asy->asy_flags & ASY_PPS)
		asy_ppsevent(asy, msr);

	async->async_ext++;
	asysetsoft(asy);
	/*
	 * We will make sure that the modem status presented to us
	 * during the previous read has not changed. If the chip samples
	 * the modem status on the falling edge of the interrupt line,
	 * and uses this state as the base for detecting change of modem
	 * status, we would miss a change of modem status event that occured
	 * after we initiated a read MSR operation.
	 */
	msr = ddi_get8(asy->asy_iohandle, asy->asy_ioaddr + MSR);
	if (STATES(msr) != STATES(asy->asy_msr))
		goto	async_msint_retry;
}

/*
 * Pend a soft interrupt if one isn't already pending.
 */
static void
asysetsoft(struct asycom *asy)
{
	ASSERT(MUTEX_HELD(&asy->asy_excl_hi));

	if (mutex_tryenter(&asy->asy_soft_lock) == 0)
		return;

	asy->asy_flags |= ASY_NEEDSOFT;
	if (!asy->asysoftpend) {
		asy->asysoftpend = 1;
		mutex_exit(&asy->asy_soft_lock);
		(void) ddi_intr_trigger_softint(asy->asy_soft_inth, NULL);
	} else {
		mutex_exit(&asy->asy_soft_lock);
	}
}

/*
 * Handle a second-stage interrupt.
 */
/*ARGSUSED*/
uint_t
asysoftintr(caddr_t intarg, caddr_t unusedarg __unused)
{
	struct asycom *asy = (struct asycom *)intarg;
	struct asyncline *async;
	int rv;
	uint_t cc;

	/*
	 * Test and clear soft interrupt.
	 */
	mutex_enter(&asy->asy_soft_lock);
	ASY_DPRINTF(asy, ASY_DEBUG_PROCS, "enter");
	rv = asy->asysoftpend;
	if (rv != 0)
		asy->asysoftpend = 0;
	mutex_exit(&asy->asy_soft_lock);

	if (rv) {
		if (asy->asy_priv == NULL)
			return (rv ? DDI_INTR_CLAIMED : DDI_INTR_UNCLAIMED);
		async = (struct asyncline *)asy->asy_priv;
		mutex_enter(&asy->asy_excl_hi);
		if (asy->asy_flags & ASY_NEEDSOFT) {
			asy->asy_flags &= ~ASY_NEEDSOFT;
			mutex_exit(&asy->asy_excl_hi);
			async_softint(asy);
			mutex_enter(&asy->asy_excl_hi);
		}

		/*
		 * There are some instances where the softintr is not
		 * scheduled and hence not called. It so happens that
		 * causes the last few characters to be stuck in the
		 * ringbuffer. Hence, call the handler once again so
		 * the last few characters are cleared.
		 */
		cc = RING_CNT(async);
		mutex_exit(&asy->asy_excl_hi);
		if (cc > 0)
			(void) async_softint(asy);
	}
	return (rv ? DDI_INTR_CLAIMED : DDI_INTR_UNCLAIMED);
}

/*
 * Handle a software interrupt.
 */
static void
async_softint(struct asycom *asy)
{
	struct asyncline *async = asy->asy_priv;
	uint_t	cc;
	mblk_t	*bp;
	queue_t	*q;
	uchar_t	val;
	uchar_t	c;
	tty_common_t	*tp;
	int nb;
	int instance = UNIT(async->async_dev);

	ASY_DPRINTF(asy, ASY_DEBUG_PROCS, "enter");
	mutex_enter(&asy->asy_excl_hi);
	if (asy->asy_flags & ASY_DOINGSOFT) {
		asy->asy_flags |= ASY_DOINGSOFT_RETRY;
		mutex_exit(&asy->asy_excl_hi);
		return;
	}
	asy->asy_flags |= ASY_DOINGSOFT;
begin:
	asy->asy_flags &= ~ASY_DOINGSOFT_RETRY;
	mutex_exit(&asy->asy_excl_hi);
	mutex_enter(&asy->asy_excl);
	tp = &async->async_ttycommon;
	q = tp->t_readq;
	if (async->async_flags & ASYNC_OUT_FLW_RESUME) {
		if (async->async_ocnt > 0) {
			mutex_enter(&asy->asy_excl_hi);
			async_resume(async);
			mutex_exit(&asy->asy_excl_hi);
		} else {
			if (async->async_xmitblk)
				freeb(async->async_xmitblk);
			async->async_xmitblk = NULL;
			async_start(async);
		}
		async->async_flags &= ~ASYNC_OUT_FLW_RESUME;
	}
	mutex_enter(&asy->asy_excl_hi);
	if (async->async_ext) {
		async->async_ext = 0;
		/* check for carrier up */
		ASY_DPRINTF(asy, ASY_DEBUG_MODM2,
		    "asy_msr & DCD = %x, tp->t_flags & TS_SOFTCAR = %x",
		    asy->asy_msr & DCD, tp->t_flags & TS_SOFTCAR);

		if (asy->asy_msr & DCD) {
			/* carrier present */
			if ((async->async_flags & ASYNC_CARR_ON) == 0) {
				ASY_DPRINTF(asy, ASY_DEBUG_MODM2,
				    "set ASYNC_CARR_ON");
				async->async_flags |= ASYNC_CARR_ON;
				if (async->async_flags & ASYNC_ISOPEN) {
					mutex_exit(&asy->asy_excl_hi);
					mutex_exit(&asy->asy_excl);
					(void) putctl(q, M_UNHANGUP);
					mutex_enter(&asy->asy_excl);
					mutex_enter(&asy->asy_excl_hi);
				}
				cv_broadcast(&async->async_flags_cv);
			}
		} else {
			if ((async->async_flags & ASYNC_CARR_ON) &&
			    !(tp->t_cflag & CLOCAL) &&
			    !(tp->t_flags & TS_SOFTCAR)) {
				int flushflag;

				ASY_DPRINTF(asy, ASY_DEBUG_MODEM,
				    "carrier dropped, so drop DTR");
				/*
				 * Carrier went away.
				 * Drop DTR, abort any output in
				 * progress, indicate that output is
				 * not stopped, and send a hangup
				 * notification upstream.
				 */
				val = ddi_get8(asy->asy_iohandle,
				    asy->asy_ioaddr + MCR);
				ddi_put8(asy->asy_iohandle,
				    asy->asy_ioaddr + MCR, (val & ~DTR));

				if (async->async_flags & ASYNC_BUSY) {
					ASY_DPRINTF(asy, ASY_DEBUG_BUSY,
					    "Carrier dropped.  "
					    "Clearing async_ocnt");
					async->async_ocnt = 0;
				}	/* if */

				async->async_flags &= ~ASYNC_STOPPED;
				if (async->async_flags & ASYNC_ISOPEN) {
					mutex_exit(&asy->asy_excl_hi);
					mutex_exit(&asy->asy_excl);
					(void) putctl(q, M_HANGUP);
					mutex_enter(&asy->asy_excl);
					ASY_DPRINTF(asy, ASY_DEBUG_MODEM,
					    "putctl(q, M_HANGUP)");
					/*
					 * Flush FIFO buffers
					 * Any data left in there is invalid now
					 */
					if (asy->asy_use_fifo == FIFO_ON)
						asy_reset_fifo(asy, FIFOTXFLSH);
					/*
					 * Flush our write queue if we have one.
					 * If we're in the midst of close, then
					 * flush everything. Don't leave stale
					 * ioctls lying about.
					 */
					flushflag = (async->async_flags &
					    ASYNC_CLOSING) ? FLUSHALL :
					    FLUSHDATA;
					flushq(tp->t_writeq, flushflag);

					/* active msg */
					bp = async->async_xmitblk;
					if (bp != NULL) {
						freeb(bp);
						async->async_xmitblk = NULL;
					}

					mutex_enter(&asy->asy_excl_hi);
					async->async_flags &= ~ASYNC_BUSY;
					/*
					 * This message warns of Carrier loss
					 * with data left to transmit can hang
					 * the system.
					 */
					ASY_DPRINTF(asy, ASY_DEBUG_MODEM,
					    "Flushing to prevent HUPCL "
					    "hanging");
				}	/* if (ASYNC_ISOPEN) */
			}	/* if (ASYNC_CARR_ON && CLOCAL) */
			async->async_flags &= ~ASYNC_CARR_ON;
			cv_broadcast(&async->async_flags_cv);
		}	/* else */
	}	/* if (async->async_ext) */

	mutex_exit(&asy->asy_excl_hi);

	/*
	 * If data has been added to the circular buffer, remove
	 * it from the buffer, and send it up the stream if there's
	 * somebody listening. Try to do it 16 bytes at a time. If we
	 * have more than 16 bytes to move, move 16 byte chunks and
	 * leave the rest for next time around (maybe it will grow).
	 */
	mutex_enter(&asy->asy_excl_hi);
	if (!(async->async_flags & ASYNC_ISOPEN)) {
		RING_INIT(async);
		goto rv;
	}
	if ((cc = RING_CNT(async)) == 0)
		goto rv;
	mutex_exit(&asy->asy_excl_hi);

	if (!canput(q)) {
		mutex_enter(&asy->asy_excl_hi);
		if (!(async->async_inflow_source & IN_FLOW_STREAMS)) {
			async_flowcontrol_hw_input(asy, FLOW_STOP,
			    IN_FLOW_STREAMS);
			(void) async_flowcontrol_sw_input(asy, FLOW_STOP,
			    IN_FLOW_STREAMS);
		}
		goto rv;
	}
	if (async->async_inflow_source & IN_FLOW_STREAMS) {
		mutex_enter(&asy->asy_excl_hi);
		async_flowcontrol_hw_input(asy, FLOW_START,
		    IN_FLOW_STREAMS);
		(void) async_flowcontrol_sw_input(asy, FLOW_START,
		    IN_FLOW_STREAMS);
		mutex_exit(&asy->asy_excl_hi);
	}

	ASY_DPRINTF(asy, ASY_DEBUG_INPUT, "%d char(s) in queue", cc);

	if (!(bp = allocb(cc, BPRI_MED))) {
		mutex_exit(&asy->asy_excl);
		ttycommon_qfull(&async->async_ttycommon, q);
		mutex_enter(&asy->asy_excl);
		mutex_enter(&asy->asy_excl_hi);
		goto rv;
	}
	mutex_enter(&asy->asy_excl_hi);
	do {
		if (RING_ERR(async, S_ERRORS)) {
			RING_UNMARK(async);
			c = RING_GET(async);
			break;
		} else
			*bp->b_wptr++ = RING_GET(async);
	} while (--cc);
	mutex_exit(&asy->asy_excl_hi);
	mutex_exit(&asy->asy_excl);
	if (bp->b_wptr > bp->b_rptr) {
			if (!canput(q)) {
				asyerror(asy, CE_WARN, "local queue full");
				freemsg(bp);
			} else
				(void) putq(q, bp);
	} else
		freemsg(bp);
	/*
	 * If we have a parity error, then send
	 * up an M_BREAK with the "bad"
	 * character as an argument. Let ldterm
	 * figure out what to do with the error.
	 */
	if (cc)
		(void) putctl1(q, M_BREAK, c);
	mutex_enter(&asy->asy_excl);
	mutex_enter(&asy->asy_excl_hi);
	if (cc) {
		asysetsoft(asy);	/* finish cc chars */
	}
rv:
	if ((RING_CNT(async) < (RINGSIZE/4)) &&
	    (async->async_inflow_source & IN_FLOW_RINGBUFF)) {
		async_flowcontrol_hw_input(asy, FLOW_START, IN_FLOW_RINGBUFF);
		(void) async_flowcontrol_sw_input(asy, FLOW_START,
		    IN_FLOW_RINGBUFF);
	}

	/*
	 * If a transmission has finished, indicate that it's finished,
	 * and start that line up again.
	 */
	if (async->async_break > 0) {
		nb = async->async_break;
		async->async_break = 0;
		if (async->async_flags & ASYNC_ISOPEN) {
			mutex_exit(&asy->asy_excl_hi);
			mutex_exit(&asy->asy_excl);
			for (; nb > 0; nb--)
				(void) putctl(q, M_BREAK);
			mutex_enter(&asy->asy_excl);
			mutex_enter(&asy->asy_excl_hi);
		}
	}
	if (async->async_ocnt <= 0 && (async->async_flags & ASYNC_BUSY)) {
		ASY_DPRINTF(asy, ASY_DEBUG_BUSY,
		    "Clearing ASYNC_BUSY, async_ocnt=%d", async->async_ocnt);
		async->async_flags &= ~ASYNC_BUSY;
		mutex_exit(&asy->asy_excl_hi);
		if (async->async_xmitblk)
			freeb(async->async_xmitblk);
		async->async_xmitblk = NULL;
		async_start(async);
		/*
		 * If the flag isn't set after doing the async_start above, we
		 * may have finished all the queued output.  Signal any thread
		 * stuck in close.
		 */
		if (!(async->async_flags & ASYNC_BUSY))
			cv_broadcast(&async->async_flags_cv);
		mutex_enter(&asy->asy_excl_hi);
	}
	/*
	 * A note about these overrun bits: all they do is *tell* someone
	 * about an error- They do not track multiple errors. In fact,
	 * you could consider them latched register bits if you like.
	 * We are only interested in printing the error message once for
	 * any cluster of overrun errors.
	 */
	if (async->async_hw_overrun) {
		if (async->async_flags & ASYNC_ISOPEN) {
			mutex_exit(&asy->asy_excl_hi);
			mutex_exit(&asy->asy_excl);
			asyerror(asy, CE_WARN, "silo overflow");
			mutex_enter(&asy->asy_excl);
			mutex_enter(&asy->asy_excl_hi);
		}
		async->async_hw_overrun = 0;
	}
	if (async->async_sw_overrun) {
		if (async->async_flags & ASYNC_ISOPEN) {
			mutex_exit(&asy->asy_excl_hi);
			mutex_exit(&asy->asy_excl);
			asyerror(asy, CE_WARN, "ring buffer overflow");
			mutex_enter(&asy->asy_excl);
			mutex_enter(&asy->asy_excl_hi);
		}
		async->async_sw_overrun = 0;
	}
	if (asy->asy_flags & ASY_DOINGSOFT_RETRY) {
		mutex_exit(&asy->asy_excl);
		goto begin;
	}
	asy->asy_flags &= ~ASY_DOINGSOFT;
	mutex_exit(&asy->asy_excl_hi);
	mutex_exit(&asy->asy_excl);
	ASY_DPRINTF(asy, ASY_DEBUG_PROCS, "done");
}

/*
 * Restart output on a line after a delay or break timer expired.
 */
static void
async_restart(void *arg)
{
	struct asyncline *async = (struct asyncline *)arg;
	struct asycom *asy = async->async_common;
	uchar_t lcr;

	ASY_DPRINTF(asy, ASY_DEBUG_PROCS, "enter");

	/*
	 * If break timer expired, turn off the break bit.
	 */

	mutex_enter(&asy->asy_excl);
	/*
	 * If ASYNC_OUT_SUSPEND is also set, we don't really
	 * clean the HW break, TIOCCBRK is responsible for this.
	 */
	if ((async->async_flags & ASYNC_BREAK) &&
	    !(async->async_flags & ASYNC_OUT_SUSPEND)) {
		mutex_enter(&asy->asy_excl_hi);
		lcr = ddi_get8(asy->asy_iohandle, asy->asy_ioaddr + LCR);
		ddi_put8(asy->asy_iohandle, asy->asy_ioaddr + LCR,
		    (lcr & ~SETBREAK));
		mutex_exit(&asy->asy_excl_hi);
	}
	async->async_flags &= ~(ASYNC_DELAY|ASYNC_BREAK);
	cv_broadcast(&async->async_flags_cv);
	async_start(async);

	mutex_exit(&asy->asy_excl);
}

/*
 * Start output on a line, unless it's busy, frozen, or otherwise.
 */
static void
async_start(struct asyncline *async)
{
	struct asycom *asy = async->async_common;
	int cc;
	queue_t *q;
	mblk_t *bp;
	uchar_t *xmit_addr;
	uchar_t	val;
	int	fifo_len = 1;
	boolean_t didsome;
	mblk_t *nbp;

#ifdef DEBUG
	int instance = UNIT(async->async_dev);

	ASY_DPRINTF(asy, ASY_DEBUG_PROCS, "enter");
#endif
	if (asy->asy_use_fifo == FIFO_ON) {
		fifo_len = asy->asy_fifo_buf; /* with FIFO buffers */
		if (fifo_len > asy_max_tx_fifo)
			fifo_len = asy_max_tx_fifo;
	}

	ASSERT(mutex_owned(&asy->asy_excl));

	/*
	 * If the chip is busy (i.e., we're waiting for a break timeout
	 * to expire, or for the current transmission to finish, or for
	 * output to finish draining from chip), don't grab anything new.
	 */
	if (async->async_flags & (ASYNC_BREAK|ASYNC_BUSY)) {
		ASY_DPRINTF(asy, ASY_DEBUG_OUT, "%s",
		    async->async_flags & ASYNC_BREAK ? "break" : "busy");
		return;
	}

	/*
	 * Check only pended sw input flow control.
	 */
	mutex_enter(&asy->asy_excl_hi);
	if (async_flowcontrol_sw_input(asy, FLOW_CHECK, IN_FLOW_NULL))
		fifo_len--;
	mutex_exit(&asy->asy_excl_hi);

	/*
	 * If we're waiting for a delay timeout to expire, don't grab
	 * anything new.
	 */
	if (async->async_flags & ASYNC_DELAY) {
		ASY_DPRINTF(asy, ASY_DEBUG_OUT, "start ASYNC_DELAY");
		return;
	}

	if ((q = async->async_ttycommon.t_writeq) == NULL) {
		ASY_DPRINTF(asy, ASY_DEBUG_OUT, "start writeq is null");
		return;	/* not attached to a stream */
	}

	for (;;) {
		if ((bp = getq(q)) == NULL)
			return;	/* no data to transmit */

		/*
		 * We have a message block to work on.
		 * Check whether it's a break, a delay, or an ioctl (the latter
		 * occurs if the ioctl in question was waiting for the output
		 * to drain).  If it's one of those, process it immediately.
		 */
		switch (bp->b_datap->db_type) {

		case M_BREAK:
			/*
			 * Set the break bit, and arrange for "async_restart"
			 * to be called in 1/4 second; it will turn the
			 * break bit off, and call "async_start" to grab
			 * the next message.
			 */
			mutex_enter(&asy->asy_excl_hi);
			val = ddi_get8(asy->asy_iohandle,
			    asy->asy_ioaddr + LCR);
			ddi_put8(asy->asy_iohandle, asy->asy_ioaddr + LCR,
			    (val | SETBREAK));
			mutex_exit(&asy->asy_excl_hi);
			async->async_flags |= ASYNC_BREAK;
			(void) timeout(async_restart, (caddr_t)async,
			    drv_usectohz(1000000)/4);
			freemsg(bp);
			return;	/* wait for this to finish */

		case M_DELAY:
			/*
			 * Arrange for "async_restart" to be called when the
			 * delay expires; it will turn ASYNC_DELAY off,
			 * and call "async_start" to grab the next message.
			 */
			(void) timeout(async_restart, (caddr_t)async,
			    (int)(*(unsigned char *)bp->b_rptr + 6));
			async->async_flags |= ASYNC_DELAY;
			freemsg(bp);
			return;	/* wait for this to finish */

		case M_IOCTL:
			/*
			 * This ioctl was waiting for the output ahead of
			 * it to drain; obviously, it has.  Do it, and
			 * then grab the next message after it.
			 */
			mutex_exit(&asy->asy_excl);
			async_ioctl(async, q, bp);
			mutex_enter(&asy->asy_excl);
			continue;
		}

		while (bp != NULL && ((cc = MBLKL(bp)) == 0)) {
			nbp = bp->b_cont;
			freeb(bp);
			bp = nbp;
		}
		if (bp != NULL)
			break;
	}

	/*
	 * We have data to transmit.  If output is stopped, put
	 * it back and try again later.
	 */
	if (async->async_flags & (ASYNC_HW_OUT_FLW | ASYNC_SW_OUT_FLW |
	    ASYNC_STOPPED | ASYNC_OUT_SUSPEND)) {
		(void) putbq(q, bp);
		return;
	}

	async->async_xmitblk = bp;
	xmit_addr = bp->b_rptr;
	bp = bp->b_cont;
	if (bp != NULL)
		(void) putbq(q, bp);	/* not done with this message yet */

	/*
	 * In 5-bit mode, the high order bits are used
	 * to indicate character sizes less than five,
	 * so we need to explicitly mask before transmitting
	 */
	if ((async->async_ttycommon.t_cflag & CSIZE) == CS5) {
		unsigned char *p = xmit_addr;
		int cnt = cc;

		while (cnt--)
			*p++ &= (unsigned char) 0x1f;
	}

	/*
	 * Set up this block for pseudo-DMA.
	 */
	mutex_enter(&asy->asy_excl_hi);
	/*
	 * If the transmitter is ready, shove the first
	 * character out.
	 */
	didsome = B_FALSE;
	while (--fifo_len >= 0 && cc > 0) {
		if (!(ddi_get8(asy->asy_iohandle, asy->asy_ioaddr + LSR) &
		    XHRE))
			break;
		ddi_put8(asy->asy_iohandle, asy->asy_ioaddr + DAT,
		    *xmit_addr++);
		cc--;
		didsome = B_TRUE;
	}
	async->async_optr = xmit_addr;
	async->async_ocnt = cc;
	if (didsome)
		async->async_flags |= ASYNC_PROGRESS;
	ASY_DPRINTF(asy, ASY_DEBUG_BUSY, "Set ASYNC_BUSY, async_ocnt=%d",
	    async->async_ocnt);
	async->async_flags |= ASYNC_BUSY;
	mutex_exit(&asy->asy_excl_hi);
}

/*
 * Resume output by poking the transmitter.
 */
static void
async_resume(struct asyncline *async)
{
	struct asycom *asy = async->async_common;

	ASY_DPRINTF(asy, ASY_DEBUG_PROCS, "enter");
	ASSERT(mutex_owned(&asy->asy_excl_hi));

	if (ddi_get8(asy->asy_iohandle, asy->asy_ioaddr + LSR) & XHRE) {
		if (async_flowcontrol_sw_input(asy, FLOW_CHECK, IN_FLOW_NULL))
			return;
		if (async->async_ocnt > 0 &&
		    !(async->async_flags &
		    (ASYNC_HW_OUT_FLW|ASYNC_SW_OUT_FLW|ASYNC_OUT_SUSPEND))) {
			ddi_put8(asy->asy_iohandle,
			    asy->asy_ioaddr + DAT, *async->async_optr++);
			async->async_ocnt--;
			async->async_flags |= ASYNC_PROGRESS;
		}
	}
}

/*
 * Hold the untimed break to last the minimum time.
 */
static void
async_hold_utbrk(void *arg)
{
	struct asyncline *async = arg;
	struct asycom *asy = async->async_common;

	mutex_enter(&asy->asy_excl);
	async->async_flags &= ~ASYNC_HOLD_UTBRK;
	cv_broadcast(&async->async_flags_cv);
	async->async_utbrktid = 0;
	mutex_exit(&asy->asy_excl);
}

/*
 * Resume the untimed break.
 */
static void
async_resume_utbrk(struct asyncline *async)
{
	uchar_t	val;
	struct asycom *asy = async->async_common;
	ASSERT(mutex_owned(&asy->asy_excl));

	/*
	 * Because the wait time is very short,
	 * so we use uninterruptably wait.
	 */
	while (async->async_flags & ASYNC_HOLD_UTBRK) {
		cv_wait(&async->async_flags_cv, &asy->asy_excl);
	}
	mutex_enter(&asy->asy_excl_hi);
	/*
	 * Timed break and untimed break can exist simultaneously,
	 * if ASYNC_BREAK is also set at here, we don't
	 * really clean the HW break.
	 */
	if (!(async->async_flags & ASYNC_BREAK)) {
		val = ddi_get8(asy->asy_iohandle, asy->asy_ioaddr + LCR);
		ddi_put8(asy->asy_iohandle, asy->asy_ioaddr + LCR,
		    (val & ~SETBREAK));
	}
	async->async_flags &= ~ASYNC_OUT_SUSPEND;
	cv_broadcast(&async->async_flags_cv);
	if (async->async_ocnt > 0) {
		async_resume(async);
		mutex_exit(&asy->asy_excl_hi);
	} else {
		async->async_flags &= ~ASYNC_BUSY;
		mutex_exit(&asy->asy_excl_hi);
		if (async->async_xmitblk != NULL) {
			freeb(async->async_xmitblk);
			async->async_xmitblk = NULL;
		}
		async_start(async);
	}
}

/*
 * Process an "ioctl" message sent down to us.
 * Note that we don't need to get any locks until we are ready to access
 * the hardware.  Nothing we access until then is going to be altered
 * outside of the STREAMS framework, so we should be safe.
 */
int asydelay = 10000;
static void
async_ioctl(struct asyncline *async, queue_t *wq, mblk_t *mp)
{
	struct asycom *asy = async->async_common;
	tty_common_t  *tp = &async->async_ttycommon;
	struct iocblk *iocp;
	unsigned datasize;
	int error = 0;
	uchar_t val;
	mblk_t *datamp;
	unsigned int index;

	ASY_DPRINTF(asy, ASY_DEBUG_PROCS, "enter");

	if (tp->t_iocpending != NULL) {
		/*
		 * We were holding an "ioctl" response pending the
		 * availability of an "mblk" to hold data to be passed up;
		 * another "ioctl" came through, which means that "ioctl"
		 * must have timed out or been aborted.
		 */
		freemsg(async->async_ttycommon.t_iocpending);
		async->async_ttycommon.t_iocpending = NULL;
	}

	iocp = (struct iocblk *)mp->b_rptr;

	/*
	 * For TIOCMGET and the PPS ioctls, do NOT call ttycommon_ioctl()
	 * because this function frees up the message block (mp->b_cont) that
	 * contains the user location where we pass back the results.
	 *
	 * Similarly, CONSOPENPOLLEDIO needs ioc_count, which ttycommon_ioctl
	 * zaps.  We know that ttycommon_ioctl doesn't know any CONS*
	 * ioctls, so keep the others safe too.
	 */
	ASY_DPRINTF(asy, ASY_DEBUG_IOCTL, "%s",
	    iocp->ioc_cmd == TIOCMGET ? "TIOCMGET" :
	    iocp->ioc_cmd == TIOCMSET ? "TIOCMSET" :
	    iocp->ioc_cmd == TIOCMBIS ? "TIOCMBIS" :
	    iocp->ioc_cmd == TIOCMBIC ? "TIOCMBIC" :
	    "other");

	switch (iocp->ioc_cmd) {
	case TIOCMGET:
	case TIOCGPPS:
	case TIOCSPPS:
	case TIOCGPPSEV:
	case CONSOPENPOLLEDIO:
	case CONSCLOSEPOLLEDIO:
	case CONSSETABORTENABLE:
	case CONSGETABORTENABLE:
		error = -1; /* Do Nothing */
		break;
	default:

		/*
		 * The only way in which "ttycommon_ioctl" can fail is if the
		 * "ioctl" requires a response containing data to be returned
		 * to the user, and no mblk could be allocated for the data.
		 * No such "ioctl" alters our state.  Thus, we always go ahead
		 * and do any state-changes the "ioctl" calls for.  If we
		 * couldn't allocate the data, "ttycommon_ioctl" has stashed
		 * the "ioctl" away safely, so we just call "bufcall" to
		 * request that we be called back when we stand a better
		 * chance of allocating the data.
		 */
		if ((datasize = ttycommon_ioctl(tp, wq, mp, &error)) != 0) {
			if (async->async_wbufcid)
				unbufcall(async->async_wbufcid);
			async->async_wbufcid = bufcall(datasize, BPRI_HI,
			    (void (*)(void *)) async_reioctl,
			    (void *)(intptr_t)async->async_common->asy_unit);
			return;
		}
	}

	mutex_enter(&asy->asy_excl);

	if (error == 0) {
		/*
		 * "ttycommon_ioctl" did most of the work; we just use the
		 * data it set up.
		 */
		switch (iocp->ioc_cmd) {

		case TCSETS:
			mutex_enter(&asy->asy_excl_hi);
			if (asy_baudok(asy))
				asy_program(asy, ASY_NOINIT);
			else
				error = EINVAL;
			mutex_exit(&asy->asy_excl_hi);
			break;
		case TCSETSF:
		case TCSETSW:
		case TCSETA:
		case TCSETAW:
		case TCSETAF:
			mutex_enter(&asy->asy_excl_hi);
			if (!asy_baudok(asy))
				error = EINVAL;
			else {
				if (asy_isbusy(asy))
					asy_waiteot(asy);
				asy_program(asy, ASY_NOINIT);
			}
			mutex_exit(&asy->asy_excl_hi);
			break;
		}
	} else if (error < 0) {
		/*
		 * "ttycommon_ioctl" didn't do anything; we process it here.
		 */
		error = 0;
		switch (iocp->ioc_cmd) {

		case TIOCGPPS:
			/*
			 * Get PPS on/off.
			 */
			if (mp->b_cont != NULL)
				freemsg(mp->b_cont);

			mp->b_cont = allocb(sizeof (int), BPRI_HI);
			if (mp->b_cont == NULL) {
				error = ENOMEM;
				break;
			}
			if (asy->asy_flags & ASY_PPS)
				*(int *)mp->b_cont->b_wptr = 1;
			else
				*(int *)mp->b_cont->b_wptr = 0;
			mp->b_cont->b_wptr += sizeof (int);
			mp->b_datap->db_type = M_IOCACK;
			iocp->ioc_count = sizeof (int);
			break;

		case TIOCSPPS:
			/*
			 * Set PPS on/off.
			 */
			error = miocpullup(mp, sizeof (int));
			if (error != 0)
				break;

			mutex_enter(&asy->asy_excl_hi);
			if (*(int *)mp->b_cont->b_rptr)
				asy->asy_flags |= ASY_PPS;
			else
				asy->asy_flags &= ~ASY_PPS;
			/* Reset edge sense */
			asy->asy_flags &= ~ASY_PPS_EDGE;
			mutex_exit(&asy->asy_excl_hi);
			mp->b_datap->db_type = M_IOCACK;
			break;

		case TIOCGPPSEV:
		{
			/*
			 * Get PPS event data.
			 */
			mblk_t *bp;
			void *buf;
#ifdef _SYSCALL32_IMPL
			struct ppsclockev32 p32;
#endif
			struct ppsclockev ppsclockev;

			if (mp->b_cont != NULL) {
				freemsg(mp->b_cont);
				mp->b_cont = NULL;
			}

			if ((asy->asy_flags & ASY_PPS) == 0) {
				error = ENXIO;
				break;
			}

			/* Protect from incomplete asy_ppsev */
			mutex_enter(&asy->asy_excl_hi);
			ppsclockev = asy_ppsev;
			mutex_exit(&asy->asy_excl_hi);

#ifdef _SYSCALL32_IMPL
			if ((iocp->ioc_flag & IOC_MODELS) != IOC_NATIVE) {
				TIMEVAL_TO_TIMEVAL32(&p32.tv, &ppsclockev.tv);
				p32.serial = ppsclockev.serial;
				buf = &p32;
				iocp->ioc_count = sizeof (struct ppsclockev32);
			} else
#endif
			{
				buf = &ppsclockev;
				iocp->ioc_count = sizeof (struct ppsclockev);
			}

			if ((bp = allocb(iocp->ioc_count, BPRI_HI)) == NULL) {
				error = ENOMEM;
				break;
			}
			mp->b_cont = bp;

			bcopy(buf, bp->b_wptr, iocp->ioc_count);
			bp->b_wptr += iocp->ioc_count;
			mp->b_datap->db_type = M_IOCACK;
			break;
		}

		case TCSBRK:
			error = miocpullup(mp, sizeof (int));
			if (error != 0)
				break;

			if (*(int *)mp->b_cont->b_rptr == 0) {

				/*
				 * XXX Arrangements to ensure that a break
				 * isn't in progress should be sufficient.
				 * This ugly delay() is the only thing
				 * that seems to work on the NCR Worldmark.
				 * It should be replaced. Note that an
				 * asy_waiteot() also does not work.
				 */
				if (asydelay)
					delay(drv_usectohz(asydelay));

				while (async->async_flags & ASYNC_BREAK) {
					cv_wait(&async->async_flags_cv,
					    &asy->asy_excl);
				}
				mutex_enter(&asy->asy_excl_hi);
				/*
				 * We loop until the TSR is empty and then
				 * set the break.  ASYNC_BREAK has been set
				 * to ensure that no characters are
				 * transmitted while the TSR is being
				 * flushed and SOUT is being used for the
				 * break signal.
				 *
				 * The wait period is equal to
				 * clock / (baud * 16) * 16 * 2.
				 */
				index = BAUDINDEX(
				    async->async_ttycommon.t_cflag);
				async->async_flags |= ASYNC_BREAK;

				while ((ddi_get8(asy->asy_iohandle,
				    asy->asy_ioaddr + LSR) & XSRE) == 0) {
					mutex_exit(&asy->asy_excl_hi);
					mutex_exit(&asy->asy_excl);
					drv_usecwait(
					    32*asyspdtab[index] & 0xfff);
					mutex_enter(&asy->asy_excl);
					mutex_enter(&asy->asy_excl_hi);
				}
				/*
				 * Arrange for "async_restart"
				 * to be called in 1/4 second;
				 * it will turn the break bit off, and call
				 * "async_start" to grab the next message.
				 */
				val = ddi_get8(asy->asy_iohandle,
				    asy->asy_ioaddr + LCR);
				ddi_put8(asy->asy_iohandle,
				    asy->asy_ioaddr + LCR,
				    (val | SETBREAK));
				mutex_exit(&asy->asy_excl_hi);
				(void) timeout(async_restart, (caddr_t)async,
				    drv_usectohz(1000000)/4);
			} else {
				ASY_DPRINTF(asy, ASY_DEBUG_OUT,
				    "wait for flush");
				mutex_enter(&asy->asy_excl_hi);
				asy_waiteot(asy);
				mutex_exit(&asy->asy_excl_hi);
				ASY_DPRINTF(asy, ASY_DEBUG_OUT,
				    "ldterm satisfied");
			}
			break;

		case TIOCSBRK:
			if (!(async->async_flags & ASYNC_OUT_SUSPEND)) {
				mutex_enter(&asy->asy_excl_hi);
				async->async_flags |= ASYNC_OUT_SUSPEND;
				async->async_flags |= ASYNC_HOLD_UTBRK;
				index = BAUDINDEX(
				    async->async_ttycommon.t_cflag);
				while ((ddi_get8(asy->asy_iohandle,
				    asy->asy_ioaddr + LSR) & XSRE) == 0) {
					mutex_exit(&asy->asy_excl_hi);
					mutex_exit(&asy->asy_excl);
					drv_usecwait(
					    32*asyspdtab[index] & 0xfff);
					mutex_enter(&asy->asy_excl);
					mutex_enter(&asy->asy_excl_hi);
				}
				val = ddi_get8(asy->asy_iohandle,
				    asy->asy_ioaddr + LCR);
				ddi_put8(asy->asy_iohandle,
				    asy->asy_ioaddr + LCR, (val | SETBREAK));
				mutex_exit(&asy->asy_excl_hi);
				/* wait for 100ms to hold BREAK */
				async->async_utbrktid =
				    timeout((void (*)())async_hold_utbrk,
				    (caddr_t)async,
				    drv_usectohz(asy_min_utbrk));
			}
			mioc2ack(mp, NULL, 0, 0);
			break;

		case TIOCCBRK:
			if (async->async_flags & ASYNC_OUT_SUSPEND)
				async_resume_utbrk(async);
			mioc2ack(mp, NULL, 0, 0);
			break;

		case TIOCMSET:
		case TIOCMBIS:
		case TIOCMBIC:
			if (iocp->ioc_count != TRANSPARENT) {
				ASY_DPRINTF(asy, ASY_DEBUG_IOCTL,
				    "non-transparent");

				error = miocpullup(mp, sizeof (int));
				if (error != 0)
					break;

				mutex_enter(&asy->asy_excl_hi);
				(void) asymctl(asy,
				    dmtoasy(asy, *(int *)mp->b_cont->b_rptr),
				    iocp->ioc_cmd);
				mutex_exit(&asy->asy_excl_hi);
				iocp->ioc_error = 0;
				mp->b_datap->db_type = M_IOCACK;
			} else {
				ASY_DPRINTF(asy, ASY_DEBUG_IOCTL,
				    "transparent");
				mcopyin(mp, NULL, sizeof (int), NULL);
			}
			break;

		case TIOCMGET:
			datamp = allocb(sizeof (int), BPRI_MED);
			if (datamp == NULL) {
				error = EAGAIN;
				break;
			}

			mutex_enter(&asy->asy_excl_hi);
			*(int *)datamp->b_rptr = asymctl(asy, 0, TIOCMGET);
			mutex_exit(&asy->asy_excl_hi);

			if (iocp->ioc_count == TRANSPARENT) {
				ASY_DPRINTF(asy, ASY_DEBUG_IOCTL,
				    "transparent");
				mcopyout(mp, NULL, sizeof (int), NULL, datamp);
			} else {
				ASY_DPRINTF(asy, ASY_DEBUG_IOCTL,
				    "non-transparent");
				mioc2ack(mp, datamp, sizeof (int), 0);
			}
			break;

		case CONSOPENPOLLEDIO:
			error = miocpullup(mp, sizeof (struct cons_polledio *));
			if (error != 0)
				break;

			*(struct cons_polledio **)mp->b_cont->b_rptr =
			    &asy->polledio;

			mp->b_datap->db_type = M_IOCACK;
			break;

		case CONSCLOSEPOLLEDIO:
			mp->b_datap->db_type = M_IOCACK;
			iocp->ioc_error = 0;
			iocp->ioc_rval = 0;
			break;

		case CONSSETABORTENABLE:
			error = secpolicy_console(iocp->ioc_cr);
			if (error != 0)
				break;

			if (iocp->ioc_count != TRANSPARENT) {
				error = EINVAL;
				break;
			}

			mutex_enter(&asy->asy_excl_hi);
			if (*(intptr_t *)mp->b_cont->b_rptr)
				asy->asy_flags |= ASY_CONSOLE;
			else
				asy->asy_flags &= ~ASY_CONSOLE;
			mutex_exit(&asy->asy_excl_hi);

			mp->b_datap->db_type = M_IOCACK;
			iocp->ioc_error = 0;
			iocp->ioc_rval = 0;
			break;

		case CONSGETABORTENABLE:
			/*CONSTANTCONDITION*/
			ASSERT(sizeof (boolean_t) <= sizeof (boolean_t *));
			/*
			 * Store the return value right in the payload
			 * we were passed.  Crude.
			 */
			mcopyout(mp, NULL, sizeof (boolean_t), NULL, NULL);
			*(boolean_t *)mp->b_cont->b_rptr =
			    (asy->asy_flags & ASY_CONSOLE) != 0;
			break;

		default:
			/*
			 * If we don't understand it, it's an error.  NAK it.
			 */
			error = EINVAL;
			break;
		}
	}
	if (error != 0) {
		iocp->ioc_error = error;
		mp->b_datap->db_type = M_IOCNAK;
	}
	mutex_exit(&asy->asy_excl);
	qreply(wq, mp);
	ASY_DPRINTF(asy, ASY_DEBUG_PROCS, "done");
}

static int
asyrsrv(queue_t *q)
{
	mblk_t *bp;
	struct asyncline *async;
	struct asycom *asy;

	async = (struct asyncline *)q->q_ptr;
	asy = (struct asycom *)async->async_common;

	while (canputnext(q) && (bp = getq(q)))
		putnext(q, bp);
	mutex_enter(&asy->asy_excl_hi);
	asysetsoft(asy);
	mutex_exit(&asy->asy_excl_hi);
	async->async_polltid = 0;
	return (0);
}

/*
 * The ASYWPUTDO_NOT_SUSP macro indicates to asywputdo() whether it should
 * handle messages as though the driver is operating normally or is
 * suspended.  In the suspended case, some or all of the processing may have
 * to be delayed until the driver is resumed.
 */
#define	ASYWPUTDO_NOT_SUSP(async, wput) \
	!((wput) && ((async)->async_flags & ASYNC_DDI_SUSPENDED))

/*
 * Processing for write queue put procedure.
 * Respond to M_STOP, M_START, M_IOCTL, and M_FLUSH messages here;
 * set the flow control character for M_STOPI and M_STARTI messages;
 * queue up M_BREAK, M_DELAY, and M_DATA messages for processing
 * by the start routine, and then call the start routine; discard
 * everything else.  Note that this driver does not incorporate any
 * mechanism to negotiate to handle the canonicalization process.
 * It expects that these functions are handled in upper module(s),
 * as we do in ldterm.
 */
static int
asywputdo(queue_t *q, mblk_t *mp, boolean_t wput)
{
	struct asyncline *async;
	struct asycom *asy;
	int error;

	async = (struct asyncline *)q->q_ptr;
	asy = async->async_common;

	switch (mp->b_datap->db_type) {

	case M_STOP:
		/*
		 * Since we don't do real DMA, we can just let the
		 * chip coast to a stop after applying the brakes.
		 */
		mutex_enter(&asy->asy_excl);
		async->async_flags |= ASYNC_STOPPED;
		mutex_exit(&asy->asy_excl);
		freemsg(mp);
		break;

	case M_START:
		mutex_enter(&asy->asy_excl);
		if (async->async_flags & ASYNC_STOPPED) {
			async->async_flags &= ~ASYNC_STOPPED;
			if (ASYWPUTDO_NOT_SUSP(async, wput)) {
				/*
				 * If an output operation is in progress,
				 * resume it.  Otherwise, prod the start
				 * routine.
				 */
				if (async->async_ocnt > 0) {
					mutex_enter(&asy->asy_excl_hi);
					async_resume(async);
					mutex_exit(&asy->asy_excl_hi);
				} else {
					async_start(async);
				}
			}
		}
		mutex_exit(&asy->asy_excl);
		freemsg(mp);
		break;

	case M_IOCTL:
		switch (((struct iocblk *)mp->b_rptr)->ioc_cmd) {

		case TCSBRK:
			error = miocpullup(mp, sizeof (int));
			if (error != 0) {
				miocnak(q, mp, 0, error);
				return (0);
			}

			if (*(int *)mp->b_cont->b_rptr != 0) {
				ASY_DPRINTF(asy, ASY_DEBUG_OUT,
				    "flush request");
				(void) putq(q, mp);

				mutex_enter(&asy->asy_excl);
				if (ASYWPUTDO_NOT_SUSP(async, wput)) {
					/*
					 * If an TIOCSBRK is in progress,
					 * clean it as TIOCCBRK does,
					 * then kick off output.
					 * If TIOCSBRK is not in progress,
					 * just kick off output.
					 */
					async_resume_utbrk(async);
				}
				mutex_exit(&asy->asy_excl);
				break;
			}
			/*FALLTHROUGH*/
		case TCSETSW:
		case TCSETSF:
		case TCSETAW:
		case TCSETAF:
			/*
			 * The changes do not take effect until all
			 * output queued before them is drained.
			 * Put this message on the queue, so that
			 * "async_start" will see it when it's done
			 * with the output before it.  Poke the
			 * start routine, just in case.
			 */
			(void) putq(q, mp);

			mutex_enter(&asy->asy_excl);
			if (ASYWPUTDO_NOT_SUSP(async, wput)) {
				/*
				 * If an TIOCSBRK is in progress,
				 * clean it as TIOCCBRK does.
				 * then kick off output.
				 * If TIOCSBRK is not in progress,
				 * just kick off output.
				 */
				async_resume_utbrk(async);
			}
			mutex_exit(&asy->asy_excl);
			break;

		default:
			/*
			 * Do it now.
			 */
			mutex_enter(&asy->asy_excl);
			if (ASYWPUTDO_NOT_SUSP(async, wput)) {
				mutex_exit(&asy->asy_excl);
				async_ioctl(async, q, mp);
				break;
			}
			async_put_suspq(asy, mp);
			mutex_exit(&asy->asy_excl);
			break;
		}
		break;

	case M_FLUSH:
		if (*mp->b_rptr & FLUSHW) {
			mutex_enter(&asy->asy_excl);

			/*
			 * Abort any output in progress.
			 */
			mutex_enter(&asy->asy_excl_hi);
			if (async->async_flags & ASYNC_BUSY) {
				ASY_DPRINTF(asy, ASY_DEBUG_BUSY,
				    "Clearing async_ocnt, "
				    "leaving ASYNC_BUSY set");
				async->async_ocnt = 0;
				async->async_flags &= ~ASYNC_BUSY;
			} /* if */

			if (ASYWPUTDO_NOT_SUSP(async, wput)) {
				/* Flush FIFO buffers */
				if (asy->asy_use_fifo == FIFO_ON) {
					asy_reset_fifo(asy, FIFOTXFLSH);
				}
			}
			mutex_exit(&asy->asy_excl_hi);

			/* Flush FIFO buffers */
			if (asy->asy_use_fifo == FIFO_ON) {
				asy_reset_fifo(asy, FIFOTXFLSH);
			}

			/*
			 * Flush our write queue.
			 */
			flushq(q, FLUSHDATA);	/* XXX doesn't flush M_DELAY */
			if (async->async_xmitblk != NULL) {
				freeb(async->async_xmitblk);
				async->async_xmitblk = NULL;
			}
			mutex_exit(&asy->asy_excl);
			*mp->b_rptr &= ~FLUSHW;	/* it has been flushed */
		}
		if (*mp->b_rptr & FLUSHR) {
			if (ASYWPUTDO_NOT_SUSP(async, wput)) {
				/* Flush FIFO buffers */
				if (asy->asy_use_fifo == FIFO_ON) {
					asy_reset_fifo(asy, FIFORXFLSH);
				}
			}
			flushq(RD(q), FLUSHDATA);
			qreply(q, mp);	/* give the read queues a crack at it */
		} else {
			freemsg(mp);
		}

		/*
		 * We must make sure we process messages that survive the
		 * write-side flush.
		 */
		if (ASYWPUTDO_NOT_SUSP(async, wput)) {
			mutex_enter(&asy->asy_excl);
			async_start(async);
			mutex_exit(&asy->asy_excl);
		}
		break;

	case M_BREAK:
	case M_DELAY:
	case M_DATA:
		/*
		 * Queue the message up to be transmitted,
		 * and poke the start routine.
		 */
		(void) putq(q, mp);
		if (ASYWPUTDO_NOT_SUSP(async, wput)) {
			mutex_enter(&asy->asy_excl);
			async_start(async);
			mutex_exit(&asy->asy_excl);
		}
		break;

	case M_STOPI:
		mutex_enter(&asy->asy_excl);
		if (ASYWPUTDO_NOT_SUSP(async, wput)) {
			mutex_enter(&asy->asy_excl_hi);
			if (!(async->async_inflow_source & IN_FLOW_USER)) {
				async_flowcontrol_hw_input(asy, FLOW_STOP,
				    IN_FLOW_USER);
				(void) async_flowcontrol_sw_input(asy,
				    FLOW_STOP, IN_FLOW_USER);
			}
			mutex_exit(&asy->asy_excl_hi);
			mutex_exit(&asy->asy_excl);
			freemsg(mp);
			break;
		}
		async_put_suspq(asy, mp);
		mutex_exit(&asy->asy_excl);
		break;

	case M_STARTI:
		mutex_enter(&asy->asy_excl);
		if (ASYWPUTDO_NOT_SUSP(async, wput)) {
			mutex_enter(&asy->asy_excl_hi);
			if (async->async_inflow_source & IN_FLOW_USER) {
				async_flowcontrol_hw_input(asy, FLOW_START,
				    IN_FLOW_USER);
				(void) async_flowcontrol_sw_input(asy,
				    FLOW_START, IN_FLOW_USER);
			}
			mutex_exit(&asy->asy_excl_hi);
			mutex_exit(&asy->asy_excl);
			freemsg(mp);
			break;
		}
		async_put_suspq(asy, mp);
		mutex_exit(&asy->asy_excl);
		break;

	case M_CTL:
		if (MBLKL(mp) >= sizeof (struct iocblk) &&
		    ((struct iocblk *)mp->b_rptr)->ioc_cmd == MC_POSIXQUERY) {
			mutex_enter(&asy->asy_excl);
			if (ASYWPUTDO_NOT_SUSP(async, wput)) {
				((struct iocblk *)mp->b_rptr)->ioc_cmd =
				    MC_HAS_POSIX;
				mutex_exit(&asy->asy_excl);
				qreply(q, mp);
				break;
			} else {
				async_put_suspq(asy, mp);
			}
		} else {
			/*
			 * These MC_SERVICE type messages are used by upper
			 * modules to tell this driver to send input up
			 * immediately, or that it can wait for normal
			 * processing that may or may not be done.  Sun
			 * requires these for the mouse module.
			 * (XXX - for x86?)
			 */
			mutex_enter(&asy->asy_excl);
			switch (*mp->b_rptr) {

			case MC_SERVICEIMM:
				async->async_flags |= ASYNC_SERVICEIMM;
				break;

			case MC_SERVICEDEF:
				async->async_flags &= ~ASYNC_SERVICEIMM;
				break;
			}
			mutex_exit(&asy->asy_excl);
			freemsg(mp);
		}
		break;

	case M_IOCDATA:
		mutex_enter(&asy->asy_excl);
		if (ASYWPUTDO_NOT_SUSP(async, wput)) {
			mutex_exit(&asy->asy_excl);
			async_iocdata(q, mp);
			break;
		}
		async_put_suspq(asy, mp);
		mutex_exit(&asy->asy_excl);
		break;

	default:
		freemsg(mp);
		break;
	}
	return (0);
}

static int
asywput(queue_t *q, mblk_t *mp)
{
	return (asywputdo(q, mp, B_TRUE));
}

/*
 * Retry an "ioctl", now that "bufcall" claims we may be able to allocate
 * the buffer we need.
 */
static void
async_reioctl(void *unit)
{
	int instance = (uintptr_t)unit;
	struct asyncline *async;
	struct asycom *asy;
	queue_t	*q;
	mblk_t	*mp;

	asy = ddi_get_soft_state(asy_soft_state, instance);
	ASSERT(asy != NULL);
	async = asy->asy_priv;

	/*
	 * The bufcall is no longer pending.
	 */
	mutex_enter(&asy->asy_excl);
	async->async_wbufcid = 0;
	if ((q = async->async_ttycommon.t_writeq) == NULL) {
		mutex_exit(&asy->asy_excl);
		return;
	}
	if ((mp = async->async_ttycommon.t_iocpending) != NULL) {
		/* not pending any more */
		async->async_ttycommon.t_iocpending = NULL;
		mutex_exit(&asy->asy_excl);
		async_ioctl(async, q, mp);
	} else
		mutex_exit(&asy->asy_excl);
}

static void
async_iocdata(queue_t *q, mblk_t *mp)
{
	struct asyncline	*async = (struct asyncline *)q->q_ptr;
	struct asycom		*asy;
	struct iocblk *ip;
	struct copyresp *csp;
#ifdef DEBUG
	int instance = UNIT(async->async_dev);
#endif

	asy = async->async_common;
	ip = (struct iocblk *)mp->b_rptr;
	csp = (struct copyresp *)mp->b_rptr;

	if (csp->cp_rval != 0) {
		if (csp->cp_private)
			freemsg(csp->cp_private);
		freemsg(mp);
		return;
	}

	mutex_enter(&asy->asy_excl);
	ASY_DPRINTF(asy, ASY_DEBUG_MODEM, "case %s",
	    csp->cp_cmd == TIOCMGET ? "TIOCMGET" :
	    csp->cp_cmd == TIOCMSET ? "TIOCMSET" :
	    csp->cp_cmd == TIOCMBIS ? "TIOCMBIS" :
	    "TIOCMBIC");
	switch (csp->cp_cmd) {

	case TIOCMGET:
		if (mp->b_cont) {
			freemsg(mp->b_cont);
			mp->b_cont = NULL;
		}
		mp->b_datap->db_type = M_IOCACK;
		ip->ioc_error = 0;
		ip->ioc_count = 0;
		ip->ioc_rval = 0;
		mp->b_wptr = mp->b_rptr + sizeof (struct iocblk);
		break;

	case TIOCMSET:
	case TIOCMBIS:
	case TIOCMBIC:
		mutex_enter(&asy->asy_excl_hi);
		(void) asymctl(asy, dmtoasy(asy, *(int *)mp->b_cont->b_rptr),
		    csp->cp_cmd);
		mutex_exit(&asy->asy_excl_hi);
		mioc2ack(mp, NULL, 0, 0);
		break;

	default:
		mp->b_datap->db_type = M_IOCNAK;
		ip->ioc_error = EINVAL;
		break;
	}
	qreply(q, mp);
	mutex_exit(&asy->asy_excl);
}

/*
 * debugger/console support routines.
 */

/*
 * put a character out
 * Do not use interrupts.  If char is LF, put out CR, LF.
 */
static void
asyputchar(cons_polledio_arg_t arg, uchar_t c)
{
	struct asycom *asy = (struct asycom *)arg;

	if (c == '\n')
		asyputchar(arg, '\r');

	while ((ddi_get8(asy->asy_iohandle,
	    asy->asy_ioaddr + LSR) & XHRE) == 0) {
		/* wait for xmit to finish */
		drv_usecwait(10);
	}

	/* put the character out */
	ddi_put8(asy->asy_iohandle, asy->asy_ioaddr + DAT, c);
}

/*
 * See if there's a character available. If no character is
 * available, return 0. Run in polled mode, no interrupts.
 */
static boolean_t
asyischar(cons_polledio_arg_t arg)
{
	struct asycom *asy = (struct asycom *)arg;

	return ((ddi_get8(asy->asy_iohandle, asy->asy_ioaddr + LSR) & RCA)
	    != 0);
}

/*
 * Get a character. Run in polled mode, no interrupts.
 */
static int
asygetchar(cons_polledio_arg_t arg)
{
	struct asycom *asy = (struct asycom *)arg;

	while (!asyischar(arg))
		drv_usecwait(10);
	return (ddi_get8(asy->asy_iohandle, asy->asy_ioaddr + DAT));
}

/*
 * Set or get the modem control status.
 */
static int
asymctl(struct asycom *asy, int bits, int how)
{
	int mcr_r, msr_r;
	int instance = asy->asy_unit;

	ASSERT(mutex_owned(&asy->asy_excl_hi));
	ASSERT(mutex_owned(&asy->asy_excl));

	/* Read Modem Control Registers */
	mcr_r = ddi_get8(asy->asy_iohandle, asy->asy_ioaddr + MCR);

	switch (how) {

	case TIOCMSET:
		ASY_DPRINTF(asy, ASY_DEBUG_MODEM, "TIOCMSET, bits = %x", bits);
		mcr_r = bits;		/* Set bits	*/
		break;

	case TIOCMBIS:
		ASY_DPRINTF(asy, ASY_DEBUG_MODEM, "TIOCMBIS, bits = %x", bits);
		mcr_r |= bits;		/* Mask in bits	*/
		break;

	case TIOCMBIC:
		ASY_DPRINTF(asy, ASY_DEBUG_MODEM, "TIOCMBIC, bits = %x", bits);
		mcr_r &= ~bits;		/* Mask out bits */
		break;

	case TIOCMGET:
		/* Read Modem Status Registers */
		/*
		 * If modem interrupts are enabled, we return the
		 * saved value of msr. We read MSR only in async_msint()
		 */
		if (ddi_get8(asy->asy_iohandle,
		    asy->asy_ioaddr + ICR) & MIEN) {
			msr_r = asy->asy_msr;
			ASY_DPRINTF(asy, ASY_DEBUG_MODEM,
			    "TIOCMGET, read msr_r = %x", msr_r);
		} else {
			msr_r = ddi_get8(asy->asy_iohandle,
			    asy->asy_ioaddr + MSR);
			ASY_DPRINTF(asy, ASY_DEBUG_MODEM,
			    "TIOCMGET, read MSR = %x", msr_r);
		}
		ASY_DPRINTF(asy, ASY_DEBUG_MODEM, "modem_lines = %x",
		    asytodm(mcr_r, msr_r));
		return (asytodm(mcr_r, msr_r));
	}

	ddi_put8(asy->asy_iohandle, asy->asy_ioaddr + MCR, mcr_r);

	return (mcr_r);
}

static int
asytodm(int mcr_r, int msr_r)
{
	int b = 0;

	/* MCR registers */
	if (mcr_r & RTS)
		b |= TIOCM_RTS;

	if (mcr_r & DTR)
		b |= TIOCM_DTR;

	/* MSR registers */
	if (msr_r & DCD)
		b |= TIOCM_CAR;

	if (msr_r & CTS)
		b |= TIOCM_CTS;

	if (msr_r & DSR)
		b |= TIOCM_DSR;

	if (msr_r & RI)
		b |= TIOCM_RNG;
	return (b);
}

static int
dmtoasy(struct asycom *asy, int bits)
{
	int b = 0;

	ASY_DPRINTF(asy, ASY_DEBUG_MODEM, "bits = %x", bits);
#ifdef	CAN_NOT_SET	/* only DTR and RTS can be set */
	if (bits & TIOCM_CAR)
		b |= DCD;
	if (bits & TIOCM_CTS)
		b |= CTS;
	if (bits & TIOCM_DSR)
		b |= DSR;
	if (bits & TIOCM_RNG)
		b |= RI;
#endif

	if (bits & TIOCM_RTS) {
		ASY_DPRINTF(asy, ASY_DEBUG_MODEM, "set b & RTS");
		b |= RTS;
	}
	if (bits & TIOCM_DTR) {
		ASY_DPRINTF(asy, ASY_DEBUG_MODEM, "set b & DTR");
		b |= DTR;
	}

	return (b);
}

static void
asyerror(struct asycom *asy, int level, const char *fmt, ...)
{
	va_list adx;
	static	time_t	last;
	static	const char *lastfmt;
	time_t	now;

	/*
	 * Don't print the same error message too often.
	 * Print the message only if we have not printed the
	 * message within the last second.
	 * Note: that fmt cannot be a pointer to a string
	 * stored on the stack. The fmt pointer
	 * must be in the data segment otherwise lastfmt would point
	 * to non-sense.
	 */
	now = gethrestime_sec();
	if (last == now && lastfmt == fmt)
		return;

	last = now;
	lastfmt = fmt;

	va_start(adx, fmt);
	vdev_err(asy->asy_dip, level, fmt, adx);
	va_end(adx);
}

/*
 * asy_parse_mode(dev_info_t *devi, struct asycom *asy)
 * The value of this property is in the form of "9600,8,n,1,-"
 * 1) speed: 9600, 4800, ...
 * 2) data bits
 * 3) parity: n(none), e(even), o(odd)
 * 4) stop bits
 * 5) handshake: -(none), h(hardware: rts/cts), s(software: xon/off)
 *
 * This parsing came from a SPARCstation eeprom.
 */
static void
asy_parse_mode(dev_info_t *devi, struct asycom *asy)
{
	char		name[40];
	char		val[40];
	int		len;
	int		ret;
	char		*p;
	char		*p1;

	ASSERT(asy->asy_com_port != 0);

	/*
	 * Parse the ttyx-mode property
	 */
	(void) sprintf(name, "tty%c-mode", asy->asy_com_port + 'a' - 1);
	len = sizeof (val);
	ret = GET_PROP(devi, name, DDI_PROP_CANSLEEP, val, &len);
	if (ret != DDI_PROP_SUCCESS) {
		(void) sprintf(name, "com%c-mode", asy->asy_com_port + '0');
		len = sizeof (val);
		ret = GET_PROP(devi, name, DDI_PROP_CANSLEEP, val, &len);
	}

	/* no property to parse */
	asy->asy_cflag = 0;
	if (ret != DDI_PROP_SUCCESS)
		return;

	p = val;
	/* ---- baud rate ---- */
	asy->asy_cflag = CREAD|B9600;		/* initial default */
	if (p && (p1 = strchr(p, ',')) != 0) {
		*p1++ = '\0';
	} else {
		asy->asy_cflag |= BITS8;	/* add default bits */
		return;
	}

	if (strcmp(p, "110") == 0)
		asy->asy_bidx = B110;
	else if (strcmp(p, "150") == 0)
		asy->asy_bidx = B150;
	else if (strcmp(p, "300") == 0)
		asy->asy_bidx = B300;
	else if (strcmp(p, "600") == 0)
		asy->asy_bidx = B600;
	else if (strcmp(p, "1200") == 0)
		asy->asy_bidx = B1200;
	else if (strcmp(p, "2400") == 0)
		asy->asy_bidx = B2400;
	else if (strcmp(p, "4800") == 0)
		asy->asy_bidx = B4800;
	else if (strcmp(p, "9600") == 0)
		asy->asy_bidx = B9600;
	else if (strcmp(p, "19200") == 0)
		asy->asy_bidx = B19200;
	else if (strcmp(p, "38400") == 0)
		asy->asy_bidx = B38400;
	else if (strcmp(p, "57600") == 0)
		asy->asy_bidx = B57600;
	else if (strcmp(p, "115200") == 0)
		asy->asy_bidx = B115200;
	else
		asy->asy_bidx = B9600;

	asy->asy_cflag &= ~CBAUD;
	if (asy->asy_bidx > CBAUD) {	/* > 38400 uses the CBAUDEXT bit */
		asy->asy_cflag |= CBAUDEXT;
		asy->asy_cflag |= asy->asy_bidx - CBAUD - 1;
	} else {
		asy->asy_cflag |= asy->asy_bidx;
	}

	ASSERT(asy->asy_bidx == BAUDINDEX(asy->asy_cflag));

	/* ---- Next item is data bits ---- */
	p = p1;
	if (p && (p1 = strchr(p, ',')) != 0)  {
		*p1++ = '\0';
	} else {
		asy->asy_cflag |= BITS8;	/* add default bits */
		return;
	}
	switch (*p) {
		default:
		case '8':
			asy->asy_cflag |= CS8;
			asy->asy_lcr = BITS8;
			break;
		case '7':
			asy->asy_cflag |= CS7;
			asy->asy_lcr = BITS7;
			break;
		case '6':
			asy->asy_cflag |= CS6;
			asy->asy_lcr = BITS6;
			break;
		case '5':
			/* LINTED: CS5 is currently zero (but might change) */
			asy->asy_cflag |= CS5;
			asy->asy_lcr = BITS5;
			break;
	}

	/* ---- Parity info ---- */
	p = p1;
	if (p && (p1 = strchr(p, ',')) != 0)  {
		*p1++ = '\0';
	} else {
		return;
	}
	switch (*p)  {
		default:
		case 'n':
			break;
		case 'e':
			asy->asy_cflag |= PARENB;
			asy->asy_lcr |= PEN; break;
		case 'o':
			asy->asy_cflag |= PARENB|PARODD;
			asy->asy_lcr |= PEN|EPS;
			break;
	}

	/* ---- Find stop bits ---- */
	p = p1;
	if (p && (p1 = strchr(p, ',')) != 0)  {
		*p1++ = '\0';
	} else {
		return;
	}
	if (*p == '2') {
		asy->asy_cflag |= CSTOPB;
		asy->asy_lcr |= STB;
	}

	/* ---- handshake is next ---- */
	p = p1;
	if (p) {
		if ((p1 = strchr(p, ',')) != 0)
			*p1++ = '\0';

		if (*p == 'h')
			asy->asy_cflag |= CRTSCTS;
		else if (*p == 's')
			asy->asy_cflag |= CRTSXOFF;
	}
}

/*
 * Check for abort character sequence
 */
static boolean_t
abort_charseq_recognize(uchar_t ch)
{
	static int state = 0;
#define	CNTRL(c) ((c)&037)
	static char sequence[] = { '\r', '~', CNTRL('b') };

	if (ch == sequence[state]) {
		if (++state >= sizeof (sequence)) {
			state = 0;
			return (B_TRUE);
		}
	} else {
		state = (ch == sequence[0]) ? 1 : 0;
	}
	return (B_FALSE);
}

/*
 * Flow control functions
 */
/*
 * Software input flow control
 * This function can execute software input flow control sucessfully
 * at most of situations except that the line is in BREAK status
 * (timed and untimed break).
 * INPUT VALUE of onoff:
 *               FLOW_START means to send out a XON char
 *                          and clear SW input flow control flag.
 *               FLOW_STOP means to send out a XOFF char
 *                          and set SW input flow control flag.
 *               FLOW_CHECK means to check whether there is pending XON/XOFF
 *                          if it is true, send it out.
 * INPUT VALUE of type:
 *		 IN_FLOW_RINGBUFF means flow control is due to RING BUFFER
 *		 IN_FLOW_STREAMS means flow control is due to STREAMS
 *		 IN_FLOW_USER means flow control is due to user's commands
 * RETURN VALUE: B_FALSE means no flow control char is sent
 *               B_TRUE means one flow control char is sent
 */
static boolean_t
async_flowcontrol_sw_input(struct asycom *asy, async_flowc_action onoff,
    int type)
{
	struct asyncline *async = asy->asy_priv;
	int instance = UNIT(async->async_dev);
	int rval = B_FALSE;

	ASSERT(mutex_owned(&asy->asy_excl_hi));

	if (!(async->async_ttycommon.t_iflag & IXOFF))
		return (rval);

	/*
	 * If we get this far, then we know IXOFF is set.
	 */
	switch (onoff) {
	case FLOW_STOP:
		async->async_inflow_source |= type;

		/*
		 * We'll send an XOFF character for each of up to
		 * three different input flow control attempts to stop input.
		 * If we already send out one XOFF, but FLOW_STOP comes again,
		 * it seems that input flow control becomes more serious,
		 * then send XOFF again.
		 */
		if (async->async_inflow_source & (IN_FLOW_RINGBUFF |
		    IN_FLOW_STREAMS | IN_FLOW_USER))
			async->async_flags |= ASYNC_SW_IN_FLOW |
			    ASYNC_SW_IN_NEEDED;
		ASY_DPRINTF(asy, ASY_DEBUG_SFLOW, "input sflow stop, type = %x",
		    async->async_inflow_source);
		break;
	case FLOW_START:
		async->async_inflow_source &= ~type;
		if (async->async_inflow_source == 0) {
			async->async_flags = (async->async_flags &
			    ~ASYNC_SW_IN_FLOW) | ASYNC_SW_IN_NEEDED;
			ASY_DPRINTF(asy, ASY_DEBUG_SFLOW, "input sflow start");
		}
		break;
	default:
		break;
	}

	if (((async->async_flags & (ASYNC_SW_IN_NEEDED | ASYNC_BREAK |
	    ASYNC_OUT_SUSPEND)) == ASYNC_SW_IN_NEEDED) &&
	    (ddi_get8(asy->asy_iohandle, asy->asy_ioaddr + LSR) & XHRE)) {
		/*
		 * If we get this far, then we know we need to send out
		 * XON or XOFF char.
		 */
		async->async_flags = (async->async_flags &
		    ~ASYNC_SW_IN_NEEDED) | ASYNC_BUSY;
		ddi_put8(asy->asy_iohandle, asy->asy_ioaddr + DAT,
		    async->async_flags & ASYNC_SW_IN_FLOW ?
		    async->async_stopc : async->async_startc);
		rval = B_TRUE;
	}
	return (rval);
}

/*
 * Software output flow control
 * This function can be executed sucessfully at any situation.
 * It does not handle HW, and just change the SW output flow control flag.
 * INPUT VALUE of onoff:
 *                 FLOW_START means to clear SW output flow control flag,
 *			also combine with HW output flow control status to
 *			determine if we need to set ASYNC_OUT_FLW_RESUME.
 *                 FLOW_STOP means to set SW output flow control flag,
 *			also clear ASYNC_OUT_FLW_RESUME.
 */
static void
async_flowcontrol_sw_output(struct asycom *asy, async_flowc_action onoff)
{
	struct asyncline *async = asy->asy_priv;
	int instance = UNIT(async->async_dev);

	ASSERT(mutex_owned(&asy->asy_excl_hi));

	if (!(async->async_ttycommon.t_iflag & IXON))
		return;

	switch (onoff) {
	case FLOW_STOP:
		async->async_flags |= ASYNC_SW_OUT_FLW;
		async->async_flags &= ~ASYNC_OUT_FLW_RESUME;
		ASY_DPRINTF(asy, ASY_DEBUG_SFLOW, "output sflow stop");
		break;
	case FLOW_START:
		async->async_flags &= ~ASYNC_SW_OUT_FLW;
		if (!(async->async_flags & ASYNC_HW_OUT_FLW))
			async->async_flags |= ASYNC_OUT_FLW_RESUME;
		ASY_DPRINTF(asy, ASY_DEBUG_SFLOW, "output sflow start");
		break;
	default:
		break;
	}
}

/*
 * Hardware input flow control
 * This function can be executed sucessfully at any situation.
 * It directly changes RTS depending on input parameter onoff.
 * INPUT VALUE of onoff:
 *       FLOW_START means to clear HW input flow control flag,
 *                  and pull up RTS if it is low.
 *       FLOW_STOP means to set HW input flow control flag,
 *                  and low RTS if it is high.
 * INPUT VALUE of type:
 *		 IN_FLOW_RINGBUFF means flow control is due to RING BUFFER
 *		 IN_FLOW_STREAMS means flow control is due to STREAMS
 *		 IN_FLOW_USER means flow control is due to user's commands
 */
static void
async_flowcontrol_hw_input(struct asycom *asy, async_flowc_action onoff,
    int type)
{
	uchar_t	mcr;
	uchar_t	flag;
	struct asyncline *async = asy->asy_priv;
	int instance = UNIT(async->async_dev);

	ASSERT(mutex_owned(&asy->asy_excl_hi));

	if (!(async->async_ttycommon.t_cflag & CRTSXOFF))
		return;

	switch (onoff) {
	case FLOW_STOP:
		async->async_inflow_source |= type;
		if (async->async_inflow_source & (IN_FLOW_RINGBUFF |
		    IN_FLOW_STREAMS | IN_FLOW_USER))
			async->async_flags |= ASYNC_HW_IN_FLOW;
		ASY_DPRINTF(asy, ASY_DEBUG_HFLOW, "input hflow stop, type = %x",
		    async->async_inflow_source);
		break;
	case FLOW_START:
		async->async_inflow_source &= ~type;
		if (async->async_inflow_source == 0) {
			async->async_flags &= ~ASYNC_HW_IN_FLOW;
			ASY_DPRINTF(asy, ASY_DEBUG_HFLOW, "input hflow start");
		}
		break;
	default:
		break;
	}
	mcr = ddi_get8(asy->asy_iohandle, asy->asy_ioaddr + MCR);
	flag = (async->async_flags & ASYNC_HW_IN_FLOW) ? 0 : RTS;

	if (((mcr ^ flag) & RTS) != 0) {
		ddi_put8(asy->asy_iohandle,
		    asy->asy_ioaddr + MCR, (mcr ^ RTS));
	}
}

/*
 * Hardware output flow control
 * This function can execute HW output flow control sucessfully
 * at any situation.
 * It doesn't really change RTS, and just change
 * HW output flow control flag depending on CTS status.
 * INPUT VALUE of onoff:
 *                FLOW_START means to clear HW output flow control flag.
 *			also combine with SW output flow control status to
 *			determine if we need to set ASYNC_OUT_FLW_RESUME.
 *                FLOW_STOP means to set HW output flow control flag.
 *			also clear ASYNC_OUT_FLW_RESUME.
 */
static void
async_flowcontrol_hw_output(struct asycom *asy, async_flowc_action onoff)
{
	struct asyncline *async = asy->asy_priv;
	int instance = UNIT(async->async_dev);

	ASSERT(mutex_owned(&asy->asy_excl_hi));

	if (!(async->async_ttycommon.t_cflag & CRTSCTS))
		return;

	switch (onoff) {
	case FLOW_STOP:
		async->async_flags |= ASYNC_HW_OUT_FLW;
		async->async_flags &= ~ASYNC_OUT_FLW_RESUME;
		ASY_DPRINTF(asy, ASY_DEBUG_HFLOW, "output hflow stop");
		break;
	case FLOW_START:
		async->async_flags &= ~ASYNC_HW_OUT_FLW;
		if (!(async->async_flags & ASYNC_SW_OUT_FLW))
			async->async_flags |= ASYNC_OUT_FLW_RESUME;
		ASY_DPRINTF(asy, ASY_DEBUG_HFLOW, "output hflow start");
		break;
	default:
		break;
	}
}


/*
 * quiesce(9E) entry point.
 *
 * This function is called when the system is single-threaded at high
 * PIL with preemption disabled. Therefore, this function must not be
 * blocked.
 *
 * This function returns DDI_SUCCESS on success, or DDI_FAILURE on failure.
 * DDI_FAILURE indicates an error condition and should almost never happen.
 */
static int
asyquiesce(dev_info_t *devi)
{
	int instance;
	struct asycom *asy;

	instance = ddi_get_instance(devi);	/* find out which unit */

	asy = ddi_get_soft_state(asy_soft_state, instance);
	if (asy == NULL)
		return (DDI_FAILURE);

	/* disable all interrupts */
	ddi_put8(asy->asy_iohandle, asy->asy_ioaddr + ICR, 0);

	/* reset the FIFO */
	asy_reset_fifo(asy, FIFOTXFLSH | FIFORXFLSH);

	return (DDI_SUCCESS);
}<|MERGE_RESOLUTION|>--- conflicted
+++ resolved
@@ -1097,25 +1097,18 @@
 
 	ddi_put8(asy->asy_iohandle, asy->asy_ioaddr + ICR, 0x00);
 
-<<<<<<< HEAD
-	/* establish default usage */
-	asy->asy_mcr |= RTS|DTR;		/* do use RTS/DTR after open */
-	asy->asy_lcr = STOP1|BITS8;		/* default to 1 stop 8 bits */
-	asy->asy_bidx = B115200;		/* default to 115200  */
-=======
 	/*
 	 * Establish default settings:
 	 * - use RTS/DTR after open
 	 * - 8N1 data format
-	 * - 9600 baud
+	 * - 115200 baud
 	 */
 	asy->asy_mcr |= RTS|DTR;
 	asy->asy_lcr = STOP1|BITS8;
-	asy->asy_bidx = B9600;
+	asy->asy_bidx = B115200;
 	asy->asy_fifo_buf = 1;
 	asy->asy_use_fifo = FIFO_OFF;
 
->>>>>>> d2d3a1e2
 #ifdef DEBUG
 	asy->asy_msint_cnt = 0;			/* # of times in async_msint */
 #endif
