--- conflicted
+++ resolved
@@ -27,11 +27,7 @@
  * Copyright (c) 1992, 2010, Oracle and/or its affiliates. All rights reserved.
  * Copyright 2012 Milan Jurik. All rights reserved.
  * Copyright (c) 2016 by Delphix. All rights reserved.
-<<<<<<< HEAD
- * Copyright 2024 Oxide Computer Company
-=======
  * Copyright 2025 Oxide Computer Company
->>>>>>> 80b758da
  * Copyright 2024 Hans Rosenfeld
  */
 
@@ -1641,7 +1637,6 @@
 	 * Don't use asy_disable_interrupts() as the mutexes haven't been
 	 * initialized yet.
 	 */
-<<<<<<< HEAD
 #ifdef OXIDE_DWU
 	ddi_put32(asy->asy_iohandle, asy->asy_ioaddr +
 	    asy_reg_table[ASY_IER].asy_reg_off, 0);
@@ -1649,10 +1644,6 @@
 	ddi_put8(asy->asy_iohandle, asy->asy_ioaddr +
 	    asy_reg_table[ASY_IER].asy_reg_off, 0);
 #endif
-=======
-	ddi_put8(asy->asy_iohandle,
-	    asy->asy_ioaddr + asy_reg_table[ASY_IER].asy_reg_off, 0);
->>>>>>> 80b758da
 
 	/*
 	 * Establish default settings:
@@ -3179,27 +3170,9 @@
 		    "interrupt_id=0x%x LSR=0x%x",
 		    intr_id, lsr);
 
-		/*
-		 * Reading LSR will clear any error bits (ASY_LSR_ERRORS) which
-		 * are set which is why the value is passed through to
-		 * async_rxint() and not re-read there. In the unexpected event
-		 * that we've ended up here without a pending interrupt, the
-		 * ASY_ISR_NOINTR case, it should do no harm to have cleared
-		 * the error bits, and it means we can get some additional
-		 * information in the debug message if it's enabled.
-		 */
-		const uint8_t lsr = asy_get(asy, ASY_LSR);
-
-<<<<<<< HEAD
-		ASY_DPRINTF(asy, ASY_DEBUG_INTR,
-		    "interrupt_id=0x%x LSR=0x%x",
-		    intr_id, lsr);
-
 		if (intr_id & ASY_ISR_NOINTR)
 			break;
 
-=======
->>>>>>> 80b758da
 		switch (intr_id & ASY_ISR_MASK) {
 		case ASY_ISR_ID_RLST:
 		case ASY_ISR_ID_RDA:
@@ -3239,11 +3212,7 @@
 
 		/* Refill the output FIFO if it has gone empty */
 		if ((lsr & ASY_LSR_THRE) && (async->async_flags & ASYNC_BUSY) &&
-<<<<<<< HEAD
 		    async->async_ocnt > 0) {
-=======
-		    async->async_ocnt > 0)
->>>>>>> 80b758da
 			async_txint(asy);
 		}
 	}
