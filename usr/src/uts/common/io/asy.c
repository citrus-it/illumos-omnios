--- conflicted
+++ resolved
@@ -1512,15 +1512,9 @@
 	 * - 8N1 data format
 	 * - 115200 baud
 	 */
-<<<<<<< HEAD
-	asy->asy_mcr |= RTS|DTR;
-	asy->asy_lcr = STOP1|BITS8;
-	asy->asy_bidx = B115200;
-=======
 	asy->asy_mcr |= ASY_MCR_RTS | ASY_MCR_DTR;
 	asy->asy_lcr = ASY_LCR_STOP1 | ASY_LCR_BITS8;
-	asy->asy_bidx = B9600;
->>>>>>> f389e29f
+	asy->asy_bidx = B115200;
 	asy->asy_fifo_buf = 1;
 	asy->asy_use_fifo = ASY_FCR_FIFO_OFF;
 
