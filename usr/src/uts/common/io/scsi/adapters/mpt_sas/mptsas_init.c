--- conflicted
+++ resolved
@@ -319,13 +319,7 @@
 	 * Calculate max frames per request based on DMA S/G length.
 	 */
 	simple_sge_main = MPTSAS_MAX_FRAME_SGES64(mpt) - 1;
-<<<<<<< HEAD
-	simple_sge_next = mpt->m_req_frame_size /
-	    (mpt->m_MPI25 ? sizeof (MPI2_IEEE_SGE_SIMPLE64) :
-	    sizeof (MPI2_SGE_SIMPLE64)) - 1;
-=======
 	simple_sge_next = mpt->m_req_frame_size / MPTSAS_SGE_SIZE(mpt) - 1;
->>>>>>> 63e911b6
 
 	mpt->m_max_request_frames = (MPTSAS_MAX_DMA_SEGS -
 	    simple_sge_main) / simple_sge_next + 1;
