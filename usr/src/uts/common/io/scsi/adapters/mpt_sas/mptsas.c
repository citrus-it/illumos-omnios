/*
 * CDDL HEADER START
 *
 * The contents of this file are subject to the terms of the
 * Common Development and Distribution License (the "License").
 * You may not use this file except in compliance with the License.
 *
 * You can obtain a copy of the license at usr/src/OPENSOLARIS.LICENSE
 * or http://www.opensolaris.org/os/licensing.
 * See the License for the specific language governing permissions
 * and limitations under the License.
 *
 * When distributing Covered Code, include this CDDL HEADER in each
 * file and include the License file at usr/src/OPENSOLARIS.LICENSE.
 * If applicable, add the following below this CDDL HEADER, with the
 * fields enclosed by brackets "[]" replaced with your own identifying
 * information: Portions Copyright [yyyy] [name of copyright owner]
 *
 * CDDL HEADER END
 */

/*
 * Copyright (c) 2009, 2010, Oracle and/or its affiliates. All rights reserved.
 * Copyright 2016 Nexenta Systems, Inc. All rights reserved.
 * Copyright (c) 2014, Joyent, Inc. All rights reserved.
 * Copyright 2014 OmniTI Computer Consulting, Inc. All rights reserved.
 * Copyright (c) 2014, Tegile Systems Inc. All rights reserved.
 */

/*
 * Copyright (c) 2000 to 2010, LSI Corporation.
 * All rights reserved.
 *
 * Redistribution and use in source and binary forms of all code within
 * this file that is exclusively owned by LSI, with or without
 * modification, is permitted provided that, in addition to the CDDL 1.0
 * License requirements, the following conditions are met:
 *
 *    Neither the name of the author nor the names of its contributors may be
 *    used to endorse or promote products derived from this software without
 *    specific prior written permission.
 *
 * THIS SOFTWARE IS PROVIDED BY THE COPYRIGHT HOLDERS AND CONTRIBUTORS
 * "AS IS" AND ANY EXPRESS OR IMPLIED WARRANTIES, INCLUDING, BUT NOT
 * LIMITED TO, THE IMPLIED WARRANTIES OF MERCHANTABILITY AND FITNESS
 * FOR A PARTICULAR PURPOSE ARE DISCLAIMED. IN NO EVENT SHALL THE
 * COPYRIGHT OWNER OR CONTRIBUTORS BE LIABLE FOR ANY DIRECT, INDIRECT,
 * INCIDENTAL, SPECIAL, EXEMPLARY, OR CONSEQUENTIAL DAMAGES (INCLUDING,
 * BUT NOT LIMITED TO, PROCUREMENT OF SUBSTITUTE GOODS OR SERVICES; LOSS
 * OF USE, DATA, OR PROFITS; OR BUSINESS INTERRUPTION) HOWEVER CAUSED
 * AND ON ANY THEORY OF LIABILITY, WHETHER IN CONTRACT, STRICT LIABILITY,
 * OR TORT (INCLUDING NEGLIGENCE OR OTHERWISE) ARISING IN ANY WAY OUT
 * OF THE USE OF THIS SOFTWARE, EVEN IF ADVISED OF THE POSSIBILITY OF SUCH
 * DAMAGE.
 */

/*
 * mptsas - This is a driver based on LSI Logic's MPT2.0/2.5 interface.
 *
 */

#if defined(lint) || defined(DEBUG)
#define	MPTSAS_DEBUG
#endif

/*
 * standard header files.
 */
#include <sys/note.h>
#include <sys/scsi/scsi.h>
#include <sys/pci.h>
#include <sys/file.h>
#include <sys/policy.h>
#include <sys/model.h>
#include <sys/sysevent.h>
#include <sys/sysevent/eventdefs.h>
#include <sys/sysevent/dr.h>
#include <sys/sata/sata_defs.h>
#include <sys/sata/sata_hba.h>
#include <sys/scsi/generic/sas.h>
#include <sys/scsi/impl/scsi_sas.h>
#include <sys/sdt.h>
#include <sys/mdi_impldefs.h>

#pragma pack(1)
#include <sys/scsi/adapters/mpt_sas/mpi/mpi2_type.h>
#include <sys/scsi/adapters/mpt_sas/mpi/mpi2.h>
#include <sys/scsi/adapters/mpt_sas/mpi/mpi2_cnfg.h>
#include <sys/scsi/adapters/mpt_sas/mpi/mpi2_init.h>
#include <sys/scsi/adapters/mpt_sas/mpi/mpi2_ioc.h>
#include <sys/scsi/adapters/mpt_sas/mpi/mpi2_sas.h>
#include <sys/scsi/adapters/mpt_sas/mpi/mpi2_tool.h>
#include <sys/scsi/adapters/mpt_sas/mpi/mpi2_raid.h>
#pragma pack()

/*
 * private header files.
 *
 */
#include <sys/scsi/impl/scsi_reset_notify.h>
#include <sys/scsi/adapters/mpt_sas/mptsas_var.h>
#include <sys/scsi/adapters/mpt_sas/mptsas_ioctl.h>
#include <sys/scsi/adapters/mpt_sas/mptsas_smhba.h>
#include <sys/scsi/adapters/mpt_sas/mptsas_hash.h>
#include <sys/raidioctl.h>

#include <sys/fs/dv_node.h>	/* devfs_clean */

/*
 * FMA header files
 */
#include <sys/ddifm.h>
#include <sys/fm/protocol.h>
#include <sys/fm/util.h>
#include <sys/fm/io/ddi.h>

/*
 * autoconfiguration data and routines.
 */
static int mptsas_attach(dev_info_t *dip, ddi_attach_cmd_t cmd);
static int mptsas_detach(dev_info_t *devi, ddi_detach_cmd_t cmd);
static int mptsas_power(dev_info_t *dip, int component, int level);

/*
 * cb_ops function
 */
static int mptsas_ioctl(dev_t dev, int cmd, intptr_t data, int mode,
	cred_t *credp, int *rval);
#ifdef __sparc
static int mptsas_reset(dev_info_t *devi, ddi_reset_cmd_t cmd);
#else  /* __sparc */
static int mptsas_quiesce(dev_info_t *devi);
#endif	/* __sparc */

/*
 * Resource initilaization for hardware
 */
static void mptsas_setup_cmd_reg(mptsas_t *mpt);
static void mptsas_disable_bus_master(mptsas_t *mpt);
static void mptsas_hba_fini(mptsas_t *mpt);
static void mptsas_cfg_fini(mptsas_t *mptsas_blkp);
static int mptsas_hba_setup(mptsas_t *mpt);
static void mptsas_hba_teardown(mptsas_t *mpt);
static int mptsas_config_space_init(mptsas_t *mpt);
static void mptsas_config_space_fini(mptsas_t *mpt);
static void mptsas_iport_register(mptsas_t *mpt);
static int mptsas_smp_setup(mptsas_t *mpt);
static void mptsas_smp_teardown(mptsas_t *mpt);
static int mptsas_cache_create(mptsas_t *mpt);
static void mptsas_cache_destroy(mptsas_t *mpt);
static int mptsas_alloc_request_frames(mptsas_t *mpt);
static int mptsas_alloc_sense_bufs(mptsas_t *mpt);
static int mptsas_alloc_reply_frames(mptsas_t *mpt);
static int mptsas_alloc_free_queue(mptsas_t *mpt);
static int mptsas_alloc_post_queue(mptsas_t *mpt);
static void mptsas_alloc_reply_args(mptsas_t *mpt);
static int mptsas_alloc_extra_sgl_frame(mptsas_t *mpt, mptsas_cmd_t *cmd);
static void mptsas_free_extra_sgl_frame(mptsas_t *mpt, mptsas_cmd_t *cmd);
static int mptsas_init_chip(mptsas_t *mpt, int first_time);

/*
 * SCSA function prototypes
 */
static int mptsas_scsi_start(struct scsi_address *ap, struct scsi_pkt *pkt);
static int mptsas_scsi_reset(struct scsi_address *ap, int level);
static int mptsas_scsi_abort(struct scsi_address *ap, struct scsi_pkt *pkt);
static int mptsas_scsi_getcap(struct scsi_address *ap, char *cap, int tgtonly);
static int mptsas_scsi_setcap(struct scsi_address *ap, char *cap, int value,
    int tgtonly);
static void mptsas_scsi_dmafree(struct scsi_address *ap, struct scsi_pkt *pkt);
static struct scsi_pkt *mptsas_scsi_init_pkt(struct scsi_address *ap,
    struct scsi_pkt *pkt, struct buf *bp, int cmdlen, int statuslen,
	int tgtlen, int flags, int (*callback)(), caddr_t arg);
static void mptsas_scsi_sync_pkt(struct scsi_address *ap, struct scsi_pkt *pkt);
static void mptsas_scsi_destroy_pkt(struct scsi_address *ap,
    struct scsi_pkt *pkt);
static int mptsas_scsi_tgt_init(dev_info_t *hba_dip, dev_info_t *tgt_dip,
    scsi_hba_tran_t *hba_tran, struct scsi_device *sd);
static void mptsas_scsi_tgt_free(dev_info_t *hba_dip, dev_info_t *tgt_dip,
    scsi_hba_tran_t *hba_tran, struct scsi_device *sd);
static int mptsas_scsi_reset_notify(struct scsi_address *ap, int flag,
    void (*callback)(caddr_t), caddr_t arg);
static int mptsas_get_name(struct scsi_device *sd, char *name, int len);
static int mptsas_get_bus_addr(struct scsi_device *sd, char *name, int len);
static int mptsas_scsi_quiesce(dev_info_t *dip);
static int mptsas_scsi_unquiesce(dev_info_t *dip);
static int mptsas_bus_config(dev_info_t *pdip, uint_t flags,
    ddi_bus_config_op_t op, void *arg, dev_info_t **childp);

/*
 * SMP functions
 */
static int mptsas_smp_start(struct smp_pkt *smp_pkt);

/*
 * internal function prototypes.
 */
static void mptsas_list_add(mptsas_t *mpt);
static void mptsas_list_del(mptsas_t *mpt);

static int mptsas_quiesce_bus(mptsas_t *mpt);
static int mptsas_unquiesce_bus(mptsas_t *mpt);

static int mptsas_alloc_handshake_msg(mptsas_t *mpt, size_t alloc_size);
static void mptsas_free_handshake_msg(mptsas_t *mpt);

static void mptsas_ncmds_checkdrain(void *arg);

static int mptsas_prepare_pkt(mptsas_cmd_t *cmd);
static int mptsas_accept_pkt(mptsas_t *mpt, mptsas_cmd_t *sp);
static int mptsas_accept_txwq_and_pkt(mptsas_t *mpt, mptsas_cmd_t *sp);
static void mptsas_accept_tx_waitq(mptsas_t *mpt);

static int mptsas_do_detach(dev_info_t *dev);
static int mptsas_do_scsi_reset(mptsas_t *mpt, uint16_t devhdl);
static int mptsas_do_scsi_abort(mptsas_t *mpt, int target, int lun,
    struct scsi_pkt *pkt);
static int mptsas_scsi_capchk(char *cap, int tgtonly, int *cidxp);

static void mptsas_handle_qfull(mptsas_t *mpt, mptsas_cmd_t *cmd);
static void mptsas_handle_event(void *args);
static int mptsas_handle_event_sync(void *args);
static void mptsas_handle_dr(void *args);
static void mptsas_handle_topo_change(mptsas_topo_change_list_t *topo_node,
    dev_info_t *pdip);

static void mptsas_restart_cmd(void *);

static void mptsas_flush_hba(mptsas_t *mpt);
static void mptsas_flush_target(mptsas_t *mpt, ushort_t target, int lun,
	uint8_t tasktype);
static void mptsas_set_pkt_reason(mptsas_t *mpt, mptsas_cmd_t *cmd,
    uchar_t reason, uint_t stat);

static uint_t mptsas_intr(caddr_t arg1, caddr_t arg2);
static void mptsas_process_intr(mptsas_t *mpt,
    pMpi2ReplyDescriptorsUnion_t reply_desc_union);
static void mptsas_handle_scsi_io_success(mptsas_t *mpt,
    pMpi2ReplyDescriptorsUnion_t reply_desc);
static void mptsas_handle_address_reply(mptsas_t *mpt,
    pMpi2ReplyDescriptorsUnion_t reply_desc);
static int mptsas_wait_intr(mptsas_t *mpt, int polltime);
static void mptsas_sge_setup(mptsas_t *mpt, mptsas_cmd_t *cmd,
    uint32_t *control, pMpi2SCSIIORequest_t frame, ddi_acc_handle_t acc_hdl);

static void mptsas_watch(void *arg);
static void mptsas_watchsubr(mptsas_t *mpt);
static void mptsas_cmd_timeout(mptsas_t *mpt, mptsas_target_t *ptgt);

static void mptsas_start_passthru(mptsas_t *mpt, mptsas_cmd_t *cmd);
static int mptsas_do_passthru(mptsas_t *mpt, uint8_t *request, uint8_t *reply,
    uint8_t *data, uint32_t request_size, uint32_t reply_size,
    uint32_t data_size, uint32_t direction, uint8_t *dataout,
    uint32_t dataout_size, short timeout, int mode);
static int mptsas_free_devhdl(mptsas_t *mpt, uint16_t devhdl);

static uint8_t mptsas_get_fw_diag_buffer_number(mptsas_t *mpt,
    uint32_t unique_id);
static void mptsas_start_diag(mptsas_t *mpt, mptsas_cmd_t *cmd);
static int mptsas_post_fw_diag_buffer(mptsas_t *mpt,
    mptsas_fw_diagnostic_buffer_t *pBuffer, uint32_t *return_code);
static int mptsas_release_fw_diag_buffer(mptsas_t *mpt,
    mptsas_fw_diagnostic_buffer_t *pBuffer, uint32_t *return_code,
    uint32_t diag_type);
static int mptsas_diag_register(mptsas_t *mpt,
    mptsas_fw_diag_register_t *diag_register, uint32_t *return_code);
static int mptsas_diag_unregister(mptsas_t *mpt,
    mptsas_fw_diag_unregister_t *diag_unregister, uint32_t *return_code);
static int mptsas_diag_query(mptsas_t *mpt, mptsas_fw_diag_query_t *diag_query,
    uint32_t *return_code);
static int mptsas_diag_read_buffer(mptsas_t *mpt,
    mptsas_diag_read_buffer_t *diag_read_buffer, uint8_t *ioctl_buf,
    uint32_t *return_code, int ioctl_mode);
static int mptsas_diag_release(mptsas_t *mpt,
    mptsas_fw_diag_release_t *diag_release, uint32_t *return_code);
static int mptsas_do_diag_action(mptsas_t *mpt, uint32_t action,
    uint8_t *diag_action, uint32_t length, uint32_t *return_code,
    int ioctl_mode);
static int mptsas_diag_action(mptsas_t *mpt, mptsas_diag_action_t *data,
    int mode);

static int mptsas_pkt_alloc_extern(mptsas_t *mpt, mptsas_cmd_t *cmd,
    int cmdlen, int tgtlen, int statuslen, int kf);
static void mptsas_pkt_destroy_extern(mptsas_t *mpt, mptsas_cmd_t *cmd);

static int mptsas_kmem_cache_constructor(void *buf, void *cdrarg, int kmflags);
static void mptsas_kmem_cache_destructor(void *buf, void *cdrarg);

static int mptsas_cache_frames_constructor(void *buf, void *cdrarg,
    int kmflags);
static void mptsas_cache_frames_destructor(void *buf, void *cdrarg);

static void mptsas_check_scsi_io_error(mptsas_t *mpt, pMpi2SCSIIOReply_t reply,
    mptsas_cmd_t *cmd);
static void mptsas_check_task_mgt(mptsas_t *mpt,
    pMpi2SCSIManagementReply_t reply, mptsas_cmd_t *cmd);
static int mptsas_send_scsi_cmd(mptsas_t *mpt, struct scsi_address *ap,
    mptsas_target_t *ptgt, uchar_t *cdb, int cdblen, struct buf *data_bp,
    int *resid);

static int mptsas_alloc_active_slots(mptsas_t *mpt, int flag);
static void mptsas_free_active_slots(mptsas_t *mpt);
static int mptsas_start_cmd(mptsas_t *mpt, mptsas_cmd_t *cmd);

static void mptsas_restart_hba(mptsas_t *mpt);
static void mptsas_restart_waitq(mptsas_t *mpt);

static void mptsas_deliver_doneq_thread(mptsas_t *mpt);
static void mptsas_doneq_add(mptsas_t *mpt, mptsas_cmd_t *cmd);
static void mptsas_doneq_mv(mptsas_t *mpt, uint64_t t);

static mptsas_cmd_t *mptsas_doneq_thread_rm(mptsas_t *mpt, uint64_t t);
static void mptsas_doneq_empty(mptsas_t *mpt);
static void mptsas_doneq_thread(mptsas_doneq_thread_arg_t *arg);

static mptsas_cmd_t *mptsas_waitq_rm(mptsas_t *mpt);
static void mptsas_waitq_delete(mptsas_t *mpt, mptsas_cmd_t *cmd);
static mptsas_cmd_t *mptsas_tx_waitq_rm(mptsas_t *mpt);
static void mptsas_tx_waitq_delete(mptsas_t *mpt, mptsas_cmd_t *cmd);


static void mptsas_start_watch_reset_delay();
static void mptsas_setup_bus_reset_delay(mptsas_t *mpt);
static void mptsas_watch_reset_delay(void *arg);
static int mptsas_watch_reset_delay_subr(mptsas_t *mpt);

/*
 * helper functions
 */
static void mptsas_dump_cmd(mptsas_t *mpt, mptsas_cmd_t *cmd);

static dev_info_t *mptsas_find_child(dev_info_t *pdip, char *name);
static dev_info_t *mptsas_find_child_phy(dev_info_t *pdip, uint8_t phy);
static dev_info_t *mptsas_find_child_addr(dev_info_t *pdip, uint64_t sasaddr,
    int lun);
static mdi_pathinfo_t *mptsas_find_path_addr(dev_info_t *pdip, uint64_t sasaddr,
    int lun);
static mdi_pathinfo_t *mptsas_find_path_phy(dev_info_t *pdip, uint8_t phy);
static dev_info_t *mptsas_find_smp_child(dev_info_t *pdip, char *str_wwn);

static int mptsas_parse_address(char *name, uint64_t *wwid, uint8_t *phy,
    int *lun);
static int mptsas_parse_smp_name(char *name, uint64_t *wwn);

static mptsas_target_t *mptsas_phy_to_tgt(mptsas_t *mpt,
    mptsas_phymask_t phymask, uint8_t phy);
static mptsas_target_t *mptsas_wwid_to_ptgt(mptsas_t *mpt,
    mptsas_phymask_t phymask, uint64_t wwid);
static mptsas_smp_t *mptsas_wwid_to_psmp(mptsas_t *mpt,
    mptsas_phymask_t phymask, uint64_t wwid);

static int mptsas_inquiry(mptsas_t *mpt, mptsas_target_t *ptgt, int lun,
    uchar_t page, unsigned char *buf, int len, int *rlen, uchar_t evpd);

static int mptsas_get_target_device_info(mptsas_t *mpt, uint32_t page_address,
    uint16_t *handle, mptsas_target_t **pptgt);
static void mptsas_update_phymask(mptsas_t *mpt);

static int mptsas_send_sep(mptsas_t *mpt, mptsas_target_t *ptgt,
    uint32_t *status, uint8_t cmd);
static dev_info_t *mptsas_get_dip_from_dev(dev_t dev,
    mptsas_phymask_t *phymask);
static mptsas_target_t *mptsas_addr_to_ptgt(mptsas_t *mpt, char *addr,
    mptsas_phymask_t phymask);
static int mptsas_flush_led_status(mptsas_t *mpt, mptsas_target_t *ptgt);


/*
 * Enumeration / DR functions
 */
static void mptsas_config_all(dev_info_t *pdip);
static int mptsas_config_one_addr(dev_info_t *pdip, uint64_t sasaddr, int lun,
    dev_info_t **lundip);
static int mptsas_config_one_phy(dev_info_t *pdip, uint8_t phy, int lun,
    dev_info_t **lundip);

static int mptsas_config_target(dev_info_t *pdip, mptsas_target_t *ptgt);
static int mptsas_offline_target(dev_info_t *pdip, char *name);

static int mptsas_config_raid(dev_info_t *pdip, uint16_t target,
    dev_info_t **dip);

static int mptsas_config_luns(dev_info_t *pdip, mptsas_target_t *ptgt);
static int mptsas_probe_lun(dev_info_t *pdip, int lun,
    dev_info_t **dip, mptsas_target_t *ptgt);

static int mptsas_create_lun(dev_info_t *pdip, struct scsi_inquiry *sd_inq,
    dev_info_t **dip, mptsas_target_t *ptgt, int lun);

static int mptsas_create_phys_lun(dev_info_t *pdip, struct scsi_inquiry *sd,
    char *guid, dev_info_t **dip, mptsas_target_t *ptgt, int lun);
static int mptsas_create_virt_lun(dev_info_t *pdip, struct scsi_inquiry *sd,
    char *guid, dev_info_t **dip, mdi_pathinfo_t **pip, mptsas_target_t *ptgt,
    int lun);

static void mptsas_offline_missed_luns(dev_info_t *pdip,
    uint16_t *repluns, int lun_cnt, mptsas_target_t *ptgt);
static int mptsas_offline_lun(dev_info_t *pdip, dev_info_t *rdip,
    mdi_pathinfo_t *rpip, uint_t flags);

static int mptsas_config_smp(dev_info_t *pdip, uint64_t sas_wwn,
    dev_info_t **smp_dip);
static int mptsas_offline_smp(dev_info_t *pdip, mptsas_smp_t *smp_node,
    uint_t flags);

static int mptsas_event_query(mptsas_t *mpt, mptsas_event_query_t *data,
    int mode, int *rval);
static int mptsas_event_enable(mptsas_t *mpt, mptsas_event_enable_t *data,
    int mode, int *rval);
static int mptsas_event_report(mptsas_t *mpt, mptsas_event_report_t *data,
    int mode, int *rval);
static void mptsas_record_event(void *args);
static int mptsas_reg_access(mptsas_t *mpt, mptsas_reg_access_t *data,
    int mode);

mptsas_target_t *mptsas_tgt_alloc(refhash_t *, uint16_t, uint64_t,
    uint32_t, mptsas_phymask_t, uint8_t);
static mptsas_smp_t *mptsas_smp_alloc(mptsas_t *, mptsas_smp_t *);
static int mptsas_online_smp(dev_info_t *pdip, mptsas_smp_t *smp_node,
    dev_info_t **smp_dip);

/*
 * Power management functions
 */
static int mptsas_get_pci_cap(mptsas_t *mpt);
static int mptsas_init_pm(mptsas_t *mpt);

/*
 * MPT MSI tunable:
 *
 * By default MSI is enabled on all supported platforms.
 */
boolean_t mptsas_enable_msi = B_TRUE;
boolean_t mptsas_physical_bind_failed_page_83 = B_FALSE;

/*
 * Global switch for use of MPI2.5 FAST PATH.
 * We don't really know what FAST PATH actually does, so if it is suspected
 * to cause problems it can be turned off by setting this variable to B_FALSE.
 */
boolean_t mptsas_use_fastpath = B_TRUE;

static int mptsas_register_intrs(mptsas_t *);
static void mptsas_unregister_intrs(mptsas_t *);
static int mptsas_add_intrs(mptsas_t *, int);
static void mptsas_rem_intrs(mptsas_t *);

/*
 * FMA Prototypes
 */
static void mptsas_fm_init(mptsas_t *mpt);
static void mptsas_fm_fini(mptsas_t *mpt);
static int mptsas_fm_error_cb(dev_info_t *, ddi_fm_error_t *, const void *);

extern pri_t minclsyspri, maxclsyspri;

/*
 * This device is created by the SCSI pseudo nexus driver (SCSI vHCI).  It is
 * under this device that the paths to a physical device are created when
 * MPxIO is used.
 */
extern dev_info_t	*scsi_vhci_dip;

/*
 * Tunable timeout value for Inquiry VPD page 0x83
 * By default the value is 30 seconds.
 */
int mptsas_inq83_retry_timeout = 30;

/*
 * Tunable for default SCSI pkt timeout. Defaults to 5 seconds, which should
 * be plenty for INQUIRY and REPORT_LUNS, which are the only commands currently
 * issued by mptsas directly.
 */
int mptsas_scsi_pkt_time = 5;

/*
 * This is used to allocate memory for message frame storage, not for
 * data I/O DMA. All message frames must be stored in the first 4G of
 * physical memory.
 */
ddi_dma_attr_t mptsas_dma_attrs = {
	DMA_ATTR_V0,	/* attribute layout version		*/
	0x0ull,		/* address low - should be 0 (longlong)	*/
	0xffffffffull,	/* address high - 32-bit max range	*/
	0x00ffffffull,	/* count max - max DMA object size	*/
	4,		/* allocation alignment requirements	*/
	0x78,		/* burstsizes - binary encoded values	*/
	1,		/* minxfer - gran. of DMA engine	*/
	0x00ffffffull,	/* maxxfer - gran. of DMA engine	*/
	0xffffffffull,	/* max segment size (DMA boundary)	*/
	MPTSAS_MAX_DMA_SEGS, /* scatter/gather list length	*/
	512,		/* granularity - device transfer size	*/
	0		/* flags, set to 0			*/
};

/*
 * This is used for data I/O DMA memory allocation. (full 64-bit DMA
 * physical addresses are supported.)
 */
ddi_dma_attr_t mptsas_dma_attrs64 = {
	DMA_ATTR_V0,	/* attribute layout version		*/
	0x0ull,		/* address low - should be 0 (longlong)	*/
	0xffffffffffffffffull,	/* address high - 64-bit max	*/
	0x00ffffffull,	/* count max - max DMA object size	*/
	4,		/* allocation alignment requirements	*/
	0x78,		/* burstsizes - binary encoded values	*/
	1,		/* minxfer - gran. of DMA engine	*/
	0x00ffffffull,	/* maxxfer - gran. of DMA engine	*/
	0xffffffffull,	/* max segment size (DMA boundary)	*/
	MPTSAS_MAX_DMA_SEGS, /* scatter/gather list length	*/
	512,		/* granularity - device transfer size	*/
	0		/* flags, set to 0 */
};

ddi_device_acc_attr_t mptsas_dev_attr = {
	DDI_DEVICE_ATTR_V1,
	DDI_STRUCTURE_LE_ACC,
	DDI_STRICTORDER_ACC,
	DDI_DEFAULT_ACC
};

static struct cb_ops mptsas_cb_ops = {
	scsi_hba_open,		/* open */
	scsi_hba_close,		/* close */
	nodev,			/* strategy */
	nodev,			/* print */
	nodev,			/* dump */
	nodev,			/* read */
	nodev,			/* write */
	mptsas_ioctl,		/* ioctl */
	nodev,			/* devmap */
	nodev,			/* mmap */
	nodev,			/* segmap */
	nochpoll,		/* chpoll */
	ddi_prop_op,		/* cb_prop_op */
	NULL,			/* streamtab */
	D_MP,			/* cb_flag */
	CB_REV,			/* rev */
	nodev,			/* aread */
	nodev			/* awrite */
};

static struct dev_ops mptsas_ops = {
	DEVO_REV,		/* devo_rev, */
	0,			/* refcnt  */
	ddi_no_info,		/* info */
	nulldev,		/* identify */
	nulldev,		/* probe */
	mptsas_attach,		/* attach */
	mptsas_detach,		/* detach */
#ifdef  __sparc
	mptsas_reset,
#else
	nodev,			/* reset */
#endif  /* __sparc */
	&mptsas_cb_ops,		/* driver operations */
	NULL,			/* bus operations */
	mptsas_power,		/* power management */
#ifdef	__sparc
	ddi_quiesce_not_needed
#else
	mptsas_quiesce		/* quiesce */
#endif	/* __sparc */
};


#define	MPTSAS_MOD_STRING "MPTSAS HBA Driver 00.00.00.24"

static struct modldrv modldrv = {
	&mod_driverops,	/* Type of module. This one is a driver */
	MPTSAS_MOD_STRING, /* Name of the module. */
	&mptsas_ops,	/* driver ops */
};

static struct modlinkage modlinkage = {
	MODREV_1, &modldrv, NULL
};
#define	TARGET_PROP	"target"
#define	LUN_PROP	"lun"
#define	LUN64_PROP	"lun64"
#define	SAS_PROP	"sas-mpt"
#define	MDI_GUID	"wwn"
#define	NDI_GUID	"guid"
#define	MPTSAS_DEV_GONE	"mptsas_dev_gone"

/*
 * Local static data
 */
#if defined(MPTSAS_DEBUG)
/*
 * Flags to indicate which debug messages are to be printed and which go to the
 * debug log ring buffer. Default is to not print anything, and to log
 * everything except the watchsubr() output which normally happens every second.
 */
uint32_t mptsas_debugprt_flags = 0x0;
uint32_t mptsas_debuglog_flags = ~(1U << 30);
#endif	/* defined(MPTSAS_DEBUG) */
uint32_t mptsas_debug_resets = 0;

static kmutex_t		mptsas_global_mutex;
static void		*mptsas_state;		/* soft	state ptr */
static krwlock_t	mptsas_global_rwlock;

static kmutex_t		mptsas_log_mutex;
static char		mptsas_log_buf[256];
_NOTE(MUTEX_PROTECTS_DATA(mptsas_log_mutex, mptsas_log_buf))

static mptsas_t *mptsas_head, *mptsas_tail;
static clock_t mptsas_scsi_watchdog_tick;
static clock_t mptsas_tick;
static timeout_id_t mptsas_reset_watch;
static timeout_id_t mptsas_timeout_id;
static int mptsas_timeouts_enabled = 0;

/*
 * Default length for extended auto request sense buffers.
 * All sense buffers need to be under the same alloc because there
 * is only one common top 32bits (of 64bits) address register.
 * Most requests only require 32 bytes, but some request >256.
 * We use rmalloc()/rmfree() on this additional memory to manage the
 * "extended" requests.
 */
int mptsas_extreq_sense_bufsize = 256*64;

/*
 * We believe that all software resrictions of having to run with DMA
 * attributes to limit allocation to the first 4G are removed.
 * However, this flag remains to enable quick switchback should suspicious
 * problems emerge.
 * Note that scsi_alloc_consistent_buf() does still adhere to allocating
 * 32 bit addressable memory, but we can cope if that is changed now.
 */
int mptsas_use_64bit_msgaddr = 1;

/*
 * warlock directives
 */
_NOTE(SCHEME_PROTECTS_DATA("unique per pkt", scsi_pkt \
	mptsas_cmd NcrTableIndirect buf scsi_cdb scsi_status))
_NOTE(SCHEME_PROTECTS_DATA("unique per pkt", smp_pkt))
_NOTE(SCHEME_PROTECTS_DATA("stable data", scsi_device scsi_address))
_NOTE(SCHEME_PROTECTS_DATA("No Mutex Needed", mptsas_tgt_private))
_NOTE(SCHEME_PROTECTS_DATA("No Mutex Needed", scsi_hba_tran::tran_tgt_private))

/*
 * SM - HBA statics
 */
char	*mptsas_driver_rev = MPTSAS_MOD_STRING;

#ifdef MPTSAS_DEBUG
void debug_enter(char *);
#endif

/*
 * Notes:
 *	- scsi_hba_init(9F) initializes SCSI HBA modules
 *	- must call scsi_hba_fini(9F) if modload() fails
 */
int
_init(void)
{
	int status;
	/* CONSTCOND */
	ASSERT(NO_COMPETING_THREADS);

	NDBG0(("_init"));

	status = ddi_soft_state_init(&mptsas_state, MPTSAS_SIZE,
	    MPTSAS_INITIAL_SOFT_SPACE);
	if (status != 0) {
		return (status);
	}

	if ((status = scsi_hba_init(&modlinkage)) != 0) {
		ddi_soft_state_fini(&mptsas_state);
		return (status);
	}

	mutex_init(&mptsas_global_mutex, NULL, MUTEX_DRIVER, NULL);
	rw_init(&mptsas_global_rwlock, NULL, RW_DRIVER, NULL);
	mutex_init(&mptsas_log_mutex, NULL, MUTEX_DRIVER, NULL);

	if ((status = mod_install(&modlinkage)) != 0) {
		mutex_destroy(&mptsas_log_mutex);
		rw_destroy(&mptsas_global_rwlock);
		mutex_destroy(&mptsas_global_mutex);
		ddi_soft_state_fini(&mptsas_state);
		scsi_hba_fini(&modlinkage);
	}

	return (status);
}

/*
 * Notes:
 *	- scsi_hba_fini(9F) uninitializes SCSI HBA modules
 */
int
_fini(void)
{
	int	status;
	/* CONSTCOND */
	ASSERT(NO_COMPETING_THREADS);

	NDBG0(("_fini"));

	if ((status = mod_remove(&modlinkage)) == 0) {
		ddi_soft_state_fini(&mptsas_state);
		scsi_hba_fini(&modlinkage);
		mutex_destroy(&mptsas_global_mutex);
		rw_destroy(&mptsas_global_rwlock);
		mutex_destroy(&mptsas_log_mutex);
	}
	return (status);
}

/*
 * The loadable-module _info(9E) entry point
 */
int
_info(struct modinfo *modinfop)
{
	/* CONSTCOND */
	ASSERT(NO_COMPETING_THREADS);
	NDBG0(("mptsas _info"));

	return (mod_info(&modlinkage, modinfop));
}

static int
mptsas_target_eval_devhdl(const void *op, void *arg)
{
	uint16_t dh = *(uint16_t *)arg;
	const mptsas_target_t *tp = op;

	return ((int)tp->m_devhdl - (int)dh);
}

static int
mptsas_target_eval_slot(const void *op, void *arg)
{
	mptsas_led_control_t *lcp = arg;
	const mptsas_target_t *tp = op;

	if (tp->m_enclosure != lcp->Enclosure)
		return ((int)tp->m_enclosure - (int)lcp->Enclosure);

	return ((int)tp->m_slot_num - (int)lcp->Slot);
}

static int
mptsas_target_eval_nowwn(const void *op, void *arg)
{
	uint8_t phy = *(uint8_t *)arg;
	const mptsas_target_t *tp = op;

	if (tp->m_addr.mta_wwn != 0)
		return (-1);

	return ((int)tp->m_phynum - (int)phy);
}

static int
mptsas_smp_eval_devhdl(const void *op, void *arg)
{
	uint16_t dh = *(uint16_t *)arg;
	const mptsas_smp_t *sp = op;

	return ((int)sp->m_devhdl - (int)dh);
}

static uint64_t
mptsas_target_addr_hash(const void *tp)
{
	const mptsas_target_addr_t *tap = tp;

	return ((tap->mta_wwn & 0xffffffffffffULL) |
	    ((uint64_t)tap->mta_phymask << 48));
}

static int
mptsas_target_addr_cmp(const void *a, const void *b)
{
	const mptsas_target_addr_t *aap = a;
	const mptsas_target_addr_t *bap = b;

	if (aap->mta_wwn < bap->mta_wwn)
		return (-1);
	if (aap->mta_wwn > bap->mta_wwn)
		return (1);
	return ((int)bap->mta_phymask - (int)aap->mta_phymask);
}

static uint64_t
mptsas_tmp_target_hash(const void *tp)
{
	return ((uint64_t)(uintptr_t)tp);
}

static int
mptsas_tmp_target_cmp(const void *a, const void *b)
{
	if (a > b)
		return (1);
	if (b < a)
		return (-1);

	return (0);
}

static void
mptsas_target_free(void *op)
{
	kmem_free(op, sizeof (mptsas_target_t));
}

static void
mptsas_smp_free(void *op)
{
	kmem_free(op, sizeof (mptsas_smp_t));
}

static void
mptsas_destroy_hashes(mptsas_t *mpt)
{
	mptsas_target_t *tp;
	mptsas_smp_t *sp;

	for (tp = refhash_first(mpt->m_targets); tp != NULL;
	    tp = refhash_next(mpt->m_targets, tp)) {
		refhash_remove(mpt->m_targets, tp);
	}
	for (sp = refhash_first(mpt->m_smp_targets); sp != NULL;
	    sp = refhash_next(mpt->m_smp_targets, sp)) {
		refhash_remove(mpt->m_smp_targets, sp);
	}
	refhash_destroy(mpt->m_tmp_targets);
	refhash_destroy(mpt->m_targets);
	refhash_destroy(mpt->m_smp_targets);
	mpt->m_targets = NULL;
	mpt->m_smp_targets = NULL;
}

static int
mptsas_iport_attach(dev_info_t *dip, ddi_attach_cmd_t cmd)
{
	dev_info_t		*pdip;
	mptsas_t		*mpt;
	scsi_hba_tran_t		*hba_tran;
	char			*iport = NULL;
	char			phymask[MPTSAS_MAX_PHYS];
	mptsas_phymask_t	phy_mask = 0;
	int			dynamic_port = 0;
	uint32_t		page_address;
	char			initiator_wwnstr[MPTSAS_WWN_STRLEN];
	int			rval = DDI_FAILURE;
	int			i = 0;
	uint8_t			numphys = 0;
	uint8_t			phy_id;
	uint8_t			phy_port = 0;
	uint16_t		attached_devhdl = 0;
	uint32_t		dev_info;
	uint64_t		attached_sas_wwn;
	uint16_t		dev_hdl;
	uint16_t		pdev_hdl;
	uint16_t		bay_num, enclosure, io_flags;
	char			attached_wwnstr[MPTSAS_WWN_STRLEN];

	/* CONSTCOND */
	ASSERT(NO_COMPETING_THREADS);

	switch (cmd) {
	case DDI_ATTACH:
		break;

	case DDI_RESUME:
		/*
		 * If this a scsi-iport node, nothing to do here.
		 */
		return (DDI_SUCCESS);

	default:
		return (DDI_FAILURE);
	}

	pdip = ddi_get_parent(dip);

	if ((hba_tran = ndi_flavorv_get(pdip, SCSA_FLAVOR_SCSI_DEVICE)) ==
	    NULL) {
		cmn_err(CE_WARN, "Failed attach iport because fail to "
		    "get tran vector for the HBA node");
		return (DDI_FAILURE);
	}

	mpt = TRAN2MPT(hba_tran);
	ASSERT(mpt != NULL);
	if (mpt == NULL)
		return (DDI_FAILURE);

	if ((hba_tran = ndi_flavorv_get(dip, SCSA_FLAVOR_SCSI_DEVICE)) ==
	    NULL) {
		mptsas_log(mpt, CE_WARN, "Failed attach iport because fail to "
		    "get tran vector for the iport node");
		return (DDI_FAILURE);
	}

	/*
	 * Overwrite parent's tran_hba_private to iport's tran vector
	 */
	hba_tran->tran_hba_private = mpt;

	ddi_report_dev(dip);

	/*
	 * Get SAS address for initiator port according dev_handle
	 */
	iport = ddi_get_name_addr(dip);
	if (iport && strncmp(iport, "v0", 2) == 0) {
		if (ddi_prop_update_int(DDI_DEV_T_NONE, dip,
		    MPTSAS_VIRTUAL_PORT, 1) !=
		    DDI_PROP_SUCCESS) {
			(void) ddi_prop_remove(DDI_DEV_T_NONE, dip,
			    MPTSAS_VIRTUAL_PORT);
			mptsas_log(mpt, CE_WARN, "mptsas virtual port "
			    "prop update failed");
			return (DDI_FAILURE);
		}
		return (DDI_SUCCESS);
	}

	mutex_enter(&mpt->m_mutex);
	for (i = 0; i < MPTSAS_MAX_PHYS; i++) {
		bzero(phymask, sizeof (phymask));
		(void) sprintf(phymask,
		    "%x", mpt->m_phy_info[i].phy_mask);
		if (strcmp(phymask, iport) == 0) {
			break;
		}
	}

	if (i == MPTSAS_MAX_PHYS) {
		mptsas_log(mpt, CE_WARN, "Failed attach port %s because port"
		    "seems not exist", iport);
		mutex_exit(&mpt->m_mutex);
		return (DDI_FAILURE);
	}

	phy_mask = mpt->m_phy_info[i].phy_mask;

	if (mpt->m_phy_info[i].port_flags & AUTO_PORT_CONFIGURATION)
		dynamic_port = 1;
	else
		dynamic_port = 0;

	/*
	 * Update PHY info for smhba
	 */
	if (mptsas_smhba_phy_init(mpt)) {
		mutex_exit(&mpt->m_mutex);
		mptsas_log(mpt, CE_WARN, "mptsas phy update "
		    "failed");
		return (DDI_FAILURE);
	}

	mutex_exit(&mpt->m_mutex);

	numphys = 0;
	for (i = 0; i < MPTSAS_MAX_PHYS; i++) {
		if ((phy_mask >> i) & 0x01) {
			numphys++;
		}
	}

	bzero(initiator_wwnstr, sizeof (initiator_wwnstr));
	(void) sprintf(initiator_wwnstr, "w%016"PRIx64,
	    mpt->un.m_base_wwid);

	if (ddi_prop_update_string(DDI_DEV_T_NONE, dip,
	    SCSI_ADDR_PROP_INITIATOR_PORT, initiator_wwnstr) !=
	    DDI_PROP_SUCCESS) {
		(void) ddi_prop_remove(DDI_DEV_T_NONE,
		    dip, SCSI_ADDR_PROP_INITIATOR_PORT);
		mptsas_log(mpt, CE_WARN, "mptsas Initiator port "
		    "prop update failed");
		return (DDI_FAILURE);
	}
	if (ddi_prop_update_int(DDI_DEV_T_NONE, dip,
	    MPTSAS_NUM_PHYS, numphys) !=
	    DDI_PROP_SUCCESS) {
		(void) ddi_prop_remove(DDI_DEV_T_NONE, dip, MPTSAS_NUM_PHYS);
		return (DDI_FAILURE);
	}

	if (ddi_prop_update_int(DDI_DEV_T_NONE, dip,
	    "phymask", phy_mask) !=
	    DDI_PROP_SUCCESS) {
		(void) ddi_prop_remove(DDI_DEV_T_NONE, dip, "phymask");
		mptsas_log(mpt, CE_WARN, "mptsas phy mask "
		    "prop update failed");
		return (DDI_FAILURE);
	}

	if (ddi_prop_update_int(DDI_DEV_T_NONE, dip,
	    "dynamic-port", dynamic_port) !=
	    DDI_PROP_SUCCESS) {
		(void) ddi_prop_remove(DDI_DEV_T_NONE, dip, "dynamic-port");
		mptsas_log(mpt, CE_WARN, "mptsas dynamic port "
		    "prop update failed");
		return (DDI_FAILURE);
	}
	if (ddi_prop_update_int(DDI_DEV_T_NONE, dip,
	    MPTSAS_VIRTUAL_PORT, 0) !=
	    DDI_PROP_SUCCESS) {
		(void) ddi_prop_remove(DDI_DEV_T_NONE, dip,
		    MPTSAS_VIRTUAL_PORT);
		mptsas_log(mpt, CE_WARN, "mptsas virtual port "
		    "prop update failed");
		return (DDI_FAILURE);
	}
	mptsas_smhba_set_all_phy_props(mpt, dip, numphys, phy_mask,
	    &attached_devhdl);

	mutex_enter(&mpt->m_mutex);
	page_address = (MPI2_SAS_DEVICE_PGAD_FORM_HANDLE &
	    MPI2_SAS_DEVICE_PGAD_FORM_MASK) | (uint32_t)attached_devhdl;
	rval = mptsas_get_sas_device_page0(mpt, page_address, &dev_hdl,
	    &attached_sas_wwn, &dev_info, &phy_port, &phy_id,
	    &pdev_hdl, &bay_num, &enclosure, &io_flags);
	if (rval != DDI_SUCCESS) {
		mptsas_log(mpt, CE_WARN,
		    "Failed to get device page0 for handle:%d",
		    attached_devhdl);
		mutex_exit(&mpt->m_mutex);
		return (DDI_FAILURE);
	}

	for (i = 0; i < MPTSAS_MAX_PHYS; i++) {
		bzero(phymask, sizeof (phymask));
		(void) sprintf(phymask, "%x", mpt->m_phy_info[i].phy_mask);
		if (strcmp(phymask, iport) == 0) {
			(void) sprintf(&mpt->m_phy_info[i].smhba_info.path[0],
			    "%x",
			    mpt->m_phy_info[i].phy_mask);
		}
	}
	mutex_exit(&mpt->m_mutex);

	bzero(attached_wwnstr, sizeof (attached_wwnstr));
	(void) sprintf(attached_wwnstr, "w%016"PRIx64,
	    attached_sas_wwn);
	if (ddi_prop_update_string(DDI_DEV_T_NONE, dip,
	    SCSI_ADDR_PROP_ATTACHED_PORT, attached_wwnstr) !=
	    DDI_PROP_SUCCESS) {
		(void) ddi_prop_remove(DDI_DEV_T_NONE,
		    dip, SCSI_ADDR_PROP_ATTACHED_PORT);
		return (DDI_FAILURE);
	}

	/* Create kstats for each phy on this iport */

	mptsas_create_phy_stats(mpt, iport, dip);

	/*
	 * register sas hba iport with mdi (MPxIO/vhci)
	 */
	if (mdi_phci_register(MDI_HCI_CLASS_SCSI,
	    dip, 0) == MDI_SUCCESS) {
		mpt->m_mpxio_enable = TRUE;
	}
	return (DDI_SUCCESS);
}

/*
 * Notes:
 *	Set up all device state and allocate data structures,
 *	mutexes, condition variables, etc. for device operation.
 *	Add interrupts needed.
 *	Return DDI_SUCCESS if device is ready, else return DDI_FAILURE.
 */
static int
mptsas_attach(dev_info_t *dip, ddi_attach_cmd_t cmd)
{
	mptsas_t		*mpt = NULL;
	int			instance, i, j;
	int			doneq_thread_num;
	char			intr_added = 0;
	char			map_setup = 0;
	char			config_setup = 0;
	char			hba_attach_setup = 0;
	char			smp_attach_setup = 0;
	char			mutex_init_done = 0;
	char			event_taskq_create = 0;
	char			dr_taskq_create = 0;
	char			doneq_thread_create = 0;
	char			added_watchdog = 0;
	scsi_hba_tran_t		*hba_tran;
	uint_t			mem_bar = MEM_SPACE;
	int			rval = DDI_FAILURE;

	/* CONSTCOND */
	ASSERT(NO_COMPETING_THREADS);

	if (scsi_hba_iport_unit_address(dip)) {
		return (mptsas_iport_attach(dip, cmd));
	}

	switch (cmd) {
	case DDI_ATTACH:
		break;

	case DDI_RESUME:
		if ((hba_tran = ddi_get_driver_private(dip)) == NULL)
			return (DDI_FAILURE);

		mpt = TRAN2MPT(hba_tran);

		if (!mpt) {
			return (DDI_FAILURE);
		}

		/*
		 * Reset hardware and softc to "no outstanding commands"
		 * Note	that a check condition can result on first command
		 * to a	target.
		 */
		mutex_enter(&mpt->m_mutex);

		/*
		 * raise power.
		 */
		if (mpt->m_options & MPTSAS_OPT_PM) {
			mutex_exit(&mpt->m_mutex);
			(void) pm_busy_component(dip, 0);
			rval = pm_power_has_changed(dip, 0, PM_LEVEL_D0);
			if (rval == DDI_SUCCESS) {
				mutex_enter(&mpt->m_mutex);
			} else {
				/*
				 * The pm_raise_power() call above failed,
				 * and that can only occur if we were unable
				 * to reset the hardware.  This is probably
				 * due to unhealty hardware, and because
				 * important filesystems(such as the root
				 * filesystem) could be on the attached disks,
				 * it would not be a good idea to continue,
				 * as we won't be entirely certain we are
				 * writing correct data.  So we panic() here
				 * to not only prevent possible data corruption,
				 * but to give developers or end users a hope
				 * of identifying and correcting any problems.
				 */
				fm_panic("mptsas could not reset hardware "
				    "during resume");
			}
		}

		mpt->m_suspended = 0;

		/*
		 * Reinitialize ioc
		 */
		mpt->m_softstate |= MPTSAS_SS_MSG_UNIT_RESET;
		if (mptsas_init_chip(mpt, FALSE) == DDI_FAILURE) {
			mutex_exit(&mpt->m_mutex);
			if (mpt->m_options & MPTSAS_OPT_PM) {
				(void) pm_idle_component(dip, 0);
			}
			fm_panic("mptsas init chip fail during resume");
		}
		/*
		 * mptsas_update_driver_data needs interrupts so enable them
		 * first.
		 */
		MPTSAS_ENABLE_INTR(mpt);
		mptsas_update_driver_data(mpt);

		/* start requests, if possible */
		mptsas_restart_hba(mpt);

		mutex_exit(&mpt->m_mutex);

		/*
		 * Restart watch thread
		 */
		mutex_enter(&mptsas_global_mutex);
		if (mptsas_timeout_id == 0) {
			mptsas_timeout_id = timeout(mptsas_watch, NULL,
			    mptsas_tick);
			mptsas_timeouts_enabled = 1;
		}
		mutex_exit(&mptsas_global_mutex);

		/* report idle status to pm framework */
		if (mpt->m_options & MPTSAS_OPT_PM) {
			(void) pm_idle_component(dip, 0);
		}

		return (DDI_SUCCESS);

	default:
		return (DDI_FAILURE);

	}

	instance = ddi_get_instance(dip);

	/*
	 * Allocate softc information.
	 */
	if (ddi_soft_state_zalloc(mptsas_state, instance) != DDI_SUCCESS) {
		mptsas_log(NULL, CE_WARN,
		    "mptsas%d: cannot allocate soft state", instance);
		goto fail;
	}

	mpt = ddi_get_soft_state(mptsas_state, instance);

	if (mpt == NULL) {
		mptsas_log(NULL, CE_WARN,
		    "mptsas%d: cannot get soft state", instance);
		goto fail;
	}

	/* Indicate that we are 'sizeof (scsi_*(9S))' clean. */
	scsi_size_clean(dip);

	mpt->m_dip = dip;
	mpt->m_instance = instance;

	/* Make a per-instance copy of the structures */
	mpt->m_io_dma_attr = mptsas_dma_attrs64;
	if (mptsas_use_64bit_msgaddr) {
		mpt->m_msg_dma_attr = mptsas_dma_attrs64;
	} else {
		mpt->m_msg_dma_attr = mptsas_dma_attrs;
	}
	mpt->m_reg_acc_attr = mptsas_dev_attr;
	mpt->m_dev_acc_attr = mptsas_dev_attr;

	/*
	 * Size of individual request sense buffer
	 */
	mpt->m_req_sense_size = EXTCMDS_STATUS_SIZE;

	/*
	 * Initialize FMA
	 */
	mpt->m_fm_capabilities = ddi_getprop(DDI_DEV_T_ANY, mpt->m_dip,
	    DDI_PROP_CANSLEEP | DDI_PROP_DONTPASS, "fm-capable",
	    DDI_FM_EREPORT_CAPABLE | DDI_FM_ACCCHK_CAPABLE |
	    DDI_FM_DMACHK_CAPABLE | DDI_FM_ERRCB_CAPABLE);

	mptsas_fm_init(mpt);

	if (mptsas_alloc_handshake_msg(mpt,
	    sizeof (Mpi2SCSITaskManagementRequest_t)) == DDI_FAILURE) {
		mptsas_log(mpt, CE_WARN, "cannot initialize handshake msg.");
		goto fail;
	}

	/*
	 * Setup configuration space
	 */
	if (mptsas_config_space_init(mpt) == FALSE) {
		mptsas_log(mpt, CE_WARN, "mptsas_config_space_init failed");
		goto fail;
	}
	config_setup++;

	if (ddi_regs_map_setup(dip, mem_bar, (caddr_t *)&mpt->m_reg,
	    0, 0, &mpt->m_reg_acc_attr, &mpt->m_datap) != DDI_SUCCESS) {
		mptsas_log(mpt, CE_WARN, "map setup failed");
		goto fail;
	}
	map_setup++;

	/*
	 * A taskq is created for dealing with the event handler
	 */
	if ((mpt->m_event_taskq = ddi_taskq_create(dip, "mptsas_event_taskq",
	    1, TASKQ_DEFAULTPRI, 0)) == NULL) {
		mptsas_log(mpt, CE_NOTE, "ddi_taskq_create failed");
		goto fail;
	}
	event_taskq_create++;

	/*
	 * A taskq is created for dealing with dr events
	 */
	if ((mpt->m_dr_taskq = ddi_taskq_create(dip,
	    "mptsas_dr_taskq",
	    1, TASKQ_DEFAULTPRI, 0)) == NULL) {
		mptsas_log(mpt, CE_NOTE, "ddi_taskq_create for discovery "
		    "failed");
		goto fail;
	}
	dr_taskq_create++;

	mpt->m_doneq_thread_threshold = ddi_prop_get_int(DDI_DEV_T_ANY, dip,
	    0, "mptsas_doneq_thread_threshold_prop", 10);
	mpt->m_doneq_length_threshold = ddi_prop_get_int(DDI_DEV_T_ANY, dip,
	    0, "mptsas_doneq_length_threshold_prop", 8);
	mpt->m_doneq_thread_n = ddi_prop_get_int(DDI_DEV_T_ANY, dip,
	    0, "mptsas_doneq_thread_n_prop", 8);

	if (mpt->m_doneq_thread_n) {
		cv_init(&mpt->m_doneq_thread_cv, NULL, CV_DRIVER, NULL);
		mutex_init(&mpt->m_doneq_mutex, NULL, MUTEX_DRIVER, NULL);

		mutex_enter(&mpt->m_doneq_mutex);
		mpt->m_doneq_thread_id =
		    kmem_zalloc(sizeof (mptsas_doneq_thread_list_t)
		    * mpt->m_doneq_thread_n, KM_SLEEP);

		for (j = 0; j < mpt->m_doneq_thread_n; j++) {
			cv_init(&mpt->m_doneq_thread_id[j].cv, NULL,
			    CV_DRIVER, NULL);
			mutex_init(&mpt->m_doneq_thread_id[j].mutex, NULL,
			    MUTEX_DRIVER, NULL);
			mutex_enter(&mpt->m_doneq_thread_id[j].mutex);
			mpt->m_doneq_thread_id[j].flag |=
			    MPTSAS_DONEQ_THREAD_ACTIVE;
			mpt->m_doneq_thread_id[j].arg.mpt = mpt;
			mpt->m_doneq_thread_id[j].arg.t = j;
			mpt->m_doneq_thread_id[j].threadp =
			    thread_create(NULL, 0, mptsas_doneq_thread,
			    &mpt->m_doneq_thread_id[j].arg,
			    0, &p0, TS_RUN, minclsyspri);
			mpt->m_doneq_thread_id[j].donetail =
			    &mpt->m_doneq_thread_id[j].doneq;
			mutex_exit(&mpt->m_doneq_thread_id[j].mutex);
		}
		mutex_exit(&mpt->m_doneq_mutex);
		doneq_thread_create++;
	}

	/*
	 * Disable hardware interrupt since we're not ready to
	 * handle it yet.
	 */
	MPTSAS_DISABLE_INTR(mpt);
	if (mptsas_register_intrs(mpt) == FALSE)
		goto fail;
	intr_added++;

	/* Initialize mutex used in interrupt handler */
	mutex_init(&mpt->m_mutex, NULL, MUTEX_DRIVER,
	    DDI_INTR_PRI(mpt->m_intr_pri));
	mutex_init(&mpt->m_passthru_mutex, NULL, MUTEX_DRIVER, NULL);
	mutex_init(&mpt->m_tx_waitq_mutex, NULL, MUTEX_DRIVER,
	    DDI_INTR_PRI(mpt->m_intr_pri));
	for (i = 0; i < MPTSAS_MAX_PHYS; i++) {
		mutex_init(&mpt->m_phy_info[i].smhba_info.phy_mutex,
		    NULL, MUTEX_DRIVER,
		    DDI_INTR_PRI(mpt->m_intr_pri));
	}

	cv_init(&mpt->m_cv, NULL, CV_DRIVER, NULL);
	cv_init(&mpt->m_passthru_cv, NULL, CV_DRIVER, NULL);
	cv_init(&mpt->m_fw_cv, NULL, CV_DRIVER, NULL);
	cv_init(&mpt->m_config_cv, NULL, CV_DRIVER, NULL);
	cv_init(&mpt->m_fw_diag_cv, NULL, CV_DRIVER, NULL);
	mutex_init_done++;

#ifdef MPTSAS_FAULTINJECTION
	TAILQ_INIT(&mpt->m_fminj_cmdq);
#endif

	mutex_enter(&mpt->m_mutex);
	/*
	 * Initialize power management component
	 */
	if (mpt->m_options & MPTSAS_OPT_PM) {
		if (mptsas_init_pm(mpt)) {
			mutex_exit(&mpt->m_mutex);
			mptsas_log(mpt, CE_WARN, "mptsas pm initialization "
			    "failed");
			goto fail;
		}
	}

	/*
	 * Initialize chip using Message Unit Reset, if allowed
	 */
	mpt->m_softstate |= MPTSAS_SS_MSG_UNIT_RESET;
	if (mptsas_init_chip(mpt, TRUE) == DDI_FAILURE) {
		mutex_exit(&mpt->m_mutex);
		mptsas_log(mpt, CE_WARN, "mptsas chip initialization failed");
		goto fail;
	}

	mpt->m_targets = refhash_create(MPTSAS_TARGET_BUCKET_COUNT,
	    mptsas_target_addr_hash, mptsas_target_addr_cmp,
	    mptsas_target_free, sizeof (mptsas_target_t),
	    offsetof(mptsas_target_t, m_link),
	    offsetof(mptsas_target_t, m_addr), KM_SLEEP);

	/*
	 * The refhash for temporary targets uses the address of the target
	 * struct itself as tag, so the tag offset is 0. See the implementation
	 * of mptsas_tmp_target_hash() and mptsas_tmp_target_cmp().
	 */
	mpt->m_tmp_targets = refhash_create(MPTSAS_TMP_TARGET_BUCKET_COUNT,
	    mptsas_tmp_target_hash, mptsas_tmp_target_cmp,
	    mptsas_target_free, sizeof (mptsas_target_t),
	    offsetof(mptsas_target_t, m_link), 0, KM_SLEEP);

	/*
	 * Fill in the phy_info structure and get the base WWID
	 */
	if (mptsas_get_manufacture_page5(mpt) == DDI_FAILURE) {
		mptsas_log(mpt, CE_WARN,
		    "mptsas_get_manufacture_page5 failed!");
		goto fail;
	}

	if (mptsas_get_sas_io_unit_page_hndshk(mpt)) {
		mptsas_log(mpt, CE_WARN,
		    "mptsas_get_sas_io_unit_page_hndshk failed!");
		goto fail;
	}

	if (mptsas_get_manufacture_page0(mpt) == DDI_FAILURE) {
		mptsas_log(mpt, CE_WARN,
		    "mptsas_get_manufacture_page0 failed!");
		goto fail;
	}

	mutex_exit(&mpt->m_mutex);

	/*
	 * Register the iport for multiple port HBA
	 */
	mptsas_iport_register(mpt);

	/*
	 * initialize SCSI HBA transport structure
	 */
	if (mptsas_hba_setup(mpt) == FALSE)
		goto fail;
	hba_attach_setup++;

	if (mptsas_smp_setup(mpt) == FALSE)
		goto fail;
	smp_attach_setup++;

	if (mptsas_cache_create(mpt) == FALSE)
		goto fail;

	mpt->m_scsi_reset_delay	= ddi_prop_get_int(DDI_DEV_T_ANY,
	    dip, 0, "scsi-reset-delay",	SCSI_DEFAULT_RESET_DELAY);
	if (mpt->m_scsi_reset_delay == 0) {
		mptsas_log(mpt, CE_NOTE,
		    "scsi_reset_delay of 0 is not recommended,"
		    " resetting to SCSI_DEFAULT_RESET_DELAY\n");
		mpt->m_scsi_reset_delay = SCSI_DEFAULT_RESET_DELAY;
	}

	/*
	 * Initialize the wait and done FIFO queue
	 */
	mpt->m_donetail = &mpt->m_doneq;
	mpt->m_waitqtail = &mpt->m_waitq;
	mpt->m_tx_waitqtail = &mpt->m_tx_waitq;
	mpt->m_tx_draining = 0;

	/*
	 * ioc cmd queue initialize
	 */
	mpt->m_ioc_event_cmdtail = &mpt->m_ioc_event_cmdq;
	mpt->m_dev_handle = 0xFFFF;

	MPTSAS_ENABLE_INTR(mpt);

	/*
	 * enable event notification
	 */
	mutex_enter(&mpt->m_mutex);
	if (mptsas_ioc_enable_event_notification(mpt)) {
		mutex_exit(&mpt->m_mutex);
		goto fail;
	}
	mutex_exit(&mpt->m_mutex);

	/*
	 * used for mptsas_watch
	 */
	mptsas_list_add(mpt);

	mutex_enter(&mptsas_global_mutex);
	if (mptsas_timeouts_enabled == 0) {
		mptsas_scsi_watchdog_tick = ddi_prop_get_int(DDI_DEV_T_ANY,
		    dip, 0, "scsi-watchdog-tick", DEFAULT_WD_TICK);

		mptsas_tick = mptsas_scsi_watchdog_tick *
		    drv_usectohz((clock_t)1000000);

		mptsas_timeout_id = timeout(mptsas_watch, NULL, mptsas_tick);
		mptsas_timeouts_enabled = 1;
	}
	mutex_exit(&mptsas_global_mutex);
	added_watchdog++;

	/*
	 * Initialize PHY info for smhba.
	 * This requires watchdog to be enabled otherwise if interrupts
	 * don't work the system will hang.
	 */
	if (mptsas_smhba_setup(mpt)) {
		mptsas_log(mpt, CE_WARN, "mptsas phy initialization "
		    "failed");
		goto fail;
	}

	/* Check all dma handles allocated in attach */
	if ((mptsas_check_dma_handle(mpt->m_dma_req_frame_hdl)
	    != DDI_SUCCESS) ||
	    (mptsas_check_dma_handle(mpt->m_dma_req_sense_hdl)
	    != DDI_SUCCESS) ||
	    (mptsas_check_dma_handle(mpt->m_dma_reply_frame_hdl)
	    != DDI_SUCCESS) ||
	    (mptsas_check_dma_handle(mpt->m_dma_free_queue_hdl)
	    != DDI_SUCCESS) ||
	    (mptsas_check_dma_handle(mpt->m_dma_post_queue_hdl)
	    != DDI_SUCCESS) ||
	    (mptsas_check_dma_handle(mpt->m_hshk_dma_hdl)
	    != DDI_SUCCESS)) {
		goto fail;
	}

	/* Check all acc handles allocated in attach */
	if ((mptsas_check_acc_handle(mpt->m_datap) != DDI_SUCCESS) ||
	    (mptsas_check_acc_handle(mpt->m_acc_req_frame_hdl)
	    != DDI_SUCCESS) ||
	    (mptsas_check_acc_handle(mpt->m_acc_req_sense_hdl)
	    != DDI_SUCCESS) ||
	    (mptsas_check_acc_handle(mpt->m_acc_reply_frame_hdl)
	    != DDI_SUCCESS) ||
	    (mptsas_check_acc_handle(mpt->m_acc_free_queue_hdl)
	    != DDI_SUCCESS) ||
	    (mptsas_check_acc_handle(mpt->m_acc_post_queue_hdl)
	    != DDI_SUCCESS) ||
	    (mptsas_check_acc_handle(mpt->m_hshk_acc_hdl)
	    != DDI_SUCCESS) ||
	    (mptsas_check_acc_handle(mpt->m_config_handle)
	    != DDI_SUCCESS)) {
		goto fail;
	}

	/*
	 * After this point, we are not going to fail the attach.
	 */

	/* Print message of HBA present */
	ddi_report_dev(dip);

	/* report idle status to pm framework */
	if (mpt->m_options & MPTSAS_OPT_PM) {
		(void) pm_idle_component(dip, 0);
	}

	return (DDI_SUCCESS);

fail:
	mptsas_log(mpt, CE_WARN, "attach failed");
	mptsas_fm_ereport(mpt, DDI_FM_DEVICE_NO_RESPONSE);
	ddi_fm_service_impact(mpt->m_dip, DDI_SERVICE_LOST);
	if (mpt) {
		/* deallocate in reverse order */
		if (added_watchdog) {
			mptsas_list_del(mpt);
			mutex_enter(&mptsas_global_mutex);

			if (mptsas_timeout_id && (mptsas_head == NULL)) {
				timeout_id_t tid = mptsas_timeout_id;
				mptsas_timeouts_enabled = 0;
				mptsas_timeout_id = 0;
				mutex_exit(&mptsas_global_mutex);
				(void) untimeout(tid);
				mutex_enter(&mptsas_global_mutex);
			}
			mutex_exit(&mptsas_global_mutex);
		}

		mptsas_cache_destroy(mpt);

		if (smp_attach_setup) {
			mptsas_smp_teardown(mpt);
		}
		if (hba_attach_setup) {
			mptsas_hba_teardown(mpt);
		}

		if (mpt->m_tmp_targets)
			refhash_destroy(mpt->m_tmp_targets);
		if (mpt->m_targets)
			refhash_destroy(mpt->m_targets);
		if (mpt->m_smp_targets)
			refhash_destroy(mpt->m_smp_targets);

		if (mpt->m_active) {
			mptsas_free_active_slots(mpt);
		}
		if (intr_added) {
			mptsas_unregister_intrs(mpt);
		}

		if (doneq_thread_create) {
			mutex_enter(&mpt->m_doneq_mutex);
			doneq_thread_num = mpt->m_doneq_thread_n;
			for (j = 0; j < mpt->m_doneq_thread_n; j++) {
				mutex_enter(&mpt->m_doneq_thread_id[j].mutex);
				mpt->m_doneq_thread_id[j].flag &=
				    (~MPTSAS_DONEQ_THREAD_ACTIVE);
				cv_signal(&mpt->m_doneq_thread_id[j].cv);
				mutex_exit(&mpt->m_doneq_thread_id[j].mutex);
			}
			while (mpt->m_doneq_thread_n) {
				cv_wait(&mpt->m_doneq_thread_cv,
				    &mpt->m_doneq_mutex);
			}
			for (j = 0; j < doneq_thread_num; j++) {
				cv_destroy(&mpt->m_doneq_thread_id[j].cv);
				mutex_destroy(&mpt->m_doneq_thread_id[j].mutex);
			}
			kmem_free(mpt->m_doneq_thread_id,
			    sizeof (mptsas_doneq_thread_list_t)
			    * doneq_thread_num);
			mutex_exit(&mpt->m_doneq_mutex);
			cv_destroy(&mpt->m_doneq_thread_cv);
			mutex_destroy(&mpt->m_doneq_mutex);
		}
		if (event_taskq_create) {
			ddi_taskq_destroy(mpt->m_event_taskq);
		}
		if (dr_taskq_create) {
			ddi_taskq_destroy(mpt->m_dr_taskq);
		}
		if (mutex_init_done) {
			mutex_destroy(&mpt->m_tx_waitq_mutex);
			mutex_destroy(&mpt->m_passthru_mutex);
			mutex_destroy(&mpt->m_mutex);
			for (i = 0; i < MPTSAS_MAX_PHYS; i++) {
				mutex_destroy(
				    &mpt->m_phy_info[i].smhba_info.phy_mutex);
			}
			cv_destroy(&mpt->m_cv);
			cv_destroy(&mpt->m_passthru_cv);
			cv_destroy(&mpt->m_fw_cv);
			cv_destroy(&mpt->m_config_cv);
			cv_destroy(&mpt->m_fw_diag_cv);
		}

		if (map_setup) {
			mptsas_cfg_fini(mpt);
		}
		if (config_setup) {
			mptsas_config_space_fini(mpt);
		}
		mptsas_free_handshake_msg(mpt);
		mptsas_hba_fini(mpt);

		mptsas_fm_fini(mpt);
		ddi_soft_state_free(mptsas_state, instance);
		ddi_prop_remove_all(dip);
	}
	return (DDI_FAILURE);
}

static int
mptsas_suspend(dev_info_t *devi)
{
	mptsas_t	*mpt, *g;
	scsi_hba_tran_t	*tran;

	if (scsi_hba_iport_unit_address(devi)) {
		return (DDI_SUCCESS);
	}

	if ((tran = ddi_get_driver_private(devi)) == NULL)
		return (DDI_SUCCESS);

	mpt = TRAN2MPT(tran);
	if (!mpt) {
		return (DDI_SUCCESS);
	}

	mutex_enter(&mpt->m_mutex);

	if (mpt->m_suspended++) {
		mutex_exit(&mpt->m_mutex);
		return (DDI_SUCCESS);
	}

	/*
	 * Cancel timeout threads for this mpt
	 */
	if (mpt->m_quiesce_timeid) {
		timeout_id_t tid = mpt->m_quiesce_timeid;
		mpt->m_quiesce_timeid = 0;
		mutex_exit(&mpt->m_mutex);
		(void) untimeout(tid);
		mutex_enter(&mpt->m_mutex);
	}

	if (mpt->m_restart_cmd_timeid) {
		timeout_id_t tid = mpt->m_restart_cmd_timeid;
		mpt->m_restart_cmd_timeid = 0;
		mutex_exit(&mpt->m_mutex);
		(void) untimeout(tid);
		mutex_enter(&mpt->m_mutex);
	}

	mutex_exit(&mpt->m_mutex);

	(void) pm_idle_component(mpt->m_dip, 0);

	/*
	 * Cancel watch threads if all mpts suspended
	 */
	rw_enter(&mptsas_global_rwlock, RW_WRITER);
	for (g = mptsas_head; g != NULL; g = g->m_next) {
		if (!g->m_suspended)
			break;
	}
	rw_exit(&mptsas_global_rwlock);

	mutex_enter(&mptsas_global_mutex);
	if (g == NULL) {
		timeout_id_t tid;

		mptsas_timeouts_enabled = 0;
		if (mptsas_timeout_id) {
			tid = mptsas_timeout_id;
			mptsas_timeout_id = 0;
			mutex_exit(&mptsas_global_mutex);
			(void) untimeout(tid);
			mutex_enter(&mptsas_global_mutex);
		}
		if (mptsas_reset_watch) {
			tid = mptsas_reset_watch;
			mptsas_reset_watch = 0;
			mutex_exit(&mptsas_global_mutex);
			(void) untimeout(tid);
			mutex_enter(&mptsas_global_mutex);
		}
	}
	mutex_exit(&mptsas_global_mutex);

	mutex_enter(&mpt->m_mutex);

	/*
	 * If this mpt is not in full power(PM_LEVEL_D0), just return.
	 */
	if ((mpt->m_options & MPTSAS_OPT_PM) &&
	    (mpt->m_power_level != PM_LEVEL_D0)) {
		mutex_exit(&mpt->m_mutex);
		return (DDI_SUCCESS);
	}

	/* Disable HBA interrupts in hardware */
	MPTSAS_DISABLE_INTR(mpt);
	/*
	 * Send RAID action system shutdown to sync IR
	 */
	mptsas_raid_action_system_shutdown(mpt);

	mutex_exit(&mpt->m_mutex);

	/* drain the taskq */
	ddi_taskq_wait(mpt->m_event_taskq);
	ddi_taskq_wait(mpt->m_dr_taskq);

	return (DDI_SUCCESS);
}

#ifdef	__sparc
/*ARGSUSED*/
static int
mptsas_reset(dev_info_t *devi, ddi_reset_cmd_t cmd)
{
	mptsas_t	*mpt;
	scsi_hba_tran_t *tran;

	/*
	 * If this call is for iport, just return.
	 */
	if (scsi_hba_iport_unit_address(devi))
		return (DDI_SUCCESS);

	if ((tran = ddi_get_driver_private(devi)) == NULL)
		return (DDI_SUCCESS);

	if ((mpt = TRAN2MPT(tran)) == NULL)
		return (DDI_SUCCESS);

	/*
	 * Send RAID action system shutdown to sync IR.  Disable HBA
	 * interrupts in hardware first.
	 */
	MPTSAS_DISABLE_INTR(mpt);
	mptsas_raid_action_system_shutdown(mpt);

	return (DDI_SUCCESS);
}
#else /* __sparc */
/*
 * quiesce(9E) entry point.
 *
 * This function is called when the system is single-threaded at high
 * PIL with preemption disabled. Therefore, this function must not be
 * blocked.
 *
 * This function returns DDI_SUCCESS on success, or DDI_FAILURE on failure.
 * DDI_FAILURE indicates an error condition and should almost never happen.
 */
static int
mptsas_quiesce(dev_info_t *devi)
{
	mptsas_t	*mpt;
	scsi_hba_tran_t *tran;

	/*
	 * If this call is for iport, just return.
	 */
	if (scsi_hba_iport_unit_address(devi))
		return (DDI_SUCCESS);

	if ((tran = ddi_get_driver_private(devi)) == NULL)
		return (DDI_SUCCESS);

	if ((mpt = TRAN2MPT(tran)) == NULL)
		return (DDI_SUCCESS);

	/* Disable HBA interrupts in hardware */
	MPTSAS_DISABLE_INTR(mpt);
	/* Send RAID action system shutdonw to sync IR */
	mptsas_raid_action_system_shutdown(mpt);

	return (DDI_SUCCESS);
}
#endif	/* __sparc */

/*
 * detach(9E).	Remove all device allocations and system resources;
 * disable device interrupts.
 * Return DDI_SUCCESS if done; DDI_FAILURE if there's a problem.
 */
static int
mptsas_detach(dev_info_t *devi, ddi_detach_cmd_t cmd)
{
	/* CONSTCOND */
	ASSERT(NO_COMPETING_THREADS);
	NDBG0(("mptsas_detach: dip=0x%p cmd=0x%p", (void *)devi, (void *)cmd));

	switch (cmd) {
	case DDI_DETACH:
		return (mptsas_do_detach(devi));

	case DDI_SUSPEND:
		return (mptsas_suspend(devi));

	default:
		return (DDI_FAILURE);
	}
	/* NOTREACHED */
}

static int
mptsas_do_detach(dev_info_t *dip)
{
	mptsas_t	*mpt;
	scsi_hba_tran_t	*tran;
	int		circ = 0;
	int		circ1 = 0;
	mdi_pathinfo_t	*pip = NULL;
	int		i;
	int		doneq_thread_num = 0;

	NDBG0(("mptsas_do_detach: dip=0x%p", (void *)dip));

	if ((tran = ndi_flavorv_get(dip, SCSA_FLAVOR_SCSI_DEVICE)) == NULL)
		return (DDI_FAILURE);

	mpt = TRAN2MPT(tran);
	if (!mpt) {
		return (DDI_FAILURE);
	}
	/*
	 * Still have pathinfo child, should not detach mpt driver
	 */
	if (scsi_hba_iport_unit_address(dip)) {
		if (mpt->m_mpxio_enable) {
			/*
			 * MPxIO enabled for the iport
			 */
			ndi_devi_enter(scsi_vhci_dip, &circ1);
			ndi_devi_enter(dip, &circ);
			while (pip = mdi_get_next_client_path(dip, NULL)) {
				if (mdi_pi_free(pip, 0) == MDI_SUCCESS) {
					continue;
				}
				ndi_devi_exit(dip, circ);
				ndi_devi_exit(scsi_vhci_dip, circ1);
				NDBG12(("detach failed because of "
				    "outstanding path info"));
				return (DDI_FAILURE);
			}
			ndi_devi_exit(dip, circ);
			ndi_devi_exit(scsi_vhci_dip, circ1);
			(void) mdi_phci_unregister(dip, 0);
		}

		ddi_prop_remove_all(dip);

		return (DDI_SUCCESS);
	}

	/* Make sure power level is D0 before accessing registers */
	if (mpt->m_options & MPTSAS_OPT_PM) {
		(void) pm_busy_component(dip, 0);
		if (mpt->m_power_level != PM_LEVEL_D0) {
			if (pm_raise_power(dip, 0, PM_LEVEL_D0) !=
			    DDI_SUCCESS) {
				mptsas_log(mpt, CE_WARN,
				    "mptsas%d: Raise power request failed.",
				    mpt->m_instance);
				(void) pm_idle_component(dip, 0);
				return (DDI_FAILURE);
			}
		}
	}

	/*
	 * Send RAID action system shutdown to sync IR.  After action, send a
	 * Message Unit Reset. Since after that DMA resource will be freed,
	 * set ioc to READY state will avoid HBA initiated DMA operation.
	 */
	mutex_enter(&mpt->m_mutex);
	MPTSAS_DISABLE_INTR(mpt);
	mptsas_raid_action_system_shutdown(mpt);
	mpt->m_softstate |= MPTSAS_SS_MSG_UNIT_RESET;
	(void) mptsas_ioc_reset(mpt, FALSE);
	mutex_exit(&mpt->m_mutex);
	mptsas_rem_intrs(mpt);
	ddi_taskq_destroy(mpt->m_event_taskq);
	ddi_taskq_destroy(mpt->m_dr_taskq);

	if (mpt->m_doneq_thread_n) {
		mutex_enter(&mpt->m_doneq_mutex);
		doneq_thread_num = mpt->m_doneq_thread_n;
		for (i = 0; i < mpt->m_doneq_thread_n; i++) {
			mutex_enter(&mpt->m_doneq_thread_id[i].mutex);
			mpt->m_doneq_thread_id[i].flag &=
			    (~MPTSAS_DONEQ_THREAD_ACTIVE);
			cv_signal(&mpt->m_doneq_thread_id[i].cv);
			mutex_exit(&mpt->m_doneq_thread_id[i].mutex);
		}
		while (mpt->m_doneq_thread_n) {
			cv_wait(&mpt->m_doneq_thread_cv,
			    &mpt->m_doneq_mutex);
		}
		for (i = 0;  i < doneq_thread_num; i++) {
			cv_destroy(&mpt->m_doneq_thread_id[i].cv);
			mutex_destroy(&mpt->m_doneq_thread_id[i].mutex);
		}
		kmem_free(mpt->m_doneq_thread_id,
		    sizeof (mptsas_doneq_thread_list_t)
		    * doneq_thread_num);
		mutex_exit(&mpt->m_doneq_mutex);
		cv_destroy(&mpt->m_doneq_thread_cv);
		mutex_destroy(&mpt->m_doneq_mutex);
	}

	scsi_hba_reset_notify_tear_down(mpt->m_reset_notify_listf);

	mptsas_list_del(mpt);

	/*
	 * Cancel timeout threads for this mpt
	 */
	mutex_enter(&mpt->m_mutex);
	if (mpt->m_quiesce_timeid) {
		timeout_id_t tid = mpt->m_quiesce_timeid;
		mpt->m_quiesce_timeid = 0;
		mutex_exit(&mpt->m_mutex);
		(void) untimeout(tid);
		mutex_enter(&mpt->m_mutex);
	}

	if (mpt->m_restart_cmd_timeid) {
		timeout_id_t tid = mpt->m_restart_cmd_timeid;
		mpt->m_restart_cmd_timeid = 0;
		mutex_exit(&mpt->m_mutex);
		(void) untimeout(tid);
		mutex_enter(&mpt->m_mutex);
	}

	mutex_exit(&mpt->m_mutex);

	/*
	 * last mpt? ... if active, CANCEL watch threads.
	 */
	mutex_enter(&mptsas_global_mutex);
	if (mptsas_head == NULL) {
		timeout_id_t tid;
		/*
		 * Clear mptsas_timeouts_enable so that the watch thread
		 * gets restarted on DDI_ATTACH
		 */
		mptsas_timeouts_enabled = 0;
		if (mptsas_timeout_id) {
			tid = mptsas_timeout_id;
			mptsas_timeout_id = 0;
			mutex_exit(&mptsas_global_mutex);
			(void) untimeout(tid);
			mutex_enter(&mptsas_global_mutex);
		}
		if (mptsas_reset_watch) {
			tid = mptsas_reset_watch;
			mptsas_reset_watch = 0;
			mutex_exit(&mptsas_global_mutex);
			(void) untimeout(tid);
			mutex_enter(&mptsas_global_mutex);
		}
	}
	mutex_exit(&mptsas_global_mutex);

	/*
	 * Delete Phy stats
	 */
	mptsas_destroy_phy_stats(mpt);

	mptsas_destroy_hashes(mpt);

	/*
	 * Delete nt_active.
	 */
	mutex_enter(&mpt->m_mutex);
	mptsas_free_active_slots(mpt);
	mutex_exit(&mpt->m_mutex);

	/* deallocate everything that was allocated in mptsas_attach */
	mptsas_cache_destroy(mpt);

	mptsas_hba_fini(mpt);
	mptsas_cfg_fini(mpt);

	/* Lower the power informing PM Framework */
	if (mpt->m_options & MPTSAS_OPT_PM) {
		if (pm_lower_power(dip, 0, PM_LEVEL_D3) != DDI_SUCCESS)
			mptsas_log(mpt, CE_WARN,
			    "!mptsas%d: Lower power request failed "
			    "during detach, ignoring.",
			    mpt->m_instance);
	}

	mutex_destroy(&mpt->m_tx_waitq_mutex);
	mutex_destroy(&mpt->m_passthru_mutex);
	mutex_destroy(&mpt->m_mutex);
	for (i = 0; i < MPTSAS_MAX_PHYS; i++) {
		mutex_destroy(&mpt->m_phy_info[i].smhba_info.phy_mutex);
	}
	cv_destroy(&mpt->m_cv);
	cv_destroy(&mpt->m_passthru_cv);
	cv_destroy(&mpt->m_fw_cv);
	cv_destroy(&mpt->m_config_cv);
	cv_destroy(&mpt->m_fw_diag_cv);

#ifdef MPTSAS_FAULTINJECTION
	ASSERT(TAILQ_EMPTY(&mpt->m_fminj_cmdq));
#endif


	mptsas_smp_teardown(mpt);
	mptsas_hba_teardown(mpt);

	mptsas_config_space_fini(mpt);

	mptsas_free_handshake_msg(mpt);

	mptsas_fm_fini(mpt);
	ddi_soft_state_free(mptsas_state, ddi_get_instance(dip));
	ddi_prop_remove_all(dip);

	return (DDI_SUCCESS);
}

static void
mptsas_list_add(mptsas_t *mpt)
{
	rw_enter(&mptsas_global_rwlock, RW_WRITER);

	if (mptsas_head == NULL) {
		mptsas_head = mpt;
	} else {
		mptsas_tail->m_next = mpt;
	}
	mptsas_tail = mpt;
	rw_exit(&mptsas_global_rwlock);
}

static void
mptsas_list_del(mptsas_t *mpt)
{
	mptsas_t *m;
	/*
	 * Remove device instance from the global linked list
	 */
	rw_enter(&mptsas_global_rwlock, RW_WRITER);
	if (mptsas_head == mpt) {
		m = mptsas_head = mpt->m_next;
	} else {
		for (m = mptsas_head; m != NULL; m = m->m_next) {
			if (m->m_next == mpt) {
				m->m_next = mpt->m_next;
				break;
			}
		}
		if (m == NULL) {
			mptsas_log(mpt, CE_PANIC, "Not in softc list!");
		}
	}

	if (mptsas_tail == mpt) {
		mptsas_tail = m;
	}
	rw_exit(&mptsas_global_rwlock);
}

static int
mptsas_alloc_handshake_msg(mptsas_t *mpt, size_t alloc_size)
{
	ddi_dma_attr_t	task_dma_attrs;

	mpt->m_hshk_dma_size = 0;
	task_dma_attrs = mpt->m_msg_dma_attr;
	task_dma_attrs.dma_attr_sgllen = 1;
	task_dma_attrs.dma_attr_granular = (uint32_t)(alloc_size);

	/* allocate Task Management ddi_dma resources */
	if (mptsas_dma_addr_create(mpt, task_dma_attrs,
	    &mpt->m_hshk_dma_hdl, &mpt->m_hshk_acc_hdl, &mpt->m_hshk_memp,
	    alloc_size, NULL) == FALSE) {
		return (DDI_FAILURE);
	}
	mpt->m_hshk_dma_size = alloc_size;

	return (DDI_SUCCESS);
}

static void
mptsas_free_handshake_msg(mptsas_t *mpt)
{
	if (mpt->m_hshk_dma_size == 0)
		return;
	mptsas_dma_addr_destroy(&mpt->m_hshk_dma_hdl, &mpt->m_hshk_acc_hdl);
	mpt->m_hshk_dma_size = 0;
}

static int
mptsas_hba_setup(mptsas_t *mpt)
{
	scsi_hba_tran_t		*hba_tran;
	int			tran_flags;

	/* Allocate a transport structure */
	hba_tran = mpt->m_tran = scsi_hba_tran_alloc(mpt->m_dip,
	    SCSI_HBA_CANSLEEP);
	ASSERT(mpt->m_tran != NULL);

	hba_tran->tran_hba_private	= mpt;
	hba_tran->tran_tgt_private	= NULL;

	hba_tran->tran_tgt_init		= mptsas_scsi_tgt_init;
	hba_tran->tran_tgt_free		= mptsas_scsi_tgt_free;

	hba_tran->tran_start		= mptsas_scsi_start;
	hba_tran->tran_reset		= mptsas_scsi_reset;
	hba_tran->tran_abort		= mptsas_scsi_abort;
	hba_tran->tran_getcap		= mptsas_scsi_getcap;
	hba_tran->tran_setcap		= mptsas_scsi_setcap;
	hba_tran->tran_init_pkt		= mptsas_scsi_init_pkt;
	hba_tran->tran_destroy_pkt	= mptsas_scsi_destroy_pkt;

	hba_tran->tran_dmafree		= mptsas_scsi_dmafree;
	hba_tran->tran_sync_pkt		= mptsas_scsi_sync_pkt;
	hba_tran->tran_reset_notify	= mptsas_scsi_reset_notify;

	hba_tran->tran_get_bus_addr	= mptsas_get_bus_addr;
	hba_tran->tran_get_name		= mptsas_get_name;

	hba_tran->tran_quiesce		= mptsas_scsi_quiesce;
	hba_tran->tran_unquiesce	= mptsas_scsi_unquiesce;
	hba_tran->tran_bus_reset	= NULL;

	hba_tran->tran_add_eventcall	= NULL;
	hba_tran->tran_get_eventcookie	= NULL;
	hba_tran->tran_post_event	= NULL;
	hba_tran->tran_remove_eventcall	= NULL;

	hba_tran->tran_bus_config	= mptsas_bus_config;

	hba_tran->tran_interconnect_type = INTERCONNECT_SAS;

	/*
	 * All children of the HBA are iports. We need tran was cloned.
	 * So we pass the flags to SCSA. SCSI_HBA_TRAN_CLONE will be
	 * inherited to iport's tran vector.
	 */
	tran_flags = (SCSI_HBA_HBA | SCSI_HBA_TRAN_CLONE);

	if (scsi_hba_attach_setup(mpt->m_dip, &mpt->m_msg_dma_attr,
	    hba_tran, tran_flags) != DDI_SUCCESS) {
		mptsas_log(mpt, CE_WARN, "hba attach setup failed");
		scsi_hba_tran_free(hba_tran);
		mpt->m_tran = NULL;
		return (FALSE);
	}
	return (TRUE);
}

static void
mptsas_hba_teardown(mptsas_t *mpt)
{
	(void) scsi_hba_detach(mpt->m_dip);
	if (mpt->m_tran != NULL) {
		scsi_hba_tran_free(mpt->m_tran);
		mpt->m_tran = NULL;
	}
}

static void
mptsas_iport_register(mptsas_t *mpt)
{
	int i, j;
	mptsas_phymask_t	mask = 0x0;
	/*
	 * initial value of mask is 0
	 */
	mutex_enter(&mpt->m_mutex);
	for (i = 0; i < mpt->m_num_phys; i++) {
		mptsas_phymask_t phy_mask = 0x0;
		char phy_mask_name[MPTSAS_MAX_PHYS];
		uint8_t current_port;

		if (mpt->m_phy_info[i].attached_devhdl == 0)
			continue;

		bzero(phy_mask_name, sizeof (phy_mask_name));

		current_port = mpt->m_phy_info[i].port_num;

		if ((mask & (1 << i)) != 0)
			continue;

		for (j = 0; j < mpt->m_num_phys; j++) {
			if (mpt->m_phy_info[j].attached_devhdl &&
			    (mpt->m_phy_info[j].port_num == current_port)) {
				phy_mask |= (1 << j);
			}
		}
		mask = mask | phy_mask;

		for (j = 0; j < mpt->m_num_phys; j++) {
			if ((phy_mask >> j) & 0x01) {
				mpt->m_phy_info[j].phy_mask = phy_mask;
			}
		}

		(void) sprintf(phy_mask_name, "%x", phy_mask);

		mutex_exit(&mpt->m_mutex);
		/*
		 * register a iport
		 */
		(void) scsi_hba_iport_register(mpt->m_dip, phy_mask_name);
		mutex_enter(&mpt->m_mutex);
	}
	mutex_exit(&mpt->m_mutex);
	/*
	 * register a virtual port for RAID volume always
	 */
	(void) scsi_hba_iport_register(mpt->m_dip, "v0");

}

static int
mptsas_smp_setup(mptsas_t *mpt)
{
	mpt->m_smptran = smp_hba_tran_alloc(mpt->m_dip);
	ASSERT(mpt->m_smptran != NULL);
	mpt->m_smptran->smp_tran_hba_private = mpt;
	mpt->m_smptran->smp_tran_start = mptsas_smp_start;
	if (smp_hba_attach_setup(mpt->m_dip, mpt->m_smptran) != DDI_SUCCESS) {
		mptsas_log(mpt, CE_WARN, "smp attach setup failed");
		smp_hba_tran_free(mpt->m_smptran);
		mpt->m_smptran = NULL;
		return (FALSE);
	}
	/*
	 * Initialize smp hash table
	 */
	mpt->m_smp_targets = refhash_create(MPTSAS_SMP_BUCKET_COUNT,
	    mptsas_target_addr_hash, mptsas_target_addr_cmp,
	    mptsas_smp_free, sizeof (mptsas_smp_t),
	    offsetof(mptsas_smp_t, m_link), offsetof(mptsas_smp_t, m_addr),
	    KM_SLEEP);
	mpt->m_smp_devhdl = 0xFFFF;

	return (TRUE);
}

static void
mptsas_smp_teardown(mptsas_t *mpt)
{
	(void) smp_hba_detach(mpt->m_dip);
	if (mpt->m_smptran != NULL) {
		smp_hba_tran_free(mpt->m_smptran);
		mpt->m_smptran = NULL;
	}
	mpt->m_smp_devhdl = 0;
}

static int
mptsas_cache_create(mptsas_t *mpt)
{
	int instance = mpt->m_instance;
	char buf[64];

	/*
	 * create kmem cache for packets
	 */
	(void) sprintf(buf, "mptsas%d_cache", instance);
	mpt->m_kmem_cache = kmem_cache_create(buf,
	    sizeof (struct mptsas_cmd) + scsi_pkt_size(), 8,
	    mptsas_kmem_cache_constructor, mptsas_kmem_cache_destructor,
	    NULL, (void *)mpt, NULL, 0);

	if (mpt->m_kmem_cache == NULL) {
		mptsas_log(mpt, CE_WARN, "creating kmem cache failed");
		return (FALSE);
	}

	/*
	 * create kmem cache for extra SGL frames if SGL cannot
	 * be accomodated into main request frame.
	 */
	(void) sprintf(buf, "mptsas%d_cache_frames", instance);
	mpt->m_cache_frames = kmem_cache_create(buf,
	    sizeof (mptsas_cache_frames_t), 8,
	    mptsas_cache_frames_constructor, mptsas_cache_frames_destructor,
	    NULL, (void *)mpt, NULL, 0);

	if (mpt->m_cache_frames == NULL) {
		mptsas_log(mpt, CE_WARN, "creating cache for frames failed");
		return (FALSE);
	}

	return (TRUE);
}

static void
mptsas_cache_destroy(mptsas_t *mpt)
{
	/* deallocate in reverse order */
	if (mpt->m_cache_frames) {
		kmem_cache_destroy(mpt->m_cache_frames);
		mpt->m_cache_frames = NULL;
	}
	if (mpt->m_kmem_cache) {
		kmem_cache_destroy(mpt->m_kmem_cache);
		mpt->m_kmem_cache = NULL;
	}
}

static int
mptsas_power(dev_info_t *dip, int component, int level)
{
#ifndef __lock_lint
	_NOTE(ARGUNUSED(component))
#endif
	mptsas_t	*mpt;
	int		rval = DDI_SUCCESS;
	int		polls = 0;
	uint32_t	ioc_status;

	if (scsi_hba_iport_unit_address(dip) != 0)
		return (DDI_SUCCESS);

	mpt = ddi_get_soft_state(mptsas_state, ddi_get_instance(dip));
	if (mpt == NULL) {
		return (DDI_FAILURE);
	}

	mutex_enter(&mpt->m_mutex);

	/*
	 * If the device is busy, don't lower its power level
	 */
	if (mpt->m_busy && (mpt->m_power_level > level)) {
		mutex_exit(&mpt->m_mutex);
		return (DDI_FAILURE);
	}
	switch (level) {
	case PM_LEVEL_D0:
		NDBG11(("mptsas%d: turning power ON.", mpt->m_instance));
		MPTSAS_POWER_ON(mpt);
		/*
		 * Wait up to 30 seconds for IOC to come out of reset.
		 */
		while (((ioc_status = ddi_get32(mpt->m_datap,
		    &mpt->m_reg->Doorbell)) &
		    MPI2_IOC_STATE_MASK) == MPI2_IOC_STATE_RESET) {
			if (polls++ > 3000) {
				break;
			}
			delay(drv_usectohz(10000));
		}
		/*
		 * If IOC is not in operational state, try to hard reset it.
		 */
		if ((ioc_status & MPI2_IOC_STATE_MASK) !=
		    MPI2_IOC_STATE_OPERATIONAL) {
			mpt->m_softstate &= ~MPTSAS_SS_MSG_UNIT_RESET;
			if (mptsas_restart_ioc(mpt) == DDI_FAILURE) {
				mptsas_log(mpt, CE_WARN,
				    "mptsas_power: hard reset failed");
				mutex_exit(&mpt->m_mutex);
				return (DDI_FAILURE);
			}
		}
		mpt->m_power_level = PM_LEVEL_D0;
		break;
	case PM_LEVEL_D3:
		NDBG11(("mptsas%d: turning power OFF.", mpt->m_instance));
		MPTSAS_POWER_OFF(mpt);
		break;
	default:
		mptsas_log(mpt, CE_WARN, "mptsas%d: unknown power level <%x>.",
		    mpt->m_instance, level);
		rval = DDI_FAILURE;
		break;
	}
	mutex_exit(&mpt->m_mutex);
	return (rval);
}

/*
 * Initialize configuration space and figure out which
 * chip and revison of the chip the mpt driver is using.
 */
static int
mptsas_config_space_init(mptsas_t *mpt)
{
	NDBG0(("mptsas_config_space_init"));

	if (mpt->m_config_handle != NULL)
		return (TRUE);

	if (pci_config_setup(mpt->m_dip,
	    &mpt->m_config_handle) != DDI_SUCCESS) {
		mptsas_log(mpt, CE_WARN, "cannot map configuration space.");
		return (FALSE);
	}

	/*
	 * This is a workaround for a XMITS ASIC bug which does not
	 * drive the CBE upper bits.
	 */
	if (pci_config_get16(mpt->m_config_handle, PCI_CONF_STAT) &
	    PCI_STAT_PERROR) {
		pci_config_put16(mpt->m_config_handle, PCI_CONF_STAT,
		    PCI_STAT_PERROR);
	}

	mptsas_setup_cmd_reg(mpt);

	/*
	 * Get the chip device id:
	 */
	mpt->m_devid = pci_config_get16(mpt->m_config_handle, PCI_CONF_DEVID);

	/*
	 * Save the revision.
	 */
	mpt->m_revid = pci_config_get8(mpt->m_config_handle, PCI_CONF_REVID);

	/*
	 * Save the SubSystem Vendor and Device IDs
	 */
	mpt->m_svid = pci_config_get16(mpt->m_config_handle, PCI_CONF_SUBVENID);
	mpt->m_ssid = pci_config_get16(mpt->m_config_handle, PCI_CONF_SUBSYSID);

	/*
	 * Set the latency timer to 0x40 as specified by the upa -> pci
	 * bridge chip design team.  This may be done by the sparc pci
	 * bus nexus driver, but the driver should make sure the latency
	 * timer is correct for performance reasons.
	 */
	pci_config_put8(mpt->m_config_handle, PCI_CONF_LATENCY_TIMER,
	    MPTSAS_LATENCY_TIMER);

	(void) mptsas_get_pci_cap(mpt);
	return (TRUE);
}

static void
mptsas_config_space_fini(mptsas_t *mpt)
{
	if (mpt->m_config_handle != NULL) {
		mptsas_disable_bus_master(mpt);
		pci_config_teardown(&mpt->m_config_handle);
		mpt->m_config_handle = NULL;
	}
}

static void
mptsas_setup_cmd_reg(mptsas_t *mpt)
{
	ushort_t	cmdreg;

	/*
	 * Set the command register to the needed values.
	 */
	cmdreg = pci_config_get16(mpt->m_config_handle, PCI_CONF_COMM);
	cmdreg |= (PCI_COMM_ME | PCI_COMM_SERR_ENABLE |
	    PCI_COMM_PARITY_DETECT | PCI_COMM_MAE);
	cmdreg &= ~PCI_COMM_IO;
	pci_config_put16(mpt->m_config_handle, PCI_CONF_COMM, cmdreg);
}

static void
mptsas_disable_bus_master(mptsas_t *mpt)
{
	ushort_t	cmdreg;

	/*
	 * Clear the master enable bit in the PCI command register.
	 * This prevents any bus mastering activity like DMA.
	 */
	cmdreg = pci_config_get16(mpt->m_config_handle, PCI_CONF_COMM);
	cmdreg &= ~PCI_COMM_ME;
	pci_config_put16(mpt->m_config_handle, PCI_CONF_COMM, cmdreg);
}

int
mptsas_dma_alloc(mptsas_t *mpt, mptsas_dma_alloc_state_t *dma_statep)
{
	ddi_dma_attr_t	attrs;

	attrs = mpt->m_io_dma_attr;
	attrs.dma_attr_sgllen = 1;

	ASSERT(dma_statep != NULL);

	if (mptsas_dma_addr_create(mpt, attrs, &dma_statep->handle,
	    &dma_statep->accessp, &dma_statep->memp, dma_statep->size,
	    &dma_statep->cookie) == FALSE) {
		return (DDI_FAILURE);
	}

	return (DDI_SUCCESS);
}

void
mptsas_dma_free(mptsas_dma_alloc_state_t *dma_statep)
{
	ASSERT(dma_statep != NULL);
	mptsas_dma_addr_destroy(&dma_statep->handle, &dma_statep->accessp);
	dma_statep->size = 0;
}

int
mptsas_do_dma(mptsas_t *mpt, uint32_t size, int var, int (*callback)())
{
	ddi_dma_attr_t		attrs;
	ddi_dma_handle_t	dma_handle;
	caddr_t			memp;
	ddi_acc_handle_t	accessp;
	int			rval;

	ASSERT(mutex_owned(&mpt->m_mutex));

	attrs = mpt->m_msg_dma_attr;
	attrs.dma_attr_sgllen = 1;
	attrs.dma_attr_granular = size;

	if (mptsas_dma_addr_create(mpt, attrs, &dma_handle,
	    &accessp, &memp, size, NULL) == FALSE) {
		return (DDI_FAILURE);
	}

	rval = (*callback) (mpt, memp, var, accessp);

	if ((mptsas_check_dma_handle(dma_handle) != DDI_SUCCESS) ||
	    (mptsas_check_acc_handle(accessp) != DDI_SUCCESS)) {
		ddi_fm_service_impact(mpt->m_dip, DDI_SERVICE_UNAFFECTED);
		rval = DDI_FAILURE;
	}

	mptsas_dma_addr_destroy(&dma_handle, &accessp);
	return (rval);

}

static int
mptsas_alloc_request_frames(mptsas_t *mpt)
{
	ddi_dma_attr_t		frame_dma_attrs;
	caddr_t			memp;
	ddi_dma_cookie_t	cookie;
	size_t			mem_size;

	/*
	 * re-alloc when it has already alloced
	 */
	if (mpt->m_dma_req_frame_hdl)
		mptsas_dma_addr_destroy(&mpt->m_dma_req_frame_hdl,
		    &mpt->m_acc_req_frame_hdl);

	/*
	 * The size of the request frame pool is:
	 *   Number of Request Frames * Request Frame Size
	 */
	mem_size = mpt->m_max_requests * mpt->m_req_frame_size;

	/*
	 * set the DMA attributes.  System Request Message Frames must be
	 * aligned on a 16-byte boundry.
	 */
	frame_dma_attrs = mpt->m_msg_dma_attr;
	frame_dma_attrs.dma_attr_align = 16;
	frame_dma_attrs.dma_attr_sgllen = 1;

	/*
	 * allocate the request frame pool.
	 */
	if (mptsas_dma_addr_create(mpt, frame_dma_attrs,
	    &mpt->m_dma_req_frame_hdl, &mpt->m_acc_req_frame_hdl, &memp,
	    mem_size, &cookie) == FALSE) {
		return (DDI_FAILURE);
	}

	/*
	 * Store the request frame memory address.  This chip uses this
	 * address to dma to and from the driver's frame.  The second
	 * address is the address mpt uses to fill in the frame.
	 */
	mpt->m_req_frame_dma_addr = cookie.dmac_laddress;
	mpt->m_req_frame = memp;

	/*
	 * Clear the request frame pool.
	 */
	bzero(mpt->m_req_frame, mem_size);

	return (DDI_SUCCESS);
}

static int
mptsas_alloc_sense_bufs(mptsas_t *mpt)
{
	ddi_dma_attr_t		sense_dma_attrs;
	caddr_t			memp;
	ddi_dma_cookie_t	cookie;
	size_t			mem_size;
	int			num_extrqsense_bufs;

	/*
	 * re-alloc when it has already alloced
	 */
	if (mpt->m_dma_req_sense_hdl) {
		rmfreemap(mpt->m_erqsense_map);
		mptsas_dma_addr_destroy(&mpt->m_dma_req_sense_hdl,
		    &mpt->m_acc_req_sense_hdl);
	}

	/*
	 * The size of the request sense pool is:
	 *   (Number of Request Frames - 2 ) * Request Sense Size +
	 *   extra memory for extended sense requests.
	 */
	mem_size = ((mpt->m_max_requests - 2) * mpt->m_req_sense_size) +
	    mptsas_extreq_sense_bufsize;

	/*
	 * set the DMA attributes.  ARQ buffers
	 * aligned on a 16-byte boundry.
	 */
	sense_dma_attrs = mpt->m_msg_dma_attr;
	sense_dma_attrs.dma_attr_align = 16;
	sense_dma_attrs.dma_attr_sgllen = 1;

	/*
	 * allocate the request sense buffer pool.
	 */
	if (mptsas_dma_addr_create(mpt, sense_dma_attrs,
	    &mpt->m_dma_req_sense_hdl, &mpt->m_acc_req_sense_hdl, &memp,
	    mem_size, &cookie) == FALSE) {
		return (DDI_FAILURE);
	}

	/*
	 * Store the request sense base memory address.  This chip uses this
	 * address to dma the request sense data.  The second
	 * address is the address mpt uses to access the data.
	 * The third is the base for the extended rqsense buffers.
	 */
	mpt->m_req_sense_dma_addr = cookie.dmac_laddress;
	mpt->m_req_sense = memp;
	memp += (mpt->m_max_requests - 2) * mpt->m_req_sense_size;
	mpt->m_extreq_sense = memp;

	/*
	 * The extra memory is divided up into multiples of the base
	 * buffer size in order to allocate via rmalloc().
	 * Note that the rmallocmap cannot start at zero!
	 */
	num_extrqsense_bufs = mptsas_extreq_sense_bufsize /
	    mpt->m_req_sense_size;
	mpt->m_erqsense_map = rmallocmap_wait(num_extrqsense_bufs);
	rmfree(mpt->m_erqsense_map, num_extrqsense_bufs, 1);

	/*
	 * Clear the pool.
	 */
	bzero(mpt->m_req_sense, mem_size);

	return (DDI_SUCCESS);
}

static int
mptsas_alloc_reply_frames(mptsas_t *mpt)
{
	ddi_dma_attr_t		frame_dma_attrs;
	caddr_t			memp;
	ddi_dma_cookie_t	cookie;
	size_t			mem_size;

	/*
	 * re-alloc when it has already alloced
	 */
	if (mpt->m_dma_reply_frame_hdl) {
		mptsas_dma_addr_destroy(&mpt->m_dma_reply_frame_hdl,
		    &mpt->m_acc_reply_frame_hdl);
	}

	/*
	 * The size of the reply frame pool is:
	 *   Number of Reply Frames * Reply Frame Size
	 */
	mem_size = mpt->m_max_replies * mpt->m_reply_frame_size;

	/*
	 * set the DMA attributes.   System Reply Message Frames must be
	 * aligned on a 4-byte boundry.  This is the default.
	 */
	frame_dma_attrs = mpt->m_msg_dma_attr;
	frame_dma_attrs.dma_attr_sgllen = 1;

	/*
	 * allocate the reply frame pool
	 */
	if (mptsas_dma_addr_create(mpt, frame_dma_attrs,
	    &mpt->m_dma_reply_frame_hdl, &mpt->m_acc_reply_frame_hdl, &memp,
	    mem_size, &cookie) == FALSE) {
		return (DDI_FAILURE);
	}

	/*
	 * Store the reply frame memory address.  This chip uses this
	 * address to dma to and from the driver's frame.  The second
	 * address is the address mpt uses to process the frame.
	 */
	mpt->m_reply_frame_dma_addr = cookie.dmac_laddress;
	mpt->m_reply_frame = memp;

	/*
	 * Clear the reply frame pool.
	 */
	bzero(mpt->m_reply_frame, mem_size);

	return (DDI_SUCCESS);
}

static int
mptsas_alloc_free_queue(mptsas_t *mpt)
{
	ddi_dma_attr_t		frame_dma_attrs;
	caddr_t			memp;
	ddi_dma_cookie_t	cookie;
	size_t			mem_size;

	/*
	 * re-alloc when it has already alloced
	 */
	if (mpt->m_dma_free_queue_hdl) {
		mptsas_dma_addr_destroy(&mpt->m_dma_free_queue_hdl,
		    &mpt->m_acc_free_queue_hdl);
	}

	/*
	 * The reply free queue size is:
	 *   Reply Free Queue Depth * 4
	 * The "4" is the size of one 32 bit address (low part of 64-bit
	 *   address)
	 */
	mem_size = mpt->m_free_queue_depth * 4;

	/*
	 * set the DMA attributes  The Reply Free Queue must be aligned on a
	 * 16-byte boundry.
	 */
	frame_dma_attrs = mpt->m_msg_dma_attr;
	frame_dma_attrs.dma_attr_align = 16;
	frame_dma_attrs.dma_attr_sgllen = 1;

	/*
	 * allocate the reply free queue
	 */
	if (mptsas_dma_addr_create(mpt, frame_dma_attrs,
	    &mpt->m_dma_free_queue_hdl, &mpt->m_acc_free_queue_hdl, &memp,
	    mem_size, &cookie) == FALSE) {
		return (DDI_FAILURE);
	}

	/*
	 * Store the reply free queue memory address.  This chip uses this
	 * address to read from the reply free queue.  The second address
	 * is the address mpt uses to manage the queue.
	 */
	mpt->m_free_queue_dma_addr = cookie.dmac_laddress;
	mpt->m_free_queue = memp;

	/*
	 * Clear the reply free queue memory.
	 */
	bzero(mpt->m_free_queue, mem_size);

	return (DDI_SUCCESS);
}

static int
mptsas_alloc_post_queue(mptsas_t *mpt)
{
	ddi_dma_attr_t		frame_dma_attrs;
	caddr_t			memp;
	ddi_dma_cookie_t	cookie;
	size_t			mem_size;

	/*
	 * re-alloc when it has already alloced
	 */
	if (mpt->m_dma_post_queue_hdl) {
		mptsas_dma_addr_destroy(&mpt->m_dma_post_queue_hdl,
		    &mpt->m_acc_post_queue_hdl);
	}

	/*
	 * The reply descriptor post queue size is:
	 *   Reply Descriptor Post Queue Depth * 8
	 * The "8" is the size of each descriptor (8 bytes or 64 bits).
	 */
	mem_size = mpt->m_post_queue_depth * 8;

	/*
	 * set the DMA attributes.  The Reply Descriptor Post Queue must be
	 * aligned on a 16-byte boundry.
	 */
	frame_dma_attrs = mpt->m_msg_dma_attr;
	frame_dma_attrs.dma_attr_align = 16;
	frame_dma_attrs.dma_attr_sgllen = 1;

	/*
	 * allocate the reply post queue
	 */
	if (mptsas_dma_addr_create(mpt, frame_dma_attrs,
	    &mpt->m_dma_post_queue_hdl, &mpt->m_acc_post_queue_hdl, &memp,
	    mem_size, &cookie) == FALSE) {
		return (DDI_FAILURE);
	}

	/*
	 * Store the reply descriptor post queue memory address.  This chip
	 * uses this address to write to the reply descriptor post queue.  The
	 * second address is the address mpt uses to manage the queue.
	 */
	mpt->m_post_queue_dma_addr = cookie.dmac_laddress;
	mpt->m_post_queue = memp;

	/*
	 * Clear the reply post queue memory.
	 */
	bzero(mpt->m_post_queue, mem_size);

	return (DDI_SUCCESS);
}

static void
mptsas_alloc_reply_args(mptsas_t *mpt)
{
	if (mpt->m_replyh_args == NULL) {
		mpt->m_replyh_args = kmem_zalloc(sizeof (m_replyh_arg_t) *
		    mpt->m_max_replies, KM_SLEEP);
	}
}

static int
mptsas_alloc_extra_sgl_frame(mptsas_t *mpt, mptsas_cmd_t *cmd)
{
	mptsas_cache_frames_t	*frames = NULL;
	if (cmd->cmd_extra_frames == NULL) {
		frames = kmem_cache_alloc(mpt->m_cache_frames, KM_NOSLEEP);
		if (frames == NULL) {
			return (DDI_FAILURE);
		}
		cmd->cmd_extra_frames = frames;
	}
	return (DDI_SUCCESS);
}

static void
mptsas_free_extra_sgl_frame(mptsas_t *mpt, mptsas_cmd_t *cmd)
{
	if (cmd->cmd_extra_frames) {
		kmem_cache_free(mpt->m_cache_frames,
		    (void *)cmd->cmd_extra_frames);
		cmd->cmd_extra_frames = NULL;
	}
}

static void
mptsas_cfg_fini(mptsas_t *mpt)
{
	NDBG0(("mptsas_cfg_fini"));
	ddi_regs_map_free(&mpt->m_datap);
}

static void
mptsas_hba_fini(mptsas_t *mpt)
{
	NDBG0(("mptsas_hba_fini"));

	/*
	 * Free up any allocated memory
	 */
	if (mpt->m_dma_req_frame_hdl) {
		mptsas_dma_addr_destroy(&mpt->m_dma_req_frame_hdl,
		    &mpt->m_acc_req_frame_hdl);
	}

	if (mpt->m_dma_req_sense_hdl) {
		rmfreemap(mpt->m_erqsense_map);
		mptsas_dma_addr_destroy(&mpt->m_dma_req_sense_hdl,
		    &mpt->m_acc_req_sense_hdl);
	}

	if (mpt->m_dma_reply_frame_hdl) {
		mptsas_dma_addr_destroy(&mpt->m_dma_reply_frame_hdl,
		    &mpt->m_acc_reply_frame_hdl);
	}

	if (mpt->m_dma_free_queue_hdl) {
		mptsas_dma_addr_destroy(&mpt->m_dma_free_queue_hdl,
		    &mpt->m_acc_free_queue_hdl);
	}

	if (mpt->m_dma_post_queue_hdl) {
		mptsas_dma_addr_destroy(&mpt->m_dma_post_queue_hdl,
		    &mpt->m_acc_post_queue_hdl);
	}

	if (mpt->m_replyh_args != NULL) {
		kmem_free(mpt->m_replyh_args, sizeof (m_replyh_arg_t)
		    * mpt->m_max_replies);
	}
}

static int
mptsas_name_child(dev_info_t *lun_dip, char *name, int len)
{
	int		lun = 0;
	char		*sas_wwn = NULL;
	int		phynum = -1;
	int		reallen = 0;

	/* Get the target num */
	lun = ddi_prop_get_int(DDI_DEV_T_ANY, lun_dip, DDI_PROP_DONTPASS,
	    LUN_PROP, 0);

	if ((phynum = ddi_prop_get_int(DDI_DEV_T_ANY, lun_dip,
	    DDI_PROP_DONTPASS, "sata-phy", -1)) != -1) {
		/*
		 * Stick in the address of form "pPHY,LUN"
		 */
		reallen = snprintf(name, len, "p%x,%x", phynum, lun);
	} else if (ddi_prop_lookup_string(DDI_DEV_T_ANY, lun_dip,
	    DDI_PROP_DONTPASS, SCSI_ADDR_PROP_TARGET_PORT, &sas_wwn)
	    == DDI_PROP_SUCCESS) {
		/*
		 * Stick in the address of the form "wWWN,LUN"
		 */
		reallen = snprintf(name, len, "%s,%x", sas_wwn, lun);
		ddi_prop_free(sas_wwn);
	} else {
		return (DDI_FAILURE);
	}

	ASSERT(reallen < len);
	if (reallen >= len) {
		mptsas_log(0, CE_WARN, "!mptsas_get_name: name parameter "
		    "length too small, it needs to be %d bytes", reallen + 1);
	}
	return (DDI_SUCCESS);
}

/*
 * tran_tgt_init(9E) - target device instance initialization
 */
static int
mptsas_scsi_tgt_init(dev_info_t *hba_dip, dev_info_t *tgt_dip,
    scsi_hba_tran_t *hba_tran, struct scsi_device *sd)
{
#ifndef __lock_lint
	_NOTE(ARGUNUSED(hba_tran))
#endif

	/*
	 * At this point, the scsi_device structure already exists
	 * and has been initialized.
	 *
	 * Use this function to allocate target-private data structures,
	 * if needed by this HBA.  Add revised flow-control and queue
	 * properties for child here, if desired and if you can tell they
	 * support tagged queueing by now.
	 */
	mptsas_t		*mpt;
	int			lun = sd->sd_address.a_lun;
	mdi_pathinfo_t		*pip = NULL;
	mptsas_tgt_private_t	*tgt_private = NULL;
	mptsas_target_t		*ptgt = NULL;
	char			*psas_wwn = NULL;
	mptsas_phymask_t	phymask = 0;
	uint64_t		sas_wwn = 0;
	mptsas_target_addr_t	addr;
	mpt = SDEV2MPT(sd);

	ASSERT(scsi_hba_iport_unit_address(hba_dip) != 0);

	NDBG0(("mptsas_scsi_tgt_init: hbadip=0x%p tgtdip=0x%p lun=%d",
	    (void *)hba_dip, (void *)tgt_dip, lun));

	if (ndi_dev_is_persistent_node(tgt_dip) == 0) {
		(void) ndi_merge_node(tgt_dip, mptsas_name_child);
		ddi_set_name_addr(tgt_dip, NULL);
		return (DDI_FAILURE);
	}
	/*
	 * phymask is 0 means the virtual port for RAID
	 */
	phymask = (mptsas_phymask_t)ddi_prop_get_int(DDI_DEV_T_ANY, hba_dip, 0,
	    "phymask", 0);
	if (mdi_component_is_client(tgt_dip, NULL) == MDI_SUCCESS) {
		if ((pip = (void *)(sd->sd_private)) == NULL) {
			/*
			 * Very bad news if this occurs. Somehow scsi_vhci has
			 * lost the pathinfo node for this target.
			 */
			return (DDI_NOT_WELL_FORMED);
		}

		if (mdi_prop_lookup_int(pip, LUN_PROP, &lun) !=
		    DDI_PROP_SUCCESS) {
			mptsas_log(mpt, CE_WARN, "Get lun property failed\n");
			return (DDI_FAILURE);
		}

		if (mdi_prop_lookup_string(pip, SCSI_ADDR_PROP_TARGET_PORT,
		    &psas_wwn) == MDI_SUCCESS) {
			if (scsi_wwnstr_to_wwn(psas_wwn, &sas_wwn)) {
				sas_wwn = 0;
			}
			(void) mdi_prop_free(psas_wwn);
		}
	} else {
		lun = ddi_prop_get_int(DDI_DEV_T_ANY, tgt_dip,
		    DDI_PROP_DONTPASS, LUN_PROP, 0);
		if (ddi_prop_lookup_string(DDI_DEV_T_ANY, tgt_dip,
		    DDI_PROP_DONTPASS, SCSI_ADDR_PROP_TARGET_PORT, &psas_wwn) ==
		    DDI_PROP_SUCCESS) {
			if (scsi_wwnstr_to_wwn(psas_wwn, &sas_wwn)) {
				sas_wwn = 0;
			}
			ddi_prop_free(psas_wwn);
		} else {
			sas_wwn = 0;
		}
	}

	ASSERT((sas_wwn != 0) || (phymask != 0));
	addr.mta_wwn = sas_wwn;
	addr.mta_phymask = phymask;
	mutex_enter(&mpt->m_mutex);
	ptgt = refhash_lookup(mpt->m_targets, &addr);
	mutex_exit(&mpt->m_mutex);
	if (ptgt == NULL) {
		mptsas_log(mpt, CE_WARN, "!tgt_init: target doesn't exist or "
		    "gone already! phymask:%x, saswwn %"PRIx64, phymask,
		    sas_wwn);
		return (DDI_FAILURE);
	}
	if (hba_tran->tran_tgt_private == NULL) {
		tgt_private = kmem_zalloc(sizeof (mptsas_tgt_private_t),
		    KM_SLEEP);
		tgt_private->t_lun = lun;
		tgt_private->t_private = ptgt;
		hba_tran->tran_tgt_private = tgt_private;
	}

	if (mdi_component_is_client(tgt_dip, NULL) == MDI_SUCCESS) {
		return (DDI_SUCCESS);
	}
	mutex_enter(&mpt->m_mutex);

	if (ptgt->m_deviceinfo &
	    (MPI2_SAS_DEVICE_INFO_SATA_DEVICE |
	    MPI2_SAS_DEVICE_INFO_ATAPI_DEVICE)) {
		uchar_t *inq89 = NULL;
		int inq89_len = 0x238;
		int reallen = 0;
		int rval = 0;
		struct sata_id *sid = NULL;
		char model[SATA_ID_MODEL_LEN + 1];
		char fw[SATA_ID_FW_LEN + 1];
		char *vid, *pid;

		mutex_exit(&mpt->m_mutex);
		/*
		 * According SCSI/ATA Translation -2 (SAT-2) revision 01a
		 * chapter 12.4.2 VPD page 89h includes 512 bytes ATA IDENTIFY
		 * DEVICE data or ATA IDENTIFY PACKET DEVICE data.
		 */
		inq89 = kmem_zalloc(inq89_len, KM_SLEEP);
		rval = mptsas_inquiry(mpt, ptgt, 0, 0x89,
		    inq89, inq89_len, &reallen, 1);

		if (rval != 0) {
			if (inq89 != NULL) {
				kmem_free(inq89, inq89_len);
			}

			mptsas_log(mpt, CE_WARN, "!mptsas request inquiry page "
			    "0x89 for SATA target:%x failed!", ptgt->m_devhdl);
			return (DDI_SUCCESS);
		}
		sid = (void *)(&inq89[60]);

		swab(sid->ai_model, model, SATA_ID_MODEL_LEN);
		swab(sid->ai_fw, fw, SATA_ID_FW_LEN);

		model[SATA_ID_MODEL_LEN] = 0;
		fw[SATA_ID_FW_LEN] = 0;

		sata_split_model(model, &vid, &pid);

		/*
		 * override SCSA "inquiry-*" properties
		 */
		if (vid)
			(void) scsi_device_prop_update_inqstring(sd,
			    INQUIRY_VENDOR_ID, vid, strlen(vid));
		if (pid)
			(void) scsi_device_prop_update_inqstring(sd,
			    INQUIRY_PRODUCT_ID, pid, strlen(pid));
		(void) scsi_device_prop_update_inqstring(sd,
		    INQUIRY_REVISION_ID, fw, strlen(fw));

		if (inq89 != NULL) {
			kmem_free(inq89, inq89_len);
		}
	} else {
		mutex_exit(&mpt->m_mutex);
	}

	return (DDI_SUCCESS);
}
/*
 * tran_tgt_free(9E) - target device instance deallocation
 */
static void
mptsas_scsi_tgt_free(dev_info_t *hba_dip, dev_info_t *tgt_dip,
    scsi_hba_tran_t *hba_tran, struct scsi_device *sd)
{
#ifndef __lock_lint
	_NOTE(ARGUNUSED(hba_dip, tgt_dip, hba_tran, sd))
#endif

	mptsas_tgt_private_t	*tgt_private = hba_tran->tran_tgt_private;

	if (tgt_private != NULL) {
		kmem_free(tgt_private, sizeof (mptsas_tgt_private_t));
		hba_tran->tran_tgt_private = NULL;
	}
}

/*
 * scsi_pkt handling
 *
 * Visible to the external world via the transport structure.
 */

/*
 * Notes:
 *	- transport the command to the addressed SCSI target/lun device
 *	- normal operation is to schedule the command to be transported,
 *	  and return TRAN_ACCEPT if this is successful.
 *	- if NO_INTR, tran_start must poll device for command completion
 */
static int
mptsas_scsi_start(struct scsi_address *ap, struct scsi_pkt *pkt)
{
#ifndef __lock_lint
	_NOTE(ARGUNUSED(ap))
#endif
	mptsas_t	*mpt = PKT2MPT(pkt);
	mptsas_cmd_t	*cmd = PKT2CMD(pkt);
	int		rval;
	mptsas_target_t	*ptgt = cmd->cmd_tgt_addr;

	NDBG1(("mptsas_scsi_start: pkt=0x%p", (void *)pkt));
	ASSERT(ptgt);
	if (ptgt == NULL)
		return (TRAN_FATAL_ERROR);

	/*
	 * prepare the pkt before taking mutex.
	 */
	rval = mptsas_prepare_pkt(cmd);
	if (rval != TRAN_ACCEPT) {
		return (rval);
	}

	/*
	 * Send the command to target/lun, however your HBA requires it.
	 * If busy, return TRAN_BUSY; if there's some other formatting error
	 * in the packet, return TRAN_BADPKT; otherwise, fall through to the
	 * return of TRAN_ACCEPT.
	 *
	 * Remember that access to shared resources, including the mptsas_t
	 * data structure and the HBA hardware registers, must be protected
	 * with mutexes, here and everywhere.
	 *
	 * Also remember that at interrupt time, you'll get an argument
	 * to the interrupt handler which is a pointer to your mptsas_t
	 * structure; you'll have to remember which commands are outstanding
	 * and which scsi_pkt is the currently-running command so the
	 * interrupt handler can refer to the pkt to set completion
	 * status, call the target driver back through pkt_comp, etc.
	 *
	 * If the instance lock is held by other thread, don't spin to wait
	 * for it. Instead, queue the cmd and next time when the instance lock
	 * is not held, accept all the queued cmd. A extra tx_waitq is
	 * introduced to protect the queue.
	 *
	 * The polled cmd will not be queud and accepted as usual.
	 *
	 * Under the tx_waitq mutex, record whether a thread is draining
	 * the tx_waitq.  An IO requesting thread that finds the instance
	 * mutex contended appends to the tx_waitq and while holding the
	 * tx_wait mutex, if the draining flag is not set, sets it and then
	 * proceeds to spin for the instance mutex. This scheme ensures that
	 * the last cmd in a burst be processed.
	 *
	 * we enable this feature only when the helper threads are enabled,
	 * at which we think the loads are heavy.
	 *
	 * per instance mutex m_tx_waitq_mutex is introduced to protect the
	 * m_tx_waitqtail, m_tx_waitq, m_tx_draining.
	 */

	if (mpt->m_doneq_thread_n) {
		if (mutex_tryenter(&mpt->m_mutex) != 0) {
			rval = mptsas_accept_txwq_and_pkt(mpt, cmd);
			mutex_exit(&mpt->m_mutex);
		} else if (cmd->cmd_pkt_flags & FLAG_NOINTR) {
			mutex_enter(&mpt->m_mutex);
			rval = mptsas_accept_txwq_and_pkt(mpt, cmd);
			mutex_exit(&mpt->m_mutex);
		} else {
			mutex_enter(&mpt->m_tx_waitq_mutex);
			/*
			 * ptgt->m_dr_flag is protected by m_mutex or
			 * m_tx_waitq_mutex. In this case, m_tx_waitq_mutex
			 * is acquired.
			 */
			if (ptgt->m_dr_flag == MPTSAS_DR_INTRANSITION) {
				if (cmd->cmd_pkt_flags & FLAG_NOQUEUE) {
					/*
					 * The command should be allowed to
					 * retry by returning TRAN_BUSY to
					 * to stall the I/O's which come from
					 * scsi_vhci since the device/path is
					 * in unstable state now.
					 */
					mutex_exit(&mpt->m_tx_waitq_mutex);
					return (TRAN_BUSY);
				} else {
					/*
					 * The device is offline, just fail the
					 * command by returning
					 * TRAN_FATAL_ERROR.
					 */
					mutex_exit(&mpt->m_tx_waitq_mutex);
					return (TRAN_FATAL_ERROR);
				}
			}
			if (mpt->m_tx_draining) {
				cmd->cmd_flags |= CFLAG_TXQ;
				*mpt->m_tx_waitqtail = cmd;
				mpt->m_tx_waitqtail = &cmd->cmd_linkp;
				mutex_exit(&mpt->m_tx_waitq_mutex);
			} else { /* drain the queue */
				mpt->m_tx_draining = 1;
				mutex_exit(&mpt->m_tx_waitq_mutex);
				mutex_enter(&mpt->m_mutex);
				rval = mptsas_accept_txwq_and_pkt(mpt, cmd);
				mutex_exit(&mpt->m_mutex);
			}
		}
	} else {
		mutex_enter(&mpt->m_mutex);
		/*
		 * ptgt->m_dr_flag is protected by m_mutex or m_tx_waitq_mutex
		 * in this case, m_mutex is acquired.
		 */
		if (ptgt->m_dr_flag == MPTSAS_DR_INTRANSITION) {
			if (cmd->cmd_pkt_flags & FLAG_NOQUEUE) {
				/*
				 * commands should be allowed to retry by
				 * returning TRAN_BUSY to stall the I/O's
				 * which come from scsi_vhci since the device/
				 * path is in unstable state now.
				 */
				mutex_exit(&mpt->m_mutex);
				return (TRAN_BUSY);
			} else {
				/*
				 * The device is offline, just fail the
				 * command by returning TRAN_FATAL_ERROR.
				 */
				mutex_exit(&mpt->m_mutex);
				return (TRAN_FATAL_ERROR);
			}
		}
		rval = mptsas_accept_pkt(mpt, cmd);
		mutex_exit(&mpt->m_mutex);
	}

	return (rval);
}

/*
 * Accept all the queued cmds(if any) before accept the current one.
 */
static int
mptsas_accept_txwq_and_pkt(mptsas_t *mpt, mptsas_cmd_t *cmd)
{
	int rval;
	mptsas_target_t	*ptgt = cmd->cmd_tgt_addr;

	ASSERT(mutex_owned(&mpt->m_mutex));
	/*
	 * The call to mptsas_accept_tx_waitq() must always be performed
	 * because that is where mpt->m_tx_draining is cleared.
	 */
	mutex_enter(&mpt->m_tx_waitq_mutex);
	mptsas_accept_tx_waitq(mpt);
	mutex_exit(&mpt->m_tx_waitq_mutex);
	/*
	 * ptgt->m_dr_flag is protected by m_mutex or m_tx_waitq_mutex
	 * in this case, m_mutex is acquired.
	 */
	if (ptgt->m_dr_flag == MPTSAS_DR_INTRANSITION) {
		if (cmd->cmd_pkt_flags & FLAG_NOQUEUE) {
			/*
			 * The command should be allowed to retry by returning
			 * TRAN_BUSY to stall the I/O's which come from
			 * scsi_vhci since the device/path is in unstable state
			 * now.
			 */
			return (TRAN_BUSY);
		} else {
			/*
			 * The device is offline, just fail the command by
			 * return TRAN_FATAL_ERROR.
			 */
			return (TRAN_FATAL_ERROR);
		}
	}
	rval = mptsas_accept_pkt(mpt, cmd);

	return (rval);
}

#ifdef MPTSAS_FAULTINJECTION
static void
mptsas_fminj_move_cmd_to_doneq(mptsas_t *mpt, mptsas_cmd_t *cmd,
    uchar_t reason, uint_t stat)
{
	struct scsi_pkt *pkt = cmd->cmd_pkt;

	TAILQ_REMOVE(&mpt->m_fminj_cmdq, cmd, cmd_active_link);

	/* Setup reason/statistics. */
	pkt->pkt_reason = reason;
	pkt->pkt_statistics = stat;

	cmd->cmd_active_expiration = 0;

	/* Move command to doneque. */
	cmd->cmd_linkp = NULL;
	cmd->cmd_flags |= CFLAG_FINISHED;
	cmd->cmd_flags &= ~CFLAG_IN_TRANSPORT;

	*mpt->m_donetail = cmd;
	mpt->m_donetail = &cmd->cmd_linkp;
	mpt->m_doneq_len++;
}

static void
mptsas_fminj_move_tgt_to_doneq(mptsas_t *mpt, ushort_t target,
    uchar_t reason, uint_t stat)
{
	mptsas_cmd_t *cmd;

	ASSERT(mutex_owned(&mpt->m_mutex));

	if (!TAILQ_EMPTY(&mpt->m_fminj_cmdq)) {
		cmd = TAILQ_FIRST(&mpt->m_fminj_cmdq);
		ASSERT(cmd != NULL);

		while (cmd != NULL) {
			mptsas_cmd_t *next = TAILQ_NEXT(cmd, cmd_active_link);

			if (Tgt(cmd) == target) {
				mptsas_fminj_move_cmd_to_doneq(mpt, cmd,
				    reason, stat);
			}
			cmd = next;
		}
	}
}

static void
mptsas_fminj_watchsubr(mptsas_t *mpt,
    struct mptsas_active_cmdq *expired)
{
	mptsas_cmd_t *cmd;

	ASSERT(mutex_owned(&mpt->m_mutex));

	if (!TAILQ_EMPTY(&mpt->m_fminj_cmdq)) {
		hrtime_t timestamp = gethrtime();

		cmd = TAILQ_FIRST(&mpt->m_fminj_cmdq);
		ASSERT(cmd != NULL);

		while (cmd != NULL) {
			mptsas_cmd_t *next = TAILQ_NEXT(cmd, cmd_active_link);

			if (cmd->cmd_active_expiration <= timestamp) {
				struct scsi_pkt *pkt = cmd->cmd_pkt;

				DTRACE_PROBE1(mptsas__command__timeout,
				    struct scsi_pkt *, pkt);

				/* Setup proper flags. */
				pkt->pkt_reason = CMD_TIMEOUT;
				pkt->pkt_statistics = (STAT_TIMEOUT |
				    STAT_DEV_RESET);
				cmd->cmd_active_expiration = 0;

				TAILQ_REMOVE(&mpt->m_fminj_cmdq, cmd,
				    cmd_active_link);
				TAILQ_INSERT_TAIL(expired, cmd,
				    cmd_active_link);
			}
			cmd = next;
		}
	}
}

static int
mptsas_fminject(mptsas_t *mpt, mptsas_cmd_t *cmd)
{
	struct scsi_pkt *pkt = cmd->cmd_pkt;

	ASSERT(mutex_owned(&mpt->m_mutex));

	if (pkt->pkt_flags & FLAG_PKT_TIMEOUT) {
		if (((pkt->pkt_flags & FLAG_NOINTR) == 0) &&
		    (pkt->pkt_comp != NULL)) {
			pkt->pkt_state = (STATE_GOT_BUS|STATE_GOT_TARGET|
			    STATE_SENT_CMD);
			cmd->cmd_active_expiration =
			    gethrtime() + (hrtime_t)pkt->pkt_time * NANOSEC;
			TAILQ_INSERT_TAIL(&mpt->m_fminj_cmdq,
			    cmd, cmd_active_link);
			return (0);
		}
	}
	return (-1);
}
#endif /* MPTSAS_FAULTINJECTION */

static int
mptsas_accept_pkt(mptsas_t *mpt, mptsas_cmd_t *cmd)
{
	int		rval = TRAN_ACCEPT;
	mptsas_target_t	*ptgt = cmd->cmd_tgt_addr;

	NDBG1(("mptsas_accept_pkt: cmd=0x%p", (void *)cmd));

	ASSERT(mutex_owned(&mpt->m_mutex));

	if ((cmd->cmd_flags & CFLAG_PREPARED) == 0) {
		rval = mptsas_prepare_pkt(cmd);
		if (rval != TRAN_ACCEPT) {
			cmd->cmd_flags &= ~CFLAG_TRANFLAG;
			return (rval);
		}
	}

	/*
	 * reset the throttle if we were draining
	 */
	if ((ptgt->m_t_ncmds == 0) &&
	    (ptgt->m_t_throttle == DRAIN_THROTTLE)) {
		NDBG23(("reset throttle"));
		ASSERT(ptgt->m_reset_delay == 0);
		mptsas_set_throttle(mpt, ptgt, MAX_THROTTLE);
	}

	/*
	 * If HBA is being reset, the DevHandles are being re-initialized,
	 * which means that they could be invalid even if the target is still
	 * attached.  Check if being reset and if DevHandle is being
	 * re-initialized.  If this is the case, return BUSY so the I/O can be
	 * retried later.
	 */
	if ((ptgt->m_devhdl == MPTSAS_INVALID_DEVHDL) && mpt->m_in_reset) {
		mptsas_set_pkt_reason(mpt, cmd, CMD_RESET, STAT_BUS_RESET);
		if (cmd->cmd_flags & CFLAG_TXQ) {
			mptsas_doneq_add(mpt, cmd);
			mptsas_doneq_empty(mpt);
			return (rval);
		} else {
			return (TRAN_BUSY);
		}
	}

	/*
	 * If device handle has already been invalidated, just
	 * fail the command. In theory, command from scsi_vhci
	 * client is impossible send down command with invalid
	 * devhdl since devhdl is set after path offline, target
	 * driver is not suppose to select a offlined path.
	 */
	if (ptgt->m_devhdl == MPTSAS_INVALID_DEVHDL) {
		NDBG3(("rejecting command, it might because invalid devhdl "
		    "request."));
		mptsas_set_pkt_reason(mpt, cmd, CMD_DEV_GONE, STAT_TERMINATED);
		if (cmd->cmd_flags & CFLAG_TXQ) {
			mptsas_doneq_add(mpt, cmd);
			mptsas_doneq_empty(mpt);
			return (rval);
		} else {
			return (TRAN_FATAL_ERROR);
		}
	}

	/*
	 * Do fault injecttion before transmitting command.
	 * FLAG_NOINTR commands are skipped.
	 */
#ifdef MPTSAS_FAULTINJECTION
	if (!mptsas_fminject(mpt, cmd)) {
		return (TRAN_ACCEPT);
	}
#endif

	/*
	 * The first case is the normal case.  mpt gets a command from the
	 * target driver and starts it.
	 * Since SMID 0 is reserved and the TM slot is reserved, the actual max
	 * commands is m_max_requests - 2.
	 */
	if ((mpt->m_ncmds <= (mpt->m_max_requests - 2)) &&
	    (ptgt->m_t_throttle > HOLD_THROTTLE) &&
	    (ptgt->m_t_ncmds < ptgt->m_t_throttle) &&
	    (ptgt->m_reset_delay == 0) &&
	    (ptgt->m_t_nwait == 0) &&
	    ((cmd->cmd_pkt_flags & FLAG_NOINTR) == 0)) {
		if (mptsas_save_cmd(mpt, cmd) == TRUE) {
			(void) mptsas_start_cmd(mpt, cmd);
		} else {
			mptsas_waitq_add(mpt, cmd);
		}
	} else {
		/*
		 * Add this pkt to the work queue
		 */
		mptsas_waitq_add(mpt, cmd);

		if (cmd->cmd_pkt_flags & FLAG_NOINTR) {
			(void) mptsas_poll(mpt, cmd, MPTSAS_POLL_TIME);

			/*
			 * Only flush the doneq if this is not a TM
			 * cmd.  For TM cmds the flushing of the
			 * doneq will be done in those routines.
			 */
			if ((cmd->cmd_flags & CFLAG_TM_CMD) == 0) {
				mptsas_doneq_empty(mpt);
			}
		}
	}
	return (rval);
}

int
mptsas_save_cmd(mptsas_t *mpt, mptsas_cmd_t *cmd)
{
	mptsas_slots_t *slots = mpt->m_active;
	uint_t slot, start_rotor;
	mptsas_target_t *ptgt = cmd->cmd_tgt_addr;

	ASSERT(MUTEX_HELD(&mpt->m_mutex));

	/*
	 * Account for reserved TM request slot and reserved SMID of 0.
	 */
	ASSERT(slots->m_n_normal == (mpt->m_max_requests - 2));

	/*
	 * Find the next available slot, beginning at m_rotor.  If no slot is
	 * available, we'll return FALSE to indicate that.  This mechanism
	 * considers only the normal slots, not the reserved slot 0 nor the
	 * task management slot m_n_normal + 1.  The rotor is left to point to
	 * the normal slot after the one we select, unless we select the last
	 * normal slot in which case it returns to slot 1.
	 */
	start_rotor = slots->m_rotor;
	do {
		slot = slots->m_rotor++;
		if (slots->m_rotor > slots->m_n_normal)
			slots->m_rotor = 1;

		if (slots->m_rotor == start_rotor)
			break;
	} while (slots->m_slot[slot] != NULL);

	if (slots->m_slot[slot] != NULL)
		return (FALSE);

	ASSERT(slot != 0 && slot <= slots->m_n_normal);

	cmd->cmd_slot = slot;
	slots->m_slot[slot] = cmd;
	mpt->m_ncmds++;

	/*
	 * only increment per target ncmds if this is not a
	 * command that has no target associated with it (i.e. a
	 * event acknoledgment)
	 */
	if ((cmd->cmd_flags & CFLAG_CMDIOC) == 0) {
		/*
		 * Expiration time is set in mptsas_start_cmd
		 */
		ptgt->m_t_ncmds++;
		cmd->cmd_active_expiration = 0;
	} else {
		/*
		 * Initialize expiration time for passthrough commands,
		 */
		cmd->cmd_active_expiration = gethrtime() +
		    (hrtime_t)cmd->cmd_pkt->pkt_time * NANOSEC;
	}
	return (TRUE);
}

/*
 * prepare the pkt:
 * the pkt may have been resubmitted or just reused so
 * initialize some fields and do some checks.
 */
static int
mptsas_prepare_pkt(mptsas_cmd_t *cmd)
{
	struct scsi_pkt	*pkt = CMD2PKT(cmd);

	NDBG1(("mptsas_prepare_pkt: cmd=0x%p", (void *)cmd));

#ifdef MPTSAS_FAULTINJECTION
	/* Check for fault flags prior to perform actual initialization. */
	if (pkt->pkt_flags & FLAG_PKT_BUSY) {
		return (TRAN_BUSY);
	}
#endif

	/*
	 * Reinitialize some fields that need it; the packet may
	 * have been resubmitted
	 */
	pkt->pkt_reason = CMD_CMPLT;
	pkt->pkt_state = 0;
	pkt->pkt_statistics = 0;
	pkt->pkt_resid = 0;
	cmd->cmd_age = 0;
	cmd->cmd_pkt_flags = pkt->pkt_flags;

	/*
	 * zero status byte.
	 */
	*(pkt->pkt_scbp) = 0;

	if (cmd->cmd_flags & CFLAG_DMAVALID) {
		pkt->pkt_resid = cmd->cmd_dmacount;

		/*
		 * consistent packets need to be sync'ed first
		 * (only for data going out)
		 */
		if ((cmd->cmd_flags & CFLAG_CMDIOPB) &&
		    (cmd->cmd_flags & CFLAG_DMASEND)) {
			(void) ddi_dma_sync(cmd->cmd_dmahandle, 0, 0,
			    DDI_DMA_SYNC_FORDEV);
		}
	}

	cmd->cmd_flags =
	    (cmd->cmd_flags & ~(CFLAG_TRANFLAG)) |
	    CFLAG_PREPARED | CFLAG_IN_TRANSPORT;

	return (TRAN_ACCEPT);
}

/*
 * tran_init_pkt(9E) - allocate scsi_pkt(9S) for command
 *
 * One of three possibilities:
 *	- allocate scsi_pkt
 *	- allocate scsi_pkt and DMA resources
 *	- allocate DMA resources to an already-allocated pkt
 */
static struct scsi_pkt *
mptsas_scsi_init_pkt(struct scsi_address *ap, struct scsi_pkt *pkt,
    struct buf *bp, int cmdlen, int statuslen, int tgtlen, int flags,
    int (*callback)(), caddr_t arg)
{
	mptsas_cmd_t		*cmd, *new_cmd;
	mptsas_t		*mpt = ADDR2MPT(ap);
	int			failure = 1;
	uint_t			oldcookiec;
	mptsas_target_t		*ptgt = NULL;
	int			rval;
	mptsas_tgt_private_t	*tgt_private;
	int			kf;

	kf = (callback == SLEEP_FUNC)? KM_SLEEP: KM_NOSLEEP;

	tgt_private = (mptsas_tgt_private_t *)ap->a_hba_tran->
	    tran_tgt_private;
	ASSERT(tgt_private != NULL);
	if (tgt_private == NULL) {
		return (NULL);
	}
	ptgt = tgt_private->t_private;
	ASSERT(ptgt != NULL);
	if (ptgt == NULL)
		return (NULL);
	ap->a_target = ptgt->m_devhdl;
	ap->a_lun = tgt_private->t_lun;

	ASSERT(callback == NULL_FUNC || callback == SLEEP_FUNC);
#ifdef MPTSAS_TEST_EXTRN_ALLOC
	statuslen *= 100; tgtlen *= 4;
#endif
	NDBG3(("mptsas_scsi_init_pkt:\n"
	    "\ttgt=%d in=0x%p bp=0x%p clen=%d slen=%d tlen=%d flags=%x",
	    ap->a_target, (void *)pkt, (void *)bp,
	    cmdlen, statuslen, tgtlen, flags));

	/*
	 * Allocate the new packet.
	 */
	if (pkt == NULL) {
		ddi_dma_handle_t	save_dma_handle;

		cmd = kmem_cache_alloc(mpt->m_kmem_cache, kf);

		if (cmd) {
			save_dma_handle = cmd->cmd_dmahandle;
			bzero(cmd, sizeof (*cmd) + scsi_pkt_size());
			cmd->cmd_dmahandle = save_dma_handle;

			pkt = (void *)((uchar_t *)cmd +
			    sizeof (struct mptsas_cmd));
			pkt->pkt_ha_private = (opaque_t)cmd;
			pkt->pkt_address = *ap;
			pkt->pkt_private = (opaque_t)cmd->cmd_pkt_private;
			pkt->pkt_scbp = (opaque_t)&cmd->cmd_scb;
			pkt->pkt_cdbp = (opaque_t)&cmd->cmd_cdb;
			cmd->cmd_pkt = (struct scsi_pkt *)pkt;
			cmd->cmd_cdblen = (uchar_t)cmdlen;
			cmd->cmd_scblen = statuslen;
			cmd->cmd_rqslen = SENSE_LENGTH;
			cmd->cmd_tgt_addr = ptgt;
			failure = 0;
		}

		if (failure || (cmdlen > sizeof (cmd->cmd_cdb)) ||
		    (tgtlen > PKT_PRIV_LEN) ||
		    (statuslen > EXTCMDS_STATUS_SIZE)) {
			if (failure == 0) {
				/*
				 * if extern alloc fails, all will be
				 * deallocated, including cmd
				 */
				failure = mptsas_pkt_alloc_extern(mpt, cmd,
				    cmdlen, tgtlen, statuslen, kf);
			}
			if (failure) {
				/*
				 * if extern allocation fails, it will
				 * deallocate the new pkt as well
				 */
				return (NULL);
			}
		}
		new_cmd = cmd;

	} else {
		cmd = PKT2CMD(pkt);
		pkt->pkt_start = 0;
		pkt->pkt_stop = 0;
		new_cmd = NULL;
	}


	/* grab cmd->cmd_cookiec here as oldcookiec */

	oldcookiec = cmd->cmd_cookiec;

	/*
	 * If the dma was broken up into PARTIAL transfers cmd_nwin will be
	 * greater than 0 and we'll need to grab the next dma window
	 */
	/*
	 * SLM-not doing extra command frame right now; may add later
	 */

	if (cmd->cmd_nwin > 0) {

		/*
		 * Make sure we havn't gone past the the total number
		 * of windows
		 */
		if (++cmd->cmd_winindex >= cmd->cmd_nwin) {
			return (NULL);
		}
		if (ddi_dma_getwin(cmd->cmd_dmahandle, cmd->cmd_winindex,
		    &cmd->cmd_dma_offset, &cmd->cmd_dma_len,
		    &cmd->cmd_cookie, &cmd->cmd_cookiec) == DDI_FAILURE) {
			return (NULL);
		}
		goto get_dma_cookies;
	}


	if (flags & PKT_XARQ) {
		cmd->cmd_flags |= CFLAG_XARQ;
	}

	/*
	 * DMA resource allocation.  This version assumes your
	 * HBA has some sort of bus-mastering or onboard DMA capability, with a
	 * scatter-gather list of length MPTSAS_MAX_DMA_SEGS, as given in the
	 * ddi_dma_attr_t structure and passed to scsi_impl_dmaget.
	 */
	if (bp && (bp->b_bcount != 0) &&
	    (cmd->cmd_flags & CFLAG_DMAVALID) == 0) {

		int	cnt, dma_flags;
		mptti_t	*dmap;		/* ptr to the S/G list */

		/*
		 * Set up DMA memory and position to the next DMA segment.
		 */
		ASSERT(cmd->cmd_dmahandle != NULL);

		if (bp->b_flags & B_READ) {
			dma_flags = DDI_DMA_READ;
			cmd->cmd_flags &= ~CFLAG_DMASEND;
		} else {
			dma_flags = DDI_DMA_WRITE;
			cmd->cmd_flags |= CFLAG_DMASEND;
		}
		if (flags & PKT_CONSISTENT) {
			cmd->cmd_flags |= CFLAG_CMDIOPB;
			dma_flags |= DDI_DMA_CONSISTENT;
		}

		if (flags & PKT_DMA_PARTIAL) {
			dma_flags |= DDI_DMA_PARTIAL;
		}

		/*
		 * workaround for byte hole issue on psycho and
		 * schizo pre 2.1
		 */
		if ((bp->b_flags & B_READ) && ((bp->b_flags &
		    (B_PAGEIO|B_REMAPPED)) != B_PAGEIO) &&
		    ((uintptr_t)bp->b_un.b_addr & 0x7)) {
			dma_flags |= DDI_DMA_CONSISTENT;
		}

		rval = ddi_dma_buf_bind_handle(cmd->cmd_dmahandle, bp,
		    dma_flags, callback, arg,
		    &cmd->cmd_cookie, &cmd->cmd_cookiec);
		if (rval == DDI_DMA_PARTIAL_MAP) {
			(void) ddi_dma_numwin(cmd->cmd_dmahandle,
			    &cmd->cmd_nwin);
			cmd->cmd_winindex = 0;
			(void) ddi_dma_getwin(cmd->cmd_dmahandle,
			    cmd->cmd_winindex, &cmd->cmd_dma_offset,
			    &cmd->cmd_dma_len, &cmd->cmd_cookie,
			    &cmd->cmd_cookiec);
		} else if (rval && (rval != DDI_DMA_MAPPED)) {
			switch (rval) {
			case DDI_DMA_NORESOURCES:
				bioerror(bp, 0);
				break;
			case DDI_DMA_BADATTR:
			case DDI_DMA_NOMAPPING:
				bioerror(bp, EFAULT);
				break;
			case DDI_DMA_TOOBIG:
			default:
				bioerror(bp, EINVAL);
				break;
			}
			cmd->cmd_flags &= ~CFLAG_DMAVALID;
			if (new_cmd) {
				mptsas_scsi_destroy_pkt(ap, pkt);
			}
			return ((struct scsi_pkt *)NULL);
		}

get_dma_cookies:
		cmd->cmd_flags |= CFLAG_DMAVALID;
		ASSERT(cmd->cmd_cookiec > 0);

		if (cmd->cmd_cookiec > MPTSAS_MAX_CMD_SEGS) {
			mptsas_log(mpt, CE_NOTE, "large cookiec received %d\n",
			    cmd->cmd_cookiec);
			bioerror(bp, EINVAL);
			if (new_cmd) {
				mptsas_scsi_destroy_pkt(ap, pkt);
			}
			return ((struct scsi_pkt *)NULL);
		}

		/*
		 * Allocate extra SGL buffer if needed.
		 */
		if ((cmd->cmd_cookiec > MPTSAS_MAX_FRAME_SGES64(mpt)) &&
		    (cmd->cmd_extra_frames == NULL)) {
			if (mptsas_alloc_extra_sgl_frame(mpt, cmd) ==
			    DDI_FAILURE) {
				mptsas_log(mpt, CE_WARN, "MPT SGL mem alloc "
				    "failed");
				bioerror(bp, ENOMEM);
				if (new_cmd) {
					mptsas_scsi_destroy_pkt(ap, pkt);
				}
				return ((struct scsi_pkt *)NULL);
			}
		}

		/*
		 * Always use scatter-gather transfer
		 * Use the loop below to store physical addresses of
		 * DMA segments, from the DMA cookies, into your HBA's
		 * scatter-gather list.
		 * We need to ensure we have enough kmem alloc'd
		 * for the sg entries since we are no longer using an
		 * array inside mptsas_cmd_t.
		 *
		 * We check cmd->cmd_cookiec against oldcookiec so
		 * the scatter-gather list is correctly allocated
		 */

		if (oldcookiec != cmd->cmd_cookiec) {
			if (cmd->cmd_sg != (mptti_t *)NULL) {
				kmem_free(cmd->cmd_sg, sizeof (mptti_t) *
				    oldcookiec);
				cmd->cmd_sg = NULL;
			}
		}

		if (cmd->cmd_sg == (mptti_t *)NULL) {
			cmd->cmd_sg = kmem_alloc((size_t)(sizeof (mptti_t)*
			    cmd->cmd_cookiec), kf);

			if (cmd->cmd_sg == (mptti_t *)NULL) {
				mptsas_log(mpt, CE_WARN,
				    "unable to kmem_alloc enough memory "
				    "for scatter/gather list");
		/*
		 * if we have an ENOMEM condition we need to behave
		 * the same way as the rest of this routine
		 */

				bioerror(bp, ENOMEM);
				if (new_cmd) {
					mptsas_scsi_destroy_pkt(ap, pkt);
				}
				return ((struct scsi_pkt *)NULL);
			}
		}

		dmap = cmd->cmd_sg;

		ASSERT(cmd->cmd_cookie.dmac_size != 0);

		/*
		 * store the first segment into the S/G list
		 */
		dmap->count = cmd->cmd_cookie.dmac_size;
		dmap->addr.address64.Low = (uint32_t)
		    (cmd->cmd_cookie.dmac_laddress & 0xffffffffull);
		dmap->addr.address64.High = (uint32_t)
		    (cmd->cmd_cookie.dmac_laddress >> 32);

		/*
		 * dmacount counts the size of the dma for this window
		 * (if partial dma is being used).  totaldmacount
		 * keeps track of the total amount of dma we have
		 * transferred for all the windows (needed to calculate
		 * the resid value below).
		 */
		cmd->cmd_dmacount = cmd->cmd_cookie.dmac_size;
		cmd->cmd_totaldmacount += cmd->cmd_cookie.dmac_size;

		/*
		 * We already stored the first DMA scatter gather segment,
		 * start at 1 if we need to store more.
		 */
		for (cnt = 1; cnt < cmd->cmd_cookiec; cnt++) {
			/*
			 * Get next DMA cookie
			 */
			ddi_dma_nextcookie(cmd->cmd_dmahandle,
			    &cmd->cmd_cookie);
			dmap++;

			cmd->cmd_dmacount += cmd->cmd_cookie.dmac_size;
			cmd->cmd_totaldmacount += cmd->cmd_cookie.dmac_size;

			/*
			 * store the segment parms into the S/G list
			 */
			dmap->count = cmd->cmd_cookie.dmac_size;
			dmap->addr.address64.Low = (uint32_t)
			    (cmd->cmd_cookie.dmac_laddress & 0xffffffffull);
			dmap->addr.address64.High = (uint32_t)
			    (cmd->cmd_cookie.dmac_laddress >> 32);
		}

		/*
		 * If this was partially allocated we set the resid
		 * the amount of data NOT transferred in this window
		 * If there is only one window, the resid will be 0
		 */
		pkt->pkt_resid = (bp->b_bcount - cmd->cmd_totaldmacount);
		NDBG3(("mptsas_scsi_init_pkt: cmd_dmacount=%d.",
		    cmd->cmd_dmacount));
	}
	return (pkt);
}

/*
 * tran_destroy_pkt(9E) - scsi_pkt(9s) deallocation
 *
 * Notes:
 *	- also frees DMA resources if allocated
 *	- implicit DMA synchonization
 */
static void
mptsas_scsi_destroy_pkt(struct scsi_address *ap, struct scsi_pkt *pkt)
{
	mptsas_cmd_t	*cmd = PKT2CMD(pkt);
	mptsas_t	*mpt = ADDR2MPT(ap);

	NDBG3(("mptsas_scsi_destroy_pkt: target=%d pkt=0x%p",
	    ap->a_target, (void *)pkt));

	if (cmd->cmd_flags & CFLAG_DMAVALID) {
		(void) ddi_dma_unbind_handle(cmd->cmd_dmahandle);
		cmd->cmd_flags &= ~CFLAG_DMAVALID;
	}

	if (cmd->cmd_sg) {
		kmem_free(cmd->cmd_sg, sizeof (mptti_t) * cmd->cmd_cookiec);
		cmd->cmd_sg = NULL;
	}

	mptsas_free_extra_sgl_frame(mpt, cmd);

	if ((cmd->cmd_flags &
	    (CFLAG_FREE | CFLAG_CDBEXTERN | CFLAG_PRIVEXTERN |
	    CFLAG_SCBEXTERN)) == 0) {
		cmd->cmd_flags = CFLAG_FREE;
		kmem_cache_free(mpt->m_kmem_cache, (void *)cmd);
	} else {
		mptsas_pkt_destroy_extern(mpt, cmd);
	}
}

/*
 * kmem cache constructor and destructor:
 * When constructing, we bzero the cmd and allocate the dma handle
 * When destructing, just free the dma handle
 */
static int
mptsas_kmem_cache_constructor(void *buf, void *cdrarg, int kmflags)
{
	mptsas_cmd_t		*cmd = buf;
	mptsas_t		*mpt  = cdrarg;
	int			(*callback)(caddr_t);

	callback = (kmflags == KM_SLEEP)? DDI_DMA_SLEEP: DDI_DMA_DONTWAIT;

	NDBG4(("mptsas_kmem_cache_constructor"));

	/*
	 * allocate a dma handle
	 */
	if ((ddi_dma_alloc_handle(mpt->m_dip, &mpt->m_io_dma_attr, callback,
	    NULL, &cmd->cmd_dmahandle)) != DDI_SUCCESS) {
		cmd->cmd_dmahandle = NULL;
		return (-1);
	}
	return (0);
}

static void
mptsas_kmem_cache_destructor(void *buf, void *cdrarg)
{
#ifndef __lock_lint
	_NOTE(ARGUNUSED(cdrarg))
#endif
	mptsas_cmd_t	*cmd = buf;

	NDBG4(("mptsas_kmem_cache_destructor"));

	if (cmd->cmd_dmahandle) {
		ddi_dma_free_handle(&cmd->cmd_dmahandle);
		cmd->cmd_dmahandle = NULL;
	}
}

static int
mptsas_cache_frames_constructor(void *buf, void *cdrarg, int kmflags)
{
	mptsas_cache_frames_t	*p = buf;
	mptsas_t		*mpt = cdrarg;
	ddi_dma_attr_t		frame_dma_attr;
	size_t			mem_size, alloc_len;
	ddi_dma_cookie_t	cookie;
	uint_t			ncookie;
	int (*callback)(caddr_t) = (kmflags == KM_SLEEP)
	    ? DDI_DMA_SLEEP: DDI_DMA_DONTWAIT;

	frame_dma_attr = mpt->m_msg_dma_attr;
	frame_dma_attr.dma_attr_align = 0x10;
	frame_dma_attr.dma_attr_sgllen = 1;

	if (ddi_dma_alloc_handle(mpt->m_dip, &frame_dma_attr, callback, NULL,
	    &p->m_dma_hdl) != DDI_SUCCESS) {
		mptsas_log(mpt, CE_WARN, "Unable to allocate dma handle for"
		    " extra SGL.");
		return (DDI_FAILURE);
	}

	mem_size = (mpt->m_max_request_frames - 1) * mpt->m_req_frame_size;

	if (ddi_dma_mem_alloc(p->m_dma_hdl, mem_size, &mpt->m_dev_acc_attr,
	    DDI_DMA_CONSISTENT, callback, NULL, (caddr_t *)&p->m_frames_addr,
	    &alloc_len, &p->m_acc_hdl) != DDI_SUCCESS) {
		ddi_dma_free_handle(&p->m_dma_hdl);
		p->m_dma_hdl = NULL;
		mptsas_log(mpt, CE_WARN, "Unable to allocate dma memory for"
		    " extra SGL.");
		return (DDI_FAILURE);
	}

	if (ddi_dma_addr_bind_handle(p->m_dma_hdl, NULL, p->m_frames_addr,
	    alloc_len, DDI_DMA_RDWR | DDI_DMA_CONSISTENT, callback, NULL,
	    &cookie, &ncookie) != DDI_DMA_MAPPED) {
		(void) ddi_dma_mem_free(&p->m_acc_hdl);
		ddi_dma_free_handle(&p->m_dma_hdl);
		p->m_dma_hdl = NULL;
		mptsas_log(mpt, CE_WARN, "Unable to bind DMA resources for"
		    " extra SGL");
		return (DDI_FAILURE);
	}

	/*
	 * Store the SGL memory address.  This chip uses this
	 * address to dma to and from the driver.  The second
	 * address is the address mpt uses to fill in the SGL.
	 */
	p->m_phys_addr = cookie.dmac_laddress;

	return (DDI_SUCCESS);
}

static void
mptsas_cache_frames_destructor(void *buf, void *cdrarg)
{
#ifndef __lock_lint
	_NOTE(ARGUNUSED(cdrarg))
#endif
	mptsas_cache_frames_t	*p = buf;
	if (p->m_dma_hdl != NULL) {
		(void) ddi_dma_unbind_handle(p->m_dma_hdl);
		(void) ddi_dma_mem_free(&p->m_acc_hdl);
		ddi_dma_free_handle(&p->m_dma_hdl);
		p->m_phys_addr = NULL;
		p->m_frames_addr = NULL;
		p->m_dma_hdl = NULL;
		p->m_acc_hdl = NULL;
	}

}

/*
 * Figure out if we need to use a different method for the request
 * sense buffer and allocate from the map if necessary.
 */
static boolean_t
mptsas_cmdarqsize(mptsas_t *mpt, mptsas_cmd_t *cmd, size_t senselength, int kf)
{
	if (senselength > mpt->m_req_sense_size) {
		unsigned long i;

		/* Sense length is limited to an 8 bit value in MPI Spec. */
		if (senselength > 255)
			senselength = 255;
		cmd->cmd_extrqschunks = (senselength +
		    (mpt->m_req_sense_size - 1))/mpt->m_req_sense_size;
		i = (kf == KM_SLEEP ? rmalloc_wait : rmalloc)
		    (mpt->m_erqsense_map, cmd->cmd_extrqschunks);

		if (i == 0)
			return (B_FALSE);

		cmd->cmd_extrqslen = (uint16_t)senselength;
		cmd->cmd_extrqsidx = i - 1;
		cmd->cmd_arq_buf = mpt->m_extreq_sense +
		    (cmd->cmd_extrqsidx * mpt->m_req_sense_size);
	} else {
		cmd->cmd_rqslen = (uchar_t)senselength;
	}

	return (B_TRUE);
}

/*
 * allocate and deallocate external pkt space (ie. not part of mptsas_cmd)
 * for non-standard length cdb, pkt_private, status areas
 * if allocation fails, then deallocate all external space and the pkt
 */
/* ARGSUSED */
static int
mptsas_pkt_alloc_extern(mptsas_t *mpt, mptsas_cmd_t *cmd,
    int cmdlen, int tgtlen, int statuslen, int kf)
{
	caddr_t			cdbp, scbp, tgt;

	NDBG3(("mptsas_pkt_alloc_extern: "
	    "cmd=0x%p cmdlen=%d tgtlen=%d statuslen=%d kf=%x",
	    (void *)cmd, cmdlen, tgtlen, statuslen, kf));

	tgt = cdbp = scbp = NULL;
	cmd->cmd_scblen		= statuslen;
	cmd->cmd_privlen	= (uchar_t)tgtlen;

	if (cmdlen > sizeof (cmd->cmd_cdb)) {
		if ((cdbp = kmem_zalloc((size_t)cmdlen, kf)) == NULL) {
			goto fail;
		}
		cmd->cmd_pkt->pkt_cdbp = (opaque_t)cdbp;
		cmd->cmd_flags |= CFLAG_CDBEXTERN;
	}
	if (tgtlen > PKT_PRIV_LEN) {
		if ((tgt = kmem_zalloc((size_t)tgtlen, kf)) == NULL) {
			goto fail;
		}
		cmd->cmd_flags |= CFLAG_PRIVEXTERN;
		cmd->cmd_pkt->pkt_private = tgt;
	}
	if (statuslen > EXTCMDS_STATUS_SIZE) {
		if ((scbp = kmem_zalloc((size_t)statuslen, kf)) == NULL) {
			goto fail;
		}
		cmd->cmd_flags |= CFLAG_SCBEXTERN;
		cmd->cmd_pkt->pkt_scbp = (opaque_t)scbp;

		/* allocate sense data buf for DMA */
		if (mptsas_cmdarqsize(mpt, cmd, statuslen -
		    MPTSAS_GET_ITEM_OFF(struct scsi_arq_status, sts_sensedata),
		    kf) == B_FALSE)
			goto fail;
	}
	return (0);
fail:
	mptsas_pkt_destroy_extern(mpt, cmd);
	return (1);
}

/*
 * deallocate external pkt space and deallocate the pkt
 */
static void
mptsas_pkt_destroy_extern(mptsas_t *mpt, mptsas_cmd_t *cmd)
{
	NDBG3(("mptsas_pkt_destroy_extern: cmd=0x%p", (void *)cmd));

	if (cmd->cmd_flags & CFLAG_FREE) {
		mptsas_log(mpt, CE_PANIC,
		    "mptsas_pkt_destroy_extern: freeing free packet");
		_NOTE(NOT_REACHED)
		/* NOTREACHED */
	}
	if (cmd->cmd_extrqslen != 0) {
		rmfree(mpt->m_erqsense_map, cmd->cmd_extrqschunks,
		    cmd->cmd_extrqsidx + 1);
	}
	if (cmd->cmd_flags & CFLAG_CDBEXTERN) {
		kmem_free(cmd->cmd_pkt->pkt_cdbp, (size_t)cmd->cmd_cdblen);
	}
	if (cmd->cmd_flags & CFLAG_SCBEXTERN) {
		kmem_free(cmd->cmd_pkt->pkt_scbp, (size_t)cmd->cmd_scblen);
	}
	if (cmd->cmd_flags & CFLAG_PRIVEXTERN) {
		kmem_free(cmd->cmd_pkt->pkt_private, (size_t)cmd->cmd_privlen);
	}
	cmd->cmd_flags = CFLAG_FREE;
	kmem_cache_free(mpt->m_kmem_cache, (void *)cmd);
}

/*
 * tran_sync_pkt(9E) - explicit DMA synchronization
 */
/*ARGSUSED*/
static void
mptsas_scsi_sync_pkt(struct scsi_address *ap, struct scsi_pkt *pkt)
{
	mptsas_cmd_t	*cmd = PKT2CMD(pkt);

	NDBG3(("mptsas_scsi_sync_pkt: target=%d, pkt=0x%p",
	    ap->a_target, (void *)pkt));

	if (cmd->cmd_dmahandle) {
		(void) ddi_dma_sync(cmd->cmd_dmahandle, 0, 0,
		    (cmd->cmd_flags & CFLAG_DMASEND) ?
		    DDI_DMA_SYNC_FORDEV : DDI_DMA_SYNC_FORCPU);
	}
}

/*
 * tran_dmafree(9E) - deallocate DMA resources allocated for command
 */
/*ARGSUSED*/
static void
mptsas_scsi_dmafree(struct scsi_address *ap, struct scsi_pkt *pkt)
{
	mptsas_cmd_t	*cmd = PKT2CMD(pkt);
	mptsas_t	*mpt = ADDR2MPT(ap);

	NDBG3(("mptsas_scsi_dmafree: target=%d pkt=0x%p",
	    ap->a_target, (void *)pkt));

	if (cmd->cmd_flags & CFLAG_DMAVALID) {
		(void) ddi_dma_unbind_handle(cmd->cmd_dmahandle);
		cmd->cmd_flags &= ~CFLAG_DMAVALID;
	}

	mptsas_free_extra_sgl_frame(mpt, cmd);
}

static void
mptsas_pkt_comp(struct scsi_pkt *pkt, mptsas_cmd_t *cmd)
{
	if ((cmd->cmd_flags & CFLAG_CMDIOPB) &&
	    (!(cmd->cmd_flags & CFLAG_DMASEND))) {
		(void) ddi_dma_sync(cmd->cmd_dmahandle, 0, 0,
		    DDI_DMA_SYNC_FORCPU);
	}
	(*pkt->pkt_comp)(pkt);
}

static void
mptsas_sge_mainframe(mptsas_cmd_t *cmd, pMpi2SCSIIORequest_t frame,
    ddi_acc_handle_t acc_hdl, uint_t cookiec, uint32_t end_flags)
{
	pMpi2SGESimple64_t	sge;
	mptti_t			*dmap;
	uint32_t		flags;

	dmap = cmd->cmd_sg;

	sge = (pMpi2SGESimple64_t)(&frame->SGL);
	while (cookiec--) {
		ddi_put32(acc_hdl,
		    &sge->Address.Low, dmap->addr.address64.Low);
		ddi_put32(acc_hdl,
		    &sge->Address.High, dmap->addr.address64.High);
		ddi_put32(acc_hdl, &sge->FlagsLength,
		    dmap->count);
		flags = ddi_get32(acc_hdl, &sge->FlagsLength);
		flags |= ((uint32_t)
		    (MPI2_SGE_FLAGS_SIMPLE_ELEMENT |
		    MPI2_SGE_FLAGS_SYSTEM_ADDRESS |
		    MPI2_SGE_FLAGS_64_BIT_ADDRESSING) <<
		    MPI2_SGE_FLAGS_SHIFT);

		/*
		 * If this is the last cookie, we set the flags
		 * to indicate so
		 */
		if (cookiec == 0) {
			flags |= end_flags;
		}
		if (cmd->cmd_flags & CFLAG_DMASEND) {
			flags |= (MPI2_SGE_FLAGS_HOST_TO_IOC <<
			    MPI2_SGE_FLAGS_SHIFT);
		} else {
			flags |= (MPI2_SGE_FLAGS_IOC_TO_HOST <<
			    MPI2_SGE_FLAGS_SHIFT);
		}
		ddi_put32(acc_hdl, &sge->FlagsLength, flags);
		dmap++;
		sge++;
	}
}

static void
mptsas_sge_chain(mptsas_t *mpt, mptsas_cmd_t *cmd,
    pMpi2SCSIIORequest_t frame, ddi_acc_handle_t acc_hdl)
{
	pMpi2SGESimple64_t	sge;
	pMpi2SGEChain64_t	sgechain;
	uint64_t		nframe_phys_addr;
	uint_t			cookiec;
	mptti_t			*dmap;
	uint32_t		flags;

	/*
	 * Save the number of entries in the DMA
	 * Scatter/Gather list
	 */
	cookiec = cmd->cmd_cookiec;

	/*
	 * Hereby we start to deal with multiple frames.
	 * The process is as follows:
	 * 1. Determine how many frames are needed for SGL element
	 *    storage; Note that all frames are stored in contiguous
	 *    memory space and in 64-bit DMA mode each element is
	 *    3 double-words (12 bytes) long.
	 * 2. Fill up the main frame. We need to do this separately
	 *    since it contains the SCSI IO request header and needs
	 *    dedicated processing. Note that the last 4 double-words
	 *    of the SCSI IO header is for SGL element storage
	 *    (MPI2_SGE_IO_UNION).
	 * 3. Fill the chain element in the main frame, so the DMA
	 *    engine can use the following frames.
	 * 4. Enter a loop to fill the remaining frames. Note that the
	 *    last frame contains no chain element.  The remaining
	 *    frames go into the mpt SGL buffer allocated on the fly,
	 *    not immediately following the main message frame, as in
	 *    Gen1.
	 * Some restrictions:
	 * 1. For 64-bit DMA, the simple element and chain element
	 *    are both of 3 double-words (12 bytes) in size, even
	 *    though all frames are stored in the first 4G of mem
	 *    range and the higher 32-bits of the address are always 0.
	 * 2. On some controllers (like the 1064/1068), a frame can
	 *    hold SGL elements with the last 1 or 2 double-words
	 *    (4 or 8 bytes) un-used. On these controllers, we should
	 *    recognize that there's not enough room for another SGL
	 *    element and move the sge pointer to the next frame.
	 */
	int			i, j, k, l, frames, sgemax;
	int			temp;
	uint8_t			chainflags;
	uint16_t		chainlength;
	mptsas_cache_frames_t	*p;

	/*
	 * Sgemax is the number of SGE's that will fit
	 * each extra frame and frames is total
	 * number of frames we'll need.  1 sge entry per
	 * frame is reseverd for the chain element thus the -1 below.
	 */
	sgemax = ((mpt->m_req_frame_size / sizeof (MPI2_SGE_SIMPLE64))
	    - 1);
	temp = (cookiec - (MPTSAS_MAX_FRAME_SGES64(mpt) - 1)) / sgemax;

	/*
	 * A little check to see if we need to round up the number
	 * of frames we need
	 */
	if ((cookiec - (MPTSAS_MAX_FRAME_SGES64(mpt) - 1)) - (temp *
	    sgemax) > 1) {
		frames = (temp + 1);
	} else {
		frames = temp;
	}
	dmap = cmd->cmd_sg;
	sge = (pMpi2SGESimple64_t)(&frame->SGL);

	/*
	 * First fill in the main frame
	 */
	j = MPTSAS_MAX_FRAME_SGES64(mpt) - 1;
	mptsas_sge_mainframe(cmd, frame, acc_hdl, j,
	    ((uint32_t)(MPI2_SGE_FLAGS_LAST_ELEMENT) <<
	    MPI2_SGE_FLAGS_SHIFT));
	dmap += j;
	sge += j;
	j++;

	/*
	 * Fill in the chain element in the main frame.
	 * About calculation on ChainOffset:
	 * 1. Struct msg_scsi_io_request has 4 double-words (16 bytes)
	 *    in the end reserved for SGL element storage
	 *    (MPI2_SGE_IO_UNION); we should count it in our
	 *    calculation.  See its definition in the header file.
	 * 2. Constant j is the counter of the current SGL element
	 *    that will be processed, and (j - 1) is the number of
	 *    SGL elements that have been processed (stored in the
	 *    main frame).
	 * 3. ChainOffset value should be in units of double-words (4
	 *    bytes) so the last value should be divided by 4.
	 */
	ddi_put8(acc_hdl, &frame->ChainOffset,
	    (sizeof (MPI2_SCSI_IO_REQUEST) -
	    sizeof (MPI2_SGE_IO_UNION) +
	    (j - 1) * sizeof (MPI2_SGE_SIMPLE64)) >> 2);
	sgechain = (pMpi2SGEChain64_t)sge;
	chainflags = (MPI2_SGE_FLAGS_CHAIN_ELEMENT |
	    MPI2_SGE_FLAGS_SYSTEM_ADDRESS |
	    MPI2_SGE_FLAGS_64_BIT_ADDRESSING);
	ddi_put8(acc_hdl, &sgechain->Flags, chainflags);

	/*
	 * The size of the next frame is the accurate size of space
	 * (in bytes) used to store the SGL elements. j is the counter
	 * of SGL elements. (j - 1) is the number of SGL elements that
	 * have been processed (stored in frames).
	 */
	if (frames >= 2) {
		ASSERT(mpt->m_req_frame_size >= sizeof (MPI2_SGE_SIMPLE64));
		chainlength = mpt->m_req_frame_size /
		    sizeof (MPI2_SGE_SIMPLE64) *
		    sizeof (MPI2_SGE_SIMPLE64);
	} else {
		chainlength = ((cookiec - (j - 1)) *
		    sizeof (MPI2_SGE_SIMPLE64));
	}

	p = cmd->cmd_extra_frames;

	ddi_put16(acc_hdl, &sgechain->Length, chainlength);
	ddi_put32(acc_hdl, &sgechain->Address.Low, p->m_phys_addr);
	ddi_put32(acc_hdl, &sgechain->Address.High, p->m_phys_addr >> 32);

	/*
	 * If there are more than 2 frames left we have to
	 * fill in the next chain offset to the location of
	 * the chain element in the next frame.
	 * sgemax is the number of simple elements in an extra
	 * frame. Note that the value NextChainOffset should be
	 * in double-words (4 bytes).
	 */
	if (frames >= 2) {
		ddi_put8(acc_hdl, &sgechain->NextChainOffset,
		    (sgemax * sizeof (MPI2_SGE_SIMPLE64)) >> 2);
	} else {
		ddi_put8(acc_hdl, &sgechain->NextChainOffset, 0);
	}

	/*
	 * Jump to next frame;
	 * Starting here, chain buffers go into the per command SGL.
	 * This buffer is allocated when chain buffers are needed.
	 */
	sge = (pMpi2SGESimple64_t)p->m_frames_addr;
	i = cookiec;

	/*
	 * Start filling in frames with SGE's.  If we
	 * reach the end of frame and still have SGE's
	 * to fill we need to add a chain element and
	 * use another frame.  j will be our counter
	 * for what cookie we are at and i will be
	 * the total cookiec. k is the current frame
	 */
	for (k = 1; k <= frames; k++) {
		for (l = 1; (l <= (sgemax + 1)) && (j <= i); j++, l++) {

			/*
			 * If we have reached the end of frame
			 * and we have more SGE's to fill in
			 * we have to fill the final entry
			 * with a chain element and then
			 * continue to the next frame
			 */
			if ((l == (sgemax + 1)) && (k != frames)) {
				sgechain = (pMpi2SGEChain64_t)sge;
				j--;
				chainflags = (
				    MPI2_SGE_FLAGS_CHAIN_ELEMENT |
				    MPI2_SGE_FLAGS_SYSTEM_ADDRESS |
				    MPI2_SGE_FLAGS_64_BIT_ADDRESSING);
				ddi_put8(p->m_acc_hdl,
				    &sgechain->Flags, chainflags);
				/*
				 * k is the frame counter and (k + 1)
				 * is the number of the next frame.
				 * Note that frames are in contiguous
				 * memory space.
				 */
				nframe_phys_addr = p->m_phys_addr +
				    (mpt->m_req_frame_size * k);
				ddi_put32(p->m_acc_hdl,
				    &sgechain->Address.Low,
				    nframe_phys_addr);
				ddi_put32(p->m_acc_hdl,
				    &sgechain->Address.High,
				    nframe_phys_addr >> 32);

				/*
				 * If there are more than 2 frames left
				 * we have to next chain offset to
				 * the location of the chain element
				 * in the next frame and fill in the
				 * length of the next chain
				 */
				if ((frames - k) >= 2) {
					ddi_put8(p->m_acc_hdl,
					    &sgechain->NextChainOffset,
					    (sgemax *
					    sizeof (MPI2_SGE_SIMPLE64))
					    >> 2);
					ddi_put16(p->m_acc_hdl,
					    &sgechain->Length,
					    mpt->m_req_frame_size /
					    sizeof (MPI2_SGE_SIMPLE64) *
					    sizeof (MPI2_SGE_SIMPLE64));
				} else {
					/*
					 * This is the last frame. Set
					 * the NextChainOffset to 0 and
					 * Length is the total size of
					 * all remaining simple elements
					 */
					ddi_put8(p->m_acc_hdl,
					    &sgechain->NextChainOffset,
					    0);
					ddi_put16(p->m_acc_hdl,
					    &sgechain->Length,
					    (cookiec - j) *
					    sizeof (MPI2_SGE_SIMPLE64));
				}

				/* Jump to the next frame */
				sge = (pMpi2SGESimple64_t)
				    ((char *)p->m_frames_addr +
				    (int)mpt->m_req_frame_size * k);

				continue;
			}

			ddi_put32(p->m_acc_hdl,
			    &sge->Address.Low,
			    dmap->addr.address64.Low);
			ddi_put32(p->m_acc_hdl,
			    &sge->Address.High,
			    dmap->addr.address64.High);
			ddi_put32(p->m_acc_hdl,
			    &sge->FlagsLength, dmap->count);
			flags = ddi_get32(p->m_acc_hdl,
			    &sge->FlagsLength);
			flags |= ((uint32_t)(
			    MPI2_SGE_FLAGS_SIMPLE_ELEMENT |
			    MPI2_SGE_FLAGS_SYSTEM_ADDRESS |
			    MPI2_SGE_FLAGS_64_BIT_ADDRESSING) <<
			    MPI2_SGE_FLAGS_SHIFT);

			/*
			 * If we are at the end of the frame and
			 * there is another frame to fill in
			 * we set the last simple element as last
			 * element
			 */
			if ((l == sgemax) && (k != frames)) {
				flags |= ((uint32_t)
				    (MPI2_SGE_FLAGS_LAST_ELEMENT) <<
				    MPI2_SGE_FLAGS_SHIFT);
			}

			/*
			 * If this is the final cookie we
			 * indicate it by setting the flags
			 */
			if (j == i) {
				flags |= ((uint32_t)
				    (MPI2_SGE_FLAGS_LAST_ELEMENT |
				    MPI2_SGE_FLAGS_END_OF_BUFFER |
				    MPI2_SGE_FLAGS_END_OF_LIST) <<
				    MPI2_SGE_FLAGS_SHIFT);
			}
			if (cmd->cmd_flags & CFLAG_DMASEND) {
				flags |=
				    (MPI2_SGE_FLAGS_HOST_TO_IOC <<
				    MPI2_SGE_FLAGS_SHIFT);
			} else {
				flags |=
				    (MPI2_SGE_FLAGS_IOC_TO_HOST <<
				    MPI2_SGE_FLAGS_SHIFT);
			}
			ddi_put32(p->m_acc_hdl,
			    &sge->FlagsLength, flags);
			dmap++;
			sge++;
		}
	}

	/*
	 * Sync DMA with the chain buffers that were just created
	 */
	(void) ddi_dma_sync(p->m_dma_hdl, 0, 0, DDI_DMA_SYNC_FORDEV);
}

static void
mptsas_ieee_sge_mainframe(mptsas_cmd_t *cmd, pMpi2SCSIIORequest_t frame,
    ddi_acc_handle_t acc_hdl, uint_t cookiec, uint8_t end_flag)
{
	pMpi2IeeeSgeSimple64_t	ieeesge;
	mptti_t			*dmap;
	uint8_t			flags;

	dmap = cmd->cmd_sg;

	NDBG1(("mptsas_ieee_sge_mainframe: cookiec=%d, %s", cookiec,
	    cmd->cmd_flags & CFLAG_DMASEND?"Out":"In"));

	ieeesge = (pMpi2IeeeSgeSimple64_t)(&frame->SGL);
	while (cookiec--) {
		ddi_put32(acc_hdl,
		    &ieeesge->Address.Low, dmap->addr.address64.Low);
		ddi_put32(acc_hdl,
		    &ieeesge->Address.High, dmap->addr.address64.High);
		ddi_put32(acc_hdl, &ieeesge->Length,
		    dmap->count);
		NDBG1(("mptsas_ieee_sge_mainframe: len=%d", dmap->count));
		flags = (MPI2_IEEE_SGE_FLAGS_SIMPLE_ELEMENT |
		    MPI2_IEEE_SGE_FLAGS_SYSTEM_ADDR);

		/*
		 * If this is the last cookie, we set the flags
		 * to indicate so
		 */
		if (cookiec == 0) {
			flags |= end_flag;
		}

		ddi_put8(acc_hdl, &ieeesge->Flags, flags);
		dmap++;
		ieeesge++;
	}
}

static void
mptsas_ieee_sge_chain(mptsas_t *mpt, mptsas_cmd_t *cmd,
    pMpi2SCSIIORequest_t frame, ddi_acc_handle_t acc_hdl)
{
	pMpi2IeeeSgeSimple64_t	ieeesge;
	pMpi25IeeeSgeChain64_t	ieeesgechain;
	uint64_t		nframe_phys_addr;
	uint_t			cookiec;
	mptti_t			*dmap;
	uint8_t			flags;

	/*
	 * Save the number of entries in the DMA
	 * Scatter/Gather list
	 */
	cookiec = cmd->cmd_cookiec;

	NDBG1(("mptsas_ieee_sge_chain: cookiec=%d", cookiec));

	/*
	 * Hereby we start to deal with multiple frames.
	 * The process is as follows:
	 * 1. Determine how many frames are needed for SGL element
	 *    storage; Note that all frames are stored in contiguous
	 *    memory space and in 64-bit DMA mode each element is
	 *    4 double-words (16 bytes) long.
	 * 2. Fill up the main frame. We need to do this separately
	 *    since it contains the SCSI IO request header and needs
	 *    dedicated processing. Note that the last 4 double-words
	 *    of the SCSI IO header is for SGL element storage
	 *    (MPI2_SGE_IO_UNION).
	 * 3. Fill the chain element in the main frame, so the DMA
	 *    engine can use the following frames.
	 * 4. Enter a loop to fill the remaining frames. Note that the
	 *    last frame contains no chain element.  The remaining
	 *    frames go into the mpt SGL buffer allocated on the fly,
	 *    not immediately following the main message frame, as in
	 *    Gen1.
	 * Restrictions:
	 *    For 64-bit DMA, the simple element and chain element
	 *    are both of 4 double-words (16 bytes) in size, even
	 *    though all frames are stored in the first 4G of mem
	 *    range and the higher 32-bits of the address are always 0.
	 */
	int			i, j, k, l, frames, sgemax;
	int			temp;
	uint8_t			chainflags;
	uint32_t		chainlength;
	mptsas_cache_frames_t	*p;

	/*
	 * Sgemax is the number of SGE's that will fit
	 * each extra frame and frames is total
	 * number of frames we'll need.  1 sge entry per
	 * frame is reseverd for the chain element thus the -1 below.
	 */
	sgemax = ((mpt->m_req_frame_size / sizeof (MPI2_IEEE_SGE_SIMPLE64))
	    - 1);
	temp = (cookiec - (MPTSAS_MAX_FRAME_SGES64(mpt) - 1)) / sgemax;

	/*
	 * A little check to see if we need to round up the number
	 * of frames we need
	 */
	if ((cookiec - (MPTSAS_MAX_FRAME_SGES64(mpt) - 1)) - (temp *
	    sgemax) > 1) {
		frames = (temp + 1);
	} else {
		frames = temp;
	}
	NDBG1(("mptsas_ieee_sge_chain: temp=%d, frames=%d", temp, frames));
	dmap = cmd->cmd_sg;
	ieeesge = (pMpi2IeeeSgeSimple64_t)(&frame->SGL);

	/*
	 * First fill in the main frame
	 */
	j = MPTSAS_MAX_FRAME_SGES64(mpt) - 1;
	mptsas_ieee_sge_mainframe(cmd, frame, acc_hdl, j, 0);
	dmap += j;
	ieeesge += j;
	j++;

	/*
	 * Fill in the chain element in the main frame.
	 * About calculation on ChainOffset:
	 * 1. Struct msg_scsi_io_request has 4 double-words (16 bytes)
	 *    in the end reserved for SGL element storage
	 *    (MPI2_SGE_IO_UNION); we should count it in our
	 *    calculation.  See its definition in the header file.
	 * 2. Constant j is the counter of the current SGL element
	 *    that will be processed, and (j - 1) is the number of
	 *    SGL elements that have been processed (stored in the
	 *    main frame).
	 * 3. ChainOffset value should be in units of quad-words (16
	 *    bytes) so the last value should be divided by 16.
	 */
	ddi_put8(acc_hdl, &frame->ChainOffset,
	    (sizeof (MPI2_SCSI_IO_REQUEST) -
	    sizeof (MPI2_SGE_IO_UNION) +
	    (j - 1) * sizeof (MPI2_IEEE_SGE_SIMPLE64)) >> 4);
	ieeesgechain = (pMpi25IeeeSgeChain64_t)ieeesge;
	chainflags = (MPI2_IEEE_SGE_FLAGS_CHAIN_ELEMENT |
	    MPI2_IEEE_SGE_FLAGS_SYSTEM_ADDR);
	ddi_put8(acc_hdl, &ieeesgechain->Flags, chainflags);

	/*
	 * The size of the next frame is the accurate size of space
	 * (in bytes) used to store the SGL elements. j is the counter
	 * of SGL elements. (j - 1) is the number of SGL elements that
	 * have been processed (stored in frames).
	 */
	if (frames >= 2) {
		ASSERT(mpt->m_req_frame_size >=
		    sizeof (MPI2_IEEE_SGE_SIMPLE64));
		chainlength = mpt->m_req_frame_size /
		    sizeof (MPI2_IEEE_SGE_SIMPLE64) *
		    sizeof (MPI2_IEEE_SGE_SIMPLE64);
	} else {
		chainlength = ((cookiec - (j - 1)) *
		    sizeof (MPI2_IEEE_SGE_SIMPLE64));
	}

	p = cmd->cmd_extra_frames;

	ddi_put32(acc_hdl, &ieeesgechain->Length, chainlength);
	ddi_put32(acc_hdl, &ieeesgechain->Address.Low, p->m_phys_addr);
	ddi_put32(acc_hdl, &ieeesgechain->Address.High, p->m_phys_addr >> 32);

	/*
	 * If there are more than 2 frames left we have to
	 * fill in the next chain offset to the location of
	 * the chain element in the next frame.
	 * sgemax is the number of simple elements in an extra
	 * frame. Note that the value NextChainOffset should be
	 * in double-words (4 bytes).
	 */
	if (frames >= 2) {
		ddi_put8(acc_hdl, &ieeesgechain->NextChainOffset,
		    (sgemax * sizeof (MPI2_IEEE_SGE_SIMPLE64)) >> 4);
	} else {
		ddi_put8(acc_hdl, &ieeesgechain->NextChainOffset, 0);
	}

	/*
	 * Jump to next frame;
	 * Starting here, chain buffers go into the per command SGL.
	 * This buffer is allocated when chain buffers are needed.
	 */
	ieeesge = (pMpi2IeeeSgeSimple64_t)p->m_frames_addr;
	i = cookiec;

	/*
	 * Start filling in frames with SGE's.  If we
	 * reach the end of frame and still have SGE's
	 * to fill we need to add a chain element and
	 * use another frame.  j will be our counter
	 * for what cookie we are at and i will be
	 * the total cookiec. k is the current frame
	 */
	for (k = 1; k <= frames; k++) {
		for (l = 1; (l <= (sgemax + 1)) && (j <= i); j++, l++) {

			/*
			 * If we have reached the end of frame
			 * and we have more SGE's to fill in
			 * we have to fill the final entry
			 * with a chain element and then
			 * continue to the next frame
			 */
			if ((l == (sgemax + 1)) && (k != frames)) {
				ieeesgechain = (pMpi25IeeeSgeChain64_t)ieeesge;
				j--;
				chainflags =
				    MPI2_IEEE_SGE_FLAGS_CHAIN_ELEMENT |
				    MPI2_IEEE_SGE_FLAGS_SYSTEM_ADDR;
				ddi_put8(p->m_acc_hdl,
				    &ieeesgechain->Flags, chainflags);
				/*
				 * k is the frame counter and (k + 1)
				 * is the number of the next frame.
				 * Note that frames are in contiguous
				 * memory space.
				 */
				nframe_phys_addr = p->m_phys_addr +
				    (mpt->m_req_frame_size * k);
				ddi_put32(p->m_acc_hdl,
				    &ieeesgechain->Address.Low,
				    nframe_phys_addr);
				ddi_put32(p->m_acc_hdl,
				    &ieeesgechain->Address.High,
				    nframe_phys_addr >> 32);

				/*
				 * If there are more than 2 frames left
				 * we have to next chain offset to
				 * the location of the chain element
				 * in the next frame and fill in the
				 * length of the next chain
				 */
				if ((frames - k) >= 2) {
					ddi_put8(p->m_acc_hdl,
					    &ieeesgechain->NextChainOffset,
					    (sgemax *
					    sizeof (MPI2_IEEE_SGE_SIMPLE64))
					    >> 4);
					ASSERT(mpt->m_req_frame_size >=
					    sizeof (MPI2_IEEE_SGE_SIMPLE64));
					ddi_put32(p->m_acc_hdl,
					    &ieeesgechain->Length,
					    mpt->m_req_frame_size /
					    sizeof (MPI2_IEEE_SGE_SIMPLE64) *
					    sizeof (MPI2_IEEE_SGE_SIMPLE64));
				} else {
					/*
					 * This is the last frame. Set
					 * the NextChainOffset to 0 and
					 * Length is the total size of
					 * all remaining simple elements
					 */
					ddi_put8(p->m_acc_hdl,
					    &ieeesgechain->NextChainOffset,
					    0);
					ddi_put32(p->m_acc_hdl,
					    &ieeesgechain->Length,
					    (cookiec - j) *
					    sizeof (MPI2_IEEE_SGE_SIMPLE64));
				}

				/* Jump to the next frame */
				ieeesge = (pMpi2IeeeSgeSimple64_t)
				    ((char *)p->m_frames_addr +
				    (int)mpt->m_req_frame_size * k);

				continue;
			}

			ddi_put32(p->m_acc_hdl,
			    &ieeesge->Address.Low,
			    dmap->addr.address64.Low);
			ddi_put32(p->m_acc_hdl,
			    &ieeesge->Address.High,
			    dmap->addr.address64.High);
			ddi_put32(p->m_acc_hdl,
			    &ieeesge->Length, dmap->count);
			flags = (MPI2_IEEE_SGE_FLAGS_SIMPLE_ELEMENT |
			    MPI2_IEEE_SGE_FLAGS_SYSTEM_ADDR);

			/*
			 * If we are at the end of the frame and
			 * there is another frame to fill in
			 * do we need to do anything?
			 * if ((l == sgemax) && (k != frames)) {
			 * }
			 */

			/*
			 * If this is the final cookie set end of list.
			 */
			if (j == i) {
				flags |= MPI25_IEEE_SGE_FLAGS_END_OF_LIST;
			}

			ddi_put8(p->m_acc_hdl, &ieeesge->Flags, flags);
			dmap++;
			ieeesge++;
		}
	}

	/*
	 * Sync DMA with the chain buffers that were just created
	 */
	(void) ddi_dma_sync(p->m_dma_hdl, 0, 0, DDI_DMA_SYNC_FORDEV);
}

static void
mptsas_sge_setup(mptsas_t *mpt, mptsas_cmd_t *cmd, uint32_t *control,
    pMpi2SCSIIORequest_t frame, ddi_acc_handle_t acc_hdl)
{
	ASSERT(cmd->cmd_flags & CFLAG_DMAVALID);

	NDBG1(("mptsas_sge_setup: cookiec=%d", cmd->cmd_cookiec));

	/*
	 * Set read/write bit in control.
	 */
	if (cmd->cmd_flags & CFLAG_DMASEND) {
		*control |= MPI2_SCSIIO_CONTROL_WRITE;
	} else {
		*control |= MPI2_SCSIIO_CONTROL_READ;
	}

	ddi_put32(acc_hdl, &frame->DataLength, cmd->cmd_dmacount);

	/*
	 * We have 4 cases here.  First where we can fit all the
	 * SG elements into the main frame, and the case
	 * where we can't. The SG element is also different when using
	 * MPI2.5 interface.
	 * If we have more cookies than we can attach to a frame
	 * we will need to use a chain element to point
	 * a location of memory where the rest of the S/G
	 * elements reside.
	 */
	if (cmd->cmd_cookiec <= MPTSAS_MAX_FRAME_SGES64(mpt)) {
		if (mpt->m_MPI25) {
			mptsas_ieee_sge_mainframe(cmd, frame, acc_hdl,
			    cmd->cmd_cookiec,
			    MPI25_IEEE_SGE_FLAGS_END_OF_LIST);
		} else {
			mptsas_sge_mainframe(cmd, frame, acc_hdl,
			    cmd->cmd_cookiec,
			    ((uint32_t)(MPI2_SGE_FLAGS_LAST_ELEMENT
			    | MPI2_SGE_FLAGS_END_OF_BUFFER
			    | MPI2_SGE_FLAGS_END_OF_LIST) <<
			    MPI2_SGE_FLAGS_SHIFT));
		}
	} else {
		if (mpt->m_MPI25) {
			mptsas_ieee_sge_chain(mpt, cmd, frame, acc_hdl);
		} else {
			mptsas_sge_chain(mpt, cmd, frame, acc_hdl);
		}
	}
}

/*
 * Interrupt handling
 * Utility routine.  Poll for status of a command sent to HBA
 * without interrupts (a FLAG_NOINTR command).
 */
int
mptsas_poll(mptsas_t *mpt, mptsas_cmd_t *poll_cmd, int polltime)
{
	int	rval = TRUE;

	NDBG5(("mptsas_poll: cmd=0x%p", (void *)poll_cmd));

	if ((poll_cmd->cmd_flags & CFLAG_TM_CMD) == 0) {
		mptsas_restart_hba(mpt);
	}

	/*
	 * Wait, using drv_usecwait(), long enough for the command to
	 * reasonably return from the target if the target isn't
	 * "dead".  A polled command may well be sent from scsi_poll, and
	 * there are retries built in to scsi_poll if the transport
	 * accepted the packet (TRAN_ACCEPT).  scsi_poll waits 1 second
	 * and retries the transport up to scsi_poll_busycnt times
	 * (currently 60) if
	 * 1. pkt_reason is CMD_INCOMPLETE and pkt_state is 0, or
	 * 2. pkt_reason is CMD_CMPLT and *pkt_scbp has STATUS_BUSY
	 *
	 * limit the waiting to avoid a hang in the event that the
	 * cmd never gets started but we are still receiving interrupts
	 */
	while (!(poll_cmd->cmd_flags & CFLAG_FINISHED)) {
		if (mptsas_wait_intr(mpt, polltime) == FALSE) {
			NDBG5(("mptsas_poll: command incomplete"));
			rval = FALSE;
			break;
		}
	}

	if (rval == FALSE) {

		/*
		 * this isn't supposed to happen, the hba must be wedged
		 * Mark this cmd as a timeout.
		 */
		mptsas_set_pkt_reason(mpt, poll_cmd, CMD_TIMEOUT,
		    (STAT_TIMEOUT|STAT_ABORTED));

		if (poll_cmd->cmd_queued == FALSE) {

			NDBG5(("mptsas_poll: not on waitq"));

			poll_cmd->cmd_pkt->pkt_state |=
			    (STATE_GOT_BUS|STATE_GOT_TARGET|STATE_SENT_CMD);
		} else {

			/* find and remove it from the waitq */
			NDBG5(("mptsas_poll: delete from waitq"));
			mptsas_waitq_delete(mpt, poll_cmd);
		}

	}
	mptsas_fma_check(mpt, poll_cmd);
	NDBG5(("mptsas_poll: done"));
	return (rval);
}

/*
 * Used for polling cmds and TM function
 */
static int
mptsas_wait_intr(mptsas_t *mpt, int polltime)
{
	int				cnt;
	pMpi2ReplyDescriptorsUnion_t	reply_desc_union;
	uint32_t			int_mask;

	NDBG5(("mptsas_wait_intr"));

	mpt->m_polled_intr = 1;

	/*
	 * Get the current interrupt mask and disable interrupts.  When
	 * re-enabling ints, set mask to saved value.
	 */
	int_mask = ddi_get32(mpt->m_datap, &mpt->m_reg->HostInterruptMask);
	MPTSAS_DISABLE_INTR(mpt);

	/*
	 * Keep polling for at least (polltime * 1000) seconds
	 */
	for (cnt = 0; cnt < polltime; cnt++) {
		(void) ddi_dma_sync(mpt->m_dma_post_queue_hdl, 0, 0,
		    DDI_DMA_SYNC_FORCPU);

		reply_desc_union = (pMpi2ReplyDescriptorsUnion_t)
		    MPTSAS_GET_NEXT_REPLY(mpt, mpt->m_post_index);

		if (ddi_get32(mpt->m_acc_post_queue_hdl,
		    &reply_desc_union->Words.Low) == 0xFFFFFFFF ||
		    ddi_get32(mpt->m_acc_post_queue_hdl,
		    &reply_desc_union->Words.High) == 0xFFFFFFFF) {
			drv_usecwait(1000);
			continue;
		}

		/*
		 * The reply is valid, process it according to its
		 * type.
		 */
		mptsas_process_intr(mpt, reply_desc_union);

		if (++mpt->m_post_index == mpt->m_post_queue_depth) {
			mpt->m_post_index = 0;
		}

		/*
		 * Update the global reply index
		 */
		ddi_put32(mpt->m_datap,
		    &mpt->m_reg->ReplyPostHostIndex, mpt->m_post_index);
		mpt->m_polled_intr = 0;

		/*
		 * Re-enable interrupts and quit.
		 */
		ddi_put32(mpt->m_datap, &mpt->m_reg->HostInterruptMask,
		    int_mask);
		return (TRUE);

	}

	/*
	 * Clear polling flag, re-enable interrupts and quit.
	 */
	mpt->m_polled_intr = 0;
	ddi_put32(mpt->m_datap, &mpt->m_reg->HostInterruptMask, int_mask);
	return (FALSE);
}

static void
mptsas_handle_scsi_io_success(mptsas_t *mpt,
    pMpi2ReplyDescriptorsUnion_t reply_desc)
{
	pMpi2SCSIIOSuccessReplyDescriptor_t	scsi_io_success;
	uint16_t				SMID;
	mptsas_slots_t				*slots = mpt->m_active;
	mptsas_cmd_t				*cmd = NULL;
	struct scsi_pkt				*pkt;

	ASSERT(mutex_owned(&mpt->m_mutex));

	scsi_io_success = (pMpi2SCSIIOSuccessReplyDescriptor_t)reply_desc;
	SMID = ddi_get16(mpt->m_acc_post_queue_hdl, &scsi_io_success->SMID);

	/*
	 * This is a success reply so just complete the IO.  First, do a sanity
	 * check on the SMID.  The final slot is used for TM requests, which
	 * would not come into this reply handler.
	 */
	if ((SMID == 0) || (SMID > slots->m_n_normal)) {
		mptsas_log(mpt, CE_WARN, "?Received invalid SMID of %d\n",
		    SMID);
		ddi_fm_service_impact(mpt->m_dip, DDI_SERVICE_UNAFFECTED);
		return;
	}

	cmd = slots->m_slot[SMID];

	/*
	 * print warning and return if the slot is empty
	 */
	if (cmd == NULL) {
		mptsas_log(mpt, CE_WARN, "?NULL command for successful SCSI IO "
		    "in slot %d", SMID);
		return;
	}

	pkt = CMD2PKT(cmd);
	ASSERT(pkt->pkt_start != 0);
	pkt->pkt_stop = gethrtime();
	pkt->pkt_state |= (STATE_GOT_BUS | STATE_GOT_TARGET | STATE_SENT_CMD |
	    STATE_GOT_STATUS);
	if (cmd->cmd_flags & CFLAG_DMAVALID) {
		pkt->pkt_state |= STATE_XFERRED_DATA;
	}
	pkt->pkt_resid = 0;

	if (cmd->cmd_flags & CFLAG_PASSTHRU) {
		cmd->cmd_flags |= CFLAG_FINISHED;
		cv_broadcast(&mpt->m_passthru_cv);
		return;
	} else {
		mptsas_remove_cmd(mpt, cmd);
	}

	if (cmd->cmd_flags & CFLAG_RETRY) {
		/*
		 * The target returned QFULL or busy, do not add tihs
		 * pkt to the doneq since the hba will retry
		 * this cmd.
		 *
		 * The pkt has already been resubmitted in
		 * mptsas_handle_qfull() or in mptsas_check_scsi_io_error().
		 * Remove this cmd_flag here.
		 */
		cmd->cmd_flags &= ~CFLAG_RETRY;
	} else {
		mptsas_doneq_add(mpt, cmd);
	}
}

static void
mptsas_handle_address_reply(mptsas_t *mpt,
    pMpi2ReplyDescriptorsUnion_t reply_desc)
{
	pMpi2AddressReplyDescriptor_t	address_reply;
	pMPI2DefaultReply_t		reply;
	mptsas_fw_diagnostic_buffer_t	*pBuffer;
	uint32_t			reply_addr, reply_frame_dma_baseaddr;
	uint16_t			SMID, iocstatus;
	mptsas_slots_t			*slots = mpt->m_active;
	mptsas_cmd_t			*cmd = NULL;
	uint8_t				function, buffer_type;
	m_replyh_arg_t			*args;
	int				reply_frame_no;

	ASSERT(mutex_owned(&mpt->m_mutex));

	address_reply = (pMpi2AddressReplyDescriptor_t)reply_desc;
	reply_addr = ddi_get32(mpt->m_acc_post_queue_hdl,
	    &address_reply->ReplyFrameAddress);
	SMID = ddi_get16(mpt->m_acc_post_queue_hdl, &address_reply->SMID);

	/*
	 * If reply frame is not in the proper range we should ignore this
	 * message and exit the interrupt handler.
	 */
	reply_frame_dma_baseaddr = mpt->m_reply_frame_dma_addr & 0xffffffffu;
	if ((reply_addr < reply_frame_dma_baseaddr) ||
	    (reply_addr >= (reply_frame_dma_baseaddr +
	    (mpt->m_reply_frame_size * mpt->m_max_replies))) ||
	    ((reply_addr - reply_frame_dma_baseaddr) %
	    mpt->m_reply_frame_size != 0)) {
		mptsas_log(mpt, CE_WARN, "?Received invalid reply frame "
		    "address 0x%x\n", reply_addr);
		ddi_fm_service_impact(mpt->m_dip, DDI_SERVICE_UNAFFECTED);
		return;
	}

	(void) ddi_dma_sync(mpt->m_dma_reply_frame_hdl, 0, 0,
	    DDI_DMA_SYNC_FORCPU);
	reply = (pMPI2DefaultReply_t)(mpt->m_reply_frame + (reply_addr -
	    reply_frame_dma_baseaddr));
	function = ddi_get8(mpt->m_acc_reply_frame_hdl, &reply->Function);

	NDBG31(("mptsas_handle_address_reply: function 0x%x, reply_addr=0x%x",
	    function, reply_addr));

	/*
	 * don't get slot information and command for events since these values
	 * don't exist
	 */
	if ((function != MPI2_FUNCTION_EVENT_NOTIFICATION) &&
	    (function != MPI2_FUNCTION_DIAG_BUFFER_POST)) {
		/*
		 * This could be a TM reply, which use the last allocated SMID,
		 * so allow for that.
		 */
		if ((SMID == 0) || (SMID > (slots->m_n_normal + 1))) {
			mptsas_log(mpt, CE_WARN, "?Received invalid SMID of "
			    "%d\n", SMID);
			ddi_fm_service_impact(mpt->m_dip,
			    DDI_SERVICE_UNAFFECTED);
			return;
		}

		cmd = slots->m_slot[SMID];

		/*
		 * print warning and return if the slot is empty
		 */
		if (cmd == NULL) {
			mptsas_log(mpt, CE_WARN, "?NULL command for address "
			    "reply in slot %d", SMID);
			return;
		}
		if ((cmd->cmd_flags &
		    (CFLAG_PASSTHRU | CFLAG_CONFIG | CFLAG_FW_DIAG))) {
			cmd->cmd_rfm = reply_addr;
			cmd->cmd_flags |= CFLAG_FINISHED;
			cv_broadcast(&mpt->m_passthru_cv);
			cv_broadcast(&mpt->m_config_cv);
			cv_broadcast(&mpt->m_fw_diag_cv);
			return;
		} else if (!(cmd->cmd_flags & CFLAG_FW_CMD)) {
			mptsas_remove_cmd(mpt, cmd);
		}
		NDBG31(("\t\tmptsas_process_intr: slot=%d", SMID));
	}
	/*
	 * Depending on the function, we need to handle
	 * the reply frame (and cmd) differently.
	 */
	switch (function) {
	case MPI2_FUNCTION_SCSI_IO_REQUEST:
		mptsas_check_scsi_io_error(mpt, (pMpi2SCSIIOReply_t)reply, cmd);
		break;
	case MPI2_FUNCTION_SCSI_TASK_MGMT:
		cmd->cmd_rfm = reply_addr;
		mptsas_check_task_mgt(mpt, (pMpi2SCSIManagementReply_t)reply,
		    cmd);
		break;
	case MPI2_FUNCTION_FW_DOWNLOAD:
		cmd->cmd_flags |= CFLAG_FINISHED;
		cv_signal(&mpt->m_fw_cv);
		break;
	case MPI2_FUNCTION_EVENT_NOTIFICATION:
		reply_frame_no = (reply_addr - reply_frame_dma_baseaddr) /
		    mpt->m_reply_frame_size;
		args = &mpt->m_replyh_args[reply_frame_no];
		args->mpt = (void *)mpt;
		args->rfm = reply_addr;

		/*
		 * Record the event if its type is enabled in
		 * this mpt instance by ioctl.
		 */
		mptsas_record_event(args);

		/*
		 * Handle time critical events
		 * NOT_RESPONDING/ADDED only now
		 */
		if (mptsas_handle_event_sync(args) == DDI_SUCCESS) {
			/*
			 * Would not return main process,
			 * just let taskq resolve ack action
			 * and ack would be sent in taskq thread
			 */
			NDBG20(("send mptsas_handle_event_sync success"));
		}

		if (mpt->m_in_reset) {
			NDBG20(("dropping event received during reset"));
			return;
		}

		if ((ddi_taskq_dispatch(mpt->m_event_taskq, mptsas_handle_event,
		    (void *)args, DDI_NOSLEEP)) != DDI_SUCCESS) {
			mptsas_log(mpt, CE_WARN, "No memory available"
			"for dispatch taskq");
			/*
			 * Return the reply frame to the free queue.
			 */
			ddi_put32(mpt->m_acc_free_queue_hdl,
			    &((uint32_t *)(void *)
			    mpt->m_free_queue)[mpt->m_free_index], reply_addr);
			(void) ddi_dma_sync(mpt->m_dma_free_queue_hdl, 0, 0,
			    DDI_DMA_SYNC_FORDEV);
			if (++mpt->m_free_index == mpt->m_free_queue_depth) {
				mpt->m_free_index = 0;
			}

			ddi_put32(mpt->m_datap,
			    &mpt->m_reg->ReplyFreeHostIndex, mpt->m_free_index);
		}
		return;
	case MPI2_FUNCTION_DIAG_BUFFER_POST:
		/*
		 * If SMID is 0, this implies that the reply is due to a
		 * release function with a status that the buffer has been
		 * released.  Set the buffer flags accordingly.
		 */
		if (SMID == 0) {
			iocstatus = ddi_get16(mpt->m_acc_reply_frame_hdl,
			    &reply->IOCStatus);
			buffer_type = ddi_get8(mpt->m_acc_reply_frame_hdl,
			    &(((pMpi2DiagBufferPostReply_t)reply)->BufferType));
			if (iocstatus == MPI2_IOCSTATUS_DIAGNOSTIC_RELEASED) {
				pBuffer =
				    &mpt->m_fw_diag_buffer_list[buffer_type];
				pBuffer->valid_data = TRUE;
				pBuffer->owned_by_firmware = FALSE;
				pBuffer->immediate = FALSE;
			}
		} else {
			/*
			 * Normal handling of diag post reply with SMID.
			 */
			cmd = slots->m_slot[SMID];

			/*
			 * print warning and return if the slot is empty
			 */
			if (cmd == NULL) {
				mptsas_log(mpt, CE_WARN, "?NULL command for "
				    "address reply in slot %d", SMID);
				return;
			}
			cmd->cmd_rfm = reply_addr;
			cmd->cmd_flags |= CFLAG_FINISHED;
			cv_broadcast(&mpt->m_fw_diag_cv);
		}
		return;
	default:
		mptsas_log(mpt, CE_WARN, "Unknown function 0x%x ", function);
		break;
	}

	/*
	 * Return the reply frame to the free queue.
	 */
	ddi_put32(mpt->m_acc_free_queue_hdl,
	    &((uint32_t *)(void *)mpt->m_free_queue)[mpt->m_free_index],
	    reply_addr);
	(void) ddi_dma_sync(mpt->m_dma_free_queue_hdl, 0, 0,
	    DDI_DMA_SYNC_FORDEV);
	if (++mpt->m_free_index == mpt->m_free_queue_depth) {
		mpt->m_free_index = 0;
	}
	ddi_put32(mpt->m_datap, &mpt->m_reg->ReplyFreeHostIndex,
	    mpt->m_free_index);

	if (cmd->cmd_flags & CFLAG_FW_CMD)
		return;

	if (cmd->cmd_flags & CFLAG_RETRY) {
		/*
		 * The target returned QFULL or busy, do not add this
		 * pkt to the doneq since the hba will retry
		 * this cmd.
		 *
		 * The pkt has already been resubmitted in
		 * mptsas_handle_qfull() or in mptsas_check_scsi_io_error().
		 * Remove this cmd_flag here.
		 */
		cmd->cmd_flags &= ~CFLAG_RETRY;
	} else {
		mptsas_doneq_add(mpt, cmd);
	}
}

#ifdef MPTSAS_DEBUG
static uint8_t mptsas_last_sense[256];
#endif

static void
mptsas_check_scsi_io_error(mptsas_t *mpt, pMpi2SCSIIOReply_t reply,
    mptsas_cmd_t *cmd)
{
	uint8_t			scsi_status, scsi_state;
	uint16_t		ioc_status, cmd_rqs_len;
	uint32_t		xferred, sensecount, responsedata, loginfo = 0;
	struct scsi_pkt		*pkt;
	struct scsi_arq_status	*arqstat;
	mptsas_target_t		*ptgt = cmd->cmd_tgt_addr;
	uint8_t			*sensedata = NULL;
	uint64_t		sas_wwn;
	uint8_t			phy;
	char			wwn_str[MPTSAS_WWN_STRLEN];

	scsi_status = ddi_get8(mpt->m_acc_reply_frame_hdl, &reply->SCSIStatus);
	ioc_status = ddi_get16(mpt->m_acc_reply_frame_hdl, &reply->IOCStatus);
	scsi_state = ddi_get8(mpt->m_acc_reply_frame_hdl, &reply->SCSIState);
	xferred = ddi_get32(mpt->m_acc_reply_frame_hdl, &reply->TransferCount);
	sensecount = ddi_get32(mpt->m_acc_reply_frame_hdl, &reply->SenseCount);
	responsedata = ddi_get32(mpt->m_acc_reply_frame_hdl,
	    &reply->ResponseInfo);

	if (ioc_status & MPI2_IOCSTATUS_FLAG_LOG_INFO_AVAILABLE) {
		sas_wwn = ptgt->m_addr.mta_wwn;
		phy = ptgt->m_phynum;
		if (sas_wwn == 0) {
			(void) sprintf(wwn_str, "p%x", phy);
		} else {
			(void) sprintf(wwn_str, "w%016"PRIx64, sas_wwn);
		}
		loginfo = ddi_get32(mpt->m_acc_reply_frame_hdl,
		    &reply->IOCLogInfo);
		mptsas_log(mpt, CE_NOTE,
		    "?Log info 0x%x received for target %d %s.\n"
		    "\tscsi_status=0x%x, ioc_status=0x%x, scsi_state=0x%x",
		    loginfo, Tgt(cmd), wwn_str, scsi_status, ioc_status,
		    scsi_state);
	}

	NDBG31(("\t\tscsi_status=0x%x, ioc_status=0x%x, scsi_state=0x%x",
	    scsi_status, ioc_status, scsi_state));

	pkt = CMD2PKT(cmd);
	ASSERT(pkt->pkt_start != 0);
	pkt->pkt_stop = gethrtime();
	*(pkt->pkt_scbp) = scsi_status;

	if (loginfo == 0x31170000) {
		/*
		 * if loginfo PL_LOGINFO_CODE_IO_DEVICE_MISSING_DELAY_RETRY
		 * 0x31170000 comes, that means the device missing delay
		 * is in progressing, the command need retry later.
		 */
		*(pkt->pkt_scbp) = STATUS_BUSY;
		return;
	}

	if ((scsi_state & MPI2_SCSI_STATE_NO_SCSI_STATUS) &&
	    ((ioc_status & MPI2_IOCSTATUS_MASK) ==
	    MPI2_IOCSTATUS_SCSI_DEVICE_NOT_THERE)) {
		pkt->pkt_reason = CMD_INCOMPLETE;
		pkt->pkt_state |= STATE_GOT_BUS;
		if (ptgt->m_reset_delay == 0) {
			mptsas_set_throttle(mpt, ptgt,
			    DRAIN_THROTTLE);
		}
		return;
	}

	if (scsi_state & MPI2_SCSI_STATE_RESPONSE_INFO_VALID) {
		responsedata &= 0x000000FF;
		if (responsedata & MPTSAS_SCSI_RESPONSE_CODE_TLR_OFF) {
			mptsas_log(mpt, CE_NOTE, "Do not support the TLR\n");
			pkt->pkt_reason = CMD_TLR_OFF;
			return;
		}
	}


	switch (scsi_status) {
	case MPI2_SCSI_STATUS_CHECK_CONDITION:
		pkt->pkt_resid = (cmd->cmd_dmacount - xferred);
		arqstat = (void*)(pkt->pkt_scbp);
		arqstat->sts_rqpkt_status = *((struct scsi_status *)
		    (pkt->pkt_scbp));
		pkt->pkt_state |= (STATE_GOT_BUS | STATE_GOT_TARGET |
		    STATE_SENT_CMD | STATE_GOT_STATUS | STATE_ARQ_DONE);
		if (cmd->cmd_flags & CFLAG_XARQ) {
			pkt->pkt_state |= STATE_XARQ_DONE;
		}
		if (pkt->pkt_resid != cmd->cmd_dmacount) {
			pkt->pkt_state |= STATE_XFERRED_DATA;
		}
		arqstat->sts_rqpkt_reason = pkt->pkt_reason;
		arqstat->sts_rqpkt_state  = pkt->pkt_state;
		arqstat->sts_rqpkt_state |= STATE_XFERRED_DATA;
		arqstat->sts_rqpkt_statistics = pkt->pkt_statistics;
		sensedata = (uint8_t *)&arqstat->sts_sensedata;
		cmd_rqs_len = cmd->cmd_extrqslen ?
		    cmd->cmd_extrqslen : cmd->cmd_rqslen;
		(void) ddi_dma_sync(mpt->m_dma_req_sense_hdl, 0, 0,
		    DDI_DMA_SYNC_FORKERNEL);
#ifdef MPTSAS_DEBUG
		bcopy(cmd->cmd_arq_buf, mptsas_last_sense,
		    ((cmd_rqs_len >= sizeof (mptsas_last_sense)) ?
		    sizeof (mptsas_last_sense):cmd_rqs_len));
#endif
		bcopy((uchar_t *)cmd->cmd_arq_buf, sensedata,
		    ((cmd_rqs_len >= sensecount) ? sensecount :
		    cmd_rqs_len));
		arqstat->sts_rqpkt_resid = (cmd_rqs_len - sensecount);
		cmd->cmd_flags |= CFLAG_CMDARQ;
		/*
		 * Set proper status for pkt if autosense was valid
		 */
		if (scsi_state & MPI2_SCSI_STATE_AUTOSENSE_VALID) {
			struct scsi_status zero_status = { 0 };
			arqstat->sts_rqpkt_status = zero_status;
		}

		/*
		 * ASC=0x47 is parity error
		 * ASC=0x48 is initiator detected error received
		 */
		if ((scsi_sense_key(sensedata) == KEY_ABORTED_COMMAND) &&
		    ((scsi_sense_asc(sensedata) == 0x47) ||
		    (scsi_sense_asc(sensedata) == 0x48))) {
			mptsas_log(mpt, CE_NOTE, "Aborted_command!");
		}

		/*
		 * ASC/ASCQ=0x3F/0x0E means report_luns data changed
		 * ASC/ASCQ=0x25/0x00 means invalid lun
		 */
		if (((scsi_sense_key(sensedata) == KEY_UNIT_ATTENTION) &&
		    (scsi_sense_asc(sensedata) == 0x3F) &&
		    (scsi_sense_ascq(sensedata) == 0x0E)) ||
		    ((scsi_sense_key(sensedata) == KEY_ILLEGAL_REQUEST) &&
		    (scsi_sense_asc(sensedata) == 0x25) &&
		    (scsi_sense_ascq(sensedata) == 0x00))) {
			mptsas_topo_change_list_t *topo_node = NULL;

			topo_node = kmem_zalloc(
			    sizeof (mptsas_topo_change_list_t),
			    KM_NOSLEEP);
			if (topo_node == NULL) {
				mptsas_log(mpt, CE_NOTE, "No memory"
				    "resource for handle SAS dynamic"
				    "reconfigure.\n");
				break;
			}
			topo_node->mpt = mpt;
			topo_node->event = MPTSAS_DR_EVENT_RECONFIG_TARGET;
			topo_node->un.phymask = ptgt->m_addr.mta_phymask;
			topo_node->devhdl = ptgt->m_devhdl;
			topo_node->object = (void *)ptgt;
			topo_node->flags = MPTSAS_TOPO_FLAG_LUN_ASSOCIATED;

			if ((ddi_taskq_dispatch(mpt->m_dr_taskq,
			    mptsas_handle_dr,
			    (void *)topo_node,
			    DDI_NOSLEEP)) != DDI_SUCCESS) {
				kmem_free(topo_node,
				    sizeof (mptsas_topo_change_list_t));
				mptsas_log(mpt, CE_NOTE, "mptsas start taskq"
				    "for handle SAS dynamic reconfigure"
				    "failed. \n");
			}
		}
		break;
	case MPI2_SCSI_STATUS_GOOD:
		switch (ioc_status & MPI2_IOCSTATUS_MASK) {
		case MPI2_IOCSTATUS_SCSI_DEVICE_NOT_THERE:
			pkt->pkt_reason = CMD_DEV_GONE;
			pkt->pkt_state |= STATE_GOT_BUS;
			if (ptgt->m_reset_delay == 0) {
				mptsas_set_throttle(mpt, ptgt, DRAIN_THROTTLE);
			}
			NDBG31(("lost disk for target%d, command:%x",
			    Tgt(cmd), pkt->pkt_cdbp[0]));
			break;
		case MPI2_IOCSTATUS_SCSI_DATA_OVERRUN:
			NDBG31(("data overrun: xferred=%d", xferred));
			NDBG31(("dmacount=%d", cmd->cmd_dmacount));
			pkt->pkt_reason = CMD_DATA_OVR;
			pkt->pkt_state |= (STATE_GOT_BUS | STATE_GOT_TARGET
			    | STATE_SENT_CMD | STATE_GOT_STATUS
			    | STATE_XFERRED_DATA);
			pkt->pkt_resid = 0;
			break;
		case MPI2_IOCSTATUS_SCSI_RESIDUAL_MISMATCH:
		case MPI2_IOCSTATUS_SCSI_DATA_UNDERRUN:
			NDBG31(("data underrun: xferred=%d", xferred));
			NDBG31(("dmacount=%d", cmd->cmd_dmacount));
			pkt->pkt_state |= (STATE_GOT_BUS | STATE_GOT_TARGET
			    | STATE_SENT_CMD | STATE_GOT_STATUS);
			pkt->pkt_resid = (cmd->cmd_dmacount - xferred);
			if (pkt->pkt_resid != cmd->cmd_dmacount) {
				pkt->pkt_state |= STATE_XFERRED_DATA;
			}
			break;
		case MPI2_IOCSTATUS_SCSI_TASK_TERMINATED:
			if (cmd->cmd_active_expiration <= gethrtime()) {
				/*
				 * When timeout requested, propagate
				 * proper reason and statistics to
				 * target drivers.
				 */
				mptsas_set_pkt_reason(mpt, cmd, CMD_TIMEOUT,
				    STAT_BUS_RESET | STAT_TIMEOUT);
			} else {
				mptsas_set_pkt_reason(mpt, cmd, CMD_RESET,
				    STAT_BUS_RESET);
			}
			break;
		case MPI2_IOCSTATUS_SCSI_IOC_TERMINATED:
		case MPI2_IOCSTATUS_SCSI_EXT_TERMINATED:
			mptsas_set_pkt_reason(mpt,
			    cmd, CMD_RESET, STAT_DEV_RESET);
			break;
		case MPI2_IOCSTATUS_SCSI_IO_DATA_ERROR:
		case MPI2_IOCSTATUS_SCSI_PROTOCOL_ERROR:
			pkt->pkt_state |= (STATE_GOT_BUS | STATE_GOT_TARGET);
			mptsas_set_pkt_reason(mpt,
			    cmd, CMD_TERMINATED, STAT_TERMINATED);
			break;
		case MPI2_IOCSTATUS_INSUFFICIENT_RESOURCES:
		case MPI2_IOCSTATUS_BUSY:
			/*
			 * set throttles to drain
			 */
			for (ptgt = refhash_first(mpt->m_targets); ptgt != NULL;
			    ptgt = refhash_next(mpt->m_targets, ptgt)) {
				mptsas_set_throttle(mpt, ptgt, DRAIN_THROTTLE);
			}

			/*
			 * retry command
			 */
			cmd->cmd_flags |= CFLAG_RETRY;
			cmd->cmd_pkt_flags |= FLAG_HEAD;

			(void) mptsas_accept_pkt(mpt, cmd);
			break;
		default:
			mptsas_log(mpt, CE_WARN,
			    "unknown ioc_status = %x\n", ioc_status);
			mptsas_log(mpt, CE_CONT, "scsi_state = %x, transfer "
			    "count = %x, scsi_status = %x", scsi_state,
			    xferred, scsi_status);
			break;
		}
		break;
	case MPI2_SCSI_STATUS_TASK_SET_FULL:
		mptsas_handle_qfull(mpt, cmd);
		break;
	case MPI2_SCSI_STATUS_BUSY:
		NDBG31(("scsi_status busy received"));
		break;
	case MPI2_SCSI_STATUS_RESERVATION_CONFLICT:
		NDBG31(("scsi_status reservation conflict received"));
		break;
	default:
		mptsas_log(mpt, CE_WARN, "scsi_status=%x, ioc_status=%x\n",
		    scsi_status, ioc_status);
		mptsas_log(mpt, CE_WARN,
		    "mptsas_process_intr: invalid scsi status\n");
		break;
	}
}

static void
mptsas_check_task_mgt(mptsas_t *mpt, pMpi2SCSIManagementReply_t reply,
	mptsas_cmd_t *cmd)
{
	uint8_t		task_type;
	uint16_t	ioc_status;
	uint32_t	log_info;
	uint16_t	dev_handle;
	struct scsi_pkt *pkt = CMD2PKT(cmd);

	task_type = ddi_get8(mpt->m_acc_reply_frame_hdl, &reply->TaskType);
	ioc_status = ddi_get16(mpt->m_acc_reply_frame_hdl, &reply->IOCStatus);
	log_info = ddi_get32(mpt->m_acc_reply_frame_hdl, &reply->IOCLogInfo);
	dev_handle = ddi_get16(mpt->m_acc_reply_frame_hdl, &reply->DevHandle);

	if (ioc_status != MPI2_IOCSTATUS_SUCCESS) {
		mptsas_log(mpt, CE_WARN, "mptsas_check_task_mgt: Task 0x%x "
		    "failed. IOCStatus=0x%x IOCLogInfo=0x%x target=%d\n",
		    task_type, ioc_status, log_info, dev_handle);
		pkt->pkt_reason = CMD_INCOMPLETE;
		return;
	}

	switch (task_type) {
	case MPI2_SCSITASKMGMT_TASKTYPE_ABORT_TASK:
	case MPI2_SCSITASKMGMT_TASKTYPE_CLEAR_TASK_SET:
	case MPI2_SCSITASKMGMT_TASKTYPE_QUERY_TASK:
	case MPI2_SCSITASKMGMT_TASKTYPE_CLR_ACA:
	case MPI2_SCSITASKMGMT_TASKTYPE_QRY_TASK_SET:
	case MPI2_SCSITASKMGMT_TASKTYPE_QRY_UNIT_ATTENTION:
		break;
	case MPI2_SCSITASKMGMT_TASKTYPE_ABRT_TASK_SET:
	case MPI2_SCSITASKMGMT_TASKTYPE_LOGICAL_UNIT_RESET:
	case MPI2_SCSITASKMGMT_TASKTYPE_TARGET_RESET:
		/*
		 * Check for invalid DevHandle of 0 in case application
		 * sends bad command.  DevHandle of 0 could cause problems.
		 */
		if (dev_handle == 0) {
			mptsas_log(mpt, CE_WARN, "!Can't flush target with"
			    " DevHandle of 0.");
		} else {
			mptsas_flush_target(mpt, dev_handle, Lun(cmd),
			    task_type);
		}
		break;
	default:
		mptsas_log(mpt, CE_WARN, "Unknown task management type %d.",
		    task_type);
		mptsas_log(mpt, CE_WARN, "ioc status = %x", ioc_status);
		break;
	}
}

static void
mptsas_doneq_thread(mptsas_doneq_thread_arg_t *arg)
{
	mptsas_t			*mpt = arg->mpt;
	uint64_t			t = arg->t;
	mptsas_cmd_t			*cmd;
	struct scsi_pkt			*pkt;
	mptsas_doneq_thread_list_t	*item = &mpt->m_doneq_thread_id[t];

	mutex_enter(&item->mutex);
	while (item->flag & MPTSAS_DONEQ_THREAD_ACTIVE) {
		if (!item->doneq) {
			cv_wait(&item->cv, &item->mutex);
		}
		pkt = NULL;
		if ((cmd = mptsas_doneq_thread_rm(mpt, t)) != NULL) {
			cmd->cmd_flags |= CFLAG_COMPLETED;
			pkt = CMD2PKT(cmd);
		}
		mutex_exit(&item->mutex);
		if (pkt) {
			mptsas_pkt_comp(pkt, cmd);
		}
		mutex_enter(&item->mutex);
	}
	mutex_exit(&item->mutex);
	mutex_enter(&mpt->m_doneq_mutex);
	mpt->m_doneq_thread_n--;
	cv_broadcast(&mpt->m_doneq_thread_cv);
	mutex_exit(&mpt->m_doneq_mutex);
}


/*
 * mpt interrupt handler.
 */
static uint_t
mptsas_intr(caddr_t arg1, caddr_t arg2)
{
	mptsas_t			*mpt = (void *)arg1;
	pMpi2ReplyDescriptorsUnion_t	reply_desc_union;
	uchar_t				did_reply = FALSE;

	NDBG1(("mptsas_intr: arg1 0x%p arg2 0x%p", (void *)arg1, (void *)arg2));

	mutex_enter(&mpt->m_mutex);

	/*
	 * If interrupts are shared by two channels then check whether this
	 * interrupt is genuinely for this channel by making sure first the
	 * chip is in high power state.
	 */
	if ((mpt->m_options & MPTSAS_OPT_PM) &&
	    (mpt->m_power_level != PM_LEVEL_D0)) {
		mutex_exit(&mpt->m_mutex);
		return (DDI_INTR_UNCLAIMED);
	}

	/*
	 * If polling, interrupt was triggered by some shared interrupt because
	 * IOC interrupts are disabled during polling, so polling routine will
	 * handle any replies.  Considering this, if polling is happening,
	 * return with interrupt unclaimed.
	 */
	if (mpt->m_polled_intr) {
		mutex_exit(&mpt->m_mutex);
		mptsas_log(mpt, CE_WARN, "mpt_sas: Unclaimed interrupt");
		return (DDI_INTR_UNCLAIMED);
	}

	/*
	 * Read the istat register.
	 */
	if ((INTPENDING(mpt)) != 0) {
		/*
		 * read fifo until empty.
		 */
#ifndef __lock_lint
		_NOTE(CONSTCOND)
#endif
		while (TRUE) {
			(void) ddi_dma_sync(mpt->m_dma_post_queue_hdl, 0, 0,
			    DDI_DMA_SYNC_FORCPU);
			reply_desc_union = (pMpi2ReplyDescriptorsUnion_t)
			    MPTSAS_GET_NEXT_REPLY(mpt, mpt->m_post_index);

			if (ddi_get32(mpt->m_acc_post_queue_hdl,
			    &reply_desc_union->Words.Low) == 0xFFFFFFFF ||
			    ddi_get32(mpt->m_acc_post_queue_hdl,
			    &reply_desc_union->Words.High) == 0xFFFFFFFF) {
				break;
			}

			/*
			 * The reply is valid, process it according to its
			 * type.  Also, set a flag for updating the reply index
			 * after they've all been processed.
			 */
			did_reply = TRUE;

			mptsas_process_intr(mpt, reply_desc_union);

			/*
			 * Increment post index and roll over if needed.
			 */
			if (++mpt->m_post_index == mpt->m_post_queue_depth) {
				mpt->m_post_index = 0;
			}
		}

		/*
		 * Update the global reply index if at least one reply was
		 * processed.
		 */
		if (did_reply) {
			ddi_put32(mpt->m_datap,
			    &mpt->m_reg->ReplyPostHostIndex, mpt->m_post_index);
		}
	} else {
		mutex_exit(&mpt->m_mutex);
		return (DDI_INTR_UNCLAIMED);
	}
	NDBG1(("mptsas_intr complete"));

	/*
	 * If no helper threads are created, process the doneq in ISR. If
	 * helpers are created, use the doneq length as a metric to measure the
	 * load on the interrupt CPU. If it is long enough, which indicates the
	 * load is heavy, then we deliver the IO completions to the helpers.
	 * This measurement has some limitations, although it is simple and
	 * straightforward and works well for most of the cases at present.
	 */
	if (!mpt->m_doneq_thread_n ||
	    (mpt->m_doneq_len <= mpt->m_doneq_length_threshold)) {
		mptsas_doneq_empty(mpt);
	} else {
		mptsas_deliver_doneq_thread(mpt);
	}

	/*
	 * If there are queued cmd, start them now.
	 */
	if (mpt->m_waitq != NULL) {
		mptsas_restart_waitq(mpt);
	}

	mutex_exit(&mpt->m_mutex);
	return (DDI_INTR_CLAIMED);
}

static void
mptsas_process_intr(mptsas_t *mpt,
    pMpi2ReplyDescriptorsUnion_t reply_desc_union)
{
	uint8_t	reply_type;

	ASSERT(mutex_owned(&mpt->m_mutex));

	/*
	 * The reply is valid, process it according to its
	 * type.  Also, set a flag for updated the reply index
	 * after they've all been processed.
	 */
	reply_type = ddi_get8(mpt->m_acc_post_queue_hdl,
	    &reply_desc_union->Default.ReplyFlags);
	reply_type &= MPI2_RPY_DESCRIPT_FLAGS_TYPE_MASK;
	if (reply_type == MPI2_RPY_DESCRIPT_FLAGS_SCSI_IO_SUCCESS ||
	    reply_type == MPI25_RPY_DESCRIPT_FLAGS_FAST_PATH_SCSI_IO_SUCCESS) {
		mptsas_handle_scsi_io_success(mpt, reply_desc_union);
	} else if (reply_type == MPI2_RPY_DESCRIPT_FLAGS_ADDRESS_REPLY) {
		mptsas_handle_address_reply(mpt, reply_desc_union);
	} else {
		mptsas_log(mpt, CE_WARN, "?Bad reply type %x", reply_type);
		ddi_fm_service_impact(mpt->m_dip, DDI_SERVICE_UNAFFECTED);
	}

	/*
	 * Clear the reply descriptor for re-use and increment
	 * index.
	 */
	ddi_put64(mpt->m_acc_post_queue_hdl,
	    &((uint64_t *)(void *)mpt->m_post_queue)[mpt->m_post_index],
	    0xFFFFFFFFFFFFFFFF);
	(void) ddi_dma_sync(mpt->m_dma_post_queue_hdl, 0, 0,
	    DDI_DMA_SYNC_FORDEV);
}

/*
 * handle qfull condition
 */
static void
mptsas_handle_qfull(mptsas_t *mpt, mptsas_cmd_t *cmd)
{
	mptsas_target_t	*ptgt = cmd->cmd_tgt_addr;

	if ((++cmd->cmd_qfull_retries > ptgt->m_qfull_retries) ||
	    (ptgt->m_qfull_retries == 0)) {
		/*
		 * We have exhausted the retries on QFULL, or,
		 * the target driver has indicated that it
		 * wants to handle QFULL itself by setting
		 * qfull-retries capability to 0. In either case
		 * we want the target driver's QFULL handling
		 * to kick in. We do this by having pkt_reason
		 * as CMD_CMPLT and pkt_scbp as STATUS_QFULL.
		 */
		mptsas_set_throttle(mpt, ptgt, DRAIN_THROTTLE);
	} else {
		if (ptgt->m_reset_delay == 0) {
			ptgt->m_t_throttle =
			    max((ptgt->m_t_ncmds - 2), 0);
		}

		cmd->cmd_pkt_flags |= FLAG_HEAD;
		cmd->cmd_flags &= ~(CFLAG_TRANFLAG);
		cmd->cmd_flags |= CFLAG_RETRY;

		(void) mptsas_accept_pkt(mpt, cmd);

		/*
		 * when target gives queue full status with no commands
		 * outstanding (m_t_ncmds == 0), throttle is set to 0
		 * (HOLD_THROTTLE), and the queue full handling start
		 * (see psarc/1994/313); if there are commands outstanding,
		 * throttle is set to (m_t_ncmds - 2)
		 */
		if (ptgt->m_t_throttle == HOLD_THROTTLE) {
			/*
			 * By setting throttle to QFULL_THROTTLE, we
			 * avoid submitting new commands and in
			 * mptsas_restart_cmd find out slots which need
			 * their throttles to be cleared.
			 */
			mptsas_set_throttle(mpt, ptgt, QFULL_THROTTLE);
			if (mpt->m_restart_cmd_timeid == 0) {
				mpt->m_restart_cmd_timeid =
				    timeout(mptsas_restart_cmd, mpt,
				    ptgt->m_qfull_retry_interval);
			}
		}
	}
}

mptsas_phymask_t
mptsas_physport_to_phymask(mptsas_t *mpt, uint8_t physport)
{
	mptsas_phymask_t	phy_mask = 0;
	uint8_t			i = 0;

	NDBG20(("mptsas%d physport_to_phymask enter", mpt->m_instance));

	ASSERT(mutex_owned(&mpt->m_mutex));

	/*
	 * If physport is 0xFF, this is a RAID volume.  Use phymask of 0.
	 */
	if (physport == 0xFF) {
		return (0);
	}

	for (i = 0; i < MPTSAS_MAX_PHYS; i++) {
		if (mpt->m_phy_info[i].attached_devhdl &&
		    (mpt->m_phy_info[i].phy_mask != 0) &&
		    (mpt->m_phy_info[i].port_num == physport)) {
			phy_mask = mpt->m_phy_info[i].phy_mask;
			break;
		}
	}
	NDBG20(("mptsas%d physport_to_phymask:physport :%x phymask :%x, ",
	    mpt->m_instance, physport, phy_mask));
	return (phy_mask);
}

/*
 * mpt free device handle after device gone, by use of passthrough
 */
static int
mptsas_free_devhdl(mptsas_t *mpt, uint16_t devhdl)
{
	Mpi2SasIoUnitControlRequest_t	req;
	Mpi2SasIoUnitControlReply_t	rep;
	int				ret;

	ASSERT(mutex_owned(&mpt->m_mutex));

	/*
	 * Need to compose a SAS IO Unit Control request message
	 * and call mptsas_do_passthru() function
	 */
	bzero(&req, sizeof (req));
	bzero(&rep, sizeof (rep));

	req.Function = MPI2_FUNCTION_SAS_IO_UNIT_CONTROL;
	req.Operation = MPI2_SAS_OP_REMOVE_DEVICE;
	req.DevHandle = LE_16(devhdl);

	ret = mptsas_do_passthru(mpt, (uint8_t *)&req, (uint8_t *)&rep, NULL,
	    sizeof (req), sizeof (rep), NULL, 0, NULL, 0, 60, FKIOCTL);
	if (ret != 0) {
		cmn_err(CE_WARN, "mptsas_free_devhdl: passthru SAS IO Unit "
		    "Control error %d", ret);
		return (DDI_FAILURE);
	}

	/* do passthrough success, check the ioc status */
	if (LE_16(rep.IOCStatus) != MPI2_IOCSTATUS_SUCCESS) {
		cmn_err(CE_WARN, "mptsas_free_devhdl: passthru SAS IO Unit "
		    "Control IOCStatus %d", LE_16(rep.IOCStatus));
		return (DDI_FAILURE);
	}

	return (DDI_SUCCESS);
}

static void
mptsas_update_phymask(mptsas_t *mpt)
{
	mptsas_phymask_t mask = 0, phy_mask;
	char		*phy_mask_name;
	uint8_t		current_port;
	int		i, j;

	NDBG20(("mptsas%d update phymask ", mpt->m_instance));

	ASSERT(mutex_owned(&mpt->m_mutex));

	(void) mptsas_get_sas_io_unit_page(mpt);

	phy_mask_name = kmem_zalloc(MPTSAS_MAX_PHYS, KM_SLEEP);

	for (i = 0; i < mpt->m_num_phys; i++) {
		phy_mask = 0x00;

		if (mpt->m_phy_info[i].attached_devhdl == 0)
			continue;

		bzero(phy_mask_name, sizeof (phy_mask_name));

		current_port = mpt->m_phy_info[i].port_num;

		if ((mask & (1 << i)) != 0)
			continue;

		for (j = 0; j < mpt->m_num_phys; j++) {
			if (mpt->m_phy_info[j].attached_devhdl &&
			    (mpt->m_phy_info[j].port_num == current_port)) {
				phy_mask |= (1 << j);
			}
		}
		mask = mask | phy_mask;

		for (j = 0; j < mpt->m_num_phys; j++) {
			if ((phy_mask >> j) & 0x01) {
				mpt->m_phy_info[j].phy_mask = phy_mask;
			}
		}

		(void) sprintf(phy_mask_name, "%x", phy_mask);

		mutex_exit(&mpt->m_mutex);
		/*
		 * register a iport, if the port has already been existed
		 * SCSA will do nothing and just return.
		 */
		(void) scsi_hba_iport_register(mpt->m_dip, phy_mask_name);
		mutex_enter(&mpt->m_mutex);
	}
	kmem_free(phy_mask_name, MPTSAS_MAX_PHYS);
	NDBG20(("mptsas%d update phymask return", mpt->m_instance));
}

/*
 * mptsas_handle_dr is a task handler for DR, the DR action includes:
 * 1. Directly attched Device Added/Removed.
 * 2. Expander Device Added/Removed.
 * 3. Indirectly Attached Device Added/Expander.
 * 4. LUNs of a existing device status change.
 * 5. RAID volume created/deleted.
 * 6. Member of RAID volume is released because of RAID deletion.
 * 7. Physical disks are removed because of RAID creation.
 */
static void
mptsas_handle_dr(void *args) {
	mptsas_topo_change_list_t	*topo_node = NULL;
	mptsas_topo_change_list_t	*save_node = NULL;
	mptsas_t			*mpt;
	dev_info_t			*parent = NULL;
	mptsas_phymask_t		phymask = 0;
	char				*phy_mask_name;
	uint8_t				flags = 0, physport = 0xff;
	uint8_t				port_update = 0;
	uint_t				event;

	topo_node = (mptsas_topo_change_list_t *)args;

	mpt = topo_node->mpt;
	event = topo_node->event;
	flags = topo_node->flags;

	phy_mask_name = kmem_zalloc(MPTSAS_MAX_PHYS, KM_SLEEP);

	NDBG20(("mptsas%d handle_dr enter", mpt->m_instance));

	switch (event) {
	case MPTSAS_DR_EVENT_RECONFIG_TARGET:
		if ((flags == MPTSAS_TOPO_FLAG_DIRECT_ATTACHED_DEVICE) ||
		    (flags == MPTSAS_TOPO_FLAG_EXPANDER_ATTACHED_DEVICE) ||
		    (flags == MPTSAS_TOPO_FLAG_RAID_PHYSDRV_ASSOCIATED)) {
			/*
			 * Direct attached or expander attached device added
			 * into system or a Phys Disk that is being unhidden.
			 */
			port_update = 1;
		}
		break;
	case MPTSAS_DR_EVENT_RECONFIG_SMP:
		/*
		 * New expander added into system, it must be the head
		 * of topo_change_list_t
		 */
		port_update = 1;
		break;
	default:
		port_update = 0;
		break;
	}
	/*
	 * All cases port_update == 1 may cause initiator port form change
	 */
	mutex_enter(&mpt->m_mutex);
	if (mpt->m_port_chng && port_update) {
		/*
		 * mpt->m_port_chng flag indicates some PHYs of initiator
		 * port have changed to online. So when expander added or
		 * directly attached device online event come, we force to
		 * update port information by issueing SAS IO Unit Page and
		 * update PHYMASKs.
		 */
		(void) mptsas_update_phymask(mpt);
		mpt->m_port_chng = 0;

	}
	mutex_exit(&mpt->m_mutex);
	while (topo_node) {
		phymask = 0;
		if (parent == NULL) {
			physport = topo_node->un.physport;
			event = topo_node->event;
			flags = topo_node->flags;
			if (event & (MPTSAS_DR_EVENT_OFFLINE_TARGET |
			    MPTSAS_DR_EVENT_OFFLINE_SMP)) {
				/*
				 * For all offline events, phymask is known
				 */
				phymask = topo_node->un.phymask;
				goto find_parent;
			}
			if (event & MPTSAS_TOPO_FLAG_REMOVE_HANDLE) {
				goto handle_topo_change;
			}
			if (flags & MPTSAS_TOPO_FLAG_LUN_ASSOCIATED) {
				phymask = topo_node->un.phymask;
				goto find_parent;
			}

			if ((flags ==
			    MPTSAS_TOPO_FLAG_RAID_PHYSDRV_ASSOCIATED) &&
			    (event == MPTSAS_DR_EVENT_RECONFIG_TARGET)) {
				/*
				 * There is no any field in IR_CONFIG_CHANGE
				 * event indicate physport/phynum, let's get
				 * parent after SAS Device Page0 request.
				 */
				goto handle_topo_change;
			}

			mutex_enter(&mpt->m_mutex);
			if (flags == MPTSAS_TOPO_FLAG_DIRECT_ATTACHED_DEVICE) {
				/*
				 * If the direct attached device added or a
				 * phys disk is being unhidden, argument
				 * physport actually is PHY#, so we have to get
				 * phymask according PHY#.
				 */
				physport = mpt->m_phy_info[physport].port_num;
			}

			/*
			 * Translate physport to phymask so that we can search
			 * parent dip.
			 */
			phymask = mptsas_physport_to_phymask(mpt,
			    physport);
			mutex_exit(&mpt->m_mutex);

find_parent:
			bzero(phy_mask_name, MPTSAS_MAX_PHYS);
			/*
			 * For RAID topology change node, write the iport name
			 * as v0.
			 */
			if (flags & MPTSAS_TOPO_FLAG_RAID_ASSOCIATED) {
				(void) sprintf(phy_mask_name, "v0");
			} else {
				/*
				 * phymask can bo 0 if the drive has been
				 * pulled by the time an add event is
				 * processed.  If phymask is 0, just skip this
				 * event and continue.
				 */
				if (phymask == 0) {
					mutex_enter(&mpt->m_mutex);
					save_node = topo_node;
					topo_node = topo_node->next;
					ASSERT(save_node);
					kmem_free(save_node,
					    sizeof (mptsas_topo_change_list_t));
					mutex_exit(&mpt->m_mutex);

					parent = NULL;
					continue;
				}
				(void) sprintf(phy_mask_name, "%x", phymask);
			}
			parent = scsi_hba_iport_find(mpt->m_dip,
			    phy_mask_name);
			if (parent == NULL) {
				mptsas_log(mpt, CE_WARN, "Failed to find an "
				    "iport, should not happen!");
				goto out;
			}

		}
		ASSERT(parent);
handle_topo_change:

		mutex_enter(&mpt->m_mutex);
		/*
		 * If HBA is being reset, don't perform operations depending
		 * on the IOC. We must free the topo list, however.
		 */
		if (!mpt->m_in_reset)
			mptsas_handle_topo_change(topo_node, parent);
		else
			NDBG20(("skipping topo change received during reset"));
		save_node = topo_node;
		topo_node = topo_node->next;
		ASSERT(save_node);
		kmem_free(save_node, sizeof (mptsas_topo_change_list_t));
		mutex_exit(&mpt->m_mutex);

		if ((flags == MPTSAS_TOPO_FLAG_DIRECT_ATTACHED_DEVICE) ||
		    (flags == MPTSAS_TOPO_FLAG_RAID_PHYSDRV_ASSOCIATED) ||
		    (flags == MPTSAS_TOPO_FLAG_RAID_ASSOCIATED)) {
			/*
			 * If direct attached device associated, make sure
			 * reset the parent before start the next one. But
			 * all devices associated with expander shares the
			 * parent.  Also, reset parent if this is for RAID.
			 */
			parent = NULL;
		}
	}
out:
	kmem_free(phy_mask_name, MPTSAS_MAX_PHYS);
}

static void
mptsas_handle_topo_change(mptsas_topo_change_list_t *topo_node,
    dev_info_t *parent)
{
	mptsas_target_t	*ptgt = NULL;
	mptsas_smp_t	*psmp = NULL;
	mptsas_t	*mpt = (void *)topo_node->mpt;
	uint16_t	devhdl;
	uint16_t	attached_devhdl;
	uint64_t	sas_wwn = 0;
	int		rval = 0;
	uint32_t	page_address;
	uint8_t		phy, flags;
	char		*addr = NULL;
	dev_info_t	*lundip;
	int		circ = 0, circ1 = 0;
	char		attached_wwnstr[MPTSAS_WWN_STRLEN];

	NDBG20(("mptsas%d handle_topo_change enter, devhdl 0x%x,"
	    "event 0x%x, flags 0x%x", mpt->m_instance, topo_node->devhdl,
	    topo_node->event, topo_node->flags));

	ASSERT(mutex_owned(&mpt->m_mutex));

	switch (topo_node->event) {
	case MPTSAS_DR_EVENT_RECONFIG_TARGET:
	{
		char *phy_mask_name;
		mptsas_phymask_t phymask = 0;

		if (topo_node->flags == MPTSAS_TOPO_FLAG_RAID_ASSOCIATED) {
			/*
			 * Get latest RAID info.
			 */
			(void) mptsas_get_raid_info(mpt);
			ptgt = refhash_linear_search(mpt->m_targets,
			    mptsas_target_eval_devhdl, &topo_node->devhdl);
			if (ptgt == NULL)
				break;
		} else {
			ptgt = (void *)topo_node->object;
		}

		if (ptgt == NULL) {
			/*
			 * If a Phys Disk was deleted, RAID info needs to be
			 * updated to reflect the new topology.
			 */
			(void) mptsas_get_raid_info(mpt);

			/*
			 * Get sas device page 0 by DevHandle to make sure if
			 * SSP/SATA end device exist.
			 */
			page_address = (MPI2_SAS_DEVICE_PGAD_FORM_HANDLE &
			    MPI2_SAS_DEVICE_PGAD_FORM_MASK) |
			    topo_node->devhdl;

			rval = mptsas_get_target_device_info(mpt, page_address,
			    &devhdl, &ptgt);
			if (rval == DEV_INFO_WRONG_DEVICE_TYPE) {
				mptsas_log(mpt, CE_NOTE,
				    "mptsas_handle_topo_change: target %d is "
				    "not a SAS/SATA device. \n",
				    topo_node->devhdl);
			} else if (rval == DEV_INFO_FAIL_ALLOC) {
				mptsas_log(mpt, CE_NOTE,
				    "mptsas_handle_topo_change: could not "
				    "allocate memory. \n");
			} else if (rval == DEV_INFO_FAIL_GUID) {
				mptsas_log(mpt, CE_NOTE,
				    "mptsas_handle_topo_change: could not "
				    "get SATA GUID for target %d. \n",
				    topo_node->devhdl);
			}
			/*
			 * If rval is DEV_INFO_PHYS_DISK or indicates failure
			 * then there is nothing else to do, just leave.
			 */
			if (rval != DEV_INFO_SUCCESS) {
				return;
			}
		}

		ASSERT(ptgt->m_devhdl == topo_node->devhdl);

		mutex_exit(&mpt->m_mutex);
		flags = topo_node->flags;

		if (flags == MPTSAS_TOPO_FLAG_RAID_PHYSDRV_ASSOCIATED) {
			phymask = ptgt->m_addr.mta_phymask;
			phy_mask_name = kmem_zalloc(MPTSAS_MAX_PHYS, KM_SLEEP);
			(void) sprintf(phy_mask_name, "%x", phymask);
			parent = scsi_hba_iport_find(mpt->m_dip,
			    phy_mask_name);
			kmem_free(phy_mask_name, MPTSAS_MAX_PHYS);
			if (parent == NULL) {
				mptsas_log(mpt, CE_WARN, "Failed to find a "
				    "iport for PD, should not happen!");
				mutex_enter(&mpt->m_mutex);
				break;
			}
		}

		if (flags == MPTSAS_TOPO_FLAG_RAID_ASSOCIATED) {
			ndi_devi_enter(parent, &circ1);
			(void) mptsas_config_raid(parent, topo_node->devhdl,
			    &lundip);
			ndi_devi_exit(parent, circ1);
		} else {
			/*
			 * hold nexus for bus configure
			 */
			ndi_devi_enter(scsi_vhci_dip, &circ);
			ndi_devi_enter(parent, &circ1);
			rval = mptsas_config_target(parent, ptgt);
			/*
			 * release nexus for bus configure
			 */
			ndi_devi_exit(parent, circ1);
			ndi_devi_exit(scsi_vhci_dip, circ);

			/*
			 * Add parent's props for SMHBA support
			 */
			if (flags == MPTSAS_TOPO_FLAG_DIRECT_ATTACHED_DEVICE) {
				bzero(attached_wwnstr,
				    sizeof (attached_wwnstr));
				(void) sprintf(attached_wwnstr, "w%016"PRIx64,
				    ptgt->m_addr.mta_wwn);
				if (ddi_prop_update_string(DDI_DEV_T_NONE,
				    parent,
				    SCSI_ADDR_PROP_ATTACHED_PORT,
				    attached_wwnstr)
				    != DDI_PROP_SUCCESS) {
					(void) ddi_prop_remove(DDI_DEV_T_NONE,
					    parent,
					    SCSI_ADDR_PROP_ATTACHED_PORT);
					mptsas_log(mpt, CE_WARN, "Failed to"
					    "attached-port props");
					return;
				}
				if (ddi_prop_update_int(DDI_DEV_T_NONE, parent,
				    MPTSAS_NUM_PHYS, 1) !=
				    DDI_PROP_SUCCESS) {
					(void) ddi_prop_remove(DDI_DEV_T_NONE,
					    parent, MPTSAS_NUM_PHYS);
					mptsas_log(mpt, CE_WARN, "Failed to"
					    " create num-phys props");
					return;
				}

				/*
				 * Update PHY info for smhba
				 */
				mutex_enter(&mpt->m_mutex);
				if (mptsas_smhba_phy_init(mpt)) {
					mutex_exit(&mpt->m_mutex);
					mptsas_log(mpt, CE_WARN, "mptsas phy"
					    " update failed");
					return;
				}
				mutex_exit(&mpt->m_mutex);

				/*
				 * topo_node->un.physport is really the PHY#
				 * for direct attached devices
				 */
				mptsas_smhba_set_one_phy_props(mpt, parent,
				    topo_node->un.physport, &attached_devhdl);

				if (ddi_prop_update_int(DDI_DEV_T_NONE, parent,
				    MPTSAS_VIRTUAL_PORT, 0) !=
				    DDI_PROP_SUCCESS) {
					(void) ddi_prop_remove(DDI_DEV_T_NONE,
					    parent, MPTSAS_VIRTUAL_PORT);
					mptsas_log(mpt, CE_WARN,
					    "mptsas virtual-port"
					    "port prop update failed");
					return;
				}
			}
		}
		mutex_enter(&mpt->m_mutex);

		NDBG20(("mptsas%d handle_topo_change to online devhdl:%x, "
		    "phymask:%x.", mpt->m_instance, ptgt->m_devhdl,
		    ptgt->m_addr.mta_phymask));
		break;
	}
	case MPTSAS_DR_EVENT_OFFLINE_TARGET:
	{
		devhdl = topo_node->devhdl;
		ptgt = refhash_linear_search(mpt->m_targets,
		    mptsas_target_eval_devhdl, &devhdl);
		if (ptgt == NULL)
			break;

		sas_wwn = ptgt->m_addr.mta_wwn;
		phy = ptgt->m_phynum;

		addr = kmem_zalloc(SCSI_MAXNAMELEN, KM_SLEEP);

		if (sas_wwn) {
			(void) sprintf(addr, "w%016"PRIx64, sas_wwn);
		} else {
			(void) sprintf(addr, "p%x", phy);
		}
		ASSERT(ptgt->m_devhdl == devhdl);

		if ((topo_node->flags == MPTSAS_TOPO_FLAG_RAID_ASSOCIATED) ||
		    (topo_node->flags ==
		    MPTSAS_TOPO_FLAG_RAID_PHYSDRV_ASSOCIATED)) {
			/*
			 * Get latest RAID info if RAID volume status changes
			 * or Phys Disk status changes
			 */
			(void) mptsas_get_raid_info(mpt);
		}
		/*
		 * Abort all outstanding command on the device
		 */
		rval = mptsas_do_scsi_reset(mpt, devhdl);
		if (rval) {
			NDBG20(("mptsas%d handle_topo_change to reset target "
			    "before offline devhdl:%x, phymask:%x, rval:%x",
			    mpt->m_instance, ptgt->m_devhdl,
			    ptgt->m_addr.mta_phymask, rval));
		}

		mutex_exit(&mpt->m_mutex);

		ndi_devi_enter(scsi_vhci_dip, &circ);
		ndi_devi_enter(parent, &circ1);
		rval = mptsas_offline_target(parent, addr);
		ndi_devi_exit(parent, circ1);
		ndi_devi_exit(scsi_vhci_dip, circ);
		NDBG20(("mptsas%d handle_topo_change to offline devhdl:%x, "
		    "phymask:%x, rval:%x", mpt->m_instance,
		    ptgt->m_devhdl, ptgt->m_addr.mta_phymask, rval));

		kmem_free(addr, SCSI_MAXNAMELEN);

		/*
		 * Clear parent's props for SMHBA support
		 */
		flags = topo_node->flags;
		if (flags == MPTSAS_TOPO_FLAG_DIRECT_ATTACHED_DEVICE) {
			bzero(attached_wwnstr, sizeof (attached_wwnstr));
			if (ddi_prop_update_string(DDI_DEV_T_NONE, parent,
			    SCSI_ADDR_PROP_ATTACHED_PORT, attached_wwnstr) !=
			    DDI_PROP_SUCCESS) {
				(void) ddi_prop_remove(DDI_DEV_T_NONE, parent,
				    SCSI_ADDR_PROP_ATTACHED_PORT);
				mptsas_log(mpt, CE_WARN, "mptsas attached port "
				    "prop update failed");
				break;
			}
			if (ddi_prop_update_int(DDI_DEV_T_NONE, parent,
			    MPTSAS_NUM_PHYS, 0) !=
			    DDI_PROP_SUCCESS) {
				(void) ddi_prop_remove(DDI_DEV_T_NONE, parent,
				    MPTSAS_NUM_PHYS);
				mptsas_log(mpt, CE_WARN, "mptsas num phys "
				    "prop update failed");
				break;
			}
			if (ddi_prop_update_int(DDI_DEV_T_NONE, parent,
			    MPTSAS_VIRTUAL_PORT, 1) !=
			    DDI_PROP_SUCCESS) {
				(void) ddi_prop_remove(DDI_DEV_T_NONE, parent,
				    MPTSAS_VIRTUAL_PORT);
				mptsas_log(mpt, CE_WARN, "mptsas virtual port "
				    "prop update failed");
				break;
			}
		}

		mutex_enter(&mpt->m_mutex);
		ptgt->m_led_status = 0;
		(void) mptsas_flush_led_status(mpt, ptgt);
		if (rval == DDI_SUCCESS) {
			refhash_remove(mpt->m_targets, ptgt);
			ptgt = NULL;
		} else {
			/*
			 * clean DR_INTRANSITION flag to allow I/O down to
			 * PHCI driver since failover finished.
			 * Invalidate the devhdl
			 */
			ptgt->m_devhdl = MPTSAS_INVALID_DEVHDL;
			ptgt->m_tgt_unconfigured = 0;
			mutex_enter(&mpt->m_tx_waitq_mutex);
			ptgt->m_dr_flag = MPTSAS_DR_INACTIVE;
			mutex_exit(&mpt->m_tx_waitq_mutex);
		}

		/*
		 * Send SAS IO Unit Control to free the dev handle
		 */
		if ((flags == MPTSAS_TOPO_FLAG_DIRECT_ATTACHED_DEVICE) ||
		    (flags == MPTSAS_TOPO_FLAG_EXPANDER_ATTACHED_DEVICE)) {
			rval = mptsas_free_devhdl(mpt, devhdl);

			NDBG20(("mptsas%d handle_topo_change to remove "
			    "devhdl:%x, rval:%x", mpt->m_instance, devhdl,
			    rval));
		}

		break;
	}
	case MPTSAS_TOPO_FLAG_REMOVE_HANDLE:
	{
		devhdl = topo_node->devhdl;
		/*
		 * If this is the remove handle event, do a reset first.
		 */
		if (topo_node->event == MPTSAS_TOPO_FLAG_REMOVE_HANDLE) {
			rval = mptsas_do_scsi_reset(mpt, devhdl);
			if (rval) {
				NDBG20(("mpt%d reset target before remove "
				    "devhdl:%x, rval:%x", mpt->m_instance,
				    devhdl, rval));
			}
		}

		/*
		 * Send SAS IO Unit Control to free the dev handle
		 */
		rval = mptsas_free_devhdl(mpt, devhdl);
		NDBG20(("mptsas%d handle_topo_change to remove "
		    "devhdl:%x, rval:%x", mpt->m_instance, devhdl,
		    rval));
		break;
	}
	case MPTSAS_DR_EVENT_RECONFIG_SMP:
	{
		mptsas_smp_t smp;
		dev_info_t *smpdip;

		devhdl = topo_node->devhdl;

		page_address = (MPI2_SAS_EXPAND_PGAD_FORM_HNDL &
		    MPI2_SAS_EXPAND_PGAD_FORM_MASK) | (uint32_t)devhdl;
		rval = mptsas_get_sas_expander_page0(mpt, page_address, &smp);
		if (rval != DDI_SUCCESS) {
			mptsas_log(mpt, CE_WARN, "failed to online smp, "
			    "handle %x", devhdl);
			return;
		}

		psmp = mptsas_smp_alloc(mpt, &smp);
		if (psmp == NULL) {
			return;
		}

		mutex_exit(&mpt->m_mutex);
		ndi_devi_enter(parent, &circ1);
		(void) mptsas_online_smp(parent, psmp, &smpdip);
		ndi_devi_exit(parent, circ1);

		mutex_enter(&mpt->m_mutex);
		break;
	}
	case MPTSAS_DR_EVENT_OFFLINE_SMP:
	{
		devhdl = topo_node->devhdl;
		uint32_t dev_info;

		psmp = refhash_linear_search(mpt->m_smp_targets,
		    mptsas_smp_eval_devhdl, &devhdl);
		if (psmp == NULL)
			break;
		/*
		 * The mptsas_smp_t data is released only if the dip is offlined
		 * successfully.
		 */
		mutex_exit(&mpt->m_mutex);

		ndi_devi_enter(parent, &circ1);
		rval = mptsas_offline_smp(parent, psmp, NDI_DEVI_REMOVE);
		ndi_devi_exit(parent, circ1);

		dev_info = psmp->m_deviceinfo;
		if ((dev_info & DEVINFO_DIRECT_ATTACHED) ==
		    DEVINFO_DIRECT_ATTACHED) {
			if (ddi_prop_update_int(DDI_DEV_T_NONE, parent,
			    MPTSAS_VIRTUAL_PORT, 1) !=
			    DDI_PROP_SUCCESS) {
				(void) ddi_prop_remove(DDI_DEV_T_NONE, parent,
				    MPTSAS_VIRTUAL_PORT);
				mptsas_log(mpt, CE_WARN, "mptsas virtual port "
				    "prop update failed");
				return;
			}
			/*
			 * Check whether the smp connected to the iport,
			 */
			if (ddi_prop_update_int(DDI_DEV_T_NONE, parent,
			    MPTSAS_NUM_PHYS, 0) !=
			    DDI_PROP_SUCCESS) {
				(void) ddi_prop_remove(DDI_DEV_T_NONE, parent,
				    MPTSAS_NUM_PHYS);
				mptsas_log(mpt, CE_WARN, "mptsas num phys"
				    "prop update failed");
				return;
			}
			/*
			 * Clear parent's attached-port props
			 */
			bzero(attached_wwnstr, sizeof (attached_wwnstr));
			if (ddi_prop_update_string(DDI_DEV_T_NONE, parent,
			    SCSI_ADDR_PROP_ATTACHED_PORT, attached_wwnstr) !=
			    DDI_PROP_SUCCESS) {
				(void) ddi_prop_remove(DDI_DEV_T_NONE, parent,
				    SCSI_ADDR_PROP_ATTACHED_PORT);
				mptsas_log(mpt, CE_WARN, "mptsas attached port "
				    "prop update failed");
				return;
			}
		}

		mutex_enter(&mpt->m_mutex);
		NDBG20(("mptsas%d handle_topo_change to remove devhdl:%x, "
		    "rval:%x", mpt->m_instance, psmp->m_devhdl, rval));
		if (rval == DDI_SUCCESS) {
			refhash_remove(mpt->m_smp_targets, psmp);
		} else {
			psmp->m_devhdl = MPTSAS_INVALID_DEVHDL;
		}

		bzero(attached_wwnstr, sizeof (attached_wwnstr));

		break;
	}
	default:
		return;
	}
}

/*
 * Record the event if its type is enabled in mpt instance by ioctl.
 */
static void
mptsas_record_event(void *args)
{
	m_replyh_arg_t			*replyh_arg;
	pMpi2EventNotificationReply_t	eventreply;
	uint32_t			event, rfm;
	mptsas_t			*mpt;
	int				i, j;
	uint16_t			event_data_len;
	boolean_t			sendAEN = FALSE;

	replyh_arg = (m_replyh_arg_t *)args;
	rfm = replyh_arg->rfm;
	mpt = replyh_arg->mpt;

	eventreply = (pMpi2EventNotificationReply_t)
	    (mpt->m_reply_frame + (rfm -
	    (mpt->m_reply_frame_dma_addr & 0xffffffffu)));
	event = ddi_get16(mpt->m_acc_reply_frame_hdl, &eventreply->Event);


	/*
	 * Generate a system event to let anyone who cares know that a
	 * LOG_ENTRY_ADDED event has occurred.  This is sent no matter what the
	 * event mask is set to.
	 */
	if (event == MPI2_EVENT_LOG_ENTRY_ADDED) {
		sendAEN = TRUE;
	}

	/*
	 * Record the event only if it is not masked.  Determine which dword
	 * and bit of event mask to test.
	 */
	i = (uint8_t)(event / 32);
	j = (uint8_t)(event % 32);
	if ((i < 4) && ((1 << j) & mpt->m_event_mask[i])) {
		i = mpt->m_event_index;
		mpt->m_events[i].Type = event;
		mpt->m_events[i].Number = ++mpt->m_event_number;
		bzero(mpt->m_events[i].Data, MPTSAS_MAX_EVENT_DATA_LENGTH * 4);
		event_data_len = ddi_get16(mpt->m_acc_reply_frame_hdl,
		    &eventreply->EventDataLength);

		if (event_data_len > 0) {
			/*
			 * Limit data to size in m_event entry
			 */
			if (event_data_len > MPTSAS_MAX_EVENT_DATA_LENGTH) {
				event_data_len = MPTSAS_MAX_EVENT_DATA_LENGTH;
			}
			for (j = 0; j < event_data_len; j++) {
				mpt->m_events[i].Data[j] =
				    ddi_get32(mpt->m_acc_reply_frame_hdl,
				    &(eventreply->EventData[j]));
			}

			/*
			 * check for index wrap-around
			 */
			if (++i == MPTSAS_EVENT_QUEUE_SIZE) {
				i = 0;
			}
			mpt->m_event_index = (uint8_t)i;

			/*
			 * Set flag to send the event.
			 */
			sendAEN = TRUE;
		}
	}

	/*
	 * Generate a system event if flag is set to let anyone who cares know
	 * that an event has occurred.
	 */
	if (sendAEN) {
		(void) ddi_log_sysevent(mpt->m_dip, DDI_VENDOR_LSI, "MPT_SAS",
		    "SAS", NULL, NULL, DDI_NOSLEEP);
	}
}

#define	SMP_RESET_IN_PROGRESS MPI2_EVENT_SAS_TOPO_LR_SMP_RESET_IN_PROGRESS
/*
 * handle sync events from ioc in interrupt
 * return value:
 * DDI_SUCCESS: The event is handled by this func
 * DDI_FAILURE: Event is not handled
 */
static int
mptsas_handle_event_sync(void *args)
{
	m_replyh_arg_t			*replyh_arg;
	pMpi2EventNotificationReply_t	eventreply;
	uint32_t			event, rfm;
	mptsas_t			*mpt;
	uint_t				iocstatus;

	replyh_arg = (m_replyh_arg_t *)args;
	rfm = replyh_arg->rfm;
	mpt = replyh_arg->mpt;

	ASSERT(mutex_owned(&mpt->m_mutex));

	eventreply = (pMpi2EventNotificationReply_t)
	    (mpt->m_reply_frame + (rfm -
	    (mpt->m_reply_frame_dma_addr & 0xffffffffu)));
	event = ddi_get16(mpt->m_acc_reply_frame_hdl, &eventreply->Event);

	if (iocstatus = ddi_get16(mpt->m_acc_reply_frame_hdl,
	    &eventreply->IOCStatus)) {
		if (iocstatus == MPI2_IOCSTATUS_FLAG_LOG_INFO_AVAILABLE) {
			mptsas_log(mpt, CE_WARN,
			    "!mptsas_handle_event_sync: event 0x%x, "
			    "IOCStatus=0x%x, "
			    "IOCLogInfo=0x%x", event, iocstatus,
			    ddi_get32(mpt->m_acc_reply_frame_hdl,
			    &eventreply->IOCLogInfo));
		} else {
			mptsas_log(mpt, CE_WARN,
			    "mptsas_handle_event_sync: event 0x%x, "
			    "IOCStatus=0x%x, "
			    "(IOCLogInfo=0x%x)", event, iocstatus,
			    ddi_get32(mpt->m_acc_reply_frame_hdl,
			    &eventreply->IOCLogInfo));
		}
	}

	/*
	 * figure out what kind of event we got and handle accordingly
	 */
	switch (event) {
	case MPI2_EVENT_SAS_TOPOLOGY_CHANGE_LIST:
	{
		pMpi2EventDataSasTopologyChangeList_t	sas_topo_change_list;
		uint8_t				num_entries, expstatus, phy;
		uint8_t				phystatus, physport, state, i;
		uint8_t				start_phy_num, link_rate;
		uint16_t			dev_handle, reason_code;
		uint16_t			enc_handle, expd_handle;
		char				string[80], curr[80], prev[80];
		mptsas_topo_change_list_t	*topo_head = NULL;
		mptsas_topo_change_list_t	*topo_tail = NULL;
		mptsas_topo_change_list_t	*topo_node = NULL;
		mptsas_target_t			*ptgt;
		mptsas_smp_t			*psmp;
		uint8_t				flags = 0, exp_flag;
		smhba_info_t			*pSmhba = NULL;

		NDBG20(("mptsas_handle_event_sync: SAS topology change"));

		sas_topo_change_list = (pMpi2EventDataSasTopologyChangeList_t)
		    eventreply->EventData;

		enc_handle = ddi_get16(mpt->m_acc_reply_frame_hdl,
		    &sas_topo_change_list->EnclosureHandle);
		expd_handle = ddi_get16(mpt->m_acc_reply_frame_hdl,
		    &sas_topo_change_list->ExpanderDevHandle);
		num_entries = ddi_get8(mpt->m_acc_reply_frame_hdl,
		    &sas_topo_change_list->NumEntries);
		start_phy_num = ddi_get8(mpt->m_acc_reply_frame_hdl,
		    &sas_topo_change_list->StartPhyNum);
		expstatus = ddi_get8(mpt->m_acc_reply_frame_hdl,
		    &sas_topo_change_list->ExpStatus);
		physport = ddi_get8(mpt->m_acc_reply_frame_hdl,
		    &sas_topo_change_list->PhysicalPort);

		string[0] = 0;
		if (expd_handle) {
			flags = MPTSAS_TOPO_FLAG_EXPANDER_ASSOCIATED;
			switch (expstatus) {
			case MPI2_EVENT_SAS_TOPO_ES_ADDED:
				(void) sprintf(string, " added");
				/*
				 * New expander device added
				 */
				mpt->m_port_chng = 1;
				topo_node = kmem_zalloc(
				    sizeof (mptsas_topo_change_list_t),
				    KM_SLEEP);
				topo_node->mpt = mpt;
				topo_node->event = MPTSAS_DR_EVENT_RECONFIG_SMP;
				topo_node->un.physport = physport;
				topo_node->devhdl = expd_handle;
				topo_node->flags = flags;
				topo_node->object = NULL;
				if (topo_head == NULL) {
					topo_head = topo_tail = topo_node;
				} else {
					topo_tail->next = topo_node;
					topo_tail = topo_node;
				}
				break;
			case MPI2_EVENT_SAS_TOPO_ES_NOT_RESPONDING:
				(void) sprintf(string, " not responding, "
				    "removed");
				psmp = refhash_linear_search(mpt->m_smp_targets,
				    mptsas_smp_eval_devhdl, &expd_handle);
				if (psmp == NULL)
					break;

				topo_node = kmem_zalloc(
				    sizeof (mptsas_topo_change_list_t),
				    KM_SLEEP);
				topo_node->mpt = mpt;
				topo_node->un.phymask =
				    psmp->m_addr.mta_phymask;
				topo_node->event = MPTSAS_DR_EVENT_OFFLINE_SMP;
				topo_node->devhdl = expd_handle;
				topo_node->flags = flags;
				topo_node->object = NULL;
				if (topo_head == NULL) {
					topo_head = topo_tail = topo_node;
				} else {
					topo_tail->next = topo_node;
					topo_tail = topo_node;
				}
				break;
			case MPI2_EVENT_SAS_TOPO_ES_RESPONDING:
				break;
			case MPI2_EVENT_SAS_TOPO_ES_DELAY_NOT_RESPONDING:
				(void) sprintf(string, " not responding, "
				    "delaying removal");
				break;
			default:
				break;
			}
		} else {
			flags = MPTSAS_TOPO_FLAG_DIRECT_ATTACHED_DEVICE;
		}

		NDBG20(("SAS TOPOLOGY CHANGE for enclosure %x expander %x%s\n",
		    enc_handle, expd_handle, string));
		for (i = 0; i < num_entries; i++) {
			phy = i + start_phy_num;
			phystatus = ddi_get8(mpt->m_acc_reply_frame_hdl,
			    &sas_topo_change_list->PHY[i].PhyStatus);
			dev_handle = ddi_get16(mpt->m_acc_reply_frame_hdl,
			    &sas_topo_change_list->PHY[i].AttachedDevHandle);
			reason_code = phystatus & MPI2_EVENT_SAS_TOPO_RC_MASK;
			/*
			 * Filter out processing of Phy Vacant Status unless
			 * the reason code is "Not Responding".  Process all
			 * other combinations of Phy Status and Reason Codes.
			 */
			if ((phystatus &
			    MPI2_EVENT_SAS_TOPO_PHYSTATUS_VACANT) &&
			    (reason_code !=
			    MPI2_EVENT_SAS_TOPO_RC_TARG_NOT_RESPONDING)) {
				continue;
			}
			curr[0] = 0;
			prev[0] = 0;
			string[0] = 0;
			switch (reason_code) {
			case MPI2_EVENT_SAS_TOPO_RC_TARG_ADDED:
			{
				NDBG20(("mptsas%d phy %d physical_port %d "
				    "dev_handle %d added", mpt->m_instance, phy,
				    physport, dev_handle));
				link_rate = ddi_get8(mpt->m_acc_reply_frame_hdl,
				    &sas_topo_change_list->PHY[i].LinkRate);
				state = (link_rate &
				    MPI2_EVENT_SAS_TOPO_LR_CURRENT_MASK) >>
				    MPI2_EVENT_SAS_TOPO_LR_CURRENT_SHIFT;
				switch (state) {
				case MPI2_EVENT_SAS_TOPO_LR_PHY_DISABLED:
					(void) sprintf(curr, "is disabled");
					break;
				case MPI2_EVENT_SAS_TOPO_LR_NEGOTIATION_FAILED:
					(void) sprintf(curr, "is offline, "
					    "failed speed negotiation");
					break;
				case MPI2_EVENT_SAS_TOPO_LR_SATA_OOB_COMPLETE:
					(void) sprintf(curr, "SATA OOB "
					    "complete");
					break;
				case SMP_RESET_IN_PROGRESS:
					(void) sprintf(curr, "SMP reset in "
					    "progress");
					break;
				case MPI2_EVENT_SAS_TOPO_LR_RATE_1_5:
					(void) sprintf(curr, "is online at "
					    "1.5 Gbps");
					break;
				case MPI2_EVENT_SAS_TOPO_LR_RATE_3_0:
					(void) sprintf(curr, "is online at 3.0 "
					    "Gbps");
					break;
				case MPI2_EVENT_SAS_TOPO_LR_RATE_6_0:
					(void) sprintf(curr, "is online at 6.0 "
					    "Gbps");
					break;
				case MPI25_EVENT_SAS_TOPO_LR_RATE_12_0:
					(void) sprintf(curr,
					    "is online at 12.0 Gbps");
					break;
				default:
					(void) sprintf(curr, "state is "
					    "unknown");
					break;
				}
				/*
				 * New target device added into the system.
				 * Set association flag according to if an
				 * expander is used or not.
				 */
				exp_flag =
				    MPTSAS_TOPO_FLAG_EXPANDER_ATTACHED_DEVICE;
				if (flags ==
				    MPTSAS_TOPO_FLAG_EXPANDER_ASSOCIATED) {
					flags = exp_flag;
				}
				topo_node = kmem_zalloc(
				    sizeof (mptsas_topo_change_list_t),
				    KM_SLEEP);
				topo_node->mpt = mpt;
				topo_node->event =
				    MPTSAS_DR_EVENT_RECONFIG_TARGET;
				if (expd_handle == 0) {
					/*
					 * Per MPI 2, if expander dev handle
					 * is 0, it's a directly attached
					 * device. So driver use PHY to decide
					 * which iport is associated
					 */
					physport = phy;
					mpt->m_port_chng = 1;
				}
				topo_node->un.physport = physport;
				topo_node->devhdl = dev_handle;
				topo_node->flags = flags;
				topo_node->object = NULL;
				if (topo_head == NULL) {
					topo_head = topo_tail = topo_node;
				} else {
					topo_tail->next = topo_node;
					topo_tail = topo_node;
				}
				break;
			}
			case MPI2_EVENT_SAS_TOPO_RC_TARG_NOT_RESPONDING:
			{
				NDBG20(("mptsas%d phy %d physical_port %d "
				    "dev_handle %d removed", mpt->m_instance,
				    phy, physport, dev_handle));
				/*
				 * Set association flag according to if an
				 * expander is used or not.
				 */
				exp_flag =
				    MPTSAS_TOPO_FLAG_EXPANDER_ATTACHED_DEVICE;
				if (flags ==
				    MPTSAS_TOPO_FLAG_EXPANDER_ASSOCIATED) {
					flags = exp_flag;
				}
				/*
				 * Target device is removed from the system
				 * Before the device is really offline from
				 * from system.
				 */
				ptgt = refhash_linear_search(mpt->m_targets,
				    mptsas_target_eval_devhdl, &dev_handle);
				/*
				 * If ptgt is NULL here, it means that the
				 * DevHandle is not in the hash table.  This is
				 * reasonable sometimes.  For example, if a
				 * disk was pulled, then added, then pulled
				 * again, the disk will not have been put into
				 * the hash table because the add event will
				 * have an invalid phymask.  BUT, this does not
				 * mean that the DevHandle is invalid.  The
				 * controller will still have a valid DevHandle
				 * that must be removed.  To do this, use the
				 * MPTSAS_TOPO_FLAG_REMOVE_HANDLE event.
				 */
				if (ptgt == NULL) {
					topo_node = kmem_zalloc(
					    sizeof (mptsas_topo_change_list_t),
					    KM_SLEEP);
					topo_node->mpt = mpt;
					topo_node->un.phymask = 0;
					topo_node->event =
					    MPTSAS_TOPO_FLAG_REMOVE_HANDLE;
					topo_node->devhdl = dev_handle;
					topo_node->flags = flags;
					topo_node->object = NULL;
					if (topo_head == NULL) {
						topo_head = topo_tail =
						    topo_node;
					} else {
						topo_tail->next = topo_node;
						topo_tail = topo_node;
					}
					break;
				}

				/*
				 * Update DR flag immediately avoid I/O failure
				 * before failover finish. Pay attention to the
				 * mutex protect, we need grab m_tx_waitq_mutex
				 * during set m_dr_flag because we won't add
				 * the following command into waitq, instead,
				 * we need return TRAN_BUSY in the tran_start
				 * context.
				 */
				mutex_enter(&mpt->m_tx_waitq_mutex);
				ptgt->m_dr_flag = MPTSAS_DR_INTRANSITION;
				mutex_exit(&mpt->m_tx_waitq_mutex);

				topo_node = kmem_zalloc(
				    sizeof (mptsas_topo_change_list_t),
				    KM_SLEEP);
				topo_node->mpt = mpt;
				topo_node->un.phymask =
				    ptgt->m_addr.mta_phymask;
				topo_node->event =
				    MPTSAS_DR_EVENT_OFFLINE_TARGET;
				topo_node->devhdl = dev_handle;
				topo_node->flags = flags;
				topo_node->object = NULL;
				if (topo_head == NULL) {
					topo_head = topo_tail = topo_node;
				} else {
					topo_tail->next = topo_node;
					topo_tail = topo_node;
				}
				break;
			}
			case MPI2_EVENT_SAS_TOPO_RC_PHY_CHANGED:
				link_rate = ddi_get8(mpt->m_acc_reply_frame_hdl,
				    &sas_topo_change_list->PHY[i].LinkRate);
				state = (link_rate &
				    MPI2_EVENT_SAS_TOPO_LR_CURRENT_MASK) >>
				    MPI2_EVENT_SAS_TOPO_LR_CURRENT_SHIFT;
				pSmhba = &mpt->m_phy_info[i].smhba_info;
				pSmhba->negotiated_link_rate = state;
				switch (state) {
				case MPI2_EVENT_SAS_TOPO_LR_PHY_DISABLED:
					(void) sprintf(curr, "is disabled");
					mptsas_smhba_log_sysevent(mpt,
					    ESC_SAS_PHY_EVENT,
					    SAS_PHY_REMOVE,
					    &mpt->m_phy_info[i].smhba_info);
					mpt->m_phy_info[i].smhba_info.
					    negotiated_link_rate
					    = 0x1;
					break;
				case MPI2_EVENT_SAS_TOPO_LR_NEGOTIATION_FAILED:
					(void) sprintf(curr, "is offline, "
					    "failed speed negotiation");
					mptsas_smhba_log_sysevent(mpt,
					    ESC_SAS_PHY_EVENT,
					    SAS_PHY_OFFLINE,
					    &mpt->m_phy_info[i].smhba_info);
					break;
				case MPI2_EVENT_SAS_TOPO_LR_SATA_OOB_COMPLETE:
					(void) sprintf(curr, "SATA OOB "
					    "complete");
					break;
				case SMP_RESET_IN_PROGRESS:
					(void) sprintf(curr, "SMP reset in "
					    "progress");
					break;
				case MPI2_EVENT_SAS_TOPO_LR_RATE_1_5:
					(void) sprintf(curr, "is online at "
					    "1.5 Gbps");
					if ((expd_handle == 0) &&
					    (enc_handle == 1)) {
						mpt->m_port_chng = 1;
					}
					mptsas_smhba_log_sysevent(mpt,
					    ESC_SAS_PHY_EVENT,
					    SAS_PHY_ONLINE,
					    &mpt->m_phy_info[i].smhba_info);
					break;
				case MPI2_EVENT_SAS_TOPO_LR_RATE_3_0:
					(void) sprintf(curr, "is online at 3.0 "
					    "Gbps");
					if ((expd_handle == 0) &&
					    (enc_handle == 1)) {
						mpt->m_port_chng = 1;
					}
					mptsas_smhba_log_sysevent(mpt,
					    ESC_SAS_PHY_EVENT,
					    SAS_PHY_ONLINE,
					    &mpt->m_phy_info[i].smhba_info);
					break;
				case MPI2_EVENT_SAS_TOPO_LR_RATE_6_0:
					(void) sprintf(curr, "is online at "
					    "6.0 Gbps");
					if ((expd_handle == 0) &&
					    (enc_handle == 1)) {
						mpt->m_port_chng = 1;
					}
					mptsas_smhba_log_sysevent(mpt,
					    ESC_SAS_PHY_EVENT,
					    SAS_PHY_ONLINE,
					    &mpt->m_phy_info[i].smhba_info);
					break;
				case MPI25_EVENT_SAS_TOPO_LR_RATE_12_0:
					(void) sprintf(curr, "is online at "
					    "12.0 Gbps");
					if ((expd_handle == 0) &&
					    (enc_handle == 1)) {
						mpt->m_port_chng = 1;
					}
					mptsas_smhba_log_sysevent(mpt,
					    ESC_SAS_PHY_EVENT,
					    SAS_PHY_ONLINE,
					    &mpt->m_phy_info[i].smhba_info);
					break;
				default:
					(void) sprintf(curr, "state is "
					    "unknown");
					break;
				}

				state = (link_rate &
				    MPI2_EVENT_SAS_TOPO_LR_PREV_MASK) >>
				    MPI2_EVENT_SAS_TOPO_LR_PREV_SHIFT;
				switch (state) {
				case MPI2_EVENT_SAS_TOPO_LR_PHY_DISABLED:
					(void) sprintf(prev, ", was disabled");
					break;
				case MPI2_EVENT_SAS_TOPO_LR_NEGOTIATION_FAILED:
					(void) sprintf(prev, ", was offline, "
					    "failed speed negotiation");
					break;
				case MPI2_EVENT_SAS_TOPO_LR_SATA_OOB_COMPLETE:
					(void) sprintf(prev, ", was SATA OOB "
					    "complete");
					break;
				case SMP_RESET_IN_PROGRESS:
					(void) sprintf(prev, ", was SMP reset "
					    "in progress");
					break;
				case MPI2_EVENT_SAS_TOPO_LR_RATE_1_5:
					(void) sprintf(prev, ", was online at "
					    "1.5 Gbps");
					break;
				case MPI2_EVENT_SAS_TOPO_LR_RATE_3_0:
					(void) sprintf(prev, ", was online at "
					    "3.0 Gbps");
					break;
				case MPI2_EVENT_SAS_TOPO_LR_RATE_6_0:
					(void) sprintf(prev, ", was online at "
					    "6.0 Gbps");
					break;
				case MPI25_EVENT_SAS_TOPO_LR_RATE_12_0:
					(void) sprintf(prev, ", was online at "
					    "12.0 Gbps");
					break;
				default:
				break;
				}
				(void) sprintf(&string[strlen(string)], "link "
				    "changed, ");
				break;
			case MPI2_EVENT_SAS_TOPO_RC_NO_CHANGE:
				continue;
			case MPI2_EVENT_SAS_TOPO_RC_DELAY_NOT_RESPONDING:
				(void) sprintf(&string[strlen(string)],
				    "target not responding, delaying "
				    "removal");
				break;
			}
			NDBG20(("mptsas%d phy %d DevHandle %x, %s%s%s\n",
			    mpt->m_instance, phy, dev_handle, string, curr,
			    prev));
		}
		if (topo_head != NULL) {
			/*
			 * Launch DR taskq to handle topology change
			 */
			if ((ddi_taskq_dispatch(mpt->m_dr_taskq,
			    mptsas_handle_dr, (void *)topo_head,
			    DDI_NOSLEEP)) != DDI_SUCCESS) {
				while (topo_head != NULL) {
					topo_node = topo_head;
					topo_head = topo_head->next;
					kmem_free(topo_node,
					    sizeof (mptsas_topo_change_list_t));
				}
				mptsas_log(mpt, CE_NOTE, "mptsas start taskq "
				    "for handle SAS DR event failed. \n");
			}
		}
		break;
	}
	case MPI2_EVENT_IR_CONFIGURATION_CHANGE_LIST:
	{
		Mpi2EventDataIrConfigChangeList_t	*irChangeList;
		mptsas_topo_change_list_t		*topo_head = NULL;
		mptsas_topo_change_list_t		*topo_tail = NULL;
		mptsas_topo_change_list_t		*topo_node = NULL;
		mptsas_target_t				*ptgt;
		uint8_t					num_entries, i, reason;
		uint16_t				volhandle, diskhandle;

		irChangeList = (pMpi2EventDataIrConfigChangeList_t)
		    eventreply->EventData;
		num_entries = ddi_get8(mpt->m_acc_reply_frame_hdl,
		    &irChangeList->NumElements);

		NDBG20(("mptsas%d IR_CONFIGURATION_CHANGE_LIST event received",
		    mpt->m_instance));

		for (i = 0; i < num_entries; i++) {
			reason = ddi_get8(mpt->m_acc_reply_frame_hdl,
			    &irChangeList->ConfigElement[i].ReasonCode);
			volhandle = ddi_get16(mpt->m_acc_reply_frame_hdl,
			    &irChangeList->ConfigElement[i].VolDevHandle);
			diskhandle = ddi_get16(mpt->m_acc_reply_frame_hdl,
			    &irChangeList->ConfigElement[i].PhysDiskDevHandle);

			switch (reason) {
			case MPI2_EVENT_IR_CHANGE_RC_ADDED:
			case MPI2_EVENT_IR_CHANGE_RC_VOLUME_CREATED:
			{
				NDBG20(("mptsas %d volume added\n",
				    mpt->m_instance));

				topo_node = kmem_zalloc(
				    sizeof (mptsas_topo_change_list_t),
				    KM_SLEEP);

				topo_node->mpt = mpt;
				topo_node->event =
				    MPTSAS_DR_EVENT_RECONFIG_TARGET;
				topo_node->un.physport = 0xff;
				topo_node->devhdl = volhandle;
				topo_node->flags =
				    MPTSAS_TOPO_FLAG_RAID_ASSOCIATED;
				topo_node->object = NULL;
				if (topo_head == NULL) {
					topo_head = topo_tail = topo_node;
				} else {
					topo_tail->next = topo_node;
					topo_tail = topo_node;
				}
				break;
			}
			case MPI2_EVENT_IR_CHANGE_RC_REMOVED:
			case MPI2_EVENT_IR_CHANGE_RC_VOLUME_DELETED:
			{
				NDBG20(("mptsas %d volume deleted\n",
				    mpt->m_instance));
				ptgt = refhash_linear_search(mpt->m_targets,
				    mptsas_target_eval_devhdl, &volhandle);
				if (ptgt == NULL)
					break;

				/*
				 * Clear any flags related to volume
				 */
				(void) mptsas_delete_volume(mpt, volhandle);

				/*
				 * Update DR flag immediately avoid I/O failure
				 */
				mutex_enter(&mpt->m_tx_waitq_mutex);
				ptgt->m_dr_flag = MPTSAS_DR_INTRANSITION;
				mutex_exit(&mpt->m_tx_waitq_mutex);

				topo_node = kmem_zalloc(
				    sizeof (mptsas_topo_change_list_t),
				    KM_SLEEP);
				topo_node->mpt = mpt;
				topo_node->un.phymask =
				    ptgt->m_addr.mta_phymask;
				topo_node->event =
				    MPTSAS_DR_EVENT_OFFLINE_TARGET;
				topo_node->devhdl = volhandle;
				topo_node->flags =
				    MPTSAS_TOPO_FLAG_RAID_ASSOCIATED;
				topo_node->object = (void *)ptgt;
				if (topo_head == NULL) {
					topo_head = topo_tail = topo_node;
				} else {
					topo_tail->next = topo_node;
					topo_tail = topo_node;
				}
				break;
			}
			case MPI2_EVENT_IR_CHANGE_RC_PD_CREATED:
			case MPI2_EVENT_IR_CHANGE_RC_HIDE:
			{
				ptgt = refhash_linear_search(mpt->m_targets,
				    mptsas_target_eval_devhdl, &diskhandle);
				if (ptgt == NULL)
					break;

				/*
				 * Update DR flag immediately avoid I/O failure
				 */
				mutex_enter(&mpt->m_tx_waitq_mutex);
				ptgt->m_dr_flag = MPTSAS_DR_INTRANSITION;
				mutex_exit(&mpt->m_tx_waitq_mutex);

				topo_node = kmem_zalloc(
				    sizeof (mptsas_topo_change_list_t),
				    KM_SLEEP);
				topo_node->mpt = mpt;
				topo_node->un.phymask =
				    ptgt->m_addr.mta_phymask;
				topo_node->event =
				    MPTSAS_DR_EVENT_OFFLINE_TARGET;
				topo_node->devhdl = diskhandle;
				topo_node->flags =
				    MPTSAS_TOPO_FLAG_RAID_PHYSDRV_ASSOCIATED;
				topo_node->object = (void *)ptgt;
				if (topo_head == NULL) {
					topo_head = topo_tail = topo_node;
				} else {
					topo_tail->next = topo_node;
					topo_tail = topo_node;
				}
				break;
			}
			case MPI2_EVENT_IR_CHANGE_RC_UNHIDE:
			case MPI2_EVENT_IR_CHANGE_RC_PD_DELETED:
			{
				/*
				 * The physical drive is released by a IR
				 * volume. But we cannot get the the physport
				 * or phynum from the event data, so we only
				 * can get the physport/phynum after SAS
				 * Device Page0 request for the devhdl.
				 */
				topo_node = kmem_zalloc(
				    sizeof (mptsas_topo_change_list_t),
				    KM_SLEEP);
				topo_node->mpt = mpt;
				topo_node->un.phymask = 0;
				topo_node->event =
				    MPTSAS_DR_EVENT_RECONFIG_TARGET;
				topo_node->devhdl = diskhandle;
				topo_node->flags =
				    MPTSAS_TOPO_FLAG_RAID_PHYSDRV_ASSOCIATED;
				topo_node->object = NULL;
				mpt->m_port_chng = 1;
				if (topo_head == NULL) {
					topo_head = topo_tail = topo_node;
				} else {
					topo_tail->next = topo_node;
					topo_tail = topo_node;
				}
				break;
			}
			default:
				break;
			}
		}

		if (topo_head != NULL) {
			/*
			 * Launch DR taskq to handle topology change
			 */
			if ((ddi_taskq_dispatch(mpt->m_dr_taskq,
			    mptsas_handle_dr, (void *)topo_head,
			    DDI_NOSLEEP)) != DDI_SUCCESS) {
				while (topo_head != NULL) {
					topo_node = topo_head;
					topo_head = topo_head->next;
					kmem_free(topo_node,
					    sizeof (mptsas_topo_change_list_t));
				}
				mptsas_log(mpt, CE_NOTE, "mptsas start taskq "
				    "for handle SAS DR event failed. \n");
			}
		}
		break;
	}
	default:
		return (DDI_FAILURE);
	}

	return (DDI_SUCCESS);
}

/*
 * handle events from ioc
 */
static void
mptsas_handle_event(void *args)
{
	m_replyh_arg_t			*replyh_arg;
	pMpi2EventNotificationReply_t	eventreply;
	uint32_t			event, iocloginfo, rfm;
	uint32_t			status;
	uint8_t				port;
	mptsas_t			*mpt;
	uint_t				iocstatus;

	replyh_arg = (m_replyh_arg_t *)args;
	rfm = replyh_arg->rfm;
	mpt = replyh_arg->mpt;

	mutex_enter(&mpt->m_mutex);
	/*
	 * If HBA is being reset, drop incoming event.
	 */
	if (mpt->m_in_reset) {
		NDBG20(("dropping event received prior to reset"));
		mutex_exit(&mpt->m_mutex);
		return;
	}

	eventreply = (pMpi2EventNotificationReply_t)
	    (mpt->m_reply_frame + (rfm -
	    (mpt->m_reply_frame_dma_addr & 0xffffffffu)));
	event = ddi_get16(mpt->m_acc_reply_frame_hdl, &eventreply->Event);

	if (iocstatus = ddi_get16(mpt->m_acc_reply_frame_hdl,
	    &eventreply->IOCStatus)) {
		if (iocstatus == MPI2_IOCSTATUS_FLAG_LOG_INFO_AVAILABLE) {
			mptsas_log(mpt, CE_WARN,
			    "!mptsas_handle_event: IOCStatus=0x%x, "
			    "IOCLogInfo=0x%x", iocstatus,
			    ddi_get32(mpt->m_acc_reply_frame_hdl,
			    &eventreply->IOCLogInfo));
		} else {
			mptsas_log(mpt, CE_WARN,
			    "mptsas_handle_event: IOCStatus=0x%x, "
			    "IOCLogInfo=0x%x", iocstatus,
			    ddi_get32(mpt->m_acc_reply_frame_hdl,
			    &eventreply->IOCLogInfo));
		}
	}

	/*
	 * figure out what kind of event we got and handle accordingly
	 */
	switch (event) {
	case MPI2_EVENT_LOG_ENTRY_ADDED:
		break;
	case MPI2_EVENT_LOG_DATA:
		iocloginfo = ddi_get32(mpt->m_acc_reply_frame_hdl,
		    &eventreply->IOCLogInfo);
		NDBG20(("mptsas %d log info %x received.\n", mpt->m_instance,
		    iocloginfo));
		break;
	case MPI2_EVENT_STATE_CHANGE:
		NDBG20(("mptsas%d state change.", mpt->m_instance));
		break;
	case MPI2_EVENT_HARD_RESET_RECEIVED:
		NDBG20(("mptsas%d event change.", mpt->m_instance));
		break;
	case MPI2_EVENT_SAS_DISCOVERY:
	{
		MPI2_EVENT_DATA_SAS_DISCOVERY	*sasdiscovery;
		char				string[80];
		uint8_t				rc;

		sasdiscovery =
		    (pMpi2EventDataSasDiscovery_t)eventreply->EventData;

		rc = ddi_get8(mpt->m_acc_reply_frame_hdl,
		    &sasdiscovery->ReasonCode);
		port = ddi_get8(mpt->m_acc_reply_frame_hdl,
		    &sasdiscovery->PhysicalPort);
		status = ddi_get32(mpt->m_acc_reply_frame_hdl,
		    &sasdiscovery->DiscoveryStatus);

		string[0] = 0;
		switch (rc) {
		case MPI2_EVENT_SAS_DISC_RC_STARTED:
			(void) sprintf(string, "STARTING");
			break;
		case MPI2_EVENT_SAS_DISC_RC_COMPLETED:
			(void) sprintf(string, "COMPLETED");
			break;
		default:
			(void) sprintf(string, "UNKNOWN");
			break;
		}

		NDBG20(("SAS DISCOVERY is %s for port %d, status %x", string,
		    port, status));

		break;
	}
	case MPI2_EVENT_EVENT_CHANGE:
		NDBG20(("mptsas%d event change.", mpt->m_instance));
		break;
	case MPI2_EVENT_TASK_SET_FULL:
	{
		pMpi2EventDataTaskSetFull_t	taskfull;

		taskfull = (pMpi2EventDataTaskSetFull_t)eventreply->EventData;

		NDBG20(("TASK_SET_FULL received for mptsas%d, depth %d\n",
		    mpt->m_instance,  ddi_get16(mpt->m_acc_reply_frame_hdl,
		    &taskfull->CurrentDepth)));
		break;
	}
	case MPI2_EVENT_SAS_TOPOLOGY_CHANGE_LIST:
	{
		/*
		 * SAS TOPOLOGY CHANGE LIST Event has already been handled
		 * in mptsas_handle_event_sync() of interrupt context
		 */
		break;
	}
	case MPI2_EVENT_SAS_ENCL_DEVICE_STATUS_CHANGE:
	{
		pMpi2EventDataSasEnclDevStatusChange_t	encstatus;
		uint8_t					rc;
		char					string[80];

		encstatus = (pMpi2EventDataSasEnclDevStatusChange_t)
		    eventreply->EventData;

		rc = ddi_get8(mpt->m_acc_reply_frame_hdl,
		    &encstatus->ReasonCode);
		switch (rc) {
		case MPI2_EVENT_SAS_ENCL_RC_ADDED:
			(void) sprintf(string, "added");
			break;
		case MPI2_EVENT_SAS_ENCL_RC_NOT_RESPONDING:
			(void) sprintf(string, ", not responding");
			break;
		default:
		break;
		}
		NDBG20(("mptsas%d ENCLOSURE STATUS CHANGE for enclosure "
		    "%x%s\n", mpt->m_instance,
		    ddi_get16(mpt->m_acc_reply_frame_hdl,
		    &encstatus->EnclosureHandle), string));
		break;
	}

	/*
	 * MPI2_EVENT_SAS_DEVICE_STATUS_CHANGE is handled by
	 * mptsas_handle_event_sync,in here just send ack message.
	 */
	case MPI2_EVENT_SAS_DEVICE_STATUS_CHANGE:
	{
		pMpi2EventDataSasDeviceStatusChange_t	statuschange;
		uint8_t					rc;
		uint16_t				devhdl;
		uint64_t				wwn = 0;
		uint32_t				wwn_lo, wwn_hi;

		statuschange = (pMpi2EventDataSasDeviceStatusChange_t)
		    eventreply->EventData;
		rc = ddi_get8(mpt->m_acc_reply_frame_hdl,
		    &statuschange->ReasonCode);
		wwn_lo = ddi_get32(mpt->m_acc_reply_frame_hdl,
		    (uint32_t *)(void *)&statuschange->SASAddress);
		wwn_hi = ddi_get32(mpt->m_acc_reply_frame_hdl,
		    (uint32_t *)(void *)&statuschange->SASAddress + 1);
		wwn = ((uint64_t)wwn_hi << 32) | wwn_lo;
		devhdl =  ddi_get16(mpt->m_acc_reply_frame_hdl,
		    &statuschange->DevHandle);

		NDBG13(("MPI2_EVENT_SAS_DEVICE_STATUS_CHANGE wwn is %"PRIx64,
		    wwn));

		switch (rc) {
		case MPI2_EVENT_SAS_DEV_STAT_RC_SMART_DATA:
			NDBG20(("SMART data received, ASC/ASCQ = %02x/%02x",
			    ddi_get8(mpt->m_acc_reply_frame_hdl,
			    &statuschange->ASC),
			    ddi_get8(mpt->m_acc_reply_frame_hdl,
			    &statuschange->ASCQ)));
			break;

		case MPI2_EVENT_SAS_DEV_STAT_RC_UNSUPPORTED:
			NDBG20(("Device not supported"));
			break;

		case MPI2_EVENT_SAS_DEV_STAT_RC_INTERNAL_DEVICE_RESET:
			NDBG20(("IOC internally generated the Target Reset "
			    "for devhdl:%x", devhdl));
			break;

		case MPI2_EVENT_SAS_DEV_STAT_RC_CMP_INTERNAL_DEV_RESET:
			NDBG20(("IOC's internally generated Target Reset "
			    "completed for devhdl:%x", devhdl));
			break;

		case MPI2_EVENT_SAS_DEV_STAT_RC_TASK_ABORT_INTERNAL:
			NDBG20(("IOC internally generated Abort Task"));
			break;

		case MPI2_EVENT_SAS_DEV_STAT_RC_CMP_TASK_ABORT_INTERNAL:
			NDBG20(("IOC's internally generated Abort Task "
			    "completed"));
			break;

		case MPI2_EVENT_SAS_DEV_STAT_RC_ABORT_TASK_SET_INTERNAL:
			NDBG20(("IOC internally generated Abort Task Set"));
			break;

		case MPI2_EVENT_SAS_DEV_STAT_RC_CLEAR_TASK_SET_INTERNAL:
			NDBG20(("IOC internally generated Clear Task Set"));
			break;

		case MPI2_EVENT_SAS_DEV_STAT_RC_QUERY_TASK_INTERNAL:
			NDBG20(("IOC internally generated Query Task"));
			break;

		case MPI2_EVENT_SAS_DEV_STAT_RC_ASYNC_NOTIFICATION:
			NDBG20(("Device sent an Asynchronous Notification"));
			break;

		default:
			break;
		}
		break;
	}
	case MPI2_EVENT_IR_CONFIGURATION_CHANGE_LIST:
	{
		/*
		 * IR TOPOLOGY CHANGE LIST Event has already been handled
		 * in mpt_handle_event_sync() of interrupt context
		 */
		break;
	}
	case MPI2_EVENT_IR_OPERATION_STATUS:
	{
		Mpi2EventDataIrOperationStatus_t	*irOpStatus;
		char					reason_str[80];
		uint8_t					rc, percent;
		uint16_t				handle;

		irOpStatus = (pMpi2EventDataIrOperationStatus_t)
		    eventreply->EventData;
		rc = ddi_get8(mpt->m_acc_reply_frame_hdl,
		    &irOpStatus->RAIDOperation);
		percent = ddi_get8(mpt->m_acc_reply_frame_hdl,
		    &irOpStatus->PercentComplete);
		handle = ddi_get16(mpt->m_acc_reply_frame_hdl,
		    &irOpStatus->VolDevHandle);

		switch (rc) {
			case MPI2_EVENT_IR_RAIDOP_RESYNC:
				(void) sprintf(reason_str, "resync");
				break;
			case MPI2_EVENT_IR_RAIDOP_ONLINE_CAP_EXPANSION:
				(void) sprintf(reason_str, "online capacity "
				    "expansion");
				break;
			case MPI2_EVENT_IR_RAIDOP_CONSISTENCY_CHECK:
				(void) sprintf(reason_str, "consistency check");
				break;
			default:
				(void) sprintf(reason_str, "unknown reason %x",
				    rc);
		}

		NDBG20(("mptsas%d raid operational status: (%s)"
		    "\thandle(0x%04x), percent complete(%d)\n",
		    mpt->m_instance, reason_str, handle, percent));
		break;
	}
	case MPI2_EVENT_SAS_BROADCAST_PRIMITIVE:
	{
		pMpi2EventDataSasBroadcastPrimitive_t	sas_broadcast;
		uint8_t					phy_num;
		uint8_t					primitive;

		sas_broadcast = (pMpi2EventDataSasBroadcastPrimitive_t)
		    eventreply->EventData;

		phy_num = ddi_get8(mpt->m_acc_reply_frame_hdl,
		    &sas_broadcast->PhyNum);
		primitive = ddi_get8(mpt->m_acc_reply_frame_hdl,
		    &sas_broadcast->Primitive);

		switch (primitive) {
		case MPI2_EVENT_PRIMITIVE_CHANGE:
			mptsas_smhba_log_sysevent(mpt,
			    ESC_SAS_HBA_PORT_BROADCAST,
			    SAS_PORT_BROADCAST_CHANGE,
			    &mpt->m_phy_info[phy_num].smhba_info);
			break;
		case MPI2_EVENT_PRIMITIVE_SES:
			mptsas_smhba_log_sysevent(mpt,
			    ESC_SAS_HBA_PORT_BROADCAST,
			    SAS_PORT_BROADCAST_SES,
			    &mpt->m_phy_info[phy_num].smhba_info);
			break;
		case MPI2_EVENT_PRIMITIVE_EXPANDER:
			mptsas_smhba_log_sysevent(mpt,
			    ESC_SAS_HBA_PORT_BROADCAST,
			    SAS_PORT_BROADCAST_D01_4,
			    &mpt->m_phy_info[phy_num].smhba_info);
			break;
		case MPI2_EVENT_PRIMITIVE_ASYNCHRONOUS_EVENT:
			mptsas_smhba_log_sysevent(mpt,
			    ESC_SAS_HBA_PORT_BROADCAST,
			    SAS_PORT_BROADCAST_D04_7,
			    &mpt->m_phy_info[phy_num].smhba_info);
			break;
		case MPI2_EVENT_PRIMITIVE_RESERVED3:
			mptsas_smhba_log_sysevent(mpt,
			    ESC_SAS_HBA_PORT_BROADCAST,
			    SAS_PORT_BROADCAST_D16_7,
			    &mpt->m_phy_info[phy_num].smhba_info);
			break;
		case MPI2_EVENT_PRIMITIVE_RESERVED4:
			mptsas_smhba_log_sysevent(mpt,
			    ESC_SAS_HBA_PORT_BROADCAST,
			    SAS_PORT_BROADCAST_D29_7,
			    &mpt->m_phy_info[phy_num].smhba_info);
			break;
		case MPI2_EVENT_PRIMITIVE_CHANGE0_RESERVED:
			mptsas_smhba_log_sysevent(mpt,
			    ESC_SAS_HBA_PORT_BROADCAST,
			    SAS_PORT_BROADCAST_D24_0,
			    &mpt->m_phy_info[phy_num].smhba_info);
			break;
		case MPI2_EVENT_PRIMITIVE_CHANGE1_RESERVED:
			mptsas_smhba_log_sysevent(mpt,
			    ESC_SAS_HBA_PORT_BROADCAST,
			    SAS_PORT_BROADCAST_D27_4,
			    &mpt->m_phy_info[phy_num].smhba_info);
			break;
		default:
			NDBG16(("mptsas%d: unknown BROADCAST PRIMITIVE"
			    " %x received",
			    mpt->m_instance, primitive));
			break;
		}
		NDBG16(("mptsas%d sas broadcast primitive: "
		    "\tprimitive(0x%04x), phy(%d) complete\n",
		    mpt->m_instance, primitive, phy_num));
		break;
	}
	case MPI2_EVENT_IR_VOLUME:
	{
		Mpi2EventDataIrVolume_t		*irVolume;
		uint16_t			devhandle;
		uint32_t			state;
		int				config, vol;
		uint8_t				found = FALSE;

		irVolume = (pMpi2EventDataIrVolume_t)eventreply->EventData;
		state = ddi_get32(mpt->m_acc_reply_frame_hdl,
		    &irVolume->NewValue);
		devhandle = ddi_get16(mpt->m_acc_reply_frame_hdl,
		    &irVolume->VolDevHandle);

		NDBG20(("EVENT_IR_VOLUME event is received"));

		/*
		 * Get latest RAID info and then find the DevHandle for this
		 * event in the configuration.  If the DevHandle is not found
		 * just exit the event.
		 */
		(void) mptsas_get_raid_info(mpt);
		for (config = 0; (config < mpt->m_num_raid_configs) &&
		    (!found); config++) {
			for (vol = 0; vol < MPTSAS_MAX_RAIDVOLS; vol++) {
				if (mpt->m_raidconfig[config].m_raidvol[vol].
				    m_raidhandle == devhandle) {
					found = TRUE;
					break;
				}
			}
		}
		if (!found) {
			break;
		}

		switch (irVolume->ReasonCode) {
		case MPI2_EVENT_IR_VOLUME_RC_SETTINGS_CHANGED:
		{
			uint32_t i;
			mpt->m_raidconfig[config].m_raidvol[vol].m_settings =
			    state;

			i = state & MPI2_RAIDVOL0_SETTING_MASK_WRITE_CACHING;
			mptsas_log(mpt, CE_NOTE, " Volume %d settings changed"
			    ", auto-config of hot-swap drives is %s"
			    ", write caching is %s"
			    ", hot-spare pool mask is %02x\n",
			    vol, state &
			    MPI2_RAIDVOL0_SETTING_AUTO_CONFIG_HSWAP_DISABLE
			    ? "disabled" : "enabled",
			    i == MPI2_RAIDVOL0_SETTING_UNCHANGED
			    ? "controlled by member disks" :
			    i == MPI2_RAIDVOL0_SETTING_DISABLE_WRITE_CACHING
			    ? "disabled" :
			    i == MPI2_RAIDVOL0_SETTING_ENABLE_WRITE_CACHING
			    ? "enabled" :
			    "incorrectly set",
			    (state >> 16) & 0xff);
				break;
		}
		case MPI2_EVENT_IR_VOLUME_RC_STATE_CHANGED:
		{
			mpt->m_raidconfig[config].m_raidvol[vol].m_state =
			    (uint8_t)state;

			mptsas_log(mpt, CE_NOTE,
			    "Volume %d is now %s\n", vol,
			    state == MPI2_RAID_VOL_STATE_OPTIMAL
			    ? "optimal" :
			    state == MPI2_RAID_VOL_STATE_DEGRADED
			    ? "degraded" :
			    state == MPI2_RAID_VOL_STATE_ONLINE
			    ? "online" :
			    state == MPI2_RAID_VOL_STATE_INITIALIZING
			    ? "initializing" :
			    state == MPI2_RAID_VOL_STATE_FAILED
			    ? "failed" :
			    state == MPI2_RAID_VOL_STATE_MISSING
			    ? "missing" :
			    "state unknown");
			break;
		}
		case MPI2_EVENT_IR_VOLUME_RC_STATUS_FLAGS_CHANGED:
		{
			mpt->m_raidconfig[config].m_raidvol[vol].
			    m_statusflags = state;

			mptsas_log(mpt, CE_NOTE,
			    " Volume %d is now %s%s%s%s%s%s%s%s%s\n",
			    vol,
			    state & MPI2_RAIDVOL0_STATUS_FLAG_ENABLED
			    ? ", enabled" : ", disabled",
			    state & MPI2_RAIDVOL0_STATUS_FLAG_QUIESCED
			    ? ", quiesced" : "",
			    state & MPI2_RAIDVOL0_STATUS_FLAG_VOLUME_INACTIVE
			    ? ", inactive" : ", active",
			    state &
			    MPI2_RAIDVOL0_STATUS_FLAG_BAD_BLOCK_TABLE_FULL
			    ? ", bad block table is full" : "",
			    state &
			    MPI2_RAIDVOL0_STATUS_FLAG_RESYNC_IN_PROGRESS
			    ? ", resync in progress" : "",
			    state & MPI2_RAIDVOL0_STATUS_FLAG_BACKGROUND_INIT
			    ? ", background initialization in progress" : "",
			    state &
			    MPI2_RAIDVOL0_STATUS_FLAG_CAPACITY_EXPANSION
			    ? ", capacity expansion in progress" : "",
			    state &
			    MPI2_RAIDVOL0_STATUS_FLAG_CONSISTENCY_CHECK
			    ? ", consistency check in progress" : "",
			    state & MPI2_RAIDVOL0_STATUS_FLAG_DATA_SCRUB
			    ? ", data scrub in progress" : "");
			break;
		}
		default:
			break;
		}
		break;
	}
	case MPI2_EVENT_IR_PHYSICAL_DISK:
	{
		Mpi2EventDataIrPhysicalDisk_t	*irPhysDisk;
		uint16_t			devhandle, enchandle, slot;
		uint32_t			status, state;
		uint8_t				physdisknum, reason;

		irPhysDisk = (Mpi2EventDataIrPhysicalDisk_t *)
		    eventreply->EventData;
		physdisknum = ddi_get8(mpt->m_acc_reply_frame_hdl,
		    &irPhysDisk->PhysDiskNum);
		devhandle = ddi_get16(mpt->m_acc_reply_frame_hdl,
		    &irPhysDisk->PhysDiskDevHandle);
		enchandle = ddi_get16(mpt->m_acc_reply_frame_hdl,
		    &irPhysDisk->EnclosureHandle);
		slot = ddi_get16(mpt->m_acc_reply_frame_hdl,
		    &irPhysDisk->Slot);
		state = ddi_get32(mpt->m_acc_reply_frame_hdl,
		    &irPhysDisk->NewValue);
		reason = ddi_get8(mpt->m_acc_reply_frame_hdl,
		    &irPhysDisk->ReasonCode);

		NDBG20(("EVENT_IR_PHYSICAL_DISK event is received"));

		switch (reason) {
		case MPI2_EVENT_IR_PHYSDISK_RC_SETTINGS_CHANGED:
			mptsas_log(mpt, CE_NOTE,
			    " PhysDiskNum %d with DevHandle 0x%x in slot %d "
			    "for enclosure with handle 0x%x is now in hot "
			    "spare pool %d",
			    physdisknum, devhandle, slot, enchandle,
			    (state >> 16) & 0xff);
			break;

		case MPI2_EVENT_IR_PHYSDISK_RC_STATUS_FLAGS_CHANGED:
			status = state;
			mptsas_log(mpt, CE_NOTE,
			    " PhysDiskNum %d with DevHandle 0x%x in slot %d "
			    "for enclosure with handle 0x%x is now "
			    "%s%s%s%s%s\n", physdisknum, devhandle, slot,
			    enchandle,
			    status & MPI2_PHYSDISK0_STATUS_FLAG_INACTIVE_VOLUME
			    ? ", inactive" : ", active",
			    status & MPI2_PHYSDISK0_STATUS_FLAG_OUT_OF_SYNC
			    ? ", out of sync" : "",
			    status & MPI2_PHYSDISK0_STATUS_FLAG_QUIESCED
			    ? ", quiesced" : "",
			    status &
			    MPI2_PHYSDISK0_STATUS_FLAG_WRITE_CACHE_ENABLED
			    ? ", write cache enabled" : "",
			    status & MPI2_PHYSDISK0_STATUS_FLAG_OCE_TARGET
			    ? ", capacity expansion target" : "");
			break;

		case MPI2_EVENT_IR_PHYSDISK_RC_STATE_CHANGED:
			mptsas_log(mpt, CE_NOTE,
			    " PhysDiskNum %d with DevHandle 0x%x in slot %d "
			    "for enclosure with handle 0x%x is now %s\n",
			    physdisknum, devhandle, slot, enchandle,
			    state == MPI2_RAID_PD_STATE_OPTIMAL
			    ? "optimal" :
			    state == MPI2_RAID_PD_STATE_REBUILDING
			    ? "rebuilding" :
			    state == MPI2_RAID_PD_STATE_DEGRADED
			    ? "degraded" :
			    state == MPI2_RAID_PD_STATE_HOT_SPARE
			    ? "a hot spare" :
			    state == MPI2_RAID_PD_STATE_ONLINE
			    ? "online" :
			    state == MPI2_RAID_PD_STATE_OFFLINE
			    ? "offline" :
			    state == MPI2_RAID_PD_STATE_NOT_COMPATIBLE
			    ? "not compatible" :
			    state == MPI2_RAID_PD_STATE_NOT_CONFIGURED
			    ? "not configured" :
			    "state unknown");
			break;
		}
		break;
	}
	default:
		NDBG20(("mptsas%d: unknown event %x received",
		    mpt->m_instance, event));
		break;
	}

	/*
	 * Return the reply frame to the free queue.
	 */
	ddi_put32(mpt->m_acc_free_queue_hdl,
	    &((uint32_t *)(void *)mpt->m_free_queue)[mpt->m_free_index], rfm);
	(void) ddi_dma_sync(mpt->m_dma_free_queue_hdl, 0, 0,
	    DDI_DMA_SYNC_FORDEV);
	if (++mpt->m_free_index == mpt->m_free_queue_depth) {
		mpt->m_free_index = 0;
	}
	ddi_put32(mpt->m_datap, &mpt->m_reg->ReplyFreeHostIndex,
	    mpt->m_free_index);
	mutex_exit(&mpt->m_mutex);
}

/*
 * invoked from timeout() to restart qfull cmds with throttle == 0
 */
static void
mptsas_restart_cmd(void *arg)
{
	mptsas_t	*mpt = arg;
	mptsas_target_t	*ptgt = NULL;

	mutex_enter(&mpt->m_mutex);

	mpt->m_restart_cmd_timeid = 0;

	for (ptgt = refhash_first(mpt->m_targets); ptgt != NULL;
	    ptgt = refhash_next(mpt->m_targets, ptgt)) {
		if (ptgt->m_reset_delay == 0) {
			if (ptgt->m_t_throttle == QFULL_THROTTLE) {
				mptsas_set_throttle(mpt, ptgt,
				    MAX_THROTTLE);
			}
		}
	}
	mptsas_restart_hba(mpt);
	mutex_exit(&mpt->m_mutex);
}

void
mptsas_remove_cmd(mptsas_t *mpt, mptsas_cmd_t *cmd)
{
	int		slot;
	mptsas_slots_t	*slots = mpt->m_active;
	mptsas_target_t	*ptgt = cmd->cmd_tgt_addr;

	ASSERT(cmd != NULL);
	ASSERT(cmd->cmd_queued == FALSE);

	/*
	 * Task Management cmds are removed in their own routines.  Also,
	 * we don't want to modify timeout based on TM cmds.
	 */
	if (cmd->cmd_flags & CFLAG_TM_CMD) {
		return;
	}

	slot = cmd->cmd_slot;

	/*
	 * remove the cmd.
	 */
	if (cmd == slots->m_slot[slot]) {
		NDBG31(("mptsas_remove_cmd: removing cmd=0x%p, flags "
		    "0x%x", (void *)cmd, cmd->cmd_flags));
		slots->m_slot[slot] = NULL;
		mpt->m_ncmds--;

		/*
		 * only decrement per target ncmds if command
		 * has a target associated with it.
		 */
		if ((cmd->cmd_flags & CFLAG_CMDIOC) == 0) {
			ptgt->m_t_ncmds--;
			/*
			 * reset throttle if we just ran an untagged command
			 * to a tagged target
			 */
			if ((ptgt->m_t_ncmds == 0) &&
			    ((cmd->cmd_pkt_flags & FLAG_TAGMASK) == 0)) {
				mptsas_set_throttle(mpt, ptgt, MAX_THROTTLE);
			}

			/*
			 * Remove this command from the active queue.
			 */
			if (cmd->cmd_active_expiration != 0) {
				TAILQ_REMOVE(&ptgt->m_active_cmdq, cmd,
				    cmd_active_link);
				cmd->cmd_active_expiration = 0;
			}
		}
	}

	/*
	 * This is all we need to do for ioc commands.
	 */
	if (cmd->cmd_flags & CFLAG_CMDIOC) {
		mptsas_return_to_pool(mpt, cmd);
		return;
	}

	ASSERT(cmd != slots->m_slot[cmd->cmd_slot]);
}

/*
 * accept all cmds on the tx_waitq if any and then
 * start a fresh request from the top of the device queue.
 *
 * since there are always cmds queued on the tx_waitq, and rare cmds on
 * the instance waitq, so this function should not be invoked in the ISR,
 * the mptsas_restart_waitq() is invoked in the ISR instead. otherwise, the
 * burden belongs to the IO dispatch CPUs is moved the interrupt CPU.
 */
static void
mptsas_restart_hba(mptsas_t *mpt)
{
	ASSERT(mutex_owned(&mpt->m_mutex));

	mutex_enter(&mpt->m_tx_waitq_mutex);
	if (mpt->m_tx_waitq) {
		mptsas_accept_tx_waitq(mpt);
	}
	mutex_exit(&mpt->m_tx_waitq_mutex);
	mptsas_restart_waitq(mpt);
}

/*
 * start a fresh request from the top of the device queue
 */
static void
mptsas_restart_waitq(mptsas_t *mpt)
{
	mptsas_cmd_t	*cmd, *next_cmd;
	mptsas_target_t *ptgt = NULL;

	NDBG1(("mptsas_restart_waitq: mpt=0x%p", (void *)mpt));

	ASSERT(mutex_owned(&mpt->m_mutex));

	/*
	 * If there is a reset delay, don't start any cmds.  Otherwise, start
	 * as many cmds as possible.
	 * Since SMID 0 is reserved and the TM slot is reserved, the actual max
	 * commands is m_max_requests - 2.
	 */
	cmd = mpt->m_waitq;

	while (cmd != NULL) {
		next_cmd = cmd->cmd_linkp;
		if (cmd->cmd_flags & CFLAG_PASSTHRU) {
			if (mptsas_save_cmd(mpt, cmd) == TRUE) {
				/*
				 * passthru command get slot need
				 * set CFLAG_PREPARED.
				 */
				cmd->cmd_flags |= CFLAG_PREPARED;
				mptsas_waitq_delete(mpt, cmd);
				mptsas_start_passthru(mpt, cmd);
			}
			cmd = next_cmd;
			continue;
		}
		if (cmd->cmd_flags & CFLAG_CONFIG) {
			if (mptsas_save_cmd(mpt, cmd) == TRUE) {
				/*
				 * Send the config page request and delete it
				 * from the waitq.
				 */
				cmd->cmd_flags |= CFLAG_PREPARED;
				mptsas_waitq_delete(mpt, cmd);
				mptsas_start_config_page_access(mpt, cmd);
			}
			cmd = next_cmd;
			continue;
		}
		if (cmd->cmd_flags & CFLAG_FW_DIAG) {
			if (mptsas_save_cmd(mpt, cmd) == TRUE) {
				/*
				 * Send the FW Diag request and delete if from
				 * the waitq.
				 */
				cmd->cmd_flags |= CFLAG_PREPARED;
				mptsas_waitq_delete(mpt, cmd);
				mptsas_start_diag(mpt, cmd);
			}
			cmd = next_cmd;
			continue;
		}

		ptgt = cmd->cmd_tgt_addr;
		if (ptgt && (ptgt->m_t_throttle == DRAIN_THROTTLE) &&
		    (ptgt->m_t_ncmds == 0)) {
			mptsas_set_throttle(mpt, ptgt, MAX_THROTTLE);
		}
		if ((mpt->m_ncmds <= (mpt->m_max_requests - 2)) &&
		    (ptgt && (ptgt->m_reset_delay == 0)) &&
		    (ptgt && (ptgt->m_t_ncmds <
		    ptgt->m_t_throttle))) {
			if (mptsas_save_cmd(mpt, cmd) == TRUE) {
				mptsas_waitq_delete(mpt, cmd);
				(void) mptsas_start_cmd(mpt, cmd);
			}
		}
		cmd = next_cmd;
	}
}
/*
 * Cmds are queued if tran_start() doesn't get the m_mutexlock(no wait).
 * Accept all those queued cmds before new cmd is accept so that the
 * cmds are sent in order.
 */
static void
mptsas_accept_tx_waitq(mptsas_t *mpt)
{
	mptsas_cmd_t *cmd;

	ASSERT(mutex_owned(&mpt->m_mutex));
	ASSERT(mutex_owned(&mpt->m_tx_waitq_mutex));

	/*
	 * A Bus Reset could occur at any time and flush the tx_waitq,
	 * so we cannot count on the tx_waitq to contain even one cmd.
	 * And when the m_tx_waitq_mutex is released and run
	 * mptsas_accept_pkt(), the tx_waitq may be flushed.
	 */
	cmd = mpt->m_tx_waitq;
	for (;;) {
		if ((cmd = mpt->m_tx_waitq) == NULL) {
			mpt->m_tx_draining = 0;
			break;
		}
		if ((mpt->m_tx_waitq = cmd->cmd_linkp) == NULL) {
			mpt->m_tx_waitqtail = &mpt->m_tx_waitq;
		}
		cmd->cmd_linkp = NULL;
		mutex_exit(&mpt->m_tx_waitq_mutex);
		if (mptsas_accept_pkt(mpt, cmd) != TRAN_ACCEPT)
			cmn_err(CE_WARN, "mpt: mptsas_accept_tx_waitq: failed "
			    "to accept cmd on queue\n");
		mutex_enter(&mpt->m_tx_waitq_mutex);
	}
}


/*
 * mpt tag type lookup
 */
static char mptsas_tag_lookup[] =
	{0, MSG_HEAD_QTAG, MSG_ORDERED_QTAG, 0, MSG_SIMPLE_QTAG};

static int
mptsas_start_cmd(mptsas_t *mpt, mptsas_cmd_t *cmd)
{
	struct scsi_pkt		*pkt = CMD2PKT(cmd);
	uint32_t		control = 0;
	caddr_t			mem, arsbuf;
	pMpi2SCSIIORequest_t	io_request;
	ddi_dma_handle_t	dma_hdl = mpt->m_dma_req_frame_hdl;
	ddi_acc_handle_t	acc_hdl = mpt->m_acc_req_frame_hdl;
	mptsas_target_t		*ptgt = cmd->cmd_tgt_addr;
	uint16_t		SMID, io_flags = 0;
	uint8_t			ars_size;
	uint64_t		request_desc;
	uint32_t		ars_dmaaddrlow;
	mptsas_cmd_t		*c;

	NDBG1(("mptsas_start_cmd: cmd=0x%p, flags 0x%x", (void *)cmd,
	    cmd->cmd_flags));

	/*
	 * Set SMID and increment index.  Rollover to 1 instead of 0 if index
	 * is at the max.  0 is an invalid SMID, so we call the first index 1.
	 */
	SMID = cmd->cmd_slot;

	/*
	 * It is possible for back to back device reset to
	 * happen before the reset delay has expired.  That's
	 * ok, just let the device reset go out on the bus.
	 */
	if ((cmd->cmd_pkt_flags & FLAG_NOINTR) == 0) {
		ASSERT(ptgt->m_reset_delay == 0);
	}

	/*
	 * if a non-tagged cmd is submitted to an active tagged target
	 * then drain before submitting this cmd; SCSI-2 allows RQSENSE
	 * to be untagged
	 */
	if (((cmd->cmd_pkt_flags & FLAG_TAGMASK) == 0) &&
	    (ptgt->m_t_ncmds > 1) &&
	    ((cmd->cmd_flags & CFLAG_TM_CMD) == 0) &&
	    (*(cmd->cmd_pkt->pkt_cdbp) != SCMD_REQUEST_SENSE)) {
		if ((cmd->cmd_pkt_flags & FLAG_NOINTR) == 0) {
			NDBG23(("target=%d, untagged cmd, start draining\n",
			    ptgt->m_devhdl));

			if (ptgt->m_reset_delay == 0) {
				mptsas_set_throttle(mpt, ptgt, DRAIN_THROTTLE);
			}

			mptsas_remove_cmd(mpt, cmd);
			cmd->cmd_pkt_flags |= FLAG_HEAD;
			mptsas_waitq_add(mpt, cmd);
		}
		return (DDI_FAILURE);
	}

	/*
	 * Set correct tag bits.
	 */
	if (cmd->cmd_pkt_flags & FLAG_TAGMASK) {
		switch (mptsas_tag_lookup[((cmd->cmd_pkt_flags &
		    FLAG_TAGMASK) >> 12)]) {
		case MSG_SIMPLE_QTAG:
			control |= MPI2_SCSIIO_CONTROL_SIMPLEQ;
			break;
		case MSG_HEAD_QTAG:
			control |= MPI2_SCSIIO_CONTROL_HEADOFQ;
			break;
		case MSG_ORDERED_QTAG:
			control |= MPI2_SCSIIO_CONTROL_ORDEREDQ;
			break;
		default:
			mptsas_log(mpt, CE_WARN, "mpt: Invalid tag type\n");
			break;
		}
	} else {
		if (*(cmd->cmd_pkt->pkt_cdbp) != SCMD_REQUEST_SENSE) {
				ptgt->m_t_throttle = 1;
		}
		control |= MPI2_SCSIIO_CONTROL_SIMPLEQ;
	}

	if (cmd->cmd_pkt_flags & FLAG_TLR) {
		control |= MPI2_SCSIIO_CONTROL_TLR_ON;
	}

	mem = mpt->m_req_frame + (mpt->m_req_frame_size * SMID);
	io_request = (pMpi2SCSIIORequest_t)mem;
	if (cmd->cmd_extrqslen != 0) {
		/*
		 * Mapping of the buffer was done in mptsas_pkt_alloc_extern().
		 * Calculate the DMA address with the same offset.
		 */
		arsbuf = cmd->cmd_arq_buf;
		ars_size = cmd->cmd_extrqslen;
		ars_dmaaddrlow = (mpt->m_req_sense_dma_addr +
		    ((uintptr_t)arsbuf - (uintptr_t)mpt->m_req_sense)) &
		    0xffffffffu;
	} else {
		arsbuf = mpt->m_req_sense + (mpt->m_req_sense_size * (SMID-1));
		cmd->cmd_arq_buf = arsbuf;
		ars_size = mpt->m_req_sense_size;
		ars_dmaaddrlow = (mpt->m_req_sense_dma_addr +
		    (mpt->m_req_sense_size * (SMID-1))) &
		    0xffffffffu;
	}
	bzero(io_request, sizeof (Mpi2SCSIIORequest_t));
	bzero(arsbuf, ars_size);

	ddi_put8(acc_hdl, &io_request->SGLOffset0, offsetof
	    (MPI2_SCSI_IO_REQUEST, SGL) / 4);
	mptsas_init_std_hdr(acc_hdl, io_request, ptgt->m_devhdl, Lun(cmd), 0,
	    MPI2_FUNCTION_SCSI_IO_REQUEST);

	(void) ddi_rep_put8(acc_hdl, (uint8_t *)pkt->pkt_cdbp,
	    io_request->CDB.CDB32, cmd->cmd_cdblen, DDI_DEV_AUTOINCR);

	io_flags = cmd->cmd_cdblen;
	if (mptsas_use_fastpath &&
	    ptgt->m_io_flags & MPI25_SAS_DEVICE0_FLAGS_ENABLED_FAST_PATH) {
		io_flags |= MPI25_SCSIIO_IOFLAGS_FAST_PATH;
		request_desc = MPI25_REQ_DESCRIPT_FLAGS_FAST_PATH_SCSI_IO;
	} else {
		request_desc = MPI2_REQ_DESCRIPT_FLAGS_SCSI_IO;
	}
	ddi_put16(acc_hdl, &io_request->IoFlags, io_flags);
	/*
	 * setup the Scatter/Gather DMA list for this request
	 */
	if (cmd->cmd_cookiec > 0) {
		mptsas_sge_setup(mpt, cmd, &control, io_request, acc_hdl);
	} else {
		ddi_put32(acc_hdl, &io_request->SGL.MpiSimple.FlagsLength,
		    ((uint32_t)MPI2_SGE_FLAGS_LAST_ELEMENT |
		    MPI2_SGE_FLAGS_END_OF_BUFFER |
		    MPI2_SGE_FLAGS_SIMPLE_ELEMENT |
		    MPI2_SGE_FLAGS_END_OF_LIST) << MPI2_SGE_FLAGS_SHIFT);
	}

	/*
	 * save ARQ information
	 */
	ddi_put8(acc_hdl, &io_request->SenseBufferLength, ars_size);
	ddi_put32(acc_hdl, &io_request->SenseBufferLowAddress, ars_dmaaddrlow);

	ddi_put32(acc_hdl, &io_request->Control, control);

	NDBG31(("starting message=%d(0x%p), with cmd=0x%p",
	    SMID, (void *)io_request, (void *)cmd));

	(void) ddi_dma_sync(dma_hdl, 0, 0, DDI_DMA_SYNC_FORDEV);
	(void) ddi_dma_sync(mpt->m_dma_req_sense_hdl, 0, 0,
	    DDI_DMA_SYNC_FORDEV);
	pkt->pkt_start = gethrtime();

	/*
	 * Build request descriptor and write it to the request desc post reg.
	 */
	request_desc |= (SMID << 16);
	request_desc |= (uint64_t)ptgt->m_devhdl << 48;
	MPTSAS_START_CMD(mpt, request_desc);

	/*
	 * Start timeout.
	 */
	cmd->cmd_active_expiration = pkt->pkt_start +
	    (hrtime_t)pkt->pkt_time * (hrtime_t)NANOSEC;

#ifdef MPTSAS_TEST
	/*
	 * Force timeouts to happen immediately.
	 */
	if (mptsas_test_timeouts)
		cmd->cmd_active_expiration = gethrtime();
#endif
	c = TAILQ_FIRST(&ptgt->m_active_cmdq);
	if (c == NULL ||
	    c->cmd_active_expiration < cmd->cmd_active_expiration) {
		/*
		 * Common case is that this is the last pending expiration
		 * (or queue is empty). Insert at head of the queue.
		 */
		TAILQ_INSERT_HEAD(&ptgt->m_active_cmdq, cmd, cmd_active_link);
	} else {
		/*
		 * Queue is not empty and first element expires later than
		 * this command. Search for element expiring sooner.
		 */
		while ((c = TAILQ_NEXT(c, cmd_active_link)) != NULL) {
			if (c->cmd_active_expiration <
			    cmd->cmd_active_expiration) {
				TAILQ_INSERT_BEFORE(c, cmd, cmd_active_link);
				break;
			}
		}
		if (c == NULL) {
			/*
			 * No element found expiring sooner, append to
			 * non-empty queue.
			 */
			TAILQ_INSERT_TAIL(&ptgt->m_active_cmdq, cmd,
			    cmd_active_link);
		}
	}

	if ((mptsas_check_dma_handle(dma_hdl) != DDI_SUCCESS) ||
	    (mptsas_check_acc_handle(acc_hdl) != DDI_SUCCESS)) {
		ddi_fm_service_impact(mpt->m_dip, DDI_SERVICE_UNAFFECTED);
		return (DDI_FAILURE);
	}
	return (DDI_SUCCESS);
}

/*
 * Select a helper thread to handle current doneq
 */
static void
mptsas_deliver_doneq_thread(mptsas_t *mpt)
{
	uint64_t			t, i;
	uint32_t			min = 0xffffffff;
	mptsas_doneq_thread_list_t	*item;

	for (i = 0; i < mpt->m_doneq_thread_n; i++) {
		item = &mpt->m_doneq_thread_id[i];
		/*
		 * If the completed command on help thread[i] less than
		 * doneq_thread_threshold, then pick the thread[i]. Otherwise
		 * pick a thread which has least completed command.
		 */

		mutex_enter(&item->mutex);
		if (item->len < mpt->m_doneq_thread_threshold) {
			t = i;
			mutex_exit(&item->mutex);
			break;
		}
		if (item->len < min) {
			min = item->len;
			t = i;
		}
		mutex_exit(&item->mutex);
	}
	mutex_enter(&mpt->m_doneq_thread_id[t].mutex);
	mptsas_doneq_mv(mpt, t);
	cv_signal(&mpt->m_doneq_thread_id[t].cv);
	mutex_exit(&mpt->m_doneq_thread_id[t].mutex);
}

/*
 * move the current global doneq to the doneq of thead[t]
 */
static void
mptsas_doneq_mv(mptsas_t *mpt, uint64_t t)
{
	mptsas_cmd_t			*cmd;
	mptsas_doneq_thread_list_t	*item = &mpt->m_doneq_thread_id[t];

	ASSERT(mutex_owned(&item->mutex));
	while ((cmd = mpt->m_doneq) != NULL) {
		if ((mpt->m_doneq = cmd->cmd_linkp) == NULL) {
			mpt->m_donetail = &mpt->m_doneq;
		}
		cmd->cmd_linkp = NULL;
		*item->donetail = cmd;
		item->donetail = &cmd->cmd_linkp;
		mpt->m_doneq_len--;
		item->len++;
	}
}

void
mptsas_fma_check(mptsas_t *mpt, mptsas_cmd_t *cmd)
{
	struct scsi_pkt	*pkt = CMD2PKT(cmd);

	/* Check all acc and dma handles */
	if ((mptsas_check_acc_handle(mpt->m_datap) !=
	    DDI_SUCCESS) ||
	    (mptsas_check_acc_handle(mpt->m_acc_req_frame_hdl) !=
	    DDI_SUCCESS) ||
	    (mptsas_check_acc_handle(mpt->m_acc_req_sense_hdl) !=
	    DDI_SUCCESS) ||
	    (mptsas_check_acc_handle(mpt->m_acc_reply_frame_hdl) !=
	    DDI_SUCCESS) ||
	    (mptsas_check_acc_handle(mpt->m_acc_free_queue_hdl) !=
	    DDI_SUCCESS) ||
	    (mptsas_check_acc_handle(mpt->m_acc_post_queue_hdl) !=
	    DDI_SUCCESS) ||
	    (mptsas_check_acc_handle(mpt->m_hshk_acc_hdl) !=
	    DDI_SUCCESS) ||
	    (mptsas_check_acc_handle(mpt->m_config_handle) !=
	    DDI_SUCCESS)) {
		ddi_fm_service_impact(mpt->m_dip,
		    DDI_SERVICE_UNAFFECTED);
		ddi_fm_acc_err_clear(mpt->m_config_handle,
		    DDI_FME_VER0);
		pkt->pkt_reason = CMD_TRAN_ERR;
		pkt->pkt_statistics = 0;
	}
	if ((mptsas_check_dma_handle(mpt->m_dma_req_frame_hdl) !=
	    DDI_SUCCESS) ||
	    (mptsas_check_dma_handle(mpt->m_dma_req_sense_hdl) !=
	    DDI_SUCCESS) ||
	    (mptsas_check_dma_handle(mpt->m_dma_reply_frame_hdl) !=
	    DDI_SUCCESS) ||
	    (mptsas_check_dma_handle(mpt->m_dma_free_queue_hdl) !=
	    DDI_SUCCESS) ||
	    (mptsas_check_dma_handle(mpt->m_dma_post_queue_hdl) !=
	    DDI_SUCCESS) ||
	    (mptsas_check_dma_handle(mpt->m_hshk_dma_hdl) !=
	    DDI_SUCCESS)) {
		ddi_fm_service_impact(mpt->m_dip,
		    DDI_SERVICE_UNAFFECTED);
		pkt->pkt_reason = CMD_TRAN_ERR;
		pkt->pkt_statistics = 0;
	}
	if (cmd->cmd_dmahandle &&
	    (mptsas_check_dma_handle(cmd->cmd_dmahandle) != DDI_SUCCESS)) {
		ddi_fm_service_impact(mpt->m_dip, DDI_SERVICE_UNAFFECTED);
		pkt->pkt_reason = CMD_TRAN_ERR;
		pkt->pkt_statistics = 0;
	}
	if ((cmd->cmd_extra_frames &&
	    ((mptsas_check_dma_handle(cmd->cmd_extra_frames->m_dma_hdl) !=
	    DDI_SUCCESS) ||
	    (mptsas_check_acc_handle(cmd->cmd_extra_frames->m_acc_hdl) !=
	    DDI_SUCCESS)))) {
		ddi_fm_service_impact(mpt->m_dip, DDI_SERVICE_UNAFFECTED);
		pkt->pkt_reason = CMD_TRAN_ERR;
		pkt->pkt_statistics = 0;
	}
}

/*
 * These routines manipulate the queue of commands that
 * are waiting for their completion routines to be called.
 * The queue is usually in FIFO order but on an MP system
 * it's possible for the completion routines to get out
 * of order. If that's a problem you need to add a global
 * mutex around the code that calls the completion routine
 * in the interrupt handler.
 */
static void
mptsas_doneq_add(mptsas_t *mpt, mptsas_cmd_t *cmd)
{
	struct scsi_pkt	*pkt = CMD2PKT(cmd);

	NDBG31(("mptsas_doneq_add: cmd=0x%p", (void *)cmd));

	ASSERT((cmd->cmd_flags & CFLAG_COMPLETED) == 0);
	cmd->cmd_linkp = NULL;
	cmd->cmd_flags |= CFLAG_FINISHED;
	cmd->cmd_flags &= ~CFLAG_IN_TRANSPORT;

	mptsas_fma_check(mpt, cmd);

	/*
	 * only add scsi pkts that have completion routines to
	 * the doneq.  no intr cmds do not have callbacks.
	 */
	if (pkt && (pkt->pkt_comp)) {
		*mpt->m_donetail = cmd;
		mpt->m_donetail = &cmd->cmd_linkp;
		mpt->m_doneq_len++;
	}
}

static mptsas_cmd_t *
mptsas_doneq_thread_rm(mptsas_t *mpt, uint64_t t)
{
	mptsas_cmd_t			*cmd;
	mptsas_doneq_thread_list_t	*item = &mpt->m_doneq_thread_id[t];

	/* pop one off the done queue */
	if ((cmd = item->doneq) != NULL) {
		/* if the queue is now empty fix the tail pointer */
		NDBG31(("mptsas_doneq_thread_rm: cmd=0x%p", (void *)cmd));
		if ((item->doneq = cmd->cmd_linkp) == NULL) {
			item->donetail = &item->doneq;
		}
		cmd->cmd_linkp = NULL;
		item->len--;
	}
	return (cmd);
}

static void
mptsas_doneq_empty(mptsas_t *mpt)
{
	if (mpt->m_doneq && !mpt->m_in_callback) {
		mptsas_cmd_t	*cmd, *next;
		struct scsi_pkt *pkt;

		mpt->m_in_callback = 1;
		cmd = mpt->m_doneq;
		mpt->m_doneq = NULL;
		mpt->m_donetail = &mpt->m_doneq;
		mpt->m_doneq_len = 0;

		mutex_exit(&mpt->m_mutex);
		/*
		 * run the completion routines of all the
		 * completed commands
		 */
		while (cmd != NULL) {
			next = cmd->cmd_linkp;
			cmd->cmd_linkp = NULL;
			/* run this command's completion routine */
			cmd->cmd_flags |= CFLAG_COMPLETED;
			pkt = CMD2PKT(cmd);
			mptsas_pkt_comp(pkt, cmd);
			cmd = next;
		}
		mutex_enter(&mpt->m_mutex);
		mpt->m_in_callback = 0;
	}
}

/*
 * These routines manipulate the target's queue of pending requests
 */
void
mptsas_waitq_add(mptsas_t *mpt, mptsas_cmd_t *cmd)
{
	NDBG7(("mptsas_waitq_add: cmd=0x%p", (void *)cmd));
	mptsas_target_t *ptgt = cmd->cmd_tgt_addr;
	cmd->cmd_queued = TRUE;
	if (ptgt)
		ptgt->m_t_nwait++;
	if (cmd->cmd_pkt_flags & FLAG_HEAD) {
		if ((cmd->cmd_linkp = mpt->m_waitq) == NULL) {
			mpt->m_waitqtail = &cmd->cmd_linkp;
		}
		mpt->m_waitq = cmd;
	} else {
		cmd->cmd_linkp = NULL;
		*(mpt->m_waitqtail) = cmd;
		mpt->m_waitqtail = &cmd->cmd_linkp;
	}
}

static mptsas_cmd_t *
mptsas_waitq_rm(mptsas_t *mpt)
{
	mptsas_cmd_t	*cmd;
	mptsas_target_t *ptgt;
	NDBG7(("mptsas_waitq_rm"));

	MPTSAS_WAITQ_RM(mpt, cmd);

	NDBG7(("mptsas_waitq_rm: cmd=0x%p", (void *)cmd));
	if (cmd) {
		ptgt = cmd->cmd_tgt_addr;
		if (ptgt) {
			ptgt->m_t_nwait--;
			ASSERT(ptgt->m_t_nwait >= 0);
		}
	}
	return (cmd);
}

/*
 * remove specified cmd from the middle of the wait queue.
 */
static void
mptsas_waitq_delete(mptsas_t *mpt, mptsas_cmd_t *cmd)
{
	mptsas_cmd_t	*prevp = mpt->m_waitq;
	mptsas_target_t *ptgt = cmd->cmd_tgt_addr;

	NDBG7(("mptsas_waitq_delete: mpt=0x%p cmd=0x%p",
	    (void *)mpt, (void *)cmd));
	if (ptgt) {
		ptgt->m_t_nwait--;
		ASSERT(ptgt->m_t_nwait >= 0);
	}

	if (prevp == cmd) {
		if ((mpt->m_waitq = cmd->cmd_linkp) == NULL)
			mpt->m_waitqtail = &mpt->m_waitq;

		cmd->cmd_linkp = NULL;
		cmd->cmd_queued = FALSE;
		NDBG7(("mptsas_waitq_delete: mpt=0x%p cmd=0x%p",
		    (void *)mpt, (void *)cmd));
		return;
	}

	while (prevp != NULL) {
		if (prevp->cmd_linkp == cmd) {
			if ((prevp->cmd_linkp = cmd->cmd_linkp) == NULL)
				mpt->m_waitqtail = &prevp->cmd_linkp;

			cmd->cmd_linkp = NULL;
			cmd->cmd_queued = FALSE;
			NDBG7(("mptsas_waitq_delete: mpt=0x%p cmd=0x%p",
			    (void *)mpt, (void *)cmd));
			return;
		}
		prevp = prevp->cmd_linkp;
	}
	cmn_err(CE_PANIC, "mpt: mptsas_waitq_delete: queue botch");
}

static mptsas_cmd_t *
mptsas_tx_waitq_rm(mptsas_t *mpt)
{
	mptsas_cmd_t *cmd;
	NDBG7(("mptsas_tx_waitq_rm"));

	MPTSAS_TX_WAITQ_RM(mpt, cmd);

	NDBG7(("mptsas_tx_waitq_rm: cmd=0x%p", (void *)cmd));

	return (cmd);
}

/*
 * remove specified cmd from the middle of the tx_waitq.
 */
static void
mptsas_tx_waitq_delete(mptsas_t *mpt, mptsas_cmd_t *cmd)
{
	mptsas_cmd_t *prevp = mpt->m_tx_waitq;

	NDBG7(("mptsas_tx_waitq_delete: mpt=0x%p cmd=0x%p",
	    (void *)mpt, (void *)cmd));

	if (prevp == cmd) {
		if ((mpt->m_tx_waitq = cmd->cmd_linkp) == NULL)
			mpt->m_tx_waitqtail = &mpt->m_tx_waitq;

		cmd->cmd_linkp = NULL;
		cmd->cmd_queued = FALSE;
		NDBG7(("mptsas_tx_waitq_delete: mpt=0x%p cmd=0x%p",
		    (void *)mpt, (void *)cmd));
		return;
	}

	while (prevp != NULL) {
		if (prevp->cmd_linkp == cmd) {
			if ((prevp->cmd_linkp = cmd->cmd_linkp) == NULL)
				mpt->m_tx_waitqtail = &prevp->cmd_linkp;

			cmd->cmd_linkp = NULL;
			cmd->cmd_queued = FALSE;
			NDBG7(("mptsas_tx_waitq_delete: mpt=0x%p cmd=0x%p",
			    (void *)mpt, (void *)cmd));
			return;
		}
		prevp = prevp->cmd_linkp;
	}
	cmn_err(CE_PANIC, "mpt: mptsas_tx_waitq_delete: queue botch");
}

/*
 * device and bus reset handling
 *
 * Notes:
 *	- RESET_ALL:	reset the controller
 *	- RESET_TARGET:	reset the target specified in scsi_address
 */
static int
mptsas_scsi_reset(struct scsi_address *ap, int level)
{
	mptsas_t		*mpt = ADDR2MPT(ap);
	int			rval;
	mptsas_tgt_private_t	*tgt_private;
	mptsas_target_t		*ptgt = NULL;

	tgt_private = (mptsas_tgt_private_t *)ap->a_hba_tran->tran_tgt_private;
	ptgt = tgt_private->t_private;
	if (ptgt == NULL) {
		return (FALSE);
	}
	NDBG22(("mptsas_scsi_reset: target=%d level=%d", ptgt->m_devhdl,
	    level));

	mutex_enter(&mpt->m_mutex);
	/*
	 * if we are not in panic set up a reset delay for this target
	 */
	if (!ddi_in_panic()) {
		mptsas_setup_bus_reset_delay(mpt);
	} else {
		drv_usecwait(mpt->m_scsi_reset_delay * 1000);
	}
	rval = mptsas_do_scsi_reset(mpt, ptgt->m_devhdl);
	mutex_exit(&mpt->m_mutex);

	/*
	 * The transport layer expect to only see TRUE and
	 * FALSE. Therefore, we will adjust the return value
	 * if mptsas_do_scsi_reset returns FAILED.
	 */
	if (rval == FAILED)
		rval = FALSE;
	return (rval);
}

static int
mptsas_do_scsi_reset(mptsas_t *mpt, uint16_t devhdl)
{
	int		rval = FALSE;
	uint8_t		config, disk;

	ASSERT(mutex_owned(&mpt->m_mutex));

	if (mptsas_debug_resets) {
		mptsas_log(mpt, CE_WARN, "mptsas_do_scsi_reset: target=%d",
		    devhdl);
	}

	/*
	 * Issue a Target Reset message to the target specified but not to a
	 * disk making up a raid volume.  Just look through the RAID config
	 * Phys Disk list of DevHandles.  If the target's DevHandle is in this
	 * list, then don't reset this target.
	 */
	for (config = 0; config < mpt->m_num_raid_configs; config++) {
		for (disk = 0; disk < MPTSAS_MAX_DISKS_IN_CONFIG; disk++) {
			if (devhdl == mpt->m_raidconfig[config].
			    m_physdisk_devhdl[disk]) {
				return (TRUE);
			}
		}
	}

	rval = mptsas_ioc_task_management(mpt,
	    MPI2_SCSITASKMGMT_TASKTYPE_TARGET_RESET, devhdl, 0, NULL, 0, 0);

	mptsas_doneq_empty(mpt);
	return (rval);
}

static int
mptsas_scsi_reset_notify(struct scsi_address *ap, int flag,
	void (*callback)(caddr_t), caddr_t arg)
{
	mptsas_t	*mpt = ADDR2MPT(ap);

	NDBG22(("mptsas_scsi_reset_notify: tgt=%d", ap->a_target));

	return (scsi_hba_reset_notify_setup(ap, flag, callback, arg,
	    &mpt->m_mutex, &mpt->m_reset_notify_listf));
}

static int
mptsas_get_name(struct scsi_device *sd, char *name, int len)
{
	dev_info_t	*lun_dip = NULL;

	ASSERT(sd != NULL);
	ASSERT(name != NULL);
	lun_dip = sd->sd_dev;
	ASSERT(lun_dip != NULL);

	if (mptsas_name_child(lun_dip, name, len) == DDI_SUCCESS) {
		return (1);
	} else {
		return (0);
	}
}

static int
mptsas_get_bus_addr(struct scsi_device *sd, char *name, int len)
{
	return (mptsas_get_name(sd, name, len));
}

void
mptsas_set_throttle(mptsas_t *mpt, mptsas_target_t *ptgt, int what)
{

	NDBG25(("mptsas_set_throttle: throttle=%x", what));

	/*
	 * if the bus is draining/quiesced, no changes to the throttles
	 * are allowed. Not allowing change of throttles during draining
	 * limits error recovery but will reduce draining time
	 *
	 * all throttles should have been set to HOLD_THROTTLE
	 */
	if (mpt->m_softstate & (MPTSAS_SS_QUIESCED | MPTSAS_SS_DRAINING)) {
		return;
	}

	if (what == HOLD_THROTTLE) {
		ptgt->m_t_throttle = HOLD_THROTTLE;
	} else if (ptgt->m_reset_delay == 0) {
		ptgt->m_t_throttle = what;
	}
}

/*
 * Clean up from a device reset.
 * For the case of target reset, this function clears the waitq of all
 * commands for a particular target.   For the case of abort task set, this
 * function clears the waitq of all commonds for a particular target/lun.
 */
static void
mptsas_flush_target(mptsas_t *mpt, ushort_t target, int lun, uint8_t tasktype)
{
	mptsas_slots_t	*slots = mpt->m_active;
	mptsas_cmd_t	*cmd, *next_cmd;
	int		slot;
	uchar_t		reason;
	uint_t		stat;
	hrtime_t	timestamp;

	NDBG25(("mptsas_flush_target: target=%d lun=%d", target, lun));

	timestamp = gethrtime();

	/*
	 * Make sure the I/O Controller has flushed all cmds
	 * that are associated with this target for a target reset
	 * and target/lun for abort task set.
	 * Account for TM requests, which use the last SMID.
	 */
	for (slot = 0; slot <= mpt->m_active->m_n_normal; slot++) {
		if ((cmd = slots->m_slot[slot]) == NULL)
			continue;
		reason = CMD_RESET;
		stat = STAT_DEV_RESET;
		switch (tasktype) {
		case MPI2_SCSITASKMGMT_TASKTYPE_TARGET_RESET:
			if (Tgt(cmd) == target) {
				if (cmd->cmd_active_expiration <= timestamp) {
					/*
					 * When timeout requested, propagate
					 * proper reason and statistics to
					 * target drivers.
					 */
					reason = CMD_TIMEOUT;
					stat |= STAT_TIMEOUT;
				}
				NDBG25(("mptsas_flush_target discovered non-"
				    "NULL cmd in slot %d, tasktype 0x%x", slot,
				    tasktype));
				mptsas_dump_cmd(mpt, cmd);
				mptsas_remove_cmd(mpt, cmd);
				mptsas_set_pkt_reason(mpt, cmd, reason, stat);
				mptsas_doneq_add(mpt, cmd);
			}
			break;
		case MPI2_SCSITASKMGMT_TASKTYPE_ABRT_TASK_SET:
			reason = CMD_ABORTED;
			stat = STAT_ABORTED;
			/*FALLTHROUGH*/
		case MPI2_SCSITASKMGMT_TASKTYPE_LOGICAL_UNIT_RESET:
			if ((Tgt(cmd) == target) && (Lun(cmd) == lun)) {

				NDBG25(("mptsas_flush_target discovered non-"
				    "NULL cmd in slot %d, tasktype 0x%x", slot,
				    tasktype));
				mptsas_dump_cmd(mpt, cmd);
				mptsas_remove_cmd(mpt, cmd);
				mptsas_set_pkt_reason(mpt, cmd, reason,
				    stat);
				mptsas_doneq_add(mpt, cmd);
			}
			break;
		default:
			break;
		}
	}

	/*
	 * Flush the waitq and tx_waitq of this target's cmds
	 */
	cmd = mpt->m_waitq;

	reason = CMD_RESET;
	stat = STAT_DEV_RESET;

	switch (tasktype) {
	case MPI2_SCSITASKMGMT_TASKTYPE_TARGET_RESET:
		while (cmd != NULL) {
			next_cmd = cmd->cmd_linkp;
			if (Tgt(cmd) == target) {
				mptsas_waitq_delete(mpt, cmd);
				mptsas_set_pkt_reason(mpt, cmd,
				    reason, stat);
				mptsas_doneq_add(mpt, cmd);
			}
			cmd = next_cmd;
		}
		mutex_enter(&mpt->m_tx_waitq_mutex);
		cmd = mpt->m_tx_waitq;
		while (cmd != NULL) {
			next_cmd = cmd->cmd_linkp;
			if (Tgt(cmd) == target) {
				mptsas_tx_waitq_delete(mpt, cmd);
				mutex_exit(&mpt->m_tx_waitq_mutex);
				mptsas_set_pkt_reason(mpt, cmd,
				    reason, stat);
				mptsas_doneq_add(mpt, cmd);
				mutex_enter(&mpt->m_tx_waitq_mutex);
			}
			cmd = next_cmd;
		}
		mutex_exit(&mpt->m_tx_waitq_mutex);
		break;
	case MPI2_SCSITASKMGMT_TASKTYPE_ABRT_TASK_SET:
		reason = CMD_ABORTED;
		stat =  STAT_ABORTED;
		/*FALLTHROUGH*/
	case MPI2_SCSITASKMGMT_TASKTYPE_LOGICAL_UNIT_RESET:
		while (cmd != NULL) {
			next_cmd = cmd->cmd_linkp;
			if ((Tgt(cmd) == target) && (Lun(cmd) == lun)) {
				mptsas_waitq_delete(mpt, cmd);
				mptsas_set_pkt_reason(mpt, cmd,
				    reason, stat);
				mptsas_doneq_add(mpt, cmd);
			}
			cmd = next_cmd;
		}
		mutex_enter(&mpt->m_tx_waitq_mutex);
		cmd = mpt->m_tx_waitq;
		while (cmd != NULL) {
			next_cmd = cmd->cmd_linkp;
			if ((Tgt(cmd) == target) && (Lun(cmd) == lun)) {
				mptsas_tx_waitq_delete(mpt, cmd);
				mutex_exit(&mpt->m_tx_waitq_mutex);
				mptsas_set_pkt_reason(mpt, cmd,
				    reason, stat);
				mptsas_doneq_add(mpt, cmd);
				mutex_enter(&mpt->m_tx_waitq_mutex);
			}
			cmd = next_cmd;
		}
		mutex_exit(&mpt->m_tx_waitq_mutex);
		break;
	default:
		mptsas_log(mpt, CE_WARN, "Unknown task management type %d.",
		    tasktype);
		break;
	}

#ifdef MPTSAS_FAULTINJECTION
	mptsas_fminj_move_tgt_to_doneq(mpt, target, reason, stat);
#endif
}

/*
 * Clean up hba state, abort all outstanding command and commands in waitq
 * reset timeout of all targets.
 */
static void
mptsas_flush_hba(mptsas_t *mpt)
{
	mptsas_slots_t	*slots = mpt->m_active;
	mptsas_cmd_t	*cmd;
	int		slot;

	NDBG25(("mptsas_flush_hba"));

	/*
	 * The I/O Controller should have already sent back
	 * all commands via the scsi I/O reply frame.  Make
	 * sure all commands have been flushed.
	 * Account for TM request, which use the last SMID.
	 */
	for (slot = 0; slot <= mpt->m_active->m_n_normal; slot++) {
		if ((cmd = slots->m_slot[slot]) == NULL)
			continue;

		if (cmd->cmd_flags & CFLAG_CMDIOC) {
			/*
			 * Need to make sure to tell everyone that might be
			 * waiting on this command that it's going to fail.  If
			 * we get here, this command will never timeout because
			 * the active command table is going to be re-allocated,
			 * so there will be nothing to check against a time out.
			 * Instead, mark the command as failed due to reset.
			 */
			mptsas_set_pkt_reason(mpt, cmd, CMD_RESET,
			    STAT_BUS_RESET);
			if ((cmd->cmd_flags &
			    (CFLAG_PASSTHRU | CFLAG_CONFIG | CFLAG_FW_DIAG))) {
				cmd->cmd_flags |= CFLAG_FINISHED;
				cv_broadcast(&mpt->m_passthru_cv);
				cv_broadcast(&mpt->m_config_cv);
				cv_broadcast(&mpt->m_fw_diag_cv);
			}
			continue;
		}

		NDBG25(("mptsas_flush_hba discovered non-NULL cmd in slot %d",
		    slot));
		mptsas_dump_cmd(mpt, cmd);

		mptsas_remove_cmd(mpt, cmd);
		mptsas_set_pkt_reason(mpt, cmd, CMD_RESET, STAT_BUS_RESET);
		mptsas_doneq_add(mpt, cmd);
	}

	/*
	 * Flush the waitq.
	 */
	while ((cmd = mptsas_waitq_rm(mpt)) != NULL) {
		mptsas_set_pkt_reason(mpt, cmd, CMD_RESET, STAT_BUS_RESET);
		if ((cmd->cmd_flags & CFLAG_PASSTHRU) ||
		    (cmd->cmd_flags & CFLAG_CONFIG) ||
		    (cmd->cmd_flags & CFLAG_FW_DIAG)) {
			cmd->cmd_flags |= CFLAG_FINISHED;
			cv_broadcast(&mpt->m_passthru_cv);
			cv_broadcast(&mpt->m_config_cv);
			cv_broadcast(&mpt->m_fw_diag_cv);
		} else {
			mptsas_doneq_add(mpt, cmd);
		}
	}

	/*
	 * Flush the tx_waitq
	 */
	mutex_enter(&mpt->m_tx_waitq_mutex);
	while ((cmd = mptsas_tx_waitq_rm(mpt)) != NULL) {
		mutex_exit(&mpt->m_tx_waitq_mutex);
		mptsas_set_pkt_reason(mpt, cmd, CMD_RESET, STAT_BUS_RESET);
		mptsas_doneq_add(mpt, cmd);
		mutex_enter(&mpt->m_tx_waitq_mutex);
	}
	mutex_exit(&mpt->m_tx_waitq_mutex);

	/*
	 * Drain the taskqs prior to reallocating resources. The thread
	 * passing through here could be launched from either (dr)
	 * or (event) taskqs so only wait on the 'other' queue since
	 * waiting on 'this' queue is a deadlock condition.
	 */
	mutex_exit(&mpt->m_mutex);
	if (!taskq_member((taskq_t *)mpt->m_event_taskq, curthread))
		ddi_taskq_wait(mpt->m_event_taskq);
	if (!taskq_member((taskq_t *)mpt->m_dr_taskq, curthread))
		ddi_taskq_wait(mpt->m_dr_taskq);
<<<<<<< HEAD
=======

>>>>>>> 6e7bd672
	mutex_enter(&mpt->m_mutex);
}

/*
 * set pkt_reason and OR in pkt_statistics flag
 */
static void
mptsas_set_pkt_reason(mptsas_t *mpt, mptsas_cmd_t *cmd, uchar_t reason,
    uint_t stat)
{
#ifndef __lock_lint
	_NOTE(ARGUNUSED(mpt))
#endif

	NDBG25(("mptsas_set_pkt_reason: cmd=0x%p reason=%x stat=%x",
	    (void *)cmd, reason, stat));

	if (cmd) {
		if (cmd->cmd_pkt->pkt_reason == CMD_CMPLT) {
			cmd->cmd_pkt->pkt_reason = reason;
		}
		cmd->cmd_pkt->pkt_statistics |= stat;
	}
}

static void
mptsas_start_watch_reset_delay()
{
	NDBG22(("mptsas_start_watch_reset_delay"));

	mutex_enter(&mptsas_global_mutex);
	if (mptsas_reset_watch == NULL && mptsas_timeouts_enabled) {
		mptsas_reset_watch = timeout(mptsas_watch_reset_delay, NULL,
		    drv_usectohz((clock_t)
		    MPTSAS_WATCH_RESET_DELAY_TICK * 1000));
		ASSERT(mptsas_reset_watch != NULL);
	}
	mutex_exit(&mptsas_global_mutex);
}

static void
mptsas_setup_bus_reset_delay(mptsas_t *mpt)
{
	mptsas_target_t	*ptgt = NULL;

	ASSERT(MUTEX_HELD(&mpt->m_mutex));

	NDBG22(("mptsas_setup_bus_reset_delay"));
	for (ptgt = refhash_first(mpt->m_targets); ptgt != NULL;
	    ptgt = refhash_next(mpt->m_targets, ptgt)) {
		mptsas_set_throttle(mpt, ptgt, HOLD_THROTTLE);
		ptgt->m_reset_delay = mpt->m_scsi_reset_delay;
	}

	mptsas_start_watch_reset_delay();
}

/*
 * mptsas_watch_reset_delay(_subr) is invoked by timeout() and checks every
 * mpt instance for active reset delays
 */
static void
mptsas_watch_reset_delay(void *arg)
{
#ifndef __lock_lint
	_NOTE(ARGUNUSED(arg))
#endif

	mptsas_t	*mpt;
	int		not_done = 0;

	NDBG22(("mptsas_watch_reset_delay"));

	mutex_enter(&mptsas_global_mutex);
	mptsas_reset_watch = 0;
	mutex_exit(&mptsas_global_mutex);
	rw_enter(&mptsas_global_rwlock, RW_READER);
	for (mpt = mptsas_head; mpt != NULL; mpt = mpt->m_next) {
		if (mpt->m_tran == 0) {
			continue;
		}
		mutex_enter(&mpt->m_mutex);
		not_done += mptsas_watch_reset_delay_subr(mpt);
		mutex_exit(&mpt->m_mutex);
	}
	rw_exit(&mptsas_global_rwlock);

	if (not_done) {
		mptsas_start_watch_reset_delay();
	}
}

static int
mptsas_watch_reset_delay_subr(mptsas_t *mpt)
{
	int		done = 0;
	int		restart = 0;
	mptsas_target_t	*ptgt = NULL;

	NDBG22(("mptsas_watch_reset_delay_subr: mpt=0x%p", (void *)mpt));

	ASSERT(mutex_owned(&mpt->m_mutex));

	for (ptgt = refhash_first(mpt->m_targets); ptgt != NULL;
	    ptgt = refhash_next(mpt->m_targets, ptgt)) {
		if (ptgt->m_reset_delay != 0) {
			ptgt->m_reset_delay -=
			    MPTSAS_WATCH_RESET_DELAY_TICK;
			if (ptgt->m_reset_delay <= 0) {
				ptgt->m_reset_delay = 0;
				mptsas_set_throttle(mpt, ptgt,
				    MAX_THROTTLE);
				restart++;
			} else {
				done = -1;
			}
		}
	}

	if (restart > 0) {
		mptsas_restart_hba(mpt);
	}
	return (done);
}

#ifdef MPTSAS_TEST
static void
mptsas_test_reset(mptsas_t *mpt, int target)
{
	mptsas_target_t    *ptgt = NULL;

	if (mptsas_rtest == target) {
		if (mptsas_do_scsi_reset(mpt, target) == TRUE) {
			mptsas_rtest = -1;
		}
		if (mptsas_rtest == -1) {
			NDBG22(("mptsas_test_reset success"));
		}
	}
}
#endif

/*
 * abort handling:
 *
 * Notes:
 *	- if pkt is not NULL, abort just that command
 *	- if pkt is NULL, abort all outstanding commands for target
 */
static int
mptsas_scsi_abort(struct scsi_address *ap, struct scsi_pkt *pkt)
{
	mptsas_t		*mpt = ADDR2MPT(ap);
	int			rval;
	mptsas_tgt_private_t	*tgt_private;
	int			target, lun;

	tgt_private = (mptsas_tgt_private_t *)ap->a_hba_tran->
	    tran_tgt_private;
	ASSERT(tgt_private != NULL);
	target = tgt_private->t_private->m_devhdl;
	lun = tgt_private->t_lun;

	NDBG23(("mptsas_scsi_abort: target=%d.%d", target, lun));

	mutex_enter(&mpt->m_mutex);
	rval = mptsas_do_scsi_abort(mpt, target, lun, pkt);
	mutex_exit(&mpt->m_mutex);
	return (rval);
}

static int
mptsas_do_scsi_abort(mptsas_t *mpt, int target, int lun, struct scsi_pkt *pkt)
{
	mptsas_cmd_t	*sp = NULL;
	mptsas_slots_t	*slots = mpt->m_active;
	int		rval = FALSE;

	ASSERT(mutex_owned(&mpt->m_mutex));

	/*
	 * Abort the command pkt on the target/lun in ap.  If pkt is
	 * NULL, abort all outstanding commands on that target/lun.
	 * If you can abort them, return 1, else return 0.
	 * Each packet that's aborted should be sent back to the target
	 * driver through the callback routine, with pkt_reason set to
	 * CMD_ABORTED.
	 *
	 * abort cmd pkt on HBA hardware; clean out of outstanding
	 * command lists, etc.
	 */
	if (pkt != NULL) {
		/* abort the specified packet */
		sp = PKT2CMD(pkt);

#ifdef MPTSAS_FAULTINJECTION
	/* Command already on the list. */
	if (((pkt->pkt_flags & FLAG_PKT_TIMEOUT) != 0) &&
	    (sp->cmd_active_expiration != 0)) {
		mptsas_fminj_move_cmd_to_doneq(mpt, sp, CMD_ABORTED,
		    STAT_ABORTED);
		rval = TRUE;
		goto done;
	}
#endif

		if (sp->cmd_queued) {
			NDBG23(("mptsas_do_scsi_abort: queued sp=0x%p aborted",
			    (void *)sp));
			mptsas_waitq_delete(mpt, sp);
			mptsas_set_pkt_reason(mpt, sp, CMD_ABORTED,
			    STAT_ABORTED);
			mptsas_doneq_add(mpt, sp);
			rval = TRUE;
			goto done;
		}

		/*
		 * Have mpt firmware abort this command
		 */

		if (slots->m_slot[sp->cmd_slot] != NULL) {
			rval = mptsas_ioc_task_management(mpt,
			    MPI2_SCSITASKMGMT_TASKTYPE_ABORT_TASK, target,
			    lun, NULL, 0, 0);

			/*
			 * The transport layer expects only TRUE and FALSE.
			 * Therefore, if mptsas_ioc_task_management returns
			 * FAILED we will return FALSE.
			 */
			if (rval == FAILED)
				rval = FALSE;
			goto done;
		}
	}

	/*
	 * If pkt is NULL then abort task set
	 */
	rval = mptsas_ioc_task_management(mpt,
	    MPI2_SCSITASKMGMT_TASKTYPE_ABRT_TASK_SET, target, lun, NULL, 0, 0);

	/*
	 * The transport layer expects only TRUE and FALSE.
	 * Therefore, if mptsas_ioc_task_management returns
	 * FAILED we will return FALSE.
	 */
	if (rval == FAILED)
		rval = FALSE;

#ifdef MPTSAS_TEST
	if (rval && mptsas_test_stop) {
		debug_enter("mptsas_do_scsi_abort");
	}
#endif

done:
	mptsas_doneq_empty(mpt);
	return (rval);
}

/*
 * capability handling:
 * (*tran_getcap).  Get the capability named, and return its value.
 */
static int
mptsas_scsi_getcap(struct scsi_address *ap, char *cap, int tgtonly)
{
	mptsas_t	*mpt = ADDR2MPT(ap);
	int		ckey;
	int		rval = FALSE;

	NDBG24(("mptsas_scsi_getcap: target=%d, cap=%s tgtonly=%x",
	    ap->a_target, cap, tgtonly));

	mutex_enter(&mpt->m_mutex);

	if ((mptsas_scsi_capchk(cap, tgtonly, &ckey)) != TRUE) {
		mutex_exit(&mpt->m_mutex);
		return (UNDEFINED);
	}

	switch (ckey) {
	case SCSI_CAP_DMA_MAX:
		rval = (int)mpt->m_msg_dma_attr.dma_attr_maxxfer;
		break;
	case SCSI_CAP_ARQ:
		rval = TRUE;
		break;
	case SCSI_CAP_MSG_OUT:
	case SCSI_CAP_PARITY:
	case SCSI_CAP_UNTAGGED_QING:
		rval = TRUE;
		break;
	case SCSI_CAP_TAGGED_QING:
		rval = TRUE;
		break;
	case SCSI_CAP_RESET_NOTIFICATION:
		rval = TRUE;
		break;
	case SCSI_CAP_LINKED_CMDS:
		rval = FALSE;
		break;
	case SCSI_CAP_QFULL_RETRIES:
		rval = ((mptsas_tgt_private_t *)(ap->a_hba_tran->
		    tran_tgt_private))->t_private->m_qfull_retries;
		break;
	case SCSI_CAP_QFULL_RETRY_INTERVAL:
		rval = drv_hztousec(((mptsas_tgt_private_t *)
		    (ap->a_hba_tran->tran_tgt_private))->
		    t_private->m_qfull_retry_interval) / 1000;
		break;
	case SCSI_CAP_CDB_LEN:
		rval = CDB_GROUP4;
		break;
	case SCSI_CAP_INTERCONNECT_TYPE:
		rval = INTERCONNECT_SAS;
		break;
	case SCSI_CAP_TRAN_LAYER_RETRIES:
		if (mpt->m_ioc_capabilities &
		    MPI2_IOCFACTS_CAPABILITY_TLR)
			rval = TRUE;
		else
			rval = FALSE;
		break;
	default:
		rval = UNDEFINED;
		break;
	}

	NDBG24(("mptsas_scsi_getcap: %s, rval=%x", cap, rval));

	mutex_exit(&mpt->m_mutex);
	return (rval);
}

/*
 * (*tran_setcap).  Set the capability named to the value given.
 */
static int
mptsas_scsi_setcap(struct scsi_address *ap, char *cap, int value, int tgtonly)
{
	mptsas_t	*mpt = ADDR2MPT(ap);
	int		ckey;
	int		rval = FALSE;

	NDBG24(("mptsas_scsi_setcap: target=%d, cap=%s value=%x tgtonly=%x",
	    ap->a_target, cap, value, tgtonly));

	if (!tgtonly) {
		return (rval);
	}

	mutex_enter(&mpt->m_mutex);

	if ((mptsas_scsi_capchk(cap, tgtonly, &ckey)) != TRUE) {
		mutex_exit(&mpt->m_mutex);
		return (UNDEFINED);
	}

	switch (ckey) {
	case SCSI_CAP_DMA_MAX:
	case SCSI_CAP_MSG_OUT:
	case SCSI_CAP_PARITY:
	case SCSI_CAP_INITIATOR_ID:
	case SCSI_CAP_LINKED_CMDS:
	case SCSI_CAP_UNTAGGED_QING:
	case SCSI_CAP_RESET_NOTIFICATION:
		/*
		 * None of these are settable via
		 * the capability interface.
		 */
		break;
	case SCSI_CAP_ARQ:
		/*
		 * We cannot turn off arq so return false if asked to
		 */
		if (value) {
			rval = TRUE;
		} else {
			rval = FALSE;
		}
		break;
	case SCSI_CAP_TAGGED_QING:
		mptsas_set_throttle(mpt, ((mptsas_tgt_private_t *)
		    (ap->a_hba_tran->tran_tgt_private))->t_private,
		    MAX_THROTTLE);
		rval = TRUE;
		break;
	case SCSI_CAP_QFULL_RETRIES:
		((mptsas_tgt_private_t *)(ap->a_hba_tran->tran_tgt_private))->
		    t_private->m_qfull_retries = (uchar_t)value;
		rval = TRUE;
		break;
	case SCSI_CAP_QFULL_RETRY_INTERVAL:
		((mptsas_tgt_private_t *)(ap->a_hba_tran->tran_tgt_private))->
		    t_private->m_qfull_retry_interval =
		    drv_usectohz(value * 1000);
		rval = TRUE;
		break;
	default:
		rval = UNDEFINED;
		break;
	}
	mutex_exit(&mpt->m_mutex);
	return (rval);
}

/*
 * Utility routine for mptsas_ifsetcap/ifgetcap
 */
/*ARGSUSED*/
static int
mptsas_scsi_capchk(char *cap, int tgtonly, int *cidxp)
{
	NDBG24(("mptsas_scsi_capchk: cap=%s", cap));

	if (!cap)
		return (FALSE);

	*cidxp = scsi_hba_lookup_capstr(cap);
	return (TRUE);
}

static int
mptsas_alloc_active_slots(mptsas_t *mpt, int flag)
{
	mptsas_slots_t	*old_active = mpt->m_active;
	mptsas_slots_t	*new_active;
	size_t		size;

	/*
	 * if there are active commands, then we cannot
	 * change size of active slots array.
	 */
	ASSERT(mpt->m_ncmds == 0);

	size = MPTSAS_SLOTS_SIZE(mpt);
	new_active = kmem_zalloc(size, flag);
	if (new_active == NULL) {
		NDBG1(("new active alloc failed"));
		return (-1);
	}
	/*
	 * Since SMID 0 is reserved and the TM slot is reserved, the
	 * number of slots that can be used at any one time is
	 * m_max_requests - 2.
	 */
	new_active->m_n_normal = (mpt->m_max_requests - 2);
	new_active->m_size = size;
	new_active->m_rotor = 1;
	if (old_active)
		mptsas_free_active_slots(mpt);
	mpt->m_active = new_active;

	return (0);
}

static void
mptsas_free_active_slots(mptsas_t *mpt)
{
	mptsas_slots_t	*active = mpt->m_active;
	size_t		size;

	if (active == NULL)
		return;
	size = active->m_size;
	kmem_free(active, size);
	mpt->m_active = NULL;
}

/*
 * Error logging, printing, and debug print routines.
 */
static char *mptsas_label = "mpt_sas";

/*PRINTFLIKE3*/
void
mptsas_log(mptsas_t *mpt, int level, char *fmt, ...)
{
	dev_info_t	*dev;
	va_list		ap;

	if (mpt) {
		dev = mpt->m_dip;
	} else {
		dev = 0;
	}

	mutex_enter(&mptsas_log_mutex);

	va_start(ap, fmt);
	(void) vsprintf(mptsas_log_buf, fmt, ap);
	va_end(ap);

	if (level == CE_CONT) {
		scsi_log(dev, mptsas_label, level, "%s\n", mptsas_log_buf);
	} else {
		scsi_log(dev, mptsas_label, level, "%s", mptsas_log_buf);
	}

	mutex_exit(&mptsas_log_mutex);
}

#ifdef MPTSAS_DEBUG
/*
 * Use a circular buffer to log messages to private memory.
 * Increment idx atomically to minimize risk to miss lines.
 * It's fast and does not hold up the proceedings too much.
 */
static const size_t mptsas_dbglog_linecnt = MPTSAS_DBGLOG_LINECNT;
static const size_t mptsas_dbglog_linelen = MPTSAS_DBGLOG_LINELEN;
static char mptsas_dbglog_bufs[MPTSAS_DBGLOG_LINECNT][MPTSAS_DBGLOG_LINELEN];
static uint32_t mptsas_dbglog_idx = 0;

/*PRINTFLIKE1*/
void
mptsas_debug_log(char *fmt, ...)
{
	va_list		ap;
	uint32_t	idx;

	idx = atomic_inc_32_nv(&mptsas_dbglog_idx) &
	    (mptsas_dbglog_linecnt - 1);

	va_start(ap, fmt);
	(void) vsnprintf(mptsas_dbglog_bufs[idx],
	    mptsas_dbglog_linelen, fmt, ap);
	va_end(ap);
}

/*PRINTFLIKE1*/
void
mptsas_printf(char *fmt, ...)
{
	dev_info_t	*dev = 0;
	va_list		ap;

	mutex_enter(&mptsas_log_mutex);

	va_start(ap, fmt);
	(void) vsprintf(mptsas_log_buf, fmt, ap);
	va_end(ap);

#ifdef PROM_PRINTF
	prom_printf("%s:\t%s\n", mptsas_label, mptsas_log_buf);
#else
	scsi_log(dev, mptsas_label, CE_CONT, "!%s\n", mptsas_log_buf);
#endif
	mutex_exit(&mptsas_log_mutex);
}
#endif

/*
 * timeout handling
 */
static void
mptsas_watch(void *arg)
{
#ifndef __lock_lint
	_NOTE(ARGUNUSED(arg))
#endif

	mptsas_t	*mpt;
	uint32_t	doorbell;

#ifdef MPTSAS_FAULTINJECTION
	struct mptsas_active_cmdq finj_cmds;

	TAILQ_INIT(&finj_cmds);
#endif

	NDBG30(("mptsas_watch"));

	rw_enter(&mptsas_global_rwlock, RW_READER);
	for (mpt = mptsas_head; mpt != (mptsas_t *)NULL; mpt = mpt->m_next) {

		mutex_enter(&mpt->m_mutex);

		/* Skip device if not powered on */
		if (mpt->m_options & MPTSAS_OPT_PM) {
			if (mpt->m_power_level == PM_LEVEL_D0) {
				(void) pm_busy_component(mpt->m_dip, 0);
				mpt->m_busy = 1;
			} else {
				mutex_exit(&mpt->m_mutex);
				continue;
			}
		}

		/*
		 * Check if controller is in a FAULT state. If so, reset it.
		 */
		doorbell = ddi_get32(mpt->m_datap, &mpt->m_reg->Doorbell);
		if ((doorbell & MPI2_IOC_STATE_MASK) == MPI2_IOC_STATE_FAULT) {
			doorbell &= MPI2_DOORBELL_DATA_MASK;
			mptsas_log(mpt, CE_WARN, "MPT Firmware Fault, "
			    "code: %04x", doorbell);
			mpt->m_softstate &= ~MPTSAS_SS_MSG_UNIT_RESET;
			if ((mptsas_restart_ioc(mpt)) == DDI_FAILURE) {
				mptsas_log(mpt, CE_WARN, "Reset failed"
				    "after fault was detected");
			}
		}

		/*
		 * For now, always call mptsas_watchsubr.
		 */
		mptsas_watchsubr(mpt);

		if (mpt->m_options & MPTSAS_OPT_PM) {
			mpt->m_busy = 0;
			(void) pm_idle_component(mpt->m_dip, 0);
		}

#ifdef MPTSAS_FAULTINJECTION
		mptsas_fminj_watchsubr(mpt, &finj_cmds);
#endif

		mutex_exit(&mpt->m_mutex);
	}
	rw_exit(&mptsas_global_rwlock);

	mutex_enter(&mptsas_global_mutex);
	if (mptsas_timeouts_enabled)
		mptsas_timeout_id = timeout(mptsas_watch, NULL, mptsas_tick);
	mutex_exit(&mptsas_global_mutex);

#ifdef MPTSAS_FAULTINJECTION
	/* Complete all completed commands. */
	if (!TAILQ_EMPTY(&finj_cmds)) {
		mptsas_cmd_t *cmd;

		while ((cmd = TAILQ_FIRST(&finj_cmds)) != NULL) {
			TAILQ_REMOVE(&finj_cmds, cmd, cmd_active_link);
			struct scsi_pkt *pkt = cmd->cmd_pkt;

			if (pkt->pkt_comp != NULL) {
				(*pkt->pkt_comp)(pkt);
			}
		}
	}
#endif
}

static void
mptsas_watchsubr_tgt(mptsas_t *mpt, mptsas_target_t *ptgt, hrtime_t timestamp)
{
	mptsas_cmd_t	*cmd;

	/*
	 * If we were draining due to a qfull condition,
	 * go back to full throttle.
	 */
	if ((ptgt->m_t_throttle < MAX_THROTTLE) &&
	    (ptgt->m_t_throttle > HOLD_THROTTLE) &&
	    (ptgt->m_t_ncmds < ptgt->m_t_throttle)) {
		mptsas_set_throttle(mpt, ptgt, MAX_THROTTLE);
		mptsas_restart_hba(mpt);
	}

	cmd = TAILQ_LAST(&ptgt->m_active_cmdq, mptsas_active_cmdq);
	if (cmd == NULL)
		return;

	if (cmd->cmd_active_expiration <= timestamp) {
		/*
		 * Earliest command timeout expired. Drain throttle.
		 */
		mptsas_set_throttle(mpt, ptgt, DRAIN_THROTTLE);

		/*
		 * Check for remaining commands.
		 */
		cmd = TAILQ_FIRST(&ptgt->m_active_cmdq);
		if (cmd->cmd_active_expiration > timestamp) {
			/*
			 * Wait for remaining commands to complete or
			 * time out.
			 */
			NDBG23(("command timed out, pending drain"));
			return;
		}

		/*
		 * All command timeouts expired.
		 */
		mptsas_log(mpt, CE_NOTE, "Timeout of %d seconds "
		    "expired with %d commands on target %d lun %d.",
		    cmd->cmd_pkt->pkt_time, ptgt->m_t_ncmds,
		    ptgt->m_devhdl, Lun(cmd));

		mptsas_cmd_timeout(mpt, ptgt);
	} else if (cmd->cmd_active_expiration <=
	    timestamp + (hrtime_t)mptsas_scsi_watchdog_tick * NANOSEC) {
		NDBG23(("pending timeout"));
		mptsas_set_throttle(mpt, ptgt, DRAIN_THROTTLE);
	}
}

static void
mptsas_watchsubr(mptsas_t *mpt)
{
	int		i;
	mptsas_cmd_t	*cmd;
	mptsas_target_t	*ptgt = NULL;
	hrtime_t	timestamp = gethrtime();

	ASSERT(MUTEX_HELD(&mpt->m_mutex));

	NDBG30(("mptsas_watchsubr: mpt=0x%p", (void *)mpt));

#ifdef MPTSAS_TEST
	if (mptsas_enable_untagged) {
		mptsas_test_untagged++;
	}
#endif

	/*
	 * Check for commands stuck in active slot
	 * Account for TM requests, which use the last SMID.
	 */
	for (i = 0; i <= mpt->m_active->m_n_normal; i++) {
		if ((cmd = mpt->m_active->m_slot[i]) != NULL) {
			if (cmd->cmd_active_expiration <= timestamp) {
				if ((cmd->cmd_flags & CFLAG_CMDIOC) == 0) {
					/*
					 * There seems to be a command stuck
					 * in the active slot.  Drain throttle.
					 */
					mptsas_set_throttle(mpt,
					    cmd->cmd_tgt_addr,
					    DRAIN_THROTTLE);
				} else if (cmd->cmd_flags &
				    (CFLAG_PASSTHRU | CFLAG_CONFIG |
				    CFLAG_FW_DIAG)) {
					/*
					 * passthrough command timeout
					 */
					cmd->cmd_flags |= (CFLAG_FINISHED |
					    CFLAG_TIMEOUT);
					cv_broadcast(&mpt->m_passthru_cv);
					cv_broadcast(&mpt->m_config_cv);
					cv_broadcast(&mpt->m_fw_diag_cv);
				}
			}
		}
	}

	for (ptgt = refhash_first(mpt->m_targets); ptgt != NULL;
	    ptgt = refhash_next(mpt->m_targets, ptgt)) {
		mptsas_watchsubr_tgt(mpt, ptgt, timestamp);
	}

	for (ptgt = refhash_first(mpt->m_tmp_targets); ptgt != NULL;
	    ptgt = refhash_next(mpt->m_tmp_targets, ptgt)) {
		mptsas_watchsubr_tgt(mpt, ptgt, timestamp);
	}
}

/*
 * timeout recovery
 */
static void
mptsas_cmd_timeout(mptsas_t *mpt, mptsas_target_t *ptgt)
{
	uint16_t	devhdl;
	uint64_t	sas_wwn;
	uint8_t		phy;
	char		wwn_str[MPTSAS_WWN_STRLEN];

	devhdl = ptgt->m_devhdl;
	sas_wwn = ptgt->m_addr.mta_wwn;
	phy = ptgt->m_phynum;
	if (sas_wwn == 0) {
		(void) sprintf(wwn_str, "p%x", phy);
	} else {
		(void) sprintf(wwn_str, "w%016"PRIx64, sas_wwn);
	}

	NDBG29(("mptsas_cmd_timeout: target=%d", devhdl));
	mptsas_log(mpt, CE_WARN, "Disconnected command timeout for "
	    "target %d %s, enclosure %u", devhdl, wwn_str,
	    ptgt->m_enclosure);

	/*
	 * Abort all outstanding commands on the device.
	 */
	NDBG29(("mptsas_cmd_timeout: device reset"));
	if (mptsas_do_scsi_reset(mpt, devhdl) != TRUE) {
		mptsas_log(mpt, CE_WARN, "Target %d reset for command timeout "
		    "recovery failed!", devhdl);
	}
}

/*
 * Device / Hotplug control
 */
static int
mptsas_scsi_quiesce(dev_info_t *dip)
{
	mptsas_t	*mpt;
	scsi_hba_tran_t	*tran;

	tran = ddi_get_driver_private(dip);
	if (tran == NULL || (mpt = TRAN2MPT(tran)) == NULL)
		return (-1);

	return (mptsas_quiesce_bus(mpt));
}

static int
mptsas_scsi_unquiesce(dev_info_t *dip)
{
	mptsas_t		*mpt;
	scsi_hba_tran_t	*tran;

	tran = ddi_get_driver_private(dip);
	if (tran == NULL || (mpt = TRAN2MPT(tran)) == NULL)
		return (-1);

	return (mptsas_unquiesce_bus(mpt));
}

static int
mptsas_quiesce_bus(mptsas_t *mpt)
{
	mptsas_target_t	*ptgt = NULL;

	NDBG28(("mptsas_quiesce_bus"));
	mutex_enter(&mpt->m_mutex);

	/* Set all the throttles to zero */
	for (ptgt = refhash_first(mpt->m_targets); ptgt != NULL;
	    ptgt = refhash_next(mpt->m_targets, ptgt)) {
		mptsas_set_throttle(mpt, ptgt, HOLD_THROTTLE);
	}

	/* If there are any outstanding commands in the queue */
	if (mpt->m_ncmds) {
		mpt->m_softstate |= MPTSAS_SS_DRAINING;
		mpt->m_quiesce_timeid = timeout(mptsas_ncmds_checkdrain,
		    mpt, (MPTSAS_QUIESCE_TIMEOUT * drv_usectohz(1000000)));
		if (cv_wait_sig(&mpt->m_cv, &mpt->m_mutex) == 0) {
			/*
			 * Quiesce has been interrupted
			 */
			mpt->m_softstate &= ~MPTSAS_SS_DRAINING;
			for (ptgt = refhash_first(mpt->m_targets); ptgt != NULL;
			    ptgt = refhash_next(mpt->m_targets, ptgt)) {
				mptsas_set_throttle(mpt, ptgt, MAX_THROTTLE);
			}
			mptsas_restart_hba(mpt);
			if (mpt->m_quiesce_timeid != 0) {
				timeout_id_t tid = mpt->m_quiesce_timeid;
				mpt->m_quiesce_timeid = 0;
				mutex_exit(&mpt->m_mutex);
				(void) untimeout(tid);
				return (-1);
			}
			mutex_exit(&mpt->m_mutex);
			return (-1);
		} else {
			/* Bus has been quiesced */
			ASSERT(mpt->m_quiesce_timeid == 0);
			mpt->m_softstate &= ~MPTSAS_SS_DRAINING;
			mpt->m_softstate |= MPTSAS_SS_QUIESCED;
			mutex_exit(&mpt->m_mutex);
			return (0);
		}
	}
	/* Bus was not busy - QUIESCED */
	mutex_exit(&mpt->m_mutex);

	return (0);
}

static int
mptsas_unquiesce_bus(mptsas_t *mpt)
{
	mptsas_target_t	*ptgt = NULL;

	NDBG28(("mptsas_unquiesce_bus"));
	mutex_enter(&mpt->m_mutex);
	mpt->m_softstate &= ~MPTSAS_SS_QUIESCED;
	for (ptgt = refhash_first(mpt->m_targets); ptgt != NULL;
	    ptgt = refhash_next(mpt->m_targets, ptgt)) {
		mptsas_set_throttle(mpt, ptgt, MAX_THROTTLE);
	}
	mptsas_restart_hba(mpt);
	mutex_exit(&mpt->m_mutex);
	return (0);
}

static void
mptsas_ncmds_checkdrain(void *arg)
{
	mptsas_t	*mpt = arg;
	mptsas_target_t	*ptgt = NULL;

	mutex_enter(&mpt->m_mutex);
	if (mpt->m_softstate & MPTSAS_SS_DRAINING) {
		mpt->m_quiesce_timeid = 0;
		if (mpt->m_ncmds == 0) {
			/* Command queue has been drained */
			cv_signal(&mpt->m_cv);
		} else {
			/*
			 * The throttle may have been reset because
			 * of a SCSI bus reset
			 */
			for (ptgt = refhash_first(mpt->m_targets); ptgt != NULL;
			    ptgt = refhash_next(mpt->m_targets, ptgt)) {
				mptsas_set_throttle(mpt, ptgt, HOLD_THROTTLE);
			}

			mpt->m_quiesce_timeid = timeout(mptsas_ncmds_checkdrain,
			    mpt, (MPTSAS_QUIESCE_TIMEOUT *
			    drv_usectohz(1000000)));
		}
	}
	mutex_exit(&mpt->m_mutex);
}

/*ARGSUSED*/
static void
mptsas_dump_cmd(mptsas_t *mpt, mptsas_cmd_t *cmd)
{
	int	i;
	uint8_t	*cp = (uchar_t *)cmd->cmd_pkt->pkt_cdbp;
	char	buf[128];

	buf[0] = '\0';
	NDBG25(("?Cmd (0x%p) dump for Target %d Lun %d:\n", (void *)cmd,
	    Tgt(cmd), Lun(cmd)));
	(void) sprintf(&buf[0], "\tcdb=[");
	for (i = 0; i < (int)cmd->cmd_cdblen; i++) {
		(void) sprintf(&buf[strlen(buf)], " 0x%x", *cp++);
	}
	(void) sprintf(&buf[strlen(buf)], " ]");
	NDBG25(("?%s\n", buf));
	NDBG25(("?pkt_flags=0x%x pkt_statistics=0x%x pkt_state=0x%x\n",
	    cmd->cmd_pkt->pkt_flags, cmd->cmd_pkt->pkt_statistics,
	    cmd->cmd_pkt->pkt_state));
	NDBG25(("?pkt_scbp=0x%x cmd_flags=0x%x\n", cmd->cmd_pkt->pkt_scbp ?
	    *(cmd->cmd_pkt->pkt_scbp) : 0, cmd->cmd_flags));
}

static void
mptsas_passthru_sge(ddi_acc_handle_t acc_hdl, mptsas_pt_request_t *pt,
    pMpi2SGESimple64_t sgep)
{
	uint32_t		sge_flags;
	uint32_t		data_size, dataout_size;
	ddi_dma_cookie_t	data_cookie;
	ddi_dma_cookie_t	dataout_cookie;

	data_size = pt->data_size;
	dataout_size = pt->dataout_size;
	data_cookie = pt->data_cookie;
	dataout_cookie = pt->dataout_cookie;

	if (dataout_size) {
		sge_flags = dataout_size |
		    ((uint32_t)(MPI2_SGE_FLAGS_SIMPLE_ELEMENT |
		    MPI2_SGE_FLAGS_END_OF_BUFFER |
		    MPI2_SGE_FLAGS_HOST_TO_IOC |
		    MPI2_SGE_FLAGS_64_BIT_ADDRESSING) <<
		    MPI2_SGE_FLAGS_SHIFT);
		ddi_put32(acc_hdl, &sgep->FlagsLength, sge_flags);
		ddi_put32(acc_hdl, &sgep->Address.Low,
		    (uint32_t)(dataout_cookie.dmac_laddress &
		    0xffffffffull));
		ddi_put32(acc_hdl, &sgep->Address.High,
		    (uint32_t)(dataout_cookie.dmac_laddress
		    >> 32));
		sgep++;
	}
	sge_flags = data_size;
	sge_flags |= ((uint32_t)(MPI2_SGE_FLAGS_SIMPLE_ELEMENT |
	    MPI2_SGE_FLAGS_LAST_ELEMENT |
	    MPI2_SGE_FLAGS_END_OF_BUFFER |
	    MPI2_SGE_FLAGS_END_OF_LIST |
	    MPI2_SGE_FLAGS_64_BIT_ADDRESSING) <<
	    MPI2_SGE_FLAGS_SHIFT);
	if (pt->direction == MPTSAS_PASS_THRU_DIRECTION_WRITE) {
		sge_flags |= ((uint32_t)(MPI2_SGE_FLAGS_HOST_TO_IOC) <<
		    MPI2_SGE_FLAGS_SHIFT);
	} else {
		sge_flags |= ((uint32_t)(MPI2_SGE_FLAGS_IOC_TO_HOST) <<
		    MPI2_SGE_FLAGS_SHIFT);
	}
	ddi_put32(acc_hdl, &sgep->FlagsLength,
	    sge_flags);
	ddi_put32(acc_hdl, &sgep->Address.Low,
	    (uint32_t)(data_cookie.dmac_laddress &
	    0xffffffffull));
	ddi_put32(acc_hdl, &sgep->Address.High,
	    (uint32_t)(data_cookie.dmac_laddress >> 32));
}

static void
mptsas_passthru_ieee_sge(ddi_acc_handle_t acc_hdl, mptsas_pt_request_t *pt,
    pMpi2IeeeSgeSimple64_t ieeesgep)
{
	uint8_t			sge_flags;
	uint32_t		data_size, dataout_size;
	ddi_dma_cookie_t	data_cookie;
	ddi_dma_cookie_t	dataout_cookie;

	data_size = pt->data_size;
	dataout_size = pt->dataout_size;
	data_cookie = pt->data_cookie;
	dataout_cookie = pt->dataout_cookie;

	sge_flags = (MPI2_IEEE_SGE_FLAGS_SIMPLE_ELEMENT |
	    MPI2_IEEE_SGE_FLAGS_SYSTEM_ADDR);
	if (dataout_size) {
		ddi_put32(acc_hdl, &ieeesgep->Length, dataout_size);
		ddi_put32(acc_hdl, &ieeesgep->Address.Low,
		    (uint32_t)(dataout_cookie.dmac_laddress &
		    0xffffffffull));
		ddi_put32(acc_hdl, &ieeesgep->Address.High,
		    (uint32_t)(dataout_cookie.dmac_laddress >> 32));
		ddi_put8(acc_hdl, &ieeesgep->Flags, sge_flags);
		ieeesgep++;
	}
	sge_flags |= MPI25_IEEE_SGE_FLAGS_END_OF_LIST;
	ddi_put32(acc_hdl, &ieeesgep->Length, data_size);
	ddi_put32(acc_hdl, &ieeesgep->Address.Low,
	    (uint32_t)(data_cookie.dmac_laddress & 0xffffffffull));
	ddi_put32(acc_hdl, &ieeesgep->Address.High,
	    (uint32_t)(data_cookie.dmac_laddress >> 32));
	ddi_put8(acc_hdl, &ieeesgep->Flags, sge_flags);
}

static void
mptsas_start_passthru(mptsas_t *mpt, mptsas_cmd_t *cmd)
{
	caddr_t			memp;
	pMPI2RequestHeader_t	request_hdrp;
	struct scsi_pkt		*pkt = cmd->cmd_pkt;
	mptsas_pt_request_t	*pt = pkt->pkt_ha_private;
	uint32_t		request_size;
	uint32_t		i;
	uint64_t		request_desc = 0;
	uint8_t			desc_type;
	uint16_t		SMID;
	uint8_t			*request, function;
	ddi_dma_handle_t	dma_hdl = mpt->m_dma_req_frame_hdl;
	ddi_acc_handle_t	acc_hdl = mpt->m_acc_req_frame_hdl;

	desc_type = MPI2_REQ_DESCRIPT_FLAGS_DEFAULT_TYPE;

	request = pt->request;
	request_size = pt->request_size;

	SMID = cmd->cmd_slot;

	/*
	 * Store the passthrough message in memory location
	 * corresponding to our slot number
	 */
	memp = mpt->m_req_frame + (mpt->m_req_frame_size * SMID);
	request_hdrp = (pMPI2RequestHeader_t)memp;
	bzero(memp, mpt->m_req_frame_size);

	for (i = 0; i < request_size; i++) {
		bcopy(request + i, memp + i, 1);
	}

	NDBG15(("mptsas_start_passthru: Func 0x%x, MsgFlags 0x%x, "
	    "size=%d, in %d, out %d, SMID %d", request_hdrp->Function,
	    request_hdrp->MsgFlags, request_size,
	    pt->data_size, pt->dataout_size, SMID));

	/*
	 * Add an SGE, even if the length is zero.
	 */
	if (mpt->m_MPI25 && pt->simple == 0) {
		mptsas_passthru_ieee_sge(acc_hdl, pt,
		    (pMpi2IeeeSgeSimple64_t)
		    ((uint8_t *)request_hdrp + pt->sgl_offset));
	} else {
		mptsas_passthru_sge(acc_hdl, pt,
		    (pMpi2SGESimple64_t)
		    ((uint8_t *)request_hdrp + pt->sgl_offset));
	}

	function = request_hdrp->Function;
	if ((function == MPI2_FUNCTION_SCSI_IO_REQUEST) ||
	    (function == MPI2_FUNCTION_RAID_SCSI_IO_PASSTHROUGH)) {
		pMpi2SCSIIORequest_t	scsi_io_req;
		caddr_t			arsbuf;
		uint8_t			ars_size;
		uint32_t		ars_dmaaddrlow;

		NDBG15(("mptsas_start_passthru: Is SCSI IO Req"));
		scsi_io_req = (pMpi2SCSIIORequest_t)request_hdrp;

		if (cmd->cmd_extrqslen != 0) {
			/*
			 * Mapping of the buffer was done in
			 * mptsas_do_passthru().
			 * Calculate the DMA address with the same offset.
			 */
			arsbuf = cmd->cmd_arq_buf;
			ars_size = cmd->cmd_extrqslen;
			ars_dmaaddrlow = (mpt->m_req_sense_dma_addr +
			    ((uintptr_t)arsbuf - (uintptr_t)mpt->m_req_sense)) &
			    0xffffffffu;
		} else {
			arsbuf = mpt->m_req_sense +
			    (mpt->m_req_sense_size * (SMID-1));
			cmd->cmd_arq_buf = arsbuf;
			ars_size = mpt->m_req_sense_size;
			ars_dmaaddrlow = (mpt->m_req_sense_dma_addr +
			    (mpt->m_req_sense_size * (SMID-1))) &
			    0xffffffffu;
		}
		bzero(arsbuf, ars_size);

		ddi_put8(acc_hdl, &scsi_io_req->SenseBufferLength, ars_size);
		ddi_put32(acc_hdl, &scsi_io_req->SenseBufferLowAddress,
		    ars_dmaaddrlow);

		/*
		 * Put SGE for data and data_out buffer at the end of
		 * scsi_io_request message header.(64 bytes in total)
		 * Set SGLOffset0 value
		 */
		ddi_put8(acc_hdl, &scsi_io_req->SGLOffset0,
		    offsetof(MPI2_SCSI_IO_REQUEST, SGL) / 4);

		/*
		 * Setup descriptor info.  RAID passthrough must use the
		 * default request descriptor which is already set, so if this
		 * is a SCSI IO request, change the descriptor to SCSI IO.
		 */
		if (function == MPI2_FUNCTION_SCSI_IO_REQUEST) {
			desc_type = MPI2_REQ_DESCRIPT_FLAGS_SCSI_IO;
			request_desc = ((uint64_t)ddi_get16(acc_hdl,
			    &scsi_io_req->DevHandle) << 48);
		}
		(void) ddi_dma_sync(mpt->m_dma_req_sense_hdl, 0, 0,
		    DDI_DMA_SYNC_FORDEV);
	}

	/*
	 * We must wait till the message has been completed before
	 * beginning the next message so we wait for this one to
	 * finish.
	 */
	(void) ddi_dma_sync(dma_hdl, 0, 0, DDI_DMA_SYNC_FORDEV);
	request_desc |= (SMID << 16) + desc_type;
	cmd->cmd_rfm = NULL;
	MPTSAS_START_CMD(mpt, request_desc);
	if ((mptsas_check_dma_handle(dma_hdl) != DDI_SUCCESS) ||
	    (mptsas_check_acc_handle(acc_hdl) != DDI_SUCCESS)) {
		ddi_fm_service_impact(mpt->m_dip, DDI_SERVICE_UNAFFECTED);
	}
}

typedef void (mptsas_pre_f)(mptsas_t *, mptsas_pt_request_t *);
static mptsas_pre_f	mpi_pre_ioc_facts;
static mptsas_pre_f	mpi_pre_port_facts;
static mptsas_pre_f	mpi_pre_fw_download;
static mptsas_pre_f	mpi_pre_fw_25_download;
static mptsas_pre_f	mpi_pre_fw_upload;
static mptsas_pre_f	mpi_pre_fw_25_upload;
static mptsas_pre_f	mpi_pre_sata_passthrough;
static mptsas_pre_f	mpi_pre_smp_passthrough;
static mptsas_pre_f	mpi_pre_config;
static mptsas_pre_f	mpi_pre_sas_io_unit_control;
static mptsas_pre_f	mpi_pre_scsi_io_req;

/*
 * Prepare the pt for a SAS2 FW_DOWNLOAD request.
 */
static void
mpi_pre_fw_download(mptsas_t *mpt, mptsas_pt_request_t *pt)
{
	pMpi2FWDownloadTCSGE_t tcsge;
	pMpi2FWDownloadRequest req;

	/*
	 * If SAS3, call separate function.
	 */
	if (mpt->m_MPI25) {
		mpi_pre_fw_25_download(mpt, pt);
		return;
	}

	/*
	 * User requests should come in with the Transaction
	 * context element where the SGL will go. Putting the
	 * SGL after that seems to work, but don't really know
	 * why. Other drivers tend to create an extra SGL and
	 * refer to the TCE through that.
	 */
	req = (pMpi2FWDownloadRequest)pt->request;
	tcsge = (pMpi2FWDownloadTCSGE_t)&req->SGL;
	if (tcsge->ContextSize != 0 || tcsge->DetailsLength != 12 ||
	    tcsge->Flags != MPI2_SGE_FLAGS_TRANSACTION_ELEMENT) {
		mptsas_log(mpt, CE_WARN, "FW Download tce invalid!");
	}

	pt->sgl_offset = offsetof(MPI2_FW_DOWNLOAD_REQUEST, SGL) +
	    sizeof (*tcsge);
	if (pt->request_size != pt->sgl_offset)
		NDBG15(("mpi_pre_fw_download(): Incorrect req size, "
		    "0x%x, should be 0x%x, dataoutsz 0x%x",
		    (int)pt->request_size, (int)pt->sgl_offset,
		    (int)pt->dataout_size));
	if (pt->data_size < sizeof (MPI2_FW_DOWNLOAD_REPLY))
		NDBG15(("mpi_pre_fw_download(): Incorrect rep size, "
		    "0x%x, should be 0x%x", pt->data_size,
		    (int)sizeof (MPI2_FW_DOWNLOAD_REPLY)));
}

/*
 * Prepare the pt for a SAS3 FW_DOWNLOAD request.
 */
static void
mpi_pre_fw_25_download(mptsas_t *mpt, mptsas_pt_request_t *pt)
{
	pMpi2FWDownloadTCSGE_t tcsge;
	pMpi2FWDownloadRequest req2;
	pMpi25FWDownloadRequest req25;

	/*
	 * User requests should come in with the Transaction
	 * context element where the SGL will go. The new firmware
	 * Doesn't use TCE and has space in the main request for
	 * this information. So move to the right place.
	 */
	req2 = (pMpi2FWDownloadRequest)pt->request;
	req25 = (pMpi25FWDownloadRequest)pt->request;
	tcsge = (pMpi2FWDownloadTCSGE_t)&req2->SGL;
	if (tcsge->ContextSize != 0 || tcsge->DetailsLength != 12 ||
	    tcsge->Flags != MPI2_SGE_FLAGS_TRANSACTION_ELEMENT) {
		mptsas_log(mpt, CE_WARN, "FW Download tce invalid!");
	}
	req25->ImageOffset = tcsge->ImageOffset;
	req25->ImageSize = tcsge->ImageSize;

	pt->sgl_offset = offsetof(MPI25_FW_DOWNLOAD_REQUEST, SGL);
	if (pt->request_size != pt->sgl_offset)
		NDBG15(("mpi_pre_fw_25_download(): Incorrect req size, "
		    "0x%x, should be 0x%x, dataoutsz 0x%x",
		    pt->request_size, pt->sgl_offset,
		    pt->dataout_size));
	if (pt->data_size < sizeof (MPI2_FW_DOWNLOAD_REPLY))
		NDBG15(("mpi_pre_fw_25_download(): Incorrect rep size, "
		    "0x%x, should be 0x%x", pt->data_size,
		    (int)sizeof (MPI2_FW_UPLOAD_REPLY)));
}

/*
 * Prepare the pt for a SAS2 FW_UPLOAD request.
 */
static void
mpi_pre_fw_upload(mptsas_t *mpt, mptsas_pt_request_t *pt)
{
	pMpi2FWUploadTCSGE_t tcsge;
	pMpi2FWUploadRequest_t req;

	/*
	 * If SAS3, call separate function.
	 */
	if (mpt->m_MPI25) {
		mpi_pre_fw_25_upload(mpt, pt);
		return;
	}

	/*
	 * User requests should come in with the Transaction
	 * context element where the SGL will go. Putting the
	 * SGL after that seems to work, but don't really know
	 * why. Other drivers tend to create an extra SGL and
	 * refer to the TCE through that.
	 */
	req = (pMpi2FWUploadRequest_t)pt->request;
	tcsge = (pMpi2FWUploadTCSGE_t)&req->SGL;
	if (tcsge->ContextSize != 0 || tcsge->DetailsLength != 12 ||
	    tcsge->Flags != MPI2_SGE_FLAGS_TRANSACTION_ELEMENT) {
		mptsas_log(mpt, CE_WARN, "FW Upload tce invalid!");
	}

	pt->sgl_offset = offsetof(MPI2_FW_UPLOAD_REQUEST, SGL) +
	    sizeof (*tcsge);
	if (pt->request_size != pt->sgl_offset)
		NDBG15(("mpi_pre_fw_upload(): Incorrect req size, "
		    "0x%x, should be 0x%x, dataoutsz 0x%x",
		    pt->request_size, pt->sgl_offset,
		    pt->dataout_size));
	if (pt->data_size < sizeof (MPI2_FW_UPLOAD_REPLY))
		NDBG15(("mpi_pre_fw_upload(): Incorrect rep size, "
		    "0x%x, should be 0x%x", pt->data_size,
		    (int)sizeof (MPI2_FW_UPLOAD_REPLY)));
}

/*
 * Prepare the pt a SAS3 FW_UPLOAD request.
 */
static void
mpi_pre_fw_25_upload(mptsas_t *mpt, mptsas_pt_request_t *pt)
{
	pMpi2FWUploadTCSGE_t tcsge;
	pMpi2FWUploadRequest_t req2;
	pMpi25FWUploadRequest_t req25;

	/*
	 * User requests should come in with the Transaction
	 * context element where the SGL will go. The new firmware
	 * Doesn't use TCE and has space in the main request for
	 * this information. So move to the right place.
	 */
	req2 = (pMpi2FWUploadRequest_t)pt->request;
	req25 = (pMpi25FWUploadRequest_t)pt->request;
	tcsge = (pMpi2FWUploadTCSGE_t)&req2->SGL;
	if (tcsge->ContextSize != 0 || tcsge->DetailsLength != 12 ||
	    tcsge->Flags != MPI2_SGE_FLAGS_TRANSACTION_ELEMENT) {
		mptsas_log(mpt, CE_WARN, "FW Upload tce invalid!");
	}
	req25->ImageOffset = tcsge->ImageOffset;
	req25->ImageSize = tcsge->ImageSize;

	pt->sgl_offset = offsetof(MPI25_FW_UPLOAD_REQUEST, SGL);
	if (pt->request_size != pt->sgl_offset)
		NDBG15(("mpi_pre_fw_25_upload(): Incorrect req size, "
		    "0x%x, should be 0x%x, dataoutsz 0x%x",
		    pt->request_size, pt->sgl_offset,
		    pt->dataout_size));
	if (pt->data_size < sizeof (MPI2_FW_UPLOAD_REPLY))
		NDBG15(("mpi_pre_fw_25_upload(): Incorrect rep size, "
		    "0x%x, should be 0x%x", pt->data_size,
		    (int)sizeof (MPI2_FW_UPLOAD_REPLY)));
}

/*
 * Prepare the pt for an IOC_FACTS request.
 */
static void
mpi_pre_ioc_facts(mptsas_t *mpt, mptsas_pt_request_t *pt)
{
#ifndef __lock_lint
	_NOTE(ARGUNUSED(mpt))
#endif
	if (pt->request_size != sizeof (MPI2_IOC_FACTS_REQUEST))
		NDBG15(("mpi_pre_ioc_facts(): Incorrect req size, "
		    "0x%x, should be 0x%x, dataoutsz 0x%x",
		    pt->request_size,
		    (int)sizeof (MPI2_IOC_FACTS_REQUEST),
		    pt->dataout_size));
	if (pt->data_size != sizeof (MPI2_IOC_FACTS_REPLY))
		NDBG15(("mpi_pre_ioc_facts(): Incorrect rep size, "
		    "0x%x, should be 0x%x", pt->data_size,
		    (int)sizeof (MPI2_IOC_FACTS_REPLY)));
	pt->sgl_offset = (uint16_t)pt->request_size;
}

/*
 * Prepare the pt for a PORT_FACTS request.
 */
static void
mpi_pre_port_facts(mptsas_t *mpt, mptsas_pt_request_t *pt)
{
#ifndef __lock_lint
	_NOTE(ARGUNUSED(mpt))
#endif
	if (pt->request_size != sizeof (MPI2_PORT_FACTS_REQUEST))
		NDBG15(("mpi_pre_port_facts(): Incorrect req size, "
		    "0x%x, should be 0x%x, dataoutsz 0x%x",
		    pt->request_size,
		    (int)sizeof (MPI2_PORT_FACTS_REQUEST),
		    pt->dataout_size));
	if (pt->data_size != sizeof (MPI2_PORT_FACTS_REPLY))
		NDBG15(("mpi_pre_port_facts(): Incorrect rep size, "
		    "0x%x, should be 0x%x", pt->data_size,
		    (int)sizeof (MPI2_PORT_FACTS_REPLY)));
	pt->sgl_offset = (uint16_t)pt->request_size;
}

/*
 * Prepare pt for a SATA_PASSTHROUGH request.
 */
static void
mpi_pre_sata_passthrough(mptsas_t *mpt, mptsas_pt_request_t *pt)
{
#ifndef __lock_lint
	_NOTE(ARGUNUSED(mpt))
#endif
	pt->sgl_offset = offsetof(MPI2_SATA_PASSTHROUGH_REQUEST, SGL);
	if (pt->request_size != pt->sgl_offset)
		NDBG15(("mpi_pre_sata_passthrough(): Incorrect req size, "
		    "0x%x, should be 0x%x, dataoutsz 0x%x",
		    pt->request_size, pt->sgl_offset,
		    pt->dataout_size));
	if (pt->data_size != sizeof (MPI2_SATA_PASSTHROUGH_REPLY))
		NDBG15(("mpi_pre_sata_passthrough(): Incorrect rep size, "
		    "0x%x, should be 0x%x", pt->data_size,
		    (int)sizeof (MPI2_SATA_PASSTHROUGH_REPLY)));
}

static void
mpi_pre_smp_passthrough(mptsas_t *mpt, mptsas_pt_request_t *pt)
{
#ifndef __lock_lint
	_NOTE(ARGUNUSED(mpt))
#endif
	pt->sgl_offset = offsetof(MPI2_SMP_PASSTHROUGH_REQUEST, SGL);
	if (pt->request_size != pt->sgl_offset)
		NDBG15(("mpi_pre_smp_passthrough(): Incorrect req size, "
		    "0x%x, should be 0x%x, dataoutsz 0x%x",
		    pt->request_size, pt->sgl_offset,
		    pt->dataout_size));
	if (pt->data_size != sizeof (MPI2_SMP_PASSTHROUGH_REPLY))
		NDBG15(("mpi_pre_smp_passthrough(): Incorrect rep size, "
		    "0x%x, should be 0x%x", pt->data_size,
		    (int)sizeof (MPI2_SMP_PASSTHROUGH_REPLY)));
}

/*
 * Prepare pt for a CONFIG request.
 */
static void
mpi_pre_config(mptsas_t *mpt, mptsas_pt_request_t *pt)
{
#ifndef __lock_lint
	_NOTE(ARGUNUSED(mpt))
#endif
	pt->sgl_offset = offsetof(MPI2_CONFIG_REQUEST, PageBufferSGE);
	if (pt->request_size != pt->sgl_offset)
		NDBG15(("mpi_pre_config(): Incorrect req size, 0x%x, "
		    "should be 0x%x, dataoutsz 0x%x", pt->request_size,
		    pt->sgl_offset, pt->dataout_size));
	if (pt->data_size != sizeof (MPI2_CONFIG_REPLY))
		NDBG15(("mpi_pre_config(): Incorrect rep size, 0x%x, "
		    "should be 0x%x", pt->data_size,
		    (int)sizeof (MPI2_CONFIG_REPLY)));
	pt->simple = 1;
}

/*
 * Prepare pt for a SCSI_IO_REQ request.
 */
static void
mpi_pre_scsi_io_req(mptsas_t *mpt, mptsas_pt_request_t *pt)
{
#ifndef __lock_lint
	_NOTE(ARGUNUSED(mpt))
#endif
	pt->sgl_offset = offsetof(MPI2_SCSI_IO_REQUEST, SGL);
	if (pt->request_size != pt->sgl_offset)
		NDBG15(("mpi_pre_config(): Incorrect req size, 0x%x, "
		    "should be 0x%x, dataoutsz 0x%x", pt->request_size,
		    pt->sgl_offset,
		    pt->dataout_size));
	if (pt->data_size != sizeof (MPI2_SCSI_IO_REPLY))
		NDBG15(("mpi_pre_config(): Incorrect rep size, 0x%x, "
		    "should be 0x%x", pt->data_size,
		    (int)sizeof (MPI2_SCSI_IO_REPLY)));
}

/*
 * Prepare the mptsas_cmd for a SAS_IO_UNIT_CONTROL request.
 */
static void
mpi_pre_sas_io_unit_control(mptsas_t *mpt, mptsas_pt_request_t *pt)
{
#ifndef __lock_lint
	_NOTE(ARGUNUSED(mpt))
#endif
	pt->sgl_offset = (uint16_t)pt->request_size;
}

/*
 * A set of functions to prepare an mptsas_cmd for the various
 * supported requests.
 */
static struct mptsas_func {
	U8		Function;
	char		*Name;
	mptsas_pre_f	*f_pre;
} mptsas_func_list[] = {
	{ MPI2_FUNCTION_IOC_FACTS, "IOC_FACTS",		mpi_pre_ioc_facts },
	{ MPI2_FUNCTION_PORT_FACTS, "PORT_FACTS",	mpi_pre_port_facts },
	{ MPI2_FUNCTION_FW_DOWNLOAD, "FW_DOWNLOAD",	mpi_pre_fw_download },
	{ MPI2_FUNCTION_FW_UPLOAD, "FW_UPLOAD",		mpi_pre_fw_upload },
	{ MPI2_FUNCTION_SATA_PASSTHROUGH, "SATA_PASSTHROUGH",
	    mpi_pre_sata_passthrough },
	{ MPI2_FUNCTION_SMP_PASSTHROUGH, "SMP_PASSTHROUGH",
	    mpi_pre_smp_passthrough},
	{ MPI2_FUNCTION_SCSI_IO_REQUEST, "SCSI_IO_REQUEST",
	    mpi_pre_scsi_io_req},
	{ MPI2_FUNCTION_CONFIG, "CONFIG",		mpi_pre_config},
	{ MPI2_FUNCTION_SAS_IO_UNIT_CONTROL, "SAS_IO_UNIT_CONTROL",
	    mpi_pre_sas_io_unit_control },
	{ 0xFF, NULL,				NULL } /* list end */
};

static void
mptsas_prep_sgl_offset(mptsas_t *mpt, mptsas_pt_request_t *pt)
{
	pMPI2RequestHeader_t	hdr;
	struct mptsas_func	*f;

	hdr = (pMPI2RequestHeader_t)pt->request;

	for (f = mptsas_func_list; f->f_pre != NULL; f++) {
		if (hdr->Function == f->Function) {
			f->f_pre(mpt, pt);
			NDBG15(("mptsas_prep_sgl_offset: Function %s,"
			    " sgl_offset 0x%x", f->Name,
			    pt->sgl_offset));
			return;
		}
	}
	NDBG15(("mptsas_prep_sgl_offset: Unknown Function 0x%02x,"
	    " returning req_size 0x%x for sgl_offset",
	    hdr->Function, pt->request_size));
	pt->sgl_offset = (uint16_t)pt->request_size;
}


static int
mptsas_do_passthru(mptsas_t *mpt, uint8_t *request, uint8_t *reply,
    uint8_t *data, uint32_t request_size, uint32_t reply_size,
    uint32_t data_size, uint32_t direction, uint8_t *dataout,
    uint32_t dataout_size, short timeout, int mode)
{
	mptsas_pt_request_t		pt;
	mptsas_dma_alloc_state_t	data_dma_state;
	mptsas_dma_alloc_state_t	dataout_dma_state;
	caddr_t				memp;
	mptsas_cmd_t			*cmd = NULL;
	struct scsi_pkt			*pkt;
	uint32_t			reply_len = 0, sense_len = 0;
	pMPI2RequestHeader_t		request_hdrp;
	pMPI2RequestHeader_t		request_msg;
	pMPI2DefaultReply_t		reply_msg;
	Mpi2SCSIIOReply_t		rep_msg;
	int				rvalue;
	int				i, status = 0, pt_flags = 0, rv = 0;
	uint8_t				function;

	ASSERT(mutex_owned(&mpt->m_mutex));

	reply_msg = (pMPI2DefaultReply_t)(&rep_msg);
	bzero(reply_msg, sizeof (MPI2_DEFAULT_REPLY));
	request_msg = kmem_zalloc(request_size, KM_SLEEP);

	mutex_exit(&mpt->m_mutex);
	/*
	 * copy in the request buffer since it could be used by
	 * another thread when the pt request into waitq
	 */
	if (ddi_copyin(request, request_msg, request_size, mode)) {
		mutex_enter(&mpt->m_mutex);
		status = EFAULT;
		mptsas_log(mpt, CE_WARN, "failed to copy request data");
		goto out;
	}
	NDBG27(("mptsas_do_passthru: mode 0x%x, size 0x%x, Func 0x%x",
	    mode, request_size, request_msg->Function));
	mutex_enter(&mpt->m_mutex);

	function = request_msg->Function;
	if (function == MPI2_FUNCTION_SCSI_TASK_MGMT) {
		pMpi2SCSITaskManagementRequest_t	task;
		task = (pMpi2SCSITaskManagementRequest_t)request_msg;
		mptsas_setup_bus_reset_delay(mpt);
		rv = mptsas_ioc_task_management(mpt, task->TaskType,
		    task->DevHandle, (int)task->LUN[1], reply, reply_size,
		    mode);

		if (rv != TRUE) {
			status = EIO;
			mptsas_log(mpt, CE_WARN, "task management failed");
		}
		goto out;
	}

	if (data_size != 0) {
		data_dma_state.size = data_size;
		if (mptsas_dma_alloc(mpt, &data_dma_state) != DDI_SUCCESS) {
			status = ENOMEM;
			mptsas_log(mpt, CE_WARN, "failed to alloc DMA "
			    "resource");
			goto out;
		}
		pt_flags |= MPTSAS_DATA_ALLOCATED;
		if (direction == MPTSAS_PASS_THRU_DIRECTION_WRITE) {
			mutex_exit(&mpt->m_mutex);
			for (i = 0; i < data_size; i++) {
				if (ddi_copyin(data + i, (uint8_t *)
				    data_dma_state.memp + i, 1, mode)) {
					mutex_enter(&mpt->m_mutex);
					status = EFAULT;
					mptsas_log(mpt, CE_WARN, "failed to "
					    "copy read data");
					goto out;
				}
			}
			mutex_enter(&mpt->m_mutex);
		}
	} else {
		bzero(&data_dma_state, sizeof (data_dma_state));
	}

	if (dataout_size != 0) {
		dataout_dma_state.size = dataout_size;
		if (mptsas_dma_alloc(mpt, &dataout_dma_state) != DDI_SUCCESS) {
			status = ENOMEM;
			mptsas_log(mpt, CE_WARN, "failed to alloc DMA "
			    "resource");
			goto out;
		}
		pt_flags |= MPTSAS_DATAOUT_ALLOCATED;
		mutex_exit(&mpt->m_mutex);
		for (i = 0; i < dataout_size; i++) {
			if (ddi_copyin(dataout + i, (uint8_t *)
			    dataout_dma_state.memp + i, 1, mode)) {
				mutex_enter(&mpt->m_mutex);
				mptsas_log(mpt, CE_WARN, "failed to copy out"
				    " data");
				status = EFAULT;
				goto out;
			}
		}
		mutex_enter(&mpt->m_mutex);
	} else {
		bzero(&dataout_dma_state, sizeof (dataout_dma_state));
	}

	if ((rvalue = (mptsas_request_from_pool(mpt, &cmd, &pkt))) == -1) {
		status = EAGAIN;
		mptsas_log(mpt, CE_NOTE, "event ack command pool is full");
		goto out;
	}
	pt_flags |= MPTSAS_REQUEST_POOL_CMD;

	bzero((caddr_t)cmd, sizeof (*cmd));
	bzero((caddr_t)pkt, scsi_pkt_size());
	bzero((caddr_t)&pt, sizeof (pt));

	cmd->ioc_cmd_slot = (uint32_t)(rvalue);

	pt.request = (uint8_t *)request_msg;
	pt.direction = direction;
	pt.simple = 0;
	pt.request_size = request_size;
	pt.data_size = data_size;
	pt.dataout_size = dataout_size;
	pt.data_cookie = data_dma_state.cookie;
	pt.dataout_cookie = dataout_dma_state.cookie;
	mptsas_prep_sgl_offset(mpt, &pt);

	/*
	 * Form a blank cmd/pkt to store the acknowledgement message
	 */
	pkt->pkt_cdbp		= (opaque_t)&cmd->cmd_cdb[0];
	pkt->pkt_scbp		= (opaque_t)&cmd->cmd_scb;
	pkt->pkt_ha_private	= (opaque_t)&pt;
	pkt->pkt_flags		= FLAG_HEAD;
	pkt->pkt_time		= timeout;
	pkt->pkt_start          = gethrtime();
	cmd->cmd_pkt		= pkt;
	cmd->cmd_flags		= CFLAG_CMDIOC | CFLAG_PASSTHRU;

	if ((function == MPI2_FUNCTION_SCSI_IO_REQUEST) ||
	    (function == MPI2_FUNCTION_RAID_SCSI_IO_PASSTHROUGH)) {
		uint8_t			com, cdb_group_id;
		boolean_t		ret;

		pkt->pkt_cdbp = ((pMpi2SCSIIORequest_t)request_msg)->CDB.CDB32;
		com = pkt->pkt_cdbp[0];
		cdb_group_id = CDB_GROUPID(com);
		switch (cdb_group_id) {
		case CDB_GROUPID_0: cmd->cmd_cdblen = CDB_GROUP0; break;
		case CDB_GROUPID_1: cmd->cmd_cdblen = CDB_GROUP1; break;
		case CDB_GROUPID_2: cmd->cmd_cdblen = CDB_GROUP2; break;
		case CDB_GROUPID_4: cmd->cmd_cdblen = CDB_GROUP4; break;
		case CDB_GROUPID_5: cmd->cmd_cdblen = CDB_GROUP5; break;
		default:
			NDBG27(("mptsas_do_passthru: SCSI_IO, reserved "
			    "CDBGROUP 0x%x requested!", cdb_group_id));
			break;
		}

		reply_len = sizeof (MPI2_SCSI_IO_REPLY);
		sense_len = reply_size - reply_len;
		ret = mptsas_cmdarqsize(mpt, cmd, sense_len, KM_SLEEP);
		VERIFY(ret == B_TRUE);
	} else {
		reply_len = reply_size;
		sense_len = 0;
	}

	NDBG27(("mptsas_do_passthru: %s, dsz 0x%x, dosz 0x%x, replen 0x%x, "
	    "snslen 0x%x",
	    (direction == MPTSAS_PASS_THRU_DIRECTION_WRITE)?"Write":"Read",
	    data_size, dataout_size, reply_len, sense_len));

	/*
	 * Save the command in a slot
	 */
	if (mptsas_save_cmd(mpt, cmd) == TRUE) {
		/*
		 * Once passthru command get slot, set cmd_flags
		 * CFLAG_PREPARED.
		 */
		cmd->cmd_flags |= CFLAG_PREPARED;
		mptsas_start_passthru(mpt, cmd);
	} else {
		mptsas_waitq_add(mpt, cmd);
	}

	while ((cmd->cmd_flags & CFLAG_FINISHED) == 0) {
		cv_wait(&mpt->m_passthru_cv, &mpt->m_mutex);
	}

	NDBG27(("mptsas_do_passthru: Cmd complete, flags 0x%x, rfm 0x%x "
	    "pktreason 0x%x", cmd->cmd_flags, cmd->cmd_rfm,
	    pkt->pkt_reason));

	if (cmd->cmd_flags & CFLAG_PREPARED) {
		memp = mpt->m_req_frame + (mpt->m_req_frame_size *
		    cmd->cmd_slot);
		request_hdrp = (pMPI2RequestHeader_t)memp;
	}

	if (cmd->cmd_flags & CFLAG_TIMEOUT) {
		status = ETIMEDOUT;
		mptsas_log(mpt, CE_WARN, "passthrough command timeout");
		pt_flags |= MPTSAS_CMD_TIMEOUT;
		goto out;
	}

	if (cmd->cmd_rfm) {
		/*
		 * cmd_rfm is zero means the command reply is a CONTEXT
		 * reply and no PCI Write to post the free reply SMFA
		 * because no reply message frame is used.
		 * cmd_rfm is non-zero means the reply is a ADDRESS
		 * reply and reply message frame is used.
		 */
		pt_flags |= MPTSAS_ADDRESS_REPLY;
		(void) ddi_dma_sync(mpt->m_dma_reply_frame_hdl, 0, 0,
		    DDI_DMA_SYNC_FORCPU);
		reply_msg = (pMPI2DefaultReply_t)
		    (mpt->m_reply_frame + (cmd->cmd_rfm -
		    (mpt->m_reply_frame_dma_addr & 0xffffffffu)));
	}

	mptsas_fma_check(mpt, cmd);
	if (pkt->pkt_reason == CMD_TRAN_ERR) {
		status = EAGAIN;
		mptsas_log(mpt, CE_WARN, "passthru fma error");
		goto out;
	}
	if (pkt->pkt_reason == CMD_RESET) {
		status = EAGAIN;
		mptsas_log(mpt, CE_WARN, "ioc reset abort passthru");
		goto out;
	}

	if (pkt->pkt_reason == CMD_INCOMPLETE) {
		status = EIO;
		mptsas_log(mpt, CE_WARN, "passthrough command incomplete");
		goto out;
	}

	mutex_exit(&mpt->m_mutex);
	if (cmd->cmd_flags & CFLAG_PREPARED) {
		function = request_hdrp->Function;
		if ((function == MPI2_FUNCTION_SCSI_IO_REQUEST) ||
		    (function == MPI2_FUNCTION_RAID_SCSI_IO_PASSTHROUGH)) {
			reply_len = sizeof (MPI2_SCSI_IO_REPLY);
			sense_len = cmd->cmd_extrqslen ?
			    min(sense_len, cmd->cmd_extrqslen) :
			    min(sense_len, cmd->cmd_rqslen);
		} else {
			reply_len = reply_size;
			sense_len = 0;
		}

		for (i = 0; i < reply_len; i++) {
			if (ddi_copyout((uint8_t *)reply_msg + i, reply + i, 1,
			    mode)) {
				mutex_enter(&mpt->m_mutex);
				status = EFAULT;
				mptsas_log(mpt, CE_WARN, "failed to copy out "
				    "reply data");
				goto out;
			}
		}
		for (i = 0; i < sense_len; i++) {
			if (ddi_copyout((uint8_t *)request_hdrp + 64 + i,
			    reply + reply_len + i, 1, mode)) {
				mutex_enter(&mpt->m_mutex);
				status = EFAULT;
				mptsas_log(mpt, CE_WARN, "failed to copy out "
				    "sense data");
				goto out;
			}
		}
	}

	if (data_size) {
		if (direction != MPTSAS_PASS_THRU_DIRECTION_WRITE) {
			(void) ddi_dma_sync(data_dma_state.handle, 0, 0,
			    DDI_DMA_SYNC_FORCPU);
			for (i = 0; i < data_size; i++) {
				if (ddi_copyout((uint8_t *)(
				    data_dma_state.memp + i), data + i,  1,
				    mode)) {
					mutex_enter(&mpt->m_mutex);
					status = EFAULT;
					mptsas_log(mpt, CE_WARN, "failed to "
					    "copy out the reply data");
					goto out;
				}
			}
		}
	}
	mutex_enter(&mpt->m_mutex);
out:
	/*
	 * Put the reply frame back on the free queue, increment the free
	 * index, and write the new index to the free index register.  But only
	 * if this reply is an ADDRESS reply.
	 */
	if (pt_flags & MPTSAS_ADDRESS_REPLY) {
		ddi_put32(mpt->m_acc_free_queue_hdl,
		    &((uint32_t *)(void *)mpt->m_free_queue)[mpt->m_free_index],
		    cmd->cmd_rfm);
		(void) ddi_dma_sync(mpt->m_dma_free_queue_hdl, 0, 0,
		    DDI_DMA_SYNC_FORDEV);
		if (++mpt->m_free_index == mpt->m_free_queue_depth) {
			mpt->m_free_index = 0;
		}
		ddi_put32(mpt->m_datap, &mpt->m_reg->ReplyFreeHostIndex,
		    mpt->m_free_index);
	}
	if (cmd) {
		if (cmd->cmd_extrqslen != 0) {
			rmfree(mpt->m_erqsense_map, cmd->cmd_extrqschunks,
			    cmd->cmd_extrqsidx + 1);
		}
		if (cmd->cmd_flags & CFLAG_PREPARED) {
			mptsas_remove_cmd(mpt, cmd);
			pt_flags &= (~MPTSAS_REQUEST_POOL_CMD);
		}
	}
	if (pt_flags & MPTSAS_REQUEST_POOL_CMD)
		mptsas_return_to_pool(mpt, cmd);
	if (pt_flags & MPTSAS_DATA_ALLOCATED) {
		if (mptsas_check_dma_handle(data_dma_state.handle) !=
		    DDI_SUCCESS) {
			ddi_fm_service_impact(mpt->m_dip,
			    DDI_SERVICE_UNAFFECTED);
			status = EFAULT;
		}
		mptsas_dma_free(&data_dma_state);
	}
	if (pt_flags & MPTSAS_DATAOUT_ALLOCATED) {
		if (mptsas_check_dma_handle(dataout_dma_state.handle) !=
		    DDI_SUCCESS) {
			ddi_fm_service_impact(mpt->m_dip,
			    DDI_SERVICE_UNAFFECTED);
			status = EFAULT;
		}
		mptsas_dma_free(&dataout_dma_state);
	}
	if (pt_flags & MPTSAS_CMD_TIMEOUT) {
		if ((mptsas_restart_ioc(mpt)) == DDI_FAILURE) {
			mptsas_log(mpt, CE_WARN, "mptsas_restart_ioc failed");
		}
	}
	if (request_msg)
		kmem_free(request_msg, request_size);
	NDBG27(("mptsas_do_passthru: Done status 0x%x", status));

	return (status);
}

static int
mptsas_pass_thru(mptsas_t *mpt, mptsas_pass_thru_t *data, int mode)
{
	/*
	 * If timeout is 0, set timeout to default of 60 seconds.
	 */
	if (data->Timeout == 0) {
		data->Timeout = MPTSAS_PASS_THRU_TIME_DEFAULT;
	}

	if (((data->DataSize == 0) &&
	    (data->DataDirection == MPTSAS_PASS_THRU_DIRECTION_NONE)) ||
	    ((data->DataSize != 0) &&
	    ((data->DataDirection == MPTSAS_PASS_THRU_DIRECTION_READ) ||
	    (data->DataDirection == MPTSAS_PASS_THRU_DIRECTION_WRITE) ||
	    ((data->DataDirection == MPTSAS_PASS_THRU_DIRECTION_BOTH) &&
	    (data->DataOutSize != 0))))) {
		if (data->DataDirection == MPTSAS_PASS_THRU_DIRECTION_BOTH) {
			data->DataDirection = MPTSAS_PASS_THRU_DIRECTION_READ;
		} else {
			data->DataOutSize = 0;
		}
		/*
		 * Send passthru request messages
		 */
		return (mptsas_do_passthru(mpt,
		    (uint8_t *)((uintptr_t)data->PtrRequest),
		    (uint8_t *)((uintptr_t)data->PtrReply),
		    (uint8_t *)((uintptr_t)data->PtrData),
		    data->RequestSize, data->ReplySize,
		    data->DataSize, data->DataDirection,
		    (uint8_t *)((uintptr_t)data->PtrDataOut),
		    data->DataOutSize, data->Timeout, mode));
	} else {
		return (EINVAL);
	}
}

static uint8_t
mptsas_get_fw_diag_buffer_number(mptsas_t *mpt, uint32_t unique_id)
{
	uint8_t	index;

	for (index = 0; index < MPI2_DIAG_BUF_TYPE_COUNT; index++) {
		if (mpt->m_fw_diag_buffer_list[index].unique_id == unique_id) {
			return (index);
		}
	}

	return (MPTSAS_FW_DIAGNOSTIC_UID_NOT_FOUND);
}

static void
mptsas_start_diag(mptsas_t *mpt, mptsas_cmd_t *cmd)
{
	pMpi2DiagBufferPostRequest_t	pDiag_post_msg;
	pMpi2DiagReleaseRequest_t	pDiag_release_msg;
	struct scsi_pkt			*pkt = cmd->cmd_pkt;
	mptsas_diag_request_t		*diag = pkt->pkt_ha_private;
	uint32_t			i;
	uint64_t			request_desc;

	ASSERT(mutex_owned(&mpt->m_mutex));

	/*
	 * Form the diag message depending on the post or release function.
	 */
	if (diag->function == MPI2_FUNCTION_DIAG_BUFFER_POST) {
		pDiag_post_msg = (pMpi2DiagBufferPostRequest_t)
		    (mpt->m_req_frame + (mpt->m_req_frame_size *
		    cmd->cmd_slot));
		bzero(pDiag_post_msg, mpt->m_req_frame_size);
		ddi_put8(mpt->m_acc_req_frame_hdl, &pDiag_post_msg->Function,
		    diag->function);
		ddi_put8(mpt->m_acc_req_frame_hdl, &pDiag_post_msg->BufferType,
		    diag->pBuffer->buffer_type);
		ddi_put8(mpt->m_acc_req_frame_hdl,
		    &pDiag_post_msg->ExtendedType,
		    diag->pBuffer->extended_type);
		ddi_put32(mpt->m_acc_req_frame_hdl,
		    &pDiag_post_msg->BufferLength,
		    diag->pBuffer->buffer_data.size);
		for (i = 0; i < (sizeof (pDiag_post_msg->ProductSpecific) / 4);
		    i++) {
			ddi_put32(mpt->m_acc_req_frame_hdl,
			    &pDiag_post_msg->ProductSpecific[i],
			    diag->pBuffer->product_specific[i]);
		}
		ddi_put32(mpt->m_acc_req_frame_hdl,
		    &pDiag_post_msg->BufferAddress.Low,
		    (uint32_t)(diag->pBuffer->buffer_data.cookie.dmac_laddress
		    & 0xffffffffull));
		ddi_put32(mpt->m_acc_req_frame_hdl,
		    &pDiag_post_msg->BufferAddress.High,
		    (uint32_t)(diag->pBuffer->buffer_data.cookie.dmac_laddress
		    >> 32));
	} else {
		pDiag_release_msg = (pMpi2DiagReleaseRequest_t)
		    (mpt->m_req_frame + (mpt->m_req_frame_size *
		    cmd->cmd_slot));
		bzero(pDiag_release_msg, mpt->m_req_frame_size);
		ddi_put8(mpt->m_acc_req_frame_hdl,
		    &pDiag_release_msg->Function, diag->function);
		ddi_put8(mpt->m_acc_req_frame_hdl,
		    &pDiag_release_msg->BufferType,
		    diag->pBuffer->buffer_type);
	}

	/*
	 * Send the message
	 */
	(void) ddi_dma_sync(mpt->m_dma_req_frame_hdl, 0, 0,
	    DDI_DMA_SYNC_FORDEV);
	request_desc = (cmd->cmd_slot << 16) +
	    MPI2_REQ_DESCRIPT_FLAGS_DEFAULT_TYPE;
	cmd->cmd_rfm = NULL;
	MPTSAS_START_CMD(mpt, request_desc);
	if ((mptsas_check_dma_handle(mpt->m_dma_req_frame_hdl) !=
	    DDI_SUCCESS) ||
	    (mptsas_check_acc_handle(mpt->m_acc_req_frame_hdl) !=
	    DDI_SUCCESS)) {
		ddi_fm_service_impact(mpt->m_dip, DDI_SERVICE_UNAFFECTED);
	}
}

static int
mptsas_post_fw_diag_buffer(mptsas_t *mpt,
    mptsas_fw_diagnostic_buffer_t *pBuffer, uint32_t *return_code)
{
	mptsas_diag_request_t		diag;
	int				status, slot_num, post_flags = 0;
	mptsas_cmd_t			*cmd = NULL;
	struct scsi_pkt			*pkt;
	pMpi2DiagBufferPostReply_t	reply;
	uint16_t			iocstatus;
	uint32_t			iocloginfo, transfer_length;

	/*
	 * If buffer is not enabled, just leave.
	 */
	*return_code = MPTSAS_FW_DIAG_ERROR_POST_FAILED;
	if (!pBuffer->enabled) {
		status = DDI_FAILURE;
		goto out;
	}

	/*
	 * Clear some flags initially.
	 */
	pBuffer->force_release = FALSE;
	pBuffer->valid_data = FALSE;
	pBuffer->owned_by_firmware = FALSE;

	/*
	 * Get a cmd buffer from the cmd buffer pool
	 */
	if ((slot_num = (mptsas_request_from_pool(mpt, &cmd, &pkt))) == -1) {
		status = DDI_FAILURE;
		mptsas_log(mpt, CE_NOTE, "command pool is full: Post FW Diag");
		goto out;
	}
	post_flags |= MPTSAS_REQUEST_POOL_CMD;

	bzero((caddr_t)cmd, sizeof (*cmd));
	bzero((caddr_t)pkt, scsi_pkt_size());

	cmd->ioc_cmd_slot = (uint32_t)(slot_num);

	diag.pBuffer = pBuffer;
	diag.function = MPI2_FUNCTION_DIAG_BUFFER_POST;

	/*
	 * Form a blank cmd/pkt to store the acknowledgement message
	 */
	pkt->pkt_ha_private	= (opaque_t)&diag;
	pkt->pkt_flags		= FLAG_HEAD;
	pkt->pkt_time		= 60;
	cmd->cmd_pkt		= pkt;
	cmd->cmd_flags		= CFLAG_CMDIOC | CFLAG_FW_DIAG;

	/*
	 * Save the command in a slot
	 */
	if (mptsas_save_cmd(mpt, cmd) == TRUE) {
		/*
		 * Once passthru command get slot, set cmd_flags
		 * CFLAG_PREPARED.
		 */
		cmd->cmd_flags |= CFLAG_PREPARED;
		mptsas_start_diag(mpt, cmd);
	} else {
		mptsas_waitq_add(mpt, cmd);
	}

	while ((cmd->cmd_flags & CFLAG_FINISHED) == 0) {
		cv_wait(&mpt->m_fw_diag_cv, &mpt->m_mutex);
	}

	if (cmd->cmd_flags & CFLAG_TIMEOUT) {
		status = DDI_FAILURE;
		mptsas_log(mpt, CE_WARN, "Post FW Diag command timeout");
		goto out;
	}

	/*
	 * cmd_rfm points to the reply message if a reply was given.  Check the
	 * IOCStatus to make sure everything went OK with the FW diag request
	 * and set buffer flags.
	 */
	if (cmd->cmd_rfm) {
		post_flags |= MPTSAS_ADDRESS_REPLY;
		(void) ddi_dma_sync(mpt->m_dma_reply_frame_hdl, 0, 0,
		    DDI_DMA_SYNC_FORCPU);
		reply = (pMpi2DiagBufferPostReply_t)(mpt->m_reply_frame +
		    (cmd->cmd_rfm -
		    (mpt->m_reply_frame_dma_addr & 0xffffffffu)));

		/*
		 * Get the reply message data
		 */
		iocstatus = ddi_get16(mpt->m_acc_reply_frame_hdl,
		    &reply->IOCStatus);
		iocloginfo = ddi_get32(mpt->m_acc_reply_frame_hdl,
		    &reply->IOCLogInfo);
		transfer_length = ddi_get32(mpt->m_acc_reply_frame_hdl,
		    &reply->TransferLength);

		/*
		 * If post failed quit.
		 */
		if (iocstatus != MPI2_IOCSTATUS_SUCCESS) {
			status = DDI_FAILURE;
			NDBG13(("post FW Diag Buffer failed: IOCStatus=0x%x, "
			    "IOCLogInfo=0x%x, TransferLength=0x%x", iocstatus,
			    iocloginfo, transfer_length));
			goto out;
		}

		/*
		 * Post was successful.
		 */
		pBuffer->valid_data = TRUE;
		pBuffer->owned_by_firmware = TRUE;
		*return_code = MPTSAS_FW_DIAG_ERROR_SUCCESS;
		status = DDI_SUCCESS;
	}

out:
	/*
	 * Put the reply frame back on the free queue, increment the free
	 * index, and write the new index to the free index register.  But only
	 * if this reply is an ADDRESS reply.
	 */
	if (post_flags & MPTSAS_ADDRESS_REPLY) {
		ddi_put32(mpt->m_acc_free_queue_hdl,
		    &((uint32_t *)(void *)mpt->m_free_queue)[mpt->m_free_index],
		    cmd->cmd_rfm);
		(void) ddi_dma_sync(mpt->m_dma_free_queue_hdl, 0, 0,
		    DDI_DMA_SYNC_FORDEV);
		if (++mpt->m_free_index == mpt->m_free_queue_depth) {
			mpt->m_free_index = 0;
		}
		ddi_put32(mpt->m_datap, &mpt->m_reg->ReplyFreeHostIndex,
		    mpt->m_free_index);
	}
	if (cmd && (cmd->cmd_flags & CFLAG_PREPARED)) {
		mptsas_remove_cmd(mpt, cmd);
		post_flags &= (~MPTSAS_REQUEST_POOL_CMD);
	}
	if (post_flags & MPTSAS_REQUEST_POOL_CMD) {
		mptsas_return_to_pool(mpt, cmd);
	}

	return (status);
}

static int
mptsas_release_fw_diag_buffer(mptsas_t *mpt,
    mptsas_fw_diagnostic_buffer_t *pBuffer, uint32_t *return_code,
    uint32_t diag_type)
{
	mptsas_diag_request_t	diag;
	int			status, slot_num, rel_flags = 0;
	mptsas_cmd_t		*cmd = NULL;
	struct scsi_pkt		*pkt;
	pMpi2DiagReleaseReply_t	reply;
	uint16_t		iocstatus;
	uint32_t		iocloginfo;

	/*
	 * If buffer is not enabled, just leave.
	 */
	*return_code = MPTSAS_FW_DIAG_ERROR_RELEASE_FAILED;
	if (!pBuffer->enabled) {
		mptsas_log(mpt, CE_NOTE, "This buffer type is not supported "
		    "by the IOC");
		status = DDI_FAILURE;
		goto out;
	}

	/*
	 * Clear some flags initially.
	 */
	pBuffer->force_release = FALSE;
	pBuffer->valid_data = FALSE;
	pBuffer->owned_by_firmware = FALSE;

	/*
	 * Get a cmd buffer from the cmd buffer pool
	 */
	if ((slot_num = (mptsas_request_from_pool(mpt, &cmd, &pkt))) == -1) {
		status = DDI_FAILURE;
		mptsas_log(mpt, CE_NOTE, "command pool is full: Release FW "
		    "Diag");
		goto out;
	}
	rel_flags |= MPTSAS_REQUEST_POOL_CMD;

	bzero((caddr_t)cmd, sizeof (*cmd));
	bzero((caddr_t)pkt, scsi_pkt_size());

	cmd->ioc_cmd_slot = (uint32_t)(slot_num);

	diag.pBuffer = pBuffer;
	diag.function = MPI2_FUNCTION_DIAG_RELEASE;

	/*
	 * Form a blank cmd/pkt to store the acknowledgement message
	 */
	pkt->pkt_ha_private	= (opaque_t)&diag;
	pkt->pkt_flags		= FLAG_HEAD;
	pkt->pkt_time		= 60;
	cmd->cmd_pkt		= pkt;
	cmd->cmd_flags		= CFLAG_CMDIOC | CFLAG_FW_DIAG;

	/*
	 * Save the command in a slot
	 */
	if (mptsas_save_cmd(mpt, cmd) == TRUE) {
		/*
		 * Once passthru command get slot, set cmd_flags
		 * CFLAG_PREPARED.
		 */
		cmd->cmd_flags |= CFLAG_PREPARED;
		mptsas_start_diag(mpt, cmd);
	} else {
		mptsas_waitq_add(mpt, cmd);
	}

	while ((cmd->cmd_flags & CFLAG_FINISHED) == 0) {
		cv_wait(&mpt->m_fw_diag_cv, &mpt->m_mutex);
	}

	if (cmd->cmd_flags & CFLAG_TIMEOUT) {
		status = DDI_FAILURE;
		mptsas_log(mpt, CE_WARN, "Release FW Diag command timeout");
		goto out;
	}

	/*
	 * cmd_rfm points to the reply message if a reply was given.  Check the
	 * IOCStatus to make sure everything went OK with the FW diag request
	 * and set buffer flags.
	 */
	if (cmd->cmd_rfm) {
		rel_flags |= MPTSAS_ADDRESS_REPLY;
		(void) ddi_dma_sync(mpt->m_dma_reply_frame_hdl, 0, 0,
		    DDI_DMA_SYNC_FORCPU);
		reply = (pMpi2DiagReleaseReply_t)(mpt->m_reply_frame +
		    (cmd->cmd_rfm -
		    (mpt->m_reply_frame_dma_addr & 0xffffffffu)));

		/*
		 * Get the reply message data
		 */
		iocstatus = ddi_get16(mpt->m_acc_reply_frame_hdl,
		    &reply->IOCStatus);
		iocloginfo = ddi_get32(mpt->m_acc_reply_frame_hdl,
		    &reply->IOCLogInfo);

		/*
		 * If release failed quit.
		 */
		if ((iocstatus != MPI2_IOCSTATUS_SUCCESS) ||
		    pBuffer->owned_by_firmware) {
			status = DDI_FAILURE;
			NDBG13(("release FW Diag Buffer failed: "
			    "IOCStatus=0x%x, IOCLogInfo=0x%x", iocstatus,
			    iocloginfo));
			goto out;
		}

		/*
		 * Release was successful.
		 */
		*return_code = MPTSAS_FW_DIAG_ERROR_SUCCESS;
		status = DDI_SUCCESS;

		/*
		 * If this was for an UNREGISTER diag type command, clear the
		 * unique ID.
		 */
		if (diag_type == MPTSAS_FW_DIAG_TYPE_UNREGISTER) {
			pBuffer->unique_id = MPTSAS_FW_DIAG_INVALID_UID;
		}
	}

out:
	/*
	 * Put the reply frame back on the free queue, increment the free
	 * index, and write the new index to the free index register.  But only
	 * if this reply is an ADDRESS reply.
	 */
	if (rel_flags & MPTSAS_ADDRESS_REPLY) {
		ddi_put32(mpt->m_acc_free_queue_hdl,
		    &((uint32_t *)(void *)mpt->m_free_queue)[mpt->m_free_index],
		    cmd->cmd_rfm);
		(void) ddi_dma_sync(mpt->m_dma_free_queue_hdl, 0, 0,
		    DDI_DMA_SYNC_FORDEV);
		if (++mpt->m_free_index == mpt->m_free_queue_depth) {
			mpt->m_free_index = 0;
		}
		ddi_put32(mpt->m_datap, &mpt->m_reg->ReplyFreeHostIndex,
		    mpt->m_free_index);
	}
	if (cmd && (cmd->cmd_flags & CFLAG_PREPARED)) {
		mptsas_remove_cmd(mpt, cmd);
		rel_flags &= (~MPTSAS_REQUEST_POOL_CMD);
	}
	if (rel_flags & MPTSAS_REQUEST_POOL_CMD) {
		mptsas_return_to_pool(mpt, cmd);
	}

	return (status);
}

static int
mptsas_diag_register(mptsas_t *mpt, mptsas_fw_diag_register_t *diag_register,
    uint32_t *return_code)
{
	mptsas_fw_diagnostic_buffer_t	*pBuffer;
	uint8_t				extended_type, buffer_type, i;
	uint32_t			buffer_size;
	uint32_t			unique_id;
	int				status;

	ASSERT(mutex_owned(&mpt->m_mutex));

	extended_type = diag_register->ExtendedType;
	buffer_type = diag_register->BufferType;
	buffer_size = diag_register->RequestedBufferSize;
	unique_id = diag_register->UniqueId;

	/*
	 * Check for valid buffer type
	 */
	if (buffer_type >= MPI2_DIAG_BUF_TYPE_COUNT) {
		*return_code = MPTSAS_FW_DIAG_ERROR_INVALID_PARAMETER;
		return (DDI_FAILURE);
	}

	/*
	 * Get the current buffer and look up the unique ID.  The unique ID
	 * should not be found.  If it is, the ID is already in use.
	 */
	i = mptsas_get_fw_diag_buffer_number(mpt, unique_id);
	pBuffer = &mpt->m_fw_diag_buffer_list[buffer_type];
	if (i != MPTSAS_FW_DIAGNOSTIC_UID_NOT_FOUND) {
		*return_code = MPTSAS_FW_DIAG_ERROR_INVALID_UID;
		return (DDI_FAILURE);
	}

	/*
	 * The buffer's unique ID should not be registered yet, and the given
	 * unique ID cannot be 0.
	 */
	if ((pBuffer->unique_id != MPTSAS_FW_DIAG_INVALID_UID) ||
	    (unique_id == MPTSAS_FW_DIAG_INVALID_UID)) {
		*return_code = MPTSAS_FW_DIAG_ERROR_INVALID_UID;
		return (DDI_FAILURE);
	}

	/*
	 * If this buffer is already posted as immediate, just change owner.
	 */
	if (pBuffer->immediate && pBuffer->owned_by_firmware &&
	    (pBuffer->unique_id == MPTSAS_FW_DIAG_INVALID_UID)) {
		pBuffer->immediate = FALSE;
		pBuffer->unique_id = unique_id;
		return (DDI_SUCCESS);
	}

	/*
	 * Post a new buffer after checking if it's enabled.  The DMA buffer
	 * that is allocated will be contiguous (sgl_len = 1).
	 */
	if (!pBuffer->enabled) {
		*return_code = MPTSAS_FW_DIAG_ERROR_NO_BUFFER;
		return (DDI_FAILURE);
	}
	bzero(&pBuffer->buffer_data, sizeof (mptsas_dma_alloc_state_t));
	pBuffer->buffer_data.size = buffer_size;
	if (mptsas_dma_alloc(mpt, &pBuffer->buffer_data) != DDI_SUCCESS) {
		mptsas_log(mpt, CE_WARN, "failed to alloc DMA resource for "
		    "diag buffer: size = %d bytes", buffer_size);
		*return_code = MPTSAS_FW_DIAG_ERROR_NO_BUFFER;
		return (DDI_FAILURE);
	}

	/*
	 * Copy the given info to the diag buffer and post the buffer.
	 */
	pBuffer->buffer_type = buffer_type;
	pBuffer->immediate = FALSE;
	if (buffer_type == MPI2_DIAG_BUF_TYPE_TRACE) {
		for (i = 0; i < (sizeof (pBuffer->product_specific) / 4);
		    i++) {
			pBuffer->product_specific[i] =
			    diag_register->ProductSpecific[i];
		}
	}
	pBuffer->extended_type = extended_type;
	pBuffer->unique_id = unique_id;
	status = mptsas_post_fw_diag_buffer(mpt, pBuffer, return_code);

	if (mptsas_check_dma_handle(pBuffer->buffer_data.handle) !=
	    DDI_SUCCESS) {
		mptsas_log(mpt, CE_WARN, "Check of DMA handle failed in "
		    "mptsas_diag_register.");
		ddi_fm_service_impact(mpt->m_dip, DDI_SERVICE_UNAFFECTED);
			status = DDI_FAILURE;
	}

	/*
	 * In case there was a failure, free the DMA buffer.
	 */
	if (status == DDI_FAILURE) {
		mptsas_dma_free(&pBuffer->buffer_data);
	}

	return (status);
}

static int
mptsas_diag_unregister(mptsas_t *mpt,
    mptsas_fw_diag_unregister_t *diag_unregister, uint32_t *return_code)
{
	mptsas_fw_diagnostic_buffer_t	*pBuffer;
	uint8_t				i;
	uint32_t			unique_id;
	int				status;

	ASSERT(mutex_owned(&mpt->m_mutex));

	unique_id = diag_unregister->UniqueId;

	/*
	 * Get the current buffer and look up the unique ID.  The unique ID
	 * should be there.
	 */
	i = mptsas_get_fw_diag_buffer_number(mpt, unique_id);
	if (i == MPTSAS_FW_DIAGNOSTIC_UID_NOT_FOUND) {
		*return_code = MPTSAS_FW_DIAG_ERROR_INVALID_UID;
		return (DDI_FAILURE);
	}

	pBuffer = &mpt->m_fw_diag_buffer_list[i];

	/*
	 * Try to release the buffer from FW before freeing it.  If release
	 * fails, don't free the DMA buffer in case FW tries to access it
	 * later.  If buffer is not owned by firmware, can't release it.
	 */
	if (!pBuffer->owned_by_firmware) {
		status = DDI_SUCCESS;
	} else {
		status = mptsas_release_fw_diag_buffer(mpt, pBuffer,
		    return_code, MPTSAS_FW_DIAG_TYPE_UNREGISTER);
	}

	/*
	 * At this point, return the current status no matter what happens with
	 * the DMA buffer.
	 */
	pBuffer->unique_id = MPTSAS_FW_DIAG_INVALID_UID;
	if (status == DDI_SUCCESS) {
		if (mptsas_check_dma_handle(pBuffer->buffer_data.handle) !=
		    DDI_SUCCESS) {
			mptsas_log(mpt, CE_WARN, "Check of DMA handle failed "
			    "in mptsas_diag_unregister.");
			ddi_fm_service_impact(mpt->m_dip,
			    DDI_SERVICE_UNAFFECTED);
		}
		mptsas_dma_free(&pBuffer->buffer_data);
	}

	return (status);
}

static int
mptsas_diag_query(mptsas_t *mpt, mptsas_fw_diag_query_t *diag_query,
    uint32_t *return_code)
{
	mptsas_fw_diagnostic_buffer_t	*pBuffer;
	uint8_t				i;
	uint32_t			unique_id;

	ASSERT(mutex_owned(&mpt->m_mutex));

	unique_id = diag_query->UniqueId;

	/*
	 * If ID is valid, query on ID.
	 * If ID is invalid, query on buffer type.
	 */
	if (unique_id == MPTSAS_FW_DIAG_INVALID_UID) {
		i = diag_query->BufferType;
		if (i >= MPI2_DIAG_BUF_TYPE_COUNT) {
			*return_code = MPTSAS_FW_DIAG_ERROR_INVALID_UID;
			return (DDI_FAILURE);
		}
	} else {
		i = mptsas_get_fw_diag_buffer_number(mpt, unique_id);
		if (i == MPTSAS_FW_DIAGNOSTIC_UID_NOT_FOUND) {
			*return_code = MPTSAS_FW_DIAG_ERROR_INVALID_UID;
			return (DDI_FAILURE);
		}
	}

	/*
	 * Fill query structure with the diag buffer info.
	 */
	pBuffer = &mpt->m_fw_diag_buffer_list[i];
	diag_query->BufferType = pBuffer->buffer_type;
	diag_query->ExtendedType = pBuffer->extended_type;
	if (diag_query->BufferType == MPI2_DIAG_BUF_TYPE_TRACE) {
		for (i = 0; i < (sizeof (diag_query->ProductSpecific) / 4);
		    i++) {
			diag_query->ProductSpecific[i] =
			    pBuffer->product_specific[i];
		}
	}
	diag_query->TotalBufferSize = pBuffer->buffer_data.size;
	diag_query->DriverAddedBufferSize = 0;
	diag_query->UniqueId = pBuffer->unique_id;
	diag_query->ApplicationFlags = 0;
	diag_query->DiagnosticFlags = 0;

	/*
	 * Set/Clear application flags
	 */
	if (pBuffer->immediate) {
		diag_query->ApplicationFlags &= ~MPTSAS_FW_DIAG_FLAG_APP_OWNED;
	} else {
		diag_query->ApplicationFlags |= MPTSAS_FW_DIAG_FLAG_APP_OWNED;
	}
	if (pBuffer->valid_data || pBuffer->owned_by_firmware) {
		diag_query->ApplicationFlags |=
		    MPTSAS_FW_DIAG_FLAG_BUFFER_VALID;
	} else {
		diag_query->ApplicationFlags &=
		    ~MPTSAS_FW_DIAG_FLAG_BUFFER_VALID;
	}
	if (pBuffer->owned_by_firmware) {
		diag_query->ApplicationFlags |=
		    MPTSAS_FW_DIAG_FLAG_FW_BUFFER_ACCESS;
	} else {
		diag_query->ApplicationFlags &=
		    ~MPTSAS_FW_DIAG_FLAG_FW_BUFFER_ACCESS;
	}

	return (DDI_SUCCESS);
}

static int
mptsas_diag_read_buffer(mptsas_t *mpt,
    mptsas_diag_read_buffer_t *diag_read_buffer, uint8_t *ioctl_buf,
    uint32_t *return_code, int ioctl_mode)
{
	mptsas_fw_diagnostic_buffer_t	*pBuffer;
	uint8_t				i, *pData;
	uint32_t			unique_id, byte;
	int				status;

	ASSERT(mutex_owned(&mpt->m_mutex));

	unique_id = diag_read_buffer->UniqueId;

	/*
	 * Get the current buffer and look up the unique ID.  The unique ID
	 * should be there.
	 */
	i = mptsas_get_fw_diag_buffer_number(mpt, unique_id);
	if (i == MPTSAS_FW_DIAGNOSTIC_UID_NOT_FOUND) {
		*return_code = MPTSAS_FW_DIAG_ERROR_INVALID_UID;
		return (DDI_FAILURE);
	}

	pBuffer = &mpt->m_fw_diag_buffer_list[i];

	/*
	 * Make sure requested read is within limits
	 */
	if (diag_read_buffer->StartingOffset + diag_read_buffer->BytesToRead >
	    pBuffer->buffer_data.size) {
		*return_code = MPTSAS_FW_DIAG_ERROR_INVALID_PARAMETER;
		return (DDI_FAILURE);
	}

	/*
	 * Copy the requested data from DMA to the diag_read_buffer.  The DMA
	 * buffer that was allocated is one contiguous buffer.
	 */
	pData = (uint8_t *)(pBuffer->buffer_data.memp +
	    diag_read_buffer->StartingOffset);
	(void) ddi_dma_sync(pBuffer->buffer_data.handle, 0, 0,
	    DDI_DMA_SYNC_FORCPU);
	for (byte = 0; byte < diag_read_buffer->BytesToRead; byte++) {
		if (ddi_copyout(pData + byte, ioctl_buf + byte, 1, ioctl_mode)
		    != 0) {
			return (DDI_FAILURE);
		}
	}
	diag_read_buffer->Status = 0;

	/*
	 * Set or clear the Force Release flag.
	 */
	if (pBuffer->force_release) {
		diag_read_buffer->Flags |= MPTSAS_FW_DIAG_FLAG_FORCE_RELEASE;
	} else {
		diag_read_buffer->Flags &= ~MPTSAS_FW_DIAG_FLAG_FORCE_RELEASE;
	}

	/*
	 * If buffer is to be reregistered, make sure it's not already owned by
	 * firmware first.
	 */
	status = DDI_SUCCESS;
	if (!pBuffer->owned_by_firmware) {
		if (diag_read_buffer->Flags & MPTSAS_FW_DIAG_FLAG_REREGISTER) {
			status = mptsas_post_fw_diag_buffer(mpt, pBuffer,
			    return_code);
		}
	}

	return (status);
}

static int
mptsas_diag_release(mptsas_t *mpt, mptsas_fw_diag_release_t *diag_release,
    uint32_t *return_code)
{
	mptsas_fw_diagnostic_buffer_t	*pBuffer;
	uint8_t				i;
	uint32_t			unique_id;
	int				status;

	ASSERT(mutex_owned(&mpt->m_mutex));

	unique_id = diag_release->UniqueId;

	/*
	 * Get the current buffer and look up the unique ID.  The unique ID
	 * should be there.
	 */
	i = mptsas_get_fw_diag_buffer_number(mpt, unique_id);
	if (i == MPTSAS_FW_DIAGNOSTIC_UID_NOT_FOUND) {
		*return_code = MPTSAS_FW_DIAG_ERROR_INVALID_UID;
		return (DDI_FAILURE);
	}

	pBuffer = &mpt->m_fw_diag_buffer_list[i];

	/*
	 * If buffer is not owned by firmware, it's already been released.
	 */
	if (!pBuffer->owned_by_firmware) {
		*return_code = MPTSAS_FW_DIAG_ERROR_ALREADY_RELEASED;
		return (DDI_FAILURE);
	}

	/*
	 * Release the buffer.
	 */
	status = mptsas_release_fw_diag_buffer(mpt, pBuffer, return_code,
	    MPTSAS_FW_DIAG_TYPE_RELEASE);
	return (status);
}

static int
mptsas_do_diag_action(mptsas_t *mpt, uint32_t action, uint8_t *diag_action,
    uint32_t length, uint32_t *return_code, int ioctl_mode)
{
	mptsas_fw_diag_register_t	diag_register;
	mptsas_fw_diag_unregister_t	diag_unregister;
	mptsas_fw_diag_query_t		diag_query;
	mptsas_diag_read_buffer_t	diag_read_buffer;
	mptsas_fw_diag_release_t	diag_release;
	int				status = DDI_SUCCESS;
	uint32_t			original_return_code, read_buf_len;

	ASSERT(mutex_owned(&mpt->m_mutex));

	original_return_code = *return_code;
	*return_code = MPTSAS_FW_DIAG_ERROR_SUCCESS;

	switch (action) {
		case MPTSAS_FW_DIAG_TYPE_REGISTER:
			if (!length) {
				*return_code =
				    MPTSAS_FW_DIAG_ERROR_INVALID_PARAMETER;
				status = DDI_FAILURE;
				break;
			}
			if (ddi_copyin(diag_action, &diag_register,
			    sizeof (diag_register), ioctl_mode) != 0) {
				return (DDI_FAILURE);
			}
			status = mptsas_diag_register(mpt, &diag_register,
			    return_code);
			break;

		case MPTSAS_FW_DIAG_TYPE_UNREGISTER:
			if (length < sizeof (diag_unregister)) {
				*return_code =
				    MPTSAS_FW_DIAG_ERROR_INVALID_PARAMETER;
				status = DDI_FAILURE;
				break;
			}
			if (ddi_copyin(diag_action, &diag_unregister,
			    sizeof (diag_unregister), ioctl_mode) != 0) {
				return (DDI_FAILURE);
			}
			status = mptsas_diag_unregister(mpt, &diag_unregister,
			    return_code);
			break;

		case MPTSAS_FW_DIAG_TYPE_QUERY:
			if (length < sizeof (diag_query)) {
				*return_code =
				    MPTSAS_FW_DIAG_ERROR_INVALID_PARAMETER;
				status = DDI_FAILURE;
				break;
			}
			if (ddi_copyin(diag_action, &diag_query,
			    sizeof (diag_query), ioctl_mode) != 0) {
				return (DDI_FAILURE);
			}
			status = mptsas_diag_query(mpt, &diag_query,
			    return_code);
			if (status == DDI_SUCCESS) {
				if (ddi_copyout(&diag_query, diag_action,
				    sizeof (diag_query), ioctl_mode) != 0) {
					return (DDI_FAILURE);
				}
			}
			break;

		case MPTSAS_FW_DIAG_TYPE_READ_BUFFER:
			if (ddi_copyin(diag_action, &diag_read_buffer,
			    sizeof (diag_read_buffer) - 4, ioctl_mode) != 0) {
				return (DDI_FAILURE);
			}
			read_buf_len = sizeof (diag_read_buffer) -
			    sizeof (diag_read_buffer.DataBuffer) +
			    diag_read_buffer.BytesToRead;
			if (length < read_buf_len) {
				*return_code =
				    MPTSAS_FW_DIAG_ERROR_INVALID_PARAMETER;
				status = DDI_FAILURE;
				break;
			}
			status = mptsas_diag_read_buffer(mpt,
			    &diag_read_buffer, diag_action +
			    sizeof (diag_read_buffer) - 4, return_code,
			    ioctl_mode);
			if (status == DDI_SUCCESS) {
				if (ddi_copyout(&diag_read_buffer, diag_action,
				    sizeof (diag_read_buffer) - 4, ioctl_mode)
				    != 0) {
					return (DDI_FAILURE);
				}
			}
			break;

		case MPTSAS_FW_DIAG_TYPE_RELEASE:
			if (length < sizeof (diag_release)) {
				*return_code =
				    MPTSAS_FW_DIAG_ERROR_INVALID_PARAMETER;
				status = DDI_FAILURE;
				break;
			}
			if (ddi_copyin(diag_action, &diag_release,
			    sizeof (diag_release), ioctl_mode) != 0) {
				return (DDI_FAILURE);
			}
			status = mptsas_diag_release(mpt, &diag_release,
			    return_code);
			break;

		default:
			*return_code = MPTSAS_FW_DIAG_ERROR_INVALID_PARAMETER;
			status = DDI_FAILURE;
			break;
	}

	if ((status == DDI_FAILURE) &&
	    (original_return_code == MPTSAS_FW_DIAG_NEW) &&
	    (*return_code != MPTSAS_FW_DIAG_ERROR_SUCCESS)) {
		status = DDI_SUCCESS;
	}

	return (status);
}

static int
mptsas_diag_action(mptsas_t *mpt, mptsas_diag_action_t *user_data, int mode)
{
	int			status;
	mptsas_diag_action_t	driver_data;

	ASSERT(mutex_owned(&mpt->m_mutex));

	/*
	 * Copy the user data to a driver data buffer.
	 */
	if (ddi_copyin(user_data, &driver_data, sizeof (mptsas_diag_action_t),
	    mode) == 0) {
		/*
		 * Send diag action request if Action is valid
		 */
		if (driver_data.Action == MPTSAS_FW_DIAG_TYPE_REGISTER ||
		    driver_data.Action == MPTSAS_FW_DIAG_TYPE_UNREGISTER ||
		    driver_data.Action == MPTSAS_FW_DIAG_TYPE_QUERY ||
		    driver_data.Action == MPTSAS_FW_DIAG_TYPE_READ_BUFFER ||
		    driver_data.Action == MPTSAS_FW_DIAG_TYPE_RELEASE) {
			status = mptsas_do_diag_action(mpt, driver_data.Action,
			    (void *)(uintptr_t)driver_data.PtrDiagAction,
			    driver_data.Length, &driver_data.ReturnCode,
			    mode);
			if (status == DDI_SUCCESS) {
				if (ddi_copyout(&driver_data.ReturnCode,
				    &user_data->ReturnCode,
				    sizeof (user_data->ReturnCode), mode)
				    != 0) {
					status = EFAULT;
				} else {
					status = 0;
				}
			} else {
				status = EIO;
			}
		} else {
			status = EINVAL;
		}
	} else {
		status = EFAULT;
	}

	return (status);
}

/*
 * This routine handles the "event query" ioctl.
 */
static int
mptsas_event_query(mptsas_t *mpt, mptsas_event_query_t *data, int mode,
    int *rval)
{
	int			status;
	mptsas_event_query_t	driverdata;
	uint8_t			i;

	driverdata.Entries = MPTSAS_EVENT_QUEUE_SIZE;

	mutex_enter(&mpt->m_mutex);
	for (i = 0; i < 4; i++) {
		driverdata.Types[i] = mpt->m_event_mask[i];
	}
	mutex_exit(&mpt->m_mutex);

	if (ddi_copyout(&driverdata, data, sizeof (driverdata), mode) != 0) {
		status = EFAULT;
	} else {
		*rval = MPTIOCTL_STATUS_GOOD;
		status = 0;
	}

	return (status);
}

/*
 * This routine handles the "event enable" ioctl.
 */
static int
mptsas_event_enable(mptsas_t *mpt, mptsas_event_enable_t *data, int mode,
    int *rval)
{
	int			status;
	mptsas_event_enable_t	driverdata;
	uint8_t			i;

	if (ddi_copyin(data, &driverdata, sizeof (driverdata), mode) == 0) {
		mutex_enter(&mpt->m_mutex);
		for (i = 0; i < 4; i++) {
			mpt->m_event_mask[i] = driverdata.Types[i];
		}
		mutex_exit(&mpt->m_mutex);

		*rval = MPTIOCTL_STATUS_GOOD;
		status = 0;
	} else {
		status = EFAULT;
	}
	return (status);
}

/*
 * This routine handles the "event report" ioctl.
 */
static int
mptsas_event_report(mptsas_t *mpt, mptsas_event_report_t *data, int mode,
    int *rval)
{
	int			status;
	mptsas_event_report_t	driverdata;

	mutex_enter(&mpt->m_mutex);

	if (ddi_copyin(&data->Size, &driverdata.Size, sizeof (driverdata.Size),
	    mode) == 0) {
		if (driverdata.Size >= sizeof (mpt->m_events)) {
			if (ddi_copyout(mpt->m_events, data->Events,
			    sizeof (mpt->m_events), mode) != 0) {
				status = EFAULT;
			} else {
				if (driverdata.Size > sizeof (mpt->m_events)) {
					driverdata.Size =
					    sizeof (mpt->m_events);
					if (ddi_copyout(&driverdata.Size,
					    &data->Size,
					    sizeof (driverdata.Size),
					    mode) != 0) {
						status = EFAULT;
					} else {
						*rval = MPTIOCTL_STATUS_GOOD;
						status = 0;
					}
				} else {
					*rval = MPTIOCTL_STATUS_GOOD;
					status = 0;
				}
			}
		} else {
			*rval = MPTIOCTL_STATUS_LEN_TOO_SHORT;
			status = 0;
		}
	} else {
		status = EFAULT;
	}

	mutex_exit(&mpt->m_mutex);
	return (status);
}

static void
mptsas_lookup_pci_data(mptsas_t *mpt, mptsas_adapter_data_t *adapter_data)
{
	int	*reg_data;
	uint_t	reglen;

	/*
	 * Lookup the 'reg' property and extract the other data
	 */
	if (ddi_prop_lookup_int_array(DDI_DEV_T_ANY, mpt->m_dip,
	    DDI_PROP_DONTPASS, "reg", &reg_data, &reglen) ==
	    DDI_PROP_SUCCESS) {
		/*
		 * Extract the PCI data from the 'reg' property first DWORD.
		 * The entry looks like the following:
		 * First DWORD:
		 * Bits 0 - 7 8-bit Register number
		 * Bits 8 - 10 3-bit Function number
		 * Bits 11 - 15 5-bit Device number
		 * Bits 16 - 23 8-bit Bus number
		 * Bits 24 - 25 2-bit Address Space type identifier
		 *
		 */
		adapter_data->PciInformation.u.bits.BusNumber =
		    (reg_data[0] & 0x00FF0000) >> 16;
		adapter_data->PciInformation.u.bits.DeviceNumber =
		    (reg_data[0] & 0x0000F800) >> 11;
		adapter_data->PciInformation.u.bits.FunctionNumber =
		    (reg_data[0] & 0x00000700) >> 8;
		ddi_prop_free((void *)reg_data);
	} else {
		/*
		 * If we can't determine the PCI data then we fill in FF's for
		 * the data to indicate this.
		 */
		adapter_data->PCIDeviceHwId = 0xFFFFFFFF;
		adapter_data->MpiPortNumber = 0xFFFFFFFF;
		adapter_data->PciInformation.u.AsDWORD = 0xFFFFFFFF;
	}

	/*
	 * Saved in the mpt->m_fwversion
	 */
	adapter_data->MpiFirmwareVersion = mpt->m_fwversion;
}

static void
mptsas_read_adapter_data(mptsas_t *mpt, mptsas_adapter_data_t *adapter_data)
{
	char	*driver_verstr = MPTSAS_MOD_STRING;

	mptsas_lookup_pci_data(mpt, adapter_data);
	adapter_data->AdapterType = mpt->m_MPI25 ?
	    MPTIOCTL_ADAPTER_TYPE_SAS3 :
	    MPTIOCTL_ADAPTER_TYPE_SAS2;
	adapter_data->PCIDeviceHwId = (uint32_t)mpt->m_devid;
	adapter_data->PCIDeviceHwRev = (uint32_t)mpt->m_revid;
	adapter_data->SubSystemId = (uint32_t)mpt->m_ssid;
	adapter_data->SubsystemVendorId = (uint32_t)mpt->m_svid;
	(void) strcpy((char *)&adapter_data->DriverVersion[0], driver_verstr);
	adapter_data->BiosVersion = 0;
	(void) mptsas_get_bios_page3(mpt, &adapter_data->BiosVersion);
}

static void
mptsas_read_pci_info(mptsas_t *mpt, mptsas_pci_info_t *pci_info)
{
	int	*reg_data, i;
	uint_t	reglen;

	/*
	 * Lookup the 'reg' property and extract the other data
	 */
	if (ddi_prop_lookup_int_array(DDI_DEV_T_ANY, mpt->m_dip,
	    DDI_PROP_DONTPASS, "reg", &reg_data, &reglen) ==
	    DDI_PROP_SUCCESS) {
		/*
		 * Extract the PCI data from the 'reg' property first DWORD.
		 * The entry looks like the following:
		 * First DWORD:
		 * Bits 8 - 10 3-bit Function number
		 * Bits 11 - 15 5-bit Device number
		 * Bits 16 - 23 8-bit Bus number
		 */
		pci_info->BusNumber = (reg_data[0] & 0x00FF0000) >> 16;
		pci_info->DeviceNumber = (reg_data[0] & 0x0000F800) >> 11;
		pci_info->FunctionNumber = (reg_data[0] & 0x00000700) >> 8;
		ddi_prop_free((void *)reg_data);
	} else {
		/*
		 * If we can't determine the PCI info then we fill in FF's for
		 * the data to indicate this.
		 */
		pci_info->BusNumber = 0xFFFFFFFF;
		pci_info->DeviceNumber = 0xFF;
		pci_info->FunctionNumber = 0xFF;
	}

	/*
	 * Now get the interrupt vector and the pci header.  The vector can
	 * only be 0 right now.  The header is the first 256 bytes of config
	 * space.
	 */
	pci_info->InterruptVector = 0;
	for (i = 0; i < sizeof (pci_info->PciHeader); i++) {
		pci_info->PciHeader[i] = pci_config_get8(mpt->m_config_handle,
		    i);
	}
}

static int
mptsas_reg_access(mptsas_t *mpt, mptsas_reg_access_t *data, int mode)
{
	int			status = 0;
	mptsas_reg_access_t	driverdata;

	mutex_enter(&mpt->m_mutex);
	if (ddi_copyin(data, &driverdata, sizeof (driverdata), mode) == 0) {
		switch (driverdata.Command) {
			/*
			 * IO access is not supported.
			 */
			case REG_IO_READ:
			case REG_IO_WRITE:
				mptsas_log(mpt, CE_WARN, "IO access is not "
				    "supported.  Use memory access.");
				status = EINVAL;
				break;

			case REG_MEM_READ:
				driverdata.RegData = ddi_get32(mpt->m_datap,
				    (uint32_t *)(void *)mpt->m_reg +
				    driverdata.RegOffset);
				if (ddi_copyout(&driverdata.RegData,
				    &data->RegData,
				    sizeof (driverdata.RegData), mode) != 0) {
					mptsas_log(mpt, CE_WARN, "Register "
					    "Read Failed");
					status = EFAULT;
				}
				break;

			case REG_MEM_WRITE:
				ddi_put32(mpt->m_datap,
				    (uint32_t *)(void *)mpt->m_reg +
				    driverdata.RegOffset,
				    driverdata.RegData);
				break;

			default:
				status = EINVAL;
				break;
		}
	} else {
		status = EFAULT;
	}

	mutex_exit(&mpt->m_mutex);
	return (status);
}

static int
led_control(mptsas_t *mpt, intptr_t data, int mode)
{
	int ret = 0;
	mptsas_led_control_t lc;
	mptsas_target_t *ptgt;

	if (ddi_copyin((void *)data, &lc, sizeof (lc), mode) != 0) {
		return (EFAULT);
	}

	if ((lc.Command != MPTSAS_LEDCTL_FLAG_SET &&
	    lc.Command != MPTSAS_LEDCTL_FLAG_GET) ||
	    lc.Led < MPTSAS_LEDCTL_LED_MIN ||
	    lc.Led > MPTSAS_LEDCTL_LED_MAX ||
	    (lc.Command == MPTSAS_LEDCTL_FLAG_SET && lc.LedStatus != 0 &&
	    lc.LedStatus != 1)) {
		return (EINVAL);
	}

	if ((lc.Command == MPTSAS_LEDCTL_FLAG_SET && (mode & FWRITE) == 0) ||
	    (lc.Command == MPTSAS_LEDCTL_FLAG_GET && (mode & FREAD) == 0))
		return (EACCES);

	/* Locate the target we're interrogating... */
	mutex_enter(&mpt->m_mutex);
	ptgt = refhash_linear_search(mpt->m_targets,
	    mptsas_target_eval_slot, &lc);
	if (ptgt == NULL) {
		/* We could not find a target for that enclosure/slot. */
		mutex_exit(&mpt->m_mutex);
		return (ENOENT);
	}

	if (lc.Command == MPTSAS_LEDCTL_FLAG_SET) {
		/* Update our internal LED state. */
		ptgt->m_led_status &= ~(1 << (lc.Led - 1));
		ptgt->m_led_status |= lc.LedStatus << (lc.Led - 1);

		/* Flush it to the controller. */
		ret = mptsas_flush_led_status(mpt, ptgt);
		mutex_exit(&mpt->m_mutex);
		return (ret);
	}

	/* Return our internal LED state. */
	lc.LedStatus = (ptgt->m_led_status >> (lc.Led - 1)) & 1;
	mutex_exit(&mpt->m_mutex);

	if (ddi_copyout(&lc, (void *)data, sizeof (lc), mode) != 0) {
		return (EFAULT);
	}

	return (0);
}

static int
get_disk_info(mptsas_t *mpt, intptr_t data, int mode)
{
	uint16_t i = 0;
	uint16_t count = 0;
	int ret = 0;
	mptsas_target_t *ptgt;
	mptsas_disk_info_t *di;
	STRUCT_DECL(mptsas_get_disk_info, gdi);

	if ((mode & FREAD) == 0)
		return (EACCES);

	STRUCT_INIT(gdi, get_udatamodel());

	if (ddi_copyin((void *)data, STRUCT_BUF(gdi), STRUCT_SIZE(gdi),
	    mode) != 0) {
		return (EFAULT);
	}

	/* Find out how many targets there are. */
	mutex_enter(&mpt->m_mutex);
	for (ptgt = refhash_first(mpt->m_targets); ptgt != NULL;
	    ptgt = refhash_next(mpt->m_targets, ptgt)) {
		count++;
	}
	mutex_exit(&mpt->m_mutex);

	/*
	 * If we haven't been asked to copy out information on each target,
	 * then just return the count.
	 */
	STRUCT_FSET(gdi, DiskCount, count);
	if (STRUCT_FGETP(gdi, PtrDiskInfoArray) == NULL)
		goto copy_out;

	/*
	 * If we haven't been given a large enough buffer to copy out into,
	 * let the caller know.
	 */
	if (STRUCT_FGET(gdi, DiskInfoArraySize) <
	    count * sizeof (mptsas_disk_info_t)) {
		ret = ENOSPC;
		goto copy_out;
	}

	di = kmem_zalloc(count * sizeof (mptsas_disk_info_t), KM_SLEEP);

	mutex_enter(&mpt->m_mutex);
	for (ptgt = refhash_first(mpt->m_targets); ptgt != NULL;
	    ptgt = refhash_next(mpt->m_targets, ptgt)) {
		if (i >= count) {
			/*
			 * The number of targets changed while we weren't
			 * looking, so give up.
			 */
			refhash_rele(mpt->m_targets, ptgt);
			mutex_exit(&mpt->m_mutex);
			kmem_free(di, count * sizeof (mptsas_disk_info_t));
			return (EAGAIN);
		}
		di[i].Instance = mpt->m_instance;
		di[i].Enclosure = ptgt->m_enclosure;
		di[i].Slot = ptgt->m_slot_num;
		di[i].SasAddress = ptgt->m_addr.mta_wwn;
		i++;
	}
	mutex_exit(&mpt->m_mutex);
	STRUCT_FSET(gdi, DiskCount, i);

	/* Copy out the disk information to the caller. */
	if (ddi_copyout((void *)di, STRUCT_FGETP(gdi, PtrDiskInfoArray),
	    i * sizeof (mptsas_disk_info_t), mode) != 0) {
		ret = EFAULT;
	}

	kmem_free(di, count * sizeof (mptsas_disk_info_t));

copy_out:
	if (ddi_copyout(STRUCT_BUF(gdi), (void *)data, STRUCT_SIZE(gdi),
	    mode) != 0) {
		ret = EFAULT;
	}

	return (ret);
}

static int
mptsas_ioctl(dev_t dev, int cmd, intptr_t data, int mode, cred_t *credp,
    int *rval)
{
	int			status = 0;
	mptsas_t		*mpt;
	mptsas_update_flash_t	flashdata;
	mptsas_pass_thru_t	passthru_data;
	mptsas_adapter_data_t   adapter_data;
	mptsas_pci_info_t	pci_info;
	int			copylen;

	int			iport_flag = 0;
	dev_info_t		*dip = NULL;
	mptsas_phymask_t	phymask = 0;
	struct devctl_iocdata	*dcp = NULL;
	char			*addr = NULL;
	mptsas_target_t		*ptgt = NULL;

	*rval = MPTIOCTL_STATUS_GOOD;
	if (secpolicy_sys_config(credp, B_FALSE) != 0) {
		return (EPERM);
	}

	mpt = ddi_get_soft_state(mptsas_state, MINOR2INST(getminor(dev)));
	if (mpt == NULL) {
		/*
		 * Called from iport node, get the states
		 */
		iport_flag = 1;
		dip = mptsas_get_dip_from_dev(dev, &phymask);
		if (dip == NULL) {
			return (ENXIO);
		}
		mpt = DIP2MPT(dip);
	}
	/* Make sure power level is D0 before accessing registers */
	mutex_enter(&mpt->m_mutex);
	if (mpt->m_options & MPTSAS_OPT_PM) {
		(void) pm_busy_component(mpt->m_dip, 0);
		if (mpt->m_power_level != PM_LEVEL_D0) {
			mutex_exit(&mpt->m_mutex);
			if (pm_raise_power(mpt->m_dip, 0, PM_LEVEL_D0) !=
			    DDI_SUCCESS) {
				mptsas_log(mpt, CE_WARN,
				    "mptsas%d: mptsas_ioctl: Raise power "
				    "request failed.", mpt->m_instance);
				(void) pm_idle_component(mpt->m_dip, 0);
				return (ENXIO);
			}
		} else {
			mutex_exit(&mpt->m_mutex);
		}
	} else {
		mutex_exit(&mpt->m_mutex);
	}

	if (iport_flag) {
		status = scsi_hba_ioctl(dev, cmd, data, mode, credp, rval);
		if (status != 0) {
			goto out;
		}
		/*
		 * The following code control the OK2RM LED, it doesn't affect
		 * the ioctl return status.
		 */
		if ((cmd == DEVCTL_DEVICE_ONLINE) ||
		    (cmd == DEVCTL_DEVICE_OFFLINE)) {
			if (ndi_dc_allochdl((void *)data, &dcp) !=
			    NDI_SUCCESS) {
				goto out;
			}
			addr = ndi_dc_getaddr(dcp);
			ptgt = mptsas_addr_to_ptgt(mpt, addr, phymask);
			if (ptgt == NULL) {
				NDBG14(("mptsas_ioctl led control: tgt %s not "
				    "found", addr));
				ndi_dc_freehdl(dcp);
				goto out;
			}
			mutex_enter(&mpt->m_mutex);
			if (cmd == DEVCTL_DEVICE_ONLINE) {
				ptgt->m_tgt_unconfigured = 0;
			} else if (cmd == DEVCTL_DEVICE_OFFLINE) {
				ptgt->m_tgt_unconfigured = 1;
			}
			if (cmd == DEVCTL_DEVICE_OFFLINE) {
				ptgt->m_led_status |=
				    (1 << (MPTSAS_LEDCTL_LED_OK2RM - 1));
			} else {
				ptgt->m_led_status &=
				    ~(1 << (MPTSAS_LEDCTL_LED_OK2RM - 1));
			}
			(void) mptsas_flush_led_status(mpt, ptgt);
			mutex_exit(&mpt->m_mutex);
			ndi_dc_freehdl(dcp);
		}
		goto out;
	}
	switch (cmd) {
		case MPTIOCTL_GET_DISK_INFO:
			status = get_disk_info(mpt, data, mode);
			break;
		case MPTIOCTL_LED_CONTROL:
			status = led_control(mpt, data, mode);
			break;
		case MPTIOCTL_UPDATE_FLASH:
			if (ddi_copyin((void *)data, &flashdata,
				sizeof (struct mptsas_update_flash), mode)) {
				status = EFAULT;
				break;
			}

			mutex_enter(&mpt->m_mutex);
			if (mptsas_update_flash(mpt,
			    (caddr_t)(long)flashdata.PtrBuffer,
			    flashdata.ImageSize, flashdata.ImageType, mode)) {
				status = EFAULT;
			}

			/*
			 * Reset the chip to start using the new
			 * firmware.  Reset if failed also.
			 */
			mpt->m_softstate &= ~MPTSAS_SS_MSG_UNIT_RESET;
			if (mptsas_restart_ioc(mpt) == DDI_FAILURE) {
				status = EFAULT;
			}
			mutex_exit(&mpt->m_mutex);
			break;
		case MPTIOCTL_PASS_THRU:
			/*
			 * The user has requested to pass through a command to
			 * be executed by the MPT firmware.  Call our routine
			 * which does this.  Only allow one passthru IOCTL at
			 * one time. Other threads will block on
			 * m_passthru_mutex, which is of adaptive variant.
			 */
			if (ddi_copyin((void *)data, &passthru_data,
			    sizeof (mptsas_pass_thru_t), mode)) {
				status = EFAULT;
				break;
			}
			mutex_enter(&mpt->m_passthru_mutex);
			mutex_enter(&mpt->m_mutex);
			status = mptsas_pass_thru(mpt, &passthru_data, mode);
			mutex_exit(&mpt->m_mutex);
			mutex_exit(&mpt->m_passthru_mutex);

			break;
		case MPTIOCTL_GET_ADAPTER_DATA:
			/*
			 * The user has requested to read adapter data.  Call
			 * our routine which does this.
			 */
			bzero(&adapter_data, sizeof (mptsas_adapter_data_t));
			if (ddi_copyin((void *)data, (void *)&adapter_data,
			    sizeof (mptsas_adapter_data_t), mode)) {
				status = EFAULT;
				break;
			}
			if (adapter_data.StructureLength >=
			    sizeof (mptsas_adapter_data_t)) {
				adapter_data.StructureLength = (uint32_t)
				    sizeof (mptsas_adapter_data_t);
				copylen = sizeof (mptsas_adapter_data_t);
				mutex_enter(&mpt->m_mutex);
				mptsas_read_adapter_data(mpt, &adapter_data);
				mutex_exit(&mpt->m_mutex);
			} else {
				adapter_data.StructureLength = (uint32_t)
				    sizeof (mptsas_adapter_data_t);
				copylen = sizeof (adapter_data.StructureLength);
				*rval = MPTIOCTL_STATUS_LEN_TOO_SHORT;
			}
			if (ddi_copyout((void *)(&adapter_data), (void *)data,
			    copylen, mode) != 0) {
				status = EFAULT;
			}
			break;
		case MPTIOCTL_GET_PCI_INFO:
			/*
			 * The user has requested to read pci info.  Call
			 * our routine which does this.
			 */
			bzero(&pci_info, sizeof (mptsas_pci_info_t));
			mutex_enter(&mpt->m_mutex);
			mptsas_read_pci_info(mpt, &pci_info);
			mutex_exit(&mpt->m_mutex);
			if (ddi_copyout((void *)(&pci_info), (void *)data,
			    sizeof (mptsas_pci_info_t), mode) != 0) {
				status = EFAULT;
			}
			break;
		case MPTIOCTL_RESET_ADAPTER:
			mutex_enter(&mpt->m_mutex);
			mpt->m_softstate &= ~MPTSAS_SS_MSG_UNIT_RESET;
			if ((mptsas_restart_ioc(mpt)) == DDI_FAILURE) {
				mptsas_log(mpt, CE_WARN, "reset adapter IOCTL "
				    "failed");
				status = EFAULT;
			}
			mutex_exit(&mpt->m_mutex);
			break;
		case MPTIOCTL_DIAG_ACTION:
			/*
			 * The user has done a diag buffer action.  Call our
			 * routine which does this.  Only allow one diag action
			 * at one time.
			 */
			mutex_enter(&mpt->m_mutex);
			if (mpt->m_diag_action_in_progress) {
				mutex_exit(&mpt->m_mutex);
				return (EBUSY);
			}
			mpt->m_diag_action_in_progress = 1;
			status = mptsas_diag_action(mpt,
			    (mptsas_diag_action_t *)data, mode);
			mpt->m_diag_action_in_progress = 0;
			mutex_exit(&mpt->m_mutex);
			break;
		case MPTIOCTL_EVENT_QUERY:
			/*
			 * The user has done an event query. Call our routine
			 * which does this.
			 */
			status = mptsas_event_query(mpt,
			    (mptsas_event_query_t *)data, mode, rval);
			break;
		case MPTIOCTL_EVENT_ENABLE:
			/*
			 * The user has done an event enable. Call our routine
			 * which does this.
			 */
			status = mptsas_event_enable(mpt,
			    (mptsas_event_enable_t *)data, mode, rval);
			break;
		case MPTIOCTL_EVENT_REPORT:
			/*
			 * The user has done an event report. Call our routine
			 * which does this.
			 */
			status = mptsas_event_report(mpt,
			    (mptsas_event_report_t *)data, mode, rval);
			break;
		case MPTIOCTL_REG_ACCESS:
			/*
			 * The user has requested register access.  Call our
			 * routine which does this.
			 */
			status = mptsas_reg_access(mpt,
			    (mptsas_reg_access_t *)data, mode);
			break;
		default:
			status = scsi_hba_ioctl(dev, cmd, data, mode, credp,
			    rval);
			break;
	}

out:
	return (status);
}

int
mptsas_restart_ioc(mptsas_t *mpt)
{
	int		rval = DDI_SUCCESS;
	mptsas_target_t	*ptgt = NULL;

	ASSERT(mutex_owned(&mpt->m_mutex));

	/*
	 * Set a flag telling I/O path that we're processing a reset.  This is
	 * needed because after the reset is complete, the hash table still
	 * needs to be rebuilt.  If I/Os are started before the hash table is
	 * rebuilt, I/O errors will occur.  This flag allows I/Os to be marked
	 * so that they can be retried.
	 */
	mpt->m_in_reset = TRUE;

	/*
	 * Set all throttles to HOLD
	 */
	for (ptgt = refhash_first(mpt->m_targets); ptgt != NULL;
	    ptgt = refhash_next(mpt->m_targets, ptgt)) {
		mptsas_set_throttle(mpt, ptgt, HOLD_THROTTLE);
	}

	/*
	 * Disable interrupts
	 */
	MPTSAS_DISABLE_INTR(mpt);

	/*
	 * Abort all commands: outstanding commands, commands in waitq and
	 * tx_waitq.
	 */
	mptsas_flush_hba(mpt);

	/*
	 * Reinitialize the chip.
	 */
	if (mptsas_init_chip(mpt, FALSE) == DDI_FAILURE) {
		rval = DDI_FAILURE;
	}

	/*
	 * Enable interrupts again
	 */
	MPTSAS_ENABLE_INTR(mpt);

	/*
	 * If mptsas_init_chip was successful, update the driver data.
	 */
	if (rval == DDI_SUCCESS) {
		mptsas_update_driver_data(mpt);
	}

	/*
	 * Reset the throttles
	 */
	for (ptgt = refhash_first(mpt->m_targets); ptgt != NULL;
	    ptgt = refhash_next(mpt->m_targets, ptgt)) {
		mptsas_set_throttle(mpt, ptgt, MAX_THROTTLE);
	}

	mptsas_doneq_empty(mpt);
	mptsas_restart_hba(mpt);

	if (rval != DDI_SUCCESS) {
		mptsas_fm_ereport(mpt, DDI_FM_DEVICE_NO_RESPONSE);
		ddi_fm_service_impact(mpt->m_dip, DDI_SERVICE_LOST);
	}

	/*
	 * Clear the reset flag so that I/Os can continue.
	 */
	mpt->m_in_reset = FALSE;

	return (rval);
}

static int
mptsas_init_chip(mptsas_t *mpt, int first_time)
{
	ddi_dma_cookie_t	cookie;
	uint32_t		i;
	int			rval;

	/*
	 * Check to see if the firmware image is valid
	 */
	if (ddi_get32(mpt->m_datap, &mpt->m_reg->HostDiagnostic) &
	    MPI2_DIAG_FLASH_BAD_SIG) {
		mptsas_log(mpt, CE_WARN, "mptsas bad flash signature!");
		goto fail;
	}

	/*
	 * Reset the chip
	 */
	rval = mptsas_ioc_reset(mpt, first_time);
	if (rval == MPTSAS_RESET_FAIL) {
		mptsas_log(mpt, CE_WARN, "hard reset failed!");
		goto fail;
	}

	if ((rval == MPTSAS_SUCCESS_MUR) && (!first_time)) {
		goto mur;
	}
	/*
	 * Setup configuration space
	 */
	if (mptsas_config_space_init(mpt) == FALSE) {
		mptsas_log(mpt, CE_WARN, "mptsas_config_space_init "
		    "failed!");
		goto fail;
	}

	/*
	 * IOC facts can change after a diag reset so all buffers that are
	 * based on these numbers must be de-allocated and re-allocated.  Get
	 * new IOC facts each time chip is initialized.
	 */
	if (mptsas_ioc_get_facts(mpt) == DDI_FAILURE) {
		mptsas_log(mpt, CE_WARN, "mptsas_ioc_get_facts failed");
		goto fail;
	}

	if (mptsas_alloc_active_slots(mpt, KM_SLEEP)) {
		goto fail;
	}
	/*
	 * Allocate request message frames, reply free queue, reply descriptor
	 * post queue, and reply message frames using latest IOC facts.
	 */
	if (mptsas_alloc_request_frames(mpt) == DDI_FAILURE) {
		mptsas_log(mpt, CE_WARN, "mptsas_alloc_request_frames failed");
		goto fail;
	}
	if (mptsas_alloc_sense_bufs(mpt) == DDI_FAILURE) {
		mptsas_log(mpt, CE_WARN, "mptsas_alloc_sense_bufs failed");
		goto fail;
	}
	if (mptsas_alloc_free_queue(mpt) == DDI_FAILURE) {
		mptsas_log(mpt, CE_WARN, "mptsas_alloc_free_queue failed!");
		goto fail;
	}
	if (mptsas_alloc_post_queue(mpt) == DDI_FAILURE) {
		mptsas_log(mpt, CE_WARN, "mptsas_alloc_post_queue failed!");
		goto fail;
	}
	if (mptsas_alloc_reply_frames(mpt) == DDI_FAILURE) {
		mptsas_log(mpt, CE_WARN, "mptsas_alloc_reply_frames failed!");
		goto fail;
	}

mur:
	/*
	 * Re-Initialize ioc to operational state
	 */
	if (mptsas_ioc_init(mpt) == DDI_FAILURE) {
		mptsas_log(mpt, CE_WARN, "mptsas_ioc_init failed");
		goto fail;
	}

	mptsas_alloc_reply_args(mpt);

	/*
	 * Initialize reply post index.  Reply free index is initialized after
	 * the next loop.
	 */
	mpt->m_post_index = 0;

	/*
	 * Initialize the Reply Free Queue with the physical addresses of our
	 * reply frames.
	 */
	cookie.dmac_address = mpt->m_reply_frame_dma_addr & 0xffffffffu;
	for (i = 0; i < mpt->m_max_replies; i++) {
		ddi_put32(mpt->m_acc_free_queue_hdl,
		    &((uint32_t *)(void *)mpt->m_free_queue)[i],
		    cookie.dmac_address);
		cookie.dmac_address += mpt->m_reply_frame_size;
	}
	(void) ddi_dma_sync(mpt->m_dma_free_queue_hdl, 0, 0,
	    DDI_DMA_SYNC_FORDEV);

	/*
	 * Initialize the reply free index to one past the last frame on the
	 * queue.  This will signify that the queue is empty to start with.
	 */
	mpt->m_free_index = i;
	ddi_put32(mpt->m_datap, &mpt->m_reg->ReplyFreeHostIndex, i);

	/*
	 * Initialize the reply post queue to 0xFFFFFFFF,0xFFFFFFFF's.
	 */
	for (i = 0; i < mpt->m_post_queue_depth; i++) {
		ddi_put64(mpt->m_acc_post_queue_hdl,
		    &((uint64_t *)(void *)mpt->m_post_queue)[i],
		    0xFFFFFFFFFFFFFFFF);
	}
	(void) ddi_dma_sync(mpt->m_dma_post_queue_hdl, 0, 0,
	    DDI_DMA_SYNC_FORDEV);

	/*
	 * Enable ports
	 */
	if (mptsas_ioc_enable_port(mpt) == DDI_FAILURE) {
		mptsas_log(mpt, CE_WARN, "mptsas_ioc_enable_port failed");
		goto fail;
	}

	/*
	 * enable events
	 */
	if (mptsas_ioc_enable_event_notification(mpt)) {
		mptsas_log(mpt, CE_WARN,
		    "mptsas_ioc_enable_event_notification failed");
		goto fail;
	}

	/*
	 * We need checks in attach and these.
	 * chip_init is called in mult. places
	 */

	if ((mptsas_check_dma_handle(mpt->m_dma_req_frame_hdl) !=
	    DDI_SUCCESS) ||
	    (mptsas_check_dma_handle(mpt->m_dma_req_sense_hdl) !=
	    DDI_SUCCESS) ||
	    (mptsas_check_dma_handle(mpt->m_dma_reply_frame_hdl) !=
	    DDI_SUCCESS) ||
	    (mptsas_check_dma_handle(mpt->m_dma_free_queue_hdl) !=
	    DDI_SUCCESS) ||
	    (mptsas_check_dma_handle(mpt->m_dma_post_queue_hdl) !=
	    DDI_SUCCESS) ||
	    (mptsas_check_dma_handle(mpt->m_hshk_dma_hdl) !=
	    DDI_SUCCESS)) {
		ddi_fm_service_impact(mpt->m_dip, DDI_SERVICE_UNAFFECTED);
		goto fail;
	}

	/* Check all acc handles */
	if ((mptsas_check_acc_handle(mpt->m_datap) != DDI_SUCCESS) ||
	    (mptsas_check_acc_handle(mpt->m_acc_req_frame_hdl) !=
	    DDI_SUCCESS) ||
	    (mptsas_check_acc_handle(mpt->m_acc_req_sense_hdl) !=
	    DDI_SUCCESS) ||
	    (mptsas_check_acc_handle(mpt->m_acc_reply_frame_hdl) !=
	    DDI_SUCCESS) ||
	    (mptsas_check_acc_handle(mpt->m_acc_free_queue_hdl) !=
	    DDI_SUCCESS) ||
	    (mptsas_check_acc_handle(mpt->m_acc_post_queue_hdl) !=
	    DDI_SUCCESS) ||
	    (mptsas_check_acc_handle(mpt->m_hshk_acc_hdl) !=
	    DDI_SUCCESS) ||
	    (mptsas_check_acc_handle(mpt->m_config_handle) !=
	    DDI_SUCCESS)) {
		ddi_fm_service_impact(mpt->m_dip, DDI_SERVICE_UNAFFECTED);
		goto fail;
	}

	return (DDI_SUCCESS);

fail:
	return (DDI_FAILURE);
}

static int
mptsas_get_pci_cap(mptsas_t *mpt)
{
	ushort_t caps_ptr, cap, cap_count;

	if (mpt->m_config_handle == NULL)
		return (FALSE);
	/*
	 * Check if capabilities list is supported and if so,
	 * get initial capabilities pointer and clear bits 0,1.
	 */
	if (pci_config_get16(mpt->m_config_handle, PCI_CONF_STAT)
	    & PCI_STAT_CAP) {
		caps_ptr = P2ALIGN(pci_config_get8(mpt->m_config_handle,
		    PCI_CONF_CAP_PTR), 4);
	} else {
		caps_ptr = PCI_CAP_NEXT_PTR_NULL;
	}

	/*
	 * Walk capabilities if supported.
	 */
	for (cap_count = 0; caps_ptr != PCI_CAP_NEXT_PTR_NULL; ) {

		/*
		 * Check that we haven't exceeded the maximum number of
		 * capabilities and that the pointer is in a valid range.
		 */
		if (++cap_count > 48) {
			mptsas_log(mpt, CE_WARN,
			    "too many device capabilities.\n");
			break;
		}
		if (caps_ptr < 64) {
			mptsas_log(mpt, CE_WARN,
			    "capabilities pointer 0x%x out of range.\n",
			    caps_ptr);
			break;
		}

		/*
		 * Get next capability and check that it is valid.
		 * For now, we only support power management.
		 */
		cap = pci_config_get8(mpt->m_config_handle, caps_ptr);
		switch (cap) {
			case PCI_CAP_ID_PM:
				mptsas_log(mpt, CE_NOTE,
				    "?mptsas%d supports power management.\n",
				    mpt->m_instance);
				mpt->m_options |= MPTSAS_OPT_PM;

				/* Save PMCSR offset */
				mpt->m_pmcsr_offset = caps_ptr + PCI_PMCSR;
				break;
			/*
			 * The following capabilities are valid.  Any others
			 * will cause a message to be logged.
			 */
			case PCI_CAP_ID_VPD:
			case PCI_CAP_ID_MSI:
			case PCI_CAP_ID_PCIX:
			case PCI_CAP_ID_PCI_E:
			case PCI_CAP_ID_MSI_X:
				break;
			default:
				mptsas_log(mpt, CE_NOTE,
				    "?mptsas%d unrecognized capability "
				    "0x%x.\n", mpt->m_instance, cap);
				break;
		}

		/*
		 * Get next capabilities pointer and clear bits 0,1.
		 */
		caps_ptr = P2ALIGN(pci_config_get8(mpt->m_config_handle,
		    (caps_ptr + PCI_CAP_NEXT_PTR)), 4);
	}
	return (TRUE);
}

static int
mptsas_init_pm(mptsas_t *mpt)
{
	char		pmc_name[16];
	char		*pmc[] = {
				NULL,
				"0=Off (PCI D3 State)",
				"3=On (PCI D0 State)",
				NULL
			};
	uint16_t	pmcsr_stat;

	if (mptsas_get_pci_cap(mpt) == FALSE) {
		return (DDI_FAILURE);
	}
	/*
	 * If PCI's capability does not support PM, then don't need
	 * to registe the pm-components
	 */
	if (!(mpt->m_options & MPTSAS_OPT_PM))
		return (DDI_SUCCESS);
	/*
	 * If power management is supported by this chip, create
	 * pm-components property for the power management framework
	 */
	(void) sprintf(pmc_name, "NAME=mptsas%d", mpt->m_instance);
	pmc[0] = pmc_name;
	if (ddi_prop_update_string_array(DDI_DEV_T_NONE, mpt->m_dip,
	    "pm-components", pmc, 3) != DDI_PROP_SUCCESS) {
		mpt->m_options &= ~MPTSAS_OPT_PM;
		mptsas_log(mpt, CE_WARN,
		    "mptsas%d: pm-component property creation failed.",
		    mpt->m_instance);
		return (DDI_FAILURE);
	}

	/*
	 * Power on device.
	 */
	(void) pm_busy_component(mpt->m_dip, 0);
	pmcsr_stat = pci_config_get16(mpt->m_config_handle,
	    mpt->m_pmcsr_offset);
	if ((pmcsr_stat & PCI_PMCSR_STATE_MASK) != PCI_PMCSR_D0) {
		mptsas_log(mpt, CE_WARN, "mptsas%d: Power up the device",
		    mpt->m_instance);
		pci_config_put16(mpt->m_config_handle, mpt->m_pmcsr_offset,
		    PCI_PMCSR_D0);
	}
	if (pm_power_has_changed(mpt->m_dip, 0, PM_LEVEL_D0) != DDI_SUCCESS) {
		mptsas_log(mpt, CE_WARN, "pm_power_has_changed failed");
		return (DDI_FAILURE);
	}
	mpt->m_power_level = PM_LEVEL_D0;
	/*
	 * Set pm idle delay.
	 */
	mpt->m_pm_idle_delay = ddi_prop_get_int(DDI_DEV_T_ANY,
	    mpt->m_dip, 0, "mptsas-pm-idle-delay", MPTSAS_PM_IDLE_TIMEOUT);

	return (DDI_SUCCESS);
}

static int
mptsas_register_intrs(mptsas_t *mpt)
{
	dev_info_t *dip;
	int intr_types;

	dip = mpt->m_dip;

	/* Get supported interrupt types */
	if (ddi_intr_get_supported_types(dip, &intr_types) != DDI_SUCCESS) {
		mptsas_log(mpt, CE_WARN, "ddi_intr_get_supported_types "
		    "failed\n");
		return (FALSE);
	}

	NDBG6(("ddi_intr_get_supported_types() returned: 0x%x", intr_types));

	/*
	 * Try MSI, but fall back to FIXED
	 */
	if (mptsas_enable_msi && (intr_types & DDI_INTR_TYPE_MSI)) {
		if (mptsas_add_intrs(mpt, DDI_INTR_TYPE_MSI) == DDI_SUCCESS) {
			NDBG0(("Using MSI interrupt type"));
			mpt->m_intr_type = DDI_INTR_TYPE_MSI;
			return (TRUE);
		}
	}
	if (intr_types & DDI_INTR_TYPE_FIXED) {
		if (mptsas_add_intrs(mpt, DDI_INTR_TYPE_FIXED) == DDI_SUCCESS) {
			NDBG0(("Using FIXED interrupt type"));
			mpt->m_intr_type = DDI_INTR_TYPE_FIXED;
			return (TRUE);
		} else {
			NDBG0(("FIXED interrupt registration failed"));
			return (FALSE);
		}
	}

	return (FALSE);
}

static void
mptsas_unregister_intrs(mptsas_t *mpt)
{
	mptsas_rem_intrs(mpt);
}

/*
 * mptsas_add_intrs:
 *
 * Register FIXED or MSI interrupts.
 */
static int
mptsas_add_intrs(mptsas_t *mpt, int intr_type)
{
	dev_info_t	*dip = mpt->m_dip;
	int		avail, actual, count = 0;
	int		i, flag, ret;

	NDBG6(("mptsas_add_intrs:interrupt type 0x%x", intr_type));

	/* Get number of interrupts */
	ret = ddi_intr_get_nintrs(dip, intr_type, &count);
	if ((ret != DDI_SUCCESS) || (count <= 0)) {
		mptsas_log(mpt, CE_WARN, "ddi_intr_get_nintrs() failed, "
		    "ret %d count %d\n", ret, count);

		return (DDI_FAILURE);
	}

	/* Get number of available interrupts */
	ret = ddi_intr_get_navail(dip, intr_type, &avail);
	if ((ret != DDI_SUCCESS) || (avail == 0)) {
		mptsas_log(mpt, CE_WARN, "ddi_intr_get_navail() failed, "
		    "ret %d avail %d\n", ret, avail);

		return (DDI_FAILURE);
	}

	if (avail < count) {
		mptsas_log(mpt, CE_NOTE, "ddi_intr_get_nvail returned %d, "
		    "navail() returned %d", count, avail);
	}

	/* Mpt only have one interrupt routine */
	if ((intr_type == DDI_INTR_TYPE_MSI) && (count > 1)) {
		count = 1;
	}

	/* Allocate an array of interrupt handles */
	mpt->m_intr_size = count * sizeof (ddi_intr_handle_t);
	mpt->m_htable = kmem_alloc(mpt->m_intr_size, KM_SLEEP);

	flag = DDI_INTR_ALLOC_NORMAL;

	/* call ddi_intr_alloc() */
	ret = ddi_intr_alloc(dip, mpt->m_htable, intr_type, 0,
	    count, &actual, flag);

	if ((ret != DDI_SUCCESS) || (actual == 0)) {
		mptsas_log(mpt, CE_WARN, "ddi_intr_alloc() failed, ret %d\n",
		    ret);
		kmem_free(mpt->m_htable, mpt->m_intr_size);
		return (DDI_FAILURE);
	}

	/* use interrupt count returned or abort? */
	if (actual < count) {
		mptsas_log(mpt, CE_NOTE, "Requested: %d, Received: %d\n",
		    count, actual);
	}

	mpt->m_intr_cnt = actual;

	/*
	 * Get priority for first msi, assume remaining are all the same
	 */
	if ((ret = ddi_intr_get_pri(mpt->m_htable[0],
	    &mpt->m_intr_pri)) != DDI_SUCCESS) {
		mptsas_log(mpt, CE_WARN, "ddi_intr_get_pri() failed %d\n", ret);

		/* Free already allocated intr */
		for (i = 0; i < actual; i++) {
			(void) ddi_intr_free(mpt->m_htable[i]);
		}

		kmem_free(mpt->m_htable, mpt->m_intr_size);
		return (DDI_FAILURE);
	}

	/* Test for high level mutex */
	if (mpt->m_intr_pri >= ddi_intr_get_hilevel_pri()) {
		mptsas_log(mpt, CE_WARN, "mptsas_add_intrs: "
		    "Hi level interrupt not supported\n");

		/* Free already allocated intr */
		for (i = 0; i < actual; i++) {
			(void) ddi_intr_free(mpt->m_htable[i]);
		}

		kmem_free(mpt->m_htable, mpt->m_intr_size);
		return (DDI_FAILURE);
	}

	/* Call ddi_intr_add_handler() */
	for (i = 0; i < actual; i++) {
		if ((ret = ddi_intr_add_handler(mpt->m_htable[i], mptsas_intr,
		    (caddr_t)mpt, (caddr_t)(uintptr_t)i)) != DDI_SUCCESS) {
			mptsas_log(mpt, CE_WARN, "ddi_intr_add_handler() "
			    "failed %d\n", ret);

			/* Free already allocated intr */
			for (i = 0; i < actual; i++) {
				(void) ddi_intr_free(mpt->m_htable[i]);
			}

			kmem_free(mpt->m_htable, mpt->m_intr_size);
			return (DDI_FAILURE);
		}
	}

	if ((ret = ddi_intr_get_cap(mpt->m_htable[0], &mpt->m_intr_cap))
	    != DDI_SUCCESS) {
		mptsas_log(mpt, CE_WARN, "ddi_intr_get_cap() failed %d\n", ret);

		/* Free already allocated intr */
		for (i = 0; i < actual; i++) {
			(void) ddi_intr_free(mpt->m_htable[i]);
		}

		kmem_free(mpt->m_htable, mpt->m_intr_size);
		return (DDI_FAILURE);
	}

	/*
	 * Enable interrupts
	 */
	if (mpt->m_intr_cap & DDI_INTR_FLAG_BLOCK) {
		/* Call ddi_intr_block_enable() for MSI interrupts */
		(void) ddi_intr_block_enable(mpt->m_htable, mpt->m_intr_cnt);
	} else {
		/* Call ddi_intr_enable for MSI or FIXED interrupts */
		for (i = 0; i < mpt->m_intr_cnt; i++) {
			(void) ddi_intr_enable(mpt->m_htable[i]);
		}
	}
	return (DDI_SUCCESS);
}

/*
 * mptsas_rem_intrs:
 *
 * Unregister FIXED or MSI interrupts
 */
static void
mptsas_rem_intrs(mptsas_t *mpt)
{
	int	i;

	NDBG6(("mptsas_rem_intrs"));

	/* Disable all interrupts */
	if (mpt->m_intr_cap & DDI_INTR_FLAG_BLOCK) {
		/* Call ddi_intr_block_disable() */
		(void) ddi_intr_block_disable(mpt->m_htable, mpt->m_intr_cnt);
	} else {
		for (i = 0; i < mpt->m_intr_cnt; i++) {
			(void) ddi_intr_disable(mpt->m_htable[i]);
		}
	}

	/* Call ddi_intr_remove_handler() */
	for (i = 0; i < mpt->m_intr_cnt; i++) {
		(void) ddi_intr_remove_handler(mpt->m_htable[i]);
		(void) ddi_intr_free(mpt->m_htable[i]);
	}

	kmem_free(mpt->m_htable, mpt->m_intr_size);
}

/*
 * The IO fault service error handling callback function
 */
/*ARGSUSED*/
static int
mptsas_fm_error_cb(dev_info_t *dip, ddi_fm_error_t *err, const void *impl_data)
{
	/*
	 * as the driver can always deal with an error in any dma or
	 * access handle, we can just return the fme_status value.
	 */
	pci_ereport_post(dip, err, NULL);
	return (err->fme_status);
}

/*
 * mptsas_fm_init - initialize fma capabilities and register with IO
 *               fault services.
 */
static void
mptsas_fm_init(mptsas_t *mpt)
{
	/*
	 * Need to change iblock to priority for new MSI intr
	 */
	ddi_iblock_cookie_t	fm_ibc;

	/* Only register with IO Fault Services if we have some capability */
	if (mpt->m_fm_capabilities) {
		/* Adjust access and dma attributes for FMA */
		mpt->m_reg_acc_attr.devacc_attr_access = DDI_FLAGERR_ACC;
		mpt->m_msg_dma_attr.dma_attr_flags |= DDI_DMA_FLAGERR;
		mpt->m_io_dma_attr.dma_attr_flags |= DDI_DMA_FLAGERR;

		/*
		 * Register capabilities with IO Fault Services.
		 * mpt->m_fm_capabilities will be updated to indicate
		 * capabilities actually supported (not requested.)
		 */
		ddi_fm_init(mpt->m_dip, &mpt->m_fm_capabilities, &fm_ibc);

		/*
		 * Initialize pci ereport capabilities if ereport
		 * capable (should always be.)
		 */
		if (DDI_FM_EREPORT_CAP(mpt->m_fm_capabilities) ||
		    DDI_FM_ERRCB_CAP(mpt->m_fm_capabilities)) {
			pci_ereport_setup(mpt->m_dip);
		}

		/*
		 * Register error callback if error callback capable.
		 */
		if (DDI_FM_ERRCB_CAP(mpt->m_fm_capabilities)) {
			ddi_fm_handler_register(mpt->m_dip,
			    mptsas_fm_error_cb, (void *) mpt);
		}
	}
}

/*
 * mptsas_fm_fini - Releases fma capabilities and un-registers with IO
 *               fault services.
 *
 */
static void
mptsas_fm_fini(mptsas_t *mpt)
{
	/* Only unregister FMA capabilities if registered */
	if (mpt->m_fm_capabilities) {

		/*
		 * Un-register error callback if error callback capable.
		 */

		if (DDI_FM_ERRCB_CAP(mpt->m_fm_capabilities)) {
			ddi_fm_handler_unregister(mpt->m_dip);
		}

		/*
		 * Release any resources allocated by pci_ereport_setup()
		 */

		if (DDI_FM_EREPORT_CAP(mpt->m_fm_capabilities) ||
		    DDI_FM_ERRCB_CAP(mpt->m_fm_capabilities)) {
			pci_ereport_teardown(mpt->m_dip);
		}

		/* Unregister from IO Fault Services */
		ddi_fm_fini(mpt->m_dip);

		/* Adjust access and dma attributes for FMA */
		mpt->m_reg_acc_attr.devacc_attr_access = DDI_DEFAULT_ACC;
		mpt->m_msg_dma_attr.dma_attr_flags &= ~DDI_DMA_FLAGERR;
		mpt->m_io_dma_attr.dma_attr_flags &= ~DDI_DMA_FLAGERR;

	}
}

int
mptsas_check_acc_handle(ddi_acc_handle_t handle)
{
	ddi_fm_error_t	de;

	if (handle == NULL)
		return (DDI_FAILURE);
	ddi_fm_acc_err_get(handle, &de, DDI_FME_VER0);
	return (de.fme_status);
}

int
mptsas_check_dma_handle(ddi_dma_handle_t handle)
{
	ddi_fm_error_t	de;

	if (handle == NULL)
		return (DDI_FAILURE);
	ddi_fm_dma_err_get(handle, &de, DDI_FME_VER0);
	return (de.fme_status);
}

void
mptsas_fm_ereport(mptsas_t *mpt, char *detail)
{
	uint64_t	ena;
	char		buf[FM_MAX_CLASS];

	(void) snprintf(buf, FM_MAX_CLASS, "%s.%s", DDI_FM_DEVICE, detail);
	ena = fm_ena_generate(0, FM_ENA_FMT1);
	if (DDI_FM_EREPORT_CAP(mpt->m_fm_capabilities)) {
		ddi_fm_ereport_post(mpt->m_dip, buf, ena, DDI_NOSLEEP,
		    FM_VERSION, DATA_TYPE_UINT8, FM_EREPORT_VERS0, NULL);
	}
}

static int
mptsas_get_target_device_info(mptsas_t *mpt, uint32_t page_address,
    uint16_t *dev_handle, mptsas_target_t **pptgt)
{
	int		rval;
	uint32_t	dev_info;
	uint64_t	sas_wwn;
	mptsas_phymask_t phymask;
	uint8_t		physport, phynum, config, disk;
	uint64_t	devicename;
	uint16_t	pdev_hdl;
	mptsas_target_t	*tmp_tgt = NULL;
	uint16_t	bay_num, enclosure, io_flags;

	ASSERT(*pptgt == NULL);

	rval = mptsas_get_sas_device_page0(mpt, page_address, dev_handle,
	    &sas_wwn, &dev_info, &physport, &phynum, &pdev_hdl,
	    &bay_num, &enclosure, &io_flags);
	if (rval != DDI_SUCCESS) {
		rval = DEV_INFO_FAIL_PAGE0;
		return (rval);
	}

	if ((dev_info & (MPI2_SAS_DEVICE_INFO_SSP_TARGET |
	    MPI2_SAS_DEVICE_INFO_SATA_DEVICE |
	    MPI2_SAS_DEVICE_INFO_ATAPI_DEVICE)) == NULL) {
		rval = DEV_INFO_WRONG_DEVICE_TYPE;
		return (rval);
	}

	/*
	 * Check if the dev handle is for a Phys Disk. If so, set return value
	 * and exit.  Don't add Phys Disks to hash.
	 */
	for (config = 0; config < mpt->m_num_raid_configs; config++) {
		for (disk = 0; disk < MPTSAS_MAX_DISKS_IN_CONFIG; disk++) {
			if (*dev_handle == mpt->m_raidconfig[config].
			    m_physdisk_devhdl[disk]) {
				rval = DEV_INFO_PHYS_DISK;
				return (rval);
			}
		}
	}

	/*
	 * Get SATA Device Name from SAS device page0 for
	 * sata device, if device name doesn't exist, set mta_wwn to
	 * 0 for direct attached SATA. For the device behind the expander
	 * we still can use STP address assigned by expander.
	 */
	if (dev_info & (MPI2_SAS_DEVICE_INFO_SATA_DEVICE |
	    MPI2_SAS_DEVICE_INFO_ATAPI_DEVICE)) {
		/* alloc a temporary target to send the cmd to */
		tmp_tgt = mptsas_tgt_alloc(mpt->m_tmp_targets, *dev_handle,
		    0, dev_info, 0, 0);
		mutex_exit(&mpt->m_mutex);

		devicename = mptsas_get_sata_guid(mpt, tmp_tgt, 0);

		if (devicename == -1) {
			mutex_enter(&mpt->m_mutex);
			refhash_remove(mpt->m_tmp_targets, tmp_tgt);
			rval = DEV_INFO_FAIL_GUID;
			return (rval);
		}

		if (devicename != 0 && (((devicename >> 56) & 0xf0) == 0x50)) {
			sas_wwn = devicename;
		} else if (dev_info & MPI2_SAS_DEVICE_INFO_DIRECT_ATTACH) {
			sas_wwn = 0;
		}

		mutex_enter(&mpt->m_mutex);
		refhash_remove(mpt->m_tmp_targets, tmp_tgt);
	}

	phymask = mptsas_physport_to_phymask(mpt, physport);
	*pptgt = mptsas_tgt_alloc(mpt->m_targets, *dev_handle, sas_wwn,
	    dev_info, phymask, phynum);
	if (*pptgt == NULL) {
		mptsas_log(mpt, CE_WARN, "Failed to allocated target"
		    "structure!");
		rval = DEV_INFO_FAIL_ALLOC;
		return (rval);
	}
	(*pptgt)->m_io_flags = io_flags;
	(*pptgt)->m_enclosure = enclosure;
	(*pptgt)->m_slot_num = bay_num;
	return (DEV_INFO_SUCCESS);
}

uint64_t
mptsas_get_sata_guid(mptsas_t *mpt, mptsas_target_t *ptgt, int lun)
{
	uint64_t	sata_guid = 0, *pwwn = NULL;
	int		target = ptgt->m_devhdl;
	uchar_t		*inq83 = NULL;
	int		inq83_len = 0xFF;
	uchar_t		*dblk = NULL;
	int		inq83_retry = 3;
	int		rval = DDI_FAILURE;

	inq83	= kmem_zalloc(inq83_len, KM_SLEEP);

inq83_retry:
	rval = mptsas_inquiry(mpt, ptgt, lun, 0x83, inq83,
	    inq83_len, NULL, 1);
	if (rval != DDI_SUCCESS) {
		mptsas_log(mpt, CE_WARN, "!mptsas request inquiry page "
		    "0x83 for target:%x, lun:%x failed!", target, lun);
		sata_guid = -1;
		goto out;
	}
	/* According to SAT2, the first descriptor is logic unit name */
	dblk = &inq83[4];
	if ((dblk[1] & 0x30) != 0) {
		mptsas_log(mpt, CE_WARN, "!Descriptor is not lun associated.");
		goto out;
	}
	pwwn = (uint64_t *)(void *)(&dblk[4]);
	if ((dblk[4] & 0xf0) == 0x50) {
		sata_guid = BE_64(*pwwn);
		goto out;
	} else if (dblk[4] == 'A') {
		NDBG20(("SATA drive has no NAA format GUID."));
		goto out;
	} else {
		/* The data is not ready, wait and retry */
		inq83_retry--;
		if (inq83_retry <= 0) {
			goto out;
		}
		NDBG20(("The GUID is not ready, retry..."));
		delay(1 * drv_usectohz(1000000));
		goto inq83_retry;
	}
out:
	kmem_free(inq83, inq83_len);
	return (sata_guid);
}

static int
mptsas_inquiry(mptsas_t *mpt, mptsas_target_t *ptgt, int lun, uchar_t page,
    unsigned char *buf, int len, int *reallen, uchar_t evpd)
{
	uchar_t			cdb[CDB_GROUP0];
	struct scsi_address	ap;
	struct buf		*data_bp = NULL;
	int			resid = 0;
	int			ret = DDI_FAILURE;

	ASSERT(len <= 0xffff);

	ap.a_target = MPTSAS_INVALID_DEVHDL;
	ap.a_lun = (uchar_t)(lun);
	ap.a_hba_tran = mpt->m_tran;

	data_bp = scsi_alloc_consistent_buf(&ap,
	    (struct buf *)NULL, len, B_READ, NULL_FUNC, NULL);
	if (data_bp == NULL) {
		return (ret);
	}
	bzero(cdb, CDB_GROUP0);
	cdb[0] = SCMD_INQUIRY;
	cdb[1] = evpd;
	cdb[2] = page;
	cdb[3] = (len & 0xff00) >> 8;
	cdb[4] = (len & 0x00ff);
	cdb[5] = 0;

	ret = mptsas_send_scsi_cmd(mpt, &ap, ptgt, &cdb[0], CDB_GROUP0, data_bp,
	    &resid);
	if (ret == DDI_SUCCESS) {
		if (reallen) {
			*reallen = len - resid;
		}
		bcopy((caddr_t)data_bp->b_un.b_addr, buf, len);
	}
	if (data_bp) {
		scsi_free_consistent_buf(data_bp);
	}
	return (ret);
}

static int
mptsas_send_scsi_cmd(mptsas_t *mpt, struct scsi_address *ap,
    mptsas_target_t *ptgt, uchar_t *cdb, int cdblen, struct buf *data_bp,
    int *resid)
{
	struct scsi_pkt		*pktp = NULL;
	scsi_hba_tran_t		*tran_clone = NULL;
	mptsas_tgt_private_t	*tgt_private = NULL;
	int			ret = DDI_FAILURE;

	/*
	 * scsi_hba_tran_t->tran_tgt_private is used to pass the address
	 * information to scsi_init_pkt, allocate a scsi_hba_tran structure
	 * to simulate the cmds from sd
	 */
	tran_clone = kmem_alloc(
	    sizeof (scsi_hba_tran_t), KM_SLEEP);
	if (tran_clone == NULL) {
		goto out;
	}
	bcopy((caddr_t)mpt->m_tran,
	    (caddr_t)tran_clone, sizeof (scsi_hba_tran_t));
	tgt_private = kmem_alloc(
	    sizeof (mptsas_tgt_private_t), KM_SLEEP);
	if (tgt_private == NULL) {
		goto out;
	}
	tgt_private->t_lun = ap->a_lun;
	tgt_private->t_private = ptgt;
	tran_clone->tran_tgt_private = tgt_private;
	ap->a_hba_tran = tran_clone;

	pktp = scsi_init_pkt(ap, (struct scsi_pkt *)NULL,
	    data_bp, cdblen, sizeof (struct scsi_arq_status),
	    0, PKT_CONSISTENT, NULL, NULL);
	if (pktp == NULL) {
		goto out;
	}
	bcopy(cdb, pktp->pkt_cdbp, cdblen);
	pktp->pkt_flags = FLAG_NOPARITY;
	pktp->pkt_time = mptsas_scsi_pkt_time;
	if (scsi_poll(pktp) < 0) {
		goto out;
	}
	if (((struct scsi_status *)pktp->pkt_scbp)->sts_chk) {
		goto out;
	}
	if (resid != NULL) {
		*resid = pktp->pkt_resid;
	}

	ret = DDI_SUCCESS;
out:
	if (pktp) {
		scsi_destroy_pkt(pktp);
	}
	if (tran_clone) {
		kmem_free(tran_clone, sizeof (scsi_hba_tran_t));
	}
	if (tgt_private) {
		kmem_free(tgt_private, sizeof (mptsas_tgt_private_t));
	}
	return (ret);
}
static int
mptsas_parse_address(char *name, uint64_t *wwid, uint8_t *phy, int *lun)
{
	char	*cp = NULL;
	char	*ptr = NULL;
	size_t	s = 0;
	char	*wwid_str = NULL;
	char	*lun_str = NULL;
	long	lunnum;
	long	phyid = -1;
	int	rc = DDI_FAILURE;

	ptr = name;
	ASSERT(ptr[0] == 'w' || ptr[0] == 'p');
	ptr++;
	if ((cp = strchr(ptr, ',')) == NULL) {
		return (DDI_FAILURE);
	}

	wwid_str = kmem_zalloc(SCSI_MAXNAMELEN, KM_SLEEP);
	s = (uintptr_t)cp - (uintptr_t)ptr;

	bcopy(ptr, wwid_str, s);
	wwid_str[s] = '\0';

	ptr = ++cp;

	if ((cp = strchr(ptr, '\0')) == NULL) {
		goto out;
	}
	lun_str =  kmem_zalloc(SCSI_MAXNAMELEN, KM_SLEEP);
	s = (uintptr_t)cp - (uintptr_t)ptr;

	bcopy(ptr, lun_str, s);
	lun_str[s] = '\0';

	if (name[0] == 'p') {
		rc = ddi_strtol(wwid_str, NULL, 0x10, &phyid);
	} else {
		rc = scsi_wwnstr_to_wwn(wwid_str, wwid);
	}
	if (rc != DDI_SUCCESS)
		goto out;

	if (phyid != -1) {
		ASSERT(phyid < MPTSAS_MAX_PHYS);
		*phy = (uint8_t)phyid;
	}
	rc = ddi_strtol(lun_str, NULL, 0x10, &lunnum);
	if (rc != 0)
		goto out;

	*lun = (int)lunnum;
	rc = DDI_SUCCESS;
out:
	if (wwid_str)
		kmem_free(wwid_str, SCSI_MAXNAMELEN);
	if (lun_str)
		kmem_free(lun_str, SCSI_MAXNAMELEN);

	return (rc);
}

/*
 * mptsas_parse_smp_name() is to parse sas wwn string
 * which format is "wWWN"
 */
static int
mptsas_parse_smp_name(char *name, uint64_t *wwn)
{
	char	*ptr = name;

	if (*ptr != 'w') {
		return (DDI_FAILURE);
	}

	ptr++;
	if (scsi_wwnstr_to_wwn(ptr, wwn)) {
		return (DDI_FAILURE);
	}
	return (DDI_SUCCESS);
}

static int
mptsas_bus_config(dev_info_t *pdip, uint_t flag,
    ddi_bus_config_op_t op, void *arg, dev_info_t **childp)
{
	int		ret = NDI_FAILURE;
	int		circ = 0;
	int		circ1 = 0;
	mptsas_t	*mpt;
	char		*ptr = NULL;
	char		*devnm = NULL;
	uint64_t	wwid = 0;
	uint8_t		phy = 0xFF;
	int		lun = 0;
	uint_t		mflags = flag;
	int		bconfig = TRUE;

	if (scsi_hba_iport_unit_address(pdip) == 0) {
		return (DDI_FAILURE);
	}

	mpt = DIP2MPT(pdip);
	if (!mpt) {
		return (DDI_FAILURE);
	}
	/*
	 * Hold the nexus across the bus_config
	 */
	ndi_devi_enter(scsi_vhci_dip, &circ);
	ndi_devi_enter(pdip, &circ1);
	switch (op) {
	case BUS_CONFIG_ONE:
		/* parse wwid/target name out of name given */
		if ((ptr = strchr((char *)arg, '@')) == NULL) {
			ret = NDI_FAILURE;
			break;
		}
		ptr++;
		if (strncmp((char *)arg, "smp", 3) == 0) {
			/*
			 * This is a SMP target device
			 */
			ret = mptsas_parse_smp_name(ptr, &wwid);
			if (ret != DDI_SUCCESS) {
				ret = NDI_FAILURE;
				break;
			}
			ret = mptsas_config_smp(pdip, wwid, childp);
		} else if ((ptr[0] == 'w') || (ptr[0] == 'p')) {
			/*
			 * OBP could pass down a non-canonical form
			 * bootpath without LUN part when LUN is 0.
			 * So driver need adjust the string.
			 */
			if (strchr(ptr, ',') == NULL) {
				devnm = kmem_zalloc(SCSI_MAXNAMELEN, KM_SLEEP);
				(void) sprintf(devnm, "%s,0", (char *)arg);
				ptr = strchr(devnm, '@');
				ptr++;
			}

			/*
			 * The device path is wWWID format and the device
			 * is not SMP target device.
			 */
			ret = mptsas_parse_address(ptr, &wwid, &phy, &lun);
			if (ret != DDI_SUCCESS) {
				ret = NDI_FAILURE;
				break;
			}
			*childp = NULL;
			if (ptr[0] == 'w') {
				ret = mptsas_config_one_addr(pdip, wwid,
				    lun, childp);
			} else if (ptr[0] == 'p') {
				ret = mptsas_config_one_phy(pdip, phy, lun,
				    childp);
			}

			/*
			 * If this is CD/DVD device in OBP path, the
			 * ndi_busop_bus_config can be skipped as config one
			 * operation is done above.
			 */
			if ((ret == NDI_SUCCESS) && (*childp != NULL) &&
			    (strcmp(ddi_node_name(*childp), "cdrom") == 0) &&
			    (strncmp((char *)arg, "disk", 4) == 0)) {
				bconfig = FALSE;
				ndi_hold_devi(*childp);
			}
		} else {
			ret = NDI_FAILURE;
			break;
		}

		/*
		 * DDI group instructed us to use this flag.
		 */
		mflags |= NDI_MDI_FALLBACK;
		break;
	case BUS_CONFIG_DRIVER:
	case BUS_CONFIG_ALL:
		mptsas_config_all(pdip);
		ret = NDI_SUCCESS;
		break;
	}

	if ((ret == NDI_SUCCESS) && bconfig) {
		ret = ndi_busop_bus_config(pdip, mflags, op,
		    (devnm == NULL) ? arg : devnm, childp, 0);
	}

	ndi_devi_exit(pdip, circ1);
	ndi_devi_exit(scsi_vhci_dip, circ);
	if (devnm != NULL)
		kmem_free(devnm, SCSI_MAXNAMELEN);
	return (ret);
}

static int
mptsas_probe_lun(dev_info_t *pdip, int lun, dev_info_t **dip,
    mptsas_target_t *ptgt)
{
	int			rval = DDI_FAILURE;
	struct scsi_inquiry	*sd_inq = NULL;
	mptsas_t		*mpt = DIP2MPT(pdip);

	sd_inq = (struct scsi_inquiry *)kmem_alloc(SUN_INQSIZE, KM_SLEEP);

	rval = mptsas_inquiry(mpt, ptgt, lun, 0, (uchar_t *)sd_inq,
	    SUN_INQSIZE, 0, (uchar_t)0);

	if ((rval == DDI_SUCCESS) && MPTSAS_VALID_LUN(sd_inq)) {
		rval = mptsas_create_lun(pdip, sd_inq, dip, ptgt, lun);
	} else {
		rval = DDI_FAILURE;
	}

	kmem_free(sd_inq, SUN_INQSIZE);
	return (rval);
}

static int
mptsas_config_one_addr(dev_info_t *pdip, uint64_t sasaddr, int lun,
    dev_info_t **lundip)
{
	int		rval;
	mptsas_t		*mpt = DIP2MPT(pdip);
	int		phymask;
	mptsas_target_t	*ptgt = NULL;

	/*
	 * Get the physical port associated to the iport
	 */
	phymask = ddi_prop_get_int(DDI_DEV_T_ANY, pdip, 0,
	    "phymask", 0);

	ptgt = mptsas_wwid_to_ptgt(mpt, phymask, sasaddr);
	if (ptgt == NULL) {
		/*
		 * didn't match any device by searching
		 */
		return (DDI_FAILURE);
	}
	/*
	 * If the LUN already exists and the status is online,
	 * we just return the pointer to dev_info_t directly.
	 * For the mdi_pathinfo node, we'll handle it in
	 * mptsas_create_virt_lun()
	 * TODO should be also in mptsas_handle_dr
	 */

	*lundip = mptsas_find_child_addr(pdip, sasaddr, lun);
	if (*lundip != NULL) {
		/*
		 * TODO Another senario is, we hotplug the same disk
		 * on the same slot, the devhdl changed, is this
		 * possible?
		 * tgt_private->t_private != ptgt
		 */
		if (sasaddr != ptgt->m_addr.mta_wwn) {
			/*
			 * The device has changed although the devhdl is the
			 * same (Enclosure mapping mode, change drive on the
			 * same slot)
			 */
			return (DDI_FAILURE);
		}
		return (DDI_SUCCESS);
	}

	if (phymask == 0) {
		/*
		 * Configure IR volume
		 */
		rval =  mptsas_config_raid(pdip, ptgt->m_devhdl, lundip);
		return (rval);
	}
	rval = mptsas_probe_lun(pdip, lun, lundip, ptgt);

	return (rval);
}

static int
mptsas_config_one_phy(dev_info_t *pdip, uint8_t phy, int lun,
    dev_info_t **lundip)
{
	int		rval;
	mptsas_t	*mpt = DIP2MPT(pdip);
	mptsas_phymask_t phymask;
	mptsas_target_t	*ptgt = NULL;

	/*
	 * Get the physical port associated to the iport
	 */
	phymask = (mptsas_phymask_t)ddi_prop_get_int(DDI_DEV_T_ANY, pdip, 0,
	    "phymask", 0);

	ptgt = mptsas_phy_to_tgt(mpt, phymask, phy);
	if (ptgt == NULL) {
		/*
		 * didn't match any device by searching
		 */
		return (DDI_FAILURE);
	}

	/*
	 * If the LUN already exists and the status is online,
	 * we just return the pointer to dev_info_t directly.
	 * For the mdi_pathinfo node, we'll handle it in
	 * mptsas_create_virt_lun().
	 */

	*lundip = mptsas_find_child_phy(pdip, phy);
	if (*lundip != NULL) {
		return (DDI_SUCCESS);
	}

	rval = mptsas_probe_lun(pdip, lun, lundip, ptgt);

	return (rval);
}

static int
mptsas_retrieve_lundata(int lun_cnt, uint8_t *buf, uint16_t *lun_num,
    uint8_t *lun_addr_type)
{
	uint32_t	lun_idx = 0;

	ASSERT(lun_num != NULL);
	ASSERT(lun_addr_type != NULL);

	lun_idx = (lun_cnt + 1) * MPTSAS_SCSI_REPORTLUNS_ADDRESS_SIZE;
	/* determine report luns addressing type */
	switch (buf[lun_idx] & MPTSAS_SCSI_REPORTLUNS_ADDRESS_MASK) {
		/*
		 * Vendors in the field have been found to be concatenating
		 * bus/target/lun to equal the complete lun value instead
		 * of switching to flat space addressing
		 */
		/* 00b - peripheral device addressing method */
	case MPTSAS_SCSI_REPORTLUNS_ADDRESS_PERIPHERAL:
		/* FALLTHRU */
		/* 10b - logical unit addressing method */
	case MPTSAS_SCSI_REPORTLUNS_ADDRESS_LOGICAL_UNIT:
		/* FALLTHRU */
		/* 01b - flat space addressing method */
	case MPTSAS_SCSI_REPORTLUNS_ADDRESS_FLAT_SPACE:
		/* byte0 bit0-5=msb lun byte1 bit0-7=lsb lun */
		*lun_addr_type = (buf[lun_idx] &
		    MPTSAS_SCSI_REPORTLUNS_ADDRESS_MASK) >> 6;
		*lun_num = (buf[lun_idx] & 0x3F) << 8;
		*lun_num |= buf[lun_idx + 1];
		return (DDI_SUCCESS);
	default:
		return (DDI_FAILURE);
	}
}

static int
mptsas_config_luns(dev_info_t *pdip, mptsas_target_t *ptgt)
{
	struct buf		*repluns_bp = NULL;
	struct scsi_address	ap;
	uchar_t			cdb[CDB_GROUP5];
	int			ret = DDI_FAILURE;
	int			retry = 0;
	int			lun_list_len = 0;
	uint16_t		lun_num = 0;
	uint8_t			lun_addr_type = 0;
	uint32_t		lun_cnt = 0;
	uint32_t		lun_total = 0;
	dev_info_t		*cdip = NULL;
	uint16_t		*saved_repluns = NULL;
	char			*buffer = NULL;
	int			buf_len = 128;
	mptsas_t		*mpt = DIP2MPT(pdip);
	uint64_t		sas_wwn = 0;
	uint8_t			phy = 0xFF;
	uint32_t		dev_info = 0;

	mutex_enter(&mpt->m_mutex);
	sas_wwn = ptgt->m_addr.mta_wwn;
	phy = ptgt->m_phynum;
	dev_info = ptgt->m_deviceinfo;
	mutex_exit(&mpt->m_mutex);

	if (sas_wwn == 0) {
		/*
		 * It's a SATA without Device Name
		 * So don't try multi-LUNs
		 */
		if (mptsas_find_child_phy(pdip, phy)) {
			return (DDI_SUCCESS);
		} else {
			/*
			 * need configure and create node
			 */
			return (DDI_FAILURE);
		}
	}

	/*
	 * WWN (SAS address or Device Name exist)
	 */
	if (dev_info & (MPI2_SAS_DEVICE_INFO_SATA_DEVICE |
	    MPI2_SAS_DEVICE_INFO_ATAPI_DEVICE)) {
		/*
		 * SATA device with Device Name
		 * So don't try multi-LUNs
		 */
		if (mptsas_find_child_addr(pdip, sas_wwn, 0)) {
			return (DDI_SUCCESS);
		} else {
			return (DDI_FAILURE);
		}
	}

	do {
		ap.a_target = MPTSAS_INVALID_DEVHDL;
		ap.a_lun = 0;
		ap.a_hba_tran = mpt->m_tran;
		repluns_bp = scsi_alloc_consistent_buf(&ap,
		    (struct buf *)NULL, buf_len, B_READ, NULL_FUNC, NULL);
		if (repluns_bp == NULL) {
			retry++;
			continue;
		}
		bzero(cdb, CDB_GROUP5);
		cdb[0] = SCMD_REPORT_LUNS;
		cdb[6] = (buf_len & 0xff000000) >> 24;
		cdb[7] = (buf_len & 0x00ff0000) >> 16;
		cdb[8] = (buf_len & 0x0000ff00) >> 8;
		cdb[9] = (buf_len & 0x000000ff);

		ret = mptsas_send_scsi_cmd(mpt, &ap, ptgt, &cdb[0], CDB_GROUP5,
		    repluns_bp, NULL);
		if (ret != DDI_SUCCESS) {
			scsi_free_consistent_buf(repluns_bp);
			retry++;
			continue;
		}
		lun_list_len = BE_32(*(int *)((void *)(
		    repluns_bp->b_un.b_addr)));
		if (buf_len >= lun_list_len + 8) {
			ret = DDI_SUCCESS;
			break;
		}
		scsi_free_consistent_buf(repluns_bp);
		buf_len = lun_list_len + 8;

	} while (retry < 3);

	if (ret != DDI_SUCCESS)
		return (ret);
	buffer = (char *)repluns_bp->b_un.b_addr;
	/*
	 * find out the number of luns returned by the SCSI ReportLun call
	 * and allocate buffer space
	 */
	lun_total = lun_list_len / MPTSAS_SCSI_REPORTLUNS_ADDRESS_SIZE;
	saved_repluns = kmem_zalloc(sizeof (uint16_t) * lun_total, KM_SLEEP);
	if (saved_repluns == NULL) {
		scsi_free_consistent_buf(repluns_bp);
		return (DDI_FAILURE);
	}
	for (lun_cnt = 0; lun_cnt < lun_total; lun_cnt++) {
		if (mptsas_retrieve_lundata(lun_cnt, (uint8_t *)(buffer),
		    &lun_num, &lun_addr_type) != DDI_SUCCESS) {
			continue;
		}
		saved_repluns[lun_cnt] = lun_num;
		if (cdip = mptsas_find_child_addr(pdip, sas_wwn, lun_num))
			ret = DDI_SUCCESS;
		else
			ret = mptsas_probe_lun(pdip, lun_num, &cdip,
			    ptgt);
		if ((ret == DDI_SUCCESS) && (cdip != NULL)) {
			(void) ndi_prop_remove(DDI_DEV_T_NONE, cdip,
			    MPTSAS_DEV_GONE);
		}
	}
	mptsas_offline_missed_luns(pdip, saved_repluns, lun_total, ptgt);
	kmem_free(saved_repluns, sizeof (uint16_t) * lun_total);
	scsi_free_consistent_buf(repluns_bp);
	return (DDI_SUCCESS);
}

static int
mptsas_config_raid(dev_info_t *pdip, uint16_t target, dev_info_t **dip)
{
	int			rval = DDI_FAILURE;
	struct scsi_inquiry	*sd_inq = NULL;
	mptsas_t		*mpt = DIP2MPT(pdip);
	mptsas_target_t		*ptgt = NULL;

	mutex_enter(&mpt->m_mutex);
	ptgt = refhash_linear_search(mpt->m_targets,
	    mptsas_target_eval_devhdl, &target);
	mutex_exit(&mpt->m_mutex);
	if (ptgt == NULL) {
		mptsas_log(mpt, CE_WARN, "Volume with VolDevHandle of 0x%x "
		    "not found.", target);
		return (rval);
	}

	sd_inq = (struct scsi_inquiry *)kmem_alloc(SUN_INQSIZE, KM_SLEEP);
	rval = mptsas_inquiry(mpt, ptgt, 0, 0, (uchar_t *)sd_inq,
	    SUN_INQSIZE, 0, (uchar_t)0);

	if ((rval == DDI_SUCCESS) && MPTSAS_VALID_LUN(sd_inq)) {
		rval = mptsas_create_phys_lun(pdip, sd_inq, NULL, dip, ptgt,
		    0);
	} else {
		rval = DDI_FAILURE;
	}

	kmem_free(sd_inq, SUN_INQSIZE);
	return (rval);
}

/*
 * configure all RAID volumes for virtual iport
 */
static void
mptsas_config_all_viport(dev_info_t *pdip)
{
	mptsas_t	*mpt = DIP2MPT(pdip);
	int		config, vol;
	int		target;
	dev_info_t	*lundip = NULL;

	/*
	 * Get latest RAID info and search for any Volume DevHandles.  If any
	 * are found, configure the volume.
	 */
	mutex_enter(&mpt->m_mutex);
	for (config = 0; config < mpt->m_num_raid_configs; config++) {
		for (vol = 0; vol < MPTSAS_MAX_RAIDVOLS; vol++) {
			if (mpt->m_raidconfig[config].m_raidvol[vol].m_israid
			    == 1) {
				target = mpt->m_raidconfig[config].
				    m_raidvol[vol].m_raidhandle;
				mutex_exit(&mpt->m_mutex);
				(void) mptsas_config_raid(pdip, target,
				    &lundip);
				mutex_enter(&mpt->m_mutex);
			}
		}
	}
	mutex_exit(&mpt->m_mutex);
}

static void
mptsas_offline_missed_luns(dev_info_t *pdip, uint16_t *repluns,
    int lun_cnt, mptsas_target_t *ptgt)
{
	dev_info_t	*child = NULL, *savechild = NULL;
	mdi_pathinfo_t	*pip = NULL, *savepip = NULL;
	uint64_t	sas_wwn, wwid;
	uint8_t		phy;
	int		lun;
	int		i;
	int		find;
	char		*addr;
	char		*nodename;
	mptsas_t	*mpt = DIP2MPT(pdip);

	mutex_enter(&mpt->m_mutex);
	wwid = ptgt->m_addr.mta_wwn;
	mutex_exit(&mpt->m_mutex);

	child = ddi_get_child(pdip);
	while (child) {
		find = 0;
		savechild = child;
		child = ddi_get_next_sibling(child);

		nodename = ddi_node_name(savechild);
		if (strcmp(nodename, "smp") == 0) {
			continue;
		}

		addr = ddi_get_name_addr(savechild);
		if (addr == NULL) {
			continue;
		}

		if (mptsas_parse_address(addr, &sas_wwn, &phy, &lun) !=
		    DDI_SUCCESS) {
			continue;
		}

		if (wwid == sas_wwn) {
			for (i = 0; i < lun_cnt; i++) {
				if (repluns[i] == lun) {
					find = 1;
					break;
				}
			}
		} else {
			continue;
		}
		if (find == 0) {
			/*
			 * The lun has not been there already
			 */
			(void) mptsas_offline_lun(pdip, savechild, NULL,
			    NDI_DEVI_REMOVE);
		}
	}

	pip = mdi_get_next_client_path(pdip, NULL);
	while (pip) {
		find = 0;
		savepip = pip;
		addr = MDI_PI(pip)->pi_addr;

		pip = mdi_get_next_client_path(pdip, pip);

		if (addr == NULL) {
			continue;
		}

		if (mptsas_parse_address(addr, &sas_wwn, &phy,
		    &lun) != DDI_SUCCESS) {
			continue;
		}

		if (sas_wwn == wwid) {
			for (i = 0; i < lun_cnt; i++) {
				if (repluns[i] == lun) {
					find = 1;
					break;
				}
			}
		} else {
			continue;
		}

		if (find == 0) {
			/*
			 * The lun has not been there already
			 */
			(void) mptsas_offline_lun(pdip, NULL, savepip,
			    NDI_DEVI_REMOVE);
		}
	}
}

void
mptsas_update_hashtab(struct mptsas *mpt)
{
	uint32_t	page_address;
	int		rval = 0;
	uint16_t	dev_handle;
	mptsas_target_t	*ptgt = NULL;
	mptsas_smp_t	smp_node;

	/*
	 * Get latest RAID info.
	 */
	(void) mptsas_get_raid_info(mpt);

	dev_handle = mpt->m_smp_devhdl;
	for (; mpt->m_done_traverse_smp == 0; ) {
		page_address = (MPI2_SAS_EXPAND_PGAD_FORM_GET_NEXT_HNDL &
		    MPI2_SAS_EXPAND_PGAD_FORM_MASK) | (uint32_t)dev_handle;
		if (mptsas_get_sas_expander_page0(mpt, page_address, &smp_node)
		    != DDI_SUCCESS) {
			break;
		}
		mpt->m_smp_devhdl = dev_handle = smp_node.m_devhdl;
		(void) mptsas_smp_alloc(mpt, &smp_node);
	}

	/*
	 * Config target devices
	 */
	dev_handle = mpt->m_dev_handle;

	/*
	 * Do loop to get sas device page 0 by GetNextHandle till the
	 * the last handle. If the sas device is a SATA/SSP target,
	 * we try to config it.
	 */
	for (; mpt->m_done_traverse_dev == 0; ) {
		ptgt = NULL;
		page_address =
		    (MPI2_SAS_DEVICE_PGAD_FORM_GET_NEXT_HANDLE &
		    MPI2_SAS_DEVICE_PGAD_FORM_MASK) |
		    (uint32_t)dev_handle;
		rval = mptsas_get_target_device_info(mpt, page_address,
		    &dev_handle, &ptgt);
		if ((rval == DEV_INFO_FAIL_PAGE0) ||
		    (rval == DEV_INFO_FAIL_ALLOC) ||
		    (rval == DEV_INFO_FAIL_GUID)) {
			break;
		}

		mpt->m_dev_handle = dev_handle;
	}

}

void
mptsas_update_driver_data(struct mptsas *mpt)
{
	mptsas_target_t *tp;
	mptsas_smp_t *sp;

	ASSERT(MUTEX_HELD(&mpt->m_mutex));

	/*
	 * TODO after hard reset, update the driver data structures
	 * 1. update port/phymask mapping table mpt->m_phy_info
	 * 2. invalid all the entries in hash table
	 *    m_devhdl = 0xffff and m_deviceinfo = 0
	 * 3. call sas_device_page/expander_page to update hash table
	 */
	mptsas_update_phymask(mpt);

	/*
	 * Remove all the devhdls for existing entries but leave their
	 * addresses alone.  In update_hashtab() below, we'll find all
	 * targets that are still present and reassociate them with
	 * their potentially new devhdls.  Leaving the targets around in
	 * this fashion allows them to be used on the tx waitq even
	 * while IOC reset is occurring.
	 */
	for (tp = refhash_first(mpt->m_targets); tp != NULL;
	    tp = refhash_next(mpt->m_targets, tp)) {
		tp->m_devhdl = MPTSAS_INVALID_DEVHDL;
		tp->m_deviceinfo = 0;
		tp->m_dr_flag = MPTSAS_DR_INACTIVE;
	}
	for (sp = refhash_first(mpt->m_smp_targets); sp != NULL;
	    sp = refhash_next(mpt->m_smp_targets, sp)) {
		sp->m_devhdl = MPTSAS_INVALID_DEVHDL;
		sp->m_deviceinfo = 0;
	}
	mpt->m_done_traverse_dev = 0;
	mpt->m_done_traverse_smp = 0;
	mpt->m_dev_handle = mpt->m_smp_devhdl = MPTSAS_INVALID_DEVHDL;
	mptsas_update_hashtab(mpt);
}

static void
mptsas_config_all(dev_info_t *pdip)
{
	dev_info_t	*smpdip = NULL;
	mptsas_t	*mpt = DIP2MPT(pdip);
	int		phymask = 0;
	mptsas_phymask_t phy_mask;
	mptsas_target_t	*ptgt = NULL;
	mptsas_smp_t	*psmp;

	/*
	 * Get the phymask associated to the iport
	 */
	phymask = ddi_prop_get_int(DDI_DEV_T_ANY, pdip, 0,
	    "phymask", 0);

	/*
	 * Enumerate RAID volumes here (phymask == 0).
	 */
	if (phymask == 0) {
		mptsas_config_all_viport(pdip);
		return;
	}

	mutex_enter(&mpt->m_mutex);

	if (!mpt->m_done_traverse_dev || !mpt->m_done_traverse_smp) {
		mptsas_update_hashtab(mpt);
	}

	for (psmp = refhash_first(mpt->m_smp_targets); psmp != NULL;
	    psmp = refhash_next(mpt->m_smp_targets, psmp)) {
		phy_mask = psmp->m_addr.mta_phymask;
		if (phy_mask == phymask) {
			smpdip = NULL;
			mutex_exit(&mpt->m_mutex);
			(void) mptsas_online_smp(pdip, psmp, &smpdip);
			mutex_enter(&mpt->m_mutex);
		}
	}

	for (ptgt = refhash_first(mpt->m_targets); ptgt != NULL;
	    ptgt = refhash_next(mpt->m_targets, ptgt)) {
		phy_mask = ptgt->m_addr.mta_phymask;
		if (phy_mask == phymask) {
			mutex_exit(&mpt->m_mutex);
			(void) mptsas_config_target(pdip, ptgt);
			mutex_enter(&mpt->m_mutex);
		}
	}
	mutex_exit(&mpt->m_mutex);
}

static int
mptsas_config_target(dev_info_t *pdip, mptsas_target_t *ptgt)
{
	int		rval = DDI_FAILURE;
	dev_info_t	*tdip;

	rval = mptsas_config_luns(pdip, ptgt);
	if (rval != DDI_SUCCESS) {
		/*
		 * The return value means the SCMD_REPORT_LUNS
		 * did not execute successfully. The target maybe
		 * doesn't support such command.
		 */
		rval = mptsas_probe_lun(pdip, 0, &tdip, ptgt);
	}
	return (rval);
}

/*
 * Return fail if not all the childs/paths are freed.
 * if there is any path under the HBA, the return value will be always fail
 * because we didn't call mdi_pi_free for path
 */
static int
mptsas_offline_target(dev_info_t *pdip, char *name)
{
	dev_info_t		*child = NULL, *prechild = NULL;
	mdi_pathinfo_t		*pip = NULL, *savepip = NULL;
	int			tmp_rval, rval = DDI_SUCCESS;
	char			*addr, *cp;
	size_t			s;
	mptsas_t		*mpt = DIP2MPT(pdip);

	child = ddi_get_child(pdip);
	while (child) {
		addr = ddi_get_name_addr(child);
		prechild = child;
		child = ddi_get_next_sibling(child);

		if (addr == NULL) {
			continue;
		}
		if ((cp = strchr(addr, ',')) == NULL) {
			continue;
		}

		s = (uintptr_t)cp - (uintptr_t)addr;

		if (strncmp(addr, name, s) != 0) {
			continue;
		}

		tmp_rval = mptsas_offline_lun(pdip, prechild, NULL,
		    NDI_DEVI_REMOVE);
		if (tmp_rval != DDI_SUCCESS) {
			rval = DDI_FAILURE;
			if (ndi_prop_create_boolean(DDI_DEV_T_NONE,
			    prechild, MPTSAS_DEV_GONE) !=
			    DDI_PROP_SUCCESS) {
				mptsas_log(mpt, CE_WARN, "mptsas driver "
				    "unable to create property for "
				    "SAS %s (MPTSAS_DEV_GONE)", addr);
			}
		}
	}

	pip = mdi_get_next_client_path(pdip, NULL);
	while (pip) {
		addr = MDI_PI(pip)->pi_addr;
		savepip = pip;
		pip = mdi_get_next_client_path(pdip, pip);
		if (addr == NULL) {
			continue;
		}

		if ((cp = strchr(addr, ',')) == NULL) {
			continue;
		}

		s = (uintptr_t)cp - (uintptr_t)addr;

		if (strncmp(addr, name, s) != 0) {
			continue;
		}

		(void) mptsas_offline_lun(pdip, NULL, savepip,
		    NDI_DEVI_REMOVE);
		/*
		 * driver will not invoke mdi_pi_free, so path will not
		 * be freed forever, return DDI_FAILURE.
		 */
		rval = DDI_FAILURE;
	}
	return (rval);
}

static int
mptsas_offline_lun(dev_info_t *pdip, dev_info_t *rdip,
    mdi_pathinfo_t *rpip, uint_t flags)
{
	int		rval = DDI_FAILURE;
	char		*devname;
	dev_info_t	*cdip, *parent;

	if (rpip != NULL) {
		parent = scsi_vhci_dip;
		cdip = mdi_pi_get_client(rpip);
	} else if (rdip != NULL) {
		parent = pdip;
		cdip = rdip;
	} else {
		return (DDI_FAILURE);
	}

	/*
	 * Make sure node is attached otherwise
	 * it won't have related cache nodes to
	 * clean up.  i_ddi_devi_attached is
	 * similiar to i_ddi_node_state(cdip) >=
	 * DS_ATTACHED.
	 */
	if (i_ddi_devi_attached(cdip)) {

		/* Get full devname */
		devname = kmem_alloc(MAXNAMELEN + 1, KM_SLEEP);
		(void) ddi_deviname(cdip, devname);
		/* Clean cache */
		(void) devfs_clean(parent, devname + 1,
		    DV_CLEAN_FORCE);
		kmem_free(devname, MAXNAMELEN + 1);
	}
	if (rpip != NULL) {
		if (MDI_PI_IS_OFFLINE(rpip)) {
			rval = DDI_SUCCESS;
		} else {
			rval = mdi_pi_offline(rpip, 0);
		}
	} else {
		rval = ndi_devi_offline(cdip, flags);
	}

	return (rval);
}

static dev_info_t *
mptsas_find_smp_child(dev_info_t *parent, char *str_wwn)
{
	dev_info_t	*child = NULL;
	char		*smp_wwn = NULL;

	child = ddi_get_child(parent);
	while (child) {
		if (ddi_prop_lookup_string(DDI_DEV_T_ANY, child,
		    DDI_PROP_DONTPASS, SMP_WWN, &smp_wwn)
		    != DDI_SUCCESS) {
			child = ddi_get_next_sibling(child);
			continue;
		}

		if (strcmp(smp_wwn, str_wwn) == 0) {
			ddi_prop_free(smp_wwn);
			break;
		}
		child = ddi_get_next_sibling(child);
		ddi_prop_free(smp_wwn);
	}
	return (child);
}

static int
mptsas_offline_smp(dev_info_t *pdip, mptsas_smp_t *smp_node, uint_t flags)
{
	int		rval = DDI_FAILURE;
	char		*devname;
	char		wwn_str[MPTSAS_WWN_STRLEN];
	dev_info_t	*cdip;

	(void) sprintf(wwn_str, "%"PRIx64, smp_node->m_addr.mta_wwn);

	cdip = mptsas_find_smp_child(pdip, wwn_str);

	if (cdip == NULL)
		return (DDI_SUCCESS);

	/*
	 * Make sure node is attached otherwise
	 * it won't have related cache nodes to
	 * clean up.  i_ddi_devi_attached is
	 * similiar to i_ddi_node_state(cdip) >=
	 * DS_ATTACHED.
	 */
	if (i_ddi_devi_attached(cdip)) {

		/* Get full devname */
		devname = kmem_alloc(MAXNAMELEN + 1, KM_SLEEP);
		(void) ddi_deviname(cdip, devname);
		/* Clean cache */
		(void) devfs_clean(pdip, devname + 1,
		    DV_CLEAN_FORCE);
		kmem_free(devname, MAXNAMELEN + 1);
	}

	rval = ndi_devi_offline(cdip, flags);

	return (rval);
}

static dev_info_t *
mptsas_find_child(dev_info_t *pdip, char *name)
{
	dev_info_t	*child = NULL;
	char		*rname = NULL;
	int		rval = DDI_FAILURE;

	rname = kmem_zalloc(SCSI_MAXNAMELEN, KM_SLEEP);

	child = ddi_get_child(pdip);
	while (child) {
		rval = mptsas_name_child(child, rname, SCSI_MAXNAMELEN);
		if (rval != DDI_SUCCESS) {
			child = ddi_get_next_sibling(child);
			bzero(rname, SCSI_MAXNAMELEN);
			continue;
		}

		if (strcmp(rname, name) == 0) {
			break;
		}
		child = ddi_get_next_sibling(child);
		bzero(rname, SCSI_MAXNAMELEN);
	}

	kmem_free(rname, SCSI_MAXNAMELEN);

	return (child);
}


static dev_info_t *
mptsas_find_child_addr(dev_info_t *pdip, uint64_t sasaddr, int lun)
{
	dev_info_t	*child = NULL;
	char		*name = NULL;
	char		*addr = NULL;

	name = kmem_zalloc(SCSI_MAXNAMELEN, KM_SLEEP);
	addr = kmem_zalloc(SCSI_MAXNAMELEN, KM_SLEEP);
	(void) sprintf(name, "%016"PRIx64, sasaddr);
	(void) sprintf(addr, "w%s,%x", name, lun);
	child = mptsas_find_child(pdip, addr);
	kmem_free(name, SCSI_MAXNAMELEN);
	kmem_free(addr, SCSI_MAXNAMELEN);
	return (child);
}

static dev_info_t *
mptsas_find_child_phy(dev_info_t *pdip, uint8_t phy)
{
	dev_info_t	*child;
	char		*addr;

	addr = kmem_zalloc(SCSI_MAXNAMELEN, KM_SLEEP);
	(void) sprintf(addr, "p%x,0", phy);
	child = mptsas_find_child(pdip, addr);
	kmem_free(addr, SCSI_MAXNAMELEN);
	return (child);
}

static mdi_pathinfo_t *
mptsas_find_path_phy(dev_info_t *pdip, uint8_t phy)
{
	mdi_pathinfo_t	*path;
	char		*addr = NULL;

	addr = kmem_zalloc(SCSI_MAXNAMELEN, KM_SLEEP);
	(void) sprintf(addr, "p%x,0", phy);
	path = mdi_pi_find(pdip, NULL, addr);
	kmem_free(addr, SCSI_MAXNAMELEN);
	return (path);
}

static mdi_pathinfo_t *
mptsas_find_path_addr(dev_info_t *parent, uint64_t sasaddr, int lun)
{
	mdi_pathinfo_t	*path;
	char		*name = NULL;
	char		*addr = NULL;

	name = kmem_zalloc(SCSI_MAXNAMELEN, KM_SLEEP);
	addr = kmem_zalloc(SCSI_MAXNAMELEN, KM_SLEEP);
	(void) sprintf(name, "%016"PRIx64, sasaddr);
	(void) sprintf(addr, "w%s,%x", name, lun);
	path = mdi_pi_find(parent, NULL, addr);
	kmem_free(name, SCSI_MAXNAMELEN);
	kmem_free(addr, SCSI_MAXNAMELEN);

	return (path);
}

static int
mptsas_create_lun(dev_info_t *pdip, struct scsi_inquiry *sd_inq,
    dev_info_t **lun_dip, mptsas_target_t *ptgt, int lun)
{
	int			i = 0;
	uchar_t			*inq83 = NULL;
	int			inq83_len1 = 0xFF;
	int			inq83_len = 0;
	int			rval = DDI_FAILURE;
	ddi_devid_t		devid;
	char			*guid = NULL;
	int			target = ptgt->m_devhdl;
	mdi_pathinfo_t		*pip = NULL;
	mptsas_t		*mpt = DIP2MPT(pdip);

	/*
	 * For DVD/CD ROM and tape devices and optical
	 * devices, we won't try to enumerate them under
	 * scsi_vhci, so no need to try page83
	 */
	if (sd_inq && (sd_inq->inq_dtype == DTYPE_RODIRECT ||
	    sd_inq->inq_dtype == DTYPE_OPTICAL ||
	    sd_inq->inq_dtype == DTYPE_ESI))
		goto create_lun;

	/*
	 * The LCA returns good SCSI status, but corrupt page 83 data the first
	 * time it is queried. The solution is to keep trying to request page83
	 * and verify the GUID is not (DDI_NOT_WELL_FORMED) in
	 * mptsas_inq83_retry_timeout seconds. If the timeout expires, driver
	 * give up to get VPD page at this stage and fail the enumeration.
	 */

	inq83	= kmem_zalloc(inq83_len1, KM_SLEEP);

	for (i = 0; i < mptsas_inq83_retry_timeout; i++) {
		rval = mptsas_inquiry(mpt, ptgt, lun, 0x83, inq83,
		    inq83_len1, &inq83_len, 1);
		if (rval != 0) {
			mptsas_log(mpt, CE_WARN, "!mptsas request inquiry page "
			    "0x83 for target:%x, lun:%x failed!", target, lun);
			if (mptsas_physical_bind_failed_page_83 != B_FALSE)
				goto create_lun;
			goto out;
		}
		/*
		 * create DEVID from inquiry data
		 */
		if ((rval = ddi_devid_scsi_encode(
		    DEVID_SCSI_ENCODE_VERSION_LATEST, NULL, (uchar_t *)sd_inq,
		    sizeof (struct scsi_inquiry), NULL, 0, inq83,
		    (size_t)inq83_len, &devid)) == DDI_SUCCESS) {
			/*
			 * extract GUID from DEVID
			 */
			guid = ddi_devid_to_guid(devid);

			/*
			 * Do not enable MPXIO if the strlen(guid) is greater
			 * than MPTSAS_MAX_GUID_LEN, this constrain would be
			 * handled by framework later.
			 */
			if (guid && (strlen(guid) > MPTSAS_MAX_GUID_LEN)) {
				ddi_devid_free_guid(guid);
				guid = NULL;
				if (mpt->m_mpxio_enable == TRUE) {
					mptsas_log(mpt, CE_NOTE, "!Target:%x, "
					    "lun:%x doesn't have a valid GUID, "
					    "multipathing for this drive is "
					    "not enabled", target, lun);
				}
			}

			/*
			 * devid no longer needed
			 */
			ddi_devid_free(devid);
			break;
		} else if (rval == DDI_NOT_WELL_FORMED) {
			/*
			 * return value of ddi_devid_scsi_encode equal to
			 * DDI_NOT_WELL_FORMED means DEVID_RETRY, it worth
			 * to retry inquiry page 0x83 and get GUID.
			 */
			NDBG20(("Not well formed devid, retry..."));
			delay(1 * drv_usectohz(1000000));
			continue;
		} else {
			mptsas_log(mpt, CE_WARN, "!Encode devid failed for "
			    "path target:%x, lun:%x", target, lun);
			rval = DDI_FAILURE;
			goto create_lun;
		}
	}

	if (i == mptsas_inq83_retry_timeout) {
		mptsas_log(mpt, CE_WARN, "!Repeated page83 requests timeout "
		    "for path target:%x, lun:%x", target, lun);
	}

	rval = DDI_FAILURE;

create_lun:
	if ((guid != NULL) && (mpt->m_mpxio_enable == TRUE)) {
		rval = mptsas_create_virt_lun(pdip, sd_inq, guid, lun_dip, &pip,
		    ptgt, lun);
	}
	if (rval != DDI_SUCCESS) {
		rval = mptsas_create_phys_lun(pdip, sd_inq, guid, lun_dip,
		    ptgt, lun);

	}
out:
	if (guid != NULL) {
		/*
		 * guid no longer needed
		 */
		ddi_devid_free_guid(guid);
	}
	if (inq83 != NULL)
		kmem_free(inq83, inq83_len1);
	return (rval);
}

static int
mptsas_create_virt_lun(dev_info_t *pdip, struct scsi_inquiry *inq, char *guid,
    dev_info_t **lun_dip, mdi_pathinfo_t **pip, mptsas_target_t *ptgt, int lun)
{
	int			target;
	char			*nodename = NULL;
	char			**compatible = NULL;
	int			ncompatible	= 0;
	int			mdi_rtn = MDI_FAILURE;
	int			rval = DDI_FAILURE;
	char			*old_guid = NULL;
	mptsas_t		*mpt = DIP2MPT(pdip);
	char			*lun_addr = NULL;
	char			*wwn_str = NULL;
	char			*attached_wwn_str = NULL;
	char			*component = NULL;
	uint8_t			phy = 0xFF;
	uint64_t		sas_wwn;
	int64_t			lun64 = 0;
	uint32_t		devinfo;
	uint16_t		dev_hdl;
	uint16_t		pdev_hdl;
	uint64_t		dev_sas_wwn;
	uint64_t		pdev_sas_wwn;
	uint32_t		pdev_info;
	uint8_t			physport;
	uint8_t			phy_id;
	uint32_t		page_address;
	uint16_t		bay_num, enclosure, io_flags;
	char			pdev_wwn_str[MPTSAS_WWN_STRLEN];
	uint32_t		dev_info;

	mutex_enter(&mpt->m_mutex);
	target = ptgt->m_devhdl;
	sas_wwn = ptgt->m_addr.mta_wwn;
	devinfo = ptgt->m_deviceinfo;
	phy = ptgt->m_phynum;
	mutex_exit(&mpt->m_mutex);

	if (sas_wwn) {
		*pip = mptsas_find_path_addr(pdip, sas_wwn, lun);
	} else {
		*pip = mptsas_find_path_phy(pdip, phy);
	}

	if (*pip != NULL) {
		*lun_dip = MDI_PI(*pip)->pi_client->ct_dip;
		ASSERT(*lun_dip != NULL);
		if (ddi_prop_lookup_string(DDI_DEV_T_ANY, *lun_dip,
		    (DDI_PROP_DONTPASS | DDI_PROP_NOTPROM),
		    MDI_CLIENT_GUID_PROP, &old_guid) == DDI_SUCCESS) {
			if (strncmp(guid, old_guid, strlen(guid)) == 0) {
				/*
				 * Same path back online again.
				 */
				(void) ddi_prop_free(old_guid);
				if ((!MDI_PI_IS_ONLINE(*pip)) &&
				    (!MDI_PI_IS_STANDBY(*pip)) &&
				    (ptgt->m_tgt_unconfigured == 0)) {
					rval = mdi_pi_online(*pip, 0);
					mutex_enter(&mpt->m_mutex);
					ptgt->m_led_status = 0;
					(void) mptsas_flush_led_status(mpt,
					    ptgt);
					mutex_exit(&mpt->m_mutex);
				} else {
					rval = DDI_SUCCESS;
				}
				if (rval != DDI_SUCCESS) {
					mptsas_log(mpt, CE_WARN, "path:target: "
					    "%x, lun:%x online failed!", target,
					    lun);
					*pip = NULL;
					*lun_dip = NULL;
				}
				return (rval);
			} else {
				/*
				 * The GUID of the LUN has changed which maybe
				 * because customer mapped another volume to the
				 * same LUN.
				 */
				mptsas_log(mpt, CE_WARN, "The GUID of the "
				    "target:%x, lun:%x was changed, maybe "
				    "because someone mapped another volume "
				    "to the same LUN", target, lun);
				(void) ddi_prop_free(old_guid);
				if (!MDI_PI_IS_OFFLINE(*pip)) {
					rval = mdi_pi_offline(*pip, 0);
					if (rval != MDI_SUCCESS) {
						mptsas_log(mpt, CE_WARN, "path:"
						    "target:%x, lun:%x offline "
						    "failed!", target, lun);
						*pip = NULL;
						*lun_dip = NULL;
						return (DDI_FAILURE);
					}
				}
				if (mdi_pi_free(*pip,
				    MDI_CLIENT_FLAGS_NO_EVENT) != MDI_SUCCESS) {
					mptsas_log(mpt, CE_WARN, "path:target:"
					    "%x, lun:%x free failed!", target,
					    lun);
					*pip = NULL;
					*lun_dip = NULL;
					return (DDI_FAILURE);
				}
			}
		} else {
			mptsas_log(mpt, CE_WARN, "Can't get client-guid "
			    "property for path:target:%x, lun:%x", target, lun);
			*pip = NULL;
			*lun_dip = NULL;
			return (DDI_FAILURE);
		}
	}
	scsi_hba_nodename_compatible_get(inq, NULL,
	    inq->inq_dtype, NULL, &nodename, &compatible, &ncompatible);

	/*
	 * if nodename can't be determined then print a message and skip it
	 */
	if (nodename == NULL) {
		mptsas_log(mpt, CE_WARN, "mptsas driver found no compatible "
		    "driver for target%d lun %d dtype:0x%02x", target, lun,
		    inq->inq_dtype);
		return (DDI_FAILURE);
	}

	wwn_str = kmem_zalloc(MPTSAS_WWN_STRLEN, KM_SLEEP);
	/* The property is needed by MPAPI */
	(void) sprintf(wwn_str, "%016"PRIx64, sas_wwn);

	lun_addr = kmem_zalloc(SCSI_MAXNAMELEN, KM_SLEEP);
	if (guid) {
		(void) sprintf(lun_addr, "w%s,%x", wwn_str, lun);
		(void) sprintf(wwn_str, "w%016"PRIx64, sas_wwn);
	} else {
		(void) sprintf(lun_addr, "p%x,%x", phy, lun);
		(void) sprintf(wwn_str, "p%x", phy);
	}

	mdi_rtn = mdi_pi_alloc_compatible(pdip, nodename,
	    guid, lun_addr, compatible, ncompatible,
	    0, pip);
	if (mdi_rtn == MDI_SUCCESS) {

		if (mdi_prop_update_string(*pip, MDI_GUID,
		    guid) != DDI_SUCCESS) {
			mptsas_log(mpt, CE_WARN, "mptsas driver unable to "
			    "create prop for target %d lun %d (MDI_GUID)",
			    target, lun);
			mdi_rtn = MDI_FAILURE;
			goto virt_create_done;
		}

		if (mdi_prop_update_int(*pip, LUN_PROP,
		    lun) != DDI_SUCCESS) {
			mptsas_log(mpt, CE_WARN, "mptsas driver unable to "
			    "create prop for target %d lun %d (LUN_PROP)",
			    target, lun);
			mdi_rtn = MDI_FAILURE;
			goto virt_create_done;
		}
		lun64 = (int64_t)lun;
		if (mdi_prop_update_int64(*pip, LUN64_PROP,
		    lun64) != DDI_SUCCESS) {
			mptsas_log(mpt, CE_WARN, "mptsas driver unable to "
			    "create prop for target %d (LUN64_PROP)",
			    target);
			mdi_rtn = MDI_FAILURE;
			goto virt_create_done;
		}
		if (mdi_prop_update_string_array(*pip, "compatible",
		    compatible, ncompatible) !=
		    DDI_PROP_SUCCESS) {
			mptsas_log(mpt, CE_WARN, "mptsas driver unable to "
			    "create prop for target %d lun %d (COMPATIBLE)",
			    target, lun);
			mdi_rtn = MDI_FAILURE;
			goto virt_create_done;
		}
		if (sas_wwn && (mdi_prop_update_string(*pip,
		    SCSI_ADDR_PROP_TARGET_PORT, wwn_str) != DDI_PROP_SUCCESS)) {
			mptsas_log(mpt, CE_WARN, "mptsas driver unable to "
			    "create prop for target %d lun %d "
			    "(target-port)", target, lun);
			mdi_rtn = MDI_FAILURE;
			goto virt_create_done;
		} else if ((sas_wwn == 0) && (mdi_prop_update_int(*pip,
		    "sata-phy", phy) != DDI_PROP_SUCCESS)) {
			/*
			 * Direct attached SATA device without DeviceName
			 */
			mptsas_log(mpt, CE_WARN, "mptsas driver unable to "
			    "create prop for SAS target %d lun %d "
			    "(sata-phy)", target, lun);
			mdi_rtn = MDI_FAILURE;
			goto virt_create_done;
		}
		mutex_enter(&mpt->m_mutex);

		page_address = (MPI2_SAS_DEVICE_PGAD_FORM_HANDLE &
		    MPI2_SAS_DEVICE_PGAD_FORM_MASK) |
		    (uint32_t)ptgt->m_devhdl;
		rval = mptsas_get_sas_device_page0(mpt, page_address,
		    &dev_hdl, &dev_sas_wwn, &dev_info, &physport,
		    &phy_id, &pdev_hdl, &bay_num, &enclosure, &io_flags);
		if (rval != DDI_SUCCESS) {
			mutex_exit(&mpt->m_mutex);
			mptsas_log(mpt, CE_WARN, "mptsas unable to get "
			    "parent device for handle %d", page_address);
			mdi_rtn = MDI_FAILURE;
			goto virt_create_done;
		}

		page_address = (MPI2_SAS_DEVICE_PGAD_FORM_HANDLE &
		    MPI2_SAS_DEVICE_PGAD_FORM_MASK) | (uint32_t)pdev_hdl;
		rval = mptsas_get_sas_device_page0(mpt, page_address,
		    &dev_hdl, &pdev_sas_wwn, &pdev_info, &physport,
		    &phy_id, &pdev_hdl, &bay_num, &enclosure, &io_flags);
		if (rval != DDI_SUCCESS) {
			mutex_exit(&mpt->m_mutex);
			mptsas_log(mpt, CE_WARN, "mptsas unable to get"
			    "device info for handle %d", page_address);
			mdi_rtn = MDI_FAILURE;
			goto virt_create_done;
		}

		mutex_exit(&mpt->m_mutex);

		/*
		 * If this device direct attached to the controller
		 * set the attached-port to the base wwid
		 */
		if ((ptgt->m_deviceinfo & DEVINFO_DIRECT_ATTACHED)
		    != DEVINFO_DIRECT_ATTACHED) {
			(void) sprintf(pdev_wwn_str, "w%016"PRIx64,
			    pdev_sas_wwn);
		} else {
			/*
			 * Update the iport's attached-port to guid
			 */
			if (sas_wwn == 0) {
				(void) sprintf(wwn_str, "p%x", phy);
			} else {
				(void) sprintf(wwn_str, "w%016"PRIx64, sas_wwn);
			}
			if (ddi_prop_update_string(DDI_DEV_T_NONE,
			    pdip, SCSI_ADDR_PROP_ATTACHED_PORT, wwn_str) !=
			    DDI_PROP_SUCCESS) {
				mptsas_log(mpt, CE_WARN,
				    "mptsas unable to create "
				    "property for iport target-port"
				    " %s (sas_wwn)",
				    wwn_str);
				mdi_rtn = MDI_FAILURE;
				goto virt_create_done;
			}

			(void) sprintf(pdev_wwn_str, "w%016"PRIx64,
			    mpt->un.m_base_wwid);
		}

		if (mdi_prop_update_string(*pip,
		    SCSI_ADDR_PROP_ATTACHED_PORT, pdev_wwn_str) !=
		    DDI_PROP_SUCCESS) {
			mptsas_log(mpt, CE_WARN, "mptsas unable to create "
			    "property for iport attached-port %s (sas_wwn)",
			    attached_wwn_str);
			mdi_rtn = MDI_FAILURE;
			goto virt_create_done;
		}


		if (inq->inq_dtype == 0) {
			component = kmem_zalloc(MAXPATHLEN, KM_SLEEP);
			/*
			 * set obp path for pathinfo
			 */
			(void) snprintf(component, MAXPATHLEN,
			    "disk@%s", lun_addr);

			if (mdi_pi_pathname_obp_set(*pip, component) !=
			    DDI_SUCCESS) {
				mptsas_log(mpt, CE_WARN, "mpt_sas driver "
				    "unable to set obp-path for object %s",
				    component);
				mdi_rtn = MDI_FAILURE;
				goto virt_create_done;
			}
		}

		*lun_dip = MDI_PI(*pip)->pi_client->ct_dip;
		if (devinfo & (MPI2_SAS_DEVICE_INFO_SATA_DEVICE |
		    MPI2_SAS_DEVICE_INFO_ATAPI_DEVICE)) {
			if ((ndi_prop_update_int(DDI_DEV_T_NONE, *lun_dip,
			    "pm-capable", 1)) !=
			    DDI_PROP_SUCCESS) {
				mptsas_log(mpt, CE_WARN, "mptsas driver"
				    "failed to create pm-capable "
				    "property, target %d", target);
				mdi_rtn = MDI_FAILURE;
				goto virt_create_done;
			}
		}
		/*
		 * Create the phy-num property
		 */
		if (mdi_prop_update_int(*pip, "phy-num",
		    ptgt->m_phynum) != DDI_SUCCESS) {
			mptsas_log(mpt, CE_WARN, "mptsas driver unable to "
			    "create phy-num property for target %d lun %d",
			    target, lun);
			mdi_rtn = MDI_FAILURE;
			goto virt_create_done;
		}
		NDBG20(("new path:%s onlining,", MDI_PI(*pip)->pi_addr));
		mdi_rtn = mdi_pi_online(*pip, 0);
		if (mdi_rtn == MDI_SUCCESS) {
			mutex_enter(&mpt->m_mutex);
			ptgt->m_led_status = 0;
			(void) mptsas_flush_led_status(mpt, ptgt);
			mutex_exit(&mpt->m_mutex);
		}
		if (mdi_rtn == MDI_NOT_SUPPORTED) {
			mdi_rtn = MDI_FAILURE;
		}
virt_create_done:
		if (*pip && mdi_rtn != MDI_SUCCESS) {
			(void) mdi_pi_free(*pip, MDI_CLIENT_FLAGS_NO_EVENT);
			*pip = NULL;
			*lun_dip = NULL;
		}
	}

	scsi_hba_nodename_compatible_free(nodename, compatible);
	if (lun_addr != NULL) {
		kmem_free(lun_addr, SCSI_MAXNAMELEN);
	}
	if (wwn_str != NULL) {
		kmem_free(wwn_str, MPTSAS_WWN_STRLEN);
	}
	if (component != NULL) {
		kmem_free(component, MAXPATHLEN);
	}

	return ((mdi_rtn == MDI_SUCCESS) ? DDI_SUCCESS : DDI_FAILURE);
}

static int
mptsas_create_phys_lun(dev_info_t *pdip, struct scsi_inquiry *inq,
    char *guid, dev_info_t **lun_dip, mptsas_target_t *ptgt, int lun)
{
	int			target;
	int			rval;
	int			ndi_rtn = NDI_FAILURE;
	uint64_t		be_sas_wwn;
	char			*nodename = NULL;
	char			**compatible = NULL;
	int			ncompatible = 0;
	int			instance = 0;
	mptsas_t		*mpt = DIP2MPT(pdip);
	char			*wwn_str = NULL;
	char			*component = NULL;
	char			*attached_wwn_str = NULL;
	uint8_t			phy = 0xFF;
	uint64_t		sas_wwn;
	uint32_t		devinfo;
	uint16_t		dev_hdl;
	uint16_t		pdev_hdl;
	uint64_t		pdev_sas_wwn;
	uint64_t		dev_sas_wwn;
	uint32_t		pdev_info;
	uint8_t			physport;
	uint8_t			phy_id;
	uint32_t		page_address;
	uint16_t		bay_num, enclosure, io_flags;
	char			pdev_wwn_str[MPTSAS_WWN_STRLEN];
	uint32_t		dev_info;
	int64_t			lun64 = 0;

	mutex_enter(&mpt->m_mutex);
	target = ptgt->m_devhdl;
	sas_wwn = ptgt->m_addr.mta_wwn;
	devinfo = ptgt->m_deviceinfo;
	phy = ptgt->m_phynum;
	mutex_exit(&mpt->m_mutex);

	/*
	 * generate compatible property with binding-set "mpt"
	 */
	scsi_hba_nodename_compatible_get(inq, NULL, inq->inq_dtype, NULL,
	    &nodename, &compatible, &ncompatible);

	/*
	 * if nodename can't be determined then print a message and skip it
	 */
	if (nodename == NULL) {
		mptsas_log(mpt, CE_WARN, "mptsas found no compatible driver "
		    "for target %d lun %d", target, lun);
		return (DDI_FAILURE);
	}

	ndi_rtn = ndi_devi_alloc(pdip, nodename,
	    DEVI_SID_NODEID, lun_dip);

	/*
	 * if lun alloc success, set props
	 */
	if (ndi_rtn == NDI_SUCCESS) {

		if (ndi_prop_update_int(DDI_DEV_T_NONE,
		    *lun_dip, LUN_PROP, lun) !=
		    DDI_PROP_SUCCESS) {
			mptsas_log(mpt, CE_WARN, "mptsas unable to create "
			    "property for target %d lun %d (LUN_PROP)",
			    target, lun);
			ndi_rtn = NDI_FAILURE;
			goto phys_create_done;
		}

		lun64 = (int64_t)lun;
		if (ndi_prop_update_int64(DDI_DEV_T_NONE,
		    *lun_dip, LUN64_PROP, lun64) !=
		    DDI_PROP_SUCCESS) {
			mptsas_log(mpt, CE_WARN, "mptsas unable to create "
			    "property for target %d lun64 %d (LUN64_PROP)",
			    target, lun);
			ndi_rtn = NDI_FAILURE;
			goto phys_create_done;
		}
		if (ndi_prop_update_string_array(DDI_DEV_T_NONE,
		    *lun_dip, "compatible", compatible, ncompatible)
		    != DDI_PROP_SUCCESS) {
			mptsas_log(mpt, CE_WARN, "mptsas unable to create "
			    "property for target %d lun %d (COMPATIBLE)",
			    target, lun);
			ndi_rtn = NDI_FAILURE;
			goto phys_create_done;
		}

		/*
		 * We need the SAS WWN for non-multipath devices, so
		 * we'll use the same property as that multipathing
		 * devices need to present for MPAPI. If we don't have
		 * a WWN (e.g. parallel SCSI), don't create the prop.
		 */
		wwn_str = kmem_zalloc(MPTSAS_WWN_STRLEN, KM_SLEEP);
		(void) sprintf(wwn_str, "w%016"PRIx64, sas_wwn);
		if (sas_wwn && ndi_prop_update_string(DDI_DEV_T_NONE,
		    *lun_dip, SCSI_ADDR_PROP_TARGET_PORT, wwn_str)
		    != DDI_PROP_SUCCESS) {
			mptsas_log(mpt, CE_WARN, "mptsas unable to "
			    "create property for SAS target %d lun %d "
			    "(target-port)", target, lun);
			ndi_rtn = NDI_FAILURE;
			goto phys_create_done;
		}

		be_sas_wwn = BE_64(sas_wwn);
		if (sas_wwn && ndi_prop_update_byte_array(
		    DDI_DEV_T_NONE, *lun_dip, "port-wwn",
		    (uchar_t *)&be_sas_wwn, 8) != DDI_PROP_SUCCESS) {
			mptsas_log(mpt, CE_WARN, "mptsas unable to "
			    "create property for SAS target %d lun %d "
			    "(port-wwn)", target, lun);
			ndi_rtn = NDI_FAILURE;
			goto phys_create_done;
		} else if ((sas_wwn == 0) && (ndi_prop_update_int(
		    DDI_DEV_T_NONE, *lun_dip, "sata-phy", phy) !=
		    DDI_PROP_SUCCESS)) {
			/*
			 * Direct attached SATA device without DeviceName
			 */
			mptsas_log(mpt, CE_WARN, "mptsas unable to "
			    "create property for SAS target %d lun %d "
			    "(sata-phy)", target, lun);
			ndi_rtn = NDI_FAILURE;
			goto phys_create_done;
		}

		if (ndi_prop_create_boolean(DDI_DEV_T_NONE,
		    *lun_dip, SAS_PROP) != DDI_PROP_SUCCESS) {
			mptsas_log(mpt, CE_WARN, "mptsas unable to"
			    "create property for SAS target %d lun %d"
			    " (SAS_PROP)", target, lun);
			ndi_rtn = NDI_FAILURE;
			goto phys_create_done;
		}
		if (guid && (ndi_prop_update_string(DDI_DEV_T_NONE,
		    *lun_dip, NDI_GUID, guid) != DDI_SUCCESS)) {
			mptsas_log(mpt, CE_WARN, "mptsas unable "
			    "to create guid property for target %d "
			    "lun %d", target, lun);
			ndi_rtn = NDI_FAILURE;
			goto phys_create_done;
		}

		/*
		 * The following code is to set properties for SM-HBA support,
		 * it doesn't apply to RAID volumes
		 */
		if (ptgt->m_addr.mta_phymask == 0)
			goto phys_raid_lun;

		mutex_enter(&mpt->m_mutex);

		page_address = (MPI2_SAS_DEVICE_PGAD_FORM_HANDLE &
		    MPI2_SAS_DEVICE_PGAD_FORM_MASK) |
		    (uint32_t)ptgt->m_devhdl;
		rval = mptsas_get_sas_device_page0(mpt, page_address,
		    &dev_hdl, &dev_sas_wwn, &dev_info,
		    &physport, &phy_id, &pdev_hdl,
		    &bay_num, &enclosure, &io_flags);
		if (rval != DDI_SUCCESS) {
			mutex_exit(&mpt->m_mutex);
			mptsas_log(mpt, CE_WARN, "mptsas unable to get"
			    "parent device for handle %d.", page_address);
			ndi_rtn = NDI_FAILURE;
			goto phys_create_done;
		}

		page_address = (MPI2_SAS_DEVICE_PGAD_FORM_HANDLE &
		    MPI2_SAS_DEVICE_PGAD_FORM_MASK) | (uint32_t)pdev_hdl;
		rval = mptsas_get_sas_device_page0(mpt, page_address,
		    &dev_hdl, &pdev_sas_wwn, &pdev_info, &physport,
		    &phy_id, &pdev_hdl, &bay_num, &enclosure, &io_flags);
		if (rval != DDI_SUCCESS) {
			mutex_exit(&mpt->m_mutex);
			mptsas_log(mpt, CE_WARN, "mptsas unable to create "
			    "device for handle %d.", page_address);
			ndi_rtn = NDI_FAILURE;
			goto phys_create_done;
		}

		mutex_exit(&mpt->m_mutex);

		/*
		 * If this device direct attached to the controller
		 * set the attached-port to the base wwid
		 */
		if ((ptgt->m_deviceinfo & DEVINFO_DIRECT_ATTACHED)
		    != DEVINFO_DIRECT_ATTACHED) {
			(void) sprintf(pdev_wwn_str, "w%016"PRIx64,
			    pdev_sas_wwn);
		} else {
			/*
			 * Update the iport's attached-port to guid
			 */
			if (sas_wwn == 0) {
				(void) sprintf(wwn_str, "p%x", phy);
			} else {
				(void) sprintf(wwn_str, "w%016"PRIx64, sas_wwn);
			}
			if (ddi_prop_update_string(DDI_DEV_T_NONE,
			    pdip, SCSI_ADDR_PROP_ATTACHED_PORT, wwn_str) !=
			    DDI_PROP_SUCCESS) {
				mptsas_log(mpt, CE_WARN,
				    "mptsas unable to create "
				    "property for iport target-port"
				    " %s (sas_wwn)",
				    wwn_str);
				ndi_rtn = NDI_FAILURE;
				goto phys_create_done;
			}

			(void) sprintf(pdev_wwn_str, "w%016"PRIx64,
			    mpt->un.m_base_wwid);
		}

		if (ndi_prop_update_string(DDI_DEV_T_NONE,
		    *lun_dip, SCSI_ADDR_PROP_ATTACHED_PORT, pdev_wwn_str) !=
		    DDI_PROP_SUCCESS) {
			mptsas_log(mpt, CE_WARN,
			    "mptsas unable to create "
			    "property for iport attached-port %s (sas_wwn)",
			    attached_wwn_str);
			ndi_rtn = NDI_FAILURE;
			goto phys_create_done;
		}

		if (IS_SATA_DEVICE(dev_info)) {
			if (ndi_prop_update_string(DDI_DEV_T_NONE,
			    *lun_dip, MPTSAS_VARIANT, "sata") !=
			    DDI_PROP_SUCCESS) {
				mptsas_log(mpt, CE_WARN,
				    "mptsas unable to create "
				    "property for device variant ");
				ndi_rtn = NDI_FAILURE;
				goto phys_create_done;
			}
		}

		if (IS_ATAPI_DEVICE(dev_info)) {
			if (ndi_prop_update_string(DDI_DEV_T_NONE,
			    *lun_dip, MPTSAS_VARIANT, "atapi") !=
			    DDI_PROP_SUCCESS) {
				mptsas_log(mpt, CE_WARN,
				    "mptsas unable to create "
				    "property for device variant ");
				ndi_rtn = NDI_FAILURE;
				goto phys_create_done;
			}
		}

phys_raid_lun:
		/*
		 * if this is a SAS controller, and the target is a SATA
		 * drive, set the 'pm-capable' property for sd and if on
		 * an OPL platform, also check if this is an ATAPI
		 * device.
		 */
		instance = ddi_get_instance(mpt->m_dip);
		if (devinfo & (MPI2_SAS_DEVICE_INFO_SATA_DEVICE |
		    MPI2_SAS_DEVICE_INFO_ATAPI_DEVICE)) {
			NDBG2(("mptsas%d: creating pm-capable property, "
			    "target %d", instance, target));

			if ((ndi_prop_update_int(DDI_DEV_T_NONE,
			    *lun_dip, "pm-capable", 1)) !=
			    DDI_PROP_SUCCESS) {
				mptsas_log(mpt, CE_WARN, "mptsas "
				    "failed to create pm-capable "
				    "property, target %d", target);
				ndi_rtn = NDI_FAILURE;
				goto phys_create_done;
			}

		}

		if ((inq->inq_dtype == 0) || (inq->inq_dtype == 5)) {
			/*
			 * add 'obp-path' properties for devinfo
			 */
			bzero(wwn_str, sizeof (wwn_str));
			(void) sprintf(wwn_str, "%016"PRIx64, sas_wwn);
			component = kmem_zalloc(MAXPATHLEN, KM_SLEEP);
			if (guid) {
				(void) snprintf(component, MAXPATHLEN,
				    "disk@w%s,%x", wwn_str, lun);
			} else {
				(void) snprintf(component, MAXPATHLEN,
				    "disk@p%x,%x", phy, lun);
			}
			if (ddi_pathname_obp_set(*lun_dip, component)
			    != DDI_SUCCESS) {
				mptsas_log(mpt, CE_WARN, "mpt_sas driver "
				    "unable to set obp-path for SAS "
				    "object %s", component);
				ndi_rtn = NDI_FAILURE;
				goto phys_create_done;
			}
		}
		/*
		 * Create the phy-num property for non-raid disk
		 */
		if (ptgt->m_addr.mta_phymask != 0) {
			if (ndi_prop_update_int(DDI_DEV_T_NONE,
			    *lun_dip, "phy-num", ptgt->m_phynum) !=
			    DDI_PROP_SUCCESS) {
				mptsas_log(mpt, CE_WARN, "mptsas driver "
				    "failed to create phy-num property for "
				    "target %d", target);
				ndi_rtn = NDI_FAILURE;
				goto phys_create_done;
			}
		}
phys_create_done:
		/*
		 * If props were setup ok, online the lun
		 */
		if (ndi_rtn == NDI_SUCCESS) {
			/*
			 * Try to online the new node
			 */
			ndi_rtn = ndi_devi_online(*lun_dip, NDI_ONLINE_ATTACH);
		}
		if (ndi_rtn == NDI_SUCCESS) {
			mutex_enter(&mpt->m_mutex);
			ptgt->m_led_status = 0;
			(void) mptsas_flush_led_status(mpt, ptgt);
			mutex_exit(&mpt->m_mutex);
		}

		/*
		 * If success set rtn flag, else unwire alloc'd lun
		 */
		if (ndi_rtn != NDI_SUCCESS) {
			NDBG12(("mptsas driver unable to online "
			    "target %d lun %d", target, lun));
			ndi_prop_remove_all(*lun_dip);
			(void) ndi_devi_free(*lun_dip);
			*lun_dip = NULL;
		}
	}

	scsi_hba_nodename_compatible_free(nodename, compatible);

	if (wwn_str != NULL) {
		kmem_free(wwn_str, MPTSAS_WWN_STRLEN);
	}
	if (component != NULL) {
		kmem_free(component, MAXPATHLEN);
	}


	return ((ndi_rtn == NDI_SUCCESS) ? DDI_SUCCESS : DDI_FAILURE);
}

static int
mptsas_probe_smp(dev_info_t *pdip, uint64_t wwn)
{
	mptsas_t	*mpt = DIP2MPT(pdip);
	struct smp_device smp_sd;

	/* XXX An HBA driver should not be allocating an smp_device. */
	bzero(&smp_sd, sizeof (struct smp_device));
	smp_sd.smp_sd_address.smp_a_hba_tran = mpt->m_smptran;
	bcopy(&wwn, smp_sd.smp_sd_address.smp_a_wwn, SAS_WWN_BYTE_SIZE);

	if (smp_probe(&smp_sd) != DDI_PROBE_SUCCESS)
		return (NDI_FAILURE);
	return (NDI_SUCCESS);
}

static int
mptsas_config_smp(dev_info_t *pdip, uint64_t sas_wwn, dev_info_t **smp_dip)
{
	mptsas_t	*mpt = DIP2MPT(pdip);
	mptsas_smp_t	*psmp = NULL;
	int		rval;
	int		phymask;

	/*
	 * Get the physical port associated to the iport
	 * PHYMASK TODO
	 */
	phymask = ddi_prop_get_int(DDI_DEV_T_ANY, pdip, 0,
	    "phymask", 0);
	/*
	 * Find the smp node in hash table with specified sas address and
	 * physical port
	 */
	psmp = mptsas_wwid_to_psmp(mpt, phymask, sas_wwn);
	if (psmp == NULL) {
		return (DDI_FAILURE);
	}

	rval = mptsas_online_smp(pdip, psmp, smp_dip);

	return (rval);
}

static int
mptsas_online_smp(dev_info_t *pdip, mptsas_smp_t *smp_node,
    dev_info_t **smp_dip)
{
	char		wwn_str[MPTSAS_WWN_STRLEN];
	char		attached_wwn_str[MPTSAS_WWN_STRLEN];
	int		ndi_rtn = NDI_FAILURE;
	int		rval = 0;
	mptsas_smp_t	dev_info;
	uint32_t	page_address;
	mptsas_t	*mpt = DIP2MPT(pdip);
	uint16_t	dev_hdl;
	uint64_t	sas_wwn;
	uint64_t	smp_sas_wwn;
	uint8_t		physport;
	uint8_t		phy_id;
	uint16_t	pdev_hdl;
	uint8_t		numphys = 0;
	uint16_t	i = 0;
	char		phymask[MPTSAS_MAX_PHYS];
	char		*iport = NULL;
	mptsas_phymask_t	phy_mask = 0;
	uint16_t	attached_devhdl;
	uint16_t	bay_num, enclosure, io_flags;

	(void) sprintf(wwn_str, "%"PRIx64, smp_node->m_addr.mta_wwn);

	/*
	 * Probe smp device, prevent the node of removed device from being
	 * configured succesfully
	 */
	if (mptsas_probe_smp(pdip, smp_node->m_addr.mta_wwn) != NDI_SUCCESS) {
		return (DDI_FAILURE);
	}

	if ((*smp_dip = mptsas_find_smp_child(pdip, wwn_str)) != NULL) {
		return (DDI_SUCCESS);
	}

	ndi_rtn = ndi_devi_alloc(pdip, "smp", DEVI_SID_NODEID, smp_dip);

	/*
	 * if lun alloc success, set props
	 */
	if (ndi_rtn == NDI_SUCCESS) {
		/*
		 * Set the flavor of the child to be SMP flavored
		 */
		ndi_flavor_set(*smp_dip, SCSA_FLAVOR_SMP);

		if (ndi_prop_update_string(DDI_DEV_T_NONE,
		    *smp_dip, SMP_WWN, wwn_str) !=
		    DDI_PROP_SUCCESS) {
			mptsas_log(mpt, CE_WARN, "mptsas unable to create "
			    "property for smp device %s (sas_wwn)",
			    wwn_str);
			ndi_rtn = NDI_FAILURE;
			goto smp_create_done;
		}
		(void) sprintf(wwn_str, "w%"PRIx64, smp_node->m_addr.mta_wwn);
		if (ndi_prop_update_string(DDI_DEV_T_NONE,
		    *smp_dip, SCSI_ADDR_PROP_TARGET_PORT, wwn_str) !=
		    DDI_PROP_SUCCESS) {
			mptsas_log(mpt, CE_WARN, "mptsas unable to create "
			    "property for iport target-port %s (sas_wwn)",
			    wwn_str);
			ndi_rtn = NDI_FAILURE;
			goto smp_create_done;
		}

		mutex_enter(&mpt->m_mutex);

		page_address = (MPI2_SAS_EXPAND_PGAD_FORM_HNDL &
		    MPI2_SAS_EXPAND_PGAD_FORM_MASK) | smp_node->m_devhdl;
		rval = mptsas_get_sas_expander_page0(mpt, page_address,
		    &dev_info);
		if (rval != DDI_SUCCESS) {
			mutex_exit(&mpt->m_mutex);
			mptsas_log(mpt, CE_WARN,
			    "mptsas unable to get expander "
			    "parent device info for %x", page_address);
			ndi_rtn = NDI_FAILURE;
			goto smp_create_done;
		}

		smp_node->m_pdevhdl = dev_info.m_pdevhdl;
		page_address = (MPI2_SAS_DEVICE_PGAD_FORM_HANDLE &
		    MPI2_SAS_DEVICE_PGAD_FORM_MASK) |
		    (uint32_t)dev_info.m_pdevhdl;
		rval = mptsas_get_sas_device_page0(mpt, page_address,
		    &dev_hdl, &sas_wwn, &smp_node->m_pdevinfo, &physport,
		    &phy_id, &pdev_hdl, &bay_num, &enclosure, &io_flags);
		if (rval != DDI_SUCCESS) {
			mutex_exit(&mpt->m_mutex);
			mptsas_log(mpt, CE_WARN, "mptsas unable to get "
			    "device info for %x", page_address);
			ndi_rtn = NDI_FAILURE;
			goto smp_create_done;
		}

		page_address = (MPI2_SAS_DEVICE_PGAD_FORM_HANDLE &
		    MPI2_SAS_DEVICE_PGAD_FORM_MASK) |
		    (uint32_t)dev_info.m_devhdl;
		rval = mptsas_get_sas_device_page0(mpt, page_address,
		    &dev_hdl, &smp_sas_wwn, &smp_node->m_deviceinfo,
		    &physport, &phy_id, &pdev_hdl, &bay_num, &enclosure,
		    &io_flags);
		if (rval != DDI_SUCCESS) {
			mutex_exit(&mpt->m_mutex);
			mptsas_log(mpt, CE_WARN, "mptsas unable to get "
			    "device info for %x", page_address);
			ndi_rtn = NDI_FAILURE;
			goto smp_create_done;
		}
		mutex_exit(&mpt->m_mutex);

		/*
		 * If this smp direct attached to the controller
		 * set the attached-port to the base wwid
		 */
		if ((smp_node->m_deviceinfo & DEVINFO_DIRECT_ATTACHED)
		    != DEVINFO_DIRECT_ATTACHED) {
			(void) sprintf(attached_wwn_str, "w%016"PRIx64,
			    sas_wwn);
		} else {
			(void) sprintf(attached_wwn_str, "w%016"PRIx64,
			    mpt->un.m_base_wwid);
		}

		if (ndi_prop_update_string(DDI_DEV_T_NONE,
		    *smp_dip, SCSI_ADDR_PROP_ATTACHED_PORT, attached_wwn_str) !=
		    DDI_PROP_SUCCESS) {
			mptsas_log(mpt, CE_WARN, "mptsas unable to create "
			    "property for smp attached-port %s (sas_wwn)",
			    attached_wwn_str);
			ndi_rtn = NDI_FAILURE;
			goto smp_create_done;
		}

		if (ndi_prop_create_boolean(DDI_DEV_T_NONE,
		    *smp_dip, SMP_PROP) != DDI_PROP_SUCCESS) {
			mptsas_log(mpt, CE_WARN, "mptsas unable to "
			    "create property for SMP %s (SMP_PROP) ",
			    wwn_str);
			ndi_rtn = NDI_FAILURE;
			goto smp_create_done;
		}

		/*
		 * check the smp to see whether it direct
		 * attached to the controller
		 */
		if ((smp_node->m_deviceinfo & DEVINFO_DIRECT_ATTACHED)
		    != DEVINFO_DIRECT_ATTACHED) {
			goto smp_create_done;
		}
		numphys = ddi_prop_get_int(DDI_DEV_T_ANY, pdip,
		    DDI_PROP_DONTPASS, MPTSAS_NUM_PHYS, -1);
		if (numphys > 0) {
			goto smp_create_done;
		}
		/*
		 * this iport is an old iport, we need to
		 * reconfig the props for it.
		 */
		if (ddi_prop_update_int(DDI_DEV_T_NONE, pdip,
		    MPTSAS_VIRTUAL_PORT, 0) !=
		    DDI_PROP_SUCCESS) {
			(void) ddi_prop_remove(DDI_DEV_T_NONE, pdip,
			    MPTSAS_VIRTUAL_PORT);
			mptsas_log(mpt, CE_WARN, "mptsas virtual port "
			    "prop update failed");
			goto smp_create_done;
		}

		mutex_enter(&mpt->m_mutex);
		numphys = 0;
		iport = ddi_get_name_addr(pdip);
		for (i = 0; i < MPTSAS_MAX_PHYS; i++) {
			bzero(phymask, sizeof (phymask));
			(void) sprintf(phymask,
			    "%x", mpt->m_phy_info[i].phy_mask);
			if (strcmp(phymask, iport) == 0) {
				phy_mask = mpt->m_phy_info[i].phy_mask;
				break;
			}
		}

		for (i = 0; i < MPTSAS_MAX_PHYS; i++) {
			if ((phy_mask >> i) & 0x01) {
				numphys++;
			}
		}
		/*
		 * Update PHY info for smhba
		 */
		if (mptsas_smhba_phy_init(mpt)) {
			mutex_exit(&mpt->m_mutex);
			mptsas_log(mpt, CE_WARN, "mptsas phy update "
			    "failed");
			goto smp_create_done;
		}
		mutex_exit(&mpt->m_mutex);

		mptsas_smhba_set_all_phy_props(mpt, pdip, numphys, phy_mask,
		    &attached_devhdl);

		if (ddi_prop_update_int(DDI_DEV_T_NONE, pdip,
		    MPTSAS_NUM_PHYS, numphys) !=
		    DDI_PROP_SUCCESS) {
			(void) ddi_prop_remove(DDI_DEV_T_NONE, pdip,
			    MPTSAS_NUM_PHYS);
			mptsas_log(mpt, CE_WARN, "mptsas update "
			    "num phys props failed");
			goto smp_create_done;
		}
		/*
		 * Add parent's props for SMHBA support
		 */
		if (ddi_prop_update_string(DDI_DEV_T_NONE, pdip,
		    SCSI_ADDR_PROP_ATTACHED_PORT, wwn_str) !=
		    DDI_PROP_SUCCESS) {
			(void) ddi_prop_remove(DDI_DEV_T_NONE, pdip,
			    SCSI_ADDR_PROP_ATTACHED_PORT);
			mptsas_log(mpt, CE_WARN, "mptsas update iport"
			    "attached-port failed");
			goto smp_create_done;
		}

smp_create_done:
		/*
		 * If props were setup ok, online the lun
		 */
		if (ndi_rtn == NDI_SUCCESS) {
			/*
			 * Try to online the new node
			 */
			ndi_rtn = ndi_devi_online(*smp_dip, NDI_ONLINE_ATTACH);
		}

		/*
		 * If success set rtn flag, else unwire alloc'd lun
		 */
		if (ndi_rtn != NDI_SUCCESS) {
			NDBG12(("mptsas unable to online "
			    "SMP target %s", wwn_str));
			ndi_prop_remove_all(*smp_dip);
			(void) ndi_devi_free(*smp_dip);
		}
	}

	return ((ndi_rtn == NDI_SUCCESS) ? DDI_SUCCESS : DDI_FAILURE);
}

/* smp transport routine */
static int mptsas_smp_start(struct smp_pkt *smp_pkt)
{
	uint64_t			wwn;
	Mpi2SmpPassthroughRequest_t	req;
	Mpi2SmpPassthroughReply_t	rep;
	uint32_t			direction = 0;
	mptsas_t			*mpt;
	int				ret;
	uint64_t			tmp64;

	mpt = (mptsas_t *)smp_pkt->smp_pkt_address->
	    smp_a_hba_tran->smp_tran_hba_private;

	bcopy(smp_pkt->smp_pkt_address->smp_a_wwn, &wwn, SAS_WWN_BYTE_SIZE);
	/*
	 * Need to compose a SMP request message
	 * and call mptsas_do_passthru() function
	 */
	bzero(&req, sizeof (req));
	bzero(&rep, sizeof (rep));
	req.PassthroughFlags = 0;
	req.PhysicalPort = 0xff;
	req.ChainOffset = 0;
	req.Function = MPI2_FUNCTION_SMP_PASSTHROUGH;

	if ((smp_pkt->smp_pkt_reqsize & 0xffff0000ul) != 0) {
		smp_pkt->smp_pkt_reason = ERANGE;
		return (DDI_FAILURE);
	}
	req.RequestDataLength = LE_16((uint16_t)(smp_pkt->smp_pkt_reqsize - 4));

	req.MsgFlags = 0;
	tmp64 = LE_64(wwn);
	bcopy(&tmp64, &req.SASAddress, SAS_WWN_BYTE_SIZE);
	if (smp_pkt->smp_pkt_rspsize > 0) {
		direction |= MPTSAS_PASS_THRU_DIRECTION_READ;
	}
	if (smp_pkt->smp_pkt_reqsize > 0) {
		direction |= MPTSAS_PASS_THRU_DIRECTION_WRITE;
	}

	mutex_enter(&mpt->m_mutex);
	ret = mptsas_do_passthru(mpt, (uint8_t *)&req, (uint8_t *)&rep,
	    (uint8_t *)smp_pkt->smp_pkt_rsp,
	    offsetof(Mpi2SmpPassthroughRequest_t, SGL), sizeof (rep),
	    smp_pkt->smp_pkt_rspsize - 4, direction,
	    (uint8_t *)smp_pkt->smp_pkt_req, smp_pkt->smp_pkt_reqsize - 4,
	    smp_pkt->smp_pkt_timeout, FKIOCTL);
	mutex_exit(&mpt->m_mutex);
	if (ret != 0) {
		cmn_err(CE_WARN, "smp_start do passthru error %d", ret);
		smp_pkt->smp_pkt_reason = (uchar_t)(ret);
		return (DDI_FAILURE);
	}
	/* do passthrough success, check the smp status */
	if (LE_16(rep.IOCStatus) != MPI2_IOCSTATUS_SUCCESS) {
		switch (LE_16(rep.IOCStatus)) {
		case MPI2_IOCSTATUS_SCSI_DEVICE_NOT_THERE:
			smp_pkt->smp_pkt_reason = ENODEV;
			break;
		case MPI2_IOCSTATUS_SAS_SMP_DATA_OVERRUN:
			smp_pkt->smp_pkt_reason = EOVERFLOW;
			break;
		case MPI2_IOCSTATUS_SAS_SMP_REQUEST_FAILED:
			smp_pkt->smp_pkt_reason = EIO;
			break;
		default:
			mptsas_log(mpt, CE_NOTE, "smp_start: get unknown ioc"
			    "status:%x", LE_16(rep.IOCStatus));
			smp_pkt->smp_pkt_reason = EIO;
			break;
		}
		return (DDI_FAILURE);
	}
	if (rep.SASStatus != MPI2_SASSTATUS_SUCCESS) {
		mptsas_log(mpt, CE_NOTE, "smp_start: get error SAS status:%x",
		    rep.SASStatus);
		smp_pkt->smp_pkt_reason = EIO;
		return (DDI_FAILURE);
	}

	return (DDI_SUCCESS);
}

/*
 * If we didn't get a match, we need to get sas page0 for each device, and
 * untill we get a match. If failed, return NULL
 */
static mptsas_target_t *
mptsas_phy_to_tgt(mptsas_t *mpt, mptsas_phymask_t phymask, uint8_t phy)
{
	int		i, j = 0;
	int		rval = 0;
	uint16_t	cur_handle;
	uint32_t	page_address;
	mptsas_target_t	*ptgt = NULL;

	/*
	 * PHY named device must be direct attached and attaches to
	 * narrow port, if the iport is not parent of the device which
	 * we are looking for.
	 */
	for (i = 0; i < MPTSAS_MAX_PHYS; i++) {
		if ((1 << i) & phymask)
			j++;
	}

	if (j > 1)
		return (NULL);

	/*
	 * Must be a narrow port and single device attached to the narrow port
	 * So the physical port num of device  which is equal to the iport's
	 * port num is the device what we are looking for.
	 */

	if (mpt->m_phy_info[phy].phy_mask != phymask)
		return (NULL);

	mutex_enter(&mpt->m_mutex);

	ptgt = refhash_linear_search(mpt->m_targets, mptsas_target_eval_nowwn,
	    &phy);
	if (ptgt != NULL) {
		mutex_exit(&mpt->m_mutex);
		return (ptgt);
	}

	if (mpt->m_done_traverse_dev) {
		mutex_exit(&mpt->m_mutex);
		return (NULL);
	}

	/* If didn't get a match, come here */
	cur_handle = mpt->m_dev_handle;
	for (; ; ) {
		ptgt = NULL;
		page_address = (MPI2_SAS_DEVICE_PGAD_FORM_GET_NEXT_HANDLE &
		    MPI2_SAS_DEVICE_PGAD_FORM_MASK) | (uint32_t)cur_handle;
		rval = mptsas_get_target_device_info(mpt, page_address,
		    &cur_handle, &ptgt);
		if ((rval == DEV_INFO_FAIL_PAGE0) ||
		    (rval == DEV_INFO_FAIL_ALLOC) ||
		    (rval == DEV_INFO_FAIL_GUID)) {
			break;
		}
		if ((rval == DEV_INFO_WRONG_DEVICE_TYPE) ||
		    (rval == DEV_INFO_PHYS_DISK)) {
			continue;
		}
		mpt->m_dev_handle = cur_handle;

		if ((ptgt->m_addr.mta_wwn == 0) && (ptgt->m_phynum == phy)) {
			break;
		}
	}

	mutex_exit(&mpt->m_mutex);
	return (ptgt);
}

/*
 * The ptgt->m_addr.mta_wwn contains the wwid for each disk.
 * For Raid volumes, we need to check m_raidvol[x].m_raidwwid
 * If we didn't get a match, we need to get sas page0 for each device, and
 * untill we get a match
 * If failed, return NULL
 */
static mptsas_target_t *
mptsas_wwid_to_ptgt(mptsas_t *mpt, mptsas_phymask_t phymask, uint64_t wwid)
{
	int		rval = 0;
	uint16_t	cur_handle;
	uint32_t	page_address;
	mptsas_target_t	*tmp_tgt = NULL;
	mptsas_target_addr_t addr;

	addr.mta_wwn = wwid;
	addr.mta_phymask = phymask;
	mutex_enter(&mpt->m_mutex);
	tmp_tgt = refhash_lookup(mpt->m_targets, &addr);
	if (tmp_tgt != NULL) {
		mutex_exit(&mpt->m_mutex);
		return (tmp_tgt);
	}

	if (phymask == 0) {
		/*
		 * It's IR volume
		 */
		rval = mptsas_get_raid_info(mpt);
		if (rval) {
			tmp_tgt = refhash_lookup(mpt->m_targets, &addr);
		}
		mutex_exit(&mpt->m_mutex);
		return (tmp_tgt);
	}

	if (mpt->m_done_traverse_dev) {
		mutex_exit(&mpt->m_mutex);
		return (NULL);
	}

	/* If didn't get a match, come here */
	cur_handle = mpt->m_dev_handle;
	for (;;) {
		tmp_tgt = NULL;
		page_address = (MPI2_SAS_DEVICE_PGAD_FORM_GET_NEXT_HANDLE &
		    MPI2_SAS_DEVICE_PGAD_FORM_MASK) | cur_handle;
		rval = mptsas_get_target_device_info(mpt, page_address,
		    &cur_handle, &tmp_tgt);
		if ((rval == DEV_INFO_FAIL_PAGE0) ||
		    (rval == DEV_INFO_FAIL_ALLOC) ||
		    (rval == DEV_INFO_FAIL_GUID)) {
			tmp_tgt = NULL;
			break;
		}
		if ((rval == DEV_INFO_WRONG_DEVICE_TYPE) ||
		    (rval == DEV_INFO_PHYS_DISK)) {
			continue;
		}
		mpt->m_dev_handle = cur_handle;
		if ((tmp_tgt->m_addr.mta_wwn) &&
		    (tmp_tgt->m_addr.mta_wwn == wwid) &&
		    (tmp_tgt->m_addr.mta_phymask == phymask)) {
			break;
		}
	}

	mutex_exit(&mpt->m_mutex);
	return (tmp_tgt);
}

static mptsas_smp_t *
mptsas_wwid_to_psmp(mptsas_t *mpt, mptsas_phymask_t phymask, uint64_t wwid)
{
	int		rval = 0;
	uint16_t	cur_handle;
	uint32_t	page_address;
	mptsas_smp_t	smp_node, *psmp = NULL;
	mptsas_target_addr_t addr;

	addr.mta_wwn = wwid;
	addr.mta_phymask = phymask;
	mutex_enter(&mpt->m_mutex);
	psmp = refhash_lookup(mpt->m_smp_targets, &addr);
	if (psmp != NULL) {
		mutex_exit(&mpt->m_mutex);
		return (psmp);
	}

	if (mpt->m_done_traverse_smp) {
		mutex_exit(&mpt->m_mutex);
		return (NULL);
	}

	/* If didn't get a match, come here */
	cur_handle = mpt->m_smp_devhdl;
	for (;;) {
		psmp = NULL;
		page_address = (MPI2_SAS_EXPAND_PGAD_FORM_GET_NEXT_HNDL &
		    MPI2_SAS_EXPAND_PGAD_FORM_MASK) | (uint32_t)cur_handle;
		rval = mptsas_get_sas_expander_page0(mpt, page_address,
		    &smp_node);
		if (rval != DDI_SUCCESS) {
			break;
		}
		mpt->m_smp_devhdl = cur_handle = smp_node.m_devhdl;
		psmp = mptsas_smp_alloc(mpt, &smp_node);
		ASSERT(psmp);
		if ((psmp->m_addr.mta_wwn) && (psmp->m_addr.mta_wwn == wwid) &&
		    (psmp->m_addr.mta_phymask == phymask)) {
			break;
		}
	}

	mutex_exit(&mpt->m_mutex);
	return (psmp);
}

mptsas_target_t *
mptsas_tgt_alloc(refhash_t *refhash, uint16_t devhdl, uint64_t wwid,
    uint32_t devinfo, mptsas_phymask_t phymask, uint8_t phynum)
{
	mptsas_target_t *tmp_tgt = NULL;
	mptsas_target_addr_t addr;

	addr.mta_wwn = wwid;
	addr.mta_phymask = phymask;
	tmp_tgt = refhash_lookup(refhash, &addr);
	if (tmp_tgt != NULL) {
		NDBG20(("Hash item already exist"));
		tmp_tgt->m_deviceinfo = devinfo;
		tmp_tgt->m_devhdl = devhdl;	/* XXX - duplicate? */
		return (tmp_tgt);
	}
	tmp_tgt = kmem_zalloc(sizeof (struct mptsas_target), KM_SLEEP);
	if (tmp_tgt == NULL) {
		cmn_err(CE_WARN, "Fatal, allocated tgt failed");
		return (NULL);
	}
	tmp_tgt->m_devhdl = devhdl;
	tmp_tgt->m_addr.mta_wwn = wwid;
	tmp_tgt->m_deviceinfo = devinfo;
	tmp_tgt->m_addr.mta_phymask = phymask;
	tmp_tgt->m_phynum = phynum;
	/* Initialized the tgt structure */
	tmp_tgt->m_qfull_retries = QFULL_RETRIES;
	tmp_tgt->m_qfull_retry_interval =
	    drv_usectohz(QFULL_RETRY_INTERVAL * 1000);
	tmp_tgt->m_t_throttle = MAX_THROTTLE;
	TAILQ_INIT(&tmp_tgt->m_active_cmdq);

	refhash_insert(refhash, tmp_tgt);

	return (tmp_tgt);
}

static void
mptsas_smp_target_copy(mptsas_smp_t *src, mptsas_smp_t *dst)
{
	dst->m_devhdl = src->m_devhdl;
	dst->m_deviceinfo = src->m_deviceinfo;
	dst->m_pdevhdl = src->m_pdevhdl;
	dst->m_pdevinfo = src->m_pdevinfo;
}

static mptsas_smp_t *
mptsas_smp_alloc(mptsas_t *mpt, mptsas_smp_t *data)
{
	mptsas_target_addr_t addr;
	mptsas_smp_t *ret_data;

	addr.mta_wwn = data->m_addr.mta_wwn;
	addr.mta_phymask = data->m_addr.mta_phymask;
	ret_data = refhash_lookup(mpt->m_smp_targets, &addr);
	/*
	 * If there's already a matching SMP target, update its fields
	 * in place.  Since the address is not changing, it's safe to do
	 * this.  We cannot just bcopy() here because the structure we've
	 * been given has invalid hash links.
	 */
	if (ret_data != NULL) {
		mptsas_smp_target_copy(data, ret_data);
		return (ret_data);
	}

	ret_data = kmem_alloc(sizeof (mptsas_smp_t), KM_SLEEP);
	bcopy(data, ret_data, sizeof (mptsas_smp_t));
	refhash_insert(mpt->m_smp_targets, ret_data);
	return (ret_data);
}

/*
 * Functions for SGPIO LED support
 */
static dev_info_t *
mptsas_get_dip_from_dev(dev_t dev, mptsas_phymask_t *phymask)
{
	dev_info_t	*dip;
	int		prop;
	dip = e_ddi_hold_devi_by_dev(dev, 0);
	if (dip == NULL)
		return (dip);
	prop = ddi_prop_get_int(DDI_DEV_T_ANY, dip, 0,
	    "phymask", 0);
	*phymask = (mptsas_phymask_t)prop;
	ddi_release_devi(dip);
	return (dip);
}
static mptsas_target_t *
mptsas_addr_to_ptgt(mptsas_t *mpt, char *addr, mptsas_phymask_t phymask)
{
	uint8_t			phynum;
	uint64_t		wwn;
	int			lun;
	mptsas_target_t		*ptgt = NULL;

	if (mptsas_parse_address(addr, &wwn, &phynum, &lun) != DDI_SUCCESS) {
		return (NULL);
	}
	if (addr[0] == 'w') {
		ptgt = mptsas_wwid_to_ptgt(mpt, (int)phymask, wwn);
	} else {
		ptgt = mptsas_phy_to_tgt(mpt, (int)phymask, phynum);
	}
	return (ptgt);
}

static int
mptsas_flush_led_status(mptsas_t *mpt, mptsas_target_t *ptgt)
{
	uint32_t slotstatus = 0;

	/* Build an MPI2 Slot Status based on our view of the world */
	if (ptgt->m_led_status & (1 << (MPTSAS_LEDCTL_LED_IDENT - 1)))
		slotstatus |= MPI2_SEP_REQ_SLOTSTATUS_IDENTIFY_REQUEST;
	if (ptgt->m_led_status & (1 << (MPTSAS_LEDCTL_LED_FAIL - 1)))
		slotstatus |= MPI2_SEP_REQ_SLOTSTATUS_PREDICTED_FAULT;
	if (ptgt->m_led_status & (1 << (MPTSAS_LEDCTL_LED_OK2RM - 1)))
		slotstatus |= MPI2_SEP_REQ_SLOTSTATUS_REQUEST_REMOVE;

	/* Write it to the controller */
	NDBG14(("mptsas_ioctl: set LED status %x for slot %x",
	    slotstatus, ptgt->m_slot_num));
	return (mptsas_send_sep(mpt, ptgt, &slotstatus,
	    MPI2_SEP_REQ_ACTION_WRITE_STATUS));
}

/*
 *  send sep request, use enclosure/slot addressing
 */
static int
mptsas_send_sep(mptsas_t *mpt, mptsas_target_t *ptgt,
    uint32_t *status, uint8_t act)
{
	Mpi2SepRequest_t	req;
	Mpi2SepReply_t		rep;
	int			ret;

	ASSERT(mutex_owned(&mpt->m_mutex));

	/*
	 * We only support SEP control of directly-attached targets, in which
	 * case the "SEP" we're talking to is a virtual one contained within
	 * the HBA itself.  This is necessary because DA targets typically have
	 * no other mechanism for LED control.  Targets for which a separate
	 * enclosure service processor exists should be controlled via ses(7d)
	 * or sgen(7d).  Furthermore, since such requests can time out, they
	 * should be made in user context rather than in response to
	 * asynchronous fabric changes.
	 *
	 * In addition, we do not support this operation for RAID volumes,
	 * since there is no slot associated with them.
	 */
	if (!(ptgt->m_deviceinfo & DEVINFO_DIRECT_ATTACHED) ||
	    ptgt->m_addr.mta_phymask == 0) {
		return (ENOTTY);
	}

	bzero(&req, sizeof (req));
	bzero(&rep, sizeof (rep));

	req.Function = MPI2_FUNCTION_SCSI_ENCLOSURE_PROCESSOR;
	req.Action = act;
	req.Flags = MPI2_SEP_REQ_FLAGS_ENCLOSURE_SLOT_ADDRESS;
	req.EnclosureHandle = LE_16(ptgt->m_enclosure);
	req.Slot = LE_16(ptgt->m_slot_num);
	if (act == MPI2_SEP_REQ_ACTION_WRITE_STATUS) {
		req.SlotStatus = LE_32(*status);
	}
	ret = mptsas_do_passthru(mpt, (uint8_t *)&req, (uint8_t *)&rep, NULL,
	    sizeof (req), sizeof (rep), NULL, 0, NULL, 0, 60, FKIOCTL);
	if (ret != 0) {
		mptsas_log(mpt, CE_NOTE, "mptsas_send_sep: passthru SEP "
		    "Processor Request message error %d", ret);
		return (ret);
	}
	/* do passthrough success, check the ioc status */
	if (LE_16(rep.IOCStatus) != MPI2_IOCSTATUS_SUCCESS) {
		mptsas_log(mpt, CE_NOTE, "send_sep act %x: ioc "
		    "status:%x loginfo %x", act, LE_16(rep.IOCStatus),
		    LE_32(rep.IOCLogInfo));
		switch (LE_16(rep.IOCStatus) & MPI2_IOCSTATUS_MASK) {
		case MPI2_IOCSTATUS_INVALID_FUNCTION:
		case MPI2_IOCSTATUS_INVALID_VPID:
		case MPI2_IOCSTATUS_INVALID_FIELD:
		case MPI2_IOCSTATUS_INVALID_STATE:
		case MPI2_IOCSTATUS_OP_STATE_NOT_SUPPORTED:
		case MPI2_IOCSTATUS_CONFIG_INVALID_ACTION:
		case MPI2_IOCSTATUS_CONFIG_INVALID_TYPE:
		case MPI2_IOCSTATUS_CONFIG_INVALID_PAGE:
		case MPI2_IOCSTATUS_CONFIG_INVALID_DATA:
		case MPI2_IOCSTATUS_CONFIG_NO_DEFAULTS:
			return (EINVAL);
		case MPI2_IOCSTATUS_BUSY:
			return (EBUSY);
		case MPI2_IOCSTATUS_INSUFFICIENT_RESOURCES:
			return (EAGAIN);
		case MPI2_IOCSTATUS_INVALID_SGL:
		case MPI2_IOCSTATUS_INTERNAL_ERROR:
		case MPI2_IOCSTATUS_CONFIG_CANT_COMMIT:
		default:
			return (EIO);
		}
	}
	if (act != MPI2_SEP_REQ_ACTION_WRITE_STATUS) {
		*status = LE_32(rep.SlotStatus);
	}

	return (0);
}

int
mptsas_dma_addr_create(mptsas_t *mpt, ddi_dma_attr_t dma_attr,
    ddi_dma_handle_t *dma_hdp, ddi_acc_handle_t *acc_hdp, caddr_t *dma_memp,
    uint32_t alloc_size, ddi_dma_cookie_t *cookiep)
{
	ddi_dma_cookie_t	new_cookie;
	size_t			alloc_len;
	uint_t			ncookie;

	if (cookiep == NULL)
		cookiep = &new_cookie;

	if (ddi_dma_alloc_handle(mpt->m_dip, &dma_attr, DDI_DMA_SLEEP,
	    NULL, dma_hdp) != DDI_SUCCESS) {
		return (FALSE);
	}

	if (ddi_dma_mem_alloc(*dma_hdp, alloc_size, &mpt->m_dev_acc_attr,
	    DDI_DMA_CONSISTENT, DDI_DMA_SLEEP, NULL, dma_memp, &alloc_len,
	    acc_hdp) != DDI_SUCCESS) {
		ddi_dma_free_handle(dma_hdp);
		*dma_hdp = NULL;
		return (FALSE);
	}

	if (ddi_dma_addr_bind_handle(*dma_hdp, NULL, *dma_memp, alloc_len,
	    (DDI_DMA_RDWR | DDI_DMA_CONSISTENT), DDI_DMA_SLEEP, NULL,
	    cookiep, &ncookie) != DDI_DMA_MAPPED) {
		(void) ddi_dma_mem_free(acc_hdp);
		ddi_dma_free_handle(dma_hdp);
		*dma_hdp = NULL;
		return (FALSE);
	}

	return (TRUE);
}

void
mptsas_dma_addr_destroy(ddi_dma_handle_t *dma_hdp, ddi_acc_handle_t *acc_hdp)
{
	if (*dma_hdp == NULL)
		return;

	(void) ddi_dma_unbind_handle(*dma_hdp);
	(void) ddi_dma_mem_free(acc_hdp);
	ddi_dma_free_handle(dma_hdp);
	*dma_hdp = NULL;
}<|MERGE_RESOLUTION|>--- conflicted
+++ resolved
@@ -9442,10 +9442,7 @@
 		ddi_taskq_wait(mpt->m_event_taskq);
 	if (!taskq_member((taskq_t *)mpt->m_dr_taskq, curthread))
 		ddi_taskq_wait(mpt->m_dr_taskq);
-<<<<<<< HEAD
-=======
-
->>>>>>> 6e7bd672
+
 	mutex_enter(&mpt->m_mutex);
 }
 
