--- conflicted
+++ resolved
@@ -10808,13 +10808,8 @@
 mpi_pre_ioc_facts(mptsas_t *mpt, mptsas_pt_request_t *pt)
 {
 	_NOTE(ARGUNUSED(mpt))
-<<<<<<< HEAD
-
-	if (pt->request_size != sizeof (MPI2_IOC_FACTS_REQUEST))
-=======
-#endif
+
 	if (pt->request_size != sizeof (MPI2_IOC_FACTS_REQUEST)) {
->>>>>>> 4cee6bf9
 		NDBG15(("mpi_pre_ioc_facts(): Incorrect req size, "
 		    "0x%x, should be 0x%x, dataoutsz 0x%x",
 		    pt->request_size,
@@ -10836,13 +10831,8 @@
 mpi_pre_port_facts(mptsas_t *mpt, mptsas_pt_request_t *pt)
 {
 	_NOTE(ARGUNUSED(mpt))
-<<<<<<< HEAD
-
-	if (pt->request_size != sizeof (MPI2_PORT_FACTS_REQUEST))
-=======
-#endif
+
 	if (pt->request_size != sizeof (MPI2_PORT_FACTS_REQUEST)) {
->>>>>>> 4cee6bf9
 		NDBG15(("mpi_pre_port_facts(): Incorrect req size, "
 		    "0x%x, should be 0x%x, dataoutsz 0x%x",
 		    pt->request_size,
