--- conflicted
+++ resolved
@@ -14474,11 +14474,7 @@
 	 * targets that are still present and reassociate them with
 	 * their potentially new devhdls.  Leaving the targets around in
 	 * this fashion allows them to be used on the tx waitq even
-<<<<<<< HEAD
-	 * while IOC reset it occurring.
-=======
 	 * while IOC reset is occurring.
->>>>>>> 7adb730b
 	 */
 	for (tp = refhash_first(mpt->m_targets); tp != NULL;
 	    tp = refhash_next(mpt->m_targets, tp)) {
