/*
 * This file and its contents are supplied under the terms of the
 * Common Development and Distribution License ("CDDL"), version 1.0.
 * You may only use this file in accordance with the terms of version
 * 1.0 of the CDDL.
 *
 * A full copy of the text of the CDDL should have accompanied this
 * source.  A copy of the CDDL is also available via the Internet at
 * http://www.illumos.org/license/CDDL.
 */

/*
 * Copyright 2017 Joyent, Inc.
 * Copyright 2024 Oxide Computer Company
 */

/*
 * Support for the eventfd facility, a Linux-borne facility for user-generated
 * file descriptor-based events.
 */

#include <sys/ddi.h>
#include <sys/sunddi.h>
#include <sys/eventfd.h>
#include <sys/conf.h>
#include <sys/vmem.h>
#include <sys/sysmacros.h>
#include <sys/filio.h>
#include <sys/stat.h>
#include <sys/file.h>

struct eventfd_state;
typedef struct eventfd_state eventfd_state_t;

struct eventfd_state {
	kmutex_t efd_lock;			/* lock protecting state */
	boolean_t efd_semaphore;		/* boolean: sema. semantics */
	kcondvar_t efd_cv;			/* condvar */
	pollhead_t efd_pollhd;			/* poll head */
	uint64_t efd_value;			/* value */
	size_t efd_bwriters;			/* count of blocked writers */
	eventfd_state_t *efd_next;		/* next state on global list */
};

/*
 * Internal global variables.
 */
static kmutex_t		eventfd_lock;		/* lock protecting state */
static dev_info_t	*eventfd_devi;		/* device info */
static vmem_t		*eventfd_minor;		/* minor number arena */
static void		*eventfd_softstate;	/* softstate pointer */
static eventfd_state_t	*eventfd_state;		/* global list of state */

static int
eventfd_open(dev_t *devp, int flag __unused, int otyp __unused,
    cred_t *cr __unused)
{
	eventfd_state_t *state;
	major_t major = getemajor(*devp);
	minor_t minor = getminor(*devp);

	if (minor != EVENTFDMNRN_EVENTFD)
		return (ENXIO);

	mutex_enter(&eventfd_lock);

	minor = (minor_t)(uintptr_t)vmem_alloc(eventfd_minor, 1,
	    VM_BESTFIT | VM_SLEEP);

	if (ddi_soft_state_zalloc(eventfd_softstate, minor) != DDI_SUCCESS) {
		vmem_free(eventfd_minor, (void *)(uintptr_t)minor, 1);
		mutex_exit(&eventfd_lock);
		return (ENXIO);
	}

	state = ddi_get_soft_state(eventfd_softstate, minor);
	*devp = makedevice(major, minor);

	state->efd_next = eventfd_state;
	eventfd_state = state;

	mutex_exit(&eventfd_lock);

	return (0);
}

static int
eventfd_read(dev_t dev, uio_t *uio, cred_t *cr __unused)
{
	eventfd_state_t *state;
	minor_t minor = getminor(dev);
	uint64_t val, oval;
	int err;

	if (uio->uio_resid < sizeof (val))
		return (EINVAL);

	state = ddi_get_soft_state(eventfd_softstate, minor);

	mutex_enter(&state->efd_lock);

	while (state->efd_value == 0) {
		if (uio->uio_fmode & (FNDELAY|FNONBLOCK)) {
			mutex_exit(&state->efd_lock);
			return (EAGAIN);
		}

		if (!cv_wait_sig_swap(&state->efd_cv, &state->efd_lock)) {
			mutex_exit(&state->efd_lock);
			return (EINTR);
		}
	}

	/*
	 * We have a non-zero value and we own the lock; our behavior now
	 * depends on whether or not EFD_SEMAPHORE was set when the eventfd
	 * was created.
	 */
	val = oval = state->efd_value;

	if (state->efd_semaphore) {
		state->efd_value--;
		val = 1;
	} else {
		state->efd_value = 0;
	}

	err = uiomove(&val, sizeof (val), UIO_READ, uio);

	/*
	 * Wake any writers blocked on this eventfd as this read operation may
	 * have created adequate capacity for their values.
	 */
	if (state->efd_bwriters != 0) {
		cv_broadcast(&state->efd_cv);
	}
	mutex_exit(&state->efd_lock);

	/*
	 * It is necessary to emit POLLOUT events only when the eventfd
	 * transitions from EVENTFD_VALMAX to a lower value.  At all other
	 * times, it is already considered writable by poll.
	 */
	if (oval >= EVENTFD_VALMAX) {
		pollwakeup(&state->efd_pollhd, POLLWRNORM | POLLOUT);
	}

	return (err);
}

static int
<<<<<<< HEAD
eventfd_post(eventfd_state_t *state, uint64_t val, boolean_t is_async,
    boolean_t file_nonblock)
=======
eventfd_write(dev_t dev, struct uio *uio, cred_t *cr __unused)
>>>>>>> 852deac2
{
	uint64_t oval;
	boolean_t overflow = B_FALSE;

	mutex_enter(&state->efd_lock);

	while (val > EVENTFD_VALMAX - state->efd_value) {

		/*
		 * When called from (LX) AIO, expectations about overflow and
		 * blocking are different than normal operation.  If the
		 * incoming value would cause overflow, it is clamped to reach
		 * the overflow value exactly.  This is added to the existing
		 * value without blocking.  Any pollers of the eventfd will see
		 * POLLERR asserted when this occurs.
		 */
		if (is_async) {
			val = EVENTFD_VALOVERFLOW - state->efd_value;
			overflow = B_TRUE;
			break;
		}

		if (file_nonblock) {
			mutex_exit(&state->efd_lock);
			return (EAGAIN);
		}

		state->efd_bwriters++;
		if (!cv_wait_sig_swap(&state->efd_cv, &state->efd_lock)) {
			state->efd_bwriters--;
			mutex_exit(&state->efd_lock);
			return (EINTR);
		}
		state->efd_bwriters--;
	}

	/*
	 * We now know that we can safely add the value.
	 */
	state->efd_value = (oval = state->efd_value) + val;

	/*
	 * If the value was previously "empty", notify blocked readers that
	 * data is available.
	 */
	if (oval == 0) {
		cv_broadcast(&state->efd_cv);
	}
	mutex_exit(&state->efd_lock);

	/*
<<<<<<< HEAD
	 * Notify pollers as well if the eventfd has become readable or has
	 * transitioned into overflow.
	 */
	if (oval == 0) {
		pollwakeup(&state->efd_pollhd, POLLRDNORM | POLLIN);
	} else if (overflow && val != 0) {
		pollwakeup(&state->efd_pollhd, POLLERR);
	}
=======
	 * Notify pollers that something has changed.
	 */
	pollwakeup(&state->efd_pollhd, POLLRDNORM | POLLIN);
>>>>>>> 852deac2

	return (0);
}

static int
eventfd_write(dev_t dev, struct uio *uio, cred_t *credp)
{
	eventfd_state_t *state;
	boolean_t file_nonblock;
	uint64_t val;
	int err;

	if (uio->uio_resid < sizeof (val))
		return (EINVAL);

	if ((err = uiomove(&val, sizeof (val), UIO_WRITE, uio)) != 0)
		return (err);

	if (val > EVENTFD_VALMAX)
		return (EINVAL);

	file_nonblock = (uio->uio_fmode & (FNDELAY|FNONBLOCK)) != 0;
	state = ddi_get_soft_state(eventfd_softstate, getminor(dev));
	return (eventfd_post(state, val, B_FALSE, file_nonblock));
}

/*ARGSUSED*/
static int
eventfd_poll(dev_t dev, short events, int anyyet, short *reventsp,
    struct pollhead **phpp)
{
	eventfd_state_t *state;
	minor_t minor = getminor(dev);
	short revents = 0;

	state = ddi_get_soft_state(eventfd_softstate, minor);

	mutex_enter(&state->efd_lock);

	if (state->efd_value > 0)
		revents |= POLLRDNORM | POLLIN;

	if (state->efd_value < EVENTFD_VALMAX)
		revents |= POLLWRNORM | POLLOUT;

	if (state->efd_value == EVENTFD_VALOVERFLOW)
		revents |= POLLERR;

	*reventsp = revents & events;
	if ((*reventsp == 0 && !anyyet) || (events & POLLET)) {
		*phpp = &state->efd_pollhd;
	}

	mutex_exit(&state->efd_lock);

	return (0);
}

static int
eventfd_ioctl(dev_t dev, int cmd, intptr_t arg __unused, int md __unused,
    cred_t *cr __unused, int *rv __unused)
{
	eventfd_state_t *state;
	minor_t minor = getminor(dev);
	uint64_t *valp;

	state = ddi_get_soft_state(eventfd_softstate, minor);

	switch (cmd) {
	case EVENTFDIOC_SEMAPHORE:
		mutex_enter(&state->efd_lock);
		state->efd_semaphore ^= 1;
		mutex_exit(&state->efd_lock);
		return (0);

	case EVENTFDIOC_POST:
		/*
		 * This ioctl is expected to be kernel-internal, used only by
		 * the AIO emulation in LX.
		 */
		if ((md & FKIOCTL) == 0) {
			break;
		}
		valp = (uint64_t *)arg;
		VERIFY(eventfd_post(state, *valp, B_TRUE, B_FALSE) == 0);
		return (0);

	default:
		break;
	}

	return (ENOTTY);
}

static int
eventfd_close(dev_t dev, int flag __unused, int otyp __unused,
    cred_t *cr __unused)
{
	eventfd_state_t *state, **sp;
	minor_t minor = getminor(dev);

	state = ddi_get_soft_state(eventfd_softstate, minor);

	if (state->efd_pollhd.ph_list != NULL) {
		pollwakeup(&state->efd_pollhd, POLLERR);
		pollhead_clean(&state->efd_pollhd);
	}

	mutex_enter(&eventfd_lock);

	/*
	 * Remove our state from our global list.
	 */
	for (sp = &eventfd_state; *sp != state; sp = &((*sp)->efd_next))
		VERIFY(*sp != NULL);

	*sp = (*sp)->efd_next;

	ddi_soft_state_free(eventfd_softstate, minor);
	vmem_free(eventfd_minor, (void *)(uintptr_t)minor, 1);

	mutex_exit(&eventfd_lock);

	return (0);
}

static int
eventfd_attach(dev_info_t *devi, ddi_attach_cmd_t cmd)
{
	switch (cmd) {
	case DDI_ATTACH:
		break;

	case DDI_RESUME:
		return (DDI_SUCCESS);

	default:
		return (DDI_FAILURE);
	}

	mutex_enter(&eventfd_lock);

	if (ddi_soft_state_init(&eventfd_softstate,
	    sizeof (eventfd_state_t), 0) != 0) {
		cmn_err(CE_NOTE, "/dev/eventfd failed to create soft state");
		mutex_exit(&eventfd_lock);
		return (DDI_FAILURE);
	}

	if (ddi_create_minor_node(devi, "eventfd", S_IFCHR,
	    EVENTFDMNRN_EVENTFD, DDI_PSEUDO, 0) == DDI_FAILURE) {
		cmn_err(CE_NOTE, "/dev/eventfd couldn't create minor node");
		ddi_soft_state_fini(&eventfd_softstate);
		mutex_exit(&eventfd_lock);
		return (DDI_FAILURE);
	}

	ddi_report_dev(devi);
	eventfd_devi = devi;

	eventfd_minor = vmem_create("eventfd_minor", (void *)EVENTFDMNRN_CLONE,
	    UINT32_MAX - EVENTFDMNRN_CLONE, 1, NULL, NULL, NULL, 0,
	    VM_SLEEP | VMC_IDENTIFIER);

	mutex_exit(&eventfd_lock);

	return (DDI_SUCCESS);
}

static int
eventfd_detach(dev_info_t *dip __unused, ddi_detach_cmd_t cmd)
{
	switch (cmd) {
	case DDI_DETACH:
		break;

	case DDI_SUSPEND:
		return (DDI_SUCCESS);

	default:
		return (DDI_FAILURE);
	}

	mutex_enter(&eventfd_lock);
	vmem_destroy(eventfd_minor);

	ddi_remove_minor_node(eventfd_devi, NULL);
	eventfd_devi = NULL;

	ddi_soft_state_fini(&eventfd_softstate);
	mutex_exit(&eventfd_lock);

	return (DDI_SUCCESS);
}

static int
eventfd_info(dev_info_t *dip __unused, ddi_info_cmd_t infocmd,
    void *arg __unused, void **result)
{
	int error;

	switch (infocmd) {
	case DDI_INFO_DEVT2DEVINFO:
		*result = (void *)eventfd_devi;
		error = DDI_SUCCESS;
		break;
	case DDI_INFO_DEVT2INSTANCE:
		*result = (void *)0;
		error = DDI_SUCCESS;
		break;
	default:
		error = DDI_FAILURE;
	}
	return (error);
}

static struct cb_ops eventfd_cb_ops = {
	eventfd_open,		/* open */
	eventfd_close,		/* close */
	nulldev,		/* strategy */
	nulldev,		/* print */
	nodev,			/* dump */
	eventfd_read,		/* read */
	eventfd_write,		/* write */
	eventfd_ioctl,		/* ioctl */
	nodev,			/* devmap */
	nodev,			/* mmap */
	nodev,			/* segmap */
	eventfd_poll,		/* poll */
	ddi_prop_op,		/* cb_prop_op */
	0,			/* streamtab  */
	D_NEW | D_MP		/* Driver compatibility flag */
};

static struct dev_ops eventfd_ops = {
	DEVO_REV,		/* devo_rev */
	0,			/* refcnt */
	eventfd_info,		/* get_dev_info */
	nulldev,		/* identify */
	nulldev,		/* probe */
	eventfd_attach,		/* attach */
	eventfd_detach,		/* detach */
	nodev,			/* reset */
	&eventfd_cb_ops,	/* driver operations */
	NULL,			/* bus operations */
	nodev,			/* dev power */
	ddi_quiesce_not_needed,	/* quiesce */
};

static struct modldrv modldrv = {
	&mod_driverops,		/* module type (this is a pseudo driver) */
	"eventfd support",	/* name of module */
	&eventfd_ops,		/* driver ops */
};

static struct modlinkage modlinkage = {
	MODREV_1,
	(void *)&modldrv,
	NULL
};

int
_init(void)
{
	return (mod_install(&modlinkage));
}

int
_info(struct modinfo *modinfop)
{
	return (mod_info(&modlinkage, modinfop));
}

int
_fini(void)
{
	return (mod_remove(&modlinkage));
}<|MERGE_RESOLUTION|>--- conflicted
+++ resolved
@@ -149,12 +149,8 @@
 }
 
 static int
-<<<<<<< HEAD
 eventfd_post(eventfd_state_t *state, uint64_t val, boolean_t is_async,
     boolean_t file_nonblock)
-=======
-eventfd_write(dev_t dev, struct uio *uio, cred_t *cr __unused)
->>>>>>> 852deac2
 {
 	uint64_t oval;
 	boolean_t overflow = B_FALSE;
@@ -206,26 +202,20 @@
 	mutex_exit(&state->efd_lock);
 
 	/*
-<<<<<<< HEAD
-	 * Notify pollers as well if the eventfd has become readable or has
+	 * Notify pollers that something has changed, or that eventfd has
 	 * transitioned into overflow.
 	 */
-	if (oval == 0) {
+	if (overflow && val != 0) {
+		pollwakeup(&state->efd_pollhd, POLLERR);
+	} else {
 		pollwakeup(&state->efd_pollhd, POLLRDNORM | POLLIN);
-	} else if (overflow && val != 0) {
-		pollwakeup(&state->efd_pollhd, POLLERR);
-	}
-=======
-	 * Notify pollers that something has changed.
-	 */
-	pollwakeup(&state->efd_pollhd, POLLRDNORM | POLLIN);
->>>>>>> 852deac2
+	}
 
 	return (0);
 }
 
 static int
-eventfd_write(dev_t dev, struct uio *uio, cred_t *credp)
+eventfd_write(dev_t dev, struct uio *uio, cred_t *cr __unused)
 {
 	eventfd_state_t *state;
 	boolean_t file_nonblock;
