/*
 * This file and its contents are supplied under the terms of the
 * Common Development and Distribution License ("CDDL"), version 1.0.
 * You may only use this file in accordance with the terms of version
 * 1.0 of the CDDL.
 *
 * A full copy of the text of the CDDL should have accompanied this
 * source.  A copy of the CDDL is also available via the Internet at
 * http://www.illumos.org/license/CDDL.
 */

/*
 * Copyright 2013 Nexenta Inc.  All rights reserved.
 * Copyright 2015 Joyent, Inc.
 * Copyright (c) 2014, 2016 by Delphix. All rights reserved.
 * Copyright 2015 Joyent, Inc.
 */

/* Based on the NetBSD virtio driver by Minoura Makoto. */
/*
 * Copyright (c) 2010 Minoura Makoto.
 * All rights reserved.
 *
 * Redistribution and use in source and binary forms, with or without
 * modification, are permitted provided that the following conditions
 * are met:
 * 1. Redistributions of source code must retain the above copyright
 *    notice, this list of conditions and the following disclaimer.
 * 2. Redistributions in binary form must reproduce the above copyright
 *    notice, this list of conditions and the following disclaimer in the
 *    documentation and/or other materials provided with the distribution.
 *
 * THIS SOFTWARE IS PROVIDED BY THE AUTHOR ``AS IS'' AND ANY EXPRESS OR
 * IMPLIED WARRANTIES, INCLUDING, BUT NOT LIMITED TO, THE IMPLIED WARRANTIES
 * OF MERCHANTABILITY AND FITNESS FOR A PARTICULAR PURPOSE ARE DISCLAIMED.
 * IN NO EVENT SHALL THE AUTHOR BE LIABLE FOR ANY DIRECT, INDIRECT,
 * INCIDENTAL, SPECIAL, EXEMPLARY, OR CONSEQUENTIAL DAMAGES (INCLUDING, BUT
 * NOT LIMITED TO, PROCUREMENT OF SUBSTITUTE GOODS OR SERVICES; LOSS OF USE,
 * DATA, OR PROFITS; OR BUSINESS INTERRUPTION) HOWEVER CAUSED AND ON ANY
 * THEORY OF LIABILITY, WHETHER IN CONTRACT, STRICT LIABILITY, OR TORT
 * (INCLUDING NEGLIGENCE OR OTHERWISE) ARISING IN ANY WAY OUT OF THE USE OF
 * THIS SOFTWARE, EVEN IF ADVISED OF THE POSSIBILITY OF SUCH DAMAGE.
 */

#include <sys/types.h>
#include <sys/errno.h>
#include <sys/param.h>
#include <sys/stropts.h>
#include <sys/stream.h>
#include <sys/strsubr.h>
#include <sys/kmem.h>
#include <sys/conf.h>
#include <sys/devops.h>
#include <sys/ksynch.h>
#include <sys/stat.h>
#include <sys/modctl.h>
#include <sys/debug.h>
#include <sys/pci.h>
#include <sys/ethernet.h>
#include <sys/vlan.h>

#include <sys/dlpi.h>
#include <sys/taskq.h>
#include <sys/cyclic.h>

#include <sys/pattr.h>
#include <sys/strsun.h>

#include <sys/random.h>
#include <sys/sysmacros.h>
#include <sys/stream.h>

#include <sys/mac.h>
#include <sys/mac_provider.h>
#include <sys/mac_ether.h>

#include "virtiovar.h"
#include "virtioreg.h"

/* Configuration registers */
#define	VIRTIO_NET_CONFIG_MAC		0 /* 8bit x 6byte */
#define	VIRTIO_NET_CONFIG_STATUS	6 /* 16bit */

/* Feature bits */
#define	VIRTIO_NET_F_CSUM	(1 << 0) /* Host handles pkts w/ partial csum */
#define	VIRTIO_NET_F_GUEST_CSUM	(1 << 1) /* Guest handles pkts w/ part csum */
#define	VIRTIO_NET_F_MAC	(1 << 5) /* Host has given MAC address. */
#define	VIRTIO_NET_F_GSO	(1 << 6) /* Host handles pkts w/ any GSO type */
#define	VIRTIO_NET_F_GUEST_TSO4	(1 << 7) /* Guest can handle TSOv4 in. */
#define	VIRTIO_NET_F_GUEST_TSO6	(1 << 8) /* Guest can handle TSOv6 in. */
#define	VIRTIO_NET_F_GUEST_ECN	(1 << 9) /* Guest can handle TSO[6] w/ ECN in */
#define	VIRTIO_NET_F_GUEST_UFO	(1 << 10) /* Guest can handle UFO in. */
#define	VIRTIO_NET_F_HOST_TSO4	(1 << 11) /* Host can handle TSOv4 in. */
#define	VIRTIO_NET_F_HOST_TSO6	(1 << 12) /* Host can handle TSOv6 in. */
#define	VIRTIO_NET_F_HOST_ECN	(1 << 13) /* Host can handle TSO[6] w/ ECN in */
#define	VIRTIO_NET_F_HOST_UFO	(1 << 14) /* Host can handle UFO in. */
#define	VIRTIO_NET_F_MRG_RXBUF	(1 << 15) /* Host can merge receive buffers. */
#define	VIRTIO_NET_F_STATUS	(1 << 16) /* Config.status available */
#define	VIRTIO_NET_F_CTRL_VQ	(1 << 17) /* Control channel available */
#define	VIRTIO_NET_F_CTRL_RX	(1 << 18) /* Control channel RX mode support */
#define	VIRTIO_NET_F_CTRL_VLAN	(1 << 19) /* Control channel VLAN filtering */
#define	VIRTIO_NET_F_CTRL_RX_EXTRA (1 << 20) /* Extra RX mode control support */

#define	VIRTIO_NET_FEATURE_BITS \
	"\020" \
	"\1CSUM" \
	"\2GUEST_CSUM" \
	"\6MAC" \
	"\7GSO" \
	"\10GUEST_TSO4" \
	"\11GUEST_TSO6" \
	"\12GUEST_ECN" \
	"\13GUEST_UFO" \
	"\14HOST_TSO4" \
	"\15HOST_TSO6" \
	"\16HOST_ECN" \
	"\17HOST_UFO" \
	"\20MRG_RXBUF" \
	"\21STATUS" \
	"\22CTRL_VQ" \
	"\23CTRL_RX" \
	"\24CTRL_VLAN" \
	"\25CTRL_RX_EXTRA"

/* Status */
#define	VIRTIO_NET_S_LINK_UP	1

#pragma pack(1)
/* Packet header structure */
struct virtio_net_hdr {
	uint8_t		flags;
	uint8_t		gso_type;
	uint16_t	hdr_len;
	uint16_t	gso_size;
	uint16_t	csum_start;
	uint16_t	csum_offset;
};
#pragma pack()

#define	VIRTIO_NET_HDR_F_NEEDS_CSUM	1 /* flags */
#define	VIRTIO_NET_HDR_GSO_NONE		0 /* gso_type */
#define	VIRTIO_NET_HDR_GSO_TCPV4	1 /* gso_type */
#define	VIRTIO_NET_HDR_GSO_UDP		3 /* gso_type */
#define	VIRTIO_NET_HDR_GSO_TCPV6	4 /* gso_type */
#define	VIRTIO_NET_HDR_GSO_ECN		0x80 /* gso_type, |'ed */


/* Control virtqueue */
#pragma pack(1)
struct virtio_net_ctrl_cmd {
	uint8_t	class;
	uint8_t	command;
};
#pragma pack()

#define	VIRTIO_NET_CTRL_RX		0
#define	VIRTIO_NET_CTRL_RX_PROMISC	0
#define	VIRTIO_NET_CTRL_RX_ALLMULTI	1

#define	VIRTIO_NET_CTRL_MAC		1
#define	VIRTIO_NET_CTRL_MAC_TABLE_SET	0

#define	VIRTIO_NET_CTRL_VLAN		2
#define	VIRTIO_NET_CTRL_VLAN_ADD	0
#define	VIRTIO_NET_CTRL_VLAN_DEL	1

#pragma pack(1)
struct virtio_net_ctrl_status {
	uint8_t	ack;
};

struct virtio_net_ctrl_rx {
	uint8_t	onoff;
};

struct virtio_net_ctrl_mac_tbl {
	uint32_t nentries;
	uint8_t macs[][ETHERADDRL];
};

struct virtio_net_ctrl_vlan {
	uint16_t id;
};
#pragma pack()

static int vioif_quiesce(dev_info_t *);
static int vioif_attach(dev_info_t *, ddi_attach_cmd_t);
static int vioif_detach(dev_info_t *, ddi_detach_cmd_t);

DDI_DEFINE_STREAM_OPS(vioif_ops,
    nulldev,		/* identify */
    nulldev,		/* probe */
    vioif_attach,	/* attach */
    vioif_detach,	/* detach */
    nodev,		/* reset */
    NULL,		/* cb_ops */
    D_MP,		/* bus_ops */
    NULL,		/* power */
    vioif_quiesce	/* quiesce */);

static char vioif_ident[] = "VirtIO ethernet driver";

/* Standard Module linkage initialization for a Streams driver */
extern struct mod_ops mod_driverops;

static struct modldrv modldrv = {
	&mod_driverops,		/* Type of module.  This one is a driver */
	vioif_ident,		/* short description */
	&vioif_ops		/* driver specific ops */
};

static struct modlinkage modlinkage = {
	MODREV_1,
	{
		(void *)&modldrv,
		NULL,
	},
};

ddi_device_acc_attr_t vioif_attr = {
	DDI_DEVICE_ATTR_V0,
	DDI_NEVERSWAP_ACC,	/* virtio is always native byte order */
	DDI_STORECACHING_OK_ACC,
	DDI_DEFAULT_ACC
};

/*
 * A mapping represents a binding for a single buffer that is contiguous in the
 * virtual address space.
 */
struct vioif_buf_mapping {
	caddr_t			vbm_buf;
	ddi_dma_handle_t	vbm_dmah;
	ddi_acc_handle_t	vbm_acch;
	ddi_dma_cookie_t	vbm_dmac;
	unsigned int		vbm_ncookies;
};

/*
 * Rx buffers can be loaned upstream, so the code has
 * to allocate them dynamically.
 */
struct vioif_rx_buf {
	struct vioif_softc	*rb_sc;
	frtn_t			rb_frtn;

	struct vioif_buf_mapping rb_mapping;
};

/*
 * Tx buffers have two mapping types. One, "inline", is pre-allocated and is
 * used to hold the virtio_net_header. Small packets also get copied there, as
 * it's faster then mapping them. Bigger packets get mapped using the "external"
 * mapping array. An array is used, because a packet may consist of muptiple
 * fragments, so each fragment gets bound to an entry. According to my
 * observations, the number of fragments does not exceed 2, but just in case,
 * a bigger, up to VIOIF_INDIRECT_MAX - 1 array is allocated. To save resources,
 * the dma handles are allocated lazily in the tx path.
 */
struct vioif_tx_buf {
	mblk_t			*tb_mp;

	/* inline buffer */
	struct vioif_buf_mapping tb_inline_mapping;

	/* External buffers */
	struct vioif_buf_mapping *tb_external_mapping;
	unsigned int		tb_external_num;
};

struct vioif_softc {
	dev_info_t		*sc_dev; /* mirrors virtio_softc->sc_dev */
	struct virtio_softc	sc_virtio;

	mac_handle_t sc_mac_handle;
	mac_register_t *sc_macp;

	struct virtqueue	*sc_rx_vq;
	struct virtqueue	*sc_tx_vq;
	struct virtqueue	*sc_ctrl_vq;

	unsigned int		sc_tx_stopped:1;

	/* Feature bits. */
	unsigned int		sc_rx_csum:1;
	unsigned int		sc_tx_csum:1;
	unsigned int		sc_tx_tso4:1;

	/*
	 * For debugging, it is useful to know whether the MAC address we
	 * are using came from the host (via VIRTIO_NET_CONFIG_MAC) or
	 * was otherwise generated or set from within the guest.
	 */
	unsigned int		sc_mac_from_host:1;

	int			sc_mtu;
	uint8_t			sc_mac[ETHERADDRL];
	/*
	 * For rx buffers, we keep a pointer array, because the buffers
	 * can be loaned upstream, and we have to repopulate the array with
	 * new members.
	 */
	struct vioif_rx_buf	**sc_rxbufs;

	/*
	 * For tx, we just allocate an array of buffers. The packet can
	 * either be copied into the inline buffer, or the external mapping
	 * could be used to map the packet
	 */
	struct vioif_tx_buf	*sc_txbufs;

	kstat_t			*sc_intrstat;
	/*
	 * We "loan" rx buffers upstream and reuse them after they are
	 * freed. This lets us avoid allocations in the hot path.
	 */
	kmem_cache_t		*sc_rxbuf_cache;
	ulong_t			sc_rxloan;

	/* Copying small packets turns out to be faster then mapping them. */
	unsigned long		sc_rxcopy_thresh;
	unsigned long		sc_txcopy_thresh;

	/*
	 * Statistics visible through mac:
	 */
	uint64_t		sc_ipackets;
	uint64_t		sc_opackets;
	uint64_t		sc_rbytes;
	uint64_t		sc_obytes;
	uint64_t		sc_brdcstxmt;
	uint64_t		sc_brdcstrcv;
	uint64_t		sc_multixmt;
	uint64_t		sc_multircv;
	uint64_t		sc_norecvbuf;
	uint64_t		sc_notxbuf;
	uint64_t		sc_ierrors;
	uint64_t		sc_oerrors;

	/*
	 * Internal debugging statistics:
	 */
	uint64_t		sc_rxfail_dma_handle;
	uint64_t		sc_rxfail_dma_buffer;
	uint64_t		sc_rxfail_dma_bind;
	uint64_t		sc_rxfail_chain_undersize;
	uint64_t		sc_rxfail_no_descriptors;
	uint64_t		sc_txfail_dma_handle;
	uint64_t		sc_txfail_dma_bind;
	uint64_t		sc_txfail_indirect_limit;
};

#define	ETHER_HEADER_LEN		sizeof (struct ether_header)

/* MTU + the ethernet header. */
#define	MAX_PAYLOAD	65535
#define	MAX_MTU		(MAX_PAYLOAD - ETHER_HEADER_LEN)
#define	DEFAULT_MTU	ETHERMTU

/*
 * Yeah, we spend 8M per device. Turns out, there is no point
 * being smart and using merged rx buffers (VIRTIO_NET_F_MRG_RXBUF),
 * because vhost does not support them, and we expect to be used with
 * vhost in production environment.
 */
/* The buffer keeps both the packet data and the virtio_net_header. */
#define	VIOIF_RX_SIZE (MAX_PAYLOAD + sizeof (struct virtio_net_hdr))

/*
 * We win a bit on header alignment, but the host wins a lot
 * more on moving aligned buffers. Might need more thought.
 */
#define	VIOIF_IP_ALIGN 0

/* Maximum number of indirect descriptors, somewhat arbitrary. */
#define	VIOIF_INDIRECT_MAX 128

/*
 * We pre-allocate a reasonably large buffer to copy small packets
 * there. Bigger packets are mapped, packets with multiple
 * cookies are mapped as indirect buffers.
 */
#define	VIOIF_TX_INLINE_SIZE 2048

/* Native queue size for all queues */
#define	VIOIF_RX_QLEN 0
#define	VIOIF_TX_QLEN 0
#define	VIOIF_CTRL_QLEN 0

static uchar_t vioif_broadcast[ETHERADDRL] = {
	0xff, 0xff, 0xff, 0xff, 0xff, 0xff
};

#define	VIOIF_TX_THRESH_MAX	640
#define	VIOIF_RX_THRESH_MAX	640

#define	CACHE_NAME_SIZE	32

static char vioif_txcopy_thresh[] =
	"vioif_txcopy_thresh";
static char vioif_rxcopy_thresh[] =
	"vioif_rxcopy_thresh";

static char *vioif_priv_props[] = {
	vioif_txcopy_thresh,
	vioif_rxcopy_thresh,
	NULL
};

/* Add up to ddi? */
static ddi_dma_cookie_t *
vioif_dma_curr_cookie(ddi_dma_handle_t dmah)
{
	ddi_dma_impl_t *dmah_impl = (void *) dmah;
	ASSERT(dmah_impl->dmai_cookie);
	return (dmah_impl->dmai_cookie);
}

static void
vioif_dma_reset_cookie(ddi_dma_handle_t dmah, ddi_dma_cookie_t *dmac)
{
	ddi_dma_impl_t *dmah_impl = (void *) dmah;
	dmah_impl->dmai_cookie = dmac;
}

static link_state_t
vioif_link_state(struct vioif_softc *sc)
{
	if (sc->sc_virtio.sc_features & VIRTIO_NET_F_STATUS) {
		if (virtio_read_device_config_2(&sc->sc_virtio,
		    VIRTIO_NET_CONFIG_STATUS) & VIRTIO_NET_S_LINK_UP) {
			return (LINK_STATE_UP);
		} else {
			return (LINK_STATE_DOWN);
		}
	}

	return (LINK_STATE_UP);
}

static ddi_dma_attr_t vioif_inline_buf_dma_attr = {
	DMA_ATTR_V0,		/* Version number */
	0,			/* low address */
	0xFFFFFFFFFFFFFFFF,	/* high address */
	0xFFFFFFFF,		/* counter register max */
	1,			/* page alignment */
	1,			/* burst sizes: 1 - 32 */
	1,			/* minimum transfer size */
	0xFFFFFFFF,		/* max transfer size */
	0xFFFFFFFFFFFFFFF,	/* address register max */
	1,			/* scatter-gather capacity */
	1,			/* device operates on bytes */
	0,			/* attr flag: set to 0 */
};

static ddi_dma_attr_t vioif_mapped_buf_dma_attr = {
	DMA_ATTR_V0,		/* Version number */
	0,			/* low address */
	0xFFFFFFFFFFFFFFFF,	/* high address */
	0xFFFFFFFF,		/* counter register max */
	1,			/* page alignment */
	1,			/* burst sizes: 1 - 32 */
	1,			/* minimum transfer size */
	0xFFFFFFFF,		/* max transfer size */
	0xFFFFFFFFFFFFFFF,	/* address register max */

	/* One entry is used for the virtio_net_hdr on the tx path */
	VIOIF_INDIRECT_MAX - 1,	/* scatter-gather capacity */
	1,			/* device operates on bytes */
	0,			/* attr flag: set to 0 */
};

static ddi_device_acc_attr_t vioif_bufattr = {
	DDI_DEVICE_ATTR_V0,
	DDI_NEVERSWAP_ACC,
	DDI_STORECACHING_OK_ACC,
	DDI_DEFAULT_ACC
};

static void
vioif_rx_free(caddr_t free_arg)
{
	struct vioif_rx_buf *buf = (void *) free_arg;
	struct vioif_softc *sc = buf->rb_sc;

	kmem_cache_free(sc->sc_rxbuf_cache, buf);
	atomic_dec_ulong(&sc->sc_rxloan);
}

static int
vioif_rx_construct(void *buffer, void *user_arg, int kmflags)
{
	_NOTE(ARGUNUSED(kmflags));
	struct vioif_softc *sc = user_arg;
	struct vioif_rx_buf *buf = buffer;
	size_t len;

	if (ddi_dma_alloc_handle(sc->sc_dev, &vioif_mapped_buf_dma_attr,
	    DDI_DMA_SLEEP, NULL, &buf->rb_mapping.vbm_dmah)) {
		sc->sc_rxfail_dma_handle++;
		goto exit_handle;
	}

	if (ddi_dma_mem_alloc(buf->rb_mapping.vbm_dmah,
	    VIOIF_RX_SIZE + sizeof (struct virtio_net_hdr),
	    &vioif_bufattr, DDI_DMA_STREAMING, DDI_DMA_SLEEP,
	    NULL, &buf->rb_mapping.vbm_buf, &len, &buf->rb_mapping.vbm_acch)) {
		sc->sc_rxfail_dma_buffer++;
		goto exit_alloc;
	}
	ASSERT(len >= VIOIF_RX_SIZE);

	if (ddi_dma_addr_bind_handle(buf->rb_mapping.vbm_dmah, NULL,
	    buf->rb_mapping.vbm_buf, len, DDI_DMA_READ | DDI_DMA_STREAMING,
	    DDI_DMA_SLEEP, NULL, &buf->rb_mapping.vbm_dmac,
	    &buf->rb_mapping.vbm_ncookies)) {
		sc->sc_rxfail_dma_bind++;
		goto exit_bind;
	}

	ASSERT(buf->rb_mapping.vbm_ncookies <= VIOIF_INDIRECT_MAX);

	buf->rb_sc = sc;
	buf->rb_frtn.free_arg = (void *) buf;
	buf->rb_frtn.free_func = vioif_rx_free;

	return (0);
exit_bind:
	ddi_dma_mem_free(&buf->rb_mapping.vbm_acch);
exit_alloc:
	ddi_dma_free_handle(&buf->rb_mapping.vbm_dmah);
exit_handle:

	return (ENOMEM);
}

static void
vioif_rx_destruct(void *buffer, void *user_arg)
{
	_NOTE(ARGUNUSED(user_arg));
	struct vioif_rx_buf *buf = buffer;

	ASSERT(buf->rb_mapping.vbm_acch);
	ASSERT(buf->rb_mapping.vbm_acch);

	(void) ddi_dma_unbind_handle(buf->rb_mapping.vbm_dmah);
	ddi_dma_mem_free(&buf->rb_mapping.vbm_acch);
	ddi_dma_free_handle(&buf->rb_mapping.vbm_dmah);
}

static void
vioif_free_mems(struct vioif_softc *sc)
{
	int i;

	for (i = 0; i < sc->sc_tx_vq->vq_num; i++) {
		struct vioif_tx_buf *buf = &sc->sc_txbufs[i];
		int j;

		/* Tear down the internal mapping. */

		ASSERT(buf->tb_inline_mapping.vbm_acch);
		ASSERT(buf->tb_inline_mapping.vbm_dmah);

		(void) ddi_dma_unbind_handle(buf->tb_inline_mapping.vbm_dmah);
		ddi_dma_mem_free(&buf->tb_inline_mapping.vbm_acch);
		ddi_dma_free_handle(&buf->tb_inline_mapping.vbm_dmah);

		/* We should not see any in-flight buffers at this point. */
		ASSERT(!buf->tb_mp);

		/* Free all the dma hdnales we allocated lazily. */
		for (j = 0; buf->tb_external_mapping[j].vbm_dmah; j++)
			ddi_dma_free_handle(
			    &buf->tb_external_mapping[j].vbm_dmah);
		/* Free the external mapping array. */
		kmem_free(buf->tb_external_mapping,
		    sizeof (struct vioif_tx_buf) * VIOIF_INDIRECT_MAX - 1);
	}

	kmem_free(sc->sc_txbufs, sizeof (struct vioif_tx_buf) *
	    sc->sc_tx_vq->vq_num);

	for (i = 0; i < sc->sc_rx_vq->vq_num; i++) {
		struct vioif_rx_buf *buf = sc->sc_rxbufs[i];

		if (buf)
			kmem_cache_free(sc->sc_rxbuf_cache, buf);
	}
	kmem_free(sc->sc_rxbufs, sizeof (struct vioif_rx_buf *) *
	    sc->sc_rx_vq->vq_num);
}

static int
vioif_alloc_mems(struct vioif_softc *sc)
{
	int i, txqsize, rxqsize;
	size_t len;
	unsigned int nsegments;

	txqsize = sc->sc_tx_vq->vq_num;
	rxqsize = sc->sc_rx_vq->vq_num;

	sc->sc_txbufs = kmem_zalloc(sizeof (struct vioif_tx_buf) * txqsize,
	    KM_SLEEP);
	if (sc->sc_txbufs == NULL) {
		dev_err(sc->sc_dev, CE_WARN,
		    "Failed to allocate the tx buffers array");
		goto exit_txalloc;
	}

	/*
	 * We don't allocate the rx vioif_bufs, just the pointers, as
	 * rx vioif_bufs can be loaned upstream, and we don't know the
	 * total number we need.
	 */
	sc->sc_rxbufs = kmem_zalloc(sizeof (struct vioif_rx_buf *) * rxqsize,
	    KM_SLEEP);
	if (sc->sc_rxbufs == NULL) {
		dev_err(sc->sc_dev, CE_WARN,
		    "Failed to allocate the rx buffers pointer array");
		goto exit_rxalloc;
	}

	for (i = 0; i < txqsize; i++) {
		struct vioif_tx_buf *buf = &sc->sc_txbufs[i];

		/* Allocate and bind an inline mapping. */

		if (ddi_dma_alloc_handle(sc->sc_dev,
		    &vioif_inline_buf_dma_attr,
		    DDI_DMA_SLEEP, NULL, &buf->tb_inline_mapping.vbm_dmah)) {

			dev_err(sc->sc_dev, CE_WARN,
			    "Can't allocate dma handle for tx buffer %d", i);
			goto exit_tx;
		}

		if (ddi_dma_mem_alloc(buf->tb_inline_mapping.vbm_dmah,
		    VIOIF_TX_INLINE_SIZE, &vioif_bufattr, DDI_DMA_STREAMING,
		    DDI_DMA_SLEEP, NULL, &buf->tb_inline_mapping.vbm_buf,
		    &len, &buf->tb_inline_mapping.vbm_acch)) {

			dev_err(sc->sc_dev, CE_WARN,
			    "Can't allocate tx buffer %d", i);
			goto exit_tx;
		}
		ASSERT(len >= VIOIF_TX_INLINE_SIZE);

		if (ddi_dma_addr_bind_handle(buf->tb_inline_mapping.vbm_dmah,
		    NULL, buf->tb_inline_mapping.vbm_buf, len,
		    DDI_DMA_WRITE | DDI_DMA_STREAMING, DDI_DMA_SLEEP, NULL,
		    &buf->tb_inline_mapping.vbm_dmac, &nsegments)) {

			dev_err(sc->sc_dev, CE_WARN,
			    "Can't bind tx buffer %d", i);
			goto exit_tx;
		}

		/* We asked for a single segment */
		ASSERT(nsegments == 1);

		/*
		 * We allow up to VIOIF_INDIRECT_MAX - 1 external mappings.
		 * In reality, I don't expect more then 2-3 used, but who
		 * knows.
		 */
		buf->tb_external_mapping = kmem_zalloc(
		    sizeof (struct vioif_tx_buf) * VIOIF_INDIRECT_MAX - 1,
		    KM_SLEEP);

		/*
		 * The external mapping's dma handles are allocate lazily,
		 * as we don't expect most of them to be used..
		 */
	}

	return (0);

exit_tx:
	for (i = 0; i < txqsize; i++) {
		struct vioif_tx_buf *buf = &sc->sc_txbufs[i];

		if (buf->tb_inline_mapping.vbm_dmah)
			(void) ddi_dma_unbind_handle(
			    buf->tb_inline_mapping.vbm_dmah);

		if (buf->tb_inline_mapping.vbm_acch)
			ddi_dma_mem_free(
			    &buf->tb_inline_mapping.vbm_acch);

		if (buf->tb_inline_mapping.vbm_dmah)
			ddi_dma_free_handle(
			    &buf->tb_inline_mapping.vbm_dmah);

		if (buf->tb_external_mapping)
			kmem_free(buf->tb_external_mapping,
			    sizeof (struct vioif_tx_buf) *
			    VIOIF_INDIRECT_MAX - 1);
	}

	kmem_free(sc->sc_rxbufs, sizeof (struct vioif_rx_buf) * rxqsize);

exit_rxalloc:
	kmem_free(sc->sc_txbufs, sizeof (struct vioif_tx_buf) * txqsize);
exit_txalloc:
	return (ENOMEM);
}

/* ARGSUSED */
int
vioif_multicst(void *arg, boolean_t add, const uint8_t *macaddr)
{
	return (DDI_SUCCESS);
}

/* ARGSUSED */
int
vioif_promisc(void *arg, boolean_t on)
{
	return (DDI_SUCCESS);
}

/* ARGSUSED */
int
vioif_unicst(void *arg, const uint8_t *macaddr)
{
	return (DDI_FAILURE);
}


static uint_t
vioif_add_rx(struct vioif_softc *sc, int kmflag)
{
	uint_t num_added = 0;
	struct vq_entry *ve;

	while ((ve = vq_alloc_entry(sc->sc_rx_vq)) != NULL) {
		struct vioif_rx_buf *buf = sc->sc_rxbufs[ve->qe_index];

		if (buf == NULL) {
			/* First run, allocate the buffer. */
			buf = kmem_cache_alloc(sc->sc_rxbuf_cache, kmflag);
			sc->sc_rxbufs[ve->qe_index] = buf;
		}

		/* Still nothing? Bye. */
		if (buf == NULL) {
			sc->sc_norecvbuf++;
			vq_free_entry(sc->sc_rx_vq, ve);
			break;
		}

		ASSERT(buf->rb_mapping.vbm_ncookies >= 1);

		/*
		 * For an unknown reason, the virtio_net_hdr must be placed
		 * as a separate virtio queue entry.
		 */
		virtio_ve_add_indirect_buf(ve,
		    buf->rb_mapping.vbm_dmac.dmac_laddress,
		    sizeof (struct virtio_net_hdr), B_FALSE);

		/* Add the rest of the first cookie. */
		virtio_ve_add_indirect_buf(ve,
		    buf->rb_mapping.vbm_dmac.dmac_laddress +
		    sizeof (struct virtio_net_hdr),
		    buf->rb_mapping.vbm_dmac.dmac_size -
		    sizeof (struct virtio_net_hdr), B_FALSE);

		/*
		 * If the buffer consists of a single cookie (unlikely for a
		 * 64-k buffer), we are done. Otherwise, add the rest of the
		 * cookies using indirect entries.
		 */
		if (buf->rb_mapping.vbm_ncookies > 1) {
			ddi_dma_cookie_t *first_extra_dmac;
			ddi_dma_cookie_t dmac;
			first_extra_dmac =
			    vioif_dma_curr_cookie(buf->rb_mapping.vbm_dmah);

			ddi_dma_nextcookie(buf->rb_mapping.vbm_dmah, &dmac);
			virtio_ve_add_cookie(ve, buf->rb_mapping.vbm_dmah,
			    dmac, buf->rb_mapping.vbm_ncookies - 1, B_FALSE);
			vioif_dma_reset_cookie(buf->rb_mapping.vbm_dmah,
			    first_extra_dmac);
		}

		virtio_push_chain(ve, B_FALSE);
		num_added++;
	}

	return (num_added);
}

static uint_t
vioif_populate_rx(struct vioif_softc *sc, int kmflag)
{
	uint_t num_added = vioif_add_rx(sc, kmflag);

	if (num_added > 0)
		virtio_sync_vq(sc->sc_rx_vq);

	return (num_added);
}

static uint_t
vioif_process_rx(struct vioif_softc *sc)
{
	struct vq_entry *ve;
	struct vioif_rx_buf *buf;
	mblk_t *mphead = NULL, *lastmp = NULL, *mp;
	uint32_t len;
	uint_t num_processed = 0;

	while ((ve = virtio_pull_chain(sc->sc_rx_vq, &len))) {

		buf = sc->sc_rxbufs[ve->qe_index];
		ASSERT(buf);

		if (len < sizeof (struct virtio_net_hdr)) {
			sc->sc_rxfail_chain_undersize++;
			sc->sc_ierrors++;
			virtio_free_chain(ve);
			continue;
		}

		len -= sizeof (struct virtio_net_hdr);
		/*
		 * We copy small packets that happen to fit into a single
		 * cookie and reuse the buffers. For bigger ones, we loan
		 * the buffers upstream.
		 */
		if (len < sc->sc_rxcopy_thresh) {
			mp = allocb(len, 0);
			if (mp == NULL) {
				sc->sc_norecvbuf++;
				sc->sc_ierrors++;

				virtio_free_chain(ve);
				break;
			}

			bcopy((char *)buf->rb_mapping.vbm_buf +
			    sizeof (struct virtio_net_hdr), mp->b_rptr, len);
			mp->b_wptr = mp->b_rptr + len;

		} else {
			mp = desballoc((unsigned char *)
			    buf->rb_mapping.vbm_buf +
			    sizeof (struct virtio_net_hdr) +
			    VIOIF_IP_ALIGN, len, 0, &buf->rb_frtn);
			if (mp == NULL) {
				sc->sc_norecvbuf++;
				sc->sc_ierrors++;

				virtio_free_chain(ve);
				break;
			}
			mp->b_wptr = mp->b_rptr + len;

			atomic_inc_ulong(&sc->sc_rxloan);
			/*
			 * Buffer loaned, we will have to allocate a new one
			 * for this slot.
			 */
			sc->sc_rxbufs[ve->qe_index] = NULL;
		}

		/*
		 * virtio-net does not tell us if this packet is multicast
		 * or broadcast, so we have to check it.
		 */
		if (mp->b_rptr[0] & 0x1) {
			if (bcmp(mp->b_rptr, vioif_broadcast, ETHERADDRL) != 0)
				sc->sc_multircv++;
			else
				sc->sc_brdcstrcv++;
		}

		sc->sc_rbytes += len;
		sc->sc_ipackets++;

		virtio_free_chain(ve);

		if (lastmp == NULL) {
			mphead = mp;
		} else {
			lastmp->b_next = mp;
		}
		lastmp = mp;
		num_processed++;
	}

	if (mphead != NULL) {
		mac_rx(sc->sc_mac_handle, NULL, mphead);
	}

	return (num_processed);
}

static uint_t
vioif_reclaim_used_tx(struct vioif_softc *sc)
{
	struct vq_entry *ve;
	struct vioif_tx_buf *buf;
	uint32_t len;
	mblk_t *mp;
	uint_t num_reclaimed = 0;

	while ((ve = virtio_pull_chain(sc->sc_tx_vq, &len))) {
		/* We don't chain descriptors for tx, so don't expect any. */
		ASSERT(ve->qe_next == NULL);

		buf = &sc->sc_txbufs[ve->qe_index];
		mp = buf->tb_mp;
		buf->tb_mp = NULL;

		if (mp != NULL) {
<<<<<<< HEAD
			for (int i = 0; i < buf->tb_external_num; i++) {
=======
			for (int i = 0; i < buf->tb_external_num; i++)
>>>>>>> 52675910
				(void) ddi_dma_unbind_handle(
				    buf->tb_external_mapping[i].vbm_dmah);
			}
		}

		virtio_free_chain(ve);

		/* External mapping used, mp was not freed in vioif_send() */
		if (mp != NULL)
			freemsg(mp);
		num_reclaimed++;
	}

	if (sc->sc_tx_stopped && num_reclaimed > 0) {
		sc->sc_tx_stopped = 0;
		mac_tx_update(sc->sc_mac_handle);
	}

	return (num_reclaimed);
}

/* sc will be used to update stat counters. */
/* ARGSUSED */
static inline void
vioif_tx_inline(struct vioif_softc *sc, struct vq_entry *ve, mblk_t *mp,
    size_t msg_size)
{
	struct vioif_tx_buf *buf;
	buf = &sc->sc_txbufs[ve->qe_index];

	ASSERT(buf);

	/* Frees mp */
	mcopymsg(mp, buf->tb_inline_mapping.vbm_buf +
	    sizeof (struct virtio_net_hdr));

	virtio_ve_add_indirect_buf(ve,
	    buf->tb_inline_mapping.vbm_dmac.dmac_laddress +
	    sizeof (struct virtio_net_hdr), msg_size, B_TRUE);
}

static inline int
vioif_tx_lazy_handle_alloc(struct vioif_softc *sc, struct vioif_tx_buf *buf,
    int i)
{
	int ret = DDI_SUCCESS;

	if (!buf->tb_external_mapping[i].vbm_dmah) {
		ret = ddi_dma_alloc_handle(sc->sc_dev,
		    &vioif_mapped_buf_dma_attr, DDI_DMA_SLEEP, NULL,
		    &buf->tb_external_mapping[i].vbm_dmah);
		if (ret != DDI_SUCCESS) {
			sc->sc_txfail_dma_handle++;
		}
	}

	return (ret);
}

static inline int
vioif_tx_external(struct vioif_softc *sc, struct vq_entry *ve, mblk_t *mp,
    size_t msg_size)
{
	_NOTE(ARGUNUSED(msg_size));

	struct vioif_tx_buf *buf;
	mblk_t *nmp;
	int i, j;
	int ret = DDI_SUCCESS;

	buf = &sc->sc_txbufs[ve->qe_index];

	ASSERT(buf);

	buf->tb_external_num = 0;
	i = 0;
	nmp = mp;

	while (nmp) {
		size_t len;
		ddi_dma_cookie_t dmac;
		unsigned int ncookies;

		len = MBLKL(nmp);
		/*
		 * For some reason, the network stack can
		 * actually send us zero-length fragments.
		 */
		if (len == 0) {
			nmp = nmp->b_cont;
			continue;
		}

		ret = vioif_tx_lazy_handle_alloc(sc, buf, i);
		if (ret != DDI_SUCCESS) {
			sc->sc_notxbuf++;
			sc->sc_oerrors++;
			goto exit_lazy_alloc;
		}
		ret = ddi_dma_addr_bind_handle(
		    buf->tb_external_mapping[i].vbm_dmah, NULL,
		    (caddr_t)nmp->b_rptr, len,
		    DDI_DMA_WRITE | DDI_DMA_STREAMING,
		    DDI_DMA_SLEEP, NULL, &dmac, &ncookies);

		if (ret != DDI_SUCCESS) {
			sc->sc_txfail_dma_bind++;
			sc->sc_oerrors++;
			goto exit_bind;
		}

		/* Check if we still fit into the indirect table. */
		if (virtio_ve_indirect_available(ve) < ncookies) {
			sc->sc_txfail_indirect_limit++;
			sc->sc_notxbuf++;
			sc->sc_oerrors++;

			ret = DDI_FAILURE;
			goto exit_limit;
		}

		virtio_ve_add_cookie(ve, buf->tb_external_mapping[i].vbm_dmah,
		    dmac, ncookies, B_TRUE);

		nmp = nmp->b_cont;
		i++;
	}

	buf->tb_external_num = i;
	/* Save the mp to free it when the packet is sent. */
	buf->tb_mp = mp;

	return (DDI_SUCCESS);

exit_limit:
exit_bind:
exit_lazy_alloc:

	for (j = 0; j < i; j++) {
		(void) ddi_dma_unbind_handle(
		    buf->tb_external_mapping[j].vbm_dmah);
	}

	return (ret);
}

static boolean_t
vioif_send(struct vioif_softc *sc, mblk_t *mp)
{
	struct vq_entry *ve;
	struct vioif_tx_buf *buf;
	struct virtio_net_hdr *net_header = NULL;
	size_t msg_size = 0;
	uint32_t csum_start;
	uint32_t csum_stuff;
	uint32_t csum_flags;
	uint32_t lso_flags;
	uint32_t lso_mss;
	mblk_t *nmp;
	int ret;
	boolean_t lso_required = B_FALSE;

	for (nmp = mp; nmp; nmp = nmp->b_cont)
		msg_size += MBLKL(nmp);

	if (sc->sc_tx_tso4) {
		mac_lso_get(mp, &lso_mss, &lso_flags);
		lso_required = (lso_flags & HW_LSO);
	}

	ve = vq_alloc_entry(sc->sc_tx_vq);

	if (ve == NULL) {
		sc->sc_notxbuf++;
		/* Out of free descriptors - try later. */
		return (B_FALSE);
	}
	buf = &sc->sc_txbufs[ve->qe_index];

	/* Use the inline buffer of the first entry for the virtio_net_hdr. */
	(void) memset(buf->tb_inline_mapping.vbm_buf, 0,
	    sizeof (struct virtio_net_hdr));

	net_header = (struct virtio_net_hdr *)buf->tb_inline_mapping.vbm_buf;

	mac_hcksum_get(mp, &csum_start, &csum_stuff, NULL,
	    NULL, &csum_flags);

	/* They want us to do the TCP/UDP csum calculation. */
	if (csum_flags & HCK_PARTIALCKSUM) {
		struct ether_header *eth_header;
		int eth_hsize;

		/* Did we ask for it? */
		ASSERT(sc->sc_tx_csum);

		/* We only asked for partial csum packets. */
		ASSERT(!(csum_flags & HCK_IPV4_HDRCKSUM));
		ASSERT(!(csum_flags & HCK_FULLCKSUM));

		eth_header = (void *) mp->b_rptr;
		if (eth_header->ether_type == htons(ETHERTYPE_VLAN)) {
			eth_hsize = sizeof (struct ether_vlan_header);
		} else {
			eth_hsize = sizeof (struct ether_header);
		}
		net_header->flags = VIRTIO_NET_HDR_F_NEEDS_CSUM;
		net_header->csum_start = eth_hsize + csum_start;
		net_header->csum_offset = csum_stuff - csum_start;
	}

	/* setup LSO fields if required */
	if (lso_required) {
		net_header->gso_type = VIRTIO_NET_HDR_GSO_TCPV4;
		net_header->gso_size = (uint16_t)lso_mss;
	}

	virtio_ve_add_indirect_buf(ve,
	    buf->tb_inline_mapping.vbm_dmac.dmac_laddress,
	    sizeof (struct virtio_net_hdr), B_TRUE);

	/* meanwhile update the statistic */
	if (mp->b_rptr[0] & 0x1) {
		if (bcmp(mp->b_rptr, vioif_broadcast, ETHERADDRL) != 0)
			sc->sc_multixmt++;
		else
			sc->sc_brdcstxmt++;
	}

	/*
	 * We copy small packets into the inline buffer. The bigger ones
	 * get mapped using the mapped buffer.
	 */
	if (msg_size < sc->sc_txcopy_thresh) {
		vioif_tx_inline(sc, ve, mp, msg_size);
	} else {
		/* statistic gets updated by vioif_tx_external when fail */
		ret = vioif_tx_external(sc, ve, mp, msg_size);
		if (ret != DDI_SUCCESS)
			goto exit_tx_external;
	}

	virtio_push_chain(ve, B_TRUE);

	sc->sc_opackets++;
	sc->sc_obytes += msg_size;

	return (B_TRUE);

exit_tx_external:

	vq_free_entry(sc->sc_tx_vq, ve);
	/*
	 * vioif_tx_external can fail when the buffer does not fit into the
	 * indirect descriptor table. Free the mp. I don't expect this ever
	 * to happen.
	 */
	freemsg(mp);

	return (B_TRUE);
}

mblk_t *
vioif_tx(void *arg, mblk_t *mp)
{
	struct vioif_softc *sc = arg;
	mblk_t	*nmp;

	while (mp != NULL) {
		nmp = mp->b_next;
		mp->b_next = NULL;

		if (!vioif_send(sc, mp)) {
			sc->sc_tx_stopped = 1;
			mp->b_next = nmp;
			break;
		}
		mp = nmp;
	}

	return (mp);
}

int
vioif_start(void *arg)
{
	struct vioif_softc *sc = arg;
	struct vq_entry *ve;
	uint32_t len;

	mac_link_update(sc->sc_mac_handle, vioif_link_state(sc));

	virtio_start_vq_intr(sc->sc_rx_vq);

	/*
	 * Don't start interrupts on sc_tx_vq. We use VIRTIO_F_NOTIFY_ON_EMPTY,
	 * so the device will send a transmit interrupt when the queue is empty
	 * and we can reclaim it in one sweep.
	 */

	/*
	 * Clear any data that arrived early on the receive queue and populate
	 * it with free buffers that the device can use moving forward.
	 */
	while ((ve = virtio_pull_chain(sc->sc_rx_vq, &len)) != NULL) {
		virtio_free_chain(ve);
	}
	(void) vioif_populate_rx(sc, KM_SLEEP);

	return (DDI_SUCCESS);
}

void
vioif_stop(void *arg)
{
	struct vioif_softc *sc = arg;

	virtio_stop_vq_intr(sc->sc_rx_vq);
}

/* ARGSUSED */
static int
vioif_stat(void *arg, uint_t stat, uint64_t *val)
{
	struct vioif_softc *sc = arg;

	switch (stat) {
	case MAC_STAT_IERRORS:
		*val = sc->sc_ierrors;
		break;
	case MAC_STAT_OERRORS:
		*val = sc->sc_oerrors;
		break;
	case MAC_STAT_MULTIRCV:
		*val = sc->sc_multircv;
		break;
	case MAC_STAT_BRDCSTRCV:
		*val = sc->sc_brdcstrcv;
		break;
	case MAC_STAT_MULTIXMT:
		*val = sc->sc_multixmt;
		break;
	case MAC_STAT_BRDCSTXMT:
		*val = sc->sc_brdcstxmt;
		break;
	case MAC_STAT_IPACKETS:
		*val = sc->sc_ipackets;
		break;
	case MAC_STAT_RBYTES:
		*val = sc->sc_rbytes;
		break;
	case MAC_STAT_OPACKETS:
		*val = sc->sc_opackets;
		break;
	case MAC_STAT_OBYTES:
		*val = sc->sc_obytes;
		break;
	case MAC_STAT_NORCVBUF:
		*val = sc->sc_norecvbuf;
		break;
	case MAC_STAT_NOXMTBUF:
		*val = sc->sc_notxbuf;
		break;
	case MAC_STAT_IFSPEED:
		/* always 1 Gbit */
		*val = 1000000000ULL;
		break;
	case ETHER_STAT_LINK_DUPLEX:
		/* virtual device, always full-duplex */
		*val = LINK_DUPLEX_FULL;
		break;

	default:
		return (ENOTSUP);
	}

	return (DDI_SUCCESS);
}

static int
vioif_set_prop_private(struct vioif_softc *sc, const char *pr_name,
    uint_t pr_valsize, const void *pr_val)
{
	_NOTE(ARGUNUSED(pr_valsize));

	long result;

	if (strcmp(pr_name, vioif_txcopy_thresh) == 0) {

		if (pr_val == NULL)
			return (EINVAL);

		(void) ddi_strtol(pr_val, (char **)NULL, 0, &result);

		if (result < 0 || result > VIOIF_TX_THRESH_MAX)
			return (EINVAL);
		sc->sc_txcopy_thresh = result;
	}
	if (strcmp(pr_name, vioif_rxcopy_thresh) == 0) {

		if (pr_val == NULL)
			return (EINVAL);

		(void) ddi_strtol(pr_val, (char **)NULL, 0, &result);

		if (result < 0 || result > VIOIF_RX_THRESH_MAX)
			return (EINVAL);
		sc->sc_rxcopy_thresh = result;
	}
	return (0);
}

static int
vioif_setprop(void *arg, const char *pr_name, mac_prop_id_t pr_num,
    uint_t pr_valsize, const void *pr_val)
{
	struct vioif_softc *sc = arg;
	const uint32_t *new_mtu;
	int err;

	switch (pr_num) {
	case MAC_PROP_MTU:
		new_mtu = pr_val;

		if (*new_mtu > MAX_MTU) {
			return (EINVAL);
		}

		err = mac_maxsdu_update(sc->sc_mac_handle, *new_mtu);
		if (err) {
			return (err);
		}
		break;
	case MAC_PROP_PRIVATE:
		err = vioif_set_prop_private(sc, pr_name,
		    pr_valsize, pr_val);
		if (err)
			return (err);
		break;
	default:
		return (ENOTSUP);
	}

	return (0);
}

static int
vioif_get_prop_private(struct vioif_softc *sc, const char *pr_name,
    uint_t pr_valsize, void *pr_val)
{
	int err = ENOTSUP;
	int value;

	if (strcmp(pr_name, vioif_txcopy_thresh) == 0) {

		value = sc->sc_txcopy_thresh;
		err = 0;
		goto done;
	}
	if (strcmp(pr_name, vioif_rxcopy_thresh) == 0) {

		value = sc->sc_rxcopy_thresh;
		err = 0;
		goto done;
	}
done:
	if (err == 0) {
		(void) snprintf(pr_val, pr_valsize, "%d", value);
	}
	return (err);
}

static int
vioif_getprop(void *arg, const char *pr_name, mac_prop_id_t pr_num,
    uint_t pr_valsize, void *pr_val)
{
	struct vioif_softc *sc = arg;
	int err = ENOTSUP;

	switch (pr_num) {
	case MAC_PROP_PRIVATE:
		err = vioif_get_prop_private(sc, pr_name,
		    pr_valsize, pr_val);
		break;
	default:
		break;
	}
	return (err);
}

static void
vioif_propinfo(void *arg, const char *pr_name, mac_prop_id_t pr_num,
    mac_prop_info_handle_t prh)
{
	struct vioif_softc *sc = arg;
	char valstr[64];
	int value;

	switch (pr_num) {
	case MAC_PROP_MTU:
		mac_prop_info_set_range_uint32(prh, ETHERMIN, MAX_MTU);
		break;

	case MAC_PROP_PRIVATE:
		bzero(valstr, sizeof (valstr));
		if (strcmp(pr_name, vioif_txcopy_thresh) == 0) {
			value = sc->sc_txcopy_thresh;
		} else if (strcmp(pr_name, vioif_rxcopy_thresh) == 0) {
			value = sc->sc_rxcopy_thresh;
		} else {
			return;
		}
		(void) snprintf(valstr, sizeof (valstr), "%d", value);
		break;

	default:
		break;
	}
}

static boolean_t
vioif_getcapab(void *arg, mac_capab_t cap, void *cap_data)
{
	struct vioif_softc *sc = arg;

	switch (cap) {
	case MAC_CAPAB_HCKSUM:
		if (sc->sc_tx_csum) {
			uint32_t *txflags = cap_data;

			*txflags = HCKSUM_INET_PARTIAL;
			return (B_TRUE);
		}
		return (B_FALSE);
	case MAC_CAPAB_LSO:
		if (sc->sc_tx_tso4) {
			mac_capab_lso_t *cap_lso = cap_data;

			cap_lso->lso_flags = LSO_TX_BASIC_TCP_IPV4;
			cap_lso->lso_basic_tcp_ipv4.lso_max = MAX_MTU;
			return (B_TRUE);
		}
		return (B_FALSE);
	default:
		break;
	}
	return (B_FALSE);
}

static mac_callbacks_t vioif_m_callbacks = {
	.mc_callbacks	= (MC_GETCAPAB | MC_SETPROP | MC_GETPROP | MC_PROPINFO),
	.mc_getstat	= vioif_stat,
	.mc_start	= vioif_start,
	.mc_stop	= vioif_stop,
	.mc_setpromisc	= vioif_promisc,
	.mc_multicst	= vioif_multicst,
	.mc_unicst	= vioif_unicst,
	.mc_tx		= vioif_tx,
	/* Optional callbacks */
	.mc_reserved	= NULL,		/* reserved */
	.mc_ioctl	= NULL,		/* mc_ioctl */
	.mc_getcapab	= vioif_getcapab,		/* mc_getcapab */
	.mc_open	= NULL,		/* mc_open */
	.mc_close	= NULL,		/* mc_close */
	.mc_setprop	= vioif_setprop,
	.mc_getprop	= vioif_getprop,
	.mc_propinfo	= vioif_propinfo,
};

static void
vioif_show_features(struct vioif_softc *sc, const char *prefix,
    uint32_t features)
{
	char buf[512];
	char *bufp = buf;
	char *bufend = buf + sizeof (buf);

	/* LINTED E_PTRDIFF_OVERFLOW */
	bufp += snprintf(bufp, bufend - bufp, prefix);
	/* LINTED E_PTRDIFF_OVERFLOW */
	bufp += virtio_show_features(features, bufp, bufend - bufp);
	*bufp = '\0';

	/* Using '!' to only CE_NOTE this to the system log. */
	dev_err(sc->sc_dev, CE_NOTE, "!%s Vioif (%b)", buf, features,
	    VIRTIO_NET_FEATURE_BITS);
}

/*
 * Find out which features are supported by the device and
 * choose which ones we wish to use.
 */
static int
vioif_dev_features(struct vioif_softc *sc)
{
	uint32_t host_features;

	host_features = virtio_negotiate_features(&sc->sc_virtio,
	    VIRTIO_NET_F_CSUM |
	    VIRTIO_NET_F_HOST_TSO4 |
	    VIRTIO_NET_F_HOST_ECN |
	    VIRTIO_NET_F_MAC |
	    VIRTIO_NET_F_STATUS |
	    VIRTIO_F_RING_INDIRECT_DESC |
	    VIRTIO_F_NOTIFY_ON_EMPTY);

	vioif_show_features(sc, "Host features: ", host_features);
	vioif_show_features(sc, "Negotiated features: ",
	    sc->sc_virtio.sc_features);

	if (!(sc->sc_virtio.sc_features & VIRTIO_F_RING_INDIRECT_DESC)) {
		dev_err(sc->sc_dev, CE_WARN,
		    "Host does not support RING_INDIRECT_DESC. Cannot attach.");
		return (DDI_FAILURE);
	}

	return (DDI_SUCCESS);
}

static int
vioif_has_feature(struct vioif_softc *sc, uint32_t feature)
{
	return (virtio_has_feature(&sc->sc_virtio, feature));
}

static void
vioif_set_mac(struct vioif_softc *sc)
{
	int i;

	for (i = 0; i < ETHERADDRL; i++) {
		virtio_write_device_config_1(&sc->sc_virtio,
		    VIRTIO_NET_CONFIG_MAC + i, sc->sc_mac[i]);
	}
	sc->sc_mac_from_host = 0;
}

/* Get the mac address out of the hardware, or make up one. */
static void
vioif_get_mac(struct vioif_softc *sc)
{
	int i;
	if (sc->sc_virtio.sc_features & VIRTIO_NET_F_MAC) {
		for (i = 0; i < ETHERADDRL; i++) {
			sc->sc_mac[i] = virtio_read_device_config_1(
			    &sc->sc_virtio,
			    VIRTIO_NET_CONFIG_MAC + i);
		}
		sc->sc_mac_from_host = 1;
	} else {
		/* Get a few random bytes */
		(void) random_get_pseudo_bytes(sc->sc_mac, ETHERADDRL);
		/* Make sure it's a unicast MAC */
		sc->sc_mac[0] &= ~1;
		/* Set the "locally administered" bit */
		sc->sc_mac[1] |= 2;

		vioif_set_mac(sc);

		dev_err(sc->sc_dev, CE_NOTE,
		    "!Generated a random MAC address: %s",
		    ether_sprintf((struct ether_addr *)sc->sc_mac));
	}
}

/*
 * Virtqueue interrupt handlers
 */
/* ARGSUSED */
uint_t
vioif_rx_handler(caddr_t arg1, caddr_t arg2)
{
	struct virtio_softc *vsc = (void *) arg1;
	struct vioif_softc *sc = container_of(vsc,
	    struct vioif_softc, sc_virtio);

	/*
	 * The return values of these functions are not needed but they make
	 * debugging interrupts simpler because you can use them to detect when
	 * stuff was processed and repopulated in this handler.
	 */
	(void) vioif_process_rx(sc);
	(void) vioif_populate_rx(sc, KM_NOSLEEP);

	return (DDI_INTR_CLAIMED);
}

/* ARGSUSED */
uint_t
vioif_tx_handler(caddr_t arg1, caddr_t arg2)
{
	struct virtio_softc *vsc = (void *)arg1;
	struct vioif_softc *sc = container_of(vsc,
	    struct vioif_softc, sc_virtio);

	/*
	 * The return value of this function is not needed but makes debugging
	 * interrupts simpler because you can use it to detect if anything was
	 * reclaimed in this handler.
	 */
	(void) vioif_reclaim_used_tx(sc);

	return (DDI_INTR_CLAIMED);
}

static int
vioif_register_ints(struct vioif_softc *sc)
{
	int ret;

	struct virtio_int_handler vioif_vq_h[] = {
		{ vioif_rx_handler },
		{ vioif_tx_handler },
		{ NULL }
	};

	ret = virtio_register_ints(&sc->sc_virtio, NULL, vioif_vq_h);

	return (ret);
}


static void
vioif_check_features(struct vioif_softc *sc)
{
	if (vioif_has_feature(sc, VIRTIO_NET_F_CSUM)) {
		/* The GSO/GRO featured depend on CSUM, check them here. */
		sc->sc_tx_csum = 1;
		sc->sc_rx_csum = 1;

		if (!vioif_has_feature(sc, VIRTIO_NET_F_GUEST_CSUM)) {
			sc->sc_rx_csum = 0;
		}
		dev_err(sc->sc_dev, CE_NOTE, "!Csum enabled.");

		if (vioif_has_feature(sc, VIRTIO_NET_F_HOST_TSO4)) {

			sc->sc_tx_tso4 = 1;
			/*
			 * We don't seem to have a way to ask the system
			 * not to send us LSO packets with Explicit
			 * Congestion Notification bit set, so we require
			 * the device to support it in order to do
			 * LSO.
			 */
			if (!vioif_has_feature(sc, VIRTIO_NET_F_HOST_ECN)) {
				dev_err(sc->sc_dev, CE_NOTE,
				    "!TSO4 supported, but not ECN. "
				    "Not using LSO.");
				sc->sc_tx_tso4 = 0;
			} else {
				dev_err(sc->sc_dev, CE_NOTE, "!LSO enabled");
			}
		}
	}
}

static int
vioif_attach(dev_info_t *devinfo, ddi_attach_cmd_t cmd)
{
	int ret, instance;
	struct vioif_softc *sc;
	struct virtio_softc *vsc;
	mac_register_t *macp;
	char cache_name[CACHE_NAME_SIZE];

	instance = ddi_get_instance(devinfo);

	switch (cmd) {
	case DDI_ATTACH:
		break;

	case DDI_RESUME:
	case DDI_PM_RESUME:
		/* We do not support suspend/resume for vioif. */
		goto exit;

	default:
		goto exit;
	}

	sc = kmem_zalloc(sizeof (struct vioif_softc), KM_SLEEP);
	ddi_set_driver_private(devinfo, sc);

	vsc = &sc->sc_virtio;

	/* Duplicate for less typing */
	sc->sc_dev = devinfo;
	vsc->sc_dev = devinfo;

	/*
	 * Initialize interrupt kstat.
	 */
	sc->sc_intrstat = kstat_create("vioif", instance, "intr", "controller",
	    KSTAT_TYPE_INTR, 1, 0);
	if (sc->sc_intrstat == NULL) {
		dev_err(devinfo, CE_WARN, "kstat_create failed");
		goto exit_intrstat;
	}
	kstat_install(sc->sc_intrstat);

	/* map BAR 0 */
	ret = ddi_regs_map_setup(devinfo, 1,
	    (caddr_t *)&sc->sc_virtio.sc_io_addr,
	    0, 0, &vioif_attr, &sc->sc_virtio.sc_ioh);
	if (ret != DDI_SUCCESS) {
		dev_err(devinfo, CE_WARN, "unable to map bar 0: %d", ret);
		goto exit_map;
	}

	virtio_device_reset(&sc->sc_virtio);
	virtio_set_status(&sc->sc_virtio, VIRTIO_CONFIG_DEVICE_STATUS_ACK);
	virtio_set_status(&sc->sc_virtio, VIRTIO_CONFIG_DEVICE_STATUS_DRIVER);

	ret = vioif_dev_features(sc);
	if (ret)
		goto exit_features;

	vsc->sc_nvqs = vioif_has_feature(sc, VIRTIO_NET_F_CTRL_VQ) ? 3 : 2;

	(void) snprintf(cache_name, CACHE_NAME_SIZE, "vioif%d_rx", instance);
	sc->sc_rxbuf_cache = kmem_cache_create(cache_name,
	    sizeof (struct vioif_rx_buf), 0, vioif_rx_construct,
	    vioif_rx_destruct, NULL, sc, NULL, KM_SLEEP);
	if (sc->sc_rxbuf_cache == NULL) {
		dev_err(sc->sc_dev, CE_WARN, "Can't allocate the buffer cache");
		goto exit_cache;
	}

	ret = vioif_register_ints(sc);
	if (ret) {
		dev_err(sc->sc_dev, CE_WARN,
		    "Failed to allocate interrupt(s)!");
		goto exit_ints;
	}

	/*
	 * Register layout determined, can now access the
	 * device-specific bits
	 */
	vioif_get_mac(sc);

	sc->sc_rx_vq = virtio_alloc_vq(&sc->sc_virtio, 0,
	    VIOIF_RX_QLEN, VIOIF_INDIRECT_MAX, "rx");
	if (!sc->sc_rx_vq)
		goto exit_alloc1;
	virtio_stop_vq_intr(sc->sc_rx_vq);

	sc->sc_tx_vq = virtio_alloc_vq(&sc->sc_virtio, 1,
	    VIOIF_TX_QLEN, VIOIF_INDIRECT_MAX, "tx");
	if (!sc->sc_tx_vq)
		goto exit_alloc2;
	virtio_stop_vq_intr(sc->sc_tx_vq);

	if (vioif_has_feature(sc, VIRTIO_NET_F_CTRL_VQ)) {
		sc->sc_ctrl_vq = virtio_alloc_vq(&sc->sc_virtio, 2,
		    VIOIF_CTRL_QLEN, 0, "ctrl");
		if (!sc->sc_ctrl_vq) {
			goto exit_alloc3;
		}
		virtio_stop_vq_intr(sc->sc_ctrl_vq);
	}

	virtio_set_status(&sc->sc_virtio,
	    VIRTIO_CONFIG_DEVICE_STATUS_DRIVER_OK);

	sc->sc_rxloan = 0;

	/* set some reasonable-small default values */
	sc->sc_rxcopy_thresh = 300;
	sc->sc_txcopy_thresh = 300;
	sc->sc_mtu = ETHERMTU;

	vioif_check_features(sc);

	if (vioif_alloc_mems(sc) != 0)
		goto exit_alloc_mems;

	if ((macp = mac_alloc(MAC_VERSION)) == NULL) {
		dev_err(devinfo, CE_WARN, "Failed to allocate a mac_register");
		goto exit_macalloc;
	}

	macp->m_type_ident = MAC_PLUGIN_IDENT_ETHER;
	macp->m_driver = sc;
	macp->m_dip = devinfo;
	macp->m_src_addr = sc->sc_mac;
	macp->m_callbacks = &vioif_m_callbacks;
	macp->m_min_sdu = 0;
	macp->m_max_sdu = sc->sc_mtu;
	macp->m_margin = VLAN_TAGSZ;
	macp->m_priv_props = vioif_priv_props;

	sc->sc_macp = macp;

	/* Pre-fill the rx ring. */
	(void) vioif_populate_rx(sc, KM_SLEEP);

	ret = mac_register(macp, &sc->sc_mac_handle);
	if (ret != 0) {
		dev_err(devinfo, CE_WARN, "vioif_attach: "
		    "mac_register() failed, ret=%d", ret);
		goto exit_register;
	}

	ret = virtio_enable_ints(&sc->sc_virtio);
	if (ret) {
		dev_err(devinfo, CE_WARN, "Failed to enable interrupts");
		goto exit_enable_ints;
	}

	mac_link_update(sc->sc_mac_handle, LINK_STATE_UP);
	return (DDI_SUCCESS);

exit_enable_ints:
	(void) mac_unregister(sc->sc_mac_handle);
exit_register:
	mac_free(macp);
exit_macalloc:
	vioif_free_mems(sc);
exit_alloc_mems:
	virtio_release_ints(&sc->sc_virtio);
	if (sc->sc_ctrl_vq)
		virtio_free_vq(sc->sc_ctrl_vq);
exit_alloc3:
	virtio_free_vq(sc->sc_tx_vq);
exit_alloc2:
	virtio_free_vq(sc->sc_rx_vq);
exit_alloc1:
exit_ints:
	kmem_cache_destroy(sc->sc_rxbuf_cache);
exit_cache:
exit_features:
	virtio_set_status(&sc->sc_virtio, VIRTIO_CONFIG_DEVICE_STATUS_FAILED);
	ddi_regs_map_free(&sc->sc_virtio.sc_ioh);
exit_intrstat:
exit_map:
	kstat_delete(sc->sc_intrstat);
	kmem_free(sc, sizeof (struct vioif_softc));
exit:
	return (DDI_FAILURE);
}

static int
vioif_detach(dev_info_t *devinfo, ddi_detach_cmd_t cmd)
{
	struct vioif_softc *sc;

	if ((sc = ddi_get_driver_private(devinfo)) == NULL)
		return (DDI_FAILURE);

	switch (cmd) {
	case DDI_DETACH:
		break;

	case DDI_PM_SUSPEND:
		/* We do not support suspend/resume for vioif. */
		return (DDI_FAILURE);

	default:
		return (DDI_FAILURE);
	}

	if (sc->sc_rxloan > 0) {
		dev_err(devinfo, CE_WARN, "!Some rx buffers are still upstream,"
		    " not detaching.");
		return (DDI_FAILURE);
	}

	virtio_stop_vq_intr(sc->sc_rx_vq);
	virtio_stop_vq_intr(sc->sc_tx_vq);

	virtio_release_ints(&sc->sc_virtio);

	if (mac_unregister(sc->sc_mac_handle)) {
		return (DDI_FAILURE);
	}

	mac_free(sc->sc_macp);

	vioif_free_mems(sc);
	virtio_free_vq(sc->sc_rx_vq);
	virtio_free_vq(sc->sc_tx_vq);

	virtio_device_reset(&sc->sc_virtio);

	ddi_regs_map_free(&sc->sc_virtio.sc_ioh);

	kmem_cache_destroy(sc->sc_rxbuf_cache);
	kstat_delete(sc->sc_intrstat);
	kmem_free(sc, sizeof (struct vioif_softc));

	return (DDI_SUCCESS);
}

static int
vioif_quiesce(dev_info_t *devinfo)
{
	struct vioif_softc *sc;

	if ((sc = ddi_get_driver_private(devinfo)) == NULL)
		return (DDI_FAILURE);

	virtio_stop_vq_intr(sc->sc_rx_vq);
	virtio_stop_vq_intr(sc->sc_tx_vq);
	virtio_device_reset(&sc->sc_virtio);

	return (DDI_SUCCESS);
}

int
_init(void)
{
	int ret = 0;

	mac_init_ops(&vioif_ops, "vioif");

	ret = mod_install(&modlinkage);
	if (ret != DDI_SUCCESS) {
		mac_fini_ops(&vioif_ops);
		return (ret);
	}

	return (0);
}

int
_fini(void)
{
	int ret;

	ret = mod_remove(&modlinkage);
	if (ret == DDI_SUCCESS) {
		mac_fini_ops(&vioif_ops);
	}

	return (ret);
}

int
_info(struct modinfo *pModinfo)
{
	return (mod_info(&modlinkage, pModinfo));
}<|MERGE_RESOLUTION|>--- conflicted
+++ resolved
@@ -917,14 +917,9 @@
 		buf->tb_mp = NULL;
 
 		if (mp != NULL) {
-<<<<<<< HEAD
-			for (int i = 0; i < buf->tb_external_num; i++) {
-=======
 			for (int i = 0; i < buf->tb_external_num; i++)
->>>>>>> 52675910
 				(void) ddi_dma_unbind_handle(
 				    buf->tb_external_mapping[i].vbm_dmah);
-			}
 		}
 
 		virtio_free_chain(ve);
