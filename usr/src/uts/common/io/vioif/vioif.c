/*
 * This file and its contents are supplied under the terms of the
 * Common Development and Distribution License ("CDDL"), version 1.0.
 * You may only use this file in accordance with the terms of version
 * 1.0 of the CDDL.
 *
 * A full copy of the text of the CDDL should have accompanied this
 * source.  A copy of the CDDL is also available via the Internet at
 * http://www.illumos.org/license/CDDL.
 */

/*
 * Copyright 2013 Nexenta Inc.  All rights reserved.
 * Copyright (c) 2014, 2016 by Delphix. All rights reserved.
 * Copyright 2021 Joyent, Inc.
 * Copyright 2019 Joshua M. Clulow <josh@sysmgr.org>
 */

/* Based on the NetBSD virtio driver by Minoura Makoto. */
/*
 * Copyright (c) 2010 Minoura Makoto.
 * All rights reserved.
 *
 * Redistribution and use in source and binary forms, with or without
 * modification, are permitted provided that the following conditions
 * are met:
 * 1. Redistributions of source code must retain the above copyright
 *    notice, this list of conditions and the following disclaimer.
 * 2. Redistributions in binary form must reproduce the above copyright
 *    notice, this list of conditions and the following disclaimer in the
 *    documentation and/or other materials provided with the distribution.
 *
 * THIS SOFTWARE IS PROVIDED BY THE AUTHOR ``AS IS'' AND ANY EXPRESS OR
 * IMPLIED WARRANTIES, INCLUDING, BUT NOT LIMITED TO, THE IMPLIED WARRANTIES
 * OF MERCHANTABILITY AND FITNESS FOR A PARTICULAR PURPOSE ARE DISCLAIMED.
 * IN NO EVENT SHALL THE AUTHOR BE LIABLE FOR ANY DIRECT, INDIRECT,
 * INCIDENTAL, SPECIAL, EXEMPLARY, OR CONSEQUENTIAL DAMAGES (INCLUDING, BUT
 * NOT LIMITED TO, PROCUREMENT OF SUBSTITUTE GOODS OR SERVICES; LOSS OF USE,
 * DATA, OR PROFITS; OR BUSINESS INTERRUPTION) HOWEVER CAUSED AND ON ANY
 * THEORY OF LIABILITY, WHETHER IN CONTRACT, STRICT LIABILITY, OR TORT
 * (INCLUDING NEGLIGENCE OR OTHERWISE) ARISING IN ANY WAY OUT OF THE USE OF
 * THIS SOFTWARE, EVEN IF ADVISED OF THE POSSIBILITY OF SUCH DAMAGE.
 */

/*
 * VIRTIO NETWORK DRIVER
 */

#include <sys/types.h>
#include <sys/errno.h>
#include <sys/param.h>
#include <sys/stropts.h>
#include <sys/stream.h>
#include <sys/strsubr.h>
#include <sys/kmem.h>
#include <sys/conf.h>
#include <sys/devops.h>
#include <sys/ksynch.h>
#include <sys/stat.h>
#include <sys/modctl.h>
#include <sys/debug.h>
#include <sys/pci.h>
#include <sys/ethernet.h>
#include <sys/vlan.h>
#include <sys/sysmacros.h>
#include <sys/smbios.h>

#include <sys/dlpi.h>
#include <sys/taskq.h>

#include <sys/pattr.h>
#include <sys/strsun.h>

#include <sys/random.h>
#include <sys/containerof.h>
#include <sys/stream.h>
#include <inet/tcp.h>

#include <sys/mac.h>
#include <sys/mac_provider.h>
#include <sys/mac_ether.h>

#include "virtio.h"
#include "vioif.h"

/*
 * While most hypervisors support the control queue, older versions of bhyve
 * on illumos did not. To allow the historic behaviour of the illumos vioif
 * driver, the following tuneable causes us to pretend that the request always
 * succeeds if the underlying virtual device does not have support.
 */
<<<<<<< HEAD
int fake_promisc_success = 0;

=======
int vioif_fake_promisc_success = 1;
>>>>>>> 51463258

static int vioif_quiesce(dev_info_t *);
static int vioif_attach(dev_info_t *, ddi_attach_cmd_t);
static int vioif_detach(dev_info_t *, ddi_detach_cmd_t);
static boolean_t vioif_has_feature(vioif_t *, uint32_t);
static void vioif_reclaim_restart(vioif_t *);
static int vioif_m_stat(void *, uint_t, uint64_t *);
static void vioif_m_stop(void *);
static int vioif_m_start(void *);
static int vioif_m_multicst(void *, boolean_t, const uint8_t *);
static int vioif_m_setpromisc(void *, boolean_t);
static int vioif_m_unicst(void *, const uint8_t *);
static mblk_t *vioif_m_tx(void *, mblk_t *);
static int vioif_m_setprop(void *, const char *, mac_prop_id_t, uint_t,
    const void *);
static int vioif_m_getprop(void *, const char *, mac_prop_id_t, uint_t, void *);
static void vioif_m_propinfo(void *, const char *, mac_prop_id_t,
    mac_prop_info_handle_t);
static boolean_t vioif_m_getcapab(void *, mac_capab_t, void *);
static uint_t vioif_add_rx(vioif_t *);


static struct cb_ops vioif_cb_ops = {
	.cb_rev =			CB_REV,
	.cb_flag =			D_MP | D_NEW,

	.cb_open =			nulldev,
	.cb_close =			nulldev,
	.cb_strategy =			nodev,
	.cb_print =			nodev,
	.cb_dump =			nodev,
	.cb_read =			nodev,
	.cb_write =			nodev,
	.cb_ioctl =			nodev,
	.cb_devmap =			nodev,
	.cb_mmap =			nodev,
	.cb_segmap =			nodev,
	.cb_chpoll =			nochpoll,
	.cb_prop_op =			ddi_prop_op,
	.cb_str =			NULL,
	.cb_aread =			nodev,
	.cb_awrite =			nodev,
};

static struct dev_ops vioif_dev_ops = {
	.devo_rev =			DEVO_REV,
	.devo_refcnt =			0,

	.devo_attach =			vioif_attach,
	.devo_detach =			vioif_detach,
	.devo_quiesce =			vioif_quiesce,

	.devo_cb_ops =			&vioif_cb_ops,

	.devo_getinfo =			NULL,
	.devo_identify =		nulldev,
	.devo_probe =			nulldev,
	.devo_reset =			nodev,
	.devo_bus_ops =			NULL,
	.devo_power =			NULL,
};

static struct modldrv vioif_modldrv = {
	.drv_modops =			&mod_driverops,
	.drv_linkinfo =			"VIRTIO network driver",
	.drv_dev_ops =			&vioif_dev_ops
};

static struct modlinkage vioif_modlinkage = {
	.ml_rev =			MODREV_1,
	.ml_linkage =			{ &vioif_modldrv, NULL }
};

static mac_callbacks_t vioif_mac_callbacks = {
	.mc_getstat =			vioif_m_stat,
	.mc_start =			vioif_m_start,
	.mc_stop =			vioif_m_stop,
	.mc_setpromisc =		vioif_m_setpromisc,
	.mc_multicst =			vioif_m_multicst,
	.mc_unicst =			vioif_m_unicst,
	.mc_tx =			vioif_m_tx,

	.mc_callbacks =			(MC_GETCAPAB | MC_SETPROP |
					    MC_GETPROP | MC_PROPINFO),
	.mc_getcapab =			vioif_m_getcapab,
	.mc_setprop =			vioif_m_setprop,
	.mc_getprop =			vioif_m_getprop,
	.mc_propinfo =			vioif_m_propinfo,
};

static const uchar_t vioif_broadcast[ETHERADDRL] = {
	0xFF, 0xFF, 0xFF, 0xFF, 0xFF, 0xFF
};

/*
 * Interval for the periodic TX reclaim.
 */
uint_t vioif_reclaim_ms = 200;

/*
 * Allow the operator to override the kinds of interrupts we'll use for
 * vioif.  This value defaults to -1 so that it can be overridden to 0 in
 * /etc/system.
 */
int vioif_allowed_int_types = -1;

/*
 * DMA attribute template for transmit and receive buffers.  The SGL entry
 * count will be modified before using the template.  Note that these
 * allocations are aligned so that VIOIF_HEADER_SKIP places the IP header in
 * received frames at the correct offset for the networking stack.
 */
ddi_dma_attr_t vioif_dma_attr_bufs = {
	.dma_attr_version =		DMA_ATTR_V0,
	.dma_attr_addr_lo =		0x0000000000000000,
	.dma_attr_addr_hi =		0xFFFFFFFFFFFFFFFF,
	.dma_attr_count_max =		0x00000000FFFFFFFF,
	.dma_attr_align =		VIOIF_HEADER_ALIGN,
	.dma_attr_burstsizes =		1,
	.dma_attr_minxfer =		1,
	.dma_attr_maxxfer =		0x00000000FFFFFFFF,
	.dma_attr_seg =			0x00000000FFFFFFFF,
	.dma_attr_sgllen =		0,
	.dma_attr_granular =		1,
	.dma_attr_flags =		0
};

/*
 * DMA attributes for mapping larger transmit buffers from the networking
 * stack.  The requirements are quite loose, but note that the SGL entry length
 * field is 32-bit.
 */
ddi_dma_attr_t vioif_dma_attr_external = {
	.dma_attr_version =		DMA_ATTR_V0,
	.dma_attr_addr_lo =		0x0000000000000000,
	.dma_attr_addr_hi =		0xFFFFFFFFFFFFFFFF,
	.dma_attr_count_max =		0x00000000FFFFFFFF,
	.dma_attr_align =		1,
	.dma_attr_burstsizes =		1,
	.dma_attr_minxfer =		1,
	.dma_attr_maxxfer =		0x00000000FFFFFFFF,
	.dma_attr_seg =			0x00000000FFFFFFFF,
	.dma_attr_sgllen =		VIOIF_MAX_SEGS - 1,
	.dma_attr_granular =		1,
	.dma_attr_flags =		0
};


/*
 * VIRTIO NET MAC PROPERTIES
 */
#define	VIOIF_MACPROP_TXCOPY_THRESH	"_txcopy_thresh"
#define	VIOIF_MACPROP_TXCOPY_THRESH_DEF	300
#define	VIOIF_MACPROP_TXCOPY_THRESH_MAX	640

#define	VIOIF_MACPROP_RXCOPY_THRESH	"_rxcopy_thresh"
#define	VIOIF_MACPROP_RXCOPY_THRESH_DEF	300
#define	VIOIF_MACPROP_RXCOPY_THRESH_MAX	640

static char *vioif_priv_props[] = {
	VIOIF_MACPROP_TXCOPY_THRESH,
	VIOIF_MACPROP_RXCOPY_THRESH,
	NULL
};


static vioif_txbuf_t *
vioif_txbuf_alloc(vioif_t *vif)
{
	vioif_txbuf_t *tb;

	VERIFY(MUTEX_HELD(&vif->vif_mutex));

	if ((tb = list_remove_head(&vif->vif_txbufs)) != NULL) {
		vif->vif_ntxbufs_alloc++;
	}

	return (tb);
}

static void
vioif_txbuf_free(vioif_t *vif, vioif_txbuf_t *tb)
{
	VERIFY(MUTEX_HELD(&vif->vif_mutex));

	VERIFY3U(vif->vif_ntxbufs_alloc, >, 0);
	vif->vif_ntxbufs_alloc--;

	virtio_chain_clear(tb->tb_chain);
	list_insert_head(&vif->vif_txbufs, tb);
}

static vioif_rxbuf_t *
vioif_rxbuf_alloc(vioif_t *vif)
{
	vioif_rxbuf_t *rb;

	VERIFY(MUTEX_HELD(&vif->vif_mutex));

	if ((rb = list_remove_head(&vif->vif_rxbufs)) != NULL) {
		vif->vif_nrxbufs_alloc++;
	}

	return (rb);
}

static void
vioif_rxbuf_free(vioif_t *vif, vioif_rxbuf_t *rb)
{
	VERIFY(MUTEX_HELD(&vif->vif_mutex));

	VERIFY3U(vif->vif_nrxbufs_alloc, >, 0);
	vif->vif_nrxbufs_alloc--;

	virtio_chain_clear(rb->rb_chain);
	list_insert_head(&vif->vif_rxbufs, rb);
}

static void
vioif_rx_free_callback(caddr_t free_arg)
{
	vioif_rxbuf_t *rb = (vioif_rxbuf_t *)free_arg;
	vioif_t *vif = rb->rb_vioif;

	mutex_enter(&vif->vif_mutex);

	/*
	 * Return this receive buffer to the free list.
	 */
	vioif_rxbuf_free(vif, rb);

	VERIFY3U(vif->vif_nrxbufs_onloan, >, 0);
	vif->vif_nrxbufs_onloan--;

	/*
	 * Attempt to replenish the receive queue with at least the buffer we
	 * just freed.  There isn't a great way to deal with failure here,
	 * though because we'll only loan at most half of the buffers there
	 * should always be at least some available even if this fails.
	 */
	(void) vioif_add_rx(vif);

	mutex_exit(&vif->vif_mutex);
}

static vioif_ctrlbuf_t *
vioif_ctrlbuf_alloc(vioif_t *vif)
{
	vioif_ctrlbuf_t *cb;

	VERIFY(MUTEX_HELD(&vif->vif_mutex));

	if ((cb = list_remove_head(&vif->vif_ctrlbufs)) != NULL) {
		vif->vif_nctrlbufs_alloc++;
	}

	return (cb);
}

static void
vioif_ctrlbuf_free(vioif_t *vif, vioif_ctrlbuf_t *cb)
{
	VERIFY(MUTEX_HELD(&vif->vif_mutex));

	VERIFY3U(vif->vif_nctrlbufs_alloc, >, 0);
	vif->vif_nctrlbufs_alloc--;

	virtio_chain_clear(cb->cb_chain);
	list_insert_head(&vif->vif_ctrlbufs, cb);
}

static void
vioif_free_bufs(vioif_t *vif)
{
	VERIFY(MUTEX_HELD(&vif->vif_mutex));

	VERIFY3U(vif->vif_ntxbufs_alloc, ==, 0);
	for (uint_t i = 0; i < vif->vif_txbufs_capacity; i++) {
		vioif_txbuf_t *tb = &vif->vif_txbufs_mem[i];

		/*
		 * Ensure that this txbuf is now in the free list:
		 */
		VERIFY(list_link_active(&tb->tb_link));
		list_remove(&vif->vif_txbufs, tb);

		/*
		 * We should not have an mblk chain at this point.
		 */
		VERIFY3P(tb->tb_mp, ==, NULL);

		if (tb->tb_dma != NULL) {
			virtio_dma_free(tb->tb_dma);
			tb->tb_dma = NULL;
		}

		if (tb->tb_chain != NULL) {
			virtio_chain_free(tb->tb_chain);
			tb->tb_chain = NULL;
		}

		if (tb->tb_dmaext != NULL) {
			for (uint_t j = 0; j < tb->tb_dmaext_capacity; j++) {
				if (tb->tb_dmaext[j] != NULL) {
					virtio_dma_free(
					    tb->tb_dmaext[j]);
					tb->tb_dmaext[j] = NULL;
				}
			}

			kmem_free(tb->tb_dmaext,
			    sizeof (virtio_dma_t *) * tb->tb_dmaext_capacity);
			tb->tb_dmaext = NULL;
			tb->tb_dmaext_capacity = 0;
		}
	}
	VERIFY(list_is_empty(&vif->vif_txbufs));
	if (vif->vif_txbufs_mem != NULL) {
		kmem_free(vif->vif_txbufs_mem,
		    sizeof (vioif_txbuf_t) * vif->vif_txbufs_capacity);
		vif->vif_txbufs_mem = NULL;
		vif->vif_txbufs_capacity = 0;
	}

	VERIFY3U(vif->vif_nrxbufs_alloc, ==, 0);
	for (uint_t i = 0; i < vif->vif_rxbufs_capacity; i++) {
		vioif_rxbuf_t *rb = &vif->vif_rxbufs_mem[i];

		/*
		 * Ensure that this rxbuf is now in the free list:
		 */
		VERIFY(list_link_active(&rb->rb_link));
		list_remove(&vif->vif_rxbufs, rb);

		if (rb->rb_dma != NULL) {
			virtio_dma_free(rb->rb_dma);
			rb->rb_dma = NULL;
		}

		if (rb->rb_chain != NULL) {
			virtio_chain_free(rb->rb_chain);
			rb->rb_chain = NULL;
		}
	}
	VERIFY(list_is_empty(&vif->vif_rxbufs));
	if (vif->vif_rxbufs_mem != NULL) {
		kmem_free(vif->vif_rxbufs_mem,
		    sizeof (vioif_rxbuf_t) * vif->vif_rxbufs_capacity);
		vif->vif_rxbufs_mem = NULL;
		vif->vif_rxbufs_capacity = 0;
	}

	if (vif->vif_has_ctrlq) {
		VERIFY3U(vif->vif_nctrlbufs_alloc, ==, 0);
		for (uint_t i = 0; i < vif->vif_ctrlbufs_capacity; i++) {
			vioif_ctrlbuf_t *cb = &vif->vif_ctrlbufs_mem[i];

			/*
			 * Ensure that this ctrlbuf is now in the free list
			 */
			VERIFY(list_link_active(&cb->cb_link));
			list_remove(&vif->vif_ctrlbufs, cb);

			if (cb->cb_dma != NULL) {
				virtio_dma_free(cb->cb_dma);
				cb->cb_dma = NULL;
			}

			if (cb->cb_chain != NULL) {
				virtio_chain_free(cb->cb_chain);
				cb->cb_chain = NULL;
			}
		}
		VERIFY(list_is_empty(&vif->vif_ctrlbufs));
		if (vif->vif_ctrlbufs_mem != NULL) {
			kmem_free(vif->vif_ctrlbufs_mem,
			    sizeof (vioif_ctrlbuf_t) *
			    vif->vif_ctrlbufs_capacity);
			vif->vif_ctrlbufs_mem = NULL;
			vif->vif_ctrlbufs_capacity = 0;
		}
	}
}

static int
vioif_alloc_bufs(vioif_t *vif)
{
	VERIFY(MUTEX_HELD(&vif->vif_mutex));

	/*
	 * Allocate one contiguous chunk of memory for the transmit and receive
	 * buffer tracking objects.  If the ring is unusually small, we'll
	 * reduce our target buffer count accordingly.
	 */
	vif->vif_txbufs_capacity = MIN(VIRTIO_NET_TX_BUFS,
	    virtio_queue_size(vif->vif_tx_vq));
	vif->vif_txbufs_mem = kmem_zalloc(
	    sizeof (vioif_txbuf_t) * vif->vif_txbufs_capacity, KM_SLEEP);
	list_create(&vif->vif_txbufs, sizeof (vioif_txbuf_t),
	    offsetof(vioif_txbuf_t, tb_link));

	vif->vif_rxbufs_capacity = MIN(VIRTIO_NET_RX_BUFS,
	    virtio_queue_size(vif->vif_rx_vq));
	vif->vif_rxbufs_mem = kmem_zalloc(
	    sizeof (vioif_rxbuf_t) * vif->vif_rxbufs_capacity, KM_SLEEP);
	list_create(&vif->vif_rxbufs, sizeof (vioif_rxbuf_t),
	    offsetof(vioif_rxbuf_t, rb_link));

	if (vif->vif_has_ctrlq) {
		vif->vif_ctrlbufs_capacity = MIN(VIRTIO_NET_CTRL_BUFS,
		    virtio_queue_size(vif->vif_ctrl_vq));
		vif->vif_ctrlbufs_mem = kmem_zalloc(
		    sizeof (vioif_ctrlbuf_t) * vif->vif_ctrlbufs_capacity,
		    KM_SLEEP);
	}
	list_create(&vif->vif_ctrlbufs, sizeof (vioif_ctrlbuf_t),
	    offsetof(vioif_ctrlbuf_t, cb_link));

	/*
	 * Do not loan more than half of our allocated receive buffers into
	 * the networking stack.
	 */
	vif->vif_nrxbufs_onloan_max = vif->vif_rxbufs_capacity / 2;

	/*
	 * Put everything in the free list straight away in order to simplify
	 * the use of vioif_free_bufs() for cleanup on allocation failure.
	 */
	for (uint_t i = 0; i < vif->vif_txbufs_capacity; i++) {
		list_insert_tail(&vif->vif_txbufs, &vif->vif_txbufs_mem[i]);
	}
	for (uint_t i = 0; i < vif->vif_rxbufs_capacity; i++) {
		list_insert_tail(&vif->vif_rxbufs, &vif->vif_rxbufs_mem[i]);
	}
	for (uint_t i = 0; i < vif->vif_ctrlbufs_capacity; i++) {
		list_insert_tail(&vif->vif_ctrlbufs, &vif->vif_ctrlbufs_mem[i]);
	}

	/*
	 * Start from the DMA attribute template common to both transmit and
	 * receive buffers.  The SGL entry count will be modified for each
	 * buffer type.
	 */
	ddi_dma_attr_t attr = vioif_dma_attr_bufs;

	/*
	 * The transmit inline buffer is small (less than a page), so it's
	 * reasonable to request a single cookie.
	 */
	attr.dma_attr_sgllen = 1;

	for (vioif_txbuf_t *tb = list_head(&vif->vif_txbufs); tb != NULL;
	    tb = list_next(&vif->vif_txbufs, tb)) {
		if ((tb->tb_dma = virtio_dma_alloc(vif->vif_virtio,
		    VIOIF_TX_INLINE_SIZE, &attr,
		    DDI_DMA_STREAMING | DDI_DMA_WRITE, KM_SLEEP)) == NULL) {
			goto fail;
		}
		VERIFY3U(virtio_dma_ncookies(tb->tb_dma), ==, 1);

		if ((tb->tb_chain = virtio_chain_alloc(vif->vif_tx_vq,
		    KM_SLEEP)) == NULL) {
			goto fail;
		}
		virtio_chain_data_set(tb->tb_chain, tb);

		tb->tb_dmaext_capacity = VIOIF_MAX_SEGS - 1;
		tb->tb_dmaext = kmem_zalloc(
		    sizeof (virtio_dma_t *) * tb->tb_dmaext_capacity,
		    KM_SLEEP);
	}

	/*
	 * Control queue buffers are also small (less than a page), so we'll
	 * also request a single cookie for them.
	 */
	for (vioif_ctrlbuf_t *cb = list_head(&vif->vif_ctrlbufs); cb != NULL;
	    cb = list_next(&vif->vif_ctrlbufs, cb)) {
		if ((cb->cb_dma = virtio_dma_alloc(vif->vif_virtio,
		    VIOIF_CTRL_SIZE, &attr,
		    DDI_DMA_STREAMING | DDI_DMA_RDWR, KM_SLEEP)) == NULL) {
			goto fail;
		}
		VERIFY3U(virtio_dma_ncookies(cb->cb_dma), ==, 1);

		if ((cb->cb_chain = virtio_chain_alloc(vif->vif_ctrl_vq,
		    KM_SLEEP)) == NULL) {
			goto fail;
		}
		virtio_chain_data_set(cb->cb_chain, cb);
	}

	/*
	 * The receive buffers are larger, and we can tolerate a large number
	 * of segments.  Adjust the SGL entry count, setting aside one segment
	 * for the virtio net header.
	 */
	attr.dma_attr_sgllen = VIOIF_MAX_SEGS - 1;

	for (vioif_rxbuf_t *rb = list_head(&vif->vif_rxbufs); rb != NULL;
	    rb = list_next(&vif->vif_rxbufs, rb)) {
		if ((rb->rb_dma = virtio_dma_alloc(vif->vif_virtio,
		    VIOIF_RX_BUF_SIZE, &attr, DDI_DMA_STREAMING | DDI_DMA_READ,
		    KM_SLEEP)) == NULL) {
			goto fail;
		}

		if ((rb->rb_chain = virtio_chain_alloc(vif->vif_rx_vq,
		    KM_SLEEP)) == NULL) {
			goto fail;
		}
		virtio_chain_data_set(rb->rb_chain, rb);

		/*
		 * Ensure that the first cookie is sufficient to cover the
		 * header skip region plus one byte.
		 */
		VERIFY3U(virtio_dma_cookie_size(rb->rb_dma, 0), >=,
		    VIOIF_HEADER_SKIP + 1);

		/*
		 * Ensure that the frame data begins at a location with a
		 * correctly aligned IP header.
		 */
		VERIFY3U((uintptr_t)virtio_dma_va(rb->rb_dma,
		    VIOIF_HEADER_SKIP) % 4, ==, 2);

		rb->rb_vioif = vif;
		rb->rb_frtn.free_func = vioif_rx_free_callback;
		rb->rb_frtn.free_arg = (caddr_t)rb;
	}

	return (0);

fail:
	vioif_free_bufs(vif);
	return (ENOMEM);
}

static int
vioif_ctrlq_req(vioif_t *vif, uint8_t class, uint8_t cmd, void *data,
    size_t datalen)
{
	vioif_ctrlbuf_t *cb = NULL;
	virtio_chain_t *vic = NULL;
	uint8_t *p = NULL;
	uint64_t pa = 0;
	uint8_t *ackp = NULL;
	struct virtio_net_ctrlq_hdr hdr = {
		.vnch_class = class,
		.vnch_command = cmd,
	};
	const size_t hdrlen = sizeof (hdr);
	const size_t acklen = 1; /* the ack is always 1 byte */
	size_t totlen = hdrlen + datalen + acklen;
	int r = DDI_SUCCESS;

	/*
	 * We shouldn't be called unless the ctrlq feature has been
	 * negotiated with the host
	 */
	VERIFY(vif->vif_has_ctrlq);

	mutex_enter(&vif->vif_mutex);
	cb = vioif_ctrlbuf_alloc(vif);
	if (cb == NULL) {
		vif->vif_noctrlbuf++;
		mutex_exit(&vif->vif_mutex);
		r = DDI_FAILURE;
		goto done;
	}
	mutex_exit(&vif->vif_mutex);

	if (totlen > virtio_dma_size(cb->cb_dma)) {
		vif->vif_ctrlbuf_toosmall++;
		r = DDI_FAILURE;
		goto done;
	}

	/*
	 * Clear the entire buffer. Technically not necessary, but useful
	 * if trying to troubleshoot an issue, and probably not a bad idea
	 * to not let any old data linger.
	 */
	p = virtio_dma_va(cb->cb_dma, 0);
	bzero(p, virtio_dma_size(cb->cb_dma));

	/*
	 * We currently do not support VIRTIO_F_ANY_LAYOUT. That means,
	 * that we must put the header, the data, and the ack in their
	 * own respective descriptors. Since all the currently supported
	 * control queue commands take _very_ small amounts of data, we
	 * use a single DMA buffer for all of it, but use 3 descriptors to
	 * reference (respectively) the header, the data, and the ack byte
	 * within that memory to adhere to the virtio spec.
	 *
	 * If we add support for control queue features such as custom
	 * MAC filtering tables, which might require larger amounts of
	 * memory, we likely will want to add more sophistication here
	 * and optionally use additional allocated memory to hold that
	 * data instead of a fixed size buffer.
	 *
	 * Copy the header.
	 */
	bcopy(&hdr, p, sizeof (hdr));
	pa = virtio_dma_cookie_pa(cb->cb_dma, 0);
	if ((r = virtio_chain_append(cb->cb_chain,
	    pa, hdrlen, VIRTIO_DIR_DEVICE_READS)) != DDI_SUCCESS) {
		goto done;
	}

	/*
	 * Copy the request data
	 */
	p = virtio_dma_va(cb->cb_dma, hdrlen);
	bcopy(data, p, datalen);
	if ((r = virtio_chain_append(cb->cb_chain,
	    pa + hdrlen, datalen, VIRTIO_DIR_DEVICE_READS)) != DDI_SUCCESS) {
		goto done;
	}

	/*
	 * We already cleared the buffer, so don't need to copy out a 0 for
	 * the ack byte. Just add a descriptor for that spot.
	 */
	ackp = virtio_dma_va(cb->cb_dma, hdrlen + datalen);
	if ((r = virtio_chain_append(cb->cb_chain,
	    pa + hdrlen + datalen, acklen,
	    VIRTIO_DIR_DEVICE_WRITES)) != DDI_SUCCESS) {
		goto done;
	}

	virtio_dma_sync(cb->cb_dma, DDI_DMA_SYNC_FORDEV);
	virtio_chain_submit(cb->cb_chain, B_TRUE);

	/*
	 * Spin waiting for response.
	 */
	mutex_enter(&vif->vif_mutex);
	while ((vic = virtio_queue_poll(vif->vif_ctrl_vq)) == NULL) {
		mutex_exit(&vif->vif_mutex);
		delay(drv_usectohz(1000));
		mutex_enter(&vif->vif_mutex);
	}

	virtio_dma_sync(cb->cb_dma, DDI_DMA_SYNC_FORCPU);
	VERIFY3P(virtio_chain_data(vic), ==, cb);
	mutex_exit(&vif->vif_mutex);

	if (*ackp != VIRTIO_NET_CQ_OK) {
		r = DDI_FAILURE;
	}

done:
	mutex_enter(&vif->vif_mutex);
	vioif_ctrlbuf_free(vif, cb);
	mutex_exit(&vif->vif_mutex);

	return (r);
}

static int
vioif_m_multicst(void *arg, boolean_t add, const uint8_t *mcst_addr)
{
	/*
	 * Even though we currently do not have support for programming
	 * multicast filters, or even enabling promiscuous mode, we return
	 * success here to avoid the networking stack falling back to link
	 * layer broadcast for multicast traffic.  Some hypervisors already
	 * pass received multicast frames onto the guest, so at least on those
	 * systems multicast will work as expected anyway.
	 */
	return (0);
}

static int
vioif_m_setpromisc(void *arg, boolean_t on)
{
	vioif_t *vif = arg;
	uint8_t val = on ? 1 : 0;

	if (!vif->vif_has_ctrlq_rx) {
<<<<<<< HEAD
		if (fake_promisc_success)
=======
		if (vioif_fake_promisc_success)
>>>>>>> 51463258
			return (0);

		return (ENOTSUP);
	}

	return (vioif_ctrlq_req(vif, VIRTIO_NET_CTRL_RX,
	    VIRTIO_NET_CTRL_RX_PROMISC, &val, sizeof (val)));
}

static int
vioif_m_unicst(void *arg, const uint8_t *mac)
{
	return (ENOTSUP);
}

static uint_t
vioif_add_rx(vioif_t *vif)
{
	VERIFY(MUTEX_HELD(&vif->vif_mutex));

	if (vif->vif_runstate != VIOIF_RUNSTATE_RUNNING) {
		/*
		 * If the NIC is not running, do not give the device any
		 * receive buffers.
		 */
		return (0);
	}

	uint_t num_added = 0;

	vioif_rxbuf_t *rb;
	while ((rb = vioif_rxbuf_alloc(vif)) != NULL) {
		/*
		 * For legacy devices, and those that have not negotiated
		 * VIRTIO_F_ANY_LAYOUT, the virtio net header must appear in a
		 * separate descriptor entry to the rest of the buffer.
		 */
		if (virtio_chain_append(rb->rb_chain,
		    virtio_dma_cookie_pa(rb->rb_dma, 0),
		    sizeof (struct virtio_net_hdr),
		    VIRTIO_DIR_DEVICE_WRITES) != DDI_SUCCESS) {
			goto fail;
		}

		for (uint_t n = 0; n < virtio_dma_ncookies(rb->rb_dma); n++) {
			uint64_t pa = virtio_dma_cookie_pa(rb->rb_dma, n);
			size_t sz = virtio_dma_cookie_size(rb->rb_dma, n);

			if (n == 0) {
				pa += VIOIF_HEADER_SKIP;
				VERIFY3U(sz, >, VIOIF_HEADER_SKIP);
				sz -= VIOIF_HEADER_SKIP;
			}

			if (virtio_chain_append(rb->rb_chain, pa, sz,
			    VIRTIO_DIR_DEVICE_WRITES) != DDI_SUCCESS) {
				goto fail;
			}
		}

		virtio_chain_submit(rb->rb_chain, B_FALSE);
		num_added++;
		continue;

fail:
		vioif_rxbuf_free(vif, rb);
		vif->vif_norecvbuf++;
		break;
	}

	if (num_added > 0) {
		virtio_queue_flush(vif->vif_rx_vq);
	}

	return (num_added);
}

static uint_t
vioif_process_rx(vioif_t *vif)
{
	virtio_chain_t *vic;
	mblk_t *mphead = NULL, *lastmp = NULL, *mp;
	uint_t num_processed = 0;

	VERIFY(MUTEX_HELD(&vif->vif_mutex));

	while ((vic = virtio_queue_poll(vif->vif_rx_vq)) != NULL) {
		/*
		 * We have to use the chain received length here, as the device
		 * does not tell us the received frame length any other way.
		 * In a limited survey of hypervisors, virtio network devices
		 * appear to provide the right value here.
		 */
		size_t len = virtio_chain_received_length(vic);
		vioif_rxbuf_t *rb = virtio_chain_data(vic);

		virtio_dma_sync(rb->rb_dma, DDI_DMA_SYNC_FORCPU);

		/*
		 * If the NIC is not running, discard any received frames.
		 */
		if (vif->vif_runstate != VIOIF_RUNSTATE_RUNNING) {
			vioif_rxbuf_free(vif, rb);
			continue;
		}

		if (len < sizeof (struct virtio_net_hdr)) {
			vif->vif_rxfail_chain_undersize++;
			vif->vif_ierrors++;
			vioif_rxbuf_free(vif, rb);
			continue;
		}
		len -= sizeof (struct virtio_net_hdr);

		/*
		 * We copy small packets that happen to fit into a single
		 * cookie and reuse the buffers. For bigger ones, we loan
		 * the buffers upstream.
		 */
		if (len < vif->vif_rxcopy_thresh ||
		    vif->vif_nrxbufs_onloan >= vif->vif_nrxbufs_onloan_max) {
			mutex_exit(&vif->vif_mutex);
			if ((mp = allocb(len, 0)) == NULL) {
				mutex_enter(&vif->vif_mutex);
				vif->vif_norecvbuf++;
				vif->vif_ierrors++;

				vioif_rxbuf_free(vif, rb);
				continue;
			}

			bcopy(virtio_dma_va(rb->rb_dma, VIOIF_HEADER_SKIP),
			    mp->b_rptr, len);
			mp->b_wptr = mp->b_rptr + len;

			/*
			 * As the packet contents was copied rather than
			 * loaned, we can return the receive buffer resources
			 * to the free list.
			 */
			mutex_enter(&vif->vif_mutex);
			vioif_rxbuf_free(vif, rb);

		} else {
			mutex_exit(&vif->vif_mutex);
			if ((mp = desballoc(virtio_dma_va(rb->rb_dma,
			    VIOIF_HEADER_SKIP), len, 0,
			    &rb->rb_frtn)) == NULL) {
				mutex_enter(&vif->vif_mutex);
				vif->vif_norecvbuf++;
				vif->vif_ierrors++;

				vioif_rxbuf_free(vif, rb);
				continue;
			}
			mp->b_wptr = mp->b_rptr + len;

			mutex_enter(&vif->vif_mutex);
			vif->vif_nrxbufs_onloan++;
		}

		/*
		 * virtio-net does not tell us if this packet is multicast
		 * or broadcast, so we have to check it.
		 */
		if (mp->b_rptr[0] & 0x1) {
			if (bcmp(mp->b_rptr, vioif_broadcast, ETHERADDRL) != 0)
				vif->vif_multircv++;
			else
				vif->vif_brdcstrcv++;
		}

		vif->vif_rbytes += len;
		vif->vif_ipackets++;

		if (lastmp == NULL) {
			mphead = mp;
		} else {
			lastmp->b_next = mp;
		}
		lastmp = mp;
		num_processed++;
	}

	if (mphead != NULL) {
		if (vif->vif_runstate == VIOIF_RUNSTATE_RUNNING) {
			mutex_exit(&vif->vif_mutex);
			mac_rx(vif->vif_mac_handle, NULL, mphead);
			mutex_enter(&vif->vif_mutex);
		} else {
			/*
			 * The NIC was disabled part way through our execution,
			 * so free the messages we allocated.
			 */
			freemsgchain(mphead);
		}
	}

	return (num_processed);
}

static uint_t
vioif_reclaim_used_tx(vioif_t *vif)
{
	virtio_chain_t *vic;
	uint_t num_reclaimed = 0;

	VERIFY(MUTEX_NOT_HELD(&vif->vif_mutex));

	while ((vic = virtio_queue_poll(vif->vif_tx_vq)) != NULL) {
		vioif_txbuf_t *tb = virtio_chain_data(vic);

		if (tb->tb_mp != NULL) {
			/*
			 * Unbind the external mapping.
			 */
			for (uint_t i = 0; i < tb->tb_dmaext_capacity; i++) {
				if (tb->tb_dmaext[i] == NULL) {
					continue;
				}

				virtio_dma_unbind(tb->tb_dmaext[i]);
			}

			freemsg(tb->tb_mp);
			tb->tb_mp = NULL;
		}

		/*
		 * Return this transmit buffer to the free list for reuse.
		 */
		mutex_enter(&vif->vif_mutex);
		vioif_txbuf_free(vif, tb);
		mutex_exit(&vif->vif_mutex);

		num_reclaimed++;
	}

	/* Return ring to transmitting state if descriptors were reclaimed. */
	if (num_reclaimed > 0) {
		boolean_t do_update = B_FALSE;

		mutex_enter(&vif->vif_mutex);
		vif->vif_stat_tx_reclaim += num_reclaimed;
		if (vif->vif_tx_corked) {
			/*
			 * TX was corked on a lack of available descriptors.
			 * That dire state has passed so the TX interrupt can
			 * be disabled and MAC can be notified that
			 * transmission is possible again.
			 */
			vif->vif_tx_corked = B_FALSE;
			virtio_queue_no_interrupt(vif->vif_tx_vq, B_TRUE);
			do_update = B_TRUE;
		}

		if (do_update) {
			mac_tx_update(vif->vif_mac_handle);
		}
		mutex_exit(&vif->vif_mutex);
	}

	return (num_reclaimed);
}

static void
vioif_reclaim_periodic(void *arg)
{
	vioif_t *vif = arg;
	uint_t num_reclaimed;

	num_reclaimed = vioif_reclaim_used_tx(vif);

	mutex_enter(&vif->vif_mutex);
	vif->vif_tx_reclaim_tid = 0;
	/*
	 * If used descriptors were reclaimed or TX descriptors appear to be
	 * outstanding, the ring is considered active and periodic reclamation
	 * is necessary for now.
	 */
	if (num_reclaimed != 0 || virtio_queue_nactive(vif->vif_tx_vq) != 0) {
		/* Do not reschedule if the ring is being drained. */
		if (!vif->vif_tx_drain) {
			vioif_reclaim_restart(vif);
		}
	}
	mutex_exit(&vif->vif_mutex);
}

static void
vioif_reclaim_restart(vioif_t *vif)
{
	VERIFY(MUTEX_HELD(&vif->vif_mutex));
	VERIFY(!vif->vif_tx_drain);

	if (vif->vif_tx_reclaim_tid == 0) {
		vif->vif_tx_reclaim_tid = timeout(vioif_reclaim_periodic, vif,
		    MSEC_TO_TICK_ROUNDUP(vioif_reclaim_ms));
	}
}

static void
vioif_tx_drain(vioif_t *vif)
{
	VERIFY(MUTEX_HELD(&vif->vif_mutex));
	VERIFY3S(vif->vif_runstate, ==, VIOIF_RUNSTATE_STOPPING);

	vif->vif_tx_drain = B_TRUE;
	/* Put a stop to the periodic reclaim if it is running */
	if (vif->vif_tx_reclaim_tid != 0) {
		timeout_id_t tid = vif->vif_tx_reclaim_tid;

		/*
		 * With vif_tx_drain set, there is no risk that a racing
		 * vioif_reclaim_periodic() call will reschedule itself.
		 *
		 * Being part of the mc_stop hook also guarantees that
		 * vioif_m_tx() will not be called to restart it.
		 */
		vif->vif_tx_reclaim_tid = 0;
		mutex_exit(&vif->vif_mutex);
		(void) untimeout(tid);
		mutex_enter(&vif->vif_mutex);
	}
	virtio_queue_no_interrupt(vif->vif_tx_vq, B_TRUE);

	/*
	 * Wait for all of the TX descriptors to be processed by the host so
	 * they can be reclaimed.
	 */
	while (vif->vif_ntxbufs_alloc > 0) {
		mutex_exit(&vif->vif_mutex);
		(void) vioif_reclaim_used_tx(vif);
		delay(5);
		mutex_enter(&vif->vif_mutex);
	}
	VERIFY(!vif->vif_tx_corked);
	VERIFY3U(vif->vif_tx_reclaim_tid, ==, 0);
	VERIFY3U(virtio_queue_nactive(vif->vif_tx_vq), ==, 0);
}

static int
vioif_tx_inline(vioif_t *vif, vioif_txbuf_t *tb, mblk_t *mp, size_t msg_size)
{
	VERIFY(MUTEX_NOT_HELD(&vif->vif_mutex));

	VERIFY3U(msg_size, <=, virtio_dma_size(tb->tb_dma) - VIOIF_HEADER_SKIP);

	/*
	 * Copy the message into the inline buffer and then free the message.
	 */
	mcopymsg(mp, virtio_dma_va(tb->tb_dma, VIOIF_HEADER_SKIP));

	if (virtio_chain_append(tb->tb_chain,
	    virtio_dma_cookie_pa(tb->tb_dma, 0) + VIOIF_HEADER_SKIP,
	    msg_size, VIRTIO_DIR_DEVICE_READS) != DDI_SUCCESS) {
		return (DDI_FAILURE);
	}

	return (DDI_SUCCESS);
}

static int
vioif_tx_external(vioif_t *vif, vioif_txbuf_t *tb, mblk_t *mp, size_t msg_size)
{
	VERIFY(MUTEX_NOT_HELD(&vif->vif_mutex));

	mblk_t *nmp = mp;
	tb->tb_ndmaext = 0;

	while (nmp != NULL) {
		size_t len;

		if ((len = MBLKL(nmp)) == 0) {
			/*
			 * Skip any zero-length entries in the chain.
			 */
			nmp = nmp->b_cont;
			continue;
		}

		if (tb->tb_ndmaext >= tb->tb_dmaext_capacity) {
			mutex_enter(&vif->vif_mutex);
			vif->vif_txfail_indirect_limit++;
			vif->vif_notxbuf++;
			mutex_exit(&vif->vif_mutex);
			goto fail;
		}

		if (tb->tb_dmaext[tb->tb_ndmaext] == NULL) {
			/*
			 * Allocate a DMA handle for this slot.
			 */
			if ((tb->tb_dmaext[tb->tb_ndmaext] =
			    virtio_dma_alloc_nomem(vif->vif_virtio,
			    &vioif_dma_attr_external, KM_SLEEP)) == NULL) {
				mutex_enter(&vif->vif_mutex);
				vif->vif_notxbuf++;
				mutex_exit(&vif->vif_mutex);
				goto fail;
			}
		}
		virtio_dma_t *extdma = tb->tb_dmaext[tb->tb_ndmaext++];

		if (virtio_dma_bind(extdma, nmp->b_rptr, len,
		    DDI_DMA_WRITE | DDI_DMA_STREAMING, KM_SLEEP) !=
		    DDI_SUCCESS) {
			mutex_enter(&vif->vif_mutex);
			vif->vif_txfail_dma_bind++;
			mutex_exit(&vif->vif_mutex);
			goto fail;
		}

		for (uint_t n = 0; n < virtio_dma_ncookies(extdma); n++) {
			uint64_t pa = virtio_dma_cookie_pa(extdma, n);
			size_t sz = virtio_dma_cookie_size(extdma, n);

			if (virtio_chain_append(tb->tb_chain, pa, sz,
			    VIRTIO_DIR_DEVICE_READS) != DDI_SUCCESS) {
				mutex_enter(&vif->vif_mutex);
				vif->vif_txfail_indirect_limit++;
				vif->vif_notxbuf++;
				mutex_exit(&vif->vif_mutex);
				goto fail;
			}
		}

		nmp = nmp->b_cont;
	}

	/*
	 * We need to keep the message around until we reclaim the buffer from
	 * the device before freeing it.
	 */
	tb->tb_mp = mp;

	return (DDI_SUCCESS);

fail:
	for (uint_t n = 0; n < tb->tb_ndmaext; n++) {
		if (tb->tb_dmaext[n] != NULL) {
			virtio_dma_unbind(tb->tb_dmaext[n]);
		}
	}
	tb->tb_ndmaext = 0;

	freemsg(mp);

	return (DDI_FAILURE);
}

static boolean_t
vioif_send(vioif_t *vif, mblk_t *mp)
{
	VERIFY(MUTEX_NOT_HELD(&vif->vif_mutex));

	vioif_txbuf_t *tb = NULL;
	struct virtio_net_hdr *vnh = NULL;
	size_t msg_size = 0;
	uint32_t csum_start;
	uint32_t csum_stuff;
	uint32_t csum_flags;
	uint32_t lso_flags;
	uint32_t lso_mss;
	mblk_t *nmp;
	int ret;
	boolean_t lso_required = B_FALSE;
	struct ether_header *ether = (void *)mp->b_rptr;

	for (nmp = mp; nmp; nmp = nmp->b_cont)
		msg_size += MBLKL(nmp);

	if (vif->vif_tx_tso4 || vif->vif_tx_tso6) {
		mac_lso_get(mp, &lso_mss, &lso_flags);
		lso_required = (lso_flags & HW_LSO) != 0;
	}

	mutex_enter(&vif->vif_mutex);
	if ((tb = vioif_txbuf_alloc(vif)) == NULL) {
		vif->vif_notxbuf++;
		goto fail;
	}
	mutex_exit(&vif->vif_mutex);

	/*
	 * Use the inline buffer for the virtio net header.  Zero the portion
	 * of our DMA allocation prior to the packet data.
	 */
	vnh = virtio_dma_va(tb->tb_dma, 0);
	bzero(vnh, VIOIF_HEADER_SKIP);

	/*
	 * For legacy devices, and those that have not negotiated
	 * VIRTIO_F_ANY_LAYOUT, the virtio net header must appear in a separate
	 * descriptor entry to the rest of the buffer.
	 */
	if (virtio_chain_append(tb->tb_chain,
	    virtio_dma_cookie_pa(tb->tb_dma, 0), sizeof (struct virtio_net_hdr),
	    VIRTIO_DIR_DEVICE_READS) != DDI_SUCCESS) {
		mutex_enter(&vif->vif_mutex);
		vif->vif_notxbuf++;
		goto fail;
	}

	mac_hcksum_get(mp, &csum_start, &csum_stuff, NULL, NULL, &csum_flags);

	/*
	 * They want us to do the TCP/UDP csum calculation.
	 */
	if (csum_flags & HCK_PARTIALCKSUM) {
		int eth_hsize;

		/*
		 * Did we ask for it?
		 */
		ASSERT(vif->vif_tx_csum);

		/*
		 * We only asked for partial csum packets.
		 */
		ASSERT(!(csum_flags & HCK_IPV4_HDRCKSUM));
		ASSERT(!(csum_flags & HCK_FULLCKSUM));

		if (ether->ether_type == htons(ETHERTYPE_VLAN)) {
			eth_hsize = sizeof (struct ether_vlan_header);
		} else {
			eth_hsize = sizeof (struct ether_header);
		}

		vnh->vnh_flags = VIRTIO_NET_HDR_F_NEEDS_CSUM;
		vnh->vnh_csum_start = eth_hsize + csum_start;
		vnh->vnh_csum_offset = csum_stuff - csum_start;
	}

	/*
	 * Setup LSO fields if required.
	 */
	if (lso_required) {
		mac_ether_offload_flags_t needed;
		mac_ether_offload_info_t meo;
		uint32_t cksum;
		size_t len;
		mblk_t *pullmp = NULL;
		tcpha_t *tcpha;

		if (mac_ether_offload_info(mp, &meo) != 0) {
			goto fail;
		}

		needed = MEOI_L2INFO_SET | MEOI_L3INFO_SET | MEOI_L4INFO_SET;
		if ((meo.meoi_flags & needed) != needed) {
			goto fail;
		}

		if (meo.meoi_l4proto != IPPROTO_TCP) {
			goto fail;
		}

		if (meo.meoi_l3proto == ETHERTYPE_IP && vif->vif_tx_tso4) {
			vnh->vnh_gso_type = VIRTIO_NET_HDR_GSO_TCPV4;
		} else if (meo.meoi_l3proto == ETHERTYPE_IPV6 &&
		    vif->vif_tx_tso6) {
			vnh->vnh_gso_type = VIRTIO_NET_HDR_GSO_TCPV6;
		} else {
			goto fail;
		}

		/*
		 * The TCP stack does not include the length in the TCP
		 * pseudo-header when it is performing LSO since hardware
		 * generally asks for it to be removed (as it'll change).
		 * Unfortunately, for virtio, we actually need it. This means we
		 * need to go through and calculate the actual length and fix
		 * things up. Because the virtio spec cares about the ECN flag
		 * and indicating that, at least this means we'll have that
		 * available as well.
		 */
		if (MBLKL(mp) < vnh->vnh_hdr_len) {
			pullmp = msgpullup(mp, vnh->vnh_hdr_len);
			if (pullmp == NULL)
				goto fail;
			tcpha = (tcpha_t *)(pullmp->b_rptr + meo.meoi_l2hlen +
			    meo.meoi_l3hlen);
		} else {
			tcpha = (tcpha_t *)(mp->b_rptr + meo.meoi_l2hlen +
			    meo.meoi_l3hlen);
		}

		len = meo.meoi_len - meo.meoi_l2hlen - meo.meoi_l3hlen;
		cksum = ntohs(tcpha->tha_sum) + len;
		cksum = (cksum >> 16) + (cksum & 0xffff);
		cksum = (cksum >> 16) + (cksum & 0xffff);
		tcpha->tha_sum = htons(cksum);

		if (tcpha->tha_flags & TH_CWR) {
			vnh->vnh_gso_type |= VIRTIO_NET_HDR_GSO_ECN;
		}
		vnh->vnh_gso_size = (uint16_t)lso_mss;
		vnh->vnh_hdr_len = meo.meoi_l2hlen + meo.meoi_l3hlen +
		    meo.meoi_l4hlen;

		freemsg(pullmp);
	}

	/*
	 * The device does not maintain its own statistics about broadcast or
	 * multicast packets, so we have to check the destination address
	 * ourselves.
	 */
	if ((ether->ether_dhost.ether_addr_octet[0] & 0x01) != 0) {
		mutex_enter(&vif->vif_mutex);
		if (ether_cmp(&ether->ether_dhost, vioif_broadcast) == 0) {
			vif->vif_brdcstxmt++;
		} else {
			vif->vif_multixmt++;
		}
		mutex_exit(&vif->vif_mutex);
	}

	/*
	 * For small packets, copy into the preallocated inline buffer rather
	 * than incur the overhead of mapping.  Note that both of these
	 * functions ensure that "mp" is freed before returning.
	 */
	if (msg_size < vif->vif_txcopy_thresh) {
		ret = vioif_tx_inline(vif, tb, mp, msg_size);
	} else {
		ret = vioif_tx_external(vif, tb, mp, msg_size);
	}
	mp = NULL;

	mutex_enter(&vif->vif_mutex);

	if (ret != DDI_SUCCESS) {
		goto fail;
	}

	vif->vif_opackets++;
	vif->vif_obytes += msg_size;
	mutex_exit(&vif->vif_mutex);

	virtio_dma_sync(tb->tb_dma, DDI_DMA_SYNC_FORDEV);
	virtio_chain_submit(tb->tb_chain, B_TRUE);

	return (B_TRUE);

fail:
	vif->vif_oerrors++;
	if (tb != NULL) {
		vioif_txbuf_free(vif, tb);
	}
	mutex_exit(&vif->vif_mutex);

	return (mp == NULL);
}

static mblk_t *
vioif_m_tx(void *arg, mblk_t *mp)
{
	vioif_t *vif = arg;
	mblk_t *nmp;

	/*
	 * Prior to attempting to send any more frames, do a reclaim to pick up
	 * any descriptors which have been processed by the host.
	 */
	if (virtio_queue_nactive(vif->vif_tx_vq) != 0) {
		(void) vioif_reclaim_used_tx(vif);
	}

	while (mp != NULL) {
		nmp = mp->b_next;
		mp->b_next = NULL;

		if (!vioif_send(vif, mp)) {
			/*
			 * If there are no descriptors available, try to
			 * reclaim some, allowing a retry of the send if some
			 * are found.
			 */
			mp->b_next = nmp;
			if (vioif_reclaim_used_tx(vif) != 0) {
				continue;
			}

			/*
			 * Otherwise, enable the TX ring interrupt so that as
			 * soon as a descriptor becomes available, transmission
			 * can begin again.  For safety, make sure the periodic
			 * reclaim is running as well.
			 */
			mutex_enter(&vif->vif_mutex);
			vif->vif_tx_corked = B_TRUE;
			virtio_queue_no_interrupt(vif->vif_tx_vq, B_FALSE);
			vioif_reclaim_restart(vif);
			mutex_exit(&vif->vif_mutex);
			return (mp);
		}
		mp = nmp;
	}

	/* Ensure the periodic reclaim has been started. */
	mutex_enter(&vif->vif_mutex);
	vioif_reclaim_restart(vif);
	mutex_exit(&vif->vif_mutex);

	return (NULL);
}

static int
vioif_m_start(void *arg)
{
	vioif_t *vif = arg;

	mutex_enter(&vif->vif_mutex);

	VERIFY3S(vif->vif_runstate, ==, VIOIF_RUNSTATE_STOPPED);
	vif->vif_runstate = VIOIF_RUNSTATE_RUNNING;

	mac_link_update(vif->vif_mac_handle, LINK_STATE_UP);

	virtio_queue_no_interrupt(vif->vif_rx_vq, B_FALSE);

	/*
	 * Starting interrupts on the TX virtqueue is unnecessary at this time.
	 * Descriptor reclamation is handling during transmit, via a periodic
	 * timer, and when resources are tight, via the then-enabled interrupt.
	 */
	vif->vif_tx_drain = B_FALSE;

	/*
	 * Add as many receive buffers as we can to the receive queue.  If we
	 * cannot add any, it may be because we have stopped and started again
	 * and the descriptors are all in the queue already.
	 */
	(void) vioif_add_rx(vif);

	mutex_exit(&vif->vif_mutex);
	return (DDI_SUCCESS);
}

static void
vioif_m_stop(void *arg)
{
	vioif_t *vif = arg;

	mutex_enter(&vif->vif_mutex);

	VERIFY3S(vif->vif_runstate, ==, VIOIF_RUNSTATE_RUNNING);
	vif->vif_runstate = VIOIF_RUNSTATE_STOPPING;

	/* Ensure all TX descriptors have been processed and reclaimed */
	vioif_tx_drain(vif);

	virtio_queue_no_interrupt(vif->vif_rx_vq, B_TRUE);

	vif->vif_runstate = VIOIF_RUNSTATE_STOPPED;
	mutex_exit(&vif->vif_mutex);
}

static int
vioif_m_stat(void *arg, uint_t stat, uint64_t *val)
{
	vioif_t *vif = arg;

	switch (stat) {
	case MAC_STAT_IERRORS:
		*val = vif->vif_ierrors;
		break;
	case MAC_STAT_OERRORS:
		*val = vif->vif_oerrors;
		break;
	case MAC_STAT_MULTIRCV:
		*val = vif->vif_multircv;
		break;
	case MAC_STAT_BRDCSTRCV:
		*val = vif->vif_brdcstrcv;
		break;
	case MAC_STAT_MULTIXMT:
		*val = vif->vif_multixmt;
		break;
	case MAC_STAT_BRDCSTXMT:
		*val = vif->vif_brdcstxmt;
		break;
	case MAC_STAT_IPACKETS:
		*val = vif->vif_ipackets;
		break;
	case MAC_STAT_RBYTES:
		*val = vif->vif_rbytes;
		break;
	case MAC_STAT_OPACKETS:
		*val = vif->vif_opackets;
		break;
	case MAC_STAT_OBYTES:
		*val = vif->vif_obytes;
		break;
	case MAC_STAT_NORCVBUF:
		*val = vif->vif_norecvbuf;
		break;
	case MAC_STAT_NOXMTBUF:
		*val = vif->vif_notxbuf;
		break;
	case MAC_STAT_IFSPEED:
		/* always 1 Gbit */
		*val = 1000000000ULL;
		break;
	case ETHER_STAT_LINK_DUPLEX:
		/* virtual device, always full-duplex */
		*val = LINK_DUPLEX_FULL;
		break;

	default:
		return (ENOTSUP);
	}

	return (DDI_SUCCESS);
}

static int
vioif_m_setprop(void *arg, const char *pr_name, mac_prop_id_t pr_num,
    uint_t pr_valsize, const void *pr_val)
{
	vioif_t *vif = arg;

	switch (pr_num) {
	case MAC_PROP_MTU: {
		int r;
		uint32_t mtu;
		if (pr_valsize < sizeof (mtu)) {
			return (EOVERFLOW);
		}
		bcopy(pr_val, &mtu, sizeof (mtu));

		if (mtu < ETHERMIN || mtu > vif->vif_mtu_max) {
			return (EINVAL);
		}

		mutex_enter(&vif->vif_mutex);
		if ((r = mac_maxsdu_update(vif->vif_mac_handle, mtu)) == 0) {
			vif->vif_mtu = mtu;
		}
		mutex_exit(&vif->vif_mutex);

		return (r);
	}

	case MAC_PROP_PRIVATE: {
		long max, result;
		uint_t *resp;
		char *endptr;

		if (strcmp(pr_name, VIOIF_MACPROP_TXCOPY_THRESH) == 0) {
			max = VIOIF_MACPROP_TXCOPY_THRESH_MAX;
			resp = &vif->vif_txcopy_thresh;
		} else if (strcmp(pr_name, VIOIF_MACPROP_RXCOPY_THRESH) == 0) {
			max = VIOIF_MACPROP_RXCOPY_THRESH_MAX;
			resp = &vif->vif_rxcopy_thresh;
		} else {
			return (ENOTSUP);
		}

		if (pr_val == NULL) {
			return (EINVAL);
		}

		if (ddi_strtol(pr_val, &endptr, 10, &result) != 0 ||
		    *endptr != '\0' || result < 0 || result > max) {
			return (EINVAL);
		}

		mutex_enter(&vif->vif_mutex);
		*resp = result;
		mutex_exit(&vif->vif_mutex);

		return (0);
	}

	default:
		return (ENOTSUP);
	}
}

static int
vioif_m_getprop(void *arg, const char *pr_name, mac_prop_id_t pr_num,
    uint_t pr_valsize, void *pr_val)
{
	vioif_t *vif = arg;

	switch (pr_num) {
	case MAC_PROP_PRIVATE: {
		uint_t value;

		if (strcmp(pr_name, VIOIF_MACPROP_TXCOPY_THRESH) == 0) {
			value = vif->vif_txcopy_thresh;
		} else if (strcmp(pr_name, VIOIF_MACPROP_RXCOPY_THRESH) == 0) {
			value = vif->vif_rxcopy_thresh;
		} else {
			return (ENOTSUP);
		}

		if (snprintf(pr_val, pr_valsize, "%u", value) >= pr_valsize) {
			return (EOVERFLOW);
		}

		return (0);
	}

	default:
		return (ENOTSUP);
	}
}

static void
vioif_m_propinfo(void *arg, const char *pr_name, mac_prop_id_t pr_num,
    mac_prop_info_handle_t prh)
{
	vioif_t *vif = arg;
	char valstr[64];
	int value;

	switch (pr_num) {
	case MAC_PROP_MTU:
		mac_prop_info_set_perm(prh, MAC_PROP_PERM_RW);
		mac_prop_info_set_range_uint32(prh, ETHERMIN, vif->vif_mtu_max);
		return;

	case MAC_PROP_PRIVATE:
		if (strcmp(pr_name, VIOIF_MACPROP_TXCOPY_THRESH) == 0) {
			value = VIOIF_MACPROP_TXCOPY_THRESH_DEF;
		} else if (strcmp(pr_name, VIOIF_MACPROP_RXCOPY_THRESH) == 0) {
			value = VIOIF_MACPROP_RXCOPY_THRESH_DEF;
		} else {
			/*
			 * We do not recognise this private property name.
			 */
			return;
		}
		mac_prop_info_set_perm(prh, MAC_PROP_PERM_RW);
		(void) snprintf(valstr, sizeof (valstr), "%d", value);
		mac_prop_info_set_default_str(prh, valstr);
		return;

	default:
		return;
	}
}

static boolean_t
vioif_m_getcapab(void *arg, mac_capab_t cap, void *cap_data)
{
	vioif_t *vif = arg;

	switch (cap) {
	case MAC_CAPAB_HCKSUM: {
		if (!vif->vif_tx_csum) {
			return (B_FALSE);
		}

		*(uint32_t *)cap_data = HCKSUM_INET_PARTIAL;

		return (B_TRUE);
	}

	case MAC_CAPAB_LSO: {
		if (!vif->vif_tx_tso4) {
			return (B_FALSE);
		}

		mac_capab_lso_t *lso = cap_data;
		lso->lso_flags = LSO_TX_BASIC_TCP_IPV4 | LSO_TX_BASIC_TCP_IPV6;
		lso->lso_basic_tcp_ipv4.lso_max = VIOIF_RX_DATA_SIZE;
		lso->lso_basic_tcp_ipv6.lso_max = VIOIF_RX_DATA_SIZE;

		return (B_TRUE);
	}

	default:
		return (B_FALSE);
	}
}

static boolean_t
vioif_has_feature(vioif_t *vif, uint32_t feature)
{
	return (virtio_feature_present(vif->vif_virtio, feature));
}

/*
 * Read the primary MAC address from the device if one is provided.  If not,
 * generate a random locally administered MAC address and write it back to the
 * device.
 */
static void
vioif_get_mac(vioif_t *vif)
{
	VERIFY(MUTEX_HELD(&vif->vif_mutex));

	if (vioif_has_feature(vif, VIRTIO_NET_F_MAC)) {
		for (uint_t i = 0; i < ETHERADDRL; i++) {
			vif->vif_mac[i] = virtio_dev_get8(vif->vif_virtio,
			    VIRTIO_NET_CONFIG_MAC + i);
		}
		vif->vif_mac_from_host = 1;

		return;
	}

	/* Get a few random bytes */
	(void) random_get_pseudo_bytes(vif->vif_mac, ETHERADDRL);
	/* Make sure it's a unicast MAC */
	vif->vif_mac[0] &= ~1;
	/* Set the "locally administered" bit */
	vif->vif_mac[1] |= 2;

	/*
	 * Write the random MAC address back to the device.
	 */
	for (uint_t i = 0; i < ETHERADDRL; i++) {
		virtio_dev_put8(vif->vif_virtio, VIRTIO_NET_CONFIG_MAC + i,
		    vif->vif_mac[i]);
	}
	vif->vif_mac_from_host = 0;

	dev_err(vif->vif_dip, CE_NOTE, "!Generated a random MAC address: "
	    "%02x:%02x:%02x:%02x:%02x:%02x",
	    (uint_t)vif->vif_mac[0], (uint_t)vif->vif_mac[1],
	    (uint_t)vif->vif_mac[2], (uint_t)vif->vif_mac[3],
	    (uint_t)vif->vif_mac[4], (uint_t)vif->vif_mac[5]);
}

/*
 * Virtqueue interrupt handlers
 */
static uint_t
vioif_rx_handler(caddr_t arg0, caddr_t arg1)
{
	vioif_t *vif = (vioif_t *)arg0;

	mutex_enter(&vif->vif_mutex);
	(void) vioif_process_rx(vif);

	/*
	 * Attempt to replenish the receive queue.  If we cannot add any
	 * descriptors here, it may be because all of the recently received
	 * packets were loaned up to the networking stack.
	 */
	(void) vioif_add_rx(vif);
	mutex_exit(&vif->vif_mutex);

	return (DDI_INTR_CLAIMED);
}

static uint_t
vioif_tx_handler(caddr_t arg0, caddr_t arg1)
{
	vioif_t *vif = (vioif_t *)arg0;

	/*
	 * The TX interrupt could race with other reclamation activity, so
	 * interpreting the return value is unimportant.
	 */
	(void) vioif_reclaim_used_tx(vif);

	return (DDI_INTR_CLAIMED);
}

static void
vioif_check_features(vioif_t *vif)
{
	VERIFY(MUTEX_HELD(&vif->vif_mutex));

	vif->vif_tx_csum = 0;
	vif->vif_tx_tso4 = 0;
	vif->vif_tx_tso6 = 0;

	if (vioif_has_feature(vif, VIRTIO_NET_F_CSUM)) {
		/*
		 * The host will accept packets with partial checksums from us.
		 */
		vif->vif_tx_csum = 1;

		/*
		 * The legacy GSO feature represents the combination of
		 * HOST_TSO4, HOST_TSO6, and HOST_ECN.
		 */
		boolean_t gso = vioif_has_feature(vif, VIRTIO_NET_F_GSO);
		boolean_t tso4 = vioif_has_feature(vif, VIRTIO_NET_F_HOST_TSO4);
		boolean_t tso6 = vioif_has_feature(vif, VIRTIO_NET_F_HOST_TSO6);
		boolean_t ecn = vioif_has_feature(vif, VIRTIO_NET_F_HOST_ECN);

		/*
		 * Explicit congestion notification (ECN) is configured
		 * globally; see "tcp_ecn_permitted".  As we cannot currently
		 * request that the stack disable ECN on a per interface basis,
		 * we require the device to support the combination of
		 * segmentation offload and ECN support.
		 */
		if (gso) {
			vif->vif_tx_tso4 = 1;
			vif->vif_tx_tso6 = 1;
		}
		if (tso4 && ecn) {
			vif->vif_tx_tso4 = 1;
		}
		if (tso6 && ecn) {
			vif->vif_tx_tso6 = 1;
		}
	}

	if (vioif_has_feature(vif, VIRTIO_NET_F_CTRL_VQ)) {
		vif->vif_has_ctrlq = 1;

		/*
		 * The VIRTIO_NET_F_CTRL_VQ feature must be enabled if there's
		 * any chance of the VIRTIO_NET_F_CTRL_RX being enabled.
		 */
		if (vioif_has_feature(vif, VIRTIO_NET_F_CTRL_RX))
			vif->vif_has_ctrlq_rx = 1;
	}
}

static int
vioif_select_interrupt_types(void)
{
	id_t id;
	smbios_system_t sys;
	smbios_info_t info;

	if (vioif_allowed_int_types != -1) {
		/*
		 * If this value was tuned via /etc/system or the debugger,
		 * use the provided value directly.
		 */
		return (vioif_allowed_int_types);
	}

	if (ksmbios == NULL ||
	    (id = smbios_info_system(ksmbios, &sys)) == SMB_ERR ||
	    smbios_info_common(ksmbios, id, &info) == SMB_ERR) {
		/*
		 * The system may not have valid SMBIOS data, so ignore a
		 * failure here.
		 */
		return (VIRTIO_ANY_INTR_TYPE);
	}

	if (strcmp(info.smbi_manufacturer, "Google") == 0 &&
	    strcmp(info.smbi_product, "Google Compute Engine") == 0) {
		/*
		 * An undiagnosed issue with the Google Compute Engine (GCE)
		 * hypervisor exists.  In this environment, no RX interrupts
		 * are received if MSI-X handlers are installed.  This does not
		 * appear to be true for the Virtio SCSI driver.  Fixed
		 * interrupts do appear to work, so we fall back for now:
		 */
		return (DDI_INTR_TYPE_FIXED);
	}

	return (VIRTIO_ANY_INTR_TYPE);
}

static int
vioif_attach(dev_info_t *dip, ddi_attach_cmd_t cmd)
{
	int ret;
	vioif_t *vif;
	virtio_t *vio;
	mac_register_t *macp = NULL;

	if (cmd != DDI_ATTACH) {
		return (DDI_FAILURE);
	}

	if ((vio = virtio_init(dip, VIRTIO_NET_WANTED_FEATURES, B_TRUE)) ==
	    NULL) {
		return (DDI_FAILURE);
	}

	vif = kmem_zalloc(sizeof (*vif), KM_SLEEP);
	vif->vif_dip = dip;
	vif->vif_virtio = vio;
	vif->vif_runstate = VIOIF_RUNSTATE_STOPPED;
	ddi_set_driver_private(dip, vif);

	if ((vif->vif_rx_vq = virtio_queue_alloc(vio, VIRTIO_NET_VIRTQ_RX,
	    "rx", vioif_rx_handler, vif, B_FALSE, VIOIF_MAX_SEGS)) == NULL ||
	    (vif->vif_tx_vq = virtio_queue_alloc(vio, VIRTIO_NET_VIRTQ_TX,
	    "tx", vioif_tx_handler, vif, B_FALSE, VIOIF_MAX_SEGS)) == NULL) {
		goto fail;
	}

	if (vioif_has_feature(vif, VIRTIO_NET_F_CTRL_VQ) &&
	    (vif->vif_ctrl_vq = virtio_queue_alloc(vio,
	    VIRTIO_NET_VIRTQ_CONTROL, "ctrlq", NULL, vif,
	    B_FALSE, VIOIF_MAX_SEGS)) == NULL) {
		goto fail;
	}

	if (virtio_init_complete(vio, vioif_select_interrupt_types()) !=
	    DDI_SUCCESS) {
		dev_err(dip, CE_WARN, "failed to complete Virtio init");
		goto fail;
	}

	virtio_queue_no_interrupt(vif->vif_rx_vq, B_TRUE);
	virtio_queue_no_interrupt(vif->vif_tx_vq, B_TRUE);
	if (vif->vif_ctrl_vq != NULL)
		virtio_queue_no_interrupt(vif->vif_ctrl_vq, B_TRUE);

	mutex_init(&vif->vif_mutex, NULL, MUTEX_DRIVER, virtio_intr_pri(vio));
	mutex_enter(&vif->vif_mutex);

	vioif_get_mac(vif);

	vif->vif_rxcopy_thresh = VIOIF_MACPROP_RXCOPY_THRESH_DEF;
	vif->vif_txcopy_thresh = VIOIF_MACPROP_TXCOPY_THRESH_DEF;

	if (vioif_has_feature(vif, VIRTIO_NET_F_MTU)) {
		vif->vif_mtu_max = virtio_dev_get16(vio, VIRTIO_NET_CONFIG_MTU);
	} else {
		vif->vif_mtu_max = ETHERMTU;
	}

	vif->vif_mtu = ETHERMTU;
	if (vif->vif_mtu > vif->vif_mtu_max) {
		vif->vif_mtu = vif->vif_mtu_max;
	}

	vioif_check_features(vif);

	if (vioif_alloc_bufs(vif) != 0) {
		mutex_exit(&vif->vif_mutex);
		dev_err(dip, CE_WARN, "failed to allocate memory");
		goto fail;
	}

	mutex_exit(&vif->vif_mutex);

	if (virtio_interrupts_enable(vio) != DDI_SUCCESS) {
		dev_err(dip, CE_WARN, "failed to enable interrupts");
		goto fail;
	}

	if ((macp = mac_alloc(MAC_VERSION)) == NULL) {
		dev_err(dip, CE_WARN, "failed to allocate a mac_register");
		goto fail;
	}

	macp->m_type_ident = MAC_PLUGIN_IDENT_ETHER;
	macp->m_driver = vif;
	macp->m_dip = dip;
	macp->m_src_addr = vif->vif_mac;
	macp->m_callbacks = &vioif_mac_callbacks;
	macp->m_min_sdu = 0;
	macp->m_max_sdu = vif->vif_mtu;
	macp->m_margin = VLAN_TAGSZ;
	macp->m_priv_props = vioif_priv_props;

	if ((ret = mac_register(macp, &vif->vif_mac_handle)) != 0) {
		dev_err(dip, CE_WARN, "mac_register() failed (%d)", ret);
		goto fail;
	}
	mac_free(macp);

	mac_link_update(vif->vif_mac_handle, LINK_STATE_UP);

	return (DDI_SUCCESS);

fail:
	vioif_free_bufs(vif);
	if (macp != NULL) {
		mac_free(macp);
	}
	(void) virtio_fini(vio, B_TRUE);
	kmem_free(vif, sizeof (*vif));
	return (DDI_FAILURE);
}

static int
vioif_detach(dev_info_t *dip, ddi_detach_cmd_t cmd)
{
	int r;
	vioif_t *vif;

	if (cmd != DDI_DETACH) {
		return (DDI_FAILURE);
	}

	if ((vif = ddi_get_driver_private(dip)) == NULL) {
		return (DDI_FAILURE);
	}

	mutex_enter(&vif->vif_mutex);
	if (vif->vif_runstate != VIOIF_RUNSTATE_STOPPED) {
		dev_err(dip, CE_WARN, "!NIC still running, cannot detach");
		mutex_exit(&vif->vif_mutex);
		return (DDI_FAILURE);
	}

	/*
	 * There should be no outstanding transmit buffers once the NIC is
	 * completely stopped.
	 */
	VERIFY3U(vif->vif_ntxbufs_alloc, ==, 0);

	/*
	 * Though we cannot claw back all of the receive buffers until we reset
	 * the device, we must ensure all those loaned to MAC have been
	 * returned before calling mac_unregister().
	 */
	if (vif->vif_nrxbufs_onloan > 0) {
		dev_err(dip, CE_WARN, "!%u receive buffers still loaned, "
		    "cannot detach", vif->vif_nrxbufs_onloan);
		mutex_exit(&vif->vif_mutex);
		return (DDI_FAILURE);
	}

	if ((r = mac_unregister(vif->vif_mac_handle)) != 0) {
		dev_err(dip, CE_WARN, "!MAC unregister failed (%d)", r);
		return (DDI_FAILURE);
	}

	/*
	 * Shut down the device so that we can recover any previously
	 * submitted receive buffers.
	 */
	virtio_shutdown(vif->vif_virtio);
	for (;;) {
		virtio_chain_t *vic;

		if ((vic = virtio_queue_evacuate(vif->vif_rx_vq)) == NULL) {
			break;
		}

		vioif_rxbuf_t *rb = virtio_chain_data(vic);
		vioif_rxbuf_free(vif, rb);
	}

	/*
	 * vioif_free_bufs() must be called before virtio_fini()
	 * as it uses virtio_chain_free() which itself depends on some
	 * virtio data structures still being around.
	 */
	vioif_free_bufs(vif);
	(void) virtio_fini(vif->vif_virtio, B_FALSE);

	mutex_exit(&vif->vif_mutex);
	mutex_destroy(&vif->vif_mutex);

	kmem_free(vif, sizeof (*vif));

	return (DDI_SUCCESS);
}

static int
vioif_quiesce(dev_info_t *dip)
{
	vioif_t *vif;

	if ((vif = ddi_get_driver_private(dip)) == NULL)
		return (DDI_FAILURE);

	return (virtio_quiesce(vif->vif_virtio));
}

int
_init(void)
{
	int ret;

	mac_init_ops(&vioif_dev_ops, "vioif");

	if ((ret = mod_install(&vioif_modlinkage)) != DDI_SUCCESS) {
		mac_fini_ops(&vioif_dev_ops);
	}

	return (ret);
}

int
_fini(void)
{
	int ret;

	if ((ret = mod_remove(&vioif_modlinkage)) == DDI_SUCCESS) {
		mac_fini_ops(&vioif_dev_ops);
	}

	return (ret);
}

int
_info(struct modinfo *modinfop)
{
	return (mod_info(&vioif_modlinkage, modinfop));
}<|MERGE_RESOLUTION|>--- conflicted
+++ resolved
@@ -89,12 +89,7 @@
  * driver, the following tuneable causes us to pretend that the request always
  * succeeds if the underlying virtual device does not have support.
  */
-<<<<<<< HEAD
-int fake_promisc_success = 0;
-
-=======
 int vioif_fake_promisc_success = 1;
->>>>>>> 51463258
 
 static int vioif_quiesce(dev_info_t *);
 static int vioif_attach(dev_info_t *, ddi_attach_cmd_t);
@@ -777,11 +772,7 @@
 	uint8_t val = on ? 1 : 0;
 
 	if (!vif->vif_has_ctrlq_rx) {
-<<<<<<< HEAD
-		if (fake_promisc_success)
-=======
 		if (vioif_fake_promisc_success)
->>>>>>> 51463258
 			return (0);
 
 		return (ENOTSUP);
