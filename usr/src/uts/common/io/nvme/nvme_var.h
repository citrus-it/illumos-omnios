/*
 * This file and its contents are supplied under the terms of the
 * Common Development and Distribution License ("CDDL"), version 1.0.
 * You may only use this file in accordance with the terms of version
 * 1.0 of the CDDL.
 *
 * A full copy of the text of the CDDL should have accompanied this
 * source.  A copy of the CDDL is also available via the Internet at
 * http://www.illumos.org/license/CDDL.
 */

/*
 * Copyright 2016 The MathWorks, Inc. All rights reserved.
 * Copyright 2019 Joyent, Inc.
 * Copyright 2019 Unix Software Ltd.
 * Copyright 2024 Oxide Computer Company.
 * Copyright 2022 OmniOS Community Edition (OmniOSce) Association.
 * Copyright 2022 Tintri by DDN, Inc. All rights reserved.
 */

#ifndef _NVME_VAR_H
#define	_NVME_VAR_H

#include <sys/ddi.h>
#include <sys/sunddi.h>
#include <sys/blkdev.h>
#include <sys/taskq_impl.h>
#include <sys/list.h>
#include <sys/callb.h>
#include <sys/ddi_ufm.h>
#include <nvme_common.h>
#include "nvme_reg.h"

/*
 * NVMe driver state
 */

#ifdef __cplusplus
extern "C" {
#endif

typedef enum {
	NVME_PCI_CONFIG			= 1 << 0,
	NVME_FMA_INIT			= 1 << 1,
	NVME_REGS_MAPPED		= 1 << 2,
	NVME_ADMIN_QUEUE		= 1 << 3,
	NVME_CTRL_LIMITS		= 1 << 4,
	NVME_INTERRUPTS			= 1 << 5,
	NVME_UFM_INIT			= 1 << 6,
	NVME_MUTEX_INIT			= 1 << 7,
	NVME_MGMT_INIT			= 1 << 8
} nvme_progress_t;

typedef enum {
	NVME_NS_LOCK	= 1 << 0
} nvme_ns_progress_t;

typedef enum {
	/*
	 * The controller fails to properly process commands on the admin queue
	 * if the first one has CID 0. Subsequent use of CID 0 doesn't present
	 * a problem.
	 */
	NVME_QUIRK_START_CID		= 1 << 0,
} nvme_quirk_t;

#define	NVME_MIN_ADMIN_QUEUE_LEN	16
#define	NVME_MIN_IO_QUEUE_LEN		16
#define	NVME_DEFAULT_ADMIN_QUEUE_LEN	256
#define	NVME_DEFAULT_IO_QUEUE_LEN	1024
#define	NVME_DEFAULT_ASYNC_EVENT_LIMIT	10
#define	NVME_MIN_ASYNC_EVENT_LIMIT	1
#define	NVME_DEFAULT_MIN_BLOCK_SIZE	512


typedef struct nvme nvme_t;
typedef struct nvme_namespace nvme_namespace_t;
typedef struct nvme_minor nvme_minor_t;
typedef struct nvme_lock nvme_lock_t;
typedef struct nvme_minor_lock_info nvme_minor_lock_info_t;
typedef struct nvme_dma nvme_dma_t;
typedef struct nvme_cmd nvme_cmd_t;
typedef struct nvme_cq nvme_cq_t;
typedef struct nvme_qpair nvme_qpair_t;
typedef struct nvme_task_arg nvme_task_arg_t;
typedef struct nvme_panicdata nvme_panicdata_t;

/*
 * These states represent the minor's perspective. That is, of a minor's
 * namespace and controller lock, where is it?
 */
typedef enum {
	NVME_LOCK_STATE_UNLOCKED	= 0,
	NVME_LOCK_STATE_BLOCKED,
	NVME_LOCK_STATE_ACQUIRED
} nvme_minor_lock_state_t;

struct nvme_minor_lock_info {
	list_node_t nli_node;
	nvme_lock_t *nli_lock;
	nvme_minor_lock_state_t nli_state;
	nvme_lock_level_t nli_curlevel;
	/*
	 * While the minor points back to itself and the nvme_t should always
	 * point to the current controller, the namespace should only point to
	 * one if this is a particular namespace lock. The former two are
	 * initialized at minor initialization time.
	 */
	nvme_minor_t *nli_minor;
	nvme_t *nli_nvme;
	nvme_namespace_t *nli_ns;
	/*
	 * This is the common ioctl information that should be filled in when
	 * we're being woken up for any reason other than an interrupted signal.
	 * This should only be set while blocking.
	 */
	nvme_ioctl_common_t *nli_ioc;
	/*
	 * The following are provided for debugging purposes. In particular,
	 * information like the kthread_t and related that performed this should
	 * be considered suspect as it represents who took the operation, not
	 * who performed the operation (unless we're actively blocking).
	 */
	hrtime_t nli_last_change;
	uintptr_t nli_acq_kthread;
	pid_t nli_acq_pid;
};

struct nvme_minor {
	/*
	 * The following three fields are set when this is created.
	 */
	id_t nm_minor;
	nvme_t *nm_ctrl;
	nvme_namespace_t *nm_ns;
	/*
	 * This link is used to index this minor on the global list of active
	 * open-related minors. This is only manipulated under the
	 * nvme_open_minors_mutex.
	 */
	avl_node_t nm_avl;
	/*
	 * Information related to locking. Note, there is no pointer to a locked
	 * controller as the only one can be the one specified here. This data
	 * is protected by the controller's n_minor_mutex.
	 */
	kcondvar_t nm_cv;
	nvme_minor_lock_info_t nm_ctrl_lock;
	nvme_minor_lock_info_t nm_ns_lock;
};

struct nvme_lock {
	nvme_minor_lock_info_t *nl_writer;
	list_t nl_readers;
	list_t nl_pend_readers;
	list_t nl_pend_writers;
	/*
	 * The following are stats to indicate how often certain locking
	 * activities have occurred for debugging purposes.
	 */
	uint32_t nl_nwrite_locks;
	uint32_t nl_nread_locks;
	uint32_t nl_npend_writes;
	uint32_t nl_npend_reads;
	uint32_t nl_nnonblock;
	uint32_t nl_nsignals;
	uint32_t nl_nsig_unlock;
	uint32_t nl_nsig_blocks;
	uint32_t nl_nsig_acq;
};

struct nvme_dma {
	ddi_dma_handle_t nd_dmah;
	ddi_acc_handle_t nd_acch;
	ddi_dma_cookie_t nd_cookie;
	uint_t nd_ncookie;
	caddr_t nd_memp;
	size_t nd_len;
	boolean_t nd_cached;
};

struct nvme_cmd {
	struct list_node nc_list;

	nvme_sqe_t nc_sqe;
	nvme_cqe_t nc_cqe;

	void (*nc_callback)(void *);
	bd_xfer_t *nc_xfer;
	boolean_t nc_completed;
	boolean_t nc_dontpanic;
	uint16_t nc_sqid;

	nvme_dma_t *nc_dma;
	nvme_dma_t *nc_prp; /* DMA for PRP lists */

	kmutex_t nc_mutex;
	kcondvar_t nc_cv;

	taskq_ent_t nc_tqent;
	nvme_t *nc_nvme;
};

struct nvme_cq {
	size_t ncq_nentry;
	uint16_t ncq_id;

	nvme_dma_t *ncq_dma;
	nvme_cqe_t *ncq_cq;
	uint_t ncq_head;
	uint_t ncq_tail;
	uintptr_t ncq_hdbl;
	int ncq_phase;

	taskq_t *ncq_cmd_taskq;

	kmutex_t ncq_mutex;
};

struct nvme_qpair {
	size_t nq_nentry;

	/* submission fields */
	nvme_dma_t *nq_sqdma;
	nvme_sqe_t *nq_sq;
	uint_t nq_sqhead;
	uint_t nq_sqtail;
	uintptr_t nq_sqtdbl;

	/* completion */
	nvme_cq_t *nq_cq;

	/* shared structures for completion and submission */
	nvme_cmd_t **nq_cmd;	/* active command array */
	uint16_t nq_next_cmd;	/* next potential empty queue slot */
	uint_t nq_active_cmds;	/* number of active cmds */

	kmutex_t nq_mutex;	/* protects shared state */
	ksema_t nq_sema; /* semaphore to ensure q always has >= 1 empty slot */
};

<<<<<<< HEAD
struct nvme_panicdata {
	callb_id_t np_cbid;
	nvme_reg_csts_t np_csts;
	nvme_reg_cc_t np_cc;
	ddi_fm_error_t np_acc_err;
};
=======
typedef struct nvme_mgmt_lock {
	kmutex_t nml_lock;
	kcondvar_t nml_cv;
	uintptr_t nml_bd_own;
} nvme_mgmt_lock_t;
>>>>>>> e6769cd1

struct nvme {
	dev_info_t *n_dip;
	nvme_progress_t n_progress;
	nvme_quirk_t n_quirks;

	caddr_t n_regs;
	ddi_acc_handle_t n_regh;

	kmem_cache_t *n_cmd_cache;
	kmem_cache_t *n_prp_cache;

	size_t n_inth_sz;
	ddi_intr_handle_t *n_inth;
	int n_intr_cnt;
	uint_t n_intr_pri;
	int n_intr_cap;
	int n_intr_type;
	int n_intr_types;

	ddi_acc_handle_t n_pcicfg_handle;
	uint16_t n_vendor_id;
	uint16_t n_device_id;
	uint16_t n_subsystem_vendor_id;
	uint16_t n_subsystem_device_id;
	uint8_t n_revision_id;

	char *n_product;
	char *n_vendor;

	nvme_version_t n_version;
	boolean_t n_dead;
	nvme_ioctl_errno_t n_dead_status;
	taskq_ent_t n_dead_tqent;
	boolean_t n_strict_version;
	boolean_t n_ignore_unknown_vendor_status;
	uint32_t n_admin_queue_len;
	uint32_t n_io_squeue_len;
	uint32_t n_io_cqueue_len;
	uint16_t n_async_event_limit;
	uint_t n_min_block_size;
	uint16_t n_abort_command_limit;
	uint64_t n_max_data_transfer_size;
	boolean_t n_write_cache_present;
	boolean_t n_write_cache_enabled;
	int n_error_log_len;
	boolean_t n_async_event_supported;
	int n_submission_queues;
	int n_completion_queues;

	int n_nssr_supported;
	int n_doorbell_stride;
	int n_timeout;
	int n_arbitration_mechanisms;
	int n_cont_queues_reqd;
	int n_max_queue_entries;
	int n_pageshift;
	int n_pagesize;

	uint32_t n_namespace_count;
	uint_t n_namespaces_attachable;
	uint_t n_ioq_count;
	uint_t n_cq_count;

	/*
	 * This is cached identify controller and common namespace data that
	 * exists in the system. This generally can be used in the kernel;
	 * however, we have to be careful about what we use here because these
	 * values are not refreshed after attach. Therefore these are good for
	 * answering the question what does the controller support or what is in
	 * the common namespace information, but not otherwise. That means you
	 * shouldn't use this to try to answer how much capacity is still in the
	 * controller because this information is just cached.
	 */
	nvme_identify_ctrl_t *n_idctl;
	nvme_identify_nsid_t *n_idcomns;

	/* Pointer to the admin queue, which is always queue 0 in n_ioq. */
	nvme_qpair_t *n_adminq;
	/*
	 * All command queues, including the admin queue.
	 * Its length is: n_ioq_count + 1.
	 */
	nvme_qpair_t **n_ioq;
	nvme_cq_t **n_cq;

	nvme_namespace_t *n_ns;

	ddi_dma_attr_t n_queue_dma_attr;
	ddi_dma_attr_t n_prp_dma_attr;
	ddi_dma_attr_t n_sgl_dma_attr;
	ddi_device_acc_attr_t n_reg_acc_attr;
	ddi_iblock_cookie_t n_fm_ibc;
	int n_fm_cap;

	ksema_t n_abort_sema;

	/* protects namespace management operations */
	nvme_mgmt_lock_t n_mgmt;

	/*
	 * This lock protects the minor node locking state across the controller
	 * and all related namespaces.
	 */
	kmutex_t n_minor_mutex;
	nvme_lock_t n_lock;

	/* errors detected by driver */
	uint32_t n_dma_bind_err;
	uint32_t n_abort_failed;
	uint32_t n_cmd_timeout;
	uint32_t n_cmd_aborted;
	uint32_t n_wrong_logpage;
	uint32_t n_unknown_logpage;
	uint32_t n_too_many_cookies;
	uint32_t n_unknown_cid;

	/* errors detected by hardware */
	uint32_t n_data_xfr_err;
	uint32_t n_internal_err;
	uint32_t n_abort_rq_err;
	uint32_t n_abort_sq_del;
	uint32_t n_nvm_cap_exc;
	uint32_t n_nvm_ns_notrdy;
	uint32_t n_nvm_ns_formatting;
	uint32_t n_inv_cq_err;
	uint32_t n_inv_qid_err;
	uint32_t n_max_qsz_exc;
	uint32_t n_inv_int_vect;
	uint32_t n_inv_log_page;
	uint32_t n_inv_format;
	uint32_t n_inv_q_del;
	uint32_t n_cnfl_attr;
	uint32_t n_inv_prot;
	uint32_t n_readonly;

	/* errors reported by asynchronous events */
	uint32_t n_diagfail_event;
	uint32_t n_persistent_event;
	uint32_t n_transient_event;
	uint32_t n_fw_load_event;
	uint32_t n_reliability_event;
	uint32_t n_temperature_event;
	uint32_t n_spare_event;
	uint32_t n_vendor_event;
	uint32_t n_notice_event;
	uint32_t n_unknown_event;

	/* hot removal NDI event handling */
	ddi_eventcookie_t n_rm_cookie;
	ddi_callback_id_t n_ev_rm_cb_id;

	/* DDI UFM handle */
	ddi_ufm_handle_t *n_ufmh;
	/* Cached Firmware Slot Information log page */
	nvme_fwslot_log_t *n_fwslot;
	/* Lock protecting the cached firmware slot info */
	kmutex_t n_fwslot_mutex;

	/* Controller state saved on panic */
	nvme_panicdata_t n_panicdata;
};

struct nvme_namespace {
	nvme_t *ns_nvme;
	nvme_ns_progress_t ns_progress;
	uint8_t ns_eui64[8];
	uint8_t	ns_nguid[16];
	char	ns_name[11];

	bd_handle_t ns_bd_hdl;

	uint32_t ns_id;
	size_t ns_block_count;
	size_t ns_block_size;
	size_t ns_best_block_size;

	boolean_t ns_allocated;
	boolean_t ns_active;
	boolean_t ns_ignore;
	boolean_t ns_attached;

	nvme_identify_nsid_t *ns_idns;

	/*
	 * Namespace lock, see the theory statement for more information.
	 */
	nvme_lock_t ns_lock;

	/*
	 * If a namespace has neither NGUID nor EUI64, we create a devid in
	 * nvme_prepare_devid().
	 */
	char *ns_devid;
};

struct nvme_task_arg {
	nvme_t *nt_nvme;
	nvme_cmd_t *nt_cmd;
};

typedef enum {
	/*
	 * This indicates that there is no exclusive access required for this
	 * operation. However, this operation will fail if someone attempts to
	 * perform this operation and someone else holds a write lock.
	 */
	NVME_IOCTL_EXCL_NONE	= 0,
	/*
	 * This indicates that a write lock is required to perform the
	 * operation.
	 */
	NVME_IOCTL_EXCL_WRITE,
	/*
	 * This indicates that the exclusive check should be skipped. The only
	 * case this should be used in is the lock and unlock ioctls as they
	 * should be able to proceed even when the controller is being used
	 * exclusively.
	 */
	NVME_IOCTL_EXCL_SKIP
} nvme_ioctl_excl_t;

/*
 * This structure represents the set of checks that we apply to ioctl's using
 * the nvme_ioctl_common_t structure as part of validation.
 */
typedef struct nvme_ioctl_check {
	/*
	 * This indicates whether or not the command in question allows a
	 * namespace to be specified at all. If this is false, a namespace minor
	 * cannot be used and a controller minor must leave the nsid set to
	 * zero.
	 */
	boolean_t nck_ns_ok;
	/*
	 * This indicates that a minor node corresponding to a namespace is
	 * allowed to issue this.
	 */
	boolean_t nck_ns_minor_ok;
	/*
	 * This indicates that the controller should be skipped from all of the
	 * following processing behavior. That is, it's allowed to specify
	 * whatever it wants in the nsid field, regardless if it is valid or
	 * not. This is required for some of the Identify Command options that
	 * list endpoints. This should generally not be used and the driver
	 * should still validate the nuance here.
	 */
	boolean_t nck_skip_ctrl;
	/*
	 * This indicates that if we're on the controller's minor and we don't
	 * have an explicit namespace ID (i.e. 0), should the namespace be
	 * rewritten to be the broadcast namespace.
	 */
	boolean_t nck_ctrl_rewrite;
	/*
	 * This indicates whether or not the broadcast NSID is acceptable for
	 * the controller node.
	 */
	boolean_t nck_bcast_ok;

	/*
	 * This indicates to the lock checking code what kind of exclusive
	 * access is required. This check occurs after any namespace rewriting
	 * has occurred. When looking at exclusivity, a broadcast namespace or
	 * namespace 0 indicate that the controller is the target, otherwise the
	 * target namespace will be checked for a write lock.
	 */
	nvme_ioctl_excl_t nck_excl;
} nvme_ioctl_check_t;

/*
 * Constants
 */
extern uint_t nvme_vendor_specific_admin_cmd_max_timeout;
extern uint32_t nvme_vendor_specific_admin_cmd_size;

/*
 * Common functions.
 */
extern nvme_namespace_t *nvme_nsid2ns(nvme_t *, uint32_t);
extern boolean_t nvme_ioctl_error(nvme_ioctl_common_t *, nvme_ioctl_errno_t,
    uint32_t, uint32_t);
extern boolean_t nvme_ctrl_atleast(nvme_t *, const nvme_version_t *);
extern void nvme_ioctl_success(nvme_ioctl_common_t *);

/*
 * Validation related functions and kernel tunable limits.
 */
extern boolean_t nvme_validate_logpage(nvme_t *, nvme_ioctl_get_logpage_t *);
extern boolean_t nvme_validate_identify(nvme_t *, nvme_ioctl_identify_t *,
    boolean_t);
extern boolean_t nvme_validate_get_feature(nvme_t *,
    nvme_ioctl_get_feature_t *);
extern boolean_t nvme_validate_vuc(nvme_t *, nvme_ioctl_passthru_t *);
extern boolean_t nvme_validate_format(nvme_t *, nvme_ioctl_format_t *);
extern boolean_t nvme_validate_fw_load(nvme_t *, nvme_ioctl_fw_load_t *);
extern boolean_t nvme_validate_fw_commit(nvme_t *, nvme_ioctl_fw_commit_t *);

/*
 * Locking functions
 */
extern void nvme_rwlock(nvme_minor_t *, nvme_ioctl_lock_t *);
extern void nvme_rwunlock(nvme_minor_lock_info_t *, nvme_lock_t *);
extern void nvme_rwlock_ctrl_dead(void *);
extern void nvme_lock_init(nvme_lock_t *);
extern void nvme_lock_fini(nvme_lock_t *);

#ifdef __cplusplus
}
#endif

#endif /* _NVME_VAR_H */<|MERGE_RESOLUTION|>--- conflicted
+++ resolved
@@ -239,20 +239,18 @@
 	ksema_t nq_sema; /* semaphore to ensure q always has >= 1 empty slot */
 };
 
-<<<<<<< HEAD
 struct nvme_panicdata {
 	callb_id_t np_cbid;
 	nvme_reg_csts_t np_csts;
 	nvme_reg_cc_t np_cc;
 	ddi_fm_error_t np_acc_err;
 };
-=======
+
 typedef struct nvme_mgmt_lock {
 	kmutex_t nml_lock;
 	kcondvar_t nml_cv;
 	uintptr_t nml_bd_own;
 } nvme_mgmt_lock_t;
->>>>>>> e6769cd1
 
 struct nvme {
 	dev_info_t *n_dip;
