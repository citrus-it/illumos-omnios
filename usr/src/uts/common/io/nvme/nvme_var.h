/*
 * This file and its contents are supplied under the terms of the
 * Common Development and Distribution License ("CDDL"), version 1.0.
 * You may only use this file in accordance with the terms of version
 * 1.0 of the CDDL.
 *
 * A full copy of the text of the CDDL should have accompanied this
 * source.  A copy of the CDDL is also available via the Internet at
 * http://www.illumos.org/license/CDDL.
 */

/*
 * Copyright 2016 The MathWorks, Inc. All rights reserved.
 * Copyright 2019 Joyent, Inc.
 * Copyright 2019 Unix Software Ltd.
 * Copyright 2024 Oxide Computer Company.
 * Copyright 2022 OmniOS Community Edition (OmniOSce) Association.
 * Copyright 2022 Tintri by DDN, Inc. All rights reserved.
 */

#ifndef _NVME_VAR_H
#define	_NVME_VAR_H

#include <sys/ddi.h>
#include <sys/sunddi.h>
#include <sys/blkdev.h>
#include <sys/taskq_impl.h>
#include <sys/list.h>
<<<<<<< HEAD
#include <sys/callb.h>
#include "nvme_reg.h"
=======
#include <sys/ddi_ufm.h>
#include <nvme_common.h>
>>>>>>> 533affcb

/*
 * NVMe driver state
 */

#ifdef __cplusplus
extern "C" {
#endif

typedef enum {
	NVME_PCI_CONFIG			= 1 << 0,
	NVME_FMA_INIT			= 1 << 1,
	NVME_REGS_MAPPED		= 1 << 2,
	NVME_ADMIN_QUEUE		= 1 << 3,
	NVME_CTRL_LIMITS		= 1 << 4,
	NVME_INTERRUPTS			= 1 << 5,
	NVME_UFM_INIT			= 1 << 6,
	NVME_MUTEX_INIT			= 1 << 7,
	NVME_MGMT_INIT			= 1 << 8
} nvme_progress_t;

typedef enum {
	NVME_NS_LOCK	= 1 << 0
} nvme_ns_progress_t;

typedef enum {
	/*
	 * The controller fails to properly process commands on the admin queue
	 * if the first one has CID 0. Subsequent use of CID 0 doesn't present
	 * a problem.
	 */
	NVME_QUIRK_START_CID		= 1 << 0,
} nvme_quirk_t;

#define	NVME_MIN_ADMIN_QUEUE_LEN	16
#define	NVME_MIN_IO_QUEUE_LEN		16
#define	NVME_DEFAULT_ADMIN_QUEUE_LEN	256
#define	NVME_DEFAULT_IO_QUEUE_LEN	1024
#define	NVME_DEFAULT_ASYNC_EVENT_LIMIT	10
#define	NVME_MIN_ASYNC_EVENT_LIMIT	1
#define	NVME_DEFAULT_MIN_BLOCK_SIZE	512


typedef struct nvme nvme_t;
typedef struct nvme_namespace nvme_namespace_t;
typedef struct nvme_minor nvme_minor_t;
typedef struct nvme_lock nvme_lock_t;
typedef struct nvme_minor_lock_info nvme_minor_lock_info_t;
typedef struct nvme_dma nvme_dma_t;
typedef struct nvme_cmd nvme_cmd_t;
typedef struct nvme_cq nvme_cq_t;
typedef struct nvme_qpair nvme_qpair_t;
typedef struct nvme_task_arg nvme_task_arg_t;
typedef struct nvme_panicdata nvme_panicdata_t;

/*
 * These states represent the minor's perspective. That is, of a minor's
 * namespace and controller lock, where is it?
 */
typedef enum {
	NVME_LOCK_STATE_UNLOCKED	= 0,
	NVME_LOCK_STATE_BLOCKED,
	NVME_LOCK_STATE_ACQUIRED
} nvme_minor_lock_state_t;

struct nvme_minor_lock_info {
	list_node_t nli_node;
	nvme_lock_t *nli_lock;
	nvme_minor_lock_state_t nli_state;
	nvme_lock_level_t nli_curlevel;
	/*
	 * While the minor points back to itself and the nvme_t should always
	 * point to the current controller, the namespace should only point to
	 * one if this is a particular namespace lock. The former two are
	 * initialized at minor initialization time.
	 */
	nvme_minor_t *nli_minor;
	nvme_t *nli_nvme;
	nvme_namespace_t *nli_ns;
	/*
	 * This is the common ioctl information that should be filled in when
	 * we're being woken up for any reason other than an interrupted signal.
	 * This should only be set while blocking.
	 */
	nvme_ioctl_common_t *nli_ioc;
	/*
	 * The following are provided for debugging purposes. In particular,
	 * information like the kthread_t and related that performed this should
	 * be considered suspect as it represents who took the operation, not
	 * who performed the operation (unless we're actively blocking).
	 */
	hrtime_t nli_last_change;
	uintptr_t nli_acq_kthread;
	pid_t nli_acq_pid;
};

struct nvme_minor {
	/*
	 * The following three fields are set when this is created.
	 */
	id_t nm_minor;
	nvme_t *nm_ctrl;
	nvme_namespace_t *nm_ns;
	/*
	 * This link is used to index this minor on the global list of active
	 * open-related minors. This is only manipulated under the
	 * nvme_open_minors_mutex.
	 */
	avl_node_t nm_avl;
	/*
	 * Information related to locking. Note, there is no pointer to a locked
	 * controller as the only one can be the one specified here. This data
	 * is protected by the controller's n_minor_mutex.
	 */
	kcondvar_t nm_cv;
	nvme_minor_lock_info_t nm_ctrl_lock;
	nvme_minor_lock_info_t nm_ns_lock;
};

struct nvme_lock {
	nvme_minor_lock_info_t *nl_writer;
	list_t nl_readers;
	list_t nl_pend_readers;
	list_t nl_pend_writers;
	/*
	 * The following are stats to indicate how often certain locking
	 * activities have occurred for debugging purposes.
	 */
	uint32_t nl_nwrite_locks;
	uint32_t nl_nread_locks;
	uint32_t nl_npend_writes;
	uint32_t nl_npend_reads;
	uint32_t nl_nnonblock;
	uint32_t nl_nsignals;
	uint32_t nl_nsig_unlock;
	uint32_t nl_nsig_blocks;
	uint32_t nl_nsig_acq;
};

struct nvme_dma {
	ddi_dma_handle_t nd_dmah;
	ddi_acc_handle_t nd_acch;
	ddi_dma_cookie_t nd_cookie;
	uint_t nd_ncookie;
	caddr_t nd_memp;
	size_t nd_len;
	boolean_t nd_cached;
};

struct nvme_cmd {
	struct list_node nc_list;

	nvme_sqe_t nc_sqe;
	nvme_cqe_t nc_cqe;

	void (*nc_callback)(void *);
	bd_xfer_t *nc_xfer;
	boolean_t nc_completed;
	boolean_t nc_dontpanic;
	uint16_t nc_sqid;

	nvme_dma_t *nc_dma;
	nvme_dma_t *nc_prp; /* DMA for PRP lists */

	kmutex_t nc_mutex;
	kcondvar_t nc_cv;

	taskq_ent_t nc_tqent;
	nvme_t *nc_nvme;
};

struct nvme_cq {
	size_t ncq_nentry;
	uint16_t ncq_id;

	nvme_dma_t *ncq_dma;
	nvme_cqe_t *ncq_cq;
	uint_t ncq_head;
	uint_t ncq_tail;
	uintptr_t ncq_hdbl;
	int ncq_phase;

	taskq_t *ncq_cmd_taskq;

	kmutex_t ncq_mutex;
};

struct nvme_qpair {
	size_t nq_nentry;

	/* submission fields */
	nvme_dma_t *nq_sqdma;
	nvme_sqe_t *nq_sq;
	uint_t nq_sqhead;
	uint_t nq_sqtail;
	uintptr_t nq_sqtdbl;

	/* completion */
	nvme_cq_t *nq_cq;

	/* shared structures for completion and submission */
	nvme_cmd_t **nq_cmd;	/* active command array */
	uint16_t nq_next_cmd;	/* next potential empty queue slot */
	uint_t nq_active_cmds;	/* number of active cmds */

	kmutex_t nq_mutex;	/* protects shared state */
	ksema_t nq_sema; /* semaphore to ensure q always has >= 1 empty slot */
};

struct nvme_panicdata {
	callb_id_t np_cbid;
	nvme_reg_csts_t np_csts;
	nvme_reg_cc_t np_cc;
	ddi_fm_error_t np_acc_err;
};

struct nvme {
	dev_info_t *n_dip;
	nvme_progress_t n_progress;
	nvme_quirk_t n_quirks;

	caddr_t n_regs;
	ddi_acc_handle_t n_regh;

	kmem_cache_t *n_cmd_cache;
	kmem_cache_t *n_prp_cache;

	size_t n_inth_sz;
	ddi_intr_handle_t *n_inth;
	int n_intr_cnt;
	uint_t n_intr_pri;
	int n_intr_cap;
	int n_intr_type;
	int n_intr_types;

	ddi_acc_handle_t n_pcicfg_handle;
	uint16_t n_vendor_id;
	uint16_t n_device_id;
	uint16_t n_subsystem_vendor_id;
	uint16_t n_subsystem_device_id;
	uint8_t n_revision_id;

	char *n_product;
	char *n_vendor;

	nvme_version_t n_version;
	boolean_t n_dead;
	nvme_ioctl_errno_t n_dead_status;
	taskq_ent_t n_dead_tqent;
	boolean_t n_strict_version;
	boolean_t n_ignore_unknown_vendor_status;
	uint32_t n_admin_queue_len;
	uint32_t n_io_squeue_len;
	uint32_t n_io_cqueue_len;
	uint16_t n_async_event_limit;
	uint_t n_min_block_size;
	uint16_t n_abort_command_limit;
	uint64_t n_max_data_transfer_size;
	boolean_t n_write_cache_present;
	boolean_t n_write_cache_enabled;
	int n_error_log_len;
	boolean_t n_async_event_supported;
	int n_submission_queues;
	int n_completion_queues;

	int n_nssr_supported;
	int n_doorbell_stride;
	int n_timeout;
	int n_arbitration_mechanisms;
	int n_cont_queues_reqd;
	int n_max_queue_entries;
	int n_pageshift;
	int n_pagesize;

	uint32_t n_namespace_count;
	uint_t n_namespaces_attachable;
	uint_t n_ioq_count;
	uint_t n_cq_count;

	/*
	 * This is cached identify controller and common namespace data that
	 * exists in the system. This generally can be used in the kernel;
	 * however, we have to be careful about what we use here because these
	 * values are not refreshed after attach. Therefore these are good for
	 * answering the question what does the controller support or what is in
	 * the common namespace information, but not otherwise. That means you
	 * shouldn't use this to try to answer how much capacity is still in the
	 * controller because this information is just cached.
	 */
	nvme_identify_ctrl_t *n_idctl;
	nvme_identify_nsid_t *n_idcomns;

	/* Pointer to the admin queue, which is always queue 0 in n_ioq. */
	nvme_qpair_t *n_adminq;
	/*
	 * All command queues, including the admin queue.
	 * Its length is: n_ioq_count + 1.
	 */
	nvme_qpair_t **n_ioq;
	nvme_cq_t **n_cq;

	nvme_namespace_t *n_ns;

	ddi_dma_attr_t n_queue_dma_attr;
	ddi_dma_attr_t n_prp_dma_attr;
	ddi_dma_attr_t n_sgl_dma_attr;
	ddi_device_acc_attr_t n_reg_acc_attr;
	ddi_iblock_cookie_t n_fm_ibc;
	int n_fm_cap;

	ksema_t n_abort_sema;

	/* protects namespace management operations */
	kmutex_t n_mgmt_mutex;

	/*
	 * This lock protects the minor node locking state across the controller
	 * and all related namespaces.
	 */
	kmutex_t n_minor_mutex;
	nvme_lock_t n_lock;

	/* errors detected by driver */
	uint32_t n_dma_bind_err;
	uint32_t n_abort_failed;
	uint32_t n_cmd_timeout;
	uint32_t n_cmd_aborted;
	uint32_t n_wrong_logpage;
	uint32_t n_unknown_logpage;
	uint32_t n_too_many_cookies;
	uint32_t n_unknown_cid;

	/* errors detected by hardware */
	uint32_t n_data_xfr_err;
	uint32_t n_internal_err;
	uint32_t n_abort_rq_err;
	uint32_t n_abort_sq_del;
	uint32_t n_nvm_cap_exc;
	uint32_t n_nvm_ns_notrdy;
	uint32_t n_nvm_ns_formatting;
	uint32_t n_inv_cq_err;
	uint32_t n_inv_qid_err;
	uint32_t n_max_qsz_exc;
	uint32_t n_inv_int_vect;
	uint32_t n_inv_log_page;
	uint32_t n_inv_format;
	uint32_t n_inv_q_del;
	uint32_t n_cnfl_attr;
	uint32_t n_inv_prot;
	uint32_t n_readonly;

	/* errors reported by asynchronous events */
	uint32_t n_diagfail_event;
	uint32_t n_persistent_event;
	uint32_t n_transient_event;
	uint32_t n_fw_load_event;
	uint32_t n_reliability_event;
	uint32_t n_temperature_event;
	uint32_t n_spare_event;
	uint32_t n_vendor_event;
	uint32_t n_notice_event;
	uint32_t n_unknown_event;

	/* hot removal NDI event handling */
	ddi_eventcookie_t n_rm_cookie;
	ddi_callback_id_t n_ev_rm_cb_id;

	/* DDI UFM handle */
	ddi_ufm_handle_t *n_ufmh;
	/* Cached Firmware Slot Information log page */
	nvme_fwslot_log_t *n_fwslot;
	/* Lock protecting the cached firmware slot info */
	kmutex_t n_fwslot_mutex;

	/* Controller state saved on panic */
	nvme_panicdata_t n_panicdata;
};

struct nvme_namespace {
	nvme_t *ns_nvme;
	nvme_ns_progress_t ns_progress;
	uint8_t ns_eui64[8];
	uint8_t	ns_nguid[16];
	char	ns_name[11];

	bd_handle_t ns_bd_hdl;

	uint32_t ns_id;
	size_t ns_block_count;
	size_t ns_block_size;
	size_t ns_best_block_size;

	boolean_t ns_allocated;
	boolean_t ns_active;
	boolean_t ns_ignore;
	boolean_t ns_attached;

	nvme_identify_nsid_t *ns_idns;

	/*
	 * Namespace lock, see the theory statement for more information.
	 */
	nvme_lock_t ns_lock;

	/*
	 * If a namespace has neither NGUID nor EUI64, we create a devid in
	 * nvme_prepare_devid().
	 */
	char *ns_devid;
};

struct nvme_task_arg {
	nvme_t *nt_nvme;
	nvme_cmd_t *nt_cmd;
};

typedef enum {
	/*
	 * This indicates that there is no exclusive access required for this
	 * operation. However, this operation will fail if someone attempts to
	 * perform this operation and someone else holds a write lock.
	 */
	NVME_IOCTL_EXCL_NONE	= 0,
	/*
	 * This indicates that a write lock is required to perform the
	 * operation.
	 */
	NVME_IOCTL_EXCL_WRITE,
	/*
	 * This indicates that the exclusive check should be skipped. The only
	 * case this should be used in is the lock and unlock ioctls as they
	 * should be able to proceed even when the controller is being used
	 * exclusively.
	 */
	NVME_IOCTL_EXCL_SKIP
} nvme_ioctl_excl_t;

/*
 * This structure represents the set of checks that we apply to ioctl's using
 * the nvme_ioctl_common_t structure as part of validation.
 */
typedef struct nvme_ioctl_check {
	/*
	 * This indicates whether or not the command in question allows a
	 * namespace to be specified at all. If this is false, a namespace minor
	 * cannot be used and a controller minor must leave the nsid set to
	 * zero.
	 */
	boolean_t nck_ns_ok;
	/*
	 * This indicates that a minor node corresponding to a namespace is
	 * allowed to issue this.
	 */
	boolean_t nck_ns_minor_ok;
	/*
	 * This indicates that the controller should be skipped from all of the
	 * following processing behavior. That is, it's allowed to specify
	 * whatever it wants in the nsid field, regardless if it is valid or
	 * not. This is required for some of the Identify Command options that
	 * list endpoints. This should generally not be used and the driver
	 * should still validate the nuance here.
	 */
	boolean_t nck_skip_ctrl;
	/*
	 * This indicates that if we're on the controller's minor and we don't
	 * have an explicit namespace ID (i.e. 0), should the namespace be
	 * rewritten to be the broadcast namespace.
	 */
	boolean_t nck_ctrl_rewrite;
	/*
	 * This indicates whether or not the broadcast NSID is acceptable for
	 * the controller node.
	 */
	boolean_t nck_bcast_ok;

	/*
	 * This indicates to the lock checking code what kind of exclusive
	 * access is required. This check occurs after any namespace rewriting
	 * has occurred. When looking at exclusivity, a broadcast namespace or
	 * namespace 0 indicate that the controller is the target, otherwise the
	 * target namespace will be checked for a write lock.
	 */
	nvme_ioctl_excl_t nck_excl;
} nvme_ioctl_check_t;

/*
 * Constants
 */
extern uint_t nvme_vendor_specific_admin_cmd_max_timeout;
extern uint32_t nvme_vendor_specific_admin_cmd_size;

/*
 * Common functions.
 */
extern nvme_namespace_t *nvme_nsid2ns(nvme_t *, uint32_t);
extern boolean_t nvme_ioctl_error(nvme_ioctl_common_t *, nvme_ioctl_errno_t,
    uint32_t, uint32_t);
extern boolean_t nvme_ctrl_atleast(nvme_t *, const nvme_version_t *);
extern void nvme_ioctl_success(nvme_ioctl_common_t *);

/*
 * Validation related functions and kernel tunable limits.
 */
extern boolean_t nvme_validate_logpage(nvme_t *, nvme_ioctl_get_logpage_t *);
extern boolean_t nvme_validate_identify(nvme_t *, nvme_ioctl_identify_t *,
    boolean_t);
extern boolean_t nvme_validate_get_feature(nvme_t *,
    nvme_ioctl_get_feature_t *);
extern boolean_t nvme_validate_vuc(nvme_t *, nvme_ioctl_passthru_t *);
extern boolean_t nvme_validate_format(nvme_t *, nvme_ioctl_format_t *);
extern boolean_t nvme_validate_fw_load(nvme_t *, nvme_ioctl_fw_load_t *);
extern boolean_t nvme_validate_fw_commit(nvme_t *, nvme_ioctl_fw_commit_t *);

/*
 * Locking functions
 */
extern void nvme_rwlock(nvme_minor_t *, nvme_ioctl_lock_t *);
extern void nvme_rwunlock(nvme_minor_lock_info_t *, nvme_lock_t *);
extern void nvme_rwlock_ctrl_dead(void *);
extern void nvme_lock_init(nvme_lock_t *);
extern void nvme_lock_fini(nvme_lock_t *);

#ifdef __cplusplus
}
#endif

#endif /* _NVME_VAR_H */<|MERGE_RESOLUTION|>--- conflicted
+++ resolved
@@ -26,13 +26,10 @@
 #include <sys/blkdev.h>
 #include <sys/taskq_impl.h>
 #include <sys/list.h>
-<<<<<<< HEAD
 #include <sys/callb.h>
-#include "nvme_reg.h"
-=======
 #include <sys/ddi_ufm.h>
 #include <nvme_common.h>
->>>>>>> 533affcb
+#include "nvme_reg.h"
 
 /*
  * NVMe driver state
