/*
 * CDDL HEADER START
 *
 * The contents of this file are subject to the terms of the
 * Common Development and Distribution License (the "License").
 * You may not use this file except in compliance with the License.
 *
 * You can obtain a copy of the license at usr/src/OPENSOLARIS.LICENSE
 * or http://www.opensolaris.org/os/licensing.
 * See the License for the specific language governing permissions
 * and limitations under the License.
 *
 * When distributing Covered Code, include this CDDL HEADER in each
 * file and include the License file at usr/src/OPENSOLARIS.LICENSE.
 * If applicable, add the following below this CDDL HEADER, with the
 * fields enclosed by brackets "[]" replaced with your own identifying
 * information: Portions Copyright [yyyy] [name of copyright owner]
 *
 * CDDL HEADER END
 */
/*
 * Copyright 2008 Sun Microsystems, Inc.  All rights reserved.
 * Use is subject to license terms.
 *
 * Copyright 2016 Joyent, Inc.
 */

/*
 * USBA: Solaris USB Architecture support
 *
 * hcdi.c contains the code for client driver callbacks.  A host controller
 * driver registers/unregisters with usba through usba_hcdi_register/unregister.
 *
 * When the transfer has finished, the host controller driver will call into
 * usba with the result.  The call is usba_hcdi_cb().
 *
 * The callback queue is maintained in FIFO order.  usba_hcdi_cb
 * adds to the queue, and hcdi_cb_thread takes the callbacks off the queue
 * and executes them.
 */
#define	USBA_FRAMEWORK
#include <sys/usb/usba/usba_impl.h>
#include <sys/usb/usba/hcdi_impl.h>
#include <sys/kstat.h>
#include <sys/ddi_impldefs.h>

/* function prototypes, XXXX use hcdi_ prefix?	*/
static void usba_hcdi_create_stats(usba_hcdi_t *, int);
static void usba_hcdi_update_error_stats(usba_hcdi_t *, usb_cr_t);
static void usba_hcdi_destroy_stats(usba_hcdi_t *);

/* internal functions */
static uint_t hcdi_soft_intr(caddr_t arg1, caddr_t arg2);

static void hcdi_cb_thread(void *);
static void hcdi_shared_cb_thread(void *);
static void hcdi_do_cb(usba_pipe_handle_data_t *, usba_req_wrapper_t *,
							usba_hcdi_t *);
static void hcdi_autoclearing(usba_req_wrapper_t *);

/* private function from USBAI */
void	usba_pipe_clear(usb_pipe_handle_t);

/* for debug messages */
uint_t	hcdi_errmask	= (uint_t)DPRINT_MASK_ALL;
uint_t	hcdi_errlevel	= USB_LOG_L4;
uint_t	hcdi_instance_debug = (uint_t)-1;

void
usba_hcdi_initialization()
{
}


void
usba_hcdi_destroy()
{
}


/*
 * store hcdi structure in the dip
 */
void
usba_hcdi_set_hcdi(dev_info_t *dip, usba_hcdi_t *hcdi)
{
	ddi_set_driver_private(dip, hcdi);
}


/*
 * retrieve hcdi structure from the dip
 */
usba_hcdi_t *
usba_hcdi_get_hcdi(dev_info_t *dip)
{
	return (ddi_get_driver_private(dip));
}

/*
 * Called by an	HCD to attach an instance of the driver
 *	make this instance known to USBA
 *	the HCD	should initialize usba_hcdi structure prior
 *	to calling this	interface
 */
int
usba_hcdi_register(usba_hcdi_register_args_t *args, uint_t flags)
{
	char		*datap;
	uint_t		soft_prip;
	usba_hcdi_t	*hcdi = kmem_zalloc(sizeof (usba_hcdi_t), KM_SLEEP);

	if (args->usba_hcdi_register_version != HCDI_REGISTER_VERS_0) {
		kmem_free(hcdi, sizeof (usba_hcdi_t));

		return (USB_FAILURE);
	}

	hcdi->hcdi_dip = args->usba_hcdi_register_dip;

	/*
	 * The hcd driver cannot use private data as we're going to store our
	 * data there. If it does, fail the registration immediately.
	 */
	if (ddi_get_driver_private(hcdi->hcdi_dip) != NULL) {
		cmn_err(CE_WARN, "failed attempt to register USB hcd, "
		    "detected private data!");
		kmem_free(hcdi, sizeof (usba_hcdi_t));

		return (USB_FAILURE);
	}


	/*
	 * Create a log_handle
	 */
	hcdi->hcdi_log_handle = usb_alloc_log_hdl(hcdi->hcdi_dip, NULL,
	    &hcdi_errlevel, &hcdi_errmask, &hcdi_instance_debug,
	    0);

	USB_DPRINTF_L4(DPRINT_MASK_HCDI, hcdi->hcdi_log_handle,
	    "usba_hcdi_register: %s", ddi_node_name(hcdi->hcdi_dip));

	/*
	 * Initialize the mutex.  Use the iblock cookie passed in
	 * by the host controller driver.
	 */
	mutex_init(&hcdi->hcdi_mutex, NULL, MUTEX_DRIVER,
	    args->usba_hcdi_register_iblock_cookie);

	/* add soft interrupt */
	if (ddi_intr_add_softint(hcdi->hcdi_dip, &hcdi->hcdi_softint_hdl,
	    DDI_INTR_SOFTPRI_MAX, hcdi_soft_intr, (caddr_t)hcdi) !=
	    DDI_SUCCESS) {
		USB_DPRINTF_L2(DPRINT_MASK_HCDI, hcdi->hcdi_log_handle,
		    "usba_hcd_register: add soft interrupt failed");
		mutex_destroy(&hcdi->hcdi_mutex);
		usb_free_log_hdl(hcdi->hcdi_log_handle);
		kmem_free(hcdi, sizeof (usba_hcdi_t));

		return (USB_FAILURE);
	}

	if (ddi_intr_get_softint_pri(hcdi->hcdi_softint_hdl, &soft_prip) !=
	    DDI_SUCCESS) {
		USB_DPRINTF_L2(DPRINT_MASK_HCDI, hcdi->hcdi_log_handle,
		    "usba_hcd_register: get soft interrupt priority failed");
		(void) ddi_intr_remove_softint(hcdi->hcdi_softint_hdl);
		mutex_destroy(&hcdi->hcdi_mutex);
		usb_free_log_hdl(hcdi->hcdi_log_handle);
		kmem_free(hcdi, sizeof (usba_hcdi_t));

		return (USB_FAILURE);
	}

	/*
	 * Priority and iblock_cookie are one and the same
	 * (However, retaining hcdi_soft_iblock_cookie for now
	 * assigning it w/ priority. In future all iblock_cookie
	 * could just go)
	 */
	hcdi->hcdi_soft_iblock_cookie =
	    (ddi_iblock_cookie_t)(uintptr_t)soft_prip;

	usba_init_list(&hcdi->hcdi_cb_queue, NULL, NULL);

	hcdi->hcdi_dma_attr	= args->usba_hcdi_register_dma_attr;
	hcdi->hcdi_flags	= flags;
	hcdi->hcdi_ops		= args->usba_hcdi_register_ops;
	hcdi->hcdi_iblock_cookie = args->usba_hcdi_register_iblock_cookie;
	usba_hcdi_create_stats(hcdi, ddi_get_instance(hcdi->hcdi_dip));

	hcdi->hcdi_min_xfer	= hcdi->hcdi_dma_attr->dma_attr_minxfer;
	hcdi->hcdi_min_burst_size =
	    (1<<(ddi_ffs(hcdi->hcdi_dma_attr->dma_attr_burstsizes)-1));
	hcdi->hcdi_max_burst_size =
	    (1<<(ddi_fls(hcdi->hcdi_dma_attr->dma_attr_burstsizes)-1));

	usba_hcdi_set_hcdi(hcdi->hcdi_dip, hcdi);

	if (ddi_prop_lookup_string(DDI_DEV_T_ANY,
	    hcdi->hcdi_dip,
	    DDI_PROP_DONTPASS, "ugen-default-binding", &datap) ==
	    DDI_PROP_SUCCESS) {
		if (strcmp(datap, "device") == 0) {
			hcdi->hcdi_ugen_default_binding =
			    USBA_UGEN_DEVICE_BINDING;
		} else if (strcmp(datap, "interface") == 0) {
			hcdi->hcdi_ugen_default_binding =
			    USBA_UGEN_INTERFACE_BINDING;
		} else if (strcmp(datap, "interface-association") == 0) {
			hcdi->hcdi_ugen_default_binding =
			    USBA_UGEN_INTERFACE_ASSOCIATION_BINDING;
		} else {
			USB_DPRINTF_L2(DPRINT_MASK_HCDI,
			    hcdi->hcdi_log_handle,
			    "illegal value (%s) for "
			    "ugen_default_binding property",
			    datap);
		}
		ddi_prop_free(datap);
	}

	return (USB_SUCCESS);
}


/*
 * Called by an	HCD to detach an instance of the driver
 */
/*ARGSUSED*/
void
usba_hcdi_unregister(dev_info_t *dip)
{
	usba_hcdi_t *hcdi = usba_hcdi_get_hcdi(dip);

	if (hcdi) {
		USB_DPRINTF_L4(DPRINT_MASK_HCDI, hcdi->hcdi_log_handle,
		    "usba_hcdi_unregister: %s", ddi_node_name(dip));

		usba_hcdi_set_hcdi(dip, NULL);

		mutex_destroy(&hcdi->hcdi_mutex);
		usba_hcdi_destroy_stats(hcdi);
		usb_free_log_hdl(hcdi->hcdi_log_handle);

		/* Destroy the soft interrupt */
		(void) ddi_intr_remove_softint(hcdi->hcdi_softint_hdl);
		kmem_free(hcdi, sizeof (usba_hcdi_t));
	}
}


/*
 * alloc usba_hcdi_ops structure
 *	called from the HCD attach routine
 */
usba_hcdi_ops_t *
usba_alloc_hcdi_ops()
{
	usba_hcdi_ops_t	*usba_hcdi_ops;

	usba_hcdi_ops = kmem_zalloc(sizeof (usba_hcdi_ops_t), KM_SLEEP);

	return (usba_hcdi_ops);
}


/*
 * dealloc usba_hcdi_ops structure
 */
void
usba_free_hcdi_ops(usba_hcdi_ops_t *hcdi_ops)
{
	if (hcdi_ops) {
		kmem_free(hcdi_ops, sizeof (usba_hcdi_ops_t));
	}
}


/*
 * Allocate the hotplug kstats structure
 */
void
usba_hcdi_create_stats(usba_hcdi_t *hcdi, int instance)
{
	char			kstatname[KSTAT_STRLEN];
	const char		*dname = ddi_driver_name(hcdi->hcdi_dip);
	hcdi_hotplug_stats_t	*hsp;
	hcdi_error_stats_t	*esp;

	if (HCDI_HOTPLUG_STATS(hcdi) == NULL) {
		(void) snprintf(kstatname, KSTAT_STRLEN, "%s%d,hotplug",
		    dname, instance);
		HCDI_HOTPLUG_STATS(hcdi) = kstat_create("usba", instance,
		    kstatname, "usb_hotplug", KSTAT_TYPE_NAMED,
		    sizeof (hcdi_hotplug_stats_t) / sizeof (kstat_named_t),
		    KSTAT_FLAG_PERSISTENT);

		if (HCDI_HOTPLUG_STATS(hcdi) == NULL) {

			return;
		}

		hsp = HCDI_HOTPLUG_STATS_DATA(hcdi);
		kstat_named_init(&hsp->hcdi_hotplug_total_success,
		    "Total Hotplug Successes", KSTAT_DATA_UINT64);
		kstat_named_init(&hsp->hcdi_hotplug_success,
		    "Hotplug Successes", KSTAT_DATA_UINT64);
		kstat_named_init(&hsp->hcdi_hotplug_total_failure,
		    "Hotplug Total Failures", KSTAT_DATA_UINT64);
		kstat_named_init(&hsp->hcdi_hotplug_failure,
		    "Hotplug Failures", KSTAT_DATA_UINT64);
		kstat_named_init(&hsp->hcdi_device_count,
		    "Device Count", KSTAT_DATA_UINT64);

		HCDI_HOTPLUG_STATS(hcdi)->ks_private = hcdi;
		HCDI_HOTPLUG_STATS(hcdi)->ks_update = nulldev;
		kstat_install(HCDI_HOTPLUG_STATS(hcdi));
	}

	if (HCDI_ERROR_STATS(hcdi) == NULL) {
		(void) snprintf(kstatname, KSTAT_STRLEN, "%s%d,error",
		    dname, instance);
		HCDI_ERROR_STATS(hcdi) = kstat_create("usba", instance,
		    kstatname, "usb_errors", KSTAT_TYPE_NAMED,
		    sizeof (hcdi_error_stats_t) / sizeof (kstat_named_t),
		    KSTAT_FLAG_PERSISTENT);

		if (HCDI_ERROR_STATS(hcdi) == NULL) {

			return;
		}

		esp = HCDI_ERROR_STATS_DATA(hcdi);
		kstat_named_init(&esp->cc_crc, "CRC Errors", KSTAT_DATA_UINT64);
		kstat_named_init(&esp->cc_bitstuffing,
		    "Bit Stuffing Violations", KSTAT_DATA_UINT64);
		kstat_named_init(&esp->cc_data_toggle_mm,
		    "Data Toggle PID Errors", KSTAT_DATA_UINT64);
		kstat_named_init(&esp->cc_stall,
		    "Endpoint Stalls", KSTAT_DATA_UINT64);
		kstat_named_init(&esp->cc_dev_not_resp,
		    "Device Not Responding", KSTAT_DATA_UINT64);
		kstat_named_init(&esp->cc_pid_checkfailure,
		    "PID Check Bit Errors", KSTAT_DATA_UINT64);
		kstat_named_init(&esp->cc_unexp_pid,
		    "Invalid PID Errors", KSTAT_DATA_UINT64);
		kstat_named_init(&esp->cc_data_overrun,
		    "Data Overruns", KSTAT_DATA_UINT64);
		kstat_named_init(&esp->cc_data_underrun,
		    "Data Underruns", KSTAT_DATA_UINT64);
		kstat_named_init(&esp->cc_buffer_overrun,
		    "Buffer Overruns", KSTAT_DATA_UINT64);
		kstat_named_init(&esp->cc_buffer_underrun,
		    "Buffer Underruns", KSTAT_DATA_UINT64);
		kstat_named_init(&esp->cc_timeout,
		    "Command Timed Out", KSTAT_DATA_UINT64);
		kstat_named_init(&esp->cc_not_accessed,
		    "Not Accessed By Hardware", KSTAT_DATA_UINT64);
		kstat_named_init(&esp->cc_no_resources,
		    "No Resources", KSTAT_DATA_UINT64);
		kstat_named_init(&esp->cc_unspecified_err,
		    "Unspecified Error", KSTAT_DATA_UINT64);
		kstat_named_init(&esp->cc_stopped_polling,
		    "Stopped Polling", KSTAT_DATA_UINT64);
		kstat_named_init(&esp->cc_pipe_closing,
		    "Pipe Closing", KSTAT_DATA_UINT64);
		kstat_named_init(&esp->cc_pipe_reset,
		    "Pipe Reset", KSTAT_DATA_UINT64);
		kstat_named_init(&esp->cc_not_supported,
		    "Command Not Supported", KSTAT_DATA_UINT64);
		kstat_named_init(&esp->cc_flushed,
		    "Request Flushed", KSTAT_DATA_UINT64);

		HCDI_ERROR_STATS(hcdi)->ks_private = hcdi;
		HCDI_ERROR_STATS(hcdi)->ks_update = nulldev;
		kstat_install(HCDI_ERROR_STATS(hcdi));
	}
}


/*
 * Do actual error stats
 */
void
usba_hcdi_update_error_stats(usba_hcdi_t *hcdi, usb_cr_t completion_reason)
{
	if (HCDI_ERROR_STATS(hcdi) == NULL) {

		return;
	}

	switch (completion_reason) {
	case USB_CR_OK:
		break;
	case USB_CR_CRC:
		HCDI_ERROR_STATS_DATA(hcdi)->cc_crc.value.ui64++;
		break;
	case USB_CR_BITSTUFFING:
		HCDI_ERROR_STATS_DATA(hcdi)->cc_bitstuffing.value.ui64++;
		break;
	case USB_CR_DATA_TOGGLE_MM:
		HCDI_ERROR_STATS_DATA(hcdi)->cc_data_toggle_mm.value.ui64++;
		break;
	case USB_CR_STALL:
		HCDI_ERROR_STATS_DATA(hcdi)->cc_stall.value.ui64++;
		break;
	case USB_CR_DEV_NOT_RESP:
		HCDI_ERROR_STATS_DATA(hcdi)->cc_dev_not_resp.value.ui64++;
		break;
	case USB_CR_PID_CHECKFAILURE:
		HCDI_ERROR_STATS_DATA(hcdi)->cc_pid_checkfailure.value.ui64++;
		break;
	case USB_CR_UNEXP_PID:
		HCDI_ERROR_STATS_DATA(hcdi)->cc_unexp_pid.value.ui64++;
		break;
	case USB_CR_DATA_OVERRUN:
		HCDI_ERROR_STATS_DATA(hcdi)->cc_data_overrun.value.ui64++;
		break;
	case USB_CR_DATA_UNDERRUN:
		HCDI_ERROR_STATS_DATA(hcdi)->cc_data_underrun.value.ui64++;
		break;
	case USB_CR_BUFFER_OVERRUN:
		HCDI_ERROR_STATS_DATA(hcdi)->cc_buffer_overrun.value.ui64++;
		break;
	case USB_CR_BUFFER_UNDERRUN:
		HCDI_ERROR_STATS_DATA(hcdi)->cc_buffer_underrun.value.ui64++;
		break;
	case USB_CR_TIMEOUT:
		HCDI_ERROR_STATS_DATA(hcdi)->cc_timeout.value.ui64++;
		break;
	case USB_CR_NOT_ACCESSED:
		HCDI_ERROR_STATS_DATA(hcdi)->cc_not_accessed.value.ui64++;
		break;
	case USB_CR_NO_RESOURCES:
		HCDI_ERROR_STATS_DATA(hcdi)->cc_no_resources.value.ui64++;
		break;
	case USB_CR_UNSPECIFIED_ERR:
		HCDI_ERROR_STATS_DATA(hcdi)->cc_unspecified_err.value.ui64++;
		break;
	case USB_CR_STOPPED_POLLING:
		HCDI_ERROR_STATS_DATA(hcdi)->cc_stopped_polling.value.ui64++;
		break;
	case USB_CR_PIPE_CLOSING:
		HCDI_ERROR_STATS_DATA(hcdi)->cc_pipe_closing.value.ui64++;
		break;
	case USB_CR_PIPE_RESET:
		HCDI_ERROR_STATS_DATA(hcdi)->cc_pipe_reset.value.ui64++;
		break;
	case USB_CR_NOT_SUPPORTED:
		HCDI_ERROR_STATS_DATA(hcdi)->cc_not_supported.value.ui64++;
		break;
	case USB_CR_FLUSHED:
		HCDI_ERROR_STATS_DATA(hcdi)->cc_flushed.value.ui64++;
		break;
	default:
		break;
	}
}


/*
 * Destroy the hotplug kstats structure
 */
static void
usba_hcdi_destroy_stats(usba_hcdi_t *hcdi)
{
	if (HCDI_HOTPLUG_STATS(hcdi)) {
		kstat_delete(HCDI_HOTPLUG_STATS(hcdi));
		HCDI_HOTPLUG_STATS(hcdi) = NULL;
	}

	if (HCDI_ERROR_STATS(hcdi)) {
		kstat_delete(HCDI_ERROR_STATS(hcdi));
		HCDI_ERROR_STATS(hcdi) = NULL;
	}
}


/*
 * HCD callback handling
 */
void
<<<<<<< HEAD
usba_hcdi_cb(usba_pipe_handle_data_t *ph_data,
    usb_opaque_t	req,
    usb_cr_t	completion_reason)
=======
usba_hcdi_cb(usba_pipe_handle_data_t *ph_data, usb_opaque_t req,
    usb_cr_t completion_reason)
>>>>>>> 993e3faf
{

	usba_device_t		*usba_device = ph_data->p_usba_device;
	usba_hcdi_t		*hcdi =	usba_hcdi_get_hcdi(
	    usba_device->usb_root_hub_dip);
	usba_req_wrapper_t	*req_wrp = USBA_REQ2WRP(req);
	usb_ep_descr_t		*eptd = &ph_data->p_ep;

	mutex_enter(&ph_data->p_mutex);

#ifdef DEBUG
	mutex_enter(&ph_data->p_ph_impl->usba_ph_mutex);

	USB_DPRINTF_L4(DPRINT_MASK_HCDI, hcdi->hcdi_log_handle,
	    "usba_hcdi_cb: "
	    "ph_data=0x%p req=0x%p state=%d ref=%d cnt=%d cr=%d",
	    (void *)ph_data, (void *)req, ph_data->p_ph_impl->usba_ph_state,
	    ph_data->p_ph_impl->usba_ph_ref_count, ph_data->p_req_count,
	    completion_reason);

	mutex_exit(&ph_data->p_ph_impl->usba_ph_mutex);
#endif

	/* Set the completion reason */
	switch (eptd->bmAttributes & USB_EP_ATTR_MASK) {
	case USB_EP_ATTR_CONTROL:
		((usb_ctrl_req_t *)req)->
		    ctrl_completion_reason = completion_reason;
		break;
	case USB_EP_ATTR_BULK:
		((usb_bulk_req_t *)req)->
		    bulk_completion_reason = completion_reason;
		break;
	case USB_EP_ATTR_INTR:
		((usb_intr_req_t *)req)->
		    intr_completion_reason = completion_reason;
		break;
	case USB_EP_ATTR_ISOCH:
		((usb_isoc_req_t *)req)->
		    isoc_completion_reason = completion_reason;
		break;
	}

	/*
	 * exception callbacks will still go thru a taskq thread
	 * but should occur after the soft interrupt callback
	 * By design of periodic pipes, polling will stop on any
	 * exception
	 */
	if ((ph_data->p_spec_flag & USBA_PH_FLAG_USE_SOFT_INTR) &&
	    (completion_reason == USB_CR_OK)) {
		ph_data->p_soft_intr++;
		mutex_exit(&ph_data->p_mutex);

		usba_add_to_list(&hcdi->hcdi_cb_queue, &req_wrp->wr_queue);

		if (ddi_intr_trigger_softint(hcdi->hcdi_softint_hdl, NULL) !=
		    DDI_SUCCESS)
			USB_DPRINTF_L2(DPRINT_MASK_HCDI, hcdi->hcdi_log_handle,
			    "usba_hcdi_cb: ddi_intr_trigger_softint  failed");

		return;
	}

	/*
	 * USBA_PH_FLAG_TQ_SHARE is for bulk and intr requests,
	 * USBA_PH_FLAG_USE_SOFT_INTR is only for isoch,
	 * so there are no conflicts.
	 */
	if (ph_data->p_spec_flag & USBA_PH_FLAG_TQ_SHARE) {
		int iface;

		mutex_exit(&ph_data->p_mutex);
		iface = usb_get_if_number(ph_data->p_dip);
		if (iface < 0) {
			/* we own the device, use the first taskq */
			iface = 0;
		}
		if (taskq_dispatch(usba_device->usb_shared_taskq[iface],
		    hcdi_shared_cb_thread, req_wrp, TQ_NOSLEEP) ==
		    (uintptr_t)NULL) {
			usba_req_exc_cb(req_wrp,
			    USB_CR_NO_RESOURCES, USB_CB_ASYNC_REQ_FAILED);
		}

		return;
	}

	/* Add the callback to the pipehandles callback list */
	usba_add_to_list(&ph_data->p_cb_queue, &req_wrp->wr_queue);

	/* only dispatch if there is no thread running */
	if (ph_data->p_thread_id == 0) {
		if (usba_async_ph_req(ph_data, hcdi_cb_thread,
		    ph_data, USB_FLAGS_NOSLEEP) != USB_SUCCESS) {
			USB_DPRINTF_L2(DPRINT_MASK_HCDI, hcdi->hcdi_log_handle,
			    "usba_hcdi_cb: taskq_dispatch failed");
			if (usba_rm_from_list(&ph_data->p_cb_queue,
			    &req_wrp->wr_queue) == USB_SUCCESS) {
				mutex_exit(&ph_data->p_mutex);
				usba_req_exc_cb(req_wrp,
				    USB_CR_NO_RESOURCES,
				    USB_CB_ASYNC_REQ_FAILED);

				return;
			}
		} else {
			ph_data->p_thread_id = (kthread_t *)1;
		}
	}
	mutex_exit(&ph_data->p_mutex);
}


/*
 * thread to perform the callbacks
 */
static void
hcdi_cb_thread(void *arg)
{
	usba_pipe_handle_data_t	*ph_data =
	    (usba_pipe_handle_data_t *)arg;
	usba_ph_impl_t		*ph_impl = ph_data->p_ph_impl;
	usba_hcdi_t		*hcdi = usba_hcdi_get_hcdi(ph_data->
	    p_usba_device->usb_root_hub_dip);
	usba_req_wrapper_t	*req_wrp;

	mutex_enter(&ph_data->p_mutex);
	ASSERT(ph_data->p_thread_id == (kthread_t *)1);
	ph_data->p_thread_id = curthread;

	/*
	 * hold the ph_data. we can't use usba_hold_ph_data() since
	 * it will return NULL if we are closing the pipe which would
	 * then leave all requests stuck in the cb_queue
	 */
	mutex_enter(&ph_impl->usba_ph_mutex);
	ph_impl->usba_ph_ref_count++;

	USB_DPRINTF_L4(DPRINT_MASK_HCDI, hcdi->hcdi_log_handle,
	    "hcdi_cb_thread: ph_data=0x%p ref=%d", (void *)ph_data,
	    ph_impl->usba_ph_ref_count);

	mutex_exit(&ph_impl->usba_ph_mutex);

	/*
	 * wait till soft interrupt callbacks are taken care of
	 */
	while (ph_data->p_soft_intr) {
		mutex_exit(&ph_data->p_mutex);
		delay(1);
		mutex_enter(&ph_data->p_mutex);
	}

	while ((req_wrp = (usba_req_wrapper_t *)
	    usba_rm_first_pvt_from_list(&ph_data->p_cb_queue)) != NULL) {
		hcdi_do_cb(ph_data, req_wrp, hcdi);
	}

	ph_data->p_thread_id = 0;
	mutex_exit(&ph_data->p_mutex);

	USB_DPRINTF_L4(DPRINT_MASK_HCDI, hcdi->hcdi_log_handle,
	    "hcdi_cb_thread done: ph_data=0x%p", (void *)ph_data);

	usba_release_ph_data(ph_impl);
}


static void
hcdi_do_cb(usba_pipe_handle_data_t *ph_data, usba_req_wrapper_t *req_wrp,
    usba_hcdi_t *hcdi)
{
	usb_cr_t		completion_reason;
	usb_req_attrs_t		attrs = req_wrp->wr_attrs;

	switch (req_wrp->wr_ph_data->p_ep.bmAttributes &
	    USB_EP_ATTR_MASK) {
	case USB_EP_ATTR_CONTROL:
		completion_reason =
		    USBA_WRP2CTRL_REQ(req_wrp)->ctrl_completion_reason;
		break;
	case USB_EP_ATTR_INTR:
		completion_reason =
		    USBA_WRP2INTR_REQ(req_wrp)->intr_completion_reason;
		break;
	case USB_EP_ATTR_BULK:
		completion_reason =
		    USBA_WRP2BULK_REQ(req_wrp)->bulk_completion_reason;
		break;
	case USB_EP_ATTR_ISOCH:
		completion_reason =
		    USBA_WRP2ISOC_REQ(req_wrp)->isoc_completion_reason;
		break;
	}
	req_wrp->wr_cr = completion_reason;

	USB_DPRINTF_L4(DPRINT_MASK_HCDI, hcdi->hcdi_log_handle,
	    "hcdi_do_cb: wrp=0x%p cr=0x%x", (void *)req_wrp, completion_reason);

	/*
	 * Normal callbacks:
	 */
	if (completion_reason == USB_CR_OK) {
		mutex_exit(&ph_data->p_mutex);
		usba_req_normal_cb(req_wrp);
		mutex_enter(&ph_data->p_mutex);
	} else {
		usb_pipe_state_t pipe_state;

		USB_DPRINTF_L4(DPRINT_MASK_HCDI, hcdi->hcdi_log_handle,
		    "exception callback handling: attrs=0x%x", attrs);

		/*
		 * In exception callback handling, if we were
		 * not able to clear stall, we need to modify
		 * pipe state. Also if auto-clearing is not set
		 * pipe state needs to be modified.
		 */
		pipe_state = usba_get_ph_state(ph_data);

		if (!USBA_PIPE_CLOSING(pipe_state)) {
			switch (completion_reason) {
			case USB_CR_STOPPED_POLLING:
				if (pipe_state ==
				    USB_PIPE_STATE_ACTIVE) {
					usba_pipe_new_state(ph_data,
					    USB_PIPE_STATE_IDLE);
				}
				break;
			case USB_CR_NOT_SUPPORTED:
				usba_pipe_new_state(ph_data,
				    USB_PIPE_STATE_IDLE);
				break;
			case USB_CR_PIPE_RESET:
			case USB_CR_FLUSHED:
				break;
			default:
				usba_pipe_new_state(ph_data,
				    USB_PIPE_STATE_ERROR);
				break;
			}
		}

		pipe_state = usba_get_ph_state(ph_data);

		mutex_exit(&ph_data->p_mutex);
		if (attrs & USB_ATTRS_PIPE_RESET) {
			if ((completion_reason != USB_CR_PIPE_RESET) &&
			    (pipe_state == USB_PIPE_STATE_ERROR)) {

				hcdi_autoclearing(req_wrp);
			}
		}

		usba_req_exc_cb(req_wrp, 0, 0);
		mutex_enter(&ph_data->p_mutex);
	}

	/* Update the hcdi error kstats */
	if (completion_reason) {
		mutex_enter(&hcdi->hcdi_mutex);
		usba_hcdi_update_error_stats(hcdi, completion_reason);
		mutex_exit(&hcdi->hcdi_mutex);
	}

	/*
	 * Once the callback is finished, release the pipe handle
	 * we start the next request first to avoid that the
	 * pipe gets closed while starting the next request
	 */
	mutex_exit(&ph_data->p_mutex);
	usba_start_next_req(ph_data);

	mutex_enter(&ph_data->p_mutex);
}


/*
 * thread to perform callbacks on the shared queue
 */
static void
hcdi_shared_cb_thread(void *arg)
{
	usba_req_wrapper_t *req_wrp = (usba_req_wrapper_t *)arg;
	usba_pipe_handle_data_t	*ph_data = req_wrp->wr_ph_data;
	usba_ph_impl_t		*ph_impl = ph_data->p_ph_impl;
	usba_hcdi_t		*hcdi = usba_hcdi_get_hcdi(ph_data->
	    p_usba_device->usb_root_hub_dip);
	/*
	 * hold the ph_data. we can't use usba_hold_ph_data() since
	 * it will return NULL if we are closing the pipe which would
	 * then leave all requests stuck in the cb_queue
	 */
	mutex_enter(&ph_impl->usba_ph_mutex);
	ph_impl->usba_ph_ref_count++;

	USB_DPRINTF_L4(DPRINT_MASK_HCDI, hcdi->hcdi_log_handle,
	    "hcdi_shared_cb_thread: ph_data=0x%p ref=%d req=0x%p",
	    (void *)ph_data, ph_impl->usba_ph_ref_count, (void *)req_wrp);
	mutex_exit(&ph_impl->usba_ph_mutex);

	/* do the callback */
	mutex_enter(&ph_data->p_mutex);
	hcdi_do_cb(ph_data, req_wrp, hcdi);
	mutex_exit(&ph_data->p_mutex);

	USB_DPRINTF_L4(DPRINT_MASK_HCDI, hcdi->hcdi_log_handle,
	    "hcdi_cb_thread done: ph_data=0x%p", (void *)ph_data);

	usba_release_ph_data(ph_impl);
}


/*
 * soft interrupt handler
 */
/*ARGSUSED*/
static uint_t
hcdi_soft_intr(caddr_t arg1, caddr_t arg2)
{
	usba_hcdi_t		*hcdi = (void *)arg1;
	usba_req_wrapper_t	*req_wrp;
	int			count = 0;

	while ((req_wrp = (usba_req_wrapper_t *)
	    usba_rm_first_pvt_from_list(&hcdi->hcdi_cb_queue)) != NULL) {
		usba_pipe_handle_data_t *ph_data = req_wrp->wr_ph_data;
		usba_ph_impl_t		*ph_impl = ph_data->p_ph_impl;

		/* hold the pipe */
		mutex_enter(&ph_impl->usba_ph_mutex);
		ph_impl->usba_ph_ref_count++;
		mutex_exit(&ph_impl->usba_ph_mutex);

		/* do the callback */
		usba_req_normal_cb(req_wrp);

		/* decrement the soft interrupt count */
		mutex_enter(&ph_data->p_mutex);
		ph_data->p_soft_intr--;
		mutex_exit(&ph_data->p_mutex);

		/* release the pipe */
		mutex_enter(&ph_impl->usba_ph_mutex);
		ph_impl->usba_ph_ref_count--;
		mutex_exit(&ph_impl->usba_ph_mutex);

		count++;
	}

	return (count == 0 ? DDI_INTR_UNCLAIMED : DDI_INTR_CLAIMED);
}


/*
 * hcdi_autoclearing:
 *	This function is called under the taskq context. It
 *	resets the pipe, and clears the stall, if necessary
 */
static void
hcdi_autoclearing(usba_req_wrapper_t *req_wrp)
{
	usb_cr_t		cr = req_wrp->wr_cr;
	usb_pipe_handle_t	pipe_handle, def_pipe_handle;
	usb_cr_t		completion_reason;
	usb_cb_flags_t		cb_flags;
	int			rval;
	usba_device_t		*usba_device =
	    req_wrp->wr_ph_data->p_usba_device;
	usba_hcdi_t		*hcdi = usba_hcdi_get_hcdi(
	    usba_device->usb_root_hub_dip);
	usb_req_attrs_t		attrs = req_wrp->wr_attrs;

	USB_DPRINTF_L4(DPRINT_MASK_HCDI, hcdi->hcdi_log_handle,
	    "hcdi_autoclearing: wrp=0x%p", (void *)req_wrp);

	pipe_handle = usba_get_pipe_handle(req_wrp->wr_ph_data);
	def_pipe_handle = usba_get_dflt_pipe_handle(req_wrp->wr_ph_data->p_dip);

	/*
	 * first reset the pipe synchronously
	 */
	if ((attrs & USB_ATTRS_PIPE_RESET) == USB_ATTRS_PIPE_RESET) {
		usba_pipe_clear(pipe_handle);
		usba_req_set_cb_flags(req_wrp, USB_CB_RESET_PIPE);
	}

	ASSERT(def_pipe_handle);

	/* Do not clear if this request was a usb_get_status request */
	if ((pipe_handle == def_pipe_handle) &&
	    (USBA_WRP2CTRL_REQ(req_wrp)->ctrl_bRequest ==
	    USB_REQ_GET_STATUS)) {
		USB_DPRINTF_L2(DPRINT_MASK_USBAI, hcdi->hcdi_log_handle,
		    "hcdi_autoclearing: usb_get_status failed, no clearing");

	/* if default pipe and stall no auto clearing */
	} else if ((pipe_handle == def_pipe_handle) && (cr == USB_CR_STALL)) {
		USB_DPRINTF_L2(DPRINT_MASK_USBAI, hcdi->hcdi_log_handle,
		    "hcdi_autoclearing: default pipe stalled, no clearing");

		usba_req_set_cb_flags(req_wrp, USB_CB_PROTOCOL_STALL);

	/* else do auto clearing */
	} else if (((attrs & USB_ATTRS_AUTOCLEARING) ==
	    USB_ATTRS_AUTOCLEARING) && (cr == USB_CR_STALL)) {
		ushort_t status = 0;

		rval = usb_get_status(req_wrp->wr_dip, def_pipe_handle,
		    USB_DEV_REQ_DEV_TO_HOST | USB_DEV_REQ_RCPT_EP,
		    req_wrp->wr_ph_data->p_ep.bEndpointAddress,
		    &status, USB_FLAGS_SLEEP);
		if (rval != USB_SUCCESS) {
			USB_DPRINTF_L2(DPRINT_MASK_USBAI, hcdi->hcdi_log_handle,
			    "get status (STALL) failed: rval=%d", rval);

			usba_pipe_clear(def_pipe_handle);
		}

		if ((rval != USB_SUCCESS) ||
		    (status & USB_EP_HALT_STATUS)) {
			usba_req_set_cb_flags(req_wrp, USB_CB_FUNCTIONAL_STALL);

			if ((rval = usb_pipe_sync_ctrl_xfer(
			    req_wrp->wr_dip, def_pipe_handle,
			    USB_DEV_REQ_HOST_TO_DEV |
			    USB_DEV_REQ_RCPT_EP,
			    USB_REQ_CLEAR_FEATURE,
			    0,
			    req_wrp->wr_ph_data->p_ep.bEndpointAddress,
			    0,
			    NULL, 0,
			    &completion_reason,
			    &cb_flags, USB_FLAGS_SLEEP)) != USB_SUCCESS) {
				USB_DPRINTF_L2(DPRINT_MASK_USBAI,
				    hcdi->hcdi_log_handle,
				    "auto clearing (STALL) failed: "
				    "rval=%d, cr=0x%x cb=0x%x",
				    rval, completion_reason, cb_flags);

				usba_pipe_clear(def_pipe_handle);
			} else {
				usba_req_set_cb_flags(req_wrp,
				    USB_CB_STALL_CLEARED);
			}
		} else {
			usba_req_set_cb_flags(req_wrp, USB_CB_PROTOCOL_STALL);
		}
	}
}


/*
 * usba_hcdi_get_req_private:
 *	This function is used to get the HCD private field
 *	maintained by USBA. HCD calls this function.
 *
 * Arguments:
 *	req		- pointer to usb_*_req_t
 *
 * Return Values:
 *	wr_hcd_private field from wrapper
 */
usb_opaque_t
usba_hcdi_get_req_private(usb_opaque_t req)
{
	usba_req_wrapper_t *wrp = USBA_REQ2WRP(req);

	return (wrp->wr_hcd_private);
}


/*
 * usba_hcdi_set_req_private:
 *	This function is used to set the HCD private field
 *	maintained by USBA. HCD calls this function.
 *
 * Arguments:
 *	req		- pointer to usb_*_req_t
 *	hcd_private	- wr_hcd_private field from wrapper
 */
void
<<<<<<< HEAD
usba_hcdi_set_req_private(usb_opaque_t req,
    usb_opaque_t	hcd_private)
=======
usba_hcdi_set_req_private(usb_opaque_t req, usb_opaque_t hcd_private)
>>>>>>> 993e3faf
{
	usba_req_wrapper_t *wrp = USBA_REQ2WRP(req);

	wrp->wr_hcd_private = hcd_private;
}


/* get data toggle information for this endpoint */
uchar_t
usba_hcdi_get_data_toggle(usba_device_t *usba_device, uint8_t ep_addr)
{
	uchar_t		toggle;
	usba_ph_impl_t	*ph_impl;
	int		ep_index;

	ep_index = usb_get_ep_index(ep_addr);
	mutex_enter(&usba_device->usb_mutex);
	ph_impl = &usba_device->usb_ph_list[ep_index];
	mutex_enter(&ph_impl->usba_ph_mutex);
	toggle = (uchar_t)(ph_impl->usba_ph_flags & USBA_PH_DATA_TOGGLE);
	mutex_exit(&ph_impl->usba_ph_mutex);
	mutex_exit(&usba_device->usb_mutex);

	return (toggle);
}


/* set data toggle information for this endpoint */
void
usba_hcdi_set_data_toggle(usba_device_t *usba_device, uint8_t ep_addr,
    uchar_t toggle)
{
	usba_ph_impl_t	*ph_impl;
	int		ep_index;

	ep_index = usb_get_ep_index(ep_addr);
	mutex_enter(&usba_device->usb_mutex);
	ph_impl = &usba_device->usb_ph_list[ep_index];
	mutex_enter(&ph_impl->usba_ph_mutex);
	ph_impl->usba_ph_flags &= ~USBA_PH_DATA_TOGGLE;
	ph_impl->usba_ph_flags |= (USBA_PH_DATA_TOGGLE & toggle);
	mutex_exit(&ph_impl->usba_ph_mutex);
	mutex_exit(&usba_device->usb_mutex);
}


/* get pipe_handle_impl ptr for this ep */
usba_pipe_handle_data_t *
usba_hcdi_get_ph_data(usba_device_t *usba_device, uint8_t ep_addr)
{
	return (usba_device->usb_ph_list[usb_get_ep_index(ep_addr)].
	    usba_ph_data);
}

void *
usba_hcdi_get_device_private(usba_device_t *usba_device)
{
	return (usba_device->usb_hcd_private);
}<|MERGE_RESOLUTION|>--- conflicted
+++ resolved
@@ -482,14 +482,8 @@
  * HCD callback handling
  */
 void
-<<<<<<< HEAD
-usba_hcdi_cb(usba_pipe_handle_data_t *ph_data,
-    usb_opaque_t	req,
-    usb_cr_t	completion_reason)
-=======
 usba_hcdi_cb(usba_pipe_handle_data_t *ph_data, usb_opaque_t req,
     usb_cr_t completion_reason)
->>>>>>> 993e3faf
 {
 
 	usba_device_t		*usba_device = ph_data->p_usba_device;
@@ -973,12 +967,7 @@
  *	hcd_private	- wr_hcd_private field from wrapper
  */
 void
-<<<<<<< HEAD
-usba_hcdi_set_req_private(usb_opaque_t req,
-    usb_opaque_t	hcd_private)
-=======
 usba_hcdi_set_req_private(usb_opaque_t req, usb_opaque_t hcd_private)
->>>>>>> 993e3faf
 {
 	usba_req_wrapper_t *wrp = USBA_REQ2WRP(req);
 
