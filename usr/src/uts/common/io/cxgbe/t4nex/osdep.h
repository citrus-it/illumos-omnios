/*
 * This file and its contents are supplied under the terms of the
 * Common Development and Distribution License ("CDDL"), version 1.0.
 * You may only use this file in accordance with the terms of version
 * 1.0 of the CDDL.
 *
 * A full copy of the text of the CDDL should have accompanied this
 * source. A copy of the CDDL is also available via the Internet at
 * http://www.illumos.org/license/CDDL.
 */

/*
 * This file is part of the Chelsio T4 support code.
 *
 * Copyright (C) 2010-2013 Chelsio Communications.  All rights reserved.
 *
 * This program is distributed in the hope that it will be useful, but WITHOUT
 * ANY WARRANTY; without even the implied warranty of MERCHANTABILITY or
 * FITNESS FOR A PARTICULAR PURPOSE.  See the LICENSE file included in this
 * release for licensing terms and conditions.
 */

#ifndef __CXGBE_OSDEP_H
#define	__CXGBE_OSDEP_H

#include <sys/ddi.h>
#include <sys/sunddi.h>
#include <sys/stdbool.h>
#include <sys/byteorder.h>
#include <sys/cmn_err.h>
#include <sys/pcie.h>
#include <sys/sysmacros.h>
#include <sys/inttypes.h>

/* sys/user.h defines u, and that bothers us. */
#undef u

#define	isdigit(x) ((x) >= '0' && (x) <= '9')
#define	isspace(x) ((x) == ' ' || (x) == '\t')
#define	toupper(x) (((x) >= 'a' && (x) <= 'z') ? (x) - 'a' + 'A' : (x))
#define	fls(x) ddi_fls(x)

#define	CH_ERR(sc, ...)		cxgb_printf(sc->dip, CE_WARN, ##__VA_ARGS__)
#define	CH_WARN(sc, ...)	cxgb_printf(sc->dip, CE_WARN, ##__VA_ARGS__)
#define	CH_WARN_RATELIMIT(sc, ...) cxgb_printf(sc->dip, CE_WARN, ##__VA_ARGS__)
#define	CH_ALERT(sc, ...)	cxgb_printf(sc->dip, CE_NOTE, ##__VA_ARGS__)
#define	CH_INFO(sc, ...)	cxgb_printf(sc->dip, CE_NOTE, ##__VA_ARGS__)

#define CH_MSG(sc, level, category, fmt, ...)  
#ifdef DEBUG
#define CH_DBG(sc, category, fmt, ...) cxgb_printf(sc->dip, CE_NOTE, ##__VA_ARGS__)
#else
#define CH_DBG(sc, category, fmt, ...)
#endif
#define CH_DUMP_MBOX(adap, mbox, data_reg, size) 

#define	MII_BMCR	0x00
#define	MII_BMSR	0x01
#define	MII_PHYSID1	0x02
#define	MII_PHYSID2	0x03
#define	MII_ADVERTISE	0x04
#define	MII_LPA		0x05
#define	MII_EXPANSION	0x06
#define	MII_CTRL1000	0x09
#define	MII_DCOUNTER	0x12
#define	MII_FCSCOUNTER	0x13
#define	MII_NWAYTEST	0x14
#define	MII_RERRCOUNTER	0x15
#define	MII_SREVISION	0x16
#define	MII_RESV1	0x17
#define	MII_LBRERROR	0x18
#define	MII_PHYADDR	0x19
#define	MII_RESV2	0x1a
#define	MII_TPISTATUS	0x1b
#define	MII_NCONFIG	0x1c

#define	BMCR_RESV	0x007f
#define	BMCR_SPEED1000	0x0040
#define	BMCR_CTST	0x0080
#define	BMCR_FULLDPLX	0x0100
#define	BMCR_ANRESTART	0x0200
#define	BMCR_ISOLATE	0x0400
#define	BMCR_PDOWN	0x0800
#define	BMCR_ANENABLE	0x1000
#define	BMCR_SPEED100	0x2000
#define	BMCR_LOOPBACK	0x4000
#define	BMCR_RESET	0x8000

#define	BMSR_ERCAP		0x0001
#define	BMSR_JCD		0x0002
#define	BMSR_LSTATUS		0x0004
#define	BMSR_ANEGCAPABLE	0x0008
#define	BMSR_RFAULT		0x0010
#define	BMSR_ANEGCOMPLETE	0x0020
#define	BMSR_RESV		0x07c0
#define	BMSR_10HALF		0x0800
#define	BMSR_10FULL		0x1000
#define	BMSR_100HALF		0x2000
#define	BMSR_100FULL		0x4000
#define	BMSR_100BASE4		0x8000

#define	ADVERTISE_SLCT		0x001f
#define	ADVERTISE_CSMA		0x0001
#define	ADVERTISE_10HALF	0x0020
#define	ADVERTISE_1000XFULL	0x0020
#define	ADVERTISE_10FULL	0x0040
#define	ADVERTISE_1000XHALF	0x0040
#define	ADVERTISE_100HALF	0x0080
#define	ADVERTISE_1000XPAUSE	0x0080
#define	ADVERTISE_100FULL	0x0100
#define	ADVERTISE_1000XPSE_ASYM 0x0100
#define	ADVERTISE_100BASE4	0x0200
#define	ADVERTISE_PAUSE_CAP	0x0400
#define	ADVERTISE_PAUSE_ASYM	0x0800
#define	ADVERTISE_RESV		0x1c00
#define	ADVERTISE_RFAULT	0x2000
#define	ADVERTISE_LPACK		0x4000
#define	ADVERTISE_NPAGE		0x8000

#define	ADVERTISE_1000FULL	0x0200
#define	ADVERTISE_1000HALF	0x0100

#define PCI_VENDOR_ID           0x00
#define PCI_DEVICE_ID           0x02

#define PCI_BASE_ADDRESS_0	0x10
#define PCI_BASE_ADDRESS_1	0x14
#define PCI_BASE_ADDRESS_2	0x18
#define PCI_BASE_ADDRESS_MEM_MASK	(~0x0fUL)

#define	PCI_CAP_ID_EXP		PCI_CAP_ID_PCI_E
#define	PCI_EXP_DEVCTL		PCIE_DEVCTL
#define	PCI_EXP_DEVCTL_PAYLOAD	PCIE_DEVCTL_MAX_PAYLOAD_MASK
#define	PCI_EXP_DEVCTL_READRQ	PCIE_DEVCTL_MAX_READ_REQ_MASK
#define	PCI_EXP_LNKCTL		PCIE_LINKCTL
#define	PCI_EXP_LNKSTA		PCIE_LINKSTS
#define	PCI_EXP_LNKSTA_CLS	PCIE_LINKSTS_SPEED_MASK
#define	PCI_EXP_LNKSTA_NLW	PCIE_LINKSTS_NEG_WIDTH_MASK
#define	PCI_EXP_DEVCTL2		0x28

#define	PCI_VPD_ADDR	2
#define	PCI_VPD_ADDR_F	0x8000
#define	PCI_VPD_DATA	4

#define	__devinit
#ifndef ARRAY_SIZE
#define	ARRAY_SIZE(x) (sizeof (x) / sizeof ((x)[0]))
#endif
#define	DIV_ROUND_UP(x, y) howmany(x, y)

#define	udelay(x) drv_usecwait(x)
#define	msleep(x) delay(drv_usectohz(1000ULL * (x)))
#define	mdelay(x) drv_usecwait(1000UL * (x))

#define	le16_to_cpu(x) LE_16((uint16_t)(x))
#define	le32_to_cpu(x) LE_32((uint32_t)(x))
#define	le64_to_cpu(x) LE_64((uint64_t)(x))
#define	cpu_to_le16(x) LE_16((uint16_t)(x))
#define	cpu_to_le32(x) LE_32((uint32_t)(x))
#define	cpu_to_le64(x) LE_64((uint64_t)(x))
#define	be16_to_cpu(x) BE_16((uint16_t)(x))
#define	be32_to_cpu(x) BE_32((uint32_t)(x))
#define	be64_to_cpu(x) BE_64((uint64_t)(x))
#define	cpu_to_be16(x) BE_16((uint16_t)(x))
#define	cpu_to_be32(x) BE_32((uint32_t)(x))
#define	cpu_to_be64(x) BE_64((uint64_t)(x))
#define	swab32(x) BSWAP_32(x)

typedef uint8_t 	u8;
typedef uint16_t 	u16;
typedef uint32_t 	u32;
typedef uint64_t 	u64;

typedef uint8_t		__u8;
typedef uint16_t	__u16;
typedef uint32_t	__u32;
typedef uint64_t	__u64;
typedef uint8_t		__be8;
typedef uint16_t	__be16;
typedef uint32_t	__be32;
typedef uint64_t	__be64;

<<<<<<< HEAD
=======
typedef uint32_t	__le32;

typedef int8_t		s8;
typedef int16_t		s16;
typedef int32_t		s32;
typedef int64_t		s64;

typedef boolean_t	bool;
#define	true		B_TRUE
#define	false		B_FALSE

>>>>>>> 3dde7c95
#if defined(__sparc)
#define	__BIG_ENDIAN_BITFIELD
#define	PAGE_SIZE 8192
#define	PAGE_SHIFT 13
#define	CACHE_LINE 64
#else
#define	__LITTLE_ENDIAN_BITFIELD
#define	PAGE_SIZE 4096
#define	PAGE_SHIFT 12
#define	CACHE_LINE 32
#endif

#define	SUPPORTED_10baseT_Half		(1 << 0)
#define	SUPPORTED_10baseT_Full		(1 << 1)
#define	SUPPORTED_100baseT_Half		(1 << 2)
#define	SUPPORTED_100baseT_Full		(1 << 3)
#define	SUPPORTED_1000baseT_Half	(1 << 4)
#define	SUPPORTED_1000baseT_Full	(1 << 5)
#define	SUPPORTED_Autoneg		(1 << 6)
#define	SUPPORTED_TP			(1 << 7)
#define	SUPPORTED_AUI			(1 << 8)
#define	SUPPORTED_MII			(1 << 9)
#define	SUPPORTED_FIBRE			(1 << 10)
#define	SUPPORTED_BNC			(1 << 11)
#define	SUPPORTED_10000baseT_Full	(1 << 12)
#define	SUPPORTED_Pause			(1 << 13)
#define	SUPPORTED_Asym_Pause		(1 << 14)

#define	ADVERTISED_10baseT_Half		(1 << 0)
#define	ADVERTISED_10baseT_Full		(1 << 1)
#define	ADVERTISED_100baseT_Half	(1 << 2)
#define	ADVERTISED_100baseT_Full	(1 << 3)
#define	ADVERTISED_1000baseT_Half	(1 << 4)
#define	ADVERTISED_1000baseT_Full	(1 << 5)
#define	ADVERTISED_Autoneg		(1 << 6)
#define	ADVERTISED_TP			(1 << 7)
#define	ADVERTISED_AUI			(1 << 8)
#define	ADVERTISED_MII			(1 << 9)
#define	ADVERTISED_FIBRE		(1 << 10)
#define	ADVERTISED_BNC			(1 << 11)
#define	ADVERTISED_10000baseT_Full	(1 << 12)
#define	ADVERTISED_Pause		(1 << 13)
#define	ADVERTISED_Asym_Pause		(1 << 14)

#define	AUTONEG_DISABLE		0
#define	AUTONEG_ENABLE		1
#define	SPEED_10		10
#define	SPEED_100		100
#define	SPEED_1000		1000
#define	SPEED_10000		10000
#define	SPEED_40000		40000
#define	DUPLEX_HALF		0
#define	DUPLEX_FULL		1

#define ETH_ALEN		6
int ilog2(long x);
unsigned char *strstrip(unsigned char *s);

#endif /* __CXGBE_OSDEP_H */<|MERGE_RESOLUTION|>--- conflicted
+++ resolved
@@ -180,8 +180,6 @@
 typedef uint32_t	__be32;
 typedef uint64_t	__be64;
 
-<<<<<<< HEAD
-=======
 typedef uint32_t	__le32;
 
 typedef int8_t		s8;
@@ -189,11 +187,6 @@
 typedef int32_t		s32;
 typedef int64_t		s64;
 
-typedef boolean_t	bool;
-#define	true		B_TRUE
-#define	false		B_FALSE
-
->>>>>>> 3dde7c95
 #if defined(__sparc)
 #define	__BIG_ENDIAN_BITFIELD
 #define	PAGE_SIZE 8192
