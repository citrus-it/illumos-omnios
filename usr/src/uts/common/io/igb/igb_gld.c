--- conflicted
+++ resolved
@@ -891,10 +891,6 @@
 static int
 igb_led_set(void *arg, mac_led_mode_t mode, uint_t flags)
 {
-<<<<<<< HEAD
-	int ret;
-=======
->>>>>>> 936dcb54
 	igb_t *igb = arg;
 
 	if (flags != 0)
@@ -917,11 +913,7 @@
 	case MAC_LED_DEFAULT:
 		if (igb->igb_led_setup) {
 			if (e1000_cleanup_led(&igb->hw) != E1000_SUCCESS)
-<<<<<<< HEAD
-				return (ret);
-=======
 				return (EIO);
->>>>>>> 936dcb54
 			igb->igb_led_setup = B_FALSE;
 		}
 		break;
