--- conflicted
+++ resolved
@@ -252,12 +252,8 @@
 {
 	int err = 0;
 	uint32_t old_flags = dsp->ds_promisc;
-<<<<<<< HEAD
-	const uint32_t option_flags = DLS_PROMISC_RX_ONLY | DLS_PROMISC_FIXUPS;
-=======
-	const uint32_t option_flags = DLS_PROMISC_RX_ONLY |
+	const uint32_t option_flags = DLS_PROMISC_RX_ONLY | DLS_PROMISC_FIXUPS |
 	    DLS_PROMISC_INCOMING | DLS_PROMISC_OUTGOING;
->>>>>>> 92f5e48e
 	uint32_t old_type = old_flags & ~option_flags;
 	uint32_t new_type = new_flags & ~option_flags;
 	mac_client_promisc_type_t mptype = MAC_CLIENT_PROMISC_ALL;
@@ -275,8 +271,10 @@
 		mptype = MAC_CLIENT_PROMISC_MULTI;
 
 	/* Can choose only one of Rx-only or incoming/outoing. */
-	if (stdc_count_ones_ui(new_flags & option_flags) > 1)
+	if (stdc_count_ones_ui(
+	    new_flags & option_flags & ~DLS_PROMISC_FIXUPS) > 1) {
 		return (EINVAL);
+	}
 
 	/*
 	 * Look at new flags and figure out the correct mac promisc flags.
@@ -294,15 +292,12 @@
 	 */
 	if (new_flags & DLS_PROMISC_RX_ONLY)
 		mac_flags |= MAC_PROMISC_FLAGS_NO_TX_LOOP;
-<<<<<<< HEAD
 	if (new_flags & DLS_PROMISC_FIXUPS)
 		mac_flags |= MAC_PROMISC_FLAGS_DO_FIXUPS;
-=======
 	if (new_flags & DLS_PROMISC_INCOMING)
 		mac_flags |= MAC_PROMISC_FLAGS_RX_ONLY;
 	if (new_flags & DLS_PROMISC_OUTGOING)
 		mac_flags |= MAC_PROMISC_FLAGS_TX_ONLY;
->>>>>>> 92f5e48e
 	if (new_type == DLS_PROMISC_SAP)
 		mac_flags |= MAC_PROMISC_FLAGS_NO_PHYS;
 
