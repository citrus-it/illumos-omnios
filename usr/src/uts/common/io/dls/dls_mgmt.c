--- conflicted
+++ resolved
@@ -942,15 +942,12 @@
 		    (mod_hash_val_t)ddp) == 0);
 		devnet_need_rebuild = B_TRUE;
 		stat_create = B_TRUE;
-<<<<<<< HEAD
-=======
 		mutex_enter(&ddp->dd_mutex);
 		if (!ddp->dd_prop_loaded && (ddp->dd_prop_taskid == 0)) {
 			ddp->dd_prop_taskid = taskq_dispatch(system_taskq,
 			    dls_devnet_prop_task, ddp, TQ_SLEEP);
 		}
 		mutex_exit(&ddp->dd_mutex);
->>>>>>> 639c732e
 	}
 	err = 0;
 done:
@@ -1035,8 +1032,7 @@
 	 */
 	VERIFY(ddp->dd_ref != 0);
 	if ((ddp->dd_ref != 1) || (!wait &&
-<<<<<<< HEAD
-	    (ddp->dd_tref != 0 || ddp->dd_prop_taskid != NULL))) {
+	    (ddp->dd_tref != 0 || ddp->dd_prop_taskid != 0))) {
 		int zstatus = 0;
 
 		/*
@@ -1084,12 +1080,6 @@
 			cmn_err(CE_WARN, "clear orphaned datalink: %s\n",
 			    ddp->dd_linkname);
 		ddp->dd_ref = 1;
-=======
-	    (ddp->dd_tref != 0 || ddp->dd_prop_taskid != 0))) {
-		mutex_exit(&ddp->dd_mutex);
-		rw_exit(&i_dls_devnet_lock);
-		return (EBUSY);
->>>>>>> 639c732e
 	}
 
 	ddp->dd_flags |= DD_CONDEMNED;
@@ -1133,12 +1123,8 @@
 		 * perform their work and release the tref. To avoid
 		 * deadlock, assert that the perim is never held here.
 		 */
-<<<<<<< HEAD
 		ASSERT0(MAC_PERIM_HELD(mh));
-		while ((ddp->dd_tref != 0) || (ddp->dd_prop_taskid != NULL))
-=======
 		while ((ddp->dd_tref != 0) || (ddp->dd_prop_taskid != 0))
->>>>>>> 639c732e
 			cv_wait(&ddp->dd_cv, &ddp->dd_mutex);
 	} else {
 		VERIFY(ddp->dd_tref == 0);
