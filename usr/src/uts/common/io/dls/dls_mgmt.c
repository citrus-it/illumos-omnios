--- conflicted
+++ resolved
@@ -21,12 +21,8 @@
 /*
  * Copyright 2009 Sun Microsystems, Inc.  All rights reserved.
  * Use is subject to license terms.
-<<<<<<< HEAD
  * Copyright 2019 Joyent, Inc.
-=======
- * Copyright (c) 2017 Joyent, Inc.
  * Copyright 2025 Oxide Computer Company.
->>>>>>> 68259130
  */
 /*
  * Copyright (c) 2016 by Delphix. All rights reserved.
