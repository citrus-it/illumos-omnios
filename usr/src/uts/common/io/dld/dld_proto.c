/*
 * CDDL HEADER START
 *
 * The contents of this file are subject to the terms of the
 * Common Development and Distribution License (the "License").
 * You may not use this file except in compliance with the License.
 *
 * You can obtain a copy of the license at usr/src/OPENSOLARIS.LICENSE
 * or http://www.opensolaris.org/os/licensing.
 * See the License for the specific language governing permissions
 * and limitations under the License.
 *
 * When distributing Covered Code, include this CDDL HEADER in each
 * file and include the License file at usr/src/OPENSOLARIS.LICENSE.
 * If applicable, add the following below this CDDL HEADER, with the
 * fields enclosed by brackets "[]" replaced with your own identifying
 * information: Portions Copyright [yyyy] [name of copyright owner]
 *
 * CDDL HEADER END
 */
/*
 * Copyright (c) 2010, Oracle and/or its affiliates. All rights reserved.
 * Copyright 2012, Nexenta Systems, Inc. All rights reserved.
 * Copyright (c) 2018, Joyent, Inc.
 * Copyright 2025 Oxide Computer Company
 */

/*
 * Data-Link Driver
 */
#include <sys/sysmacros.h>
#include <sys/strsubr.h>
#include <sys/strsun.h>
#include <sys/vlan.h>
#include <sys/dld_impl.h>
#include <sys/mac_client.h>
#include <sys/mac_client_impl.h>
#include <sys/mac_client_priv.h>

typedef void proto_reqfunc_t(dld_str_t *, mblk_t *);

static proto_reqfunc_t proto_info_req, proto_attach_req, proto_detach_req,
    proto_bind_req, proto_unbind_req, proto_promiscon_req, proto_promiscoff_req,
    proto_enabmulti_req, proto_disabmulti_req, proto_physaddr_req,
    proto_setphysaddr_req, proto_udqos_req, proto_req, proto_capability_req,
    proto_notify_req, proto_passive_req;

static void proto_capability_advertise(dld_str_t *, mblk_t *);
static int dld_capab_poll_disable(dld_str_t *, dld_capab_poll_t *);
static boolean_t check_mod_above(queue_t *, const char *);

#define	DL_ACK_PENDING(state) \
	((state) == DL_ATTACH_PENDING || \
	(state) == DL_DETACH_PENDING || \
	(state) == DL_BIND_PENDING || \
	(state) == DL_UNBIND_PENDING)

/*
 * Process a DLPI protocol message.
 * The primitives DL_BIND_REQ, DL_ENABMULTI_REQ, DL_PROMISCON_REQ,
 * DL_SET_PHYS_ADDR_REQ put the data link below our dld_str_t into an
 * 'active' state. The primitive DL_PASSIVE_REQ marks our dld_str_t
 * as 'passive' and forbids it from being subsequently made 'active'
 * by the above primitives.
 */
void
dld_proto(dld_str_t *dsp, mblk_t *mp)
{
	t_uscalar_t		prim;

	if (MBLKL(mp) < sizeof (t_uscalar_t)) {
		freemsg(mp);
		return;
	}
	prim = ((union DL_primitives *)mp->b_rptr)->dl_primitive;

	switch (prim) {
	case DL_INFO_REQ:
		proto_info_req(dsp, mp);
		break;
	case DL_BIND_REQ:
		proto_bind_req(dsp, mp);
		break;
	case DL_UNBIND_REQ:
		proto_unbind_req(dsp, mp);
		break;
	case DL_UNITDATA_REQ:
		proto_unitdata_req(dsp, mp);
		break;
	case DL_UDQOS_REQ:
		proto_udqos_req(dsp, mp);
		break;
	case DL_ATTACH_REQ:
		proto_attach_req(dsp, mp);
		break;
	case DL_DETACH_REQ:
		proto_detach_req(dsp, mp);
		break;
	case DL_ENABMULTI_REQ:
		proto_enabmulti_req(dsp, mp);
		break;
	case DL_DISABMULTI_REQ:
		proto_disabmulti_req(dsp, mp);
		break;
	case DL_PROMISCON_REQ:
		proto_promiscon_req(dsp, mp);
		break;
	case DL_PROMISCOFF_REQ:
		proto_promiscoff_req(dsp, mp);
		break;
	case DL_PHYS_ADDR_REQ:
		proto_physaddr_req(dsp, mp);
		break;
	case DL_SET_PHYS_ADDR_REQ:
		proto_setphysaddr_req(dsp, mp);
		break;
	case DL_NOTIFY_REQ:
		proto_notify_req(dsp, mp);
		break;
	case DL_CAPABILITY_REQ:
		proto_capability_req(dsp, mp);
		break;
	case DL_PASSIVE_REQ:
		proto_passive_req(dsp, mp);
		break;
	default:
		proto_req(dsp, mp);
		break;
	}
}

#define	NEG(x)	-(x)
typedef struct dl_info_ack_wrapper {
	dl_info_ack_t		dl_info;
	uint8_t			dl_addr[MAXMACADDRLEN + sizeof (uint16_t)];
	uint8_t			dl_brdcst_addr[MAXMACADDRLEN];
	dl_qos_cl_range1_t	dl_qos_range1;
	dl_qos_cl_sel1_t	dl_qos_sel1;
} dl_info_ack_wrapper_t;

/*
 * DL_INFO_REQ
 */
static void
proto_info_req(dld_str_t *dsp, mblk_t *mp)
{
	dl_info_ack_wrapper_t	*dlwp;
	dl_info_ack_t		*dlp;
	dl_qos_cl_sel1_t	*selp;
	dl_qos_cl_range1_t	*rangep;
	uint8_t			*addr;
	uint8_t			*brdcst_addr;
	uint_t			addr_length;
	uint_t			sap_length;
	mac_info_t		minfo;
	mac_info_t		*minfop;
	queue_t			*q = dsp->ds_wq;

	/*
	 * Swap the request message for one large enough to contain the
	 * wrapper structure defined above.
	 */
	if ((mp = mexchange(q, mp, sizeof (dl_info_ack_wrapper_t),
	    M_PCPROTO, 0)) == NULL)
		return;

	bzero(mp->b_rptr, sizeof (dl_info_ack_wrapper_t));
	dlwp = (dl_info_ack_wrapper_t *)mp->b_rptr;

	dlp = &(dlwp->dl_info);
	ASSERT(dlp == (dl_info_ack_t *)mp->b_rptr);

	dlp->dl_primitive = DL_INFO_ACK;

	/*
	 * Set up the sub-structure pointers.
	 */
	addr = dlwp->dl_addr;
	brdcst_addr = dlwp->dl_brdcst_addr;
	rangep = &(dlwp->dl_qos_range1);
	selp = &(dlwp->dl_qos_sel1);

	/*
	 * This driver supports only version 2 connectionless DLPI provider
	 * nodes.
	 */
	dlp->dl_service_mode = DL_CLDLS;
	dlp->dl_version = DL_VERSION_2;

	/*
	 * Set the style of the provider
	 */
	dlp->dl_provider_style = dsp->ds_style;
	ASSERT(dlp->dl_provider_style == DL_STYLE1 ||
	    dlp->dl_provider_style == DL_STYLE2);

	/*
	 * Set the current DLPI state.
	 */
	dlp->dl_current_state = dsp->ds_dlstate;

	/*
	 * Gratuitously set the media type. This is to deal with modules
	 * that assume the media type is known prior to DL_ATTACH_REQ
	 * being completed.
	 */
	dlp->dl_mac_type = DL_ETHER;

	/*
	 * If the stream is not at least attached we try to retrieve the
	 * mac_info using mac_info_get()
	 */
	if (dsp->ds_dlstate == DL_UNATTACHED ||
	    dsp->ds_dlstate == DL_ATTACH_PENDING ||
	    dsp->ds_dlstate == DL_DETACH_PENDING) {
		if (!mac_info_get(ddi_major_to_name(dsp->ds_major), &minfo)) {
			/*
			 * Cannot find mac_info. giving up.
			 */
			goto done;
		}
		minfop = &minfo;
	} else {
		minfop = (mac_info_t *)dsp->ds_mip;
		/* We can only get the sdu if we're attached. */
		mac_sdu_get(dsp->ds_mh, &dlp->dl_min_sdu, &dlp->dl_max_sdu);
	}

	/*
	 * Set the media type (properly this time).
	 */
	if (dsp->ds_native)
		dlp->dl_mac_type = minfop->mi_nativemedia;
	else
		dlp->dl_mac_type = minfop->mi_media;

	/*
	 * Set the DLSAP length. We only support 16 bit values and they
	 * appear after the MAC address portion of DLSAP addresses.
	 */
	sap_length = sizeof (uint16_t);
	dlp->dl_sap_length = NEG(sap_length);

	addr_length = minfop->mi_addr_length;

	/*
	 * Copy in the media broadcast address.
	 */
	if (minfop->mi_brdcst_addr != NULL) {
		dlp->dl_brdcst_addr_offset =
		    (uintptr_t)brdcst_addr - (uintptr_t)dlp;
		bcopy(minfop->mi_brdcst_addr, brdcst_addr, addr_length);
		dlp->dl_brdcst_addr_length = addr_length;
	}

	/* Only VLAN links and links that have a normal tag mode support QOS. */
	if ((dsp->ds_mch != NULL &&
	    mac_client_vid(dsp->ds_mch) != VLAN_ID_NONE) ||
	    (dsp->ds_dlp != NULL &&
	    dsp->ds_dlp->dl_tagmode == LINK_TAGMODE_NORMAL)) {
		dlp->dl_qos_range_offset = (uintptr_t)rangep - (uintptr_t)dlp;
		dlp->dl_qos_range_length = sizeof (dl_qos_cl_range1_t);

		rangep->dl_qos_type = DL_QOS_CL_RANGE1;
		rangep->dl_trans_delay.dl_target_value = DL_UNKNOWN;
		rangep->dl_trans_delay.dl_accept_value = DL_UNKNOWN;
		rangep->dl_protection.dl_min = DL_UNKNOWN;
		rangep->dl_protection.dl_max = DL_UNKNOWN;
		rangep->dl_residual_error = DL_UNKNOWN;

		/*
		 * Specify the supported range of priorities.
		 */
		rangep->dl_priority.dl_min = 0;
		rangep->dl_priority.dl_max = (1 << VLAN_PRI_SIZE) - 1;

		dlp->dl_qos_offset = (uintptr_t)selp - (uintptr_t)dlp;
		dlp->dl_qos_length = sizeof (dl_qos_cl_sel1_t);

		selp->dl_qos_type = DL_QOS_CL_SEL1;
		selp->dl_trans_delay = DL_UNKNOWN;
		selp->dl_protection = DL_UNKNOWN;
		selp->dl_residual_error = DL_UNKNOWN;

		/*
		 * Specify the current priority (which can be changed by
		 * the DL_UDQOS_REQ primitive).
		 */
		selp->dl_priority = dsp->ds_pri;
	}

	dlp->dl_addr_length = addr_length + sizeof (uint16_t);
	if (dsp->ds_dlstate == DL_IDLE) {
		/*
		 * The stream is bound. Therefore we can formulate a valid
		 * DLSAP address.
		 */
		dlp->dl_addr_offset = (uintptr_t)addr - (uintptr_t)dlp;
		if (addr_length > 0)
			mac_unicast_primary_get(dsp->ds_mh, addr);

		*(uint16_t *)(addr + addr_length) = dsp->ds_sap;
	}

done:
	IMPLY(dlp->dl_qos_offset != 0, dlp->dl_qos_length != 0);
	IMPLY(dlp->dl_qos_range_offset != 0,
	    dlp->dl_qos_range_length != 0);
	IMPLY(dlp->dl_addr_offset != 0, dlp->dl_addr_length != 0);
	IMPLY(dlp->dl_brdcst_addr_offset != 0,
	    dlp->dl_brdcst_addr_length != 0);

	qreply(q, mp);
}

/*
 * DL_ATTACH_REQ
 */
static void
proto_attach_req(dld_str_t *dsp, mblk_t *mp)
{
	dl_attach_req_t	*dlp = (dl_attach_req_t *)mp->b_rptr;
	int		err = 0;
	t_uscalar_t	dl_err;
	queue_t		*q = dsp->ds_wq;

	if (MBLKL(mp) < sizeof (dl_attach_req_t) ||
	    dsp->ds_style == DL_STYLE1) {
		dl_err = DL_BADPRIM;
		goto failed;
	}

	if (dsp->ds_dlstate != DL_UNATTACHED) {
		dl_err = DL_OUTSTATE;
		goto failed;
	}

	dsp->ds_dlstate = DL_ATTACH_PENDING;

	err = dld_str_attach(dsp, dlp->dl_ppa);
	if (err != 0) {
		switch (err) {
		case ENOENT:
			dl_err = DL_BADPPA;
			err = 0;
			break;
		default:
			dl_err = DL_SYSERR;
			break;
		}
		dsp->ds_dlstate = DL_UNATTACHED;
		goto failed;
	}
	ASSERT(dsp->ds_dlstate == DL_UNBOUND);
	dlokack(q, mp, DL_ATTACH_REQ);
	return;

failed:
	dlerrorack(q, mp, DL_ATTACH_REQ, dl_err, (t_uscalar_t)err);
}

/*
 * DL_DETACH_REQ
 */
static void
proto_detach_req(dld_str_t *dsp, mblk_t *mp)
{
	queue_t		*q = dsp->ds_wq;
	t_uscalar_t	dl_err;

	if (MBLKL(mp) < sizeof (dl_detach_req_t)) {
		dl_err = DL_BADPRIM;
		goto failed;
	}

	if (dsp->ds_dlstate != DL_UNBOUND) {
		dl_err = DL_OUTSTATE;
		goto failed;
	}

	if (dsp->ds_style == DL_STYLE1) {
		dl_err = DL_BADPRIM;
		goto failed;
	}

	ASSERT(dsp->ds_datathr_cnt == 0);
	dsp->ds_dlstate = DL_DETACH_PENDING;

	dld_str_detach(dsp);
	dlokack(dsp->ds_wq, mp, DL_DETACH_REQ);
	return;

failed:
	dlerrorack(q, mp, DL_DETACH_REQ, dl_err, 0);
}

/*
 * DL_BIND_REQ
 */
static void
proto_bind_req(dld_str_t *dsp, mblk_t *mp)
{
	dl_bind_req_t	*dlp = (dl_bind_req_t *)mp->b_rptr;
	int		err = 0;
	uint8_t		dlsap_addr[MAXMACADDRLEN + sizeof (uint16_t)];
	uint_t		dlsap_addr_length;
	t_uscalar_t	dl_err;
	t_scalar_t	sap;
	queue_t		*q = dsp->ds_wq;
	mac_perim_handle_t	mph;
	void		*mdip;
	int32_t		intr_cpu;

	if (MBLKL(mp) < sizeof (dl_bind_req_t)) {
		dl_err = DL_BADPRIM;
		goto failed;
	}

	if (dlp->dl_xidtest_flg != 0) {
		dl_err = DL_NOAUTO;
		goto failed;
	}

	if (dlp->dl_service_mode != DL_CLDLS) {
		dl_err = DL_UNSUPPORTED;
		goto failed;
	}

	if (dsp->ds_dlstate != DL_UNBOUND) {
		dl_err = DL_OUTSTATE;
		goto failed;
	}

	mac_perim_enter_by_mh(dsp->ds_mh, &mph);

	if ((err = dls_active_set(dsp)) != 0) {
		dl_err = DL_SYSERR;
		goto failed2;
	}

	dsp->ds_dlstate = DL_BIND_PENDING;
	/*
	 * Set the receive callback.
	 */
	dls_rx_set(dsp, (dsp->ds_mode == DLD_RAW) ?
	    dld_str_rx_raw : dld_str_rx_unitdata, dsp);

	/*
	 * Bind the channel such that it can receive packets.
	 */
	sap = dlp->dl_sap;
	dsp->ds_nonip = !check_mod_above(dsp->ds_rq, "ip") &&
	    !check_mod_above(dsp->ds_rq, "arp");

	err = dls_bind(dsp, sap);
	if (err != 0) {
		switch (err) {
		case EINVAL:
			dl_err = DL_BADADDR;
			err = 0;
			break;
		default:
			dl_err = DL_SYSERR;
			break;
		}

		dsp->ds_dlstate = DL_UNBOUND;
		dls_active_clear(dsp, B_FALSE);
		goto failed2;
	}

	intr_cpu = mac_client_intr_cpu(dsp->ds_mch);
	mdip = mac_get_devinfo(dsp->ds_mh);
	mac_perim_exit(mph);

	/*
	 * We do this after we get out of the perim to avoid deadlocks
	 * etc. since part of mac_client_retarget_intr is to walk the
	 * device tree in order to find and retarget the interrupts.
	 */
	if (intr_cpu != -1)
		mac_client_set_intr_cpu(mdip, dsp->ds_mch, intr_cpu);

	/*
	 * Copy in MAC address.
	 */
	dlsap_addr_length = dsp->ds_mip->mi_addr_length;
	mac_unicast_primary_get(dsp->ds_mh, dlsap_addr);

	/*
	 * Copy in the SAP.
	 */
	*(uint16_t *)(dlsap_addr + dlsap_addr_length) = sap;
	dlsap_addr_length += sizeof (uint16_t);

	dsp->ds_dlstate = DL_IDLE;
	dlbindack(q, mp, sap, dlsap_addr, dlsap_addr_length, 0, 0);
	return;

failed2:
	mac_perim_exit(mph);
failed:
	dlerrorack(q, mp, DL_BIND_REQ, dl_err, (t_uscalar_t)err);
}

/*
 * DL_UNBIND_REQ
 */
static void
proto_unbind_req(dld_str_t *dsp, mblk_t *mp)
{
	queue_t		*q = dsp->ds_wq;
	t_uscalar_t	dl_err;
	mac_perim_handle_t	mph;

	if (MBLKL(mp) < sizeof (dl_unbind_req_t)) {
		dl_err = DL_BADPRIM;
		goto failed;
	}

	if (dsp->ds_dlstate != DL_IDLE) {
		dl_err = DL_OUTSTATE;
		goto failed;
	}

	mutex_enter(&dsp->ds_lock);
	while (dsp->ds_datathr_cnt != 0)
		cv_wait(&dsp->ds_datathr_cv, &dsp->ds_lock);

	dsp->ds_dlstate = DL_UNBIND_PENDING;
	mutex_exit(&dsp->ds_lock);

	mac_perim_enter_by_mh(dsp->ds_mh, &mph);
	/*
	 * Unbind the channel to stop packets being received.
	 */
	dls_unbind(dsp);

	/*
	 * Disable polling mode, if it is enabled.
	 */
	(void) dld_capab_poll_disable(dsp, NULL);

	/*
	 * Clear LSO flags.
	 */
	dsp->ds_lso = B_FALSE;
	dsp->ds_lso_max = 0;

	/*
	 * Clear the receive callback.
	 */
	dls_rx_set(dsp, NULL, NULL);
	dsp->ds_direct = B_FALSE;

	/*
	 * Set the mode back to the default (unitdata).
	 */
	dsp->ds_mode = DLD_UNITDATA;
	dsp->ds_dlstate = DL_UNBOUND;

	dls_active_clear(dsp, B_FALSE);
	mac_perim_exit(mph);
	dlokack(dsp->ds_wq, mp, DL_UNBIND_REQ);
	return;
failed:
	dlerrorack(q, mp, DL_UNBIND_REQ, dl_err, 0);
}

/*
 * DL_PROMISCON_REQ
 */
static void
proto_promiscon_req(dld_str_t *dsp, mblk_t *mp)
{
	dl_promiscon_req_t *dlp = (dl_promiscon_req_t *)mp->b_rptr;
	int		err = 0;
	t_uscalar_t	dl_err;
	uint32_t	new_flags, promisc_saved;
	queue_t		*q = dsp->ds_wq;
	mac_perim_handle_t	mph;

	if (MBLKL(mp) < sizeof (dl_promiscon_req_t)) {
		dl_err = DL_BADPRIM;
		goto failed;
	}

	if (dsp->ds_dlstate == DL_UNATTACHED ||
	    DL_ACK_PENDING(dsp->ds_dlstate)) {
		dl_err = DL_OUTSTATE;
		goto failed;
	}

	mac_perim_enter_by_mh(dsp->ds_mh, &mph);

	new_flags = promisc_saved = dsp->ds_promisc;
	switch (dlp->dl_level) {
	case DL_PROMISC_SAP:
		new_flags |= DLS_PROMISC_SAP;
		break;

	case DL_PROMISC_MULTI:
		new_flags |= DLS_PROMISC_MULTI;
		break;

	case DL_PROMISC_PHYS:
		new_flags |= DLS_PROMISC_PHYS;
		break;

	case DL_PROMISC_RX_ONLY:
		new_flags |= DLS_PROMISC_RX_ONLY;
		break;

<<<<<<< HEAD
	case DL_PROMISC_FIXUPS:
		new_flags |= DLS_PROMISC_FIXUPS;
=======
	case DL_PROMISC_INCOMING:
		new_flags |= DLS_PROMISC_INCOMING;
		break;

	case DL_PROMISC_OUTGOING:
		new_flags |= DLS_PROMISC_OUTGOING;
>>>>>>> 92f5e48e
		break;

	default:
		dl_err = DL_NOTSUPPORTED;
		goto failed2;
	}

	if ((promisc_saved == 0) && (err = dls_active_set(dsp)) != 0) {
		ASSERT(dsp->ds_promisc == promisc_saved);
		dl_err = DL_SYSERR;
		goto failed2;
	}

	/*
	 * Adjust channel promiscuity.
	 */
	err = dls_promisc(dsp, new_flags);

	if (err != 0) {
		dl_err = DL_SYSERR;
		dsp->ds_promisc = promisc_saved;
		if (promisc_saved == 0)
			dls_active_clear(dsp, B_FALSE);
		goto failed2;
	}

	mac_perim_exit(mph);

	dlokack(q, mp, DL_PROMISCON_REQ);
	return;

failed2:
	mac_perim_exit(mph);
failed:
	dlerrorack(q, mp, DL_PROMISCON_REQ, dl_err, (t_uscalar_t)err);
}

/*
 * DL_PROMISCOFF_REQ
 */
static void
proto_promiscoff_req(dld_str_t *dsp, mblk_t *mp)
{
	dl_promiscoff_req_t *dlp = (dl_promiscoff_req_t *)mp->b_rptr;
	int		err = 0;
	t_uscalar_t	dl_err;
	uint32_t	new_flags;
	queue_t		*q = dsp->ds_wq;
	mac_perim_handle_t	mph;

	if (MBLKL(mp) < sizeof (dl_promiscoff_req_t)) {
		dl_err = DL_BADPRIM;
		goto failed;
	}

	if (dsp->ds_dlstate == DL_UNATTACHED ||
	    DL_ACK_PENDING(dsp->ds_dlstate)) {
		dl_err = DL_OUTSTATE;
		goto failed;
	}

	mac_perim_enter_by_mh(dsp->ds_mh, &mph);

	new_flags = dsp->ds_promisc;
	switch (dlp->dl_level) {
	case DL_PROMISC_SAP:
		if (!(dsp->ds_promisc & DLS_PROMISC_SAP)) {
			dl_err = DL_NOTENAB;
			goto failed2;
		}
		new_flags &= ~DLS_PROMISC_SAP;
		break;

	case DL_PROMISC_MULTI:
		if (!(dsp->ds_promisc & DLS_PROMISC_MULTI)) {
			dl_err = DL_NOTENAB;
			goto failed2;
		}
		new_flags &= ~DLS_PROMISC_MULTI;
		break;

	case DL_PROMISC_PHYS:
		if (!(dsp->ds_promisc & DLS_PROMISC_PHYS)) {
			dl_err = DL_NOTENAB;
			goto failed2;
		}
		new_flags &= ~DLS_PROMISC_PHYS;
		break;

	case DL_PROMISC_RX_ONLY:
		if (!(dsp->ds_promisc & DLS_PROMISC_RX_ONLY)) {
			dl_err = DL_NOTENAB;
			goto failed2;
		}
		new_flags &= ~DLS_PROMISC_RX_ONLY;
		break;

<<<<<<< HEAD
	case DL_PROMISC_FIXUPS:
		if (!(dsp->ds_promisc & DLS_PROMISC_FIXUPS)) {
			dl_err = DL_NOTENAB;
			goto failed2;
		}
		new_flags &= ~DLS_PROMISC_FIXUPS;
=======
	case DL_PROMISC_INCOMING:
		if (!(dsp->ds_promisc & DLS_PROMISC_INCOMING)) {
			dl_err = DL_NOTENAB;
			goto failed2;
		}
		new_flags &= ~DLS_PROMISC_INCOMING;
		break;

	case DL_PROMISC_OUTGOING:
		if (!(dsp->ds_promisc & DLS_PROMISC_OUTGOING)) {
			dl_err = DL_NOTENAB;
			goto failed2;
		}
		new_flags &= ~DLS_PROMISC_OUTGOING;
>>>>>>> 92f5e48e
		break;

	default:
		dl_err = DL_NOTSUPPORTED;
		goto failed2;
	}

	/*
	 * Adjust channel promiscuity.
	 */
	err = dls_promisc(dsp, new_flags);

	if (err != 0) {
		dl_err = DL_SYSERR;
		goto failed2;
	}

	ASSERT(dsp->ds_promisc == new_flags);
	if (dsp->ds_promisc == 0)
		dls_active_clear(dsp, B_FALSE);

	mac_perim_exit(mph);

	dlokack(q, mp, DL_PROMISCOFF_REQ);
	return;
failed2:
	mac_perim_exit(mph);
failed:
	dlerrorack(q, mp, DL_PROMISCOFF_REQ, dl_err, (t_uscalar_t)err);
}

/*
 * DL_ENABMULTI_REQ
 */
static void
proto_enabmulti_req(dld_str_t *dsp, mblk_t *mp)
{
	dl_enabmulti_req_t *dlp = (dl_enabmulti_req_t *)mp->b_rptr;
	int		err = 0;
	t_uscalar_t	dl_err;
	queue_t		*q = dsp->ds_wq;
	mac_perim_handle_t	mph;

	if (dsp->ds_dlstate == DL_UNATTACHED ||
	    DL_ACK_PENDING(dsp->ds_dlstate)) {
		dl_err = DL_OUTSTATE;
		goto failed;
	}

	if (MBLKL(mp) < sizeof (dl_enabmulti_req_t) ||
	    !MBLKIN(mp, dlp->dl_addr_offset, dlp->dl_addr_length) ||
	    dlp->dl_addr_length != dsp->ds_mip->mi_addr_length) {
		dl_err = DL_BADPRIM;
		goto failed;
	}

	mac_perim_enter_by_mh(dsp->ds_mh, &mph);

	if ((dsp->ds_dmap == NULL) && (err = dls_active_set(dsp)) != 0) {
		dl_err = DL_SYSERR;
		goto failed2;
	}

	err = dls_multicst_add(dsp, mp->b_rptr + dlp->dl_addr_offset);
	if (err != 0) {
		switch (err) {
		case EINVAL:
			dl_err = DL_BADADDR;
			err = 0;
			break;
		case ENOSPC:
			dl_err = DL_TOOMANY;
			err = 0;
			break;
		default:
			dl_err = DL_SYSERR;
			break;
		}
		if (dsp->ds_dmap == NULL)
			dls_active_clear(dsp, B_FALSE);
		goto failed2;
	}

	mac_perim_exit(mph);

	dlokack(q, mp, DL_ENABMULTI_REQ);
	return;

failed2:
	mac_perim_exit(mph);
failed:
	dlerrorack(q, mp, DL_ENABMULTI_REQ, dl_err, (t_uscalar_t)err);
}

/*
 * DL_DISABMULTI_REQ
 */
static void
proto_disabmulti_req(dld_str_t *dsp, mblk_t *mp)
{
	dl_disabmulti_req_t *dlp = (dl_disabmulti_req_t *)mp->b_rptr;
	int		err = 0;
	t_uscalar_t	dl_err;
	queue_t		*q = dsp->ds_wq;
	mac_perim_handle_t	mph;

	if (dsp->ds_dlstate == DL_UNATTACHED ||
	    DL_ACK_PENDING(dsp->ds_dlstate)) {
		dl_err = DL_OUTSTATE;
		goto failed;
	}

	if (MBLKL(mp) < sizeof (dl_disabmulti_req_t) ||
	    !MBLKIN(mp, dlp->dl_addr_offset, dlp->dl_addr_length) ||
	    dlp->dl_addr_length != dsp->ds_mip->mi_addr_length) {
		dl_err = DL_BADPRIM;
		goto failed;
	}

	mac_perim_enter_by_mh(dsp->ds_mh, &mph);
	err = dls_multicst_remove(dsp, mp->b_rptr + dlp->dl_addr_offset);
	if ((err == 0) && (dsp->ds_dmap == NULL))
		dls_active_clear(dsp, B_FALSE);
	mac_perim_exit(mph);

	if (err != 0) {
		switch (err) {
		case EINVAL:
			dl_err = DL_BADADDR;
			err = 0;
			break;

		case ENOENT:
			dl_err = DL_NOTENAB;
			err = 0;
			break;

		default:
			dl_err = DL_SYSERR;
			break;
		}
		goto failed;
	}
	dlokack(q, mp, DL_DISABMULTI_REQ);
	return;
failed:
	dlerrorack(q, mp, DL_DISABMULTI_REQ, dl_err, (t_uscalar_t)err);
}

/*
 * DL_PHYS_ADDR_REQ
 */
static void
proto_physaddr_req(dld_str_t *dsp, mblk_t *mp)
{
	dl_phys_addr_req_t *dlp = (dl_phys_addr_req_t *)mp->b_rptr;
	queue_t		*q = dsp->ds_wq;
	t_uscalar_t	dl_err = 0;
	char		*addr = NULL;
	uint_t		addr_length;

	if (MBLKL(mp) < sizeof (dl_phys_addr_req_t)) {
		dl_err = DL_BADPRIM;
		goto done;
	}

	if (dsp->ds_dlstate == DL_UNATTACHED ||
	    DL_ACK_PENDING(dsp->ds_dlstate)) {
		dl_err = DL_OUTSTATE;
		goto done;
	}

	addr_length = dsp->ds_mip->mi_addr_length;
	if (addr_length > 0) {
		addr = kmem_alloc(addr_length, KM_SLEEP);
		switch (dlp->dl_addr_type) {
		case DL_CURR_PHYS_ADDR:
			mac_unicast_primary_get(dsp->ds_mh, (uint8_t *)addr);
			break;
		case DL_FACT_PHYS_ADDR:
			bcopy(dsp->ds_mip->mi_unicst_addr, addr, addr_length);
			break;
		case DL_CURR_DEST_ADDR:
			if (!mac_dst_get(dsp->ds_mh, (uint8_t *)addr))
				dl_err = DL_NOTSUPPORTED;
			break;
		default:
			dl_err = DL_UNSUPPORTED;
		}
	}
done:
	if (dl_err == 0)
		dlphysaddrack(q, mp, addr, (t_uscalar_t)addr_length);
	else
		dlerrorack(q, mp, DL_PHYS_ADDR_REQ, dl_err, 0);
	if (addr != NULL)
		kmem_free(addr, addr_length);
}

/*
 * DL_SET_PHYS_ADDR_REQ
 */
static void
proto_setphysaddr_req(dld_str_t *dsp, mblk_t *mp)
{
	dl_set_phys_addr_req_t *dlp = (dl_set_phys_addr_req_t *)mp->b_rptr;
	int		err = 0;
	t_uscalar_t	dl_err;
	queue_t		*q = dsp->ds_wq;
	mac_perim_handle_t	mph;

	if (dsp->ds_dlstate == DL_UNATTACHED ||
	    DL_ACK_PENDING(dsp->ds_dlstate)) {
		dl_err = DL_OUTSTATE;
		goto failed;
	}

	if (MBLKL(mp) < sizeof (dl_set_phys_addr_req_t) ||
	    !MBLKIN(mp, dlp->dl_addr_offset, dlp->dl_addr_length) ||
	    dlp->dl_addr_length != dsp->ds_mip->mi_addr_length) {
		dl_err = DL_BADPRIM;
		goto failed;
	}

	mac_perim_enter_by_mh(dsp->ds_mh, &mph);

	if ((err = dls_active_set(dsp)) != 0) {
		dl_err = DL_SYSERR;
		goto failed2;
	}

	/*
	 * If mac-nospoof is enabled and the link is owned by a
	 * non-global zone, changing the mac address is not allowed.
	 */
	if (dsp->ds_dlp->dl_zid != GLOBAL_ZONEID &&
	    mac_protect_enabled(dsp->ds_mch, MPT_MACNOSPOOF)) {
		dls_active_clear(dsp, B_FALSE);
		err = EACCES;
		goto failed2;
	}

	err = mac_unicast_primary_set(dsp->ds_mh,
	    mp->b_rptr + dlp->dl_addr_offset);
	if (err != 0) {
		switch (err) {
		case EINVAL:
			dl_err = DL_BADADDR;
			err = 0;
			break;

		default:
			dl_err = DL_SYSERR;
			break;
		}
		dls_active_clear(dsp, B_FALSE);
		goto failed2;

	}

	mac_perim_exit(mph);

	dlokack(q, mp, DL_SET_PHYS_ADDR_REQ);
	return;

failed2:
	mac_perim_exit(mph);
failed:
	dlerrorack(q, mp, DL_SET_PHYS_ADDR_REQ, dl_err, (t_uscalar_t)err);
}

/*
 * DL_UDQOS_REQ
 */
static void
proto_udqos_req(dld_str_t *dsp, mblk_t *mp)
{
	dl_udqos_req_t *dlp = (dl_udqos_req_t *)mp->b_rptr;
	dl_qos_cl_sel1_t *selp;
	int		off, len;
	t_uscalar_t	dl_err;
	queue_t		*q = dsp->ds_wq;

	off = dlp->dl_qos_offset;
	len = dlp->dl_qos_length;

	if (MBLKL(mp) < sizeof (dl_udqos_req_t) || !MBLKIN(mp, off, len)) {
		dl_err = DL_BADPRIM;
		goto failed;
	}

	selp = (dl_qos_cl_sel1_t *)(mp->b_rptr + off);
	if (selp->dl_qos_type != DL_QOS_CL_SEL1) {
		dl_err = DL_BADQOSTYPE;
		goto failed;
	}

	if (selp->dl_priority > (1 << VLAN_PRI_SIZE) - 1 ||
	    selp->dl_priority < 0) {
		dl_err = DL_BADQOSPARAM;
		goto failed;
	}

	dsp->ds_pri = selp->dl_priority;
	dlokack(q, mp, DL_UDQOS_REQ);
	return;
failed:
	dlerrorack(q, mp, DL_UDQOS_REQ, dl_err, 0);
}

static boolean_t
check_mod_above(queue_t *q, const char *mod)
{
	queue_t		*next_q;
	boolean_t	ret = B_TRUE;

	claimstr(q);
	next_q = q->q_next;
	if (strcmp(next_q->q_qinfo->qi_minfo->mi_idname, mod) != 0)
		ret = B_FALSE;
	releasestr(q);
	return (ret);
}

/*
 * DL_CAPABILITY_REQ
 */
static void
proto_capability_req(dld_str_t *dsp, mblk_t *mp)
{
	dl_capability_req_t *dlp = (dl_capability_req_t *)mp->b_rptr;
	dl_capability_sub_t *sp;
	size_t		size, len;
	offset_t	off, end;
	t_uscalar_t	dl_err;
	queue_t		*q = dsp->ds_wq;

	if (MBLKL(mp) < sizeof (dl_capability_req_t)) {
		dl_err = DL_BADPRIM;
		goto failed;
	}

	if (dsp->ds_dlstate == DL_UNATTACHED ||
	    DL_ACK_PENDING(dsp->ds_dlstate)) {
		dl_err = DL_OUTSTATE;
		goto failed;
	}

	/*
	 * This request is overloaded. If there are no requested capabilities
	 * then we just want to acknowledge with all the capabilities we
	 * support. Otherwise we enable the set of capabilities requested.
	 */
	if (dlp->dl_sub_length == 0) {
		proto_capability_advertise(dsp, mp);
		return;
	}

	if (!MBLKIN(mp, dlp->dl_sub_offset, dlp->dl_sub_length)) {
		dl_err = DL_BADPRIM;
		goto failed;
	}

	dlp->dl_primitive = DL_CAPABILITY_ACK;

	off = dlp->dl_sub_offset;
	len = dlp->dl_sub_length;

	/*
	 * Walk the list of capabilities to be enabled.
	 */
	for (end = off + len; off < end; ) {
		sp = (dl_capability_sub_t *)(mp->b_rptr + off);
		size = sizeof (dl_capability_sub_t) + sp->dl_length;

		if (off + size > end ||
		    !IS_P2ALIGNED(off, sizeof (uint32_t))) {
			dl_err = DL_BADPRIM;
			goto failed;
		}

		switch (sp->dl_cap) {
		/*
		 * TCP/IP checksum offload to hardware.
		 */
		case DL_CAPAB_HCKSUM: {
			dl_capab_hcksum_t *hcksump;
			dl_capab_hcksum_t hcksum;

			hcksump = (dl_capab_hcksum_t *)&sp[1];
			/*
			 * Copy for alignment.
			 */
			bcopy(hcksump, &hcksum, sizeof (dl_capab_hcksum_t));
			dlcapabsetqid(&(hcksum.hcksum_mid), dsp->ds_rq);
			bcopy(&hcksum, hcksump, sizeof (dl_capab_hcksum_t));
			break;
		}

		case DL_CAPAB_DLD: {
			dl_capab_dld_t	*dldp;
			dl_capab_dld_t	dld;

			dldp = (dl_capab_dld_t *)&sp[1];
			/*
			 * Copy for alignment.
			 */
			bcopy(dldp, &dld, sizeof (dl_capab_dld_t));
			dlcapabsetqid(&(dld.dld_mid), dsp->ds_rq);
			bcopy(&dld, dldp, sizeof (dl_capab_dld_t));
			break;
		}
		default:
			break;
		}
		off += size;
	}
	qreply(q, mp);
	return;
failed:
	dlerrorack(q, mp, DL_CAPABILITY_REQ, dl_err, 0);
}

/*
 * DL_NOTIFY_REQ
 */
static void
proto_notify_req(dld_str_t *dsp, mblk_t *mp)
{
	dl_notify_req_t	*dlp = (dl_notify_req_t *)mp->b_rptr;
	t_uscalar_t	dl_err;
	queue_t		*q = dsp->ds_wq;
	uint_t		note =
	    DL_NOTE_PROMISC_ON_PHYS |
	    DL_NOTE_PROMISC_OFF_PHYS |
	    DL_NOTE_PHYS_ADDR |
	    DL_NOTE_LINK_UP |
	    DL_NOTE_LINK_DOWN |
	    DL_NOTE_CAPAB_RENEG |
	    DL_NOTE_FASTPATH_FLUSH |
	    DL_NOTE_SPEED |
	    DL_NOTE_SDU_SIZE|
	    DL_NOTE_SDU_SIZE2|
	    DL_NOTE_ALLOWED_IPS;

	if (MBLKL(mp) < sizeof (dl_notify_req_t)) {
		dl_err = DL_BADPRIM;
		goto failed;
	}

	if (dsp->ds_dlstate == DL_UNATTACHED ||
	    DL_ACK_PENDING(dsp->ds_dlstate)) {
		dl_err = DL_OUTSTATE;
		goto failed;
	}

	note &= ~(mac_no_notification(dsp->ds_mh));

	/*
	 * Cache the notifications that are being enabled.
	 */
	dsp->ds_notifications = dlp->dl_notifications & note;
	/*
	 * The ACK carries all notifications regardless of which set is
	 * being enabled.
	 */
	dlnotifyack(q, mp, note);

	/*
	 * Generate DL_NOTIFY_IND messages for each enabled notification.
	 */
	if (dsp->ds_notifications != 0) {
		dld_str_notify_ind(dsp);
	}
	return;
failed:
	dlerrorack(q, mp, DL_NOTIFY_REQ, dl_err, 0);
}

/*
 * DL_UINTDATA_REQ
 */
void
proto_unitdata_req(dld_str_t *dsp, mblk_t *mp)
{
	queue_t			*q = dsp->ds_wq;
	dl_unitdata_req_t	*dlp = (dl_unitdata_req_t *)mp->b_rptr;
	off_t			off;
	size_t			len, size;
	const uint8_t		*addr;
	uint16_t		sap;
	uint_t			addr_length;
	mblk_t			*bp, *payload;
	t_uscalar_t		dl_err;
	uint_t			max_sdu;

	if (MBLKL(mp) < sizeof (dl_unitdata_req_t) || mp->b_cont == NULL) {
		dlerrorack(q, mp, DL_UNITDATA_REQ, DL_BADPRIM, 0);
		return;
	}

	mutex_enter(&dsp->ds_lock);
	if (dsp->ds_dlstate != DL_IDLE) {
		mutex_exit(&dsp->ds_lock);
		dlerrorack(q, mp, DL_UNITDATA_REQ, DL_OUTSTATE, 0);
		return;
	}
	DLD_DATATHR_INC(dsp);
	mutex_exit(&dsp->ds_lock);

	addr_length = dsp->ds_mip->mi_addr_length;

	off = dlp->dl_dest_addr_offset;
	len = dlp->dl_dest_addr_length;

	if (!MBLKIN(mp, off, len) || !IS_P2ALIGNED(off, sizeof (uint16_t))) {
		dl_err = DL_BADPRIM;
		goto failed;
	}

	if (len != addr_length + sizeof (uint16_t)) {
		dl_err = DL_BADADDR;
		goto failed;
	}

	addr = mp->b_rptr + off;
	sap = *(uint16_t *)(mp->b_rptr + off + addr_length);

	/*
	 * Check the length of the packet and the block types.
	 */
	size = 0;
	payload = mp->b_cont;
	for (bp = payload; bp != NULL; bp = bp->b_cont) {
		if (DB_TYPE(bp) != M_DATA)
			goto baddata;

		size += MBLKL(bp);
	}

	mac_sdu_get(dsp->ds_mh, NULL, &max_sdu);
	if (size > max_sdu)
		goto baddata;

	/*
	 * Build a packet header.
	 */
	if ((bp = dls_header(dsp, addr, sap, dlp->dl_priority.dl_max,
	    &payload)) == NULL) {
		dl_err = DL_BADADDR;
		goto failed;
	}

	/*
	 * We no longer need the M_PROTO header, so free it.
	 */
	freeb(mp);

	/*
	 * Transfer the checksum offload information if it is present.
	 */
	mac_hcksum_clone(payload, bp);

	/*
	 * Link the payload onto the new header.
	 */
	ASSERT(bp->b_cont == NULL);
	bp->b_cont = payload;

	/*
	 * No lock can be held across modules and putnext()'s,
	 * which can happen here with the call from DLD_TX().
	 */
	if (DLD_TX(dsp, bp, 0, 0) != 0) {
		/* flow-controlled */
		DLD_SETQFULL(dsp);
	}
	DLD_DATATHR_DCR(dsp);
	return;

failed:
	dlerrorack(q, mp, DL_UNITDATA_REQ, dl_err, 0);
	DLD_DATATHR_DCR(dsp);
	return;

baddata:
	dluderrorind(q, mp, (void *)addr, len, DL_BADDATA, 0);
	DLD_DATATHR_DCR(dsp);
}

/*
 * DL_PASSIVE_REQ
 */
static void
proto_passive_req(dld_str_t *dsp, mblk_t *mp)
{
	t_uscalar_t dl_err;

	/*
	 * If we've already become active by issuing an active primitive,
	 * then it's too late to try to become passive.
	 */
	if (dsp->ds_passivestate == DLD_ACTIVE) {
		dl_err = DL_OUTSTATE;
		goto failed;
	}

	if (MBLKL(mp) < sizeof (dl_passive_req_t)) {
		dl_err = DL_BADPRIM;
		goto failed;
	}

	dsp->ds_passivestate = DLD_PASSIVE;
	dlokack(dsp->ds_wq, mp, DL_PASSIVE_REQ);
	return;
failed:
	dlerrorack(dsp->ds_wq, mp, DL_PASSIVE_REQ, dl_err, 0);
}


/*
 * Catch-all handler.
 */
static void
proto_req(dld_str_t *dsp, mblk_t *mp)
{
	union DL_primitives	*dlp = (union DL_primitives *)mp->b_rptr;

	dlerrorack(dsp->ds_wq, mp, dlp->dl_primitive, DL_UNSUPPORTED, 0);
}

static int
dld_capab_perim(dld_str_t *dsp, void *data, uint_t flags)
{
	switch (flags) {
	case DLD_ENABLE:
		mac_perim_enter_by_mh(dsp->ds_mh, (mac_perim_handle_t *)data);
		return (0);

	case DLD_DISABLE:
		mac_perim_exit((mac_perim_handle_t)data);
		return (0);

	case DLD_QUERY:
		return (mac_perim_held(dsp->ds_mh));
	}
	return (0);
}

static int
dld_capab_direct(dld_str_t *dsp, void *data, uint_t flags)
{
	dld_capab_direct_t	*direct = data;

	ASSERT(MAC_PERIM_HELD(dsp->ds_mh));

	switch (flags) {
	case DLD_ENABLE:
		dls_rx_set(dsp, (dls_rx_t)direct->di_rx_cf,
		    direct->di_rx_ch);

		direct->di_tx_df = (uintptr_t)str_mdata_fastpath_put;
		direct->di_tx_dh = dsp;
		direct->di_tx_cb_df = (uintptr_t)mac_client_tx_notify;
		direct->di_tx_cb_dh = dsp->ds_mch;
		direct->di_tx_fctl_df = (uintptr_t)mac_tx_is_flow_blocked;
		direct->di_tx_fctl_dh = dsp->ds_mch;

		dsp->ds_direct = B_TRUE;

		return (0);

	case DLD_DISABLE:
		dls_rx_set(dsp, (dsp->ds_mode == DLD_FASTPATH) ?
		    dld_str_rx_fastpath : dld_str_rx_unitdata, (void *)dsp);
		dsp->ds_direct = B_FALSE;

		return (0);
	}
	return (ENOTSUP);
}

/*
 * This function is misnamed. All polling and fanouts are run out of
 * the lower MAC for VNICs and out of the MAC for NICs. The
 * availability of Rx rings and promiscous mode is taken care of
 * between the soft ring set (mac_srs), the Rx ring, and the SW
 * classifier. Fanout, if necessary, is done by the soft rings that
 * are part of the SRS. By default the SRS divvies up the packets
 * based on protocol: TCP, UDP, or Other (OTH).
 *
 * The SRS (or its associated soft rings) always store the ill_rx_ring
 * (the cookie returned when they registered with IP during plumb) as their
 * 2nd argument which is passed up as mac_resource_handle_t. The upcall
 * function and 1st argument is what the caller registered when they
 * called mac_rx_classify_flow_add() to register the flow. For VNIC,
 * the function is vnic_rx and argument is vnic_t. For regular NIC
 * case, it mac_rx_default and mac_handle_t. As explained above, the
 * SRS (or its soft ring) will add the ill_rx_ring (mac_resource_handle_t)
 * from its stored 2nd argument.
 */
static int
dld_capab_poll_enable(dld_str_t *dsp, dld_capab_poll_t *poll)
{
	if (dsp->ds_polling)
		return (EINVAL);

	if ((dld_opt & DLD_OPT_NO_POLL) != 0 || dsp->ds_mode == DLD_RAW)
		return (ENOTSUP);

	/*
	 * Enable client polling if and only if DLS bypass is
	 * possible. Some traffic requires DLS processing in the Rx
	 * data path. In such a case we can neither allow the client
	 * (IP) to directly poll the soft ring (since DLS processing
	 * hasn't been done) nor can we allow DLS bypass.
	 */
	if (!mac_rx_bypass_set(dsp->ds_mch, dsp->ds_rx, dsp->ds_rx_arg,
	    dsp->ds_sap == ETHERTYPE_IPV6))
		return (ENOTSUP);

	/*
	 * Register soft ring resources. This will come in handy later if
	 * the user decides to modify CPU bindings to use more CPUs for the
	 * device in which case we will switch to fanout using soft rings.
	 */
	mac_resource_set_common(dsp->ds_mch,
	    (mac_resource_add_t)poll->poll_ring_add_cf,
	    (mac_resource_remove_t)poll->poll_ring_remove_cf,
	    (mac_resource_quiesce_t)poll->poll_ring_quiesce_cf,
	    (mac_resource_restart_t)poll->poll_ring_restart_cf,
	    (mac_resource_bind_t)poll->poll_ring_bind_cf,
	    poll->poll_ring_ch);

	mac_client_poll_enable(dsp->ds_mch);

	dsp->ds_polling = B_TRUE;
	return (0);
}

/* ARGSUSED */
static int
dld_capab_poll_disable(dld_str_t *dsp, dld_capab_poll_t *poll)
{
	if (!dsp->ds_polling)
		return (EINVAL);

	mac_client_poll_disable(dsp->ds_mch);
	mac_resource_set(dsp->ds_mch, NULL, NULL);

	dsp->ds_polling = B_FALSE;
	return (0);
}

static int
dld_capab_poll(dld_str_t *dsp, void *data, uint_t flags)
{
	dld_capab_poll_t	*poll = data;

	ASSERT(MAC_PERIM_HELD(dsp->ds_mh));

	switch (flags) {
	case DLD_ENABLE:
		return (dld_capab_poll_enable(dsp, poll));
	case DLD_DISABLE:
		return (dld_capab_poll_disable(dsp, poll));
	}
	return (ENOTSUP);
}

static int
dld_capab_lso(dld_str_t *dsp, void *data, uint_t flags)
{
	dld_capab_lso_t		*lso = data;

	ASSERT(MAC_PERIM_HELD(dsp->ds_mh));

	/*
	 * Temporarily disable LSO for IPv6, since more work is needed there
	 * following: 12520 Enable IPv6 tso in igb, ixgbe, and i40e
	 */
	if (dsp->ds_sap == ETHERTYPE_IPV6)
		return (ENOTSUP);

	switch (flags) {
	case DLD_ENABLE: {
		mac_capab_lso_t		mac_lso;

		/*
		 * Check if LSO is supported on this MAC & enable LSO
		 * accordingly.
		 */
		if (mac_capab_get(dsp->ds_mh, MAC_CAPAB_LSO, &mac_lso)) {
			lso->lso_max_tcpv4 = mac_lso.lso_basic_tcp_ipv4.lso_max;
			lso->lso_max_tcpv6 = mac_lso.lso_basic_tcp_ipv6.lso_max;
			lso->lso_flags = 0;
			/* translate the flag for mac clients */
			if ((mac_lso.lso_flags & LSO_TX_BASIC_TCP_IPV4) != 0)
				lso->lso_flags |= DLD_LSO_BASIC_TCP_IPV4;
			if ((mac_lso.lso_flags & LSO_TX_BASIC_TCP_IPV6) != 0)
				lso->lso_flags |= DLD_LSO_BASIC_TCP_IPV6;
			dsp->ds_lso = lso->lso_flags != 0;
			/*
			 * DLS uses this to try and make sure that a raw ioctl
			 * doesn't send too much data, but doesn't currently
			 * check the actual SAP that is sending this (or that
			 * it's TCP). So for now, just use the max value here.
			 */
			dsp->ds_lso_max = MAX(lso->lso_max_tcpv4,
			    lso->lso_max_tcpv6);
		} else {
			dsp->ds_lso = B_FALSE;
			dsp->ds_lso_max = 0;
			return (ENOTSUP);
		}
		return (0);
	}
	case DLD_DISABLE: {
		dsp->ds_lso = B_FALSE;
		dsp->ds_lso_max = 0;
		return (0);
	}
	}
	return (ENOTSUP);
}

static int
dld_capab(dld_str_t *dsp, uint_t type, void *data, uint_t flags)
{
	int	err;

	/*
	 * Don't enable direct callback capabilities unless the caller is
	 * the IP client. When a module is inserted in a stream (_I_INSERT)
	 * the stack initiates capability disable, but due to races, the
	 * module insertion may complete before the capability disable
	 * completes. So we limit the check to DLD_ENABLE case.
	 */
	if ((flags == DLD_ENABLE && type != DLD_CAPAB_PERIM) &&
	    (!(dsp->ds_sap == ETHERTYPE_IP || dsp->ds_sap == ETHERTYPE_IPV6) ||
	    !check_mod_above(dsp->ds_rq, "ip"))) {
		return (ENOTSUP);
	}

	switch (type) {
	case DLD_CAPAB_DIRECT:
		err = dld_capab_direct(dsp, data, flags);
		break;

	case DLD_CAPAB_POLL:
		err =  dld_capab_poll(dsp, data, flags);
		break;

	case DLD_CAPAB_PERIM:
		err = dld_capab_perim(dsp, data, flags);
		break;

	case DLD_CAPAB_LSO:
		err = dld_capab_lso(dsp, data, flags);
		break;

	default:
		err = ENOTSUP;
		break;
	}

	return (err);
}

/*
 * DL_CAPABILITY_ACK/DL_ERROR_ACK
 */
static void
proto_capability_advertise(dld_str_t *dsp, mblk_t *mp)
{
	dl_capability_ack_t	*dlap;
	dl_capability_sub_t	*dlsp;
	size_t			subsize;
	dl_capab_dld_t		dld;
	dl_capab_hcksum_t	hcksum;
	dl_capab_zerocopy_t	zcopy;
	dl_capab_vrrp_t		vrrp;
	mac_capab_vrrp_t	vrrp_capab;
	uint8_t			*ptr;
	queue_t			*q = dsp->ds_wq;
	mblk_t			*mp1;
	boolean_t		hcksum_capable = B_FALSE;
	boolean_t		zcopy_capable = B_FALSE;
	boolean_t		dld_capable = B_FALSE;
	boolean_t		vrrp_capable = B_FALSE;

	/*
	 * Initially assume no capabilities.
	 */
	subsize = 0;

	/*
	 * Check if checksum offload is supported on this MAC.
	 */
	bzero(&hcksum, sizeof (dl_capab_hcksum_t));
	if (mac_capab_get(dsp->ds_mh, MAC_CAPAB_HCKSUM,
	    &hcksum.hcksum_txflags)) {
		if (hcksum.hcksum_txflags != 0) {
			hcksum_capable = B_TRUE;
			subsize += sizeof (dl_capability_sub_t) +
			    sizeof (dl_capab_hcksum_t);
		}
	}

	/*
	 * Check if zerocopy is supported on this interface.
	 * If advertising DL_CAPAB_ZEROCOPY has not been explicitly disabled
	 * then reserve space for that capability.
	 */
	if (!mac_capab_get(dsp->ds_mh, MAC_CAPAB_NO_ZCOPY, NULL) &&
	    !(dld_opt & DLD_OPT_NO_ZEROCOPY)) {
		zcopy_capable = B_TRUE;
		subsize += sizeof (dl_capability_sub_t) +
		    sizeof (dl_capab_zerocopy_t);
	}

	/*
	 * Direct capability negotiation interface between IP and DLD
	 */
	if ((dsp->ds_sap == ETHERTYPE_IP || dsp->ds_sap == ETHERTYPE_IPV6) &&
	    check_mod_above(dsp->ds_rq, "ip")) {
		dld_capable = B_TRUE;
		subsize += sizeof (dl_capability_sub_t) +
		    sizeof (dl_capab_dld_t);
	}

	/*
	 * Check if vrrp is supported on this interface. If so, reserve
	 * space for that capability.
	 */
	if (mac_capab_get(dsp->ds_mh, MAC_CAPAB_VRRP, &vrrp_capab)) {
		vrrp_capable = B_TRUE;
		subsize += sizeof (dl_capability_sub_t) +
		    sizeof (dl_capab_vrrp_t);
	}

	/*
	 * If there are no capabilities to advertise or if we
	 * can't allocate a response, send a DL_ERROR_ACK.
	 */
	if ((mp1 = reallocb(mp,
	    sizeof (dl_capability_ack_t) + subsize, 0)) == NULL) {
		dlerrorack(q, mp, DL_CAPABILITY_REQ, DL_NOTSUPPORTED, 0);
		return;
	}

	mp = mp1;
	DB_TYPE(mp) = M_PROTO;
	mp->b_wptr = mp->b_rptr + sizeof (dl_capability_ack_t) + subsize;
	bzero(mp->b_rptr, MBLKL(mp));
	dlap = (dl_capability_ack_t *)mp->b_rptr;
	dlap->dl_primitive = DL_CAPABILITY_ACK;
	dlap->dl_sub_offset = sizeof (dl_capability_ack_t);
	dlap->dl_sub_length = subsize;
	ptr = (uint8_t *)&dlap[1];

	/*
	 * TCP/IP checksum offload.
	 */
	if (hcksum_capable) {
		dlsp = (dl_capability_sub_t *)ptr;

		dlsp->dl_cap = DL_CAPAB_HCKSUM;
		dlsp->dl_length = sizeof (dl_capab_hcksum_t);
		ptr += sizeof (dl_capability_sub_t);

		hcksum.hcksum_version = HCKSUM_VERSION_1;
		dlcapabsetqid(&(hcksum.hcksum_mid), dsp->ds_rq);
		bcopy(&hcksum, ptr, sizeof (dl_capab_hcksum_t));
		ptr += sizeof (dl_capab_hcksum_t);
	}

	/*
	 * Zero copy
	 */
	if (zcopy_capable) {
		dlsp = (dl_capability_sub_t *)ptr;

		dlsp->dl_cap = DL_CAPAB_ZEROCOPY;
		dlsp->dl_length = sizeof (dl_capab_zerocopy_t);
		ptr += sizeof (dl_capability_sub_t);

		bzero(&zcopy, sizeof (dl_capab_zerocopy_t));
		zcopy.zerocopy_version = ZEROCOPY_VERSION_1;
		zcopy.zerocopy_flags = DL_CAPAB_VMSAFE_MEM;

		dlcapabsetqid(&(zcopy.zerocopy_mid), dsp->ds_rq);
		bcopy(&zcopy, ptr, sizeof (dl_capab_zerocopy_t));
		ptr += sizeof (dl_capab_zerocopy_t);
	}

	/*
	 * VRRP capability negotiation
	 */
	if (vrrp_capable) {
		dlsp = (dl_capability_sub_t *)ptr;
		dlsp->dl_cap = DL_CAPAB_VRRP;
		dlsp->dl_length = sizeof (dl_capab_vrrp_t);
		ptr += sizeof (dl_capability_sub_t);

		bzero(&vrrp, sizeof (dl_capab_vrrp_t));
		vrrp.vrrp_af = vrrp_capab.mcv_af;
		bcopy(&vrrp, ptr, sizeof (dl_capab_vrrp_t));
		ptr += sizeof (dl_capab_vrrp_t);
	}

	/*
	 * Direct capability negotiation interface between IP and DLD.
	 * Refer to dld.h for details.
	 */
	if (dld_capable) {
		dlsp = (dl_capability_sub_t *)ptr;
		dlsp->dl_cap = DL_CAPAB_DLD;
		dlsp->dl_length = sizeof (dl_capab_dld_t);
		ptr += sizeof (dl_capability_sub_t);

		bzero(&dld, sizeof (dl_capab_dld_t));
		dld.dld_version = DLD_CURRENT_VERSION;
		dld.dld_capab = (uintptr_t)dld_capab;
		dld.dld_capab_handle = (uintptr_t)dsp;

		dlcapabsetqid(&(dld.dld_mid), dsp->ds_rq);
		bcopy(&dld, ptr, sizeof (dl_capab_dld_t));
		ptr += sizeof (dl_capab_dld_t);
	}

	ASSERT(ptr == mp->b_rptr + sizeof (dl_capability_ack_t) + subsize);
	qreply(q, mp);
}

/*
 * Disable any enabled capabilities.
 */
void
dld_capabilities_disable(dld_str_t *dsp)
{
	if (dsp->ds_polling)
		(void) dld_capab_poll_disable(dsp, NULL);
}<|MERGE_RESOLUTION|>--- conflicted
+++ resolved
@@ -611,17 +611,16 @@
 		new_flags |= DLS_PROMISC_RX_ONLY;
 		break;
 
-<<<<<<< HEAD
+	case DL_PROMISC_INCOMING:
+		new_flags |= DLS_PROMISC_INCOMING;
+		break;
+
+	case DL_PROMISC_OUTGOING:
+		new_flags |= DLS_PROMISC_OUTGOING;
+		break;
+
 	case DL_PROMISC_FIXUPS:
 		new_flags |= DLS_PROMISC_FIXUPS;
-=======
-	case DL_PROMISC_INCOMING:
-		new_flags |= DLS_PROMISC_INCOMING;
-		break;
-
-	case DL_PROMISC_OUTGOING:
-		new_flags |= DLS_PROMISC_OUTGOING;
->>>>>>> 92f5e48e
 		break;
 
 	default:
@@ -719,29 +718,28 @@
 		new_flags &= ~DLS_PROMISC_RX_ONLY;
 		break;
 
-<<<<<<< HEAD
+	case DL_PROMISC_INCOMING:
+		if (!(dsp->ds_promisc & DLS_PROMISC_INCOMING)) {
+			dl_err = DL_NOTENAB;
+			goto failed2;
+		}
+		new_flags &= ~DLS_PROMISC_INCOMING;
+		break;
+
+	case DL_PROMISC_OUTGOING:
+		if (!(dsp->ds_promisc & DLS_PROMISC_OUTGOING)) {
+			dl_err = DL_NOTENAB;
+			goto failed2;
+		}
+		new_flags &= ~DLS_PROMISC_OUTGOING;
+		break;
+
 	case DL_PROMISC_FIXUPS:
 		if (!(dsp->ds_promisc & DLS_PROMISC_FIXUPS)) {
 			dl_err = DL_NOTENAB;
 			goto failed2;
 		}
 		new_flags &= ~DLS_PROMISC_FIXUPS;
-=======
-	case DL_PROMISC_INCOMING:
-		if (!(dsp->ds_promisc & DLS_PROMISC_INCOMING)) {
-			dl_err = DL_NOTENAB;
-			goto failed2;
-		}
-		new_flags &= ~DLS_PROMISC_INCOMING;
-		break;
-
-	case DL_PROMISC_OUTGOING:
-		if (!(dsp->ds_promisc & DLS_PROMISC_OUTGOING)) {
-			dl_err = DL_NOTENAB;
-			goto failed2;
-		}
-		new_flags &= ~DLS_PROMISC_OUTGOING;
->>>>>>> 92f5e48e
 		break;
 
 	default:
