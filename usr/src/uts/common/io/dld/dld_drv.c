/*
 * CDDL HEADER START
 *
 * The contents of this file are subject to the terms of the
 * Common Development and Distribution License (the "License").
 * You may not use this file except in compliance with the License.
 *
 * You can obtain a copy of the license at usr/src/OPENSOLARIS.LICENSE
 * or http://www.opensolaris.org/os/licensing.
 * See the License for the specific language governing permissions
 * and limitations under the License.
 *
 * When distributing Covered Code, include this CDDL HEADER in each
 * file and include the License file at usr/src/OPENSOLARIS.LICENSE.
 * If applicable, add the following below this CDDL HEADER, with the
 * fields enclosed by brackets "[]" replaced with your own identifying
 * information: Portions Copyright [yyyy] [name of copyright owner]
 *
 * CDDL HEADER END
 */
/*
 * Copyright (c) 2005, 2010, Oracle and/or its affiliates. All rights reserved.
 * Copyright 2015, Joyent Inc.
 * Copyright (c) 2017, Joyent, Inc.
 * Copyright 2025 MNX Cloud, Inc.
 */

/*
 * Data-Link Driver
 */

#include	<sys/conf.h>
#include	<sys/mkdev.h>
#include	<sys/modctl.h>
#include	<sys/stat.h>
#include	<sys/dld_impl.h>
#include	<sys/dld_ioc.h>
#include	<sys/dls_impl.h>
#include	<sys/softmac.h>
#include	<sys/mac.h>
#include	<sys/mac_ether.h>
#include	<sys/mac_client.h>
#include	<sys/mac_client_impl.h>
#include	<sys/mac_client_priv.h>
#include	<inet/common.h>
#include	<sys/policy.h>
#include	<sys/priv_names.h>
#include	<sys/zone.h>
#include	<sys/sysmacros.h>

static void	drv_init(void);
static int	drv_fini(void);

static int	drv_getinfo(dev_info_t	*, ddi_info_cmd_t, void *, void **);
static int	drv_attach(dev_info_t *, ddi_attach_cmd_t);
static int	drv_detach(dev_info_t *, ddi_detach_cmd_t);

/*
 * Secure objects declarations
 */
#define	SECOBJ_WEP_HASHSZ	67
static krwlock_t	drv_secobj_lock;
static kmem_cache_t	*drv_secobj_cachep;
static mod_hash_t	*drv_secobj_hash;
static void		drv_secobj_init(void);
static void		drv_secobj_fini(void);
static int		drv_ioc_setap(datalink_id_t, struct dlautopush *);
static int		drv_ioc_getap(datalink_id_t, struct dlautopush *);
static int		drv_ioc_clrap(datalink_id_t);


/*
 * The following entry points are private to dld and are used for control
 * operations only. The entry points exported to mac drivers are defined
 * in dld_str.c. Refer to the comment on top of dld_str.c for details.
 */
static int	drv_open(dev_t *, int, int, cred_t *);
static int	drv_ioctl(dev_t, int, intptr_t, int, cred_t *, int *);

static dev_info_t	*dld_dip;	/* dev_info_t for the driver */
uint32_t		dld_opt = 0;	/* Global options */

#define	NAUTOPUSH 32
static mod_hash_t *dld_ap_hashp;
static krwlock_t dld_ap_hash_lock;

static struct cb_ops drv_cb_ops = {
	drv_open,		/* open */
	nulldev,		/* close */
	nulldev,		/* strategy */
	nulldev,		/* print */
	nodev,			/* dump */
	nodev,			/* read */
	nodev,			/* write */
	drv_ioctl,		/* ioctl */
	nodev,			/* devmap */
	nodev,			/* mmap */
	nodev,			/* segmap */
	nochpoll,		/* poll */
	ddi_prop_op,		/* cb_prop_op */
	0,			/* streamtab  */
	D_MP			/* Driver compatibility flag */
};

static struct dev_ops drv_ops = {
	DEVO_REV,		/* devo_rev */
	0,			/* refcnt */
	drv_getinfo,		/* get_dev_info */
	nulldev,		/* identify */
	nulldev,		/* probe */
	drv_attach,		/* attach */
	drv_detach,		/* detach */
	nodev,			/* reset */
	&drv_cb_ops,		/* driver operations */
	NULL,			/* bus operations */
	nodev,			/* dev power */
	ddi_quiesce_not_supported,	/* dev quiesce */
};

/*
 * Module linkage information for the kernel.
 */
static	struct modldrv		drv_modldrv = {
	&mod_driverops,
	DLD_INFO,
	&drv_ops
};

static	struct modlinkage	drv_modlinkage = {
	MODREV_1,
	&drv_modldrv,
	NULL
};

int
_init(void)
{
	return (mod_install(&drv_modlinkage));
}

int
_fini(void)
{
	return (mod_remove(&drv_modlinkage));
}

int
_info(struct modinfo *modinfop)
{
	return (mod_info(&drv_modlinkage, modinfop));
}

/*
 * Initialize component modules.
 */
static void
drv_init(void)
{
	drv_secobj_init();
	dld_str_init();

	/*
	 * Create a hash table for autopush configuration.
	 */
	dld_ap_hashp = mod_hash_create_idhash("dld_autopush_hash",
	    NAUTOPUSH, mod_hash_null_valdtor);

	ASSERT(dld_ap_hashp != NULL);
	rw_init(&dld_ap_hash_lock, NULL, RW_DRIVER, NULL);
}

/* ARGSUSED */
static uint_t
drv_ap_exist(mod_hash_key_t key, mod_hash_val_t *val, void *arg)
{
	boolean_t *pexist = arg;

	*pexist = B_TRUE;
	return (MH_WALK_TERMINATE);
}

static int
drv_fini(void)
{
	int		err;
	boolean_t	exist = B_FALSE;

	rw_enter(&dld_ap_hash_lock, RW_READER);
	mod_hash_walk(dld_ap_hashp, drv_ap_exist, &exist);
	rw_exit(&dld_ap_hash_lock);
	if (exist)
		return (EBUSY);

	if ((err = dld_str_fini()) != 0)
		return (err);

	drv_secobj_fini();
	mod_hash_destroy_idhash(dld_ap_hashp);
	rw_destroy(&dld_ap_hash_lock);
	return (0);
}

/*
 * devo_getinfo: getinfo(9e)
 */
/*ARGSUSED*/
static int
drv_getinfo(dev_info_t *dip, ddi_info_cmd_t cmd, void *arg, void **resp)
{
	if (dld_dip == NULL)
		return (DDI_FAILURE);

	switch (cmd) {
	case DDI_INFO_DEVT2INSTANCE:
		*resp = 0;
		break;
	case DDI_INFO_DEVT2DEVINFO:
		*resp = dld_dip;
		break;
	default:
		return (DDI_FAILURE);
	}

	return (DDI_SUCCESS);
}

/*
 * Check properties to set options. (See dld.h for property definitions).
 */
static void
drv_set_opt(dev_info_t *dip)
{
	if (ddi_prop_get_int(DDI_DEV_T_ANY, dip, DDI_PROP_DONTPASS,
	    DLD_PROP_NO_FASTPATH, 0) != 0) {
		dld_opt |= DLD_OPT_NO_FASTPATH;
	}

	if (ddi_prop_get_int(DDI_DEV_T_ANY, dip, DDI_PROP_DONTPASS,
	    DLD_PROP_NO_POLL, 0) != 0) {
		dld_opt |= DLD_OPT_NO_POLL;
	}

	if (ddi_prop_get_int(DDI_DEV_T_ANY, dip, DDI_PROP_DONTPASS,
	    DLD_PROP_NO_ZEROCOPY, 0) != 0) {
		dld_opt |= DLD_OPT_NO_ZEROCOPY;
	}

	if (ddi_prop_get_int(DDI_DEV_T_ANY, dip, DDI_PROP_DONTPASS,
	    DLD_PROP_NO_SOFTRING, 0) != 0) {
		dld_opt |= DLD_OPT_NO_SOFTRING;
	}
}

/*
 * devo_attach: attach(9e)
 */
static int
drv_attach(dev_info_t *dip, ddi_attach_cmd_t cmd)
{
	if (cmd != DDI_ATTACH)
		return (DDI_FAILURE);

	ASSERT(ddi_get_instance(dip) == 0);
	drv_init();
	drv_set_opt(dip);

	/*
	 * Create control node. DLPI provider nodes will be created on demand.
	 */
	if (ddi_create_minor_node(dip, DLD_CONTROL_MINOR_NAME, S_IFCHR,
	    DLD_CONTROL_MINOR, DDI_PSEUDO, 0) != DDI_SUCCESS)
		return (DDI_FAILURE);

	dld_dip = dip;

	/*
	 * Log the fact that the driver is now attached.
	 */
	ddi_report_dev(dip);
	return (DDI_SUCCESS);
}

/*
 * devo_detach: detach(9e)
 */
static int
drv_detach(dev_info_t *dip, ddi_detach_cmd_t cmd)
{
	if (cmd != DDI_DETACH)
		return (DDI_FAILURE);

	ASSERT(dld_dip == dip);
	if (drv_fini() != 0)
		return (DDI_FAILURE);

	/*
	 * Remove the control node.
	 */
	ddi_remove_minor_node(dip, DLD_CONTROL_MINOR_NAME);
	dld_dip = NULL;

	return (DDI_SUCCESS);
}

/*
 * dld control node open procedure.
 */
/*ARGSUSED*/
static int
drv_open(dev_t *devp, int flag, int sflag, cred_t *credp)
{
	/*
	 * Only the control node can be opened.
	 */
	if (getminor(*devp) != DLD_CONTROL_MINOR)
		return (ENODEV);
	return (0);
}

/*
 * Verify if the caller is allowed to modify a link of the given class.
 */
static int
drv_ioc_checkprivs(datalink_class_t class, cred_t *cred)
{
	if (class == DATALINK_CLASS_IPTUN)
		return (secpolicy_iptun_config(cred));
	return (secpolicy_dl_config(cred));
}

/*
 * DLDIOC_ATTR
 */
/* ARGSUSED */
static int
drv_ioc_attr(void *karg, intptr_t arg, int mode, cred_t *cred, int *rvalp)
{
	dld_ioc_attr_t		*diap = karg;
	dls_dl_handle_t		dlh;
	dls_link_t		*dlp;
	zoneid_t		zoneid = crgetzoneid(cred);
	int			err;
	mac_perim_handle_t	mph;

	if (zoneid != GLOBAL_ZONEID &&
	    zone_check_datalink(&zoneid, diap->dia_linkid) != 0)
		return (ENOENT);

	if ((err = dls_devnet_hold_tmp(diap->dia_linkid, &dlh)) != 0)
		return (err);

	if ((err = mac_perim_enter_by_macname(dls_devnet_mac(dlh),
	    &mph)) != 0) {
		dls_devnet_rele_tmp(dlh);
		return (err);
	}

	if ((err = dls_link_hold(dls_devnet_mac(dlh), &dlp)) != 0) {
		mac_perim_exit(mph);
		dls_devnet_rele_tmp(dlh);
		return (err);
	}

	mac_sdu_get(dlp->dl_mh, NULL, &diap->dia_max_sdu);
	dls_link_rele(dlp);
	mac_perim_exit(mph);
	dls_devnet_rele_tmp(dlh);

	return (0);
}

/*
 * DLDIOC_PHYS_ATTR
 */
/* ARGSUSED */
static int
drv_ioc_phys_attr(void *karg, intptr_t arg, int mode, cred_t *cred, int *rvalp)
{
	dld_ioc_phys_attr_t	*dipp = karg;
	int			err;
	dls_dl_handle_t		dlh;
	dls_dev_handle_t	ddh;
	dev_t			phydev;
	zoneid_t		zoneid = crgetzoneid(cred);

	if (zoneid != GLOBAL_ZONEID &&
	    zone_check_datalink(&zoneid, dipp->dip_linkid) != 0)
		return (ENOENT);

	/*
	 * Every physical link should have its physical dev_t kept in the
	 * daemon. If not, it is not a valid physical link.
	 */
	if (dls_mgmt_get_phydev(dipp->dip_linkid, &phydev) != 0)
		return (EINVAL);

	/*
	 * Although this is a valid physical link, it might already be removed
	 * by DR or during system shutdown. softmac_hold_device() would return
	 * ENOENT in this case.
	 */
	if ((err = softmac_hold_device(phydev, &ddh)) != 0)
		return (err);

	if (dls_devnet_hold_tmp(dipp->dip_linkid, &dlh) != 0) {
		/*
		 * Although this is an active physical link, its link type is
		 * not supported by GLDv3, and therefore it does not have
		 * vanity naming support.
		 */
		dipp->dip_novanity = B_TRUE;
	} else {
		dipp->dip_novanity = B_FALSE;
		dls_devnet_rele_tmp(dlh);
	}
	/*
	 * Get the physical device name from the major number and the instance
	 * number derived from phydev.
	 */
	(void) snprintf(dipp->dip_dev, MAXLINKNAMELEN, "%s%d",
	    ddi_major_to_name(getmajor(phydev)), getminor(phydev) - 1);

	softmac_rele_device(ddh);
	return (0);
}

/* ARGSUSED */
static int
drv_ioc_hwgrpget(void *karg, intptr_t arg, int mode, cred_t *cred, int *rvalp)
{
	dld_ioc_hwgrpget_t	*hwgrpp = karg;
	dld_hwgrpinfo_t		hwgrp, *hip;
	mac_handle_t		mh = NULL;
	int			i, err, rgrpnum, tgrpnum;
	uint_t			bytes_left;
	int			totgrps = 0;
	zoneid_t		zoneid = crgetzoneid(cred);

	if (zoneid != GLOBAL_ZONEID &&
	    zone_check_datalink(&zoneid, hwgrpp->dih_linkid) != 0)
		return (ENOENT);

	hwgrpp->dih_n_groups = 0;
	err = mac_open_by_linkid(hwgrpp->dih_linkid, &mh);
	if (err != 0)
		goto done;

	hip = (dld_hwgrpinfo_t *)
	    ((uchar_t *)arg + sizeof (dld_ioc_hwgrpget_t));
	bytes_left = hwgrpp->dih_size;

	rgrpnum = mac_hwgrp_num(mh, MAC_RING_TYPE_RX);
	/* display the default group information first */
	if (rgrpnum > 0) {
		if (sizeof (dld_hwgrpinfo_t) > bytes_left) {
			err = ENOSPC;
			goto done;
		}

		bzero(&hwgrp, sizeof (hwgrp));
		bcopy(mac_name(mh), hwgrp.dhi_link_name,
		    sizeof (hwgrp.dhi_link_name));
		mac_get_hwrxgrp_info(mh, 0, &hwgrp.dhi_grp_num,
		    &hwgrp.dhi_n_rings, hwgrp.dhi_rings, &hwgrp.dhi_grp_type,
		    &hwgrp.dhi_n_clnts, hwgrp.dhi_clnts);
		if (hwgrp.dhi_n_rings != 0) {
			if (copyout(&hwgrp, hip, sizeof (hwgrp)) != 0) {
				err = EFAULT;
				goto done;
			}
		}
		hip++;
		totgrps++;
		bytes_left -= sizeof (dld_hwgrpinfo_t);
	}

	tgrpnum = mac_hwgrp_num(mh, MAC_RING_TYPE_TX);
	/* display the default group information first */
	if (tgrpnum > 0) {
		if (sizeof (dld_hwgrpinfo_t) > bytes_left) {
			err = ENOSPC;
			goto done;
		}

		bzero(&hwgrp, sizeof (hwgrp));
		bcopy(mac_name(mh), hwgrp.dhi_link_name,
		    sizeof (hwgrp.dhi_link_name));
		mac_get_hwtxgrp_info(mh, tgrpnum - 1, &hwgrp.dhi_grp_num,
		    &hwgrp.dhi_n_rings, hwgrp.dhi_rings, &hwgrp.dhi_grp_type,
		    &hwgrp.dhi_n_clnts, hwgrp.dhi_clnts);
		if (hwgrp.dhi_n_rings != 0) {
			if (copyout(&hwgrp, hip, sizeof (hwgrp)) != 0) {
				err = EFAULT;
				goto done;
			}
		}
		hip++;
		totgrps++;
		bytes_left -= sizeof (dld_hwgrpinfo_t);
	}

	/* Rest of the rx groups */
	for (i = 1; i < rgrpnum; i++) {
		if (sizeof (dld_hwgrpinfo_t) > bytes_left) {
			err = ENOSPC;
			goto done;
		}

		bzero(&hwgrp, sizeof (hwgrp));
		bcopy(mac_name(mh), hwgrp.dhi_link_name,
		    sizeof (hwgrp.dhi_link_name));
		mac_get_hwrxgrp_info(mh, i, &hwgrp.dhi_grp_num,
		    &hwgrp.dhi_n_rings, hwgrp.dhi_rings, &hwgrp.dhi_grp_type,
		    &hwgrp.dhi_n_clnts, hwgrp.dhi_clnts);
		if (hwgrp.dhi_n_rings == 0)
			continue;
		if (copyout(&hwgrp, hip, sizeof (hwgrp)) != 0) {
			err = EFAULT;
			goto done;
		}

		hip++;
		totgrps++;
		bytes_left -= sizeof (dld_hwgrpinfo_t);
	}

	/* Rest of the tx group */
	tgrpnum = mac_hwgrp_num(mh, MAC_RING_TYPE_TX);
	for (i = 0; i < tgrpnum - 1; i++) {
		if (sizeof (dld_hwgrpinfo_t) > bytes_left) {
			err = ENOSPC;
			goto done;
		}

		bzero(&hwgrp, sizeof (hwgrp));
		bcopy(mac_name(mh), hwgrp.dhi_link_name,
		    sizeof (hwgrp.dhi_link_name));
		mac_get_hwtxgrp_info(mh, i, &hwgrp.dhi_grp_num,
		    &hwgrp.dhi_n_rings, hwgrp.dhi_rings, &hwgrp.dhi_grp_type,
		    &hwgrp.dhi_n_clnts, hwgrp.dhi_clnts);
		if (hwgrp.dhi_n_rings == 0)
			continue;
		if (copyout(&hwgrp, hip, sizeof (hwgrp)) != 0) {
			err = EFAULT;
			goto done;
		}

		hip++;
		totgrps++;
		bytes_left -= sizeof (dld_hwgrpinfo_t);
	}

done:
	if (mh != NULL)
		dld_mac_close(mh);
	if (err == 0)
		hwgrpp->dih_n_groups = totgrps;
	return (err);
}

/* ARGSUSED */
static int
drv_ioc_macaddrget(void *karg, intptr_t arg, int mode, cred_t *cred, int *rvalp)
{
	dld_ioc_macaddrget_t	*magp = karg;
	dld_macaddrinfo_t	mai, *maip;
	mac_handle_t		mh = NULL;
	int			i, err;
	uint_t			bytes_left;
	boolean_t		is_used;
	zoneid_t		zoneid = crgetzoneid(cred);

	if (zoneid != GLOBAL_ZONEID &&
	    zone_check_datalink(&zoneid, magp->dig_linkid) != 0)
		return (ENOENT);

	magp->dig_count = 0;
	err = mac_open_by_linkid(magp->dig_linkid, &mh);
	if (err != 0)
		goto done;

	maip = (dld_macaddrinfo_t *)
	    ((uchar_t *)arg + sizeof (dld_ioc_macaddrget_t));
	bytes_left = magp->dig_size;

	for (i = 0; i < mac_addr_factory_num(mh) + 1; i++) {
		if (sizeof (dld_macaddrinfo_t) > bytes_left) {
			err = ENOSPC;
			goto done;
		}

		bzero(&mai, sizeof (mai));

		if (i == 0) {
			/* primary MAC address */
			mac_unicast_primary_get(mh, mai.dmi_addr);
			mai.dmi_addrlen = mac_addr_len(mh);
			mac_unicast_primary_info(mh, mai.dmi_client_name,
			    &is_used);
		} else {
			/* factory MAC address slot */
			mac_addr_factory_value(mh, i, mai.dmi_addr,
			    &mai.dmi_addrlen, mai.dmi_client_name, &is_used);
		}

		mai.dmi_slot = i;
		if (is_used)
			mai.dmi_flags |= DLDIOCMACADDR_USED;

		if (copyout(&mai, maip, sizeof (mai)) != 0) {
			err = EFAULT;
			goto done;
		}

		maip++;
		bytes_left -= sizeof (dld_macaddrinfo_t);
	}

done:
	if (mh != NULL)
		dld_mac_close(mh);
	if (err == 0)
		magp->dig_count = mac_addr_factory_num(mh) + 1;
	return (err);
}

/*
 * Calculate caller's allowed permissions to a property.
 */
static uint_t
dld_macprop_perm_mask(dls_dl_handle_t dlh, const dld_ioc_macprop_t *prop,
    const cred_t *cred)
{
	const zoneid_t zid = crgetzoneid(cred);
	const boolean_t is_owner = zid == dls_devnet_getownerzid(dlh);
	const boolean_t is_in_zone = zid == dls_devnet_getzid(dlh);
	const boolean_t is_in_global = zid == GLOBAL_ZONEID;
	uint_t mask = 0;

	/* If the zone owns the datalink device, it should have full access. */
	if (is_owner) {
		mask = MAC_PROP_PERM_RW;
	}

	switch (prop->pr_num) {
	case MAC_PROP_MTU:
	case MAC_PROP_STATUS:
		/*
		 * These properties remain readable inside a zone which has been
		 * assigned (but does not own) a datalink device.
		 */
		if (is_in_zone) {
			mask |= MAC_PROP_PERM_READ;
		}
		break;
	case MAC_PROP_ZONE:
		/*
		 * Actors outside global zone are not allowed to change the zone
		 * ownership property.
		 */
		if (!is_in_global) {
			mask &= ~MAC_PROP_PERM_WRITE;
		}
		break;
	default:
		break;
	}
	return (mask);
}

/*
 * DLDIOC_SET/GETMACPROP
 */
static int
drv_ioc_prop_common(dld_ioc_macprop_t *prop, intptr_t arg, boolean_t set,
    cred_t *cred, int mode)
{
	int			err = EINVAL;
	dls_dl_handle_t		dlh = NULL;
	dls_link_t		*dlp = NULL;
	mac_perim_handle_t	mph = NULL;
	dld_ioc_macprop_t	*kprop;
	datalink_id_t		linkid;
	datalink_class_t	class;
	uint_t			dsize;

	/*
	 * We only use pr_valsize from prop, as the caller only did a
	 * copyin() for sizeof (dld_ioc_prop_t), which doesn't cover
	 * the property data.  We copyin the full dld_ioc_prop_t
	 * including the data into kprop down below.
	 */
	dsize = sizeof (dld_ioc_macprop_t) + prop->pr_valsize - 1;
	if (dsize < prop->pr_valsize)
		return (EINVAL);

	/*
	 * The property data is variable size, so we need to allocate
	 * a buffer for kernel use as this data was not part of the
	 * prop allocation and copyin() done by the framework.
	 */
	if ((kprop = kmem_alloc(dsize, KM_NOSLEEP)) == NULL)
		return (ENOMEM);

	if (ddi_copyin((void *)arg, kprop, dsize, mode) != 0) {
		err = EFAULT;
		goto done;
	}

	linkid = kprop->pr_linkid;

	if (set) {
		if ((err = dls_mgmt_get_linkinfo(linkid, NULL, &class, NULL,
		    NULL)) != 0 || (err = drv_ioc_checkprivs(class, cred)) != 0)
			goto done;
	}

	if ((err = dls_devnet_hold_tmp(linkid, &dlh)) != 0)
		goto done;
	if ((err = mac_perim_enter_by_macname(dls_devnet_mac(dlh), &mph)) != 0)
		goto done;
	if ((err = dls_link_hold(dls_devnet_mac(dlh), &dlp)) != 0)
		goto done;

	const uint_t perm_req = set ? MAC_PROP_PERM_RW : MAC_PROP_PERM_READ;
	const uint_t perm_mask = dld_macprop_perm_mask(dlh, kprop, cred);
	if ((perm_req & perm_mask) != perm_req) {
		err = EACCES;
		goto done;
	}

	if (!mac_prop_check_size(kprop->pr_num, kprop->pr_valsize,
	    kprop->pr_flags & DLD_PROP_POSSIBLE)) {
		err = ENOBUFS;
		goto done;
	}

	switch (kprop->pr_num) {
	case MAC_PROP_ZONE:
		if (set) {
			dld_ioc_zid_t *dzp = (dld_ioc_zid_t *)kprop->pr_val;

<<<<<<< HEAD
			if (zoneid != GLOBAL_ZONEID) {
				err = EACCES;
				goto done;
			}
			err = dls_devnet_setzid(dlh, dzp->diz_zid,
			    dzp->diz_transient);
=======
			err = dls_devnet_setzid(dlh, dzp->diz_zid);
>>>>>>> 45e5fcde
		} else {
			kprop->pr_perm_flags = MAC_PROP_PERM_RW;
			(*(zoneid_t *)kprop->pr_val) = dls_devnet_getzid(dlh);
		}
		break;
	case MAC_PROP_AUTOPUSH: {
		struct dlautopush *dlap = (struct dlautopush *)kprop->pr_val;

		if (set) {
			if (kprop->pr_valsize != 0)
				err = drv_ioc_setap(linkid, dlap);
			else
				err = drv_ioc_clrap(linkid);
		} else {
			/*
			 * You might think that the earlier call to
			 * mac_prop_check_size() should catch this but
			 * it can't. The autopush prop uses 0 as a
			 * sentinel value to clear the prop. This
			 * check ensures we don't allow a get with a
			 * valsize of 0.
			 */
			if (kprop->pr_valsize == 0) {
				err = ENOBUFS;
				goto done;
			}

			kprop->pr_perm_flags = MAC_PROP_PERM_RW;
			err = drv_ioc_getap(linkid, dlap);
		}
		break;
	}
	case MAC_PROP_TAGMODE:
		if (set) {
			link_tagmode_t mode = *(link_tagmode_t *)kprop->pr_val;

			if (mode != LINK_TAGMODE_VLANONLY &&
			    mode != LINK_TAGMODE_NORMAL) {
				err = EINVAL;
			} else {
				dlp->dl_tagmode = mode;
				err = 0;
			}
		} else {
			*(link_tagmode_t *)kprop->pr_val = dlp->dl_tagmode;
			kprop->pr_perm_flags = MAC_PROP_PERM_RW;
			err = 0;
		}
		break;
	default: {
		mac_propval_range_t *rangep = NULL;
		void *default_val = NULL;
		uint_t default_size = 0;

		/* set a property value */
		if (set) {
			err = mac_set_prop(dlp->dl_mh, kprop->pr_num,
			    kprop->pr_name, kprop->pr_val, kprop->pr_valsize);
			break;
		}

		/*
		 * Get the property value, default, or possible value
		 * depending on flags passed from the user.
		 */

		/* a property has RW permissions by default */
		kprop->pr_perm_flags = MAC_PROP_PERM_RW;

		if (kprop->pr_flags & DLD_PROP_POSSIBLE) {
			rangep = (mac_propval_range_t *)kprop->pr_val;

			/*
			 * fail if rangep is not aligned to first
			 * member of mac_propval_range_t.
			 */
			ASSERT(IS_P2ALIGNED(rangep, sizeof (uint_t)));
		} else if (kprop->pr_flags & DLD_PROP_DEFAULT) {
			default_val = kprop->pr_val;
			default_size = kprop->pr_valsize;
		}

		/*
		 * Always return the permissions, and optionally return
		 * the default value or possible values range.
		 */
		err = mac_prop_info(dlp->dl_mh, kprop->pr_num, kprop->pr_name,
		    default_val, default_size, rangep, &kprop->pr_perm_flags);
		if (err != 0)
			goto done;

		if (default_val == NULL && rangep == NULL) {
			err = mac_get_prop(dlp->dl_mh, kprop->pr_num,
			    kprop->pr_name, kprop->pr_val, kprop->pr_valsize);
		}
	}
	}

	/* Properly communicate allowed permissions */
	kprop->pr_perm_flags &= perm_mask;

done:
	if (!set && ddi_copyout(kprop, (void *)arg, dsize, mode) != 0)
		err = EFAULT;

	if (dlp != NULL)
		dls_link_rele(dlp);

	if (mph != NULL) {
		int32_t	cpuid;
		void	*mdip = NULL;

		if (dlp != NULL && set && err == 0) {
			cpuid = mac_client_intr_cpu(dlp->dl_mch);
			mdip = mac_get_devinfo(dlp->dl_mh);
		}

		mac_perim_exit(mph);

		if (mdip != NULL && cpuid != -1)
			mac_client_set_intr_cpu(mdip, dlp->dl_mch, cpuid);
	}

	if (dlh != NULL)
		dls_devnet_rele_tmp(dlh);

	if (kprop != NULL)
		kmem_free(kprop, dsize);
	return (err);
}

/* ARGSUSED */
static int
drv_ioc_setprop(void *karg, intptr_t arg, int mode, cred_t *cred, int *rvalp)
{
	return (drv_ioc_prop_common(karg, arg, B_TRUE, cred, mode));
}

/* ARGSUSED */
static int
drv_ioc_getprop(void *karg, intptr_t arg, int mode, cred_t *cred, int *rvalp)
{
	return (drv_ioc_prop_common(karg, arg, B_FALSE, cred, mode));
}

/*
 * DLDIOC_RENAME.
 *
 * This function handles two cases of link renaming. See more in comments above
 * dls_datalink_rename().
 */
/* ARGSUSED */
static int
drv_ioc_rename(void *karg, intptr_t arg, int mode, cred_t *cred, int *rvalp)
{
	dld_ioc_rename_t	*dir = karg;
	mod_hash_key_t		key;
	mod_hash_val_t		val;
	zoneid_t		zoneid = crgetzoneid(cred);
	datalink_class_t	class;
	int			err;

	if (zoneid != GLOBAL_ZONEID &&
	    (zone_check_datalink(&zoneid, dir->dir_linkid1) != 0 ||
	    dir->dir_linkid2 != DATALINK_INVALID_LINKID &&
	    zone_check_datalink(&zoneid, dir->dir_linkid2) != 0))
		return (ENOENT);

	if ((err = dls_mgmt_get_linkinfo(dir->dir_linkid1, NULL, &class, NULL,
	    NULL)) != 0)
		return (err);

	if ((err = drv_ioc_checkprivs(class, cred)) != 0)
		return (err);

	if ((err = dls_devnet_rename(dir->dir_linkid1, dir->dir_linkid2,
	    dir->dir_link, dir->dir_zoneinit)) != 0)
		return (err);

	if (dir->dir_linkid2 == DATALINK_INVALID_LINKID)
		return (0);

	/*
	 * if dir_linkid2 is not DATALINK_INVALID_LINKID, it means this
	 * renaming request is to rename a valid physical link (dir_linkid1)
	 * to a "removed" physical link (dir_linkid2, which is removed by DR
	 * or during system shutdown). In this case, the link (specified by
	 * dir_linkid1) would inherit all the configuration of dir_linkid2,
	 * and dir_linkid1 and its configuration would be lost.
	 *
	 * Remove per-link autopush configuration of dir_linkid1 in this case.
	 */
	key = (mod_hash_key_t)(uintptr_t)dir->dir_linkid1;
	rw_enter(&dld_ap_hash_lock, RW_WRITER);
	if (mod_hash_find(dld_ap_hashp, key, &val) != 0) {
		rw_exit(&dld_ap_hash_lock);
		return (0);
	}

	VERIFY(mod_hash_remove(dld_ap_hashp, key, &val) == 0);
	kmem_free(val, sizeof (dld_ap_t));
	rw_exit(&dld_ap_hash_lock);
	return (0);
}

static int
drv_ioc_setap(datalink_id_t linkid, struct dlautopush *dlap)
{
	dld_ap_t	*dap;
	int		i;
	mod_hash_key_t	key;

	if (dlap->dap_npush == 0 || dlap->dap_npush > MAXAPUSH)
		return (EINVAL);

	/*
	 * Validate that the specified list of modules exist.
	 */
	for (i = 0; i < dlap->dap_npush; i++) {
		if (fmodsw_find(dlap->dap_aplist[i], FMODSW_LOAD) == NULL)
			return (EINVAL);
	}


	key = (mod_hash_key_t)(uintptr_t)linkid;

	rw_enter(&dld_ap_hash_lock, RW_WRITER);
	if (mod_hash_find(dld_ap_hashp, key, (mod_hash_val_t *)&dap) != 0) {
		dap = kmem_zalloc(sizeof (dld_ap_t), KM_NOSLEEP);
		if (dap == NULL) {
			rw_exit(&dld_ap_hash_lock);
			return (ENOMEM);
		}

		dap->da_linkid = linkid;
		VERIFY(mod_hash_insert(dld_ap_hashp, key,
		    (mod_hash_val_t)dap) == 0);
	}

	/*
	 * Update the configuration.
	 */
	dap->da_anchor = dlap->dap_anchor;
	dap->da_npush = dlap->dap_npush;
	for (i = 0; i < dlap->dap_npush; i++) {
		(void) strlcpy(dap->da_aplist[i], dlap->dap_aplist[i],
		    FMNAMESZ + 1);
	}
	rw_exit(&dld_ap_hash_lock);

	return (0);
}

static int
drv_ioc_getap(datalink_id_t linkid, struct dlautopush *dlap)
{
	dld_ap_t	*dap;
	int		i;

	rw_enter(&dld_ap_hash_lock, RW_READER);
	if (mod_hash_find(dld_ap_hashp,
	    (mod_hash_key_t)(uintptr_t)linkid,
	    (mod_hash_val_t *)&dap) != 0) {
		rw_exit(&dld_ap_hash_lock);
		dlap->dap_npush = 0;
		return (0);
	}

	/*
	 * Retrieve the configuration.
	 */
	dlap->dap_anchor = dap->da_anchor;
	dlap->dap_npush = dap->da_npush;
	for (i = 0; i < dap->da_npush; i++) {
		(void) strlcpy(dlap->dap_aplist[i], dap->da_aplist[i],
		    FMNAMESZ + 1);
	}
	rw_exit(&dld_ap_hash_lock);

	return (0);
}

static int
drv_ioc_clrap(datalink_id_t linkid)
{
	mod_hash_val_t	val;
	mod_hash_key_t	key;

	key = (mod_hash_key_t)(uintptr_t)linkid;

	rw_enter(&dld_ap_hash_lock, RW_WRITER);
	if (mod_hash_find(dld_ap_hashp, key, &val) != 0) {
		rw_exit(&dld_ap_hash_lock);
		return (0);
	}

	VERIFY(mod_hash_remove(dld_ap_hashp, key, &val) == 0);
	kmem_free(val, sizeof (dld_ap_t));
	rw_exit(&dld_ap_hash_lock);
	return (0);
}

/*
 * DLDIOC_DOORSERVER
 */
/* ARGSUSED */
static int
drv_ioc_doorserver(void *karg, intptr_t arg, int mode, cred_t *cred, int *rvalp)
{
	dld_ioc_door_t	*did = karg;

	return (dls_mgmt_door_set(did->did_start_door));
}

/*
 * DLDIOC_USAGELOG
 */
/* ARGSUSED */
static int
drv_ioc_usagelog(void *karg, intptr_t arg, int mode, cred_t *cred,
    int *rvalp)
{
	dld_ioc_usagelog_t	*log_info = (dld_ioc_usagelog_t *)karg;
	int			err = 0;

	if (log_info->ul_type < MAC_LOGTYPE_LINK ||
	    log_info->ul_type > MAC_LOGTYPE_FLOW)
		return (EINVAL);

	if (log_info->ul_onoff) {
		err = mac_start_logusage(log_info->ul_type,
		    log_info->ul_interval);
	} else {
		mac_stop_logusage(log_info->ul_type);
	}
	return (err);
}

/*
 * Process a DLDIOC_ADDFLOW request.
 */
/* ARGSUSED */
static int
drv_ioc_addflow(void *karg, intptr_t arg, int mode, cred_t *cred, int *rvalp)
{
	dld_ioc_addflow_t	*afp = karg;

	return (dld_add_flow(afp->af_linkid, afp->af_name,
	    &afp->af_flow_desc, &afp->af_resource_props));
}

/*
 * Process a DLDIOC_REMOVEFLOW request.
 */
/* ARGSUSED */
static int
drv_ioc_removeflow(void *karg, intptr_t arg, int mode, cred_t *cred, int *rvalp)
{
	dld_ioc_removeflow_t	*rfp = karg;

	return (dld_remove_flow(rfp->rf_name));
}

/*
 * Process a DLDIOC_MODIFYFLOW request.
 */
/* ARGSUSED */
static int
drv_ioc_modifyflow(void *karg, intptr_t arg, int mode, cred_t *cred, int *rvalp)
{
	dld_ioc_modifyflow_t	*mfp = karg;

	return (dld_modify_flow(mfp->mf_name, &mfp->mf_resource_props));
}

/*
 * Process a DLDIOC_WALKFLOW request.
 */
/* ARGSUSED */
static int
drv_ioc_walkflow(void *karg, intptr_t arg, int mode, cred_t *cred, int *rvalp)
{
	dld_ioc_walkflow_t	*wfp = karg;

	return (dld_walk_flow(wfp, arg, cred));
}

/*
 * Check for GLDv3 autopush information.  There are three cases:
 *
 *   1. If devp points to a GLDv3 datalink and it has autopush configuration,
 *	fill dlap in with that information and return 0.
 *
 *   2. If devp points to a GLDv3 datalink but it doesn't have autopush
 *	configuration, then replace devp with the physical device (if one
 *	exists) and return 1.  This allows stropen() to find the old-school
 *	per-driver autopush configuration.  (For softmac, the result is that
 *	the softmac dev_t is replaced with the legacy device's dev_t).
 *
 *   3. If neither of the above apply, don't touch the args and return -1.
 */
int
dld_autopush(dev_t *devp, struct dlautopush *dlap)
{
	dld_ap_t	*dap;
	datalink_id_t	linkid;
	dev_t		phydev;

	if (!GLDV3_DRV(getmajor(*devp)))
		return (-1);

	/*
	 * Find the linkid by the link's dev_t.
	 */
	if (dls_devnet_dev2linkid(*devp, &linkid) != 0)
		return (-1);

	/*
	 * Find the autopush configuration associated with the linkid.
	 */
	rw_enter(&dld_ap_hash_lock, RW_READER);
	if (mod_hash_find(dld_ap_hashp, (mod_hash_key_t)(uintptr_t)linkid,
	    (mod_hash_val_t *)&dap) == 0) {
		*dlap = dap->da_ap;
		rw_exit(&dld_ap_hash_lock);
		return (0);
	}
	rw_exit(&dld_ap_hash_lock);

	if (dls_devnet_phydev(linkid, &phydev) != 0)
		return (-1);

	*devp = phydev;
	return (1);
}

/*
 * Secure objects implementation
 */

/* ARGSUSED */
static int
drv_secobj_ctor(void *buf, void *arg, int kmflag)
{
	bzero(buf, sizeof (dld_secobj_t));
	return (0);
}

static void
drv_secobj_init(void)
{
	rw_init(&drv_secobj_lock, NULL, RW_DEFAULT, NULL);
	drv_secobj_cachep = kmem_cache_create("drv_secobj_cache",
	    sizeof (dld_secobj_t), 0, drv_secobj_ctor, NULL,
	    NULL, NULL, NULL, 0);
	drv_secobj_hash = mod_hash_create_extended("drv_secobj_hash",
	    SECOBJ_WEP_HASHSZ, mod_hash_null_keydtor, mod_hash_null_valdtor,
	    mod_hash_bystr, NULL, mod_hash_strkey_cmp, KM_SLEEP);
}

static void
drv_secobj_fini(void)
{
	mod_hash_destroy_hash(drv_secobj_hash);
	kmem_cache_destroy(drv_secobj_cachep);
	rw_destroy(&drv_secobj_lock);
}

/* ARGSUSED */
static int
drv_ioc_secobj_set(void *karg, intptr_t arg, int mode, cred_t *cred, int *rvalp)
{
	dld_ioc_secobj_set_t	*ssp = karg;
	dld_secobj_t		*sobjp, *objp;
	int			err;

	sobjp = &ssp->ss_obj;

	if (sobjp->so_class != DLD_SECOBJ_CLASS_WEP &&
	    sobjp->so_class != DLD_SECOBJ_CLASS_WPA)
		return (EINVAL);

	if (sobjp->so_name[DLD_SECOBJ_NAME_MAX - 1] != '\0' ||
	    sobjp->so_len > DLD_SECOBJ_VAL_MAX)
		return (EINVAL);

	rw_enter(&drv_secobj_lock, RW_WRITER);
	err = mod_hash_find(drv_secobj_hash, (mod_hash_key_t)sobjp->so_name,
	    (mod_hash_val_t *)&objp);
	if (err == 0) {
		if ((ssp->ss_flags & DLD_SECOBJ_OPT_CREATE) != 0) {
			rw_exit(&drv_secobj_lock);
			return (EEXIST);
		}
	} else {
		ASSERT(err == MH_ERR_NOTFOUND);
		if ((ssp->ss_flags & DLD_SECOBJ_OPT_CREATE) == 0) {
			rw_exit(&drv_secobj_lock);
			return (ENOENT);
		}
		objp = kmem_cache_alloc(drv_secobj_cachep, KM_SLEEP);
		(void) strlcpy(objp->so_name, sobjp->so_name,
		    DLD_SECOBJ_NAME_MAX);

		VERIFY(mod_hash_insert(drv_secobj_hash,
		    (mod_hash_key_t)objp->so_name, (mod_hash_val_t)objp) == 0);
	}
	bcopy(sobjp->so_val, objp->so_val, sobjp->so_len);
	objp->so_len = sobjp->so_len;
	objp->so_class = sobjp->so_class;
	rw_exit(&drv_secobj_lock);
	return (0);
}

typedef struct dld_secobj_state {
	uint_t		ss_free;
	uint_t		ss_count;
	int		ss_rc;
	int		ss_mode;
	dld_secobj_t	*ss_objp;
} dld_secobj_state_t;

/* ARGSUSED */
static uint_t
drv_secobj_walker(mod_hash_key_t key, mod_hash_val_t *val, void *arg)
{
	dld_secobj_state_t	*statep = arg;
	dld_secobj_t		*sobjp = (dld_secobj_t *)val;

	if (statep->ss_free < sizeof (dld_secobj_t)) {
		statep->ss_rc = ENOSPC;
		return (MH_WALK_TERMINATE);
	}
	if (ddi_copyout(sobjp, statep->ss_objp, sizeof (*sobjp),
	    statep->ss_mode) != 0) {
		statep->ss_rc = EFAULT;
		return (MH_WALK_TERMINATE);
	}
	statep->ss_objp++;
	statep->ss_free -= sizeof (dld_secobj_t);
	statep->ss_count++;
	return (MH_WALK_CONTINUE);
}

/* ARGSUSED */
static int
drv_ioc_secobj_get(void *karg, intptr_t arg, int mode, cred_t *cred, int *rvalp)
{
	dld_ioc_secobj_get_t	*sgp = karg;
	dld_secobj_t		*sobjp, *objp;
	int			err;

	sobjp = &sgp->sg_obj;
	if (sobjp->so_name[DLD_SECOBJ_NAME_MAX - 1] != '\0')
		return (EINVAL);

	rw_enter(&drv_secobj_lock, RW_READER);
	if (sobjp->so_name[0] != '\0') {
		err = mod_hash_find(drv_secobj_hash,
		    (mod_hash_key_t)sobjp->so_name, (mod_hash_val_t *)&objp);
		if (err != 0) {
			ASSERT(err == MH_ERR_NOTFOUND);
			rw_exit(&drv_secobj_lock);
			return (ENOENT);
		}
		bcopy(objp->so_val, sobjp->so_val, objp->so_len);
		sobjp->so_len = objp->so_len;
		sobjp->so_class = objp->so_class;
		sgp->sg_count = 1;
	} else {
		dld_secobj_state_t	state;

		state.ss_free = sgp->sg_size - sizeof (dld_ioc_secobj_get_t);
		state.ss_count = 0;
		state.ss_rc = 0;
		state.ss_mode = mode;
		state.ss_objp = (dld_secobj_t *)((uchar_t *)arg +
		    sizeof (dld_ioc_secobj_get_t));

		mod_hash_walk(drv_secobj_hash, drv_secobj_walker, &state);
		if (state.ss_rc != 0) {
			rw_exit(&drv_secobj_lock);
			return (state.ss_rc);
		}
		sgp->sg_count = state.ss_count;
	}
	rw_exit(&drv_secobj_lock);
	return (0);
}

/* ARGSUSED */
static int
drv_ioc_secobj_unset(void *karg, intptr_t arg, int mode, cred_t *cred,
    int *rvalp)
{
	dld_ioc_secobj_unset_t	*sup = karg;
	dld_secobj_t		*objp;
	mod_hash_val_t		val;
	int			err;

	if (sup->su_name[DLD_SECOBJ_NAME_MAX - 1] != '\0')
		return (EINVAL);

	rw_enter(&drv_secobj_lock, RW_WRITER);
	err = mod_hash_find(drv_secobj_hash, (mod_hash_key_t)sup->su_name,
	    (mod_hash_val_t *)&objp);
	if (err != 0) {
		ASSERT(err == MH_ERR_NOTFOUND);
		rw_exit(&drv_secobj_lock);
		return (ENOENT);
	}
	VERIFY(mod_hash_remove(drv_secobj_hash, (mod_hash_key_t)sup->su_name,
	    (mod_hash_val_t *)&val) == 0);
	ASSERT(objp == (dld_secobj_t *)val);

	kmem_cache_free(drv_secobj_cachep, objp);
	rw_exit(&drv_secobj_lock);
	return (0);
}

/* ARGSUSED */
static int
drv_ioc_gettran(void *karg, intptr_t arg, int mode, cred_t *cred,
    int *rvalp)
{
	int			ret = 0;
	mac_perim_handle_t	mph = NULL;
	dls_dl_handle_t		dlh = NULL;
	dls_link_t		*dlp = NULL;
	dld_ioc_gettran_t	*dgt = karg;

	if ((ret = dls_devnet_hold_tmp(dgt->dgt_linkid, &dlh)) != 0)
		goto done;

	if ((ret = mac_perim_enter_by_macname(dls_devnet_mac(dlh), &mph)) != 0)
		goto done;

	if ((ret = dls_link_hold(dls_devnet_mac(dlh), &dlp)) != 0)
		goto done;

	/*
	 * Make sure that this link belongs to the zone.
	 */
	if (crgetzoneid(cred) != dls_devnet_getownerzid(dlh)) {
		ret = ENOENT;
		goto done;
	}

	if (dgt->dgt_tran_id == DLDIOC_GETTRAN_GETNTRAN) {
		ret = mac_transceiver_count(dlp->dl_mh, &dgt->dgt_tran_id);
	} else {
		ret = mac_transceiver_info(dlp->dl_mh, dgt->dgt_tran_id,
		    &dgt->dgt_present, &dgt->dgt_usable);
	}

done:
	if (dlp != NULL)
		dls_link_rele(dlp);

	if (mph != NULL)
		mac_perim_exit(mph);

	if (dlh != NULL)
		dls_devnet_rele_tmp(dlh);

	return (ret);
}

/* ARGSUSED */
static int
drv_ioc_readtran(void *karg, intptr_t arg, int mode, cred_t *cred,
    int *rvalp)
{
	int			ret = 0;
	mac_perim_handle_t	mph = NULL;
	dls_dl_handle_t		dlh = NULL;
	dls_link_t		*dlp = NULL;
	dld_ioc_tranio_t	*dti = karg;
	uint8_t			buf[256];
	size_t			nr;

	/*
	 * Be strict for the moment
	 */
	if (dti->dti_nbytes != 256 || dti->dti_off != 0)
		return (EINVAL);

	if ((ret = dls_devnet_hold_tmp(dti->dti_linkid, &dlh)) != 0)
		goto done;

	if ((ret = mac_perim_enter_by_macname(dls_devnet_mac(dlh), &mph)) != 0)
		goto done;

	if ((ret = dls_link_hold(dls_devnet_mac(dlh), &dlp)) != 0)
		goto done;

	/*
	 * Make sure that this link belongs to the zone.
	 */
	if (crgetzoneid(cred) != dls_devnet_getownerzid(dlh)) {
		ret = ENOENT;
		goto done;
	}

	bzero(buf, sizeof (buf));
	if ((ret = mac_transceiver_read(dlp->dl_mh, dti->dti_tran_id,
	    dti->dti_page, buf, dti->dti_nbytes, dti->dti_off, &nr)) == 0) {
		dti->dti_nbytes = nr;
		ret = ddi_copyout(buf, (void *)(uintptr_t)dti->dti_buf,
		    sizeof (buf), mode);
	}

done:
	if (dlp != NULL)
		dls_link_rele(dlp);

	if (mph != NULL)
		mac_perim_exit(mph);

	if (dlh != NULL)
		dls_devnet_rele_tmp(dlh);

	return (ret);
}

/* ARGSUSED */
static int
drv_ioc_getled(void *karg, intptr_t arg, int mode, cred_t *cred,
    int *rvalp)
{
	int			ret = 0;
	mac_perim_handle_t	mph = NULL;
	dls_dl_handle_t		dlh = NULL;
	dls_link_t		*dlp = NULL;
	dld_ioc_led_t		*dil = karg;

	if ((mode & FREAD) == 0)
		return (EBADF);

	if ((ret = dls_devnet_hold_tmp(dil->dil_linkid, &dlh)) != 0)
		goto done;

	if ((ret = mac_perim_enter_by_macname(dls_devnet_mac(dlh), &mph)) != 0)
		goto done;

	if ((ret = dls_link_hold(dls_devnet_mac(dlh), &dlp)) != 0)
		goto done;

	/*
	 * Make sure that this link belongs to the zone.
	 */
	if (crgetzoneid(cred) != dls_devnet_getownerzid(dlh)) {
		ret = ENOENT;
		goto done;
	}

	ret = mac_led_get(dlp->dl_mh, &dil->dil_supported, &dil->dil_active);

done:
	if (dlp != NULL)
		dls_link_rele(dlp);

	if (mph != NULL)
		mac_perim_exit(mph);

	if (dlh != NULL)
		dls_devnet_rele_tmp(dlh);

	return (ret);
}

/* ARGSUSED */
static int
drv_ioc_setled(void *karg, intptr_t arg, int mode, cred_t *cred,
    int *rvalp)
{
	int			ret = 0;
	mac_perim_handle_t	mph = NULL;
	dls_dl_handle_t		dlh = NULL;
	dls_link_t		*dlp = NULL;
	dld_ioc_led_t		*dil = karg;

	if ((mode & FWRITE) == 0)
		return (EBADF);

	if ((ret = dls_devnet_hold_tmp(dil->dil_linkid, &dlh)) != 0)
		goto done;

	if ((ret = mac_perim_enter_by_macname(dls_devnet_mac(dlh), &mph)) != 0)
		goto done;

	if ((ret = dls_link_hold(dls_devnet_mac(dlh), &dlp)) != 0)
		goto done;

	/*
	 * Make sure that this link belongs to the zone.
	 */
	if (crgetzoneid(cred) != dls_devnet_getownerzid(dlh)) {
		ret = ENOENT;
		goto done;
	}

	ret = mac_led_set(dlp->dl_mh, dil->dil_active);

done:
	if (dlp != NULL)
		dls_link_rele(dlp);

	if (mph != NULL)
		mac_perim_exit(mph);

	if (dlh != NULL)
		dls_devnet_rele_tmp(dlh);

	return (ret);
}

/*
 * Note that ioctls that modify links have a NULL di_priv_func(), as
 * privileges can only be checked after we know the class of the link being
 * modified (due to class-specific fine-grained privileges such as
 * sys_iptun_config).
 */
static dld_ioc_info_t drv_ioc_list[] = {
	{DLDIOC_ATTR, DLDCOPYINOUT, sizeof (dld_ioc_attr_t),
	    drv_ioc_attr, NULL},
	{DLDIOC_PHYS_ATTR, DLDCOPYINOUT, sizeof (dld_ioc_phys_attr_t),
	    drv_ioc_phys_attr, NULL},
	{DLDIOC_SECOBJ_SET, DLDCOPYIN, sizeof (dld_ioc_secobj_set_t),
	    drv_ioc_secobj_set, secpolicy_dl_config},
	{DLDIOC_SECOBJ_GET, DLDCOPYINOUT, sizeof (dld_ioc_secobj_get_t),
	    drv_ioc_secobj_get, secpolicy_dl_config},
	{DLDIOC_SECOBJ_UNSET, DLDCOPYIN, sizeof (dld_ioc_secobj_unset_t),
	    drv_ioc_secobj_unset, secpolicy_dl_config},
	{DLDIOC_DOORSERVER, DLDCOPYIN, sizeof (dld_ioc_door_t),
	    drv_ioc_doorserver, secpolicy_dl_config},
	{DLDIOC_RENAME, DLDCOPYIN, sizeof (dld_ioc_rename_t),
	    drv_ioc_rename, NULL},
	{DLDIOC_MACADDRGET, DLDCOPYINOUT, sizeof (dld_ioc_macaddrget_t),
	    drv_ioc_macaddrget, NULL},
	{DLDIOC_ADDFLOW, DLDCOPYIN, sizeof (dld_ioc_addflow_t),
	    drv_ioc_addflow, secpolicy_dl_config},
	{DLDIOC_REMOVEFLOW, DLDCOPYIN, sizeof (dld_ioc_removeflow_t),
	    drv_ioc_removeflow, secpolicy_dl_config},
	{DLDIOC_MODIFYFLOW, DLDCOPYIN, sizeof (dld_ioc_modifyflow_t),
	    drv_ioc_modifyflow, secpolicy_dl_config},
	{DLDIOC_WALKFLOW, DLDCOPYINOUT, sizeof (dld_ioc_walkflow_t),
	    drv_ioc_walkflow, NULL},
	{DLDIOC_USAGELOG, DLDCOPYIN, sizeof (dld_ioc_usagelog_t),
	    drv_ioc_usagelog, secpolicy_dl_config},
	{DLDIOC_SETMACPROP, DLDCOPYIN, sizeof (dld_ioc_macprop_t),
	    drv_ioc_setprop, NULL},
	{DLDIOC_GETMACPROP, DLDCOPYIN, sizeof (dld_ioc_macprop_t),
	    drv_ioc_getprop, NULL},
	{DLDIOC_GETHWGRP, DLDCOPYINOUT, sizeof (dld_ioc_hwgrpget_t),
	    drv_ioc_hwgrpget, NULL},
	{DLDIOC_GETTRAN, DLDCOPYINOUT, sizeof (dld_ioc_gettran_t),
	    drv_ioc_gettran, NULL },
	{DLDIOC_READTRAN, DLDCOPYINOUT, sizeof (dld_ioc_tranio_t),
	    drv_ioc_readtran, NULL },
	{DLDIOC_GETLED, DLDCOPYINOUT, sizeof (dld_ioc_led_t),
	    drv_ioc_getled, NULL },
	{DLDIOC_SETLED, DLDCOPYIN, sizeof (dld_ioc_led_t),
	    drv_ioc_setled, secpolicy_dl_config}
};

typedef struct dld_ioc_modentry {
	uint16_t	dim_modid;	/* Top 16 bits of ioctl command */
	char		*dim_modname;	/* Module to be loaded */
	int		ctrl_node_inst;	/* Ctrl node instance */
	dld_ioc_info_t	*dim_list;	/* array of ioctl structures */
	uint_t		dim_count;	/* number of elements in dim_list */
} dld_ioc_modentry_t;

/*
 * For all modules except for dld, dim_list and dim_count are assigned
 * when the modules register their ioctls in dld_ioc_register().  We
 * can statically initialize dld's ioctls in-line here; there's no
 * need for it to call dld_ioc_register() itself. ctrl_node_inst controls
 * whether an instance of the device will be held or the driver. If set to
 * a non-negative integer, device instance specified in ctrl_node_inst will
 * be held; so dld_ioc_register() _must_ be called in xxx_attach() routine of
 * the driver. If set to -1, driver will be held; so dld_ioc_register() _must_
 * be called in xxx_init() routine of the driver.
 */
static dld_ioc_modentry_t dld_ioc_modtable[] = {
	{DLD_IOC,	"dld", 0, drv_ioc_list, DLDIOCCNT(drv_ioc_list)},
	{AGGR_IOC,	"aggr", 0, NULL, 0},
	{VNIC_IOC,	"vnic",	0, NULL, 0},
	{SIMNET_IOC,	"simnet", 0, NULL, 0},
	{BRIDGE_IOC,	"bridge", 0, NULL, 0},
	{IPTUN_IOC,	"iptun", 0, NULL, 0},
	{IBPART_IOC,	"ibp", -1, NULL, 0},
	{OVERLAY_IOC,	"overlay", 0, NULL, 0}
};
#define	DLDIOC_CNT	\
	(sizeof (dld_ioc_modtable) / sizeof (dld_ioc_modentry_t))

static dld_ioc_modentry_t *
dld_ioc_findmod(uint16_t modid)
{
	int	i;

	for (i = 0; i < DLDIOC_CNT; i++) {
		if (modid == dld_ioc_modtable[i].dim_modid)
			return (&dld_ioc_modtable[i]);
	}
	return (NULL);
}

int
dld_ioc_register(uint16_t modid, dld_ioc_info_t *list, uint_t count)
{
	dld_ioc_modentry_t *dim = dld_ioc_findmod(modid);

	if (dim == NULL)
		return (ENOENT);

	dim->dim_list = list;
	dim->dim_count = count;
	return (0);
}

void
dld_ioc_unregister(uint16_t modid)
{
	VERIFY(dld_ioc_register(modid, NULL, 0) == 0);
}

/*
 * The general design with GLDv3 ioctls is that all ioctls issued
 * through /dev/dld go through this drv_ioctl() function.  This
 * function handles all ioctls on behalf of modules listed in
 * dld_ioc_modtable.
 *
 * When an ioctl is received, this function looks for the associated
 * module-id-specific ioctl information using dld_ioc_findmod(). The
 * call to ddi_hold_driver() or ddi_hold_devi_by_instance() on the
 * associated device will cause the kernel module responsible for the
 * ioctl to be loaded if it's not already loaded, which should result
 * in that module calling dld_ioc_register(), thereby filling in the
 * dim_list containing the details for the ioctl being processed.
 *
 * This function can then perform operations such as copyin() data and
 * do credential checks based on the registered ioctl information,
 * then issue the callback function di_func() registered by the
 * responsible module.  Upon return, the appropriate copyout()
 * operation can be performed and the operation completes.
 */
/* ARGSUSED */
static int
drv_ioctl(dev_t dev, int cmd, intptr_t arg, int mode, cred_t *cred, int *rvalp)
{
	dld_ioc_modentry_t *dim;
	dld_ioc_info_t	*info;
	dev_info_t	*dip = NULL;
	struct dev_ops	*dops = NULL;
	major_t		major;
	void		*buf = NULL;
	size_t		sz;
	int		i, err;

	if ((dim = dld_ioc_findmod(DLD_IOC_MODID(cmd))) == NULL)
		return (ENOTSUP);

	major = ddi_name_to_major(dim->dim_modname);

	if (dim->ctrl_node_inst == -1) {
		/*
		 * No dedicated instance to process ioctls.
		 * dld_ioc_register() is called in xxx_init().
		 */
		dops = ddi_hold_driver(major);
	} else {
		/*
		 * Dedicated instance to handle ioctl.
		 * dld_ioc_register() is called in xxx_attach().
		 */
		dip = ddi_hold_devi_by_instance(major, dim->ctrl_node_inst, 0);
	}

	if ((dip == NULL && dops == NULL) || dim->dim_list == NULL) {
		err = ENODEV;
		goto done;
	}

	for (i = 0; i < dim->dim_count; i++) {
		if (cmd == dim->dim_list[i].di_cmd)
			break;
	}
	if (i == dim->dim_count) {
		err = ENOTSUP;
		goto done;
	}

	info = &dim->dim_list[i];

	if (info->di_priv_func != NULL &&
	    (err = info->di_priv_func(cred)) != 0)
		goto done;

	sz = info->di_argsize;
	if ((buf = kmem_zalloc(sz, KM_NOSLEEP)) == NULL) {
		err = ENOMEM;
		goto done;
	}

	if ((info->di_flags & DLDCOPYIN) &&
	    ddi_copyin((void *)arg, buf, sz, mode) != 0) {
		err = EFAULT;
		goto done;
	}

	err = info->di_func(buf, arg, mode, cred, rvalp);

	if ((info->di_flags & DLDCOPYOUT) &&
	    ddi_copyout(buf, (void *)arg, sz, mode) != 0 && err == 0)
		err = EFAULT;

done:
	if (buf != NULL)
		kmem_free(buf, sz);
	if (dip != NULL)
		ddi_release_devi(dip);
	if (dops != NULL)
		ddi_rele_driver(major);
	return (err);
}<|MERGE_RESOLUTION|>--- conflicted
+++ resolved
@@ -740,16 +740,8 @@
 		if (set) {
 			dld_ioc_zid_t *dzp = (dld_ioc_zid_t *)kprop->pr_val;
 
-<<<<<<< HEAD
-			if (zoneid != GLOBAL_ZONEID) {
-				err = EACCES;
-				goto done;
-			}
 			err = dls_devnet_setzid(dlh, dzp->diz_zid,
 			    dzp->diz_transient);
-=======
-			err = dls_devnet_setzid(dlh, dzp->diz_zid);
->>>>>>> 45e5fcde
 		} else {
 			kprop->pr_perm_flags = MAC_PROP_PERM_RW;
 			(*(zoneid_t *)kprop->pr_val) = dls_devnet_getzid(dlh);
