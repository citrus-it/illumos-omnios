--- conflicted
+++ resolved
@@ -98,11 +98,7 @@
 	kstat_t		*ilu_kstat_info;
 	kstat_t		*ilu_kstat_io;
 	kmutex_t	ilu_kstat_lock;
-<<<<<<< HEAD
-	kcondvar_t      ilu_offline_pending_cv;
-=======
 	kcondvar_t	ilu_offline_pending_cv;
->>>>>>> bb6e7075
 
 	/* point to the luid entry in stmf_state.stmf_luid_list */
 	void		*ilu_luid;
@@ -170,6 +166,19 @@
 	avl_node_t		irport_ln;
 } stmf_i_remote_port_t;
 
+typedef struct stmf_i_itl_kstat {
+	char			iitl_kstat_nm[KSTAT_STRLEN];
+	char			iitl_kstat_lport[STMF_TGT_NAME_LEN];
+	char			iitl_kstat_guid[STMF_GUID_INPUT + 1];
+	char			*iitl_kstat_strbuf;
+	int			iitl_kstat_strbuflen;
+	kstat_t			*iitl_kstat_info;
+	kstat_t			*iitl_kstat_taskq;
+	kstat_t			*iitl_kstat_lu_xfer;
+	kstat_t			*iitl_kstat_lport_xfer;
+	avl_node_t		iitl_kstat_ln;
+} stmf_i_itl_kstat_t;
+
 /*
  * ilport flags
  */
@@ -317,7 +326,13 @@
 	uint32_t			itl_counter;
 	uint8_t				itl_flags;
 	uint8_t				itl_hdlrm_reason;
-	uint16_t                        itl_lun;
+	uint16_t			itl_lun;
+	char				*itl_kstat_strbuf;
+	int				itl_kstat_strbuflen;
+	kstat_t				*itl_kstat_info;
+	kstat_t				*itl_kstat_taskq;
+	kstat_t				*itl_kstat_lu_xfer;
+	kstat_t				*itl_kstat_lport_xfer;
 	void				*itl_handle;
 	struct stmf_i_lu		*itl_ilu;
 	struct stmf_i_scsi_session	*itl_session;
