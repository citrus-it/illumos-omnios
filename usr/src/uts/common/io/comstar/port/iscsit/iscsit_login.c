--- conflicted
+++ resolved
@@ -21,12 +21,8 @@
 
 /*
  * Copyright (c) 2008, 2010, Oracle and/or its affiliates. All rights reserved.
-<<<<<<< HEAD
- * Copyright 2011 Nexenta Systems, Inc. All rights reserved.
+ * Copyright 2014 Nexenta Systems, Inc.  All rights reserved.
  * Copyright (c) 2013 by Delphix. All rights reserved.
-=======
- * Copyright 2014 Nexenta Systems, Inc.  All rights reserved.
->>>>>>> 197c9523
  */
 
 #include <sys/cpuvar.h>
@@ -1264,12 +1260,7 @@
  *    1 - success
  *    0 - address not mapable
  */
-<<<<<<< HEAD
-static int
-=======
-
 int
->>>>>>> 197c9523
 iscsit_is_v4_mapped(struct sockaddr_storage *sa, struct sockaddr_storage *v4sa)
 {
 	struct sockaddr_in *sin;
