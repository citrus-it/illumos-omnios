--- conflicted
+++ resolved
@@ -21,12 +21,8 @@
 /*
  * Copyright (c) 2008, 2010, Oracle and/or its affiliates. All rights reserved.
  *
-<<<<<<< HEAD
- * Copyright 2014 Nexenta Systems, Inc. All rights reserved.
+ * Copyright 2014, 2015 Nexenta Systems, Inc. All rights reserved.
  * Copyright (c) 2013 by Delphix. All rights reserved.
-=======
- * Copyright 2014, 2015 Nexenta Systems, Inc. All rights reserved.
->>>>>>> a48d8120
  */
 
 #include <sys/cpuvar.h>
