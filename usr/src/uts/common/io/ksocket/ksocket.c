/*
 * CDDL HEADER START
 *
 * The contents of this file are subject to the terms of the
 * Common Development and Distribution License (the "License").
 * You may not use this file except in compliance with the License.
 *
 * You can obtain a copy of the license at usr/src/OPENSOLARIS.LICENSE
 * or http://www.opensolaris.org/os/licensing.
 * See the License for the specific language governing permissions
 * and limitations under the License.
 *
 * When distributing Covered Code, include this CDDL HEADER in each
 * file and include the License file at usr/src/OPENSOLARIS.LICENSE.
 * If applicable, add the following below this CDDL HEADER, with the
 * fields enclosed by brackets "[]" replaced with your own identifying
 * information: Portions Copyright [yyyy] [name of copyright owner]
 *
 * CDDL HEADER END
 */

/*
 * Copyright 2011 Nexenta Systems, Inc.  All rights reserved.
 * Copyright (c) 2008, 2010, Oracle and/or its affiliates. All rights reserved.
<<<<<<< HEAD
 * Copyright 2017 Joyent, Inc.
=======
 * Copyright 2015, Joyent, Inc.
>>>>>>> 907c2824
 */

#include <sys/file.h>
#include <sys/stropts.h>
#include <sys/socket.h>
#include <sys/socketvar.h>
#include <sys/sysmacros.h>
#include <sys/filio.h>		/* FIO* ioctls */
#include <sys/sockio.h>		/* SIOC* ioctls */
#include <sys/poll_impl.h>
#include <sys/cmn_err.h>
#include <sys/ksocket.h>
#include <io/ksocket/ksocket_impl.h>
#include <fs/sockfs/sockcommon.h>

#define	SOCKETMOD_TCP	"tcp"
#define	SOCKETMOD_UDP	"udp"
/*
 * Kernel Sockets
 *
 * Mostly a wrapper around the private socket_* functions.
 */
int
ksocket_socket(ksocket_t *ksp, int domain, int type, int protocol, int flags,
    struct cred *cr)
{
	static const int version = SOV_DEFAULT;
	int error = 0;
	struct sonode *so;
	*ksp = NULL;

	/* All Solaris components should pass a cred for this operation. */
	ASSERT(cr != NULL);

	if (domain == AF_NCA)
		return (EAFNOSUPPORT);

	ASSERT(flags == KSOCKET_SLEEP || flags == KSOCKET_NOSLEEP);
	so = socket_create(domain, type, protocol, NULL, NULL, version, flags,
	    cr, &error);
	if (so == NULL) {
		if (error == EAFNOSUPPORT) {
			char *mod = NULL;

			/*
			 * Could be that root file system is not loaded or
			 * soconfig has not run yet.
			 */
			if (type == SOCK_STREAM && (domain == AF_INET ||
			    domain == AF_INET6) && (protocol == 0 ||
			    protocol == IPPROTO_TCP)) {
					mod = SOCKETMOD_TCP;
			} else if (type == SOCK_DGRAM && (domain == AF_INET ||
			    domain == AF_INET6) && (protocol == 0 ||
			    protocol == IPPROTO_UDP)) {
					mod = SOCKETMOD_UDP;
			} else {
				return (EAFNOSUPPORT);
			}

			so = socket_create(domain, type, protocol, NULL,
			    mod, version, flags, cr, &error);
			if (so == NULL)
				return (error);
		} else {
			return (error);
		}
	}

	so->so_mode |= SM_KERNEL;

	*ksp = SOTOKS(so);

	return (0);
}
int
ksocket_bind(ksocket_t ks, struct sockaddr *addr, socklen_t addrlen,
    struct cred *cr)
{
	int error;

	/* All Solaris components should pass a cred for this operation. */
	ASSERT(cr != NULL);

	if (!KSOCKET_VALID(ks))
		return (ENOTSOCK);

	error = socket_bind(KSTOSO(ks), addr, addrlen, _SOBIND_SOCKBSD, cr);

	return (error);
}

int
ksocket_listen(ksocket_t ks, int backlog, struct cred *cr)
{
	/* All Solaris components should pass a cred for this operation. */
	ASSERT(cr != NULL);

	if (!KSOCKET_VALID(ks))
		return (ENOTSOCK);

	return (socket_listen(KSTOSO(ks), backlog, cr));
}

int
ksocket_accept(ksocket_t ks, struct sockaddr *addr,
    socklen_t *addrlenp, ksocket_t *nks, struct cred *cr)
{
	int error;
	struct sonode *nso = NULL;

	/* All Solaris components should pass a cred for this operation. */
	ASSERT(cr != NULL);

	*nks = NULL;

	if (!KSOCKET_VALID(ks))
		return (ENOTSOCK);

	if (addr != NULL && addrlenp == NULL)
		return (EFAULT);

	error = socket_accept(KSTOSO(ks), KSOCKET_FMODE(ks), cr, &nso);
	if (error != 0)
		return (error);

	ASSERT(nso != NULL);

	nso->so_mode |= SM_KERNEL;

	if (addr != NULL && addrlenp != NULL) {
		error = socket_getpeername(nso, addr, addrlenp, B_TRUE, cr);
		if (error != 0) {
			(void) socket_close(nso, 0, cr);
			socket_destroy(nso);
			return ((error == ENOTCONN) ? ECONNABORTED : error);
		}
	}

	*nks = SOTOKS(nso);

	return (error);
}

int
ksocket_connect(ksocket_t ks, struct sockaddr *addr, socklen_t addrlen,
    struct cred *cr)
{
	/* All Solaris components should pass a cred for this operation. */
	ASSERT(cr != NULL);

	if (!KSOCKET_VALID(ks))
		return (ENOTSOCK);

	return (socket_connect(KSTOSO(ks), addr, addrlen,
	    KSOCKET_FMODE(ks), 0, cr));
}

int
ksocket_send(ksocket_t ks, void *msg, size_t msglen, int flags,
    size_t *sent, struct cred *cr)
{
	int error;
	struct nmsghdr msghdr;
	struct uio auio;
	struct iovec iov;

	/* All Solaris components should pass a cred for this operation. */
	ASSERT(cr != NULL);

	if (!KSOCKET_VALID(ks)) {
		if (sent != NULL)
			*sent = 0;
		return (ENOTSOCK);
	}

	iov.iov_base = msg;
	iov.iov_len = msglen;

	bzero(&auio, sizeof (struct uio));
	auio.uio_loffset = 0;
	auio.uio_iov = &iov;
	auio.uio_iovcnt = 1;
	auio.uio_resid = msglen;
	if (flags & MSG_USERSPACE)
		auio.uio_segflg = UIO_USERSPACE;
	else
		auio.uio_segflg = UIO_SYSSPACE;
	auio.uio_extflg = UIO_COPY_DEFAULT;
	auio.uio_limit = 0;
	auio.uio_fmode = KSOCKET_FMODE(ks);

	msghdr.msg_name = NULL;
	msghdr.msg_namelen = 0;
	msghdr.msg_control = NULL;
	msghdr.msg_controllen = 0;
	msghdr.msg_flags = flags | MSG_EOR;

	error = socket_sendmsg(KSTOSO(ks), &msghdr, &auio, cr);
	if (error != 0) {
		if (sent != NULL)
			*sent = 0;
		return (error);
	}

	if (sent != NULL)
		*sent = msglen - auio.uio_resid;
	return (0);
}

int
ksocket_sendto(ksocket_t ks, void *msg, size_t msglen, int flags,
    struct sockaddr *name, socklen_t namelen, size_t *sent, struct cred *cr)
{
	int error;
	struct nmsghdr msghdr;
	struct uio auio;
	struct iovec iov;

	/* All Solaris components should pass a cred for this operation. */
	ASSERT(cr != NULL);

	if (!KSOCKET_VALID(ks)) {
		if (sent != NULL)
			*sent = 0;
		return (ENOTSOCK);
	}

	iov.iov_base = msg;
	iov.iov_len = msglen;

	bzero(&auio, sizeof (struct uio));
	auio.uio_loffset = 0;
	auio.uio_iov = &iov;
	auio.uio_iovcnt = 1;
	auio.uio_resid = msglen;
	if (flags & MSG_USERSPACE)
		auio.uio_segflg = UIO_USERSPACE;
	else
		auio.uio_segflg = UIO_SYSSPACE;
	auio.uio_extflg = UIO_COPY_DEFAULT;
	auio.uio_limit = 0;
	auio.uio_fmode = KSOCKET_FMODE(ks);

	msghdr.msg_iov = &iov;
	msghdr.msg_iovlen = 1;
	msghdr.msg_name = (char *)name;
	msghdr.msg_namelen = namelen;
	msghdr.msg_control = NULL;
	msghdr.msg_controllen = 0;
	msghdr.msg_flags = flags | MSG_EOR;

	error = socket_sendmsg(KSTOSO(ks), &msghdr, &auio, cr);
	if (error != 0) {
		if (sent != NULL)
			*sent = 0;
		return (error);
	}
	if (sent != NULL)
		*sent = msglen - auio.uio_resid;
	return (0);
}

int
ksocket_sendmsg(ksocket_t ks, struct nmsghdr *msg, int flags,
    size_t *sent, struct cred *cr)
{
	int error;
	ssize_t len;
	int i;
	struct uio auio;

	/* All Solaris components should pass a cred for this operation. */
	ASSERT(cr != NULL);

	if (!KSOCKET_VALID(ks)) {
		if (sent != NULL)
			*sent = 0;
		return (ENOTSOCK);
	}

	bzero(&auio, sizeof (struct uio));
	auio.uio_loffset = 0;
	auio.uio_iov = msg->msg_iov;
	auio.uio_iovcnt = msg->msg_iovlen;
	if (flags & MSG_USERSPACE)
		auio.uio_segflg = UIO_USERSPACE;
	else
		auio.uio_segflg = UIO_SYSSPACE;
	auio.uio_extflg = UIO_COPY_DEFAULT;
	auio.uio_limit = 0;
	auio.uio_fmode = KSOCKET_FMODE(ks);
	len = 0;
	for (i = 0; i < msg->msg_iovlen; i++) {
		ssize_t iovlen;
		iovlen = (msg->msg_iov)[i].iov_len;
		len += iovlen;
		if (len < 0 || iovlen < 0)
			return (EINVAL);
	}
	auio.uio_resid = len;

	msg->msg_flags = flags | MSG_EOR;

	error = socket_sendmsg(KSTOSO(ks), msg, &auio, cr);
	if (error != 0) {
		if (sent != NULL)
			*sent = 0;
		return (error);
	}

	if (sent != NULL)
		*sent = len - auio.uio_resid;
	return (0);
}


int
ksocket_recv(ksocket_t ks, void *msg, size_t msglen, int flags,
    size_t *recv, struct cred *cr)
{
	int error;
	struct nmsghdr msghdr;
	struct uio auio;
	struct iovec iov;

	/* All Solaris components should pass a cred for this operation. */
	ASSERT(cr != NULL);

	if (!KSOCKET_VALID(ks)) {
		if (recv != NULL)
			*recv = 0;
		return (ENOTSOCK);
	}

	iov.iov_base = msg;
	iov.iov_len = msglen;

	bzero(&auio, sizeof (struct uio));
	auio.uio_loffset = 0;
	auio.uio_iov = &iov;
	auio.uio_iovcnt = 1;
	auio.uio_resid = msglen;
	if (flags & MSG_USERSPACE)
		auio.uio_segflg = UIO_USERSPACE;
	else
		auio.uio_segflg = UIO_SYSSPACE;
	auio.uio_extflg = UIO_COPY_DEFAULT;
	auio.uio_limit = 0;
	auio.uio_fmode = KSOCKET_FMODE(ks);

	msghdr.msg_name = NULL;
	msghdr.msg_namelen = 0;
	msghdr.msg_control = NULL;
	msghdr.msg_controllen = 0;
	msghdr.msg_flags = flags & (MSG_OOB | MSG_PEEK | MSG_WAITALL |
	    MSG_DONTWAIT | MSG_USERSPACE);

	error = socket_recvmsg(KSTOSO(ks), &msghdr, &auio, cr);
	if (error != 0) {
		if (recv != NULL)
			*recv = 0;
		return (error);
	}

	if (recv != NULL)
		*recv = msglen - auio.uio_resid;
	return (0);
}

int
ksocket_recvfrom(ksocket_t ks, void *msg, size_t msglen, int flags,
    struct sockaddr *name, socklen_t *namelen, size_t *recv, struct cred *cr)
{
	int error;
	struct nmsghdr msghdr;
	struct uio auio;
	struct iovec iov;

	/* All Solaris components should pass a cred for this operation. */
	ASSERT(cr != NULL);

	if (!KSOCKET_VALID(ks)) {
		if (recv != NULL)
			*recv = 0;
		return (ENOTSOCK);
	}

	iov.iov_base = msg;
	iov.iov_len = msglen;

	bzero(&auio, sizeof (struct uio));
	auio.uio_loffset = 0;
	auio.uio_iov = &iov;
	auio.uio_iovcnt = 1;
	auio.uio_resid = msglen;
	if (flags & MSG_USERSPACE)
		auio.uio_segflg = UIO_USERSPACE;
	else
		auio.uio_segflg = UIO_SYSSPACE;
	auio.uio_extflg = UIO_COPY_DEFAULT;
	auio.uio_limit = 0;
	auio.uio_fmode = KSOCKET_FMODE(ks);

	msghdr.msg_name = (char *)name;
	msghdr.msg_namelen = *namelen;
	msghdr.msg_control = NULL;
	msghdr.msg_controllen = 0;
	msghdr.msg_flags = flags & (MSG_OOB | MSG_PEEK | MSG_WAITALL |
	    MSG_DONTWAIT | MSG_USERSPACE);

	error = socket_recvmsg(KSTOSO(ks), &msghdr, &auio, cr);
	if (error != 0) {
		if (recv != NULL)
			*recv = 0;
		return (error);
	}
	if (recv != NULL)
		*recv = msglen - auio.uio_resid;

	bcopy(msghdr.msg_name, name, msghdr.msg_namelen);
	bcopy(&msghdr.msg_namelen, namelen, sizeof (msghdr.msg_namelen));
	return (0);
}

int
ksocket_recvmsg(ksocket_t ks, struct nmsghdr *msg, int flags, size_t *recv,
    struct cred *cr)
{
	int error;
	ssize_t len;
	int i;
	struct uio auio;

	/* All Solaris components should pass a cred for this operation. */
	ASSERT(cr != NULL);

	if (!KSOCKET_VALID(ks)) {
		if (recv != NULL)
			*recv = 0;
		return (ENOTSOCK);
	}

	bzero(&auio, sizeof (struct uio));
	auio.uio_loffset = 0;
	auio.uio_iov = msg->msg_iov;
	auio.uio_iovcnt = msg->msg_iovlen;
	if (msg->msg_flags & MSG_USERSPACE)
		auio.uio_segflg = UIO_USERSPACE;
	else
		auio.uio_segflg = UIO_SYSSPACE;
	auio.uio_extflg = UIO_COPY_DEFAULT;
	auio.uio_limit = 0;
	auio.uio_fmode = KSOCKET_FMODE(ks);
	len = 0;

	for (i = 0; i < msg->msg_iovlen; i++) {
		ssize_t iovlen;
		iovlen = (msg->msg_iov)[i].iov_len;
		len += iovlen;
		if (len < 0 || iovlen < 0)
			return (EINVAL);
	}
	auio.uio_resid = len;

	msg->msg_flags = flags & (MSG_OOB | MSG_PEEK | MSG_WAITALL |
	    MSG_DONTWAIT | MSG_USERSPACE);

	error = socket_recvmsg(KSTOSO(ks), msg, &auio, cr);
	if (error != 0) {
		if (recv != NULL)
			*recv = 0;
		return (error);
	}
	if (recv != NULL)
		*recv = len - auio.uio_resid;
	return (0);

}

int
ksocket_shutdown(ksocket_t ks, int how, struct cred *cr)
{
	struct sonode *so;

	/* All Solaris components should pass a cred for this operation. */
	ASSERT(cr != NULL);

	if (!KSOCKET_VALID(ks))
		return (ENOTSOCK);

	so = KSTOSO(ks);

	return (socket_shutdown(so, how, cr));
}

int
ksocket_close(ksocket_t ks, struct cred *cr)
{
	struct sonode *so;
	so = KSTOSO(ks);

	/* All Solaris components should pass a cred for this operation. */
	ASSERT(cr != NULL);

	mutex_enter(&so->so_lock);

	if (!KSOCKET_VALID(ks)) {
		mutex_exit(&so->so_lock);
		return (ENOTSOCK);
	}

	so->so_state |= SS_CLOSING;

	if (so->so_count > 1) {
		mutex_enter(&so->so_acceptq_lock);
		cv_broadcast(&so->so_acceptq_cv);
		mutex_exit(&so->so_acceptq_lock);
		cv_broadcast(&so->so_rcv_cv);
		cv_broadcast(&so->so_state_cv);
		cv_broadcast(&so->so_single_cv);
		cv_broadcast(&so->so_read_cv);
		cv_broadcast(&so->so_snd_cv);
		cv_broadcast(&so->so_copy_cv);
	}
	while (so->so_count > 1)
		cv_wait(&so->so_closing_cv, &so->so_lock);

	mutex_exit(&so->so_lock);
	/* Remove callbacks, if any */
	(void) ksocket_setcallbacks(ks, NULL, NULL, cr);

	(void) socket_close(so, 0, cr);
	socket_destroy(so);

	return (0);
}

int
ksocket_getsockname(ksocket_t ks, struct sockaddr *addr, socklen_t *addrlen,
    struct cred *cr)
{
	struct sonode *so;

	/* All Solaris components should pass a cred for this operation. */
	ASSERT(cr != NULL);

	if (!KSOCKET_VALID(ks))
		return (ENOTSOCK);

	so = KSTOSO(ks);

	if (addrlen == NULL || (addr == NULL && *addrlen != 0))
		return (EFAULT);

	return (socket_getsockname(so, addr, addrlen, cr));
}

int
ksocket_getpeername(ksocket_t ks, struct sockaddr *addr, socklen_t *addrlen,
    struct cred *cr)
{
	struct sonode *so;

	/* All Solaris components should pass a cred for this operation. */
	ASSERT(cr != NULL);

	if (!KSOCKET_VALID(ks))
		return (ENOTSOCK);

	so = KSTOSO(ks);

	if (addrlen == NULL || (addr == NULL && *addrlen != 0))
		return (EFAULT);

	return (socket_getpeername(so, addr, addrlen, B_FALSE, cr));
}

int
ksocket_getsockopt(ksocket_t ks, int level, int optname, void *optval,
    int *optlen, struct cred *cr)
{
	struct sonode *so;

	/* All Solaris components should pass a cred for this operation. */
	ASSERT(cr != NULL);

	if (!KSOCKET_VALID(ks))
		return (ENOTSOCK);

	so = KSTOSO(ks);

	if (optlen == NULL)
		return (EFAULT);
	if (*optlen > SO_MAXARGSIZE)
		return (EINVAL);

	return (socket_getsockopt(so, level, optname, optval,
	    (socklen_t *)optlen, 0, cr));
}

int
ksocket_setsockopt(ksocket_t ks, int level, int optname, const void *optval,
    int optlen, struct cred *cr)
{
	struct sonode *so;

	/* All Solaris components should pass a cred for this operation. */
	ASSERT(cr != NULL);

	if (!KSOCKET_VALID(ks))
		return (ENOTSOCK);

	so = KSTOSO(ks);

	if (optval == NULL)
		optlen = 0;

	return (socket_setsockopt(so, level, optname, optval,
	    (t_uscalar_t)optlen, cr));
}

/* ARGSUSED */
int
ksocket_setcallbacks(ksocket_t ks, ksocket_callbacks_t *cb, void *arg,
    struct cred *cr)
{
	struct sonode *so;

	/* All Solaris components should pass a cred for this operation. */
	ASSERT(cr != NULL);

	if (!KSOCKET_VALID(ks))
		return (ENOTSOCK);

	so = KSTOSO(ks);

	if (cb == NULL && arg != NULL)
		return (EFAULT);
	if (cb == NULL) {
		mutex_enter(&so->so_lock);
		bzero(&(so->so_ksock_callbacks), sizeof (ksocket_callbacks_t));
		so->so_ksock_cb_arg = NULL;
		mutex_exit(&so->so_lock);
	} else {
		mutex_enter(&so->so_lock);
		SETCALLBACK(so, cb, connected, KSOCKET_CB_CONNECTED)
		SETCALLBACK(so, cb, connectfailed, KSOCKET_CB_CONNECTFAILED)
		SETCALLBACK(so, cb, disconnected, KSOCKET_CB_DISCONNECTED)
		SETCALLBACK(so, cb, newdata, KSOCKET_CB_NEWDATA)
		SETCALLBACK(so, cb, newconn, KSOCKET_CB_NEWCONN)
		SETCALLBACK(so, cb, cansend, KSOCKET_CB_CANSEND)
		SETCALLBACK(so, cb, oobdata, KSOCKET_CB_OOBDATA)
		SETCALLBACK(so, cb, cantsendmore, KSOCKET_CB_CANTSENDMORE)
		SETCALLBACK(so, cb, cantrecvmore, KSOCKET_CB_CANTRECVMORE)
		so->so_ksock_cb_arg = arg;
		mutex_exit(&so->so_lock);
	}
	return (0);
}

int
ksocket_ioctl(ksocket_t ks, int cmd, intptr_t arg, int *rvalp, struct cred *cr)
{
	struct sonode *so;
	int rval;

	/* All Solaris components should pass a cred for this operation. */
	ASSERT(cr != NULL);

	if (!KSOCKET_VALID(ks))
		return (ENOTSOCK);

	so = KSTOSO(ks);

	switch (cmd) {
	default:
		/* STREAM iotcls are not supported */
		if ((cmd & 0xffffff00U) == STR) {
			rval = EOPNOTSUPP;
		} else {
			rval = socket_ioctl(so, cmd, arg,
			    KSOCKET_FMODE(ks) | FKIOCTL, cr, rvalp);
		}
		break;
	case FIOASYNC:
	case SIOCSPGRP:
	case FIOSETOWN:
	case SIOCGPGRP:
	case FIOGETOWN:
		rval = EOPNOTSUPP;
		break;
	}

	return (rval);
}

/*
 * Wait for an input event, similar to t_kspoll().
 * Ideas and code borrowed from ../devpoll.c
 * Basically, setup just enough poll data structures so
 * we can block on a CV until timeout or pollwakeup().
 */
int
ksocket_spoll(ksocket_t ks, int timo, short events, short *revents,
    struct cred *cr)
{
	struct		sonode *so;
	pollhead_t	*php, *php2;
	polldat_t	*pdp;
	pollcache_t	*pcp;
	int		error;
	clock_t		expires = 0;
	clock_t		rval;

	/* All Solaris components should pass a cred for this operation. */
	ASSERT(cr != NULL);
	ASSERT(curthread->t_pollcache == NULL);

	if (revents == NULL)
		return (EINVAL);
	if (!KSOCKET_VALID(ks))
		return (ENOTSOCK);
	so = KSTOSO(ks);

	/*
	 * Check if there are any events already pending.
	 * If we're not willing to block, (timo == 0) then
	 * pass "anyyet">0 to socket_poll so it can skip
	 * some work.  Othewise pass "anyyet"=0 and if
	 * there are no events pending, it will fill in
	 * the pollhead pointer we need for pollwakeup().
	 *
	 * XXX - pollrelock() logic needs to know which
	 * which pollcache lock to grab. It'd be a
	 * cleaner solution if we could pass pcp as
	 * an arguement in VOP_POLL interface instead
	 * of implicitly passing it using thread_t
	 * struct. On the other hand, changing VOP_POLL
	 * interface will require all driver/file system
	 * poll routine to change. May want to revisit
	 * the tradeoff later.
	 */
	php = NULL;
	*revents = 0;
	pcp = pcache_alloc();
	pcache_create(pcp, 1);

	mutex_enter(&pcp->pc_lock);
	curthread->t_pollcache = pcp;
	error = socket_poll(so, (short)events, (timo == 0),
	    revents, &php);
	curthread->t_pollcache = NULL;
	mutex_exit(&pcp->pc_lock);

	if (error != 0 || *revents != 0 || timo == 0)
		goto out;

	/*
	 * Need to block.  Did not get *revents, so the
	 * php should be non-NULL, but let's verify.
	 * Also compute when our sleep expires.
	 */
	if (php == NULL) {
		error = EIO;
		goto out;
	}
	if (timo > 0)
		expires = ddi_get_lbolt() +
		    MSEC_TO_TICK_ROUNDUP(timo);

	/*
	 * Setup: pollhead -> polldat -> pollcache
	 * needed for pollwakeup()
	 * pdp should be freed by pcache_destroy
	 */
	pdp = kmem_zalloc(sizeof (*pdp), KM_SLEEP);
	pdp->pd_fd = 0;
	pdp->pd_events = events;
	pdp->pd_pcache = pcp;
	pcache_insert_fd(pcp, pdp, 1);
	pollhead_insert(php, pdp);
	pdp->pd_php = php;

	mutex_enter(&pcp->pc_lock);
	while (!(so->so_state & SS_CLOSING)) {
		pcp->pc_flag = 0;

		/* Ditto pcp comment above. */
		curthread->t_pollcache = pcp;
		error = socket_poll(so, (short)events, 0,
		    revents, &php2);
		curthread->t_pollcache = NULL;
		ASSERT(php2 == php);

		if (error != 0 || *revents != 0)
			break;

		if (pcp->pc_flag & PC_POLLWAKE)
			continue;

		if (timo == -1) {
			rval = cv_wait_sig(&pcp->pc_cv, &pcp->pc_lock);
		} else {
			rval = cv_timedwait_sig(&pcp->pc_cv, &pcp->pc_lock,
			    expires);
		}
		if (rval <= 0) {
			if (rval == 0)
				error = EINTR;
			break;
		}
	}
	mutex_exit(&pcp->pc_lock);

	if (pdp->pd_php != NULL) {
		pollhead_delete(pdp->pd_php, pdp);
		pdp->pd_php = NULL;
		pdp->pd_fd = 0;
	}

	/*
	 * pollwakeup() may still interact with this pollcache. Wait until
	 * it is done.
	 */
	mutex_enter(&pcp->pc_no_exit);
	ASSERT(pcp->pc_busy >= 0);
	while (pcp->pc_busy > 0)
		cv_wait(&pcp->pc_busy_cv, &pcp->pc_no_exit);
	mutex_exit(&pcp->pc_no_exit);
out:
	pcache_destroy(pcp);
	return (error);
}

int
ksocket_sendmblk(ksocket_t ks, struct nmsghdr *msg, int flags,
    mblk_t **mpp, cred_t *cr)
{
	struct		sonode *so;
	int		i_val;
	socklen_t	val_len;
	mblk_t		*mp = *mpp;
	int		error;

	/* All Solaris components should pass a cred for this operation. */
	ASSERT(cr != NULL);

	if (!KSOCKET_VALID(ks))
		return (ENOTSOCK);

	so = KSTOSO(ks);

	if (flags & MSG_MBLK_QUICKRELE) {
		error = socket_getsockopt(so, SOL_SOCKET, SO_SND_COPYAVOID,
		    &i_val, &val_len, 0, cr);
		if (error != 0)
			return (error);

		/* Zero copy is not enable */
		if (i_val == 0)
			return (ECANCELED);

		for (; mp != NULL; mp = mp->b_cont)
			mp->b_datap->db_struioflag |= STRUIO_ZC;
	}

	error = socket_sendmblk(so, msg, flags, cr, mpp);

	return (error);
}


void
ksocket_hold(ksocket_t ks)
{
	struct sonode *so;
	so = KSTOSO(ks);

	if (!mutex_owned(&so->so_lock)) {
		mutex_enter(&so->so_lock);
		so->so_count++;
		mutex_exit(&so->so_lock);
	} else
		so->so_count++;
}

void
ksocket_rele(ksocket_t ks)
{
	struct sonode *so;

	so = KSTOSO(ks);
	/*
	 * When so_count equals 1 means no thread working on this ksocket
	 */
	if (so->so_count < 2)
		cmn_err(CE_PANIC, "ksocket_rele: sonode ref count 0 or 1");

	if (!mutex_owned(&so->so_lock)) {
		mutex_enter(&so->so_lock);
		if (--so->so_count == 1)
			cv_signal(&so->so_closing_cv);
		mutex_exit(&so->so_lock);
	} else {
		if (--so->so_count == 1)
			cv_signal(&so->so_closing_cv);
	}
}

int
ksocket_krecv_set(ksocket_t ks, ksocket_krecv_f cb, void *arg)
{
	return (so_krecv_set(KSTOSO(ks), (so_krecv_f)cb, arg));
}

void
ksocket_krecv_unblock(ksocket_t ks)
{
<<<<<<< HEAD
	so_krecv_unblock(KSTOSO(ks));
=======
	return (so_krecv_unblock(KSTOSO(ks)));
>>>>>>> 907c2824
}<|MERGE_RESOLUTION|>--- conflicted
+++ resolved
@@ -22,11 +22,7 @@
 /*
  * Copyright 2011 Nexenta Systems, Inc.  All rights reserved.
  * Copyright (c) 2008, 2010, Oracle and/or its affiliates. All rights reserved.
-<<<<<<< HEAD
  * Copyright 2017 Joyent, Inc.
-=======
- * Copyright 2015, Joyent, Inc.
->>>>>>> 907c2824
  */
 
 #include <sys/file.h>
@@ -946,9 +942,5 @@
 void
 ksocket_krecv_unblock(ksocket_t ks)
 {
-<<<<<<< HEAD
-	so_krecv_unblock(KSTOSO(ks));
-=======
 	return (so_krecv_unblock(KSTOSO(ks)));
->>>>>>> 907c2824
 }