--- conflicted
+++ resolved
@@ -22,12 +22,8 @@
 /*
  * Copyright 2011 Nexenta Systems, Inc.  All rights reserved.
  * Copyright (c) 2008, 2010, Oracle and/or its affiliates. All rights reserved.
-<<<<<<< HEAD
  * Copyright 2017 Joyent, Inc.
-=======
- * Copyright 2015, Joyent, Inc.
  * Copyright 2022 Garrett D'Amore
->>>>>>> d5ba9327
  */
 
 #include <sys/file.h>
