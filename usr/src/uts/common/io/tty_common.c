/*
 * Copyright 2005 Sun Microsystems, Inc.  All rights reserved.
 * Use is subject to license terms.
 */

/*
 * Copyright (c) 1983 Regents of the University of California.
 * All rights reserved. The Berkeley software License Agreement
 * specifies the terms and conditions for redistribution.
 */

#include <sys/types.h>
#include <sys/param.h>
#include <sys/signal.h>
#include <sys/systm.h>
#include <sys/termio.h>
#include <sys/ttold.h>
#include <sys/stropts.h>
#include <sys/stream.h>
#include <sys/strsubr.h>
#include <sys/strsun.h>
#include <sys/tty.h>
#include <sys/kmem.h>
#include <sys/errno.h>
#include <sys/ddi.h>
#include <sys/sunddi.h>
#include <sys/esunddi.h>

/*
 * The default (sane) set of termios values, unless
 * otherwise set by the user.
 */
static struct termios default_termios = {
	BRKINT|ICRNL|IXON|IMAXBEL,		/* c_iflag */
	OPOST|ONLCR|TAB3,			/* c_oflag */
	B9600|CS8|CREAD,			/* c_cflag */
	ISIG|ICANON|IEXTEN|ECHO|ECHOK|ECHOE|ECHOKE|ECHOCTL, /* c_lflag */
	{
		CINTR,
		CQUIT,
		CERASE,
		CKILL,
		CEOF,
		CEOL,
		CEOL2,
		CNSWTCH,
		CSTART,
		CSTOP,
		CSUSP,
		CDSUSP,
		CRPRNT,
		CFLUSH,
		CWERASE,
		CLNEXT,
		CSTATUS,
		CERASE2
	}
};


static int termioval(char **, uint_t *, char *);

void
ttycommon_close(tty_common_t *tc)
{
	mutex_enter(&tc->t_excl);
	tc->t_flags &= ~TS_XCLUDE;
	tc->t_readq = NULL;
	tc->t_writeq = NULL;
	if (tc->t_iocpending != NULL) {
		mblk_t *mp;

		mp = tc->t_iocpending;
		tc->t_iocpending = NULL;
		mutex_exit(&tc->t_excl);
		/*
		 * We were holding an "ioctl" response pending the
		 * availability of an "mblk" to hold data to be passed up;
		 * another "ioctl" came through, which means that "ioctl"
		 * must have timed out or been aborted.
		 */
		freemsg(mp);
	} else
		mutex_exit(&tc->t_excl);
}

/*
 * A "line discipline" module's queue is full.
 * Check whether IMAXBEL is set; if so, output a ^G, otherwise send an M_FLUSH
 * upstream flushing all the read queues.
 */
void
ttycommon_qfull(tty_common_t *tc, queue_t *q)
{
	mblk_t *mp;

	if (tc->t_iflag & IMAXBEL) {
		if (canput(WR(q))) {
			if ((mp = allocb(1, BPRI_HI)) != NULL) {
				*mp->b_wptr++ = CTRL('g');
				(void) putq(WR(q), mp);
			}
		}
	} else {
		flushq(q, FLUSHDATA);
		(void) putnextctl1(q, M_FLUSH, FLUSHR);
	}
}

/*
 * Process an "ioctl" message sent down to us, and return a reply message,
 * even if we don't understand the "ioctl".  Our client may want to use
 * that reply message for its own purposes if we don't understand it but
 * they do, and may want to modify it if we both understand it but they
 * understand it better than we do.
 * If the "ioctl" reply requires additional data to be passed up to the
 * caller, and we cannot allocate an mblk to hold the data, we return the
 * amount of data to be sent, so that our caller can do a "bufcall" and try
 * again later; otherwise, we return 0.
 */
size_t
ttycommon_ioctl(tty_common_t *tc, queue_t *q, mblk_t *mp, int *errorp)
{
	struct iocblk *iocp;
	size_t ioctlrespsize;
	mblk_t *tmp;

	*errorp = 0;	/* no error detected yet */

	iocp = (struct iocblk *)mp->b_rptr;

	if (iocp->ioc_count == TRANSPARENT) {
		*errorp = -1;	/* we don't understand it, maybe they do */
		return (0);
	}

	switch (iocp->ioc_cmd) {

	case TCSETSF:
		/*
		 * Flush the driver's queue, and send an M_FLUSH upstream
		 * to flush everybody above us.
		 */
		flushq(RD(q), FLUSHDATA);
		(void) putnextctl1(RD(q), M_FLUSH, FLUSHR);
		/* FALLTHROUGH */

	case TCSETSW:
	case TCSETS: {
		struct termios *cb;

		if (miocpullup(mp, sizeof (struct termios)) != 0) {
			*errorp = -1;
			break;
		}

		/*
		 * The only information we look at are the iflag word,
		 * the cflag word, and the start and stop characters.
		 */
		cb = (struct termios *)mp->b_cont->b_rptr;
		mutex_enter(&tc->t_excl);
		tc->t_iflag = cb->c_iflag;
		tc->t_cflag = cb->c_cflag;
		tc->t_stopc = cb->c_cc[VSTOP];
		tc->t_startc = cb->c_cc[VSTART];
		mutex_exit(&tc->t_excl);
		break;
	}

	case TCSETAF:
		/*
		 * Flush the driver's queue, and send an M_FLUSH upstream
		 * to flush everybody above us.
		 */
		flushq(RD(q), FLUSHDATA);
		(void) putnextctl1(RD(q), M_FLUSH, FLUSHR);
		/* FALLTHROUGH */

	case TCSETAW:
	case TCSETA: {
		struct termio *cb;

		if (miocpullup(mp, sizeof (struct termio)) != 0) {
			*errorp = -1;
			break;
		}

		/*
		 * The only information we look at are the iflag word
		 * and the cflag word.  Don't touch the unset portions.
		 */
		cb = (struct termio *)mp->b_cont->b_rptr;
		mutex_enter(&tc->t_excl);
		tc->t_iflag = (tc->t_iflag & 0xffff0000 | cb->c_iflag);
		tc->t_cflag = (tc->t_cflag & 0xffff0000 | cb->c_cflag);
		mutex_exit(&tc->t_excl);
		break;
	}

	case TIOCSWINSZ: {
		struct winsize *ws;

		if (miocpullup(mp, sizeof (struct winsize)) != 0) {
			*errorp = -1;
			break;
		}

		/*
		 * If the window size changed, send a SIGWINCH.
		 */
		ws = (struct winsize *)mp->b_cont->b_rptr;
		mutex_enter(&tc->t_excl);
		if (bcmp(&tc->t_size, ws, sizeof (struct winsize)) != 0) {
			tc->t_size = *ws;
			mutex_exit(&tc->t_excl);
			(void) putnextctl1(RD(q), M_PCSIG, SIGWINCH);
		} else
			mutex_exit(&tc->t_excl);
		break;
	}

	/*
	 * Prevent more opens.
	 */
	case TIOCEXCL:
		mutex_enter(&tc->t_excl);
		tc->t_flags |= TS_XCLUDE;
		mutex_exit(&tc->t_excl);
		break;

	/*
	 * Permit more opens.
	 */
	case TIOCNXCL:
		mutex_enter(&tc->t_excl);
		tc->t_flags &= ~TS_XCLUDE;
		mutex_exit(&tc->t_excl);
		break;

	/*
	 * Set or clear the "soft carrier" flag.
	 */
	case TIOCSSOFTCAR:
		if (miocpullup(mp, sizeof (int)) != 0) {
			*errorp = -1;
			break;
		}

		mutex_enter(&tc->t_excl);
		if (*(int *)mp->b_cont->b_rptr)
			tc->t_flags |= TS_SOFTCAR;
		else
			tc->t_flags &= ~TS_SOFTCAR;
		mutex_exit(&tc->t_excl);
		break;

	/*
	 * The permission checking has already been done at the stream
	 * head, since it has to be done in the context of the process
	 * doing the call.
	 */
	case TIOCSTI: {
		mblk_t *bp;

		if (miocpullup(mp, sizeof (char)) != 0) {
			*errorp = -1;
			break;
		}

		/*
		 * Simulate typing of a character at the terminal.
		 */
		if ((bp = allocb(1, BPRI_MED)) != NULL) {
			if (!canput(tc->t_readq->q_next))
				freemsg(bp);
			else {
				*bp->b_wptr++ = *mp->b_cont->b_rptr;
				putnext(tc->t_readq, bp);
			}
		}
		break;
	}
	}

	/*
	 * Turn the ioctl message into an ioctl ACK message.
	 */
	iocp->ioc_count = 0;	/* no data returned unless we say so */
	mp->b_datap->db_type = M_IOCACK;

	switch (iocp->ioc_cmd) {

	case TCSETSF:
	case TCSETSW:
	case TCSETS:
	case TCSETAF:
	case TCSETAW:
	case TCSETA:
	case TIOCSWINSZ:
	case TIOCEXCL:
	case TIOCNXCL:
	case TIOCSSOFTCAR:
	case TIOCSTI:
		/*
		 * We've done all the important work on these already;
		 * just reply with an ACK.
		 */
		break;

	case TCGETS: {
		struct termios *cb;
		mblk_t *datap;

		if ((datap = allocb(sizeof (struct termios),
		    BPRI_HI)) == NULL) {
			ioctlrespsize = sizeof (struct termios);
			goto allocfailure;
		}
		cb = (struct termios *)datap->b_wptr;
		/*
		 * The only information we supply is the cflag word.
		 * Our copy of the iflag word is just that, a copy.
		 */
		bzero(cb, sizeof (struct termios));
		cb->c_cflag = tc->t_cflag;
		datap->b_wptr += sizeof (struct termios);
		iocp->ioc_count = sizeof (struct termios);
		if (mp->b_cont != NULL)
			freemsg(mp->b_cont);
		mp->b_cont = datap;
		break;
	}

	case TCGETA: {
		struct termio *cb;
		mblk_t *datap;

		if ((datap = allocb(sizeof (struct termio), BPRI_HI)) == NULL) {
			ioctlrespsize = sizeof (struct termio);
			goto allocfailure;
		}

		cb = (struct termio *)datap->b_wptr;
		/*
		 * The only information we supply is the cflag word.
		 * Our copy of the iflag word is just that, a copy.
		 */
		bzero(cb, sizeof (struct termio));
		cb->c_cflag = tc->t_cflag;
		datap->b_wptr += sizeof (struct termio);
		iocp->ioc_count = sizeof (struct termio);
		if (mp->b_cont != NULL)
			freemsg(mp->b_cont);
		mp->b_cont = datap;
		break;
	}

	/*
	 * Get the "soft carrier" flag.
	 */
	case TIOCGSOFTCAR: {
		mblk_t *datap;

		if ((datap = allocb(sizeof (int), BPRI_HI)) == NULL) {
			ioctlrespsize = sizeof (int);
			goto allocfailure;
		}
		if (tc->t_flags & TS_SOFTCAR)
			*(int *)datap->b_wptr = 1;
		else
			*(int *)datap->b_wptr = 0;
		datap->b_wptr += sizeof (int);
		iocp->ioc_count = sizeof (int);
		if (mp->b_cont != NULL)
			freemsg(mp->b_cont);
		mp->b_cont = datap;
		break;
	}

	case TIOCGWINSZ: {
		mblk_t *datap;

		if ((datap = allocb(sizeof (struct winsize),
		    BPRI_HI)) == NULL) {
			ioctlrespsize = sizeof (struct winsize);
			goto allocfailure;
		}
		/*
		 * Return the current size.
		 */
		*(struct winsize *)datap->b_wptr = tc->t_size;
		datap->b_wptr += sizeof (struct winsize);
		iocp->ioc_count = sizeof (struct winsize);
		if (mp->b_cont != NULL)
			freemsg(mp->b_cont);
		mp->b_cont = datap;
		break;
	}

	default:
		*errorp = -1;	/* we don't understand it, maybe they do */
		break;
	}
	return (0);

allocfailure:

	mutex_enter(&tc->t_excl);
	tmp = tc->t_iocpending;
	tc->t_iocpending = mp;	/* hold this ioctl */
	mutex_exit(&tc->t_excl);
	/*
	 * We needed to allocate something to handle this "ioctl", but
	 * couldn't; save this "ioctl" and arrange to get called back when
	 * it's more likely that we can get what we need.
	 * If there's already one being saved, throw it out, since it
	 * must have timed out.
	 */
	if (tmp != NULL)
		freemsg(tmp);
	return (ioctlrespsize);
}

<<<<<<< HEAD
#define	NFIELDS	22	/* 17 control characters + 4 sets of modes */
=======
#define	NFIELDS	22	/* 18 control characters + 4 sets of modes */
>>>>>>> a5934736

/*
 * Init routine run from main at boot time.
 * Creates a property in the "options" node that is
 * the default set of termios modes upon driver open.
 * If the property already existed, then it was
 * defined in the options.conf file.  In this case we
 * need to convert this string (stty -g style) to an
 * actual termios structure and store the new property
 * value.
 */

void
ttyinit()
{
	dev_info_t *dip;
	struct termios new_termios;
	struct termios *tp;
	char *property = "ttymodes";
	char **modesp, *cp;
	int i;
	uint_t val;
	uint_t len;


	/*
	 * If the termios defaults were NOT set up by the
	 * user via the options.conf file, create it using the
	 * "sane" set of termios modes.
	 * Note that if the property had been created via the
	 * options.conf file, it would have been created as
	 * a string property.  Since we would like to store
	 * a structure (termios) in this property, we need
	 * to change the property type to byte array.
	 */
	if (ddi_prop_lookup_string_array(DDI_DEV_T_ANY, ddi_root_node(), 0,
	    property, (char ***)&modesp, &len) != DDI_PROP_SUCCESS) {

		if ((dip = ddi_find_devinfo("options", -1, 0)) == NULL) {
			cmn_err(CE_PANIC,
			    "ttyinit: Can't find options node!\n");
		}
		/*
		 * Create the property.
		 */
		if (ddi_prop_update_byte_array(DDI_DEV_T_NONE, dip,
		    property, (uchar_t *)&default_termios,
		    sizeof (struct termios)) != DDI_PROP_SUCCESS) {
			cmn_err(CE_PANIC, "ttyinit: can't create %s property\n",
			    property);
		}
		return;
	}

	/*
	 * This property was already set in the options.conf
	 * file.  We must convert it from a "stty -g" string
	 * to an actual termios structure.
	 */
	bzero(&new_termios, sizeof (struct termios));
	tp = &new_termios;
	cp = *modesp;
	for (i = 0; i < NFIELDS; i++) {
		/*
		 * Check for bad field/string.
		 */
		if (termioval(&cp, &val, *modesp+strlen(*modesp)) == -1) {
			cmn_err(CE_WARN,
			    "ttyinit: property '%s' %s\n", property,
			    "set incorrectly, using sane value");
			tp = &default_termios;
			break;
		}
		switch (i) {
		case 0:
			new_termios.c_iflag = (tcflag_t)val;
			break;
		case 1:
			new_termios.c_oflag = (tcflag_t)val;
			break;
		case 2:
			new_termios.c_cflag = (tcflag_t)val;
			break;
		case 3:
			new_termios.c_lflag = (tcflag_t)val;
			break;
		default:
			new_termios.c_cc[i - 4] = (cc_t)val;
		}
	}
	if ((dip = ddi_find_devinfo("options", -1, 0)) == NULL) {
		cmn_err(CE_PANIC, "ttyinit: Can't find options node!\n");
	}

	/*
	 * We need to create ttymode property as a byte array
	 * since it will be interpreted as a termios struct.
	 * The property was created as a string by default.
	 * So remove the old property and add the new one -
	 * otherwise we end up with two ttymodes properties.
	 */
	if (e_ddi_prop_remove(DDI_DEV_T_NONE, dip, property)
	    != DDI_PROP_SUCCESS) {
		cmn_err(CE_WARN, "ttyinit: cannot remove '%s' property\n",
		    property);
	}
	/*
	 * Store the new defaults.  Since, this property was
	 * autoconfig'ed, we must use e_ddi_prop_update_byte_array().
	 */
	if (e_ddi_prop_update_byte_array(DDI_DEV_T_NONE, dip, property,
	    (uchar_t *)tp, sizeof (struct termios)) != DDI_PROP_SUCCESS) {
		cmn_err(CE_PANIC, "ttyinit: cannot modify '%s' property\n",
		    property);
	}
	ddi_prop_free(modesp);
}

/*
 * Convert hex string representation of termios field
 * to a uint_t.  Increments string pointer to the next
 * field, and assigns value. Returns -1 if no more fields
 * or an error.
 */

static int
termioval(char **sp, uint_t *valp, char *ep)
{
	char *s = *sp;
	uint_t digit;

	if (s == 0)
		return (-1);
	*valp = 0;
	while (s < ep) {
		if (*s >= '0' && *s <= '9')
			digit = *s++ - '0';
		else if (*s >= 'a' && *s <= 'f')
			digit = *s++ - 'a' + 10;
		else if (*s >= 'A' && *s <= 'F')
			digit = *s++ - 'A' + 10;
		else if (*s == ':' || *s == '\0')
			break;
		else
			return (-1);
		*valp = (*valp * 16) + digit;
	}
	/*
	 * Null string or empty field.
	 */
	if (s == *sp)
		return (-1);

	if (s < ep && *s == ':')
		s++;

	*sp = s;
	return (0);
}<|MERGE_RESOLUTION|>--- conflicted
+++ resolved
@@ -422,11 +422,7 @@
 	return (ioctlrespsize);
 }
 
-<<<<<<< HEAD
-#define	NFIELDS	22	/* 17 control characters + 4 sets of modes */
-=======
 #define	NFIELDS	22	/* 18 control characters + 4 sets of modes */
->>>>>>> a5934736
 
 /*
  * Init routine run from main at boot time.
