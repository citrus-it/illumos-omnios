--- conflicted
+++ resolved
@@ -20,12 +20,8 @@
  */
 
 /*
-<<<<<<< HEAD
-=======
+ * Copyright (c) 2012, Alexey Zaytsev <alexey.zaytsev@gmail.com>
  * Copyright (c) 2015, Nexenta Systems, Inc. All rights reserved.
->>>>>>> 510a6847
- * Copyright (c) 2012, Alexey Zaytsev <alexey.zaytsev@gmail.com>
- * Copyright (c) 2014, Nexenta Systems, Inc. All rights reserved.
  * Copyright (c) 2016 by Delphix. All rights reserved.
  */
 
@@ -162,8 +158,6 @@
 	ddi_devid_t		devid;
 };
 
-static int vioblk_get_id(struct vioblk_softc *sc);
-
 static int vioblk_read(void *arg, bd_xfer_t *xfer);
 static int vioblk_write(void *arg, bd_xfer_t *xfer);
 static int vioblk_flush(void *arg, bd_xfer_t *xfer);
@@ -438,6 +432,7 @@
 vioblk_driveinfo(void *arg, bd_drive_t *drive)
 {
 	struct vioblk_softc *sc = (void *)arg;
+	size_t d_serial_len = 0;
 
 	drive->d_qsize = sc->sc_vq->vq_num;
 	drive->d_removable = B_FALSE;
@@ -451,9 +446,12 @@
 	drive->d_product = "Block Device";
 	drive->d_product_len = strlen(drive->d_product);
 
-	(void) vioblk_get_id(sc);
-	drive->d_serial = sc->devid;
-	drive->d_serial_len = strlen(drive->d_serial);
+	char *devidstr = ddi_devid_str_encode(sc->devid, NULL);
+	if (devidstr != NULL) {
+		d_serial_len = strlen(devidstr);
+	}
+	drive->d_serial = devidstr;
+	drive->d_serial_len = d_serial_len;
 
 	drive->d_revision = "0000";
 	drive->d_revision_len = strlen(drive->d_revision);
@@ -481,7 +479,6 @@
  * Return DDI_SUCCESS or DDI_FAILURE.
  */
 static int
-<<<<<<< HEAD
 vioblk_devid_fabricate(void *arg, dev_info_t *devinfo,
     ddi_devid_t *devid)
 {
@@ -492,13 +489,6 @@
 	uint_t		chksum;
 	int		i;
 	int		devid_size;
-=======
-vioblk_get_id(struct vioblk_softc *sc)
-{
-	clock_t deadline;
-	int ret;
-	bd_xfer_t xfer;
->>>>>>> 510a6847
 
 	/*
 	 * Use the in-memory devid if present and write it to disk.
@@ -588,7 +578,6 @@
 		goto err;
 	}
 
-<<<<<<< HEAD
 	if (bd_tg_rdwr(sc->sc_dev, TG_READ, dkdevidp, blk,
 	    NBPSCTR, NULL) != 0) {
 		goto err;
@@ -598,40 +587,6 @@
 	if ((dkdevidp->dkd_rev_hi != DK_DEVID_REV_MSB) ||
 	    (dkdevidp->dkd_rev_lo != DK_DEVID_REV_LSB)) {
 		goto err;
-=======
-	/* timeout */
-	if (ret < 0) {
-		dev_err(sc->sc_dev, CE_WARN,
-		    "Cannot get devid from the device");
-		return (DDI_FAILURE);
-	}
-
-	return (0);
-
-out_rw:
-	(void) ddi_dma_unbind_handle(xfer.x_dmah);
-out_map:
-	ddi_dma_free_handle(&xfer.x_dmah);
-out_alloc:
-	return (ret);
-}
-
-static int
-vioblk_devid_init(void *arg, dev_info_t *devinfo, ddi_devid_t *devid)
-{
-	struct vioblk_softc *sc = (void *)arg;
-	int ret;
-
-	ret = vioblk_get_id(sc);
-	if (ret != DDI_SUCCESS)
-		return (ret);
-
-	ret = ddi_devid_init(devinfo, DEVID_ATA_SERIAL,
-	    VIRTIO_BLK_ID_BYTES, sc->devid, devid);
-	if (ret != DDI_SUCCESS) {
-		dev_err(devinfo, CE_WARN, "Cannot build devid from the device");
-		return (ret);
->>>>>>> 510a6847
 	}
 
 	/* Calculate the checksum */
@@ -644,7 +599,6 @@
 		goto err;
 	}
 
-<<<<<<< HEAD
 	/* Validate the device id */
 	if (ddi_devid_valid((ddi_devid_t)dkdevidp->dkd_devid) != DDI_SUCCESS) {
 		goto err;
@@ -717,9 +671,6 @@
 		}
 	}
 	return (DDI_SUCCESS);
-=======
-	return (0);
->>>>>>> 510a6847
 }
 
 static void
