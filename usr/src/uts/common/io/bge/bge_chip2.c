/*
 * CDDL HEADER START
 *
 * The contents of this file are subject to the terms of the
 * Common Development and Distribution License (the "License").
 * You may not use this file except in compliance with the License.
 *
 * You can obtain a copy of the license at usr/src/OPENSOLARIS.LICENSE
 * or http://www.opensolaris.org/os/licensing.
 * See the License for the specific language governing permissions
 * and limitations under the License.
 *
 * When distributing Covered Code, include this CDDL HEADER in each
 * file and include the License file at usr/src/OPENSOLARIS.LICENSE.
 * If applicable, add the following below this CDDL HEADER, with the
 * fields enclosed by brackets "[]" replaced with your own identifying
 * information: Portions Copyright [yyyy] [name of copyright owner]
 *
 * CDDL HEADER END
 */

/*
 * Copyright (c) 2002, 2010, Oracle and/or its affiliates. All rights reserved.
 */

/*
 * Copyright 2011 Nexenta Systems, Inc.  All rights reserved.
 */

#include "bge_impl.h"

#define	PIO_ADDR(bgep, offset)	((void *)((caddr_t)(bgep)->io_regs+(offset)))

/*
 * Future features ... ?
 */
#define	BGE_CFG_IO8	1	/* 8/16-bit cfg space BIS/BIC	*/
#define	BGE_IND_IO32	1	/* indirect access code		*/
#define	BGE_SEE_IO32	1	/* SEEPROM access code		*/
#define	BGE_FLASH_IO32	1	/* FLASH access code		*/

/*
 * BGE MSI tunable:
 *
 * By default MSI is enabled on all supported platforms but it is disabled
 * for some Broadcom chips due to known MSI hardware issues. Currently MSI
 * is enabled only for 5714C A2 and 5715C A2 broadcom chips.
 */
boolean_t bge_enable_msi = B_TRUE;

/*
 * PCI-X/PCI-E relaxed ordering tunable for OS/Nexus driver
 */
boolean_t bge_relaxed_ordering = B_TRUE;

/*
 * Property names
 */
static char knownids_propname[] = "bge-known-subsystems";

/*
 * Patchable globals:
 *
 *	bge_autorecover
 *		Enables/disables automatic recovery after fault detection
 *
 *	bge_mlcr_default
 *		Value to program into the MLCR; controls the chip's GPIO pins
 *
 *	bge_dma_{rd,wr}prio
 *		Relative priorities of DMA reads & DMA writes respectively.
 *		These may each be patched to any value 0-3.  Equal values
 *		will give "fair" (round-robin) arbitration for PCI access.
 *		Unequal values will give one or the other function priority.
 *
 *	bge_dma_rwctrl
 *		Value to put in the Read/Write DMA control register.  See
 *	        the Broadcom PRM for things you can fiddle with in this
 *		register ...
 *
 *	bge_{tx,rx}_{count,ticks}_{norm,intr}
 *		Send/receive interrupt coalescing parameters.  Counts are
 *		#s of descriptors, ticks are in microseconds.  *norm* values
 *		apply between status updates/interrupts; the *intr* values
 *		refer to the 'during-interrupt' versions - see the PRM.
 *
 *		NOTE: these values have been determined by measurement. They
 *		differ significantly from the values recommended in the PRM.
 */
static uint32_t bge_autorecover = 1;
static uint32_t bge_mlcr_default_5714 = MLCR_DEFAULT_5714;

static uint32_t bge_dma_rdprio = 1;
static uint32_t bge_dma_wrprio = 0;
static uint32_t bge_dma_rwctrl = PDRWCR_VAR_DEFAULT;
static uint32_t bge_dma_rwctrl_5721 = PDRWCR_VAR_5721;
static uint32_t bge_dma_rwctrl_5714 = PDRWCR_VAR_5714;
static uint32_t bge_dma_rwctrl_5715 = PDRWCR_VAR_5715;

uint32_t bge_rx_ticks_norm = 128;
uint32_t bge_tx_ticks_norm = 2048;		/* 8 for FJ2+ !?!?	*/
uint32_t bge_rx_count_norm = 8;
uint32_t bge_tx_count_norm = 128;

static uint32_t bge_rx_ticks_intr = 128;
static uint32_t bge_tx_ticks_intr = 0;		/* 8 for FJ2+ !?!?	*/
static uint32_t bge_rx_count_intr = 2;
static uint32_t bge_tx_count_intr = 0;

/*
 * Memory pool configuration parameters.
 *
 * These are generally specific to each member of the chip family, since
 * each one may have a different memory size/configuration.
 *
 * Setting the mbuf pool length for a specific type of chip to 0 inhibits
 * the driver from programming the various registers; instead they are left
 * at their hardware defaults.  This is the preferred option for later chips
 * (5705+), whereas the older chips *required* these registers to be set,
 * since the h/w default was 0 ;-(
 */
static uint32_t bge_mbuf_pool_base	= MBUF_POOL_BASE_DEFAULT;
static uint32_t bge_mbuf_pool_base_5704	= MBUF_POOL_BASE_5704;
static uint32_t bge_mbuf_pool_base_5705	= MBUF_POOL_BASE_5705;
static uint32_t bge_mbuf_pool_base_5721 = MBUF_POOL_BASE_5721;
static uint32_t bge_mbuf_pool_len	= MBUF_POOL_LENGTH_DEFAULT;
static uint32_t bge_mbuf_pool_len_5704	= MBUF_POOL_LENGTH_5704;
static uint32_t bge_mbuf_pool_len_5705	= 0;	/* use h/w default	*/
static uint32_t bge_mbuf_pool_len_5721	= 0;

/*
 * Various high and low water marks, thresholds, etc ...
 *
 * Note: these are taken from revision 7 of the PRM, and some are different
 * from both the values in earlier PRMs *and* those determined experimentally
 * and used in earlier versions of this driver ...
 */
static uint32_t bge_mbuf_hi_water	= MBUF_HIWAT_DEFAULT;
static uint32_t bge_mbuf_lo_water_rmac	= MAC_RX_MBUF_LOWAT_DEFAULT;
static uint32_t bge_mbuf_lo_water_rdma	= RDMA_MBUF_LOWAT_DEFAULT;

static uint32_t bge_dmad_lo_water	= DMAD_POOL_LOWAT_DEFAULT;
static uint32_t bge_dmad_hi_water	= DMAD_POOL_HIWAT_DEFAULT;
static uint32_t bge_lowat_recv_frames	= LOWAT_MAX_RECV_FRAMES_DEFAULT;

static uint32_t bge_replenish_std	= STD_RCV_BD_REPLENISH_DEFAULT;
static uint32_t bge_replenish_mini	= MINI_RCV_BD_REPLENISH_DEFAULT;
static uint32_t bge_replenish_jumbo	= JUMBO_RCV_BD_REPLENISH_DEFAULT;

static uint32_t	bge_watchdog_count	= 1 << 16;
static uint16_t bge_dma_miss_limit	= 20;

static uint32_t bge_stop_start_on_sync	= 0;

/*
 * bge_intr_max_loop controls the maximum loop number within bge_intr.
 * When loading NIC with heavy network traffic, it is useful.
 * Increasing this value could have positive effect to throughput,
 * but it might also increase ticks of a bge ISR stick on CPU, which might
 * lead to bad UI interactive experience. So tune this with caution.
 */
static int bge_intr_max_loop = 1;

/*
 * ========== Low-level chip & ring buffer manipulation ==========
 */

#define	BGE_DBG		BGE_DBG_REGS	/* debug flag for this code	*/


/*
 * Config space read-modify-write routines
 */

#if	BGE_CFG_IO8

static void bge_cfg_clr16(bge_t *bgep, bge_regno_t regno, uint16_t bits);
#pragma	inline(bge_cfg_clr16)

static void
bge_cfg_clr16(bge_t *bgep, bge_regno_t regno, uint16_t bits)
{
	uint16_t regval;

	BGE_TRACE(("bge_cfg_clr16($%p, 0x%lx, 0x%x)",
	    (void *)bgep, regno, bits));

	regval = pci_config_get16(bgep->cfg_handle, regno);

	BGE_DEBUG(("bge_cfg_clr16($%p, 0x%lx, 0x%x): 0x%x => 0x%x",
	    (void *)bgep, regno, bits, regval, regval & ~bits));

	regval &= ~bits;
	pci_config_put16(bgep->cfg_handle, regno, regval);
}

#endif	/* BGE_CFG_IO8 */

static void bge_cfg_clr32(bge_t *bgep, bge_regno_t regno, uint32_t bits);
#pragma	inline(bge_cfg_clr32)

static void
bge_cfg_clr32(bge_t *bgep, bge_regno_t regno, uint32_t bits)
{
	uint32_t regval;

	BGE_TRACE(("bge_cfg_clr32($%p, 0x%lx, 0x%x)",
	    (void *)bgep, regno, bits));

	regval = pci_config_get32(bgep->cfg_handle, regno);

	BGE_DEBUG(("bge_cfg_clr32($%p, 0x%lx, 0x%x): 0x%x => 0x%x",
	    (void *)bgep, regno, bits, regval, regval & ~bits));

	regval &= ~bits;
	pci_config_put32(bgep->cfg_handle, regno, regval);
}

#if	BGE_IND_IO32

/*
 * Indirect access to registers & RISC scratchpads, using config space
 * accesses only.
 *
 * This isn't currently used, but someday we might want to use it for
 * restoring the Subsystem Device/Vendor registers (which aren't directly
 * writable in Config Space), or for downloading firmware into the RISCs
 *
 * In any case there are endian issues to be resolved before this code is
 * enabled; the bizarre way that bytes get twisted by this chip AND by
 * the PCI bridge in SPARC systems mean that we shouldn't enable it until
 * it's been thoroughly tested for all access sizes on all supported
 * architectures (SPARC *and* x86!).
 */
uint32_t bge_ind_get32(bge_t *bgep, bge_regno_t regno);
#pragma	inline(bge_ind_get32)

uint32_t
bge_ind_get32(bge_t *bgep, bge_regno_t regno)
{
	uint32_t val;

	BGE_TRACE(("bge_ind_get32($%p, 0x%lx)", (void *)bgep, regno));

#ifdef __sparc
	if (DEVICE_5717_SERIES_CHIPSETS(bgep))
		regno = LE_32(regno);
#endif
	pci_config_put32(bgep->cfg_handle, PCI_CONF_BGE_RIAAR, regno);
	val = pci_config_get32(bgep->cfg_handle, PCI_CONF_BGE_RIADR);

	BGE_DEBUG(("bge_ind_get32($%p, 0x%lx) => 0x%x",
	    (void *)bgep, regno, val));

	val = LE_32(val);

	return (val);
}

void bge_ind_put32(bge_t *bgep, bge_regno_t regno, uint32_t val);
#pragma	inline(bge_ind_put32)

void
bge_ind_put32(bge_t *bgep, bge_regno_t regno, uint32_t val)
{
	BGE_TRACE(("bge_ind_put32($%p, 0x%lx, 0x%x)",
	    (void *)bgep, regno, val));

	val = LE_32(val);
#ifdef __sparc
	if (DEVICE_5717_SERIES_CHIPSETS(bgep))
		regno = LE_32(regno);
#endif
	pci_config_put32(bgep->cfg_handle, PCI_CONF_BGE_RIAAR, regno);
	pci_config_put32(bgep->cfg_handle, PCI_CONF_BGE_RIADR, val);
}

#endif	/* BGE_IND_IO32 */

#if	BGE_DEBUGGING

static void bge_pci_check(bge_t *bgep);
#pragma	no_inline(bge_pci_check)

static void
bge_pci_check(bge_t *bgep)
{
	uint16_t pcistatus;

	pcistatus = pci_config_get16(bgep->cfg_handle, PCI_CONF_STAT);
	if ((pcistatus & (PCI_STAT_R_MAST_AB | PCI_STAT_R_TARG_AB)) != 0)
		BGE_DEBUG(("bge_pci_check($%p): PCI status 0x%x",
		    (void *)bgep, pcistatus));
}

#endif	/* BGE_DEBUGGING */

/*
 * Perform first-stage chip (re-)initialisation, using only config-space
 * accesses:
 *
 * + Read the vendor/device/revision/subsystem/cache-line-size registers,
 *   returning the data in the structure pointed to by <idp>.
 * + Configure the target-mode endianness (swap) options.
 * + Disable interrupts and enable Memory Space accesses.
 * + Enable or disable Bus Mastering according to the <enable_dma> flag.
 *
 * This sequence is adapted from Broadcom document 570X-PG102-R,
 * page 102, steps 1-3, 6-8 and 11-13.  The omitted parts of the sequence
 * are 4 and 5 (Reset Core and wait) which are handled elsewhere.
 *
 * This function MUST be called before any non-config-space accesses
 * are made; on this first call <enable_dma> is B_FALSE, and it
 * effectively performs steps 3-1(!) of the initialisation sequence
 * (the rest are not required but should be harmless).
 *
 * It MUST also be called after a chip reset, as this disables
 * Memory Space cycles!  In this case, <enable_dma> is B_TRUE, and
 * it is effectively performing steps 6-8.
 */
void bge_chip_cfg_init(bge_t *bgep, chip_id_t *cidp, boolean_t enable_dma);
#pragma	no_inline(bge_chip_cfg_init)

void
bge_chip_cfg_init(bge_t *bgep, chip_id_t *cidp, boolean_t enable_dma)
{
	ddi_acc_handle_t handle;
	uint16_t command;
	uint32_t mhcr;
	uint16_t value16;
	int i;

	BGE_TRACE(("bge_chip_cfg_init($%p, $%p, %d)",
	    (void *)bgep, (void *)cidp, enable_dma));

	/*
	 * Step 3: save PCI cache line size and subsystem vendor ID
	 *
	 * Read all the config-space registers that characterise the
	 * chip, specifically vendor/device/revision/subsystem vendor
	 * and subsystem device id.  We expect (but don't check) that
	 * (vendor == VENDOR_ID_BROADCOM) && (device == DEVICE_ID_5704)
	 *
	 * Also save all bus-transaction related registers (cache-line
	 * size, bus-grant/latency parameters, etc).  Some of these are
	 * cleared by reset, so we'll have to restore them later.  This
	 * comes from the Broadcom document 570X-PG102-R ...
	 *
	 * Note: Broadcom document 570X-PG102-R seems to be in error
	 * here w.r.t. the offsets of the Subsystem Vendor ID and
	 * Subsystem (Device) ID registers, which are the opposite way
	 * round according to the PCI standard.  For good measure, we
	 * save/restore both anyway.
	 */
	handle = bgep->cfg_handle;

	/*
	 * For some chipsets (e.g., BCM5718), if MHCR_ENABLE_ENDIAN_BYTE_SWAP
	 * has been set in PCI_CONF_COMM already, we need to write the
	 * byte-swapped value to it. So we just write zero first for simplicity.
	 */
	cidp->device = pci_config_get16(handle, PCI_CONF_DEVID);
	if (DEVICE_5717_SERIES_CHIPSETS(bgep))
		pci_config_put32(handle, PCI_CONF_BGE_MHCR, 0);
	mhcr = pci_config_get32(handle, PCI_CONF_BGE_MHCR);
	cidp->asic_rev = mhcr & MHCR_CHIP_REV_MASK;
	cidp->businfo = pci_config_get32(handle, PCI_CONF_BGE_PCISTATE);
	cidp->command = pci_config_get16(handle, PCI_CONF_COMM);

	cidp->vendor = pci_config_get16(handle, PCI_CONF_VENID);
	cidp->subven = pci_config_get16(handle, PCI_CONF_SUBVENID);
	cidp->subdev = pci_config_get16(handle, PCI_CONF_SUBSYSID);
	cidp->revision = pci_config_get8(handle, PCI_CONF_REVID);
	cidp->clsize = pci_config_get8(handle, PCI_CONF_CACHE_LINESZ);
	cidp->latency = pci_config_get8(handle, PCI_CONF_LATENCY_TIMER);

	BGE_DEBUG(("bge_chip_cfg_init: %s bus is %s and %s; #INTA is %s",
	    cidp->businfo & PCISTATE_BUS_IS_PCI ? "PCI" : "PCI-X",
	    cidp->businfo & PCISTATE_BUS_IS_FAST ? "fast" : "slow",
	    cidp->businfo & PCISTATE_BUS_IS_32_BIT ? "narrow" : "wide",
	    cidp->businfo & PCISTATE_INTA_STATE ? "high" : "low"));
	BGE_DEBUG(("bge_chip_cfg_init: vendor 0x%x device 0x%x revision 0x%x",
	    cidp->vendor, cidp->device, cidp->revision));
	BGE_DEBUG(("bge_chip_cfg_init: subven 0x%x subdev 0x%x asic_rev 0x%x",
	    cidp->subven, cidp->subdev, cidp->asic_rev));
	BGE_DEBUG(("bge_chip_cfg_init: clsize %d latency %d command 0x%x",
	    cidp->clsize, cidp->latency, cidp->command));

	/*
	 * Step 2 (also step 6): disable and clear interrupts.
	 * Steps 11-13: configure PIO endianness options, and enable
	 * indirect register access.  We'll also select any other
	 * options controlled by the MHCR (e.g. tagged status, mask
	 * interrupt mode) at this stage ...
	 *
	 * Note: internally, the chip is 64-bit and BIG-endian, but
	 * since it talks to the host over a (LITTLE-endian) PCI bus,
	 * it normally swaps bytes around at the PCI interface.
	 * However, the PCI host bridge on SPARC systems normally
	 * swaps the byte lanes around too, since SPARCs are also
	 * BIG-endian.  So it turns out that on SPARC, the right
	 * option is to tell the chip to swap (and the host bridge
	 * will swap back again), whereas on x86 we ask the chip
	 * NOT to swap, so the natural little-endianness of the
	 * PCI bus is assumed.  Then the only thing that doesn't
	 * automatically work right is access to an 8-byte register
	 * by a little-endian host; but we don't want to set the
	 * MHCR_ENABLE_REGISTER_WORD_SWAP bit because then 4-byte
	 * accesses don't go where expected ;-(  So we live with
	 * that, and perform word-swaps in software in the few cases
	 * where a chip register is defined as an 8-byte value --
	 * see the code below for details ...
	 *
	 * Note: the meaning of the 'MASK_INTERRUPT_MODE' bit isn't
	 * very clear in the register description in the PRM, but
	 * Broadcom document 570X-PG104-R page 248 explains a little
	 * more (under "Broadcom Mask Mode").  The bit changes the way
	 * the MASK_PCI_INT_OUTPUT bit works: with MASK_INTERRUPT_MODE
	 * clear, the chip interprets MASK_PCI_INT_OUTPUT in the same
	 * way as the 5700 did, which isn't very convenient.  Setting
	 * the MASK_INTERRUPT_MODE bit makes the MASK_PCI_INT_OUTPUT
	 * bit do just what its name says -- MASK the PCI #INTA output
	 * (i.e. deassert the signal at the pin) leaving all internal
	 * state unchanged.  This is much more convenient for our
	 * interrupt handler, so we set MASK_INTERRUPT_MODE here.
	 *
	 * Note: the inconvenient semantics of the interrupt mailbox
	 * (nonzero disables and acknowledges/clears the interrupt,
	 * zero enables AND CLEARS it) would make race conditions
	 * likely in the interrupt handler:
	 *
	 * (1)	acknowledge & disable interrupts
	 * (2)	while (more to do)
	 * 		process packets
	 * (3)	enable interrupts -- also clears pending
	 *
	 * If the chip received more packets and internally generated
	 * an interrupt between the check at (2) and the mbox write
	 * at (3), this interrupt would be lost :-(
	 *
	 * The best way to avoid this is to use TAGGED STATUS mode,
	 * where the chip includes a unique tag in each status block
	 * update, and the host, when re-enabling interrupts, passes
	 * the last tag it saw back to the chip; then the chip can
	 * see whether the host is truly up to date, and regenerate
	 * its interrupt if not.
	 */
	mhcr =	MHCR_ENABLE_INDIRECT_ACCESS |
	    MHCR_ENABLE_TAGGED_STATUS_MODE |
	    MHCR_MASK_INTERRUPT_MODE |
	    MHCR_CLEAR_INTERRUPT_INTA;

	if (bgep->intr_type == DDI_INTR_TYPE_FIXED)
		mhcr |= MHCR_MASK_PCI_INT_OUTPUT;

#ifdef	_BIG_ENDIAN
	mhcr |= MHCR_ENABLE_ENDIAN_WORD_SWAP | MHCR_ENABLE_ENDIAN_BYTE_SWAP;
#endif	/* _BIG_ENDIAN */

	if (DEVICE_5717_SERIES_CHIPSETS(bgep))
		pci_config_put32(handle, PCI_CONF_BGE_MHCR, 0);
	pci_config_put32(handle, PCI_CONF_BGE_MHCR, mhcr);

#ifdef BGE_IPMI_ASF
	bgep->asf_wordswapped = B_FALSE;
#endif
	/*
	 * Step 1 (also step 7): Enable PCI Memory Space accesses
	 *			 Disable Memory Write/Invalidate
	 *			 Enable or disable Bus Mastering
	 *
	 * Note that all other bits are taken from the original value saved
	 * the first time through here, rather than from the current register
	 * value, 'cos that will have been cleared by a soft RESET since.
	 * In this way we preserve the OBP/nexus-parent's preferred settings
	 * of the parity-error and system-error enable bits across multiple
	 * chip RESETs.
	 */
	command = bgep->chipid.command | PCI_COMM_MAE;
	command &= ~(PCI_COMM_ME|PCI_COMM_MEMWR_INVAL);
	if (enable_dma)
		command |= PCI_COMM_ME;
	/*
	 * on BCM5714 revision A0, false parity error gets generated
	 * due to a logic bug. Provide a workaround by disabling parity
	 * error.
	 */
	if (((cidp->device == DEVICE_ID_5714C) ||
	    (cidp->device == DEVICE_ID_5714S)) &&
	    (cidp->revision == REVISION_ID_5714_A0)) {
		command &= ~PCI_COMM_PARITY_DETECT;
	}
	pci_config_put16(handle, PCI_CONF_COMM, command);

	/*
	 * On some PCI-E device, there were instances when
	 * the device was still link training.
	 */
	if (bgep->chipid.pci_type == BGE_PCI_E) {
		i = 0;
		value16 = pci_config_get16(handle, PCI_CONF_COMM);
		while ((value16 != command) && (i < 100)) {
			drv_usecwait(200);
			value16 = pci_config_get16(handle, PCI_CONF_COMM);
			++i;
		}
	}

	/*
	 * Clear any remaining error status bits
	 */
	pci_config_put16(handle, PCI_CONF_STAT, ~0);

	/*
	 * Do following if and only if the device is NOT BCM5714C OR
	 * BCM5715C
	 */
	if (!((cidp->device == DEVICE_ID_5714C) ||
	    (cidp->device == DEVICE_ID_5715C))) {
		/*
		 * Make sure these indirect-access registers are sane
		 * rather than random after power-up or reset
		 */
		pci_config_put32(handle, PCI_CONF_BGE_RIAAR, 0);
		pci_config_put32(handle, PCI_CONF_BGE_MWBAR, 0);
	}
	/*
	 * Step 8: Disable PCI-X/PCI-E Relaxed Ordering
	 */
	bge_cfg_clr16(bgep, PCIX_CONF_COMM, PCIX_COMM_RELAXED);

	if (cidp->pci_type == BGE_PCI_E) {
		if (DEVICE_5723_SERIES_CHIPSETS(bgep)) {
			bge_cfg_clr16(bgep, PCI_CONF_DEV_CTRL_5723,
			    DEV_CTRL_NO_SNOOP | DEV_CTRL_RELAXED);
		} else
			bge_cfg_clr16(bgep, PCI_CONF_DEV_CTRL,
			    DEV_CTRL_NO_SNOOP | DEV_CTRL_RELAXED);
	}
}

#ifdef __amd64
/*
 * Distinguish CPU types
 *
 * These use to  distinguish AMD64 or Intel EM64T of CPU running mode.
 * If CPU runs on Intel EM64T mode,the 64bit operation cannot works fine
 * for PCI-Express based network interface card. This is the work-around
 * for those nics.
 */
static boolean_t bge_get_em64t_type(void);
#pragma	inline(bge_get_em64t_type)

static boolean_t
bge_get_em64t_type(void)
{

	return (x86_vendor == X86_VENDOR_Intel);
}
#endif

/*
 * Operating register get/set access routines
 */

uint32_t bge_reg_get32(bge_t *bgep, bge_regno_t regno);
#pragma	inline(bge_reg_get32)

uint32_t
bge_reg_get32(bge_t *bgep, bge_regno_t regno)
{
	BGE_TRACE(("bge_reg_get32($%p, 0x%lx)",
	    (void *)bgep, regno));

	return (ddi_get32(bgep->io_handle, PIO_ADDR(bgep, regno)));
}

void bge_reg_put32(bge_t *bgep, bge_regno_t regno, uint32_t data);
#pragma	inline(bge_reg_put32)

void
bge_reg_put32(bge_t *bgep, bge_regno_t regno, uint32_t data)
{
	BGE_TRACE(("bge_reg_put32($%p, 0x%lx, 0x%x)",
	    (void *)bgep, regno, data));

	ddi_put32(bgep->io_handle, PIO_ADDR(bgep, regno), data);
	BGE_PCICHK(bgep);
}

void bge_reg_set32(bge_t *bgep, bge_regno_t regno, uint32_t bits);
#pragma	inline(bge_reg_set32)

void
bge_reg_set32(bge_t *bgep, bge_regno_t regno, uint32_t bits)
{
	uint32_t regval;

	BGE_TRACE(("bge_reg_set32($%p, 0x%lx, 0x%x)",
	    (void *)bgep, regno, bits));

	regval = bge_reg_get32(bgep, regno);
	regval |= bits;
	bge_reg_put32(bgep, regno, regval);
}

void bge_reg_clr32(bge_t *bgep, bge_regno_t regno, uint32_t bits);
#pragma	inline(bge_reg_clr32)

void
bge_reg_clr32(bge_t *bgep, bge_regno_t regno, uint32_t bits)
{
	uint32_t regval;

	BGE_TRACE(("bge_reg_clr32($%p, 0x%lx, 0x%x)",
	    (void *)bgep, regno, bits));

	regval = bge_reg_get32(bgep, regno);
	regval &= ~bits;
	bge_reg_put32(bgep, regno, regval);
}

static uint64_t bge_reg_get64(bge_t *bgep, bge_regno_t regno);
#pragma	inline(bge_reg_get64)

static uint64_t
bge_reg_get64(bge_t *bgep, bge_regno_t regno)
{
	uint64_t regval;

#ifdef	__amd64
	if (DEVICE_5723_SERIES_CHIPSETS(bgep) || bge_get_em64t_type() ||
	    DEVICE_5717_SERIES_CHIPSETS(bgep)) {
		regval = ddi_get32(bgep->io_handle, PIO_ADDR(bgep, regno + 4));
		regval <<= 32;
		regval |= ddi_get32(bgep->io_handle, PIO_ADDR(bgep, regno));
	} else {
		regval = ddi_get64(bgep->io_handle, PIO_ADDR(bgep, regno));
	}
#elif defined(__sparc)
	if (DEVICE_5723_SERIES_CHIPSETS(bgep) ||
	    DEVICE_5717_SERIES_CHIPSETS(bgep)) {
		regval = ddi_get32(bgep->io_handle, PIO_ADDR(bgep, regno));
		regval <<= 32;
		regval |= ddi_get32(bgep->io_handle, PIO_ADDR(bgep, regno + 4));
	} else {
		regval = ddi_get64(bgep->io_handle, PIO_ADDR(bgep, regno));
	}
#else
	regval = ddi_get64(bgep->io_handle, PIO_ADDR(bgep, regno));
#endif

#ifdef	_LITTLE_ENDIAN
	regval = (regval >> 32) | (regval << 32);
#endif	/* _LITTLE_ENDIAN */

	BGE_TRACE(("bge_reg_get64($%p, 0x%lx) = 0x%016llx",
	    (void *)bgep, regno, regval));

	return (regval);
}

static void bge_reg_put64(bge_t *bgep, bge_regno_t regno, uint64_t data);
#pragma	inline(bge_reg_put64)

static void
bge_reg_put64(bge_t *bgep, bge_regno_t regno, uint64_t data)
{
	BGE_TRACE(("bge_reg_put64($%p, 0x%lx, 0x%016llx)",
	    (void *)bgep, regno, data));

#ifdef	_LITTLE_ENDIAN
	data = ((data >> 32) | (data << 32));
#endif	/* _LITTLE_ENDIAN */

#ifdef	__amd64
	if (DEVICE_5723_SERIES_CHIPSETS(bgep) || bge_get_em64t_type() ||
	    DEVICE_5717_SERIES_CHIPSETS(bgep)) {
		ddi_put32(bgep->io_handle,
		    PIO_ADDR(bgep, regno), (uint32_t)data);
		BGE_PCICHK(bgep);
		ddi_put32(bgep->io_handle,
		    PIO_ADDR(bgep, regno + 4), (uint32_t)(data >> 32));

	} else {
		ddi_put64(bgep->io_handle, PIO_ADDR(bgep, regno), data);
	}
#elif defined(__sparc)
	if (DEVICE_5723_SERIES_CHIPSETS(bgep) ||
	    DEVICE_5717_SERIES_CHIPSETS(bgep)) {
		ddi_put32(bgep->io_handle,
		    PIO_ADDR(bgep, regno + 4), (uint32_t)data);
		BGE_PCICHK(bgep);
		ddi_put32(bgep->io_handle,
		    PIO_ADDR(bgep, regno), (uint32_t)(data >> 32));
	} else {
		ddi_put64(bgep->io_handle, PIO_ADDR(bgep, regno), data);
	}
#else
	ddi_put64(bgep->io_handle, PIO_ADDR(bgep, regno), data);
#endif

	BGE_PCICHK(bgep);
}

/*
 * The DDI doesn't provide get/put functions for 128 bit data
 * so we put RCBs out as two 64-bit chunks instead.
 */
static void bge_reg_putrcb(bge_t *bgep, bge_regno_t addr, bge_rcb_t *rcbp);
#pragma	inline(bge_reg_putrcb)

static void
bge_reg_putrcb(bge_t *bgep, bge_regno_t addr, bge_rcb_t *rcbp)
{
	uint64_t *p;

	BGE_TRACE(("bge_reg_putrcb($%p, 0x%lx, 0x%016llx:%04x:%04x:%08x)",
	    (void *)bgep, addr, rcbp->host_ring_addr,
	    rcbp->max_len, rcbp->flags, rcbp->nic_ring_addr));

	ASSERT((addr % sizeof (*rcbp)) == 0);

	p = (void *)rcbp;
	bge_reg_put64(bgep, addr, *p++);
	bge_reg_put64(bgep, addr+8, *p);
}

void bge_mbx_put(bge_t *bgep, bge_regno_t regno, uint64_t data);
#pragma	inline(bge_mbx_put)

void
bge_mbx_put(bge_t *bgep, bge_regno_t regno, uint64_t data)
{
	if (DEVICE_5906_SERIES_CHIPSETS(bgep))
		regno += INTERRUPT_LP_MBOX_0_REG - INTERRUPT_MBOX_0_REG + 4;

	BGE_TRACE(("bge_mbx_put($%p, 0x%lx, 0x%016llx)",
	    (void *)bgep, regno, data));

	/*
	 * Mailbox registers are nominally 64 bits on the 5701, but
	 * the MSW isn't used.  On the 5703, they're only 32 bits
	 * anyway.  So here we just write the lower(!) 32 bits -
	 * remembering that the chip is big-endian, even though the
	 * PCI bus is little-endian ...
	 */
#ifdef	_BIG_ENDIAN
	ddi_put32(bgep->io_handle, PIO_ADDR(bgep, regno+4), (uint32_t)data);
#else
	ddi_put32(bgep->io_handle, PIO_ADDR(bgep, regno), (uint32_t)data);
#endif	/* _BIG_ENDIAN */
	BGE_PCICHK(bgep);
}

uint32_t bge_mbx_get(bge_t *bgep, bge_regno_t regno);
#pragma inline(bge_mbx_get)

uint32_t
bge_mbx_get(bge_t *bgep, bge_regno_t regno)
{
	uint32_t val32;

	if (DEVICE_5906_SERIES_CHIPSETS(bgep))
		regno += INTERRUPT_LP_MBOX_0_REG - INTERRUPT_MBOX_0_REG + 4;

	BGE_TRACE(("bge_mbx_get($%p, 0x%lx)",
	    (void *)bgep, regno));

#ifdef	_BIG_ENDIAN
	val32 = ddi_get32(bgep->io_handle, PIO_ADDR(bgep, regno+4));
#else
	val32 = ddi_get32(bgep->io_handle, PIO_ADDR(bgep, regno));
#endif	/* _BIG_ENDIAN */
	BGE_PCICHK(bgep);

	BGE_DEBUG(("bge_mbx_get($%p, 0x%lx) => 0x%08x",
	    (void *)bgep, regno, val32));

	return (val32);
}


#if	BGE_DEBUGGING

void bge_led_mark(bge_t *bgep);
#pragma	no_inline(bge_led_mark)

void
bge_led_mark(bge_t *bgep)
{
	uint32_t led_ctrl = LED_CONTROL_OVERRIDE_LINK |
	    LED_CONTROL_1000MBPS_LED |
	    LED_CONTROL_100MBPS_LED |
	    LED_CONTROL_10MBPS_LED;

	/*
	 * Blink all three LINK LEDs on simultaneously, then all off,
	 * then restore to automatic hardware control.  This is used
	 * in laboratory testing to trigger a logic analyser or scope.
	 */
	bge_reg_set32(bgep, ETHERNET_MAC_LED_CONTROL_REG, led_ctrl);
	led_ctrl ^= LED_CONTROL_OVERRIDE_LINK;
	bge_reg_clr32(bgep, ETHERNET_MAC_LED_CONTROL_REG, led_ctrl);
	led_ctrl = LED_CONTROL_OVERRIDE_LINK;
	bge_reg_clr32(bgep, ETHERNET_MAC_LED_CONTROL_REG, led_ctrl);
}

#endif	/* BGE_DEBUGGING */

/*
 * NIC on-chip memory access routines
 *
 * Only 32K of NIC memory is visible at a time, controlled by the
 * Memory Window Base Address Register (in PCI config space).  Once
 * this is set, the 32K region of NIC-local memory that it refers
 * to can be directly addressed in the upper 32K of the 64K of PCI
 * memory space used for the device.
 */

static void bge_nic_setwin(bge_t *bgep, bge_regno_t base);
#pragma	inline(bge_nic_setwin)

static void
bge_nic_setwin(bge_t *bgep, bge_regno_t base)
{
	chip_id_t *cidp;

	BGE_TRACE(("bge_nic_setwin($%p, 0x%lx)",
	    (void *)bgep, base));

	ASSERT((base & MWBAR_GRANULE_MASK) == 0);

	/*
	 * Don't do repeated zero data writes,
	 * if the device is BCM5714C/15C.
	 */
	cidp = &bgep->chipid;
	if ((cidp->device == DEVICE_ID_5714C) ||
	    (cidp->device == DEVICE_ID_5715C)) {
		if (bgep->lastWriteZeroData && (base == (bge_regno_t)0))
			return;
		/* Adjust lastWriteZeroData */
		bgep->lastWriteZeroData = ((base == (bge_regno_t)0) ?
		    B_TRUE : B_FALSE);
	}
#ifdef __sparc
	if (DEVICE_5717_SERIES_CHIPSETS(bgep))
		base = LE_32(base);
#endif
	pci_config_put32(bgep->cfg_handle, PCI_CONF_BGE_MWBAR, base);
}

static uint32_t bge_nic_get32(bge_t *bgep, bge_regno_t addr);
#pragma	inline(bge_nic_get32)

static uint32_t
bge_nic_get32(bge_t *bgep, bge_regno_t addr)
{
	uint32_t data;

#if defined(BGE_IPMI_ASF) && !defined(__sparc)
	if (bgep->asf_enabled && !bgep->asf_wordswapped) {
		/* workaround for word swap error */
		if (addr & 4)
			addr = addr - 4;
		else
			addr = addr + 4;
	}
#endif

#ifdef __sparc
	data = bge_nic_read32(bgep, addr);
#else
	bge_nic_setwin(bgep, addr & ~MWBAR_GRANULE_MASK);
	addr &= MWBAR_GRANULE_MASK;
	addr += NIC_MEM_WINDOW_OFFSET;

	data = ddi_get32(bgep->io_handle, PIO_ADDR(bgep, addr));
#endif

	BGE_TRACE(("bge_nic_get32($%p, 0x%lx) = 0x%08x",
	    (void *)bgep, addr, data));

	return (data);
}

void bge_nic_put32(bge_t *bgep, bge_regno_t addr, uint32_t data);
#pragma inline(bge_nic_put32)

void
bge_nic_put32(bge_t *bgep, bge_regno_t addr, uint32_t data)
{
	BGE_TRACE(("bge_nic_put32($%p, 0x%lx, 0x%08x)",
	    (void *)bgep, addr, data));

#if defined(BGE_IPMI_ASF) && !defined(__sparc)
	if (bgep->asf_enabled && !bgep->asf_wordswapped) {
		/* workaround for word swap error */
		if (addr & 4)
			addr = addr - 4;
		else
			addr = addr + 4;
	}
#endif

#ifdef __sparc
	if (DEVICE_5717_SERIES_CHIPSETS(bgep))
		addr = LE_32(addr);
	pci_config_put32(bgep->cfg_handle, PCI_CONF_BGE_MWBAR, addr);
	data = LE_32(data);
	pci_config_put32(bgep->cfg_handle, PCI_CONF_BGE_MWDAR, data);
	pci_config_put32(bgep->cfg_handle, PCI_CONF_BGE_MWBAR, 0);
#else
	bge_nic_setwin(bgep, addr & ~MWBAR_GRANULE_MASK);
	addr &= MWBAR_GRANULE_MASK;
	addr += NIC_MEM_WINDOW_OFFSET;
	ddi_put32(bgep->io_handle, PIO_ADDR(bgep, addr), data);
	BGE_PCICHK(bgep);
#endif
}

static uint64_t bge_nic_get64(bge_t *bgep, bge_regno_t addr);
#pragma	inline(bge_nic_get64)

static uint64_t
bge_nic_get64(bge_t *bgep, bge_regno_t addr)
{
	uint64_t data;

	bge_nic_setwin(bgep, addr & ~MWBAR_GRANULE_MASK);
	addr &= MWBAR_GRANULE_MASK;
	addr += NIC_MEM_WINDOW_OFFSET;

#ifdef	__amd64
	if (DEVICE_5723_SERIES_CHIPSETS(bgep) || bge_get_em64t_type() ||
	    DEVICE_5717_SERIES_CHIPSETS(bgep)) {
		data = ddi_get32(bgep->io_handle,
		    PIO_ADDR(bgep, addr + 4));
		data <<= 32;
		data |= ddi_get32(bgep->io_handle, PIO_ADDR(bgep, addr));
	} else {
		data = ddi_get64(bgep->io_handle, PIO_ADDR(bgep, addr));
	}
#elif defined(__sparc)
	if (DEVICE_5723_SERIES_CHIPSETS(bgep) ||
	    DEVICE_5717_SERIES_CHIPSETS(bgep)) {
		data = ddi_get32(bgep->io_handle, PIO_ADDR(bgep, addr));
		data <<= 32;
		data |= ddi_get32(bgep->io_handle,
		    PIO_ADDR(bgep, addr + 4));
	} else {
		data = ddi_get64(bgep->io_handle, PIO_ADDR(bgep, addr));
	}
#else
	data = ddi_get64(bgep->io_handle, PIO_ADDR(bgep, addr));
#endif

	BGE_TRACE(("bge_nic_get64($%p, 0x%lx) = 0x%016llx",
	    (void *)bgep, addr, data));

	return (data);
}

static void bge_nic_put64(bge_t *bgep, bge_regno_t addr, uint64_t data);
#pragma	inline(bge_nic_put64)

static void
bge_nic_put64(bge_t *bgep, bge_regno_t addr, uint64_t data)
{
	BGE_TRACE(("bge_nic_put64($%p, 0x%lx, 0x%016llx)",
	    (void *)bgep, addr, data));

	bge_nic_setwin(bgep, addr & ~MWBAR_GRANULE_MASK);
	addr &= MWBAR_GRANULE_MASK;
	addr += NIC_MEM_WINDOW_OFFSET;

#ifdef	__amd64
	if (DEVICE_5723_SERIES_CHIPSETS(bgep) || bge_get_em64t_type() ||
	    DEVICE_5717_SERIES_CHIPSETS(bgep)) {
		ddi_put32(bgep->io_handle,
		    PIO_ADDR(bgep, addr + 4), (uint32_t)data);
		BGE_PCICHK(bgep);
		ddi_put32(bgep->io_handle,
		    PIO_ADDR(bgep, addr), (uint32_t)(data >> 32));
	} else {
		ddi_put64(bgep->io_handle, PIO_ADDR(bgep, addr), data);
	}
#elif defined(__sparc)
	if (DEVICE_5723_SERIES_CHIPSETS(bgep) ||
	    DEVICE_5717_SERIES_CHIPSETS(bgep)) {
		ddi_put32(bgep->io_handle,
		    PIO_ADDR(bgep, addr + 4), (uint32_t)data);
		BGE_PCICHK(bgep);
		ddi_put32(bgep->io_handle,
		    PIO_ADDR(bgep, addr), (uint32_t)(data >> 32));
	} else {
		ddi_put64(bgep->io_handle, PIO_ADDR(bgep, addr), data);
	}
#else
	ddi_put64(bgep->io_handle, PIO_ADDR(bgep, addr), data);
#endif

	BGE_PCICHK(bgep);
}

/*
 * The DDI doesn't provide get/put functions for 128 bit data
 * so we put RCBs out as two 64-bit chunks instead.
 */
static void bge_nic_putrcb(bge_t *bgep, bge_regno_t addr, bge_rcb_t *rcbp);
#pragma	inline(bge_nic_putrcb)

static void
bge_nic_putrcb(bge_t *bgep, bge_regno_t addr, bge_rcb_t *rcbp)
{
	uint64_t *p;

	BGE_TRACE(("bge_nic_putrcb($%p, 0x%lx, 0x%016llx:%04x:%04x:%08x)",
	    (void *)bgep, addr, rcbp->host_ring_addr,
	    rcbp->max_len, rcbp->flags, rcbp->nic_ring_addr));

	ASSERT((addr % sizeof (*rcbp)) == 0);

	bge_nic_setwin(bgep, addr & ~MWBAR_GRANULE_MASK);
	addr &= MWBAR_GRANULE_MASK;
	addr += NIC_MEM_WINDOW_OFFSET;

	p = (void *)rcbp;
#ifdef	__amd64
	if (DEVICE_5723_SERIES_CHIPSETS(bgep) || bge_get_em64t_type() ||
	    DEVICE_5717_SERIES_CHIPSETS(bgep)) {
		ddi_put32(bgep->io_handle, PIO_ADDR(bgep, addr),
		    (uint32_t)(*p));
		ddi_put32(bgep->io_handle, PIO_ADDR(bgep, addr + 4),
		    (uint32_t)(*p++ >> 32));
		ddi_put32(bgep->io_handle, PIO_ADDR(bgep, addr + 8),
		    (uint32_t)(*p));
		ddi_put32(bgep->io_handle, PIO_ADDR(bgep, addr + 12),
		    (uint32_t)(*p >> 32));

	} else {
		ddi_put64(bgep->io_handle, PIO_ADDR(bgep, addr), *p++);
		ddi_put64(bgep->io_handle, PIO_ADDR(bgep, addr+8), *p);
	}
#elif defined(__sparc)
	if (DEVICE_5723_SERIES_CHIPSETS(bgep) ||
	    DEVICE_5717_SERIES_CHIPSETS(bgep)) {
		ddi_put32(bgep->io_handle, PIO_ADDR(bgep, addr + 4),
		    (uint32_t)(*p));
		ddi_put32(bgep->io_handle, PIO_ADDR(bgep, addr),
		    (uint32_t)(*p++ >> 32));
		ddi_put32(bgep->io_handle, PIO_ADDR(bgep, addr + 12),
		    (uint32_t)(*p));
		ddi_put32(bgep->io_handle, PIO_ADDR(bgep, addr + 8),
		    (uint32_t)(*p >> 32));
	} else {
		ddi_put64(bgep->io_handle, PIO_ADDR(bgep, addr), *p++);
		ddi_put64(bgep->io_handle, PIO_ADDR(bgep, addr + 8), *p);
	}
#else
	ddi_put64(bgep->io_handle, PIO_ADDR(bgep, addr), *p++);
	ddi_put64(bgep->io_handle, PIO_ADDR(bgep, addr + 8), *p);
#endif

	BGE_PCICHK(bgep);
}

static void bge_nic_zero(bge_t *bgep, bge_regno_t addr, uint32_t nbytes);
#pragma	inline(bge_nic_zero)

static void
bge_nic_zero(bge_t *bgep, bge_regno_t addr, uint32_t nbytes)
{
	BGE_TRACE(("bge_nic_zero($%p, 0x%lx, 0x%x)",
	    (void *)bgep, addr, nbytes));

	ASSERT((addr & ~MWBAR_GRANULE_MASK) ==
	    ((addr+nbytes) & ~MWBAR_GRANULE_MASK));

	bge_nic_setwin(bgep, addr & ~MWBAR_GRANULE_MASK);
	addr &= MWBAR_GRANULE_MASK;
	addr += NIC_MEM_WINDOW_OFFSET;

	(void) ddi_device_zero(bgep->io_handle, PIO_ADDR(bgep, addr),
	    nbytes, 1, DDI_DATA_SZ08_ACC);
	BGE_PCICHK(bgep);
}

/*
 * MII (PHY) register get/set access routines
 *
 * These use the chip's MII auto-access method, controlled by the
 * MII Communication register at 0x044c, so the CPU doesn't have
 * to fiddle with the individual bits.
 */

#undef	BGE_DBG
#define	BGE_DBG		BGE_DBG_MII	/* debug flag for this code	*/

static uint16_t bge_mii_access(bge_t *bgep, bge_regno_t regno,
				uint16_t data, uint32_t cmd);
#pragma	no_inline(bge_mii_access)

static uint16_t
bge_mii_access(bge_t *bgep, bge_regno_t regno, uint16_t data, uint32_t cmd)
{
	uint32_t timeout;
	uint32_t regval1;
	uint32_t regval2;

	BGE_TRACE(("bge_mii_access($%p, 0x%lx, 0x%x, 0x%x)",
	    (void *)bgep, regno, data, cmd));

	ASSERT(mutex_owned(bgep->genlock));

	/*
	 * Assemble the command ...
	 */
	cmd |= data << MI_COMMS_DATA_SHIFT;
	cmd |= regno << MI_COMMS_REGISTER_SHIFT;
	cmd |= bgep->phy_mii_addr << MI_COMMS_ADDRESS_SHIFT;
	cmd |= MI_COMMS_START;

	/*
	 * Wait for any command already in progress ...
	 *
	 * Note: this *shouldn't* ever find that there is a command
	 * in progress, because we already hold the <genlock> mutex.
	 * Nonetheless, we have sometimes seen the MI_COMMS_START
	 * bit set here -- it seems that the chip can initiate MII
	 * accesses internally, even with polling OFF.
	 */
	regval1 = regval2 = bge_reg_get32(bgep, MI_COMMS_REG);
	for (timeout = 100; ; ) {
		if ((regval2 & MI_COMMS_START) == 0) {
			bge_reg_put32(bgep, MI_COMMS_REG, cmd);
			break;
		}
		if (--timeout == 0)
			break;
		drv_usecwait(10);
		regval2 = bge_reg_get32(bgep, MI_COMMS_REG);
	}

	if (timeout == 0)
		return ((uint16_t)~0u);

	if (timeout != 100)
		BGE_REPORT((bgep, "bge_mii_access: cmd 0x%x -- "
		    "MI_COMMS_START set for %d us; 0x%x->0x%x",
		    cmd, 10*(100-timeout), regval1, regval2));

	regval1 = bge_reg_get32(bgep, MI_COMMS_REG);
	for (timeout = 1000; ; ) {
		if ((regval1 & MI_COMMS_START) == 0)
			break;
		if (--timeout == 0)
			break;
		drv_usecwait(10);
		regval1 = bge_reg_get32(bgep, MI_COMMS_REG);
	}

	/*
	 * Drop out early if the READ FAILED bit is set -- this chip
	 * could be a 5703/4S, with a SerDes instead of a PHY!
	 */
	if (regval2 & MI_COMMS_READ_FAILED)
		return ((uint16_t)~0u);

	if (timeout == 0)
		return ((uint16_t)~0u);

	/*
	 * The PRM says to wait 5us after seeing the START bit clear
	 * and then re-read the register to get the final value of the
	 * data field, in order to avoid a race condition where the
	 * START bit is clear but the data field isn't yet valid.
	 *
	 * Note: we don't actually seem to be encounter this race;
	 * except when the START bit is seen set again (see below),
	 * the data field doesn't change during this 5us interval.
	 */
	drv_usecwait(5);
	regval2 = bge_reg_get32(bgep, MI_COMMS_REG);

	/*
	 * Unfortunately, when following the PRMs instructions above,
	 * we have occasionally seen the START bit set again(!) in the
	 * value read after the 5us delay. This seems to be due to the
	 * chip autonomously starting another MII access internally.
	 * In such cases, the command/data/etc fields relate to the
	 * internal command, rather than the one that we thought had
	 * just finished.  So in this case, we fall back to returning
	 * the data from the original read that showed START clear.
	 */
	if (regval2 & MI_COMMS_START) {
		BGE_REPORT((bgep, "bge_mii_access: cmd 0x%x -- "
		    "MI_COMMS_START set after transaction; 0x%x->0x%x",
		    cmd, regval1, regval2));
		regval2 = regval1;
	}

	if (regval2 & MI_COMMS_START)
		return ((uint16_t)~0u);

	if (regval2 & MI_COMMS_READ_FAILED)
		return ((uint16_t)~0u);

	return ((regval2 & MI_COMMS_DATA_MASK) >> MI_COMMS_DATA_SHIFT);
}

uint16_t bge_mii_get16(bge_t *bgep, bge_regno_t regno);
#pragma	no_inline(bge_mii_get16)

uint16_t
bge_mii_get16(bge_t *bgep, bge_regno_t regno)
{
	BGE_TRACE(("bge_mii_get16($%p, 0x%lx)",
	    (void *)bgep, regno));

	ASSERT(mutex_owned(bgep->genlock));

	if (DEVICE_5906_SERIES_CHIPSETS(bgep) && ((regno == MII_AUX_CONTROL) ||
	    (regno == MII_MSCONTROL)))
		return (0);

	return (bge_mii_access(bgep, regno, 0, MI_COMMS_COMMAND_READ));
}

void bge_mii_put16(bge_t *bgep, bge_regno_t regno, uint16_t data);
#pragma	no_inline(bge_mii_put16)

void
bge_mii_put16(bge_t *bgep, bge_regno_t regno, uint16_t data)
{
	BGE_TRACE(("bge_mii_put16($%p, 0x%lx, 0x%x)",
	    (void *)bgep, regno, data));

	ASSERT(mutex_owned(bgep->genlock));

	if (DEVICE_5906_SERIES_CHIPSETS(bgep) && ((regno == MII_AUX_CONTROL) ||
	    (regno == MII_MSCONTROL)))
		return;

	(void) bge_mii_access(bgep, regno, data, MI_COMMS_COMMAND_WRITE);
}

#undef	BGE_DBG
#define	BGE_DBG		BGE_DBG_SEEPROM	/* debug flag for this code	*/

#if	BGE_SEE_IO32 || BGE_FLASH_IO32

/*
 * Basic SEEPROM get/set access routine
 *
 * This uses the chip's SEEPROM auto-access method, controlled by the
 * Serial EEPROM Address/Data Registers at 0x6838/683c, so the CPU
 * doesn't have to fiddle with the individual bits.
 *
 * The caller should hold <genlock> and *also* have already acquired
 * the right to access the SEEPROM, via bge_nvmem_acquire() above.
 *
 * Return value:
 *	0 on success,
 *	ENODATA on access timeout (maybe retryable: device may just be busy)
 *	EPROTO on other h/w or s/w errors.
 *
 * <*dp> is an input to a SEEPROM_ACCESS_WRITE operation, or an output
 * from a (successful) SEEPROM_ACCESS_READ.
 */
static int bge_seeprom_access(bge_t *bgep, uint32_t cmd, bge_regno_t addr,
				uint32_t *dp);
#pragma	no_inline(bge_seeprom_access)

static int
bge_seeprom_access(bge_t *bgep, uint32_t cmd, bge_regno_t addr, uint32_t *dp)
{
	uint32_t tries;
	uint32_t regval;

	ASSERT(mutex_owned(bgep->genlock));

	/*
	 * On the newer chips that support both SEEPROM & Flash, we need
	 * to specifically enable SEEPROM access (Flash is the default).
	 * On older chips, we don't; SEEPROM is the only NVtype supported,
	 * and the NVM control registers don't exist ...
	 */
	switch (bgep->chipid.nvtype) {
	case BGE_NVTYPE_NONE:
	case BGE_NVTYPE_UNKNOWN:
		_NOTE(NOTREACHED)
	case BGE_NVTYPE_SEEPROM:
		break;

	case BGE_NVTYPE_LEGACY_SEEPROM:
	case BGE_NVTYPE_UNBUFFERED_FLASH:
	case BGE_NVTYPE_BUFFERED_FLASH:
	default:
		bge_reg_set32(bgep, NVM_CONFIG1_REG,
		    NVM_CFG1_LEGACY_SEEPROM_MODE);
		break;
	}

	/*
	 * Check there's no command in progress.
	 *
	 * Note: this *shouldn't* ever find that there is a command
	 * in progress, because we already hold the <genlock> mutex.
	 * Also, to ensure we don't have a conflict with the chip's
	 * internal firmware or a process accessing the same (shared)
	 * SEEPROM through the other port of a 5704, we've already
	 * been through the "software arbitration" protocol.
	 * So this is just a final consistency check: we shouldn't
	 * see EITHER the START bit (command started but not complete)
	 * OR the COMPLETE bit (command completed but not cleared).
	 */
	regval = bge_reg_get32(bgep, SERIAL_EEPROM_ADDRESS_REG);
	if (regval & SEEPROM_ACCESS_START)
		return (EPROTO);
	if (regval & SEEPROM_ACCESS_COMPLETE)
		return (EPROTO);

	/*
	 * Assemble the command ...
	 */
	cmd |= addr & SEEPROM_ACCESS_ADDRESS_MASK;
	addr >>= SEEPROM_ACCESS_ADDRESS_SIZE;
	addr <<= SEEPROM_ACCESS_DEVID_SHIFT;
	cmd |= addr & SEEPROM_ACCESS_DEVID_MASK;
	cmd |= SEEPROM_ACCESS_START;
	cmd |= SEEPROM_ACCESS_COMPLETE;
	cmd |= regval & SEEPROM_ACCESS_HALFCLOCK_MASK;

	bge_reg_put32(bgep, SERIAL_EEPROM_DATA_REG, *dp);
	bge_reg_put32(bgep, SERIAL_EEPROM_ADDRESS_REG, cmd);

	/*
	 * By observation, a successful access takes ~20us on a 5703/4,
	 * but apparently much longer (up to 1000us) on the obsolescent
	 * BCM5700/BCM5701.  We want to be sure we don't get any false
	 * timeouts here; but OTOH, we don't want a bogus access to lock
	 * out interrupts for longer than necessary. So we'll allow up
	 * to 1000us ...
	 */
	for (tries = 0; tries < 1000; ++tries) {
		regval = bge_reg_get32(bgep, SERIAL_EEPROM_ADDRESS_REG);
		if (regval & SEEPROM_ACCESS_COMPLETE)
			break;
		drv_usecwait(1);
	}

	if (regval & SEEPROM_ACCESS_COMPLETE) {
		/*
		 * All OK; read the SEEPROM data register, then write back
		 * the value read from the address register in order to
		 * clear the <complete> bit and leave the SEEPROM access
		 * state machine idle, ready for the next access ...
		 */
		BGE_DEBUG(("bge_seeprom_access: complete after %d us", tries));
		*dp = bge_reg_get32(bgep, SERIAL_EEPROM_DATA_REG);
		bge_reg_put32(bgep, SERIAL_EEPROM_ADDRESS_REG, regval);
		return (0);
	}

	/*
	 * Hmm ... what happened here?
	 *
	 * Most likely, the user addressed a non-existent SEEPROM. Or
	 * maybe the SEEPROM was busy internally (e.g. processing a write)
	 * and didn't respond to being addressed. Either way, it's left
	 * the SEEPROM access state machine wedged. So we'll reset it
	 * before we leave, so it's ready for next time ...
	 */
	BGE_DEBUG(("bge_seeprom_access: timed out after %d us", tries));
	bge_reg_set32(bgep, SERIAL_EEPROM_ADDRESS_REG, SEEPROM_ACCESS_INIT);
	return (ENODATA);
}

/*
 * Basic Flash get/set access routine
 *
 * These use the chip's Flash auto-access method, controlled by the
 * Flash Access Registers at 0x7000-701c, so the CPU doesn't have to
 * fiddle with the individual bits.
 *
 * The caller should hold <genlock> and *also* have already acquired
 * the right to access the Flash, via bge_nvmem_acquire() above.
 *
 * Return value:
 *	0 on success,
 *	ENODATA on access timeout (maybe retryable: device may just be busy)
 *	ENODEV if the NVmem device is missing or otherwise unusable
 *
 * <*dp> is an input to a NVM_FLASH_CMD_WR operation, or an output
 * from a (successful) NVM_FLASH_CMD_RD.
 */
static int bge_flash_access(bge_t *bgep, uint32_t cmd, bge_regno_t addr,
				uint32_t *dp);
#pragma	no_inline(bge_flash_access)

static int
bge_flash_access(bge_t *bgep, uint32_t cmd, bge_regno_t addr, uint32_t *dp)
{
	uint32_t tries;
	uint32_t regval;

	ASSERT(mutex_owned(bgep->genlock));

	/*
	 * On the newer chips that support both SEEPROM & Flash, we need
	 * to specifically disable SEEPROM access while accessing Flash.
	 * The older chips don't support Flash, and the NVM registers don't
	 * exist, so we shouldn't be here at all!
	 */
	switch (bgep->chipid.nvtype) {
	case BGE_NVTYPE_NONE:
	case BGE_NVTYPE_UNKNOWN:
		_NOTE(NOTREACHED)
	case BGE_NVTYPE_SEEPROM:
		return (ENODEV);

	case BGE_NVTYPE_LEGACY_SEEPROM:
	case BGE_NVTYPE_UNBUFFERED_FLASH:
	case BGE_NVTYPE_BUFFERED_FLASH:
	default:
		bge_reg_clr32(bgep, NVM_CONFIG1_REG,
		    NVM_CFG1_LEGACY_SEEPROM_MODE);
		break;
	}

	/*
	 * Assemble the command ...
	 */
	addr &= NVM_FLASH_ADDR_MASK;
	cmd |= NVM_FLASH_CMD_DOIT;
	cmd |= NVM_FLASH_CMD_FIRST;
	cmd |= NVM_FLASH_CMD_LAST;
	cmd |= NVM_FLASH_CMD_DONE;

	bge_reg_put32(bgep, NVM_FLASH_WRITE_REG, *dp);
	bge_reg_put32(bgep, NVM_FLASH_ADDR_REG, addr);
	bge_reg_put32(bgep, NVM_FLASH_CMD_REG, cmd);

	/*
	 * Allow up to 1000ms ...
	 */
	for (tries = 0; tries < 1000; ++tries) {
		regval = bge_reg_get32(bgep, NVM_FLASH_CMD_REG);
		if (regval & NVM_FLASH_CMD_DONE)
			break;
		drv_usecwait(1);
	}

	if (regval & NVM_FLASH_CMD_DONE) {
		/*
		 * All OK; read the data from the Flash read register
		 */
		BGE_DEBUG(("bge_flash_access: complete after %d us", tries));
		*dp = bge_reg_get32(bgep, NVM_FLASH_READ_REG);
		return (0);
	}

	/*
	 * Hmm ... what happened here?
	 *
	 * Most likely, the user addressed a non-existent Flash. Or
	 * maybe the Flash was busy internally (e.g. processing a write)
	 * and didn't respond to being addressed. Either way, there's
	 * nothing we can here ...
	 */
	BGE_DEBUG(("bge_flash_access: timed out after %d us", tries));
	return (ENODATA);
}

/*
 * The next two functions regulate access to the NVram (if fitted).
 *
 * On a 5704 (dual core) chip, there's only one SEEPROM and one Flash
 * (SPI) interface, but they can be accessed through either port. These
 * are managed by different instance of this driver and have no software
 * state in common.
 *
 * In addition (and even on a single core chip) the chip's internal
 * firmware can access the SEEPROM/Flash, most notably after a RESET
 * when it may download code to run internally.
 *
 * So we need to arbitrate between these various software agents.  For
 * this purpose, the chip provides the Software Arbitration Register,
 * which implements hardware(!) arbitration.
 *
 * This functionality didn't exist on older (5700/5701) chips, so there's
 * nothing we can do by way of arbitration on those; also, if there's no
 * SEEPROM/Flash fitted (or we couldn't determine what type), there's also
 * nothing to do.
 *
 * The internal firmware appears to use Request 0, which is the highest
 * priority.  So we'd like to use Request 2, leaving one higher and one
 * lower for any future developments ... but apparently this doesn't
 * always work.  So for now, the code uses Request 1 ;-(
 */

#define	NVM_READ_REQ	NVM_READ_REQ1
#define	NVM_RESET_REQ	NVM_RESET_REQ1
#define	NVM_SET_REQ	NVM_SET_REQ1

static void bge_nvmem_relinquish(bge_t *bgep);
#pragma	no_inline(bge_nvmem_relinquish)

static void
bge_nvmem_relinquish(bge_t *bgep)
{
	ASSERT(mutex_owned(bgep->genlock));

	switch (bgep->chipid.nvtype) {
	case BGE_NVTYPE_NONE:
	case BGE_NVTYPE_UNKNOWN:
		_NOTE(NOTREACHED)
		return;

	case BGE_NVTYPE_SEEPROM:
		/*
		 * No arbitration performed, no release needed
		 */
		return;

	case BGE_NVTYPE_LEGACY_SEEPROM:
	case BGE_NVTYPE_UNBUFFERED_FLASH:
	case BGE_NVTYPE_BUFFERED_FLASH:
	default:
		break;
	}

	/*
	 * Our own request should be present (whether or not granted) ...
	 */
	(void) bge_reg_get32(bgep, NVM_SW_ARBITRATION_REG);

	/*
	 * ... this will make it go away.
	 */
	bge_reg_put32(bgep, NVM_SW_ARBITRATION_REG, NVM_RESET_REQ);
	(void) bge_reg_get32(bgep, NVM_SW_ARBITRATION_REG);
}

/*
 * Arbitrate for access to the NVmem, if necessary
 *
 * Return value:
 *	0 on success
 *	EAGAIN if the device is in use (retryable)
 *	ENODEV if the NVmem device is missing or otherwise unusable
 */
static int bge_nvmem_acquire(bge_t *bgep);
#pragma	no_inline(bge_nvmem_acquire)

static int
bge_nvmem_acquire(bge_t *bgep)
{
	uint32_t regval;
	uint32_t tries;

	ASSERT(mutex_owned(bgep->genlock));

	switch (bgep->chipid.nvtype) {
	case BGE_NVTYPE_NONE:
	case BGE_NVTYPE_UNKNOWN:
		/*
		 * Access denied: no (recognisable) device fitted
		 */
		return (ENODEV);

	case BGE_NVTYPE_SEEPROM:
		/*
		 * Access granted: no arbitration needed (or possible)
		 */
		return (0);

	case BGE_NVTYPE_LEGACY_SEEPROM:
	case BGE_NVTYPE_UNBUFFERED_FLASH:
	case BGE_NVTYPE_BUFFERED_FLASH:
	default:
		/*
		 * Access conditional: conduct arbitration protocol
		 */
		break;
	}

	/*
	 * We're holding the per-port mutex <genlock>, so no-one other
	 * thread can be attempting to access the NVmem through *this*
	 * port. But it could be in use by the *other* port (of a 5704),
	 * or by the chip's internal firmware, so we have to go through
	 * the full (hardware) arbitration protocol ...
	 *
	 * Note that *because* we're holding <genlock>, the interrupt handler
	 * won't be able to progress.  So we're only willing to spin for a
	 * fairly short time.  Specifically:
	 *
	 *	We *must* wait long enough for the hardware to resolve all
	 *	requests and determine the winner.  Fortunately, this is
	 *	"almost instantaneous", even as observed by GHz CPUs.
	 *
	 *	A successful access by another Solaris thread (via either
	 *	port) typically takes ~20us.  So waiting a bit longer than
	 *	that will give a good chance of success, if the other user
	 *	*is* another thread on the other port.
	 *
	 *	However, the internal firmware can hold on to the NVmem
	 *	for *much* longer: at least 10 milliseconds just after a
	 *	RESET, and maybe even longer if the NVmem actually contains
	 *	code to download and run on the internal CPUs.
	 *
	 * So, we'll allow 50us; if that's not enough then it's up to the
	 * caller to retry later (hence the choice of return code EAGAIN).
	 */
	regval = bge_reg_get32(bgep, NVM_SW_ARBITRATION_REG);
	bge_reg_put32(bgep, NVM_SW_ARBITRATION_REG, NVM_SET_REQ);

	for (tries = 0; tries < 50; ++tries) {
		regval = bge_reg_get32(bgep, NVM_SW_ARBITRATION_REG);
		if (regval & NVM_WON_REQ1)
			break;
		drv_usecwait(1);
	}

	if (regval & NVM_WON_REQ1) {
		BGE_DEBUG(("bge_nvmem_acquire: won after %d us", tries));
		return (0);
	}

	/*
	 * Somebody else must be accessing the NVmem, so abandon our
	 * attempt take control of it.  The caller can try again later ...
	 */
	BGE_DEBUG(("bge_nvmem_acquire: lost after %d us", tries));
	bge_nvmem_relinquish(bgep);
	return (EAGAIN);
}

/*
 * This code assumes that the GPIO1 bit has been wired up to the NVmem
 * write protect line in such a way that the NVmem is protected when
 * GPIO1 is an input, or is an output but driven high.  Thus, to make the
 * NVmem writable we have to change GPIO1 to an output AND drive it low.
 *
 * Note: there's only one set of GPIO pins on a 5704, even though they
 * can be accessed through either port.  So the chip has to resolve what
 * happens if the two ports program a single pin differently ... the rule
 * it uses is that if the ports disagree about the *direction* of a pin,
 * "output" wins over "input", but if they disagree about its *value* as
 * an output, then the pin is TRISTATED instead!  In such a case, no-one
 * wins, and the external signal does whatever the external circuitry
 * defines as the default -- which we've assumed is the PROTECTED state.
 * So, we always change GPIO1 back to being an *input* whenever we're not
 * specifically using it to unprotect the NVmem. This allows either port
 * to update the NVmem, although obviously only one at a time!
 *
 * The caller should hold <genlock> and *also* have already acquired the
 * right to access the NVmem, via bge_nvmem_acquire() above.
 */
static void bge_nvmem_protect(bge_t *bgep, boolean_t protect);
#pragma	inline(bge_nvmem_protect)

static void
bge_nvmem_protect(bge_t *bgep, boolean_t protect)
{
	uint32_t regval;

	ASSERT(mutex_owned(bgep->genlock));

	regval = bge_reg_get32(bgep, MISC_LOCAL_CONTROL_REG);
	if (protect) {
		regval |= MLCR_MISC_PINS_OUTPUT_1;
		regval &= ~MLCR_MISC_PINS_OUTPUT_ENABLE_1;
	} else {
		regval &= ~MLCR_MISC_PINS_OUTPUT_1;
		regval |= MLCR_MISC_PINS_OUTPUT_ENABLE_1;
	}
	bge_reg_put32(bgep, MISC_LOCAL_CONTROL_REG, regval);
}

/*
 * Now put it all together ...
 *
 * Try to acquire control of the NVmem; if successful, then:
 *	unprotect it (if we want to write to it)
 *	perform the requested access
 *	reprotect it (after a write)
 *	relinquish control
 *
 * Return value:
 *	0 on success,
 *	EAGAIN if the device is in use (retryable)
 *	ENODATA on access timeout (maybe retryable: device may just be busy)
 *	ENODEV if the NVmem device is missing or otherwise unusable
 *	EPROTO on other h/w or s/w errors.
 */
static int
bge_nvmem_rw32(bge_t *bgep, uint32_t cmd, bge_regno_t addr, uint32_t *dp)
{
	int err;

	if ((err = bge_nvmem_acquire(bgep)) == 0) {
		switch (cmd) {
		case BGE_SEE_READ:
			err = bge_seeprom_access(bgep,
			    SEEPROM_ACCESS_READ, addr, dp);
			break;

		case BGE_SEE_WRITE:
			bge_nvmem_protect(bgep, B_FALSE);
			err = bge_seeprom_access(bgep,
			    SEEPROM_ACCESS_WRITE, addr, dp);
			bge_nvmem_protect(bgep, B_TRUE);
			break;

		case BGE_FLASH_READ:
			if (DEVICE_5721_SERIES_CHIPSETS(bgep) ||
			    DEVICE_5723_SERIES_CHIPSETS(bgep) ||
			    DEVICE_5717_SERIES_CHIPSETS(bgep) ||
			    DEVICE_5714_SERIES_CHIPSETS(bgep)) {
				bge_reg_set32(bgep, NVM_ACCESS_REG,
				    NVM_ACCESS_ENABLE);
			}
			err = bge_flash_access(bgep,
			    NVM_FLASH_CMD_RD, addr, dp);
			if (DEVICE_5721_SERIES_CHIPSETS(bgep) ||
			    DEVICE_5723_SERIES_CHIPSETS(bgep) ||
			    DEVICE_5717_SERIES_CHIPSETS(bgep) ||
			    DEVICE_5714_SERIES_CHIPSETS(bgep)) {
				bge_reg_clr32(bgep, NVM_ACCESS_REG,
				    NVM_ACCESS_ENABLE);
			}
			break;

		case BGE_FLASH_WRITE:
			if (DEVICE_5721_SERIES_CHIPSETS(bgep) ||
			    DEVICE_5723_SERIES_CHIPSETS(bgep) ||
			    DEVICE_5717_SERIES_CHIPSETS(bgep) ||
			    DEVICE_5714_SERIES_CHIPSETS(bgep)) {
				bge_reg_set32(bgep, NVM_ACCESS_REG,
				    NVM_WRITE_ENABLE|NVM_ACCESS_ENABLE);
			}
			bge_nvmem_protect(bgep, B_FALSE);
			err = bge_flash_access(bgep,
			    NVM_FLASH_CMD_WR, addr, dp);
			bge_nvmem_protect(bgep, B_TRUE);
			if (DEVICE_5721_SERIES_CHIPSETS(bgep) ||
			    DEVICE_5723_SERIES_CHIPSETS(bgep) ||
			    DEVICE_5717_SERIES_CHIPSETS(bgep) ||
			    DEVICE_5714_SERIES_CHIPSETS(bgep)) {
				bge_reg_clr32(bgep, NVM_ACCESS_REG,
				    NVM_WRITE_ENABLE|NVM_ACCESS_ENABLE);
			}

			break;

		default:
			_NOTE(NOTREACHED)
			break;
		}
		bge_nvmem_relinquish(bgep);
	}

	BGE_DEBUG(("bge_nvmem_rw32: err %d", err));
	return (err);
}

/*
 * Attempt to get a MAC address from the SEEPROM or Flash, if any
 */
static uint64_t bge_get_nvmac(bge_t *bgep);
#pragma no_inline(bge_get_nvmac)

static uint64_t
bge_get_nvmac(bge_t *bgep)
{
	uint32_t mac_high;
	uint32_t mac_low;
	uint32_t addr;
	uint32_t cmd;
	uint64_t mac;

	BGE_TRACE(("bge_get_nvmac($%p)",
	    (void *)bgep));

	switch (bgep->chipid.nvtype) {
	case BGE_NVTYPE_NONE:
	case BGE_NVTYPE_UNKNOWN:
	default:
		return (0ULL);

	case BGE_NVTYPE_SEEPROM:
	case BGE_NVTYPE_LEGACY_SEEPROM:
		cmd = BGE_SEE_READ;
		break;

	case BGE_NVTYPE_UNBUFFERED_FLASH:
	case BGE_NVTYPE_BUFFERED_FLASH:
		cmd = BGE_FLASH_READ;
		break;
	}

	if (DEVICE_5906_SERIES_CHIPSETS(bgep))
		addr = NVMEM_DATA_MAC_ADDRESS_5906;
	else
		addr = NVMEM_DATA_MAC_ADDRESS;

	if (bge_nvmem_rw32(bgep, cmd, addr, &mac_high))
		return (0ULL);
	addr += 4;
	if (bge_nvmem_rw32(bgep, cmd, addr, &mac_low))
		return (0ULL);

	/*
	 * The Broadcom chip is natively BIG-endian, so that's how the
	 * MAC address is represented in NVmem.  We may need to swap it
	 * around on a little-endian host ...
	 */
#ifdef	_BIG_ENDIAN
	mac = mac_high;
	mac = mac << 32;
	mac |= mac_low;
#else
	mac = BGE_BSWAP_32(mac_high);
	mac = mac << 32;
	mac |= BGE_BSWAP_32(mac_low);
#endif	/* _BIG_ENDIAN */

	return (mac);
}

#else	/* BGE_SEE_IO32 || BGE_FLASH_IO32 */

/*
 * Dummy version for when we're not supporting NVmem access
 */
static uint64_t bge_get_nvmac(bge_t *bgep);
#pragma inline(bge_get_nvmac)

static uint64_t
bge_get_nvmac(bge_t *bgep)
{
	_NOTE(ARGUNUSED(bgep))
	return (0ULL);
}

#endif	/* BGE_SEE_IO32 || BGE_FLASH_IO32 */

/*
 * Determine the type of NVmem that is (or may be) attached to this chip,
 */
static enum bge_nvmem_type bge_nvmem_id(bge_t *bgep);
#pragma no_inline(bge_nvmem_id)

static enum bge_nvmem_type
bge_nvmem_id(bge_t *bgep)
{
	enum bge_nvmem_type nvtype;
	uint32_t config1;

	BGE_TRACE(("bge_nvmem_id($%p)",
	    (void *)bgep));

	switch (bgep->chipid.device) {
	default:
		/*
		 * We shouldn't get here; it means we don't recognise
		 * the chip, which means we don't know how to determine
		 * what sort of NVmem (if any) it has.  So we'll say
		 * NONE, to disable the NVmem access code ...
		 */
		nvtype = BGE_NVTYPE_NONE;
		break;

	case DEVICE_ID_5700:
	case DEVICE_ID_5700x:
	case DEVICE_ID_5701:
		/*
		 * These devices support *only* SEEPROMs
		 */
		nvtype = BGE_NVTYPE_SEEPROM;
		break;

	case DEVICE_ID_5702:
	case DEVICE_ID_5702fe:
	case DEVICE_ID_5703C:
	case DEVICE_ID_5703S:
	case DEVICE_ID_5704C:
	case DEVICE_ID_5704S:
	case DEVICE_ID_5704:
	case DEVICE_ID_5705M:
	case DEVICE_ID_5705C:
	case DEVICE_ID_5705_2:
	case DEVICE_ID_5717:
	case DEVICE_ID_5718:
	case DEVICE_ID_5724:
	case DEVICE_ID_57780:
	case DEVICE_ID_5780:
	case DEVICE_ID_5782:
	case DEVICE_ID_5785:
	case DEVICE_ID_5787:
	case DEVICE_ID_5787M:
	case DEVICE_ID_5788:
	case DEVICE_ID_5789:
	case DEVICE_ID_5751:
	case DEVICE_ID_5751M:
	case DEVICE_ID_5752:
	case DEVICE_ID_5752M:
	case DEVICE_ID_5754:
	case DEVICE_ID_5755:
	case DEVICE_ID_5755M:
	case DEVICE_ID_5756M:
	case DEVICE_ID_5721:
	case DEVICE_ID_5722:
	case DEVICE_ID_5723:
	case DEVICE_ID_5761:
	case DEVICE_ID_5761E:
	case DEVICE_ID_5764:
	case DEVICE_ID_5714C:
	case DEVICE_ID_5714S:
	case DEVICE_ID_5715C:
	case DEVICE_ID_5715S:
		config1 = bge_reg_get32(bgep, NVM_CONFIG1_REG);
		if (config1 & NVM_CFG1_FLASH_MODE)
			if (config1 & NVM_CFG1_BUFFERED_MODE)
				nvtype = BGE_NVTYPE_BUFFERED_FLASH;
			else
				nvtype = BGE_NVTYPE_UNBUFFERED_FLASH;
		else
			nvtype = BGE_NVTYPE_LEGACY_SEEPROM;
		break;
	case DEVICE_ID_5906:
	case DEVICE_ID_5906M:
		nvtype = BGE_NVTYPE_BUFFERED_FLASH;
		break;
	}

	return (nvtype);
}

#undef	BGE_DBG
#define	BGE_DBG		BGE_DBG_CHIP	/* debug flag for this code	*/

static void
bge_init_recv_rule(bge_t *bgep)
{
	bge_recv_rule_t *rulep = bgep->recv_rules;
	uint32_t i;

	/*
	 * Initialize receive rule registers.
	 * Note that rules may persist across each bge_m_start/stop() call.
	 */
	for (i = 0; i < RECV_RULES_NUM_MAX; i++, rulep++) {
		bge_reg_put32(bgep, RECV_RULE_MASK_REG(i), rulep->mask_value);
		bge_reg_put32(bgep, RECV_RULE_CONTROL_REG(i), rulep->control);
	}
}

/*
 * Using the values captured by bge_chip_cfg_init(), and additional probes
 * as required, characterise the chip fully: determine the label by which
 * to refer to this chip, the correct settings for various registers, and
 * of course whether the device and/or subsystem are supported!
 */
int bge_chip_id_init(bge_t *bgep);
#pragma	no_inline(bge_chip_id_init)

int
bge_chip_id_init(bge_t *bgep)
{
	char buf[MAXPATHLEN];		/* any risk of stack overflow?	*/
	boolean_t sys_ok;
	boolean_t dev_ok;
	chip_id_t *cidp;
	uint32_t subid;
	char *devname;
	char *sysname;
	int *ids;
	int err;
	uint_t i;

	sys_ok = dev_ok = B_FALSE;
	cidp = &bgep->chipid;

	/*
	 * Check the PCI device ID to determine the generic chip type and
	 * select parameters that depend on this.
	 *
	 * Note: because the SPARC platforms in general don't fit the
	 * SEEPROM 'behind' the chip, the PCI revision ID register reads
	 * as zero - which is why we use <asic_rev> rather than <revision>
	 * below ...
	 *
	 * Note: in general we can't distinguish between the Copper/SerDes
	 * versions by ID alone, as some Copper devices (e.g. some but not
	 * all 5703Cs) have the same ID as the SerDes equivalents.  So we
	 * treat them the same here, and the MII code works out the media
	 * type later on ...
	 */
	cidp->mbuf_base = bge_mbuf_pool_base;
	cidp->mbuf_length = bge_mbuf_pool_len;
	cidp->recv_slots = BGE_RECV_SLOTS_USED;
	cidp->bge_dma_rwctrl = bge_dma_rwctrl;
	cidp->pci_type = BGE_PCI_X;
	cidp->statistic_type = BGE_STAT_BLK;
	cidp->mbuf_lo_water_rdma = bge_mbuf_lo_water_rdma;
	cidp->mbuf_lo_water_rmac = bge_mbuf_lo_water_rmac;
	cidp->mbuf_hi_water = bge_mbuf_hi_water;
	cidp->rx_ticks_norm = bge_rx_ticks_norm;
	cidp->rx_count_norm = bge_rx_count_norm;
	cidp->tx_ticks_norm = bge_tx_ticks_norm;
	cidp->tx_count_norm = bge_tx_count_norm;
	cidp->mask_pci_int = MHCR_MASK_PCI_INT_OUTPUT;

	if (cidp->rx_rings == 0 || cidp->rx_rings > BGE_RECV_RINGS_MAX)
		cidp->rx_rings = BGE_RECV_RINGS_DEFAULT;
	if (cidp->tx_rings == 0 || cidp->tx_rings > BGE_SEND_RINGS_MAX)
		cidp->tx_rings = BGE_SEND_RINGS_DEFAULT;

	cidp->msi_enabled = B_FALSE;

	switch (cidp->device) {
	case DEVICE_ID_5717:
	case DEVICE_ID_5718:
	case DEVICE_ID_5724:
		if (cidp->device == DEVICE_ID_5717)
			cidp->chip_label = 5717;
		else if (cidp->device == DEVICE_ID_5718)
			cidp->chip_label = 5718;
		else
			cidp->chip_label = 5724;
		cidp->msi_enabled = bge_enable_msi;
#ifdef __sparc
		cidp->mask_pci_int = LE_32(MHCR_MASK_PCI_INT_OUTPUT);
#endif
		cidp->bge_dma_rwctrl = LE_32(PDRWCR_VAR_5717);
		cidp->pci_type = BGE_PCI_E;
		cidp->mbuf_lo_water_rdma = RDMA_MBUF_LOWAT_5705;
		cidp->mbuf_lo_water_rmac = MAC_RX_MBUF_LOWAT_5717;
		cidp->mbuf_hi_water = MBUF_HIWAT_5717;
		cidp->mbuf_base = bge_mbuf_pool_base_5705;
		cidp->mbuf_length = bge_mbuf_pool_len_5705;
		cidp->recv_slots = BGE_RECV_SLOTS_5705;
		cidp->bge_mlcr_default = MLCR_DEFAULT_5717;
		cidp->rx_rings = BGE_RECV_RINGS_MAX_5705;
		cidp->tx_rings = BGE_SEND_RINGS_MAX_5705;
		cidp->flags |= CHIP_FLAG_NO_JUMBO;
		cidp->statistic_type = BGE_STAT_REG;
		dev_ok = B_TRUE;
		break;

	case DEVICE_ID_5700:
	case DEVICE_ID_5700x:
		cidp->chip_label = 5700;
		cidp->flags |= CHIP_FLAG_PARTIAL_CSUM;
		break;

	case DEVICE_ID_5701:
		cidp->chip_label = 5701;
		dev_ok = B_TRUE;
		cidp->flags |= CHIP_FLAG_PARTIAL_CSUM;
		break;

	case DEVICE_ID_5702:
	case DEVICE_ID_5702fe:
		cidp->chip_label = 5702;
		dev_ok = B_TRUE;
		cidp->flags |= CHIP_FLAG_PARTIAL_CSUM;
		cidp->pci_type = BGE_PCI;
		break;

	case DEVICE_ID_5703C:
	case DEVICE_ID_5703S:
	case DEVICE_ID_5703:
		/*
		 * Revision A0 of the 5703/5793 had various errata
		 * that we can't or don't work around, so it's not
		 * supported, but all later versions are
		 */
		cidp->chip_label = cidp->subven == VENDOR_ID_SUN ? 5793 : 5703;
		if (bgep->chipid.asic_rev != MHCR_CHIP_REV_5703_A0)
			dev_ok = B_TRUE;
		cidp->flags |= CHIP_FLAG_PARTIAL_CSUM;
		break;

	case DEVICE_ID_5704C:
	case DEVICE_ID_5704S:
	case DEVICE_ID_5704:
		cidp->chip_label = cidp->subven == VENDOR_ID_SUN ? 5794 : 5704;
		cidp->mbuf_base = bge_mbuf_pool_base_5704;
		cidp->mbuf_length = bge_mbuf_pool_len_5704;
		dev_ok = B_TRUE;
		cidp->flags |= CHIP_FLAG_PARTIAL_CSUM;
		break;

	case DEVICE_ID_5705C:
	case DEVICE_ID_5705M:
	case DEVICE_ID_5705MA3:
	case DEVICE_ID_5705F:
	case DEVICE_ID_5705_2:
	case DEVICE_ID_5754:
		if (cidp->device == DEVICE_ID_5754) {
			cidp->chip_label = 5754;
			cidp->pci_type = BGE_PCI_E;
		} else {
			cidp->chip_label = 5705;
			cidp->pci_type = BGE_PCI;
			cidp->flags |= CHIP_FLAG_PARTIAL_CSUM;
		}
		cidp->mbuf_lo_water_rdma = RDMA_MBUF_LOWAT_5705;
		cidp->mbuf_lo_water_rmac = MAC_RX_MBUF_LOWAT_5705;
		cidp->mbuf_hi_water = MBUF_HIWAT_5705;
		cidp->mbuf_base = bge_mbuf_pool_base_5705;
		cidp->mbuf_length = bge_mbuf_pool_len_5705;
		cidp->recv_slots = BGE_RECV_SLOTS_5705;
		cidp->rx_rings = BGE_RECV_RINGS_MAX_5705;
		cidp->tx_rings = BGE_SEND_RINGS_MAX_5705;
		cidp->flags |= CHIP_FLAG_NO_JUMBO;
		cidp->statistic_type = BGE_STAT_REG;
		dev_ok = B_TRUE;
		break;

	case DEVICE_ID_5906:
	case DEVICE_ID_5906M:
		cidp->chip_label = 5906;
		cidp->pci_type = BGE_PCI_E;
		cidp->mbuf_lo_water_rdma = RDMA_MBUF_LOWAT_5906;
		cidp->mbuf_lo_water_rmac = MAC_RX_MBUF_LOWAT_5906;
		cidp->mbuf_hi_water = MBUF_HIWAT_5906;
		cidp->mbuf_base = bge_mbuf_pool_base;
		cidp->mbuf_length = bge_mbuf_pool_len;
		cidp->recv_slots = BGE_RECV_SLOTS_5705;
		cidp->rx_rings = BGE_RECV_RINGS_MAX_5705;
		cidp->tx_rings = BGE_SEND_RINGS_MAX_5705;
		cidp->flags |= CHIP_FLAG_NO_JUMBO;
		cidp->statistic_type = BGE_STAT_REG;
		dev_ok = B_TRUE;
		break;

	case DEVICE_ID_5753:
		cidp->chip_label = 5753;
		cidp->pci_type = BGE_PCI_E;
		cidp->mbuf_lo_water_rdma = RDMA_MBUF_LOWAT_5705;
		cidp->mbuf_lo_water_rmac = MAC_RX_MBUF_LOWAT_5705;
		cidp->mbuf_hi_water = MBUF_HIWAT_5705;
		cidp->mbuf_base = bge_mbuf_pool_base_5705;
		cidp->mbuf_length = bge_mbuf_pool_len_5705;
		cidp->recv_slots = BGE_RECV_SLOTS_5705;
		cidp->bge_mlcr_default |= MLCR_MISC_PINS_OUTPUT_ENABLE_1;
		cidp->rx_rings = BGE_RECV_RINGS_MAX_5705;
		cidp->tx_rings = BGE_SEND_RINGS_MAX_5705;
		cidp->flags |= CHIP_FLAG_NO_JUMBO;
		cidp->statistic_type = BGE_STAT_REG;
		dev_ok = B_TRUE;
		break;

	case DEVICE_ID_5755:
	case DEVICE_ID_5755M:
		cidp->chip_label = 5755;
		cidp->pci_type = BGE_PCI_E;
		cidp->mbuf_lo_water_rdma = RDMA_MBUF_LOWAT_5705;
		cidp->mbuf_lo_water_rmac = MAC_RX_MBUF_LOWAT_5705;
		cidp->mbuf_hi_water = MBUF_HIWAT_5705;
		cidp->mbuf_base = bge_mbuf_pool_base_5705;
		cidp->mbuf_length = bge_mbuf_pool_len_5705;
		cidp->recv_slots = BGE_RECV_SLOTS_5705;
		cidp->bge_mlcr_default |= MLCR_MISC_PINS_OUTPUT_ENABLE_1;
		cidp->rx_rings = BGE_RECV_RINGS_MAX_5705;
		cidp->tx_rings = BGE_SEND_RINGS_MAX_5705;
		cidp->flags |= CHIP_FLAG_NO_JUMBO;
		if (cidp->device == DEVICE_ID_5755M)
			cidp->flags |= CHIP_FLAG_PARTIAL_CSUM;
		cidp->statistic_type = BGE_STAT_REG;
		dev_ok = B_TRUE;
		break;

	case DEVICE_ID_5756M:
		/*
		 * This is nearly identical to the 5755M.
		 * (Actually reports the 5755 chip ID.)
		 */
		cidp->chip_label = 5756;
		cidp->pci_type = BGE_PCI_E;
		cidp->mbuf_lo_water_rdma = RDMA_MBUF_LOWAT_5705;
		cidp->mbuf_lo_water_rmac = MAC_RX_MBUF_LOWAT_5705;
		cidp->mbuf_hi_water = MBUF_HIWAT_5705;
		cidp->mbuf_base = bge_mbuf_pool_base_5705;
		cidp->mbuf_length = bge_mbuf_pool_len_5705;
		cidp->recv_slots = BGE_RECV_SLOTS_5705;
		cidp->bge_mlcr_default |= MLCR_MISC_PINS_OUTPUT_ENABLE_1;
		cidp->rx_rings = BGE_RECV_RINGS_MAX_5705;
		cidp->tx_rings = BGE_SEND_RINGS_MAX_5705;
		cidp->flags |= CHIP_FLAG_NO_JUMBO;
		cidp->statistic_type = BGE_STAT_REG;
		dev_ok = B_TRUE;
		break;

	case DEVICE_ID_5787:
	case DEVICE_ID_5787M:
		cidp->chip_label = 5787;
		cidp->pci_type = BGE_PCI_E;
		cidp->mbuf_lo_water_rdma = RDMA_MBUF_LOWAT_5705;
		cidp->mbuf_lo_water_rmac = MAC_RX_MBUF_LOWAT_5705;
		cidp->mbuf_hi_water = MBUF_HIWAT_5705;
		cidp->mbuf_base = bge_mbuf_pool_base_5705;
		cidp->mbuf_length = bge_mbuf_pool_len_5705;
		cidp->recv_slots = BGE_RECV_SLOTS_5705;
		cidp->bge_mlcr_default |= MLCR_MISC_PINS_OUTPUT_ENABLE_1;
		cidp->rx_rings = BGE_RECV_RINGS_MAX_5705;
		cidp->tx_rings = BGE_SEND_RINGS_MAX_5705;
		cidp->flags |= CHIP_FLAG_NO_JUMBO;
		cidp->statistic_type = BGE_STAT_REG;
		dev_ok = B_TRUE;
		break;

	case DEVICE_ID_5723:
	case DEVICE_ID_5761:
	case DEVICE_ID_5761E:
	case DEVICE_ID_57780:
		cidp->msi_enabled = bge_enable_msi;
		/*
		 * We don't use MSI for BCM5764 and BCM5785, as the
		 * status block may fail to update when the network
		 * traffic is heavy.
		 */
		/* FALLTHRU */
	case DEVICE_ID_5785:
	case DEVICE_ID_5764:
		if (cidp->device == DEVICE_ID_5723)
			cidp->chip_label = 5723;
		else if (cidp->device == DEVICE_ID_5764)
			cidp->chip_label = 5764;
		else if (cidp->device == DEVICE_ID_5785)
			cidp->chip_label = 5785;
		else if (cidp->device == DEVICE_ID_57780)
			cidp->chip_label = 57780;
		else
			cidp->chip_label = 5761;
		cidp->bge_dma_rwctrl = bge_dma_rwctrl_5721;
		cidp->pci_type = BGE_PCI_E;
		cidp->mbuf_lo_water_rdma = RDMA_MBUF_LOWAT_5705;
		cidp->mbuf_lo_water_rmac = MAC_RX_MBUF_LOWAT_5705;
		cidp->mbuf_hi_water = MBUF_HIWAT_5705;
		cidp->mbuf_base = bge_mbuf_pool_base_5705;
		cidp->mbuf_length = bge_mbuf_pool_len_5705;
		cidp->recv_slots = BGE_RECV_SLOTS_5705;
		cidp->bge_mlcr_default |= MLCR_MISC_PINS_OUTPUT_ENABLE_1;
		cidp->rx_rings = BGE_RECV_RINGS_MAX_5705;
		cidp->tx_rings = BGE_SEND_RINGS_MAX_5705;
		cidp->flags |= CHIP_FLAG_NO_JUMBO;
		cidp->statistic_type = BGE_STAT_REG;
		dev_ok = B_TRUE;
		break;

	/* PCI-X device, identical to 5714 */
	case DEVICE_ID_5780:
		cidp->chip_label = 5780;
		cidp->mbuf_lo_water_rdma = RDMA_MBUF_LOWAT_5705;
		cidp->mbuf_lo_water_rmac = MAC_RX_MBUF_LOWAT_5705;
		cidp->mbuf_hi_water = MBUF_HIWAT_5705;
		cidp->mbuf_base = bge_mbuf_pool_base_5721;
		cidp->mbuf_length = bge_mbuf_pool_len_5721;
		cidp->recv_slots = BGE_RECV_SLOTS_5721;
		cidp->rx_rings = BGE_RECV_RINGS_MAX_5705;
		cidp->tx_rings = BGE_SEND_RINGS_MAX_5705;
		cidp->statistic_type = BGE_STAT_REG;
		dev_ok = B_TRUE;
		break;

	case DEVICE_ID_5782:
		/*
		 * Apart from the label, we treat this as a 5705(?)
		 */
		cidp->chip_label = 5782;
		cidp->mbuf_lo_water_rdma = RDMA_MBUF_LOWAT_5705;
		cidp->mbuf_lo_water_rmac = MAC_RX_MBUF_LOWAT_5705;
		cidp->mbuf_hi_water = MBUF_HIWAT_5705;
		cidp->mbuf_base = bge_mbuf_pool_base_5705;
		cidp->mbuf_length = bge_mbuf_pool_len_5705;
		cidp->recv_slots = BGE_RECV_SLOTS_5705;
		cidp->rx_rings = BGE_RECV_RINGS_MAX_5705;
		cidp->tx_rings = BGE_SEND_RINGS_MAX_5705;
		cidp->flags |= CHIP_FLAG_NO_JUMBO;
		cidp->flags |= CHIP_FLAG_PARTIAL_CSUM;
		cidp->statistic_type = BGE_STAT_REG;
		dev_ok = B_TRUE;
		break;

	case DEVICE_ID_5788:
		/*
		 * Apart from the label, we treat this as a 5705(?)
		 */
		cidp->chip_label = 5788;
		cidp->mbuf_lo_water_rdma = RDMA_MBUF_LOWAT_5705;
		cidp->mbuf_lo_water_rmac = MAC_RX_MBUF_LOWAT_5705;
		cidp->mbuf_hi_water = MBUF_HIWAT_5705;
		cidp->mbuf_base = bge_mbuf_pool_base_5705;
		cidp->mbuf_length = bge_mbuf_pool_len_5705;
		cidp->recv_slots = BGE_RECV_SLOTS_5705;
		cidp->rx_rings = BGE_RECV_RINGS_MAX_5705;
		cidp->tx_rings = BGE_SEND_RINGS_MAX_5705;
		cidp->statistic_type = BGE_STAT_REG;
		cidp->flags |= CHIP_FLAG_NO_JUMBO;
		dev_ok = B_TRUE;
		break;

	case DEVICE_ID_5714C:
		if (cidp->revision >= REVISION_ID_5714_A2)
			cidp->msi_enabled = bge_enable_msi;
		/* FALLTHRU */
	case DEVICE_ID_5714S:
		cidp->chip_label = 5714;
		cidp->mbuf_lo_water_rdma = RDMA_MBUF_LOWAT_5705;
		cidp->mbuf_lo_water_rmac = MAC_RX_MBUF_LOWAT_5705;
		cidp->mbuf_hi_water = MBUF_HIWAT_5705;
		cidp->mbuf_base = bge_mbuf_pool_base_5721;
		cidp->mbuf_length = bge_mbuf_pool_len_5721;
		cidp->recv_slots = BGE_RECV_SLOTS_5721;
		cidp->bge_dma_rwctrl = bge_dma_rwctrl_5714;
		cidp->bge_mlcr_default = bge_mlcr_default_5714;
		cidp->rx_rings = BGE_RECV_RINGS_MAX_5705;
		cidp->tx_rings = BGE_SEND_RINGS_MAX_5705;
		cidp->pci_type = BGE_PCI_E;
		cidp->statistic_type = BGE_STAT_REG;
		dev_ok = B_TRUE;
		break;

	case DEVICE_ID_5715C:
	case DEVICE_ID_5715S:
		cidp->chip_label = 5715;
		cidp->mbuf_lo_water_rdma = RDMA_MBUF_LOWAT_5705;
		cidp->mbuf_lo_water_rmac = MAC_RX_MBUF_LOWAT_5705;
		cidp->mbuf_hi_water = MBUF_HIWAT_5705;
		cidp->mbuf_base = bge_mbuf_pool_base_5721;
		cidp->mbuf_length = bge_mbuf_pool_len_5721;
		cidp->recv_slots = BGE_RECV_SLOTS_5721;
		cidp->bge_dma_rwctrl = bge_dma_rwctrl_5715;
		cidp->bge_mlcr_default = bge_mlcr_default_5714;
		cidp->rx_rings = BGE_RECV_RINGS_MAX_5705;
		cidp->tx_rings = BGE_SEND_RINGS_MAX_5705;
		cidp->pci_type = BGE_PCI_E;
		cidp->statistic_type = BGE_STAT_REG;
		if (cidp->revision >= REVISION_ID_5715_A2)
			cidp->msi_enabled = bge_enable_msi;
		dev_ok = B_TRUE;
		break;

	case DEVICE_ID_5721:
		cidp->chip_label = 5721;
		cidp->mbuf_lo_water_rdma = RDMA_MBUF_LOWAT_5705;
		cidp->mbuf_lo_water_rmac = MAC_RX_MBUF_LOWAT_5705;
		cidp->mbuf_hi_water = MBUF_HIWAT_5705;
		cidp->mbuf_base = bge_mbuf_pool_base_5721;
		cidp->mbuf_length = bge_mbuf_pool_len_5721;
		cidp->recv_slots = BGE_RECV_SLOTS_5721;
		cidp->bge_dma_rwctrl = bge_dma_rwctrl_5721;
		cidp->rx_rings = BGE_RECV_RINGS_MAX_5705;
		cidp->tx_rings = BGE_SEND_RINGS_MAX_5705;
		cidp->pci_type = BGE_PCI_E;
		cidp->statistic_type = BGE_STAT_REG;
		cidp->flags |= CHIP_FLAG_NO_JUMBO;
		dev_ok = B_TRUE;
		break;

	case DEVICE_ID_5722:
		cidp->chip_label = 5722;
		cidp->pci_type = BGE_PCI_E;
		cidp->mbuf_lo_water_rdma = RDMA_MBUF_LOWAT_5705;
		cidp->mbuf_lo_water_rmac = MAC_RX_MBUF_LOWAT_5705;
		cidp->mbuf_hi_water = MBUF_HIWAT_5705;
		cidp->mbuf_base = bge_mbuf_pool_base_5705;
		cidp->mbuf_length = bge_mbuf_pool_len_5705;
		cidp->recv_slots = BGE_RECV_SLOTS_5705;
		cidp->bge_mlcr_default |= MLCR_MISC_PINS_OUTPUT_ENABLE_1;
		cidp->rx_rings = BGE_RECV_RINGS_MAX_5705;
		cidp->tx_rings = BGE_SEND_RINGS_MAX_5705;
		cidp->flags |= CHIP_FLAG_NO_JUMBO;
		cidp->statistic_type = BGE_STAT_REG;
		dev_ok = B_TRUE;
		break;

	case DEVICE_ID_5751:
	case DEVICE_ID_5751M:
		cidp->chip_label = 5751;
		cidp->mbuf_lo_water_rdma = RDMA_MBUF_LOWAT_5705;
		cidp->mbuf_lo_water_rmac = MAC_RX_MBUF_LOWAT_5705;
		cidp->mbuf_hi_water = MBUF_HIWAT_5705;
		cidp->mbuf_base = bge_mbuf_pool_base_5721;
		cidp->mbuf_length = bge_mbuf_pool_len_5721;
		cidp->recv_slots = BGE_RECV_SLOTS_5721;
		cidp->bge_dma_rwctrl = bge_dma_rwctrl_5721;
		cidp->rx_rings = BGE_RECV_RINGS_MAX_5705;
		cidp->tx_rings = BGE_SEND_RINGS_MAX_5705;
		cidp->pci_type = BGE_PCI_E;
		cidp->statistic_type = BGE_STAT_REG;
		cidp->flags |= CHIP_FLAG_NO_JUMBO;
		dev_ok = B_TRUE;
		break;

	case DEVICE_ID_5752:
	case DEVICE_ID_5752M:
		cidp->chip_label = 5752;
		cidp->mbuf_lo_water_rdma = RDMA_MBUF_LOWAT_5705;
		cidp->mbuf_lo_water_rmac = MAC_RX_MBUF_LOWAT_5705;
		cidp->mbuf_hi_water = MBUF_HIWAT_5705;
		cidp->mbuf_base = bge_mbuf_pool_base_5721;
		cidp->mbuf_length = bge_mbuf_pool_len_5721;
		cidp->recv_slots = BGE_RECV_SLOTS_5721;
		cidp->bge_dma_rwctrl = bge_dma_rwctrl_5721;
		cidp->rx_rings = BGE_RECV_RINGS_MAX_5705;
		cidp->tx_rings = BGE_SEND_RINGS_MAX_5705;
		cidp->pci_type = BGE_PCI_E;
		cidp->statistic_type = BGE_STAT_REG;
		cidp->flags |= CHIP_FLAG_NO_JUMBO;
		dev_ok = B_TRUE;
		break;

	case DEVICE_ID_5789:
		cidp->chip_label = 5789;
		cidp->mbuf_base = bge_mbuf_pool_base_5721;
		cidp->mbuf_length = bge_mbuf_pool_len_5721;
		cidp->recv_slots = BGE_RECV_SLOTS_5721;
		cidp->bge_dma_rwctrl = bge_dma_rwctrl_5721;
		cidp->rx_rings = BGE_RECV_RINGS_MAX_5705;
		cidp->tx_rings = BGE_RECV_RINGS_MAX_5705;
		cidp->pci_type = BGE_PCI_E;
		cidp->statistic_type = BGE_STAT_REG;
		cidp->flags |= CHIP_FLAG_PARTIAL_CSUM;
		cidp->flags |= CHIP_FLAG_NO_JUMBO;
		cidp->msi_enabled = B_TRUE;
		dev_ok = B_TRUE;
		break;

	}

	/*
	 * Setup the default jumbo parameter.
	 */
	cidp->ethmax_size = ETHERMAX;
	cidp->snd_buff_size = BGE_SEND_BUFF_SIZE_DEFAULT;
	cidp->std_buf_size = BGE_STD_BUFF_SIZE;

	/*
	 * If jumbo is enabled and this kind of chipset supports jumbo feature,
	 * setup below jumbo specific parameters.
	 *
	 * For BCM5714/5715, there is only one standard receive ring. So the
	 * std buffer size should be set to BGE_JUMBO_BUFF_SIZE when jumbo
	 * feature is enabled.
	 */
	if (!(cidp->flags & CHIP_FLAG_NO_JUMBO) &&
	    (cidp->default_mtu > BGE_DEFAULT_MTU)) {
		if (DEVICE_5714_SERIES_CHIPSETS(bgep)) {
			cidp->mbuf_lo_water_rdma =
			    RDMA_MBUF_LOWAT_5714_JUMBO;
			cidp->mbuf_lo_water_rmac =
			    MAC_RX_MBUF_LOWAT_5714_JUMBO;
			cidp->mbuf_hi_water = MBUF_HIWAT_5714_JUMBO;
			cidp->jumbo_slots = 0;
			cidp->std_buf_size = BGE_JUMBO_BUFF_SIZE;
		} else {
			cidp->mbuf_lo_water_rdma =
			    RDMA_MBUF_LOWAT_JUMBO;
			cidp->mbuf_lo_water_rmac =
			    MAC_RX_MBUF_LOWAT_JUMBO;
			cidp->mbuf_hi_water = MBUF_HIWAT_JUMBO;
			cidp->jumbo_slots = BGE_JUMBO_SLOTS_USED;
		}
		cidp->recv_jumbo_size = BGE_JUMBO_BUFF_SIZE;
		cidp->snd_buff_size = BGE_SEND_BUFF_SIZE_JUMBO;
		cidp->ethmax_size = cidp->default_mtu +
		    sizeof (struct ether_header);
	}

	/*
	 * Identify the NV memory type: SEEPROM or Flash?
	 */
	cidp->nvtype = bge_nvmem_id(bgep);

	/*
	 * Now, we want to check whether this device is part of a
	 * supported subsystem (e.g., on the motherboard of a Sun
	 * branded platform).
	 *
	 * Rule 1: If the Subsystem Vendor ID is "Sun", then it's OK ;-)
	 */
	if (cidp->subven == VENDOR_ID_SUN)
		sys_ok = B_TRUE;

	/*
	 * Rule 2: If it's on the list on known subsystems, then it's OK.
	 * Note: 0x14e41647 should *not* appear in the list, but the code
	 * doesn't enforce that.
	 */
	err = ddi_prop_lookup_int_array(DDI_DEV_T_ANY, bgep->devinfo,
	    DDI_PROP_DONTPASS, knownids_propname, &ids, &i);
	if (err == DDI_PROP_SUCCESS) {
		/*
		 * Got the list; scan for a matching subsystem vendor/device
		 */
		subid = (cidp->subven << 16) | cidp->subdev;
		while (i--)
			if (ids[i] == subid)
				sys_ok = B_TRUE;
		ddi_prop_free(ids);
	}

	/*
	 * Rule 3: If it's a Taco/ENWS motherboard device, then it's OK
	 *
	 * Unfortunately, early SunBlade 1500s and 2500s didn't reprogram
	 * the Subsystem Vendor ID, so it defaults to Broadcom.  Therefore,
	 * we have to check specially for the exact device paths to the
	 * motherboard devices on those platforms ;-(
	 *
	 * Note: we can't just use the "supported-subsystems" mechanism
	 * above, because the entry would have to be 0x14e41647 -- which
	 * would then accept *any* plugin card that *didn't* contain a
	 * (valid) SEEPROM ;-(
	 */
	sysname = ddi_node_name(ddi_root_node());
	devname = ddi_pathname(bgep->devinfo, buf);
	ASSERT(strlen(devname) > 0);
	if (strcmp(sysname, "SUNW,Sun-Blade-1500") == 0)	/* Taco */
		if (strcmp(devname, "/pci@1f,700000/network@2") == 0)
			sys_ok = B_TRUE;
	if (strcmp(sysname, "SUNW,Sun-Blade-2500") == 0)	/* ENWS */
		if (strcmp(devname, "/pci@1c,600000/network@3") == 0)
			sys_ok = B_TRUE;

	/*
	 * Now check what we've discovered: is this truly a supported
	 * chip on (the motherboard of) a supported platform?
	 *
	 * Possible problems here:
	 * 1)	it's a completely unheard-of chip
	 * 2)	it's a recognised but unsupported chip (e.g. 5701, 5703C-A0)
	 * 3)	it's a chip we would support if it were on the motherboard
	 *	of a Sun platform, but this one isn't ;-(
	 */
	if (cidp->chip_label == 0)
		bge_problem(bgep,
		    "Device 'pci%04x,%04x' not recognized (%d?)",
		    cidp->vendor, cidp->device, cidp->device);
	else if (!dev_ok)
		bge_problem(bgep,
		    "Device 'pci%04x,%04x' (%d) revision %d not supported",
		    cidp->vendor, cidp->device, cidp->chip_label,
		    cidp->revision);
#if	BGE_DEBUGGING
	else if (!sys_ok)
		bge_problem(bgep,
		    "%d-based subsystem 'pci%04x,%04x' not validated",
		    cidp->chip_label, cidp->subven, cidp->subdev);
#endif
	else
		cidp->flags |= CHIP_FLAG_SUPPORTED;
	if (bge_check_acc_handle(bgep, bgep->io_handle) != DDI_FM_OK)
		return (EIO);
	return (0);
}

void
bge_chip_msi_trig(bge_t *bgep)
{
	uint32_t	regval;

	regval = bgep->param_msi_cnt<<4;
	bge_reg_set32(bgep, HOST_COALESCE_MODE_REG, regval);
	BGE_DEBUG(("bge_chip_msi_trig:data = %d", regval));
}

/*
 * Various registers that control the chip's internal engines (state
 * machines) have a <reset> and <enable> bits (fortunately, in the
 * same place in each such register :-).
 *
 * To reset the state machine, the <reset> bit must be written with 1;
 * it will then read back as 1 while the reset is in progress, but
 * self-clear to 0 when the reset completes.
 *
 * To enable a state machine, one must set the <enable> bit, which
 * will continue to read back as 0 until the state machine is running.
 *
 * To disable a state machine, the <enable> bit must be cleared, but
 * it will continue to read back as 1 until the state machine actually
 * stops.
 *
 * This routine implements polling for completion of a reset, enable
 * or disable operation, returning B_TRUE on success (bit reached the
 * required state) or B_FALSE on timeout (200*100us == 20ms).
 */
static boolean_t bge_chip_poll_engine(bge_t *bgep, bge_regno_t regno,
					uint32_t mask, uint32_t val);
#pragma	no_inline(bge_chip_poll_engine)

static boolean_t
bge_chip_poll_engine(bge_t *bgep, bge_regno_t regno,
	uint32_t mask, uint32_t val)
{
	uint32_t regval;
	uint32_t n;

	BGE_TRACE(("bge_chip_poll_engine($%p, 0x%lx, 0x%x, 0x%x)",
	    (void *)bgep, regno, mask, val));

	for (n = 200; n; --n) {
		regval = bge_reg_get32(bgep, regno);
		if ((regval & mask) == val)
			return (B_TRUE);
		drv_usecwait(100);
	}

	bge_problem(bgep, "bge_chip_poll_engine failed: regno = 0x%lx", regno);
	bge_fm_ereport(bgep, DDI_FM_DEVICE_NO_RESPONSE);
	return (B_FALSE);
}

/*
 * Various registers that control the chip's internal engines (state
 * machines) have a <reset> bit (fortunately, in the same place in
 * each such register :-).  To reset the state machine, this bit must
 * be written with 1; it will then read back as 1 while the reset is
 * in progress, but self-clear to 0 when the reset completes.
 *
 * This code sets the bit, then polls for it to read back as zero.
 * The return value is B_TRUE on success (reset bit cleared itself),
 * or B_FALSE if the state machine didn't recover :(
 *
 * NOTE: the Core reset is similar to other resets, except that we
 * can't poll for completion, since the Core reset disables memory
 * access!  So we just have to assume that it will all complete in
 * 100us.  See Broadcom document 570X-PG102-R, p102, steps 4-5.
 */
static boolean_t bge_chip_reset_engine(bge_t *bgep, bge_regno_t regno);
#pragma	no_inline(bge_chip_reset_engine)

static boolean_t
bge_chip_reset_engine(bge_t *bgep, bge_regno_t regno)
{
	uint32_t regval;
	uint32_t val32;

	regval = bge_reg_get32(bgep, regno);

	BGE_TRACE(("bge_chip_reset_engine($%p, 0x%lx)",
	    (void *)bgep, regno));
	BGE_DEBUG(("bge_chip_reset_engine: 0x%lx before reset = 0x%08x",
	    regno, regval));

	regval |= STATE_MACHINE_RESET_BIT;

	switch (regno) {
	case MISC_CONFIG_REG:
		/*
		 * BCM5714/5721/5751 pcie chip special case. In order to avoid
		 * resetting PCIE block and bringing PCIE link down, bit 29
		 * in the register needs to be set first, and then set it again
		 * while the reset bit is written.
		 * See:P500 of 57xx-PG102-RDS.pdf.
		 */
		if (DEVICE_5705_SERIES_CHIPSETS(bgep)||
		    DEVICE_5717_SERIES_CHIPSETS(bgep)||
		    DEVICE_5721_SERIES_CHIPSETS(bgep)||
		    DEVICE_5723_SERIES_CHIPSETS(bgep)||
		    DEVICE_5714_SERIES_CHIPSETS(bgep)||
		    DEVICE_5906_SERIES_CHIPSETS(bgep)) {
			regval |= MISC_CONFIG_GPHY_POWERDOWN_OVERRIDE;
			if (bgep->chipid.pci_type == BGE_PCI_E) {
				if (bgep->chipid.asic_rev ==
				    MHCR_CHIP_REV_5751_A0 ||
				    bgep->chipid.asic_rev ==
				    MHCR_CHIP_REV_5721_A0 ||
				    bgep->chipid.asic_rev ==
				    MHCR_CHIP_REV_5755_A0) {
					val32 = bge_reg_get32(bgep,
					    PHY_TEST_CTRL_REG);
					if (val32 == (PHY_PCIE_SCRAM_MODE |
					    PHY_PCIE_LTASS_MODE))
						bge_reg_put32(bgep,
						    PHY_TEST_CTRL_REG,
						    PHY_PCIE_SCRAM_MODE);
					val32 = pci_config_get32
					    (bgep->cfg_handle,
					    PCI_CONF_BGE_CLKCTL);
					val32 |= CLKCTL_PCIE_A0_FIX;
					pci_config_put32(bgep->cfg_handle,
					    PCI_CONF_BGE_CLKCTL, val32);
				}
				bge_reg_set32(bgep, regno,
				    MISC_CONFIG_GRC_RESET_DISABLE);
				regval |= MISC_CONFIG_GRC_RESET_DISABLE;
			}
		}

		/*
		 * Special case - causes Core reset
		 *
		 * On SPARC v9 we want to ensure that we don't start
		 * timing until the I/O access has actually reached
		 * the chip, otherwise we might make the next access
		 * too early.  And we can't just force the write out
		 * by following it with a read (even to config space)
		 * because that would cause the fault we're trying
		 * to avoid.  Hence the need for membar_sync() here.
		 */
		ddi_put32(bgep->io_handle, PIO_ADDR(bgep, regno), regval);
#ifdef	__sparcv9
		membar_sync();
#endif	/* __sparcv9 */
		/*
		 * On some platforms,system need about 300us for
		 * link setup.
		 */
		drv_usecwait(300);
		if (DEVICE_5906_SERIES_CHIPSETS(bgep)) {
			bge_reg_set32(bgep, VCPU_STATUS_REG, VCPU_DRV_RESET);
			bge_reg_clr32(
			    bgep, VCPU_EXT_CTL, VCPU_EXT_CTL_HALF);
		}

		if (bgep->chipid.pci_type == BGE_PCI_E) {
			/* PCI-E device need more reset time */
			drv_usecwait(120000);

			/* Set PCIE max payload size and clear error status. */
			if ((bgep->chipid.chip_label == 5721) ||
			    (bgep->chipid.chip_label == 5751) ||
			    (bgep->chipid.chip_label == 5752) ||
			    (bgep->chipid.chip_label == 5789) ||
			    (bgep->chipid.chip_label == 5906)) {
				pci_config_put16(bgep->cfg_handle,
				    PCI_CONF_DEV_CTRL, READ_REQ_SIZE_MAX);
				pci_config_put16(bgep->cfg_handle,
				    PCI_CONF_DEV_STUS, DEVICE_ERROR_STUS);
			}

			if ((bgep->chipid.chip_label == 5723) ||
			    (bgep->chipid.chip_label == 5761)) {
				pci_config_put16(bgep->cfg_handle,
				    PCI_CONF_DEV_CTRL_5723, READ_REQ_SIZE_MAX);
				pci_config_put16(bgep->cfg_handle,
				    PCI_CONF_DEV_STUS_5723, DEVICE_ERROR_STUS);
			}
		}

		BGE_PCICHK(bgep);
		return (B_TRUE);

	default:
		bge_reg_put32(bgep, regno, regval);
		return (bge_chip_poll_engine(bgep, regno,
		    STATE_MACHINE_RESET_BIT, 0));
	}
}

/*
 * Various registers that control the chip's internal engines (state
 * machines) have an <enable> bit (fortunately, in the same place in
 * each such register :-).  To stop the state machine, this bit must
 * be written with 0, then polled to see when the state machine has
 * actually stopped.
 *
 * The return value is B_TRUE on success (enable bit cleared), or
 * B_FALSE if the state machine didn't stop :(
 */
static boolean_t bge_chip_disable_engine(bge_t *bgep, bge_regno_t regno,
						uint32_t morebits);
#pragma	no_inline(bge_chip_disable_engine)

static boolean_t
bge_chip_disable_engine(bge_t *bgep, bge_regno_t regno, uint32_t morebits)
{
	uint32_t regval;

	BGE_TRACE(("bge_chip_disable_engine($%p, 0x%lx, 0x%x)",
	    (void *)bgep, regno, morebits));

	switch (regno) {
	case FTQ_RESET_REG:
		/*
		 * For Schumacher's bugfix CR6490108
		 */
#ifdef BGE_IPMI_ASF
#ifdef BGE_NETCONSOLE
		if (bgep->asf_enabled)
			return (B_TRUE);
#endif
#endif
		/*
		 * Not quite like the others; it doesn't
		 * have an <enable> bit, but instead we
		 * have to set and then clear all the bits
		 */
		bge_reg_put32(bgep, regno, ~(uint32_t)0);
		drv_usecwait(100);
		bge_reg_put32(bgep, regno, 0);
		return (B_TRUE);

	default:
		regval = bge_reg_get32(bgep, regno);
		regval &= ~STATE_MACHINE_ENABLE_BIT;
		regval &= ~morebits;
		bge_reg_put32(bgep, regno, regval);
		return (bge_chip_poll_engine(bgep, regno,
		    STATE_MACHINE_ENABLE_BIT, 0));
	}
}

/*
 * Various registers that control the chip's internal engines (state
 * machines) have an <enable> bit (fortunately, in the same place in
 * each such register :-).  To start the state machine, this bit must
 * be written with 1, then polled to see when the state machine has
 * actually started.
 *
 * The return value is B_TRUE on success (enable bit set), or
 * B_FALSE if the state machine didn't start :(
 */
static boolean_t bge_chip_enable_engine(bge_t *bgep, bge_regno_t regno,
					uint32_t morebits);
#pragma	no_inline(bge_chip_enable_engine)

static boolean_t
bge_chip_enable_engine(bge_t *bgep, bge_regno_t regno, uint32_t morebits)
{
	uint32_t regval;

	BGE_TRACE(("bge_chip_enable_engine($%p, 0x%lx, 0x%x)",
	    (void *)bgep, regno, morebits));

	switch (regno) {
	case FTQ_RESET_REG:
#ifdef BGE_IPMI_ASF
#ifdef BGE_NETCONSOLE
		if (bgep->asf_enabled)
			return (B_TRUE);
#endif
#endif
		/*
		 * Not quite like the others; it doesn't
		 * have an <enable> bit, but instead we
		 * have to set and then clear all the bits
		 */
		bge_reg_put32(bgep, regno, ~(uint32_t)0);
		drv_usecwait(100);
		bge_reg_put32(bgep, regno, 0);
		return (B_TRUE);

	default:
		regval = bge_reg_get32(bgep, regno);
		regval |= STATE_MACHINE_ENABLE_BIT;
		regval |= morebits;
		bge_reg_put32(bgep, regno, regval);
		return (bge_chip_poll_engine(bgep, regno,
		    STATE_MACHINE_ENABLE_BIT, STATE_MACHINE_ENABLE_BIT));
	}
}

/*
 * Reprogram the Ethernet, Transmit, and Receive MAC
 * modes to match the param_* variables
 */
void bge_sync_mac_modes(bge_t *bgep);
#pragma	no_inline(bge_sync_mac_modes)

void
bge_sync_mac_modes(bge_t *bgep)
{
	uint32_t macmode;
	uint32_t regval;

	ASSERT(mutex_owned(bgep->genlock));

	/*
	 * Reprogram the Ethernet MAC mode ...
	 */
	macmode = regval = bge_reg_get32(bgep, ETHERNET_MAC_MODE_REG);
	if ((bgep->chipid.flags & CHIP_FLAG_SERDES) &&
	    (bgep->param_loop_mode != BGE_LOOP_INTERNAL_MAC))
		if (DEVICE_5714_SERIES_CHIPSETS(bgep))
			macmode |= ETHERNET_MODE_LINK_POLARITY;
		else
			macmode &= ~ETHERNET_MODE_LINK_POLARITY;
	else
		macmode |= ETHERNET_MODE_LINK_POLARITY;
	macmode &= ~ETHERNET_MODE_PORTMODE_MASK;
	if ((bgep->chipid.flags & CHIP_FLAG_SERDES) &&
	    (bgep->param_loop_mode != BGE_LOOP_INTERNAL_MAC)) {
		if (DEVICE_5714_SERIES_CHIPSETS(bgep))
			macmode |= ETHERNET_MODE_PORTMODE_GMII;
		else
			macmode |= ETHERNET_MODE_PORTMODE_TBI;
	} else if (bgep->param_link_speed == 10 ||
	    bgep->param_link_speed == 100)
		macmode |= ETHERNET_MODE_PORTMODE_MII;
	else
		macmode |= ETHERNET_MODE_PORTMODE_GMII;
	if (bgep->param_link_duplex == LINK_DUPLEX_HALF)
		macmode |= ETHERNET_MODE_HALF_DUPLEX;
	else
		macmode &= ~ETHERNET_MODE_HALF_DUPLEX;
	if (bgep->param_loop_mode == BGE_LOOP_INTERNAL_MAC)
		macmode |= ETHERNET_MODE_MAC_LOOPBACK;
	else
		macmode &= ~ETHERNET_MODE_MAC_LOOPBACK;
	bge_reg_put32(bgep, ETHERNET_MAC_MODE_REG, macmode);
	BGE_DEBUG(("bge_sync_mac_modes($%p) Ethernet MAC mode 0x%x => 0x%x",
	    (void *)bgep, regval, macmode));

	/*
	 * ... the Transmit MAC mode ...
	 */
	macmode = regval = bge_reg_get32(bgep, TRANSMIT_MAC_MODE_REG);
	if (bgep->param_link_tx_pause)
		macmode |= TRANSMIT_MODE_FLOW_CONTROL;
	else
		macmode &= ~TRANSMIT_MODE_FLOW_CONTROL;
	bge_reg_put32(bgep, TRANSMIT_MAC_MODE_REG, macmode);
	BGE_DEBUG(("bge_sync_mac_modes($%p) Transmit MAC mode 0x%x => 0x%x",
	    (void *)bgep, regval, macmode));

	/*
	 * ... and the Receive MAC mode
	 */
	macmode = regval = bge_reg_get32(bgep, RECEIVE_MAC_MODE_REG);
	if (bgep->param_link_rx_pause)
		macmode |= RECEIVE_MODE_FLOW_CONTROL;
	else
		macmode &= ~RECEIVE_MODE_FLOW_CONTROL;
	bge_reg_put32(bgep, RECEIVE_MAC_MODE_REG, macmode);
	BGE_DEBUG(("bge_sync_mac_modes($%p) Receive MAC mode 0x%x => 0x%x",
	    (void *)bgep, regval, macmode));

	/*
	 * For BCM5785, we need to configure the link status in the MI Status
	 * register with a write command when auto-polling is disabled.
	 */
	if (bgep->chipid.device == DEVICE_ID_5785)
		if (bgep->param_link_speed == 10)
			bge_reg_put32(bgep, MI_STATUS_REG, MI_STATUS_LINK
			    | MI_STATUS_10MBPS);
		else
			bge_reg_put32(bgep, MI_STATUS_REG, MI_STATUS_LINK);
}

/*
 * bge_chip_sync() -- program the chip with the unicast MAC address,
 * the multicast hash table, the required level of promiscuity, and
 * the current loopback mode ...
 */
#ifdef BGE_IPMI_ASF
int bge_chip_sync(bge_t *bgep, boolean_t asf_keeplive);
#else
int bge_chip_sync(bge_t *bgep);
#endif
#pragma	no_inline(bge_chip_sync)

int
#ifdef BGE_IPMI_ASF
bge_chip_sync(bge_t *bgep, boolean_t asf_keeplive)
#else
bge_chip_sync(bge_t *bgep)
#endif
{
	void (*opfn)(bge_t *bgep, bge_regno_t reg, uint32_t bits);
	boolean_t promisc;
	uint64_t macaddr;
	uint32_t fill = 0;
	int i, j;
	int retval = DDI_SUCCESS;

	BGE_TRACE(("bge_chip_sync($%p)",
	    (void *)bgep));

	ASSERT(mutex_owned(bgep->genlock));

	promisc = B_FALSE;
	fill = ~(uint32_t)0;

	if (bgep->promisc)
		promisc = B_TRUE;
	else
		fill = (uint32_t)0;

	/*
	 * If the TX/RX MAC engines are already running, we should stop
	 * them (and reset the RX engine) before changing the parameters.
	 * If they're not running, this will have no effect ...
	 *
	 * NOTE: this is currently disabled by default because stopping
	 * and restarting the Tx engine may cause an outgoing packet in
	 * transit to be truncated.  Also, stopping and restarting the
	 * Rx engine seems to not work correctly on the 5705.  Testing
	 * has not (yet!) revealed any problems with NOT stopping and
	 * restarting these engines (and Broadcom say their drivers don't
	 * do this), but if it is found to cause problems, this variable
	 * can be patched to re-enable the old behaviour ...
	 */
	if (bge_stop_start_on_sync) {
#ifdef BGE_IPMI_ASF
		if (!bgep->asf_enabled) {
			if (!bge_chip_disable_engine(bgep,
			    RECEIVE_MAC_MODE_REG, RECEIVE_MODE_KEEP_VLAN_TAG))
				retval = DDI_FAILURE;
		} else {
			if (!bge_chip_disable_engine(bgep,
			    RECEIVE_MAC_MODE_REG, 0))
				retval = DDI_FAILURE;
		}
#else
		if (!bge_chip_disable_engine(bgep, RECEIVE_MAC_MODE_REG,
		    RECEIVE_MODE_KEEP_VLAN_TAG))
			retval = DDI_FAILURE;
#endif
		if (!bge_chip_disable_engine(bgep, TRANSMIT_MAC_MODE_REG, 0))
			retval = DDI_FAILURE;
		if (!bge_chip_reset_engine(bgep, RECEIVE_MAC_MODE_REG))
			retval = DDI_FAILURE;
	}

	/*
	 * Reprogram the hashed multicast address table ...
	 */
	for (i = 0; i < BGE_HASH_TABLE_SIZE/32; ++i)
		bge_reg_put32(bgep, MAC_HASH_REG(i), 0);

	for (i = 0; i < BGE_HASH_TABLE_SIZE/32; ++i)
		bge_reg_put32(bgep, MAC_HASH_REG(i),
			bgep->mcast_hash[i] | fill);

#ifdef BGE_IPMI_ASF
	if (!bgep->asf_enabled || !asf_keeplive) {
#endif
		/*
		 * Transform the MAC address(es) from host to chip format, then
		 * reprogram the transmit random backoff seed and the unicast
		 * MAC address(es) ...
		 */
		for (j = 0; j < MAC_ADDRESS_REGS_MAX; j++) {
			for (i = 0, macaddr = 0ull;
			    i < ETHERADDRL; ++i) {
				macaddr <<= 8;
				macaddr |= bgep->curr_addr[j].addr[i];
			}
			fill += (macaddr >> 16) + (macaddr & 0xffffffff);
			bge_reg_put64(bgep, MAC_ADDRESS_REG(j), macaddr);

			BGE_DEBUG(("bge_chip_sync($%p) "
			    "setting MAC address %012llx",
			    (void *)bgep, macaddr));
		}
#ifdef BGE_IPMI_ASF
	}
#endif
	/*
	 * Set random seed of backoff interval
	 *   - Writing zero means no backoff interval
	 */
	fill = ((fill >> 20) + (fill >> 10) + fill) & 0x3ff;
	if (fill == 0)
		fill = 1;
	bge_reg_put32(bgep, MAC_TX_RANDOM_BACKOFF_REG, fill);

	/*
	 * Set or clear the PROMISCUOUS mode bit
	 */
	opfn = promisc ? bge_reg_set32 : bge_reg_clr32;
	(*opfn)(bgep, RECEIVE_MAC_MODE_REG, RECEIVE_MODE_PROMISCUOUS);

	/*
	 * Sync the rest of the MAC modes too ...
	 */
	bge_sync_mac_modes(bgep);

	/*
	 * Restart RX/TX MAC engines if required ...
	 */
	if (bgep->bge_chip_state == BGE_CHIP_RUNNING) {
		if (!bge_chip_enable_engine(bgep, TRANSMIT_MAC_MODE_REG, 0))
			retval = DDI_FAILURE;
#ifdef BGE_IPMI_ASF
		if (!bgep->asf_enabled) {
			if (!bge_chip_enable_engine(bgep,
			    RECEIVE_MAC_MODE_REG, RECEIVE_MODE_KEEP_VLAN_TAG))
				retval = DDI_FAILURE;
		} else {
			if (!bge_chip_enable_engine(bgep,
			    RECEIVE_MAC_MODE_REG, 0))
				retval = DDI_FAILURE;
		}
#else
		if (!bge_chip_enable_engine(bgep, RECEIVE_MAC_MODE_REG,
		    RECEIVE_MODE_KEEP_VLAN_TAG))
			retval = DDI_FAILURE;
#endif
	}
	return (retval);
}

/*
 * This array defines the sequence of state machine control registers
 * in which the <enable> bit must be cleared to bring the chip to a
 * clean stop.  Taken from Broadcom document 570X-PG102-R, p116.
 */
static bge_regno_t shutdown_engine_regs[] = {
	RECEIVE_MAC_MODE_REG,
	RCV_BD_INITIATOR_MODE_REG,
	RCV_LIST_PLACEMENT_MODE_REG,
	RCV_LIST_SELECTOR_MODE_REG,		/* BCM5704 series only	*/
	RCV_DATA_BD_INITIATOR_MODE_REG,
	RCV_DATA_COMPLETION_MODE_REG,
	RCV_BD_COMPLETION_MODE_REG,

	SEND_BD_SELECTOR_MODE_REG,
	SEND_BD_INITIATOR_MODE_REG,
	SEND_DATA_INITIATOR_MODE_REG,
	READ_DMA_MODE_REG,
	SEND_DATA_COMPLETION_MODE_REG,
	DMA_COMPLETION_MODE_REG,		/* BCM5704 series only	*/
	SEND_BD_COMPLETION_MODE_REG,
	TRANSMIT_MAC_MODE_REG,

	HOST_COALESCE_MODE_REG,
	WRITE_DMA_MODE_REG,
	MBUF_CLUSTER_FREE_MODE_REG,		/* BCM5704 series only	*/
	FTQ_RESET_REG,		/* special - see code	*/
	BUFFER_MANAGER_MODE_REG,		/* BCM5704 series only	*/
	MEMORY_ARBITER_MODE_REG,		/* BCM5704 series only	*/
	BGE_REGNO_NONE		/* terminator		*/
};

#ifndef __sparc
static bge_regno_t quiesce_regs[] = {
	READ_DMA_MODE_REG,
	DMA_COMPLETION_MODE_REG,
	WRITE_DMA_MODE_REG,
	BGE_REGNO_NONE
};

void bge_chip_stop_nonblocking(bge_t *bgep);
#pragma no_inline(bge_chip_stop_nonblocking)

/*
 * This function is called by bge_quiesce(). We
 * turn off all the DMA engines here.
 */
void
bge_chip_stop_nonblocking(bge_t *bgep)
{
	bge_regno_t *rbp;

	/*
	 * Flag that no more activity may be initiated
	 */
	bgep->progress &= ~PROGRESS_READY;

	rbp = quiesce_regs;
	while (*rbp != BGE_REGNO_NONE) {
		(void) bge_chip_disable_engine(bgep, *rbp, 0);
		++rbp;
	}

	bgep->bge_chip_state = BGE_CHIP_STOPPED;
}

#endif

/*
 * bge_chip_stop() -- stop all chip processing
 *
 * If the <fault> parameter is B_TRUE, we're stopping the chip because
 * we've detected a problem internally; otherwise, this is a normal
 * (clean) stop (at user request i.e. the last STREAM has been closed).
 */
void bge_chip_stop(bge_t *bgep, boolean_t fault);
#pragma	no_inline(bge_chip_stop)

void
bge_chip_stop(bge_t *bgep, boolean_t fault)
{
	bge_regno_t regno;
	bge_regno_t *rbp;
	boolean_t ok;

	BGE_TRACE(("bge_chip_stop($%p)",
	    (void *)bgep));

	ASSERT(mutex_owned(bgep->genlock));

	rbp = shutdown_engine_regs;
	/*
	 * When driver try to shutdown the BCM5705/5788/5721/5751/
	 * 5752/5714 and 5715 chipsets,the buffer manager and the mem
	 * -ory arbiter should not be disabled.
	 */
	for (ok = B_TRUE; (regno = *rbp) != BGE_REGNO_NONE; ++rbp) {
			if (DEVICE_5704_SERIES_CHIPSETS(bgep))
				ok &= bge_chip_disable_engine(bgep, regno, 0);
			else if ((regno != RCV_LIST_SELECTOR_MODE_REG) &&
			    (regno != DMA_COMPLETION_MODE_REG) &&
			    (regno != MBUF_CLUSTER_FREE_MODE_REG)&&
			    (regno != BUFFER_MANAGER_MODE_REG) &&
			    (regno != MEMORY_ARBITER_MODE_REG))
				ok &= bge_chip_disable_engine(bgep,
				    regno, 0);
	}

	if (!ok && !fault)
		ddi_fm_service_impact(bgep->devinfo, DDI_SERVICE_UNAFFECTED);

	/*
	 * Finally, disable (all) MAC events & clear the MAC status
	 */
	bge_reg_put32(bgep, ETHERNET_MAC_EVENT_ENABLE_REG, 0);
	bge_reg_put32(bgep, ETHERNET_MAC_STATUS_REG, ~0);

	/*
	 * if we're stopping the chip because of a detected fault then do
	 * appropriate actions
	 */
	if (fault) {
		if (bgep->bge_chip_state != BGE_CHIP_FAULT) {
			bgep->bge_chip_state = BGE_CHIP_FAULT;
			if (!bgep->manual_reset)
				ddi_fm_service_impact(bgep->devinfo,
				    DDI_SERVICE_LOST);
			if (bgep->bge_dma_error) {
				/*
				 * need to free buffers in case the fault was
				 * due to a memory error in a buffer - got to
				 * do a fair bit of tidying first
				 */
				if (bgep->progress & PROGRESS_KSTATS) {
					bge_fini_kstats(bgep);
					bgep->progress &= ~PROGRESS_KSTATS;
				}
				if (bgep->progress & PROGRESS_INTR) {
					bge_intr_disable(bgep);
					rw_enter(bgep->errlock, RW_WRITER);
					bge_fini_rings(bgep);
					rw_exit(bgep->errlock);
					bgep->progress &= ~PROGRESS_INTR;
				}
				if (bgep->progress & PROGRESS_BUFS) {
					bge_free_bufs(bgep);
					bgep->progress &= ~PROGRESS_BUFS;
				}
				bgep->bge_dma_error = B_FALSE;
			}
		}
	} else
		bgep->bge_chip_state = BGE_CHIP_STOPPED;
}

/*
 * Poll for completion of chip's ROM firmware; also, at least on the
 * first time through, find and return the hardware MAC address, if any.
 */
static uint64_t bge_poll_firmware(bge_t *bgep);
#pragma	no_inline(bge_poll_firmware)

static uint64_t
bge_poll_firmware(bge_t *bgep)
{
	uint64_t magic;
	uint64_t mac;
	uint32_t gen, val;
	uint32_t i;

	/*
	 * Step 19: poll for firmware completion (GENCOMM port set
	 * to the ones complement of T3_MAGIC_NUMBER).
	 *
	 * While we're at it, we also read the MAC address register;
	 * at some stage the firmware will load this with the
	 * factory-set value.
	 *
	 * When both the magic number and the MAC address are set,
	 * we're done; but we impose a time limit of one second
	 * (1000*1000us) in case the firmware fails in some fashion
	 * or the SEEPROM that provides that MAC address isn't fitted.
	 *
	 * After the first time through (chip state != INITIAL), we
	 * don't need the MAC address to be set (we've already got it
	 * or not, from the first time), so we don't wait for it, but
	 * we still have to wait for the T3_MAGIC_NUMBER.
	 *
	 * Note: the magic number is only a 32-bit quantity, but the NIC
	 * memory is 64-bit (and big-endian) internally.  Addressing the
	 * GENCOMM word as "the upper half of a 64-bit quantity" makes
	 * it work correctly on both big- and little-endian hosts.
	 */
	if (MHCR_CHIP_ASIC_REV(bgep->chipid.asic_rev) ==
	    MHCR_CHIP_ASIC_REV_5906) {
		for (i = 0; i < 1000; ++i) {
			drv_usecwait(1000);
			val = bge_reg_get32(bgep, VCPU_STATUS_REG);
			if (val & VCPU_INIT_DONE)
				break;
		}
		BGE_DEBUG(("bge_poll_firmware($%p): return after %d loops",
		    (void *)bgep, i));
		mac = bge_reg_get64(bgep, MAC_ADDRESS_REG(0));
	} else {
		for (i = 0; i < 1000; ++i) {
			drv_usecwait(1000);
			gen = bge_nic_get64(bgep, NIC_MEM_GENCOMM) >> 32;
<<<<<<< HEAD
			mac = bge_reg_get64(bgep, MAC_ADDRESS_REG(0));
=======
>>>>>>> a640714e
#ifdef BGE_IPMI_ASF
			if (!bgep->asf_enabled) {
#endif
				if (gen != ~T3_MAGIC_NUMBER)
					continue;
#ifdef BGE_IPMI_ASF
			}
#endif
			mac = bge_reg_get64(bgep, MAC_ADDRESS_REG(0));
			if (mac != 0ULL)
				break;
			if (bgep->bge_chip_state != BGE_CHIP_INITIAL)
				break;
		}
	}

	magic = bge_nic_get64(bgep, NIC_MEM_GENCOMM);
	BGE_DEBUG(("bge_poll_firmware($%p): PXE magic 0x%x after %d loops",
	    (void *)bgep, gen, i));
	BGE_DEBUG(("bge_poll_firmware: MAC %016llx, GENCOMM %016llx",
	    mac, magic));

	return (mac);
}

/*
 * Maximum times of trying to get the NVRAM access lock
 * by calling bge_nvmem_acquire()
 */
#define	MAX_TRY_NVMEM_ACQUIRE	10000

#ifdef BGE_IPMI_ASF
int bge_chip_reset(bge_t *bgep, boolean_t enable_dma, uint_t asf_mode);
#else
int bge_chip_reset(bge_t *bgep, boolean_t enable_dma);
#endif
#pragma	no_inline(bge_chip_reset)

int
#ifdef BGE_IPMI_ASF
bge_chip_reset(bge_t *bgep, boolean_t enable_dma, uint_t asf_mode)
#else
bge_chip_reset(bge_t *bgep, boolean_t enable_dma)
#endif
{
	chip_id_t chipid;
	uint64_t mac;
	uint64_t magic;
	uint32_t modeflags;
	uint32_t mhcr;
	uint32_t sx0;
	uint32_t i, tries;
#ifdef BGE_IPMI_ASF
	uint32_t mailbox;
#endif
	int retval = DDI_SUCCESS;

	BGE_TRACE(("bge_chip_reset($%p, %d)",
		(void *)bgep, enable_dma));

	ASSERT(mutex_owned(bgep->genlock));

	BGE_DEBUG(("bge_chip_reset($%p, %d): current state is %d",
		(void *)bgep, enable_dma, bgep->bge_chip_state));

	/*
	 * Do we need to stop the chip cleanly before resetting?
	 */
	switch (bgep->bge_chip_state) {
	default:
		_NOTE(NOTREACHED)
		return (DDI_FAILURE);

	case BGE_CHIP_INITIAL:
	case BGE_CHIP_STOPPED:
	case BGE_CHIP_RESET:
		break;

	case BGE_CHIP_RUNNING:
	case BGE_CHIP_ERROR:
	case BGE_CHIP_FAULT:
		bge_chip_stop(bgep, B_FALSE);
		break;
	}

#ifdef BGE_IPMI_ASF
	if (bgep->asf_enabled) {
#ifdef __sparc
		mhcr = MHCR_ENABLE_INDIRECT_ACCESS |
			MHCR_ENABLE_TAGGED_STATUS_MODE |
			MHCR_MASK_INTERRUPT_MODE |
			MHCR_MASK_PCI_INT_OUTPUT |
			MHCR_CLEAR_INTERRUPT_INTA |
			MHCR_ENABLE_ENDIAN_WORD_SWAP |
			MHCR_ENABLE_ENDIAN_BYTE_SWAP;
		if (DEVICE_5717_SERIES_CHIPSETS(bgep))
			pci_config_put32(bgep->cfg_handle, PCI_CONF_BGE_MHCR,
					0);
		pci_config_put32(bgep->cfg_handle, PCI_CONF_BGE_MHCR, mhcr);
		bge_reg_put32(bgep, MEMORY_ARBITER_MODE_REG,
			bge_reg_get32(bgep, MEMORY_ARBITER_MODE_REG) |
			MEMORY_ARBITER_ENABLE);
#endif
		if (asf_mode == ASF_MODE_INIT) {
			bge_asf_pre_reset_operations(bgep, BGE_INIT_RESET);
		} else if (asf_mode == ASF_MODE_SHUTDOWN) {
			bge_asf_pre_reset_operations(bgep, BGE_SHUTDOWN_RESET);
		}
	}
#endif
	/*
	 * Adapted from Broadcom document 570X-PG102-R, pp 102-116.
	 * Updated to reflect Broadcom document 570X-PG104-R, pp 146-159.
	 *
	 * Before reset Core clock,it is
	 * also required to initialize the Memory Arbiter as specified in step9
	 * and Misc Host Control Register as specified in step-13
	 * Step 4-5: reset Core clock & wait for completion
	 * Steps 6-8: are done by bge_chip_cfg_init()
	 * put the T3_MAGIC_NUMBER into the GENCOMM port before reset
	 */
	if (!bge_chip_enable_engine(bgep, MEMORY_ARBITER_MODE_REG, 0))
		retval = DDI_FAILURE;

	mhcr = MHCR_ENABLE_INDIRECT_ACCESS |
	    MHCR_ENABLE_TAGGED_STATUS_MODE |
	    MHCR_MASK_INTERRUPT_MODE |
	    MHCR_MASK_PCI_INT_OUTPUT |
	    MHCR_CLEAR_INTERRUPT_INTA;
#ifdef  _BIG_ENDIAN
	mhcr |= MHCR_ENABLE_ENDIAN_WORD_SWAP | MHCR_ENABLE_ENDIAN_BYTE_SWAP;
#endif  /* _BIG_ENDIAN */
	if (DEVICE_5717_SERIES_CHIPSETS(bgep))
		pci_config_put32(bgep->cfg_handle, PCI_CONF_BGE_MHCR, 0);
	pci_config_put32(bgep->cfg_handle, PCI_CONF_BGE_MHCR, mhcr);
#ifdef BGE_IPMI_ASF
	if (bgep->asf_enabled)
		bgep->asf_wordswapped = B_FALSE;
#endif
	/*
	 * NVRAM Corruption Workaround
	 */
	for (tries = 0; tries < MAX_TRY_NVMEM_ACQUIRE; tries++)
		if (bge_nvmem_acquire(bgep) != EAGAIN)
			break;
	if (tries >= MAX_TRY_NVMEM_ACQUIRE)
		BGE_DEBUG(("%s: fail to acquire nvram lock",
			bgep->ifname));

#ifdef BGE_IPMI_ASF
	if (!bgep->asf_enabled) {
#endif
		magic = (uint64_t)T3_MAGIC_NUMBER << 32;
		bge_nic_put64(bgep, NIC_MEM_GENCOMM, magic);
#ifdef BGE_IPMI_ASF
	}
#endif

	if (!bge_chip_reset_engine(bgep, MISC_CONFIG_REG))
		retval = DDI_FAILURE;
	bge_chip_cfg_init(bgep, &chipid, enable_dma);

	/*
	 * Step 8a: This may belong elsewhere, but BCM5721 needs
	 * a bit set to avoid a fifo overflow/underflow bug.
	 */
	if ((bgep->chipid.chip_label == 5721) ||
		(bgep->chipid.chip_label == 5751) ||
		(bgep->chipid.chip_label == 5752) ||
		(bgep->chipid.chip_label == 5755) ||
		(bgep->chipid.chip_label == 5756) ||
		(bgep->chipid.chip_label == 5789) ||
		(bgep->chipid.chip_label == 5906))
		bge_reg_set32(bgep, TLP_CONTROL_REG, TLP_DATA_FIFO_PROTECT);


	/*
	 * Step 9: enable MAC memory arbiter,bit30 and bit31 of 5714/5715 should
	 * not be changed.
	 */
	if (!bge_chip_enable_engine(bgep, MEMORY_ARBITER_MODE_REG, 0))
		retval = DDI_FAILURE;

	/*
	 * Steps 10-11: configure PIO endianness options and
	 * enable indirect register access -- already done
	 * Steps 12-13: enable writing to the PCI state & clock
	 * control registers -- not required; we aren't going to
	 * use those features.
	 * Steps 14-15: Configure DMA endianness options.  See
	 * the comments on the setting of the MHCR above.
	 */
#ifdef	_BIG_ENDIAN
	modeflags = MODE_WORD_SWAP_FRAME | MODE_BYTE_SWAP_FRAME |
		    MODE_WORD_SWAP_NONFRAME | MODE_BYTE_SWAP_NONFRAME;
#else
	modeflags = MODE_WORD_SWAP_FRAME | MODE_BYTE_SWAP_FRAME;
#endif	/* _BIG_ENDIAN */
#ifdef BGE_IPMI_ASF
	if (bgep->asf_enabled)
		modeflags |= MODE_HOST_STACK_UP;
#endif
	bge_reg_put32(bgep, MODE_CONTROL_REG, modeflags);

#ifdef BGE_IPMI_ASF
	if (bgep->asf_enabled) {
#ifdef __sparc
		bge_reg_put32(bgep, MEMORY_ARBITER_MODE_REG,
			MEMORY_ARBITER_ENABLE |
			bge_reg_get32(bgep, MEMORY_ARBITER_MODE_REG));
#endif

#ifdef  BGE_NETCONSOLE
		if (!bgep->asf_newhandshake) {
			if ((asf_mode == ASF_MODE_INIT) ||
			(asf_mode == ASF_MODE_POST_INIT)) {
				bge_asf_post_reset_old_mode(bgep,
					BGE_INIT_RESET);
			} else {
				bge_asf_post_reset_old_mode(bgep,
					BGE_SHUTDOWN_RESET);
			}
		}
#endif

		/* Wait for NVRAM init */
		i = 0;
		drv_usecwait(5000);
		mailbox = bge_nic_get32(bgep, BGE_FIRMWARE_MAILBOX);

		while ((mailbox != (uint32_t)
			~BGE_MAGIC_NUM_FIRMWARE_INIT_DONE) &&
			(i < 10000)) {
			drv_usecwait(100);
			mailbox = bge_nic_get32(bgep,
				BGE_FIRMWARE_MAILBOX);
			i++;
		}

#ifndef BGE_NETCONSOLE
		if (!bgep->asf_newhandshake) {
			if ((asf_mode == ASF_MODE_INIT) ||
				(asf_mode == ASF_MODE_POST_INIT)) {

				bge_asf_post_reset_old_mode(bgep,
					BGE_INIT_RESET);
			} else {
				bge_asf_post_reset_old_mode(bgep,
					BGE_SHUTDOWN_RESET);
			}
		}
#endif
	}
#endif
	/*
	 * Steps 16-17: poll for firmware completion
	 */
	mac = bge_poll_firmware(bgep);

	/*
	 * Step 18: enable external memory -- doesn't apply.
	 *
	 * However we take the opportunity to set the MLCR anyway, as
	 * this register also controls the SEEPROM auto-access method
	 * which we may want to use later ...
	 *
	 * The proper value here depends on the way the chip is wired
	 * into the circuit board, as this register *also* controls which
	 * of the "Miscellaneous I/O" pins are driven as outputs and the
	 * values driven onto those pins!
	 *
	 * See also step 74 in the PRM ...
	 */
	bge_reg_put32(bgep, MISC_LOCAL_CONTROL_REG,
	    bgep->chipid.bge_mlcr_default);
	bge_reg_set32(bgep, SERIAL_EEPROM_ADDRESS_REG, SEEPROM_ACCESS_INIT);

	/*
	 * Step 20: clear the Ethernet MAC mode register
	 */
	bge_reg_put32(bgep, ETHERNET_MAC_MODE_REG, 0);

	/*
	 * Step 21: restore cache-line-size, latency timer, and
	 * subsystem ID registers to their original values (not
	 * those read into the local structure <chipid>, 'cos
	 * that was after they were cleared by the RESET).
	 *
	 * Note: the Subsystem Vendor/Device ID registers are not
	 * directly writable in config space, so we use the shadow
	 * copy in "Page Zero" of register space to restore them
	 * both in one go ...
	 */
	pci_config_put8(bgep->cfg_handle, PCI_CONF_CACHE_LINESZ,
		bgep->chipid.clsize);
	pci_config_put8(bgep->cfg_handle, PCI_CONF_LATENCY_TIMER,
		bgep->chipid.latency);
	bge_reg_put32(bgep, PCI_CONF_SUBVENID,
		(bgep->chipid.subdev << 16) | bgep->chipid.subven);

	/*
	 * The SEND INDEX registers should be reset to zero by the
	 * global chip reset; if they're not, there'll be trouble
	 * later on.
	 */
	sx0 = bge_reg_get32(bgep, NIC_DIAG_SEND_INDEX_REG(0));
	if (sx0 != 0) {
		BGE_REPORT((bgep, "SEND INDEX - device didn't RESET"));
		bge_fm_ereport(bgep, DDI_FM_DEVICE_INVAL_STATE);
		retval = DDI_FAILURE;
	}

	/* Enable MSI code */
	if (bgep->intr_type == DDI_INTR_TYPE_MSI)
		bge_reg_set32(bgep, MSI_MODE_REG,
		    MSI_PRI_HIGHEST|MSI_MSI_ENABLE|MSI_ERROR_ATTENTION);

	/*
	 * On the first time through, save the factory-set MAC address
	 * (if any).  If bge_poll_firmware() above didn't return one
	 * (from a chip register) consider looking in the attached NV
	 * memory device, if any.  Once we have it, we save it in both
	 * register-image (64-bit) and byte-array forms.  All-zero and
	 * all-one addresses are not valid, and we refuse to stash those.
	 */
	if (bgep->bge_chip_state == BGE_CHIP_INITIAL) {
		if (mac == 0ULL)
			mac = bge_get_nvmac(bgep);
		if (mac != 0ULL && mac != ~0ULL) {
			bgep->chipid.hw_mac_addr = mac;
			for (i = ETHERADDRL; i-- != 0; ) {
				bgep->chipid.vendor_addr.addr[i] = (uchar_t)mac;
				mac >>= 8;
			}
			bgep->chipid.vendor_addr.set = B_TRUE;
		}
	}

#ifdef BGE_IPMI_ASF
	if (bgep->asf_enabled && bgep->asf_newhandshake) {
		if (asf_mode != ASF_MODE_NONE) {
			if ((asf_mode == ASF_MODE_INIT) ||
				(asf_mode == ASF_MODE_POST_INIT)) {

				bge_asf_post_reset_new_mode(bgep,
					BGE_INIT_RESET);
			} else {
				bge_asf_post_reset_new_mode(bgep,
					BGE_SHUTDOWN_RESET);
			}
		}
	}
#endif

	/*
	 * Record the new state
	 */
	bgep->chip_resets += 1;
	bgep->bge_chip_state = BGE_CHIP_RESET;
	return (retval);
}

/*
 * bge_chip_start() -- start the chip transmitting and/or receiving,
 * including enabling interrupts
 */
int bge_chip_start(bge_t *bgep, boolean_t reset_phys);
#pragma	no_inline(bge_chip_start)

void
bge_chip_coalesce_update(bge_t *bgep)
{
	bge_reg_put32(bgep, SEND_COALESCE_MAX_BD_REG,
	    bgep->chipid.tx_count_norm);
	bge_reg_put32(bgep, SEND_COALESCE_TICKS_REG,
	    bgep->chipid.tx_ticks_norm);
	bge_reg_put32(bgep, RCV_COALESCE_MAX_BD_REG,
	    bgep->chipid.rx_count_norm);
	bge_reg_put32(bgep, RCV_COALESCE_TICKS_REG,
	    bgep->chipid.rx_ticks_norm);
}

int
bge_chip_start(bge_t *bgep, boolean_t reset_phys)
{
	uint32_t coalmode;
	uint32_t ledctl;
	uint32_t mtu;
	uint32_t maxring;
	uint32_t stats_mask;
	uint32_t dma_wrprio;
	uint64_t ring;
	uint32_t regval;
	int retval = DDI_SUCCESS;

	BGE_TRACE(("bge_chip_start($%p)",
	    (void *)bgep));

	ASSERT(mutex_owned(bgep->genlock));
	ASSERT(bgep->bge_chip_state == BGE_CHIP_RESET);

	/*
	 * Taken from Broadcom document 570X-PG102-R, pp 102-116.
	 * The document specifies 95 separate steps to fully
	 * initialise the chip!!!!
	 *
	 * The reset code above has already got us as far as step
	 * 21, so we continue with ...
	 *
	 * Step 22: clear the MAC statistics block
	 * (0x0300-0x0aff in NIC-local memory)
	 */
	if (bgep->chipid.statistic_type == BGE_STAT_BLK)
		bge_nic_zero(bgep, NIC_MEM_STATISTICS,
		    NIC_MEM_STATISTICS_SIZE);

	/*
	 * Step 23: clear the status block (in host memory)
	 */
	DMA_ZERO(bgep->status_block);

	/*
	 * Step 24: set DMA read/write control register
	 */
	pci_config_put32(bgep->cfg_handle, PCI_CONF_BGE_PDRWCR,
	    bgep->chipid.bge_dma_rwctrl);

	/*
	 * Step 25: Configure DMA endianness -- already done (16/17)
	 * Step 26: Configure Host-Based Send Rings
	 * Step 27: Indicate Host Stack Up
	 */
	bge_reg_set32(bgep, MODE_CONTROL_REG,
	    MODE_HOST_SEND_BDS |
	    MODE_HOST_STACK_UP);

	/*
	 * Step 28: Configure checksum options:
	 *	Solaris supports the hardware default checksum options.
	 *
	 *	Workaround for Incorrect pseudo-header checksum calculation.
	 */
	if (bgep->chipid.flags & CHIP_FLAG_PARTIAL_CSUM)
		bge_reg_set32(bgep, MODE_CONTROL_REG,
		    MODE_SEND_NO_PSEUDO_HDR_CSUM);

	/*
	 * Step 29: configure Timer Prescaler.  The value is always the
	 * same: the Core Clock frequency in MHz (66), minus 1, shifted
	 * into bits 7-1.  Don't set bit 0, 'cos that's the RESET bit
	 * for the whole chip!
	 */
	regval = bge_reg_get32(bgep, MISC_CONFIG_REG);
	regval = (regval & 0xffffff00) | MISC_CONFIG_DEFAULT;
	bge_reg_put32(bgep, MISC_CONFIG_REG, regval);

	if (DEVICE_5906_SERIES_CHIPSETS(bgep)) {
		drv_usecwait(40);
		/* put PHY into ready state */
		bge_reg_clr32(bgep, MISC_CONFIG_REG, MISC_CONFIG_EPHY_IDDQ);
		(void) bge_reg_get32(bgep, MISC_CONFIG_REG); /* flush */
		drv_usecwait(40);
	}

	/*
	 * Steps 30-31: Configure MAC local memory pool & DMA pool registers
	 *
	 * If the mbuf_length is specified as 0, we just leave these at
	 * their hardware defaults, rather than explicitly setting them.
	 * As the Broadcom HRM,driver better not change the parameters
	 * when the chipsets is 5705/5788/5721/5751/5714 and 5715.
	 */
	if ((bgep->chipid.mbuf_length != 0) &&
	    (DEVICE_5704_SERIES_CHIPSETS(bgep))) {
			bge_reg_put32(bgep, MBUF_POOL_BASE_REG,
			    bgep->chipid.mbuf_base);
			bge_reg_put32(bgep, MBUF_POOL_LENGTH_REG,
			    bgep->chipid.mbuf_length);
			bge_reg_put32(bgep, DMAD_POOL_BASE_REG,
			    DMAD_POOL_BASE_DEFAULT);
			bge_reg_put32(bgep, DMAD_POOL_LENGTH_REG,
			    DMAD_POOL_LENGTH_DEFAULT);
	}

	/*
	 * Step 32: configure MAC memory pool watermarks
	 */
	bge_reg_put32(bgep, RDMA_MBUF_LOWAT_REG,
	    bgep->chipid.mbuf_lo_water_rdma);
	bge_reg_put32(bgep, MAC_RX_MBUF_LOWAT_REG,
	    bgep->chipid.mbuf_lo_water_rmac);
	bge_reg_put32(bgep, MBUF_HIWAT_REG,
	    bgep->chipid.mbuf_hi_water);

	/*
	 * Step 33: configure DMA resource watermarks
	 */
	if (DEVICE_5704_SERIES_CHIPSETS(bgep)) {
		bge_reg_put32(bgep, DMAD_POOL_LOWAT_REG,
		    bge_dmad_lo_water);
		bge_reg_put32(bgep, DMAD_POOL_HIWAT_REG,
		    bge_dmad_hi_water);
	}
	bge_reg_put32(bgep, LOWAT_MAX_RECV_FRAMES_REG, bge_lowat_recv_frames);

	/*
	 * Steps 34-36: enable buffer manager & internal h/w queues
	 */
	if (!bge_chip_enable_engine(bgep, BUFFER_MANAGER_MODE_REG,
	    STATE_MACHINE_ATTN_ENABLE_BIT))
		retval = DDI_FAILURE;
	if (!bge_chip_enable_engine(bgep, FTQ_RESET_REG, 0))
		retval = DDI_FAILURE;

	/*
	 * Steps 37-39: initialise Receive Buffer (Producer) RCBs
	 */
	if (DEVICE_5717_SERIES_CHIPSETS(bgep)) {
		buff_ring_t *brp = &bgep->buff[BGE_STD_BUFF_RING];
		bge_reg_put64(bgep, STD_RCV_BD_RING_RCB_REG,
		    brp->desc.cookie.dmac_laddress);
		bge_reg_put32(bgep, STD_RCV_BD_RING_RCB_REG + 8,
		    (brp->desc.nslots) << 16 | brp->buf[0].size << 2);
		bge_reg_put32(bgep, STD_RCV_BD_RING_RCB_REG + 0xc,
		    NIC_MEM_SHADOW_BUFF_STD_5717);
	} else
		bge_reg_putrcb(bgep, STD_RCV_BD_RING_RCB_REG,
		    &bgep->buff[BGE_STD_BUFF_RING].hw_rcb);

	if (DEVICE_5704_SERIES_CHIPSETS(bgep)) {
		bge_reg_putrcb(bgep, JUMBO_RCV_BD_RING_RCB_REG,
		    &bgep->buff[BGE_JUMBO_BUFF_RING].hw_rcb);
		bge_reg_putrcb(bgep, MINI_RCV_BD_RING_RCB_REG,
		    &bgep->buff[BGE_MINI_BUFF_RING].hw_rcb);
	}

	/*
	 * Step 40: set Receive Buffer Descriptor Ring replenish thresholds
	 */
	bge_reg_put32(bgep, STD_RCV_BD_REPLENISH_REG, bge_replenish_std);
	if (DEVICE_5704_SERIES_CHIPSETS(bgep)) {
		bge_reg_put32(bgep, JUMBO_RCV_BD_REPLENISH_REG,
		    bge_replenish_jumbo);
		bge_reg_put32(bgep, MINI_RCV_BD_REPLENISH_REG,
		    bge_replenish_mini);
	}

	/*
	 * Steps 41-43: clear Send Ring Producer Indices and initialise
	 * Send Producer Rings (0x0100-0x01ff in NIC-local memory)
	 */
	if (DEVICE_5704_SERIES_CHIPSETS(bgep))
		maxring = BGE_SEND_RINGS_MAX;
	else
		maxring = BGE_SEND_RINGS_MAX_5705;
	for (ring = 0; ring < maxring; ++ring) {
		bge_mbx_put(bgep, SEND_RING_HOST_INDEX_REG(ring), 0);
		bge_mbx_put(bgep, SEND_RING_NIC_INDEX_REG(ring), 0);
		bge_nic_putrcb(bgep, NIC_MEM_SEND_RING(ring),
		    &bgep->send[ring].hw_rcb);
	}

	/*
	 * Steps 44-45: initialise Receive Return Rings
	 * (0x0200-0x02ff in NIC-local memory)
	 */
	if (DEVICE_5704_SERIES_CHIPSETS(bgep))
		maxring = BGE_RECV_RINGS_MAX;
	else
		maxring = BGE_RECV_RINGS_MAX_5705;
	for (ring = 0; ring < maxring; ++ring)
		bge_nic_putrcb(bgep, NIC_MEM_RECV_RING(ring),
		    &bgep->recv[ring].hw_rcb);

	/*
	 * Step 46: initialise Receive Buffer (Producer) Ring indexes
	 */
	bge_mbx_put(bgep, RECV_STD_PROD_INDEX_REG, 0);
	if (DEVICE_5704_SERIES_CHIPSETS(bgep)) {
		bge_mbx_put(bgep, RECV_JUMBO_PROD_INDEX_REG, 0);
		bge_mbx_put(bgep, RECV_MINI_PROD_INDEX_REG, 0);
	}
	/*
	 * Step 47: configure the MAC unicast address
	 * Step 48: configure the random backoff seed
	 * Step 96: set up multicast filters
	 */
#ifdef BGE_IPMI_ASF
	if (bge_chip_sync(bgep, B_FALSE) == DDI_FAILURE)
#else
	if (bge_chip_sync(bgep) == DDI_FAILURE)
#endif
		retval = DDI_FAILURE;

	/*
	 * Step 49: configure the MTU
	 */
	mtu = bgep->chipid.ethmax_size+ETHERFCSL+VLAN_TAGSZ;
	bge_reg_put32(bgep, MAC_RX_MTU_SIZE_REG, mtu);

	/*
	 * Step 50: configure the IPG et al
	 */
	bge_reg_put32(bgep, MAC_TX_LENGTHS_REG, MAC_TX_LENGTHS_DEFAULT);

	/*
	 * Step 51: configure the default Rx Return Ring
	 */
	bge_reg_put32(bgep, RCV_RULES_CONFIG_REG, RCV_RULES_CONFIG_DEFAULT);

	/*
	 * Steps 52-54: configure Receive List Placement,
	 * and enable Receive List Placement Statistics
	 */
	bge_reg_put32(bgep, RCV_LP_CONFIG_REG,
	    RCV_LP_CONFIG(bgep->chipid.rx_rings));
	switch (MHCR_CHIP_ASIC_REV(bgep->chipid.asic_rev)) {
	case MHCR_CHIP_ASIC_REV_5700:
	case MHCR_CHIP_ASIC_REV_5701:
	case MHCR_CHIP_ASIC_REV_5703:
	case MHCR_CHIP_ASIC_REV_5704:
		bge_reg_put32(bgep, RCV_LP_STATS_ENABLE_MASK_REG, ~0);
		break;
	case MHCR_CHIP_ASIC_REV_5705:
		break;
	default:
		stats_mask = bge_reg_get32(bgep, RCV_LP_STATS_ENABLE_MASK_REG);
		stats_mask &= ~RCV_LP_STATS_DISABLE_MACTQ;
		bge_reg_put32(bgep, RCV_LP_STATS_ENABLE_MASK_REG, stats_mask);
		break;
	}
	bge_reg_set32(bgep, RCV_LP_STATS_CONTROL_REG, RCV_LP_STATS_ENABLE);

	if (bgep->chipid.rx_rings > 1)
		bge_init_recv_rule(bgep);

	/*
	 * Steps 55-56: enable Send Data Initiator Statistics
	 */
	bge_reg_put32(bgep, SEND_INIT_STATS_ENABLE_MASK_REG, ~0);
	if (DEVICE_5704_SERIES_CHIPSETS(bgep)) {
		bge_reg_put32(bgep, SEND_INIT_STATS_CONTROL_REG,
		    SEND_INIT_STATS_ENABLE | SEND_INIT_STATS_FASTER);
	} else {
		bge_reg_put32(bgep, SEND_INIT_STATS_CONTROL_REG,
		    SEND_INIT_STATS_ENABLE);
	}
	/*
	 * Steps 57-58: stop (?) the Host Coalescing Engine
	 */
	if (!bge_chip_disable_engine(bgep, HOST_COALESCE_MODE_REG, ~0))
		retval = DDI_FAILURE;

	/*
	 * Steps 59-62: initialise Host Coalescing parameters
	 */
	bge_chip_coalesce_update(bgep);
	if (DEVICE_5704_SERIES_CHIPSETS(bgep)) {
		bge_reg_put32(bgep, SEND_COALESCE_INT_BD_REG,
		    bge_tx_count_intr);
		bge_reg_put32(bgep, SEND_COALESCE_INT_TICKS_REG,
		    bge_tx_ticks_intr);
		bge_reg_put32(bgep, RCV_COALESCE_INT_BD_REG,
		    bge_rx_count_intr);
		bge_reg_put32(bgep, RCV_COALESCE_INT_TICKS_REG,
		    bge_rx_ticks_intr);
	}

	/*
	 * Steps 63-64: initialise status block & statistics
	 * host memory addresses
	 * The statistic block does not exist in some chipsets
	 * Step 65: initialise Statistics Coalescing Tick Counter
	 */
	bge_reg_put64(bgep, STATUS_BLOCK_HOST_ADDR_REG,
	    bgep->status_block.cookie.dmac_laddress);

	/*
	 * Steps 66-67: initialise status block & statistics
	 * NIC-local memory addresses
	 */
	if (DEVICE_5704_SERIES_CHIPSETS(bgep)) {
		bge_reg_put64(bgep, STATISTICS_HOST_ADDR_REG,
		    bgep->statistics.cookie.dmac_laddress);
		bge_reg_put32(bgep, STATISTICS_TICKS_REG,
		    STATISTICS_TICKS_DEFAULT);
		bge_reg_put32(bgep, STATUS_BLOCK_BASE_ADDR_REG,
		    NIC_MEM_STATUS_BLOCK);
		bge_reg_put32(bgep, STATISTICS_BASE_ADDR_REG,
		    NIC_MEM_STATISTICS);
	}

	/*
	 * Steps 68-71: start the Host Coalescing Engine, the Receive BD
	 * Completion Engine, the Receive List Placement Engine, and the
	 * Receive List selector.Pay attention:0x3400 is not exist in BCM5714
	 * and BCM5715.
	 */
	if (bgep->chipid.tx_rings <= COALESCE_64_BYTE_RINGS &&
	    bgep->chipid.rx_rings <= COALESCE_64_BYTE_RINGS)
		coalmode = COALESCE_64_BYTE_STATUS;
	else
		coalmode = 0;
	if (DEVICE_5717_SERIES_CHIPSETS(bgep))
		coalmode = COALESCE_CLR_TICKS_RX;
	if (!bge_chip_enable_engine(bgep, HOST_COALESCE_MODE_REG, coalmode))
		retval = DDI_FAILURE;
	if (!bge_chip_enable_engine(bgep, RCV_BD_COMPLETION_MODE_REG,
	    STATE_MACHINE_ATTN_ENABLE_BIT))
		retval = DDI_FAILURE;
	if (!bge_chip_enable_engine(bgep, RCV_LIST_PLACEMENT_MODE_REG, 0))
		retval = DDI_FAILURE;

	if (DEVICE_5704_SERIES_CHIPSETS(bgep))
		if (!bge_chip_enable_engine(bgep, RCV_LIST_SELECTOR_MODE_REG,
		    STATE_MACHINE_ATTN_ENABLE_BIT))
			retval = DDI_FAILURE;

	/*
	 * Step 72: Enable MAC DMA engines
	 * Step 73: Clear & enable MAC statistics
	 */
	bge_reg_set32(bgep, ETHERNET_MAC_MODE_REG,
	    ETHERNET_MODE_ENABLE_FHDE |
	    ETHERNET_MODE_ENABLE_RDE |
	    ETHERNET_MODE_ENABLE_TDE);
	bge_reg_set32(bgep, ETHERNET_MAC_MODE_REG,
	    ETHERNET_MODE_ENABLE_TX_STATS |
	    ETHERNET_MODE_ENABLE_RX_STATS |
	    ETHERNET_MODE_CLEAR_TX_STATS |
	    ETHERNET_MODE_CLEAR_RX_STATS);

	/*
	 * Step 74: configure the MLCR (Miscellaneous Local Control
	 * Register); not required, as we set up the MLCR in step 10
	 * (part of the reset code) above.
	 *
	 * Step 75: clear Interrupt Mailbox 0
	 */
	bge_mbx_put(bgep, INTERRUPT_MBOX_0_REG, 0);

	/*
	 * Steps 76-87: Gentlemen, start your engines ...
	 *
	 * Enable the DMA Completion Engine, the Write DMA Engine,
	 * the Read DMA Engine, Receive Data Completion Engine,
	 * the MBuf Cluster Free Engine, the Send Data Completion Engine,
	 * the Send BD Completion Engine, the Receive BD Initiator Engine,
	 * the Receive Data Initiator Engine, the Send Data Initiator Engine,
	 * the Send BD Initiator Engine, and the Send BD Selector Engine.
	 *
	 * Beware exhaust fumes?
	 */
	if (DEVICE_5704_SERIES_CHIPSETS(bgep))
		if (!bge_chip_enable_engine(bgep, DMA_COMPLETION_MODE_REG, 0))
			retval = DDI_FAILURE;
	dma_wrprio = (bge_dma_wrprio << DMA_PRIORITY_SHIFT) |
	    ALL_DMA_ATTN_BITS;
	if ((MHCR_CHIP_ASIC_REV(bgep->chipid.asic_rev) ==
	    MHCR_CHIP_ASIC_REV_5755) ||
	    (MHCR_CHIP_ASIC_REV(bgep->chipid.asic_rev) ==
	    MHCR_CHIP_ASIC_REV_5723) ||
	    (MHCR_CHIP_ASIC_REV(bgep->chipid.asic_rev) ==
	    MHCR_CHIP_ASIC_REV_5906)) {
		dma_wrprio |= DMA_STATUS_TAG_FIX_CQ12384;
	}
	if (!bge_chip_enable_engine(bgep, WRITE_DMA_MODE_REG,
	    dma_wrprio))
		retval = DDI_FAILURE;
	if (DEVICE_5723_SERIES_CHIPSETS(bgep) ||
	    DEVICE_5717_SERIES_CHIPSETS(bgep))
		bge_dma_rdprio = 0;
	if (!bge_chip_enable_engine(bgep, READ_DMA_MODE_REG,
	    (bge_dma_rdprio << DMA_PRIORITY_SHIFT) | ALL_DMA_ATTN_BITS))
		retval = DDI_FAILURE;
	if (!bge_chip_enable_engine(bgep, RCV_DATA_COMPLETION_MODE_REG,
	    STATE_MACHINE_ATTN_ENABLE_BIT))
		retval = DDI_FAILURE;
	if (DEVICE_5704_SERIES_CHIPSETS(bgep))
		if (!bge_chip_enable_engine(bgep,
		    MBUF_CLUSTER_FREE_MODE_REG, 0))
			retval = DDI_FAILURE;
	if (!bge_chip_enable_engine(bgep, SEND_DATA_COMPLETION_MODE_REG, 0))
		retval = DDI_FAILURE;
	if (!bge_chip_enable_engine(bgep, SEND_BD_COMPLETION_MODE_REG,
	    STATE_MACHINE_ATTN_ENABLE_BIT))
		retval = DDI_FAILURE;
	if (!bge_chip_enable_engine(bgep, RCV_BD_INITIATOR_MODE_REG,
	    RCV_BD_DISABLED_RING_ATTN))
		retval = DDI_FAILURE;
	if (!bge_chip_enable_engine(bgep, RCV_DATA_BD_INITIATOR_MODE_REG,
	    RCV_DATA_BD_ILL_RING_ATTN))
		retval = DDI_FAILURE;
	if (!bge_chip_enable_engine(bgep, SEND_DATA_INITIATOR_MODE_REG, 0))
		retval = DDI_FAILURE;
	if (!bge_chip_enable_engine(bgep, SEND_BD_INITIATOR_MODE_REG,
	    STATE_MACHINE_ATTN_ENABLE_BIT))
		retval = DDI_FAILURE;
	if (!bge_chip_enable_engine(bgep, SEND_BD_SELECTOR_MODE_REG,
	    STATE_MACHINE_ATTN_ENABLE_BIT))
		retval = DDI_FAILURE;

	/*
	 * Step 88: download firmware -- doesn't apply
	 * Steps 89-90: enable Transmit & Receive MAC Engines
	 */
	if (!bge_chip_enable_engine(bgep, TRANSMIT_MAC_MODE_REG, 0))
		retval = DDI_FAILURE;
#ifdef BGE_IPMI_ASF
	if (!bgep->asf_enabled) {
		if (!bge_chip_enable_engine(bgep, RECEIVE_MAC_MODE_REG,
		    RECEIVE_MODE_KEEP_VLAN_TAG))
			retval = DDI_FAILURE;
	} else {
		if (!bge_chip_enable_engine(bgep, RECEIVE_MAC_MODE_REG, 0))
			retval = DDI_FAILURE;
	}
#else
	if (!bge_chip_enable_engine(bgep, RECEIVE_MAC_MODE_REG,
	    RECEIVE_MODE_KEEP_VLAN_TAG))
		retval = DDI_FAILURE;
#endif

	/*
	 * Step 91: disable auto-polling of PHY status
	 */
	bge_reg_put32(bgep, MI_MODE_REG, MI_MODE_DEFAULT);

	/*
	 * Step 92: configure D0 power state (not required)
	 * Step 93: initialise LED control register ()
	 */
	ledctl = LED_CONTROL_DEFAULT;
	switch (bgep->chipid.device) {
	case DEVICE_ID_5700:
	case DEVICE_ID_5700x:
	case DEVICE_ID_5701:
		/*
		 * Switch to 5700 (MAC) mode on these older chips
		 */
		ledctl &= ~LED_CONTROL_LED_MODE_MASK;
		ledctl |= LED_CONTROL_LED_MODE_5700;
		break;

	default:
		break;
	}
	bge_reg_put32(bgep, ETHERNET_MAC_LED_CONTROL_REG, ledctl);

	/*
	 * Step 94: activate link
	 */
	bge_reg_put32(bgep, MI_STATUS_REG, MI_STATUS_LINK);

	/*
	 * Step 95: set up physical layer (PHY/SerDes)
	 * restart autoneg (if required)
	 */
	if (reset_phys)
		if (bge_phys_update(bgep) == DDI_FAILURE)
			retval = DDI_FAILURE;

	/*
	 * Extra step (DSG): hand over all the Receive Buffers to the chip
	 */
	for (ring = 0; ring < BGE_BUFF_RINGS_USED; ++ring)
		bge_mbx_put(bgep, bgep->buff[ring].chip_mbx_reg,
		    bgep->buff[ring].rf_next);

	/*
	 * MSI bits:The least significant MSI 16-bit word.
	 * ISR will be triggered different.
	 */
	if (bgep->intr_type == DDI_INTR_TYPE_MSI)
		bge_reg_set32(bgep, HOST_COALESCE_MODE_REG, 0x70);

	/*
	 * Extra step (DSG): select which interrupts are enabled
	 *
	 * Program the Ethernet MAC engine to signal attention on
	 * Link Change events, then enable interrupts on MAC, DMA,
	 * and FLOW attention signals.
	 */
	bge_reg_set32(bgep, ETHERNET_MAC_EVENT_ENABLE_REG,
	    ETHERNET_EVENT_LINK_INT |
	    ETHERNET_STATUS_PCS_ERROR_INT);
#ifdef BGE_IPMI_ASF
	if (bgep->asf_enabled) {
		bge_reg_set32(bgep, MODE_CONTROL_REG,
		    MODE_INT_ON_FLOW_ATTN |
		    MODE_INT_ON_DMA_ATTN |
		    MODE_HOST_STACK_UP|
		    MODE_INT_ON_MAC_ATTN);
	} else {
#endif
		bge_reg_set32(bgep, MODE_CONTROL_REG,
		    MODE_INT_ON_FLOW_ATTN |
		    MODE_INT_ON_DMA_ATTN |
		    MODE_INT_ON_MAC_ATTN);
#ifdef BGE_IPMI_ASF
	}
#endif

	/*
	 * Step 97: enable PCI interrupts!!!
	 */
	if (bgep->intr_type == DDI_INTR_TYPE_FIXED)
		bge_cfg_clr32(bgep, PCI_CONF_BGE_MHCR,
		    bgep->chipid.mask_pci_int);

	/*
	 * All done!
	 */
	bgep->bge_chip_state = BGE_CHIP_RUNNING;
	return (retval);
}


/*
 * ========== Hardware interrupt handler ==========
 */

#undef	BGE_DBG
#define	BGE_DBG		BGE_DBG_INT	/* debug flag for this code	*/

/*
 * Sync the status block, then atomically clear the specified bits in
 * the <flags-and-tag> field of the status block.
 * the <flags> word of the status block, returning the value of the
 * <tag> and the <flags> before the bits were cleared.
 */
static int bge_status_sync(bge_t *bgep, uint64_t bits, uint64_t *flags);
#pragma	inline(bge_status_sync)

static int
bge_status_sync(bge_t *bgep, uint64_t bits, uint64_t *flags)
{
	bge_status_t *bsp;
	int retval;

	BGE_TRACE(("bge_status_sync($%p, 0x%llx)",
	    (void *)bgep, bits));

	ASSERT(bgep->bge_guard == BGE_GUARD);

	DMA_SYNC(bgep->status_block, DDI_DMA_SYNC_FORKERNEL);
	retval = bge_check_dma_handle(bgep, bgep->status_block.dma_hdl);
	if (retval != DDI_FM_OK)
		return (retval);

	bsp = DMA_VPTR(bgep->status_block);
	*flags = bge_atomic_clr64(&bsp->flags_n_tag, bits);

	BGE_DEBUG(("bge_status_sync($%p, 0x%llx) returning 0x%llx",
	    (void *)bgep, bits, *flags));

	return (retval);
}

void bge_wake_factotum(bge_t *bgep);
#pragma	inline(bge_wake_factotum)

void
bge_wake_factotum(bge_t *bgep)
{
	mutex_enter(bgep->softintrlock);
	if (bgep->factotum_flag == 0) {
		bgep->factotum_flag = 1;
		ddi_trigger_softintr(bgep->factotum_id);
	}
	mutex_exit(bgep->softintrlock);
}

/*
 *	bge_intr() -- handle chip interrupts
 */
uint_t bge_intr(caddr_t arg1, caddr_t arg2);
#pragma	no_inline(bge_intr)

uint_t
bge_intr(caddr_t arg1, caddr_t arg2)
{
	bge_t *bgep = (void *)arg1;		/* private device info	*/
	bge_status_t *bsp;
	uint64_t flags;
	uint32_t regval;
	uint_t result;
	int retval, loop_cnt = 0;

	BGE_TRACE(("bge_intr($%p) ($%p)", arg1, arg2));

	/*
	 * GLD v2 checks that s/w setup is complete before passing
	 * interrupts to this routine, thus eliminating the old
	 * (and well-known) race condition around ddi_add_intr()
	 */
	ASSERT(bgep->progress & PROGRESS_HWINT);

	result = DDI_INTR_UNCLAIMED;
	mutex_enter(bgep->genlock);

	if (bgep->intr_type == DDI_INTR_TYPE_FIXED) {
		/*
		 * Check whether chip's says it's asserting #INTA;
		 * if not, don't process or claim the interrupt.
		 *
		 * Note that the PCI signal is active low, so the
		 * bit is *zero* when the interrupt is asserted.
		 */
		regval = bge_reg_get32(bgep, MISC_LOCAL_CONTROL_REG);
		if (!(DEVICE_5717_SERIES_CHIPSETS(bgep)) &&
		    (regval & MLCR_INTA_STATE)) {
			if (bge_check_acc_handle(bgep, bgep->io_handle)
			    != DDI_FM_OK)
				goto chip_stop;
			mutex_exit(bgep->genlock);
			return (result);
		}

		/*
		 * Block further PCI interrupts ...
		 */
		bge_reg_set32(bgep, PCI_CONF_BGE_MHCR,
		    bgep->chipid.mask_pci_int);

	} else {
		/*
		 * Check MSI status
		 */
		regval = bge_reg_get32(bgep, MSI_STATUS_REG);
		if (regval & MSI_ERROR_ATTENTION) {
			BGE_REPORT((bgep, "msi error attention,"
			    " status=0x%x", regval));
			bge_reg_put32(bgep, MSI_STATUS_REG, regval);
		}
	}

	result = DDI_INTR_CLAIMED;

	BGE_DEBUG(("bge_intr($%p) ($%p) regval 0x%08x", arg1, arg2, regval));

	/*
	 * Sync the status block and grab the flags-n-tag from it.
	 * We count the number of interrupts where there doesn't
	 * seem to have been a DMA update of the status block; if
	 * it *has* been updated, the counter will be cleared in
	 * the while() loop below ...
	 */
	bgep->missed_dmas += 1;
	bsp = DMA_VPTR(bgep->status_block);
	for (loop_cnt = 0; loop_cnt < bge_intr_max_loop; loop_cnt++) {
		if (bgep->bge_chip_state != BGE_CHIP_RUNNING) {
			/*
			 * bge_chip_stop() may have freed dma area etc
			 * while we were in this interrupt handler -
			 * better not call bge_status_sync()
			 */
			(void) bge_check_acc_handle(bgep,
			    bgep->io_handle);
			mutex_exit(bgep->genlock);
			return (DDI_INTR_CLAIMED);
		}
		retval = bge_status_sync(bgep, STATUS_FLAG_UPDATED,
		    &flags);
		if (retval != DDI_FM_OK) {
			bgep->bge_dma_error = B_TRUE;
			goto chip_stop;
		}

		if (!(flags & STATUS_FLAG_UPDATED))
			break;

		/*
		 * Tell the chip that we're processing the interrupt
		 */
		bge_mbx_put(bgep, INTERRUPT_MBOX_0_REG,
		    INTERRUPT_MBOX_DISABLE(flags));
		if (bge_check_acc_handle(bgep, bgep->io_handle) !=
		    DDI_FM_OK)
			goto chip_stop;

		/*
		 * Drop the mutex while we:
		 * 	Receive any newly-arrived packets
		 *	Recycle any newly-finished send buffers
		 */
		bgep->bge_intr_running = B_TRUE;
		mutex_exit(bgep->genlock);
		bge_receive(bgep, bsp);
		(void) bge_recycle(bgep, bsp);
		mutex_enter(bgep->genlock);
		bgep->bge_intr_running = B_FALSE;

		/*
		 * Tell the chip we've finished processing, and
		 * give it the tag that we got from the status
		 * block earlier, so that it knows just how far
		 * we've gone.  If it's got more for us to do,
		 * it will now update the status block and try
		 * to assert an interrupt (but we've got the
		 * #INTA blocked at present).  If we see the
		 * update, we'll loop around to do some more.
		 * Eventually we'll get out of here ...
		 */
		bge_mbx_put(bgep, INTERRUPT_MBOX_0_REG,
		    INTERRUPT_MBOX_ENABLE(flags));
		if (bgep->chipid.pci_type == BGE_PCI_E)
			(void) bge_mbx_get(bgep, INTERRUPT_MBOX_0_REG);
		bgep->missed_dmas = 0;
	}

	/*
	 * Check for exceptional conditions that we need to handle
	 *
	 * Link status changed
	 * Status block not updated
	 */
	if (flags & STATUS_FLAG_LINK_CHANGED)
		bge_wake_factotum(bgep);

	if (bgep->missed_dmas) {
		/*
		 * Probably due to the internal status tag not
		 * being reset.  Force a status block update now;
		 * this should ensure that we get an update and
		 * a new interrupt.  After that, we should be in
		 * sync again ...
		 */
		BGE_REPORT((bgep, "interrupt: flags 0x%llx - "
		    "not updated?", flags));
		bgep->missed_updates++;
		bge_reg_set32(bgep, HOST_COALESCE_MODE_REG,
		    COALESCE_NOW);

		if (bgep->missed_dmas >= bge_dma_miss_limit) {
			/*
			 * If this happens multiple times in a row,
			 * it means DMA is just not working.  Maybe
			 * the chip's failed, or maybe there's a
			 * problem on the PCI bus or in the host-PCI
			 * bridge (Tomatillo).
			 *
			 * At all events, we want to stop further
			 * interrupts and let the recovery code take
			 * over to see whether anything can be done
			 * about it ...
			 */
			bge_fm_ereport(bgep,
			    DDI_FM_DEVICE_BADINT_LIMIT);
			goto chip_stop;
		}
	}

	/*
	 * Reenable assertion of #INTA, unless there's a DMA fault
	 */
	if (bgep->intr_type == DDI_INTR_TYPE_FIXED) {
		bge_reg_clr32(bgep, PCI_CONF_BGE_MHCR,
		    bgep->chipid.mask_pci_int);
		if (bge_check_acc_handle(bgep, bgep->cfg_handle) !=
		    DDI_FM_OK)
			goto chip_stop;
	}

	if (bge_check_acc_handle(bgep, bgep->io_handle) != DDI_FM_OK)
		goto chip_stop;

	mutex_exit(bgep->genlock);
	return (result);

chip_stop:
#ifdef BGE_IPMI_ASF
	if (bgep->asf_enabled && bgep->asf_status == ASF_STAT_RUN) {
		/*
		 * We must stop ASF heart beat before
		 * bge_chip_stop(), otherwise some
		 * computers (ex. IBM HS20 blade
		 * server) may crash.
		 */
		bge_asf_update_status(bgep);
		bge_asf_stop_timer(bgep);
		bgep->asf_status = ASF_STAT_STOP;

		bge_asf_pre_reset_operations(bgep, BGE_INIT_RESET);
		(void) bge_check_acc_handle(bgep, bgep->cfg_handle);
	}
#endif
	bge_chip_stop(bgep, B_TRUE);
	(void) bge_check_acc_handle(bgep, bgep->io_handle);
	mutex_exit(bgep->genlock);
	return (result);
}

/*
 * ========== Factotum, implemented as a softint handler ==========
 */

#undef	BGE_DBG
#define	BGE_DBG		BGE_DBG_FACT	/* debug flag for this code	*/

static void bge_factotum_error_handler(bge_t *bgep);
#pragma	no_inline(bge_factotum_error_handler)

static void
bge_factotum_error_handler(bge_t *bgep)
{
	uint32_t flow;
	uint32_t rdma;
	uint32_t wdma;
	uint32_t tmac;
	uint32_t rmac;
	uint32_t rxrs;
	uint32_t txrs = 0;

	ASSERT(mutex_owned(bgep->genlock));

	/*
	 * Read all the registers that show the possible
	 * reasons for the ERROR bit to be asserted
	 */
	flow = bge_reg_get32(bgep, FLOW_ATTN_REG);
	rdma = bge_reg_get32(bgep, READ_DMA_STATUS_REG);
	wdma = bge_reg_get32(bgep, WRITE_DMA_STATUS_REG);
	tmac = bge_reg_get32(bgep, TRANSMIT_MAC_STATUS_REG);
	rmac = bge_reg_get32(bgep, RECEIVE_MAC_STATUS_REG);
	rxrs = bge_reg_get32(bgep, RX_RISC_STATE_REG);
	if (DEVICE_5704_SERIES_CHIPSETS(bgep))
		txrs = bge_reg_get32(bgep, TX_RISC_STATE_REG);

	BGE_DEBUG(("factotum($%p) flow 0x%x rdma 0x%x wdma 0x%x",
	    (void *)bgep, flow, rdma, wdma));
	BGE_DEBUG(("factotum($%p) tmac 0x%x rmac 0x%x rxrs 0x%08x txrs 0x%08x",
	    (void *)bgep, tmac, rmac, rxrs, txrs));

	/*
	 * For now, just clear all the errors ...
	 */
	if (DEVICE_5704_SERIES_CHIPSETS(bgep))
		bge_reg_put32(bgep, TX_RISC_STATE_REG, ~0);
	bge_reg_put32(bgep, RX_RISC_STATE_REG, ~0);
	bge_reg_put32(bgep, RECEIVE_MAC_STATUS_REG, ~0);
	bge_reg_put32(bgep, WRITE_DMA_STATUS_REG, ~0);
	bge_reg_put32(bgep, READ_DMA_STATUS_REG, ~0);
	bge_reg_put32(bgep, FLOW_ATTN_REG, ~0);
}

/*
 * Handler for hardware link state change.
 *
 * When this routine is called, the hardware link state has changed
 * and the new state is reflected in the param_* variables.  Here
 * we must update the softstate and reprogram the MAC to match.
 */
static void bge_factotum_link_handler(bge_t *bgep);
#pragma	no_inline(bge_factotum_link_handler)

static void
bge_factotum_link_handler(bge_t *bgep)
{
	ASSERT(mutex_owned(bgep->genlock));

	/*
	 * Update the s/w link_state
	 */
	if (bgep->param_link_up)
		bgep->link_state = LINK_STATE_UP;
	else
		bgep->link_state = LINK_STATE_DOWN;

	/*
	 * Reprogram the MAC modes to match
	 */
	bge_sync_mac_modes(bgep);
}

static boolean_t bge_factotum_link_check(bge_t *bgep, int *dma_state);
#pragma	no_inline(bge_factotum_link_check)

static boolean_t
bge_factotum_link_check(bge_t *bgep, int *dma_state)
{
	boolean_t check;
	uint64_t flags;
	uint32_t tmac_status;

	ASSERT(mutex_owned(bgep->genlock));

	/*
	 * Get & clear the writable status bits in the Tx status register
	 * (some bits are write-1-to-clear, others are just readonly).
	 */
	tmac_status = bge_reg_get32(bgep, TRANSMIT_MAC_STATUS_REG);
	bge_reg_put32(bgep, TRANSMIT_MAC_STATUS_REG, tmac_status);

	/*
	 * Get & clear the ERROR and LINK_CHANGED bits from the status block
	 */
	*dma_state = bge_status_sync(bgep, STATUS_FLAG_ERROR |
	    STATUS_FLAG_LINK_CHANGED, &flags);
	if (*dma_state != DDI_FM_OK)
		return (B_FALSE);

	/*
	 * Clear any errors flagged in the status block ...
	 */
	if (flags & STATUS_FLAG_ERROR)
		bge_factotum_error_handler(bgep);

	/*
	 * We need to check the link status if:
	 *	the status block says there's been a link change
	 *	or there's any discrepancy between the various
	 *	flags indicating the link state (link_state,
	 *	param_link_up, and the LINK STATE bit in the
	 *	Transmit MAC status register).
	 */
	check = (flags & STATUS_FLAG_LINK_CHANGED) != 0;
	switch (bgep->link_state) {
	case LINK_STATE_UP:
		check |= (bgep->param_link_up == B_FALSE);
		check |= ((tmac_status & TRANSMIT_STATUS_LINK_UP) == 0);
		break;

	case LINK_STATE_DOWN:
		check |= (bgep->param_link_up != B_FALSE);
		check |= ((tmac_status & TRANSMIT_STATUS_LINK_UP) != 0);
		break;

	default:
		check = B_TRUE;
		break;
	}

	/*
	 * If <check> is false, we're sure the link hasn't changed.
	 * If true, however, it's not yet definitive; we have to call
	 * bge_phys_check() to determine whether the link has settled
	 * into a new state yet ... and if it has, then call the link
	 * state change handler.But when the chip is 5700 in Dell 6650
	 * ,even if check is false, the link may have changed.So we
	 * have to call bge_phys_check() to determine the link state.
	 */
	if (check || bgep->chipid.device == DEVICE_ID_5700) {
		check = bge_phys_check(bgep);
		if (check)
			bge_factotum_link_handler(bgep);
	}

	return (check);
}

/*
 * Factotum routine to check for Tx stall, using the 'watchdog' counter
 */
static boolean_t bge_factotum_stall_check(bge_t *bgep);
#pragma	no_inline(bge_factotum_stall_check)

static boolean_t
bge_factotum_stall_check(bge_t *bgep)
{
	uint32_t dogval;
	bge_status_t *bsp;
	uint64_t now = gethrtime();

	if ((now - bgep->timestamp) < BGE_CYCLIC_PERIOD)
		return (B_FALSE);

	bgep->timestamp = now;

	ASSERT(mutex_owned(bgep->genlock));

	/*
	 * Specific check for Tx stall ...
	 *
	 * The 'watchdog' counter is incremented whenever a packet
	 * is queued, reset to 1 when some (but not all) buffers
	 * are reclaimed, reset to 0 (disabled) when all buffers
	 * are reclaimed, and shifted left here.  If it exceeds the
	 * threshold value, the chip is assumed to have stalled and
	 * is put into the ERROR state.  The factotum will then reset
	 * it on the next pass.
	 *
	 * All of which should ensure that we don't get into a state
	 * where packets are left pending indefinitely!
	 */
	dogval = bge_atomic_shl32(&bgep->watchdog, 1);
	bsp = DMA_VPTR(bgep->status_block);
	if (dogval < bge_watchdog_count || bge_recycle(bgep, bsp))
		return (B_FALSE);

#if !defined(BGE_NETCONSOLE)
	BGE_REPORT((bgep, "Tx stall detected, watchdog code 0x%x", dogval));
#endif
	bge_fm_ereport(bgep, DDI_FM_DEVICE_STALL);
	return (B_TRUE);
}

/*
 * The factotum is woken up when there's something to do that we'd rather
 * not do from inside a hardware interrupt handler or high-level cyclic.
 * Its two main tasks are:
 *	reset & restart the chip after an error
 *	check the link status whenever necessary
 */
uint_t bge_chip_factotum(caddr_t arg);
#pragma	no_inline(bge_chip_factotum)

uint_t
bge_chip_factotum(caddr_t arg)
{
	bge_t *bgep;
	uint_t result;
	boolean_t error;
	boolean_t linkchg;
	int dma_state;

	bgep = (void *)arg;

	BGE_TRACE(("bge_chip_factotum($%p)", (void *)bgep));

	mutex_enter(bgep->softintrlock);
	if (bgep->factotum_flag == 0) {
		mutex_exit(bgep->softintrlock);
		return (DDI_INTR_UNCLAIMED);
	}
	bgep->factotum_flag = 0;
	mutex_exit(bgep->softintrlock);

	result = DDI_INTR_CLAIMED;
	error = B_FALSE;
	linkchg = B_FALSE;

	mutex_enter(bgep->genlock);
	switch (bgep->bge_chip_state) {
	default:
		break;

	case BGE_CHIP_RUNNING:
		linkchg = bge_factotum_link_check(bgep, &dma_state);
		error = bge_factotum_stall_check(bgep);
		if (dma_state != DDI_FM_OK) {
			bgep->bge_dma_error = B_TRUE;
			error = B_TRUE;
		}
		if (bge_check_acc_handle(bgep, bgep->io_handle) != DDI_FM_OK)
			error = B_TRUE;
		if (error)
			bgep->bge_chip_state = BGE_CHIP_ERROR;
		break;

	case BGE_CHIP_ERROR:
		error = B_TRUE;
		break;

	case BGE_CHIP_FAULT:
		/*
		 * Fault detected, time to reset ...
		 */
		if (bge_autorecover) {
			if (!(bgep->progress & PROGRESS_BUFS)) {
				/*
				 * if we can't allocate the ring buffers,
				 * try later
				 */
				if (bge_alloc_bufs(bgep) != DDI_SUCCESS) {
					mutex_exit(bgep->genlock);
					return (result);
				}
				bgep->progress |= PROGRESS_BUFS;
			}
			if (!(bgep->progress & PROGRESS_INTR)) {
				bge_init_rings(bgep);
				bge_intr_enable(bgep);
				bgep->progress |= PROGRESS_INTR;
			}
			if (!(bgep->progress & PROGRESS_KSTATS)) {
				bge_init_kstats(bgep,
				    ddi_get_instance(bgep->devinfo));
				bgep->progress |= PROGRESS_KSTATS;
			}

			BGE_REPORT((bgep, "automatic recovery activated"));

			if (bge_restart(bgep, B_FALSE) != DDI_SUCCESS) {
				bgep->bge_chip_state = BGE_CHIP_ERROR;
				error = B_TRUE;
			}
			if (bge_check_acc_handle(bgep, bgep->cfg_handle) !=
			    DDI_FM_OK) {
				bgep->bge_chip_state = BGE_CHIP_ERROR;
				error = B_TRUE;
			}
			if (bge_check_acc_handle(bgep, bgep->io_handle) !=
			    DDI_FM_OK) {
				bgep->bge_chip_state = BGE_CHIP_ERROR;
				error = B_TRUE;
			}
			if (error == B_FALSE) {
#ifdef BGE_IPMI_ASF
				if (bgep->asf_enabled &&
				    bgep->asf_status != ASF_STAT_RUN) {
					bgep->asf_timeout_id = timeout(
					    bge_asf_heartbeat, (void *)bgep,
					    drv_usectohz(
					    BGE_ASF_HEARTBEAT_INTERVAL));
					bgep->asf_status = ASF_STAT_RUN;
				}
#endif
				if (!bgep->manual_reset) {
					ddi_fm_service_impact(bgep->devinfo,
					    DDI_SERVICE_RESTORED);
				}
			}
		}
		break;
	}


	/*
	 * If an error is detected, stop the chip now, marking it as
	 * faulty, so that it will be reset next time through ...
	 *
	 * Note that if intr_running is set, then bge_intr() has dropped
	 * genlock to call bge_receive/bge_recycle. Can't stop the chip at
	 * this point so have to wait until the next time the factotum runs.
	 */
	if (error && !bgep->bge_intr_running) {
#ifdef BGE_IPMI_ASF
		if (bgep->asf_enabled && (bgep->asf_status == ASF_STAT_RUN)) {
			/*
			 * We must stop ASF heart beat before bge_chip_stop(),
			 * otherwise some computers (ex. IBM HS20 blade server)
			 * may crash.
			 */
			bge_asf_update_status(bgep);
			bge_asf_stop_timer(bgep);
			bgep->asf_status = ASF_STAT_STOP;

			bge_asf_pre_reset_operations(bgep, BGE_INIT_RESET);
			(void) bge_check_acc_handle(bgep, bgep->cfg_handle);
		}
#endif
		bge_chip_stop(bgep, B_TRUE);
		(void) bge_check_acc_handle(bgep, bgep->io_handle);
	}
	mutex_exit(bgep->genlock);

	/*
	 * If the link state changed, tell the world about it.
	 * Note: can't do this while still holding the mutex.
	 */
	if (bgep->link_update_timer == BGE_LINK_UPDATE_TIMEOUT &&
	    bgep->link_state != LINK_STATE_UNKNOWN)
		linkchg = B_TRUE;
	else if (bgep->link_update_timer < BGE_LINK_UPDATE_TIMEOUT &&
	    bgep->link_state == LINK_STATE_DOWN)
		linkchg = B_FALSE;

	if (linkchg) {
		mac_link_update(bgep->mh, bgep->link_state);
		bgep->link_update_timer = BGE_LINK_UPDATE_DONE;
	}
	if (bgep->manual_reset) {
		bgep->manual_reset = B_FALSE;
	}

	return (result);
}

/*
 * High-level cyclic handler
 *
 * This routine schedules a (low-level) softint callback to the
 * factotum, and prods the chip to update the status block (which
 * will cause a hardware interrupt when complete).
 */
void bge_chip_cyclic(void *arg);
#pragma	no_inline(bge_chip_cyclic)

void
bge_chip_cyclic(void *arg)
{
	bge_t *bgep;

	bgep = arg;

	switch (bgep->bge_chip_state) {
	default:
		return;

	case BGE_CHIP_RUNNING:
		bge_reg_set32(bgep, HOST_COALESCE_MODE_REG, COALESCE_NOW);
		if (bge_check_acc_handle(bgep, bgep->io_handle) != DDI_FM_OK)
			ddi_fm_service_impact(bgep->devinfo,
			    DDI_SERVICE_UNAFFECTED);

		if (bgep->link_update_timer < BGE_LINK_UPDATE_TIMEOUT)
			bgep->link_update_timer++;

		break;

	case BGE_CHIP_FAULT:
	case BGE_CHIP_ERROR:
		break;
	}

	bge_wake_factotum(bgep);
}


/*
 * ========== Ioctl subfunctions ==========
 */

#undef	BGE_DBG
#define	BGE_DBG		BGE_DBG_PPIO	/* debug flag for this code	*/

#if	BGE_DEBUGGING || BGE_DO_PPIO

static void bge_chip_peek_cfg(bge_t *bgep, bge_peekpoke_t *ppd);
#pragma	no_inline(bge_chip_peek_cfg)

static void
bge_chip_peek_cfg(bge_t *bgep, bge_peekpoke_t *ppd)
{
	uint64_t regval;
	uint64_t regno;

	BGE_TRACE(("bge_chip_peek_cfg($%p, $%p)",
	    (void *)bgep, (void *)ppd));

	regno = ppd->pp_acc_offset;

	switch (ppd->pp_acc_size) {
	case 1:
		regval = pci_config_get8(bgep->cfg_handle, regno);
		break;

	case 2:
		regval = pci_config_get16(bgep->cfg_handle, regno);
		break;

	case 4:
		regval = pci_config_get32(bgep->cfg_handle, regno);
		break;

	case 8:
		regval = pci_config_get64(bgep->cfg_handle, regno);
		break;
	}

	ppd->pp_acc_data = regval;
}

static void bge_chip_poke_cfg(bge_t *bgep, bge_peekpoke_t *ppd);
#pragma	no_inline(bge_chip_poke_cfg)

static void
bge_chip_poke_cfg(bge_t *bgep, bge_peekpoke_t *ppd)
{
	uint64_t regval;
	uint64_t regno;

	BGE_TRACE(("bge_chip_poke_cfg($%p, $%p)",
	    (void *)bgep, (void *)ppd));

	regno = ppd->pp_acc_offset;
	regval = ppd->pp_acc_data;

	switch (ppd->pp_acc_size) {
	case 1:
		pci_config_put8(bgep->cfg_handle, regno, regval);
		break;

	case 2:
		pci_config_put16(bgep->cfg_handle, regno, regval);
		break;

	case 4:
		pci_config_put32(bgep->cfg_handle, regno, regval);
		break;

	case 8:
		pci_config_put64(bgep->cfg_handle, regno, regval);
		break;
	}
}

static void bge_chip_peek_reg(bge_t *bgep, bge_peekpoke_t *ppd);
#pragma	no_inline(bge_chip_peek_reg)

static void
bge_chip_peek_reg(bge_t *bgep, bge_peekpoke_t *ppd)
{
	uint64_t regval;
	void *regaddr;

	BGE_TRACE(("bge_chip_peek_reg($%p, $%p)",
	    (void *)bgep, (void *)ppd));

	regaddr = PIO_ADDR(bgep, ppd->pp_acc_offset);

	switch (ppd->pp_acc_size) {
	case 1:
		regval = ddi_get8(bgep->io_handle, regaddr);
		break;

	case 2:
		regval = ddi_get16(bgep->io_handle, regaddr);
		break;

	case 4:
		regval = ddi_get32(bgep->io_handle, regaddr);
		break;

	case 8:
		regval = ddi_get64(bgep->io_handle, regaddr);
		break;
	}

	ppd->pp_acc_data = regval;
}

static void bge_chip_poke_reg(bge_t *bgep, bge_peekpoke_t *ppd);
#pragma	no_inline(bge_chip_peek_reg)

static void
bge_chip_poke_reg(bge_t *bgep, bge_peekpoke_t *ppd)
{
	uint64_t regval;
	void *regaddr;

	BGE_TRACE(("bge_chip_poke_reg($%p, $%p)",
	    (void *)bgep, (void *)ppd));

	regaddr = PIO_ADDR(bgep, ppd->pp_acc_offset);
	regval = ppd->pp_acc_data;

	switch (ppd->pp_acc_size) {
	case 1:
		ddi_put8(bgep->io_handle, regaddr, regval);
		break;

	case 2:
		ddi_put16(bgep->io_handle, regaddr, regval);
		break;

	case 4:
		ddi_put32(bgep->io_handle, regaddr, regval);
		break;

	case 8:
		ddi_put64(bgep->io_handle, regaddr, regval);
		break;
	}
	BGE_PCICHK(bgep);
}

static void bge_chip_peek_nic(bge_t *bgep, bge_peekpoke_t *ppd);
#pragma	no_inline(bge_chip_peek_nic)

static void
bge_chip_peek_nic(bge_t *bgep, bge_peekpoke_t *ppd)
{
	uint64_t regoff;
	uint64_t regval;
	void *regaddr;

	BGE_TRACE(("bge_chip_peek_nic($%p, $%p)",
	    (void *)bgep, (void *)ppd));

	regoff = ppd->pp_acc_offset;
	bge_nic_setwin(bgep, regoff & ~MWBAR_GRANULE_MASK);
	regoff &= MWBAR_GRANULE_MASK;
	regoff += NIC_MEM_WINDOW_OFFSET;
	regaddr = PIO_ADDR(bgep, regoff);

	switch (ppd->pp_acc_size) {
	case 1:
		regval = ddi_get8(bgep->io_handle, regaddr);
		break;

	case 2:
		regval = ddi_get16(bgep->io_handle, regaddr);
		break;

	case 4:
		regval = ddi_get32(bgep->io_handle, regaddr);
		break;

	case 8:
		regval = ddi_get64(bgep->io_handle, regaddr);
		break;
	}

	ppd->pp_acc_data = regval;
}

static void bge_chip_poke_nic(bge_t *bgep, bge_peekpoke_t *ppd);
#pragma	no_inline(bge_chip_poke_nic)

static void
bge_chip_poke_nic(bge_t *bgep, bge_peekpoke_t *ppd)
{
	uint64_t regoff;
	uint64_t regval;
	void *regaddr;

	BGE_TRACE(("bge_chip_poke_nic($%p, $%p)",
	    (void *)bgep, (void *)ppd));

	regoff = ppd->pp_acc_offset;
	bge_nic_setwin(bgep, regoff & ~MWBAR_GRANULE_MASK);
	regoff &= MWBAR_GRANULE_MASK;
	regoff += NIC_MEM_WINDOW_OFFSET;
	regaddr = PIO_ADDR(bgep, regoff);
	regval = ppd->pp_acc_data;

	switch (ppd->pp_acc_size) {
	case 1:
		ddi_put8(bgep->io_handle, regaddr, regval);
		break;

	case 2:
		ddi_put16(bgep->io_handle, regaddr, regval);
		break;

	case 4:
		ddi_put32(bgep->io_handle, regaddr, regval);
		break;

	case 8:
		ddi_put64(bgep->io_handle, regaddr, regval);
		break;
	}
	BGE_PCICHK(bgep);
}

static void bge_chip_peek_mii(bge_t *bgep, bge_peekpoke_t *ppd);
#pragma	no_inline(bge_chip_peek_mii)

static void
bge_chip_peek_mii(bge_t *bgep, bge_peekpoke_t *ppd)
{
	BGE_TRACE(("bge_chip_peek_mii($%p, $%p)",
	    (void *)bgep, (void *)ppd));

	ppd->pp_acc_data = bge_mii_get16(bgep, ppd->pp_acc_offset/2);
}

static void bge_chip_poke_mii(bge_t *bgep, bge_peekpoke_t *ppd);
#pragma	no_inline(bge_chip_poke_mii)

static void
bge_chip_poke_mii(bge_t *bgep, bge_peekpoke_t *ppd)
{
	BGE_TRACE(("bge_chip_poke_mii($%p, $%p)",
	    (void *)bgep, (void *)ppd));

	bge_mii_put16(bgep, ppd->pp_acc_offset/2, ppd->pp_acc_data);
}

#if	BGE_SEE_IO32

static void bge_chip_peek_seeprom(bge_t *bgep, bge_peekpoke_t *ppd);
#pragma	no_inline(bge_chip_peek_seeprom)

static void
bge_chip_peek_seeprom(bge_t *bgep, bge_peekpoke_t *ppd)
{
	uint32_t data;
	int err;

	BGE_TRACE(("bge_chip_peek_seeprom($%p, $%p)",
	    (void *)bgep, (void *)ppd));

	err = bge_nvmem_rw32(bgep, BGE_SEE_READ, ppd->pp_acc_offset, &data);
	ppd->pp_acc_data = err ? ~0ull : data;
}

static void bge_chip_poke_seeprom(bge_t *bgep, bge_peekpoke_t *ppd);
#pragma	no_inline(bge_chip_poke_seeprom)

static void
bge_chip_poke_seeprom(bge_t *bgep, bge_peekpoke_t *ppd)
{
	uint32_t data;

	BGE_TRACE(("bge_chip_poke_seeprom($%p, $%p)",
	    (void *)bgep, (void *)ppd));

	data = ppd->pp_acc_data;
	(void) bge_nvmem_rw32(bgep, BGE_SEE_WRITE, ppd->pp_acc_offset, &data);
}
#endif	/* BGE_SEE_IO32 */

#if	BGE_FLASH_IO32

static void bge_chip_peek_flash(bge_t *bgep, bge_peekpoke_t *ppd);
#pragma	no_inline(bge_chip_peek_flash)

static void
bge_chip_peek_flash(bge_t *bgep, bge_peekpoke_t *ppd)
{
	uint32_t data;
	int err;

	BGE_TRACE(("bge_chip_peek_flash($%p, $%p)",
	    (void *)bgep, (void *)ppd));

	err = bge_nvmem_rw32(bgep, BGE_FLASH_READ, ppd->pp_acc_offset, &data);
	ppd->pp_acc_data = err ? ~0ull : data;
}

static void bge_chip_poke_flash(bge_t *bgep, bge_peekpoke_t *ppd);
#pragma	no_inline(bge_chip_poke_flash)

static void
bge_chip_poke_flash(bge_t *bgep, bge_peekpoke_t *ppd)
{
	uint32_t data;

	BGE_TRACE(("bge_chip_poke_flash($%p, $%p)",
	    (void *)bgep, (void *)ppd));

	data = ppd->pp_acc_data;
	(void) bge_nvmem_rw32(bgep, BGE_FLASH_WRITE,
	    ppd->pp_acc_offset, &data);
}
#endif	/* BGE_FLASH_IO32 */

static void bge_chip_peek_mem(bge_t *bgep, bge_peekpoke_t *ppd);
#pragma	no_inline(bge_chip_peek_mem)

static void
bge_chip_peek_mem(bge_t *bgep, bge_peekpoke_t *ppd)
{
	uint64_t regval;
	void *vaddr;

	BGE_TRACE(("bge_chip_peek_bge($%p, $%p)",
	    (void *)bgep, (void *)ppd));

	vaddr = (void *)(uintptr_t)ppd->pp_acc_offset;

	switch (ppd->pp_acc_size) {
	case 1:
		regval = *(uint8_t *)vaddr;
		break;

	case 2:
		regval = *(uint16_t *)vaddr;
		break;

	case 4:
		regval = *(uint32_t *)vaddr;
		break;

	case 8:
		regval = *(uint64_t *)vaddr;
		break;
	}

	BGE_DEBUG(("bge_chip_peek_mem($%p, $%p) peeked 0x%llx from $%p",
	    (void *)bgep, (void *)ppd, regval, vaddr));

	ppd->pp_acc_data = regval;
}

static void bge_chip_poke_mem(bge_t *bgep, bge_peekpoke_t *ppd);
#pragma	no_inline(bge_chip_poke_mem)

static void
bge_chip_poke_mem(bge_t *bgep, bge_peekpoke_t *ppd)
{
	uint64_t regval;
	void *vaddr;

	BGE_TRACE(("bge_chip_poke_mem($%p, $%p)",
	    (void *)bgep, (void *)ppd));

	vaddr = (void *)(uintptr_t)ppd->pp_acc_offset;
	regval = ppd->pp_acc_data;

	BGE_DEBUG(("bge_chip_poke_mem($%p, $%p) poking 0x%llx at $%p",
	    (void *)bgep, (void *)ppd, regval, vaddr));

	switch (ppd->pp_acc_size) {
	case 1:
		*(uint8_t *)vaddr = (uint8_t)regval;
		break;

	case 2:
		*(uint16_t *)vaddr = (uint16_t)regval;
		break;

	case 4:
		*(uint32_t *)vaddr = (uint32_t)regval;
		break;

	case 8:
		*(uint64_t *)vaddr = (uint64_t)regval;
		break;
	}
}

static enum ioc_reply bge_pp_ioctl(bge_t *bgep, int cmd, mblk_t *mp,
					struct iocblk *iocp);
#pragma	no_inline(bge_pp_ioctl)

static enum ioc_reply
bge_pp_ioctl(bge_t *bgep, int cmd, mblk_t *mp, struct iocblk *iocp)
{
	void (*ppfn)(bge_t *bgep, bge_peekpoke_t *ppd);
	bge_peekpoke_t *ppd;
	dma_area_t *areap;
	uint64_t sizemask;
	uint64_t mem_va;
	uint64_t maxoff;
	boolean_t peek;

	switch (cmd) {
	default:
		/* NOTREACHED */
		bge_error(bgep, "bge_pp_ioctl: invalid cmd 0x%x", cmd);
		return (IOC_INVAL);

	case BGE_PEEK:
		peek = B_TRUE;
		break;

	case BGE_POKE:
		peek = B_FALSE;
		break;
	}

	/*
	 * Validate format of ioctl
	 */
	if (iocp->ioc_count != sizeof (bge_peekpoke_t))
		return (IOC_INVAL);
	if (mp->b_cont == NULL)
		return (IOC_INVAL);
	ppd = (void *)mp->b_cont->b_rptr;

	/*
	 * Validate request parameters
	 */
	switch (ppd->pp_acc_space) {
	default:
		return (IOC_INVAL);

	case BGE_PP_SPACE_CFG:
		/*
		 * Config space
		 */
		sizemask = 8|4|2|1;
		mem_va = 0;
		maxoff = PCI_CONF_HDR_SIZE;
		ppfn = peek ? bge_chip_peek_cfg : bge_chip_poke_cfg;
		break;

	case BGE_PP_SPACE_REG:
		/*
		 * Memory-mapped I/O space
		 */
		sizemask = 8|4|2|1;
		mem_va = 0;
		maxoff = RIAAR_REGISTER_MAX;
		ppfn = peek ? bge_chip_peek_reg : bge_chip_poke_reg;
		break;

	case BGE_PP_SPACE_NIC:
		/*
		 * NIC on-chip memory
		 */
		sizemask = 8|4|2|1;
		mem_va = 0;
		maxoff = MWBAR_ONCHIP_MAX;
		ppfn = peek ? bge_chip_peek_nic : bge_chip_poke_nic;
		break;

	case BGE_PP_SPACE_MII:
		/*
		 * PHY's MII registers
		 * NB: all PHY registers are two bytes, but the
		 * addresses increment in ones (word addressing).
		 * So we scale the address here, then undo the
		 * transformation inside the peek/poke functions.
		 */
		ppd->pp_acc_offset *= 2;
		sizemask = 2;
		mem_va = 0;
		maxoff = (MII_MAXREG+1)*2;
		ppfn = peek ? bge_chip_peek_mii : bge_chip_poke_mii;
		break;

#if	BGE_SEE_IO32
	case BGE_PP_SPACE_SEEPROM:
		/*
		 * Attached SEEPROM(s), if any.
		 * NB: we use the high-order bits of the 'address' as
		 * a device select to accommodate multiple SEEPROMS,
		 * If each one is the maximum size (64kbytes), this
		 * makes them appear contiguous.  Otherwise, there may
		 * be holes in the mapping.  ENxS doesn't have any
		 * SEEPROMs anyway ...
		 */
		sizemask = 4;
		mem_va = 0;
		maxoff = SEEPROM_DEV_AND_ADDR_MASK;
		ppfn = peek ? bge_chip_peek_seeprom : bge_chip_poke_seeprom;
		break;
#endif	/* BGE_SEE_IO32 */

#if	BGE_FLASH_IO32
	case BGE_PP_SPACE_FLASH:
		/*
		 * Attached Flash device (if any); a maximum of one device
		 * is currently supported.  But it can be up to 1MB (unlike
		 * the 64k limit on SEEPROMs) so why would you need more ;-)
		 */
		sizemask = 4;
		mem_va = 0;
		maxoff = NVM_FLASH_ADDR_MASK;
		ppfn = peek ? bge_chip_peek_flash : bge_chip_poke_flash;
		break;
#endif	/* BGE_FLASH_IO32 */

	case BGE_PP_SPACE_BGE:
		/*
		 * BGE data structure!
		 */
		sizemask = 8|4|2|1;
		mem_va = (uintptr_t)bgep;
		maxoff = sizeof (*bgep);
		ppfn = peek ? bge_chip_peek_mem : bge_chip_poke_mem;
		break;

	case BGE_PP_SPACE_STATUS:
	case BGE_PP_SPACE_STATISTICS:
	case BGE_PP_SPACE_TXDESC:
	case BGE_PP_SPACE_TXBUFF:
	case BGE_PP_SPACE_RXDESC:
	case BGE_PP_SPACE_RXBUFF:
		/*
		 * Various DMA_AREAs
		 */
		switch (ppd->pp_acc_space) {
		case BGE_PP_SPACE_TXDESC:
			areap = &bgep->tx_desc;
			break;
		case BGE_PP_SPACE_TXBUFF:
			areap = &bgep->tx_buff[0];
			break;
		case BGE_PP_SPACE_RXDESC:
			areap = &bgep->rx_desc[0];
			break;
		case BGE_PP_SPACE_RXBUFF:
			areap = &bgep->rx_buff[0];
			break;
		case BGE_PP_SPACE_STATUS:
			areap = &bgep->status_block;
			break;
		case BGE_PP_SPACE_STATISTICS:
			if (bgep->chipid.statistic_type == BGE_STAT_BLK)
				areap = &bgep->statistics;
			break;
		}

		sizemask = 8|4|2|1;
		mem_va = (uintptr_t)areap->mem_va;
		maxoff = areap->alength;
		ppfn = peek ? bge_chip_peek_mem : bge_chip_poke_mem;
		break;
	}

	switch (ppd->pp_acc_size) {
	default:
		return (IOC_INVAL);

	case 8:
	case 4:
	case 2:
	case 1:
		if ((ppd->pp_acc_size & sizemask) == 0)
			return (IOC_INVAL);
		break;
	}

	if ((ppd->pp_acc_offset % ppd->pp_acc_size) != 0)
		return (IOC_INVAL);

	if (ppd->pp_acc_offset >= maxoff)
		return (IOC_INVAL);

	if (ppd->pp_acc_offset+ppd->pp_acc_size > maxoff)
		return (IOC_INVAL);

	/*
	 * All OK - go do it!
	 */
	ppd->pp_acc_offset += mem_va;
	(*ppfn)(bgep, ppd);
	return (peek ? IOC_REPLY : IOC_ACK);
}

static enum ioc_reply bge_diag_ioctl(bge_t *bgep, int cmd, mblk_t *mp,
					struct iocblk *iocp);
#pragma	no_inline(bge_diag_ioctl)

static enum ioc_reply
bge_diag_ioctl(bge_t *bgep, int cmd, mblk_t *mp, struct iocblk *iocp)
{
	ASSERT(mutex_owned(bgep->genlock));

	switch (cmd) {
	default:
		/* NOTREACHED */
		bge_error(bgep, "bge_diag_ioctl: invalid cmd 0x%x", cmd);
		return (IOC_INVAL);

	case BGE_DIAG:
		/*
		 * Currently a no-op
		 */
		return (IOC_ACK);

	case BGE_PEEK:
	case BGE_POKE:
		return (bge_pp_ioctl(bgep, cmd, mp, iocp));

	case BGE_PHY_RESET:
		return (IOC_RESTART_ACK);

	case BGE_SOFT_RESET:
	case BGE_HARD_RESET:
		/*
		 * Reset and reinitialise the 570x hardware
		 */
		bgep->bge_chip_state = BGE_CHIP_FAULT;
		ddi_trigger_softintr(bgep->factotum_id);
		(void) bge_restart(bgep, cmd == BGE_HARD_RESET);
		return (IOC_ACK);
	}

	/* NOTREACHED */
}

#endif	/* BGE_DEBUGGING || BGE_DO_PPIO */

static enum ioc_reply bge_mii_ioctl(bge_t *bgep, int cmd, mblk_t *mp,
				    struct iocblk *iocp);
#pragma	no_inline(bge_mii_ioctl)

static enum ioc_reply
bge_mii_ioctl(bge_t *bgep, int cmd, mblk_t *mp, struct iocblk *iocp)
{
	struct bge_mii_rw *miirwp;

	/*
	 * Validate format of ioctl
	 */
	if (iocp->ioc_count != sizeof (struct bge_mii_rw))
		return (IOC_INVAL);
	if (mp->b_cont == NULL)
		return (IOC_INVAL);
	miirwp = (void *)mp->b_cont->b_rptr;

	/*
	 * Validate request parameters ...
	 */
	if (miirwp->mii_reg > MII_MAXREG)
		return (IOC_INVAL);

	switch (cmd) {
	default:
		/* NOTREACHED */
		bge_error(bgep, "bge_mii_ioctl: invalid cmd 0x%x", cmd);
		return (IOC_INVAL);

	case BGE_MII_READ:
		miirwp->mii_data = bge_mii_get16(bgep, miirwp->mii_reg);
		return (IOC_REPLY);

	case BGE_MII_WRITE:
		bge_mii_put16(bgep, miirwp->mii_reg, miirwp->mii_data);
		return (IOC_ACK);
	}

	/* NOTREACHED */
}

#if	BGE_SEE_IO32

static enum ioc_reply bge_see_ioctl(bge_t *bgep, int cmd, mblk_t *mp,
				    struct iocblk *iocp);
#pragma	no_inline(bge_see_ioctl)

static enum ioc_reply
bge_see_ioctl(bge_t *bgep, int cmd, mblk_t *mp, struct iocblk *iocp)
{
	struct bge_see_rw *seerwp;

	/*
	 * Validate format of ioctl
	 */
	if (iocp->ioc_count != sizeof (struct bge_see_rw))
		return (IOC_INVAL);
	if (mp->b_cont == NULL)
		return (IOC_INVAL);
	seerwp = (void *)mp->b_cont->b_rptr;

	/*
	 * Validate request parameters ...
	 */
	if (seerwp->see_addr & ~SEEPROM_DEV_AND_ADDR_MASK)
		return (IOC_INVAL);

	switch (cmd) {
	default:
		/* NOTREACHED */
		bge_error(bgep, "bge_see_ioctl: invalid cmd 0x%x", cmd);
		return (IOC_INVAL);

	case BGE_SEE_READ:
	case BGE_SEE_WRITE:
		iocp->ioc_error = bge_nvmem_rw32(bgep, cmd,
		    seerwp->see_addr, &seerwp->see_data);
		return (IOC_REPLY);
	}

	/* NOTREACHED */
}

#endif	/* BGE_SEE_IO32 */

#if	BGE_FLASH_IO32

static enum ioc_reply bge_flash_ioctl(bge_t *bgep, int cmd, mblk_t *mp,
				    struct iocblk *iocp);
#pragma	no_inline(bge_flash_ioctl)

static enum ioc_reply
bge_flash_ioctl(bge_t *bgep, int cmd, mblk_t *mp, struct iocblk *iocp)
{
	struct bge_flash_rw *flashrwp;

	/*
	 * Validate format of ioctl
	 */
	if (iocp->ioc_count != sizeof (struct bge_flash_rw))
		return (IOC_INVAL);
	if (mp->b_cont == NULL)
		return (IOC_INVAL);
	flashrwp = (void *)mp->b_cont->b_rptr;

	/*
	 * Validate request parameters ...
	 */
	if (flashrwp->flash_addr & ~NVM_FLASH_ADDR_MASK)
		return (IOC_INVAL);

	switch (cmd) {
	default:
		/* NOTREACHED */
		bge_error(bgep, "bge_flash_ioctl: invalid cmd 0x%x", cmd);
		return (IOC_INVAL);

	case BGE_FLASH_READ:
	case BGE_FLASH_WRITE:
		iocp->ioc_error = bge_nvmem_rw32(bgep, cmd,
		    flashrwp->flash_addr, &flashrwp->flash_data);
		return (IOC_REPLY);
	}

	/* NOTREACHED */
}

#endif	/* BGE_FLASH_IO32 */

enum ioc_reply bge_chip_ioctl(bge_t *bgep, queue_t *wq, mblk_t *mp,
				struct iocblk *iocp);
#pragma	no_inline(bge_chip_ioctl)

enum ioc_reply
bge_chip_ioctl(bge_t *bgep, queue_t *wq, mblk_t *mp, struct iocblk *iocp)
{
	int cmd;

	BGE_TRACE(("bge_chip_ioctl($%p, $%p, $%p, $%p)",
	    (void *)bgep, (void *)wq, (void *)mp, (void *)iocp));

	ASSERT(mutex_owned(bgep->genlock));

	cmd = iocp->ioc_cmd;
	switch (cmd) {
	default:
		/* NOTREACHED */
		bge_error(bgep, "bge_chip_ioctl: invalid cmd 0x%x", cmd);
		return (IOC_INVAL);

	case BGE_DIAG:
	case BGE_PEEK:
	case BGE_POKE:
	case BGE_PHY_RESET:
	case BGE_SOFT_RESET:
	case BGE_HARD_RESET:
#if	BGE_DEBUGGING || BGE_DO_PPIO
		return (bge_diag_ioctl(bgep, cmd, mp, iocp));
#else
		return (IOC_INVAL);
#endif	/* BGE_DEBUGGING || BGE_DO_PPIO */

	case BGE_MII_READ:
	case BGE_MII_WRITE:
		return (bge_mii_ioctl(bgep, cmd, mp, iocp));

#if	BGE_SEE_IO32
	case BGE_SEE_READ:
	case BGE_SEE_WRITE:
		return (bge_see_ioctl(bgep, cmd, mp, iocp));
#endif	/* BGE_SEE_IO32 */

#if	BGE_FLASH_IO32
	case BGE_FLASH_READ:
	case BGE_FLASH_WRITE:
		return (bge_flash_ioctl(bgep, cmd, mp, iocp));
#endif	/* BGE_FLASH_IO32 */
	}

	/* NOTREACHED */
}

/* ARGSUSED */
void
bge_chip_blank(void *arg, time_t ticks, uint_t count, int flag)
{
	recv_ring_t *rrp = arg;
	bge_t *bgep = rrp->bgep;

	mutex_enter(bgep->genlock);
	rrp->poll_flag = flag;
#ifdef NOT_YET
	/*
	 * XXX-Sunay: Since most broadcom cards support only one
	 * interrupt but multiple rx rings, we can't disable the
	 * physical interrupt. This need to be done via capability
	 * negotiation depending on the NIC.
	 */
	bge_reg_put32(bgep, RCV_COALESCE_TICKS_REG, ticks);
	bge_reg_put32(bgep, RCV_COALESCE_MAX_BD_REG, count);
#endif
	if (bge_check_acc_handle(bgep, bgep->io_handle) != DDI_FM_OK)
		ddi_fm_service_impact(bgep->devinfo, DDI_SERVICE_UNAFFECTED);
	mutex_exit(bgep->genlock);
}

#ifdef BGE_IPMI_ASF

uint32_t
bge_nic_read32(bge_t *bgep, bge_regno_t addr)
{
	uint32_t data;

#ifndef __sparc
	if (!bgep->asf_wordswapped) {
		/* a workaround word swap error */
		if (addr & 4)
			addr = addr - 4;
		else
			addr = addr + 4;
	}
#else
	if (DEVICE_5717_SERIES_CHIPSETS(bgep))
		addr = LE_32(addr);
#endif

	pci_config_put32(bgep->cfg_handle, PCI_CONF_BGE_MWBAR, addr);
	data = pci_config_get32(bgep->cfg_handle, PCI_CONF_BGE_MWDAR);
	pci_config_put32(bgep->cfg_handle, PCI_CONF_BGE_MWBAR, 0);

	data = LE_32(data);

	BGE_DEBUG(("bge_nic_read32($%p, 0x%x) => 0x%x",
	    (void *)bgep, addr, data));

	return (data);
}

void
bge_asf_update_status(bge_t *bgep)
{
	uint32_t event;

	bge_nic_put32(bgep, BGE_CMD_MAILBOX, BGE_CMD_NICDRV_ALIVE);
	bge_nic_put32(bgep, BGE_CMD_LENGTH_MAILBOX, 4);
	bge_nic_put32(bgep, BGE_CMD_DATA_MAILBOX,   3);

	event = bge_reg_get32(bgep, RX_RISC_EVENT_REG);
	bge_reg_put32(bgep, RX_RISC_EVENT_REG, event | RRER_ASF_EVENT);
}


/*
 * The driver is supposed to notify ASF that the OS is still running
 * every three seconds, otherwise the management server may attempt
 * to reboot the machine.  If it hasn't actually failed, this is
 * not a desirable result.  However, this isn't running as a real-time
 * thread, and even if it were, it might not be able to generate the
 * heartbeat in a timely manner due to system load.  As it isn't a
 * significant strain on the machine, we will set the interval to half
 * of the required value.
 */
void
bge_asf_heartbeat(void *arg)
{
	bge_t *bgep = (bge_t *)arg;

	mutex_enter(bgep->genlock);
	bge_asf_update_status((bge_t *)bgep);
	if (bge_check_acc_handle(bgep, bgep->io_handle) != DDI_FM_OK)
		ddi_fm_service_impact(bgep->devinfo, DDI_SERVICE_DEGRADED);
	if (bge_check_acc_handle(bgep, bgep->cfg_handle) != DDI_FM_OK)
		ddi_fm_service_impact(bgep->devinfo, DDI_SERVICE_DEGRADED);
	mutex_exit(bgep->genlock);
	((bge_t *)bgep)->asf_timeout_id = timeout(bge_asf_heartbeat, bgep,
	    drv_usectohz(BGE_ASF_HEARTBEAT_INTERVAL));
}


void
bge_asf_stop_timer(bge_t *bgep)
{
	timeout_id_t tmp_id = 0;

	while ((bgep->asf_timeout_id != 0) &&
	    (tmp_id != bgep->asf_timeout_id)) {
		tmp_id = bgep->asf_timeout_id;
		(void) untimeout(tmp_id);
	}
	bgep->asf_timeout_id = 0;
}



/*
 * This function should be placed at the earliest position of bge_attach().
 */
void
bge_asf_get_config(bge_t *bgep)
{
	uint32_t nicsig;
	uint32_t niccfg;

	bgep->asf_enabled = B_FALSE;
	nicsig = bge_nic_read32(bgep, BGE_NIC_DATA_SIG_ADDR);
	if (nicsig == BGE_NIC_DATA_SIG) {
		niccfg = bge_nic_read32(bgep, BGE_NIC_DATA_NIC_CFG_ADDR);
		if (niccfg & BGE_NIC_CFG_ENABLE_ASF)
			/*
			 * Here, we don't consider BAXTER, because BGE haven't
			 * supported BAXTER (that is 5752). Also, as I know,
			 * BAXTER doesn't support ASF feature.
			 */
			bgep->asf_enabled = B_TRUE;
		else
			bgep->asf_enabled = B_FALSE;
	} else
		bgep->asf_enabled = B_FALSE;
}


void
bge_asf_pre_reset_operations(bge_t *bgep, uint32_t mode)
{
	uint32_t tries;
	uint32_t event;

	ASSERT(bgep->asf_enabled);

	/* Issues "pause firmware" command and wait for ACK */
	bge_nic_put32(bgep, BGE_CMD_MAILBOX, BGE_CMD_NICDRV_PAUSE_FW);
	event = bge_reg_get32(bgep, RX_RISC_EVENT_REG);
	bge_reg_put32(bgep, RX_RISC_EVENT_REG, event | RRER_ASF_EVENT);

	event = bge_reg_get32(bgep, RX_RISC_EVENT_REG);
	tries = 0;
	while ((event & RRER_ASF_EVENT) && (tries < 100)) {
		drv_usecwait(1);
		tries ++;
		event = bge_reg_get32(bgep, RX_RISC_EVENT_REG);
	}

	bge_nic_put32(bgep, BGE_FIRMWARE_MAILBOX,
	    BGE_MAGIC_NUM_FIRMWARE_INIT_DONE);

	if (bgep->asf_newhandshake) {
		switch (mode) {
		case BGE_INIT_RESET:
			bge_nic_put32(bgep, BGE_DRV_STATE_MAILBOX,
			    BGE_DRV_STATE_START);
			break;
		case BGE_SHUTDOWN_RESET:
			bge_nic_put32(bgep, BGE_DRV_STATE_MAILBOX,
			    BGE_DRV_STATE_UNLOAD);
			break;
		case BGE_SUSPEND_RESET:
			bge_nic_put32(bgep, BGE_DRV_STATE_MAILBOX,
			    BGE_DRV_STATE_SUSPEND);
			break;
		default:
			break;
		}
	}
}


void
bge_asf_post_reset_old_mode(bge_t *bgep, uint32_t mode)
{
	switch (mode) {
	case BGE_INIT_RESET:
		bge_nic_put32(bgep, BGE_DRV_STATE_MAILBOX,
		    BGE_DRV_STATE_START);
		break;
	case BGE_SHUTDOWN_RESET:
		bge_nic_put32(bgep, BGE_DRV_STATE_MAILBOX,
		    BGE_DRV_STATE_UNLOAD);
		break;
	case BGE_SUSPEND_RESET:
		bge_nic_put32(bgep, BGE_DRV_STATE_MAILBOX,
		    BGE_DRV_STATE_SUSPEND);
		break;
	default:
		break;
	}
}


void
bge_asf_post_reset_new_mode(bge_t *bgep, uint32_t mode)
{
	switch (mode) {
	case BGE_INIT_RESET:
		bge_nic_put32(bgep, BGE_DRV_STATE_MAILBOX,
		    BGE_DRV_STATE_START_DONE);
		break;
	case BGE_SHUTDOWN_RESET:
		bge_nic_put32(bgep, BGE_DRV_STATE_MAILBOX,
		    BGE_DRV_STATE_UNLOAD_DONE);
		break;
	default:
		break;
	}
}

#endif /* BGE_IPMI_ASF */<|MERGE_RESOLUTION|>--- conflicted
+++ resolved
@@ -3310,10 +3310,6 @@
 		for (i = 0; i < 1000; ++i) {
 			drv_usecwait(1000);
 			gen = bge_nic_get64(bgep, NIC_MEM_GENCOMM) >> 32;
-<<<<<<< HEAD
-			mac = bge_reg_get64(bgep, MAC_ADDRESS_REG(0));
-=======
->>>>>>> a640714e
 #ifdef BGE_IPMI_ASF
 			if (!bgep->asf_enabled) {
 #endif
