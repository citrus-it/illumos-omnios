#
# CDDL HEADER START
#
# The contents of this file are subject to the terms of the
# Common Development and Distribution License (the "License").
# You may not use this file except in compliance with the License.
#
# You can obtain a copy of the license at usr/src/OPENSOLARIS.LICENSE
# or http://www.opensolaris.org/os/licensing.
# See the License for the specific language governing permissions
# and limitations under the License.
#
# When distributing Covered Code, include this CDDL HEADER in each
# file and include the License file at usr/src/OPENSOLARIS.LICENSE.
# If applicable, add the following below this CDDL HEADER, with the
# fields enclosed by brackets "[]" replaced with your own identifying
# information: Portions Copyright [yyyy] [name of copyright owner]
#
# CDDL HEADER END
#

#
# Copyright (c) 1991, 2010, Oracle and/or its affiliates. All rights reserved.
<<<<<<< HEAD
#

#
# Copyright 2012 Nexenta Systems, Inc.  All rights reserved.
=======
# Copyright (c) 2012 Nexenta Systems, Inc. All rights reserved.
>>>>>>> 0409b953
# Copyright (c) 2012 by Delphix. All rights reserved.
#

#
# This Makefile defines all file modules for the directory uts/common
# and its children. These are the source files which may be considered
# common to all SunOS systems.

i386_CORE_OBJS += \
		atomic.o	\
		avintr.o	\
		pic.o

sparc_CORE_OBJS +=

COMMON_CORE_OBJS +=		\
		beep.o		\
		bitset.o	\
		bp_map.o	\
		brand.o		\
		cpucaps.o	\
		cmt.o		\
		cmt_policy.o	\
		cpu.o		\
		cpu_event.o	\
		cpu_intr.o	\
		cpu_pm.o	\
		cpupart.o	\
		cap_util.o	\
		disp.o		\
		group.o		\
		kstat_fr.o	\
		iscsiboot_prop.o	\
		lgrp.o		\
		lgrp_topo.o	\
		mmapobj.o	\
		mutex.o		\
		page_lock.o	\
		page_retire.o	\
		panic.o		\
		param.o		\
		pg.o		\
		pghw.o		\
		putnext.o	\
		rctl_proc.o	\
		rwlock.o	\
		seg_kmem.o	\
		softint.o	\
		string.o	\
		strtol.o	\
		strtoul.o	\
		strtoll.o	\
		strtoull.o	\
		thread_intr.o	\
		vm_page.o	\
		vm_pagelist.o	\
		zlib_obj.o	\
		clock_tick.o

CORE_OBJS +=	$(COMMON_CORE_OBJS) $($(MACH)_CORE_OBJS)

ZLIB_OBJS =	zutil.o zmod.o zmod_subr.o \
		adler32.o crc32.o deflate.o inffast.o \
		inflate.o inftrees.o trees.o

GENUNIX_OBJS +=	\
		access.o	\
		acl.o		\
		acl_common.o	\
		adjtime.o	\
		alarm.o		\
		aio_subr.o	\
		auditsys.o	\
		audit_core.o	\
		audit_zone.o	\
		audit_memory.o	\
		autoconf.o	\
		avl.o		\
		bdev_dsort.o	\
		bio.o		\
		bitmap.o	\
		blabel.o	\
		brandsys.o	\
		bz2blocksort.o	\
		bz2compress.o	\
		bz2decompress.o	\
		bz2randtable.o	\
		bz2bzlib.o	\
		bz2crctable.o	\
		bz2huffman.o	\
		callb.o		\
		callout.o	\
		chdir.o		\
		chmod.o		\
		chown.o		\
		cladm.o		\
		class.o		\
		clock.o		\
		clock_highres.o	\
		clock_realtime.o\
		close.o		\
		compress.o	\
		condvar.o	\
		conf.o		\
		console.o	\
		contract.o	\
		copyops.o	\
		core.o		\
		corectl.o	\
		cred.o		\
		cs_stubs.o	\
		dacf.o		\
		dacf_clnt.o	\
		damap.o	\
		cyclic.o	\
		ddi.o		\
		ddifm.o		\
		ddi_hp_impl.o	\
		ddi_hp_ndi.o	\
		ddi_intr.o	\
		ddi_intr_impl.o	\
		ddi_intr_irm.o	\
		ddi_nodeid.o	\
		ddi_timer.o	\
		devcfg.o	\
		devcache.o	\
		device.o	\
		devid.o		\
		devid_cache.o	\
		devid_scsi.o	\
		devid_smp.o	\
		devpolicy.o	\
		disp_lock.o	\
		dnlc.o		\
		driver.o	\
		dumpsubr.o	\
		driver_lyr.o	\
		dtrace_subr.o	\
		errorq.o	\
		etheraddr.o	\
		evchannels.o	\
		exacct.o	\
		exacct_core.o	\
		exec.o		\
		exit.o		\
		fbio.o		\
		fcntl.o		\
		fdbuffer.o	\
		fdsync.o	\
		fem.o		\
		ffs.o		\
		fio.o		\
		flock.o		\
		fm.o		\
		fork.o		\
		vpm.o		\
		fs_reparse.o	\
		fs_subr.o	\
		fsflush.o	\
		ftrace.o	\
		getcwd.o	\
		getdents.o	\
		getloadavg.o	\
		getpagesizes.o	\
		getpid.o	\
		gfs.o		\
		rusagesys.o	\
		gid.o		\
		groups.o	\
		grow.o		\
		hat_refmod.o	\
		id32.o		\
		id_space.o	\
		inet_ntop.o	\
		instance.o	\
		ioctl.o		\
		ip_cksum.o	\
		issetugid.o	\
		ippconf.o	\
		kcpc.o		\
		kdi.o		\
		kiconv.o	\
		klpd.o		\
		kmem.o		\
		ksyms_snapshot.o	\
		l_strplumb.o	\
		labelsys.o	\
		link.o		\
		list.o		\
		lockstat_subr.o	\
		log_sysevent.o	\
		logsubr.o	\
		lookup.o	\
		lseek.o		\
		ltos.o		\
		lwp.o		\
		lwp_create.o	\
		lwp_info.o	\
		lwp_self.o	\
		lwp_sobj.o	\
		lwp_timer.o	\
		lwpsys.o	\
		main.o		\
		mmapobjsys.o	\
		memcntl.o	\
		memstr.o	\
		lgrpsys.o	\
		mkdir.o		\
		mknod.o		\
		mount.o		\
		move.o		\
		msacct.o	\
		multidata.o	\
		nbmlock.o	\
		ndifm.o		\
		nice.o		\
		netstack.o	\
		ntptime.o	\
		nvpair.o	\
		nvpair_alloc_system.o	\
		nvpair_alloc_fixed.o	\
		fnvpair.o	\
		octet.o		\
		open.o		\
		p_online.o	\
		pathconf.o	\
		pathname.o	\
		pause.o		\
		serializer.o	\
		pci_intr_lib.o	\
		pci_cap.o	\
		pcifm.o		\
		pgrp.o		\
		pgrpsys.o	\
		pid.o		\
		pkp_hash.o	\
		policy.o	\
		poll.o		\
		pool.o		\
		pool_pset.o	\
		port_subr.o	\
		ppriv.o		\
		printf.o	\
		priocntl.o	\
		priv.o		\
		priv_const.o	\
		proc.o		\
		procset.o	\
		processor_bind.o	\
		processor_info.o	\
		profil.o	\
		project.o	\
		qsort.o		\
		rctl.o		\
		rctlsys.o	\
		readlink.o	\
		refstr.o	\
		rename.o	\
		resolvepath.o	\
		retire_store.o	\
		process.o	\
		rlimit.o	\
		rmap.o		\
		rw.o		\
		rwstlock.o	\
		sad_conf.o	\
		sid.o		\
		sidsys.o	\
		sched.o		\
		schedctl.o	\
		sctp_crc32.o	\
		seg_dev.o	\
		seg_kp.o	\
		seg_kpm.o	\
		seg_map.o	\
		seg_vn.o	\
		seg_spt.o	\
		semaphore.o	\
		sendfile.o	\
		session.o	\
		share.o		\
		shuttle.o	\
		sig.o		\
		sigaction.o	\
		sigaltstack.o	\
		signotify.o	\
		sigpending.o	\
		sigprocmask.o	\
		sigqueue.o	\
		sigsendset.o	\
		sigsuspend.o	\
		sigtimedwait.o	\
		sleepq.o	\
		sock_conf.o	\
		space.o		\
		sscanf.o	\
		stat.o		\
		statfs.o	\
		statvfs.o	\
		stol.o		\
		str_conf.o	\
		strcalls.o	\
		stream.o	\
		streamio.o	\
		strext.o	\
		strsubr.o	\
		strsun.o	\
		subr.o		\
		sunddi.o	\
		sunmdi.o	\
		sunndi.o	\
		sunpci.o	\
		sunpm.o		\
		sundlpi.o	\
		suntpi.o	\
		swap_subr.o	\
		swap_vnops.o	\
		symlink.o	\
		sync.o		\
		sysclass.o	\
		sysconfig.o	\
		sysent.o	\
		sysfs.o		\
		systeminfo.o	\
		task.o		\
		taskq.o		\
		tasksys.o	\
		time.o		\
		timer.o		\
		times.o		\
		timers.o	\
		thread.o	\
		tlabel.o	\
		tnf_res.o	\
		turnstile.o	\
		tty_common.o	\
		u8_textprep.o	\
		uadmin.o	\
		uconv.o		\
		ucredsys.o	\
		uid.o		\
		umask.o		\
		umount.o	\
		uname.o		\
		unix_bb.o	\
		unlink.o	\
		urw.o		\
		utime.o		\
		utssys.o	\
		uucopy.o	\
		vfs.o		\
		vfs_conf.o	\
		vmem.o		\
		vm_anon.o	\
		vm_as.o		\
		vm_meter.o	\
		vm_pageout.o	\
		vm_pvn.o	\
		vm_rm.o		\
		vm_seg.o	\
		vm_subr.o	\
		vm_swap.o	\
		vm_usage.o	\
		vnode.o		\
		vuid_queue.o	\
		vuid_store.o	\
		waitq.o		\
		watchpoint.o	\
		yield.o		\
		scsi_confdata.o	\
		xattr.o		\
		xattr_common.o	\
		xdr_mblk.o	\
		xdr_mem.o	\
		xdr.o		\
		xdr_array.o	\
		xdr_refer.o	\
		xhat.o		\
		zone.o

#
#	Stubs for the stand-alone linker/loader
#
sparc_GENSTUBS_OBJS =	\
	kobj_stubs.o

i386_GENSTUBS_OBJS =

COMMON_GENSTUBS_OBJS =

GENSTUBS_OBJS += $(COMMON_GENSTUBS_OBJS) $($(MACH)_GENSTUBS_OBJS)

#
#	DTrace and DTrace Providers
#
DTRACE_OBJS += dtrace.o dtrace_isa.o dtrace_asm.o

SDT_OBJS += sdt_subr.o

PROFILE_OBJS += profile.o

SYSTRACE_OBJS += systrace.o

LOCKSTAT_OBJS += lockstat.o

FASTTRAP_OBJS += fasttrap.o fasttrap_isa.o

DCPC_OBJS += dcpc.o

#
#	Driver (pseudo-driver) Modules
#
IPP_OBJS +=	ippctl.o

AUDIO_OBJS += audio_client.o audio_ddi.o audio_engine.o \
	   audio_fltdata.o audio_format.o audio_ctrl.o \
	   audio_grc3.o audio_output.o audio_input.o \
	   audio_oss.o audio_sun.o

AUDIOEMU10K_OBJS += audioemu10k.o

AUDIOENS_OBJS += audioens.o

AUDIOVIA823X_OBJS += audiovia823x.o

AUDIOVIA97_OBJS += audiovia97.o

AUDIO1575_OBJS += audio1575.o

AUDIO810_OBJS += audio810.o

AUDIOCMI_OBJS += audiocmi.o

AUDIOCMIHD_OBJS += audiocmihd.o

AUDIOHD_OBJS +=	audiohd.o

AUDIOIXP_OBJS += audioixp.o

AUDIOLS_OBJS += audiols.o

AUDIOP16X_OBJS += audiop16x.o

AUDIOPCI_OBJS += audiopci.o

AUDIOSOLO_OBJS += audiosolo.o

AUDIOTS_OBJS +=	audiots.o

AC97_OBJS += ac97.o ac97_ad.o ac97_alc.o ac97_cmi.o

BLKDEV_OBJS += blkdev.o

CARDBUS_OBJS += cardbus.o cardbus_hp.o cardbus_cfg.o

CONSKBD_OBJS += conskbd.o

CONSMS_OBJS +=	consms.o

OLDPTY_OBJS +=	tty_ptyconf.o

PTC_OBJS +=	tty_pty.o

PTSL_OBJS +=	tty_pts.o

PTM_OBJS +=	ptm.o

MII_OBJS +=	mii.o mii_cicada.o mii_natsemi.o mii_intel.o mii_qualsemi.o \
		mii_marvell.o mii_realtek.o mii_other.o

PTS_OBJS +=	pts.o

PTY_OBJS +=	ptms_conf.o

SAD_OBJS +=	sad.o

MD4_OBJS +=	md4.o md4_mod.o

MD5_OBJS +=	md5.o md5_mod.o

SHA1_OBJS +=	sha1.o sha1_mod.o

SHA2_OBJS +=	sha2.o sha2_mod.o

IPGPC_OBJS +=   classifierddi.o classifier.o filters.o trie.o table.o \
		ba_table.o

DSCPMK_OBJS +=	dscpmk.o dscpmkddi.o

DLCOSMK_OBJS +=	dlcosmk.o dlcosmkddi.o

FLOWACCT_OBJS +=	flowacctddi.o flowacct.o

TOKENMT_OBJS +=	tokenmt.o tokenmtddi.o

TSWTCL_OBJS +=	tswtcl.o tswtclddi.o

ARP_OBJS +=	arpddi.o

ICMP_OBJS +=	icmpddi.o

ICMP6_OBJS +=	icmp6ddi.o

RTS_OBJS +=	rtsddi.o

IP_ICMP_OBJS =	icmp.o icmp_opt_data.o
IP_RTS_OBJS =	rts.o rts_opt_data.o
IP_TCP_OBJS =	tcp.o tcp_fusion.o tcp_opt_data.o tcp_sack.o tcp_stats.o \
		tcp_misc.o tcp_timers.o tcp_time_wait.o tcp_tpi.o tcp_output.o \
		tcp_input.o tcp_socket.o tcp_bind.o tcp_cluster.o tcp_tunables.o
IP_UDP_OBJS =	udp.o udp_opt_data.o udp_tunables.o udp_stats.o
IP_SCTP_OBJS =	sctp.o sctp_opt_data.o sctp_output.o \
		sctp_init.o sctp_input.o sctp_cookie.o \
		sctp_conn.o sctp_error.o sctp_snmp.o \
		sctp_tunables.o sctp_shutdown.o sctp_common.o \
		sctp_timer.o sctp_heartbeat.o sctp_hash.o \
		sctp_bind.o sctp_notify.o sctp_asconf.o \
		sctp_addr.o tn_ipopt.o tnet.o ip_netinfo.o \
		sctp_misc.o
IP_ILB_OBJS =	ilb.o ilb_nat.o ilb_conn.o ilb_alg_hash.o ilb_alg_rr.o

IP_OBJS +=	igmp.o ipmp.o ip.o ip6.o ip6_asp.o ip6_if.o ip6_ire.o \
		ip6_rts.o ip_if.o ip_ire.o ip_listutils.o ip_mroute.o \
		ip_multi.o ip2mac.o ip_ndp.o ip_rts.o ip_srcid.o \
		ipddi.o ipdrop.o mi.o nd.o tunables.o optcom.o snmpcom.o \
		ipsec_loader.o spd.o ipclassifier.o inet_common.o ip_squeue.o \
		squeue.o ip_sadb.o ip_ftable.o proto_set.o radix.o ip_dummy.o \
		ip_helper_stream.o ip_tunables.o \
		ip_output.o ip_input.o ip6_input.o ip6_output.o ip_arp.o \
		conn_opt.o ip_attr.o ip_dce.o \
		$(IP_ICMP_OBJS) \
		$(IP_RTS_OBJS) \
		$(IP_TCP_OBJS) \
		$(IP_UDP_OBJS) \
		$(IP_SCTP_OBJS) \
		$(IP_ILB_OBJS)

IP6_OBJS +=	ip6ddi.o

HOOK_OBJS +=	hook.o

NETI_OBJS +=	neti_impl.o neti_mod.o neti_stack.o

KEYSOCK_OBJS +=	keysockddi.o keysock.o keysock_opt_data.o

IPNET_OBJS +=	ipnet.o ipnet_bpf.o

SPDSOCK_OBJS += spdsockddi.o spdsock.o spdsock_opt_data.o

IPSECESP_OBJS += ipsecespddi.o ipsecesp.o

IPSECAH_OBJS +=	ipsecahddi.o ipsecah.o sadb.o

DATAFILT_OBJS += datafilt.o

HTTPFILT_OBJS += httpfilt.o

SPPP_OBJS +=	sppp.o sppp_dlpi.o sppp_mod.o s_common.o

SPPPTUN_OBJS +=	sppptun.o sppptun_mod.o

SPPPASYN_OBJS += spppasyn.o spppasyn_mod.o

SPPPCOMP_OBJS += spppcomp.o spppcomp_mod.o deflate.o bsd-comp.o vjcompress.o \
		zlib.o

TCP_OBJS +=	tcpddi.o

TCP6_OBJS +=	tcp6ddi.o

NCA_OBJS +=	ncaddi.o

SDP_SOCK_MOD_OBJS += sockmod_sdp.o socksdp.o socksdpsubr.o

SCTP_SOCK_MOD_OBJS += sockmod_sctp.o socksctp.o socksctpsubr.o

PFP_SOCK_MOD_OBJS += sockmod_pfp.o

RDS_SOCK_MOD_OBJS += sockmod_rds.o

RDS_OBJS +=	rdsddi.o rdssubr.o rds_opt.o rds_ioctl.o

RDSIB_OBJS +=	rdsib.o rdsib_ib.o rdsib_cm.o rdsib_ep.o rdsib_buf.o \
		rdsib_debug.o rdsib_sc.o

RDSV3_OBJS +=	af_rds.o rdsv3_ddi.o bind.o loop.o threads.o connection.o \
		transport.o cong.o sysctl.o message.o rds_recv.o send.o \
		stats.o info.o page.o rdma_transport.o ib_ring.o ib_rdma.o \
		ib_recv.o ib.o ib_send.o ib_sysctl.o ib_stats.o ib_cm.o \
		rdsv3_sc.o rdsv3_debug.o rdsv3_impl.o rdma.o rdsv3_af_thr.o

ISER_OBJS +=	iser.o iser_cm.o iser_cq.o iser_ib.o iser_idm.o \
		iser_resource.o iser_xfer.o

UDP_OBJS +=	udpddi.o

UDP6_OBJS +=	udp6ddi.o

SY_OBJS +=	gentty.o

TCO_OBJS +=	ticots.o

TCOO_OBJS +=	ticotsord.o

TCL_OBJS +=	ticlts.o

TL_OBJS +=	tl.o

DUMP_OBJS +=	dump.o

BPF_OBJS +=	bpf.o bpf_filter.o bpf_mod.o bpf_dlt.o bpf_mac.o

CLONE_OBJS +=	clone.o

CN_OBJS +=	cons.o

DLD_OBJS +=	dld_drv.o dld_proto.o dld_str.o dld_flow.o

DLS_OBJS +=	dls.o dls_link.o dls_mod.o dls_stat.o dls_mgmt.o

GLD_OBJS +=     gld.o gldutil.o

MAC_OBJS +=     mac.o  mac_bcast.o mac_client.o mac_datapath_setup.o mac_flow.o \
		mac_hio.o mac_mod.o mac_ndd.o mac_provider.o mac_sched.o \
		mac_protect.o mac_soft_ring.o mac_stat.o mac_util.o

MAC_6TO4_OBJS +=	mac_6to4.o

MAC_ETHER_OBJS +=	mac_ether.o

MAC_IPV4_OBJS +=	mac_ipv4.o

MAC_IPV6_OBJS +=	mac_ipv6.o

MAC_WIFI_OBJS +=	mac_wifi.o

MAC_IB_OBJS +=		mac_ib.o

IPTUN_OBJS +=	iptun_dev.o iptun_ctl.o iptun.o

AGGR_OBJS +=	aggr_dev.o aggr_ctl.o aggr_grp.o aggr_port.o \
		aggr_send.o aggr_recv.o aggr_lacp.o

SOFTMAC_OBJS += softmac_main.o softmac_ctl.o softmac_capab.o \
		softmac_dev.o softmac_stat.o softmac_pkt.o softmac_fp.o

NET80211_OBJS += net80211.o net80211_proto.o net80211_input.o \
		 net80211_output.o net80211_node.o net80211_crypto.o \
		 net80211_crypto_none.o net80211_crypto_wep.o net80211_ioctl.o \
		 net80211_crypto_tkip.o net80211_crypto_ccmp.o	\
		 net80211_ht.o

VNIC_OBJS +=	vnic_ctl.o vnic_dev.o

SIMNET_OBJS +=	simnet.o

IB_OBJS +=	ibnex.o ibnex_ioctl.o ibnex_hca.o

IBCM_OBJS +=	ibcm_impl.o ibcm_sm.o ibcm_ti.o ibcm_utils.o ibcm_path.o \
		ibcm_arp.o ibcm_arp_link.o

IBDM_OBJS +=	ibdm.o

IBDMA_OBJS +=	ibdma.o

IBMF_OBJS +=	ibmf.o ibmf_impl.o ibmf_dr.o ibmf_wqe.o ibmf_ud_dest.o ibmf_mod.o \
		ibmf_send.o ibmf_recv.o ibmf_handlers.o ibmf_trans.o \
		ibmf_timers.o ibmf_msg.o ibmf_utils.o ibmf_rmpp.o \
		ibmf_saa.o ibmf_saa_impl.o ibmf_saa_utils.o ibmf_saa_events.o

IBTL_OBJS +=	ibtl_impl.o ibtl_util.o ibtl_mem.o ibtl_handlers.o ibtl_qp.o \
		ibtl_cq.o ibtl_wr.o ibtl_hca.o ibtl_chan.o ibtl_cm.o \
		ibtl_mcg.o ibtl_ibnex.o ibtl_srq.o ibtl_part.o

TAVOR_OBJS +=	tavor.o tavor_agents.o tavor_cfg.o tavor_ci.o tavor_cmd.o \
		tavor_cq.o tavor_event.o tavor_ioctl.o tavor_misc.o \
		tavor_mr.o tavor_qp.o tavor_qpmod.o tavor_rsrc.o \
		tavor_srq.o tavor_stats.o tavor_umap.o tavor_wr.o

HERMON_OBJS +=	hermon.o hermon_agents.o hermon_cfg.o hermon_ci.o hermon_cmd.o \
		hermon_cq.o hermon_event.o hermon_ioctl.o hermon_misc.o \
		hermon_mr.o hermon_qp.o hermon_qpmod.o hermon_rsrc.o \
		hermon_srq.o hermon_stats.o hermon_umap.o hermon_wr.o \
		hermon_fcoib.o hermon_fm.o

DAPLT_OBJS +=	daplt.o

SOL_OFS_OBJS +=	sol_cma.o sol_ib_cma.o sol_uobj.o \
		sol_ofs_debug_util.o sol_ofs_gen_util.o \
		sol_kverbs.o

SOL_UCMA_OBJS +=	sol_ucma.o

SOL_UVERBS_OBJS +=	sol_uverbs.o sol_uverbs_comp.o sol_uverbs_event.o \
			sol_uverbs_hca.o sol_uverbs_qp.o

SOL_UMAD_OBJS += sol_umad.o

KSTAT_OBJS +=	kstat.o

KSYMS_OBJS +=	ksyms.o

INSTANCE_OBJS += inst_sync.o

IWSCN_OBJS +=	iwscons.o

LOFI_OBJS +=	lofi.o LzmaDec.o

FSSNAP_OBJS +=	fssnap.o

FSSNAPIF_OBJS += fssnap_if.o

MM_OBJS +=	mem.o

PHYSMEM_OBJS +=	physmem.o

OPTIONS_OBJS += options.o

WINLOCK_OBJS +=	winlockio.o

PM_OBJS +=	pm.o
SRN_OBJS +=	srn.o

PSEUDO_OBJS +=	pseudonex.o

RAMDISK_OBJS +=	ramdisk.o

LLC1_OBJS += llc1.o

USBKBM_OBJS += usbkbm.o

USBWCM_OBJS += usbwcm.o

BOFI_OBJS += bofi.o

HID_OBJS += hid.o

HWA_RC_OBJS += hwarc.o

USBSKEL_OBJS += usbskel.o

USBVC_OBJS += usbvc.o usbvc_v4l2.o

HIDPARSER_OBJS += hidparser.o

USB_AC_OBJS += usb_ac.o

USB_AS_OBJS += usb_as.o

USB_AH_OBJS += usb_ah.o

USBMS_OBJS += usbms.o

USBPRN_OBJS += usbprn.o

UGEN_OBJS += ugen.o

USBSER_OBJS += usbser.o usbser_rseq.o

USBSACM_OBJS += usbsacm.o

USBSER_KEYSPAN_OBJS += usbser_keyspan.o keyspan_dsd.o keyspan_pipe.o

USBS49_FW_OBJS += keyspan_49fw.o

USBSPRL_OBJS += usbser_pl2303.o pl2303_dsd.o

WUSB_CA_OBJS += wusb_ca.o

USBFTDI_OBJS += usbser_uftdi.o uftdi_dsd.o

USBECM_OBJS += usbecm.o

WC_OBJS += wscons.o vcons.o

VCONS_CONF_OBJS += vcons_conf.o

SCSI_OBJS +=	scsi_capabilities.o scsi_confsubr.o scsi_control.o \
		scsi_data.o scsi_fm.o scsi_hba.o scsi_reset_notify.o \
		scsi_resource.o scsi_subr.o scsi_transport.o scsi_watch.o \
		smp_transport.o

SCSI_VHCI_OBJS +=		scsi_vhci.o mpapi_impl.o scsi_vhci_tpgs.o

SCSI_VHCI_F_SYM_OBJS +=		sym.o

SCSI_VHCI_F_TPGS_OBJS +=	tpgs.o

SCSI_VHCI_F_ASYM_SUN_OBJS +=	asym_sun.o

SCSI_VHCI_F_SYM_HDS_OBJS += 	sym_hds.o

SCSI_VHCI_F_TAPE_OBJS +=	tape.o

SCSI_VHCI_F_TPGS_TAPE_OBJS +=	tpgs_tape.o

SGEN_OBJS +=	sgen.o

SMP_OBJS +=	smp.o

SATA_OBJS +=	sata.o

USBA_OBJS +=	hcdi.o	usba.o	usbai.o hubdi.o parser.o genconsole.o \
		usbai_pipe_mgmt.o usbai_req.o usbai_util.o usbai_register.o \
		usba_devdb.o usba10_calls.o usba_ugen.o whcdi.o wa.o
USBA_WITHOUT_WUSB_OBJS +=	hcdi.o	usba.o	usbai.o hubdi.o parser.o genconsole.o \
		usbai_pipe_mgmt.o usbai_req.o usbai_util.o usbai_register.o \
		usba_devdb.o usba10_calls.o usba_ugen.o

USBA10_OBJS +=	usba10.o

RSM_OBJS +=	rsm.o	rsmka_pathmanager.o	rsmka_util.o

RSMOPS_OBJS +=	rsmops.o

S1394_OBJS +=	t1394.o t1394_errmsg.o s1394.o s1394_addr.o s1394_asynch.o \
		s1394_bus_reset.o s1394_cmp.o s1394_csr.o s1394_dev_disc.o \
		s1394_fa.o s1394_fcp.o \
		s1394_hotplug.o s1394_isoch.o s1394_misc.o h1394.o nx1394.o

HCI1394_OBJS +=	hci1394.o hci1394_async.o hci1394_attach.o hci1394_buf.o \
		hci1394_csr.o hci1394_detach.o hci1394_extern.o \
		hci1394_ioctl.o hci1394_isoch.o hci1394_isr.o \
		hci1394_ixl_comp.o hci1394_ixl_isr.o hci1394_ixl_misc.o \
		hci1394_ixl_update.o hci1394_misc.o hci1394_ohci.o \
		hci1394_q.o hci1394_s1394if.o hci1394_tlabel.o \
		hci1394_tlist.o hci1394_vendor.o

AV1394_OBJS +=	av1394.o av1394_as.o av1394_async.o av1394_cfgrom.o \
		av1394_cmp.o av1394_fcp.o av1394_isoch.o av1394_isoch_chan.o \
		av1394_isoch_recv.o av1394_isoch_xmit.o av1394_list.o \
		av1394_queue.o

DCAM1394_OBJS += dcam.o dcam_frame.o dcam_param.o dcam_reg.o \
		dcam_ring_buff.o

SCSA1394_OBJS += hba.o sbp2_driver.o sbp2_bus.o

SBP2_OBJS += cfgrom.o sbp2.o

PMODEM_OBJS += pmodem.o pmodem_cis.o cis.o cis_callout.o cis_handlers.o cis_params.o

DSW_OBJS +=	dsw.o dsw_dev.o ii_tree.o

NCALL_OBJS +=	ncall.o \
		ncall_stub.o

RDC_OBJS +=	rdc.o \
		rdc_dev.o \
		rdc_io.o \
		rdc_clnt.o \
		rdc_prot_xdr.o \
		rdc_svc.o \
		rdc_bitmap.o \
		rdc_health.o \
		rdc_subr.o \
		rdc_diskq.o

RDCSRV_OBJS +=	rdcsrv.o

RDCSTUB_OBJS += rdc_stub.o

SDBC_OBJS +=	sd_bcache.o \
		sd_bio.o \
		sd_conf.o \
		sd_ft.o \
		sd_hash.o \
		sd_io.o \
		sd_misc.o \
		sd_pcu.o \
		sd_tdaemon.o \
		sd_trace.o \
		sd_iob_impl0.o \
		sd_iob_impl1.o \
		sd_iob_impl2.o \
		sd_iob_impl3.o \
		sd_iob_impl4.o \
		sd_iob_impl5.o \
		sd_iob_impl6.o \
		sd_iob_impl7.o \
		safestore.o \
		safestore_ram.o

NSCTL_OBJS +=	nsctl.o \
		nsc_cache.o \
		nsc_disk.o \
		nsc_dev.o \
		nsc_freeze.o \
		nsc_gen.o \
		nsc_mem.o \
		nsc_ncallio.o \
		nsc_power.o \
		nsc_resv.o \
		nsc_rmspin.o \
		nsc_solaris.o \
		nsc_trap.o \
		nsc_list.o
UNISTAT_OBJS +=	spuni.o \
		spcs_s_k.o

NSKERN_OBJS +=	nsc_ddi.o \
		nsc_proc.o \
		nsc_raw.o \
		nsc_thread.o \
		nskernd.o

SV_OBJS +=	sv.o

PMCS_OBJS += pmcs_attach.o pmcs_ds.o pmcs_intr.o pmcs_nvram.o pmcs_sata.o \
		pmcs_scsa.o pmcs_smhba.o pmcs_subr.o pmcs_fwlog.o

PMCS8001FW_C_OBJS +=	pmcs_fw_hdr.o
PMCS8001FW_OBJS +=		$(PMCS8001FW_C_OBJS) SPCBoot.o ila.o firmware.o

#
#	Build up defines and paths.

ST_OBJS +=	st.o	st_conf.o

EMLXS_OBJS +=	emlxs_clock.o emlxs_dfc.o emlxs_dhchap.o emlxs_diag.o \
		emlxs_download.o emlxs_dump.o emlxs_els.o emlxs_event.o \
		emlxs_fcf.o emlxs_fcp.o emlxs_fct.o emlxs_hba.o emlxs_ip.o \
		emlxs_mbox.o emlxs_mem.o emlxs_msg.o emlxs_node.o \
		emlxs_pkt.o emlxs_sli3.o emlxs_sli4.o emlxs_solaris.o \
		emlxs_thread.o

EMLXS_FW_OBJS +=	emlxs_fw.o

OCE_OBJS +=	oce_buf.o oce_fm.o oce_gld.o oce_hw.o oce_intr.o oce_main.o \
		oce_mbx.o oce_mq.o oce_queue.o oce_rx.o oce_stat.o oce_tx.o \
		oce_utils.o

FCT_OBJS += discovery.o fct.o

QLT_OBJS += 2400.o 2500.o 8100.o qlt.o qlt_dma.o

SRPT_OBJS += srpt_mod.o srpt_ch.o srpt_cm.o srpt_ioc.o srpt_stp.o

FCOE_OBJS += fcoe.o fcoe_eth.o fcoe_fc.o

FCOET_OBJS += fcoet.o fcoet_eth.o fcoet_fc.o

FCOEI_OBJS += fcoei.o fcoei_eth.o fcoei_lv.o

ISCSIT_SHARED_OBJS += \
		iscsit_common.o

ISCSIT_OBJS +=	$(ISCSIT_SHARED_OBJS) \
		iscsit.o iscsit_tgt.o iscsit_sess.o iscsit_login.o \
		iscsit_text.o iscsit_isns.o iscsit_radiusauth.o \
		iscsit_radiuspacket.o iscsit_auth.o iscsit_authclient.o

PPPT_OBJS +=	alua_ic_if.o pppt.o pppt_msg.o pppt_tgt.o

STMF_OBJS += lun_map.o stmf.o

STMF_SBD_OBJS += sbd.o sbd_scsi.o sbd_pgr.o sbd_zvol.o

SYSMSG_OBJS +=	sysmsg.o

SES_OBJS +=	ses.o ses_sen.o ses_safte.o ses_ses.o

TNF_OBJS +=	tnf_buf.o	tnf_trace.o	tnf_writer.o	trace_init.o \
		trace_funcs.o	tnf_probe.o	tnf.o

LOGINDMUX_OBJS += logindmux.o

DEVINFO_OBJS += devinfo.o

DEVPOLL_OBJS += devpoll.o

DEVPOOL_OBJS += devpool.o

I8042_OBJS +=	i8042.o

KB8042_OBJS +=	\
		at_keyprocess.o	\
		kb8042.o	\
		kb8042_keytables.o

MOUSE8042_OBJS += mouse8042.o

FDC_OBJS +=	fdc.o

ASY_OBJS +=	asy.o

ECPP_OBJS +=	ecpp.o

VUIDM3P_OBJS += vuidmice.o vuidm3p.o

VUIDM4P_OBJS += vuidmice.o vuidm4p.o

VUIDM5P_OBJS += vuidmice.o vuidm5p.o

VUIDPS2_OBJS += vuidmice.o vuidps2.o

HPCSVC_OBJS += hpcsvc.o

PCIE_MISC_OBJS += pcie.o pcie_fault.o pcie_hp.o pciehpc.o pcishpc.o pcie_pwr.o pciev.o

PCIHPNEXUS_OBJS += pcihp.o

OPENEEPR_OBJS += openprom.o

RANDOM_OBJS += random.o

PSHOT_OBJS += pshot.o

GEN_DRV_OBJS += gen_drv.o

TCLIENT_OBJS +=	tclient.o

TPHCI_OBJS += tphci.o

TVHCI_OBJS += tvhci.o

EMUL64_OBJS += emul64.o emul64_bsd.o

FCP_OBJS += fcp.o

FCIP_OBJS += fcip.o

FCSM_OBJS += fcsm.o

FCTL_OBJS += fctl.o

FP_OBJS += fp.o

QLC_OBJS += ql_api.o ql_debug.o ql_hba_fru.o ql_init.o ql_iocb.o ql_ioctl.o \
	ql_isr.o ql_mbx.o ql_nx.o ql_xioctl.o ql_fw_table.o

QLC_FW_2200_OBJS += ql_fw_2200.o

QLC_FW_2300_OBJS += ql_fw_2300.o

QLC_FW_2400_OBJS += ql_fw_2400.o

QLC_FW_2500_OBJS += ql_fw_2500.o

QLC_FW_6322_OBJS += ql_fw_6322.o

QLC_FW_8100_OBJS += ql_fw_8100.o

QLGE_OBJS += qlge.o qlge_dbg.o qlge_flash.o qlge_fm.o qlge_gld.o qlge_mpi.o

ZCONS_OBJS += zcons.o

NV_SATA_OBJS += nv_sata.o

SI3124_OBJS += si3124.o

AHCI_OBJS += ahci.o

PCIIDE_OBJS += pci-ide.o

PCEPP_OBJS += pcepp.o

CPC_OBJS += cpc.o

CPUID_OBJS += cpuid_drv.o

SYSEVENT_OBJS += sysevent.o

BL_OBJS += bl.o

DRM_OBJS += drm_sunmod.o drm_kstat.o drm_agpsupport.o \
	    drm_auth.o drm_bufs.o drm_context.o drm_dma.o \
	    drm_drawable.o drm_drv.o drm_fops.o drm_ioctl.o drm_irq.o \
	    drm_lock.o drm_memory.o drm_msg.o drm_pci.o drm_scatter.o \
	    drm_cache.o drm_gem.o drm_mm.o ati_pcigart.o

FM_OBJS += devfm.o devfm_machdep.o

RTLS_OBJS +=	rtls.o

#
#			exec modules
#
AOUTEXEC_OBJS +=aout.o

ELFEXEC_OBJS +=	elf.o elf_notes.o old_notes.o

INTPEXEC_OBJS +=intp.o

SHBINEXEC_OBJS +=shbin.o

JAVAEXEC_OBJS +=java.o

#
#			file system modules
#
AUTOFS_OBJS +=	auto_vfsops.o auto_vnops.o auto_subr.o auto_xdr.o auto_sys.o

CACHEFS_OBJS +=	cachefs_cnode.o		cachefs_cod.o \
		cachefs_dir.o		cachefs_dlog.o	cachefs_filegrp.o \
		cachefs_fscache.o	cachefs_ioctl.o	cachefs_log.o \
		cachefs_module.o \
		cachefs_noopc.o		cachefs_resource.o \
		cachefs_strict.o \
		cachefs_subr.o		cachefs_vfsops.o \
		cachefs_vnops.o

DCFS_OBJS +=	dc_vnops.o

DEVFS_OBJS +=	devfs_subr.o	devfs_vfsops.o	devfs_vnops.o

DEV_OBJS  +=	sdev_subr.o	sdev_vfsops.o	sdev_vnops.o	\
		sdev_ptsops.o	sdev_zvolops.o	sdev_comm.o	\
		sdev_profile.o	sdev_ncache.o	sdev_netops.o	\
		sdev_ipnetops.o	\
		sdev_vtops.o

CTFS_OBJS +=	ctfs_all.o ctfs_cdir.o ctfs_ctl.o ctfs_event.o \
		ctfs_latest.o ctfs_root.o ctfs_sym.o ctfs_tdir.o ctfs_tmpl.o

OBJFS_OBJS +=	objfs_vfs.o	objfs_root.o	objfs_common.o \
		objfs_odir.o	objfs_data.o

FDFS_OBJS +=	fdops.o

FIFO_OBJS +=	fifosubr.o	fifovnops.o

PIPE_OBJS +=	pipe.o

HSFS_OBJS +=	hsfs_node.o	hsfs_subr.o	hsfs_vfsops.o	hsfs_vnops.o \
		hsfs_susp.o	hsfs_rrip.o	hsfs_susp_subr.o

LOFS_OBJS +=	lofs_subr.o	lofs_vfsops.o	lofs_vnops.o

NAMEFS_OBJS +=	namevfs.o	namevno.o

NFS_OBJS +=	nfs_client.o	nfs_common.o	nfs_dump.o \
		nfs_subr.o	nfs_vfsops.o	nfs_vnops.o \
		nfs_xdr.o	nfs_sys.o	nfs_strerror.o \
		nfs3_vfsops.o	nfs3_vnops.o	nfs3_xdr.o \
		nfs_acl_vnops.o	nfs_acl_xdr.o	nfs4_vfsops.o \
		nfs4_vnops.o	nfs4_xdr.o 	nfs4_idmap.o \
		nfs4_shadow.o	nfs4_subr.o \
		nfs4_attr.o	nfs4_rnode.o	nfs4_client.o \
		nfs4_acache.o	nfs4_common.o	nfs4_client_state.o \
		nfs4_callback.o	nfs4_recovery.o nfs4_client_secinfo.o \
		nfs4_client_debug.o	nfs_stats.o \
		nfs4_acl.o	nfs4_stub_vnops.o	nfs_cmd.o

NFSSRV_OBJS +=	nfs_server.o	nfs_srv.o	nfs3_srv.o \
		nfs_acl_srv.o	nfs_auth.o	nfs_auth_xdr.o \
		nfs_export.o	nfs_log.o	nfs_log_xdr.o \
		nfs4_srv.o	nfs4_state.o	nfs4_srv_attr.o \
		nfs4_srv_ns.o	nfs4_db.o	nfs4_srv_deleg.o \
		nfs4_deleg_ops.o nfs4_srv_readdir.o nfs4_dispatch.o

SMBSRV_SHARED_OBJS += \
		smb_inet.o \
		smb_match.o \
		smb_msgbuf.o \
		smb_oem.o \
		smb_string.o \
		smb_utf8.o \
		smb_door_legacy.o \
		smb_xdr.o \
		smb_token.o \
		smb_token_xdr.o \
		smb_sid.o \
		smb_native.o \
		smb_netbios_util.o

SMBSRV_OBJS +=	$(SMBSRV_SHARED_OBJS)			\
		smb_acl.o				\
		smb_alloc.o				\
		smb_close.o				\
		smb_common_open.o			\
		smb_common_transact.o			\
		smb_create.o				\
		smb_delete.o				\
		smb_directory.o				\
		smb_dispatch.o				\
		smb_echo.o				\
		smb_fem.o				\
		smb_find.o				\
		smb_flush.o				\
		smb_fsinfo.o				\
		smb_fsops.o				\
		smb_init.o				\
		smb_kdoor.o				\
		smb_kshare.o				\
                smb_kutil.o				\
		smb_lock.o				\
		smb_lock_byte_range.o			\
		smb_locking_andx.o			\
		smb_logoff_andx.o			\
		smb_mangle_name.o			\
		smb_mbuf_marshaling.o			\
		smb_mbuf_util.o				\
		smb_negotiate.o				\
		smb_net.o				\
		smb_node.o				\
                smb_nt_cancel.o				\
		smb_nt_create_andx.o			\
                smb_nt_transact_create.o		\
		smb_nt_transact_ioctl.o			\
		smb_nt_transact_notify_change.o		\
		smb_nt_transact_quota.o			\
		smb_nt_transact_security.o		\
                smb_odir.o				\
		smb_ofile.o				\
		smb_open_andx.o				\
		smb_opipe.o				\
		smb_oplock.o				\
		smb_pathname.o				\
		smb_print.o				\
		smb_process_exit.o			\
		smb_query_fileinfo.o			\
		smb_read.o				\
		smb_rename.o				\
		smb_sd.o				\
		smb_seek.o				\
		smb_server.o				\
		smb_session.o				\
		smb_session_setup_andx.o		\
		smb_set_fileinfo.o			\
		smb_signing.o				\
                smb_tree.o				\
		smb_trans2_create_directory.o		\
		smb_trans2_dfs.o			\
		smb_trans2_find.o			\
		smb_tree_connect.o			\
		smb_unlock_byte_range.o			\
		smb_user.o				\
		smb_vfs.o				\
		smb_vops.o				\
		smb_vss.o				\
		smb_write.o				\
		smb_write_raw.o

PCFS_OBJS +=	pc_alloc.o	pc_dir.o	pc_node.o	pc_subr.o \
		pc_vfsops.o	pc_vnops.o

PROC_OBJS +=	prcontrol.o	prioctl.o	prsubr.o	prusrio.o \
		prvfsops.o	prvnops.o

MNTFS_OBJS +=	mntvfsops.o	mntvnops.o

SHAREFS_OBJS +=	sharetab.o	sharefs_vfsops.o	sharefs_vnops.o

SPEC_OBJS +=	specsubr.o	specvfsops.o	specvnops.o

SOCK_OBJS +=	socksubr.o	sockvfsops.o	sockparams.o	\
		socksyscalls.o	socktpi.o	sockstr.o \
		sockcommon_vnops.o	sockcommon_subr.o \
		sockcommon_sops.o	sockcommon.o	\
		sock_notsupp.o	socknotify.o \
		nl7c.o		nl7curi.o	nl7chttp.o	nl7clogd.o \
		nl7cnca.o	sodirect.o	sockfilter.o

TMPFS_OBJS +=	tmp_dir.o	tmp_subr.o	tmp_tnode.o	tmp_vfsops.o \
		tmp_vnops.o

UDFS_OBJS +=	udf_alloc.o	udf_bmap.o	udf_dir.o	\
		udf_inode.o	udf_subr.o	udf_vfsops.o	\
		udf_vnops.o

UFS_OBJS +=	ufs_alloc.o	ufs_bmap.o	ufs_dir.o 	ufs_xattr.o \
		ufs_inode.o	ufs_subr.o	ufs_tables.o	ufs_vfsops.o \
		ufs_vnops.o	quota.o		quotacalls.o	quota_ufs.o \
		ufs_filio.o	ufs_lockfs.o	ufs_thread.o	ufs_trans.o \
		ufs_acl.o	ufs_panic.o	ufs_directio.o	ufs_log.o \
		ufs_extvnops.o	ufs_snap.o	lufs.o		lufs_thread.o \
		lufs_log.o	lufs_map.o	lufs_top.o	lufs_debug.o
VSCAN_OBJS +=	vscan_drv.o	vscan_svc.o vscan_door.o

NSMB_OBJS +=	smb_conn.o	smb_dev.o	smb_iod.o	smb_pass.o \
		smb_rq.o	smb_sign.o	smb_smb.o	smb_subrs.o \
		smb_time.o	smb_tran.o	smb_trantcp.o	smb_usr.o \
		subr_mchain.o

SMBFS_COMMON_OBJS += smbfs_ntacl.o
SMBFS_OBJS +=	smbfs_vfsops.o	smbfs_vnops.o	smbfs_node.o	\
		smbfs_acl.o	smbfs_client.o	smbfs_smb.o	\
		smbfs_subr.o	smbfs_subr2.o	\
		smbfs_rwlock.o	smbfs_xattr.o	\
		$(SMBFS_COMMON_OBJS)


#
#			LVM modules
#
MD_OBJS	+= md.o md_error.o md_ioctl.o md_mddb.o md_names.o \
	md_med.o md_rename.o md_subr.o

MD_COMMON_OBJS = md_convert.o md_crc.o md_revchk.o

MD_DERIVED_OBJS = metamed_xdr.o meta_basic_xdr.o

SOFTPART_OBJS += sp.o sp_ioctl.o

STRIPE_OBJS += stripe.o stripe_ioctl.o

HOTSPARES_OBJS += hotspares.o

RAID_OBJS += raid.o raid_ioctl.o raid_replay.o raid_resync.o raid_hotspare.o

MIRROR_OBJS += mirror.o mirror_ioctl.o mirror_resync.o

NOTIFY_OBJS += md_notify.o

TRANS_OBJS += mdtrans.o trans_ioctl.o trans_log.o

ZFS_COMMON_OBJS +=		\
	arc.o			\
	bplist.o		\
	bpobj.o			\
	bptree.o		\
	dbuf.o			\
	ddt.o			\
	ddt_zap.o		\
	dmu.o			\
	dmu_diff.o		\
	dmu_send.o		\
	dmu_object.o		\
	dmu_objset.o		\
	dmu_traverse.o		\
	dmu_tx.o		\
	dnode.o			\
	dnode_sync.o		\
	dsl_dir.o		\
	dsl_dataset.o		\
	dsl_deadlist.o		\
	dsl_pool.o		\
	dsl_synctask.o		\
	dmu_zfetch.o		\
	dsl_deleg.o		\
	dsl_prop.o		\
	dsl_scan.o		\
	zfeature.o		\
	gzip.o			\
	lzjb.o			\
	metaslab.o		\
	refcount.o		\
	sa.o			\
	sha256.o		\
	spa.o			\
	spa_config.o		\
	spa_errlog.o		\
	spa_history.o		\
	spa_misc.o		\
	space_map.o		\
	txg.o			\
	uberblock.o		\
	unique.o		\
	vdev.o			\
	vdev_cache.o		\
	vdev_file.o		\
	vdev_label.o		\
	vdev_mirror.o		\
	vdev_missing.o		\
	vdev_queue.o		\
	vdev_raidz.o		\
	vdev_root.o		\
	zap.o			\
	zap_leaf.o		\
	zap_micro.o		\
	zfs_byteswap.o		\
	zfs_debug.o		\
	zfs_fm.o		\
	zfs_fuid.o		\
	zfs_sa.o		\
	zfs_znode.o		\
	zfs_zone.o		\
	zil.o			\
	zio.o			\
	zio_checksum.o		\
	zio_compress.o		\
	zio_inject.o		\
	zle.o			\
	zrlock.o

ZFS_SHARED_OBJS +=		\
	zfeature_common.o	\
	zfs_comutil.o		\
	zfs_deleg.o		\
	zfs_fletcher.o		\
	zfs_namecheck.o		\
	zfs_prop.o		\
	zpool_prop.o		\
	zprop_common.o

ZFS_OBJS +=			\
	$(ZFS_COMMON_OBJS)	\
	$(ZFS_SHARED_OBJS)	\
	vdev_disk.o		\
	zfs_acl.o		\
	zfs_ctldir.o		\
	zfs_dir.o		\
	zfs_ioctl.o		\
	zfs_log.o		\
	zfs_onexit.o		\
	zfs_replay.o		\
	zfs_rlock.o		\
	rrwlock.o		\
	zfs_vfsops.o		\
	zfs_vnops.o		\
	zvol.o

ZUT_OBJS +=			\
	zut.o

#
#			streams modules
#
BUFMOD_OBJS	+=	bufmod.o

CONNLD_OBJS +=	connld.o

DEDUMP_OBJS +=	dedump.o

DRCOMPAT_OBJS +=	drcompat.o

LDLINUX_OBJS +=	ldlinux.o

LDTERM_OBJS +=	ldterm.o uwidth.o

PCKT_OBJS +=	pckt.o

PFMOD_OBJS +=	pfmod.o

PTEM_OBJS +=	ptem.o

REDIRMOD_OBJS += strredirm.o

TIMOD_OBJS +=	timod.o

TIRDWR_OBJS +=	tirdwr.o

TTCOMPAT_OBJS +=ttcompat.o

LOG_OBJS +=	log.o

PIPEMOD_OBJS +=	pipemod.o

RPCMOD_OBJS +=	rpcmod.o	clnt_cots.o	clnt_clts.o \
		clnt_gen.o	clnt_perr.o	mt_rpcinit.o	rpc_calmsg.o \
		rpc_prot.o	rpc_sztypes.o	rpc_subr.o	rpcb_prot.o \
		svc.o		svc_clts.o	svc_gen.o	svc_cots.o \
		rpcsys.o	xdr_sizeof.o	clnt_rdma.o	svc_rdma.o \
		xdr_rdma.o	rdma_subr.o	xdrrdma_sizeof.o

TLIMOD_OBJS +=	tlimod.o	t_kalloc.o	t_kbind.o	t_kclose.o \
		t_kconnect.o	t_kfree.o	t_kgtstate.o	t_kopen.o \
		t_krcvudat.o	t_ksndudat.o	t_kspoll.o	t_kunbind.o \
		t_kutil.o

RLMOD_OBJS += rlmod.o

TELMOD_OBJS += telmod.o

CRYPTMOD_OBJS += cryptmod.o

KB_OBJS +=	kbd.o		keytables.o

#
#			ID mapping module
#
IDMAP_OBJS +=	idmap_mod.o	idmap_kapi.o	idmap_xdr.o	idmap_cache.o

#
#			scheduling class modules
#
SDC_OBJS +=		sysdc.o

RT_OBJS +=		rt.o
RT_DPTBL_OBJS +=	rt_dptbl.o

TS_OBJS +=		ts.o
TS_DPTBL_OBJS +=	ts_dptbl.o

IA_OBJS +=		ia.o

FSS_OBJS +=		fss.o

FX_OBJS +=		fx.o
FX_DPTBL_OBJS +=	fx_dptbl.o

#
#			Inter-Process Communication (IPC) modules
#
IPC_OBJS +=	ipc.o

IPCMSG_OBJS +=	msg.o

IPCSEM_OBJS +=	sem.o

IPCSHM_OBJS +=	shm.o

#
#			bignum module
#
COMMON_BIGNUM_OBJS += bignum_mod.o bignumimpl.o

BIGNUM_OBJS += $(COMMON_BIGNUM_OBJS) $(BIGNUM_PSR_OBJS)

#
#			kernel cryptographic framework
#
KCF_OBJS +=	kcf.o kcf_callprov.o kcf_cbufcall.o kcf_cipher.o kcf_crypto.o \
		kcf_cryptoadm.o kcf_ctxops.o kcf_digest.o kcf_dual.o \
		kcf_keys.o kcf_mac.o kcf_mech_tabs.o kcf_miscapi.o \
		kcf_object.o kcf_policy.o kcf_prov_lib.o kcf_prov_tabs.o \
		kcf_sched.o kcf_session.o kcf_sign.o kcf_spi.o kcf_verify.o \
		kcf_random.o modes.o ecb.o cbc.o ctr.o ccm.o gcm.o \
		fips_random.o

CRYPTOADM_OBJS += cryptoadm.o

CRYPTO_OBJS +=	crypto.o

DPROV_OBJS +=	dprov.o

DCA_OBJS +=	dca.o dca_3des.o dca_debug.o dca_dsa.o dca_kstat.o dca_rng.o \
		dca_rsa.o

AESPROV_OBJS +=	aes.o aes_impl.o aes_modes.o

ARCFOURPROV_OBJS += arcfour.o arcfour_crypt.o

BLOWFISHPROV_OBJS += blowfish.o blowfish_impl.o

ECCPROV_OBJS += ecc.o ec.o ec2_163.o ec2_mont.o ecdecode.o ecl_mult.o \
		ecp_384.o ecp_jac.o ec2_193.o ecl.o ecp_192.o ecp_521.o \
		ecp_jm.o ec2_233.o ecl_curve.o ecp_224.o ecp_aff.o \
		ecp_mont.o ec2_aff.o ec_naf.o ecl_gf.o ecp_256.o mp_gf2m.o \
		mpi.o mplogic.o mpmontg.o mpprime.o oid.o \
		secitem.o ec2_test.o ecp_test.o

RSAPROV_OBJS += rsa.o rsa_impl.o pkcs1.o

SWRANDPROV_OBJS += swrand.o

#
#			kernel SSL
#
KSSL_OBJS +=	kssl.o ksslioctl.o

KSSL_SOCKFIL_MOD_OBJS += ksslfilter.o ksslapi.o ksslrec.o

#
#			misc. modules
#

C2AUDIT_OBJS +=	adr.o audit.o audit_event.o audit_io.o \
		audit_path.o audit_start.o audit_syscalls.o audit_token.o \
		audit_mem.o

PCIC_OBJS +=	pcic.o

RPCSEC_OBJS +=	secmod.o	sec_clnt.o	sec_svc.o	sec_gen.o \
		auth_des.o	auth_kern.o	auth_none.o	auth_loopb.o\
		authdesprt.o	authdesubr.o	authu_prot.o \
		key_call.o	key_prot.o	svc_authu.o	svcauthdes.o

RPCSEC_GSS_OBJS +=	rpcsec_gssmod.o rpcsec_gss.o rpcsec_gss_misc.o \
		rpcsec_gss_utils.o svc_rpcsec_gss.o

CONSCONFIG_OBJS += consconfig.o

CONSCONFIG_DACF_OBJS  += consconfig_dacf.o consplat.o

TEM_OBJS += tem.o tem_safe.o 6x10.o 7x14.o 12x22.o

KBTRANS_OBJS +=				\
		kbtrans.o		\
		kbtrans_keytables.o	\
		kbtrans_polled.o	\
		kbtrans_streams.o	\
		usb_keytables.o

KGSSD_OBJS +=	gssd_clnt_stubs.o gssd_handle.o gssd_prot.o \
		gss_display_name.o gss_release_name.o gss_import_name.o \
		gss_release_buffer.o gss_release_oid_set.o gen_oids.o gssdmod.o

KGSSD_DERIVED_OBJS = gssd_xdr.o

KGSS_DUMMY_OBJS += dmech.o

KSOCKET_OBJS +=	ksocket.o ksocket_mod.o

CRYPTO= cksumtypes.o decrypt.o encrypt.o encrypt_length.o etypes.o \
	nfold.o verify_checksum.o prng.o block_size.o make_checksum.o\
	checksum_length.o hmac.o default_state.o mandatory_sumtype.o

# crypto/des
CRYPTO_DES= f_cbc.o f_cksum.o f_parity.o weak_key.o d3_cbc.o ef_crypto.o

CRYPTO_DK= checksum.o derive.o dk_decrypt.o dk_encrypt.o

CRYPTO_ARCFOUR= k5_arcfour.o

# crypto/enc_provider
CRYPTO_ENC= des.o des3.o arcfour_provider.o aes_provider.o

# crypto/hash_provider
CRYPTO_HASH= hash_kef_generic.o hash_kmd5.o hash_crc32.o hash_ksha1.o

# crypto/keyhash_provider
CRYPTO_KEYHASH= descbc.o k5_kmd5des.o k_hmac_md5.o

# crypto/crc32
CRYPTO_CRC32= crc32.o

# crypto/old
CRYPTO_OLD= old_decrypt.o old_encrypt.o

# crypto/raw
CRYPTO_RAW= raw_decrypt.o raw_encrypt.o

K5_KRB= kfree.o copy_key.o \
	parse.o init_ctx.o \
	ser_adata.o ser_addr.o \
	ser_auth.o ser_cksum.o \
	ser_key.o ser_princ.o \
	serialize.o unparse.o \
	ser_actx.o

K5_OS=  timeofday.o toffset.o \
	init_os_ctx.o c_ustime.o

SEAL=
# EXPORT DELETE START
SEAL=	seal.o unseal.o
# EXPORT DELETE END

MECH=	delete_sec_context.o \
	import_sec_context.o \
	gssapi_krb5.o \
	k5seal.o k5unseal.o k5sealv3.o \
	ser_sctx.o \
	sign.o \
	util_crypt.o  \
	util_validate.o  util_ordering.o  \
	util_seqnum.o util_set.o util_seed.o \
	wrap_size_limit.o verify.o



MECH_GEN= util_token.o


KGSS_KRB5_OBJS += krb5mech.o \
	$(MECH) $(SEAL) $(MECH_GEN) \
	$(CRYPTO) $(CRYPTO_DES) $(CRYPTO_DK) $(CRYPTO_ARCFOUR) \
	$(CRYPTO_ENC) $(CRYPTO_HASH) \
	$(CRYPTO_KEYHASH) $(CRYPTO_CRC32) \
	$(CRYPTO_OLD) \
	$(CRYPTO_RAW) $(K5_KRB) $(K5_OS)

DES_OBJS +=	des_crypt.o des_impl.o des_ks.o des_soft.o

DLBOOT_OBJS +=	bootparam_xdr.o nfs_dlinet.o scan.o

KRTLD_OBJS +=	kobj_bootflags.o getoptstr.o \
		kobj.o kobj_kdi.o kobj_lm.o kobj_subr.o

MOD_OBJS +=	modctl.o modsubr.o modsysfile.o modconf.o modhash.o

STRPLUMB_OBJS += strplumb.o

CPR_OBJS +=	cpr_driver.o cpr_dump.o \
		cpr_main.o cpr_misc.o cpr_mod.o cpr_stat.o \
		cpr_uthread.o

PROF_OBJS +=	prf.o

SE_OBJS += se_driver.o

SYSACCT_OBJS +=	acct.o

ACCTCTL_OBJS +=	acctctl.o

EXACCTSYS_OBJS += exacctsys.o

KAIO_OBJS += aio.o

PCMCIA_OBJS += pcmcia.o cs.o cis.o cis_callout.o cis_handlers.o cis_params.o

BUSRA_OBJS += busra.o

PCS_OBJS += pcs.o

PCAN_OBJS += pcan.o

PCATA_OBJS += pcide.o pcdisk.o pclabel.o pcata.o

PCSER_OBJS += pcser.o pcser_cis.o

PCWL_OBJS += pcwl.o

PSET_OBJS +=	pset.o

OHCI_OBJS += ohci.o ohci_hub.o ohci_polled.o

UHCI_OBJS += uhci.o uhciutil.o uhcitgt.o uhcihub.o uhcipolled.o

EHCI_OBJS += ehci.o ehci_hub.o ehci_xfer.o ehci_intr.o ehci_util.o ehci_polled.o ehci_isoch.o ehci_isoch_util.o

HUBD_OBJS += hubd.o

USB_MID_OBJS += usb_mid.o

USB_IA_OBJS += usb_ia.o

UWBA_OBJS += uwba.o uwbai.o

SCSA2USB_OBJS += scsa2usb.o usb_ms_bulkonly.o usb_ms_cbi.o

HWAHC_OBJS += hwahc.o hwahc_util.o

WUSB_DF_OBJS += wusb_df.o
WUSB_FWMOD_OBJS += wusb_fwmod.o

IPF_OBJS += ip_fil_solaris.o fil.o solaris.o ip_state.o ip_frag.o ip_nat.o \
	    ip_proxy.o ip_auth.o ip_pool.o ip_htable.o ip_lookup.o \
	    ip_log.o misc.o ip_compat.o ip_nat6.o drand48.o

IBD_OBJS +=	ibd.o ibd_cm.o

EIBNX_OBJS +=	enx_main.o enx_hdlrs.o enx_ibt.o enx_log.o enx_fip.o \
		enx_misc.o enx_q.o enx_ctl.o

EOIB_OBJS +=	eib_adm.o eib_chan.o eib_cmn.o eib_ctl.o eib_data.o \
		eib_fip.o eib_ibt.o eib_log.o eib_mac.o eib_main.o \
		eib_rsrc.o eib_svc.o eib_vnic.o

DLPISTUB_OBJS += dlpistub.o

SDP_OBJS +=	sdpddi.o

TRILL_OBJS +=   trill.o

CTF_OBJS += ctf_create.o ctf_decl.o ctf_error.o ctf_hash.o ctf_labels.o \
	ctf_lookup.o ctf_open.o ctf_types.o ctf_util.o ctf_subr.o ctf_mod.o

SMBIOS_OBJS += smb_error.o smb_info.o smb_open.o smb_subr.o smb_dev.o

RPCIB_OBJS += rpcib.o

KMDB_OBJS += kdrv.o

AFE_OBJS += afe.o

BGE_OBJS += bge_main2.o bge_chip2.o bge_kstats.o bge_log.o bge_ndd.o \
		bge_atomic.o bge_mii.o bge_send.o bge_recv2.o bge_mii_5906.o

DMFE_OBJS += dmfe_log.o dmfe_main.o dmfe_mii.o

EFE_OBJS += efe.o

ELXL_OBJS += elxl.o

HME_OBJS += hme.o

IXGB_OBJS += ixgb.o ixgb_atomic.o ixgb_chip.o ixgb_gld.o ixgb_kstats.o \
		ixgb_log.o ixgb_ndd.o ixgb_rx.o ixgb_tx.o ixgb_xmii.o

NGE_OBJS += nge_main.o nge_atomic.o nge_chip.o nge_ndd.o nge_kstats.o \
		nge_log.o nge_rx.o nge_tx.o nge_xmii.o

PCN_OBJS += pcn.o

RGE_OBJS += rge_main.o rge_chip.o rge_ndd.o rge_kstats.o rge_log.o rge_rxtx.o

URTW_OBJS += urtw.o

ARN_OBJS += arn_hw.o arn_eeprom.o arn_mac.o arn_calib.o arn_ani.o arn_phy.o arn_regd.o arn_beacon.o \
		arn_main.o arn_recv.o arn_xmit.o arn_rc.o

ATH_OBJS += ath_aux.o ath_main.o ath_osdep.o ath_rate.o

ATU_OBJS += atu.o

IPW_OBJS += ipw2100_hw.o ipw2100.o

IWI_OBJS += ipw2200_hw.o ipw2200.o

IWH_OBJS += iwh.o

IWK_OBJS += iwk2.o

IWP_OBJS += iwp.o

MWL_OBJS += mwl.o

MWLFW_OBJS += mwlfw_mode.o

WPI_OBJS += wpi.o

RAL_OBJS += rt2560.o ral_rate.o

RUM_OBJS += rum.o

RWD_OBJS += rt2661.o

RWN_OBJS += rt2860.o

UATH_OBJS += uath.o

UATHFW_OBJS += uathfw_mod.o

URAL_OBJS += ural.o

RTW_OBJS += rtw.o smc93cx6.o rtwphy.o rtwphyio.o

ZYD_OBJS += zyd.o zyd_usb.o zyd_hw.o zyd_fw.o

MXFE_OBJS += mxfe.o

MPTSAS_OBJS += mptsas.o mptsas_impl.o mptsas_init.o mptsas_raid.o mptsas_smhba.o

SFE_OBJS += sfe.o sfe_util.o

BFE_OBJS += bfe.o

BRIDGE_OBJS += bridge.o

IDM_SHARED_OBJS += base64.o

IDM_OBJS +=	$(IDM_SHARED_OBJS) \
		idm.o idm_impl.o idm_text.o idm_conn_sm.o idm_so.o

VR_OBJS += vr.o

ATGE_OBJS += atge_main.o atge_l1e.o atge_mii.o atge_l1.o atge_l1c.o

YGE_OBJS = yge.o

#
#	Build up defines and paths.
#
LINT_DEFS	+= -Dunix

#
#	This duality can be removed when the native and target compilers
#	are the same (or at least recognize the same command line syntax!)
#	It is a bug in the current compilation system that the assember
#	can't process the -Y I, flag.
#
NATIVE_INC_PATH += $(INC_PATH) $(CCYFLAG)$(UTSBASE)/common
AS_INC_PATH	+= $(INC_PATH) -I$(UTSBASE)/common
INCLUDE_PATH    += $(INC_PATH) $(CCYFLAG)$(UTSBASE)/common

PCIEB_OBJS += pcieb.o

#	Chelsio N110 10G NIC driver module
#
CH_OBJS = ch.o glue.o pe.o sge.o

CH_COM_OBJS =	ch_mac.o ch_subr.o cspi.o espi.o ixf1010.o mc3.o mc4.o mc5.o \
		mv88e1xxx.o mv88x201x.o my3126.o pm3393.o tp.o ulp.o \
		vsc7321.o vsc7326.o xpak.o

#
#	PCI strings file
#
PCI_STRING_OBJS = pci_strings.o

NET_DACF_OBJS += net_dacf.o

#
#	Xframe 10G NIC driver module
#
XGE_OBJS = xge.o xgell.o

XGE_HAL_OBJS =  xgehal-channel.o xgehal-fifo.o xgehal-ring.o  xgehal-config.o \
		xgehal-driver.o  xgehal-mm.o xgehal-stats.o  xgehal-device.o \
		xge-queue.o  xgehal-mgmt.o xgehal-mgmtaux.o

#
#	e1000g module
#
E1000G_OBJS +=	e1000_80003es2lan.o e1000_82540.o e1000_82541.o e1000_82542.o \
		e1000_82543.o e1000_82571.o e1000_api.o e1000_ich8lan.o \
		e1000_mac.o e1000_manage.o e1000_nvm.o e1000_osdep.o \
		e1000_phy.o e1000g_debug.o e1000g_main.o e1000g_alloc.o \
		e1000g_tx.o e1000g_rx.o e1000g_stat.o

#
#	Intel 82575 1G NIC driver module
#
IGB_OBJS =	igb_82575.o igb_api.o igb_mac.o igb_manage.o \
		igb_nvm.o igb_osdep.o igb_phy.o igb_buf.o \
		igb_debug.o igb_gld.o igb_log.o igb_main.o \
		igb_rx.o igb_stat.o igb_tx.o

#
#	Intel Pro/100 NIC driver module
#
IPRB_OBJS =	iprb.o

#
#       Intel 10GbE PCIE NIC driver module
#
IXGBE_OBJS =    ixgbe_82598.o ixgbe_82599.o ixgbe_api.o		\
                ixgbe_common.o ixgbe_phy.o			\
                ixgbe_buf.o ixgbe_debug.o ixgbe_gld.o           \
                ixgbe_log.o ixgbe_main.o 	                \
                ixgbe_osdep.o ixgbe_rx.o ixgbe_stat.o           \
                ixgbe_tx.o  ixgbe_x540.o ixgbe_mbx.o

#
#	NIU 10G/1G driver module
#
NXGE_OBJS =	nxge_mac.o nxge_ipp.o nxge_rxdma.o		\
		nxge_txdma.o nxge_txc.o nxge_main.o		\
		nxge_hw.o nxge_fzc.o nxge_virtual.o		\
		nxge_send.o nxge_classify.o nxge_fflp.o		\
		nxge_fflp_hash.o nxge_ndd.o nxge_kstats.o	\
		nxge_zcp.o nxge_fm.o nxge_espc.o nxge_hv.o	\
		nxge_hio.o nxge_hio_guest.o nxge_intr.o

NXGE_NPI_OBJS =	\
		npi.o npi_mac.o npi_ipp.o			\
		npi_txdma.o npi_rxdma.o npi_txc.o		\
		npi_zcp.o npi_espc.o npi_fflp.o			\
		npi_vir.o

NXGE_HCALL_OBJS =	\
		nxge_hcall.o

#
# Virtio modules
#

# Virtio core
VIRTIO_OBJS = virtio.o

# Virtio block driver
VIOBLK_OBJS = vioblk.o

#
#	kiconv modules
#
KICONV_EMEA_OBJS += kiconv_emea.o

KICONV_JA_OBJS += kiconv_ja.o

KICONV_KO_OBJS += kiconv_cck_common.o kiconv_ko.o

KICONV_SC_OBJS += kiconv_cck_common.o kiconv_sc.o

KICONV_TC_OBJS += kiconv_cck_common.o kiconv_tc.o

#
#	AAC module
#
AAC_OBJS = aac.o aac_ioctl.o

#
#	sdcard modules
#
SDA_OBJS =	sda_cmd.o sda_host.o sda_init.o sda_mem.o sda_mod.o sda_slot.o
SDHOST_OBJS =	sdhost.o

#
#	hxge 10G driver module
#
HXGE_OBJS =	hxge_main.o hxge_vmac.o hxge_send.o		\
		hxge_txdma.o hxge_rxdma.o hxge_virtual.o	\
		hxge_fm.o hxge_fzc.o hxge_hw.o hxge_kstats.o	\
		hxge_ndd.o hxge_pfc.o				\
		hpi.o hpi_vmac.o hpi_rxdma.o hpi_txdma.o	\
		hpi_vir.o hpi_pfc.o

#
#	MEGARAID_SAS module
#
MEGA_SAS_OBJS = megaraid_sas.o

#
#	MR_SAS module
#
MR_SAS_OBJS = mr_sas.o

#
#	ISCSI_INITIATOR module
#
ISCSI_INITIATOR_OBJS =	chap.o iscsi_io.o iscsi_thread.o	\
			iscsi_ioctl.o iscsid.o iscsi.o		\
			iscsi_login.o isns_client.o iscsiAuthClient.o	\
			iscsi_lun.o iscsiAuthClientGlue.o	\
			iscsi_net.o nvfile.o iscsi_cmd.o	\
			iscsi_queue.o persistent.o iscsi_conn.o	\
			iscsi_sess.o radius_auth.o iscsi_crc.o	\
			iscsi_stats.o radius_packet.o iscsi_doorclt.o	\
			iscsi_targetparam.o utils.o kifconf.o

#
#	ntxn 10Gb/1Gb NIC driver module
#
NTXN_OBJS =	unm_nic_init.o unm_gem.o unm_nic_hw.o unm_ndd.o	\
			unm_nic_main.o unm_nic_isr.o unm_nic_ctx.o niu.o

#
#	Myricom 10Gb NIC driver module
#
MYRI10GE_OBJS =	myri10ge.o myri10ge_lro.o

#	nulldriver module
#
NULLDRIVER_OBJS =	nulldriver.o

TPM_OBJS =	tpm.o tpm_hcall.o<|MERGE_RESOLUTION|>--- conflicted
+++ resolved
@@ -21,14 +21,7 @@
 
 #
 # Copyright (c) 1991, 2010, Oracle and/or its affiliates. All rights reserved.
-<<<<<<< HEAD
-#
-
-#
-# Copyright 2012 Nexenta Systems, Inc.  All rights reserved.
-=======
 # Copyright (c) 2012 Nexenta Systems, Inc. All rights reserved.
->>>>>>> 0409b953
 # Copyright (c) 2012 by Delphix. All rights reserved.
 #
 
