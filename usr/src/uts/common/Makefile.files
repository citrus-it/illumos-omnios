--- conflicted
+++ resolved
@@ -1253,34 +1253,6 @@
 		smbfs_rwlock.o	smbfs_xattr.o	\
 		$(SMBFS_COMMON_OBJS)
 
-<<<<<<< HEAD
-#
-#			LVM modules
-#
-MD_OBJS	+= md.o md_error.o md_ioctl.o md_mddb.o md_names.o \
-	md_med.o md_rename.o md_subr.o
-
-MD_COMMON_OBJS = md_convert.o md_crc.o md_revchk.o
-
-MD_DERIVED_OBJS = metamed_xdr.o meta_basic_xdr.o
-
-SOFTPART_OBJS += sp.o sp_ioctl.o
-
-STRIPE_OBJS += stripe.o stripe_ioctl.o
-
-HOTSPARES_OBJS += hotspares.o
-
-RAID_OBJS += raid.o raid_ioctl.o raid_replay.o raid_resync.o raid_hotspare.o
-
-MIRROR_OBJS += mirror.o mirror_ioctl.o mirror_resync.o
-
-NOTIFY_OBJS += md_notify.o
-
-TRANS_OBJS += mdtrans.o trans_ioctl.o trans_log.o
-=======
-BOOTFS_OBJS +=	bootfs_construct.o bootfs_vfsops.o bootfs_vnops.o
->>>>>>> 730daff8
-
 ZFS_COMMON_OBJS +=		\
 	arc.o			\
 	blkptr.o		\
