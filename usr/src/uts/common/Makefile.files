--- conflicted
+++ resolved
@@ -994,29 +994,6 @@
 #
 PIPE_OBJS +=	pipe.o
 
-<<<<<<< HEAD
-=======
-HSFS_OBJS +=	hsfs_node.o	hsfs_subr.o	hsfs_vfsops.o	hsfs_vnops.o \
-		hsfs_susp.o	hsfs_rrip.o	hsfs_susp_subr.o
-
-LOFS_OBJS +=	lofs_subr.o	lofs_vfsops.o	lofs_vnops.o
-
-NAMEFS_OBJS +=	namevfs.o	namevno.o
-
-NFS_OBJS +=	nfs_client.o	nfs_common.o	nfs_dump.o \
-		nfs_subr.o	nfs_vfsops.o	nfs_vnops.o \
-		nfs_xdr.o	nfs_sys.o	nfs_strerror.o \
-		nfs3_vfsops.o	nfs3_vnops.o	nfs3_xdr.o \
-		nfs_acl_vnops.o	nfs_acl_xdr.o	nfs4_vfsops.o \
-		nfs4_vnops.o	nfs4_xdr.o	nfs4_idmap.o \
-		nfs4_shadow.o	nfs4_subr.o \
-		nfs4_attr.o	nfs4_rnode.o	nfs4_client.o \
-		nfs4_acache.o	nfs4_common.o	nfs4_client_state.o \
-		nfs4_callback.o	nfs4_recovery.o nfs4_client_secinfo.o \
-		nfs4_client_debug.o	nfs_stats.o \
-		nfs4_acl.o	nfs4_stub_vnops.o	nfs_cmd.o
-
->>>>>>> fdfb62c8
 NFSSRV_OBJS +=	nfs_server.o	nfs_srv.o	nfs3_srv.o \
 		nfs_acl_srv.o	nfs_auth.o	nfs_auth_xdr.o \
 		nfs_export.o	nfs_log.o	nfs_log_xdr.o \
@@ -1154,33 +1131,6 @@
 
 SHAREFS_OBJS +=	sharetab.o	sharefs_vfsops.o	sharefs_vnops.o
 
-<<<<<<< HEAD
-=======
-SPEC_OBJS +=	specsubr.o	specvfsops.o	specvnops.o
-
-SOCK_OBJS +=	socksubr.o	sockvfsops.o	sockparams.o	\
-		socksyscalls.o	socktpi.o	sockstr.o \
-		sockcommon_vnops.o	sockcommon_subr.o \
-		sockcommon_sops.o	sockcommon.o	\
-		sock_notsupp.o	socknotify.o \
-		nl7c.o		nl7curi.o	nl7chttp.o	nl7clogd.o \
-		nl7cnca.o	sodirect.o	sockfilter.o
-
-TMPFS_OBJS +=	tmp_dir.o	tmp_subr.o	tmp_tnode.o	tmp_vfsops.o \
-		tmp_vnops.o
-
-UDFS_OBJS +=	udf_alloc.o	udf_bmap.o	udf_dir.o	\
-		udf_inode.o	udf_subr.o	udf_vfsops.o	\
-		udf_vnops.o
-
-UFS_OBJS +=	ufs_alloc.o	ufs_bmap.o	ufs_dir.o	ufs_xattr.o \
-		ufs_inode.o	ufs_subr.o	ufs_tables.o	ufs_vfsops.o \
-		ufs_vnops.o	quota.o		quotacalls.o	quota_ufs.o \
-		ufs_filio.o	ufs_lockfs.o	ufs_thread.o	ufs_trans.o \
-		ufs_acl.o	ufs_panic.o	ufs_directio.o	ufs_log.o \
-		ufs_extvnops.o	ufs_snap.o	lufs.o		lufs_thread.o \
-		lufs_log.o	lufs_map.o	lufs_top.o	lufs_debug.o
->>>>>>> fdfb62c8
 VSCAN_OBJS +=	vscan_drv.o	vscan_svc.o vscan_door.o
 
 NSMB_OBJS +=	smb_conn.o	smb_dev.o	smb_iod.o	smb_pass.o \
