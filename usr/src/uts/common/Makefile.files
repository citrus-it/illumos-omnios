--- conflicted
+++ resolved
@@ -40,17 +40,13 @@
 # Common objects used by only a subset of illumos systems
 i386_CORE_OBJS += \
 		atomic.o	\
-<<<<<<< HEAD
-		avintr.o	\
-		pic.o
+		avintr.o
 
 aarch64_CORE_OBJS += \
-		atomic.o
+		atomic.o	\
+		avintr.o
 
 sparc_CORE_OBJS +=
-=======
-		avintr.o
->>>>>>> 5b6ecd7f
 
 COMMON_CORE_OBJS +=			\
 		beep.o			\
