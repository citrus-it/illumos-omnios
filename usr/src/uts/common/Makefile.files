#
# CDDL HEADER START
#
# The contents of this file are subject to the terms of the
# Common Development and Distribution License (the "License").
# You may not use this file except in compliance with the License.
#
# You can obtain a copy of the license at usr/src/OPENSOLARIS.LICENSE
# or http://www.opensolaris.org/os/licensing.
# See the License for the specific language governing permissions
# and limitations under the License.
#
# When distributing Covered Code, include this CDDL HEADER in each
# file and include the License file at usr/src/OPENSOLARIS.LICENSE.
# If applicable, add the following below this CDDL HEADER, with the
# fields enclosed by brackets "[]" replaced with your own identifying
# information: Portions Copyright [yyyy] [name of copyright owner]
#
# CDDL HEADER END
#

#
# Copyright (c) 1991, 2010, Oracle and/or its affiliates. All rights reserved.
<<<<<<< HEAD
# Copyright (c) 2012 Nexenta Systems, Inc. All rights reserved.
=======
>>>>>>> e7e978b1
# Copyright (c) 2012 Joyent, Inc.  All rights reserved.
# Copyright (c) 2011, 2014 by Delphix. All rights reserved.
# Copyright (c) 2013 by Saso Kiselkov. All rights reserved.
# Copyright 2015 Nexenta Systems, Inc.  All rights reserved.
#

#
# This Makefile defines all file modules for the directory uts/common
# and its children. These are the source files which may be considered
# common to all SunOS systems.

i386_CORE_OBJS += \
		atomic.o	\
		avintr.o	\
		pic.o

sparc_CORE_OBJS +=

COMMON_CORE_OBJS +=		\
		beep.o		\
		bitset.o	\
		bp_map.o	\
		brand.o		\
		cpucaps.o	\
		cmt.o		\
		cmt_policy.o	\
		cpu.o		\
		cpu_event.o	\
		cpu_intr.o	\
		cpu_pm.o	\
		cpupart.o	\
		cap_util.o	\
		disp.o		\
		group.o		\
		kstat_fr.o	\
		iscsiboot_prop.o	\
		lgrp.o		\
		lgrp_topo.o	\
		mmapobj.o	\
		mutex.o		\
		page_lock.o	\
		page_retire.o	\
		panic.o		\
		param.o		\
		pg.o		\
		pghw.o		\
		putnext.o	\
		rctl_proc.o	\
		rwlock.o	\
		seg_kmem.o	\
		softint.o	\
		string.o	\
		strtol.o	\
		strtoul.o	\
		strtoll.o	\
		strtoull.o	\
		thread_intr.o	\
		vm_page.o	\
		vm_pagelist.o	\
		zlib_obj.o	\
		clock_tick.o

CORE_OBJS +=	$(COMMON_CORE_OBJS) $($(MACH)_CORE_OBJS)

ZLIB_OBJS =	zutil.o zmod.o zmod_subr.o \
		adler32.o crc32.o deflate.o inffast.o \
		inflate.o inftrees.o trees.o

GENUNIX_OBJS +=	\
		access.o	\
		acl.o		\
		acl_common.o	\
		adjtime.o	\
		alarm.o		\
		aio_subr.o	\
		auditsys.o	\
		audit_core.o	\
		audit_zone.o	\
		audit_memory.o	\
		autoconf.o	\
		avl.o		\
		bdev_dsort.o	\
		bio.o		\
		bitmap.o	\
		blabel.o	\
		brandsys.o	\
		bz2blocksort.o	\
		bz2compress.o	\
		bz2decompress.o	\
		bz2randtable.o	\
		bz2bzlib.o	\
		bz2crctable.o	\
		bz2huffman.o	\
		callb.o		\
		callout.o	\
		chdir.o		\
		chmod.o		\
		chown.o		\
		cladm.o		\
		class.o		\
		clock.o		\
		clock_highres.o	\
		clock_realtime.o\
		close.o		\
		compress.o	\
		condvar.o	\
		conf.o		\
		console.o	\
		contract.o	\
		copyops.o	\
		core.o		\
		corectl.o	\
		cred.o		\
		cs_stubs.o	\
		dacf.o		\
		dacf_clnt.o	\
		damap.o	\
		cyclic.o	\
		ddi.o		\
		ddifm.o		\
		ddi_hp_impl.o	\
		ddi_hp_ndi.o	\
		ddi_intr.o	\
		ddi_intr_impl.o	\
		ddi_intr_irm.o	\
		ddi_nodeid.o	\
		ddi_periodic.o	\
		devcfg.o	\
		devcache.o	\
		device.o	\
		devid.o		\
		devid_cache.o	\
		devid_scsi.o	\
		devid_smp.o	\
		devpolicy.o	\
		disp_lock.o	\
		dkioc_free_util.o \
		dnlc.o		\
		driver.o	\
		dumpsubr.o	\
		driver_lyr.o	\
		dtrace_subr.o	\
		errorq.o	\
		etheraddr.o	\
		evchannels.o	\
		exacct.o	\
		exacct_core.o	\
		exec.o		\
		exit.o		\
		fbio.o		\
		fcntl.o		\
		fdbuffer.o	\
		fdsync.o	\
		fem.o		\
		ffs.o		\
		fio.o		\
		flock.o		\
		fm.o		\
		fork.o		\
		vpm.o		\
		fs_reparse.o	\
		fs_subr.o	\
		fsflush.o	\
		ftrace.o	\
		getcwd.o	\
		getdents.o	\
		getloadavg.o	\
		getpagesizes.o	\
		getpid.o	\
		gfs.o		\
		rusagesys.o	\
		gid.o		\
		groups.o	\
		grow.o		\
		hat_refmod.o	\
		id32.o		\
		id_space.o	\
		inet_ntop.o	\
		instance.o	\
		ioctl.o		\
		ip_cksum.o	\
		issetugid.o	\
		ippconf.o	\
		kcpc.o		\
		kdi.o		\
		kiconv.o	\
		klpd.o		\
		kmem.o		\
		ksyms_snapshot.o	\
		l_strplumb.o	\
		labelsys.o	\
		link.o		\
		list.o		\
		lockstat_subr.o	\
		log_sysevent.o	\
		logsubr.o	\
		lookup.o	\
		lseek.o		\
		ltos.o		\
		lwp.o		\
		lwp_create.o	\
		lwp_info.o	\
		lwp_self.o	\
		lwp_sobj.o	\
		lwp_timer.o	\
		lwpsys.o	\
		main.o		\
		mmapobjsys.o	\
		memcntl.o	\
		memstr.o	\
		lgrpsys.o	\
		mkdir.o		\
		mknod.o		\
		mount.o		\
		move.o		\
		msacct.o	\
		multidata.o	\
		nbmlock.o	\
		ndifm.o		\
		nice.o		\
		netstack.o	\
		ntptime.o	\
		nvpair.o	\
		nvpair_alloc_system.o	\
		nvpair_alloc_fixed.o	\
		fnvpair.o	\
		octet.o		\
		open.o		\
		p_online.o	\
		pathconf.o	\
		pathname.o	\
		pause.o		\
		serializer.o	\
		pci_intr_lib.o	\
		pci_cap.o	\
		pcifm.o		\
		pgrp.o		\
		pgrpsys.o	\
		pid.o		\
		pkp_hash.o	\
		policy.o	\
		poll.o		\
		pool.o		\
		pool_pset.o	\
		port_subr.o	\
		ppriv.o		\
		printf.o	\
		priocntl.o	\
		priv.o		\
		priv_const.o	\
		proc.o		\
		procset.o	\
		processor_bind.o	\
		processor_info.o	\
		profil.o	\
		project.o	\
		qsort.o		\
		getrandom.o	\
		rctl.o		\
		rctlsys.o	\
		readlink.o	\
		refstr.o	\
		rename.o	\
		resolvepath.o	\
		retire_store.o	\
		process.o	\
		rlimit.o	\
		rmap.o		\
		rw.o		\
		rwstlock.o	\
		sad_conf.o	\
		sid.o		\
		sidsys.o	\
		sched.o		\
		schedctl.o	\
		sctp_crc32.o	\
		seg_dev.o	\
		seg_kp.o	\
		seg_kpm.o	\
		seg_map.o	\
		seg_vn.o	\
		seg_spt.o	\
		semaphore.o	\
		sendfile.o	\
		session.o	\
		share.o		\
		shuttle.o	\
		sig.o		\
		sigaction.o	\
		sigaltstack.o	\
		signotify.o	\
		sigpending.o	\
		sigprocmask.o	\
		sigqueue.o	\
		sigsendset.o	\
		sigsuspend.o	\
		sigtimedwait.o	\
		sleepq.o	\
		sock_conf.o	\
		space.o		\
		sscanf.o	\
		stat.o		\
		statfs.o	\
		statvfs.o	\
		stol.o		\
		str_conf.o	\
		strcalls.o	\
		stream.o	\
		streamio.o	\
		strext.o	\
		strsubr.o	\
		strsun.o	\
		subr.o		\
		sunddi.o	\
		sunmdi.o	\
		sunndi.o	\
		sunpci.o	\
		sunpm.o		\
		sundlpi.o	\
		suntpi.o	\
		swap_subr.o	\
		swap_vnops.o	\
		symlink.o	\
		sync.o		\
		sysclass.o	\
		sysconfig.o	\
		sysent.o	\
		sysfs.o		\
		systeminfo.o	\
		task.o		\
		taskq.o		\
		tasksys.o	\
		time.o		\
		timer.o		\
		times.o		\
		timers.o	\
		thread.o	\
		tlabel.o	\
		tnf_res.o	\
		turnstile.o	\
		tty_common.o	\
		u8_textprep.o	\
		uadmin.o	\
		uconv.o		\
		ucredsys.o	\
		uid.o		\
		umask.o		\
		umount.o	\
		uname.o		\
		unix_bb.o	\
		unlink.o	\
		urw.o		\
		utime.o		\
		utssys.o	\
		uucopy.o	\
		vfs.o		\
		vfs_conf.o	\
		vmem.o		\
		vm_anon.o	\
		vm_as.o		\
		vm_meter.o	\
		vm_pageout.o	\
		vm_pvn.o	\
		vm_rm.o		\
		vm_seg.o	\
		vm_subr.o	\
		vm_swap.o	\
		vm_usage.o	\
		vnode.o		\
		vuid_queue.o	\
		vuid_store.o	\
		waitq.o		\
		watchpoint.o	\
		yield.o		\
		scsi_confdata.o	\
		xattr.o		\
		xattr_common.o	\
		xdr_mblk.o	\
		xdr_mem.o	\
		xdr.o		\
		xdr_array.o	\
		xdr_refer.o	\
		zone.o

#
#	Stubs for the stand-alone linker/loader
#
sparc_GENSTUBS_OBJS =	\
	kobj_stubs.o

i386_GENSTUBS_OBJS =

COMMON_GENSTUBS_OBJS =

GENSTUBS_OBJS += $(COMMON_GENSTUBS_OBJS) $($(MACH)_GENSTUBS_OBJS)

#
#	DTrace and DTrace Providers
#
DTRACE_OBJS += dtrace.o dtrace_isa.o dtrace_asm.o

SDT_OBJS += sdt_subr.o

PROFILE_OBJS += profile.o

SYSTRACE_OBJS += systrace.o

LOCKSTAT_OBJS += lockstat.o

FASTTRAP_OBJS += fasttrap.o fasttrap_isa.o

DCPC_OBJS += dcpc.o

#
#	Driver (pseudo-driver) Modules
#
IPP_OBJS +=	ippctl.o

AUDIO_OBJS += audio_client.o audio_ddi.o audio_engine.o \
	   audio_fltdata.o audio_format.o audio_ctrl.o \
	   audio_grc3.o audio_output.o audio_input.o \
	   audio_oss.o audio_sun.o

AUDIOEMU10K_OBJS += audioemu10k.o

AUDIOENS_OBJS += audioens.o

AUDIOVIA823X_OBJS += audiovia823x.o

AUDIOVIA97_OBJS += audiovia97.o

AUDIO1575_OBJS += audio1575.o

AUDIO810_OBJS += audio810.o

AUDIOCMI_OBJS += audiocmi.o

AUDIOCMIHD_OBJS += audiocmihd.o

AUDIOHD_OBJS +=	audiohd.o

AUDIOIXP_OBJS += audioixp.o

AUDIOLS_OBJS += audiols.o

AUDIOP16X_OBJS += audiop16x.o

AUDIOPCI_OBJS += audiopci.o

AUDIOSOLO_OBJS += audiosolo.o

AUDIOTS_OBJS +=	audiots.o

AC97_OBJS += ac97.o ac97_ad.o ac97_alc.o ac97_cmi.o

BLKDEV_OBJS += blkdev.o

CARDBUS_OBJS += cardbus.o cardbus_hp.o cardbus_cfg.o

CONSKBD_OBJS += conskbd.o

CONSMS_OBJS +=	consms.o

OLDPTY_OBJS +=	tty_ptyconf.o

PTC_OBJS +=	tty_pty.o

PTSL_OBJS +=	tty_pts.o

PTM_OBJS +=	ptm.o

MII_OBJS +=	mii.o mii_cicada.o mii_natsemi.o mii_intel.o mii_qualsemi.o \
		mii_marvell.o mii_realtek.o mii_other.o

PTS_OBJS +=	pts.o

PTY_OBJS +=	ptms_conf.o

SAD_OBJS +=	sad.o

MD4_OBJS +=	md4.o md4_mod.o

MD5_OBJS +=	md5.o md5_mod.o

SHA1_OBJS +=	sha1.o sha1_mod.o

SHA2_OBJS +=	sha2.o sha2_mod.o

SKEIN_OBJS +=	skein.o skein_block.o skein_iv.o skein_mod.o

EDONR_OBJS +=	edonr.o edonr_mod.o

IPGPC_OBJS +=   classifierddi.o classifier.o filters.o trie.o table.o \
		ba_table.o

DSCPMK_OBJS +=	dscpmk.o dscpmkddi.o

DLCOSMK_OBJS +=	dlcosmk.o dlcosmkddi.o

FLOWACCT_OBJS +=	flowacctddi.o flowacct.o

TOKENMT_OBJS +=	tokenmt.o tokenmtddi.o

TSWTCL_OBJS +=	tswtcl.o tswtclddi.o

ARP_OBJS +=	arpddi.o

ICMP_OBJS +=	icmpddi.o

ICMP6_OBJS +=	icmp6ddi.o

RTS_OBJS +=	rtsddi.o

IP_ICMP_OBJS =	icmp.o icmp_opt_data.o
IP_RTS_OBJS =	rts.o rts_opt_data.o
IP_TCP_OBJS =	tcp.o tcp_fusion.o tcp_opt_data.o tcp_sack.o tcp_stats.o \
		tcp_misc.o tcp_timers.o tcp_time_wait.o tcp_tpi.o tcp_output.o \
		tcp_input.o tcp_socket.o tcp_bind.o tcp_cluster.o tcp_tunables.o
IP_UDP_OBJS =	udp.o udp_opt_data.o udp_tunables.o udp_stats.o
IP_SCTP_OBJS =	sctp.o sctp_opt_data.o sctp_output.o \
		sctp_init.o sctp_input.o sctp_cookie.o \
		sctp_conn.o sctp_error.o sctp_snmp.o \
		sctp_tunables.o sctp_shutdown.o sctp_common.o \
		sctp_timer.o sctp_heartbeat.o sctp_hash.o \
		sctp_bind.o sctp_notify.o sctp_asconf.o \
		sctp_addr.o tn_ipopt.o tnet.o ip_netinfo.o \
		sctp_misc.o
IP_ILB_OBJS =	ilb.o ilb_nat.o ilb_conn.o ilb_alg_hash.o ilb_alg_rr.o

IP_OBJS +=	igmp.o ipmp.o ip.o ip6.o ip6_asp.o ip6_if.o ip6_ire.o \
		ip6_rts.o ip_if.o ip_ire.o ip_listutils.o ip_mroute.o \
		ip_multi.o ip2mac.o ip_ndp.o ip_rts.o ip_srcid.o \
		ipddi.o ipdrop.o mi.o nd.o tunables.o optcom.o snmpcom.o \
		ipsec_loader.o spd.o ipclassifier.o inet_common.o ip_squeue.o \
		squeue.o ip_sadb.o ip_ftable.o proto_set.o radix.o ip_dummy.o \
		ip_helper_stream.o ip_tunables.o \
		ip_output.o ip_input.o ip6_input.o ip6_output.o ip_arp.o \
		conn_opt.o ip_attr.o ip_dce.o \
		$(IP_ICMP_OBJS) \
		$(IP_RTS_OBJS) \
		$(IP_TCP_OBJS) \
		$(IP_UDP_OBJS) \
		$(IP_SCTP_OBJS) \
		$(IP_ILB_OBJS)

IP6_OBJS +=	ip6ddi.o

HOOK_OBJS +=	hook.o

NETI_OBJS +=	neti_impl.o neti_mod.o neti_stack.o

KEYSOCK_OBJS +=	keysockddi.o keysock.o keysock_opt_data.o

IPNET_OBJS +=	ipnet.o ipnet_bpf.o

SPDSOCK_OBJS += spdsockddi.o spdsock.o spdsock_opt_data.o

IPSECESP_OBJS += ipsecespddi.o ipsecesp.o

IPSECAH_OBJS +=	ipsecahddi.o ipsecah.o sadb.o

SPPP_OBJS +=	sppp.o sppp_dlpi.o sppp_mod.o s_common.o

SPPPTUN_OBJS +=	sppptun.o sppptun_mod.o

SPPPASYN_OBJS += spppasyn.o spppasyn_mod.o

SPPPCOMP_OBJS += spppcomp.o spppcomp_mod.o deflate.o bsd-comp.o vjcompress.o \
		zlib.o

TCP_OBJS +=	tcpddi.o

TCP6_OBJS +=	tcp6ddi.o

NCA_OBJS +=	ncaddi.o

SDP_SOCK_MOD_OBJS += sockmod_sdp.o socksdp.o socksdpsubr.o

SCTP_SOCK_MOD_OBJS += sockmod_sctp.o socksctp.o socksctpsubr.o

PFP_SOCK_MOD_OBJS += sockmod_pfp.o

RDS_SOCK_MOD_OBJS += sockmod_rds.o

RDS_OBJS +=	rdsddi.o rdssubr.o rds_opt.o rds_ioctl.o

RDSIB_OBJS +=	rdsib.o rdsib_ib.o rdsib_cm.o rdsib_ep.o rdsib_buf.o \
		rdsib_debug.o rdsib_sc.o

RDSV3_OBJS +=	af_rds.o rdsv3_ddi.o bind.o loop.o threads.o connection.o \
		transport.o cong.o sysctl.o message.o rds_recv.o send.o \
		stats.o info.o page.o rdma_transport.o ib_ring.o ib_rdma.o \
		ib_recv.o ib.o ib_send.o ib_sysctl.o ib_stats.o ib_cm.o \
		rdsv3_sc.o rdsv3_debug.o rdsv3_impl.o rdma.o rdsv3_af_thr.o

ISER_OBJS +=	iser.o iser_cm.o iser_cq.o iser_ib.o iser_idm.o \
		iser_resource.o iser_xfer.o

UDP_OBJS +=	udpddi.o

UDP6_OBJS +=	udp6ddi.o

SY_OBJS +=	gentty.o

TCO_OBJS +=	ticots.o

TCOO_OBJS +=	ticotsord.o

TCL_OBJS +=	ticlts.o

TL_OBJS +=	tl.o

DUMP_OBJS +=	dump.o

BPF_OBJS +=	bpf.o bpf_filter.o bpf_mod.o bpf_dlt.o bpf_mac.o

CLONE_OBJS +=	clone.o

CN_OBJS +=	cons.o

DLD_OBJS +=	dld_drv.o dld_proto.o dld_str.o dld_flow.o

DLS_OBJS +=	dls.o dls_link.o dls_mod.o dls_stat.o dls_mgmt.o

GLD_OBJS +=     gld.o gldutil.o

MAC_OBJS +=     mac.o  mac_bcast.o mac_client.o mac_datapath_setup.o mac_flow.o \
		mac_hio.o mac_mod.o mac_ndd.o mac_provider.o mac_sched.o \
		mac_protect.o mac_soft_ring.o mac_stat.o mac_util.o

MAC_6TO4_OBJS +=	mac_6to4.o

MAC_ETHER_OBJS +=	mac_ether.o

MAC_IPV4_OBJS +=	mac_ipv4.o

MAC_IPV6_OBJS +=	mac_ipv6.o

MAC_WIFI_OBJS +=	mac_wifi.o

MAC_IB_OBJS +=		mac_ib.o

IPTUN_OBJS +=	iptun_dev.o iptun_ctl.o iptun.o

AGGR_OBJS +=	aggr_dev.o aggr_ctl.o aggr_grp.o aggr_port.o \
		aggr_send.o aggr_recv.o aggr_lacp.o

SOFTMAC_OBJS += softmac_main.o softmac_ctl.o softmac_capab.o \
		softmac_dev.o softmac_stat.o softmac_pkt.o softmac_fp.o

NET80211_OBJS += net80211.o net80211_proto.o net80211_input.o \
		 net80211_output.o net80211_node.o net80211_crypto.o \
		 net80211_crypto_none.o net80211_crypto_wep.o net80211_ioctl.o \
		 net80211_crypto_tkip.o net80211_crypto_ccmp.o	\
		 net80211_ht.o

VNIC_OBJS +=	vnic_ctl.o vnic_dev.o

SIMNET_OBJS +=	simnet.o

IB_OBJS +=	ibnex.o ibnex_ioctl.o ibnex_hca.o

IBCM_OBJS +=	ibcm_impl.o ibcm_sm.o ibcm_ti.o ibcm_utils.o ibcm_path.o \
		ibcm_arp.o ibcm_arp_link.o

IBDM_OBJS +=	ibdm.o

IBDMA_OBJS +=	ibdma.o

IBMF_OBJS +=	ibmf.o ibmf_impl.o ibmf_dr.o ibmf_wqe.o ibmf_ud_dest.o ibmf_mod.o \
		ibmf_send.o ibmf_recv.o ibmf_handlers.o ibmf_trans.o \
		ibmf_timers.o ibmf_msg.o ibmf_utils.o ibmf_rmpp.o \
		ibmf_saa.o ibmf_saa_impl.o ibmf_saa_utils.o ibmf_saa_events.o

IBTL_OBJS +=	ibtl_impl.o ibtl_util.o ibtl_mem.o ibtl_handlers.o ibtl_qp.o \
		ibtl_cq.o ibtl_wr.o ibtl_hca.o ibtl_chan.o ibtl_cm.o \
		ibtl_mcg.o ibtl_ibnex.o ibtl_srq.o ibtl_part.o

TAVOR_OBJS +=	tavor.o tavor_agents.o tavor_cfg.o tavor_ci.o tavor_cmd.o \
		tavor_cq.o tavor_event.o tavor_ioctl.o tavor_misc.o \
		tavor_mr.o tavor_qp.o tavor_qpmod.o tavor_rsrc.o \
		tavor_srq.o tavor_stats.o tavor_umap.o tavor_wr.o

HERMON_OBJS +=	hermon.o hermon_agents.o hermon_cfg.o hermon_ci.o hermon_cmd.o \
		hermon_cq.o hermon_event.o hermon_ioctl.o hermon_misc.o \
		hermon_mr.o hermon_qp.o hermon_qpmod.o hermon_rsrc.o \
		hermon_srq.o hermon_stats.o hermon_umap.o hermon_wr.o \
		hermon_fcoib.o hermon_fm.o

DAPLT_OBJS +=	daplt.o

SOL_OFS_OBJS +=	sol_cma.o sol_ib_cma.o sol_uobj.o \
		sol_ofs_debug_util.o sol_ofs_gen_util.o \
		sol_kverbs.o

SOL_UCMA_OBJS +=	sol_ucma.o

SOL_UVERBS_OBJS +=	sol_uverbs.o sol_uverbs_comp.o sol_uverbs_event.o \
			sol_uverbs_hca.o sol_uverbs_qp.o

SOL_UMAD_OBJS += sol_umad.o

KSTAT_OBJS +=	kstat.o

KSYMS_OBJS +=	ksyms.o

INSTANCE_OBJS += inst_sync.o

IWSCN_OBJS +=	iwscons.o

LOFI_OBJS +=	lofi.o LzmaDec.o

FSSNAP_OBJS +=	fssnap.o

FSSNAPIF_OBJS += fssnap_if.o

MM_OBJS +=	mem.o

PHYSMEM_OBJS +=	physmem.o

OPTIONS_OBJS += options.o

WINLOCK_OBJS +=	winlockio.o

PM_OBJS +=	pm.o
SRN_OBJS +=	srn.o

PSEUDO_OBJS +=	pseudonex.o

RAMDISK_OBJS +=	ramdisk.o

LLC1_OBJS += llc1.o

USBKBM_OBJS += usbkbm.o

USBWCM_OBJS += usbwcm.o

BOFI_OBJS += bofi.o

HID_OBJS += hid.o

USBSKEL_OBJS += usbskel.o

USBVC_OBJS += usbvc.o usbvc_v4l2.o

HIDPARSER_OBJS += hidparser.o

USB_AC_OBJS += usb_ac.o

USB_AS_OBJS += usb_as.o

USB_AH_OBJS += usb_ah.o

USBMS_OBJS += usbms.o

USBPRN_OBJS += usbprn.o

UGEN_OBJS += ugen.o

USBSER_OBJS += usbser.o usbser_rseq.o

USBSACM_OBJS += usbsacm.o

USBSER_KEYSPAN_OBJS += usbser_keyspan.o keyspan_dsd.o keyspan_pipe.o

USBS49_FW_OBJS += keyspan_49fw.o

USBSPRL_OBJS += usbser_pl2303.o pl2303_dsd.o

USBFTDI_OBJS += usbser_uftdi.o uftdi_dsd.o

USBECM_OBJS += usbecm.o

WC_OBJS += wscons.o vcons.o

VCONS_CONF_OBJS += vcons_conf.o

SCSI_OBJS +=	scsi_capabilities.o scsi_confsubr.o scsi_control.o \
		scsi_data.o scsi_fm.o scsi_hba.o scsi_reset_notify.o \
		scsi_resource.o scsi_subr.o scsi_transport.o scsi_watch.o \
		smp_transport.o

SCSI_VHCI_OBJS +=		scsi_vhci.o mpapi_impl.o scsi_vhci_tpgs.o

SCSI_VHCI_F_SYM_OBJS +=		sym.o

SCSI_VHCI_F_TPGS_OBJS +=	tpgs.o

SCSI_VHCI_F_ASYM_SUN_OBJS +=	asym_sun.o

SCSI_VHCI_F_SYM_HDS_OBJS += 	sym_hds.o

SCSI_VHCI_F_TAPE_OBJS +=	tape.o

SCSI_VHCI_F_TPGS_TAPE_OBJS +=	tpgs_tape.o

SGEN_OBJS +=	sgen.o

SMP_OBJS +=	smp.o

SATA_OBJS +=	sata.o

USBA_OBJS +=	hcdi.o	usba.o	usbai.o hubdi.o parser.o genconsole.o \
		usbai_pipe_mgmt.o usbai_req.o usbai_util.o usbai_register.o \
		usba_devdb.o usba10_calls.o usba_ugen.o

USBA10_OBJS +=	usba10.o

RSM_OBJS +=	rsm.o	rsmka_pathmanager.o	rsmka_util.o

RSMOPS_OBJS +=	rsmops.o

S1394_OBJS +=	t1394.o t1394_errmsg.o s1394.o s1394_addr.o s1394_asynch.o \
		s1394_bus_reset.o s1394_cmp.o s1394_csr.o s1394_dev_disc.o \
		s1394_fa.o s1394_fcp.o \
		s1394_hotplug.o s1394_isoch.o s1394_misc.o h1394.o nx1394.o

HCI1394_OBJS +=	hci1394.o hci1394_async.o hci1394_attach.o hci1394_buf.o \
		hci1394_csr.o hci1394_detach.o hci1394_extern.o \
		hci1394_ioctl.o hci1394_isoch.o hci1394_isr.o \
		hci1394_ixl_comp.o hci1394_ixl_isr.o hci1394_ixl_misc.o \
		hci1394_ixl_update.o hci1394_misc.o hci1394_ohci.o \
		hci1394_q.o hci1394_s1394if.o hci1394_tlabel.o \
		hci1394_tlist.o hci1394_vendor.o

AV1394_OBJS +=	av1394.o av1394_as.o av1394_async.o av1394_cfgrom.o \
		av1394_cmp.o av1394_fcp.o av1394_isoch.o av1394_isoch_chan.o \
		av1394_isoch_recv.o av1394_isoch_xmit.o av1394_list.o \
		av1394_queue.o

DCAM1394_OBJS += dcam.o dcam_frame.o dcam_param.o dcam_reg.o \
		dcam_ring_buff.o

SCSA1394_OBJS += hba.o sbp2_driver.o sbp2_bus.o

SBP2_OBJS += cfgrom.o sbp2.o

PMODEM_OBJS += pmodem.o pmodem_cis.o cis.o cis_callout.o cis_handlers.o cis_params.o

DSW_OBJS +=	dsw.o dsw_dev.o ii_tree.o

NCALL_OBJS +=	ncall.o \
		ncall_stub.o

RDC_OBJS +=	rdc.o \
		rdc_dev.o \
		rdc_io.o \
		rdc_clnt.o \
		rdc_prot_xdr.o \
		rdc_svc.o \
		rdc_bitmap.o \
		rdc_health.o \
		rdc_subr.o \
		rdc_diskq.o

RDCSRV_OBJS +=	rdcsrv.o

RDCSTUB_OBJS += rdc_stub.o

SDBC_OBJS +=	sd_bcache.o \
		sd_bio.o \
		sd_conf.o \
		sd_ft.o \
		sd_hash.o \
		sd_io.o \
		sd_misc.o \
		sd_pcu.o \
		sd_tdaemon.o \
		sd_trace.o \
		sd_iob_impl0.o \
		sd_iob_impl1.o \
		sd_iob_impl2.o \
		sd_iob_impl3.o \
		sd_iob_impl4.o \
		sd_iob_impl5.o \
		sd_iob_impl6.o \
		sd_iob_impl7.o \
		safestore.o \
		safestore_ram.o

NSCTL_OBJS +=	nsctl.o \
		nsc_cache.o \
		nsc_disk.o \
		nsc_dev.o \
		nsc_freeze.o \
		nsc_gen.o \
		nsc_mem.o \
		nsc_ncallio.o \
		nsc_power.o \
		nsc_resv.o \
		nsc_rmspin.o \
		nsc_solaris.o \
		nsc_trap.o \
		nsc_list.o
UNISTAT_OBJS +=	spuni.o \
		spcs_s_k.o

NSKERN_OBJS +=	nsc_ddi.o \
		nsc_proc.o \
		nsc_raw.o \
		nsc_thread.o \
		nskernd.o

SV_OBJS +=	sv.o

PMCS_OBJS += pmcs_attach.o pmcs_ds.o pmcs_intr.o pmcs_nvram.o pmcs_sata.o \
		pmcs_scsa.o pmcs_smhba.o pmcs_subr.o pmcs_fwlog.o

PMCS8001FW_C_OBJS +=	pmcs_fw_hdr.o
PMCS8001FW_OBJS +=		$(PMCS8001FW_C_OBJS) SPCBoot.o ila.o firmware.o

#
#	Build up defines and paths.

ST_OBJS +=	st.o	st_conf.o

EMLXS_OBJS +=	emlxs_clock.o emlxs_dfc.o emlxs_dhchap.o emlxs_diag.o \
		emlxs_download.o emlxs_dump.o emlxs_els.o emlxs_event.o \
		emlxs_fcf.o emlxs_fcp.o emlxs_fct.o emlxs_hba.o emlxs_ip.o \
		emlxs_mbox.o emlxs_mem.o emlxs_msg.o emlxs_node.o \
		emlxs_pkt.o emlxs_sli3.o emlxs_sli4.o emlxs_solaris.o \
		emlxs_thread.o

EMLXS_FW_OBJS +=	emlxs_fw.o

OCE_OBJS +=	oce_buf.o oce_fm.o oce_gld.o oce_hw.o oce_intr.o oce_main.o \
		oce_mbx.o oce_mq.o oce_queue.o oce_ring.o oce_rx.o oce_stat.o \
		oce_tx.o oce_utils.o

FCT_OBJS += discovery.o fct.o

QLT_OBJS += 2400.o 2500.o 8100.o qlt.o qlt_dma.o

SRPT_OBJS += srpt_mod.o srpt_ch.o srpt_cm.o srpt_ioc.o srpt_stp.o

AOE_OBJS += aoe.o

AOEBLK_OBJS += aoeblk.o

FCOE_OBJS += fcoe.o fcoe_eth.o fcoe_fc.o

FCOET_OBJS += fcoet.o fcoet_eth.o fcoet_fc.o

FCOEI_OBJS += fcoei.o fcoei_eth.o fcoei_lv.o

ISCSIT_SHARED_OBJS += \
		iscsit_common.o

ISCSIT_OBJS +=	$(ISCSIT_SHARED_OBJS) \
		iscsit.o iscsit_tgt.o iscsit_sess.o iscsit_login.o \
		iscsit_text.o iscsit_isns.o iscsit_radiusauth.o \
		iscsit_radiuspacket.o iscsit_auth.o iscsit_authclient.o

PPPT_OBJS +=	alua_ic_if.o pppt.o pppt_msg.o pppt_tgt.o

STMF_OBJS += lun_map.o stmf.o

STMF_SBD_OBJS += sbd.o sbd_scsi.o sbd_pgr.o sbd_zvol.o ats_copy_mgr.o

SYSMSG_OBJS +=	sysmsg.o

SES_OBJS +=	ses.o ses_sen.o ses_safte.o ses_ses.o

TNF_OBJS +=	tnf_buf.o	tnf_trace.o	tnf_writer.o	trace_init.o \
		trace_funcs.o	tnf_probe.o	tnf.o

LOGINDMUX_OBJS += logindmux.o

DEVINFO_OBJS += devinfo.o

DEVPOLL_OBJS += devpoll.o

DEVPOOL_OBJS += devpool.o

EVENTFD_OBJS +=	eventfd.o

SIGNALFD_OBJS += signalfd.o

I8042_OBJS +=	i8042.o

KB8042_OBJS +=	\
		at_keyprocess.o	\
		kb8042.o	\
		kb8042_keytables.o

MOUSE8042_OBJS += mouse8042.o

FDC_OBJS +=	fdc.o

ASY_OBJS +=	asy.o

ECPP_OBJS +=	ecpp.o

VUIDM3P_OBJS += vuidmice.o vuidm3p.o

VUIDM4P_OBJS += vuidmice.o vuidm4p.o

VUIDM5P_OBJS += vuidmice.o vuidm5p.o

VUIDPS2_OBJS += vuidmice.o vuidps2.o

HPCSVC_OBJS += hpcsvc.o

PCIE_MISC_OBJS += pcie.o pcie_fault.o pcie_hp.o pciehpc.o pcishpc.o pcie_pwr.o pciev.o

PCIHPNEXUS_OBJS += pcihp.o

OPENEEPR_OBJS += openprom.o

RANDOM_OBJS += random.o

PSHOT_OBJS += pshot.o

GEN_DRV_OBJS += gen_drv.o

TCLIENT_OBJS +=	tclient.o

TIMERFD_OBJS +=	timerfd.o

TPHCI_OBJS += tphci.o

TVHCI_OBJS += tvhci.o

EMUL64_OBJS += emul64.o emul64_bsd.o

FCP_OBJS += fcp.o

FCIP_OBJS += fcip.o

FCSM_OBJS += fcsm.o

FCTL_OBJS += fctl.o

FP_OBJS += fp.o

QLC_OBJS += ql_api.o ql_debug.o ql_hba_fru.o ql_init.o ql_iocb.o ql_ioctl.o \
	ql_isr.o ql_mbx.o ql_nx.o ql_xioctl.o ql_fw_table.o

QLC_FW_2200_OBJS += ql_fw_2200.o

QLC_FW_2300_OBJS += ql_fw_2300.o

QLC_FW_2400_OBJS += ql_fw_2400.o

QLC_FW_2500_OBJS += ql_fw_2500.o

QLC_FW_6322_OBJS += ql_fw_6322.o

QLC_FW_8100_OBJS += ql_fw_8100.o

QLGE_OBJS += qlge.o qlge_dbg.o qlge_flash.o qlge_fm.o qlge_gld.o qlge_mpi.o

ZCONS_OBJS += zcons.o

NV_SATA_OBJS += nv_sata.o

SI3124_OBJS += si3124.o

AHCI_OBJS += ahci.o

PCIIDE_OBJS += pci-ide.o

PCEPP_OBJS += pcepp.o

CPC_OBJS += cpc.o

CPUID_OBJS += cpuid_drv.o

SYSEVENT_OBJS += sysevent.o

BL_OBJS += bl.o

DRM_OBJS += drm_sunmod.o drm_kstat.o drm_agpsupport.o \
	    drm_auth.o drm_bufs.o drm_context.o drm_dma.o \
	    drm_drawable.o drm_drv.o drm_fops.o drm_ioctl.o drm_irq.o \
	    drm_lock.o drm_memory.o drm_msg.o drm_pci.o drm_scatter.o \
	    drm_cache.o drm_gem.o drm_mm.o ati_pcigart.o

FM_OBJS += devfm.o devfm_machdep.o

RTLS_OBJS +=	rtls.o

#
#			exec modules
#
AOUTEXEC_OBJS +=aout.o

ELFEXEC_OBJS +=	elf.o elf_notes.o old_notes.o

INTPEXEC_OBJS +=intp.o

SHBINEXEC_OBJS +=shbin.o

JAVAEXEC_OBJS +=java.o

#
#			file system modules
#
AUTOFS_OBJS +=	auto_vfsops.o auto_vnops.o auto_subr.o auto_xdr.o auto_sys.o

DCFS_OBJS +=	dc_vnops.o

DEVFS_OBJS +=	devfs_subr.o	devfs_vfsops.o	devfs_vnops.o

DEV_OBJS  +=	sdev_subr.o	sdev_vfsops.o	sdev_vnops.o	\
		sdev_ptsops.o	sdev_zvolops.o	sdev_comm.o	\
		sdev_profile.o	sdev_ncache.o	sdev_netops.o	\
		sdev_ipnetops.o	\
		sdev_vtops.o

CTFS_OBJS +=	ctfs_all.o ctfs_cdir.o ctfs_ctl.o ctfs_event.o \
		ctfs_latest.o ctfs_root.o ctfs_sym.o ctfs_tdir.o ctfs_tmpl.o

OBJFS_OBJS +=	objfs_vfs.o	objfs_root.o	objfs_common.o \
		objfs_odir.o	objfs_data.o

FDFS_OBJS +=	fdops.o

FIFO_OBJS +=	fifosubr.o	fifovnops.o

PIPE_OBJS +=	pipe.o

HSFS_OBJS +=	hsfs_node.o	hsfs_subr.o	hsfs_vfsops.o	hsfs_vnops.o \
		hsfs_susp.o	hsfs_rrip.o	hsfs_susp_subr.o

LOFS_OBJS +=	lofs_subr.o	lofs_vfsops.o	lofs_vnops.o

NAMEFS_OBJS +=	namevfs.o	namevno.o

NFS_OBJS +=	nfs_client.o	nfs_common.o	nfs_dump.o \
		nfs_subr.o	nfs_vfsops.o	nfs_vnops.o \
		nfs_xdr.o	nfs_sys.o	nfs_strerror.o \
		nfs3_vfsops.o	nfs3_vnops.o	nfs3_xdr.o \
		nfs_acl_vnops.o	nfs_acl_xdr.o	nfs4_vfsops.o \
		nfs4_vnops.o	nfs4_xdr.o 	nfs4_idmap.o \
		nfs4_shadow.o	nfs4_subr.o \
		nfs4_attr.o	nfs4_rnode.o	nfs4_client.o \
		nfs4_acache.o	nfs4_common.o	nfs4_client_state.o \
		nfs4_callback.o	nfs4_recovery.o nfs4_client_secinfo.o \
		nfs4_client_debug.o	nfs_stats.o \
		nfs4_acl.o	nfs4_stub_vnops.o	nfs_cmd.o

NFSSRV_OBJS +=	nfs_server.o	nfs_srv.o	nfs3_srv.o \
		nfs_acl_srv.o	nfs_auth.o	nfs_auth_xdr.o \
		nfs_export.o	nfs_log.o	nfs_log_xdr.o \
		nfs4_srv.o	nfs4_state.o	nfs4_srv_attr.o \
		nfs4_srv_ns.o	nfs4_db.o	nfs4_srv_deleg.o \
		nfs4_deleg_ops.o nfs4_srv_readdir.o nfs4_dispatch.o

SMBSRV_SHARED_OBJS += \
		smb_door_legacy.o \
		smb_inet.o \
		smb_match.o \
		smb_msgbuf.o \
		smb_native.o \
		smb_netbios_util.o \
		smb_oem.o \
		smb_sid.o \
		smb_status2winerr.o \
		smb_string.o \
		smb_token.o \
		smb_token_xdr.o \
		smb_utf8.o \
		smb_xdr.o

# See also: $SRC/lib/smbsrv/libfksmbsrv/Makefile.com
SMBSRV_OBJS +=	$(SMBSRV_SHARED_OBJS)			\
		smb_acl.o				\
		smb_alloc.o				\
		smb_authenticate.o			\
		smb_close.o				\
		smb_cmn_rename.o			\
		smb_cmn_setfile.o			\
		smb_common_open.o			\
		smb_common_transact.o			\
		smb_create.o				\
		smb_cred.o				\
		smb_delete.o				\
		smb_dfs.o				\
		smb_directory.o				\
		smb_dispatch.o				\
		smb_echo.o				\
		smb_errno.o				\
		smb_fem.o				\
		smb_find.o				\
		smb_flush.o				\
		smb_fsinfo.o				\
		smb_fsops.o				\
		smb_idmap.o				\
		smb_init.o				\
		smb_kdoor.o				\
		smb_kshare.o				\
		smb_kutil.o				\
		smb_lock.o				\
		smb_lock_byte_range.o			\
		smb_locking_andx.o			\
		smb_logoff_andx.o			\
		smb_mangle_name.o			\
		smb_mbuf_marshaling.o			\
		smb_mbuf_util.o				\
		smb_negotiate.o				\
		smb_net.o				\
		smb_node.o				\
		smb_notify.o				\
		smb_nt_cancel.o				\
		smb_nt_create_andx.o			\
		smb_nt_transact_create.o		\
		smb_nt_transact_ioctl.o			\
		smb_nt_transact_notify_change.o		\
		smb_nt_transact_quota.o			\
		smb_nt_transact_security.o		\
		smb_odir.o				\
		smb_ofile.o				\
		smb_open_andx.o				\
		smb_opipe.o				\
		smb_oplock.o				\
		smb_pathname.o				\
		smb_print.o				\
		smb_process_exit.o			\
		smb_query_fileinfo.o			\
		smb_quota.o				\
		smb_read.o				\
		smb_rename.o				\
		smb_sd.o				\
		smb_seek.o				\
		smb_server.o				\
		smb_session.o				\
		smb_session_setup_andx.o		\
		smb_set_fileinfo.o			\
		smb_sign_kcf.o				\
		smb_signing.o				\
		smb_thread.o				\
		smb_tree.o				\
		smb_trans2_create_directory.o		\
		smb_trans2_dfs.o			\
		smb_trans2_find.o			\
		smb_tree_connect.o			\
		smb_unlock_byte_range.o			\
		smb_user.o				\
		smb_vfs.o				\
		smb_vops.o				\
		smb_vss.o				\
		smb_write.o				\
		\
<<<<<<< HEAD
		smb2_aapl.o \
=======
>>>>>>> e7e978b1
		smb2_dispatch.o \
		smb2_cancel.o \
		smb2_change_notify.o \
		smb2_close.o \
		smb2_create.o \
		smb2_echo.o \
		smb2_flush.o \
		smb2_ioctl.o \
		smb2_lock.o \
		smb2_logoff.o \
		smb2_negotiate.o \
		smb2_ofile.o \
		smb2_oplock.o \
		smb2_qinfo_file.o \
		smb2_qinfo_fs.o \
		smb2_qinfo_sec.o \
		smb2_qinfo_quota.o \
		smb2_query_dir.o \
		smb2_query_info.o \
		smb2_read.o \
		smb2_session_setup.o \
		smb2_set_info.o \
		smb2_setinfo_file.o \
		smb2_setinfo_fs.o \
		smb2_setinfo_quota.o \
		smb2_setinfo_sec.o \
		smb2_signing.o \
		smb2_tree_connect.o \
		smb2_tree_disconn.o \
		smb2_write.o

PCFS_OBJS +=	pc_alloc.o	pc_dir.o	pc_node.o	pc_subr.o \
		pc_vfsops.o	pc_vnops.o

PROC_OBJS +=	prcontrol.o	prioctl.o	prsubr.o	prusrio.o \
		prvfsops.o	prvnops.o

MNTFS_OBJS +=	mntvfsops.o	mntvnops.o

SHAREFS_OBJS +=	sharetab.o	sharefs_vfsops.o	sharefs_vnops.o

SPEC_OBJS +=	specsubr.o	specvfsops.o	specvnops.o

SOCK_OBJS +=	socksubr.o	sockvfsops.o	sockparams.o	\
		socksyscalls.o	socktpi.o	sockstr.o \
		sockcommon_vnops.o	sockcommon_subr.o \
		sockcommon_sops.o	sockcommon.o	\
		sock_notsupp.o	socknotify.o \
		nl7c.o		nl7curi.o	nl7chttp.o	nl7clogd.o \
		nl7cnca.o	sodirect.o	sockfilter.o

TMPFS_OBJS +=	tmp_dir.o	tmp_subr.o	tmp_tnode.o	tmp_vfsops.o \
		tmp_vnops.o

UDFS_OBJS +=	udf_alloc.o	udf_bmap.o	udf_dir.o	\
		udf_inode.o	udf_subr.o	udf_vfsops.o	\
		udf_vnops.o

UFS_OBJS +=	ufs_alloc.o	ufs_bmap.o	ufs_dir.o 	ufs_xattr.o \
		ufs_inode.o	ufs_subr.o	ufs_tables.o	ufs_vfsops.o \
		ufs_vnops.o	quota.o		quotacalls.o	quota_ufs.o \
		ufs_filio.o	ufs_lockfs.o	ufs_thread.o	ufs_trans.o \
		ufs_acl.o	ufs_panic.o	ufs_directio.o	ufs_log.o \
		ufs_extvnops.o	ufs_snap.o	lufs.o		lufs_thread.o \
		lufs_log.o	lufs_map.o	lufs_top.o	lufs_debug.o
VSCAN_OBJS +=	vscan_drv.o	vscan_svc.o vscan_door.o

NSMB_OBJS +=	smb_conn.o	smb_dev.o	smb_iod.o	smb_pass.o \
		smb_rq.o	smb_sign.o	smb_smb.o	smb_subrs.o \
		smb_time.o	smb_tran.o	smb_trantcp.o	smb_usr.o \
		subr_mchain.o

SMBFS_COMMON_OBJS += smbfs_ntacl.o
SMBFS_OBJS +=	smbfs_vfsops.o	smbfs_vnops.o	smbfs_node.o	\
		smbfs_acl.o	smbfs_client.o	smbfs_smb.o	\
		smbfs_subr.o	smbfs_subr2.o	\
		smbfs_rwlock.o	smbfs_xattr.o	\
		$(SMBFS_COMMON_OBJS)

BOOTFS_OBJS +=	bootfs_construct.o bootfs_vfsops.o bootfs_vnops.o

#
#			LVM modules
#
MD_OBJS	+= md.o md_error.o md_ioctl.o md_mddb.o md_names.o \
	md_med.o md_rename.o md_subr.o

MD_COMMON_OBJS = md_convert.o md_crc.o md_revchk.o

MD_DERIVED_OBJS = metamed_xdr.o meta_basic_xdr.o

SOFTPART_OBJS += sp.o sp_ioctl.o

STRIPE_OBJS += stripe.o stripe_ioctl.o

HOTSPARES_OBJS += hotspares.o

RAID_OBJS += raid.o raid_ioctl.o raid_replay.o raid_resync.o raid_hotspare.o

MIRROR_OBJS += mirror.o mirror_ioctl.o mirror_resync.o

NOTIFY_OBJS += md_notify.o

TRANS_OBJS += mdtrans.o trans_ioctl.o trans_log.o

ZFS_COMMON_OBJS +=		\
	arc.o			\
	autosnap.o		\
	blkptr.o		\
	bplist.o		\
	bpobj.o			\
	bptree.o		\
	bqueue.o		\
	dbuf.o			\
	ddt.o			\
	ddt_zap.o		\
	dmu.o			\
	dmu_diff.o		\
	dmu_send.o		\
	dmu_krrp.o		\
	dmu_object.o		\
	dmu_objset.o		\
	dmu_traverse.o		\
	dmu_tx.o		\
	dnode.o			\
	dnode_sync.o		\
	dsl_bookmark.o		\
	dsl_dir.o		\
	dsl_dataset.o		\
	dsl_deadlist.o		\
	dsl_destroy.o		\
	dsl_pool.o		\
	dsl_synctask.o		\
	dsl_userhold.o		\
	dmu_zfetch.o		\
	dsl_deleg.o		\
	dsl_prop.o		\
	dsl_scan.o		\
	zfeature.o		\
	gzip.o			\
	lz4.o			\
	lzjb.o			\
	metaslab.o		\
	multilist.o		\
	range_tree.o		\
	refcount.o		\
	rrwlock.o		\
	sa.o			\
	sha256.o		\
	edonr_zfs.o		\
	skein_zfs.o		\
	spa.o			\
	spa_config.o		\
	spa_errlog.o		\
	spa_history.o		\
	spa_misc.o		\
	space_map.o		\
	space_reftree.o		\
	txg.o			\
	uberblock.o		\
	unique.o		\
	vdev.o			\
	vdev_cache.o		\
	vdev_file.o		\
	vdev_label.o		\
	vdev_mirror.o		\
	vdev_missing.o		\
	vdev_queue.o		\
	vdev_raidz.o		\
	vdev_root.o		\
	zap.o			\
	zap_leaf.o		\
	zap_micro.o		\
	zfs_byteswap.o		\
	zfs_debug.o		\
	zfs_fm.o		\
	zfs_fuid.o		\
	zfs_sa.o		\
	zfs_znode.o		\
	zil.o			\
	zio.o			\
	zio_checksum.o		\
	zio_compress.o		\
	zio_inject.o		\
	zle.o			\
	zrlock.o		\
	zio_parallel_checksum.o	\
	special.o		\
	cos.o			\
	spa_vdev_props.o	\
	wrcache.o

ZFS_SHARED_OBJS +=		\
	zfeature_common.o	\
	zfs_comutil.o		\
	zfs_deleg.o		\
	zfs_fletcher.o		\
	zfs_namecheck.o		\
	zfs_prop.o		\
	zpool_prop.o		\
	zprop_common.o		\
	cos_prop.o		\
	vdev_prop.o		

ZFS_OBJS +=			\
	$(ZFS_COMMON_OBJS)	\
	$(ZFS_SHARED_OBJS)	\
	vdev_disk.o		\
	zfs_acl.o		\
	zfs_ctldir.o		\
	zfs_dir.o		\
	zfs_ioctl.o		\
	zfs_log.o		\
	zfs_onexit.o		\
	zfs_replay.o		\
	zfs_rlock.o		\
	zfs_vfsops.o		\
	zfs_vnops.o		\
	zvol.o

ZUT_OBJS +=			\
	zut.o

#
#			streams modules
#
BUFMOD_OBJS	+=	bufmod.o

CONNLD_OBJS +=	connld.o

DEDUMP_OBJS +=	dedump.o

DRCOMPAT_OBJS +=	drcompat.o

LDLINUX_OBJS +=	ldlinux.o

LDTERM_OBJS +=	ldterm.o uwidth.o

PCKT_OBJS +=	pckt.o

PFMOD_OBJS +=	pfmod.o

PTEM_OBJS +=	ptem.o

REDIRMOD_OBJS += strredirm.o

TIMOD_OBJS +=	timod.o

TIRDWR_OBJS +=	tirdwr.o

TTCOMPAT_OBJS +=ttcompat.o

LOG_OBJS +=	log.o

PIPEMOD_OBJS +=	pipemod.o

RPCMOD_OBJS +=	rpcmod.o	clnt_cots.o	clnt_clts.o \
		clnt_gen.o	clnt_perr.o	mt_rpcinit.o	rpc_calmsg.o \
		rpc_prot.o	rpc_sztypes.o	rpc_subr.o	rpcb_prot.o \
		svc.o		svc_clts.o	svc_gen.o	svc_cots.o \
		rpcsys.o	xdr_sizeof.o	clnt_rdma.o	svc_rdma.o \
		xdr_rdma.o	rdma_subr.o	xdrrdma_sizeof.o

KLMMOD_OBJS +=	klmmod.o \
		nlm_impl.o \
		nlm_rpc_handle.o \
		nlm_dispatch.o \
		nlm_rpc_svc.o \
		nlm_client.o \
		nlm_service.o \
		nlm_prot_clnt.o \
		nlm_prot_xdr.o \
		nlm_rpc_clnt.o \
		nsm_addr_clnt.o \
		nsm_addr_xdr.o \
		sm_inter_clnt.o \
		sm_inter_xdr.o

KLMOPS_OBJS +=	klmops.o

TLIMOD_OBJS +=	tlimod.o	t_kalloc.o	t_kbind.o	t_kclose.o \
		t_kconnect.o	t_kfree.o	t_kgtstate.o	t_kopen.o \
		t_krcvudat.o	t_ksndudat.o	t_kspoll.o	t_kunbind.o \
		t_kutil.o

RLMOD_OBJS += rlmod.o

TELMOD_OBJS += telmod.o

CRYPTMOD_OBJS += cryptmod.o

KB_OBJS +=	kbd.o		keytables.o

#
#			ID mapping module
#
IDMAP_OBJS +=	idmap_mod.o	idmap_kapi.o	idmap_xdr.o	idmap_cache.o

#
#			scheduling class modules
#
SDC_OBJS +=		sysdc.o

RT_OBJS +=		rt.o
RT_DPTBL_OBJS +=	rt_dptbl.o

TS_OBJS +=		ts.o
TS_DPTBL_OBJS +=	ts_dptbl.o

IA_OBJS +=		ia.o

FSS_OBJS +=		fss.o

FX_OBJS +=		fx.o
FX_DPTBL_OBJS +=	fx_dptbl.o

#
#			Inter-Process Communication (IPC) modules
#
IPC_OBJS +=	ipc.o

IPCMSG_OBJS +=	msg.o

IPCSEM_OBJS +=	sem.o

IPCSHM_OBJS +=	shm.o

#
#			bignum module
#
COMMON_BIGNUM_OBJS += bignum_mod.o bignumimpl.o

BIGNUM_OBJS += $(COMMON_BIGNUM_OBJS) $(BIGNUM_PSR_OBJS)

#
#			kernel cryptographic framework
#
KCF_OBJS +=	kcf.o kcf_callprov.o kcf_cbufcall.o kcf_cipher.o kcf_crypto.o \
		kcf_cryptoadm.o kcf_ctxops.o kcf_digest.o kcf_dual.o \
		kcf_keys.o kcf_mac.o kcf_mech_tabs.o kcf_miscapi.o \
		kcf_object.o kcf_policy.o kcf_prov_lib.o kcf_prov_tabs.o \
		kcf_sched.o kcf_session.o kcf_sign.o kcf_spi.o kcf_verify.o \
		kcf_random.o modes.o ecb.o cbc.o ctr.o ccm.o gcm.o \
		fips_random.o

CRYPTOADM_OBJS += cryptoadm.o

CRYPTO_OBJS +=	crypto.o

DPROV_OBJS +=	dprov.o

DCA_OBJS +=	dca.o dca_3des.o dca_debug.o dca_dsa.o dca_kstat.o dca_rng.o \
		dca_rsa.o

AESPROV_OBJS +=	aes.o aes_impl.o aes_modes.o

ARCFOURPROV_OBJS += arcfour.o arcfour_crypt.o

BLOWFISHPROV_OBJS += blowfish.o blowfish_impl.o

ECCPROV_OBJS += ecc.o ec.o ec2_163.o ec2_mont.o ecdecode.o ecl_mult.o \
		ecp_384.o ecp_jac.o ec2_193.o ecl.o ecp_192.o ecp_521.o \
		ecp_jm.o ec2_233.o ecl_curve.o ecp_224.o ecp_aff.o \
		ecp_mont.o ec2_aff.o ec_naf.o ecl_gf.o ecp_256.o mp_gf2m.o \
		mpi.o mplogic.o mpmontg.o mpprime.o oid.o \
		secitem.o ec2_test.o ecp_test.o

RSAPROV_OBJS += rsa.o rsa_impl.o pkcs1.o

SWRANDPROV_OBJS += swrand.o

#
#			kernel SSL
#
KSSL_OBJS +=	kssl.o ksslioctl.o

KSSL_SOCKFIL_MOD_OBJS += ksslfilter.o ksslapi.o ksslrec.o

#
#			misc. modules
#

C2AUDIT_OBJS +=	adr.o audit.o audit_event.o audit_io.o \
		audit_path.o audit_start.o audit_syscalls.o audit_token.o \
		audit_mem.o

PCIC_OBJS +=	pcic.o

RPCSEC_OBJS +=	secmod.o	sec_clnt.o	sec_svc.o	sec_gen.o \
		auth_des.o	auth_kern.o	auth_none.o	auth_loopb.o\
		authdesprt.o	authdesubr.o	authu_prot.o \
		key_call.o	key_prot.o	svc_authu.o	svcauthdes.o

RPCSEC_GSS_OBJS +=	rpcsec_gssmod.o rpcsec_gss.o rpcsec_gss_misc.o \
		rpcsec_gss_utils.o svc_rpcsec_gss.o

CONSCONFIG_OBJS += consconfig.o

CONSCONFIG_DACF_OBJS  += consconfig_dacf.o consplat.o

TEM_OBJS += tem.o tem_safe.o 6x10.o 7x14.o 12x22.o

KBTRANS_OBJS +=				\
		kbtrans.o		\
		kbtrans_keytables.o	\
		kbtrans_polled.o	\
		kbtrans_streams.o	\
		usb_keytables.o

KGSSD_OBJS +=	gssd_clnt_stubs.o gssd_handle.o gssd_prot.o \
		gss_display_name.o gss_release_name.o gss_import_name.o \
		gss_release_buffer.o gss_release_oid_set.o gen_oids.o gssdmod.o

KGSSD_DERIVED_OBJS = gssd_xdr.o

KGSS_DUMMY_OBJS += dmech.o

KSOCKET_OBJS +=	ksocket.o ksocket_mod.o

CRYPTO= cksumtypes.o decrypt.o encrypt.o encrypt_length.o etypes.o \
	nfold.o verify_checksum.o prng.o block_size.o make_checksum.o\
	checksum_length.o hmac.o default_state.o mandatory_sumtype.o

# crypto/des
CRYPTO_DES= f_cbc.o f_cksum.o f_parity.o weak_key.o d3_cbc.o ef_crypto.o

CRYPTO_DK= checksum.o derive.o dk_decrypt.o dk_encrypt.o

CRYPTO_ARCFOUR= k5_arcfour.o

# crypto/enc_provider
CRYPTO_ENC= des.o des3.o arcfour_provider.o aes_provider.o

# crypto/hash_provider
CRYPTO_HASH= hash_kef_generic.o hash_kmd5.o hash_crc32.o hash_ksha1.o

# crypto/keyhash_provider
CRYPTO_KEYHASH= descbc.o k5_kmd5des.o k_hmac_md5.o

# crypto/crc32
CRYPTO_CRC32= crc32.o

# crypto/old
CRYPTO_OLD= old_decrypt.o old_encrypt.o

# crypto/raw
CRYPTO_RAW= raw_decrypt.o raw_encrypt.o

K5_KRB= kfree.o copy_key.o \
	parse.o init_ctx.o \
	ser_adata.o ser_addr.o \
	ser_auth.o ser_cksum.o \
	ser_key.o ser_princ.o \
	serialize.o unparse.o \
	ser_actx.o

K5_OS=  timeofday.o toffset.o \
	init_os_ctx.o c_ustime.o

SEAL=	seal.o unseal.o

MECH=	delete_sec_context.o \
	import_sec_context.o \
	gssapi_krb5.o \
	k5seal.o k5unseal.o k5sealv3.o \
	ser_sctx.o \
	sign.o \
	util_crypt.o  \
	util_validate.o  util_ordering.o  \
	util_seqnum.o util_set.o util_seed.o \
	wrap_size_limit.o verify.o



MECH_GEN= util_token.o


KGSS_KRB5_OBJS += krb5mech.o \
	$(MECH) $(SEAL) $(MECH_GEN) \
	$(CRYPTO) $(CRYPTO_DES) $(CRYPTO_DK) $(CRYPTO_ARCFOUR) \
	$(CRYPTO_ENC) $(CRYPTO_HASH) \
	$(CRYPTO_KEYHASH) $(CRYPTO_CRC32) \
	$(CRYPTO_OLD) \
	$(CRYPTO_RAW) $(K5_KRB) $(K5_OS)

DES_OBJS +=	des_crypt.o des_impl.o des_ks.o des_soft.o

DLBOOT_OBJS +=	bootparam_xdr.o nfs_dlinet.o scan.o

KRTLD_OBJS +=	kobj_bootflags.o getoptstr.o \
		kobj.o kobj_kdi.o kobj_lm.o kobj_subr.o

MOD_OBJS +=	modctl.o modsubr.o modsysfile.o modconf.o modhash.o

STRPLUMB_OBJS += strplumb.o

CPR_OBJS +=	cpr_driver.o cpr_dump.o \
		cpr_main.o cpr_misc.o cpr_mod.o cpr_stat.o \
		cpr_uthread.o

PROF_OBJS +=	prf.o

SE_OBJS += se_driver.o

SYSACCT_OBJS +=	acct.o

ACCTCTL_OBJS +=	acctctl.o

EXACCTSYS_OBJS += exacctsys.o

KAIO_OBJS += aio.o

PCMCIA_OBJS += pcmcia.o cs.o cis.o cis_callout.o cis_handlers.o cis_params.o

BUSRA_OBJS += busra.o

PCS_OBJS += pcs.o

PSET_OBJS +=	pset.o

OHCI_OBJS += ohci.o ohci_hub.o ohci_polled.o

UHCI_OBJS += uhci.o uhciutil.o uhcitgt.o uhcihub.o uhcipolled.o

EHCI_OBJS += ehci.o ehci_hub.o ehci_xfer.o ehci_intr.o ehci_util.o ehci_polled.o ehci_isoch.o ehci_isoch_util.o

HUBD_OBJS += hubd.o

USB_MID_OBJS += usb_mid.o

USB_IA_OBJS += usb_ia.o

SCSA2USB_OBJS += scsa2usb.o usb_ms_bulkonly.o usb_ms_cbi.o

IPF_OBJS += ip_fil_solaris.o fil.o solaris.o ip_state.o ip_frag.o ip_nat.o \
	    ip_proxy.o ip_auth.o ip_pool.o ip_htable.o ip_lookup.o \
	    ip_log.o misc.o ip_compat.o ip_nat6.o drand48.o

IPD_OBJS += ipd.o

IBD_OBJS +=	ibd.o ibd_cm.o

EIBNX_OBJS +=	enx_main.o enx_hdlrs.o enx_ibt.o enx_log.o enx_fip.o \
		enx_misc.o enx_q.o enx_ctl.o

EOIB_OBJS +=	eib_adm.o eib_chan.o eib_cmn.o eib_ctl.o eib_data.o \
		eib_fip.o eib_ibt.o eib_log.o eib_mac.o eib_main.o \
		eib_rsrc.o eib_svc.o eib_vnic.o

DLPISTUB_OBJS += dlpistub.o

SDP_OBJS +=	sdpddi.o

TRILL_OBJS +=   trill.o

CTF_OBJS += ctf_create.o ctf_decl.o ctf_error.o ctf_hash.o ctf_labels.o \
	ctf_lookup.o ctf_open.o ctf_types.o ctf_util.o ctf_subr.o ctf_mod.o

SMBIOS_OBJS += smb_error.o smb_info.o smb_open.o smb_subr.o smb_dev.o

RPCIB_OBJS += rpcib.o

KMDB_OBJS += kdrv.o

AFE_OBJS += afe.o

BGE_OBJS += bge_main2.o bge_chip2.o bge_kstats.o bge_log.o bge_ndd.o \
		bge_atomic.o bge_mii.o bge_send.o bge_recv2.o bge_mii_5906.o

DMFE_OBJS += dmfe_log.o dmfe_main.o dmfe_mii.o

EFE_OBJS += efe.o

ELXL_OBJS += elxl.o

HME_OBJS += hme.o

IXGB_OBJS += ixgb.o ixgb_atomic.o ixgb_chip.o ixgb_gld.o ixgb_kstats.o \
		ixgb_log.o ixgb_ndd.o ixgb_rx.o ixgb_tx.o ixgb_xmii.o

NGE_OBJS += nge_main.o nge_atomic.o nge_chip.o nge_ndd.o nge_kstats.o \
		nge_log.o nge_rx.o nge_tx.o nge_xmii.o

PCN_OBJS += pcn.o

RGE_OBJS += rge_main.o rge_chip.o rge_ndd.o rge_kstats.o rge_log.o rge_rxtx.o

URTW_OBJS += urtw.o

ARN_OBJS += arn_hw.o arn_eeprom.o arn_mac.o arn_calib.o arn_ani.o arn_phy.o arn_regd.o arn_beacon.o \
		arn_main.o arn_recv.o arn_xmit.o arn_rc.o

ATH_OBJS += ath_aux.o ath_main.o ath_osdep.o ath_rate.o

ATU_OBJS += atu.o

IPW_OBJS += ipw2100_hw.o ipw2100.o

IWI_OBJS += ipw2200_hw.o ipw2200.o

IWH_OBJS += iwh.o

IWK_OBJS += iwk2.o

IWP_OBJS += iwp.o

MWL_OBJS += mwl.o

MWLFW_OBJS += mwlfw_mode.o

WPI_OBJS += wpi.o

RAL_OBJS += rt2560.o ral_rate.o

RUM_OBJS += rum.o

RWD_OBJS += rt2661.o

RWN_OBJS += rt2860.o

UATH_OBJS += uath.o

UATHFW_OBJS += uathfw_mod.o

URAL_OBJS += ural.o

RTW_OBJS += rtw.o smc93cx6.o rtwphy.o rtwphyio.o

ZYD_OBJS += zyd.o zyd_usb.o zyd_hw.o zyd_fw.o

MXFE_OBJS += mxfe.o

MPTSAS_OBJS += mptsas.o mptsas_hash.o mptsas_impl.o mptsas_init.o \
		mptsas_raid.o mptsas_smhba.o

SFE_OBJS += sfe.o sfe_util.o

BFE_OBJS += bfe.o

BRIDGE_OBJS += bridge.o

IDM_SHARED_OBJS += base64.o

IDM_OBJS +=	$(IDM_SHARED_OBJS) \
		idm.o idm_impl.o idm_text.o idm_conn_sm.o idm_so.o

VR_OBJS += vr.o

ATGE_OBJS += atge_main.o atge_l1e.o atge_mii.o atge_l1.o atge_l1c.o

YGE_OBJS = yge.o

SKD_OBJS = skd.o

NVME_OBJS = nvme.o

<<<<<<< HEAD
KRRP_SHARED_OBJS += krrp_error.o krrp_ioctl_common.o krrp_params.o

KRRP_OBJS += krrp.o krrp_svc.o krrp_ioctl.o krrp_server.o \
			krrp_session.o krrp_pdu.o krrp_dblk.o \
			krrp_protocol.o krrp_connection.o krrp_queue.o \
			krrp_stream.o krrp_stream_task.o krrp_autosnap.o\
			$(KRRP_SHARED_OBJS)

=======
>>>>>>> e7e978b1
#
#	Build up defines and paths.
#
LINT_DEFS	+= -Dunix

#
#	This duality can be removed when the native and target compilers
#	are the same (or at least recognize the same command line syntax!)
#	It is a bug in the current compilation system that the assember
#	can't process the -Y I, flag.
#
NATIVE_INC_PATH += $(INC_PATH) $(CCYFLAG)$(UTSBASE)/common
AS_INC_PATH	+= $(INC_PATH) -I$(UTSBASE)/common
INCLUDE_PATH    += $(INC_PATH) $(CCYFLAG)$(UTSBASE)/common

PCIEB_OBJS += pcieb.o

#	Chelsio N110 10G NIC driver module
#
CH_OBJS = ch.o glue.o pe.o sge.o

CH_COM_OBJS =	ch_mac.o ch_subr.o cspi.o espi.o ixf1010.o mc3.o mc4.o mc5.o \
		mv88e1xxx.o mv88x201x.o my3126.o pm3393.o tp.o ulp.o \
		vsc7321.o vsc7326.o xpak.o

#
#	Chelsio Terminator 4 10G NIC nexus driver module
#
CXGBE_FW_OBJS  =	t4_fw.o t4_cfg.o
CXGBE_COM_OBJS =	t4_hw.o common.o
CXGBE_NEX_OBJS =	t4_nexus.o t4_sge.o t4_mac.o t4_ioctl.o shared.o \
			t4_l2t.o adapter.o osdep.o

#
#	Chelsio Terminator 4 10G NIC driver module
#
CXGBE_OBJS =	cxgbe.o

#
#	PCI strings file
#
PCI_STRING_OBJS = pci_strings.o

NET_DACF_OBJS += net_dacf.o

#
#	Xframe 10G NIC driver module
#
XGE_OBJS = xge.o xgell.o

XGE_HAL_OBJS =  xgehal-channel.o xgehal-fifo.o xgehal-ring.o  xgehal-config.o \
		xgehal-driver.o  xgehal-mm.o xgehal-stats.o  xgehal-device.o \
		xge-queue.o  xgehal-mgmt.o xgehal-mgmtaux.o

#
#	e1000/igb common objs
#
#	Historically e1000g and igb had separate copies of all of the common
#	code. At this time while they are now sharing the same copy of it, they
#	are building it into their own modules which is due to the differences
#	in the osdep and debug portions of their code.
#
E1000API_OBJS += e1000_80003es2lan.o e1000_82540.o e1000_82541.o e1000_82542.o \
		e1000_82543.o e1000_82571.o e1000_api.o e1000_ich8lan.o \
		e1000_mac.o e1000_manage.o e1000_nvm.o e1000_phy.o \
		e1000_82575.o e1000_i210.o e1000_mbx.o e1000_vf.o

#
#	e1000g module
#
E1000G_OBJS +=	e1000g_debug.o e1000g_main.o e1000g_alloc.o \
		e1000g_tx.o e1000g_rx.o e1000g_stat.o \
		e1000g_osdep.o e1000g_workarounds.o
		

#
#	Intel 82575 1G NIC driver module
#
IGB_OBJS =	igb_buf.o igb_debug.o igb_gld.o igb_log.o igb_main.o \
		igb_rx.o igb_stat.o igb_tx.o igb_osdep.o

#
#	Intel Pro/100 NIC driver module
#
IPRB_OBJS =	iprb.o

#
#       Intel 10GbE PCIE NIC driver module
#
IXGBE_OBJS =    ixgbe_82598.o ixgbe_82599.o ixgbe_api.o		\
                ixgbe_common.o ixgbe_phy.o			\
                ixgbe_buf.o ixgbe_debug.o ixgbe_gld.o           \
                ixgbe_log.o ixgbe_main.o 	                \
                ixgbe_osdep.o ixgbe_rx.o ixgbe_stat.o           \
                ixgbe_tx.o  ixgbe_x540.o ixgbe_mbx.o

#
#	NIU 10G/1G driver module
#
NXGE_OBJS =	nxge_mac.o nxge_ipp.o nxge_rxdma.o		\
		nxge_txdma.o nxge_txc.o nxge_main.o		\
		nxge_hw.o nxge_fzc.o nxge_virtual.o		\
		nxge_send.o nxge_classify.o nxge_fflp.o		\
		nxge_fflp_hash.o nxge_ndd.o nxge_kstats.o	\
		nxge_zcp.o nxge_fm.o nxge_espc.o nxge_hv.o	\
		nxge_hio.o nxge_hio_guest.o nxge_intr.o

NXGE_NPI_OBJS =	\
		npi.o npi_mac.o npi_ipp.o			\
		npi_txdma.o npi_rxdma.o npi_txc.o		\
		npi_zcp.o npi_espc.o npi_fflp.o			\
		npi_vir.o

NXGE_HCALL_OBJS =	\
		nxge_hcall.o

#
# Virtio modules
#

# Virtio core
VIRTIO_OBJS = virtio.o

# Virtio block driver
VIOBLK_OBJS = vioblk.o

<<<<<<< HEAD
#Virtio network driver
=======
# Virtio network driver
>>>>>>> e7e978b1
VIOIF_OBJS = vioif.o

#
#	kiconv modules
#
KICONV_EMEA_OBJS += kiconv_emea.o

KICONV_JA_OBJS += kiconv_ja.o

KICONV_KO_OBJS += kiconv_cck_common.o kiconv_ko.o

KICONV_SC_OBJS += kiconv_cck_common.o kiconv_sc.o

KICONV_TC_OBJS += kiconv_cck_common.o kiconv_tc.o

#
#	AAC module
#
AAC_OBJS = aac.o aac_ioctl.o

#
#	sdcard modules
#
SDA_OBJS =	sda_cmd.o sda_host.o sda_init.o sda_mem.o sda_mod.o sda_slot.o
SDHOST_OBJS =	sdhost.o

#
#	hxge 10G driver module
#
HXGE_OBJS =	hxge_main.o hxge_vmac.o hxge_send.o		\
		hxge_txdma.o hxge_rxdma.o hxge_virtual.o	\
		hxge_fm.o hxge_fzc.o hxge_hw.o hxge_kstats.o	\
		hxge_ndd.o hxge_pfc.o				\
		hpi.o hpi_vmac.o hpi_rxdma.o hpi_txdma.o	\
		hpi_vir.o hpi_pfc.o

#
#	MEGARAID_SAS module
#
MEGA_SAS_OBJS = megaraid_sas.o

#
#	MR_SAS module
#
MR_SAS_OBJS = ld_pd_map.o mr_sas.o mr_sas_tbolt.o mr_sas_list.o

#
#	CPQARY3 module
#
CPQARY3_OBJS =	cpqary3.o cpqary3_noe.o cpqary3_talk2ctlr.o	\
		cpqary3_isr.o cpqary3_transport.o cpqary3_mem.o	\
		cpqary3_scsi.o cpqary3_util.o cpqary3_ioctl.o	\
		cpqary3_bd.o

#
#	ISCSI_INITIATOR module
#
ISCSI_INITIATOR_OBJS =	chap.o iscsi_io.o iscsi_thread.o	\
			iscsi_ioctl.o iscsid.o iscsi.o		\
			iscsi_login.o isns_client.o iscsiAuthClient.o	\
			iscsi_lun.o iscsiAuthClientGlue.o	\
			iscsi_net.o nvfile.o iscsi_cmd.o	\
			iscsi_queue.o persistent.o iscsi_conn.o	\
			iscsi_sess.o radius_auth.o iscsi_crc.o	\
			iscsi_stats.o radius_packet.o iscsi_doorclt.o	\
			iscsi_targetparam.o utils.o kifconf.o

#
#	ntxn 10Gb/1Gb NIC driver module
#
NTXN_OBJS =	unm_nic_init.o unm_gem.o unm_nic_hw.o unm_ndd.o	\
			unm_nic_main.o unm_nic_isr.o unm_nic_ctx.o niu.o

#
#	Myricom 10Gb NIC driver module
#
MYRI10GE_OBJS =	myri10ge.o myri10ge_lro.o

#	nulldriver module
#
NULLDRIVER_OBJS =	nulldriver.o

TPM_OBJS =	tpm.o tpm_hcall.o

#
#	BNXE objects
#
BNXE_OBJS +=	bnxe_cfg.o		\
		bnxe_fcoe.o		\
		bnxe_debug.o		\
		bnxe_gld.o		\
		bnxe_hw.o		\
		bnxe_intr.o		\
		bnxe_kstat.o		\
		bnxe_lock.o		\
		bnxe_main.o		\
		bnxe_mm.o		\
		bnxe_mm_l4.o		\
		bnxe_mm_l5.o		\
		bnxe_rr.o		\
		bnxe_rx.o		\
		bnxe_timer.o		\
		bnxe_tx.o		\
		bnxe_workq.o		\
		bnxe_clc.o		\
		ecore_sp_verbs.o	\
		bnxe_context.o		\
		57710_init_values.o	\
		57711_init_values.o	\
		57712_init_values.o	\
		bnxe_fw_funcs.o		\
		bnxe_hw_debug.o		\
		lm_l4fp.o		\
		lm_l4rx.o		\
		lm_l4sp.o		\
		lm_l4tx.o		\
		lm_l5.o			\
		lm_l5sp.o		\
		lm_dcbx.o		\
		lm_devinfo.o		\
		lm_dmae.o		\
		lm_er.o			\
		lm_hw_access.o		\
		lm_hw_attn.o		\
		lm_hw_init_reset.o	\
		lm_main.o		\
		lm_mcp.o		\
		lm_niv.o		\
		lm_nvram.o		\
		lm_phy.o		\
		lm_power.o		\
		lm_recv.o		\
		lm_resc.o		\
		lm_sb.o			\
		lm_send.o		\
		lm_sp.o			\
		lm_dcbx_mp.o		\
		lm_sp_req_mgr.o		\
		lm_stats.o		\
		lm_util.o<|MERGE_RESOLUTION|>--- conflicted
+++ resolved
@@ -21,10 +21,6 @@
 
 #
 # Copyright (c) 1991, 2010, Oracle and/or its affiliates. All rights reserved.
-<<<<<<< HEAD
-# Copyright (c) 2012 Nexenta Systems, Inc. All rights reserved.
-=======
->>>>>>> e7e978b1
 # Copyright (c) 2012 Joyent, Inc.  All rights reserved.
 # Copyright (c) 2011, 2014 by Delphix. All rights reserved.
 # Copyright (c) 2013 by Saso Kiselkov. All rights reserved.
@@ -1269,10 +1265,7 @@
 		smb_vss.o				\
 		smb_write.o				\
 		\
-<<<<<<< HEAD
 		smb2_aapl.o \
-=======
->>>>>>> e7e978b1
 		smb2_dispatch.o \
 		smb2_cancel.o \
 		smb2_change_notify.o \
@@ -1929,7 +1922,6 @@
 
 NVME_OBJS = nvme.o
 
-<<<<<<< HEAD
 KRRP_SHARED_OBJS += krrp_error.o krrp_ioctl_common.o krrp_params.o
 
 KRRP_OBJS += krrp.o krrp_svc.o krrp_ioctl.o krrp_server.o \
@@ -1938,8 +1930,6 @@
 			krrp_stream.o krrp_stream_task.o krrp_autosnap.o\
 			$(KRRP_SHARED_OBJS)
 
-=======
->>>>>>> e7e978b1
 #
 #	Build up defines and paths.
 #
@@ -2013,7 +2003,7 @@
 E1000G_OBJS +=	e1000g_debug.o e1000g_main.o e1000g_alloc.o \
 		e1000g_tx.o e1000g_rx.o e1000g_stat.o \
 		e1000g_osdep.o e1000g_workarounds.o
-		
+
 
 #
 #	Intel 82575 1G NIC driver module
@@ -2066,11 +2056,7 @@
 # Virtio block driver
 VIOBLK_OBJS = vioblk.o
 
-<<<<<<< HEAD
-#Virtio network driver
-=======
 # Virtio network driver
->>>>>>> e7e978b1
 VIOIF_OBJS = vioif.o
 
 #
