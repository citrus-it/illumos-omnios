#
# CDDL HEADER START
#
# The contents of this file are subject to the terms of the
# Common Development and Distribution License (the "License").
# You may not use this file except in compliance with the License.
#
# You can obtain a copy of the license at usr/src/OPENSOLARIS.LICENSE
# or http://www.opensolaris.org/os/licensing.
# See the License for the specific language governing permissions
# and limitations under the License.
#
# When distributing Covered Code, include this CDDL HEADER in each
# file and include the License file at usr/src/OPENSOLARIS.LICENSE.
# If applicable, add the following below this CDDL HEADER, with the
# fields enclosed by brackets "[]" replaced with your own identifying
# information: Portions Copyright [yyyy] [name of copyright owner]
#
# CDDL HEADER END
#

#
# Copyright (c) 1991, 2010, Oracle and/or its affiliates. All rights reserved.
# Copyright (c) 2011, 2014 by Delphix. All rights reserved.
# Copyright (c) 2013 by Saso Kiselkov. All rights reserved.
# Copyright 2014 Garrett D'Amore <garrett@damore.org>
# Copyright 2015 Nexenta Systems, Inc.  All rights reserved.
# Copyright 2016 Garrett D'Amore <garrett@damore.org>
# Copyright 2016 Joyent, Inc.
# Copyright 2016 Hans Rosenfeld <rosenfeld@grumpf.hope-2000.org>
# Copyright 2016 OmniTI Computer Consulting, Inc.  All rights reserved.
#

#
# This Makefile defines all file modules for the directory uts/common
# and its children. These are the source files which may be considered
# common to all SunOS systems.

i386_CORE_OBJS += \
		atomic.o	\
		avintr.o	\
		pic.o

sparc_CORE_OBJS +=

COMMON_CORE_OBJS +=		\
		beep.o		\
		bitset.o	\
		bp_map.o	\
		brand.o		\
		cpucaps.o	\
		cmt.o		\
		cmt_policy.o	\
		cpu.o		\
		cpu_event.o	\
		cpu_intr.o	\
		cpu_pm.o	\
		cpupart.o	\
		cap_util.o	\
		disp.o		\
		group.o		\
		kstat_fr.o	\
		iscsiboot_prop.o	\
		lgrp.o		\
		lgrp_topo.o	\
		mmapobj.o	\
		mutex.o		\
		page_lock.o	\
		page_retire.o	\
		panic.o		\
		param.o		\
		pg.o		\
		pghw.o		\
		putnext.o	\
		rctl_proc.o	\
		rwlock.o	\
		seg_kmem.o	\
		softint.o	\
		string.o	\
		strtol.o	\
		strtoul.o	\
		strtoll.o	\
		strtoull.o	\
		thread_intr.o	\
		vm_page.o	\
		vm_pagelist.o	\
		zlib_obj.o	\
		clock_tick.o

CORE_OBJS +=	$(COMMON_CORE_OBJS) $($(MACH)_CORE_OBJS)

ZLIB_OBJS =	zutil.o zmod.o zmod_subr.o \
		adler32.o crc32.o deflate.o inffast.o \
		inflate.o inftrees.o trees.o

GENUNIX_OBJS +=	\
		access.o	\
		acl.o		\
		acl_common.o	\
		adjtime.o	\
		alarm.o		\
		aio_subr.o	\
		auditsys.o	\
		audit_core.o	\
		audit_zone.o	\
		audit_memory.o	\
		autoconf.o	\
		avl.o		\
		bdev_dsort.o	\
		bio.o		\
		bitmap.o	\
		blabel.o	\
		brandsys.o	\
		bz2blocksort.o	\
		bz2compress.o	\
		bz2decompress.o	\
		bz2randtable.o	\
		bz2bzlib.o	\
		bz2crctable.o	\
		bz2huffman.o	\
		callb.o		\
		callout.o	\
		chdir.o		\
		chmod.o		\
		chown.o		\
		cladm.o		\
		class.o		\
		clock.o		\
		clock_highres.o	\
		clock_realtime.o\
		close.o		\
		compress.o	\
		condvar.o	\
		conf.o		\
		console.o	\
		contract.o	\
		copyops.o	\
		core.o		\
		corectl.o	\
		cred.o		\
		dacf.o		\
		dacf_clnt.o	\
		damap.o	\
		cyclic.o	\
		ddi.o		\
		ddifm.o		\
		ddi_hp_impl.o	\
		ddi_hp_ndi.o	\
		ddi_intr.o	\
		ddi_intr_impl.o	\
		ddi_intr_irm.o	\
		ddi_nodeid.o	\
		ddi_periodic.o	\
		devcfg.o	\
		devcache.o	\
		device.o	\
		devid.o		\
		devid_cache.o	\
		devid_scsi.o	\
		devid_smp.o	\
		devpolicy.o	\
		disp_lock.o	\
		dnlc.o		\
		driver.o	\
		dumpsubr.o	\
		driver_lyr.o	\
		dtrace_subr.o	\
		errorq.o	\
		etheraddr.o	\
		evchannels.o	\
		exacct.o	\
		exacct_core.o	\
		exec.o		\
		exit.o		\
		fbio.o		\
		fcntl.o		\
		fdbuffer.o	\
		fdsync.o	\
		fem.o		\
		ffs.o		\
		fio.o		\
		firmload.o	\
		flock.o		\
		fm.o		\
		fork.o		\
		vpm.o		\
		fs_reparse.o	\
		fs_subr.o	\
		fsflush.o	\
		ftrace.o	\
		getcwd.o	\
		getdents.o	\
		getloadavg.o	\
		getpagesizes.o	\
		getpid.o	\
		gfs.o		\
		rusagesys.o	\
		gid.o		\
		groups.o	\
		grow.o		\
		hat_refmod.o	\
		id32.o		\
		id_space.o	\
		inet_ntop.o	\
		instance.o	\
		ioctl.o		\
		ip_cksum.o	\
		issetugid.o	\
		ippconf.o	\
		kcpc.o		\
		kdi.o		\
		kiconv.o	\
		klpd.o		\
		kmem.o		\
		ksyms_snapshot.o	\
		l_strplumb.o	\
		labelsys.o	\
		link.o		\
		list.o		\
		lockstat_subr.o	\
		log_sysevent.o	\
		logsubr.o	\
		lookup.o	\
		lseek.o		\
		ltos.o		\
		lwp.o		\
		lwp_create.o	\
		lwp_info.o	\
		lwp_self.o	\
		lwp_sobj.o	\
		lwp_timer.o	\
		lwpsys.o	\
		main.o		\
		mmapobjsys.o	\
		memcntl.o	\
		memstr.o	\
		lgrpsys.o	\
		mkdir.o		\
		mknod.o		\
		mount.o		\
		move.o		\
		msacct.o	\
		multidata.o	\
		nbmlock.o	\
		ndifm.o		\
		nice.o		\
		netstack.o	\
		ntptime.o	\
		nvpair.o	\
		nvpair_alloc_system.o	\
		nvpair_alloc_fixed.o	\
		fnvpair.o	\
		octet.o		\
		open.o		\
		p_online.o	\
		pathconf.o	\
		pathname.o	\
		pause.o		\
		serializer.o	\
		pci_intr_lib.o	\
		pci_cap.o	\
		pcifm.o		\
		pgrp.o		\
		pgrpsys.o	\
		pid.o		\
		pkp_hash.o	\
		policy.o	\
		poll.o		\
		pool.o		\
		pool_pset.o	\
		port_subr.o	\
		ppriv.o		\
		printf.o	\
		priocntl.o	\
		priv.o		\
		priv_const.o	\
		proc.o		\
		psecflags.o	\
		procset.o	\
		processor_bind.o	\
		processor_info.o	\
		profil.o	\
		project.o	\
		qsort.o		\
		getrandom.o	\
		rctl.o		\
		rctlsys.o	\
		readlink.o	\
		refstr.o	\
		rename.o	\
		resolvepath.o	\
		retire_store.o	\
		process.o	\
		rlimit.o	\
		rmap.o		\
		rw.o		\
		rwstlock.o	\
		sad_conf.o	\
		sid.o		\
		sidsys.o	\
		sched.o		\
		schedctl.o	\
		sctp_crc32.o	\
		secflags.o	\
		seg_dev.o	\
		seg_kp.o	\
		seg_kpm.o	\
		seg_map.o	\
		seg_vn.o	\
		seg_spt.o	\
		semaphore.o	\
		sendfile.o	\
		session.o	\
		share.o		\
		shuttle.o	\
		sig.o		\
		sigaction.o	\
		sigaltstack.o	\
		signotify.o	\
		sigpending.o	\
		sigprocmask.o	\
		sigqueue.o	\
		sigsendset.o	\
		sigsuspend.o	\
		sigtimedwait.o	\
		sleepq.o	\
		sock_conf.o	\
		space.o		\
		sscanf.o	\
		stat.o		\
		statfs.o	\
		statvfs.o	\
		stol.o		\
		str_conf.o	\
		strcalls.o	\
		stream.o	\
		streamio.o	\
		strext.o	\
		strsubr.o	\
		strsun.o	\
		subr.o		\
		sunddi.o	\
		sunmdi.o	\
		sunndi.o	\
		sunpci.o	\
		sunpm.o		\
		sundlpi.o	\
		suntpi.o	\
		swap_subr.o	\
		swap_vnops.o	\
		symlink.o	\
		sync.o		\
		sysclass.o	\
		sysconfig.o	\
		sysent.o	\
		sysfs.o		\
		systeminfo.o	\
		task.o		\
		taskq.o		\
		tasksys.o	\
		time.o		\
		timer.o		\
		times.o		\
		timers.o	\
		thread.o	\
		tlabel.o	\
		tnf_res.o	\
		turnstile.o	\
		tty_common.o	\
		u8_textprep.o	\
		uadmin.o	\
		uconv.o		\
		ucredsys.o	\
		uid.o		\
		umask.o		\
		umount.o	\
		uname.o		\
		unix_bb.o	\
		unlink.o	\
		urw.o		\
		utime.o		\
		utssys.o	\
		uucopy.o	\
		vfs.o		\
		vfs_conf.o	\
		vmem.o		\
		vm_anon.o	\
		vm_as.o		\
		vm_meter.o	\
		vm_pageout.o	\
		vm_pvn.o	\
		vm_rm.o		\
		vm_seg.o	\
		vm_subr.o	\
		vm_swap.o	\
		vm_usage.o	\
		vnode.o		\
		vuid_queue.o	\
		vuid_store.o	\
		waitq.o		\
		watchpoint.o	\
		yield.o		\
		scsi_confdata.o	\
		xattr.o		\
		xattr_common.o	\
		xdr_mblk.o	\
		xdr_mem.o	\
		xdr.o		\
		xdr_array.o	\
		xdr_refer.o	\
		zone.o

#
#	Stubs for the stand-alone linker/loader
#
sparc_GENSTUBS_OBJS =	\
	kobj_stubs.o

i386_GENSTUBS_OBJS =

COMMON_GENSTUBS_OBJS =

GENSTUBS_OBJS += $(COMMON_GENSTUBS_OBJS) $($(MACH)_GENSTUBS_OBJS)

#
#	DTrace and DTrace Providers
#
DTRACE_OBJS += dtrace.o dtrace_isa.o dtrace_asm.o

SDT_OBJS += sdt_subr.o

PROFILE_OBJS += profile.o

SYSTRACE_OBJS += systrace.o

LOCKSTAT_OBJS += lockstat.o

FASTTRAP_OBJS += fasttrap.o fasttrap_isa.o

DCPC_OBJS += dcpc.o

#
#	Driver (pseudo-driver) Modules
#
IPP_OBJS +=	ippctl.o

AUDIO_OBJS += audio_client.o audio_ddi.o audio_engine.o \
	   audio_fltdata.o audio_format.o audio_ctrl.o \
	   audio_grc3.o audio_output.o audio_input.o \
	   audio_oss.o audio_sun.o

AUDIOEMU10K_OBJS += audioemu10k.o

AUDIOENS_OBJS += audioens.o

AUDIOVIA823X_OBJS += audiovia823x.o

AUDIOVIA97_OBJS += audiovia97.o

AUDIO1575_OBJS += audio1575.o

AUDIO810_OBJS += audio810.o

AUDIOCMI_OBJS += audiocmi.o

AUDIOCMIHD_OBJS += audiocmihd.o

AUDIOHD_OBJS +=	audiohd.o

AUDIOIXP_OBJS += audioixp.o

AUDIOLS_OBJS += audiols.o

AUDIOP16X_OBJS += audiop16x.o

AUDIOPCI_OBJS += audiopci.o

AUDIOSOLO_OBJS += audiosolo.o

AUDIOTS_OBJS +=	audiots.o

AC97_OBJS += ac97.o ac97_ad.o ac97_alc.o ac97_cmi.o

BLKDEV_OBJS += blkdev.o

CONSKBD_OBJS += conskbd.o

CONSMS_OBJS +=	consms.o

OLDPTY_OBJS +=	tty_ptyconf.o

PTC_OBJS +=	tty_pty.o

PTSL_OBJS +=	tty_pts.o

PTM_OBJS +=	ptm.o

MII_OBJS +=	mii.o mii_cicada.o mii_natsemi.o mii_intel.o mii_qualsemi.o \
		mii_marvell.o mii_realtek.o mii_other.o

PTS_OBJS +=	pts.o

PTY_OBJS +=	ptms_conf.o

SAD_OBJS +=	sad.o

MD4_OBJS +=	md4.o md4_mod.o

MD5_OBJS +=	md5.o md5_mod.o

SHA1_OBJS +=	sha1.o sha1_mod.o

SHA2_OBJS +=	sha2.o sha2_mod.o

SKEIN_OBJS +=	skein.o skein_block.o skein_iv.o skein_mod.o

EDONR_OBJS +=	edonr.o edonr_mod.o

IPGPC_OBJS +=   classifierddi.o classifier.o filters.o trie.o table.o \
		ba_table.o

DSCPMK_OBJS +=	dscpmk.o dscpmkddi.o

DLCOSMK_OBJS +=	dlcosmk.o dlcosmkddi.o

FLOWACCT_OBJS +=	flowacctddi.o flowacct.o

TOKENMT_OBJS +=	tokenmt.o tokenmtddi.o

TSWTCL_OBJS +=	tswtcl.o tswtclddi.o

ARP_OBJS +=	arpddi.o

ICMP_OBJS +=	icmpddi.o

ICMP6_OBJS +=	icmp6ddi.o

RTS_OBJS +=	rtsddi.o

IP_ICMP_OBJS =	icmp.o icmp_opt_data.o
IP_RTS_OBJS =	rts.o rts_opt_data.o
IP_TCP_OBJS =	tcp.o tcp_fusion.o tcp_opt_data.o tcp_sack.o tcp_stats.o \
		tcp_misc.o tcp_timers.o tcp_time_wait.o tcp_tpi.o tcp_output.o \
		tcp_input.o tcp_socket.o tcp_bind.o tcp_cluster.o tcp_tunables.o
IP_UDP_OBJS =	udp.o udp_opt_data.o udp_tunables.o udp_stats.o
IP_SCTP_OBJS =	sctp.o sctp_opt_data.o sctp_output.o \
		sctp_init.o sctp_input.o sctp_cookie.o \
		sctp_conn.o sctp_error.o sctp_snmp.o \
		sctp_tunables.o sctp_shutdown.o sctp_common.o \
		sctp_timer.o sctp_heartbeat.o sctp_hash.o \
		sctp_bind.o sctp_notify.o sctp_asconf.o \
		sctp_addr.o tn_ipopt.o tnet.o ip_netinfo.o \
		sctp_misc.o
IP_ILB_OBJS =	ilb.o ilb_nat.o ilb_conn.o ilb_alg_hash.o ilb_alg_rr.o

IP_OBJS +=	igmp.o ipmp.o ip.o ip6.o ip6_asp.o ip6_if.o ip6_ire.o \
		ip6_rts.o ip_if.o ip_ire.o ip_listutils.o ip_mroute.o \
		ip_multi.o ip2mac.o ip_ndp.o ip_rts.o ip_srcid.o \
		ipddi.o ipdrop.o mi.o nd.o tunables.o optcom.o snmpcom.o \
		ipsec_loader.o spd.o ipclassifier.o inet_common.o ip_squeue.o \
		squeue.o ip_sadb.o ip_ftable.o proto_set.o radix.o ip_dummy.o \
		ip_helper_stream.o ip_tunables.o \
		ip_output.o ip_input.o ip6_input.o ip6_output.o ip_arp.o \
		conn_opt.o ip_attr.o ip_dce.o \
		$(IP_ICMP_OBJS) \
		$(IP_RTS_OBJS) \
		$(IP_TCP_OBJS) \
		$(IP_UDP_OBJS) \
		$(IP_SCTP_OBJS) \
		$(IP_ILB_OBJS)

IP6_OBJS +=	ip6ddi.o

HOOK_OBJS +=	hook.o

NETI_OBJS +=	neti_impl.o neti_mod.o neti_stack.o

KEYSOCK_OBJS +=	keysockddi.o keysock.o keysock_opt_data.o

IPNET_OBJS +=	ipnet.o ipnet_bpf.o

SPDSOCK_OBJS += spdsockddi.o spdsock.o spdsock_opt_data.o

IPSECESP_OBJS += ipsecespddi.o ipsecesp.o

IPSECAH_OBJS +=	ipsecahddi.o ipsecah.o sadb.o

SPPP_OBJS +=	sppp.o sppp_dlpi.o sppp_mod.o s_common.o

SPPPTUN_OBJS +=	sppptun.o sppptun_mod.o

SPPPASYN_OBJS += spppasyn.o spppasyn_mod.o

SPPPCOMP_OBJS += spppcomp.o spppcomp_mod.o deflate.o bsd-comp.o vjcompress.o \
		zlib.o

TCP_OBJS +=	tcpddi.o

TCP6_OBJS +=	tcp6ddi.o

SDP_SOCK_MOD_OBJS += sockmod_sdp.o socksdp.o socksdpsubr.o

SCTP_SOCK_MOD_OBJS += sockmod_sctp.o socksctp.o socksctpsubr.o

PFP_SOCK_MOD_OBJS += sockmod_pfp.o

RDS_SOCK_MOD_OBJS += sockmod_rds.o

RDS_OBJS +=	rdsddi.o rdssubr.o rds_opt.o rds_ioctl.o

RDSIB_OBJS +=	rdsib.o rdsib_ib.o rdsib_cm.o rdsib_ep.o rdsib_buf.o \
		rdsib_debug.o rdsib_sc.o

RDSV3_OBJS +=	af_rds.o rdsv3_ddi.o bind.o loop.o threads.o connection.o \
		transport.o cong.o sysctl.o message.o rds_recv.o send.o \
		stats.o info.o page.o rdma_transport.o ib_ring.o ib_rdma.o \
		ib_recv.o ib.o ib_send.o ib_sysctl.o ib_stats.o ib_cm.o \
		rdsv3_sc.o rdsv3_debug.o rdsv3_impl.o rdma.o rdsv3_af_thr.o

ISER_OBJS +=	iser.o iser_cm.o iser_cq.o iser_ib.o iser_idm.o \
		iser_resource.o iser_xfer.o

UDP_OBJS +=	udpddi.o

UDP6_OBJS +=	udp6ddi.o

SY_OBJS +=	gentty.o

TCO_OBJS +=	ticots.o

TCOO_OBJS +=	ticotsord.o

TCL_OBJS +=	ticlts.o

TL_OBJS +=	tl.o

DUMP_OBJS +=	dump.o

BPF_OBJS +=	bpf.o bpf_filter.o bpf_mod.o bpf_dlt.o bpf_mac.o

CLONE_OBJS +=	clone.o

CN_OBJS +=	cons.o

DLD_OBJS +=	dld_drv.o dld_proto.o dld_str.o dld_flow.o

DLS_OBJS +=	dls.o dls_link.o dls_mod.o dls_stat.o dls_mgmt.o

GLD_OBJS +=     gld.o gldutil.o

MAC_OBJS +=     mac.o  mac_bcast.o mac_client.o mac_datapath_setup.o mac_flow.o \
		mac_hio.o mac_mod.o mac_ndd.o mac_provider.o mac_sched.o \
		mac_protect.o mac_soft_ring.o mac_stat.o mac_util.o

MAC_6TO4_OBJS +=	mac_6to4.o

MAC_ETHER_OBJS +=	mac_ether.o

MAC_IPV4_OBJS +=	mac_ipv4.o

MAC_IPV6_OBJS +=	mac_ipv6.o

MAC_WIFI_OBJS +=	mac_wifi.o

MAC_IB_OBJS +=		mac_ib.o

IPTUN_OBJS +=	iptun_dev.o iptun_ctl.o iptun.o

AGGR_OBJS +=	aggr_dev.o aggr_ctl.o aggr_grp.o aggr_port.o \
		aggr_send.o aggr_recv.o aggr_lacp.o

SOFTMAC_OBJS += softmac_main.o softmac_ctl.o softmac_capab.o \
		softmac_dev.o softmac_stat.o softmac_pkt.o softmac_fp.o

NET80211_OBJS += net80211.o net80211_proto.o net80211_input.o \
		 net80211_output.o net80211_node.o net80211_crypto.o \
		 net80211_crypto_none.o net80211_crypto_wep.o net80211_ioctl.o \
		 net80211_crypto_tkip.o net80211_crypto_ccmp.o	\
		 net80211_ht.o net80211_amrr.o

VNIC_OBJS +=	vnic_ctl.o vnic_dev.o

SIMNET_OBJS +=	simnet.o

IB_OBJS +=	ibnex.o ibnex_ioctl.o ibnex_hca.o

IBCM_OBJS +=	ibcm_impl.o ibcm_sm.o ibcm_ti.o ibcm_utils.o ibcm_path.o \
		ibcm_arp.o ibcm_arp_link.o

IBDM_OBJS +=	ibdm.o

IBDMA_OBJS +=	ibdma.o

IBMF_OBJS +=	ibmf.o ibmf_impl.o ibmf_dr.o ibmf_wqe.o ibmf_ud_dest.o ibmf_mod.o \
		ibmf_send.o ibmf_recv.o ibmf_handlers.o ibmf_trans.o \
		ibmf_timers.o ibmf_msg.o ibmf_utils.o ibmf_rmpp.o \
		ibmf_saa.o ibmf_saa_impl.o ibmf_saa_utils.o ibmf_saa_events.o

IBTL_OBJS +=	ibtl_impl.o ibtl_util.o ibtl_mem.o ibtl_handlers.o ibtl_qp.o \
		ibtl_cq.o ibtl_wr.o ibtl_hca.o ibtl_chan.o ibtl_cm.o \
		ibtl_mcg.o ibtl_ibnex.o ibtl_srq.o ibtl_part.o

TAVOR_OBJS +=	tavor.o tavor_agents.o tavor_cfg.o tavor_ci.o tavor_cmd.o \
		tavor_cq.o tavor_event.o tavor_ioctl.o tavor_misc.o \
		tavor_mr.o tavor_qp.o tavor_qpmod.o tavor_rsrc.o \
		tavor_srq.o tavor_stats.o tavor_umap.o tavor_wr.o

HERMON_OBJS +=	hermon.o hermon_agents.o hermon_cfg.o hermon_ci.o hermon_cmd.o \
		hermon_cq.o hermon_event.o hermon_ioctl.o hermon_misc.o \
		hermon_mr.o hermon_qp.o hermon_qpmod.o hermon_rsrc.o \
		hermon_srq.o hermon_stats.o hermon_umap.o hermon_wr.o \
		hermon_fcoib.o hermon_fm.o

DAPLT_OBJS +=	daplt.o

SOL_OFS_OBJS +=	sol_cma.o sol_ib_cma.o sol_uobj.o \
		sol_ofs_debug_util.o sol_ofs_gen_util.o \
		sol_kverbs.o

SOL_UCMA_OBJS +=	sol_ucma.o

SOL_UVERBS_OBJS +=	sol_uverbs.o sol_uverbs_comp.o sol_uverbs_event.o \
			sol_uverbs_hca.o sol_uverbs_qp.o

SOL_UMAD_OBJS += sol_umad.o

KSTAT_OBJS +=	kstat.o

KSYMS_OBJS +=	ksyms.o

INSTANCE_OBJS += inst_sync.o

IWSCN_OBJS +=	iwscons.o

FSSNAP_OBJS +=	fssnap.o

FSSNAPIF_OBJS += fssnap_if.o

MM_OBJS +=	mem.o

PHYSMEM_OBJS +=	physmem.o

OPTIONS_OBJS += options.o

WINLOCK_OBJS +=	winlockio.o

PM_OBJS +=	pm.o
SRN_OBJS +=	srn.o

PSEUDO_OBJS +=	pseudonex.o

LLC1_OBJS += llc1.o

USBKBM_OBJS += usbkbm.o

USBWCM_OBJS += usbwcm.o

BOFI_OBJS += bofi.o

HID_OBJS += hid.o

USBSKEL_OBJS += usbskel.o

USBVC_OBJS += usbvc.o usbvc_v4l2.o

HIDPARSER_OBJS += hidparser.o

USB_AC_OBJS += usb_ac.o

USB_AS_OBJS += usb_as.o

USB_AH_OBJS += usb_ah.o

USBMS_OBJS += usbms.o

USBPRN_OBJS += usbprn.o

UGEN_OBJS += ugen.o

USBSER_OBJS += usbser.o usbser_rseq.o

USBSACM_OBJS += usbsacm.o

USBSER_KEYSPAN_OBJS += usbser_keyspan.o keyspan_dsd.o keyspan_pipe.o

USBS49_FW_OBJS += keyspan_49fw.o

USBSPRL_OBJS += usbser_pl2303.o pl2303_dsd.o

USBFTDI_OBJS += usbser_uftdi.o uftdi_dsd.o

USBECM_OBJS += usbecm.o

WC_OBJS += wscons.o vcons.o

VCONS_CONF_OBJS += vcons_conf.o

SCSI_OBJS +=	scsi_capabilities.o scsi_confsubr.o scsi_control.o \
		scsi_data.o scsi_fm.o scsi_hba.o scsi_reset_notify.o \
		scsi_resource.o scsi_subr.o scsi_transport.o scsi_watch.o \
		smp_transport.o

SCSI_VHCI_OBJS +=		scsi_vhci.o mpapi_impl.o scsi_vhci_tpgs.o

SCSI_VHCI_F_SYM_OBJS +=		sym.o

SCSI_VHCI_F_TPGS_OBJS +=	tpgs.o

SCSI_VHCI_F_ASYM_SUN_OBJS +=	asym_sun.o

SCSI_VHCI_F_SYM_HDS_OBJS += 	sym_hds.o

SCSI_VHCI_F_TAPE_OBJS +=	tape.o

SCSI_VHCI_F_TPGS_TAPE_OBJS +=	tpgs_tape.o

SGEN_OBJS +=	sgen.o

SMP_OBJS +=	smp.o

SATA_OBJS +=	sata.o

USBA_OBJS +=	hcdi.o	usba.o	usbai.o hubdi.o parser.o genconsole.o \
		usbai_pipe_mgmt.o usbai_req.o usbai_util.o usbai_register.o \
		usba_devdb.o usba10_calls.o usba_ugen.o

USBA10_OBJS +=	usba10.o

RSM_OBJS +=	rsm.o	rsmka_pathmanager.o	rsmka_util.o

RSMOPS_OBJS +=	rsmops.o

S1394_OBJS +=	t1394.o t1394_errmsg.o s1394.o s1394_addr.o s1394_asynch.o \
		s1394_bus_reset.o s1394_cmp.o s1394_csr.o s1394_dev_disc.o \
		s1394_fa.o s1394_fcp.o \
		s1394_hotplug.o s1394_isoch.o s1394_misc.o h1394.o nx1394.o

HCI1394_OBJS +=	hci1394.o hci1394_async.o hci1394_attach.o hci1394_buf.o \
		hci1394_csr.o hci1394_detach.o hci1394_extern.o \
		hci1394_ioctl.o hci1394_isoch.o hci1394_isr.o \
		hci1394_ixl_comp.o hci1394_ixl_isr.o hci1394_ixl_misc.o \
		hci1394_ixl_update.o hci1394_misc.o hci1394_ohci.o \
		hci1394_q.o hci1394_s1394if.o hci1394_tlabel.o \
		hci1394_tlist.o hci1394_vendor.o

AV1394_OBJS +=	av1394.o av1394_as.o av1394_async.o av1394_cfgrom.o \
		av1394_cmp.o av1394_fcp.o av1394_isoch.o av1394_isoch_chan.o \
		av1394_isoch_recv.o av1394_isoch_xmit.o av1394_list.o \
		av1394_queue.o

DCAM1394_OBJS += dcam.o dcam_frame.o dcam_param.o dcam_reg.o \
		dcam_ring_buff.o

SCSA1394_OBJS += hba.o sbp2_driver.o sbp2_bus.o

SBP2_OBJS += cfgrom.o sbp2.o

PMODEM_OBJS += pmodem.o pmodem_cis.o cis.o cis_callout.o cis_handlers.o cis_params.o

DSW_OBJS +=	dsw.o dsw_dev.o ii_tree.o

NCALL_OBJS +=	ncall.o \
		ncall_stub.o

RDC_OBJS +=	rdc.o \
		rdc_dev.o \
		rdc_io.o \
		rdc_clnt.o \
		rdc_prot_xdr.o \
		rdc_svc.o \
		rdc_bitmap.o \
		rdc_health.o \
		rdc_subr.o \
		rdc_diskq.o

RDCSRV_OBJS +=	rdcsrv.o

RDCSTUB_OBJS += rdc_stub.o

SDBC_OBJS +=	sd_bcache.o \
		sd_bio.o \
		sd_conf.o \
		sd_ft.o \
		sd_hash.o \
		sd_io.o \
		sd_misc.o \
		sd_pcu.o \
		sd_tdaemon.o \
		sd_trace.o \
		sd_iob_impl0.o \
		sd_iob_impl1.o \
		sd_iob_impl2.o \
		sd_iob_impl3.o \
		sd_iob_impl4.o \
		sd_iob_impl5.o \
		sd_iob_impl6.o \
		sd_iob_impl7.o \
		safestore.o \
		safestore_ram.o

NSCTL_OBJS +=	nsctl.o \
		nsc_cache.o \
		nsc_disk.o \
		nsc_dev.o \
		nsc_freeze.o \
		nsc_gen.o \
		nsc_mem.o \
		nsc_ncallio.o \
		nsc_power.o \
		nsc_resv.o \
		nsc_rmspin.o \
		nsc_solaris.o \
		nsc_trap.o \
		nsc_list.o
UNISTAT_OBJS +=	spuni.o \
		spcs_s_k.o

NSKERN_OBJS +=	nsc_ddi.o \
		nsc_proc.o \
		nsc_raw.o \
		nsc_thread.o \
		nskernd.o

SV_OBJS +=	sv.o

PMCS_OBJS += pmcs_attach.o pmcs_ds.o pmcs_intr.o pmcs_nvram.o pmcs_sata.o \
		pmcs_scsa.o pmcs_smhba.o pmcs_subr.o pmcs_fwlog.o

PMCS8001FW_C_OBJS +=	pmcs_fw_hdr.o
PMCS8001FW_OBJS +=		$(PMCS8001FW_C_OBJS) SPCBoot.o ila.o firmware.o

#
#	Build up defines and paths.

ST_OBJS +=	st.o	st_conf.o

EMLXS_OBJS +=	emlxs_clock.o emlxs_dfc.o emlxs_dhchap.o emlxs_diag.o \
		emlxs_download.o emlxs_dump.o emlxs_els.o emlxs_event.o \
		emlxs_fcf.o emlxs_fcp.o emlxs_fct.o emlxs_hba.o emlxs_ip.o \
		emlxs_mbox.o emlxs_mem.o emlxs_msg.o emlxs_node.o \
		emlxs_pkt.o emlxs_sli3.o emlxs_sli4.o emlxs_solaris.o \
		emlxs_thread.o

EMLXS_FW_OBJS +=	emlxs_fw.o

OCE_OBJS +=	oce_buf.o oce_fm.o oce_gld.o oce_hw.o oce_intr.o oce_main.o \
		oce_mbx.o oce_mq.o oce_queue.o oce_rx.o oce_stat.o oce_tx.o \
		oce_utils.o

FCOE_OBJS += fcoe.o fcoe_eth.o fcoe_fc.o

FCOEI_OBJS += fcoei.o fcoei_eth.o fcoei_lv.o

SYSMSG_OBJS +=	sysmsg.o

SES_OBJS +=	ses.o ses_sen.o ses_safte.o ses_ses.o

TNF_OBJS +=	tnf_buf.o	tnf_trace.o	tnf_writer.o	trace_init.o \
		trace_funcs.o	tnf_probe.o	tnf.o

LOGINDMUX_OBJS += logindmux.o

DEVINFO_OBJS += devinfo.o

DEVPOLL_OBJS += devpoll.o

DEVPOOL_OBJS += devpool.o

EVENTFD_OBJS +=	eventfd.o

SIGNALFD_OBJS += signalfd.o

I8042_OBJS +=	i8042.o

KB8042_OBJS +=	\
		at_keyprocess.o	\
		kb8042.o	\
		kb8042_keytables.o

MOUSE8042_OBJS += mouse8042.o

FDC_OBJS +=	fdc.o

ASY_OBJS +=	asy.o

ECPP_OBJS +=	ecpp.o

VUIDM3P_OBJS += vuidmice.o vuidm3p.o

VUIDM4P_OBJS += vuidmice.o vuidm4p.o

VUIDM5P_OBJS += vuidmice.o vuidm5p.o

VUIDPS2_OBJS += vuidmice.o vuidps2.o

HPCSVC_OBJS += hpcsvc.o

PCIE_MISC_OBJS += pcie.o pcie_fault.o pcie_hp.o pciehpc.o pcishpc.o pcie_pwr.o pciev.o

PCIHPNEXUS_OBJS += pcihp.o

OPENEEPR_OBJS += openprom.o

PSHOT_OBJS += pshot.o

GEN_DRV_OBJS += gen_drv.o

TCLIENT_OBJS +=	tclient.o

TIMERFD_OBJS +=	timerfd.o

TPHCI_OBJS += tphci.o

TVHCI_OBJS += tvhci.o

EMUL64_OBJS += emul64.o emul64_bsd.o

FCP_OBJS += fcp.o

FCIP_OBJS += fcip.o

FCSM_OBJS += fcsm.o

FCTL_OBJS += fctl.o

FP_OBJS += fp.o

QLC_OBJS += ql_api.o ql_debug.o ql_hba_fru.o ql_init.o ql_iocb.o ql_ioctl.o \
	ql_isr.o ql_mbx.o ql_nx.o ql_xioctl.o ql_fw_table.o

QLC_FW_2200_OBJS += ql_fw_2200.o

QLC_FW_2300_OBJS += ql_fw_2300.o

QLC_FW_2400_OBJS += ql_fw_2400.o

QLC_FW_2500_OBJS += ql_fw_2500.o

QLC_FW_6322_OBJS += ql_fw_6322.o

QLC_FW_8100_OBJS += ql_fw_8100.o

QLGE_OBJS += qlge.o qlge_dbg.o qlge_flash.o qlge_fm.o qlge_gld.o qlge_mpi.o

ZCONS_OBJS += zcons.o

NV_SATA_OBJS += nv_sata.o

SI3124_OBJS += si3124.o

AHCI_OBJS += ahci.o

PCIIDE_OBJS += pci-ide.o

PCEPP_OBJS += pcepp.o

CPC_OBJS += cpc.o

CPUID_OBJS += cpuid_drv.o

SYSEVENT_OBJS += sysevent.o

BL_OBJS += bl.o

DRM_OBJS += drm_sunmod.o drm_kstat.o drm_agpsupport.o \
	    drm_auth.o drm_bufs.o drm_context.o drm_dma.o \
	    drm_drawable.o drm_drv.o drm_fops.o drm_ioctl.o drm_irq.o \
	    drm_lock.o drm_memory.o drm_msg.o drm_pci.o drm_scatter.o \
	    drm_cache.o drm_gem.o drm_mm.o ati_pcigart.o

FM_OBJS += devfm.o devfm_machdep.o

RTLS_OBJS +=	rtls.o

#
#			exec modules
#
ELFEXEC_OBJS +=	elf.o elf_notes.o old_notes.o

INTPEXEC_OBJS +=intp.o

SHBINEXEC_OBJS +=shbin.o

JAVAEXEC_OBJS +=java.o

#
#			file system modules
#
PIPE_OBJS +=	pipe.o

NFS_OBJS +=	nfs_client.o	nfs_common.o	nfs_dump.o \
		nfs_subr.o	nfs_vfsops.o	nfs_vnops.o \
		nfs_xdr.o	nfs_sys.o	nfs_strerror.o \
		nfs3_vfsops.o	nfs3_vnops.o	nfs3_xdr.o \
		nfs_acl_vnops.o	nfs_acl_xdr.o	nfs4_vfsops.o \
		nfs4_vnops.o	nfs4_xdr.o 	nfs4_idmap.o \
		nfs4_shadow.o	nfs4_subr.o \
		nfs4_attr.o	nfs4_rnode.o	nfs4_client.o \
		nfs4_acache.o	nfs4_common.o	nfs4_client_state.o \
		nfs4_callback.o	nfs4_recovery.o nfs4_client_secinfo.o \
		nfs4_client_debug.o	nfs_stats.o \
		nfs4_acl.o	nfs4_stub_vnops.o	nfs_cmd.o

NFSSRV_OBJS +=	nfs_server.o	nfs_srv.o	nfs3_srv.o \
		nfs_acl_srv.o	nfs_auth.o	nfs_auth_xdr.o \
		nfs_export.o	nfs_log.o	nfs_log_xdr.o \
		nfs4_srv.o	nfs4_state.o	nfs4_srv_attr.o \
		nfs4_srv_ns.o	nfs4_db.o	nfs4_srv_deleg.o \
		nfs4_deleg_ops.o nfs4_srv_readdir.o nfs4_dispatch.o

SMBSRV_SHARED_OBJS += \
		smb_door_legacy.o \
		smb_inet.o \
		smb_match.o \
		smb_msgbuf.o \
		smb_native.o \
		smb_netbios_util.o \
		smb_oem.o \
		smb_sid.o \
		smb_status2winerr.o \
		smb_string.o \
		smb_token.o \
		smb_token_xdr.o \
		smb_utf8.o \
		smb_xdr.o

# See also: $SRC/lib/smbsrv/libfksmbsrv/Makefile.com
SMBSRV_OBJS +=	$(SMBSRV_SHARED_OBJS)			\
		smb_acl.o				\
		smb_alloc.o				\
		smb_authenticate.o			\
		smb_close.o				\
		smb_cmn_rename.o			\
		smb_cmn_setfile.o			\
		smb_common_open.o			\
		smb_common_transact.o			\
		smb_create.o				\
		smb_cred.o				\
		smb_delete.o				\
		smb_dfs.o				\
		smb_directory.o				\
		smb_dispatch.o				\
		smb_echo.o				\
		smb_errno.o				\
		smb_fem.o				\
		smb_find.o				\
		smb_flush.o				\
		smb_fsinfo.o				\
		smb_fsops.o				\
		smb_idmap.o				\
		smb_init.o				\
		smb_kdoor.o				\
		smb_kshare.o				\
		smb_kutil.o				\
		smb_lock.o				\
		smb_lock_byte_range.o			\
		smb_locking_andx.o			\
		smb_logoff_andx.o			\
		smb_mangle_name.o			\
		smb_mbuf_marshaling.o			\
		smb_mbuf_util.o				\
		smb_negotiate.o				\
		smb_net.o				\
		smb_node.o				\
		smb_notify.o				\
		smb_nt_cancel.o				\
		smb_nt_create_andx.o			\
		smb_nt_transact_create.o		\
		smb_nt_transact_ioctl.o			\
		smb_nt_transact_notify_change.o		\
		smb_nt_transact_quota.o			\
		smb_nt_transact_security.o		\
		smb_odir.o				\
		smb_ofile.o				\
		smb_open_andx.o				\
		smb_opipe.o				\
		smb_oplock.o				\
		smb_pathname.o				\
		smb_print.o				\
		smb_process_exit.o			\
		smb_query_fileinfo.o			\
		smb_quota.o				\
		smb_read.o				\
		smb_rename.o				\
		smb_sd.o				\
		smb_seek.o				\
		smb_server.o				\
		smb_session.o				\
		smb_session_setup_andx.o		\
		smb_set_fileinfo.o			\
		smb_sign_kcf.o				\
		smb_signing.o				\
		smb_thread.o				\
		smb_tree.o				\
		smb_trans2_create_directory.o		\
		smb_trans2_dfs.o			\
		smb_trans2_find.o			\
		smb_tree_connect.o			\
		smb_unlock_byte_range.o			\
		smb_user.o				\
		smb_vfs.o				\
		smb_vops.o				\
		smb_vss.o				\
		smb_write.o				\
		\
		smb2_dispatch.o \
		smb2_cancel.o \
		smb2_change_notify.o \
		smb2_close.o \
		smb2_create.o \
		smb2_echo.o \
		smb2_flush.o \
		smb2_ioctl.o \
		smb2_lock.o \
		smb2_logoff.o \
		smb2_negotiate.o \
		smb2_ofile.o \
		smb2_oplock.o \
		smb2_qinfo_file.o \
		smb2_qinfo_fs.o \
		smb2_qinfo_sec.o \
		smb2_qinfo_quota.o \
		smb2_query_dir.o \
		smb2_query_info.o \
		smb2_read.o \
		smb2_session_setup.o \
		smb2_set_info.o \
		smb2_setinfo_file.o \
		smb2_setinfo_fs.o \
		smb2_setinfo_quota.o \
		smb2_setinfo_sec.o \
		smb2_signing.o \
		smb2_tree_connect.o \
		smb2_tree_disconn.o \
		smb2_write.o

PROC_OBJS +=	prcontrol.o	prioctl.o	prsubr.o	prusrio.o \
		prvfsops.o	prvnops.o

SHAREFS_OBJS +=	sharetab.o	sharefs_vfsops.o	sharefs_vnops.o

<<<<<<< HEAD
SPEC_OBJS +=	specsubr.o	specvfsops.o	specvnops.o

SOCK_OBJS +=	socksubr.o	sockvfsops.o	sockparams.o	\
		socksyscalls.o	socktpi.o	sockstr.o \
		sockcommon_vnops.o	sockcommon_subr.o \
		sockcommon_sops.o	sockcommon.o	\
		sock_notsupp.o	socknotify.o \
		sodirect.o	sockfilter.o

TMPFS_OBJS +=	tmp_dir.o	tmp_subr.o	tmp_tnode.o	tmp_vfsops.o \
		tmp_vnops.o

UDFS_OBJS +=	udf_alloc.o	udf_bmap.o	udf_dir.o	\
		udf_inode.o	udf_subr.o	udf_vfsops.o	\
		udf_vnops.o

UFS_OBJS +=	ufs_alloc.o	ufs_bmap.o	ufs_dir.o 	ufs_xattr.o \
		ufs_inode.o	ufs_subr.o	ufs_tables.o	ufs_vfsops.o \
		ufs_vnops.o	quota.o		quotacalls.o	quota_ufs.o \
		ufs_filio.o	ufs_lockfs.o	ufs_thread.o	ufs_trans.o \
		ufs_acl.o	ufs_panic.o	ufs_directio.o	ufs_log.o \
		ufs_extvnops.o	ufs_snap.o	lufs.o		lufs_thread.o \
		lufs_log.o	lufs_map.o	lufs_top.o	lufs_debug.o
=======
>>>>>>> 83d8f24d
VSCAN_OBJS +=	vscan_drv.o	vscan_svc.o vscan_door.o

NSMB_OBJS +=	smb_conn.o	smb_dev.o	smb_iod.o	smb_pass.o \
		smb_rq.o	smb_sign.o	smb_smb.o	smb_subrs.o \
		smb_time.o	smb_tran.o	smb_trantcp.o	smb_usr.o \
		subr_mchain.o

SMBFS_COMMON_OBJS += smbfs_ntacl.o
SMBFS_OBJS +=	smbfs_vfsops.o	smbfs_vnops.o	smbfs_node.o	\
		smbfs_acl.o	smbfs_client.o	smbfs_smb.o	\
		smbfs_subr.o	smbfs_subr2.o	\
		smbfs_rwlock.o	smbfs_xattr.o	\
		$(SMBFS_COMMON_OBJS)

#
#			LVM modules
#
MD_OBJS	+= md.o md_error.o md_ioctl.o md_mddb.o md_names.o \
	md_med.o md_rename.o md_subr.o

MD_COMMON_OBJS = md_convert.o md_crc.o md_revchk.o

MD_DERIVED_OBJS = metamed_xdr.o meta_basic_xdr.o

SOFTPART_OBJS += sp.o sp_ioctl.o

STRIPE_OBJS += stripe.o stripe_ioctl.o

HOTSPARES_OBJS += hotspares.o

RAID_OBJS += raid.o raid_ioctl.o raid_replay.o raid_resync.o raid_hotspare.o

MIRROR_OBJS += mirror.o mirror_ioctl.o mirror_resync.o

NOTIFY_OBJS += md_notify.o

TRANS_OBJS += mdtrans.o trans_ioctl.o trans_log.o

ZFS_COMMON_OBJS +=		\
	arc.o			\
	blkptr.o		\
	bplist.o		\
	bpobj.o			\
	bptree.o		\
	bqueue.o		\
	dbuf.o			\
	ddt.o			\
	ddt_zap.o		\
	dmu.o			\
	dmu_diff.o		\
	dmu_send.o		\
	dmu_object.o		\
	dmu_objset.o		\
	dmu_traverse.o		\
	dmu_tx.o		\
	dnode.o			\
	dnode_sync.o		\
	dsl_bookmark.o		\
	dsl_dir.o		\
	dsl_dataset.o		\
	dsl_deadlist.o		\
	dsl_destroy.o		\
	dsl_pool.o		\
	dsl_synctask.o		\
	dsl_userhold.o		\
	dmu_zfetch.o		\
	dsl_deleg.o		\
	dsl_prop.o		\
	dsl_scan.o		\
	zfeature.o		\
	gzip.o			\
	lz4.o			\
	lzjb.o			\
	metaslab.o		\
	multilist.o		\
	range_tree.o		\
	refcount.o		\
	rrwlock.o		\
	sa.o			\
	sha256.o		\
	edonr_zfs.o		\
	skein_zfs.o		\
	spa.o			\
	spa_config.o		\
	spa_errlog.o		\
	spa_history.o		\
	spa_misc.o		\
	space_map.o		\
	space_reftree.o		\
	txg.o			\
	uberblock.o		\
	unique.o		\
	vdev.o			\
	vdev_cache.o		\
	vdev_file.o		\
	vdev_label.o		\
	vdev_mirror.o		\
	vdev_missing.o		\
	vdev_queue.o		\
	vdev_raidz.o		\
	vdev_root.o		\
	zap.o			\
	zap_leaf.o		\
	zap_micro.o		\
	zfs_byteswap.o		\
	zfs_debug.o		\
	zfs_fm.o		\
	zfs_fuid.o		\
	zfs_sa.o		\
	zfs_znode.o		\
	zil.o			\
	zio.o			\
	zio_checksum.o		\
	zio_compress.o		\
	zio_inject.o		\
	zle.o			\
	zrlock.o

ZFS_SHARED_OBJS +=		\
	zfeature_common.o	\
	zfs_comutil.o		\
	zfs_deleg.o		\
	zfs_fletcher.o		\
	zfs_namecheck.o		\
	zfs_prop.o		\
	zpool_prop.o		\
	zprop_common.o

ZFS_OBJS +=			\
	$(ZFS_COMMON_OBJS)	\
	$(ZFS_SHARED_OBJS)	\
	vdev_disk.o		\
	zfs_acl.o		\
	zfs_ctldir.o		\
	zfs_dir.o		\
	zfs_ioctl.o		\
	zfs_log.o		\
	zfs_onexit.o		\
	zfs_replay.o		\
	zfs_rlock.o		\
	zfs_vfsops.o		\
	zfs_vnops.o		\
	zvol.o

ZUT_OBJS +=			\
	zut.o

#
#			streams modules
#
BUFMOD_OBJS	+=	bufmod.o

CONNLD_OBJS +=	connld.o

DEDUMP_OBJS +=	dedump.o

DRCOMPAT_OBJS +=	drcompat.o

LDLINUX_OBJS +=	ldlinux.o

LDTERM_OBJS +=	ldterm.o uwidth.o

PCKT_OBJS +=	pckt.o

PFMOD_OBJS +=	pfmod.o

PTEM_OBJS +=	ptem.o

REDIRMOD_OBJS += strredirm.o

TIMOD_OBJS +=	timod.o

TIRDWR_OBJS +=	tirdwr.o

TTCOMPAT_OBJS +=ttcompat.o

LOG_OBJS +=	log.o

PIPEMOD_OBJS +=	pipemod.o

RPCMOD_OBJS +=	rpcmod.o	clnt_cots.o	clnt_clts.o \
		clnt_gen.o	clnt_perr.o	mt_rpcinit.o	rpc_calmsg.o \
		rpc_prot.o	rpc_sztypes.o	rpc_subr.o	rpcb_prot.o \
		svc.o		svc_clts.o	svc_gen.o	svc_cots.o \
		rpcsys.o	xdr_sizeof.o	clnt_rdma.o	svc_rdma.o \
		xdr_rdma.o	rdma_subr.o	xdrrdma_sizeof.o

KLMMOD_OBJS +=	klmmod.o \
		nlm_impl.o \
		nlm_rpc_handle.o \
		nlm_dispatch.o \
		nlm_rpc_svc.o \
		nlm_client.o \
		nlm_service.o \
		nlm_prot_clnt.o \
		nlm_prot_xdr.o \
		nlm_rpc_clnt.o \
		nsm_addr_clnt.o \
		nsm_addr_xdr.o \
		sm_inter_clnt.o \
		sm_inter_xdr.o

KLMOPS_OBJS +=	klmops.o

TLIMOD_OBJS +=	tlimod.o	t_kalloc.o	t_kbind.o	t_kclose.o \
		t_kconnect.o	t_kfree.o	t_kgtstate.o	t_kopen.o \
		t_krcvudat.o	t_ksndudat.o	t_kspoll.o	t_kunbind.o \
		t_kutil.o

RLMOD_OBJS += rlmod.o

TELMOD_OBJS += telmod.o

CRYPTMOD_OBJS += cryptmod.o

KB_OBJS +=	kbd.o		keytables.o

#
#			ID mapping module
#
IDMAP_OBJS +=	idmap_mod.o	idmap_kapi.o	idmap_xdr.o	idmap_cache.o

#
#			Inter-Process Communication (IPC) modules
#
IPC_OBJS +=	ipc.o

IPCMSG_OBJS +=	msg.o

IPCSEM_OBJS +=	sem.o

IPCSHM_OBJS +=	shm.o

#
#			bignum module
#
COMMON_BIGNUM_OBJS += bignum_mod.o bignumimpl.o

BIGNUM_OBJS += $(COMMON_BIGNUM_OBJS) $(BIGNUM_PSR_OBJS)

#
#			kernel cryptographic framework
#
KCF_OBJS +=	kcf.o kcf_callprov.o kcf_cbufcall.o kcf_cipher.o kcf_crypto.o \
		kcf_cryptoadm.o kcf_ctxops.o kcf_digest.o kcf_dual.o \
		kcf_keys.o kcf_mac.o kcf_mech_tabs.o kcf_miscapi.o \
		kcf_object.o kcf_policy.o kcf_prov_lib.o kcf_prov_tabs.o \
		kcf_sched.o kcf_session.o kcf_sign.o kcf_spi.o kcf_verify.o \
		kcf_random.o modes.o ecb.o cbc.o ctr.o ccm.o gcm.o \
		fips_random.o

CRYPTOADM_OBJS += cryptoadm.o

CRYPTO_OBJS +=	crypto.o

DPROV_OBJS +=	dprov.o

DCA_OBJS +=	dca.o dca_3des.o dca_debug.o dca_dsa.o dca_kstat.o dca_rng.o \
		dca_rsa.o

AESPROV_OBJS +=	aes.o aes_impl.o aes_modes.o

ARCFOURPROV_OBJS += arcfour.o arcfour_crypt.o

BLOWFISHPROV_OBJS += blowfish.o blowfish_impl.o

ECCPROV_OBJS += ecc.o ec.o ec2_163.o ec2_mont.o ecdecode.o ecl_mult.o \
		ecp_384.o ecp_jac.o ec2_193.o ecl.o ecp_192.o ecp_521.o \
		ecp_jm.o ec2_233.o ecl_curve.o ecp_224.o ecp_aff.o \
		ecp_mont.o ec2_aff.o ec_naf.o ecl_gf.o ecp_256.o mp_gf2m.o \
		mpi.o mplogic.o mpmontg.o mpprime.o oid.o \
		secitem.o ec2_test.o ecp_test.o

RSAPROV_OBJS += rsa.o rsa_impl.o pkcs1.o

SWRANDPROV_OBJS += swrand.o

#
#			misc. modules
#

C2AUDIT_OBJS +=	adr.o audit.o audit_event.o audit_io.o \
		audit_path.o audit_start.o audit_syscalls.o audit_token.o \
		audit_mem.o

RPCSEC_OBJS +=	secmod.o	sec_clnt.o	sec_svc.o	sec_gen.o \
		auth_des.o	auth_kern.o	auth_none.o	auth_loopb.o\
		authdesprt.o	authdesubr.o	authu_prot.o \
		key_call.o	key_prot.o	svc_authu.o	svcauthdes.o

RPCSEC_GSS_OBJS +=	rpcsec_gssmod.o rpcsec_gss.o rpcsec_gss_misc.o \
		rpcsec_gss_utils.o svc_rpcsec_gss.o

CONSCONFIG_OBJS += consconfig.o

CONSCONFIG_DACF_OBJS  += consconfig_dacf.o consplat.o

TEM_OBJS += tem.o tem_safe.o 6x10.o 7x14.o 12x22.o

KBTRANS_OBJS +=				\
		kbtrans.o		\
		kbtrans_keytables.o	\
		kbtrans_polled.o	\
		kbtrans_streams.o	\
		usb_keytables.o

KGSSD_OBJS +=	gssd_clnt_stubs.o gssd_handle.o gssd_prot.o \
		gss_display_name.o gss_release_name.o gss_import_name.o \
		gss_release_buffer.o gss_release_oid_set.o gen_oids.o gssdmod.o

KGSSD_DERIVED_OBJS = gssd_xdr.o

KGSS_DUMMY_OBJS += dmech.o

KSOCKET_OBJS +=	ksocket.o ksocket_mod.o

CRYPTO= cksumtypes.o decrypt.o encrypt.o encrypt_length.o etypes.o \
	nfold.o verify_checksum.o prng.o block_size.o make_checksum.o\
	checksum_length.o hmac.o default_state.o mandatory_sumtype.o

# crypto/des
CRYPTO_DES= f_cbc.o f_cksum.o f_parity.o weak_key.o d3_cbc.o ef_crypto.o

CRYPTO_DK= checksum.o derive.o dk_decrypt.o dk_encrypt.o

CRYPTO_ARCFOUR= k5_arcfour.o

# crypto/enc_provider
CRYPTO_ENC= des.o des3.o arcfour_provider.o aes_provider.o

# crypto/hash_provider
CRYPTO_HASH= hash_kef_generic.o hash_kmd5.o hash_crc32.o hash_ksha1.o

# crypto/keyhash_provider
CRYPTO_KEYHASH= descbc.o k5_kmd5des.o k_hmac_md5.o

# crypto/crc32
CRYPTO_CRC32= crc32.o

# crypto/old
CRYPTO_OLD= old_decrypt.o old_encrypt.o

# crypto/raw
CRYPTO_RAW= raw_decrypt.o raw_encrypt.o

K5_KRB= kfree.o copy_key.o \
	parse.o init_ctx.o \
	ser_adata.o ser_addr.o \
	ser_auth.o ser_cksum.o \
	ser_key.o ser_princ.o \
	serialize.o unparse.o \
	ser_actx.o

K5_OS=  timeofday.o toffset.o \
	init_os_ctx.o c_ustime.o

SEAL=	seal.o unseal.o

MECH=	delete_sec_context.o \
	import_sec_context.o \
	gssapi_krb5.o \
	k5seal.o k5unseal.o k5sealv3.o \
	ser_sctx.o \
	sign.o \
	util_crypt.o  \
	util_validate.o  util_ordering.o  \
	util_seqnum.o util_set.o util_seed.o \
	wrap_size_limit.o verify.o



MECH_GEN= util_token.o


KGSS_KRB5_OBJS += krb5mech.o \
	$(MECH) $(SEAL) $(MECH_GEN) \
	$(CRYPTO) $(CRYPTO_DES) $(CRYPTO_DK) $(CRYPTO_ARCFOUR) \
	$(CRYPTO_ENC) $(CRYPTO_HASH) \
	$(CRYPTO_KEYHASH) $(CRYPTO_CRC32) \
	$(CRYPTO_OLD) \
	$(CRYPTO_RAW) $(K5_KRB) $(K5_OS)

DES_OBJS +=	des_crypt.o des_impl.o des_ks.o des_soft.o

DLBOOT_OBJS +=	bootparam_xdr.o nfs_dlinet.o scan.o

KRTLD_OBJS +=	kobj_bootflags.o getoptstr.o \
		kobj.o kobj_kdi.o kobj_lm.o kobj_subr.o

MOD_OBJS +=	modctl.o modsubr.o modsysfile.o modconf.o modhash.o

STRPLUMB_OBJS += strplumb.o

CPR_OBJS +=	cpr_driver.o cpr_dump.o \
		cpr_main.o cpr_misc.o cpr_mod.o cpr_stat.o \
		cpr_uthread.o

PROF_OBJS +=	prf.o

SE_OBJS += se_driver.o

SYSACCT_OBJS +=	acct.o

ACCTCTL_OBJS +=	acctctl.o

EXACCTSYS_OBJS += exacctsys.o

KAIO_OBJS += aio.o

BUSRA_OBJS += busra.o

PSET_OBJS +=	pset.o

OHCI_OBJS += ohci.o ohci_hub.o ohci_polled.o

UHCI_OBJS += uhci.o uhciutil.o uhcitgt.o uhcihub.o uhcipolled.o

EHCI_OBJS += ehci.o ehci_hub.o ehci_xfer.o ehci_intr.o ehci_util.o ehci_polled.o ehci_isoch.o ehci_isoch_util.o

HUBD_OBJS += hubd.o

USB_MID_OBJS += usb_mid.o

USB_IA_OBJS += usb_ia.o

SCSA2USB_OBJS += scsa2usb.o usb_ms_bulkonly.o usb_ms_cbi.o

IPF_OBJS += ip_fil_solaris.o fil.o solaris.o ip_state.o ip_frag.o ip_nat.o \
	    ip_proxy.o ip_auth.o ip_pool.o ip_htable.o ip_lookup.o \
	    ip_log.o misc.o ip_compat.o ip_nat6.o drand48.o

IPD_OBJS += ipd.o

IBD_OBJS +=	ibd.o ibd_cm.o

EIBNX_OBJS +=	enx_main.o enx_hdlrs.o enx_ibt.o enx_log.o enx_fip.o \
		enx_misc.o enx_q.o enx_ctl.o

EOIB_OBJS +=	eib_adm.o eib_chan.o eib_cmn.o eib_ctl.o eib_data.o \
		eib_fip.o eib_ibt.o eib_log.o eib_mac.o eib_main.o \
		eib_rsrc.o eib_svc.o eib_vnic.o

DLPISTUB_OBJS += dlpistub.o

SDP_OBJS +=	sdpddi.o

TRILL_OBJS +=   trill.o

CTF_OBJS += ctf_create.o ctf_decl.o ctf_error.o ctf_hash.o ctf_labels.o \
	ctf_lookup.o ctf_open.o ctf_types.o ctf_util.o ctf_subr.o ctf_mod.o

SMBIOS_OBJS += smb_error.o smb_info.o smb_open.o smb_subr.o smb_dev.o

RPCIB_OBJS += rpcib.o

KMDB_OBJS += kdrv.o

AFE_OBJS += afe.o

BGE_OBJS += bge_main2.o bge_chip2.o bge_kstats.o bge_log.o bge_ndd.o \
		bge_atomic.o bge_mii.o bge_send.o bge_recv2.o bge_mii_5906.o

DMFE_OBJS += dmfe_log.o dmfe_main.o dmfe_mii.o

EFE_OBJS += efe.o

ELXL_OBJS += elxl.o

HME_OBJS += hme.o

IXGB_OBJS += ixgb.o ixgb_atomic.o ixgb_chip.o ixgb_gld.o ixgb_kstats.o \
		ixgb_log.o ixgb_ndd.o ixgb_rx.o ixgb_tx.o ixgb_xmii.o

PCN_OBJS += pcn.o

RGE_OBJS += rge_main.o rge_chip.o rge_ndd.o rge_kstats.o rge_log.o rge_rxtx.o

URTW_OBJS += urtw.o

ARN_OBJS += arn_hw.o arn_eeprom.o arn_mac.o arn_calib.o arn_ani.o arn_phy.o arn_regd.o arn_beacon.o \
		arn_main.o arn_recv.o arn_xmit.o arn_rc.o

ATH_OBJS += ath_aux.o ath_main.o ath_osdep.o ath_rate.o

ATU_OBJS += atu.o

IPW_OBJS += ipw2100_hw.o ipw2100.o

MWL_OBJS += mwl.o

MWLFW_OBJS += mwlfw_mode.o

WPI_OBJS += wpi.o

RAL_OBJS += rt2560.o ral_rate.o

RUM_OBJS += rum.o

RWD_OBJS += rt2661.o

RWN_OBJS += rt2860.o

UATH_OBJS += uath.o

UATHFW_OBJS += uathfw_mod.o

URAL_OBJS += ural.o

RTW_OBJS += rtw.o smc93cx6.o rtwphy.o rtwphyio.o

ZYD_OBJS += zyd.o zyd_usb.o zyd_hw.o zyd_fw.o

MXFE_OBJS += mxfe.o

MPTSAS_OBJS += mptsas.o mptsas_hash.o mptsas_impl.o mptsas_init.o \
		mptsas_raid.o mptsas_smhba.o

SFE_OBJS += sfe.o sfe_util.o

BFE_OBJS += bfe.o

BRIDGE_OBJS += bridge.o

IDM_SHARED_OBJS += base64.o

IDM_OBJS +=	$(IDM_SHARED_OBJS) \
		idm.o idm_impl.o idm_text.o idm_conn_sm.o idm_so.o

VR_OBJS += vr.o

ATGE_OBJS += atge_main.o atge_l1e.o atge_mii.o atge_l1.o atge_l1c.o

YGE_OBJS = yge.o

SKD_OBJS = skd.o

NVME_OBJS = nvme.o

#
#	This duality can be removed when the native and target compilers
#	are the same (or at least recognize the same command line syntax!)
#	It is a bug in the current compilation system that the assember
#	can't process the -Y I, flag.
#
NATIVE_INC_PATH += $(INC_PATH) $(CCYFLAG) -I$(UTSBASE)/common
AS_INC_PATH	+= $(INC_PATH) $(CCYFLAG) -I$(UTSBASE)/common
INCLUDE_PATH    += $(INC_PATH) $(CCYFLAG) -I$(UTSBASE)/common

PCIEB_OBJS += pcieb.o

#	Chelsio N110 10G NIC driver module
#
CH_OBJS = ch.o glue.o pe.o sge.o

CH_COM_OBJS =	ch_mac.o ch_subr.o cspi.o espi.o ixf1010.o mc3.o mc4.o mc5.o \
		mv88e1xxx.o mv88x201x.o my3126.o pm3393.o tp.o ulp.o \
		vsc7321.o vsc7326.o xpak.o

#
#	Chelsio Terminator 4 10G NIC nexus driver module
#
CXGBE_FW_OBJS  =	t4_fw.o t4_cfg.o
CXGBE_COM_OBJS =	t4_hw.o common.o
CXGBE_NEX_OBJS =	t4_nexus.o t4_sge.o t4_mac.o t4_ioctl.o shared.o \
			t4_l2t.o adapter.o osdep.o

#
#	Chelsio Terminator 4 10G NIC driver module
#
CXGBE_OBJS =	cxgbe.o

#
#	PCI strings file
#
PCI_STRING_OBJS = pci_strings.o

NET_DACF_OBJS += net_dacf.o

#
#	Xframe 10G NIC driver module
#
XGE_OBJS = xge.o xgell.o

XGE_HAL_OBJS =  xgehal-channel.o xgehal-fifo.o xgehal-ring.o  xgehal-config.o \
		xgehal-driver.o  xgehal-mm.o xgehal-stats.o  xgehal-device.o \
		xge-queue.o  xgehal-mgmt.o xgehal-mgmtaux.o

#
#	Intel Pro/100 NIC driver module
#
IPRB_OBJS =	iprb.o

#
# Virtio modules
#

# Virtio block driver
VIOBLK_OBJS = vioblk.o

#
#	kiconv modules
#
KICONV_EMEA_OBJS += kiconv_emea.o

KICONV_JA_OBJS += kiconv_ja.o

KICONV_KO_OBJS += kiconv_cck_common.o kiconv_ko.o

KICONV_SC_OBJS += kiconv_cck_common.o kiconv_sc.o

KICONV_TC_OBJS += kiconv_cck_common.o kiconv_tc.o

#
#	AAC module
#
AAC_OBJS = aac.o aac_ioctl.o

#
#	sdcard modules
#
SDA_OBJS =	sda_cmd.o sda_host.o sda_init.o sda_mem.o sda_mod.o sda_slot.o
SDHOST_OBJS =	sdhost.o

#
#	hxge 10G driver module
#
HXGE_OBJS =	hxge_main.o hxge_vmac.o hxge_send.o		\
		hxge_txdma.o hxge_rxdma.o hxge_virtual.o	\
		hxge_fm.o hxge_fzc.o hxge_hw.o hxge_kstats.o	\
		hxge_ndd.o hxge_pfc.o				\
		hpi.o hpi_vmac.o hpi_rxdma.o hpi_txdma.o	\
		hpi_vir.o hpi_pfc.o

#
#	MEGARAID_SAS module
#
MEGA_SAS_OBJS = megaraid_sas.o

#
#	MR_SAS module
#
MR_SAS_OBJS = ld_pd_map.o mr_sas.o mr_sas_tbolt.o mr_sas_list.o

#
#	CPQARY3 module
#
CPQARY3_OBJS =	cpqary3.o cpqary3_noe.o cpqary3_talk2ctlr.o	\
		cpqary3_isr.o cpqary3_transport.o cpqary3_mem.o	\
		cpqary3_scsi.o cpqary3_util.o cpqary3_ioctl.o	\
		cpqary3_bd.o

#
#	ISCSI_INITIATOR module
#
ISCSI_INITIATOR_OBJS =	chap.o iscsi_io.o iscsi_thread.o	\
			iscsi_ioctl.o iscsid.o iscsi.o		\
			iscsi_login.o isns_client.o iscsiAuthClient.o	\
			iscsi_lun.o iscsiAuthClientGlue.o	\
			iscsi_net.o nvfile.o iscsi_cmd.o	\
			iscsi_queue.o persistent.o iscsi_conn.o	\
			iscsi_sess.o radius_auth.o iscsi_crc.o	\
			iscsi_stats.o radius_packet.o iscsi_doorclt.o	\
			iscsi_targetparam.o utils.o kifconf.o

#
#	ntxn 10Gb/1Gb NIC driver module
#
NTXN_OBJS =	unm_nic_init.o unm_gem.o unm_nic_hw.o unm_ndd.o	\
		unm_nic_main.o unm_nic_isr.o unm_nic_ctx.o niu.o

#
#	Myricom 10Gb NIC driver module
#
MYRI10GE_OBJS =	myri10ge.o myri10ge_lro.o

#	nulldriver module
#
NULLDRIVER_OBJS =	nulldriver.o

TPM_OBJS =	tpm.o tpm_hcall.o

#
# USB Fast ethernet drivers
#
USBGEM_OBJS = usbgem.o
AXF_OBJS = axf_usbgem.o
UDMF_OBJS = udmf_usbgem.o
URF_OBJS = urf_usbgem.o
UPF_OBJS = upf_usbgem.o<|MERGE_RESOLUTION|>--- conflicted
+++ resolved
@@ -1239,32 +1239,6 @@
 
 SHAREFS_OBJS +=	sharetab.o	sharefs_vfsops.o	sharefs_vnops.o
 
-<<<<<<< HEAD
-SPEC_OBJS +=	specsubr.o	specvfsops.o	specvnops.o
-
-SOCK_OBJS +=	socksubr.o	sockvfsops.o	sockparams.o	\
-		socksyscalls.o	socktpi.o	sockstr.o \
-		sockcommon_vnops.o	sockcommon_subr.o \
-		sockcommon_sops.o	sockcommon.o	\
-		sock_notsupp.o	socknotify.o \
-		sodirect.o	sockfilter.o
-
-TMPFS_OBJS +=	tmp_dir.o	tmp_subr.o	tmp_tnode.o	tmp_vfsops.o \
-		tmp_vnops.o
-
-UDFS_OBJS +=	udf_alloc.o	udf_bmap.o	udf_dir.o	\
-		udf_inode.o	udf_subr.o	udf_vfsops.o	\
-		udf_vnops.o
-
-UFS_OBJS +=	ufs_alloc.o	ufs_bmap.o	ufs_dir.o 	ufs_xattr.o \
-		ufs_inode.o	ufs_subr.o	ufs_tables.o	ufs_vfsops.o \
-		ufs_vnops.o	quota.o		quotacalls.o	quota_ufs.o \
-		ufs_filio.o	ufs_lockfs.o	ufs_thread.o	ufs_trans.o \
-		ufs_acl.o	ufs_panic.o	ufs_directio.o	ufs_log.o \
-		ufs_extvnops.o	ufs_snap.o	lufs.o		lufs_thread.o \
-		lufs_log.o	lufs_map.o	lufs_top.o	lufs_debug.o
-=======
->>>>>>> 83d8f24d
 VSCAN_OBJS +=	vscan_drv.o	vscan_svc.o vscan_door.o
 
 NSMB_OBJS +=	smb_conn.o	smb_dev.o	smb_iod.o	smb_pass.o \
