/*
 * CDDL HEADER START
 *
 * The contents of this file are subject to the terms of the
 * Common Development and Distribution License (the "License").
 * You may not use this file except in compliance with the License.
 *
 * You can obtain a copy of the license at usr/src/OPENSOLARIS.LICENSE
 * or http://www.opensolaris.org/os/licensing.
 * See the License for the specific language governing permissions
 * and limitations under the License.
 *
 * When distributing Covered Code, include this CDDL HEADER in each
 * file and include the License file at usr/src/OPENSOLARIS.LICENSE.
 * If applicable, add the following below this CDDL HEADER, with the
 * fields enclosed by brackets "[]" replaced with your own identifying
 * information: Portions Copyright [yyyy] [name of copyright owner]
 *
 * CDDL HEADER END
 */

/*
 * Copyright 2015 Nexenta Systems, Inc.  All rights reserved.
 * Copyright 2016 Joyent, Inc.
 * Copyright (c) 1988, 2010, Oracle and/or its affiliates. All rights reserved.
 * Copyright (c) 2015, Joyent, Inc.
 */

/*	Copyright (c) 1983, 1984, 1985, 1986, 1987, 1988, 1989 AT&T	*/
/*	  All Rights Reserved  	*/

/*
 * University Copyright- Copyright (c) 1982, 1986, 1988
 * The Regents of the University of California
 * All Rights Reserved
 *
 * University Acknowledgment- Portions of this document are derived from
 * software developed by the University of California, Berkeley, and its
 * contributors.
 */

#include <sys/types.h>
#include <sys/param.h>
#include <sys/systm.h>
#include <sys/cpuvar.h>
#include <sys/errno.h>
#include <sys/cred.h>
#include <sys/user.h>
#include <sys/uio.h>
#include <sys/vfs.h>
#include <sys/vnode.h>
#include <sys/pathname.h>
#include <sys/proc.h>
#include <sys/vtrace.h>
#include <sys/sysmacros.h>
#include <sys/debug.h>
#include <sys/dirent.h>
#include <c2/audit.h>
#include <sys/zone.h>
#include <sys/dnlc.h>
#include <sys/fs/snode.h>
#include <sys/brand.h>

/* Controls whether paths are stored with vnodes. */
int vfs_vnode_path = 1;

int
lookupname(
	char *fnamep,
	enum uio_seg seg,
	int followlink,
	vnode_t **dirvpp,
	vnode_t **compvpp)
{
	return (lookupnameatcred(fnamep, seg, followlink, dirvpp, compvpp, NULL,
	    CRED()));
}

/*
 * Lookup the user file name,
 * Handle allocation and freeing of pathname buffer, return error.
 */
int
lookupnameatcred(
	char *fnamep,			/* user pathname */
	enum uio_seg seg,		/* addr space that name is in */
	int followlink,			/* follow sym links */
	vnode_t **dirvpp,		/* ret for ptr to parent dir vnode */
	vnode_t **compvpp,		/* ret for ptr to component vnode */
	vnode_t *startvp,		/* start path search from vp */
	cred_t *cr)			/* credential */
{
	char namebuf[TYPICALMAXPATHLEN];
	struct pathname lookpn;
	int error;

	error = pn_get_buf(fnamep, seg, &lookpn, namebuf, sizeof (namebuf));
	if (error == 0) {
		error = lookuppnatcred(&lookpn, NULL, followlink,
		    dirvpp, compvpp, startvp, cr);
	}
	if (error == ENAMETOOLONG) {
		/*
		 * This thread used a pathname > TYPICALMAXPATHLEN bytes long.
		 */
		if (error = pn_get(fnamep, seg, &lookpn))
			return (error);
		error = lookuppnatcred(&lookpn, NULL, followlink,
		    dirvpp, compvpp, startvp, cr);
		pn_free(&lookpn);
	}

	return (error);
}

int
lookupnameat(char *fnamep, enum uio_seg seg, int followlink,
    vnode_t **dirvpp, vnode_t **compvpp, vnode_t *startvp)
{
	return (lookupnameatcred(fnamep, seg, followlink, dirvpp, compvpp,
	    startvp, CRED()));
}

int
lookuppn(
	struct pathname *pnp,
	struct pathname *rpnp,
	int followlink,
	vnode_t **dirvpp,
	vnode_t **compvpp)
{
	return (lookuppnatcred(pnp, rpnp, followlink, dirvpp, compvpp, NULL,
	    CRED()));
}

/*
 * Lookup the user file name from a given vp, using a specific credential.
 */
int
lookuppnatcred(
	struct pathname *pnp,		/* pathname to lookup */
	struct pathname *rpnp,		/* if non-NULL, return resolved path */
	int followlink,			/* (don't) follow sym links */
	vnode_t **dirvpp,		/* ptr for parent vnode */
	vnode_t **compvpp,		/* ptr for entry vnode */
	vnode_t *startvp,		/* start search from this vp */
	cred_t *cr)			/* user credential */
{
	vnode_t *vp;	/* current directory vp */
	vnode_t *rootvp;
	proc_t *p = curproc;

	if (pnp->pn_pathlen == 0)
		return (ENOENT);

	mutex_enter(&p->p_lock);	/* for u_rdir and u_cdir */
	if ((rootvp = PTOU(p)->u_rdir) == NULL)
		rootvp = rootdir;
	else if (rootvp != rootdir)	/* no need to VN_HOLD rootdir */
		VN_HOLD(rootvp);

	if (pnp->pn_path[0] == '/') {
		vp = rootvp;
	} else {
		vp = (startvp == NULL) ? PTOU(p)->u_cdir : startvp;
	}
	VN_HOLD(vp);
	mutex_exit(&p->p_lock);

	/*
	 * Skip over leading slashes
	 */
	if (pnp->pn_path[0] == '/') {
		do {
			pnp->pn_path++;
			pnp->pn_pathlen--;
		} while (pnp->pn_path[0] == '/');
	}

	return (lookuppnvp(pnp, rpnp, followlink, dirvpp,
	    compvpp, rootvp, vp, cr));
}

int
lookuppnat(struct pathname *pnp, struct pathname *rpnp,
    int followlink, vnode_t **dirvpp, vnode_t **compvpp,
    vnode_t *startvp)
{
	return (lookuppnatcred(pnp, rpnp, followlink, dirvpp, compvpp, startvp,
	    CRED()));
}

/* Private flag to do our getcwd() dirty work */
#define	LOOKUP_CHECKREAD	0x10
#define	LOOKUP_MASK		(~LOOKUP_CHECKREAD)

/*
 * Starting at current directory, translate pathname pnp to end.
 * Leave pathname of final component in pnp, return the vnode
 * for the final component in *compvpp, and return the vnode
 * for the parent of the final component in dirvpp.
 *
 * This is the central routine in pathname translation and handles
 * multiple components in pathnames, separating them at /'s.  It also
 * implements mounted file systems and processes symbolic links.
 *
 * vp is the vnode where the directory search should start.
 *
 * Reference counts: vp must be held prior to calling this function.  rootvp
 * should only be held if rootvp != rootdir.
 */
int
lookuppnvp(
	struct pathname *pnp,		/* pathname to lookup */
	struct pathname *rpnp,		/* if non-NULL, return resolved path */
	int flags,			/* follow symlinks */
	vnode_t **dirvpp,		/* ptr for parent vnode */
	vnode_t **compvpp,		/* ptr for entry vnode */
	vnode_t *rootvp,		/* rootvp */
	vnode_t *vp,			/* directory to start search at */
	cred_t *cr)			/* user's credential */
{
	vnode_t *cvp;	/* current component vp */
	char component[MAXNAMELEN];	/* buffer for component (incl null) */
	int error;
	int nlink;
	int lookup_flags;
	struct pathname presrvd; /* case preserved name */
	struct pathname *pp = NULL;
	vnode_t *startvp;
	vnode_t *zonevp = curproc->p_zone->zone_rootvp;		/* zone root */
	int must_be_directory = 0;
	boolean_t retry_with_kcred;
	uint32_t auditing = AU_AUDITING();

	CPU_STATS_ADDQ(CPU, sys, namei, 1);
	nlink = 0;
	cvp = NULL;
	if (rpnp)
		rpnp->pn_pathlen = 0;

	lookup_flags = dirvpp ? LOOKUP_DIR : 0;
	if (flags & FIGNORECASE) {
		lookup_flags |= FIGNORECASE;
		pn_alloc(&presrvd);
		pp = &presrvd;
	}

	if (auditing)
		audit_anchorpath(pnp, vp == rootvp);

	/*
	 * Eliminate any trailing slashes in the pathname.
	 * If there are any, we must follow all symlinks.
	 * Also, we must guarantee that the last component is a directory.
	 */
	if (pn_fixslash(pnp)) {
		flags |= FOLLOW;
		must_be_directory = 1;
	}

	startvp = vp;
next:
	retry_with_kcred = B_FALSE;

	/*
	 * Make sure we have a directory.
	 */
	if (vp->v_type != VDIR) {
		error = ENOTDIR;
		goto bad;
	}

	if (rpnp && VN_CMP(vp, rootvp))
		(void) pn_set(rpnp, "/");

	/*
	 * Process the next component of the pathname.
	 */
	if (error = pn_getcomponent(pnp, component)) {
		goto bad;
	}

	/*
	 * Handle "..": two special cases.
	 * 1. If we're at the root directory (e.g. after chroot or
	 *    zone_enter) then change ".." to "." so we can't get
	 *    out of this subtree.
	 * 2. If this vnode is the root of a mounted file system,
	 *    then replace it with the vnode that was mounted on
	 *    so that we take the ".." in the other file system.
	 */
	if (component[0] == '.' && component[1] == '.' && component[2] == 0) {
checkforroot:
		if (VN_CMP(vp, rootvp) || VN_CMP(vp, zonevp)) {
			component[1] = '\0';
		} else if (vp->v_flag & VROOT) {
			vfs_t *vfsp;
			cvp = vp;

			/*
			 * While we deal with the vfs pointer from the vnode
			 * the filesystem could have been forcefully unmounted
			 * and the vnode's v_vfsp could have been invalidated
			 * by VFS_UNMOUNT. Hence, we cache v_vfsp and use it
			 * with vfs_rlock_wait/vfs_unlock.
			 * It is safe to use the v_vfsp even it is freed by
			 * VFS_UNMOUNT because vfs_rlock_wait/vfs_unlock
			 * do not dereference v_vfsp. It is just used as a
			 * magic cookie.
			 * One more corner case here is the memory getting
			 * reused for another vfs structure. In this case
			 * lookuppnvp's vfs_rlock_wait will succeed, domount's
			 * vfs_lock will fail and domount will bail out with an
			 * error (EBUSY).
			 */
			vfsp = cvp->v_vfsp;

			/*
			 * This lock is used to synchronize
			 * mounts/unmounts and lookups.
			 * Threads doing mounts/unmounts hold the
			 * writers version vfs_lock_wait().
			 */

			vfs_rlock_wait(vfsp);

			/*
			 * If this vnode is on a file system that
			 * has been forcibly unmounted,
			 * we can't proceed. Cancel this operation
			 * and return EIO.
			 *
			 * vfs_vnodecovered is NULL if unmounted.
			 * Currently, nfs uses VFS_UNMOUNTED to
			 * check if it's a forced-umount. Keep the
			 * same checking here as well even though it
			 * may not be needed.
			 */
			if (((vp = cvp->v_vfsp->vfs_vnodecovered) == NULL) ||
			    (cvp->v_vfsp->vfs_flag & VFS_UNMOUNTED)) {
				vfs_unlock(vfsp);
				VN_RELE(cvp);
				if (pp)
					pn_free(pp);
				return (EIO);
			}
			VN_HOLD(vp);
			vfs_unlock(vfsp);
			VN_RELE(cvp);
			cvp = NULL;
			/*
			 * Crossing mount points. For eg: We are doing
			 * a lookup of ".." for file systems root vnode
			 * mounted here, and VOP_LOOKUP() (with covered vnode)
			 * will be on underlying file systems mount point
			 * vnode. Set retry_with_kcred flag as we might end
			 * up doing VOP_LOOKUP() with kcred if required.
			 */
			retry_with_kcred = B_TRUE;
			goto checkforroot;
		}
	}

	/*
	 * LOOKUP_CHECKREAD is a private flag used by vnodetopath() to indicate
	 * that we need to have read permission on every directory in the entire
	 * path.  This is used to ensure that a forward-lookup of a cached value
	 * has the same effect as a reverse-lookup when the cached value cannot
	 * be found.
	 */
	if ((flags & LOOKUP_CHECKREAD) &&
	    (error = VOP_ACCESS(vp, VREAD, 0, cr, NULL)) != 0)
		goto bad;

	/*
	 * Perform a lookup in the current directory.
	 */
	error = VOP_LOOKUP(vp, component, &cvp, pnp, lookup_flags,
	    rootvp, cr, NULL, NULL, pp);

	/*
	 * Retry with kcred - If crossing mount points & error is EACCES.
	 *
	 * If we are crossing mount points here and doing ".." lookup,
	 * VOP_LOOKUP() might fail if the underlying file systems
	 * mount point has no execute permission. In cases like these,
	 * we retry VOP_LOOKUP() by giving as much privilage as possible
	 * by passing kcred credentials.
	 *
	 * In case of hierarchical file systems, passing kcred still may
	 * or may not work.
	 * For eg: UFS FS --> Mount NFS FS --> Again mount UFS on some
	 *			directory inside NFS FS.
	 */
	if ((error == EACCES) && retry_with_kcred)
		error = VOP_LOOKUP(vp, component, &cvp, pnp, lookup_flags,
		    rootvp, zone_kcred(), NULL, NULL, pp);

	if (error) {
		cvp = NULL;
		/*
		 * On error, return hard error if
		 * (a) we're not at the end of the pathname yet, or
		 * (b) the caller didn't want the parent directory, or
		 * (c) we failed for some reason other than a missing entry.
		 */
		if (pn_pathleft(pnp) || dirvpp == NULL || error != ENOENT)
			goto bad;
		if (auditing) {	/* directory access */
			if (error = audit_savepath(pnp, vp, vp, error, cr))
				goto bad_noaudit;
		}

		pn_setlast(pnp);
		/*
		 * We inform the caller that the desired entry must be
		 * a directory by adding a '/' to the component name.
		 */
		if (must_be_directory && (error = pn_addslash(pnp)) != 0)
			goto bad;
		*dirvpp = vp;
		if (compvpp != NULL)
			*compvpp = NULL;
		if (rootvp != rootdir)
			VN_RELE(rootvp);
		if (pp)
			pn_free(pp);
		return (0);
	}

	/*
	 * Traverse mount points.
	 * XXX why don't we need to hold a read lock here (call vn_vfsrlock)?
	 * What prevents a concurrent update to v_vfsmountedhere?
	 * 	Possible answer: if mounting, we might not see the mount
	 *	if it is concurrently coming into existence, but that's
	 *	really not much different from the thread running a bit slower.
	 *	If unmounting, we may get into traverse() when we shouldn't,
	 *	but traverse() will catch this case for us.
	 *	(For this to work, fetching v_vfsmountedhere had better
	 *	be atomic!)
	 */
	if (vn_mountedvfs(cvp) != NULL) {
		if ((error = traverse(&cvp)) != 0)
			goto bad;
	}

	/*
	 * If we hit a symbolic link and there is more path to be
	 * translated or this operation does not wish to apply
	 * to a link, then place the contents of the link at the
	 * front of the remaining pathname.
	 */
	if (cvp->v_type == VLNK && ((flags & FOLLOW) || pn_pathleft(pnp))) {
		struct pathname linkpath;

		if (++nlink > MAXSYMLINKS) {
			error = ELOOP;
			goto bad;
		}
		pn_alloc(&linkpath);
		if (error = pn_getsymlink(cvp, &linkpath, cr)) {
			pn_free(&linkpath);
			goto bad;
		}

		if (auditing)
			audit_symlink(pnp, &linkpath);

		if (pn_pathleft(&linkpath) == 0)
			(void) pn_set(&linkpath, ".");
		error = pn_insert(pnp, &linkpath, strlen(component));
		pn_free(&linkpath);
		if (error)
			goto bad;
		VN_RELE(cvp);
		cvp = NULL;
		if (pnp->pn_pathlen == 0) {
			error = ENOENT;
			goto bad;
		}
		if (pnp->pn_path[0] == '/') {
			do {
				pnp->pn_path++;
				pnp->pn_pathlen--;
			} while (pnp->pn_path[0] == '/');
			VN_RELE(vp);
			vp = rootvp;
			VN_HOLD(vp);
		}
		if (auditing)
			audit_anchorpath(pnp, vp == rootvp);
		if (pn_fixslash(pnp)) {
			flags |= FOLLOW;
			must_be_directory = 1;
		}
		goto next;
	}

	/*
	 * If rpnp is non-NULL, remember the resolved path name therein.
	 * Do not include "." components.  Collapse occurrences of
	 * "previous/..", so long as "previous" is not itself "..".
	 * Exhausting rpnp results in error ENAMETOOLONG.
	 */
	if (rpnp && strcmp(component, ".") != 0) {
		size_t len;

		if (strcmp(component, "..") == 0 &&
		    rpnp->pn_pathlen != 0 &&
		    !((rpnp->pn_pathlen > 2 &&
		    strncmp(rpnp->pn_path+rpnp->pn_pathlen-3, "/..", 3) == 0) ||
		    (rpnp->pn_pathlen == 2 &&
		    strncmp(rpnp->pn_path, "..", 2) == 0))) {
			while (rpnp->pn_pathlen &&
			    rpnp->pn_path[rpnp->pn_pathlen-1] != '/')
				rpnp->pn_pathlen--;
			if (rpnp->pn_pathlen > 1)
				rpnp->pn_pathlen--;
			rpnp->pn_path[rpnp->pn_pathlen] = '\0';
		} else {
			if (rpnp->pn_pathlen != 0 &&
			    rpnp->pn_path[rpnp->pn_pathlen-1] != '/')
				rpnp->pn_path[rpnp->pn_pathlen++] = '/';
			if (flags & FIGNORECASE) {
				/*
				 * Return the case-preserved name
				 * within the resolved path.
				 */
				error = copystr(pp->pn_buf,
				    rpnp->pn_path + rpnp->pn_pathlen,
				    rpnp->pn_bufsize - rpnp->pn_pathlen, &len);
			} else {
				error = copystr(component,
				    rpnp->pn_path + rpnp->pn_pathlen,
				    rpnp->pn_bufsize - rpnp->pn_pathlen, &len);
			}
			if (error)	/* copystr() returns ENAMETOOLONG */
				goto bad;
			rpnp->pn_pathlen += (len - 1);
			ASSERT(rpnp->pn_bufsize > rpnp->pn_pathlen);
		}
	}

	/*
	 * If no more components, return last directory (if wanted) and
	 * last component (if wanted).
	 */
	if (pn_pathleft(pnp) == 0) {
		/*
		 * If there was a trailing slash in the pathname,
		 * make sure the last component is a directory.
		 */
		if (must_be_directory && cvp->v_type != VDIR) {
			error = ENOTDIR;
			goto bad;
		}
		if (dirvpp != NULL) {
			/*
			 * Check that we have the real parent and not
			 * an alias of the last component.
			 */
			if (vn_compare(vp, cvp)) {
				if (auditing)
					(void) audit_savepath(pnp, cvp, vp,
					    EINVAL, cr);
				pn_setlast(pnp);
				VN_RELE(vp);
				VN_RELE(cvp);
				if (rootvp != rootdir)
					VN_RELE(rootvp);
				if (pp)
					pn_free(pp);
				return (EINVAL);
			}
			*dirvpp = vp;
		} else
			VN_RELE(vp);
		if (auditing)
			(void) audit_savepath(pnp, cvp, vp, 0, cr);
		if (pnp->pn_path == pnp->pn_buf)
			(void) pn_set(pnp, ".");
		else
			pn_setlast(pnp);
		if (rpnp) {
			if (VN_CMP(cvp, rootvp))
				(void) pn_set(rpnp, "/");
			else if (rpnp->pn_pathlen == 0)
				(void) pn_set(rpnp, ".");
		}

		if (compvpp != NULL)
			*compvpp = cvp;
		else
			VN_RELE(cvp);
		if (rootvp != rootdir)
			VN_RELE(rootvp);
		if (pp)
			pn_free(pp);
		return (0);
	}

	/*
	 * Skip over slashes from end of last component.
	 */
	while (pnp->pn_path[0] == '/') {
		pnp->pn_path++;
		pnp->pn_pathlen--;
	}

	/*
	 * Searched through another level of directory:
	 * release previous directory handle and save new (result
	 * of lookup) as current directory.
	 */
	VN_RELE(vp);
	vp = cvp;
	cvp = NULL;
	goto next;

bad:
	if (auditing)	/* reached end of path */
		(void) audit_savepath(pnp, cvp, vp, error, cr);
bad_noaudit:
	/*
	 * Error.  Release vnodes and return.
	 */
	if (cvp)
		VN_RELE(cvp);
	/*
	 * If the error was ESTALE and the current directory to look in
	 * was the root for this lookup, the root for a mounted file
	 * system, or the starting directory for lookups, then
	 * return ENOENT instead of ESTALE.  In this case, no recovery
	 * is possible by the higher level.  If ESTALE was returned for
	 * some intermediate directory along the path, then recovery
	 * is potentially possible and retrying from the higher level
	 * will either correct the situation by purging stale cache
	 * entries or eventually get back to the point where no recovery
	 * is possible.
	 */
	if (error == ESTALE &&
	    (VN_CMP(vp, rootvp) || (vp->v_flag & VROOT) || vp == startvp))
		error = ENOENT;
	VN_RELE(vp);
	if (rootvp != rootdir)
		VN_RELE(rootvp);
	if (pp)
		pn_free(pp);
	return (error);
}

/*
 * Traverse a mount point.  Routine accepts a vnode pointer as a reference
 * parameter and performs the indirection, releasing the original vnode.
 */
int
traverse(vnode_t **cvpp)
{
	int error = 0;
	vnode_t *cvp;
	vnode_t *tvp;
	vfs_t *vfsp;

	cvp = *cvpp;

	/*
	 * If this vnode is mounted on, then we transparently indirect
	 * to the vnode which is the root of the mounted file system.
	 * Before we do this we must check that an unmount is not in
	 * progress on this vnode.
	 */

	for (;;) {
		/*
		 * Try to read lock the vnode.  If this fails because
		 * the vnode is already write locked, then check to
		 * see whether it is the current thread which locked
		 * the vnode.  If it is not, then read lock the vnode
		 * by waiting to acquire the lock.
		 *
		 * The code path in domount() is an example of support
		 * which needs to look up two pathnames and locks one
		 * of them in between the two lookups.
		 */
		error = vn_vfsrlock(cvp);
		if (error) {
			if (!vn_vfswlock_held(cvp))
				error = vn_vfsrlock_wait(cvp);
			if (error != 0) {
				/*
				 * lookuppn() expects a held vnode to be
				 * returned because it promptly calls
				 * VN_RELE after the error return
				 */
				*cvpp = cvp;
				return (error);
			}
		}

		/*
		 * Reached the end of the mount chain?
		 */
		vfsp = vn_mountedvfs(cvp);
		if (vfsp == NULL) {
			vn_vfsunlock(cvp);
			break;
		}

		/*
		 * The read lock must be held across the call to VFS_ROOT() to
		 * prevent a concurrent unmount from destroying the vfs.
		 */
		error = VFS_ROOT(vfsp, &tvp);
		vn_vfsunlock(cvp);

		if (error)
			break;

		VN_RELE(cvp);

		cvp = tvp;
	}

	*cvpp = cvp;
	return (error);
}

/*
 * Return the lowermost vnode if this is a mountpoint.
 */
static vnode_t *
vn_under(vnode_t *vp)
{
	vnode_t *uvp;
	vfs_t *vfsp;

	while (vp->v_flag & VROOT) {

		vfsp = vp->v_vfsp;
		vfs_rlock_wait(vfsp);
		if ((uvp = vfsp->vfs_vnodecovered) == NULL ||
		    (vfsp->vfs_flag & VFS_UNMOUNTED)) {
			vfs_unlock(vfsp);
			break;
		}
		VN_HOLD(uvp);
		vfs_unlock(vfsp);
		VN_RELE(vp);
		vp = uvp;
	}

	return (vp);
}

static int
vnode_match(vnode_t *v1, vnode_t *v2, cred_t *cr)
{
	vattr_t	v1attr, v2attr;

	/*
	 * If we have a device file, check to see if is a cloned open of the
	 * same device.  For self-cloning devices, the major numbers will match.
	 * For devices cloned through the 'clone' driver, the minor number of
	 * the source device will be the same as the major number of the cloned
	 * device.
	 */
	if ((v1->v_type == VCHR || v1->v_type == VBLK) &&
	    v1->v_type == v2->v_type) {
		if ((spec_is_selfclone(v1) || spec_is_selfclone(v2)) &&
		    getmajor(v1->v_rdev) == getmajor(v2->v_rdev))
			return (1);

		if (spec_is_clone(v1) &&
		    getmajor(v1->v_rdev) == getminor(v2->v_rdev))
			return (1);

		if (spec_is_clone(v2) &&
		    getmajor(v2->v_rdev) == getminor(v1->v_rdev))
			return (1);
	}

	v1attr.va_mask = v2attr.va_mask = AT_TYPE;

	/*
	 * This check for symbolic links handles the pseudo-symlinks in procfs.
	 * These particular links have v_type of VDIR, but the attributes have a
	 * type of VLNK.  We need to avoid these links because otherwise if we
	 * are currently in '/proc/self/fd', then '/proc/self/cwd' will compare
	 * as the same vnode.
	 */
	if (VOP_GETATTR(v1, &v1attr, 0, cr, NULL) != 0 ||
	    VOP_GETATTR(v2, &v2attr, 0, cr, NULL) != 0 ||
	    v1attr.va_type == VLNK || v2attr.va_type == VLNK)
		return (0);

	v1attr.va_mask = v2attr.va_mask = AT_TYPE | AT_FSID | AT_NODEID;

	if (VOP_GETATTR(v1, &v1attr, ATTR_REAL, cr, NULL) != 0 ||
	    VOP_GETATTR(v2, &v2attr, ATTR_REAL, cr, NULL) != 0)
		return (0);

	return (v1attr.va_fsid == v2attr.va_fsid &&
	    v1attr.va_nodeid == v2attr.va_nodeid);
}


/*
 * Find the entry in the directory corresponding to the target vnode.
 */
int
dirfindvp(vnode_t *vrootp, vnode_t *dvp, vnode_t *tvp, cred_t *cr, char *dbuf,
    size_t dlen, dirent64_t **rdp)
{
	size_t dbuflen;
	struct iovec iov;
	struct uio uio;
	int error;
	int eof;
	vnode_t *cmpvp;
	struct dirent64 *dp;
	pathname_t pnp;

	ASSERT(dvp->v_type == VDIR);

	/*
	 * This is necessary because of the strange semantics of VOP_LOOKUP().
	 */
	bzero(&pnp, sizeof (pnp));

	eof = 0;

	uio.uio_iov = &iov;
	uio.uio_iovcnt = 1;
	uio.uio_segflg = UIO_SYSSPACE;
	uio.uio_fmode = 0;
	uio.uio_extflg = UIO_COPY_CACHED;
	uio.uio_loffset = 0;

	if ((error = VOP_ACCESS(dvp, VREAD, 0, cr, NULL)) != 0)
		return (error);

	while (!eof) {
		uio.uio_resid = dlen;
		iov.iov_base = dbuf;
		iov.iov_len = dlen;

		(void) VOP_RWLOCK(dvp, V_WRITELOCK_FALSE, NULL);
		error = VOP_READDIR(dvp, &uio, cr, &eof, NULL, 0);
		VOP_RWUNLOCK(dvp, V_WRITELOCK_FALSE, NULL);

		dbuflen = dlen - uio.uio_resid;

		if (error || dbuflen == 0)
			break;

		dp = (dirent64_t *)dbuf;
		while ((intptr_t)dp < (intptr_t)dbuf + dbuflen) {
			/*
			 * Ignore '.' and '..' entries
			 */
			if (strcmp(dp->d_name, ".") == 0 ||
			    strcmp(dp->d_name, "..") == 0) {
				dp = (dirent64_t *)((intptr_t)dp +
				    dp->d_reclen);
				continue;
			}

			error = VOP_LOOKUP(dvp, dp->d_name, &cmpvp, &pnp, 0,
			    vrootp, cr, NULL, NULL, NULL);

			/*
			 * We only want to bail out if there was an error other
			 * than ENOENT.  Otherwise, it could be that someone
			 * just removed an entry since the readdir() call, and
			 * the entry we want is further on in the directory.
			 */
			if (error == 0) {
				if (vnode_match(tvp, cmpvp, cr)) {
					VN_RELE(cmpvp);
					*rdp = dp;
					return (0);
				}

				VN_RELE(cmpvp);
			} else if (error != ENOENT) {
				return (error);
			}

			dp = (dirent64_t *)((intptr_t)dp + dp->d_reclen);
		}
	}

	/*
	 * Something strange has happened, this directory does not contain the
	 * specified vnode.  This should never happen in the normal case, since
	 * we ensured that dvp is the parent of vp.  This is possible in some
	 * rare conditions (races and the special .zfs directory).
	 */
	if (error == 0) {
		error = VOP_LOOKUP(dvp, ".zfs", &cmpvp, &pnp, 0, vrootp, cr,
		    NULL, NULL, NULL);
		if (error == 0) {
			if (vnode_match(tvp, cmpvp, cr)) {
				(void) strcpy(dp->d_name, ".zfs");
				dp->d_reclen = strlen(".zfs");
				dp->d_off = 2;
				dp->d_ino = 1;
				*rdp = dp;
			} else {
				error = ENOENT;
			}
			VN_RELE(cmpvp);
		}
	}

	return (error);
}

/*
 * Given a global path (from rootdir), and a vnode that is the current root,
 * return the portion of the path that is beneath the current root or NULL on
 * failure.  The path MUST be a resolved path (no '..' entries or symlinks),
 * otherwise this function will fail.
 */
static char *
localpath(char *path, struct vnode *vrootp, cred_t *cr)
{
	vnode_t *vp;
	vnode_t *cvp;
	char component[MAXNAMELEN];
	char *ret = NULL;
	pathname_t pn;

	/*
	 * We use vn_compare() instead of VN_CMP() in order to detect lofs
	 * mounts and stacked vnodes.
	 */
	if (vn_compare(vrootp, rootdir))
		return (path);

	if (pn_get(path, UIO_SYSSPACE, &pn) != 0)
		return (NULL);

	vp = rootdir;
	VN_HOLD(vp);

	if (vn_ismntpt(vp) && traverse(&vp) != 0) {
		VN_RELE(vp);
		pn_free(&pn);
		return (NULL);
	}

	while (pn_pathleft(&pn)) {
		pn_skipslash(&pn);

		if (pn_getcomponent(&pn, component) != 0)
			break;

		if (VOP_LOOKUP(vp, component, &cvp, &pn, 0, rootdir, cr,
		    NULL, NULL, NULL) != 0)
			break;
		VN_RELE(vp);
		vp = cvp;

		if (vn_ismntpt(vp) && traverse(&vp) != 0)
			break;

		if (vn_compare(vp, vrootp)) {
			ret = path + (pn.pn_path - pn.pn_buf);
			break;
		}
	}

	VN_RELE(vp);
	pn_free(&pn);

	return (ret);
}

/*
 * Clean a stale v_path from a vnode.  This is only performed if the v_path has
 * not been altered since it was found to be stale
 */
static void
vnode_clear_vpath(vnode_t *vp, char *vpath_old)
{
	mutex_enter(&vp->v_lock);
	if (vp->v_path != vn_vpath_empty && vp->v_path == vpath_old) {
		vp->v_path = vn_vpath_empty;
		mutex_exit(&vp->v_lock);
		kmem_free(vpath_old, strlen(vpath_old) + 1);
	} else {
		mutex_exit(&vp->v_lock);
	}
}

/*
 * Validate that a pathname refers to a given vnode.
 */
static int
vnode_valid_pn(vnode_t *vp, vnode_t *vrootp, pathname_t *pn, pathname_t *rpn,
    int flags, cred_t *cr)
{
	vnode_t *compvp;
	/*
	 * If we are in a zone or a chroot environment, then we have to
	 * take additional steps, since the path to the root might not
	 * be readable with the current credentials, even though the
	 * process can legitmately access the file.  In this case, we
	 * do the following:
	 *
	 * lookuppnvp() with all privileges to get the resolved path.
	 * call localpath() to get the local portion of the path, and
	 * continue as normal.
	 *
	 * If the the conversion to a local path fails, then we continue
	 * as normal.  This is a heuristic to make process object file
	 * paths available from within a zone.  Because lofs doesn't
	 * support page operations, the vnode stored in the seg_t is
	 * actually the underlying real vnode, not the lofs node itself.
	 * Most of the time, the lofs path is the same as the underlying
	 * vnode (for example, /usr/lib/libc.so.1).
	 */
	if (vrootp != rootdir) {
		char *local = NULL;

		VN_HOLD(rootdir);
		if (lookuppnvp(pn, rpn, FOLLOW, NULL, &compvp, rootdir,
		    rootdir, kcred) == 0) {
			local = localpath(rpn->pn_path, vrootp, kcred);
			VN_RELE(compvp);
		}

		/*
		 * The original pn was changed through lookuppnvp().
		 * Set it to local for next validation attempt.
		 */
		if (local) {
			(void) pn_set(pn, local);
		} else {
			return (1);
		}
	}

	/*
	 * We should have a local path at this point, so start the search from
	 * the root of the current process.
	 */
	VN_HOLD(vrootp);
	if (vrootp != rootdir)
		VN_HOLD(vrootp);
	if (lookuppnvp(pn, rpn, FOLLOW | flags, NULL, &compvp, vrootp, vrootp,
	    cr) == 0) {
		/*
		 * Check to see if the returned vnode is the same as the one we
		 * expect.
		 */
		if (vn_compare(vp, compvp) ||
		    vnode_match(vp, compvp, cr)) {
			VN_RELE(compvp);
			return (0);
		} else {
			VN_RELE(compvp);
		}
	}

	return (1);
}

/*
 * Struct for tracking vnodes with invalidated v_path entries during a
 * dirtopath reverse lookup.  By keepeing adequate state, those vnode can be
 * revisted to populate v_path.
 */
struct dirpath_walk {
	struct dirpath_walk	*dw_next;
	vnode_t			*dw_vnode;
	vnode_t			*dw_pvnode;
	size_t			dw_len;
	char			*dw_name;
};

/*
 * Given a directory, return the full, resolved path.  This looks up "..",
 * searches for the given vnode in the parent, appends the component, etc.  It
 * is used to implement vnodetopath() and getcwd() when the cached path fails.
 */
static int
dirtopath(vnode_t *vrootp, vnode_t *vp, char *buf, size_t buflen, int flags,
    cred_t *cr)
{
	pathname_t	pn, rpn, emptypn;
	vnode_t		*pvp = NULL, *startvp = vp;
	int		err = 0;
	size_t		complen;
	dirent64_t	*dp;
	char		*bufloc, *dbuf;
	const size_t	dlen = DIRENT64_RECLEN(MAXPATHLEN);
	struct dirpath_walk *dw_chain = NULL, *dw_entry;

	/* Operation only allowed on directories */
	ASSERT(vp->v_type == VDIR);

	/* We must have at least enough space for "/" */
	if (buflen < 2)
		return (ENAMETOOLONG);

	/* Start at end of string with terminating null */
	bufloc = &buf[buflen - 1];
	*bufloc = '\0';

	pn_alloc(&pn);
	pn_alloc(&rpn);
	dbuf = kmem_alloc(dlen, KM_SLEEP);
	bzero(&emptypn, sizeof (emptypn));

	/*
	 * Begin with an additional reference on vp.  This will be decremented
	 * during the loop.
	 */
	VN_HOLD(vp);

	for (;;) {
		int vprivs;
		hrtime_t cached_stamp;

		/*
		 * Return if we've reached the root.  If the buffer is empty,
		 * return '/'.  We explicitly don't use vn_compare(), since it
		 * compares the real vnodes.  A lofs mount of '/' would produce
		 * incorrect results otherwise.
		 */
		if (VN_CMP(vrootp, vp)) {
			if (*bufloc == '\0')
				*--bufloc = '/';
			break;
		}

		/*
		 * If we've reached the VFS root, something has gone wrong.  We
		 * should have reached the root in the above check.  The only
		 * explantation is that 'vp' is not contained withing the given
		 * root, in which case we return EPERM.
		 */
		if (VN_CMP(rootdir, vp)) {
			err = EPERM;
			goto out;
		}

		/*
		 * Shortcut: see if this vnode has correct v_path. If so,
		 * we have the work done.
		 */
		mutex_enter(&vp->v_lock);
		if (vp->v_path != vn_vpath_empty &&
		    pn_set(&pn, vp->v_path) == 0) {
			cached_stamp = vp->v_path_stamp;
			mutex_exit(&vp->v_lock);
			rpn.pn_path = rpn.pn_buf;

			/* Ensure the v_path pointing to correct vnode */
			if (vnode_valid_pn(vp, vrootp, &pn, &rpn, flags,
			    cr) == 0) {
				complen = strlen(rpn.pn_path);
				bufloc -= complen;
				if (bufloc < buf) {
					err = ERANGE;
					goto out;
				}
				bcopy(rpn.pn_path, bufloc, complen);
				break;
			} else {
				/*
				 * Immediately nuke cached v_path entries known
				 * to be invalid.
				 */
				vn_clearpath(vp, cached_stamp);
			}
		} else {
			mutex_exit(&vp->v_lock);
		}

		/*
		 * Shortcuts failed, search for this vnode in its parent.  If
		 * this is a mountpoint, then get the vnode underneath.
		 */
		if (vp->v_flag & VROOT)
			vp = vn_under(vp);
		if ((err = VOP_LOOKUP(vp, "..", &pvp, &emptypn, 0, vrootp, cr,
		    NULL, NULL, NULL)) != 0)
			goto out;

		/*
		 * With extended attributes, it's possible for a directory to
		 * have a parent that is a regular file.  Check for that here.
		 */
		if (pvp->v_type != VDIR) {
			err = ENOTDIR;
			goto out;
		}

		/*
		 * If this is true, something strange has happened.  This is
		 * only true if we are the root of a filesystem, which should
		 * have been caught by the check above.
		 */
		if (VN_CMP(pvp, vp)) {
			err = ENOENT;
			goto out;
		}

		/*
		 * Check if we have read and search privilege so, that
		 * we can lookup the path in the directory
		 */
		vprivs = (flags & LOOKUP_CHECKREAD) ? VREAD | VEXEC : VEXEC;
		if ((err = VOP_ACCESS(pvp, vprivs, 0, cr, NULL)) != 0) {
			goto out;
		}

		/*
		 * Search the parent directory for the entry corresponding to
		 * this vnode.
		 */
		if ((err = dirfindvp(vrootp, pvp, vp, cr, dbuf, dlen, &dp))
		    != 0)
			goto out;
		complen = strlen(dp->d_name);
		bufloc -= complen;
		if (bufloc <= buf) {
			err = ENAMETOOLONG;
			goto out;
		}
		bcopy(dp->d_name, bufloc, complen);

		/* Prepend a slash to the current path.  */
		*--bufloc = '/';

		/*
		 * Record the name and directory for later reconstruction and
		 * link it up with the others.
		 */
		dw_entry = kmem_alloc(sizeof (*dw_entry), KM_SLEEP);
		dw_entry->dw_name = kmem_alloc(complen + 1, KM_SLEEP);
		VN_HOLD(dw_entry->dw_vnode = vp);
		VN_HOLD(dw_entry->dw_pvnode = pvp);
		bcopy(dp->d_name, dw_entry->dw_name, complen + 1);
		dw_entry->dw_len = complen;
		dw_entry->dw_next = dw_chain;
		dw_chain = dw_entry;

		/* And continue with the next component */
		VN_RELE(vp);
		vp = pvp;
		pvp = NULL;
	}

	/*
	 * Place the path at the beginning of the buffer.
	 */
	if (bufloc != buf)
		ovbcopy(bufloc, buf, buflen - (bufloc - buf));

out:
	/*
	 * Walk over encountered directory entries which were afflicted with a
	 * stale or absent v_path.  If the dirtopath was successful, we should
	 * possess the necessary information to populate all of them with a
	 * valid v_path.
	 *
	 * While processing this list, it is safe to call vn_setpath despite
	 * the fact that racing vnode actions may have altered v_path entries
	 * while the above loopwas still executing.  Any updated entries will
	 * have a newer v_path_stamp value which prevents an invalid overwrite.
	 *
	 * If an error was encountered during the search, freeing the chain is
	 * still required.
	 */
	dw_entry = dw_chain;
	while (dw_entry != NULL) {
		struct dirpath_walk *next = dw_entry->dw_next;

		if (err == 0) {
			vn_setpath(NULL, dw_entry->dw_pvnode,
			    dw_entry->dw_vnode, dw_entry->dw_name,
			    dw_entry->dw_len);
		}

		VN_RELE(dw_entry->dw_vnode);
		VN_RELE(dw_entry->dw_pvnode);
		kmem_free(dw_entry->dw_name, dw_entry->dw_len + 1);
		kmem_free(dw_entry, sizeof (*dw_entry));
		dw_entry = next;
	}

	/*
	 * If the error was ESTALE and the current directory to look in
	 * was the root for this lookup, the root for a mounted file
	 * system, or the starting directory for lookups, then
	 * return ENOENT instead of ESTALE.  In this case, no recovery
	 * is possible by the higher level.  If ESTALE was returned for
	 * some intermediate directory along the path, then recovery
	 * is potentially possible and retrying from the higher level
	 * will either correct the situation by purging stale cache
	 * entries or eventually get back to the point where no recovery
	 * is possible.
	 */
	if (err == ESTALE &&
	    (VN_CMP(vp, vrootp) || (vp->v_flag & VROOT) || vp == startvp))
		err = ENOENT;

	kmem_free(dbuf, dlen);
	VN_RELE(vp);
	if (pvp)
		VN_RELE(pvp);
	pn_free(&pn);
	pn_free(&rpn);

	return (err);
}

/*
 * The additional flag, LOOKUP_CHECKREAD, is used to enforce artificial
 * constraints in order to be standards compliant.  For example, if we have
 * the cached path of '/foo/bar', and '/foo' has permissions 100 (execute
 * only), then we can legitimately look up the path to the current working
 * directory without needing read permission.  Existing standards tests,
 * however, assume that we are determining the path by repeatedly looking up
 * "..".  We need to keep this behavior in order to maintain backwards
 * compatibility.
 */
static int
vnodetopath_common(vnode_t *vrootp, vnode_t *vp, char *buf, size_t buflen,
    cred_t *cr, int flags)
{
<<<<<<< HEAD
	pathname_t pn;
	int ret = 0;
	vnode_t *realvp;
	boolean_t doclose = B_FALSE;
=======
	pathname_t pn, rpn;
	int ret;
	vnode_t *compvp, *realvp;
	proc_t *p = curproc;
	int doclose = 0;
>>>>>>> 79809f9c

	/*
	 * If vrootp is NULL, get the root for curproc.  Callers with any other
	 * requirements should pass in a different vrootp.
	 */
	if (vrootp == NULL) {
		proc_t *p = curproc;

		mutex_enter(&p->p_lock);
		if ((vrootp = PTOU(p)->u_rdir) == NULL)
			vrootp = rootdir;
		VN_HOLD(vrootp);
		mutex_exit(&p->p_lock);
	} else {
		VN_HOLD(vrootp);
	}

	/*
	 * This is to get around an annoying artifact of the /proc filesystem,
	 * which is the behavior of {cwd/root}.  Trying to resolve this path
	 * will result in /proc/pid/cwd instead of whatever the real working
	 * directory is.  We can't rely on VOP_REALVP(), since that will break
	 * lofs.  The only difference between procfs and lofs is that opening
	 * the file will return the underling vnode in the case of procfs.
	 */
	if (vp->v_type == VDIR && VOP_REALVP(vp, &realvp, NULL) == 0 &&
	    realvp != vp) {
		VN_HOLD(vp);
		if (VOP_OPEN(&vp, FREAD, cr, NULL) == 0)
			doclose = B_TRUE;
		else
			VN_RELE(vp);
	}

	/*
	 * Check to see if we have a valid cached path in the vnode.
	 */
	pn_alloc(&pn);
	mutex_enter(&vp->v_lock);
	if (vp->v_path != vn_vpath_empty) {
		hrtime_t cached_stamp;
		pathname_t rpn;

		cached_stamp = vp->v_path_stamp;
		(void) pn_set(&pn, vp->v_path);
		mutex_exit(&vp->v_lock);

		/* We should only cache absolute paths */
		ASSERT(pn.pn_buf[0] == '/');

		pn_alloc(&rpn);
		if (vnode_valid_pn(vp, vrootp, &pn, &rpn, flags, cr) == 0) {
			/* Return the result, if we're able. */
			if (buflen > rpn.pn_pathlen) {
				bcopy(rpn.pn_path, buf, rpn.pn_pathlen + 1);
			} else {
				ret = ENAMETOOLONG;
			}
			pn_free(&pn);
			pn_free(&rpn);
			goto out;
		}
		pn_free(&rpn);
		vn_clearpath(vp, cached_stamp);
	} else {
		mutex_exit(&vp->v_lock);
	}
	pn_free(&pn);

	if (vp->v_type != VDIR) {
<<<<<<< HEAD
		/*
		 * The reverse lookup tricks used by dirtopath aren't possible
		 * for non-directory entries.  The best which can be done is
		 * clearing any stale v_path so later lookups can potentially
		 * repopulate it with a valid path.
		 */
=======
>>>>>>> 79809f9c
		ret = ENOENT;
	} else {
		ret = dirtopath(vrootp, vp, buf, buflen, flags, cr);
	}

out:
	VN_RELE(vrootp);
	if (doclose) {
		(void) VOP_CLOSE(vp, FREAD, 1, 0, cr, NULL);
		VN_RELE(vp);
	}

	return (ret);
}

int
vnodetopath(vnode_t *vrootp, vnode_t *vp, char *buf, size_t buflen, cred_t *cr)
{
	return (vnodetopath_common(vrootp, vp, buf, buflen, cr, 0));
}

int
dogetcwd(char *buf, size_t buflen)
{
	int ret;
	vnode_t *vp;
	vnode_t *compvp;
	refstr_t *cwd, *oldcwd;
	const char *value;
	pathname_t rpnp, pnp;
	proc_t *p = curproc;

	/*
	 * Check to see if there is a cached version of the cwd.  If so, lookup
	 * the cached value and make sure it is the same vnode.
	 */
	mutex_enter(&p->p_lock);
	if ((cwd = PTOU(p)->u_cwd) != NULL)
		refstr_hold(cwd);
	vp = PTOU(p)->u_cdir;
	VN_HOLD(vp);
	mutex_exit(&p->p_lock);

	/*
	 * Make sure we have permission to access the current directory.
	 */
	if ((ret = VOP_ACCESS(vp, VEXEC, 0, CRED(), NULL)) != 0) {
		if (cwd != NULL)
			refstr_rele(cwd);
		VN_RELE(vp);
		return (ret);
	}

	if (cwd) {
		value = refstr_value(cwd);
		if ((ret = pn_get((char *)value, UIO_SYSSPACE, &pnp)) != 0) {
			refstr_rele(cwd);
			VN_RELE(vp);
			return (ret);
		}

		pn_alloc(&rpnp);

		if (lookuppn(&pnp, &rpnp, NO_FOLLOW, NULL, &compvp) == 0) {

			if (VN_CMP(vp, compvp) &&
			    strcmp(value, rpnp.pn_path) == 0) {
				VN_RELE(compvp);
				VN_RELE(vp);
				pn_free(&pnp);
				pn_free(&rpnp);
				if (strlen(value) + 1 > buflen) {
					refstr_rele(cwd);
					return (ENAMETOOLONG);
				}
				bcopy(value, buf, strlen(value) + 1);
				refstr_rele(cwd);
				return (0);
			}

			VN_RELE(compvp);
		}

		pn_free(&rpnp);
		pn_free(&pnp);

		refstr_rele(cwd);
	}

	ret = vnodetopath_common(NULL, vp, buf, buflen, CRED(),
	    LOOKUP_CHECKREAD);

	VN_RELE(vp);

	/*
	 * Store the new cwd and replace the existing cached copy.
	 */
	if (ret == 0)
		cwd = refstr_alloc(buf);
	else
		cwd = NULL;

	mutex_enter(&p->p_lock);
	oldcwd = PTOU(p)->u_cwd;
	PTOU(p)->u_cwd = cwd;
	mutex_exit(&p->p_lock);

	if (oldcwd)
		refstr_rele(oldcwd);

	return (ret);
}<|MERGE_RESOLUTION|>--- conflicted
+++ resolved
@@ -1335,18 +1335,10 @@
 vnodetopath_common(vnode_t *vrootp, vnode_t *vp, char *buf, size_t buflen,
     cred_t *cr, int flags)
 {
-<<<<<<< HEAD
 	pathname_t pn;
 	int ret = 0;
 	vnode_t *realvp;
 	boolean_t doclose = B_FALSE;
-=======
-	pathname_t pn, rpn;
-	int ret;
-	vnode_t *compvp, *realvp;
-	proc_t *p = curproc;
-	int doclose = 0;
->>>>>>> 79809f9c
 
 	/*
 	 * If vrootp is NULL, get the root for curproc.  Callers with any other
@@ -1417,15 +1409,12 @@
 	pn_free(&pn);
 
 	if (vp->v_type != VDIR) {
-<<<<<<< HEAD
 		/*
 		 * The reverse lookup tricks used by dirtopath aren't possible
 		 * for non-directory entries.  The best which can be done is
 		 * clearing any stale v_path so later lookups can potentially
 		 * repopulate it with a valid path.
 		 */
-=======
->>>>>>> 79809f9c
 		ret = ENOENT;
 	} else {
 		ret = dirtopath(vrootp, vp, buf, buflen, flags, cr);
