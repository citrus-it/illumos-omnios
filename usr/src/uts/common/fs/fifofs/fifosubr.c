--- conflicted
+++ resolved
@@ -22,11 +22,8 @@
 
 /*
  * Copyright (c) 1988, 2010, Oracle and/or its affiliates. All rights reserved.
-<<<<<<< HEAD
  * Copyright 2017 Joyent, Inc.
-=======
  * Copyright 2024 Oxide Computer Company
->>>>>>> cd9ea253
  */
 
 /*
