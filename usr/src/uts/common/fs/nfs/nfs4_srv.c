/*
 * CDDL HEADER START
 *
 * The contents of this file are subject to the terms of the
 * Common Development and Distribution License (the "License").
 * You may not use this file except in compliance with the License.
 *
 * You can obtain a copy of the license at usr/src/OPENSOLARIS.LICENSE
 * or http://www.opensolaris.org/os/licensing.
 * See the License for the specific language governing permissions
 * and limitations under the License.
 *
 * When distributing Covered Code, include this CDDL HEADER in each
 * file and include the License file at usr/src/OPENSOLARIS.LICENSE.
 * If applicable, add the following below this CDDL HEADER, with the
 * fields enclosed by brackets "[]" replaced with your own identifying
 * information: Portions Copyright [yyyy] [name of copyright owner]
 *
 * CDDL HEADER END
 */
/*
 * Copyright (c) 2003, 2010, Oracle and/or its affiliates. All rights reserved.
 */
/*
<<<<<<< HEAD
 * Copyright 2012 Nexenta Systems, Inc. All rights reserved.
 * Copyright (c) 2012 by Delphix. All rights reserved.
=======
 * Copyright 2013 Nexenta Systems, Inc. All rights reserved.
>>>>>>> be6fd75a
 */

/*
 *	Copyright (c) 1983,1984,1985,1986,1987,1988,1989  AT&T.
 *	All Rights Reserved
 */

#include <sys/param.h>
#include <sys/types.h>
#include <sys/systm.h>
#include <sys/cred.h>
#include <sys/buf.h>
#include <sys/vfs.h>
#include <sys/vfs_opreg.h>
#include <sys/vnode.h>
#include <sys/uio.h>
#include <sys/errno.h>
#include <sys/sysmacros.h>
#include <sys/statvfs.h>
#include <sys/kmem.h>
#include <sys/dirent.h>
#include <sys/cmn_err.h>
#include <sys/debug.h>
#include <sys/systeminfo.h>
#include <sys/flock.h>
#include <sys/pathname.h>
#include <sys/nbmlock.h>
#include <sys/share.h>
#include <sys/atomic.h>
#include <sys/policy.h>
#include <sys/fem.h>
#include <sys/sdt.h>
#include <sys/ddi.h>
#include <sys/zone.h>

#include <fs/fs_reparse.h>

#include <rpc/types.h>
#include <rpc/auth.h>
#include <rpc/rpcsec_gss.h>
#include <rpc/svc.h>

#include <nfs/nfs.h>
#include <nfs/export.h>
#include <nfs/nfs_cmd.h>
#include <nfs/lm.h>
#include <nfs/nfs4.h>

#include <sys/strsubr.h>
#include <sys/strsun.h>

#include <inet/common.h>
#include <inet/ip.h>
#include <inet/ip6.h>

#include <sys/tsol/label.h>
#include <sys/tsol/tndb.h>

#define	RFS4_MAXLOCK_TRIES 4	/* Try to get the lock this many times */
static int rfs4_maxlock_tries = RFS4_MAXLOCK_TRIES;
#define	RFS4_LOCK_DELAY 10	/* Milliseconds */
static clock_t  rfs4_lock_delay = RFS4_LOCK_DELAY;
extern struct svc_ops rdma_svc_ops;
extern int nfs_loaned_buffers;
/* End of Tunables */

static int rdma_setup_read_data4(READ4args *, READ4res *);

/*
 * Used to bump the stateid4.seqid value and show changes in the stateid
 */
#define	next_stateid(sp) (++(sp)->bits.chgseq)

/*
 * RFS4_MINLEN_ENTRY4: XDR-encoded size of smallest possible dirent.
 *	This is used to return NFS4ERR_TOOSMALL when clients specify
 *	maxcount that isn't large enough to hold the smallest possible
 *	XDR encoded dirent.
 *
 *	    sizeof cookie (8 bytes) +
 *	    sizeof name_len (4 bytes) +
 *	    sizeof smallest (padded) name (4 bytes) +
 *	    sizeof bitmap4_len (12 bytes) +   NOTE: we always encode len=2 bm4
 *	    sizeof attrlist4_len (4 bytes) +
 *	    sizeof next boolean (4 bytes)
 *
 * RFS4_MINLEN_RDDIR4: XDR-encoded size of READDIR op reply containing
 * the smallest possible entry4 (assumes no attrs requested).
 *	sizeof nfsstat4 (4 bytes) +
 *	sizeof verifier4 (8 bytes) +
 *	sizeof entry4list bool (4 bytes) +
 *	sizeof entry4 	(36 bytes) +
 *	sizeof eof bool  (4 bytes)
 *
 * RFS4_MINLEN_RDDIR_BUF: minimum length of buffer server will provide to
 *	VOP_READDIR.  Its value is the size of the maximum possible dirent
 *	for solaris.  The DIRENT64_RECLEN macro returns	the size of dirent
 *	required for a given name length.  MAXNAMELEN is the maximum
 *	filename length allowed in Solaris.  The first two DIRENT64_RECLEN()
 *	macros are to allow for . and .. entries -- just a minor tweak to try
 *	and guarantee that buffer we give to VOP_READDIR will be large enough
 *	to hold ., .., and the largest possible solaris dirent64.
 */
#define	RFS4_MINLEN_ENTRY4 36
#define	RFS4_MINLEN_RDDIR4 (4 + NFS4_VERIFIER_SIZE + 4 + RFS4_MINLEN_ENTRY4 + 4)
#define	RFS4_MINLEN_RDDIR_BUF \
	(DIRENT64_RECLEN(1) + DIRENT64_RECLEN(2) + DIRENT64_RECLEN(MAXNAMELEN))

/*
 * It would be better to pad to 4 bytes since that's what XDR would do,
 * but the dirents UFS gives us are already padded to 8, so just take
 * what we're given.  Dircount is only a hint anyway.  Currently the
 * solaris kernel is ASCII only, so there's no point in calling the
 * UTF8 functions.
 *
 * dirent64: named padded to provide 8 byte struct alignment
 *	d_ino(8) + d_off(8) + d_reclen(2) + d_name(namelen + null(1) + pad)
 *
 * cookie: uint64_t   +  utf8namelen: uint_t  +   utf8name padded to 8 bytes
 *
 */
#define	DIRENT64_TO_DIRCOUNT(dp) \
	(3 * BYTES_PER_XDR_UNIT + DIRENT64_NAMELEN((dp)->d_reclen))

time_t rfs4_start_time;			/* Initialized in rfs4_srvrinit */

static sysid_t lockt_sysid;		/* dummy sysid for all LOCKT calls */

u_longlong_t	nfs4_srv_caller_id;
uint_t		nfs4_srv_vkey = 0;

verifier4	Write4verf;
verifier4	Readdir4verf;

void	rfs4_init_compound_state(struct compound_state *);

static void	nullfree(caddr_t);
static void	rfs4_op_inval(nfs_argop4 *, nfs_resop4 *, struct svc_req *,
			struct compound_state *);
static void	rfs4_op_access(nfs_argop4 *, nfs_resop4 *, struct svc_req *,
			struct compound_state *);
static void	rfs4_op_close(nfs_argop4 *, nfs_resop4 *, struct svc_req *,
			struct compound_state *);
static void	rfs4_op_commit(nfs_argop4 *, nfs_resop4 *, struct svc_req *,
			struct compound_state *);
static void	rfs4_op_create(nfs_argop4 *, nfs_resop4 *, struct svc_req *,
			struct compound_state *);
static void	rfs4_op_create_free(nfs_resop4 *resop);
static void	rfs4_op_delegreturn(nfs_argop4 *, nfs_resop4 *,
			struct svc_req *, struct compound_state *);
static void	rfs4_op_delegpurge(nfs_argop4 *, nfs_resop4 *,
			struct svc_req *, struct compound_state *);
static void	rfs4_op_getattr(nfs_argop4 *, nfs_resop4 *, struct svc_req *,
			struct compound_state *);
static void	rfs4_op_getattr_free(nfs_resop4 *);
static void	rfs4_op_getfh(nfs_argop4 *, nfs_resop4 *, struct svc_req *,
			struct compound_state *);
static void	rfs4_op_getfh_free(nfs_resop4 *);
static void	rfs4_op_illegal(nfs_argop4 *, nfs_resop4 *, struct svc_req *,
			struct compound_state *);
static void	rfs4_op_link(nfs_argop4 *, nfs_resop4 *, struct svc_req *,
			struct compound_state *);
static void	rfs4_op_lock(nfs_argop4 *, nfs_resop4 *, struct svc_req *,
			struct compound_state *);
static void	lock_denied_free(nfs_resop4 *);
static void	rfs4_op_locku(nfs_argop4 *, nfs_resop4 *, struct svc_req *,
			struct compound_state *);
static void	rfs4_op_lockt(nfs_argop4 *, nfs_resop4 *, struct svc_req *,
			struct compound_state *);
static void	rfs4_op_lookup(nfs_argop4 *, nfs_resop4 *, struct svc_req *,
			struct compound_state *);
static void	rfs4_op_lookupp(nfs_argop4 *, nfs_resop4 *, struct svc_req *,
			struct compound_state *);
static void	rfs4_op_openattr(nfs_argop4 *argop, nfs_resop4 *resop,
				struct svc_req *req, struct compound_state *cs);
static void	rfs4_op_nverify(nfs_argop4 *, nfs_resop4 *, struct svc_req *,
			struct compound_state *);
static void	rfs4_op_open(nfs_argop4 *, nfs_resop4 *, struct svc_req *,
			struct compound_state *);
static void	rfs4_op_open_confirm(nfs_argop4 *, nfs_resop4 *,
			struct svc_req *, struct compound_state *);
static void	rfs4_op_open_downgrade(nfs_argop4 *, nfs_resop4 *,
			struct svc_req *, struct compound_state *);
static void	rfs4_op_putfh(nfs_argop4 *, nfs_resop4 *, struct svc_req *,
			struct compound_state *);
static void	rfs4_op_putpubfh(nfs_argop4 *, nfs_resop4 *, struct svc_req *,
			struct compound_state *);
static void	rfs4_op_putrootfh(nfs_argop4 *, nfs_resop4 *, struct svc_req *,
			struct compound_state *);
static void	rfs4_op_read(nfs_argop4 *, nfs_resop4 *, struct svc_req *,
			struct compound_state *);
static void	rfs4_op_read_free(nfs_resop4 *);
static void	rfs4_op_readdir_free(nfs_resop4 *resop);
static void	rfs4_op_readlink(nfs_argop4 *, nfs_resop4 *, struct svc_req *,
			struct compound_state *);
static void	rfs4_op_readlink_free(nfs_resop4 *);
static void	rfs4_op_release_lockowner(nfs_argop4 *, nfs_resop4 *,
			struct svc_req *, struct compound_state *);
static void	rfs4_op_remove(nfs_argop4 *, nfs_resop4 *, struct svc_req *,
			struct compound_state *);
static void	rfs4_op_rename(nfs_argop4 *, nfs_resop4 *, struct svc_req *,
			struct compound_state *);
static void	rfs4_op_renew(nfs_argop4 *, nfs_resop4 *, struct svc_req *,
			struct compound_state *);
static void	rfs4_op_restorefh(nfs_argop4 *, nfs_resop4 *, struct svc_req *,
			struct compound_state *);
static void	rfs4_op_savefh(nfs_argop4 *, nfs_resop4 *, struct svc_req *,
			struct compound_state *);
static void	rfs4_op_setattr(nfs_argop4 *, nfs_resop4 *, struct svc_req *,
			struct compound_state *);
static void	rfs4_op_verify(nfs_argop4 *, nfs_resop4 *, struct svc_req *,
			struct compound_state *);
static void	rfs4_op_write(nfs_argop4 *, nfs_resop4 *, struct svc_req *,
			struct compound_state *);
static void	rfs4_op_setclientid(nfs_argop4 *, nfs_resop4 *,
			struct svc_req *, struct compound_state *);
static void	rfs4_op_setclientid_confirm(nfs_argop4 *, nfs_resop4 *,
			struct svc_req *req, struct compound_state *);
static void	rfs4_op_secinfo(nfs_argop4 *, nfs_resop4 *, struct svc_req *,
			struct compound_state *);
static void	rfs4_op_secinfo_free(nfs_resop4 *);

static nfsstat4 check_open_access(uint32_t,
				struct compound_state *, struct svc_req *);
nfsstat4 rfs4_client_sysid(rfs4_client_t *, sysid_t *);
void rfs4_ss_clid(rfs4_client_t *);

/*
 * translation table for attrs
 */
struct nfs4_ntov_table {
	union nfs4_attr_u *na;
	uint8_t amap[NFS4_MAXNUM_ATTRS];
	int attrcnt;
	bool_t vfsstat;
};

static void	nfs4_ntov_table_init(struct nfs4_ntov_table *ntovp);
static void	nfs4_ntov_table_free(struct nfs4_ntov_table *ntovp,
				    struct nfs4_svgetit_arg *sargp);

static nfsstat4	do_rfs4_set_attrs(bitmap4 *resp, fattr4 *fattrp,
		    struct compound_state *cs, struct nfs4_svgetit_arg *sargp,
		    struct nfs4_ntov_table *ntovp, nfs4_attr_cmd_t cmd);

fem_t		*deleg_rdops;
fem_t		*deleg_wrops;

rfs4_servinst_t *rfs4_cur_servinst = NULL;	/* current server instance */
kmutex_t	rfs4_servinst_lock;	/* protects linked list */
int		rfs4_seen_first_compound;	/* set first time we see one */

/*
 * NFS4 op dispatch table
 */

struct rfsv4disp {
	void	(*dis_proc)();		/* proc to call */
	void	(*dis_resfree)();	/* frees space allocated by proc */
	int	dis_flags;		/* RPC_IDEMPOTENT, etc... */
};

static struct rfsv4disp rfsv4disptab[] = {
	/*
	 * NFS VERSION 4
	 */

	/* RFS_NULL = 0 */
	{rfs4_op_illegal, nullfree, 0},

	/* UNUSED = 1 */
	{rfs4_op_illegal, nullfree, 0},

	/* UNUSED = 2 */
	{rfs4_op_illegal, nullfree, 0},

	/* OP_ACCESS = 3 */
	{rfs4_op_access, nullfree, RPC_IDEMPOTENT},

	/* OP_CLOSE = 4 */
	{rfs4_op_close, nullfree, 0},

	/* OP_COMMIT = 5 */
	{rfs4_op_commit, nullfree, RPC_IDEMPOTENT},

	/* OP_CREATE = 6 */
	{rfs4_op_create, nullfree, 0},

	/* OP_DELEGPURGE = 7 */
	{rfs4_op_delegpurge, nullfree, 0},

	/* OP_DELEGRETURN = 8 */
	{rfs4_op_delegreturn, nullfree, 0},

	/* OP_GETATTR = 9 */
	{rfs4_op_getattr, rfs4_op_getattr_free, RPC_IDEMPOTENT},

	/* OP_GETFH = 10 */
	{rfs4_op_getfh, rfs4_op_getfh_free, RPC_ALL},

	/* OP_LINK = 11 */
	{rfs4_op_link, nullfree, 0},

	/* OP_LOCK = 12 */
	{rfs4_op_lock, lock_denied_free, 0},

	/* OP_LOCKT = 13 */
	{rfs4_op_lockt, lock_denied_free, 0},

	/* OP_LOCKU = 14 */
	{rfs4_op_locku, nullfree, 0},

	/* OP_LOOKUP = 15 */
	{rfs4_op_lookup, nullfree, (RPC_IDEMPOTENT | RPC_PUBLICFH_OK)},

	/* OP_LOOKUPP = 16 */
	{rfs4_op_lookupp, nullfree, (RPC_IDEMPOTENT | RPC_PUBLICFH_OK)},

	/* OP_NVERIFY = 17 */
	{rfs4_op_nverify, nullfree, RPC_IDEMPOTENT},

	/* OP_OPEN = 18 */
	{rfs4_op_open, rfs4_free_reply, 0},

	/* OP_OPENATTR = 19 */
	{rfs4_op_openattr, nullfree, 0},

	/* OP_OPEN_CONFIRM = 20 */
	{rfs4_op_open_confirm, nullfree, 0},

	/* OP_OPEN_DOWNGRADE = 21 */
	{rfs4_op_open_downgrade, nullfree, 0},

	/* OP_OPEN_PUTFH = 22 */
	{rfs4_op_putfh, nullfree, RPC_ALL},

	/* OP_PUTPUBFH = 23 */
	{rfs4_op_putpubfh, nullfree, RPC_ALL},

	/* OP_PUTROOTFH = 24 */
	{rfs4_op_putrootfh, nullfree, RPC_ALL},

	/* OP_READ = 25 */
	{rfs4_op_read, rfs4_op_read_free, RPC_IDEMPOTENT},

	/* OP_READDIR = 26 */
	{rfs4_op_readdir, rfs4_op_readdir_free, RPC_IDEMPOTENT},

	/* OP_READLINK = 27 */
	{rfs4_op_readlink, rfs4_op_readlink_free, RPC_IDEMPOTENT},

	/* OP_REMOVE = 28 */
	{rfs4_op_remove, nullfree, 0},

	/* OP_RENAME = 29 */
	{rfs4_op_rename, nullfree, 0},

	/* OP_RENEW = 30 */
	{rfs4_op_renew, nullfree, 0},

	/* OP_RESTOREFH = 31 */
	{rfs4_op_restorefh, nullfree, RPC_ALL},

	/* OP_SAVEFH = 32 */
	{rfs4_op_savefh, nullfree, RPC_ALL},

	/* OP_SECINFO = 33 */
	{rfs4_op_secinfo, rfs4_op_secinfo_free, 0},

	/* OP_SETATTR = 34 */
	{rfs4_op_setattr, nullfree, 0},

	/* OP_SETCLIENTID = 35 */
	{rfs4_op_setclientid, nullfree, 0},

	/* OP_SETCLIENTID_CONFIRM = 36 */
	{rfs4_op_setclientid_confirm, nullfree, 0},

	/* OP_VERIFY = 37 */
	{rfs4_op_verify, nullfree, RPC_IDEMPOTENT},

	/* OP_WRITE = 38 */
	{rfs4_op_write, nullfree, 0},

	/* OP_RELEASE_LOCKOWNER = 39 */
	{rfs4_op_release_lockowner, nullfree, 0},
};

static uint_t rfsv4disp_cnt = sizeof (rfsv4disptab) / sizeof (rfsv4disptab[0]);

#define	OP_ILLEGAL_IDX (rfsv4disp_cnt)

#ifdef DEBUG

int		rfs4_fillone_debug = 0;
int		rfs4_no_stub_access = 1;
int		rfs4_rddir_debug = 0;

static char    *rfs4_op_string[] = {
	"rfs4_op_null",
	"rfs4_op_1 unused",
	"rfs4_op_2 unused",
	"rfs4_op_access",
	"rfs4_op_close",
	"rfs4_op_commit",
	"rfs4_op_create",
	"rfs4_op_delegpurge",
	"rfs4_op_delegreturn",
	"rfs4_op_getattr",
	"rfs4_op_getfh",
	"rfs4_op_link",
	"rfs4_op_lock",
	"rfs4_op_lockt",
	"rfs4_op_locku",
	"rfs4_op_lookup",
	"rfs4_op_lookupp",
	"rfs4_op_nverify",
	"rfs4_op_open",
	"rfs4_op_openattr",
	"rfs4_op_open_confirm",
	"rfs4_op_open_downgrade",
	"rfs4_op_putfh",
	"rfs4_op_putpubfh",
	"rfs4_op_putrootfh",
	"rfs4_op_read",
	"rfs4_op_readdir",
	"rfs4_op_readlink",
	"rfs4_op_remove",
	"rfs4_op_rename",
	"rfs4_op_renew",
	"rfs4_op_restorefh",
	"rfs4_op_savefh",
	"rfs4_op_secinfo",
	"rfs4_op_setattr",
	"rfs4_op_setclientid",
	"rfs4_op_setclient_confirm",
	"rfs4_op_verify",
	"rfs4_op_write",
	"rfs4_op_release_lockowner",
	"rfs4_op_illegal"
};
#endif

void	rfs4_ss_chkclid(rfs4_client_t *);

extern size_t   strlcpy(char *dst, const char *src, size_t dstsize);

extern void	rfs4_free_fs_locations4(fs_locations4 *);

#ifdef	nextdp
#undef nextdp
#endif
#define	nextdp(dp)	((struct dirent64 *)((char *)(dp) + (dp)->d_reclen))

static const fs_operation_def_t nfs4_rd_deleg_tmpl[] = {
	VOPNAME_OPEN,		{ .femop_open = deleg_rd_open },
	VOPNAME_WRITE,		{ .femop_write = deleg_rd_write },
	VOPNAME_SETATTR,	{ .femop_setattr = deleg_rd_setattr },
	VOPNAME_RWLOCK,		{ .femop_rwlock = deleg_rd_rwlock },
	VOPNAME_SPACE,		{ .femop_space = deleg_rd_space },
	VOPNAME_SETSECATTR,	{ .femop_setsecattr = deleg_rd_setsecattr },
	VOPNAME_VNEVENT,	{ .femop_vnevent = deleg_rd_vnevent },
	NULL,			NULL
};
static const fs_operation_def_t nfs4_wr_deleg_tmpl[] = {
	VOPNAME_OPEN,		{ .femop_open = deleg_wr_open },
	VOPNAME_READ,		{ .femop_read = deleg_wr_read },
	VOPNAME_WRITE,		{ .femop_write = deleg_wr_write },
	VOPNAME_SETATTR,	{ .femop_setattr = deleg_wr_setattr },
	VOPNAME_RWLOCK,		{ .femop_rwlock = deleg_wr_rwlock },
	VOPNAME_SPACE,		{ .femop_space = deleg_wr_space },
	VOPNAME_SETSECATTR,	{ .femop_setsecattr = deleg_wr_setsecattr },
	VOPNAME_VNEVENT,	{ .femop_vnevent = deleg_wr_vnevent },
	NULL,			NULL
};

int
rfs4_srvrinit(void)
{
	timespec32_t verf;
	int error;
	extern void rfs4_attr_init();
	extern krwlock_t rfs4_deleg_policy_lock;

	/*
	 * The following algorithm attempts to find a unique verifier
	 * to be used as the write verifier returned from the server
	 * to the client.  It is important that this verifier change
	 * whenever the server reboots.  Of secondary importance, it
	 * is important for the verifier to be unique between two
	 * different servers.
	 *
	 * Thus, an attempt is made to use the system hostid and the
	 * current time in seconds when the nfssrv kernel module is
	 * loaded.  It is assumed that an NFS server will not be able
	 * to boot and then to reboot in less than a second.  If the
	 * hostid has not been set, then the current high resolution
	 * time is used.  This will ensure different verifiers each
	 * time the server reboots and minimize the chances that two
	 * different servers will have the same verifier.
	 * XXX - this is broken on LP64 kernels.
	 */
	verf.tv_sec = (time_t)zone_get_hostid(NULL);
	if (verf.tv_sec != 0) {
		verf.tv_nsec = gethrestime_sec();
	} else {
		timespec_t tverf;

		gethrestime(&tverf);
		verf.tv_sec = (time_t)tverf.tv_sec;
		verf.tv_nsec = tverf.tv_nsec;
	}

	Write4verf = *(uint64_t *)&verf;

	rfs4_attr_init();
	mutex_init(&rfs4_deleg_lock, NULL, MUTEX_DEFAULT, NULL);

	/* Used to manage create/destroy of server state */
	mutex_init(&rfs4_state_lock, NULL, MUTEX_DEFAULT, NULL);

	/* Used to manage access to server instance linked list */
	mutex_init(&rfs4_servinst_lock, NULL, MUTEX_DEFAULT, NULL);

	/* Used to manage access to rfs4_deleg_policy */
	rw_init(&rfs4_deleg_policy_lock, NULL, RW_DEFAULT, NULL);

	error = fem_create("deleg_rdops", nfs4_rd_deleg_tmpl, &deleg_rdops);
	if (error != 0) {
		rfs4_disable_delegation();
	} else {
		error = fem_create("deleg_wrops", nfs4_wr_deleg_tmpl,
		    &deleg_wrops);
		if (error != 0) {
			rfs4_disable_delegation();
			fem_free(deleg_rdops);
		}
	}

	nfs4_srv_caller_id = fs_new_caller_id();

	lockt_sysid = lm_alloc_sysidt();

	vsd_create(&nfs4_srv_vkey, NULL);

	return (0);
}

void
rfs4_srvrfini(void)
{
	extern krwlock_t rfs4_deleg_policy_lock;

	if (lockt_sysid != LM_NOSYSID) {
		lm_free_sysidt(lockt_sysid);
		lockt_sysid = LM_NOSYSID;
	}

	mutex_destroy(&rfs4_deleg_lock);
	mutex_destroy(&rfs4_state_lock);
	rw_destroy(&rfs4_deleg_policy_lock);

	fem_free(deleg_rdops);
	fem_free(deleg_wrops);
}

void
rfs4_init_compound_state(struct compound_state *cs)
{
	bzero(cs, sizeof (*cs));
	cs->cont = TRUE;
	cs->access = CS_ACCESS_DENIED;
	cs->deleg = FALSE;
	cs->mandlock = FALSE;
	cs->fh.nfs_fh4_val = cs->fhbuf;
}

void
rfs4_grace_start(rfs4_servinst_t *sip)
{
	rw_enter(&sip->rwlock, RW_WRITER);
	sip->start_time = (time_t)TICK_TO_SEC(ddi_get_lbolt());
	sip->grace_period = rfs4_grace_period;
	rw_exit(&sip->rwlock);
}

/*
 * returns true if the instance's grace period has never been started
 */
int
rfs4_servinst_grace_new(rfs4_servinst_t *sip)
{
	time_t start_time;

	rw_enter(&sip->rwlock, RW_READER);
	start_time = sip->start_time;
	rw_exit(&sip->rwlock);

	return (start_time == 0);
}

/*
 * Indicates if server instance is within the
 * grace period.
 */
int
rfs4_servinst_in_grace(rfs4_servinst_t *sip)
{
	time_t grace_expiry;

	rw_enter(&sip->rwlock, RW_READER);
	grace_expiry = sip->start_time + sip->grace_period;
	rw_exit(&sip->rwlock);

	return (((time_t)TICK_TO_SEC(ddi_get_lbolt())) < grace_expiry);
}

int
rfs4_clnt_in_grace(rfs4_client_t *cp)
{
	ASSERT(rfs4_dbe_refcnt(cp->rc_dbe) > 0);

	return (rfs4_servinst_in_grace(cp->rc_server_instance));
}

/*
 * reset all currently active grace periods
 */
void
rfs4_grace_reset_all(void)
{
	rfs4_servinst_t *sip;

	mutex_enter(&rfs4_servinst_lock);
	for (sip = rfs4_cur_servinst; sip != NULL; sip = sip->prev)
		if (rfs4_servinst_in_grace(sip))
			rfs4_grace_start(sip);
	mutex_exit(&rfs4_servinst_lock);
}

/*
 * start any new instances' grace periods
 */
void
rfs4_grace_start_new(void)
{
	rfs4_servinst_t *sip;

	mutex_enter(&rfs4_servinst_lock);
	for (sip = rfs4_cur_servinst; sip != NULL; sip = sip->prev)
		if (rfs4_servinst_grace_new(sip))
			rfs4_grace_start(sip);
	mutex_exit(&rfs4_servinst_lock);
}

static rfs4_dss_path_t *
rfs4_dss_newpath(rfs4_servinst_t *sip, char *path, unsigned index)
{
	size_t len;
	rfs4_dss_path_t *dss_path;

	dss_path = kmem_alloc(sizeof (rfs4_dss_path_t), KM_SLEEP);

	/*
	 * Take a copy of the string, since the original may be overwritten.
	 * Sadly, no strdup() in the kernel.
	 */
	/* allow for NUL */
	len = strlen(path) + 1;
	dss_path->path = kmem_alloc(len, KM_SLEEP);
	(void) strlcpy(dss_path->path, path, len);

	/* associate with servinst */
	dss_path->sip = sip;
	dss_path->index = index;

	/*
	 * Add to list of served paths.
	 * No locking required, as we're only ever called at startup.
	 */
	if (rfs4_dss_pathlist == NULL) {
		/* this is the first dss_path_t */

		/* needed for insque/remque */
		dss_path->next = dss_path->prev = dss_path;

		rfs4_dss_pathlist = dss_path;
	} else {
		insque(dss_path, rfs4_dss_pathlist);
	}

	return (dss_path);
}

/*
 * Create a new server instance, and make it the currently active instance.
 * Note that starting the grace period too early will reduce the clients'
 * recovery window.
 */
void
rfs4_servinst_create(int start_grace, int dss_npaths, char **dss_paths)
{
	unsigned i;
	rfs4_servinst_t *sip;
	rfs4_oldstate_t *oldstate;

	sip = kmem_alloc(sizeof (rfs4_servinst_t), KM_SLEEP);
	rw_init(&sip->rwlock, NULL, RW_DEFAULT, NULL);

	sip->start_time = (time_t)0;
	sip->grace_period = (time_t)0;
	sip->next = NULL;
	sip->prev = NULL;

	rw_init(&sip->oldstate_lock, NULL, RW_DEFAULT, NULL);
	/*
	 * This initial dummy entry is required to setup for insque/remque.
	 * It must be skipped over whenever the list is traversed.
	 */
	oldstate = kmem_alloc(sizeof (rfs4_oldstate_t), KM_SLEEP);
	/* insque/remque require initial list entry to be self-terminated */
	oldstate->next = oldstate;
	oldstate->prev = oldstate;
	sip->oldstate = oldstate;


	sip->dss_npaths = dss_npaths;
	sip->dss_paths = kmem_alloc(dss_npaths *
	    sizeof (rfs4_dss_path_t *), KM_SLEEP);

	for (i = 0; i < dss_npaths; i++) {
		sip->dss_paths[i] = rfs4_dss_newpath(sip, dss_paths[i], i);
	}

	mutex_enter(&rfs4_servinst_lock);
	if (rfs4_cur_servinst != NULL) {
		/* add to linked list */
		sip->prev = rfs4_cur_servinst;
		rfs4_cur_servinst->next = sip;
	}
	if (start_grace)
		rfs4_grace_start(sip);
	/* make the new instance "current" */
	rfs4_cur_servinst = sip;

	mutex_exit(&rfs4_servinst_lock);
}

/*
 * In future, we might add a rfs4_servinst_destroy(sip) but, for now, destroy
 * all instances directly.
 */
void
rfs4_servinst_destroy_all(void)
{
	rfs4_servinst_t *sip, *prev, *current;
#ifdef DEBUG
	int n = 0;
#endif

	mutex_enter(&rfs4_servinst_lock);
	ASSERT(rfs4_cur_servinst != NULL);
	current = rfs4_cur_servinst;
	rfs4_cur_servinst = NULL;
	for (sip = current; sip != NULL; sip = prev) {
		prev = sip->prev;
		rw_destroy(&sip->rwlock);
		if (sip->oldstate)
			kmem_free(sip->oldstate, sizeof (rfs4_oldstate_t));
		if (sip->dss_paths)
			kmem_free(sip->dss_paths,
			    sip->dss_npaths * sizeof (rfs4_dss_path_t *));
		kmem_free(sip, sizeof (rfs4_servinst_t));
#ifdef DEBUG
		n++;
#endif
	}
	mutex_exit(&rfs4_servinst_lock);
}

/*
 * Assign the current server instance to a client_t.
 * Should be called with cp->rc_dbe held.
 */
void
rfs4_servinst_assign(rfs4_client_t *cp, rfs4_servinst_t *sip)
{
	ASSERT(rfs4_dbe_refcnt(cp->rc_dbe) > 0);

	/*
	 * The lock ensures that if the current instance is in the process
	 * of changing, we will see the new one.
	 */
	mutex_enter(&rfs4_servinst_lock);
	cp->rc_server_instance = sip;
	mutex_exit(&rfs4_servinst_lock);
}

rfs4_servinst_t *
rfs4_servinst(rfs4_client_t *cp)
{
	ASSERT(rfs4_dbe_refcnt(cp->rc_dbe) > 0);

	return (cp->rc_server_instance);
}

/* ARGSUSED */
static void
nullfree(caddr_t resop)
{
}

/*
 * This is a fall-through for invalid or not implemented (yet) ops
 */
/* ARGSUSED */
static void
rfs4_op_inval(nfs_argop4 *argop, nfs_resop4 *resop, struct svc_req *req,
	struct compound_state *cs)
{
	*cs->statusp = *((nfsstat4 *)&(resop)->nfs_resop4_u) = NFS4ERR_INVAL;
}

/*
 * Check if the security flavor, nfsnum, is in the flavor_list.
 */
bool_t
in_flavor_list(int nfsnum, int *flavor_list, int count)
{
	int i;

	for (i = 0; i < count; i++) {
		if (nfsnum == flavor_list[i])
			return (TRUE);
	}
	return (FALSE);
}

/*
 * Used by rfs4_op_secinfo to get the security information from the
 * export structure associated with the component.
 */
/* ARGSUSED */
static nfsstat4
do_rfs4_op_secinfo(struct compound_state *cs, char *nm, SECINFO4res *resp)
{
	int error, different_export = 0;
	vnode_t *dvp, *vp, *tvp;
	struct exportinfo *exi = NULL;
	fid_t fid;
	uint_t count, i;
	secinfo4 *resok_val;
	struct secinfo *secp;
	seconfig_t *si;
	bool_t did_traverse = FALSE;
	int dotdot, walk;

	dvp = cs->vp;
	dotdot = (nm[0] == '.' && nm[1] == '.' && nm[2] == '\0');

	/*
	 * If dotdotting, then need to check whether it's above the
	 * root of a filesystem, or above an export point.
	 */
	if (dotdot) {

		/*
		 * If dotdotting at the root of a filesystem, then
		 * need to traverse back to the mounted-on filesystem
		 * and do the dotdot lookup there.
		 */
		if (cs->vp->v_flag & VROOT) {

			/*
			 * If at the system root, then can
			 * go up no further.
			 */
			if (VN_CMP(dvp, rootdir))
				return (puterrno4(ENOENT));

			/*
			 * Traverse back to the mounted-on filesystem
			 */
			dvp = untraverse(cs->vp);

			/*
			 * Set the different_export flag so we remember
			 * to pick up a new exportinfo entry for
			 * this new filesystem.
			 */
			different_export = 1;
		} else {

			/*
			 * If dotdotting above an export point then set
			 * the different_export to get new export info.
			 */
			different_export = nfs_exported(cs->exi, cs->vp);
		}
	}

	/*
	 * Get the vnode for the component "nm".
	 */
	error = VOP_LOOKUP(dvp, nm, &vp, NULL, 0, NULL, cs->cr,
	    NULL, NULL, NULL);
	if (error)
		return (puterrno4(error));

	/*
	 * If the vnode is in a pseudo filesystem, or if the security flavor
	 * used in the request is valid but not an explicitly shared flavor,
	 * or the access bit indicates that this is a limited access,
	 * check whether this vnode is visible.
	 */
	if (!different_export &&
	    (PSEUDO(cs->exi) || ! is_exported_sec(cs->nfsflavor, cs->exi) ||
	    cs->access & CS_ACCESS_LIMITED)) {
		if (! nfs_visible(cs->exi, vp, &different_export)) {
			VN_RELE(vp);
			return (puterrno4(ENOENT));
		}
	}

	/*
	 * If it's a mountpoint, then traverse it.
	 */
	if (vn_ismntpt(vp)) {
		tvp = vp;
		if ((error = traverse(&tvp)) != 0) {
			VN_RELE(vp);
			return (puterrno4(error));
		}
		/* remember that we had to traverse mountpoint */
		did_traverse = TRUE;
		vp = tvp;
		different_export = 1;
	} else if (vp->v_vfsp != dvp->v_vfsp) {
		/*
		 * If vp isn't a mountpoint and the vfs ptrs aren't the same,
		 * then vp is probably an LOFS object.  We don't need the
		 * realvp, we just need to know that we might have crossed
		 * a server fs boundary and need to call checkexport4.
		 * (LOFS lookup hides server fs mountpoints, and actually calls
		 * traverse)
		 */
		different_export = 1;
	}

	/*
	 * Get the export information for it.
	 */
	if (different_export) {

		bzero(&fid, sizeof (fid));
		fid.fid_len = MAXFIDSZ;
		error = vop_fid_pseudo(vp, &fid);
		if (error) {
			VN_RELE(vp);
			return (puterrno4(error));
		}

		if (dotdot)
			exi = nfs_vptoexi(NULL, vp, cs->cr, &walk, NULL, TRUE);
		else
			exi = checkexport4(&vp->v_vfsp->vfs_fsid, &fid, vp);

		if (exi == NULL) {
			if (did_traverse == TRUE) {
				/*
				 * If this vnode is a mounted-on vnode,
				 * but the mounted-on file system is not
				 * exported, send back the secinfo for
				 * the exported node that the mounted-on
				 * vnode lives in.
				 */
				exi = cs->exi;
			} else {
				VN_RELE(vp);
				return (puterrno4(EACCES));
			}
		}
	} else {
		exi = cs->exi;
	}
	ASSERT(exi != NULL);


	/*
	 * Create the secinfo result based on the security information
	 * from the exportinfo structure (exi).
	 *
	 * Return all flavors for a pseudo node.
	 * For a real export node, return the flavor that the client
	 * has access with.
	 */
	ASSERT(RW_LOCK_HELD(&exported_lock));
	if (PSEUDO(exi)) {
		count = exi->exi_export.ex_seccnt; /* total sec count */
		resok_val = kmem_alloc(count * sizeof (secinfo4), KM_SLEEP);
		secp = exi->exi_export.ex_secinfo;

		for (i = 0; i < count; i++) {
			si = &secp[i].s_secinfo;
			resok_val[i].flavor = si->sc_rpcnum;
			if (resok_val[i].flavor == RPCSEC_GSS) {
				rpcsec_gss_info *info;

				info = &resok_val[i].flavor_info;
				info->qop = si->sc_qop;
				info->service = (rpc_gss_svc_t)si->sc_service;

				/* get oid opaque data */
				info->oid.sec_oid4_len =
				    si->sc_gss_mech_type->length;
				info->oid.sec_oid4_val = kmem_alloc(
				    si->sc_gss_mech_type->length, KM_SLEEP);
				bcopy(
				    si->sc_gss_mech_type->elements,
				    info->oid.sec_oid4_val,
				    info->oid.sec_oid4_len);
			}
		}
		resp->SECINFO4resok_len = count;
		resp->SECINFO4resok_val = resok_val;
	} else {
		int ret_cnt = 0, k = 0;
		int *flavor_list;

		count = exi->exi_export.ex_seccnt; /* total sec count */
		secp = exi->exi_export.ex_secinfo;

		flavor_list = kmem_alloc(count * sizeof (int), KM_SLEEP);
		/* find out which flavors to return */
		for (i = 0; i < count; i ++) {
			int access, flavor, perm;

			flavor = secp[i].s_secinfo.sc_nfsnum;
			perm = secp[i].s_flags;

			access = nfsauth4_secinfo_access(exi, cs->req,
			    flavor, perm);

			if (! (access & NFSAUTH_DENIED) &&
			    ! (access & NFSAUTH_WRONGSEC)) {
				flavor_list[ret_cnt] = flavor;
				ret_cnt++;
			}
		}

		/* Create the returning SECINFO value */
		resok_val = kmem_alloc(ret_cnt * sizeof (secinfo4), KM_SLEEP);

		for (i = 0; i < count; i++) {
			/*
			 * If the flavor is in the flavor list,
			 * fill in resok_val.
			 */
			si = &secp[i].s_secinfo;
			if (in_flavor_list(si->sc_nfsnum,
			    flavor_list, ret_cnt)) {
				resok_val[k].flavor = si->sc_rpcnum;
				if (resok_val[k].flavor == RPCSEC_GSS) {
					rpcsec_gss_info *info;

					info = &resok_val[k].flavor_info;
					info->qop = si->sc_qop;
					info->service = (rpc_gss_svc_t)
					    si->sc_service;

					/* get oid opaque data */
					info->oid.sec_oid4_len =
					    si->sc_gss_mech_type->length;
					info->oid.sec_oid4_val = kmem_alloc(
					    si->sc_gss_mech_type->length,
					    KM_SLEEP);
					bcopy(si->sc_gss_mech_type->elements,
					    info->oid.sec_oid4_val,
					    info->oid.sec_oid4_len);
				}
				k++;
			}
			if (k >= ret_cnt)
				break;
		}
		resp->SECINFO4resok_len = ret_cnt;
		resp->SECINFO4resok_val = resok_val;
		kmem_free(flavor_list, count * sizeof (int));
	}

	VN_RELE(vp);
	return (NFS4_OK);
}

/*
 * SECINFO (Operation 33): Obtain required security information on
 * the component name in the format of (security-mechanism-oid, qop, service)
 * triplets.
 */
/* ARGSUSED */
static void
rfs4_op_secinfo(nfs_argop4 *argop, nfs_resop4 *resop, struct svc_req *req,
    struct compound_state *cs)
{
	SECINFO4args *args = &argop->nfs_argop4_u.opsecinfo;
	SECINFO4res *resp = &resop->nfs_resop4_u.opsecinfo;
	utf8string *utfnm = &args->name;
	uint_t len;
	char *nm;
	struct sockaddr *ca;
	char *name = NULL;
	nfsstat4 status = NFS4_OK;

	DTRACE_NFSV4_2(op__secinfo__start, struct compound_state *, cs,
	    SECINFO4args *, args);

	/*
	 * Current file handle (cfh) should have been set before getting
	 * into this function. If not, return error.
	 */
	if (cs->vp == NULL) {
		*cs->statusp = resp->status = NFS4ERR_NOFILEHANDLE;
		goto out;
	}

	if (cs->vp->v_type != VDIR) {
		*cs->statusp = resp->status = NFS4ERR_NOTDIR;
		goto out;
	}

	/*
	 * Verify the component name. If failed, error out, but
	 * do not error out if the component name is a "..".
	 * SECINFO will return its parents secinfo data for SECINFO "..".
	 */
	status = utf8_dir_verify(utfnm);
	if (status != NFS4_OK) {
		if (utfnm->utf8string_len != 2 ||
		    utfnm->utf8string_val[0] != '.' ||
		    utfnm->utf8string_val[1] != '.') {
			*cs->statusp = resp->status = status;
			goto out;
		}
	}

	nm = utf8_to_str(utfnm, &len, NULL);
	if (nm == NULL) {
		*cs->statusp = resp->status = NFS4ERR_INVAL;
		goto out;
	}

	if (len > MAXNAMELEN) {
		*cs->statusp = resp->status = NFS4ERR_NAMETOOLONG;
		kmem_free(nm, len);
		goto out;
	}

	ca = (struct sockaddr *)svc_getrpccaller(req->rq_xprt)->buf;
	name = nfscmd_convname(ca, cs->exi, nm, NFSCMD_CONV_INBOUND,
	    MAXPATHLEN  + 1);

	if (name == NULL) {
		*cs->statusp = resp->status = NFS4ERR_INVAL;
		kmem_free(nm, len);
		goto out;
	}


	*cs->statusp = resp->status = do_rfs4_op_secinfo(cs, name, resp);

	if (name != nm)
		kmem_free(name, MAXPATHLEN + 1);
	kmem_free(nm, len);

out:
	DTRACE_NFSV4_2(op__secinfo__done, struct compound_state *, cs,
	    SECINFO4res *, resp);
}

/*
 * Free SECINFO result.
 */
/* ARGSUSED */
static void
rfs4_op_secinfo_free(nfs_resop4 *resop)
{
	SECINFO4res *resp = &resop->nfs_resop4_u.opsecinfo;
	int count, i;
	secinfo4 *resok_val;

	/* If this is not an Ok result, nothing to free. */
	if (resp->status != NFS4_OK) {
		return;
	}

	count = resp->SECINFO4resok_len;
	resok_val = resp->SECINFO4resok_val;

	for (i = 0; i < count; i++) {
		if (resok_val[i].flavor == RPCSEC_GSS) {
			rpcsec_gss_info *info;

			info = &resok_val[i].flavor_info;
			kmem_free(info->oid.sec_oid4_val,
			    info->oid.sec_oid4_len);
		}
	}
	kmem_free(resok_val, count * sizeof (secinfo4));
	resp->SECINFO4resok_len = 0;
	resp->SECINFO4resok_val = NULL;
}

/* ARGSUSED */
static void
rfs4_op_access(nfs_argop4 *argop, nfs_resop4 *resop, struct svc_req *req,
    struct compound_state *cs)
{
	ACCESS4args *args = &argop->nfs_argop4_u.opaccess;
	ACCESS4res *resp = &resop->nfs_resop4_u.opaccess;
	int error;
	vnode_t *vp;
	struct vattr va;
	int checkwriteperm;
	cred_t *cr = cs->cr;
	bslabel_t *clabel, *slabel;
	ts_label_t *tslabel;
	boolean_t admin_low_client;

	DTRACE_NFSV4_2(op__access__start, struct compound_state *, cs,
	    ACCESS4args *, args);

#if 0	/* XXX allow access even if !cs->access. Eventually only pseudo fs */
	if (cs->access == CS_ACCESS_DENIED) {
		*cs->statusp = resp->status = NFS4ERR_ACCESS;
		goto out;
	}
#endif
	if (cs->vp == NULL) {
		*cs->statusp = resp->status = NFS4ERR_NOFILEHANDLE;
		goto out;
	}

	ASSERT(cr != NULL);

	vp = cs->vp;

	/*
	 * If the file system is exported read only, it is not appropriate
	 * to check write permissions for regular files and directories.
	 * Special files are interpreted by the client, so the underlying
	 * permissions are sent back to the client for interpretation.
	 */
	if (rdonly4(cs->exi, cs->vp, req) &&
	    (vp->v_type == VREG || vp->v_type == VDIR))
		checkwriteperm = 0;
	else
		checkwriteperm = 1;

	/*
	 * XXX
	 * We need the mode so that we can correctly determine access
	 * permissions relative to a mandatory lock file.  Access to
	 * mandatory lock files is denied on the server, so it might
	 * as well be reflected to the server during the open.
	 */
	va.va_mask = AT_MODE;
	error = VOP_GETATTR(vp, &va, 0, cr, NULL);
	if (error) {
		*cs->statusp = resp->status = puterrno4(error);
		goto out;
	}
	resp->access = 0;
	resp->supported = 0;

	if (is_system_labeled()) {
		ASSERT(req->rq_label != NULL);
		clabel = req->rq_label;
		DTRACE_PROBE2(tx__rfs4__log__info__opaccess__clabel, char *,
		    "got client label from request(1)",
		    struct svc_req *, req);
		if (!blequal(&l_admin_low->tsl_label, clabel)) {
			if ((tslabel = nfs_getflabel(vp, cs->exi)) == NULL) {
				*cs->statusp = resp->status = puterrno4(EACCES);
				goto out;
			}
			slabel = label2bslabel(tslabel);
			DTRACE_PROBE3(tx__rfs4__log__info__opaccess__slabel,
			    char *, "got server label(1) for vp(2)",
			    bslabel_t *, slabel, vnode_t *, vp);

			admin_low_client = B_FALSE;
		} else
			admin_low_client = B_TRUE;
	}

	if (args->access & ACCESS4_READ) {
		error = VOP_ACCESS(vp, VREAD, 0, cr, NULL);
		if (!error && !MANDLOCK(vp, va.va_mode) &&
		    (!is_system_labeled() || admin_low_client ||
		    bldominates(clabel, slabel)))
			resp->access |= ACCESS4_READ;
		resp->supported |= ACCESS4_READ;
	}
	if ((args->access & ACCESS4_LOOKUP) && vp->v_type == VDIR) {
		error = VOP_ACCESS(vp, VEXEC, 0, cr, NULL);
		if (!error && (!is_system_labeled() || admin_low_client ||
		    bldominates(clabel, slabel)))
			resp->access |= ACCESS4_LOOKUP;
		resp->supported |= ACCESS4_LOOKUP;
	}
	if (checkwriteperm &&
	    (args->access & (ACCESS4_MODIFY|ACCESS4_EXTEND))) {
		error = VOP_ACCESS(vp, VWRITE, 0, cr, NULL);
		if (!error && !MANDLOCK(vp, va.va_mode) &&
		    (!is_system_labeled() || admin_low_client ||
		    blequal(clabel, slabel)))
			resp->access |=
			    (args->access & (ACCESS4_MODIFY | ACCESS4_EXTEND));
		resp->supported |=
		    resp->access & (ACCESS4_MODIFY | ACCESS4_EXTEND);
	}

	if (checkwriteperm &&
	    (args->access & ACCESS4_DELETE) && vp->v_type == VDIR) {
		error = VOP_ACCESS(vp, VWRITE, 0, cr, NULL);
		if (!error && (!is_system_labeled() || admin_low_client ||
		    blequal(clabel, slabel)))
			resp->access |= ACCESS4_DELETE;
		resp->supported |= ACCESS4_DELETE;
	}
	if (args->access & ACCESS4_EXECUTE && vp->v_type != VDIR) {
		error = VOP_ACCESS(vp, VEXEC, 0, cr, NULL);
		if (!error && !MANDLOCK(vp, va.va_mode) &&
		    (!is_system_labeled() || admin_low_client ||
		    bldominates(clabel, slabel)))
			resp->access |= ACCESS4_EXECUTE;
		resp->supported |= ACCESS4_EXECUTE;
	}

	if (is_system_labeled() && !admin_low_client)
		label_rele(tslabel);

	*cs->statusp = resp->status = NFS4_OK;
out:
	DTRACE_NFSV4_2(op__access__done, struct compound_state *, cs,
	    ACCESS4res *, resp);
}

/* ARGSUSED */
static void
rfs4_op_commit(nfs_argop4 *argop, nfs_resop4 *resop, struct svc_req *req,
    struct compound_state *cs)
{
	COMMIT4args *args = &argop->nfs_argop4_u.opcommit;
	COMMIT4res *resp = &resop->nfs_resop4_u.opcommit;
	int error;
	vnode_t *vp = cs->vp;
	cred_t *cr = cs->cr;
	vattr_t va;

	DTRACE_NFSV4_2(op__commit__start, struct compound_state *, cs,
	    COMMIT4args *, args);

	if (vp == NULL) {
		*cs->statusp = resp->status = NFS4ERR_NOFILEHANDLE;
		goto out;
	}
	if (cs->access == CS_ACCESS_DENIED) {
		*cs->statusp = resp->status = NFS4ERR_ACCESS;
		goto out;
	}

	if (args->offset + args->count < args->offset) {
		*cs->statusp = resp->status = NFS4ERR_INVAL;
		goto out;
	}

	va.va_mask = AT_UID;
	error = VOP_GETATTR(vp, &va, 0, cr, NULL);

	/*
	 * If we can't get the attributes, then we can't do the
	 * right access checking.  So, we'll fail the request.
	 */
	if (error) {
		*cs->statusp = resp->status = puterrno4(error);
		goto out;
	}
	if (rdonly4(cs->exi, cs->vp, req)) {
		*cs->statusp = resp->status = NFS4ERR_ROFS;
		goto out;
	}

	if (vp->v_type != VREG) {
		if (vp->v_type == VDIR)
			resp->status = NFS4ERR_ISDIR;
		else
			resp->status = NFS4ERR_INVAL;
		*cs->statusp = resp->status;
		goto out;
	}

	if (crgetuid(cr) != va.va_uid &&
	    (error = VOP_ACCESS(vp, VWRITE, 0, cs->cr, NULL))) {
		*cs->statusp = resp->status = puterrno4(error);
		goto out;
	}

	error = VOP_FSYNC(vp, FSYNC, cr, NULL);

	if (error) {
		*cs->statusp = resp->status = puterrno4(error);
		goto out;
	}

	*cs->statusp = resp->status = NFS4_OK;
	resp->writeverf = Write4verf;
out:
	DTRACE_NFSV4_2(op__commit__done, struct compound_state *, cs,
	    COMMIT4res *, resp);
}

/*
 * rfs4_op_mknod is called from rfs4_op_create after all initial verification
 * was completed. It does the nfsv4 create for special files.
 */
/* ARGSUSED */
static vnode_t *
do_rfs4_op_mknod(CREATE4args *args, CREATE4res *resp, struct svc_req *req,
    struct compound_state *cs, vattr_t *vap, char *nm)
{
	int error;
	cred_t *cr = cs->cr;
	vnode_t *dvp = cs->vp;
	vnode_t *vp = NULL;
	int mode;
	enum vcexcl excl;

	switch (args->type) {
	case NF4CHR:
	case NF4BLK:
		if (secpolicy_sys_devices(cr) != 0) {
			*cs->statusp = resp->status = NFS4ERR_PERM;
			return (NULL);
		}
		if (args->type == NF4CHR)
			vap->va_type = VCHR;
		else
			vap->va_type = VBLK;
		vap->va_rdev = makedevice(args->ftype4_u.devdata.specdata1,
		    args->ftype4_u.devdata.specdata2);
		vap->va_mask |= AT_RDEV;
		break;
	case NF4SOCK:
		vap->va_type = VSOCK;
		break;
	case NF4FIFO:
		vap->va_type = VFIFO;
		break;
	default:
		*cs->statusp = resp->status = NFS4ERR_BADTYPE;
		return (NULL);
	}

	/*
	 * Must specify the mode.
	 */
	if (!(vap->va_mask & AT_MODE)) {
		*cs->statusp = resp->status = NFS4ERR_INVAL;
		return (NULL);
	}

	excl = EXCL;

	mode = 0;

	error = VOP_CREATE(dvp, nm, vap, excl, mode, &vp, cr, 0, NULL, NULL);
	if (error) {
		*cs->statusp = resp->status = puterrno4(error);
		return (NULL);
	}
	return (vp);
}

/*
 * nfsv4 create is used to create non-regular files. For regular files,
 * use nfsv4 open.
 */
/* ARGSUSED */
static void
rfs4_op_create(nfs_argop4 *argop, nfs_resop4 *resop, struct svc_req *req,
    struct compound_state *cs)
{
	CREATE4args *args = &argop->nfs_argop4_u.opcreate;
	CREATE4res *resp = &resop->nfs_resop4_u.opcreate;
	int error;
	struct vattr bva, iva, iva2, ava, *vap;
	cred_t *cr = cs->cr;
	vnode_t *dvp = cs->vp;
	vnode_t *vp = NULL;
	vnode_t *realvp;
	char *nm, *lnm;
	uint_t len, llen;
	int syncval = 0;
	struct nfs4_svgetit_arg sarg;
	struct nfs4_ntov_table ntov;
	struct statvfs64 sb;
	nfsstat4 status;
	struct sockaddr *ca;
	char *name = NULL;
	char *lname = NULL;

	DTRACE_NFSV4_2(op__create__start, struct compound_state *, cs,
	    CREATE4args *, args);

	resp->attrset = 0;

	if (dvp == NULL) {
		*cs->statusp = resp->status = NFS4ERR_NOFILEHANDLE;
		goto out;
	}

	/*
	 * If there is an unshared filesystem mounted on this vnode,
	 * do not allow to create an object in this directory.
	 */
	if (vn_ismntpt(dvp)) {
		*cs->statusp = resp->status = NFS4ERR_ACCESS;
		goto out;
	}

	/* Verify that type is correct */
	switch (args->type) {
	case NF4LNK:
	case NF4BLK:
	case NF4CHR:
	case NF4SOCK:
	case NF4FIFO:
	case NF4DIR:
		break;
	default:
		*cs->statusp = resp->status = NFS4ERR_BADTYPE;
		goto out;
	};

	if (cs->access == CS_ACCESS_DENIED) {
		*cs->statusp = resp->status = NFS4ERR_ACCESS;
		goto out;
	}
	if (dvp->v_type != VDIR) {
		*cs->statusp = resp->status = NFS4ERR_NOTDIR;
		goto out;
	}
	status = utf8_dir_verify(&args->objname);
	if (status != NFS4_OK) {
		*cs->statusp = resp->status = status;
		goto out;
	}

	if (rdonly4(cs->exi, cs->vp, req)) {
		*cs->statusp = resp->status = NFS4ERR_ROFS;
		goto out;
	}

	/*
	 * Name of newly created object
	 */
	nm = utf8_to_fn(&args->objname, &len, NULL);
	if (nm == NULL) {
		*cs->statusp = resp->status = NFS4ERR_INVAL;
		goto out;
	}

	if (len > MAXNAMELEN) {
		*cs->statusp = resp->status = NFS4ERR_NAMETOOLONG;
		kmem_free(nm, len);
		goto out;
	}

	ca = (struct sockaddr *)svc_getrpccaller(req->rq_xprt)->buf;
	name = nfscmd_convname(ca, cs->exi, nm, NFSCMD_CONV_INBOUND,
	    MAXPATHLEN  + 1);

	if (name == NULL) {
		*cs->statusp = resp->status = NFS4ERR_INVAL;
		kmem_free(nm, len);
		goto out;
	}

	resp->attrset = 0;

	sarg.sbp = &sb;
	sarg.is_referral = B_FALSE;
	nfs4_ntov_table_init(&ntov);

	status = do_rfs4_set_attrs(&resp->attrset,
	    &args->createattrs, cs, &sarg, &ntov, NFS4ATTR_SETIT);

	if (sarg.vap->va_mask == 0 && status == NFS4_OK)
		status = NFS4ERR_INVAL;

	if (status != NFS4_OK) {
		*cs->statusp = resp->status = status;
		if (name != nm)
			kmem_free(name, MAXPATHLEN + 1);
		kmem_free(nm, len);
		nfs4_ntov_table_free(&ntov, &sarg);
		resp->attrset = 0;
		goto out;
	}

	/* Get "before" change value */
	bva.va_mask = AT_CTIME|AT_SEQ|AT_MODE;
	error = VOP_GETATTR(dvp, &bva, 0, cr, NULL);
	if (error) {
		*cs->statusp = resp->status = puterrno4(error);
		if (name != nm)
			kmem_free(name, MAXPATHLEN + 1);
		kmem_free(nm, len);
		nfs4_ntov_table_free(&ntov, &sarg);
		resp->attrset = 0;
		goto out;
	}
	NFS4_SET_FATTR4_CHANGE(resp->cinfo.before, bva.va_ctime)

	vap = sarg.vap;

	/*
	 * Set the default initial values for attributes when the parent
	 * directory does not have the VSUID/VSGID bit set and they have
	 * not been specified in createattrs.
	 */
	if (!(bva.va_mode & VSUID) && (vap->va_mask & AT_UID) == 0) {
		vap->va_uid = crgetuid(cr);
		vap->va_mask |= AT_UID;
	}
	if (!(bva.va_mode & VSGID) && (vap->va_mask & AT_GID) == 0) {
		vap->va_gid = crgetgid(cr);
		vap->va_mask |= AT_GID;
	}

	vap->va_mask |= AT_TYPE;
	switch (args->type) {
	case NF4DIR:
		vap->va_type = VDIR;
		if ((vap->va_mask & AT_MODE) == 0) {
			vap->va_mode = 0700;	/* default: owner rwx only */
			vap->va_mask |= AT_MODE;
		}
		error = VOP_MKDIR(dvp, name, vap, &vp, cr, NULL, 0, NULL);
		if (error)
			break;

		/*
		 * Get the initial "after" sequence number, if it fails,
		 * set to zero
		 */
		iva.va_mask = AT_SEQ;
		if (VOP_GETATTR(dvp, &iva, 0, cs->cr, NULL))
			iva.va_seq = 0;
		break;
	case NF4LNK:
		vap->va_type = VLNK;
		if ((vap->va_mask & AT_MODE) == 0) {
			vap->va_mode = 0700;	/* default: owner rwx only */
			vap->va_mask |= AT_MODE;
		}

		/*
		 * symlink names must be treated as data
		 */
		lnm = utf8_to_str(&args->ftype4_u.linkdata, &llen, NULL);

		if (lnm == NULL) {
			*cs->statusp = resp->status = NFS4ERR_INVAL;
			if (name != nm)
				kmem_free(name, MAXPATHLEN + 1);
			kmem_free(nm, len);
			nfs4_ntov_table_free(&ntov, &sarg);
			resp->attrset = 0;
			goto out;
		}

		if (llen > MAXPATHLEN) {
			*cs->statusp = resp->status = NFS4ERR_NAMETOOLONG;
			if (name != nm)
				kmem_free(name, MAXPATHLEN + 1);
			kmem_free(nm, len);
			kmem_free(lnm, llen);
			nfs4_ntov_table_free(&ntov, &sarg);
			resp->attrset = 0;
			goto out;
		}

		lname = nfscmd_convname(ca, cs->exi, lnm,
		    NFSCMD_CONV_INBOUND, MAXPATHLEN  + 1);

		if (lname == NULL) {
			*cs->statusp = resp->status = NFS4ERR_SERVERFAULT;
			if (name != nm)
				kmem_free(name, MAXPATHLEN + 1);
			kmem_free(nm, len);
			kmem_free(lnm, llen);
			nfs4_ntov_table_free(&ntov, &sarg);
			resp->attrset = 0;
			goto out;
		}

		error = VOP_SYMLINK(dvp, name, vap, lname, cr, NULL, 0);
		if (lname != lnm)
			kmem_free(lname, MAXPATHLEN + 1);
		kmem_free(lnm, llen);
		if (error)
			break;

		/*
		 * Get the initial "after" sequence number, if it fails,
		 * set to zero
		 */
		iva.va_mask = AT_SEQ;
		if (VOP_GETATTR(dvp, &iva, 0, cs->cr, NULL))
			iva.va_seq = 0;

		error = VOP_LOOKUP(dvp, name, &vp, NULL, 0, NULL, cr,
		    NULL, NULL, NULL);
		if (error)
			break;

		/*
		 * va_seq is not safe over VOP calls, check it again
		 * if it has changed zero out iva to force atomic = FALSE.
		 */
		iva2.va_mask = AT_SEQ;
		if (VOP_GETATTR(dvp, &iva2, 0, cs->cr, NULL) ||
		    iva2.va_seq != iva.va_seq)
			iva.va_seq = 0;
		break;
	default:
		/*
		 * probably a special file.
		 */
		if ((vap->va_mask & AT_MODE) == 0) {
			vap->va_mode = 0600;	/* default: owner rw only */
			vap->va_mask |= AT_MODE;
		}
		syncval = FNODSYNC;
		/*
		 * We know this will only generate one VOP call
		 */
		vp = do_rfs4_op_mknod(args, resp, req, cs, vap, name);

		if (vp == NULL) {
			if (name != nm)
				kmem_free(name, MAXPATHLEN + 1);
			kmem_free(nm, len);
			nfs4_ntov_table_free(&ntov, &sarg);
			resp->attrset = 0;
			goto out;
		}

		/*
		 * Get the initial "after" sequence number, if it fails,
		 * set to zero
		 */
		iva.va_mask = AT_SEQ;
		if (VOP_GETATTR(dvp, &iva, 0, cs->cr, NULL))
			iva.va_seq = 0;

		break;
	}
	if (name != nm)
		kmem_free(name, MAXPATHLEN + 1);
	kmem_free(nm, len);

	if (error) {
		*cs->statusp = resp->status = puterrno4(error);
	}

	/*
	 * Force modified data and metadata out to stable storage.
	 */
	(void) VOP_FSYNC(dvp, 0, cr, NULL);

	if (resp->status != NFS4_OK) {
		if (vp != NULL)
			VN_RELE(vp);
		nfs4_ntov_table_free(&ntov, &sarg);
		resp->attrset = 0;
		goto out;
	}

	/*
	 * Finish setup of cinfo response, "before" value already set.
	 * Get "after" change value, if it fails, simply return the
	 * before value.
	 */
	ava.va_mask = AT_CTIME|AT_SEQ;
	if (VOP_GETATTR(dvp, &ava, 0, cr, NULL)) {
		ava.va_ctime = bva.va_ctime;
		ava.va_seq = 0;
	}
	NFS4_SET_FATTR4_CHANGE(resp->cinfo.after, ava.va_ctime);

	/*
	 * True verification that object was created with correct
	 * attrs is impossible.  The attrs could have been changed
	 * immediately after object creation.  If attributes did
	 * not verify, the only recourse for the server is to
	 * destroy the object.  Maybe if some attrs (like gid)
	 * are set incorrectly, the object should be destroyed;
	 * however, seems bad as a default policy.  Do we really
	 * want to destroy an object over one of the times not
	 * verifying correctly?  For these reasons, the server
	 * currently sets bits in attrset for createattrs
	 * that were set; however, no verification is done.
	 *
	 * vmask_to_nmask accounts for vattr bits set on create
	 *	[do_rfs4_set_attrs() only sets resp bits for
	 *	 non-vattr/vfs bits.]
	 * Mask off any bits set by default so as not to return
	 * more attrset bits than were requested in createattrs
	 */
	nfs4_vmask_to_nmask(sarg.vap->va_mask, &resp->attrset);
	resp->attrset &= args->createattrs.attrmask;
	nfs4_ntov_table_free(&ntov, &sarg);

	error = makefh4(&cs->fh, vp, cs->exi);
	if (error) {
		*cs->statusp = resp->status = puterrno4(error);
	}

	/*
	 * The cinfo.atomic = TRUE only if we got no errors, we have
	 * non-zero va_seq's, and it has incremented by exactly one
	 * during the creation and it didn't change during the VOP_LOOKUP
	 * or VOP_FSYNC.
	 */
	if (!error && bva.va_seq && iva.va_seq && ava.va_seq &&
	    iva.va_seq == (bva.va_seq + 1) && iva.va_seq == ava.va_seq)
		resp->cinfo.atomic = TRUE;
	else
		resp->cinfo.atomic = FALSE;

	/*
	 * Force modified metadata out to stable storage.
	 *
	 * if a underlying vp exists, pass it to VOP_FSYNC
	 */
	if (VOP_REALVP(vp, &realvp, NULL) == 0)
		(void) VOP_FSYNC(realvp, syncval, cr, NULL);
	else
		(void) VOP_FSYNC(vp, syncval, cr, NULL);

	if (resp->status != NFS4_OK) {
		VN_RELE(vp);
		goto out;
	}
	if (cs->vp)
		VN_RELE(cs->vp);

	cs->vp = vp;
	*cs->statusp = resp->status = NFS4_OK;
out:
	DTRACE_NFSV4_2(op__create__done, struct compound_state *, cs,
	    CREATE4res *, resp);
}

/*ARGSUSED*/
static void
rfs4_op_delegpurge(nfs_argop4 *argop, nfs_resop4 *resop, struct svc_req *req,
    struct compound_state *cs)
{
	DTRACE_NFSV4_2(op__delegpurge__start, struct compound_state *, cs,
	    DELEGPURGE4args *, &argop->nfs_argop4_u.opdelegpurge);

	rfs4_op_inval(argop, resop, req, cs);

	DTRACE_NFSV4_2(op__delegpurge__done, struct compound_state *, cs,
	    DELEGPURGE4res *, &resop->nfs_resop4_u.opdelegpurge);
}

/*ARGSUSED*/
static void
rfs4_op_delegreturn(nfs_argop4 *argop, nfs_resop4 *resop, struct svc_req *req,
    struct compound_state *cs)
{
	DELEGRETURN4args *args = &argop->nfs_argop4_u.opdelegreturn;
	DELEGRETURN4res *resp = &resop->nfs_resop4_u.opdelegreturn;
	rfs4_deleg_state_t *dsp;
	nfsstat4 status;

	DTRACE_NFSV4_2(op__delegreturn__start, struct compound_state *, cs,
	    DELEGRETURN4args *, args);

	status = rfs4_get_deleg_state(&args->deleg_stateid, &dsp);
	resp->status = *cs->statusp = status;
	if (status != NFS4_OK)
		goto out;

	/* Ensure specified filehandle matches */
	if (cs->vp != dsp->rds_finfo->rf_vp) {
		resp->status = *cs->statusp = NFS4ERR_BAD_STATEID;
	} else
		rfs4_return_deleg(dsp, FALSE);

	rfs4_update_lease(dsp->rds_client);

	rfs4_deleg_state_rele(dsp);
out:
	DTRACE_NFSV4_2(op__delegreturn__done, struct compound_state *, cs,
	    DELEGRETURN4res *, resp);
}

/*
 * Check to see if a given "flavor" is an explicitly shared flavor.
 * The assumption of this routine is the "flavor" is already a valid
 * flavor in the secinfo list of "exi".
 *
 *	e.g.
 *		# share -o sec=flavor1 /export
 *		# share -o sec=flavor2 /export/home
 *
 *		flavor2 is not an explicitly shared flavor for /export,
 *		however it is in the secinfo list for /export thru the
 *		server namespace setup.
 */
int
is_exported_sec(int flavor, struct exportinfo *exi)
{
	int	i;
	struct secinfo *sp;

	sp = exi->exi_export.ex_secinfo;
	for (i = 0; i < exi->exi_export.ex_seccnt; i++) {
		if (flavor == sp[i].s_secinfo.sc_nfsnum ||
		    sp[i].s_secinfo.sc_nfsnum == AUTH_NONE) {
			return (SEC_REF_EXPORTED(&sp[i]));
		}
	}

	/* Should not reach this point based on the assumption */
	return (0);
}

/*
 * Check if the security flavor used in the request matches what is
 * required at the export point or at the root pseudo node (exi_root).
 *
 * returns 1 if there's a match or if exported with AUTH_NONE; 0 otherwise.
 *
 */
static int
secinfo_match_or_authnone(struct compound_state *cs)
{
	int	i;
	struct secinfo *sp;

	/*
	 * Check cs->nfsflavor (from the request) against
	 * the current export data in cs->exi.
	 */
	sp = cs->exi->exi_export.ex_secinfo;
	for (i = 0; i < cs->exi->exi_export.ex_seccnt; i++) {
		if (cs->nfsflavor == sp[i].s_secinfo.sc_nfsnum ||
		    sp[i].s_secinfo.sc_nfsnum == AUTH_NONE)
			return (1);
	}

	return (0);
}

/*
 * Check the access authority for the client and return the correct error.
 */
nfsstat4
call_checkauth4(struct compound_state *cs, struct svc_req *req)
{
	int	authres;

	/*
	 * First, check if the security flavor used in the request
	 * are among the flavors set in the server namespace.
	 */
	if (!secinfo_match_or_authnone(cs)) {
		*cs->statusp = NFS4ERR_WRONGSEC;
		return (*cs->statusp);
	}

	authres = checkauth4(cs, req);

	if (authres > 0) {
		*cs->statusp = NFS4_OK;
		if (! (cs->access & CS_ACCESS_LIMITED))
			cs->access = CS_ACCESS_OK;
	} else if (authres == 0) {
		*cs->statusp = NFS4ERR_ACCESS;
	} else if (authres == -2) {
		*cs->statusp = NFS4ERR_WRONGSEC;
	} else {
		*cs->statusp = NFS4ERR_DELAY;
	}
	return (*cs->statusp);
}

/*
 * bitmap4_to_attrmask is called by getattr and readdir.
 * It sets up the vattr mask and determines whether vfsstat call is needed
 * based on the input bitmap.
 * Returns nfsv4 status.
 */
static nfsstat4
bitmap4_to_attrmask(bitmap4 breq, struct nfs4_svgetit_arg *sargp)
{
	int i;
	uint_t	va_mask;
	struct statvfs64 *sbp = sargp->sbp;

	sargp->sbp = NULL;
	sargp->flag = 0;
	sargp->rdattr_error = NFS4_OK;
	sargp->mntdfid_set = FALSE;
	if (sargp->cs->vp)
		sargp->xattr = get_fh4_flag(&sargp->cs->fh,
		    FH4_ATTRDIR | FH4_NAMEDATTR);
	else
		sargp->xattr = 0;

	/*
	 * Set rdattr_error_req to true if return error per
	 * failed entry rather than fail the readdir.
	 */
	if (breq & FATTR4_RDATTR_ERROR_MASK)
		sargp->rdattr_error_req = 1;
	else
		sargp->rdattr_error_req = 0;

	/*
	 * generate the va_mask
	 * Handle the easy cases first
	 */
	switch (breq) {
	case NFS4_NTOV_ATTR_MASK:
		sargp->vap->va_mask = NFS4_NTOV_ATTR_AT_MASK;
		return (NFS4_OK);

	case NFS4_FS_ATTR_MASK:
		sargp->vap->va_mask = NFS4_FS_ATTR_AT_MASK;
		sargp->sbp = sbp;
		return (NFS4_OK);

	case NFS4_NTOV_ATTR_CACHE_MASK:
		sargp->vap->va_mask = NFS4_NTOV_ATTR_CACHE_AT_MASK;
		return (NFS4_OK);

	case FATTR4_LEASE_TIME_MASK:
		sargp->vap->va_mask = 0;
		return (NFS4_OK);

	default:
		va_mask = 0;
		for (i = 0; i < nfs4_ntov_map_size; i++) {
			if ((breq & nfs4_ntov_map[i].fbit) &&
			    nfs4_ntov_map[i].vbit)
				va_mask |= nfs4_ntov_map[i].vbit;
		}

		/*
		 * Check is vfsstat is needed
		 */
		if (breq & NFS4_FS_ATTR_MASK)
			sargp->sbp = sbp;

		sargp->vap->va_mask = va_mask;
		return (NFS4_OK);
	}
	/* NOTREACHED */
}

/*
 * bitmap4_get_sysattrs is called by getattr and readdir.
 * It calls both VOP_GETATTR and VFS_STATVFS calls to get the attrs.
 * Returns nfsv4 status.
 */
static nfsstat4
bitmap4_get_sysattrs(struct nfs4_svgetit_arg *sargp)
{
	int error;
	struct compound_state *cs = sargp->cs;
	vnode_t *vp = cs->vp;

	if (sargp->sbp != NULL) {
		if (error = VFS_STATVFS(vp->v_vfsp, sargp->sbp)) {
			sargp->sbp = NULL;	/* to identify error */
			return (puterrno4(error));
		}
	}

	return (rfs4_vop_getattr(vp, sargp->vap, 0, cs->cr));
}

static void
nfs4_ntov_table_init(struct nfs4_ntov_table *ntovp)
{
	ntovp->na = kmem_zalloc(sizeof (union nfs4_attr_u) * nfs4_ntov_map_size,
	    KM_SLEEP);
	ntovp->attrcnt = 0;
	ntovp->vfsstat = FALSE;
}

static void
nfs4_ntov_table_free(struct nfs4_ntov_table *ntovp,
    struct nfs4_svgetit_arg *sargp)
{
	int i;
	union nfs4_attr_u *na;
	uint8_t *amap;

	/*
	 * XXX Should do the same checks for whether the bit is set
	 */
	for (i = 0, na = ntovp->na, amap = ntovp->amap;
	    i < ntovp->attrcnt; i++, na++, amap++) {
		(void) (*nfs4_ntov_map[*amap].sv_getit)(
		    NFS4ATTR_FREEIT, sargp, na);
	}
	if ((sargp->op == NFS4ATTR_SETIT) || (sargp->op == NFS4ATTR_VERIT)) {
		/*
		 * xdr_free for getattr will be done later
		 */
		for (i = 0, na = ntovp->na, amap = ntovp->amap;
		    i < ntovp->attrcnt; i++, na++, amap++) {
			xdr_free(nfs4_ntov_map[*amap].xfunc, (caddr_t)na);
		}
	}
	kmem_free(ntovp->na, sizeof (union nfs4_attr_u) * nfs4_ntov_map_size);
}

/*
 * do_rfs4_op_getattr gets the system attrs and converts into fattr4.
 */
static nfsstat4
do_rfs4_op_getattr(bitmap4 breq, fattr4 *fattrp,
    struct nfs4_svgetit_arg *sargp)
{
	int error = 0;
	int i, k;
	struct nfs4_ntov_table ntov;
	XDR xdr;
	ulong_t xdr_size;
	char *xdr_attrs;
	nfsstat4 status = NFS4_OK;
	nfsstat4 prev_rdattr_error = sargp->rdattr_error;
	union nfs4_attr_u *na;
	uint8_t *amap;

	sargp->op = NFS4ATTR_GETIT;
	sargp->flag = 0;

	fattrp->attrmask = 0;
	/* if no bits requested, then return empty fattr4 */
	if (breq == 0) {
		fattrp->attrlist4_len = 0;
		fattrp->attrlist4 = NULL;
		return (NFS4_OK);
	}

	/*
	 * return NFS4ERR_INVAL when client requests write-only attrs
	 */
	if (breq & (FATTR4_TIME_ACCESS_SET_MASK | FATTR4_TIME_MODIFY_SET_MASK))
		return (NFS4ERR_INVAL);

	nfs4_ntov_table_init(&ntov);
	na = ntov.na;
	amap = ntov.amap;

	/*
	 * Now loop to get or verify the attrs
	 */
	for (i = 0; i < nfs4_ntov_map_size; i++) {
		if (breq & nfs4_ntov_map[i].fbit) {
			if ((*nfs4_ntov_map[i].sv_getit)(
			    NFS4ATTR_SUPPORTED, sargp, NULL) == 0) {

				error = (*nfs4_ntov_map[i].sv_getit)(
				    NFS4ATTR_GETIT, sargp, na);

				/*
				 * Possible error values:
				 * >0 if sv_getit failed to
				 * get the attr; 0 if succeeded;
				 * <0 if rdattr_error and the
				 * attribute cannot be returned.
				 */
				if (error && !(sargp->rdattr_error_req))
					goto done;
				/*
				 * If error then just for entry
				 */
				if (error == 0) {
					fattrp->attrmask |=
					    nfs4_ntov_map[i].fbit;
					*amap++ =
					    (uint8_t)nfs4_ntov_map[i].nval;
					na++;
					(ntov.attrcnt)++;
				} else if ((error > 0) &&
				    (sargp->rdattr_error == NFS4_OK)) {
					sargp->rdattr_error = puterrno4(error);
				}
				error = 0;
			}
		}
	}

	/*
	 * If rdattr_error was set after the return value for it was assigned,
	 * update it.
	 */
	if (prev_rdattr_error != sargp->rdattr_error) {
		na = ntov.na;
		amap = ntov.amap;
		for (i = 0; i < ntov.attrcnt; i++, na++, amap++) {
			k = *amap;
			if (k < FATTR4_RDATTR_ERROR) {
				continue;
			}
			if ((k == FATTR4_RDATTR_ERROR) &&
			    ((*nfs4_ntov_map[k].sv_getit)(
			    NFS4ATTR_SUPPORTED, sargp, NULL) == 0)) {

				(void) (*nfs4_ntov_map[k].sv_getit)(
				    NFS4ATTR_GETIT, sargp, na);
			}
			break;
		}
	}

	xdr_size = 0;
	na = ntov.na;
	amap = ntov.amap;
	for (i = 0; i < ntov.attrcnt; i++, na++, amap++) {
		xdr_size += xdr_sizeof(nfs4_ntov_map[*amap].xfunc, na);
	}

	fattrp->attrlist4_len = xdr_size;
	if (xdr_size) {
		/* freed by rfs4_op_getattr_free() */
		fattrp->attrlist4 = xdr_attrs = kmem_zalloc(xdr_size, KM_SLEEP);

		xdrmem_create(&xdr, xdr_attrs, xdr_size, XDR_ENCODE);

		na = ntov.na;
		amap = ntov.amap;
		for (i = 0; i < ntov.attrcnt; i++, na++, amap++) {
			if (!(*nfs4_ntov_map[*amap].xfunc)(&xdr, na)) {
				DTRACE_PROBE1(nfss__e__getattr4_encfail,
				    int, *amap);
				status = NFS4ERR_SERVERFAULT;
				break;
			}
		}
		/* xdrmem_destroy(&xdrs); */	/* NO-OP */
	} else {
		fattrp->attrlist4 = NULL;
	}
done:

	nfs4_ntov_table_free(&ntov, sargp);

	if (error != 0)
		status = puterrno4(error);

	return (status);
}

/* ARGSUSED */
static void
rfs4_op_getattr(nfs_argop4 *argop, nfs_resop4 *resop, struct svc_req *req,
    struct compound_state *cs)
{
	GETATTR4args *args = &argop->nfs_argop4_u.opgetattr;
	GETATTR4res *resp = &resop->nfs_resop4_u.opgetattr;
	struct nfs4_svgetit_arg sarg;
	struct statvfs64 sb;
	nfsstat4 status;

	DTRACE_NFSV4_2(op__getattr__start, struct compound_state *, cs,
	    GETATTR4args *, args);

	if (cs->vp == NULL) {
		*cs->statusp = resp->status = NFS4ERR_NOFILEHANDLE;
		goto out;
	}

	if (cs->access == CS_ACCESS_DENIED) {
		*cs->statusp = resp->status = NFS4ERR_ACCESS;
		goto out;
	}

	sarg.sbp = &sb;
	sarg.cs = cs;
	sarg.is_referral = B_FALSE;

	status = bitmap4_to_attrmask(args->attr_request, &sarg);
	if (status == NFS4_OK) {

		status = bitmap4_get_sysattrs(&sarg);
		if (status == NFS4_OK) {

			/* Is this a referral? */
			if (vn_is_nfs_reparse(cs->vp, cs->cr)) {
				/* Older V4 Solaris client sees a link */
				if (client_is_downrev(req))
					sarg.vap->va_type = VLNK;
				else
					sarg.is_referral = B_TRUE;
			}

			status = do_rfs4_op_getattr(args->attr_request,
			    &resp->obj_attributes, &sarg);
		}
	}
	*cs->statusp = resp->status = status;
out:
	DTRACE_NFSV4_2(op__getattr__done, struct compound_state *, cs,
	    GETATTR4res *, resp);
}

static void
rfs4_op_getattr_free(nfs_resop4 *resop)
{
	GETATTR4res *resp = &resop->nfs_resop4_u.opgetattr;

	nfs4_fattr4_free(&resp->obj_attributes);
}

/* ARGSUSED */
static void
rfs4_op_getfh(nfs_argop4 *argop, nfs_resop4 *resop, struct svc_req *req,
    struct compound_state *cs)
{
	GETFH4res *resp = &resop->nfs_resop4_u.opgetfh;

	DTRACE_NFSV4_1(op__getfh__start, struct compound_state *, cs);

	if (cs->vp == NULL) {
		*cs->statusp = resp->status = NFS4ERR_NOFILEHANDLE;
		goto out;
	}
	if (cs->access == CS_ACCESS_DENIED) {
		*cs->statusp = resp->status = NFS4ERR_ACCESS;
		goto out;
	}

	/* check for reparse point at the share point */
	if (cs->exi->exi_moved || vn_is_nfs_reparse(cs->exi->exi_vp, cs->cr)) {
		/* it's all bad */
		cs->exi->exi_moved = 1;
		*cs->statusp = resp->status = NFS4ERR_MOVED;
		DTRACE_PROBE2(nfs4serv__func__referral__shared__moved,
		    vnode_t *, cs->vp, char *, "rfs4_op_getfh");
		return;
	}

	/* check for reparse point at vp */
	if (vn_is_nfs_reparse(cs->vp, cs->cr) && !client_is_downrev(req)) {
		/* it's not all bad */
		*cs->statusp = resp->status = NFS4ERR_MOVED;
		DTRACE_PROBE2(nfs4serv__func__referral__moved,
		    vnode_t *, cs->vp, char *, "rfs4_op_getfh");
		return;
	}

	resp->object.nfs_fh4_val =
	    kmem_alloc(cs->fh.nfs_fh4_len, KM_SLEEP);
	nfs_fh4_copy(&cs->fh, &resp->object);
	*cs->statusp = resp->status = NFS4_OK;
out:
	DTRACE_NFSV4_2(op__getfh__done, struct compound_state *, cs,
	    GETFH4res *, resp);
}

static void
rfs4_op_getfh_free(nfs_resop4 *resop)
{
	GETFH4res *resp = &resop->nfs_resop4_u.opgetfh;

	if (resp->status == NFS4_OK &&
	    resp->object.nfs_fh4_val != NULL) {
		kmem_free(resp->object.nfs_fh4_val, resp->object.nfs_fh4_len);
		resp->object.nfs_fh4_val = NULL;
		resp->object.nfs_fh4_len = 0;
	}
}

/*
 * illegal: args: void
 *	    res : status (NFS4ERR_OP_ILLEGAL)
 */
/* ARGSUSED */
static void
rfs4_op_illegal(nfs_argop4 *argop, nfs_resop4 *resop,
    struct svc_req *req, struct compound_state *cs)
{
	ILLEGAL4res *resp = &resop->nfs_resop4_u.opillegal;

	resop->resop = OP_ILLEGAL;
	*cs->statusp = resp->status = NFS4ERR_OP_ILLEGAL;
}

/*
 * link: args: SAVED_FH: file, CURRENT_FH: target directory
 *	 res: status. If success - CURRENT_FH unchanged, return change_info
 */
/* ARGSUSED */
static void
rfs4_op_link(nfs_argop4 *argop, nfs_resop4 *resop, struct svc_req *req,
    struct compound_state *cs)
{
	LINK4args *args = &argop->nfs_argop4_u.oplink;
	LINK4res *resp = &resop->nfs_resop4_u.oplink;
	int error;
	vnode_t *vp;
	vnode_t *dvp;
	struct vattr bdva, idva, adva;
	char *nm;
	uint_t  len;
	struct sockaddr *ca;
	char *name = NULL;
	nfsstat4 status;

	DTRACE_NFSV4_2(op__link__start, struct compound_state *, cs,
	    LINK4args *, args);

	/* SAVED_FH: source object */
	vp = cs->saved_vp;
	if (vp == NULL) {
		*cs->statusp = resp->status = NFS4ERR_NOFILEHANDLE;
		goto out;
	}

	/* CURRENT_FH: target directory */
	dvp = cs->vp;
	if (dvp == NULL) {
		*cs->statusp = resp->status = NFS4ERR_NOFILEHANDLE;
		goto out;
	}

	/*
	 * If there is a non-shared filesystem mounted on this vnode,
	 * do not allow to link any file in this directory.
	 */
	if (vn_ismntpt(dvp)) {
		*cs->statusp = resp->status = NFS4ERR_ACCESS;
		goto out;
	}

	if (cs->access == CS_ACCESS_DENIED) {
		*cs->statusp = resp->status = NFS4ERR_ACCESS;
		goto out;
	}

	/* Check source object's type validity */
	if (vp->v_type == VDIR) {
		*cs->statusp = resp->status = NFS4ERR_ISDIR;
		goto out;
	}

	/* Check target directory's type */
	if (dvp->v_type != VDIR) {
		*cs->statusp = resp->status = NFS4ERR_NOTDIR;
		goto out;
	}

	if (cs->saved_exi != cs->exi) {
		*cs->statusp = resp->status = NFS4ERR_XDEV;
		goto out;
	}

	status = utf8_dir_verify(&args->newname);
	if (status != NFS4_OK) {
		*cs->statusp = resp->status = status;
		goto out;
	}

	nm = utf8_to_fn(&args->newname, &len, NULL);
	if (nm == NULL) {
		*cs->statusp = resp->status = NFS4ERR_INVAL;
		goto out;
	}

	if (len > MAXNAMELEN) {
		*cs->statusp = resp->status = NFS4ERR_NAMETOOLONG;
		kmem_free(nm, len);
		goto out;
	}

	if (rdonly4(cs->exi, cs->vp, req)) {
		*cs->statusp = resp->status = NFS4ERR_ROFS;
		kmem_free(nm, len);
		goto out;
	}

	/* Get "before" change value */
	bdva.va_mask = AT_CTIME|AT_SEQ;
	error = VOP_GETATTR(dvp, &bdva, 0, cs->cr, NULL);
	if (error) {
		*cs->statusp = resp->status = puterrno4(error);
		kmem_free(nm, len);
		goto out;
	}

	ca = (struct sockaddr *)svc_getrpccaller(req->rq_xprt)->buf;
	name = nfscmd_convname(ca, cs->exi, nm, NFSCMD_CONV_INBOUND,
	    MAXPATHLEN  + 1);

	if (name == NULL) {
		*cs->statusp = resp->status = NFS4ERR_INVAL;
		kmem_free(nm, len);
		goto out;
	}

	NFS4_SET_FATTR4_CHANGE(resp->cinfo.before, bdva.va_ctime)

	error = VOP_LINK(dvp, vp, name, cs->cr, NULL, 0);

	if (nm != name)
		kmem_free(name, MAXPATHLEN + 1);
	kmem_free(nm, len);

	/*
	 * Get the initial "after" sequence number, if it fails, set to zero
	 */
	idva.va_mask = AT_SEQ;
	if (VOP_GETATTR(dvp, &idva, 0, cs->cr, NULL))
		idva.va_seq = 0;

	/*
	 * Force modified data and metadata out to stable storage.
	 */
	(void) VOP_FSYNC(vp, FNODSYNC, cs->cr, NULL);
	(void) VOP_FSYNC(dvp, 0, cs->cr, NULL);

	if (error) {
		*cs->statusp = resp->status = puterrno4(error);
		goto out;
	}

	/*
	 * Get "after" change value, if it fails, simply return the
	 * before value.
	 */
	adva.va_mask = AT_CTIME|AT_SEQ;
	if (VOP_GETATTR(dvp, &adva, 0, cs->cr, NULL)) {
		adva.va_ctime = bdva.va_ctime;
		adva.va_seq = 0;
	}

	NFS4_SET_FATTR4_CHANGE(resp->cinfo.after, adva.va_ctime)

	/*
	 * The cinfo.atomic = TRUE only if we have
	 * non-zero va_seq's, and it has incremented by exactly one
	 * during the VOP_LINK and it didn't change during the VOP_FSYNC.
	 */
	if (bdva.va_seq && idva.va_seq && adva.va_seq &&
	    idva.va_seq == (bdva.va_seq + 1) && idva.va_seq == adva.va_seq)
		resp->cinfo.atomic = TRUE;
	else
		resp->cinfo.atomic = FALSE;

	*cs->statusp = resp->status = NFS4_OK;
out:
	DTRACE_NFSV4_2(op__link__done, struct compound_state *, cs,
	    LINK4res *, resp);
}

/*
 * Used by rfs4_op_lookup and rfs4_op_lookupp to do the actual work.
 */

/* ARGSUSED */
static nfsstat4
do_rfs4_op_lookup(char *nm, struct svc_req *req, struct compound_state *cs)
{
	int error;
	int different_export = 0;
	vnode_t *vp, *tvp, *pre_tvp = NULL, *oldvp = NULL;
	struct exportinfo *exi = NULL, *pre_exi = NULL;
	nfsstat4 stat;
	fid_t fid;
	int attrdir, dotdot, walk;
	bool_t is_newvp = FALSE;

	if (cs->vp->v_flag & V_XATTRDIR) {
		attrdir = 1;
		ASSERT(get_fh4_flag(&cs->fh, FH4_ATTRDIR));
	} else {
		attrdir = 0;
		ASSERT(! get_fh4_flag(&cs->fh, FH4_ATTRDIR));
	}

	dotdot = (nm[0] == '.' && nm[1] == '.' && nm[2] == '\0');

	/*
	 * If dotdotting, then need to check whether it's
	 * above the root of a filesystem, or above an
	 * export point.
	 */
	if (dotdot) {

		/*
		 * If dotdotting at the root of a filesystem, then
		 * need to traverse back to the mounted-on filesystem
		 * and do the dotdot lookup there.
		 */
		if (cs->vp->v_flag & VROOT) {

			/*
			 * If at the system root, then can
			 * go up no further.
			 */
			if (VN_CMP(cs->vp, rootdir))
				return (puterrno4(ENOENT));

			/*
			 * Traverse back to the mounted-on filesystem
			 */
			cs->vp = untraverse(cs->vp);

			/*
			 * Set the different_export flag so we remember
			 * to pick up a new exportinfo entry for
			 * this new filesystem.
			 */
			different_export = 1;
		} else {

			/*
			 * If dotdotting above an export point then set
			 * the different_export to get new export info.
			 */
			different_export = nfs_exported(cs->exi, cs->vp);
		}
	}

	error = VOP_LOOKUP(cs->vp, nm, &vp, NULL, 0, NULL, cs->cr,
	    NULL, NULL, NULL);
	if (error)
		return (puterrno4(error));

	/*
	 * If the vnode is in a pseudo filesystem, check whether it is visible.
	 *
	 * XXX if the vnode is a symlink and it is not visible in
	 * a pseudo filesystem, return ENOENT (not following symlink).
	 * V4 client can not mount such symlink. This is a regression
	 * from V2/V3.
	 *
	 * In the same exported filesystem, if the security flavor used
	 * is not an explicitly shared flavor, limit the view to the visible
	 * list entries only. This is not a WRONGSEC case because it's already
	 * checked via PUTROOTFH/PUTPUBFH or PUTFH.
	 */
	if (!different_export &&
	    (PSEUDO(cs->exi) || ! is_exported_sec(cs->nfsflavor, cs->exi) ||
	    cs->access & CS_ACCESS_LIMITED)) {
		if (! nfs_visible(cs->exi, vp, &different_export)) {
			VN_RELE(vp);
			return (puterrno4(ENOENT));
		}
	}

	/*
	 * If it's a mountpoint, then traverse it.
	 */
	if (vn_ismntpt(vp)) {
		pre_exi = cs->exi;	/* save pre-traversed exportinfo */
		pre_tvp = vp;		/* save pre-traversed vnode	*/

		/*
		 * hold pre_tvp to counteract rele by traverse.  We will
		 * need pre_tvp below if checkexport4 fails
		 */
		VN_HOLD(pre_tvp);
		tvp = vp;
		if ((error = traverse(&tvp)) != 0) {
			VN_RELE(vp);
			VN_RELE(pre_tvp);
			return (puterrno4(error));
		}
		vp = tvp;
		different_export = 1;
	} else if (vp->v_vfsp != cs->vp->v_vfsp) {
		/*
		 * The vfsp comparison is to handle the case where
		 * a LOFS mount is shared.  lo_lookup traverses mount points,
		 * and NFS is unaware of local fs transistions because
		 * v_vfsmountedhere isn't set.  For this special LOFS case,
		 * the dir and the obj returned by lookup will have different
		 * vfs ptrs.
		 */
		different_export = 1;
	}

	if (different_export) {

		bzero(&fid, sizeof (fid));
		fid.fid_len = MAXFIDSZ;
		error = vop_fid_pseudo(vp, &fid);
		if (error) {
			VN_RELE(vp);
			if (pre_tvp)
				VN_RELE(pre_tvp);
			return (puterrno4(error));
		}

		if (dotdot)
			exi = nfs_vptoexi(NULL, vp, cs->cr, &walk, NULL, TRUE);
		else
			exi = checkexport4(&vp->v_vfsp->vfs_fsid, &fid, vp);

		if (exi == NULL) {
			if (pre_tvp) {
				/*
				 * If this vnode is a mounted-on vnode,
				 * but the mounted-on file system is not
				 * exported, send back the filehandle for
				 * the mounted-on vnode, not the root of
				 * the mounted-on file system.
				 */
				VN_RELE(vp);
				vp = pre_tvp;
				exi = pre_exi;
			} else {
				VN_RELE(vp);
				return (puterrno4(EACCES));
			}
		} else if (pre_tvp) {
			/* we're done with pre_tvp now. release extra hold */
			VN_RELE(pre_tvp);
		}

		cs->exi = exi;

		/*
		 * Now we do a checkauth4. The reason is that
		 * this client/user may not have access to the new
		 * exported file system, and if he does,
		 * the client/user may be mapped to a different uid.
		 *
		 * We start with a new cr, because the checkauth4 done
		 * in the PUT*FH operation over wrote the cred's uid,
		 * gid, etc, and we want the real thing before calling
		 * checkauth4()
		 */
		crfree(cs->cr);
		cs->cr = crdup(cs->basecr);

		oldvp = cs->vp;
		cs->vp = vp;
		is_newvp = TRUE;

		stat = call_checkauth4(cs, req);
		if (stat != NFS4_OK) {
			VN_RELE(cs->vp);
			cs->vp = oldvp;
			return (stat);
		}
	}

	/*
	 * After various NFS checks, do a label check on the path
	 * component. The label on this path should either be the
	 * global zone's label or a zone's label. We are only
	 * interested in the zone's label because exported files
	 * in global zone is accessible (though read-only) to
	 * clients. The exportability/visibility check is already
	 * done before reaching this code.
	 */
	if (is_system_labeled()) {
		bslabel_t *clabel;

		ASSERT(req->rq_label != NULL);
		clabel = req->rq_label;
		DTRACE_PROBE2(tx__rfs4__log__info__oplookup__clabel, char *,
		    "got client label from request(1)", struct svc_req *, req);

		if (!blequal(&l_admin_low->tsl_label, clabel)) {
			if (!do_rfs_label_check(clabel, vp, DOMINANCE_CHECK,
			    cs->exi)) {
				error = EACCES;
				goto err_out;
			}
		} else {
			/*
			 * We grant access to admin_low label clients
			 * only if the client is trusted, i.e. also
			 * running Solaris Trusted Extension.
			 */
			struct sockaddr	*ca;
			int		addr_type;
			void		*ipaddr;
			tsol_tpc_t	*tp;

			ca = (struct sockaddr *)svc_getrpccaller(
			    req->rq_xprt)->buf;
			if (ca->sa_family == AF_INET) {
				addr_type = IPV4_VERSION;
				ipaddr = &((struct sockaddr_in *)ca)->sin_addr;
			} else if (ca->sa_family == AF_INET6) {
				addr_type = IPV6_VERSION;
				ipaddr = &((struct sockaddr_in6 *)
				    ca)->sin6_addr;
			}
			tp = find_tpc(ipaddr, addr_type, B_FALSE);
			if (tp == NULL || tp->tpc_tp.tp_doi !=
			    l_admin_low->tsl_doi || tp->tpc_tp.host_type !=
			    SUN_CIPSO) {
				if (tp != NULL)
					TPC_RELE(tp);
				error = EACCES;
				goto err_out;
			}
			TPC_RELE(tp);
		}
	}

	error = makefh4(&cs->fh, vp, cs->exi);

err_out:
	if (error) {
		if (is_newvp) {
			VN_RELE(cs->vp);
			cs->vp = oldvp;
		} else
			VN_RELE(vp);
		return (puterrno4(error));
	}

	if (!is_newvp) {
		if (cs->vp)
			VN_RELE(cs->vp);
		cs->vp = vp;
	} else if (oldvp)
		VN_RELE(oldvp);

	/*
	 * if did lookup on attrdir and didn't lookup .., set named
	 * attr fh flag
	 */
	if (attrdir && ! dotdot)
		set_fh4_flag(&cs->fh, FH4_NAMEDATTR);

	/* Assume false for now, open proc will set this */
	cs->mandlock = FALSE;

	return (NFS4_OK);
}

/* ARGSUSED */
static void
rfs4_op_lookup(nfs_argop4 *argop, nfs_resop4 *resop, struct svc_req *req,
    struct compound_state *cs)
{
	LOOKUP4args *args = &argop->nfs_argop4_u.oplookup;
	LOOKUP4res *resp = &resop->nfs_resop4_u.oplookup;
	char *nm;
	uint_t len;
	struct sockaddr *ca;
	char *name = NULL;
	nfsstat4 status;

	DTRACE_NFSV4_2(op__lookup__start, struct compound_state *, cs,
	    LOOKUP4args *, args);

	if (cs->vp == NULL) {
		*cs->statusp = resp->status = NFS4ERR_NOFILEHANDLE;
		goto out;
	}

	if (cs->vp->v_type == VLNK) {
		*cs->statusp = resp->status = NFS4ERR_SYMLINK;
		goto out;
	}

	if (cs->vp->v_type != VDIR) {
		*cs->statusp = resp->status = NFS4ERR_NOTDIR;
		goto out;
	}

	status = utf8_dir_verify(&args->objname);
	if (status != NFS4_OK) {
		*cs->statusp = resp->status = status;
		goto out;
	}

	nm = utf8_to_str(&args->objname, &len, NULL);
	if (nm == NULL) {
		*cs->statusp = resp->status = NFS4ERR_INVAL;
		goto out;
	}

	if (len > MAXNAMELEN) {
		*cs->statusp = resp->status = NFS4ERR_NAMETOOLONG;
		kmem_free(nm, len);
		goto out;
	}

	ca = (struct sockaddr *)svc_getrpccaller(req->rq_xprt)->buf;
	name = nfscmd_convname(ca, cs->exi, nm, NFSCMD_CONV_INBOUND,
	    MAXPATHLEN  + 1);

	if (name == NULL) {
		*cs->statusp = resp->status = NFS4ERR_INVAL;
		kmem_free(nm, len);
		goto out;
	}

	*cs->statusp = resp->status = do_rfs4_op_lookup(name, req, cs);

	if (name != nm)
		kmem_free(name, MAXPATHLEN + 1);
	kmem_free(nm, len);

out:
	DTRACE_NFSV4_2(op__lookup__done, struct compound_state *, cs,
	    LOOKUP4res *, resp);
}

/* ARGSUSED */
static void
rfs4_op_lookupp(nfs_argop4 *args, nfs_resop4 *resop, struct svc_req *req,
    struct compound_state *cs)
{
	LOOKUPP4res *resp = &resop->nfs_resop4_u.oplookupp;

	DTRACE_NFSV4_1(op__lookupp__start, struct compound_state *, cs);

	if (cs->vp == NULL) {
		*cs->statusp = resp->status = NFS4ERR_NOFILEHANDLE;
		goto out;
	}

	if (cs->vp->v_type != VDIR) {
		*cs->statusp = resp->status = NFS4ERR_NOTDIR;
		goto out;
	}

	*cs->statusp = resp->status = do_rfs4_op_lookup("..", req, cs);

	/*
	 * From NFSV4 Specification, LOOKUPP should not check for
	 * NFS4ERR_WRONGSEC. Retrun NFS4_OK instead.
	 */
	if (resp->status == NFS4ERR_WRONGSEC) {
		*cs->statusp = resp->status = NFS4_OK;
	}

out:
	DTRACE_NFSV4_2(op__lookupp__done, struct compound_state *, cs,
	    LOOKUPP4res *, resp);
}


/*ARGSUSED2*/
static void
rfs4_op_openattr(nfs_argop4 *argop, nfs_resop4 *resop, struct svc_req *req,
    struct compound_state *cs)
{
	OPENATTR4args	*args = &argop->nfs_argop4_u.opopenattr;
	OPENATTR4res	*resp = &resop->nfs_resop4_u.opopenattr;
	vnode_t		*avp = NULL;
	int		lookup_flags = LOOKUP_XATTR, error;
	int		exp_ro = 0;

	DTRACE_NFSV4_2(op__openattr__start, struct compound_state *, cs,
	    OPENATTR4args *, args);

	if (cs->vp == NULL) {
		*cs->statusp = resp->status = NFS4ERR_NOFILEHANDLE;
		goto out;
	}

	if ((cs->vp->v_vfsp->vfs_flag & VFS_XATTR) == 0 &&
	    !vfs_has_feature(cs->vp->v_vfsp, VFSFT_SYSATTR_VIEWS)) {
		*cs->statusp = resp->status = puterrno4(ENOTSUP);
		goto out;
	}

	/*
	 * If file system supports passing ACE mask to VOP_ACCESS then
	 * check for ACE_READ_NAMED_ATTRS, otherwise do legacy checks
	 */

	if (vfs_has_feature(cs->vp->v_vfsp, VFSFT_ACEMASKONACCESS))
		error = VOP_ACCESS(cs->vp, ACE_READ_NAMED_ATTRS,
		    V_ACE_MASK, cs->cr, NULL);
	else
		error = ((VOP_ACCESS(cs->vp, VREAD, 0, cs->cr, NULL) != 0) &&
		    (VOP_ACCESS(cs->vp, VWRITE, 0, cs->cr, NULL) != 0) &&
		    (VOP_ACCESS(cs->vp, VEXEC, 0, cs->cr, NULL) != 0));

	if (error) {
		*cs->statusp = resp->status = puterrno4(EACCES);
		goto out;
	}

	/*
	 * The CREATE_XATTR_DIR VOP flag cannot be specified if
	 * the file system is exported read-only -- regardless of
	 * createdir flag.  Otherwise the attrdir would be created
	 * (assuming server fs isn't mounted readonly locally).  If
	 * VOP_LOOKUP returns ENOENT in this case, the error will
	 * be translated into EROFS.  ENOSYS is mapped to ENOTSUP
	 * because specfs has no VOP_LOOKUP op, so the macro would
	 * return ENOSYS.  EINVAL is returned by all (current)
	 * Solaris file system implementations when any of their
	 * restrictions are violated (xattr(dir) can't have xattrdir).
	 * Returning NOTSUPP is more appropriate in this case
	 * because the object will never be able to have an attrdir.
	 */
	if (args->createdir && ! (exp_ro = rdonly4(cs->exi, cs->vp, req)))
		lookup_flags |= CREATE_XATTR_DIR;

	error = VOP_LOOKUP(cs->vp, "", &avp, NULL, lookup_flags, NULL, cs->cr,
	    NULL, NULL, NULL);

	if (error) {
		if (error == ENOENT && args->createdir && exp_ro)
			*cs->statusp = resp->status = puterrno4(EROFS);
		else if (error == EINVAL || error == ENOSYS)
			*cs->statusp = resp->status = puterrno4(ENOTSUP);
		else
			*cs->statusp = resp->status = puterrno4(error);
		goto out;
	}

	ASSERT(avp->v_flag & V_XATTRDIR);

	error = makefh4(&cs->fh, avp, cs->exi);

	if (error) {
		VN_RELE(avp);
		*cs->statusp = resp->status = puterrno4(error);
		goto out;
	}

	VN_RELE(cs->vp);
	cs->vp = avp;

	/*
	 * There is no requirement for an attrdir fh flag
	 * because the attrdir has a vnode flag to distinguish
	 * it from regular (non-xattr) directories.  The
	 * FH4_ATTRDIR flag is set for future sanity checks.
	 */
	set_fh4_flag(&cs->fh, FH4_ATTRDIR);
	*cs->statusp = resp->status = NFS4_OK;

out:
	DTRACE_NFSV4_2(op__openattr__done, struct compound_state *, cs,
	    OPENATTR4res *, resp);
}

static int
do_io(int direction, vnode_t *vp, struct uio *uio, int ioflag, cred_t *cred,
    caller_context_t *ct)
{
	int error;
	int i;
	clock_t delaytime;

	delaytime = MSEC_TO_TICK_ROUNDUP(rfs4_lock_delay);

	/*
	 * Don't block on mandatory locks. If this routine returns
	 * EAGAIN, the caller should return NFS4ERR_LOCKED.
	 */
	uio->uio_fmode = FNONBLOCK;

	for (i = 0; i < rfs4_maxlock_tries; i++) {


		if (direction == FREAD) {
			(void) VOP_RWLOCK(vp, V_WRITELOCK_FALSE, ct);
			error = VOP_READ(vp, uio, ioflag, cred, ct);
			VOP_RWUNLOCK(vp, V_WRITELOCK_FALSE, ct);
		} else {
			(void) VOP_RWLOCK(vp, V_WRITELOCK_TRUE, ct);
			error = VOP_WRITE(vp, uio, ioflag, cred, ct);
			VOP_RWUNLOCK(vp, V_WRITELOCK_TRUE, ct);
		}

		if (error != EAGAIN)
			break;

		if (i < rfs4_maxlock_tries - 1) {
			delay(delaytime);
			delaytime *= 2;
		}
	}

	return (error);
}

/* ARGSUSED */
static void
rfs4_op_read(nfs_argop4 *argop, nfs_resop4 *resop, struct svc_req *req,
    struct compound_state *cs)
{
	READ4args *args = &argop->nfs_argop4_u.opread;
	READ4res *resp = &resop->nfs_resop4_u.opread;
	int error;
	int verror;
	vnode_t *vp;
	struct vattr va;
	struct iovec iov, *iovp = NULL;
	int iovcnt;
	struct uio uio;
	u_offset_t offset;
	bool_t *deleg = &cs->deleg;
	nfsstat4 stat;
	int in_crit = 0;
	mblk_t *mp = NULL;
	int alloc_err = 0;
	int rdma_used = 0;
	int loaned_buffers;
	caller_context_t ct;
	struct uio *uiop;

	DTRACE_NFSV4_2(op__read__start, struct compound_state *, cs,
	    READ4args, args);

	vp = cs->vp;
	if (vp == NULL) {
		*cs->statusp = resp->status = NFS4ERR_NOFILEHANDLE;
		goto out;
	}
	if (cs->access == CS_ACCESS_DENIED) {
		*cs->statusp = resp->status = NFS4ERR_ACCESS;
		goto out;
	}

	if ((stat = rfs4_check_stateid(FREAD, vp, &args->stateid, FALSE,
	    deleg, TRUE, &ct)) != NFS4_OK) {
		*cs->statusp = resp->status = stat;
		goto out;
	}

	/*
	 * Enter the critical region before calling VOP_RWLOCK
	 * to avoid a deadlock with write requests.
	 */
	if (nbl_need_check(vp)) {
		nbl_start_crit(vp, RW_READER);
		in_crit = 1;
		if (nbl_conflict(vp, NBL_READ, args->offset, args->count, 0,
		    &ct)) {
			*cs->statusp = resp->status = NFS4ERR_LOCKED;
			goto out;
		}
	}

	if ((stat = rfs4_check_stateid(FREAD, vp, &args->stateid, FALSE,
	    deleg, TRUE, &ct)) != NFS4_OK) {
		*cs->statusp = resp->status = stat;
		goto out;
	}

	if (args->wlist) {
		if (args->count > clist_len(args->wlist)) {
			*cs->statusp = resp->status = NFS4ERR_INVAL;
			goto out;
		}
		rdma_used = 1;
	}

	/* use loaned buffers for TCP */
	loaned_buffers = (nfs_loaned_buffers && !rdma_used) ? 1 : 0;

	va.va_mask = AT_MODE|AT_SIZE|AT_UID;
	verror = VOP_GETATTR(vp, &va, 0, cs->cr, &ct);

	/*
	 * If we can't get the attributes, then we can't do the
	 * right access checking.  So, we'll fail the request.
	 */
	if (verror) {
		*cs->statusp = resp->status = puterrno4(verror);
		goto out;
	}

	if (vp->v_type != VREG) {
		*cs->statusp = resp->status =
		    ((vp->v_type == VDIR) ? NFS4ERR_ISDIR : NFS4ERR_INVAL);
		goto out;
	}

	if (crgetuid(cs->cr) != va.va_uid &&
	    (error = VOP_ACCESS(vp, VREAD, 0, cs->cr, &ct)) &&
	    (error = VOP_ACCESS(vp, VEXEC, 0, cs->cr, &ct))) {
		*cs->statusp = resp->status = puterrno4(error);
		goto out;
	}

	if (MANDLOCK(vp, va.va_mode)) { /* XXX - V4 supports mand locking */
		*cs->statusp = resp->status = NFS4ERR_ACCESS;
		goto out;
	}

	offset = args->offset;
	if (offset >= va.va_size) {
		*cs->statusp = resp->status = NFS4_OK;
		resp->eof = TRUE;
		resp->data_len = 0;
		resp->data_val = NULL;
		resp->mblk = NULL;
		/* RDMA */
		resp->wlist = args->wlist;
		resp->wlist_len = resp->data_len;
		*cs->statusp = resp->status = NFS4_OK;
		if (resp->wlist)
			clist_zero_len(resp->wlist);
		goto out;
	}

	if (args->count == 0) {
		*cs->statusp = resp->status = NFS4_OK;
		resp->eof = FALSE;
		resp->data_len = 0;
		resp->data_val = NULL;
		resp->mblk = NULL;
		/* RDMA */
		resp->wlist = args->wlist;
		resp->wlist_len = resp->data_len;
		if (resp->wlist)
			clist_zero_len(resp->wlist);
		goto out;
	}

	/*
	 * Do not allocate memory more than maximum allowed
	 * transfer size
	 */
	if (args->count > rfs4_tsize(req))
		args->count = rfs4_tsize(req);

	if (loaned_buffers) {
		uiop = (uio_t *)rfs_setup_xuio(vp);
		ASSERT(uiop != NULL);
		uiop->uio_segflg = UIO_SYSSPACE;
		uiop->uio_loffset = args->offset;
		uiop->uio_resid = args->count;

		/* Jump to do the read if successful */
		if (!VOP_REQZCBUF(vp, UIO_READ, (xuio_t *)uiop, cs->cr, &ct)) {
			/*
			 * Need to hold the vnode until after VOP_RETZCBUF()
			 * is called.
			 */
			VN_HOLD(vp);
			goto doio_read;
		}

		DTRACE_PROBE2(nfss__i__reqzcbuf_failed, int,
		    uiop->uio_loffset, int, uiop->uio_resid);

		uiop->uio_extflg = 0;

		/* failure to setup for zero copy */
		rfs_free_xuio((void *)uiop);
		loaned_buffers = 0;
	}

	/*
	 * If returning data via RDMA Write, then grab the chunk list. If we
	 * aren't returning READ data w/RDMA_WRITE, then grab a mblk.
	 */
	if (rdma_used) {
		mp = NULL;
		(void) rdma_get_wchunk(req, &iov, args->wlist);
		uio.uio_iov = &iov;
		uio.uio_iovcnt = 1;
	} else {
		/*
		 * mp will contain the data to be sent out in the read reply.
		 * It will be freed after the reply has been sent.
		 */
		mp = rfs_read_alloc(args->count, &iovp, &iovcnt);
		ASSERT(mp != NULL);
		ASSERT(alloc_err == 0);
		uio.uio_iov = iovp;
		uio.uio_iovcnt = iovcnt;
	}

	uio.uio_segflg = UIO_SYSSPACE;
	uio.uio_extflg = UIO_COPY_CACHED;
	uio.uio_loffset = args->offset;
	uio.uio_resid = args->count;
	uiop = &uio;

doio_read:
	error = do_io(FREAD, vp, uiop, 0, cs->cr, &ct);

	va.va_mask = AT_SIZE;
	verror = VOP_GETATTR(vp, &va, 0, cs->cr, &ct);

	if (error) {
		if (mp)
			freemsg(mp);
		*cs->statusp = resp->status = puterrno4(error);
		goto out;
	}

	/* make mblk using zc buffers */
	if (loaned_buffers) {
		mp = uio_to_mblk(uiop);
		ASSERT(mp != NULL);
	}

	*cs->statusp = resp->status = NFS4_OK;

	ASSERT(uiop->uio_resid >= 0);
	resp->data_len = args->count - uiop->uio_resid;
	if (mp) {
		resp->data_val = (char *)mp->b_datap->db_base;
		rfs_rndup_mblks(mp, resp->data_len, loaned_buffers);
	} else {
		resp->data_val = (caddr_t)iov.iov_base;
	}

	resp->mblk = mp;

	if (!verror && offset + resp->data_len == va.va_size)
		resp->eof = TRUE;
	else
		resp->eof = FALSE;

	if (rdma_used) {
		if (!rdma_setup_read_data4(args, resp)) {
			*cs->statusp = resp->status = NFS4ERR_INVAL;
		}
	} else {
		resp->wlist = NULL;
	}

out:
	if (in_crit)
		nbl_end_crit(vp);

	if (iovp != NULL)
		kmem_free(iovp, iovcnt * sizeof (struct iovec));

	DTRACE_NFSV4_2(op__read__done, struct compound_state *, cs,
	    READ4res *, resp);
}

static void
rfs4_op_read_free(nfs_resop4 *resop)
{
	READ4res	*resp = &resop->nfs_resop4_u.opread;

	if (resp->status == NFS4_OK && resp->mblk != NULL) {
		freemsg(resp->mblk);
		resp->mblk = NULL;
		resp->data_val = NULL;
		resp->data_len = 0;
	}
}

static void
rfs4_op_readdir_free(nfs_resop4 * resop)
{
	READDIR4res    *resp = &resop->nfs_resop4_u.opreaddir;

	if (resp->status == NFS4_OK && resp->mblk != NULL) {
		freeb(resp->mblk);
		resp->mblk = NULL;
		resp->data_len = 0;
	}
}


/* ARGSUSED */
static void
rfs4_op_putpubfh(nfs_argop4 *args, nfs_resop4 *resop, struct svc_req *req,
    struct compound_state *cs)
{
	PUTPUBFH4res	*resp = &resop->nfs_resop4_u.opputpubfh;
	int		error;
	vnode_t		*vp;
	struct exportinfo *exi, *sav_exi;
	nfs_fh4_fmt_t	*fh_fmtp;

	DTRACE_NFSV4_1(op__putpubfh__start, struct compound_state *, cs);

	if (cs->vp) {
		VN_RELE(cs->vp);
		cs->vp = NULL;
	}

	if (cs->cr)
		crfree(cs->cr);

	cs->cr = crdup(cs->basecr);

	vp = exi_public->exi_vp;
	if (vp == NULL) {
		*cs->statusp = resp->status = NFS4ERR_SERVERFAULT;
		goto out;
	}

	error = makefh4(&cs->fh, vp, exi_public);
	if (error != 0) {
		*cs->statusp = resp->status = puterrno4(error);
		goto out;
	}
	sav_exi = cs->exi;
	if (exi_public == exi_root) {
		/*
		 * No filesystem is actually shared public, so we default
		 * to exi_root. In this case, we must check whether root
		 * is exported.
		 */
		fh_fmtp = (nfs_fh4_fmt_t *)cs->fh.nfs_fh4_val;

		/*
		 * if root filesystem is exported, the exportinfo struct that we
		 * should use is what checkexport4 returns, because root_exi is
		 * actually a mostly empty struct.
		 */
		exi = checkexport4(&fh_fmtp->fh4_fsid,
		    (fid_t *)&fh_fmtp->fh4_xlen, NULL);
		cs->exi = ((exi != NULL) ? exi : exi_public);
	} else {
		/*
		 * it's a properly shared filesystem
		 */
		cs->exi = exi_public;
	}

	if (is_system_labeled()) {
		bslabel_t *clabel;

		ASSERT(req->rq_label != NULL);
		clabel = req->rq_label;
		DTRACE_PROBE2(tx__rfs4__log__info__opputpubfh__clabel, char *,
		    "got client label from request(1)",
		    struct svc_req *, req);
		if (!blequal(&l_admin_low->tsl_label, clabel)) {
			if (!do_rfs_label_check(clabel, vp, DOMINANCE_CHECK,
			    cs->exi)) {
				*cs->statusp = resp->status =
				    NFS4ERR_SERVERFAULT;
				goto out;
			}
		}
	}

	VN_HOLD(vp);
	cs->vp = vp;

	if ((resp->status = call_checkauth4(cs, req)) != NFS4_OK) {
		VN_RELE(cs->vp);
		cs->vp = NULL;
		cs->exi = sav_exi;
		goto out;
	}

	*cs->statusp = resp->status = NFS4_OK;
out:
	DTRACE_NFSV4_2(op__putpubfh__done, struct compound_state *, cs,
	    PUTPUBFH4res *, resp);
}

/*
 * XXX - issue with put*fh operations. Suppose /export/home is exported.
 * Suppose an NFS client goes to mount /export/home/joe. If /export, home,
 * or joe have restrictive search permissions, then we shouldn't let
 * the client get a file handle. This is easy to enforce. However, we
 * don't know what security flavor should be used until we resolve the
 * path name. Another complication is uid mapping. If root is
 * the user, then it will be mapped to the anonymous user by default,
 * but we won't know that till we've resolved the path name. And we won't
 * know what the anonymous user is.
 * Luckily, SECINFO is specified to take a full filename.
 * So what we will have to in rfs4_op_lookup is check that flavor of
 * the target object matches that of the request, and if root was the
 * caller, check for the root= and anon= options, and if necessary,
 * repeat the lookup using the right cred_t. But that's not done yet.
 */
/* ARGSUSED */
static void
rfs4_op_putfh(nfs_argop4 *argop, nfs_resop4 *resop, struct svc_req *req,
    struct compound_state *cs)
{
	PUTFH4args *args = &argop->nfs_argop4_u.opputfh;
	PUTFH4res *resp = &resop->nfs_resop4_u.opputfh;
	nfs_fh4_fmt_t *fh_fmtp;

	DTRACE_NFSV4_2(op__putfh__start, struct compound_state *, cs,
	    PUTFH4args *, args);

	if (cs->vp) {
		VN_RELE(cs->vp);
		cs->vp = NULL;
	}

	if (cs->cr) {
		crfree(cs->cr);
		cs->cr = NULL;
	}


	if (args->object.nfs_fh4_len < NFS_FH4_LEN) {
		*cs->statusp = resp->status = NFS4ERR_BADHANDLE;
		goto out;
	}

	fh_fmtp = (nfs_fh4_fmt_t *)args->object.nfs_fh4_val;
	cs->exi = checkexport4(&fh_fmtp->fh4_fsid, (fid_t *)&fh_fmtp->fh4_xlen,
	    NULL);

	if (cs->exi == NULL) {
		*cs->statusp = resp->status = NFS4ERR_STALE;
		goto out;
	}

	cs->cr = crdup(cs->basecr);

	ASSERT(cs->cr != NULL);

	if (! (cs->vp = nfs4_fhtovp(&args->object, cs->exi, &resp->status))) {
		*cs->statusp = resp->status;
		goto out;
	}

	if ((resp->status = call_checkauth4(cs, req)) != NFS4_OK) {
		VN_RELE(cs->vp);
		cs->vp = NULL;
		goto out;
	}

	nfs_fh4_copy(&args->object, &cs->fh);
	*cs->statusp = resp->status = NFS4_OK;
	cs->deleg = FALSE;

out:
	DTRACE_NFSV4_2(op__putfh__done, struct compound_state *, cs,
	    PUTFH4res *, resp);
}

/* ARGSUSED */
static void
rfs4_op_putrootfh(nfs_argop4 *argop, nfs_resop4 *resop, struct svc_req *req,
    struct compound_state *cs)
{
	PUTROOTFH4res *resp = &resop->nfs_resop4_u.opputrootfh;
	int error;
	fid_t fid;
	struct exportinfo *exi, *sav_exi;

	DTRACE_NFSV4_1(op__putrootfh__start, struct compound_state *, cs);

	if (cs->vp) {
		VN_RELE(cs->vp);
		cs->vp = NULL;
	}

	if (cs->cr)
		crfree(cs->cr);

	cs->cr = crdup(cs->basecr);

	/*
	 * Using rootdir, the system root vnode,
	 * get its fid.
	 */
	bzero(&fid, sizeof (fid));
	fid.fid_len = MAXFIDSZ;
	error = vop_fid_pseudo(rootdir, &fid);
	if (error != 0) {
		*cs->statusp = resp->status = puterrno4(error);
		goto out;
	}

	/*
	 * Then use the root fsid & fid it to find out if it's exported
	 *
	 * If the server root isn't exported directly, then
	 * it should at least be a pseudo export based on
	 * one or more exports further down in the server's
	 * file tree.
	 */
	exi = checkexport4(&rootdir->v_vfsp->vfs_fsid, &fid, NULL);
	if (exi == NULL || exi->exi_export.ex_flags & EX_PUBLIC) {
		NFS4_DEBUG(rfs4_debug,
		    (CE_WARN, "rfs4_op_putrootfh: export check failure"));
		*cs->statusp = resp->status = NFS4ERR_SERVERFAULT;
		goto out;
	}

	/*
	 * Now make a filehandle based on the root
	 * export and root vnode.
	 */
	error = makefh4(&cs->fh, rootdir, exi);
	if (error != 0) {
		*cs->statusp = resp->status = puterrno4(error);
		goto out;
	}

	sav_exi = cs->exi;
	cs->exi = exi;

	VN_HOLD(rootdir);
	cs->vp = rootdir;

	if ((resp->status = call_checkauth4(cs, req)) != NFS4_OK) {
		VN_RELE(rootdir);
		cs->vp = NULL;
		cs->exi = sav_exi;
		goto out;
	}

	*cs->statusp = resp->status = NFS4_OK;
	cs->deleg = FALSE;
out:
	DTRACE_NFSV4_2(op__putrootfh__done, struct compound_state *, cs,
	    PUTROOTFH4res *, resp);
}

/*
 * set_rdattr_params sets up the variables used to manage what information
 * to get for each directory entry.
 */
static nfsstat4
set_rdattr_params(struct nfs4_svgetit_arg *sargp,
    bitmap4 attrs, bool_t *need_to_lookup)
{
	uint_t	va_mask;
	nfsstat4 status;
	bitmap4 objbits;

	status = bitmap4_to_attrmask(attrs, sargp);
	if (status != NFS4_OK) {
		/*
		 * could not even figure attr mask
		 */
		return (status);
	}
	va_mask = sargp->vap->va_mask;

	/*
	 * dirent's d_ino is always correct value for mounted_on_fileid.
	 * mntdfid_set is set once here, but mounted_on_fileid is
	 * set in main dirent processing loop for each dirent.
	 * The mntdfid_set is a simple optimization that lets the
	 * server attr code avoid work when caller is readdir.
	 */
	sargp->mntdfid_set = TRUE;

	/*
	 * Lookup entry only if client asked for any of the following:
	 * a) vattr attrs
	 * b) vfs attrs
	 * c) attrs w/per-object scope requested (change, filehandle, etc)
	 *    other than mounted_on_fileid (which we can take from dirent)
	 */
	objbits = attrs ? attrs & NFS4_VP_ATTR_MASK : 0;

	if (va_mask || sargp->sbp || (objbits & ~FATTR4_MOUNTED_ON_FILEID_MASK))
		*need_to_lookup = TRUE;
	else
		*need_to_lookup = FALSE;

	if (sargp->sbp == NULL)
		return (NFS4_OK);

	/*
	 * If filesystem attrs are requested, get them now from the
	 * directory vp, as most entries will have same filesystem. The only
	 * exception are mounted over entries but we handle
	 * those as we go (XXX mounted over detection not yet implemented).
	 */
	sargp->vap->va_mask = 0;	/* to avoid VOP_GETATTR */
	status = bitmap4_get_sysattrs(sargp);
	sargp->vap->va_mask = va_mask;

	if ((status != NFS4_OK) && sargp->rdattr_error_req) {
		/*
		 * Failed to get filesystem attributes.
		 * Return a rdattr_error for each entry, but don't fail.
		 * However, don't get any obj-dependent attrs.
		 */
		sargp->rdattr_error = status;	/* for rdattr_error */
		*need_to_lookup = FALSE;
		/*
		 * At least get fileid for regular readdir output
		 */
		sargp->vap->va_mask &= AT_NODEID;
		status = NFS4_OK;
	}

	return (status);
}

/*
 * readlink: args: CURRENT_FH.
 *	res: status. If success - CURRENT_FH unchanged, return linktext.
 */

/* ARGSUSED */
static void
rfs4_op_readlink(nfs_argop4 *argop, nfs_resop4 *resop, struct svc_req *req,
    struct compound_state *cs)
{
	READLINK4res *resp = &resop->nfs_resop4_u.opreadlink;
	int error;
	vnode_t *vp;
	struct iovec iov;
	struct vattr va;
	struct uio uio;
	char *data;
	struct sockaddr *ca;
	char *name = NULL;
	int is_referral;

	DTRACE_NFSV4_1(op__readlink__start, struct compound_state *, cs);

	/* CURRENT_FH: directory */
	vp = cs->vp;
	if (vp == NULL) {
		*cs->statusp = resp->status = NFS4ERR_NOFILEHANDLE;
		goto out;
	}

	if (cs->access == CS_ACCESS_DENIED) {
		*cs->statusp = resp->status = NFS4ERR_ACCESS;
		goto out;
	}

	/* Is it a referral? */
	if (vn_is_nfs_reparse(vp, cs->cr) && client_is_downrev(req)) {

		is_referral = 1;

	} else {

		is_referral = 0;

		if (vp->v_type == VDIR) {
			*cs->statusp = resp->status = NFS4ERR_ISDIR;
			goto out;
		}

		if (vp->v_type != VLNK) {
			*cs->statusp = resp->status = NFS4ERR_INVAL;
			goto out;
		}

	}

	va.va_mask = AT_MODE;
	error = VOP_GETATTR(vp, &va, 0, cs->cr, NULL);
	if (error) {
		*cs->statusp = resp->status = puterrno4(error);
		goto out;
	}

	if (MANDLOCK(vp, va.va_mode)) {
		*cs->statusp = resp->status = NFS4ERR_ACCESS;
		goto out;
	}

	data = kmem_alloc(MAXPATHLEN + 1, KM_SLEEP);

	if (is_referral) {
		char *s;
		size_t strsz;

		/* Get an artificial symlink based on a referral */
		s = build_symlink(vp, cs->cr, &strsz);
		global_svstat_ptr[4][NFS_REFERLINKS].value.ui64++;
		DTRACE_PROBE2(nfs4serv__func__referral__reflink,
		    vnode_t *, vp, char *, s);
		if (s == NULL)
			error = EINVAL;
		else {
			error = 0;
			(void) strlcpy(data, s, MAXPATHLEN + 1);
			kmem_free(s, strsz);
		}

	} else {

		iov.iov_base = data;
		iov.iov_len = MAXPATHLEN;
		uio.uio_iov = &iov;
		uio.uio_iovcnt = 1;
		uio.uio_segflg = UIO_SYSSPACE;
		uio.uio_extflg = UIO_COPY_CACHED;
		uio.uio_loffset = 0;
		uio.uio_resid = MAXPATHLEN;

		error = VOP_READLINK(vp, &uio, cs->cr, NULL);

		if (!error)
			*(data + MAXPATHLEN - uio.uio_resid) = '\0';
	}

	if (error) {
		kmem_free((caddr_t)data, (uint_t)MAXPATHLEN + 1);
		*cs->statusp = resp->status = puterrno4(error);
		goto out;
	}

	ca = (struct sockaddr *)svc_getrpccaller(req->rq_xprt)->buf;
	name = nfscmd_convname(ca, cs->exi, data, NFSCMD_CONV_OUTBOUND,
	    MAXPATHLEN  + 1);

	if (name == NULL) {
		/*
		 * Even though the conversion failed, we return
		 * something. We just don't translate it.
		 */
		name = data;
	}

	/*
	 * treat link name as data
	 */
	(void) str_to_utf8(name, &resp->link);

	if (name != data)
		kmem_free(name, MAXPATHLEN + 1);
	kmem_free((caddr_t)data, (uint_t)MAXPATHLEN + 1);
	*cs->statusp = resp->status = NFS4_OK;

out:
	DTRACE_NFSV4_2(op__readlink__done, struct compound_state *, cs,
	    READLINK4res *, resp);
}

static void
rfs4_op_readlink_free(nfs_resop4 *resop)
{
	READLINK4res *resp = &resop->nfs_resop4_u.opreadlink;
	utf8string *symlink = &resp->link;

	if (symlink->utf8string_val) {
		UTF8STRING_FREE(*symlink)
	}
}

/*
 * release_lockowner:
 *	Release any state associated with the supplied
 *	lockowner. Note if any lo_state is holding locks we will not
 *	rele that lo_state and thus the lockowner will not be destroyed.
 *	A client using lock after the lock owner stateid has been released
 *	will suffer the consequence of NFS4ERR_BAD_STATEID and would have
 *	to reissue the lock with new_lock_owner set to TRUE.
 *	args: lock_owner
 *	res:  status
 */
/* ARGSUSED */
static void
rfs4_op_release_lockowner(nfs_argop4 *argop, nfs_resop4 *resop,
    struct svc_req *req, struct compound_state *cs)
{
	RELEASE_LOCKOWNER4args *ap = &argop->nfs_argop4_u.oprelease_lockowner;
	RELEASE_LOCKOWNER4res *resp = &resop->nfs_resop4_u.oprelease_lockowner;
	rfs4_lockowner_t *lo;
	rfs4_openowner_t *oo;
	rfs4_state_t *sp;
	rfs4_lo_state_t *lsp;
	rfs4_client_t *cp;
	bool_t create = FALSE;
	locklist_t *llist;
	sysid_t sysid;

	DTRACE_NFSV4_2(op__release__lockowner__start, struct compound_state *,
	    cs, RELEASE_LOCKOWNER4args *, ap);

	/* Make sure there is a clientid around for this request */
	cp = rfs4_findclient_by_id(ap->lock_owner.clientid, FALSE);

	if (cp == NULL) {
		*cs->statusp = resp->status =
		    rfs4_check_clientid(&ap->lock_owner.clientid, 0);
		goto out;
	}
	rfs4_client_rele(cp);

	lo = rfs4_findlockowner(&ap->lock_owner, &create);
	if (lo == NULL) {
		*cs->statusp = resp->status = NFS4_OK;
		goto out;
	}
	ASSERT(lo->rl_client != NULL);

	/*
	 * Check for EXPIRED client. If so will reap state with in a lease
	 * period or on next set_clientid_confirm step
	 */
	if (rfs4_lease_expired(lo->rl_client)) {
		rfs4_lockowner_rele(lo);
		*cs->statusp = resp->status = NFS4ERR_EXPIRED;
		goto out;
	}

	/*
	 * If no sysid has been assigned, then no locks exist; just return.
	 */
	rfs4_dbe_lock(lo->rl_client->rc_dbe);
	if (lo->rl_client->rc_sysidt == LM_NOSYSID) {
		rfs4_lockowner_rele(lo);
		rfs4_dbe_unlock(lo->rl_client->rc_dbe);
		goto out;
	}

	sysid = lo->rl_client->rc_sysidt;
	rfs4_dbe_unlock(lo->rl_client->rc_dbe);

	/*
	 * Mark the lockowner invalid.
	 */
	rfs4_dbe_hide(lo->rl_dbe);

	/*
	 * sysid-pid pair should now not be used since the lockowner is
	 * invalid. If the client were to instantiate the lockowner again
	 * it would be assigned a new pid. Thus we can get the list of
	 * current locks.
	 */

	llist = flk_get_active_locks(sysid, lo->rl_pid);
	/* If we are still holding locks fail */
	if (llist != NULL) {

		*cs->statusp = resp->status = NFS4ERR_LOCKS_HELD;

		flk_free_locklist(llist);
		/*
		 * We need to unhide the lockowner so the client can
		 * try it again. The bad thing here is if the client
		 * has a logic error that took it here in the first place
		 * he probably has lost accounting of the locks that it
		 * is holding. So we may have dangling state until the
		 * open owner state is reaped via close. One scenario
		 * that could possibly occur is that the client has
		 * sent the unlock request(s) in separate threads
		 * and has not waited for the replies before sending the
		 * RELEASE_LOCKOWNER request. Presumably, it would expect
		 * and deal appropriately with NFS4ERR_LOCKS_HELD, by
		 * reissuing the request.
		 */
		rfs4_dbe_unhide(lo->rl_dbe);
		rfs4_lockowner_rele(lo);
		goto out;
	}

	/*
	 * For the corresponding client we need to check each open
	 * owner for any opens that have lockowner state associated
	 * with this lockowner.
	 */

	rfs4_dbe_lock(lo->rl_client->rc_dbe);
	for (oo = list_head(&lo->rl_client->rc_openownerlist); oo != NULL;
	    oo = list_next(&lo->rl_client->rc_openownerlist, oo)) {

		rfs4_dbe_lock(oo->ro_dbe);
		for (sp = list_head(&oo->ro_statelist); sp != NULL;
		    sp = list_next(&oo->ro_statelist, sp)) {

			rfs4_dbe_lock(sp->rs_dbe);
			for (lsp = list_head(&sp->rs_lostatelist);
			    lsp != NULL;
			    lsp = list_next(&sp->rs_lostatelist, lsp)) {
				if (lsp->rls_locker == lo) {
					rfs4_dbe_lock(lsp->rls_dbe);
					rfs4_dbe_invalidate(lsp->rls_dbe);
					rfs4_dbe_unlock(lsp->rls_dbe);
				}
			}
			rfs4_dbe_unlock(sp->rs_dbe);
		}
		rfs4_dbe_unlock(oo->ro_dbe);
	}
	rfs4_dbe_unlock(lo->rl_client->rc_dbe);

	rfs4_lockowner_rele(lo);

	*cs->statusp = resp->status = NFS4_OK;

out:
	DTRACE_NFSV4_2(op__release__lockowner__done, struct compound_state *,
	    cs, RELEASE_LOCKOWNER4res *, resp);
}

/*
 * short utility function to lookup a file and recall the delegation
 */
static rfs4_file_t *
rfs4_lookup_and_findfile(vnode_t *dvp, char *nm, vnode_t **vpp,
    int *lkup_error, cred_t *cr)
{
	vnode_t *vp;
	rfs4_file_t *fp = NULL;
	bool_t fcreate = FALSE;
	int error;

	if (vpp)
		*vpp = NULL;

	if ((error = VOP_LOOKUP(dvp, nm, &vp, NULL, 0, NULL, cr, NULL, NULL,
	    NULL)) == 0) {
		if (vp->v_type == VREG)
			fp = rfs4_findfile(vp, NULL, &fcreate);
		if (vpp)
			*vpp = vp;
		else
			VN_RELE(vp);
	}

	if (lkup_error)
		*lkup_error = error;

	return (fp);
}

/*
 * remove: args: CURRENT_FH: directory; name.
 *	res: status. If success - CURRENT_FH unchanged, return change_info
 *		for directory.
 */
/* ARGSUSED */
static void
rfs4_op_remove(nfs_argop4 *argop, nfs_resop4 *resop, struct svc_req *req,
    struct compound_state *cs)
{
	REMOVE4args *args = &argop->nfs_argop4_u.opremove;
	REMOVE4res *resp = &resop->nfs_resop4_u.opremove;
	int error;
	vnode_t *dvp, *vp;
	struct vattr bdva, idva, adva;
	char *nm;
	uint_t len;
	rfs4_file_t *fp;
	int in_crit = 0;
	bslabel_t *clabel;
	struct sockaddr *ca;
	char *name = NULL;
	nfsstat4 status;

	DTRACE_NFSV4_2(op__remove__start, struct compound_state *, cs,
	    REMOVE4args *, args);

	/* CURRENT_FH: directory */
	dvp = cs->vp;
	if (dvp == NULL) {
		*cs->statusp = resp->status = NFS4ERR_NOFILEHANDLE;
		goto out;
	}

	if (cs->access == CS_ACCESS_DENIED) {
		*cs->statusp = resp->status = NFS4ERR_ACCESS;
		goto out;
	}

	/*
	 * If there is an unshared filesystem mounted on this vnode,
	 * Do not allow to remove anything in this directory.
	 */
	if (vn_ismntpt(dvp)) {
		*cs->statusp = resp->status = NFS4ERR_ACCESS;
		goto out;
	}

	if (dvp->v_type != VDIR) {
		*cs->statusp = resp->status = NFS4ERR_NOTDIR;
		goto out;
	}

	status = utf8_dir_verify(&args->target);
	if (status != NFS4_OK) {
		*cs->statusp = resp->status = status;
		goto out;
	}

	/*
	 * Lookup the file so that we can check if it's a directory
	 */
	nm = utf8_to_fn(&args->target, &len, NULL);
	if (nm == NULL) {
		*cs->statusp = resp->status = NFS4ERR_INVAL;
		goto out;
	}

	if (len > MAXNAMELEN) {
		*cs->statusp = resp->status = NFS4ERR_NAMETOOLONG;
		kmem_free(nm, len);
		goto out;
	}

	if (rdonly4(cs->exi, cs->vp, req)) {
		*cs->statusp = resp->status = NFS4ERR_ROFS;
		kmem_free(nm, len);
		goto out;
	}

	ca = (struct sockaddr *)svc_getrpccaller(req->rq_xprt)->buf;
	name = nfscmd_convname(ca, cs->exi, nm, NFSCMD_CONV_INBOUND,
	    MAXPATHLEN  + 1);

	if (name == NULL) {
		*cs->statusp = resp->status = NFS4ERR_INVAL;
		kmem_free(nm, len);
		goto out;
	}

	/*
	 * Lookup the file to determine type and while we are see if
	 * there is a file struct around and check for delegation.
	 * We don't need to acquire va_seq before this lookup, if
	 * it causes an update, cinfo.before will not match, which will
	 * trigger a cache flush even if atomic is TRUE.
	 */
	if (fp = rfs4_lookup_and_findfile(dvp, name, &vp, &error, cs->cr)) {
		if (rfs4_check_delegated_byfp(FWRITE, fp, TRUE, TRUE, TRUE,
		    NULL)) {
			VN_RELE(vp);
			rfs4_file_rele(fp);
			*cs->statusp = resp->status = NFS4ERR_DELAY;
			if (nm != name)
				kmem_free(name, MAXPATHLEN + 1);
			kmem_free(nm, len);
			goto out;
		}
	}

	/* Didn't find anything to remove */
	if (vp == NULL) {
		*cs->statusp = resp->status = error;
		if (nm != name)
			kmem_free(name, MAXPATHLEN + 1);
		kmem_free(nm, len);
		goto out;
	}

	if (nbl_need_check(vp)) {
		nbl_start_crit(vp, RW_READER);
		in_crit = 1;
		if (nbl_conflict(vp, NBL_REMOVE, 0, 0, 0, NULL)) {
			*cs->statusp = resp->status = NFS4ERR_FILE_OPEN;
			if (nm != name)
				kmem_free(name, MAXPATHLEN + 1);
			kmem_free(nm, len);
			nbl_end_crit(vp);
			VN_RELE(vp);
			if (fp) {
				rfs4_clear_dont_grant(fp);
				rfs4_file_rele(fp);
			}
			goto out;
		}
	}

	/* check label before allowing removal */
	if (is_system_labeled()) {
		ASSERT(req->rq_label != NULL);
		clabel = req->rq_label;
		DTRACE_PROBE2(tx__rfs4__log__info__opremove__clabel, char *,
		    "got client label from request(1)",
		    struct svc_req *, req);
		if (!blequal(&l_admin_low->tsl_label, clabel)) {
			if (!do_rfs_label_check(clabel, vp, EQUALITY_CHECK,
			    cs->exi)) {
				*cs->statusp = resp->status = NFS4ERR_ACCESS;
				if (name != nm)
					kmem_free(name, MAXPATHLEN + 1);
				kmem_free(nm, len);
				if (in_crit)
					nbl_end_crit(vp);
				VN_RELE(vp);
				if (fp) {
					rfs4_clear_dont_grant(fp);
					rfs4_file_rele(fp);
				}
				goto out;
			}
		}
	}

	/* Get dir "before" change value */
	bdva.va_mask = AT_CTIME|AT_SEQ;
	error = VOP_GETATTR(dvp, &bdva, 0, cs->cr, NULL);
	if (error) {
		*cs->statusp = resp->status = puterrno4(error);
		if (nm != name)
			kmem_free(name, MAXPATHLEN + 1);
		kmem_free(nm, len);
		if (in_crit)
			nbl_end_crit(vp);
		VN_RELE(vp);
		if (fp) {
			rfs4_clear_dont_grant(fp);
			rfs4_file_rele(fp);
		}
		goto out;
	}
	NFS4_SET_FATTR4_CHANGE(resp->cinfo.before, bdva.va_ctime)

	/* Actually do the REMOVE operation */
	if (vp->v_type == VDIR) {
		/*
		 * Can't remove a directory that has a mounted-on filesystem.
		 */
		if (vn_ismntpt(vp)) {
			error = EACCES;
		} else {
			/*
			 * System V defines rmdir to return EEXIST,
			 * not ENOTEMPTY, if the directory is not
			 * empty.  A System V NFS server needs to map
			 * NFS4ERR_EXIST to NFS4ERR_NOTEMPTY to
			 * transmit over the wire.
			 */
			if ((error = VOP_RMDIR(dvp, name, rootdir, cs->cr,
			    NULL, 0)) == EEXIST)
				error = ENOTEMPTY;
		}
	} else {
		if ((error = VOP_REMOVE(dvp, name, cs->cr, NULL, 0)) == 0 &&
		    fp != NULL) {
			struct vattr va;
			vnode_t *tvp;

			rfs4_dbe_lock(fp->rf_dbe);
			tvp = fp->rf_vp;
			if (tvp)
				VN_HOLD(tvp);
			rfs4_dbe_unlock(fp->rf_dbe);

			if (tvp) {
				/*
				 * This is va_seq safe because we are not
				 * manipulating dvp.
				 */
				va.va_mask = AT_NLINK;
				if (!VOP_GETATTR(tvp, &va, 0, cs->cr, NULL) &&
				    va.va_nlink == 0) {
					/* Remove state on file remove */
					if (in_crit) {
						nbl_end_crit(vp);
						in_crit = 0;
					}
					rfs4_close_all_state(fp);
				}
				VN_RELE(tvp);
			}
		}
	}

	if (in_crit)
		nbl_end_crit(vp);
	VN_RELE(vp);

	if (fp) {
		rfs4_clear_dont_grant(fp);
		rfs4_file_rele(fp);
	}
	if (nm != name)
		kmem_free(name, MAXPATHLEN + 1);
	kmem_free(nm, len);

	if (error) {
		*cs->statusp = resp->status = puterrno4(error);
		goto out;
	}

	/*
	 * Get the initial "after" sequence number, if it fails, set to zero
	 */
	idva.va_mask = AT_SEQ;
	if (VOP_GETATTR(dvp, &idva, 0, cs->cr, NULL))
		idva.va_seq = 0;

	/*
	 * Force modified data and metadata out to stable storage.
	 */
	(void) VOP_FSYNC(dvp, 0, cs->cr, NULL);

	/*
	 * Get "after" change value, if it fails, simply return the
	 * before value.
	 */
	adva.va_mask = AT_CTIME|AT_SEQ;
	if (VOP_GETATTR(dvp, &adva, 0, cs->cr, NULL)) {
		adva.va_ctime = bdva.va_ctime;
		adva.va_seq = 0;
	}

	NFS4_SET_FATTR4_CHANGE(resp->cinfo.after, adva.va_ctime)

	/*
	 * The cinfo.atomic = TRUE only if we have
	 * non-zero va_seq's, and it has incremented by exactly one
	 * during the VOP_REMOVE/RMDIR and it didn't change during
	 * the VOP_FSYNC.
	 */
	if (bdva.va_seq && idva.va_seq && adva.va_seq &&
	    idva.va_seq == (bdva.va_seq + 1) && idva.va_seq == adva.va_seq)
		resp->cinfo.atomic = TRUE;
	else
		resp->cinfo.atomic = FALSE;

	*cs->statusp = resp->status = NFS4_OK;

out:
	DTRACE_NFSV4_2(op__remove__done, struct compound_state *, cs,
	    REMOVE4res *, resp);
}

/*
 * rename: args: SAVED_FH: from directory, CURRENT_FH: target directory,
 *		oldname and newname.
 *	res: status. If success - CURRENT_FH unchanged, return change_info
 *		for both from and target directories.
 */
/* ARGSUSED */
static void
rfs4_op_rename(nfs_argop4 *argop, nfs_resop4 *resop, struct svc_req *req,
    struct compound_state *cs)
{
	RENAME4args *args = &argop->nfs_argop4_u.oprename;
	RENAME4res *resp = &resop->nfs_resop4_u.oprename;
	int error;
	vnode_t *odvp;
	vnode_t *ndvp;
	vnode_t *srcvp, *targvp;
	struct vattr obdva, oidva, oadva;
	struct vattr nbdva, nidva, nadva;
	char *onm, *nnm;
	uint_t olen, nlen;
	rfs4_file_t *fp, *sfp;
	int in_crit_src, in_crit_targ;
	int fp_rele_grant_hold, sfp_rele_grant_hold;
	bslabel_t *clabel;
	struct sockaddr *ca;
	char *converted_onm = NULL;
	char *converted_nnm = NULL;
	nfsstat4 status;

	DTRACE_NFSV4_2(op__rename__start, struct compound_state *, cs,
	    RENAME4args *, args);

	fp = sfp = NULL;
	srcvp = targvp = NULL;
	in_crit_src = in_crit_targ = 0;
	fp_rele_grant_hold = sfp_rele_grant_hold = 0;

	/* CURRENT_FH: target directory */
	ndvp = cs->vp;
	if (ndvp == NULL) {
		*cs->statusp = resp->status = NFS4ERR_NOFILEHANDLE;
		goto out;
	}

	/* SAVED_FH: from directory */
	odvp = cs->saved_vp;
	if (odvp == NULL) {
		*cs->statusp = resp->status = NFS4ERR_NOFILEHANDLE;
		goto out;
	}

	if (cs->access == CS_ACCESS_DENIED) {
		*cs->statusp = resp->status = NFS4ERR_ACCESS;
		goto out;
	}

	/*
	 * If there is an unshared filesystem mounted on this vnode,
	 * do not allow to rename objects in this directory.
	 */
	if (vn_ismntpt(odvp)) {
		*cs->statusp = resp->status = NFS4ERR_ACCESS;
		goto out;
	}

	/*
	 * If there is an unshared filesystem mounted on this vnode,
	 * do not allow to rename to this directory.
	 */
	if (vn_ismntpt(ndvp)) {
		*cs->statusp = resp->status = NFS4ERR_ACCESS;
		goto out;
	}

	if (odvp->v_type != VDIR || ndvp->v_type != VDIR) {
		*cs->statusp = resp->status = NFS4ERR_NOTDIR;
		goto out;
	}

	if (cs->saved_exi != cs->exi) {
		*cs->statusp = resp->status = NFS4ERR_XDEV;
		goto out;
	}

	status = utf8_dir_verify(&args->oldname);
	if (status != NFS4_OK) {
		*cs->statusp = resp->status = status;
		goto out;
	}

	status = utf8_dir_verify(&args->newname);
	if (status != NFS4_OK) {
		*cs->statusp = resp->status = status;
		goto out;
	}

	onm = utf8_to_fn(&args->oldname, &olen, NULL);
	if (onm == NULL) {
		*cs->statusp = resp->status = NFS4ERR_INVAL;
		goto out;
	}
	ca = (struct sockaddr *)svc_getrpccaller(req->rq_xprt)->buf;
	nlen = MAXPATHLEN + 1;
	converted_onm = nfscmd_convname(ca, cs->exi, onm, NFSCMD_CONV_INBOUND,
	    nlen);

	if (converted_onm == NULL) {
		*cs->statusp = resp->status = NFS4ERR_INVAL;
		kmem_free(onm, olen);
		goto out;
	}

	nnm = utf8_to_fn(&args->newname, &nlen, NULL);
	if (nnm == NULL) {
		*cs->statusp = resp->status = NFS4ERR_INVAL;
		if (onm != converted_onm)
			kmem_free(converted_onm, MAXPATHLEN + 1);
		kmem_free(onm, olen);
		goto out;
	}
	converted_nnm = nfscmd_convname(ca, cs->exi, nnm, NFSCMD_CONV_INBOUND,
	    MAXPATHLEN  + 1);

	if (converted_nnm == NULL) {
		*cs->statusp = resp->status = NFS4ERR_INVAL;
		kmem_free(nnm, nlen);
		nnm = NULL;
		if (onm != converted_onm)
			kmem_free(converted_onm, MAXPATHLEN + 1);
		kmem_free(onm, olen);
		goto out;
	}


	if (olen > MAXNAMELEN || nlen > MAXNAMELEN) {
		*cs->statusp = resp->status = NFS4ERR_NAMETOOLONG;
		kmem_free(onm, olen);
		kmem_free(nnm, nlen);
		goto out;
	}


	if (rdonly4(cs->exi, cs->vp, req)) {
		*cs->statusp = resp->status = NFS4ERR_ROFS;
		if (onm != converted_onm)
			kmem_free(converted_onm, MAXPATHLEN + 1);
		kmem_free(onm, olen);
		if (nnm != converted_nnm)
			kmem_free(converted_nnm, MAXPATHLEN + 1);
		kmem_free(nnm, nlen);
		goto out;
	}

	/* check label of the target dir */
	if (is_system_labeled()) {
		ASSERT(req->rq_label != NULL);
		clabel = req->rq_label;
		DTRACE_PROBE2(tx__rfs4__log__info__oprename__clabel, char *,
		    "got client label from request(1)",
		    struct svc_req *, req);
		if (!blequal(&l_admin_low->tsl_label, clabel)) {
			if (!do_rfs_label_check(clabel, ndvp,
			    EQUALITY_CHECK, cs->exi)) {
				*cs->statusp = resp->status = NFS4ERR_ACCESS;
				goto err_out;
			}
		}
	}

	/*
	 * Is the source a file and have a delegation?
	 * We don't need to acquire va_seq before these lookups, if
	 * it causes an update, cinfo.before will not match, which will
	 * trigger a cache flush even if atomic is TRUE.
	 */
	if (sfp = rfs4_lookup_and_findfile(odvp, converted_onm, &srcvp,
	    &error, cs->cr)) {
		if (rfs4_check_delegated_byfp(FWRITE, sfp, TRUE, TRUE, TRUE,
		    NULL)) {
			*cs->statusp = resp->status = NFS4ERR_DELAY;
			goto err_out;
		}
	}

	if (srcvp == NULL) {
		*cs->statusp = resp->status = puterrno4(error);
		if (onm != converted_onm)
			kmem_free(converted_onm, MAXPATHLEN + 1);
		kmem_free(onm, olen);
		if (nnm != converted_nnm)
			kmem_free(converted_nnm, MAXPATHLEN + 1);
		kmem_free(nnm, nlen);
		goto out;
	}

	sfp_rele_grant_hold = 1;

	/* Does the destination exist and a file and have a delegation? */
	if (fp = rfs4_lookup_and_findfile(ndvp, converted_nnm, &targvp,
	    NULL, cs->cr)) {
		if (rfs4_check_delegated_byfp(FWRITE, fp, TRUE, TRUE, TRUE,
		    NULL)) {
			*cs->statusp = resp->status = NFS4ERR_DELAY;
			goto err_out;
		}
	}
	fp_rele_grant_hold = 1;


	/* Check for NBMAND lock on both source and target */
	if (nbl_need_check(srcvp)) {
		nbl_start_crit(srcvp, RW_READER);
		in_crit_src = 1;
		if (nbl_conflict(srcvp, NBL_RENAME, 0, 0, 0, NULL)) {
			*cs->statusp = resp->status = NFS4ERR_FILE_OPEN;
			goto err_out;
		}
	}

	if (targvp && nbl_need_check(targvp)) {
		nbl_start_crit(targvp, RW_READER);
		in_crit_targ = 1;
		if (nbl_conflict(targvp, NBL_REMOVE, 0, 0, 0, NULL)) {
			*cs->statusp = resp->status = NFS4ERR_FILE_OPEN;
			goto err_out;
		}
	}

	/* Get source "before" change value */
	obdva.va_mask = AT_CTIME|AT_SEQ;
	error = VOP_GETATTR(odvp, &obdva, 0, cs->cr, NULL);
	if (!error) {
		nbdva.va_mask = AT_CTIME|AT_SEQ;
		error = VOP_GETATTR(ndvp, &nbdva, 0, cs->cr, NULL);
	}
	if (error) {
		*cs->statusp = resp->status = puterrno4(error);
		goto err_out;
	}

	NFS4_SET_FATTR4_CHANGE(resp->source_cinfo.before, obdva.va_ctime)
	NFS4_SET_FATTR4_CHANGE(resp->target_cinfo.before, nbdva.va_ctime)

	if ((error = VOP_RENAME(odvp, converted_onm, ndvp, converted_nnm,
	    cs->cr, NULL, 0)) == 0 && fp != NULL) {
		struct vattr va;
		vnode_t *tvp;

		rfs4_dbe_lock(fp->rf_dbe);
		tvp = fp->rf_vp;
		if (tvp)
			VN_HOLD(tvp);
		rfs4_dbe_unlock(fp->rf_dbe);

		if (tvp) {
			va.va_mask = AT_NLINK;
			if (!VOP_GETATTR(tvp, &va, 0, cs->cr, NULL) &&
			    va.va_nlink == 0) {
				/* The file is gone and so should the state */
				if (in_crit_targ) {
					nbl_end_crit(targvp);
					in_crit_targ = 0;
				}
				rfs4_close_all_state(fp);
			}
			VN_RELE(tvp);
		}
	}
	if (error == 0)
		vn_renamepath(ndvp, srcvp, nnm, nlen - 1);

	if (in_crit_src)
		nbl_end_crit(srcvp);
	if (srcvp)
		VN_RELE(srcvp);
	if (in_crit_targ)
		nbl_end_crit(targvp);
	if (targvp)
		VN_RELE(targvp);

	if (sfp) {
		rfs4_clear_dont_grant(sfp);
		rfs4_file_rele(sfp);
	}
	if (fp) {
		rfs4_clear_dont_grant(fp);
		rfs4_file_rele(fp);
	}

	if (converted_onm != onm)
		kmem_free(converted_onm, MAXPATHLEN + 1);
	kmem_free(onm, olen);
	if (converted_nnm != nnm)
		kmem_free(converted_nnm, MAXPATHLEN + 1);
	kmem_free(nnm, nlen);

	/*
	 * Get the initial "after" sequence number, if it fails, set to zero
	 */
	oidva.va_mask = AT_SEQ;
	if (VOP_GETATTR(odvp, &oidva, 0, cs->cr, NULL))
		oidva.va_seq = 0;

	nidva.va_mask = AT_SEQ;
	if (VOP_GETATTR(ndvp, &nidva, 0, cs->cr, NULL))
		nidva.va_seq = 0;

	/*
	 * Force modified data and metadata out to stable storage.
	 */
	(void) VOP_FSYNC(odvp, 0, cs->cr, NULL);
	(void) VOP_FSYNC(ndvp, 0, cs->cr, NULL);

	if (error) {
		*cs->statusp = resp->status = puterrno4(error);
		goto out;
	}

	/*
	 * Get "after" change values, if it fails, simply return the
	 * before value.
	 */
	oadva.va_mask = AT_CTIME|AT_SEQ;
	if (VOP_GETATTR(odvp, &oadva, 0, cs->cr, NULL)) {
		oadva.va_ctime = obdva.va_ctime;
		oadva.va_seq = 0;
	}

	nadva.va_mask = AT_CTIME|AT_SEQ;
	if (VOP_GETATTR(odvp, &nadva, 0, cs->cr, NULL)) {
		nadva.va_ctime = nbdva.va_ctime;
		nadva.va_seq = 0;
	}

	NFS4_SET_FATTR4_CHANGE(resp->source_cinfo.after, oadva.va_ctime)
	NFS4_SET_FATTR4_CHANGE(resp->target_cinfo.after, nadva.va_ctime)

	/*
	 * The cinfo.atomic = TRUE only if we have
	 * non-zero va_seq's, and it has incremented by exactly one
	 * during the VOP_RENAME and it didn't change during the VOP_FSYNC.
	 */
	if (obdva.va_seq && oidva.va_seq && oadva.va_seq &&
	    oidva.va_seq == (obdva.va_seq + 1) && oidva.va_seq == oadva.va_seq)
		resp->source_cinfo.atomic = TRUE;
	else
		resp->source_cinfo.atomic = FALSE;

	if (nbdva.va_seq && nidva.va_seq && nadva.va_seq &&
	    nidva.va_seq == (nbdva.va_seq + 1) && nidva.va_seq == nadva.va_seq)
		resp->target_cinfo.atomic = TRUE;
	else
		resp->target_cinfo.atomic = FALSE;

#ifdef	VOLATILE_FH_TEST
	{
	extern void add_volrnm_fh(struct exportinfo *, vnode_t *);

	/*
	 * Add the renamed file handle to the volatile rename list
	 */
	if (cs->exi->exi_export.ex_flags & EX_VOLRNM) {
		/* file handles may expire on rename */
		vnode_t *vp;

		nnm = utf8_to_fn(&args->newname, &nlen, NULL);
		/*
		 * Already know that nnm will be a valid string
		 */
		error = VOP_LOOKUP(ndvp, nnm, &vp, NULL, 0, NULL, cs->cr,
		    NULL, NULL, NULL);
		kmem_free(nnm, nlen);
		if (!error) {
			add_volrnm_fh(cs->exi, vp);
			VN_RELE(vp);
		}
	}
	}
#endif	/* VOLATILE_FH_TEST */

	*cs->statusp = resp->status = NFS4_OK;
out:
	DTRACE_NFSV4_2(op__rename__done, struct compound_state *, cs,
	    RENAME4res *, resp);
	return;

err_out:
	if (onm != converted_onm)
		kmem_free(converted_onm, MAXPATHLEN + 1);
	if (onm != NULL)
		kmem_free(onm, olen);
	if (nnm != converted_nnm)
		kmem_free(converted_nnm, MAXPATHLEN + 1);
	if (nnm != NULL)
		kmem_free(nnm, nlen);

	if (in_crit_src) nbl_end_crit(srcvp);
	if (in_crit_targ) nbl_end_crit(targvp);
	if (targvp) VN_RELE(targvp);
	if (srcvp) VN_RELE(srcvp);
	if (sfp) {
		if (sfp_rele_grant_hold) rfs4_clear_dont_grant(sfp);
		rfs4_file_rele(sfp);
	}
	if (fp) {
		if (fp_rele_grant_hold) rfs4_clear_dont_grant(fp);
		rfs4_file_rele(fp);
	}

	DTRACE_NFSV4_2(op__rename__done, struct compound_state *, cs,
	    RENAME4res *, resp);
}

/* ARGSUSED */
static void
rfs4_op_renew(nfs_argop4 *argop, nfs_resop4 *resop, struct svc_req *req,
    struct compound_state *cs)
{
	RENEW4args *args = &argop->nfs_argop4_u.oprenew;
	RENEW4res *resp = &resop->nfs_resop4_u.oprenew;
	rfs4_client_t *cp;

	DTRACE_NFSV4_2(op__renew__start, struct compound_state *, cs,
	    RENEW4args *, args);

	if ((cp = rfs4_findclient_by_id(args->clientid, FALSE)) == NULL) {
		*cs->statusp = resp->status =
		    rfs4_check_clientid(&args->clientid, 0);
		goto out;
	}

	if (rfs4_lease_expired(cp)) {
		rfs4_client_rele(cp);
		*cs->statusp = resp->status = NFS4ERR_EXPIRED;
		goto out;
	}

	rfs4_update_lease(cp);

	mutex_enter(cp->rc_cbinfo.cb_lock);
	if (cp->rc_cbinfo.cb_notified_of_cb_path_down == FALSE) {
		cp->rc_cbinfo.cb_notified_of_cb_path_down = TRUE;
		*cs->statusp = resp->status = NFS4ERR_CB_PATH_DOWN;
	} else {
		*cs->statusp = resp->status = NFS4_OK;
	}
	mutex_exit(cp->rc_cbinfo.cb_lock);

	rfs4_client_rele(cp);

out:
	DTRACE_NFSV4_2(op__renew__done, struct compound_state *, cs,
	    RENEW4res *, resp);
}

/* ARGSUSED */
static void
rfs4_op_restorefh(nfs_argop4 *args, nfs_resop4 *resop, struct svc_req *req,
    struct compound_state *cs)
{
	RESTOREFH4res *resp = &resop->nfs_resop4_u.oprestorefh;

	DTRACE_NFSV4_1(op__restorefh__start, struct compound_state *, cs);

	/* No need to check cs->access - we are not accessing any object */
	if ((cs->saved_vp == NULL) || (cs->saved_fh.nfs_fh4_val == NULL)) {
		*cs->statusp = resp->status = NFS4ERR_RESTOREFH;
		goto out;
	}
	if (cs->vp != NULL) {
		VN_RELE(cs->vp);
	}
	cs->vp = cs->saved_vp;
	cs->saved_vp = NULL;
	cs->exi = cs->saved_exi;
	nfs_fh4_copy(&cs->saved_fh, &cs->fh);
	*cs->statusp = resp->status = NFS4_OK;
	cs->deleg = FALSE;

out:
	DTRACE_NFSV4_2(op__restorefh__done, struct compound_state *, cs,
	    RESTOREFH4res *, resp);
}

/* ARGSUSED */
static void
rfs4_op_savefh(nfs_argop4 *argop, nfs_resop4 *resop, struct svc_req *req,
    struct compound_state *cs)
{
	SAVEFH4res *resp = &resop->nfs_resop4_u.opsavefh;

	DTRACE_NFSV4_1(op__savefh__start, struct compound_state *, cs);

	/* No need to check cs->access - we are not accessing any object */
	if (cs->vp == NULL) {
		*cs->statusp = resp->status = NFS4ERR_NOFILEHANDLE;
		goto out;
	}
	if (cs->saved_vp != NULL) {
		VN_RELE(cs->saved_vp);
	}
	cs->saved_vp = cs->vp;
	VN_HOLD(cs->saved_vp);
	cs->saved_exi = cs->exi;
	/*
	 * since SAVEFH is fairly rare, don't alloc space for its fh
	 * unless necessary.
	 */
	if (cs->saved_fh.nfs_fh4_val == NULL) {
		cs->saved_fh.nfs_fh4_val = kmem_alloc(NFS4_FHSIZE, KM_SLEEP);
	}
	nfs_fh4_copy(&cs->fh, &cs->saved_fh);
	*cs->statusp = resp->status = NFS4_OK;

out:
	DTRACE_NFSV4_2(op__savefh__done, struct compound_state *, cs,
	    SAVEFH4res *, resp);
}

/*
 * rfs4_verify_attr is called when nfsv4 Setattr failed, but we wish to
 * return the bitmap of attrs that were set successfully. It is also
 * called by Verify/Nverify to test the vattr/vfsstat attrs. It should
 * always be called only after rfs4_do_set_attrs().
 *
 * Verify that the attributes are same as the expected ones. sargp->vap
 * and sargp->sbp contain the input attributes as translated from fattr4.
 *
 * This function verifies only the attrs that correspond to a vattr or
 * vfsstat struct. That is because of the extra step needed to get the
 * corresponding system structs. Other attributes have already been set or
 * verified by do_rfs4_set_attrs.
 *
 * Return 0 if all attrs match, -1 if some don't, error if error processing.
 */
static int
rfs4_verify_attr(struct nfs4_svgetit_arg *sargp,
    bitmap4 *resp, struct nfs4_ntov_table *ntovp)
{
	int error, ret_error = 0;
	int i, k;
	uint_t sva_mask = sargp->vap->va_mask;
	uint_t vbit;
	union nfs4_attr_u *na;
	uint8_t *amap;
	bool_t getsb = ntovp->vfsstat;

	if (sva_mask != 0) {
		/*
		 * Okay to overwrite sargp->vap because we verify based
		 * on the incoming values.
		 */
		ret_error = VOP_GETATTR(sargp->cs->vp, sargp->vap, 0,
		    sargp->cs->cr, NULL);
		if (ret_error) {
			if (resp == NULL)
				return (ret_error);
			/*
			 * Must return bitmap of successful attrs
			 */
			sva_mask = 0;	/* to prevent checking vap later */
		} else {
			/*
			 * Some file systems clobber va_mask. it is probably
			 * wrong of them to do so, nonethless we practice
			 * defensive coding.
			 * See bug id 4276830.
			 */
			sargp->vap->va_mask = sva_mask;
		}
	}

	if (getsb) {
		/*
		 * Now get the superblock and loop on the bitmap, as there is
		 * no simple way of translating from superblock to bitmap4.
		 */
		ret_error = VFS_STATVFS(sargp->cs->vp->v_vfsp, sargp->sbp);
		if (ret_error) {
			if (resp == NULL)
				goto errout;
			getsb = FALSE;
		}
	}

	/*
	 * Now loop and verify each attribute which getattr returned
	 * whether it's the same as the input.
	 */
	if (resp == NULL && !getsb && (sva_mask == 0))
		goto errout;

	na = ntovp->na;
	amap = ntovp->amap;
	k = 0;
	for (i = 0; i < ntovp->attrcnt; i++, na++, amap++) {
		k = *amap;
		ASSERT(nfs4_ntov_map[k].nval == k);
		vbit = nfs4_ntov_map[k].vbit;

		/*
		 * If vattr attribute but VOP_GETATTR failed, or it's
		 * superblock attribute but VFS_STATVFS failed, skip
		 */
		if (vbit) {
			if ((vbit & sva_mask) == 0)
				continue;
		} else if (!(getsb && nfs4_ntov_map[k].vfsstat)) {
			continue;
		}
		error = (*nfs4_ntov_map[k].sv_getit)(NFS4ATTR_VERIT, sargp, na);
		if (resp != NULL) {
			if (error)
				ret_error = -1;	/* not all match */
			else	/* update response bitmap */
				*resp |= nfs4_ntov_map[k].fbit;
			continue;
		}
		if (error) {
			ret_error = -1;	/* not all match */
			break;
		}
	}
errout:
	return (ret_error);
}

/*
 * Decode the attribute to be set/verified. If the attr requires a sys op
 * (VOP_GETATTR, VFS_VFSSTAT), and the request is to verify, then don't
 * call the sv_getit function for it, because the sys op hasn't yet been done.
 * Return 0 for success, error code if failed.
 *
 * Note: the decoded arg is not freed here but in nfs4_ntov_table_free.
 */
static int
decode_fattr4_attr(nfs4_attr_cmd_t cmd, struct nfs4_svgetit_arg *sargp,
    int k, XDR *xdrp, bitmap4 *resp_bval, union nfs4_attr_u *nap)
{
	int error = 0;
	bool_t set_later;

	sargp->vap->va_mask |= nfs4_ntov_map[k].vbit;

	if ((*nfs4_ntov_map[k].xfunc)(xdrp, nap)) {
		set_later = nfs4_ntov_map[k].vbit || nfs4_ntov_map[k].vfsstat;
		/*
		 * don't verify yet if a vattr or sb dependent attr,
		 * because we don't have their sys values yet.
		 * Will be done later.
		 */
		if (! (set_later && (cmd == NFS4ATTR_VERIT))) {
			/*
			 * ACLs are a special case, since setting the MODE
			 * conflicts with setting the ACL.  We delay setting
			 * the ACL until all other attributes have been set.
			 * The ACL gets set in do_rfs4_op_setattr().
			 */
			if (nfs4_ntov_map[k].fbit != FATTR4_ACL_MASK) {
				error = (*nfs4_ntov_map[k].sv_getit)(cmd,
				    sargp, nap);
				if (error) {
					xdr_free(nfs4_ntov_map[k].xfunc,
					    (caddr_t)nap);
				}
			}
		}
	} else {
#ifdef  DEBUG
		cmn_err(CE_NOTE, "decode_fattr4_attr: error "
		    "decoding attribute %d\n", k);
#endif
		error = EINVAL;
	}
	if (!error && resp_bval && !set_later) {
		*resp_bval |= nfs4_ntov_map[k].fbit;
	}

	return (error);
}

/*
 * Set vattr based on incoming fattr4 attrs - used by setattr.
 * Set response mask. Ignore any values that are not writable vattr attrs.
 */
static nfsstat4
do_rfs4_set_attrs(bitmap4 *resp, fattr4 *fattrp, struct compound_state *cs,
    struct nfs4_svgetit_arg *sargp, struct nfs4_ntov_table *ntovp,
    nfs4_attr_cmd_t cmd)
{
	int error = 0;
	int i;
	char *attrs = fattrp->attrlist4;
	uint32_t attrslen = fattrp->attrlist4_len;
	XDR xdr;
	nfsstat4 status = NFS4_OK;
	vnode_t *vp = cs->vp;
	union nfs4_attr_u *na;
	uint8_t *amap;

#ifndef lint
	/*
	 * Make sure that maximum attribute number can be expressed as an
	 * 8 bit quantity.
	 */
	ASSERT(NFS4_MAXNUM_ATTRS <= (UINT8_MAX + 1));
#endif

	if (vp == NULL) {
		if (resp)
			*resp = 0;
		return (NFS4ERR_NOFILEHANDLE);
	}
	if (cs->access == CS_ACCESS_DENIED) {
		if (resp)
			*resp = 0;
		return (NFS4ERR_ACCESS);
	}

	sargp->op = cmd;
	sargp->cs = cs;
	sargp->flag = 0;	/* may be set later */
	sargp->vap->va_mask = 0;
	sargp->rdattr_error = NFS4_OK;
	sargp->rdattr_error_req = FALSE;
	/* sargp->sbp is set by the caller */

	xdrmem_create(&xdr, attrs, attrslen, XDR_DECODE);

	na = ntovp->na;
	amap = ntovp->amap;

	/*
	 * The following loop iterates on the nfs4_ntov_map checking
	 * if the fbit is set in the requested bitmap.
	 * If set then we process the arguments using the
	 * rfs4_fattr4 conversion functions to populate the setattr
	 * vattr and va_mask. Any settable attrs that are not using vattr
	 * will be set in this loop.
	 */
	for (i = 0; i < nfs4_ntov_map_size; i++) {
		if (!(fattrp->attrmask & nfs4_ntov_map[i].fbit)) {
			continue;
		}
		/*
		 * If setattr, must be a writable attr.
		 * If verify/nverify, must be a readable attr.
		 */
		if ((error = (*nfs4_ntov_map[i].sv_getit)(
		    NFS4ATTR_SUPPORTED, sargp, NULL)) != 0) {
			/*
			 * Client tries to set/verify an
			 * unsupported attribute, tries to set
			 * a read only attr or verify a write
			 * only one - error!
			 */
			break;
		}
		/*
		 * Decode the attribute to set/verify
		 */
		error = decode_fattr4_attr(cmd, sargp, nfs4_ntov_map[i].nval,
		    &xdr, resp ? resp : NULL, na);
		if (error)
			break;
		*amap++ = (uint8_t)nfs4_ntov_map[i].nval;
		na++;
		(ntovp->attrcnt)++;
		if (nfs4_ntov_map[i].vfsstat)
			ntovp->vfsstat = TRUE;
	}

	if (error != 0)
		status = (error == ENOTSUP ? NFS4ERR_ATTRNOTSUPP :
		    puterrno4(error));
	/* xdrmem_destroy(&xdrs); */	/* NO-OP */
	return (status);
}

static nfsstat4
do_rfs4_op_setattr(bitmap4 *resp, fattr4 *fattrp, struct compound_state *cs,
    stateid4 *stateid)
{
	int error = 0;
	struct nfs4_svgetit_arg sarg;
	bool_t trunc;

	nfsstat4 status = NFS4_OK;
	cred_t *cr = cs->cr;
	vnode_t *vp = cs->vp;
	struct nfs4_ntov_table ntov;
	struct statvfs64 sb;
	struct vattr bva;
	struct flock64 bf;
	int in_crit = 0;
	uint_t saved_mask = 0;
	caller_context_t ct;

	*resp = 0;
	sarg.sbp = &sb;
	sarg.is_referral = B_FALSE;
	nfs4_ntov_table_init(&ntov);
	status = do_rfs4_set_attrs(resp, fattrp, cs, &sarg, &ntov,
	    NFS4ATTR_SETIT);
	if (status != NFS4_OK) {
		/*
		 * failed set attrs
		 */
		goto done;
	}
	if ((sarg.vap->va_mask == 0) &&
	    (! (fattrp->attrmask & FATTR4_ACL_MASK))) {
		/*
		 * no further work to be done
		 */
		goto done;
	}

	/*
	 * If we got a request to set the ACL and the MODE, only
	 * allow changing VSUID, VSGID, and VSVTX.  Attempting
	 * to change any other bits, along with setting an ACL,
	 * gives NFS4ERR_INVAL.
	 */
	if ((fattrp->attrmask & FATTR4_ACL_MASK) &&
	    (fattrp->attrmask & FATTR4_MODE_MASK)) {
		vattr_t va;

		va.va_mask = AT_MODE;
		error = VOP_GETATTR(vp, &va, 0, cs->cr, NULL);
		if (error) {
			status = puterrno4(error);
			goto done;
		}
		if ((sarg.vap->va_mode ^ va.va_mode) &
		    ~(VSUID | VSGID | VSVTX)) {
			status = NFS4ERR_INVAL;
			goto done;
		}
	}

	/* Check stateid only if size has been set */
	if (sarg.vap->va_mask & AT_SIZE) {
		trunc = (sarg.vap->va_size == 0);
		status = rfs4_check_stateid(FWRITE, cs->vp, stateid,
		    trunc, &cs->deleg, sarg.vap->va_mask & AT_SIZE, &ct);
		if (status != NFS4_OK)
			goto done;
	} else {
		ct.cc_sysid = 0;
		ct.cc_pid = 0;
		ct.cc_caller_id = nfs4_srv_caller_id;
		ct.cc_flags = CC_DONTBLOCK;
	}

	/* XXX start of possible race with delegations */

	/*
	 * We need to specially handle size changes because it is
	 * possible for the client to create a file with read-only
	 * modes, but with the file opened for writing. If the client
	 * then tries to set the file size, e.g. ftruncate(3C),
	 * fcntl(F_FREESP), the normal access checking done in
	 * VOP_SETATTR would prevent the client from doing it even though
	 * it should be allowed to do so.  To get around this, we do the
	 * access checking for ourselves and use VOP_SPACE which doesn't
	 * do the access checking.
	 * Also the client should not be allowed to change the file
	 * size if there is a conflicting non-blocking mandatory lock in
	 * the region of the change.
	 */
	if (vp->v_type == VREG && (sarg.vap->va_mask & AT_SIZE)) {
		u_offset_t offset;
		ssize_t length;

		/*
		 * ufs_setattr clears AT_SIZE from vap->va_mask, but
		 * before returning, sarg.vap->va_mask is used to
		 * generate the setattr reply bitmap.  We also clear
		 * AT_SIZE below before calling VOP_SPACE.  For both
		 * of these cases, the va_mask needs to be saved here
		 * and restored after calling VOP_SETATTR.
		 */
		saved_mask = sarg.vap->va_mask;

		/*
		 * Check any possible conflict due to NBMAND locks.
		 * Get into critical region before VOP_GETATTR, so the
		 * size attribute is valid when checking conflicts.
		 */
		if (nbl_need_check(vp)) {
			nbl_start_crit(vp, RW_READER);
			in_crit = 1;
		}

		bva.va_mask = AT_UID|AT_SIZE;
		if (error = VOP_GETATTR(vp, &bva, 0, cr, &ct)) {
			status = puterrno4(error);
			goto done;
		}

		if (in_crit) {
			if (sarg.vap->va_size < bva.va_size) {
				offset = sarg.vap->va_size;
				length = bva.va_size - sarg.vap->va_size;
			} else {
				offset = bva.va_size;
				length = sarg.vap->va_size - bva.va_size;
			}
			if (nbl_conflict(vp, NBL_WRITE, offset, length, 0,
			    &ct)) {
				status = NFS4ERR_LOCKED;
				goto done;
			}
		}

		if (crgetuid(cr) == bva.va_uid) {
			sarg.vap->va_mask &= ~AT_SIZE;
			bf.l_type = F_WRLCK;
			bf.l_whence = 0;
			bf.l_start = (off64_t)sarg.vap->va_size;
			bf.l_len = 0;
			bf.l_sysid = 0;
			bf.l_pid = 0;
			error = VOP_SPACE(vp, F_FREESP, &bf, FWRITE,
			    (offset_t)sarg.vap->va_size, cr, &ct);
		}
	}

	if (!error && sarg.vap->va_mask != 0)
		error = VOP_SETATTR(vp, sarg.vap, sarg.flag, cr, &ct);

	/* restore va_mask -- ufs_setattr clears AT_SIZE */
	if (saved_mask & AT_SIZE)
		sarg.vap->va_mask |= AT_SIZE;

	/*
	 * If an ACL was being set, it has been delayed until now,
	 * in order to set the mode (via the VOP_SETATTR() above) first.
	 */
	if ((! error) && (fattrp->attrmask & FATTR4_ACL_MASK)) {
		int i;

		for (i = 0; i < NFS4_MAXNUM_ATTRS; i++)
			if (ntov.amap[i] == FATTR4_ACL)
				break;
		if (i < NFS4_MAXNUM_ATTRS) {
			error = (*nfs4_ntov_map[FATTR4_ACL].sv_getit)(
			    NFS4ATTR_SETIT, &sarg, &ntov.na[i]);
			if (error == 0) {
				*resp |= FATTR4_ACL_MASK;
			} else if (error == ENOTSUP) {
				(void) rfs4_verify_attr(&sarg, resp, &ntov);
				status = NFS4ERR_ATTRNOTSUPP;
				goto done;
			}
		} else {
			NFS4_DEBUG(rfs4_debug,
			    (CE_NOTE, "do_rfs4_op_setattr: "
			    "unable to find ACL in fattr4"));
			error = EINVAL;
		}
	}

	if (error) {
		/* check if a monitor detected a delegation conflict */
		if (error == EAGAIN && (ct.cc_flags & CC_WOULDBLOCK))
			status = NFS4ERR_DELAY;
		else
			status = puterrno4(error);

		/*
		 * Set the response bitmap when setattr failed.
		 * If VOP_SETATTR partially succeeded, test by doing a
		 * VOP_GETATTR on the object and comparing the data
		 * to the setattr arguments.
		 */
		(void) rfs4_verify_attr(&sarg, resp, &ntov);
	} else {
		/*
		 * Force modified metadata out to stable storage.
		 */
		(void) VOP_FSYNC(vp, FNODSYNC, cr, &ct);
		/*
		 * Set response bitmap
		 */
		nfs4_vmask_to_nmask_set(sarg.vap->va_mask, resp);
	}

/* Return early and already have a NFSv4 error */
done:
	/*
	 * Except for nfs4_vmask_to_nmask_set(), vattr --> fattr
	 * conversion sets both readable and writeable NFS4 attrs
	 * for AT_MTIME and AT_ATIME.  The line below masks out
	 * unrequested attrs from the setattr result bitmap.  This
	 * is placed after the done: label to catch the ATTRNOTSUP
	 * case.
	 */
	*resp &= fattrp->attrmask;

	if (in_crit)
		nbl_end_crit(vp);

	nfs4_ntov_table_free(&ntov, &sarg);

	return (status);
}

/* ARGSUSED */
static void
rfs4_op_setattr(nfs_argop4 *argop, nfs_resop4 *resop, struct svc_req *req,
    struct compound_state *cs)
{
	SETATTR4args *args = &argop->nfs_argop4_u.opsetattr;
	SETATTR4res *resp = &resop->nfs_resop4_u.opsetattr;
	bslabel_t *clabel;

	DTRACE_NFSV4_2(op__setattr__start, struct compound_state *, cs,
	    SETATTR4args *, args);

	if (cs->vp == NULL) {
		*cs->statusp = resp->status = NFS4ERR_NOFILEHANDLE;
		goto out;
	}

	/*
	 * If there is an unshared filesystem mounted on this vnode,
	 * do not allow to setattr on this vnode.
	 */
	if (vn_ismntpt(cs->vp)) {
		*cs->statusp = resp->status = NFS4ERR_ACCESS;
		goto out;
	}

	resp->attrsset = 0;

	if (rdonly4(cs->exi, cs->vp, req)) {
		*cs->statusp = resp->status = NFS4ERR_ROFS;
		goto out;
	}

	/* check label before setting attributes */
	if (is_system_labeled()) {
		ASSERT(req->rq_label != NULL);
		clabel = req->rq_label;
		DTRACE_PROBE2(tx__rfs4__log__info__opsetattr__clabel, char *,
		    "got client label from request(1)",
		    struct svc_req *, req);
		if (!blequal(&l_admin_low->tsl_label, clabel)) {
			if (!do_rfs_label_check(clabel, cs->vp,
			    EQUALITY_CHECK, cs->exi)) {
				*cs->statusp = resp->status = NFS4ERR_ACCESS;
				goto out;
			}
		}
	}

	*cs->statusp = resp->status =
	    do_rfs4_op_setattr(&resp->attrsset, &args->obj_attributes, cs,
	    &args->stateid);

out:
	DTRACE_NFSV4_2(op__setattr__done, struct compound_state *, cs,
	    SETATTR4res *, resp);
}

/* ARGSUSED */
static void
rfs4_op_verify(nfs_argop4 *argop, nfs_resop4 *resop, struct svc_req *req,
    struct compound_state *cs)
{
	/*
	 * verify and nverify are exactly the same, except that nverify
	 * succeeds when some argument changed, and verify succeeds when
	 * when none changed.
	 */

	VERIFY4args  *args = &argop->nfs_argop4_u.opverify;
	VERIFY4res *resp = &resop->nfs_resop4_u.opverify;

	int error;
	struct nfs4_svgetit_arg sarg;
	struct statvfs64 sb;
	struct nfs4_ntov_table ntov;

	DTRACE_NFSV4_2(op__verify__start, struct compound_state *, cs,
	    VERIFY4args *, args);

	if (cs->vp == NULL) {
		*cs->statusp = resp->status = NFS4ERR_NOFILEHANDLE;
		goto out;
	}

	sarg.sbp = &sb;
	sarg.is_referral = B_FALSE;
	nfs4_ntov_table_init(&ntov);
	resp->status = do_rfs4_set_attrs(NULL, &args->obj_attributes, cs,
	    &sarg, &ntov, NFS4ATTR_VERIT);
	if (resp->status != NFS4_OK) {
		/*
		 * do_rfs4_set_attrs will try to verify systemwide attrs,
		 * so could return -1 for "no match".
		 */
		if (resp->status == -1)
			resp->status = NFS4ERR_NOT_SAME;
		goto done;
	}
	error = rfs4_verify_attr(&sarg, NULL, &ntov);
	switch (error) {
	case 0:
		resp->status = NFS4_OK;
		break;
	case -1:
		resp->status = NFS4ERR_NOT_SAME;
		break;
	default:
		resp->status = puterrno4(error);
		break;
	}
done:
	*cs->statusp = resp->status;
	nfs4_ntov_table_free(&ntov, &sarg);
out:
	DTRACE_NFSV4_2(op__verify__done, struct compound_state *, cs,
	    VERIFY4res *, resp);
}

/* ARGSUSED */
static void
rfs4_op_nverify(nfs_argop4 *argop, nfs_resop4 *resop, struct svc_req *req,
    struct compound_state *cs)
{
	/*
	 * verify and nverify are exactly the same, except that nverify
	 * succeeds when some argument changed, and verify succeeds when
	 * when none changed.
	 */

	NVERIFY4args  *args = &argop->nfs_argop4_u.opnverify;
	NVERIFY4res *resp = &resop->nfs_resop4_u.opnverify;

	int error;
	struct nfs4_svgetit_arg sarg;
	struct statvfs64 sb;
	struct nfs4_ntov_table ntov;

	DTRACE_NFSV4_2(op__nverify__start, struct compound_state *, cs,
	    NVERIFY4args *, args);

	if (cs->vp == NULL) {
		*cs->statusp = resp->status = NFS4ERR_NOFILEHANDLE;
		DTRACE_NFSV4_2(op__nverify__done, struct compound_state *, cs,
		    NVERIFY4res *, resp);
		return;
	}
	sarg.sbp = &sb;
	sarg.is_referral = B_FALSE;
	nfs4_ntov_table_init(&ntov);
	resp->status = do_rfs4_set_attrs(NULL, &args->obj_attributes, cs,
	    &sarg, &ntov, NFS4ATTR_VERIT);
	if (resp->status != NFS4_OK) {
		/*
		 * do_rfs4_set_attrs will try to verify systemwide attrs,
		 * so could return -1 for "no match".
		 */
		if (resp->status == -1)
			resp->status = NFS4_OK;
		goto done;
	}
	error = rfs4_verify_attr(&sarg, NULL, &ntov);
	switch (error) {
	case 0:
		resp->status = NFS4ERR_SAME;
		break;
	case -1:
		resp->status = NFS4_OK;
		break;
	default:
		resp->status = puterrno4(error);
		break;
	}
done:
	*cs->statusp = resp->status;
	nfs4_ntov_table_free(&ntov, &sarg);

	DTRACE_NFSV4_2(op__nverify__done, struct compound_state *, cs,
	    NVERIFY4res *, resp);
}

/*
 * XXX - This should live in an NFS header file.
 */
#define	MAX_IOVECS	12

/* ARGSUSED */
static void
rfs4_op_write(nfs_argop4 *argop, nfs_resop4 *resop, struct svc_req *req,
    struct compound_state *cs)
{
	WRITE4args *args = &argop->nfs_argop4_u.opwrite;
	WRITE4res *resp = &resop->nfs_resop4_u.opwrite;
	int error;
	vnode_t *vp;
	struct vattr bva;
	u_offset_t rlimit;
	struct uio uio;
	struct iovec iov[MAX_IOVECS];
	struct iovec *iovp;
	int iovcnt;
	int ioflag;
	cred_t *savecred, *cr;
	bool_t *deleg = &cs->deleg;
	nfsstat4 stat;
	int in_crit = 0;
	caller_context_t ct;

	DTRACE_NFSV4_2(op__write__start, struct compound_state *, cs,
	    WRITE4args *, args);

	vp = cs->vp;
	if (vp == NULL) {
		*cs->statusp = resp->status = NFS4ERR_NOFILEHANDLE;
		goto out;
	}
	if (cs->access == CS_ACCESS_DENIED) {
		*cs->statusp = resp->status = NFS4ERR_ACCESS;
		goto out;
	}

	cr = cs->cr;

	if ((stat = rfs4_check_stateid(FWRITE, vp, &args->stateid, FALSE,
	    deleg, TRUE, &ct)) != NFS4_OK) {
		*cs->statusp = resp->status = stat;
		goto out;
	}

	/*
	 * We have to enter the critical region before calling VOP_RWLOCK
	 * to avoid a deadlock with ufs.
	 */
	if (nbl_need_check(vp)) {
		nbl_start_crit(vp, RW_READER);
		in_crit = 1;
		if (nbl_conflict(vp, NBL_WRITE,
		    args->offset, args->data_len, 0, &ct)) {
			*cs->statusp = resp->status = NFS4ERR_LOCKED;
			goto out;
		}
	}

	bva.va_mask = AT_MODE | AT_UID;
	error = VOP_GETATTR(vp, &bva, 0, cr, &ct);

	/*
	 * If we can't get the attributes, then we can't do the
	 * right access checking.  So, we'll fail the request.
	 */
	if (error) {
		*cs->statusp = resp->status = puterrno4(error);
		goto out;
	}

	if (rdonly4(cs->exi, cs->vp, req)) {
		*cs->statusp = resp->status = NFS4ERR_ROFS;
		goto out;
	}

	if (vp->v_type != VREG) {
		*cs->statusp = resp->status =
		    ((vp->v_type == VDIR) ? NFS4ERR_ISDIR : NFS4ERR_INVAL);
		goto out;
	}

	if (crgetuid(cr) != bva.va_uid &&
	    (error = VOP_ACCESS(vp, VWRITE, 0, cr, &ct))) {
		*cs->statusp = resp->status = puterrno4(error);
		goto out;
	}

	if (MANDLOCK(vp, bva.va_mode)) {
		*cs->statusp = resp->status = NFS4ERR_ACCESS;
		goto out;
	}

	if (args->data_len == 0) {
		*cs->statusp = resp->status = NFS4_OK;
		resp->count = 0;
		resp->committed = args->stable;
		resp->writeverf = Write4verf;
		goto out;
	}

	if (args->mblk != NULL) {
		mblk_t *m;
		uint_t bytes, round_len;

		iovcnt = 0;
		bytes = 0;
		round_len = roundup(args->data_len, BYTES_PER_XDR_UNIT);
		for (m = args->mblk;
		    m != NULL && bytes < round_len;
		    m = m->b_cont) {
			iovcnt++;
			bytes += MBLKL(m);
		}
#ifdef DEBUG
		/* should have ended on an mblk boundary */
		if (bytes != round_len) {
			printf("bytes=0x%x, round_len=0x%x, req len=0x%x\n",
			    bytes, round_len, args->data_len);
			printf("args=%p, args->mblk=%p, m=%p", (void *)args,
			    (void *)args->mblk, (void *)m);
			ASSERT(bytes == round_len);
		}
#endif
		if (iovcnt <= MAX_IOVECS) {
			iovp = iov;
		} else {
			iovp = kmem_alloc(sizeof (*iovp) * iovcnt, KM_SLEEP);
		}
		mblk_to_iov(args->mblk, iovcnt, iovp);
	} else if (args->rlist != NULL) {
		iovcnt = 1;
		iovp = iov;
		iovp->iov_base = (char *)((args->rlist)->u.c_daddr3);
		iovp->iov_len = args->data_len;
	} else {
		iovcnt = 1;
		iovp = iov;
		iovp->iov_base = args->data_val;
		iovp->iov_len = args->data_len;
	}

	uio.uio_iov = iovp;
	uio.uio_iovcnt = iovcnt;

	uio.uio_segflg = UIO_SYSSPACE;
	uio.uio_extflg = UIO_COPY_DEFAULT;
	uio.uio_loffset = args->offset;
	uio.uio_resid = args->data_len;
	uio.uio_llimit = curproc->p_fsz_ctl;
	rlimit = uio.uio_llimit - args->offset;
	if (rlimit < (u_offset_t)uio.uio_resid)
		uio.uio_resid = (int)rlimit;

	if (args->stable == UNSTABLE4)
		ioflag = 0;
	else if (args->stable == FILE_SYNC4)
		ioflag = FSYNC;
	else if (args->stable == DATA_SYNC4)
		ioflag = FDSYNC;
	else {
		if (iovp != iov)
			kmem_free(iovp, sizeof (*iovp) * iovcnt);
		*cs->statusp = resp->status = NFS4ERR_INVAL;
		goto out;
	}

	/*
	 * We're changing creds because VM may fault and we need
	 * the cred of the current thread to be used if quota
	 * checking is enabled.
	 */
	savecred = curthread->t_cred;
	curthread->t_cred = cr;
	error = do_io(FWRITE, vp, &uio, ioflag, cr, &ct);
	curthread->t_cred = savecred;

	if (iovp != iov)
		kmem_free(iovp, sizeof (*iovp) * iovcnt);

	if (error) {
		*cs->statusp = resp->status = puterrno4(error);
		goto out;
	}

	*cs->statusp = resp->status = NFS4_OK;
	resp->count = args->data_len - uio.uio_resid;

	if (ioflag == 0)
		resp->committed = UNSTABLE4;
	else
		resp->committed = FILE_SYNC4;

	resp->writeverf = Write4verf;

out:
	if (in_crit)
		nbl_end_crit(vp);

	DTRACE_NFSV4_2(op__write__done, struct compound_state *, cs,
	    WRITE4res *, resp);
}


/* XXX put in a header file */
extern int	sec_svc_getcred(struct svc_req *, cred_t *,  caddr_t *, int *);

void
rfs4_compound(COMPOUND4args *args, COMPOUND4res *resp, struct exportinfo *exi,
    struct svc_req *req, cred_t *cr, int *rv)
{
	uint_t i;
	struct compound_state cs;

	if (rv != NULL)
		*rv = 0;
	rfs4_init_compound_state(&cs);
	/*
	 * Form a reply tag by copying over the reqeuest tag.
	 */
	resp->tag.utf8string_val =
	    kmem_alloc(args->tag.utf8string_len, KM_SLEEP);
	resp->tag.utf8string_len = args->tag.utf8string_len;
	bcopy(args->tag.utf8string_val, resp->tag.utf8string_val,
	    resp->tag.utf8string_len);

	cs.statusp = &resp->status;
	cs.req = req;
	resp->array = NULL;
	resp->array_len = 0;

	/*
	 * XXX for now, minorversion should be zero
	 */
	if (args->minorversion != NFS4_MINORVERSION) {
		DTRACE_NFSV4_2(compound__start, struct compound_state *,
		    &cs, COMPOUND4args *, args);
		resp->status = NFS4ERR_MINOR_VERS_MISMATCH;
		DTRACE_NFSV4_2(compound__done, struct compound_state *,
		    &cs, COMPOUND4res *, resp);
		return;
	}

	if (args->array_len == 0) {
		resp->status = NFS4_OK;
		return;
	}

	ASSERT(exi == NULL);
	ASSERT(cr == NULL);

	cr = crget();
	ASSERT(cr != NULL);

	if (sec_svc_getcred(req, cr, &cs.principal, &cs.nfsflavor) == 0) {
		DTRACE_NFSV4_2(compound__start, struct compound_state *,
		    &cs, COMPOUND4args *, args);
		crfree(cr);
		DTRACE_NFSV4_2(compound__done, struct compound_state *,
		    &cs, COMPOUND4res *, resp);
		svcerr_badcred(req->rq_xprt);
		if (rv != NULL)
			*rv = 1;
		return;
	}
	resp->array_len = args->array_len;
	resp->array = kmem_zalloc(args->array_len * sizeof (nfs_resop4),
	    KM_SLEEP);

	cs.basecr = cr;

	DTRACE_NFSV4_2(compound__start, struct compound_state *, &cs,
	    COMPOUND4args *, args);

	/*
	 * For now, NFS4 compound processing must be protected by
	 * exported_lock because it can access more than one exportinfo
	 * per compound and share/unshare can now change multiple
	 * exinfo structs.  The NFS2/3 code only refs 1 exportinfo
	 * per proc (excluding public exinfo), and exi_count design
	 * is sufficient to protect concurrent execution of NFS2/3
	 * ops along with unexport.  This lock will be removed as
	 * part of the NFSv4 phase 2 namespace redesign work.
	 */
	rw_enter(&exported_lock, RW_READER);

	/*
	 * If this is the first compound we've seen, we need to start all
	 * new instances' grace periods.
	 */
	if (rfs4_seen_first_compound == 0) {
		rfs4_grace_start_new();
		/*
		 * This must be set after rfs4_grace_start_new(), otherwise
		 * another thread could proceed past here before the former
		 * is finished.
		 */
		rfs4_seen_first_compound = 1;
	}

	for (i = 0; i < args->array_len && cs.cont; i++) {
		nfs_argop4 *argop;
		nfs_resop4 *resop;
		uint_t op;

		argop = &args->array[i];
		resop = &resp->array[i];
		resop->resop = argop->argop;
		op = (uint_t)resop->resop;

		if (op < rfsv4disp_cnt) {
			/*
			 * Count the individual ops here; NULL and COMPOUND
			 * are counted in common_dispatch()
			 */
			rfsproccnt_v4_ptr[op].value.ui64++;

			NFS4_DEBUG(rfs4_debug > 1,
			    (CE_NOTE, "Executing %s", rfs4_op_string[op]));
			(*rfsv4disptab[op].dis_proc)(argop, resop, req, &cs);
			NFS4_DEBUG(rfs4_debug > 1, (CE_NOTE, "%s returned %d",
			    rfs4_op_string[op], *cs.statusp));
			if (*cs.statusp != NFS4_OK)
				cs.cont = FALSE;
		} else {
			/*
			 * This is effectively dead code since XDR code
			 * will have already returned BADXDR if op doesn't
			 * decode to legal value.  This only done for a
			 * day when XDR code doesn't verify v4 opcodes.
			 */
			op = OP_ILLEGAL;
			rfsproccnt_v4_ptr[OP_ILLEGAL_IDX].value.ui64++;

			rfs4_op_illegal(argop, resop, req, &cs);
			cs.cont = FALSE;
		}

		/*
		 * If not at last op, and if we are to stop, then
		 * compact the results array.
		 */
		if ((i + 1) < args->array_len && !cs.cont) {
			nfs_resop4 *new_res = kmem_alloc(
			    (i+1) * sizeof (nfs_resop4), KM_SLEEP);
			bcopy(resp->array,
			    new_res, (i+1) * sizeof (nfs_resop4));
			kmem_free(resp->array,
			    args->array_len * sizeof (nfs_resop4));

			resp->array_len =  i + 1;
			resp->array = new_res;
		}
	}

	rw_exit(&exported_lock);

	DTRACE_NFSV4_2(compound__done, struct compound_state *, &cs,
	    COMPOUND4res *, resp);

	if (cs.vp)
		VN_RELE(cs.vp);
	if (cs.saved_vp)
		VN_RELE(cs.saved_vp);
	if (cs.saved_fh.nfs_fh4_val)
		kmem_free(cs.saved_fh.nfs_fh4_val, NFS4_FHSIZE);

	if (cs.basecr)
		crfree(cs.basecr);
	if (cs.cr)
		crfree(cs.cr);
	/*
	 * done with this compound request, free the label
	 */

	if (req->rq_label != NULL) {
		kmem_free(req->rq_label, sizeof (bslabel_t));
		req->rq_label = NULL;
	}
}

/*
 * XXX because of what appears to be duplicate calls to rfs4_compound_free
 * XXX zero out the tag and array values. Need to investigate why the
 * XXX calls occur, but at least prevent the panic for now.
 */
void
rfs4_compound_free(COMPOUND4res *resp)
{
	uint_t i;

	if (resp->tag.utf8string_val) {
		UTF8STRING_FREE(resp->tag)
	}

	for (i = 0; i < resp->array_len; i++) {
		nfs_resop4 *resop;
		uint_t op;

		resop = &resp->array[i];
		op = (uint_t)resop->resop;
		if (op < rfsv4disp_cnt) {
			(*rfsv4disptab[op].dis_resfree)(resop);
		}
	}
	if (resp->array != NULL) {
		kmem_free(resp->array, resp->array_len * sizeof (nfs_resop4));
	}
}

/*
 * Process the value of the compound request rpc flags, as a bit-AND
 * of the individual per-op flags (idempotent, allowork, publicfh_ok)
 */
void
rfs4_compound_flagproc(COMPOUND4args *args, int *flagp)
{
	int i;
	int flag = RPC_ALL;

	for (i = 0; flag && i < args->array_len; i++) {
		uint_t op;

		op = (uint_t)args->array[i].argop;

		if (op < rfsv4disp_cnt)
			flag &= rfsv4disptab[op].dis_flags;
		else
			flag = 0;
	}
	*flagp = flag;
}

nfsstat4
rfs4_client_sysid(rfs4_client_t *cp, sysid_t *sp)
{
	nfsstat4 e;

	rfs4_dbe_lock(cp->rc_dbe);

	if (cp->rc_sysidt != LM_NOSYSID) {
		*sp = cp->rc_sysidt;
		e = NFS4_OK;

	} else if ((cp->rc_sysidt = lm_alloc_sysidt()) != LM_NOSYSID) {
		*sp = cp->rc_sysidt;
		e = NFS4_OK;

		NFS4_DEBUG(rfs4_debug, (CE_NOTE,
		    "rfs4_client_sysid: allocated 0x%x\n", *sp));
	} else
		e = NFS4ERR_DELAY;

	rfs4_dbe_unlock(cp->rc_dbe);
	return (e);
}

#if defined(DEBUG) && ! defined(lint)
static void lock_print(char *str, int operation, struct flock64 *flk)
{
	char *op, *type;

	switch (operation) {
	case F_GETLK: op = "F_GETLK";
		break;
	case F_SETLK: op = "F_SETLK";
		break;
	case F_SETLK_NBMAND: op = "F_SETLK_NBMAND";
		break;
	default: op = "F_UNKNOWN";
		break;
	}
	switch (flk->l_type) {
	case F_UNLCK: type = "F_UNLCK";
		break;
	case F_RDLCK: type = "F_RDLCK";
		break;
	case F_WRLCK: type = "F_WRLCK";
		break;
	default: type = "F_UNKNOWN";
		break;
	}

	ASSERT(flk->l_whence == 0);
	cmn_err(CE_NOTE, "%s:  %s, type = %s, off = %llx len = %llx pid = %d",
	    str, op, type, (longlong_t)flk->l_start,
	    flk->l_len ? (longlong_t)flk->l_len : ~0LL, flk->l_pid);
}

#define	LOCK_PRINT(d, s, t, f) if (d) lock_print(s, t, f)
#else
#define	LOCK_PRINT(d, s, t, f)
#endif

/*ARGSUSED*/
static bool_t
creds_ok(cred_set_t cr_set, struct svc_req *req, struct compound_state *cs)
{
	return (TRUE);
}

/*
 * Look up the pathname using the vp in cs as the directory vnode.
 * cs->vp will be the vnode for the file on success
 */

static nfsstat4
rfs4_lookup(component4 *component, struct svc_req *req,
    struct compound_state *cs)
{
	char *nm;
	uint32_t len;
	nfsstat4 status;
	struct sockaddr *ca;
	char *name;

	if (cs->vp == NULL) {
		return (NFS4ERR_NOFILEHANDLE);
	}
	if (cs->vp->v_type != VDIR) {
		return (NFS4ERR_NOTDIR);
	}

	status = utf8_dir_verify(component);
	if (status != NFS4_OK)
		return (status);

	nm = utf8_to_fn(component, &len, NULL);
	if (nm == NULL) {
		return (NFS4ERR_INVAL);
	}

	if (len > MAXNAMELEN) {
		kmem_free(nm, len);
		return (NFS4ERR_NAMETOOLONG);
	}

	ca = (struct sockaddr *)svc_getrpccaller(req->rq_xprt)->buf;
	name = nfscmd_convname(ca, cs->exi, nm, NFSCMD_CONV_INBOUND,
	    MAXPATHLEN + 1);

	if (name == NULL) {
		kmem_free(nm, len);
		return (NFS4ERR_INVAL);
	}

	status = do_rfs4_op_lookup(name, req, cs);

	if (name != nm)
		kmem_free(name, MAXPATHLEN + 1);

	kmem_free(nm, len);

	return (status);
}

static nfsstat4
rfs4_lookupfile(component4 *component, struct svc_req *req,
    struct compound_state *cs, uint32_t access, change_info4 *cinfo)
{
	nfsstat4 status;
	vnode_t *dvp = cs->vp;
	vattr_t bva, ava, fva;
	int error;

	/* Get "before" change value */
	bva.va_mask = AT_CTIME|AT_SEQ;
	error = VOP_GETATTR(dvp, &bva, 0, cs->cr, NULL);
	if (error)
		return (puterrno4(error));

	/* rfs4_lookup may VN_RELE directory */
	VN_HOLD(dvp);

	status = rfs4_lookup(component, req, cs);
	if (status != NFS4_OK) {
		VN_RELE(dvp);
		return (status);
	}

	/*
	 * Get "after" change value, if it fails, simply return the
	 * before value.
	 */
	ava.va_mask = AT_CTIME|AT_SEQ;
	if (VOP_GETATTR(dvp, &ava, 0, cs->cr, NULL)) {
		ava.va_ctime = bva.va_ctime;
		ava.va_seq = 0;
	}
	VN_RELE(dvp);

	/*
	 * Validate the file is a file
	 */
	fva.va_mask = AT_TYPE|AT_MODE;
	error = VOP_GETATTR(cs->vp, &fva, 0, cs->cr, NULL);
	if (error)
		return (puterrno4(error));

	if (fva.va_type != VREG) {
		if (fva.va_type == VDIR)
			return (NFS4ERR_ISDIR);
		if (fva.va_type == VLNK)
			return (NFS4ERR_SYMLINK);
		return (NFS4ERR_INVAL);
	}

	NFS4_SET_FATTR4_CHANGE(cinfo->before, bva.va_ctime);
	NFS4_SET_FATTR4_CHANGE(cinfo->after, ava.va_ctime);

	/*
	 * It is undefined if VOP_LOOKUP will change va_seq, so
	 * cinfo.atomic = TRUE only if we have
	 * non-zero va_seq's, and they have not changed.
	 */
	if (bva.va_seq && ava.va_seq && ava.va_seq == bva.va_seq)
		cinfo->atomic = TRUE;
	else
		cinfo->atomic = FALSE;

	/* Check for mandatory locking */
	cs->mandlock = MANDLOCK(cs->vp, fva.va_mode);
	return (check_open_access(access, cs, req));
}

static nfsstat4
create_vnode(vnode_t *dvp, char *nm,  vattr_t *vap, createmode4 mode,
    timespec32_t *mtime, cred_t *cr, vnode_t **vpp, bool_t *created)
{
	int error;
	nfsstat4 status = NFS4_OK;
	vattr_t va;

tryagain:

	/*
	 * The file open mode used is VWRITE.  If the client needs
	 * some other semantic, then it should do the access checking
	 * itself.  It would have been nice to have the file open mode
	 * passed as part of the arguments.
	 */

	*created = TRUE;
	error = VOP_CREATE(dvp, nm, vap, EXCL, VWRITE, vpp, cr, 0, NULL, NULL);

	if (error) {
		*created = FALSE;

		/*
		 * If we got something other than file already exists
		 * then just return this error.  Otherwise, we got
		 * EEXIST.  If we were doing a GUARDED create, then
		 * just return this error.  Otherwise, we need to
		 * make sure that this wasn't a duplicate of an
		 * exclusive create request.
		 *
		 * The assumption is made that a non-exclusive create
		 * request will never return EEXIST.
		 */

		if (error != EEXIST || mode == GUARDED4) {
			status = puterrno4(error);
			return (status);
		}
		error = VOP_LOOKUP(dvp, nm, vpp, NULL, 0, NULL, cr,
		    NULL, NULL, NULL);

		if (error) {
			/*
			 * We couldn't find the file that we thought that
			 * we just created.  So, we'll just try creating
			 * it again.
			 */
			if (error == ENOENT)
				goto tryagain;

			status = puterrno4(error);
			return (status);
		}

		if (mode == UNCHECKED4) {
			/* existing object must be regular file */
			if ((*vpp)->v_type != VREG) {
				if ((*vpp)->v_type == VDIR)
					status = NFS4ERR_ISDIR;
				else if ((*vpp)->v_type == VLNK)
					status = NFS4ERR_SYMLINK;
				else
					status = NFS4ERR_INVAL;
				VN_RELE(*vpp);
				return (status);
			}

			return (NFS4_OK);
		}

		/* Check for duplicate request */
		ASSERT(mtime != 0);
		va.va_mask = AT_MTIME;
		error = VOP_GETATTR(*vpp, &va, 0, cr, NULL);
		if (!error) {
			/* We found the file */
			if (va.va_mtime.tv_sec != mtime->tv_sec ||
			    va.va_mtime.tv_nsec != mtime->tv_nsec) {
				/* but its not our creation */
				VN_RELE(*vpp);
				return (NFS4ERR_EXIST);
			}
			*created = TRUE; /* retrans of create == created */
			return (NFS4_OK);
		}
		VN_RELE(*vpp);
		return (NFS4ERR_EXIST);
	}

	return (NFS4_OK);
}

static nfsstat4
check_open_access(uint32_t access, struct compound_state *cs,
    struct svc_req *req)
{
	int error;
	vnode_t *vp;
	bool_t readonly;
	cred_t *cr = cs->cr;

	/* For now we don't allow mandatory locking as per V2/V3 */
	if (cs->access == CS_ACCESS_DENIED || cs->mandlock) {
		return (NFS4ERR_ACCESS);
	}

	vp = cs->vp;
	ASSERT(cr != NULL && vp->v_type == VREG);

	/*
	 * If the file system is exported read only and we are trying
	 * to open for write, then return NFS4ERR_ROFS
	 */

	readonly = rdonly4(cs->exi, cs->vp, req);

	if ((access & OPEN4_SHARE_ACCESS_WRITE) && readonly)
		return (NFS4ERR_ROFS);

	if (access & OPEN4_SHARE_ACCESS_READ) {
		if ((VOP_ACCESS(vp, VREAD, 0, cr, NULL) != 0) &&
		    (VOP_ACCESS(vp, VEXEC, 0, cr, NULL) != 0)) {
			return (NFS4ERR_ACCESS);
		}
	}

	if (access & OPEN4_SHARE_ACCESS_WRITE) {
		error = VOP_ACCESS(vp, VWRITE, 0, cr, NULL);
		if (error)
			return (NFS4ERR_ACCESS);
	}

	return (NFS4_OK);
}

static nfsstat4
rfs4_createfile(OPEN4args *args, struct svc_req *req, struct compound_state *cs,
    change_info4 *cinfo, bitmap4 *attrset, clientid4 clientid)
{
	struct nfs4_svgetit_arg sarg;
	struct nfs4_ntov_table ntov;

	bool_t ntov_table_init = FALSE;
	struct statvfs64 sb;
	nfsstat4 status;
	vnode_t *vp;
	vattr_t bva, ava, iva, cva, *vap;
	vnode_t *dvp;
	timespec32_t *mtime;
	char *nm = NULL;
	uint_t buflen;
	bool_t created;
	bool_t setsize = FALSE;
	len_t reqsize;
	int error;
	bool_t trunc;
	caller_context_t ct;
	component4 *component;
	bslabel_t *clabel;
	struct sockaddr *ca;
	char *name = NULL;

	sarg.sbp = &sb;
	sarg.is_referral = B_FALSE;

	dvp = cs->vp;

	/* Check if the file system is read only */
	if (rdonly4(cs->exi, dvp, req))
		return (NFS4ERR_ROFS);

	/* check the label of including directory */
	if (is_system_labeled()) {
		ASSERT(req->rq_label != NULL);
		clabel = req->rq_label;
		DTRACE_PROBE2(tx__rfs4__log__info__opremove__clabel, char *,
		    "got client label from request(1)",
		    struct svc_req *, req);
		if (!blequal(&l_admin_low->tsl_label, clabel)) {
			if (!do_rfs_label_check(clabel, dvp, EQUALITY_CHECK,
			    cs->exi)) {
				return (NFS4ERR_ACCESS);
			}
		}
	}

	/*
	 * Get the last component of path name in nm. cs will reference
	 * the including directory on success.
	 */
	component = &args->open_claim4_u.file;
	status = utf8_dir_verify(component);
	if (status != NFS4_OK)
		return (status);

	nm = utf8_to_fn(component, &buflen, NULL);

	if (nm == NULL)
		return (NFS4ERR_RESOURCE);

	if (buflen > MAXNAMELEN) {
		kmem_free(nm, buflen);
		return (NFS4ERR_NAMETOOLONG);
	}

	bva.va_mask = AT_TYPE|AT_CTIME|AT_SEQ;
	error = VOP_GETATTR(dvp, &bva, 0, cs->cr, NULL);
	if (error) {
		kmem_free(nm, buflen);
		return (puterrno4(error));
	}

	if (bva.va_type != VDIR) {
		kmem_free(nm, buflen);
		return (NFS4ERR_NOTDIR);
	}

	NFS4_SET_FATTR4_CHANGE(cinfo->before, bva.va_ctime)

	switch (args->mode) {
	case GUARDED4:
		/*FALLTHROUGH*/
	case UNCHECKED4:
		nfs4_ntov_table_init(&ntov);
		ntov_table_init = TRUE;

		*attrset = 0;
		status = do_rfs4_set_attrs(attrset,
		    &args->createhow4_u.createattrs,
		    cs, &sarg, &ntov, NFS4ATTR_SETIT);

		if (status == NFS4_OK && (sarg.vap->va_mask & AT_TYPE) &&
		    sarg.vap->va_type != VREG) {
			if (sarg.vap->va_type == VDIR)
				status = NFS4ERR_ISDIR;
			else if (sarg.vap->va_type == VLNK)
				status = NFS4ERR_SYMLINK;
			else
				status = NFS4ERR_INVAL;
		}

		if (status != NFS4_OK) {
			kmem_free(nm, buflen);
			nfs4_ntov_table_free(&ntov, &sarg);
			*attrset = 0;
			return (status);
		}

		vap = sarg.vap;
		vap->va_type = VREG;
		vap->va_mask |= AT_TYPE;

		if ((vap->va_mask & AT_MODE) == 0) {
			vap->va_mask |= AT_MODE;
			vap->va_mode = (mode_t)0600;
		}

		if (vap->va_mask & AT_SIZE) {

			/* Disallow create with a non-zero size */

			if ((reqsize = sarg.vap->va_size) != 0) {
				kmem_free(nm, buflen);
				nfs4_ntov_table_free(&ntov, &sarg);
				*attrset = 0;
				return (NFS4ERR_INVAL);
			}
			setsize = TRUE;
		}
		break;

	case EXCLUSIVE4:
		/* prohibit EXCL create of named attributes */
		if (dvp->v_flag & V_XATTRDIR) {
			kmem_free(nm, buflen);
			*attrset = 0;
			return (NFS4ERR_INVAL);
		}

		cva.va_mask = AT_TYPE | AT_MTIME | AT_MODE;
		cva.va_type = VREG;
		/*
		 * Ensure no time overflows. Assumes underlying
		 * filesystem supports at least 32 bits.
		 * Truncate nsec to usec resolution to allow valid
		 * compares even if the underlying filesystem truncates.
		 */
		mtime = (timespec32_t *)&args->createhow4_u.createverf;
		cva.va_mtime.tv_sec = mtime->tv_sec % TIME32_MAX;
		cva.va_mtime.tv_nsec = (mtime->tv_nsec / 1000) * 1000;
		cva.va_mode = (mode_t)0;
		vap = &cva;

		/*
		 * For EXCL create, attrset is set to the server attr
		 * used to cache the client's verifier.
		 */
		*attrset = FATTR4_TIME_MODIFY_MASK;
		break;
	}

	ca = (struct sockaddr *)svc_getrpccaller(req->rq_xprt)->buf;
	name = nfscmd_convname(ca, cs->exi, nm, NFSCMD_CONV_INBOUND,
	    MAXPATHLEN  + 1);

	if (name == NULL) {
		kmem_free(nm, buflen);
		return (NFS4ERR_SERVERFAULT);
	}

	status = create_vnode(dvp, name, vap, args->mode, mtime,
	    cs->cr, &vp, &created);
	if (nm != name)
		kmem_free(name, MAXPATHLEN + 1);
	kmem_free(nm, buflen);

	if (status != NFS4_OK) {
		if (ntov_table_init)
			nfs4_ntov_table_free(&ntov, &sarg);
		*attrset = 0;
		return (status);
	}

	trunc = (setsize && !created);

	if (args->mode != EXCLUSIVE4) {
		bitmap4 createmask = args->createhow4_u.createattrs.attrmask;

		/*
		 * True verification that object was created with correct
		 * attrs is impossible.  The attrs could have been changed
		 * immediately after object creation.  If attributes did
		 * not verify, the only recourse for the server is to
		 * destroy the object.  Maybe if some attrs (like gid)
		 * are set incorrectly, the object should be destroyed;
		 * however, seems bad as a default policy.  Do we really
		 * want to destroy an object over one of the times not
		 * verifying correctly?  For these reasons, the server
		 * currently sets bits in attrset for createattrs
		 * that were set; however, no verification is done.
		 *
		 * vmask_to_nmask accounts for vattr bits set on create
		 *	[do_rfs4_set_attrs() only sets resp bits for
		 *	 non-vattr/vfs bits.]
		 * Mask off any bits we set by default so as not to return
		 * more attrset bits than were requested in createattrs
		 */
		if (created) {
			nfs4_vmask_to_nmask(sarg.vap->va_mask, attrset);
			*attrset &= createmask;
		} else {
			/*
			 * We did not create the vnode (we tried but it
			 * already existed).  In this case, the only createattr
			 * that the spec allows the server to set is size,
			 * and even then, it can only be set if it is 0.
			 */
			*attrset = 0;
			if (trunc)
				*attrset = FATTR4_SIZE_MASK;
		}
	}
	if (ntov_table_init)
		nfs4_ntov_table_free(&ntov, &sarg);

	/*
	 * Get the initial "after" sequence number, if it fails,
	 * set to zero, time to before.
	 */
	iva.va_mask = AT_CTIME|AT_SEQ;
	if (VOP_GETATTR(dvp, &iva, 0, cs->cr, NULL)) {
		iva.va_seq = 0;
		iva.va_ctime = bva.va_ctime;
	}

	/*
	 * create_vnode attempts to create the file exclusive,
	 * if it already exists the VOP_CREATE will fail and
	 * may not increase va_seq. It is atomic if
	 * we haven't changed the directory, but if it has changed
	 * we don't know what changed it.
	 */
	if (!created) {
		if (bva.va_seq && iva.va_seq &&
		    bva.va_seq == iva.va_seq)
			cinfo->atomic = TRUE;
		else
			cinfo->atomic = FALSE;
		NFS4_SET_FATTR4_CHANGE(cinfo->after, iva.va_ctime);
	} else {
		/*
		 * The entry was created, we need to sync the
		 * directory metadata.
		 */
		(void) VOP_FSYNC(dvp, 0, cs->cr, NULL);

		/*
		 * Get "after" change value, if it fails, simply return the
		 * before value.
		 */
		ava.va_mask = AT_CTIME|AT_SEQ;
		if (VOP_GETATTR(dvp, &ava, 0, cs->cr, NULL)) {
			ava.va_ctime = bva.va_ctime;
			ava.va_seq = 0;
		}

		NFS4_SET_FATTR4_CHANGE(cinfo->after, ava.va_ctime);

		/*
		 * The cinfo->atomic = TRUE only if we have
		 * non-zero va_seq's, and it has incremented by exactly one
		 * during the create_vnode and it didn't
		 * change during the VOP_FSYNC.
		 */
		if (bva.va_seq && iva.va_seq && ava.va_seq &&
		    iva.va_seq == (bva.va_seq + 1) && iva.va_seq == ava.va_seq)
			cinfo->atomic = TRUE;
		else
			cinfo->atomic = FALSE;
	}

	/* Check for mandatory locking and that the size gets set. */
	cva.va_mask = AT_MODE;
	if (setsize)
		cva.va_mask |= AT_SIZE;

	/* Assume the worst */
	cs->mandlock = TRUE;

	if (VOP_GETATTR(vp, &cva, 0, cs->cr, NULL) == 0) {
		cs->mandlock = MANDLOCK(cs->vp, cva.va_mode);

		/*
		 * Truncate the file if necessary; this would be
		 * the case for create over an existing file.
		 */

		if (trunc) {
			int in_crit = 0;
			rfs4_file_t *fp;
			bool_t create = FALSE;

			/*
			 * We are writing over an existing file.
			 * Check to see if we need to recall a delegation.
			 */
			rfs4_hold_deleg_policy();
			if ((fp = rfs4_findfile(vp, NULL, &create)) != NULL) {
				if (rfs4_check_delegated_byfp(FWRITE, fp,
				    (reqsize == 0), FALSE, FALSE, &clientid)) {
					rfs4_file_rele(fp);
					rfs4_rele_deleg_policy();
					VN_RELE(vp);
					*attrset = 0;
					return (NFS4ERR_DELAY);
				}
				rfs4_file_rele(fp);
			}
			rfs4_rele_deleg_policy();

			if (nbl_need_check(vp)) {
				in_crit = 1;

				ASSERT(reqsize == 0);

				nbl_start_crit(vp, RW_READER);
				if (nbl_conflict(vp, NBL_WRITE, 0,
				    cva.va_size, 0, NULL)) {
					in_crit = 0;
					nbl_end_crit(vp);
					VN_RELE(vp);
					*attrset = 0;
					return (NFS4ERR_ACCESS);
				}
			}
			ct.cc_sysid = 0;
			ct.cc_pid = 0;
			ct.cc_caller_id = nfs4_srv_caller_id;
			ct.cc_flags = CC_DONTBLOCK;

			cva.va_mask = AT_SIZE;
			cva.va_size = reqsize;
			(void) VOP_SETATTR(vp, &cva, 0, cs->cr, &ct);
			if (in_crit)
				nbl_end_crit(vp);
		}
	}

	error = makefh4(&cs->fh, vp, cs->exi);

	/*
	 * Force modified data and metadata out to stable storage.
	 */
	(void) VOP_FSYNC(vp, FNODSYNC, cs->cr, NULL);

	if (error) {
		VN_RELE(vp);
		*attrset = 0;
		return (puterrno4(error));
	}

	/* if parent dir is attrdir, set namedattr fh flag */
	if (dvp->v_flag & V_XATTRDIR)
		set_fh4_flag(&cs->fh, FH4_NAMEDATTR);

	if (cs->vp)
		VN_RELE(cs->vp);

	cs->vp = vp;

	/*
	 * if we did not create the file, we will need to check
	 * the access bits on the file
	 */

	if (!created) {
		if (setsize)
			args->share_access |= OPEN4_SHARE_ACCESS_WRITE;
		status = check_open_access(args->share_access, cs, req);
		if (status != NFS4_OK)
			*attrset = 0;
	}
	return (status);
}

/*ARGSUSED*/
static void
rfs4_do_open(struct compound_state *cs, struct svc_req *req,
    rfs4_openowner_t *oo, delegreq_t deleg,
    uint32_t access, uint32_t deny,
    OPEN4res *resp, int deleg_cur)
{
	/* XXX Currently not using req  */
	rfs4_state_t *sp;
	rfs4_file_t *fp;
	bool_t screate = TRUE;
	bool_t fcreate = TRUE;
	uint32_t open_a, share_a;
	uint32_t open_d, share_d;
	rfs4_deleg_state_t *dsp;
	sysid_t sysid;
	nfsstat4 status;
	caller_context_t ct;
	int fflags = 0;
	int recall = 0;
	int err;
	int first_open;

	/* get the file struct and hold a lock on it during initial open */
	fp = rfs4_findfile_withlock(cs->vp, &cs->fh, &fcreate);
	if (fp == NULL) {
		resp->status = NFS4ERR_RESOURCE;
		DTRACE_PROBE1(nfss__e__do__open1, nfsstat4, resp->status);
		return;
	}

	sp = rfs4_findstate_by_owner_file(oo, fp, &screate);
	if (sp == NULL) {
		resp->status = NFS4ERR_RESOURCE;
		DTRACE_PROBE1(nfss__e__do__open2, nfsstat4, resp->status);
		/* No need to keep any reference */
		rw_exit(&fp->rf_file_rwlock);
		rfs4_file_rele(fp);
		return;
	}

	/* try to get the sysid before continuing */
	if ((status = rfs4_client_sysid(oo->ro_client, &sysid)) != NFS4_OK) {
		resp->status = status;
		rfs4_file_rele(fp);
		/* Not a fully formed open; "close" it */
		if (screate == TRUE)
			rfs4_state_close(sp, FALSE, FALSE, cs->cr);
		rfs4_state_rele(sp);
		return;
	}

	/* Calculate the fflags for this OPEN. */
	if (access & OPEN4_SHARE_ACCESS_READ)
		fflags |= FREAD;
	if (access & OPEN4_SHARE_ACCESS_WRITE)
		fflags |= FWRITE;

	rfs4_dbe_lock(sp->rs_dbe);

	/*
	 * Calculate the new deny and access mode that this open is adding to
	 * the file for this open owner;
	 */
	open_d = (deny & ~sp->rs_open_deny);
	open_a = (access & ~sp->rs_open_access);

	/*
	 * Calculate the new share access and share deny modes that this open
	 * is adding to the file for this open owner;
	 */
	share_a = (access & ~sp->rs_share_access);
	share_d = (deny & ~sp->rs_share_deny);

	first_open = (sp->rs_open_access & OPEN4_SHARE_ACCESS_BOTH) == 0;

	/*
	 * Check to see the client has already sent an open for this
	 * open owner on this file with the same share/deny modes.
	 * If so, we don't need to check for a conflict and we don't
	 * need to add another shrlock.  If not, then we need to
	 * check for conflicts in deny and access before checking for
	 * conflicts in delegation.  We don't want to recall a
	 * delegation based on an open that will eventually fail based
	 * on shares modes.
	 */

	if (share_a || share_d) {
		if ((err = rfs4_share(sp, access, deny)) != 0) {
			rfs4_dbe_unlock(sp->rs_dbe);
			resp->status = err;

			rfs4_file_rele(fp);
			/* Not a fully formed open; "close" it */
			if (screate == TRUE)
				rfs4_state_close(sp, FALSE, FALSE, cs->cr);
			rfs4_state_rele(sp);
			return;
		}
	}

	rfs4_dbe_lock(fp->rf_dbe);

	/*
	 * Check to see if this file is delegated and if so, if a
	 * recall needs to be done.
	 */
	if (rfs4_check_recall(sp, access)) {
		rfs4_dbe_unlock(fp->rf_dbe);
		rfs4_dbe_unlock(sp->rs_dbe);
		rfs4_recall_deleg(fp, FALSE, sp->rs_owner->ro_client);
		delay(NFS4_DELEGATION_CONFLICT_DELAY);
		rfs4_dbe_lock(sp->rs_dbe);

		/* if state closed while lock was dropped */
		if (sp->rs_closed) {
			if (share_a || share_d)
				(void) rfs4_unshare(sp);
			rfs4_dbe_unlock(sp->rs_dbe);
			rfs4_file_rele(fp);
			/* Not a fully formed open; "close" it */
			if (screate == TRUE)
				rfs4_state_close(sp, FALSE, FALSE, cs->cr);
			rfs4_state_rele(sp);
			resp->status = NFS4ERR_OLD_STATEID;
			return;
		}

		rfs4_dbe_lock(fp->rf_dbe);
		/* Let's see if the delegation was returned */
		if (rfs4_check_recall(sp, access)) {
			rfs4_dbe_unlock(fp->rf_dbe);
			if (share_a || share_d)
				(void) rfs4_unshare(sp);
			rfs4_dbe_unlock(sp->rs_dbe);
			rfs4_file_rele(fp);
			rfs4_update_lease(sp->rs_owner->ro_client);

			/* Not a fully formed open; "close" it */
			if (screate == TRUE)
				rfs4_state_close(sp, FALSE, FALSE, cs->cr);
			rfs4_state_rele(sp);
			resp->status = NFS4ERR_DELAY;
			return;
		}
	}
	/*
	 * the share check passed and any delegation conflict has been
	 * taken care of, now call vop_open.
	 * if this is the first open then call vop_open with fflags.
	 * if not, call vn_open_upgrade with just the upgrade flags.
	 *
	 * if the file has been opened already, it will have the current
	 * access mode in the state struct.  if it has no share access, then
	 * this is a new open.
	 *
	 * However, if this is open with CLAIM_DLEGATE_CUR, then don't
	 * call VOP_OPEN(), just do the open upgrade.
	 */
	if (first_open && !deleg_cur) {
		ct.cc_sysid = sysid;
		ct.cc_pid = rfs4_dbe_getid(sp->rs_owner->ro_dbe);
		ct.cc_caller_id = nfs4_srv_caller_id;
		ct.cc_flags = CC_DONTBLOCK;
		err = VOP_OPEN(&cs->vp, fflags, cs->cr, &ct);
		if (err) {
			rfs4_dbe_unlock(fp->rf_dbe);
			if (share_a || share_d)
				(void) rfs4_unshare(sp);
			rfs4_dbe_unlock(sp->rs_dbe);
			rfs4_file_rele(fp);

			/* Not a fully formed open; "close" it */
			if (screate == TRUE)
				rfs4_state_close(sp, FALSE, FALSE, cs->cr);
			rfs4_state_rele(sp);
			/* check if a monitor detected a delegation conflict */
			if (err == EAGAIN && (ct.cc_flags & CC_WOULDBLOCK))
				resp->status = NFS4ERR_DELAY;
			else
				resp->status = NFS4ERR_SERVERFAULT;
			return;
		}
	} else { /* open upgrade */
		/*
		 * calculate the fflags for the new mode that is being added
		 * by this upgrade.
		 */
		fflags = 0;
		if (open_a & OPEN4_SHARE_ACCESS_READ)
			fflags |= FREAD;
		if (open_a & OPEN4_SHARE_ACCESS_WRITE)
			fflags |= FWRITE;
		vn_open_upgrade(cs->vp, fflags);
	}
	sp->rs_open_access |= access;
	sp->rs_open_deny |= deny;

	if (open_d & OPEN4_SHARE_DENY_READ)
		fp->rf_deny_read++;
	if (open_d & OPEN4_SHARE_DENY_WRITE)
		fp->rf_deny_write++;
	fp->rf_share_deny |= deny;

	if (open_a & OPEN4_SHARE_ACCESS_READ)
		fp->rf_access_read++;
	if (open_a & OPEN4_SHARE_ACCESS_WRITE)
		fp->rf_access_write++;
	fp->rf_share_access |= access;

	/*
	 * Check for delegation here. if the deleg argument is not
	 * DELEG_ANY, then this is a reclaim from a client and
	 * we must honor the delegation requested. If necessary we can
	 * set the recall flag.
	 */

	dsp = rfs4_grant_delegation(deleg, sp, &recall);

	cs->deleg = (fp->rf_dinfo.rd_dtype == OPEN_DELEGATE_WRITE);

	next_stateid(&sp->rs_stateid);

	resp->stateid = sp->rs_stateid.stateid;

	rfs4_dbe_unlock(fp->rf_dbe);
	rfs4_dbe_unlock(sp->rs_dbe);

	if (dsp) {
		rfs4_set_deleg_response(dsp, &resp->delegation, NULL, recall);
		rfs4_deleg_state_rele(dsp);
	}

	rfs4_file_rele(fp);
	rfs4_state_rele(sp);

	resp->status = NFS4_OK;
}

/*ARGSUSED*/
static void
rfs4_do_opennull(struct compound_state *cs, struct svc_req *req,
    OPEN4args *args, rfs4_openowner_t *oo, OPEN4res *resp)
{
	change_info4 *cinfo = &resp->cinfo;
	bitmap4 *attrset = &resp->attrset;

	if (args->opentype == OPEN4_NOCREATE)
		resp->status = rfs4_lookupfile(&args->open_claim4_u.file,
		    req, cs, args->share_access, cinfo);
	else {
		/* inhibit delegation grants during exclusive create */

		if (args->mode == EXCLUSIVE4)
			rfs4_disable_delegation();

		resp->status = rfs4_createfile(args, req, cs, cinfo, attrset,
		    oo->ro_client->rc_clientid);
	}

	if (resp->status == NFS4_OK) {

		/* cs->vp cs->fh now reference the desired file */

		rfs4_do_open(cs, req, oo,
		    oo->ro_need_confirm ? DELEG_NONE : DELEG_ANY,
		    args->share_access, args->share_deny, resp, 0);

		/*
		 * If rfs4_createfile set attrset, we must
		 * clear this attrset before the response is copied.
		 */
		if (resp->status != NFS4_OK && resp->attrset) {
			resp->attrset = 0;
		}
	}
	else
		*cs->statusp = resp->status;

	if (args->mode == EXCLUSIVE4)
		rfs4_enable_delegation();
}

/*ARGSUSED*/
static void
rfs4_do_openprev(struct compound_state *cs, struct svc_req *req,
    OPEN4args *args, rfs4_openowner_t *oo, OPEN4res *resp)
{
	change_info4 *cinfo = &resp->cinfo;
	vattr_t va;
	vtype_t v_type = cs->vp->v_type;
	int error = 0;

	/* Verify that we have a regular file */
	if (v_type != VREG) {
		if (v_type == VDIR)
			resp->status = NFS4ERR_ISDIR;
		else if (v_type == VLNK)
			resp->status = NFS4ERR_SYMLINK;
		else
			resp->status = NFS4ERR_INVAL;
		return;
	}

	va.va_mask = AT_MODE|AT_UID;
	error = VOP_GETATTR(cs->vp, &va, 0, cs->cr, NULL);
	if (error) {
		resp->status = puterrno4(error);
		return;
	}

	cs->mandlock = MANDLOCK(cs->vp, va.va_mode);

	/*
	 * Check if we have access to the file, Note the the file
	 * could have originally been open UNCHECKED or GUARDED
	 * with mode bits that will now fail, but there is nothing
	 * we can really do about that except in the case that the
	 * owner of the file is the one requesting the open.
	 */
	if (crgetuid(cs->cr) != va.va_uid) {
		resp->status = check_open_access(args->share_access, cs, req);
		if (resp->status != NFS4_OK) {
			return;
		}
	}

	/*
	 * cinfo on a CLAIM_PREVIOUS is undefined, initialize to zero
	 */
	cinfo->before = 0;
	cinfo->after = 0;
	cinfo->atomic = FALSE;

	rfs4_do_open(cs, req, oo,
	    NFS4_DELEG4TYPE2REQTYPE(args->open_claim4_u.delegate_type),
	    args->share_access, args->share_deny, resp, 0);
}

static void
rfs4_do_opendelcur(struct compound_state *cs, struct svc_req *req,
    OPEN4args *args, rfs4_openowner_t *oo, OPEN4res *resp)
{
	int error;
	nfsstat4 status;
	stateid4 stateid =
	    args->open_claim4_u.delegate_cur_info.delegate_stateid;
	rfs4_deleg_state_t *dsp;

	/*
	 * Find the state info from the stateid and confirm that the
	 * file is delegated.  If the state openowner is the same as
	 * the supplied openowner we're done. If not, get the file
	 * info from the found state info. Use that file info to
	 * create the state for this lock owner. Note solaris doen't
	 * really need the pathname to find the file. We may want to
	 * lookup the pathname and make sure that the vp exist and
	 * matches the vp in the file structure. However it is
	 * possible that the pathname nolonger exists (local process
	 * unlinks the file), so this may not be that useful.
	 */

	status = rfs4_get_deleg_state(&stateid, &dsp);
	if (status != NFS4_OK) {
		resp->status = status;
		return;
	}

	ASSERT(dsp->rds_finfo->rf_dinfo.rd_dtype != OPEN_DELEGATE_NONE);

	/*
	 * New lock owner, create state. Since this was probably called
	 * in response to a CB_RECALL we set deleg to DELEG_NONE
	 */

	ASSERT(cs->vp != NULL);
	VN_RELE(cs->vp);
	VN_HOLD(dsp->rds_finfo->rf_vp);
	cs->vp = dsp->rds_finfo->rf_vp;

	if (error = makefh4(&cs->fh, cs->vp, cs->exi)) {
		rfs4_deleg_state_rele(dsp);
		*cs->statusp = resp->status = puterrno4(error);
		return;
	}

	/* Mark progress for delegation returns */
	dsp->rds_finfo->rf_dinfo.rd_time_lastwrite = gethrestime_sec();
	rfs4_deleg_state_rele(dsp);
	rfs4_do_open(cs, req, oo, DELEG_NONE,
	    args->share_access, args->share_deny, resp, 1);
}

/*ARGSUSED*/
static void
rfs4_do_opendelprev(struct compound_state *cs, struct svc_req *req,
    OPEN4args *args, rfs4_openowner_t *oo, OPEN4res *resp)
{
	/*
	 * Lookup the pathname, it must already exist since this file
	 * was delegated.
	 *
	 * Find the file and state info for this vp and open owner pair.
	 *	check that they are in fact delegated.
	 *	check that the state access and deny modes are the same.
	 *
	 * Return the delgation possibly seting the recall flag.
	 */
	rfs4_file_t *fp;
	rfs4_state_t *sp;
	bool_t create = FALSE;
	bool_t dcreate = FALSE;
	rfs4_deleg_state_t *dsp;
	nfsace4 *ace;

	/* Note we ignore oflags */
	resp->status = rfs4_lookupfile(&args->open_claim4_u.file_delegate_prev,
	    req, cs, args->share_access, &resp->cinfo);

	if (resp->status != NFS4_OK) {
		return;
	}

	/* get the file struct and hold a lock on it during initial open */
	fp = rfs4_findfile_withlock(cs->vp, NULL, &create);
	if (fp == NULL) {
		resp->status = NFS4ERR_RESOURCE;
		DTRACE_PROBE1(nfss__e__do_opendelprev1, nfsstat4, resp->status);
		return;
	}

	sp = rfs4_findstate_by_owner_file(oo, fp, &create);
	if (sp == NULL) {
		resp->status = NFS4ERR_SERVERFAULT;
		DTRACE_PROBE1(nfss__e__do_opendelprev2, nfsstat4, resp->status);
		rw_exit(&fp->rf_file_rwlock);
		rfs4_file_rele(fp);
		return;
	}

	rfs4_dbe_lock(sp->rs_dbe);
	rfs4_dbe_lock(fp->rf_dbe);
	if (args->share_access != sp->rs_share_access ||
	    args->share_deny != sp->rs_share_deny ||
	    sp->rs_finfo->rf_dinfo.rd_dtype == OPEN_DELEGATE_NONE) {
		NFS4_DEBUG(rfs4_debug,
		    (CE_NOTE, "rfs4_do_opendelprev: state mixup"));
		rfs4_dbe_unlock(fp->rf_dbe);
		rfs4_dbe_unlock(sp->rs_dbe);
		rfs4_file_rele(fp);
		rfs4_state_rele(sp);
		resp->status = NFS4ERR_SERVERFAULT;
		return;
	}
	rfs4_dbe_unlock(fp->rf_dbe);
	rfs4_dbe_unlock(sp->rs_dbe);

	dsp = rfs4_finddeleg(sp, &dcreate);
	if (dsp == NULL) {
		rfs4_state_rele(sp);
		rfs4_file_rele(fp);
		resp->status = NFS4ERR_SERVERFAULT;
		return;
	}

	next_stateid(&sp->rs_stateid);

	resp->stateid = sp->rs_stateid.stateid;

	resp->delegation.delegation_type = dsp->rds_dtype;

	if (dsp->rds_dtype == OPEN_DELEGATE_READ) {
		open_read_delegation4 *rv =
		    &resp->delegation.open_delegation4_u.read;

		rv->stateid = dsp->rds_delegid.stateid;
		rv->recall = FALSE; /* no policy in place to set to TRUE */
		ace = &rv->permissions;
	} else {
		open_write_delegation4 *rv =
		    &resp->delegation.open_delegation4_u.write;

		rv->stateid = dsp->rds_delegid.stateid;
		rv->recall = FALSE;  /* no policy in place to set to TRUE */
		ace = &rv->permissions;
		rv->space_limit.limitby = NFS_LIMIT_SIZE;
		rv->space_limit.nfs_space_limit4_u.filesize = UINT64_MAX;
	}

	/* XXX For now */
	ace->type = ACE4_ACCESS_ALLOWED_ACE_TYPE;
	ace->flag = 0;
	ace->access_mask = 0;
	ace->who.utf8string_len = 0;
	ace->who.utf8string_val = 0;

	rfs4_deleg_state_rele(dsp);
	rfs4_state_rele(sp);
	rfs4_file_rele(fp);
}

typedef enum {
	NFS4_CHKSEQ_OKAY = 0,
	NFS4_CHKSEQ_REPLAY = 1,
	NFS4_CHKSEQ_BAD = 2
} rfs4_chkseq_t;

/*
 * Generic function for sequence number checks.
 */
static rfs4_chkseq_t
rfs4_check_seqid(seqid4 seqid, nfs_resop4 *lastop,
    seqid4 rqst_seq, nfs_resop4 *resop, bool_t copyres)
{
	/* Same sequence ids and matching operations? */
	if (seqid == rqst_seq && resop->resop == lastop->resop) {
		if (copyres == TRUE) {
			rfs4_free_reply(resop);
			rfs4_copy_reply(resop, lastop);
		}
		NFS4_DEBUG(rfs4_debug, (CE_NOTE,
		    "Replayed SEQID %d\n", seqid));
		return (NFS4_CHKSEQ_REPLAY);
	}

	/* If the incoming sequence is not the next expected then it is bad */
	if (rqst_seq != seqid + 1) {
		if (rqst_seq == seqid) {
			NFS4_DEBUG(rfs4_debug,
			    (CE_NOTE, "BAD SEQID: Replayed sequence id "
			    "but last op was %d current op is %d\n",
			    lastop->resop, resop->resop));
			return (NFS4_CHKSEQ_BAD);
		}
		NFS4_DEBUG(rfs4_debug,
		    (CE_NOTE, "BAD SEQID: got %u expecting %u\n",
		    rqst_seq, seqid));
		return (NFS4_CHKSEQ_BAD);
	}

	/* Everything okay -- next expected */
	return (NFS4_CHKSEQ_OKAY);
}


static rfs4_chkseq_t
rfs4_check_open_seqid(seqid4 seqid, rfs4_openowner_t *op, nfs_resop4 *resop)
{
	rfs4_chkseq_t rc;

	rfs4_dbe_lock(op->ro_dbe);
	rc = rfs4_check_seqid(op->ro_open_seqid, &op->ro_reply, seqid, resop,
	    TRUE);
	rfs4_dbe_unlock(op->ro_dbe);

	if (rc == NFS4_CHKSEQ_OKAY)
		rfs4_update_lease(op->ro_client);

	return (rc);
}

static rfs4_chkseq_t
rfs4_check_olo_seqid(seqid4 olo_seqid, rfs4_openowner_t *op, nfs_resop4 *resop)
{
	rfs4_chkseq_t rc;

	rfs4_dbe_lock(op->ro_dbe);
	rc = rfs4_check_seqid(op->ro_open_seqid, &op->ro_reply,
	    olo_seqid, resop, FALSE);
	rfs4_dbe_unlock(op->ro_dbe);

	return (rc);
}

static rfs4_chkseq_t
rfs4_check_lock_seqid(seqid4 seqid, rfs4_lo_state_t *lsp, nfs_resop4 *resop)
{
	rfs4_chkseq_t rc = NFS4_CHKSEQ_OKAY;

	rfs4_dbe_lock(lsp->rls_dbe);
	if (!lsp->rls_skip_seqid_check)
		rc = rfs4_check_seqid(lsp->rls_seqid, &lsp->rls_reply, seqid,
		    resop, TRUE);
	rfs4_dbe_unlock(lsp->rls_dbe);

	return (rc);
}

static void
rfs4_op_open(nfs_argop4 *argop, nfs_resop4 *resop,
    struct svc_req *req, struct compound_state *cs)
{
	OPEN4args *args = &argop->nfs_argop4_u.opopen;
	OPEN4res *resp = &resop->nfs_resop4_u.opopen;
	open_owner4 *owner = &args->owner;
	open_claim_type4 claim = args->claim;
	rfs4_client_t *cp;
	rfs4_openowner_t *oo;
	bool_t create;
	bool_t replay = FALSE;
	int can_reclaim;

	DTRACE_NFSV4_2(op__open__start, struct compound_state *, cs,
	    OPEN4args *, args);

	if (cs->vp == NULL) {
		*cs->statusp = resp->status = NFS4ERR_NOFILEHANDLE;
		goto end;
	}

	/*
	 * Need to check clientid and lease expiration first based on
	 * error ordering and incrementing sequence id.
	 */
	cp = rfs4_findclient_by_id(owner->clientid, FALSE);
	if (cp == NULL) {
		*cs->statusp = resp->status =
		    rfs4_check_clientid(&owner->clientid, 0);
		goto end;
	}

	if (rfs4_lease_expired(cp)) {
		rfs4_client_close(cp);
		*cs->statusp = resp->status = NFS4ERR_EXPIRED;
		goto end;
	}
	can_reclaim = cp->rc_can_reclaim;

	/*
	 * Find the open_owner for use from this point forward.  Take
	 * care in updating the sequence id based on the type of error
	 * being returned.
	 */
retry:
	create = TRUE;
	oo = rfs4_findopenowner(owner, &create, args->seqid);
	if (oo == NULL) {
		*cs->statusp = resp->status = NFS4ERR_RESOURCE;
		rfs4_client_rele(cp);
		goto end;
	}

	/* Hold off access to the sequence space while the open is done */
	rfs4_sw_enter(&oo->ro_sw);

	/*
	 * If the open_owner existed before at the server, then check
	 * the sequence id.
	 */
	if (!create && !oo->ro_postpone_confirm) {
		switch (rfs4_check_open_seqid(args->seqid, oo, resop)) {
		case NFS4_CHKSEQ_BAD:
			if ((args->seqid > oo->ro_open_seqid) &&
			    oo->ro_need_confirm) {
				rfs4_free_opens(oo, TRUE, FALSE);
				rfs4_sw_exit(&oo->ro_sw);
				rfs4_openowner_rele(oo);
				goto retry;
			}
			resp->status = NFS4ERR_BAD_SEQID;
			goto out;
		case NFS4_CHKSEQ_REPLAY: /* replay of previous request */
			replay = TRUE;
			goto out;
		default:
			break;
		}

		/*
		 * Sequence was ok and open owner exists
		 * check to see if we have yet to see an
		 * open_confirm.
		 */
		if (oo->ro_need_confirm) {
			rfs4_free_opens(oo, TRUE, FALSE);
			rfs4_sw_exit(&oo->ro_sw);
			rfs4_openowner_rele(oo);
			goto retry;
		}
	}
	/* Grace only applies to regular-type OPENs */
	if (rfs4_clnt_in_grace(cp) &&
	    (claim == CLAIM_NULL || claim == CLAIM_DELEGATE_CUR)) {
		*cs->statusp = resp->status = NFS4ERR_GRACE;
		goto out;
	}

	/*
	 * If previous state at the server existed then can_reclaim
	 * will be set. If not reply NFS4ERR_NO_GRACE to the
	 * client.
	 */
	if (rfs4_clnt_in_grace(cp) && claim == CLAIM_PREVIOUS && !can_reclaim) {
		*cs->statusp = resp->status = NFS4ERR_NO_GRACE;
		goto out;
	}


	/*
	 * Reject the open if the client has missed the grace period
	 */
	if (!rfs4_clnt_in_grace(cp) && claim == CLAIM_PREVIOUS) {
		*cs->statusp = resp->status = NFS4ERR_NO_GRACE;
		goto out;
	}

	/* Couple of up-front bookkeeping items */
	if (oo->ro_need_confirm) {
		/*
		 * If this is a reclaim OPEN then we should not ask
		 * for a confirmation of the open_owner per the
		 * protocol specification.
		 */
		if (claim == CLAIM_PREVIOUS)
			oo->ro_need_confirm = FALSE;
		else
			resp->rflags |= OPEN4_RESULT_CONFIRM;
	}
	resp->rflags |= OPEN4_RESULT_LOCKTYPE_POSIX;

	/*
	 * If there is an unshared filesystem mounted on this vnode,
	 * do not allow to open/create in this directory.
	 */
	if (vn_ismntpt(cs->vp)) {
		*cs->statusp = resp->status = NFS4ERR_ACCESS;
		goto out;
	}

	/*
	 * access must READ, WRITE, or BOTH.  No access is invalid.
	 * deny can be READ, WRITE, BOTH, or NONE.
	 * bits not defined for access/deny are invalid.
	 */
	if (! (args->share_access & OPEN4_SHARE_ACCESS_BOTH) ||
	    (args->share_access & ~OPEN4_SHARE_ACCESS_BOTH) ||
	    (args->share_deny & ~OPEN4_SHARE_DENY_BOTH)) {
		*cs->statusp = resp->status = NFS4ERR_INVAL;
		goto out;
	}


	/*
	 * make sure attrset is zero before response is built.
	 */
	resp->attrset = 0;

	switch (claim) {
	case CLAIM_NULL:
		rfs4_do_opennull(cs, req, args, oo, resp);
		break;
	case CLAIM_PREVIOUS:
		rfs4_do_openprev(cs, req, args, oo, resp);
		break;
	case CLAIM_DELEGATE_CUR:
		rfs4_do_opendelcur(cs, req, args, oo, resp);
		break;
	case CLAIM_DELEGATE_PREV:
		rfs4_do_opendelprev(cs, req, args, oo, resp);
		break;
	default:
		resp->status = NFS4ERR_INVAL;
		break;
	}

out:
	rfs4_client_rele(cp);

	/* Catch sequence id handling here to make it a little easier */
	switch (resp->status) {
	case NFS4ERR_BADXDR:
	case NFS4ERR_BAD_SEQID:
	case NFS4ERR_BAD_STATEID:
	case NFS4ERR_NOFILEHANDLE:
	case NFS4ERR_RESOURCE:
	case NFS4ERR_STALE_CLIENTID:
	case NFS4ERR_STALE_STATEID:
		/*
		 * The protocol states that if any of these errors are
		 * being returned, the sequence id should not be
		 * incremented.  Any other return requires an
		 * increment.
		 */
		break;
	default:
		/* Always update the lease in this case */
		rfs4_update_lease(oo->ro_client);

		/* Regular response - copy the result */
		if (!replay)
			rfs4_update_open_resp(oo, resop, &cs->fh);

		/*
		 * REPLAY case: Only if the previous response was OK
		 * do we copy the filehandle.  If not OK, no
		 * filehandle to copy.
		 */
		if (replay == TRUE &&
		    resp->status == NFS4_OK &&
		    oo->ro_reply_fh.nfs_fh4_val) {
			/*
			 * If this is a replay, we must restore the
			 * current filehandle/vp to that of what was
			 * returned originally.  Try our best to do
			 * it.
			 */
			nfs_fh4_fmt_t *fh_fmtp =
			    (nfs_fh4_fmt_t *)oo->ro_reply_fh.nfs_fh4_val;

			cs->exi = checkexport4(&fh_fmtp->fh4_fsid,
			    (fid_t *)&fh_fmtp->fh4_xlen, NULL);

			if (cs->exi == NULL) {
				resp->status = NFS4ERR_STALE;
				goto finish;
			}

			VN_RELE(cs->vp);

			cs->vp = nfs4_fhtovp(&oo->ro_reply_fh, cs->exi,
			    &resp->status);

			if (cs->vp == NULL)
				goto finish;

			nfs_fh4_copy(&oo->ro_reply_fh, &cs->fh);
		}

		/*
		 * If this was a replay, no need to update the
		 * sequence id. If the open_owner was not created on
		 * this pass, then update.  The first use of an
		 * open_owner will not bump the sequence id.
		 */
		if (replay == FALSE && !create)
			rfs4_update_open_sequence(oo);
		/*
		 * If the client is receiving an error and the
		 * open_owner needs to be confirmed, there is no way
		 * to notify the client of this fact ignoring the fact
		 * that the server has no method of returning a
		 * stateid to confirm.  Therefore, the server needs to
		 * mark this open_owner in a way as to avoid the
		 * sequence id checking the next time the client uses
		 * this open_owner.
		 */
		if (resp->status != NFS4_OK && oo->ro_need_confirm)
			oo->ro_postpone_confirm = TRUE;
		/*
		 * If OK response then clear the postpone flag and
		 * reset the sequence id to keep in sync with the
		 * client.
		 */
		if (resp->status == NFS4_OK && oo->ro_postpone_confirm) {
			oo->ro_postpone_confirm = FALSE;
			oo->ro_open_seqid = args->seqid;
		}
		break;
	}

finish:
	*cs->statusp = resp->status;

	rfs4_sw_exit(&oo->ro_sw);
	rfs4_openowner_rele(oo);

end:
	DTRACE_NFSV4_2(op__open__done, struct compound_state *, cs,
	    OPEN4res *, resp);
}

/*ARGSUSED*/
void
rfs4_op_open_confirm(nfs_argop4 *argop, nfs_resop4 *resop,
    struct svc_req *req, struct compound_state *cs)
{
	OPEN_CONFIRM4args *args = &argop->nfs_argop4_u.opopen_confirm;
	OPEN_CONFIRM4res *resp = &resop->nfs_resop4_u.opopen_confirm;
	rfs4_state_t *sp;
	nfsstat4 status;

	DTRACE_NFSV4_2(op__open__confirm__start, struct compound_state *, cs,
	    OPEN_CONFIRM4args *, args);

	if (cs->vp == NULL) {
		*cs->statusp = resp->status = NFS4ERR_NOFILEHANDLE;
		goto out;
	}

	if (cs->vp->v_type != VREG) {
		*cs->statusp = resp->status =
		    cs->vp->v_type == VDIR ? NFS4ERR_ISDIR : NFS4ERR_INVAL;
		return;
	}

	status = rfs4_get_state(&args->open_stateid, &sp, RFS4_DBS_VALID);
	if (status != NFS4_OK) {
		*cs->statusp = resp->status = status;
		goto out;
	}

	/* Ensure specified filehandle matches */
	if (cs->vp != sp->rs_finfo->rf_vp) {
		rfs4_state_rele(sp);
		*cs->statusp = resp->status = NFS4ERR_BAD_STATEID;
		goto out;
	}

	/* hold off other access to open_owner while we tinker */
	rfs4_sw_enter(&sp->rs_owner->ro_sw);

	switch (rfs4_check_stateid_seqid(sp, &args->open_stateid)) {
	case NFS4_CHECK_STATEID_OKAY:
		if (rfs4_check_open_seqid(args->seqid, sp->rs_owner,
		    resop) != 0) {
			*cs->statusp = resp->status = NFS4ERR_BAD_SEQID;
			break;
		}
		/*
		 * If it is the appropriate stateid and determined to
		 * be "OKAY" then this means that the stateid does not
		 * need to be confirmed and the client is in error for
		 * sending an OPEN_CONFIRM.
		 */
		*cs->statusp = resp->status = NFS4ERR_BAD_STATEID;
		break;
	case NFS4_CHECK_STATEID_OLD:
		*cs->statusp = resp->status = NFS4ERR_OLD_STATEID;
		break;
	case NFS4_CHECK_STATEID_BAD:
		*cs->statusp = resp->status = NFS4ERR_BAD_STATEID;
		break;
	case NFS4_CHECK_STATEID_EXPIRED:
		*cs->statusp = resp->status = NFS4ERR_EXPIRED;
		break;
	case NFS4_CHECK_STATEID_CLOSED:
		*cs->statusp = resp->status = NFS4ERR_OLD_STATEID;
		break;
	case NFS4_CHECK_STATEID_REPLAY:
		switch (rfs4_check_open_seqid(args->seqid, sp->rs_owner,
		    resop)) {
		case NFS4_CHKSEQ_OKAY:
			/*
			 * This is replayed stateid; if seqid matches
			 * next expected, then client is using wrong seqid.
			 */
			/* fall through */
		case NFS4_CHKSEQ_BAD:
			*cs->statusp = resp->status = NFS4ERR_BAD_SEQID;
			break;
		case NFS4_CHKSEQ_REPLAY:
			/*
			 * Note this case is the duplicate case so
			 * resp->status is already set.
			 */
			*cs->statusp = resp->status;
			rfs4_update_lease(sp->rs_owner->ro_client);
			break;
		}
		break;
	case NFS4_CHECK_STATEID_UNCONFIRMED:
		if (rfs4_check_open_seqid(args->seqid, sp->rs_owner,
		    resop) != NFS4_CHKSEQ_OKAY) {
			*cs->statusp = resp->status = NFS4ERR_BAD_SEQID;
			break;
		}
		*cs->statusp = resp->status = NFS4_OK;

		next_stateid(&sp->rs_stateid);
		resp->open_stateid = sp->rs_stateid.stateid;
		sp->rs_owner->ro_need_confirm = FALSE;
		rfs4_update_lease(sp->rs_owner->ro_client);
		rfs4_update_open_sequence(sp->rs_owner);
		rfs4_update_open_resp(sp->rs_owner, resop, NULL);
		break;
	default:
		ASSERT(FALSE);
		*cs->statusp = resp->status = NFS4ERR_SERVERFAULT;
		break;
	}
	rfs4_sw_exit(&sp->rs_owner->ro_sw);
	rfs4_state_rele(sp);

out:
	DTRACE_NFSV4_2(op__open__confirm__done, struct compound_state *, cs,
	    OPEN_CONFIRM4res *, resp);
}

/*ARGSUSED*/
void
rfs4_op_open_downgrade(nfs_argop4 *argop, nfs_resop4 *resop,
    struct svc_req *req, struct compound_state *cs)
{
	OPEN_DOWNGRADE4args *args = &argop->nfs_argop4_u.opopen_downgrade;
	OPEN_DOWNGRADE4res *resp = &resop->nfs_resop4_u.opopen_downgrade;
	uint32_t access = args->share_access;
	uint32_t deny = args->share_deny;
	nfsstat4 status;
	rfs4_state_t *sp;
	rfs4_file_t *fp;
	int fflags = 0;

	DTRACE_NFSV4_2(op__open__downgrade__start, struct compound_state *, cs,
	    OPEN_DOWNGRADE4args *, args);

	if (cs->vp == NULL) {
		*cs->statusp = resp->status = NFS4ERR_NOFILEHANDLE;
		goto out;
	}

	if (cs->vp->v_type != VREG) {
		*cs->statusp = resp->status = NFS4ERR_INVAL;
		return;
	}

	status = rfs4_get_state(&args->open_stateid, &sp, RFS4_DBS_VALID);
	if (status != NFS4_OK) {
		*cs->statusp = resp->status = status;
		goto out;
	}

	/* Ensure specified filehandle matches */
	if (cs->vp != sp->rs_finfo->rf_vp) {
		rfs4_state_rele(sp);
		*cs->statusp = resp->status = NFS4ERR_BAD_STATEID;
		goto out;
	}

	/* hold off other access to open_owner while we tinker */
	rfs4_sw_enter(&sp->rs_owner->ro_sw);

	switch (rfs4_check_stateid_seqid(sp, &args->open_stateid)) {
	case NFS4_CHECK_STATEID_OKAY:
		if (rfs4_check_open_seqid(args->seqid, sp->rs_owner,
		    resop) != NFS4_CHKSEQ_OKAY) {
			*cs->statusp = resp->status = NFS4ERR_BAD_SEQID;
			goto end;
		}
		break;
	case NFS4_CHECK_STATEID_OLD:
		*cs->statusp = resp->status = NFS4ERR_OLD_STATEID;
		goto end;
	case NFS4_CHECK_STATEID_BAD:
		*cs->statusp = resp->status = NFS4ERR_BAD_STATEID;
		goto end;
	case NFS4_CHECK_STATEID_EXPIRED:
		*cs->statusp = resp->status = NFS4ERR_EXPIRED;
		goto end;
	case NFS4_CHECK_STATEID_CLOSED:
		*cs->statusp = resp->status = NFS4ERR_OLD_STATEID;
		goto end;
	case NFS4_CHECK_STATEID_UNCONFIRMED:
		*cs->statusp = resp->status = NFS4ERR_BAD_STATEID;
		goto end;
	case NFS4_CHECK_STATEID_REPLAY:
		/* Check the sequence id for the open owner */
		switch (rfs4_check_open_seqid(args->seqid, sp->rs_owner,
		    resop)) {
		case NFS4_CHKSEQ_OKAY:
			/*
			 * This is replayed stateid; if seqid matches
			 * next expected, then client is using wrong seqid.
			 */
			/* fall through */
		case NFS4_CHKSEQ_BAD:
			*cs->statusp = resp->status = NFS4ERR_BAD_SEQID;
			goto end;
		case NFS4_CHKSEQ_REPLAY:
			/*
			 * Note this case is the duplicate case so
			 * resp->status is already set.
			 */
			*cs->statusp = resp->status;
			rfs4_update_lease(sp->rs_owner->ro_client);
			goto end;
		}
		break;
	default:
		ASSERT(FALSE);
		break;
	}

	rfs4_dbe_lock(sp->rs_dbe);
	/*
	 * Check that the new access modes and deny modes are valid.
	 * Check that no invalid bits are set.
	 */
	if ((access & ~(OPEN4_SHARE_ACCESS_READ | OPEN4_SHARE_ACCESS_WRITE)) ||
	    (deny & ~(OPEN4_SHARE_DENY_READ | OPEN4_SHARE_DENY_WRITE))) {
		*cs->statusp = resp->status = NFS4ERR_INVAL;
		rfs4_update_open_sequence(sp->rs_owner);
		rfs4_dbe_unlock(sp->rs_dbe);
		goto end;
	}

	/*
	 * The new modes must be a subset of the current modes and
	 * the access must specify at least one mode. To test that
	 * the new mode is a subset of the current modes we bitwise
	 * AND them together and check that the result equals the new
	 * mode. For example:
	 * New mode, access == R and current mode, sp->rs_open_access  == RW
	 * access & sp->rs_open_access == R == access, so the new access mode
	 * is valid. Consider access == RW, sp->rs_open_access = R
	 * access & sp->rs_open_access == R != access, so the new access mode
	 * is invalid.
	 */
	if ((access & sp->rs_open_access) != access ||
	    (deny & sp->rs_open_deny) != deny ||
	    (access &
	    (OPEN4_SHARE_ACCESS_READ | OPEN4_SHARE_ACCESS_WRITE)) == 0) {
		*cs->statusp = resp->status = NFS4ERR_INVAL;
		rfs4_update_open_sequence(sp->rs_owner);
		rfs4_dbe_unlock(sp->rs_dbe);
		goto end;
	}

	/*
	 * Release any share locks associated with this stateID.
	 * Strictly speaking, this violates the spec because the
	 * spec effectively requires that open downgrade be atomic.
	 * At present, fs_shrlock does not have this capability.
	 */
	(void) rfs4_unshare(sp);

	status = rfs4_share(sp, access, deny);
	if (status != NFS4_OK) {
		*cs->statusp = resp->status = NFS4ERR_SERVERFAULT;
		rfs4_update_open_sequence(sp->rs_owner);
		rfs4_dbe_unlock(sp->rs_dbe);
		goto end;
	}

	fp = sp->rs_finfo;
	rfs4_dbe_lock(fp->rf_dbe);

	/*
	 * If the current mode has deny read and the new mode
	 * does not, decrement the number of deny read mode bits
	 * and if it goes to zero turn off the deny read bit
	 * on the file.
	 */
	if ((sp->rs_open_deny & OPEN4_SHARE_DENY_READ) &&
	    (deny & OPEN4_SHARE_DENY_READ) == 0) {
		fp->rf_deny_read--;
		if (fp->rf_deny_read == 0)
			fp->rf_share_deny &= ~OPEN4_SHARE_DENY_READ;
	}

	/*
	 * If the current mode has deny write and the new mode
	 * does not, decrement the number of deny write mode bits
	 * and if it goes to zero turn off the deny write bit
	 * on the file.
	 */
	if ((sp->rs_open_deny & OPEN4_SHARE_DENY_WRITE) &&
	    (deny & OPEN4_SHARE_DENY_WRITE) == 0) {
		fp->rf_deny_write--;
		if (fp->rf_deny_write == 0)
			fp->rf_share_deny &= ~OPEN4_SHARE_DENY_WRITE;
	}

	/*
	 * If the current mode has access read and the new mode
	 * does not, decrement the number of access read mode bits
	 * and if it goes to zero turn off the access read bit
	 * on the file.  set fflags to FREAD for the call to
	 * vn_open_downgrade().
	 */
	if ((sp->rs_open_access & OPEN4_SHARE_ACCESS_READ) &&
	    (access & OPEN4_SHARE_ACCESS_READ) == 0) {
		fp->rf_access_read--;
		if (fp->rf_access_read == 0)
			fp->rf_share_access &= ~OPEN4_SHARE_ACCESS_READ;
		fflags |= FREAD;
	}

	/*
	 * If the current mode has access write and the new mode
	 * does not, decrement the number of access write mode bits
	 * and if it goes to zero turn off the access write bit
	 * on the file.  set fflags to FWRITE for the call to
	 * vn_open_downgrade().
	 */
	if ((sp->rs_open_access & OPEN4_SHARE_ACCESS_WRITE) &&
	    (access & OPEN4_SHARE_ACCESS_WRITE) == 0) {
		fp->rf_access_write--;
		if (fp->rf_access_write == 0)
			fp->rf_share_deny &= ~OPEN4_SHARE_ACCESS_WRITE;
		fflags |= FWRITE;
	}

	/* Check that the file is still accessible */
	ASSERT(fp->rf_share_access);

	rfs4_dbe_unlock(fp->rf_dbe);

	/* now set the new open access and deny modes */
	sp->rs_open_access = access;
	sp->rs_open_deny = deny;

	/*
	 * we successfully downgraded the share lock, now we need to downgrade
	 * the open. it is possible that the downgrade was only for a deny
	 * mode and we have nothing else to do.
	 */
	if ((fflags & (FREAD|FWRITE)) != 0)
		vn_open_downgrade(cs->vp, fflags);

	/* Update the stateid */
	next_stateid(&sp->rs_stateid);
	resp->open_stateid = sp->rs_stateid.stateid;

	rfs4_dbe_unlock(sp->rs_dbe);

	*cs->statusp = resp->status = NFS4_OK;
	/* Update the lease */
	rfs4_update_lease(sp->rs_owner->ro_client);
	/* And the sequence */
	rfs4_update_open_sequence(sp->rs_owner);
	rfs4_update_open_resp(sp->rs_owner, resop, NULL);

end:
	rfs4_sw_exit(&sp->rs_owner->ro_sw);
	rfs4_state_rele(sp);
out:
	DTRACE_NFSV4_2(op__open__downgrade__done, struct compound_state *, cs,
	    OPEN_DOWNGRADE4res *, resp);
}

/*
 * The logic behind this function is detailed in the NFSv4 RFC in the
 * SETCLIENTID operation description under IMPLEMENTATION.  Refer to
 * that section for explicit guidance to server behavior for
 * SETCLIENTID.
 */
void
rfs4_op_setclientid(nfs_argop4 *argop, nfs_resop4 *resop,
    struct svc_req *req, struct compound_state *cs)
{
	SETCLIENTID4args *args = &argop->nfs_argop4_u.opsetclientid;
	SETCLIENTID4res *res = &resop->nfs_resop4_u.opsetclientid;
	rfs4_client_t *cp, *newcp, *cp_confirmed, *cp_unconfirmed;
	rfs4_clntip_t *ci;
	bool_t create;
	char *addr, *netid;
	int len;

	DTRACE_NFSV4_2(op__setclientid__start, struct compound_state *, cs,
	    SETCLIENTID4args *, args);
retry:
	newcp = cp_confirmed = cp_unconfirmed = NULL;

	/*
	 * Save the caller's IP address
	 */
	args->client.cl_addr =
	    (struct sockaddr *)svc_getrpccaller(req->rq_xprt)->buf;

	/*
	 * Record if it is a Solaris client that cannot handle referrals.
	 */
	if (strstr(args->client.id_val, "Solaris") &&
	    !strstr(args->client.id_val, "+referrals")) {
		/* Add a "yes, it's downrev" record */
		create = TRUE;
		ci = rfs4_find_clntip(args->client.cl_addr, &create);
		ASSERT(ci != NULL);
		rfs4_dbe_rele(ci->ri_dbe);
	} else {
		/* Remove any previous record */
		rfs4_invalidate_clntip(args->client.cl_addr);
	}

	/*
	 * In search of an EXISTING client matching the incoming
	 * request to establish a new client identifier at the server
	 */
	create = TRUE;
	cp = rfs4_findclient(&args->client, &create, NULL);

	/* Should never happen */
	ASSERT(cp != NULL);

	if (cp == NULL) {
		*cs->statusp = res->status = NFS4ERR_SERVERFAULT;
		goto out;
	}

	/*
	 * Easiest case. Client identifier is newly created and is
	 * unconfirmed.  Also note that for this case, no other
	 * entries exist for the client identifier.  Nothing else to
	 * check.  Just setup the response and respond.
	 */
	if (create) {
		*cs->statusp = res->status = NFS4_OK;
		res->SETCLIENTID4res_u.resok4.clientid = cp->rc_clientid;
		res->SETCLIENTID4res_u.resok4.setclientid_confirm =
		    cp->rc_confirm_verf;
		/* Setup callback information; CB_NULL confirmation later */
		rfs4_client_setcb(cp, &args->callback, args->callback_ident);

		rfs4_client_rele(cp);
		goto out;
	}

	/*
	 * An existing, confirmed client may exist but it may not have
	 * been active for at least one lease period.  If so, then
	 * "close" the client and create a new client identifier
	 */
	if (rfs4_lease_expired(cp)) {
		rfs4_client_close(cp);
		goto retry;
	}

	if (cp->rc_need_confirm == TRUE)
		cp_unconfirmed = cp;
	else
		cp_confirmed = cp;

	cp = NULL;

	/*
	 * We have a confirmed client, now check for an
	 * unconfimred entry
	 */
	if (cp_confirmed) {
		/* If creds don't match then client identifier is inuse */
		if (!creds_ok(cp_confirmed->rc_cr_set, req, cs)) {
			rfs4_cbinfo_t *cbp;
			/*
			 * Some one else has established this client
			 * id. Try and say * who they are. We will use
			 * the call back address supplied by * the
			 * first client.
			 */
			*cs->statusp = res->status = NFS4ERR_CLID_INUSE;

			addr = netid = NULL;

			cbp = &cp_confirmed->rc_cbinfo;
			if (cbp->cb_callback.cb_location.r_addr &&
			    cbp->cb_callback.cb_location.r_netid) {
				cb_client4 *cbcp = &cbp->cb_callback;

				len = strlen(cbcp->cb_location.r_addr)+1;
				addr = kmem_alloc(len, KM_SLEEP);
				bcopy(cbcp->cb_location.r_addr, addr, len);
				len = strlen(cbcp->cb_location.r_netid)+1;
				netid = kmem_alloc(len, KM_SLEEP);
				bcopy(cbcp->cb_location.r_netid, netid, len);
			}

			res->SETCLIENTID4res_u.client_using.r_addr = addr;
			res->SETCLIENTID4res_u.client_using.r_netid = netid;

			rfs4_client_rele(cp_confirmed);
		}

		/*
		 * Confirmed, creds match, and verifier matches; must
		 * be an update of the callback info
		 */
		if (cp_confirmed->rc_nfs_client.verifier ==
		    args->client.verifier) {
			/* Setup callback information */
			rfs4_client_setcb(cp_confirmed, &args->callback,
			    args->callback_ident);

			/* everything okay -- move ahead */
			*cs->statusp = res->status = NFS4_OK;
			res->SETCLIENTID4res_u.resok4.clientid =
			    cp_confirmed->rc_clientid;

			/* update the confirm_verifier and return it */
			rfs4_client_scv_next(cp_confirmed);
			res->SETCLIENTID4res_u.resok4.setclientid_confirm =
			    cp_confirmed->rc_confirm_verf;

			rfs4_client_rele(cp_confirmed);
			goto out;
		}

		/*
		 * Creds match but the verifier doesn't.  Must search
		 * for an unconfirmed client that would be replaced by
		 * this request.
		 */
		create = FALSE;
		cp_unconfirmed = rfs4_findclient(&args->client, &create,
		    cp_confirmed);
	}

	/*
	 * At this point, we have taken care of the brand new client
	 * struct, INUSE case, update of an existing, and confirmed
	 * client struct.
	 */

	/*
	 * check to see if things have changed while we originally
	 * picked up the client struct.  If they have, then return and
	 * retry the processing of this SETCLIENTID request.
	 */
	if (cp_unconfirmed) {
		rfs4_dbe_lock(cp_unconfirmed->rc_dbe);
		if (!cp_unconfirmed->rc_need_confirm) {
			rfs4_dbe_unlock(cp_unconfirmed->rc_dbe);
			rfs4_client_rele(cp_unconfirmed);
			if (cp_confirmed)
				rfs4_client_rele(cp_confirmed);
			goto retry;
		}
		/* do away with the old unconfirmed one */
		rfs4_dbe_invalidate(cp_unconfirmed->rc_dbe);
		rfs4_dbe_unlock(cp_unconfirmed->rc_dbe);
		rfs4_client_rele(cp_unconfirmed);
		cp_unconfirmed = NULL;
	}

	/*
	 * This search will temporarily hide the confirmed client
	 * struct while a new client struct is created as the
	 * unconfirmed one.
	 */
	create = TRUE;
	newcp = rfs4_findclient(&args->client, &create, cp_confirmed);

	ASSERT(newcp != NULL);

	if (newcp == NULL) {
		*cs->statusp = res->status = NFS4ERR_SERVERFAULT;
		rfs4_client_rele(cp_confirmed);
		goto out;
	}

	/*
	 * If one was not created, then a similar request must be in
	 * process so release and start over with this one
	 */
	if (create != TRUE) {
		rfs4_client_rele(newcp);
		if (cp_confirmed)
			rfs4_client_rele(cp_confirmed);
		goto retry;
	}

	*cs->statusp = res->status = NFS4_OK;
	res->SETCLIENTID4res_u.resok4.clientid = newcp->rc_clientid;
	res->SETCLIENTID4res_u.resok4.setclientid_confirm =
	    newcp->rc_confirm_verf;
	/* Setup callback information; CB_NULL confirmation later */
	rfs4_client_setcb(newcp, &args->callback, args->callback_ident);

	newcp->rc_cp_confirmed = cp_confirmed;

	rfs4_client_rele(newcp);

out:
	DTRACE_NFSV4_2(op__setclientid__done, struct compound_state *, cs,
	    SETCLIENTID4res *, res);
}

/*ARGSUSED*/
void
rfs4_op_setclientid_confirm(nfs_argop4 *argop, nfs_resop4 *resop,
    struct svc_req *req, struct compound_state *cs)
{
	SETCLIENTID_CONFIRM4args *args =
	    &argop->nfs_argop4_u.opsetclientid_confirm;
	SETCLIENTID_CONFIRM4res *res =
	    &resop->nfs_resop4_u.opsetclientid_confirm;
	rfs4_client_t *cp, *cptoclose = NULL;

	DTRACE_NFSV4_2(op__setclientid__confirm__start,
	    struct compound_state *, cs,
	    SETCLIENTID_CONFIRM4args *, args);

	*cs->statusp = res->status = NFS4_OK;

	cp = rfs4_findclient_by_id(args->clientid, TRUE);

	if (cp == NULL) {
		*cs->statusp = res->status =
		    rfs4_check_clientid(&args->clientid, 1);
		goto out;
	}

	if (!creds_ok(cp, req, cs)) {
		*cs->statusp = res->status = NFS4ERR_CLID_INUSE;
		rfs4_client_rele(cp);
		goto out;
	}

	/* If the verifier doesn't match, the record doesn't match */
	if (cp->rc_confirm_verf != args->setclientid_confirm) {
		*cs->statusp = res->status = NFS4ERR_STALE_CLIENTID;
		rfs4_client_rele(cp);
		goto out;
	}

	rfs4_dbe_lock(cp->rc_dbe);
	cp->rc_need_confirm = FALSE;
	if (cp->rc_cp_confirmed) {
		cptoclose = cp->rc_cp_confirmed;
		cptoclose->rc_ss_remove = 1;
		cp->rc_cp_confirmed = NULL;
	}

	/*
	 * Update the client's associated server instance, if it's changed
	 * since the client was created.
	 */
	if (rfs4_servinst(cp) != rfs4_cur_servinst)
		rfs4_servinst_assign(cp, rfs4_cur_servinst);

	/*
	 * Record clientid in stable storage.
	 * Must be done after server instance has been assigned.
	 */
	rfs4_ss_clid(cp);

	rfs4_dbe_unlock(cp->rc_dbe);

	if (cptoclose)
		/* don't need to rele, client_close does it */
		rfs4_client_close(cptoclose);

	/* If needed, initiate CB_NULL call for callback path */
	rfs4_deleg_cb_check(cp);
	rfs4_update_lease(cp);

	/*
	 * Check to see if client can perform reclaims
	 */
	rfs4_ss_chkclid(cp);

	rfs4_client_rele(cp);

out:
	DTRACE_NFSV4_2(op__setclientid__confirm__done,
	    struct compound_state *, cs,
	    SETCLIENTID_CONFIRM4 *, res);
}


/*ARGSUSED*/
void
rfs4_op_close(nfs_argop4 *argop, nfs_resop4 *resop,
    struct svc_req *req, struct compound_state *cs)
{
	CLOSE4args *args = &argop->nfs_argop4_u.opclose;
	CLOSE4res *resp = &resop->nfs_resop4_u.opclose;
	rfs4_state_t *sp;
	nfsstat4 status;

	DTRACE_NFSV4_2(op__close__start, struct compound_state *, cs,
	    CLOSE4args *, args);

	if (cs->vp == NULL) {
		*cs->statusp = resp->status = NFS4ERR_NOFILEHANDLE;
		goto out;
	}

	status = rfs4_get_state(&args->open_stateid, &sp, RFS4_DBS_INVALID);
	if (status != NFS4_OK) {
		*cs->statusp = resp->status = status;
		goto out;
	}

	/* Ensure specified filehandle matches */
	if (cs->vp != sp->rs_finfo->rf_vp) {
		rfs4_state_rele(sp);
		*cs->statusp = resp->status = NFS4ERR_BAD_STATEID;
		goto out;
	}

	/* hold off other access to open_owner while we tinker */
	rfs4_sw_enter(&sp->rs_owner->ro_sw);

	switch (rfs4_check_stateid_seqid(sp, &args->open_stateid)) {
	case NFS4_CHECK_STATEID_OKAY:
		if (rfs4_check_open_seqid(args->seqid, sp->rs_owner,
		    resop) != NFS4_CHKSEQ_OKAY) {
			*cs->statusp = resp->status = NFS4ERR_BAD_SEQID;
			goto end;
		}
		break;
	case NFS4_CHECK_STATEID_OLD:
		*cs->statusp = resp->status = NFS4ERR_OLD_STATEID;
		goto end;
	case NFS4_CHECK_STATEID_BAD:
		*cs->statusp = resp->status = NFS4ERR_BAD_STATEID;
		goto end;
	case NFS4_CHECK_STATEID_EXPIRED:
		*cs->statusp = resp->status = NFS4ERR_EXPIRED;
		goto end;
	case NFS4_CHECK_STATEID_CLOSED:
		*cs->statusp = resp->status = NFS4ERR_OLD_STATEID;
		goto end;
	case NFS4_CHECK_STATEID_UNCONFIRMED:
		*cs->statusp = resp->status = NFS4ERR_BAD_STATEID;
		goto end;
	case NFS4_CHECK_STATEID_REPLAY:
		/* Check the sequence id for the open owner */
		switch (rfs4_check_open_seqid(args->seqid, sp->rs_owner,
		    resop)) {
		case NFS4_CHKSEQ_OKAY:
			/*
			 * This is replayed stateid; if seqid matches
			 * next expected, then client is using wrong seqid.
			 */
			/* FALL THROUGH */
		case NFS4_CHKSEQ_BAD:
			*cs->statusp = resp->status = NFS4ERR_BAD_SEQID;
			goto end;
		case NFS4_CHKSEQ_REPLAY:
			/*
			 * Note this case is the duplicate case so
			 * resp->status is already set.
			 */
			*cs->statusp = resp->status;
			rfs4_update_lease(sp->rs_owner->ro_client);
			goto end;
		}
		break;
	default:
		ASSERT(FALSE);
		break;
	}

	rfs4_dbe_lock(sp->rs_dbe);

	/* Update the stateid. */
	next_stateid(&sp->rs_stateid);
	resp->open_stateid = sp->rs_stateid.stateid;

	rfs4_dbe_unlock(sp->rs_dbe);

	rfs4_update_lease(sp->rs_owner->ro_client);
	rfs4_update_open_sequence(sp->rs_owner);
	rfs4_update_open_resp(sp->rs_owner, resop, NULL);

	rfs4_state_close(sp, FALSE, FALSE, cs->cr);

	*cs->statusp = resp->status = status;

end:
	rfs4_sw_exit(&sp->rs_owner->ro_sw);
	rfs4_state_rele(sp);
out:
	DTRACE_NFSV4_2(op__close__done, struct compound_state *, cs,
	    CLOSE4res *, resp);
}

/*
 * Manage the counts on the file struct and close all file locks
 */
/*ARGSUSED*/
void
rfs4_release_share_lock_state(rfs4_state_t *sp, cred_t *cr,
    bool_t close_of_client)
{
	rfs4_file_t *fp = sp->rs_finfo;
	rfs4_lo_state_t *lsp;
	int fflags = 0;

	/*
	 * If this call is part of the larger closing down of client
	 * state then it is just easier to release all locks
	 * associated with this client instead of going through each
	 * individual file and cleaning locks there.
	 */
	if (close_of_client) {
		if (sp->rs_owner->ro_client->rc_unlksys_completed == FALSE &&
		    !list_is_empty(&sp->rs_lostatelist) &&
		    sp->rs_owner->ro_client->rc_sysidt != LM_NOSYSID) {
			/* Is the PxFS kernel module loaded? */
			if (lm_remove_file_locks != NULL) {
				int new_sysid;

				/* Encode the cluster nodeid in new sysid */
				new_sysid = sp->rs_owner->ro_client->rc_sysidt;
				lm_set_nlmid_flk(&new_sysid);

				/*
				 * This PxFS routine removes file locks for a
				 * client over all nodes of a cluster.
				 */
				NFS4_DEBUG(rfs4_debug, (CE_NOTE,
				    "lm_remove_file_locks(sysid=0x%x)\n",
				    new_sysid));
				(*lm_remove_file_locks)(new_sysid);
			} else {
				struct flock64 flk;

				/* Release all locks for this client */
				flk.l_type = F_UNLKSYS;
				flk.l_whence = 0;
				flk.l_start = 0;
				flk.l_len = 0;
				flk.l_sysid =
				    sp->rs_owner->ro_client->rc_sysidt;
				flk.l_pid = 0;
				(void) VOP_FRLOCK(sp->rs_finfo->rf_vp, F_SETLK,
				    &flk, F_REMOTELOCK | FREAD | FWRITE,
				    (u_offset_t)0, NULL, CRED(), NULL);
			}

			sp->rs_owner->ro_client->rc_unlksys_completed = TRUE;
		}
	}

	/*
	 * Release all locks on this file by this lock owner or at
	 * least mark the locks as having been released
	 */
	for (lsp = list_head(&sp->rs_lostatelist); lsp != NULL;
	    lsp = list_next(&sp->rs_lostatelist, lsp)) {
		lsp->rls_locks_cleaned = TRUE;

		/* Was this already taken care of above? */
		if (!close_of_client &&
		    sp->rs_owner->ro_client->rc_sysidt != LM_NOSYSID)
			(void) cleanlocks(sp->rs_finfo->rf_vp,
			    lsp->rls_locker->rl_pid,
			    lsp->rls_locker->rl_client->rc_sysidt);
	}

	/*
	 * Release any shrlocks associated with this open state ID.
	 * This must be done before the rfs4_state gets marked closed.
	 */
	if (sp->rs_owner->ro_client->rc_sysidt != LM_NOSYSID)
		(void) rfs4_unshare(sp);

	if (sp->rs_open_access) {
		rfs4_dbe_lock(fp->rf_dbe);

		/*
		 * Decrement the count for each access and deny bit that this
		 * state has contributed to the file.
		 * If the file counts go to zero
		 * clear the appropriate bit in the appropriate mask.
		 */
		if (sp->rs_open_access & OPEN4_SHARE_ACCESS_READ) {
			fp->rf_access_read--;
			fflags |= FREAD;
			if (fp->rf_access_read == 0)
				fp->rf_share_access &= ~OPEN4_SHARE_ACCESS_READ;
		}
		if (sp->rs_open_access & OPEN4_SHARE_ACCESS_WRITE) {
			fp->rf_access_write--;
			fflags |= FWRITE;
			if (fp->rf_access_write == 0)
				fp->rf_share_access &=
				    ~OPEN4_SHARE_ACCESS_WRITE;
		}
		if (sp->rs_open_deny & OPEN4_SHARE_DENY_READ) {
			fp->rf_deny_read--;
			if (fp->rf_deny_read == 0)
				fp->rf_share_deny &= ~OPEN4_SHARE_DENY_READ;
		}
		if (sp->rs_open_deny & OPEN4_SHARE_DENY_WRITE) {
			fp->rf_deny_write--;
			if (fp->rf_deny_write == 0)
				fp->rf_share_deny &= ~OPEN4_SHARE_DENY_WRITE;
		}

		(void) VOP_CLOSE(fp->rf_vp, fflags, 1, (offset_t)0, cr, NULL);

		rfs4_dbe_unlock(fp->rf_dbe);

		sp->rs_open_access = 0;
		sp->rs_open_deny = 0;
	}
}

/*
 * lock_denied: Fill in a LOCK4deneid structure given an flock64 structure.
 */
static nfsstat4
lock_denied(LOCK4denied *dp, struct flock64 *flk)
{
	rfs4_lockowner_t *lo;
	rfs4_client_t *cp;
	uint32_t len;

	lo = rfs4_findlockowner_by_pid(flk->l_pid);
	if (lo != NULL) {
		cp = lo->rl_client;
		if (rfs4_lease_expired(cp)) {
			rfs4_lockowner_rele(lo);
			rfs4_dbe_hold(cp->rc_dbe);
			rfs4_client_close(cp);
			return (NFS4ERR_EXPIRED);
		}
		dp->owner.clientid = lo->rl_owner.clientid;
		len = lo->rl_owner.owner_len;
		dp->owner.owner_val = kmem_alloc(len, KM_SLEEP);
		bcopy(lo->rl_owner.owner_val, dp->owner.owner_val, len);
		dp->owner.owner_len = len;
		rfs4_lockowner_rele(lo);
		goto finish;
	}

	/*
	 * Its not a NFS4 lock. We take advantage that the upper 32 bits
	 * of the client id contain the boot time for a NFS4 lock. So we
	 * fabricate and identity by setting clientid to the sysid, and
	 * the lock owner to the pid.
	 */
	dp->owner.clientid = flk->l_sysid;
	len = sizeof (pid_t);
	dp->owner.owner_len = len;
	dp->owner.owner_val = kmem_alloc(len, KM_SLEEP);
	bcopy(&flk->l_pid, dp->owner.owner_val, len);
finish:
	dp->offset = flk->l_start;
	dp->length = flk->l_len;

	if (flk->l_type == F_RDLCK)
		dp->locktype = READ_LT;
	else if (flk->l_type == F_WRLCK)
		dp->locktype = WRITE_LT;
	else
		return (NFS4ERR_INVAL);	/* no mapping from POSIX ltype to v4 */

	return (NFS4_OK);
}

static int
setlock(vnode_t *vp, struct flock64 *flock, int flag, cred_t *cred)
{
	int error;
	struct flock64 flk;
	int i;
	clock_t delaytime;
	int cmd;

	cmd = nbl_need_check(vp) ? F_SETLK_NBMAND : F_SETLK;
retry:
	delaytime = MSEC_TO_TICK_ROUNDUP(rfs4_lock_delay);

	for (i = 0; i < rfs4_maxlock_tries; i++) {
		LOCK_PRINT(rfs4_debug, "setlock", cmd, flock);
		error = VOP_FRLOCK(vp, cmd,
		    flock, flag, (u_offset_t)0, NULL, cred, NULL);

		if (error != EAGAIN && error != EACCES)
			break;

		if (i < rfs4_maxlock_tries - 1) {
			delay(delaytime);
			delaytime *= 2;
		}
	}

	if (error == EAGAIN || error == EACCES) {
		/* Get the owner of the lock */
		flk = *flock;
		LOCK_PRINT(rfs4_debug, "setlock", F_GETLK, &flk);
		if (VOP_FRLOCK(vp, F_GETLK, &flk, flag,
		    (u_offset_t)0, NULL, cred, NULL) == 0) {
			if (flk.l_type == F_UNLCK) {
				/* No longer locked, retry */
				goto retry;
			}
			*flock = flk;
			LOCK_PRINT(rfs4_debug, "setlock(blocking lock)",
			    F_GETLK, &flk);
		}
	}

	return (error);
}

/*ARGSUSED*/
static nfsstat4
rfs4_do_lock(rfs4_lo_state_t *lsp, nfs_lock_type4 locktype,
    offset4 offset, length4 length, cred_t *cred, nfs_resop4 *resop)
{
	nfsstat4 status;
	rfs4_lockowner_t *lo = lsp->rls_locker;
	rfs4_state_t *sp = lsp->rls_state;
	struct flock64 flock;
	int16_t ltype;
	int flag;
	int error;
	sysid_t sysid;
	LOCK4res *lres;

	if (rfs4_lease_expired(lo->rl_client)) {
		return (NFS4ERR_EXPIRED);
	}

	if ((status = rfs4_client_sysid(lo->rl_client, &sysid)) != NFS4_OK)
		return (status);

	/* Check for zero length. To lock to end of file use all ones for V4 */
	if (length == 0)
		return (NFS4ERR_INVAL);
	else if (length == (length4)(~0))
		length = 0;		/* Posix to end of file  */

retry:
	rfs4_dbe_lock(sp->rs_dbe);
	if (sp->rs_closed) {
		rfs4_dbe_unlock(sp->rs_dbe);
		return (NFS4ERR_OLD_STATEID);
	}

	if (resop->resop != OP_LOCKU) {
		switch (locktype) {
		case READ_LT:
		case READW_LT:
			if ((sp->rs_share_access
			    & OPEN4_SHARE_ACCESS_READ) == 0) {
				rfs4_dbe_unlock(sp->rs_dbe);

				return (NFS4ERR_OPENMODE);
			}
			ltype = F_RDLCK;
			break;
		case WRITE_LT:
		case WRITEW_LT:
			if ((sp->rs_share_access
			    & OPEN4_SHARE_ACCESS_WRITE) == 0) {
				rfs4_dbe_unlock(sp->rs_dbe);

				return (NFS4ERR_OPENMODE);
			}
			ltype = F_WRLCK;
			break;
		}
	} else
		ltype = F_UNLCK;

	flock.l_type = ltype;
	flock.l_whence = 0;		/* SEEK_SET */
	flock.l_start = offset;
	flock.l_len = length;
	flock.l_sysid = sysid;
	flock.l_pid = lsp->rls_locker->rl_pid;

	/* Note that length4 is uint64_t but l_len and l_start are off64_t */
	if (flock.l_len < 0 || flock.l_start < 0) {
		rfs4_dbe_unlock(sp->rs_dbe);
		return (NFS4ERR_INVAL);
	}

	/*
	 * N.B. FREAD has the same value as OPEN4_SHARE_ACCESS_READ and
	 * FWRITE has the same value as OPEN4_SHARE_ACCESS_WRITE.
	 */
	flag = (int)sp->rs_share_access | F_REMOTELOCK;

	error = setlock(sp->rs_finfo->rf_vp, &flock, flag, cred);
	if (error == 0) {
		rfs4_dbe_lock(lsp->rls_dbe);
		next_stateid(&lsp->rls_lockid);
		rfs4_dbe_unlock(lsp->rls_dbe);
	}

	rfs4_dbe_unlock(sp->rs_dbe);

	/*
	 * N.B. We map error values to nfsv4 errors. This is differrent
	 * than puterrno4 routine.
	 */
	switch (error) {
	case 0:
		status = NFS4_OK;
		break;
	case EAGAIN:
	case EACCES:		/* Old value */
		/* Can only get here if op is OP_LOCK */
		ASSERT(resop->resop == OP_LOCK);
		lres = &resop->nfs_resop4_u.oplock;
		status = NFS4ERR_DENIED;
		if (lock_denied(&lres->LOCK4res_u.denied, &flock)
		    == NFS4ERR_EXPIRED)
			goto retry;
		break;
	case ENOLCK:
		status = NFS4ERR_DELAY;
		break;
	case EOVERFLOW:
		status = NFS4ERR_INVAL;
		break;
	case EINVAL:
		status = NFS4ERR_NOTSUPP;
		break;
	default:
		status = NFS4ERR_SERVERFAULT;
		break;
	}

	return (status);
}

/*ARGSUSED*/
void
rfs4_op_lock(nfs_argop4 *argop, nfs_resop4 *resop,
    struct svc_req *req, struct compound_state *cs)
{
	LOCK4args *args = &argop->nfs_argop4_u.oplock;
	LOCK4res *resp = &resop->nfs_resop4_u.oplock;
	nfsstat4 status;
	stateid4 *stateid;
	rfs4_lockowner_t *lo;
	rfs4_client_t *cp;
	rfs4_state_t *sp = NULL;
	rfs4_lo_state_t *lsp = NULL;
	bool_t ls_sw_held = FALSE;
	bool_t create = TRUE;
	bool_t lcreate = TRUE;
	bool_t dup_lock = FALSE;
	int rc;

	DTRACE_NFSV4_2(op__lock__start, struct compound_state *, cs,
	    LOCK4args *, args);

	if (cs->vp == NULL) {
		*cs->statusp = resp->status = NFS4ERR_NOFILEHANDLE;
		DTRACE_NFSV4_2(op__lock__done, struct compound_state *,
		    cs, LOCK4res *, resp);
		return;
	}

	if (args->locker.new_lock_owner) {
		/* Create a new lockowner for this instance */
		open_to_lock_owner4 *olo = &args->locker.locker4_u.open_owner;

		NFS4_DEBUG(rfs4_debug, (CE_NOTE, "Creating new lock owner"));

		stateid = &olo->open_stateid;
		status = rfs4_get_state(stateid, &sp, RFS4_DBS_VALID);
		if (status != NFS4_OK) {
			NFS4_DEBUG(rfs4_debug,
			    (CE_NOTE, "Get state failed in lock %d", status));
			*cs->statusp = resp->status = status;
			DTRACE_NFSV4_2(op__lock__done, struct compound_state *,
			    cs, LOCK4res *, resp);
			return;
		}

		/* Ensure specified filehandle matches */
		if (cs->vp != sp->rs_finfo->rf_vp) {
			rfs4_state_rele(sp);
			*cs->statusp = resp->status = NFS4ERR_BAD_STATEID;
			DTRACE_NFSV4_2(op__lock__done, struct compound_state *,
			    cs, LOCK4res *, resp);
			return;
		}

		/* hold off other access to open_owner while we tinker */
		rfs4_sw_enter(&sp->rs_owner->ro_sw);

		switch (rc = rfs4_check_stateid_seqid(sp, stateid)) {
		case NFS4_CHECK_STATEID_OLD:
			*cs->statusp = resp->status = NFS4ERR_OLD_STATEID;
			goto end;
		case NFS4_CHECK_STATEID_BAD:
			*cs->statusp = resp->status = NFS4ERR_BAD_STATEID;
			goto end;
		case NFS4_CHECK_STATEID_EXPIRED:
			*cs->statusp = resp->status = NFS4ERR_EXPIRED;
			goto end;
		case NFS4_CHECK_STATEID_UNCONFIRMED:
			*cs->statusp = resp->status = NFS4ERR_BAD_STATEID;
			goto end;
		case NFS4_CHECK_STATEID_CLOSED:
			*cs->statusp = resp->status = NFS4ERR_OLD_STATEID;
			goto end;
		case NFS4_CHECK_STATEID_OKAY:
		case NFS4_CHECK_STATEID_REPLAY:
			switch (rfs4_check_olo_seqid(olo->open_seqid,
			    sp->rs_owner, resop)) {
			case NFS4_CHKSEQ_OKAY:
				if (rc == NFS4_CHECK_STATEID_OKAY)
					break;
				/*
				 * This is replayed stateid; if seqid
				 * matches next expected, then client
				 * is using wrong seqid.
				 */
				/* FALLTHROUGH */
			case NFS4_CHKSEQ_BAD:
				*cs->statusp = resp->status = NFS4ERR_BAD_SEQID;
				goto end;
			case NFS4_CHKSEQ_REPLAY:
				/* This is a duplicate LOCK request */
				dup_lock = TRUE;

				/*
				 * For a duplicate we do not want to
				 * create a new lockowner as it should
				 * already exist.
				 * Turn off the lockowner create flag.
				 */
				lcreate = FALSE;
			}
			break;
		}

		lo = rfs4_findlockowner(&olo->lock_owner, &lcreate);
		if (lo == NULL) {
			NFS4_DEBUG(rfs4_debug,
			    (CE_NOTE, "rfs4_op_lock: no lock owner"));
			*cs->statusp = resp->status = NFS4ERR_RESOURCE;
			goto end;
		}

		lsp = rfs4_findlo_state_by_owner(lo, sp, &create);
		if (lsp == NULL) {
			rfs4_update_lease(sp->rs_owner->ro_client);
			/*
			 * Only update theh open_seqid if this is not
			 * a duplicate request
			 */
			if (dup_lock == FALSE) {
				rfs4_update_open_sequence(sp->rs_owner);
			}

			NFS4_DEBUG(rfs4_debug,
			    (CE_NOTE, "rfs4_op_lock: no state"));
			*cs->statusp = resp->status = NFS4ERR_SERVERFAULT;
			rfs4_update_open_resp(sp->rs_owner, resop, NULL);
			rfs4_lockowner_rele(lo);
			goto end;
		}

		/*
		 * This is the new_lock_owner branch and the client is
		 * supposed to be associating a new lock_owner with
		 * the open file at this point.  If we find that a
		 * lock_owner/state association already exists and a
		 * successful LOCK request was returned to the client,
		 * an error is returned to the client since this is
		 * not appropriate.  The client should be using the
		 * existing lock_owner branch.
		 */
		if (dup_lock == FALSE && create == FALSE) {
			if (lsp->rls_lock_completed == TRUE) {
				*cs->statusp =
				    resp->status = NFS4ERR_BAD_SEQID;
				rfs4_lockowner_rele(lo);
				goto end;
			}
		}

		rfs4_update_lease(sp->rs_owner->ro_client);

		/*
		 * Only update theh open_seqid if this is not
		 * a duplicate request
		 */
		if (dup_lock == FALSE) {
			rfs4_update_open_sequence(sp->rs_owner);
		}

		/*
		 * If this is a duplicate lock request, just copy the
		 * previously saved reply and return.
		 */
		if (dup_lock == TRUE) {
			/* verify that lock_seqid's match */
			if (lsp->rls_seqid != olo->lock_seqid) {
				NFS4_DEBUG(rfs4_debug,
				    (CE_NOTE, "rfs4_op_lock: Dup-Lock seqid bad"
				    "lsp->seqid=%d old->seqid=%d",
				    lsp->rls_seqid, olo->lock_seqid));
				*cs->statusp = resp->status = NFS4ERR_BAD_SEQID;
			} else {
				rfs4_copy_reply(resop, &lsp->rls_reply);
				/*
				 * Make sure to copy the just
				 * retrieved reply status into the
				 * overall compound status
				 */
				*cs->statusp = resp->status;
			}
			rfs4_lockowner_rele(lo);
			goto end;
		}

		rfs4_dbe_lock(lsp->rls_dbe);

		/* Make sure to update the lock sequence id */
		lsp->rls_seqid = olo->lock_seqid;

		NFS4_DEBUG(rfs4_debug,
		    (CE_NOTE, "Lock seqid established as %d", lsp->rls_seqid));

		/*
		 * This is used to signify the newly created lockowner
		 * stateid and its sequence number.  The checks for
		 * sequence number and increment don't occur on the
		 * very first lock request for a lockowner.
		 */
		lsp->rls_skip_seqid_check = TRUE;

		/* hold off other access to lsp while we tinker */
		rfs4_sw_enter(&lsp->rls_sw);
		ls_sw_held = TRUE;

		rfs4_dbe_unlock(lsp->rls_dbe);

		rfs4_lockowner_rele(lo);
	} else {
		stateid = &args->locker.locker4_u.lock_owner.lock_stateid;
		/* get lsp and hold the lock on the underlying file struct */
		if ((status = rfs4_get_lo_state(stateid, &lsp, TRUE))
		    != NFS4_OK) {
			*cs->statusp = resp->status = status;
			DTRACE_NFSV4_2(op__lock__done, struct compound_state *,
			    cs, LOCK4res *, resp);
			return;
		}
		create = FALSE;	/* We didn't create lsp */

		/* Ensure specified filehandle matches */
		if (cs->vp != lsp->rls_state->rs_finfo->rf_vp) {
			rfs4_lo_state_rele(lsp, TRUE);
			*cs->statusp = resp->status = NFS4ERR_BAD_STATEID;
			DTRACE_NFSV4_2(op__lock__done, struct compound_state *,
			    cs, LOCK4res *, resp);
			return;
		}

		/* hold off other access to lsp while we tinker */
		rfs4_sw_enter(&lsp->rls_sw);
		ls_sw_held = TRUE;

		switch (rfs4_check_lo_stateid_seqid(lsp, stateid)) {
		/*
		 * The stateid looks like it was okay (expected to be
		 * the next one)
		 */
		case NFS4_CHECK_STATEID_OKAY:
			/*
			 * The sequence id is now checked.  Determine
			 * if this is a replay or if it is in the
			 * expected (next) sequence.  In the case of a
			 * replay, there are two replay conditions
			 * that may occur.  The first is the normal
			 * condition where a LOCK is done with a
			 * NFS4_OK response and the stateid is
			 * updated.  That case is handled below when
			 * the stateid is identified as a REPLAY.  The
			 * second is the case where an error is
			 * returned, like NFS4ERR_DENIED, and the
			 * sequence number is updated but the stateid
			 * is not updated.  This second case is dealt
			 * with here.  So it may seem odd that the
			 * stateid is okay but the sequence id is a
			 * replay but it is okay.
			 */
			switch (rfs4_check_lock_seqid(
			    args->locker.locker4_u.lock_owner.lock_seqid,
			    lsp, resop)) {
			case NFS4_CHKSEQ_REPLAY:
				if (resp->status != NFS4_OK) {
					/*
					 * Here is our replay and need
					 * to verify that the last
					 * response was an error.
					 */
					*cs->statusp = resp->status;
					goto end;
				}
				/*
				 * This is done since the sequence id
				 * looked like a replay but it didn't
				 * pass our check so a BAD_SEQID is
				 * returned as a result.
				 */
				/*FALLTHROUGH*/
			case NFS4_CHKSEQ_BAD:
				*cs->statusp = resp->status = NFS4ERR_BAD_SEQID;
				goto end;
			case NFS4_CHKSEQ_OKAY:
				/* Everything looks okay move ahead */
				break;
			}
			break;
		case NFS4_CHECK_STATEID_OLD:
			*cs->statusp = resp->status = NFS4ERR_OLD_STATEID;
			goto end;
		case NFS4_CHECK_STATEID_BAD:
			*cs->statusp = resp->status = NFS4ERR_BAD_STATEID;
			goto end;
		case NFS4_CHECK_STATEID_EXPIRED:
			*cs->statusp = resp->status = NFS4ERR_EXPIRED;
			goto end;
		case NFS4_CHECK_STATEID_CLOSED:
			*cs->statusp = resp->status = NFS4ERR_OLD_STATEID;
			goto end;
		case NFS4_CHECK_STATEID_REPLAY:
			switch (rfs4_check_lock_seqid(
			    args->locker.locker4_u.lock_owner.lock_seqid,
			    lsp, resop)) {
			case NFS4_CHKSEQ_OKAY:
				/*
				 * This is a replayed stateid; if
				 * seqid matches the next expected,
				 * then client is using wrong seqid.
				 */
			case NFS4_CHKSEQ_BAD:
				*cs->statusp = resp->status = NFS4ERR_BAD_SEQID;
				goto end;
			case NFS4_CHKSEQ_REPLAY:
				rfs4_update_lease(lsp->rls_locker->rl_client);
				*cs->statusp = status = resp->status;
				goto end;
			}
			break;
		default:
			ASSERT(FALSE);
			break;
		}

		rfs4_update_lock_sequence(lsp);
		rfs4_update_lease(lsp->rls_locker->rl_client);
	}

	/*
	 * NFS4 only allows locking on regular files, so
	 * verify type of object.
	 */
	if (cs->vp->v_type != VREG) {
		if (cs->vp->v_type == VDIR)
			status = NFS4ERR_ISDIR;
		else
			status = NFS4ERR_INVAL;
		goto out;
	}

	cp = lsp->rls_state->rs_owner->ro_client;

	if (rfs4_clnt_in_grace(cp) && !args->reclaim) {
		status = NFS4ERR_GRACE;
		goto out;
	}

	if (rfs4_clnt_in_grace(cp) && args->reclaim && !cp->rc_can_reclaim) {
		status = NFS4ERR_NO_GRACE;
		goto out;
	}

	if (!rfs4_clnt_in_grace(cp) && args->reclaim) {
		status = NFS4ERR_NO_GRACE;
		goto out;
	}

	if (lsp->rls_state->rs_finfo->rf_dinfo.rd_dtype == OPEN_DELEGATE_WRITE)
		cs->deleg = TRUE;

	status = rfs4_do_lock(lsp, args->locktype,
	    args->offset, args->length, cs->cr, resop);

out:
	lsp->rls_skip_seqid_check = FALSE;

	*cs->statusp = resp->status = status;

	if (status == NFS4_OK) {
		resp->LOCK4res_u.lock_stateid = lsp->rls_lockid.stateid;
		lsp->rls_lock_completed = TRUE;
	}
	/*
	 * Only update the "OPEN" response here if this was a new
	 * lock_owner
	 */
	if (sp)
		rfs4_update_open_resp(sp->rs_owner, resop, NULL);

	rfs4_update_lock_resp(lsp, resop);

end:
	if (lsp) {
		if (ls_sw_held)
			rfs4_sw_exit(&lsp->rls_sw);
		/*
		 * If an sp obtained, then the lsp does not represent
		 * a lock on the file struct.
		 */
		if (sp != NULL)
			rfs4_lo_state_rele(lsp, FALSE);
		else
			rfs4_lo_state_rele(lsp, TRUE);
	}
	if (sp) {
		rfs4_sw_exit(&sp->rs_owner->ro_sw);
		rfs4_state_rele(sp);
	}

	DTRACE_NFSV4_2(op__lock__done, struct compound_state *, cs,
	    LOCK4res *, resp);
}

/* free function for LOCK/LOCKT */
static void
lock_denied_free(nfs_resop4 *resop)
{
	LOCK4denied *dp = NULL;

	switch (resop->resop) {
	case OP_LOCK:
		if (resop->nfs_resop4_u.oplock.status == NFS4ERR_DENIED)
			dp = &resop->nfs_resop4_u.oplock.LOCK4res_u.denied;
		break;
	case OP_LOCKT:
		if (resop->nfs_resop4_u.oplockt.status == NFS4ERR_DENIED)
			dp = &resop->nfs_resop4_u.oplockt.denied;
		break;
	default:
		break;
	}

	if (dp)
		kmem_free(dp->owner.owner_val, dp->owner.owner_len);
}

/*ARGSUSED*/
void
rfs4_op_locku(nfs_argop4 *argop, nfs_resop4 *resop,
    struct svc_req *req, struct compound_state *cs)
{
	LOCKU4args *args = &argop->nfs_argop4_u.oplocku;
	LOCKU4res *resp = &resop->nfs_resop4_u.oplocku;
	nfsstat4 status;
	stateid4 *stateid = &args->lock_stateid;
	rfs4_lo_state_t *lsp;

	DTRACE_NFSV4_2(op__locku__start, struct compound_state *, cs,
	    LOCKU4args *, args);

	if (cs->vp == NULL) {
		*cs->statusp = resp->status = NFS4ERR_NOFILEHANDLE;
		DTRACE_NFSV4_2(op__locku__done, struct compound_state *, cs,
		    LOCKU4res *, resp);
		return;
	}

	if ((status = rfs4_get_lo_state(stateid, &lsp, TRUE)) != NFS4_OK) {
		*cs->statusp = resp->status = status;
		DTRACE_NFSV4_2(op__locku__done, struct compound_state *, cs,
		    LOCKU4res *, resp);
		return;
	}

	/* Ensure specified filehandle matches */
	if (cs->vp != lsp->rls_state->rs_finfo->rf_vp) {
		rfs4_lo_state_rele(lsp, TRUE);
		*cs->statusp = resp->status = NFS4ERR_BAD_STATEID;
		DTRACE_NFSV4_2(op__locku__done, struct compound_state *, cs,
		    LOCKU4res *, resp);
		return;
	}

	/* hold off other access to lsp while we tinker */
	rfs4_sw_enter(&lsp->rls_sw);

	switch (rfs4_check_lo_stateid_seqid(lsp, stateid)) {
	case NFS4_CHECK_STATEID_OKAY:
		if (rfs4_check_lock_seqid(args->seqid, lsp, resop)
		    != NFS4_CHKSEQ_OKAY) {
			*cs->statusp = resp->status = NFS4ERR_BAD_SEQID;
			goto end;
		}
		break;
	case NFS4_CHECK_STATEID_OLD:
		*cs->statusp = resp->status = NFS4ERR_OLD_STATEID;
		goto end;
	case NFS4_CHECK_STATEID_BAD:
		*cs->statusp = resp->status = NFS4ERR_BAD_STATEID;
		goto end;
	case NFS4_CHECK_STATEID_EXPIRED:
		*cs->statusp = resp->status = NFS4ERR_EXPIRED;
		goto end;
	case NFS4_CHECK_STATEID_CLOSED:
		*cs->statusp = resp->status = NFS4ERR_OLD_STATEID;
		goto end;
	case NFS4_CHECK_STATEID_REPLAY:
		switch (rfs4_check_lock_seqid(args->seqid, lsp, resop)) {
		case NFS4_CHKSEQ_OKAY:
				/*
				 * This is a replayed stateid; if
				 * seqid matches the next expected,
				 * then client is using wrong seqid.
				 */
		case NFS4_CHKSEQ_BAD:
			*cs->statusp = resp->status = NFS4ERR_BAD_SEQID;
			goto end;
		case NFS4_CHKSEQ_REPLAY:
			rfs4_update_lease(lsp->rls_locker->rl_client);
			*cs->statusp = status = resp->status;
			goto end;
		}
		break;
	default:
		ASSERT(FALSE);
		break;
	}

	rfs4_update_lock_sequence(lsp);
	rfs4_update_lease(lsp->rls_locker->rl_client);

	/*
	 * NFS4 only allows locking on regular files, so
	 * verify type of object.
	 */
	if (cs->vp->v_type != VREG) {
		if (cs->vp->v_type == VDIR)
			status = NFS4ERR_ISDIR;
		else
			status = NFS4ERR_INVAL;
		goto out;
	}

	if (rfs4_clnt_in_grace(lsp->rls_state->rs_owner->ro_client)) {
		status = NFS4ERR_GRACE;
		goto out;
	}

	status = rfs4_do_lock(lsp, args->locktype,
	    args->offset, args->length, cs->cr, resop);

out:
	*cs->statusp = resp->status = status;

	if (status == NFS4_OK)
		resp->lock_stateid = lsp->rls_lockid.stateid;

	rfs4_update_lock_resp(lsp, resop);

end:
	rfs4_sw_exit(&lsp->rls_sw);
	rfs4_lo_state_rele(lsp, TRUE);

	DTRACE_NFSV4_2(op__locku__done, struct compound_state *, cs,
	    LOCKU4res *, resp);
}

/*
 * LOCKT is a best effort routine, the client can not be guaranteed that
 * the status return is still in effect by the time the reply is received.
 * They are numerous race conditions in this routine, but we are not required
 * and can not be accurate.
 */
/*ARGSUSED*/
void
rfs4_op_lockt(nfs_argop4 *argop, nfs_resop4 *resop,
    struct svc_req *req, struct compound_state *cs)
{
	LOCKT4args *args = &argop->nfs_argop4_u.oplockt;
	LOCKT4res *resp = &resop->nfs_resop4_u.oplockt;
	rfs4_lockowner_t *lo;
	rfs4_client_t *cp;
	bool_t create = FALSE;
	struct flock64 flk;
	int error;
	int flag = FREAD | FWRITE;
	int ltype;
	length4 posix_length;
	sysid_t sysid;
	pid_t pid;

	DTRACE_NFSV4_2(op__lockt__start, struct compound_state *, cs,
	    LOCKT4args *, args);

	if (cs->vp == NULL) {
		*cs->statusp = resp->status = NFS4ERR_NOFILEHANDLE;
		goto out;
	}

	/*
	 * NFS4 only allows locking on regular files, so
	 * verify type of object.
	 */
	if (cs->vp->v_type != VREG) {
		if (cs->vp->v_type == VDIR)
			*cs->statusp = resp->status = NFS4ERR_ISDIR;
		else
			*cs->statusp = resp->status =  NFS4ERR_INVAL;
		goto out;
	}

	/*
	 * Check out the clientid to ensure the server knows about it
	 * so that we correctly inform the client of a server reboot.
	 */
	if ((cp = rfs4_findclient_by_id(args->owner.clientid, FALSE))
	    == NULL) {
		*cs->statusp = resp->status =
		    rfs4_check_clientid(&args->owner.clientid, 0);
		goto out;
	}
	if (rfs4_lease_expired(cp)) {
		rfs4_client_close(cp);
		/*
		 * Protocol doesn't allow returning NFS4ERR_STALE as
		 * other operations do on this check so STALE_CLIENTID
		 * is returned instead
		 */
		*cs->statusp = resp->status = NFS4ERR_STALE_CLIENTID;
		goto out;
	}

	if (rfs4_clnt_in_grace(cp) && !(cp->rc_can_reclaim)) {
		*cs->statusp = resp->status = NFS4ERR_GRACE;
		rfs4_client_rele(cp);
		goto out;
	}
	rfs4_client_rele(cp);

	resp->status = NFS4_OK;

	switch (args->locktype) {
	case READ_LT:
	case READW_LT:
		ltype = F_RDLCK;
		break;
	case WRITE_LT:
	case WRITEW_LT:
		ltype = F_WRLCK;
		break;
	}

	posix_length = args->length;
	/* Check for zero length. To lock to end of file use all ones for V4 */
	if (posix_length == 0) {
		*cs->statusp = resp->status = NFS4ERR_INVAL;
		goto out;
	} else if (posix_length == (length4)(~0)) {
		posix_length = 0;	/* Posix to end of file  */
	}

	/* Find or create a lockowner */
	lo = rfs4_findlockowner(&args->owner, &create);

	if (lo) {
		pid = lo->rl_pid;
		if ((resp->status =
		    rfs4_client_sysid(lo->rl_client, &sysid)) != NFS4_OK)
			goto err;
	} else {
		pid = 0;
		sysid = lockt_sysid;
	}
retry:
	flk.l_type = ltype;
	flk.l_whence = 0;		/* SEEK_SET */
	flk.l_start = args->offset;
	flk.l_len = posix_length;
	flk.l_sysid = sysid;
	flk.l_pid = pid;
	flag |= F_REMOTELOCK;

	LOCK_PRINT(rfs4_debug, "rfs4_op_lockt", F_GETLK, &flk);

	/* Note that length4 is uint64_t but l_len and l_start are off64_t */
	if (flk.l_len < 0 || flk.l_start < 0) {
		resp->status = NFS4ERR_INVAL;
		goto err;
	}
	error = VOP_FRLOCK(cs->vp, F_GETLK, &flk, flag, (u_offset_t)0,
	    NULL, cs->cr, NULL);

	/*
	 * N.B. We map error values to nfsv4 errors. This is differrent
	 * than puterrno4 routine.
	 */
	switch (error) {
	case 0:
		if (flk.l_type == F_UNLCK)
			resp->status = NFS4_OK;
		else {
			if (lock_denied(&resp->denied, &flk) == NFS4ERR_EXPIRED)
				goto retry;
			resp->status = NFS4ERR_DENIED;
		}
		break;
	case EOVERFLOW:
		resp->status = NFS4ERR_INVAL;
		break;
	case EINVAL:
		resp->status = NFS4ERR_NOTSUPP;
		break;
	default:
		cmn_err(CE_WARN, "rfs4_op_lockt: unexpected errno (%d)",
		    error);
		resp->status = NFS4ERR_SERVERFAULT;
		break;
	}

err:
	if (lo)
		rfs4_lockowner_rele(lo);
	*cs->statusp = resp->status;
out:
	DTRACE_NFSV4_2(op__lockt__done, struct compound_state *, cs,
	    LOCKT4res *, resp);
}

int
rfs4_share(rfs4_state_t *sp, uint32_t access, uint32_t deny)
{
	int err;
	int cmd;
	vnode_t *vp;
	struct shrlock shr;
	struct shr_locowner shr_loco;
	int fflags = 0;

	ASSERT(rfs4_dbe_islocked(sp->rs_dbe));
	ASSERT(sp->rs_owner->ro_client->rc_sysidt != LM_NOSYSID);

	if (sp->rs_closed)
		return (NFS4ERR_OLD_STATEID);

	vp = sp->rs_finfo->rf_vp;
	ASSERT(vp);

	shr.s_access = shr.s_deny = 0;

	if (access & OPEN4_SHARE_ACCESS_READ) {
		fflags |= FREAD;
		shr.s_access |= F_RDACC;
	}
	if (access & OPEN4_SHARE_ACCESS_WRITE) {
		fflags |= FWRITE;
		shr.s_access |= F_WRACC;
	}
	ASSERT(shr.s_access);

	if (deny & OPEN4_SHARE_DENY_READ)
		shr.s_deny |= F_RDDNY;
	if (deny & OPEN4_SHARE_DENY_WRITE)
		shr.s_deny |= F_WRDNY;

	shr.s_pid = rfs4_dbe_getid(sp->rs_owner->ro_dbe);
	shr.s_sysid = sp->rs_owner->ro_client->rc_sysidt;
	shr_loco.sl_pid = shr.s_pid;
	shr_loco.sl_id = shr.s_sysid;
	shr.s_owner = (caddr_t)&shr_loco;
	shr.s_own_len = sizeof (shr_loco);

	cmd = nbl_need_check(vp) ? F_SHARE_NBMAND : F_SHARE;

	err = VOP_SHRLOCK(vp, cmd, &shr, fflags, CRED(), NULL);
	if (err != 0) {
		if (err == EAGAIN)
			err = NFS4ERR_SHARE_DENIED;
		else
			err = puterrno4(err);
		return (err);
	}

	sp->rs_share_access |= access;
	sp->rs_share_deny |= deny;

	return (0);
}

int
rfs4_unshare(rfs4_state_t *sp)
{
	int err;
	struct shrlock shr;
	struct shr_locowner shr_loco;

	ASSERT(rfs4_dbe_islocked(sp->rs_dbe));

	if (sp->rs_closed || sp->rs_share_access == 0)
		return (0);

	ASSERT(sp->rs_owner->ro_client->rc_sysidt != LM_NOSYSID);
	ASSERT(sp->rs_finfo->rf_vp);

	shr.s_access = shr.s_deny = 0;
	shr.s_pid = rfs4_dbe_getid(sp->rs_owner->ro_dbe);
	shr.s_sysid = sp->rs_owner->ro_client->rc_sysidt;
	shr_loco.sl_pid = shr.s_pid;
	shr_loco.sl_id = shr.s_sysid;
	shr.s_owner = (caddr_t)&shr_loco;
	shr.s_own_len = sizeof (shr_loco);

	err = VOP_SHRLOCK(sp->rs_finfo->rf_vp, F_UNSHARE, &shr, 0, CRED(),
	    NULL);
	if (err != 0) {
		err = puterrno4(err);
		return (err);
	}

	sp->rs_share_access = 0;
	sp->rs_share_deny = 0;

	return (0);

}

static int
rdma_setup_read_data4(READ4args *args, READ4res *rok)
{
	struct clist	*wcl;
	count4		count = rok->data_len;
	int		wlist_len;

	wcl = args->wlist;
	if (rdma_setup_read_chunks(wcl, count, &wlist_len) == FALSE) {
		return (FALSE);
	}
	wcl = args->wlist;
	rok->wlist_len = wlist_len;
	rok->wlist = wcl;
	return (TRUE);
}

/* tunable to disable server referrals */
int rfs4_no_referrals = 0;

/*
 * Find an NFS record in reparse point data.
 * Returns 0 for success and <0 or an errno value on failure.
 */
int
vn_find_nfs_record(vnode_t *vp, nvlist_t **nvlp, char **svcp, char **datap)
{
	int err;
	char *stype, *val;
	nvlist_t *nvl;
	nvpair_t *curr;

	if ((nvl = reparse_init()) == NULL)
		return (-1);

	if ((err = reparse_vnode_parse(vp, nvl)) != 0) {
		reparse_free(nvl);
		return (err);
	}

	curr = NULL;
	while ((curr = nvlist_next_nvpair(nvl, curr)) != NULL) {
		if ((stype = nvpair_name(curr)) == NULL) {
			reparse_free(nvl);
			return (-2);
		}
		if (strncasecmp(stype, "NFS", 3) == 0)
			break;
	}

	if ((curr == NULL) ||
	    (nvpair_value_string(curr, &val))) {
		reparse_free(nvl);
		return (-3);
	}
	*nvlp = nvl;
	*svcp = stype;
	*datap = val;
	return (0);
}

int
vn_is_nfs_reparse(vnode_t *vp, cred_t *cr)
{
	nvlist_t *nvl;
	char *s, *d;

	if (rfs4_no_referrals != 0)
		return (B_FALSE);

	if (vn_is_reparse(vp, cr, NULL) == B_FALSE)
		return (B_FALSE);

	if (vn_find_nfs_record(vp, &nvl, &s, &d) != 0)
		return (B_FALSE);

	reparse_free(nvl);

	return (B_TRUE);
}

/*
 * There is a user-level copy of this routine in ref_subr.c.
 * Changes should be kept in sync.
 */
static int
nfs4_create_components(char *path, component4 *comp4)
{
	int slen, plen, ncomp;
	char *ori_path, *nxtc, buf[MAXNAMELEN];

	if (path == NULL)
		return (0);

	plen = strlen(path) + 1;	/* include the terminator */
	ori_path = path;
	ncomp = 0;

	/* count number of components in the path */
	for (nxtc = path; nxtc < ori_path + plen; nxtc++) {
		if (*nxtc == '/' || *nxtc == '\0' || *nxtc == '\n') {
			if ((slen = nxtc - path) == 0) {
				path = nxtc + 1;
				continue;
			}

			if (comp4 != NULL) {
				bcopy(path, buf, slen);
				buf[slen] = '\0';
				(void) str_to_utf8(buf, &comp4[ncomp]);
			}

			ncomp++;	/* 1 valid component */
			path = nxtc + 1;
		}
		if (*nxtc == '\0' || *nxtc == '\n')
			break;
	}

	return (ncomp);
}

/*
 * There is a user-level copy of this routine in ref_subr.c.
 * Changes should be kept in sync.
 */
static int
make_pathname4(char *path, pathname4 *pathname)
{
	int ncomp;
	component4 *comp4;

	if (pathname == NULL)
		return (0);

	if (path == NULL) {
		pathname->pathname4_val = NULL;
		pathname->pathname4_len = 0;
		return (0);
	}

	/* count number of components to alloc buffer */
	if ((ncomp = nfs4_create_components(path, NULL)) == 0) {
		pathname->pathname4_val = NULL;
		pathname->pathname4_len = 0;
		return (0);
	}
	comp4 = kmem_zalloc(ncomp * sizeof (component4), KM_SLEEP);

	/* copy components into allocated buffer */
	ncomp = nfs4_create_components(path, comp4);

	pathname->pathname4_val = comp4;
	pathname->pathname4_len = ncomp;

	return (ncomp);
}

#define	xdr_fs_locations4 xdr_fattr4_fs_locations

fs_locations4 *
fetch_referral(vnode_t *vp, cred_t *cr)
{
	nvlist_t *nvl;
	char *stype, *sdata;
	fs_locations4 *result;
	char buf[1024];
	size_t bufsize;
	XDR xdr;
	int err;

	/*
	 * Check attrs to ensure it's a reparse point
	 */
	if (vn_is_reparse(vp, cr, NULL) == B_FALSE)
		return (NULL);

	/*
	 * Look for an NFS record and get the type and data
	 */
	if (vn_find_nfs_record(vp, &nvl, &stype, &sdata) != 0)
		return (NULL);

	/*
	 * With the type and data, upcall to get the referral
	 */
	bufsize = sizeof (buf);
	bzero(buf, sizeof (buf));
	err = reparse_kderef((const char *)stype, (const char *)sdata,
	    buf, &bufsize);
	reparse_free(nvl);

	DTRACE_PROBE4(nfs4serv__func__referral__upcall,
	    char *, stype, char *, sdata, char *, buf, int, err);
	if (err) {
		cmn_err(CE_NOTE,
		    "reparsed daemon not running: unable to get referral (%d)",
		    err);
		return (NULL);
	}

	/*
	 * We get an XDR'ed record back from the kderef call
	 */
	xdrmem_create(&xdr, buf, bufsize, XDR_DECODE);
	result = kmem_alloc(sizeof (fs_locations4), KM_SLEEP);
	err = xdr_fs_locations4(&xdr, result);
	XDR_DESTROY(&xdr);
	if (err != TRUE) {
		DTRACE_PROBE1(nfs4serv__func__referral__upcall__xdrfail,
		    int, err);
		return (NULL);
	}

	/*
	 * Look at path to recover fs_root, ignoring the leading '/'
	 */
	(void) make_pathname4(vp->v_path, &result->fs_root);

	return (result);
}

char *
build_symlink(vnode_t *vp, cred_t *cr, size_t *strsz)
{
	fs_locations4 *fsl;
	fs_location4 *fs;
	char *server, *path, *symbuf;
	static char *prefix = "/net/";
	int i, size, npaths;
	uint_t len;

	/* Get the referral */
	if ((fsl = fetch_referral(vp, cr)) == NULL)
		return (NULL);

	/* Deal with only the first location and first server */
	fs = &fsl->locations_val[0];
	server = utf8_to_str(&fs->server_val[0], &len, NULL);
	if (server == NULL) {
		rfs4_free_fs_locations4(fsl);
		kmem_free(fsl, sizeof (fs_locations4));
		return (NULL);
	}

	/* Figure out size for "/net/" + host + /path/path/path + NULL */
	size = strlen(prefix) + len;
	for (i = 0; i < fs->rootpath.pathname4_len; i++)
		size += fs->rootpath.pathname4_val[i].utf8string_len + 1;

	/* Allocate the symlink buffer and fill it */
	symbuf = kmem_zalloc(size, KM_SLEEP);
	(void) strcat(symbuf, prefix);
	(void) strcat(symbuf, server);
	kmem_free(server, len);

	npaths = 0;
	for (i = 0; i < fs->rootpath.pathname4_len; i++) {
		path = utf8_to_str(&fs->rootpath.pathname4_val[i], &len, NULL);
		if (path == NULL)
			continue;
		(void) strcat(symbuf, "/");
		(void) strcat(symbuf, path);
		npaths++;
		kmem_free(path, len);
	}

	rfs4_free_fs_locations4(fsl);
	kmem_free(fsl, sizeof (fs_locations4));

	if (strsz != NULL)
		*strsz = size;
	return (symbuf);
}

/*
 * Check to see if we have a downrev Solaris client, so that we
 * can send it a symlink instead of a referral.
 */
int
client_is_downrev(struct svc_req *req)
{
	struct sockaddr *ca;
	rfs4_clntip_t *ci;
	bool_t create = FALSE;
	int is_downrev;

	ca = (struct sockaddr *)svc_getrpccaller(req->rq_xprt)->buf;
	ASSERT(ca);
	ci = rfs4_find_clntip(ca, &create);
	if (ci == NULL)
		return (0);
	is_downrev = ci->ri_no_referrals;
	rfs4_dbe_rele(ci->ri_dbe);
	return (is_downrev);
}<|MERGE_RESOLUTION|>--- conflicted
+++ resolved
@@ -22,12 +22,8 @@
  * Copyright (c) 2003, 2010, Oracle and/or its affiliates. All rights reserved.
  */
 /*
-<<<<<<< HEAD
- * Copyright 2012 Nexenta Systems, Inc. All rights reserved.
  * Copyright (c) 2012 by Delphix. All rights reserved.
-=======
  * Copyright 2013 Nexenta Systems, Inc. All rights reserved.
->>>>>>> be6fd75a
  */
 
 /*
