--- conflicted
+++ resolved
@@ -136,12 +136,8 @@
  */
 static kstat_t **
 rfs_kstat_io_init(zoneid_t zoneid, const char *module, int instance,
-<<<<<<< HEAD
-    const char *name, const kstat_named_t *tmpl, int count, kmutex_t *lock)
-=======
     const char *name, const char *class, const kstat_named_t *tmpl, int count,
     kmutex_t *lock)
->>>>>>> e7e978b1
 {
 	int i;
 	kstat_t **ret = kmem_alloc(count * sizeof (*ret), KM_SLEEP);
@@ -151,11 +147,7 @@
 
 		(void) snprintf(namebuf, sizeof (namebuf), "%s_%s", name,
 		    tmpl[i].name);
-<<<<<<< HEAD
-		ret[i] = kstat_create_zone(module, instance, namebuf, "misc",
-=======
 		ret[i] = kstat_create_zone(module, instance, namebuf, class,
->>>>>>> e7e978b1
 		    KSTAT_TYPE_IO, 1, 0, zoneid);
 		if (ret[i] != NULL) {
 			ret[i]->ks_lock = lock;
@@ -263,13 +255,8 @@
 	mutex_init(&statsp->rfsprocio_lock, NULL, MUTEX_DEFAULT, NULL);
 
 	statsp->rfsprocio_ptr = rfs_kstat_io_init(zoneid, "nfs", 0,
-<<<<<<< HEAD
-	    "rfsprocio_v2", rfsproccnt_v2_tmpl, RFSPROCCNT_V2_COUNT,
-	    &statsp->rfsprocio_lock);
-=======
 	    "rfsprocio_v2", "rfsprocio_v2", rfsproccnt_v2_tmpl,
 	    RFSPROCCNT_V2_COUNT, &statsp->rfsprocio_lock);
->>>>>>> e7e978b1
 
 	if (zoneid == GLOBAL_ZONEID) {
 		rfsproccnt_v2_ptr = statsp->rfsproccnt_ptr;
@@ -346,13 +333,8 @@
 	mutex_init(&statsp->aclprocio_lock, NULL, MUTEX_DEFAULT, NULL);
 
 	statsp->aclprocio_ptr = rfs_kstat_io_init(zoneid, "nfs_acl", 0,
-<<<<<<< HEAD
-	    "aclprocio_v2", aclproccnt_v2_tmpl, ACLPROCCNT_V2_COUNT,
-	    &statsp->aclprocio_lock);
-=======
 	    "aclprocio_v2", "aclprocio_v2", aclproccnt_v2_tmpl,
 	    ACLPROCCNT_V2_COUNT, &statsp->aclprocio_lock);
->>>>>>> e7e978b1
 
 	if (zoneid == GLOBAL_ZONEID) {
 		aclproccnt_v2_ptr = statsp->aclproccnt_ptr;
@@ -461,13 +443,8 @@
 	mutex_init(&statsp->rfsprocio_lock, NULL, MUTEX_DEFAULT, NULL);
 
 	statsp->rfsprocio_ptr = rfs_kstat_io_init(zoneid, "nfs", 0,
-<<<<<<< HEAD
-	    "rfsprocio_v3", rfsproccnt_v3_tmpl, RFSPROCCNT_V3_COUNT,
-	    &statsp->rfsprocio_lock);
-=======
 	    "rfsprocio_v3", "rfsprocio_v3", rfsproccnt_v3_tmpl,
 	    RFSPROCCNT_V3_COUNT, &statsp->rfsprocio_lock);
->>>>>>> e7e978b1
 
 	if (zoneid == GLOBAL_ZONEID) {
 		rfsproccnt_v3_ptr = statsp->rfsproccnt_ptr;
@@ -540,13 +517,8 @@
 	mutex_init(&statsp->aclprocio_lock, NULL, MUTEX_DEFAULT, NULL);
 
 	statsp->aclprocio_ptr = rfs_kstat_io_init(zoneid, "nfs_acl", 0,
-<<<<<<< HEAD
-	    "aclprocio_v3", aclproccnt_v3_tmpl, ACLPROCCNT_V3_COUNT,
-	    &statsp->aclprocio_lock);
-=======
 	    "aclprocio_v3", "aclprocio_v3", aclproccnt_v3_tmpl,
 	    ACLPROCCNT_V3_COUNT, &statsp->aclprocio_lock);
->>>>>>> e7e978b1
 
 	if (zoneid == GLOBAL_ZONEID) {
 		aclproccnt_v3_ptr = statsp->aclproccnt_ptr;
@@ -691,13 +663,8 @@
 	mutex_init(&statsp->rfsprocio_lock, NULL, MUTEX_DEFAULT, NULL);
 
 	statsp->rfsprocio_ptr = rfs_kstat_io_init(zoneid, "nfs", 0,
-<<<<<<< HEAD
-	    "rfsprocio_v4", rfsproccnt_v4_tmpl, RFSPROCCNT_V4_COUNT,
-	    &statsp->rfsprocio_lock);
-=======
 	    "rfsprocio_v4", "rfsprocio_v4", rfsproccnt_v4_tmpl,
 	    RFSPROCCNT_V4_COUNT, &statsp->rfsprocio_lock);
->>>>>>> e7e978b1
 
 	if (zoneid == GLOBAL_ZONEID) {
 		rfsproccnt_v4_ptr = statsp->rfsproccnt_ptr;
@@ -859,12 +826,8 @@
  * Support for exp_kstats initialization and tear down
  */
 struct exp_kstats *
-<<<<<<< HEAD
-exp_kstats_init(zoneid_t zoneid, int instance, const char *path)
-=======
 exp_kstats_init(zoneid_t zoneid, int instance, const char *path, size_t len,
     bool_t pseudo)
->>>>>>> e7e978b1
 {
 	struct exp_kstats *exp_kstats;
 
@@ -873,20 +836,6 @@
 	mutex_init(&exp_kstats->procio_lock, NULL, MUTEX_DEFAULT, NULL);
 
 	/*
-<<<<<<< HEAD
-	 * Generic share kstat.  Currently it is used for exposing the shared
-	 * path only.
-	 */
-	exp_kstats->share_kstat = kstat_create_zone("nfs", instance, "share",
-	    "misc", KSTAT_TYPE_NAMED, 1,
-	    KSTAT_FLAG_VIRTUAL | KSTAT_FLAG_VAR_SIZE, zoneid);
-	if (exp_kstats->share_kstat != NULL) {
-		exp_kstats->share_kstat->ks_data = &exp_kstats->share_path;
-		kstat_named_init(KSTAT_NAMED_PTR(exp_kstats->share_kstat),
-		    "path", KSTAT_DATA_STRING);
-		kstat_named_setstr(KSTAT_NAMED_PTR(exp_kstats->share_kstat),
-		    path);
-=======
 	 * Generic share kstat.
 	 */
 	exp_kstats->share_kstat = kstat_create_zone("nfs", instance, "share",
@@ -912,7 +861,6 @@
 		kstat_named_setstr(&exp_kstats->share_kstat_data.filesystem,
 		    pseudo ? "pseudo" : "real");
 
->>>>>>> e7e978b1
 		exp_kstats->share_kstat->ks_lock = &exp_kstats->procio_lock;
 		kstat_install(exp_kstats->share_kstat);
 	}
@@ -921,61 +869,36 @@
 	 * NFS_ACL version 2
 	 */
 	exp_kstats->aclprocio_v2_ptr = rfs_kstat_io_init(zoneid, "nfs_acl",
-<<<<<<< HEAD
-	    instance, "share_v2", aclproccnt_v2_tmpl, ACLPROCCNT_V2_COUNT,
-	    &exp_kstats->procio_lock);
-=======
 	    instance, "share_v2", "aclprocio_v2", aclproccnt_v2_tmpl,
 	    ACLPROCCNT_V2_COUNT, &exp_kstats->procio_lock);
->>>>>>> e7e978b1
 
 	/*
 	 * NFS_ACL version 3
 	 */
 	exp_kstats->aclprocio_v3_ptr = rfs_kstat_io_init(zoneid, "nfs_acl",
-<<<<<<< HEAD
-	    instance, "share_v3", aclproccnt_v3_tmpl, ACLPROCCNT_V3_COUNT,
-	    &exp_kstats->procio_lock);
-=======
 	    instance, "share_v3", "aclprocio_v3", aclproccnt_v3_tmpl,
 	    ACLPROCCNT_V3_COUNT, &exp_kstats->procio_lock);
->>>>>>> e7e978b1
 
 	/*
 	 * NFS version 2
 	 */
 	exp_kstats->rfsprocio_v2_ptr = rfs_kstat_io_init(zoneid, "nfs",
-<<<<<<< HEAD
-	    instance, "share_v2", rfsproccnt_v2_tmpl, RFSPROCCNT_V2_COUNT,
-	    &exp_kstats->procio_lock);
-=======
 	    instance, "share_v2", "rfsprocio_v2", rfsproccnt_v2_tmpl,
 	    RFSPROCCNT_V2_COUNT, &exp_kstats->procio_lock);
->>>>>>> e7e978b1
 
 	/*
 	 * NFS version 3
 	 */
 	exp_kstats->rfsprocio_v3_ptr = rfs_kstat_io_init(zoneid, "nfs",
-<<<<<<< HEAD
-	    instance, "share_v3", rfsproccnt_v3_tmpl, RFSPROCCNT_V3_COUNT,
-	    &exp_kstats->procio_lock);
-=======
 	    instance, "share_v3", "rfsprocio_v3", rfsproccnt_v3_tmpl,
 	    RFSPROCCNT_V3_COUNT, &exp_kstats->procio_lock);
->>>>>>> e7e978b1
 
 	/*
 	 * NFS version 4
 	 */
 	exp_kstats->rfsprocio_v4_ptr = rfs_kstat_io_init(zoneid, "nfs",
-<<<<<<< HEAD
-	    instance, "share_v4", rfsproccnt_v4_tmpl, RFSPROCCNT_V4_COUNT,
-	    &exp_kstats->procio_lock);
-=======
 	    instance, "share_v4", "rfsprocio_v4", rfsproccnt_v4_tmpl,
 	    RFSPROCCNT_V4_COUNT, &exp_kstats->procio_lock);
->>>>>>> e7e978b1
 
 	return (exp_kstats);
 }
@@ -992,10 +915,7 @@
 	if (exp_kstats->share_kstat != NULL) {
 		kstat_delete(exp_kstats->share_kstat);
 		exp_kstats->share_kstat = NULL;
-<<<<<<< HEAD
-=======
 		strfree(exp_kstats->share_path);
->>>>>>> e7e978b1
 	}
 
 	/*
@@ -1021,15 +941,10 @@
 	/*
 	 * Generic share kstat
 	 */
-<<<<<<< HEAD
-	if (exp_kstats->share_kstat != NULL)
-		kstat_delete(exp_kstats->share_kstat);
-=======
 	if (exp_kstats->share_kstat != NULL) {
 		kstat_delete(exp_kstats->share_kstat);
 		strfree(exp_kstats->share_path);
 	}
->>>>>>> e7e978b1
 
 	/*
 	 * NFS_ACL kstats
@@ -1047,8 +962,6 @@
 	mutex_destroy(&exp_kstats->procio_lock);
 
 	kmem_free(exp_kstats, sizeof (*exp_kstats));
-<<<<<<< HEAD
-=======
 }
 
 void
@@ -1076,5 +989,4 @@
 	mutex_exit(exp_kstats->share_kstat->ks_lock);
 
 	strfree(old);
->>>>>>> e7e978b1
 }