--- conflicted
+++ resolved
@@ -477,12 +477,7 @@
  * returned from the server.
  */
 static int
-<<<<<<< HEAD
 mountnfs3(struct netbuf *sa, char *server, char *path, nfs_fh3 *fh, int *proto)
-=======
-mountnfs3(struct netbuf *sa, char *server,
-    char *path, nfs_fh3 *fh, int *proto)
->>>>>>> 2fc78efe
 {
 	struct mountres3 mountres3;
 	enum clnt_stat stat;
