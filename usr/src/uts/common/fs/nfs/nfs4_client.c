/*
 * CDDL HEADER START
 *
 * The contents of this file are subject to the terms of the
 * Common Development and Distribution License (the "License").
 * You may not use this file except in compliance with the License.
 *
 * You can obtain a copy of the license at usr/src/OPENSOLARIS.LICENSE
 * or http://www.opensolaris.org/os/licensing.
 * See the License for the specific language governing permissions
 * and limitations under the License.
 *
 * When distributing Covered Code, include this CDDL HEADER in each
 * file and include the License file at usr/src/OPENSOLARIS.LICENSE.
 * If applicable, add the following below this CDDL HEADER, with the
 * fields enclosed by brackets "[]" replaced with your own identifying
 * information: Portions Copyright [yyyy] [name of copyright owner]
 *
 * CDDL HEADER END
 */
/*
 * Copyright (c) 1986, 2010, Oracle and/or its affiliates. All rights reserved.
 * Copyright (c) 2017 by Delphix. All rights reserved.
 */

/*
 *  	Copyright (c) 1983,1984,1985,1986,1987,1988,1989  AT&T.
 *	All Rights Reserved
 */

#include <sys/param.h>
#include <sys/types.h>
#include <sys/systm.h>
#include <sys/thread.h>
#include <sys/t_lock.h>
#include <sys/time.h>
#include <sys/vnode.h>
#include <sys/vfs.h>
#include <sys/errno.h>
#include <sys/buf.h>
#include <sys/stat.h>
#include <sys/cred.h>
#include <sys/kmem.h>
#include <sys/debug.h>
#include <sys/dnlc.h>
#include <sys/vmsystm.h>
#include <sys/flock.h>
#include <sys/share.h>
#include <sys/cmn_err.h>
#include <sys/tiuser.h>
#include <sys/sysmacros.h>
#include <sys/callb.h>
#include <sys/acl.h>
#include <sys/kstat.h>
#include <sys/signal.h>
#include <sys/disp.h>
#include <sys/atomic.h>
#include <sys/list.h>
#include <sys/sdt.h>

#include <rpc/types.h>
#include <rpc/xdr.h>
#include <rpc/auth.h>
#include <rpc/clnt.h>

#include <nfs/nfs.h>
#include <nfs/nfs_clnt.h>
#include <nfs/nfs_acl.h>

#include <nfs/nfs4.h>
#include <nfs/rnode4.h>
#include <nfs/nfs4_clnt.h>

#include <vm/hat.h>
#include <vm/as.h>
#include <vm/page.h>
#include <vm/pvn.h>
#include <vm/seg.h>
#include <vm/seg_map.h>
#include <vm/seg_vn.h>

#include <sys/ddi.h>

/*
 * Arguments to page-flush thread.
 */
typedef struct {
	vnode_t *vp;
	cred_t *cr;
} pgflush_t;

#ifdef DEBUG
int nfs4_client_lease_debug;
int nfs4_sharedfh_debug;
int nfs4_fname_debug;

/* temporary: panic if v_type is inconsistent with r_attr va_type */
int nfs4_vtype_debug;

uint_t nfs4_tsd_key;
#endif

static time_t	nfs4_client_resumed = 0;
static	callb_id_t cid = 0;

static int	nfs4renew(nfs4_server_t *);
static void	nfs4_attrcache_va(vnode_t *, nfs4_ga_res_t *, int);
static void	nfs4_pgflush_thread(pgflush_t *);

static boolean_t nfs4_client_cpr_callb(void *, int);

struct mi4_globals {
	kmutex_t	mig_lock;  /* lock protecting mig_list */
	list_t		mig_list;  /* list of NFS v4 mounts in zone */
	boolean_t	mig_destructor_called;
};

static zone_key_t mi4_list_key;

/*
 * Attributes caching:
 *
 * Attributes are cached in the rnode in struct vattr form.
 * There is a time associated with the cached attributes (r_time_attr_inval)
 * which tells whether the attributes are valid. The time is initialized
 * to the difference between current time and the modify time of the vnode
 * when new attributes are cached. This allows the attributes for
 * files that have changed recently to be timed out sooner than for files
 * that have not changed for a long time. There are minimum and maximum
 * timeout values that can be set per mount point.
 */

/*
 * If a cache purge is in progress, wait for it to finish.
 *
 * The current thread must not be in the middle of an
 * nfs4_start_op/nfs4_end_op region.  Otherwise, there could be a deadlock
 * between this thread, a recovery thread, and the page flush thread.
 */
int
nfs4_waitfor_purge_complete(vnode_t *vp)
{
	rnode4_t *rp;
	k_sigset_t smask;

	rp = VTOR4(vp);
	if ((rp->r_serial != NULL && rp->r_serial != curthread) ||
	    ((rp->r_flags & R4PGFLUSH) && rp->r_pgflush != curthread)) {
		mutex_enter(&rp->r_statelock);
		sigintr(&smask, VTOMI4(vp)->mi_flags & MI4_INT);
		while ((rp->r_serial != NULL && rp->r_serial != curthread) ||
		    ((rp->r_flags & R4PGFLUSH) &&
		    rp->r_pgflush != curthread)) {
			if (!cv_wait_sig(&rp->r_cv, &rp->r_statelock)) {
				sigunintr(&smask);
				mutex_exit(&rp->r_statelock);
				return (EINTR);
			}
		}
		sigunintr(&smask);
		mutex_exit(&rp->r_statelock);
	}
	return (0);
}

/*
 * Validate caches by checking cached attributes. If they have timed out,
 * then get new attributes from the server.  As a side effect, cache
 * invalidation is done if the attributes have changed.
 *
 * If the attributes have not timed out and if there is a cache
 * invalidation being done by some other thread, then wait until that
 * thread has completed the cache invalidation.
 */
int
nfs4_validate_caches(vnode_t *vp, cred_t *cr)
{
	int error;
	nfs4_ga_res_t gar;

	if (ATTRCACHE4_VALID(vp)) {
		error = nfs4_waitfor_purge_complete(vp);
		if (error)
			return (error);
		return (0);
	}

	return (nfs4_getattr_otw(vp, &gar, cr, 0));
}

/*
 * Fill in attribute from the cache.
 * If valid, then return 0 to indicate that no error occurred,
 * otherwise return 1 to indicate that an error occurred.
 */
static int
nfs4_getattr_cache(vnode_t *vp, struct vattr *vap)
{
	rnode4_t *rp;

	rp = VTOR4(vp);
	mutex_enter(&rp->r_statelock);
	mutex_enter(&rp->r_statev4_lock);
	if (ATTRCACHE4_VALID(vp)) {
		mutex_exit(&rp->r_statev4_lock);
		/*
		 * Cached attributes are valid
		 */
		*vap = rp->r_attr;
		mutex_exit(&rp->r_statelock);
		return (0);
	}
	mutex_exit(&rp->r_statev4_lock);
	mutex_exit(&rp->r_statelock);
	return (1);
}


/*
 * If returned error is ESTALE flush all caches.  The nfs4_purge_caches()
 * call is synchronous because all the pages were invalidated by the
 * nfs4_invalidate_pages() call.
 */
void
nfs4_purge_stale_fh(int errno, vnode_t *vp, cred_t *cr)
{
	struct rnode4 *rp = VTOR4(vp);

	/* Ensure that the ..._end_op() call has been done */
	ASSERT(tsd_get(nfs4_tsd_key) == NULL);

	if (errno != ESTALE)
		return;

	mutex_enter(&rp->r_statelock);
	rp->r_flags |= R4STALE;
	if (!rp->r_error)
		rp->r_error = errno;
	mutex_exit(&rp->r_statelock);
	if (nfs4_has_pages(vp))
		nfs4_invalidate_pages(vp, (u_offset_t)0, cr);
	nfs4_purge_caches(vp, NFS4_PURGE_DNLC, cr, FALSE);
}

/*
 * Purge all of the various NFS `data' caches.  If "asyncpg" is TRUE, the
 * page purge is done asynchronously.
 */
void
nfs4_purge_caches(vnode_t *vp, int purge_dnlc, cred_t *cr, int asyncpg)
{
	rnode4_t *rp;
	char *contents;
	vnode_t *xattr;
	int size;
	int pgflush;			/* are we the page flush thread? */

	/*
	 * Purge the DNLC for any entries which refer to this file.
	 */
	if (vp->v_count > 1 &&
	    (vp->v_type == VDIR || purge_dnlc == NFS4_PURGE_DNLC))
		dnlc_purge_vp(vp);

	/*
	 * Clear any readdir state bits and purge the readlink response cache.
	 */
	rp = VTOR4(vp);
	mutex_enter(&rp->r_statelock);
	rp->r_flags &= ~R4LOOKUP;
	contents = rp->r_symlink.contents;
	size = rp->r_symlink.size;
	rp->r_symlink.contents = NULL;

	xattr = rp->r_xattr_dir;
	rp->r_xattr_dir = NULL;

	/*
	 * Purge pathconf cache too.
	 */
	rp->r_pathconf.pc4_xattr_valid = 0;
	rp->r_pathconf.pc4_cache_valid = 0;

	pgflush = (curthread == rp->r_pgflush);
	mutex_exit(&rp->r_statelock);

	if (contents != NULL) {

		kmem_free((void *)contents, size);
	}

	if (xattr != NULL)
		VN_RELE(xattr);

	/*
	 * Flush the page cache.  If the current thread is the page flush
	 * thread, don't initiate a new page flush.  There's no need for
	 * it, and doing it correctly is hard.
	 */
	if (nfs4_has_pages(vp) && !pgflush) {
		if (!asyncpg) {
			(void) nfs4_waitfor_purge_complete(vp);
			nfs4_flush_pages(vp, cr);
		} else {
			pgflush_t *args;

			/*
			 * We don't hold r_statelock while creating the
			 * thread, in case the call blocks.  So we use a
			 * flag to indicate that a page flush thread is
			 * active.
			 */
			mutex_enter(&rp->r_statelock);
			if (rp->r_flags & R4PGFLUSH) {
				mutex_exit(&rp->r_statelock);
			} else {
				rp->r_flags |= R4PGFLUSH;
				mutex_exit(&rp->r_statelock);

				args = kmem_alloc(sizeof (pgflush_t),
				    KM_SLEEP);
				args->vp = vp;
				VN_HOLD(args->vp);
				args->cr = cr;
				crhold(args->cr);
				(void) zthread_create(NULL, 0,
				    nfs4_pgflush_thread, args, 0,
				    minclsyspri);
			}
		}
	}

	/*
	 * Flush the readdir response cache.
	 */
	nfs4_purge_rddir_cache(vp);
}

/*
 * Invalidate all pages for the given file, after writing back the dirty
 * ones.
 */

void
nfs4_flush_pages(vnode_t *vp, cred_t *cr)
{
	int error;
	rnode4_t *rp = VTOR4(vp);

	error = VOP_PUTPAGE(vp, (u_offset_t)0, 0, B_INVAL, cr, NULL);
	if (error == ENOSPC || error == EDQUOT) {
		mutex_enter(&rp->r_statelock);
		if (!rp->r_error)
			rp->r_error = error;
		mutex_exit(&rp->r_statelock);
	}
}

/*
 * Page flush thread.
 */

static void
nfs4_pgflush_thread(pgflush_t *args)
{
	rnode4_t *rp = VTOR4(args->vp);

	/* remember which thread we are, so we don't deadlock ourselves */
	mutex_enter(&rp->r_statelock);
	ASSERT(rp->r_pgflush == NULL);
	rp->r_pgflush = curthread;
	mutex_exit(&rp->r_statelock);

	nfs4_flush_pages(args->vp, args->cr);

	mutex_enter(&rp->r_statelock);
	rp->r_pgflush = NULL;
	rp->r_flags &= ~R4PGFLUSH;
	cv_broadcast(&rp->r_cv);
	mutex_exit(&rp->r_statelock);

	VN_RELE(args->vp);
	crfree(args->cr);
	kmem_free(args, sizeof (pgflush_t));
	zthread_exit();
}

/*
 * Purge the readdir cache of all entries which are not currently
 * being filled.
 */
void
nfs4_purge_rddir_cache(vnode_t *vp)
{
	rnode4_t *rp;

	rp = VTOR4(vp);

	mutex_enter(&rp->r_statelock);
	rp->r_direof = NULL;
	rp->r_flags &= ~R4LOOKUP;
	rp->r_flags |= R4READDIRWATTR;
	rddir4_cache_purge(rp);
	mutex_exit(&rp->r_statelock);
}

/*
 * Set attributes cache for given vnode using virtual attributes.  There is
 * no cache validation, but if the attributes are deemed to be stale, they
 * are ignored.  This corresponds to nfs3_attrcache().
 *
 * Set the timeout value on the attribute cache and fill it
 * with the passed in attributes.
 */
void
nfs4_attrcache_noinval(vnode_t *vp, nfs4_ga_res_t *garp, hrtime_t t)
{
	rnode4_t *rp = VTOR4(vp);

	mutex_enter(&rp->r_statelock);
	if (rp->r_time_attr_saved <= t)
		nfs4_attrcache_va(vp, garp, FALSE);
	mutex_exit(&rp->r_statelock);
}

/*
 * Use the passed in virtual attributes to check to see whether the
 * data and metadata caches are valid, cache the new attributes, and
 * then do the cache invalidation if required.
 *
 * The cache validation and caching of the new attributes is done
 * atomically via the use of the mutex, r_statelock.  If required,
 * the cache invalidation is done atomically w.r.t. the cache
 * validation and caching of the attributes via the pseudo lock,
 * r_serial.
 *
 * This routine is used to do cache validation and attributes caching
 * for operations with a single set of post operation attributes.
 */

void
nfs4_attr_cache(vnode_t *vp, nfs4_ga_res_t *garp,
    hrtime_t t, cred_t *cr, int async,
    change_info4 *cinfo)
{
	rnode4_t *rp;
	int mtime_changed = 0;
	int ctime_changed = 0;
	vsecattr_t *vsp;
	int was_serial, set_time_cache_inval, recov;
	vattr_t *vap = &garp->n4g_va;
	mntinfo4_t *mi = VTOMI4(vp);
	len_t preattr_rsize;
	boolean_t writemodify_set = B_FALSE;
	boolean_t cachepurge_set = B_FALSE;

	ASSERT(mi->mi_vfsp->vfs_dev == garp->n4g_va.va_fsid);

	/* Is curthread the recovery thread? */
	mutex_enter(&mi->mi_lock);
	recov = (VTOMI4(vp)->mi_recovthread == curthread);
	mutex_exit(&mi->mi_lock);

	rp = VTOR4(vp);
	mutex_enter(&rp->r_statelock);
	was_serial = (rp->r_serial == curthread);
	if (rp->r_serial && !was_serial) {
		klwp_t *lwp = ttolwp(curthread);

		/*
		 * If we're the recovery thread, then purge current attrs
		 * and bail out to avoid potential deadlock between another
		 * thread caching attrs (r_serial thread), recov thread,
		 * and an async writer thread.
		 */
		if (recov) {
			PURGE_ATTRCACHE4_LOCKED(rp);
			mutex_exit(&rp->r_statelock);
			return;
		}

		if (lwp != NULL)
			lwp->lwp_nostop++;
		while (rp->r_serial != NULL) {
			if (!cv_wait_sig(&rp->r_cv, &rp->r_statelock)) {
				mutex_exit(&rp->r_statelock);
				if (lwp != NULL)
					lwp->lwp_nostop--;
				return;
			}
		}
		if (lwp != NULL)
			lwp->lwp_nostop--;
	}

	/*
	 * If there is a page flush thread, the current thread needs to
	 * bail out, to prevent a possible deadlock between the current
	 * thread (which might be in a start_op/end_op region), the
	 * recovery thread, and the page flush thread.  Expire the
	 * attribute cache, so that any attributes the current thread was
	 * going to set are not lost.
	 */
	if ((rp->r_flags & R4PGFLUSH) && rp->r_pgflush != curthread) {
		PURGE_ATTRCACHE4_LOCKED(rp);
		mutex_exit(&rp->r_statelock);
		return;
	}

	if (rp->r_time_attr_saved > t) {
		/*
		 * Attributes have been cached since these attributes were
		 * probably made. If there is an inconsistency in what is
		 * cached, mark them invalid. If not, don't act on them.
		 */
		if (!CACHE4_VALID(rp, vap->va_mtime, vap->va_size))
			PURGE_ATTRCACHE4_LOCKED(rp);
		mutex_exit(&rp->r_statelock);
		return;
	}
	set_time_cache_inval = 0;
	if (cinfo) {
		/*
		 * Only directory modifying callers pass non-NULL cinfo.
		 */
		ASSERT(vp->v_type == VDIR);
		/*
		 * If the cache timeout either doesn't exist or hasn't expired,
		 * and dir didn't changed on server before dirmod op
		 * and dir didn't change after dirmod op but before getattr
		 * then there's a chance that the client's cached data for
		 * this object is current (not stale).  No immediate cache
		 * flush is required.
		 *
		 */
		if ((! rp->r_time_cache_inval || t < rp->r_time_cache_inval) &&
		    cinfo->before == rp->r_change &&
		    (garp->n4g_change_valid &&
		    cinfo->after == garp->n4g_change)) {

			/*
			 * If atomic isn't set, then the before/after info
			 * cannot be blindly trusted.  For this case, we tell
			 * nfs4_attrcache_va to cache the attrs but also
			 * establish an absolute maximum cache timeout.  When
			 * the timeout is reached, caches will be flushed.
			 */
			if (! cinfo->atomic)
				set_time_cache_inval = 1;
		} else {

			/*
			 * We're not sure exactly what changed, but we know
			 * what to do.  flush all caches for dir.  remove the
			 * attr timeout.
			 *
			 * a) timeout expired.  flush all caches.
			 * b) r_change != cinfo.before.  flush all caches.
			 * c) r_change == cinfo.before, but cinfo.after !=
			 *    post-op getattr(change).  flush all caches.
			 * d) post-op getattr(change) not provided by server.
			 *    flush all caches.
			 */
			mtime_changed = 1;
			ctime_changed = 1;
			rp->r_time_cache_inval = 0;
		}
	} else {
		/*
		 * Write thread after writing data to file on remote server,
		 * will always set R4WRITEMODIFIED to indicate that file on
		 * remote server was modified with a WRITE operation and would
		 * have marked attribute cache as timed out. If R4WRITEMODIFIED
		 * is set, then do not check for mtime and ctime change.
		 */
		if (!(rp->r_flags & R4WRITEMODIFIED)) {
			if (!CACHE4_VALID(rp, vap->va_mtime, vap->va_size))
				mtime_changed = 1;

			if (rp->r_attr.va_ctime.tv_sec !=
			    vap->va_ctime.tv_sec ||
			    rp->r_attr.va_ctime.tv_nsec !=
			    vap->va_ctime.tv_nsec)
				ctime_changed = 1;

			/*
			 * If the change attribute was not provided by server
			 * or it differs, then flush all caches.
			 */
			if (!garp->n4g_change_valid ||
			    rp->r_change != garp->n4g_change) {
				mtime_changed = 1;
				ctime_changed = 1;
			}
		} else {
			writemodify_set = B_TRUE;
		}
	}

	preattr_rsize = rp->r_size;

	nfs4_attrcache_va(vp, garp, set_time_cache_inval);

	/*
	 * If we have updated filesize in nfs4_attrcache_va, as soon as we
	 * drop statelock we will be in transition of purging all
	 * our caches and updating them. It is possible for another
	 * thread to pick this new file size and read in zeroed data.
	 * stall other threads till cache purge is complete.
	 */
	if ((!cinfo) && (rp->r_size != preattr_rsize)) {
		/*
		 * If R4WRITEMODIFIED was set and we have updated the file
		 * size, Server's returned file size need not necessarily
		 * be because of this Client's WRITE. We need to purge
		 * all caches.
		 */
		if (writemodify_set)
			mtime_changed = 1;

		if (mtime_changed && !(rp->r_flags & R4INCACHEPURGE)) {
			rp->r_flags |= R4INCACHEPURGE;
			cachepurge_set = B_TRUE;
		}
	}

	if (!mtime_changed && !ctime_changed) {
		mutex_exit(&rp->r_statelock);
		return;
	}

	rp->r_serial = curthread;

	mutex_exit(&rp->r_statelock);

	/*
	 * If we're the recov thread, then force async nfs4_purge_caches
	 * to avoid potential deadlock.
	 */
	if (mtime_changed)
		nfs4_purge_caches(vp, NFS4_NOPURGE_DNLC, cr, recov ? 1 : async);

	if ((rp->r_flags & R4INCACHEPURGE) && cachepurge_set) {
		mutex_enter(&rp->r_statelock);
		rp->r_flags &= ~R4INCACHEPURGE;
		cv_broadcast(&rp->r_cv);
		mutex_exit(&rp->r_statelock);
		cachepurge_set = B_FALSE;
	}

	if (ctime_changed) {
		(void) nfs4_access_purge_rp(rp);
		if (rp->r_secattr != NULL) {
			mutex_enter(&rp->r_statelock);
			vsp = rp->r_secattr;
			rp->r_secattr = NULL;
			mutex_exit(&rp->r_statelock);
			if (vsp != NULL)
				nfs4_acl_free_cache(vsp);
		}
	}

	if (!was_serial) {
		mutex_enter(&rp->r_statelock);
		rp->r_serial = NULL;
		cv_broadcast(&rp->r_cv);
		mutex_exit(&rp->r_statelock);
	}
}

/*
 * Set attributes cache for given vnode using virtual attributes.
 *
 * Set the timeout value on the attribute cache and fill it
 * with the passed in attributes.
 *
 * The caller must be holding r_statelock.
 */
static void
nfs4_attrcache_va(vnode_t *vp, nfs4_ga_res_t *garp, int set_cache_timeout)
{
	rnode4_t *rp;
	mntinfo4_t *mi;
	hrtime_t delta;
	hrtime_t now;
	vattr_t *vap = &garp->n4g_va;

	rp = VTOR4(vp);

	ASSERT(MUTEX_HELD(&rp->r_statelock));
	ASSERT(vap->va_mask == AT_ALL);

	/* Switch to master before checking v_flag */
	if (IS_SHADOW(vp, rp))
		vp = RTOV4(rp);

	now = gethrtime();

	mi = VTOMI4(vp);

	/*
	 * Only establish a new cache timeout (if requested).  Never
	 * extend a timeout.  Never clear a timeout.  Clearing a timeout
	 * is done by nfs4_update_dircaches (ancestor in our call chain)
	 */
	if (set_cache_timeout && ! rp->r_time_cache_inval)
		rp->r_time_cache_inval = now + mi->mi_acdirmax;

	/*
	 * Delta is the number of nanoseconds that we will
	 * cache the attributes of the file.  It is based on
	 * the number of nanoseconds since the last time that
	 * we detected a change.  The assumption is that files
	 * that changed recently are likely to change again.
	 * There is a minimum and a maximum for regular files
	 * and for directories which is enforced though.
	 *
	 * Using the time since last change was detected
	 * eliminates direct comparison or calculation
	 * using mixed client and server times.  NFS does
	 * not make any assumptions regarding the client
	 * and server clocks being synchronized.
	 */
	if (vap->va_mtime.tv_sec != rp->r_attr.va_mtime.tv_sec ||
	    vap->va_mtime.tv_nsec != rp->r_attr.va_mtime.tv_nsec ||
	    vap->va_size != rp->r_attr.va_size) {
		rp->r_time_attr_saved = now;
	}

	if ((mi->mi_flags & MI4_NOAC) || (vp->v_flag & VNOCACHE))
		delta = 0;
	else {
		delta = now - rp->r_time_attr_saved;
		if (vp->v_type == VDIR) {
			if (delta < mi->mi_acdirmin)
				delta = mi->mi_acdirmin;
			else if (delta > mi->mi_acdirmax)
				delta = mi->mi_acdirmax;
		} else {
			if (delta < mi->mi_acregmin)
				delta = mi->mi_acregmin;
			else if (delta > mi->mi_acregmax)
				delta = mi->mi_acregmax;
		}
	}
	rp->r_time_attr_inval = now + delta;

	rp->r_attr = *vap;
	if (garp->n4g_change_valid)
		rp->r_change = garp->n4g_change;

	/*
	 * The attributes that were returned may be valid and can
	 * be used, but they may not be allowed to be cached.
	 * Reset the timers to cause immediate invalidation and
	 * clear r_change so no VERIFY operations will suceed
	 */
	if (garp->n4g_attrwhy == NFS4_GETATTR_NOCACHE_OK) {
		rp->r_time_attr_inval = now;
		rp->r_time_attr_saved = now;
		rp->r_change = 0;
	}

	/*
	 * If mounted_on_fileid returned AND the object is a stub,
	 * then set object's va_nodeid to the mounted over fid
	 * returned by server.
	 *
	 * If mounted_on_fileid not provided/supported, then
	 * just set it to 0 for now.  Eventually it would be
	 * better to set it to a hashed version of FH.  This
	 * would probably be good enough to provide a unique
	 * fid/d_ino within a dir.
	 *
	 * We don't need to carry mounted_on_fileid in the
	 * rnode as long as the client never requests fileid
	 * without also requesting mounted_on_fileid.  For
	 * now, it stays.
	 */
	if (garp->n4g_mon_fid_valid) {
		rp->r_mntd_fid = garp->n4g_mon_fid;

		if (RP_ISSTUB(rp))
			rp->r_attr.va_nodeid = rp->r_mntd_fid;
	}

	/*
	 * Check to see if there are valid pathconf bits to
	 * cache in the rnode.
	 */
	if (garp->n4g_ext_res) {
		if (garp->n4g_ext_res->n4g_pc4.pc4_cache_valid) {
			rp->r_pathconf = garp->n4g_ext_res->n4g_pc4;
		} else {
			if (garp->n4g_ext_res->n4g_pc4.pc4_xattr_valid) {
				rp->r_pathconf.pc4_xattr_valid = TRUE;
				rp->r_pathconf.pc4_xattr_exists =
				    garp->n4g_ext_res->n4g_pc4.pc4_xattr_exists;
			}
		}
	}
	/*
	 * Update the size of the file if there is no cached data or if
	 * the cached data is clean and there is no data being written
	 * out.
	 */
	if (rp->r_size != vap->va_size &&
	    (!vn_has_cached_data(vp) ||
	    (!(rp->r_flags & R4DIRTY) && rp->r_count == 0))) {
		rp->r_size = vap->va_size;
	}
	nfs_setswaplike(vp, vap);
	rp->r_flags &= ~R4WRITEMODIFIED;
}

/*
 * Get attributes over-the-wire and update attributes cache
 * if no error occurred in the over-the-wire operation.
 * Return 0 if successful, otherwise error.
 */
int
nfs4_getattr_otw(vnode_t *vp, nfs4_ga_res_t *garp, cred_t *cr, int get_acl)
{
	mntinfo4_t *mi = VTOMI4(vp);
	hrtime_t t;
	nfs4_recov_state_t recov_state;
	nfs4_error_t e = { 0, NFS4_OK, RPC_SUCCESS };

	recov_state.rs_flags = 0;
	recov_state.rs_num_retry_despite_err = 0;

	/* Save the original mount point security flavor */
	(void) save_mnt_secinfo(mi->mi_curr_serv);

recov_retry:

	if ((e.error = nfs4_start_fop(mi, vp, NULL, OH_GETATTR,
	    &recov_state, NULL))) {
		(void) check_mnt_secinfo(mi->mi_curr_serv, vp);
		return (e.error);
	}

	t = gethrtime();

	nfs4_getattr_otw_norecovery(vp, garp, &e, cr, get_acl);

	if (nfs4_needs_recovery(&e, FALSE, vp->v_vfsp)) {
		if (nfs4_start_recovery(&e, VTOMI4(vp), vp, NULL, NULL,
		    NULL, OP_GETATTR, NULL, NULL, NULL) == FALSE)  {
			nfs4_end_fop(VTOMI4(vp), vp, NULL, OH_GETATTR,
			    &recov_state, 1);
			goto recov_retry;
		}
	}

	nfs4_end_fop(VTOMI4(vp), vp, NULL, OH_GETATTR, &recov_state, 0);

	if (!e.error) {
		if (e.stat == NFS4_OK) {
			nfs4_attr_cache(vp, garp, t, cr, FALSE, NULL);
		} else {
			e.error = geterrno4(e.stat);

			nfs4_purge_stale_fh(e.error, vp, cr);
		}
	}

	/*
	 * If getattr a node that is a stub for a crossed
	 * mount point, keep the original secinfo flavor for
	 * the current file system, not the crossed one.
	 */
	(void) check_mnt_secinfo(mi->mi_curr_serv, vp);

	return (e.error);
}

/*
 * Generate a compound to get attributes over-the-wire.
 */
void
nfs4_getattr_otw_norecovery(vnode_t *vp, nfs4_ga_res_t *garp,
    nfs4_error_t *ep, cred_t *cr, int get_acl)
{
	COMPOUND4args_clnt args;
	COMPOUND4res_clnt res;
	int doqueue;
	rnode4_t *rp = VTOR4(vp);
	nfs_argop4 argop[2];

	args.ctag = TAG_GETATTR;

	args.array_len = 2;
	args.array = argop;

	/* putfh */
	argop[0].argop = OP_CPUTFH;
	argop[0].nfs_argop4_u.opcputfh.sfh = rp->r_fh;

	/* getattr */
	/*
	 * Unlike nfs version 2 and 3, where getattr returns all the
	 * attributes, nfs version 4 returns only the ones explicitly
	 * asked for. This creates problems, as some system functions
	 * (e.g. cache check) require certain attributes and if the
	 * cached node lacks some attributes such as uid/gid, it can
	 * affect system utilities (e.g. "ls") that rely on the information
	 * to be there. This can lead to anything from system crashes to
	 * corrupted information processed by user apps.
	 * So to ensure that all bases are covered, request at least
	 * the AT_ALL attribute mask.
	 */
	argop[1].argop = OP_GETATTR;
	argop[1].nfs_argop4_u.opgetattr.attr_request = NFS4_VATTR_MASK;
	if (get_acl)
		argop[1].nfs_argop4_u.opgetattr.attr_request |= FATTR4_ACL_MASK;
	argop[1].nfs_argop4_u.opgetattr.mi = VTOMI4(vp);

	doqueue = 1;

	rfs4call(VTOMI4(vp), &args, &res, cr, &doqueue, 0, ep);

	if (ep->error)
		return;

	if (res.status != NFS4_OK) {
		(void) xdr_free(xdr_COMPOUND4res_clnt, (caddr_t)&res);
		return;
	}

	*garp = res.array[1].nfs_resop4_u.opgetattr.ga_res;

	(void) xdr_free(xdr_COMPOUND4res_clnt, (caddr_t)&res);
}

/*
 * Return either cached or remote attributes. If get remote attr
 * use them to check and invalidate caches, then cache the new attributes.
 */
int
nfs4getattr(vnode_t *vp, vattr_t *vap, cred_t *cr)
{
	int error;
	rnode4_t *rp;
	nfs4_ga_res_t gar;

	ASSERT(nfs4_consistent_type(vp));

	/*
	 * If we've got cached attributes, we're done, otherwise go
	 * to the server to get attributes, which will update the cache
	 * in the process. Either way, use the cached attributes for
	 * the caller's vattr_t.
	 *
	 * Note that we ignore the gar set by the OTW call: the attr caching
	 * code may make adjustments when storing to the rnode, and we want
	 * to see those changes here.
	 */
	rp = VTOR4(vp);
	error = 0;
	mutex_enter(&rp->r_statelock);
	if (!ATTRCACHE4_VALID(vp)) {
		mutex_exit(&rp->r_statelock);
		error = nfs4_getattr_otw(vp, &gar, cr, 0);
		mutex_enter(&rp->r_statelock);
	}

	if (!error)
		*vap = rp->r_attr;

	/* Return the client's view of file size */
	vap->va_size = rp->r_size;

	mutex_exit(&rp->r_statelock);

	ASSERT(nfs4_consistent_type(vp));

	return (error);
}

int
nfs4_attr_otw(vnode_t *vp, nfs4_tag_type_t tag_type,
    nfs4_ga_res_t *garp, bitmap4 reqbitmap, cred_t *cr)
{
	COMPOUND4args_clnt args;
	COMPOUND4res_clnt res;
	int doqueue;
	nfs_argop4 argop[2];
	mntinfo4_t *mi = VTOMI4(vp);
	bool_t needrecov = FALSE;
	nfs4_recov_state_t recov_state;
	nfs4_error_t e = { 0, NFS4_OK, RPC_SUCCESS };
	nfs4_ga_ext_res_t *gerp;

	recov_state.rs_flags = 0;
	recov_state.rs_num_retry_despite_err = 0;

recov_retry:
	args.ctag = tag_type;

	args.array_len = 2;
	args.array = argop;

	e.error = nfs4_start_fop(mi, vp, NULL, OH_GETATTR, &recov_state, NULL);
	if (e.error)
		return (e.error);

	/* putfh */
	argop[0].argop = OP_CPUTFH;
	argop[0].nfs_argop4_u.opcputfh.sfh = VTOR4(vp)->r_fh;

	/* getattr */
	argop[1].argop = OP_GETATTR;
	argop[1].nfs_argop4_u.opgetattr.attr_request = reqbitmap;
	argop[1].nfs_argop4_u.opgetattr.mi = mi;

	doqueue = 1;

	NFS4_DEBUG(nfs4_client_call_debug, (CE_NOTE,
	    "nfs4_attr_otw: %s call, rp %s", needrecov ? "recov" : "first",
	    rnode4info(VTOR4(vp))));

	rfs4call(mi, &args, &res, cr, &doqueue, 0, &e);

	needrecov = nfs4_needs_recovery(&e, FALSE, vp->v_vfsp);
	if (!needrecov && e.error) {
		nfs4_end_fop(VTOMI4(vp), vp, NULL, OH_GETATTR, &recov_state,
		    needrecov);
		return (e.error);
	}

	if (needrecov) {
		bool_t abort;

		NFS4_DEBUG(nfs4_client_recov_debug, (CE_NOTE,
		    "nfs4_attr_otw: initiating recovery\n"));

		abort = nfs4_start_recovery(&e, VTOMI4(vp), vp, NULL, NULL,
		    NULL, OP_GETATTR, NULL, NULL, NULL);
		nfs4_end_fop(VTOMI4(vp), vp, NULL, OH_GETATTR, &recov_state,
		    needrecov);
		if (!e.error) {
			(void) xdr_free(xdr_COMPOUND4res_clnt, (caddr_t)&res);
			e.error = geterrno4(res.status);
		}
		if (abort == FALSE)
			goto recov_retry;
		return (e.error);
	}

	if (res.status) {
		e.error = geterrno4(res.status);
	} else {
		gerp = garp->n4g_ext_res;
		bcopy(&res.array[1].nfs_resop4_u.opgetattr.ga_res,
		    garp, sizeof (nfs4_ga_res_t));
		garp->n4g_ext_res = gerp;
		if (garp->n4g_ext_res &&
		    res.array[1].nfs_resop4_u.opgetattr.ga_res.n4g_ext_res)
			bcopy(res.array[1].nfs_resop4_u.opgetattr.
			    ga_res.n4g_ext_res,
			    garp->n4g_ext_res, sizeof (nfs4_ga_ext_res_t));
	}
	(void) xdr_free(xdr_COMPOUND4res_clnt, (caddr_t)&res);
	nfs4_end_fop(VTOMI4(vp), vp, NULL, OH_GETATTR, &recov_state,
	    needrecov);
	return (e.error);
}

/*
 * Asynchronous I/O parameters.  nfs_async_threads is the high-water mark
 * for the demand-based allocation of async threads per-mount.  The
 * nfs_async_timeout is the amount of time a thread will live after it
 * becomes idle, unless new I/O requests are received before the thread
 * dies.  See nfs4_async_putpage and nfs4_async_start.
 */

static void	nfs4_async_start(struct vfs *);
static void	nfs4_async_pgops_start(struct vfs *);
static void	nfs4_async_common_start(struct vfs *, int);

static void
free_async_args4(struct nfs4_async_reqs *args)
{
	rnode4_t *rp;

	if (args->a_io != NFS4_INACTIVE) {
		rp = VTOR4(args->a_vp);
		mutex_enter(&rp->r_statelock);
		rp->r_count--;
		if (args->a_io == NFS4_PUTAPAGE ||
		    args->a_io == NFS4_PAGEIO)
			rp->r_awcount--;
		cv_broadcast(&rp->r_cv);
		mutex_exit(&rp->r_statelock);
		VN_RELE(args->a_vp);
	}
	crfree(args->a_cred);
	kmem_free(args, sizeof (*args));
}

/*
 * Cross-zone thread creation and NFS access is disallowed, yet fsflush() and
 * pageout(), running in the global zone, have legitimate reasons to do
 * VOP_PUTPAGE(B_ASYNC) on other zones' NFS mounts.  We avoid the problem by
 * use of a a per-mount "asynchronous requests manager thread" which is
 * signaled by the various asynchronous work routines when there is
 * asynchronous work to be done.  It is responsible for creating new
 * worker threads if necessary, and notifying existing worker threads
 * that there is work to be done.
 *
 * In other words, it will "take the specifications from the customers and
 * give them to the engineers."
 *
 * Worker threads die off of their own accord if they are no longer
 * needed.
 *
 * This thread is killed when the zone is going away or the filesystem
 * is being unmounted.
 */
void
nfs4_async_manager(vfs_t *vfsp)
{
	callb_cpr_t cprinfo;
	mntinfo4_t *mi;
	uint_t max_threads;

	mi = VFTOMI4(vfsp);

	CALLB_CPR_INIT(&cprinfo, &mi->mi_async_lock, callb_generic_cpr,
	    "nfs4_async_manager");

	mutex_enter(&mi->mi_async_lock);
	/*
	 * We want to stash the max number of threads that this mount was
	 * allowed so we can use it later when the variable is set to zero as
	 * part of the zone/mount going away.
	 *
	 * We want to be able to create at least one thread to handle
	 * asynchronous inactive calls.
	 */
	max_threads = MAX(mi->mi_max_threads, 1);
	/*
	 * We don't want to wait for mi_max_threads to go to zero, since that
	 * happens as part of a failed unmount, but this thread should only
	 * exit when the mount is really going away.
	 *
	 * Once MI4_ASYNC_MGR_STOP is set, no more async operations will be
	 * attempted: the various _async_*() functions know to do things
	 * inline if mi_max_threads == 0.  Henceforth we just drain out the
	 * outstanding requests.
	 *
	 * Note that we still create zthreads even if we notice the zone is
	 * shutting down (MI4_ASYNC_MGR_STOP is set); this may cause the zone
	 * shutdown sequence to take slightly longer in some cases, but
	 * doesn't violate the protocol, as all threads will exit as soon as
	 * they're done processing the remaining requests.
	 */
	for (;;) {
		while (mi->mi_async_req_count > 0) {
			/*
			 * Paranoia: If the mount started out having
			 * (mi->mi_max_threads == 0), and the value was
			 * later changed (via a debugger or somesuch),
			 * we could be confused since we will think we
			 * can't create any threads, and the calling
			 * code (which looks at the current value of
			 * mi->mi_max_threads, now non-zero) thinks we
			 * can.
			 *
			 * So, because we're paranoid, we create threads
			 * up to the maximum of the original and the
			 * current value. This means that future
			 * (debugger-induced) alterations of
			 * mi->mi_max_threads are ignored for our
			 * purposes, but who told them they could change
			 * random values on a live kernel anyhow?
			 */
			if (mi->mi_threads[NFS4_ASYNC_QUEUE] <
			    MAX(mi->mi_max_threads, max_threads)) {
				mi->mi_threads[NFS4_ASYNC_QUEUE]++;
				mutex_exit(&mi->mi_async_lock);
				MI4_HOLD(mi);
				VFS_HOLD(vfsp);	/* hold for new thread */
				(void) zthread_create(NULL, 0, nfs4_async_start,
				    vfsp, 0, minclsyspri);
				mutex_enter(&mi->mi_async_lock);
			} else if (mi->mi_threads[NFS4_ASYNC_PGOPS_QUEUE] <
			    NUM_ASYNC_PGOPS_THREADS) {
				mi->mi_threads[NFS4_ASYNC_PGOPS_QUEUE]++;
				mutex_exit(&mi->mi_async_lock);
				MI4_HOLD(mi);
				VFS_HOLD(vfsp); /* hold for new thread */
				(void) zthread_create(NULL, 0,
				    nfs4_async_pgops_start, vfsp, 0,
				    minclsyspri);
				mutex_enter(&mi->mi_async_lock);
			}
			NFS4_WAKE_ASYNC_WORKER(mi->mi_async_work_cv);
			ASSERT(mi->mi_async_req_count != 0);
			mi->mi_async_req_count--;
		}

		mutex_enter(&mi->mi_lock);
		if (mi->mi_flags & MI4_ASYNC_MGR_STOP) {
			mutex_exit(&mi->mi_lock);
			break;
		}
		mutex_exit(&mi->mi_lock);

		CALLB_CPR_SAFE_BEGIN(&cprinfo);
		cv_wait(&mi->mi_async_reqs_cv, &mi->mi_async_lock);
		CALLB_CPR_SAFE_END(&cprinfo, &mi->mi_async_lock);
	}

	NFS4_DEBUG(nfs4_client_zone_debug, (CE_NOTE,
	    "nfs4_async_manager exiting for vfs %p\n", (void *)mi->mi_vfsp));
	/*
	 * Let everyone know we're done.
	 */
	mi->mi_manager_thread = NULL;
	/*
	 * Wake up the inactive thread.
	 */
	cv_broadcast(&mi->mi_inact_req_cv);
	/*
	 * Wake up anyone sitting in nfs4_async_manager_stop()
	 */
	cv_broadcast(&mi->mi_async_cv);
	/*
	 * There is no explicit call to mutex_exit(&mi->mi_async_lock)
	 * since CALLB_CPR_EXIT is actually responsible for releasing
	 * 'mi_async_lock'.
	 */
	CALLB_CPR_EXIT(&cprinfo);
	VFS_RELE(vfsp);	/* release thread's hold */
	MI4_RELE(mi);
	zthread_exit();
}

/*
 * Signal (and wait for) the async manager thread to clean up and go away.
 */
void
nfs4_async_manager_stop(vfs_t *vfsp)
{
	mntinfo4_t *mi = VFTOMI4(vfsp);

	mutex_enter(&mi->mi_async_lock);
	mutex_enter(&mi->mi_lock);
	mi->mi_flags |= MI4_ASYNC_MGR_STOP;
	mutex_exit(&mi->mi_lock);
	cv_broadcast(&mi->mi_async_reqs_cv);
	/*
	 * Wait for the async manager thread to die.
	 */
	while (mi->mi_manager_thread != NULL)
		cv_wait(&mi->mi_async_cv, &mi->mi_async_lock);
	mutex_exit(&mi->mi_async_lock);
}

int
nfs4_async_readahead(vnode_t *vp, u_offset_t blkoff, caddr_t addr,
    struct seg *seg, cred_t *cr, void (*readahead)(vnode_t *,
    u_offset_t, caddr_t, struct seg *, cred_t *))
{
	rnode4_t *rp;
	mntinfo4_t *mi;
	struct nfs4_async_reqs *args;

	rp = VTOR4(vp);
	ASSERT(rp->r_freef == NULL);

	mi = VTOMI4(vp);

	/*
	 * If addr falls in a different segment, don't bother doing readahead.
	 */
	if (addr >= seg->s_base + seg->s_size)
		return (-1);

	/*
	 * If we can't allocate a request structure, punt on the readahead.
	 */
	if ((args = kmem_alloc(sizeof (*args), KM_NOSLEEP)) == NULL)
		return (-1);

	/*
	 * If a lock operation is pending, don't initiate any new
	 * readaheads.  Otherwise, bump r_count to indicate the new
	 * asynchronous I/O.
	 */
	if (!nfs_rw_tryenter(&rp->r_lkserlock, RW_READER)) {
		kmem_free(args, sizeof (*args));
		return (-1);
	}
	mutex_enter(&rp->r_statelock);
	rp->r_count++;
	mutex_exit(&rp->r_statelock);
	nfs_rw_exit(&rp->r_lkserlock);

	args->a_next = NULL;
#ifdef DEBUG
	args->a_queuer = curthread;
#endif
	VN_HOLD(vp);
	args->a_vp = vp;
	ASSERT(cr != NULL);
	crhold(cr);
	args->a_cred = cr;
	args->a_io = NFS4_READ_AHEAD;
	args->a_nfs4_readahead = readahead;
	args->a_nfs4_blkoff = blkoff;
	args->a_nfs4_seg = seg;
	args->a_nfs4_addr = addr;

	mutex_enter(&mi->mi_async_lock);

	/*
	 * If asyncio has been disabled, don't bother readahead.
	 */
	if (mi->mi_max_threads == 0) {
		mutex_exit(&mi->mi_async_lock);
		goto noasync;
	}

	/*
	 * Link request structure into the async list and
	 * wakeup async thread to do the i/o.
	 */
	if (mi->mi_async_reqs[NFS4_READ_AHEAD] == NULL) {
		mi->mi_async_reqs[NFS4_READ_AHEAD] = args;
		mi->mi_async_tail[NFS4_READ_AHEAD] = args;
	} else {
		mi->mi_async_tail[NFS4_READ_AHEAD]->a_next = args;
		mi->mi_async_tail[NFS4_READ_AHEAD] = args;
	}

	if (mi->mi_io_kstats) {
		mutex_enter(&mi->mi_lock);
		kstat_waitq_enter(KSTAT_IO_PTR(mi->mi_io_kstats));
		mutex_exit(&mi->mi_lock);
	}

	mi->mi_async_req_count++;
	ASSERT(mi->mi_async_req_count != 0);
	cv_signal(&mi->mi_async_reqs_cv);
	mutex_exit(&mi->mi_async_lock);
	return (0);

noasync:
	mutex_enter(&rp->r_statelock);
	rp->r_count--;
	cv_broadcast(&rp->r_cv);
	mutex_exit(&rp->r_statelock);
	VN_RELE(vp);
	crfree(cr);
	kmem_free(args, sizeof (*args));
	return (-1);
}

static void
nfs4_async_start(struct vfs *vfsp)
{
	nfs4_async_common_start(vfsp, NFS4_ASYNC_QUEUE);
}

static void
nfs4_async_pgops_start(struct vfs *vfsp)
{
	nfs4_async_common_start(vfsp, NFS4_ASYNC_PGOPS_QUEUE);
}

/*
 * The async queues for each mounted file system are arranged as a
 * set of queues, one for each async i/o type.  Requests are taken
 * from the queues in a round-robin fashion.  A number of consecutive
 * requests are taken from each queue before moving on to the next
 * queue.  This functionality may allow the NFS Version 2 server to do
 * write clustering, even if the client is mixing writes and reads
 * because it will take multiple write requests from the queue
 * before processing any of the other async i/o types.
 *
 * XXX The nfs4_async_common_start thread is unsafe in the light of the present
 * model defined by cpr to suspend the system. Specifically over the
 * wire calls are cpr-unsafe. The thread should be reevaluated in
 * case of future updates to the cpr model.
 */
static void
nfs4_async_common_start(struct vfs *vfsp, int async_queue)
{
	struct nfs4_async_reqs *args;
	mntinfo4_t *mi = VFTOMI4(vfsp);
	clock_t time_left = 1;
	callb_cpr_t cprinfo;
	int i;
	extern int nfs_async_timeout;
	int async_types;
	kcondvar_t *async_work_cv;

	if (async_queue == NFS4_ASYNC_QUEUE) {
		async_types = NFS4_ASYNC_TYPES;
		async_work_cv = &mi->mi_async_work_cv[NFS4_ASYNC_QUEUE];
	} else {
		async_types = NFS4_ASYNC_PGOPS_TYPES;
		async_work_cv = &mi->mi_async_work_cv[NFS4_ASYNC_PGOPS_QUEUE];
	}

	/*
	 * Dynamic initialization of nfs_async_timeout to allow nfs to be
	 * built in an implementation independent manner.
	 */
	if (nfs_async_timeout == -1)
		nfs_async_timeout = NFS_ASYNC_TIMEOUT;

	CALLB_CPR_INIT(&cprinfo, &mi->mi_async_lock, callb_generic_cpr, "nas");

	mutex_enter(&mi->mi_async_lock);
	for (;;) {
		/*
		 * Find the next queue containing an entry.  We start
		 * at the current queue pointer and then round robin
		 * through all of them until we either find a non-empty
		 * queue or have looked through all of them.
		 */
		for (i = 0; i < async_types; i++) {
			args = *mi->mi_async_curr[async_queue];
			if (args != NULL)
				break;
			mi->mi_async_curr[async_queue]++;
			if (mi->mi_async_curr[async_queue] ==
			    &mi->mi_async_reqs[async_types]) {
				mi->mi_async_curr[async_queue] =
				    &mi->mi_async_reqs[0];
			}
		}
		/*
		 * If we didn't find a entry, then block until woken up
		 * again and then look through the queues again.
		 */
		if (args == NULL) {
			/*
			 * Exiting is considered to be safe for CPR as well
			 */
			CALLB_CPR_SAFE_BEGIN(&cprinfo);

			/*
			 * Wakeup thread waiting to unmount the file
			 * system only if all async threads are inactive.
			 *
			 * If we've timed-out and there's nothing to do,
			 * then get rid of this thread.
			 */
			if (mi->mi_max_threads == 0 || time_left <= 0) {
				--mi->mi_threads[async_queue];

				if (mi->mi_threads[NFS4_ASYNC_QUEUE] == 0 &&
				    mi->mi_threads[NFS4_ASYNC_PGOPS_QUEUE] == 0)
					cv_signal(&mi->mi_async_cv);
				CALLB_CPR_EXIT(&cprinfo);
				VFS_RELE(vfsp);	/* release thread's hold */
				MI4_RELE(mi);
				zthread_exit();
				/* NOTREACHED */
			}
			time_left = cv_reltimedwait(async_work_cv,
			    &mi->mi_async_lock, nfs_async_timeout,
			    TR_CLOCK_TICK);

			CALLB_CPR_SAFE_END(&cprinfo, &mi->mi_async_lock);

			continue;
		} else {
			time_left = 1;
		}

		/*
		 * Remove the request from the async queue and then
		 * update the current async request queue pointer.  If
		 * the current queue is empty or we have removed enough
		 * consecutive entries from it, then reset the counter
		 * for this queue and then move the current pointer to
		 * the next queue.
		 */
		*mi->mi_async_curr[async_queue] = args->a_next;
		if (*mi->mi_async_curr[async_queue] == NULL ||
		    --mi->mi_async_clusters[args->a_io] == 0) {
			mi->mi_async_clusters[args->a_io] =
			    mi->mi_async_init_clusters;
			mi->mi_async_curr[async_queue]++;
			if (mi->mi_async_curr[async_queue] ==
			    &mi->mi_async_reqs[async_types]) {
				mi->mi_async_curr[async_queue] =
				    &mi->mi_async_reqs[0];
			}
		}

		if (args->a_io != NFS4_INACTIVE && mi->mi_io_kstats) {
			mutex_enter(&mi->mi_lock);
			kstat_waitq_exit(KSTAT_IO_PTR(mi->mi_io_kstats));
			mutex_exit(&mi->mi_lock);
		}

		mutex_exit(&mi->mi_async_lock);

		/*
		 * Obtain arguments from the async request structure.
		 */
		if (args->a_io == NFS4_READ_AHEAD && mi->mi_max_threads > 0) {
			(*args->a_nfs4_readahead)(args->a_vp,
			    args->a_nfs4_blkoff, args->a_nfs4_addr,
			    args->a_nfs4_seg, args->a_cred);
		} else if (args->a_io == NFS4_PUTAPAGE) {
			(void) (*args->a_nfs4_putapage)(args->a_vp,
			    args->a_nfs4_pp, args->a_nfs4_off,
			    args->a_nfs4_len, args->a_nfs4_flags,
			    args->a_cred);
		} else if (args->a_io == NFS4_PAGEIO) {
			(void) (*args->a_nfs4_pageio)(args->a_vp,
			    args->a_nfs4_pp, args->a_nfs4_off,
			    args->a_nfs4_len, args->a_nfs4_flags,
			    args->a_cred);
		} else if (args->a_io == NFS4_READDIR) {
			(void) ((*args->a_nfs4_readdir)(args->a_vp,
			    args->a_nfs4_rdc, args->a_cred));
		} else if (args->a_io == NFS4_COMMIT) {
			(*args->a_nfs4_commit)(args->a_vp, args->a_nfs4_plist,
			    args->a_nfs4_offset, args->a_nfs4_count,
			    args->a_cred);
		} else if (args->a_io == NFS4_INACTIVE) {
			nfs4_inactive_otw(args->a_vp, args->a_cred);
		}

		/*
		 * Now, release the vnode and free the credentials
		 * structure.
		 */
		free_async_args4(args);
		/*
		 * Reacquire the mutex because it will be needed above.
		 */
		mutex_enter(&mi->mi_async_lock);
	}
}

/*
 * nfs4_inactive_thread - look for vnodes that need over-the-wire calls as
 * part of VOP_INACTIVE.
 */

void
nfs4_inactive_thread(mntinfo4_t *mi)
{
	struct nfs4_async_reqs *args;
	callb_cpr_t cprinfo;
	vfs_t *vfsp = mi->mi_vfsp;

	CALLB_CPR_INIT(&cprinfo, &mi->mi_async_lock, callb_generic_cpr,
	    "nfs4_inactive_thread");

	for (;;) {
		mutex_enter(&mi->mi_async_lock);
		args = mi->mi_async_reqs[NFS4_INACTIVE];
		if (args == NULL) {
			mutex_enter(&mi->mi_lock);
			/*
			 * We don't want to exit until the async manager is done
			 * with its work; hence the check for mi_manager_thread
			 * being NULL.
			 *
			 * The async manager thread will cv_broadcast() on
			 * mi_inact_req_cv when it's done, at which point we'll
			 * wake up and exit.
			 */
			if (mi->mi_manager_thread == NULL)
				goto die;
			mi->mi_flags |= MI4_INACTIVE_IDLE;
			mutex_exit(&mi->mi_lock);
			cv_signal(&mi->mi_async_cv);
			CALLB_CPR_SAFE_BEGIN(&cprinfo);
			cv_wait(&mi->mi_inact_req_cv, &mi->mi_async_lock);
			CALLB_CPR_SAFE_END(&cprinfo, &mi->mi_async_lock);
			mutex_exit(&mi->mi_async_lock);
		} else {
			mutex_enter(&mi->mi_lock);
			mi->mi_flags &= ~MI4_INACTIVE_IDLE;
			mutex_exit(&mi->mi_lock);
			mi->mi_async_reqs[NFS4_INACTIVE] = args->a_next;
			mutex_exit(&mi->mi_async_lock);
			nfs4_inactive_otw(args->a_vp, args->a_cred);
			crfree(args->a_cred);
			kmem_free(args, sizeof (*args));
		}
	}
die:
	mutex_exit(&mi->mi_lock);
	mi->mi_inactive_thread = NULL;
	cv_signal(&mi->mi_async_cv);

	/*
	 * There is no explicit call to mutex_exit(&mi->mi_async_lock) since
	 * CALLB_CPR_EXIT is actually responsible for releasing 'mi_async_lock'.
	 */
	CALLB_CPR_EXIT(&cprinfo);

	NFS4_DEBUG(nfs4_client_zone_debug, (CE_NOTE,
	    "nfs4_inactive_thread exiting for vfs %p\n", (void *)vfsp));

	MI4_RELE(mi);
	zthread_exit();
	/* NOTREACHED */
}

/*
 * nfs_async_stop:
 * Wait for all outstanding putpage operations and the inactive thread to
 * complete; nfs4_async_stop_sig() without interruptibility.
 */
void
nfs4_async_stop(struct vfs *vfsp)
{
	mntinfo4_t *mi = VFTOMI4(vfsp);

	/*
	 * Wait for all outstanding async operations to complete and for
	 * worker threads to exit.
	 */
	mutex_enter(&mi->mi_async_lock);
	mi->mi_max_threads = 0;
	NFS4_WAKEALL_ASYNC_WORKERS(mi->mi_async_work_cv);
	while (mi->mi_threads[NFS4_ASYNC_QUEUE] != 0 ||
	    mi->mi_threads[NFS4_ASYNC_PGOPS_QUEUE] != 0)
		cv_wait(&mi->mi_async_cv, &mi->mi_async_lock);

	/*
	 * Wait for the inactive thread to finish doing what it's doing.  It
	 * won't exit until the last reference to the vfs_t goes away.
	 */
	if (mi->mi_inactive_thread != NULL) {
		mutex_enter(&mi->mi_lock);
		while (!(mi->mi_flags & MI4_INACTIVE_IDLE) ||
		    (mi->mi_async_reqs[NFS4_INACTIVE] != NULL)) {
			mutex_exit(&mi->mi_lock);
			cv_wait(&mi->mi_async_cv, &mi->mi_async_lock);
			mutex_enter(&mi->mi_lock);
		}
		mutex_exit(&mi->mi_lock);
	}
	mutex_exit(&mi->mi_async_lock);
}

/*
 * nfs_async_stop_sig:
 * Wait for all outstanding putpage operations and the inactive thread to
 * complete. If a signal is delivered we will abort and return non-zero;
 * otherwise return 0. Since this routine is called from nfs4_unmount, we
 * need to make it interruptible.
 */
int
nfs4_async_stop_sig(struct vfs *vfsp)
{
	mntinfo4_t *mi = VFTOMI4(vfsp);
	ushort_t omax;
	bool_t intr = FALSE;

	/*
	 * Wait for all outstanding putpage operations to complete and for
	 * worker threads to exit.
	 */
	mutex_enter(&mi->mi_async_lock);
	omax = mi->mi_max_threads;
	mi->mi_max_threads = 0;
	NFS4_WAKEALL_ASYNC_WORKERS(mi->mi_async_work_cv);
	while (mi->mi_threads[NFS4_ASYNC_QUEUE] != 0 ||
	    mi->mi_threads[NFS4_ASYNC_PGOPS_QUEUE] != 0) {
		if (!cv_wait_sig(&mi->mi_async_cv, &mi->mi_async_lock)) {
			intr = TRUE;
			goto interrupted;
		}
	}

	/*
	 * Wait for the inactive thread to finish doing what it's doing.  It
	 * won't exit until the a last reference to the vfs_t goes away.
	 */
	if (mi->mi_inactive_thread != NULL) {
		mutex_enter(&mi->mi_lock);
		while (!(mi->mi_flags & MI4_INACTIVE_IDLE) ||
		    (mi->mi_async_reqs[NFS4_INACTIVE] != NULL)) {
			mutex_exit(&mi->mi_lock);
			if (!cv_wait_sig(&mi->mi_async_cv,
			    &mi->mi_async_lock)) {
				intr = TRUE;
				goto interrupted;
			}
			mutex_enter(&mi->mi_lock);
		}
		mutex_exit(&mi->mi_lock);
	}
interrupted:
	if (intr)
		mi->mi_max_threads = omax;
	mutex_exit(&mi->mi_async_lock);

	return (intr);
}

int
nfs4_async_putapage(vnode_t *vp, page_t *pp, u_offset_t off, size_t len,
    int flags, cred_t *cr, int (*putapage)(vnode_t *, page_t *,
    u_offset_t, size_t, int, cred_t *))
{
	rnode4_t *rp;
	mntinfo4_t *mi;
	struct nfs4_async_reqs *args;

	ASSERT(flags & B_ASYNC);
	ASSERT(vp->v_vfsp != NULL);

	rp = VTOR4(vp);
	ASSERT(rp->r_count > 0);

	mi = VTOMI4(vp);

	/*
	 * If we can't allocate a request structure, do the putpage
	 * operation synchronously in this thread's context.
	 */
	if ((args = kmem_alloc(sizeof (*args), KM_NOSLEEP)) == NULL)
		goto noasync;

	args->a_next = NULL;
#ifdef DEBUG
	args->a_queuer = curthread;
#endif
	VN_HOLD(vp);
	args->a_vp = vp;
	ASSERT(cr != NULL);
	crhold(cr);
	args->a_cred = cr;
	args->a_io = NFS4_PUTAPAGE;
	args->a_nfs4_putapage = putapage;
	args->a_nfs4_pp = pp;
	args->a_nfs4_off = off;
	args->a_nfs4_len = (uint_t)len;
	args->a_nfs4_flags = flags;

	mutex_enter(&mi->mi_async_lock);

	/*
	 * If asyncio has been disabled, then make a synchronous request.
	 * This check is done a second time in case async io was diabled
	 * while this thread was blocked waiting for memory pressure to
	 * reduce or for the queue to drain.
	 */
	if (mi->mi_max_threads == 0) {
		mutex_exit(&mi->mi_async_lock);

		VN_RELE(vp);
		crfree(cr);
		kmem_free(args, sizeof (*args));
		goto noasync;
	}

	/*
	 * Link request structure into the async list and
	 * wakeup async thread to do the i/o.
	 */
	if (mi->mi_async_reqs[NFS4_PUTAPAGE] == NULL) {
		mi->mi_async_reqs[NFS4_PUTAPAGE] = args;
		mi->mi_async_tail[NFS4_PUTAPAGE] = args;
	} else {
		mi->mi_async_tail[NFS4_PUTAPAGE]->a_next = args;
		mi->mi_async_tail[NFS4_PUTAPAGE] = args;
	}

	mutex_enter(&rp->r_statelock);
	rp->r_count++;
	rp->r_awcount++;
	mutex_exit(&rp->r_statelock);

	if (mi->mi_io_kstats) {
		mutex_enter(&mi->mi_lock);
		kstat_waitq_enter(KSTAT_IO_PTR(mi->mi_io_kstats));
		mutex_exit(&mi->mi_lock);
	}

	mi->mi_async_req_count++;
	ASSERT(mi->mi_async_req_count != 0);
	cv_signal(&mi->mi_async_reqs_cv);
	mutex_exit(&mi->mi_async_lock);
	return (0);

noasync:

	if (curproc == proc_pageout || curproc == proc_fsflush) {
		/*
		 * If we get here in the context of the pageout/fsflush,
		 * or we have run out of memory or we're attempting to
		 * unmount we refuse to do a sync write, because this may
		 * hang pageout/fsflush and the machine. In this case,
		 * we just re-mark the page as dirty and punt on the page.
		 *
		 * Make sure B_FORCE isn't set.  We can re-mark the
		 * pages as dirty and unlock the pages in one swoop by
		 * passing in B_ERROR to pvn_write_done().  However,
		 * we should make sure B_FORCE isn't set - we don't
		 * want the page tossed before it gets written out.
		 */
		if (flags & B_FORCE)
			flags &= ~(B_INVAL | B_FORCE);
		pvn_write_done(pp, flags | B_ERROR);
		return (0);
	}

	if (nfs_zone() != mi->mi_zone) {
		/*
		 * So this was a cross-zone sync putpage.
		 *
		 * We pass in B_ERROR to pvn_write_done() to re-mark the pages
		 * as dirty and unlock them.
		 *
		 * We don't want to clear B_FORCE here as the caller presumably
		 * knows what they're doing if they set it.
		 */
		pvn_write_done(pp, flags | B_ERROR);
		return (EPERM);
	}
	return ((*putapage)(vp, pp, off, len, flags, cr));
}

int
nfs4_async_pageio(vnode_t *vp, page_t *pp, u_offset_t io_off, size_t io_len,
    int flags, cred_t *cr, int (*pageio)(vnode_t *, page_t *, u_offset_t,
    size_t, int, cred_t *))
{
	rnode4_t *rp;
	mntinfo4_t *mi;
	struct nfs4_async_reqs *args;

	ASSERT(flags & B_ASYNC);
	ASSERT(vp->v_vfsp != NULL);

	rp = VTOR4(vp);
	ASSERT(rp->r_count > 0);

	mi = VTOMI4(vp);

	/*
	 * If we can't allocate a request structure, do the pageio
	 * request synchronously in this thread's context.
	 */
	if ((args = kmem_alloc(sizeof (*args), KM_NOSLEEP)) == NULL)
		goto noasync;

	args->a_next = NULL;
#ifdef DEBUG
	args->a_queuer = curthread;
#endif
	VN_HOLD(vp);
	args->a_vp = vp;
	ASSERT(cr != NULL);
	crhold(cr);
	args->a_cred = cr;
	args->a_io = NFS4_PAGEIO;
	args->a_nfs4_pageio = pageio;
	args->a_nfs4_pp = pp;
	args->a_nfs4_off = io_off;
	args->a_nfs4_len = (uint_t)io_len;
	args->a_nfs4_flags = flags;

	mutex_enter(&mi->mi_async_lock);

	/*
	 * If asyncio has been disabled, then make a synchronous request.
	 * This check is done a second time in case async io was diabled
	 * while this thread was blocked waiting for memory pressure to
	 * reduce or for the queue to drain.
	 */
	if (mi->mi_max_threads == 0) {
		mutex_exit(&mi->mi_async_lock);

		VN_RELE(vp);
		crfree(cr);
		kmem_free(args, sizeof (*args));
		goto noasync;
	}

	/*
	 * Link request structure into the async list and
	 * wakeup async thread to do the i/o.
	 */
	if (mi->mi_async_reqs[NFS4_PAGEIO] == NULL) {
		mi->mi_async_reqs[NFS4_PAGEIO] = args;
		mi->mi_async_tail[NFS4_PAGEIO] = args;
	} else {
		mi->mi_async_tail[NFS4_PAGEIO]->a_next = args;
		mi->mi_async_tail[NFS4_PAGEIO] = args;
	}

	mutex_enter(&rp->r_statelock);
	rp->r_count++;
	rp->r_awcount++;
	mutex_exit(&rp->r_statelock);

	if (mi->mi_io_kstats) {
		mutex_enter(&mi->mi_lock);
		kstat_waitq_enter(KSTAT_IO_PTR(mi->mi_io_kstats));
		mutex_exit(&mi->mi_lock);
	}

	mi->mi_async_req_count++;
	ASSERT(mi->mi_async_req_count != 0);
	cv_signal(&mi->mi_async_reqs_cv);
	mutex_exit(&mi->mi_async_lock);
	return (0);

noasync:
	/*
	 * If we can't do it ASYNC, for reads we do nothing (but cleanup
	 * the page list), for writes we do it synchronously, except for
	 * proc_pageout/proc_fsflush as described below.
	 */
	if (flags & B_READ) {
		pvn_read_done(pp, flags | B_ERROR);
		return (0);
	}

	if (curproc == proc_pageout || curproc == proc_fsflush) {
		/*
		 * If we get here in the context of the pageout/fsflush,
		 * we refuse to do a sync write, because this may hang
		 * pageout/fsflush (and the machine). In this case, we just
		 * re-mark the page as dirty and punt on the page.
		 *
		 * Make sure B_FORCE isn't set.  We can re-mark the
		 * pages as dirty and unlock the pages in one swoop by
		 * passing in B_ERROR to pvn_write_done().  However,
		 * we should make sure B_FORCE isn't set - we don't
		 * want the page tossed before it gets written out.
		 */
		if (flags & B_FORCE)
			flags &= ~(B_INVAL | B_FORCE);
		pvn_write_done(pp, flags | B_ERROR);
		return (0);
	}

	if (nfs_zone() != mi->mi_zone) {
		/*
		 * So this was a cross-zone sync pageio.  We pass in B_ERROR
		 * to pvn_write_done() to re-mark the pages as dirty and unlock
		 * them.
		 *
		 * We don't want to clear B_FORCE here as the caller presumably
		 * knows what they're doing if they set it.
		 */
		pvn_write_done(pp, flags | B_ERROR);
		return (EPERM);
	}
	return ((*pageio)(vp, pp, io_off, io_len, flags, cr));
}

void
nfs4_async_readdir(vnode_t *vp, rddir4_cache *rdc, cred_t *cr,
    int (*readdir)(vnode_t *, rddir4_cache *, cred_t *))
{
	rnode4_t *rp;
	mntinfo4_t *mi;
	struct nfs4_async_reqs *args;

	rp = VTOR4(vp);
	ASSERT(rp->r_freef == NULL);

	mi = VTOMI4(vp);

	/*
	 * If we can't allocate a request structure, skip the readdir.
	 */
	if ((args = kmem_alloc(sizeof (*args), KM_NOSLEEP)) == NULL)
		goto noasync;

	args->a_next = NULL;
#ifdef DEBUG
	args->a_queuer = curthread;
#endif
	VN_HOLD(vp);
	args->a_vp = vp;
	ASSERT(cr != NULL);
	crhold(cr);
	args->a_cred = cr;
	args->a_io = NFS4_READDIR;
	args->a_nfs4_readdir = readdir;
	args->a_nfs4_rdc = rdc;

	mutex_enter(&mi->mi_async_lock);

	/*
	 * If asyncio has been disabled, then skip this request
	 */
	if (mi->mi_max_threads == 0) {
		mutex_exit(&mi->mi_async_lock);

		VN_RELE(vp);
		crfree(cr);
		kmem_free(args, sizeof (*args));
		goto noasync;
	}

	/*
	 * Link request structure into the async list and
	 * wakeup async thread to do the i/o.
	 */
	if (mi->mi_async_reqs[NFS4_READDIR] == NULL) {
		mi->mi_async_reqs[NFS4_READDIR] = args;
		mi->mi_async_tail[NFS4_READDIR] = args;
	} else {
		mi->mi_async_tail[NFS4_READDIR]->a_next = args;
		mi->mi_async_tail[NFS4_READDIR] = args;
	}

	mutex_enter(&rp->r_statelock);
	rp->r_count++;
	mutex_exit(&rp->r_statelock);

	if (mi->mi_io_kstats) {
		mutex_enter(&mi->mi_lock);
		kstat_waitq_enter(KSTAT_IO_PTR(mi->mi_io_kstats));
		mutex_exit(&mi->mi_lock);
	}

	mi->mi_async_req_count++;
	ASSERT(mi->mi_async_req_count != 0);
	cv_signal(&mi->mi_async_reqs_cv);
	mutex_exit(&mi->mi_async_lock);
	return;

noasync:
	mutex_enter(&rp->r_statelock);
	rdc->entries = NULL;
	/*
	 * Indicate that no one is trying to fill this entry and
	 * it still needs to be filled.
	 */
	rdc->flags &= ~RDDIR;
	rdc->flags |= RDDIRREQ;
	rddir4_cache_rele(rp, rdc);
	mutex_exit(&rp->r_statelock);
}

void
nfs4_async_commit(vnode_t *vp, page_t *plist, offset3 offset, count3 count,
    cred_t *cr, void (*commit)(vnode_t *, page_t *, offset3, count3,
    cred_t *))
{
	rnode4_t *rp;
	mntinfo4_t *mi;
	struct nfs4_async_reqs *args;
	page_t *pp;

	rp = VTOR4(vp);
	mi = VTOMI4(vp);

	/*
	 * If we can't allocate a request structure, do the commit
	 * operation synchronously in this thread's context.
	 */
	if ((args = kmem_alloc(sizeof (*args), KM_NOSLEEP)) == NULL)
		goto noasync;

	args->a_next = NULL;
#ifdef DEBUG
	args->a_queuer = curthread;
#endif
	VN_HOLD(vp);
	args->a_vp = vp;
	ASSERT(cr != NULL);
	crhold(cr);
	args->a_cred = cr;
	args->a_io = NFS4_COMMIT;
	args->a_nfs4_commit = commit;
	args->a_nfs4_plist = plist;
	args->a_nfs4_offset = offset;
	args->a_nfs4_count = count;

	mutex_enter(&mi->mi_async_lock);

	/*
	 * If asyncio has been disabled, then make a synchronous request.
	 * This check is done a second time in case async io was diabled
	 * while this thread was blocked waiting for memory pressure to
	 * reduce or for the queue to drain.
	 */
	if (mi->mi_max_threads == 0) {
		mutex_exit(&mi->mi_async_lock);

		VN_RELE(vp);
		crfree(cr);
		kmem_free(args, sizeof (*args));
		goto noasync;
	}

	/*
	 * Link request structure into the async list and
	 * wakeup async thread to do the i/o.
	 */
	if (mi->mi_async_reqs[NFS4_COMMIT] == NULL) {
		mi->mi_async_reqs[NFS4_COMMIT] = args;
		mi->mi_async_tail[NFS4_COMMIT] = args;
	} else {
		mi->mi_async_tail[NFS4_COMMIT]->a_next = args;
		mi->mi_async_tail[NFS4_COMMIT] = args;
	}

	mutex_enter(&rp->r_statelock);
	rp->r_count++;
	mutex_exit(&rp->r_statelock);

	if (mi->mi_io_kstats) {
		mutex_enter(&mi->mi_lock);
		kstat_waitq_enter(KSTAT_IO_PTR(mi->mi_io_kstats));
		mutex_exit(&mi->mi_lock);
	}

	mi->mi_async_req_count++;
	ASSERT(mi->mi_async_req_count != 0);
	cv_signal(&mi->mi_async_reqs_cv);
	mutex_exit(&mi->mi_async_lock);
	return;

noasync:
	if (curproc == proc_pageout || curproc == proc_fsflush ||
	    nfs_zone() != mi->mi_zone) {
		while (plist != NULL) {
			pp = plist;
			page_sub(&plist, pp);
			pp->p_fsdata = C_COMMIT;
			page_unlock(pp);
		}
		return;
	}
	(*commit)(vp, plist, offset, count, cr);
}

/*
 * nfs4_async_inactive - hand off a VOP_INACTIVE call to a thread.  The
 * reference to the vnode is handed over to the thread; the caller should
 * no longer refer to the vnode.
 *
 * Unlike most of the async routines, this handoff is needed for
 * correctness reasons, not just performance.  So doing operations in the
 * context of the current thread is not an option.
 */
void
nfs4_async_inactive(vnode_t *vp, cred_t *cr)
{
	mntinfo4_t *mi;
	struct nfs4_async_reqs *args;
	boolean_t signal_inactive_thread = B_FALSE;

	mi = VTOMI4(vp);

	args = kmem_alloc(sizeof (*args), KM_SLEEP);
	args->a_next = NULL;
#ifdef DEBUG
	args->a_queuer = curthread;
#endif
	args->a_vp = vp;
	ASSERT(cr != NULL);
	crhold(cr);
	args->a_cred = cr;
	args->a_io = NFS4_INACTIVE;

	/*
	 * Note that we don't check mi->mi_max_threads here, since we
	 * *need* to get rid of this vnode regardless of whether someone
	 * set nfs4_max_threads to zero in /etc/system.
	 *
	 * The manager thread knows about this and is willing to create
	 * at least one thread to accommodate us.
	 */
	mutex_enter(&mi->mi_async_lock);
	if (mi->mi_inactive_thread == NULL) {
		rnode4_t *rp;
		vnode_t *unldvp = NULL;
		char *unlname;
		cred_t *unlcred;

		mutex_exit(&mi->mi_async_lock);
		/*
		 * We just need to free up the memory associated with the
		 * vnode, which can be safely done from within the current
		 * context.
		 */
		crfree(cr);	/* drop our reference */
		kmem_free(args, sizeof (*args));
		rp = VTOR4(vp);
		mutex_enter(&rp->r_statelock);
		if (rp->r_unldvp != NULL) {
			unldvp = rp->r_unldvp;
			rp->r_unldvp = NULL;
			unlname = rp->r_unlname;
			rp->r_unlname = NULL;
			unlcred = rp->r_unlcred;
			rp->r_unlcred = NULL;
		}
		mutex_exit(&rp->r_statelock);
		/*
		 * No need to explicitly throw away any cached pages.  The
		 * eventual r4inactive() will attempt a synchronous
		 * VOP_PUTPAGE() which will immediately fail since the request
		 * is coming from the wrong zone, and then will proceed to call
		 * nfs4_invalidate_pages() which will clean things up for us.
		 *
		 * Throw away the delegation here so rp4_addfree()'s attempt to
		 * return any existing delegations becomes a no-op.
		 */
		if (rp->r_deleg_type != OPEN_DELEGATE_NONE) {
			(void) nfs_rw_enter_sig(&mi->mi_recovlock, RW_READER,
			    FALSE);
			(void) nfs4delegreturn(rp, NFS4_DR_DISCARD);
			nfs_rw_exit(&mi->mi_recovlock);
		}
		nfs4_clear_open_streams(rp);

		rp4_addfree(rp, cr);
		if (unldvp != NULL) {
			kmem_free(unlname, MAXNAMELEN);
			VN_RELE(unldvp);
			crfree(unlcred);
		}
		return;
	}

	if (mi->mi_manager_thread == NULL) {
		/*
		 * We want to talk to the inactive thread.
		 */
		signal_inactive_thread = B_TRUE;
	}

	/*
	 * Enqueue the vnode and wake up either the special thread (empty
	 * list) or an async thread.
	 */
	if (mi->mi_async_reqs[NFS4_INACTIVE] == NULL) {
		mi->mi_async_reqs[NFS4_INACTIVE] = args;
		mi->mi_async_tail[NFS4_INACTIVE] = args;
		signal_inactive_thread = B_TRUE;
	} else {
		mi->mi_async_tail[NFS4_INACTIVE]->a_next = args;
		mi->mi_async_tail[NFS4_INACTIVE] = args;
	}
	if (signal_inactive_thread) {
		cv_signal(&mi->mi_inact_req_cv);
	} else  {
		mi->mi_async_req_count++;
		ASSERT(mi->mi_async_req_count != 0);
		cv_signal(&mi->mi_async_reqs_cv);
	}

	mutex_exit(&mi->mi_async_lock);
}

int
writerp4(rnode4_t *rp, caddr_t base, int tcount, struct uio *uio, int pgcreated)
{
	int pagecreate;
	int n;
	int saved_n;
	caddr_t saved_base;
	u_offset_t offset;
	int error;
	int sm_error;
	vnode_t *vp = RTOV(rp);

	ASSERT(tcount <= MAXBSIZE && tcount <= uio->uio_resid);
	ASSERT(nfs_rw_lock_held(&rp->r_rwlock, RW_WRITER));
	if (!vpm_enable) {
		ASSERT(((uintptr_t)base & MAXBOFFSET) + tcount <= MAXBSIZE);
	}

	/*
	 * Move bytes in at most PAGESIZE chunks. We must avoid
	 * spanning pages in uiomove() because page faults may cause
	 * the cache to be invalidated out from under us. The r_size is not
	 * updated until after the uiomove. If we push the last page of a
	 * file before r_size is correct, we will lose the data written past
	 * the current (and invalid) r_size.
	 */
	do {
		offset = uio->uio_loffset;
		pagecreate = 0;

		/*
		 * n is the number of bytes required to satisfy the request
		 *   or the number of bytes to fill out the page.
		 */
		n = (int)MIN((PAGESIZE - (offset & PAGEOFFSET)), tcount);

		/*
		 * Check to see if we can skip reading in the page
		 * and just allocate the memory.  We can do this
		 * if we are going to rewrite the entire mapping
		 * or if we are going to write to or beyond the current
		 * end of file from the beginning of the mapping.
		 *
		 * The read of r_size is now protected by r_statelock.
		 */
		mutex_enter(&rp->r_statelock);
		/*
		 * When pgcreated is nonzero the caller has already done
		 * a segmap_getmapflt with forcefault 0 and S_WRITE. With
		 * segkpm this means we already have at least one page
		 * created and mapped at base.
		 */
		pagecreate = pgcreated ||
		    ((offset & PAGEOFFSET) == 0 &&
		    (n == PAGESIZE || ((offset + n) >= rp->r_size)));

		mutex_exit(&rp->r_statelock);

		if (!vpm_enable && pagecreate) {
			/*
			 * The last argument tells segmap_pagecreate() to
			 * always lock the page, as opposed to sometimes
			 * returning with the page locked. This way we avoid a
			 * fault on the ensuing uiomove(), but also
			 * more importantly (to fix bug 1094402) we can
			 * call segmap_fault() to unlock the page in all
			 * cases. An alternative would be to modify
			 * segmap_pagecreate() to tell us when it is
			 * locking a page, but that's a fairly major
			 * interface change.
			 */
			if (pgcreated == 0)
				(void) segmap_pagecreate(segkmap, base,
				    (uint_t)n, 1);
			saved_base = base;
			saved_n = n;
		}

		/*
		 * The number of bytes of data in the last page can not
		 * be accurately be determined while page is being
		 * uiomove'd to and the size of the file being updated.
		 * Thus, inform threads which need to know accurately
		 * how much data is in the last page of the file.  They
		 * will not do the i/o immediately, but will arrange for
		 * the i/o to happen later when this modify operation
		 * will have finished.
		 */
		ASSERT(!(rp->r_flags & R4MODINPROGRESS));
		mutex_enter(&rp->r_statelock);
		rp->r_flags |= R4MODINPROGRESS;
		rp->r_modaddr = (offset & MAXBMASK);
		mutex_exit(&rp->r_statelock);

		if (vpm_enable) {
			/*
			 * Copy data. If new pages are created, part of
			 * the page that is not written will be initizliazed
			 * with zeros.
			 */
			error = vpm_data_copy(vp, offset, n, uio,
			    !pagecreate, NULL, 0, S_WRITE);
		} else {
			error = uiomove(base, n, UIO_WRITE, uio);
		}

		/*
		 * r_size is the maximum number of
		 * bytes known to be in the file.
		 * Make sure it is at least as high as the
		 * first unwritten byte pointed to by uio_loffset.
		 */
		mutex_enter(&rp->r_statelock);
		if (rp->r_size < uio->uio_loffset)
			rp->r_size = uio->uio_loffset;
		rp->r_flags &= ~R4MODINPROGRESS;
		rp->r_flags |= R4DIRTY;
		mutex_exit(&rp->r_statelock);

		/* n = # of bytes written */
		n = (int)(uio->uio_loffset - offset);

		if (!vpm_enable) {
			base += n;
		}

		tcount -= n;
		/*
		 * If we created pages w/o initializing them completely,
		 * we need to zero the part that wasn't set up.
		 * This happens on a most EOF write cases and if
		 * we had some sort of error during the uiomove.
		 */
		if (!vpm_enable && pagecreate) {
			if ((uio->uio_loffset & PAGEOFFSET) || n == 0)
				(void) kzero(base, PAGESIZE - n);

			if (pgcreated) {
				/*
				 * Caller is responsible for this page,
				 * it was not created in this loop.
				 */
				pgcreated = 0;
			} else {
				/*
				 * For bug 1094402: segmap_pagecreate locks
				 * page. Unlock it. This also unlocks the
				 * pages allocated by page_create_va() in
				 * segmap_pagecreate().
				 */
				sm_error = segmap_fault(kas.a_hat, segkmap,
				    saved_base, saved_n,
				    F_SOFTUNLOCK, S_WRITE);
				if (error == 0)
					error = sm_error;
			}
		}
	} while (tcount > 0 && error == 0);

	return (error);
}

int
nfs4_putpages(vnode_t *vp, u_offset_t off, size_t len, int flags, cred_t *cr)
{
	rnode4_t *rp;
	page_t *pp;
	u_offset_t eoff;
	u_offset_t io_off;
	size_t io_len;
	int error;
	int rdirty;
	int err;

	rp = VTOR4(vp);
	ASSERT(rp->r_count > 0);

	if (!nfs4_has_pages(vp))
		return (0);

	ASSERT(vp->v_type != VCHR);

	/*
	 * If R4OUTOFSPACE is set, then all writes turn into B_INVAL
	 * writes.  B_FORCE is set to force the VM system to actually
	 * invalidate the pages, even if the i/o failed.  The pages
	 * need to get invalidated because they can't be written out
	 * because there isn't any space left on either the server's
	 * file system or in the user's disk quota.  The B_FREE bit
	 * is cleared to avoid confusion as to whether this is a
	 * request to place the page on the freelist or to destroy
	 * it.
	 */
	if ((rp->r_flags & R4OUTOFSPACE) ||
	    (vp->v_vfsp->vfs_flag & VFS_UNMOUNTED))
		flags = (flags & ~B_FREE) | B_INVAL | B_FORCE;

	if (len == 0) {
		/*
		 * If doing a full file synchronous operation, then clear
		 * the R4DIRTY bit.  If a page gets dirtied while the flush
		 * is happening, then R4DIRTY will get set again.  The
		 * R4DIRTY bit must get cleared before the flush so that
		 * we don't lose this information.
		 *
		 * If there are no full file async write operations
		 * pending and RDIRTY bit is set, clear it.
		 */
		if (off == (u_offset_t)0 &&
		    !(flags & B_ASYNC) &&
		    (rp->r_flags & R4DIRTY)) {
			mutex_enter(&rp->r_statelock);
			rdirty = (rp->r_flags & R4DIRTY);
			rp->r_flags &= ~R4DIRTY;
			mutex_exit(&rp->r_statelock);
		} else if (flags & B_ASYNC && off == (u_offset_t)0) {
			mutex_enter(&rp->r_statelock);
			if (rp->r_flags & R4DIRTY && rp->r_awcount == 0) {
				rdirty = (rp->r_flags & R4DIRTY);
				rp->r_flags &= ~R4DIRTY;
			}
			mutex_exit(&rp->r_statelock);
		} else
			rdirty = 0;

		/*
		 * Search the entire vp list for pages >= off, and flush
		 * the dirty pages.
		 */
		error = pvn_vplist_dirty(vp, off, rp->r_putapage,
		    flags, cr);

		/*
		 * If an error occurred and the file was marked as dirty
		 * before and we aren't forcibly invalidating pages, then
		 * reset the R4DIRTY flag.
		 */
		if (error && rdirty &&
		    (flags & (B_INVAL | B_FORCE)) != (B_INVAL | B_FORCE)) {
			mutex_enter(&rp->r_statelock);
			rp->r_flags |= R4DIRTY;
			mutex_exit(&rp->r_statelock);
		}
	} else {
		/*
		 * Do a range from [off...off + len) looking for pages
		 * to deal with.
		 */
		error = 0;
		io_len = 0;
		eoff = off + len;
		mutex_enter(&rp->r_statelock);
		for (io_off = off; io_off < eoff && io_off < rp->r_size;
		    io_off += io_len) {
			mutex_exit(&rp->r_statelock);
			/*
			 * If we are not invalidating, synchronously
			 * freeing or writing pages use the routine
			 * page_lookup_nowait() to prevent reclaiming
			 * them from the free list.
			 */
			if ((flags & B_INVAL) || !(flags & B_ASYNC)) {
				pp = page_lookup(vp, io_off,
				    (flags & (B_INVAL | B_FREE)) ?
				    SE_EXCL : SE_SHARED);
			} else {
				pp = page_lookup_nowait(vp, io_off,
				    (flags & B_FREE) ? SE_EXCL : SE_SHARED);
			}

			if (pp == NULL || !pvn_getdirty(pp, flags))
				io_len = PAGESIZE;
			else {
				err = (*rp->r_putapage)(vp, pp, &io_off,
				    &io_len, flags, cr);
				if (!error)
					error = err;
				/*
				 * "io_off" and "io_len" are returned as
				 * the range of pages we actually wrote.
				 * This allows us to skip ahead more quickly
				 * since several pages may've been dealt
				 * with by this iteration of the loop.
				 */
			}
			mutex_enter(&rp->r_statelock);
		}
		mutex_exit(&rp->r_statelock);
	}

	return (error);
}

void
nfs4_invalidate_pages(vnode_t *vp, u_offset_t off, cred_t *cr)
{
	rnode4_t *rp;

	rp = VTOR4(vp);
	if (IS_SHADOW(vp, rp))
		vp = RTOV4(rp);
	mutex_enter(&rp->r_statelock);
	while (rp->r_flags & R4TRUNCATE)
		cv_wait(&rp->r_cv, &rp->r_statelock);
	rp->r_flags |= R4TRUNCATE;
	if (off == (u_offset_t)0) {
		rp->r_flags &= ~R4DIRTY;
		if (!(rp->r_flags & R4STALE))
			rp->r_error = 0;
	}
	rp->r_truncaddr = off;
	mutex_exit(&rp->r_statelock);
	(void) pvn_vplist_dirty(vp, off, rp->r_putapage,
	    B_INVAL | B_TRUNC, cr);
	mutex_enter(&rp->r_statelock);
	rp->r_flags &= ~R4TRUNCATE;
	cv_broadcast(&rp->r_cv);
	mutex_exit(&rp->r_statelock);
}

static int
nfs4_mnt_kstat_update(kstat_t *ksp, int rw)
{
	mntinfo4_t *mi;
	struct mntinfo_kstat *mik;
	vfs_t *vfsp;

	/* this is a read-only kstat. Bail out on a write */
	if (rw == KSTAT_WRITE)
		return (EACCES);


	/*
	 * We don't want to wait here as kstat_chain_lock could be held by
	 * dounmount(). dounmount() takes vfs_reflock before the chain lock
	 * and thus could lead to a deadlock.
	 */
	vfsp = (struct vfs *)ksp->ks_private;

	mi = VFTOMI4(vfsp);
	mik = (struct mntinfo_kstat *)ksp->ks_data;

	(void) strcpy(mik->mik_proto, mi->mi_curr_serv->sv_knconf->knc_proto);

	mik->mik_vers = (uint32_t)mi->mi_vers;
	mik->mik_flags = mi->mi_flags;
	/*
	 * The sv_secdata holds the flavor the client specifies.
	 * If the client uses default and a security negotiation
	 * occurs, sv_currsec will point to the current flavor
	 * selected from the server flavor list.
	 * sv_currsec is NULL if no security negotiation takes place.
	 */
	mik->mik_secmod = mi->mi_curr_serv->sv_currsec ?
	    mi->mi_curr_serv->sv_currsec->secmod :
	    mi->mi_curr_serv->sv_secdata->secmod;
	mik->mik_curread = (uint32_t)mi->mi_curread;
	mik->mik_curwrite = (uint32_t)mi->mi_curwrite;
	mik->mik_retrans = mi->mi_retrans;
	mik->mik_timeo = mi->mi_timeo;
	mik->mik_acregmin = HR2SEC(mi->mi_acregmin);
	mik->mik_acregmax = HR2SEC(mi->mi_acregmax);
	mik->mik_acdirmin = HR2SEC(mi->mi_acdirmin);
	mik->mik_acdirmax = HR2SEC(mi->mi_acdirmax);
	mik->mik_noresponse = (uint32_t)mi->mi_noresponse;
	mik->mik_failover = (uint32_t)mi->mi_failover;
	mik->mik_remap = (uint32_t)mi->mi_remap;

	(void) strcpy(mik->mik_curserver, mi->mi_curr_serv->sv_hostname);

	return (0);
}

void
nfs4_mnt_kstat_init(struct vfs *vfsp)
{
	mntinfo4_t *mi = VFTOMI4(vfsp);

	/*
	 * PSARC 2001/697 Contract Private Interface
	 * All nfs kstats are under SunMC contract
	 * Please refer to the PSARC listed above and contact
	 * SunMC before making any changes!
	 *
	 * Changes must be reviewed by Solaris File Sharing
	 * Changes must be communicated to contract-2001-697@sun.com
	 *
	 */

	mi->mi_io_kstats = kstat_create_zone("nfs", getminor(vfsp->vfs_dev),
	    NULL, "nfs", KSTAT_TYPE_IO, 1, 0, mi->mi_zone->zone_id);
	if (mi->mi_io_kstats) {
		if (mi->mi_zone->zone_id != GLOBAL_ZONEID)
			kstat_zone_add(mi->mi_io_kstats, GLOBAL_ZONEID);
		mi->mi_io_kstats->ks_lock = &mi->mi_lock;
		kstat_install(mi->mi_io_kstats);
	}

	if ((mi->mi_ro_kstats = kstat_create_zone("nfs",
	    getminor(vfsp->vfs_dev), "mntinfo", "misc", KSTAT_TYPE_RAW,
	    sizeof (struct mntinfo_kstat), 0, mi->mi_zone->zone_id)) != NULL) {
		if (mi->mi_zone->zone_id != GLOBAL_ZONEID)
			kstat_zone_add(mi->mi_ro_kstats, GLOBAL_ZONEID);
		mi->mi_ro_kstats->ks_update = nfs4_mnt_kstat_update;
		mi->mi_ro_kstats->ks_private = (void *)vfsp;
		kstat_install(mi->mi_ro_kstats);
	}

	nfs4_mnt_recov_kstat_init(vfsp);
}

void
nfs4_write_error(vnode_t *vp, int error, cred_t *cr)
{
	mntinfo4_t *mi;
	clock_t now = ddi_get_lbolt();

	mi = VTOMI4(vp);
	/*
	 * In case of forced unmount, do not print any messages
	 * since it can flood the console with error messages.
	 */
	if (mi->mi_vfsp->vfs_flag & VFS_UNMOUNTED)
		return;

	/*
	 * If the mount point is dead, not recoverable, do not
	 * print error messages that can flood the console.
	 */
	if (mi->mi_flags & MI4_RECOV_FAIL)
		return;

	/*
	 * No use in flooding the console with ENOSPC
	 * messages from the same file system.
	 */
	if ((error != ENOSPC && error != EDQUOT) ||
	    now - mi->mi_printftime > 0) {
		zoneid_t zoneid = mi->mi_zone->zone_id;

#ifdef DEBUG
		nfs_perror(error, "NFS%ld write error on host %s: %m.\n",
		    mi->mi_vers, VTOR4(vp)->r_server->sv_hostname, NULL);
#else
		nfs_perror(error, "NFS write error on host %s: %m.\n",
		    VTOR4(vp)->r_server->sv_hostname, NULL);
#endif
		if (error == ENOSPC || error == EDQUOT) {
			zcmn_err(zoneid, CE_CONT,
			    "^File: userid=%d, groupid=%d\n",
			    crgetuid(cr), crgetgid(cr));
			if (crgetuid(curthread->t_cred) != crgetuid(cr) ||
			    crgetgid(curthread->t_cred) != crgetgid(cr)) {
				zcmn_err(zoneid, CE_CONT,
				    "^User: userid=%d, groupid=%d\n",
				    crgetuid(curthread->t_cred),
				    crgetgid(curthread->t_cred));
			}
			mi->mi_printftime = now +
			    nfs_write_error_interval * hz;
		}
		sfh4_printfhandle(VTOR4(vp)->r_fh);
#ifdef DEBUG
		if (error == EACCES) {
			zcmn_err(zoneid, CE_CONT,
			    "nfs_bio: cred is%s kcred\n",
			    cr == kcred ? "" : " not");
		}
#endif
	}
}

/*
 * Return non-zero if the given file can be safely memory mapped.  Locks
 * are safe if whole-file (length and offset are both zero).
 */

#define	SAFE_LOCK(flk)	((flk).l_start == 0 && (flk).l_len == 0)

static int
nfs4_safemap(const vnode_t *vp)
{
	locklist_t	*llp, *next_llp;
	int		safe = 1;
	rnode4_t	*rp = VTOR4(vp);

	ASSERT(nfs_rw_lock_held(&rp->r_lkserlock, RW_WRITER));

	NFS4_DEBUG(nfs4_client_map_debug, (CE_NOTE, "nfs4_safemap: "
	    "vp = %p", (void *)vp));

	/*
	 * Review all the locks for the vnode, both ones that have been
	 * acquired and ones that are pending.  We assume that
	 * flk_active_locks_for_vp() has merged any locks that can be
	 * merged (so that if a process has the entire file locked, it is
	 * represented as a single lock).
	 *
	 * Note that we can't bail out of the loop if we find a non-safe
	 * lock, because we have to free all the elements in the llp list.
	 * We might be able to speed up this code slightly by not looking
	 * at each lock's l_start and l_len fields once we've found a
	 * non-safe lock.
	 */

	llp = flk_active_locks_for_vp(vp);
	while (llp) {
		NFS4_DEBUG(nfs4_client_map_debug, (CE_NOTE,
		    "nfs4_safemap: active lock (%" PRId64 ", %" PRId64 ")",
		    llp->ll_flock.l_start, llp->ll_flock.l_len));
		if (!SAFE_LOCK(llp->ll_flock)) {
			safe = 0;
			NFS4_DEBUG(nfs4_client_map_debug, (CE_NOTE,
			    "nfs4_safemap: unsafe active lock (%" PRId64
			    ", %" PRId64 ")", llp->ll_flock.l_start,
			    llp->ll_flock.l_len));
		}
		next_llp = llp->ll_next;
		VN_RELE(llp->ll_vp);
		kmem_free(llp, sizeof (*llp));
		llp = next_llp;
	}

	NFS4_DEBUG(nfs4_client_map_debug, (CE_NOTE, "nfs4_safemap: %s",
	    safe ? "safe" : "unsafe"));
	return (safe);
}

/*
 * Return whether there is a lost LOCK or LOCKU queued up for the given
 * file that would make an mmap request unsafe.  cf. nfs4_safemap().
 */

bool_t
nfs4_map_lost_lock_conflict(vnode_t *vp)
{
	bool_t conflict = FALSE;
	nfs4_lost_rqst_t *lrp;
	mntinfo4_t *mi = VTOMI4(vp);

	mutex_enter(&mi->mi_lock);
	for (lrp = list_head(&mi->mi_lost_state); lrp != NULL;
	    lrp = list_next(&mi->mi_lost_state, lrp)) {
		if (lrp->lr_op != OP_LOCK && lrp->lr_op != OP_LOCKU)
			continue;
		ASSERT(lrp->lr_vp != NULL);
		if (!VOP_CMP(lrp->lr_vp, vp, NULL))
			continue;	/* different file */
		if (!SAFE_LOCK(*lrp->lr_flk)) {
			conflict = TRUE;
			break;
		}
	}

	mutex_exit(&mi->mi_lock);
	return (conflict);
}

/*
 * nfs_lockcompletion:
 *
 * If the vnode has a lock that makes it unsafe to cache the file, mark it
 * as non cachable (set VNOCACHE bit).
 */

void
nfs4_lockcompletion(vnode_t *vp, int cmd)
{
	rnode4_t *rp = VTOR4(vp);

	ASSERT(nfs_rw_lock_held(&rp->r_lkserlock, RW_WRITER));
	ASSERT(!IS_SHADOW(vp, rp));

	if (cmd == F_SETLK || cmd == F_SETLKW) {

		if (!nfs4_safemap(vp)) {
			mutex_enter(&vp->v_lock);
			vp->v_flag |= VNOCACHE;
			mutex_exit(&vp->v_lock);
		} else {
			mutex_enter(&vp->v_lock);
			vp->v_flag &= ~VNOCACHE;
			mutex_exit(&vp->v_lock);
		}
	}
	/*
	 * The cached attributes of the file are stale after acquiring
	 * the lock on the file. They were updated when the file was
	 * opened, but not updated when the lock was acquired. Therefore the
	 * cached attributes are invalidated after the lock is obtained.
	 */
	PURGE_ATTRCACHE4(vp);
}

/* ARGSUSED */
static void *
nfs4_mi_init(zoneid_t zoneid)
{
	struct mi4_globals *mig;

	mig = kmem_alloc(sizeof (*mig), KM_SLEEP);
	mutex_init(&mig->mig_lock, NULL, MUTEX_DEFAULT, NULL);
	list_create(&mig->mig_list, sizeof (mntinfo4_t),
	    offsetof(mntinfo4_t, mi_zone_node));
	mig->mig_destructor_called = B_FALSE;
	return (mig);
}

/*
 * Callback routine to tell all NFSv4 mounts in the zone to start tearing down
 * state and killing off threads.
 */
/* ARGSUSED */
static void
nfs4_mi_shutdown(zoneid_t zoneid, void *data)
{
	struct mi4_globals *mig = data;
	mntinfo4_t *mi;
	nfs4_server_t *np;

	NFS4_DEBUG(nfs4_client_zone_debug, (CE_NOTE,
	    "nfs4_mi_shutdown zone %d\n", zoneid));
	ASSERT(mig != NULL);
	for (;;) {
		mutex_enter(&mig->mig_lock);
		mi = list_head(&mig->mig_list);
		if (mi == NULL) {
			mutex_exit(&mig->mig_lock);
			break;
		}

		NFS4_DEBUG(nfs4_client_zone_debug, (CE_NOTE,
		    "nfs4_mi_shutdown stopping vfs %p\n", (void *)mi->mi_vfsp));
		/*
		 * purge the DNLC for this filesystem
		 */
		(void) dnlc_purge_vfsp(mi->mi_vfsp, 0);
		/*
		 * Tell existing async worker threads to exit.
		 */
		mutex_enter(&mi->mi_async_lock);
		mi->mi_max_threads = 0;
		NFS4_WAKEALL_ASYNC_WORKERS(mi->mi_async_work_cv);
		/*
		 * Set the appropriate flags, signal and wait for both the
		 * async manager and the inactive thread to exit when they're
		 * done with their current work.
		 */
		mutex_enter(&mi->mi_lock);
		mi->mi_flags |= (MI4_ASYNC_MGR_STOP|MI4_DEAD);
		mutex_exit(&mi->mi_lock);
		mutex_exit(&mi->mi_async_lock);
		if (mi->mi_manager_thread) {
			nfs4_async_manager_stop(mi->mi_vfsp);
		}
		if (mi->mi_inactive_thread) {
			mutex_enter(&mi->mi_async_lock);
			cv_signal(&mi->mi_inact_req_cv);
			/*
			 * Wait for the inactive thread to exit.
			 */
			while (mi->mi_inactive_thread != NULL) {
				cv_wait(&mi->mi_async_cv, &mi->mi_async_lock);
			}
			mutex_exit(&mi->mi_async_lock);
		}
		/*
		 * Wait for the recovery thread to complete, that is, it will
		 * signal when it is done using the "mi" structure and about
		 * to exit
		 */
		mutex_enter(&mi->mi_lock);
		while (mi->mi_in_recovery > 0)
			cv_wait(&mi->mi_cv_in_recov, &mi->mi_lock);
		mutex_exit(&mi->mi_lock);
		/*
		 * We're done when every mi has been done or the list is empty.
		 * This one is done, remove it from the list.
		 */
		list_remove(&mig->mig_list, mi);
		mutex_exit(&mig->mig_lock);
		zone_rele_ref(&mi->mi_zone_ref, ZONE_REF_NFSV4);

		/*
		 * Release hold on vfs and mi done to prevent race with zone
		 * shutdown. This releases the hold in nfs4_mi_zonelist_add.
		 */
		VFS_RELE(mi->mi_vfsp);
		MI4_RELE(mi);
	}
	/*
	 * Tell each renew thread in the zone to exit
	 */
	mutex_enter(&nfs4_server_lst_lock);
	for (np = nfs4_server_lst.forw; np != &nfs4_server_lst; np = np->forw) {
		mutex_enter(&np->s_lock);
		if (np->zoneid == zoneid) {
			/*
			 * We add another hold onto the nfs4_server_t
			 * because this will make sure tha the nfs4_server_t
			 * stays around until nfs4_callback_fini_zone destroys
			 * the zone. This way, the renew thread can
			 * unconditionally release its holds on the
			 * nfs4_server_t.
			 */
			np->s_refcnt++;
			nfs4_mark_srv_dead(np);
		}
		mutex_exit(&np->s_lock);
	}
	mutex_exit(&nfs4_server_lst_lock);
}

static void
nfs4_mi_free_globals(struct mi4_globals *mig)
{
	list_destroy(&mig->mig_list);	/* makes sure the list is empty */
	mutex_destroy(&mig->mig_lock);
	kmem_free(mig, sizeof (*mig));
}

/* ARGSUSED */
static void
nfs4_mi_destroy(zoneid_t zoneid, void *data)
{
	struct mi4_globals *mig = data;

	NFS4_DEBUG(nfs4_client_zone_debug, (CE_NOTE,
	    "nfs4_mi_destroy zone %d\n", zoneid));
	ASSERT(mig != NULL);
	mutex_enter(&mig->mig_lock);
	if (list_head(&mig->mig_list) != NULL) {
		/* Still waiting for VFS_FREEVFS() */
		mig->mig_destructor_called = B_TRUE;
		mutex_exit(&mig->mig_lock);
		return;
	}
	nfs4_mi_free_globals(mig);
}

/*
 * Add an NFS mount to the per-zone list of NFS mounts.
 */
void
nfs4_mi_zonelist_add(mntinfo4_t *mi)
{
	struct mi4_globals *mig;

	mig = zone_getspecific(mi4_list_key, mi->mi_zone);
	mutex_enter(&mig->mig_lock);
	list_insert_head(&mig->mig_list, mi);
	/*
	 * hold added to eliminate race with zone shutdown -this will be
	 * released in mi_shutdown
	 */
	MI4_HOLD(mi);
	VFS_HOLD(mi->mi_vfsp);
	mutex_exit(&mig->mig_lock);
}

/*
 * Remove an NFS mount from the per-zone list of NFS mounts.
 */
int
nfs4_mi_zonelist_remove(mntinfo4_t *mi)
{
	struct mi4_globals *mig;
	int ret = 0;

	mig = zone_getspecific(mi4_list_key, mi->mi_zone);
	mutex_enter(&mig->mig_lock);
	mutex_enter(&mi->mi_lock);
	/* if this mi is marked dead, then the zone already released it */
	if (!(mi->mi_flags & MI4_DEAD)) {
		list_remove(&mig->mig_list, mi);
		mutex_exit(&mi->mi_lock);

		/* release the holds put on in zonelist_add(). */
		VFS_RELE(mi->mi_vfsp);
		MI4_RELE(mi);
		ret = 1;
	} else {
		mutex_exit(&mi->mi_lock);
	}

	/*
	 * We can be called asynchronously by VFS_FREEVFS() after the zone
	 * shutdown/destroy callbacks have executed; if so, clean up the zone's
	 * mi globals.
	 */
	if (list_head(&mig->mig_list) == NULL &&
	    mig->mig_destructor_called == B_TRUE) {
		nfs4_mi_free_globals(mig);
		return (ret);
	}
	mutex_exit(&mig->mig_lock);
	return (ret);
}

void
nfs_free_mi4(mntinfo4_t *mi)
{
	nfs4_open_owner_t	*foop;
	nfs4_oo_hash_bucket_t   *bucketp;
	nfs4_debug_msg_t	*msgp;
	int i;
	servinfo4_t 		*svp;

	/*
	 * Code introduced here should be carefully evaluated to make
	 * sure none of the freed resources are accessed either directly
	 * or indirectly after freeing them. For eg: Introducing calls to
	 * NFS4_DEBUG that use mntinfo4_t structure member after freeing
	 * the structure members or other routines calling back into NFS
	 * accessing freed mntinfo4_t structure member.
	 */
	mutex_enter(&mi->mi_lock);
	ASSERT(mi->mi_recovthread == NULL);
	ASSERT(mi->mi_flags & MI4_ASYNC_MGR_STOP);
	mutex_exit(&mi->mi_lock);
	mutex_enter(&mi->mi_async_lock);
	ASSERT(mi->mi_threads[NFS4_ASYNC_QUEUE] == 0 &&
	    mi->mi_threads[NFS4_ASYNC_PGOPS_QUEUE] == 0);
	ASSERT(mi->mi_manager_thread == NULL);
	mutex_exit(&mi->mi_async_lock);
	if (mi->mi_io_kstats) {
		kstat_delete(mi->mi_io_kstats);
		mi->mi_io_kstats = NULL;
	}
	if (mi->mi_ro_kstats) {
		kstat_delete(mi->mi_ro_kstats);
		mi->mi_ro_kstats = NULL;
	}
	if (mi->mi_recov_ksp) {
		kstat_delete(mi->mi_recov_ksp);
		mi->mi_recov_ksp = NULL;
	}
	mutex_enter(&mi->mi_msg_list_lock);
	while (msgp = list_head(&mi->mi_msg_list)) {
		list_remove(&mi->mi_msg_list, msgp);
		nfs4_free_msg(msgp);
	}
	mutex_exit(&mi->mi_msg_list_lock);
	list_destroy(&mi->mi_msg_list);
	if (mi->mi_fname != NULL)
		fn_rele(&mi->mi_fname);
	if (mi->mi_rootfh != NULL)
		sfh4_rele(&mi->mi_rootfh);
	if (mi->mi_srvparentfh != NULL)
		sfh4_rele(&mi->mi_srvparentfh);
	svp = mi->mi_servers;
	sv4_free(svp);
	mutex_destroy(&mi->mi_lock);
	mutex_destroy(&mi->mi_async_lock);
	mutex_destroy(&mi->mi_msg_list_lock);
	nfs_rw_destroy(&mi->mi_recovlock);
	nfs_rw_destroy(&mi->mi_rename_lock);
	nfs_rw_destroy(&mi->mi_fh_lock);
	cv_destroy(&mi->mi_failover_cv);
	cv_destroy(&mi->mi_async_reqs_cv);
	cv_destroy(&mi->mi_async_work_cv[NFS4_ASYNC_QUEUE]);
	cv_destroy(&mi->mi_async_work_cv[NFS4_ASYNC_PGOPS_QUEUE]);
	cv_destroy(&mi->mi_async_cv);
	cv_destroy(&mi->mi_inact_req_cv);
	/*
	 * Destroy the oo hash lists and mutexes for the cred hash table.
	 */
	for (i = 0; i < NFS4_NUM_OO_BUCKETS; i++) {
		bucketp = &(mi->mi_oo_list[i]);
		/* Destroy any remaining open owners on the list */
		foop = list_head(&bucketp->b_oo_hash_list);
		while (foop != NULL) {
			list_remove(&bucketp->b_oo_hash_list, foop);
			nfs4_destroy_open_owner(foop);
			foop = list_head(&bucketp->b_oo_hash_list);
		}
		list_destroy(&bucketp->b_oo_hash_list);
		mutex_destroy(&bucketp->b_lock);
	}
	/*
	 * Empty and destroy the freed open owner list.
	 */
	foop = list_head(&mi->mi_foo_list);
	while (foop != NULL) {
		list_remove(&mi->mi_foo_list, foop);
		nfs4_destroy_open_owner(foop);
		foop = list_head(&mi->mi_foo_list);
	}
	list_destroy(&mi->mi_foo_list);
	list_destroy(&mi->mi_bseqid_list);
	list_destroy(&mi->mi_lost_state);
	avl_destroy(&mi->mi_filehandles);
	kmem_free(mi, sizeof (*mi));
}
void
mi_hold(mntinfo4_t *mi)
{
	atomic_inc_32(&mi->mi_count);
	ASSERT(mi->mi_count != 0);
}

void
mi_rele(mntinfo4_t *mi)
{
	ASSERT(mi->mi_count != 0);
	if (atomic_dec_32_nv(&mi->mi_count) == 0) {
		nfs_free_mi4(mi);
	}
}

vnode_t    nfs4_xattr_notsupp_vnode;

void
nfs4_clnt_init(void)
{
	nfs4_vnops_init();
	(void) nfs4_rnode_init();
	(void) nfs4_shadow_init();
	(void) nfs4_acache_init();
	(void) nfs4_subr_init();
	nfs4_acl_init();
	nfs_idmap_init();
	nfs4_callback_init();
	nfs4_secinfo_init();
#ifdef	DEBUG
	tsd_create(&nfs4_tsd_key, NULL);
#endif

	/*
	 * Add a CPR callback so that we can update client
	 * lease after a suspend and resume.
	 */
	cid = callb_add(nfs4_client_cpr_callb, 0, CB_CL_CPR_RPC, "nfs4");

	zone_key_create(&mi4_list_key, nfs4_mi_init, nfs4_mi_shutdown,
	    nfs4_mi_destroy);

	/*
	 * Initialize the reference count of the notsupp xattr cache vnode to 1
<<<<<<< HEAD
	 * so that it never goes away (VOP_INACTIVE isn't called on it). The
	 * mutex_enter() isn't necessary for correctness, but VN_HOLD_LOCK()
	 * asserts that it's held, so we oblige.
	 */
	mutex_enter(&nfs4_xattr_notsupp_vnode.v_lock);
	nfs4_xattr_notsupp_vnode.v_count = 0;
	VN_HOLD_LOCKED(&nfs4_xattr_notsupp_vnode);
	mutex_exit(&nfs4_xattr_notsupp_vnode.v_lock);
=======
	 * so that it never goes away (VOP_INACTIVE isn't called on it).
	 */
	vn_reinit(&nfs4_xattr_notsupp_vnode);
>>>>>>> f0e8a3d8
}

void
nfs4_clnt_fini(void)
{
	(void) zone_key_delete(mi4_list_key);
	nfs4_vnops_fini();
	(void) nfs4_rnode_fini();
	(void) nfs4_shadow_fini();
	(void) nfs4_acache_fini();
	(void) nfs4_subr_fini();
	nfs_idmap_fini();
	nfs4_callback_fini();
	nfs4_secinfo_fini();
#ifdef	DEBUG
	tsd_destroy(&nfs4_tsd_key);
#endif
	if (cid)
		(void) callb_delete(cid);
}

/*ARGSUSED*/
static boolean_t
nfs4_client_cpr_callb(void *arg, int code)
{
	/*
	 * We get called for Suspend and Resume events.
	 * For the suspend case we simply don't care!
	 */
	if (code == CB_CODE_CPR_CHKPT) {
		return (B_TRUE);
	}

	/*
	 * When we get to here we are in the process of
	 * resuming the system from a previous suspend.
	 */
	nfs4_client_resumed = gethrestime_sec();
	return (B_TRUE);
}

void
nfs4_renew_lease_thread(nfs4_server_t *sp)
{
	int	error = 0;
	time_t	tmp_last_renewal_time, tmp_time, tmp_now_time, kip_secs;
	clock_t	tick_delay = 0;
	clock_t time_left = 0;
	callb_cpr_t cpr_info;
	kmutex_t cpr_lock;

	NFS4_DEBUG(nfs4_client_lease_debug, (CE_NOTE,
	    "nfs4_renew_lease_thread: acting on sp 0x%p", (void*)sp));
	mutex_init(&cpr_lock, NULL, MUTEX_DEFAULT, NULL);
	CALLB_CPR_INIT(&cpr_info, &cpr_lock, callb_generic_cpr, "nfsv4Lease");

	mutex_enter(&sp->s_lock);
	/* sp->s_lease_time is set via a GETATTR */
	sp->last_renewal_time = gethrestime_sec();
	sp->lease_valid = NFS4_LEASE_UNINITIALIZED;
	ASSERT(sp->s_refcnt >= 1);

	for (;;) {
		if (!sp->state_ref_count ||
		    sp->lease_valid != NFS4_LEASE_VALID) {

			kip_secs = MAX((sp->s_lease_time >> 1) -
			    (3 * sp->propagation_delay.tv_sec), 1);

			tick_delay = SEC_TO_TICK(kip_secs);

			NFS4_DEBUG(nfs4_client_lease_debug, (CE_NOTE,
			    "nfs4_renew_lease_thread: no renew : thread "
			    "wait %ld secs", kip_secs));

			NFS4_DEBUG(nfs4_client_lease_debug, (CE_NOTE,
			    "nfs4_renew_lease_thread: no renew : "
			    "state_ref_count %d, lease_valid %d",
			    sp->state_ref_count, sp->lease_valid));

			mutex_enter(&cpr_lock);
			CALLB_CPR_SAFE_BEGIN(&cpr_info);
			mutex_exit(&cpr_lock);
			time_left = cv_reltimedwait(&sp->cv_thread_exit,
			    &sp->s_lock, tick_delay, TR_CLOCK_TICK);
			mutex_enter(&cpr_lock);
			CALLB_CPR_SAFE_END(&cpr_info, &cpr_lock);
			mutex_exit(&cpr_lock);

			NFS4_DEBUG(nfs4_client_lease_debug, (CE_NOTE,
			    "nfs4_renew_lease_thread: no renew: "
			    "time left %ld", time_left));

			if (sp->s_thread_exit == NFS4_THREAD_EXIT)
				goto die;
			continue;
		}

		tmp_last_renewal_time = sp->last_renewal_time;

		tmp_time = gethrestime_sec() - sp->last_renewal_time +
		    (3 * sp->propagation_delay.tv_sec);

		NFS4_DEBUG(nfs4_client_lease_debug, (CE_NOTE,
		    "nfs4_renew_lease_thread: tmp_time %ld, "
		    "sp->last_renewal_time %ld", tmp_time,
		    sp->last_renewal_time));

		kip_secs = MAX((sp->s_lease_time >> 1) - tmp_time, 1);

		tick_delay = SEC_TO_TICK(kip_secs);

		NFS4_DEBUG(nfs4_client_lease_debug, (CE_NOTE,
		    "nfs4_renew_lease_thread: valid lease: sleep for %ld "
		    "secs", kip_secs));

		mutex_enter(&cpr_lock);
		CALLB_CPR_SAFE_BEGIN(&cpr_info);
		mutex_exit(&cpr_lock);
		time_left = cv_reltimedwait(&sp->cv_thread_exit, &sp->s_lock,
		    tick_delay, TR_CLOCK_TICK);
		mutex_enter(&cpr_lock);
		CALLB_CPR_SAFE_END(&cpr_info, &cpr_lock);
		mutex_exit(&cpr_lock);

		NFS4_DEBUG(nfs4_client_lease_debug, (CE_NOTE,
		    "nfs4_renew_lease_thread: valid lease: time left %ld :"
		    "sp last_renewal_time %ld, nfs4_client_resumed %ld, "
		    "tmp_last_renewal_time %ld", time_left,
		    sp->last_renewal_time, nfs4_client_resumed,
		    tmp_last_renewal_time));

		if (sp->s_thread_exit == NFS4_THREAD_EXIT)
			goto die;

		if (tmp_last_renewal_time == sp->last_renewal_time ||
		    (nfs4_client_resumed != 0 &&
		    nfs4_client_resumed > sp->last_renewal_time)) {
			/*
			 * Issue RENEW op since we haven't renewed the lease
			 * since we slept.
			 */
			tmp_now_time = gethrestime_sec();
			error = nfs4renew(sp);
			/*
			 * Need to re-acquire sp's lock, nfs4renew()
			 * relinqueshes it.
			 */
			mutex_enter(&sp->s_lock);

			/*
			 * See if someone changed s_thread_exit while we gave
			 * up s_lock.
			 */
			if (sp->s_thread_exit == NFS4_THREAD_EXIT)
				goto die;

			if (!error) {
				/*
				 * check to see if we implicitly renewed while
				 * we waited for a reply for our RENEW call.
				 */
				if (tmp_last_renewal_time ==
				    sp->last_renewal_time) {
					/* no implicit renew came */
					sp->last_renewal_time = tmp_now_time;
				} else {
					NFS4_DEBUG(nfs4_client_lease_debug,
					    (CE_NOTE, "renew_thread: did "
					    "implicit renewal before reply "
					    "from server for RENEW"));
				}
			} else {
				/* figure out error */
				NFS4_DEBUG(nfs4_client_lease_debug, (CE_NOTE,
				    "renew_thread: nfs4renew returned error"
				    " %d", error));
			}

		}
	}

die:
	NFS4_DEBUG(nfs4_client_lease_debug, (CE_NOTE,
	    "nfs4_renew_lease_thread: thread exiting"));

	while (sp->s_otw_call_count != 0) {
		NFS4_DEBUG(nfs4_client_lease_debug, (CE_NOTE,
		    "nfs4_renew_lease_thread: waiting for outstanding "
		    "otw calls to finish for sp 0x%p, current "
		    "s_otw_call_count %d", (void *)sp,
		    sp->s_otw_call_count));
		mutex_enter(&cpr_lock);
		CALLB_CPR_SAFE_BEGIN(&cpr_info);
		mutex_exit(&cpr_lock);
		cv_wait(&sp->s_cv_otw_count, &sp->s_lock);
		mutex_enter(&cpr_lock);
		CALLB_CPR_SAFE_END(&cpr_info, &cpr_lock);
		mutex_exit(&cpr_lock);
	}
	mutex_exit(&sp->s_lock);

	nfs4_server_rele(sp);		/* free the thread's reference */
	nfs4_server_rele(sp);		/* free the list's reference */
	sp = NULL;

done:
	mutex_enter(&cpr_lock);
	CALLB_CPR_EXIT(&cpr_info);	/* drops cpr_lock */
	mutex_destroy(&cpr_lock);

	NFS4_DEBUG(nfs4_client_lease_debug, (CE_NOTE,
	    "nfs4_renew_lease_thread: renew thread exit officially"));

	zthread_exit();
	/* NOT REACHED */
}

/*
 * Send out a RENEW op to the server.
 * Assumes sp is locked down.
 */
static int
nfs4renew(nfs4_server_t *sp)
{
	COMPOUND4args_clnt args;
	COMPOUND4res_clnt res;
	nfs_argop4 argop[1];
	int doqueue = 1;
	int rpc_error;
	cred_t *cr;
	mntinfo4_t *mi;
	timespec_t prop_time, after_time;
	int needrecov = FALSE;
	nfs4_recov_state_t recov_state;
	nfs4_error_t e = { 0, NFS4_OK, RPC_SUCCESS };

	NFS4_DEBUG(nfs4_client_lease_debug, (CE_NOTE, "nfs4renew"));

	recov_state.rs_flags = 0;
	recov_state.rs_num_retry_despite_err = 0;

recov_retry:
	mi = sp->mntinfo4_list;
	VFS_HOLD(mi->mi_vfsp);
	mutex_exit(&sp->s_lock);
	ASSERT(mi != NULL);

	e.error = nfs4_start_op(mi, NULL, NULL, &recov_state);
	if (e.error) {
		VFS_RELE(mi->mi_vfsp);
		return (e.error);
	}

	/* Check to see if we're dealing with a marked-dead sp */
	mutex_enter(&sp->s_lock);
	if (sp->s_thread_exit == NFS4_THREAD_EXIT) {
		mutex_exit(&sp->s_lock);
		nfs4_end_op(mi, NULL, NULL, &recov_state, needrecov);
		VFS_RELE(mi->mi_vfsp);
		return (0);
	}

	/* Make sure mi hasn't changed on us */
	if (mi != sp->mntinfo4_list) {
		/* Must drop sp's lock to avoid a recursive mutex enter */
		mutex_exit(&sp->s_lock);
		nfs4_end_op(mi, NULL, NULL, &recov_state, needrecov);
		VFS_RELE(mi->mi_vfsp);
		mutex_enter(&sp->s_lock);
		goto recov_retry;
	}
	mutex_exit(&sp->s_lock);

	args.ctag = TAG_RENEW;

	args.array_len = 1;
	args.array = argop;

	argop[0].argop = OP_RENEW;

	mutex_enter(&sp->s_lock);
	argop[0].nfs_argop4_u.oprenew.clientid = sp->clientid;
	cr = sp->s_cred;
	crhold(cr);
	mutex_exit(&sp->s_lock);

	ASSERT(cr != NULL);

	/* used to figure out RTT for sp */
	gethrestime(&prop_time);

	NFS4_DEBUG(nfs4_client_call_debug, (CE_NOTE,
	    "nfs4renew: %s call, sp 0x%p", needrecov ? "recov" : "first",
	    (void*)sp));
	NFS4_DEBUG(nfs4_client_lease_debug, (CE_NOTE, "before: %ld s %ld ns ",
	    prop_time.tv_sec, prop_time.tv_nsec));

	DTRACE_PROBE2(nfs4__renew__start, nfs4_server_t *, sp,
	    mntinfo4_t *, mi);

	rfs4call(mi, &args, &res, cr, &doqueue, 0, &e);
	crfree(cr);

	DTRACE_PROBE2(nfs4__renew__end, nfs4_server_t *, sp,
	    mntinfo4_t *, mi);

	gethrestime(&after_time);

	mutex_enter(&sp->s_lock);
	sp->propagation_delay.tv_sec =
	    MAX(1, after_time.tv_sec - prop_time.tv_sec);
	mutex_exit(&sp->s_lock);

	NFS4_DEBUG(nfs4_client_lease_debug, (CE_NOTE, "after : %ld s %ld ns ",
	    after_time.tv_sec, after_time.tv_nsec));

	if (e.error == 0 && res.status == NFS4ERR_CB_PATH_DOWN) {
		(void) xdr_free(xdr_COMPOUND4res_clnt, (caddr_t)&res);
		nfs4_delegreturn_all(sp);
		nfs4_end_op(mi, NULL, NULL, &recov_state, needrecov);
		VFS_RELE(mi->mi_vfsp);
		/*
		 * If the server returns CB_PATH_DOWN, it has renewed
		 * the lease and informed us that the callback path is
		 * down.  Since the lease is renewed, just return 0 and
		 * let the renew thread proceed as normal.
		 */
		return (0);
	}

	needrecov = nfs4_needs_recovery(&e, FALSE, mi->mi_vfsp);
	if (!needrecov && e.error) {
		nfs4_end_op(mi, NULL, NULL, &recov_state, needrecov);
		VFS_RELE(mi->mi_vfsp);
		return (e.error);
	}

	rpc_error = e.error;

	if (needrecov) {
		NFS4_DEBUG(nfs4_client_recov_debug, (CE_NOTE,
		    "nfs4renew: initiating recovery\n"));

		if (nfs4_start_recovery(&e, mi, NULL, NULL, NULL, NULL,
		    OP_RENEW, NULL, NULL, NULL) == FALSE) {
			nfs4_end_op(mi, NULL, NULL, &recov_state, needrecov);
			VFS_RELE(mi->mi_vfsp);
			if (!e.error)
				(void) xdr_free(xdr_COMPOUND4res_clnt,
				    (caddr_t)&res);
			mutex_enter(&sp->s_lock);
			goto recov_retry;
		}
		/* fall through for res.status case */
	}

	if (res.status) {
		if (res.status == NFS4ERR_LEASE_MOVED) {
			/*EMPTY*/
			/*
			 * XXX need to try every mntinfo4 in sp->mntinfo4_list
			 * to renew the lease on that server
			 */
		}
		e.error = geterrno4(res.status);
	}

	if (!rpc_error)
		(void) xdr_free(xdr_COMPOUND4res_clnt, (caddr_t)&res);

	nfs4_end_op(mi, NULL, NULL, &recov_state, needrecov);

	VFS_RELE(mi->mi_vfsp);

	return (e.error);
}

void
nfs4_inc_state_ref_count(mntinfo4_t *mi)
{
	nfs4_server_t	*sp;

	/* this locks down sp if it is found */
	sp = find_nfs4_server(mi);

	if (sp != NULL) {
		nfs4_inc_state_ref_count_nolock(sp, mi);
		mutex_exit(&sp->s_lock);
		nfs4_server_rele(sp);
	}
}

/*
 * Bump the number of OPEN files (ie: those with state) so we know if this
 * nfs4_server has any state to maintain a lease for or not.
 *
 * Also, marks the nfs4_server's lease valid if it hasn't been done so already.
 */
void
nfs4_inc_state_ref_count_nolock(nfs4_server_t *sp, mntinfo4_t *mi)
{
	ASSERT(mutex_owned(&sp->s_lock));

	sp->state_ref_count++;
	NFS4_DEBUG(nfs4_client_lease_debug, (CE_NOTE,
	    "nfs4_inc_state_ref_count: state_ref_count now %d",
	    sp->state_ref_count));

	if (sp->lease_valid == NFS4_LEASE_UNINITIALIZED)
		sp->lease_valid = NFS4_LEASE_VALID;

	/*
	 * If this call caused the lease to be marked valid and/or
	 * took the state_ref_count from 0 to 1, then start the time
	 * on lease renewal.
	 */
	if (sp->lease_valid == NFS4_LEASE_VALID && sp->state_ref_count == 1)
		sp->last_renewal_time = gethrestime_sec();

	/* update the number of open files for mi */
	mi->mi_open_files++;
}

void
nfs4_dec_state_ref_count(mntinfo4_t *mi)
{
	nfs4_server_t	*sp;

	/* this locks down sp if it is found */
	sp = find_nfs4_server_all(mi, 1);

	if (sp != NULL) {
		nfs4_dec_state_ref_count_nolock(sp, mi);
		mutex_exit(&sp->s_lock);
		nfs4_server_rele(sp);
	}
}

/*
 * Decrement the number of OPEN files (ie: those with state) so we know if
 * this nfs4_server has any state to maintain a lease for or not.
 */
void
nfs4_dec_state_ref_count_nolock(nfs4_server_t *sp, mntinfo4_t *mi)
{
	ASSERT(mutex_owned(&sp->s_lock));
	ASSERT(sp->state_ref_count != 0);
	sp->state_ref_count--;

	NFS4_DEBUG(nfs4_client_lease_debug, (CE_NOTE,
	    "nfs4_dec_state_ref_count: state ref count now %d",
	    sp->state_ref_count));

	mi->mi_open_files--;
	NFS4_DEBUG(nfs4_client_lease_debug, (CE_NOTE,
	    "nfs4_dec_state_ref_count: mi open files %d, v4 flags 0x%x",
	    mi->mi_open_files, mi->mi_flags));

	/* We don't have to hold the mi_lock to test mi_flags */
	if (mi->mi_open_files == 0 &&
	    (mi->mi_flags & MI4_REMOVE_ON_LAST_CLOSE)) {
		NFS4_DEBUG(nfs4_client_lease_debug, (CE_NOTE,
		    "nfs4_dec_state_ref_count: remove mntinfo4 %p since "
		    "we have closed the last open file", (void*)mi));
		nfs4_remove_mi_from_server(mi, sp);
	}
}

bool_t
inlease(nfs4_server_t *sp)
{
	bool_t result;

	ASSERT(mutex_owned(&sp->s_lock));

	if (sp->lease_valid == NFS4_LEASE_VALID &&
	    gethrestime_sec() < sp->last_renewal_time + sp->s_lease_time)
		result = TRUE;
	else
		result = FALSE;

	return (result);
}


/*
 * Return non-zero if the given nfs4_server_t is going through recovery.
 */

int
nfs4_server_in_recovery(nfs4_server_t *sp)
{
	return (nfs_rw_lock_held(&sp->s_recovlock, RW_WRITER));
}

/*
 * Compare two shared filehandle objects.  Returns -1, 0, or +1, if the
 * first is less than, equal to, or greater than the second.
 */

int
sfh4cmp(const void *p1, const void *p2)
{
	const nfs4_sharedfh_t *sfh1 = (const nfs4_sharedfh_t *)p1;
	const nfs4_sharedfh_t *sfh2 = (const nfs4_sharedfh_t *)p2;

	return (nfs4cmpfh(&sfh1->sfh_fh, &sfh2->sfh_fh));
}

/*
 * Create a table for shared filehandle objects.
 */

void
sfh4_createtab(avl_tree_t *tab)
{
	avl_create(tab, sfh4cmp, sizeof (nfs4_sharedfh_t),
	    offsetof(nfs4_sharedfh_t, sfh_tree));
}

/*
 * Return a shared filehandle object for the given filehandle.  The caller
 * is responsible for eventually calling sfh4_rele().
 */

nfs4_sharedfh_t *
sfh4_put(const nfs_fh4 *fh, mntinfo4_t *mi, nfs4_sharedfh_t *key)
{
	nfs4_sharedfh_t *sfh, *nsfh;
	avl_index_t where;
	nfs4_sharedfh_t skey;

	if (!key) {
		skey.sfh_fh = *fh;
		key = &skey;
	}

	nsfh = kmem_alloc(sizeof (nfs4_sharedfh_t), KM_SLEEP);
	nsfh->sfh_fh.nfs_fh4_len = fh->nfs_fh4_len;
	/*
	 * We allocate the largest possible filehandle size because it's
	 * not that big, and it saves us from possibly having to resize the
	 * buffer later.
	 */
	nsfh->sfh_fh.nfs_fh4_val = kmem_alloc(NFS4_FHSIZE, KM_SLEEP);
	bcopy(fh->nfs_fh4_val, nsfh->sfh_fh.nfs_fh4_val, fh->nfs_fh4_len);
	mutex_init(&nsfh->sfh_lock, NULL, MUTEX_DEFAULT, NULL);
	nsfh->sfh_refcnt = 1;
	nsfh->sfh_flags = SFH4_IN_TREE;
	nsfh->sfh_mi = mi;
	NFS4_DEBUG(nfs4_sharedfh_debug, (CE_NOTE, "sfh4_get: new object (%p)",
	    (void *)nsfh));

	(void) nfs_rw_enter_sig(&mi->mi_fh_lock, RW_WRITER, 0);
	sfh = avl_find(&mi->mi_filehandles, key, &where);
	if (sfh != NULL) {
		mutex_enter(&sfh->sfh_lock);
		sfh->sfh_refcnt++;
		mutex_exit(&sfh->sfh_lock);
		nfs_rw_exit(&mi->mi_fh_lock);
		/* free our speculative allocs */
		kmem_free(nsfh->sfh_fh.nfs_fh4_val, NFS4_FHSIZE);
		kmem_free(nsfh, sizeof (nfs4_sharedfh_t));
		return (sfh);
	}

	avl_insert(&mi->mi_filehandles, nsfh, where);
	nfs_rw_exit(&mi->mi_fh_lock);

	return (nsfh);
}

/*
 * Return a shared filehandle object for the given filehandle.  The caller
 * is responsible for eventually calling sfh4_rele().
 */

nfs4_sharedfh_t *
sfh4_get(const nfs_fh4 *fh, mntinfo4_t *mi)
{
	nfs4_sharedfh_t *sfh;
	nfs4_sharedfh_t key;

	ASSERT(fh->nfs_fh4_len <= NFS4_FHSIZE);

#ifdef DEBUG
	if (nfs4_sharedfh_debug) {
		nfs4_fhandle_t fhandle;

		fhandle.fh_len = fh->nfs_fh4_len;
		bcopy(fh->nfs_fh4_val, fhandle.fh_buf, fhandle.fh_len);
		zcmn_err(mi->mi_zone->zone_id, CE_NOTE, "sfh4_get:");
		nfs4_printfhandle(&fhandle);
	}
#endif

	/*
	 * If there's already an object for the given filehandle, bump the
	 * reference count and return it.  Otherwise, create a new object
	 * and add it to the AVL tree.
	 */

	key.sfh_fh = *fh;

	(void) nfs_rw_enter_sig(&mi->mi_fh_lock, RW_READER, 0);
	sfh = avl_find(&mi->mi_filehandles, &key, NULL);
	if (sfh != NULL) {
		mutex_enter(&sfh->sfh_lock);
		sfh->sfh_refcnt++;
		NFS4_DEBUG(nfs4_sharedfh_debug, (CE_NOTE,
		    "sfh4_get: found existing %p, new refcnt=%d",
		    (void *)sfh, sfh->sfh_refcnt));
		mutex_exit(&sfh->sfh_lock);
		nfs_rw_exit(&mi->mi_fh_lock);
		return (sfh);
	}
	nfs_rw_exit(&mi->mi_fh_lock);

	return (sfh4_put(fh, mi, &key));
}

/*
 * Get a reference to the given shared filehandle object.
 */

void
sfh4_hold(nfs4_sharedfh_t *sfh)
{
	ASSERT(sfh->sfh_refcnt > 0);

	mutex_enter(&sfh->sfh_lock);
	sfh->sfh_refcnt++;
	NFS4_DEBUG(nfs4_sharedfh_debug,
	    (CE_NOTE, "sfh4_hold %p, new refcnt=%d",
	    (void *)sfh, sfh->sfh_refcnt));
	mutex_exit(&sfh->sfh_lock);
}

/*
 * Release a reference to the given shared filehandle object and null out
 * the given pointer.
 */

void
sfh4_rele(nfs4_sharedfh_t **sfhpp)
{
	mntinfo4_t *mi;
	nfs4_sharedfh_t *sfh = *sfhpp;

	ASSERT(sfh->sfh_refcnt > 0);

	mutex_enter(&sfh->sfh_lock);
	if (sfh->sfh_refcnt > 1) {
		sfh->sfh_refcnt--;
		NFS4_DEBUG(nfs4_sharedfh_debug, (CE_NOTE,
		    "sfh4_rele %p, new refcnt=%d",
		    (void *)sfh, sfh->sfh_refcnt));
		mutex_exit(&sfh->sfh_lock);
		goto finish;
	}
	mutex_exit(&sfh->sfh_lock);

	/*
	 * Possibly the last reference, so get the lock for the table in
	 * case it's time to remove the object from the table.
	 */
	mi = sfh->sfh_mi;
	(void) nfs_rw_enter_sig(&mi->mi_fh_lock, RW_WRITER, 0);
	mutex_enter(&sfh->sfh_lock);
	sfh->sfh_refcnt--;
	if (sfh->sfh_refcnt > 0) {
		NFS4_DEBUG(nfs4_sharedfh_debug, (CE_NOTE,
		    "sfh4_rele %p, new refcnt=%d",
		    (void *)sfh, sfh->sfh_refcnt));
		mutex_exit(&sfh->sfh_lock);
		nfs_rw_exit(&mi->mi_fh_lock);
		goto finish;
	}

	NFS4_DEBUG(nfs4_sharedfh_debug, (CE_NOTE,
	    "sfh4_rele %p, last ref", (void *)sfh));
	if (sfh->sfh_flags & SFH4_IN_TREE) {
		avl_remove(&mi->mi_filehandles, sfh);
		sfh->sfh_flags &= ~SFH4_IN_TREE;
	}
	mutex_exit(&sfh->sfh_lock);
	nfs_rw_exit(&mi->mi_fh_lock);
	mutex_destroy(&sfh->sfh_lock);
	kmem_free(sfh->sfh_fh.nfs_fh4_val, NFS4_FHSIZE);
	kmem_free(sfh, sizeof (nfs4_sharedfh_t));

finish:
	*sfhpp = NULL;
}

/*
 * Update the filehandle for the given shared filehandle object.
 */

int nfs4_warn_dupfh = 0;	/* if set, always warn about dup fhs below */

void
sfh4_update(nfs4_sharedfh_t *sfh, const nfs_fh4 *newfh)
{
	mntinfo4_t *mi = sfh->sfh_mi;
	nfs4_sharedfh_t *dupsfh;
	avl_index_t where;
	nfs4_sharedfh_t key;

#ifdef DEBUG
	mutex_enter(&sfh->sfh_lock);
	ASSERT(sfh->sfh_refcnt > 0);
	mutex_exit(&sfh->sfh_lock);
#endif
	ASSERT(newfh->nfs_fh4_len <= NFS4_FHSIZE);

	/*
	 * The basic plan is to remove the shared filehandle object from
	 * the table, update it to have the new filehandle, then reinsert
	 * it.
	 */

	(void) nfs_rw_enter_sig(&mi->mi_fh_lock, RW_WRITER, 0);
	mutex_enter(&sfh->sfh_lock);
	if (sfh->sfh_flags & SFH4_IN_TREE) {
		avl_remove(&mi->mi_filehandles, sfh);
		sfh->sfh_flags &= ~SFH4_IN_TREE;
	}
	mutex_exit(&sfh->sfh_lock);
	sfh->sfh_fh.nfs_fh4_len = newfh->nfs_fh4_len;
	bcopy(newfh->nfs_fh4_val, sfh->sfh_fh.nfs_fh4_val,
	    sfh->sfh_fh.nfs_fh4_len);

	/*
	 * XXX If there is already a shared filehandle object with the new
	 * filehandle, we're in trouble, because the rnode code assumes
	 * that there is only one shared filehandle object for a given
	 * filehandle.  So issue a warning (for read-write mounts only)
	 * and don't try to re-insert the given object into the table.
	 * Hopefully the given object will quickly go away and everyone
	 * will use the new object.
	 */
	key.sfh_fh = *newfh;
	dupsfh = avl_find(&mi->mi_filehandles, &key, &where);
	if (dupsfh != NULL) {
		if (!(mi->mi_vfsp->vfs_flag & VFS_RDONLY) || nfs4_warn_dupfh) {
			zcmn_err(mi->mi_zone->zone_id, CE_WARN, "sfh4_update: "
			    "duplicate filehandle detected");
			sfh4_printfhandle(dupsfh);
		}
	} else {
		avl_insert(&mi->mi_filehandles, sfh, where);
		mutex_enter(&sfh->sfh_lock);
		sfh->sfh_flags |= SFH4_IN_TREE;
		mutex_exit(&sfh->sfh_lock);
	}
	nfs_rw_exit(&mi->mi_fh_lock);
}

/*
 * Copy out the current filehandle for the given shared filehandle object.
 */

void
sfh4_copyval(const nfs4_sharedfh_t *sfh, nfs4_fhandle_t *fhp)
{
	mntinfo4_t *mi = sfh->sfh_mi;

	ASSERT(sfh->sfh_refcnt > 0);

	(void) nfs_rw_enter_sig(&mi->mi_fh_lock, RW_READER, 0);
	fhp->fh_len = sfh->sfh_fh.nfs_fh4_len;
	ASSERT(fhp->fh_len <= NFS4_FHSIZE);
	bcopy(sfh->sfh_fh.nfs_fh4_val, fhp->fh_buf, fhp->fh_len);
	nfs_rw_exit(&mi->mi_fh_lock);
}

/*
 * Print out the filehandle for the given shared filehandle object.
 */

void
sfh4_printfhandle(const nfs4_sharedfh_t *sfh)
{
	nfs4_fhandle_t fhandle;

	sfh4_copyval(sfh, &fhandle);
	nfs4_printfhandle(&fhandle);
}

/*
 * Compare 2 fnames.  Returns -1 if the first is "less" than the second, 0
 * if they're the same, +1 if the first is "greater" than the second.  The
 * caller (or whoever's calling the AVL package) is responsible for
 * handling locking issues.
 */

static int
fncmp(const void *p1, const void *p2)
{
	const nfs4_fname_t *f1 = p1;
	const nfs4_fname_t *f2 = p2;
	int res;

	res = strcmp(f1->fn_name, f2->fn_name);
	/*
	 * The AVL package wants +/-1, not arbitrary positive or negative
	 * integers.
	 */
	if (res > 0)
		res = 1;
	else if (res < 0)
		res = -1;
	return (res);
}

/*
 * Get or create an fname with the given name, as a child of the given
 * fname.  The caller is responsible for eventually releasing the reference
 * (fn_rele()).  parent may be NULL.
 */

nfs4_fname_t *
fn_get(nfs4_fname_t *parent, char *name, nfs4_sharedfh_t *sfh)
{
	nfs4_fname_t key;
	nfs4_fname_t *fnp;
	avl_index_t where;

	key.fn_name = name;

	/*
	 * If there's already an fname registered with the given name, bump
	 * its reference count and return it.  Otherwise, create a new one
	 * and add it to the parent's AVL tree.
	 *
	 * fname entries we are looking for should match both name
	 * and sfh stored in the fname.
	 */
again:
	if (parent != NULL) {
		mutex_enter(&parent->fn_lock);
		fnp = avl_find(&parent->fn_children, &key, &where);
		if (fnp != NULL) {
			/*
			 * This hold on fnp is released below later,
			 * in case this is not the fnp we want.
			 */
			fn_hold(fnp);

			if (fnp->fn_sfh == sfh) {
				/*
				 * We have found our entry.
				 * put an hold and return it.
				 */
				mutex_exit(&parent->fn_lock);
				return (fnp);
			}

			/*
			 * We have found an entry that has a mismatching
			 * fn_sfh. This could be a stale entry due to
			 * server side rename. We will remove this entry
			 * and make sure no such entries exist.
			 */
			mutex_exit(&parent->fn_lock);
			mutex_enter(&fnp->fn_lock);
			if (fnp->fn_parent == parent) {
				/*
				 * Remove ourselves from parent's
				 * fn_children tree.
				 */
				mutex_enter(&parent->fn_lock);
				avl_remove(&parent->fn_children, fnp);
				mutex_exit(&parent->fn_lock);
				fn_rele(&fnp->fn_parent);
			}
			mutex_exit(&fnp->fn_lock);
			fn_rele(&fnp);
			goto again;
		}
	}

	fnp = kmem_alloc(sizeof (nfs4_fname_t), KM_SLEEP);
	mutex_init(&fnp->fn_lock, NULL, MUTEX_DEFAULT, NULL);
	fnp->fn_parent = parent;
	if (parent != NULL)
		fn_hold(parent);
	fnp->fn_len = strlen(name);
	ASSERT(fnp->fn_len < MAXNAMELEN);
	fnp->fn_name = kmem_alloc(fnp->fn_len + 1, KM_SLEEP);
	(void) strcpy(fnp->fn_name, name);
	fnp->fn_refcnt = 1;

	/*
	 * This hold on sfh is later released
	 * when we do the final fn_rele() on this fname.
	 */
	sfh4_hold(sfh);
	fnp->fn_sfh = sfh;

	avl_create(&fnp->fn_children, fncmp, sizeof (nfs4_fname_t),
	    offsetof(nfs4_fname_t, fn_tree));
	NFS4_DEBUG(nfs4_fname_debug, (CE_NOTE,
	    "fn_get %p:%s, a new nfs4_fname_t!",
	    (void *)fnp, fnp->fn_name));
	if (parent != NULL) {
		avl_insert(&parent->fn_children, fnp, where);
		mutex_exit(&parent->fn_lock);
	}

	return (fnp);
}

void
fn_hold(nfs4_fname_t *fnp)
{
	atomic_inc_32(&fnp->fn_refcnt);
	NFS4_DEBUG(nfs4_fname_debug, (CE_NOTE,
	    "fn_hold %p:%s, new refcnt=%d",
	    (void *)fnp, fnp->fn_name, fnp->fn_refcnt));
}

/*
 * Decrement the reference count of the given fname, and destroy it if its
 * reference count goes to zero.  Nulls out the given pointer.
 */

void
fn_rele(nfs4_fname_t **fnpp)
{
	nfs4_fname_t *parent;
	uint32_t newref;
	nfs4_fname_t *fnp;

recur:
	fnp = *fnpp;
	*fnpp = NULL;

	mutex_enter(&fnp->fn_lock);
	parent = fnp->fn_parent;
	if (parent != NULL)
		mutex_enter(&parent->fn_lock);	/* prevent new references */
	newref = atomic_dec_32_nv(&fnp->fn_refcnt);
	if (newref > 0) {
		NFS4_DEBUG(nfs4_fname_debug, (CE_NOTE,
		    "fn_rele %p:%s, new refcnt=%d",
		    (void *)fnp, fnp->fn_name, fnp->fn_refcnt));
		if (parent != NULL)
			mutex_exit(&parent->fn_lock);
		mutex_exit(&fnp->fn_lock);
		return;
	}

	NFS4_DEBUG(nfs4_fname_debug, (CE_NOTE,
	    "fn_rele %p:%s, last reference, deleting...",
	    (void *)fnp, fnp->fn_name));
	if (parent != NULL) {
		avl_remove(&parent->fn_children, fnp);
		mutex_exit(&parent->fn_lock);
	}
	kmem_free(fnp->fn_name, fnp->fn_len + 1);
	sfh4_rele(&fnp->fn_sfh);
	mutex_destroy(&fnp->fn_lock);
	avl_destroy(&fnp->fn_children);
	kmem_free(fnp, sizeof (nfs4_fname_t));
	/*
	 * Recursivly fn_rele the parent.
	 * Use goto instead of a recursive call to avoid stack overflow.
	 */
	if (parent != NULL) {
		fnpp = &parent;
		goto recur;
	}
}

/*
 * Returns the single component name of the given fname, in a MAXNAMELEN
 * string buffer, which the caller is responsible for freeing.  Note that
 * the name may become invalid as a result of fn_move().
 */

char *
fn_name(nfs4_fname_t *fnp)
{
	char *name;

	ASSERT(fnp->fn_len < MAXNAMELEN);
	name = kmem_alloc(MAXNAMELEN, KM_SLEEP);
	mutex_enter(&fnp->fn_lock);
	(void) strcpy(name, fnp->fn_name);
	mutex_exit(&fnp->fn_lock);

	return (name);
}


/*
 * fn_path_realloc
 *
 * This function, used only by fn_path, constructs
 * a new string which looks like "prepend" + "/" + "current".
 * by allocating a new string and freeing the old one.
 */
static void
fn_path_realloc(char **curses, char *prepend)
{
	int len, curlen = 0;
	char *news;

	if (*curses == NULL) {
		/*
		 * Prime the pump, allocate just the
		 * space for prepend and return that.
		 */
		len = strlen(prepend) + 1;
		news = kmem_alloc(len, KM_SLEEP);
		(void) strncpy(news, prepend, len);
	} else {
		/*
		 * Allocate the space  for a new string
		 * +1 +1 is for the "/" and the NULL
		 * byte at the end of it all.
		 */
		curlen = strlen(*curses);
		len = curlen + strlen(prepend) + 1 + 1;
		news = kmem_alloc(len, KM_SLEEP);
		(void) strncpy(news, prepend, len);
		(void) strcat(news, "/");
		(void) strcat(news, *curses);
		kmem_free(*curses, curlen + 1);
	}
	*curses = news;
}

/*
 * Returns the path name (starting from the fs root) for the given fname.
 * The caller is responsible for freeing.  Note that the path may be or
 * become invalid as a result of fn_move().
 */

char *
fn_path(nfs4_fname_t *fnp)
{
	char *path;
	nfs4_fname_t *nextfnp;

	if (fnp == NULL)
		return (NULL);

	path = NULL;

	/* walk up the tree constructing the pathname.  */

	fn_hold(fnp);			/* adjust for later rele */
	do {
		mutex_enter(&fnp->fn_lock);
		/*
		 * Add fn_name in front of the current path
		 */
		fn_path_realloc(&path, fnp->fn_name);
		nextfnp = fnp->fn_parent;
		if (nextfnp != NULL)
			fn_hold(nextfnp);
		mutex_exit(&fnp->fn_lock);
		fn_rele(&fnp);
		fnp = nextfnp;
	} while (fnp != NULL);

	return (path);
}

/*
 * Return a reference to the parent of the given fname, which the caller is
 * responsible for eventually releasing.
 */

nfs4_fname_t *
fn_parent(nfs4_fname_t *fnp)
{
	nfs4_fname_t *parent;

	mutex_enter(&fnp->fn_lock);
	parent = fnp->fn_parent;
	if (parent != NULL)
		fn_hold(parent);
	mutex_exit(&fnp->fn_lock);

	return (parent);
}

/*
 * Update fnp so that its parent is newparent and its name is newname.
 */

void
fn_move(nfs4_fname_t *fnp, nfs4_fname_t *newparent, char *newname)
{
	nfs4_fname_t *parent, *tmpfnp;
	ssize_t newlen;
	nfs4_fname_t key;
	avl_index_t where;

	/*
	 * This assert exists to catch the client trying to rename
	 * a dir to be a child of itself.  This happened at a recent
	 * bakeoff against a 3rd party (broken) server which allowed
	 * the rename to succeed.  If it trips it means that:
	 *	a) the code in nfs4rename that detects this case is broken
	 *	b) the server is broken (since it allowed the bogus rename)
	 *
	 * For non-DEBUG kernels, prepare for a recursive mutex_enter
	 * panic below from:  mutex_enter(&newparent->fn_lock);
	 */
	ASSERT(fnp != newparent);

	/*
	 * Remove fnp from its current parent, change its name, then add it
	 * to newparent. It might happen that fnp was replaced by another
	 * nfs4_fname_t with the same fn_name in parent->fn_children.
	 * In such case, fnp->fn_parent is NULL and we skip the removal
	 * of fnp from its current parent.
	 */
	mutex_enter(&fnp->fn_lock);
	parent = fnp->fn_parent;
	if (parent != NULL) {
		mutex_enter(&parent->fn_lock);
		avl_remove(&parent->fn_children, fnp);
		mutex_exit(&parent->fn_lock);
		fn_rele(&fnp->fn_parent);
	}

	newlen = strlen(newname);
	if (newlen != fnp->fn_len) {
		ASSERT(newlen < MAXNAMELEN);
		kmem_free(fnp->fn_name, fnp->fn_len + 1);
		fnp->fn_name = kmem_alloc(newlen + 1, KM_SLEEP);
		fnp->fn_len = newlen;
	}
	(void) strcpy(fnp->fn_name, newname);

again:
	mutex_enter(&newparent->fn_lock);
	key.fn_name = fnp->fn_name;
	tmpfnp = avl_find(&newparent->fn_children, &key, &where);
	if (tmpfnp != NULL) {
		/*
		 * This could be due to a file that was unlinked while
		 * open, or perhaps the rnode is in the free list.  Remove
		 * it from newparent and let it go away on its own.  The
		 * contorted code is to deal with lock order issues and
		 * race conditions.
		 */
		fn_hold(tmpfnp);
		mutex_exit(&newparent->fn_lock);
		mutex_enter(&tmpfnp->fn_lock);
		if (tmpfnp->fn_parent == newparent) {
			mutex_enter(&newparent->fn_lock);
			avl_remove(&newparent->fn_children, tmpfnp);
			mutex_exit(&newparent->fn_lock);
			fn_rele(&tmpfnp->fn_parent);
		}
		mutex_exit(&tmpfnp->fn_lock);
		fn_rele(&tmpfnp);
		goto again;
	}
	fnp->fn_parent = newparent;
	fn_hold(newparent);
	avl_insert(&newparent->fn_children, fnp, where);
	mutex_exit(&newparent->fn_lock);
	mutex_exit(&fnp->fn_lock);
}

#ifdef DEBUG
/*
 * Return non-zero if the type information makes sense for the given vnode.
 * Otherwise panic.
 */
int
nfs4_consistent_type(vnode_t *vp)
{
	rnode4_t *rp = VTOR4(vp);

	if (nfs4_vtype_debug && vp->v_type != VNON &&
	    rp->r_attr.va_type != VNON && vp->v_type != rp->r_attr.va_type) {
		cmn_err(CE_PANIC, "vnode %p type mismatch; v_type=%d, "
		    "rnode attr type=%d", (void *)vp, vp->v_type,
		    rp->r_attr.va_type);
	}

	return (1);
}
#endif /* DEBUG */<|MERGE_RESOLUTION|>--- conflicted
+++ resolved
@@ -3200,20 +3200,9 @@
 
 	/*
 	 * Initialize the reference count of the notsupp xattr cache vnode to 1
-<<<<<<< HEAD
-	 * so that it never goes away (VOP_INACTIVE isn't called on it). The
-	 * mutex_enter() isn't necessary for correctness, but VN_HOLD_LOCK()
-	 * asserts that it's held, so we oblige.
-	 */
-	mutex_enter(&nfs4_xattr_notsupp_vnode.v_lock);
-	nfs4_xattr_notsupp_vnode.v_count = 0;
-	VN_HOLD_LOCKED(&nfs4_xattr_notsupp_vnode);
-	mutex_exit(&nfs4_xattr_notsupp_vnode.v_lock);
-=======
 	 * so that it never goes away (VOP_INACTIVE isn't called on it).
 	 */
 	vn_reinit(&nfs4_xattr_notsupp_vnode);
->>>>>>> f0e8a3d8
 }
 
 void
