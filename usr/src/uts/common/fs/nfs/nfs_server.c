/*
 * CDDL HEADER START
 *
 * The contents of this file are subject to the terms of the
 * Common Development and Distribution License (the "License").
 * You may not use this file except in compliance with the License.
 *
 * You can obtain a copy of the license at usr/src/OPENSOLARIS.LICENSE
 * or http://www.opensolaris.org/os/licensing.
 * See the License for the specific language governing permissions
 * and limitations under the License.
 *
 * When distributing Covered Code, include this CDDL HEADER in each
 * file and include the License file at usr/src/OPENSOLARIS.LICENSE.
 * If applicable, add the following below this CDDL HEADER, with the
 * fields enclosed by brackets "[]" replaced with your own identifying
 * information: Portions Copyright [yyyy] [name of copyright owner]
 *
 * CDDL HEADER END
 */
/*
 * Copyright (c) 1990, 2010, Oracle and/or its affiliates. All rights reserved.
 * Copyright (c) 2011 Bayard G. Bell. All rights reserved.
<<<<<<< HEAD
 * Copyright (c) 2012 Joyent, Inc. All rights reserved.
 * Copyright 2012 Nexenta Systems, Inc.  All rights reserved.
=======
 * Copyright (c) 2013 by Delphix. All rights reserved.
>>>>>>> 013023d4
 */

/*
 *	Copyright (c) 1983,1984,1985,1986,1987,1988,1989  AT&T.
 *	All rights reserved.
 *	Use is subject to license terms.
 */

#include <sys/param.h>
#include <sys/types.h>
#include <sys/systm.h>
#include <sys/cred.h>
#include <sys/proc.h>
#include <sys/user.h>
#include <sys/buf.h>
#include <sys/vfs.h>
#include <sys/vnode.h>
#include <sys/pathname.h>
#include <sys/uio.h>
#include <sys/file.h>
#include <sys/stat.h>
#include <sys/errno.h>
#include <sys/socket.h>
#include <sys/sysmacros.h>
#include <sys/siginfo.h>
#include <sys/tiuser.h>
#include <sys/statvfs.h>
#include <sys/stream.h>
#include <sys/strsun.h>
#include <sys/strsubr.h>
#include <sys/stropts.h>
#include <sys/timod.h>
#include <sys/t_kuser.h>
#include <sys/kmem.h>
#include <sys/kstat.h>
#include <sys/dirent.h>
#include <sys/cmn_err.h>
#include <sys/debug.h>
#include <sys/unistd.h>
#include <sys/vtrace.h>
#include <sys/mode.h>
#include <sys/acl.h>
#include <sys/sdt.h>

#include <rpc/types.h>
#include <rpc/auth.h>
#include <rpc/auth_unix.h>
#include <rpc/auth_des.h>
#include <rpc/svc.h>
#include <rpc/xdr.h>
#include <rpc/rpc_rdma.h>

#include <nfs/nfs.h>
#include <nfs/export.h>
#include <nfs/nfssys.h>
#include <nfs/nfs_clnt.h>
#include <nfs/nfs_acl.h>
#include <nfs/nfs_log.h>
#include <nfs/nfs_cmd.h>
#include <nfs/lm.h>
#include <nfs/nfs_dispatch.h>
#include <nfs/nfs4_drc.h>

#include <sys/modctl.h>
#include <sys/cladm.h>
#include <sys/clconf.h>

#include <sys/tsol/label.h>

#define	MAXHOST 32
const char *kinet_ntop6(uchar_t *, char *, size_t);

/*
 * Module linkage information.
 */

static struct modlmisc modlmisc = {
	&mod_miscops, "NFS server module"
};

static struct modlinkage modlinkage = {
	MODREV_1, (void *)&modlmisc, NULL
};

kmem_cache_t *nfs_xuio_cache;
int nfs_loaned_buffers = 0;

int
_init(void)
{
	int status;

	if ((status = nfs_srvinit()) != 0) {
		cmn_err(CE_WARN, "_init: nfs_srvinit failed");
		return (status);
	}

	status = mod_install((struct modlinkage *)&modlinkage);
	if (status != 0) {
		/*
		 * Could not load module, cleanup previous
		 * initialization work.
		 */
		nfs_srvfini();
	}

	/*
	 * Initialise some placeholders for nfssys() calls. These have
	 * to be declared by the nfs module, since that handles nfssys()
	 * calls - also used by NFS clients - but are provided by this
	 * nfssrv module. These also then serve as confirmation to the
	 * relevant code in nfs that nfssrv has been loaded, as they're
	 * initially NULL.
	 */
	nfs_srv_quiesce_func = nfs_srv_quiesce_all;
	nfs_srv_dss_func = rfs4_dss_setpaths;

	/* setup DSS paths here; must be done before initial server startup */
	rfs4_dss_paths = rfs4_dss_oldpaths = NULL;

	/* initialize the copy reduction caches */

	nfs_xuio_cache = kmem_cache_create("nfs_xuio_cache",
	    sizeof (nfs_xuio_t), 0, NULL, NULL, NULL, NULL, NULL, 0);

	return (status);
}

int
_fini()
{
	return (EBUSY);
}

int
_info(struct modinfo *modinfop)
{
	return (mod_info(&modlinkage, modinfop));
}

/*
 * PUBLICFH_CHECK() checks if the dispatch routine supports
 * RPC_PUBLICFH_OK, if the filesystem is exported public, and if the
 * incoming request is using the public filehandle. The check duplicates
 * the exportmatch() call done in checkexport(), and we should consider
 * modifying those routines to avoid the duplication. For now, we optimize
 * by calling exportmatch() only after checking that the dispatch routine
 * supports RPC_PUBLICFH_OK, and if the filesystem is explicitly exported
 * public (i.e., not the placeholder).
 */
#define	PUBLICFH_CHECK(disp, exi, fsid, xfid) \
		((disp->dis_flags & RPC_PUBLICFH_OK) && \
		((exi->exi_export.ex_flags & EX_PUBLIC) || \
		(exi == exi_public && exportmatch(exi_root, \
		fsid, xfid))))

static void	nfs_srv_shutdown_all(int);
static void	rfs4_server_start(int);
static void	nullfree(void);
static void	rfs_dispatch(struct svc_req *, SVCXPRT *);
static void	acl_dispatch(struct svc_req *, SVCXPRT *);
static void	common_dispatch(struct svc_req *, SVCXPRT *,
		rpcvers_t, rpcvers_t, char *,
		struct rpc_disptable *);
static void	hanfsv4_failover(void);
static	int	checkauth(struct exportinfo *, struct svc_req *, cred_t *, int,
			bool_t);
static char	*client_name(struct svc_req *req);
static char	*client_addr(struct svc_req *req, char *buf);
extern	int	sec_svc_getcred(struct svc_req *, cred_t *cr, char **, int *);
extern	bool_t	sec_svc_inrootlist(int, caddr_t, int, caddr_t *);

#define	NFSLOG_COPY_NETBUF(exi, xprt, nb)	{		\
	(nb)->maxlen = (xprt)->xp_rtaddr.maxlen;		\
	(nb)->len = (xprt)->xp_rtaddr.len;			\
	(nb)->buf = kmem_alloc((nb)->len, KM_SLEEP);		\
	bcopy((xprt)->xp_rtaddr.buf, (nb)->buf, (nb)->len);	\
	}

/*
 * Public Filehandle common nfs routines
 */
static int	MCLpath(char **);
static void	URLparse(char *);

/*
 * NFS callout table.
 * This table is used by svc_getreq() to dispatch a request with
 * a given prog/vers pair to an appropriate service provider
 * dispatch routine.
 *
 * NOTE: ordering is relied upon below when resetting the version min/max
 * for NFS_PROGRAM.  Careful, if this is ever changed.
 */
static SVC_CALLOUT __nfs_sc_clts[] = {
	{ NFS_PROGRAM,	   NFS_VERSMIN,	    NFS_VERSMAX,	rfs_dispatch },
	{ NFS_ACL_PROGRAM, NFS_ACL_VERSMIN, NFS_ACL_VERSMAX,	acl_dispatch }
};

static SVC_CALLOUT_TABLE nfs_sct_clts = {
	sizeof (__nfs_sc_clts) / sizeof (__nfs_sc_clts[0]), FALSE,
	__nfs_sc_clts
};

static SVC_CALLOUT __nfs_sc_cots[] = {
	{ NFS_PROGRAM,	   NFS_VERSMIN,	    NFS_VERSMAX,	rfs_dispatch },
	{ NFS_ACL_PROGRAM, NFS_ACL_VERSMIN, NFS_ACL_VERSMAX,	acl_dispatch }
};

static SVC_CALLOUT_TABLE nfs_sct_cots = {
	sizeof (__nfs_sc_cots) / sizeof (__nfs_sc_cots[0]), FALSE, __nfs_sc_cots
};

static SVC_CALLOUT __nfs_sc_rdma[] = {
	{ NFS_PROGRAM,	   NFS_VERSMIN,	    NFS_VERSMAX,	rfs_dispatch },
	{ NFS_ACL_PROGRAM, NFS_ACL_VERSMIN, NFS_ACL_VERSMAX,	acl_dispatch }
};

static SVC_CALLOUT_TABLE nfs_sct_rdma = {
	sizeof (__nfs_sc_rdma) / sizeof (__nfs_sc_rdma[0]), FALSE, __nfs_sc_rdma
};
rpcvers_t nfs_versmin = NFS_VERSMIN_DEFAULT;
rpcvers_t nfs_versmax = NFS_VERSMAX_DEFAULT;

/*
 * Used to track the state of the server so that initialization
 * can be done properly.
 */
typedef enum {
	NFS_SERVER_STOPPED,	/* server state destroyed */
	NFS_SERVER_STOPPING,	/* server state being destroyed */
	NFS_SERVER_RUNNING,
	NFS_SERVER_QUIESCED,	/* server state preserved */
	NFS_SERVER_OFFLINE	/* server pool offline */
} nfs_server_running_t;

static nfs_server_running_t nfs_server_upordown;
static kmutex_t nfs_server_upordown_lock;
static	kcondvar_t nfs_server_upordown_cv;

/*
 * DSS: distributed stable storage
 * lists of all DSS paths: current, and before last warmstart
 */
nvlist_t *rfs4_dss_paths, *rfs4_dss_oldpaths;

int rfs4_dispatch(struct rpcdisp *, struct svc_req *, SVCXPRT *, char *);
bool_t rfs4_minorvers_mismatch(struct svc_req *, SVCXPRT *, void *);

/*
 * RDMA wait variables.
 */
static kcondvar_t rdma_wait_cv;
static kmutex_t rdma_wait_mutex;

/*
 * Will be called at the point the server pool is being unregistered
 * from the pool list. From that point onwards, the pool is waiting
 * to be drained and as such the server state is stale and pertains
 * to the old instantiation of the NFS server pool.
 */
void
nfs_srv_offline(void)
{
	mutex_enter(&nfs_server_upordown_lock);
	if (nfs_server_upordown == NFS_SERVER_RUNNING) {
		nfs_server_upordown = NFS_SERVER_OFFLINE;
	}
	mutex_exit(&nfs_server_upordown_lock);
}

/*
 * Will be called at the point the server pool is being destroyed so
 * all transports have been closed and no service threads are in
 * existence.
 *
 * If we quiesce the server, we're shutting it down without destroying the
 * server state. This allows it to warm start subsequently.
 */
void
nfs_srv_stop_all(void)
{
	int quiesce = 0;
	nfs_srv_shutdown_all(quiesce);
}

/*
 * This alternative shutdown routine can be requested via nfssys()
 */
void
nfs_srv_quiesce_all(void)
{
	int quiesce = 1;
	nfs_srv_shutdown_all(quiesce);
}

static void
nfs_srv_shutdown_all(int quiesce) {
	mutex_enter(&nfs_server_upordown_lock);
	if (quiesce) {
		if (nfs_server_upordown == NFS_SERVER_RUNNING ||
			nfs_server_upordown == NFS_SERVER_OFFLINE) {
			nfs_server_upordown = NFS_SERVER_QUIESCED;
			cv_signal(&nfs_server_upordown_cv);

			/* reset DSS state, for subsequent warm restart */
			rfs4_dss_numnewpaths = 0;
			rfs4_dss_newpaths = NULL;

			cmn_err(CE_NOTE, "nfs_server: server is now quiesced; "
			    "NFSv4 state has been preserved");
		}
	} else {
		if (nfs_server_upordown == NFS_SERVER_OFFLINE) {
			nfs_server_upordown = NFS_SERVER_STOPPING;
			mutex_exit(&nfs_server_upordown_lock);
			rfs4_state_fini();
			rfs4_fini_drc(nfs4_drc);
			mutex_enter(&nfs_server_upordown_lock);
			nfs_server_upordown = NFS_SERVER_STOPPED;
			cv_signal(&nfs_server_upordown_cv);
		}
	}
	mutex_exit(&nfs_server_upordown_lock);
}

static int
nfs_srv_set_sc_versions(struct file *fp, SVC_CALLOUT_TABLE **sctpp,
			rpcvers_t versmin, rpcvers_t versmax)
{
	struct strioctl strioc;
	struct T_info_ack tinfo;
	int		error, retval;

	/*
	 * Find out what type of transport this is.
	 */
	strioc.ic_cmd = TI_GETINFO;
	strioc.ic_timout = -1;
	strioc.ic_len = sizeof (tinfo);
	strioc.ic_dp = (char *)&tinfo;
	tinfo.PRIM_type = T_INFO_REQ;

	error = strioctl(fp->f_vnode, I_STR, (intptr_t)&strioc, 0, K_TO_K,
	    CRED(), &retval);
	if (error || retval)
		return (error);

	/*
	 * Based on our query of the transport type...
	 *
	 * Reset the min/max versions based on the caller's request
	 * NOTE: This assumes that NFS_PROGRAM is first in the array!!
	 * And the second entry is the NFS_ACL_PROGRAM.
	 */
	switch (tinfo.SERV_type) {
	case T_CLTS:
		if (versmax == NFS_V4)
			return (EINVAL);
		__nfs_sc_clts[0].sc_versmin = versmin;
		__nfs_sc_clts[0].sc_versmax = versmax;
		__nfs_sc_clts[1].sc_versmin = versmin;
		__nfs_sc_clts[1].sc_versmax = versmax;
		*sctpp = &nfs_sct_clts;
		break;
	case T_COTS:
	case T_COTS_ORD:
		__nfs_sc_cots[0].sc_versmin = versmin;
		__nfs_sc_cots[0].sc_versmax = versmax;
		/* For the NFS_ACL program, check the max version */
		if (versmax > NFS_ACL_VERSMAX)
			versmax = NFS_ACL_VERSMAX;
		__nfs_sc_cots[1].sc_versmin = versmin;
		__nfs_sc_cots[1].sc_versmax = versmax;
		*sctpp = &nfs_sct_cots;
		break;
	default:
		error = EINVAL;
	}

	return (error);
}

/*
 * NFS Server system call.
 * Does all of the work of running a NFS server.
 * uap->fd is the fd of an open transport provider
 */
int
nfs_svc(struct nfs_svc_args *arg, model_t model)
{
	file_t *fp;
	SVCMASTERXPRT *xprt;
	int error;
	int readsize;
	char buf[KNC_STRSIZE];
	size_t len;
	STRUCT_HANDLE(nfs_svc_args, uap);
	struct netbuf addrmask;
	SVC_CALLOUT_TABLE *sctp = NULL;

#ifdef lint
	model = model;		/* STRUCT macros don't always refer to it */
#endif

	STRUCT_SET_HANDLE(uap, model, arg);

	/* Check privileges in nfssys() */

	if ((fp = getf(STRUCT_FGET(uap, fd))) == NULL)
		return (EBADF);

	/*
	 * Set read buffer size to rsize
	 * and add room for RPC headers.
	 */
	readsize = nfs3tsize() + (RPC_MAXDATASIZE - NFS_MAXDATA);
	if (readsize < RPC_MAXDATASIZE)
		readsize = RPC_MAXDATASIZE;

	error = copyinstr((const char *)STRUCT_FGETP(uap, netid), buf,
	    KNC_STRSIZE, &len);
	if (error) {
		releasef(STRUCT_FGET(uap, fd));
		return (error);
	}

	addrmask.len = STRUCT_FGET(uap, addrmask.len);
	addrmask.maxlen = STRUCT_FGET(uap, addrmask.maxlen);
	addrmask.buf = kmem_alloc(addrmask.maxlen, KM_SLEEP);
	error = copyin(STRUCT_FGETP(uap, addrmask.buf), addrmask.buf,
	    addrmask.len);
	if (error) {
		releasef(STRUCT_FGET(uap, fd));
		kmem_free(addrmask.buf, addrmask.maxlen);
		return (error);
	}

	nfs_versmin = STRUCT_FGET(uap, versmin);
	nfs_versmax = STRUCT_FGET(uap, versmax);

	/* Double check the vers min/max ranges */
	if ((nfs_versmin > nfs_versmax) ||
	    (nfs_versmin < NFS_VERSMIN) ||
	    (nfs_versmax > NFS_VERSMAX)) {
		nfs_versmin = NFS_VERSMIN_DEFAULT;
		nfs_versmax = NFS_VERSMAX_DEFAULT;
	}

	if (error =
	    nfs_srv_set_sc_versions(fp, &sctp, nfs_versmin, nfs_versmax)) {
		releasef(STRUCT_FGET(uap, fd));
		kmem_free(addrmask.buf, addrmask.maxlen);
		return (error);
	}

	/* Initialize nfsv4 server */
	if (nfs_versmax == (rpcvers_t)NFS_V4)
		rfs4_server_start(STRUCT_FGET(uap, delegation));

	/* Create a transport handle. */
	error = svc_tli_kcreate(fp, readsize, buf, &addrmask, &xprt,
	    sctp, NULL, NFS_SVCPOOL_ID, TRUE);

	if (error)
		kmem_free(addrmask.buf, addrmask.maxlen);

	releasef(STRUCT_FGET(uap, fd));

	/* HA-NFSv4: save the cluster nodeid */
	if (cluster_bootflags & CLUSTER_BOOTED)
		lm_global_nlmid = clconf_get_nodeid();

	return (error);
}

static void
rfs4_server_start(int nfs4_srv_delegation)
{
	/*
	 * Determine if the server has previously been "started" and
	 * if not, do the per instance initialization
	 */
	mutex_enter(&nfs_server_upordown_lock);

	if (nfs_server_upordown != NFS_SERVER_RUNNING) {
		/* Do we need to stop and wait on the previous server? */
		while (nfs_server_upordown == NFS_SERVER_STOPPING ||
		    nfs_server_upordown == NFS_SERVER_OFFLINE)
			cv_wait(&nfs_server_upordown_cv,
			    &nfs_server_upordown_lock);

		if (nfs_server_upordown != NFS_SERVER_RUNNING) {
			(void) svc_pool_control(NFS_SVCPOOL_ID,
			    SVCPSET_UNREGISTER_PROC, (void *)&nfs_srv_offline);
			(void) svc_pool_control(NFS_SVCPOOL_ID,
			    SVCPSET_SHUTDOWN_PROC, (void *)&nfs_srv_stop_all);

			/* is this an nfsd warm start? */
			if (nfs_server_upordown == NFS_SERVER_QUIESCED) {
				cmn_err(CE_NOTE, "nfs_server: "
				    "server was previously quiesced; "
				    "existing NFSv4 state will be re-used");

				/*
				 * HA-NFSv4: this is also the signal
				 * that a Resource Group failover has
				 * occurred.
				 */
				if (cluster_bootflags & CLUSTER_BOOTED)
					hanfsv4_failover();
			} else {
				/* cold start */
				rfs4_state_init();
				nfs4_drc = rfs4_init_drc(nfs4_drc_max,
				    nfs4_drc_hash);
			}

			/*
			 * Check to see if delegation is to be
			 * enabled at the server
			 */
			if (nfs4_srv_delegation != FALSE)
				rfs4_set_deleg_policy(SRV_NORMAL_DELEGATE);

			nfs_server_upordown = NFS_SERVER_RUNNING;
		}
		cv_signal(&nfs_server_upordown_cv);
	}
	mutex_exit(&nfs_server_upordown_lock);
}

/*
 * If RDMA device available,
 * start RDMA listener.
 */
int
rdma_start(struct rdma_svc_args *rsa)
{
	int error;
	rdma_xprt_group_t started_rdma_xprts;
	rdma_stat stat;
	int svc_state = 0;

	/* Double check the vers min/max ranges */
	if ((rsa->nfs_versmin > rsa->nfs_versmax) ||
	    (rsa->nfs_versmin < NFS_VERSMIN) ||
	    (rsa->nfs_versmax > NFS_VERSMAX)) {
		rsa->nfs_versmin = NFS_VERSMIN_DEFAULT;
		rsa->nfs_versmax = NFS_VERSMAX_DEFAULT;
	}
	nfs_versmin = rsa->nfs_versmin;
	nfs_versmax = rsa->nfs_versmax;

	/* Set the versions in the callout table */
	__nfs_sc_rdma[0].sc_versmin = rsa->nfs_versmin;
	__nfs_sc_rdma[0].sc_versmax = rsa->nfs_versmax;
	/* For the NFS_ACL program, check the max version */
	__nfs_sc_rdma[1].sc_versmin = rsa->nfs_versmin;
	if (rsa->nfs_versmax > NFS_ACL_VERSMAX)
		__nfs_sc_rdma[1].sc_versmax = NFS_ACL_VERSMAX;
	else
		__nfs_sc_rdma[1].sc_versmax = rsa->nfs_versmax;

	/* Initialize nfsv4 server */
	if (rsa->nfs_versmax == (rpcvers_t)NFS_V4)
		rfs4_server_start(rsa->delegation);

	started_rdma_xprts.rtg_count = 0;
	started_rdma_xprts.rtg_listhead = NULL;
	started_rdma_xprts.rtg_poolid = rsa->poolid;

restart:
	error = svc_rdma_kcreate(rsa->netid, &nfs_sct_rdma, rsa->poolid,
	    &started_rdma_xprts);

	svc_state = !error;

	while (!error) {

		/*
		 * wait till either interrupted by a signal on
		 * nfs service stop/restart or signalled by a
		 * rdma plugin attach/detatch.
		 */

		stat = rdma_kwait();

		/*
		 * stop services if running -- either on a HCA detach event
		 * or if the nfs service is stopped/restarted.
		 */

		if ((stat == RDMA_HCA_DETACH || stat == RDMA_INTR) &&
		    svc_state) {
			rdma_stop(&started_rdma_xprts);
			svc_state = 0;
		}

		/*
		 * nfs service stop/restart, break out of the
		 * wait loop and return;
		 */
		if (stat == RDMA_INTR)
			return (0);

		/*
		 * restart stopped services on a HCA attach event
		 * (if not already running)
		 */

		if ((stat == RDMA_HCA_ATTACH) && (svc_state == 0))
			goto restart;

		/*
		 * loop until a nfs service stop/restart
		 */
	}

	return (error);
}

/* ARGSUSED */
void
rpc_null(caddr_t *argp, caddr_t *resp)
{
}

/* ARGSUSED */
void
rpc_null_v3(caddr_t *argp, caddr_t *resp, struct exportinfo *exi,
    struct svc_req *req, cred_t *cr)
{
	DTRACE_NFSV3_3(op__null__start, struct svc_req *, req,
	    cred_t *, cr, vnode_t *, NULL);
	DTRACE_NFSV3_3(op__null__done, struct svc_req *, req,
	    cred_t *, cr, vnode_t *, NULL);
}

/* ARGSUSED */
static void
rfs_error(caddr_t *argp, caddr_t *resp)
{
	/* return (EOPNOTSUPP); */
}

static void
nullfree(void)
{
}

static char *rfscallnames_v2[] = {
	"RFS2_NULL",
	"RFS2_GETATTR",
	"RFS2_SETATTR",
	"RFS2_ROOT",
	"RFS2_LOOKUP",
	"RFS2_READLINK",
	"RFS2_READ",
	"RFS2_WRITECACHE",
	"RFS2_WRITE",
	"RFS2_CREATE",
	"RFS2_REMOVE",
	"RFS2_RENAME",
	"RFS2_LINK",
	"RFS2_SYMLINK",
	"RFS2_MKDIR",
	"RFS2_RMDIR",
	"RFS2_READDIR",
	"RFS2_STATFS"
};

static struct rpcdisp rfsdisptab_v2[] = {
	/*
	 * NFS VERSION 2
	 */

	/* RFS_NULL = 0 */
	{rpc_null,
	    xdr_void, NULL_xdrproc_t, 0,
	    xdr_void, NULL_xdrproc_t, 0,
	    nullfree, RPC_IDEMPOTENT,
	    0},

	/* RFS_GETATTR = 1 */
	{rfs_getattr,
	    xdr_fhandle, xdr_fastfhandle, sizeof (fhandle_t),
	    xdr_attrstat, xdr_fastattrstat, sizeof (struct nfsattrstat),
	    nullfree, RPC_IDEMPOTENT|RPC_ALLOWANON|RPC_MAPRESP,
	    rfs_getattr_getfh},

	/* RFS_SETATTR = 2 */
	{rfs_setattr,
	    xdr_saargs, NULL_xdrproc_t, sizeof (struct nfssaargs),
	    xdr_attrstat, xdr_fastattrstat, sizeof (struct nfsattrstat),
	    nullfree, RPC_MAPRESP,
	    rfs_setattr_getfh},

	/* RFS_ROOT = 3 *** NO LONGER SUPPORTED *** */
	{rfs_error,
	    xdr_void, NULL_xdrproc_t, 0,
	    xdr_void, NULL_xdrproc_t, 0,
	    nullfree, RPC_IDEMPOTENT,
	    0},

	/* RFS_LOOKUP = 4 */
	{rfs_lookup,
	    xdr_diropargs, NULL_xdrproc_t, sizeof (struct nfsdiropargs),
	    xdr_diropres, xdr_fastdiropres, sizeof (struct nfsdiropres),
	    nullfree, RPC_IDEMPOTENT|RPC_MAPRESP|RPC_PUBLICFH_OK,
	    rfs_lookup_getfh},

	/* RFS_READLINK = 5 */
	{rfs_readlink,
	    xdr_fhandle, xdr_fastfhandle, sizeof (fhandle_t),
	    xdr_rdlnres, NULL_xdrproc_t, sizeof (struct nfsrdlnres),
	    rfs_rlfree, RPC_IDEMPOTENT,
	    rfs_readlink_getfh},

	/* RFS_READ = 6 */
	{rfs_read,
	    xdr_readargs, NULL_xdrproc_t, sizeof (struct nfsreadargs),
	    xdr_rdresult, NULL_xdrproc_t, sizeof (struct nfsrdresult),
	    rfs_rdfree, RPC_IDEMPOTENT,
	    rfs_read_getfh},

	/* RFS_WRITECACHE = 7 *** NO LONGER SUPPORTED *** */
	{rfs_error,
	    xdr_void, NULL_xdrproc_t, 0,
	    xdr_void, NULL_xdrproc_t, 0,
	    nullfree, RPC_IDEMPOTENT,
	    0},

	/* RFS_WRITE = 8 */
	{rfs_write,
	    xdr_writeargs, NULL_xdrproc_t, sizeof (struct nfswriteargs),
	    xdr_attrstat, xdr_fastattrstat, sizeof (struct nfsattrstat),
	    nullfree, RPC_MAPRESP,
	    rfs_write_getfh},

	/* RFS_CREATE = 9 */
	{rfs_create,
	    xdr_creatargs, NULL_xdrproc_t, sizeof (struct nfscreatargs),
	    xdr_diropres, xdr_fastdiropres, sizeof (struct nfsdiropres),
	    nullfree, RPC_MAPRESP,
	    rfs_create_getfh},

	/* RFS_REMOVE = 10 */
	{rfs_remove,
	    xdr_diropargs, NULL_xdrproc_t, sizeof (struct nfsdiropargs),
#ifdef _LITTLE_ENDIAN
	    xdr_enum, xdr_fastenum, sizeof (enum nfsstat),
#else
	    xdr_enum, NULL_xdrproc_t, sizeof (enum nfsstat),
#endif
	    nullfree, RPC_MAPRESP,
	    rfs_remove_getfh},

	/* RFS_RENAME = 11 */
	{rfs_rename,
	    xdr_rnmargs, NULL_xdrproc_t, sizeof (struct nfsrnmargs),
#ifdef _LITTLE_ENDIAN
	    xdr_enum, xdr_fastenum, sizeof (enum nfsstat),
#else
	    xdr_enum, NULL_xdrproc_t, sizeof (enum nfsstat),
#endif
	    nullfree, RPC_MAPRESP,
	    rfs_rename_getfh},

	/* RFS_LINK = 12 */
	{rfs_link,
	    xdr_linkargs, NULL_xdrproc_t, sizeof (struct nfslinkargs),
#ifdef _LITTLE_ENDIAN
	    xdr_enum, xdr_fastenum, sizeof (enum nfsstat),
#else
	    xdr_enum, NULL_xdrproc_t, sizeof (enum nfsstat),
#endif
	    nullfree, RPC_MAPRESP,
	    rfs_link_getfh},

	/* RFS_SYMLINK = 13 */
	{rfs_symlink,
	    xdr_slargs, NULL_xdrproc_t, sizeof (struct nfsslargs),
#ifdef _LITTLE_ENDIAN
	    xdr_enum, xdr_fastenum, sizeof (enum nfsstat),
#else
	    xdr_enum, NULL_xdrproc_t, sizeof (enum nfsstat),
#endif
	    nullfree, RPC_MAPRESP,
	    rfs_symlink_getfh},

	/* RFS_MKDIR = 14 */
	{rfs_mkdir,
	    xdr_creatargs, NULL_xdrproc_t, sizeof (struct nfscreatargs),
	    xdr_diropres, xdr_fastdiropres, sizeof (struct nfsdiropres),
	    nullfree, RPC_MAPRESP,
	    rfs_mkdir_getfh},

	/* RFS_RMDIR = 15 */
	{rfs_rmdir,
	    xdr_diropargs, NULL_xdrproc_t, sizeof (struct nfsdiropargs),
#ifdef _LITTLE_ENDIAN
	    xdr_enum, xdr_fastenum, sizeof (enum nfsstat),
#else
	    xdr_enum, NULL_xdrproc_t, sizeof (enum nfsstat),
#endif
	    nullfree, RPC_MAPRESP,
	    rfs_rmdir_getfh},

	/* RFS_READDIR = 16 */
	{rfs_readdir,
	    xdr_rddirargs, NULL_xdrproc_t, sizeof (struct nfsrddirargs),
	    xdr_putrddirres, NULL_xdrproc_t, sizeof (struct nfsrddirres),
	    rfs_rddirfree, RPC_IDEMPOTENT,
	    rfs_readdir_getfh},

	/* RFS_STATFS = 17 */
	{rfs_statfs,
	    xdr_fhandle, xdr_fastfhandle, sizeof (fhandle_t),
	    xdr_statfs, xdr_faststatfs, sizeof (struct nfsstatfs),
	    nullfree, RPC_IDEMPOTENT|RPC_ALLOWANON|RPC_MAPRESP,
	    rfs_statfs_getfh},
};

static char *rfscallnames_v3[] = {
	"RFS3_NULL",
	"RFS3_GETATTR",
	"RFS3_SETATTR",
	"RFS3_LOOKUP",
	"RFS3_ACCESS",
	"RFS3_READLINK",
	"RFS3_READ",
	"RFS3_WRITE",
	"RFS3_CREATE",
	"RFS3_MKDIR",
	"RFS3_SYMLINK",
	"RFS3_MKNOD",
	"RFS3_REMOVE",
	"RFS3_RMDIR",
	"RFS3_RENAME",
	"RFS3_LINK",
	"RFS3_READDIR",
	"RFS3_READDIRPLUS",
	"RFS3_FSSTAT",
	"RFS3_FSINFO",
	"RFS3_PATHCONF",
	"RFS3_COMMIT"
};

static struct rpcdisp rfsdisptab_v3[] = {
	/*
	 * NFS VERSION 3
	 */

	/* RFS_NULL = 0 */
	{rpc_null_v3,
	    xdr_void, NULL_xdrproc_t, 0,
	    xdr_void, NULL_xdrproc_t, 0,
	    nullfree, RPC_IDEMPOTENT,
	    0},

	/* RFS3_GETATTR = 1 */
	{rfs3_getattr,
	    xdr_nfs_fh3_server, NULL_xdrproc_t, sizeof (GETATTR3args),
	    xdr_GETATTR3res, NULL_xdrproc_t, sizeof (GETATTR3res),
	    nullfree, (RPC_IDEMPOTENT | RPC_ALLOWANON),
	    rfs3_getattr_getfh},

	/* RFS3_SETATTR = 2 */
	{rfs3_setattr,
	    xdr_SETATTR3args, NULL_xdrproc_t, sizeof (SETATTR3args),
	    xdr_SETATTR3res, NULL_xdrproc_t, sizeof (SETATTR3res),
	    nullfree, 0,
	    rfs3_setattr_getfh},

	/* RFS3_LOOKUP = 3 */
	{rfs3_lookup,
	    xdr_diropargs3, NULL_xdrproc_t, sizeof (LOOKUP3args),
	    xdr_LOOKUP3res, NULL_xdrproc_t, sizeof (LOOKUP3res),
	    nullfree, (RPC_IDEMPOTENT | RPC_PUBLICFH_OK),
	    rfs3_lookup_getfh},

	/* RFS3_ACCESS = 4 */
	{rfs3_access,
	    xdr_ACCESS3args, NULL_xdrproc_t, sizeof (ACCESS3args),
	    xdr_ACCESS3res, NULL_xdrproc_t, sizeof (ACCESS3res),
	    nullfree, RPC_IDEMPOTENT,
	    rfs3_access_getfh},

	/* RFS3_READLINK = 5 */
	{rfs3_readlink,
	    xdr_nfs_fh3_server, NULL_xdrproc_t, sizeof (READLINK3args),
	    xdr_READLINK3res, NULL_xdrproc_t, sizeof (READLINK3res),
	    rfs3_readlink_free, RPC_IDEMPOTENT,
	    rfs3_readlink_getfh},

	/* RFS3_READ = 6 */
	{rfs3_read,
	    xdr_READ3args, NULL_xdrproc_t, sizeof (READ3args),
	    xdr_READ3res, NULL_xdrproc_t, sizeof (READ3res),
	    rfs3_read_free, RPC_IDEMPOTENT,
	    rfs3_read_getfh},

	/* RFS3_WRITE = 7 */
	{rfs3_write,
	    xdr_WRITE3args, NULL_xdrproc_t, sizeof (WRITE3args),
	    xdr_WRITE3res, NULL_xdrproc_t, sizeof (WRITE3res),
	    nullfree, 0,
	    rfs3_write_getfh},

	/* RFS3_CREATE = 8 */
	{rfs3_create,
	    xdr_CREATE3args, NULL_xdrproc_t, sizeof (CREATE3args),
	    xdr_CREATE3res, NULL_xdrproc_t, sizeof (CREATE3res),
	    nullfree, 0,
	    rfs3_create_getfh},

	/* RFS3_MKDIR = 9 */
	{rfs3_mkdir,
	    xdr_MKDIR3args, NULL_xdrproc_t, sizeof (MKDIR3args),
	    xdr_MKDIR3res, NULL_xdrproc_t, sizeof (MKDIR3res),
	    nullfree, 0,
	    rfs3_mkdir_getfh},

	/* RFS3_SYMLINK = 10 */
	{rfs3_symlink,
	    xdr_SYMLINK3args, NULL_xdrproc_t, sizeof (SYMLINK3args),
	    xdr_SYMLINK3res, NULL_xdrproc_t, sizeof (SYMLINK3res),
	    nullfree, 0,
	    rfs3_symlink_getfh},

	/* RFS3_MKNOD = 11 */
	{rfs3_mknod,
	    xdr_MKNOD3args, NULL_xdrproc_t, sizeof (MKNOD3args),
	    xdr_MKNOD3res, NULL_xdrproc_t, sizeof (MKNOD3res),
	    nullfree, 0,
	    rfs3_mknod_getfh},

	/* RFS3_REMOVE = 12 */
	{rfs3_remove,
	    xdr_diropargs3, NULL_xdrproc_t, sizeof (REMOVE3args),
	    xdr_REMOVE3res, NULL_xdrproc_t, sizeof (REMOVE3res),
	    nullfree, 0,
	    rfs3_remove_getfh},

	/* RFS3_RMDIR = 13 */
	{rfs3_rmdir,
	    xdr_diropargs3, NULL_xdrproc_t, sizeof (RMDIR3args),
	    xdr_RMDIR3res, NULL_xdrproc_t, sizeof (RMDIR3res),
	    nullfree, 0,
	    rfs3_rmdir_getfh},

	/* RFS3_RENAME = 14 */
	{rfs3_rename,
	    xdr_RENAME3args, NULL_xdrproc_t, sizeof (RENAME3args),
	    xdr_RENAME3res, NULL_xdrproc_t, sizeof (RENAME3res),
	    nullfree, 0,
	    rfs3_rename_getfh},

	/* RFS3_LINK = 15 */
	{rfs3_link,
	    xdr_LINK3args, NULL_xdrproc_t, sizeof (LINK3args),
	    xdr_LINK3res, NULL_xdrproc_t, sizeof (LINK3res),
	    nullfree, 0,
	    rfs3_link_getfh},

	/* RFS3_READDIR = 16 */
	{rfs3_readdir,
	    xdr_READDIR3args, NULL_xdrproc_t, sizeof (READDIR3args),
	    xdr_READDIR3res, NULL_xdrproc_t, sizeof (READDIR3res),
	    rfs3_readdir_free, RPC_IDEMPOTENT,
	    rfs3_readdir_getfh},

	/* RFS3_READDIRPLUS = 17 */
	{rfs3_readdirplus,
	    xdr_READDIRPLUS3args, NULL_xdrproc_t, sizeof (READDIRPLUS3args),
	    xdr_READDIRPLUS3res, NULL_xdrproc_t, sizeof (READDIRPLUS3res),
	    rfs3_readdirplus_free, RPC_AVOIDWORK,
	    rfs3_readdirplus_getfh},

	/* RFS3_FSSTAT = 18 */
	{rfs3_fsstat,
	    xdr_nfs_fh3_server, NULL_xdrproc_t, sizeof (FSSTAT3args),
	    xdr_FSSTAT3res, NULL_xdrproc_t, sizeof (FSSTAT3res),
	    nullfree, RPC_IDEMPOTENT,
	    rfs3_fsstat_getfh},

	/* RFS3_FSINFO = 19 */
	{rfs3_fsinfo,
	    xdr_nfs_fh3_server, NULL_xdrproc_t, sizeof (FSINFO3args),
	    xdr_FSINFO3res, NULL_xdrproc_t, sizeof (FSINFO3res),
	    nullfree, RPC_IDEMPOTENT|RPC_ALLOWANON,
	    rfs3_fsinfo_getfh},

	/* RFS3_PATHCONF = 20 */
	{rfs3_pathconf,
	    xdr_nfs_fh3_server, NULL_xdrproc_t, sizeof (PATHCONF3args),
	    xdr_PATHCONF3res, NULL_xdrproc_t, sizeof (PATHCONF3res),
	    nullfree, RPC_IDEMPOTENT,
	    rfs3_pathconf_getfh},

	/* RFS3_COMMIT = 21 */
	{rfs3_commit,
	    xdr_COMMIT3args, NULL_xdrproc_t, sizeof (COMMIT3args),
	    xdr_COMMIT3res, NULL_xdrproc_t, sizeof (COMMIT3res),
	    nullfree, RPC_IDEMPOTENT,
	    rfs3_commit_getfh},
};

static char *rfscallnames_v4[] = {
	"RFS4_NULL",
	"RFS4_COMPOUND",
	"RFS4_NULL",
	"RFS4_NULL",
	"RFS4_NULL",
	"RFS4_NULL",
	"RFS4_NULL",
	"RFS4_NULL",
	"RFS4_CREATE"
};

static struct rpcdisp rfsdisptab_v4[] = {
	/*
	 * NFS VERSION 4
	 */

	/* RFS_NULL = 0 */
	{rpc_null,
	    xdr_void, NULL_xdrproc_t, 0,
	    xdr_void, NULL_xdrproc_t, 0,
	    nullfree, RPC_IDEMPOTENT, 0},

	/* RFS4_compound = 1 */
	{rfs4_compound,
	    xdr_COMPOUND4args_srv, NULL_xdrproc_t, sizeof (COMPOUND4args),
	    xdr_COMPOUND4res_srv, NULL_xdrproc_t, sizeof (COMPOUND4res),
	    rfs4_compound_free, 0, 0},
};

union rfs_args {
	/*
	 * NFS VERSION 2
	 */

	/* RFS_NULL = 0 */

	/* RFS_GETATTR = 1 */
	fhandle_t nfs2_getattr_args;

	/* RFS_SETATTR = 2 */
	struct nfssaargs nfs2_setattr_args;

	/* RFS_ROOT = 3 *** NO LONGER SUPPORTED *** */

	/* RFS_LOOKUP = 4 */
	struct nfsdiropargs nfs2_lookup_args;

	/* RFS_READLINK = 5 */
	fhandle_t nfs2_readlink_args;

	/* RFS_READ = 6 */
	struct nfsreadargs nfs2_read_args;

	/* RFS_WRITECACHE = 7 *** NO LONGER SUPPORTED *** */

	/* RFS_WRITE = 8 */
	struct nfswriteargs nfs2_write_args;

	/* RFS_CREATE = 9 */
	struct nfscreatargs nfs2_create_args;

	/* RFS_REMOVE = 10 */
	struct nfsdiropargs nfs2_remove_args;

	/* RFS_RENAME = 11 */
	struct nfsrnmargs nfs2_rename_args;

	/* RFS_LINK = 12 */
	struct nfslinkargs nfs2_link_args;

	/* RFS_SYMLINK = 13 */
	struct nfsslargs nfs2_symlink_args;

	/* RFS_MKDIR = 14 */
	struct nfscreatargs nfs2_mkdir_args;

	/* RFS_RMDIR = 15 */
	struct nfsdiropargs nfs2_rmdir_args;

	/* RFS_READDIR = 16 */
	struct nfsrddirargs nfs2_readdir_args;

	/* RFS_STATFS = 17 */
	fhandle_t nfs2_statfs_args;

	/*
	 * NFS VERSION 3
	 */

	/* RFS_NULL = 0 */

	/* RFS3_GETATTR = 1 */
	GETATTR3args nfs3_getattr_args;

	/* RFS3_SETATTR = 2 */
	SETATTR3args nfs3_setattr_args;

	/* RFS3_LOOKUP = 3 */
	LOOKUP3args nfs3_lookup_args;

	/* RFS3_ACCESS = 4 */
	ACCESS3args nfs3_access_args;

	/* RFS3_READLINK = 5 */
	READLINK3args nfs3_readlink_args;

	/* RFS3_READ = 6 */
	READ3args nfs3_read_args;

	/* RFS3_WRITE = 7 */
	WRITE3args nfs3_write_args;

	/* RFS3_CREATE = 8 */
	CREATE3args nfs3_create_args;

	/* RFS3_MKDIR = 9 */
	MKDIR3args nfs3_mkdir_args;

	/* RFS3_SYMLINK = 10 */
	SYMLINK3args nfs3_symlink_args;

	/* RFS3_MKNOD = 11 */
	MKNOD3args nfs3_mknod_args;

	/* RFS3_REMOVE = 12 */
	REMOVE3args nfs3_remove_args;

	/* RFS3_RMDIR = 13 */
	RMDIR3args nfs3_rmdir_args;

	/* RFS3_RENAME = 14 */
	RENAME3args nfs3_rename_args;

	/* RFS3_LINK = 15 */
	LINK3args nfs3_link_args;

	/* RFS3_READDIR = 16 */
	READDIR3args nfs3_readdir_args;

	/* RFS3_READDIRPLUS = 17 */
	READDIRPLUS3args nfs3_readdirplus_args;

	/* RFS3_FSSTAT = 18 */
	FSSTAT3args nfs3_fsstat_args;

	/* RFS3_FSINFO = 19 */
	FSINFO3args nfs3_fsinfo_args;

	/* RFS3_PATHCONF = 20 */
	PATHCONF3args nfs3_pathconf_args;

	/* RFS3_COMMIT = 21 */
	COMMIT3args nfs3_commit_args;

	/*
	 * NFS VERSION 4
	 */

	/* RFS_NULL = 0 */

	/* COMPUND = 1 */
	COMPOUND4args nfs4_compound_args;
};

union rfs_res {
	/*
	 * NFS VERSION 2
	 */

	/* RFS_NULL = 0 */

	/* RFS_GETATTR = 1 */
	struct nfsattrstat nfs2_getattr_res;

	/* RFS_SETATTR = 2 */
	struct nfsattrstat nfs2_setattr_res;

	/* RFS_ROOT = 3 *** NO LONGER SUPPORTED *** */

	/* RFS_LOOKUP = 4 */
	struct nfsdiropres nfs2_lookup_res;

	/* RFS_READLINK = 5 */
	struct nfsrdlnres nfs2_readlink_res;

	/* RFS_READ = 6 */
	struct nfsrdresult nfs2_read_res;

	/* RFS_WRITECACHE = 7 *** NO LONGER SUPPORTED *** */

	/* RFS_WRITE = 8 */
	struct nfsattrstat nfs2_write_res;

	/* RFS_CREATE = 9 */
	struct nfsdiropres nfs2_create_res;

	/* RFS_REMOVE = 10 */
	enum nfsstat nfs2_remove_res;

	/* RFS_RENAME = 11 */
	enum nfsstat nfs2_rename_res;

	/* RFS_LINK = 12 */
	enum nfsstat nfs2_link_res;

	/* RFS_SYMLINK = 13 */
	enum nfsstat nfs2_symlink_res;

	/* RFS_MKDIR = 14 */
	struct nfsdiropres nfs2_mkdir_res;

	/* RFS_RMDIR = 15 */
	enum nfsstat nfs2_rmdir_res;

	/* RFS_READDIR = 16 */
	struct nfsrddirres nfs2_readdir_res;

	/* RFS_STATFS = 17 */
	struct nfsstatfs nfs2_statfs_res;

	/*
	 * NFS VERSION 3
	 */

	/* RFS_NULL = 0 */

	/* RFS3_GETATTR = 1 */
	GETATTR3res nfs3_getattr_res;

	/* RFS3_SETATTR = 2 */
	SETATTR3res nfs3_setattr_res;

	/* RFS3_LOOKUP = 3 */
	LOOKUP3res nfs3_lookup_res;

	/* RFS3_ACCESS = 4 */
	ACCESS3res nfs3_access_res;

	/* RFS3_READLINK = 5 */
	READLINK3res nfs3_readlink_res;

	/* RFS3_READ = 6 */
	READ3res nfs3_read_res;

	/* RFS3_WRITE = 7 */
	WRITE3res nfs3_write_res;

	/* RFS3_CREATE = 8 */
	CREATE3res nfs3_create_res;

	/* RFS3_MKDIR = 9 */
	MKDIR3res nfs3_mkdir_res;

	/* RFS3_SYMLINK = 10 */
	SYMLINK3res nfs3_symlink_res;

	/* RFS3_MKNOD = 11 */
	MKNOD3res nfs3_mknod_res;

	/* RFS3_REMOVE = 12 */
	REMOVE3res nfs3_remove_res;

	/* RFS3_RMDIR = 13 */
	RMDIR3res nfs3_rmdir_res;

	/* RFS3_RENAME = 14 */
	RENAME3res nfs3_rename_res;

	/* RFS3_LINK = 15 */
	LINK3res nfs3_link_res;

	/* RFS3_READDIR = 16 */
	READDIR3res nfs3_readdir_res;

	/* RFS3_READDIRPLUS = 17 */
	READDIRPLUS3res nfs3_readdirplus_res;

	/* RFS3_FSSTAT = 18 */
	FSSTAT3res nfs3_fsstat_res;

	/* RFS3_FSINFO = 19 */
	FSINFO3res nfs3_fsinfo_res;

	/* RFS3_PATHCONF = 20 */
	PATHCONF3res nfs3_pathconf_res;

	/* RFS3_COMMIT = 21 */
	COMMIT3res nfs3_commit_res;

	/*
	 * NFS VERSION 4
	 */

	/* RFS_NULL = 0 */

	/* RFS4_COMPOUND = 1 */
	COMPOUND4res nfs4_compound_res;

};

static struct rpc_disptable rfs_disptable[] = {
	{sizeof (rfsdisptab_v2) / sizeof (rfsdisptab_v2[0]),
	    rfscallnames_v2,
	    &rfsproccnt_v2_ptr, rfsdisptab_v2},
	{sizeof (rfsdisptab_v3) / sizeof (rfsdisptab_v3[0]),
	    rfscallnames_v3,
	    &rfsproccnt_v3_ptr, rfsdisptab_v3},
	{sizeof (rfsdisptab_v4) / sizeof (rfsdisptab_v4[0]),
	    rfscallnames_v4,
	    &rfsproccnt_v4_ptr, rfsdisptab_v4},
};

/*
 * If nfs_portmon is set, then clients are required to use privileged
 * ports (ports < IPPORT_RESERVED) in order to get NFS services.
 *
 * N.B.: this attempt to carry forward the already ill-conceived notion
 * of privileged ports for TCP/UDP is really quite ineffectual.  Not only
 * is it transport-dependent, it's laughably easy to spoof.  If you're
 * really interested in security, you must start with secure RPC instead.
 */
static int nfs_portmon = 0;

#ifdef DEBUG
static int cred_hits = 0;
static int cred_misses = 0;
#endif


#ifdef DEBUG
/*
 * Debug code to allow disabling of rfs_dispatch() use of
 * fastxdrargs() and fastxdrres() calls for testing purposes.
 */
static int rfs_no_fast_xdrargs = 0;
static int rfs_no_fast_xdrres = 0;
#endif

union acl_args {
	/*
	 * ACL VERSION 2
	 */

	/* ACL2_NULL = 0 */

	/* ACL2_GETACL = 1 */
	GETACL2args acl2_getacl_args;

	/* ACL2_SETACL = 2 */
	SETACL2args acl2_setacl_args;

	/* ACL2_GETATTR = 3 */
	GETATTR2args acl2_getattr_args;

	/* ACL2_ACCESS = 4 */
	ACCESS2args acl2_access_args;

	/* ACL2_GETXATTRDIR = 5 */
	GETXATTRDIR2args acl2_getxattrdir_args;

	/*
	 * ACL VERSION 3
	 */

	/* ACL3_NULL = 0 */

	/* ACL3_GETACL = 1 */
	GETACL3args acl3_getacl_args;

	/* ACL3_SETACL = 2 */
	SETACL3args acl3_setacl;

	/* ACL3_GETXATTRDIR = 3 */
	GETXATTRDIR3args acl3_getxattrdir_args;

};

union acl_res {
	/*
	 * ACL VERSION 2
	 */

	/* ACL2_NULL = 0 */

	/* ACL2_GETACL = 1 */
	GETACL2res acl2_getacl_res;

	/* ACL2_SETACL = 2 */
	SETACL2res acl2_setacl_res;

	/* ACL2_GETATTR = 3 */
	GETATTR2res acl2_getattr_res;

	/* ACL2_ACCESS = 4 */
	ACCESS2res acl2_access_res;

	/* ACL2_GETXATTRDIR = 5 */
	GETXATTRDIR2args acl2_getxattrdir_res;

	/*
	 * ACL VERSION 3
	 */

	/* ACL3_NULL = 0 */

	/* ACL3_GETACL = 1 */
	GETACL3res acl3_getacl_res;

	/* ACL3_SETACL = 2 */
	SETACL3res acl3_setacl_res;

	/* ACL3_GETXATTRDIR = 3 */
	GETXATTRDIR3res acl3_getxattrdir_res;

};

static bool_t
auth_tooweak(struct svc_req *req, char *res)
{

	if (req->rq_vers == NFS_VERSION && req->rq_proc == RFS_LOOKUP) {
		struct nfsdiropres *dr = (struct nfsdiropres *)res;
		if ((enum wnfsstat)dr->dr_status == WNFSERR_CLNT_FLAVOR)
			return (TRUE);
	} else if (req->rq_vers == NFS_V3 && req->rq_proc == NFSPROC3_LOOKUP) {
		LOOKUP3res *resp = (LOOKUP3res *)res;
		if ((enum wnfsstat)resp->status == WNFSERR_CLNT_FLAVOR)
			return (TRUE);
	}
	return (FALSE);
}


static void
common_dispatch(struct svc_req *req, SVCXPRT *xprt, rpcvers_t min_vers,
		rpcvers_t max_vers, char *pgmname,
		struct rpc_disptable *disptable)
{
	int which;
	rpcvers_t vers;
	char *args;
	union {
			union rfs_args ra;
			union acl_args aa;
		} args_buf;
	char *res;
	union {
			union rfs_res rr;
			union acl_res ar;
		} res_buf;
	struct rpcdisp *disp = NULL;
	int dis_flags = 0;
	cred_t *cr;
	int error = 0;
	int anon_ok;
	struct exportinfo *exi = NULL;
	unsigned int nfslog_rec_id;
	int dupstat;
	struct dupreq *dr;
	int authres;
	bool_t publicfh_ok = FALSE;
	enum_t auth_flavor;
	bool_t dupcached = FALSE;
	struct netbuf	nb;
	bool_t logging_enabled = FALSE;
	struct exportinfo *nfslog_exi = NULL;
	char **procnames;
	char cbuf[INET6_ADDRSTRLEN];	/* to hold both IPv4 and IPv6 addr */

	vers = req->rq_vers;

	if (vers < min_vers || vers > max_vers) {
		svcerr_progvers(req->rq_xprt, min_vers, max_vers);
		error++;
		cmn_err(CE_NOTE, "%s: bad version number %u", pgmname, vers);
		goto done;
	}
	vers -= min_vers;

	which = req->rq_proc;
	if (which < 0 || which >= disptable[(int)vers].dis_nprocs) {
		svcerr_noproc(req->rq_xprt);
		error++;
		goto done;
	}

	(*(disptable[(int)vers].dis_proccntp))[which].value.ui64++;

	disp = &disptable[(int)vers].dis_table[which];
	procnames = disptable[(int)vers].dis_procnames;

	auth_flavor = req->rq_cred.oa_flavor;

	/*
	 * Deserialize into the args struct.
	 */
	args = (char *)&args_buf;

#ifdef DEBUG
	if (rfs_no_fast_xdrargs || (auth_flavor == RPCSEC_GSS) ||
	    disp->dis_fastxdrargs == NULL_xdrproc_t ||
	    !SVC_GETARGS(xprt, disp->dis_fastxdrargs, (char *)&args))
#else
	if ((auth_flavor == RPCSEC_GSS) ||
	    disp->dis_fastxdrargs == NULL_xdrproc_t ||
	    !SVC_GETARGS(xprt, disp->dis_fastxdrargs, (char *)&args))
#endif
	{
		bzero(args, disp->dis_argsz);
		if (!SVC_GETARGS(xprt, disp->dis_xdrargs, args)) {
			error++;
			/*
			 * Check if we are outside our capabilities.
			 */
			if (rfs4_minorvers_mismatch(req, xprt, (void *)args))
				goto done;

			svcerr_decode(xprt);
			cmn_err(CE_NOTE,
			    "Failed to decode arguments for %s version %u "
			    "procedure %s client %s%s",
			    pgmname, vers + min_vers, procnames[which],
			    client_name(req), client_addr(req, cbuf));
			goto done;
		}
	}

	/*
	 * If Version 4 use that specific dispatch function.
	 */
	if (req->rq_vers == 4) {
		error += rfs4_dispatch(disp, req, xprt, args);
		goto done;
	}

	dis_flags = disp->dis_flags;

	/*
	 * Find export information and check authentication,
	 * setting the credential if everything is ok.
	 */
	if (disp->dis_getfh != NULL) {
		void *fh;
		fsid_t *fsid;
		fid_t *fid, *xfid;
		fhandle_t *fh2;
		nfs_fh3 *fh3;

		fh = (*disp->dis_getfh)(args);
		switch (req->rq_vers) {
		case NFS_VERSION:
			fh2 = (fhandle_t *)fh;
			fsid = &fh2->fh_fsid;
			fid = (fid_t *)&fh2->fh_len;
			xfid = (fid_t *)&fh2->fh_xlen;
			break;
		case NFS_V3:
			fh3 = (nfs_fh3 *)fh;
			fsid = &fh3->fh3_fsid;
			fid = FH3TOFIDP(fh3);
			xfid = FH3TOXFIDP(fh3);
			break;
		}

		/*
		 * Fix for bug 1038302 - corbin
		 * There is a problem here if anonymous access is
		 * disallowed.  If the current request is part of the
		 * client's mount process for the requested filesystem,
		 * then it will carry root (uid 0) credentials on it, and
		 * will be denied by checkauth if that client does not
		 * have explicit root=0 permission.  This will cause the
		 * client's mount operation to fail.  As a work-around,
		 * we check here to see if the request is a getattr or
		 * statfs operation on the exported vnode itself, and
		 * pass a flag to checkauth with the result of this test.
		 *
		 * The filehandle refers to the mountpoint itself if
		 * the fh_data and fh_xdata portions of the filehandle
		 * are equal.
		 *
		 * Added anon_ok argument to checkauth().
		 */

		if ((dis_flags & RPC_ALLOWANON) && EQFID(fid, xfid))
			anon_ok = 1;
		else
			anon_ok = 0;

		cr = xprt->xp_cred;
		ASSERT(cr != NULL);
#ifdef DEBUG
		if (crgetref(cr) != 1) {
			crfree(cr);
			cr = crget();
			xprt->xp_cred = cr;
			cred_misses++;
		} else
			cred_hits++;
#else
		if (crgetref(cr) != 1) {
			crfree(cr);
			cr = crget();
			xprt->xp_cred = cr;
		}
#endif

		exi = checkexport(fsid, xfid);

		if (exi != NULL) {
			publicfh_ok = PUBLICFH_CHECK(disp, exi, fsid, xfid);

			/*
			 * Don't allow non-V4 clients access
			 * to pseudo exports
			 */
			if (PSEUDO(exi)) {
				svcerr_weakauth(xprt);
				error++;
				goto done;
			}

			authres = checkauth(exi, req, cr, anon_ok, publicfh_ok);
			/*
			 * authres >  0: authentication OK - proceed
			 * authres == 0: authentication weak - return error
			 * authres <  0: authentication timeout - drop
			 */
			if (authres <= 0) {
				if (authres == 0) {
					svcerr_weakauth(xprt);
					error++;
				}
				goto done;
			}
		}
	} else
		cr = NULL;

	if ((dis_flags & RPC_MAPRESP) && (auth_flavor != RPCSEC_GSS)) {
		res = (char *)SVC_GETRES(xprt, disp->dis_ressz);
		if (res == NULL)
			res = (char *)&res_buf;
	} else
		res = (char *)&res_buf;

	if (!(dis_flags & RPC_IDEMPOTENT)) {
		dupstat = SVC_DUP_EXT(xprt, req, res, disp->dis_ressz, &dr,
		    &dupcached);

		switch (dupstat) {
		case DUP_ERROR:
			svcerr_systemerr(xprt);
			error++;
			goto done;
			/* NOTREACHED */
		case DUP_INPROGRESS:
			if (res != (char *)&res_buf)
				SVC_FREERES(xprt);
			error++;
			goto done;
			/* NOTREACHED */
		case DUP_NEW:
		case DUP_DROP:
			curthread->t_flag |= T_DONTPEND;

			(*disp->dis_proc)(args, res, exi, req, cr);

			curthread->t_flag &= ~T_DONTPEND;
			if (curthread->t_flag & T_WOULDBLOCK) {
				curthread->t_flag &= ~T_WOULDBLOCK;
				SVC_DUPDONE_EXT(xprt, dr, res, NULL,
				    disp->dis_ressz, DUP_DROP);
				if (res != (char *)&res_buf)
					SVC_FREERES(xprt);
				error++;
				goto done;
			}
			if (dis_flags & RPC_AVOIDWORK) {
				SVC_DUPDONE_EXT(xprt, dr, res, NULL,
				    disp->dis_ressz, DUP_DROP);
			} else {
				SVC_DUPDONE_EXT(xprt, dr, res,
				    disp->dis_resfree == nullfree ? NULL :
				    disp->dis_resfree,
				    disp->dis_ressz, DUP_DONE);
				dupcached = TRUE;
			}
			break;
		case DUP_DONE:
			break;
		}

	} else {
		curthread->t_flag |= T_DONTPEND;

		(*disp->dis_proc)(args, res, exi, req, cr);

		curthread->t_flag &= ~T_DONTPEND;
		if (curthread->t_flag & T_WOULDBLOCK) {
			curthread->t_flag &= ~T_WOULDBLOCK;
			if (res != (char *)&res_buf)
				SVC_FREERES(xprt);
			error++;
			goto done;
		}
	}

	if (auth_tooweak(req, res)) {
		svcerr_weakauth(xprt);
		error++;
		goto done;
	}

	/*
	 * Check to see if logging has been enabled on the server.
	 * If so, then obtain the export info struct to be used for
	 * the later writing of the log record.  This is done for
	 * the case that a lookup is done across a non-logged public
	 * file system.
	 */
	if (nfslog_buffer_list != NULL) {
		nfslog_exi = nfslog_get_exi(exi, req, res, &nfslog_rec_id);
		/*
		 * Is logging enabled?
		 */
		logging_enabled = (nfslog_exi != NULL);

		/*
		 * Copy the netbuf for logging purposes, before it is
		 * freed by svc_sendreply().
		 */
		if (logging_enabled) {
			NFSLOG_COPY_NETBUF(nfslog_exi, xprt, &nb);
			/*
			 * If RPC_MAPRESP flag set (i.e. in V2 ops) the
			 * res gets copied directly into the mbuf and
			 * may be freed soon after the sendreply. So we
			 * must copy it here to a safe place...
			 */
			if (res != (char *)&res_buf) {
				bcopy(res, (char *)&res_buf, disp->dis_ressz);
			}
		}
	}

	/*
	 * Serialize and send results struct
	 */
#ifdef DEBUG
	if (rfs_no_fast_xdrres == 0 && res != (char *)&res_buf)
#else
	if (res != (char *)&res_buf)
#endif
	{
		if (!svc_sendreply(xprt, disp->dis_fastxdrres, res)) {
			cmn_err(CE_NOTE, "%s: bad sendreply", pgmname);
			svcerr_systemerr(xprt);
			error++;
		}
	} else {
		if (!svc_sendreply(xprt, disp->dis_xdrres, res)) {
			cmn_err(CE_NOTE, "%s: bad sendreply", pgmname);
			svcerr_systemerr(xprt);
			error++;
		}
	}

	/*
	 * Log if needed
	 */
	if (logging_enabled) {
		nfslog_write_record(nfslog_exi, req, args, (char *)&res_buf,
		    cr, &nb, nfslog_rec_id, NFSLOG_ONE_BUFFER);
		exi_rele(nfslog_exi);
		kmem_free((&nb)->buf, (&nb)->len);
	}

	/*
	 * Free results struct. With the addition of NFS V4 we can
	 * have non-idempotent procedures with functions.
	 */
	if (disp->dis_resfree != nullfree && dupcached == FALSE) {
		(*disp->dis_resfree)(res);
	}

done:
	/*
	 * Free arguments struct
	 */
	if (disp) {
		if (!SVC_FREEARGS(xprt, disp->dis_xdrargs, args)) {
			cmn_err(CE_NOTE, "%s: bad freeargs", pgmname);
			error++;
		}
	} else {
		if (!SVC_FREEARGS(xprt, (xdrproc_t)0, (caddr_t)0)) {
			cmn_err(CE_NOTE, "%s: bad freeargs", pgmname);
			error++;
		}
	}

	if (exi != NULL)
		exi_rele(exi);

	global_svstat_ptr[req->rq_vers][NFS_BADCALLS].value.ui64 += error;

	global_svstat_ptr[req->rq_vers][NFS_CALLS].value.ui64++;
}

static void
rfs_dispatch(struct svc_req *req, SVCXPRT *xprt)
{
	common_dispatch(req, xprt, NFS_VERSMIN, NFS_VERSMAX,
	    "NFS", rfs_disptable);
}

static char *aclcallnames_v2[] = {
	"ACL2_NULL",
	"ACL2_GETACL",
	"ACL2_SETACL",
	"ACL2_GETATTR",
	"ACL2_ACCESS",
	"ACL2_GETXATTRDIR"
};

static struct rpcdisp acldisptab_v2[] = {
	/*
	 * ACL VERSION 2
	 */

	/* ACL2_NULL = 0 */
	{rpc_null,
	    xdr_void, NULL_xdrproc_t, 0,
	    xdr_void, NULL_xdrproc_t, 0,
	    nullfree, RPC_IDEMPOTENT,
	    0},

	/* ACL2_GETACL = 1 */
	{acl2_getacl,
	    xdr_GETACL2args, xdr_fastGETACL2args, sizeof (GETACL2args),
	    xdr_GETACL2res, NULL_xdrproc_t, sizeof (GETACL2res),
	    acl2_getacl_free, RPC_IDEMPOTENT,
	    acl2_getacl_getfh},

	/* ACL2_SETACL = 2 */
	{acl2_setacl,
	    xdr_SETACL2args, NULL_xdrproc_t, sizeof (SETACL2args),
#ifdef _LITTLE_ENDIAN
	    xdr_SETACL2res, xdr_fastSETACL2res, sizeof (SETACL2res),
#else
	    xdr_SETACL2res, NULL_xdrproc_t, sizeof (SETACL2res),
#endif
	    nullfree, RPC_MAPRESP,
	    acl2_setacl_getfh},

	/* ACL2_GETATTR = 3 */
	{acl2_getattr,
	    xdr_GETATTR2args, xdr_fastGETATTR2args, sizeof (GETATTR2args),
#ifdef _LITTLE_ENDIAN
	    xdr_GETATTR2res, xdr_fastGETATTR2res, sizeof (GETATTR2res),
#else
	    xdr_GETATTR2res, NULL_xdrproc_t, sizeof (GETATTR2res),
#endif
	    nullfree, RPC_IDEMPOTENT|RPC_ALLOWANON|RPC_MAPRESP,
	    acl2_getattr_getfh},

	/* ACL2_ACCESS = 4 */
	{acl2_access,
	    xdr_ACCESS2args, xdr_fastACCESS2args, sizeof (ACCESS2args),
#ifdef _LITTLE_ENDIAN
	    xdr_ACCESS2res, xdr_fastACCESS2res, sizeof (ACCESS2res),
#else
	    xdr_ACCESS2res, NULL_xdrproc_t, sizeof (ACCESS2res),
#endif
	    nullfree, RPC_IDEMPOTENT|RPC_MAPRESP,
	    acl2_access_getfh},

	/* ACL2_GETXATTRDIR = 5 */
	{acl2_getxattrdir,
	    xdr_GETXATTRDIR2args, NULL_xdrproc_t, sizeof (GETXATTRDIR2args),
	    xdr_GETXATTRDIR2res, NULL_xdrproc_t, sizeof (GETXATTRDIR2res),
	    nullfree, RPC_IDEMPOTENT,
	    acl2_getxattrdir_getfh},
};

static char *aclcallnames_v3[] = {
	"ACL3_NULL",
	"ACL3_GETACL",
	"ACL3_SETACL",
	"ACL3_GETXATTRDIR"
};

static struct rpcdisp acldisptab_v3[] = {
	/*
	 * ACL VERSION 3
	 */

	/* ACL3_NULL = 0 */
	{rpc_null,
	    xdr_void, NULL_xdrproc_t, 0,
	    xdr_void, NULL_xdrproc_t, 0,
	    nullfree, RPC_IDEMPOTENT,
	    0},

	/* ACL3_GETACL = 1 */
	{acl3_getacl,
	    xdr_GETACL3args, NULL_xdrproc_t, sizeof (GETACL3args),
	    xdr_GETACL3res, NULL_xdrproc_t, sizeof (GETACL3res),
	    acl3_getacl_free, RPC_IDEMPOTENT,
	    acl3_getacl_getfh},

	/* ACL3_SETACL = 2 */
	{acl3_setacl,
	    xdr_SETACL3args, NULL_xdrproc_t, sizeof (SETACL3args),
	    xdr_SETACL3res, NULL_xdrproc_t, sizeof (SETACL3res),
	    nullfree, 0,
	    acl3_setacl_getfh},

	/* ACL3_GETXATTRDIR = 3 */
	{acl3_getxattrdir,
	    xdr_GETXATTRDIR3args, NULL_xdrproc_t, sizeof (GETXATTRDIR3args),
	    xdr_GETXATTRDIR3res, NULL_xdrproc_t, sizeof (GETXATTRDIR3res),
	    nullfree, RPC_IDEMPOTENT,
	    acl3_getxattrdir_getfh},
};

static struct rpc_disptable acl_disptable[] = {
	{sizeof (acldisptab_v2) / sizeof (acldisptab_v2[0]),
		aclcallnames_v2,
		&aclproccnt_v2_ptr, acldisptab_v2},
	{sizeof (acldisptab_v3) / sizeof (acldisptab_v3[0]),
		aclcallnames_v3,
		&aclproccnt_v3_ptr, acldisptab_v3},
};

static void
acl_dispatch(struct svc_req *req, SVCXPRT *xprt)
{
	common_dispatch(req, xprt, NFS_ACL_VERSMIN, NFS_ACL_VERSMAX,
	    "ACL", acl_disptable);
}

int
checkwin(int flavor, int window, struct svc_req *req)
{
	struct authdes_cred *adc;

	switch (flavor) {
	case AUTH_DES:
		adc = (struct authdes_cred *)req->rq_clntcred;
		if (adc->adc_fullname.window > window)
			return (0);
		break;

	default:
		break;
	}
	return (1);
}


/*
 * checkauth() will check the access permission against the export
 * information.  Then map root uid/gid to appropriate uid/gid.
 *
 * This routine is used by NFS V3 and V2 code.
 */
static int
checkauth(struct exportinfo *exi, struct svc_req *req, cred_t *cr, int anon_ok,
    bool_t publicfh_ok)
{
	int i, nfsflavor, rpcflavor, stat, access;
	struct secinfo *secp;
	caddr_t principal;
	char buf[INET6_ADDRSTRLEN]; /* to hold both IPv4 and IPv6 addr */
	int anon_res = 0;

	/*
	 * Check for privileged port number
	 * N.B.:  this assumes that we know the format of a netbuf.
	 */
	if (nfs_portmon) {
		struct sockaddr *ca;
		ca = (struct sockaddr *)svc_getrpccaller(req->rq_xprt)->buf;

		if (ca == NULL)
			return (0);

		if ((ca->sa_family == AF_INET &&
		    ntohs(((struct sockaddr_in *)ca)->sin_port) >=
		    IPPORT_RESERVED) ||
		    (ca->sa_family == AF_INET6 &&
		    ntohs(((struct sockaddr_in6 *)ca)->sin6_port) >=
		    IPPORT_RESERVED)) {
			cmn_err(CE_NOTE,
			    "nfs_server: client %s%ssent NFS request from "
			    "unprivileged port",
			    client_name(req), client_addr(req, buf));
			return (0);
		}
	}

	/*
	 *  return 1 on success or 0 on failure
	 */
	stat = sec_svc_getcred(req, cr, &principal, &nfsflavor);

	/*
	 * A failed AUTH_UNIX svc_get_cred() implies we couldn't set
	 * the credentials; below we map that to anonymous.
	 */
	if (!stat && nfsflavor != AUTH_UNIX) {
		cmn_err(CE_NOTE,
		    "nfs_server: couldn't get unix cred for %s",
		    client_name(req));
		return (0);
	}

	/*
	 * Short circuit checkauth() on operations that support the
	 * public filehandle, and if the request for that operation
	 * is using the public filehandle. Note that we must call
	 * sec_svc_getcred() first so that xp_cookie is set to the
	 * right value. Normally xp_cookie is just the RPC flavor
	 * of the the request, but in the case of RPCSEC_GSS it
	 * could be a pseudo flavor.
	 */
	if (publicfh_ok)
		return (1);

	rpcflavor = req->rq_cred.oa_flavor;
	/*
	 * Check if the auth flavor is valid for this export
	 */
	access = nfsauth_access(exi, req);
	if (access & NFSAUTH_DROP)
		return (-1);	/* drop the request */

	if (access & NFSAUTH_DENIED) {
		/*
		 * If anon_ok == 1 and we got NFSAUTH_DENIED, it was
		 * probably due to the flavor not matching during the
		 * the mount attempt. So map the flavor to AUTH_NONE
		 * so that the credentials get mapped to the anonymous
		 * user.
		 */
		if (anon_ok == 1)
			rpcflavor = AUTH_NONE;
		else
			return (0);	/* deny access */

	} else if (access & NFSAUTH_MAPNONE) {
		/*
		 * Access was granted even though the flavor mismatched
		 * because AUTH_NONE was one of the exported flavors.
		 */
		rpcflavor = AUTH_NONE;

	} else if (access & NFSAUTH_WRONGSEC) {
		/*
		 * NFSAUTH_WRONGSEC is used for NFSv4. If we get here,
		 * it means a client ignored the list of allowed flavors
		 * returned via the MOUNT protocol. So we just disallow it!
		 */
		return (0);
	}

	switch (rpcflavor) {
	case AUTH_NONE:
		anon_res = crsetugid(cr, exi->exi_export.ex_anon,
		    exi->exi_export.ex_anon);
		(void) crsetgroups(cr, 0, NULL);
		break;

	case AUTH_UNIX:
		if (!stat || crgetuid(cr) == 0 && !(access & NFSAUTH_ROOT)) {
			anon_res = crsetugid(cr, exi->exi_export.ex_anon,
			    exi->exi_export.ex_anon);
			(void) crsetgroups(cr, 0, NULL);
		} else if (!stat || crgetuid(cr) == 0 &&
		    access & NFSAUTH_ROOT) {
			/*
			 * It is root, so apply rootid to get real UID
			 * Find the secinfo structure.  We should be able
			 * to find it by the time we reach here.
			 * nfsauth_access() has done the checking.
			 */
			secp = NULL;
			for (i = 0; i < exi->exi_export.ex_seccnt; i++) {
				struct secinfo *sptr;
				sptr = &exi->exi_export.ex_secinfo[i];
				if (sptr->s_secinfo.sc_nfsnum == nfsflavor) {
					secp = sptr;
					break;
				}
			}
			if (secp != NULL) {
				(void) crsetugid(cr, secp->s_rootid,
				    secp->s_rootid);
				(void) crsetgroups(cr, 0, NULL);
			}
		}
		break;

	case AUTH_DES:
	case RPCSEC_GSS:
		/*
		 *  Find the secinfo structure.  We should be able
		 *  to find it by the time we reach here.
		 *  nfsauth_access() has done the checking.
		 */
		secp = NULL;
		for (i = 0; i < exi->exi_export.ex_seccnt; i++) {
			if (exi->exi_export.ex_secinfo[i].s_secinfo.sc_nfsnum ==
			    nfsflavor) {
				secp = &exi->exi_export.ex_secinfo[i];
				break;
			}
		}

		if (!secp) {
			cmn_err(CE_NOTE, "nfs_server: client %s%shad "
			    "no secinfo data for flavor %d",
			    client_name(req), client_addr(req, buf),
			    nfsflavor);
			return (0);
		}

		if (!checkwin(rpcflavor, secp->s_window, req)) {
			cmn_err(CE_NOTE,
			    "nfs_server: client %s%sused invalid "
			    "auth window value",
			    client_name(req), client_addr(req, buf));
			return (0);
		}

		/*
		 * Map root principals listed in the share's root= list to root,
		 * and map any others principals that were mapped to root by RPC
		 * to anon.
		 */
		if (principal && sec_svc_inrootlist(rpcflavor, principal,
		    secp->s_rootcnt, secp->s_rootnames)) {
			if (crgetuid(cr) == 0 && secp->s_rootid == 0)
				return (1);


			(void) crsetugid(cr, secp->s_rootid, secp->s_rootid);

			/*
			 * NOTE: If and when kernel-land privilege tracing is
			 * added this may have to be replaced with code that
			 * retrieves root's supplementary groups (e.g., using
			 * kgss_get_group_info().  In the meantime principals
			 * mapped to uid 0 get all privileges, so setting cr's
			 * supplementary groups for them does nothing.
			 */
			(void) crsetgroups(cr, 0, NULL);

			return (1);
		}

		/*
		 * Not a root princ, or not in root list, map UID 0/nobody to
		 * the anon ID for the share.  (RPC sets cr's UIDs and GIDs to
		 * UID_NOBODY and GID_NOBODY, respectively.)
		 */
		if (crgetuid(cr) != 0 &&
		    (crgetuid(cr) != UID_NOBODY || crgetgid(cr) != GID_NOBODY))
			return (1);

		anon_res = crsetugid(cr, exi->exi_export.ex_anon,
		    exi->exi_export.ex_anon);
		(void) crsetgroups(cr, 0, NULL);
		break;
	default:
		return (0);
	} /* switch on rpcflavor */

	/*
	 * Even if anon access is disallowed via ex_anon == -1, we allow
	 * this access if anon_ok is set.  So set creds to the default
	 * "nobody" id.
	 */
	if (anon_res != 0) {
		if (anon_ok == 0) {
			cmn_err(CE_NOTE,
			    "nfs_server: client %s%ssent wrong "
			    "authentication for %s",
			    client_name(req), client_addr(req, buf),
			    exi->exi_export.ex_path ?
			    exi->exi_export.ex_path : "?");
			return (0);
		}

		if (crsetugid(cr, UID_NOBODY, GID_NOBODY) != 0)
			return (0);
	}

	return (1);
}

/*
 * returns 0 on failure, -1 on a drop, -2 on wrong security flavor,
 * and 1 on success
 */
int
checkauth4(struct compound_state *cs, struct svc_req *req)
{
	int i, rpcflavor, access;
	struct secinfo *secp;
	char buf[MAXHOST + 1];
	int anon_res = 0, nfsflavor;
	struct exportinfo *exi;
	cred_t	*cr;
	caddr_t	principal;

	exi = cs->exi;
	cr = cs->cr;
	principal = cs->principal;
	nfsflavor = cs->nfsflavor;

	ASSERT(cr != NULL);

	rpcflavor = req->rq_cred.oa_flavor;
	cs->access &= ~CS_ACCESS_LIMITED;

	/*
	 * Check for privileged port number
	 * N.B.:  this assumes that we know the format of a netbuf.
	 */
	if (nfs_portmon) {
		struct sockaddr *ca;
		ca = (struct sockaddr *)svc_getrpccaller(req->rq_xprt)->buf;

		if (ca == NULL)
			return (0);

		if ((ca->sa_family == AF_INET &&
		    ntohs(((struct sockaddr_in *)ca)->sin_port) >=
		    IPPORT_RESERVED) ||
		    (ca->sa_family == AF_INET6 &&
		    ntohs(((struct sockaddr_in6 *)ca)->sin6_port) >=
		    IPPORT_RESERVED)) {
			cmn_err(CE_NOTE,
			    "nfs_server: client %s%ssent NFSv4 request from "
			    "unprivileged port",
			    client_name(req), client_addr(req, buf));
			return (0);
		}
	}

	/*
	 * Check the access right per auth flavor on the vnode of
	 * this export for the given request.
	 */
	access = nfsauth4_access(cs->exi, cs->vp, req);

	if (access & NFSAUTH_WRONGSEC)
		return (-2);	/* no access for this security flavor */

	if (access & NFSAUTH_DROP)
		return (-1);	/* drop the request */

	if (access & NFSAUTH_DENIED) {

		if (exi->exi_export.ex_seccnt > 0)
			return (0);	/* deny access */

	} else if (access & NFSAUTH_LIMITED) {

		cs->access |= CS_ACCESS_LIMITED;

	} else if (access & NFSAUTH_MAPNONE) {
		/*
		 * Access was granted even though the flavor mismatched
		 * because AUTH_NONE was one of the exported flavors.
		 */
		rpcflavor = AUTH_NONE;
	}

	/*
	 * XXX probably need to redo some of it for nfsv4?
	 * return 1 on success or 0 on failure
	 */

	switch (rpcflavor) {
	case AUTH_NONE:
		anon_res = crsetugid(cr, exi->exi_export.ex_anon,
		    exi->exi_export.ex_anon);
		(void) crsetgroups(cr, 0, NULL);
		break;

	case AUTH_UNIX:
		if (crgetuid(cr) == 0 && !(access & NFSAUTH_ROOT)) {
			anon_res = crsetugid(cr, exi->exi_export.ex_anon,
			    exi->exi_export.ex_anon);
			(void) crsetgroups(cr, 0, NULL);
		} else if (crgetuid(cr) == 0 && access & NFSAUTH_ROOT) {
			/*
			 * It is root, so apply rootid to get real UID
			 * Find the secinfo structure.  We should be able
			 * to find it by the time we reach here.
			 * nfsauth_access() has done the checking.
			 */
			secp = NULL;
			for (i = 0; i < exi->exi_export.ex_seccnt; i++) {
				struct secinfo *sptr;
				sptr = &exi->exi_export.ex_secinfo[i];
				if (sptr->s_secinfo.sc_nfsnum == nfsflavor) {
					secp = &exi->exi_export.ex_secinfo[i];
					break;
				}
			}
			if (secp != NULL) {
				(void) crsetugid(cr, secp->s_rootid,
				    secp->s_rootid);
				(void) crsetgroups(cr, 0, NULL);
			}
		}
		break;

	default:
		/*
		 *  Find the secinfo structure.  We should be able
		 *  to find it by the time we reach here.
		 *  nfsauth_access() has done the checking.
		 */
		secp = NULL;
		for (i = 0; i < exi->exi_export.ex_seccnt; i++) {
			if (exi->exi_export.ex_secinfo[i].s_secinfo.sc_nfsnum ==
			    nfsflavor) {
				secp = &exi->exi_export.ex_secinfo[i];
				break;
			}
		}

		if (!secp) {
			cmn_err(CE_NOTE, "nfs_server: client %s%shad "
			    "no secinfo data for flavor %d",
			    client_name(req), client_addr(req, buf),
			    nfsflavor);
			return (0);
		}

		if (!checkwin(rpcflavor, secp->s_window, req)) {
			cmn_err(CE_NOTE,
			    "nfs_server: client %s%sused invalid "
			    "auth window value",
			    client_name(req), client_addr(req, buf));
			return (0);
		}

		/*
		 * Map root principals listed in the share's root= list to root,
		 * and map any others principals that were mapped to root by RPC
		 * to anon. If not going to anon, set to rootid (root_mapping).
		 */
		if (principal && sec_svc_inrootlist(rpcflavor, principal,
		    secp->s_rootcnt, secp->s_rootnames)) {
			if (crgetuid(cr) == 0 && secp->s_rootid == 0)
				return (1);

			(void) crsetugid(cr, secp->s_rootid, secp->s_rootid);

			/*
			 * NOTE: If and when kernel-land privilege tracing is
			 * added this may have to be replaced with code that
			 * retrieves root's supplementary groups (e.g., using
			 * kgss_get_group_info().  In the meantime principals
			 * mapped to uid 0 get all privileges, so setting cr's
			 * supplementary groups for them does nothing.
			 */
			(void) crsetgroups(cr, 0, NULL);

			return (1);
		}

		/*
		 * Not a root princ, or not in root list, map UID 0/nobody to
		 * the anon ID for the share.  (RPC sets cr's UIDs and GIDs to
		 * UID_NOBODY and GID_NOBODY, respectively.)
		 */
		if (crgetuid(cr) != 0 &&
		    (crgetuid(cr) != UID_NOBODY || crgetgid(cr) != GID_NOBODY))
			return (1);

		anon_res = crsetugid(cr, exi->exi_export.ex_anon,
		    exi->exi_export.ex_anon);
		(void) crsetgroups(cr, 0, NULL);
		break;
	} /* switch on rpcflavor */

	/*
	 * Even if anon access is disallowed via ex_anon == -1, we allow
	 * this access if anon_ok is set.  So set creds to the default
	 * "nobody" id.
	 */

	if (anon_res != 0) {
		cmn_err(CE_NOTE,
		    "nfs_server: client %s%ssent wrong "
		    "authentication for %s",
		    client_name(req), client_addr(req, buf),
		    exi->exi_export.ex_path ?
		    exi->exi_export.ex_path : "?");
		return (0);
	}

	return (1);
}


static char *
client_name(struct svc_req *req)
{
	char *hostname = NULL;

	/*
	 * If it's a Unix cred then use the
	 * hostname from the credential.
	 */
	if (req->rq_cred.oa_flavor == AUTH_UNIX) {
		hostname = ((struct authunix_parms *)
		    req->rq_clntcred)->aup_machname;
	}
	if (hostname == NULL)
		hostname = "";

	return (hostname);
}

static char *
client_addr(struct svc_req *req, char *buf)
{
	struct sockaddr *ca;
	uchar_t *b;
	char *frontspace = "";

	/*
	 * We assume we are called in tandem with client_name and the
	 * format string looks like "...client %s%sblah blah..."
	 *
	 * If it's a Unix cred then client_name returned
	 * a host name, so we need insert a space between host name
	 * and IP address.
	 */
	if (req->rq_cred.oa_flavor == AUTH_UNIX)
		frontspace = " ";

	/*
	 * Convert the caller's IP address to a dotted string
	 */
	ca = (struct sockaddr *)svc_getrpccaller(req->rq_xprt)->buf;

	if (ca->sa_family == AF_INET) {
		b = (uchar_t *)&((struct sockaddr_in *)ca)->sin_addr;
		(void) sprintf(buf, "%s(%d.%d.%d.%d) ", frontspace,
		    b[0] & 0xFF, b[1] & 0xFF, b[2] & 0xFF, b[3] & 0xFF);
	} else if (ca->sa_family == AF_INET6) {
		struct sockaddr_in6 *sin6;
		sin6 = (struct sockaddr_in6 *)ca;
		(void) kinet_ntop6((uchar_t *)&sin6->sin6_addr,
		    buf, INET6_ADDRSTRLEN);

	} else {

		/*
		 * No IP address to print. If there was a host name
		 * printed, then we print a space.
		 */
		(void) sprintf(buf, frontspace);
	}

	return (buf);
}

/*
 * NFS Server initialization routine.  This routine should only be called
 * once.  It performs the following tasks:
 *	- Call sub-initialization routines (localize access to variables)
 *	- Initialize all locks
 *	- initialize the version 3 write verifier
 */
int
nfs_srvinit(void)
{
	int error;

	if (getzoneid() != GLOBAL_ZONEID)
		return (EACCES);

	error = nfs_exportinit();
	if (error != 0)
		return (error);
	error = rfs4_srvrinit();
	if (error != 0) {
		nfs_exportfini();
		return (error);
	}
	rfs_srvrinit();
	rfs3_srvrinit();
	nfsauth_init();

	/* Init the stuff to control start/stop */
	nfs_server_upordown = NFS_SERVER_STOPPED;
	mutex_init(&nfs_server_upordown_lock, NULL, MUTEX_DEFAULT, NULL);
	cv_init(&nfs_server_upordown_cv, NULL, CV_DEFAULT, NULL);
	mutex_init(&rdma_wait_mutex, NULL, MUTEX_DEFAULT, NULL);
	cv_init(&rdma_wait_cv, NULL, CV_DEFAULT, NULL);

	return (0);
}

/*
 * NFS Server finalization routine. This routine is called to cleanup the
 * initialization work previously performed if the NFS server module could
 * not be loaded correctly.
 */
void
nfs_srvfini(void)
{
	nfsauth_fini();
	rfs3_srvrfini();
	rfs_srvrfini();
	nfs_exportfini();

	mutex_destroy(&nfs_server_upordown_lock);
	cv_destroy(&nfs_server_upordown_cv);
	mutex_destroy(&rdma_wait_mutex);
	cv_destroy(&rdma_wait_cv);
}

/*
 * Set up an iovec array of up to cnt pointers.
 */

void
mblk_to_iov(mblk_t *m, int cnt, struct iovec *iovp)
{
	while (m != NULL && cnt-- > 0) {
		iovp->iov_base = (caddr_t)m->b_rptr;
		iovp->iov_len = (m->b_wptr - m->b_rptr);
		iovp++;
		m = m->b_cont;
	}
}

/*
 * Common code between NFS Version 2 and NFS Version 3 for the public
 * filehandle multicomponent lookups.
 */

/*
 * Public filehandle evaluation of a multi-component lookup, following
 * symbolic links, if necessary. This may result in a vnode in another
 * filesystem, which is OK as long as the other filesystem is exported.
 *
 * Note that the exi will be set either to NULL or a new reference to the
 * exportinfo struct that corresponds to the vnode of the multi-component path.
 * It is the callers responsibility to release this reference.
 */
int
rfs_publicfh_mclookup(char *p, vnode_t *dvp, cred_t *cr, vnode_t **vpp,
    struct exportinfo **exi, struct sec_ol *sec)
{
	int pathflag;
	vnode_t *mc_dvp = NULL;
	vnode_t *realvp;
	int error;

	*exi = NULL;

	/*
	 * check if the given path is a url or native path. Since p is
	 * modified by MCLpath(), it may be empty after returning from
	 * there, and should be checked.
	 */
	if ((pathflag = MCLpath(&p)) == -1)
		return (EIO);

	/*
	 * If pathflag is SECURITY_QUERY, turn the SEC_QUERY bit
	 * on in sec->sec_flags. This bit will later serve as an
	 * indication in makefh_ol() or makefh3_ol() to overload the
	 * filehandle to contain the sec modes used by the server for
	 * the path.
	 */
	if (pathflag == SECURITY_QUERY) {
		if ((sec->sec_index = (uint_t)(*p)) > 0) {
			sec->sec_flags |= SEC_QUERY;
			p++;
			if ((pathflag = MCLpath(&p)) == -1)
				return (EIO);
		} else {
			cmn_err(CE_NOTE,
			    "nfs_server: invalid security index %d, "
			    "violating WebNFS SNEGO protocol.", sec->sec_index);
			return (EIO);
		}
	}

	if (p[0] == '\0') {
		error = ENOENT;
		goto publicfh_done;
	}

	error = rfs_pathname(p, &mc_dvp, vpp, dvp, cr, pathflag);

	/*
	 * If name resolves to "/" we get EINVAL since we asked for
	 * the vnode of the directory that the file is in. Try again
	 * with NULL directory vnode.
	 */
	if (error == EINVAL) {
		error = rfs_pathname(p, NULL, vpp, dvp, cr, pathflag);
		if (!error) {
			ASSERT(*vpp != NULL);
			if ((*vpp)->v_type == VDIR) {
				VN_HOLD(*vpp);
				mc_dvp = *vpp;
			} else {
				/*
				 * This should not happen, the filesystem is
				 * in an inconsistent state. Fail the lookup
				 * at this point.
				 */
				VN_RELE(*vpp);
				error = EINVAL;
			}
		}
	}

	if (error)
		goto publicfh_done;

	if (*vpp == NULL) {
		error = ENOENT;
		goto publicfh_done;
	}

	ASSERT(mc_dvp != NULL);
	ASSERT(*vpp != NULL);

	if ((*vpp)->v_type == VDIR) {
		do {
			/*
			 * *vpp may be an AutoFS node, so we perform
			 * a VOP_ACCESS() to trigger the mount of the intended
			 * filesystem, so we can perform the lookup in the
			 * intended filesystem.
			 */
			(void) VOP_ACCESS(*vpp, 0, 0, cr, NULL);

			/*
			 * If vnode is covered, get the
			 * the topmost vnode.
			 */
			if (vn_mountedvfs(*vpp) != NULL) {
				error = traverse(vpp);
				if (error) {
					VN_RELE(*vpp);
					goto publicfh_done;
				}
			}

			if (VOP_REALVP(*vpp, &realvp, NULL) == 0 &&
			    realvp != *vpp) {
				/*
				 * If realvp is different from *vpp
				 * then release our reference on *vpp, so that
				 * the export access check be performed on the
				 * real filesystem instead.
				 */
				VN_HOLD(realvp);
				VN_RELE(*vpp);
				*vpp = realvp;
			} else {
				break;
			}
		/* LINTED */
		} while (TRUE);

		/*
		 * Let nfs_vptexi() figure what the real parent is.
		 */
		VN_RELE(mc_dvp);
		mc_dvp = NULL;

	} else {
		/*
		 * If vnode is covered, get the
		 * the topmost vnode.
		 */
		if (vn_mountedvfs(mc_dvp) != NULL) {
			error = traverse(&mc_dvp);
			if (error) {
				VN_RELE(*vpp);
				goto publicfh_done;
			}
		}

		if (VOP_REALVP(mc_dvp, &realvp, NULL) == 0 &&
		    realvp != mc_dvp) {
			/*
			 * *vpp is a file, obtain realvp of the parent
			 * directory vnode.
			 */
			VN_HOLD(realvp);
			VN_RELE(mc_dvp);
			mc_dvp = realvp;
		}
	}

	/*
	 * The pathname may take us from the public filesystem to another.
	 * If that's the case then just set the exportinfo to the new export
	 * and build filehandle for it. Thanks to per-access checking there's
	 * no security issues with doing this. If the client is not allowed
	 * access to this new export then it will get an access error when it
	 * tries to use the filehandle
	 */
	if (error = nfs_check_vpexi(mc_dvp, *vpp, kcred, exi)) {
		VN_RELE(*vpp);
		goto publicfh_done;
	}

	/*
	 * Not allowed access to pseudo exports.
	 */
	if (PSEUDO(*exi)) {
		error = ENOENT;
		VN_RELE(*vpp);
		goto publicfh_done;
	}

	/*
	 * Do a lookup for the index file. We know the index option doesn't
	 * allow paths through handling in the share command, so mc_dvp will
	 * be the parent for the index file vnode, if its present. Use
	 * temporary pointers to preserve and reuse the vnode pointers of the
	 * original directory in case there's no index file. Note that the
	 * index file is a native path, and should not be interpreted by
	 * the URL parser in rfs_pathname()
	 */
	if (((*exi)->exi_export.ex_flags & EX_INDEX) &&
	    ((*vpp)->v_type == VDIR) && (pathflag == URLPATH)) {
		vnode_t *tvp, *tmc_dvp;	/* temporary vnode pointers */

		tmc_dvp = mc_dvp;
		mc_dvp = tvp = *vpp;

		error = rfs_pathname((*exi)->exi_export.ex_index, NULL, vpp,
		    mc_dvp, cr, NATIVEPATH);

		if (error == ENOENT) {
			*vpp = tvp;
			mc_dvp = tmc_dvp;
			error = 0;
		} else {	/* ok or error other than ENOENT */
			if (tmc_dvp)
				VN_RELE(tmc_dvp);
			if (error)
				goto publicfh_done;

			/*
			 * Found a valid vp for index "filename". Sanity check
			 * for odd case where a directory is provided as index
			 * option argument and leads us to another filesystem
			 */

			/* Release the reference on the old exi value */
			ASSERT(*exi != NULL);
			exi_rele(*exi);

			if (error = nfs_check_vpexi(mc_dvp, *vpp, kcred, exi)) {
				VN_RELE(*vpp);
				goto publicfh_done;
			}
		}
	}

publicfh_done:
	if (mc_dvp)
		VN_RELE(mc_dvp);

	return (error);
}

/*
 * Evaluate a multi-component path
 */
int
rfs_pathname(
	char *path,			/* pathname to evaluate */
	vnode_t **dirvpp,		/* ret for ptr to parent dir vnode */
	vnode_t **compvpp,		/* ret for ptr to component vnode */
	vnode_t *startdvp,		/* starting vnode */
	cred_t *cr,			/* user's credential */
	int pathflag)			/* flag to identify path, e.g. URL */
{
	char namebuf[TYPICALMAXPATHLEN];
	struct pathname pn;
	int error;

	/*
	 * If pathname starts with '/', then set startdvp to root.
	 */
	if (*path == '/') {
		while (*path == '/')
			path++;

		startdvp = rootdir;
	}

	error = pn_get_buf(path, UIO_SYSSPACE, &pn, namebuf, sizeof (namebuf));
	if (error == 0) {
		/*
		 * Call the URL parser for URL paths to modify the original
		 * string to handle any '%' encoded characters that exist.
		 * Done here to avoid an extra bcopy in the lookup.
		 * We need to be careful about pathlen's. We know that
		 * rfs_pathname() is called with a non-empty path. However,
		 * it could be emptied due to the path simply being all /'s,
		 * which is valid to proceed with the lookup, or due to the
		 * URL parser finding an encoded null character at the
		 * beginning of path which should not proceed with the lookup.
		 */
		if (pn.pn_pathlen != 0 && pathflag == URLPATH) {
			URLparse(pn.pn_path);
			if ((pn.pn_pathlen = strlen(pn.pn_path)) == 0)
				return (ENOENT);
		}
		VN_HOLD(startdvp);
		error = lookuppnvp(&pn, NULL, NO_FOLLOW, dirvpp, compvpp,
		    rootdir, startdvp, cr);
	}
	if (error == ENAMETOOLONG) {
		/*
		 * This thread used a pathname > TYPICALMAXPATHLEN bytes long.
		 */
		if (error = pn_get(path, UIO_SYSSPACE, &pn))
			return (error);
		if (pn.pn_pathlen != 0 && pathflag == URLPATH) {
			URLparse(pn.pn_path);
			if ((pn.pn_pathlen = strlen(pn.pn_path)) == 0) {
				pn_free(&pn);
				return (ENOENT);
			}
		}
		VN_HOLD(startdvp);
		error = lookuppnvp(&pn, NULL, NO_FOLLOW, dirvpp, compvpp,
		    rootdir, startdvp, cr);
		pn_free(&pn);
	}

	return (error);
}

/*
 * Adapt the multicomponent lookup path depending on the pathtype
 */
static int
MCLpath(char **path)
{
	unsigned char c = (unsigned char)**path;

	/*
	 * If the MCL path is between 0x20 and 0x7E (graphic printable
	 * character of the US-ASCII coded character set), its a URL path,
	 * per RFC 1738.
	 */
	if (c >= 0x20 && c <= 0x7E)
		return (URLPATH);

	/*
	 * If the first octet of the MCL path is not an ASCII character
	 * then it must be interpreted as a tag value that describes the
	 * format of the remaining octets of the MCL path.
	 *
	 * If the first octet of the MCL path is 0x81 it is a query
	 * for the security info.
	 */
	switch (c) {
	case 0x80:	/* native path, i.e. MCL via mount protocol */
		(*path)++;
		return (NATIVEPATH);
	case 0x81:	/* security query */
		(*path)++;
		return (SECURITY_QUERY);
	default:
		return (-1);
	}
}

#define	fromhex(c)  ((c >= '0' && c <= '9') ? (c - '0') : \
			((c >= 'A' && c <= 'F') ? (c - 'A' + 10) :\
			((c >= 'a' && c <= 'f') ? (c - 'a' + 10) : 0)))

/*
 * The implementation of URLparse guarantees that the final string will
 * fit in the original one. Replaces '%' occurrences followed by 2 characters
 * with its corresponding hexadecimal character.
 */
static void
URLparse(char *str)
{
	char *p, *q;

	p = q = str;
	while (*p) {
		*q = *p;
		if (*p++ == '%') {
			if (*p) {
				*q = fromhex(*p) * 16;
				p++;
				if (*p) {
					*q += fromhex(*p);
					p++;
				}
			}
		}
		q++;
	}
	*q = '\0';
}


/*
 * Get the export information for the lookup vnode, and verify its
 * useable.
 */
int
nfs_check_vpexi(vnode_t *mc_dvp, vnode_t *vp, cred_t *cr,
    struct exportinfo **exi)
{
	int walk;
	int error = 0;

	*exi = nfs_vptoexi(mc_dvp, vp, cr, &walk, NULL, FALSE);
	if (*exi == NULL)
		error = EACCES;
	else {
		/*
		 * If nosub is set for this export then
		 * a lookup relative to the public fh
		 * must not terminate below the
		 * exported directory.
		 */
		if ((*exi)->exi_export.ex_flags & EX_NOSUB && walk > 0)
			error = EACCES;
	}

	return (error);
}

/*
 * Do the main work of handling HA-NFSv4 Resource Group failover on
 * Sun Cluster.
 * We need to detect whether any RG admin paths have been added or removed,
 * and adjust resources accordingly.
 * Currently we're using a very inefficient algorithm, ~ 2 * O(n**2). In
 * order to scale, the list and array of paths need to be held in more
 * suitable data structures.
 */
static void
hanfsv4_failover(void)
{
	int i, start_grace, numadded_paths = 0;
	char **added_paths = NULL;
	rfs4_dss_path_t *dss_path;

	/*
	 * Note: currently, rfs4_dss_pathlist cannot be NULL, since
	 * it will always include an entry for NFS4_DSS_VAR_DIR. If we
	 * make the latter dynamically specified too, the following will
	 * need to be adjusted.
	 */

	/*
	 * First, look for removed paths: RGs that have been failed-over
	 * away from this node.
	 * Walk the "currently-serving" rfs4_dss_pathlist and, for each
	 * path, check if it is on the "passed-in" rfs4_dss_newpaths array
	 * from nfsd. If not, that RG path has been removed.
	 *
	 * Note that nfsd has sorted rfs4_dss_newpaths for us, and removed
	 * any duplicates.
	 */
	dss_path = rfs4_dss_pathlist;
	do {
		int found = 0;
		char *path = dss_path->path;

		/* used only for non-HA so may not be removed */
		if (strcmp(path, NFS4_DSS_VAR_DIR) == 0) {
			dss_path = dss_path->next;
			continue;
		}

		for (i = 0; i < rfs4_dss_numnewpaths; i++) {
			int cmpret;
			char *newpath = rfs4_dss_newpaths[i];

			/*
			 * Since nfsd has sorted rfs4_dss_newpaths for us,
			 * once the return from strcmp is negative we know
			 * we've passed the point where "path" should be,
			 * and can stop searching: "path" has been removed.
			 */
			cmpret = strcmp(path, newpath);
			if (cmpret < 0)
				break;
			if (cmpret == 0) {
				found = 1;
				break;
			}
		}

		if (found == 0) {
			unsigned index = dss_path->index;
			rfs4_servinst_t *sip = dss_path->sip;
			rfs4_dss_path_t *path_next = dss_path->next;

			/*
			 * This path has been removed.
			 * We must clear out the servinst reference to
			 * it, since it's now owned by another
			 * node: we should not attempt to touch it.
			 */
			ASSERT(dss_path == sip->dss_paths[index]);
			sip->dss_paths[index] = NULL;

			/* remove from "currently-serving" list, and destroy */
			remque(dss_path);
			/* allow for NUL */
			kmem_free(dss_path->path, strlen(dss_path->path) + 1);
			kmem_free(dss_path, sizeof (rfs4_dss_path_t));

			dss_path = path_next;
		} else {
			/* path was found; not removed */
			dss_path = dss_path->next;
		}
	} while (dss_path != rfs4_dss_pathlist);

	/*
	 * Now, look for added paths: RGs that have been failed-over
	 * to this node.
	 * Walk the "passed-in" rfs4_dss_newpaths array from nfsd and,
	 * for each path, check if it is on the "currently-serving"
	 * rfs4_dss_pathlist. If not, that RG path has been added.
	 *
	 * Note: we don't do duplicate detection here; nfsd does that for us.
	 *
	 * Note: numadded_paths <= rfs4_dss_numnewpaths, which gives us
	 * an upper bound for the size needed for added_paths[numadded_paths].
	 */

	/* probably more space than we need, but guaranteed to be enough */
	if (rfs4_dss_numnewpaths > 0) {
		size_t sz = rfs4_dss_numnewpaths * sizeof (char *);
		added_paths = kmem_zalloc(sz, KM_SLEEP);
	}

	/* walk the "passed-in" rfs4_dss_newpaths array from nfsd */
	for (i = 0; i < rfs4_dss_numnewpaths; i++) {
		int found = 0;
		char *newpath = rfs4_dss_newpaths[i];

		dss_path = rfs4_dss_pathlist;
		do {
			char *path = dss_path->path;

			/* used only for non-HA */
			if (strcmp(path, NFS4_DSS_VAR_DIR) == 0) {
				dss_path = dss_path->next;
				continue;
			}

			if (strncmp(path, newpath, strlen(path)) == 0) {
				found = 1;
				break;
			}

			dss_path = dss_path->next;
		} while (dss_path != rfs4_dss_pathlist);

		if (found == 0) {
			added_paths[numadded_paths] = newpath;
			numadded_paths++;
		}
	}

	/* did we find any added paths? */
	if (numadded_paths > 0) {
		/* create a new server instance, and start its grace period */
		start_grace = 1;
		rfs4_servinst_create(start_grace, numadded_paths, added_paths);

		/* read in the stable storage state from these paths */
		rfs4_dss_readstate(numadded_paths, added_paths);

		/*
		 * Multiple failovers during a grace period will cause
		 * clients of the same resource group to be partitioned
		 * into different server instances, with different
		 * grace periods.  Since clients of the same resource
		 * group must be subject to the same grace period,
		 * we need to reset all currently active grace periods.
		 */
		rfs4_grace_reset_all();
	}

	if (rfs4_dss_numnewpaths > 0)
		kmem_free(added_paths, rfs4_dss_numnewpaths * sizeof (char *));
}

/*
 * Used by NFSv3 and NFSv4 server to query label of
 * a pathname component during lookup/access ops.
 */
ts_label_t *
nfs_getflabel(vnode_t *vp, struct exportinfo *exi)
{
	zone_t *zone;
	ts_label_t *zone_label;
	char *path;

	mutex_enter(&vp->v_lock);
	if (vp->v_path != NULL) {
		zone = zone_find_by_any_path(vp->v_path, B_FALSE);
		mutex_exit(&vp->v_lock);
	} else {
		/*
		 * v_path not cached. Fall back on pathname of exported
		 * file system as we rely on pathname from which we can
		 * derive a label. The exported file system portion of
		 * path is sufficient to obtain a label.
		 */
		path = exi->exi_export.ex_path;
		if (path == NULL) {
			mutex_exit(&vp->v_lock);
			return (NULL);
		}
		zone = zone_find_by_any_path(path, B_FALSE);
		mutex_exit(&vp->v_lock);
	}
	/*
	 * Caller has verified that the file is either
	 * exported or visible. So if the path falls in
	 * global zone, admin_low is returned; otherwise
	 * the zone's label is returned.
	 */
	zone_label = zone->zone_slabel;
	label_hold(zone_label);
	zone_rele(zone);
	return (zone_label);
}

/*
 * TX NFS routine used by NFSv3 and NFSv4 to do label check
 * on client label and server's file object lable.
 */
boolean_t
do_rfs_label_check(bslabel_t *clabel, vnode_t *vp, int flag,
    struct exportinfo *exi)
{
	bslabel_t *slabel;
	ts_label_t *tslabel;
	boolean_t result;

	if ((tslabel = nfs_getflabel(vp, exi)) == NULL) {
		return (B_FALSE);
	}
	slabel = label2bslabel(tslabel);
	DTRACE_PROBE4(tx__rfs__log__info__labelcheck, char *,
	    "comparing server's file label(1) with client label(2) (vp(3))",
	    bslabel_t *, slabel, bslabel_t *, clabel, vnode_t *, vp);

	if (flag == EQUALITY_CHECK)
		result = blequal(clabel, slabel);
	else
		result = bldominates(clabel, slabel);
	label_rele(tslabel);
	return (result);
}

/*
 * Callback function to return the loaned buffers.
 * Calls VOP_RETZCBUF() only after all uio_iov[]
 * buffers are returned. nu_ref maintains the count.
 */
void
rfs_free_xuio(void *free_arg)
{
	uint_t ref;
	nfs_xuio_t *nfsuiop = (nfs_xuio_t *)free_arg;

	ref = atomic_dec_uint_nv(&nfsuiop->nu_ref);

	/*
	 * Call VOP_RETZCBUF() only when all the iov buffers
	 * are sent OTW.
	 */
	if (ref != 0)
		return;

	if (((uio_t *)nfsuiop)->uio_extflg & UIO_XUIO) {
		(void) VOP_RETZCBUF(nfsuiop->nu_vp, (xuio_t *)free_arg, NULL,
		    NULL);
		VN_RELE(nfsuiop->nu_vp);
	}

	kmem_cache_free(nfs_xuio_cache, free_arg);
}

xuio_t *
rfs_setup_xuio(vnode_t *vp)
{
	nfs_xuio_t *nfsuiop;

	nfsuiop = kmem_cache_alloc(nfs_xuio_cache, KM_SLEEP);

	bzero(nfsuiop, sizeof (nfs_xuio_t));
	nfsuiop->nu_vp = vp;

	/*
	 * ref count set to 1. more may be added
	 * if multiple mblks refer to multiple iov's.
	 * This is done in uio_to_mblk().
	 */

	nfsuiop->nu_ref = 1;

	nfsuiop->nu_frtn.free_func = rfs_free_xuio;
	nfsuiop->nu_frtn.free_arg = (char *)nfsuiop;

	nfsuiop->nu_uio.xu_type = UIOTYPE_ZEROCOPY;

	return (&nfsuiop->nu_uio);
}

mblk_t *
uio_to_mblk(uio_t *uiop)
{
	struct iovec *iovp;
	int i;
	mblk_t *mp, *mp1;
	nfs_xuio_t *nfsuiop = (nfs_xuio_t *)uiop;

	if (uiop->uio_iovcnt == 0)
		return (NULL);

	iovp = uiop->uio_iov;
	mp = mp1 = esballoca((uchar_t *)iovp->iov_base, iovp->iov_len,
	    BPRI_MED, &nfsuiop->nu_frtn);
	ASSERT(mp != NULL);

	mp->b_wptr += iovp->iov_len;
	mp->b_datap->db_type = M_DATA;

	for (i = 1; i < uiop->uio_iovcnt; i++) {
		iovp = (uiop->uio_iov + i);

		mp1->b_cont = esballoca(
		    (uchar_t *)iovp->iov_base, iovp->iov_len, BPRI_MED,
		    &nfsuiop->nu_frtn);

		mp1 = mp1->b_cont;
		ASSERT(mp1 != NULL);
		mp1->b_wptr += iovp->iov_len;
		mp1->b_datap->db_type = M_DATA;
	}

	nfsuiop->nu_ref = uiop->uio_iovcnt;

	return (mp);
}

/*
 * Allocate memory to hold data for a read request of len bytes.
 *
 * We don't allocate buffers greater than kmem_max_cached in size to avoid
 * allocating memory from the kmem_oversized arena.  If we allocate oversized
 * buffers, we incur heavy cross-call activity when freeing these large buffers
 * in the TCP receive path. Note that we can't set b_wptr here since the
 * length of the data returned may differ from the length requested when
 * reading the end of a file; we set b_wptr in rfs_rndup_mblks() once the
 * length of the read is known.
 */
mblk_t *
rfs_read_alloc(uint_t len, struct iovec **iov, int *iovcnt)
{
	struct iovec *iovarr;
	mblk_t *mp, **mpp = &mp;
	size_t mpsize;
	uint_t remain = len;
	int i, err = 0;

	*iovcnt = howmany(len, kmem_max_cached);

	iovarr = kmem_alloc(*iovcnt * sizeof (struct iovec), KM_SLEEP);
	*iov = iovarr;

	for (i = 0; i < *iovcnt; remain -= mpsize, i++) {
		ASSERT(remain <= len);
		/*
		 * We roundup the size we allocate to a multiple of
		 * BYTES_PER_XDR_UNIT (4 bytes) so that the call to
		 * xdrmblk_putmblk() never fails.
		 */
		ASSERT(kmem_max_cached % BYTES_PER_XDR_UNIT == 0);
		mpsize = MIN(kmem_max_cached, remain);
		*mpp = allocb_wait(RNDUP(mpsize), BPRI_MED, STR_NOSIG, &err);
		ASSERT(*mpp != NULL);
		ASSERT(err == 0);

		iovarr[i].iov_base = (caddr_t)(*mpp)->b_rptr;
		iovarr[i].iov_len = mpsize;
		mpp = &(*mpp)->b_cont;
	}
	return (mp);
}

void
rfs_rndup_mblks(mblk_t *mp, uint_t len, int buf_loaned)
{
	int i;
	int alloc_err = 0;
	mblk_t *rmp;
	uint_t mpsize, remainder;

	remainder = P2NPHASE(len, BYTES_PER_XDR_UNIT);

	/*
	 * Non copy-reduction case.  This function assumes that blocks were
	 * allocated in multiples of BYTES_PER_XDR_UNIT bytes, which makes this
	 * padding safe without bounds checking.
	 */
	if (!buf_loaned) {
		/*
		 * Set the size of each mblk in the chain until we've consumed
		 * the specified length for all but the last one.
		 */
		while ((mpsize = MBLKSIZE(mp)) < len) {
			ASSERT(mpsize % BYTES_PER_XDR_UNIT == 0);
			mp->b_wptr += mpsize;
			len -= mpsize;
			mp = mp->b_cont;
			ASSERT(mp != NULL);
		}

		ASSERT(len + remainder <= mpsize);
		mp->b_wptr += len;
		for (i = 0; i < remainder; i++)
			*mp->b_wptr++ = '\0';
		return;
	}

	/*
	 * No remainder mblk required.
	 */
	if (remainder == 0)
		return;

	/*
	 * Get to the last mblk in the chain.
	 */
	while (mp->b_cont != NULL)
		mp = mp->b_cont;

	/*
	 * In case of copy-reduction mblks, the size of the mblks are fixed
	 * and are of the size of the loaned buffers.  Allocate a remainder
	 * mblk and chain it to the data buffers. This is sub-optimal, but not
	 * expected to happen commonly.
	 */
	rmp = allocb_wait(remainder, BPRI_MED, STR_NOSIG, &alloc_err);
	ASSERT(rmp != NULL);
	ASSERT(alloc_err == 0);

	for (i = 0; i < remainder; i++)
		*rmp->b_wptr++ = '\0';

	rmp->b_datap->db_type = M_DATA;
	mp->b_cont = rmp;
}<|MERGE_RESOLUTION|>--- conflicted
+++ resolved
@@ -21,12 +21,9 @@
 /*
  * Copyright (c) 1990, 2010, Oracle and/or its affiliates. All rights reserved.
  * Copyright (c) 2011 Bayard G. Bell. All rights reserved.
-<<<<<<< HEAD
+ * Copyright (c) 2013 by Delphix. All rights reserved.
  * Copyright (c) 2012 Joyent, Inc. All rights reserved.
  * Copyright 2012 Nexenta Systems, Inc.  All rights reserved.
-=======
- * Copyright (c) 2013 by Delphix. All rights reserved.
->>>>>>> 013023d4
  */
 
 /*
