/*
 * CDDL HEADER START
 *
 * The contents of this file are subject to the terms of the
 * Common Development and Distribution License (the "License").
 * You may not use this file except in compliance with the License.
 *
 * You can obtain a copy of the license at usr/src/OPENSOLARIS.LICENSE
 * or http://www.opensolaris.org/os/licensing.
 * See the License for the specific language governing permissions
 * and limitations under the License.
 *
 * When distributing Covered Code, include this CDDL HEADER in each
 * file and include the License file at usr/src/OPENSOLARIS.LICENSE.
 * If applicable, add the following below this CDDL HEADER, with the
 * fields enclosed by brackets "[]" replaced with your own identifying
 * information: Portions Copyright [yyyy] [name of copyright owner]
 *
 * CDDL HEADER END
 */

/*
 * Copyright 2015 Nexenta Systems, Inc.  All rights reserved.
 * Copyright (c) 2003, 2010, Oracle and/or its affiliates. All rights reserved.
 */

#include <sys/systm.h>

#include <nfs/nfs.h>
#include <nfs/export.h>
#include <sys/cmn_err.h>
#include <sys/avl.h>

#define	PSEUDOFS_SUFFIX		" (pseudo)"

/*
 * A version of VOP_FID that deals with a remote VOP_FID for nfs.
 * If vp is an nfs node, nfs4_fid() returns EREMOTE, nfs3_fid() and nfs_fid()
 * returns the filehandle of vp as its fid. When nfs uses fid to set the
 * exportinfo filehandle template, a remote nfs filehandle would be too big for
 * the fid of the exported directory. This routine remaps the value of the
 * attribute va_nodeid of vp to be the fid of vp, so that the fid can fit.
 *
 * We need this fid mainly for setting up NFSv4 server namespace where an
 * nfs filesystem is also part of it. Thus, need to be able to setup a pseudo
 * exportinfo for an nfs node.
 *
 * e.g. mount a filesystem on top of a nfs dir, and then share the new mount
 *      (like exporting a local disk from a "diskless" client)
 */
int
vop_fid_pseudo(vnode_t *vp, fid_t *fidp)
{
	struct vattr va;
	int error;

	error = VOP_FID(vp, fidp, NULL);

	/*
	 * XXX nfs4_fid() does nothing and returns EREMOTE.
	 * XXX nfs3_fid()/nfs_fid() returns nfs filehandle as its fid
	 * which has a bigger length than local fid.
	 * NFS_FH4MAXDATA is the size of
	 * fhandle4_t.fh_xdata[NFS_FH4MAXDATA].
	 *
	 * Note: nfs[2,3,4]_fid() only gets called for diskless clients.
	 */
	if (error == EREMOTE ||
	    (error == 0 && fidp->fid_len > NFS_FH4MAXDATA)) {

		va.va_mask = AT_NODEID;
		error = VOP_GETATTR(vp, &va, 0, CRED(), NULL);
		if (error)
			return (error);

		fidp->fid_len = sizeof (va.va_nodeid);
		bcopy(&va.va_nodeid, fidp->fid_data, fidp->fid_len);
		return (0);
	}

	return (error);
}

/*
 * Get an nfsv4 vnode of the given fid from the visible list of an
 * nfs filesystem or get the exi_vp if it is the root node.
 */
int
nfs4_vget_pseudo(struct exportinfo *exi, vnode_t **vpp, fid_t *fidp)
{
	fid_t exp_fid;
	struct exp_visible *visp;
	int error;

	/* check if the given fid is in the visible list */

	for (visp = exi->exi_visible; visp; visp = visp->vis_next) {
		if (EQFID(fidp, &visp->vis_fid)) {
			VN_HOLD(visp->vis_vp);
			*vpp = visp->vis_vp;
			return (0);
		}
	}

	/* check if the given fid is the same as the exported node */

	bzero(&exp_fid, sizeof (exp_fid));
	exp_fid.fid_len = MAXFIDSZ;
	error = vop_fid_pseudo(exi->exi_vp, &exp_fid);
	if (error)
		return (error);

	if (EQFID(fidp, &exp_fid)) {
		VN_HOLD(exi->exi_vp);
		*vpp = exi->exi_vp;
		return (0);
	}

	return (ENOENT);
}

/*
 * Create a pseudo export entry
 *
 * This is an export entry that's created as the
 * side-effect of a "real" export.  As a part of
 * a real export, the pathname to the export is
 * checked to see if all the directory components
 * are accessible via an NFSv4 client, i.e. are
 * exported.  If treeclimb_export() finds an unexported
 * mountpoint along the path, then it calls this
 * function to export it.
 *
 * This pseudo export differs from a real export in that
 * it only allows read-only access.  A "visible" list of
 * directories is added to filter lookup and readdir results
 * to only contain dirnames which lead to descendant shares.
 *
 * A visible list has a per-file-system scope.  Any exportinfo
 * struct (real or pseudo) can have a visible list as long as
 * a) its export root is VROOT
 * b) a descendant of the export root is shared
 */
struct exportinfo *
pseudo_exportfs(vnode_t *vp, fid_t *fid, struct exp_visible *vis_head,
	    struct exportdata *exdata)
{
	struct exportinfo *exi;
	struct exportdata *kex;
	fsid_t fsid;
	int vpathlen;
	int i;

	ASSERT(RW_WRITE_HELD(&exported_lock));

	fsid = vp->v_vfsp->vfs_fsid;
	exi = kmem_zalloc(sizeof (*exi), KM_SLEEP);
	exi->exi_fsid = fsid;
	exi->exi_fid = *fid;
	exi->exi_vp = vp;
	VN_HOLD(exi->exi_vp);
	exi->exi_visible = vis_head;
	exi->exi_count = 1;
	exi->exi_volatile_dev = (vfssw[vp->v_vfsp->vfs_fstype].vsw_flag &
	    VSW_VOLATILEDEV) ? 1 : 0;
	mutex_init(&exi->exi_lock, NULL, MUTEX_DEFAULT, NULL);

	/*
	 * Build up the template fhandle
	 */
	exi->exi_fh.fh_fsid = fsid;
	ASSERT(exi->exi_fid.fid_len <= sizeof (exi->exi_fh.fh_xdata));
	exi->exi_fh.fh_xlen = exi->exi_fid.fid_len;
	bcopy(exi->exi_fid.fid_data, exi->exi_fh.fh_xdata,
	    exi->exi_fid.fid_len);
	exi->exi_fh.fh_len = sizeof (exi->exi_fh.fh_data);

	kex = &exi->exi_export;
	kex->ex_flags = EX_PSEUDO;

	vpathlen = vp->v_path ? strlen(vp->v_path) : 0;
	kex->ex_pathlen = vpathlen + strlen(PSEUDOFS_SUFFIX);
	kex->ex_path = kmem_alloc(kex->ex_pathlen + 1, KM_SLEEP);

	if (vpathlen)
		(void) strcpy(kex->ex_path, vp->v_path);
	(void) strcpy(kex->ex_path + vpathlen, PSEUDOFS_SUFFIX);

	/* Transfer the secinfo data from exdata to this new pseudo node */
	if (exdata)
		srv_secinfo_exp2pseu(&exi->exi_export, exdata);

	/*
	 * Initialize auth cache and auth cache lock
	 */
	for (i = 0; i < AUTH_TABLESIZE; i++) {
		exi->exi_cache[i] = kmem_alloc(sizeof (avl_tree_t), KM_SLEEP);
		avl_create(exi->exi_cache[i], nfsauth_cache_clnt_compar,
		    sizeof (struct auth_cache_clnt),
		    offsetof(struct auth_cache_clnt, authc_link));
	}
	rw_init(&exi->exi_cache_lock, NULL, RW_DEFAULT, NULL);

	/*
	 * Insert the new entry at the front of the export list
	 */
	export_link(exi);

	/*
	 * Initialize exi_id and exi_kstats
	 */
	exi->exi_id = exi_id_get_next();
	avl_add(&exi_id_tree, exi);
	exi->exi_kstats = exp_kstats_init(getzoneid(), exi->exi_id,
<<<<<<< HEAD
	    exi->exi_export.ex_path);
=======
	    kex->ex_path, vpathlen, TRUE);
>>>>>>> e7e978b1

	return (exi);
}

/*
 * Free a list of visible directories
 */
void
free_visible(struct exp_visible *head)
{
	struct exp_visible *visp, *next;

	for (visp = head; visp; visp = next) {
		if (visp->vis_vp != NULL)
			VN_RELE(visp->vis_vp);

		next = visp->vis_next;
		srv_secinfo_list_free(visp->vis_secinfo, visp->vis_seccnt);
		kmem_free(visp, sizeof (*visp));
	}
}

/*
 * Connects newchild (or subtree with newchild in head)
 * to the parent node. We always add it to the beginning
 * of sibling list.
 */
static void
tree_add_child(treenode_t *parent, treenode_t *newchild)
{
	newchild->tree_parent = parent;
	newchild->tree_sibling = parent->tree_child_first;
	parent->tree_child_first = newchild;
}

/* Look up among direct children a node with the exact tree_vis pointer */
static treenode_t *
tree_find_child_by_vis(treenode_t *t, exp_visible_t *vis)
{
	for (t = t->tree_child_first; t; t = t->tree_sibling)
		if (t->tree_vis == vis)
			return (t);
	return (NULL);
}

/*
 * Add new node to the head of subtree pointed by 'n'. n can be NULL.
 * Interconnects the new treenode with exp_visible and exportinfo
 * if needed.
 */
static treenode_t *
tree_prepend_node(treenode_t *n, exp_visible_t *v, exportinfo_t *e)
{
	treenode_t *tnode = kmem_zalloc(sizeof (*tnode), KM_SLEEP);

	if (n) {
		tnode->tree_child_first = n;
		n->tree_parent = tnode;
	}
	if (v) {
		tnode->tree_vis = v;
	}
	if (e) {
		tnode->tree_exi = e;
		e->exi_tree = tnode;
	}
	return (tnode);
}

/*
 * Removes node from the tree and frees the treenode struct.
 * Does not free structures pointed by tree_exi and tree_vis,
 * they should be already freed.
 */
static void
tree_remove_node(treenode_t *node)
{
	treenode_t *parent = node->tree_parent;
	treenode_t *s; /* s for sibling */

	if (parent == NULL) {
		kmem_free(node, sizeof (*node));
		ns_root = NULL;
		return;
	}
	/* This node is first child */
	if (parent->tree_child_first == node) {
		parent->tree_child_first = node->tree_sibling;
	/* This node is not first child */
	} else {
		s = parent->tree_child_first;
		while (s->tree_sibling != node)
			s = s->tree_sibling;
		s->tree_sibling = s->tree_sibling->tree_sibling;
	}
	kmem_free(node, sizeof (*node));
}

/*
 * When we export a new directory we need to add a new
 * path segment through the pseudofs to reach the new
 * directory. This new path is reflected in a list of
 * directories added to the "visible" list.
 *
 * Here there are two lists of visible fids: one hanging off the
 * pseudo exportinfo, and the one we want to add.  It's possible
 * that the two lists share a common path segment
 * and have some common directories.  We need to combine
 * the lists so there's no duplicate entries. Where a common
 * path component is found, the vis_count field is bumped.
 *
 * This example shows that the treenode chain (tree_head) and
 * exp_visible chain (vis_head) can differ in length. The latter
 * can be shorter. The outer loop must loop over the vis_head chain.
 *
 * share /x/a
 * mount -F ufs /dev/dsk/... /x/y
 * mkdir -p /x/y/a/b
 * share  /x/y/a/b
 *
 * When more_visible() is called during the second share,
 * the existing namespace is following:
 *                                   exp_visible_t
 *   treenode_t       exportinfo_t      v0     v1
 * ns_root+---+        +------------+  +---+  +---+
 *      t0| / |........| E0 pseudo  |->| x |->| a |
 *        +---+        +------------+  +---+  +---+
 *          |                           /    /
 *        +---+                        /    /
 *      t1| x |------------------------    /
 *        +---+                           /
 *          |                            /
 *        +---+                         /
 *      t2| a |-------------------------
 *        +---+........+------------+
 *                     | E1 real    |
 *                     +------------+
 *
 * This is being added:
 *
 *    tree_head  vis_head
 *        +---+  +---+
 *      t3| x |->| x |v2
 *        +---+  +---+
 *          |      |
 *        +---+  +---+                     v4     v5
 *      t4| y |->| y |v3  +------------+  +---+  +---+
 *        +---+\ +---+    | E2 pseudo  |->| a |->| b |
 *          |   \....... >+------------+  +---+  +---+
 *        +---+                           /      /
 *      t5| a |---------------------------      /
 *        +---+                                /
 *          |                                 /
 *        +---+-------------------------------
 *      t6| b |           +------------+
 *        +---+..........>| E3 real    |
 *                        +------------+
 *
 * more_visible() will:
 * - kmem_free() t3 and v2
 * - add t4, t5, t6 as a child of t1 (t4 will become sibling of t2)
 * - add v3 to the end of E0->exi_visible
 *
 * Note that v4 and v5 were already processed in pseudo_exportfs() and
 * added to E2. The outer loop of more_visible() will loop only over v2
 * and v3. The inner loop of more_visible() always loops over v0 and v1.
 *
 * Illustration for this scenario:
 *
 * mkdir -p /v/a/b/c
 * share /v/a/b/c
 * mkdir /v/a/b/c1
 * mkdir -p /v/a1
 * mv /v/a/b /v/a1
 * share /v/a1/b/c1
 *
 *           EXISTING
 *           treenode
 *           namespace:    +-----------+   visibles
 *                         |exportinfo |-->v->a->b->c
 * connect_point->+---+--->+-----------+
 *                | / |T0
 *                +---+
 *                  |                            NEW treenode chain:
 *         child->+---+
 *                | v |T1                          +---+<-curr
 *                +---+                          N1| v |
 *                  |                              +---+
 *                +---+                              |
 *                | a |T2                          +---+<-tree_head
 *                +---+                          N2| a1|
 *                  |                              +---+
 *                +---+                              |
 *                | b |T3                          +---+
 *                +---+                          N3| b |
 *                  |                              +---+
 *                +---+                              |
 *                | c |T4                          +---+
 *                +---+                          N4| c1|
 *                                                 +---+
 *
 * The picture above illustrates the position of following pointers after line
 * 'child = tree_find_child_by_vis(connect_point, curr->tree_vis);'
 * was executed for the first time in the outer 'for' loop:
 *
 * connect_point..parent treenode in the EXISTING namespace to which the 'curr'
 *                should be connected. If 'connect_point' already has a child
 *                with the same value of tree_vis as the curr->tree_vis is,
 *                the 'curr' will not be added, but kmem_free()d.
 * child..........the result of tree_find_child_by_vis()
 * curr...........currently processed treenode from the NEW treenode chain
 * tree_head......current head of the NEW treenode chain, in this case it was
 *                already moved down to its child - preparation for another loop
 *
 * What will happen to NEW treenodes N1, N2, N3, N4 in more_visible() later:
 *
 * N1: is merged - i.e. N1 is kmem_free()d. T0 has a child T1 with the same
 *     tree_vis as N1
 * N2: is added as a new child of T1
 *     Note: not just N2, but the whole chain N2->N3->N4 is added
 * N3: not processed separately (it was added together with N2)
 *     Even that N3 and T3 have same tree_vis, they are NOT merged, but will
 *     become duplicates.
 * N4: not processed separately
 */
static void
more_visible(struct exportinfo *exi, treenode_t *tree_head)
{
	struct exp_visible *vp1, *vp2, *vis_head, *tail, *next;
	int found;
	treenode_t *child, *curr, *connect_point;

	vis_head = tree_head->tree_vis;
	connect_point = exi->exi_tree;

	/*
	 * If exportinfo doesn't already have a visible
	 * list just assign the entire supplied list.
	 */
	if (exi->exi_visible == NULL) {
		tree_add_child(exi->exi_tree, tree_head);
		exi->exi_visible = vis_head;
		return;
	}

	/* The outer loop traverses the supplied list. */
	for (vp1 = vis_head; vp1; vp1 = next) {
		found = 0;
		next = vp1->vis_next;

		/* The inner loop searches the exportinfo visible list. */
		for (vp2 = exi->exi_visible; vp2; vp2 = vp2->vis_next) {
			tail = vp2;
			if (EQFID(&vp1->vis_fid, &vp2->vis_fid)) {
				found = 1;
				vp2->vis_count++;
				VN_RELE(vp1->vis_vp);
				/* Transfer vis_exported from vp1 to vp2. */
				if (vp1->vis_exported && !vp2->vis_exported)
					vp2->vis_exported = 1;
				kmem_free(vp1, sizeof (*vp1));
				tree_head->tree_vis = vp2;
				break;
			}
		}

		/* If not found - add to the end of the list */
		if (! found) {
			tail->vis_next = vp1;
			vp1->vis_next = NULL;
		}

		curr = tree_head;
		tree_head = tree_head->tree_child_first;

		if (! connect_point) /* No longer merging */
			continue;
		/*
		 * The inner loop could set curr->tree_vis to the EXISTING
		 * exp_visible vp2, so we can search among the children of
		 * connect_point for the curr->tree_vis. No need for EQFID.
		 */
		child = tree_find_child_by_vis(connect_point, curr->tree_vis);

		/*
		 * Merging cannot be done if a valid child->tree_exi would
		 * be overwritten by a new curr->tree_exi.
		 */
		if (child &&
		    (child->tree_exi == NULL || curr->tree_exi == NULL)) {
			if (curr->tree_exi) { /* Transfer the exportinfo */
				child->tree_exi = curr->tree_exi;
				child->tree_exi->exi_tree = child;
			}
			kmem_free(curr, sizeof (treenode_t));
			connect_point = child;
		} else { /* Branching */
			tree_add_child(connect_point, curr);
			connect_point = NULL;
		}
	}
}

/*
 * Remove one visible entry from the pseudo exportfs.
 *
 * When we unexport a directory, we have to remove path
 * components from the visible list in the pseudo exportfs
 * entry. The supplied visible contains one fid of one path
 * component. The visible list of the export
 * is checked against provided visible, matching fid has its
 * reference count decremented.  If a reference count drops to
 * zero, then it means no paths now use this directory, so its
 * fid can be removed from the visible list.
 *
 * When the last path is removed, the visible list will be null.
 */
static void
less_visible(struct exportinfo *exi, struct exp_visible *vp1)
{
	struct exp_visible *vp2;
	struct exp_visible *prev, *next;

	for (vp2 = exi->exi_visible, prev = NULL; vp2; vp2 = next) {

		next = vp2->vis_next;

		if (vp1 == vp2) {
			/*
			 * Decrement the ref count.
			 * Remove the entry if it's zero.
			 */
			if (--vp2->vis_count <= 0) {
				if (prev == NULL)
					exi->exi_visible = next;
				else
					prev->vis_next = next;
				VN_RELE(vp2->vis_vp);
				srv_secinfo_list_free(vp2->vis_secinfo,
				    vp2->vis_seccnt);
				kmem_free(vp2, sizeof (*vp1));
			}
			break;
		}
		prev = vp2;
	}
}

/*
 * This function checks the path to a new export to
 * check whether all the pathname components are
 * exported. It works by climbing the file tree one
 * component at a time via "..", crossing mountpoints
 * if necessary until an export entry is found, or the
 * system root is reached.
 *
 * If an unexported mountpoint is found, then
 * a new pseudo export is added and the pathname from
 * the mountpoint down to the export is added to the
 * visible list for the new pseudo export.  If an existing
 * pseudo export is found, then the pathname is added
 * to its visible list.
 *
 * Note that there's some tests for exportdir.
 * The exportinfo entry that's passed as a parameter
 * is that of the real export and exportdir is set
 * for this case.
 *
 * Here is an example of a possible setup:
 *
 * () - a new fs; fs mount point
 * EXPORT - a real exported node
 * PSEUDO - a pseudo node
 * vis - visible list
 * f# - security flavor#
 * (f#) - security flavor# propagated from its descendents
 * "" - covered vnode
 *
 *
 *                 /
 *                 |
 *                 (a) PSEUDO (f1,f2)
 *                 |   vis: b,b,"c","n"
 *                 |
 *                 b
 *        ---------|------------------
 *        |                          |
 *        (c) EXPORT,f1(f2)          (n) PSEUDO (f1,f2)
 *        |   vis: "e","d"           |   vis: m,m,,p,q,"o"
 *        |                          |
 *  ------------------          -------------------
 *  |        |        |         |                  |
 *  (d)      (e)      f         m EXPORT,f1(f2)    p
 *  EXPORT   EXPORT             |                  |
 *  f1       f2                 |                  |
 *           |                  |                  |
 *           j                 (o) EXPORT,f2       q EXPORT f2
 *
 */
int
treeclimb_export(struct exportinfo *exip)
{
	vnode_t *dvp, *vp;
	fid_t fid;
	int error;
	int exportdir;
	struct exportinfo *exi = NULL;
	struct exportinfo *new_exi = exip;
	struct exp_visible *visp;
	struct exp_visible *vis_head = NULL;
	struct vattr va;
	treenode_t *tree_head = NULL;

	ASSERT(RW_WRITE_HELD(&exported_lock));

	vp = exip->exi_vp;
	VN_HOLD(vp);
	exportdir = 1;

	for (;;) {

		bzero(&fid, sizeof (fid));
		fid.fid_len = MAXFIDSZ;
		error = vop_fid_pseudo(vp, &fid);
		if (error)
			break;

		if (! exportdir) {
			/*
			 * Check if this exportroot is a VROOT dir.  If so,
			 * then attach the pseudonodes.  If not, then
			 * continue .. traversal until we hit a VROOT
			 * export (pseudo or real).
			 */
			exi = checkexport4(&vp->v_vfsp->vfs_fsid, &fid, vp);
			if (exi != NULL && vp->v_flag & VROOT) {
				/*
				 * Found an export info
				 *
				 * Extend the list of visible
				 * directories whether it's a pseudo
				 * or a real export.
				 */
				more_visible(exi, tree_head);
				break;	/* and climb no further */
			}
		}

		/*
		 * If at the root of the filesystem, need
		 * to traverse across the mountpoint
		 * and continue the climb on the mounted-on
		 * filesystem.
		 */
		if (vp->v_flag & VROOT) {

			if (! exportdir) {
				/*
				 * Found the root directory of a filesystem
				 * that isn't exported.  Need to export
				 * this as a pseudo export so that an NFS v4
				 * client can do lookups in it.
				 */
				new_exi = pseudo_exportfs(vp, &fid, vis_head,
				    NULL);
				vis_head = NULL;
			}

			if (VN_CMP(vp, rootdir)) {
				/* at system root */
				/*
				 * If sharing "/", new_exi is shared exportinfo
				 * (exip). Otherwise, new_exi is exportinfo
				 * created in pseudo_exportfs() above.
				 */
				ns_root = tree_prepend_node(tree_head, 0,
				    new_exi);
				break;
			}

			vp = untraverse(vp);
			exportdir = 0;
			continue;
		}

		/*
		 * Do a getattr to obtain the nodeid (inode num)
		 * for this vnode.
		 */
		va.va_mask = AT_NODEID;
		error = VOP_GETATTR(vp, &va, 0, CRED(), NULL);
		if (error)
			break;

		/*
		 *  Add this directory fid to visible list
		 */
		visp = kmem_alloc(sizeof (*visp), KM_SLEEP);
		VN_HOLD(vp);
		visp->vis_vp = vp;
		visp->vis_fid = fid;		/* structure copy */
		visp->vis_ino = va.va_nodeid;
		visp->vis_count = 1;
		visp->vis_exported = exportdir;
		visp->vis_secinfo = NULL;
		visp->vis_seccnt = 0;
		visp->vis_next = vis_head;
		vis_head = visp;


		/*
		 * Will set treenode's pointer to exportinfo to
		 * 1. shared exportinfo (exip) - if first visit here
		 * 2. freshly allocated pseudo export (if any)
		 * 3. null otherwise
		 */
		tree_head = tree_prepend_node(tree_head, visp, new_exi);
		new_exi = NULL;

		/*
		 * Now, do a ".." to find parent dir of vp.
		 */
		error = VOP_LOOKUP(vp, "..", &dvp, NULL, 0, NULL, CRED(),
		    NULL, NULL, NULL);

		if (error == ENOTDIR && exportdir) {
			dvp = exip->exi_dvp;
			ASSERT(dvp != NULL);
			VN_HOLD(dvp);
			error = 0;
		}

		if (error)
			break;

		exportdir = 0;
		VN_RELE(vp);
		vp = dvp;
	}

	VN_RELE(vp);

	/*
	 * We can have set error due to error in:
	 * 1. vop_fid_pseudo()
	 * 2. VOP_GETATTR()
	 * 3. VOP_LOOKUP()
	 * We must free pseudo exportinfos, visibles and treenodes.
	 * Visibles are referenced from treenode_t::tree_vis and
	 * exportinfo_t::exi_visible. To avoid double freeing, only
	 * exi_visible pointer is used, via exi_rele(), for the clean-up.
	 */
	if (error) {
		/* Free unconnected visibles, if there are any. */
		if (vis_head)
			free_visible(vis_head);

		/* Connect unconnected exportinfo, if there is any. */
		if (new_exi && new_exi != exip)
			tree_head = tree_prepend_node(tree_head, 0, new_exi);

		while (tree_head) {
			treenode_t *t2 = tree_head;
			exportinfo_t *e  = tree_head->tree_exi;
			/* exip will be freed in exportfs() */
			if (e && e != exip) {
				exp_kstats_delete(e->exi_kstats);
				avl_remove(&exi_id_tree, e);
				export_unlink(e);
				exi_rele(e);
			}
			tree_head = tree_head->tree_child_first;
			kmem_free(t2, sizeof (*t2));
		}
	}

	return (error);
}

/*
 * Walk up the tree and:
 * 1. release pseudo exportinfo if it has no child
 * 2. release visible in parent's exportinfo
 * 3. delete non-exported leaf nodes from tree
 *
 * Deleting of nodes will start only if the unshared
 * node was a leaf node.
 * Deleting of nodes will finish when we reach a node which
 * has children or is a real export, then we might still need
 * to continue releasing visibles, until we reach VROOT node.
 */
void
treeclimb_unexport(struct exportinfo *exip)
{
	treenode_t *tnode, *old_nd;

	ASSERT(RW_WRITE_HELD(&exported_lock));

	tnode = exip->exi_tree;
	/*
	 * The unshared exportinfo was unlinked in unexport().
	 * Zeroing tree_exi ensures that we will skip it.
	 */
	tnode->tree_exi = NULL;

	if (tnode->tree_vis) /* system root has tree_vis == NULL */
		tnode->tree_vis->vis_exported = 0;

	while (tnode) {

		/* Stop at VROOT node which is exported or has child */
		if (TREE_ROOT(tnode) &&
		    (TREE_EXPORTED(tnode) || tnode->tree_child_first))
			break;

		/* Release pseudo export if it has no child */
		if (TREE_ROOT(tnode) && !TREE_EXPORTED(tnode) &&
		    tnode->tree_child_first == 0) {
			exp_kstats_delete(tnode->tree_exi->exi_kstats);
			avl_remove(&exi_id_tree, tnode->tree_exi);
			export_unlink(tnode->tree_exi);
			exi_rele(tnode->tree_exi);
		}

		/* Release visible in parent's exportinfo */
		if (tnode->tree_vis)
			less_visible(vis2exi(tnode), tnode->tree_vis);

		/* Continue with parent */
		old_nd = tnode;
		tnode = tnode->tree_parent;

		/* Remove itself, if this is a leaf and non-exported node */
		if (old_nd->tree_child_first == NULL && !TREE_EXPORTED(old_nd))
			tree_remove_node(old_nd);
	}
}

/*
 * Traverse backward across mountpoint from the
 * root vnode of a filesystem to its mounted-on
 * vnode.
 */
vnode_t *
untraverse(vnode_t *vp)
{
	vnode_t *tvp, *nextvp;

	tvp = vp;
	for (;;) {
		if (! (tvp->v_flag & VROOT))
			break;

		/* lock vfs to prevent unmount of this vfs */
		vfs_lock_wait(tvp->v_vfsp);

		if ((nextvp = tvp->v_vfsp->vfs_vnodecovered) == NULL) {
			vfs_unlock(tvp->v_vfsp);
			break;
		}

		/*
		 * Hold nextvp to prevent unmount.  After unlock vfs and
		 * rele tvp, any number of overlays could be unmounted.
		 * Putting a hold on vfs_vnodecovered will only allow
		 * tvp's vfs to be unmounted. Of course if caller placed
		 * extra hold on vp before calling untraverse, the following
		 * hold would not be needed.  Since prev actions of caller
		 * are unknown, we need to hold here just to be safe.
		 */
		VN_HOLD(nextvp);
		vfs_unlock(tvp->v_vfsp);
		VN_RELE(tvp);
		tvp = nextvp;
	}

	return (tvp);
}

/*
 * Given an exportinfo, climb up to find the exportinfo for the VROOT
 * of the filesystem.
 *
 * e.g.         /
 *              |
 *              a (VROOT) pseudo-exportinfo
 *		|
 *		b
 *		|
 *		c  #share /a/b/c
 *		|
 *		d
 *
 * where c is in the same filesystem as a.
 * So, get_root_export(*exportinfo_for_c) returns exportinfo_for_a
 *
 * If d is shared, then c will be put into a's visible list.
 * Note: visible list is per filesystem and is attached to the
 * VROOT exportinfo.
 */
struct exportinfo *
get_root_export(struct exportinfo *exip)
{
	treenode_t *tnode = exip->exi_tree;
	exportinfo_t *exi = NULL;

	while (tnode) {
		if (TREE_ROOT(tnode)) {
			exi = tnode->tree_exi;
			break;
		}
		tnode = tnode->tree_parent;
	}
	ASSERT(exi);
	return (exi);
}

/*
 * Return true if the supplied vnode has a sub-directory exported.
 */
int
has_visible(struct exportinfo *exi, vnode_t *vp)
{
	struct exp_visible *visp;
	fid_t fid;
	bool_t vp_is_exported;

	vp_is_exported = VN_CMP(vp,  exi->exi_vp);

	/*
	 * An exported root vnode has a sub-dir shared if it has a visible list.
	 * i.e. if it does not have a visible list, then there is no node in
	 * this filesystem leads to any other shared node.
	 */
	if (vp_is_exported && (vp->v_flag & VROOT))
		return (exi->exi_visible ? 1 : 0);

	/*
	 * Only the exportinfo of a fs root node may have a visible list.
	 * Either it is a pseudo root node, or a real exported root node.
	 */
	exi = get_root_export(exi);

	if (!exi->exi_visible)
		return (0);

	/* Get the fid of the vnode */
	bzero(&fid, sizeof (fid));
	fid.fid_len = MAXFIDSZ;
	if (vop_fid_pseudo(vp, &fid) != 0) {
		return (0);
	}

	/*
	 * See if vp is in the visible list of the root node exportinfo.
	 */
	for (visp = exi->exi_visible; visp; visp = visp->vis_next) {
		if (EQFID(&fid, &visp->vis_fid)) {
			/*
			 * If vp is an exported non-root node with only 1 path
			 * count (for itself), it indicates no sub-dir shared
			 * using this vp as a path.
			 */
			if (vp_is_exported && visp->vis_count < 2)
				break;

			return (1);
		}
	}

	return (0);
}

/*
 * Returns true if the supplied vnode is visible
 * in this export.  If vnode is visible, return
 * vis_exported in expseudo.
 */
int
nfs_visible(struct exportinfo *exi, vnode_t *vp, int *expseudo)
{
	struct exp_visible *visp;
	fid_t fid;

	/*
	 * First check to see if vp is export root.
	 *
	 * A pseudo export root can never be exported
	 * (it would be a real export then); however,
	 * it is always visible.  If a pseudo root object
	 * was exported by server admin, then the entire
	 * pseudo exportinfo (and all visible entries) would
	 * be destroyed.  A pseudo exportinfo only exists
	 * to provide access to real (descendant) export(s).
	 *
	 * Previously, rootdir was special cased here; however,
	 * the export root special case handles the rootdir
	 * case also.
	 */
	if (VN_CMP(vp, exi->exi_vp)) {
		*expseudo = 0;
		return (1);
	}

	/*
	 * Only a PSEUDO node has a visible list or an exported VROOT
	 * node may have a visible list.
	 */
	if (! PSEUDO(exi))
		exi = get_root_export(exi);

	/* Get the fid of the vnode */

	bzero(&fid, sizeof (fid));
	fid.fid_len = MAXFIDSZ;
	if (vop_fid_pseudo(vp, &fid) != 0) {
		*expseudo = 0;
		return (0);
	}

	/*
	 * We can't trust VN_CMP() above because of LOFS.
	 * Even though VOP_CMP will do the right thing for LOFS
	 * objects, VN_CMP will short circuit out early when the
	 * vnode ops ptrs are different.  Just in case we're dealing
	 * with LOFS, compare exi_fid/fsid here.
	 *
	 * expseudo is not set because this is not an export
	 */
	if (EQFID(&exi->exi_fid, &fid) &&
	    EQFSID(&exi->exi_fsid, &vp->v_vfsp->vfs_fsid)) {
		*expseudo = 0;
		return (1);
	}


	/* See if it matches any fid in the visible list */

	for (visp = exi->exi_visible; visp; visp = visp->vis_next) {
		if (EQFID(&fid, &visp->vis_fid)) {
			*expseudo = visp->vis_exported;
			return (1);
		}
	}

	*expseudo = 0;

	return (0);
}

/*
 * Returns true if the supplied vnode is the
 * directory of an export point.
 */
int
nfs_exported(struct exportinfo *exi, vnode_t *vp)
{
	struct exp_visible *visp;
	fid_t fid;

	/*
	 * First check to see if vp is the export root
	 * This check required for the case of lookup ..
	 * where .. is a V_ROOT vnode and a pseudo exportroot.
	 * Pseudo export root objects do not have an entry
	 * in the visible list even though every V_ROOT
	 * pseudonode is visible.  It is safe to compare
	 * vp here because pseudo_exportfs put a hold on
	 * it when exi_vp was initialized.
	 *
	 * Note: VN_CMP() won't match for LOFS shares, but they're
	 * handled below w/EQFID/EQFSID.
	 */
	if (VN_CMP(vp, exi->exi_vp))
		return (1);

	/* Get the fid of the vnode */

	bzero(&fid, sizeof (fid));
	fid.fid_len = MAXFIDSZ;
	if (vop_fid_pseudo(vp, &fid) != 0)
		return (0);

	if (EQFID(&fid, &exi->exi_fid) &&
	    EQFSID(&vp->v_vfsp->vfs_fsid, &exi->exi_fsid)) {
		return (1);
	}

	/* See if it matches any fid in the visible list */

	for (visp = exi->exi_visible; visp; visp = visp->vis_next) {
		if (EQFID(&fid, &visp->vis_fid))
			return (visp->vis_exported);
	}

	return (0);
}

/*
 * Returns true if the supplied inode is visible
 * in this export.  This function is used by
 * readdir which uses inode numbers from the
 * directory.
 *
 * NOTE: this code does not match inode number for ".",
 * but it isn't required because NFS4 server rddir
 * skips . and .. entries.
 */
int
nfs_visible_inode(struct exportinfo *exi, ino64_t ino, int *expseudo)
{
	struct exp_visible *visp;

	/*
	 * Only a PSEUDO node has a visible list or an exported VROOT
	 * node may have a visible list.
	 */
	if (! PSEUDO(exi))
		exi = get_root_export(exi);

	for (visp = exi->exi_visible; visp; visp = visp->vis_next)
		if ((u_longlong_t)ino == visp->vis_ino) {
			*expseudo = visp->vis_exported;
			return (1);
		}

	*expseudo = 0;
	return (0);
}<|MERGE_RESOLUTION|>--- conflicted
+++ resolved
@@ -212,11 +212,7 @@
 	exi->exi_id = exi_id_get_next();
 	avl_add(&exi_id_tree, exi);
 	exi->exi_kstats = exp_kstats_init(getzoneid(), exi->exi_id,
-<<<<<<< HEAD
-	    exi->exi_export.ex_path);
-=======
 	    kex->ex_path, vpathlen, TRUE);
->>>>>>> e7e978b1
 
 	return (exi);
 }
