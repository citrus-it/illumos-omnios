/*
 * CDDL HEADER START
 *
 * The contents of this file are subject to the terms of the
 * Common Development and Distribution License (the "License").
 * You may not use this file except in compliance with the License.
 *
 * You can obtain a copy of the license at usr/src/OPENSOLARIS.LICENSE
 * or http://www.opensolaris.org/os/licensing.
 * See the License for the specific language governing permissions
 * and limitations under the License.
 *
 * When distributing Covered Code, include this CDDL HEADER in each
 * file and include the License file at usr/src/OPENSOLARIS.LICENSE.
 * If applicable, add the following below this CDDL HEADER, with the
 * fields enclosed by brackets "[]" replaced with your own identifying
 * information: Portions Copyright [yyyy] [name of copyright owner]
 *
 * CDDL HEADER END
 */
/*
 * Copyright (c) 1994, 2010, Oracle and/or its affiliates. All rights reserved.
<<<<<<< HEAD
 * Copyright 2013 Nexenta Systems, Inc.  All rights reserved.
=======
>>>>>>> 7de6f2c0
 */

/*
 *	Copyright (c) 1983,1984,1985,1986,1987,1988,1989  AT&T.
 *	All rights reserved.
 */

#include <sys/param.h>
#include <sys/types.h>
#include <sys/systm.h>
#include <sys/cred.h>
#include <sys/buf.h>
#include <sys/vfs.h>
#include <sys/vnode.h>
#include <sys/uio.h>
#include <sys/stat.h>
#include <sys/errno.h>
#include <sys/sysmacros.h>
#include <sys/statvfs.h>
#include <sys/kmem.h>
#include <sys/kstat.h>
#include <sys/dirent.h>
#include <sys/cmn_err.h>
#include <sys/debug.h>
#include <sys/vtrace.h>
#include <sys/mode.h>
#include <sys/acl.h>
#include <sys/nbmlock.h>
#include <sys/policy.h>
#include <sys/sdt.h>

#include <rpc/types.h>
#include <rpc/auth.h>
#include <rpc/svc.h>

#include <nfs/nfs.h>
#include <nfs/export.h>
#include <nfs/nfs_cmd.h>

#include <vm/hat.h>
#include <vm/as.h>
#include <vm/seg.h>
#include <vm/seg_map.h>
#include <vm/seg_kmem.h>

#include <sys/strsubr.h>

/*
 * These are the interface routines for the server side of the
 * Network File System.  See the NFS version 2 protocol specification
 * for a description of this interface.
 */

static int	sattr_to_vattr(struct nfssattr *, struct vattr *);
static void	acl_perm(struct vnode *, struct exportinfo *, struct vattr *,
			cred_t *);

/*
 * Some "over the wire" UNIX file types.  These are encoded
 * into the mode.  This needs to be fixed in the next rev.
 */
#define	IFMT		0170000		/* type of file */
#define	IFCHR		0020000		/* character special */
#define	IFBLK		0060000		/* block special */
#define	IFSOCK		0140000		/* socket */

u_longlong_t nfs2_srv_caller_id;

/*
 * Get file attributes.
 * Returns the current attributes of the file with the given fhandle.
 */
/* ARGSUSED */
void
rfs_getattr(fhandle_t *fhp, struct nfsattrstat *ns, struct exportinfo *exi,
	struct svc_req *req, cred_t *cr)
{
	int error;
	vnode_t *vp;
	struct vattr va;

	vp = nfs_fhtovp(fhp, exi);
	if (vp == NULL) {
		ns->ns_status = NFSERR_STALE;
		return;
	}

	/*
	 * Do the getattr.
	 */
	va.va_mask = AT_ALL;	/* we want all the attributes */

	error = rfs4_delegated_getattr(vp, &va, 0, cr);

	/* check for overflows */
	if (!error) {
		/* Lie about the object type for a referral */
		if (vn_is_nfs_reparse(vp, cr))
			va.va_type = VLNK;

		acl_perm(vp, exi, &va, cr);
		error = vattr_to_nattr(&va, &ns->ns_attr);
	}

	VN_RELE(vp);

	ns->ns_status = puterrno(error);
}
void *
rfs_getattr_getfh(fhandle_t *fhp)
{
	return (fhp);
}

/*
 * Set file attributes.
 * Sets the attributes of the file with the given fhandle.  Returns
 * the new attributes.
 */
void
rfs_setattr(struct nfssaargs *args, struct nfsattrstat *ns,
	struct exportinfo *exi, struct svc_req *req, cred_t *cr)
{
	int error;
	int flag;
	int in_crit = 0;
	vnode_t *vp;
	struct vattr va;
	struct vattr bva;
	struct flock64 bf;
	caller_context_t ct;


	vp = nfs_fhtovp(&args->saa_fh, exi);
	if (vp == NULL) {
		ns->ns_status = NFSERR_STALE;
		return;
	}

	if (rdonly(exi, req) || vn_is_readonly(vp)) {
		VN_RELE(vp);
		ns->ns_status = NFSERR_ROFS;
		return;
	}

	error = sattr_to_vattr(&args->saa_sa, &va);
	if (error) {
		VN_RELE(vp);
		ns->ns_status = puterrno(error);
		return;
	}

	/*
	 * If the client is requesting a change to the mtime,
	 * but the nanosecond field is set to 1 billion, then
	 * this is a flag to the server that it should set the
	 * atime and mtime fields to the server's current time.
	 * The 1 billion number actually came from the client
	 * as 1 million, but the units in the over the wire
	 * request are microseconds instead of nanoseconds.
	 *
	 * This is an overload of the protocol and should be
	 * documented in the NFS Version 2 protocol specification.
	 */
	if (va.va_mask & AT_MTIME) {
		if (va.va_mtime.tv_nsec == 1000000000) {
			gethrestime(&va.va_mtime);
			va.va_atime = va.va_mtime;
			va.va_mask |= AT_ATIME;
			flag = 0;
		} else
			flag = ATTR_UTIME;
	} else
		flag = 0;

	/*
	 * If the filesystem is exported with nosuid, then mask off
	 * the setuid and setgid bits.
	 */
	if ((va.va_mask & AT_MODE) && vp->v_type == VREG &&
	    (exi->exi_export.ex_flags & EX_NOSUID))
		va.va_mode &= ~(VSUID | VSGID);

	ct.cc_sysid = 0;
	ct.cc_pid = 0;
	ct.cc_caller_id = nfs2_srv_caller_id;
	ct.cc_flags = CC_DONTBLOCK;

	/*
	 * We need to specially handle size changes because it is
	 * possible for the client to create a file with modes
	 * which indicate read-only, but with the file opened for
	 * writing.  If the client then tries to set the size of
	 * the file, then the normal access checking done in
	 * VOP_SETATTR would prevent the client from doing so,
	 * although it should be legal for it to do so.  To get
	 * around this, we do the access checking for ourselves
	 * and then use VOP_SPACE which doesn't do the access
	 * checking which VOP_SETATTR does. VOP_SPACE can only
	 * operate on VREG files, let VOP_SETATTR handle the other
	 * extremely rare cases.
	 * Also the client should not be allowed to change the
	 * size of the file if there is a conflicting non-blocking
	 * mandatory lock in the region of change.
	 */
	if (vp->v_type == VREG && va.va_mask & AT_SIZE) {
		if (nbl_need_check(vp)) {
			nbl_start_crit(vp, RW_READER);
			in_crit = 1;
		}

		bva.va_mask = AT_UID | AT_SIZE;

		error = VOP_GETATTR(vp, &bva, 0, cr, &ct);

		if (error) {
			if (in_crit)
				nbl_end_crit(vp);
			VN_RELE(vp);
			ns->ns_status = puterrno(error);
			return;
		}

		if (in_crit) {
			u_offset_t offset;
			ssize_t length;

			if (va.va_size < bva.va_size) {
				offset = va.va_size;
				length = bva.va_size - va.va_size;
			} else {
				offset = bva.va_size;
				length = va.va_size - bva.va_size;
			}
			if (nbl_conflict(vp, NBL_WRITE, offset, length, 0,
			    NULL)) {
				error = EACCES;
			}
		}

		if (crgetuid(cr) == bva.va_uid && !error &&
		    va.va_size != bva.va_size) {
			va.va_mask &= ~AT_SIZE;
			bf.l_type = F_WRLCK;
			bf.l_whence = 0;
			bf.l_start = (off64_t)va.va_size;
			bf.l_len = 0;
			bf.l_sysid = 0;
			bf.l_pid = 0;

			error = VOP_SPACE(vp, F_FREESP, &bf, FWRITE,
			    (offset_t)va.va_size, cr, &ct);
		}
		if (in_crit)
			nbl_end_crit(vp);
	} else
		error = 0;

	/*
	 * Do the setattr.
	 */
	if (!error && va.va_mask) {
		error = VOP_SETATTR(vp, &va, flag, cr, &ct);
	}

	/*
	 * check if the monitor on either vop_space or vop_setattr detected
	 * a delegation conflict and if so, mark the thread flag as
	 * wouldblock so that the response is dropped and the client will
	 * try again.
	 */
	if (error == EAGAIN && (ct.cc_flags & CC_WOULDBLOCK)) {
		VN_RELE(vp);
		curthread->t_flag |= T_WOULDBLOCK;
		return;
	}

	if (!error) {
		va.va_mask = AT_ALL;	/* get everything */

		error = rfs4_delegated_getattr(vp, &va, 0, cr);

		/* check for overflows */
		if (!error) {
			acl_perm(vp, exi, &va, cr);
			error = vattr_to_nattr(&va, &ns->ns_attr);
		}
	}

	ct.cc_flags = 0;

	/*
	 * Force modified metadata out to stable storage.
	 */
	(void) VOP_FSYNC(vp, FNODSYNC, cr, &ct);

	VN_RELE(vp);

	ns->ns_status = puterrno(error);
}
void *
rfs_setattr_getfh(struct nfssaargs *args)
{
	return (&args->saa_fh);
}

/* Change and release @exip and @vpp only in success */
int
rfs_cross_mnt(vnode_t **vpp, struct exportinfo **exip)
{
	struct exportinfo *exi;
	vnode_t *vp;
	fid_t fid;
	int error;

	vp = *vpp;

	/* traverse() releases argument in success */
	VN_HOLD(*vpp);

	if ((error = traverse(&vp)) != 0) {
		VN_RELE(*vpp);
		return (error);
	}

	bzero(&fid, sizeof (fid));
	fid.fid_len = MAXFIDSZ;
	error = VOP_FID(vp, &fid, NULL);
	if (error) {
		VN_RELE(vp);
		return (error);
	}

	exi = checkexport(&vp->v_vfsp->vfs_fsid, &fid);
	if (exi == NULL ||
	    (exi->exi_export.ex_flags & EX_NOHIDE) == 0) {
		/*
		 * It is not error, just subdir is not exported
		 * or "nohide" is not set
		 */
		VN_RELE(vp);
	} else {
		/* go to submount */
		exi_rele(*exip);
		*exip = exi;

		VN_RELE(*vpp);
		*vpp = vp;
	}
	return (0);
}

/*
 * Given mounted "dvp" and "exi", go upper mountpoint
 * with dvp/exi correction
 * Return 0 in success
 */
int
rfs_climb_crossmnt(vnode_t **dvpp, struct exportinfo **exip, cred_t *cr)
{
	struct exportinfo *exi;
	vnode_t *dvp = *dvpp;

	ASSERT(dvp->v_flag & VROOT);

	VN_HOLD(dvp);
	dvp = untraverse(dvp);
	exi = nfs_vptoexi(NULL, dvp, cr, NULL, NULL, FALSE);
	if (exi == NULL) {
		VN_RELE(dvp);
		return (-1);
	}

	exi_rele(*exip);
	*exip = exi;
	VN_RELE(*dvpp);
	*dvpp = dvp;

	return (0);
}
/*
 * Directory lookup.
 * Returns an fhandle and file attributes for file name in a directory.
 */
/* ARGSUSED */
void
rfs_lookup(struct nfsdiropargs *da, struct nfsdiropres *dr,
	struct exportinfo *exi, struct svc_req *req, cred_t *cr)
{
	int error;
	vnode_t *dvp;
	vnode_t *vp;
	struct vattr va;
	fhandle_t *fhp = da->da_fhandle;
	struct sec_ol sec = {0, 0};
	bool_t publicfh_flag = FALSE, auth_weak = FALSE;
	char *name;
	struct sockaddr *ca;

	/*
	 * Trusted Extension doesn't support NFSv2. MOUNT
	 * will reject v2 clients. Need to prevent v2 client
	 * access via WebNFS here.
	 */
	if (is_system_labeled() && req->rq_vers == 2) {
		dr->dr_status = NFSERR_ACCES;
		return;
	}

	/*
	 * Disallow NULL paths
	 */
	if (da->da_name == NULL || *da->da_name == '\0') {
		dr->dr_status = NFSERR_ACCES;
		return;
	}

	/*
	 * Allow lookups from the root - the default
	 * location of the public filehandle.
	 */
	if (exi != NULL && (exi->exi_export.ex_flags & EX_PUBLIC)) {
		dvp = rootdir;
		VN_HOLD(dvp);
	} else {
		dvp = nfs_fhtovp(fhp, exi);
		if (dvp == NULL) {
			dr->dr_status = NFSERR_STALE;
			return;
		}
	}

	exi_hold(exi);

	/*
	 * Not allow lookup beyond root.
	 * If the filehandle matches a filehandle of the exi,
	 * then the ".." refers beyond the root of an exported filesystem.
	 */
	if (strcmp(da->da_name, "..") == 0 &&
	    EQFID(&exi->exi_fid, (fid_t *)&fhp->fh_len)) {
		if ((exi->exi_export.ex_flags & EX_NOHIDE) &&
		    (dvp->v_flag & VROOT)) {
			/*
			 * special case for ".." and 'nohide'exported root
			 */
			if (rfs_climb_crossmnt(&dvp, &exi, cr) != 0) {
				error = NFSERR_ACCES;
				goto out;
			}
		} else  {
			error = NFSERR_NOENT;
			goto out;
		}
	}

	ca = (struct sockaddr *)svc_getrpccaller(req->rq_xprt)->buf;
	name = nfscmd_convname(ca, exi, da->da_name, NFSCMD_CONV_INBOUND,
	    MAXPATHLEN);

	if (name == NULL) {
		error = NFSERR_ACCES;
		goto out;
	}

	/*
	 * If the public filehandle is used then allow
	 * a multi-component lookup, i.e. evaluate
	 * a pathname and follow symbolic links if
	 * necessary.
	 *
	 * This may result in a vnode in another filesystem
	 * which is OK as long as the filesystem is exported.
	 */
	if (PUBLIC_FH2(fhp)) {
		publicfh_flag = TRUE;
		error = rfs_publicfh_mclookup(name, dvp, cr, &vp, &exi,
		    &sec);
	} else {
		/*
		 * Do a normal single component lookup.
		 */
		error = VOP_LOOKUP(dvp, name, &vp, NULL, 0, NULL, cr,
		    NULL, NULL, NULL);
	}

	if (name != da->da_name)
		kmem_free(name, MAXPATHLEN);

	if (error == 0 && vn_ismntpt(vp)) {
		error = rfs_cross_mnt(&vp, &exi);
		if (error)
			VN_RELE(vp);
	}

	if (!error) {
		va.va_mask = AT_ALL;	/* we want everything */

		error = rfs4_delegated_getattr(vp, &va, 0, cr);

		/* check for overflows */
		if (!error) {
			acl_perm(vp, exi, &va, cr);
			error = vattr_to_nattr(&va, &dr->dr_attr);
			if (!error) {
				if (sec.sec_flags & SEC_QUERY)
					error = makefh_ol(&dr->dr_fhandle, exi,
					    sec.sec_index);
				else {
					error = makefh(&dr->dr_fhandle, vp,
					    exi);
					if (!error && publicfh_flag &&
					    !chk_clnt_sec(exi, req))
						auth_weak = TRUE;
				}
			}
		}
		VN_RELE(vp);
	}

out:
	VN_RELE(dvp);

	/*
	 * If publicfh_flag is true then we have called rfs_publicfh_mclookup
	 * and have obtained a new exportinfo in exi which needs to be
	 * released. Note the the original exportinfo pointed to by exi
	 * will be released by the caller, comon_dispatch.
	 */
	if (publicfh_flag && exi != NULL)
		exi_rele(exi);

	/*
	 * If it's public fh, no 0x81, and client's flavor is
	 * invalid, set WebNFS status to WNFSERR_CLNT_FLAVOR now.
	 * Then set RPC status to AUTH_TOOWEAK in common_dispatch.
	 */
	if (auth_weak)
		dr->dr_status = (enum nfsstat)WNFSERR_CLNT_FLAVOR;
	else
		dr->dr_status = puterrno(error);
}
void *
rfs_lookup_getfh(struct nfsdiropargs *da)
{
	return (da->da_fhandle);
}

/*
 * Read symbolic link.
 * Returns the string in the symbolic link at the given fhandle.
 */
/* ARGSUSED */
void
rfs_readlink(fhandle_t *fhp, struct nfsrdlnres *rl, struct exportinfo *exi,
	struct svc_req *req, cred_t *cr)
{
	int error;
	struct iovec iov;
	struct uio uio;
	vnode_t *vp;
	struct vattr va;
	struct sockaddr *ca;
	char *name = NULL;
	int is_referral = 0;

	vp = nfs_fhtovp(fhp, exi);
	if (vp == NULL) {
		rl->rl_data = NULL;
		rl->rl_status = NFSERR_STALE;
		return;
	}

	va.va_mask = AT_MODE;

	error = VOP_GETATTR(vp, &va, 0, cr, NULL);

	if (error) {
		VN_RELE(vp);
		rl->rl_data = NULL;
		rl->rl_status = puterrno(error);
		return;
	}

	if (MANDLOCK(vp, va.va_mode)) {
		VN_RELE(vp);
		rl->rl_data = NULL;
		rl->rl_status = NFSERR_ACCES;
		return;
	}

	/* We lied about the object type for a referral */
	if (vn_is_nfs_reparse(vp, cr))
		is_referral = 1;

	/*
	 * XNFS and RFC1094 require us to return ENXIO if argument
	 * is not a link. BUGID 1138002.
	 */
	if (vp->v_type != VLNK && !is_referral) {
		VN_RELE(vp);
		rl->rl_data = NULL;
		rl->rl_status = NFSERR_NXIO;
		return;
	}

	/*
	 * Allocate data for pathname.  This will be freed by rfs_rlfree.
	 */
	rl->rl_data = kmem_alloc(NFS_MAXPATHLEN, KM_SLEEP);

	if (is_referral) {
		char *s;
		size_t strsz;

		/* Get an artificial symlink based on a referral */
		s = build_symlink(vp, cr, &strsz);
		global_svstat_ptr[2][NFS_REFERLINKS].value.ui64++;
		DTRACE_PROBE2(nfs2serv__func__referral__reflink,
		    vnode_t *, vp, char *, s);
		if (s == NULL)
			error = EINVAL;
		else {
			error = 0;
			(void) strlcpy(rl->rl_data, s, NFS_MAXPATHLEN);
			rl->rl_count = (uint32_t)MIN(strsz, NFS_MAXPATHLEN);
			kmem_free(s, strsz);
		}

	} else {

		/*
		 * Set up io vector to read sym link data
		 */
		iov.iov_base = rl->rl_data;
		iov.iov_len = NFS_MAXPATHLEN;
		uio.uio_iov = &iov;
		uio.uio_iovcnt = 1;
		uio.uio_segflg = UIO_SYSSPACE;
		uio.uio_extflg = UIO_COPY_CACHED;
		uio.uio_loffset = (offset_t)0;
		uio.uio_resid = NFS_MAXPATHLEN;

		/*
		 * Do the readlink.
		 */
		error = VOP_READLINK(vp, &uio, cr, NULL);

		rl->rl_count = (uint32_t)(NFS_MAXPATHLEN - uio.uio_resid);

		if (!error)
			rl->rl_data[rl->rl_count] = '\0';

	}


	VN_RELE(vp);

	ca = (struct sockaddr *)svc_getrpccaller(req->rq_xprt)->buf;
	name = nfscmd_convname(ca, exi, rl->rl_data,
	    NFSCMD_CONV_OUTBOUND, MAXPATHLEN);

	if (name != NULL && name != rl->rl_data) {
		kmem_free(rl->rl_data, NFS_MAXPATHLEN);
		rl->rl_data = name;
	}

	/*
	 * XNFS and RFC1094 require us to return ENXIO if argument
	 * is not a link. UFS returns EINVAL if this is the case,
	 * so we do the mapping here. BUGID 1138002.
	 */
	if (error == EINVAL)
		rl->rl_status = NFSERR_NXIO;
	else
		rl->rl_status = puterrno(error);

}
void *
rfs_readlink_getfh(fhandle_t *fhp)
{
	return (fhp);
}
/*
 * Free data allocated by rfs_readlink
 */
void
rfs_rlfree(struct nfsrdlnres *rl)
{
	if (rl->rl_data != NULL)
		kmem_free(rl->rl_data, NFS_MAXPATHLEN);
}

static int rdma_setup_read_data2(struct nfsreadargs *, struct nfsrdresult *);

/*
 * Read data.
 * Returns some data read from the file at the given fhandle.
 */
/* ARGSUSED */
void
rfs_read(struct nfsreadargs *ra, struct nfsrdresult *rr,
	struct exportinfo *exi, struct svc_req *req, cred_t *cr)
{
	vnode_t *vp;
	int error;
	struct vattr va;
	struct iovec iov;
	struct uio uio;
	mblk_t *mp;
	int alloc_err = 0;
	int in_crit = 0;
	caller_context_t ct;

	vp = nfs_fhtovp(&ra->ra_fhandle, exi);
	if (vp == NULL) {
		rr->rr_data = NULL;
		rr->rr_status = NFSERR_STALE;
		return;
	}

	if (vp->v_type != VREG) {
		VN_RELE(vp);
		rr->rr_data = NULL;
		rr->rr_status = NFSERR_ISDIR;
		return;
	}

	ct.cc_sysid = 0;
	ct.cc_pid = 0;
	ct.cc_caller_id = nfs2_srv_caller_id;
	ct.cc_flags = CC_DONTBLOCK;

	/*
	 * Enter the critical region before calling VOP_RWLOCK
	 * to avoid a deadlock with write requests.
	 */
	if (nbl_need_check(vp)) {
		nbl_start_crit(vp, RW_READER);
		if (nbl_conflict(vp, NBL_READ, ra->ra_offset, ra->ra_count,
		    0, NULL)) {
			nbl_end_crit(vp);
			VN_RELE(vp);
			rr->rr_data = NULL;
			rr->rr_status = NFSERR_ACCES;
			return;
		}
		in_crit = 1;
	}

	error = VOP_RWLOCK(vp, V_WRITELOCK_FALSE, &ct);

	/* check if a monitor detected a delegation conflict */
	if (error == EAGAIN && (ct.cc_flags & CC_WOULDBLOCK)) {
		VN_RELE(vp);
		/* mark as wouldblock so response is dropped */
		curthread->t_flag |= T_WOULDBLOCK;

		rr->rr_data = NULL;
		return;
	}

	va.va_mask = AT_ALL;

	error = VOP_GETATTR(vp, &va, 0, cr, &ct);

	if (error) {
		VOP_RWUNLOCK(vp, V_WRITELOCK_FALSE, &ct);
		if (in_crit)
			nbl_end_crit(vp);

		VN_RELE(vp);
		rr->rr_data = NULL;
		rr->rr_status = puterrno(error);

		return;
	}

	/*
	 * This is a kludge to allow reading of files created
	 * with no read permission.  The owner of the file
	 * is always allowed to read it.
	 */
	if (crgetuid(cr) != va.va_uid) {
		error = VOP_ACCESS(vp, VREAD, 0, cr, &ct);

		if (error) {
			/*
			 * Exec is the same as read over the net because
			 * of demand loading.
			 */
			error = VOP_ACCESS(vp, VEXEC, 0, cr, &ct);
		}
		if (error) {
			VOP_RWUNLOCK(vp, V_WRITELOCK_FALSE, &ct);
			if (in_crit)
				nbl_end_crit(vp);
			VN_RELE(vp);
			rr->rr_data = NULL;
			rr->rr_status = puterrno(error);

			return;
		}
	}

	if (MANDLOCK(vp, va.va_mode)) {
		VOP_RWUNLOCK(vp, V_WRITELOCK_FALSE, &ct);
		if (in_crit)
			nbl_end_crit(vp);

		VN_RELE(vp);
		rr->rr_data = NULL;
		rr->rr_status = NFSERR_ACCES;

		return;
	}

	rr->rr_ok.rrok_wlist_len = 0;
	rr->rr_ok.rrok_wlist = NULL;

	if ((u_offset_t)ra->ra_offset >= va.va_size) {
		rr->rr_count = 0;
		rr->rr_data = NULL;
		/*
		 * In this case, status is NFS_OK, but there is no data
		 * to encode. So set rr_mp to NULL.
		 */
		rr->rr_mp = NULL;
		rr->rr_ok.rrok_wlist = ra->ra_wlist;
		if (rr->rr_ok.rrok_wlist)
			clist_zero_len(rr->rr_ok.rrok_wlist);
		goto done;
	}

	if (ra->ra_wlist) {
		mp = NULL;
		rr->rr_mp = NULL;
		(void) rdma_get_wchunk(req, &iov, ra->ra_wlist);
		if (ra->ra_count > iov.iov_len) {
			rr->rr_data = NULL;
			rr->rr_status = NFSERR_INVAL;
			goto done;
		}
	} else {
		/*
		 * mp will contain the data to be sent out in the read reply.
		 * This will be freed after the reply has been sent out (by the
		 * driver).
		 * Let's roundup the data to a BYTES_PER_XDR_UNIT multiple, so
		 * that the call to xdrmblk_putmblk() never fails.
		 */
		mp = allocb_wait(RNDUP(ra->ra_count), BPRI_MED, STR_NOSIG,
		    &alloc_err);
		ASSERT(mp != NULL);
		ASSERT(alloc_err == 0);

		rr->rr_mp = mp;

		/*
		 * Set up io vector
		 */
		iov.iov_base = (caddr_t)mp->b_datap->db_base;
		iov.iov_len = ra->ra_count;
	}

	uio.uio_iov = &iov;
	uio.uio_iovcnt = 1;
	uio.uio_segflg = UIO_SYSSPACE;
	uio.uio_extflg = UIO_COPY_CACHED;
	uio.uio_loffset = (offset_t)ra->ra_offset;
	uio.uio_resid = ra->ra_count;

	error = VOP_READ(vp, &uio, 0, cr, &ct);

	if (error) {
		if (mp)
			freeb(mp);

		/*
		 * check if a monitor detected a delegation conflict and
		 * mark as wouldblock so response is dropped
		 */
		if (error == EAGAIN && (ct.cc_flags & CC_WOULDBLOCK))
			curthread->t_flag |= T_WOULDBLOCK;
		else
			rr->rr_status = puterrno(error);

		VOP_RWUNLOCK(vp, V_WRITELOCK_FALSE, &ct);
		if (in_crit)
			nbl_end_crit(vp);

		VN_RELE(vp);
		rr->rr_data = NULL;

		return;
	}

	/*
	 * Get attributes again so we can send the latest access
	 * time to the client side for his cache.
	 */
	va.va_mask = AT_ALL;

	error = VOP_GETATTR(vp, &va, 0, cr, &ct);

	if (error) {
		if (mp)
			freeb(mp);

		VOP_RWUNLOCK(vp, V_WRITELOCK_FALSE, &ct);
		if (in_crit)
			nbl_end_crit(vp);

		VN_RELE(vp);
		rr->rr_data = NULL;
		rr->rr_status = puterrno(error);

		return;
	}

	rr->rr_count = (uint32_t)(ra->ra_count - uio.uio_resid);

	if (mp) {
		rr->rr_data = (char *)mp->b_datap->db_base;
	} else {
		if (ra->ra_wlist) {
			rr->rr_data = (caddr_t)iov.iov_base;
			if (!rdma_setup_read_data2(ra, rr)) {
				rr->rr_data = NULL;
				rr->rr_status = puterrno(NFSERR_INVAL);
			}
		}
	}
done:
	VOP_RWUNLOCK(vp, V_WRITELOCK_FALSE, &ct);
	if (in_crit)
		nbl_end_crit(vp);

	acl_perm(vp, exi, &va, cr);

	/* check for overflows */
	error = vattr_to_nattr(&va, &rr->rr_attr);

	VN_RELE(vp);

	rr->rr_status = puterrno(error);
}

/*
 * Free data allocated by rfs_read
 */
void
rfs_rdfree(struct nfsrdresult *rr)
{
	mblk_t *mp;

	if (rr->rr_status == NFS_OK) {
		mp = rr->rr_mp;
		if (mp != NULL)
			freeb(mp);
	}
}

void *
rfs_read_getfh(struct nfsreadargs *ra)
{
	return (&ra->ra_fhandle);
}

#define	MAX_IOVECS	12

#ifdef DEBUG
static int rfs_write_sync_hits = 0;
static int rfs_write_sync_misses = 0;
#endif

/*
 * Write data to file.
 * Returns attributes of a file after writing some data to it.
 *
 * Any changes made here, especially in error handling might have
 * to also be done in rfs_write (which clusters write requests).
 */
void
rfs_write_sync(struct nfswriteargs *wa, struct nfsattrstat *ns,
	struct exportinfo *exi, struct svc_req *req, cred_t *cr)
{
	int error;
	vnode_t *vp;
	rlim64_t rlimit;
	struct vattr va;
	struct uio uio;
	struct iovec iov[MAX_IOVECS];
	mblk_t *m;
	struct iovec *iovp;
	int iovcnt;
	cred_t *savecred;
	int in_crit = 0;
	caller_context_t ct;

	vp = nfs_fhtovp(&wa->wa_fhandle, exi);
	if (vp == NULL) {
		ns->ns_status = NFSERR_STALE;
		return;
	}

	if (rdonly(exi, req)) {
		VN_RELE(vp);
		ns->ns_status = NFSERR_ROFS;
		return;
	}

	if (vp->v_type != VREG) {
		VN_RELE(vp);
		ns->ns_status = NFSERR_ISDIR;
		return;
	}

	ct.cc_sysid = 0;
	ct.cc_pid = 0;
	ct.cc_caller_id = nfs2_srv_caller_id;
	ct.cc_flags = CC_DONTBLOCK;

	va.va_mask = AT_UID|AT_MODE;

	error = VOP_GETATTR(vp, &va, 0, cr, &ct);

	if (error) {
		VN_RELE(vp);
		ns->ns_status = puterrno(error);

		return;
	}

	if (crgetuid(cr) != va.va_uid) {
		/*
		 * This is a kludge to allow writes of files created
		 * with read only permission.  The owner of the file
		 * is always allowed to write it.
		 */
		error = VOP_ACCESS(vp, VWRITE, 0, cr, &ct);

		if (error) {
			VN_RELE(vp);
			ns->ns_status = puterrno(error);
			return;
		}
	}

	/*
	 * Can't access a mandatory lock file.  This might cause
	 * the NFS service thread to block forever waiting for a
	 * lock to be released that will never be released.
	 */
	if (MANDLOCK(vp, va.va_mode)) {
		VN_RELE(vp);
		ns->ns_status = NFSERR_ACCES;
		return;
	}

	/*
	 * We have to enter the critical region before calling VOP_RWLOCK
	 * to avoid a deadlock with ufs.
	 */
	if (nbl_need_check(vp)) {
		nbl_start_crit(vp, RW_READER);
		in_crit = 1;
		if (nbl_conflict(vp, NBL_WRITE, wa->wa_offset,
		    wa->wa_count, 0, NULL)) {
			error = EACCES;
			goto out;
		}
	}

	error = VOP_RWLOCK(vp, V_WRITELOCK_TRUE, &ct);

	/* check if a monitor detected a delegation conflict */
	if (error == EAGAIN && (ct.cc_flags & CC_WOULDBLOCK)) {
		VN_RELE(vp);
		/* mark as wouldblock so response is dropped */
		curthread->t_flag |= T_WOULDBLOCK;
		return;
	}

	if (wa->wa_data || wa->wa_rlist) {
		/* Do the RDMA thing if necessary */
		if (wa->wa_rlist) {
			iov[0].iov_base = (char *)((wa->wa_rlist)->u.c_daddr3);
			iov[0].iov_len = wa->wa_count;
		} else  {
			iov[0].iov_base = wa->wa_data;
			iov[0].iov_len = wa->wa_count;
		}
		uio.uio_iov = iov;
		uio.uio_iovcnt = 1;
		uio.uio_segflg = UIO_SYSSPACE;
		uio.uio_extflg = UIO_COPY_DEFAULT;
		uio.uio_loffset = (offset_t)wa->wa_offset;
		uio.uio_resid = wa->wa_count;
		/*
		 * The limit is checked on the client. We
		 * should allow any size writes here.
		 */
		uio.uio_llimit = curproc->p_fsz_ctl;
		rlimit = uio.uio_llimit - wa->wa_offset;
		if (rlimit < (rlim64_t)uio.uio_resid)
			uio.uio_resid = (uint_t)rlimit;

		/*
		 * for now we assume no append mode
		 */
		/*
		 * We're changing creds because VM may fault and we need
		 * the cred of the current thread to be used if quota
		 * checking is enabled.
		 */
		savecred = curthread->t_cred;
		curthread->t_cred = cr;
		error = VOP_WRITE(vp, &uio, FSYNC, cr, &ct);
		curthread->t_cred = savecred;
	} else {
		iovcnt = 0;
		for (m = wa->wa_mblk; m != NULL; m = m->b_cont)
			iovcnt++;
		if (iovcnt <= MAX_IOVECS) {
#ifdef DEBUG
			rfs_write_sync_hits++;
#endif
			iovp = iov;
		} else {
#ifdef DEBUG
			rfs_write_sync_misses++;
#endif
			iovp = kmem_alloc(sizeof (*iovp) * iovcnt, KM_SLEEP);
		}
		mblk_to_iov(wa->wa_mblk, iovcnt, iovp);
		uio.uio_iov = iovp;
		uio.uio_iovcnt = iovcnt;
		uio.uio_segflg = UIO_SYSSPACE;
		uio.uio_extflg = UIO_COPY_DEFAULT;
		uio.uio_loffset = (offset_t)wa->wa_offset;
		uio.uio_resid = wa->wa_count;
		/*
		 * The limit is checked on the client. We
		 * should allow any size writes here.
		 */
		uio.uio_llimit = curproc->p_fsz_ctl;
		rlimit = uio.uio_llimit - wa->wa_offset;
		if (rlimit < (rlim64_t)uio.uio_resid)
			uio.uio_resid = (uint_t)rlimit;

		/*
		 * For now we assume no append mode.
		 */
		/*
		 * We're changing creds because VM may fault and we need
		 * the cred of the current thread to be used if quota
		 * checking is enabled.
		 */
		savecred = curthread->t_cred;
		curthread->t_cred = cr;
		error = VOP_WRITE(vp, &uio, FSYNC, cr, &ct);
		curthread->t_cred = savecred;

		if (iovp != iov)
			kmem_free(iovp, sizeof (*iovp) * iovcnt);
	}

	VOP_RWUNLOCK(vp, V_WRITELOCK_TRUE, &ct);

	if (!error) {
		/*
		 * Get attributes again so we send the latest mod
		 * time to the client side for his cache.
		 */
		va.va_mask = AT_ALL;	/* now we want everything */

		error = VOP_GETATTR(vp, &va, 0, cr, &ct);

		/* check for overflows */
		if (!error) {
			acl_perm(vp, exi, &va, cr);
			error = vattr_to_nattr(&va, &ns->ns_attr);
		}
	}

out:
	if (in_crit)
		nbl_end_crit(vp);
	VN_RELE(vp);

	/* check if a monitor detected a delegation conflict */
	if (error == EAGAIN && (ct.cc_flags & CC_WOULDBLOCK))
		/* mark as wouldblock so response is dropped */
		curthread->t_flag |= T_WOULDBLOCK;
	else
		ns->ns_status = puterrno(error);

}

struct rfs_async_write {
	struct nfswriteargs *wa;
	struct nfsattrstat *ns;
	struct svc_req *req;
	cred_t *cr;
	kthread_t *thread;
	struct rfs_async_write *list;
};

struct rfs_async_write_list {
	fhandle_t *fhp;
	kcondvar_t cv;
	struct rfs_async_write *list;
	struct rfs_async_write_list *next;
};

static struct rfs_async_write_list *rfs_async_write_head = NULL;
static kmutex_t rfs_async_write_lock;
volatile int rfs_write_async = 1;	/* enables write clustering if == 1 */

#define	MAXCLIOVECS	42
#define	RFSWRITE_INITVAL (enum nfsstat) -1

#ifdef DEBUG
static int rfs_write_hits = 0;
static int rfs_write_misses = 0;
#endif

/*
 * Write data to file.
 * Returns attributes of a file after writing some data to it.
 */
void
rfs_write(struct nfswriteargs *wa, struct nfsattrstat *ns,
	struct exportinfo *exi, struct svc_req *req, cred_t *cr)
{
	int error;
	vnode_t *vp;
	rlim64_t rlimit;
	struct vattr va;
	struct uio uio;
	struct rfs_async_write_list *lp;
	struct rfs_async_write_list *nlp;
	struct rfs_async_write *rp;
	struct rfs_async_write *nrp;
	struct rfs_async_write *trp;
	struct rfs_async_write *lrp;
	int data_written;
	int iovcnt;
	mblk_t *m;
	struct iovec *iovp;
	struct iovec *niovp;
	struct iovec iov[MAXCLIOVECS];
	int count;
	int rcount;
	uint_t off;
	uint_t len;
	struct rfs_async_write nrpsp;
	struct rfs_async_write_list nlpsp;
	ushort_t t_flag;
	cred_t *savecred;
	int in_crit = 0;
	caller_context_t ct;

	if (!rfs_write_async) {
		rfs_write_sync(wa, ns, exi, req, cr);
		return;
	}

	/*
	 * Initialize status to RFSWRITE_INITVAL instead of 0, since value of 0
	 * is considered an OK.
	 */
	ns->ns_status = RFSWRITE_INITVAL;

	nrp = &nrpsp;
	nrp->wa = wa;
	nrp->ns = ns;
	nrp->req = req;
	nrp->cr = cr;
	nrp->thread = curthread;

	ASSERT(curthread->t_schedflag & TS_DONT_SWAP);

	/*
	 * Look to see if there is already a cluster started
	 * for this file.
	 */
	mutex_enter(&rfs_async_write_lock);
	for (lp = rfs_async_write_head; lp != NULL; lp = lp->next) {
		if (bcmp(&wa->wa_fhandle, lp->fhp,
		    sizeof (fhandle_t)) == 0)
			break;
	}

	/*
	 * If lp is non-NULL, then there is already a cluster
	 * started.  We need to place ourselves in the cluster
	 * list in the right place as determined by starting
	 * offset.  Conflicts with non-blocking mandatory locked
	 * regions will be checked when the cluster is processed.
	 */
	if (lp != NULL) {
		rp = lp->list;
		trp = NULL;
		while (rp != NULL && rp->wa->wa_offset < wa->wa_offset) {
			trp = rp;
			rp = rp->list;
		}
		nrp->list = rp;
		if (trp == NULL)
			lp->list = nrp;
		else
			trp->list = nrp;
		while (nrp->ns->ns_status == RFSWRITE_INITVAL)
			cv_wait(&lp->cv, &rfs_async_write_lock);
		mutex_exit(&rfs_async_write_lock);

		return;
	}

	/*
	 * No cluster started yet, start one and add ourselves
	 * to the list of clusters.
	 */
	nrp->list = NULL;

	nlp = &nlpsp;
	nlp->fhp = &wa->wa_fhandle;
	cv_init(&nlp->cv, NULL, CV_DEFAULT, NULL);
	nlp->list = nrp;
	nlp->next = NULL;

	if (rfs_async_write_head == NULL) {
		rfs_async_write_head = nlp;
	} else {
		lp = rfs_async_write_head;
		while (lp->next != NULL)
			lp = lp->next;
		lp->next = nlp;
	}
	mutex_exit(&rfs_async_write_lock);

	/*
	 * Convert the file handle common to all of the requests
	 * in this cluster to a vnode.
	 */
	vp = nfs_fhtovp(&wa->wa_fhandle, exi);
	if (vp == NULL) {
		mutex_enter(&rfs_async_write_lock);
		if (rfs_async_write_head == nlp)
			rfs_async_write_head = nlp->next;
		else {
			lp = rfs_async_write_head;
			while (lp->next != nlp)
				lp = lp->next;
			lp->next = nlp->next;
		}
		t_flag = curthread->t_flag & T_WOULDBLOCK;
		for (rp = nlp->list; rp != NULL; rp = rp->list) {
			rp->ns->ns_status = NFSERR_STALE;
			rp->thread->t_flag |= t_flag;
		}
		cv_broadcast(&nlp->cv);
		mutex_exit(&rfs_async_write_lock);

		return;
	}

	/*
	 * Can only write regular files.  Attempts to write any
	 * other file types fail with EISDIR.
	 */
	if (vp->v_type != VREG) {
		VN_RELE(vp);
		mutex_enter(&rfs_async_write_lock);
		if (rfs_async_write_head == nlp)
			rfs_async_write_head = nlp->next;
		else {
			lp = rfs_async_write_head;
			while (lp->next != nlp)
				lp = lp->next;
			lp->next = nlp->next;
		}
		t_flag = curthread->t_flag & T_WOULDBLOCK;
		for (rp = nlp->list; rp != NULL; rp = rp->list) {
			rp->ns->ns_status = NFSERR_ISDIR;
			rp->thread->t_flag |= t_flag;
		}
		cv_broadcast(&nlp->cv);
		mutex_exit(&rfs_async_write_lock);

		return;
	}

	/*
	 * Enter the critical region before calling VOP_RWLOCK, to avoid a
	 * deadlock with ufs.
	 */
	if (nbl_need_check(vp)) {
		nbl_start_crit(vp, RW_READER);
		in_crit = 1;
	}

	ct.cc_sysid = 0;
	ct.cc_pid = 0;
	ct.cc_caller_id = nfs2_srv_caller_id;
	ct.cc_flags = CC_DONTBLOCK;

	/*
	 * Lock the file for writing.  This operation provides
	 * the delay which allows clusters to grow.
	 */
	error = VOP_RWLOCK(vp, V_WRITELOCK_TRUE, &ct);

	/* check if a monitor detected a delegation conflict */
	if (error == EAGAIN && (ct.cc_flags & CC_WOULDBLOCK)) {
		if (in_crit)
			nbl_end_crit(vp);
		VN_RELE(vp);
		/* mark as wouldblock so response is dropped */
		curthread->t_flag |= T_WOULDBLOCK;
		mutex_enter(&rfs_async_write_lock);
		if (rfs_async_write_head == nlp)
			rfs_async_write_head = nlp->next;
		else {
			lp = rfs_async_write_head;
			while (lp->next != nlp)
				lp = lp->next;
			lp->next = nlp->next;
		}
		for (rp = nlp->list; rp != NULL; rp = rp->list) {
			if (rp->ns->ns_status == RFSWRITE_INITVAL) {
				rp->ns->ns_status = puterrno(error);
				rp->thread->t_flag |= T_WOULDBLOCK;
			}
		}
		cv_broadcast(&nlp->cv);
		mutex_exit(&rfs_async_write_lock);

		return;
	}

	/*
	 * Disconnect this cluster from the list of clusters.
	 * The cluster that is being dealt with must be fixed
	 * in size after this point, so there is no reason
	 * to leave it on the list so that new requests can
	 * find it.
	 *
	 * The algorithm is that the first write request will
	 * create a cluster, convert the file handle to a
	 * vnode pointer, and then lock the file for writing.
	 * This request is not likely to be clustered with
	 * any others.  However, the next request will create
	 * a new cluster and be blocked in VOP_RWLOCK while
	 * the first request is being processed.  This delay
	 * will allow more requests to be clustered in this
	 * second cluster.
	 */
	mutex_enter(&rfs_async_write_lock);
	if (rfs_async_write_head == nlp)
		rfs_async_write_head = nlp->next;
	else {
		lp = rfs_async_write_head;
		while (lp->next != nlp)
			lp = lp->next;
		lp->next = nlp->next;
	}
	mutex_exit(&rfs_async_write_lock);

	/*
	 * Step through the list of requests in this cluster.
	 * We need to check permissions to make sure that all
	 * of the requests have sufficient permission to write
	 * the file.  A cluster can be composed of requests
	 * from different clients and different users on each
	 * client.
	 *
	 * As a side effect, we also calculate the size of the
	 * byte range that this cluster encompasses.
	 */
	rp = nlp->list;
	off = rp->wa->wa_offset;
	len = (uint_t)0;
	do {
		if (rdonly(exi, rp->req)) {
			rp->ns->ns_status = NFSERR_ROFS;
			t_flag = curthread->t_flag & T_WOULDBLOCK;
			rp->thread->t_flag |= t_flag;
			continue;
		}

		va.va_mask = AT_UID|AT_MODE;

		error = VOP_GETATTR(vp, &va, 0, rp->cr, &ct);

		if (!error) {
			if (crgetuid(rp->cr) != va.va_uid) {
				/*
				 * This is a kludge to allow writes of files
				 * created with read only permission.  The
				 * owner of the file is always allowed to
				 * write it.
				 */
				error = VOP_ACCESS(vp, VWRITE, 0, rp->cr, &ct);
			}
			if (!error && MANDLOCK(vp, va.va_mode))
				error = EACCES;
		}

		/*
		 * Check for a conflict with a nbmand-locked region.
		 */
		if (in_crit && nbl_conflict(vp, NBL_WRITE, rp->wa->wa_offset,
		    rp->wa->wa_count, 0, NULL)) {
			error = EACCES;
		}

		if (error) {
			rp->ns->ns_status = puterrno(error);
			t_flag = curthread->t_flag & T_WOULDBLOCK;
			rp->thread->t_flag |= t_flag;
			continue;
		}
		if (len < rp->wa->wa_offset + rp->wa->wa_count - off)
			len = rp->wa->wa_offset + rp->wa->wa_count - off;
	} while ((rp = rp->list) != NULL);

	/*
	 * Step through the cluster attempting to gather as many
	 * requests which are contiguous as possible.  These
	 * contiguous requests are handled via one call to VOP_WRITE
	 * instead of different calls to VOP_WRITE.  We also keep
	 * track of the fact that any data was written.
	 */
	rp = nlp->list;
	data_written = 0;
	do {
		/*
		 * Skip any requests which are already marked as having an
		 * error.
		 */
		if (rp->ns->ns_status != RFSWRITE_INITVAL) {
			rp = rp->list;
			continue;
		}

		/*
		 * Count the number of iovec's which are required
		 * to handle this set of requests.  One iovec is
		 * needed for each data buffer, whether addressed
		 * by wa_data or by the b_rptr pointers in the
		 * mblk chains.
		 */
		iovcnt = 0;
		lrp = rp;
		for (;;) {
			if (lrp->wa->wa_data || lrp->wa->wa_rlist)
				iovcnt++;
			else {
				m = lrp->wa->wa_mblk;
				while (m != NULL) {
					iovcnt++;
					m = m->b_cont;
				}
			}
			if (lrp->list == NULL ||
			    lrp->list->ns->ns_status != RFSWRITE_INITVAL ||
			    lrp->wa->wa_offset + lrp->wa->wa_count !=
			    lrp->list->wa->wa_offset) {
				lrp = lrp->list;
				break;
			}
			lrp = lrp->list;
		}

		if (iovcnt <= MAXCLIOVECS) {
#ifdef DEBUG
			rfs_write_hits++;
#endif
			niovp = iov;
		} else {
#ifdef DEBUG
			rfs_write_misses++;
#endif
			niovp = kmem_alloc(sizeof (*niovp) * iovcnt, KM_SLEEP);
		}
		/*
		 * Put together the scatter/gather iovecs.
		 */
		iovp = niovp;
		trp = rp;
		count = 0;
		do {
			if (trp->wa->wa_data || trp->wa->wa_rlist) {
				if (trp->wa->wa_rlist) {
					iovp->iov_base =
					    (char *)((trp->wa->wa_rlist)->
					    u.c_daddr3);
					iovp->iov_len = trp->wa->wa_count;
				} else  {
					iovp->iov_base = trp->wa->wa_data;
					iovp->iov_len = trp->wa->wa_count;
				}
				iovp++;
			} else {
				m = trp->wa->wa_mblk;
				rcount = trp->wa->wa_count;
				while (m != NULL) {
					iovp->iov_base = (caddr_t)m->b_rptr;
					iovp->iov_len = (m->b_wptr - m->b_rptr);
					rcount -= iovp->iov_len;
					if (rcount < 0)
						iovp->iov_len += rcount;
					iovp++;
					if (rcount <= 0)
						break;
					m = m->b_cont;
				}
			}
			count += trp->wa->wa_count;
			trp = trp->list;
		} while (trp != lrp);

		uio.uio_iov = niovp;
		uio.uio_iovcnt = iovcnt;
		uio.uio_segflg = UIO_SYSSPACE;
		uio.uio_extflg = UIO_COPY_DEFAULT;
		uio.uio_loffset = (offset_t)rp->wa->wa_offset;
		uio.uio_resid = count;
		/*
		 * The limit is checked on the client. We
		 * should allow any size writes here.
		 */
		uio.uio_llimit = curproc->p_fsz_ctl;
		rlimit = uio.uio_llimit - rp->wa->wa_offset;
		if (rlimit < (rlim64_t)uio.uio_resid)
			uio.uio_resid = (uint_t)rlimit;

		/*
		 * For now we assume no append mode.
		 */

		/*
		 * We're changing creds because VM may fault
		 * and we need the cred of the current
		 * thread to be used if quota * checking is
		 * enabled.
		 */
		savecred = curthread->t_cred;
		curthread->t_cred = cr;
		error = VOP_WRITE(vp, &uio, 0, rp->cr, &ct);
		curthread->t_cred = savecred;

		/* check if a monitor detected a delegation conflict */
		if (error == EAGAIN && (ct.cc_flags & CC_WOULDBLOCK))
			/* mark as wouldblock so response is dropped */
			curthread->t_flag |= T_WOULDBLOCK;

		if (niovp != iov)
			kmem_free(niovp, sizeof (*niovp) * iovcnt);

		if (!error) {
			data_written = 1;
			/*
			 * Get attributes again so we send the latest mod
			 * time to the client side for his cache.
			 */
			va.va_mask = AT_ALL;	/* now we want everything */

			error = VOP_GETATTR(vp, &va, 0, rp->cr, &ct);

			if (!error)
				acl_perm(vp, exi, &va, rp->cr);
		}

		/*
		 * Fill in the status responses for each request
		 * which was just handled.  Also, copy the latest
		 * attributes in to the attribute responses if
		 * appropriate.
		 */
		t_flag = curthread->t_flag & T_WOULDBLOCK;
		do {
			rp->thread->t_flag |= t_flag;
			/* check for overflows */
			if (!error) {
				error  = vattr_to_nattr(&va, &rp->ns->ns_attr);
			}
			rp->ns->ns_status = puterrno(error);
			rp = rp->list;
		} while (rp != lrp);
	} while (rp != NULL);

	/*
	 * If any data was written at all, then we need to flush
	 * the data and metadata to stable storage.
	 */
	if (data_written) {
		error = VOP_PUTPAGE(vp, (u_offset_t)off, len, 0, cr, &ct);

		if (!error) {
			error = VOP_FSYNC(vp, FNODSYNC, cr, &ct);
		}
	}

	VOP_RWUNLOCK(vp, V_WRITELOCK_TRUE, &ct);

	if (in_crit)
		nbl_end_crit(vp);
	VN_RELE(vp);

	t_flag = curthread->t_flag & T_WOULDBLOCK;
	mutex_enter(&rfs_async_write_lock);
	for (rp = nlp->list; rp != NULL; rp = rp->list) {
		if (rp->ns->ns_status == RFSWRITE_INITVAL) {
			rp->ns->ns_status = puterrno(error);
			rp->thread->t_flag |= t_flag;
		}
	}
	cv_broadcast(&nlp->cv);
	mutex_exit(&rfs_async_write_lock);

}

void *
rfs_write_getfh(struct nfswriteargs *wa)
{
	return (&wa->wa_fhandle);
}

/*
 * Create a file.
 * Creates a file with given attributes and returns those attributes
 * and an fhandle for the new file.
 */
void
rfs_create(struct nfscreatargs *args, struct nfsdiropres *dr,
	struct exportinfo *exi, struct svc_req *req, cred_t *cr)
{
	int error;
	int lookuperr;
	int in_crit = 0;
	struct vattr va;
	vnode_t *vp;
	vnode_t *realvp;
	vnode_t *dvp;
	char *name = args->ca_da.da_name;
	vnode_t *tvp = NULL;
	int mode;
	int lookup_ok;
	bool_t trunc;
	struct sockaddr *ca;

	/*
	 * Disallow NULL paths
	 */
	if (name == NULL || *name == '\0') {
		dr->dr_status = NFSERR_ACCES;
		return;
	}

	dvp = nfs_fhtovp(args->ca_da.da_fhandle, exi);
	if (dvp == NULL) {
		dr->dr_status = NFSERR_STALE;
		return;
	}

	error = sattr_to_vattr(args->ca_sa, &va);
	if (error) {
		dr->dr_status = puterrno(error);
		return;
	}

	/*
	 * Must specify the mode.
	 */
	if (!(va.va_mask & AT_MODE)) {
		VN_RELE(dvp);
		dr->dr_status = NFSERR_INVAL;
		return;
	}

	/*
	 * This is a completely gross hack to make mknod
	 * work over the wire until we can wack the protocol
	 */
	if ((va.va_mode & IFMT) == IFCHR) {
		if (args->ca_sa->sa_size == (uint_t)NFS_FIFO_DEV)
			va.va_type = VFIFO;	/* xtra kludge for named pipe */
		else {
			va.va_type = VCHR;
			/*
			 * uncompress the received dev_t
			 * if the top half is zero indicating a request
			 * from an `older style' OS.
			 */
			if ((va.va_size & 0xffff0000) == 0)
				va.va_rdev = nfsv2_expdev(va.va_size);
			else
				va.va_rdev = (dev_t)va.va_size;
		}
		va.va_mask &= ~AT_SIZE;
	} else if ((va.va_mode & IFMT) == IFBLK) {
		va.va_type = VBLK;
		/*
		 * uncompress the received dev_t
		 * if the top half is zero indicating a request
		 * from an `older style' OS.
		 */
		if ((va.va_size & 0xffff0000) == 0)
			va.va_rdev = nfsv2_expdev(va.va_size);
		else
			va.va_rdev = (dev_t)va.va_size;
		va.va_mask &= ~AT_SIZE;
	} else if ((va.va_mode & IFMT) == IFSOCK) {
		va.va_type = VSOCK;
	} else {
		va.va_type = VREG;
	}
	va.va_mode &= ~IFMT;
	va.va_mask |= AT_TYPE;

	ca = (struct sockaddr *)svc_getrpccaller(req->rq_xprt)->buf;
	name = nfscmd_convname(ca, exi, name, NFSCMD_CONV_INBOUND,
	    MAXPATHLEN);
	if (name == NULL) {
		dr->dr_status = puterrno(EINVAL);
		return;
	}

	/*
	 * Why was the choice made to use VWRITE as the mode to the
	 * call to VOP_CREATE ? This results in a bug.  When a client
	 * opens a file that already exists and is RDONLY, the second
	 * open fails with an EACESS because of the mode.
	 * bug ID 1054648.
	 */
	lookup_ok = 0;
	mode = VWRITE;
	if (!(va.va_mask & AT_SIZE) || va.va_type != VREG) {
		error = VOP_LOOKUP(dvp, name, &tvp, NULL, 0, NULL, cr,
		    NULL, NULL, NULL);
		if (!error) {
			struct vattr at;

			lookup_ok = 1;
			at.va_mask = AT_MODE;
			error = VOP_GETATTR(tvp, &at, 0, cr, NULL);
			if (!error)
				mode = (at.va_mode & S_IWUSR) ? VWRITE : VREAD;
			VN_RELE(tvp);
			tvp = NULL;
		}
	}

	if (!lookup_ok) {
		if (rdonly(exi, req)) {
			error = EROFS;
		} else if (va.va_type != VREG && va.va_type != VFIFO &&
		    va.va_type != VSOCK && secpolicy_sys_devices(cr) != 0) {
			error = EPERM;
		} else {
			error = 0;
		}
	}

	/*
	 * If file size is being modified on an already existing file
	 * make sure that there are no conflicting non-blocking mandatory
	 * locks in the region being manipulated. Return EACCES if there
	 * are conflicting locks.
	 */
	if (!error && (va.va_type == VREG) && (va.va_mask & AT_SIZE)) {
		lookuperr = VOP_LOOKUP(dvp, name, &tvp, NULL, 0, NULL, cr,
		    NULL, NULL, NULL);

		if (!lookuperr &&
		    rfs4_check_delegated(FWRITE, tvp, va.va_size == 0)) {
			VN_RELE(tvp);
			curthread->t_flag |= T_WOULDBLOCK;
			goto out;
		}

		if (!lookuperr && nbl_need_check(tvp)) {
			/*
			 * The file exists. Now check if it has any
			 * conflicting non-blocking mandatory locks
			 * in the region being changed.
			 */
			struct vattr bva;
			u_offset_t offset;
			ssize_t length;

			nbl_start_crit(tvp, RW_READER);
			in_crit = 1;

			bva.va_mask = AT_SIZE;
			error = VOP_GETATTR(tvp, &bva, 0, cr, NULL);
			if (!error) {
				if (va.va_size < bva.va_size) {
					offset = va.va_size;
					length = bva.va_size - va.va_size;
				} else {
					offset = bva.va_size;
					length = va.va_size - bva.va_size;
				}
				if (length) {
					if (nbl_conflict(tvp, NBL_WRITE,
					    offset, length, 0, NULL)) {
						error = EACCES;
					}
				}
			}
			if (error) {
				nbl_end_crit(tvp);
				VN_RELE(tvp);
				in_crit = 0;
			}
		} else if (tvp != NULL) {
			VN_RELE(tvp);
		}
	}

	if (!error) {
		/*
		 * If filesystem is shared with nosuid the remove any
		 * setuid/setgid bits on create.
		 */
		if (va.va_type == VREG &&
		    exi->exi_export.ex_flags & EX_NOSUID)
			va.va_mode &= ~(VSUID | VSGID);

		error = VOP_CREATE(dvp, name, &va, NONEXCL, mode, &vp, cr, 0,
		    NULL, NULL);

		if (!error) {

			if ((va.va_mask & AT_SIZE) && (va.va_size == 0))
				trunc = TRUE;
			else
				trunc = FALSE;

			if (rfs4_check_delegated(FWRITE, vp, trunc)) {
				VN_RELE(vp);
				curthread->t_flag |= T_WOULDBLOCK;
				goto out;
			}
			va.va_mask = AT_ALL;

			error = VOP_GETATTR(vp, &va, 0, cr, NULL);

			/* check for overflows */
			if (!error) {
				acl_perm(vp, exi, &va, cr);
				error = vattr_to_nattr(&va, &dr->dr_attr);
				if (!error) {
					error = makefh(&dr->dr_fhandle, vp,
					    exi);
				}
			}
			/*
			 * Force modified metadata out to stable storage.
			 *
			 * if a underlying vp exists, pass it to VOP_FSYNC
			 */
			if (VOP_REALVP(vp, &realvp, NULL) == 0)
				(void) VOP_FSYNC(realvp, FNODSYNC, cr, NULL);
			else
				(void) VOP_FSYNC(vp, FNODSYNC, cr, NULL);
			VN_RELE(vp);
		}

		if (in_crit) {
			nbl_end_crit(tvp);
			VN_RELE(tvp);
		}
	}

	/*
	 * Force modified data and metadata out to stable storage.
	 */
	(void) VOP_FSYNC(dvp, 0, cr, NULL);

out:

	VN_RELE(dvp);

	dr->dr_status = puterrno(error);

	if (name != args->ca_da.da_name)
		kmem_free(name, MAXPATHLEN);
}
void *
rfs_create_getfh(struct nfscreatargs *args)
{
	return (args->ca_da.da_fhandle);
}

/*
 * Remove a file.
 * Remove named file from parent directory.
 */
void
rfs_remove(struct nfsdiropargs *da, enum nfsstat *status,
	struct exportinfo *exi, struct svc_req *req, cred_t *cr)
{
	int error = 0;
	vnode_t *vp;
	vnode_t *targvp;
	int in_crit = 0;

	/*
	 * Disallow NULL paths
	 */
	if (da->da_name == NULL || *da->da_name == '\0') {
		*status = NFSERR_ACCES;
		return;
	}

	vp = nfs_fhtovp(da->da_fhandle, exi);
	if (vp == NULL) {
		*status = NFSERR_STALE;
		return;
	}

	if (rdonly(exi, req)) {
		VN_RELE(vp);
		*status = NFSERR_ROFS;
		return;
	}

	/*
	 * Check for a conflict with a non-blocking mandatory share reservation.
	 */
	error = VOP_LOOKUP(vp, da->da_name, &targvp, NULL, 0,
	    NULL, cr, NULL, NULL, NULL);
	if (error != 0) {
		VN_RELE(vp);
		*status = puterrno(error);
		return;
	}

	/*
	 * If the file is delegated to an v4 client, then initiate
	 * recall and drop this request (by setting T_WOULDBLOCK).
	 * The client will eventually re-transmit the request and
	 * (hopefully), by then, the v4 client will have returned
	 * the delegation.
	 */

	if (rfs4_check_delegated(FWRITE, targvp, TRUE)) {
		VN_RELE(vp);
		VN_RELE(targvp);
		curthread->t_flag |= T_WOULDBLOCK;
		return;
	}

	if (nbl_need_check(targvp)) {
		nbl_start_crit(targvp, RW_READER);
		in_crit = 1;
		if (nbl_conflict(targvp, NBL_REMOVE, 0, 0, 0, NULL)) {
			error = EACCES;
			goto out;
		}
	}

	error = VOP_REMOVE(vp, da->da_name, cr, NULL, 0);

	/*
	 * Force modified data and metadata out to stable storage.
	 */
	(void) VOP_FSYNC(vp, 0, cr, NULL);

out:
	if (in_crit)
		nbl_end_crit(targvp);
	VN_RELE(targvp);
	VN_RELE(vp);

	*status = puterrno(error);

}

void *
rfs_remove_getfh(struct nfsdiropargs *da)
{
	return (da->da_fhandle);
}

/*
 * rename a file
 * Give a file (from) a new name (to).
 */
void
rfs_rename(struct nfsrnmargs *args, enum nfsstat *status,
	struct exportinfo *exi, struct svc_req *req, cred_t *cr)
{
	int error = 0;
	vnode_t *fromvp;
	vnode_t *tovp;
	struct exportinfo *to_exi;
	fhandle_t *fh;
	vnode_t *srcvp;
	vnode_t *targvp;
	int in_crit = 0;

	fromvp = nfs_fhtovp(args->rna_from.da_fhandle, exi);
	if (fromvp == NULL) {
		*status = NFSERR_STALE;
		return;
	}

	fh = args->rna_to.da_fhandle;
	to_exi = checkexport(&fh->fh_fsid, (fid_t *)&fh->fh_xlen);
	if (to_exi == NULL) {
		VN_RELE(fromvp);
		*status = NFSERR_ACCES;
		return;
	}
	exi_rele(to_exi);

	if (to_exi != exi) {
		VN_RELE(fromvp);
		*status = NFSERR_XDEV;
		return;
	}

	tovp = nfs_fhtovp(args->rna_to.da_fhandle, exi);
	if (tovp == NULL) {
		VN_RELE(fromvp);
		*status = NFSERR_STALE;
		return;
	}

	if (fromvp->v_type != VDIR || tovp->v_type != VDIR) {
		VN_RELE(tovp);
		VN_RELE(fromvp);
		*status = NFSERR_NOTDIR;
		return;
	}

	/*
	 * Disallow NULL paths
	 */
	if (args->rna_from.da_name == NULL || *args->rna_from.da_name == '\0' ||
	    args->rna_to.da_name == NULL || *args->rna_to.da_name == '\0') {
		VN_RELE(tovp);
		VN_RELE(fromvp);
		*status = NFSERR_ACCES;
		return;
	}

	if (rdonly(exi, req)) {
		VN_RELE(tovp);
		VN_RELE(fromvp);
		*status = NFSERR_ROFS;
		return;
	}

	/*
	 * Check for a conflict with a non-blocking mandatory share reservation.
	 */
	error = VOP_LOOKUP(fromvp, args->rna_from.da_name, &srcvp, NULL, 0,
	    NULL, cr, NULL, NULL, NULL);
	if (error != 0) {
		VN_RELE(tovp);
		VN_RELE(fromvp);
		*status = puterrno(error);
		return;
	}

	/* Check for delegations on the source file */

	if (rfs4_check_delegated(FWRITE, srcvp, FALSE)) {
		VN_RELE(tovp);
		VN_RELE(fromvp);
		VN_RELE(srcvp);
		curthread->t_flag |= T_WOULDBLOCK;
		return;
	}

	/* Check for delegation on the file being renamed over, if it exists */

	if (rfs4_deleg_policy != SRV_NEVER_DELEGATE &&
	    VOP_LOOKUP(tovp, args->rna_to.da_name, &targvp, NULL, 0, NULL, cr,
	    NULL, NULL, NULL) == 0) {

		if (rfs4_check_delegated(FWRITE, targvp, TRUE)) {
			VN_RELE(tovp);
			VN_RELE(fromvp);
			VN_RELE(srcvp);
			VN_RELE(targvp);
			curthread->t_flag |= T_WOULDBLOCK;
			return;
		}
		VN_RELE(targvp);
	}


	if (nbl_need_check(srcvp)) {
		nbl_start_crit(srcvp, RW_READER);
		in_crit = 1;
		if (nbl_conflict(srcvp, NBL_RENAME, 0, 0, 0, NULL)) {
			error = EACCES;
			goto out;
		}
	}

	error = VOP_RENAME(fromvp, args->rna_from.da_name,
	    tovp, args->rna_to.da_name, cr, NULL, 0);

	if (error == 0)
		vn_renamepath(tovp, srcvp, args->rna_to.da_name,
		    strlen(args->rna_to.da_name));

	/*
	 * Force modified data and metadata out to stable storage.
	 */
	(void) VOP_FSYNC(tovp, 0, cr, NULL);
	(void) VOP_FSYNC(fromvp, 0, cr, NULL);

out:
	if (in_crit)
		nbl_end_crit(srcvp);
	VN_RELE(srcvp);
	VN_RELE(tovp);
	VN_RELE(fromvp);

	*status = puterrno(error);

}
void *
rfs_rename_getfh(struct nfsrnmargs *args)
{
	return (args->rna_from.da_fhandle);
}

/*
 * Link to a file.
 * Create a file (to) which is a hard link to the given file (from).
 */
void
rfs_link(struct nfslinkargs *args, enum nfsstat *status,
	struct exportinfo *exi, struct svc_req *req, cred_t *cr)
{
	int error;
	vnode_t *fromvp;
	vnode_t *tovp;
	struct exportinfo *to_exi;
	fhandle_t *fh;

	fromvp = nfs_fhtovp(args->la_from, exi);
	if (fromvp == NULL) {
		*status = NFSERR_STALE;
		return;
	}

	fh = args->la_to.da_fhandle;
	to_exi = checkexport(&fh->fh_fsid, (fid_t *)&fh->fh_xlen);
	if (to_exi == NULL) {
		VN_RELE(fromvp);
		*status = NFSERR_ACCES;
		return;
	}
	exi_rele(to_exi);

	if (to_exi != exi) {
		VN_RELE(fromvp);
		*status = NFSERR_XDEV;
		return;
	}

	tovp = nfs_fhtovp(args->la_to.da_fhandle, exi);
	if (tovp == NULL) {
		VN_RELE(fromvp);
		*status = NFSERR_STALE;
		return;
	}

	if (tovp->v_type != VDIR) {
		VN_RELE(tovp);
		VN_RELE(fromvp);
		*status = NFSERR_NOTDIR;
		return;
	}
	/*
	 * Disallow NULL paths
	 */
	if (args->la_to.da_name == NULL || *args->la_to.da_name == '\0') {
		VN_RELE(tovp);
		VN_RELE(fromvp);
		*status = NFSERR_ACCES;
		return;
	}

	if (rdonly(exi, req)) {
		VN_RELE(tovp);
		VN_RELE(fromvp);
		*status = NFSERR_ROFS;
		return;
	}

	error = VOP_LINK(tovp, fromvp, args->la_to.da_name, cr, NULL, 0);

	/*
	 * Force modified data and metadata out to stable storage.
	 */
	(void) VOP_FSYNC(tovp, 0, cr, NULL);
	(void) VOP_FSYNC(fromvp, FNODSYNC, cr, NULL);

	VN_RELE(tovp);
	VN_RELE(fromvp);

	*status = puterrno(error);

}
void *
rfs_link_getfh(struct nfslinkargs *args)
{
	return (args->la_from);
}

/*
 * Symbolicly link to a file.
 * Create a file (to) with the given attributes which is a symbolic link
 * to the given path name (to).
 */
void
rfs_symlink(struct nfsslargs *args, enum nfsstat *status,
	struct exportinfo *exi, struct svc_req *req, cred_t *cr)
{
	int error;
	struct vattr va;
	vnode_t *vp;
	vnode_t *svp;
	int lerror;
	struct sockaddr *ca;
	char *name = NULL;

	/*
	 * Disallow NULL paths
	 */
	if (args->sla_from.da_name == NULL || *args->sla_from.da_name == '\0') {
		*status = NFSERR_ACCES;
		return;
	}

	vp = nfs_fhtovp(args->sla_from.da_fhandle, exi);
	if (vp == NULL) {
		*status = NFSERR_STALE;
		return;
	}

	if (rdonly(exi, req)) {
		VN_RELE(vp);
		*status = NFSERR_ROFS;
		return;
	}

	error = sattr_to_vattr(args->sla_sa, &va);
	if (error) {
		VN_RELE(vp);
		*status = puterrno(error);
		return;
	}

	if (!(va.va_mask & AT_MODE)) {
		VN_RELE(vp);
		*status = NFSERR_INVAL;
		return;
	}

	ca = (struct sockaddr *)svc_getrpccaller(req->rq_xprt)->buf;
	name = nfscmd_convname(ca, exi, args->sla_tnm,
	    NFSCMD_CONV_INBOUND, MAXPATHLEN);

	if (name == NULL) {
		*status = NFSERR_ACCES;
		return;
	}

	va.va_type = VLNK;
	va.va_mask |= AT_TYPE;

	error = VOP_SYMLINK(vp, args->sla_from.da_name, &va, name, cr, NULL, 0);

	/*
	 * Force new data and metadata out to stable storage.
	 */
	lerror = VOP_LOOKUP(vp, args->sla_from.da_name, &svp, NULL, 0,
	    NULL, cr, NULL, NULL, NULL);

	if (!lerror) {
		(void) VOP_FSYNC(svp, 0, cr, NULL);
		VN_RELE(svp);
	}

	/*
	 * Force modified data and metadata out to stable storage.
	 */
	(void) VOP_FSYNC(vp, 0, cr, NULL);

	VN_RELE(vp);

	*status = puterrno(error);
	if (name != args->sla_tnm)
		kmem_free(name, MAXPATHLEN);

}
void *
rfs_symlink_getfh(struct nfsslargs *args)
{
	return (args->sla_from.da_fhandle);
}

/*
 * Make a directory.
 * Create a directory with the given name, parent directory, and attributes.
 * Returns a file handle and attributes for the new directory.
 */
void
rfs_mkdir(struct nfscreatargs *args, struct nfsdiropres *dr,
	struct exportinfo *exi, struct svc_req *req, cred_t *cr)
{
	int error;
	struct vattr va;
	vnode_t *dvp = NULL;
	vnode_t *vp;
	char *name = args->ca_da.da_name;

	/*
	 * Disallow NULL paths
	 */
	if (name == NULL || *name == '\0') {
		dr->dr_status = NFSERR_ACCES;
		return;
	}

	vp = nfs_fhtovp(args->ca_da.da_fhandle, exi);
	if (vp == NULL) {
		dr->dr_status = NFSERR_STALE;
		return;
	}

	if (rdonly(exi, req)) {
		VN_RELE(vp);
		dr->dr_status = NFSERR_ROFS;
		return;
	}

	error = sattr_to_vattr(args->ca_sa, &va);
	if (error) {
		VN_RELE(vp);
		dr->dr_status = puterrno(error);
		return;
	}

	if (!(va.va_mask & AT_MODE)) {
		VN_RELE(vp);
		dr->dr_status = NFSERR_INVAL;
		return;
	}

	va.va_type = VDIR;
	va.va_mask |= AT_TYPE;

	error = VOP_MKDIR(vp, name, &va, &dvp, cr, NULL, 0, NULL);

	if (!error) {
		/*
		 * Attribtutes of the newly created directory should
		 * be returned to the client.
		 */
		va.va_mask = AT_ALL; /* We want everything */
		error = VOP_GETATTR(dvp, &va, 0, cr, NULL);

		/* check for overflows */
		if (!error) {
			acl_perm(vp, exi, &va, cr);
			error = vattr_to_nattr(&va, &dr->dr_attr);
			if (!error) {
				error = makefh(&dr->dr_fhandle, dvp, exi);
			}
		}
		/*
		 * Force new data and metadata out to stable storage.
		 */
		(void) VOP_FSYNC(dvp, 0, cr, NULL);
		VN_RELE(dvp);
	}

	/*
	 * Force modified data and metadata out to stable storage.
	 */
	(void) VOP_FSYNC(vp, 0, cr, NULL);

	VN_RELE(vp);

	dr->dr_status = puterrno(error);

}
void *
rfs_mkdir_getfh(struct nfscreatargs *args)
{
	return (args->ca_da.da_fhandle);
}

/*
 * Remove a directory.
 * Remove the given directory name from the given parent directory.
 */
void
rfs_rmdir(struct nfsdiropargs *da, enum nfsstat *status,
	struct exportinfo *exi, struct svc_req *req, cred_t *cr)
{
	int error;
	vnode_t *vp;


	/*
	 * Disallow NULL paths
	 */
	if (da->da_name == NULL || *da->da_name == '\0') {
		*status = NFSERR_ACCES;
		return;
	}

	vp = nfs_fhtovp(da->da_fhandle, exi);
	if (vp == NULL) {
		*status = NFSERR_STALE;
		return;
	}

	if (rdonly(exi, req)) {
		VN_RELE(vp);
		*status = NFSERR_ROFS;
		return;
	}

	/*
	 * VOP_RMDIR now takes a new third argument (the current
	 * directory of the process).  That's because someone
	 * wants to return EINVAL if one tries to remove ".".
	 * Of course, NFS servers have no idea what their
	 * clients' current directories are.  We fake it by
	 * supplying a vnode known to exist and illegal to
	 * remove.
	 */
	error = VOP_RMDIR(vp, da->da_name, rootdir, cr, NULL, 0);

	/*
	 * Force modified data and metadata out to stable storage.
	 */
	(void) VOP_FSYNC(vp, 0, cr, NULL);

	VN_RELE(vp);

	/*
	 * System V defines rmdir to return EEXIST, not ENOTEMPTY,
	 * if the directory is not empty.  A System V NFS server
	 * needs to map NFSERR_EXIST to NFSERR_NOTEMPTY to transmit
	 * over the wire.
	 */
	if (error == EEXIST)
		*status = NFSERR_NOTEMPTY;
	else
		*status = puterrno(error);

}
void *
rfs_rmdir_getfh(struct nfsdiropargs *da)
{
	return (da->da_fhandle);
}

/* ARGSUSED */
void
rfs_readdir(struct nfsrddirargs *rda, struct nfsrddirres *rd,
	struct exportinfo *exi, struct svc_req *req, cred_t *cr)
{
	int error;
	int iseof;
	struct iovec iov;
	struct uio uio;
	vnode_t *vp;
	char *ndata = NULL;
	struct sockaddr *ca;
	size_t nents;
	int ret;

	vp = nfs_fhtovp(&rda->rda_fh, exi);
	if (vp == NULL) {
		rd->rd_entries = NULL;
		rd->rd_status = NFSERR_STALE;
		return;
	}

	if (vp->v_type != VDIR) {
		VN_RELE(vp);
		rd->rd_entries = NULL;
		rd->rd_status = NFSERR_NOTDIR;
		return;
	}

	(void) VOP_RWLOCK(vp, V_WRITELOCK_FALSE, NULL);

	error = VOP_ACCESS(vp, VREAD, 0, cr, NULL);

	if (error) {
		rd->rd_entries = NULL;
		goto bad;
	}

	if (rda->rda_count == 0) {
		rd->rd_entries = NULL;
		rd->rd_size = 0;
		rd->rd_eof = FALSE;
		goto bad;
	}

	rda->rda_count = MIN(rda->rda_count, NFS_MAXDATA);

	/*
	 * Allocate data for entries.  This will be freed by rfs_rddirfree.
	 */
	rd->rd_bufsize = (uint_t)rda->rda_count;
	rd->rd_entries = kmem_alloc(rd->rd_bufsize, KM_SLEEP);

	/*
	 * Set up io vector to read directory data
	 */
	iov.iov_base = (caddr_t)rd->rd_entries;
	iov.iov_len = rda->rda_count;
	uio.uio_iov = &iov;
	uio.uio_iovcnt = 1;
	uio.uio_segflg = UIO_SYSSPACE;
	uio.uio_extflg = UIO_COPY_CACHED;
	uio.uio_loffset = (offset_t)rda->rda_offset;
	uio.uio_resid = rda->rda_count;

	/*
	 * read directory
	 */
	error = VOP_READDIR(vp, &uio, cr, &iseof, NULL, 0);

	/*
	 * Clean up
	 */
	if (!error) {
		/*
		 * set size and eof
		 */
		if (uio.uio_resid == rda->rda_count) {
			rd->rd_size = 0;
			rd->rd_eof = TRUE;
		} else {
			rd->rd_size = (uint32_t)(rda->rda_count -
			    uio.uio_resid);
			rd->rd_eof = iseof ? TRUE : FALSE;
		}
	}

	ca = (struct sockaddr *)svc_getrpccaller(req->rq_xprt)->buf;
	nents = nfscmd_countents((char *)rd->rd_entries, rd->rd_size);
	ret = nfscmd_convdirplus(ca, exi, (char *)rd->rd_entries, nents,
	    rda->rda_count, &ndata);

	if (ret != 0) {
		size_t dropbytes;
		/*
		 * We had to drop one or more entries in order to fit
		 * during the character conversion.  We need to patch
		 * up the size and eof info.
		 */
		if (rd->rd_eof)
			rd->rd_eof = FALSE;
		dropbytes = nfscmd_dropped_entrysize(
		    (struct dirent64 *)rd->rd_entries, nents, ret);
		rd->rd_size -= dropbytes;
	}
	if (ndata == NULL) {
		ndata = (char *)rd->rd_entries;
	} else if (ndata != (char *)rd->rd_entries) {
		kmem_free(rd->rd_entries, rd->rd_bufsize);
		rd->rd_entries = (void *)ndata;
		rd->rd_bufsize = rda->rda_count;
	}

bad:
	VOP_RWUNLOCK(vp, V_WRITELOCK_FALSE, NULL);

#if 0 /* notyet */
	/*
	 * Don't do this.  It causes local disk writes when just
	 * reading the file and the overhead is deemed larger
	 * than the benefit.
	 */
	/*
	 * Force modified metadata out to stable storage.
	 */
	(void) VOP_FSYNC(vp, FNODSYNC, cr, NULL);
#endif

	VN_RELE(vp);

	rd->rd_status = puterrno(error);

}
void *
rfs_readdir_getfh(struct nfsrddirargs *rda)
{
	return (&rda->rda_fh);
}
void
rfs_rddirfree(struct nfsrddirres *rd)
{
	if (rd->rd_entries != NULL)
		kmem_free(rd->rd_entries, rd->rd_bufsize);
}

/* ARGSUSED */
void
rfs_statfs(fhandle_t *fh, struct nfsstatfs *fs, struct exportinfo *exi,
	struct svc_req *req, cred_t *cr)
{
	int error;
	struct statvfs64 sb;
	vnode_t *vp;

	vp = nfs_fhtovp(fh, exi);
	if (vp == NULL) {
		fs->fs_status = NFSERR_STALE;
		return;
	}

	error = VFS_STATVFS(vp->v_vfsp, &sb);

	if (!error) {
		fs->fs_tsize = nfstsize();
		fs->fs_bsize = sb.f_frsize;
		fs->fs_blocks = sb.f_blocks;
		fs->fs_bfree = sb.f_bfree;
		fs->fs_bavail = sb.f_bavail;
	}

	VN_RELE(vp);

	fs->fs_status = puterrno(error);

}
void *
rfs_statfs_getfh(fhandle_t *fh)
{
	return (fh);
}

static int
sattr_to_vattr(struct nfssattr *sa, struct vattr *vap)
{
	vap->va_mask = 0;

	/*
	 * There was a sign extension bug in some VFS based systems
	 * which stored the mode as a short.  When it would get
	 * assigned to a u_long, no sign extension would occur.
	 * It needed to, but this wasn't noticed because sa_mode
	 * would then get assigned back to the short, thus ignoring
	 * the upper 16 bits of sa_mode.
	 *
	 * To make this implementation work for both broken
	 * clients and good clients, we check for both versions
	 * of the mode.
	 */
	if (sa->sa_mode != (uint32_t)((ushort_t)-1) &&
	    sa->sa_mode != (uint32_t)-1) {
		vap->va_mask |= AT_MODE;
		vap->va_mode = sa->sa_mode;
	}
	if (sa->sa_uid != (uint32_t)-1) {
		vap->va_mask |= AT_UID;
		vap->va_uid = sa->sa_uid;
	}
	if (sa->sa_gid != (uint32_t)-1) {
		vap->va_mask |= AT_GID;
		vap->va_gid = sa->sa_gid;
	}
	if (sa->sa_size != (uint32_t)-1) {
		vap->va_mask |= AT_SIZE;
		vap->va_size = sa->sa_size;
	}
	if (sa->sa_atime.tv_sec != (int32_t)-1 &&
	    sa->sa_atime.tv_usec != (int32_t)-1) {
#ifndef _LP64
		/* return error if time overflow */
		if (!NFS2_TIME_OK(sa->sa_atime.tv_sec))
			return (EOVERFLOW);
#endif
		vap->va_mask |= AT_ATIME;
		/*
		 * nfs protocol defines times as unsigned so don't extend sign,
		 * unless sysadmin set nfs_allow_preepoch_time.
		 */
		NFS_TIME_T_CONVERT(vap->va_atime.tv_sec, sa->sa_atime.tv_sec);
		vap->va_atime.tv_nsec = (uint32_t)(sa->sa_atime.tv_usec * 1000);
	}
	if (sa->sa_mtime.tv_sec != (int32_t)-1 &&
	    sa->sa_mtime.tv_usec != (int32_t)-1) {
#ifndef _LP64
		/* return error if time overflow */
		if (!NFS2_TIME_OK(sa->sa_mtime.tv_sec))
			return (EOVERFLOW);
#endif
		vap->va_mask |= AT_MTIME;
		/*
		 * nfs protocol defines times as unsigned so don't extend sign,
		 * unless sysadmin set nfs_allow_preepoch_time.
		 */
		NFS_TIME_T_CONVERT(vap->va_mtime.tv_sec, sa->sa_mtime.tv_sec);
		vap->va_mtime.tv_nsec = (uint32_t)(sa->sa_mtime.tv_usec * 1000);
	}
	return (0);
}

static enum nfsftype vt_to_nf[] = {
	0, NFREG, NFDIR, NFBLK, NFCHR, NFLNK, 0, 0, 0, NFSOC, 0
};

/*
 * check the following fields for overflow: nodeid, size, and time.
 * There could be a problem when converting 64-bit LP64 fields
 * into 32-bit ones.  Return an error if there is an overflow.
 */
int
vattr_to_nattr(struct vattr *vap, struct nfsfattr *na)
{
	ASSERT(vap->va_type >= VNON && vap->va_type <= VBAD);
	na->na_type = vt_to_nf[vap->va_type];

	if (vap->va_mode == (unsigned short) -1)
		na->na_mode = (uint32_t)-1;
	else
		na->na_mode = VTTOIF(vap->va_type) | vap->va_mode;

	if (vap->va_uid == (unsigned short)(-1))
		na->na_uid = (uint32_t)(-1);
	else if (vap->va_uid == UID_NOBODY)
		na->na_uid = (uint32_t)NFS_UID_NOBODY;
	else
		na->na_uid = vap->va_uid;

	if (vap->va_gid == (unsigned short)(-1))
		na->na_gid = (uint32_t)-1;
	else if (vap->va_gid == GID_NOBODY)
		na->na_gid = (uint32_t)NFS_GID_NOBODY;
	else
		na->na_gid = vap->va_gid;

	/*
	 * Do we need to check fsid for overflow?  It is 64-bit in the
	 * vattr, but are bigger than 32 bit values supported?
	 */
	na->na_fsid = vap->va_fsid;

	na->na_nodeid = vap->va_nodeid;

	/*
	 * Check to make sure that the nodeid is representable over the
	 * wire without losing bits.
	 */
	if (vap->va_nodeid != (u_longlong_t)na->na_nodeid)
		return (EFBIG);
	na->na_nlink = vap->va_nlink;

	/*
	 * Check for big files here, instead of at the caller.  See
	 * comments in cstat for large special file explanation.
	 */
	if (vap->va_size > (u_longlong_t)MAXOFF32_T) {
		if ((vap->va_type == VREG) || (vap->va_type == VDIR))
			return (EFBIG);
		if ((vap->va_type == VBLK) || (vap->va_type == VCHR)) {
			/* UNKNOWN_SIZE | OVERFLOW */
			na->na_size = MAXOFF32_T;
		} else
			na->na_size = vap->va_size;
	} else
		na->na_size = vap->va_size;

	/*
	 * If the vnode times overflow the 32-bit times that NFS2
	 * uses on the wire then return an error.
	 */
	if (!NFS_VAP_TIME_OK(vap)) {
		return (EOVERFLOW);
	}
	na->na_atime.tv_sec = vap->va_atime.tv_sec;
	na->na_atime.tv_usec = vap->va_atime.tv_nsec / 1000;

	na->na_mtime.tv_sec = vap->va_mtime.tv_sec;
	na->na_mtime.tv_usec = vap->va_mtime.tv_nsec / 1000;

	na->na_ctime.tv_sec = vap->va_ctime.tv_sec;
	na->na_ctime.tv_usec = vap->va_ctime.tv_nsec / 1000;

	/*
	 * If the dev_t will fit into 16 bits then compress
	 * it, otherwise leave it alone. See comments in
	 * nfs_client.c.
	 */
	if (getminor(vap->va_rdev) <= SO4_MAXMIN &&
	    getmajor(vap->va_rdev) <= SO4_MAXMAJ)
		na->na_rdev = nfsv2_cmpdev(vap->va_rdev);
	else
		(void) cmpldev(&na->na_rdev, vap->va_rdev);

	na->na_blocks = vap->va_nblocks;
	na->na_blocksize = vap->va_blksize;

	/*
	 * This bit of ugliness is a *TEMPORARY* hack to preserve the
	 * over-the-wire protocols for named-pipe vnodes.  It remaps the
	 * VFIFO type to the special over-the-wire type. (see note in nfs.h)
	 *
	 * BUYER BEWARE:
	 *  If you are porting the NFS to a non-Sun server, you probably
	 *  don't want to include the following block of code.  The
	 *  over-the-wire special file types will be changing with the
	 *  NFS Protocol Revision.
	 */
	if (vap->va_type == VFIFO)
		NA_SETFIFO(na);
	return (0);
}

/*
 * acl v2 support: returns approximate permission.
 *	default: returns minimal permission (more restrictive)
 *	aclok: returns maximal permission (less restrictive)
 *	This routine changes the permissions that are alaredy in *va.
 *	If a file has minimal ACL, i.e. aclcnt == MIN_ACL_ENTRIES,
 *	CLASS_OBJ is always the same as GROUP_OBJ entry.
 */
static void
acl_perm(struct vnode *vp, struct exportinfo *exi, struct vattr *va, cred_t *cr)
{
	vsecattr_t	vsa;
	int		aclcnt;
	aclent_t	*aclentp;
	mode_t		mask_perm;
	mode_t		grp_perm;
	mode_t		other_perm;
	mode_t		other_orig;
	int		error;

	/* dont care default acl */
	vsa.vsa_mask = (VSA_ACL | VSA_ACLCNT);
	error = VOP_GETSECATTR(vp, &vsa, 0, cr, NULL);

	if (!error) {
		aclcnt = vsa.vsa_aclcnt;
		if (aclcnt > MIN_ACL_ENTRIES) {
			/* non-trivial ACL */
			aclentp = vsa.vsa_aclentp;
			if (exi->exi_export.ex_flags & EX_ACLOK) {
				/* maximal permissions */
				grp_perm = 0;
				other_perm = 0;
				for (; aclcnt > 0; aclcnt--, aclentp++) {
					switch (aclentp->a_type) {
					case USER_OBJ:
						break;
					case USER:
						grp_perm |=
						    aclentp->a_perm << 3;
						other_perm |= aclentp->a_perm;
						break;
					case GROUP_OBJ:
						grp_perm |=
						    aclentp->a_perm << 3;
						break;
					case GROUP:
						other_perm |= aclentp->a_perm;
						break;
					case OTHER_OBJ:
						other_orig = aclentp->a_perm;
						break;
					case CLASS_OBJ:
						mask_perm = aclentp->a_perm;
						break;
					default:
						break;
					}
				}
				grp_perm &= mask_perm << 3;
				other_perm &= mask_perm;
				other_perm |= other_orig;

			} else {
				/* minimal permissions */
				grp_perm = 070;
				other_perm = 07;
				for (; aclcnt > 0; aclcnt--, aclentp++) {
					switch (aclentp->a_type) {
					case USER_OBJ:
						break;
					case USER:
					case CLASS_OBJ:
						grp_perm &=
						    aclentp->a_perm << 3;
						other_perm &=
						    aclentp->a_perm;
						break;
					case GROUP_OBJ:
						grp_perm &=
						    aclentp->a_perm << 3;
						break;
					case GROUP:
						other_perm &=
						    aclentp->a_perm;
						break;
					case OTHER_OBJ:
						other_perm &=
						    aclentp->a_perm;
						break;
					default:
						break;
					}
				}
			}
			/* copy to va */
			va->va_mode &= ~077;
			va->va_mode |= grp_perm | other_perm;
		}
		if (vsa.vsa_aclcnt)
			kmem_free(vsa.vsa_aclentp,
			    vsa.vsa_aclcnt * sizeof (aclent_t));
	}
}

void
rfs_srvrinit(void)
{
	mutex_init(&rfs_async_write_lock, NULL, MUTEX_DEFAULT, NULL);
	nfs2_srv_caller_id = fs_new_caller_id();
}

void
rfs_srvrfini(void)
{
	mutex_destroy(&rfs_async_write_lock);
}

static int
rdma_setup_read_data2(struct nfsreadargs *ra, struct nfsrdresult *rr)
{
	struct clist	*wcl;
	int		wlist_len;
	uint32_t	count = rr->rr_count;

	wcl = ra->ra_wlist;

	if (rdma_setup_read_chunks(wcl, count, &wlist_len) == FALSE) {
		return (FALSE);
	}

	wcl = ra->ra_wlist;
	rr->rr_ok.rrok_wlist_len = wlist_len;
	rr->rr_ok.rrok_wlist = wcl;

	return (TRUE);
}<|MERGE_RESOLUTION|>--- conflicted
+++ resolved
@@ -20,10 +20,7 @@
  */
 /*
  * Copyright (c) 1994, 2010, Oracle and/or its affiliates. All rights reserved.
-<<<<<<< HEAD
  * Copyright 2013 Nexenta Systems, Inc.  All rights reserved.
-=======
->>>>>>> 7de6f2c0
  */
 
 /*
