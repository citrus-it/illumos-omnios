--- conflicted
+++ resolved
@@ -20,12 +20,8 @@
  */
 /*
  * Copyright (c) 1988, 2010, Oracle and/or its affiliates. All rights reserved.
-<<<<<<< HEAD
- * Copyright (c) 2012, Joyent, Inc. All rights reserved.
+ * Copyright (c) 2014, Joyent, Inc. All rights reserved.
  * Copyright (c) 2016 by Delphix. All rights reserved.
-=======
- * Copyright (c) 2014, Joyent, Inc. All rights reserved.
->>>>>>> 0472e113
  * Copyright 2015 Nexenta Systems, Inc. All rights reserved.
  */
 
