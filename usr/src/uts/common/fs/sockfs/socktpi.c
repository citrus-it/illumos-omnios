--- conflicted
+++ resolved
@@ -5579,7 +5579,6 @@
 			struct timeval tl;
 			clock_t val;
 
-<<<<<<< HEAD
 			/* Kernel processes are DATAMODEL_NONE */
 			if ((get_udatamodel() == DATAMODEL_NONE) ||
 			    (get_udatamodel() == DATAMODEL_NATIVE)) {
@@ -5592,16 +5591,6 @@
 				    (struct timeval32 *)optval);
 			}
 #endif	/* _SYSCALL32_IMPL */
-=======
-			if (get_udatamodel() == DATAMODEL_NONE ||
-			    get_udatamodel() == DATAMODEL_NATIVE) {
-				bcopy((struct timeval *)optval, &tl,
-				    sizeof (struct timeval));
-			} else {
-				TIMEVAL32_TO_TIMEVAL(&tl,
-				    (struct timeval32 *)optval);
-			}
->>>>>>> a8f5dec3
 			val = tl.tv_sec * 1000 * 1000 + tl.tv_usec;
 			if (option_name == SO_RCVTIMEO)
 				so->so_rcvtimeo = drv_usectohz(val);
