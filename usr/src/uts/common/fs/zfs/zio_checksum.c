/*
 * CDDL HEADER START
 *
 * The contents of this file are subject to the terms of the
 * Common Development and Distribution License (the "License").
 * You may not use this file except in compliance with the License.
 *
 * You can obtain a copy of the license at usr/src/OPENSOLARIS.LICENSE
 * or http://www.opensolaris.org/os/licensing.
 * See the License for the specific language governing permissions
 * and limitations under the License.
 *
 * When distributing Covered Code, include this CDDL HEADER in each
 * file and include the License file at usr/src/OPENSOLARIS.LICENSE.
 * If applicable, add the following below this CDDL HEADER, with the
 * fields enclosed by brackets "[]" replaced with your own identifying
 * information: Portions Copyright [yyyy] [name of copyright owner]
 *
 * CDDL HEADER END
 */
/*
 * Copyright (c) 2005, 2010, Oracle and/or its affiliates. All rights reserved.
<<<<<<< HEAD
 * Copyright 2013 Nexenta Systems, Inc.  All rights reserved.
=======
 * Copyright (c) 2013 by Delphix. All rights reserved.
 * Copyright (c) 2013, Joyent, Inc. All rights reserved.
>>>>>>> 7de6f2c0
 */

#include <sys/zfs_context.h>
#include <sys/spa.h>
#include <sys/zio.h>
#include <sys/zio_checksum.h>
#include <sys/zil.h>
#include <zfs_fletcher.h>
#ifdef	NZA_CLOSED
#include <sys/isal.h>
#endif	/* NZA_CLOSED */

/*
 * Tunables
 *
 * enable accelleration by default (acceleration module is required)
 * set min size to the point where FPU save/restore overhead is breaking
 * even with the speedup obtained by acceleration
 */
int zfs_parallel_checksum_enabled_write = 1;
int zfs_parallel_checksum_enabled_read = 1;

/*
 * Checksum vectors.
 *
 * In the SPA, everything is checksummed.  We support checksum vectors
 * for three distinct reasons:
 *
 *   1. Different kinds of data need different levels of protection.
 *	For SPA metadata, we always want a very strong checksum.
 *	For user data, we let users make the trade-off between speed
 *	and checksum strength.
 *
 *   2. Cryptographic hash and MAC algorithms are an area of active research.
 *	It is likely that in future hash functions will be at least as strong
 *	as current best-of-breed, and may be substantially faster as well.
 *	We want the ability to take advantage of these new hashes as soon as
 *	they become available.
 *
 *   3. If someone develops hardware that can compute a strong hash quickly,
 *	we want the ability to take advantage of that hardware.
 *
 * Of course, we don't want a checksum upgrade to invalidate existing
 * data, so we store the checksum *function* in eight bits of the bp.
 * This gives us room for up to 256 different checksum functions.
 *
 * When writing a block, we always checksum it with the latest-and-greatest
 * checksum function of the appropriate strength.  When reading a block,
 * we compare the expected checksum against the actual checksum, which we
 * compute via the checksum function specified by BP_GET_CHECKSUM(bp).
 */

/*ARGSUSED*/
static void
zio_checksum_off(const void *buf, uint64_t size, zio_cksum_t *zcp)
{
	ZIO_SET_CHECKSUM(zcp, 0, 0, 0, 0);
}

zio_checksum_info_t zio_checksum_table[ZIO_CHECKSUM_FUNCTIONS] = {
	{{NULL,			NULL},			0, 0, 0, "inherit"},
	{{NULL,			NULL},			0, 0, 0, "on"},
	{{zio_checksum_off,	zio_checksum_off},	0, 0, 0, "off"},
	{{zio_checksum_SHA256,	zio_checksum_SHA256},	1, 1, 0, "label"},
	{{zio_checksum_SHA256,	zio_checksum_SHA256},	1, 1, 0, "gang_header"},
	{{fletcher_2_native,	fletcher_2_byteswap},	0, 1, 0, "zilog"},
	{{fletcher_2_native,	fletcher_2_byteswap},	0, 0, 0, "fletcher2"},
	{{fletcher_4_native,	fletcher_4_byteswap},	1, 0, 0, "fletcher4"},
	{{zio_checksum_SHA256,	zio_checksum_SHA256},	1, 0, 1, "sha256"},
	{{fletcher_4_native,	fletcher_4_byteswap},	0, 1, 0, "zilog2"},
<<<<<<< HEAD
	{{zio_checksum_SHA1CRC32,	zio_checksum_SHA1CRC32},	0, 0, 1,
		"sha1crc32"},
=======
	{{zio_checksum_off,	zio_checksum_off},	0, 0, 0, "noparity"},
>>>>>>> 7de6f2c0
};

#pragma	weak zio_parallel_checksum_fsm = _zio_parallel_checksum_fsm
/* ARGSUSED */
static int
_zio_parallel_checksum_fsm(zio_t *zio, enum zio_checksum checksum,
    void *data, uint64_t size, int can_accumulate, zio_cksum_t *result,
    int *zio_progress)
{
	return (1); /* error */
}

enum zio_checksum
zio_checksum_select(enum zio_checksum child, enum zio_checksum parent)
{
	ASSERT(child < ZIO_CHECKSUM_FUNCTIONS);
	ASSERT(parent < ZIO_CHECKSUM_FUNCTIONS);
	ASSERT(parent != ZIO_CHECKSUM_INHERIT && parent != ZIO_CHECKSUM_ON);

	if (child == ZIO_CHECKSUM_INHERIT)
		return (parent);

	if (child == ZIO_CHECKSUM_ON)
		return (ZIO_CHECKSUM_ON_VALUE);

	return (child);
}

enum zio_checksum
zio_checksum_dedup_select(spa_t *spa, enum zio_checksum child,
    enum zio_checksum parent)
{
	ASSERT((child & ZIO_CHECKSUM_MASK) < ZIO_CHECKSUM_FUNCTIONS);
	ASSERT((parent & ZIO_CHECKSUM_MASK) < ZIO_CHECKSUM_FUNCTIONS);
	ASSERT(parent != ZIO_CHECKSUM_INHERIT && parent != ZIO_CHECKSUM_ON);

	if (child == ZIO_CHECKSUM_INHERIT)
		return (parent);

	if (child == ZIO_CHECKSUM_ON)
		return (spa_dedup_checksum(spa));

	if (child == (ZIO_CHECKSUM_ON | ZIO_CHECKSUM_VERIFY))
		return (spa_dedup_checksum(spa) | ZIO_CHECKSUM_VERIFY);

	ASSERT(zio_checksum_table[child & ZIO_CHECKSUM_MASK].ci_dedup ||
	    (child & ZIO_CHECKSUM_VERIFY) || child == ZIO_CHECKSUM_OFF);

	return (child);
}

/*
 * Set the external verifier for a gang block based on <vdev, offset, txg>,
 * a tuple which is guaranteed to be unique for the life of the pool.
 */
static void
zio_checksum_gang_verifier(zio_cksum_t *zcp, blkptr_t *bp)
{
	dva_t *dva = BP_IDENTITY(bp);
	uint64_t txg = BP_PHYSICAL_BIRTH(bp);

	ASSERT(BP_IS_GANG(bp));

	ZIO_SET_CHECKSUM(zcp, DVA_GET_VDEV(dva), DVA_GET_OFFSET(dva), txg, 0);
}

/*
 * Set the external verifier for a label block based on its offset.
 * The vdev is implicit, and the txg is unknowable at pool open time --
 * hence the logic in vdev_uberblock_load() to find the most recent copy.
 */
static void
zio_checksum_label_verifier(zio_cksum_t *zcp, uint64_t offset)
{
	ZIO_SET_CHECKSUM(zcp, offset, 0, 0, 0);
}

/*
 * Generate the checksum.
 */
int
zio_checksum_compute(zio_t *zio, enum zio_checksum checksum,
	void *data, uint64_t size, int can_accumulate)
{
	blkptr_t *bp = zio->io_bp;
	uint64_t offset = zio->io_offset;
	zio_checksum_info_t *ci = &zio_checksum_table[checksum];
	zio_cksum_t cksum;
	int zio_progress = ZIO_PIPELINE_CONTINUE;

	ASSERT((uint_t)checksum < ZIO_CHECKSUM_FUNCTIONS);
	ASSERT(ci->ci_func[0] != NULL);

	if (ci->ci_eck) {
		zio_eck_t *eck;

		if (checksum == ZIO_CHECKSUM_ZILOG2) {
			zil_chain_t *zilc = data;

			size = P2ROUNDUP_TYPED(zilc->zc_nused, ZIL_MIN_BLKSZ,
			    uint64_t);
			eck = &zilc->zc_eck;
		} else {
			eck = (zio_eck_t *)((char *)data + size) - 1;
		}
		if (checksum == ZIO_CHECKSUM_GANG_HEADER)
			zio_checksum_gang_verifier(&eck->zec_cksum, bp);
		else if (checksum == ZIO_CHECKSUM_LABEL)
			zio_checksum_label_verifier(&eck->zec_cksum, offset);
		else
			bp->blk_cksum = eck->zec_cksum;
		eck->zec_magic = ZEC_MAGIC;
		ci->ci_func[0](data, size, &cksum);
		eck->zec_cksum = cksum;
	} else {
		/* ci_eck is 0 for sha1crc32, sha256 */
		if ((zfs_parallel_checksum_enabled_write == 0) ||
		    (zio_parallel_checksum_fsm(zio, checksum, data, size,
		    can_accumulate, &bp->blk_cksum, &zio_progress))) {
			/* fall back on the non-accelerated algo */
			ci->ci_func[0](data, size, &bp->blk_cksum);
		}
	}

	return (zio_progress);
}

#define	ZIO_CHECKSUM_CRC32_EQUAL(zc1, zc2) \
	((zc1).zc_word[3] == (zc2).zc_word[3])

int
zio_checksum_error(zio_t *zio, zio_bad_cksum_t *info, int *zio_progress_p)
{
	blkptr_t *bp = zio->io_bp;
	uint_t checksum = (bp == NULL ? zio->io_prop.zp_checksum :
	    (BP_IS_GANG(bp) ? ZIO_CHECKSUM_GANG_HEADER : BP_GET_CHECKSUM(bp)));
	int byteswap;
	int error;
	uint64_t size = (bp == NULL ? zio->io_size :
	    (BP_IS_GANG(bp) ? SPA_GANGBLOCKSIZE : BP_GET_PSIZE(bp)));
	uint64_t offset = zio->io_offset;
	void *data = zio->io_data;
	zio_checksum_info_t *ci = &zio_checksum_table[checksum];
	zio_cksum_t actual_cksum, expected_cksum, verifier;

	if (checksum >= ZIO_CHECKSUM_FUNCTIONS || ci->ci_func[0] == NULL)
		return (SET_ERROR(EINVAL));

	if (ci->ci_eck) {
		zio_eck_t *eck;

		if (checksum == ZIO_CHECKSUM_ZILOG2) {
			zil_chain_t *zilc = data;
			uint64_t nused;

			eck = &zilc->zc_eck;
			if (eck->zec_magic == ZEC_MAGIC)
				nused = zilc->zc_nused;
			else if (eck->zec_magic == BSWAP_64(ZEC_MAGIC))
				nused = BSWAP_64(zilc->zc_nused);
			else
				return (SET_ERROR(ECKSUM));

			if (nused > size)
				return (SET_ERROR(ECKSUM));

			size = P2ROUNDUP_TYPED(nused, ZIL_MIN_BLKSZ, uint64_t);
		} else {
			eck = (zio_eck_t *)((char *)data + size) - 1;
		}

		if (checksum == ZIO_CHECKSUM_GANG_HEADER)
			zio_checksum_gang_verifier(&verifier, bp);
		else if (checksum == ZIO_CHECKSUM_LABEL)
			zio_checksum_label_verifier(&verifier, offset);
		else
			verifier = bp->blk_cksum;

		byteswap = (eck->zec_magic == BSWAP_64(ZEC_MAGIC));
		if (byteswap)
			byteswap_uint64_array(&verifier, sizeof (zio_cksum_t));

		expected_cksum = eck->zec_cksum;
		eck->zec_cksum = verifier;
		ci->ci_func[byteswap](data, size, &actual_cksum);
		eck->zec_cksum = expected_cksum;

		if (byteswap)
			byteswap_uint64_array(&expected_cksum,
			    sizeof (zio_cksum_t));
	} else {
		boolean_t cksum_ready = B_FALSE;
		/* ci_eck is 0 for sha256, sha1crc32 */
		ASSERT(!BP_IS_GANG(bp));
		byteswap = BP_SHOULD_BYTESWAP(bp);
		expected_cksum = bp->blk_cksum;
		/*
		 * SHA1CRC32 for reading computes only CRC, but CRC
		 * is not parallel in ISA-L
		 */
		if (checksum != ZIO_CHECKSUM_SHA1CRC32 &&
		    (byteswap == 0) && (zfs_parallel_checksum_enabled_read)) {
			int zio_progress = ZIO_PIPELINE_CONTINUE;
			int rc = 0;
			int can_accumulate = (zio_progress_p != NULL);

			DTRACE_PROBE(parallel_cksum_verify_start);
			rc = zio_parallel_checksum_fsm(zio, checksum,
			    data, size, can_accumulate,
			    &zio->actual_cksum, &zio_progress);
			DTRACE_PROBE(parallel_cksum_verify_end);
			if (rc == 0) {
				ASSERT(can_accumulate);
				*zio_progress_p = zio_progress;
				/* return if not completed calculation */
				if (zio_progress ==
				    ZIO_PIPELINE_RESTART_STAGE) {
					return (0);
				} else {
					/* actual checksum calculated */
					actual_cksum = zio->actual_cksum;
					cksum_ready = B_TRUE;
				}
			}
		}

		if (!cksum_ready) {
			/* invoke standard algo because of byteswap */
#ifdef	NZA_CLOSED
			if (checksum == ZIO_CHECKSUM_SHA1CRC32) {
				/*
				 * SHA1CRC32 is special case
				 * for read path it computes only CRC32
				 */
				_zio_checksum_SHA1CRC32(data, size,
				    &actual_cksum, B_TRUE);
				cksum_ready = B_TRUE;
			}
#endif	/* NZA_CLOSED */
			if (!cksum_ready) {
				ci->ci_func[byteswap](data, size,
				    &actual_cksum);
			}
		}
	}

	info->zbc_expected = expected_cksum;
	info->zbc_actual = actual_cksum;
	info->zbc_checksum_name = ci->ci_name;
	info->zbc_byteswapped = byteswap;
	info->zbc_injected = 0;
	info->zbc_has_cksum = 1;

<<<<<<< HEAD
	/*
	 * SHA1CRC32 is special case - check only CRC32 for read path
	 */
	if (!((checksum == ZIO_CHECKSUM_SHA1CRC32) ?
	    ZIO_CHECKSUM_CRC32_EQUAL(actual_cksum, expected_cksum) :
	    ZIO_CHECKSUM_EQUAL(actual_cksum, expected_cksum))) {
		DTRACE_PROBE2(cksum_error, zio_cksum_t *, &actual_cksum,
		    zio_cksum_t *, &expected_cksum);
		return (ECKSUM);
	}
=======
	if (!ZIO_CHECKSUM_EQUAL(actual_cksum, expected_cksum))
		return (SET_ERROR(ECKSUM));
>>>>>>> 7de6f2c0

	if (zio_injection_enabled && !zio->io_error &&
	    (error = zio_handle_fault_injection(zio, ECKSUM)) != 0) {

		info->zbc_injected = 1;
		return (error);
	}

	return (0);
}<|MERGE_RESOLUTION|>--- conflicted
+++ resolved
@@ -20,12 +20,9 @@
  */
 /*
  * Copyright (c) 2005, 2010, Oracle and/or its affiliates. All rights reserved.
-<<<<<<< HEAD
- * Copyright 2013 Nexenta Systems, Inc.  All rights reserved.
-=======
  * Copyright (c) 2013 by Delphix. All rights reserved.
  * Copyright (c) 2013, Joyent, Inc. All rights reserved.
->>>>>>> 7de6f2c0
+ * Copyright 2013 Nexenta Systems, Inc.  All rights reserved.
  */
 
 #include <sys/zfs_context.h>
@@ -96,12 +93,9 @@
 	{{fletcher_4_native,	fletcher_4_byteswap},	1, 0, 0, "fletcher4"},
 	{{zio_checksum_SHA256,	zio_checksum_SHA256},	1, 0, 1, "sha256"},
 	{{fletcher_4_native,	fletcher_4_byteswap},	0, 1, 0, "zilog2"},
-<<<<<<< HEAD
 	{{zio_checksum_SHA1CRC32,	zio_checksum_SHA1CRC32},	0, 0, 1,
 		"sha1crc32"},
-=======
 	{{zio_checksum_off,	zio_checksum_off},	0, 0, 0, "noparity"},
->>>>>>> 7de6f2c0
 };
 
 #pragma	weak zio_parallel_checksum_fsm = _zio_parallel_checksum_fsm
@@ -355,7 +349,6 @@
 	info->zbc_injected = 0;
 	info->zbc_has_cksum = 1;
 
-<<<<<<< HEAD
 	/*
 	 * SHA1CRC32 is special case - check only CRC32 for read path
 	 */
@@ -366,10 +359,6 @@
 		    zio_cksum_t *, &expected_cksum);
 		return (ECKSUM);
 	}
-=======
-	if (!ZIO_CHECKSUM_EQUAL(actual_cksum, expected_cksum))
-		return (SET_ERROR(ECKSUM));
->>>>>>> 7de6f2c0
 
 	if (zio_injection_enabled && !zio->io_error &&
 	    (error = zio_handle_fault_injection(zio, ECKSUM)) != 0) {
