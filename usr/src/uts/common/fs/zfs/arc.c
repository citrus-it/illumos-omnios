/*
 * CDDL HEADER START
 *
 * The contents of this file are subject to the terms of the
 * Common Development and Distribution License (the "License").
 * You may not use this file except in compliance with the License.
 *
 * You can obtain a copy of the license at usr/src/OPENSOLARIS.LICENSE
 * or http://www.opensolaris.org/os/licensing.
 * See the License for the specific language governing permissions
 * and limitations under the License.
 *
 * When distributing Covered Code, include this CDDL HEADER in each
 * file and include the License file at usr/src/OPENSOLARIS.LICENSE.
 * If applicable, add the following below this CDDL HEADER, with the
 * fields enclosed by brackets "[]" replaced with your own identifying
 * information: Portions Copyright [yyyy] [name of copyright owner]
 *
 * CDDL HEADER END
 */
/*
 * Copyright (c) 2005, 2010, Oracle and/or its affiliates. All rights reserved.
 * Copyright (c) 2012, Joyent, Inc. All rights reserved.
 * Copyright (c) 2011, 2017 by Delphix. All rights reserved.
 * Copyright (c) 2014 by Saso Kiselkov. All rights reserved.
 * Copyright 2015 Nexenta Systems, Inc.  All rights reserved.
 */

/*
 * DVA-based Adjustable Replacement Cache
 *
 * While much of the theory of operation used here is
 * based on the self-tuning, low overhead replacement cache
 * presented by Megiddo and Modha at FAST 2003, there are some
 * significant differences:
 *
 * 1. The Megiddo and Modha model assumes any page is evictable.
 * Pages in its cache cannot be "locked" into memory.  This makes
 * the eviction algorithm simple: evict the last page in the list.
 * This also make the performance characteristics easy to reason
 * about.  Our cache is not so simple.  At any given moment, some
 * subset of the blocks in the cache are un-evictable because we
 * have handed out a reference to them.  Blocks are only evictable
 * when there are no external references active.  This makes
 * eviction far more problematic:  we choose to evict the evictable
 * blocks that are the "lowest" in the list.
 *
 * There are times when it is not possible to evict the requested
 * space.  In these circumstances we are unable to adjust the cache
 * size.  To prevent the cache growing unbounded at these times we
 * implement a "cache throttle" that slows the flow of new data
 * into the cache until we can make space available.
 *
 * 2. The Megiddo and Modha model assumes a fixed cache size.
 * Pages are evicted when the cache is full and there is a cache
 * miss.  Our model has a variable sized cache.  It grows with
 * high use, but also tries to react to memory pressure from the
 * operating system: decreasing its size when system memory is
 * tight.
 *
 * 3. The Megiddo and Modha model assumes a fixed page size. All
 * elements of the cache are therefore exactly the same size.  So
 * when adjusting the cache size following a cache miss, its simply
 * a matter of choosing a single page to evict.  In our model, we
 * have variable sized cache blocks (rangeing from 512 bytes to
 * 128K bytes).  We therefore choose a set of blocks to evict to make
 * space for a cache miss that approximates as closely as possible
 * the space used by the new block.
 *
 * See also:  "ARC: A Self-Tuning, Low Overhead Replacement Cache"
 * by N. Megiddo & D. Modha, FAST 2003
 */

/*
 * The locking model:
 *
 * A new reference to a cache buffer can be obtained in two
 * ways: 1) via a hash table lookup using the DVA as a key,
 * or 2) via one of the ARC lists.  The arc_read() interface
 * uses method 1, while the internal ARC algorithms for
 * adjusting the cache use method 2.  We therefore provide two
 * types of locks: 1) the hash table lock array, and 2) the
 * ARC list locks.
 *
 * Buffers do not have their own mutexes, rather they rely on the
 * hash table mutexes for the bulk of their protection (i.e. most
 * fields in the arc_buf_hdr_t are protected by these mutexes).
 *
 * buf_hash_find() returns the appropriate mutex (held) when it
 * locates the requested buffer in the hash table.  It returns
 * NULL for the mutex if the buffer was not in the table.
 *
 * buf_hash_remove() expects the appropriate hash mutex to be
 * already held before it is invoked.
 *
 * Each ARC state also has a mutex which is used to protect the
 * buffer list associated with the state.  When attempting to
 * obtain a hash table lock while holding an ARC list lock you
 * must use: mutex_tryenter() to avoid deadlock.  Also note that
 * the active state mutex must be held before the ghost state mutex.
 *
 * Note that the majority of the performance stats are manipulated
 * with atomic operations.
 *
 * The L2ARC uses the l2ad_mtx on each vdev for the following:
 *
 *	- L2ARC buflist creation
 *	- L2ARC buflist eviction
 *	- L2ARC write completion, which walks L2ARC buflists
 *	- ARC header destruction, as it removes from L2ARC buflists
 *	- ARC header release, as it removes from L2ARC buflists
 */

/*
 * ARC operation:
 *
 * Every block that is in the ARC is tracked by an arc_buf_hdr_t structure.
 * This structure can point either to a block that is still in the cache or to
 * one that is only accessible in an L2 ARC device, or it can provide
 * information about a block that was recently evicted. If a block is
 * only accessible in the L2ARC, then the arc_buf_hdr_t only has enough
 * information to retrieve it from the L2ARC device. This information is
 * stored in the l2arc_buf_hdr_t sub-structure of the arc_buf_hdr_t. A block
 * that is in this state cannot access the data directly.
 *
 * Blocks that are actively being referenced or have not been evicted
 * are cached in the L1ARC. The L1ARC (l1arc_buf_hdr_t) is a structure within
 * the arc_buf_hdr_t that will point to the data block in memory. A block can
 * only be read by a consumer if it has an l1arc_buf_hdr_t. The L1ARC
 * caches data in two ways -- in a list of ARC buffers (arc_buf_t) and
 * also in the arc_buf_hdr_t's private physical data block pointer (b_pabd).
 *
 * The L1ARC's data pointer may or may not be uncompressed. The ARC has the
 * ability to store the physical data (b_pabd) associated with the DVA of the
 * arc_buf_hdr_t. Since the b_pabd is a copy of the on-disk physical block,
 * it will match its on-disk compression characteristics. This behavior can be
 * disabled by setting 'zfs_compressed_arc_enabled' to B_FALSE. When the
 * compressed ARC functionality is disabled, the b_pabd will point to an
 * uncompressed version of the on-disk data.
 *
 * Data in the L1ARC is not accessed by consumers of the ARC directly. Each
 * arc_buf_hdr_t can have multiple ARC buffers (arc_buf_t) which reference it.
 * Each ARC buffer (arc_buf_t) is being actively accessed by a specific ARC
 * consumer. The ARC will provide references to this data and will keep it
 * cached until it is no longer in use. The ARC caches only the L1ARC's physical
 * data block and will evict any arc_buf_t that is no longer referenced. The
 * amount of memory consumed by the arc_buf_ts' data buffers can be seen via the
 * "overhead_size" kstat.
 *
 * Depending on the consumer, an arc_buf_t can be requested in uncompressed or
 * compressed form. The typical case is that consumers will want uncompressed
 * data, and when that happens a new data buffer is allocated where the data is
 * decompressed for them to use. Currently the only consumer who wants
 * compressed arc_buf_t's is "zfs send", when it streams data exactly as it
 * exists on disk. When this happens, the arc_buf_t's data buffer is shared
 * with the arc_buf_hdr_t.
 *
 * Here is a diagram showing an arc_buf_hdr_t referenced by two arc_buf_t's. The
 * first one is owned by a compressed send consumer (and therefore references
 * the same compressed data buffer as the arc_buf_hdr_t) and the second could be
 * used by any other consumer (and has its own uncompressed copy of the data
 * buffer).
 *
 *   arc_buf_hdr_t
 *   +-----------+
 *   | fields    |
 *   | common to |
 *   | L1- and   |
 *   | L2ARC     |
 *   +-----------+
 *   | l2arc_buf_hdr_t
 *   |           |
 *   +-----------+
 *   | l1arc_buf_hdr_t
 *   |           |              arc_buf_t
 *   | b_buf     +------------>+-----------+      arc_buf_t
 *   | b_pabd    +-+           |b_next     +---->+-----------+
 *   +-----------+ |           |-----------|     |b_next     +-->NULL
 *                 |           |b_comp = T |     +-----------+
 *                 |           |b_data     +-+   |b_comp = F |
 *                 |           +-----------+ |   |b_data     +-+
 *                 +->+------+               |   +-----------+ |
 *        compressed  |      |               |                 |
 *           data     |      |<--------------+                 | uncompressed
 *                    +------+          compressed,            |     data
 *                                        shared               +-->+------+
 *                                         data                    |      |
 *                                                                 |      |
 *                                                                 +------+
 *
 * When a consumer reads a block, the ARC must first look to see if the
 * arc_buf_hdr_t is cached. If the hdr is cached then the ARC allocates a new
 * arc_buf_t and either copies uncompressed data into a new data buffer from an
 * existing uncompressed arc_buf_t, decompresses the hdr's b_pabd buffer into a
 * new data buffer, or shares the hdr's b_pabd buffer, depending on whether the
 * hdr is compressed and the desired compression characteristics of the
 * arc_buf_t consumer. If the arc_buf_t ends up sharing data with the
 * arc_buf_hdr_t and both of them are uncompressed then the arc_buf_t must be
 * the last buffer in the hdr's b_buf list, however a shared compressed buf can
 * be anywhere in the hdr's list.
 *
 * The diagram below shows an example of an uncompressed ARC hdr that is
 * sharing its data with an arc_buf_t (note that the shared uncompressed buf is
 * the last element in the buf list):
 *
 *                arc_buf_hdr_t
 *                +-----------+
 *                |           |
 *                |           |
 *                |           |
 *                +-----------+
 * l2arc_buf_hdr_t|           |
 *                |           |
 *                +-----------+
 * l1arc_buf_hdr_t|           |
 *                |           |                 arc_buf_t    (shared)
 *                |    b_buf  +------------>+---------+      arc_buf_t
 *                |           |             |b_next   +---->+---------+
 *                |  b_pabd   +-+           |---------|     |b_next   +-->NULL
 *                +-----------+ |           |         |     +---------+
 *                              |           |b_data   +-+   |         |
 *                              |           +---------+ |   |b_data   +-+
 *                              +->+------+             |   +---------+ |
 *                                 |      |             |               |
 *                   uncompressed  |      |             |               |
 *                        data     +------+             |               |
 *                                    ^                 +->+------+     |
 *                                    |       uncompressed |      |     |
 *                                    |           data     |      |     |
 *                                    |                    +------+     |
 *                                    +---------------------------------+
 *
 * Writing to the ARC requires that the ARC first discard the hdr's b_pabd
 * since the physical block is about to be rewritten. The new data contents
 * will be contained in the arc_buf_t. As the I/O pipeline performs the write,
 * it may compress the data before writing it to disk. The ARC will be called
 * with the transformed data and will bcopy the transformed on-disk block into
 * a newly allocated b_pabd. Writes are always done into buffers which have
 * either been loaned (and hence are new and don't have other readers) or
 * buffers which have been released (and hence have their own hdr, if there
 * were originally other readers of the buf's original hdr). This ensures that
 * the ARC only needs to update a single buf and its hdr after a write occurs.
 *
 * When the L2ARC is in use, it will also take advantage of the b_pabd. The
 * L2ARC will always write the contents of b_pabd to the L2ARC. This means
 * that when compressed ARC is enabled that the L2ARC blocks are identical
 * to the on-disk block in the main data pool. This provides a significant
 * advantage since the ARC can leverage the bp's checksum when reading from the
 * L2ARC to determine if the contents are valid. However, if the compressed
 * ARC is disabled, then the L2ARC's block must be transformed to look
 * like the physical block in the main data pool before comparing the
 * checksum and determining its validity.
 */

#include <sys/spa.h>
#include <sys/zio.h>
#include <sys/spa_impl.h>
#include <sys/zio_compress.h>
#include <sys/zio_checksum.h>
#include <sys/zfs_context.h>
#include <sys/arc.h>
#include <sys/refcount.h>
#include <sys/vdev.h>
#include <sys/vdev_impl.h>
#include <sys/dsl_pool.h>
#include <sys/zio_checksum.h>
#include <sys/multilist.h>
#include <sys/abd.h>
#ifdef _KERNEL
#include <sys/vmsystm.h>
#include <vm/anon.h>
#include <sys/fs/swapnode.h>
#include <sys/dnlc.h>
#endif
#include <sys/callb.h>
#include <sys/kstat.h>
#include <zfs_fletcher.h>
#include <sys/aggsum.h>
#include <sys/cityhash.h>

#ifndef _KERNEL
/* set with ZFS_DEBUG=watch, to enable watchpoints on frozen buffers */
boolean_t arc_watch = B_FALSE;
int arc_procfd;
#endif

static zthr_t		*arc_reap_zthr;
static zthr_t		*arc_adjust_zthr;
static kmutex_t		arc_adjust_lock;
static kcondvar_t	arc_adjust_waiters_cv;
static boolean_t	arc_adjust_needed = B_FALSE;

uint_t arc_reduce_dnlc_percent = 3;

/*
 * The number of headers to evict in arc_evict_state_impl() before
 * dropping the sublist lock and evicting from another sublist. A lower
 * value means we're more likely to evict the "correct" header (i.e. the
 * oldest header in the arc state), but comes with higher overhead
 * (i.e. more invocations of arc_evict_state_impl()).
 */
int zfs_arc_evict_batch_limit = 10;

/* number of seconds before growing cache again */
static int		arc_grow_retry = 60;

/* shift of arc_c for calculating overflow limit in arc_get_data_impl */
int		zfs_arc_overflow_shift = 8;

/* shift of arc_c for calculating both min and max arc_p */
static int		arc_p_min_shift = 4;

/* log2(fraction of arc to reclaim) */
static int		arc_shrink_shift = 7;

/*
 * log2(fraction of ARC which must be free to allow growing).
 * I.e. If there is less than arc_c >> arc_no_grow_shift free memory,
 * when reading a new block into the ARC, we will evict an equal-sized block
 * from the ARC.
 *
 * This must be less than arc_shrink_shift, so that when we shrink the ARC,
 * we will still not allow it to grow.
 */
int			arc_no_grow_shift = 5;


/*
 * minimum lifespan of a prefetch block in clock ticks
 * (initialized in arc_init())
 */
static int		arc_min_prefetch_lifespan;

/*
 * If this percent of memory is free, don't throttle.
 */
int arc_lotsfree_percent = 10;

static int arc_dead;

/*
 * The arc has filled available memory and has now warmed up.
 */
static boolean_t arc_warm;

/*
 * log2 fraction of the zio arena to keep free.
 */
int arc_zio_arena_free_shift = 2;

/*
 * These tunables are for performance analysis.
 */
uint64_t zfs_arc_max;
uint64_t zfs_arc_min;
uint64_t zfs_arc_meta_limit = 0;
uint64_t zfs_arc_meta_min = 0;
int zfs_arc_grow_retry = 0;
int zfs_arc_shrink_shift = 0;
int zfs_arc_p_min_shift = 0;
int zfs_arc_average_blocksize = 8 * 1024; /* 8KB */

/*
 * ARC dirty data constraints for arc_tempreserve_space() throttle
 */
uint_t zfs_arc_dirty_limit_percent = 50;	/* total dirty data limit */
uint_t zfs_arc_anon_limit_percent = 25;		/* anon block dirty limit */
uint_t zfs_arc_pool_dirty_percent = 20;		/* each pool's anon allowance */

boolean_t zfs_compressed_arc_enabled = B_TRUE;

/*
 * Note that buffers can be in one of 6 states:
 *	ARC_anon	- anonymous (discussed below)
 *	ARC_mru		- recently used, currently cached
 *	ARC_mru_ghost	- recentely used, no longer in cache
 *	ARC_mfu		- frequently used, currently cached
 *	ARC_mfu_ghost	- frequently used, no longer in cache
 *	ARC_l2c_only	- exists in L2ARC but not other states
 * When there are no active references to the buffer, they are
 * are linked onto a list in one of these arc states.  These are
 * the only buffers that can be evicted or deleted.  Within each
 * state there are multiple lists, one for meta-data and one for
 * non-meta-data.  Meta-data (indirect blocks, blocks of dnodes,
 * etc.) is tracked separately so that it can be managed more
 * explicitly: favored over data, limited explicitly.
 *
 * Anonymous buffers are buffers that are not associated with
 * a DVA.  These are buffers that hold dirty block copies
 * before they are written to stable storage.  By definition,
 * they are "ref'd" and are considered part of arc_mru
 * that cannot be freed.  Generally, they will aquire a DVA
 * as they are written and migrate onto the arc_mru list.
 *
 * The ARC_l2c_only state is for buffers that are in the second
 * level ARC but no longer in any of the ARC_m* lists.  The second
 * level ARC itself may also contain buffers that are in any of
 * the ARC_m* states - meaning that a buffer can exist in two
 * places.  The reason for the ARC_l2c_only state is to keep the
 * buffer header in the hash table, so that reads that hit the
 * second level ARC benefit from these fast lookups.
 */

typedef struct arc_state {
	/*
	 * list of evictable buffers
	 */
	multilist_t *arcs_list[ARC_BUFC_NUMTYPES];
	/*
	 * total amount of evictable data in this state
	 */
	refcount_t arcs_esize[ARC_BUFC_NUMTYPES];
	/*
	 * total amount of data in this state; this includes: evictable,
	 * non-evictable, ARC_BUFC_DATA, and ARC_BUFC_METADATA.
	 */
	refcount_t arcs_size;
} arc_state_t;

/* The 6 states: */
static arc_state_t ARC_anon;
static arc_state_t ARC_mru;
static arc_state_t ARC_mru_ghost;
static arc_state_t ARC_mfu;
static arc_state_t ARC_mfu_ghost;
static arc_state_t ARC_l2c_only;

typedef struct arc_stats {
	kstat_named_t arcstat_hits;
	kstat_named_t arcstat_misses;
	kstat_named_t arcstat_demand_data_hits;
	kstat_named_t arcstat_demand_data_misses;
	kstat_named_t arcstat_demand_metadata_hits;
	kstat_named_t arcstat_demand_metadata_misses;
	kstat_named_t arcstat_prefetch_data_hits;
	kstat_named_t arcstat_prefetch_data_misses;
	kstat_named_t arcstat_prefetch_metadata_hits;
	kstat_named_t arcstat_prefetch_metadata_misses;
	kstat_named_t arcstat_mru_hits;
	kstat_named_t arcstat_mru_ghost_hits;
	kstat_named_t arcstat_mfu_hits;
	kstat_named_t arcstat_mfu_ghost_hits;
	kstat_named_t arcstat_deleted;
	/*
	 * Number of buffers that could not be evicted because the hash lock
	 * was held by another thread.  The lock may not necessarily be held
	 * by something using the same buffer, since hash locks are shared
	 * by multiple buffers.
	 */
	kstat_named_t arcstat_mutex_miss;
	/*
	 * Number of buffers skipped because they have I/O in progress, are
	 * indrect prefetch buffers that have not lived long enough, or are
	 * not from the spa we're trying to evict from.
	 */
	kstat_named_t arcstat_evict_skip;
	/*
	 * Number of times arc_evict_state() was unable to evict enough
	 * buffers to reach it's target amount.
	 */
	kstat_named_t arcstat_evict_not_enough;
	kstat_named_t arcstat_evict_l2_cached;
	kstat_named_t arcstat_evict_l2_eligible;
	kstat_named_t arcstat_evict_l2_ineligible;
	kstat_named_t arcstat_evict_l2_skip;
	kstat_named_t arcstat_hash_elements;
	kstat_named_t arcstat_hash_elements_max;
	kstat_named_t arcstat_hash_collisions;
	kstat_named_t arcstat_hash_chains;
	kstat_named_t arcstat_hash_chain_max;
	kstat_named_t arcstat_p;
	kstat_named_t arcstat_c;
	kstat_named_t arcstat_c_min;
	kstat_named_t arcstat_c_max;
	/* Not updated directly; only synced in arc_kstat_update. */
	kstat_named_t arcstat_size;
	/*
	 * Number of compressed bytes stored in the arc_buf_hdr_t's b_pabd.
	 * Note that the compressed bytes may match the uncompressed bytes
	 * if the block is either not compressed or compressed arc is disabled.
	 */
	kstat_named_t arcstat_compressed_size;
	/*
	 * Uncompressed size of the data stored in b_pabd. If compressed
	 * arc is disabled then this value will be identical to the stat
	 * above.
	 */
	kstat_named_t arcstat_uncompressed_size;
	/*
	 * Number of bytes stored in all the arc_buf_t's. This is classified
	 * as "overhead" since this data is typically short-lived and will
	 * be evicted from the arc when it becomes unreferenced unless the
	 * zfs_keep_uncompressed_metadata or zfs_keep_uncompressed_level
	 * values have been set (see comment in dbuf.c for more information).
	 */
	kstat_named_t arcstat_overhead_size;
	/*
	 * Number of bytes consumed by internal ARC structures necessary
	 * for tracking purposes; these structures are not actually
	 * backed by ARC buffers. This includes arc_buf_hdr_t structures
	 * (allocated via arc_buf_hdr_t_full and arc_buf_hdr_t_l2only
	 * caches), and arc_buf_t structures (allocated via arc_buf_t
	 * cache).
	 * Not updated directly; only synced in arc_kstat_update.
	 */
	kstat_named_t arcstat_hdr_size;
	/*
	 * Number of bytes consumed by ARC buffers of type equal to
	 * ARC_BUFC_DATA. This is generally consumed by buffers backing
	 * on disk user data (e.g. plain file contents).
	 * Not updated directly; only synced in arc_kstat_update.
	 */
	kstat_named_t arcstat_data_size;
	/*
	 * Number of bytes consumed by ARC buffers of type equal to
	 * ARC_BUFC_METADATA. This is generally consumed by buffers
	 * backing on disk data that is used for internal ZFS
	 * structures (e.g. ZAP, dnode, indirect blocks, etc).
	 * Not updated directly; only synced in arc_kstat_update.
	 */
	kstat_named_t arcstat_metadata_size;
	/*
	 * Number of bytes consumed by various buffers and structures
	 * not actually backed with ARC buffers. This includes bonus
	 * buffers (allocated directly via zio_buf_* functions),
	 * dmu_buf_impl_t structures (allocated via dmu_buf_impl_t
	 * cache), and dnode_t structures (allocated via dnode_t cache).
	 * Not updated directly; only synced in arc_kstat_update.
	 */
	kstat_named_t arcstat_other_size;
	/*
	 * Total number of bytes consumed by ARC buffers residing in the
	 * arc_anon state. This includes *all* buffers in the arc_anon
	 * state; e.g. data, metadata, evictable, and unevictable buffers
	 * are all included in this value.
	 * Not updated directly; only synced in arc_kstat_update.
	 */
	kstat_named_t arcstat_anon_size;
	/*
	 * Number of bytes consumed by ARC buffers that meet the
	 * following criteria: backing buffers of type ARC_BUFC_DATA,
	 * residing in the arc_anon state, and are eligible for eviction
	 * (e.g. have no outstanding holds on the buffer).
	 * Not updated directly; only synced in arc_kstat_update.
	 */
	kstat_named_t arcstat_anon_evictable_data;
	/*
	 * Number of bytes consumed by ARC buffers that meet the
	 * following criteria: backing buffers of type ARC_BUFC_METADATA,
	 * residing in the arc_anon state, and are eligible for eviction
	 * (e.g. have no outstanding holds on the buffer).
	 * Not updated directly; only synced in arc_kstat_update.
	 */
	kstat_named_t arcstat_anon_evictable_metadata;
	/*
	 * Total number of bytes consumed by ARC buffers residing in the
	 * arc_mru state. This includes *all* buffers in the arc_mru
	 * state; e.g. data, metadata, evictable, and unevictable buffers
	 * are all included in this value.
	 * Not updated directly; only synced in arc_kstat_update.
	 */
	kstat_named_t arcstat_mru_size;
	/*
	 * Number of bytes consumed by ARC buffers that meet the
	 * following criteria: backing buffers of type ARC_BUFC_DATA,
	 * residing in the arc_mru state, and are eligible for eviction
	 * (e.g. have no outstanding holds on the buffer).
	 * Not updated directly; only synced in arc_kstat_update.
	 */
	kstat_named_t arcstat_mru_evictable_data;
	/*
	 * Number of bytes consumed by ARC buffers that meet the
	 * following criteria: backing buffers of type ARC_BUFC_METADATA,
	 * residing in the arc_mru state, and are eligible for eviction
	 * (e.g. have no outstanding holds on the buffer).
	 * Not updated directly; only synced in arc_kstat_update.
	 */
	kstat_named_t arcstat_mru_evictable_metadata;
	/*
	 * Total number of bytes that *would have been* consumed by ARC
	 * buffers in the arc_mru_ghost state. The key thing to note
	 * here, is the fact that this size doesn't actually indicate
	 * RAM consumption. The ghost lists only consist of headers and
	 * don't actually have ARC buffers linked off of these headers.
	 * Thus, *if* the headers had associated ARC buffers, these
	 * buffers *would have* consumed this number of bytes.
	 * Not updated directly; only synced in arc_kstat_update.
	 */
	kstat_named_t arcstat_mru_ghost_size;
	/*
	 * Number of bytes that *would have been* consumed by ARC
	 * buffers that are eligible for eviction, of type
	 * ARC_BUFC_DATA, and linked off the arc_mru_ghost state.
	 * Not updated directly; only synced in arc_kstat_update.
	 */
	kstat_named_t arcstat_mru_ghost_evictable_data;
	/*
	 * Number of bytes that *would have been* consumed by ARC
	 * buffers that are eligible for eviction, of type
	 * ARC_BUFC_METADATA, and linked off the arc_mru_ghost state.
	 * Not updated directly; only synced in arc_kstat_update.
	 */
	kstat_named_t arcstat_mru_ghost_evictable_metadata;
	/*
	 * Total number of bytes consumed by ARC buffers residing in the
	 * arc_mfu state. This includes *all* buffers in the arc_mfu
	 * state; e.g. data, metadata, evictable, and unevictable buffers
	 * are all included in this value.
	 * Not updated directly; only synced in arc_kstat_update.
	 */
	kstat_named_t arcstat_mfu_size;
	/*
	 * Number of bytes consumed by ARC buffers that are eligible for
	 * eviction, of type ARC_BUFC_DATA, and reside in the arc_mfu
	 * state.
	 * Not updated directly; only synced in arc_kstat_update.
	 */
	kstat_named_t arcstat_mfu_evictable_data;
	/*
	 * Number of bytes consumed by ARC buffers that are eligible for
	 * eviction, of type ARC_BUFC_METADATA, and reside in the
	 * arc_mfu state.
	 * Not updated directly; only synced in arc_kstat_update.
	 */
	kstat_named_t arcstat_mfu_evictable_metadata;
	/*
	 * Total number of bytes that *would have been* consumed by ARC
	 * buffers in the arc_mfu_ghost state. See the comment above
	 * arcstat_mru_ghost_size for more details.
	 * Not updated directly; only synced in arc_kstat_update.
	 */
	kstat_named_t arcstat_mfu_ghost_size;
	/*
	 * Number of bytes that *would have been* consumed by ARC
	 * buffers that are eligible for eviction, of type
	 * ARC_BUFC_DATA, and linked off the arc_mfu_ghost state.
	 * Not updated directly; only synced in arc_kstat_update.
	 */
	kstat_named_t arcstat_mfu_ghost_evictable_data;
	/*
	 * Number of bytes that *would have been* consumed by ARC
	 * buffers that are eligible for eviction, of type
	 * ARC_BUFC_METADATA, and linked off the arc_mru_ghost state.
	 * Not updated directly; only synced in arc_kstat_update.
	 */
	kstat_named_t arcstat_mfu_ghost_evictable_metadata;
	kstat_named_t arcstat_l2_hits;
	kstat_named_t arcstat_l2_misses;
	kstat_named_t arcstat_l2_feeds;
	kstat_named_t arcstat_l2_rw_clash;
	kstat_named_t arcstat_l2_read_bytes;
	kstat_named_t arcstat_l2_write_bytes;
	kstat_named_t arcstat_l2_writes_sent;
	kstat_named_t arcstat_l2_writes_done;
	kstat_named_t arcstat_l2_writes_error;
	kstat_named_t arcstat_l2_writes_lock_retry;
	kstat_named_t arcstat_l2_evict_lock_retry;
	kstat_named_t arcstat_l2_evict_reading;
	kstat_named_t arcstat_l2_evict_l1cached;
	kstat_named_t arcstat_l2_free_on_write;
	kstat_named_t arcstat_l2_abort_lowmem;
	kstat_named_t arcstat_l2_cksum_bad;
	kstat_named_t arcstat_l2_io_error;
	kstat_named_t arcstat_l2_lsize;
	kstat_named_t arcstat_l2_psize;
	/* Not updated directly; only synced in arc_kstat_update. */
	kstat_named_t arcstat_l2_hdr_size;
	kstat_named_t arcstat_memory_throttle_count;
	/* Not updated directly; only synced in arc_kstat_update. */
	kstat_named_t arcstat_meta_used;
	kstat_named_t arcstat_meta_limit;
	kstat_named_t arcstat_meta_max;
	kstat_named_t arcstat_meta_min;
	kstat_named_t arcstat_sync_wait_for_async;
	kstat_named_t arcstat_demand_hit_predictive_prefetch;
} arc_stats_t;

static arc_stats_t arc_stats = {
	{ "hits",			KSTAT_DATA_UINT64 },
	{ "misses",			KSTAT_DATA_UINT64 },
	{ "demand_data_hits",		KSTAT_DATA_UINT64 },
	{ "demand_data_misses",		KSTAT_DATA_UINT64 },
	{ "demand_metadata_hits",	KSTAT_DATA_UINT64 },
	{ "demand_metadata_misses",	KSTAT_DATA_UINT64 },
	{ "prefetch_data_hits",		KSTAT_DATA_UINT64 },
	{ "prefetch_data_misses",	KSTAT_DATA_UINT64 },
	{ "prefetch_metadata_hits",	KSTAT_DATA_UINT64 },
	{ "prefetch_metadata_misses",	KSTAT_DATA_UINT64 },
	{ "mru_hits",			KSTAT_DATA_UINT64 },
	{ "mru_ghost_hits",		KSTAT_DATA_UINT64 },
	{ "mfu_hits",			KSTAT_DATA_UINT64 },
	{ "mfu_ghost_hits",		KSTAT_DATA_UINT64 },
	{ "deleted",			KSTAT_DATA_UINT64 },
	{ "mutex_miss",			KSTAT_DATA_UINT64 },
	{ "evict_skip",			KSTAT_DATA_UINT64 },
	{ "evict_not_enough",		KSTAT_DATA_UINT64 },
	{ "evict_l2_cached",		KSTAT_DATA_UINT64 },
	{ "evict_l2_eligible",		KSTAT_DATA_UINT64 },
	{ "evict_l2_ineligible",	KSTAT_DATA_UINT64 },
	{ "evict_l2_skip",		KSTAT_DATA_UINT64 },
	{ "hash_elements",		KSTAT_DATA_UINT64 },
	{ "hash_elements_max",		KSTAT_DATA_UINT64 },
	{ "hash_collisions",		KSTAT_DATA_UINT64 },
	{ "hash_chains",		KSTAT_DATA_UINT64 },
	{ "hash_chain_max",		KSTAT_DATA_UINT64 },
	{ "p",				KSTAT_DATA_UINT64 },
	{ "c",				KSTAT_DATA_UINT64 },
	{ "c_min",			KSTAT_DATA_UINT64 },
	{ "c_max",			KSTAT_DATA_UINT64 },
	{ "size",			KSTAT_DATA_UINT64 },
	{ "compressed_size",		KSTAT_DATA_UINT64 },
	{ "uncompressed_size",		KSTAT_DATA_UINT64 },
	{ "overhead_size",		KSTAT_DATA_UINT64 },
	{ "hdr_size",			KSTAT_DATA_UINT64 },
	{ "data_size",			KSTAT_DATA_UINT64 },
	{ "metadata_size",		KSTAT_DATA_UINT64 },
	{ "other_size",			KSTAT_DATA_UINT64 },
	{ "anon_size",			KSTAT_DATA_UINT64 },
	{ "anon_evictable_data",	KSTAT_DATA_UINT64 },
	{ "anon_evictable_metadata",	KSTAT_DATA_UINT64 },
	{ "mru_size",			KSTAT_DATA_UINT64 },
	{ "mru_evictable_data",		KSTAT_DATA_UINT64 },
	{ "mru_evictable_metadata",	KSTAT_DATA_UINT64 },
	{ "mru_ghost_size",		KSTAT_DATA_UINT64 },
	{ "mru_ghost_evictable_data",	KSTAT_DATA_UINT64 },
	{ "mru_ghost_evictable_metadata", KSTAT_DATA_UINT64 },
	{ "mfu_size",			KSTAT_DATA_UINT64 },
	{ "mfu_evictable_data",		KSTAT_DATA_UINT64 },
	{ "mfu_evictable_metadata",	KSTAT_DATA_UINT64 },
	{ "mfu_ghost_size",		KSTAT_DATA_UINT64 },
	{ "mfu_ghost_evictable_data",	KSTAT_DATA_UINT64 },
	{ "mfu_ghost_evictable_metadata", KSTAT_DATA_UINT64 },
	{ "l2_hits",			KSTAT_DATA_UINT64 },
	{ "l2_misses",			KSTAT_DATA_UINT64 },
	{ "l2_feeds",			KSTAT_DATA_UINT64 },
	{ "l2_rw_clash",		KSTAT_DATA_UINT64 },
	{ "l2_read_bytes",		KSTAT_DATA_UINT64 },
	{ "l2_write_bytes",		KSTAT_DATA_UINT64 },
	{ "l2_writes_sent",		KSTAT_DATA_UINT64 },
	{ "l2_writes_done",		KSTAT_DATA_UINT64 },
	{ "l2_writes_error",		KSTAT_DATA_UINT64 },
	{ "l2_writes_lock_retry",	KSTAT_DATA_UINT64 },
	{ "l2_evict_lock_retry",	KSTAT_DATA_UINT64 },
	{ "l2_evict_reading",		KSTAT_DATA_UINT64 },
	{ "l2_evict_l1cached",		KSTAT_DATA_UINT64 },
	{ "l2_free_on_write",		KSTAT_DATA_UINT64 },
	{ "l2_abort_lowmem",		KSTAT_DATA_UINT64 },
	{ "l2_cksum_bad",		KSTAT_DATA_UINT64 },
	{ "l2_io_error",		KSTAT_DATA_UINT64 },
	{ "l2_size",			KSTAT_DATA_UINT64 },
	{ "l2_asize",			KSTAT_DATA_UINT64 },
	{ "l2_hdr_size",		KSTAT_DATA_UINT64 },
	{ "memory_throttle_count",	KSTAT_DATA_UINT64 },
	{ "arc_meta_used",		KSTAT_DATA_UINT64 },
	{ "arc_meta_limit",		KSTAT_DATA_UINT64 },
	{ "arc_meta_max",		KSTAT_DATA_UINT64 },
	{ "arc_meta_min",		KSTAT_DATA_UINT64 },
	{ "sync_wait_for_async",	KSTAT_DATA_UINT64 },
	{ "demand_hit_predictive_prefetch", KSTAT_DATA_UINT64 },
};

#define	ARCSTAT(stat)	(arc_stats.stat.value.ui64)

#define	ARCSTAT_INCR(stat, val) \
	atomic_add_64(&arc_stats.stat.value.ui64, (val))

#define	ARCSTAT_BUMP(stat)	ARCSTAT_INCR(stat, 1)
#define	ARCSTAT_BUMPDOWN(stat)	ARCSTAT_INCR(stat, -1)

#define	ARCSTAT_MAX(stat, val) {					\
	uint64_t m;							\
	while ((val) > (m = arc_stats.stat.value.ui64) &&		\
	    (m != atomic_cas_64(&arc_stats.stat.value.ui64, m, (val))))	\
		continue;						\
}

#define	ARCSTAT_MAXSTAT(stat) \
	ARCSTAT_MAX(stat##_max, arc_stats.stat.value.ui64)

/*
 * We define a macro to allow ARC hits/misses to be easily broken down by
 * two separate conditions, giving a total of four different subtypes for
 * each of hits and misses (so eight statistics total).
 */
#define	ARCSTAT_CONDSTAT(cond1, stat1, notstat1, cond2, stat2, notstat2, stat) \
	if (cond1) {							\
		if (cond2) {						\
			ARCSTAT_BUMP(arcstat_##stat1##_##stat2##_##stat); \
		} else {						\
			ARCSTAT_BUMP(arcstat_##stat1##_##notstat2##_##stat); \
		}							\
	} else {							\
		if (cond2) {						\
			ARCSTAT_BUMP(arcstat_##notstat1##_##stat2##_##stat); \
		} else {						\
			ARCSTAT_BUMP(arcstat_##notstat1##_##notstat2##_##stat);\
		}							\
	}

kstat_t			*arc_ksp;
static arc_state_t	*arc_anon;
static arc_state_t	*arc_mru;
static arc_state_t	*arc_mru_ghost;
static arc_state_t	*arc_mfu;
static arc_state_t	*arc_mfu_ghost;
static arc_state_t	*arc_l2c_only;

/*
 * There are several ARC variables that are critical to export as kstats --
 * but we don't want to have to grovel around in the kstat whenever we wish to
 * manipulate them.  For these variables, we therefore define them to be in
 * terms of the statistic variable.  This assures that we are not introducing
 * the possibility of inconsistency by having shadow copies of the variables,
 * while still allowing the code to be readable.
 */
#define	arc_p		ARCSTAT(arcstat_p)	/* target size of MRU */
#define	arc_c		ARCSTAT(arcstat_c)	/* target size of cache */
#define	arc_c_min	ARCSTAT(arcstat_c_min)	/* min target cache size */
#define	arc_c_max	ARCSTAT(arcstat_c_max)	/* max target cache size */
#define	arc_meta_limit	ARCSTAT(arcstat_meta_limit) /* max size for metadata */
#define	arc_meta_min	ARCSTAT(arcstat_meta_min) /* min size for metadata */
#define	arc_meta_max	ARCSTAT(arcstat_meta_max) /* max size of metadata */

/* compressed size of entire arc */
#define	arc_compressed_size	ARCSTAT(arcstat_compressed_size)
/* uncompressed size of entire arc */
#define	arc_uncompressed_size	ARCSTAT(arcstat_uncompressed_size)
/* number of bytes in the arc from arc_buf_t's */
#define	arc_overhead_size	ARCSTAT(arcstat_overhead_size)

/*
 * There are also some ARC variables that we want to export, but that are
 * updated so often that having the canonical representation be the statistic
 * variable causes a performance bottleneck. We want to use aggsum_t's for these
 * instead, but still be able to export the kstat in the same way as before.
 * The solution is to always use the aggsum version, except in the kstat update
 * callback.
 */
aggsum_t arc_size;
aggsum_t arc_meta_used;
aggsum_t astat_data_size;
aggsum_t astat_metadata_size;
aggsum_t astat_hdr_size;
aggsum_t astat_other_size;
aggsum_t astat_l2_hdr_size;

static int		arc_no_grow;	/* Don't try to grow cache size */
static hrtime_t		arc_growtime;
static uint64_t		arc_tempreserve;
static uint64_t		arc_loaned_bytes;

typedef struct arc_callback arc_callback_t;

struct arc_callback {
	void			*acb_private;
	arc_done_func_t		*acb_done;
	arc_buf_t		*acb_buf;
	boolean_t		acb_compressed;
	zio_t			*acb_zio_dummy;
	arc_callback_t		*acb_next;
};

typedef struct arc_write_callback arc_write_callback_t;

struct arc_write_callback {
	void		*awcb_private;
	arc_done_func_t	*awcb_ready;
	arc_done_func_t	*awcb_children_ready;
	arc_done_func_t	*awcb_physdone;
	arc_done_func_t	*awcb_done;
	arc_buf_t	*awcb_buf;
};

/*
 * ARC buffers are separated into multiple structs as a memory saving measure:
 *   - Common fields struct, always defined, and embedded within it:
 *       - L2-only fields, always allocated but undefined when not in L2ARC
 *       - L1-only fields, only allocated when in L1ARC
 *
 *           Buffer in L1                     Buffer only in L2
 *    +------------------------+          +------------------------+
 *    | arc_buf_hdr_t          |          | arc_buf_hdr_t          |
 *    |                        |          |                        |
 *    |                        |          |                        |
 *    |                        |          |                        |
 *    +------------------------+          +------------------------+
 *    | l2arc_buf_hdr_t        |          | l2arc_buf_hdr_t        |
 *    | (undefined if L1-only) |          |                        |
 *    +------------------------+          +------------------------+
 *    | l1arc_buf_hdr_t        |
 *    |                        |
 *    |                        |
 *    |                        |
 *    |                        |
 *    +------------------------+
 *
 * Because it's possible for the L2ARC to become extremely large, we can wind
 * up eating a lot of memory in L2ARC buffer headers, so the size of a header
 * is minimized by only allocating the fields necessary for an L1-cached buffer
 * when a header is actually in the L1 cache. The sub-headers (l1arc_buf_hdr and
 * l2arc_buf_hdr) are embedded rather than allocated separately to save a couple
 * words in pointers. arc_hdr_realloc() is used to switch a header between
 * these two allocation states.
 */
typedef struct l1arc_buf_hdr {
	kmutex_t		b_freeze_lock;
	zio_cksum_t		*b_freeze_cksum;
#ifdef ZFS_DEBUG
	/*
	 * Used for debugging with kmem_flags - by allocating and freeing
	 * b_thawed when the buffer is thawed, we get a record of the stack
	 * trace that thawed it.
	 */
	void			*b_thawed;
#endif

	arc_buf_t		*b_buf;
	uint32_t		b_bufcnt;
	/* for waiting on writes to complete */
	kcondvar_t		b_cv;
	uint8_t			b_byteswap;

	/* protected by arc state mutex */
	arc_state_t		*b_state;
	multilist_node_t	b_arc_node;

	/* updated atomically */
	clock_t			b_arc_access;

	/* self protecting */
	refcount_t		b_refcnt;

	arc_callback_t		*b_acb;
	abd_t			*b_pabd;
} l1arc_buf_hdr_t;

typedef struct l2arc_dev l2arc_dev_t;

typedef struct l2arc_buf_hdr {
	/* protected by arc_buf_hdr mutex */
	l2arc_dev_t		*b_dev;		/* L2ARC device */
	uint64_t		b_daddr;	/* disk address, offset byte */

	list_node_t		b_l2node;
} l2arc_buf_hdr_t;

struct arc_buf_hdr {
	/* protected by hash lock */
	dva_t			b_dva;
	uint64_t		b_birth;

	arc_buf_contents_t	b_type;
	arc_buf_hdr_t		*b_hash_next;
	arc_flags_t		b_flags;

	/*
	 * This field stores the size of the data buffer after
	 * compression, and is set in the arc's zio completion handlers.
	 * It is in units of SPA_MINBLOCKSIZE (e.g. 1 == 512 bytes).
	 *
	 * While the block pointers can store up to 32MB in their psize
	 * field, we can only store up to 32MB minus 512B. This is due
	 * to the bp using a bias of 1, whereas we use a bias of 0 (i.e.
	 * a field of zeros represents 512B in the bp). We can't use a
	 * bias of 1 since we need to reserve a psize of zero, here, to
	 * represent holes and embedded blocks.
	 *
	 * This isn't a problem in practice, since the maximum size of a
	 * buffer is limited to 16MB, so we never need to store 32MB in
	 * this field. Even in the upstream illumos code base, the
	 * maximum size of a buffer is limited to 16MB.
	 */
	uint16_t		b_psize;

	/*
	 * This field stores the size of the data buffer before
	 * compression, and cannot change once set. It is in units
	 * of SPA_MINBLOCKSIZE (e.g. 2 == 1024 bytes)
	 */
	uint16_t		b_lsize;	/* immutable */
	uint64_t		b_spa;		/* immutable */

	/* L2ARC fields. Undefined when not in L2ARC. */
	l2arc_buf_hdr_t		b_l2hdr;
	/* L1ARC fields. Undefined when in l2arc_only state */
	l1arc_buf_hdr_t		b_l1hdr;
};

#define	GHOST_STATE(state)	\
	((state) == arc_mru_ghost || (state) == arc_mfu_ghost ||	\
	(state) == arc_l2c_only)

#define	HDR_IN_HASH_TABLE(hdr)	((hdr)->b_flags & ARC_FLAG_IN_HASH_TABLE)
#define	HDR_IO_IN_PROGRESS(hdr)	((hdr)->b_flags & ARC_FLAG_IO_IN_PROGRESS)
#define	HDR_IO_ERROR(hdr)	((hdr)->b_flags & ARC_FLAG_IO_ERROR)
#define	HDR_PREFETCH(hdr)	((hdr)->b_flags & ARC_FLAG_PREFETCH)
#define	HDR_COMPRESSION_ENABLED(hdr)	\
	((hdr)->b_flags & ARC_FLAG_COMPRESSED_ARC)

#define	HDR_L2CACHE(hdr)	((hdr)->b_flags & ARC_FLAG_L2CACHE)
#define	HDR_L2_READING(hdr)	\
	(((hdr)->b_flags & ARC_FLAG_IO_IN_PROGRESS) &&	\
	((hdr)->b_flags & ARC_FLAG_HAS_L2HDR))
#define	HDR_L2_WRITING(hdr)	((hdr)->b_flags & ARC_FLAG_L2_WRITING)
#define	HDR_L2_EVICTED(hdr)	((hdr)->b_flags & ARC_FLAG_L2_EVICTED)
#define	HDR_L2_WRITE_HEAD(hdr)	((hdr)->b_flags & ARC_FLAG_L2_WRITE_HEAD)
#define	HDR_SHARED_DATA(hdr)	((hdr)->b_flags & ARC_FLAG_SHARED_DATA)

#define	HDR_ISTYPE_METADATA(hdr)	\
	((hdr)->b_flags & ARC_FLAG_BUFC_METADATA)
#define	HDR_ISTYPE_DATA(hdr)	(!HDR_ISTYPE_METADATA(hdr))

#define	HDR_HAS_L1HDR(hdr)	((hdr)->b_flags & ARC_FLAG_HAS_L1HDR)
#define	HDR_HAS_L2HDR(hdr)	((hdr)->b_flags & ARC_FLAG_HAS_L2HDR)

/* For storing compression mode in b_flags */
#define	HDR_COMPRESS_OFFSET	(highbit64(ARC_FLAG_COMPRESS_0) - 1)

#define	HDR_GET_COMPRESS(hdr)	((enum zio_compress)BF32_GET((hdr)->b_flags, \
	HDR_COMPRESS_OFFSET, SPA_COMPRESSBITS))
#define	HDR_SET_COMPRESS(hdr, cmp) BF32_SET((hdr)->b_flags, \
	HDR_COMPRESS_OFFSET, SPA_COMPRESSBITS, (cmp));

#define	ARC_BUF_LAST(buf)	((buf)->b_next == NULL)
#define	ARC_BUF_SHARED(buf)	((buf)->b_flags & ARC_BUF_FLAG_SHARED)
#define	ARC_BUF_COMPRESSED(buf)	((buf)->b_flags & ARC_BUF_FLAG_COMPRESSED)

/*
 * Other sizes
 */

#define	HDR_FULL_SIZE ((int64_t)sizeof (arc_buf_hdr_t))
#define	HDR_L2ONLY_SIZE ((int64_t)offsetof(arc_buf_hdr_t, b_l1hdr))

/*
 * Hash table routines
 */

#define	HT_LOCK_PAD	64

struct ht_lock {
	kmutex_t	ht_lock;
#ifdef _KERNEL
	unsigned char	pad[(HT_LOCK_PAD - sizeof (kmutex_t))];
#endif
};

#define	BUF_LOCKS 256
typedef struct buf_hash_table {
	uint64_t ht_mask;
	arc_buf_hdr_t **ht_table;
	struct ht_lock ht_locks[BUF_LOCKS];
} buf_hash_table_t;

static buf_hash_table_t buf_hash_table;

#define	BUF_HASH_INDEX(spa, dva, birth) \
	(buf_hash(spa, dva, birth) & buf_hash_table.ht_mask)
#define	BUF_HASH_LOCK_NTRY(idx) (buf_hash_table.ht_locks[idx & (BUF_LOCKS-1)])
#define	BUF_HASH_LOCK(idx)	(&(BUF_HASH_LOCK_NTRY(idx).ht_lock))
#define	HDR_LOCK(hdr) \
	(BUF_HASH_LOCK(BUF_HASH_INDEX(hdr->b_spa, &hdr->b_dva, hdr->b_birth)))

uint64_t zfs_crc64_table[256];

/*
 * Level 2 ARC
 */

#define	L2ARC_WRITE_SIZE	(8 * 1024 * 1024)	/* initial write max */
#define	L2ARC_HEADROOM		2			/* num of writes */
/*
 * If we discover during ARC scan any buffers to be compressed, we boost
 * our headroom for the next scanning cycle by this percentage multiple.
 */
#define	L2ARC_HEADROOM_BOOST	200
#define	L2ARC_FEED_SECS		1		/* caching interval secs */
#define	L2ARC_FEED_MIN_MS	200		/* min caching interval ms */

#define	l2arc_writes_sent	ARCSTAT(arcstat_l2_writes_sent)
#define	l2arc_writes_done	ARCSTAT(arcstat_l2_writes_done)

/* L2ARC Performance Tunables */
uint64_t l2arc_write_max = L2ARC_WRITE_SIZE;	/* default max write size */
uint64_t l2arc_write_boost = L2ARC_WRITE_SIZE;	/* extra write during warmup */
uint64_t l2arc_headroom = L2ARC_HEADROOM;	/* number of dev writes */
uint64_t l2arc_headroom_boost = L2ARC_HEADROOM_BOOST;
uint64_t l2arc_feed_secs = L2ARC_FEED_SECS;	/* interval seconds */
uint64_t l2arc_feed_min_ms = L2ARC_FEED_MIN_MS;	/* min interval milliseconds */
boolean_t l2arc_noprefetch = B_TRUE;		/* don't cache prefetch bufs */
boolean_t l2arc_feed_again = B_TRUE;		/* turbo warmup */
boolean_t l2arc_norw = B_TRUE;			/* no reads during writes */

/*
 * L2ARC Internals
 */
struct l2arc_dev {
	vdev_t			*l2ad_vdev;	/* vdev */
	spa_t			*l2ad_spa;	/* spa */
	uint64_t		l2ad_hand;	/* next write location */
	uint64_t		l2ad_start;	/* first addr on device */
	uint64_t		l2ad_end;	/* last addr on device */
	boolean_t		l2ad_first;	/* first sweep through */
	boolean_t		l2ad_writing;	/* currently writing */
	kmutex_t		l2ad_mtx;	/* lock for buffer list */
	list_t			l2ad_buflist;	/* buffer list */
	list_node_t		l2ad_node;	/* device list node */
	refcount_t		l2ad_alloc;	/* allocated bytes */
};

static list_t L2ARC_dev_list;			/* device list */
static list_t *l2arc_dev_list;			/* device list pointer */
static kmutex_t l2arc_dev_mtx;			/* device list mutex */
static l2arc_dev_t *l2arc_dev_last;		/* last device used */
static list_t L2ARC_free_on_write;		/* free after write buf list */
static list_t *l2arc_free_on_write;		/* free after write list ptr */
static kmutex_t l2arc_free_on_write_mtx;	/* mutex for list */
static uint64_t l2arc_ndev;			/* number of devices */

typedef struct l2arc_read_callback {
	arc_buf_hdr_t		*l2rcb_hdr;		/* read header */
	blkptr_t		l2rcb_bp;		/* original blkptr */
	zbookmark_phys_t	l2rcb_zb;		/* original bookmark */
	int			l2rcb_flags;		/* original flags */
	abd_t			*l2rcb_abd;		/* temporary buffer */
} l2arc_read_callback_t;

typedef struct l2arc_write_callback {
	l2arc_dev_t	*l2wcb_dev;		/* device info */
	arc_buf_hdr_t	*l2wcb_head;		/* head of write buflist */
} l2arc_write_callback_t;

typedef struct l2arc_data_free {
	/* protected by l2arc_free_on_write_mtx */
	abd_t		*l2df_abd;
	size_t		l2df_size;
	arc_buf_contents_t l2df_type;
	list_node_t	l2df_list_node;
} l2arc_data_free_t;

static kmutex_t l2arc_feed_thr_lock;
static kcondvar_t l2arc_feed_thr_cv;
static uint8_t l2arc_thread_exit;

static abd_t *arc_get_data_abd(arc_buf_hdr_t *, uint64_t, void *);
static void *arc_get_data_buf(arc_buf_hdr_t *, uint64_t, void *);
static void arc_get_data_impl(arc_buf_hdr_t *, uint64_t, void *);
static void arc_free_data_abd(arc_buf_hdr_t *, abd_t *, uint64_t, void *);
static void arc_free_data_buf(arc_buf_hdr_t *, void *, uint64_t, void *);
static void arc_free_data_impl(arc_buf_hdr_t *hdr, uint64_t size, void *tag);
static void arc_hdr_free_pabd(arc_buf_hdr_t *);
static void arc_hdr_alloc_pabd(arc_buf_hdr_t *);
static void arc_access(arc_buf_hdr_t *, kmutex_t *);
static boolean_t arc_is_overflowing();
static void arc_buf_watch(arc_buf_t *);

static arc_buf_contents_t arc_buf_type(arc_buf_hdr_t *);
static uint32_t arc_bufc_to_flags(arc_buf_contents_t);
static inline void arc_hdr_set_flags(arc_buf_hdr_t *hdr, arc_flags_t flags);
static inline void arc_hdr_clear_flags(arc_buf_hdr_t *hdr, arc_flags_t flags);

static boolean_t l2arc_write_eligible(uint64_t, arc_buf_hdr_t *);
static void l2arc_read_done(zio_t *);


/*
 * We use Cityhash for this. It's fast, and has good hash properties without
 * requiring any large static buffers.
 */
static uint64_t
buf_hash(uint64_t spa, const dva_t *dva, uint64_t birth)
{
	return (cityhash4(spa, dva->dva_word[0], dva->dva_word[1], birth));
}

#define	HDR_EMPTY(hdr)						\
	((hdr)->b_dva.dva_word[0] == 0 &&			\
	(hdr)->b_dva.dva_word[1] == 0)

#define	HDR_EQUAL(spa, dva, birth, hdr)				\
	((hdr)->b_dva.dva_word[0] == (dva)->dva_word[0]) &&	\
	((hdr)->b_dva.dva_word[1] == (dva)->dva_word[1]) &&	\
	((hdr)->b_birth == birth) && ((hdr)->b_spa == spa)

static void
buf_discard_identity(arc_buf_hdr_t *hdr)
{
	hdr->b_dva.dva_word[0] = 0;
	hdr->b_dva.dva_word[1] = 0;
	hdr->b_birth = 0;
}

static arc_buf_hdr_t *
buf_hash_find(uint64_t spa, const blkptr_t *bp, kmutex_t **lockp)
{
	const dva_t *dva = BP_IDENTITY(bp);
	uint64_t birth = BP_PHYSICAL_BIRTH(bp);
	uint64_t idx = BUF_HASH_INDEX(spa, dva, birth);
	kmutex_t *hash_lock = BUF_HASH_LOCK(idx);
	arc_buf_hdr_t *hdr;

	mutex_enter(hash_lock);
	for (hdr = buf_hash_table.ht_table[idx]; hdr != NULL;
	    hdr = hdr->b_hash_next) {
		if (HDR_EQUAL(spa, dva, birth, hdr)) {
			*lockp = hash_lock;
			return (hdr);
		}
	}
	mutex_exit(hash_lock);
	*lockp = NULL;
	return (NULL);
}

/*
 * Insert an entry into the hash table.  If there is already an element
 * equal to elem in the hash table, then the already existing element
 * will be returned and the new element will not be inserted.
 * Otherwise returns NULL.
 * If lockp == NULL, the caller is assumed to already hold the hash lock.
 */
static arc_buf_hdr_t *
buf_hash_insert(arc_buf_hdr_t *hdr, kmutex_t **lockp)
{
	uint64_t idx = BUF_HASH_INDEX(hdr->b_spa, &hdr->b_dva, hdr->b_birth);
	kmutex_t *hash_lock = BUF_HASH_LOCK(idx);
	arc_buf_hdr_t *fhdr;
	uint32_t i;

	ASSERT(!DVA_IS_EMPTY(&hdr->b_dva));
	ASSERT(hdr->b_birth != 0);
	ASSERT(!HDR_IN_HASH_TABLE(hdr));

	if (lockp != NULL) {
		*lockp = hash_lock;
		mutex_enter(hash_lock);
	} else {
		ASSERT(MUTEX_HELD(hash_lock));
	}

	for (fhdr = buf_hash_table.ht_table[idx], i = 0; fhdr != NULL;
	    fhdr = fhdr->b_hash_next, i++) {
		if (HDR_EQUAL(hdr->b_spa, &hdr->b_dva, hdr->b_birth, fhdr))
			return (fhdr);
	}

	hdr->b_hash_next = buf_hash_table.ht_table[idx];
	buf_hash_table.ht_table[idx] = hdr;
	arc_hdr_set_flags(hdr, ARC_FLAG_IN_HASH_TABLE);

	/* collect some hash table performance data */
	if (i > 0) {
		ARCSTAT_BUMP(arcstat_hash_collisions);
		if (i == 1)
			ARCSTAT_BUMP(arcstat_hash_chains);

		ARCSTAT_MAX(arcstat_hash_chain_max, i);
	}

	ARCSTAT_BUMP(arcstat_hash_elements);
	ARCSTAT_MAXSTAT(arcstat_hash_elements);

	return (NULL);
}

static void
buf_hash_remove(arc_buf_hdr_t *hdr)
{
	arc_buf_hdr_t *fhdr, **hdrp;
	uint64_t idx = BUF_HASH_INDEX(hdr->b_spa, &hdr->b_dva, hdr->b_birth);

	ASSERT(MUTEX_HELD(BUF_HASH_LOCK(idx)));
	ASSERT(HDR_IN_HASH_TABLE(hdr));

	hdrp = &buf_hash_table.ht_table[idx];
	while ((fhdr = *hdrp) != hdr) {
		ASSERT3P(fhdr, !=, NULL);
		hdrp = &fhdr->b_hash_next;
	}
	*hdrp = hdr->b_hash_next;
	hdr->b_hash_next = NULL;
	arc_hdr_clear_flags(hdr, ARC_FLAG_IN_HASH_TABLE);

	/* collect some hash table performance data */
	ARCSTAT_BUMPDOWN(arcstat_hash_elements);

	if (buf_hash_table.ht_table[idx] &&
	    buf_hash_table.ht_table[idx]->b_hash_next == NULL)
		ARCSTAT_BUMPDOWN(arcstat_hash_chains);
}

/*
 * Global data structures and functions for the buf kmem cache.
 */
static kmem_cache_t *hdr_full_cache;
static kmem_cache_t *hdr_l2only_cache;
static kmem_cache_t *buf_cache;

static void
buf_fini(void)
{
	int i;

	kmem_free(buf_hash_table.ht_table,
	    (buf_hash_table.ht_mask + 1) * sizeof (void *));
	for (i = 0; i < BUF_LOCKS; i++)
		mutex_destroy(&buf_hash_table.ht_locks[i].ht_lock);
	kmem_cache_destroy(hdr_full_cache);
	kmem_cache_destroy(hdr_l2only_cache);
	kmem_cache_destroy(buf_cache);
}

/*
 * Constructor callback - called when the cache is empty
 * and a new buf is requested.
 */
/* ARGSUSED */
static int
hdr_full_cons(void *vbuf, void *unused, int kmflag)
{
	arc_buf_hdr_t *hdr = vbuf;

	bzero(hdr, HDR_FULL_SIZE);
	cv_init(&hdr->b_l1hdr.b_cv, NULL, CV_DEFAULT, NULL);
	refcount_create(&hdr->b_l1hdr.b_refcnt);
	mutex_init(&hdr->b_l1hdr.b_freeze_lock, NULL, MUTEX_DEFAULT, NULL);
	multilist_link_init(&hdr->b_l1hdr.b_arc_node);
	arc_space_consume(HDR_FULL_SIZE, ARC_SPACE_HDRS);

	return (0);
}

/* ARGSUSED */
static int
hdr_l2only_cons(void *vbuf, void *unused, int kmflag)
{
	arc_buf_hdr_t *hdr = vbuf;

	bzero(hdr, HDR_L2ONLY_SIZE);
	arc_space_consume(HDR_L2ONLY_SIZE, ARC_SPACE_L2HDRS);

	return (0);
}

/* ARGSUSED */
static int
buf_cons(void *vbuf, void *unused, int kmflag)
{
	arc_buf_t *buf = vbuf;

	bzero(buf, sizeof (arc_buf_t));
	mutex_init(&buf->b_evict_lock, NULL, MUTEX_DEFAULT, NULL);
	arc_space_consume(sizeof (arc_buf_t), ARC_SPACE_HDRS);

	return (0);
}

/*
 * Destructor callback - called when a cached buf is
 * no longer required.
 */
/* ARGSUSED */
static void
hdr_full_dest(void *vbuf, void *unused)
{
	arc_buf_hdr_t *hdr = vbuf;

	ASSERT(HDR_EMPTY(hdr));
	cv_destroy(&hdr->b_l1hdr.b_cv);
	refcount_destroy(&hdr->b_l1hdr.b_refcnt);
	mutex_destroy(&hdr->b_l1hdr.b_freeze_lock);
	ASSERT(!multilist_link_active(&hdr->b_l1hdr.b_arc_node));
	arc_space_return(HDR_FULL_SIZE, ARC_SPACE_HDRS);
}

/* ARGSUSED */
static void
hdr_l2only_dest(void *vbuf, void *unused)
{
	arc_buf_hdr_t *hdr = vbuf;

	ASSERT(HDR_EMPTY(hdr));
	arc_space_return(HDR_L2ONLY_SIZE, ARC_SPACE_L2HDRS);
}

/* ARGSUSED */
static void
buf_dest(void *vbuf, void *unused)
{
	arc_buf_t *buf = vbuf;

	mutex_destroy(&buf->b_evict_lock);
	arc_space_return(sizeof (arc_buf_t), ARC_SPACE_HDRS);
}

/*
 * Reclaim callback -- invoked when memory is low.
 */
/* ARGSUSED */
static void
hdr_recl(void *unused)
{
	dprintf("hdr_recl called\n");
	/*
	 * umem calls the reclaim func when we destroy the buf cache,
	 * which is after we do arc_fini().
	 */
	if (!arc_dead)
		zthr_wakeup(arc_reap_zthr);
}

static void
buf_init(void)
{
	uint64_t *ct;
	uint64_t hsize = 1ULL << 12;
	int i, j;

	/*
	 * The hash table is big enough to fill all of physical memory
	 * with an average block size of zfs_arc_average_blocksize (default 8K).
	 * By default, the table will take up
	 * totalmem * sizeof(void*) / 8K (1MB per GB with 8-byte pointers).
	 */
	while (hsize * zfs_arc_average_blocksize < physmem * PAGESIZE)
		hsize <<= 1;
retry:
	buf_hash_table.ht_mask = hsize - 1;
	buf_hash_table.ht_table =
	    kmem_zalloc(hsize * sizeof (void*), KM_NOSLEEP);
	if (buf_hash_table.ht_table == NULL) {
		ASSERT(hsize > (1ULL << 8));
		hsize >>= 1;
		goto retry;
	}

	hdr_full_cache = kmem_cache_create("arc_buf_hdr_t_full", HDR_FULL_SIZE,
	    0, hdr_full_cons, hdr_full_dest, hdr_recl, NULL, NULL, 0);
	hdr_l2only_cache = kmem_cache_create("arc_buf_hdr_t_l2only",
	    HDR_L2ONLY_SIZE, 0, hdr_l2only_cons, hdr_l2only_dest, hdr_recl,
	    NULL, NULL, 0);
	buf_cache = kmem_cache_create("arc_buf_t", sizeof (arc_buf_t),
	    0, buf_cons, buf_dest, NULL, NULL, NULL, 0);

	for (i = 0; i < 256; i++)
		for (ct = zfs_crc64_table + i, *ct = i, j = 8; j > 0; j--)
			*ct = (*ct >> 1) ^ (-(*ct & 1) & ZFS_CRC64_POLY);

	for (i = 0; i < BUF_LOCKS; i++) {
		mutex_init(&buf_hash_table.ht_locks[i].ht_lock,
		    NULL, MUTEX_DEFAULT, NULL);
	}
}

/*
 * This is the size that the buf occupies in memory. If the buf is compressed,
 * it will correspond to the compressed size. You should use this method of
 * getting the buf size unless you explicitly need the logical size.
 */
int32_t
arc_buf_size(arc_buf_t *buf)
{
	return (ARC_BUF_COMPRESSED(buf) ?
	    HDR_GET_PSIZE(buf->b_hdr) : HDR_GET_LSIZE(buf->b_hdr));
}

int32_t
arc_buf_lsize(arc_buf_t *buf)
{
	return (HDR_GET_LSIZE(buf->b_hdr));
}

enum zio_compress
arc_get_compression(arc_buf_t *buf)
{
	return (ARC_BUF_COMPRESSED(buf) ?
	    HDR_GET_COMPRESS(buf->b_hdr) : ZIO_COMPRESS_OFF);
}

#define	ARC_MINTIME	(hz>>4) /* 62 ms */

static inline boolean_t
arc_buf_is_shared(arc_buf_t *buf)
{
	boolean_t shared = (buf->b_data != NULL &&
	    buf->b_hdr->b_l1hdr.b_pabd != NULL &&
	    abd_is_linear(buf->b_hdr->b_l1hdr.b_pabd) &&
	    buf->b_data == abd_to_buf(buf->b_hdr->b_l1hdr.b_pabd));
	IMPLY(shared, HDR_SHARED_DATA(buf->b_hdr));
	IMPLY(shared, ARC_BUF_SHARED(buf));
	IMPLY(shared, ARC_BUF_COMPRESSED(buf) || ARC_BUF_LAST(buf));

	/*
	 * It would be nice to assert arc_can_share() too, but the "hdr isn't
	 * already being shared" requirement prevents us from doing that.
	 */

	return (shared);
}

/*
 * Free the checksum associated with this header. If there is no checksum, this
 * is a no-op.
 */
static inline void
arc_cksum_free(arc_buf_hdr_t *hdr)
{
	ASSERT(HDR_HAS_L1HDR(hdr));
	mutex_enter(&hdr->b_l1hdr.b_freeze_lock);
	if (hdr->b_l1hdr.b_freeze_cksum != NULL) {
		kmem_free(hdr->b_l1hdr.b_freeze_cksum, sizeof (zio_cksum_t));
		hdr->b_l1hdr.b_freeze_cksum = NULL;
	}
	mutex_exit(&hdr->b_l1hdr.b_freeze_lock);
}

/*
 * Return true iff at least one of the bufs on hdr is not compressed.
 */
static boolean_t
arc_hdr_has_uncompressed_buf(arc_buf_hdr_t *hdr)
{
	for (arc_buf_t *b = hdr->b_l1hdr.b_buf; b != NULL; b = b->b_next) {
		if (!ARC_BUF_COMPRESSED(b)) {
			return (B_TRUE);
		}
	}
	return (B_FALSE);
}

/*
 * If we've turned on the ZFS_DEBUG_MODIFY flag, verify that the buf's data
 * matches the checksum that is stored in the hdr. If there is no checksum,
 * or if the buf is compressed, this is a no-op.
 */
static void
arc_cksum_verify(arc_buf_t *buf)
{
	arc_buf_hdr_t *hdr = buf->b_hdr;
	zio_cksum_t zc;

	if (!(zfs_flags & ZFS_DEBUG_MODIFY))
		return;

	if (ARC_BUF_COMPRESSED(buf)) {
		ASSERT(hdr->b_l1hdr.b_freeze_cksum == NULL ||
		    arc_hdr_has_uncompressed_buf(hdr));
		return;
	}

	ASSERT(HDR_HAS_L1HDR(hdr));

	mutex_enter(&hdr->b_l1hdr.b_freeze_lock);
	if (hdr->b_l1hdr.b_freeze_cksum == NULL || HDR_IO_ERROR(hdr)) {
		mutex_exit(&hdr->b_l1hdr.b_freeze_lock);
		return;
	}

	fletcher_2_native(buf->b_data, arc_buf_size(buf), NULL, &zc);
	if (!ZIO_CHECKSUM_EQUAL(*hdr->b_l1hdr.b_freeze_cksum, zc))
		panic("buffer modified while frozen!");
	mutex_exit(&hdr->b_l1hdr.b_freeze_lock);
}

static boolean_t
arc_cksum_is_equal(arc_buf_hdr_t *hdr, zio_t *zio)
{
	enum zio_compress compress = BP_GET_COMPRESS(zio->io_bp);
	boolean_t valid_cksum;

	ASSERT(!BP_IS_EMBEDDED(zio->io_bp));
	VERIFY3U(BP_GET_PSIZE(zio->io_bp), ==, HDR_GET_PSIZE(hdr));

	/*
	 * We rely on the blkptr's checksum to determine if the block
	 * is valid or not. When compressed arc is enabled, the l2arc
	 * writes the block to the l2arc just as it appears in the pool.
	 * This allows us to use the blkptr's checksum to validate the
	 * data that we just read off of the l2arc without having to store
	 * a separate checksum in the arc_buf_hdr_t. However, if compressed
	 * arc is disabled, then the data written to the l2arc is always
	 * uncompressed and won't match the block as it exists in the main
	 * pool. When this is the case, we must first compress it if it is
	 * compressed on the main pool before we can validate the checksum.
	 */
	if (!HDR_COMPRESSION_ENABLED(hdr) && compress != ZIO_COMPRESS_OFF) {
		ASSERT3U(HDR_GET_COMPRESS(hdr), ==, ZIO_COMPRESS_OFF);
		uint64_t lsize = HDR_GET_LSIZE(hdr);
		uint64_t csize;

		void *cbuf = zio_buf_alloc(HDR_GET_PSIZE(hdr));
		csize = zio_compress_data(compress, zio->io_abd, cbuf, lsize);

		ASSERT3U(csize, <=, HDR_GET_PSIZE(hdr));
		if (csize < HDR_GET_PSIZE(hdr)) {
			/*
			 * Compressed blocks are always a multiple of the
			 * smallest ashift in the pool. Ideally, we would
			 * like to round up the csize to the next
			 * spa_min_ashift but that value may have changed
			 * since the block was last written. Instead,
			 * we rely on the fact that the hdr's psize
			 * was set to the psize of the block when it was
			 * last written. We set the csize to that value
			 * and zero out any part that should not contain
			 * data.
			 */
			bzero((char *)cbuf + csize, HDR_GET_PSIZE(hdr) - csize);
			csize = HDR_GET_PSIZE(hdr);
		}
		zio_push_transform(zio, cbuf, csize, HDR_GET_PSIZE(hdr), NULL);
	}

	/*
	 * Block pointers always store the checksum for the logical data.
	 * If the block pointer has the gang bit set, then the checksum
	 * it represents is for the reconstituted data and not for an
	 * individual gang member. The zio pipeline, however, must be able to
	 * determine the checksum of each of the gang constituents so it
	 * treats the checksum comparison differently than what we need
	 * for l2arc blocks. This prevents us from using the
	 * zio_checksum_error() interface directly. Instead we must call the
	 * zio_checksum_error_impl() so that we can ensure the checksum is
	 * generated using the correct checksum algorithm and accounts for the
	 * logical I/O size and not just a gang fragment.
	 */
	valid_cksum = (zio_checksum_error_impl(zio->io_spa, zio->io_bp,
	    BP_GET_CHECKSUM(zio->io_bp), zio->io_abd, zio->io_size,
	    zio->io_offset, NULL) == 0);
	zio_pop_transforms(zio);
	return (valid_cksum);
}

/*
 * Given a buf full of data, if ZFS_DEBUG_MODIFY is enabled this computes a
 * checksum and attaches it to the buf's hdr so that we can ensure that the buf
 * isn't modified later on. If buf is compressed or there is already a checksum
 * on the hdr, this is a no-op (we only checksum uncompressed bufs).
 */
static void
arc_cksum_compute(arc_buf_t *buf)
{
	arc_buf_hdr_t *hdr = buf->b_hdr;

	if (!(zfs_flags & ZFS_DEBUG_MODIFY))
		return;

	ASSERT(HDR_HAS_L1HDR(hdr));

	mutex_enter(&buf->b_hdr->b_l1hdr.b_freeze_lock);
	if (hdr->b_l1hdr.b_freeze_cksum != NULL) {
		ASSERT(arc_hdr_has_uncompressed_buf(hdr));
		mutex_exit(&hdr->b_l1hdr.b_freeze_lock);
		return;
	} else if (ARC_BUF_COMPRESSED(buf)) {
		mutex_exit(&hdr->b_l1hdr.b_freeze_lock);
		return;
	}

	ASSERT(!ARC_BUF_COMPRESSED(buf));
	hdr->b_l1hdr.b_freeze_cksum = kmem_alloc(sizeof (zio_cksum_t),
	    KM_SLEEP);
	fletcher_2_native(buf->b_data, arc_buf_size(buf), NULL,
	    hdr->b_l1hdr.b_freeze_cksum);
	mutex_exit(&hdr->b_l1hdr.b_freeze_lock);
	arc_buf_watch(buf);
}

#ifndef _KERNEL
typedef struct procctl {
	long cmd;
	prwatch_t prwatch;
} procctl_t;
#endif

/* ARGSUSED */
static void
arc_buf_unwatch(arc_buf_t *buf)
{
#ifndef _KERNEL
	if (arc_watch) {
		int result;
		procctl_t ctl;
		ctl.cmd = PCWATCH;
		ctl.prwatch.pr_vaddr = (uintptr_t)buf->b_data;
		ctl.prwatch.pr_size = 0;
		ctl.prwatch.pr_wflags = 0;
		result = write(arc_procfd, &ctl, sizeof (ctl));
		ASSERT3U(result, ==, sizeof (ctl));
	}
#endif
}

/* ARGSUSED */
static void
arc_buf_watch(arc_buf_t *buf)
{
#ifndef _KERNEL
	if (arc_watch) {
		int result;
		procctl_t ctl;
		ctl.cmd = PCWATCH;
		ctl.prwatch.pr_vaddr = (uintptr_t)buf->b_data;
		ctl.prwatch.pr_size = arc_buf_size(buf);
		ctl.prwatch.pr_wflags = WA_WRITE;
		result = write(arc_procfd, &ctl, sizeof (ctl));
		ASSERT3U(result, ==, sizeof (ctl));
	}
#endif
}

static arc_buf_contents_t
arc_buf_type(arc_buf_hdr_t *hdr)
{
	arc_buf_contents_t type;
	if (HDR_ISTYPE_METADATA(hdr)) {
		type = ARC_BUFC_METADATA;
	} else {
		type = ARC_BUFC_DATA;
	}
	VERIFY3U(hdr->b_type, ==, type);
	return (type);
}

boolean_t
arc_is_metadata(arc_buf_t *buf)
{
	return (HDR_ISTYPE_METADATA(buf->b_hdr) != 0);
}

static uint32_t
arc_bufc_to_flags(arc_buf_contents_t type)
{
	switch (type) {
	case ARC_BUFC_DATA:
		/* metadata field is 0 if buffer contains normal data */
		return (0);
	case ARC_BUFC_METADATA:
		return (ARC_FLAG_BUFC_METADATA);
	default:
		break;
	}
	panic("undefined ARC buffer type!");
	return ((uint32_t)-1);
}

void
arc_buf_thaw(arc_buf_t *buf)
{
	arc_buf_hdr_t *hdr = buf->b_hdr;

	ASSERT3P(hdr->b_l1hdr.b_state, ==, arc_anon);
	ASSERT(!HDR_IO_IN_PROGRESS(hdr));

	arc_cksum_verify(buf);

	/*
	 * Compressed buffers do not manipulate the b_freeze_cksum or
	 * allocate b_thawed.
	 */
	if (ARC_BUF_COMPRESSED(buf)) {
		ASSERT(hdr->b_l1hdr.b_freeze_cksum == NULL ||
		    arc_hdr_has_uncompressed_buf(hdr));
		return;
	}

	ASSERT(HDR_HAS_L1HDR(hdr));
	arc_cksum_free(hdr);

	mutex_enter(&hdr->b_l1hdr.b_freeze_lock);
#ifdef ZFS_DEBUG
	if (zfs_flags & ZFS_DEBUG_MODIFY) {
		if (hdr->b_l1hdr.b_thawed != NULL)
			kmem_free(hdr->b_l1hdr.b_thawed, 1);
		hdr->b_l1hdr.b_thawed = kmem_alloc(1, KM_SLEEP);
	}
#endif

	mutex_exit(&hdr->b_l1hdr.b_freeze_lock);

	arc_buf_unwatch(buf);
}

void
arc_buf_freeze(arc_buf_t *buf)
{
	arc_buf_hdr_t *hdr = buf->b_hdr;
	kmutex_t *hash_lock;

	if (!(zfs_flags & ZFS_DEBUG_MODIFY))
		return;

	if (ARC_BUF_COMPRESSED(buf)) {
		ASSERT(hdr->b_l1hdr.b_freeze_cksum == NULL ||
		    arc_hdr_has_uncompressed_buf(hdr));
		return;
	}

	hash_lock = HDR_LOCK(hdr);
	mutex_enter(hash_lock);

	ASSERT(HDR_HAS_L1HDR(hdr));
	ASSERT(hdr->b_l1hdr.b_freeze_cksum != NULL ||
	    hdr->b_l1hdr.b_state == arc_anon);
	arc_cksum_compute(buf);
	mutex_exit(hash_lock);
}

/*
 * The arc_buf_hdr_t's b_flags should never be modified directly. Instead,
 * the following functions should be used to ensure that the flags are
 * updated in a thread-safe way. When manipulating the flags either
 * the hash_lock must be held or the hdr must be undiscoverable. This
 * ensures that we're not racing with any other threads when updating
 * the flags.
 */
static inline void
arc_hdr_set_flags(arc_buf_hdr_t *hdr, arc_flags_t flags)
{
	ASSERT(MUTEX_HELD(HDR_LOCK(hdr)) || HDR_EMPTY(hdr));
	hdr->b_flags |= flags;
}

static inline void
arc_hdr_clear_flags(arc_buf_hdr_t *hdr, arc_flags_t flags)
{
	ASSERT(MUTEX_HELD(HDR_LOCK(hdr)) || HDR_EMPTY(hdr));
	hdr->b_flags &= ~flags;
}

/*
 * Setting the compression bits in the arc_buf_hdr_t's b_flags is
 * done in a special way since we have to clear and set bits
 * at the same time. Consumers that wish to set the compression bits
 * must use this function to ensure that the flags are updated in
 * thread-safe manner.
 */
static void
arc_hdr_set_compress(arc_buf_hdr_t *hdr, enum zio_compress cmp)
{
	ASSERT(MUTEX_HELD(HDR_LOCK(hdr)) || HDR_EMPTY(hdr));

	/*
	 * Holes and embedded blocks will always have a psize = 0 so
	 * we ignore the compression of the blkptr and set the
	 * arc_buf_hdr_t's compression to ZIO_COMPRESS_OFF.
	 * Holes and embedded blocks remain anonymous so we don't
	 * want to uncompress them. Mark them as uncompressed.
	 */
	if (!zfs_compressed_arc_enabled || HDR_GET_PSIZE(hdr) == 0) {
		arc_hdr_clear_flags(hdr, ARC_FLAG_COMPRESSED_ARC);
		HDR_SET_COMPRESS(hdr, ZIO_COMPRESS_OFF);
		ASSERT(!HDR_COMPRESSION_ENABLED(hdr));
		ASSERT3U(HDR_GET_COMPRESS(hdr), ==, ZIO_COMPRESS_OFF);
	} else {
		arc_hdr_set_flags(hdr, ARC_FLAG_COMPRESSED_ARC);
		HDR_SET_COMPRESS(hdr, cmp);
		ASSERT3U(HDR_GET_COMPRESS(hdr), ==, cmp);
		ASSERT(HDR_COMPRESSION_ENABLED(hdr));
	}
}

/*
 * Looks for another buf on the same hdr which has the data decompressed, copies
 * from it, and returns true. If no such buf exists, returns false.
 */
static boolean_t
arc_buf_try_copy_decompressed_data(arc_buf_t *buf)
{
	arc_buf_hdr_t *hdr = buf->b_hdr;
	boolean_t copied = B_FALSE;

	ASSERT(HDR_HAS_L1HDR(hdr));
	ASSERT3P(buf->b_data, !=, NULL);
	ASSERT(!ARC_BUF_COMPRESSED(buf));

	for (arc_buf_t *from = hdr->b_l1hdr.b_buf; from != NULL;
	    from = from->b_next) {
		/* can't use our own data buffer */
		if (from == buf) {
			continue;
		}

		if (!ARC_BUF_COMPRESSED(from)) {
			bcopy(from->b_data, buf->b_data, arc_buf_size(buf));
			copied = B_TRUE;
			break;
		}
	}

	/*
	 * There were no decompressed bufs, so there should not be a
	 * checksum on the hdr either.
	 */
	EQUIV(!copied, hdr->b_l1hdr.b_freeze_cksum == NULL);

	return (copied);
}

/*
 * Given a buf that has a data buffer attached to it, this function will
 * efficiently fill the buf with data of the specified compression setting from
 * the hdr and update the hdr's b_freeze_cksum if necessary. If the buf and hdr
 * are already sharing a data buf, no copy is performed.
 *
 * If the buf is marked as compressed but uncompressed data was requested, this
 * will allocate a new data buffer for the buf, remove that flag, and fill the
 * buf with uncompressed data. You can't request a compressed buf on a hdr with
 * uncompressed data, and (since we haven't added support for it yet) if you
 * want compressed data your buf must already be marked as compressed and have
 * the correct-sized data buffer.
 */
static int
arc_buf_fill(arc_buf_t *buf, boolean_t compressed)
{
	arc_buf_hdr_t *hdr = buf->b_hdr;
	boolean_t hdr_compressed = (HDR_GET_COMPRESS(hdr) != ZIO_COMPRESS_OFF);
	dmu_object_byteswap_t bswap = hdr->b_l1hdr.b_byteswap;

	ASSERT3P(buf->b_data, !=, NULL);
	IMPLY(compressed, hdr_compressed);
	IMPLY(compressed, ARC_BUF_COMPRESSED(buf));

	if (hdr_compressed == compressed) {
		if (!arc_buf_is_shared(buf)) {
			abd_copy_to_buf(buf->b_data, hdr->b_l1hdr.b_pabd,
			    arc_buf_size(buf));
		}
	} else {
		ASSERT(hdr_compressed);
		ASSERT(!compressed);
		ASSERT3U(HDR_GET_LSIZE(hdr), !=, HDR_GET_PSIZE(hdr));

		/*
		 * If the buf is sharing its data with the hdr, unlink it and
		 * allocate a new data buffer for the buf.
		 */
		if (arc_buf_is_shared(buf)) {
			ASSERT(ARC_BUF_COMPRESSED(buf));

			/* We need to give the buf it's own b_data */
			buf->b_flags &= ~ARC_BUF_FLAG_SHARED;
			buf->b_data =
			    arc_get_data_buf(hdr, HDR_GET_LSIZE(hdr), buf);
			arc_hdr_clear_flags(hdr, ARC_FLAG_SHARED_DATA);

			/* Previously overhead was 0; just add new overhead */
			ARCSTAT_INCR(arcstat_overhead_size, HDR_GET_LSIZE(hdr));
		} else if (ARC_BUF_COMPRESSED(buf)) {
			/* We need to reallocate the buf's b_data */
			arc_free_data_buf(hdr, buf->b_data, HDR_GET_PSIZE(hdr),
			    buf);
			buf->b_data =
			    arc_get_data_buf(hdr, HDR_GET_LSIZE(hdr), buf);

			/* We increased the size of b_data; update overhead */
			ARCSTAT_INCR(arcstat_overhead_size,
			    HDR_GET_LSIZE(hdr) - HDR_GET_PSIZE(hdr));
		}

		/*
		 * Regardless of the buf's previous compression settings, it
		 * should not be compressed at the end of this function.
		 */
		buf->b_flags &= ~ARC_BUF_FLAG_COMPRESSED;

		/*
		 * Try copying the data from another buf which already has a
		 * decompressed version. If that's not possible, it's time to
		 * bite the bullet and decompress the data from the hdr.
		 */
		if (arc_buf_try_copy_decompressed_data(buf)) {
			/* Skip byteswapping and checksumming (already done) */
			ASSERT3P(hdr->b_l1hdr.b_freeze_cksum, !=, NULL);
			return (0);
		} else {
			int error = zio_decompress_data(HDR_GET_COMPRESS(hdr),
			    hdr->b_l1hdr.b_pabd, buf->b_data,
			    HDR_GET_PSIZE(hdr), HDR_GET_LSIZE(hdr));

			/*
			 * Absent hardware errors or software bugs, this should
			 * be impossible, but log it anyway so we can debug it.
			 */
			if (error != 0) {
				zfs_dbgmsg(
				    "hdr %p, compress %d, psize %d, lsize %d",
				    hdr, HDR_GET_COMPRESS(hdr),
				    HDR_GET_PSIZE(hdr), HDR_GET_LSIZE(hdr));
				return (SET_ERROR(EIO));
			}
		}
	}

	/* Byteswap the buf's data if necessary */
	if (bswap != DMU_BSWAP_NUMFUNCS) {
		ASSERT(!HDR_SHARED_DATA(hdr));
		ASSERT3U(bswap, <, DMU_BSWAP_NUMFUNCS);
		dmu_ot_byteswap[bswap].ob_func(buf->b_data, HDR_GET_LSIZE(hdr));
	}

	/* Compute the hdr's checksum if necessary */
	arc_cksum_compute(buf);

	return (0);
}

int
arc_decompress(arc_buf_t *buf)
{
	return (arc_buf_fill(buf, B_FALSE));
}

/*
 * Return the size of the block, b_pabd, that is stored in the arc_buf_hdr_t.
 */
static uint64_t
arc_hdr_size(arc_buf_hdr_t *hdr)
{
	uint64_t size;

	if (HDR_GET_COMPRESS(hdr) != ZIO_COMPRESS_OFF &&
	    HDR_GET_PSIZE(hdr) > 0) {
		size = HDR_GET_PSIZE(hdr);
	} else {
		ASSERT3U(HDR_GET_LSIZE(hdr), !=, 0);
		size = HDR_GET_LSIZE(hdr);
	}
	return (size);
}

/*
 * Increment the amount of evictable space in the arc_state_t's refcount.
 * We account for the space used by the hdr and the arc buf individually
 * so that we can add and remove them from the refcount individually.
 */
static void
arc_evictable_space_increment(arc_buf_hdr_t *hdr, arc_state_t *state)
{
	arc_buf_contents_t type = arc_buf_type(hdr);

	ASSERT(HDR_HAS_L1HDR(hdr));

	if (GHOST_STATE(state)) {
		ASSERT0(hdr->b_l1hdr.b_bufcnt);
		ASSERT3P(hdr->b_l1hdr.b_buf, ==, NULL);
		ASSERT3P(hdr->b_l1hdr.b_pabd, ==, NULL);
		(void) refcount_add_many(&state->arcs_esize[type],
		    HDR_GET_LSIZE(hdr), hdr);
		return;
	}

	ASSERT(!GHOST_STATE(state));
	if (hdr->b_l1hdr.b_pabd != NULL) {
		(void) refcount_add_many(&state->arcs_esize[type],
		    arc_hdr_size(hdr), hdr);
	}
	for (arc_buf_t *buf = hdr->b_l1hdr.b_buf; buf != NULL;
	    buf = buf->b_next) {
		if (arc_buf_is_shared(buf))
			continue;
		(void) refcount_add_many(&state->arcs_esize[type],
		    arc_buf_size(buf), buf);
	}
}

/*
 * Decrement the amount of evictable space in the arc_state_t's refcount.
 * We account for the space used by the hdr and the arc buf individually
 * so that we can add and remove them from the refcount individually.
 */
static void
arc_evictable_space_decrement(arc_buf_hdr_t *hdr, arc_state_t *state)
{
	arc_buf_contents_t type = arc_buf_type(hdr);

	ASSERT(HDR_HAS_L1HDR(hdr));

	if (GHOST_STATE(state)) {
		ASSERT0(hdr->b_l1hdr.b_bufcnt);
		ASSERT3P(hdr->b_l1hdr.b_buf, ==, NULL);
		ASSERT3P(hdr->b_l1hdr.b_pabd, ==, NULL);
		(void) refcount_remove_many(&state->arcs_esize[type],
		    HDR_GET_LSIZE(hdr), hdr);
		return;
	}

	ASSERT(!GHOST_STATE(state));
	if (hdr->b_l1hdr.b_pabd != NULL) {
		(void) refcount_remove_many(&state->arcs_esize[type],
		    arc_hdr_size(hdr), hdr);
	}
	for (arc_buf_t *buf = hdr->b_l1hdr.b_buf; buf != NULL;
	    buf = buf->b_next) {
		if (arc_buf_is_shared(buf))
			continue;
		(void) refcount_remove_many(&state->arcs_esize[type],
		    arc_buf_size(buf), buf);
	}
}

/*
 * Add a reference to this hdr indicating that someone is actively
 * referencing that memory. When the refcount transitions from 0 to 1,
 * we remove it from the respective arc_state_t list to indicate that
 * it is not evictable.
 */
static void
add_reference(arc_buf_hdr_t *hdr, void *tag)
{
	ASSERT(HDR_HAS_L1HDR(hdr));
	if (!MUTEX_HELD(HDR_LOCK(hdr))) {
		ASSERT(hdr->b_l1hdr.b_state == arc_anon);
		ASSERT(refcount_is_zero(&hdr->b_l1hdr.b_refcnt));
		ASSERT3P(hdr->b_l1hdr.b_buf, ==, NULL);
	}

	arc_state_t *state = hdr->b_l1hdr.b_state;

	if ((refcount_add(&hdr->b_l1hdr.b_refcnt, tag) == 1) &&
	    (state != arc_anon)) {
		/* We don't use the L2-only state list. */
		if (state != arc_l2c_only) {
			multilist_remove(state->arcs_list[arc_buf_type(hdr)],
			    hdr);
			arc_evictable_space_decrement(hdr, state);
		}
		/* remove the prefetch flag if we get a reference */
		arc_hdr_clear_flags(hdr, ARC_FLAG_PREFETCH);
	}
}

/*
 * Remove a reference from this hdr. When the reference transitions from
 * 1 to 0 and we're not anonymous, then we add this hdr to the arc_state_t's
 * list making it eligible for eviction.
 */
static int
remove_reference(arc_buf_hdr_t *hdr, kmutex_t *hash_lock, void *tag)
{
	int cnt;
	arc_state_t *state = hdr->b_l1hdr.b_state;

	ASSERT(HDR_HAS_L1HDR(hdr));
	ASSERT(state == arc_anon || MUTEX_HELD(hash_lock));
	ASSERT(!GHOST_STATE(state));

	/*
	 * arc_l2c_only counts as a ghost state so we don't need to explicitly
	 * check to prevent usage of the arc_l2c_only list.
	 */
	if (((cnt = refcount_remove(&hdr->b_l1hdr.b_refcnt, tag)) == 0) &&
	    (state != arc_anon)) {
		multilist_insert(state->arcs_list[arc_buf_type(hdr)], hdr);
		ASSERT3U(hdr->b_l1hdr.b_bufcnt, >, 0);
		arc_evictable_space_increment(hdr, state);
	}
	return (cnt);
}

/*
 * Move the supplied buffer to the indicated state. The hash lock
 * for the buffer must be held by the caller.
 */
static void
arc_change_state(arc_state_t *new_state, arc_buf_hdr_t *hdr,
    kmutex_t *hash_lock)
{
	arc_state_t *old_state;
	int64_t refcnt;
	uint32_t bufcnt;
	boolean_t update_old, update_new;
	arc_buf_contents_t buftype = arc_buf_type(hdr);

	/*
	 * We almost always have an L1 hdr here, since we call arc_hdr_realloc()
	 * in arc_read() when bringing a buffer out of the L2ARC.  However, the
	 * L1 hdr doesn't always exist when we change state to arc_anon before
	 * destroying a header, in which case reallocating to add the L1 hdr is
	 * pointless.
	 */
	if (HDR_HAS_L1HDR(hdr)) {
		old_state = hdr->b_l1hdr.b_state;
		refcnt = refcount_count(&hdr->b_l1hdr.b_refcnt);
		bufcnt = hdr->b_l1hdr.b_bufcnt;
		update_old = (bufcnt > 0 || hdr->b_l1hdr.b_pabd != NULL);
	} else {
		old_state = arc_l2c_only;
		refcnt = 0;
		bufcnt = 0;
		update_old = B_FALSE;
	}
	update_new = update_old;

	ASSERT(MUTEX_HELD(hash_lock));
	ASSERT3P(new_state, !=, old_state);
	ASSERT(!GHOST_STATE(new_state) || bufcnt == 0);
	ASSERT(old_state != arc_anon || bufcnt <= 1);

	/*
	 * If this buffer is evictable, transfer it from the
	 * old state list to the new state list.
	 */
	if (refcnt == 0) {
		if (old_state != arc_anon && old_state != arc_l2c_only) {
			ASSERT(HDR_HAS_L1HDR(hdr));
			multilist_remove(old_state->arcs_list[buftype], hdr);

			if (GHOST_STATE(old_state)) {
				ASSERT0(bufcnt);
				ASSERT3P(hdr->b_l1hdr.b_buf, ==, NULL);
				update_old = B_TRUE;
			}
			arc_evictable_space_decrement(hdr, old_state);
		}
		if (new_state != arc_anon && new_state != arc_l2c_only) {

			/*
			 * An L1 header always exists here, since if we're
			 * moving to some L1-cached state (i.e. not l2c_only or
			 * anonymous), we realloc the header to add an L1hdr
			 * beforehand.
			 */
			ASSERT(HDR_HAS_L1HDR(hdr));
			multilist_insert(new_state->arcs_list[buftype], hdr);

			if (GHOST_STATE(new_state)) {
				ASSERT0(bufcnt);
				ASSERT3P(hdr->b_l1hdr.b_buf, ==, NULL);
				update_new = B_TRUE;
			}
			arc_evictable_space_increment(hdr, new_state);
		}
	}

	ASSERT(!HDR_EMPTY(hdr));
	if (new_state == arc_anon && HDR_IN_HASH_TABLE(hdr))
		buf_hash_remove(hdr);

	/* adjust state sizes (ignore arc_l2c_only) */

	if (update_new && new_state != arc_l2c_only) {
		ASSERT(HDR_HAS_L1HDR(hdr));
		if (GHOST_STATE(new_state)) {
			ASSERT0(bufcnt);

			/*
			 * When moving a header to a ghost state, we first
			 * remove all arc buffers. Thus, we'll have a
			 * bufcnt of zero, and no arc buffer to use for
			 * the reference. As a result, we use the arc
			 * header pointer for the reference.
			 */
			(void) refcount_add_many(&new_state->arcs_size,
			    HDR_GET_LSIZE(hdr), hdr);
			ASSERT3P(hdr->b_l1hdr.b_pabd, ==, NULL);
		} else {
			uint32_t buffers = 0;

			/*
			 * Each individual buffer holds a unique reference,
			 * thus we must remove each of these references one
			 * at a time.
			 */
			for (arc_buf_t *buf = hdr->b_l1hdr.b_buf; buf != NULL;
			    buf = buf->b_next) {
				ASSERT3U(bufcnt, !=, 0);
				buffers++;

				/*
				 * When the arc_buf_t is sharing the data
				 * block with the hdr, the owner of the
				 * reference belongs to the hdr. Only
				 * add to the refcount if the arc_buf_t is
				 * not shared.
				 */
				if (arc_buf_is_shared(buf))
					continue;

				(void) refcount_add_many(&new_state->arcs_size,
				    arc_buf_size(buf), buf);
			}
			ASSERT3U(bufcnt, ==, buffers);

			if (hdr->b_l1hdr.b_pabd != NULL) {
				(void) refcount_add_many(&new_state->arcs_size,
				    arc_hdr_size(hdr), hdr);
			} else {
				ASSERT(GHOST_STATE(old_state));
			}
		}
	}

	if (update_old && old_state != arc_l2c_only) {
		ASSERT(HDR_HAS_L1HDR(hdr));
		if (GHOST_STATE(old_state)) {
			ASSERT0(bufcnt);
			ASSERT3P(hdr->b_l1hdr.b_pabd, ==, NULL);

			/*
			 * When moving a header off of a ghost state,
			 * the header will not contain any arc buffers.
			 * We use the arc header pointer for the reference
			 * which is exactly what we did when we put the
			 * header on the ghost state.
			 */

			(void) refcount_remove_many(&old_state->arcs_size,
			    HDR_GET_LSIZE(hdr), hdr);
		} else {
			uint32_t buffers = 0;

			/*
			 * Each individual buffer holds a unique reference,
			 * thus we must remove each of these references one
			 * at a time.
			 */
			for (arc_buf_t *buf = hdr->b_l1hdr.b_buf; buf != NULL;
			    buf = buf->b_next) {
				ASSERT3U(bufcnt, !=, 0);
				buffers++;

				/*
				 * When the arc_buf_t is sharing the data
				 * block with the hdr, the owner of the
				 * reference belongs to the hdr. Only
				 * add to the refcount if the arc_buf_t is
				 * not shared.
				 */
				if (arc_buf_is_shared(buf))
					continue;

				(void) refcount_remove_many(
				    &old_state->arcs_size, arc_buf_size(buf),
				    buf);
			}
			ASSERT3U(bufcnt, ==, buffers);
			ASSERT3P(hdr->b_l1hdr.b_pabd, !=, NULL);
			(void) refcount_remove_many(
			    &old_state->arcs_size, arc_hdr_size(hdr), hdr);
		}
	}

	if (HDR_HAS_L1HDR(hdr))
		hdr->b_l1hdr.b_state = new_state;

	/*
	 * L2 headers should never be on the L2 state list since they don't
	 * have L1 headers allocated.
	 */
	ASSERT(multilist_is_empty(arc_l2c_only->arcs_list[ARC_BUFC_DATA]) &&
	    multilist_is_empty(arc_l2c_only->arcs_list[ARC_BUFC_METADATA]));
}

void
arc_space_consume(uint64_t space, arc_space_type_t type)
{
	ASSERT(type >= 0 && type < ARC_SPACE_NUMTYPES);

	switch (type) {
	case ARC_SPACE_DATA:
		aggsum_add(&astat_data_size, space);
		break;
	case ARC_SPACE_META:
		aggsum_add(&astat_metadata_size, space);
		break;
	case ARC_SPACE_OTHER:
		aggsum_add(&astat_other_size, space);
		break;
	case ARC_SPACE_HDRS:
		aggsum_add(&astat_hdr_size, space);
		break;
	case ARC_SPACE_L2HDRS:
		aggsum_add(&astat_l2_hdr_size, space);
		break;
	}

	if (type != ARC_SPACE_DATA)
		aggsum_add(&arc_meta_used, space);

	aggsum_add(&arc_size, space);
}

void
arc_space_return(uint64_t space, arc_space_type_t type)
{
	ASSERT(type >= 0 && type < ARC_SPACE_NUMTYPES);

	switch (type) {
	case ARC_SPACE_DATA:
		aggsum_add(&astat_data_size, -space);
		break;
	case ARC_SPACE_META:
		aggsum_add(&astat_metadata_size, -space);
		break;
	case ARC_SPACE_OTHER:
		aggsum_add(&astat_other_size, -space);
		break;
	case ARC_SPACE_HDRS:
		aggsum_add(&astat_hdr_size, -space);
		break;
	case ARC_SPACE_L2HDRS:
		aggsum_add(&astat_l2_hdr_size, -space);
		break;
	}

	if (type != ARC_SPACE_DATA) {
		ASSERT(aggsum_compare(&arc_meta_used, space) >= 0);
		/*
		 * We use the upper bound here rather than the precise value
		 * because the arc_meta_max value doesn't need to be
		 * precise. It's only consumed by humans via arcstats.
		 */
		if (arc_meta_max < aggsum_upper_bound(&arc_meta_used))
			arc_meta_max = aggsum_upper_bound(&arc_meta_used);
		aggsum_add(&arc_meta_used, -space);
	}

	ASSERT(aggsum_compare(&arc_size, space) >= 0);
	aggsum_add(&arc_size, -space);
}

/*
 * Given a hdr and a buf, returns whether that buf can share its b_data buffer
 * with the hdr's b_pabd.
 */
static boolean_t
arc_can_share(arc_buf_hdr_t *hdr, arc_buf_t *buf)
{
	/*
	 * The criteria for sharing a hdr's data are:
	 * 1. the hdr's compression matches the buf's compression
	 * 2. the hdr doesn't need to be byteswapped
	 * 3. the hdr isn't already being shared
	 * 4. the buf is either compressed or it is the last buf in the hdr list
	 *
	 * Criterion #4 maintains the invariant that shared uncompressed
	 * bufs must be the final buf in the hdr's b_buf list. Reading this, you
	 * might ask, "if a compressed buf is allocated first, won't that be the
	 * last thing in the list?", but in that case it's impossible to create
	 * a shared uncompressed buf anyway (because the hdr must be compressed
	 * to have the compressed buf). You might also think that #3 is
	 * sufficient to make this guarantee, however it's possible
	 * (specifically in the rare L2ARC write race mentioned in
	 * arc_buf_alloc_impl()) there will be an existing uncompressed buf that
	 * is sharable, but wasn't at the time of its allocation. Rather than
	 * allow a new shared uncompressed buf to be created and then shuffle
	 * the list around to make it the last element, this simply disallows
	 * sharing if the new buf isn't the first to be added.
	 */
	ASSERT3P(buf->b_hdr, ==, hdr);
	boolean_t hdr_compressed = HDR_GET_COMPRESS(hdr) != ZIO_COMPRESS_OFF;
	boolean_t buf_compressed = ARC_BUF_COMPRESSED(buf) != 0;
	return (buf_compressed == hdr_compressed &&
	    hdr->b_l1hdr.b_byteswap == DMU_BSWAP_NUMFUNCS &&
	    !HDR_SHARED_DATA(hdr) &&
	    (ARC_BUF_LAST(buf) || ARC_BUF_COMPRESSED(buf)));
}

/*
 * Allocate a buf for this hdr. If you care about the data that's in the hdr,
 * or if you want a compressed buffer, pass those flags in. Returns 0 if the
 * copy was made successfully, or an error code otherwise.
 */
static int
arc_buf_alloc_impl(arc_buf_hdr_t *hdr, void *tag, boolean_t compressed,
    boolean_t fill, arc_buf_t **ret)
{
	arc_buf_t *buf;

	ASSERT(HDR_HAS_L1HDR(hdr));
	ASSERT3U(HDR_GET_LSIZE(hdr), >, 0);
	VERIFY(hdr->b_type == ARC_BUFC_DATA ||
	    hdr->b_type == ARC_BUFC_METADATA);
	ASSERT3P(ret, !=, NULL);
	ASSERT3P(*ret, ==, NULL);

	buf = *ret = kmem_cache_alloc(buf_cache, KM_PUSHPAGE);
	buf->b_hdr = hdr;
	buf->b_data = NULL;
	buf->b_next = hdr->b_l1hdr.b_buf;
	buf->b_flags = 0;

	add_reference(hdr, tag);

	/*
	 * We're about to change the hdr's b_flags. We must either
	 * hold the hash_lock or be undiscoverable.
	 */
	ASSERT(MUTEX_HELD(HDR_LOCK(hdr)) || HDR_EMPTY(hdr));

	/*
	 * Only honor requests for compressed bufs if the hdr is actually
	 * compressed.
	 */
	if (compressed && HDR_GET_COMPRESS(hdr) != ZIO_COMPRESS_OFF)
		buf->b_flags |= ARC_BUF_FLAG_COMPRESSED;

	/*
	 * If the hdr's data can be shared then we share the data buffer and
	 * set the appropriate bit in the hdr's b_flags to indicate the hdr is
	 * sharing it's b_pabd with the arc_buf_t. Otherwise, we allocate a new
	 * buffer to store the buf's data.
	 *
	 * There are two additional restrictions here because we're sharing
	 * hdr -> buf instead of the usual buf -> hdr. First, the hdr can't be
	 * actively involved in an L2ARC write, because if this buf is used by
	 * an arc_write() then the hdr's data buffer will be released when the
	 * write completes, even though the L2ARC write might still be using it.
	 * Second, the hdr's ABD must be linear so that the buf's user doesn't
	 * need to be ABD-aware.
	 */
	boolean_t can_share = arc_can_share(hdr, buf) && !HDR_L2_WRITING(hdr) &&
	    abd_is_linear(hdr->b_l1hdr.b_pabd);

	/* Set up b_data and sharing */
	if (can_share) {
		buf->b_data = abd_to_buf(hdr->b_l1hdr.b_pabd);
		buf->b_flags |= ARC_BUF_FLAG_SHARED;
		arc_hdr_set_flags(hdr, ARC_FLAG_SHARED_DATA);
	} else {
		buf->b_data =
		    arc_get_data_buf(hdr, arc_buf_size(buf), buf);
		ARCSTAT_INCR(arcstat_overhead_size, arc_buf_size(buf));
	}
	VERIFY3P(buf->b_data, !=, NULL);

	hdr->b_l1hdr.b_buf = buf;
	hdr->b_l1hdr.b_bufcnt += 1;

	/*
	 * If the user wants the data from the hdr, we need to either copy or
	 * decompress the data.
	 */
	if (fill) {
		return (arc_buf_fill(buf, ARC_BUF_COMPRESSED(buf) != 0));
	}

	return (0);
}

static char *arc_onloan_tag = "onloan";

static inline void
arc_loaned_bytes_update(int64_t delta)
{
	atomic_add_64(&arc_loaned_bytes, delta);

	/* assert that it did not wrap around */
	ASSERT3S(atomic_add_64_nv(&arc_loaned_bytes, 0), >=, 0);
}

/*
 * Loan out an anonymous arc buffer. Loaned buffers are not counted as in
 * flight data by arc_tempreserve_space() until they are "returned". Loaned
 * buffers must be returned to the arc before they can be used by the DMU or
 * freed.
 */
arc_buf_t *
arc_loan_buf(spa_t *spa, boolean_t is_metadata, int size)
{
	arc_buf_t *buf = arc_alloc_buf(spa, arc_onloan_tag,
	    is_metadata ? ARC_BUFC_METADATA : ARC_BUFC_DATA, size);

	arc_loaned_bytes_update(size);

	return (buf);
}

arc_buf_t *
arc_loan_compressed_buf(spa_t *spa, uint64_t psize, uint64_t lsize,
    enum zio_compress compression_type)
{
	arc_buf_t *buf = arc_alloc_compressed_buf(spa, arc_onloan_tag,
	    psize, lsize, compression_type);

	arc_loaned_bytes_update(psize);

	return (buf);
}


/*
 * Return a loaned arc buffer to the arc.
 */
void
arc_return_buf(arc_buf_t *buf, void *tag)
{
	arc_buf_hdr_t *hdr = buf->b_hdr;

	ASSERT3P(buf->b_data, !=, NULL);
	ASSERT(HDR_HAS_L1HDR(hdr));
	(void) refcount_add(&hdr->b_l1hdr.b_refcnt, tag);
	(void) refcount_remove(&hdr->b_l1hdr.b_refcnt, arc_onloan_tag);

	arc_loaned_bytes_update(-arc_buf_size(buf));
}

/* Detach an arc_buf from a dbuf (tag) */
void
arc_loan_inuse_buf(arc_buf_t *buf, void *tag)
{
	arc_buf_hdr_t *hdr = buf->b_hdr;

	ASSERT3P(buf->b_data, !=, NULL);
	ASSERT(HDR_HAS_L1HDR(hdr));
	(void) refcount_add(&hdr->b_l1hdr.b_refcnt, arc_onloan_tag);
	(void) refcount_remove(&hdr->b_l1hdr.b_refcnt, tag);

	arc_loaned_bytes_update(arc_buf_size(buf));
}

static void
l2arc_free_abd_on_write(abd_t *abd, size_t size, arc_buf_contents_t type)
{
	l2arc_data_free_t *df = kmem_alloc(sizeof (*df), KM_SLEEP);

	df->l2df_abd = abd;
	df->l2df_size = size;
	df->l2df_type = type;
	mutex_enter(&l2arc_free_on_write_mtx);
	list_insert_head(l2arc_free_on_write, df);
	mutex_exit(&l2arc_free_on_write_mtx);
}

static void
arc_hdr_free_on_write(arc_buf_hdr_t *hdr)
{
	arc_state_t *state = hdr->b_l1hdr.b_state;
	arc_buf_contents_t type = arc_buf_type(hdr);
	uint64_t size = arc_hdr_size(hdr);

	/* protected by hash lock, if in the hash table */
	if (multilist_link_active(&hdr->b_l1hdr.b_arc_node)) {
		ASSERT(refcount_is_zero(&hdr->b_l1hdr.b_refcnt));
		ASSERT(state != arc_anon && state != arc_l2c_only);

		(void) refcount_remove_many(&state->arcs_esize[type],
		    size, hdr);
	}
	(void) refcount_remove_many(&state->arcs_size, size, hdr);
	if (type == ARC_BUFC_METADATA) {
		arc_space_return(size, ARC_SPACE_META);
	} else {
		ASSERT(type == ARC_BUFC_DATA);
		arc_space_return(size, ARC_SPACE_DATA);
	}

	l2arc_free_abd_on_write(hdr->b_l1hdr.b_pabd, size, type);
}

/*
 * Share the arc_buf_t's data with the hdr. Whenever we are sharing the
 * data buffer, we transfer the refcount ownership to the hdr and update
 * the appropriate kstats.
 */
static void
arc_share_buf(arc_buf_hdr_t *hdr, arc_buf_t *buf)
{
	arc_state_t *state = hdr->b_l1hdr.b_state;

	ASSERT(arc_can_share(hdr, buf));
	ASSERT3P(hdr->b_l1hdr.b_pabd, ==, NULL);
	ASSERT(MUTEX_HELD(HDR_LOCK(hdr)) || HDR_EMPTY(hdr));

	/*
	 * Start sharing the data buffer. We transfer the
	 * refcount ownership to the hdr since it always owns
	 * the refcount whenever an arc_buf_t is shared.
	 */
	refcount_transfer_ownership(&state->arcs_size, buf, hdr);
	hdr->b_l1hdr.b_pabd = abd_get_from_buf(buf->b_data, arc_buf_size(buf));
	abd_take_ownership_of_buf(hdr->b_l1hdr.b_pabd,
	    HDR_ISTYPE_METADATA(hdr));
	arc_hdr_set_flags(hdr, ARC_FLAG_SHARED_DATA);
	buf->b_flags |= ARC_BUF_FLAG_SHARED;

	/*
	 * Since we've transferred ownership to the hdr we need
	 * to increment its compressed and uncompressed kstats and
	 * decrement the overhead size.
	 */
	ARCSTAT_INCR(arcstat_compressed_size, arc_hdr_size(hdr));
	ARCSTAT_INCR(arcstat_uncompressed_size, HDR_GET_LSIZE(hdr));
	ARCSTAT_INCR(arcstat_overhead_size, -arc_buf_size(buf));
}

static void
arc_unshare_buf(arc_buf_hdr_t *hdr, arc_buf_t *buf)
{
	arc_state_t *state = hdr->b_l1hdr.b_state;

	ASSERT(arc_buf_is_shared(buf));
	ASSERT3P(hdr->b_l1hdr.b_pabd, !=, NULL);
	ASSERT(MUTEX_HELD(HDR_LOCK(hdr)) || HDR_EMPTY(hdr));

	/*
	 * We are no longer sharing this buffer so we need
	 * to transfer its ownership to the rightful owner.
	 */
	refcount_transfer_ownership(&state->arcs_size, hdr, buf);
	arc_hdr_clear_flags(hdr, ARC_FLAG_SHARED_DATA);
	abd_release_ownership_of_buf(hdr->b_l1hdr.b_pabd);
	abd_put(hdr->b_l1hdr.b_pabd);
	hdr->b_l1hdr.b_pabd = NULL;
	buf->b_flags &= ~ARC_BUF_FLAG_SHARED;

	/*
	 * Since the buffer is no longer shared between
	 * the arc buf and the hdr, count it as overhead.
	 */
	ARCSTAT_INCR(arcstat_compressed_size, -arc_hdr_size(hdr));
	ARCSTAT_INCR(arcstat_uncompressed_size, -HDR_GET_LSIZE(hdr));
	ARCSTAT_INCR(arcstat_overhead_size, arc_buf_size(buf));
}

/*
 * Remove an arc_buf_t from the hdr's buf list and return the last
 * arc_buf_t on the list. If no buffers remain on the list then return
 * NULL.
 */
static arc_buf_t *
arc_buf_remove(arc_buf_hdr_t *hdr, arc_buf_t *buf)
{
	ASSERT(HDR_HAS_L1HDR(hdr));
	ASSERT(MUTEX_HELD(HDR_LOCK(hdr)) || HDR_EMPTY(hdr));

	arc_buf_t **bufp = &hdr->b_l1hdr.b_buf;
	arc_buf_t *lastbuf = NULL;

	/*
	 * Remove the buf from the hdr list and locate the last
	 * remaining buffer on the list.
	 */
	while (*bufp != NULL) {
		if (*bufp == buf)
			*bufp = buf->b_next;

		/*
		 * If we've removed a buffer in the middle of
		 * the list then update the lastbuf and update
		 * bufp.
		 */
		if (*bufp != NULL) {
			lastbuf = *bufp;
			bufp = &(*bufp)->b_next;
		}
	}
	buf->b_next = NULL;
	ASSERT3P(lastbuf, !=, buf);
	IMPLY(hdr->b_l1hdr.b_bufcnt > 0, lastbuf != NULL);
	IMPLY(hdr->b_l1hdr.b_bufcnt > 0, hdr->b_l1hdr.b_buf != NULL);
	IMPLY(lastbuf != NULL, ARC_BUF_LAST(lastbuf));

	return (lastbuf);
}

/*
 * Free up buf->b_data and pull the arc_buf_t off of the the arc_buf_hdr_t's
 * list and free it.
 */
static void
arc_buf_destroy_impl(arc_buf_t *buf)
{
	arc_buf_hdr_t *hdr = buf->b_hdr;

	/*
	 * Free up the data associated with the buf but only if we're not
	 * sharing this with the hdr. If we are sharing it with the hdr, the
	 * hdr is responsible for doing the free.
	 */
	if (buf->b_data != NULL) {
		/*
		 * We're about to change the hdr's b_flags. We must either
		 * hold the hash_lock or be undiscoverable.
		 */
		ASSERT(MUTEX_HELD(HDR_LOCK(hdr)) || HDR_EMPTY(hdr));

		arc_cksum_verify(buf);
		arc_buf_unwatch(buf);

		if (arc_buf_is_shared(buf)) {
			arc_hdr_clear_flags(hdr, ARC_FLAG_SHARED_DATA);
		} else {
			uint64_t size = arc_buf_size(buf);
			arc_free_data_buf(hdr, buf->b_data, size, buf);
			ARCSTAT_INCR(arcstat_overhead_size, -size);
		}
		buf->b_data = NULL;

		ASSERT(hdr->b_l1hdr.b_bufcnt > 0);
		hdr->b_l1hdr.b_bufcnt -= 1;
	}

	arc_buf_t *lastbuf = arc_buf_remove(hdr, buf);

	if (ARC_BUF_SHARED(buf) && !ARC_BUF_COMPRESSED(buf)) {
		/*
		 * If the current arc_buf_t is sharing its data buffer with the
		 * hdr, then reassign the hdr's b_pabd to share it with the new
		 * buffer at the end of the list. The shared buffer is always
		 * the last one on the hdr's buffer list.
		 *
		 * There is an equivalent case for compressed bufs, but since
		 * they aren't guaranteed to be the last buf in the list and
		 * that is an exceedingly rare case, we just allow that space be
		 * wasted temporarily.
		 */
		if (lastbuf != NULL) {
			/* Only one buf can be shared at once */
			VERIFY(!arc_buf_is_shared(lastbuf));
			/* hdr is uncompressed so can't have compressed buf */
			VERIFY(!ARC_BUF_COMPRESSED(lastbuf));

			ASSERT3P(hdr->b_l1hdr.b_pabd, !=, NULL);
			arc_hdr_free_pabd(hdr);

			/*
			 * We must setup a new shared block between the
			 * last buffer and the hdr. The data would have
			 * been allocated by the arc buf so we need to transfer
			 * ownership to the hdr since it's now being shared.
			 */
			arc_share_buf(hdr, lastbuf);
		}
	} else if (HDR_SHARED_DATA(hdr)) {
		/*
		 * Uncompressed shared buffers are always at the end
		 * of the list. Compressed buffers don't have the
		 * same requirements. This makes it hard to
		 * simply assert that the lastbuf is shared so
		 * we rely on the hdr's compression flags to determine
		 * if we have a compressed, shared buffer.
		 */
		ASSERT3P(lastbuf, !=, NULL);
		ASSERT(arc_buf_is_shared(lastbuf) ||
		    HDR_GET_COMPRESS(hdr) != ZIO_COMPRESS_OFF);
	}

	/*
	 * Free the checksum if we're removing the last uncompressed buf from
	 * this hdr.
	 */
	if (!arc_hdr_has_uncompressed_buf(hdr)) {
		arc_cksum_free(hdr);
	}

	/* clean up the buf */
	buf->b_hdr = NULL;
	kmem_cache_free(buf_cache, buf);
}

static void
arc_hdr_alloc_pabd(arc_buf_hdr_t *hdr)
{
	ASSERT3U(HDR_GET_LSIZE(hdr), >, 0);
	ASSERT(HDR_HAS_L1HDR(hdr));
	ASSERT(!HDR_SHARED_DATA(hdr));

	ASSERT3P(hdr->b_l1hdr.b_pabd, ==, NULL);
	hdr->b_l1hdr.b_pabd = arc_get_data_abd(hdr, arc_hdr_size(hdr), hdr);
	hdr->b_l1hdr.b_byteswap = DMU_BSWAP_NUMFUNCS;
	ASSERT3P(hdr->b_l1hdr.b_pabd, !=, NULL);

	ARCSTAT_INCR(arcstat_compressed_size, arc_hdr_size(hdr));
	ARCSTAT_INCR(arcstat_uncompressed_size, HDR_GET_LSIZE(hdr));
}

static void
arc_hdr_free_pabd(arc_buf_hdr_t *hdr)
{
	ASSERT(HDR_HAS_L1HDR(hdr));
	ASSERT3P(hdr->b_l1hdr.b_pabd, !=, NULL);

	/*
	 * If the hdr is currently being written to the l2arc then
	 * we defer freeing the data by adding it to the l2arc_free_on_write
	 * list. The l2arc will free the data once it's finished
	 * writing it to the l2arc device.
	 */
	if (HDR_L2_WRITING(hdr)) {
		arc_hdr_free_on_write(hdr);
		ARCSTAT_BUMP(arcstat_l2_free_on_write);
	} else {
		arc_free_data_abd(hdr, hdr->b_l1hdr.b_pabd,
		    arc_hdr_size(hdr), hdr);
	}
	hdr->b_l1hdr.b_pabd = NULL;
	hdr->b_l1hdr.b_byteswap = DMU_BSWAP_NUMFUNCS;

	ARCSTAT_INCR(arcstat_compressed_size, -arc_hdr_size(hdr));
	ARCSTAT_INCR(arcstat_uncompressed_size, -HDR_GET_LSIZE(hdr));
}

static arc_buf_hdr_t *
arc_hdr_alloc(uint64_t spa, int32_t psize, int32_t lsize,
    enum zio_compress compression_type, arc_buf_contents_t type)
{
	arc_buf_hdr_t *hdr;

	VERIFY(type == ARC_BUFC_DATA || type == ARC_BUFC_METADATA);

	hdr = kmem_cache_alloc(hdr_full_cache, KM_PUSHPAGE);
	ASSERT(HDR_EMPTY(hdr));
	ASSERT3P(hdr->b_l1hdr.b_freeze_cksum, ==, NULL);
	ASSERT3P(hdr->b_l1hdr.b_thawed, ==, NULL);
	HDR_SET_PSIZE(hdr, psize);
	HDR_SET_LSIZE(hdr, lsize);
	hdr->b_spa = spa;
	hdr->b_type = type;
	hdr->b_flags = 0;
	arc_hdr_set_flags(hdr, arc_bufc_to_flags(type) | ARC_FLAG_HAS_L1HDR);
	arc_hdr_set_compress(hdr, compression_type);

	hdr->b_l1hdr.b_state = arc_anon;
	hdr->b_l1hdr.b_arc_access = 0;
	hdr->b_l1hdr.b_bufcnt = 0;
	hdr->b_l1hdr.b_buf = NULL;

	/*
	 * Allocate the hdr's buffer. This will contain either
	 * the compressed or uncompressed data depending on the block
	 * it references and compressed arc enablement.
	 */
	arc_hdr_alloc_pabd(hdr);
	ASSERT(refcount_is_zero(&hdr->b_l1hdr.b_refcnt));

	return (hdr);
}

/*
 * Transition between the two allocation states for the arc_buf_hdr struct.
 * The arc_buf_hdr struct can be allocated with (hdr_full_cache) or without
 * (hdr_l2only_cache) the fields necessary for the L1 cache - the smaller
 * version is used when a cache buffer is only in the L2ARC in order to reduce
 * memory usage.
 */
static arc_buf_hdr_t *
arc_hdr_realloc(arc_buf_hdr_t *hdr, kmem_cache_t *old, kmem_cache_t *new)
{
	ASSERT(HDR_HAS_L2HDR(hdr));

	arc_buf_hdr_t *nhdr;
	l2arc_dev_t *dev = hdr->b_l2hdr.b_dev;

	ASSERT((old == hdr_full_cache && new == hdr_l2only_cache) ||
	    (old == hdr_l2only_cache && new == hdr_full_cache));

	nhdr = kmem_cache_alloc(new, KM_PUSHPAGE);

	ASSERT(MUTEX_HELD(HDR_LOCK(hdr)));
	buf_hash_remove(hdr);

	bcopy(hdr, nhdr, HDR_L2ONLY_SIZE);

	if (new == hdr_full_cache) {
		arc_hdr_set_flags(nhdr, ARC_FLAG_HAS_L1HDR);
		/*
		 * arc_access and arc_change_state need to be aware that a
		 * header has just come out of L2ARC, so we set its state to
		 * l2c_only even though it's about to change.
		 */
		nhdr->b_l1hdr.b_state = arc_l2c_only;

		/* Verify previous threads set to NULL before freeing */
		ASSERT3P(nhdr->b_l1hdr.b_pabd, ==, NULL);
	} else {
		ASSERT3P(hdr->b_l1hdr.b_buf, ==, NULL);
		ASSERT0(hdr->b_l1hdr.b_bufcnt);
		ASSERT3P(hdr->b_l1hdr.b_freeze_cksum, ==, NULL);

		/*
		 * If we've reached here, We must have been called from
		 * arc_evict_hdr(), as such we should have already been
		 * removed from any ghost list we were previously on
		 * (which protects us from racing with arc_evict_state),
		 * thus no locking is needed during this check.
		 */
		ASSERT(!multilist_link_active(&hdr->b_l1hdr.b_arc_node));

		/*
		 * A buffer must not be moved into the arc_l2c_only
		 * state if it's not finished being written out to the
		 * l2arc device. Otherwise, the b_l1hdr.b_pabd field
		 * might try to be accessed, even though it was removed.
		 */
		VERIFY(!HDR_L2_WRITING(hdr));
		VERIFY3P(hdr->b_l1hdr.b_pabd, ==, NULL);

#ifdef ZFS_DEBUG
		if (hdr->b_l1hdr.b_thawed != NULL) {
			kmem_free(hdr->b_l1hdr.b_thawed, 1);
			hdr->b_l1hdr.b_thawed = NULL;
		}
#endif

		arc_hdr_clear_flags(nhdr, ARC_FLAG_HAS_L1HDR);
	}
	/*
	 * The header has been reallocated so we need to re-insert it into any
	 * lists it was on.
	 */
	(void) buf_hash_insert(nhdr, NULL);

	ASSERT(list_link_active(&hdr->b_l2hdr.b_l2node));

	mutex_enter(&dev->l2ad_mtx);

	/*
	 * We must place the realloc'ed header back into the list at
	 * the same spot. Otherwise, if it's placed earlier in the list,
	 * l2arc_write_buffers() could find it during the function's
	 * write phase, and try to write it out to the l2arc.
	 */
	list_insert_after(&dev->l2ad_buflist, hdr, nhdr);
	list_remove(&dev->l2ad_buflist, hdr);

	mutex_exit(&dev->l2ad_mtx);

	/*
	 * Since we're using the pointer address as the tag when
	 * incrementing and decrementing the l2ad_alloc refcount, we
	 * must remove the old pointer (that we're about to destroy) and
	 * add the new pointer to the refcount. Otherwise we'd remove
	 * the wrong pointer address when calling arc_hdr_destroy() later.
	 */

	(void) refcount_remove_many(&dev->l2ad_alloc, arc_hdr_size(hdr), hdr);
	(void) refcount_add_many(&dev->l2ad_alloc, arc_hdr_size(nhdr), nhdr);

	buf_discard_identity(hdr);
	kmem_cache_free(old, hdr);

	return (nhdr);
}

/*
 * Allocate a new arc_buf_hdr_t and arc_buf_t and return the buf to the caller.
 * The buf is returned thawed since we expect the consumer to modify it.
 */
arc_buf_t *
arc_alloc_buf(spa_t *spa, void *tag, arc_buf_contents_t type, int32_t size)
{
	arc_buf_hdr_t *hdr = arc_hdr_alloc(spa_load_guid(spa), size, size,
	    ZIO_COMPRESS_OFF, type);
	ASSERT(!MUTEX_HELD(HDR_LOCK(hdr)));

	arc_buf_t *buf = NULL;
	VERIFY0(arc_buf_alloc_impl(hdr, tag, B_FALSE, B_FALSE, &buf));
	arc_buf_thaw(buf);

	return (buf);
}

/*
 * Allocate a compressed buf in the same manner as arc_alloc_buf. Don't use this
 * for bufs containing metadata.
 */
arc_buf_t *
arc_alloc_compressed_buf(spa_t *spa, void *tag, uint64_t psize, uint64_t lsize,
    enum zio_compress compression_type)
{
	ASSERT3U(lsize, >, 0);
	ASSERT3U(lsize, >=, psize);
	ASSERT(compression_type > ZIO_COMPRESS_OFF);
	ASSERT(compression_type < ZIO_COMPRESS_FUNCTIONS);

	arc_buf_hdr_t *hdr = arc_hdr_alloc(spa_load_guid(spa), psize, lsize,
	    compression_type, ARC_BUFC_DATA);
	ASSERT(!MUTEX_HELD(HDR_LOCK(hdr)));

	arc_buf_t *buf = NULL;
	VERIFY0(arc_buf_alloc_impl(hdr, tag, B_TRUE, B_FALSE, &buf));
	arc_buf_thaw(buf);
	ASSERT3P(hdr->b_l1hdr.b_freeze_cksum, ==, NULL);

	if (!arc_buf_is_shared(buf)) {
		/*
		 * To ensure that the hdr has the correct data in it if we call
		 * arc_decompress() on this buf before it's been written to
		 * disk, it's easiest if we just set up sharing between the
		 * buf and the hdr.
		 */
		ASSERT(!abd_is_linear(hdr->b_l1hdr.b_pabd));
		arc_hdr_free_pabd(hdr);
		arc_share_buf(hdr, buf);
	}

	return (buf);
}

static void
arc_hdr_l2hdr_destroy(arc_buf_hdr_t *hdr)
{
	l2arc_buf_hdr_t *l2hdr = &hdr->b_l2hdr;
	l2arc_dev_t *dev = l2hdr->b_dev;
	uint64_t psize = arc_hdr_size(hdr);

	ASSERT(MUTEX_HELD(&dev->l2ad_mtx));
	ASSERT(HDR_HAS_L2HDR(hdr));

	list_remove(&dev->l2ad_buflist, hdr);

	ARCSTAT_INCR(arcstat_l2_psize, -psize);
	ARCSTAT_INCR(arcstat_l2_lsize, -HDR_GET_LSIZE(hdr));

	vdev_space_update(dev->l2ad_vdev, -psize, 0, 0);

	(void) refcount_remove_many(&dev->l2ad_alloc, psize, hdr);
	arc_hdr_clear_flags(hdr, ARC_FLAG_HAS_L2HDR);
}

static void
arc_hdr_destroy(arc_buf_hdr_t *hdr)
{
	if (HDR_HAS_L1HDR(hdr)) {
		ASSERT(hdr->b_l1hdr.b_buf == NULL ||
		    hdr->b_l1hdr.b_bufcnt > 0);
		ASSERT(refcount_is_zero(&hdr->b_l1hdr.b_refcnt));
		ASSERT3P(hdr->b_l1hdr.b_state, ==, arc_anon);
	}
	ASSERT(!HDR_IO_IN_PROGRESS(hdr));
	ASSERT(!HDR_IN_HASH_TABLE(hdr));

	if (!HDR_EMPTY(hdr))
		buf_discard_identity(hdr);

	if (HDR_HAS_L2HDR(hdr)) {
		l2arc_dev_t *dev = hdr->b_l2hdr.b_dev;
		boolean_t buflist_held = MUTEX_HELD(&dev->l2ad_mtx);

		if (!buflist_held)
			mutex_enter(&dev->l2ad_mtx);

		/*
		 * Even though we checked this conditional above, we
		 * need to check this again now that we have the
		 * l2ad_mtx. This is because we could be racing with
		 * another thread calling l2arc_evict() which might have
		 * destroyed this header's L2 portion as we were waiting
		 * to acquire the l2ad_mtx. If that happens, we don't
		 * want to re-destroy the header's L2 portion.
		 */
		if (HDR_HAS_L2HDR(hdr))
			arc_hdr_l2hdr_destroy(hdr);

		if (!buflist_held)
			mutex_exit(&dev->l2ad_mtx);
	}

	if (HDR_HAS_L1HDR(hdr)) {
		arc_cksum_free(hdr);

		while (hdr->b_l1hdr.b_buf != NULL)
			arc_buf_destroy_impl(hdr->b_l1hdr.b_buf);

#ifdef ZFS_DEBUG
		if (hdr->b_l1hdr.b_thawed != NULL) {
			kmem_free(hdr->b_l1hdr.b_thawed, 1);
			hdr->b_l1hdr.b_thawed = NULL;
		}
#endif

		if (hdr->b_l1hdr.b_pabd != NULL) {
			arc_hdr_free_pabd(hdr);
		}
	}

	ASSERT3P(hdr->b_hash_next, ==, NULL);
	if (HDR_HAS_L1HDR(hdr)) {
		ASSERT(!multilist_link_active(&hdr->b_l1hdr.b_arc_node));
		ASSERT3P(hdr->b_l1hdr.b_acb, ==, NULL);
		kmem_cache_free(hdr_full_cache, hdr);
	} else {
		kmem_cache_free(hdr_l2only_cache, hdr);
	}
}

void
arc_buf_destroy(arc_buf_t *buf, void* tag)
{
	arc_buf_hdr_t *hdr = buf->b_hdr;
	kmutex_t *hash_lock = HDR_LOCK(hdr);

	if (hdr->b_l1hdr.b_state == arc_anon) {
		ASSERT3U(hdr->b_l1hdr.b_bufcnt, ==, 1);
		ASSERT(!HDR_IO_IN_PROGRESS(hdr));
		VERIFY0(remove_reference(hdr, NULL, tag));
		arc_hdr_destroy(hdr);
		return;
	}

	mutex_enter(hash_lock);
	ASSERT3P(hdr, ==, buf->b_hdr);
	ASSERT(hdr->b_l1hdr.b_bufcnt > 0);
	ASSERT3P(hash_lock, ==, HDR_LOCK(hdr));
	ASSERT3P(hdr->b_l1hdr.b_state, !=, arc_anon);
	ASSERT3P(buf->b_data, !=, NULL);

	(void) remove_reference(hdr, hash_lock, tag);
	arc_buf_destroy_impl(buf);
	mutex_exit(hash_lock);
}

/*
 * Evict the arc_buf_hdr that is provided as a parameter. The resultant
 * state of the header is dependent on it's state prior to entering this
 * function. The following transitions are possible:
 *
 *    - arc_mru -> arc_mru_ghost
 *    - arc_mfu -> arc_mfu_ghost
 *    - arc_mru_ghost -> arc_l2c_only
 *    - arc_mru_ghost -> deleted
 *    - arc_mfu_ghost -> arc_l2c_only
 *    - arc_mfu_ghost -> deleted
 */
static int64_t
arc_evict_hdr(arc_buf_hdr_t *hdr, kmutex_t *hash_lock)
{
	arc_state_t *evicted_state, *state;
	int64_t bytes_evicted = 0;

	ASSERT(MUTEX_HELD(hash_lock));
	ASSERT(HDR_HAS_L1HDR(hdr));

	state = hdr->b_l1hdr.b_state;
	if (GHOST_STATE(state)) {
		ASSERT(!HDR_IO_IN_PROGRESS(hdr));
		ASSERT3P(hdr->b_l1hdr.b_buf, ==, NULL);

		/*
		 * l2arc_write_buffers() relies on a header's L1 portion
		 * (i.e. its b_pabd field) during it's write phase.
		 * Thus, we cannot push a header onto the arc_l2c_only
		 * state (removing it's L1 piece) until the header is
		 * done being written to the l2arc.
		 */
		if (HDR_HAS_L2HDR(hdr) && HDR_L2_WRITING(hdr)) {
			ARCSTAT_BUMP(arcstat_evict_l2_skip);
			return (bytes_evicted);
		}

		ARCSTAT_BUMP(arcstat_deleted);
		bytes_evicted += HDR_GET_LSIZE(hdr);

		DTRACE_PROBE1(arc__delete, arc_buf_hdr_t *, hdr);

		ASSERT3P(hdr->b_l1hdr.b_pabd, ==, NULL);
		if (HDR_HAS_L2HDR(hdr)) {
			/*
			 * This buffer is cached on the 2nd Level ARC;
			 * don't destroy the header.
			 */
			arc_change_state(arc_l2c_only, hdr, hash_lock);
			/*
			 * dropping from L1+L2 cached to L2-only,
			 * realloc to remove the L1 header.
			 */
			hdr = arc_hdr_realloc(hdr, hdr_full_cache,
			    hdr_l2only_cache);
		} else {
			arc_change_state(arc_anon, hdr, hash_lock);
			arc_hdr_destroy(hdr);
		}
		return (bytes_evicted);
	}

	ASSERT(state == arc_mru || state == arc_mfu);
	evicted_state = (state == arc_mru) ? arc_mru_ghost : arc_mfu_ghost;

	/* prefetch buffers have a minimum lifespan */
	if (HDR_IO_IN_PROGRESS(hdr) ||
	    ((hdr->b_flags & (ARC_FLAG_PREFETCH | ARC_FLAG_INDIRECT)) &&
	    ddi_get_lbolt() - hdr->b_l1hdr.b_arc_access <
	    arc_min_prefetch_lifespan)) {
		ARCSTAT_BUMP(arcstat_evict_skip);
		return (bytes_evicted);
	}

	ASSERT0(refcount_count(&hdr->b_l1hdr.b_refcnt));
	while (hdr->b_l1hdr.b_buf) {
		arc_buf_t *buf = hdr->b_l1hdr.b_buf;
		if (!mutex_tryenter(&buf->b_evict_lock)) {
			ARCSTAT_BUMP(arcstat_mutex_miss);
			break;
		}
		if (buf->b_data != NULL)
			bytes_evicted += HDR_GET_LSIZE(hdr);
		mutex_exit(&buf->b_evict_lock);
		arc_buf_destroy_impl(buf);
	}

	if (HDR_HAS_L2HDR(hdr)) {
		ARCSTAT_INCR(arcstat_evict_l2_cached, HDR_GET_LSIZE(hdr));
	} else {
		if (l2arc_write_eligible(hdr->b_spa, hdr)) {
			ARCSTAT_INCR(arcstat_evict_l2_eligible,
			    HDR_GET_LSIZE(hdr));
		} else {
			ARCSTAT_INCR(arcstat_evict_l2_ineligible,
			    HDR_GET_LSIZE(hdr));
		}
	}

	if (hdr->b_l1hdr.b_bufcnt == 0) {
		arc_cksum_free(hdr);

		bytes_evicted += arc_hdr_size(hdr);

		/*
		 * If this hdr is being evicted and has a compressed
		 * buffer then we discard it here before we change states.
		 * This ensures that the accounting is updated correctly
		 * in arc_free_data_impl().
		 */
		arc_hdr_free_pabd(hdr);

		arc_change_state(evicted_state, hdr, hash_lock);
		ASSERT(HDR_IN_HASH_TABLE(hdr));
		arc_hdr_set_flags(hdr, ARC_FLAG_IN_HASH_TABLE);
		DTRACE_PROBE1(arc__evict, arc_buf_hdr_t *, hdr);
	}

	return (bytes_evicted);
}

static uint64_t
arc_evict_state_impl(multilist_t *ml, int idx, arc_buf_hdr_t *marker,
    uint64_t spa, int64_t bytes)
{
	multilist_sublist_t *mls;
	uint64_t bytes_evicted = 0;
	arc_buf_hdr_t *hdr;
	kmutex_t *hash_lock;
	int evict_count = 0;

	ASSERT3P(marker, !=, NULL);
	IMPLY(bytes < 0, bytes == ARC_EVICT_ALL);

	mls = multilist_sublist_lock(ml, idx);

	for (hdr = multilist_sublist_prev(mls, marker); hdr != NULL;
	    hdr = multilist_sublist_prev(mls, marker)) {
		if ((bytes != ARC_EVICT_ALL && bytes_evicted >= bytes) ||
		    (evict_count >= zfs_arc_evict_batch_limit))
			break;

		/*
		 * To keep our iteration location, move the marker
		 * forward. Since we're not holding hdr's hash lock, we
		 * must be very careful and not remove 'hdr' from the
		 * sublist. Otherwise, other consumers might mistake the
		 * 'hdr' as not being on a sublist when they call the
		 * multilist_link_active() function (they all rely on
		 * the hash lock protecting concurrent insertions and
		 * removals). multilist_sublist_move_forward() was
		 * specifically implemented to ensure this is the case
		 * (only 'marker' will be removed and re-inserted).
		 */
		multilist_sublist_move_forward(mls, marker);

		/*
		 * The only case where the b_spa field should ever be
		 * zero, is the marker headers inserted by
		 * arc_evict_state(). It's possible for multiple threads
		 * to be calling arc_evict_state() concurrently (e.g.
		 * dsl_pool_close() and zio_inject_fault()), so we must
		 * skip any markers we see from these other threads.
		 */
		if (hdr->b_spa == 0)
			continue;

		/* we're only interested in evicting buffers of a certain spa */
		if (spa != 0 && hdr->b_spa != spa) {
			ARCSTAT_BUMP(arcstat_evict_skip);
			continue;
		}

		hash_lock = HDR_LOCK(hdr);

		/*
		 * We aren't calling this function from any code path
		 * that would already be holding a hash lock, so we're
		 * asserting on this assumption to be defensive in case
		 * this ever changes. Without this check, it would be
		 * possible to incorrectly increment arcstat_mutex_miss
		 * below (e.g. if the code changed such that we called
		 * this function with a hash lock held).
		 */
		ASSERT(!MUTEX_HELD(hash_lock));

		if (mutex_tryenter(hash_lock)) {
			uint64_t evicted = arc_evict_hdr(hdr, hash_lock);
			mutex_exit(hash_lock);

			bytes_evicted += evicted;

			/*
			 * If evicted is zero, arc_evict_hdr() must have
			 * decided to skip this header, don't increment
			 * evict_count in this case.
			 */
			if (evicted != 0)
				evict_count++;

			/*
			 * If arc_size isn't overflowing, signal any
			 * threads that might happen to be waiting.
			 *
			 * For each header evicted, we wake up a single
			 * thread. If we used cv_broadcast, we could
			 * wake up "too many" threads causing arc_size
			 * to significantly overflow arc_c; since
			 * arc_get_data_impl() doesn't check for overflow
			 * when it's woken up (it doesn't because it's
			 * possible for the ARC to be overflowing while
			 * full of un-evictable buffers, and the
			 * function should proceed in this case).
			 *
			 * If threads are left sleeping, due to not
			 * using cv_broadcast here, they will be woken
			 * up via cv_broadcast in arc_adjust_cb() just
			 * before arc_adjust_zthr sleeps.
			 */
			mutex_enter(&arc_adjust_lock);
			if (!arc_is_overflowing())
				cv_signal(&arc_adjust_waiters_cv);
			mutex_exit(&arc_adjust_lock);
		} else {
			ARCSTAT_BUMP(arcstat_mutex_miss);
		}
	}

	multilist_sublist_unlock(mls);

	return (bytes_evicted);
}

/*
 * Evict buffers from the given arc state, until we've removed the
 * specified number of bytes. Move the removed buffers to the
 * appropriate evict state.
 *
 * This function makes a "best effort". It skips over any buffers
 * it can't get a hash_lock on, and so, may not catch all candidates.
 * It may also return without evicting as much space as requested.
 *
 * If bytes is specified using the special value ARC_EVICT_ALL, this
 * will evict all available (i.e. unlocked and evictable) buffers from
 * the given arc state; which is used by arc_flush().
 */
static uint64_t
arc_evict_state(arc_state_t *state, uint64_t spa, int64_t bytes,
    arc_buf_contents_t type)
{
	uint64_t total_evicted = 0;
	multilist_t *ml = state->arcs_list[type];
	int num_sublists;
	arc_buf_hdr_t **markers;

	IMPLY(bytes < 0, bytes == ARC_EVICT_ALL);

	num_sublists = multilist_get_num_sublists(ml);

	/*
	 * If we've tried to evict from each sublist, made some
	 * progress, but still have not hit the target number of bytes
	 * to evict, we want to keep trying. The markers allow us to
	 * pick up where we left off for each individual sublist, rather
	 * than starting from the tail each time.
	 */
	markers = kmem_zalloc(sizeof (*markers) * num_sublists, KM_SLEEP);
	for (int i = 0; i < num_sublists; i++) {
		markers[i] = kmem_cache_alloc(hdr_full_cache, KM_SLEEP);

		/*
		 * A b_spa of 0 is used to indicate that this header is
		 * a marker. This fact is used in arc_adjust_type() and
		 * arc_evict_state_impl().
		 */
		markers[i]->b_spa = 0;

		multilist_sublist_t *mls = multilist_sublist_lock(ml, i);
		multilist_sublist_insert_tail(mls, markers[i]);
		multilist_sublist_unlock(mls);
	}

	/*
	 * While we haven't hit our target number of bytes to evict, or
	 * we're evicting all available buffers.
	 */
	while (total_evicted < bytes || bytes == ARC_EVICT_ALL) {
		/*
		 * Start eviction using a randomly selected sublist,
		 * this is to try and evenly balance eviction across all
		 * sublists. Always starting at the same sublist
		 * (e.g. index 0) would cause evictions to favor certain
		 * sublists over others.
		 */
		int sublist_idx = multilist_get_random_index(ml);
		uint64_t scan_evicted = 0;

		for (int i = 0; i < num_sublists; i++) {
			uint64_t bytes_remaining;
			uint64_t bytes_evicted;

			if (bytes == ARC_EVICT_ALL)
				bytes_remaining = ARC_EVICT_ALL;
			else if (total_evicted < bytes)
				bytes_remaining = bytes - total_evicted;
			else
				break;

			bytes_evicted = arc_evict_state_impl(ml, sublist_idx,
			    markers[sublist_idx], spa, bytes_remaining);

			scan_evicted += bytes_evicted;
			total_evicted += bytes_evicted;

			/* we've reached the end, wrap to the beginning */
			if (++sublist_idx >= num_sublists)
				sublist_idx = 0;
		}

		/*
		 * If we didn't evict anything during this scan, we have
		 * no reason to believe we'll evict more during another
		 * scan, so break the loop.
		 */
		if (scan_evicted == 0) {
			/* This isn't possible, let's make that obvious */
			ASSERT3S(bytes, !=, 0);

			/*
			 * When bytes is ARC_EVICT_ALL, the only way to
			 * break the loop is when scan_evicted is zero.
			 * In that case, we actually have evicted enough,
			 * so we don't want to increment the kstat.
			 */
			if (bytes != ARC_EVICT_ALL) {
				ASSERT3S(total_evicted, <, bytes);
				ARCSTAT_BUMP(arcstat_evict_not_enough);
			}

			break;
		}
	}

	for (int i = 0; i < num_sublists; i++) {
		multilist_sublist_t *mls = multilist_sublist_lock(ml, i);
		multilist_sublist_remove(mls, markers[i]);
		multilist_sublist_unlock(mls);

		kmem_cache_free(hdr_full_cache, markers[i]);
	}
	kmem_free(markers, sizeof (*markers) * num_sublists);

	return (total_evicted);
}

/*
 * Flush all "evictable" data of the given type from the arc state
 * specified. This will not evict any "active" buffers (i.e. referenced).
 *
 * When 'retry' is set to B_FALSE, the function will make a single pass
 * over the state and evict any buffers that it can. Since it doesn't
 * continually retry the eviction, it might end up leaving some buffers
 * in the ARC due to lock misses.
 *
 * When 'retry' is set to B_TRUE, the function will continually retry the
 * eviction until *all* evictable buffers have been removed from the
 * state. As a result, if concurrent insertions into the state are
 * allowed (e.g. if the ARC isn't shutting down), this function might
 * wind up in an infinite loop, continually trying to evict buffers.
 */
static uint64_t
arc_flush_state(arc_state_t *state, uint64_t spa, arc_buf_contents_t type,
    boolean_t retry)
{
	uint64_t evicted = 0;

	while (refcount_count(&state->arcs_esize[type]) != 0) {
		evicted += arc_evict_state(state, spa, ARC_EVICT_ALL, type);

		if (!retry)
			break;
	}

	return (evicted);
}

/*
 * Evict the specified number of bytes from the state specified,
 * restricting eviction to the spa and type given. This function
 * prevents us from trying to evict more from a state's list than
 * is "evictable", and to skip evicting altogether when passed a
 * negative value for "bytes". In contrast, arc_evict_state() will
 * evict everything it can, when passed a negative value for "bytes".
 */
static uint64_t
arc_adjust_impl(arc_state_t *state, uint64_t spa, int64_t bytes,
    arc_buf_contents_t type)
{
	int64_t delta;

	if (bytes > 0 && refcount_count(&state->arcs_esize[type]) > 0) {
		delta = MIN(refcount_count(&state->arcs_esize[type]), bytes);
		return (arc_evict_state(state, spa, delta, type));
	}

	return (0);
}

/*
 * Evict metadata buffers from the cache, such that arc_meta_used is
 * capped by the arc_meta_limit tunable.
 */
static uint64_t
arc_adjust_meta(uint64_t meta_used)
{
	uint64_t total_evicted = 0;
	int64_t target;

	/*
	 * If we're over the meta limit, we want to evict enough
	 * metadata to get back under the meta limit. We don't want to
	 * evict so much that we drop the MRU below arc_p, though. If
	 * we're over the meta limit more than we're over arc_p, we
	 * evict some from the MRU here, and some from the MFU below.
	 */
	target = MIN((int64_t)(meta_used - arc_meta_limit),
	    (int64_t)(refcount_count(&arc_anon->arcs_size) +
	    refcount_count(&arc_mru->arcs_size) - arc_p));

	total_evicted += arc_adjust_impl(arc_mru, 0, target, ARC_BUFC_METADATA);

	/*
	 * Similar to the above, we want to evict enough bytes to get us
	 * below the meta limit, but not so much as to drop us below the
	 * space allotted to the MFU (which is defined as arc_c - arc_p).
	 */
	target = MIN((int64_t)(meta_used - arc_meta_limit),
	    (int64_t)(refcount_count(&arc_mfu->arcs_size) -
	    (arc_c - arc_p)));

	total_evicted += arc_adjust_impl(arc_mfu, 0, target, ARC_BUFC_METADATA);

	return (total_evicted);
}

/*
 * Return the type of the oldest buffer in the given arc state
 *
 * This function will select a random sublist of type ARC_BUFC_DATA and
 * a random sublist of type ARC_BUFC_METADATA. The tail of each sublist
 * is compared, and the type which contains the "older" buffer will be
 * returned.
 */
static arc_buf_contents_t
arc_adjust_type(arc_state_t *state)
{
	multilist_t *data_ml = state->arcs_list[ARC_BUFC_DATA];
	multilist_t *meta_ml = state->arcs_list[ARC_BUFC_METADATA];
	int data_idx = multilist_get_random_index(data_ml);
	int meta_idx = multilist_get_random_index(meta_ml);
	multilist_sublist_t *data_mls;
	multilist_sublist_t *meta_mls;
	arc_buf_contents_t type;
	arc_buf_hdr_t *data_hdr;
	arc_buf_hdr_t *meta_hdr;

	/*
	 * We keep the sublist lock until we're finished, to prevent
	 * the headers from being destroyed via arc_evict_state().
	 */
	data_mls = multilist_sublist_lock(data_ml, data_idx);
	meta_mls = multilist_sublist_lock(meta_ml, meta_idx);

	/*
	 * These two loops are to ensure we skip any markers that
	 * might be at the tail of the lists due to arc_evict_state().
	 */

	for (data_hdr = multilist_sublist_tail(data_mls); data_hdr != NULL;
	    data_hdr = multilist_sublist_prev(data_mls, data_hdr)) {
		if (data_hdr->b_spa != 0)
			break;
	}

	for (meta_hdr = multilist_sublist_tail(meta_mls); meta_hdr != NULL;
	    meta_hdr = multilist_sublist_prev(meta_mls, meta_hdr)) {
		if (meta_hdr->b_spa != 0)
			break;
	}

	if (data_hdr == NULL && meta_hdr == NULL) {
		type = ARC_BUFC_DATA;
	} else if (data_hdr == NULL) {
		ASSERT3P(meta_hdr, !=, NULL);
		type = ARC_BUFC_METADATA;
	} else if (meta_hdr == NULL) {
		ASSERT3P(data_hdr, !=, NULL);
		type = ARC_BUFC_DATA;
	} else {
		ASSERT3P(data_hdr, !=, NULL);
		ASSERT3P(meta_hdr, !=, NULL);

		/* The headers can't be on the sublist without an L1 header */
		ASSERT(HDR_HAS_L1HDR(data_hdr));
		ASSERT(HDR_HAS_L1HDR(meta_hdr));

		if (data_hdr->b_l1hdr.b_arc_access <
		    meta_hdr->b_l1hdr.b_arc_access) {
			type = ARC_BUFC_DATA;
		} else {
			type = ARC_BUFC_METADATA;
		}
	}

	multilist_sublist_unlock(meta_mls);
	multilist_sublist_unlock(data_mls);

	return (type);
}

/*
 * Evict buffers from the cache, such that arc_size is capped by arc_c.
 */
static uint64_t
arc_adjust(void)
{
	uint64_t total_evicted = 0;
	uint64_t bytes;
	int64_t target;
	uint64_t asize = aggsum_value(&arc_size);
	uint64_t ameta = aggsum_value(&arc_meta_used);

	/*
	 * If we're over arc_meta_limit, we want to correct that before
	 * potentially evicting data buffers below.
	 */
	total_evicted += arc_adjust_meta(ameta);

	/*
	 * Adjust MRU size
	 *
	 * If we're over the target cache size, we want to evict enough
	 * from the list to get back to our target size. We don't want
	 * to evict too much from the MRU, such that it drops below
	 * arc_p. So, if we're over our target cache size more than
	 * the MRU is over arc_p, we'll evict enough to get back to
	 * arc_p here, and then evict more from the MFU below.
	 */
	target = MIN((int64_t)(asize - arc_c),
	    (int64_t)(refcount_count(&arc_anon->arcs_size) +
	    refcount_count(&arc_mru->arcs_size) + ameta - arc_p));

	/*
	 * If we're below arc_meta_min, always prefer to evict data.
	 * Otherwise, try to satisfy the requested number of bytes to
	 * evict from the type which contains older buffers; in an
	 * effort to keep newer buffers in the cache regardless of their
	 * type. If we cannot satisfy the number of bytes from this
	 * type, spill over into the next type.
	 */
	if (arc_adjust_type(arc_mru) == ARC_BUFC_METADATA &&
	    ameta > arc_meta_min) {
		bytes = arc_adjust_impl(arc_mru, 0, target, ARC_BUFC_METADATA);
		total_evicted += bytes;

		/*
		 * If we couldn't evict our target number of bytes from
		 * metadata, we try to get the rest from data.
		 */
		target -= bytes;

		total_evicted +=
		    arc_adjust_impl(arc_mru, 0, target, ARC_BUFC_DATA);
	} else {
		bytes = arc_adjust_impl(arc_mru, 0, target, ARC_BUFC_DATA);
		total_evicted += bytes;

		/*
		 * If we couldn't evict our target number of bytes from
		 * data, we try to get the rest from metadata.
		 */
		target -= bytes;

		total_evicted +=
		    arc_adjust_impl(arc_mru, 0, target, ARC_BUFC_METADATA);
	}

	/*
	 * Adjust MFU size
	 *
	 * Now that we've tried to evict enough from the MRU to get its
	 * size back to arc_p, if we're still above the target cache
	 * size, we evict the rest from the MFU.
	 */
	target = asize - arc_c;

	if (arc_adjust_type(arc_mfu) == ARC_BUFC_METADATA &&
	    ameta > arc_meta_min) {
		bytes = arc_adjust_impl(arc_mfu, 0, target, ARC_BUFC_METADATA);
		total_evicted += bytes;

		/*
		 * If we couldn't evict our target number of bytes from
		 * metadata, we try to get the rest from data.
		 */
		target -= bytes;

		total_evicted +=
		    arc_adjust_impl(arc_mfu, 0, target, ARC_BUFC_DATA);
	} else {
		bytes = arc_adjust_impl(arc_mfu, 0, target, ARC_BUFC_DATA);
		total_evicted += bytes;

		/*
		 * If we couldn't evict our target number of bytes from
		 * data, we try to get the rest from data.
		 */
		target -= bytes;

		total_evicted +=
		    arc_adjust_impl(arc_mfu, 0, target, ARC_BUFC_METADATA);
	}

	/*
	 * Adjust ghost lists
	 *
	 * In addition to the above, the ARC also defines target values
	 * for the ghost lists. The sum of the mru list and mru ghost
	 * list should never exceed the target size of the cache, and
	 * the sum of the mru list, mfu list, mru ghost list, and mfu
	 * ghost list should never exceed twice the target size of the
	 * cache. The following logic enforces these limits on the ghost
	 * caches, and evicts from them as needed.
	 */
	target = refcount_count(&arc_mru->arcs_size) +
	    refcount_count(&arc_mru_ghost->arcs_size) - arc_c;

	bytes = arc_adjust_impl(arc_mru_ghost, 0, target, ARC_BUFC_DATA);
	total_evicted += bytes;

	target -= bytes;

	total_evicted +=
	    arc_adjust_impl(arc_mru_ghost, 0, target, ARC_BUFC_METADATA);

	/*
	 * We assume the sum of the mru list and mfu list is less than
	 * or equal to arc_c (we enforced this above), which means we
	 * can use the simpler of the two equations below:
	 *
	 *	mru + mfu + mru ghost + mfu ghost <= 2 * arc_c
	 *		    mru ghost + mfu ghost <= arc_c
	 */
	target = refcount_count(&arc_mru_ghost->arcs_size) +
	    refcount_count(&arc_mfu_ghost->arcs_size) - arc_c;

	bytes = arc_adjust_impl(arc_mfu_ghost, 0, target, ARC_BUFC_DATA);
	total_evicted += bytes;

	target -= bytes;

	total_evicted +=
	    arc_adjust_impl(arc_mfu_ghost, 0, target, ARC_BUFC_METADATA);

	return (total_evicted);
}

void
arc_flush(spa_t *spa, boolean_t retry)
{
	uint64_t guid = 0;

	/*
	 * If retry is B_TRUE, a spa must not be specified since we have
	 * no good way to determine if all of a spa's buffers have been
	 * evicted from an arc state.
	 */
	ASSERT(!retry || spa == 0);

	if (spa != NULL)
		guid = spa_load_guid(spa);

	(void) arc_flush_state(arc_mru, guid, ARC_BUFC_DATA, retry);
	(void) arc_flush_state(arc_mru, guid, ARC_BUFC_METADATA, retry);

	(void) arc_flush_state(arc_mfu, guid, ARC_BUFC_DATA, retry);
	(void) arc_flush_state(arc_mfu, guid, ARC_BUFC_METADATA, retry);

	(void) arc_flush_state(arc_mru_ghost, guid, ARC_BUFC_DATA, retry);
	(void) arc_flush_state(arc_mru_ghost, guid, ARC_BUFC_METADATA, retry);

	(void) arc_flush_state(arc_mfu_ghost, guid, ARC_BUFC_DATA, retry);
	(void) arc_flush_state(arc_mfu_ghost, guid, ARC_BUFC_METADATA, retry);
}

static void
arc_reduce_target_size(int64_t to_free)
{
	uint64_t asize = aggsum_value(&arc_size);
	if (arc_c > arc_c_min) {

		if (arc_c > arc_c_min + to_free)
			atomic_add_64(&arc_c, -to_free);
		else
			arc_c = arc_c_min;

		atomic_add_64(&arc_p, -(arc_p >> arc_shrink_shift));
		if (asize < arc_c)
			arc_c = MAX(asize, arc_c_min);
		if (arc_p > arc_c)
			arc_p = (arc_c >> 1);
		ASSERT(arc_c >= arc_c_min);
		ASSERT((int64_t)arc_p >= 0);
	}

	if (asize > arc_c) {
		/* See comment in arc_adjust_cb_check() on why lock+flag */
		mutex_enter(&arc_adjust_lock);
		arc_adjust_needed = B_TRUE;
		mutex_exit(&arc_adjust_lock);
		zthr_wakeup(arc_adjust_zthr);
	}
}

typedef enum free_memory_reason_t {
	FMR_UNKNOWN,
	FMR_NEEDFREE,
	FMR_LOTSFREE,
	FMR_SWAPFS_MINFREE,
	FMR_PAGES_PP_MAXIMUM,
	FMR_HEAP_ARENA,
	FMR_ZIO_ARENA,
} free_memory_reason_t;

int64_t last_free_memory;
free_memory_reason_t last_free_reason;

/*
 * Additional reserve of pages for pp_reserve.
 */
int64_t arc_pages_pp_reserve = 64;

/*
 * Additional reserve of pages for swapfs.
 */
int64_t arc_swapfs_reserve = 64;

/*
 * Return the amount of memory that can be consumed before reclaim will be
 * needed.  Positive if there is sufficient free memory, negative indicates
 * the amount of memory that needs to be freed up.
 */
static int64_t
arc_available_memory(void)
{
	int64_t lowest = INT64_MAX;
	int64_t n;
	free_memory_reason_t r = FMR_UNKNOWN;

#ifdef _KERNEL
	if (needfree > 0) {
		n = PAGESIZE * (-needfree);
		if (n < lowest) {
			lowest = n;
			r = FMR_NEEDFREE;
		}
	}

	/*
	 * check that we're out of range of the pageout scanner.  It starts to
	 * schedule paging if freemem is less than lotsfree and needfree.
	 * lotsfree is the high-water mark for pageout, and needfree is the
	 * number of needed free pages.  We add extra pages here to make sure
	 * the scanner doesn't start up while we're freeing memory.
	 */
	n = PAGESIZE * (freemem - lotsfree - needfree - desfree);
	if (n < lowest) {
		lowest = n;
		r = FMR_LOTSFREE;
	}

	/*
	 * check to make sure that swapfs has enough space so that anon
	 * reservations can still succeed. anon_resvmem() checks that the
	 * availrmem is greater than swapfs_minfree, and the number of reserved
	 * swap pages.  We also add a bit of extra here just to prevent
	 * circumstances from getting really dire.
	 */
	n = PAGESIZE * (availrmem - swapfs_minfree - swapfs_reserve -
	    desfree - arc_swapfs_reserve);
	if (n < lowest) {
		lowest = n;
		r = FMR_SWAPFS_MINFREE;
	}


	/*
	 * Check that we have enough availrmem that memory locking (e.g., via
	 * mlock(3C) or memcntl(2)) can still succeed.  (pages_pp_maximum
	 * stores the number of pages that cannot be locked; when availrmem
	 * drops below pages_pp_maximum, page locking mechanisms such as
	 * page_pp_lock() will fail.)
	 */
	n = PAGESIZE * (availrmem - pages_pp_maximum -
	    arc_pages_pp_reserve);
	if (n < lowest) {
		lowest = n;
		r = FMR_PAGES_PP_MAXIMUM;
	}

#if defined(__i386)
	/*
	 * If we're on an i386 platform, it's possible that we'll exhaust the
	 * kernel heap space before we ever run out of available physical
	 * memory.  Most checks of the size of the heap_area compare against
	 * tune.t_minarmem, which is the minimum available real memory that we
	 * can have in the system.  However, this is generally fixed at 25 pages
	 * which is so low that it's useless.  In this comparison, we seek to
	 * calculate the total heap-size, and reclaim if more than 3/4ths of the
	 * heap is allocated.  (Or, in the calculation, if less than 1/4th is
	 * free)
	 */
	n = (int64_t)vmem_size(heap_arena, VMEM_FREE) -
	    (vmem_size(heap_arena, VMEM_FREE | VMEM_ALLOC) >> 2);
	if (n < lowest) {
		lowest = n;
		r = FMR_HEAP_ARENA;
	}
#endif

	/*
	 * If zio data pages are being allocated out of a separate heap segment,
	 * then enforce that the size of available vmem for this arena remains
	 * above about 1/4th (1/(2^arc_zio_arena_free_shift)) free.
	 *
	 * Note that reducing the arc_zio_arena_free_shift keeps more virtual
	 * memory (in the zio_arena) free, which can avoid memory
	 * fragmentation issues.
	 */
	if (zio_arena != NULL) {
		n = (int64_t)vmem_size(zio_arena, VMEM_FREE) -
		    (vmem_size(zio_arena, VMEM_ALLOC) >>
		    arc_zio_arena_free_shift);
		if (n < lowest) {
			lowest = n;
			r = FMR_ZIO_ARENA;
		}
	}
#else
	/* Every 100 calls, free a small amount */
	if (spa_get_random(100) == 0)
		lowest = -1024;
#endif

	last_free_memory = lowest;
	last_free_reason = r;

	return (lowest);
}


/*
 * Determine if the system is under memory pressure and is asking
 * to reclaim memory. A return value of B_TRUE indicates that the system
 * is under memory pressure and that the arc should adjust accordingly.
 */
static boolean_t
arc_reclaim_needed(void)
{
	return (arc_available_memory() < 0);
}

static void
arc_kmem_reap_now(void)
{
	size_t			i;
	kmem_cache_t		*prev_cache = NULL;
	kmem_cache_t		*prev_data_cache = NULL;
	extern kmem_cache_t	*zio_buf_cache[];
	extern kmem_cache_t	*zio_data_buf_cache[];
	extern kmem_cache_t	*range_seg_cache;
	extern kmem_cache_t	*abd_chunk_cache;

#ifdef _KERNEL
	if (aggsum_compare(&arc_meta_used, arc_meta_limit) >= 0) {
		/*
		 * We are exceeding our meta-data cache limit.
		 * Purge some DNLC entries to release holds on meta-data.
		 */
		dnlc_reduce_cache((void *)(uintptr_t)arc_reduce_dnlc_percent);
	}
#if defined(__i386)
	/*
	 * Reclaim unused memory from all kmem caches.
	 */
	kmem_reap();
#endif
#endif

	for (i = 0; i < SPA_MAXBLOCKSIZE >> SPA_MINBLOCKSHIFT; i++) {
		if (zio_buf_cache[i] != prev_cache) {
			prev_cache = zio_buf_cache[i];
			kmem_cache_reap_now(zio_buf_cache[i]);
		}
		if (zio_data_buf_cache[i] != prev_data_cache) {
			prev_data_cache = zio_data_buf_cache[i];
			kmem_cache_reap_now(zio_data_buf_cache[i]);
		}
	}
	kmem_cache_reap_now(abd_chunk_cache);
	kmem_cache_reap_now(buf_cache);
	kmem_cache_reap_now(hdr_full_cache);
	kmem_cache_reap_now(hdr_l2only_cache);
	kmem_cache_reap_now(range_seg_cache);

	if (zio_arena != NULL) {
		/*
		 * Ask the vmem arena to reclaim unused memory from its
		 * quantum caches.
		 */
		vmem_qcache_reap(zio_arena);
	}
}

/* ARGSUSED */
static boolean_t
arc_adjust_cb_check(void *arg, zthr_t *zthr)
{
	/*
	 * This is necessary in order for the mdb ::arc dcmd to
	 * show up to date information. Since the ::arc command
	 * does not call the kstat's update function, without
	 * this call, the command may show stale stats for the
	 * anon, mru, mru_ghost, mfu, and mfu_ghost lists. Even
	 * with this change, the data might be up to 1 second
	 * out of date(the arc_adjust_zthr has a maximum sleep
	 * time of 1 second); but that should suffice.  The
	 * arc_state_t structures can be queried directly if more
	 * accurate information is needed.
	 */
	if (arc_ksp != NULL)
		arc_ksp->ks_update(arc_ksp, KSTAT_READ);

	/*
	 * We have to rely on arc_get_data_impl() to tell us when to adjust,
	 * rather than checking if we are overflowing here, so that we are
	 * sure to not leave arc_get_data_impl() waiting on
	 * arc_adjust_waiters_cv.  If we have become "not overflowing" since
	 * arc_get_data_impl() checked, we need to wake it up.  We could
	 * broadcast the CV here, but arc_get_data_impl() may have not yet
	 * gone to sleep.  We would need to use a mutex to ensure that this
	 * function doesn't broadcast until arc_get_data_impl() has gone to
	 * sleep (e.g. the arc_adjust_lock).  However, the lock ordering of
	 * such a lock would necessarily be incorrect with respect to the
	 * zthr_lock, which is held before this function is called, and is
	 * held by arc_get_data_impl() when it calls zthr_wakeup().
	 */
	return (arc_adjust_needed);
}

/*
 * Keep arc_size under arc_c by running arc_adjust which evicts data
 * from the ARC.
 */
/* ARGSUSED */
<<<<<<< HEAD
static int
arc_adjust_cb(void *arg, zthr_t *zthr)
=======
static void
arc_reclaim_thread(void *unused)
>>>>>>> 9dca21df
{
	uint64_t evicted = 0;

	/* Evict from cache */
	evicted = arc_adjust();

	/*
	 * If evicted is zero, we couldn't evict anything
	 * via arc_adjust(). This could be due to hash lock
	 * collisions, but more likely due to the majority of
	 * arc buffers being unevictable. Therefore, even if
	 * arc_size is above arc_c, another pass is unlikely to
	 * be helpful and could potentially cause us to enter an
	 * infinite loop.  Additionally, zthr_iscancelled() is
	 * checked here so that if the arc is shutting down, the
	 * broadcast will wake any remaining arc adjust waiters.
	 */
	mutex_enter(&arc_adjust_lock);
	arc_adjust_needed = !zthr_iscancelled(arc_adjust_zthr) &&
	    evicted > 0 && aggsum_compare(&arc_size, arc_c) > 0;
	if (!arc_adjust_needed) {
		/*
		 * We're either no longer overflowing, or we
		 * can't evict anything more, so we should wake
		 * up any waiters.
		 */
		cv_broadcast(&arc_adjust_waiters_cv);
	}
	mutex_exit(&arc_adjust_lock);

	return (0);
}

/* ARGSUSED */
static boolean_t
arc_reap_cb_check(void *arg, zthr_t *zthr)
{
	int64_t free_memory = arc_available_memory();

	if (free_memory < 0) {
		arc_no_grow = B_TRUE;
		arc_warm = B_TRUE;
		/*
		 * Wait at least zfs_grow_retry (default 60) seconds
		 * before considering growing.
		 */
		arc_growtime = gethrtime() + SEC2NSEC(arc_grow_retry);
		return (B_TRUE);
	} else if (free_memory < arc_c >> arc_no_grow_shift) {
		arc_no_grow = B_TRUE;
	} else if (gethrtime() >= arc_growtime) {
		arc_no_grow = B_FALSE;
	}

	return (B_FALSE);
}

/*
 * Keep enough free memory in the system by reaping the ARC's kmem
 * caches.  To cause more slabs to be reapable, we may reduce the
 * target size of the cache (arc_c), causing the arc_adjust_cb()
 * to free more buffers.
 */
/* ARGSUSED */
static int
arc_reap_cb(void *arg, zthr_t *zthr)
{
	int64_t free_memory;

	arc_kmem_reap_now();

	/*
	 * Reduce the target size as needed to maintain the
	 * amount of free memory in the system at a fraction,
	 * 1/128th by default, of the arc_size.  If
	 * oversubscribed(free_memory < 0) then reduce the
	 * target arc_size by the deficit amount plus the
	 * fractional amount.  If free memory is positive
	 * but less then the fractional amount, reduce by
	 * what is needed to hit the fractional amount.
	 */
	free_memory = arc_available_memory();

	int64_t to_free =
	    (arc_c >> arc_shrink_shift) - free_memory;
	if (to_free > 0) {
#ifdef _KERNEL
		to_free = MAX(to_free, ptob(needfree));
#endif
		arc_reduce_target_size(to_free);
	}

	return (0);
}

/*
 * Adapt arc info given the number of bytes we are trying to add and
 * the state that we are comming from.  This function is only called
 * when we are adding new content to the cache.
 */
static void
arc_adapt(int bytes, arc_state_t *state)
{
	int mult;
	uint64_t arc_p_min = (arc_c >> arc_p_min_shift);
	int64_t mrug_size = refcount_count(&arc_mru_ghost->arcs_size);
	int64_t mfug_size = refcount_count(&arc_mfu_ghost->arcs_size);

	if (state == arc_l2c_only)
		return;

	ASSERT(bytes > 0);
	/*
	 * Adapt the target size of the MRU list:
	 *	- if we just hit in the MRU ghost list, then increase
	 *	  the target size of the MRU list.
	 *	- if we just hit in the MFU ghost list, then increase
	 *	  the target size of the MFU list by decreasing the
	 *	  target size of the MRU list.
	 */
	if (state == arc_mru_ghost) {
		mult = (mrug_size >= mfug_size) ? 1 : (mfug_size / mrug_size);
		mult = MIN(mult, 10); /* avoid wild arc_p adjustment */

		arc_p = MIN(arc_c - arc_p_min, arc_p + bytes * mult);
	} else if (state == arc_mfu_ghost) {
		uint64_t delta;

		mult = (mfug_size >= mrug_size) ? 1 : (mrug_size / mfug_size);
		mult = MIN(mult, 10);

		delta = MIN(bytes * mult, arc_p);
		arc_p = MAX(arc_p_min, arc_p - delta);
	}
	ASSERT((int64_t)arc_p >= 0);

	/*
	 * Wake reap thread if we do not have any available memory
	 */
	if (arc_reclaim_needed()) {
		zthr_wakeup(arc_reap_zthr);
		return;
	}


	if (arc_no_grow)
		return;

	if (arc_c >= arc_c_max)
		return;

	/*
	 * If we're within (2 * maxblocksize) bytes of the target
	 * cache size, increment the target cache size
	 */
	if (aggsum_compare(&arc_size, arc_c - (2ULL << SPA_MAXBLOCKSHIFT)) >
	    0) {
		atomic_add_64(&arc_c, (int64_t)bytes);
		if (arc_c > arc_c_max)
			arc_c = arc_c_max;
		else if (state == arc_anon)
			atomic_add_64(&arc_p, (int64_t)bytes);
		if (arc_p > arc_c)
			arc_p = arc_c;
	}
	ASSERT((int64_t)arc_p >= 0);
}

/*
 * Check if arc_size has grown past our upper threshold, determined by
 * zfs_arc_overflow_shift.
 */
static boolean_t
arc_is_overflowing(void)
{
	/* Always allow at least one block of overflow */
	uint64_t overflow = MAX(SPA_MAXBLOCKSIZE,
	    arc_c >> zfs_arc_overflow_shift);

	/*
	 * We just compare the lower bound here for performance reasons. Our
	 * primary goals are to make sure that the arc never grows without
	 * bound, and that it can reach its maximum size. This check
	 * accomplishes both goals. The maximum amount we could run over by is
	 * 2 * aggsum_borrow_multiplier * NUM_CPUS * the average size of a block
	 * in the ARC. In practice, that's in the tens of MB, which is low
	 * enough to be safe.
	 */
	return (aggsum_lower_bound(&arc_size) >= arc_c + overflow);
}

static abd_t *
arc_get_data_abd(arc_buf_hdr_t *hdr, uint64_t size, void *tag)
{
	arc_buf_contents_t type = arc_buf_type(hdr);

	arc_get_data_impl(hdr, size, tag);
	if (type == ARC_BUFC_METADATA) {
		return (abd_alloc(size, B_TRUE));
	} else {
		ASSERT(type == ARC_BUFC_DATA);
		return (abd_alloc(size, B_FALSE));
	}
}

static void *
arc_get_data_buf(arc_buf_hdr_t *hdr, uint64_t size, void *tag)
{
	arc_buf_contents_t type = arc_buf_type(hdr);

	arc_get_data_impl(hdr, size, tag);
	if (type == ARC_BUFC_METADATA) {
		return (zio_buf_alloc(size));
	} else {
		ASSERT(type == ARC_BUFC_DATA);
		return (zio_data_buf_alloc(size));
	}
}

/*
 * Allocate a block and return it to the caller. If we are hitting the
 * hard limit for the cache size, we must sleep, waiting for the eviction
 * thread to catch up. If we're past the target size but below the hard
 * limit, we'll only signal the reclaim thread and continue on.
 */
static void
arc_get_data_impl(arc_buf_hdr_t *hdr, uint64_t size, void *tag)
{
	arc_state_t *state = hdr->b_l1hdr.b_state;
	arc_buf_contents_t type = arc_buf_type(hdr);

	arc_adapt(size, state);

	/*
	 * If arc_size is currently overflowing, and has grown past our
	 * upper limit, we must be adding data faster than the evict
	 * thread can evict. Thus, to ensure we don't compound the
	 * problem by adding more data and forcing arc_size to grow even
	 * further past it's target size, we halt and wait for the
	 * eviction thread to catch up.
	 *
	 * It's also possible that the reclaim thread is unable to evict
	 * enough buffers to get arc_size below the overflow limit (e.g.
	 * due to buffers being un-evictable, or hash lock collisions).
	 * In this case, we want to proceed regardless if we're
	 * overflowing; thus we don't use a while loop here.
	 */
	if (arc_is_overflowing()) {
		mutex_enter(&arc_adjust_lock);

		/*
		 * Now that we've acquired the lock, we may no longer be
		 * over the overflow limit, lets check.
		 *
		 * We're ignoring the case of spurious wake ups. If that
		 * were to happen, it'd let this thread consume an ARC
		 * buffer before it should have (i.e. before we're under
		 * the overflow limit and were signalled by the reclaim
		 * thread). As long as that is a rare occurrence, it
		 * shouldn't cause any harm.
		 */
		if (arc_is_overflowing()) {
			arc_adjust_needed = B_TRUE;
			zthr_wakeup(arc_adjust_zthr);
			(void) cv_wait(&arc_adjust_waiters_cv,
			    &arc_adjust_lock);
		}
		mutex_exit(&arc_adjust_lock);
	}

	VERIFY3U(hdr->b_type, ==, type);
	if (type == ARC_BUFC_METADATA) {
		arc_space_consume(size, ARC_SPACE_META);
	} else {
		arc_space_consume(size, ARC_SPACE_DATA);
	}

	/*
	 * Update the state size.  Note that ghost states have a
	 * "ghost size" and so don't need to be updated.
	 */
	if (!GHOST_STATE(state)) {

		(void) refcount_add_many(&state->arcs_size, size, tag);

		/*
		 * If this is reached via arc_read, the link is
		 * protected by the hash lock. If reached via
		 * arc_buf_alloc, the header should not be accessed by
		 * any other thread. And, if reached via arc_read_done,
		 * the hash lock will protect it if it's found in the
		 * hash table; otherwise no other thread should be
		 * trying to [add|remove]_reference it.
		 */
		if (multilist_link_active(&hdr->b_l1hdr.b_arc_node)) {
			ASSERT(refcount_is_zero(&hdr->b_l1hdr.b_refcnt));
			(void) refcount_add_many(&state->arcs_esize[type],
			    size, tag);
		}

		/*
		 * If we are growing the cache, and we are adding anonymous
		 * data, and we have outgrown arc_p, update arc_p
		 */
		if (aggsum_compare(&arc_size, arc_c) < 0 &&
		    hdr->b_l1hdr.b_state == arc_anon &&
		    (refcount_count(&arc_anon->arcs_size) +
		    refcount_count(&arc_mru->arcs_size) > arc_p))
			arc_p = MIN(arc_c, arc_p + size);
	}
}

static void
arc_free_data_abd(arc_buf_hdr_t *hdr, abd_t *abd, uint64_t size, void *tag)
{
	arc_free_data_impl(hdr, size, tag);
	abd_free(abd);
}

static void
arc_free_data_buf(arc_buf_hdr_t *hdr, void *buf, uint64_t size, void *tag)
{
	arc_buf_contents_t type = arc_buf_type(hdr);

	arc_free_data_impl(hdr, size, tag);
	if (type == ARC_BUFC_METADATA) {
		zio_buf_free(buf, size);
	} else {
		ASSERT(type == ARC_BUFC_DATA);
		zio_data_buf_free(buf, size);
	}
}

/*
 * Free the arc data buffer.
 */
static void
arc_free_data_impl(arc_buf_hdr_t *hdr, uint64_t size, void *tag)
{
	arc_state_t *state = hdr->b_l1hdr.b_state;
	arc_buf_contents_t type = arc_buf_type(hdr);

	/* protected by hash lock, if in the hash table */
	if (multilist_link_active(&hdr->b_l1hdr.b_arc_node)) {
		ASSERT(refcount_is_zero(&hdr->b_l1hdr.b_refcnt));
		ASSERT(state != arc_anon && state != arc_l2c_only);

		(void) refcount_remove_many(&state->arcs_esize[type],
		    size, tag);
	}
	(void) refcount_remove_many(&state->arcs_size, size, tag);

	VERIFY3U(hdr->b_type, ==, type);
	if (type == ARC_BUFC_METADATA) {
		arc_space_return(size, ARC_SPACE_META);
	} else {
		ASSERT(type == ARC_BUFC_DATA);
		arc_space_return(size, ARC_SPACE_DATA);
	}
}

/*
 * This routine is called whenever a buffer is accessed.
 * NOTE: the hash lock is dropped in this function.
 */
static void
arc_access(arc_buf_hdr_t *hdr, kmutex_t *hash_lock)
{
	clock_t now;

	ASSERT(MUTEX_HELD(hash_lock));
	ASSERT(HDR_HAS_L1HDR(hdr));

	if (hdr->b_l1hdr.b_state == arc_anon) {
		/*
		 * This buffer is not in the cache, and does not
		 * appear in our "ghost" list.  Add the new buffer
		 * to the MRU state.
		 */

		ASSERT0(hdr->b_l1hdr.b_arc_access);
		hdr->b_l1hdr.b_arc_access = ddi_get_lbolt();
		DTRACE_PROBE1(new_state__mru, arc_buf_hdr_t *, hdr);
		arc_change_state(arc_mru, hdr, hash_lock);

	} else if (hdr->b_l1hdr.b_state == arc_mru) {
		now = ddi_get_lbolt();

		/*
		 * If this buffer is here because of a prefetch, then either:
		 * - clear the flag if this is a "referencing" read
		 *   (any subsequent access will bump this into the MFU state).
		 * or
		 * - move the buffer to the head of the list if this is
		 *   another prefetch (to make it less likely to be evicted).
		 */
		if (HDR_PREFETCH(hdr)) {
			if (refcount_count(&hdr->b_l1hdr.b_refcnt) == 0) {
				/* link protected by hash lock */
				ASSERT(multilist_link_active(
				    &hdr->b_l1hdr.b_arc_node));
			} else {
				arc_hdr_clear_flags(hdr, ARC_FLAG_PREFETCH);
				ARCSTAT_BUMP(arcstat_mru_hits);
			}
			hdr->b_l1hdr.b_arc_access = now;
			return;
		}

		/*
		 * This buffer has been "accessed" only once so far,
		 * but it is still in the cache. Move it to the MFU
		 * state.
		 */
		if (now > hdr->b_l1hdr.b_arc_access + ARC_MINTIME) {
			/*
			 * More than 125ms have passed since we
			 * instantiated this buffer.  Move it to the
			 * most frequently used state.
			 */
			hdr->b_l1hdr.b_arc_access = now;
			DTRACE_PROBE1(new_state__mfu, arc_buf_hdr_t *, hdr);
			arc_change_state(arc_mfu, hdr, hash_lock);
		}
		ARCSTAT_BUMP(arcstat_mru_hits);
	} else if (hdr->b_l1hdr.b_state == arc_mru_ghost) {
		arc_state_t	*new_state;
		/*
		 * This buffer has been "accessed" recently, but
		 * was evicted from the cache.  Move it to the
		 * MFU state.
		 */

		if (HDR_PREFETCH(hdr)) {
			new_state = arc_mru;
			if (refcount_count(&hdr->b_l1hdr.b_refcnt) > 0)
				arc_hdr_clear_flags(hdr, ARC_FLAG_PREFETCH);
			DTRACE_PROBE1(new_state__mru, arc_buf_hdr_t *, hdr);
		} else {
			new_state = arc_mfu;
			DTRACE_PROBE1(new_state__mfu, arc_buf_hdr_t *, hdr);
		}

		hdr->b_l1hdr.b_arc_access = ddi_get_lbolt();
		arc_change_state(new_state, hdr, hash_lock);

		ARCSTAT_BUMP(arcstat_mru_ghost_hits);
	} else if (hdr->b_l1hdr.b_state == arc_mfu) {
		/*
		 * This buffer has been accessed more than once and is
		 * still in the cache.  Keep it in the MFU state.
		 *
		 * NOTE: an add_reference() that occurred when we did
		 * the arc_read() will have kicked this off the list.
		 * If it was a prefetch, we will explicitly move it to
		 * the head of the list now.
		 */
		if ((HDR_PREFETCH(hdr)) != 0) {
			ASSERT(refcount_is_zero(&hdr->b_l1hdr.b_refcnt));
			/* link protected by hash_lock */
			ASSERT(multilist_link_active(&hdr->b_l1hdr.b_arc_node));
		}
		ARCSTAT_BUMP(arcstat_mfu_hits);
		hdr->b_l1hdr.b_arc_access = ddi_get_lbolt();
	} else if (hdr->b_l1hdr.b_state == arc_mfu_ghost) {
		arc_state_t	*new_state = arc_mfu;
		/*
		 * This buffer has been accessed more than once but has
		 * been evicted from the cache.  Move it back to the
		 * MFU state.
		 */

		if (HDR_PREFETCH(hdr)) {
			/*
			 * This is a prefetch access...
			 * move this block back to the MRU state.
			 */
			ASSERT0(refcount_count(&hdr->b_l1hdr.b_refcnt));
			new_state = arc_mru;
		}

		hdr->b_l1hdr.b_arc_access = ddi_get_lbolt();
		DTRACE_PROBE1(new_state__mfu, arc_buf_hdr_t *, hdr);
		arc_change_state(new_state, hdr, hash_lock);

		ARCSTAT_BUMP(arcstat_mfu_ghost_hits);
	} else if (hdr->b_l1hdr.b_state == arc_l2c_only) {
		/*
		 * This buffer is on the 2nd Level ARC.
		 */

		hdr->b_l1hdr.b_arc_access = ddi_get_lbolt();
		DTRACE_PROBE1(new_state__mfu, arc_buf_hdr_t *, hdr);
		arc_change_state(arc_mfu, hdr, hash_lock);
	} else {
		ASSERT(!"invalid arc state");
	}
}

/* a generic arc_done_func_t which you can use */
/* ARGSUSED */
void
arc_bcopy_func(zio_t *zio, arc_buf_t *buf, void *arg)
{
	if (zio == NULL || zio->io_error == 0)
		bcopy(buf->b_data, arg, arc_buf_size(buf));
	arc_buf_destroy(buf, arg);
}

/* a generic arc_done_func_t */
void
arc_getbuf_func(zio_t *zio, arc_buf_t *buf, void *arg)
{
	arc_buf_t **bufp = arg;
	if (zio && zio->io_error) {
		arc_buf_destroy(buf, arg);
		*bufp = NULL;
	} else {
		*bufp = buf;
		ASSERT(buf->b_data);
	}
}

static void
arc_hdr_verify(arc_buf_hdr_t *hdr, blkptr_t *bp)
{
	if (BP_IS_HOLE(bp) || BP_IS_EMBEDDED(bp)) {
		ASSERT3U(HDR_GET_PSIZE(hdr), ==, 0);
		ASSERT3U(HDR_GET_COMPRESS(hdr), ==, ZIO_COMPRESS_OFF);
	} else {
		if (HDR_COMPRESSION_ENABLED(hdr)) {
			ASSERT3U(HDR_GET_COMPRESS(hdr), ==,
			    BP_GET_COMPRESS(bp));
		}
		ASSERT3U(HDR_GET_LSIZE(hdr), ==, BP_GET_LSIZE(bp));
		ASSERT3U(HDR_GET_PSIZE(hdr), ==, BP_GET_PSIZE(bp));
	}
}

static void
arc_read_done(zio_t *zio)
{
	arc_buf_hdr_t	*hdr = zio->io_private;
	kmutex_t	*hash_lock = NULL;
	arc_callback_t	*callback_list;
	arc_callback_t	*acb;
	boolean_t	freeable = B_FALSE;
	boolean_t	no_zio_error = (zio->io_error == 0);

	/*
	 * The hdr was inserted into hash-table and removed from lists
	 * prior to starting I/O.  We should find this header, since
	 * it's in the hash table, and it should be legit since it's
	 * not possible to evict it during the I/O.  The only possible
	 * reason for it not to be found is if we were freed during the
	 * read.
	 */
	if (HDR_IN_HASH_TABLE(hdr)) {
		ASSERT3U(hdr->b_birth, ==, BP_PHYSICAL_BIRTH(zio->io_bp));
		ASSERT3U(hdr->b_dva.dva_word[0], ==,
		    BP_IDENTITY(zio->io_bp)->dva_word[0]);
		ASSERT3U(hdr->b_dva.dva_word[1], ==,
		    BP_IDENTITY(zio->io_bp)->dva_word[1]);

		arc_buf_hdr_t *found = buf_hash_find(hdr->b_spa, zio->io_bp,
		    &hash_lock);

		ASSERT((found == hdr &&
		    DVA_EQUAL(&hdr->b_dva, BP_IDENTITY(zio->io_bp))) ||
		    (found == hdr && HDR_L2_READING(hdr)));
		ASSERT3P(hash_lock, !=, NULL);
	}

	if (no_zio_error) {
		/* byteswap if necessary */
		if (BP_SHOULD_BYTESWAP(zio->io_bp)) {
			if (BP_GET_LEVEL(zio->io_bp) > 0) {
				hdr->b_l1hdr.b_byteswap = DMU_BSWAP_UINT64;
			} else {
				hdr->b_l1hdr.b_byteswap =
				    DMU_OT_BYTESWAP(BP_GET_TYPE(zio->io_bp));
			}
		} else {
			hdr->b_l1hdr.b_byteswap = DMU_BSWAP_NUMFUNCS;
		}
	}

	arc_hdr_clear_flags(hdr, ARC_FLAG_L2_EVICTED);
	if (l2arc_noprefetch && HDR_PREFETCH(hdr))
		arc_hdr_clear_flags(hdr, ARC_FLAG_L2CACHE);

	callback_list = hdr->b_l1hdr.b_acb;
	ASSERT3P(callback_list, !=, NULL);

	if (hash_lock && no_zio_error && hdr->b_l1hdr.b_state == arc_anon) {
		/*
		 * Only call arc_access on anonymous buffers.  This is because
		 * if we've issued an I/O for an evicted buffer, we've already
		 * called arc_access (to prevent any simultaneous readers from
		 * getting confused).
		 */
		arc_access(hdr, hash_lock);
	}

	/*
	 * If a read request has a callback (i.e. acb_done is not NULL), then we
	 * make a buf containing the data according to the parameters which were
	 * passed in. The implementation of arc_buf_alloc_impl() ensures that we
	 * aren't needlessly decompressing the data multiple times.
	 */
	int callback_cnt = 0;
	for (acb = callback_list; acb != NULL; acb = acb->acb_next) {
		if (!acb->acb_done)
			continue;

		/* This is a demand read since prefetches don't use callbacks */
		callback_cnt++;

		int error = arc_buf_alloc_impl(hdr, acb->acb_private,
		    acb->acb_compressed, no_zio_error, &acb->acb_buf);
		if (no_zio_error) {
			zio->io_error = error;
		}
	}
	hdr->b_l1hdr.b_acb = NULL;
	arc_hdr_clear_flags(hdr, ARC_FLAG_IO_IN_PROGRESS);
	if (callback_cnt == 0) {
		ASSERT(HDR_PREFETCH(hdr));
		ASSERT0(hdr->b_l1hdr.b_bufcnt);
		ASSERT3P(hdr->b_l1hdr.b_pabd, !=, NULL);
	}

	ASSERT(refcount_is_zero(&hdr->b_l1hdr.b_refcnt) ||
	    callback_list != NULL);

	if (no_zio_error) {
		arc_hdr_verify(hdr, zio->io_bp);
	} else {
		arc_hdr_set_flags(hdr, ARC_FLAG_IO_ERROR);
		if (hdr->b_l1hdr.b_state != arc_anon)
			arc_change_state(arc_anon, hdr, hash_lock);
		if (HDR_IN_HASH_TABLE(hdr))
			buf_hash_remove(hdr);
		freeable = refcount_is_zero(&hdr->b_l1hdr.b_refcnt);
	}

	/*
	 * Broadcast before we drop the hash_lock to avoid the possibility
	 * that the hdr (and hence the cv) might be freed before we get to
	 * the cv_broadcast().
	 */
	cv_broadcast(&hdr->b_l1hdr.b_cv);

	if (hash_lock != NULL) {
		mutex_exit(hash_lock);
	} else {
		/*
		 * This block was freed while we waited for the read to
		 * complete.  It has been removed from the hash table and
		 * moved to the anonymous state (so that it won't show up
		 * in the cache).
		 */
		ASSERT3P(hdr->b_l1hdr.b_state, ==, arc_anon);
		freeable = refcount_is_zero(&hdr->b_l1hdr.b_refcnt);
	}

	/* execute each callback and free its structure */
	while ((acb = callback_list) != NULL) {
		if (acb->acb_done)
			acb->acb_done(zio, acb->acb_buf, acb->acb_private);

		if (acb->acb_zio_dummy != NULL) {
			acb->acb_zio_dummy->io_error = zio->io_error;
			zio_nowait(acb->acb_zio_dummy);
		}

		callback_list = acb->acb_next;
		kmem_free(acb, sizeof (arc_callback_t));
	}

	if (freeable)
		arc_hdr_destroy(hdr);
}

/*
 * "Read" the block at the specified DVA (in bp) via the
 * cache.  If the block is found in the cache, invoke the provided
 * callback immediately and return.  Note that the `zio' parameter
 * in the callback will be NULL in this case, since no IO was
 * required.  If the block is not in the cache pass the read request
 * on to the spa with a substitute callback function, so that the
 * requested block will be added to the cache.
 *
 * If a read request arrives for a block that has a read in-progress,
 * either wait for the in-progress read to complete (and return the
 * results); or, if this is a read with a "done" func, add a record
 * to the read to invoke the "done" func when the read completes,
 * and return; or just return.
 *
 * arc_read_done() will invoke all the requested "done" functions
 * for readers of this block.
 */
int
arc_read(zio_t *pio, spa_t *spa, const blkptr_t *bp, arc_done_func_t *done,
    void *private, zio_priority_t priority, int zio_flags,
    arc_flags_t *arc_flags, const zbookmark_phys_t *zb)
{
	arc_buf_hdr_t *hdr = NULL;
	kmutex_t *hash_lock = NULL;
	zio_t *rzio;
	uint64_t guid = spa_load_guid(spa);
	boolean_t compressed_read = (zio_flags & ZIO_FLAG_RAW) != 0;

	ASSERT(!BP_IS_EMBEDDED(bp) ||
	    BPE_GET_ETYPE(bp) == BP_EMBEDDED_TYPE_DATA);
	ASSERT(!BP_IS_HOLE(bp));
	ASSERT(!BP_IS_REDACTED(bp));

top:
	if (!BP_IS_EMBEDDED(bp)) {
		/*
		 * Embedded BP's have no DVA and require no I/O to "read".
		 * Create an anonymous arc buf to back it.
		 */
		hdr = buf_hash_find(guid, bp, &hash_lock);
	}

	if (hdr != NULL && HDR_HAS_L1HDR(hdr) && hdr->b_l1hdr.b_pabd != NULL) {
		arc_buf_t *buf = NULL;
		*arc_flags |= ARC_FLAG_CACHED;

		if (HDR_IO_IN_PROGRESS(hdr)) {

			if ((hdr->b_flags & ARC_FLAG_PRIO_ASYNC_READ) &&
			    priority == ZIO_PRIORITY_SYNC_READ) {
				/*
				 * This sync read must wait for an
				 * in-progress async read (e.g. a predictive
				 * prefetch).  Async reads are queued
				 * separately at the vdev_queue layer, so
				 * this is a form of priority inversion.
				 * Ideally, we would "inherit" the demand
				 * i/o's priority by moving the i/o from
				 * the async queue to the synchronous queue,
				 * but there is currently no mechanism to do
				 * so.  Track this so that we can evaluate
				 * the magnitude of this potential performance
				 * problem.
				 *
				 * Note that if the prefetch i/o is already
				 * active (has been issued to the device),
				 * the prefetch improved performance, because
				 * we issued it sooner than we would have
				 * without the prefetch.
				 */
				DTRACE_PROBE1(arc__sync__wait__for__async,
				    arc_buf_hdr_t *, hdr);
				ARCSTAT_BUMP(arcstat_sync_wait_for_async);
			}
			if (hdr->b_flags & ARC_FLAG_PREDICTIVE_PREFETCH) {
				arc_hdr_clear_flags(hdr,
				    ARC_FLAG_PREDICTIVE_PREFETCH);
			}

			if (*arc_flags & ARC_FLAG_WAIT) {
				cv_wait(&hdr->b_l1hdr.b_cv, hash_lock);
				mutex_exit(hash_lock);
				goto top;
			}
			ASSERT(*arc_flags & ARC_FLAG_NOWAIT);

			if (done) {
				arc_callback_t *acb = NULL;

				acb = kmem_zalloc(sizeof (arc_callback_t),
				    KM_SLEEP);
				acb->acb_done = done;
				acb->acb_private = private;
				acb->acb_compressed = compressed_read;
				if (pio != NULL)
					acb->acb_zio_dummy = zio_null(pio,
					    spa, NULL, NULL, NULL, zio_flags);

				ASSERT3P(acb->acb_done, !=, NULL);
				acb->acb_next = hdr->b_l1hdr.b_acb;
				hdr->b_l1hdr.b_acb = acb;
				mutex_exit(hash_lock);
				return (0);
			}
			mutex_exit(hash_lock);
			return (0);
		}

		ASSERT(hdr->b_l1hdr.b_state == arc_mru ||
		    hdr->b_l1hdr.b_state == arc_mfu);

		if (done) {
			if (hdr->b_flags & ARC_FLAG_PREDICTIVE_PREFETCH) {
				/*
				 * This is a demand read which does not have to
				 * wait for i/o because we did a predictive
				 * prefetch i/o for it, which has completed.
				 */
				DTRACE_PROBE1(
				    arc__demand__hit__predictive__prefetch,
				    arc_buf_hdr_t *, hdr);
				ARCSTAT_BUMP(
				    arcstat_demand_hit_predictive_prefetch);
				arc_hdr_clear_flags(hdr,
				    ARC_FLAG_PREDICTIVE_PREFETCH);
			}
			ASSERT(!BP_IS_EMBEDDED(bp) || !BP_IS_HOLE(bp));

			/* Get a buf with the desired data in it. */
			VERIFY0(arc_buf_alloc_impl(hdr, private,
			    compressed_read, B_TRUE, &buf));
		} else if (*arc_flags & ARC_FLAG_PREFETCH &&
		    refcount_count(&hdr->b_l1hdr.b_refcnt) == 0) {
			arc_hdr_set_flags(hdr, ARC_FLAG_PREFETCH);
		}
		DTRACE_PROBE1(arc__hit, arc_buf_hdr_t *, hdr);
		arc_access(hdr, hash_lock);
		if (*arc_flags & ARC_FLAG_L2CACHE)
			arc_hdr_set_flags(hdr, ARC_FLAG_L2CACHE);
		mutex_exit(hash_lock);
		ARCSTAT_BUMP(arcstat_hits);
		ARCSTAT_CONDSTAT(!HDR_PREFETCH(hdr),
		    demand, prefetch, !HDR_ISTYPE_METADATA(hdr),
		    data, metadata, hits);

		if (done)
			done(NULL, buf, private);
	} else {
		uint64_t lsize = BP_GET_LSIZE(bp);
		uint64_t psize = BP_GET_PSIZE(bp);
		arc_callback_t *acb;
		vdev_t *vd = NULL;
		uint64_t addr = 0;
		boolean_t devw = B_FALSE;
		uint64_t size;

		if (hdr == NULL) {
			/* this block is not in the cache */
			arc_buf_hdr_t *exists = NULL;
			arc_buf_contents_t type = BP_GET_BUFC_TYPE(bp);
			hdr = arc_hdr_alloc(spa_load_guid(spa), psize, lsize,
			    BP_GET_COMPRESS(bp), type);

			if (!BP_IS_EMBEDDED(bp)) {
				hdr->b_dva = *BP_IDENTITY(bp);
				hdr->b_birth = BP_PHYSICAL_BIRTH(bp);
				exists = buf_hash_insert(hdr, &hash_lock);
			}
			if (exists != NULL) {
				/* somebody beat us to the hash insert */
				mutex_exit(hash_lock);
				buf_discard_identity(hdr);
				arc_hdr_destroy(hdr);
				goto top; /* restart the IO request */
			}
		} else {
			/*
			 * This block is in the ghost cache. If it was L2-only
			 * (and thus didn't have an L1 hdr), we realloc the
			 * header to add an L1 hdr.
			 */
			if (!HDR_HAS_L1HDR(hdr)) {
				hdr = arc_hdr_realloc(hdr, hdr_l2only_cache,
				    hdr_full_cache);
			}
			ASSERT3P(hdr->b_l1hdr.b_pabd, ==, NULL);
			ASSERT(GHOST_STATE(hdr->b_l1hdr.b_state));
			ASSERT(!HDR_IO_IN_PROGRESS(hdr));
			ASSERT(refcount_is_zero(&hdr->b_l1hdr.b_refcnt));
			ASSERT3P(hdr->b_l1hdr.b_buf, ==, NULL);
			ASSERT3P(hdr->b_l1hdr.b_freeze_cksum, ==, NULL);

			/*
			 * This is a delicate dance that we play here.
			 * This hdr is in the ghost list so we access it
			 * to move it out of the ghost list before we
			 * initiate the read. If it's a prefetch then
			 * it won't have a callback so we'll remove the
			 * reference that arc_buf_alloc_impl() created. We
			 * do this after we've called arc_access() to
			 * avoid hitting an assert in remove_reference().
			 */
			arc_access(hdr, hash_lock);
			arc_hdr_alloc_pabd(hdr);
		}
		ASSERT3P(hdr->b_l1hdr.b_pabd, !=, NULL);
		size = arc_hdr_size(hdr);

		/*
		 * If compression is enabled on the hdr, then will do
		 * RAW I/O and will store the compressed data in the hdr's
		 * data block. Otherwise, the hdr's data block will contain
		 * the uncompressed data.
		 */
		if (HDR_GET_COMPRESS(hdr) != ZIO_COMPRESS_OFF) {
			zio_flags |= ZIO_FLAG_RAW;
		}

		if (*arc_flags & ARC_FLAG_PREFETCH)
			arc_hdr_set_flags(hdr, ARC_FLAG_PREFETCH);
		if (*arc_flags & ARC_FLAG_L2CACHE)
			arc_hdr_set_flags(hdr, ARC_FLAG_L2CACHE);
		if (BP_GET_LEVEL(bp) > 0)
			arc_hdr_set_flags(hdr, ARC_FLAG_INDIRECT);
		if (*arc_flags & ARC_FLAG_PREDICTIVE_PREFETCH)
			arc_hdr_set_flags(hdr, ARC_FLAG_PREDICTIVE_PREFETCH);
		ASSERT(!GHOST_STATE(hdr->b_l1hdr.b_state));

		acb = kmem_zalloc(sizeof (arc_callback_t), KM_SLEEP);
		acb->acb_done = done;
		acb->acb_private = private;
		acb->acb_compressed = compressed_read;

		ASSERT3P(hdr->b_l1hdr.b_acb, ==, NULL);
		hdr->b_l1hdr.b_acb = acb;
		arc_hdr_set_flags(hdr, ARC_FLAG_IO_IN_PROGRESS);

		if (HDR_HAS_L2HDR(hdr) &&
		    (vd = hdr->b_l2hdr.b_dev->l2ad_vdev) != NULL) {
			devw = hdr->b_l2hdr.b_dev->l2ad_writing;
			addr = hdr->b_l2hdr.b_daddr;
			/*
			 * Lock out L2ARC device removal.
			 */
			if (vdev_is_dead(vd) ||
			    !spa_config_tryenter(spa, SCL_L2ARC, vd, RW_READER))
				vd = NULL;
		}

		if (priority == ZIO_PRIORITY_ASYNC_READ)
			arc_hdr_set_flags(hdr, ARC_FLAG_PRIO_ASYNC_READ);
		else
			arc_hdr_clear_flags(hdr, ARC_FLAG_PRIO_ASYNC_READ);

		if (hash_lock != NULL)
			mutex_exit(hash_lock);

		/*
		 * At this point, we have a level 1 cache miss.  Try again in
		 * L2ARC if possible.
		 */
		ASSERT3U(HDR_GET_LSIZE(hdr), ==, lsize);

		DTRACE_PROBE4(arc__miss, arc_buf_hdr_t *, hdr, blkptr_t *, bp,
		    uint64_t, lsize, zbookmark_phys_t *, zb);
		ARCSTAT_BUMP(arcstat_misses);
		ARCSTAT_CONDSTAT(!HDR_PREFETCH(hdr),
		    demand, prefetch, !HDR_ISTYPE_METADATA(hdr),
		    data, metadata, misses);

		if (vd != NULL && l2arc_ndev != 0 && !(l2arc_norw && devw)) {
			/*
			 * Read from the L2ARC if the following are true:
			 * 1. The L2ARC vdev was previously cached.
			 * 2. This buffer still has L2ARC metadata.
			 * 3. This buffer isn't currently writing to the L2ARC.
			 * 4. The L2ARC entry wasn't evicted, which may
			 *    also have invalidated the vdev.
			 * 5. This isn't prefetch and l2arc_noprefetch is set.
			 */
			if (HDR_HAS_L2HDR(hdr) &&
			    !HDR_L2_WRITING(hdr) && !HDR_L2_EVICTED(hdr) &&
			    !(l2arc_noprefetch && HDR_PREFETCH(hdr))) {
				l2arc_read_callback_t *cb;
				abd_t *abd;
				uint64_t asize;

				DTRACE_PROBE1(l2arc__hit, arc_buf_hdr_t *, hdr);
				ARCSTAT_BUMP(arcstat_l2_hits);

				cb = kmem_zalloc(sizeof (l2arc_read_callback_t),
				    KM_SLEEP);
				cb->l2rcb_hdr = hdr;
				cb->l2rcb_bp = *bp;
				cb->l2rcb_zb = *zb;
				cb->l2rcb_flags = zio_flags;

				asize = vdev_psize_to_asize(vd, size);
				if (asize != size) {
					abd = abd_alloc_for_io(asize,
					    HDR_ISTYPE_METADATA(hdr));
					cb->l2rcb_abd = abd;
				} else {
					abd = hdr->b_l1hdr.b_pabd;
				}

				ASSERT(addr >= VDEV_LABEL_START_SIZE &&
				    addr + asize <= vd->vdev_psize -
				    VDEV_LABEL_END_SIZE);

				/*
				 * l2arc read.  The SCL_L2ARC lock will be
				 * released by l2arc_read_done().
				 * Issue a null zio if the underlying buffer
				 * was squashed to zero size by compression.
				 */
				ASSERT3U(HDR_GET_COMPRESS(hdr), !=,
				    ZIO_COMPRESS_EMPTY);
				rzio = zio_read_phys(pio, vd, addr,
				    asize, abd,
				    ZIO_CHECKSUM_OFF,
				    l2arc_read_done, cb, priority,
				    zio_flags | ZIO_FLAG_DONT_CACHE |
				    ZIO_FLAG_CANFAIL |
				    ZIO_FLAG_DONT_PROPAGATE |
				    ZIO_FLAG_DONT_RETRY, B_FALSE);
				DTRACE_PROBE2(l2arc__read, vdev_t *, vd,
				    zio_t *, rzio);
				ARCSTAT_INCR(arcstat_l2_read_bytes, size);

				if (*arc_flags & ARC_FLAG_NOWAIT) {
					zio_nowait(rzio);
					return (0);
				}

				ASSERT(*arc_flags & ARC_FLAG_WAIT);
				if (zio_wait(rzio) == 0)
					return (0);

				/* l2arc read error; goto zio_read() */
			} else {
				DTRACE_PROBE1(l2arc__miss,
				    arc_buf_hdr_t *, hdr);
				ARCSTAT_BUMP(arcstat_l2_misses);
				if (HDR_L2_WRITING(hdr))
					ARCSTAT_BUMP(arcstat_l2_rw_clash);
				spa_config_exit(spa, SCL_L2ARC, vd);
			}
		} else {
			if (vd != NULL)
				spa_config_exit(spa, SCL_L2ARC, vd);
			if (l2arc_ndev != 0) {
				DTRACE_PROBE1(l2arc__miss,
				    arc_buf_hdr_t *, hdr);
				ARCSTAT_BUMP(arcstat_l2_misses);
			}
		}

		rzio = zio_read(pio, spa, bp, hdr->b_l1hdr.b_pabd, size,
		    arc_read_done, hdr, priority, zio_flags, zb);

		if (*arc_flags & ARC_FLAG_WAIT)
			return (zio_wait(rzio));

		ASSERT(*arc_flags & ARC_FLAG_NOWAIT);
		zio_nowait(rzio);
	}
	return (0);
}

/*
 * Notify the arc that a block was freed, and thus will never be used again.
 */
void
arc_freed(spa_t *spa, const blkptr_t *bp)
{
	arc_buf_hdr_t *hdr;
	kmutex_t *hash_lock;
	uint64_t guid = spa_load_guid(spa);

	ASSERT(!BP_IS_EMBEDDED(bp));

	hdr = buf_hash_find(guid, bp, &hash_lock);
	if (hdr == NULL)
		return;

	/*
	 * We might be trying to free a block that is still doing I/O
	 * (i.e. prefetch) or has a reference (i.e. a dedup-ed,
	 * dmu_sync-ed block). If this block is being prefetched, then it
	 * would still have the ARC_FLAG_IO_IN_PROGRESS flag set on the hdr
	 * until the I/O completes. A block may also have a reference if it is
	 * part of a dedup-ed, dmu_synced write. The dmu_sync() function would
	 * have written the new block to its final resting place on disk but
	 * without the dedup flag set. This would have left the hdr in the MRU
	 * state and discoverable. When the txg finally syncs it detects that
	 * the block was overridden in open context and issues an override I/O.
	 * Since this is a dedup block, the override I/O will determine if the
	 * block is already in the DDT. If so, then it will replace the io_bp
	 * with the bp from the DDT and allow the I/O to finish. When the I/O
	 * reaches the done callback, dbuf_write_override_done, it will
	 * check to see if the io_bp and io_bp_override are identical.
	 * If they are not, then it indicates that the bp was replaced with
	 * the bp in the DDT and the override bp is freed. This allows
	 * us to arrive here with a reference on a block that is being
	 * freed. So if we have an I/O in progress, or a reference to
	 * this hdr, then we don't destroy the hdr.
	 */
	if (!HDR_HAS_L1HDR(hdr) || (!HDR_IO_IN_PROGRESS(hdr) &&
	    refcount_is_zero(&hdr->b_l1hdr.b_refcnt))) {
		arc_change_state(arc_anon, hdr, hash_lock);
		arc_hdr_destroy(hdr);
		mutex_exit(hash_lock);
	} else {
		mutex_exit(hash_lock);
	}

}

/*
 * Release this buffer from the cache, making it an anonymous buffer.  This
 * must be done after a read and prior to modifying the buffer contents.
 * If the buffer has more than one reference, we must make
 * a new hdr for the buffer.
 */
void
arc_release(arc_buf_t *buf, void *tag)
{
	arc_buf_hdr_t *hdr = buf->b_hdr;

	/*
	 * It would be nice to assert that if it's DMU metadata (level >
	 * 0 || it's the dnode file), then it must be syncing context.
	 * But we don't know that information at this level.
	 */

	mutex_enter(&buf->b_evict_lock);

	ASSERT(HDR_HAS_L1HDR(hdr));

	/*
	 * We don't grab the hash lock prior to this check, because if
	 * the buffer's header is in the arc_anon state, it won't be
	 * linked into the hash table.
	 */
	if (hdr->b_l1hdr.b_state == arc_anon) {
		mutex_exit(&buf->b_evict_lock);
		ASSERT(!HDR_IO_IN_PROGRESS(hdr));
		ASSERT(!HDR_IN_HASH_TABLE(hdr));
		ASSERT(!HDR_HAS_L2HDR(hdr));
		ASSERT(HDR_EMPTY(hdr));

		ASSERT3U(hdr->b_l1hdr.b_bufcnt, ==, 1);
		ASSERT3S(refcount_count(&hdr->b_l1hdr.b_refcnt), ==, 1);
		ASSERT(!multilist_link_active(&hdr->b_l1hdr.b_arc_node));

		hdr->b_l1hdr.b_arc_access = 0;

		/*
		 * If the buf is being overridden then it may already
		 * have a hdr that is not empty.
		 */
		buf_discard_identity(hdr);
		arc_buf_thaw(buf);

		return;
	}

	kmutex_t *hash_lock = HDR_LOCK(hdr);
	mutex_enter(hash_lock);

	/*
	 * This assignment is only valid as long as the hash_lock is
	 * held, we must be careful not to reference state or the
	 * b_state field after dropping the lock.
	 */
	arc_state_t *state = hdr->b_l1hdr.b_state;
	ASSERT3P(hash_lock, ==, HDR_LOCK(hdr));
	ASSERT3P(state, !=, arc_anon);

	/* this buffer is not on any list */
	ASSERT3S(refcount_count(&hdr->b_l1hdr.b_refcnt), >, 0);

	if (HDR_HAS_L2HDR(hdr)) {
		mutex_enter(&hdr->b_l2hdr.b_dev->l2ad_mtx);

		/*
		 * We have to recheck this conditional again now that
		 * we're holding the l2ad_mtx to prevent a race with
		 * another thread which might be concurrently calling
		 * l2arc_evict(). In that case, l2arc_evict() might have
		 * destroyed the header's L2 portion as we were waiting
		 * to acquire the l2ad_mtx.
		 */
		if (HDR_HAS_L2HDR(hdr))
			arc_hdr_l2hdr_destroy(hdr);

		mutex_exit(&hdr->b_l2hdr.b_dev->l2ad_mtx);
	}

	/*
	 * Do we have more than one buf?
	 */
	if (hdr->b_l1hdr.b_bufcnt > 1) {
		arc_buf_hdr_t *nhdr;
		uint64_t spa = hdr->b_spa;
		uint64_t psize = HDR_GET_PSIZE(hdr);
		uint64_t lsize = HDR_GET_LSIZE(hdr);
		enum zio_compress compress = HDR_GET_COMPRESS(hdr);
		arc_buf_contents_t type = arc_buf_type(hdr);
		VERIFY3U(hdr->b_type, ==, type);

		ASSERT(hdr->b_l1hdr.b_buf != buf || buf->b_next != NULL);
		(void) remove_reference(hdr, hash_lock, tag);

		if (arc_buf_is_shared(buf) && !ARC_BUF_COMPRESSED(buf)) {
			ASSERT3P(hdr->b_l1hdr.b_buf, !=, buf);
			ASSERT(ARC_BUF_LAST(buf));
		}

		/*
		 * Pull the data off of this hdr and attach it to
		 * a new anonymous hdr. Also find the last buffer
		 * in the hdr's buffer list.
		 */
		arc_buf_t *lastbuf = arc_buf_remove(hdr, buf);
		ASSERT3P(lastbuf, !=, NULL);

		/*
		 * If the current arc_buf_t and the hdr are sharing their data
		 * buffer, then we must stop sharing that block.
		 */
		if (arc_buf_is_shared(buf)) {
			VERIFY(!arc_buf_is_shared(lastbuf));

			/*
			 * First, sever the block sharing relationship between
			 * buf and the arc_buf_hdr_t.
			 */
			arc_unshare_buf(hdr, buf);

			/*
			 * Now we need to recreate the hdr's b_pabd. Since we
			 * have lastbuf handy, we try to share with it, but if
			 * we can't then we allocate a new b_pabd and copy the
			 * data from buf into it.
			 */
			if (arc_can_share(hdr, lastbuf)) {
				arc_share_buf(hdr, lastbuf);
			} else {
				arc_hdr_alloc_pabd(hdr);
				abd_copy_from_buf(hdr->b_l1hdr.b_pabd,
				    buf->b_data, psize);
			}
			VERIFY3P(lastbuf->b_data, !=, NULL);
		} else if (HDR_SHARED_DATA(hdr)) {
			/*
			 * Uncompressed shared buffers are always at the end
			 * of the list. Compressed buffers don't have the
			 * same requirements. This makes it hard to
			 * simply assert that the lastbuf is shared so
			 * we rely on the hdr's compression flags to determine
			 * if we have a compressed, shared buffer.
			 */
			ASSERT(arc_buf_is_shared(lastbuf) ||
			    HDR_GET_COMPRESS(hdr) != ZIO_COMPRESS_OFF);
			ASSERT(!ARC_BUF_SHARED(buf));
		}
		ASSERT3P(hdr->b_l1hdr.b_pabd, !=, NULL);
		ASSERT3P(state, !=, arc_l2c_only);

		(void) refcount_remove_many(&state->arcs_size,
		    arc_buf_size(buf), buf);

		if (refcount_is_zero(&hdr->b_l1hdr.b_refcnt)) {
			ASSERT3P(state, !=, arc_l2c_only);
			(void) refcount_remove_many(&state->arcs_esize[type],
			    arc_buf_size(buf), buf);
		}

		hdr->b_l1hdr.b_bufcnt -= 1;
		arc_cksum_verify(buf);
		arc_buf_unwatch(buf);

		mutex_exit(hash_lock);

		/*
		 * Allocate a new hdr. The new hdr will contain a b_pabd
		 * buffer which will be freed in arc_write().
		 */
		nhdr = arc_hdr_alloc(spa, psize, lsize, compress, type);
		ASSERT3P(nhdr->b_l1hdr.b_buf, ==, NULL);
		ASSERT0(nhdr->b_l1hdr.b_bufcnt);
		ASSERT0(refcount_count(&nhdr->b_l1hdr.b_refcnt));
		VERIFY3U(nhdr->b_type, ==, type);
		ASSERT(!HDR_SHARED_DATA(nhdr));

		nhdr->b_l1hdr.b_buf = buf;
		nhdr->b_l1hdr.b_bufcnt = 1;
		(void) refcount_add(&nhdr->b_l1hdr.b_refcnt, tag);
		buf->b_hdr = nhdr;

		mutex_exit(&buf->b_evict_lock);
		(void) refcount_add_many(&arc_anon->arcs_size,
		    arc_buf_size(buf), buf);
	} else {
		mutex_exit(&buf->b_evict_lock);
		ASSERT(refcount_count(&hdr->b_l1hdr.b_refcnt) == 1);
		/* protected by hash lock */
		ASSERT(!multilist_link_active(&hdr->b_l1hdr.b_arc_node));
		ASSERT(!HDR_IO_IN_PROGRESS(hdr));
		arc_change_state(arc_anon, hdr, hash_lock);
		hdr->b_l1hdr.b_arc_access = 0;
		mutex_exit(hash_lock);

		buf_discard_identity(hdr);
		arc_buf_thaw(buf);
	}
}

int
arc_released(arc_buf_t *buf)
{
	int released;

	mutex_enter(&buf->b_evict_lock);
	released = (buf->b_data != NULL &&
	    buf->b_hdr->b_l1hdr.b_state == arc_anon);
	mutex_exit(&buf->b_evict_lock);
	return (released);
}

#ifdef ZFS_DEBUG
int
arc_referenced(arc_buf_t *buf)
{
	int referenced;

	mutex_enter(&buf->b_evict_lock);
	referenced = (refcount_count(&buf->b_hdr->b_l1hdr.b_refcnt));
	mutex_exit(&buf->b_evict_lock);
	return (referenced);
}
#endif

static void
arc_write_ready(zio_t *zio)
{
	arc_write_callback_t *callback = zio->io_private;
	arc_buf_t *buf = callback->awcb_buf;
	arc_buf_hdr_t *hdr = buf->b_hdr;
	uint64_t psize = BP_IS_HOLE(zio->io_bp) ? 0 : BP_GET_PSIZE(zio->io_bp);

	ASSERT(HDR_HAS_L1HDR(hdr));
	ASSERT(!refcount_is_zero(&buf->b_hdr->b_l1hdr.b_refcnt));
	ASSERT(hdr->b_l1hdr.b_bufcnt > 0);

	/*
	 * If we're reexecuting this zio because the pool suspended, then
	 * cleanup any state that was previously set the first time the
	 * callback was invoked.
	 */
	if (zio->io_flags & ZIO_FLAG_REEXECUTED) {
		arc_cksum_free(hdr);
		arc_buf_unwatch(buf);
		if (hdr->b_l1hdr.b_pabd != NULL) {
			if (arc_buf_is_shared(buf)) {
				arc_unshare_buf(hdr, buf);
			} else {
				arc_hdr_free_pabd(hdr);
			}
		}
	}
	ASSERT3P(hdr->b_l1hdr.b_pabd, ==, NULL);
	ASSERT(!HDR_SHARED_DATA(hdr));
	ASSERT(!arc_buf_is_shared(buf));

	callback->awcb_ready(zio, buf, callback->awcb_private);

	if (HDR_IO_IN_PROGRESS(hdr))
		ASSERT(zio->io_flags & ZIO_FLAG_REEXECUTED);

	arc_cksum_compute(buf);
	arc_hdr_set_flags(hdr, ARC_FLAG_IO_IN_PROGRESS);

	enum zio_compress compress;
	if (BP_IS_HOLE(zio->io_bp) || BP_IS_EMBEDDED(zio->io_bp)) {
		compress = ZIO_COMPRESS_OFF;
	} else {
		ASSERT3U(HDR_GET_LSIZE(hdr), ==, BP_GET_LSIZE(zio->io_bp));
		compress = BP_GET_COMPRESS(zio->io_bp);
	}
	HDR_SET_PSIZE(hdr, psize);
	arc_hdr_set_compress(hdr, compress);


	/*
	 * Fill the hdr with data. If the hdr is compressed, the data we want
	 * is available from the zio, otherwise we can take it from the buf.
	 *
	 * We might be able to share the buf's data with the hdr here. However,
	 * doing so would cause the ARC to be full of linear ABDs if we write a
	 * lot of shareable data. As a compromise, we check whether scattered
	 * ABDs are allowed, and assume that if they are then the user wants
	 * the ARC to be primarily filled with them regardless of the data being
	 * written. Therefore, if they're allowed then we allocate one and copy
	 * the data into it; otherwise, we share the data directly if we can.
	 */
	if (zfs_abd_scatter_enabled || !arc_can_share(hdr, buf)) {
		arc_hdr_alloc_pabd(hdr);

		/*
		 * Ideally, we would always copy the io_abd into b_pabd, but the
		 * user may have disabled compressed ARC, thus we must check the
		 * hdr's compression setting rather than the io_bp's.
		 */
		if (HDR_GET_COMPRESS(hdr) != ZIO_COMPRESS_OFF) {
			ASSERT3U(BP_GET_COMPRESS(zio->io_bp), !=,
			    ZIO_COMPRESS_OFF);
			ASSERT3U(psize, >, 0);

			abd_copy(hdr->b_l1hdr.b_pabd, zio->io_abd, psize);
		} else {
			ASSERT3U(zio->io_orig_size, ==, arc_hdr_size(hdr));

			abd_copy_from_buf(hdr->b_l1hdr.b_pabd, buf->b_data,
			    arc_buf_size(buf));
		}
	} else {
		ASSERT3P(buf->b_data, ==, abd_to_buf(zio->io_orig_abd));
		ASSERT3U(zio->io_orig_size, ==, arc_buf_size(buf));
		ASSERT3U(hdr->b_l1hdr.b_bufcnt, ==, 1);

		arc_share_buf(hdr, buf);
	}

	arc_hdr_verify(hdr, zio->io_bp);
}

static void
arc_write_children_ready(zio_t *zio)
{
	arc_write_callback_t *callback = zio->io_private;
	arc_buf_t *buf = callback->awcb_buf;

	callback->awcb_children_ready(zio, buf, callback->awcb_private);
}

/*
 * The SPA calls this callback for each physical write that happens on behalf
 * of a logical write.  See the comment in dbuf_write_physdone() for details.
 */
static void
arc_write_physdone(zio_t *zio)
{
	arc_write_callback_t *cb = zio->io_private;
	if (cb->awcb_physdone != NULL)
		cb->awcb_physdone(zio, cb->awcb_buf, cb->awcb_private);
}

static void
arc_write_done(zio_t *zio)
{
	arc_write_callback_t *callback = zio->io_private;
	arc_buf_t *buf = callback->awcb_buf;
	arc_buf_hdr_t *hdr = buf->b_hdr;

	ASSERT3P(hdr->b_l1hdr.b_acb, ==, NULL);

	if (zio->io_error == 0) {
		arc_hdr_verify(hdr, zio->io_bp);

		if (BP_IS_HOLE(zio->io_bp) || BP_IS_EMBEDDED(zio->io_bp)) {
			buf_discard_identity(hdr);
		} else {
			hdr->b_dva = *BP_IDENTITY(zio->io_bp);
			hdr->b_birth = BP_PHYSICAL_BIRTH(zio->io_bp);
		}
	} else {
		ASSERT(HDR_EMPTY(hdr));
	}

	/*
	 * If the block to be written was all-zero or compressed enough to be
	 * embedded in the BP, no write was performed so there will be no
	 * dva/birth/checksum.  The buffer must therefore remain anonymous
	 * (and uncached).
	 */
	if (!HDR_EMPTY(hdr)) {
		arc_buf_hdr_t *exists;
		kmutex_t *hash_lock;

		ASSERT3U(zio->io_error, ==, 0);

		arc_cksum_verify(buf);

		exists = buf_hash_insert(hdr, &hash_lock);
		if (exists != NULL) {
			/*
			 * This can only happen if we overwrite for
			 * sync-to-convergence, because we remove
			 * buffers from the hash table when we arc_free().
			 */
			if (zio->io_flags & ZIO_FLAG_IO_REWRITE) {
				if (!BP_EQUAL(&zio->io_bp_orig, zio->io_bp))
					panic("bad overwrite, hdr=%p exists=%p",
					    (void *)hdr, (void *)exists);
				ASSERT(refcount_is_zero(
				    &exists->b_l1hdr.b_refcnt));
				arc_change_state(arc_anon, exists, hash_lock);
				mutex_exit(hash_lock);
				arc_hdr_destroy(exists);
				exists = buf_hash_insert(hdr, &hash_lock);
				ASSERT3P(exists, ==, NULL);
			} else if (zio->io_flags & ZIO_FLAG_NOPWRITE) {
				/* nopwrite */
				ASSERT(zio->io_prop.zp_nopwrite);
				if (!BP_EQUAL(&zio->io_bp_orig, zio->io_bp))
					panic("bad nopwrite, hdr=%p exists=%p",
					    (void *)hdr, (void *)exists);
			} else {
				/* Dedup */
				ASSERT(hdr->b_l1hdr.b_bufcnt == 1);
				ASSERT(hdr->b_l1hdr.b_state == arc_anon);
				ASSERT(BP_GET_DEDUP(zio->io_bp));
				ASSERT(BP_GET_LEVEL(zio->io_bp) == 0);
			}
		}
		arc_hdr_clear_flags(hdr, ARC_FLAG_IO_IN_PROGRESS);
		/* if it's not anon, we are doing a scrub */
		if (exists == NULL && hdr->b_l1hdr.b_state == arc_anon)
			arc_access(hdr, hash_lock);
		mutex_exit(hash_lock);
	} else {
		arc_hdr_clear_flags(hdr, ARC_FLAG_IO_IN_PROGRESS);
	}

	ASSERT(!refcount_is_zero(&hdr->b_l1hdr.b_refcnt));
	callback->awcb_done(zio, buf, callback->awcb_private);

	abd_put(zio->io_abd);
	kmem_free(callback, sizeof (arc_write_callback_t));
}

zio_t *
arc_write(zio_t *pio, spa_t *spa, uint64_t txg, blkptr_t *bp, arc_buf_t *buf,
    boolean_t l2arc, const zio_prop_t *zp, arc_done_func_t *ready,
    arc_done_func_t *children_ready, arc_done_func_t *physdone,
    arc_done_func_t *done, void *private, zio_priority_t priority,
    int zio_flags, const zbookmark_phys_t *zb)
{
	arc_buf_hdr_t *hdr = buf->b_hdr;
	arc_write_callback_t *callback;
	zio_t *zio;
	zio_prop_t localprop = *zp;

	ASSERT3P(ready, !=, NULL);
	ASSERT3P(done, !=, NULL);
	ASSERT(!HDR_IO_ERROR(hdr));
	ASSERT(!HDR_IO_IN_PROGRESS(hdr));
	ASSERT3P(hdr->b_l1hdr.b_acb, ==, NULL);
	ASSERT3U(hdr->b_l1hdr.b_bufcnt, >, 0);
	if (l2arc)
		arc_hdr_set_flags(hdr, ARC_FLAG_L2CACHE);
	if (ARC_BUF_COMPRESSED(buf)) {
		/*
		 * We're writing a pre-compressed buffer.  Make the
		 * compression algorithm requested by the zio_prop_t match
		 * the pre-compressed buffer's compression algorithm.
		 */
		localprop.zp_compress = HDR_GET_COMPRESS(hdr);

		ASSERT3U(HDR_GET_LSIZE(hdr), !=, arc_buf_size(buf));
		zio_flags |= ZIO_FLAG_RAW;
	}
	callback = kmem_zalloc(sizeof (arc_write_callback_t), KM_SLEEP);
	callback->awcb_ready = ready;
	callback->awcb_children_ready = children_ready;
	callback->awcb_physdone = physdone;
	callback->awcb_done = done;
	callback->awcb_private = private;
	callback->awcb_buf = buf;

	/*
	 * The hdr's b_pabd is now stale, free it now. A new data block
	 * will be allocated when the zio pipeline calls arc_write_ready().
	 */
	if (hdr->b_l1hdr.b_pabd != NULL) {
		/*
		 * If the buf is currently sharing the data block with
		 * the hdr then we need to break that relationship here.
		 * The hdr will remain with a NULL data pointer and the
		 * buf will take sole ownership of the block.
		 */
		if (arc_buf_is_shared(buf)) {
			arc_unshare_buf(hdr, buf);
		} else {
			arc_hdr_free_pabd(hdr);
		}
		VERIFY3P(buf->b_data, !=, NULL);
		arc_hdr_set_compress(hdr, ZIO_COMPRESS_OFF);
	}
	ASSERT(!arc_buf_is_shared(buf));
	ASSERT3P(hdr->b_l1hdr.b_pabd, ==, NULL);

	zio = zio_write(pio, spa, txg, bp,
	    abd_get_from_buf(buf->b_data, HDR_GET_LSIZE(hdr)),
	    HDR_GET_LSIZE(hdr), arc_buf_size(buf), &localprop, arc_write_ready,
	    (children_ready != NULL) ? arc_write_children_ready : NULL,
	    arc_write_physdone, arc_write_done, callback,
	    priority, zio_flags, zb);

	return (zio);
}

static int
arc_memory_throttle(spa_t *spa, uint64_t reserve, uint64_t txg)
{
#ifdef _KERNEL
	uint64_t available_memory = ptob(freemem);

#if defined(__i386)
	available_memory =
	    MIN(available_memory, vmem_size(heap_arena, VMEM_FREE));
#endif

	if (freemem > physmem * arc_lotsfree_percent / 100)
		return (0);

	if (txg > spa->spa_lowmem_last_txg) {
		spa->spa_lowmem_last_txg = txg;
		spa->spa_lowmem_page_load = 0;
	}
	/*
	 * If we are in pageout, we know that memory is already tight,
	 * the arc is already going to be evicting, so we just want to
	 * continue to let page writes occur as quickly as possible.
	 */
	if (curproc == proc_pageout) {
		if (spa->spa_lowmem_page_load >
		    MAX(ptob(minfree), available_memory) / 4)
			return (SET_ERROR(ERESTART));
		/* Note: reserve is inflated, so we deflate */
		atomic_add_64(&spa->spa_lowmem_page_load, reserve / 8);
		return (0);
	} else if (spa->spa_lowmem_page_load > 0 && arc_reclaim_needed()) {
		/* memory is low, delay before restarting */
		ARCSTAT_INCR(arcstat_memory_throttle_count, 1);
		return (SET_ERROR(EAGAIN));
	}
	spa->spa_lowmem_page_load = 0;
#endif /* _KERNEL */
	return (0);
}

void
arc_tempreserve_clear(uint64_t reserve)
{
	atomic_add_64(&arc_tempreserve, -reserve);
	ASSERT((int64_t)arc_tempreserve >= 0);
}

int
arc_tempreserve_space(spa_t *spa, uint64_t reserve, uint64_t txg)
{
	int error;
	uint64_t anon_size;

	if (reserve > arc_c/4 && !arc_no_grow)
		arc_c = MIN(arc_c_max, reserve * 4);
	if (reserve > arc_c)
		return (SET_ERROR(ENOMEM));

	/*
	 * Don't count loaned bufs as in flight dirty data to prevent long
	 * network delays from blocking transactions that are ready to be
	 * assigned to a txg.
	 */

	/* assert that it has not wrapped around */
	ASSERT3S(atomic_add_64_nv(&arc_loaned_bytes, 0), >=, 0);

	anon_size = MAX((int64_t)(refcount_count(&arc_anon->arcs_size) -
	    arc_loaned_bytes), 0);

	/*
	 * Writes will, almost always, require additional memory allocations
	 * in order to compress/encrypt/etc the data.  We therefore need to
	 * make sure that there is sufficient available memory for this.
	 */
	error = arc_memory_throttle(spa, reserve, txg);
	if (error != 0)
		return (error);

	/*
	 * Throttle writes when the amount of dirty data in the cache
	 * gets too large.  We try to keep the cache less than half full
	 * of dirty blocks so that our sync times don't grow too large.
	 *
	 * In the case of one pool being built on another pool, we want
	 * to make sure we don't end up throttling the lower (backing)
	 * pool when the upper pool is the majority contributor to dirty
	 * data. To insure we make forward progress during throttling, we
	 * also check the current pool's net dirty data and only throttle
	 * if it exceeds zfs_arc_pool_dirty_percent of the anonymous dirty
	 * data in the cache.
	 *
	 * Note: if two requests come in concurrently, we might let them
	 * both succeed, when one of them should fail.  Not a huge deal.
	 */
	uint64_t total_dirty = reserve + arc_tempreserve + anon_size;
	uint64_t spa_dirty_anon = spa_dirty_data(spa);

	if (total_dirty > arc_c * zfs_arc_dirty_limit_percent / 100 &&
	    anon_size > arc_c * zfs_arc_anon_limit_percent / 100 &&
	    spa_dirty_anon > anon_size * zfs_arc_pool_dirty_percent / 100) {
		uint64_t meta_esize =
		    refcount_count(&arc_anon->arcs_esize[ARC_BUFC_METADATA]);
		uint64_t data_esize =
		    refcount_count(&arc_anon->arcs_esize[ARC_BUFC_DATA]);
		dprintf("failing, arc_tempreserve=%lluK anon_meta=%lluK "
		    "anon_data=%lluK tempreserve=%lluK arc_c=%lluK\n",
		    arc_tempreserve >> 10, meta_esize >> 10,
		    data_esize >> 10, reserve >> 10, arc_c >> 10);
		return (SET_ERROR(ERESTART));
	}
	atomic_add_64(&arc_tempreserve, reserve);
	return (0);
}

static void
arc_kstat_update_state(arc_state_t *state, kstat_named_t *size,
    kstat_named_t *evict_data, kstat_named_t *evict_metadata)
{
	size->value.ui64 = refcount_count(&state->arcs_size);
	evict_data->value.ui64 =
	    refcount_count(&state->arcs_esize[ARC_BUFC_DATA]);
	evict_metadata->value.ui64 =
	    refcount_count(&state->arcs_esize[ARC_BUFC_METADATA]);
}

static int
arc_kstat_update(kstat_t *ksp, int rw)
{
	arc_stats_t *as = ksp->ks_data;

	if (rw == KSTAT_WRITE) {
		return (EACCES);
	} else {
		arc_kstat_update_state(arc_anon,
		    &as->arcstat_anon_size,
		    &as->arcstat_anon_evictable_data,
		    &as->arcstat_anon_evictable_metadata);
		arc_kstat_update_state(arc_mru,
		    &as->arcstat_mru_size,
		    &as->arcstat_mru_evictable_data,
		    &as->arcstat_mru_evictable_metadata);
		arc_kstat_update_state(arc_mru_ghost,
		    &as->arcstat_mru_ghost_size,
		    &as->arcstat_mru_ghost_evictable_data,
		    &as->arcstat_mru_ghost_evictable_metadata);
		arc_kstat_update_state(arc_mfu,
		    &as->arcstat_mfu_size,
		    &as->arcstat_mfu_evictable_data,
		    &as->arcstat_mfu_evictable_metadata);
		arc_kstat_update_state(arc_mfu_ghost,
		    &as->arcstat_mfu_ghost_size,
		    &as->arcstat_mfu_ghost_evictable_data,
		    &as->arcstat_mfu_ghost_evictable_metadata);

		ARCSTAT(arcstat_size) = aggsum_value(&arc_size);
		ARCSTAT(arcstat_meta_used) = aggsum_value(&arc_meta_used);
		ARCSTAT(arcstat_data_size) = aggsum_value(&astat_data_size);
		ARCSTAT(arcstat_metadata_size) =
		    aggsum_value(&astat_metadata_size);
		ARCSTAT(arcstat_hdr_size) = aggsum_value(&astat_hdr_size);
		ARCSTAT(arcstat_other_size) = aggsum_value(&astat_other_size);
		ARCSTAT(arcstat_l2_hdr_size) = aggsum_value(&astat_l2_hdr_size);
	}

	return (0);
}

/*
 * This function *must* return indices evenly distributed between all
 * sublists of the multilist. This is needed due to how the ARC eviction
 * code is laid out; arc_evict_state() assumes ARC buffers are evenly
 * distributed between all sublists and uses this assumption when
 * deciding which sublist to evict from and how much to evict from it.
 */
unsigned int
arc_state_multilist_index_func(multilist_t *ml, void *obj)
{
	arc_buf_hdr_t *hdr = obj;

	/*
	 * We rely on b_dva to generate evenly distributed index
	 * numbers using buf_hash below. So, as an added precaution,
	 * let's make sure we never add empty buffers to the arc lists.
	 */
	ASSERT(!HDR_EMPTY(hdr));

	/*
	 * The assumption here, is the hash value for a given
	 * arc_buf_hdr_t will remain constant throughout it's lifetime
	 * (i.e. it's b_spa, b_dva, and b_birth fields don't change).
	 * Thus, we don't need to store the header's sublist index
	 * on insertion, as this index can be recalculated on removal.
	 *
	 * Also, the low order bits of the hash value are thought to be
	 * distributed evenly. Otherwise, in the case that the multilist
	 * has a power of two number of sublists, each sublists' usage
	 * would not be evenly distributed.
	 */
	return (buf_hash(hdr->b_spa, &hdr->b_dva, hdr->b_birth) %
	    multilist_get_num_sublists(ml));
}

static void
arc_state_init(void)
{
	arc_anon = &ARC_anon;
	arc_mru = &ARC_mru;
	arc_mru_ghost = &ARC_mru_ghost;
	arc_mfu = &ARC_mfu;
	arc_mfu_ghost = &ARC_mfu_ghost;
	arc_l2c_only = &ARC_l2c_only;

	arc_mru->arcs_list[ARC_BUFC_METADATA] =
	    multilist_create(sizeof (arc_buf_hdr_t),
	    offsetof(arc_buf_hdr_t, b_l1hdr.b_arc_node),
	    arc_state_multilist_index_func);
	arc_mru->arcs_list[ARC_BUFC_DATA] =
	    multilist_create(sizeof (arc_buf_hdr_t),
	    offsetof(arc_buf_hdr_t, b_l1hdr.b_arc_node),
	    arc_state_multilist_index_func);
	arc_mru_ghost->arcs_list[ARC_BUFC_METADATA] =
	    multilist_create(sizeof (arc_buf_hdr_t),
	    offsetof(arc_buf_hdr_t, b_l1hdr.b_arc_node),
	    arc_state_multilist_index_func);
	arc_mru_ghost->arcs_list[ARC_BUFC_DATA] =
	    multilist_create(sizeof (arc_buf_hdr_t),
	    offsetof(arc_buf_hdr_t, b_l1hdr.b_arc_node),
	    arc_state_multilist_index_func);
	arc_mfu->arcs_list[ARC_BUFC_METADATA] =
	    multilist_create(sizeof (arc_buf_hdr_t),
	    offsetof(arc_buf_hdr_t, b_l1hdr.b_arc_node),
	    arc_state_multilist_index_func);
	arc_mfu->arcs_list[ARC_BUFC_DATA] =
	    multilist_create(sizeof (arc_buf_hdr_t),
	    offsetof(arc_buf_hdr_t, b_l1hdr.b_arc_node),
	    arc_state_multilist_index_func);
	arc_mfu_ghost->arcs_list[ARC_BUFC_METADATA] =
	    multilist_create(sizeof (arc_buf_hdr_t),
	    offsetof(arc_buf_hdr_t, b_l1hdr.b_arc_node),
	    arc_state_multilist_index_func);
	arc_mfu_ghost->arcs_list[ARC_BUFC_DATA] =
	    multilist_create(sizeof (arc_buf_hdr_t),
	    offsetof(arc_buf_hdr_t, b_l1hdr.b_arc_node),
	    arc_state_multilist_index_func);
	arc_l2c_only->arcs_list[ARC_BUFC_METADATA] =
	    multilist_create(sizeof (arc_buf_hdr_t),
	    offsetof(arc_buf_hdr_t, b_l1hdr.b_arc_node),
	    arc_state_multilist_index_func);
	arc_l2c_only->arcs_list[ARC_BUFC_DATA] =
	    multilist_create(sizeof (arc_buf_hdr_t),
	    offsetof(arc_buf_hdr_t, b_l1hdr.b_arc_node),
	    arc_state_multilist_index_func);

	refcount_create(&arc_anon->arcs_esize[ARC_BUFC_METADATA]);
	refcount_create(&arc_anon->arcs_esize[ARC_BUFC_DATA]);
	refcount_create(&arc_mru->arcs_esize[ARC_BUFC_METADATA]);
	refcount_create(&arc_mru->arcs_esize[ARC_BUFC_DATA]);
	refcount_create(&arc_mru_ghost->arcs_esize[ARC_BUFC_METADATA]);
	refcount_create(&arc_mru_ghost->arcs_esize[ARC_BUFC_DATA]);
	refcount_create(&arc_mfu->arcs_esize[ARC_BUFC_METADATA]);
	refcount_create(&arc_mfu->arcs_esize[ARC_BUFC_DATA]);
	refcount_create(&arc_mfu_ghost->arcs_esize[ARC_BUFC_METADATA]);
	refcount_create(&arc_mfu_ghost->arcs_esize[ARC_BUFC_DATA]);
	refcount_create(&arc_l2c_only->arcs_esize[ARC_BUFC_METADATA]);
	refcount_create(&arc_l2c_only->arcs_esize[ARC_BUFC_DATA]);

	refcount_create(&arc_anon->arcs_size);
	refcount_create(&arc_mru->arcs_size);
	refcount_create(&arc_mru_ghost->arcs_size);
	refcount_create(&arc_mfu->arcs_size);
	refcount_create(&arc_mfu_ghost->arcs_size);
	refcount_create(&arc_l2c_only->arcs_size);

	aggsum_init(&arc_meta_used, 0);
	aggsum_init(&arc_size, 0);
	aggsum_init(&astat_data_size, 0);
	aggsum_init(&astat_metadata_size, 0);
	aggsum_init(&astat_hdr_size, 0);
	aggsum_init(&astat_other_size, 0);
	aggsum_init(&astat_l2_hdr_size, 0);
}

static void
arc_state_fini(void)
{
	refcount_destroy(&arc_anon->arcs_esize[ARC_BUFC_METADATA]);
	refcount_destroy(&arc_anon->arcs_esize[ARC_BUFC_DATA]);
	refcount_destroy(&arc_mru->arcs_esize[ARC_BUFC_METADATA]);
	refcount_destroy(&arc_mru->arcs_esize[ARC_BUFC_DATA]);
	refcount_destroy(&arc_mru_ghost->arcs_esize[ARC_BUFC_METADATA]);
	refcount_destroy(&arc_mru_ghost->arcs_esize[ARC_BUFC_DATA]);
	refcount_destroy(&arc_mfu->arcs_esize[ARC_BUFC_METADATA]);
	refcount_destroy(&arc_mfu->arcs_esize[ARC_BUFC_DATA]);
	refcount_destroy(&arc_mfu_ghost->arcs_esize[ARC_BUFC_METADATA]);
	refcount_destroy(&arc_mfu_ghost->arcs_esize[ARC_BUFC_DATA]);
	refcount_destroy(&arc_l2c_only->arcs_esize[ARC_BUFC_METADATA]);
	refcount_destroy(&arc_l2c_only->arcs_esize[ARC_BUFC_DATA]);

	refcount_destroy(&arc_anon->arcs_size);
	refcount_destroy(&arc_mru->arcs_size);
	refcount_destroy(&arc_mru_ghost->arcs_size);
	refcount_destroy(&arc_mfu->arcs_size);
	refcount_destroy(&arc_mfu_ghost->arcs_size);
	refcount_destroy(&arc_l2c_only->arcs_size);

	multilist_destroy(arc_mru->arcs_list[ARC_BUFC_METADATA]);
	multilist_destroy(arc_mru_ghost->arcs_list[ARC_BUFC_METADATA]);
	multilist_destroy(arc_mfu->arcs_list[ARC_BUFC_METADATA]);
	multilist_destroy(arc_mfu_ghost->arcs_list[ARC_BUFC_METADATA]);
	multilist_destroy(arc_l2c_only->arcs_list[ARC_BUFC_METADATA]);
	multilist_destroy(arc_mru->arcs_list[ARC_BUFC_DATA]);
	multilist_destroy(arc_mru_ghost->arcs_list[ARC_BUFC_DATA]);
	multilist_destroy(arc_mfu->arcs_list[ARC_BUFC_DATA]);
	multilist_destroy(arc_mfu_ghost->arcs_list[ARC_BUFC_DATA]);
	multilist_destroy(arc_l2c_only->arcs_list[ARC_BUFC_DATA]);
}

uint64_t
arc_max_bytes(void)
{
	return (arc_c_max);
}

void
arc_init(void)
{
	/*
	 * allmem is "all memory that we could possibly use".
	 */
#ifdef _KERNEL
	uint64_t allmem = (physmem - swapfs_minfree) * PAGESIZE;
#else
	uint64_t allmem = (physmem * PAGESIZE) / 2;
#endif
	mutex_init(&arc_adjust_lock, NULL, MUTEX_DEFAULT, NULL);
	cv_init(&arc_adjust_waiters_cv, NULL, CV_DEFAULT, NULL);

	/* Convert seconds to clock ticks */
	arc_min_prefetch_lifespan = 1 * hz;

	/* set min cache to 1/32 of all memory, or 64MB, whichever is more */
	arc_c_min = MAX(allmem / 32, 64 << 20);
	/* set max to 3/4 of all memory, or all but 1GB, whichever is more */
	if (allmem >= 1 << 30)
		arc_c_max = allmem - (1 << 30);
	else
		arc_c_max = arc_c_min;
	arc_c_max = MAX(allmem * 3 / 4, arc_c_max);

	/*
	 * In userland, there's only the memory pressure that we artificially
	 * create (see arc_available_memory()).  Don't let arc_c get too
	 * small, because it can cause transactions to be larger than
	 * arc_c, causing arc_tempreserve_space() to fail.
	 */
#ifndef _KERNEL
	arc_c_min = arc_c_max / 2;
#endif

	/*
	 * Allow the tunables to override our calculations if they are
	 * reasonable (ie. over 64MB)
	 */
	if (zfs_arc_max > 64 << 20 && zfs_arc_max < allmem) {
		arc_c_max = zfs_arc_max;
		arc_c_min = MIN(arc_c_min, arc_c_max);
	}
	if (zfs_arc_min > 64 << 20 && zfs_arc_min <= arc_c_max)
		arc_c_min = zfs_arc_min;

	arc_c = arc_c_max;
	arc_p = (arc_c >> 1);

	/* limit meta-data to 1/4 of the arc capacity */
	arc_meta_limit = arc_c_max / 4;

#ifdef _KERNEL
	/*
	 * Metadata is stored in the kernel's heap.  Don't let us
	 * use more than half the heap for the ARC.
	 */
	arc_meta_limit = MIN(arc_meta_limit,
	    vmem_size(heap_arena, VMEM_ALLOC | VMEM_FREE) / 2);
#endif

	/* Allow the tunable to override if it is reasonable */
	if (zfs_arc_meta_limit > 0 && zfs_arc_meta_limit <= arc_c_max)
		arc_meta_limit = zfs_arc_meta_limit;

	if (arc_c_min < arc_meta_limit / 2 && zfs_arc_min == 0)
		arc_c_min = arc_meta_limit / 2;

	if (zfs_arc_meta_min > 0) {
		arc_meta_min = zfs_arc_meta_min;
	} else {
		arc_meta_min = arc_c_min / 2;
	}

	if (zfs_arc_grow_retry > 0)
		arc_grow_retry = zfs_arc_grow_retry;

	if (zfs_arc_shrink_shift > 0)
		arc_shrink_shift = zfs_arc_shrink_shift;

	if (zfs_arc_p_min_shift > 0)
		arc_p_min_shift = zfs_arc_p_min_shift;
	/* if kmem_flags are set, lets try to use less memory */
	if (kmem_debugging())
		arc_c = arc_c / 2;
	if (arc_c < arc_c_min)
		arc_c = arc_c_min;

	arc_state_init();
	buf_init();


	arc_ksp = kstat_create("zfs", 0, "arcstats", "misc", KSTAT_TYPE_NAMED,
	    sizeof (arc_stats) / sizeof (kstat_named_t), KSTAT_FLAG_VIRTUAL);

	if (arc_ksp != NULL) {
		arc_ksp->ks_data = &arc_stats;
		arc_ksp->ks_update = arc_kstat_update;
		kstat_install(arc_ksp);
	}

	arc_adjust_zthr = zthr_create(arc_adjust_cb_check,
	    arc_adjust_cb, NULL);
	arc_reap_zthr = zthr_create_timer(arc_reap_cb_check,
	    arc_reap_cb, NULL, SEC2NSEC(1));

	arc_dead = B_FALSE;
	arc_warm = B_FALSE;

	/*
	 * Calculate maximum amount of dirty data per pool.
	 *
	 * If it has been set by /etc/system, take that.
	 * Otherwise, use a percentage of physical memory defined by
	 * zfs_dirty_data_max_percent (default 10%) with a cap at
	 * zfs_dirty_data_max_max (default 4GB).
	 */
	if (zfs_dirty_data_max == 0) {
		zfs_dirty_data_max = physmem * PAGESIZE *
		    zfs_dirty_data_max_percent / 100;
		zfs_dirty_data_max = MIN(zfs_dirty_data_max,
		    zfs_dirty_data_max_max);
	}
}

void
arc_fini(void)
{
	/* Use B_TRUE to ensure *all* buffers are evicted */
	arc_flush(NULL, B_TRUE);

	arc_dead = B_TRUE;

	if (arc_ksp != NULL) {
		kstat_delete(arc_ksp);
		arc_ksp = NULL;
	}

	(void) zthr_cancel(arc_adjust_zthr);
	zthr_destroy(arc_adjust_zthr);

	(void) zthr_cancel(arc_reap_zthr);
	zthr_destroy(arc_reap_zthr);

	mutex_destroy(&arc_adjust_lock);
	cv_destroy(&arc_adjust_waiters_cv);

	arc_state_fini();
	buf_fini();

	ASSERT0(arc_loaned_bytes);
}

/*
 * Level 2 ARC
 *
 * The level 2 ARC (L2ARC) is a cache layer in-between main memory and disk.
 * It uses dedicated storage devices to hold cached data, which are populated
 * using large infrequent writes.  The main role of this cache is to boost
 * the performance of random read workloads.  The intended L2ARC devices
 * include short-stroked disks, solid state disks, and other media with
 * substantially faster read latency than disk.
 *
 *                 +-----------------------+
 *                 |         ARC           |
 *                 +-----------------------+
 *                    |         ^     ^
 *                    |         |     |
 *      l2arc_feed_thread()    arc_read()
 *                    |         |     |
 *                    |  l2arc read   |
 *                    V         |     |
 *               +---------------+    |
 *               |     L2ARC     |    |
 *               +---------------+    |
 *                   |    ^           |
 *          l2arc_write() |           |
 *                   |    |           |
 *                   V    |           |
 *                 +-------+      +-------+
 *                 | vdev  |      | vdev  |
 *                 | cache |      | cache |
 *                 +-------+      +-------+
 *                 +=========+     .-----.
 *                 :  L2ARC  :    |-_____-|
 *                 : devices :    | Disks |
 *                 +=========+    `-_____-'
 *
 * Read requests are satisfied from the following sources, in order:
 *
 *	1) ARC
 *	2) vdev cache of L2ARC devices
 *	3) L2ARC devices
 *	4) vdev cache of disks
 *	5) disks
 *
 * Some L2ARC device types exhibit extremely slow write performance.
 * To accommodate for this there are some significant differences between
 * the L2ARC and traditional cache design:
 *
 * 1. There is no eviction path from the ARC to the L2ARC.  Evictions from
 * the ARC behave as usual, freeing buffers and placing headers on ghost
 * lists.  The ARC does not send buffers to the L2ARC during eviction as
 * this would add inflated write latencies for all ARC memory pressure.
 *
 * 2. The L2ARC attempts to cache data from the ARC before it is evicted.
 * It does this by periodically scanning buffers from the eviction-end of
 * the MFU and MRU ARC lists, copying them to the L2ARC devices if they are
 * not already there. It scans until a headroom of buffers is satisfied,
 * which itself is a buffer for ARC eviction. If a compressible buffer is
 * found during scanning and selected for writing to an L2ARC device, we
 * temporarily boost scanning headroom during the next scan cycle to make
 * sure we adapt to compression effects (which might significantly reduce
 * the data volume we write to L2ARC). The thread that does this is
 * l2arc_feed_thread(), illustrated below; example sizes are included to
 * provide a better sense of ratio than this diagram:
 *
 *	       head -->                        tail
 *	        +---------------------+----------+
 *	ARC_mfu |:::::#:::::::::::::::|o#o###o###|-->.   # already on L2ARC
 *	        +---------------------+----------+   |   o L2ARC eligible
 *	ARC_mru |:#:::::::::::::::::::|#o#ooo####|-->|   : ARC buffer
 *	        +---------------------+----------+   |
 *	             15.9 Gbytes      ^ 32 Mbytes    |
 *	                           headroom          |
 *	                                      l2arc_feed_thread()
 *	                                             |
 *	                 l2arc write hand <--[oooo]--'
 *	                         |           8 Mbyte
 *	                         |          write max
 *	                         V
 *		  +==============================+
 *	L2ARC dev |####|#|###|###|    |####| ... |
 *	          +==============================+
 *	                     32 Gbytes
 *
 * 3. If an ARC buffer is copied to the L2ARC but then hit instead of
 * evicted, then the L2ARC has cached a buffer much sooner than it probably
 * needed to, potentially wasting L2ARC device bandwidth and storage.  It is
 * safe to say that this is an uncommon case, since buffers at the end of
 * the ARC lists have moved there due to inactivity.
 *
 * 4. If the ARC evicts faster than the L2ARC can maintain a headroom,
 * then the L2ARC simply misses copying some buffers.  This serves as a
 * pressure valve to prevent heavy read workloads from both stalling the ARC
 * with waits and clogging the L2ARC with writes.  This also helps prevent
 * the potential for the L2ARC to churn if it attempts to cache content too
 * quickly, such as during backups of the entire pool.
 *
 * 5. After system boot and before the ARC has filled main memory, there are
 * no evictions from the ARC and so the tails of the ARC_mfu and ARC_mru
 * lists can remain mostly static.  Instead of searching from tail of these
 * lists as pictured, the l2arc_feed_thread() will search from the list heads
 * for eligible buffers, greatly increasing its chance of finding them.
 *
 * The L2ARC device write speed is also boosted during this time so that
 * the L2ARC warms up faster.  Since there have been no ARC evictions yet,
 * there are no L2ARC reads, and no fear of degrading read performance
 * through increased writes.
 *
 * 6. Writes to the L2ARC devices are grouped and sent in-sequence, so that
 * the vdev queue can aggregate them into larger and fewer writes.  Each
 * device is written to in a rotor fashion, sweeping writes through
 * available space then repeating.
 *
 * 7. The L2ARC does not store dirty content.  It never needs to flush
 * write buffers back to disk based storage.
 *
 * 8. If an ARC buffer is written (and dirtied) which also exists in the
 * L2ARC, the now stale L2ARC buffer is immediately dropped.
 *
 * The performance of the L2ARC can be tweaked by a number of tunables, which
 * may be necessary for different workloads:
 *
 *	l2arc_write_max		max write bytes per interval
 *	l2arc_write_boost	extra write bytes during device warmup
 *	l2arc_noprefetch	skip caching prefetched buffers
 *	l2arc_headroom		number of max device writes to precache
 *	l2arc_headroom_boost	when we find compressed buffers during ARC
 *				scanning, we multiply headroom by this
 *				percentage factor for the next scan cycle,
 *				since more compressed buffers are likely to
 *				be present
 *	l2arc_feed_secs		seconds between L2ARC writing
 *
 * Tunables may be removed or added as future performance improvements are
 * integrated, and also may become zpool properties.
 *
 * There are three key functions that control how the L2ARC warms up:
 *
 *	l2arc_write_eligible()	check if a buffer is eligible to cache
 *	l2arc_write_size()	calculate how much to write
 *	l2arc_write_interval()	calculate sleep delay between writes
 *
 * These three functions determine what to write, how much, and how quickly
 * to send writes.
 */

static boolean_t
l2arc_write_eligible(uint64_t spa_guid, arc_buf_hdr_t *hdr)
{
	/*
	 * A buffer is *not* eligible for the L2ARC if it:
	 * 1. belongs to a different spa.
	 * 2. is already cached on the L2ARC.
	 * 3. has an I/O in progress (it may be an incomplete read).
	 * 4. is flagged not eligible (zfs property).
	 */
	if (hdr->b_spa != spa_guid || HDR_HAS_L2HDR(hdr) ||
	    HDR_IO_IN_PROGRESS(hdr) || !HDR_L2CACHE(hdr))
		return (B_FALSE);

	return (B_TRUE);
}

static uint64_t
l2arc_write_size(void)
{
	uint64_t size;

	/*
	 * Make sure our globals have meaningful values in case the user
	 * altered them.
	 */
	size = l2arc_write_max;
	if (size == 0) {
		cmn_err(CE_NOTE, "Bad value for l2arc_write_max, value must "
		    "be greater than zero, resetting it to the default (%d)",
		    L2ARC_WRITE_SIZE);
		size = l2arc_write_max = L2ARC_WRITE_SIZE;
	}

	if (arc_warm == B_FALSE)
		size += l2arc_write_boost;

	return (size);

}

static clock_t
l2arc_write_interval(clock_t began, uint64_t wanted, uint64_t wrote)
{
	clock_t interval, next, now;

	/*
	 * If the ARC lists are busy, increase our write rate; if the
	 * lists are stale, idle back.  This is achieved by checking
	 * how much we previously wrote - if it was more than half of
	 * what we wanted, schedule the next write much sooner.
	 */
	if (l2arc_feed_again && wrote > (wanted / 2))
		interval = (hz * l2arc_feed_min_ms) / 1000;
	else
		interval = hz * l2arc_feed_secs;

	now = ddi_get_lbolt();
	next = MAX(now, MIN(now + interval, began + interval));

	return (next);
}

/*
 * Cycle through L2ARC devices.  This is how L2ARC load balances.
 * If a device is returned, this also returns holding the spa config lock.
 */
static l2arc_dev_t *
l2arc_dev_get_next(void)
{
	l2arc_dev_t *first, *next = NULL;

	/*
	 * Lock out the removal of spas (spa_namespace_lock), then removal
	 * of cache devices (l2arc_dev_mtx).  Once a device has been selected,
	 * both locks will be dropped and a spa config lock held instead.
	 */
	mutex_enter(&spa_namespace_lock);
	mutex_enter(&l2arc_dev_mtx);

	/* if there are no vdevs, there is nothing to do */
	if (l2arc_ndev == 0)
		goto out;

	first = NULL;
	next = l2arc_dev_last;
	do {
		/* loop around the list looking for a non-faulted vdev */
		if (next == NULL) {
			next = list_head(l2arc_dev_list);
		} else {
			next = list_next(l2arc_dev_list, next);
			if (next == NULL)
				next = list_head(l2arc_dev_list);
		}

		/* if we have come back to the start, bail out */
		if (first == NULL)
			first = next;
		else if (next == first)
			break;

	} while (vdev_is_dead(next->l2ad_vdev));

	/* if we were unable to find any usable vdevs, return NULL */
	if (vdev_is_dead(next->l2ad_vdev))
		next = NULL;

	l2arc_dev_last = next;

out:
	mutex_exit(&l2arc_dev_mtx);

	/*
	 * Grab the config lock to prevent the 'next' device from being
	 * removed while we are writing to it.
	 */
	if (next != NULL)
		spa_config_enter(next->l2ad_spa, SCL_L2ARC, next, RW_READER);
	mutex_exit(&spa_namespace_lock);

	return (next);
}

/*
 * Free buffers that were tagged for destruction.
 */
static void
l2arc_do_free_on_write()
{
	list_t *buflist;
	l2arc_data_free_t *df, *df_prev;

	mutex_enter(&l2arc_free_on_write_mtx);
	buflist = l2arc_free_on_write;

	for (df = list_tail(buflist); df; df = df_prev) {
		df_prev = list_prev(buflist, df);
		ASSERT3P(df->l2df_abd, !=, NULL);
		abd_free(df->l2df_abd);
		list_remove(buflist, df);
		kmem_free(df, sizeof (l2arc_data_free_t));
	}

	mutex_exit(&l2arc_free_on_write_mtx);
}

/*
 * A write to a cache device has completed.  Update all headers to allow
 * reads from these buffers to begin.
 */
static void
l2arc_write_done(zio_t *zio)
{
	l2arc_write_callback_t *cb;
	l2arc_dev_t *dev;
	list_t *buflist;
	arc_buf_hdr_t *head, *hdr, *hdr_prev;
	kmutex_t *hash_lock;
	int64_t bytes_dropped = 0;

	cb = zio->io_private;
	ASSERT3P(cb, !=, NULL);
	dev = cb->l2wcb_dev;
	ASSERT3P(dev, !=, NULL);
	head = cb->l2wcb_head;
	ASSERT3P(head, !=, NULL);
	buflist = &dev->l2ad_buflist;
	ASSERT3P(buflist, !=, NULL);
	DTRACE_PROBE2(l2arc__iodone, zio_t *, zio,
	    l2arc_write_callback_t *, cb);

	if (zio->io_error != 0)
		ARCSTAT_BUMP(arcstat_l2_writes_error);

	/*
	 * All writes completed, or an error was hit.
	 */
top:
	mutex_enter(&dev->l2ad_mtx);
	for (hdr = list_prev(buflist, head); hdr; hdr = hdr_prev) {
		hdr_prev = list_prev(buflist, hdr);

		hash_lock = HDR_LOCK(hdr);

		/*
		 * We cannot use mutex_enter or else we can deadlock
		 * with l2arc_write_buffers (due to swapping the order
		 * the hash lock and l2ad_mtx are taken).
		 */
		if (!mutex_tryenter(hash_lock)) {
			/*
			 * Missed the hash lock. We must retry so we
			 * don't leave the ARC_FLAG_L2_WRITING bit set.
			 */
			ARCSTAT_BUMP(arcstat_l2_writes_lock_retry);

			/*
			 * We don't want to rescan the headers we've
			 * already marked as having been written out, so
			 * we reinsert the head node so we can pick up
			 * where we left off.
			 */
			list_remove(buflist, head);
			list_insert_after(buflist, hdr, head);

			mutex_exit(&dev->l2ad_mtx);

			/*
			 * We wait for the hash lock to become available
			 * to try and prevent busy waiting, and increase
			 * the chance we'll be able to acquire the lock
			 * the next time around.
			 */
			mutex_enter(hash_lock);
			mutex_exit(hash_lock);
			goto top;
		}

		/*
		 * We could not have been moved into the arc_l2c_only
		 * state while in-flight due to our ARC_FLAG_L2_WRITING
		 * bit being set. Let's just ensure that's being enforced.
		 */
		ASSERT(HDR_HAS_L1HDR(hdr));

		if (zio->io_error != 0) {
			/*
			 * Error - drop L2ARC entry.
			 */
			list_remove(buflist, hdr);
			arc_hdr_clear_flags(hdr, ARC_FLAG_HAS_L2HDR);

			ARCSTAT_INCR(arcstat_l2_psize, -arc_hdr_size(hdr));
			ARCSTAT_INCR(arcstat_l2_lsize, -HDR_GET_LSIZE(hdr));

			bytes_dropped += arc_hdr_size(hdr);
			(void) refcount_remove_many(&dev->l2ad_alloc,
			    arc_hdr_size(hdr), hdr);
		}

		/*
		 * Allow ARC to begin reads and ghost list evictions to
		 * this L2ARC entry.
		 */
		arc_hdr_clear_flags(hdr, ARC_FLAG_L2_WRITING);

		mutex_exit(hash_lock);
	}

	atomic_inc_64(&l2arc_writes_done);
	list_remove(buflist, head);
	ASSERT(!HDR_HAS_L1HDR(head));
	kmem_cache_free(hdr_l2only_cache, head);
	mutex_exit(&dev->l2ad_mtx);

	vdev_space_update(dev->l2ad_vdev, -bytes_dropped, 0, 0);

	l2arc_do_free_on_write();

	kmem_free(cb, sizeof (l2arc_write_callback_t));
}

/*
 * A read to a cache device completed.  Validate buffer contents before
 * handing over to the regular ARC routines.
 */
static void
l2arc_read_done(zio_t *zio)
{
	l2arc_read_callback_t *cb;
	arc_buf_hdr_t *hdr;
	kmutex_t *hash_lock;
	boolean_t valid_cksum;

	ASSERT3P(zio->io_vd, !=, NULL);
	ASSERT(zio->io_flags & ZIO_FLAG_DONT_PROPAGATE);

	spa_config_exit(zio->io_spa, SCL_L2ARC, zio->io_vd);

	cb = zio->io_private;
	ASSERT3P(cb, !=, NULL);
	hdr = cb->l2rcb_hdr;
	ASSERT3P(hdr, !=, NULL);

	hash_lock = HDR_LOCK(hdr);
	mutex_enter(hash_lock);
	ASSERT3P(hash_lock, ==, HDR_LOCK(hdr));

	/*
	 * If the data was read into a temporary buffer,
	 * move it and free the buffer.
	 */
	if (cb->l2rcb_abd != NULL) {
		ASSERT3U(arc_hdr_size(hdr), <, zio->io_size);
		if (zio->io_error == 0) {
			abd_copy(hdr->b_l1hdr.b_pabd, cb->l2rcb_abd,
			    arc_hdr_size(hdr));
		}

		/*
		 * The following must be done regardless of whether
		 * there was an error:
		 * - free the temporary buffer
		 * - point zio to the real ARC buffer
		 * - set zio size accordingly
		 * These are required because zio is either re-used for
		 * an I/O of the block in the case of the error
		 * or the zio is passed to arc_read_done() and it
		 * needs real data.
		 */
		abd_free(cb->l2rcb_abd);
		zio->io_size = zio->io_orig_size = arc_hdr_size(hdr);
		zio->io_abd = zio->io_orig_abd = hdr->b_l1hdr.b_pabd;
	}

	ASSERT3P(zio->io_abd, !=, NULL);

	/*
	 * Check this survived the L2ARC journey.
	 */
	ASSERT3P(zio->io_abd, ==, hdr->b_l1hdr.b_pabd);
	zio->io_bp_copy = cb->l2rcb_bp;	/* XXX fix in L2ARC 2.0	*/
	zio->io_bp = &zio->io_bp_copy;	/* XXX fix in L2ARC 2.0	*/

	valid_cksum = arc_cksum_is_equal(hdr, zio);
	if (valid_cksum && zio->io_error == 0 && !HDR_L2_EVICTED(hdr)) {
		mutex_exit(hash_lock);
		zio->io_private = hdr;
		arc_read_done(zio);
	} else {
		mutex_exit(hash_lock);
		/*
		 * Buffer didn't survive caching.  Increment stats and
		 * reissue to the original storage device.
		 */
		if (zio->io_error != 0) {
			ARCSTAT_BUMP(arcstat_l2_io_error);
		} else {
			zio->io_error = SET_ERROR(EIO);
		}
		if (!valid_cksum)
			ARCSTAT_BUMP(arcstat_l2_cksum_bad);

		/*
		 * If there's no waiter, issue an async i/o to the primary
		 * storage now.  If there *is* a waiter, the caller must
		 * issue the i/o in a context where it's OK to block.
		 */
		if (zio->io_waiter == NULL) {
			zio_t *pio = zio_unique_parent(zio);

			ASSERT(!pio || pio->io_child_type == ZIO_CHILD_LOGICAL);

			zio_nowait(zio_read(pio, zio->io_spa, zio->io_bp,
			    hdr->b_l1hdr.b_pabd, zio->io_size, arc_read_done,
			    hdr, zio->io_priority, cb->l2rcb_flags,
			    &cb->l2rcb_zb));
		}
	}

	kmem_free(cb, sizeof (l2arc_read_callback_t));
}

/*
 * This is the list priority from which the L2ARC will search for pages to
 * cache.  This is used within loops (0..3) to cycle through lists in the
 * desired order.  This order can have a significant effect on cache
 * performance.
 *
 * Currently the metadata lists are hit first, MFU then MRU, followed by
 * the data lists.  This function returns a locked list, and also returns
 * the lock pointer.
 */
static multilist_sublist_t *
l2arc_sublist_lock(int list_num)
{
	multilist_t *ml = NULL;
	unsigned int idx;

	ASSERT(list_num >= 0 && list_num <= 3);

	switch (list_num) {
	case 0:
		ml = arc_mfu->arcs_list[ARC_BUFC_METADATA];
		break;
	case 1:
		ml = arc_mru->arcs_list[ARC_BUFC_METADATA];
		break;
	case 2:
		ml = arc_mfu->arcs_list[ARC_BUFC_DATA];
		break;
	case 3:
		ml = arc_mru->arcs_list[ARC_BUFC_DATA];
		break;
	}

	/*
	 * Return a randomly-selected sublist. This is acceptable
	 * because the caller feeds only a little bit of data for each
	 * call (8MB). Subsequent calls will result in different
	 * sublists being selected.
	 */
	idx = multilist_get_random_index(ml);
	return (multilist_sublist_lock(ml, idx));
}

/*
 * Evict buffers from the device write hand to the distance specified in
 * bytes.  This distance may span populated buffers, it may span nothing.
 * This is clearing a region on the L2ARC device ready for writing.
 * If the 'all' boolean is set, every buffer is evicted.
 */
static void
l2arc_evict(l2arc_dev_t *dev, uint64_t distance, boolean_t all)
{
	list_t *buflist;
	arc_buf_hdr_t *hdr, *hdr_prev;
	kmutex_t *hash_lock;
	uint64_t taddr;

	buflist = &dev->l2ad_buflist;

	if (!all && dev->l2ad_first) {
		/*
		 * This is the first sweep through the device.  There is
		 * nothing to evict.
		 */
		return;
	}

	if (dev->l2ad_hand >= (dev->l2ad_end - (2 * distance))) {
		/*
		 * When nearing the end of the device, evict to the end
		 * before the device write hand jumps to the start.
		 */
		taddr = dev->l2ad_end;
	} else {
		taddr = dev->l2ad_hand + distance;
	}
	DTRACE_PROBE4(l2arc__evict, l2arc_dev_t *, dev, list_t *, buflist,
	    uint64_t, taddr, boolean_t, all);

top:
	mutex_enter(&dev->l2ad_mtx);
	for (hdr = list_tail(buflist); hdr; hdr = hdr_prev) {
		hdr_prev = list_prev(buflist, hdr);

		hash_lock = HDR_LOCK(hdr);

		/*
		 * We cannot use mutex_enter or else we can deadlock
		 * with l2arc_write_buffers (due to swapping the order
		 * the hash lock and l2ad_mtx are taken).
		 */
		if (!mutex_tryenter(hash_lock)) {
			/*
			 * Missed the hash lock.  Retry.
			 */
			ARCSTAT_BUMP(arcstat_l2_evict_lock_retry);
			mutex_exit(&dev->l2ad_mtx);
			mutex_enter(hash_lock);
			mutex_exit(hash_lock);
			goto top;
		}

		/*
		 * A header can't be on this list if it doesn't have L2 header.
		 */
		ASSERT(HDR_HAS_L2HDR(hdr));

		/* Ensure this header has finished being written. */
		ASSERT(!HDR_L2_WRITING(hdr));
		ASSERT(!HDR_L2_WRITE_HEAD(hdr));

		if (!all && (hdr->b_l2hdr.b_daddr >= taddr ||
		    hdr->b_l2hdr.b_daddr < dev->l2ad_hand)) {
			/*
			 * We've evicted to the target address,
			 * or the end of the device.
			 */
			mutex_exit(hash_lock);
			break;
		}

		if (!HDR_HAS_L1HDR(hdr)) {
			ASSERT(!HDR_L2_READING(hdr));
			/*
			 * This doesn't exist in the ARC.  Destroy.
			 * arc_hdr_destroy() will call list_remove()
			 * and decrement arcstat_l2_lsize.
			 */
			arc_change_state(arc_anon, hdr, hash_lock);
			arc_hdr_destroy(hdr);
		} else {
			ASSERT(hdr->b_l1hdr.b_state != arc_l2c_only);
			ARCSTAT_BUMP(arcstat_l2_evict_l1cached);
			/*
			 * Invalidate issued or about to be issued
			 * reads, since we may be about to write
			 * over this location.
			 */
			if (HDR_L2_READING(hdr)) {
				ARCSTAT_BUMP(arcstat_l2_evict_reading);
				arc_hdr_set_flags(hdr, ARC_FLAG_L2_EVICTED);
			}

			arc_hdr_l2hdr_destroy(hdr);
		}
		mutex_exit(hash_lock);
	}
	mutex_exit(&dev->l2ad_mtx);
}

/*
 * Find and write ARC buffers to the L2ARC device.
 *
 * An ARC_FLAG_L2_WRITING flag is set so that the L2ARC buffers are not valid
 * for reading until they have completed writing.
 * The headroom_boost is an in-out parameter used to maintain headroom boost
 * state between calls to this function.
 *
 * Returns the number of bytes actually written (which may be smaller than
 * the delta by which the device hand has changed due to alignment).
 */
static uint64_t
l2arc_write_buffers(spa_t *spa, l2arc_dev_t *dev, uint64_t target_sz)
{
	arc_buf_hdr_t *hdr, *hdr_prev, *head;
	uint64_t write_asize, write_psize, write_lsize, headroom;
	boolean_t full;
	l2arc_write_callback_t *cb;
	zio_t *pio, *wzio;
	uint64_t guid = spa_load_guid(spa);

	ASSERT3P(dev->l2ad_vdev, !=, NULL);

	pio = NULL;
	write_lsize = write_asize = write_psize = 0;
	full = B_FALSE;
	head = kmem_cache_alloc(hdr_l2only_cache, KM_PUSHPAGE);
	arc_hdr_set_flags(head, ARC_FLAG_L2_WRITE_HEAD | ARC_FLAG_HAS_L2HDR);

	/*
	 * Copy buffers for L2ARC writing.
	 */
	for (int try = 0; try <= 3; try++) {
		multilist_sublist_t *mls = l2arc_sublist_lock(try);
		uint64_t passed_sz = 0;

		/*
		 * L2ARC fast warmup.
		 *
		 * Until the ARC is warm and starts to evict, read from the
		 * head of the ARC lists rather than the tail.
		 */
		if (arc_warm == B_FALSE)
			hdr = multilist_sublist_head(mls);
		else
			hdr = multilist_sublist_tail(mls);

		headroom = target_sz * l2arc_headroom;
		if (zfs_compressed_arc_enabled)
			headroom = (headroom * l2arc_headroom_boost) / 100;

		for (; hdr; hdr = hdr_prev) {
			kmutex_t *hash_lock;

			if (arc_warm == B_FALSE)
				hdr_prev = multilist_sublist_next(mls, hdr);
			else
				hdr_prev = multilist_sublist_prev(mls, hdr);

			hash_lock = HDR_LOCK(hdr);
			if (!mutex_tryenter(hash_lock)) {
				/*
				 * Skip this buffer rather than waiting.
				 */
				continue;
			}

			passed_sz += HDR_GET_LSIZE(hdr);
			if (passed_sz > headroom) {
				/*
				 * Searched too far.
				 */
				mutex_exit(hash_lock);
				break;
			}

			if (!l2arc_write_eligible(guid, hdr)) {
				mutex_exit(hash_lock);
				continue;
			}

			/*
			 * We rely on the L1 portion of the header below, so
			 * it's invalid for this header to have been evicted out
			 * of the ghost cache, prior to being written out. The
			 * ARC_FLAG_L2_WRITING bit ensures this won't happen.
			 */
			ASSERT(HDR_HAS_L1HDR(hdr));

			ASSERT3U(HDR_GET_PSIZE(hdr), >, 0);
			ASSERT3P(hdr->b_l1hdr.b_pabd, !=, NULL);
			ASSERT3U(arc_hdr_size(hdr), >, 0);
			uint64_t psize = arc_hdr_size(hdr);
			uint64_t asize = vdev_psize_to_asize(dev->l2ad_vdev,
			    psize);

			if ((write_asize + asize) > target_sz) {
				full = B_TRUE;
				mutex_exit(hash_lock);
				break;
			}

			if (pio == NULL) {
				/*
				 * Insert a dummy header on the buflist so
				 * l2arc_write_done() can find where the
				 * write buffers begin without searching.
				 */
				mutex_enter(&dev->l2ad_mtx);
				list_insert_head(&dev->l2ad_buflist, head);
				mutex_exit(&dev->l2ad_mtx);

				cb = kmem_alloc(
				    sizeof (l2arc_write_callback_t), KM_SLEEP);
				cb->l2wcb_dev = dev;
				cb->l2wcb_head = head;
				pio = zio_root(spa, l2arc_write_done, cb,
				    ZIO_FLAG_CANFAIL);
			}

			hdr->b_l2hdr.b_dev = dev;
			hdr->b_l2hdr.b_daddr = dev->l2ad_hand;
			arc_hdr_set_flags(hdr,
			    ARC_FLAG_L2_WRITING | ARC_FLAG_HAS_L2HDR);

			mutex_enter(&dev->l2ad_mtx);
			list_insert_head(&dev->l2ad_buflist, hdr);
			mutex_exit(&dev->l2ad_mtx);

			(void) refcount_add_many(&dev->l2ad_alloc, psize, hdr);

			/*
			 * Normally the L2ARC can use the hdr's data, but if
			 * we're sharing data between the hdr and one of its
			 * bufs, L2ARC needs its own copy of the data so that
			 * the ZIO below can't race with the buf consumer.
			 * Another case where we need to create a copy of the
			 * data is when the buffer size is not device-aligned
			 * and we need to pad the block to make it such.
			 * That also keeps the clock hand suitably aligned.
			 *
			 * To ensure that the copy will be available for the
			 * lifetime of the ZIO and be cleaned up afterwards, we
			 * add it to the l2arc_free_on_write queue.
			 */
			abd_t *to_write;
			if (!HDR_SHARED_DATA(hdr) && psize == asize) {
				to_write = hdr->b_l1hdr.b_pabd;
			} else {
				to_write = abd_alloc_for_io(asize,
				    HDR_ISTYPE_METADATA(hdr));
				abd_copy(to_write, hdr->b_l1hdr.b_pabd, psize);
				if (asize != psize) {
					abd_zero_off(to_write, psize,
					    asize - psize);
				}
				l2arc_free_abd_on_write(to_write, asize,
				    arc_buf_type(hdr));
			}
			wzio = zio_write_phys(pio, dev->l2ad_vdev,
			    hdr->b_l2hdr.b_daddr, asize, to_write,
			    ZIO_CHECKSUM_OFF, NULL, hdr,
			    ZIO_PRIORITY_ASYNC_WRITE,
			    ZIO_FLAG_CANFAIL, B_FALSE);

			write_lsize += HDR_GET_LSIZE(hdr);
			DTRACE_PROBE2(l2arc__write, vdev_t *, dev->l2ad_vdev,
			    zio_t *, wzio);

			write_psize += psize;
			write_asize += asize;
			dev->l2ad_hand += asize;

			mutex_exit(hash_lock);

			(void) zio_nowait(wzio);
		}

		multilist_sublist_unlock(mls);

		if (full == B_TRUE)
			break;
	}

	/* No buffers selected for writing? */
	if (pio == NULL) {
		ASSERT0(write_lsize);
		ASSERT(!HDR_HAS_L1HDR(head));
		kmem_cache_free(hdr_l2only_cache, head);
		return (0);
	}

	ASSERT3U(write_asize, <=, target_sz);
	ARCSTAT_BUMP(arcstat_l2_writes_sent);
	ARCSTAT_INCR(arcstat_l2_write_bytes, write_psize);
	ARCSTAT_INCR(arcstat_l2_lsize, write_lsize);
	ARCSTAT_INCR(arcstat_l2_psize, write_psize);
	vdev_space_update(dev->l2ad_vdev, write_psize, 0, 0);

	/*
	 * Bump device hand to the device start if it is approaching the end.
	 * l2arc_evict() will already have evicted ahead for this case.
	 */
	if (dev->l2ad_hand >= (dev->l2ad_end - target_sz)) {
		dev->l2ad_hand = dev->l2ad_start;
		dev->l2ad_first = B_FALSE;
	}

	dev->l2ad_writing = B_TRUE;
	(void) zio_wait(pio);
	dev->l2ad_writing = B_FALSE;

	return (write_asize);
}

/*
 * This thread feeds the L2ARC at regular intervals.  This is the beating
 * heart of the L2ARC.
 */
/* ARGSUSED */
static void
l2arc_feed_thread(void *unused)
{
	callb_cpr_t cpr;
	l2arc_dev_t *dev;
	spa_t *spa;
	uint64_t size, wrote;
	clock_t begin, next = ddi_get_lbolt();

	CALLB_CPR_INIT(&cpr, &l2arc_feed_thr_lock, callb_generic_cpr, FTAG);

	mutex_enter(&l2arc_feed_thr_lock);

	while (l2arc_thread_exit == 0) {
		CALLB_CPR_SAFE_BEGIN(&cpr);
		(void) cv_timedwait(&l2arc_feed_thr_cv, &l2arc_feed_thr_lock,
		    next);
		CALLB_CPR_SAFE_END(&cpr, &l2arc_feed_thr_lock);
		next = ddi_get_lbolt() + hz;

		/*
		 * Quick check for L2ARC devices.
		 */
		mutex_enter(&l2arc_dev_mtx);
		if (l2arc_ndev == 0) {
			mutex_exit(&l2arc_dev_mtx);
			continue;
		}
		mutex_exit(&l2arc_dev_mtx);
		begin = ddi_get_lbolt();

		/*
		 * This selects the next l2arc device to write to, and in
		 * doing so the next spa to feed from: dev->l2ad_spa.   This
		 * will return NULL if there are now no l2arc devices or if
		 * they are all faulted.
		 *
		 * If a device is returned, its spa's config lock is also
		 * held to prevent device removal.  l2arc_dev_get_next()
		 * will grab and release l2arc_dev_mtx.
		 */
		if ((dev = l2arc_dev_get_next()) == NULL)
			continue;

		spa = dev->l2ad_spa;
		ASSERT3P(spa, !=, NULL);

		/*
		 * If the pool is read-only then force the feed thread to
		 * sleep a little longer.
		 */
		if (!spa_writeable(spa)) {
			next = ddi_get_lbolt() + 5 * l2arc_feed_secs * hz;
			spa_config_exit(spa, SCL_L2ARC, dev);
			continue;
		}

		/*
		 * Avoid contributing to memory pressure.
		 */
		if (arc_reclaim_needed()) {
			ARCSTAT_BUMP(arcstat_l2_abort_lowmem);
			spa_config_exit(spa, SCL_L2ARC, dev);
			continue;
		}

		ARCSTAT_BUMP(arcstat_l2_feeds);

		size = l2arc_write_size();

		/*
		 * Evict L2ARC buffers that will be overwritten.
		 */
		l2arc_evict(dev, size, B_FALSE);

		/*
		 * Write ARC buffers.
		 */
		wrote = l2arc_write_buffers(spa, dev, size);

		/*
		 * Calculate interval between writes.
		 */
		next = l2arc_write_interval(begin, size, wrote);
		spa_config_exit(spa, SCL_L2ARC, dev);
	}

	l2arc_thread_exit = 0;
	cv_broadcast(&l2arc_feed_thr_cv);
	CALLB_CPR_EXIT(&cpr);		/* drops l2arc_feed_thr_lock */
	thread_exit();
}

boolean_t
l2arc_vdev_present(vdev_t *vd)
{
	l2arc_dev_t *dev;

	mutex_enter(&l2arc_dev_mtx);
	for (dev = list_head(l2arc_dev_list); dev != NULL;
	    dev = list_next(l2arc_dev_list, dev)) {
		if (dev->l2ad_vdev == vd)
			break;
	}
	mutex_exit(&l2arc_dev_mtx);

	return (dev != NULL);
}

/*
 * Add a vdev for use by the L2ARC.  By this point the spa has already
 * validated the vdev and opened it.
 */
void
l2arc_add_vdev(spa_t *spa, vdev_t *vd)
{
	l2arc_dev_t *adddev;

	ASSERT(!l2arc_vdev_present(vd));

	/*
	 * Create a new l2arc device entry.
	 */
	adddev = kmem_zalloc(sizeof (l2arc_dev_t), KM_SLEEP);
	adddev->l2ad_spa = spa;
	adddev->l2ad_vdev = vd;
	adddev->l2ad_start = VDEV_LABEL_START_SIZE;
	adddev->l2ad_end = VDEV_LABEL_START_SIZE + vdev_get_min_asize(vd);
	adddev->l2ad_hand = adddev->l2ad_start;
	adddev->l2ad_first = B_TRUE;
	adddev->l2ad_writing = B_FALSE;

	mutex_init(&adddev->l2ad_mtx, NULL, MUTEX_DEFAULT, NULL);
	/*
	 * This is a list of all ARC buffers that are still valid on the
	 * device.
	 */
	list_create(&adddev->l2ad_buflist, sizeof (arc_buf_hdr_t),
	    offsetof(arc_buf_hdr_t, b_l2hdr.b_l2node));

	vdev_space_update(vd, 0, 0, adddev->l2ad_end - adddev->l2ad_hand);
	refcount_create(&adddev->l2ad_alloc);

	/*
	 * Add device to global list
	 */
	mutex_enter(&l2arc_dev_mtx);
	list_insert_head(l2arc_dev_list, adddev);
	atomic_inc_64(&l2arc_ndev);
	mutex_exit(&l2arc_dev_mtx);
}

/*
 * Remove a vdev from the L2ARC.
 */
void
l2arc_remove_vdev(vdev_t *vd)
{
	l2arc_dev_t *dev, *nextdev, *remdev = NULL;

	/*
	 * Find the device by vdev
	 */
	mutex_enter(&l2arc_dev_mtx);
	for (dev = list_head(l2arc_dev_list); dev; dev = nextdev) {
		nextdev = list_next(l2arc_dev_list, dev);
		if (vd == dev->l2ad_vdev) {
			remdev = dev;
			break;
		}
	}
	ASSERT3P(remdev, !=, NULL);

	/*
	 * Remove device from global list
	 */
	list_remove(l2arc_dev_list, remdev);
	l2arc_dev_last = NULL;		/* may have been invalidated */
	atomic_dec_64(&l2arc_ndev);
	mutex_exit(&l2arc_dev_mtx);

	/*
	 * Clear all buflists and ARC references.  L2ARC device flush.
	 */
	l2arc_evict(remdev, 0, B_TRUE);
	list_destroy(&remdev->l2ad_buflist);
	mutex_destroy(&remdev->l2ad_mtx);
	refcount_destroy(&remdev->l2ad_alloc);
	kmem_free(remdev, sizeof (l2arc_dev_t));
}

void
l2arc_init(void)
{
	l2arc_thread_exit = 0;
	l2arc_ndev = 0;
	l2arc_writes_sent = 0;
	l2arc_writes_done = 0;

	mutex_init(&l2arc_feed_thr_lock, NULL, MUTEX_DEFAULT, NULL);
	cv_init(&l2arc_feed_thr_cv, NULL, CV_DEFAULT, NULL);
	mutex_init(&l2arc_dev_mtx, NULL, MUTEX_DEFAULT, NULL);
	mutex_init(&l2arc_free_on_write_mtx, NULL, MUTEX_DEFAULT, NULL);

	l2arc_dev_list = &L2ARC_dev_list;
	l2arc_free_on_write = &L2ARC_free_on_write;
	list_create(l2arc_dev_list, sizeof (l2arc_dev_t),
	    offsetof(l2arc_dev_t, l2ad_node));
	list_create(l2arc_free_on_write, sizeof (l2arc_data_free_t),
	    offsetof(l2arc_data_free_t, l2df_list_node));
}

void
l2arc_fini(void)
{
	/*
	 * This is called from dmu_fini(), which is called from spa_fini();
	 * Because of this, we can assume that all l2arc devices have
	 * already been removed when the pools themselves were removed.
	 */

	l2arc_do_free_on_write();

	mutex_destroy(&l2arc_feed_thr_lock);
	cv_destroy(&l2arc_feed_thr_cv);
	mutex_destroy(&l2arc_dev_mtx);
	mutex_destroy(&l2arc_free_on_write_mtx);

	list_destroy(l2arc_dev_list);
	list_destroy(l2arc_free_on_write);
}

void
l2arc_start(void)
{
	if (!(spa_mode_global & FWRITE))
		return;

	(void) thread_create(NULL, 0, l2arc_feed_thread, NULL, 0, &p0,
	    TS_RUN, minclsyspri);
}

void
l2arc_stop(void)
{
	if (!(spa_mode_global & FWRITE))
		return;

	mutex_enter(&l2arc_feed_thr_lock);
	cv_signal(&l2arc_feed_thr_cv);	/* kick thread out of startup */
	l2arc_thread_exit = 1;
	while (l2arc_thread_exit != 0)
		cv_wait(&l2arc_feed_thr_cv, &l2arc_feed_thr_lock);
	mutex_exit(&l2arc_feed_thr_lock);
}<|MERGE_RESOLUTION|>--- conflicted
+++ resolved
@@ -4168,13 +4168,8 @@
  * from the ARC.
  */
 /* ARGSUSED */
-<<<<<<< HEAD
 static int
 arc_adjust_cb(void *arg, zthr_t *zthr)
-=======
-static void
-arc_reclaim_thread(void *unused)
->>>>>>> 9dca21df
 {
 	uint64_t evicted = 0;
 
