/*
 * CDDL HEADER START
 *
 * The contents of this file are subject to the terms of the
 * Common Development and Distribution License (the "License").
 * You may not use this file except in compliance with the License.
 *
 * You can obtain a copy of the license at usr/src/OPENSOLARIS.LICENSE
 * or http://www.opensolaris.org/os/licensing.
 * See the License for the specific language governing permissions
 * and limitations under the License.
 *
 * When distributing Covered Code, include this CDDL HEADER in each
 * file and include the License file at usr/src/OPENSOLARIS.LICENSE.
 * If applicable, add the following below this CDDL HEADER, with the
 * fields enclosed by brackets "[]" replaced with your own identifying
 * information: Portions Copyright [yyyy] [name of copyright owner]
 *
 * CDDL HEADER END
 */
/*
 * Copyright (c) 2005, 2010, Oracle and/or its affiliates. All rights reserved.
 * Copyright (c) 2012, Joyent, Inc. All rights reserved.
 * Copyright (c) 2011, 2017 by Delphix. All rights reserved.
 * Copyright (c) 2014 by Saso Kiselkov. All rights reserved.
 * Copyright 2015 Nexenta Systems, Inc.  All rights reserved.
 */

/*
 * DVA-based Adjustable Replacement Cache
 *
 * While much of the theory of operation used here is
 * based on the self-tuning, low overhead replacement cache
 * presented by Megiddo and Modha at FAST 2003, there are some
 * significant differences:
 *
 * 1. The Megiddo and Modha model assumes any page is evictable.
 * Pages in its cache cannot be "locked" into memory.  This makes
 * the eviction algorithm simple: evict the last page in the list.
 * This also make the performance characteristics easy to reason
 * about.  Our cache is not so simple.  At any given moment, some
 * subset of the blocks in the cache are un-evictable because we
 * have handed out a reference to them.  Blocks are only evictable
 * when there are no external references active.  This makes
 * eviction far more problematic:  we choose to evict the evictable
 * blocks that are the "lowest" in the list.
 *
 * There are times when it is not possible to evict the requested
 * space.  In these circumstances we are unable to adjust the cache
 * size.  To prevent the cache growing unbounded at these times we
 * implement a "cache throttle" that slows the flow of new data
 * into the cache until we can make space available.
 *
 * 2. The Megiddo and Modha model assumes a fixed cache size.
 * Pages are evicted when the cache is full and there is a cache
 * miss.  Our model has a variable sized cache.  It grows with
 * high use, but also tries to react to memory pressure from the
 * operating system: decreasing its size when system memory is
 * tight.
 *
 * 3. The Megiddo and Modha model assumes a fixed page size. All
 * elements of the cache are therefore exactly the same size.  So
 * when adjusting the cache size following a cache miss, its simply
 * a matter of choosing a single page to evict.  In our model, we
 * have variable sized cache blocks (rangeing from 512 bytes to
 * 128K bytes).  We therefore choose a set of blocks to evict to make
 * space for a cache miss that approximates as closely as possible
 * the space used by the new block.
 *
 * See also:  "ARC: A Self-Tuning, Low Overhead Replacement Cache"
 * by N. Megiddo & D. Modha, FAST 2003
 */

/*
 * The locking model:
 *
 * A new reference to a cache buffer can be obtained in two
 * ways: 1) via a hash table lookup using the DVA as a key,
 * or 2) via one of the ARC lists.  The arc_read() interface
 * uses method 1, while the internal ARC algorithms for
 * adjusting the cache use method 2.  We therefore provide two
 * types of locks: 1) the hash table lock array, and 2) the
 * ARC list locks.
 *
 * Buffers do not have their own mutexes, rather they rely on the
 * hash table mutexes for the bulk of their protection (i.e. most
 * fields in the arc_buf_hdr_t are protected by these mutexes).
 *
 * buf_hash_find() returns the appropriate mutex (held) when it
 * locates the requested buffer in the hash table.  It returns
 * NULL for the mutex if the buffer was not in the table.
 *
 * buf_hash_remove() expects the appropriate hash mutex to be
 * already held before it is invoked.
 *
 * Each ARC state also has a mutex which is used to protect the
 * buffer list associated with the state.  When attempting to
 * obtain a hash table lock while holding an ARC list lock you
 * must use: mutex_tryenter() to avoid deadlock.  Also note that
 * the active state mutex must be held before the ghost state mutex.
 *
 * Note that the majority of the performance stats are manipulated
 * with atomic operations.
 *
 * The L2ARC uses the l2ad_mtx on each vdev for the following:
 *
 *	- L2ARC buflist creation
 *	- L2ARC buflist eviction
 *	- L2ARC write completion, which walks L2ARC buflists
 *	- ARC header destruction, as it removes from L2ARC buflists
 *	- ARC header release, as it removes from L2ARC buflists
 */

/*
 * ARC operation:
 *
 * Every block that is in the ARC is tracked by an arc_buf_hdr_t structure.
 * This structure can point either to a block that is still in the cache or to
 * one that is only accessible in an L2 ARC device, or it can provide
 * information about a block that was recently evicted. If a block is
 * only accessible in the L2ARC, then the arc_buf_hdr_t only has enough
 * information to retrieve it from the L2ARC device. This information is
 * stored in the l2arc_buf_hdr_t sub-structure of the arc_buf_hdr_t. A block
 * that is in this state cannot access the data directly.
 *
 * Blocks that are actively being referenced or have not been evicted
 * are cached in the L1ARC. The L1ARC (l1arc_buf_hdr_t) is a structure within
 * the arc_buf_hdr_t that will point to the data block in memory. A block can
 * only be read by a consumer if it has an l1arc_buf_hdr_t. The L1ARC
 * caches data in two ways -- in a list of ARC buffers (arc_buf_t) and
 * also in the arc_buf_hdr_t's private physical data block pointer (b_pabd).
 *
 * The L1ARC's data pointer may or may not be uncompressed. The ARC has the
 * ability to store the physical data (b_pabd) associated with the DVA of the
 * arc_buf_hdr_t. Since the b_pabd is a copy of the on-disk physical block,
 * it will match its on-disk compression characteristics. This behavior can be
 * disabled by setting 'zfs_compressed_arc_enabled' to B_FALSE. When the
 * compressed ARC functionality is disabled, the b_pabd will point to an
 * uncompressed version of the on-disk data.
 *
 * Data in the L1ARC is not accessed by consumers of the ARC directly. Each
 * arc_buf_hdr_t can have multiple ARC buffers (arc_buf_t) which reference it.
 * Each ARC buffer (arc_buf_t) is being actively accessed by a specific ARC
 * consumer. The ARC will provide references to this data and will keep it
 * cached until it is no longer in use. The ARC caches only the L1ARC's physical
 * data block and will evict any arc_buf_t that is no longer referenced. The
 * amount of memory consumed by the arc_buf_ts' data buffers can be seen via the
 * "overhead_size" kstat.
 *
 * Depending on the consumer, an arc_buf_t can be requested in uncompressed or
 * compressed form. The typical case is that consumers will want uncompressed
 * data, and when that happens a new data buffer is allocated where the data is
 * decompressed for them to use. Currently the only consumer who wants
 * compressed arc_buf_t's is "zfs send", when it streams data exactly as it
 * exists on disk. When this happens, the arc_buf_t's data buffer is shared
 * with the arc_buf_hdr_t.
 *
 * Here is a diagram showing an arc_buf_hdr_t referenced by two arc_buf_t's. The
 * first one is owned by a compressed send consumer (and therefore references
 * the same compressed data buffer as the arc_buf_hdr_t) and the second could be
 * used by any other consumer (and has its own uncompressed copy of the data
 * buffer).
 *
 *   arc_buf_hdr_t
 *   +-----------+
 *   | fields    |
 *   | common to |
 *   | L1- and   |
 *   | L2ARC     |
 *   +-----------+
 *   | l2arc_buf_hdr_t
 *   |           |
 *   +-----------+
 *   | l1arc_buf_hdr_t
 *   |           |              arc_buf_t
 *   | b_buf     +------------>+-----------+      arc_buf_t
 *   | b_pabd    +-+           |b_next     +---->+-----------+
 *   +-----------+ |           |-----------|     |b_next     +-->NULL
 *                 |           |b_comp = T |     +-----------+
 *                 |           |b_data     +-+   |b_comp = F |
 *                 |           +-----------+ |   |b_data     +-+
 *                 +->+------+               |   +-----------+ |
 *        compressed  |      |               |                 |
 *           data     |      |<--------------+                 | uncompressed
 *                    +------+          compressed,            |     data
 *                                        shared               +-->+------+
 *                                         data                    |      |
 *                                                                 |      |
 *                                                                 +------+
 *
 * When a consumer reads a block, the ARC must first look to see if the
 * arc_buf_hdr_t is cached. If the hdr is cached then the ARC allocates a new
 * arc_buf_t and either copies uncompressed data into a new data buffer from an
 * existing uncompressed arc_buf_t, decompresses the hdr's b_pabd buffer into a
 * new data buffer, or shares the hdr's b_pabd buffer, depending on whether the
 * hdr is compressed and the desired compression characteristics of the
 * arc_buf_t consumer. If the arc_buf_t ends up sharing data with the
 * arc_buf_hdr_t and both of them are uncompressed then the arc_buf_t must be
 * the last buffer in the hdr's b_buf list, however a shared compressed buf can
 * be anywhere in the hdr's list.
 *
 * The diagram below shows an example of an uncompressed ARC hdr that is
 * sharing its data with an arc_buf_t (note that the shared uncompressed buf is
 * the last element in the buf list):
 *
 *                arc_buf_hdr_t
 *                +-----------+
 *                |           |
 *                |           |
 *                |           |
 *                +-----------+
 * l2arc_buf_hdr_t|           |
 *                |           |
 *                +-----------+
 * l1arc_buf_hdr_t|           |
 *                |           |                 arc_buf_t    (shared)
 *                |    b_buf  +------------>+---------+      arc_buf_t
 *                |           |             |b_next   +---->+---------+
 *                |  b_pabd   +-+           |---------|     |b_next   +-->NULL
 *                +-----------+ |           |         |     +---------+
 *                              |           |b_data   +-+   |         |
 *                              |           +---------+ |   |b_data   +-+
 *                              +->+------+             |   +---------+ |
 *                                 |      |             |               |
 *                   uncompressed  |      |             |               |
 *                        data     +------+             |               |
 *                                    ^                 +->+------+     |
 *                                    |       uncompressed |      |     |
 *                                    |           data     |      |     |
 *                                    |                    +------+     |
 *                                    +---------------------------------+
 *
 * Writing to the ARC requires that the ARC first discard the hdr's b_pabd
 * since the physical block is about to be rewritten. The new data contents
 * will be contained in the arc_buf_t. As the I/O pipeline performs the write,
 * it may compress the data before writing it to disk. The ARC will be called
 * with the transformed data and will bcopy the transformed on-disk block into
 * a newly allocated b_pabd. Writes are always done into buffers which have
 * either been loaned (and hence are new and don't have other readers) or
 * buffers which have been released (and hence have their own hdr, if there
 * were originally other readers of the buf's original hdr). This ensures that
 * the ARC only needs to update a single buf and its hdr after a write occurs.
 *
 * When the L2ARC is in use, it will also take advantage of the b_pabd. The
 * L2ARC will always write the contents of b_pabd to the L2ARC. This means
 * that when compressed ARC is enabled that the L2ARC blocks are identical
 * to the on-disk block in the main data pool. This provides a significant
 * advantage since the ARC can leverage the bp's checksum when reading from the
 * L2ARC to determine if the contents are valid. However, if the compressed
 * ARC is disabled, then the L2ARC's block must be transformed to look
 * like the physical block in the main data pool before comparing the
 * checksum and determining its validity.
 */

#include <sys/spa.h>
#include <sys/zio.h>
#include <sys/spa_impl.h>
#include <sys/zio_compress.h>
#include <sys/zio_checksum.h>
#include <sys/zfs_context.h>
#include <sys/arc.h>
#include <sys/refcount.h>
#include <sys/vdev.h>
#include <sys/vdev_impl.h>
#include <sys/dsl_pool.h>
#include <sys/zio_checksum.h>
#include <sys/multilist.h>
#include <sys/abd.h>
#ifdef _KERNEL
#include <sys/vmsystm.h>
#include <vm/anon.h>
#include <sys/fs/swapnode.h>
#include <sys/dnlc.h>
#endif
#include <sys/callb.h>
#include <sys/kstat.h>
#include <zfs_fletcher.h>
#include <sys/aggsum.h>
#include <sys/cityhash.h>

#ifndef _KERNEL
/* set with ZFS_DEBUG=watch, to enable watchpoints on frozen buffers */
boolean_t arc_watch = B_FALSE;
int arc_procfd;
#endif

static kmutex_t		arc_reclaim_lock;
static kcondvar_t	arc_reclaim_thread_cv;
static boolean_t	arc_reclaim_thread_exit;
static kcondvar_t	arc_reclaim_waiters_cv;

uint_t arc_reduce_dnlc_percent = 3;

/*
 * The number of headers to evict in arc_evict_state_impl() before
 * dropping the sublist lock and evicting from another sublist. A lower
 * value means we're more likely to evict the "correct" header (i.e. the
 * oldest header in the arc state), but comes with higher overhead
 * (i.e. more invocations of arc_evict_state_impl()).
 */
int zfs_arc_evict_batch_limit = 10;

/* number of seconds before growing cache again */
static int		arc_grow_retry = 60;

/* shift of arc_c for calculating overflow limit in arc_get_data_impl */
int		zfs_arc_overflow_shift = 8;

/* shift of arc_c for calculating both min and max arc_p */
static int		arc_p_min_shift = 4;

/* log2(fraction of arc to reclaim) */
static int		arc_shrink_shift = 7;

/*
 * log2(fraction of ARC which must be free to allow growing).
 * I.e. If there is less than arc_c >> arc_no_grow_shift free memory,
 * when reading a new block into the ARC, we will evict an equal-sized block
 * from the ARC.
 *
 * This must be less than arc_shrink_shift, so that when we shrink the ARC,
 * we will still not allow it to grow.
 */
int			arc_no_grow_shift = 5;


/*
 * minimum lifespan of a prefetch block in clock ticks
 * (initialized in arc_init())
 */
static int		arc_min_prefetch_lifespan;

/*
 * If this percent of memory is free, don't throttle.
 */
int arc_lotsfree_percent = 10;

static int arc_dead;

/*
 * The arc has filled available memory and has now warmed up.
 */
static boolean_t arc_warm;

/*
 * log2 fraction of the zio arena to keep free.
 */
int arc_zio_arena_free_shift = 2;

/*
 * These tunables are for performance analysis.
 */
uint64_t zfs_arc_max;
uint64_t zfs_arc_min;
uint64_t zfs_arc_meta_limit = 0;
uint64_t zfs_arc_meta_min = 0;
int zfs_arc_grow_retry = 0;
int zfs_arc_shrink_shift = 0;
int zfs_arc_p_min_shift = 0;
int zfs_arc_average_blocksize = 8 * 1024; /* 8KB */

boolean_t zfs_compressed_arc_enabled = B_TRUE;

/*
 * Note that buffers can be in one of 6 states:
 *	ARC_anon	- anonymous (discussed below)
 *	ARC_mru		- recently used, currently cached
 *	ARC_mru_ghost	- recentely used, no longer in cache
 *	ARC_mfu		- frequently used, currently cached
 *	ARC_mfu_ghost	- frequently used, no longer in cache
 *	ARC_l2c_only	- exists in L2ARC but not other states
 * When there are no active references to the buffer, they are
 * are linked onto a list in one of these arc states.  These are
 * the only buffers that can be evicted or deleted.  Within each
 * state there are multiple lists, one for meta-data and one for
 * non-meta-data.  Meta-data (indirect blocks, blocks of dnodes,
 * etc.) is tracked separately so that it can be managed more
 * explicitly: favored over data, limited explicitly.
 *
 * Anonymous buffers are buffers that are not associated with
 * a DVA.  These are buffers that hold dirty block copies
 * before they are written to stable storage.  By definition,
 * they are "ref'd" and are considered part of arc_mru
 * that cannot be freed.  Generally, they will aquire a DVA
 * as they are written and migrate onto the arc_mru list.
 *
 * The ARC_l2c_only state is for buffers that are in the second
 * level ARC but no longer in any of the ARC_m* lists.  The second
 * level ARC itself may also contain buffers that are in any of
 * the ARC_m* states - meaning that a buffer can exist in two
 * places.  The reason for the ARC_l2c_only state is to keep the
 * buffer header in the hash table, so that reads that hit the
 * second level ARC benefit from these fast lookups.
 */

typedef struct arc_state {
	/*
	 * list of evictable buffers
	 */
	multilist_t *arcs_list[ARC_BUFC_NUMTYPES];
	/*
	 * total amount of evictable data in this state
	 */
	refcount_t arcs_esize[ARC_BUFC_NUMTYPES];
	/*
	 * total amount of data in this state; this includes: evictable,
	 * non-evictable, ARC_BUFC_DATA, and ARC_BUFC_METADATA.
	 */
	refcount_t arcs_size;
} arc_state_t;

/* The 6 states: */
static arc_state_t ARC_anon;
static arc_state_t ARC_mru;
static arc_state_t ARC_mru_ghost;
static arc_state_t ARC_mfu;
static arc_state_t ARC_mfu_ghost;
static arc_state_t ARC_l2c_only;

typedef struct arc_stats {
	kstat_named_t arcstat_hits;
	kstat_named_t arcstat_misses;
	kstat_named_t arcstat_demand_data_hits;
	kstat_named_t arcstat_demand_data_misses;
	kstat_named_t arcstat_demand_metadata_hits;
	kstat_named_t arcstat_demand_metadata_misses;
	kstat_named_t arcstat_prefetch_data_hits;
	kstat_named_t arcstat_prefetch_data_misses;
	kstat_named_t arcstat_prefetch_metadata_hits;
	kstat_named_t arcstat_prefetch_metadata_misses;
	kstat_named_t arcstat_mru_hits;
	kstat_named_t arcstat_mru_ghost_hits;
	kstat_named_t arcstat_mfu_hits;
	kstat_named_t arcstat_mfu_ghost_hits;
	kstat_named_t arcstat_deleted;
	/*
	 * Number of buffers that could not be evicted because the hash lock
	 * was held by another thread.  The lock may not necessarily be held
	 * by something using the same buffer, since hash locks are shared
	 * by multiple buffers.
	 */
	kstat_named_t arcstat_mutex_miss;
	/*
	 * Number of buffers skipped because they have I/O in progress, are
	 * indrect prefetch buffers that have not lived long enough, or are
	 * not from the spa we're trying to evict from.
	 */
	kstat_named_t arcstat_evict_skip;
	/*
	 * Number of times arc_evict_state() was unable to evict enough
	 * buffers to reach it's target amount.
	 */
	kstat_named_t arcstat_evict_not_enough;
	kstat_named_t arcstat_evict_l2_cached;
	kstat_named_t arcstat_evict_l2_eligible;
	kstat_named_t arcstat_evict_l2_ineligible;
	kstat_named_t arcstat_evict_l2_skip;
	kstat_named_t arcstat_hash_elements;
	kstat_named_t arcstat_hash_elements_max;
	kstat_named_t arcstat_hash_collisions;
	kstat_named_t arcstat_hash_chains;
	kstat_named_t arcstat_hash_chain_max;
	kstat_named_t arcstat_p;
	kstat_named_t arcstat_c;
	kstat_named_t arcstat_c_min;
	kstat_named_t arcstat_c_max;
	/* Not updated directly; only synced in arc_kstat_update. */
	kstat_named_t arcstat_size;
	/*
	 * Number of compressed bytes stored in the arc_buf_hdr_t's b_pabd.
	 * Note that the compressed bytes may match the uncompressed bytes
	 * if the block is either not compressed or compressed arc is disabled.
	 */
	kstat_named_t arcstat_compressed_size;
	/*
	 * Uncompressed size of the data stored in b_pabd. If compressed
	 * arc is disabled then this value will be identical to the stat
	 * above.
	 */
	kstat_named_t arcstat_uncompressed_size;
	/*
	 * Number of bytes stored in all the arc_buf_t's. This is classified
	 * as "overhead" since this data is typically short-lived and will
	 * be evicted from the arc when it becomes unreferenced unless the
	 * zfs_keep_uncompressed_metadata or zfs_keep_uncompressed_level
	 * values have been set (see comment in dbuf.c for more information).
	 */
	kstat_named_t arcstat_overhead_size;
	/*
	 * Number of bytes consumed by internal ARC structures necessary
	 * for tracking purposes; these structures are not actually
	 * backed by ARC buffers. This includes arc_buf_hdr_t structures
	 * (allocated via arc_buf_hdr_t_full and arc_buf_hdr_t_l2only
	 * caches), and arc_buf_t structures (allocated via arc_buf_t
	 * cache).
	 * Not updated directly; only synced in arc_kstat_update.
	 */
	kstat_named_t arcstat_hdr_size;
	/*
	 * Number of bytes consumed by ARC buffers of type equal to
	 * ARC_BUFC_DATA. This is generally consumed by buffers backing
	 * on disk user data (e.g. plain file contents).
	 * Not updated directly; only synced in arc_kstat_update.
	 */
	kstat_named_t arcstat_data_size;
	/*
	 * Number of bytes consumed by ARC buffers of type equal to
	 * ARC_BUFC_METADATA. This is generally consumed by buffers
	 * backing on disk data that is used for internal ZFS
	 * structures (e.g. ZAP, dnode, indirect blocks, etc).
	 * Not updated directly; only synced in arc_kstat_update.
	 */
	kstat_named_t arcstat_metadata_size;
	/*
	 * Number of bytes consumed by various buffers and structures
	 * not actually backed with ARC buffers. This includes bonus
	 * buffers (allocated directly via zio_buf_* functions),
	 * dmu_buf_impl_t structures (allocated via dmu_buf_impl_t
	 * cache), and dnode_t structures (allocated via dnode_t cache).
	 * Not updated directly; only synced in arc_kstat_update.
	 */
	kstat_named_t arcstat_other_size;
	/*
	 * Total number of bytes consumed by ARC buffers residing in the
	 * arc_anon state. This includes *all* buffers in the arc_anon
	 * state; e.g. data, metadata, evictable, and unevictable buffers
	 * are all included in this value.
	 * Not updated directly; only synced in arc_kstat_update.
	 */
	kstat_named_t arcstat_anon_size;
	/*
	 * Number of bytes consumed by ARC buffers that meet the
	 * following criteria: backing buffers of type ARC_BUFC_DATA,
	 * residing in the arc_anon state, and are eligible for eviction
	 * (e.g. have no outstanding holds on the buffer).
	 * Not updated directly; only synced in arc_kstat_update.
	 */
	kstat_named_t arcstat_anon_evictable_data;
	/*
	 * Number of bytes consumed by ARC buffers that meet the
	 * following criteria: backing buffers of type ARC_BUFC_METADATA,
	 * residing in the arc_anon state, and are eligible for eviction
	 * (e.g. have no outstanding holds on the buffer).
	 * Not updated directly; only synced in arc_kstat_update.
	 */
	kstat_named_t arcstat_anon_evictable_metadata;
	/*
	 * Total number of bytes consumed by ARC buffers residing in the
	 * arc_mru state. This includes *all* buffers in the arc_mru
	 * state; e.g. data, metadata, evictable, and unevictable buffers
	 * are all included in this value.
	 * Not updated directly; only synced in arc_kstat_update.
	 */
	kstat_named_t arcstat_mru_size;
	/*
	 * Number of bytes consumed by ARC buffers that meet the
	 * following criteria: backing buffers of type ARC_BUFC_DATA,
	 * residing in the arc_mru state, and are eligible for eviction
	 * (e.g. have no outstanding holds on the buffer).
	 * Not updated directly; only synced in arc_kstat_update.
	 */
	kstat_named_t arcstat_mru_evictable_data;
	/*
	 * Number of bytes consumed by ARC buffers that meet the
	 * following criteria: backing buffers of type ARC_BUFC_METADATA,
	 * residing in the arc_mru state, and are eligible for eviction
	 * (e.g. have no outstanding holds on the buffer).
	 * Not updated directly; only synced in arc_kstat_update.
	 */
	kstat_named_t arcstat_mru_evictable_metadata;
	/*
	 * Total number of bytes that *would have been* consumed by ARC
	 * buffers in the arc_mru_ghost state. The key thing to note
	 * here, is the fact that this size doesn't actually indicate
	 * RAM consumption. The ghost lists only consist of headers and
	 * don't actually have ARC buffers linked off of these headers.
	 * Thus, *if* the headers had associated ARC buffers, these
	 * buffers *would have* consumed this number of bytes.
	 * Not updated directly; only synced in arc_kstat_update.
	 */
	kstat_named_t arcstat_mru_ghost_size;
	/*
	 * Number of bytes that *would have been* consumed by ARC
	 * buffers that are eligible for eviction, of type
	 * ARC_BUFC_DATA, and linked off the arc_mru_ghost state.
	 * Not updated directly; only synced in arc_kstat_update.
	 */
	kstat_named_t arcstat_mru_ghost_evictable_data;
	/*
	 * Number of bytes that *would have been* consumed by ARC
	 * buffers that are eligible for eviction, of type
	 * ARC_BUFC_METADATA, and linked off the arc_mru_ghost state.
	 * Not updated directly; only synced in arc_kstat_update.
	 */
	kstat_named_t arcstat_mru_ghost_evictable_metadata;
	/*
	 * Total number of bytes consumed by ARC buffers residing in the
	 * arc_mfu state. This includes *all* buffers in the arc_mfu
	 * state; e.g. data, metadata, evictable, and unevictable buffers
	 * are all included in this value.
	 * Not updated directly; only synced in arc_kstat_update.
	 */
	kstat_named_t arcstat_mfu_size;
	/*
	 * Number of bytes consumed by ARC buffers that are eligible for
	 * eviction, of type ARC_BUFC_DATA, and reside in the arc_mfu
	 * state.
	 * Not updated directly; only synced in arc_kstat_update.
	 */
	kstat_named_t arcstat_mfu_evictable_data;
	/*
	 * Number of bytes consumed by ARC buffers that are eligible for
	 * eviction, of type ARC_BUFC_METADATA, and reside in the
	 * arc_mfu state.
	 * Not updated directly; only synced in arc_kstat_update.
	 */
	kstat_named_t arcstat_mfu_evictable_metadata;
	/*
	 * Total number of bytes that *would have been* consumed by ARC
	 * buffers in the arc_mfu_ghost state. See the comment above
	 * arcstat_mru_ghost_size for more details.
	 * Not updated directly; only synced in arc_kstat_update.
	 */
	kstat_named_t arcstat_mfu_ghost_size;
	/*
	 * Number of bytes that *would have been* consumed by ARC
	 * buffers that are eligible for eviction, of type
	 * ARC_BUFC_DATA, and linked off the arc_mfu_ghost state.
	 * Not updated directly; only synced in arc_kstat_update.
	 */
	kstat_named_t arcstat_mfu_ghost_evictable_data;
	/*
	 * Number of bytes that *would have been* consumed by ARC
	 * buffers that are eligible for eviction, of type
	 * ARC_BUFC_METADATA, and linked off the arc_mru_ghost state.
	 * Not updated directly; only synced in arc_kstat_update.
	 */
	kstat_named_t arcstat_mfu_ghost_evictable_metadata;
	kstat_named_t arcstat_l2_hits;
	kstat_named_t arcstat_l2_misses;
	kstat_named_t arcstat_l2_feeds;
	kstat_named_t arcstat_l2_rw_clash;
	kstat_named_t arcstat_l2_read_bytes;
	kstat_named_t arcstat_l2_write_bytes;
	kstat_named_t arcstat_l2_writes_sent;
	kstat_named_t arcstat_l2_writes_done;
	kstat_named_t arcstat_l2_writes_error;
	kstat_named_t arcstat_l2_writes_lock_retry;
	kstat_named_t arcstat_l2_evict_lock_retry;
	kstat_named_t arcstat_l2_evict_reading;
	kstat_named_t arcstat_l2_evict_l1cached;
	kstat_named_t arcstat_l2_free_on_write;
	kstat_named_t arcstat_l2_abort_lowmem;
	kstat_named_t arcstat_l2_cksum_bad;
	kstat_named_t arcstat_l2_io_error;
<<<<<<< HEAD
	kstat_named_t arcstat_l2_size;
	kstat_named_t arcstat_l2_asize;
	/* Not updated directly; only synced in arc_kstat_update. */
=======
	kstat_named_t arcstat_l2_lsize;
	kstat_named_t arcstat_l2_psize;
>>>>>>> 16a7e5ac
	kstat_named_t arcstat_l2_hdr_size;
	kstat_named_t arcstat_memory_throttle_count;
	/* Not updated directly; only synced in arc_kstat_update. */
	kstat_named_t arcstat_meta_used;
	kstat_named_t arcstat_meta_limit;
	kstat_named_t arcstat_meta_max;
	kstat_named_t arcstat_meta_min;
	kstat_named_t arcstat_sync_wait_for_async;
	kstat_named_t arcstat_demand_hit_predictive_prefetch;
} arc_stats_t;

static arc_stats_t arc_stats = {
	{ "hits",			KSTAT_DATA_UINT64 },
	{ "misses",			KSTAT_DATA_UINT64 },
	{ "demand_data_hits",		KSTAT_DATA_UINT64 },
	{ "demand_data_misses",		KSTAT_DATA_UINT64 },
	{ "demand_metadata_hits",	KSTAT_DATA_UINT64 },
	{ "demand_metadata_misses",	KSTAT_DATA_UINT64 },
	{ "prefetch_data_hits",		KSTAT_DATA_UINT64 },
	{ "prefetch_data_misses",	KSTAT_DATA_UINT64 },
	{ "prefetch_metadata_hits",	KSTAT_DATA_UINT64 },
	{ "prefetch_metadata_misses",	KSTAT_DATA_UINT64 },
	{ "mru_hits",			KSTAT_DATA_UINT64 },
	{ "mru_ghost_hits",		KSTAT_DATA_UINT64 },
	{ "mfu_hits",			KSTAT_DATA_UINT64 },
	{ "mfu_ghost_hits",		KSTAT_DATA_UINT64 },
	{ "deleted",			KSTAT_DATA_UINT64 },
	{ "mutex_miss",			KSTAT_DATA_UINT64 },
	{ "evict_skip",			KSTAT_DATA_UINT64 },
	{ "evict_not_enough",		KSTAT_DATA_UINT64 },
	{ "evict_l2_cached",		KSTAT_DATA_UINT64 },
	{ "evict_l2_eligible",		KSTAT_DATA_UINT64 },
	{ "evict_l2_ineligible",	KSTAT_DATA_UINT64 },
	{ "evict_l2_skip",		KSTAT_DATA_UINT64 },
	{ "hash_elements",		KSTAT_DATA_UINT64 },
	{ "hash_elements_max",		KSTAT_DATA_UINT64 },
	{ "hash_collisions",		KSTAT_DATA_UINT64 },
	{ "hash_chains",		KSTAT_DATA_UINT64 },
	{ "hash_chain_max",		KSTAT_DATA_UINT64 },
	{ "p",				KSTAT_DATA_UINT64 },
	{ "c",				KSTAT_DATA_UINT64 },
	{ "c_min",			KSTAT_DATA_UINT64 },
	{ "c_max",			KSTAT_DATA_UINT64 },
	{ "size",			KSTAT_DATA_UINT64 },
	{ "compressed_size",		KSTAT_DATA_UINT64 },
	{ "uncompressed_size",		KSTAT_DATA_UINT64 },
	{ "overhead_size",		KSTAT_DATA_UINT64 },
	{ "hdr_size",			KSTAT_DATA_UINT64 },
	{ "data_size",			KSTAT_DATA_UINT64 },
	{ "metadata_size",		KSTAT_DATA_UINT64 },
	{ "other_size",			KSTAT_DATA_UINT64 },
	{ "anon_size",			KSTAT_DATA_UINT64 },
	{ "anon_evictable_data",	KSTAT_DATA_UINT64 },
	{ "anon_evictable_metadata",	KSTAT_DATA_UINT64 },
	{ "mru_size",			KSTAT_DATA_UINT64 },
	{ "mru_evictable_data",		KSTAT_DATA_UINT64 },
	{ "mru_evictable_metadata",	KSTAT_DATA_UINT64 },
	{ "mru_ghost_size",		KSTAT_DATA_UINT64 },
	{ "mru_ghost_evictable_data",	KSTAT_DATA_UINT64 },
	{ "mru_ghost_evictable_metadata", KSTAT_DATA_UINT64 },
	{ "mfu_size",			KSTAT_DATA_UINT64 },
	{ "mfu_evictable_data",		KSTAT_DATA_UINT64 },
	{ "mfu_evictable_metadata",	KSTAT_DATA_UINT64 },
	{ "mfu_ghost_size",		KSTAT_DATA_UINT64 },
	{ "mfu_ghost_evictable_data",	KSTAT_DATA_UINT64 },
	{ "mfu_ghost_evictable_metadata", KSTAT_DATA_UINT64 },
	{ "l2_hits",			KSTAT_DATA_UINT64 },
	{ "l2_misses",			KSTAT_DATA_UINT64 },
	{ "l2_feeds",			KSTAT_DATA_UINT64 },
	{ "l2_rw_clash",		KSTAT_DATA_UINT64 },
	{ "l2_read_bytes",		KSTAT_DATA_UINT64 },
	{ "l2_write_bytes",		KSTAT_DATA_UINT64 },
	{ "l2_writes_sent",		KSTAT_DATA_UINT64 },
	{ "l2_writes_done",		KSTAT_DATA_UINT64 },
	{ "l2_writes_error",		KSTAT_DATA_UINT64 },
	{ "l2_writes_lock_retry",	KSTAT_DATA_UINT64 },
	{ "l2_evict_lock_retry",	KSTAT_DATA_UINT64 },
	{ "l2_evict_reading",		KSTAT_DATA_UINT64 },
	{ "l2_evict_l1cached",		KSTAT_DATA_UINT64 },
	{ "l2_free_on_write",		KSTAT_DATA_UINT64 },
	{ "l2_abort_lowmem",		KSTAT_DATA_UINT64 },
	{ "l2_cksum_bad",		KSTAT_DATA_UINT64 },
	{ "l2_io_error",		KSTAT_DATA_UINT64 },
	{ "l2_size",			KSTAT_DATA_UINT64 },
	{ "l2_asize",			KSTAT_DATA_UINT64 },
	{ "l2_hdr_size",		KSTAT_DATA_UINT64 },
	{ "memory_throttle_count",	KSTAT_DATA_UINT64 },
	{ "arc_meta_used",		KSTAT_DATA_UINT64 },
	{ "arc_meta_limit",		KSTAT_DATA_UINT64 },
	{ "arc_meta_max",		KSTAT_DATA_UINT64 },
	{ "arc_meta_min",		KSTAT_DATA_UINT64 },
	{ "sync_wait_for_async",	KSTAT_DATA_UINT64 },
	{ "demand_hit_predictive_prefetch", KSTAT_DATA_UINT64 },
};

#define	ARCSTAT(stat)	(arc_stats.stat.value.ui64)

#define	ARCSTAT_INCR(stat, val) \
	atomic_add_64(&arc_stats.stat.value.ui64, (val))

#define	ARCSTAT_BUMP(stat)	ARCSTAT_INCR(stat, 1)
#define	ARCSTAT_BUMPDOWN(stat)	ARCSTAT_INCR(stat, -1)

#define	ARCSTAT_MAX(stat, val) {					\
	uint64_t m;							\
	while ((val) > (m = arc_stats.stat.value.ui64) &&		\
	    (m != atomic_cas_64(&arc_stats.stat.value.ui64, m, (val))))	\
		continue;						\
}

#define	ARCSTAT_MAXSTAT(stat) \
	ARCSTAT_MAX(stat##_max, arc_stats.stat.value.ui64)

/*
 * We define a macro to allow ARC hits/misses to be easily broken down by
 * two separate conditions, giving a total of four different subtypes for
 * each of hits and misses (so eight statistics total).
 */
#define	ARCSTAT_CONDSTAT(cond1, stat1, notstat1, cond2, stat2, notstat2, stat) \
	if (cond1) {							\
		if (cond2) {						\
			ARCSTAT_BUMP(arcstat_##stat1##_##stat2##_##stat); \
		} else {						\
			ARCSTAT_BUMP(arcstat_##stat1##_##notstat2##_##stat); \
		}							\
	} else {							\
		if (cond2) {						\
			ARCSTAT_BUMP(arcstat_##notstat1##_##stat2##_##stat); \
		} else {						\
			ARCSTAT_BUMP(arcstat_##notstat1##_##notstat2##_##stat);\
		}							\
	}

kstat_t			*arc_ksp;
static arc_state_t	*arc_anon;
static arc_state_t	*arc_mru;
static arc_state_t	*arc_mru_ghost;
static arc_state_t	*arc_mfu;
static arc_state_t	*arc_mfu_ghost;
static arc_state_t	*arc_l2c_only;

/*
 * There are several ARC variables that are critical to export as kstats --
 * but we don't want to have to grovel around in the kstat whenever we wish to
 * manipulate them.  For these variables, we therefore define them to be in
 * terms of the statistic variable.  This assures that we are not introducing
 * the possibility of inconsistency by having shadow copies of the variables,
 * while still allowing the code to be readable.
 */
#define	arc_p		ARCSTAT(arcstat_p)	/* target size of MRU */
#define	arc_c		ARCSTAT(arcstat_c)	/* target size of cache */
#define	arc_c_min	ARCSTAT(arcstat_c_min)	/* min target cache size */
#define	arc_c_max	ARCSTAT(arcstat_c_max)	/* max target cache size */
#define	arc_meta_limit	ARCSTAT(arcstat_meta_limit) /* max size for metadata */
#define	arc_meta_min	ARCSTAT(arcstat_meta_min) /* min size for metadata */
#define	arc_meta_max	ARCSTAT(arcstat_meta_max) /* max size of metadata */

/* compressed size of entire arc */
#define	arc_compressed_size	ARCSTAT(arcstat_compressed_size)
/* uncompressed size of entire arc */
#define	arc_uncompressed_size	ARCSTAT(arcstat_uncompressed_size)
/* number of bytes in the arc from arc_buf_t's */
#define	arc_overhead_size	ARCSTAT(arcstat_overhead_size)

/*
 * There are also some ARC variables that we want to export, but that are
 * updated so often that having the canonical representation be the statistic
 * variable causes a performance bottleneck. We want to use aggsum_t's for these
 * instead, but still be able to export the kstat in the same way as before.
 * The solution is to always use the aggsum version, except in the kstat update
 * callback.
 */
aggsum_t arc_size;
aggsum_t arc_meta_used;
aggsum_t astat_data_size;
aggsum_t astat_metadata_size;
aggsum_t astat_hdr_size;
aggsum_t astat_other_size;
aggsum_t astat_l2_hdr_size;

static int		arc_no_grow;	/* Don't try to grow cache size */
static uint64_t		arc_tempreserve;
static uint64_t		arc_loaned_bytes;

typedef struct arc_callback arc_callback_t;

struct arc_callback {
	void			*acb_private;
	arc_done_func_t		*acb_done;
	arc_buf_t		*acb_buf;
	boolean_t		acb_compressed;
	zio_t			*acb_zio_dummy;
	arc_callback_t		*acb_next;
};

typedef struct arc_write_callback arc_write_callback_t;

struct arc_write_callback {
	void		*awcb_private;
	arc_done_func_t	*awcb_ready;
	arc_done_func_t	*awcb_children_ready;
	arc_done_func_t	*awcb_physdone;
	arc_done_func_t	*awcb_done;
	arc_buf_t	*awcb_buf;
};

/*
 * ARC buffers are separated into multiple structs as a memory saving measure:
 *   - Common fields struct, always defined, and embedded within it:
 *       - L2-only fields, always allocated but undefined when not in L2ARC
 *       - L1-only fields, only allocated when in L1ARC
 *
 *           Buffer in L1                     Buffer only in L2
 *    +------------------------+          +------------------------+
 *    | arc_buf_hdr_t          |          | arc_buf_hdr_t          |
 *    |                        |          |                        |
 *    |                        |          |                        |
 *    |                        |          |                        |
 *    +------------------------+          +------------------------+
 *    | l2arc_buf_hdr_t        |          | l2arc_buf_hdr_t        |
 *    | (undefined if L1-only) |          |                        |
 *    +------------------------+          +------------------------+
 *    | l1arc_buf_hdr_t        |
 *    |                        |
 *    |                        |
 *    |                        |
 *    |                        |
 *    +------------------------+
 *
 * Because it's possible for the L2ARC to become extremely large, we can wind
 * up eating a lot of memory in L2ARC buffer headers, so the size of a header
 * is minimized by only allocating the fields necessary for an L1-cached buffer
 * when a header is actually in the L1 cache. The sub-headers (l1arc_buf_hdr and
 * l2arc_buf_hdr) are embedded rather than allocated separately to save a couple
 * words in pointers. arc_hdr_realloc() is used to switch a header between
 * these two allocation states.
 */
typedef struct l1arc_buf_hdr {
	kmutex_t		b_freeze_lock;
	zio_cksum_t		*b_freeze_cksum;
#ifdef ZFS_DEBUG
	/*
	 * Used for debugging with kmem_flags - by allocating and freeing
	 * b_thawed when the buffer is thawed, we get a record of the stack
	 * trace that thawed it.
	 */
	void			*b_thawed;
#endif

	arc_buf_t		*b_buf;
	uint32_t		b_bufcnt;
	/* for waiting on writes to complete */
	kcondvar_t		b_cv;
	uint8_t			b_byteswap;

	/* protected by arc state mutex */
	arc_state_t		*b_state;
	multilist_node_t	b_arc_node;

	/* updated atomically */
	clock_t			b_arc_access;

	/* self protecting */
	refcount_t		b_refcnt;

	arc_callback_t		*b_acb;
	abd_t			*b_pabd;
} l1arc_buf_hdr_t;

typedef struct l2arc_dev l2arc_dev_t;

typedef struct l2arc_buf_hdr {
	/* protected by arc_buf_hdr mutex */
	l2arc_dev_t		*b_dev;		/* L2ARC device */
	uint64_t		b_daddr;	/* disk address, offset byte */

	list_node_t		b_l2node;
} l2arc_buf_hdr_t;

struct arc_buf_hdr {
	/* protected by hash lock */
	dva_t			b_dva;
	uint64_t		b_birth;

	arc_buf_contents_t	b_type;
	arc_buf_hdr_t		*b_hash_next;
	arc_flags_t		b_flags;

	/*
	 * This field stores the size of the data buffer after
	 * compression, and is set in the arc's zio completion handlers.
	 * It is in units of SPA_MINBLOCKSIZE (e.g. 1 == 512 bytes).
	 *
	 * While the block pointers can store up to 32MB in their psize
	 * field, we can only store up to 32MB minus 512B. This is due
	 * to the bp using a bias of 1, whereas we use a bias of 0 (i.e.
	 * a field of zeros represents 512B in the bp). We can't use a
	 * bias of 1 since we need to reserve a psize of zero, here, to
	 * represent holes and embedded blocks.
	 *
	 * This isn't a problem in practice, since the maximum size of a
	 * buffer is limited to 16MB, so we never need to store 32MB in
	 * this field. Even in the upstream illumos code base, the
	 * maximum size of a buffer is limited to 16MB.
	 */
	uint16_t		b_psize;

	/*
	 * This field stores the size of the data buffer before
	 * compression, and cannot change once set. It is in units
	 * of SPA_MINBLOCKSIZE (e.g. 2 == 1024 bytes)
	 */
	uint16_t		b_lsize;	/* immutable */
	uint64_t		b_spa;		/* immutable */

	/* L2ARC fields. Undefined when not in L2ARC. */
	l2arc_buf_hdr_t		b_l2hdr;
	/* L1ARC fields. Undefined when in l2arc_only state */
	l1arc_buf_hdr_t		b_l1hdr;
};

#define	GHOST_STATE(state)	\
	((state) == arc_mru_ghost || (state) == arc_mfu_ghost ||	\
	(state) == arc_l2c_only)

#define	HDR_IN_HASH_TABLE(hdr)	((hdr)->b_flags & ARC_FLAG_IN_HASH_TABLE)
#define	HDR_IO_IN_PROGRESS(hdr)	((hdr)->b_flags & ARC_FLAG_IO_IN_PROGRESS)
#define	HDR_IO_ERROR(hdr)	((hdr)->b_flags & ARC_FLAG_IO_ERROR)
#define	HDR_PREFETCH(hdr)	((hdr)->b_flags & ARC_FLAG_PREFETCH)
#define	HDR_COMPRESSION_ENABLED(hdr)	\
	((hdr)->b_flags & ARC_FLAG_COMPRESSED_ARC)

#define	HDR_L2CACHE(hdr)	((hdr)->b_flags & ARC_FLAG_L2CACHE)
#define	HDR_L2_READING(hdr)	\
	(((hdr)->b_flags & ARC_FLAG_IO_IN_PROGRESS) &&	\
	((hdr)->b_flags & ARC_FLAG_HAS_L2HDR))
#define	HDR_L2_WRITING(hdr)	((hdr)->b_flags & ARC_FLAG_L2_WRITING)
#define	HDR_L2_EVICTED(hdr)	((hdr)->b_flags & ARC_FLAG_L2_EVICTED)
#define	HDR_L2_WRITE_HEAD(hdr)	((hdr)->b_flags & ARC_FLAG_L2_WRITE_HEAD)
#define	HDR_SHARED_DATA(hdr)	((hdr)->b_flags & ARC_FLAG_SHARED_DATA)

#define	HDR_ISTYPE_METADATA(hdr)	\
	((hdr)->b_flags & ARC_FLAG_BUFC_METADATA)
#define	HDR_ISTYPE_DATA(hdr)	(!HDR_ISTYPE_METADATA(hdr))

#define	HDR_HAS_L1HDR(hdr)	((hdr)->b_flags & ARC_FLAG_HAS_L1HDR)
#define	HDR_HAS_L2HDR(hdr)	((hdr)->b_flags & ARC_FLAG_HAS_L2HDR)

/* For storing compression mode in b_flags */
#define	HDR_COMPRESS_OFFSET	(highbit64(ARC_FLAG_COMPRESS_0) - 1)

#define	HDR_GET_COMPRESS(hdr)	((enum zio_compress)BF32_GET((hdr)->b_flags, \
	HDR_COMPRESS_OFFSET, SPA_COMPRESSBITS))
#define	HDR_SET_COMPRESS(hdr, cmp) BF32_SET((hdr)->b_flags, \
	HDR_COMPRESS_OFFSET, SPA_COMPRESSBITS, (cmp));

#define	ARC_BUF_LAST(buf)	((buf)->b_next == NULL)
#define	ARC_BUF_SHARED(buf)	((buf)->b_flags & ARC_BUF_FLAG_SHARED)
#define	ARC_BUF_COMPRESSED(buf)	((buf)->b_flags & ARC_BUF_FLAG_COMPRESSED)

/*
 * Other sizes
 */

#define	HDR_FULL_SIZE ((int64_t)sizeof (arc_buf_hdr_t))
#define	HDR_L2ONLY_SIZE ((int64_t)offsetof(arc_buf_hdr_t, b_l1hdr))

/*
 * Hash table routines
 */

#define	HT_LOCK_PAD	64

struct ht_lock {
	kmutex_t	ht_lock;
#ifdef _KERNEL
	unsigned char	pad[(HT_LOCK_PAD - sizeof (kmutex_t))];
#endif
};

#define	BUF_LOCKS 256
typedef struct buf_hash_table {
	uint64_t ht_mask;
	arc_buf_hdr_t **ht_table;
	struct ht_lock ht_locks[BUF_LOCKS];
} buf_hash_table_t;

static buf_hash_table_t buf_hash_table;

#define	BUF_HASH_INDEX(spa, dva, birth) \
	(buf_hash(spa, dva, birth) & buf_hash_table.ht_mask)
#define	BUF_HASH_LOCK_NTRY(idx) (buf_hash_table.ht_locks[idx & (BUF_LOCKS-1)])
#define	BUF_HASH_LOCK(idx)	(&(BUF_HASH_LOCK_NTRY(idx).ht_lock))
#define	HDR_LOCK(hdr) \
	(BUF_HASH_LOCK(BUF_HASH_INDEX(hdr->b_spa, &hdr->b_dva, hdr->b_birth)))

uint64_t zfs_crc64_table[256];

/*
 * Level 2 ARC
 */

#define	L2ARC_WRITE_SIZE	(8 * 1024 * 1024)	/* initial write max */
#define	L2ARC_HEADROOM		2			/* num of writes */
/*
 * If we discover during ARC scan any buffers to be compressed, we boost
 * our headroom for the next scanning cycle by this percentage multiple.
 */
#define	L2ARC_HEADROOM_BOOST	200
#define	L2ARC_FEED_SECS		1		/* caching interval secs */
#define	L2ARC_FEED_MIN_MS	200		/* min caching interval ms */

#define	l2arc_writes_sent	ARCSTAT(arcstat_l2_writes_sent)
#define	l2arc_writes_done	ARCSTAT(arcstat_l2_writes_done)

/* L2ARC Performance Tunables */
uint64_t l2arc_write_max = L2ARC_WRITE_SIZE;	/* default max write size */
uint64_t l2arc_write_boost = L2ARC_WRITE_SIZE;	/* extra write during warmup */
uint64_t l2arc_headroom = L2ARC_HEADROOM;	/* number of dev writes */
uint64_t l2arc_headroom_boost = L2ARC_HEADROOM_BOOST;
uint64_t l2arc_feed_secs = L2ARC_FEED_SECS;	/* interval seconds */
uint64_t l2arc_feed_min_ms = L2ARC_FEED_MIN_MS;	/* min interval milliseconds */
boolean_t l2arc_noprefetch = B_TRUE;		/* don't cache prefetch bufs */
boolean_t l2arc_feed_again = B_TRUE;		/* turbo warmup */
boolean_t l2arc_norw = B_TRUE;			/* no reads during writes */

/*
 * L2ARC Internals
 */
struct l2arc_dev {
	vdev_t			*l2ad_vdev;	/* vdev */
	spa_t			*l2ad_spa;	/* spa */
	uint64_t		l2ad_hand;	/* next write location */
	uint64_t		l2ad_start;	/* first addr on device */
	uint64_t		l2ad_end;	/* last addr on device */
	boolean_t		l2ad_first;	/* first sweep through */
	boolean_t		l2ad_writing;	/* currently writing */
	kmutex_t		l2ad_mtx;	/* lock for buffer list */
	list_t			l2ad_buflist;	/* buffer list */
	list_node_t		l2ad_node;	/* device list node */
	refcount_t		l2ad_alloc;	/* allocated bytes */
};

static list_t L2ARC_dev_list;			/* device list */
static list_t *l2arc_dev_list;			/* device list pointer */
static kmutex_t l2arc_dev_mtx;			/* device list mutex */
static l2arc_dev_t *l2arc_dev_last;		/* last device used */
static list_t L2ARC_free_on_write;		/* free after write buf list */
static list_t *l2arc_free_on_write;		/* free after write list ptr */
static kmutex_t l2arc_free_on_write_mtx;	/* mutex for list */
static uint64_t l2arc_ndev;			/* number of devices */

typedef struct l2arc_read_callback {
	arc_buf_hdr_t		*l2rcb_hdr;		/* read header */
	blkptr_t		l2rcb_bp;		/* original blkptr */
	zbookmark_phys_t	l2rcb_zb;		/* original bookmark */
	int			l2rcb_flags;		/* original flags */
	abd_t			*l2rcb_abd;		/* temporary buffer */
} l2arc_read_callback_t;

typedef struct l2arc_write_callback {
	l2arc_dev_t	*l2wcb_dev;		/* device info */
	arc_buf_hdr_t	*l2wcb_head;		/* head of write buflist */
} l2arc_write_callback_t;

typedef struct l2arc_data_free {
	/* protected by l2arc_free_on_write_mtx */
	abd_t		*l2df_abd;
	size_t		l2df_size;
	arc_buf_contents_t l2df_type;
	list_node_t	l2df_list_node;
} l2arc_data_free_t;

static kmutex_t l2arc_feed_thr_lock;
static kcondvar_t l2arc_feed_thr_cv;
static uint8_t l2arc_thread_exit;

static abd_t *arc_get_data_abd(arc_buf_hdr_t *, uint64_t, void *);
static void *arc_get_data_buf(arc_buf_hdr_t *, uint64_t, void *);
static void arc_get_data_impl(arc_buf_hdr_t *, uint64_t, void *);
static void arc_free_data_abd(arc_buf_hdr_t *, abd_t *, uint64_t, void *);
static void arc_free_data_buf(arc_buf_hdr_t *, void *, uint64_t, void *);
static void arc_free_data_impl(arc_buf_hdr_t *hdr, uint64_t size, void *tag);
static void arc_hdr_free_pabd(arc_buf_hdr_t *);
static void arc_hdr_alloc_pabd(arc_buf_hdr_t *);
static void arc_access(arc_buf_hdr_t *, kmutex_t *);
static boolean_t arc_is_overflowing();
static void arc_buf_watch(arc_buf_t *);

static arc_buf_contents_t arc_buf_type(arc_buf_hdr_t *);
static uint32_t arc_bufc_to_flags(arc_buf_contents_t);
static inline void arc_hdr_set_flags(arc_buf_hdr_t *hdr, arc_flags_t flags);
static inline void arc_hdr_clear_flags(arc_buf_hdr_t *hdr, arc_flags_t flags);

static boolean_t l2arc_write_eligible(uint64_t, arc_buf_hdr_t *);
static void l2arc_read_done(zio_t *);


/*
 * We use Cityhash for this. It's fast, and has good hash properties without
 * requiring any large static buffers.
 */
static uint64_t
buf_hash(uint64_t spa, const dva_t *dva, uint64_t birth)
{
	return (cityhash4(spa, dva->dva_word[0], dva->dva_word[1], birth));
}

#define	HDR_EMPTY(hdr)						\
	((hdr)->b_dva.dva_word[0] == 0 &&			\
	(hdr)->b_dva.dva_word[1] == 0)

#define	HDR_EQUAL(spa, dva, birth, hdr)				\
	((hdr)->b_dva.dva_word[0] == (dva)->dva_word[0]) &&	\
	((hdr)->b_dva.dva_word[1] == (dva)->dva_word[1]) &&	\
	((hdr)->b_birth == birth) && ((hdr)->b_spa == spa)

static void
buf_discard_identity(arc_buf_hdr_t *hdr)
{
	hdr->b_dva.dva_word[0] = 0;
	hdr->b_dva.dva_word[1] = 0;
	hdr->b_birth = 0;
}

static arc_buf_hdr_t *
buf_hash_find(uint64_t spa, const blkptr_t *bp, kmutex_t **lockp)
{
	const dva_t *dva = BP_IDENTITY(bp);
	uint64_t birth = BP_PHYSICAL_BIRTH(bp);
	uint64_t idx = BUF_HASH_INDEX(spa, dva, birth);
	kmutex_t *hash_lock = BUF_HASH_LOCK(idx);
	arc_buf_hdr_t *hdr;

	mutex_enter(hash_lock);
	for (hdr = buf_hash_table.ht_table[idx]; hdr != NULL;
	    hdr = hdr->b_hash_next) {
		if (HDR_EQUAL(spa, dva, birth, hdr)) {
			*lockp = hash_lock;
			return (hdr);
		}
	}
	mutex_exit(hash_lock);
	*lockp = NULL;
	return (NULL);
}

/*
 * Insert an entry into the hash table.  If there is already an element
 * equal to elem in the hash table, then the already existing element
 * will be returned and the new element will not be inserted.
 * Otherwise returns NULL.
 * If lockp == NULL, the caller is assumed to already hold the hash lock.
 */
static arc_buf_hdr_t *
buf_hash_insert(arc_buf_hdr_t *hdr, kmutex_t **lockp)
{
	uint64_t idx = BUF_HASH_INDEX(hdr->b_spa, &hdr->b_dva, hdr->b_birth);
	kmutex_t *hash_lock = BUF_HASH_LOCK(idx);
	arc_buf_hdr_t *fhdr;
	uint32_t i;

	ASSERT(!DVA_IS_EMPTY(&hdr->b_dva));
	ASSERT(hdr->b_birth != 0);
	ASSERT(!HDR_IN_HASH_TABLE(hdr));

	if (lockp != NULL) {
		*lockp = hash_lock;
		mutex_enter(hash_lock);
	} else {
		ASSERT(MUTEX_HELD(hash_lock));
	}

	for (fhdr = buf_hash_table.ht_table[idx], i = 0; fhdr != NULL;
	    fhdr = fhdr->b_hash_next, i++) {
		if (HDR_EQUAL(hdr->b_spa, &hdr->b_dva, hdr->b_birth, fhdr))
			return (fhdr);
	}

	hdr->b_hash_next = buf_hash_table.ht_table[idx];
	buf_hash_table.ht_table[idx] = hdr;
	arc_hdr_set_flags(hdr, ARC_FLAG_IN_HASH_TABLE);

	/* collect some hash table performance data */
	if (i > 0) {
		ARCSTAT_BUMP(arcstat_hash_collisions);
		if (i == 1)
			ARCSTAT_BUMP(arcstat_hash_chains);

		ARCSTAT_MAX(arcstat_hash_chain_max, i);
	}

	ARCSTAT_BUMP(arcstat_hash_elements);
	ARCSTAT_MAXSTAT(arcstat_hash_elements);

	return (NULL);
}

static void
buf_hash_remove(arc_buf_hdr_t *hdr)
{
	arc_buf_hdr_t *fhdr, **hdrp;
	uint64_t idx = BUF_HASH_INDEX(hdr->b_spa, &hdr->b_dva, hdr->b_birth);

	ASSERT(MUTEX_HELD(BUF_HASH_LOCK(idx)));
	ASSERT(HDR_IN_HASH_TABLE(hdr));

	hdrp = &buf_hash_table.ht_table[idx];
	while ((fhdr = *hdrp) != hdr) {
		ASSERT3P(fhdr, !=, NULL);
		hdrp = &fhdr->b_hash_next;
	}
	*hdrp = hdr->b_hash_next;
	hdr->b_hash_next = NULL;
	arc_hdr_clear_flags(hdr, ARC_FLAG_IN_HASH_TABLE);

	/* collect some hash table performance data */
	ARCSTAT_BUMPDOWN(arcstat_hash_elements);

	if (buf_hash_table.ht_table[idx] &&
	    buf_hash_table.ht_table[idx]->b_hash_next == NULL)
		ARCSTAT_BUMPDOWN(arcstat_hash_chains);
}

/*
 * Global data structures and functions for the buf kmem cache.
 */
static kmem_cache_t *hdr_full_cache;
static kmem_cache_t *hdr_l2only_cache;
static kmem_cache_t *buf_cache;

static void
buf_fini(void)
{
	int i;

	kmem_free(buf_hash_table.ht_table,
	    (buf_hash_table.ht_mask + 1) * sizeof (void *));
	for (i = 0; i < BUF_LOCKS; i++)
		mutex_destroy(&buf_hash_table.ht_locks[i].ht_lock);
	kmem_cache_destroy(hdr_full_cache);
	kmem_cache_destroy(hdr_l2only_cache);
	kmem_cache_destroy(buf_cache);
}

/*
 * Constructor callback - called when the cache is empty
 * and a new buf is requested.
 */
/* ARGSUSED */
static int
hdr_full_cons(void *vbuf, void *unused, int kmflag)
{
	arc_buf_hdr_t *hdr = vbuf;

	bzero(hdr, HDR_FULL_SIZE);
	cv_init(&hdr->b_l1hdr.b_cv, NULL, CV_DEFAULT, NULL);
	refcount_create(&hdr->b_l1hdr.b_refcnt);
	mutex_init(&hdr->b_l1hdr.b_freeze_lock, NULL, MUTEX_DEFAULT, NULL);
	multilist_link_init(&hdr->b_l1hdr.b_arc_node);
	arc_space_consume(HDR_FULL_SIZE, ARC_SPACE_HDRS);

	return (0);
}

/* ARGSUSED */
static int
hdr_l2only_cons(void *vbuf, void *unused, int kmflag)
{
	arc_buf_hdr_t *hdr = vbuf;

	bzero(hdr, HDR_L2ONLY_SIZE);
	arc_space_consume(HDR_L2ONLY_SIZE, ARC_SPACE_L2HDRS);

	return (0);
}

/* ARGSUSED */
static int
buf_cons(void *vbuf, void *unused, int kmflag)
{
	arc_buf_t *buf = vbuf;

	bzero(buf, sizeof (arc_buf_t));
	mutex_init(&buf->b_evict_lock, NULL, MUTEX_DEFAULT, NULL);
	arc_space_consume(sizeof (arc_buf_t), ARC_SPACE_HDRS);

	return (0);
}

/*
 * Destructor callback - called when a cached buf is
 * no longer required.
 */
/* ARGSUSED */
static void
hdr_full_dest(void *vbuf, void *unused)
{
	arc_buf_hdr_t *hdr = vbuf;

	ASSERT(HDR_EMPTY(hdr));
	cv_destroy(&hdr->b_l1hdr.b_cv);
	refcount_destroy(&hdr->b_l1hdr.b_refcnt);
	mutex_destroy(&hdr->b_l1hdr.b_freeze_lock);
	ASSERT(!multilist_link_active(&hdr->b_l1hdr.b_arc_node));
	arc_space_return(HDR_FULL_SIZE, ARC_SPACE_HDRS);
}

/* ARGSUSED */
static void
hdr_l2only_dest(void *vbuf, void *unused)
{
	arc_buf_hdr_t *hdr = vbuf;

	ASSERT(HDR_EMPTY(hdr));
	arc_space_return(HDR_L2ONLY_SIZE, ARC_SPACE_L2HDRS);
}

/* ARGSUSED */
static void
buf_dest(void *vbuf, void *unused)
{
	arc_buf_t *buf = vbuf;

	mutex_destroy(&buf->b_evict_lock);
	arc_space_return(sizeof (arc_buf_t), ARC_SPACE_HDRS);
}

/*
 * Reclaim callback -- invoked when memory is low.
 */
/* ARGSUSED */
static void
hdr_recl(void *unused)
{
	dprintf("hdr_recl called\n");
	/*
	 * umem calls the reclaim func when we destroy the buf cache,
	 * which is after we do arc_fini().
	 */
	if (!arc_dead)
		cv_signal(&arc_reclaim_thread_cv);
}

static void
buf_init(void)
{
	uint64_t *ct;
	uint64_t hsize = 1ULL << 12;
	int i, j;

	/*
	 * The hash table is big enough to fill all of physical memory
	 * with an average block size of zfs_arc_average_blocksize (default 8K).
	 * By default, the table will take up
	 * totalmem * sizeof(void*) / 8K (1MB per GB with 8-byte pointers).
	 */
	while (hsize * zfs_arc_average_blocksize < physmem * PAGESIZE)
		hsize <<= 1;
retry:
	buf_hash_table.ht_mask = hsize - 1;
	buf_hash_table.ht_table =
	    kmem_zalloc(hsize * sizeof (void*), KM_NOSLEEP);
	if (buf_hash_table.ht_table == NULL) {
		ASSERT(hsize > (1ULL << 8));
		hsize >>= 1;
		goto retry;
	}

	hdr_full_cache = kmem_cache_create("arc_buf_hdr_t_full", HDR_FULL_SIZE,
	    0, hdr_full_cons, hdr_full_dest, hdr_recl, NULL, NULL, 0);
	hdr_l2only_cache = kmem_cache_create("arc_buf_hdr_t_l2only",
	    HDR_L2ONLY_SIZE, 0, hdr_l2only_cons, hdr_l2only_dest, hdr_recl,
	    NULL, NULL, 0);
	buf_cache = kmem_cache_create("arc_buf_t", sizeof (arc_buf_t),
	    0, buf_cons, buf_dest, NULL, NULL, NULL, 0);

	for (i = 0; i < 256; i++)
		for (ct = zfs_crc64_table + i, *ct = i, j = 8; j > 0; j--)
			*ct = (*ct >> 1) ^ (-(*ct & 1) & ZFS_CRC64_POLY);

	for (i = 0; i < BUF_LOCKS; i++) {
		mutex_init(&buf_hash_table.ht_locks[i].ht_lock,
		    NULL, MUTEX_DEFAULT, NULL);
	}
}

/*
 * This is the size that the buf occupies in memory. If the buf is compressed,
 * it will correspond to the compressed size. You should use this method of
 * getting the buf size unless you explicitly need the logical size.
 */
int32_t
arc_buf_size(arc_buf_t *buf)
{
	return (ARC_BUF_COMPRESSED(buf) ?
	    HDR_GET_PSIZE(buf->b_hdr) : HDR_GET_LSIZE(buf->b_hdr));
}

int32_t
arc_buf_lsize(arc_buf_t *buf)
{
	return (HDR_GET_LSIZE(buf->b_hdr));
}

enum zio_compress
arc_get_compression(arc_buf_t *buf)
{
	return (ARC_BUF_COMPRESSED(buf) ?
	    HDR_GET_COMPRESS(buf->b_hdr) : ZIO_COMPRESS_OFF);
}

#define	ARC_MINTIME	(hz>>4) /* 62 ms */

static inline boolean_t
arc_buf_is_shared(arc_buf_t *buf)
{
	boolean_t shared = (buf->b_data != NULL &&
	    buf->b_hdr->b_l1hdr.b_pabd != NULL &&
	    abd_is_linear(buf->b_hdr->b_l1hdr.b_pabd) &&
	    buf->b_data == abd_to_buf(buf->b_hdr->b_l1hdr.b_pabd));
	IMPLY(shared, HDR_SHARED_DATA(buf->b_hdr));
	IMPLY(shared, ARC_BUF_SHARED(buf));
	IMPLY(shared, ARC_BUF_COMPRESSED(buf) || ARC_BUF_LAST(buf));

	/*
	 * It would be nice to assert arc_can_share() too, but the "hdr isn't
	 * already being shared" requirement prevents us from doing that.
	 */

	return (shared);
}

/*
 * Free the checksum associated with this header. If there is no checksum, this
 * is a no-op.
 */
static inline void
arc_cksum_free(arc_buf_hdr_t *hdr)
{
	ASSERT(HDR_HAS_L1HDR(hdr));
	mutex_enter(&hdr->b_l1hdr.b_freeze_lock);
	if (hdr->b_l1hdr.b_freeze_cksum != NULL) {
		kmem_free(hdr->b_l1hdr.b_freeze_cksum, sizeof (zio_cksum_t));
		hdr->b_l1hdr.b_freeze_cksum = NULL;
	}
	mutex_exit(&hdr->b_l1hdr.b_freeze_lock);
}

/*
 * Return true iff at least one of the bufs on hdr is not compressed.
 */
static boolean_t
arc_hdr_has_uncompressed_buf(arc_buf_hdr_t *hdr)
{
	for (arc_buf_t *b = hdr->b_l1hdr.b_buf; b != NULL; b = b->b_next) {
		if (!ARC_BUF_COMPRESSED(b)) {
			return (B_TRUE);
		}
	}
	return (B_FALSE);
}

/*
 * If we've turned on the ZFS_DEBUG_MODIFY flag, verify that the buf's data
 * matches the checksum that is stored in the hdr. If there is no checksum,
 * or if the buf is compressed, this is a no-op.
 */
static void
arc_cksum_verify(arc_buf_t *buf)
{
	arc_buf_hdr_t *hdr = buf->b_hdr;
	zio_cksum_t zc;

	if (!(zfs_flags & ZFS_DEBUG_MODIFY))
		return;

	if (ARC_BUF_COMPRESSED(buf)) {
		ASSERT(hdr->b_l1hdr.b_freeze_cksum == NULL ||
		    arc_hdr_has_uncompressed_buf(hdr));
		return;
	}

	ASSERT(HDR_HAS_L1HDR(hdr));

	mutex_enter(&hdr->b_l1hdr.b_freeze_lock);
	if (hdr->b_l1hdr.b_freeze_cksum == NULL || HDR_IO_ERROR(hdr)) {
		mutex_exit(&hdr->b_l1hdr.b_freeze_lock);
		return;
	}

	fletcher_2_native(buf->b_data, arc_buf_size(buf), NULL, &zc);
	if (!ZIO_CHECKSUM_EQUAL(*hdr->b_l1hdr.b_freeze_cksum, zc))
		panic("buffer modified while frozen!");
	mutex_exit(&hdr->b_l1hdr.b_freeze_lock);
}

static boolean_t
arc_cksum_is_equal(arc_buf_hdr_t *hdr, zio_t *zio)
{
	enum zio_compress compress = BP_GET_COMPRESS(zio->io_bp);
	boolean_t valid_cksum;

	ASSERT(!BP_IS_EMBEDDED(zio->io_bp));
	VERIFY3U(BP_GET_PSIZE(zio->io_bp), ==, HDR_GET_PSIZE(hdr));

	/*
	 * We rely on the blkptr's checksum to determine if the block
	 * is valid or not. When compressed arc is enabled, the l2arc
	 * writes the block to the l2arc just as it appears in the pool.
	 * This allows us to use the blkptr's checksum to validate the
	 * data that we just read off of the l2arc without having to store
	 * a separate checksum in the arc_buf_hdr_t. However, if compressed
	 * arc is disabled, then the data written to the l2arc is always
	 * uncompressed and won't match the block as it exists in the main
	 * pool. When this is the case, we must first compress it if it is
	 * compressed on the main pool before we can validate the checksum.
	 */
	if (!HDR_COMPRESSION_ENABLED(hdr) && compress != ZIO_COMPRESS_OFF) {
		ASSERT3U(HDR_GET_COMPRESS(hdr), ==, ZIO_COMPRESS_OFF);
		uint64_t lsize = HDR_GET_LSIZE(hdr);
		uint64_t csize;

		void *cbuf = zio_buf_alloc(HDR_GET_PSIZE(hdr));
		csize = zio_compress_data(compress, zio->io_abd, cbuf, lsize);

		ASSERT3U(csize, <=, HDR_GET_PSIZE(hdr));
		if (csize < HDR_GET_PSIZE(hdr)) {
			/*
			 * Compressed blocks are always a multiple of the
			 * smallest ashift in the pool. Ideally, we would
			 * like to round up the csize to the next
			 * spa_min_ashift but that value may have changed
			 * since the block was last written. Instead,
			 * we rely on the fact that the hdr's psize
			 * was set to the psize of the block when it was
			 * last written. We set the csize to that value
			 * and zero out any part that should not contain
			 * data.
			 */
			bzero((char *)cbuf + csize, HDR_GET_PSIZE(hdr) - csize);
			csize = HDR_GET_PSIZE(hdr);
		}
		zio_push_transform(zio, cbuf, csize, HDR_GET_PSIZE(hdr), NULL);
	}

	/*
	 * Block pointers always store the checksum for the logical data.
	 * If the block pointer has the gang bit set, then the checksum
	 * it represents is for the reconstituted data and not for an
	 * individual gang member. The zio pipeline, however, must be able to
	 * determine the checksum of each of the gang constituents so it
	 * treats the checksum comparison differently than what we need
	 * for l2arc blocks. This prevents us from using the
	 * zio_checksum_error() interface directly. Instead we must call the
	 * zio_checksum_error_impl() so that we can ensure the checksum is
	 * generated using the correct checksum algorithm and accounts for the
	 * logical I/O size and not just a gang fragment.
	 */
	valid_cksum = (zio_checksum_error_impl(zio->io_spa, zio->io_bp,
	    BP_GET_CHECKSUM(zio->io_bp), zio->io_abd, zio->io_size,
	    zio->io_offset, NULL) == 0);
	zio_pop_transforms(zio);
	return (valid_cksum);
}

/*
 * Given a buf full of data, if ZFS_DEBUG_MODIFY is enabled this computes a
 * checksum and attaches it to the buf's hdr so that we can ensure that the buf
 * isn't modified later on. If buf is compressed or there is already a checksum
 * on the hdr, this is a no-op (we only checksum uncompressed bufs).
 */
static void
arc_cksum_compute(arc_buf_t *buf)
{
	arc_buf_hdr_t *hdr = buf->b_hdr;

	if (!(zfs_flags & ZFS_DEBUG_MODIFY))
		return;

	ASSERT(HDR_HAS_L1HDR(hdr));

	mutex_enter(&buf->b_hdr->b_l1hdr.b_freeze_lock);
	if (hdr->b_l1hdr.b_freeze_cksum != NULL) {
		ASSERT(arc_hdr_has_uncompressed_buf(hdr));
		mutex_exit(&hdr->b_l1hdr.b_freeze_lock);
		return;
	} else if (ARC_BUF_COMPRESSED(buf)) {
		mutex_exit(&hdr->b_l1hdr.b_freeze_lock);
		return;
	}

	ASSERT(!ARC_BUF_COMPRESSED(buf));
	hdr->b_l1hdr.b_freeze_cksum = kmem_alloc(sizeof (zio_cksum_t),
	    KM_SLEEP);
	fletcher_2_native(buf->b_data, arc_buf_size(buf), NULL,
	    hdr->b_l1hdr.b_freeze_cksum);
	mutex_exit(&hdr->b_l1hdr.b_freeze_lock);
	arc_buf_watch(buf);
}

#ifndef _KERNEL
typedef struct procctl {
	long cmd;
	prwatch_t prwatch;
} procctl_t;
#endif

/* ARGSUSED */
static void
arc_buf_unwatch(arc_buf_t *buf)
{
#ifndef _KERNEL
	if (arc_watch) {
		int result;
		procctl_t ctl;
		ctl.cmd = PCWATCH;
		ctl.prwatch.pr_vaddr = (uintptr_t)buf->b_data;
		ctl.prwatch.pr_size = 0;
		ctl.prwatch.pr_wflags = 0;
		result = write(arc_procfd, &ctl, sizeof (ctl));
		ASSERT3U(result, ==, sizeof (ctl));
	}
#endif
}

/* ARGSUSED */
static void
arc_buf_watch(arc_buf_t *buf)
{
#ifndef _KERNEL
	if (arc_watch) {
		int result;
		procctl_t ctl;
		ctl.cmd = PCWATCH;
		ctl.prwatch.pr_vaddr = (uintptr_t)buf->b_data;
		ctl.prwatch.pr_size = arc_buf_size(buf);
		ctl.prwatch.pr_wflags = WA_WRITE;
		result = write(arc_procfd, &ctl, sizeof (ctl));
		ASSERT3U(result, ==, sizeof (ctl));
	}
#endif
}

static arc_buf_contents_t
arc_buf_type(arc_buf_hdr_t *hdr)
{
	arc_buf_contents_t type;
	if (HDR_ISTYPE_METADATA(hdr)) {
		type = ARC_BUFC_METADATA;
	} else {
		type = ARC_BUFC_DATA;
	}
	VERIFY3U(hdr->b_type, ==, type);
	return (type);
}

boolean_t
arc_is_metadata(arc_buf_t *buf)
{
	return (HDR_ISTYPE_METADATA(buf->b_hdr) != 0);
}

static uint32_t
arc_bufc_to_flags(arc_buf_contents_t type)
{
	switch (type) {
	case ARC_BUFC_DATA:
		/* metadata field is 0 if buffer contains normal data */
		return (0);
	case ARC_BUFC_METADATA:
		return (ARC_FLAG_BUFC_METADATA);
	default:
		break;
	}
	panic("undefined ARC buffer type!");
	return ((uint32_t)-1);
}

void
arc_buf_thaw(arc_buf_t *buf)
{
	arc_buf_hdr_t *hdr = buf->b_hdr;

	ASSERT3P(hdr->b_l1hdr.b_state, ==, arc_anon);
	ASSERT(!HDR_IO_IN_PROGRESS(hdr));

	arc_cksum_verify(buf);

	/*
	 * Compressed buffers do not manipulate the b_freeze_cksum or
	 * allocate b_thawed.
	 */
	if (ARC_BUF_COMPRESSED(buf)) {
		ASSERT(hdr->b_l1hdr.b_freeze_cksum == NULL ||
		    arc_hdr_has_uncompressed_buf(hdr));
		return;
	}

	ASSERT(HDR_HAS_L1HDR(hdr));
	arc_cksum_free(hdr);

	mutex_enter(&hdr->b_l1hdr.b_freeze_lock);
#ifdef ZFS_DEBUG
	if (zfs_flags & ZFS_DEBUG_MODIFY) {
		if (hdr->b_l1hdr.b_thawed != NULL)
			kmem_free(hdr->b_l1hdr.b_thawed, 1);
		hdr->b_l1hdr.b_thawed = kmem_alloc(1, KM_SLEEP);
	}
#endif

	mutex_exit(&hdr->b_l1hdr.b_freeze_lock);

	arc_buf_unwatch(buf);
}

void
arc_buf_freeze(arc_buf_t *buf)
{
	arc_buf_hdr_t *hdr = buf->b_hdr;
	kmutex_t *hash_lock;

	if (!(zfs_flags & ZFS_DEBUG_MODIFY))
		return;

	if (ARC_BUF_COMPRESSED(buf)) {
		ASSERT(hdr->b_l1hdr.b_freeze_cksum == NULL ||
		    arc_hdr_has_uncompressed_buf(hdr));
		return;
	}

	hash_lock = HDR_LOCK(hdr);
	mutex_enter(hash_lock);

	ASSERT(HDR_HAS_L1HDR(hdr));
	ASSERT(hdr->b_l1hdr.b_freeze_cksum != NULL ||
	    hdr->b_l1hdr.b_state == arc_anon);
	arc_cksum_compute(buf);
	mutex_exit(hash_lock);
}

/*
 * The arc_buf_hdr_t's b_flags should never be modified directly. Instead,
 * the following functions should be used to ensure that the flags are
 * updated in a thread-safe way. When manipulating the flags either
 * the hash_lock must be held or the hdr must be undiscoverable. This
 * ensures that we're not racing with any other threads when updating
 * the flags.
 */
static inline void
arc_hdr_set_flags(arc_buf_hdr_t *hdr, arc_flags_t flags)
{
	ASSERT(MUTEX_HELD(HDR_LOCK(hdr)) || HDR_EMPTY(hdr));
	hdr->b_flags |= flags;
}

static inline void
arc_hdr_clear_flags(arc_buf_hdr_t *hdr, arc_flags_t flags)
{
	ASSERT(MUTEX_HELD(HDR_LOCK(hdr)) || HDR_EMPTY(hdr));
	hdr->b_flags &= ~flags;
}

/*
 * Setting the compression bits in the arc_buf_hdr_t's b_flags is
 * done in a special way since we have to clear and set bits
 * at the same time. Consumers that wish to set the compression bits
 * must use this function to ensure that the flags are updated in
 * thread-safe manner.
 */
static void
arc_hdr_set_compress(arc_buf_hdr_t *hdr, enum zio_compress cmp)
{
	ASSERT(MUTEX_HELD(HDR_LOCK(hdr)) || HDR_EMPTY(hdr));

	/*
	 * Holes and embedded blocks will always have a psize = 0 so
	 * we ignore the compression of the blkptr and set the
	 * arc_buf_hdr_t's compression to ZIO_COMPRESS_OFF.
	 * Holes and embedded blocks remain anonymous so we don't
	 * want to uncompress them. Mark them as uncompressed.
	 */
	if (!zfs_compressed_arc_enabled || HDR_GET_PSIZE(hdr) == 0) {
		arc_hdr_clear_flags(hdr, ARC_FLAG_COMPRESSED_ARC);
		HDR_SET_COMPRESS(hdr, ZIO_COMPRESS_OFF);
		ASSERT(!HDR_COMPRESSION_ENABLED(hdr));
		ASSERT3U(HDR_GET_COMPRESS(hdr), ==, ZIO_COMPRESS_OFF);
	} else {
		arc_hdr_set_flags(hdr, ARC_FLAG_COMPRESSED_ARC);
		HDR_SET_COMPRESS(hdr, cmp);
		ASSERT3U(HDR_GET_COMPRESS(hdr), ==, cmp);
		ASSERT(HDR_COMPRESSION_ENABLED(hdr));
	}
}

/*
 * Looks for another buf on the same hdr which has the data decompressed, copies
 * from it, and returns true. If no such buf exists, returns false.
 */
static boolean_t
arc_buf_try_copy_decompressed_data(arc_buf_t *buf)
{
	arc_buf_hdr_t *hdr = buf->b_hdr;
	boolean_t copied = B_FALSE;

	ASSERT(HDR_HAS_L1HDR(hdr));
	ASSERT3P(buf->b_data, !=, NULL);
	ASSERT(!ARC_BUF_COMPRESSED(buf));

	for (arc_buf_t *from = hdr->b_l1hdr.b_buf; from != NULL;
	    from = from->b_next) {
		/* can't use our own data buffer */
		if (from == buf) {
			continue;
		}

		if (!ARC_BUF_COMPRESSED(from)) {
			bcopy(from->b_data, buf->b_data, arc_buf_size(buf));
			copied = B_TRUE;
			break;
		}
	}

	/*
	 * There were no decompressed bufs, so there should not be a
	 * checksum on the hdr either.
	 */
	EQUIV(!copied, hdr->b_l1hdr.b_freeze_cksum == NULL);

	return (copied);
}

/*
 * Given a buf that has a data buffer attached to it, this function will
 * efficiently fill the buf with data of the specified compression setting from
 * the hdr and update the hdr's b_freeze_cksum if necessary. If the buf and hdr
 * are already sharing a data buf, no copy is performed.
 *
 * If the buf is marked as compressed but uncompressed data was requested, this
 * will allocate a new data buffer for the buf, remove that flag, and fill the
 * buf with uncompressed data. You can't request a compressed buf on a hdr with
 * uncompressed data, and (since we haven't added support for it yet) if you
 * want compressed data your buf must already be marked as compressed and have
 * the correct-sized data buffer.
 */
static int
arc_buf_fill(arc_buf_t *buf, boolean_t compressed)
{
	arc_buf_hdr_t *hdr = buf->b_hdr;
	boolean_t hdr_compressed = (HDR_GET_COMPRESS(hdr) != ZIO_COMPRESS_OFF);
	dmu_object_byteswap_t bswap = hdr->b_l1hdr.b_byteswap;

	ASSERT3P(buf->b_data, !=, NULL);
	IMPLY(compressed, hdr_compressed);
	IMPLY(compressed, ARC_BUF_COMPRESSED(buf));

	if (hdr_compressed == compressed) {
		if (!arc_buf_is_shared(buf)) {
			abd_copy_to_buf(buf->b_data, hdr->b_l1hdr.b_pabd,
			    arc_buf_size(buf));
		}
	} else {
		ASSERT(hdr_compressed);
		ASSERT(!compressed);
		ASSERT3U(HDR_GET_LSIZE(hdr), !=, HDR_GET_PSIZE(hdr));

		/*
		 * If the buf is sharing its data with the hdr, unlink it and
		 * allocate a new data buffer for the buf.
		 */
		if (arc_buf_is_shared(buf)) {
			ASSERT(ARC_BUF_COMPRESSED(buf));

			/* We need to give the buf it's own b_data */
			buf->b_flags &= ~ARC_BUF_FLAG_SHARED;
			buf->b_data =
			    arc_get_data_buf(hdr, HDR_GET_LSIZE(hdr), buf);
			arc_hdr_clear_flags(hdr, ARC_FLAG_SHARED_DATA);

			/* Previously overhead was 0; just add new overhead */
			ARCSTAT_INCR(arcstat_overhead_size, HDR_GET_LSIZE(hdr));
		} else if (ARC_BUF_COMPRESSED(buf)) {
			/* We need to reallocate the buf's b_data */
			arc_free_data_buf(hdr, buf->b_data, HDR_GET_PSIZE(hdr),
			    buf);
			buf->b_data =
			    arc_get_data_buf(hdr, HDR_GET_LSIZE(hdr), buf);

			/* We increased the size of b_data; update overhead */
			ARCSTAT_INCR(arcstat_overhead_size,
			    HDR_GET_LSIZE(hdr) - HDR_GET_PSIZE(hdr));
		}

		/*
		 * Regardless of the buf's previous compression settings, it
		 * should not be compressed at the end of this function.
		 */
		buf->b_flags &= ~ARC_BUF_FLAG_COMPRESSED;

		/*
		 * Try copying the data from another buf which already has a
		 * decompressed version. If that's not possible, it's time to
		 * bite the bullet and decompress the data from the hdr.
		 */
		if (arc_buf_try_copy_decompressed_data(buf)) {
			/* Skip byteswapping and checksumming (already done) */
			ASSERT3P(hdr->b_l1hdr.b_freeze_cksum, !=, NULL);
			return (0);
		} else {
			int error = zio_decompress_data(HDR_GET_COMPRESS(hdr),
			    hdr->b_l1hdr.b_pabd, buf->b_data,
			    HDR_GET_PSIZE(hdr), HDR_GET_LSIZE(hdr));

			/*
			 * Absent hardware errors or software bugs, this should
			 * be impossible, but log it anyway so we can debug it.
			 */
			if (error != 0) {
				zfs_dbgmsg(
				    "hdr %p, compress %d, psize %d, lsize %d",
				    hdr, HDR_GET_COMPRESS(hdr),
				    HDR_GET_PSIZE(hdr), HDR_GET_LSIZE(hdr));
				return (SET_ERROR(EIO));
			}
		}
	}

	/* Byteswap the buf's data if necessary */
	if (bswap != DMU_BSWAP_NUMFUNCS) {
		ASSERT(!HDR_SHARED_DATA(hdr));
		ASSERT3U(bswap, <, DMU_BSWAP_NUMFUNCS);
		dmu_ot_byteswap[bswap].ob_func(buf->b_data, HDR_GET_LSIZE(hdr));
	}

	/* Compute the hdr's checksum if necessary */
	arc_cksum_compute(buf);

	return (0);
}

int
arc_decompress(arc_buf_t *buf)
{
	return (arc_buf_fill(buf, B_FALSE));
}

/*
 * Return the size of the block, b_pabd, that is stored in the arc_buf_hdr_t.
 */
static uint64_t
arc_hdr_size(arc_buf_hdr_t *hdr)
{
	uint64_t size;

	if (HDR_GET_COMPRESS(hdr) != ZIO_COMPRESS_OFF &&
	    HDR_GET_PSIZE(hdr) > 0) {
		size = HDR_GET_PSIZE(hdr);
	} else {
		ASSERT3U(HDR_GET_LSIZE(hdr), !=, 0);
		size = HDR_GET_LSIZE(hdr);
	}
	return (size);
}

/*
 * Increment the amount of evictable space in the arc_state_t's refcount.
 * We account for the space used by the hdr and the arc buf individually
 * so that we can add and remove them from the refcount individually.
 */
static void
arc_evictable_space_increment(arc_buf_hdr_t *hdr, arc_state_t *state)
{
	arc_buf_contents_t type = arc_buf_type(hdr);

	ASSERT(HDR_HAS_L1HDR(hdr));

	if (GHOST_STATE(state)) {
		ASSERT0(hdr->b_l1hdr.b_bufcnt);
		ASSERT3P(hdr->b_l1hdr.b_buf, ==, NULL);
		ASSERT3P(hdr->b_l1hdr.b_pabd, ==, NULL);
		(void) refcount_add_many(&state->arcs_esize[type],
		    HDR_GET_LSIZE(hdr), hdr);
		return;
	}

	ASSERT(!GHOST_STATE(state));
	if (hdr->b_l1hdr.b_pabd != NULL) {
		(void) refcount_add_many(&state->arcs_esize[type],
		    arc_hdr_size(hdr), hdr);
	}
	for (arc_buf_t *buf = hdr->b_l1hdr.b_buf; buf != NULL;
	    buf = buf->b_next) {
		if (arc_buf_is_shared(buf))
			continue;
		(void) refcount_add_many(&state->arcs_esize[type],
		    arc_buf_size(buf), buf);
	}
}

/*
 * Decrement the amount of evictable space in the arc_state_t's refcount.
 * We account for the space used by the hdr and the arc buf individually
 * so that we can add and remove them from the refcount individually.
 */
static void
arc_evictable_space_decrement(arc_buf_hdr_t *hdr, arc_state_t *state)
{
	arc_buf_contents_t type = arc_buf_type(hdr);

	ASSERT(HDR_HAS_L1HDR(hdr));

	if (GHOST_STATE(state)) {
		ASSERT0(hdr->b_l1hdr.b_bufcnt);
		ASSERT3P(hdr->b_l1hdr.b_buf, ==, NULL);
		ASSERT3P(hdr->b_l1hdr.b_pabd, ==, NULL);
		(void) refcount_remove_many(&state->arcs_esize[type],
		    HDR_GET_LSIZE(hdr), hdr);
		return;
	}

	ASSERT(!GHOST_STATE(state));
	if (hdr->b_l1hdr.b_pabd != NULL) {
		(void) refcount_remove_many(&state->arcs_esize[type],
		    arc_hdr_size(hdr), hdr);
	}
	for (arc_buf_t *buf = hdr->b_l1hdr.b_buf; buf != NULL;
	    buf = buf->b_next) {
		if (arc_buf_is_shared(buf))
			continue;
		(void) refcount_remove_many(&state->arcs_esize[type],
		    arc_buf_size(buf), buf);
	}
}

/*
 * Add a reference to this hdr indicating that someone is actively
 * referencing that memory. When the refcount transitions from 0 to 1,
 * we remove it from the respective arc_state_t list to indicate that
 * it is not evictable.
 */
static void
add_reference(arc_buf_hdr_t *hdr, void *tag)
{
	ASSERT(HDR_HAS_L1HDR(hdr));
	if (!MUTEX_HELD(HDR_LOCK(hdr))) {
		ASSERT(hdr->b_l1hdr.b_state == arc_anon);
		ASSERT(refcount_is_zero(&hdr->b_l1hdr.b_refcnt));
		ASSERT3P(hdr->b_l1hdr.b_buf, ==, NULL);
	}

	arc_state_t *state = hdr->b_l1hdr.b_state;

	if ((refcount_add(&hdr->b_l1hdr.b_refcnt, tag) == 1) &&
	    (state != arc_anon)) {
		/* We don't use the L2-only state list. */
		if (state != arc_l2c_only) {
			multilist_remove(state->arcs_list[arc_buf_type(hdr)],
			    hdr);
			arc_evictable_space_decrement(hdr, state);
		}
		/* remove the prefetch flag if we get a reference */
		arc_hdr_clear_flags(hdr, ARC_FLAG_PREFETCH);
	}
}

/*
 * Remove a reference from this hdr. When the reference transitions from
 * 1 to 0 and we're not anonymous, then we add this hdr to the arc_state_t's
 * list making it eligible for eviction.
 */
static int
remove_reference(arc_buf_hdr_t *hdr, kmutex_t *hash_lock, void *tag)
{
	int cnt;
	arc_state_t *state = hdr->b_l1hdr.b_state;

	ASSERT(HDR_HAS_L1HDR(hdr));
	ASSERT(state == arc_anon || MUTEX_HELD(hash_lock));
	ASSERT(!GHOST_STATE(state));

	/*
	 * arc_l2c_only counts as a ghost state so we don't need to explicitly
	 * check to prevent usage of the arc_l2c_only list.
	 */
	if (((cnt = refcount_remove(&hdr->b_l1hdr.b_refcnt, tag)) == 0) &&
	    (state != arc_anon)) {
		multilist_insert(state->arcs_list[arc_buf_type(hdr)], hdr);
		ASSERT3U(hdr->b_l1hdr.b_bufcnt, >, 0);
		arc_evictable_space_increment(hdr, state);
	}
	return (cnt);
}

/*
 * Move the supplied buffer to the indicated state. The hash lock
 * for the buffer must be held by the caller.
 */
static void
arc_change_state(arc_state_t *new_state, arc_buf_hdr_t *hdr,
    kmutex_t *hash_lock)
{
	arc_state_t *old_state;
	int64_t refcnt;
	uint32_t bufcnt;
	boolean_t update_old, update_new;
	arc_buf_contents_t buftype = arc_buf_type(hdr);

	/*
	 * We almost always have an L1 hdr here, since we call arc_hdr_realloc()
	 * in arc_read() when bringing a buffer out of the L2ARC.  However, the
	 * L1 hdr doesn't always exist when we change state to arc_anon before
	 * destroying a header, in which case reallocating to add the L1 hdr is
	 * pointless.
	 */
	if (HDR_HAS_L1HDR(hdr)) {
		old_state = hdr->b_l1hdr.b_state;
		refcnt = refcount_count(&hdr->b_l1hdr.b_refcnt);
		bufcnt = hdr->b_l1hdr.b_bufcnt;
		update_old = (bufcnt > 0 || hdr->b_l1hdr.b_pabd != NULL);
	} else {
		old_state = arc_l2c_only;
		refcnt = 0;
		bufcnt = 0;
		update_old = B_FALSE;
	}
	update_new = update_old;

	ASSERT(MUTEX_HELD(hash_lock));
	ASSERT3P(new_state, !=, old_state);
	ASSERT(!GHOST_STATE(new_state) || bufcnt == 0);
	ASSERT(old_state != arc_anon || bufcnt <= 1);

	/*
	 * If this buffer is evictable, transfer it from the
	 * old state list to the new state list.
	 */
	if (refcnt == 0) {
		if (old_state != arc_anon && old_state != arc_l2c_only) {
			ASSERT(HDR_HAS_L1HDR(hdr));
			multilist_remove(old_state->arcs_list[buftype], hdr);

			if (GHOST_STATE(old_state)) {
				ASSERT0(bufcnt);
				ASSERT3P(hdr->b_l1hdr.b_buf, ==, NULL);
				update_old = B_TRUE;
			}
			arc_evictable_space_decrement(hdr, old_state);
		}
		if (new_state != arc_anon && new_state != arc_l2c_only) {

			/*
			 * An L1 header always exists here, since if we're
			 * moving to some L1-cached state (i.e. not l2c_only or
			 * anonymous), we realloc the header to add an L1hdr
			 * beforehand.
			 */
			ASSERT(HDR_HAS_L1HDR(hdr));
			multilist_insert(new_state->arcs_list[buftype], hdr);

			if (GHOST_STATE(new_state)) {
				ASSERT0(bufcnt);
				ASSERT3P(hdr->b_l1hdr.b_buf, ==, NULL);
				update_new = B_TRUE;
			}
			arc_evictable_space_increment(hdr, new_state);
		}
	}

	ASSERT(!HDR_EMPTY(hdr));
	if (new_state == arc_anon && HDR_IN_HASH_TABLE(hdr))
		buf_hash_remove(hdr);

	/* adjust state sizes (ignore arc_l2c_only) */

	if (update_new && new_state != arc_l2c_only) {
		ASSERT(HDR_HAS_L1HDR(hdr));
		if (GHOST_STATE(new_state)) {
			ASSERT0(bufcnt);

			/*
			 * When moving a header to a ghost state, we first
			 * remove all arc buffers. Thus, we'll have a
			 * bufcnt of zero, and no arc buffer to use for
			 * the reference. As a result, we use the arc
			 * header pointer for the reference.
			 */
			(void) refcount_add_many(&new_state->arcs_size,
			    HDR_GET_LSIZE(hdr), hdr);
			ASSERT3P(hdr->b_l1hdr.b_pabd, ==, NULL);
		} else {
			uint32_t buffers = 0;

			/*
			 * Each individual buffer holds a unique reference,
			 * thus we must remove each of these references one
			 * at a time.
			 */
			for (arc_buf_t *buf = hdr->b_l1hdr.b_buf; buf != NULL;
			    buf = buf->b_next) {
				ASSERT3U(bufcnt, !=, 0);
				buffers++;

				/*
				 * When the arc_buf_t is sharing the data
				 * block with the hdr, the owner of the
				 * reference belongs to the hdr. Only
				 * add to the refcount if the arc_buf_t is
				 * not shared.
				 */
				if (arc_buf_is_shared(buf))
					continue;

				(void) refcount_add_many(&new_state->arcs_size,
				    arc_buf_size(buf), buf);
			}
			ASSERT3U(bufcnt, ==, buffers);

			if (hdr->b_l1hdr.b_pabd != NULL) {
				(void) refcount_add_many(&new_state->arcs_size,
				    arc_hdr_size(hdr), hdr);
			} else {
				ASSERT(GHOST_STATE(old_state));
			}
		}
	}

	if (update_old && old_state != arc_l2c_only) {
		ASSERT(HDR_HAS_L1HDR(hdr));
		if (GHOST_STATE(old_state)) {
			ASSERT0(bufcnt);
			ASSERT3P(hdr->b_l1hdr.b_pabd, ==, NULL);

			/*
			 * When moving a header off of a ghost state,
			 * the header will not contain any arc buffers.
			 * We use the arc header pointer for the reference
			 * which is exactly what we did when we put the
			 * header on the ghost state.
			 */

			(void) refcount_remove_many(&old_state->arcs_size,
			    HDR_GET_LSIZE(hdr), hdr);
		} else {
			uint32_t buffers = 0;

			/*
			 * Each individual buffer holds a unique reference,
			 * thus we must remove each of these references one
			 * at a time.
			 */
			for (arc_buf_t *buf = hdr->b_l1hdr.b_buf; buf != NULL;
			    buf = buf->b_next) {
				ASSERT3U(bufcnt, !=, 0);
				buffers++;

				/*
				 * When the arc_buf_t is sharing the data
				 * block with the hdr, the owner of the
				 * reference belongs to the hdr. Only
				 * add to the refcount if the arc_buf_t is
				 * not shared.
				 */
				if (arc_buf_is_shared(buf))
					continue;

				(void) refcount_remove_many(
				    &old_state->arcs_size, arc_buf_size(buf),
				    buf);
			}
			ASSERT3U(bufcnt, ==, buffers);
			ASSERT3P(hdr->b_l1hdr.b_pabd, !=, NULL);
			(void) refcount_remove_many(
			    &old_state->arcs_size, arc_hdr_size(hdr), hdr);
		}
	}

	if (HDR_HAS_L1HDR(hdr))
		hdr->b_l1hdr.b_state = new_state;

	/*
	 * L2 headers should never be on the L2 state list since they don't
	 * have L1 headers allocated.
	 */
	ASSERT(multilist_is_empty(arc_l2c_only->arcs_list[ARC_BUFC_DATA]) &&
	    multilist_is_empty(arc_l2c_only->arcs_list[ARC_BUFC_METADATA]));
}

void
arc_space_consume(uint64_t space, arc_space_type_t type)
{
	ASSERT(type >= 0 && type < ARC_SPACE_NUMTYPES);

	switch (type) {
	case ARC_SPACE_DATA:
		aggsum_add(&astat_data_size, space);
		break;
	case ARC_SPACE_META:
		aggsum_add(&astat_metadata_size, space);
		break;
	case ARC_SPACE_OTHER:
		aggsum_add(&astat_other_size, space);
		break;
	case ARC_SPACE_HDRS:
		aggsum_add(&astat_hdr_size, space);
		break;
	case ARC_SPACE_L2HDRS:
		aggsum_add(&astat_l2_hdr_size, space);
		break;
	}

	if (type != ARC_SPACE_DATA)
		aggsum_add(&arc_meta_used, space);

	aggsum_add(&arc_size, space);
}

void
arc_space_return(uint64_t space, arc_space_type_t type)
{
	ASSERT(type >= 0 && type < ARC_SPACE_NUMTYPES);

	switch (type) {
	case ARC_SPACE_DATA:
		aggsum_add(&astat_data_size, -space);
		break;
	case ARC_SPACE_META:
		aggsum_add(&astat_metadata_size, -space);
		break;
	case ARC_SPACE_OTHER:
		aggsum_add(&astat_other_size, -space);
		break;
	case ARC_SPACE_HDRS:
		aggsum_add(&astat_hdr_size, -space);
		break;
	case ARC_SPACE_L2HDRS:
		aggsum_add(&astat_l2_hdr_size, -space);
		break;
	}

	if (type != ARC_SPACE_DATA) {
		ASSERT(aggsum_compare(&arc_meta_used, space) >= 0);
		/*
		 * We use the upper bound here rather than the precise value
		 * because the arc_meta_max value doesn't need to be
		 * precise. It's only consumed by humans via arcstats.
		 */
		if (arc_meta_max < aggsum_upper_bound(&arc_meta_used))
			arc_meta_max = aggsum_upper_bound(&arc_meta_used);
		aggsum_add(&arc_meta_used, -space);
	}

	ASSERT(aggsum_compare(&arc_size, space) >= 0);
	aggsum_add(&arc_size, -space);
}

/*
 * Given a hdr and a buf, returns whether that buf can share its b_data buffer
 * with the hdr's b_pabd.
 */
static boolean_t
arc_can_share(arc_buf_hdr_t *hdr, arc_buf_t *buf)
{
	/*
	 * The criteria for sharing a hdr's data are:
	 * 1. the hdr's compression matches the buf's compression
	 * 2. the hdr doesn't need to be byteswapped
	 * 3. the hdr isn't already being shared
	 * 4. the buf is either compressed or it is the last buf in the hdr list
	 *
	 * Criterion #4 maintains the invariant that shared uncompressed
	 * bufs must be the final buf in the hdr's b_buf list. Reading this, you
	 * might ask, "if a compressed buf is allocated first, won't that be the
	 * last thing in the list?", but in that case it's impossible to create
	 * a shared uncompressed buf anyway (because the hdr must be compressed
	 * to have the compressed buf). You might also think that #3 is
	 * sufficient to make this guarantee, however it's possible
	 * (specifically in the rare L2ARC write race mentioned in
	 * arc_buf_alloc_impl()) there will be an existing uncompressed buf that
	 * is sharable, but wasn't at the time of its allocation. Rather than
	 * allow a new shared uncompressed buf to be created and then shuffle
	 * the list around to make it the last element, this simply disallows
	 * sharing if the new buf isn't the first to be added.
	 */
	ASSERT3P(buf->b_hdr, ==, hdr);
	boolean_t hdr_compressed = HDR_GET_COMPRESS(hdr) != ZIO_COMPRESS_OFF;
	boolean_t buf_compressed = ARC_BUF_COMPRESSED(buf) != 0;
	return (buf_compressed == hdr_compressed &&
	    hdr->b_l1hdr.b_byteswap == DMU_BSWAP_NUMFUNCS &&
	    !HDR_SHARED_DATA(hdr) &&
	    (ARC_BUF_LAST(buf) || ARC_BUF_COMPRESSED(buf)));
}

/*
 * Allocate a buf for this hdr. If you care about the data that's in the hdr,
 * or if you want a compressed buffer, pass those flags in. Returns 0 if the
 * copy was made successfully, or an error code otherwise.
 */
static int
arc_buf_alloc_impl(arc_buf_hdr_t *hdr, void *tag, boolean_t compressed,
    boolean_t fill, arc_buf_t **ret)
{
	arc_buf_t *buf;

	ASSERT(HDR_HAS_L1HDR(hdr));
	ASSERT3U(HDR_GET_LSIZE(hdr), >, 0);
	VERIFY(hdr->b_type == ARC_BUFC_DATA ||
	    hdr->b_type == ARC_BUFC_METADATA);
	ASSERT3P(ret, !=, NULL);
	ASSERT3P(*ret, ==, NULL);

	buf = *ret = kmem_cache_alloc(buf_cache, KM_PUSHPAGE);
	buf->b_hdr = hdr;
	buf->b_data = NULL;
	buf->b_next = hdr->b_l1hdr.b_buf;
	buf->b_flags = 0;

	add_reference(hdr, tag);

	/*
	 * We're about to change the hdr's b_flags. We must either
	 * hold the hash_lock or be undiscoverable.
	 */
	ASSERT(MUTEX_HELD(HDR_LOCK(hdr)) || HDR_EMPTY(hdr));

	/*
	 * Only honor requests for compressed bufs if the hdr is actually
	 * compressed.
	 */
	if (compressed && HDR_GET_COMPRESS(hdr) != ZIO_COMPRESS_OFF)
		buf->b_flags |= ARC_BUF_FLAG_COMPRESSED;

	/*
	 * If the hdr's data can be shared then we share the data buffer and
	 * set the appropriate bit in the hdr's b_flags to indicate the hdr is
	 * sharing it's b_pabd with the arc_buf_t. Otherwise, we allocate a new
	 * buffer to store the buf's data.
	 *
	 * There are two additional restrictions here because we're sharing
	 * hdr -> buf instead of the usual buf -> hdr. First, the hdr can't be
	 * actively involved in an L2ARC write, because if this buf is used by
	 * an arc_write() then the hdr's data buffer will be released when the
	 * write completes, even though the L2ARC write might still be using it.
	 * Second, the hdr's ABD must be linear so that the buf's user doesn't
	 * need to be ABD-aware.
	 */
	boolean_t can_share = arc_can_share(hdr, buf) && !HDR_L2_WRITING(hdr) &&
	    abd_is_linear(hdr->b_l1hdr.b_pabd);

	/* Set up b_data and sharing */
	if (can_share) {
		buf->b_data = abd_to_buf(hdr->b_l1hdr.b_pabd);
		buf->b_flags |= ARC_BUF_FLAG_SHARED;
		arc_hdr_set_flags(hdr, ARC_FLAG_SHARED_DATA);
	} else {
		buf->b_data =
		    arc_get_data_buf(hdr, arc_buf_size(buf), buf);
		ARCSTAT_INCR(arcstat_overhead_size, arc_buf_size(buf));
	}
	VERIFY3P(buf->b_data, !=, NULL);

	hdr->b_l1hdr.b_buf = buf;
	hdr->b_l1hdr.b_bufcnt += 1;

	/*
	 * If the user wants the data from the hdr, we need to either copy or
	 * decompress the data.
	 */
	if (fill) {
		return (arc_buf_fill(buf, ARC_BUF_COMPRESSED(buf) != 0));
	}

	return (0);
}

static char *arc_onloan_tag = "onloan";

static inline void
arc_loaned_bytes_update(int64_t delta)
{
	atomic_add_64(&arc_loaned_bytes, delta);

	/* assert that it did not wrap around */
	ASSERT3S(atomic_add_64_nv(&arc_loaned_bytes, 0), >=, 0);
}

/*
 * Loan out an anonymous arc buffer. Loaned buffers are not counted as in
 * flight data by arc_tempreserve_space() until they are "returned". Loaned
 * buffers must be returned to the arc before they can be used by the DMU or
 * freed.
 */
arc_buf_t *
arc_loan_buf(spa_t *spa, boolean_t is_metadata, int size)
{
	arc_buf_t *buf = arc_alloc_buf(spa, arc_onloan_tag,
	    is_metadata ? ARC_BUFC_METADATA : ARC_BUFC_DATA, size);

	arc_loaned_bytes_update(size);

	return (buf);
}

arc_buf_t *
arc_loan_compressed_buf(spa_t *spa, uint64_t psize, uint64_t lsize,
    enum zio_compress compression_type)
{
	arc_buf_t *buf = arc_alloc_compressed_buf(spa, arc_onloan_tag,
	    psize, lsize, compression_type);

	arc_loaned_bytes_update(psize);

	return (buf);
}


/*
 * Return a loaned arc buffer to the arc.
 */
void
arc_return_buf(arc_buf_t *buf, void *tag)
{
	arc_buf_hdr_t *hdr = buf->b_hdr;

	ASSERT3P(buf->b_data, !=, NULL);
	ASSERT(HDR_HAS_L1HDR(hdr));
	(void) refcount_add(&hdr->b_l1hdr.b_refcnt, tag);
	(void) refcount_remove(&hdr->b_l1hdr.b_refcnt, arc_onloan_tag);

	arc_loaned_bytes_update(-arc_buf_size(buf));
}

/* Detach an arc_buf from a dbuf (tag) */
void
arc_loan_inuse_buf(arc_buf_t *buf, void *tag)
{
	arc_buf_hdr_t *hdr = buf->b_hdr;

	ASSERT3P(buf->b_data, !=, NULL);
	ASSERT(HDR_HAS_L1HDR(hdr));
	(void) refcount_add(&hdr->b_l1hdr.b_refcnt, arc_onloan_tag);
	(void) refcount_remove(&hdr->b_l1hdr.b_refcnt, tag);

	arc_loaned_bytes_update(arc_buf_size(buf));
}

static void
l2arc_free_abd_on_write(abd_t *abd, size_t size, arc_buf_contents_t type)
{
	l2arc_data_free_t *df = kmem_alloc(sizeof (*df), KM_SLEEP);

	df->l2df_abd = abd;
	df->l2df_size = size;
	df->l2df_type = type;
	mutex_enter(&l2arc_free_on_write_mtx);
	list_insert_head(l2arc_free_on_write, df);
	mutex_exit(&l2arc_free_on_write_mtx);
}

static void
arc_hdr_free_on_write(arc_buf_hdr_t *hdr)
{
	arc_state_t *state = hdr->b_l1hdr.b_state;
	arc_buf_contents_t type = arc_buf_type(hdr);
	uint64_t size = arc_hdr_size(hdr);

	/* protected by hash lock, if in the hash table */
	if (multilist_link_active(&hdr->b_l1hdr.b_arc_node)) {
		ASSERT(refcount_is_zero(&hdr->b_l1hdr.b_refcnt));
		ASSERT(state != arc_anon && state != arc_l2c_only);

		(void) refcount_remove_many(&state->arcs_esize[type],
		    size, hdr);
	}
	(void) refcount_remove_many(&state->arcs_size, size, hdr);
	if (type == ARC_BUFC_METADATA) {
		arc_space_return(size, ARC_SPACE_META);
	} else {
		ASSERT(type == ARC_BUFC_DATA);
		arc_space_return(size, ARC_SPACE_DATA);
	}

	l2arc_free_abd_on_write(hdr->b_l1hdr.b_pabd, size, type);
}

/*
 * Share the arc_buf_t's data with the hdr. Whenever we are sharing the
 * data buffer, we transfer the refcount ownership to the hdr and update
 * the appropriate kstats.
 */
static void
arc_share_buf(arc_buf_hdr_t *hdr, arc_buf_t *buf)
{
	arc_state_t *state = hdr->b_l1hdr.b_state;

	ASSERT(arc_can_share(hdr, buf));
	ASSERT3P(hdr->b_l1hdr.b_pabd, ==, NULL);
	ASSERT(MUTEX_HELD(HDR_LOCK(hdr)) || HDR_EMPTY(hdr));

	/*
	 * Start sharing the data buffer. We transfer the
	 * refcount ownership to the hdr since it always owns
	 * the refcount whenever an arc_buf_t is shared.
	 */
	refcount_transfer_ownership(&state->arcs_size, buf, hdr);
	hdr->b_l1hdr.b_pabd = abd_get_from_buf(buf->b_data, arc_buf_size(buf));
	abd_take_ownership_of_buf(hdr->b_l1hdr.b_pabd,
	    HDR_ISTYPE_METADATA(hdr));
	arc_hdr_set_flags(hdr, ARC_FLAG_SHARED_DATA);
	buf->b_flags |= ARC_BUF_FLAG_SHARED;

	/*
	 * Since we've transferred ownership to the hdr we need
	 * to increment its compressed and uncompressed kstats and
	 * decrement the overhead size.
	 */
	ARCSTAT_INCR(arcstat_compressed_size, arc_hdr_size(hdr));
	ARCSTAT_INCR(arcstat_uncompressed_size, HDR_GET_LSIZE(hdr));
	ARCSTAT_INCR(arcstat_overhead_size, -arc_buf_size(buf));
}

static void
arc_unshare_buf(arc_buf_hdr_t *hdr, arc_buf_t *buf)
{
	arc_state_t *state = hdr->b_l1hdr.b_state;

	ASSERT(arc_buf_is_shared(buf));
	ASSERT3P(hdr->b_l1hdr.b_pabd, !=, NULL);
	ASSERT(MUTEX_HELD(HDR_LOCK(hdr)) || HDR_EMPTY(hdr));

	/*
	 * We are no longer sharing this buffer so we need
	 * to transfer its ownership to the rightful owner.
	 */
	refcount_transfer_ownership(&state->arcs_size, hdr, buf);
	arc_hdr_clear_flags(hdr, ARC_FLAG_SHARED_DATA);
	abd_release_ownership_of_buf(hdr->b_l1hdr.b_pabd);
	abd_put(hdr->b_l1hdr.b_pabd);
	hdr->b_l1hdr.b_pabd = NULL;
	buf->b_flags &= ~ARC_BUF_FLAG_SHARED;

	/*
	 * Since the buffer is no longer shared between
	 * the arc buf and the hdr, count it as overhead.
	 */
	ARCSTAT_INCR(arcstat_compressed_size, -arc_hdr_size(hdr));
	ARCSTAT_INCR(arcstat_uncompressed_size, -HDR_GET_LSIZE(hdr));
	ARCSTAT_INCR(arcstat_overhead_size, arc_buf_size(buf));
}

/*
 * Remove an arc_buf_t from the hdr's buf list and return the last
 * arc_buf_t on the list. If no buffers remain on the list then return
 * NULL.
 */
static arc_buf_t *
arc_buf_remove(arc_buf_hdr_t *hdr, arc_buf_t *buf)
{
	ASSERT(HDR_HAS_L1HDR(hdr));
	ASSERT(MUTEX_HELD(HDR_LOCK(hdr)) || HDR_EMPTY(hdr));

	arc_buf_t **bufp = &hdr->b_l1hdr.b_buf;
	arc_buf_t *lastbuf = NULL;

	/*
	 * Remove the buf from the hdr list and locate the last
	 * remaining buffer on the list.
	 */
	while (*bufp != NULL) {
		if (*bufp == buf)
			*bufp = buf->b_next;

		/*
		 * If we've removed a buffer in the middle of
		 * the list then update the lastbuf and update
		 * bufp.
		 */
		if (*bufp != NULL) {
			lastbuf = *bufp;
			bufp = &(*bufp)->b_next;
		}
	}
	buf->b_next = NULL;
	ASSERT3P(lastbuf, !=, buf);
	IMPLY(hdr->b_l1hdr.b_bufcnt > 0, lastbuf != NULL);
	IMPLY(hdr->b_l1hdr.b_bufcnt > 0, hdr->b_l1hdr.b_buf != NULL);
	IMPLY(lastbuf != NULL, ARC_BUF_LAST(lastbuf));

	return (lastbuf);
}

/*
 * Free up buf->b_data and pull the arc_buf_t off of the the arc_buf_hdr_t's
 * list and free it.
 */
static void
arc_buf_destroy_impl(arc_buf_t *buf)
{
	arc_buf_hdr_t *hdr = buf->b_hdr;

	/*
	 * Free up the data associated with the buf but only if we're not
	 * sharing this with the hdr. If we are sharing it with the hdr, the
	 * hdr is responsible for doing the free.
	 */
	if (buf->b_data != NULL) {
		/*
		 * We're about to change the hdr's b_flags. We must either
		 * hold the hash_lock or be undiscoverable.
		 */
		ASSERT(MUTEX_HELD(HDR_LOCK(hdr)) || HDR_EMPTY(hdr));

		arc_cksum_verify(buf);
		arc_buf_unwatch(buf);

		if (arc_buf_is_shared(buf)) {
			arc_hdr_clear_flags(hdr, ARC_FLAG_SHARED_DATA);
		} else {
			uint64_t size = arc_buf_size(buf);
			arc_free_data_buf(hdr, buf->b_data, size, buf);
			ARCSTAT_INCR(arcstat_overhead_size, -size);
		}
		buf->b_data = NULL;

		ASSERT(hdr->b_l1hdr.b_bufcnt > 0);
		hdr->b_l1hdr.b_bufcnt -= 1;
	}

	arc_buf_t *lastbuf = arc_buf_remove(hdr, buf);

	if (ARC_BUF_SHARED(buf) && !ARC_BUF_COMPRESSED(buf)) {
		/*
		 * If the current arc_buf_t is sharing its data buffer with the
		 * hdr, then reassign the hdr's b_pabd to share it with the new
		 * buffer at the end of the list. The shared buffer is always
		 * the last one on the hdr's buffer list.
		 *
		 * There is an equivalent case for compressed bufs, but since
		 * they aren't guaranteed to be the last buf in the list and
		 * that is an exceedingly rare case, we just allow that space be
		 * wasted temporarily.
		 */
		if (lastbuf != NULL) {
			/* Only one buf can be shared at once */
			VERIFY(!arc_buf_is_shared(lastbuf));
			/* hdr is uncompressed so can't have compressed buf */
			VERIFY(!ARC_BUF_COMPRESSED(lastbuf));

			ASSERT3P(hdr->b_l1hdr.b_pabd, !=, NULL);
			arc_hdr_free_pabd(hdr);

			/*
			 * We must setup a new shared block between the
			 * last buffer and the hdr. The data would have
			 * been allocated by the arc buf so we need to transfer
			 * ownership to the hdr since it's now being shared.
			 */
			arc_share_buf(hdr, lastbuf);
		}
	} else if (HDR_SHARED_DATA(hdr)) {
		/*
		 * Uncompressed shared buffers are always at the end
		 * of the list. Compressed buffers don't have the
		 * same requirements. This makes it hard to
		 * simply assert that the lastbuf is shared so
		 * we rely on the hdr's compression flags to determine
		 * if we have a compressed, shared buffer.
		 */
		ASSERT3P(lastbuf, !=, NULL);
		ASSERT(arc_buf_is_shared(lastbuf) ||
		    HDR_GET_COMPRESS(hdr) != ZIO_COMPRESS_OFF);
	}

	/*
	 * Free the checksum if we're removing the last uncompressed buf from
	 * this hdr.
	 */
	if (!arc_hdr_has_uncompressed_buf(hdr)) {
		arc_cksum_free(hdr);
	}

	/* clean up the buf */
	buf->b_hdr = NULL;
	kmem_cache_free(buf_cache, buf);
}

static void
arc_hdr_alloc_pabd(arc_buf_hdr_t *hdr)
{
	ASSERT3U(HDR_GET_LSIZE(hdr), >, 0);
	ASSERT(HDR_HAS_L1HDR(hdr));
	ASSERT(!HDR_SHARED_DATA(hdr));

	ASSERT3P(hdr->b_l1hdr.b_pabd, ==, NULL);
	hdr->b_l1hdr.b_pabd = arc_get_data_abd(hdr, arc_hdr_size(hdr), hdr);
	hdr->b_l1hdr.b_byteswap = DMU_BSWAP_NUMFUNCS;
	ASSERT3P(hdr->b_l1hdr.b_pabd, !=, NULL);

	ARCSTAT_INCR(arcstat_compressed_size, arc_hdr_size(hdr));
	ARCSTAT_INCR(arcstat_uncompressed_size, HDR_GET_LSIZE(hdr));
}

static void
arc_hdr_free_pabd(arc_buf_hdr_t *hdr)
{
	ASSERT(HDR_HAS_L1HDR(hdr));
	ASSERT3P(hdr->b_l1hdr.b_pabd, !=, NULL);

	/*
	 * If the hdr is currently being written to the l2arc then
	 * we defer freeing the data by adding it to the l2arc_free_on_write
	 * list. The l2arc will free the data once it's finished
	 * writing it to the l2arc device.
	 */
	if (HDR_L2_WRITING(hdr)) {
		arc_hdr_free_on_write(hdr);
		ARCSTAT_BUMP(arcstat_l2_free_on_write);
	} else {
		arc_free_data_abd(hdr, hdr->b_l1hdr.b_pabd,
		    arc_hdr_size(hdr), hdr);
	}
	hdr->b_l1hdr.b_pabd = NULL;
	hdr->b_l1hdr.b_byteswap = DMU_BSWAP_NUMFUNCS;

	ARCSTAT_INCR(arcstat_compressed_size, -arc_hdr_size(hdr));
	ARCSTAT_INCR(arcstat_uncompressed_size, -HDR_GET_LSIZE(hdr));
}

static arc_buf_hdr_t *
arc_hdr_alloc(uint64_t spa, int32_t psize, int32_t lsize,
    enum zio_compress compression_type, arc_buf_contents_t type)
{
	arc_buf_hdr_t *hdr;

	VERIFY(type == ARC_BUFC_DATA || type == ARC_BUFC_METADATA);

	hdr = kmem_cache_alloc(hdr_full_cache, KM_PUSHPAGE);
	ASSERT(HDR_EMPTY(hdr));
	ASSERT3P(hdr->b_l1hdr.b_freeze_cksum, ==, NULL);
	ASSERT3P(hdr->b_l1hdr.b_thawed, ==, NULL);
	HDR_SET_PSIZE(hdr, psize);
	HDR_SET_LSIZE(hdr, lsize);
	hdr->b_spa = spa;
	hdr->b_type = type;
	hdr->b_flags = 0;
	arc_hdr_set_flags(hdr, arc_bufc_to_flags(type) | ARC_FLAG_HAS_L1HDR);
	arc_hdr_set_compress(hdr, compression_type);

	hdr->b_l1hdr.b_state = arc_anon;
	hdr->b_l1hdr.b_arc_access = 0;
	hdr->b_l1hdr.b_bufcnt = 0;
	hdr->b_l1hdr.b_buf = NULL;

	/*
	 * Allocate the hdr's buffer. This will contain either
	 * the compressed or uncompressed data depending on the block
	 * it references and compressed arc enablement.
	 */
	arc_hdr_alloc_pabd(hdr);
	ASSERT(refcount_is_zero(&hdr->b_l1hdr.b_refcnt));

	return (hdr);
}

/*
 * Transition between the two allocation states for the arc_buf_hdr struct.
 * The arc_buf_hdr struct can be allocated with (hdr_full_cache) or without
 * (hdr_l2only_cache) the fields necessary for the L1 cache - the smaller
 * version is used when a cache buffer is only in the L2ARC in order to reduce
 * memory usage.
 */
static arc_buf_hdr_t *
arc_hdr_realloc(arc_buf_hdr_t *hdr, kmem_cache_t *old, kmem_cache_t *new)
{
	ASSERT(HDR_HAS_L2HDR(hdr));

	arc_buf_hdr_t *nhdr;
	l2arc_dev_t *dev = hdr->b_l2hdr.b_dev;

	ASSERT((old == hdr_full_cache && new == hdr_l2only_cache) ||
	    (old == hdr_l2only_cache && new == hdr_full_cache));

	nhdr = kmem_cache_alloc(new, KM_PUSHPAGE);

	ASSERT(MUTEX_HELD(HDR_LOCK(hdr)));
	buf_hash_remove(hdr);

	bcopy(hdr, nhdr, HDR_L2ONLY_SIZE);

	if (new == hdr_full_cache) {
		arc_hdr_set_flags(nhdr, ARC_FLAG_HAS_L1HDR);
		/*
		 * arc_access and arc_change_state need to be aware that a
		 * header has just come out of L2ARC, so we set its state to
		 * l2c_only even though it's about to change.
		 */
		nhdr->b_l1hdr.b_state = arc_l2c_only;

		/* Verify previous threads set to NULL before freeing */
		ASSERT3P(nhdr->b_l1hdr.b_pabd, ==, NULL);
	} else {
		ASSERT3P(hdr->b_l1hdr.b_buf, ==, NULL);
		ASSERT0(hdr->b_l1hdr.b_bufcnt);
		ASSERT3P(hdr->b_l1hdr.b_freeze_cksum, ==, NULL);

		/*
		 * If we've reached here, We must have been called from
		 * arc_evict_hdr(), as such we should have already been
		 * removed from any ghost list we were previously on
		 * (which protects us from racing with arc_evict_state),
		 * thus no locking is needed during this check.
		 */
		ASSERT(!multilist_link_active(&hdr->b_l1hdr.b_arc_node));

		/*
		 * A buffer must not be moved into the arc_l2c_only
		 * state if it's not finished being written out to the
		 * l2arc device. Otherwise, the b_l1hdr.b_pabd field
		 * might try to be accessed, even though it was removed.
		 */
		VERIFY(!HDR_L2_WRITING(hdr));
		VERIFY3P(hdr->b_l1hdr.b_pabd, ==, NULL);

#ifdef ZFS_DEBUG
		if (hdr->b_l1hdr.b_thawed != NULL) {
			kmem_free(hdr->b_l1hdr.b_thawed, 1);
			hdr->b_l1hdr.b_thawed = NULL;
		}
#endif

		arc_hdr_clear_flags(nhdr, ARC_FLAG_HAS_L1HDR);
	}
	/*
	 * The header has been reallocated so we need to re-insert it into any
	 * lists it was on.
	 */
	(void) buf_hash_insert(nhdr, NULL);

	ASSERT(list_link_active(&hdr->b_l2hdr.b_l2node));

	mutex_enter(&dev->l2ad_mtx);

	/*
	 * We must place the realloc'ed header back into the list at
	 * the same spot. Otherwise, if it's placed earlier in the list,
	 * l2arc_write_buffers() could find it during the function's
	 * write phase, and try to write it out to the l2arc.
	 */
	list_insert_after(&dev->l2ad_buflist, hdr, nhdr);
	list_remove(&dev->l2ad_buflist, hdr);

	mutex_exit(&dev->l2ad_mtx);

	/*
	 * Since we're using the pointer address as the tag when
	 * incrementing and decrementing the l2ad_alloc refcount, we
	 * must remove the old pointer (that we're about to destroy) and
	 * add the new pointer to the refcount. Otherwise we'd remove
	 * the wrong pointer address when calling arc_hdr_destroy() later.
	 */

	(void) refcount_remove_many(&dev->l2ad_alloc, arc_hdr_size(hdr), hdr);
	(void) refcount_add_many(&dev->l2ad_alloc, arc_hdr_size(nhdr), nhdr);

	buf_discard_identity(hdr);
	kmem_cache_free(old, hdr);

	return (nhdr);
}

/*
 * Allocate a new arc_buf_hdr_t and arc_buf_t and return the buf to the caller.
 * The buf is returned thawed since we expect the consumer to modify it.
 */
arc_buf_t *
arc_alloc_buf(spa_t *spa, void *tag, arc_buf_contents_t type, int32_t size)
{
	arc_buf_hdr_t *hdr = arc_hdr_alloc(spa_load_guid(spa), size, size,
	    ZIO_COMPRESS_OFF, type);
	ASSERT(!MUTEX_HELD(HDR_LOCK(hdr)));

	arc_buf_t *buf = NULL;
	VERIFY0(arc_buf_alloc_impl(hdr, tag, B_FALSE, B_FALSE, &buf));
	arc_buf_thaw(buf);

	return (buf);
}

/*
 * Allocate a compressed buf in the same manner as arc_alloc_buf. Don't use this
 * for bufs containing metadata.
 */
arc_buf_t *
arc_alloc_compressed_buf(spa_t *spa, void *tag, uint64_t psize, uint64_t lsize,
    enum zio_compress compression_type)
{
	ASSERT3U(lsize, >, 0);
	ASSERT3U(lsize, >=, psize);
	ASSERT(compression_type > ZIO_COMPRESS_OFF);
	ASSERT(compression_type < ZIO_COMPRESS_FUNCTIONS);

	arc_buf_hdr_t *hdr = arc_hdr_alloc(spa_load_guid(spa), psize, lsize,
	    compression_type, ARC_BUFC_DATA);
	ASSERT(!MUTEX_HELD(HDR_LOCK(hdr)));

	arc_buf_t *buf = NULL;
	VERIFY0(arc_buf_alloc_impl(hdr, tag, B_TRUE, B_FALSE, &buf));
	arc_buf_thaw(buf);
	ASSERT3P(hdr->b_l1hdr.b_freeze_cksum, ==, NULL);

	if (!arc_buf_is_shared(buf)) {
		/*
		 * To ensure that the hdr has the correct data in it if we call
		 * arc_decompress() on this buf before it's been written to
		 * disk, it's easiest if we just set up sharing between the
		 * buf and the hdr.
		 */
		ASSERT(!abd_is_linear(hdr->b_l1hdr.b_pabd));
		arc_hdr_free_pabd(hdr);
		arc_share_buf(hdr, buf);
	}

	return (buf);
}

static void
arc_hdr_l2hdr_destroy(arc_buf_hdr_t *hdr)
{
	l2arc_buf_hdr_t *l2hdr = &hdr->b_l2hdr;
	l2arc_dev_t *dev = l2hdr->b_dev;
	uint64_t psize = arc_hdr_size(hdr);

	ASSERT(MUTEX_HELD(&dev->l2ad_mtx));
	ASSERT(HDR_HAS_L2HDR(hdr));

	list_remove(&dev->l2ad_buflist, hdr);

	ARCSTAT_INCR(arcstat_l2_psize, -psize);
	ARCSTAT_INCR(arcstat_l2_lsize, -HDR_GET_LSIZE(hdr));

	vdev_space_update(dev->l2ad_vdev, -psize, 0, 0);

	(void) refcount_remove_many(&dev->l2ad_alloc, psize, hdr);
	arc_hdr_clear_flags(hdr, ARC_FLAG_HAS_L2HDR);
}

static void
arc_hdr_destroy(arc_buf_hdr_t *hdr)
{
	if (HDR_HAS_L1HDR(hdr)) {
		ASSERT(hdr->b_l1hdr.b_buf == NULL ||
		    hdr->b_l1hdr.b_bufcnt > 0);
		ASSERT(refcount_is_zero(&hdr->b_l1hdr.b_refcnt));
		ASSERT3P(hdr->b_l1hdr.b_state, ==, arc_anon);
	}
	ASSERT(!HDR_IO_IN_PROGRESS(hdr));
	ASSERT(!HDR_IN_HASH_TABLE(hdr));

	if (!HDR_EMPTY(hdr))
		buf_discard_identity(hdr);

	if (HDR_HAS_L2HDR(hdr)) {
		l2arc_dev_t *dev = hdr->b_l2hdr.b_dev;
		boolean_t buflist_held = MUTEX_HELD(&dev->l2ad_mtx);

		if (!buflist_held)
			mutex_enter(&dev->l2ad_mtx);

		/*
		 * Even though we checked this conditional above, we
		 * need to check this again now that we have the
		 * l2ad_mtx. This is because we could be racing with
		 * another thread calling l2arc_evict() which might have
		 * destroyed this header's L2 portion as we were waiting
		 * to acquire the l2ad_mtx. If that happens, we don't
		 * want to re-destroy the header's L2 portion.
		 */
		if (HDR_HAS_L2HDR(hdr))
			arc_hdr_l2hdr_destroy(hdr);

		if (!buflist_held)
			mutex_exit(&dev->l2ad_mtx);
	}

	if (HDR_HAS_L1HDR(hdr)) {
		arc_cksum_free(hdr);

		while (hdr->b_l1hdr.b_buf != NULL)
			arc_buf_destroy_impl(hdr->b_l1hdr.b_buf);

#ifdef ZFS_DEBUG
		if (hdr->b_l1hdr.b_thawed != NULL) {
			kmem_free(hdr->b_l1hdr.b_thawed, 1);
			hdr->b_l1hdr.b_thawed = NULL;
		}
#endif

		if (hdr->b_l1hdr.b_pabd != NULL) {
			arc_hdr_free_pabd(hdr);
		}
	}

	ASSERT3P(hdr->b_hash_next, ==, NULL);
	if (HDR_HAS_L1HDR(hdr)) {
		ASSERT(!multilist_link_active(&hdr->b_l1hdr.b_arc_node));
		ASSERT3P(hdr->b_l1hdr.b_acb, ==, NULL);
		kmem_cache_free(hdr_full_cache, hdr);
	} else {
		kmem_cache_free(hdr_l2only_cache, hdr);
	}
}

void
arc_buf_destroy(arc_buf_t *buf, void* tag)
{
	arc_buf_hdr_t *hdr = buf->b_hdr;
	kmutex_t *hash_lock = HDR_LOCK(hdr);

	if (hdr->b_l1hdr.b_state == arc_anon) {
		ASSERT3U(hdr->b_l1hdr.b_bufcnt, ==, 1);
		ASSERT(!HDR_IO_IN_PROGRESS(hdr));
		VERIFY0(remove_reference(hdr, NULL, tag));
		arc_hdr_destroy(hdr);
		return;
	}

	mutex_enter(hash_lock);
	ASSERT3P(hdr, ==, buf->b_hdr);
	ASSERT(hdr->b_l1hdr.b_bufcnt > 0);
	ASSERT3P(hash_lock, ==, HDR_LOCK(hdr));
	ASSERT3P(hdr->b_l1hdr.b_state, !=, arc_anon);
	ASSERT3P(buf->b_data, !=, NULL);

	(void) remove_reference(hdr, hash_lock, tag);
	arc_buf_destroy_impl(buf);
	mutex_exit(hash_lock);
}

/*
 * Evict the arc_buf_hdr that is provided as a parameter. The resultant
 * state of the header is dependent on it's state prior to entering this
 * function. The following transitions are possible:
 *
 *    - arc_mru -> arc_mru_ghost
 *    - arc_mfu -> arc_mfu_ghost
 *    - arc_mru_ghost -> arc_l2c_only
 *    - arc_mru_ghost -> deleted
 *    - arc_mfu_ghost -> arc_l2c_only
 *    - arc_mfu_ghost -> deleted
 */
static int64_t
arc_evict_hdr(arc_buf_hdr_t *hdr, kmutex_t *hash_lock)
{
	arc_state_t *evicted_state, *state;
	int64_t bytes_evicted = 0;

	ASSERT(MUTEX_HELD(hash_lock));
	ASSERT(HDR_HAS_L1HDR(hdr));

	state = hdr->b_l1hdr.b_state;
	if (GHOST_STATE(state)) {
		ASSERT(!HDR_IO_IN_PROGRESS(hdr));
		ASSERT3P(hdr->b_l1hdr.b_buf, ==, NULL);

		/*
		 * l2arc_write_buffers() relies on a header's L1 portion
		 * (i.e. its b_pabd field) during it's write phase.
		 * Thus, we cannot push a header onto the arc_l2c_only
		 * state (removing it's L1 piece) until the header is
		 * done being written to the l2arc.
		 */
		if (HDR_HAS_L2HDR(hdr) && HDR_L2_WRITING(hdr)) {
			ARCSTAT_BUMP(arcstat_evict_l2_skip);
			return (bytes_evicted);
		}

		ARCSTAT_BUMP(arcstat_deleted);
		bytes_evicted += HDR_GET_LSIZE(hdr);

		DTRACE_PROBE1(arc__delete, arc_buf_hdr_t *, hdr);

		ASSERT3P(hdr->b_l1hdr.b_pabd, ==, NULL);
		if (HDR_HAS_L2HDR(hdr)) {
			/*
			 * This buffer is cached on the 2nd Level ARC;
			 * don't destroy the header.
			 */
			arc_change_state(arc_l2c_only, hdr, hash_lock);
			/*
			 * dropping from L1+L2 cached to L2-only,
			 * realloc to remove the L1 header.
			 */
			hdr = arc_hdr_realloc(hdr, hdr_full_cache,
			    hdr_l2only_cache);
		} else {
			arc_change_state(arc_anon, hdr, hash_lock);
			arc_hdr_destroy(hdr);
		}
		return (bytes_evicted);
	}

	ASSERT(state == arc_mru || state == arc_mfu);
	evicted_state = (state == arc_mru) ? arc_mru_ghost : arc_mfu_ghost;

	/* prefetch buffers have a minimum lifespan */
	if (HDR_IO_IN_PROGRESS(hdr) ||
	    ((hdr->b_flags & (ARC_FLAG_PREFETCH | ARC_FLAG_INDIRECT)) &&
	    ddi_get_lbolt() - hdr->b_l1hdr.b_arc_access <
	    arc_min_prefetch_lifespan)) {
		ARCSTAT_BUMP(arcstat_evict_skip);
		return (bytes_evicted);
	}

	ASSERT0(refcount_count(&hdr->b_l1hdr.b_refcnt));
	while (hdr->b_l1hdr.b_buf) {
		arc_buf_t *buf = hdr->b_l1hdr.b_buf;
		if (!mutex_tryenter(&buf->b_evict_lock)) {
			ARCSTAT_BUMP(arcstat_mutex_miss);
			break;
		}
		if (buf->b_data != NULL)
			bytes_evicted += HDR_GET_LSIZE(hdr);
		mutex_exit(&buf->b_evict_lock);
		arc_buf_destroy_impl(buf);
	}

	if (HDR_HAS_L2HDR(hdr)) {
		ARCSTAT_INCR(arcstat_evict_l2_cached, HDR_GET_LSIZE(hdr));
	} else {
		if (l2arc_write_eligible(hdr->b_spa, hdr)) {
			ARCSTAT_INCR(arcstat_evict_l2_eligible,
			    HDR_GET_LSIZE(hdr));
		} else {
			ARCSTAT_INCR(arcstat_evict_l2_ineligible,
			    HDR_GET_LSIZE(hdr));
		}
	}

	if (hdr->b_l1hdr.b_bufcnt == 0) {
		arc_cksum_free(hdr);

		bytes_evicted += arc_hdr_size(hdr);

		/*
		 * If this hdr is being evicted and has a compressed
		 * buffer then we discard it here before we change states.
		 * This ensures that the accounting is updated correctly
		 * in arc_free_data_impl().
		 */
		arc_hdr_free_pabd(hdr);

		arc_change_state(evicted_state, hdr, hash_lock);
		ASSERT(HDR_IN_HASH_TABLE(hdr));
		arc_hdr_set_flags(hdr, ARC_FLAG_IN_HASH_TABLE);
		DTRACE_PROBE1(arc__evict, arc_buf_hdr_t *, hdr);
	}

	return (bytes_evicted);
}

static uint64_t
arc_evict_state_impl(multilist_t *ml, int idx, arc_buf_hdr_t *marker,
    uint64_t spa, int64_t bytes)
{
	multilist_sublist_t *mls;
	uint64_t bytes_evicted = 0;
	arc_buf_hdr_t *hdr;
	kmutex_t *hash_lock;
	int evict_count = 0;

	ASSERT3P(marker, !=, NULL);
	IMPLY(bytes < 0, bytes == ARC_EVICT_ALL);

	mls = multilist_sublist_lock(ml, idx);

	for (hdr = multilist_sublist_prev(mls, marker); hdr != NULL;
	    hdr = multilist_sublist_prev(mls, marker)) {
		if ((bytes != ARC_EVICT_ALL && bytes_evicted >= bytes) ||
		    (evict_count >= zfs_arc_evict_batch_limit))
			break;

		/*
		 * To keep our iteration location, move the marker
		 * forward. Since we're not holding hdr's hash lock, we
		 * must be very careful and not remove 'hdr' from the
		 * sublist. Otherwise, other consumers might mistake the
		 * 'hdr' as not being on a sublist when they call the
		 * multilist_link_active() function (they all rely on
		 * the hash lock protecting concurrent insertions and
		 * removals). multilist_sublist_move_forward() was
		 * specifically implemented to ensure this is the case
		 * (only 'marker' will be removed and re-inserted).
		 */
		multilist_sublist_move_forward(mls, marker);

		/*
		 * The only case where the b_spa field should ever be
		 * zero, is the marker headers inserted by
		 * arc_evict_state(). It's possible for multiple threads
		 * to be calling arc_evict_state() concurrently (e.g.
		 * dsl_pool_close() and zio_inject_fault()), so we must
		 * skip any markers we see from these other threads.
		 */
		if (hdr->b_spa == 0)
			continue;

		/* we're only interested in evicting buffers of a certain spa */
		if (spa != 0 && hdr->b_spa != spa) {
			ARCSTAT_BUMP(arcstat_evict_skip);
			continue;
		}

		hash_lock = HDR_LOCK(hdr);

		/*
		 * We aren't calling this function from any code path
		 * that would already be holding a hash lock, so we're
		 * asserting on this assumption to be defensive in case
		 * this ever changes. Without this check, it would be
		 * possible to incorrectly increment arcstat_mutex_miss
		 * below (e.g. if the code changed such that we called
		 * this function with a hash lock held).
		 */
		ASSERT(!MUTEX_HELD(hash_lock));

		if (mutex_tryenter(hash_lock)) {
			uint64_t evicted = arc_evict_hdr(hdr, hash_lock);
			mutex_exit(hash_lock);

			bytes_evicted += evicted;

			/*
			 * If evicted is zero, arc_evict_hdr() must have
			 * decided to skip this header, don't increment
			 * evict_count in this case.
			 */
			if (evicted != 0)
				evict_count++;

			/*
			 * If arc_size isn't overflowing, signal any
			 * threads that might happen to be waiting.
			 *
			 * For each header evicted, we wake up a single
			 * thread. If we used cv_broadcast, we could
			 * wake up "too many" threads causing arc_size
			 * to significantly overflow arc_c; since
			 * arc_get_data_impl() doesn't check for overflow
			 * when it's woken up (it doesn't because it's
			 * possible for the ARC to be overflowing while
			 * full of un-evictable buffers, and the
			 * function should proceed in this case).
			 *
			 * If threads are left sleeping, due to not
			 * using cv_broadcast, they will be woken up
			 * just before arc_reclaim_thread() sleeps.
			 */
			mutex_enter(&arc_reclaim_lock);
			if (!arc_is_overflowing())
				cv_signal(&arc_reclaim_waiters_cv);
			mutex_exit(&arc_reclaim_lock);
		} else {
			ARCSTAT_BUMP(arcstat_mutex_miss);
		}
	}

	multilist_sublist_unlock(mls);

	return (bytes_evicted);
}

/*
 * Evict buffers from the given arc state, until we've removed the
 * specified number of bytes. Move the removed buffers to the
 * appropriate evict state.
 *
 * This function makes a "best effort". It skips over any buffers
 * it can't get a hash_lock on, and so, may not catch all candidates.
 * It may also return without evicting as much space as requested.
 *
 * If bytes is specified using the special value ARC_EVICT_ALL, this
 * will evict all available (i.e. unlocked and evictable) buffers from
 * the given arc state; which is used by arc_flush().
 */
static uint64_t
arc_evict_state(arc_state_t *state, uint64_t spa, int64_t bytes,
    arc_buf_contents_t type)
{
	uint64_t total_evicted = 0;
	multilist_t *ml = state->arcs_list[type];
	int num_sublists;
	arc_buf_hdr_t **markers;

	IMPLY(bytes < 0, bytes == ARC_EVICT_ALL);

	num_sublists = multilist_get_num_sublists(ml);

	/*
	 * If we've tried to evict from each sublist, made some
	 * progress, but still have not hit the target number of bytes
	 * to evict, we want to keep trying. The markers allow us to
	 * pick up where we left off for each individual sublist, rather
	 * than starting from the tail each time.
	 */
	markers = kmem_zalloc(sizeof (*markers) * num_sublists, KM_SLEEP);
	for (int i = 0; i < num_sublists; i++) {
		markers[i] = kmem_cache_alloc(hdr_full_cache, KM_SLEEP);

		/*
		 * A b_spa of 0 is used to indicate that this header is
		 * a marker. This fact is used in arc_adjust_type() and
		 * arc_evict_state_impl().
		 */
		markers[i]->b_spa = 0;

		multilist_sublist_t *mls = multilist_sublist_lock(ml, i);
		multilist_sublist_insert_tail(mls, markers[i]);
		multilist_sublist_unlock(mls);
	}

	/*
	 * While we haven't hit our target number of bytes to evict, or
	 * we're evicting all available buffers.
	 */
	while (total_evicted < bytes || bytes == ARC_EVICT_ALL) {
		/*
		 * Start eviction using a randomly selected sublist,
		 * this is to try and evenly balance eviction across all
		 * sublists. Always starting at the same sublist
		 * (e.g. index 0) would cause evictions to favor certain
		 * sublists over others.
		 */
		int sublist_idx = multilist_get_random_index(ml);
		uint64_t scan_evicted = 0;

		for (int i = 0; i < num_sublists; i++) {
			uint64_t bytes_remaining;
			uint64_t bytes_evicted;

			if (bytes == ARC_EVICT_ALL)
				bytes_remaining = ARC_EVICT_ALL;
			else if (total_evicted < bytes)
				bytes_remaining = bytes - total_evicted;
			else
				break;

			bytes_evicted = arc_evict_state_impl(ml, sublist_idx,
			    markers[sublist_idx], spa, bytes_remaining);

			scan_evicted += bytes_evicted;
			total_evicted += bytes_evicted;

			/* we've reached the end, wrap to the beginning */
			if (++sublist_idx >= num_sublists)
				sublist_idx = 0;
		}

		/*
		 * If we didn't evict anything during this scan, we have
		 * no reason to believe we'll evict more during another
		 * scan, so break the loop.
		 */
		if (scan_evicted == 0) {
			/* This isn't possible, let's make that obvious */
			ASSERT3S(bytes, !=, 0);

			/*
			 * When bytes is ARC_EVICT_ALL, the only way to
			 * break the loop is when scan_evicted is zero.
			 * In that case, we actually have evicted enough,
			 * so we don't want to increment the kstat.
			 */
			if (bytes != ARC_EVICT_ALL) {
				ASSERT3S(total_evicted, <, bytes);
				ARCSTAT_BUMP(arcstat_evict_not_enough);
			}

			break;
		}
	}

	for (int i = 0; i < num_sublists; i++) {
		multilist_sublist_t *mls = multilist_sublist_lock(ml, i);
		multilist_sublist_remove(mls, markers[i]);
		multilist_sublist_unlock(mls);

		kmem_cache_free(hdr_full_cache, markers[i]);
	}
	kmem_free(markers, sizeof (*markers) * num_sublists);

	return (total_evicted);
}

/*
 * Flush all "evictable" data of the given type from the arc state
 * specified. This will not evict any "active" buffers (i.e. referenced).
 *
 * When 'retry' is set to B_FALSE, the function will make a single pass
 * over the state and evict any buffers that it can. Since it doesn't
 * continually retry the eviction, it might end up leaving some buffers
 * in the ARC due to lock misses.
 *
 * When 'retry' is set to B_TRUE, the function will continually retry the
 * eviction until *all* evictable buffers have been removed from the
 * state. As a result, if concurrent insertions into the state are
 * allowed (e.g. if the ARC isn't shutting down), this function might
 * wind up in an infinite loop, continually trying to evict buffers.
 */
static uint64_t
arc_flush_state(arc_state_t *state, uint64_t spa, arc_buf_contents_t type,
    boolean_t retry)
{
	uint64_t evicted = 0;

	while (refcount_count(&state->arcs_esize[type]) != 0) {
		evicted += arc_evict_state(state, spa, ARC_EVICT_ALL, type);

		if (!retry)
			break;
	}

	return (evicted);
}

/*
 * Evict the specified number of bytes from the state specified,
 * restricting eviction to the spa and type given. This function
 * prevents us from trying to evict more from a state's list than
 * is "evictable", and to skip evicting altogether when passed a
 * negative value for "bytes". In contrast, arc_evict_state() will
 * evict everything it can, when passed a negative value for "bytes".
 */
static uint64_t
arc_adjust_impl(arc_state_t *state, uint64_t spa, int64_t bytes,
    arc_buf_contents_t type)
{
	int64_t delta;

	if (bytes > 0 && refcount_count(&state->arcs_esize[type]) > 0) {
		delta = MIN(refcount_count(&state->arcs_esize[type]), bytes);
		return (arc_evict_state(state, spa, delta, type));
	}

	return (0);
}

/*
 * Evict metadata buffers from the cache, such that arc_meta_used is
 * capped by the arc_meta_limit tunable.
 */
static uint64_t
arc_adjust_meta(uint64_t meta_used)
{
	uint64_t total_evicted = 0;
	int64_t target;

	/*
	 * If we're over the meta limit, we want to evict enough
	 * metadata to get back under the meta limit. We don't want to
	 * evict so much that we drop the MRU below arc_p, though. If
	 * we're over the meta limit more than we're over arc_p, we
	 * evict some from the MRU here, and some from the MFU below.
	 */
	target = MIN((int64_t)(meta_used - arc_meta_limit),
	    (int64_t)(refcount_count(&arc_anon->arcs_size) +
	    refcount_count(&arc_mru->arcs_size) - arc_p));

	total_evicted += arc_adjust_impl(arc_mru, 0, target, ARC_BUFC_METADATA);

	/*
	 * Similar to the above, we want to evict enough bytes to get us
	 * below the meta limit, but not so much as to drop us below the
	 * space allotted to the MFU (which is defined as arc_c - arc_p).
	 */
	target = MIN((int64_t)(meta_used - arc_meta_limit),
	    (int64_t)(refcount_count(&arc_mfu->arcs_size) -
	    (arc_c - arc_p)));

	total_evicted += arc_adjust_impl(arc_mfu, 0, target, ARC_BUFC_METADATA);

	return (total_evicted);
}

/*
 * Return the type of the oldest buffer in the given arc state
 *
 * This function will select a random sublist of type ARC_BUFC_DATA and
 * a random sublist of type ARC_BUFC_METADATA. The tail of each sublist
 * is compared, and the type which contains the "older" buffer will be
 * returned.
 */
static arc_buf_contents_t
arc_adjust_type(arc_state_t *state)
{
	multilist_t *data_ml = state->arcs_list[ARC_BUFC_DATA];
	multilist_t *meta_ml = state->arcs_list[ARC_BUFC_METADATA];
	int data_idx = multilist_get_random_index(data_ml);
	int meta_idx = multilist_get_random_index(meta_ml);
	multilist_sublist_t *data_mls;
	multilist_sublist_t *meta_mls;
	arc_buf_contents_t type;
	arc_buf_hdr_t *data_hdr;
	arc_buf_hdr_t *meta_hdr;

	/*
	 * We keep the sublist lock until we're finished, to prevent
	 * the headers from being destroyed via arc_evict_state().
	 */
	data_mls = multilist_sublist_lock(data_ml, data_idx);
	meta_mls = multilist_sublist_lock(meta_ml, meta_idx);

	/*
	 * These two loops are to ensure we skip any markers that
	 * might be at the tail of the lists due to arc_evict_state().
	 */

	for (data_hdr = multilist_sublist_tail(data_mls); data_hdr != NULL;
	    data_hdr = multilist_sublist_prev(data_mls, data_hdr)) {
		if (data_hdr->b_spa != 0)
			break;
	}

	for (meta_hdr = multilist_sublist_tail(meta_mls); meta_hdr != NULL;
	    meta_hdr = multilist_sublist_prev(meta_mls, meta_hdr)) {
		if (meta_hdr->b_spa != 0)
			break;
	}

	if (data_hdr == NULL && meta_hdr == NULL) {
		type = ARC_BUFC_DATA;
	} else if (data_hdr == NULL) {
		ASSERT3P(meta_hdr, !=, NULL);
		type = ARC_BUFC_METADATA;
	} else if (meta_hdr == NULL) {
		ASSERT3P(data_hdr, !=, NULL);
		type = ARC_BUFC_DATA;
	} else {
		ASSERT3P(data_hdr, !=, NULL);
		ASSERT3P(meta_hdr, !=, NULL);

		/* The headers can't be on the sublist without an L1 header */
		ASSERT(HDR_HAS_L1HDR(data_hdr));
		ASSERT(HDR_HAS_L1HDR(meta_hdr));

		if (data_hdr->b_l1hdr.b_arc_access <
		    meta_hdr->b_l1hdr.b_arc_access) {
			type = ARC_BUFC_DATA;
		} else {
			type = ARC_BUFC_METADATA;
		}
	}

	multilist_sublist_unlock(meta_mls);
	multilist_sublist_unlock(data_mls);

	return (type);
}

/*
 * Evict buffers from the cache, such that arc_size is capped by arc_c.
 */
static uint64_t
arc_adjust(void)
{
	uint64_t total_evicted = 0;
	uint64_t bytes;
	int64_t target;
	uint64_t asize = aggsum_value(&arc_size);
	uint64_t ameta = aggsum_value(&arc_meta_used);

	/*
	 * If we're over arc_meta_limit, we want to correct that before
	 * potentially evicting data buffers below.
	 */
	total_evicted += arc_adjust_meta(ameta);

	/*
	 * Adjust MRU size
	 *
	 * If we're over the target cache size, we want to evict enough
	 * from the list to get back to our target size. We don't want
	 * to evict too much from the MRU, such that it drops below
	 * arc_p. So, if we're over our target cache size more than
	 * the MRU is over arc_p, we'll evict enough to get back to
	 * arc_p here, and then evict more from the MFU below.
	 */
	target = MIN((int64_t)(asize - arc_c),
	    (int64_t)(refcount_count(&arc_anon->arcs_size) +
	    refcount_count(&arc_mru->arcs_size) + ameta - arc_p));

	/*
	 * If we're below arc_meta_min, always prefer to evict data.
	 * Otherwise, try to satisfy the requested number of bytes to
	 * evict from the type which contains older buffers; in an
	 * effort to keep newer buffers in the cache regardless of their
	 * type. If we cannot satisfy the number of bytes from this
	 * type, spill over into the next type.
	 */
	if (arc_adjust_type(arc_mru) == ARC_BUFC_METADATA &&
	    ameta > arc_meta_min) {
		bytes = arc_adjust_impl(arc_mru, 0, target, ARC_BUFC_METADATA);
		total_evicted += bytes;

		/*
		 * If we couldn't evict our target number of bytes from
		 * metadata, we try to get the rest from data.
		 */
		target -= bytes;

		total_evicted +=
		    arc_adjust_impl(arc_mru, 0, target, ARC_BUFC_DATA);
	} else {
		bytes = arc_adjust_impl(arc_mru, 0, target, ARC_BUFC_DATA);
		total_evicted += bytes;

		/*
		 * If we couldn't evict our target number of bytes from
		 * data, we try to get the rest from metadata.
		 */
		target -= bytes;

		total_evicted +=
		    arc_adjust_impl(arc_mru, 0, target, ARC_BUFC_METADATA);
	}

	/*
	 * Adjust MFU size
	 *
	 * Now that we've tried to evict enough from the MRU to get its
	 * size back to arc_p, if we're still above the target cache
	 * size, we evict the rest from the MFU.
	 */
	target = asize - arc_c;

	if (arc_adjust_type(arc_mfu) == ARC_BUFC_METADATA &&
	    ameta > arc_meta_min) {
		bytes = arc_adjust_impl(arc_mfu, 0, target, ARC_BUFC_METADATA);
		total_evicted += bytes;

		/*
		 * If we couldn't evict our target number of bytes from
		 * metadata, we try to get the rest from data.
		 */
		target -= bytes;

		total_evicted +=
		    arc_adjust_impl(arc_mfu, 0, target, ARC_BUFC_DATA);
	} else {
		bytes = arc_adjust_impl(arc_mfu, 0, target, ARC_BUFC_DATA);
		total_evicted += bytes;

		/*
		 * If we couldn't evict our target number of bytes from
		 * data, we try to get the rest from data.
		 */
		target -= bytes;

		total_evicted +=
		    arc_adjust_impl(arc_mfu, 0, target, ARC_BUFC_METADATA);
	}

	/*
	 * Adjust ghost lists
	 *
	 * In addition to the above, the ARC also defines target values
	 * for the ghost lists. The sum of the mru list and mru ghost
	 * list should never exceed the target size of the cache, and
	 * the sum of the mru list, mfu list, mru ghost list, and mfu
	 * ghost list should never exceed twice the target size of the
	 * cache. The following logic enforces these limits on the ghost
	 * caches, and evicts from them as needed.
	 */
	target = refcount_count(&arc_mru->arcs_size) +
	    refcount_count(&arc_mru_ghost->arcs_size) - arc_c;

	bytes = arc_adjust_impl(arc_mru_ghost, 0, target, ARC_BUFC_DATA);
	total_evicted += bytes;

	target -= bytes;

	total_evicted +=
	    arc_adjust_impl(arc_mru_ghost, 0, target, ARC_BUFC_METADATA);

	/*
	 * We assume the sum of the mru list and mfu list is less than
	 * or equal to arc_c (we enforced this above), which means we
	 * can use the simpler of the two equations below:
	 *
	 *	mru + mfu + mru ghost + mfu ghost <= 2 * arc_c
	 *		    mru ghost + mfu ghost <= arc_c
	 */
	target = refcount_count(&arc_mru_ghost->arcs_size) +
	    refcount_count(&arc_mfu_ghost->arcs_size) - arc_c;

	bytes = arc_adjust_impl(arc_mfu_ghost, 0, target, ARC_BUFC_DATA);
	total_evicted += bytes;

	target -= bytes;

	total_evicted +=
	    arc_adjust_impl(arc_mfu_ghost, 0, target, ARC_BUFC_METADATA);

	return (total_evicted);
}

void
arc_flush(spa_t *spa, boolean_t retry)
{
	uint64_t guid = 0;

	/*
	 * If retry is B_TRUE, a spa must not be specified since we have
	 * no good way to determine if all of a spa's buffers have been
	 * evicted from an arc state.
	 */
	ASSERT(!retry || spa == 0);

	if (spa != NULL)
		guid = spa_load_guid(spa);

	(void) arc_flush_state(arc_mru, guid, ARC_BUFC_DATA, retry);
	(void) arc_flush_state(arc_mru, guid, ARC_BUFC_METADATA, retry);

	(void) arc_flush_state(arc_mfu, guid, ARC_BUFC_DATA, retry);
	(void) arc_flush_state(arc_mfu, guid, ARC_BUFC_METADATA, retry);

	(void) arc_flush_state(arc_mru_ghost, guid, ARC_BUFC_DATA, retry);
	(void) arc_flush_state(arc_mru_ghost, guid, ARC_BUFC_METADATA, retry);

	(void) arc_flush_state(arc_mfu_ghost, guid, ARC_BUFC_DATA, retry);
	(void) arc_flush_state(arc_mfu_ghost, guid, ARC_BUFC_METADATA, retry);
}

void
arc_shrink(int64_t to_free)
{
	uint64_t asize = aggsum_value(&arc_size);
	if (arc_c > arc_c_min) {

		if (arc_c > arc_c_min + to_free)
			atomic_add_64(&arc_c, -to_free);
		else
			arc_c = arc_c_min;

		atomic_add_64(&arc_p, -(arc_p >> arc_shrink_shift));
		if (asize < arc_c)
			arc_c = MAX(asize, arc_c_min);
		if (arc_p > arc_c)
			arc_p = (arc_c >> 1);
		ASSERT(arc_c >= arc_c_min);
		ASSERT((int64_t)arc_p >= 0);
	}

	if (asize > arc_c)
		(void) arc_adjust();
}

typedef enum free_memory_reason_t {
	FMR_UNKNOWN,
	FMR_NEEDFREE,
	FMR_LOTSFREE,
	FMR_SWAPFS_MINFREE,
	FMR_PAGES_PP_MAXIMUM,
	FMR_HEAP_ARENA,
	FMR_ZIO_ARENA,
} free_memory_reason_t;

int64_t last_free_memory;
free_memory_reason_t last_free_reason;

/*
 * Additional reserve of pages for pp_reserve.
 */
int64_t arc_pages_pp_reserve = 64;

/*
 * Additional reserve of pages for swapfs.
 */
int64_t arc_swapfs_reserve = 64;

/*
 * Return the amount of memory that can be consumed before reclaim will be
 * needed.  Positive if there is sufficient free memory, negative indicates
 * the amount of memory that needs to be freed up.
 */
static int64_t
arc_available_memory(void)
{
	int64_t lowest = INT64_MAX;
	int64_t n;
	free_memory_reason_t r = FMR_UNKNOWN;

#ifdef _KERNEL
	if (needfree > 0) {
		n = PAGESIZE * (-needfree);
		if (n < lowest) {
			lowest = n;
			r = FMR_NEEDFREE;
		}
	}

	/*
	 * check that we're out of range of the pageout scanner.  It starts to
	 * schedule paging if freemem is less than lotsfree and needfree.
	 * lotsfree is the high-water mark for pageout, and needfree is the
	 * number of needed free pages.  We add extra pages here to make sure
	 * the scanner doesn't start up while we're freeing memory.
	 */
	n = PAGESIZE * (freemem - lotsfree - needfree - desfree);
	if (n < lowest) {
		lowest = n;
		r = FMR_LOTSFREE;
	}

	/*
	 * check to make sure that swapfs has enough space so that anon
	 * reservations can still succeed. anon_resvmem() checks that the
	 * availrmem is greater than swapfs_minfree, and the number of reserved
	 * swap pages.  We also add a bit of extra here just to prevent
	 * circumstances from getting really dire.
	 */
	n = PAGESIZE * (availrmem - swapfs_minfree - swapfs_reserve -
	    desfree - arc_swapfs_reserve);
	if (n < lowest) {
		lowest = n;
		r = FMR_SWAPFS_MINFREE;
	}


	/*
	 * Check that we have enough availrmem that memory locking (e.g., via
	 * mlock(3C) or memcntl(2)) can still succeed.  (pages_pp_maximum
	 * stores the number of pages that cannot be locked; when availrmem
	 * drops below pages_pp_maximum, page locking mechanisms such as
	 * page_pp_lock() will fail.)
	 */
	n = PAGESIZE * (availrmem - pages_pp_maximum -
	    arc_pages_pp_reserve);
	if (n < lowest) {
		lowest = n;
		r = FMR_PAGES_PP_MAXIMUM;
	}

#if defined(__i386)
	/*
	 * If we're on an i386 platform, it's possible that we'll exhaust the
	 * kernel heap space before we ever run out of available physical
	 * memory.  Most checks of the size of the heap_area compare against
	 * tune.t_minarmem, which is the minimum available real memory that we
	 * can have in the system.  However, this is generally fixed at 25 pages
	 * which is so low that it's useless.  In this comparison, we seek to
	 * calculate the total heap-size, and reclaim if more than 3/4ths of the
	 * heap is allocated.  (Or, in the calculation, if less than 1/4th is
	 * free)
	 */
	n = (int64_t)vmem_size(heap_arena, VMEM_FREE) -
	    (vmem_size(heap_arena, VMEM_FREE | VMEM_ALLOC) >> 2);
	if (n < lowest) {
		lowest = n;
		r = FMR_HEAP_ARENA;
	}
#endif

	/*
	 * If zio data pages are being allocated out of a separate heap segment,
	 * then enforce that the size of available vmem for this arena remains
	 * above about 1/4th (1/(2^arc_zio_arena_free_shift)) free.
	 *
	 * Note that reducing the arc_zio_arena_free_shift keeps more virtual
	 * memory (in the zio_arena) free, which can avoid memory
	 * fragmentation issues.
	 */
	if (zio_arena != NULL) {
		n = (int64_t)vmem_size(zio_arena, VMEM_FREE) -
		    (vmem_size(zio_arena, VMEM_ALLOC) >>
		    arc_zio_arena_free_shift);
		if (n < lowest) {
			lowest = n;
			r = FMR_ZIO_ARENA;
		}
	}
#else
	/* Every 100 calls, free a small amount */
	if (spa_get_random(100) == 0)
		lowest = -1024;
#endif

	last_free_memory = lowest;
	last_free_reason = r;

	return (lowest);
}


/*
 * Determine if the system is under memory pressure and is asking
 * to reclaim memory. A return value of B_TRUE indicates that the system
 * is under memory pressure and that the arc should adjust accordingly.
 */
static boolean_t
arc_reclaim_needed(void)
{
	return (arc_available_memory() < 0);
}

static void
arc_kmem_reap_now(void)
{
	size_t			i;
	kmem_cache_t		*prev_cache = NULL;
	kmem_cache_t		*prev_data_cache = NULL;
	extern kmem_cache_t	*zio_buf_cache[];
	extern kmem_cache_t	*zio_data_buf_cache[];
	extern kmem_cache_t	*range_seg_cache;
	extern kmem_cache_t	*abd_chunk_cache;

#ifdef _KERNEL
	if (aggsum_compare(&arc_meta_used, arc_meta_limit) >= 0) {
		/*
		 * We are exceeding our meta-data cache limit.
		 * Purge some DNLC entries to release holds on meta-data.
		 */
		dnlc_reduce_cache((void *)(uintptr_t)arc_reduce_dnlc_percent);
	}
#if defined(__i386)
	/*
	 * Reclaim unused memory from all kmem caches.
	 */
	kmem_reap();
#endif
#endif

	for (i = 0; i < SPA_MAXBLOCKSIZE >> SPA_MINBLOCKSHIFT; i++) {
		if (zio_buf_cache[i] != prev_cache) {
			prev_cache = zio_buf_cache[i];
			kmem_cache_reap_now(zio_buf_cache[i]);
		}
		if (zio_data_buf_cache[i] != prev_data_cache) {
			prev_data_cache = zio_data_buf_cache[i];
			kmem_cache_reap_now(zio_data_buf_cache[i]);
		}
	}
	kmem_cache_reap_now(abd_chunk_cache);
	kmem_cache_reap_now(buf_cache);
	kmem_cache_reap_now(hdr_full_cache);
	kmem_cache_reap_now(hdr_l2only_cache);
	kmem_cache_reap_now(range_seg_cache);

	if (zio_arena != NULL) {
		/*
		 * Ask the vmem arena to reclaim unused memory from its
		 * quantum caches.
		 */
		vmem_qcache_reap(zio_arena);
	}
}

/*
 * Threads can block in arc_get_data_impl() waiting for this thread to evict
 * enough data and signal them to proceed. When this happens, the threads in
 * arc_get_data_impl() are sleeping while holding the hash lock for their
 * particular arc header. Thus, we must be careful to never sleep on a
 * hash lock in this thread. This is to prevent the following deadlock:
 *
 *  - Thread A sleeps on CV in arc_get_data_impl() holding hash lock "L",
 *    waiting for the reclaim thread to signal it.
 *
 *  - arc_reclaim_thread() tries to acquire hash lock "L" using mutex_enter,
 *    fails, and goes to sleep forever.
 *
 * This possible deadlock is avoided by always acquiring a hash lock
 * using mutex_tryenter() from arc_reclaim_thread().
 */
static void
arc_reclaim_thread(void)
{
	hrtime_t		growtime = 0;
	callb_cpr_t		cpr;

	CALLB_CPR_INIT(&cpr, &arc_reclaim_lock, callb_generic_cpr, FTAG);

	mutex_enter(&arc_reclaim_lock);
	while (!arc_reclaim_thread_exit) {
		uint64_t evicted = 0;

		/*
		 * This is necessary in order for the mdb ::arc dcmd to
		 * show up to date information. Since the ::arc command
		 * does not call the kstat's update function, without
		 * this call, the command may show stale stats for the
		 * anon, mru, mru_ghost, mfu, and mfu_ghost lists. Even
		 * with this change, the data might be up to 1 second
		 * out of date; but that should suffice. The arc_state_t
		 * structures can be queried directly if more accurate
		 * information is needed.
		 */
		if (arc_ksp != NULL)
			arc_ksp->ks_update(arc_ksp, KSTAT_READ);

		mutex_exit(&arc_reclaim_lock);

		/*
		 * We call arc_adjust() before (possibly) calling
		 * arc_kmem_reap_now(), so that we can wake up
		 * arc_get_data_impl() sooner.
		 */
		evicted = arc_adjust();

		int64_t free_memory = arc_available_memory();
		if (free_memory < 0) {

			arc_no_grow = B_TRUE;
			arc_warm = B_TRUE;

			/*
			 * Wait at least zfs_grow_retry (default 60) seconds
			 * before considering growing.
			 */
			growtime = gethrtime() + SEC2NSEC(arc_grow_retry);

			arc_kmem_reap_now();

			/*
			 * If we are still low on memory, shrink the ARC
			 * so that we have arc_shrink_min free space.
			 */
			free_memory = arc_available_memory();

			int64_t to_free =
			    (arc_c >> arc_shrink_shift) - free_memory;
			if (to_free > 0) {
#ifdef _KERNEL
				to_free = MAX(to_free, ptob(needfree));
#endif
				arc_shrink(to_free);
			}
		} else if (free_memory < arc_c >> arc_no_grow_shift) {
			arc_no_grow = B_TRUE;
		} else if (gethrtime() >= growtime) {
			arc_no_grow = B_FALSE;
		}

		mutex_enter(&arc_reclaim_lock);

		/*
		 * If evicted is zero, we couldn't evict anything via
		 * arc_adjust(). This could be due to hash lock
		 * collisions, but more likely due to the majority of
		 * arc buffers being unevictable. Therefore, even if
		 * arc_size is above arc_c, another pass is unlikely to
		 * be helpful and could potentially cause us to enter an
		 * infinite loop.
		 */
		if (aggsum_compare(&arc_size, arc_c) <= 0|| evicted == 0) {
			/*
			 * We're either no longer overflowing, or we
			 * can't evict anything more, so we should wake
			 * up any threads before we go to sleep.
			 */
			cv_broadcast(&arc_reclaim_waiters_cv);

			/*
			 * Block until signaled, or after one second (we
			 * might need to perform arc_kmem_reap_now()
			 * even if we aren't being signalled)
			 */
			CALLB_CPR_SAFE_BEGIN(&cpr);
			(void) cv_timedwait_hires(&arc_reclaim_thread_cv,
			    &arc_reclaim_lock, SEC2NSEC(1), MSEC2NSEC(1), 0);
			CALLB_CPR_SAFE_END(&cpr, &arc_reclaim_lock);
		}
	}

	arc_reclaim_thread_exit = B_FALSE;
	cv_broadcast(&arc_reclaim_thread_cv);
	CALLB_CPR_EXIT(&cpr);		/* drops arc_reclaim_lock */
	thread_exit();
}

/*
 * Adapt arc info given the number of bytes we are trying to add and
 * the state that we are comming from.  This function is only called
 * when we are adding new content to the cache.
 */
static void
arc_adapt(int bytes, arc_state_t *state)
{
	int mult;
	uint64_t arc_p_min = (arc_c >> arc_p_min_shift);
	int64_t mrug_size = refcount_count(&arc_mru_ghost->arcs_size);
	int64_t mfug_size = refcount_count(&arc_mfu_ghost->arcs_size);

	if (state == arc_l2c_only)
		return;

	ASSERT(bytes > 0);
	/*
	 * Adapt the target size of the MRU list:
	 *	- if we just hit in the MRU ghost list, then increase
	 *	  the target size of the MRU list.
	 *	- if we just hit in the MFU ghost list, then increase
	 *	  the target size of the MFU list by decreasing the
	 *	  target size of the MRU list.
	 */
	if (state == arc_mru_ghost) {
		mult = (mrug_size >= mfug_size) ? 1 : (mfug_size / mrug_size);
		mult = MIN(mult, 10); /* avoid wild arc_p adjustment */

		arc_p = MIN(arc_c - arc_p_min, arc_p + bytes * mult);
	} else if (state == arc_mfu_ghost) {
		uint64_t delta;

		mult = (mfug_size >= mrug_size) ? 1 : (mrug_size / mfug_size);
		mult = MIN(mult, 10);

		delta = MIN(bytes * mult, arc_p);
		arc_p = MAX(arc_p_min, arc_p - delta);
	}
	ASSERT((int64_t)arc_p >= 0);

	if (arc_reclaim_needed()) {
		cv_signal(&arc_reclaim_thread_cv);
		return;
	}

	if (arc_no_grow)
		return;

	if (arc_c >= arc_c_max)
		return;

	/*
	 * If we're within (2 * maxblocksize) bytes of the target
	 * cache size, increment the target cache size
	 */
	if (aggsum_compare(&arc_size, arc_c - (2ULL << SPA_MAXBLOCKSHIFT)) >
	    0) {
		atomic_add_64(&arc_c, (int64_t)bytes);
		if (arc_c > arc_c_max)
			arc_c = arc_c_max;
		else if (state == arc_anon)
			atomic_add_64(&arc_p, (int64_t)bytes);
		if (arc_p > arc_c)
			arc_p = arc_c;
	}
	ASSERT((int64_t)arc_p >= 0);
}

/*
 * Check if arc_size has grown past our upper threshold, determined by
 * zfs_arc_overflow_shift.
 */
static boolean_t
arc_is_overflowing(void)
{
	/* Always allow at least one block of overflow */
	uint64_t overflow = MAX(SPA_MAXBLOCKSIZE,
	    arc_c >> zfs_arc_overflow_shift);

	/*
	 * We just compare the lower bound here for performance reasons. Our
	 * primary goals are to make sure that the arc never grows without
	 * bound, and that it can reach its maximum size. This check
	 * accomplishes both goals. The maximum amount we could run over by is
	 * 2 * aggsum_borrow_multiplier * NUM_CPUS * the average size of a block
	 * in the ARC. In practice, that's in the tens of MB, which is low
	 * enough to be safe.
	 */
	return (aggsum_lower_bound(&arc_size) >= arc_c + overflow);
}

static abd_t *
arc_get_data_abd(arc_buf_hdr_t *hdr, uint64_t size, void *tag)
{
	arc_buf_contents_t type = arc_buf_type(hdr);

	arc_get_data_impl(hdr, size, tag);
	if (type == ARC_BUFC_METADATA) {
		return (abd_alloc(size, B_TRUE));
	} else {
		ASSERT(type == ARC_BUFC_DATA);
		return (abd_alloc(size, B_FALSE));
	}
}

static void *
arc_get_data_buf(arc_buf_hdr_t *hdr, uint64_t size, void *tag)
{
	arc_buf_contents_t type = arc_buf_type(hdr);

	arc_get_data_impl(hdr, size, tag);
	if (type == ARC_BUFC_METADATA) {
		return (zio_buf_alloc(size));
	} else {
		ASSERT(type == ARC_BUFC_DATA);
		return (zio_data_buf_alloc(size));
	}
}

/*
 * Allocate a block and return it to the caller. If we are hitting the
 * hard limit for the cache size, we must sleep, waiting for the eviction
 * thread to catch up. If we're past the target size but below the hard
 * limit, we'll only signal the reclaim thread and continue on.
 */
static void
arc_get_data_impl(arc_buf_hdr_t *hdr, uint64_t size, void *tag)
{
	arc_state_t *state = hdr->b_l1hdr.b_state;
	arc_buf_contents_t type = arc_buf_type(hdr);

	arc_adapt(size, state);

	/*
	 * If arc_size is currently overflowing, and has grown past our
	 * upper limit, we must be adding data faster than the evict
	 * thread can evict. Thus, to ensure we don't compound the
	 * problem by adding more data and forcing arc_size to grow even
	 * further past it's target size, we halt and wait for the
	 * eviction thread to catch up.
	 *
	 * It's also possible that the reclaim thread is unable to evict
	 * enough buffers to get arc_size below the overflow limit (e.g.
	 * due to buffers being un-evictable, or hash lock collisions).
	 * In this case, we want to proceed regardless if we're
	 * overflowing; thus we don't use a while loop here.
	 */
	if (arc_is_overflowing()) {
		mutex_enter(&arc_reclaim_lock);

		/*
		 * Now that we've acquired the lock, we may no longer be
		 * over the overflow limit, lets check.
		 *
		 * We're ignoring the case of spurious wake ups. If that
		 * were to happen, it'd let this thread consume an ARC
		 * buffer before it should have (i.e. before we're under
		 * the overflow limit and were signalled by the reclaim
		 * thread). As long as that is a rare occurrence, it
		 * shouldn't cause any harm.
		 */
		if (arc_is_overflowing()) {
			cv_signal(&arc_reclaim_thread_cv);
			cv_wait(&arc_reclaim_waiters_cv, &arc_reclaim_lock);
		}

		mutex_exit(&arc_reclaim_lock);
	}

	VERIFY3U(hdr->b_type, ==, type);
	if (type == ARC_BUFC_METADATA) {
		arc_space_consume(size, ARC_SPACE_META);
	} else {
		arc_space_consume(size, ARC_SPACE_DATA);
	}

	/*
	 * Update the state size.  Note that ghost states have a
	 * "ghost size" and so don't need to be updated.
	 */
	if (!GHOST_STATE(state)) {

		(void) refcount_add_many(&state->arcs_size, size, tag);

		/*
		 * If this is reached via arc_read, the link is
		 * protected by the hash lock. If reached via
		 * arc_buf_alloc, the header should not be accessed by
		 * any other thread. And, if reached via arc_read_done,
		 * the hash lock will protect it if it's found in the
		 * hash table; otherwise no other thread should be
		 * trying to [add|remove]_reference it.
		 */
		if (multilist_link_active(&hdr->b_l1hdr.b_arc_node)) {
			ASSERT(refcount_is_zero(&hdr->b_l1hdr.b_refcnt));
			(void) refcount_add_many(&state->arcs_esize[type],
			    size, tag);
		}

		/*
		 * If we are growing the cache, and we are adding anonymous
		 * data, and we have outgrown arc_p, update arc_p
		 */
		if (aggsum_compare(&arc_size, arc_c) < 0 &&
		    hdr->b_l1hdr.b_state == arc_anon &&
		    (refcount_count(&arc_anon->arcs_size) +
		    refcount_count(&arc_mru->arcs_size) > arc_p))
			arc_p = MIN(arc_c, arc_p + size);
	}
}

static void
arc_free_data_abd(arc_buf_hdr_t *hdr, abd_t *abd, uint64_t size, void *tag)
{
	arc_free_data_impl(hdr, size, tag);
	abd_free(abd);
}

static void
arc_free_data_buf(arc_buf_hdr_t *hdr, void *buf, uint64_t size, void *tag)
{
	arc_buf_contents_t type = arc_buf_type(hdr);

	arc_free_data_impl(hdr, size, tag);
	if (type == ARC_BUFC_METADATA) {
		zio_buf_free(buf, size);
	} else {
		ASSERT(type == ARC_BUFC_DATA);
		zio_data_buf_free(buf, size);
	}
}

/*
 * Free the arc data buffer.
 */
static void
arc_free_data_impl(arc_buf_hdr_t *hdr, uint64_t size, void *tag)
{
	arc_state_t *state = hdr->b_l1hdr.b_state;
	arc_buf_contents_t type = arc_buf_type(hdr);

	/* protected by hash lock, if in the hash table */
	if (multilist_link_active(&hdr->b_l1hdr.b_arc_node)) {
		ASSERT(refcount_is_zero(&hdr->b_l1hdr.b_refcnt));
		ASSERT(state != arc_anon && state != arc_l2c_only);

		(void) refcount_remove_many(&state->arcs_esize[type],
		    size, tag);
	}
	(void) refcount_remove_many(&state->arcs_size, size, tag);

	VERIFY3U(hdr->b_type, ==, type);
	if (type == ARC_BUFC_METADATA) {
		arc_space_return(size, ARC_SPACE_META);
	} else {
		ASSERT(type == ARC_BUFC_DATA);
		arc_space_return(size, ARC_SPACE_DATA);
	}
}

/*
 * This routine is called whenever a buffer is accessed.
 * NOTE: the hash lock is dropped in this function.
 */
static void
arc_access(arc_buf_hdr_t *hdr, kmutex_t *hash_lock)
{
	clock_t now;

	ASSERT(MUTEX_HELD(hash_lock));
	ASSERT(HDR_HAS_L1HDR(hdr));

	if (hdr->b_l1hdr.b_state == arc_anon) {
		/*
		 * This buffer is not in the cache, and does not
		 * appear in our "ghost" list.  Add the new buffer
		 * to the MRU state.
		 */

		ASSERT0(hdr->b_l1hdr.b_arc_access);
		hdr->b_l1hdr.b_arc_access = ddi_get_lbolt();
		DTRACE_PROBE1(new_state__mru, arc_buf_hdr_t *, hdr);
		arc_change_state(arc_mru, hdr, hash_lock);

	} else if (hdr->b_l1hdr.b_state == arc_mru) {
		now = ddi_get_lbolt();

		/*
		 * If this buffer is here because of a prefetch, then either:
		 * - clear the flag if this is a "referencing" read
		 *   (any subsequent access will bump this into the MFU state).
		 * or
		 * - move the buffer to the head of the list if this is
		 *   another prefetch (to make it less likely to be evicted).
		 */
		if (HDR_PREFETCH(hdr)) {
			if (refcount_count(&hdr->b_l1hdr.b_refcnt) == 0) {
				/* link protected by hash lock */
				ASSERT(multilist_link_active(
				    &hdr->b_l1hdr.b_arc_node));
			} else {
				arc_hdr_clear_flags(hdr, ARC_FLAG_PREFETCH);
				ARCSTAT_BUMP(arcstat_mru_hits);
			}
			hdr->b_l1hdr.b_arc_access = now;
			return;
		}

		/*
		 * This buffer has been "accessed" only once so far,
		 * but it is still in the cache. Move it to the MFU
		 * state.
		 */
		if (now > hdr->b_l1hdr.b_arc_access + ARC_MINTIME) {
			/*
			 * More than 125ms have passed since we
			 * instantiated this buffer.  Move it to the
			 * most frequently used state.
			 */
			hdr->b_l1hdr.b_arc_access = now;
			DTRACE_PROBE1(new_state__mfu, arc_buf_hdr_t *, hdr);
			arc_change_state(arc_mfu, hdr, hash_lock);
		}
		ARCSTAT_BUMP(arcstat_mru_hits);
	} else if (hdr->b_l1hdr.b_state == arc_mru_ghost) {
		arc_state_t	*new_state;
		/*
		 * This buffer has been "accessed" recently, but
		 * was evicted from the cache.  Move it to the
		 * MFU state.
		 */

		if (HDR_PREFETCH(hdr)) {
			new_state = arc_mru;
			if (refcount_count(&hdr->b_l1hdr.b_refcnt) > 0)
				arc_hdr_clear_flags(hdr, ARC_FLAG_PREFETCH);
			DTRACE_PROBE1(new_state__mru, arc_buf_hdr_t *, hdr);
		} else {
			new_state = arc_mfu;
			DTRACE_PROBE1(new_state__mfu, arc_buf_hdr_t *, hdr);
		}

		hdr->b_l1hdr.b_arc_access = ddi_get_lbolt();
		arc_change_state(new_state, hdr, hash_lock);

		ARCSTAT_BUMP(arcstat_mru_ghost_hits);
	} else if (hdr->b_l1hdr.b_state == arc_mfu) {
		/*
		 * This buffer has been accessed more than once and is
		 * still in the cache.  Keep it in the MFU state.
		 *
		 * NOTE: an add_reference() that occurred when we did
		 * the arc_read() will have kicked this off the list.
		 * If it was a prefetch, we will explicitly move it to
		 * the head of the list now.
		 */
		if ((HDR_PREFETCH(hdr)) != 0) {
			ASSERT(refcount_is_zero(&hdr->b_l1hdr.b_refcnt));
			/* link protected by hash_lock */
			ASSERT(multilist_link_active(&hdr->b_l1hdr.b_arc_node));
		}
		ARCSTAT_BUMP(arcstat_mfu_hits);
		hdr->b_l1hdr.b_arc_access = ddi_get_lbolt();
	} else if (hdr->b_l1hdr.b_state == arc_mfu_ghost) {
		arc_state_t	*new_state = arc_mfu;
		/*
		 * This buffer has been accessed more than once but has
		 * been evicted from the cache.  Move it back to the
		 * MFU state.
		 */

		if (HDR_PREFETCH(hdr)) {
			/*
			 * This is a prefetch access...
			 * move this block back to the MRU state.
			 */
			ASSERT0(refcount_count(&hdr->b_l1hdr.b_refcnt));
			new_state = arc_mru;
		}

		hdr->b_l1hdr.b_arc_access = ddi_get_lbolt();
		DTRACE_PROBE1(new_state__mfu, arc_buf_hdr_t *, hdr);
		arc_change_state(new_state, hdr, hash_lock);

		ARCSTAT_BUMP(arcstat_mfu_ghost_hits);
	} else if (hdr->b_l1hdr.b_state == arc_l2c_only) {
		/*
		 * This buffer is on the 2nd Level ARC.
		 */

		hdr->b_l1hdr.b_arc_access = ddi_get_lbolt();
		DTRACE_PROBE1(new_state__mfu, arc_buf_hdr_t *, hdr);
		arc_change_state(arc_mfu, hdr, hash_lock);
	} else {
		ASSERT(!"invalid arc state");
	}
}

/* a generic arc_done_func_t which you can use */
/* ARGSUSED */
void
arc_bcopy_func(zio_t *zio, arc_buf_t *buf, void *arg)
{
	if (zio == NULL || zio->io_error == 0)
		bcopy(buf->b_data, arg, arc_buf_size(buf));
	arc_buf_destroy(buf, arg);
}

/* a generic arc_done_func_t */
void
arc_getbuf_func(zio_t *zio, arc_buf_t *buf, void *arg)
{
	arc_buf_t **bufp = arg;
	if (zio && zio->io_error) {
		arc_buf_destroy(buf, arg);
		*bufp = NULL;
	} else {
		*bufp = buf;
		ASSERT(buf->b_data);
	}
}

static void
arc_hdr_verify(arc_buf_hdr_t *hdr, blkptr_t *bp)
{
	if (BP_IS_HOLE(bp) || BP_IS_EMBEDDED(bp)) {
		ASSERT3U(HDR_GET_PSIZE(hdr), ==, 0);
		ASSERT3U(HDR_GET_COMPRESS(hdr), ==, ZIO_COMPRESS_OFF);
	} else {
		if (HDR_COMPRESSION_ENABLED(hdr)) {
			ASSERT3U(HDR_GET_COMPRESS(hdr), ==,
			    BP_GET_COMPRESS(bp));
		}
		ASSERT3U(HDR_GET_LSIZE(hdr), ==, BP_GET_LSIZE(bp));
		ASSERT3U(HDR_GET_PSIZE(hdr), ==, BP_GET_PSIZE(bp));
	}
}

static void
arc_read_done(zio_t *zio)
{
	arc_buf_hdr_t	*hdr = zio->io_private;
	kmutex_t	*hash_lock = NULL;
	arc_callback_t	*callback_list;
	arc_callback_t	*acb;
	boolean_t	freeable = B_FALSE;
	boolean_t	no_zio_error = (zio->io_error == 0);

	/*
	 * The hdr was inserted into hash-table and removed from lists
	 * prior to starting I/O.  We should find this header, since
	 * it's in the hash table, and it should be legit since it's
	 * not possible to evict it during the I/O.  The only possible
	 * reason for it not to be found is if we were freed during the
	 * read.
	 */
	if (HDR_IN_HASH_TABLE(hdr)) {
		ASSERT3U(hdr->b_birth, ==, BP_PHYSICAL_BIRTH(zio->io_bp));
		ASSERT3U(hdr->b_dva.dva_word[0], ==,
		    BP_IDENTITY(zio->io_bp)->dva_word[0]);
		ASSERT3U(hdr->b_dva.dva_word[1], ==,
		    BP_IDENTITY(zio->io_bp)->dva_word[1]);

		arc_buf_hdr_t *found = buf_hash_find(hdr->b_spa, zio->io_bp,
		    &hash_lock);

		ASSERT((found == hdr &&
		    DVA_EQUAL(&hdr->b_dva, BP_IDENTITY(zio->io_bp))) ||
		    (found == hdr && HDR_L2_READING(hdr)));
		ASSERT3P(hash_lock, !=, NULL);
	}

	if (no_zio_error) {
		/* byteswap if necessary */
		if (BP_SHOULD_BYTESWAP(zio->io_bp)) {
			if (BP_GET_LEVEL(zio->io_bp) > 0) {
				hdr->b_l1hdr.b_byteswap = DMU_BSWAP_UINT64;
			} else {
				hdr->b_l1hdr.b_byteswap =
				    DMU_OT_BYTESWAP(BP_GET_TYPE(zio->io_bp));
			}
		} else {
			hdr->b_l1hdr.b_byteswap = DMU_BSWAP_NUMFUNCS;
		}
	}

	arc_hdr_clear_flags(hdr, ARC_FLAG_L2_EVICTED);
	if (l2arc_noprefetch && HDR_PREFETCH(hdr))
		arc_hdr_clear_flags(hdr, ARC_FLAG_L2CACHE);

	callback_list = hdr->b_l1hdr.b_acb;
	ASSERT3P(callback_list, !=, NULL);

	if (hash_lock && no_zio_error && hdr->b_l1hdr.b_state == arc_anon) {
		/*
		 * Only call arc_access on anonymous buffers.  This is because
		 * if we've issued an I/O for an evicted buffer, we've already
		 * called arc_access (to prevent any simultaneous readers from
		 * getting confused).
		 */
		arc_access(hdr, hash_lock);
	}

	/*
	 * If a read request has a callback (i.e. acb_done is not NULL), then we
	 * make a buf containing the data according to the parameters which were
	 * passed in. The implementation of arc_buf_alloc_impl() ensures that we
	 * aren't needlessly decompressing the data multiple times.
	 */
	int callback_cnt = 0;
	for (acb = callback_list; acb != NULL; acb = acb->acb_next) {
		if (!acb->acb_done)
			continue;

		/* This is a demand read since prefetches don't use callbacks */
		callback_cnt++;

		int error = arc_buf_alloc_impl(hdr, acb->acb_private,
		    acb->acb_compressed, no_zio_error, &acb->acb_buf);
		if (no_zio_error) {
			zio->io_error = error;
		}
	}
	hdr->b_l1hdr.b_acb = NULL;
	arc_hdr_clear_flags(hdr, ARC_FLAG_IO_IN_PROGRESS);
	if (callback_cnt == 0) {
		ASSERT(HDR_PREFETCH(hdr));
		ASSERT0(hdr->b_l1hdr.b_bufcnt);
		ASSERT3P(hdr->b_l1hdr.b_pabd, !=, NULL);
	}

	ASSERT(refcount_is_zero(&hdr->b_l1hdr.b_refcnt) ||
	    callback_list != NULL);

	if (no_zio_error) {
		arc_hdr_verify(hdr, zio->io_bp);
	} else {
		arc_hdr_set_flags(hdr, ARC_FLAG_IO_ERROR);
		if (hdr->b_l1hdr.b_state != arc_anon)
			arc_change_state(arc_anon, hdr, hash_lock);
		if (HDR_IN_HASH_TABLE(hdr))
			buf_hash_remove(hdr);
		freeable = refcount_is_zero(&hdr->b_l1hdr.b_refcnt);
	}

	/*
	 * Broadcast before we drop the hash_lock to avoid the possibility
	 * that the hdr (and hence the cv) might be freed before we get to
	 * the cv_broadcast().
	 */
	cv_broadcast(&hdr->b_l1hdr.b_cv);

	if (hash_lock != NULL) {
		mutex_exit(hash_lock);
	} else {
		/*
		 * This block was freed while we waited for the read to
		 * complete.  It has been removed from the hash table and
		 * moved to the anonymous state (so that it won't show up
		 * in the cache).
		 */
		ASSERT3P(hdr->b_l1hdr.b_state, ==, arc_anon);
		freeable = refcount_is_zero(&hdr->b_l1hdr.b_refcnt);
	}

	/* execute each callback and free its structure */
	while ((acb = callback_list) != NULL) {
		if (acb->acb_done)
			acb->acb_done(zio, acb->acb_buf, acb->acb_private);

		if (acb->acb_zio_dummy != NULL) {
			acb->acb_zio_dummy->io_error = zio->io_error;
			zio_nowait(acb->acb_zio_dummy);
		}

		callback_list = acb->acb_next;
		kmem_free(acb, sizeof (arc_callback_t));
	}

	if (freeable)
		arc_hdr_destroy(hdr);
}

/*
 * "Read" the block at the specified DVA (in bp) via the
 * cache.  If the block is found in the cache, invoke the provided
 * callback immediately and return.  Note that the `zio' parameter
 * in the callback will be NULL in this case, since no IO was
 * required.  If the block is not in the cache pass the read request
 * on to the spa with a substitute callback function, so that the
 * requested block will be added to the cache.
 *
 * If a read request arrives for a block that has a read in-progress,
 * either wait for the in-progress read to complete (and return the
 * results); or, if this is a read with a "done" func, add a record
 * to the read to invoke the "done" func when the read completes,
 * and return; or just return.
 *
 * arc_read_done() will invoke all the requested "done" functions
 * for readers of this block.
 */
int
arc_read(zio_t *pio, spa_t *spa, const blkptr_t *bp, arc_done_func_t *done,
    void *private, zio_priority_t priority, int zio_flags,
    arc_flags_t *arc_flags, const zbookmark_phys_t *zb)
{
	arc_buf_hdr_t *hdr = NULL;
	kmutex_t *hash_lock = NULL;
	zio_t *rzio;
	uint64_t guid = spa_load_guid(spa);
	boolean_t compressed_read = (zio_flags & ZIO_FLAG_RAW) != 0;

	ASSERT(!BP_IS_EMBEDDED(bp) ||
	    BPE_GET_ETYPE(bp) == BP_EMBEDDED_TYPE_DATA);
	ASSERT(!BP_IS_HOLE(bp));
	ASSERT(!BP_IS_REDACTED(bp));

top:
	if (!BP_IS_EMBEDDED(bp)) {
		/*
		 * Embedded BP's have no DVA and require no I/O to "read".
		 * Create an anonymous arc buf to back it.
		 */
		hdr = buf_hash_find(guid, bp, &hash_lock);
	}

	if (hdr != NULL && HDR_HAS_L1HDR(hdr) && hdr->b_l1hdr.b_pabd != NULL) {
		arc_buf_t *buf = NULL;
		*arc_flags |= ARC_FLAG_CACHED;

		if (HDR_IO_IN_PROGRESS(hdr)) {

			if ((hdr->b_flags & ARC_FLAG_PRIO_ASYNC_READ) &&
			    priority == ZIO_PRIORITY_SYNC_READ) {
				/*
				 * This sync read must wait for an
				 * in-progress async read (e.g. a predictive
				 * prefetch).  Async reads are queued
				 * separately at the vdev_queue layer, so
				 * this is a form of priority inversion.
				 * Ideally, we would "inherit" the demand
				 * i/o's priority by moving the i/o from
				 * the async queue to the synchronous queue,
				 * but there is currently no mechanism to do
				 * so.  Track this so that we can evaluate
				 * the magnitude of this potential performance
				 * problem.
				 *
				 * Note that if the prefetch i/o is already
				 * active (has been issued to the device),
				 * the prefetch improved performance, because
				 * we issued it sooner than we would have
				 * without the prefetch.
				 */
				DTRACE_PROBE1(arc__sync__wait__for__async,
				    arc_buf_hdr_t *, hdr);
				ARCSTAT_BUMP(arcstat_sync_wait_for_async);
			}
			if (hdr->b_flags & ARC_FLAG_PREDICTIVE_PREFETCH) {
				arc_hdr_clear_flags(hdr,
				    ARC_FLAG_PREDICTIVE_PREFETCH);
			}

			if (*arc_flags & ARC_FLAG_WAIT) {
				cv_wait(&hdr->b_l1hdr.b_cv, hash_lock);
				mutex_exit(hash_lock);
				goto top;
			}
			ASSERT(*arc_flags & ARC_FLAG_NOWAIT);

			if (done) {
				arc_callback_t *acb = NULL;

				acb = kmem_zalloc(sizeof (arc_callback_t),
				    KM_SLEEP);
				acb->acb_done = done;
				acb->acb_private = private;
				acb->acb_compressed = compressed_read;
				if (pio != NULL)
					acb->acb_zio_dummy = zio_null(pio,
					    spa, NULL, NULL, NULL, zio_flags);

				ASSERT3P(acb->acb_done, !=, NULL);
				acb->acb_next = hdr->b_l1hdr.b_acb;
				hdr->b_l1hdr.b_acb = acb;
				mutex_exit(hash_lock);
				return (0);
			}
			mutex_exit(hash_lock);
			return (0);
		}

		ASSERT(hdr->b_l1hdr.b_state == arc_mru ||
		    hdr->b_l1hdr.b_state == arc_mfu);

		if (done) {
			if (hdr->b_flags & ARC_FLAG_PREDICTIVE_PREFETCH) {
				/*
				 * This is a demand read which does not have to
				 * wait for i/o because we did a predictive
				 * prefetch i/o for it, which has completed.
				 */
				DTRACE_PROBE1(
				    arc__demand__hit__predictive__prefetch,
				    arc_buf_hdr_t *, hdr);
				ARCSTAT_BUMP(
				    arcstat_demand_hit_predictive_prefetch);
				arc_hdr_clear_flags(hdr,
				    ARC_FLAG_PREDICTIVE_PREFETCH);
			}
			ASSERT(!BP_IS_EMBEDDED(bp) || !BP_IS_HOLE(bp));

			/* Get a buf with the desired data in it. */
			VERIFY0(arc_buf_alloc_impl(hdr, private,
			    compressed_read, B_TRUE, &buf));
		} else if (*arc_flags & ARC_FLAG_PREFETCH &&
		    refcount_count(&hdr->b_l1hdr.b_refcnt) == 0) {
			arc_hdr_set_flags(hdr, ARC_FLAG_PREFETCH);
		}
		DTRACE_PROBE1(arc__hit, arc_buf_hdr_t *, hdr);
		arc_access(hdr, hash_lock);
		if (*arc_flags & ARC_FLAG_L2CACHE)
			arc_hdr_set_flags(hdr, ARC_FLAG_L2CACHE);
		mutex_exit(hash_lock);
		ARCSTAT_BUMP(arcstat_hits);
		ARCSTAT_CONDSTAT(!HDR_PREFETCH(hdr),
		    demand, prefetch, !HDR_ISTYPE_METADATA(hdr),
		    data, metadata, hits);

		if (done)
			done(NULL, buf, private);
	} else {
		uint64_t lsize = BP_GET_LSIZE(bp);
		uint64_t psize = BP_GET_PSIZE(bp);
		arc_callback_t *acb;
		vdev_t *vd = NULL;
		uint64_t addr = 0;
		boolean_t devw = B_FALSE;
		uint64_t size;

		if (hdr == NULL) {
			/* this block is not in the cache */
			arc_buf_hdr_t *exists = NULL;
			arc_buf_contents_t type = BP_GET_BUFC_TYPE(bp);
			hdr = arc_hdr_alloc(spa_load_guid(spa), psize, lsize,
			    BP_GET_COMPRESS(bp), type);

			if (!BP_IS_EMBEDDED(bp)) {
				hdr->b_dva = *BP_IDENTITY(bp);
				hdr->b_birth = BP_PHYSICAL_BIRTH(bp);
				exists = buf_hash_insert(hdr, &hash_lock);
			}
			if (exists != NULL) {
				/* somebody beat us to the hash insert */
				mutex_exit(hash_lock);
				buf_discard_identity(hdr);
				arc_hdr_destroy(hdr);
				goto top; /* restart the IO request */
			}
		} else {
			/*
			 * This block is in the ghost cache. If it was L2-only
			 * (and thus didn't have an L1 hdr), we realloc the
			 * header to add an L1 hdr.
			 */
			if (!HDR_HAS_L1HDR(hdr)) {
				hdr = arc_hdr_realloc(hdr, hdr_l2only_cache,
				    hdr_full_cache);
			}
			ASSERT3P(hdr->b_l1hdr.b_pabd, ==, NULL);
			ASSERT(GHOST_STATE(hdr->b_l1hdr.b_state));
			ASSERT(!HDR_IO_IN_PROGRESS(hdr));
			ASSERT(refcount_is_zero(&hdr->b_l1hdr.b_refcnt));
			ASSERT3P(hdr->b_l1hdr.b_buf, ==, NULL);
			ASSERT3P(hdr->b_l1hdr.b_freeze_cksum, ==, NULL);

			/*
			 * This is a delicate dance that we play here.
			 * This hdr is in the ghost list so we access it
			 * to move it out of the ghost list before we
			 * initiate the read. If it's a prefetch then
			 * it won't have a callback so we'll remove the
			 * reference that arc_buf_alloc_impl() created. We
			 * do this after we've called arc_access() to
			 * avoid hitting an assert in remove_reference().
			 */
			arc_access(hdr, hash_lock);
			arc_hdr_alloc_pabd(hdr);
		}
		ASSERT3P(hdr->b_l1hdr.b_pabd, !=, NULL);
		size = arc_hdr_size(hdr);

		/*
		 * If compression is enabled on the hdr, then will do
		 * RAW I/O and will store the compressed data in the hdr's
		 * data block. Otherwise, the hdr's data block will contain
		 * the uncompressed data.
		 */
		if (HDR_GET_COMPRESS(hdr) != ZIO_COMPRESS_OFF) {
			zio_flags |= ZIO_FLAG_RAW;
		}

		if (*arc_flags & ARC_FLAG_PREFETCH)
			arc_hdr_set_flags(hdr, ARC_FLAG_PREFETCH);
		if (*arc_flags & ARC_FLAG_L2CACHE)
			arc_hdr_set_flags(hdr, ARC_FLAG_L2CACHE);
		if (BP_GET_LEVEL(bp) > 0)
			arc_hdr_set_flags(hdr, ARC_FLAG_INDIRECT);
		if (*arc_flags & ARC_FLAG_PREDICTIVE_PREFETCH)
			arc_hdr_set_flags(hdr, ARC_FLAG_PREDICTIVE_PREFETCH);
		ASSERT(!GHOST_STATE(hdr->b_l1hdr.b_state));

		acb = kmem_zalloc(sizeof (arc_callback_t), KM_SLEEP);
		acb->acb_done = done;
		acb->acb_private = private;
		acb->acb_compressed = compressed_read;

		ASSERT3P(hdr->b_l1hdr.b_acb, ==, NULL);
		hdr->b_l1hdr.b_acb = acb;
		arc_hdr_set_flags(hdr, ARC_FLAG_IO_IN_PROGRESS);

		if (HDR_HAS_L2HDR(hdr) &&
		    (vd = hdr->b_l2hdr.b_dev->l2ad_vdev) != NULL) {
			devw = hdr->b_l2hdr.b_dev->l2ad_writing;
			addr = hdr->b_l2hdr.b_daddr;
			/*
			 * Lock out L2ARC device removal.
			 */
			if (vdev_is_dead(vd) ||
			    !spa_config_tryenter(spa, SCL_L2ARC, vd, RW_READER))
				vd = NULL;
		}

		if (priority == ZIO_PRIORITY_ASYNC_READ)
			arc_hdr_set_flags(hdr, ARC_FLAG_PRIO_ASYNC_READ);
		else
			arc_hdr_clear_flags(hdr, ARC_FLAG_PRIO_ASYNC_READ);

		if (hash_lock != NULL)
			mutex_exit(hash_lock);

		/*
		 * At this point, we have a level 1 cache miss.  Try again in
		 * L2ARC if possible.
		 */
		ASSERT3U(HDR_GET_LSIZE(hdr), ==, lsize);

		DTRACE_PROBE4(arc__miss, arc_buf_hdr_t *, hdr, blkptr_t *, bp,
		    uint64_t, lsize, zbookmark_phys_t *, zb);
		ARCSTAT_BUMP(arcstat_misses);
		ARCSTAT_CONDSTAT(!HDR_PREFETCH(hdr),
		    demand, prefetch, !HDR_ISTYPE_METADATA(hdr),
		    data, metadata, misses);

		if (vd != NULL && l2arc_ndev != 0 && !(l2arc_norw && devw)) {
			/*
			 * Read from the L2ARC if the following are true:
			 * 1. The L2ARC vdev was previously cached.
			 * 2. This buffer still has L2ARC metadata.
			 * 3. This buffer isn't currently writing to the L2ARC.
			 * 4. The L2ARC entry wasn't evicted, which may
			 *    also have invalidated the vdev.
			 * 5. This isn't prefetch and l2arc_noprefetch is set.
			 */
			if (HDR_HAS_L2HDR(hdr) &&
			    !HDR_L2_WRITING(hdr) && !HDR_L2_EVICTED(hdr) &&
			    !(l2arc_noprefetch && HDR_PREFETCH(hdr))) {
				l2arc_read_callback_t *cb;
				abd_t *abd;
				uint64_t asize;

				DTRACE_PROBE1(l2arc__hit, arc_buf_hdr_t *, hdr);
				ARCSTAT_BUMP(arcstat_l2_hits);

				cb = kmem_zalloc(sizeof (l2arc_read_callback_t),
				    KM_SLEEP);
				cb->l2rcb_hdr = hdr;
				cb->l2rcb_bp = *bp;
				cb->l2rcb_zb = *zb;
				cb->l2rcb_flags = zio_flags;

				asize = vdev_psize_to_asize(vd, size);
				if (asize != size) {
					abd = abd_alloc_for_io(asize,
					    HDR_ISTYPE_METADATA(hdr));
					cb->l2rcb_abd = abd;
				} else {
					abd = hdr->b_l1hdr.b_pabd;
				}

				ASSERT(addr >= VDEV_LABEL_START_SIZE &&
				    addr + asize <= vd->vdev_psize -
				    VDEV_LABEL_END_SIZE);

				/*
				 * l2arc read.  The SCL_L2ARC lock will be
				 * released by l2arc_read_done().
				 * Issue a null zio if the underlying buffer
				 * was squashed to zero size by compression.
				 */
				ASSERT3U(HDR_GET_COMPRESS(hdr), !=,
				    ZIO_COMPRESS_EMPTY);
				rzio = zio_read_phys(pio, vd, addr,
				    asize, abd,
				    ZIO_CHECKSUM_OFF,
				    l2arc_read_done, cb, priority,
				    zio_flags | ZIO_FLAG_DONT_CACHE |
				    ZIO_FLAG_CANFAIL |
				    ZIO_FLAG_DONT_PROPAGATE |
				    ZIO_FLAG_DONT_RETRY, B_FALSE);
				DTRACE_PROBE2(l2arc__read, vdev_t *, vd,
				    zio_t *, rzio);
				ARCSTAT_INCR(arcstat_l2_read_bytes, size);

				if (*arc_flags & ARC_FLAG_NOWAIT) {
					zio_nowait(rzio);
					return (0);
				}

				ASSERT(*arc_flags & ARC_FLAG_WAIT);
				if (zio_wait(rzio) == 0)
					return (0);

				/* l2arc read error; goto zio_read() */
			} else {
				DTRACE_PROBE1(l2arc__miss,
				    arc_buf_hdr_t *, hdr);
				ARCSTAT_BUMP(arcstat_l2_misses);
				if (HDR_L2_WRITING(hdr))
					ARCSTAT_BUMP(arcstat_l2_rw_clash);
				spa_config_exit(spa, SCL_L2ARC, vd);
			}
		} else {
			if (vd != NULL)
				spa_config_exit(spa, SCL_L2ARC, vd);
			if (l2arc_ndev != 0) {
				DTRACE_PROBE1(l2arc__miss,
				    arc_buf_hdr_t *, hdr);
				ARCSTAT_BUMP(arcstat_l2_misses);
			}
		}

		rzio = zio_read(pio, spa, bp, hdr->b_l1hdr.b_pabd, size,
		    arc_read_done, hdr, priority, zio_flags, zb);

		if (*arc_flags & ARC_FLAG_WAIT)
			return (zio_wait(rzio));

		ASSERT(*arc_flags & ARC_FLAG_NOWAIT);
		zio_nowait(rzio);
	}
	return (0);
}

/*
 * Notify the arc that a block was freed, and thus will never be used again.
 */
void
arc_freed(spa_t *spa, const blkptr_t *bp)
{
	arc_buf_hdr_t *hdr;
	kmutex_t *hash_lock;
	uint64_t guid = spa_load_guid(spa);

	ASSERT(!BP_IS_EMBEDDED(bp));

	hdr = buf_hash_find(guid, bp, &hash_lock);
	if (hdr == NULL)
		return;

	/*
	 * We might be trying to free a block that is still doing I/O
	 * (i.e. prefetch) or has a reference (i.e. a dedup-ed,
	 * dmu_sync-ed block). If this block is being prefetched, then it
	 * would still have the ARC_FLAG_IO_IN_PROGRESS flag set on the hdr
	 * until the I/O completes. A block may also have a reference if it is
	 * part of a dedup-ed, dmu_synced write. The dmu_sync() function would
	 * have written the new block to its final resting place on disk but
	 * without the dedup flag set. This would have left the hdr in the MRU
	 * state and discoverable. When the txg finally syncs it detects that
	 * the block was overridden in open context and issues an override I/O.
	 * Since this is a dedup block, the override I/O will determine if the
	 * block is already in the DDT. If so, then it will replace the io_bp
	 * with the bp from the DDT and allow the I/O to finish. When the I/O
	 * reaches the done callback, dbuf_write_override_done, it will
	 * check to see if the io_bp and io_bp_override are identical.
	 * If they are not, then it indicates that the bp was replaced with
	 * the bp in the DDT and the override bp is freed. This allows
	 * us to arrive here with a reference on a block that is being
	 * freed. So if we have an I/O in progress, or a reference to
	 * this hdr, then we don't destroy the hdr.
	 */
	if (!HDR_HAS_L1HDR(hdr) || (!HDR_IO_IN_PROGRESS(hdr) &&
	    refcount_is_zero(&hdr->b_l1hdr.b_refcnt))) {
		arc_change_state(arc_anon, hdr, hash_lock);
		arc_hdr_destroy(hdr);
		mutex_exit(hash_lock);
	} else {
		mutex_exit(hash_lock);
	}

}

/*
 * Release this buffer from the cache, making it an anonymous buffer.  This
 * must be done after a read and prior to modifying the buffer contents.
 * If the buffer has more than one reference, we must make
 * a new hdr for the buffer.
 */
void
arc_release(arc_buf_t *buf, void *tag)
{
	arc_buf_hdr_t *hdr = buf->b_hdr;

	/*
	 * It would be nice to assert that if it's DMU metadata (level >
	 * 0 || it's the dnode file), then it must be syncing context.
	 * But we don't know that information at this level.
	 */

	mutex_enter(&buf->b_evict_lock);

	ASSERT(HDR_HAS_L1HDR(hdr));

	/*
	 * We don't grab the hash lock prior to this check, because if
	 * the buffer's header is in the arc_anon state, it won't be
	 * linked into the hash table.
	 */
	if (hdr->b_l1hdr.b_state == arc_anon) {
		mutex_exit(&buf->b_evict_lock);
		ASSERT(!HDR_IO_IN_PROGRESS(hdr));
		ASSERT(!HDR_IN_HASH_TABLE(hdr));
		ASSERT(!HDR_HAS_L2HDR(hdr));
		ASSERT(HDR_EMPTY(hdr));

		ASSERT3U(hdr->b_l1hdr.b_bufcnt, ==, 1);
		ASSERT3S(refcount_count(&hdr->b_l1hdr.b_refcnt), ==, 1);
		ASSERT(!multilist_link_active(&hdr->b_l1hdr.b_arc_node));

		hdr->b_l1hdr.b_arc_access = 0;

		/*
		 * If the buf is being overridden then it may already
		 * have a hdr that is not empty.
		 */
		buf_discard_identity(hdr);
		arc_buf_thaw(buf);

		return;
	}

	kmutex_t *hash_lock = HDR_LOCK(hdr);
	mutex_enter(hash_lock);

	/*
	 * This assignment is only valid as long as the hash_lock is
	 * held, we must be careful not to reference state or the
	 * b_state field after dropping the lock.
	 */
	arc_state_t *state = hdr->b_l1hdr.b_state;
	ASSERT3P(hash_lock, ==, HDR_LOCK(hdr));
	ASSERT3P(state, !=, arc_anon);

	/* this buffer is not on any list */
	ASSERT3S(refcount_count(&hdr->b_l1hdr.b_refcnt), >, 0);

	if (HDR_HAS_L2HDR(hdr)) {
		mutex_enter(&hdr->b_l2hdr.b_dev->l2ad_mtx);

		/*
		 * We have to recheck this conditional again now that
		 * we're holding the l2ad_mtx to prevent a race with
		 * another thread which might be concurrently calling
		 * l2arc_evict(). In that case, l2arc_evict() might have
		 * destroyed the header's L2 portion as we were waiting
		 * to acquire the l2ad_mtx.
		 */
		if (HDR_HAS_L2HDR(hdr))
			arc_hdr_l2hdr_destroy(hdr);

		mutex_exit(&hdr->b_l2hdr.b_dev->l2ad_mtx);
	}

	/*
	 * Do we have more than one buf?
	 */
	if (hdr->b_l1hdr.b_bufcnt > 1) {
		arc_buf_hdr_t *nhdr;
		uint64_t spa = hdr->b_spa;
		uint64_t psize = HDR_GET_PSIZE(hdr);
		uint64_t lsize = HDR_GET_LSIZE(hdr);
		enum zio_compress compress = HDR_GET_COMPRESS(hdr);
		arc_buf_contents_t type = arc_buf_type(hdr);
		VERIFY3U(hdr->b_type, ==, type);

		ASSERT(hdr->b_l1hdr.b_buf != buf || buf->b_next != NULL);
		(void) remove_reference(hdr, hash_lock, tag);

		if (arc_buf_is_shared(buf) && !ARC_BUF_COMPRESSED(buf)) {
			ASSERT3P(hdr->b_l1hdr.b_buf, !=, buf);
			ASSERT(ARC_BUF_LAST(buf));
		}

		/*
		 * Pull the data off of this hdr and attach it to
		 * a new anonymous hdr. Also find the last buffer
		 * in the hdr's buffer list.
		 */
		arc_buf_t *lastbuf = arc_buf_remove(hdr, buf);
		ASSERT3P(lastbuf, !=, NULL);

		/*
		 * If the current arc_buf_t and the hdr are sharing their data
		 * buffer, then we must stop sharing that block.
		 */
		if (arc_buf_is_shared(buf)) {
			VERIFY(!arc_buf_is_shared(lastbuf));

			/*
			 * First, sever the block sharing relationship between
			 * buf and the arc_buf_hdr_t.
			 */
			arc_unshare_buf(hdr, buf);

			/*
			 * Now we need to recreate the hdr's b_pabd. Since we
			 * have lastbuf handy, we try to share with it, but if
			 * we can't then we allocate a new b_pabd and copy the
			 * data from buf into it.
			 */
			if (arc_can_share(hdr, lastbuf)) {
				arc_share_buf(hdr, lastbuf);
			} else {
				arc_hdr_alloc_pabd(hdr);
				abd_copy_from_buf(hdr->b_l1hdr.b_pabd,
				    buf->b_data, psize);
			}
			VERIFY3P(lastbuf->b_data, !=, NULL);
		} else if (HDR_SHARED_DATA(hdr)) {
			/*
			 * Uncompressed shared buffers are always at the end
			 * of the list. Compressed buffers don't have the
			 * same requirements. This makes it hard to
			 * simply assert that the lastbuf is shared so
			 * we rely on the hdr's compression flags to determine
			 * if we have a compressed, shared buffer.
			 */
			ASSERT(arc_buf_is_shared(lastbuf) ||
			    HDR_GET_COMPRESS(hdr) != ZIO_COMPRESS_OFF);
			ASSERT(!ARC_BUF_SHARED(buf));
		}
		ASSERT3P(hdr->b_l1hdr.b_pabd, !=, NULL);
		ASSERT3P(state, !=, arc_l2c_only);

		(void) refcount_remove_many(&state->arcs_size,
		    arc_buf_size(buf), buf);

		if (refcount_is_zero(&hdr->b_l1hdr.b_refcnt)) {
			ASSERT3P(state, !=, arc_l2c_only);
			(void) refcount_remove_many(&state->arcs_esize[type],
			    arc_buf_size(buf), buf);
		}

		hdr->b_l1hdr.b_bufcnt -= 1;
		arc_cksum_verify(buf);
		arc_buf_unwatch(buf);

		mutex_exit(hash_lock);

		/*
		 * Allocate a new hdr. The new hdr will contain a b_pabd
		 * buffer which will be freed in arc_write().
		 */
		nhdr = arc_hdr_alloc(spa, psize, lsize, compress, type);
		ASSERT3P(nhdr->b_l1hdr.b_buf, ==, NULL);
		ASSERT0(nhdr->b_l1hdr.b_bufcnt);
		ASSERT0(refcount_count(&nhdr->b_l1hdr.b_refcnt));
		VERIFY3U(nhdr->b_type, ==, type);
		ASSERT(!HDR_SHARED_DATA(nhdr));

		nhdr->b_l1hdr.b_buf = buf;
		nhdr->b_l1hdr.b_bufcnt = 1;
		(void) refcount_add(&nhdr->b_l1hdr.b_refcnt, tag);
		buf->b_hdr = nhdr;

		mutex_exit(&buf->b_evict_lock);
		(void) refcount_add_many(&arc_anon->arcs_size,
		    arc_buf_size(buf), buf);
	} else {
		mutex_exit(&buf->b_evict_lock);
		ASSERT(refcount_count(&hdr->b_l1hdr.b_refcnt) == 1);
		/* protected by hash lock */
		ASSERT(!multilist_link_active(&hdr->b_l1hdr.b_arc_node));
		ASSERT(!HDR_IO_IN_PROGRESS(hdr));
		arc_change_state(arc_anon, hdr, hash_lock);
		hdr->b_l1hdr.b_arc_access = 0;
		mutex_exit(hash_lock);

		buf_discard_identity(hdr);
		arc_buf_thaw(buf);
	}
}

int
arc_released(arc_buf_t *buf)
{
	int released;

	mutex_enter(&buf->b_evict_lock);
	released = (buf->b_data != NULL &&
	    buf->b_hdr->b_l1hdr.b_state == arc_anon);
	mutex_exit(&buf->b_evict_lock);
	return (released);
}

#ifdef ZFS_DEBUG
int
arc_referenced(arc_buf_t *buf)
{
	int referenced;

	mutex_enter(&buf->b_evict_lock);
	referenced = (refcount_count(&buf->b_hdr->b_l1hdr.b_refcnt));
	mutex_exit(&buf->b_evict_lock);
	return (referenced);
}
#endif

static void
arc_write_ready(zio_t *zio)
{
	arc_write_callback_t *callback = zio->io_private;
	arc_buf_t *buf = callback->awcb_buf;
	arc_buf_hdr_t *hdr = buf->b_hdr;
	uint64_t psize = BP_IS_HOLE(zio->io_bp) ? 0 : BP_GET_PSIZE(zio->io_bp);

	ASSERT(HDR_HAS_L1HDR(hdr));
	ASSERT(!refcount_is_zero(&buf->b_hdr->b_l1hdr.b_refcnt));
	ASSERT(hdr->b_l1hdr.b_bufcnt > 0);

	/*
	 * If we're reexecuting this zio because the pool suspended, then
	 * cleanup any state that was previously set the first time the
	 * callback was invoked.
	 */
	if (zio->io_flags & ZIO_FLAG_REEXECUTED) {
		arc_cksum_free(hdr);
		arc_buf_unwatch(buf);
		if (hdr->b_l1hdr.b_pabd != NULL) {
			if (arc_buf_is_shared(buf)) {
				arc_unshare_buf(hdr, buf);
			} else {
				arc_hdr_free_pabd(hdr);
			}
		}
	}
	ASSERT3P(hdr->b_l1hdr.b_pabd, ==, NULL);
	ASSERT(!HDR_SHARED_DATA(hdr));
	ASSERT(!arc_buf_is_shared(buf));

	callback->awcb_ready(zio, buf, callback->awcb_private);

	if (HDR_IO_IN_PROGRESS(hdr))
		ASSERT(zio->io_flags & ZIO_FLAG_REEXECUTED);

	arc_cksum_compute(buf);
	arc_hdr_set_flags(hdr, ARC_FLAG_IO_IN_PROGRESS);

	enum zio_compress compress;
	if (BP_IS_HOLE(zio->io_bp) || BP_IS_EMBEDDED(zio->io_bp)) {
		compress = ZIO_COMPRESS_OFF;
	} else {
		ASSERT3U(HDR_GET_LSIZE(hdr), ==, BP_GET_LSIZE(zio->io_bp));
		compress = BP_GET_COMPRESS(zio->io_bp);
	}
	HDR_SET_PSIZE(hdr, psize);
	arc_hdr_set_compress(hdr, compress);


	/*
	 * Fill the hdr with data. If the hdr is compressed, the data we want
	 * is available from the zio, otherwise we can take it from the buf.
	 *
	 * We might be able to share the buf's data with the hdr here. However,
	 * doing so would cause the ARC to be full of linear ABDs if we write a
	 * lot of shareable data. As a compromise, we check whether scattered
	 * ABDs are allowed, and assume that if they are then the user wants
	 * the ARC to be primarily filled with them regardless of the data being
	 * written. Therefore, if they're allowed then we allocate one and copy
	 * the data into it; otherwise, we share the data directly if we can.
	 */
	if (zfs_abd_scatter_enabled || !arc_can_share(hdr, buf)) {
		arc_hdr_alloc_pabd(hdr);

		/*
		 * Ideally, we would always copy the io_abd into b_pabd, but the
		 * user may have disabled compressed ARC, thus we must check the
		 * hdr's compression setting rather than the io_bp's.
		 */
		if (HDR_GET_COMPRESS(hdr) != ZIO_COMPRESS_OFF) {
			ASSERT3U(BP_GET_COMPRESS(zio->io_bp), !=,
			    ZIO_COMPRESS_OFF);
			ASSERT3U(psize, >, 0);

			abd_copy(hdr->b_l1hdr.b_pabd, zio->io_abd, psize);
		} else {
			ASSERT3U(zio->io_orig_size, ==, arc_hdr_size(hdr));

			abd_copy_from_buf(hdr->b_l1hdr.b_pabd, buf->b_data,
			    arc_buf_size(buf));
		}
	} else {
		ASSERT3P(buf->b_data, ==, abd_to_buf(zio->io_orig_abd));
		ASSERT3U(zio->io_orig_size, ==, arc_buf_size(buf));
		ASSERT3U(hdr->b_l1hdr.b_bufcnt, ==, 1);

		arc_share_buf(hdr, buf);
	}

	arc_hdr_verify(hdr, zio->io_bp);
}

static void
arc_write_children_ready(zio_t *zio)
{
	arc_write_callback_t *callback = zio->io_private;
	arc_buf_t *buf = callback->awcb_buf;

	callback->awcb_children_ready(zio, buf, callback->awcb_private);
}

/*
 * The SPA calls this callback for each physical write that happens on behalf
 * of a logical write.  See the comment in dbuf_write_physdone() for details.
 */
static void
arc_write_physdone(zio_t *zio)
{
	arc_write_callback_t *cb = zio->io_private;
	if (cb->awcb_physdone != NULL)
		cb->awcb_physdone(zio, cb->awcb_buf, cb->awcb_private);
}

static void
arc_write_done(zio_t *zio)
{
	arc_write_callback_t *callback = zio->io_private;
	arc_buf_t *buf = callback->awcb_buf;
	arc_buf_hdr_t *hdr = buf->b_hdr;

	ASSERT3P(hdr->b_l1hdr.b_acb, ==, NULL);

	if (zio->io_error == 0) {
		arc_hdr_verify(hdr, zio->io_bp);

		if (BP_IS_HOLE(zio->io_bp) || BP_IS_EMBEDDED(zio->io_bp)) {
			buf_discard_identity(hdr);
		} else {
			hdr->b_dva = *BP_IDENTITY(zio->io_bp);
			hdr->b_birth = BP_PHYSICAL_BIRTH(zio->io_bp);
		}
	} else {
		ASSERT(HDR_EMPTY(hdr));
	}

	/*
	 * If the block to be written was all-zero or compressed enough to be
	 * embedded in the BP, no write was performed so there will be no
	 * dva/birth/checksum.  The buffer must therefore remain anonymous
	 * (and uncached).
	 */
	if (!HDR_EMPTY(hdr)) {
		arc_buf_hdr_t *exists;
		kmutex_t *hash_lock;

		ASSERT3U(zio->io_error, ==, 0);

		arc_cksum_verify(buf);

		exists = buf_hash_insert(hdr, &hash_lock);
		if (exists != NULL) {
			/*
			 * This can only happen if we overwrite for
			 * sync-to-convergence, because we remove
			 * buffers from the hash table when we arc_free().
			 */
			if (zio->io_flags & ZIO_FLAG_IO_REWRITE) {
				if (!BP_EQUAL(&zio->io_bp_orig, zio->io_bp))
					panic("bad overwrite, hdr=%p exists=%p",
					    (void *)hdr, (void *)exists);
				ASSERT(refcount_is_zero(
				    &exists->b_l1hdr.b_refcnt));
				arc_change_state(arc_anon, exists, hash_lock);
				mutex_exit(hash_lock);
				arc_hdr_destroy(exists);
				exists = buf_hash_insert(hdr, &hash_lock);
				ASSERT3P(exists, ==, NULL);
			} else if (zio->io_flags & ZIO_FLAG_NOPWRITE) {
				/* nopwrite */
				ASSERT(zio->io_prop.zp_nopwrite);
				if (!BP_EQUAL(&zio->io_bp_orig, zio->io_bp))
					panic("bad nopwrite, hdr=%p exists=%p",
					    (void *)hdr, (void *)exists);
			} else {
				/* Dedup */
				ASSERT(hdr->b_l1hdr.b_bufcnt == 1);
				ASSERT(hdr->b_l1hdr.b_state == arc_anon);
				ASSERT(BP_GET_DEDUP(zio->io_bp));
				ASSERT(BP_GET_LEVEL(zio->io_bp) == 0);
			}
		}
		arc_hdr_clear_flags(hdr, ARC_FLAG_IO_IN_PROGRESS);
		/* if it's not anon, we are doing a scrub */
		if (exists == NULL && hdr->b_l1hdr.b_state == arc_anon)
			arc_access(hdr, hash_lock);
		mutex_exit(hash_lock);
	} else {
		arc_hdr_clear_flags(hdr, ARC_FLAG_IO_IN_PROGRESS);
	}

	ASSERT(!refcount_is_zero(&hdr->b_l1hdr.b_refcnt));
	callback->awcb_done(zio, buf, callback->awcb_private);

	abd_put(zio->io_abd);
	kmem_free(callback, sizeof (arc_write_callback_t));
}

zio_t *
arc_write(zio_t *pio, spa_t *spa, uint64_t txg, blkptr_t *bp, arc_buf_t *buf,
    boolean_t l2arc, const zio_prop_t *zp, arc_done_func_t *ready,
    arc_done_func_t *children_ready, arc_done_func_t *physdone,
    arc_done_func_t *done, void *private, zio_priority_t priority,
    int zio_flags, const zbookmark_phys_t *zb)
{
	arc_buf_hdr_t *hdr = buf->b_hdr;
	arc_write_callback_t *callback;
	zio_t *zio;
	zio_prop_t localprop = *zp;

	ASSERT3P(ready, !=, NULL);
	ASSERT3P(done, !=, NULL);
	ASSERT(!HDR_IO_ERROR(hdr));
	ASSERT(!HDR_IO_IN_PROGRESS(hdr));
	ASSERT3P(hdr->b_l1hdr.b_acb, ==, NULL);
	ASSERT3U(hdr->b_l1hdr.b_bufcnt, >, 0);
	if (l2arc)
		arc_hdr_set_flags(hdr, ARC_FLAG_L2CACHE);
	if (ARC_BUF_COMPRESSED(buf)) {
		/*
		 * We're writing a pre-compressed buffer.  Make the
		 * compression algorithm requested by the zio_prop_t match
		 * the pre-compressed buffer's compression algorithm.
		 */
		localprop.zp_compress = HDR_GET_COMPRESS(hdr);

		ASSERT3U(HDR_GET_LSIZE(hdr), !=, arc_buf_size(buf));
		zio_flags |= ZIO_FLAG_RAW;
	}
	callback = kmem_zalloc(sizeof (arc_write_callback_t), KM_SLEEP);
	callback->awcb_ready = ready;
	callback->awcb_children_ready = children_ready;
	callback->awcb_physdone = physdone;
	callback->awcb_done = done;
	callback->awcb_private = private;
	callback->awcb_buf = buf;

	/*
	 * The hdr's b_pabd is now stale, free it now. A new data block
	 * will be allocated when the zio pipeline calls arc_write_ready().
	 */
	if (hdr->b_l1hdr.b_pabd != NULL) {
		/*
		 * If the buf is currently sharing the data block with
		 * the hdr then we need to break that relationship here.
		 * The hdr will remain with a NULL data pointer and the
		 * buf will take sole ownership of the block.
		 */
		if (arc_buf_is_shared(buf)) {
			arc_unshare_buf(hdr, buf);
		} else {
			arc_hdr_free_pabd(hdr);
		}
		VERIFY3P(buf->b_data, !=, NULL);
		arc_hdr_set_compress(hdr, ZIO_COMPRESS_OFF);
	}
	ASSERT(!arc_buf_is_shared(buf));
	ASSERT3P(hdr->b_l1hdr.b_pabd, ==, NULL);

	zio = zio_write(pio, spa, txg, bp,
	    abd_get_from_buf(buf->b_data, HDR_GET_LSIZE(hdr)),
	    HDR_GET_LSIZE(hdr), arc_buf_size(buf), &localprop, arc_write_ready,
	    (children_ready != NULL) ? arc_write_children_ready : NULL,
	    arc_write_physdone, arc_write_done, callback,
	    priority, zio_flags, zb);

	return (zio);
}

static int
arc_memory_throttle(uint64_t reserve, uint64_t txg)
{
#ifdef _KERNEL
	uint64_t available_memory = ptob(freemem);
	static uint64_t page_load = 0;
	static uint64_t last_txg = 0;

#if defined(__i386)
	available_memory =
	    MIN(available_memory, vmem_size(heap_arena, VMEM_FREE));
#endif

	if (freemem > physmem * arc_lotsfree_percent / 100)
		return (0);

	if (txg > last_txg) {
		last_txg = txg;
		page_load = 0;
	}
	/*
	 * If we are in pageout, we know that memory is already tight,
	 * the arc is already going to be evicting, so we just want to
	 * continue to let page writes occur as quickly as possible.
	 */
	if (curproc == proc_pageout) {
		if (page_load > MAX(ptob(minfree), available_memory) / 4)
			return (SET_ERROR(ERESTART));
		/* Note: reserve is inflated, so we deflate */
		page_load += reserve / 8;
		return (0);
	} else if (page_load > 0 && arc_reclaim_needed()) {
		/* memory is low, delay before restarting */
		ARCSTAT_INCR(arcstat_memory_throttle_count, 1);
		return (SET_ERROR(EAGAIN));
	}
	page_load = 0;
#endif
	return (0);
}

void
arc_tempreserve_clear(uint64_t reserve)
{
	atomic_add_64(&arc_tempreserve, -reserve);
	ASSERT((int64_t)arc_tempreserve >= 0);
}

int
arc_tempreserve_space(uint64_t reserve, uint64_t txg)
{
	int error;
	uint64_t anon_size;

	if (reserve > arc_c/4 && !arc_no_grow)
		arc_c = MIN(arc_c_max, reserve * 4);
	if (reserve > arc_c)
		return (SET_ERROR(ENOMEM));

	/*
	 * Don't count loaned bufs as in flight dirty data to prevent long
	 * network delays from blocking transactions that are ready to be
	 * assigned to a txg.
	 */

	/* assert that it has not wrapped around */
	ASSERT3S(atomic_add_64_nv(&arc_loaned_bytes, 0), >=, 0);

	anon_size = MAX((int64_t)(refcount_count(&arc_anon->arcs_size) -
	    arc_loaned_bytes), 0);

	/*
	 * Writes will, almost always, require additional memory allocations
	 * in order to compress/encrypt/etc the data.  We therefore need to
	 * make sure that there is sufficient available memory for this.
	 */
	error = arc_memory_throttle(reserve, txg);
	if (error != 0)
		return (error);

	/*
	 * Throttle writes when the amount of dirty data in the cache
	 * gets too large.  We try to keep the cache less than half full
	 * of dirty blocks so that our sync times don't grow too large.
	 * Note: if two requests come in concurrently, we might let them
	 * both succeed, when one of them should fail.  Not a huge deal.
	 */

	if (reserve + arc_tempreserve + anon_size > arc_c / 2 &&
	    anon_size > arc_c / 4) {
		uint64_t meta_esize =
		    refcount_count(&arc_anon->arcs_esize[ARC_BUFC_METADATA]);
		uint64_t data_esize =
		    refcount_count(&arc_anon->arcs_esize[ARC_BUFC_DATA]);
		dprintf("failing, arc_tempreserve=%lluK anon_meta=%lluK "
		    "anon_data=%lluK tempreserve=%lluK arc_c=%lluK\n",
		    arc_tempreserve >> 10, meta_esize >> 10,
		    data_esize >> 10, reserve >> 10, arc_c >> 10);
		return (SET_ERROR(ERESTART));
	}
	atomic_add_64(&arc_tempreserve, reserve);
	return (0);
}

static void
arc_kstat_update_state(arc_state_t *state, kstat_named_t *size,
    kstat_named_t *evict_data, kstat_named_t *evict_metadata)
{
	size->value.ui64 = refcount_count(&state->arcs_size);
	evict_data->value.ui64 =
	    refcount_count(&state->arcs_esize[ARC_BUFC_DATA]);
	evict_metadata->value.ui64 =
	    refcount_count(&state->arcs_esize[ARC_BUFC_METADATA]);
}

static int
arc_kstat_update(kstat_t *ksp, int rw)
{
	arc_stats_t *as = ksp->ks_data;

	if (rw == KSTAT_WRITE) {
		return (EACCES);
	} else {
		arc_kstat_update_state(arc_anon,
		    &as->arcstat_anon_size,
		    &as->arcstat_anon_evictable_data,
		    &as->arcstat_anon_evictable_metadata);
		arc_kstat_update_state(arc_mru,
		    &as->arcstat_mru_size,
		    &as->arcstat_mru_evictable_data,
		    &as->arcstat_mru_evictable_metadata);
		arc_kstat_update_state(arc_mru_ghost,
		    &as->arcstat_mru_ghost_size,
		    &as->arcstat_mru_ghost_evictable_data,
		    &as->arcstat_mru_ghost_evictable_metadata);
		arc_kstat_update_state(arc_mfu,
		    &as->arcstat_mfu_size,
		    &as->arcstat_mfu_evictable_data,
		    &as->arcstat_mfu_evictable_metadata);
		arc_kstat_update_state(arc_mfu_ghost,
		    &as->arcstat_mfu_ghost_size,
		    &as->arcstat_mfu_ghost_evictable_data,
		    &as->arcstat_mfu_ghost_evictable_metadata);

		ARCSTAT(arcstat_size) = aggsum_value(&arc_size);
		ARCSTAT(arcstat_meta_used) = aggsum_value(&arc_meta_used);
		ARCSTAT(arcstat_data_size) = aggsum_value(&astat_data_size);
		ARCSTAT(arcstat_metadata_size) =
		    aggsum_value(&astat_metadata_size);
		ARCSTAT(arcstat_hdr_size) = aggsum_value(&astat_hdr_size);
		ARCSTAT(arcstat_other_size) = aggsum_value(&astat_other_size);
		ARCSTAT(arcstat_l2_hdr_size) = aggsum_value(&astat_l2_hdr_size);
	}

	return (0);
}

/*
 * This function *must* return indices evenly distributed between all
 * sublists of the multilist. This is needed due to how the ARC eviction
 * code is laid out; arc_evict_state() assumes ARC buffers are evenly
 * distributed between all sublists and uses this assumption when
 * deciding which sublist to evict from and how much to evict from it.
 */
unsigned int
arc_state_multilist_index_func(multilist_t *ml, void *obj)
{
	arc_buf_hdr_t *hdr = obj;

	/*
	 * We rely on b_dva to generate evenly distributed index
	 * numbers using buf_hash below. So, as an added precaution,
	 * let's make sure we never add empty buffers to the arc lists.
	 */
	ASSERT(!HDR_EMPTY(hdr));

	/*
	 * The assumption here, is the hash value for a given
	 * arc_buf_hdr_t will remain constant throughout it's lifetime
	 * (i.e. it's b_spa, b_dva, and b_birth fields don't change).
	 * Thus, we don't need to store the header's sublist index
	 * on insertion, as this index can be recalculated on removal.
	 *
	 * Also, the low order bits of the hash value are thought to be
	 * distributed evenly. Otherwise, in the case that the multilist
	 * has a power of two number of sublists, each sublists' usage
	 * would not be evenly distributed.
	 */
	return (buf_hash(hdr->b_spa, &hdr->b_dva, hdr->b_birth) %
	    multilist_get_num_sublists(ml));
}

static void
arc_state_init(void)
{
	arc_anon = &ARC_anon;
	arc_mru = &ARC_mru;
	arc_mru_ghost = &ARC_mru_ghost;
	arc_mfu = &ARC_mfu;
	arc_mfu_ghost = &ARC_mfu_ghost;
	arc_l2c_only = &ARC_l2c_only;

	arc_mru->arcs_list[ARC_BUFC_METADATA] =
	    multilist_create(sizeof (arc_buf_hdr_t),
	    offsetof(arc_buf_hdr_t, b_l1hdr.b_arc_node),
	    arc_state_multilist_index_func);
	arc_mru->arcs_list[ARC_BUFC_DATA] =
	    multilist_create(sizeof (arc_buf_hdr_t),
	    offsetof(arc_buf_hdr_t, b_l1hdr.b_arc_node),
	    arc_state_multilist_index_func);
	arc_mru_ghost->arcs_list[ARC_BUFC_METADATA] =
	    multilist_create(sizeof (arc_buf_hdr_t),
	    offsetof(arc_buf_hdr_t, b_l1hdr.b_arc_node),
	    arc_state_multilist_index_func);
	arc_mru_ghost->arcs_list[ARC_BUFC_DATA] =
	    multilist_create(sizeof (arc_buf_hdr_t),
	    offsetof(arc_buf_hdr_t, b_l1hdr.b_arc_node),
	    arc_state_multilist_index_func);
	arc_mfu->arcs_list[ARC_BUFC_METADATA] =
	    multilist_create(sizeof (arc_buf_hdr_t),
	    offsetof(arc_buf_hdr_t, b_l1hdr.b_arc_node),
	    arc_state_multilist_index_func);
	arc_mfu->arcs_list[ARC_BUFC_DATA] =
	    multilist_create(sizeof (arc_buf_hdr_t),
	    offsetof(arc_buf_hdr_t, b_l1hdr.b_arc_node),
	    arc_state_multilist_index_func);
	arc_mfu_ghost->arcs_list[ARC_BUFC_METADATA] =
	    multilist_create(sizeof (arc_buf_hdr_t),
	    offsetof(arc_buf_hdr_t, b_l1hdr.b_arc_node),
	    arc_state_multilist_index_func);
	arc_mfu_ghost->arcs_list[ARC_BUFC_DATA] =
	    multilist_create(sizeof (arc_buf_hdr_t),
	    offsetof(arc_buf_hdr_t, b_l1hdr.b_arc_node),
	    arc_state_multilist_index_func);
	arc_l2c_only->arcs_list[ARC_BUFC_METADATA] =
	    multilist_create(sizeof (arc_buf_hdr_t),
	    offsetof(arc_buf_hdr_t, b_l1hdr.b_arc_node),
	    arc_state_multilist_index_func);
	arc_l2c_only->arcs_list[ARC_BUFC_DATA] =
	    multilist_create(sizeof (arc_buf_hdr_t),
	    offsetof(arc_buf_hdr_t, b_l1hdr.b_arc_node),
	    arc_state_multilist_index_func);

	refcount_create(&arc_anon->arcs_esize[ARC_BUFC_METADATA]);
	refcount_create(&arc_anon->arcs_esize[ARC_BUFC_DATA]);
	refcount_create(&arc_mru->arcs_esize[ARC_BUFC_METADATA]);
	refcount_create(&arc_mru->arcs_esize[ARC_BUFC_DATA]);
	refcount_create(&arc_mru_ghost->arcs_esize[ARC_BUFC_METADATA]);
	refcount_create(&arc_mru_ghost->arcs_esize[ARC_BUFC_DATA]);
	refcount_create(&arc_mfu->arcs_esize[ARC_BUFC_METADATA]);
	refcount_create(&arc_mfu->arcs_esize[ARC_BUFC_DATA]);
	refcount_create(&arc_mfu_ghost->arcs_esize[ARC_BUFC_METADATA]);
	refcount_create(&arc_mfu_ghost->arcs_esize[ARC_BUFC_DATA]);
	refcount_create(&arc_l2c_only->arcs_esize[ARC_BUFC_METADATA]);
	refcount_create(&arc_l2c_only->arcs_esize[ARC_BUFC_DATA]);

	refcount_create(&arc_anon->arcs_size);
	refcount_create(&arc_mru->arcs_size);
	refcount_create(&arc_mru_ghost->arcs_size);
	refcount_create(&arc_mfu->arcs_size);
	refcount_create(&arc_mfu_ghost->arcs_size);
	refcount_create(&arc_l2c_only->arcs_size);

	aggsum_init(&arc_meta_used, 0);
	aggsum_init(&arc_size, 0);
	aggsum_init(&astat_data_size, 0);
	aggsum_init(&astat_metadata_size, 0);
	aggsum_init(&astat_hdr_size, 0);
	aggsum_init(&astat_other_size, 0);
	aggsum_init(&astat_l2_hdr_size, 0);
}

static void
arc_state_fini(void)
{
	refcount_destroy(&arc_anon->arcs_esize[ARC_BUFC_METADATA]);
	refcount_destroy(&arc_anon->arcs_esize[ARC_BUFC_DATA]);
	refcount_destroy(&arc_mru->arcs_esize[ARC_BUFC_METADATA]);
	refcount_destroy(&arc_mru->arcs_esize[ARC_BUFC_DATA]);
	refcount_destroy(&arc_mru_ghost->arcs_esize[ARC_BUFC_METADATA]);
	refcount_destroy(&arc_mru_ghost->arcs_esize[ARC_BUFC_DATA]);
	refcount_destroy(&arc_mfu->arcs_esize[ARC_BUFC_METADATA]);
	refcount_destroy(&arc_mfu->arcs_esize[ARC_BUFC_DATA]);
	refcount_destroy(&arc_mfu_ghost->arcs_esize[ARC_BUFC_METADATA]);
	refcount_destroy(&arc_mfu_ghost->arcs_esize[ARC_BUFC_DATA]);
	refcount_destroy(&arc_l2c_only->arcs_esize[ARC_BUFC_METADATA]);
	refcount_destroy(&arc_l2c_only->arcs_esize[ARC_BUFC_DATA]);

	refcount_destroy(&arc_anon->arcs_size);
	refcount_destroy(&arc_mru->arcs_size);
	refcount_destroy(&arc_mru_ghost->arcs_size);
	refcount_destroy(&arc_mfu->arcs_size);
	refcount_destroy(&arc_mfu_ghost->arcs_size);
	refcount_destroy(&arc_l2c_only->arcs_size);

	multilist_destroy(arc_mru->arcs_list[ARC_BUFC_METADATA]);
	multilist_destroy(arc_mru_ghost->arcs_list[ARC_BUFC_METADATA]);
	multilist_destroy(arc_mfu->arcs_list[ARC_BUFC_METADATA]);
	multilist_destroy(arc_mfu_ghost->arcs_list[ARC_BUFC_METADATA]);
	multilist_destroy(arc_l2c_only->arcs_list[ARC_BUFC_METADATA]);
	multilist_destroy(arc_mru->arcs_list[ARC_BUFC_DATA]);
	multilist_destroy(arc_mru_ghost->arcs_list[ARC_BUFC_DATA]);
	multilist_destroy(arc_mfu->arcs_list[ARC_BUFC_DATA]);
	multilist_destroy(arc_mfu_ghost->arcs_list[ARC_BUFC_DATA]);
	multilist_destroy(arc_l2c_only->arcs_list[ARC_BUFC_DATA]);
}

uint64_t
arc_max_bytes(void)
{
	return (arc_c_max);
}

void
arc_init(void)
{
	/*
	 * allmem is "all memory that we could possibly use".
	 */
#ifdef _KERNEL
	uint64_t allmem = (physmem - swapfs_minfree) * PAGESIZE;
#else
	uint64_t allmem = (physmem * PAGESIZE) / 2;
#endif

	mutex_init(&arc_reclaim_lock, NULL, MUTEX_DEFAULT, NULL);
	cv_init(&arc_reclaim_thread_cv, NULL, CV_DEFAULT, NULL);
	cv_init(&arc_reclaim_waiters_cv, NULL, CV_DEFAULT, NULL);

	/* Convert seconds to clock ticks */
	arc_min_prefetch_lifespan = 1 * hz;

	/* set min cache to 1/32 of all memory, or 64MB, whichever is more */
	arc_c_min = MAX(allmem / 32, 64 << 20);
	/* set max to 3/4 of all memory, or all but 1GB, whichever is more */
	if (allmem >= 1 << 30)
		arc_c_max = allmem - (1 << 30);
	else
		arc_c_max = arc_c_min;
	arc_c_max = MAX(allmem * 3 / 4, arc_c_max);

	/*
	 * In userland, there's only the memory pressure that we artificially
	 * create (see arc_available_memory()).  Don't let arc_c get too
	 * small, because it can cause transactions to be larger than
	 * arc_c, causing arc_tempreserve_space() to fail.
	 */
#ifndef _KERNEL
	arc_c_min = arc_c_max / 2;
#endif

	/*
	 * Allow the tunables to override our calculations if they are
	 * reasonable (ie. over 64MB)
	 */
	if (zfs_arc_max > 64 << 20 && zfs_arc_max < allmem) {
		arc_c_max = zfs_arc_max;
		arc_c_min = MIN(arc_c_min, arc_c_max);
	}
	if (zfs_arc_min > 64 << 20 && zfs_arc_min <= arc_c_max)
		arc_c_min = zfs_arc_min;

	arc_c = arc_c_max;
	arc_p = (arc_c >> 1);

	/* limit meta-data to 1/4 of the arc capacity */
	arc_meta_limit = arc_c_max / 4;

#ifdef _KERNEL
	/*
	 * Metadata is stored in the kernel's heap.  Don't let us
	 * use more than half the heap for the ARC.
	 */
	arc_meta_limit = MIN(arc_meta_limit,
	    vmem_size(heap_arena, VMEM_ALLOC | VMEM_FREE) / 2);
#endif

	/* Allow the tunable to override if it is reasonable */
	if (zfs_arc_meta_limit > 0 && zfs_arc_meta_limit <= arc_c_max)
		arc_meta_limit = zfs_arc_meta_limit;

	if (arc_c_min < arc_meta_limit / 2 && zfs_arc_min == 0)
		arc_c_min = arc_meta_limit / 2;

	if (zfs_arc_meta_min > 0) {
		arc_meta_min = zfs_arc_meta_min;
	} else {
		arc_meta_min = arc_c_min / 2;
	}

	if (zfs_arc_grow_retry > 0)
		arc_grow_retry = zfs_arc_grow_retry;

	if (zfs_arc_shrink_shift > 0)
		arc_shrink_shift = zfs_arc_shrink_shift;

	if (zfs_arc_p_min_shift > 0)
		arc_p_min_shift = zfs_arc_p_min_shift;
	/* if kmem_flags are set, lets try to use less memory */
	if (kmem_debugging())
		arc_c = arc_c / 2;
	if (arc_c < arc_c_min)
		arc_c = arc_c_min;

	arc_state_init();
	buf_init();

	arc_reclaim_thread_exit = B_FALSE;

	arc_ksp = kstat_create("zfs", 0, "arcstats", "misc", KSTAT_TYPE_NAMED,
	    sizeof (arc_stats) / sizeof (kstat_named_t), KSTAT_FLAG_VIRTUAL);

	if (arc_ksp != NULL) {
		arc_ksp->ks_data = &arc_stats;
		arc_ksp->ks_update = arc_kstat_update;
		kstat_install(arc_ksp);
	}

	(void) thread_create(NULL, 0, arc_reclaim_thread, NULL, 0, &p0,
	    TS_RUN, minclsyspri);

	arc_dead = B_FALSE;
	arc_warm = B_FALSE;

	/*
	 * Calculate maximum amount of dirty data per pool.
	 *
	 * If it has been set by /etc/system, take that.
	 * Otherwise, use a percentage of physical memory defined by
	 * zfs_dirty_data_max_percent (default 10%) with a cap at
	 * zfs_dirty_data_max_max (default 4GB).
	 */
	if (zfs_dirty_data_max == 0) {
		zfs_dirty_data_max = physmem * PAGESIZE *
		    zfs_dirty_data_max_percent / 100;
		zfs_dirty_data_max = MIN(zfs_dirty_data_max,
		    zfs_dirty_data_max_max);
	}
}

void
arc_fini(void)
{
	mutex_enter(&arc_reclaim_lock);
	arc_reclaim_thread_exit = B_TRUE;
	/*
	 * The reclaim thread will set arc_reclaim_thread_exit back to
	 * B_FALSE when it is finished exiting; we're waiting for that.
	 */
	while (arc_reclaim_thread_exit) {
		cv_signal(&arc_reclaim_thread_cv);
		cv_wait(&arc_reclaim_thread_cv, &arc_reclaim_lock);
	}
	mutex_exit(&arc_reclaim_lock);

	/* Use B_TRUE to ensure *all* buffers are evicted */
	arc_flush(NULL, B_TRUE);

	arc_dead = B_TRUE;

	if (arc_ksp != NULL) {
		kstat_delete(arc_ksp);
		arc_ksp = NULL;
	}

	mutex_destroy(&arc_reclaim_lock);
	cv_destroy(&arc_reclaim_thread_cv);
	cv_destroy(&arc_reclaim_waiters_cv);

	arc_state_fini();
	buf_fini();

	ASSERT0(arc_loaned_bytes);
}

/*
 * Level 2 ARC
 *
 * The level 2 ARC (L2ARC) is a cache layer in-between main memory and disk.
 * It uses dedicated storage devices to hold cached data, which are populated
 * using large infrequent writes.  The main role of this cache is to boost
 * the performance of random read workloads.  The intended L2ARC devices
 * include short-stroked disks, solid state disks, and other media with
 * substantially faster read latency than disk.
 *
 *                 +-----------------------+
 *                 |         ARC           |
 *                 +-----------------------+
 *                    |         ^     ^
 *                    |         |     |
 *      l2arc_feed_thread()    arc_read()
 *                    |         |     |
 *                    |  l2arc read   |
 *                    V         |     |
 *               +---------------+    |
 *               |     L2ARC     |    |
 *               +---------------+    |
 *                   |    ^           |
 *          l2arc_write() |           |
 *                   |    |           |
 *                   V    |           |
 *                 +-------+      +-------+
 *                 | vdev  |      | vdev  |
 *                 | cache |      | cache |
 *                 +-------+      +-------+
 *                 +=========+     .-----.
 *                 :  L2ARC  :    |-_____-|
 *                 : devices :    | Disks |
 *                 +=========+    `-_____-'
 *
 * Read requests are satisfied from the following sources, in order:
 *
 *	1) ARC
 *	2) vdev cache of L2ARC devices
 *	3) L2ARC devices
 *	4) vdev cache of disks
 *	5) disks
 *
 * Some L2ARC device types exhibit extremely slow write performance.
 * To accommodate for this there are some significant differences between
 * the L2ARC and traditional cache design:
 *
 * 1. There is no eviction path from the ARC to the L2ARC.  Evictions from
 * the ARC behave as usual, freeing buffers and placing headers on ghost
 * lists.  The ARC does not send buffers to the L2ARC during eviction as
 * this would add inflated write latencies for all ARC memory pressure.
 *
 * 2. The L2ARC attempts to cache data from the ARC before it is evicted.
 * It does this by periodically scanning buffers from the eviction-end of
 * the MFU and MRU ARC lists, copying them to the L2ARC devices if they are
 * not already there. It scans until a headroom of buffers is satisfied,
 * which itself is a buffer for ARC eviction. If a compressible buffer is
 * found during scanning and selected for writing to an L2ARC device, we
 * temporarily boost scanning headroom during the next scan cycle to make
 * sure we adapt to compression effects (which might significantly reduce
 * the data volume we write to L2ARC). The thread that does this is
 * l2arc_feed_thread(), illustrated below; example sizes are included to
 * provide a better sense of ratio than this diagram:
 *
 *	       head -->                        tail
 *	        +---------------------+----------+
 *	ARC_mfu |:::::#:::::::::::::::|o#o###o###|-->.   # already on L2ARC
 *	        +---------------------+----------+   |   o L2ARC eligible
 *	ARC_mru |:#:::::::::::::::::::|#o#ooo####|-->|   : ARC buffer
 *	        +---------------------+----------+   |
 *	             15.9 Gbytes      ^ 32 Mbytes    |
 *	                           headroom          |
 *	                                      l2arc_feed_thread()
 *	                                             |
 *	                 l2arc write hand <--[oooo]--'
 *	                         |           8 Mbyte
 *	                         |          write max
 *	                         V
 *		  +==============================+
 *	L2ARC dev |####|#|###|###|    |####| ... |
 *	          +==============================+
 *	                     32 Gbytes
 *
 * 3. If an ARC buffer is copied to the L2ARC but then hit instead of
 * evicted, then the L2ARC has cached a buffer much sooner than it probably
 * needed to, potentially wasting L2ARC device bandwidth and storage.  It is
 * safe to say that this is an uncommon case, since buffers at the end of
 * the ARC lists have moved there due to inactivity.
 *
 * 4. If the ARC evicts faster than the L2ARC can maintain a headroom,
 * then the L2ARC simply misses copying some buffers.  This serves as a
 * pressure valve to prevent heavy read workloads from both stalling the ARC
 * with waits and clogging the L2ARC with writes.  This also helps prevent
 * the potential for the L2ARC to churn if it attempts to cache content too
 * quickly, such as during backups of the entire pool.
 *
 * 5. After system boot and before the ARC has filled main memory, there are
 * no evictions from the ARC and so the tails of the ARC_mfu and ARC_mru
 * lists can remain mostly static.  Instead of searching from tail of these
 * lists as pictured, the l2arc_feed_thread() will search from the list heads
 * for eligible buffers, greatly increasing its chance of finding them.
 *
 * The L2ARC device write speed is also boosted during this time so that
 * the L2ARC warms up faster.  Since there have been no ARC evictions yet,
 * there are no L2ARC reads, and no fear of degrading read performance
 * through increased writes.
 *
 * 6. Writes to the L2ARC devices are grouped and sent in-sequence, so that
 * the vdev queue can aggregate them into larger and fewer writes.  Each
 * device is written to in a rotor fashion, sweeping writes through
 * available space then repeating.
 *
 * 7. The L2ARC does not store dirty content.  It never needs to flush
 * write buffers back to disk based storage.
 *
 * 8. If an ARC buffer is written (and dirtied) which also exists in the
 * L2ARC, the now stale L2ARC buffer is immediately dropped.
 *
 * The performance of the L2ARC can be tweaked by a number of tunables, which
 * may be necessary for different workloads:
 *
 *	l2arc_write_max		max write bytes per interval
 *	l2arc_write_boost	extra write bytes during device warmup
 *	l2arc_noprefetch	skip caching prefetched buffers
 *	l2arc_headroom		number of max device writes to precache
 *	l2arc_headroom_boost	when we find compressed buffers during ARC
 *				scanning, we multiply headroom by this
 *				percentage factor for the next scan cycle,
 *				since more compressed buffers are likely to
 *				be present
 *	l2arc_feed_secs		seconds between L2ARC writing
 *
 * Tunables may be removed or added as future performance improvements are
 * integrated, and also may become zpool properties.
 *
 * There are three key functions that control how the L2ARC warms up:
 *
 *	l2arc_write_eligible()	check if a buffer is eligible to cache
 *	l2arc_write_size()	calculate how much to write
 *	l2arc_write_interval()	calculate sleep delay between writes
 *
 * These three functions determine what to write, how much, and how quickly
 * to send writes.
 */

static boolean_t
l2arc_write_eligible(uint64_t spa_guid, arc_buf_hdr_t *hdr)
{
	/*
	 * A buffer is *not* eligible for the L2ARC if it:
	 * 1. belongs to a different spa.
	 * 2. is already cached on the L2ARC.
	 * 3. has an I/O in progress (it may be an incomplete read).
	 * 4. is flagged not eligible (zfs property).
	 */
	if (hdr->b_spa != spa_guid || HDR_HAS_L2HDR(hdr) ||
	    HDR_IO_IN_PROGRESS(hdr) || !HDR_L2CACHE(hdr))
		return (B_FALSE);

	return (B_TRUE);
}

static uint64_t
l2arc_write_size(void)
{
	uint64_t size;

	/*
	 * Make sure our globals have meaningful values in case the user
	 * altered them.
	 */
	size = l2arc_write_max;
	if (size == 0) {
		cmn_err(CE_NOTE, "Bad value for l2arc_write_max, value must "
		    "be greater than zero, resetting it to the default (%d)",
		    L2ARC_WRITE_SIZE);
		size = l2arc_write_max = L2ARC_WRITE_SIZE;
	}

	if (arc_warm == B_FALSE)
		size += l2arc_write_boost;

	return (size);

}

static clock_t
l2arc_write_interval(clock_t began, uint64_t wanted, uint64_t wrote)
{
	clock_t interval, next, now;

	/*
	 * If the ARC lists are busy, increase our write rate; if the
	 * lists are stale, idle back.  This is achieved by checking
	 * how much we previously wrote - if it was more than half of
	 * what we wanted, schedule the next write much sooner.
	 */
	if (l2arc_feed_again && wrote > (wanted / 2))
		interval = (hz * l2arc_feed_min_ms) / 1000;
	else
		interval = hz * l2arc_feed_secs;

	now = ddi_get_lbolt();
	next = MAX(now, MIN(now + interval, began + interval));

	return (next);
}

/*
 * Cycle through L2ARC devices.  This is how L2ARC load balances.
 * If a device is returned, this also returns holding the spa config lock.
 */
static l2arc_dev_t *
l2arc_dev_get_next(void)
{
	l2arc_dev_t *first, *next = NULL;

	/*
	 * Lock out the removal of spas (spa_namespace_lock), then removal
	 * of cache devices (l2arc_dev_mtx).  Once a device has been selected,
	 * both locks will be dropped and a spa config lock held instead.
	 */
	mutex_enter(&spa_namespace_lock);
	mutex_enter(&l2arc_dev_mtx);

	/* if there are no vdevs, there is nothing to do */
	if (l2arc_ndev == 0)
		goto out;

	first = NULL;
	next = l2arc_dev_last;
	do {
		/* loop around the list looking for a non-faulted vdev */
		if (next == NULL) {
			next = list_head(l2arc_dev_list);
		} else {
			next = list_next(l2arc_dev_list, next);
			if (next == NULL)
				next = list_head(l2arc_dev_list);
		}

		/* if we have come back to the start, bail out */
		if (first == NULL)
			first = next;
		else if (next == first)
			break;

	} while (vdev_is_dead(next->l2ad_vdev));

	/* if we were unable to find any usable vdevs, return NULL */
	if (vdev_is_dead(next->l2ad_vdev))
		next = NULL;

	l2arc_dev_last = next;

out:
	mutex_exit(&l2arc_dev_mtx);

	/*
	 * Grab the config lock to prevent the 'next' device from being
	 * removed while we are writing to it.
	 */
	if (next != NULL)
		spa_config_enter(next->l2ad_spa, SCL_L2ARC, next, RW_READER);
	mutex_exit(&spa_namespace_lock);

	return (next);
}

/*
 * Free buffers that were tagged for destruction.
 */
static void
l2arc_do_free_on_write()
{
	list_t *buflist;
	l2arc_data_free_t *df, *df_prev;

	mutex_enter(&l2arc_free_on_write_mtx);
	buflist = l2arc_free_on_write;

	for (df = list_tail(buflist); df; df = df_prev) {
		df_prev = list_prev(buflist, df);
		ASSERT3P(df->l2df_abd, !=, NULL);
		abd_free(df->l2df_abd);
		list_remove(buflist, df);
		kmem_free(df, sizeof (l2arc_data_free_t));
	}

	mutex_exit(&l2arc_free_on_write_mtx);
}

/*
 * A write to a cache device has completed.  Update all headers to allow
 * reads from these buffers to begin.
 */
static void
l2arc_write_done(zio_t *zio)
{
	l2arc_write_callback_t *cb;
	l2arc_dev_t *dev;
	list_t *buflist;
	arc_buf_hdr_t *head, *hdr, *hdr_prev;
	kmutex_t *hash_lock;
	int64_t bytes_dropped = 0;

	cb = zio->io_private;
	ASSERT3P(cb, !=, NULL);
	dev = cb->l2wcb_dev;
	ASSERT3P(dev, !=, NULL);
	head = cb->l2wcb_head;
	ASSERT3P(head, !=, NULL);
	buflist = &dev->l2ad_buflist;
	ASSERT3P(buflist, !=, NULL);
	DTRACE_PROBE2(l2arc__iodone, zio_t *, zio,
	    l2arc_write_callback_t *, cb);

	if (zio->io_error != 0)
		ARCSTAT_BUMP(arcstat_l2_writes_error);

	/*
	 * All writes completed, or an error was hit.
	 */
top:
	mutex_enter(&dev->l2ad_mtx);
	for (hdr = list_prev(buflist, head); hdr; hdr = hdr_prev) {
		hdr_prev = list_prev(buflist, hdr);

		hash_lock = HDR_LOCK(hdr);

		/*
		 * We cannot use mutex_enter or else we can deadlock
		 * with l2arc_write_buffers (due to swapping the order
		 * the hash lock and l2ad_mtx are taken).
		 */
		if (!mutex_tryenter(hash_lock)) {
			/*
			 * Missed the hash lock. We must retry so we
			 * don't leave the ARC_FLAG_L2_WRITING bit set.
			 */
			ARCSTAT_BUMP(arcstat_l2_writes_lock_retry);

			/*
			 * We don't want to rescan the headers we've
			 * already marked as having been written out, so
			 * we reinsert the head node so we can pick up
			 * where we left off.
			 */
			list_remove(buflist, head);
			list_insert_after(buflist, hdr, head);

			mutex_exit(&dev->l2ad_mtx);

			/*
			 * We wait for the hash lock to become available
			 * to try and prevent busy waiting, and increase
			 * the chance we'll be able to acquire the lock
			 * the next time around.
			 */
			mutex_enter(hash_lock);
			mutex_exit(hash_lock);
			goto top;
		}

		/*
		 * We could not have been moved into the arc_l2c_only
		 * state while in-flight due to our ARC_FLAG_L2_WRITING
		 * bit being set. Let's just ensure that's being enforced.
		 */
		ASSERT(HDR_HAS_L1HDR(hdr));

		if (zio->io_error != 0) {
			/*
			 * Error - drop L2ARC entry.
			 */
			list_remove(buflist, hdr);
			arc_hdr_clear_flags(hdr, ARC_FLAG_HAS_L2HDR);

			ARCSTAT_INCR(arcstat_l2_psize, -arc_hdr_size(hdr));
			ARCSTAT_INCR(arcstat_l2_lsize, -HDR_GET_LSIZE(hdr));

			bytes_dropped += arc_hdr_size(hdr);
			(void) refcount_remove_many(&dev->l2ad_alloc,
			    arc_hdr_size(hdr), hdr);
		}

		/*
		 * Allow ARC to begin reads and ghost list evictions to
		 * this L2ARC entry.
		 */
		arc_hdr_clear_flags(hdr, ARC_FLAG_L2_WRITING);

		mutex_exit(hash_lock);
	}

	atomic_inc_64(&l2arc_writes_done);
	list_remove(buflist, head);
	ASSERT(!HDR_HAS_L1HDR(head));
	kmem_cache_free(hdr_l2only_cache, head);
	mutex_exit(&dev->l2ad_mtx);

	vdev_space_update(dev->l2ad_vdev, -bytes_dropped, 0, 0);

	l2arc_do_free_on_write();

	kmem_free(cb, sizeof (l2arc_write_callback_t));
}

/*
 * A read to a cache device completed.  Validate buffer contents before
 * handing over to the regular ARC routines.
 */
static void
l2arc_read_done(zio_t *zio)
{
	l2arc_read_callback_t *cb;
	arc_buf_hdr_t *hdr;
	kmutex_t *hash_lock;
	boolean_t valid_cksum;

	ASSERT3P(zio->io_vd, !=, NULL);
	ASSERT(zio->io_flags & ZIO_FLAG_DONT_PROPAGATE);

	spa_config_exit(zio->io_spa, SCL_L2ARC, zio->io_vd);

	cb = zio->io_private;
	ASSERT3P(cb, !=, NULL);
	hdr = cb->l2rcb_hdr;
	ASSERT3P(hdr, !=, NULL);

	hash_lock = HDR_LOCK(hdr);
	mutex_enter(hash_lock);
	ASSERT3P(hash_lock, ==, HDR_LOCK(hdr));

	/*
	 * If the data was read into a temporary buffer,
	 * move it and free the buffer.
	 */
	if (cb->l2rcb_abd != NULL) {
		ASSERT3U(arc_hdr_size(hdr), <, zio->io_size);
		if (zio->io_error == 0) {
			abd_copy(hdr->b_l1hdr.b_pabd, cb->l2rcb_abd,
			    arc_hdr_size(hdr));
		}

		/*
		 * The following must be done regardless of whether
		 * there was an error:
		 * - free the temporary buffer
		 * - point zio to the real ARC buffer
		 * - set zio size accordingly
		 * These are required because zio is either re-used for
		 * an I/O of the block in the case of the error
		 * or the zio is passed to arc_read_done() and it
		 * needs real data.
		 */
		abd_free(cb->l2rcb_abd);
		zio->io_size = zio->io_orig_size = arc_hdr_size(hdr);
		zio->io_abd = zio->io_orig_abd = hdr->b_l1hdr.b_pabd;
	}

	ASSERT3P(zio->io_abd, !=, NULL);

	/*
	 * Check this survived the L2ARC journey.
	 */
	ASSERT3P(zio->io_abd, ==, hdr->b_l1hdr.b_pabd);
	zio->io_bp_copy = cb->l2rcb_bp;	/* XXX fix in L2ARC 2.0	*/
	zio->io_bp = &zio->io_bp_copy;	/* XXX fix in L2ARC 2.0	*/

	valid_cksum = arc_cksum_is_equal(hdr, zio);
	if (valid_cksum && zio->io_error == 0 && !HDR_L2_EVICTED(hdr)) {
		mutex_exit(hash_lock);
		zio->io_private = hdr;
		arc_read_done(zio);
	} else {
		mutex_exit(hash_lock);
		/*
		 * Buffer didn't survive caching.  Increment stats and
		 * reissue to the original storage device.
		 */
		if (zio->io_error != 0) {
			ARCSTAT_BUMP(arcstat_l2_io_error);
		} else {
			zio->io_error = SET_ERROR(EIO);
		}
		if (!valid_cksum)
			ARCSTAT_BUMP(arcstat_l2_cksum_bad);

		/*
		 * If there's no waiter, issue an async i/o to the primary
		 * storage now.  If there *is* a waiter, the caller must
		 * issue the i/o in a context where it's OK to block.
		 */
		if (zio->io_waiter == NULL) {
			zio_t *pio = zio_unique_parent(zio);

			ASSERT(!pio || pio->io_child_type == ZIO_CHILD_LOGICAL);

			zio_nowait(zio_read(pio, zio->io_spa, zio->io_bp,
			    hdr->b_l1hdr.b_pabd, zio->io_size, arc_read_done,
			    hdr, zio->io_priority, cb->l2rcb_flags,
			    &cb->l2rcb_zb));
		}
	}

	kmem_free(cb, sizeof (l2arc_read_callback_t));
}

/*
 * This is the list priority from which the L2ARC will search for pages to
 * cache.  This is used within loops (0..3) to cycle through lists in the
 * desired order.  This order can have a significant effect on cache
 * performance.
 *
 * Currently the metadata lists are hit first, MFU then MRU, followed by
 * the data lists.  This function returns a locked list, and also returns
 * the lock pointer.
 */
static multilist_sublist_t *
l2arc_sublist_lock(int list_num)
{
	multilist_t *ml = NULL;
	unsigned int idx;

	ASSERT(list_num >= 0 && list_num <= 3);

	switch (list_num) {
	case 0:
		ml = arc_mfu->arcs_list[ARC_BUFC_METADATA];
		break;
	case 1:
		ml = arc_mru->arcs_list[ARC_BUFC_METADATA];
		break;
	case 2:
		ml = arc_mfu->arcs_list[ARC_BUFC_DATA];
		break;
	case 3:
		ml = arc_mru->arcs_list[ARC_BUFC_DATA];
		break;
	}

	/*
	 * Return a randomly-selected sublist. This is acceptable
	 * because the caller feeds only a little bit of data for each
	 * call (8MB). Subsequent calls will result in different
	 * sublists being selected.
	 */
	idx = multilist_get_random_index(ml);
	return (multilist_sublist_lock(ml, idx));
}

/*
 * Evict buffers from the device write hand to the distance specified in
 * bytes.  This distance may span populated buffers, it may span nothing.
 * This is clearing a region on the L2ARC device ready for writing.
 * If the 'all' boolean is set, every buffer is evicted.
 */
static void
l2arc_evict(l2arc_dev_t *dev, uint64_t distance, boolean_t all)
{
	list_t *buflist;
	arc_buf_hdr_t *hdr, *hdr_prev;
	kmutex_t *hash_lock;
	uint64_t taddr;

	buflist = &dev->l2ad_buflist;

	if (!all && dev->l2ad_first) {
		/*
		 * This is the first sweep through the device.  There is
		 * nothing to evict.
		 */
		return;
	}

	if (dev->l2ad_hand >= (dev->l2ad_end - (2 * distance))) {
		/*
		 * When nearing the end of the device, evict to the end
		 * before the device write hand jumps to the start.
		 */
		taddr = dev->l2ad_end;
	} else {
		taddr = dev->l2ad_hand + distance;
	}
	DTRACE_PROBE4(l2arc__evict, l2arc_dev_t *, dev, list_t *, buflist,
	    uint64_t, taddr, boolean_t, all);

top:
	mutex_enter(&dev->l2ad_mtx);
	for (hdr = list_tail(buflist); hdr; hdr = hdr_prev) {
		hdr_prev = list_prev(buflist, hdr);

		hash_lock = HDR_LOCK(hdr);

		/*
		 * We cannot use mutex_enter or else we can deadlock
		 * with l2arc_write_buffers (due to swapping the order
		 * the hash lock and l2ad_mtx are taken).
		 */
		if (!mutex_tryenter(hash_lock)) {
			/*
			 * Missed the hash lock.  Retry.
			 */
			ARCSTAT_BUMP(arcstat_l2_evict_lock_retry);
			mutex_exit(&dev->l2ad_mtx);
			mutex_enter(hash_lock);
			mutex_exit(hash_lock);
			goto top;
		}

		if (HDR_L2_WRITE_HEAD(hdr)) {
			/*
			 * We hit a write head node.  Leave it for
			 * l2arc_write_done().
			 */
			list_remove(buflist, hdr);
			mutex_exit(hash_lock);
			continue;
		}

		if (!all && HDR_HAS_L2HDR(hdr) &&
		    (hdr->b_l2hdr.b_daddr > taddr ||
		    hdr->b_l2hdr.b_daddr < dev->l2ad_hand)) {
			/*
			 * We've evicted to the target address,
			 * or the end of the device.
			 */
			mutex_exit(hash_lock);
			break;
		}

		ASSERT(HDR_HAS_L2HDR(hdr));
		if (!HDR_HAS_L1HDR(hdr)) {
			ASSERT(!HDR_L2_READING(hdr));
			/*
			 * This doesn't exist in the ARC.  Destroy.
			 * arc_hdr_destroy() will call list_remove()
			 * and decrement arcstat_l2_lsize.
			 */
			arc_change_state(arc_anon, hdr, hash_lock);
			arc_hdr_destroy(hdr);
		} else {
			ASSERT(hdr->b_l1hdr.b_state != arc_l2c_only);
			ARCSTAT_BUMP(arcstat_l2_evict_l1cached);
			/*
			 * Invalidate issued or about to be issued
			 * reads, since we may be about to write
			 * over this location.
			 */
			if (HDR_L2_READING(hdr)) {
				ARCSTAT_BUMP(arcstat_l2_evict_reading);
				arc_hdr_set_flags(hdr, ARC_FLAG_L2_EVICTED);
			}

			/* Ensure this header has finished being written */
			ASSERT(!HDR_L2_WRITING(hdr));

			arc_hdr_l2hdr_destroy(hdr);
		}
		mutex_exit(hash_lock);
	}
	mutex_exit(&dev->l2ad_mtx);
}

/*
 * Find and write ARC buffers to the L2ARC device.
 *
 * An ARC_FLAG_L2_WRITING flag is set so that the L2ARC buffers are not valid
 * for reading until they have completed writing.
 * The headroom_boost is an in-out parameter used to maintain headroom boost
 * state between calls to this function.
 *
 * Returns the number of bytes actually written (which may be smaller than
 * the delta by which the device hand has changed due to alignment).
 */
static uint64_t
l2arc_write_buffers(spa_t *spa, l2arc_dev_t *dev, uint64_t target_sz)
{
	arc_buf_hdr_t *hdr, *hdr_prev, *head;
	uint64_t write_asize, write_psize, write_lsize, headroom;
	boolean_t full;
	l2arc_write_callback_t *cb;
	zio_t *pio, *wzio;
	uint64_t guid = spa_load_guid(spa);

	ASSERT3P(dev->l2ad_vdev, !=, NULL);

	pio = NULL;
	write_lsize = write_asize = write_psize = 0;
	full = B_FALSE;
	head = kmem_cache_alloc(hdr_l2only_cache, KM_PUSHPAGE);
	arc_hdr_set_flags(head, ARC_FLAG_L2_WRITE_HEAD | ARC_FLAG_HAS_L2HDR);

	/*
	 * Copy buffers for L2ARC writing.
	 */
	for (int try = 0; try <= 3; try++) {
		multilist_sublist_t *mls = l2arc_sublist_lock(try);
		uint64_t passed_sz = 0;

		/*
		 * L2ARC fast warmup.
		 *
		 * Until the ARC is warm and starts to evict, read from the
		 * head of the ARC lists rather than the tail.
		 */
		if (arc_warm == B_FALSE)
			hdr = multilist_sublist_head(mls);
		else
			hdr = multilist_sublist_tail(mls);

		headroom = target_sz * l2arc_headroom;
		if (zfs_compressed_arc_enabled)
			headroom = (headroom * l2arc_headroom_boost) / 100;

		for (; hdr; hdr = hdr_prev) {
			kmutex_t *hash_lock;

			if (arc_warm == B_FALSE)
				hdr_prev = multilist_sublist_next(mls, hdr);
			else
				hdr_prev = multilist_sublist_prev(mls, hdr);

			hash_lock = HDR_LOCK(hdr);
			if (!mutex_tryenter(hash_lock)) {
				/*
				 * Skip this buffer rather than waiting.
				 */
				continue;
			}

			passed_sz += HDR_GET_LSIZE(hdr);
			if (passed_sz > headroom) {
				/*
				 * Searched too far.
				 */
				mutex_exit(hash_lock);
				break;
			}

			if (!l2arc_write_eligible(guid, hdr)) {
				mutex_exit(hash_lock);
				continue;
			}

<<<<<<< HEAD
			if ((write_sz + HDR_GET_LSIZE(hdr)) > target_sz) {
=======
			/*
			 * We rely on the L1 portion of the header below, so
			 * it's invalid for this header to have been evicted out
			 * of the ghost cache, prior to being written out. The
			 * ARC_FLAG_L2_WRITING bit ensures this won't happen.
			 */
			ASSERT(HDR_HAS_L1HDR(hdr));

			ASSERT3U(HDR_GET_PSIZE(hdr), >, 0);
			ASSERT3P(hdr->b_l1hdr.b_pabd, !=, NULL);
			ASSERT3U(arc_hdr_size(hdr), >, 0);
			uint64_t psize = arc_hdr_size(hdr);
			uint64_t asize = vdev_psize_to_asize(dev->l2ad_vdev,
			    psize);

			if ((write_asize + asize) > target_sz) {
>>>>>>> 16a7e5ac
				full = B_TRUE;
				mutex_exit(hash_lock);
				break;
			}

			if (pio == NULL) {
				/*
				 * Insert a dummy header on the buflist so
				 * l2arc_write_done() can find where the
				 * write buffers begin without searching.
				 */
				mutex_enter(&dev->l2ad_mtx);
				list_insert_head(&dev->l2ad_buflist, head);
				mutex_exit(&dev->l2ad_mtx);

				cb = kmem_alloc(
				    sizeof (l2arc_write_callback_t), KM_SLEEP);
				cb->l2wcb_dev = dev;
				cb->l2wcb_head = head;
				pio = zio_root(spa, l2arc_write_done, cb,
				    ZIO_FLAG_CANFAIL);
			}

			hdr->b_l2hdr.b_dev = dev;
			hdr->b_l2hdr.b_daddr = dev->l2ad_hand;
			arc_hdr_set_flags(hdr,
			    ARC_FLAG_L2_WRITING | ARC_FLAG_HAS_L2HDR);

			mutex_enter(&dev->l2ad_mtx);
			list_insert_head(&dev->l2ad_buflist, hdr);
			mutex_exit(&dev->l2ad_mtx);

			(void) refcount_add_many(&dev->l2ad_alloc, psize, hdr);

			/*
			 * Normally the L2ARC can use the hdr's data, but if
			 * we're sharing data between the hdr and one of its
			 * bufs, L2ARC needs its own copy of the data so that
			 * the ZIO below can't race with the buf consumer.
			 * Another case where we need to create a copy of the
			 * data is when the buffer size is not device-aligned
			 * and we need to pad the block to make it such.
			 * That also keeps the clock hand suitably aligned.
			 *
			 * To ensure that the copy will be available for the
			 * lifetime of the ZIO and be cleaned up afterwards, we
			 * add it to the l2arc_free_on_write queue.
			 */
			abd_t *to_write;
			if (!HDR_SHARED_DATA(hdr) && psize == asize) {
				to_write = hdr->b_l1hdr.b_pabd;
			} else {
				to_write = abd_alloc_for_io(asize,
				    HDR_ISTYPE_METADATA(hdr));
				abd_copy(to_write, hdr->b_l1hdr.b_pabd, psize);
				if (asize != psize) {
					abd_zero_off(to_write, psize,
					    asize - psize);
				}
				l2arc_free_abd_on_write(to_write, asize,
				    arc_buf_type(hdr));
			}
			wzio = zio_write_phys(pio, dev->l2ad_vdev,
			    hdr->b_l2hdr.b_daddr, asize, to_write,
			    ZIO_CHECKSUM_OFF, NULL, hdr,
			    ZIO_PRIORITY_ASYNC_WRITE,
			    ZIO_FLAG_CANFAIL, B_FALSE);

			write_lsize += HDR_GET_LSIZE(hdr);
			DTRACE_PROBE2(l2arc__write, vdev_t *, dev->l2ad_vdev,
			    zio_t *, wzio);

			write_psize += psize;
			write_asize += asize;
			dev->l2ad_hand += asize;

			mutex_exit(hash_lock);

			(void) zio_nowait(wzio);
		}

		multilist_sublist_unlock(mls);

		if (full == B_TRUE)
			break;
	}

	/* No buffers selected for writing? */
	if (pio == NULL) {
		ASSERT0(write_lsize);
		ASSERT(!HDR_HAS_L1HDR(head));
		kmem_cache_free(hdr_l2only_cache, head);
		return (0);
	}

	ASSERT3U(write_asize, <=, target_sz);
	ARCSTAT_BUMP(arcstat_l2_writes_sent);
	ARCSTAT_INCR(arcstat_l2_write_bytes, write_psize);
	ARCSTAT_INCR(arcstat_l2_lsize, write_lsize);
	ARCSTAT_INCR(arcstat_l2_psize, write_psize);
	vdev_space_update(dev->l2ad_vdev, write_psize, 0, 0);

	/*
	 * Bump device hand to the device start if it is approaching the end.
	 * l2arc_evict() will already have evicted ahead for this case.
	 */
	if (dev->l2ad_hand >= (dev->l2ad_end - target_sz)) {
		dev->l2ad_hand = dev->l2ad_start;
		dev->l2ad_first = B_FALSE;
	}

	dev->l2ad_writing = B_TRUE;
	(void) zio_wait(pio);
	dev->l2ad_writing = B_FALSE;

	return (write_asize);
}

/*
 * This thread feeds the L2ARC at regular intervals.  This is the beating
 * heart of the L2ARC.
 */
static void
l2arc_feed_thread(void)
{
	callb_cpr_t cpr;
	l2arc_dev_t *dev;
	spa_t *spa;
	uint64_t size, wrote;
	clock_t begin, next = ddi_get_lbolt();

	CALLB_CPR_INIT(&cpr, &l2arc_feed_thr_lock, callb_generic_cpr, FTAG);

	mutex_enter(&l2arc_feed_thr_lock);

	while (l2arc_thread_exit == 0) {
		CALLB_CPR_SAFE_BEGIN(&cpr);
		(void) cv_timedwait(&l2arc_feed_thr_cv, &l2arc_feed_thr_lock,
		    next);
		CALLB_CPR_SAFE_END(&cpr, &l2arc_feed_thr_lock);
		next = ddi_get_lbolt() + hz;

		/*
		 * Quick check for L2ARC devices.
		 */
		mutex_enter(&l2arc_dev_mtx);
		if (l2arc_ndev == 0) {
			mutex_exit(&l2arc_dev_mtx);
			continue;
		}
		mutex_exit(&l2arc_dev_mtx);
		begin = ddi_get_lbolt();

		/*
		 * This selects the next l2arc device to write to, and in
		 * doing so the next spa to feed from: dev->l2ad_spa.   This
		 * will return NULL if there are now no l2arc devices or if
		 * they are all faulted.
		 *
		 * If a device is returned, its spa's config lock is also
		 * held to prevent device removal.  l2arc_dev_get_next()
		 * will grab and release l2arc_dev_mtx.
		 */
		if ((dev = l2arc_dev_get_next()) == NULL)
			continue;

		spa = dev->l2ad_spa;
		ASSERT3P(spa, !=, NULL);

		/*
		 * If the pool is read-only then force the feed thread to
		 * sleep a little longer.
		 */
		if (!spa_writeable(spa)) {
			next = ddi_get_lbolt() + 5 * l2arc_feed_secs * hz;
			spa_config_exit(spa, SCL_L2ARC, dev);
			continue;
		}

		/*
		 * Avoid contributing to memory pressure.
		 */
		if (arc_reclaim_needed()) {
			ARCSTAT_BUMP(arcstat_l2_abort_lowmem);
			spa_config_exit(spa, SCL_L2ARC, dev);
			continue;
		}

		ARCSTAT_BUMP(arcstat_l2_feeds);

		size = l2arc_write_size();

		/*
		 * Evict L2ARC buffers that will be overwritten.
		 */
		l2arc_evict(dev, size, B_FALSE);

		/*
		 * Write ARC buffers.
		 */
		wrote = l2arc_write_buffers(spa, dev, size);

		/*
		 * Calculate interval between writes.
		 */
		next = l2arc_write_interval(begin, size, wrote);
		spa_config_exit(spa, SCL_L2ARC, dev);
	}

	l2arc_thread_exit = 0;
	cv_broadcast(&l2arc_feed_thr_cv);
	CALLB_CPR_EXIT(&cpr);		/* drops l2arc_feed_thr_lock */
	thread_exit();
}

boolean_t
l2arc_vdev_present(vdev_t *vd)
{
	l2arc_dev_t *dev;

	mutex_enter(&l2arc_dev_mtx);
	for (dev = list_head(l2arc_dev_list); dev != NULL;
	    dev = list_next(l2arc_dev_list, dev)) {
		if (dev->l2ad_vdev == vd)
			break;
	}
	mutex_exit(&l2arc_dev_mtx);

	return (dev != NULL);
}

/*
 * Add a vdev for use by the L2ARC.  By this point the spa has already
 * validated the vdev and opened it.
 */
void
l2arc_add_vdev(spa_t *spa, vdev_t *vd)
{
	l2arc_dev_t *adddev;

	ASSERT(!l2arc_vdev_present(vd));

	/*
	 * Create a new l2arc device entry.
	 */
	adddev = kmem_zalloc(sizeof (l2arc_dev_t), KM_SLEEP);
	adddev->l2ad_spa = spa;
	adddev->l2ad_vdev = vd;
	adddev->l2ad_start = VDEV_LABEL_START_SIZE;
	adddev->l2ad_end = VDEV_LABEL_START_SIZE + vdev_get_min_asize(vd);
	adddev->l2ad_hand = adddev->l2ad_start;
	adddev->l2ad_first = B_TRUE;
	adddev->l2ad_writing = B_FALSE;

	mutex_init(&adddev->l2ad_mtx, NULL, MUTEX_DEFAULT, NULL);
	/*
	 * This is a list of all ARC buffers that are still valid on the
	 * device.
	 */
	list_create(&adddev->l2ad_buflist, sizeof (arc_buf_hdr_t),
	    offsetof(arc_buf_hdr_t, b_l2hdr.b_l2node));

	vdev_space_update(vd, 0, 0, adddev->l2ad_end - adddev->l2ad_hand);
	refcount_create(&adddev->l2ad_alloc);

	/*
	 * Add device to global list
	 */
	mutex_enter(&l2arc_dev_mtx);
	list_insert_head(l2arc_dev_list, adddev);
	atomic_inc_64(&l2arc_ndev);
	mutex_exit(&l2arc_dev_mtx);
}

/*
 * Remove a vdev from the L2ARC.
 */
void
l2arc_remove_vdev(vdev_t *vd)
{
	l2arc_dev_t *dev, *nextdev, *remdev = NULL;

	/*
	 * Find the device by vdev
	 */
	mutex_enter(&l2arc_dev_mtx);
	for (dev = list_head(l2arc_dev_list); dev; dev = nextdev) {
		nextdev = list_next(l2arc_dev_list, dev);
		if (vd == dev->l2ad_vdev) {
			remdev = dev;
			break;
		}
	}
	ASSERT3P(remdev, !=, NULL);

	/*
	 * Remove device from global list
	 */
	list_remove(l2arc_dev_list, remdev);
	l2arc_dev_last = NULL;		/* may have been invalidated */
	atomic_dec_64(&l2arc_ndev);
	mutex_exit(&l2arc_dev_mtx);

	/*
	 * Clear all buflists and ARC references.  L2ARC device flush.
	 */
	l2arc_evict(remdev, 0, B_TRUE);
	list_destroy(&remdev->l2ad_buflist);
	mutex_destroy(&remdev->l2ad_mtx);
	refcount_destroy(&remdev->l2ad_alloc);
	kmem_free(remdev, sizeof (l2arc_dev_t));
}

void
l2arc_init(void)
{
	l2arc_thread_exit = 0;
	l2arc_ndev = 0;
	l2arc_writes_sent = 0;
	l2arc_writes_done = 0;

	mutex_init(&l2arc_feed_thr_lock, NULL, MUTEX_DEFAULT, NULL);
	cv_init(&l2arc_feed_thr_cv, NULL, CV_DEFAULT, NULL);
	mutex_init(&l2arc_dev_mtx, NULL, MUTEX_DEFAULT, NULL);
	mutex_init(&l2arc_free_on_write_mtx, NULL, MUTEX_DEFAULT, NULL);

	l2arc_dev_list = &L2ARC_dev_list;
	l2arc_free_on_write = &L2ARC_free_on_write;
	list_create(l2arc_dev_list, sizeof (l2arc_dev_t),
	    offsetof(l2arc_dev_t, l2ad_node));
	list_create(l2arc_free_on_write, sizeof (l2arc_data_free_t),
	    offsetof(l2arc_data_free_t, l2df_list_node));
}

void
l2arc_fini(void)
{
	/*
	 * This is called from dmu_fini(), which is called from spa_fini();
	 * Because of this, we can assume that all l2arc devices have
	 * already been removed when the pools themselves were removed.
	 */

	l2arc_do_free_on_write();

	mutex_destroy(&l2arc_feed_thr_lock);
	cv_destroy(&l2arc_feed_thr_cv);
	mutex_destroy(&l2arc_dev_mtx);
	mutex_destroy(&l2arc_free_on_write_mtx);

	list_destroy(l2arc_dev_list);
	list_destroy(l2arc_free_on_write);
}

void
l2arc_start(void)
{
	if (!(spa_mode_global & FWRITE))
		return;

	(void) thread_create(NULL, 0, l2arc_feed_thread, NULL, 0, &p0,
	    TS_RUN, minclsyspri);
}

void
l2arc_stop(void)
{
	if (!(spa_mode_global & FWRITE))
		return;

	mutex_enter(&l2arc_feed_thr_lock);
	cv_signal(&l2arc_feed_thr_cv);	/* kick thread out of startup */
	l2arc_thread_exit = 1;
	while (l2arc_thread_exit != 0)
		cv_wait(&l2arc_feed_thr_cv, &l2arc_feed_thr_lock);
	mutex_exit(&l2arc_feed_thr_lock);
}<|MERGE_RESOLUTION|>--- conflicted
+++ resolved
@@ -653,14 +653,9 @@
 	kstat_named_t arcstat_l2_abort_lowmem;
 	kstat_named_t arcstat_l2_cksum_bad;
 	kstat_named_t arcstat_l2_io_error;
-<<<<<<< HEAD
-	kstat_named_t arcstat_l2_size;
-	kstat_named_t arcstat_l2_asize;
-	/* Not updated directly; only synced in arc_kstat_update. */
-=======
 	kstat_named_t arcstat_l2_lsize;
 	kstat_named_t arcstat_l2_psize;
->>>>>>> 16a7e5ac
+	/* Not updated directly; only synced in arc_kstat_update. */
 	kstat_named_t arcstat_l2_hdr_size;
 	kstat_named_t arcstat_memory_throttle_count;
 	/* Not updated directly; only synced in arc_kstat_update. */
@@ -6960,9 +6955,6 @@
 				continue;
 			}
 
-<<<<<<< HEAD
-			if ((write_sz + HDR_GET_LSIZE(hdr)) > target_sz) {
-=======
 			/*
 			 * We rely on the L1 portion of the header below, so
 			 * it's invalid for this header to have been evicted out
@@ -6979,7 +6971,6 @@
 			    psize);
 
 			if ((write_asize + asize) > target_sz) {
->>>>>>> 16a7e5ac
 				full = B_TRUE;
 				mutex_exit(hash_lock);
 				break;
