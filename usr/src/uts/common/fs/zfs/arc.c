/*
 * CDDL HEADER START
 *
 * The contents of this file are subject to the terms of the
 * Common Development and Distribution License (the "License").
 * You may not use this file except in compliance with the License.
 *
 * You can obtain a copy of the license at usr/src/OPENSOLARIS.LICENSE
 * or http://www.opensolaris.org/os/licensing.
 * See the License for the specific language governing permissions
 * and limitations under the License.
 *
 * When distributing Covered Code, include this CDDL HEADER in each
 * file and include the License file at usr/src/OPENSOLARIS.LICENSE.
 * If applicable, add the following below this CDDL HEADER, with the
 * fields enclosed by brackets "[]" replaced with your own identifying
 * information: Portions Copyright [yyyy] [name of copyright owner]
 *
 * CDDL HEADER END
 */
/*
 * Copyright (c) 2005, 2010, Oracle and/or its affiliates. All rights reserved.
 * Copyright (c) 2012, Joyent, Inc. All rights reserved.
 * Copyright (c) 2011, 2014 by Delphix. All rights reserved.
 * Copyright (c) 2014 by Saso Kiselkov. All rights reserved.
 * Copyright 2014 Nexenta Systems, Inc.  All rights reserved.
 */

/*
 * DVA-based Adjustable Replacement Cache
 *
 * While much of the theory of operation used here is
 * based on the self-tuning, low overhead replacement cache
 * presented by Megiddo and Modha at FAST 2003, there are some
 * significant differences:
 *
 * 1. The Megiddo and Modha model assumes any page is evictable.
 * Pages in its cache cannot be "locked" into memory.  This makes
 * the eviction algorithm simple: evict the last page in the list.
 * This also make the performance characteristics easy to reason
 * about.  Our cache is not so simple.  At any given moment, some
 * subset of the blocks in the cache are un-evictable because we
 * have handed out a reference to them.  Blocks are only evictable
 * when there are no external references active.  This makes
 * eviction far more problematic:  we choose to evict the evictable
 * blocks that are the "lowest" in the list.
 *
 * There are times when it is not possible to evict the requested
 * space.  In these circumstances we are unable to adjust the cache
 * size.  To prevent the cache growing unbounded at these times we
 * implement a "cache throttle" that slows the flow of new data
 * into the cache until we can make space available.
 *
 * 2. The Megiddo and Modha model assumes a fixed cache size.
 * Pages are evicted when the cache is full and there is a cache
 * miss.  Our model has a variable sized cache.  It grows with
 * high use, but also tries to react to memory pressure from the
 * operating system: decreasing its size when system memory is
 * tight.
 *
 * 3. The Megiddo and Modha model assumes a fixed page size. All
 * elements of the cache are therefore exactly the same size.  So
 * when adjusting the cache size following a cache miss, its simply
 * a matter of choosing a single page to evict.  In our model, we
 * have variable sized cache blocks (rangeing from 512 bytes to
 * 128K bytes).  We therefore choose a set of blocks to evict to make
 * space for a cache miss that approximates as closely as possible
 * the space used by the new block.
 *
 * See also:  "ARC: A Self-Tuning, Low Overhead Replacement Cache"
 * by N. Megiddo & D. Modha, FAST 2003
 */

/*
 * The locking model:
 *
 * A new reference to a cache buffer can be obtained in two
 * ways: 1) via a hash table lookup using the DVA as a key,
 * or 2) via one of the ARC lists.  The arc_read() interface
 * uses method 1, while the internal arc algorithms for
 * adjusting the cache use method 2.  We therefore provide two
 * types of locks: 1) the hash table lock array, and 2) the
 * arc list locks.
 *
 * Buffers do not have their own mutexes, rather they rely on the
 * hash table mutexes for the bulk of their protection (i.e. most
 * fields in the arc_buf_hdr_t are protected by these mutexes).
 *
 * buf_hash_find() returns the appropriate mutex (held) when it
 * locates the requested buffer in the hash table.  It returns
 * NULL for the mutex if the buffer was not in the table.
 *
 * buf_hash_remove() expects the appropriate hash mutex to be
 * already held before it is invoked.
 *
 * Each arc state also has a mutex which is used to protect the
 * buffer list associated with the state.  When attempting to
 * obtain a hash table lock while holding an arc list lock you
 * must use: mutex_tryenter() to avoid deadlock.  Also note that
 * the active state mutex must be held before the ghost state mutex.
 *
 * Arc buffers may have an associated eviction callback function.
 * This function will be invoked prior to removing the buffer (e.g.
 * in arc_do_user_evicts()).  Note however that the data associated
 * with the buffer may be evicted prior to the callback.  The callback
 * must be made with *no locks held* (to prevent deadlock).  Additionally,
 * the users of callbacks must ensure that their private data is
 * protected from simultaneous callbacks from arc_clear_callback()
 * and arc_do_user_evicts().
 *
 * Note that the majority of the performance stats are manipulated
 * with atomic operations.
 *
 * The L2ARC uses the l2ad_mtx on each vdev for the following:
 *
 *	- L2ARC buflist creation
 *	- L2ARC buflist eviction
 *	- L2ARC write completion, which walks L2ARC buflists
 *	- ARC header destruction, as it removes from L2ARC buflists
 *	- ARC header release, as it removes from L2ARC buflists
 */

#include <sys/spa.h>
#include <sys/zio.h>
#include <sys/zio_compress.h>
#include <sys/zfs_context.h>
#include <sys/arc.h>
#include <sys/refcount.h>
#include <sys/vdev.h>
#include <sys/vdev_impl.h>
#include <sys/dsl_pool.h>
#ifdef _KERNEL
#include <sys/vmsystm.h>
#include <vm/anon.h>
#include <sys/fs/swapnode.h>
#include <sys/dnlc.h>
#endif
#include <sys/callb.h>
#include <sys/kstat.h>
#include <zfs_fletcher.h>

#ifndef _KERNEL
/* set with ZFS_DEBUG=watch, to enable watchpoints on frozen buffers */
boolean_t arc_watch = B_FALSE;
int arc_procfd;
#endif

static kmutex_t		arc_reclaim_thr_lock;
static kcondvar_t	arc_reclaim_thr_cv;	/* used to signal reclaim thr */
static uint8_t		arc_thread_exit;

uint_t arc_reduce_dnlc_percent = 3;

/*
 * The number of iterations through arc_evict_*() before we
 * drop & reacquire the lock.
 */
int arc_evict_iterations = 100;

/* number of seconds before growing cache again */
static int		arc_grow_retry = 60;

/* shift of arc_c for calculating both min and max arc_p */
static int		arc_p_min_shift = 4;

/* log2(fraction of arc to reclaim) */
static int		arc_shrink_shift = 7;

/*
 * log2(fraction of ARC which must be free to allow growing).
 * I.e. If there is less than arc_c >> arc_no_grow_shift free memory,
 * when reading a new block into the ARC, we will evict an equal-sized block
 * from the ARC.
 *
 * This must be less than arc_shrink_shift, so that when we shrink the ARC,
 * we will still not allow it to grow.
 */
int			arc_no_grow_shift = 5;


/*
 * minimum lifespan of a prefetch block in clock ticks
 * (initialized in arc_init())
 */
static int		arc_min_prefetch_lifespan;

/*
 * If this percent of memory is free, don't throttle.
 */
int arc_lotsfree_percent = 10;

static int arc_dead;

/*
 * The arc has filled available memory and has now warmed up.
 */
static boolean_t arc_warm;

/*
 * These tunables are for performance analysis.
 */
uint64_t zfs_arc_max;
uint64_t zfs_arc_min;
uint64_t zfs_arc_meta_limit = 0;
uint64_t zfs_arc_meta_min = 0;
int zfs_arc_grow_retry = 0;
int zfs_arc_shrink_shift = 0;
int zfs_arc_p_min_shift = 0;
int zfs_disable_dup_eviction = 0;
<<<<<<< HEAD
int arc_average_blocksize = 8 * 1024; /* 8KB */
=======
int zfs_arc_average_blocksize = 8 * 1024; /* 8KB */
>>>>>>> 539eed8a

/*
 * Note that buffers can be in one of 6 states:
 *	ARC_anon	- anonymous (discussed below)
 *	ARC_mru		- recently used, currently cached
 *	ARC_mru_ghost	- recentely used, no longer in cache
 *	ARC_mfu		- frequently used, currently cached
 *	ARC_mfu_ghost	- frequently used, no longer in cache
 *	ARC_l2c_only	- exists in L2ARC but not other states
 * When there are no active references to the buffer, they are
 * are linked onto a list in one of these arc states.  These are
 * the only buffers that can be evicted or deleted.  Within each
 * state there are multiple lists, one for meta-data and one for
 * non-meta-data.  Meta-data (indirect blocks, blocks of dnodes,
 * etc.) is tracked separately so that it can be managed more
 * explicitly: favored over data, limited explicitly.
 *
 * Anonymous buffers are buffers that are not associated with
 * a DVA.  These are buffers that hold dirty block copies
 * before they are written to stable storage.  By definition,
 * they are "ref'd" and are considered part of arc_mru
 * that cannot be freed.  Generally, they will aquire a DVA
 * as they are written and migrate onto the arc_mru list.
 *
 * The ARC_l2c_only state is for buffers that are in the second
 * level ARC but no longer in any of the ARC_m* lists.  The second
 * level ARC itself may also contain buffers that are in any of
 * the ARC_m* states - meaning that a buffer can exist in two
 * places.  The reason for the ARC_l2c_only state is to keep the
 * buffer header in the hash table, so that reads that hit the
 * second level ARC benefit from these fast lookups.
 */

typedef struct arc_state {
	list_t	arcs_list[ARC_BUFC_NUMTYPES];	/* list of evictable buffers */
	uint64_t arcs_lsize[ARC_BUFC_NUMTYPES];	/* amount of evictable data */
	uint64_t arcs_size;	/* total amount of data in this state */
	kmutex_t arcs_mtx;
} arc_state_t;

/* The 6 states: */
static arc_state_t ARC_anon;
static arc_state_t ARC_mru;
static arc_state_t ARC_mru_ghost;
static arc_state_t ARC_mfu;
static arc_state_t ARC_mfu_ghost;
static arc_state_t ARC_l2c_only;

typedef struct arc_stats {
	kstat_named_t arcstat_hits;
	kstat_named_t arcstat_misses;
	kstat_named_t arcstat_demand_data_hits;
	kstat_named_t arcstat_demand_data_misses;
	kstat_named_t arcstat_demand_metadata_hits;
	kstat_named_t arcstat_demand_metadata_misses;
	kstat_named_t arcstat_prefetch_data_hits;
	kstat_named_t arcstat_prefetch_data_misses;
	kstat_named_t arcstat_prefetch_metadata_hits;
	kstat_named_t arcstat_prefetch_metadata_misses;
	kstat_named_t arcstat_mru_hits;
	kstat_named_t arcstat_mru_ghost_hits;
	kstat_named_t arcstat_mfu_hits;
	kstat_named_t arcstat_mfu_ghost_hits;
	kstat_named_t arcstat_deleted;
	kstat_named_t arcstat_recycle_miss;
	/*
	 * Number of buffers that could not be evicted because the hash lock
	 * was held by another thread.  The lock may not necessarily be held
	 * by something using the same buffer, since hash locks are shared
	 * by multiple buffers.
	 */
	kstat_named_t arcstat_mutex_miss;
	/*
	 * Number of buffers skipped because they have I/O in progress, are
	 * indrect prefetch buffers that have not lived long enough, or are
	 * not from the spa we're trying to evict from.
	 */
	kstat_named_t arcstat_evict_skip;
	kstat_named_t arcstat_evict_l2_cached;
	kstat_named_t arcstat_evict_l2_eligible;
	kstat_named_t arcstat_evict_l2_ineligible;
	kstat_named_t arcstat_hash_elements;
	kstat_named_t arcstat_hash_elements_max;
	kstat_named_t arcstat_hash_collisions;
	kstat_named_t arcstat_hash_chains;
	kstat_named_t arcstat_hash_chain_max;
	kstat_named_t arcstat_p;
	kstat_named_t arcstat_c;
	kstat_named_t arcstat_c_min;
	kstat_named_t arcstat_c_max;
	kstat_named_t arcstat_size;
	/*
	 * Number of bytes consumed by internal ARC structures necessary
	 * for tracking purposes; these structures are not actually
	 * backed by ARC buffers. This includes arc_buf_hdr_t structures
	 * (allocated via arc_buf_hdr_t_full and arc_buf_hdr_t_l2only
	 * caches), and arc_buf_t structures (allocated via arc_buf_t
	 * cache).
	 */
	kstat_named_t arcstat_hdr_size;
	/*
	 * Number of bytes consumed by ARC buffers of type equal to
	 * ARC_BUFC_DATA. This is generally consumed by buffers backing
	 * on disk user data (e.g. plain file contents).
	 */
	kstat_named_t arcstat_data_size;
	/*
	 * Number of bytes consumed by ARC buffers of type equal to
	 * ARC_BUFC_METADATA. This is generally consumed by buffers
	 * backing on disk data that is used for internal ZFS
	 * structures (e.g. ZAP, dnode, indirect blocks, etc).
	 */
	kstat_named_t arcstat_metadata_size;
	/*
	 * Number of bytes consumed by various buffers and structures
	 * not actually backed with ARC buffers. This includes bonus
	 * buffers (allocated directly via zio_buf_* functions),
	 * dmu_buf_impl_t structures (allocated via dmu_buf_impl_t
	 * cache), and dnode_t structures (allocated via dnode_t cache).
	 */
	kstat_named_t arcstat_other_size;
	/*
	 * Total number of bytes consumed by ARC buffers residing in the
	 * arc_anon state. This includes *all* buffers in the arc_anon
	 * state; e.g. data, metadata, evictable, and unevictable buffers
	 * are all included in this value.
	 */
	kstat_named_t arcstat_anon_size;
	/*
	 * Number of bytes consumed by ARC buffers that meet the
	 * following criteria: backing buffers of type ARC_BUFC_DATA,
	 * residing in the arc_anon state, and are eligible for eviction
	 * (e.g. have no outstanding holds on the buffer).
	 */
	kstat_named_t arcstat_anon_evictable_data;
	/*
	 * Number of bytes consumed by ARC buffers that meet the
	 * following criteria: backing buffers of type ARC_BUFC_METADATA,
	 * residing in the arc_anon state, and are eligible for eviction
	 * (e.g. have no outstanding holds on the buffer).
	 */
	kstat_named_t arcstat_anon_evictable_metadata;
	/*
	 * Total number of bytes consumed by ARC buffers residing in the
	 * arc_mru state. This includes *all* buffers in the arc_mru
	 * state; e.g. data, metadata, evictable, and unevictable buffers
	 * are all included in this value.
	 */
	kstat_named_t arcstat_mru_size;
	/*
	 * Number of bytes consumed by ARC buffers that meet the
	 * following criteria: backing buffers of type ARC_BUFC_DATA,
	 * residing in the arc_mru state, and are eligible for eviction
	 * (e.g. have no outstanding holds on the buffer).
	 */
	kstat_named_t arcstat_mru_evictable_data;
	/*
	 * Number of bytes consumed by ARC buffers that meet the
	 * following criteria: backing buffers of type ARC_BUFC_METADATA,
	 * residing in the arc_mru state, and are eligible for eviction
	 * (e.g. have no outstanding holds on the buffer).
	 */
	kstat_named_t arcstat_mru_evictable_metadata;
	/*
	 * Total number of bytes that *would have been* consumed by ARC
	 * buffers in the arc_mru_ghost state. The key thing to note
	 * here, is the fact that this size doesn't actually indicate
	 * RAM consumption. The ghost lists only consist of headers and
	 * don't actually have ARC buffers linked off of these headers.
	 * Thus, *if* the headers had associated ARC buffers, these
	 * buffers *would have* consumed this number of bytes.
	 */
	kstat_named_t arcstat_mru_ghost_size;
	/*
	 * Number of bytes that *would have been* consumed by ARC
	 * buffers that are eligible for eviction, of type
	 * ARC_BUFC_DATA, and linked off the arc_mru_ghost state.
	 */
	kstat_named_t arcstat_mru_ghost_evictable_data;
	/*
	 * Number of bytes that *would have been* consumed by ARC
	 * buffers that are eligible for eviction, of type
	 * ARC_BUFC_METADATA, and linked off the arc_mru_ghost state.
	 */
	kstat_named_t arcstat_mru_ghost_evictable_metadata;
	/*
	 * Total number of bytes consumed by ARC buffers residing in the
	 * arc_mfu state. This includes *all* buffers in the arc_mfu
	 * state; e.g. data, metadata, evictable, and unevictable buffers
	 * are all included in this value.
	 */
	kstat_named_t arcstat_mfu_size;
	/*
	 * Number of bytes consumed by ARC buffers that are eligible for
	 * eviction, of type ARC_BUFC_DATA, and reside in the arc_mfu
	 * state.
	 */
	kstat_named_t arcstat_mfu_evictable_data;
	/*
	 * Number of bytes consumed by ARC buffers that are eligible for
	 * eviction, of type ARC_BUFC_METADATA, and reside in the
	 * arc_mfu state.
	 */
	kstat_named_t arcstat_mfu_evictable_metadata;
	/*
	 * Total number of bytes that *would have been* consumed by ARC
	 * buffers in the arc_mfu_ghost state. See the comment above
	 * arcstat_mru_ghost_size for more details.
	 */
	kstat_named_t arcstat_mfu_ghost_size;
	/*
	 * Number of bytes that *would have been* consumed by ARC
	 * buffers that are eligible for eviction, of type
	 * ARC_BUFC_DATA, and linked off the arc_mfu_ghost state.
	 */
	kstat_named_t arcstat_mfu_ghost_evictable_data;
	/*
	 * Number of bytes that *would have been* consumed by ARC
	 * buffers that are eligible for eviction, of type
	 * ARC_BUFC_METADATA, and linked off the arc_mru_ghost state.
	 */
	kstat_named_t arcstat_mfu_ghost_evictable_metadata;
	kstat_named_t arcstat_l2_hits;
	kstat_named_t arcstat_l2_misses;
	kstat_named_t arcstat_l2_feeds;
	kstat_named_t arcstat_l2_rw_clash;
	kstat_named_t arcstat_l2_read_bytes;
	kstat_named_t arcstat_l2_write_bytes;
	kstat_named_t arcstat_l2_writes_sent;
	kstat_named_t arcstat_l2_writes_done;
	kstat_named_t arcstat_l2_writes_error;
	kstat_named_t arcstat_l2_writes_hdr_miss;
	kstat_named_t arcstat_l2_evict_lock_retry;
	kstat_named_t arcstat_l2_evict_reading;
	kstat_named_t arcstat_l2_evict_l1cached;
	kstat_named_t arcstat_l2_free_on_write;
	kstat_named_t arcstat_l2_abort_lowmem;
	kstat_named_t arcstat_l2_cksum_bad;
	kstat_named_t arcstat_l2_io_error;
	kstat_named_t arcstat_l2_size;
	kstat_named_t arcstat_l2_asize;
	kstat_named_t arcstat_l2_hdr_size;
	kstat_named_t arcstat_l2_compress_successes;
	kstat_named_t arcstat_l2_compress_zeros;
	kstat_named_t arcstat_l2_compress_failures;
	kstat_named_t arcstat_memory_throttle_count;
	kstat_named_t arcstat_duplicate_buffers;
	kstat_named_t arcstat_duplicate_buffers_size;
	kstat_named_t arcstat_duplicate_reads;
	kstat_named_t arcstat_meta_used;
	kstat_named_t arcstat_meta_limit;
	kstat_named_t arcstat_meta_max;
	kstat_named_t arcstat_meta_min;
	kstat_named_t arcstat_sync_wait_for_async;
	kstat_named_t arcstat_demand_hit_predictive_prefetch;
} arc_stats_t;

static arc_stats_t arc_stats = {
	{ "hits",			KSTAT_DATA_UINT64 },
	{ "misses",			KSTAT_DATA_UINT64 },
	{ "demand_data_hits",		KSTAT_DATA_UINT64 },
	{ "demand_data_misses",		KSTAT_DATA_UINT64 },
	{ "demand_metadata_hits",	KSTAT_DATA_UINT64 },
	{ "demand_metadata_misses",	KSTAT_DATA_UINT64 },
	{ "prefetch_data_hits",		KSTAT_DATA_UINT64 },
	{ "prefetch_data_misses",	KSTAT_DATA_UINT64 },
	{ "prefetch_metadata_hits",	KSTAT_DATA_UINT64 },
	{ "prefetch_metadata_misses",	KSTAT_DATA_UINT64 },
	{ "mru_hits",			KSTAT_DATA_UINT64 },
	{ "mru_ghost_hits",		KSTAT_DATA_UINT64 },
	{ "mfu_hits",			KSTAT_DATA_UINT64 },
	{ "mfu_ghost_hits",		KSTAT_DATA_UINT64 },
	{ "deleted",			KSTAT_DATA_UINT64 },
	{ "recycle_miss",		KSTAT_DATA_UINT64 },
	{ "mutex_miss",			KSTAT_DATA_UINT64 },
	{ "evict_skip",			KSTAT_DATA_UINT64 },
	{ "evict_l2_cached",		KSTAT_DATA_UINT64 },
	{ "evict_l2_eligible",		KSTAT_DATA_UINT64 },
	{ "evict_l2_ineligible",	KSTAT_DATA_UINT64 },
	{ "hash_elements",		KSTAT_DATA_UINT64 },
	{ "hash_elements_max",		KSTAT_DATA_UINT64 },
	{ "hash_collisions",		KSTAT_DATA_UINT64 },
	{ "hash_chains",		KSTAT_DATA_UINT64 },
	{ "hash_chain_max",		KSTAT_DATA_UINT64 },
	{ "p",				KSTAT_DATA_UINT64 },
	{ "c",				KSTAT_DATA_UINT64 },
	{ "c_min",			KSTAT_DATA_UINT64 },
	{ "c_max",			KSTAT_DATA_UINT64 },
	{ "size",			KSTAT_DATA_UINT64 },
	{ "hdr_size",			KSTAT_DATA_UINT64 },
	{ "data_size",			KSTAT_DATA_UINT64 },
	{ "metadata_size",		KSTAT_DATA_UINT64 },
	{ "other_size",			KSTAT_DATA_UINT64 },
	{ "anon_size",			KSTAT_DATA_UINT64 },
	{ "anon_evictable_data",	KSTAT_DATA_UINT64 },
	{ "anon_evictable_metadata",	KSTAT_DATA_UINT64 },
	{ "mru_size",			KSTAT_DATA_UINT64 },
	{ "mru_evictable_data",		KSTAT_DATA_UINT64 },
	{ "mru_evictable_metadata",	KSTAT_DATA_UINT64 },
	{ "mru_ghost_size",		KSTAT_DATA_UINT64 },
	{ "mru_ghost_evictable_data",	KSTAT_DATA_UINT64 },
	{ "mru_ghost_evictable_metadata", KSTAT_DATA_UINT64 },
	{ "mfu_size",			KSTAT_DATA_UINT64 },
	{ "mfu_evictable_data",		KSTAT_DATA_UINT64 },
	{ "mfu_evictable_metadata",	KSTAT_DATA_UINT64 },
	{ "mfu_ghost_size",		KSTAT_DATA_UINT64 },
	{ "mfu_ghost_evictable_data",	KSTAT_DATA_UINT64 },
	{ "mfu_ghost_evictable_metadata", KSTAT_DATA_UINT64 },
	{ "l2_hits",			KSTAT_DATA_UINT64 },
	{ "l2_misses",			KSTAT_DATA_UINT64 },
	{ "l2_feeds",			KSTAT_DATA_UINT64 },
	{ "l2_rw_clash",		KSTAT_DATA_UINT64 },
	{ "l2_read_bytes",		KSTAT_DATA_UINT64 },
	{ "l2_write_bytes",		KSTAT_DATA_UINT64 },
	{ "l2_writes_sent",		KSTAT_DATA_UINT64 },
	{ "l2_writes_done",		KSTAT_DATA_UINT64 },
	{ "l2_writes_error",		KSTAT_DATA_UINT64 },
	{ "l2_writes_hdr_miss",		KSTAT_DATA_UINT64 },
	{ "l2_evict_lock_retry",	KSTAT_DATA_UINT64 },
	{ "l2_evict_reading",		KSTAT_DATA_UINT64 },
	{ "l2_evict_l1cached",		KSTAT_DATA_UINT64 },
	{ "l2_free_on_write",		KSTAT_DATA_UINT64 },
	{ "l2_abort_lowmem",		KSTAT_DATA_UINT64 },
	{ "l2_cksum_bad",		KSTAT_DATA_UINT64 },
	{ "l2_io_error",		KSTAT_DATA_UINT64 },
	{ "l2_size",			KSTAT_DATA_UINT64 },
	{ "l2_asize",			KSTAT_DATA_UINT64 },
	{ "l2_hdr_size",		KSTAT_DATA_UINT64 },
	{ "l2_compress_successes",	KSTAT_DATA_UINT64 },
	{ "l2_compress_zeros",		KSTAT_DATA_UINT64 },
	{ "l2_compress_failures",	KSTAT_DATA_UINT64 },
	{ "memory_throttle_count",	KSTAT_DATA_UINT64 },
	{ "duplicate_buffers",		KSTAT_DATA_UINT64 },
	{ "duplicate_buffers_size",	KSTAT_DATA_UINT64 },
	{ "duplicate_reads",		KSTAT_DATA_UINT64 },
	{ "arc_meta_used",		KSTAT_DATA_UINT64 },
	{ "arc_meta_limit",		KSTAT_DATA_UINT64 },
	{ "arc_meta_max",		KSTAT_DATA_UINT64 },
	{ "arc_meta_min",		KSTAT_DATA_UINT64 },
	{ "sync_wait_for_async",	KSTAT_DATA_UINT64 },
	{ "demand_hit_predictive_prefetch", KSTAT_DATA_UINT64 },
};

#define	ARCSTAT(stat)	(arc_stats.stat.value.ui64)

#define	ARCSTAT_INCR(stat, val) \
	atomic_add_64(&arc_stats.stat.value.ui64, (val))

#define	ARCSTAT_BUMP(stat)	ARCSTAT_INCR(stat, 1)
#define	ARCSTAT_BUMPDOWN(stat)	ARCSTAT_INCR(stat, -1)

#define	ARCSTAT_MAX(stat, val) {					\
	uint64_t m;							\
	while ((val) > (m = arc_stats.stat.value.ui64) &&		\
	    (m != atomic_cas_64(&arc_stats.stat.value.ui64, m, (val))))	\
		continue;						\
}

#define	ARCSTAT_MAXSTAT(stat) \
	ARCSTAT_MAX(stat##_max, arc_stats.stat.value.ui64)

/*
 * We define a macro to allow ARC hits/misses to be easily broken down by
 * two separate conditions, giving a total of four different subtypes for
 * each of hits and misses (so eight statistics total).
 */
#define	ARCSTAT_CONDSTAT(cond1, stat1, notstat1, cond2, stat2, notstat2, stat) \
	if (cond1) {							\
		if (cond2) {						\
			ARCSTAT_BUMP(arcstat_##stat1##_##stat2##_##stat); \
		} else {						\
			ARCSTAT_BUMP(arcstat_##stat1##_##notstat2##_##stat); \
		}							\
	} else {							\
		if (cond2) {						\
			ARCSTAT_BUMP(arcstat_##notstat1##_##stat2##_##stat); \
		} else {						\
			ARCSTAT_BUMP(arcstat_##notstat1##_##notstat2##_##stat);\
		}							\
	}

kstat_t			*arc_ksp;
static arc_state_t	*arc_anon;
static arc_state_t	*arc_mru;
static arc_state_t	*arc_mru_ghost;
static arc_state_t	*arc_mfu;
static arc_state_t	*arc_mfu_ghost;
static arc_state_t	*arc_l2c_only;

/*
 * There are several ARC variables that are critical to export as kstats --
 * but we don't want to have to grovel around in the kstat whenever we wish to
 * manipulate them.  For these variables, we therefore define them to be in
 * terms of the statistic variable.  This assures that we are not introducing
 * the possibility of inconsistency by having shadow copies of the variables,
 * while still allowing the code to be readable.
 */
#define	arc_size	ARCSTAT(arcstat_size)	/* actual total arc size */
#define	arc_p		ARCSTAT(arcstat_p)	/* target size of MRU */
#define	arc_c		ARCSTAT(arcstat_c)	/* target size of cache */
#define	arc_c_min	ARCSTAT(arcstat_c_min)	/* min target cache size */
#define	arc_c_max	ARCSTAT(arcstat_c_max)	/* max target cache size */
#define	arc_meta_limit	ARCSTAT(arcstat_meta_limit) /* max size for metadata */
#define	arc_meta_min	ARCSTAT(arcstat_meta_min) /* min size for metadata */
#define	arc_meta_used	ARCSTAT(arcstat_meta_used) /* size of metadata */
#define	arc_meta_max	ARCSTAT(arcstat_meta_max) /* max size of metadata */

#define	L2ARC_IS_VALID_COMPRESS(_c_) \
	((_c_) == ZIO_COMPRESS_LZ4 || (_c_) == ZIO_COMPRESS_EMPTY)

static int		arc_no_grow;	/* Don't try to grow cache size */
static uint64_t		arc_tempreserve;
static uint64_t		arc_loaned_bytes;

typedef struct arc_callback arc_callback_t;

struct arc_callback {
	void			*acb_private;
	arc_done_func_t		*acb_done;
	arc_buf_t		*acb_buf;
	zio_t			*acb_zio_dummy;
	arc_callback_t		*acb_next;
};

typedef struct arc_write_callback arc_write_callback_t;

struct arc_write_callback {
	void		*awcb_private;
	arc_done_func_t	*awcb_ready;
	arc_done_func_t	*awcb_physdone;
	arc_done_func_t	*awcb_done;
	arc_buf_t	*awcb_buf;
};

/*
 * ARC buffers are separated into multiple structs as a memory saving measure:
 *   - Common fields struct, always defined, and embedded within it:
 *       - L2-only fields, always allocated but undefined when not in L2ARC
 *       - L1-only fields, only allocated when in L1ARC
 *
 *           Buffer in L1                     Buffer only in L2
 *    +------------------------+          +------------------------+
 *    | arc_buf_hdr_t          |          | arc_buf_hdr_t          |
 *    |                        |          |                        |
 *    |                        |          |                        |
 *    |                        |          |                        |
 *    +------------------------+          +------------------------+
 *    | l2arc_buf_hdr_t        |          | l2arc_buf_hdr_t        |
 *    | (undefined if L1-only) |          |                        |
 *    +------------------------+          +------------------------+
 *    | l1arc_buf_hdr_t        |
 *    |                        |
 *    |                        |
 *    |                        |
 *    |                        |
 *    +------------------------+
 *
 * Because it's possible for the L2ARC to become extremely large, we can wind
 * up eating a lot of memory in L2ARC buffer headers, so the size of a header
 * is minimized by only allocating the fields necessary for an L1-cached buffer
 * when a header is actually in the L1 cache. The sub-headers (l1arc_buf_hdr and
 * l2arc_buf_hdr) are embedded rather than allocated separately to save a couple
 * words in pointers. arc_hdr_realloc() is used to switch a header between
 * these two allocation states.
 */
typedef struct l1arc_buf_hdr {
	kmutex_t		b_freeze_lock;
#ifdef ZFS_DEBUG
	/*
	 * used for debugging wtih kmem_flags - by allocating and freeing
	 * b_thawed when the buffer is thawed, we get a record of the stack
	 * trace that thawed it.
	 */
	void			*b_thawed;
#endif

	arc_buf_t		*b_buf;
	uint32_t		b_datacnt;
	/* for waiting on writes to complete */
	kcondvar_t		b_cv;

	/* protected by arc state mutex */
	arc_state_t		*b_state;
	list_node_t		b_arc_node;

	/* updated atomically */
	clock_t			b_arc_access;

	/* self protecting */
	refcount_t		b_refcnt;

	arc_callback_t		*b_acb;
	/* temporary buffer holder for in-flight compressed data */
	void			*b_tmp_cdata;
} l1arc_buf_hdr_t;

typedef struct l2arc_dev l2arc_dev_t;

typedef struct l2arc_buf_hdr {
	/* protected by arc_buf_hdr mutex */
	l2arc_dev_t		*b_dev;		/* L2ARC device */
	uint64_t		b_daddr;	/* disk address, offset byte */
	/* real alloc'd buffer size depending on b_compress applied */
	int32_t			b_asize;

	list_node_t		b_l2node;
} l2arc_buf_hdr_t;

struct arc_buf_hdr {
	/* protected by hash lock */
	dva_t			b_dva;
	uint64_t		b_birth;
	/*
	 * Even though this checksum is only set/verified when a buffer is in
	 * the L1 cache, it needs to be in the set of common fields because it
	 * must be preserved from the time before a buffer is written out to
	 * L2ARC until after it is read back in.
	 */
	zio_cksum_t		*b_freeze_cksum;

	arc_buf_hdr_t		*b_hash_next;
	arc_flags_t		b_flags;

	/* immutable */
	int32_t			b_size;
	uint64_t		b_spa;

	/* L2ARC fields. Undefined when not in L2ARC. */
	l2arc_buf_hdr_t		b_l2hdr;
	/* L1ARC fields. Undefined when in l2arc_only state */
	l1arc_buf_hdr_t		b_l1hdr;
};

static arc_buf_t *arc_eviction_list;
static kmutex_t arc_eviction_mtx;
static arc_buf_hdr_t arc_eviction_hdr;

#define	GHOST_STATE(state)	\
	((state) == arc_mru_ghost || (state) == arc_mfu_ghost ||	\
	(state) == arc_l2c_only)

#define	HDR_IN_HASH_TABLE(hdr)	((hdr)->b_flags & ARC_FLAG_IN_HASH_TABLE)
#define	HDR_IO_IN_PROGRESS(hdr)	((hdr)->b_flags & ARC_FLAG_IO_IN_PROGRESS)
#define	HDR_IO_ERROR(hdr)	((hdr)->b_flags & ARC_FLAG_IO_ERROR)
#define	HDR_PREFETCH(hdr)	((hdr)->b_flags & ARC_FLAG_PREFETCH)
#define	HDR_FREED_IN_READ(hdr)	((hdr)->b_flags & ARC_FLAG_FREED_IN_READ)
#define	HDR_BUF_AVAILABLE(hdr)	((hdr)->b_flags & ARC_FLAG_BUF_AVAILABLE)

#define	HDR_L2CACHE(hdr)	((hdr)->b_flags & ARC_FLAG_L2CACHE)
#define	HDR_L2COMPRESS(hdr)	((hdr)->b_flags & ARC_FLAG_L2COMPRESS)
#define	HDR_L2_READING(hdr)	\
	    (((hdr)->b_flags & ARC_FLAG_IO_IN_PROGRESS) &&	\
	    ((hdr)->b_flags & ARC_FLAG_HAS_L2HDR))
#define	HDR_L2_WRITING(hdr)	((hdr)->b_flags & ARC_FLAG_L2_WRITING)
#define	HDR_L2_EVICTED(hdr)	((hdr)->b_flags & ARC_FLAG_L2_EVICTED)
#define	HDR_L2_WRITE_HEAD(hdr)	((hdr)->b_flags & ARC_FLAG_L2_WRITE_HEAD)

#define	HDR_ISTYPE_METADATA(hdr)	\
	    ((hdr)->b_flags & ARC_FLAG_BUFC_METADATA)
#define	HDR_ISTYPE_DATA(hdr)	(!HDR_ISTYPE_METADATA(hdr))

#define	HDR_HAS_L1HDR(hdr)	((hdr)->b_flags & ARC_FLAG_HAS_L1HDR)
#define	HDR_HAS_L2HDR(hdr)	((hdr)->b_flags & ARC_FLAG_HAS_L2HDR)

/* For storing compression mode in b_flags */
#define	HDR_COMPRESS_OFFSET	24
#define	HDR_COMPRESS_NBITS	7

#define	HDR_GET_COMPRESS(hdr)	((enum zio_compress)BF32_GET(hdr->b_flags, \
	    HDR_COMPRESS_OFFSET, HDR_COMPRESS_NBITS))
#define	HDR_SET_COMPRESS(hdr, cmp) BF32_SET(hdr->b_flags, \
	    HDR_COMPRESS_OFFSET, HDR_COMPRESS_NBITS, (cmp))

/*
 * Other sizes
 */

#define	HDR_FULL_SIZE ((int64_t)sizeof (arc_buf_hdr_t))
#define	HDR_L2ONLY_SIZE ((int64_t)offsetof(arc_buf_hdr_t, b_l1hdr))

/*
 * Hash table routines
 */

#define	HT_LOCK_PAD	64

struct ht_lock {
	kmutex_t	ht_lock;
#ifdef _KERNEL
	unsigned char	pad[(HT_LOCK_PAD - sizeof (kmutex_t))];
#endif
};

#define	BUF_LOCKS 256
typedef struct buf_hash_table {
	uint64_t ht_mask;
	arc_buf_hdr_t **ht_table;
	struct ht_lock ht_locks[BUF_LOCKS];
} buf_hash_table_t;

static buf_hash_table_t buf_hash_table;

#define	BUF_HASH_INDEX(spa, dva, birth) \
	(buf_hash(spa, dva, birth) & buf_hash_table.ht_mask)
#define	BUF_HASH_LOCK_NTRY(idx) (buf_hash_table.ht_locks[idx & (BUF_LOCKS-1)])
#define	BUF_HASH_LOCK(idx)	(&(BUF_HASH_LOCK_NTRY(idx).ht_lock))
#define	HDR_LOCK(hdr) \
	(BUF_HASH_LOCK(BUF_HASH_INDEX(hdr->b_spa, &hdr->b_dva, hdr->b_birth)))

uint64_t zfs_crc64_table[256];

/*
 * Level 2 ARC
 */

#define	L2ARC_WRITE_SIZE	(8 * 1024 * 1024)	/* initial write max */
#define	L2ARC_HEADROOM		2			/* num of writes */
/*
 * If we discover during ARC scan any buffers to be compressed, we boost
 * our headroom for the next scanning cycle by this percentage multiple.
 */
#define	L2ARC_HEADROOM_BOOST	200
#define	L2ARC_FEED_SECS		1		/* caching interval secs */
#define	L2ARC_FEED_MIN_MS	200		/* min caching interval ms */

#define	l2arc_writes_sent	ARCSTAT(arcstat_l2_writes_sent)
#define	l2arc_writes_done	ARCSTAT(arcstat_l2_writes_done)

/* L2ARC Performance Tunables */
uint64_t l2arc_write_max = L2ARC_WRITE_SIZE;	/* default max write size */
uint64_t l2arc_write_boost = L2ARC_WRITE_SIZE;	/* extra write during warmup */
uint64_t l2arc_headroom = L2ARC_HEADROOM;	/* number of dev writes */
uint64_t l2arc_headroom_boost = L2ARC_HEADROOM_BOOST;
uint64_t l2arc_feed_secs = L2ARC_FEED_SECS;	/* interval seconds */
uint64_t l2arc_feed_min_ms = L2ARC_FEED_MIN_MS;	/* min interval milliseconds */
boolean_t l2arc_noprefetch = B_TRUE;		/* don't cache prefetch bufs */
boolean_t l2arc_feed_again = B_TRUE;		/* turbo warmup */
boolean_t l2arc_norw = B_TRUE;			/* no reads during writes */

/*
 * L2ARC Internals
 */
struct l2arc_dev {
	vdev_t			*l2ad_vdev;	/* vdev */
	spa_t			*l2ad_spa;	/* spa */
	uint64_t		l2ad_hand;	/* next write location */
	uint64_t		l2ad_start;	/* first addr on device */
	uint64_t		l2ad_end;	/* last addr on device */
	uint64_t		l2ad_evict;	/* last addr eviction reached */
	boolean_t		l2ad_first;	/* first sweep through */
	boolean_t		l2ad_writing;	/* currently writing */
	kmutex_t		l2ad_mtx;	/* lock for buffer list */
	list_t			l2ad_buflist;	/* buffer list */
	list_node_t		l2ad_node;	/* device list node */
};

static list_t L2ARC_dev_list;			/* device list */
static list_t *l2arc_dev_list;			/* device list pointer */
static kmutex_t l2arc_dev_mtx;			/* device list mutex */
static l2arc_dev_t *l2arc_dev_last;		/* last device used */
static list_t L2ARC_free_on_write;		/* free after write buf list */
static list_t *l2arc_free_on_write;		/* free after write list ptr */
static kmutex_t l2arc_free_on_write_mtx;	/* mutex for list */
static uint64_t l2arc_ndev;			/* number of devices */

typedef struct l2arc_read_callback {
	arc_buf_t		*l2rcb_buf;		/* read buffer */
	spa_t			*l2rcb_spa;		/* spa */
	blkptr_t		l2rcb_bp;		/* original blkptr */
	zbookmark_phys_t	l2rcb_zb;		/* original bookmark */
	int			l2rcb_flags;		/* original flags */
	enum zio_compress	l2rcb_compress;		/* applied compress */
} l2arc_read_callback_t;

typedef struct l2arc_write_callback {
	l2arc_dev_t	*l2wcb_dev;		/* device info */
	arc_buf_hdr_t	*l2wcb_head;		/* head of write buflist */
} l2arc_write_callback_t;

typedef struct l2arc_data_free {
	/* protected by l2arc_free_on_write_mtx */
	void		*l2df_data;
	size_t		l2df_size;
	void		(*l2df_func)(void *, size_t);
	list_node_t	l2df_list_node;
} l2arc_data_free_t;

static kmutex_t l2arc_feed_thr_lock;
static kcondvar_t l2arc_feed_thr_cv;
static uint8_t l2arc_thread_exit;

static void arc_get_data_buf(arc_buf_t *);
static void arc_access(arc_buf_hdr_t *, kmutex_t *);
static int arc_evict_needed(arc_buf_contents_t);
static void arc_evict_ghost(arc_state_t *, uint64_t, int64_t);
static void arc_buf_watch(arc_buf_t *);

static arc_buf_contents_t arc_buf_type(arc_buf_hdr_t *);
static uint32_t arc_bufc_to_flags(arc_buf_contents_t);

static boolean_t l2arc_write_eligible(uint64_t, arc_buf_hdr_t *);
static void l2arc_read_done(zio_t *);

static boolean_t l2arc_compress_buf(arc_buf_hdr_t *);
static void l2arc_decompress_zio(zio_t *, arc_buf_hdr_t *, enum zio_compress);
static void l2arc_release_cdata_buf(arc_buf_hdr_t *);

static uint64_t
buf_hash(uint64_t spa, const dva_t *dva, uint64_t birth)
{
	uint8_t *vdva = (uint8_t *)dva;
	uint64_t crc = -1ULL;
	int i;

	ASSERT(zfs_crc64_table[128] == ZFS_CRC64_POLY);

	for (i = 0; i < sizeof (dva_t); i++)
		crc = (crc >> 8) ^ zfs_crc64_table[(crc ^ vdva[i]) & 0xFF];

	crc ^= (spa>>8) ^ birth;

	return (crc);
}

#define	BUF_EMPTY(buf)						\
	((buf)->b_dva.dva_word[0] == 0 &&			\
	(buf)->b_dva.dva_word[1] == 0)

#define	BUF_EQUAL(spa, dva, birth, buf)				\
	((buf)->b_dva.dva_word[0] == (dva)->dva_word[0]) &&	\
	((buf)->b_dva.dva_word[1] == (dva)->dva_word[1]) &&	\
	((buf)->b_birth == birth) && ((buf)->b_spa == spa)

static void
buf_discard_identity(arc_buf_hdr_t *hdr)
{
	hdr->b_dva.dva_word[0] = 0;
	hdr->b_dva.dva_word[1] = 0;
	hdr->b_birth = 0;
}

static arc_buf_hdr_t *
buf_hash_find(uint64_t spa, const blkptr_t *bp, kmutex_t **lockp)
{
	const dva_t *dva = BP_IDENTITY(bp);
	uint64_t birth = BP_PHYSICAL_BIRTH(bp);
	uint64_t idx = BUF_HASH_INDEX(spa, dva, birth);
	kmutex_t *hash_lock = BUF_HASH_LOCK(idx);
	arc_buf_hdr_t *hdr;

	mutex_enter(hash_lock);
	for (hdr = buf_hash_table.ht_table[idx]; hdr != NULL;
	    hdr = hdr->b_hash_next) {
		if (BUF_EQUAL(spa, dva, birth, hdr)) {
			*lockp = hash_lock;
			return (hdr);
		}
	}
	mutex_exit(hash_lock);
	*lockp = NULL;
	return (NULL);
}

/*
 * Insert an entry into the hash table.  If there is already an element
 * equal to elem in the hash table, then the already existing element
 * will be returned and the new element will not be inserted.
 * Otherwise returns NULL.
 * If lockp == NULL, the caller is assumed to already hold the hash lock.
 */
static arc_buf_hdr_t *
buf_hash_insert(arc_buf_hdr_t *hdr, kmutex_t **lockp)
{
	uint64_t idx = BUF_HASH_INDEX(hdr->b_spa, &hdr->b_dva, hdr->b_birth);
	kmutex_t *hash_lock = BUF_HASH_LOCK(idx);
	arc_buf_hdr_t *fhdr;
	uint32_t i;

	ASSERT(!DVA_IS_EMPTY(&hdr->b_dva));
	ASSERT(hdr->b_birth != 0);
	ASSERT(!HDR_IN_HASH_TABLE(hdr));

	if (lockp != NULL) {
		*lockp = hash_lock;
		mutex_enter(hash_lock);
	} else {
		ASSERT(MUTEX_HELD(hash_lock));
	}

	for (fhdr = buf_hash_table.ht_table[idx], i = 0; fhdr != NULL;
	    fhdr = fhdr->b_hash_next, i++) {
		if (BUF_EQUAL(hdr->b_spa, &hdr->b_dva, hdr->b_birth, fhdr))
			return (fhdr);
	}

	hdr->b_hash_next = buf_hash_table.ht_table[idx];
	buf_hash_table.ht_table[idx] = hdr;
	hdr->b_flags |= ARC_FLAG_IN_HASH_TABLE;

	/* collect some hash table performance data */
	if (i > 0) {
		ARCSTAT_BUMP(arcstat_hash_collisions);
		if (i == 1)
			ARCSTAT_BUMP(arcstat_hash_chains);

		ARCSTAT_MAX(arcstat_hash_chain_max, i);
	}

	ARCSTAT_BUMP(arcstat_hash_elements);
	ARCSTAT_MAXSTAT(arcstat_hash_elements);

	return (NULL);
}

static void
buf_hash_remove(arc_buf_hdr_t *hdr)
{
	arc_buf_hdr_t *fhdr, **hdrp;
	uint64_t idx = BUF_HASH_INDEX(hdr->b_spa, &hdr->b_dva, hdr->b_birth);

	ASSERT(MUTEX_HELD(BUF_HASH_LOCK(idx)));
	ASSERT(HDR_IN_HASH_TABLE(hdr));

	hdrp = &buf_hash_table.ht_table[idx];
	while ((fhdr = *hdrp) != hdr) {
		ASSERT(fhdr != NULL);
		hdrp = &fhdr->b_hash_next;
	}
	*hdrp = hdr->b_hash_next;
	hdr->b_hash_next = NULL;
	hdr->b_flags &= ~ARC_FLAG_IN_HASH_TABLE;

	/* collect some hash table performance data */
	ARCSTAT_BUMPDOWN(arcstat_hash_elements);

	if (buf_hash_table.ht_table[idx] &&
	    buf_hash_table.ht_table[idx]->b_hash_next == NULL)
		ARCSTAT_BUMPDOWN(arcstat_hash_chains);
}

/*
 * Global data structures and functions for the buf kmem cache.
 */
static kmem_cache_t *hdr_full_cache;
static kmem_cache_t *hdr_l2only_cache;
static kmem_cache_t *buf_cache;

static void
buf_fini(void)
{
	int i;

	kmem_free(buf_hash_table.ht_table,
	    (buf_hash_table.ht_mask + 1) * sizeof (void *));
	for (i = 0; i < BUF_LOCKS; i++)
		mutex_destroy(&buf_hash_table.ht_locks[i].ht_lock);
	kmem_cache_destroy(hdr_full_cache);
	kmem_cache_destroy(hdr_l2only_cache);
	kmem_cache_destroy(buf_cache);
}

/*
 * Constructor callback - called when the cache is empty
 * and a new buf is requested.
 */
/* ARGSUSED */
static int
hdr_full_cons(void *vbuf, void *unused, int kmflag)
{
	arc_buf_hdr_t *hdr = vbuf;

	bzero(hdr, HDR_FULL_SIZE);
	cv_init(&hdr->b_l1hdr.b_cv, NULL, CV_DEFAULT, NULL);
	refcount_create(&hdr->b_l1hdr.b_refcnt);
	mutex_init(&hdr->b_l1hdr.b_freeze_lock, NULL, MUTEX_DEFAULT, NULL);
	arc_space_consume(HDR_FULL_SIZE, ARC_SPACE_HDRS);

	return (0);
}

/* ARGSUSED */
static int
hdr_l2only_cons(void *vbuf, void *unused, int kmflag)
{
	arc_buf_hdr_t *hdr = vbuf;

	bzero(hdr, HDR_L2ONLY_SIZE);
	arc_space_consume(HDR_L2ONLY_SIZE, ARC_SPACE_L2HDRS);

	return (0);
}

/* ARGSUSED */
static int
buf_cons(void *vbuf, void *unused, int kmflag)
{
	arc_buf_t *buf = vbuf;

	bzero(buf, sizeof (arc_buf_t));
	mutex_init(&buf->b_evict_lock, NULL, MUTEX_DEFAULT, NULL);
	arc_space_consume(sizeof (arc_buf_t), ARC_SPACE_HDRS);

	return (0);
}

/*
 * Destructor callback - called when a cached buf is
 * no longer required.
 */
/* ARGSUSED */
static void
hdr_full_dest(void *vbuf, void *unused)
{
	arc_buf_hdr_t *hdr = vbuf;

	ASSERT(BUF_EMPTY(hdr));
	cv_destroy(&hdr->b_l1hdr.b_cv);
	refcount_destroy(&hdr->b_l1hdr.b_refcnt);
	mutex_destroy(&hdr->b_l1hdr.b_freeze_lock);
	arc_space_return(HDR_FULL_SIZE, ARC_SPACE_HDRS);
}

/* ARGSUSED */
static void
hdr_l2only_dest(void *vbuf, void *unused)
{
	arc_buf_hdr_t *hdr = vbuf;

	ASSERT(BUF_EMPTY(hdr));
	arc_space_return(HDR_L2ONLY_SIZE, ARC_SPACE_L2HDRS);
}

/* ARGSUSED */
static void
buf_dest(void *vbuf, void *unused)
{
	arc_buf_t *buf = vbuf;

	mutex_destroy(&buf->b_evict_lock);
	arc_space_return(sizeof (arc_buf_t), ARC_SPACE_HDRS);
}

/*
 * Reclaim callback -- invoked when memory is low.
 */
/* ARGSUSED */
static void
hdr_recl(void *unused)
{
	dprintf("hdr_recl called\n");
	/*
	 * umem calls the reclaim func when we destroy the buf cache,
	 * which is after we do arc_fini().
	 */
	if (!arc_dead)
		cv_signal(&arc_reclaim_thr_cv);
}

static void
buf_init(void)
{
	uint64_t *ct;
	uint64_t hsize = 1ULL << 12;
	int i, j;

	/*
	 * The hash table is big enough to fill all of physical memory
<<<<<<< HEAD
	 * with an average block size of arc_average_blocksize (default 8K).
	 * By default, the table will take up
	 * totalmem * sizeof(void*) / 8K (1MB per GB with 8-byte pointers).
	 */
	while (hsize * arc_average_blocksize < physmem * PAGESIZE)
=======
	 * with an average block size of zfs_arc_average_blocksize (default 8K).
	 * By default, the table will take up
	 * totalmem * sizeof(void*) / 8K (1MB per GB with 8-byte pointers).
	 */
	while (hsize * zfs_arc_average_blocksize < physmem * PAGESIZE)
>>>>>>> 539eed8a
		hsize <<= 1;
retry:
	buf_hash_table.ht_mask = hsize - 1;
	buf_hash_table.ht_table =
	    kmem_zalloc(hsize * sizeof (void*), KM_NOSLEEP);
	if (buf_hash_table.ht_table == NULL) {
		ASSERT(hsize > (1ULL << 8));
		hsize >>= 1;
		goto retry;
	}

	hdr_full_cache = kmem_cache_create("arc_buf_hdr_t_full", HDR_FULL_SIZE,
	    0, hdr_full_cons, hdr_full_dest, hdr_recl, NULL, NULL, 0);
	hdr_l2only_cache = kmem_cache_create("arc_buf_hdr_t_l2only",
	    HDR_L2ONLY_SIZE, 0, hdr_l2only_cons, hdr_l2only_dest, hdr_recl,
	    NULL, NULL, 0);
	buf_cache = kmem_cache_create("arc_buf_t", sizeof (arc_buf_t),
	    0, buf_cons, buf_dest, NULL, NULL, NULL, 0);

	for (i = 0; i < 256; i++)
		for (ct = zfs_crc64_table + i, *ct = i, j = 8; j > 0; j--)
			*ct = (*ct >> 1) ^ (-(*ct & 1) & ZFS_CRC64_POLY);

	for (i = 0; i < BUF_LOCKS; i++) {
		mutex_init(&buf_hash_table.ht_locks[i].ht_lock,
		    NULL, MUTEX_DEFAULT, NULL);
	}
}

/*
 * Transition between the two allocation states for the arc_buf_hdr struct.
 * The arc_buf_hdr struct can be allocated with (hdr_full_cache) or without
 * (hdr_l2only_cache) the fields necessary for the L1 cache - the smaller
 * version is used when a cache buffer is only in the L2ARC in order to reduce
 * memory usage.
 */
static arc_buf_hdr_t *
arc_hdr_realloc(arc_buf_hdr_t *hdr, kmem_cache_t *old, kmem_cache_t *new)
{
	ASSERT(HDR_HAS_L2HDR(hdr));

	arc_buf_hdr_t *nhdr;
	l2arc_dev_t *dev = hdr->b_l2hdr.b_dev;

	ASSERT((old == hdr_full_cache && new == hdr_l2only_cache) ||
	    (old == hdr_l2only_cache && new == hdr_full_cache));

	nhdr = kmem_cache_alloc(new, KM_PUSHPAGE);

	ASSERT(MUTEX_HELD(HDR_LOCK(hdr)));
	buf_hash_remove(hdr);

	bcopy(hdr, nhdr, HDR_L2ONLY_SIZE);
	if (new == hdr_full_cache) {
		nhdr->b_flags |= ARC_FLAG_HAS_L1HDR;
		/*
		 * arc_access and arc_change_state need to be aware that a
		 * header has just come out of L2ARC, so we set its state to
		 * l2c_only even though it's about to change.
		 */
		nhdr->b_l1hdr.b_state = arc_l2c_only;
	} else {
		ASSERT(hdr->b_l1hdr.b_buf == NULL);
		ASSERT0(hdr->b_l1hdr.b_datacnt);
		ASSERT(!list_link_active(&hdr->b_l1hdr.b_arc_node));
		/*
		 * We might be removing the L1hdr of a buffer which was just
		 * written out to L2ARC. If such a buffer is compressed then we
		 * need to free its b_tmp_cdata before destroying the header.
		 */
		if (hdr->b_l1hdr.b_tmp_cdata != NULL &&
		    HDR_GET_COMPRESS(hdr) != ZIO_COMPRESS_OFF)
			l2arc_release_cdata_buf(hdr);
		nhdr->b_flags &= ~ARC_FLAG_HAS_L1HDR;
	}
	/*
	 * The header has been reallocated so we need to re-insert it into any
	 * lists it was on.
	 */
	(void) buf_hash_insert(nhdr, NULL);

	ASSERT(list_link_active(&hdr->b_l2hdr.b_l2node));

	mutex_enter(&dev->l2ad_mtx);
	list_remove(&dev->l2ad_buflist, hdr);
	list_insert_head(&dev->l2ad_buflist, nhdr);
	mutex_exit(&dev->l2ad_mtx);

	buf_discard_identity(hdr);
	kmem_cache_free(old, hdr);

	return (nhdr);
}


#define	ARC_MINTIME	(hz>>4) /* 62 ms */

static void
arc_cksum_verify(arc_buf_t *buf)
{
	zio_cksum_t zc;

	if (!(zfs_flags & ZFS_DEBUG_MODIFY))
		return;

	mutex_enter(&buf->b_hdr->b_l1hdr.b_freeze_lock);
	if (buf->b_hdr->b_freeze_cksum == NULL || HDR_IO_ERROR(buf->b_hdr)) {
		mutex_exit(&buf->b_hdr->b_l1hdr.b_freeze_lock);
		return;
	}
	fletcher_2_native(buf->b_data, buf->b_hdr->b_size, &zc);
	if (!ZIO_CHECKSUM_EQUAL(*buf->b_hdr->b_freeze_cksum, zc))
		panic("buffer modified while frozen!");
	mutex_exit(&buf->b_hdr->b_l1hdr.b_freeze_lock);
}

static int
arc_cksum_equal(arc_buf_t *buf)
{
	zio_cksum_t zc;
	int equal;

	mutex_enter(&buf->b_hdr->b_l1hdr.b_freeze_lock);
	fletcher_2_native(buf->b_data, buf->b_hdr->b_size, &zc);
	equal = ZIO_CHECKSUM_EQUAL(*buf->b_hdr->b_freeze_cksum, zc);
	mutex_exit(&buf->b_hdr->b_l1hdr.b_freeze_lock);

	return (equal);
}

static void
arc_cksum_compute(arc_buf_t *buf, boolean_t force)
{
	if (!force && !(zfs_flags & ZFS_DEBUG_MODIFY))
		return;

	mutex_enter(&buf->b_hdr->b_l1hdr.b_freeze_lock);
	if (buf->b_hdr->b_freeze_cksum != NULL) {
		mutex_exit(&buf->b_hdr->b_l1hdr.b_freeze_lock);
		return;
	}
	buf->b_hdr->b_freeze_cksum = kmem_alloc(sizeof (zio_cksum_t), KM_SLEEP);
	fletcher_2_native(buf->b_data, buf->b_hdr->b_size,
	    buf->b_hdr->b_freeze_cksum);
	mutex_exit(&buf->b_hdr->b_l1hdr.b_freeze_lock);
	arc_buf_watch(buf);
}

#ifndef _KERNEL
typedef struct procctl {
	long cmd;
	prwatch_t prwatch;
} procctl_t;
#endif

/* ARGSUSED */
static void
arc_buf_unwatch(arc_buf_t *buf)
{
#ifndef _KERNEL
	if (arc_watch) {
		int result;
		procctl_t ctl;
		ctl.cmd = PCWATCH;
		ctl.prwatch.pr_vaddr = (uintptr_t)buf->b_data;
		ctl.prwatch.pr_size = 0;
		ctl.prwatch.pr_wflags = 0;
		result = write(arc_procfd, &ctl, sizeof (ctl));
		ASSERT3U(result, ==, sizeof (ctl));
	}
#endif
}

/* ARGSUSED */
static void
arc_buf_watch(arc_buf_t *buf)
{
#ifndef _KERNEL
	if (arc_watch) {
		int result;
		procctl_t ctl;
		ctl.cmd = PCWATCH;
		ctl.prwatch.pr_vaddr = (uintptr_t)buf->b_data;
		ctl.prwatch.pr_size = buf->b_hdr->b_size;
		ctl.prwatch.pr_wflags = WA_WRITE;
		result = write(arc_procfd, &ctl, sizeof (ctl));
		ASSERT3U(result, ==, sizeof (ctl));
	}
#endif
}

static arc_buf_contents_t
arc_buf_type(arc_buf_hdr_t *hdr)
{
	if (HDR_ISTYPE_METADATA(hdr)) {
		return (ARC_BUFC_METADATA);
	} else {
		return (ARC_BUFC_DATA);
	}
}

static uint32_t
arc_bufc_to_flags(arc_buf_contents_t type)
{
	switch (type) {
	case ARC_BUFC_DATA:
		/* metadata field is 0 if buffer contains normal data */
		return (0);
	case ARC_BUFC_METADATA:
		return (ARC_FLAG_BUFC_METADATA);
	default:
		break;
	}
	panic("undefined ARC buffer type!");
	return ((uint32_t)-1);
}

void
arc_buf_thaw(arc_buf_t *buf)
{
	if (zfs_flags & ZFS_DEBUG_MODIFY) {
		if (buf->b_hdr->b_l1hdr.b_state != arc_anon)
			panic("modifying non-anon buffer!");
		if (HDR_IO_IN_PROGRESS(buf->b_hdr))
			panic("modifying buffer while i/o in progress!");
		arc_cksum_verify(buf);
	}

	mutex_enter(&buf->b_hdr->b_l1hdr.b_freeze_lock);
	if (buf->b_hdr->b_freeze_cksum != NULL) {
		kmem_free(buf->b_hdr->b_freeze_cksum, sizeof (zio_cksum_t));
		buf->b_hdr->b_freeze_cksum = NULL;
	}

#ifdef ZFS_DEBUG
	if (zfs_flags & ZFS_DEBUG_MODIFY) {
		if (buf->b_hdr->b_l1hdr.b_thawed != NULL)
			kmem_free(buf->b_hdr->b_l1hdr.b_thawed, 1);
		buf->b_hdr->b_l1hdr.b_thawed = kmem_alloc(1, KM_SLEEP);
	}
#endif

	mutex_exit(&buf->b_hdr->b_l1hdr.b_freeze_lock);

	arc_buf_unwatch(buf);
}

void
arc_buf_freeze(arc_buf_t *buf)
{
	kmutex_t *hash_lock;

	if (!(zfs_flags & ZFS_DEBUG_MODIFY))
		return;

	hash_lock = HDR_LOCK(buf->b_hdr);
	mutex_enter(hash_lock);

	ASSERT(buf->b_hdr->b_freeze_cksum != NULL ||
	    buf->b_hdr->b_l1hdr.b_state == arc_anon);
	arc_cksum_compute(buf, B_FALSE);
	mutex_exit(hash_lock);

}

static void
add_reference(arc_buf_hdr_t *hdr, kmutex_t *hash_lock, void *tag)
{
	ASSERT(HDR_HAS_L1HDR(hdr));
	ASSERT(MUTEX_HELD(hash_lock));
	arc_state_t *state = hdr->b_l1hdr.b_state;

	if ((refcount_add(&hdr->b_l1hdr.b_refcnt, tag) == 1) &&
	    (state != arc_anon)) {
		/* We don't use the L2-only state list. */
		if (state != arc_l2c_only) {
			uint64_t delta = hdr->b_size * hdr->b_l1hdr.b_datacnt;
			list_t *list = &state->arcs_list[arc_buf_type(hdr)];
			uint64_t *size = &state->arcs_lsize[arc_buf_type(hdr)];

			ASSERT(!MUTEX_HELD(&state->arcs_mtx));
			mutex_enter(&state->arcs_mtx);
			ASSERT(list_link_active(&hdr->b_l1hdr.b_arc_node));
			list_remove(list, hdr);
			if (GHOST_STATE(state)) {
				ASSERT0(hdr->b_l1hdr.b_datacnt);
				ASSERT3P(hdr->b_l1hdr.b_buf, ==, NULL);
				delta = hdr->b_size;
			}
			ASSERT(delta > 0);
			ASSERT3U(*size, >=, delta);
			atomic_add_64(size, -delta);
			mutex_exit(&state->arcs_mtx);
		}
		/* remove the prefetch flag if we get a reference */
		hdr->b_flags &= ~ARC_FLAG_PREFETCH;
	}
}

static int
remove_reference(arc_buf_hdr_t *hdr, kmutex_t *hash_lock, void *tag)
{
	int cnt;
	arc_state_t *state = hdr->b_l1hdr.b_state;

	ASSERT(HDR_HAS_L1HDR(hdr));
	ASSERT(state == arc_anon || MUTEX_HELD(hash_lock));
	ASSERT(!GHOST_STATE(state));

	/*
	 * arc_l2c_only counts as a ghost state so we don't need to explicitly
	 * check to prevent usage of the arc_l2c_only list.
	 */
	if (((cnt = refcount_remove(&hdr->b_l1hdr.b_refcnt, tag)) == 0) &&
	    (state != arc_anon)) {
		uint64_t *size = &state->arcs_lsize[arc_buf_type(hdr)];

		ASSERT(!MUTEX_HELD(&state->arcs_mtx));
		mutex_enter(&state->arcs_mtx);
		ASSERT(!list_link_active(&hdr->b_l1hdr.b_arc_node));
		list_insert_head(&state->arcs_list[arc_buf_type(hdr)], hdr);
		ASSERT(hdr->b_l1hdr.b_datacnt > 0);
		atomic_add_64(size, hdr->b_size *
		    hdr->b_l1hdr.b_datacnt);
		mutex_exit(&state->arcs_mtx);
	}
	return (cnt);
}

/*
 * Move the supplied buffer to the indicated state.  The mutex
 * for the buffer must be held by the caller.
 */
static void
arc_change_state(arc_state_t *new_state, arc_buf_hdr_t *hdr,
    kmutex_t *hash_lock)
{
	arc_state_t *old_state;
	int64_t refcnt;
	uint32_t datacnt;
	uint64_t from_delta, to_delta;
	arc_buf_contents_t buftype = arc_buf_type(hdr);

	/*
	 * We almost always have an L1 hdr here, since we call arc_hdr_realloc()
	 * in arc_read() when bringing a buffer out of the L2ARC.  However, the
	 * L1 hdr doesn't always exist when we change state to arc_anon before
	 * destroying a header, in which case reallocating to add the L1 hdr is
	 * pointless.
	 */
	if (HDR_HAS_L1HDR(hdr)) {
		old_state = hdr->b_l1hdr.b_state;
		refcnt = refcount_count(&hdr->b_l1hdr.b_refcnt);
		datacnt = hdr->b_l1hdr.b_datacnt;
	} else {
		old_state = arc_l2c_only;
		refcnt = 0;
		datacnt = 0;
	}

	ASSERT(MUTEX_HELD(hash_lock));
	ASSERT3P(new_state, !=, old_state);
	ASSERT(refcnt == 0 || datacnt > 0);
	ASSERT(!GHOST_STATE(new_state) || datacnt == 0);
	ASSERT(old_state != arc_anon || datacnt <= 1);

	from_delta = to_delta = datacnt * hdr->b_size;

	/*
	 * If this buffer is evictable, transfer it from the
	 * old state list to the new state list.
	 */
	if (refcnt == 0) {
		if (old_state != arc_anon && old_state != arc_l2c_only) {
			int use_mutex = !MUTEX_HELD(&old_state->arcs_mtx);
			uint64_t *size = &old_state->arcs_lsize[buftype];

			if (use_mutex)
				mutex_enter(&old_state->arcs_mtx);

			ASSERT(HDR_HAS_L1HDR(hdr));
			ASSERT(list_link_active(&hdr->b_l1hdr.b_arc_node));
			list_remove(&old_state->arcs_list[buftype], hdr);

			/*
			 * If prefetching out of the ghost cache,
			 * we will have a non-zero datacnt.
			 */
			if (GHOST_STATE(old_state) && datacnt == 0) {
				/* ghost elements have a ghost size */
				ASSERT(hdr->b_l1hdr.b_buf == NULL);
				from_delta = hdr->b_size;
			}
			ASSERT3U(*size, >=, from_delta);
			atomic_add_64(size, -from_delta);

			if (use_mutex)
				mutex_exit(&old_state->arcs_mtx);
		}
		if (new_state != arc_anon && new_state != arc_l2c_only) {
			int use_mutex = !MUTEX_HELD(&new_state->arcs_mtx);
			uint64_t *size = &new_state->arcs_lsize[buftype];

			/*
			 * An L1 header always exists here, since if we're
			 * moving to some L1-cached state (i.e. not l2c_only or
			 * anonymous), we realloc the header to add an L1hdr
			 * beforehand.
			 */
			ASSERT(HDR_HAS_L1HDR(hdr));
			if (use_mutex)
				mutex_enter(&new_state->arcs_mtx);

			list_insert_head(&new_state->arcs_list[buftype], hdr);

			/* ghost elements have a ghost size */
			if (GHOST_STATE(new_state)) {
				ASSERT0(datacnt);
				ASSERT(hdr->b_l1hdr.b_buf == NULL);
				to_delta = hdr->b_size;
			}
			atomic_add_64(size, to_delta);

			if (use_mutex)
				mutex_exit(&new_state->arcs_mtx);
		}
	}

	ASSERT(!BUF_EMPTY(hdr));
	if (new_state == arc_anon && HDR_IN_HASH_TABLE(hdr))
		buf_hash_remove(hdr);

	/* adjust state sizes (ignore arc_l2c_only) */
	if (to_delta && new_state != arc_l2c_only)
		atomic_add_64(&new_state->arcs_size, to_delta);
	if (from_delta && old_state != arc_l2c_only) {
		ASSERT3U(old_state->arcs_size, >=, from_delta);
		atomic_add_64(&old_state->arcs_size, -from_delta);
	}
	if (HDR_HAS_L1HDR(hdr))
		hdr->b_l1hdr.b_state = new_state;

	/*
	 * L2 headers should never be on the L2 state list since they don't
	 * have L1 headers allocated.
	 */
	ASSERT(list_is_empty(&arc_l2c_only->arcs_list[ARC_BUFC_DATA]) &&
	    list_is_empty(&arc_l2c_only->arcs_list[ARC_BUFC_METADATA]));
}

void
arc_space_consume(uint64_t space, arc_space_type_t type)
{
	ASSERT(type >= 0 && type < ARC_SPACE_NUMTYPES);

	switch (type) {
	case ARC_SPACE_DATA:
		ARCSTAT_INCR(arcstat_data_size, space);
		break;
	case ARC_SPACE_META:
		ARCSTAT_INCR(arcstat_metadata_size, space);
		break;
	case ARC_SPACE_OTHER:
		ARCSTAT_INCR(arcstat_other_size, space);
		break;
	case ARC_SPACE_HDRS:
		ARCSTAT_INCR(arcstat_hdr_size, space);
		break;
	case ARC_SPACE_L2HDRS:
		ARCSTAT_INCR(arcstat_l2_hdr_size, space);
		break;
	}

	if (type != ARC_SPACE_DATA)
		ARCSTAT_INCR(arcstat_meta_used, space);

	atomic_add_64(&arc_size, space);
}

void
arc_space_return(uint64_t space, arc_space_type_t type)
{
	ASSERT(type >= 0 && type < ARC_SPACE_NUMTYPES);

	switch (type) {
	case ARC_SPACE_DATA:
		ARCSTAT_INCR(arcstat_data_size, -space);
		break;
	case ARC_SPACE_META:
		ARCSTAT_INCR(arcstat_metadata_size, -space);
		break;
	case ARC_SPACE_OTHER:
		ARCSTAT_INCR(arcstat_other_size, -space);
		break;
	case ARC_SPACE_HDRS:
		ARCSTAT_INCR(arcstat_hdr_size, -space);
		break;
	case ARC_SPACE_L2HDRS:
		ARCSTAT_INCR(arcstat_l2_hdr_size, -space);
		break;
	}

	if (type != ARC_SPACE_DATA) {
		ASSERT(arc_meta_used >= space);
		if (arc_meta_max < arc_meta_used)
			arc_meta_max = arc_meta_used;
		ARCSTAT_INCR(arcstat_meta_used, -space);
	}

	ASSERT(arc_size >= space);
	atomic_add_64(&arc_size, -space);
}

void *
arc_data_buf_alloc(uint64_t size)
{
	if (arc_evict_needed(ARC_BUFC_DATA))
		cv_signal(&arc_reclaim_thr_cv);
	atomic_add_64(&arc_size, size);
	return (zio_data_buf_alloc(size));
}

void
arc_data_buf_free(void *buf, uint64_t size)
{
	zio_data_buf_free(buf, size);
	ASSERT(arc_size >= size);
	atomic_add_64(&arc_size, -size);
}

arc_buf_t *
arc_buf_alloc(spa_t *spa, int32_t size, void *tag, arc_buf_contents_t type)
{
	arc_buf_hdr_t *hdr;
	arc_buf_t *buf;

	ASSERT3U(size, >, 0);
	hdr = kmem_cache_alloc(hdr_full_cache, KM_PUSHPAGE);
	ASSERT(BUF_EMPTY(hdr));
	hdr->b_size = size;
	hdr->b_spa = spa_load_guid(spa);

	buf = kmem_cache_alloc(buf_cache, KM_PUSHPAGE);
	buf->b_hdr = hdr;
	buf->b_data = NULL;
	buf->b_efunc = NULL;
	buf->b_private = NULL;
	buf->b_next = NULL;

	hdr->b_flags = arc_bufc_to_flags(type);
	hdr->b_flags |= ARC_FLAG_HAS_L1HDR;

	hdr->b_l1hdr.b_buf = buf;
	hdr->b_l1hdr.b_state = arc_anon;
	hdr->b_l1hdr.b_arc_access = 0;
	hdr->b_l1hdr.b_datacnt = 1;

	arc_get_data_buf(buf);
	ASSERT(refcount_is_zero(&hdr->b_l1hdr.b_refcnt));
	(void) refcount_add(&hdr->b_l1hdr.b_refcnt, tag);

	return (buf);
}

static char *arc_onloan_tag = "onloan";

/*
 * Loan out an anonymous arc buffer. Loaned buffers are not counted as in
 * flight data by arc_tempreserve_space() until they are "returned". Loaned
 * buffers must be returned to the arc before they can be used by the DMU or
 * freed.
 */
arc_buf_t *
arc_loan_buf(spa_t *spa, int size)
{
	arc_buf_t *buf;

	buf = arc_buf_alloc(spa, size, arc_onloan_tag, ARC_BUFC_DATA);

	atomic_add_64(&arc_loaned_bytes, size);
	return (buf);
}

/*
 * Return a loaned arc buffer to the arc.
 */
void
arc_return_buf(arc_buf_t *buf, void *tag)
{
	arc_buf_hdr_t *hdr = buf->b_hdr;

	ASSERT(buf->b_data != NULL);
	ASSERT(HDR_HAS_L1HDR(hdr));
	(void) refcount_add(&hdr->b_l1hdr.b_refcnt, tag);
	(void) refcount_remove(&hdr->b_l1hdr.b_refcnt, arc_onloan_tag);

	atomic_add_64(&arc_loaned_bytes, -hdr->b_size);
}

/* Detach an arc_buf from a dbuf (tag) */
void
arc_loan_inuse_buf(arc_buf_t *buf, void *tag)
{
	arc_buf_hdr_t *hdr = buf->b_hdr;

	ASSERT(buf->b_data != NULL);
	ASSERT(HDR_HAS_L1HDR(hdr));
	(void) refcount_add(&hdr->b_l1hdr.b_refcnt, arc_onloan_tag);
	(void) refcount_remove(&hdr->b_l1hdr.b_refcnt, tag);
	buf->b_efunc = NULL;
	buf->b_private = NULL;

	atomic_add_64(&arc_loaned_bytes, hdr->b_size);
}

static arc_buf_t *
arc_buf_clone(arc_buf_t *from)
{
	arc_buf_t *buf;
	arc_buf_hdr_t *hdr = from->b_hdr;
	uint64_t size = hdr->b_size;

	ASSERT(HDR_HAS_L1HDR(hdr));
	ASSERT(hdr->b_l1hdr.b_state != arc_anon);

	buf = kmem_cache_alloc(buf_cache, KM_PUSHPAGE);
	buf->b_hdr = hdr;
	buf->b_data = NULL;
	buf->b_efunc = NULL;
	buf->b_private = NULL;
	buf->b_next = hdr->b_l1hdr.b_buf;
	hdr->b_l1hdr.b_buf = buf;
	arc_get_data_buf(buf);
	bcopy(from->b_data, buf->b_data, size);

	/*
	 * This buffer already exists in the arc so create a duplicate
	 * copy for the caller.  If the buffer is associated with user data
	 * then track the size and number of duplicates.  These stats will be
	 * updated as duplicate buffers are created and destroyed.
	 */
	if (HDR_ISTYPE_DATA(hdr)) {
		ARCSTAT_BUMP(arcstat_duplicate_buffers);
		ARCSTAT_INCR(arcstat_duplicate_buffers_size, size);
	}
	hdr->b_l1hdr.b_datacnt += 1;
	return (buf);
}

void
arc_buf_add_ref(arc_buf_t *buf, void* tag)
{
	arc_buf_hdr_t *hdr;
	kmutex_t *hash_lock;

	/*
	 * Check to see if this buffer is evicted.  Callers
	 * must verify b_data != NULL to know if the add_ref
	 * was successful.
	 */
	mutex_enter(&buf->b_evict_lock);
	if (buf->b_data == NULL) {
		mutex_exit(&buf->b_evict_lock);
		return;
	}
	hash_lock = HDR_LOCK(buf->b_hdr);
	mutex_enter(hash_lock);
	hdr = buf->b_hdr;
	ASSERT(HDR_HAS_L1HDR(hdr));
	ASSERT3P(hash_lock, ==, HDR_LOCK(hdr));
	mutex_exit(&buf->b_evict_lock);

	ASSERT(hdr->b_l1hdr.b_state == arc_mru ||
	    hdr->b_l1hdr.b_state == arc_mfu);

	add_reference(hdr, hash_lock, tag);
	DTRACE_PROBE1(arc__hit, arc_buf_hdr_t *, hdr);
	arc_access(hdr, hash_lock);
	mutex_exit(hash_lock);
	ARCSTAT_BUMP(arcstat_hits);
	ARCSTAT_CONDSTAT(!HDR_PREFETCH(hdr),
	    demand, prefetch, !HDR_ISTYPE_METADATA(hdr),
	    data, metadata, hits);
}

/*
 * Free the arc data buffer.  If it is an l2arc write in progress,
 * the buffer is placed on l2arc_free_on_write to be freed later.
 */
static void
arc_buf_data_free(arc_buf_t *buf, void (*free_func)(void *, size_t))
{
	arc_buf_hdr_t *hdr = buf->b_hdr;

	if (HDR_L2_WRITING(hdr)) {
		l2arc_data_free_t *df;
		df = kmem_alloc(sizeof (l2arc_data_free_t), KM_SLEEP);
		df->l2df_data = buf->b_data;
		df->l2df_size = hdr->b_size;
		df->l2df_func = free_func;
		mutex_enter(&l2arc_free_on_write_mtx);
		list_insert_head(l2arc_free_on_write, df);
		mutex_exit(&l2arc_free_on_write_mtx);
		ARCSTAT_BUMP(arcstat_l2_free_on_write);
	} else {
		free_func(buf->b_data, hdr->b_size);
	}
}

/*
 * Free up buf->b_data and if 'remove' is set, then pull the
 * arc_buf_t off of the the arc_buf_hdr_t's list and free it.
 */
static void
arc_buf_destroy(arc_buf_t *buf, boolean_t recycle, boolean_t remove)
{
	arc_buf_t **bufp;

	/* free up data associated with the buf */
	if (buf->b_data != NULL) {
		arc_state_t *state = buf->b_hdr->b_l1hdr.b_state;
		uint64_t size = buf->b_hdr->b_size;
		arc_buf_contents_t type = arc_buf_type(buf->b_hdr);

		arc_cksum_verify(buf);
		arc_buf_unwatch(buf);

		if (!recycle) {
			if (type == ARC_BUFC_METADATA) {
				arc_buf_data_free(buf, zio_buf_free);
				arc_space_return(size, ARC_SPACE_META);
			} else {
				ASSERT(type == ARC_BUFC_DATA);
				arc_buf_data_free(buf, zio_data_buf_free);
				arc_space_return(size, ARC_SPACE_DATA);
			}
		}
		if (list_link_active(&buf->b_hdr->b_l1hdr.b_arc_node)) {
			uint64_t *cnt = &state->arcs_lsize[type];

			ASSERT(refcount_is_zero(
			    &buf->b_hdr->b_l1hdr.b_refcnt));
			ASSERT(state != arc_anon && state != arc_l2c_only);

			ASSERT3U(*cnt, >=, size);
			atomic_add_64(cnt, -size);
		}
		ASSERT3U(state->arcs_size, >=, size);
		atomic_add_64(&state->arcs_size, -size);
		buf->b_data = NULL;

		/*
		 * If we're destroying a duplicate buffer make sure
		 * that the appropriate statistics are updated.
		 */
		if (buf->b_hdr->b_l1hdr.b_datacnt > 1 &&
		    HDR_ISTYPE_DATA(buf->b_hdr)) {
			ARCSTAT_BUMPDOWN(arcstat_duplicate_buffers);
			ARCSTAT_INCR(arcstat_duplicate_buffers_size, -size);
		}
		ASSERT(buf->b_hdr->b_l1hdr.b_datacnt > 0);
		buf->b_hdr->b_l1hdr.b_datacnt -= 1;
	}

	/* only remove the buf if requested */
	if (!remove)
		return;

	/* remove the buf from the hdr list */
	for (bufp = &buf->b_hdr->b_l1hdr.b_buf; *bufp != buf;
	    bufp = &(*bufp)->b_next)
		continue;
	*bufp = buf->b_next;
	buf->b_next = NULL;

	ASSERT(buf->b_efunc == NULL);

	/* clean up the buf */
	buf->b_hdr = NULL;
	kmem_cache_free(buf_cache, buf);
}

static void
arc_hdr_destroy(arc_buf_hdr_t *hdr)
{
	if (HDR_HAS_L1HDR(hdr)) {
		ASSERT(hdr->b_l1hdr.b_buf == NULL ||
		    hdr->b_l1hdr.b_datacnt > 0);
		ASSERT(refcount_is_zero(&hdr->b_l1hdr.b_refcnt));
		ASSERT3P(hdr->b_l1hdr.b_state, ==, arc_anon);
	}
	ASSERT(!HDR_IO_IN_PROGRESS(hdr));
	ASSERT(!HDR_IN_HASH_TABLE(hdr));

	if (HDR_HAS_L2HDR(hdr)) {
		l2arc_buf_hdr_t *l2hdr = &hdr->b_l2hdr;
		boolean_t buflist_held = MUTEX_HELD(&l2hdr->b_dev->l2ad_mtx);

		if (!buflist_held) {
			mutex_enter(&l2hdr->b_dev->l2ad_mtx);
			l2hdr = &hdr->b_l2hdr;
		}

		list_remove(&l2hdr->b_dev->l2ad_buflist, hdr);

		ARCSTAT_INCR(arcstat_l2_size, -hdr->b_size);
		ARCSTAT_INCR(arcstat_l2_asize, -l2hdr->b_asize);

		if (!buflist_held)
			mutex_exit(&l2hdr->b_dev->l2ad_mtx);

		hdr->b_flags &= ~ARC_FLAG_HAS_L2HDR;
	}

	if (!BUF_EMPTY(hdr))
		buf_discard_identity(hdr);

	if (HDR_HAS_L1HDR(hdr)) {
		while (hdr->b_l1hdr.b_buf) {
			arc_buf_t *buf = hdr->b_l1hdr.b_buf;

			if (buf->b_efunc != NULL) {
				mutex_enter(&arc_eviction_mtx);
				mutex_enter(&buf->b_evict_lock);
				ASSERT(buf->b_hdr != NULL);
				arc_buf_destroy(hdr->b_l1hdr.b_buf, FALSE,
				    FALSE);
				hdr->b_l1hdr.b_buf = buf->b_next;
				buf->b_hdr = &arc_eviction_hdr;
				buf->b_next = arc_eviction_list;
				arc_eviction_list = buf;
				mutex_exit(&buf->b_evict_lock);
				mutex_exit(&arc_eviction_mtx);
			} else {
				arc_buf_destroy(hdr->b_l1hdr.b_buf, FALSE,
				    TRUE);
			}
		}
		if (hdr->b_freeze_cksum != NULL) {
			kmem_free(hdr->b_freeze_cksum, sizeof (zio_cksum_t));
			hdr->b_freeze_cksum = NULL;
		}
#ifdef ZFS_DEBUG
		if (hdr->b_l1hdr.b_thawed != NULL) {
			kmem_free(hdr->b_l1hdr.b_thawed, 1);
			hdr->b_l1hdr.b_thawed = NULL;
		}
#endif
	}

	ASSERT3P(hdr->b_hash_next, ==, NULL);
	if (HDR_HAS_L1HDR(hdr)) {
		ASSERT(!list_link_active(&hdr->b_l1hdr.b_arc_node));
		ASSERT3P(hdr->b_l1hdr.b_acb, ==, NULL);
		kmem_cache_free(hdr_full_cache, hdr);
	} else {
		kmem_cache_free(hdr_l2only_cache, hdr);
	}
}

void
arc_buf_free(arc_buf_t *buf, void *tag)
{
	arc_buf_hdr_t *hdr = buf->b_hdr;
	int hashed = hdr->b_l1hdr.b_state != arc_anon;

	ASSERT(buf->b_efunc == NULL);
	ASSERT(buf->b_data != NULL);

	if (hashed) {
		kmutex_t *hash_lock = HDR_LOCK(hdr);

		mutex_enter(hash_lock);
		hdr = buf->b_hdr;
		ASSERT3P(hash_lock, ==, HDR_LOCK(hdr));

		(void) remove_reference(hdr, hash_lock, tag);
		if (hdr->b_l1hdr.b_datacnt > 1) {
			arc_buf_destroy(buf, FALSE, TRUE);
		} else {
			ASSERT(buf == hdr->b_l1hdr.b_buf);
			ASSERT(buf->b_efunc == NULL);
			hdr->b_flags |= ARC_FLAG_BUF_AVAILABLE;
		}
		mutex_exit(hash_lock);
	} else if (HDR_IO_IN_PROGRESS(hdr)) {
		int destroy_hdr;
		/*
		 * We are in the middle of an async write.  Don't destroy
		 * this buffer unless the write completes before we finish
		 * decrementing the reference count.
		 */
		mutex_enter(&arc_eviction_mtx);
		(void) remove_reference(hdr, NULL, tag);
		ASSERT(refcount_is_zero(&hdr->b_l1hdr.b_refcnt));
		destroy_hdr = !HDR_IO_IN_PROGRESS(hdr);
		mutex_exit(&arc_eviction_mtx);
		if (destroy_hdr)
			arc_hdr_destroy(hdr);
	} else {
		if (remove_reference(hdr, NULL, tag) > 0)
			arc_buf_destroy(buf, FALSE, TRUE);
		else
			arc_hdr_destroy(hdr);
	}
}

boolean_t
arc_buf_remove_ref(arc_buf_t *buf, void* tag)
{
	arc_buf_hdr_t *hdr = buf->b_hdr;
	kmutex_t *hash_lock = HDR_LOCK(hdr);
	boolean_t no_callback = (buf->b_efunc == NULL);

	if (hdr->b_l1hdr.b_state == arc_anon) {
		ASSERT(hdr->b_l1hdr.b_datacnt == 1);
		arc_buf_free(buf, tag);
		return (no_callback);
	}

	mutex_enter(hash_lock);
	hdr = buf->b_hdr;
	ASSERT(hdr->b_l1hdr.b_datacnt > 0);
	ASSERT3P(hash_lock, ==, HDR_LOCK(hdr));
	ASSERT(hdr->b_l1hdr.b_state != arc_anon);
	ASSERT(buf->b_data != NULL);

	(void) remove_reference(hdr, hash_lock, tag);
	if (hdr->b_l1hdr.b_datacnt > 1) {
		if (no_callback)
			arc_buf_destroy(buf, FALSE, TRUE);
	} else if (no_callback) {
		ASSERT(hdr->b_l1hdr.b_buf == buf && buf->b_next == NULL);
		ASSERT(buf->b_efunc == NULL);
		hdr->b_flags |= ARC_FLAG_BUF_AVAILABLE;
	}
	ASSERT(no_callback || hdr->b_l1hdr.b_datacnt > 1 ||
	    refcount_is_zero(&hdr->b_l1hdr.b_refcnt));
	mutex_exit(hash_lock);
	return (no_callback);
}

int32_t
arc_buf_size(arc_buf_t *buf)
{
	return (buf->b_hdr->b_size);
}

/*
 * Called from the DMU to determine if the current buffer should be
 * evicted. In order to ensure proper locking, the eviction must be initiated
 * from the DMU. Return true if the buffer is associated with user data and
 * duplicate buffers still exist.
 */
boolean_t
arc_buf_eviction_needed(arc_buf_t *buf)
{
	arc_buf_hdr_t *hdr;
	boolean_t evict_needed = B_FALSE;

	if (zfs_disable_dup_eviction)
		return (B_FALSE);

	mutex_enter(&buf->b_evict_lock);
	hdr = buf->b_hdr;
	if (hdr == NULL) {
		/*
		 * We are in arc_do_user_evicts(); let that function
		 * perform the eviction.
		 */
		ASSERT(buf->b_data == NULL);
		mutex_exit(&buf->b_evict_lock);
		return (B_FALSE);
	} else if (buf->b_data == NULL) {
		/*
		 * We have already been added to the arc eviction list;
		 * recommend eviction.
		 */
		ASSERT3P(hdr, ==, &arc_eviction_hdr);
		mutex_exit(&buf->b_evict_lock);
		return (B_TRUE);
	}

	if (hdr->b_l1hdr.b_datacnt > 1 && HDR_ISTYPE_DATA(hdr))
		evict_needed = B_TRUE;

	mutex_exit(&buf->b_evict_lock);
	return (evict_needed);
}

/*
 * Evict buffers from list until we've removed the specified number of
 * bytes.  Move the removed buffers to the appropriate evict state.
 * If the recycle flag is set, then attempt to "recycle" a buffer:
 * - look for a buffer to evict that is `bytes' long.
 * - return the data block from this buffer rather than freeing it.
 * This flag is used by callers that are trying to make space for a
 * new buffer in a full arc cache.
 *
 * This function makes a "best effort".  It skips over any buffers
 * it can't get a hash_lock on, and so may not catch all candidates.
 * It may also return without evicting as much space as requested.
 */
static void *
arc_evict(arc_state_t *state, uint64_t spa, int64_t bytes, boolean_t recycle,
    arc_buf_contents_t type)
{
	arc_state_t *evicted_state;
	uint64_t bytes_evicted = 0, skipped = 0, missed = 0;
	arc_buf_hdr_t *hdr, *hdr_prev = NULL;
	kmutex_t *hash_lock;
	boolean_t have_lock;
	void *stolen = NULL;
	arc_buf_hdr_t marker = { 0 };
	int count = 0;

	ASSERT(state == arc_mru || state == arc_mfu);

	evicted_state = (state == arc_mru) ? arc_mru_ghost : arc_mfu_ghost;

	/*
	 * The ghost list lock must be acquired first in order to prevent
	 * a 3 party deadlock:
	 *
	 *  - arc_evict_ghost acquires arc_*_ghost->arcs_mtx, followed by
	 *    l2ad_mtx in arc_hdr_realloc
	 *  - l2arc_write_buffers acquires l2ad_mtx, followed by arc_*->arcs_mtx
	 *  - arc_evict acquires arc_*_ghost->arcs_mtx, followed by
	 *    arc_*_ghost->arcs_mtx and forms a deadlock cycle.
	 *
	 * This situation is avoided by acquiring the ghost list lock first.
	 */
	mutex_enter(&evicted_state->arcs_mtx);
	mutex_enter(&state->arcs_mtx);

	/*
	 * Decide which "type" (data vs metadata) to recycle from.
	 *
	 * If we are over the metadata limit, recycle from metadata.
	 * If we are under the metadata minimum, recycle from data.
	 * Otherwise, recycle from whichever type has the oldest (least
	 * recently accessed) header.
	 */
	if (recycle) {
		arc_buf_hdr_t *data_hdr =
		    list_tail(&state->arcs_list[ARC_BUFC_DATA]);
		arc_buf_hdr_t *metadata_hdr =
		    list_tail(&state->arcs_list[ARC_BUFC_METADATA]);
		arc_buf_contents_t realtype;

		if (data_hdr == NULL) {
			realtype = ARC_BUFC_METADATA;
		} else if (metadata_hdr == NULL) {
			realtype = ARC_BUFC_DATA;
		} else if (arc_meta_used >= arc_meta_limit) {
			realtype = ARC_BUFC_METADATA;
		} else if (arc_meta_used <= arc_meta_min) {
			realtype = ARC_BUFC_DATA;
		} else if (HDR_HAS_L1HDR(data_hdr) &&
		    HDR_HAS_L1HDR(metadata_hdr) &&
		    data_hdr->b_l1hdr.b_arc_access <
		    metadata_hdr->b_l1hdr.b_arc_access) {
			realtype = ARC_BUFC_DATA;
		} else {
			realtype = ARC_BUFC_METADATA;
		}
		if (realtype != type) {
			/*
			 * If we want to evict from a different list,
			 * we can not recycle, because DATA vs METADATA
			 * buffers are segregated into different kmem
			 * caches (and vmem arenas).
			 */
			type = realtype;
			recycle = B_FALSE;
		}
	}

	list_t *list = &state->arcs_list[type];

	for (hdr = list_tail(list); hdr; hdr = hdr_prev) {
		hdr_prev = list_prev(list, hdr);
		/* prefetch buffers have a minimum lifespan */
		if (HDR_IO_IN_PROGRESS(hdr) ||
		    (spa && hdr->b_spa != spa) ||
		    ((hdr->b_flags & (ARC_FLAG_PREFETCH | ARC_FLAG_INDIRECT)) &&
		    ddi_get_lbolt() - hdr->b_l1hdr.b_arc_access <
		    arc_min_prefetch_lifespan)) {
			skipped++;
			continue;
		}
		/* "lookahead" for better eviction candidate */
		if (recycle && hdr->b_size != bytes &&
		    hdr_prev && hdr_prev->b_size == bytes)
			continue;

		/* ignore markers */
		if (hdr->b_spa == 0)
			continue;

		/*
		 * It may take a long time to evict all the bufs requested.
		 * To avoid blocking all arc activity, periodically drop
		 * the arcs_mtx and give other threads a chance to run
		 * before reacquiring the lock.
		 *
		 * If we are looking for a buffer to recycle, we are in
		 * the hot code path, so don't sleep.
		 */
		if (!recycle && count++ > arc_evict_iterations) {
			list_insert_after(list, hdr, &marker);
			mutex_exit(&state->arcs_mtx);
			mutex_exit(&evicted_state->arcs_mtx);
			kpreempt(KPREEMPT_SYNC);
			mutex_enter(&evicted_state->arcs_mtx);
			mutex_enter(&state->arcs_mtx);
			hdr_prev = list_prev(list, &marker);
			list_remove(list, &marker);
			count = 0;
			continue;
		}

		hash_lock = HDR_LOCK(hdr);
		have_lock = MUTEX_HELD(hash_lock);
		if (have_lock || mutex_tryenter(hash_lock)) {
			ASSERT0(refcount_count(&hdr->b_l1hdr.b_refcnt));
			ASSERT3U(hdr->b_l1hdr.b_datacnt, >, 0);
			while (hdr->b_l1hdr.b_buf) {
				arc_buf_t *buf = hdr->b_l1hdr.b_buf;
				if (!mutex_tryenter(&buf->b_evict_lock)) {
					missed += 1;
					break;
				}
				if (buf->b_data != NULL) {
					bytes_evicted += hdr->b_size;
					if (recycle &&
					    arc_buf_type(hdr) == type &&
					    hdr->b_size == bytes &&
					    !HDR_L2_WRITING(hdr)) {
						stolen = buf->b_data;
						recycle = FALSE;
					}
				}
				if (buf->b_efunc != NULL) {
					mutex_enter(&arc_eviction_mtx);
					arc_buf_destroy(buf,
					    buf->b_data == stolen, FALSE);
					hdr->b_l1hdr.b_buf = buf->b_next;
					buf->b_hdr = &arc_eviction_hdr;
					buf->b_next = arc_eviction_list;
					arc_eviction_list = buf;
					mutex_exit(&arc_eviction_mtx);
					mutex_exit(&buf->b_evict_lock);
				} else {
					mutex_exit(&buf->b_evict_lock);
					arc_buf_destroy(buf,
					    buf->b_data == stolen, TRUE);
				}
			}

			if (HDR_HAS_L2HDR(hdr)) {
				ARCSTAT_INCR(arcstat_evict_l2_cached,
				    hdr->b_size);
			} else {
				if (l2arc_write_eligible(hdr->b_spa, hdr)) {
					ARCSTAT_INCR(arcstat_evict_l2_eligible,
					    hdr->b_size);
				} else {
					ARCSTAT_INCR(
					    arcstat_evict_l2_ineligible,
					    hdr->b_size);
				}
			}

			if (hdr->b_l1hdr.b_datacnt == 0) {
				arc_change_state(evicted_state, hdr, hash_lock);
				ASSERT(HDR_IN_HASH_TABLE(hdr));
				hdr->b_flags |= ARC_FLAG_IN_HASH_TABLE;
				hdr->b_flags &= ~ARC_FLAG_BUF_AVAILABLE;
				DTRACE_PROBE1(arc__evict, arc_buf_hdr_t *, hdr);
			}
			if (!have_lock)
				mutex_exit(hash_lock);
			if (bytes >= 0 && bytes_evicted >= bytes)
				break;
		} else {
			missed += 1;
		}
	}

	mutex_exit(&state->arcs_mtx);
	mutex_exit(&evicted_state->arcs_mtx);

	if (bytes_evicted < bytes)
		dprintf("only evicted %lld bytes from %x",
		    (longlong_t)bytes_evicted, state);

	if (skipped)
		ARCSTAT_INCR(arcstat_evict_skip, skipped);

	if (missed)
		ARCSTAT_INCR(arcstat_mutex_miss, missed);

	/*
	 * Note: we have just evicted some data into the ghost state,
	 * potentially putting the ghost size over the desired size.  Rather
	 * that evicting from the ghost list in this hot code path, leave
	 * this chore to the arc_reclaim_thread().
	 */

	return (stolen);
}

/*
 * Remove buffers from list until we've removed the specified number of
 * bytes.  Destroy the buffers that are removed.
 */
static void
arc_evict_ghost(arc_state_t *state, uint64_t spa, int64_t bytes)
{
	arc_buf_hdr_t *hdr, *hdr_prev;
	arc_buf_hdr_t marker = { 0 };
	list_t *list = &state->arcs_list[ARC_BUFC_DATA];
	kmutex_t *hash_lock;
	uint64_t bytes_deleted = 0;
	uint64_t bufs_skipped = 0;
	int count = 0;

	ASSERT(GHOST_STATE(state));
top:
	mutex_enter(&state->arcs_mtx);
	for (hdr = list_tail(list); hdr; hdr = hdr_prev) {
		hdr_prev = list_prev(list, hdr);
		if (arc_buf_type(hdr) >= ARC_BUFC_NUMTYPES)
			panic("invalid hdr=%p", (void *)hdr);
		if (spa && hdr->b_spa != spa)
			continue;

		/* ignore markers */
		if (hdr->b_spa == 0)
			continue;

		hash_lock = HDR_LOCK(hdr);
		/* caller may be trying to modify this buffer, skip it */
		if (MUTEX_HELD(hash_lock))
			continue;

		/*
		 * It may take a long time to evict all the bufs requested.
		 * To avoid blocking all arc activity, periodically drop
		 * the arcs_mtx and give other threads a chance to run
		 * before reacquiring the lock.
		 */
		if (count++ > arc_evict_iterations) {
			list_insert_after(list, hdr, &marker);
			mutex_exit(&state->arcs_mtx);
			kpreempt(KPREEMPT_SYNC);
			mutex_enter(&state->arcs_mtx);
			hdr_prev = list_prev(list, &marker);
			list_remove(list, &marker);
			count = 0;
			continue;
		}
		if (mutex_tryenter(hash_lock)) {
			ASSERT(!HDR_IO_IN_PROGRESS(hdr));
			ASSERT(!HDR_HAS_L1HDR(hdr) ||
			    hdr->b_l1hdr.b_buf == NULL);
			ARCSTAT_BUMP(arcstat_deleted);
			bytes_deleted += hdr->b_size;

			if (HDR_HAS_L2HDR(hdr)) {
				/*
				 * This buffer is cached on the 2nd Level ARC;
				 * don't destroy the header.
				 */
				arc_change_state(arc_l2c_only, hdr, hash_lock);
				/*
				 * dropping from L1+L2 cached to L2-only,
				 * realloc to remove the L1 header.
				 */
				hdr = arc_hdr_realloc(hdr, hdr_full_cache,
				    hdr_l2only_cache);
				mutex_exit(hash_lock);
			} else {
				arc_change_state(arc_anon, hdr, hash_lock);
				mutex_exit(hash_lock);
				arc_hdr_destroy(hdr);
			}

			DTRACE_PROBE1(arc__delete, arc_buf_hdr_t *, hdr);
			if (bytes >= 0 && bytes_deleted >= bytes)
				break;
		} else if (bytes < 0) {
			/*
			 * Insert a list marker and then wait for the
			 * hash lock to become available. Once its
			 * available, restart from where we left off.
			 */
			list_insert_after(list, hdr, &marker);
			mutex_exit(&state->arcs_mtx);
			mutex_enter(hash_lock);
			mutex_exit(hash_lock);
			mutex_enter(&state->arcs_mtx);
			hdr_prev = list_prev(list, &marker);
			list_remove(list, &marker);
		} else {
			bufs_skipped += 1;
		}

	}
	mutex_exit(&state->arcs_mtx);

	if (list == &state->arcs_list[ARC_BUFC_DATA] &&
	    (bytes < 0 || bytes_deleted < bytes)) {
		list = &state->arcs_list[ARC_BUFC_METADATA];
		goto top;
	}

	if (bufs_skipped) {
		ARCSTAT_INCR(arcstat_mutex_miss, bufs_skipped);
		ASSERT(bytes >= 0);
	}

	if (bytes_deleted < bytes)
		dprintf("only deleted %lld bytes from %p",
		    (longlong_t)bytes_deleted, state);
}

static void
arc_adjust(void)
{
	int64_t adjustment, delta;

	/*
	 * Adjust MRU size
	 */

	adjustment = MIN((int64_t)(arc_size - arc_c),
	    (int64_t)(arc_anon->arcs_size + arc_mru->arcs_size + arc_meta_used -
	    arc_p));

	if (adjustment > 0 && arc_mru->arcs_lsize[ARC_BUFC_DATA] > 0) {
		delta = MIN(arc_mru->arcs_lsize[ARC_BUFC_DATA], adjustment);
		(void) arc_evict(arc_mru, NULL, delta, FALSE, ARC_BUFC_DATA);
		adjustment -= delta;
	}

	if (adjustment > 0 && arc_mru->arcs_lsize[ARC_BUFC_METADATA] > 0) {
		delta = MIN(arc_mru->arcs_lsize[ARC_BUFC_METADATA], adjustment);
		(void) arc_evict(arc_mru, NULL, delta, FALSE,
		    ARC_BUFC_METADATA);
	}

	/*
	 * Adjust MFU size
	 */

	adjustment = arc_size - arc_c;

	if (adjustment > 0 && arc_mfu->arcs_lsize[ARC_BUFC_DATA] > 0) {
		delta = MIN(adjustment, arc_mfu->arcs_lsize[ARC_BUFC_DATA]);
		(void) arc_evict(arc_mfu, NULL, delta, FALSE, ARC_BUFC_DATA);
		adjustment -= delta;
	}

	if (adjustment > 0 && arc_mfu->arcs_lsize[ARC_BUFC_METADATA] > 0) {
		int64_t delta = MIN(adjustment,
		    arc_mfu->arcs_lsize[ARC_BUFC_METADATA]);
		(void) arc_evict(arc_mfu, NULL, delta, FALSE,
		    ARC_BUFC_METADATA);
	}

	/*
	 * Adjust ghost lists
	 */

	adjustment = arc_mru->arcs_size + arc_mru_ghost->arcs_size - arc_c;

	if (adjustment > 0 && arc_mru_ghost->arcs_size > 0) {
		delta = MIN(arc_mru_ghost->arcs_size, adjustment);
		arc_evict_ghost(arc_mru_ghost, NULL, delta);
	}

	adjustment =
	    arc_mru_ghost->arcs_size + arc_mfu_ghost->arcs_size - arc_c;

	if (adjustment > 0 && arc_mfu_ghost->arcs_size > 0) {
		delta = MIN(arc_mfu_ghost->arcs_size, adjustment);
		arc_evict_ghost(arc_mfu_ghost, NULL, delta);
	}
}

static void
arc_do_user_evicts(void)
{
	mutex_enter(&arc_eviction_mtx);
	while (arc_eviction_list != NULL) {
		arc_buf_t *buf = arc_eviction_list;
		arc_eviction_list = buf->b_next;
		mutex_enter(&buf->b_evict_lock);
		buf->b_hdr = NULL;
		mutex_exit(&buf->b_evict_lock);
		mutex_exit(&arc_eviction_mtx);

		if (buf->b_efunc != NULL)
			VERIFY0(buf->b_efunc(buf->b_private));

		buf->b_efunc = NULL;
		buf->b_private = NULL;
		kmem_cache_free(buf_cache, buf);
		mutex_enter(&arc_eviction_mtx);
	}
	mutex_exit(&arc_eviction_mtx);
}

/*
 * Flush all *evictable* data from the cache for the given spa.
 * NOTE: this will not touch "active" (i.e. referenced) data.
 */
void
arc_flush(spa_t *spa)
{
	uint64_t guid = 0;

	if (spa != NULL)
		guid = spa_load_guid(spa);

	while (list_head(&arc_mru->arcs_list[ARC_BUFC_DATA])) {
		(void) arc_evict(arc_mru, guid, -1, FALSE, ARC_BUFC_DATA);
		if (spa != NULL)
			break;
	}
	while (list_head(&arc_mru->arcs_list[ARC_BUFC_METADATA])) {
		(void) arc_evict(arc_mru, guid, -1, FALSE, ARC_BUFC_METADATA);
		if (spa != NULL)
			break;
	}
	while (list_head(&arc_mfu->arcs_list[ARC_BUFC_DATA])) {
		(void) arc_evict(arc_mfu, guid, -1, FALSE, ARC_BUFC_DATA);
		if (spa != NULL)
			break;
	}
	while (list_head(&arc_mfu->arcs_list[ARC_BUFC_METADATA])) {
		(void) arc_evict(arc_mfu, guid, -1, FALSE, ARC_BUFC_METADATA);
		if (spa != NULL)
			break;
	}

	arc_evict_ghost(arc_mru_ghost, guid, -1);
	arc_evict_ghost(arc_mfu_ghost, guid, -1);

	mutex_enter(&arc_reclaim_thr_lock);
	arc_do_user_evicts();
	mutex_exit(&arc_reclaim_thr_lock);
	ASSERT(spa || arc_eviction_list == NULL);
}

void
arc_shrink(int64_t to_free)
{
	if (arc_c > arc_c_min) {

		if (arc_c > arc_c_min + to_free)
			atomic_add_64(&arc_c, -to_free);
		else
			arc_c = arc_c_min;

		atomic_add_64(&arc_p, -(arc_p >> arc_shrink_shift));
		if (arc_c > arc_size)
			arc_c = MAX(arc_size, arc_c_min);
		if (arc_p > arc_c)
			arc_p = (arc_c >> 1);
		ASSERT(arc_c >= arc_c_min);
		ASSERT((int64_t)arc_p >= 0);
	}

	if (arc_size > arc_c)
		arc_adjust();
}

typedef enum free_memory_reason_t {
	FMR_UNKNOWN,
	FMR_NEEDFREE,
	FMR_LOTSFREE,
	FMR_SWAPFS_MINFREE,
	FMR_PAGES_PP_MAXIMUM,
	FMR_HEAP_ARENA,
	FMR_ZIO_ARENA,
} free_memory_reason_t;

int64_t last_free_memory;
free_memory_reason_t last_free_reason;

/*
 * Additional reserve of pages for pp_reserve.
 */
int64_t arc_pages_pp_reserve = 64;

/*
 * Additional reserve of pages for swapfs.
 */
int64_t arc_swapfs_reserve = 64;

/*
 * Return the amount of memory that can be consumed before reclaim will be
 * needed.  Positive if there is sufficient free memory, negative indicates
 * the amount of memory that needs to be freed up.
 */
static int64_t
arc_available_memory(void)
{
	int64_t lowest = INT64_MAX;
	int64_t n;
	free_memory_reason_t r = FMR_UNKNOWN;

#ifdef _KERNEL
	if (needfree > 0) {
		n = PAGESIZE * (-needfree);
		if (n < lowest) {
			lowest = n;
			r = FMR_NEEDFREE;
		}
	}

	/*
	 * check that we're out of range of the pageout scanner.  It starts to
	 * schedule paging if freemem is less than lotsfree and needfree.
	 * lotsfree is the high-water mark for pageout, and needfree is the
	 * number of needed free pages.  We add extra pages here to make sure
	 * the scanner doesn't start up while we're freeing memory.
	 */
	n = PAGESIZE * (freemem - lotsfree - needfree - desfree);
	if (n < lowest) {
		lowest = n;
		r = FMR_LOTSFREE;
	}

	/*
	 * check to make sure that swapfs has enough space so that anon
	 * reservations can still succeed. anon_resvmem() checks that the
	 * availrmem is greater than swapfs_minfree, and the number of reserved
	 * swap pages.  We also add a bit of extra here just to prevent
	 * circumstances from getting really dire.
	 */
	n = PAGESIZE * (availrmem - swapfs_minfree - swapfs_reserve -
	    desfree - arc_swapfs_reserve);
	if (n < lowest) {
		lowest = n;
		r = FMR_SWAPFS_MINFREE;
	}


	/*
	 * Check that we have enough availrmem that memory locking (e.g., via
	 * mlock(3C) or memcntl(2)) can still succeed.  (pages_pp_maximum
	 * stores the number of pages that cannot be locked; when availrmem
	 * drops below pages_pp_maximum, page locking mechanisms such as
	 * page_pp_lock() will fail.)
	 */
	n = PAGESIZE * (availrmem - pages_pp_maximum -
	    arc_pages_pp_reserve);
	if (n < lowest) {
		lowest = n;
		r = FMR_PAGES_PP_MAXIMUM;
	}

#if defined(__i386)
	/*
	 * If we're on an i386 platform, it's possible that we'll exhaust the
	 * kernel heap space before we ever run out of available physical
	 * memory.  Most checks of the size of the heap_area compare against
	 * tune.t_minarmem, which is the minimum available real memory that we
	 * can have in the system.  However, this is generally fixed at 25 pages
	 * which is so low that it's useless.  In this comparison, we seek to
	 * calculate the total heap-size, and reclaim if more than 3/4ths of the
	 * heap is allocated.  (Or, in the calculation, if less than 1/4th is
	 * free)
	 */
	n = vmem_size(heap_arena, VMEM_FREE) -
	    (vmem_size(heap_arena, VMEM_FREE | VMEM_ALLOC) >> 2);
	if (n < lowest) {
		lowest = n;
		r = FMR_HEAP_ARENA;
	}
#endif

	/*
	 * If zio data pages are being allocated out of a separate heap segment,
	 * then enforce that the size of available vmem for this arena remains
	 * above about 1/16th free.
	 *
	 * Note: The 1/16th arena free requirement was put in place
	 * to aggressively evict memory from the arc in order to avoid
	 * memory fragmentation issues.
	 */
	if (zio_arena != NULL) {
		n = vmem_size(zio_arena, VMEM_FREE) -
		    (vmem_size(zio_arena, VMEM_ALLOC) >> 4);
		if (n < lowest) {
			lowest = n;
			r = FMR_ZIO_ARENA;
		}
	}
#else
	/* Every 100 calls, free a small amount */
	if (spa_get_random(100) == 0)
		lowest = -1024;
#endif

	last_free_memory = lowest;
	last_free_reason = r;

	return (lowest);
}


/*
 * Determine if the system is under memory pressure and is asking
 * to reclaim memory. A return value of TRUE indicates that the system
 * is under memory pressure and that the arc should adjust accordingly.
 */
static boolean_t
arc_reclaim_needed(void)
{
	return (arc_available_memory() < 0);
}

static void
arc_kmem_reap_now(void)
{
	size_t			i;
	kmem_cache_t		*prev_cache = NULL;
	kmem_cache_t		*prev_data_cache = NULL;
	extern kmem_cache_t	*zio_buf_cache[];
	extern kmem_cache_t	*zio_data_buf_cache[];
	extern kmem_cache_t	*range_seg_cache;

#ifdef _KERNEL
	if (arc_meta_used >= arc_meta_limit) {
		/*
		 * We are exceeding our meta-data cache limit.
		 * Purge some DNLC entries to release holds on meta-data.
		 */
		dnlc_reduce_cache((void *)(uintptr_t)arc_reduce_dnlc_percent);
	}
#if defined(__i386)
	/*
	 * Reclaim unused memory from all kmem caches.
	 */
	kmem_reap();
#endif
#endif

	for (i = 0; i < SPA_MAXBLOCKSIZE >> SPA_MINBLOCKSHIFT; i++) {
		if (zio_buf_cache[i] != prev_cache) {
			prev_cache = zio_buf_cache[i];
			kmem_cache_reap_now(zio_buf_cache[i]);
		}
		if (zio_data_buf_cache[i] != prev_data_cache) {
			prev_data_cache = zio_data_buf_cache[i];
			kmem_cache_reap_now(zio_data_buf_cache[i]);
		}
	}
	kmem_cache_reap_now(buf_cache);
	kmem_cache_reap_now(hdr_full_cache);
	kmem_cache_reap_now(hdr_l2only_cache);
	kmem_cache_reap_now(range_seg_cache);

	if (zio_arena != NULL) {
		/*
		 * Ask the vmem arena to reclaim unused memory from its
		 * quantum caches.
		 */
		vmem_qcache_reap(zio_arena);
	}
}

static void
arc_reclaim_thread(void)
{
	clock_t			growtime = 0;
	callb_cpr_t		cpr;

	CALLB_CPR_INIT(&cpr, &arc_reclaim_thr_lock, callb_generic_cpr, FTAG);

	mutex_enter(&arc_reclaim_thr_lock);
	while (arc_thread_exit == 0) {
		int64_t free_memory = arc_available_memory();
		if (free_memory < 0) {

			arc_no_grow = B_TRUE;
			arc_warm = B_TRUE;

			/*
			 * Wait at least zfs_grow_retry (default 60) seconds
			 * before considering growing.
			 */
			growtime = ddi_get_lbolt() + (arc_grow_retry * hz);

			arc_kmem_reap_now();

			/*
			 * If we are still low on memory, shrink the ARC
			 * so that we have arc_shrink_min free space.
			 */
			free_memory = arc_available_memory();

			int64_t to_free =
			    (arc_c >> arc_shrink_shift) - free_memory;
			if (to_free > 0) {
#ifdef _KERNEL
				to_free = MAX(to_free, ptob(needfree));
#endif
				arc_shrink(to_free);
			}
		} else if (free_memory < arc_c >> arc_no_grow_shift) {
			arc_no_grow = B_TRUE;
		} else if (ddi_get_lbolt() >= growtime) {
			arc_no_grow = B_FALSE;
		}

		arc_adjust();

		if (arc_eviction_list != NULL)
			arc_do_user_evicts();

		/*
		 * This is necessary in order for the mdb ::arc dcmd to
		 * show up to date information. Since the ::arc command
		 * does not call the kstat's update function, without
		 * this call, the command may show stale stats for the
		 * anon, mru, mru_ghost, mfu, and mfu_ghost lists. Even
		 * with this change, the data might be up to 1 second
		 * out of date; but that should suffice. The arc_state_t
		 * structures can be queried directly if more accurate
		 * information is needed.
		 */
		if (arc_ksp != NULL)
			arc_ksp->ks_update(arc_ksp, KSTAT_READ);

		/* block until needed, or one second, whichever is shorter */
		CALLB_CPR_SAFE_BEGIN(&cpr);
		(void) cv_timedwait(&arc_reclaim_thr_cv,
		    &arc_reclaim_thr_lock, (ddi_get_lbolt() + hz));
		CALLB_CPR_SAFE_END(&cpr, &arc_reclaim_thr_lock);
	}

	arc_thread_exit = 0;
	cv_broadcast(&arc_reclaim_thr_cv);
	CALLB_CPR_EXIT(&cpr);		/* drops arc_reclaim_thr_lock */
	thread_exit();
}

/*
 * Adapt arc info given the number of bytes we are trying to add and
 * the state that we are comming from.  This function is only called
 * when we are adding new content to the cache.
 */
static void
arc_adapt(int bytes, arc_state_t *state)
{
	int mult;
	uint64_t arc_p_min = (arc_c >> arc_p_min_shift);

	if (state == arc_l2c_only)
		return;

	ASSERT(bytes > 0);
	/*
	 * Adapt the target size of the MRU list:
	 *	- if we just hit in the MRU ghost list, then increase
	 *	  the target size of the MRU list.
	 *	- if we just hit in the MFU ghost list, then increase
	 *	  the target size of the MFU list by decreasing the
	 *	  target size of the MRU list.
	 */
	if (state == arc_mru_ghost) {
		mult = ((arc_mru_ghost->arcs_size >= arc_mfu_ghost->arcs_size) ?
		    1 : (arc_mfu_ghost->arcs_size/arc_mru_ghost->arcs_size));
		mult = MIN(mult, 10); /* avoid wild arc_p adjustment */

		arc_p = MIN(arc_c - arc_p_min, arc_p + bytes * mult);
	} else if (state == arc_mfu_ghost) {
		uint64_t delta;

		mult = ((arc_mfu_ghost->arcs_size >= arc_mru_ghost->arcs_size) ?
		    1 : (arc_mru_ghost->arcs_size/arc_mfu_ghost->arcs_size));
		mult = MIN(mult, 10);

		delta = MIN(bytes * mult, arc_p);
		arc_p = MAX(arc_p_min, arc_p - delta);
	}
	ASSERT((int64_t)arc_p >= 0);

	if (arc_reclaim_needed()) {
		cv_signal(&arc_reclaim_thr_cv);
		return;
	}

	if (arc_no_grow)
		return;

	if (arc_c >= arc_c_max)
		return;

	/*
	 * If we're within (2 * maxblocksize) bytes of the target
	 * cache size, increment the target cache size
	 */
	if (arc_size > arc_c - (2ULL << SPA_MAXBLOCKSHIFT)) {
		atomic_add_64(&arc_c, (int64_t)bytes);
		if (arc_c > arc_c_max)
			arc_c = arc_c_max;
		else if (state == arc_anon)
			atomic_add_64(&arc_p, (int64_t)bytes);
		if (arc_p > arc_c)
			arc_p = arc_c;
	}
	ASSERT((int64_t)arc_p >= 0);
}

/*
 * Check if the cache has reached its limits and eviction is required
 * prior to insert.
 */
static int
arc_evict_needed(arc_buf_contents_t type)
{
	if (type == ARC_BUFC_METADATA && arc_meta_used >= arc_meta_limit)
		return (1);

	if (arc_reclaim_needed())
		return (1);

	return (arc_size > arc_c);
}

/*
 * The buffer, supplied as the first argument, needs a data block.
 * So, if we are at cache max, determine which cache should be victimized.
 * We have the following cases:
 *
 * 1. Insert for MRU, p > sizeof(arc_anon + arc_mru) ->
 * In this situation if we're out of space, but the resident size of the MFU is
 * under the limit, victimize the MFU cache to satisfy this insertion request.
 *
 * 2. Insert for MRU, p <= sizeof(arc_anon + arc_mru) ->
 * Here, we've used up all of the available space for the MRU, so we need to
 * evict from our own cache instead.  Evict from the set of resident MRU
 * entries.
 *
 * 3. Insert for MFU (c - p) > sizeof(arc_mfu) ->
 * c minus p represents the MFU space in the cache, since p is the size of the
 * cache that is dedicated to the MRU.  In this situation there's still space on
 * the MFU side, so the MRU side needs to be victimized.
 *
 * 4. Insert for MFU (c - p) < sizeof(arc_mfu) ->
 * MFU's resident set is consuming more space than it has been allotted.  In
 * this situation, we must victimize our own cache, the MFU, for this insertion.
 */
static void
arc_get_data_buf(arc_buf_t *buf)
{
	arc_state_t		*state = buf->b_hdr->b_l1hdr.b_state;
	uint64_t		size = buf->b_hdr->b_size;
	arc_buf_contents_t	type = arc_buf_type(buf->b_hdr);

	arc_adapt(size, state);

	/*
	 * We have not yet reached cache maximum size,
	 * just allocate a new buffer.
	 */
	if (!arc_evict_needed(type)) {
		if (type == ARC_BUFC_METADATA) {
			buf->b_data = zio_buf_alloc(size);
			arc_space_consume(size, ARC_SPACE_META);
		} else {
			ASSERT(type == ARC_BUFC_DATA);
			buf->b_data = zio_data_buf_alloc(size);
			arc_space_consume(size, ARC_SPACE_DATA);
		}
		goto out;
	}

	/*
	 * If we are prefetching from the mfu ghost list, this buffer
	 * will end up on the mru list; so steal space from there.
	 */
	if (state == arc_mfu_ghost)
		state = HDR_PREFETCH(buf->b_hdr) ? arc_mru : arc_mfu;
	else if (state == arc_mru_ghost)
		state = arc_mru;

	if (state == arc_mru || state == arc_anon) {
		uint64_t mru_used = arc_anon->arcs_size + arc_mru->arcs_size;
		state = (arc_mfu->arcs_lsize[type] >= size &&
		    arc_p > mru_used) ? arc_mfu : arc_mru;
	} else {
		/* MFU cases */
		uint64_t mfu_space = arc_c - arc_p;
		state =  (arc_mru->arcs_lsize[type] >= size &&
		    mfu_space > arc_mfu->arcs_size) ? arc_mru : arc_mfu;
	}
	if ((buf->b_data = arc_evict(state, NULL, size, TRUE, type)) == NULL) {
		if (type == ARC_BUFC_METADATA) {
			buf->b_data = zio_buf_alloc(size);
			arc_space_consume(size, ARC_SPACE_META);
		} else {
			ASSERT(type == ARC_BUFC_DATA);
			buf->b_data = zio_data_buf_alloc(size);
			arc_space_consume(size, ARC_SPACE_DATA);
		}
		ARCSTAT_BUMP(arcstat_recycle_miss);
	}
	ASSERT(buf->b_data != NULL);
out:
	/*
	 * Update the state size.  Note that ghost states have a
	 * "ghost size" and so don't need to be updated.
	 */
	if (!GHOST_STATE(buf->b_hdr->b_l1hdr.b_state)) {
		arc_buf_hdr_t *hdr = buf->b_hdr;

		atomic_add_64(&hdr->b_l1hdr.b_state->arcs_size, size);
		if (list_link_active(&hdr->b_l1hdr.b_arc_node)) {
			ASSERT(refcount_is_zero(&hdr->b_l1hdr.b_refcnt));
			atomic_add_64(&hdr->b_l1hdr.b_state->arcs_lsize[type],
			    size);
		}
		/*
		 * If we are growing the cache, and we are adding anonymous
		 * data, and we have outgrown arc_p, update arc_p
		 */
		if (arc_size < arc_c && hdr->b_l1hdr.b_state == arc_anon &&
		    arc_anon->arcs_size + arc_mru->arcs_size > arc_p)
			arc_p = MIN(arc_c, arc_p + size);
	}
}

/*
 * This routine is called whenever a buffer is accessed.
 * NOTE: the hash lock is dropped in this function.
 */
static void
arc_access(arc_buf_hdr_t *hdr, kmutex_t *hash_lock)
{
	clock_t now;

	ASSERT(MUTEX_HELD(hash_lock));
	ASSERT(HDR_HAS_L1HDR(hdr));

	if (hdr->b_l1hdr.b_state == arc_anon) {
		/*
		 * This buffer is not in the cache, and does not
		 * appear in our "ghost" list.  Add the new buffer
		 * to the MRU state.
		 */

		ASSERT0(hdr->b_l1hdr.b_arc_access);
		hdr->b_l1hdr.b_arc_access = ddi_get_lbolt();
		DTRACE_PROBE1(new_state__mru, arc_buf_hdr_t *, hdr);
		arc_change_state(arc_mru, hdr, hash_lock);

	} else if (hdr->b_l1hdr.b_state == arc_mru) {
		now = ddi_get_lbolt();

		/*
		 * If this buffer is here because of a prefetch, then either:
		 * - clear the flag if this is a "referencing" read
		 *   (any subsequent access will bump this into the MFU state).
		 * or
		 * - move the buffer to the head of the list if this is
		 *   another prefetch (to make it less likely to be evicted).
		 */
		if (HDR_PREFETCH(hdr)) {
			if (refcount_count(&hdr->b_l1hdr.b_refcnt) == 0) {
				ASSERT(list_link_active(
				    &hdr->b_l1hdr.b_arc_node));
			} else {
				hdr->b_flags &= ~ARC_FLAG_PREFETCH;
				ARCSTAT_BUMP(arcstat_mru_hits);
			}
			hdr->b_l1hdr.b_arc_access = now;
			return;
		}

		/*
		 * This buffer has been "accessed" only once so far,
		 * but it is still in the cache. Move it to the MFU
		 * state.
		 */
		if (now > hdr->b_l1hdr.b_arc_access + ARC_MINTIME) {
			/*
			 * More than 125ms have passed since we
			 * instantiated this buffer.  Move it to the
			 * most frequently used state.
			 */
			hdr->b_l1hdr.b_arc_access = now;
			DTRACE_PROBE1(new_state__mfu, arc_buf_hdr_t *, hdr);
			arc_change_state(arc_mfu, hdr, hash_lock);
		}
		ARCSTAT_BUMP(arcstat_mru_hits);
	} else if (hdr->b_l1hdr.b_state == arc_mru_ghost) {
		arc_state_t	*new_state;
		/*
		 * This buffer has been "accessed" recently, but
		 * was evicted from the cache.  Move it to the
		 * MFU state.
		 */

		if (HDR_PREFETCH(hdr)) {
			new_state = arc_mru;
			if (refcount_count(&hdr->b_l1hdr.b_refcnt) > 0)
				hdr->b_flags &= ~ARC_FLAG_PREFETCH;
			DTRACE_PROBE1(new_state__mru, arc_buf_hdr_t *, hdr);
		} else {
			new_state = arc_mfu;
			DTRACE_PROBE1(new_state__mfu, arc_buf_hdr_t *, hdr);
		}

		hdr->b_l1hdr.b_arc_access = ddi_get_lbolt();
		arc_change_state(new_state, hdr, hash_lock);

		ARCSTAT_BUMP(arcstat_mru_ghost_hits);
	} else if (hdr->b_l1hdr.b_state == arc_mfu) {
		/*
		 * This buffer has been accessed more than once and is
		 * still in the cache.  Keep it in the MFU state.
		 *
		 * NOTE: an add_reference() that occurred when we did
		 * the arc_read() will have kicked this off the list.
		 * If it was a prefetch, we will explicitly move it to
		 * the head of the list now.
		 */
		if ((HDR_PREFETCH(hdr)) != 0) {
			ASSERT(refcount_is_zero(&hdr->b_l1hdr.b_refcnt));
			ASSERT(list_link_active(&hdr->b_l1hdr.b_arc_node));
		}
		ARCSTAT_BUMP(arcstat_mfu_hits);
		hdr->b_l1hdr.b_arc_access = ddi_get_lbolt();
	} else if (hdr->b_l1hdr.b_state == arc_mfu_ghost) {
		arc_state_t	*new_state = arc_mfu;
		/*
		 * This buffer has been accessed more than once but has
		 * been evicted from the cache.  Move it back to the
		 * MFU state.
		 */

		if (HDR_PREFETCH(hdr)) {
			/*
			 * This is a prefetch access...
			 * move this block back to the MRU state.
			 */
			ASSERT0(refcount_count(&hdr->b_l1hdr.b_refcnt));
			new_state = arc_mru;
		}

		hdr->b_l1hdr.b_arc_access = ddi_get_lbolt();
		DTRACE_PROBE1(new_state__mfu, arc_buf_hdr_t *, hdr);
		arc_change_state(new_state, hdr, hash_lock);

		ARCSTAT_BUMP(arcstat_mfu_ghost_hits);
	} else if (hdr->b_l1hdr.b_state == arc_l2c_only) {
		/*
		 * This buffer is on the 2nd Level ARC.
		 */

		hdr->b_l1hdr.b_arc_access = ddi_get_lbolt();
		DTRACE_PROBE1(new_state__mfu, arc_buf_hdr_t *, hdr);
		arc_change_state(arc_mfu, hdr, hash_lock);
	} else {
		ASSERT(!"invalid arc state");
	}
}

/* a generic arc_done_func_t which you can use */
/* ARGSUSED */
void
arc_bcopy_func(zio_t *zio, arc_buf_t *buf, void *arg)
{
	if (zio == NULL || zio->io_error == 0)
		bcopy(buf->b_data, arg, buf->b_hdr->b_size);
	VERIFY(arc_buf_remove_ref(buf, arg));
}

/* a generic arc_done_func_t */
void
arc_getbuf_func(zio_t *zio, arc_buf_t *buf, void *arg)
{
	arc_buf_t **bufp = arg;
	if (zio && zio->io_error) {
		VERIFY(arc_buf_remove_ref(buf, arg));
		*bufp = NULL;
	} else {
		*bufp = buf;
		ASSERT(buf->b_data);
	}
}

static void
arc_read_done(zio_t *zio)
{
	arc_buf_hdr_t	*hdr;
	arc_buf_t	*buf;
	arc_buf_t	*abuf;	/* buffer we're assigning to callback */
	kmutex_t	*hash_lock = NULL;
	arc_callback_t	*callback_list, *acb;
	int		freeable = FALSE;

	buf = zio->io_private;
	hdr = buf->b_hdr;

	/*
	 * The hdr was inserted into hash-table and removed from lists
	 * prior to starting I/O.  We should find this header, since
	 * it's in the hash table, and it should be legit since it's
	 * not possible to evict it during the I/O.  The only possible
	 * reason for it not to be found is if we were freed during the
	 * read.
	 */
	if (HDR_IN_HASH_TABLE(hdr)) {
		ASSERT3U(hdr->b_birth, ==, BP_PHYSICAL_BIRTH(zio->io_bp));
		ASSERT3U(hdr->b_dva.dva_word[0], ==,
		    BP_IDENTITY(zio->io_bp)->dva_word[0]);
		ASSERT3U(hdr->b_dva.dva_word[1], ==,
		    BP_IDENTITY(zio->io_bp)->dva_word[1]);

		arc_buf_hdr_t *found = buf_hash_find(hdr->b_spa, zio->io_bp,
		    &hash_lock);

		ASSERT((found == NULL && HDR_FREED_IN_READ(hdr) &&
		    hash_lock == NULL) ||
		    (found == hdr &&
		    DVA_EQUAL(&hdr->b_dva, BP_IDENTITY(zio->io_bp))) ||
		    (found == hdr && HDR_L2_READING(hdr)));
	}

	hdr->b_flags &= ~ARC_FLAG_L2_EVICTED;
	if (l2arc_noprefetch && HDR_PREFETCH(hdr))
		hdr->b_flags &= ~ARC_FLAG_L2CACHE;

	/* byteswap if necessary */
	callback_list = hdr->b_l1hdr.b_acb;
	ASSERT(callback_list != NULL);
	if (BP_SHOULD_BYTESWAP(zio->io_bp) && zio->io_error == 0) {
		dmu_object_byteswap_t bswap =
		    DMU_OT_BYTESWAP(BP_GET_TYPE(zio->io_bp));
		arc_byteswap_func_t *func = BP_GET_LEVEL(zio->io_bp) > 0 ?
		    byteswap_uint64_array :
		    dmu_ot_byteswap[bswap].ob_func;
		func(buf->b_data, hdr->b_size);
	}

	arc_cksum_compute(buf, B_FALSE);
	arc_buf_watch(buf);

	if (hash_lock && zio->io_error == 0 &&
	    hdr->b_l1hdr.b_state == arc_anon) {
		/*
		 * Only call arc_access on anonymous buffers.  This is because
		 * if we've issued an I/O for an evicted buffer, we've already
		 * called arc_access (to prevent any simultaneous readers from
		 * getting confused).
		 */
		arc_access(hdr, hash_lock);
	}

	/* create copies of the data buffer for the callers */
	abuf = buf;
	for (acb = callback_list; acb; acb = acb->acb_next) {
		if (acb->acb_done) {
			if (abuf == NULL) {
				ARCSTAT_BUMP(arcstat_duplicate_reads);
				abuf = arc_buf_clone(buf);
			}
			acb->acb_buf = abuf;
			abuf = NULL;
		}
	}
	hdr->b_l1hdr.b_acb = NULL;
	hdr->b_flags &= ~ARC_FLAG_IO_IN_PROGRESS;
	ASSERT(!HDR_BUF_AVAILABLE(hdr));
	if (abuf == buf) {
		ASSERT(buf->b_efunc == NULL);
		ASSERT(hdr->b_l1hdr.b_datacnt == 1);
		hdr->b_flags |= ARC_FLAG_BUF_AVAILABLE;
	}

	ASSERT(refcount_is_zero(&hdr->b_l1hdr.b_refcnt) ||
	    callback_list != NULL);

	if (zio->io_error != 0) {
		hdr->b_flags |= ARC_FLAG_IO_ERROR;
		if (hdr->b_l1hdr.b_state != arc_anon)
			arc_change_state(arc_anon, hdr, hash_lock);
		if (HDR_IN_HASH_TABLE(hdr))
			buf_hash_remove(hdr);
		freeable = refcount_is_zero(&hdr->b_l1hdr.b_refcnt);
	}

	/*
	 * Broadcast before we drop the hash_lock to avoid the possibility
	 * that the hdr (and hence the cv) might be freed before we get to
	 * the cv_broadcast().
	 */
	cv_broadcast(&hdr->b_l1hdr.b_cv);

	if (hash_lock != NULL) {
		mutex_exit(hash_lock);
	} else {
		/*
		 * This block was freed while we waited for the read to
		 * complete.  It has been removed from the hash table and
		 * moved to the anonymous state (so that it won't show up
		 * in the cache).
		 */
		ASSERT3P(hdr->b_l1hdr.b_state, ==, arc_anon);
		freeable = refcount_is_zero(&hdr->b_l1hdr.b_refcnt);
	}

	/* execute each callback and free its structure */
	while ((acb = callback_list) != NULL) {
		if (acb->acb_done)
			acb->acb_done(zio, acb->acb_buf, acb->acb_private);

		if (acb->acb_zio_dummy != NULL) {
			acb->acb_zio_dummy->io_error = zio->io_error;
			zio_nowait(acb->acb_zio_dummy);
		}

		callback_list = acb->acb_next;
		kmem_free(acb, sizeof (arc_callback_t));
	}

	if (freeable)
		arc_hdr_destroy(hdr);
}

/*
 * "Read" the block at the specified DVA (in bp) via the
 * cache.  If the block is found in the cache, invoke the provided
 * callback immediately and return.  Note that the `zio' parameter
 * in the callback will be NULL in this case, since no IO was
 * required.  If the block is not in the cache pass the read request
 * on to the spa with a substitute callback function, so that the
 * requested block will be added to the cache.
 *
 * If a read request arrives for a block that has a read in-progress,
 * either wait for the in-progress read to complete (and return the
 * results); or, if this is a read with a "done" func, add a record
 * to the read to invoke the "done" func when the read completes,
 * and return; or just return.
 *
 * arc_read_done() will invoke all the requested "done" functions
 * for readers of this block.
 */
int
arc_read(zio_t *pio, spa_t *spa, const blkptr_t *bp, arc_done_func_t *done,
    void *private, zio_priority_t priority, int zio_flags,
    arc_flags_t *arc_flags, const zbookmark_phys_t *zb)
{
	arc_buf_hdr_t *hdr = NULL;
	arc_buf_t *buf = NULL;
	kmutex_t *hash_lock = NULL;
	zio_t *rzio;
	uint64_t guid = spa_load_guid(spa);

	ASSERT(!BP_IS_EMBEDDED(bp) ||
	    BPE_GET_ETYPE(bp) == BP_EMBEDDED_TYPE_DATA);

top:
	if (!BP_IS_EMBEDDED(bp)) {
		/*
		 * Embedded BP's have no DVA and require no I/O to "read".
		 * Create an anonymous arc buf to back it.
		 */
		hdr = buf_hash_find(guid, bp, &hash_lock);
	}

	if (hdr != NULL && HDR_HAS_L1HDR(hdr) && hdr->b_l1hdr.b_datacnt > 0) {

		*arc_flags |= ARC_FLAG_CACHED;

		if (HDR_IO_IN_PROGRESS(hdr)) {

			if ((hdr->b_flags & ARC_FLAG_PRIO_ASYNC_READ) &&
			    priority == ZIO_PRIORITY_SYNC_READ) {
				/*
				 * This sync read must wait for an
				 * in-progress async read (e.g. a predictive
				 * prefetch).  Async reads are queued
				 * separately at the vdev_queue layer, so
				 * this is a form of priority inversion.
				 * Ideally, we would "inherit" the demand
				 * i/o's priority by moving the i/o from
				 * the async queue to the synchronous queue,
				 * but there is currently no mechanism to do
				 * so.  Track this so that we can evaluate
				 * the magnitude of this potential performance
				 * problem.
				 *
				 * Note that if the prefetch i/o is already
				 * active (has been issued to the device),
				 * the prefetch improved performance, because
				 * we issued it sooner than we would have
				 * without the prefetch.
				 */
				DTRACE_PROBE1(arc__sync__wait__for__async,
				    arc_buf_hdr_t *, hdr);
				ARCSTAT_BUMP(arcstat_sync_wait_for_async);
			}
			if (hdr->b_flags & ARC_FLAG_PREDICTIVE_PREFETCH) {
				hdr->b_flags &= ~ARC_FLAG_PREDICTIVE_PREFETCH;
			}

			if (*arc_flags & ARC_FLAG_WAIT) {
				cv_wait(&hdr->b_l1hdr.b_cv, hash_lock);
				mutex_exit(hash_lock);
				goto top;
			}
			ASSERT(*arc_flags & ARC_FLAG_NOWAIT);

			if (done) {
				arc_callback_t *acb = NULL;

				acb = kmem_zalloc(sizeof (arc_callback_t),
				    KM_SLEEP);
				acb->acb_done = done;
				acb->acb_private = private;
				if (pio != NULL)
					acb->acb_zio_dummy = zio_null(pio,
					    spa, NULL, NULL, NULL, zio_flags);

				ASSERT(acb->acb_done != NULL);
				acb->acb_next = hdr->b_l1hdr.b_acb;
				hdr->b_l1hdr.b_acb = acb;
				add_reference(hdr, hash_lock, private);
				mutex_exit(hash_lock);
				return (0);
			}
			mutex_exit(hash_lock);
			return (0);
		}

		ASSERT(hdr->b_l1hdr.b_state == arc_mru ||
		    hdr->b_l1hdr.b_state == arc_mfu);

		if (done) {
			if (hdr->b_flags & ARC_FLAG_PREDICTIVE_PREFETCH) {
				/*
				 * This is a demand read which does not have to
				 * wait for i/o because we did a predictive
				 * prefetch i/o for it, which has completed.
				 */
				DTRACE_PROBE1(
				    arc__demand__hit__predictive__prefetch,
				    arc_buf_hdr_t *, hdr);
				ARCSTAT_BUMP(
				    arcstat_demand_hit_predictive_prefetch);
				hdr->b_flags &= ~ARC_FLAG_PREDICTIVE_PREFETCH;
			}
			add_reference(hdr, hash_lock, private);
			/*
			 * If this block is already in use, create a new
			 * copy of the data so that we will be guaranteed
			 * that arc_release() will always succeed.
			 */
			buf = hdr->b_l1hdr.b_buf;
			ASSERT(buf);
			ASSERT(buf->b_data);
			if (HDR_BUF_AVAILABLE(hdr)) {
				ASSERT(buf->b_efunc == NULL);
				hdr->b_flags &= ~ARC_FLAG_BUF_AVAILABLE;
			} else {
				buf = arc_buf_clone(buf);
			}

		} else if (*arc_flags & ARC_FLAG_PREFETCH &&
		    refcount_count(&hdr->b_l1hdr.b_refcnt) == 0) {
			hdr->b_flags |= ARC_FLAG_PREFETCH;
		}
		DTRACE_PROBE1(arc__hit, arc_buf_hdr_t *, hdr);
		arc_access(hdr, hash_lock);
		if (*arc_flags & ARC_FLAG_L2CACHE)
			hdr->b_flags |= ARC_FLAG_L2CACHE;
		if (*arc_flags & ARC_FLAG_L2COMPRESS)
			hdr->b_flags |= ARC_FLAG_L2COMPRESS;
		mutex_exit(hash_lock);
		ARCSTAT_BUMP(arcstat_hits);
		ARCSTAT_CONDSTAT(!HDR_PREFETCH(hdr),
		    demand, prefetch, !HDR_ISTYPE_METADATA(hdr),
		    data, metadata, hits);

		if (done)
			done(NULL, buf, private);
	} else {
		uint64_t size = BP_GET_LSIZE(bp);
		arc_callback_t *acb;
		vdev_t *vd = NULL;
		uint64_t addr = 0;
		boolean_t devw = B_FALSE;
		enum zio_compress b_compress = ZIO_COMPRESS_OFF;
		int32_t b_asize = 0;

		if (hdr == NULL) {
			/* this block is not in the cache */
			arc_buf_hdr_t *exists = NULL;
			arc_buf_contents_t type = BP_GET_BUFC_TYPE(bp);
			buf = arc_buf_alloc(spa, size, private, type);
			hdr = buf->b_hdr;
			if (!BP_IS_EMBEDDED(bp)) {
				hdr->b_dva = *BP_IDENTITY(bp);
				hdr->b_birth = BP_PHYSICAL_BIRTH(bp);
				exists = buf_hash_insert(hdr, &hash_lock);
			}
			if (exists != NULL) {
				/* somebody beat us to the hash insert */
				mutex_exit(hash_lock);
				buf_discard_identity(hdr);
				(void) arc_buf_remove_ref(buf, private);
				goto top; /* restart the IO request */
			}

			/*
			 * If there is a callback, we pass our reference to
			 * it; otherwise we remove our reference.
			 */
			if (done == NULL) {
				(void) remove_reference(hdr, hash_lock,
				    private);
			}
			if (*arc_flags & ARC_FLAG_PREFETCH)
				hdr->b_flags |= ARC_FLAG_PREFETCH;
			if (*arc_flags & ARC_FLAG_L2CACHE)
				hdr->b_flags |= ARC_FLAG_L2CACHE;
			if (*arc_flags & ARC_FLAG_L2COMPRESS)
				hdr->b_flags |= ARC_FLAG_L2COMPRESS;
			if (BP_GET_LEVEL(bp) > 0)
				hdr->b_flags |= ARC_FLAG_INDIRECT;
		} else {
			/*
			 * This block is in the ghost cache. If it was L2-only
			 * (and thus didn't have an L1 hdr), we realloc the
			 * header to add an L1 hdr.
			 */
			if (!HDR_HAS_L1HDR(hdr)) {
				hdr = arc_hdr_realloc(hdr, hdr_l2only_cache,
				    hdr_full_cache);
			}

			ASSERT(GHOST_STATE(hdr->b_l1hdr.b_state));
			ASSERT(!HDR_IO_IN_PROGRESS(hdr));
			ASSERT(refcount_is_zero(&hdr->b_l1hdr.b_refcnt));
			ASSERT(hdr->b_l1hdr.b_buf == NULL);

			/*
			 * If there is a callback, we pass a reference to it.
			 */
			if (done != NULL)
				add_reference(hdr, hash_lock, private);
			if (*arc_flags & ARC_FLAG_PREFETCH)
				hdr->b_flags |= ARC_FLAG_PREFETCH;
			if (*arc_flags & ARC_FLAG_L2CACHE)
				hdr->b_flags |= ARC_FLAG_L2CACHE;
			if (*arc_flags & ARC_FLAG_L2COMPRESS)
				hdr->b_flags |= ARC_FLAG_L2COMPRESS;
			buf = kmem_cache_alloc(buf_cache, KM_PUSHPAGE);
			buf->b_hdr = hdr;
			buf->b_data = NULL;
			buf->b_efunc = NULL;
			buf->b_private = NULL;
			buf->b_next = NULL;
			hdr->b_l1hdr.b_buf = buf;
			ASSERT0(hdr->b_l1hdr.b_datacnt);
			hdr->b_l1hdr.b_datacnt = 1;
			arc_get_data_buf(buf);
			arc_access(hdr, hash_lock);
		}

		if (*arc_flags & ARC_FLAG_PREDICTIVE_PREFETCH)
			hdr->b_flags |= ARC_FLAG_PREDICTIVE_PREFETCH;
		ASSERT(!GHOST_STATE(hdr->b_l1hdr.b_state));

		acb = kmem_zalloc(sizeof (arc_callback_t), KM_SLEEP);
		acb->acb_done = done;
		acb->acb_private = private;

		ASSERT(hdr->b_l1hdr.b_acb == NULL);
		hdr->b_l1hdr.b_acb = acb;
		hdr->b_flags |= ARC_FLAG_IO_IN_PROGRESS;

		if (HDR_HAS_L2HDR(hdr) &&
		    (vd = hdr->b_l2hdr.b_dev->l2ad_vdev) != NULL) {
			devw = hdr->b_l2hdr.b_dev->l2ad_writing;
			addr = hdr->b_l2hdr.b_daddr;
			b_compress = HDR_GET_COMPRESS(hdr);
			b_asize = hdr->b_l2hdr.b_asize;
			/*
			 * Lock out device removal.
			 */
			if (vdev_is_dead(vd) ||
			    !spa_config_tryenter(spa, SCL_L2ARC, vd, RW_READER))
				vd = NULL;
		}

		if (hash_lock != NULL)
			mutex_exit(hash_lock);

		/*
		 * At this point, we have a level 1 cache miss.  Try again in
		 * L2ARC if possible.
		 */
		ASSERT3U(hdr->b_size, ==, size);
		DTRACE_PROBE4(arc__miss, arc_buf_hdr_t *, hdr, blkptr_t *, bp,
		    uint64_t, size, zbookmark_phys_t *, zb);
		ARCSTAT_BUMP(arcstat_misses);
		ARCSTAT_CONDSTAT(!HDR_PREFETCH(hdr),
		    demand, prefetch, !HDR_ISTYPE_METADATA(hdr),
		    data, metadata, misses);

		if (priority == ZIO_PRIORITY_ASYNC_READ)
			hdr->b_flags |= ARC_FLAG_PRIO_ASYNC_READ;
		else
			hdr->b_flags &= ~ARC_FLAG_PRIO_ASYNC_READ;

		if (vd != NULL && l2arc_ndev != 0 && !(l2arc_norw && devw)) {
			/*
			 * Read from the L2ARC if the following are true:
			 * 1. The L2ARC vdev was previously cached.
			 * 2. This buffer still has L2ARC metadata.
			 * 3. This buffer isn't currently writing to the L2ARC.
			 * 4. The L2ARC entry wasn't evicted, which may
			 *    also have invalidated the vdev.
			 * 5. This isn't prefetch and l2arc_noprefetch is set.
			 */
			if (HDR_HAS_L2HDR(hdr) &&
			    !HDR_L2_WRITING(hdr) && !HDR_L2_EVICTED(hdr) &&
			    !(l2arc_noprefetch && HDR_PREFETCH(hdr))) {
				l2arc_read_callback_t *cb;

				DTRACE_PROBE1(l2arc__hit, arc_buf_hdr_t *, hdr);
				ARCSTAT_BUMP(arcstat_l2_hits);

				cb = kmem_zalloc(sizeof (l2arc_read_callback_t),
				    KM_SLEEP);
				cb->l2rcb_buf = buf;
				cb->l2rcb_spa = spa;
				cb->l2rcb_bp = *bp;
				cb->l2rcb_zb = *zb;
				cb->l2rcb_flags = zio_flags;
				cb->l2rcb_compress = b_compress;

				ASSERT(addr >= VDEV_LABEL_START_SIZE &&
				    addr + size < vd->vdev_psize -
				    VDEV_LABEL_END_SIZE);

				/*
				 * l2arc read.  The SCL_L2ARC lock will be
				 * released by l2arc_read_done().
				 * Issue a null zio if the underlying buffer
				 * was squashed to zero size by compression.
				 */
				if (b_compress == ZIO_COMPRESS_EMPTY) {
					rzio = zio_null(pio, spa, vd,
					    l2arc_read_done, cb,
					    zio_flags | ZIO_FLAG_DONT_CACHE |
					    ZIO_FLAG_CANFAIL |
					    ZIO_FLAG_DONT_PROPAGATE |
					    ZIO_FLAG_DONT_RETRY);
				} else {
					rzio = zio_read_phys(pio, vd, addr,
					    b_asize, buf->b_data,
					    ZIO_CHECKSUM_OFF,
					    l2arc_read_done, cb, priority,
					    zio_flags | ZIO_FLAG_DONT_CACHE |
					    ZIO_FLAG_CANFAIL |
					    ZIO_FLAG_DONT_PROPAGATE |
					    ZIO_FLAG_DONT_RETRY, B_FALSE);
				}
				DTRACE_PROBE2(l2arc__read, vdev_t *, vd,
				    zio_t *, rzio);
				ARCSTAT_INCR(arcstat_l2_read_bytes, b_asize);

				if (*arc_flags & ARC_FLAG_NOWAIT) {
					zio_nowait(rzio);
					return (0);
				}

				ASSERT(*arc_flags & ARC_FLAG_WAIT);
				if (zio_wait(rzio) == 0)
					return (0);

				/* l2arc read error; goto zio_read() */
			} else {
				DTRACE_PROBE1(l2arc__miss,
				    arc_buf_hdr_t *, hdr);
				ARCSTAT_BUMP(arcstat_l2_misses);
				if (HDR_L2_WRITING(hdr))
					ARCSTAT_BUMP(arcstat_l2_rw_clash);
				spa_config_exit(spa, SCL_L2ARC, vd);
			}
		} else {
			if (vd != NULL)
				spa_config_exit(spa, SCL_L2ARC, vd);
			if (l2arc_ndev != 0) {
				DTRACE_PROBE1(l2arc__miss,
				    arc_buf_hdr_t *, hdr);
				ARCSTAT_BUMP(arcstat_l2_misses);
			}
		}

		rzio = zio_read(pio, spa, bp, buf->b_data, size,
		    arc_read_done, buf, priority, zio_flags, zb);

		if (*arc_flags & ARC_FLAG_WAIT)
			return (zio_wait(rzio));

		ASSERT(*arc_flags & ARC_FLAG_NOWAIT);
		zio_nowait(rzio);
	}
	return (0);
}

void
arc_set_callback(arc_buf_t *buf, arc_evict_func_t *func, void *private)
{
	ASSERT(buf->b_hdr != NULL);
	ASSERT(buf->b_hdr->b_l1hdr.b_state != arc_anon);
	ASSERT(!refcount_is_zero(&buf->b_hdr->b_l1hdr.b_refcnt) ||
	    func == NULL);
	ASSERT(buf->b_efunc == NULL);
	ASSERT(!HDR_BUF_AVAILABLE(buf->b_hdr));

	buf->b_efunc = func;
	buf->b_private = private;
}

/*
 * Notify the arc that a block was freed, and thus will never be used again.
 */
void
arc_freed(spa_t *spa, const blkptr_t *bp)
{
	arc_buf_hdr_t *hdr;
	kmutex_t *hash_lock;
	uint64_t guid = spa_load_guid(spa);

	ASSERT(!BP_IS_EMBEDDED(bp));

	hdr = buf_hash_find(guid, bp, &hash_lock);
	if (hdr == NULL)
		return;
	if (HDR_BUF_AVAILABLE(hdr)) {
		arc_buf_t *buf = hdr->b_l1hdr.b_buf;
		add_reference(hdr, hash_lock, FTAG);
		hdr->b_flags &= ~ARC_FLAG_BUF_AVAILABLE;
		mutex_exit(hash_lock);

		arc_release(buf, FTAG);
		(void) arc_buf_remove_ref(buf, FTAG);
	} else {
		mutex_exit(hash_lock);
	}

}

/*
 * Clear the user eviction callback set by arc_set_callback(), first calling
 * it if it exists.  Because the presence of a callback keeps an arc_buf cached
 * clearing the callback may result in the arc_buf being destroyed.  However,
 * it will not result in the *last* arc_buf being destroyed, hence the data
 * will remain cached in the ARC. We make a copy of the arc buffer here so
 * that we can process the callback without holding any locks.
 *
 * It's possible that the callback is already in the process of being cleared
 * by another thread.  In this case we can not clear the callback.
 *
 * Returns B_TRUE if the callback was successfully called and cleared.
 */
boolean_t
arc_clear_callback(arc_buf_t *buf)
{
	arc_buf_hdr_t *hdr;
	kmutex_t *hash_lock;
	arc_evict_func_t *efunc = buf->b_efunc;
	void *private = buf->b_private;

	mutex_enter(&buf->b_evict_lock);
	hdr = buf->b_hdr;
	if (hdr == NULL) {
		/*
		 * We are in arc_do_user_evicts().
		 */
		ASSERT(buf->b_data == NULL);
		mutex_exit(&buf->b_evict_lock);
		return (B_FALSE);
	} else if (buf->b_data == NULL) {
		/*
		 * We are on the eviction list; process this buffer now
		 * but let arc_do_user_evicts() do the reaping.
		 */
		buf->b_efunc = NULL;
		mutex_exit(&buf->b_evict_lock);
		VERIFY0(efunc(private));
		return (B_TRUE);
	}
	hash_lock = HDR_LOCK(hdr);
	mutex_enter(hash_lock);
	hdr = buf->b_hdr;
	ASSERT3P(hash_lock, ==, HDR_LOCK(hdr));

	ASSERT3U(refcount_count(&hdr->b_l1hdr.b_refcnt), <,
	    hdr->b_l1hdr.b_datacnt);
	ASSERT(hdr->b_l1hdr.b_state == arc_mru ||
	    hdr->b_l1hdr.b_state == arc_mfu);

	buf->b_efunc = NULL;
	buf->b_private = NULL;

	if (hdr->b_l1hdr.b_datacnt > 1) {
		mutex_exit(&buf->b_evict_lock);
		arc_buf_destroy(buf, FALSE, TRUE);
	} else {
		ASSERT(buf == hdr->b_l1hdr.b_buf);
		hdr->b_flags |= ARC_FLAG_BUF_AVAILABLE;
		mutex_exit(&buf->b_evict_lock);
	}

	mutex_exit(hash_lock);
	VERIFY0(efunc(private));
	return (B_TRUE);
}

/*
 * Release this buffer from the cache, making it an anonymous buffer.  This
 * must be done after a read and prior to modifying the buffer contents.
 * If the buffer has more than one reference, we must make
 * a new hdr for the buffer.
 */
void
arc_release(arc_buf_t *buf, void *tag)
{
	arc_buf_hdr_t *hdr;
	arc_state_t *state;
	kmutex_t *hash_lock = NULL;

	/*
	 * It would be nice to assert that if it's DMU metadata (level >
	 * 0 || it's the dnode file), then it must be syncing context.
	 * But we don't know that information at this level.
	 */

	mutex_enter(&buf->b_evict_lock);
	hdr = buf->b_hdr;
	state = hdr->b_l1hdr.b_state;

	/* this buffer is not on any list */
	ASSERT(refcount_count(&hdr->b_l1hdr.b_refcnt) > 0);

	if (state == arc_anon) {
		/* this buffer is already released */
		ASSERT(buf->b_efunc == NULL);
	} else {
		hash_lock = HDR_LOCK(hdr);
		mutex_enter(hash_lock);
		hdr = buf->b_hdr;
		ASSERT3P(hash_lock, ==, HDR_LOCK(hdr));
	}

	if (HDR_HAS_L2HDR(hdr)) {
		ARCSTAT_INCR(arcstat_l2_asize, -hdr->b_l2hdr.b_asize);
		ARCSTAT_INCR(arcstat_l2_size, -hdr->b_size);

		mutex_enter(&hdr->b_l2hdr.b_dev->l2ad_mtx);
		list_remove(&hdr->b_l2hdr.b_dev->l2ad_buflist, hdr);
		mutex_exit(&hdr->b_l2hdr.b_dev->l2ad_mtx);

		hdr->b_flags &= ~ARC_FLAG_HAS_L2HDR;
	}

	/*
	 * Do we have more than one buf?
	 */
	if (hdr->b_l1hdr.b_datacnt > 1) {
		arc_buf_hdr_t *nhdr;
		arc_buf_t **bufp;
		uint64_t blksz = hdr->b_size;
		uint64_t spa = hdr->b_spa;
		arc_buf_contents_t type = arc_buf_type(hdr);
		uint32_t flags = hdr->b_flags;

		ASSERT(hdr->b_l1hdr.b_buf != buf || buf->b_next != NULL);
		/*
		 * Pull the data off of this hdr and attach it to
		 * a new anonymous hdr.
		 */
		(void) remove_reference(hdr, hash_lock, tag);
		bufp = &hdr->b_l1hdr.b_buf;
		while (*bufp != buf)
			bufp = &(*bufp)->b_next;
		*bufp = buf->b_next;
		buf->b_next = NULL;

		ASSERT3P(state, !=, arc_l2c_only);
		ASSERT3U(state->arcs_size, >=, hdr->b_size);
		atomic_add_64(&state->arcs_size, -hdr->b_size);
		if (refcount_is_zero(&hdr->b_l1hdr.b_refcnt)) {
			ASSERT3P(state, !=, arc_l2c_only);
			uint64_t *size = &state->arcs_lsize[type];
			ASSERT3U(*size, >=, hdr->b_size);
			atomic_add_64(size, -hdr->b_size);
		}

		/*
		 * We're releasing a duplicate user data buffer, update
		 * our statistics accordingly.
		 */
		if (HDR_ISTYPE_DATA(hdr)) {
			ARCSTAT_BUMPDOWN(arcstat_duplicate_buffers);
			ARCSTAT_INCR(arcstat_duplicate_buffers_size,
			    -hdr->b_size);
		}
		hdr->b_l1hdr.b_datacnt -= 1;
		arc_cksum_verify(buf);
		arc_buf_unwatch(buf);

		mutex_exit(hash_lock);

		nhdr = kmem_cache_alloc(hdr_full_cache, KM_PUSHPAGE);
		nhdr->b_size = blksz;
		nhdr->b_spa = spa;

		nhdr->b_flags = flags & ARC_FLAG_L2_WRITING;
		nhdr->b_flags |= arc_bufc_to_flags(type);
		nhdr->b_flags |= ARC_FLAG_HAS_L1HDR;

		nhdr->b_l1hdr.b_buf = buf;
		nhdr->b_l1hdr.b_datacnt = 1;
		nhdr->b_l1hdr.b_state = arc_anon;
		nhdr->b_l1hdr.b_arc_access = 0;
		nhdr->b_freeze_cksum = NULL;

		(void) refcount_add(&nhdr->b_l1hdr.b_refcnt, tag);
		buf->b_hdr = nhdr;
		mutex_exit(&buf->b_evict_lock);
		atomic_add_64(&arc_anon->arcs_size, blksz);
	} else {
		mutex_exit(&buf->b_evict_lock);
		ASSERT(refcount_count(&hdr->b_l1hdr.b_refcnt) == 1);
		ASSERT(!list_link_active(&hdr->b_l1hdr.b_arc_node));
		ASSERT(!HDR_IO_IN_PROGRESS(hdr));
		if (hdr->b_l1hdr.b_state != arc_anon)
			arc_change_state(arc_anon, hdr, hash_lock);
		hdr->b_l1hdr.b_arc_access = 0;
		if (hash_lock != NULL)
			mutex_exit(hash_lock);

		buf_discard_identity(hdr);
		arc_buf_thaw(buf);
	}
	buf->b_efunc = NULL;
	buf->b_private = NULL;
}

int
arc_released(arc_buf_t *buf)
{
	int released;

	mutex_enter(&buf->b_evict_lock);
	released = (buf->b_data != NULL &&
	    buf->b_hdr->b_l1hdr.b_state == arc_anon);
	mutex_exit(&buf->b_evict_lock);
	return (released);
}

#ifdef ZFS_DEBUG
int
arc_referenced(arc_buf_t *buf)
{
	int referenced;

	mutex_enter(&buf->b_evict_lock);
	referenced = (refcount_count(&buf->b_hdr->b_l1hdr.b_refcnt));
	mutex_exit(&buf->b_evict_lock);
	return (referenced);
}
#endif

static void
arc_write_ready(zio_t *zio)
{
	arc_write_callback_t *callback = zio->io_private;
	arc_buf_t *buf = callback->awcb_buf;
	arc_buf_hdr_t *hdr = buf->b_hdr;

	ASSERT(HDR_HAS_L1HDR(hdr));
	ASSERT(!refcount_is_zero(&buf->b_hdr->b_l1hdr.b_refcnt));
	ASSERT(hdr->b_l1hdr.b_datacnt > 0);
	callback->awcb_ready(zio, buf, callback->awcb_private);

	/*
	 * If the IO is already in progress, then this is a re-write
	 * attempt, so we need to thaw and re-compute the cksum.
	 * It is the responsibility of the callback to handle the
	 * accounting for any re-write attempt.
	 */
	if (HDR_IO_IN_PROGRESS(hdr)) {
		mutex_enter(&hdr->b_l1hdr.b_freeze_lock);
		if (hdr->b_freeze_cksum != NULL) {
			kmem_free(hdr->b_freeze_cksum, sizeof (zio_cksum_t));
			hdr->b_freeze_cksum = NULL;
		}
		mutex_exit(&hdr->b_l1hdr.b_freeze_lock);
	}
	arc_cksum_compute(buf, B_FALSE);
	hdr->b_flags |= ARC_FLAG_IO_IN_PROGRESS;
}

/*
 * The SPA calls this callback for each physical write that happens on behalf
 * of a logical write.  See the comment in dbuf_write_physdone() for details.
 */
static void
arc_write_physdone(zio_t *zio)
{
	arc_write_callback_t *cb = zio->io_private;
	if (cb->awcb_physdone != NULL)
		cb->awcb_physdone(zio, cb->awcb_buf, cb->awcb_private);
}

static void
arc_write_done(zio_t *zio)
{
	arc_write_callback_t *callback = zio->io_private;
	arc_buf_t *buf = callback->awcb_buf;
	arc_buf_hdr_t *hdr = buf->b_hdr;

	ASSERT(hdr->b_l1hdr.b_acb == NULL);

	if (zio->io_error == 0) {
		if (BP_IS_HOLE(zio->io_bp) || BP_IS_EMBEDDED(zio->io_bp)) {
			buf_discard_identity(hdr);
		} else {
			hdr->b_dva = *BP_IDENTITY(zio->io_bp);
			hdr->b_birth = BP_PHYSICAL_BIRTH(zio->io_bp);
		}
	} else {
		ASSERT(BUF_EMPTY(hdr));
	}

	/*
	 * If the block to be written was all-zero or compressed enough to be
	 * embedded in the BP, no write was performed so there will be no
	 * dva/birth/checksum.  The buffer must therefore remain anonymous
	 * (and uncached).
	 */
	if (!BUF_EMPTY(hdr)) {
		arc_buf_hdr_t *exists;
		kmutex_t *hash_lock;

		ASSERT(zio->io_error == 0);

		arc_cksum_verify(buf);

		exists = buf_hash_insert(hdr, &hash_lock);
		if (exists != NULL) {
			/*
			 * This can only happen if we overwrite for
			 * sync-to-convergence, because we remove
			 * buffers from the hash table when we arc_free().
			 */
			if (zio->io_flags & ZIO_FLAG_IO_REWRITE) {
				if (!BP_EQUAL(&zio->io_bp_orig, zio->io_bp))
					panic("bad overwrite, hdr=%p exists=%p",
					    (void *)hdr, (void *)exists);
				ASSERT(refcount_is_zero(
				    &exists->b_l1hdr.b_refcnt));
				arc_change_state(arc_anon, exists, hash_lock);
				mutex_exit(hash_lock);
				arc_hdr_destroy(exists);
				exists = buf_hash_insert(hdr, &hash_lock);
				ASSERT3P(exists, ==, NULL);
			} else if (zio->io_flags & ZIO_FLAG_NOPWRITE) {
				/* nopwrite */
				ASSERT(zio->io_prop.zp_nopwrite);
				if (!BP_EQUAL(&zio->io_bp_orig, zio->io_bp))
					panic("bad nopwrite, hdr=%p exists=%p",
					    (void *)hdr, (void *)exists);
			} else {
				/* Dedup */
				ASSERT(hdr->b_l1hdr.b_datacnt == 1);
				ASSERT(hdr->b_l1hdr.b_state == arc_anon);
				ASSERT(BP_GET_DEDUP(zio->io_bp));
				ASSERT(BP_GET_LEVEL(zio->io_bp) == 0);
			}
		}
		hdr->b_flags &= ~ARC_FLAG_IO_IN_PROGRESS;
		/* if it's not anon, we are doing a scrub */
		if (exists == NULL && hdr->b_l1hdr.b_state == arc_anon)
			arc_access(hdr, hash_lock);
		mutex_exit(hash_lock);
	} else {
		hdr->b_flags &= ~ARC_FLAG_IO_IN_PROGRESS;
	}

	ASSERT(!refcount_is_zero(&hdr->b_l1hdr.b_refcnt));
	callback->awcb_done(zio, buf, callback->awcb_private);

	kmem_free(callback, sizeof (arc_write_callback_t));
}

zio_t *
arc_write(zio_t *pio, spa_t *spa, uint64_t txg,
    blkptr_t *bp, arc_buf_t *buf, boolean_t l2arc, boolean_t l2arc_compress,
    const zio_prop_t *zp, arc_done_func_t *ready, arc_done_func_t *physdone,
    arc_done_func_t *done, void *private, zio_priority_t priority,
    int zio_flags, const zbookmark_phys_t *zb)
{
	arc_buf_hdr_t *hdr = buf->b_hdr;
	arc_write_callback_t *callback;
	zio_t *zio;

	ASSERT(ready != NULL);
	ASSERT(done != NULL);
	ASSERT(!HDR_IO_ERROR(hdr));
	ASSERT(!HDR_IO_IN_PROGRESS(hdr));
	ASSERT(hdr->b_l1hdr.b_acb == NULL);
	ASSERT(hdr->b_l1hdr.b_datacnt > 0);
	if (l2arc)
		hdr->b_flags |= ARC_FLAG_L2CACHE;
	if (l2arc_compress)
		hdr->b_flags |= ARC_FLAG_L2COMPRESS;
	callback = kmem_zalloc(sizeof (arc_write_callback_t), KM_SLEEP);
	callback->awcb_ready = ready;
	callback->awcb_physdone = physdone;
	callback->awcb_done = done;
	callback->awcb_private = private;
	callback->awcb_buf = buf;

	zio = zio_write(pio, spa, txg, bp, buf->b_data, hdr->b_size, zp,
	    arc_write_ready, arc_write_physdone, arc_write_done, callback,
	    priority, zio_flags, zb);

	return (zio);
}

static int
arc_memory_throttle(uint64_t reserve, uint64_t txg)
{
#ifdef _KERNEL
	uint64_t available_memory = ptob(freemem);
	static uint64_t page_load = 0;
	static uint64_t last_txg = 0;

#if defined(__i386)
	available_memory =
	    MIN(available_memory, vmem_size(heap_arena, VMEM_FREE));
#endif

	if (freemem > physmem * arc_lotsfree_percent / 100)
		return (0);

	if (txg > last_txg) {
		last_txg = txg;
		page_load = 0;
	}
	/*
	 * If we are in pageout, we know that memory is already tight,
	 * the arc is already going to be evicting, so we just want to
	 * continue to let page writes occur as quickly as possible.
	 */
	if (curproc == proc_pageout) {
		if (page_load > MAX(ptob(minfree), available_memory) / 4)
			return (SET_ERROR(ERESTART));
		/* Note: reserve is inflated, so we deflate */
		page_load += reserve / 8;
		return (0);
	} else if (page_load > 0 && arc_reclaim_needed()) {
		/* memory is low, delay before restarting */
		ARCSTAT_INCR(arcstat_memory_throttle_count, 1);
		return (SET_ERROR(EAGAIN));
	}
	page_load = 0;
#endif
	return (0);
}

void
arc_tempreserve_clear(uint64_t reserve)
{
	atomic_add_64(&arc_tempreserve, -reserve);
	ASSERT((int64_t)arc_tempreserve >= 0);
}

int
arc_tempreserve_space(uint64_t reserve, uint64_t txg)
{
	int error;
	uint64_t anon_size;

	if (reserve > arc_c/4 && !arc_no_grow)
		arc_c = MIN(arc_c_max, reserve * 4);
	if (reserve > arc_c)
		return (SET_ERROR(ENOMEM));

	/*
	 * Don't count loaned bufs as in flight dirty data to prevent long
	 * network delays from blocking transactions that are ready to be
	 * assigned to a txg.
	 */
	anon_size = MAX((int64_t)(arc_anon->arcs_size - arc_loaned_bytes), 0);

	/*
	 * Writes will, almost always, require additional memory allocations
	 * in order to compress/encrypt/etc the data.  We therefore need to
	 * make sure that there is sufficient available memory for this.
	 */
	error = arc_memory_throttle(reserve, txg);
	if (error != 0)
		return (error);

	/*
	 * Throttle writes when the amount of dirty data in the cache
	 * gets too large.  We try to keep the cache less than half full
	 * of dirty blocks so that our sync times don't grow too large.
	 * Note: if two requests come in concurrently, we might let them
	 * both succeed, when one of them should fail.  Not a huge deal.
	 */

	if (reserve + arc_tempreserve + anon_size > arc_c / 2 &&
	    anon_size > arc_c / 4) {
		dprintf("failing, arc_tempreserve=%lluK anon_meta=%lluK "
		    "anon_data=%lluK tempreserve=%lluK arc_c=%lluK\n",
		    arc_tempreserve>>10,
		    arc_anon->arcs_lsize[ARC_BUFC_METADATA]>>10,
		    arc_anon->arcs_lsize[ARC_BUFC_DATA]>>10,
		    reserve>>10, arc_c>>10);
		return (SET_ERROR(ERESTART));
	}
	atomic_add_64(&arc_tempreserve, reserve);
	return (0);
}

static void
arc_kstat_update_state(arc_state_t *state, kstat_named_t *size,
    kstat_named_t *evict_data, kstat_named_t *evict_metadata)
{
	size->value.ui64 = state->arcs_size;
	evict_data->value.ui64 = state->arcs_lsize[ARC_BUFC_DATA];
	evict_metadata->value.ui64 = state->arcs_lsize[ARC_BUFC_METADATA];
}

static int
arc_kstat_update(kstat_t *ksp, int rw)
{
	arc_stats_t *as = ksp->ks_data;

	if (rw == KSTAT_WRITE) {
		return (EACCES);
	} else {
		arc_kstat_update_state(arc_anon,
		    &as->arcstat_anon_size,
		    &as->arcstat_anon_evictable_data,
		    &as->arcstat_anon_evictable_metadata);
		arc_kstat_update_state(arc_mru,
		    &as->arcstat_mru_size,
		    &as->arcstat_mru_evictable_data,
		    &as->arcstat_mru_evictable_metadata);
		arc_kstat_update_state(arc_mru_ghost,
		    &as->arcstat_mru_ghost_size,
		    &as->arcstat_mru_ghost_evictable_data,
		    &as->arcstat_mru_ghost_evictable_metadata);
		arc_kstat_update_state(arc_mfu,
		    &as->arcstat_mfu_size,
		    &as->arcstat_mfu_evictable_data,
		    &as->arcstat_mfu_evictable_metadata);
		arc_kstat_update_state(arc_mru_ghost,
		    &as->arcstat_mfu_ghost_size,
		    &as->arcstat_mfu_ghost_evictable_data,
		    &as->arcstat_mfu_ghost_evictable_metadata);
	}

	return (0);
}

void
arc_init(void)
{
	/*
	 * allmem is "all memory that we could possibly use".
	 */
#ifdef _KERNEL
	uint64_t allmem = (physmem - swapfs_minfree) * PAGESIZE;
#else
	uint64_t allmem = (physmem * PAGESIZE) / 2;
#endif

	mutex_init(&arc_reclaim_thr_lock, NULL, MUTEX_DEFAULT, NULL);
	cv_init(&arc_reclaim_thr_cv, NULL, CV_DEFAULT, NULL);

	/* Convert seconds to clock ticks */
	arc_min_prefetch_lifespan = 1 * hz;

	/* Start out with 1/8 of all memory */
	arc_c = allmem / 8;

#ifdef _KERNEL
	/*
	 * On architectures where the physical memory can be larger
	 * than the addressable space (intel in 32-bit mode), we may
	 * need to limit the cache to 1/8 of VM size.
	 */
	arc_c = MIN(arc_c, vmem_size(heap_arena, VMEM_ALLOC | VMEM_FREE) / 8);
#endif

	/* set min cache to 1/32 of all memory, or 64MB, whichever is more */
	arc_c_min = MAX(allmem / 32, 64 << 20);
	/* set max to 3/4 of all memory, or all but 1GB, whichever is more */
	if (allmem >= 1 << 30)
		arc_c_max = allmem - (1 << 30);
	else
		arc_c_max = arc_c_min;
	arc_c_max = MAX(allmem * 3 / 4, arc_c_max);

	/*
	 * Allow the tunables to override our calculations if they are
	 * reasonable (ie. over 64MB)
	 */
	if (zfs_arc_max > 64 << 20 && zfs_arc_max < allmem)
		arc_c_max = zfs_arc_max;
	if (zfs_arc_min > 64 << 20 && zfs_arc_min <= arc_c_max)
		arc_c_min = zfs_arc_min;

	arc_c = arc_c_max;
	arc_p = (arc_c >> 1);

	/* limit meta-data to 1/4 of the arc capacity */
	arc_meta_limit = arc_c_max / 4;

	/* Allow the tunable to override if it is reasonable */
	if (zfs_arc_meta_limit > 0 && zfs_arc_meta_limit <= arc_c_max)
		arc_meta_limit = zfs_arc_meta_limit;

	if (arc_c_min < arc_meta_limit / 2 && zfs_arc_min == 0)
		arc_c_min = arc_meta_limit / 2;

	if (zfs_arc_meta_min > 0) {
		arc_meta_min = zfs_arc_meta_min;
	} else {
		arc_meta_min = arc_c_min / 2;
	}

	if (zfs_arc_grow_retry > 0)
		arc_grow_retry = zfs_arc_grow_retry;

	if (zfs_arc_shrink_shift > 0)
		arc_shrink_shift = zfs_arc_shrink_shift;

	if (zfs_arc_p_min_shift > 0)
		arc_p_min_shift = zfs_arc_p_min_shift;

	/* if kmem_flags are set, lets try to use less memory */
	if (kmem_debugging())
		arc_c = arc_c / 2;
	if (arc_c < arc_c_min)
		arc_c = arc_c_min;

	arc_anon = &ARC_anon;
	arc_mru = &ARC_mru;
	arc_mru_ghost = &ARC_mru_ghost;
	arc_mfu = &ARC_mfu;
	arc_mfu_ghost = &ARC_mfu_ghost;
	arc_l2c_only = &ARC_l2c_only;
	arc_size = 0;

	mutex_init(&arc_anon->arcs_mtx, NULL, MUTEX_DEFAULT, NULL);
	mutex_init(&arc_mru->arcs_mtx, NULL, MUTEX_DEFAULT, NULL);
	mutex_init(&arc_mru_ghost->arcs_mtx, NULL, MUTEX_DEFAULT, NULL);
	mutex_init(&arc_mfu->arcs_mtx, NULL, MUTEX_DEFAULT, NULL);
	mutex_init(&arc_mfu_ghost->arcs_mtx, NULL, MUTEX_DEFAULT, NULL);
	mutex_init(&arc_l2c_only->arcs_mtx, NULL, MUTEX_DEFAULT, NULL);

	list_create(&arc_mru->arcs_list[ARC_BUFC_METADATA],
	    sizeof (arc_buf_hdr_t),
	    offsetof(arc_buf_hdr_t, b_l1hdr.b_arc_node));
	list_create(&arc_mru->arcs_list[ARC_BUFC_DATA],
	    sizeof (arc_buf_hdr_t),
	    offsetof(arc_buf_hdr_t, b_l1hdr.b_arc_node));
	list_create(&arc_mru_ghost->arcs_list[ARC_BUFC_METADATA],
	    sizeof (arc_buf_hdr_t),
	    offsetof(arc_buf_hdr_t, b_l1hdr.b_arc_node));
	list_create(&arc_mru_ghost->arcs_list[ARC_BUFC_DATA],
	    sizeof (arc_buf_hdr_t),
	    offsetof(arc_buf_hdr_t, b_l1hdr.b_arc_node));
	list_create(&arc_mfu->arcs_list[ARC_BUFC_METADATA],
	    sizeof (arc_buf_hdr_t),
	    offsetof(arc_buf_hdr_t, b_l1hdr.b_arc_node));
	list_create(&arc_mfu->arcs_list[ARC_BUFC_DATA],
	    sizeof (arc_buf_hdr_t),
	    offsetof(arc_buf_hdr_t, b_l1hdr.b_arc_node));
	list_create(&arc_mfu_ghost->arcs_list[ARC_BUFC_METADATA],
	    sizeof (arc_buf_hdr_t),
	    offsetof(arc_buf_hdr_t, b_l1hdr.b_arc_node));
	list_create(&arc_mfu_ghost->arcs_list[ARC_BUFC_DATA],
	    sizeof (arc_buf_hdr_t),
	    offsetof(arc_buf_hdr_t, b_l1hdr.b_arc_node));
	list_create(&arc_l2c_only->arcs_list[ARC_BUFC_METADATA],
	    sizeof (arc_buf_hdr_t),
	    offsetof(arc_buf_hdr_t, b_l1hdr.b_arc_node));
	list_create(&arc_l2c_only->arcs_list[ARC_BUFC_DATA],
	    sizeof (arc_buf_hdr_t),
	    offsetof(arc_buf_hdr_t, b_l1hdr.b_arc_node));

	buf_init();

	arc_thread_exit = 0;
	arc_eviction_list = NULL;
	mutex_init(&arc_eviction_mtx, NULL, MUTEX_DEFAULT, NULL);
	bzero(&arc_eviction_hdr, sizeof (arc_buf_hdr_t));

	arc_ksp = kstat_create("zfs", 0, "arcstats", "misc", KSTAT_TYPE_NAMED,
	    sizeof (arc_stats) / sizeof (kstat_named_t), KSTAT_FLAG_VIRTUAL);

	if (arc_ksp != NULL) {
		arc_ksp->ks_data = &arc_stats;
		arc_ksp->ks_update = arc_kstat_update;
		kstat_install(arc_ksp);
	}

	(void) thread_create(NULL, 0, arc_reclaim_thread, NULL, 0, &p0,
	    TS_RUN, minclsyspri);

	arc_dead = FALSE;
	arc_warm = B_FALSE;

	/*
	 * Calculate maximum amount of dirty data per pool.
	 *
	 * If it has been set by /etc/system, take that.
	 * Otherwise, use a percentage of physical memory defined by
	 * zfs_dirty_data_max_percent (default 10%) with a cap at
	 * zfs_dirty_data_max_max (default 4GB).
	 */
	if (zfs_dirty_data_max == 0) {
		zfs_dirty_data_max = physmem * PAGESIZE *
		    zfs_dirty_data_max_percent / 100;
		zfs_dirty_data_max = MIN(zfs_dirty_data_max,
		    zfs_dirty_data_max_max);
	}
}

void
arc_fini(void)
{
	mutex_enter(&arc_reclaim_thr_lock);
	arc_thread_exit = 1;
	while (arc_thread_exit != 0)
		cv_wait(&arc_reclaim_thr_cv, &arc_reclaim_thr_lock);
	mutex_exit(&arc_reclaim_thr_lock);

	arc_flush(NULL);

	arc_dead = TRUE;

	if (arc_ksp != NULL) {
		kstat_delete(arc_ksp);
		arc_ksp = NULL;
	}

	mutex_destroy(&arc_eviction_mtx);
	mutex_destroy(&arc_reclaim_thr_lock);
	cv_destroy(&arc_reclaim_thr_cv);

	list_destroy(&arc_mru->arcs_list[ARC_BUFC_METADATA]);
	list_destroy(&arc_mru_ghost->arcs_list[ARC_BUFC_METADATA]);
	list_destroy(&arc_mfu->arcs_list[ARC_BUFC_METADATA]);
	list_destroy(&arc_mfu_ghost->arcs_list[ARC_BUFC_METADATA]);
	list_destroy(&arc_mru->arcs_list[ARC_BUFC_DATA]);
	list_destroy(&arc_mru_ghost->arcs_list[ARC_BUFC_DATA]);
	list_destroy(&arc_mfu->arcs_list[ARC_BUFC_DATA]);
	list_destroy(&arc_mfu_ghost->arcs_list[ARC_BUFC_DATA]);

	mutex_destroy(&arc_anon->arcs_mtx);
	mutex_destroy(&arc_mru->arcs_mtx);
	mutex_destroy(&arc_mru_ghost->arcs_mtx);
	mutex_destroy(&arc_mfu->arcs_mtx);
	mutex_destroy(&arc_mfu_ghost->arcs_mtx);
	mutex_destroy(&arc_l2c_only->arcs_mtx);

	buf_fini();

	ASSERT0(arc_loaned_bytes);
}

/*
 * Level 2 ARC
 *
 * The level 2 ARC (L2ARC) is a cache layer in-between main memory and disk.
 * It uses dedicated storage devices to hold cached data, which are populated
 * using large infrequent writes.  The main role of this cache is to boost
 * the performance of random read workloads.  The intended L2ARC devices
 * include short-stroked disks, solid state disks, and other media with
 * substantially faster read latency than disk.
 *
 *                 +-----------------------+
 *                 |         ARC           |
 *                 +-----------------------+
 *                    |         ^     ^
 *                    |         |     |
 *      l2arc_feed_thread()    arc_read()
 *                    |         |     |
 *                    |  l2arc read   |
 *                    V         |     |
 *               +---------------+    |
 *               |     L2ARC     |    |
 *               +---------------+    |
 *                   |    ^           |
 *          l2arc_write() |           |
 *                   |    |           |
 *                   V    |           |
 *                 +-------+      +-------+
 *                 | vdev  |      | vdev  |
 *                 | cache |      | cache |
 *                 +-------+      +-------+
 *                 +=========+     .-----.
 *                 :  L2ARC  :    |-_____-|
 *                 : devices :    | Disks |
 *                 +=========+    `-_____-'
 *
 * Read requests are satisfied from the following sources, in order:
 *
 *	1) ARC
 *	2) vdev cache of L2ARC devices
 *	3) L2ARC devices
 *	4) vdev cache of disks
 *	5) disks
 *
 * Some L2ARC device types exhibit extremely slow write performance.
 * To accommodate for this there are some significant differences between
 * the L2ARC and traditional cache design:
 *
 * 1. There is no eviction path from the ARC to the L2ARC.  Evictions from
 * the ARC behave as usual, freeing buffers and placing headers on ghost
 * lists.  The ARC does not send buffers to the L2ARC during eviction as
 * this would add inflated write latencies for all ARC memory pressure.
 *
 * 2. The L2ARC attempts to cache data from the ARC before it is evicted.
 * It does this by periodically scanning buffers from the eviction-end of
 * the MFU and MRU ARC lists, copying them to the L2ARC devices if they are
 * not already there. It scans until a headroom of buffers is satisfied,
 * which itself is a buffer for ARC eviction. If a compressible buffer is
 * found during scanning and selected for writing to an L2ARC device, we
 * temporarily boost scanning headroom during the next scan cycle to make
 * sure we adapt to compression effects (which might significantly reduce
 * the data volume we write to L2ARC). The thread that does this is
 * l2arc_feed_thread(), illustrated below; example sizes are included to
 * provide a better sense of ratio than this diagram:
 *
 *	       head -->                        tail
 *	        +---------------------+----------+
 *	ARC_mfu |:::::#:::::::::::::::|o#o###o###|-->.   # already on L2ARC
 *	        +---------------------+----------+   |   o L2ARC eligible
 *	ARC_mru |:#:::::::::::::::::::|#o#ooo####|-->|   : ARC buffer
 *	        +---------------------+----------+   |
 *	             15.9 Gbytes      ^ 32 Mbytes    |
 *	                           headroom          |
 *	                                      l2arc_feed_thread()
 *	                                             |
 *	                 l2arc write hand <--[oooo]--'
 *	                         |           8 Mbyte
 *	                         |          write max
 *	                         V
 *		  +==============================+
 *	L2ARC dev |####|#|###|###|    |####| ... |
 *	          +==============================+
 *	                     32 Gbytes
 *
 * 3. If an ARC buffer is copied to the L2ARC but then hit instead of
 * evicted, then the L2ARC has cached a buffer much sooner than it probably
 * needed to, potentially wasting L2ARC device bandwidth and storage.  It is
 * safe to say that this is an uncommon case, since buffers at the end of
 * the ARC lists have moved there due to inactivity.
 *
 * 4. If the ARC evicts faster than the L2ARC can maintain a headroom,
 * then the L2ARC simply misses copying some buffers.  This serves as a
 * pressure valve to prevent heavy read workloads from both stalling the ARC
 * with waits and clogging the L2ARC with writes.  This also helps prevent
 * the potential for the L2ARC to churn if it attempts to cache content too
 * quickly, such as during backups of the entire pool.
 *
 * 5. After system boot and before the ARC has filled main memory, there are
 * no evictions from the ARC and so the tails of the ARC_mfu and ARC_mru
 * lists can remain mostly static.  Instead of searching from tail of these
 * lists as pictured, the l2arc_feed_thread() will search from the list heads
 * for eligible buffers, greatly increasing its chance of finding them.
 *
 * The L2ARC device write speed is also boosted during this time so that
 * the L2ARC warms up faster.  Since there have been no ARC evictions yet,
 * there are no L2ARC reads, and no fear of degrading read performance
 * through increased writes.
 *
 * 6. Writes to the L2ARC devices are grouped and sent in-sequence, so that
 * the vdev queue can aggregate them into larger and fewer writes.  Each
 * device is written to in a rotor fashion, sweeping writes through
 * available space then repeating.
 *
 * 7. The L2ARC does not store dirty content.  It never needs to flush
 * write buffers back to disk based storage.
 *
 * 8. If an ARC buffer is written (and dirtied) which also exists in the
 * L2ARC, the now stale L2ARC buffer is immediately dropped.
 *
 * The performance of the L2ARC can be tweaked by a number of tunables, which
 * may be necessary for different workloads:
 *
 *	l2arc_write_max		max write bytes per interval
 *	l2arc_write_boost	extra write bytes during device warmup
 *	l2arc_noprefetch	skip caching prefetched buffers
 *	l2arc_headroom		number of max device writes to precache
 *	l2arc_headroom_boost	when we find compressed buffers during ARC
 *				scanning, we multiply headroom by this
 *				percentage factor for the next scan cycle,
 *				since more compressed buffers are likely to
 *				be present
 *	l2arc_feed_secs		seconds between L2ARC writing
 *
 * Tunables may be removed or added as future performance improvements are
 * integrated, and also may become zpool properties.
 *
 * There are three key functions that control how the L2ARC warms up:
 *
 *	l2arc_write_eligible()	check if a buffer is eligible to cache
 *	l2arc_write_size()	calculate how much to write
 *	l2arc_write_interval()	calculate sleep delay between writes
 *
 * These three functions determine what to write, how much, and how quickly
 * to send writes.
 */

static boolean_t
l2arc_write_eligible(uint64_t spa_guid, arc_buf_hdr_t *hdr)
{
	/*
	 * A buffer is *not* eligible for the L2ARC if it:
	 * 1. belongs to a different spa.
	 * 2. is already cached on the L2ARC.
	 * 3. has an I/O in progress (it may be an incomplete read).
	 * 4. is flagged not eligible (zfs property).
	 */
	if (hdr->b_spa != spa_guid || HDR_HAS_L2HDR(hdr) ||
	    HDR_IO_IN_PROGRESS(hdr) || !HDR_L2CACHE(hdr))
		return (B_FALSE);

	return (B_TRUE);
}

static uint64_t
l2arc_write_size(void)
{
	uint64_t size;

	/*
	 * Make sure our globals have meaningful values in case the user
	 * altered them.
	 */
	size = l2arc_write_max;
	if (size == 0) {
		cmn_err(CE_NOTE, "Bad value for l2arc_write_max, value must "
		    "be greater than zero, resetting it to the default (%d)",
		    L2ARC_WRITE_SIZE);
		size = l2arc_write_max = L2ARC_WRITE_SIZE;
	}

	if (arc_warm == B_FALSE)
		size += l2arc_write_boost;

	return (size);

}

static clock_t
l2arc_write_interval(clock_t began, uint64_t wanted, uint64_t wrote)
{
	clock_t interval, next, now;

	/*
	 * If the ARC lists are busy, increase our write rate; if the
	 * lists are stale, idle back.  This is achieved by checking
	 * how much we previously wrote - if it was more than half of
	 * what we wanted, schedule the next write much sooner.
	 */
	if (l2arc_feed_again && wrote > (wanted / 2))
		interval = (hz * l2arc_feed_min_ms) / 1000;
	else
		interval = hz * l2arc_feed_secs;

	now = ddi_get_lbolt();
	next = MAX(now, MIN(now + interval, began + interval));

	return (next);
}

/*
 * Cycle through L2ARC devices.  This is how L2ARC load balances.
 * If a device is returned, this also returns holding the spa config lock.
 */
static l2arc_dev_t *
l2arc_dev_get_next(void)
{
	l2arc_dev_t *first, *next = NULL;

	/*
	 * Lock out the removal of spas (spa_namespace_lock), then removal
	 * of cache devices (l2arc_dev_mtx).  Once a device has been selected,
	 * both locks will be dropped and a spa config lock held instead.
	 */
	mutex_enter(&spa_namespace_lock);
	mutex_enter(&l2arc_dev_mtx);

	/* if there are no vdevs, there is nothing to do */
	if (l2arc_ndev == 0)
		goto out;

	first = NULL;
	next = l2arc_dev_last;
	do {
		/* loop around the list looking for a non-faulted vdev */
		if (next == NULL) {
			next = list_head(l2arc_dev_list);
		} else {
			next = list_next(l2arc_dev_list, next);
			if (next == NULL)
				next = list_head(l2arc_dev_list);
		}

		/* if we have come back to the start, bail out */
		if (first == NULL)
			first = next;
		else if (next == first)
			break;

	} while (vdev_is_dead(next->l2ad_vdev));

	/* if we were unable to find any usable vdevs, return NULL */
	if (vdev_is_dead(next->l2ad_vdev))
		next = NULL;

	l2arc_dev_last = next;

out:
	mutex_exit(&l2arc_dev_mtx);

	/*
	 * Grab the config lock to prevent the 'next' device from being
	 * removed while we are writing to it.
	 */
	if (next != NULL)
		spa_config_enter(next->l2ad_spa, SCL_L2ARC, next, RW_READER);
	mutex_exit(&spa_namespace_lock);

	return (next);
}

/*
 * Free buffers that were tagged for destruction.
 */
static void
l2arc_do_free_on_write()
{
	list_t *buflist;
	l2arc_data_free_t *df, *df_prev;

	mutex_enter(&l2arc_free_on_write_mtx);
	buflist = l2arc_free_on_write;

	for (df = list_tail(buflist); df; df = df_prev) {
		df_prev = list_prev(buflist, df);
		ASSERT(df->l2df_data != NULL);
		ASSERT(df->l2df_func != NULL);
		df->l2df_func(df->l2df_data, df->l2df_size);
		list_remove(buflist, df);
		kmem_free(df, sizeof (l2arc_data_free_t));
	}

	mutex_exit(&l2arc_free_on_write_mtx);
}

/*
 * A write to a cache device has completed.  Update all headers to allow
 * reads from these buffers to begin.
 */
static void
l2arc_write_done(zio_t *zio)
{
	l2arc_write_callback_t *cb;
	l2arc_dev_t *dev;
	list_t *buflist;
	arc_buf_hdr_t *head, *hdr, *hdr_prev;
	kmutex_t *hash_lock;
	int64_t bytes_dropped = 0;

	cb = zio->io_private;
	ASSERT(cb != NULL);
	dev = cb->l2wcb_dev;
	ASSERT(dev != NULL);
	head = cb->l2wcb_head;
	ASSERT(head != NULL);
	buflist = &dev->l2ad_buflist;
	ASSERT(buflist != NULL);
	DTRACE_PROBE2(l2arc__iodone, zio_t *, zio,
	    l2arc_write_callback_t *, cb);

	if (zio->io_error != 0)
		ARCSTAT_BUMP(arcstat_l2_writes_error);

	mutex_enter(&dev->l2ad_mtx);

	/*
	 * All writes completed, or an error was hit.
	 */
	for (hdr = list_prev(buflist, head); hdr; hdr = hdr_prev) {
		hdr_prev = list_prev(buflist, hdr);

		hash_lock = HDR_LOCK(hdr);
		if (!mutex_tryenter(hash_lock)) {
			/*
			 * This buffer misses out.  It may be in a stage
			 * of eviction.  Its ARC_FLAG_L2_WRITING flag will be
			 * left set, denying reads to this buffer.
			 */
			ARCSTAT_BUMP(arcstat_l2_writes_hdr_miss);
			continue;
		}

		/*
		 * It's possible that this buffer got evicted from the L1 cache
		 * before we grabbed the vdev + hash locks, in which case
		 * arc_hdr_realloc freed b_tmp_cdata for us if it was allocated.
		 * Only free the buffer if we still have an L1 hdr.
		 */
		if (HDR_HAS_L1HDR(hdr) && hdr->b_l1hdr.b_tmp_cdata != NULL &&
		    HDR_GET_COMPRESS(hdr) != ZIO_COMPRESS_OFF)
			l2arc_release_cdata_buf(hdr);

		if (zio->io_error != 0) {
			/*
			 * Error - drop L2ARC entry.
			 */
			list_remove(buflist, hdr);
			hdr->b_flags &= ~ARC_FLAG_HAS_L2HDR;

			ARCSTAT_INCR(arcstat_l2_asize, -hdr->b_l2hdr.b_asize);
			ARCSTAT_INCR(arcstat_l2_size, -hdr->b_size);
		}

		/*
		 * Allow ARC to begin reads to this L2ARC entry.
		 */
		hdr->b_flags &= ~ARC_FLAG_L2_WRITING;

		mutex_exit(hash_lock);
	}

	atomic_inc_64(&l2arc_writes_done);
	list_remove(buflist, head);
	ASSERT(!HDR_HAS_L1HDR(head));
	kmem_cache_free(hdr_l2only_cache, head);
	mutex_exit(&dev->l2ad_mtx);

	vdev_space_update(dev->l2ad_vdev, -bytes_dropped, 0, 0);

	l2arc_do_free_on_write();

	kmem_free(cb, sizeof (l2arc_write_callback_t));
}

/*
 * A read to a cache device completed.  Validate buffer contents before
 * handing over to the regular ARC routines.
 */
static void
l2arc_read_done(zio_t *zio)
{
	l2arc_read_callback_t *cb;
	arc_buf_hdr_t *hdr;
	arc_buf_t *buf;
	kmutex_t *hash_lock;
	int equal;

	ASSERT(zio->io_vd != NULL);
	ASSERT(zio->io_flags & ZIO_FLAG_DONT_PROPAGATE);

	spa_config_exit(zio->io_spa, SCL_L2ARC, zio->io_vd);

	cb = zio->io_private;
	ASSERT(cb != NULL);
	buf = cb->l2rcb_buf;
	ASSERT(buf != NULL);

	hash_lock = HDR_LOCK(buf->b_hdr);
	mutex_enter(hash_lock);
	hdr = buf->b_hdr;
	ASSERT3P(hash_lock, ==, HDR_LOCK(hdr));

	/*
	 * If the buffer was compressed, decompress it first.
	 */
	if (cb->l2rcb_compress != ZIO_COMPRESS_OFF)
		l2arc_decompress_zio(zio, hdr, cb->l2rcb_compress);
	ASSERT(zio->io_data != NULL);

	/*
	 * Check this survived the L2ARC journey.
	 */
	equal = arc_cksum_equal(buf);
	if (equal && zio->io_error == 0 && !HDR_L2_EVICTED(hdr)) {
		mutex_exit(hash_lock);
		zio->io_private = buf;
		zio->io_bp_copy = cb->l2rcb_bp;	/* XXX fix in L2ARC 2.0	*/
		zio->io_bp = &zio->io_bp_copy;	/* XXX fix in L2ARC 2.0	*/
		arc_read_done(zio);
	} else {
		mutex_exit(hash_lock);
		/*
		 * Buffer didn't survive caching.  Increment stats and
		 * reissue to the original storage device.
		 */
		if (zio->io_error != 0) {
			ARCSTAT_BUMP(arcstat_l2_io_error);
		} else {
			zio->io_error = SET_ERROR(EIO);
		}
		if (!equal)
			ARCSTAT_BUMP(arcstat_l2_cksum_bad);

		/*
		 * If there's no waiter, issue an async i/o to the primary
		 * storage now.  If there *is* a waiter, the caller must
		 * issue the i/o in a context where it's OK to block.
		 */
		if (zio->io_waiter == NULL) {
			zio_t *pio = zio_unique_parent(zio);

			ASSERT(!pio || pio->io_child_type == ZIO_CHILD_LOGICAL);

			zio_nowait(zio_read(pio, cb->l2rcb_spa, &cb->l2rcb_bp,
			    buf->b_data, zio->io_size, arc_read_done, buf,
			    zio->io_priority, cb->l2rcb_flags, &cb->l2rcb_zb));
		}
	}

	kmem_free(cb, sizeof (l2arc_read_callback_t));
}

/*
 * This is the list priority from which the L2ARC will search for pages to
 * cache.  This is used within loops (0..3) to cycle through lists in the
 * desired order.  This order can have a significant effect on cache
 * performance.
 *
 * Currently the metadata lists are hit first, MFU then MRU, followed by
 * the data lists.  This function returns a locked list, and also returns
 * the lock pointer.
 */
static list_t *
l2arc_list_locked(int list_num, kmutex_t **lock)
{
	list_t *list = NULL;

	ASSERT(list_num >= 0 && list_num <= 3);

	switch (list_num) {
	case 0:
		list = &arc_mfu->arcs_list[ARC_BUFC_METADATA];
		*lock = &arc_mfu->arcs_mtx;
		break;
	case 1:
		list = &arc_mru->arcs_list[ARC_BUFC_METADATA];
		*lock = &arc_mru->arcs_mtx;
		break;
	case 2:
		list = &arc_mfu->arcs_list[ARC_BUFC_DATA];
		*lock = &arc_mfu->arcs_mtx;
		break;
	case 3:
		list = &arc_mru->arcs_list[ARC_BUFC_DATA];
		*lock = &arc_mru->arcs_mtx;
		break;
	}

	ASSERT(!(MUTEX_HELD(*lock)));
	mutex_enter(*lock);
	return (list);
}

/*
 * Evict buffers from the device write hand to the distance specified in
 * bytes.  This distance may span populated buffers, it may span nothing.
 * This is clearing a region on the L2ARC device ready for writing.
 * If the 'all' boolean is set, every buffer is evicted.
 */
static void
l2arc_evict(l2arc_dev_t *dev, uint64_t distance, boolean_t all)
{
	list_t *buflist;
	arc_buf_hdr_t *hdr, *hdr_prev;
	kmutex_t *hash_lock;
	uint64_t taddr;
	int64_t bytes_evicted = 0;

	buflist = &dev->l2ad_buflist;

	if (!all && dev->l2ad_first) {
		/*
		 * This is the first sweep through the device.  There is
		 * nothing to evict.
		 */
		return;
	}

	if (dev->l2ad_hand >= (dev->l2ad_end - (2 * distance))) {
		/*
		 * When nearing the end of the device, evict to the end
		 * before the device write hand jumps to the start.
		 */
		taddr = dev->l2ad_end;
	} else {
		taddr = dev->l2ad_hand + distance;
	}
	DTRACE_PROBE4(l2arc__evict, l2arc_dev_t *, dev, list_t *, buflist,
	    uint64_t, taddr, boolean_t, all);

top:
	mutex_enter(&dev->l2ad_mtx);
	for (hdr = list_tail(buflist); hdr; hdr = hdr_prev) {
		hdr_prev = list_prev(buflist, hdr);

		hash_lock = HDR_LOCK(hdr);
		if (!mutex_tryenter(hash_lock)) {
			/*
			 * Missed the hash lock.  Retry.
			 */
			ARCSTAT_BUMP(arcstat_l2_evict_lock_retry);
			mutex_exit(&dev->l2ad_mtx);
			mutex_enter(hash_lock);
			mutex_exit(hash_lock);
			goto top;
		}

		if (HDR_L2_WRITE_HEAD(hdr)) {
			/*
			 * We hit a write head node.  Leave it for
			 * l2arc_write_done().
			 */
			list_remove(buflist, hdr);
			mutex_exit(hash_lock);
			continue;
		}

		if (!all && HDR_HAS_L2HDR(hdr) &&
		    (hdr->b_l2hdr.b_daddr > taddr ||
		    hdr->b_l2hdr.b_daddr < dev->l2ad_hand)) {
			/*
			 * We've evicted to the target address,
			 * or the end of the device.
			 */
			mutex_exit(hash_lock);
			break;
		}

		ASSERT(HDR_HAS_L2HDR(hdr));
		if (!HDR_HAS_L1HDR(hdr)) {
			ASSERT(!HDR_L2_READING(hdr));
			/*
			 * This doesn't exist in the ARC.  Destroy.
			 * arc_hdr_destroy() will call list_remove()
			 * and decrement arcstat_l2_size.
			 */
			arc_change_state(arc_anon, hdr, hash_lock);
			arc_hdr_destroy(hdr);
		} else {
			ASSERT(hdr->b_l1hdr.b_state != arc_l2c_only);
			ARCSTAT_BUMP(arcstat_l2_evict_l1cached);
			/*
			 * Invalidate issued or about to be issued
			 * reads, since we may be about to write
			 * over this location.
			 */
			if (HDR_L2_READING(hdr)) {
				ARCSTAT_BUMP(arcstat_l2_evict_reading);
				hdr->b_flags |= ARC_FLAG_L2_EVICTED;
			}

			/* Tell ARC this no longer exists in L2ARC. */
			ARCSTAT_INCR(arcstat_l2_asize, -hdr->b_l2hdr.b_asize);
			ARCSTAT_INCR(arcstat_l2_size, -hdr->b_size);
			hdr->b_flags &= ~ARC_FLAG_HAS_L2HDR;
			list_remove(buflist, hdr);

			/* This may have been leftover after a failed write. */
			hdr->b_flags &= ~ARC_FLAG_L2_WRITING;
		}
		mutex_exit(hash_lock);
	}
	mutex_exit(&dev->l2ad_mtx);

	vdev_space_update(dev->l2ad_vdev, -bytes_evicted, 0, 0);
	dev->l2ad_evict = taddr;
}

/*
 * Find and write ARC buffers to the L2ARC device.
 *
 * An ARC_FLAG_L2_WRITING flag is set so that the L2ARC buffers are not valid
 * for reading until they have completed writing.
 * The headroom_boost is an in-out parameter used to maintain headroom boost
 * state between calls to this function.
 *
 * Returns the number of bytes actually written (which may be smaller than
 * the delta by which the device hand has changed due to alignment).
 */
static uint64_t
l2arc_write_buffers(spa_t *spa, l2arc_dev_t *dev, uint64_t target_sz,
    boolean_t *headroom_boost)
{
	arc_buf_hdr_t *hdr, *hdr_prev, *head;
	list_t *list;
	uint64_t write_asize, write_psize, write_sz, headroom,
	    buf_compress_minsz;
	void *buf_data;
	kmutex_t *list_lock;
	boolean_t full;
	l2arc_write_callback_t *cb;
	zio_t *pio, *wzio;
	uint64_t guid = spa_load_guid(spa);
	const boolean_t do_headroom_boost = *headroom_boost;

	ASSERT(dev->l2ad_vdev != NULL);

	/* Lower the flag now, we might want to raise it again later. */
	*headroom_boost = B_FALSE;

	pio = NULL;
	write_sz = write_asize = write_psize = 0;
	full = B_FALSE;
	head = kmem_cache_alloc(hdr_l2only_cache, KM_PUSHPAGE);
	head->b_flags |= ARC_FLAG_L2_WRITE_HEAD;
	head->b_flags |= ARC_FLAG_HAS_L2HDR;

	/*
	 * We will want to try to compress buffers that are at least 2x the
	 * device sector size.
	 */
	buf_compress_minsz = 2 << dev->l2ad_vdev->vdev_ashift;

	/*
	 * Copy buffers for L2ARC writing.
	 */
	mutex_enter(&dev->l2ad_mtx);
	for (int try = 0; try <= 3; try++) {
		uint64_t passed_sz = 0;

		list = l2arc_list_locked(try, &list_lock);

		/*
		 * L2ARC fast warmup.
		 *
		 * Until the ARC is warm and starts to evict, read from the
		 * head of the ARC lists rather than the tail.
		 */
		if (arc_warm == B_FALSE)
			hdr = list_head(list);
		else
			hdr = list_tail(list);

		headroom = target_sz * l2arc_headroom;
		if (do_headroom_boost)
			headroom = (headroom * l2arc_headroom_boost) / 100;

		for (; hdr; hdr = hdr_prev) {
			kmutex_t *hash_lock;
			uint64_t buf_sz;

			if (arc_warm == B_FALSE)
				hdr_prev = list_next(list, hdr);
			else
				hdr_prev = list_prev(list, hdr);

			hash_lock = HDR_LOCK(hdr);
			if (!mutex_tryenter(hash_lock)) {
				/*
				 * Skip this buffer rather than waiting.
				 */
				continue;
			}

			passed_sz += hdr->b_size;
			if (passed_sz > headroom) {
				/*
				 * Searched too far.
				 */
				mutex_exit(hash_lock);
				break;
			}

			if (!l2arc_write_eligible(guid, hdr)) {
				mutex_exit(hash_lock);
				continue;
			}

			if ((write_sz + hdr->b_size) > target_sz) {
				full = B_TRUE;
				mutex_exit(hash_lock);
				break;
			}

			if (pio == NULL) {
				/*
				 * Insert a dummy header on the buflist so
				 * l2arc_write_done() can find where the
				 * write buffers begin without searching.
				 */
				list_insert_head(&dev->l2ad_buflist, head);

				cb = kmem_alloc(
				    sizeof (l2arc_write_callback_t), KM_SLEEP);
				cb->l2wcb_dev = dev;
				cb->l2wcb_head = head;
				pio = zio_root(spa, l2arc_write_done, cb,
				    ZIO_FLAG_CANFAIL);
			}

			/*
			 * Create and add a new L2ARC header.
			 */
			hdr->b_l2hdr.b_dev = dev;
			hdr->b_flags |= ARC_FLAG_L2_WRITING;
			/*
			 * Temporarily stash the data buffer in b_tmp_cdata.
			 * The subsequent write step will pick it up from
			 * there. This is because can't access b_l1hdr.b_buf
			 * without holding the hash_lock, which we in turn
			 * can't access without holding the ARC list locks
			 * (which we want to avoid during compression/writing).
			 */
			HDR_SET_COMPRESS(hdr, ZIO_COMPRESS_OFF);
			hdr->b_l2hdr.b_asize = hdr->b_size;
			hdr->b_l1hdr.b_tmp_cdata = hdr->b_l1hdr.b_buf->b_data;

			buf_sz = hdr->b_size;
			hdr->b_flags |= ARC_FLAG_HAS_L2HDR;

			list_insert_head(&dev->l2ad_buflist, hdr);

			/*
			 * Compute and store the buffer cksum before
			 * writing.  On debug the cksum is verified first.
			 */
			arc_cksum_verify(hdr->b_l1hdr.b_buf);
			arc_cksum_compute(hdr->b_l1hdr.b_buf, B_TRUE);

			mutex_exit(hash_lock);

			write_sz += buf_sz;
		}

		mutex_exit(list_lock);

		if (full == B_TRUE)
			break;
	}

	/* No buffers selected for writing? */
	if (pio == NULL) {
		ASSERT0(write_sz);
		mutex_exit(&dev->l2ad_mtx);
		ASSERT(!HDR_HAS_L1HDR(head));
		kmem_cache_free(hdr_l2only_cache, head);
		return (0);
	}

	/*
	 * Now start writing the buffers. We're starting at the write head
	 * and work backwards, retracing the course of the buffer selector
	 * loop above.
	 */
	for (hdr = list_prev(&dev->l2ad_buflist, head); hdr;
	    hdr = list_prev(&dev->l2ad_buflist, hdr)) {
		uint64_t buf_sz;

		/*
		 * We shouldn't need to lock the buffer here, since we flagged
		 * it as ARC_FLAG_L2_WRITING in the previous step, but we must
		 * take care to only access its L2 cache parameters. In
		 * particular, hdr->l1hdr.b_buf may be invalid by now due to
		 * ARC eviction.
		 */
		hdr->b_l2hdr.b_daddr = dev->l2ad_hand;

		if ((HDR_L2COMPRESS(hdr)) &&
		    hdr->b_l2hdr.b_asize >= buf_compress_minsz) {
			if (l2arc_compress_buf(hdr)) {
				/*
				 * If compression succeeded, enable headroom
				 * boost on the next scan cycle.
				 */
				*headroom_boost = B_TRUE;
			}
		}

		/*
		 * Pick up the buffer data we had previously stashed away
		 * (and now potentially also compressed).
		 */
		buf_data = hdr->b_l1hdr.b_tmp_cdata;
		buf_sz = hdr->b_l2hdr.b_asize;

		/* Compression may have squashed the buffer to zero length. */
		if (buf_sz != 0) {
			uint64_t buf_p_sz;

			wzio = zio_write_phys(pio, dev->l2ad_vdev,
			    dev->l2ad_hand, buf_sz, buf_data, ZIO_CHECKSUM_OFF,
			    NULL, NULL, ZIO_PRIORITY_ASYNC_WRITE,
			    ZIO_FLAG_CANFAIL, B_FALSE);

			DTRACE_PROBE2(l2arc__write, vdev_t *, dev->l2ad_vdev,
			    zio_t *, wzio);
			(void) zio_nowait(wzio);

			write_asize += buf_sz;
			/*
			 * Keep the clock hand suitably device-aligned.
			 */
			buf_p_sz = vdev_psize_to_asize(dev->l2ad_vdev, buf_sz);
			write_psize += buf_p_sz;
			dev->l2ad_hand += buf_p_sz;
		}
	}

	mutex_exit(&dev->l2ad_mtx);

	ASSERT3U(write_asize, <=, target_sz);
	ARCSTAT_BUMP(arcstat_l2_writes_sent);
	ARCSTAT_INCR(arcstat_l2_write_bytes, write_asize);
	ARCSTAT_INCR(arcstat_l2_size, write_sz);
	ARCSTAT_INCR(arcstat_l2_asize, write_asize);
	vdev_space_update(dev->l2ad_vdev, write_asize, 0, 0);

	/*
	 * Bump device hand to the device start if it is approaching the end.
	 * l2arc_evict() will already have evicted ahead for this case.
	 */
	if (dev->l2ad_hand >= (dev->l2ad_end - target_sz)) {
		dev->l2ad_hand = dev->l2ad_start;
		dev->l2ad_evict = dev->l2ad_start;
		dev->l2ad_first = B_FALSE;
	}

	dev->l2ad_writing = B_TRUE;
	(void) zio_wait(pio);
	dev->l2ad_writing = B_FALSE;

	return (write_asize);
}

/*
 * Compresses an L2ARC buffer.
 * The data to be compressed must be prefilled in l1hdr.b_tmp_cdata and its
 * size in l2hdr->b_asize. This routine tries to compress the data and
 * depending on the compression result there are three possible outcomes:
 * *) The buffer was incompressible. The original l2hdr contents were left
 *    untouched and are ready for writing to an L2 device.
 * *) The buffer was all-zeros, so there is no need to write it to an L2
 *    device. To indicate this situation b_tmp_cdata is NULL'ed, b_asize is
 *    set to zero and b_compress is set to ZIO_COMPRESS_EMPTY.
 * *) Compression succeeded and b_tmp_cdata was replaced with a temporary
 *    data buffer which holds the compressed data to be written, and b_asize
 *    tells us how much data there is. b_compress is set to the appropriate
 *    compression algorithm. Once writing is done, invoke
 *    l2arc_release_cdata_buf on this l2hdr to free this temporary buffer.
 *
 * Returns B_TRUE if compression succeeded, or B_FALSE if it didn't (the
 * buffer was incompressible).
 */
static boolean_t
l2arc_compress_buf(arc_buf_hdr_t *hdr)
{
	void *cdata;
	size_t csize, len, rounded;
	ASSERT(HDR_HAS_L2HDR(hdr));
	l2arc_buf_hdr_t *l2hdr = &hdr->b_l2hdr;

	ASSERT(HDR_HAS_L1HDR(hdr));
	ASSERT(HDR_GET_COMPRESS(hdr) == ZIO_COMPRESS_OFF);
	ASSERT(hdr->b_l1hdr.b_tmp_cdata != NULL);

	len = l2hdr->b_asize;
	cdata = zio_data_buf_alloc(len);
	ASSERT3P(cdata, !=, NULL);
	csize = zio_compress_data(ZIO_COMPRESS_LZ4, hdr->b_l1hdr.b_tmp_cdata,
	    cdata, l2hdr->b_asize);

	rounded = P2ROUNDUP(csize, (size_t)SPA_MINBLOCKSIZE);
	if (rounded > csize) {
		bzero((char *)cdata + csize, rounded - csize);
		csize = rounded;
	}

	if (csize == 0) {
		/* zero block, indicate that there's nothing to write */
		zio_data_buf_free(cdata, len);
		HDR_SET_COMPRESS(hdr, ZIO_COMPRESS_EMPTY);
		l2hdr->b_asize = 0;
		hdr->b_l1hdr.b_tmp_cdata = NULL;
		ARCSTAT_BUMP(arcstat_l2_compress_zeros);
		return (B_TRUE);
	} else if (csize > 0 && csize < len) {
		/*
		 * Compression succeeded, we'll keep the cdata around for
		 * writing and release it afterwards.
		 */
		HDR_SET_COMPRESS(hdr, ZIO_COMPRESS_LZ4);
		l2hdr->b_asize = csize;
		hdr->b_l1hdr.b_tmp_cdata = cdata;
		ARCSTAT_BUMP(arcstat_l2_compress_successes);
		return (B_TRUE);
	} else {
		/*
		 * Compression failed, release the compressed buffer.
		 * l2hdr will be left unmodified.
		 */
		zio_data_buf_free(cdata, len);
		ARCSTAT_BUMP(arcstat_l2_compress_failures);
		return (B_FALSE);
	}
}

/*
 * Decompresses a zio read back from an l2arc device. On success, the
 * underlying zio's io_data buffer is overwritten by the uncompressed
 * version. On decompression error (corrupt compressed stream), the
 * zio->io_error value is set to signal an I/O error.
 *
 * Please note that the compressed data stream is not checksummed, so
 * if the underlying device is experiencing data corruption, we may feed
 * corrupt data to the decompressor, so the decompressor needs to be
 * able to handle this situation (LZ4 does).
 */
static void
l2arc_decompress_zio(zio_t *zio, arc_buf_hdr_t *hdr, enum zio_compress c)
{
	ASSERT(L2ARC_IS_VALID_COMPRESS(c));

	if (zio->io_error != 0) {
		/*
		 * An io error has occured, just restore the original io
		 * size in preparation for a main pool read.
		 */
		zio->io_orig_size = zio->io_size = hdr->b_size;
		return;
	}

	if (c == ZIO_COMPRESS_EMPTY) {
		/*
		 * An empty buffer results in a null zio, which means we
		 * need to fill its io_data after we're done restoring the
		 * buffer's contents.
		 */
		ASSERT(hdr->b_l1hdr.b_buf != NULL);
		bzero(hdr->b_l1hdr.b_buf->b_data, hdr->b_size);
		zio->io_data = zio->io_orig_data = hdr->b_l1hdr.b_buf->b_data;
	} else {
		ASSERT(zio->io_data != NULL);
		/*
		 * We copy the compressed data from the start of the arc buffer
		 * (the zio_read will have pulled in only what we need, the
		 * rest is garbage which we will overwrite at decompression)
		 * and then decompress back to the ARC data buffer. This way we
		 * can minimize copying by simply decompressing back over the
		 * original compressed data (rather than decompressing to an
		 * aux buffer and then copying back the uncompressed buffer,
		 * which is likely to be much larger).
		 */
		uint64_t csize;
		void *cdata;

		csize = zio->io_size;
		cdata = zio_data_buf_alloc(csize);
		bcopy(zio->io_data, cdata, csize);
		if (zio_decompress_data(c, cdata, zio->io_data, csize,
		    hdr->b_size) != 0)
			zio->io_error = EIO;
		zio_data_buf_free(cdata, csize);
	}

	/* Restore the expected uncompressed IO size. */
	zio->io_orig_size = zio->io_size = hdr->b_size;
}

/*
 * Releases the temporary b_tmp_cdata buffer in an l2arc header structure.
 * This buffer serves as a temporary holder of compressed data while
 * the buffer entry is being written to an l2arc device. Once that is
 * done, we can dispose of it.
 */
static void
l2arc_release_cdata_buf(arc_buf_hdr_t *hdr)
{
	ASSERT(HDR_HAS_L1HDR(hdr));
	if (HDR_GET_COMPRESS(hdr) != ZIO_COMPRESS_EMPTY) {
		/*
		 * If the data was compressed, then we've allocated a
		 * temporary buffer for it, so now we need to release it.
		 */
		ASSERT(hdr->b_l1hdr.b_tmp_cdata != NULL);
		zio_data_buf_free(hdr->b_l1hdr.b_tmp_cdata,
		    hdr->b_size);
	}
	hdr->b_l1hdr.b_tmp_cdata = NULL;
}

/*
 * This thread feeds the L2ARC at regular intervals.  This is the beating
 * heart of the L2ARC.
 */
static void
l2arc_feed_thread(void)
{
	callb_cpr_t cpr;
	l2arc_dev_t *dev;
	spa_t *spa;
	uint64_t size, wrote;
	clock_t begin, next = ddi_get_lbolt();
	boolean_t headroom_boost = B_FALSE;

	CALLB_CPR_INIT(&cpr, &l2arc_feed_thr_lock, callb_generic_cpr, FTAG);

	mutex_enter(&l2arc_feed_thr_lock);

	while (l2arc_thread_exit == 0) {
		CALLB_CPR_SAFE_BEGIN(&cpr);
		(void) cv_timedwait(&l2arc_feed_thr_cv, &l2arc_feed_thr_lock,
		    next);
		CALLB_CPR_SAFE_END(&cpr, &l2arc_feed_thr_lock);
		next = ddi_get_lbolt() + hz;

		/*
		 * Quick check for L2ARC devices.
		 */
		mutex_enter(&l2arc_dev_mtx);
		if (l2arc_ndev == 0) {
			mutex_exit(&l2arc_dev_mtx);
			continue;
		}
		mutex_exit(&l2arc_dev_mtx);
		begin = ddi_get_lbolt();

		/*
		 * This selects the next l2arc device to write to, and in
		 * doing so the next spa to feed from: dev->l2ad_spa.   This
		 * will return NULL if there are now no l2arc devices or if
		 * they are all faulted.
		 *
		 * If a device is returned, its spa's config lock is also
		 * held to prevent device removal.  l2arc_dev_get_next()
		 * will grab and release l2arc_dev_mtx.
		 */
		if ((dev = l2arc_dev_get_next()) == NULL)
			continue;

		spa = dev->l2ad_spa;
		ASSERT(spa != NULL);

		/*
		 * If the pool is read-only then force the feed thread to
		 * sleep a little longer.
		 */
		if (!spa_writeable(spa)) {
			next = ddi_get_lbolt() + 5 * l2arc_feed_secs * hz;
			spa_config_exit(spa, SCL_L2ARC, dev);
			continue;
		}

		/*
		 * Avoid contributing to memory pressure.
		 */
		if (arc_reclaim_needed()) {
			ARCSTAT_BUMP(arcstat_l2_abort_lowmem);
			spa_config_exit(spa, SCL_L2ARC, dev);
			continue;
		}

		ARCSTAT_BUMP(arcstat_l2_feeds);

		size = l2arc_write_size();

		/*
		 * Evict L2ARC buffers that will be overwritten.
		 */
		l2arc_evict(dev, size, B_FALSE);

		/*
		 * Write ARC buffers.
		 */
		wrote = l2arc_write_buffers(spa, dev, size, &headroom_boost);

		/*
		 * Calculate interval between writes.
		 */
		next = l2arc_write_interval(begin, size, wrote);
		spa_config_exit(spa, SCL_L2ARC, dev);
	}

	l2arc_thread_exit = 0;
	cv_broadcast(&l2arc_feed_thr_cv);
	CALLB_CPR_EXIT(&cpr);		/* drops l2arc_feed_thr_lock */
	thread_exit();
}

boolean_t
l2arc_vdev_present(vdev_t *vd)
{
	l2arc_dev_t *dev;

	mutex_enter(&l2arc_dev_mtx);
	for (dev = list_head(l2arc_dev_list); dev != NULL;
	    dev = list_next(l2arc_dev_list, dev)) {
		if (dev->l2ad_vdev == vd)
			break;
	}
	mutex_exit(&l2arc_dev_mtx);

	return (dev != NULL);
}

/*
 * Add a vdev for use by the L2ARC.  By this point the spa has already
 * validated the vdev and opened it.
 */
void
l2arc_add_vdev(spa_t *spa, vdev_t *vd)
{
	l2arc_dev_t *adddev;

	ASSERT(!l2arc_vdev_present(vd));

	/*
	 * Create a new l2arc device entry.
	 */
	adddev = kmem_zalloc(sizeof (l2arc_dev_t), KM_SLEEP);
	adddev->l2ad_spa = spa;
	adddev->l2ad_vdev = vd;
	adddev->l2ad_start = VDEV_LABEL_START_SIZE;
	adddev->l2ad_end = VDEV_LABEL_START_SIZE + vdev_get_min_asize(vd);
	adddev->l2ad_hand = adddev->l2ad_start;
	adddev->l2ad_evict = adddev->l2ad_start;
	adddev->l2ad_first = B_TRUE;
	adddev->l2ad_writing = B_FALSE;

	mutex_init(&adddev->l2ad_mtx, NULL, MUTEX_DEFAULT, NULL);
	/*
	 * This is a list of all ARC buffers that are still valid on the
	 * device.
	 */
	list_create(&adddev->l2ad_buflist, sizeof (arc_buf_hdr_t),
	    offsetof(arc_buf_hdr_t, b_l2hdr.b_l2node));

	vdev_space_update(vd, 0, 0, adddev->l2ad_end - adddev->l2ad_hand);

	/*
	 * Add device to global list
	 */
	mutex_enter(&l2arc_dev_mtx);
	list_insert_head(l2arc_dev_list, adddev);
	atomic_inc_64(&l2arc_ndev);
	mutex_exit(&l2arc_dev_mtx);
}

/*
 * Remove a vdev from the L2ARC.
 */
void
l2arc_remove_vdev(vdev_t *vd)
{
	l2arc_dev_t *dev, *nextdev, *remdev = NULL;

	/*
	 * Find the device by vdev
	 */
	mutex_enter(&l2arc_dev_mtx);
	for (dev = list_head(l2arc_dev_list); dev; dev = nextdev) {
		nextdev = list_next(l2arc_dev_list, dev);
		if (vd == dev->l2ad_vdev) {
			remdev = dev;
			break;
		}
	}
	ASSERT(remdev != NULL);

	/*
	 * Remove device from global list
	 */
	list_remove(l2arc_dev_list, remdev);
	l2arc_dev_last = NULL;		/* may have been invalidated */
	atomic_dec_64(&l2arc_ndev);
	mutex_exit(&l2arc_dev_mtx);

	/*
	 * Clear all buflists and ARC references.  L2ARC device flush.
	 */
	l2arc_evict(remdev, 0, B_TRUE);
	list_destroy(&remdev->l2ad_buflist);
	mutex_destroy(&remdev->l2ad_mtx);
	kmem_free(remdev, sizeof (l2arc_dev_t));
}

void
l2arc_init(void)
{
	l2arc_thread_exit = 0;
	l2arc_ndev = 0;
	l2arc_writes_sent = 0;
	l2arc_writes_done = 0;

	mutex_init(&l2arc_feed_thr_lock, NULL, MUTEX_DEFAULT, NULL);
	cv_init(&l2arc_feed_thr_cv, NULL, CV_DEFAULT, NULL);
	mutex_init(&l2arc_dev_mtx, NULL, MUTEX_DEFAULT, NULL);
	mutex_init(&l2arc_free_on_write_mtx, NULL, MUTEX_DEFAULT, NULL);

	l2arc_dev_list = &L2ARC_dev_list;
	l2arc_free_on_write = &L2ARC_free_on_write;
	list_create(l2arc_dev_list, sizeof (l2arc_dev_t),
	    offsetof(l2arc_dev_t, l2ad_node));
	list_create(l2arc_free_on_write, sizeof (l2arc_data_free_t),
	    offsetof(l2arc_data_free_t, l2df_list_node));
}

void
l2arc_fini(void)
{
	/*
	 * This is called from dmu_fini(), which is called from spa_fini();
	 * Because of this, we can assume that all l2arc devices have
	 * already been removed when the pools themselves were removed.
	 */

	l2arc_do_free_on_write();

	mutex_destroy(&l2arc_feed_thr_lock);
	cv_destroy(&l2arc_feed_thr_cv);
	mutex_destroy(&l2arc_dev_mtx);
	mutex_destroy(&l2arc_free_on_write_mtx);

	list_destroy(l2arc_dev_list);
	list_destroy(l2arc_free_on_write);
}

void
l2arc_start(void)
{
	if (!(spa_mode_global & FWRITE))
		return;

	(void) thread_create(NULL, 0, l2arc_feed_thread, NULL, 0, &p0,
	    TS_RUN, minclsyspri);
}

void
l2arc_stop(void)
{
	if (!(spa_mode_global & FWRITE))
		return;

	mutex_enter(&l2arc_feed_thr_lock);
	cv_signal(&l2arc_feed_thr_cv);	/* kick thread out of startup */
	l2arc_thread_exit = 1;
	while (l2arc_thread_exit != 0)
		cv_wait(&l2arc_feed_thr_cv, &l2arc_feed_thr_lock);
	mutex_exit(&l2arc_feed_thr_lock);
}<|MERGE_RESOLUTION|>--- conflicted
+++ resolved
@@ -207,11 +207,7 @@
 int zfs_arc_shrink_shift = 0;
 int zfs_arc_p_min_shift = 0;
 int zfs_disable_dup_eviction = 0;
-<<<<<<< HEAD
-int arc_average_blocksize = 8 * 1024; /* 8KB */
-=======
 int zfs_arc_average_blocksize = 8 * 1024; /* 8KB */
->>>>>>> 539eed8a
 
 /*
  * Note that buffers can be in one of 6 states:
@@ -1179,19 +1175,11 @@
 
 	/*
 	 * The hash table is big enough to fill all of physical memory
-<<<<<<< HEAD
-	 * with an average block size of arc_average_blocksize (default 8K).
-	 * By default, the table will take up
-	 * totalmem * sizeof(void*) / 8K (1MB per GB with 8-byte pointers).
-	 */
-	while (hsize * arc_average_blocksize < physmem * PAGESIZE)
-=======
 	 * with an average block size of zfs_arc_average_blocksize (default 8K).
 	 * By default, the table will take up
 	 * totalmem * sizeof(void*) / 8K (1MB per GB with 8-byte pointers).
 	 */
 	while (hsize * zfs_arc_average_blocksize < physmem * PAGESIZE)
->>>>>>> 539eed8a
 		hsize <<= 1;
 retry:
 	buf_hash_table.ht_mask = hsize - 1;
