--- conflicted
+++ resolved
@@ -21,14 +21,9 @@
 /*
  * Copyright (c) 2005, 2010, Oracle and/or its affiliates. All rights reserved.
  * Copyright (c) 2012, Joyent, Inc. All rights reserved.
-<<<<<<< HEAD
  * Copyright (c) 2014 by Delphix. All rights reserved.
- * Copyright (c) 2013 by Saso Kiselkov. All rights reserved.
-=======
- * Copyright (c) 2013 by Delphix. All rights reserved.
  * Copyright (c) 2014 by Saso Kiselkov. All rights reserved.
  * Copyright 2013 Nexenta Systems, Inc.  All rights reserved.
->>>>>>> 197c9523
  */
 
 /*
@@ -3511,11 +3506,7 @@
 	ASSERT(hdr->b_acb == NULL);
 
 	if (zio->io_error == 0) {
-<<<<<<< HEAD
 		if (BP_IS_HOLE(zio->io_bp) || BP_IS_EMBEDDED(zio->io_bp)) {
-=======
-		if (BP_IS_HOLE(zio->io_bp)) {
->>>>>>> 197c9523
 			buf_discard_identity(hdr);
 		} else {
 			hdr->b_dva = *BP_IDENTITY(zio->io_bp);
