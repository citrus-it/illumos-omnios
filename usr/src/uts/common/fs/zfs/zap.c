/*
 * CDDL HEADER START
 *
 * The contents of this file are subject to the terms of the
 * Common Development and Distribution License (the "License").
 * You may not use this file except in compliance with the License.
 *
 * You can obtain a copy of the license at usr/src/OPENSOLARIS.LICENSE
 * or http://www.opensolaris.org/os/licensing.
 * See the License for the specific language governing permissions
 * and limitations under the License.
 *
 * When distributing Covered Code, include this CDDL HEADER in each
 * file and include the License file at usr/src/OPENSOLARIS.LICENSE.
 * If applicable, add the following below this CDDL HEADER, with the
 * fields enclosed by brackets "[]" replaced with your own identifying
 * information: Portions Copyright [yyyy] [name of copyright owner]
 *
 * CDDL HEADER END
 */
/*
 * Copyright (c) 2005, 2010, Oracle and/or its affiliates. All rights reserved.
 * Copyright (c) 2012, 2014 by Delphix. All rights reserved.
 */

/*
 * This file contains the top half of the zfs directory structure
 * implementation. The bottom half is in zap_leaf.c.
 *
 * The zdir is an extendable hash data structure. There is a table of
 * pointers to buckets (zap_t->zd_data->zd_leafs). The buckets are
 * each a constant size and hold a variable number of directory entries.
 * The buckets (aka "leaf nodes") are implemented in zap_leaf.c.
 *
 * The pointer table holds a power of 2 number of pointers.
 * (1<<zap_t->zd_data->zd_phys->zd_prefix_len).  The bucket pointed to
 * by the pointer at index i in the table holds entries whose hash value
 * has a zd_prefix_len - bit prefix
 */

#include <sys/spa.h>
#include <sys/dmu.h>
#include <sys/zfs_context.h>
#include <sys/zfs_znode.h>
#include <sys/fs/zfs.h>
#include <sys/zap.h>
#include <sys/refcount.h>
#include <sys/zap_impl.h>
#include <sys/zap_leaf.h>

int fzap_default_block_shift = 14; /* 16k blocksize */

extern inline zap_phys_t *zap_f_phys(zap_t *zap);

static void zap_leaf_pageout(dmu_buf_t *db, void *vl);
static uint64_t zap_allocate_blocks(zap_t *zap, int nblocks);

void
fzap_byteswap(void *vbuf, size_t size)
{
	uint64_t block_type;

	block_type = *(uint64_t *)vbuf;

	if (block_type == ZBT_LEAF || block_type == BSWAP_64(ZBT_LEAF))
		zap_leaf_byteswap(vbuf, size);
	else {
		/* it's a ptrtbl block */
		byteswap_uint64_array(vbuf, size);
	}
}

void
fzap_upgrade(zap_t *zap, dmu_tx_t *tx, zap_flags_t flags)
{
	dmu_buf_t *db;
	zap_leaf_t *l;
	int i;
	zap_phys_t *zp;

	ASSERT(RW_WRITE_HELD(&zap->zap_rwlock));
	zap->zap_ismicro = FALSE;

	(void) dmu_buf_update_user(zap->zap_dbuf, zap, zap, zap_evict);

	mutex_init(&zap->zap_f.zap_num_entries_mtx, 0, 0, 0);
	zap->zap_f.zap_block_shift = highbit64(zap->zap_dbuf->db_size) - 1;

	zp = zap_f_phys(zap);
	/*
	 * explicitly zero it since it might be coming from an
	 * initialized microzap
	 */
	bzero(zap->zap_dbuf->db_data, zap->zap_dbuf->db_size);
	zp->zap_block_type = ZBT_HEADER;
	zp->zap_magic = ZAP_MAGIC;

	zp->zap_ptrtbl.zt_shift = ZAP_EMBEDDED_PTRTBL_SHIFT(zap);

	zp->zap_freeblk = 2;		/* block 1 will be the first leaf */
	zp->zap_num_leafs = 1;
	zp->zap_num_entries = 0;
	zp->zap_salt = zap->zap_salt;
	zp->zap_normflags = zap->zap_normflags;
	zp->zap_flags = flags;

	/* block 1 will be the first leaf */
	for (i = 0; i < (1<<zp->zap_ptrtbl.zt_shift); i++)
		ZAP_EMBEDDED_PTRTBL_ENT(zap, i) = 1;

	/*
	 * set up block 1 - the first leaf
	 */
	VERIFY(0 == dmu_buf_hold(zap->zap_objset, zap->zap_object,
	    1<<FZAP_BLOCK_SHIFT(zap), FTAG, &db, DMU_READ_NO_PREFETCH));
	dmu_buf_will_dirty(db, tx);

	l = kmem_zalloc(sizeof (zap_leaf_t), KM_SLEEP);
	l->l_dbuf = db;

	zap_leaf_init(l, zp->zap_normflags != 0);

	kmem_free(l, sizeof (zap_leaf_t));
	dmu_buf_rele(db, FTAG);
}

static int
zap_tryupgradedir(zap_t *zap, dmu_tx_t *tx)
{
	if (RW_WRITE_HELD(&zap->zap_rwlock))
		return (1);
	if (rw_tryupgrade(&zap->zap_rwlock)) {
		dmu_buf_will_dirty(zap->zap_dbuf, tx);
		return (1);
	}
	return (0);
}

/*
 * Generic routines for dealing with the pointer & cookie tables.
 */

static int
zap_table_grow(zap_t *zap, zap_table_phys_t *tbl,
    void (*transfer_func)(const uint64_t *src, uint64_t *dst, int n),
    dmu_tx_t *tx)
{
	uint64_t b, newblk;
	dmu_buf_t *db_old, *db_new;
	int err;
	int bs = FZAP_BLOCK_SHIFT(zap);
	int hepb = 1<<(bs-4);
	/* hepb = half the number of entries in a block */

	ASSERT(RW_WRITE_HELD(&zap->zap_rwlock));
	ASSERT(tbl->zt_blk != 0);
	ASSERT(tbl->zt_numblks > 0);

	if (tbl->zt_nextblk != 0) {
		newblk = tbl->zt_nextblk;
	} else {
		newblk = zap_allocate_blocks(zap, tbl->zt_numblks * 2);
		tbl->zt_nextblk = newblk;
		ASSERT0(tbl->zt_blks_copied);
		dmu_prefetch(zap->zap_objset, zap->zap_object, 0,
		    tbl->zt_blk << bs, tbl->zt_numblks << bs,
		    ZIO_PRIORITY_SYNC_READ);
	}

	/*
	 * Copy the ptrtbl from the old to new location.
	 */

	b = tbl->zt_blks_copied;
	err = dmu_buf_hold(zap->zap_objset, zap->zap_object,
	    (tbl->zt_blk + b) << bs, FTAG, &db_old, DMU_READ_NO_PREFETCH);
	if (err)
		return (err);

	/* first half of entries in old[b] go to new[2*b+0] */
	VERIFY(0 == dmu_buf_hold(zap->zap_objset, zap->zap_object,
	    (newblk + 2*b+0) << bs, FTAG, &db_new, DMU_READ_NO_PREFETCH));
	dmu_buf_will_dirty(db_new, tx);
	transfer_func(db_old->db_data, db_new->db_data, hepb);
	dmu_buf_rele(db_new, FTAG);

	/* second half of entries in old[b] go to new[2*b+1] */
	VERIFY(0 == dmu_buf_hold(zap->zap_objset, zap->zap_object,
	    (newblk + 2*b+1) << bs, FTAG, &db_new, DMU_READ_NO_PREFETCH));
	dmu_buf_will_dirty(db_new, tx);
	transfer_func((uint64_t *)db_old->db_data + hepb,
	    db_new->db_data, hepb);
	dmu_buf_rele(db_new, FTAG);

	dmu_buf_rele(db_old, FTAG);

	tbl->zt_blks_copied++;

	dprintf("copied block %llu of %llu\n",
	    tbl->zt_blks_copied, tbl->zt_numblks);

	if (tbl->zt_blks_copied == tbl->zt_numblks) {
		(void) dmu_free_range(zap->zap_objset, zap->zap_object,
		    tbl->zt_blk << bs, tbl->zt_numblks << bs, tx);

		tbl->zt_blk = newblk;
		tbl->zt_numblks *= 2;
		tbl->zt_shift++;
		tbl->zt_nextblk = 0;
		tbl->zt_blks_copied = 0;

		dprintf("finished; numblocks now %llu (%lluk entries)\n",
		    tbl->zt_numblks, 1<<(tbl->zt_shift-10));
	}

	return (0);
}

static int
zap_table_store(zap_t *zap, zap_table_phys_t *tbl, uint64_t idx, uint64_t val,
    dmu_tx_t *tx)
{
	int err;
	uint64_t blk, off;
	int bs = FZAP_BLOCK_SHIFT(zap);
	dmu_buf_t *db;

	ASSERT(RW_LOCK_HELD(&zap->zap_rwlock));
	ASSERT(tbl->zt_blk != 0);

	dprintf("storing %llx at index %llx\n", val, idx);

	blk = idx >> (bs-3);
	off = idx & ((1<<(bs-3))-1);

	err = dmu_buf_hold(zap->zap_objset, zap->zap_object,
	    (tbl->zt_blk + blk) << bs, FTAG, &db, DMU_READ_NO_PREFETCH);
	if (err)
		return (err);
	dmu_buf_will_dirty(db, tx);

	if (tbl->zt_nextblk != 0) {
		uint64_t idx2 = idx * 2;
		uint64_t blk2 = idx2 >> (bs-3);
		uint64_t off2 = idx2 & ((1<<(bs-3))-1);
		dmu_buf_t *db2;

		err = dmu_buf_hold(zap->zap_objset, zap->zap_object,
		    (tbl->zt_nextblk + blk2) << bs, FTAG, &db2,
		    DMU_READ_NO_PREFETCH);
		if (err) {
			dmu_buf_rele(db, FTAG);
			return (err);
		}
		dmu_buf_will_dirty(db2, tx);
		((uint64_t *)db2->db_data)[off2] = val;
		((uint64_t *)db2->db_data)[off2+1] = val;
		dmu_buf_rele(db2, FTAG);
	}

	((uint64_t *)db->db_data)[off] = val;
	dmu_buf_rele(db, FTAG);

	return (0);
}

static int
zap_table_load(zap_t *zap, zap_table_phys_t *tbl, uint64_t idx, uint64_t *valp)
{
	uint64_t blk, off;
	int err;
	dmu_buf_t *db;
	int bs = FZAP_BLOCK_SHIFT(zap);

	ASSERT(RW_LOCK_HELD(&zap->zap_rwlock));

	blk = idx >> (bs-3);
	off = idx & ((1<<(bs-3))-1);

	err = dmu_buf_hold(zap->zap_objset, zap->zap_object,
	    (tbl->zt_blk + blk) << bs, FTAG, &db, DMU_READ_NO_PREFETCH);
	if (err)
		return (err);
	*valp = ((uint64_t *)db->db_data)[off];
	dmu_buf_rele(db, FTAG);

	if (tbl->zt_nextblk != 0) {
		/*
		 * read the nextblk for the sake of i/o error checking,
		 * so that zap_table_load() will catch errors for
		 * zap_table_store.
		 */
		blk = (idx*2) >> (bs-3);

		err = dmu_buf_hold(zap->zap_objset, zap->zap_object,
		    (tbl->zt_nextblk + blk) << bs, FTAG, &db,
		    DMU_READ_NO_PREFETCH);
		if (err == 0)
			dmu_buf_rele(db, FTAG);
	}
	return (err);
}

/*
 * Routines for growing the ptrtbl.
 */

static void
zap_ptrtbl_transfer(const uint64_t *src, uint64_t *dst, int n)
{
	int i;
	for (i = 0; i < n; i++) {
		uint64_t lb = src[i];
		dst[2*i+0] = lb;
		dst[2*i+1] = lb;
	}
}

static int
zap_grow_ptrtbl(zap_t *zap, dmu_tx_t *tx)
{
	/*
	 * The pointer table should never use more hash bits than we
	 * have (otherwise we'd be using useless zero bits to index it).
	 * If we are within 2 bits of running out, stop growing, since
	 * this is already an aberrant condition.
	 */
	if (zap_f_phys(zap)->zap_ptrtbl.zt_shift >= zap_hashbits(zap) - 2)
		return (SET_ERROR(ENOSPC));

	if (zap_f_phys(zap)->zap_ptrtbl.zt_numblks == 0) {
		/*
		 * We are outgrowing the "embedded" ptrtbl (the one
		 * stored in the header block).  Give it its own entire
		 * block, which will double the size of the ptrtbl.
		 */
		uint64_t newblk;
		dmu_buf_t *db_new;
		int err;

		ASSERT3U(zap_f_phys(zap)->zap_ptrtbl.zt_shift, ==,
		    ZAP_EMBEDDED_PTRTBL_SHIFT(zap));
		ASSERT0(zap_f_phys(zap)->zap_ptrtbl.zt_blk);

		newblk = zap_allocate_blocks(zap, 1);
		err = dmu_buf_hold(zap->zap_objset, zap->zap_object,
		    newblk << FZAP_BLOCK_SHIFT(zap), FTAG, &db_new,
		    DMU_READ_NO_PREFETCH);
		if (err)
			return (err);
		dmu_buf_will_dirty(db_new, tx);
		zap_ptrtbl_transfer(&ZAP_EMBEDDED_PTRTBL_ENT(zap, 0),
		    db_new->db_data, 1 << ZAP_EMBEDDED_PTRTBL_SHIFT(zap));
		dmu_buf_rele(db_new, FTAG);

		zap_f_phys(zap)->zap_ptrtbl.zt_blk = newblk;
		zap_f_phys(zap)->zap_ptrtbl.zt_numblks = 1;
		zap_f_phys(zap)->zap_ptrtbl.zt_shift++;

		ASSERT3U(1ULL << zap_f_phys(zap)->zap_ptrtbl.zt_shift, ==,
		    zap_f_phys(zap)->zap_ptrtbl.zt_numblks <<
		    (FZAP_BLOCK_SHIFT(zap)-3));

		return (0);
	} else {
		return (zap_table_grow(zap, &zap_f_phys(zap)->zap_ptrtbl,
		    zap_ptrtbl_transfer, tx));
	}
}

static void
zap_increment_num_entries(zap_t *zap, int delta, dmu_tx_t *tx)
{
	dmu_buf_will_dirty(zap->zap_dbuf, tx);
	mutex_enter(&zap->zap_f.zap_num_entries_mtx);
	ASSERT(delta > 0 || zap_f_phys(zap)->zap_num_entries >= -delta);
	zap_f_phys(zap)->zap_num_entries += delta;
	mutex_exit(&zap->zap_f.zap_num_entries_mtx);
}

static uint64_t
zap_allocate_blocks(zap_t *zap, int nblocks)
{
	uint64_t newblk;
	ASSERT(RW_WRITE_HELD(&zap->zap_rwlock));
	newblk = zap_f_phys(zap)->zap_freeblk;
	zap_f_phys(zap)->zap_freeblk += nblocks;
	return (newblk);
}

static zap_leaf_t *
zap_create_leaf(zap_t *zap, dmu_tx_t *tx)
{
	void *winner;
	zap_leaf_t *l = kmem_alloc(sizeof (zap_leaf_t), KM_SLEEP);

	ASSERT(RW_WRITE_HELD(&zap->zap_rwlock));

	rw_init(&l->l_rwlock, 0, 0, 0);
	rw_enter(&l->l_rwlock, RW_WRITER);
	l->l_blkid = zap_allocate_blocks(zap, 1);
	l->l_dbuf = NULL;

	VERIFY(0 == dmu_buf_hold(zap->zap_objset, zap->zap_object,
	    l->l_blkid << FZAP_BLOCK_SHIFT(zap), NULL, &l->l_dbuf,
	    DMU_READ_NO_PREFETCH));
	winner = dmu_buf_set_user(l->l_dbuf, l, zap_leaf_pageout);
	ASSERT(winner == NULL);
	dmu_buf_will_dirty(l->l_dbuf, tx);

	zap_leaf_init(l, zap->zap_normflags != 0);

	zap_f_phys(zap)->zap_num_leafs++;

	return (l);
}

int
fzap_count(zap_t *zap, uint64_t *count)
{
	ASSERT(!zap->zap_ismicro);
	mutex_enter(&zap->zap_f.zap_num_entries_mtx); /* unnecessary */
	*count = zap_f_phys(zap)->zap_num_entries;
	mutex_exit(&zap->zap_f.zap_num_entries_mtx);
	return (0);
}

/*
 * Routines for obtaining zap_leaf_t's
 */

void
zap_put_leaf(zap_leaf_t *l)
{
	rw_exit(&l->l_rwlock);
	dmu_buf_rele(l->l_dbuf, NULL);
}

_NOTE(ARGSUSED(0))
static void
zap_leaf_pageout(dmu_buf_t *db, void *vl)
{
	zap_leaf_t *l = vl;

	rw_destroy(&l->l_rwlock);
	kmem_free(l, sizeof (zap_leaf_t));
}

static zap_leaf_t *
zap_open_leaf(uint64_t blkid, dmu_buf_t *db)
{
	zap_leaf_t *l, *winner;

	ASSERT(blkid != 0);

	l = kmem_alloc(sizeof (zap_leaf_t), KM_SLEEP);
	rw_init(&l->l_rwlock, 0, 0, 0);
	rw_enter(&l->l_rwlock, RW_WRITER);
	l->l_blkid = blkid;
	l->l_bs = highbit64(db->db_size) - 1;
	l->l_dbuf = db;

	winner = dmu_buf_set_user(db, l, zap_leaf_pageout);

	rw_exit(&l->l_rwlock);
	if (winner != NULL) {
		/* someone else set it first */
		zap_leaf_pageout(NULL, l);
		l = winner;
	}

	/*
	 * lhr_pad was previously used for the next leaf in the leaf
	 * chain.  There should be no chained leafs (as we have removed
	 * support for them).
	 */
	ASSERT0(zap_leaf_phys(l)->l_hdr.lh_pad1);

	/*
	 * There should be more hash entries than there can be
	 * chunks to put in the hash table
	 */
	ASSERT3U(ZAP_LEAF_HASH_NUMENTRIES(l), >, ZAP_LEAF_NUMCHUNKS(l) / 3);

	/* The chunks should begin at the end of the hash table */
	ASSERT3P(&ZAP_LEAF_CHUNK(l, 0), ==,
	    &zap_leaf_phys(l)->l_hash[ZAP_LEAF_HASH_NUMENTRIES(l)]);

	/* The chunks should end at the end of the block */
	ASSERT3U((uintptr_t)&ZAP_LEAF_CHUNK(l, ZAP_LEAF_NUMCHUNKS(l)) -
	    (uintptr_t)zap_leaf_phys(l), ==, l->l_dbuf->db_size);

	return (l);
}

static int
zap_get_leaf_byblk(zap_t *zap, uint64_t blkid, dmu_tx_t *tx, krw_t lt,
    zap_leaf_t **lp)
{
	dmu_buf_t *db;
	zap_leaf_t *l;
	int bs = FZAP_BLOCK_SHIFT(zap);
	int err;

	ASSERT(RW_LOCK_HELD(&zap->zap_rwlock));

	err = dmu_buf_hold(zap->zap_objset, zap->zap_object,
	    blkid << bs, NULL, &db, DMU_READ_NO_PREFETCH);
	if (err)
		return (err);

	ASSERT3U(db->db_object, ==, zap->zap_object);
	ASSERT3U(db->db_offset, ==, blkid << bs);
	ASSERT3U(db->db_size, ==, 1 << bs);
	ASSERT(blkid != 0);

	l = dmu_buf_get_user(db);

	if (l == NULL)
		l = zap_open_leaf(blkid, db);

	rw_enter(&l->l_rwlock, lt);
	/*
	 * Must lock before dirtying, otherwise zap_leaf_phys(l) could change,
	 * causing ASSERT below to fail.
	 */
	if (lt == RW_WRITER)
		dmu_buf_will_dirty(db, tx);
	ASSERT3U(l->l_blkid, ==, blkid);
	ASSERT3P(l->l_dbuf, ==, db);
	ASSERT3U(zap_leaf_phys(l)->l_hdr.lh_block_type, ==, ZBT_LEAF);
	ASSERT3U(zap_leaf_phys(l)->l_hdr.lh_magic, ==, ZAP_LEAF_MAGIC);

	*lp = l;
	return (0);
}

static int
zap_idx_to_blk(zap_t *zap, uint64_t idx, uint64_t *valp)
{
	ASSERT(RW_LOCK_HELD(&zap->zap_rwlock));

	if (zap_f_phys(zap)->zap_ptrtbl.zt_numblks == 0) {
		ASSERT3U(idx, <,
		    (1ULL << zap_f_phys(zap)->zap_ptrtbl.zt_shift));
		*valp = ZAP_EMBEDDED_PTRTBL_ENT(zap, idx);
		return (0);
	} else {
		return (zap_table_load(zap, &zap_f_phys(zap)->zap_ptrtbl,
		    idx, valp));
	}
}

static int
zap_set_idx_to_blk(zap_t *zap, uint64_t idx, uint64_t blk, dmu_tx_t *tx)
{
	ASSERT(tx != NULL);
	ASSERT(RW_WRITE_HELD(&zap->zap_rwlock));

	if (zap_f_phys(zap)->zap_ptrtbl.zt_blk == 0) {
		ZAP_EMBEDDED_PTRTBL_ENT(zap, idx) = blk;
		return (0);
	} else {
		return (zap_table_store(zap, &zap_f_phys(zap)->zap_ptrtbl,
		    idx, blk, tx));
	}
}

static int
zap_deref_leaf(zap_t *zap, uint64_t h, dmu_tx_t *tx, krw_t lt, zap_leaf_t **lp)
{
	uint64_t idx, blk;
	int err;

	ASSERT(zap->zap_dbuf == NULL ||
	    zap_f_phys(zap) == zap->zap_dbuf->db_data);
	ASSERT3U(zap_f_phys(zap)->zap_magic, ==, ZAP_MAGIC);
	idx = ZAP_HASH_IDX(h, zap_f_phys(zap)->zap_ptrtbl.zt_shift);
	err = zap_idx_to_blk(zap, idx, &blk);
	if (err != 0)
		return (err);
	err = zap_get_leaf_byblk(zap, blk, tx, lt, lp);

	ASSERT(err ||
	    ZAP_HASH_IDX(h, zap_leaf_phys(*lp)->l_hdr.lh_prefix_len) ==
	    zap_leaf_phys(*lp)->l_hdr.lh_prefix);
	return (err);
}

static int
zap_expand_leaf(zap_name_t *zn, zap_leaf_t *l, dmu_tx_t *tx, zap_leaf_t **lp)
{
	zap_t *zap = zn->zn_zap;
	uint64_t hash = zn->zn_hash;
	zap_leaf_t *nl;
	int prefix_diff, i, err;
	uint64_t sibling;
	int old_prefix_len = zap_leaf_phys(l)->l_hdr.lh_prefix_len;

	ASSERT3U(old_prefix_len, <=, zap_f_phys(zap)->zap_ptrtbl.zt_shift);
	ASSERT(RW_LOCK_HELD(&zap->zap_rwlock));

	ASSERT3U(ZAP_HASH_IDX(hash, old_prefix_len), ==,
	    zap_leaf_phys(l)->l_hdr.lh_prefix);

	if (zap_tryupgradedir(zap, tx) == 0 ||
	    old_prefix_len == zap_f_phys(zap)->zap_ptrtbl.zt_shift) {
		/* We failed to upgrade, or need to grow the pointer table */
		objset_t *os = zap->zap_objset;
		uint64_t object = zap->zap_object;

		zap_put_leaf(l);
		zap_unlockdir(zap);
		err = zap_lockdir(os, object, tx, RW_WRITER,
		    FALSE, FALSE, &zn->zn_zap);
		zap = zn->zn_zap;
		if (err)
			return (err);
		ASSERT(!zap->zap_ismicro);

		while (old_prefix_len ==
		    zap_f_phys(zap)->zap_ptrtbl.zt_shift) {
			err = zap_grow_ptrtbl(zap, tx);
			if (err)
				return (err);
		}

		err = zap_deref_leaf(zap, hash, tx, RW_WRITER, &l);
		if (err)
			return (err);

		if (zap_leaf_phys(l)->l_hdr.lh_prefix_len != old_prefix_len) {
			/* it split while our locks were down */
			*lp = l;
			return (0);
		}
	}
	ASSERT(RW_WRITE_HELD(&zap->zap_rwlock));
	ASSERT3U(old_prefix_len, <, zap_f_phys(zap)->zap_ptrtbl.zt_shift);
	ASSERT3U(ZAP_HASH_IDX(hash, old_prefix_len), ==,
	    zap_leaf_phys(l)->l_hdr.lh_prefix);

	prefix_diff = zap_f_phys(zap)->zap_ptrtbl.zt_shift -
	    (old_prefix_len + 1);
	sibling = (ZAP_HASH_IDX(hash, old_prefix_len + 1) | 1) << prefix_diff;

	/* check for i/o errors before doing zap_leaf_split */
	for (i = 0; i < (1ULL<<prefix_diff); i++) {
		uint64_t blk;
		err = zap_idx_to_blk(zap, sibling+i, &blk);
		if (err)
			return (err);
		ASSERT3U(blk, ==, l->l_blkid);
	}

	nl = zap_create_leaf(zap, tx);
	zap_leaf_split(l, nl, zap->zap_normflags != 0);

	/* set sibling pointers */
	for (i = 0; i < (1ULL << prefix_diff); i++) {
		err = zap_set_idx_to_blk(zap, sibling+i, nl->l_blkid, tx);
		ASSERT0(err); /* we checked for i/o errors above */
	}

	if (hash & (1ULL << (64 - zap_leaf_phys(l)->l_hdr.lh_prefix_len))) {
		/* we want the sibling */
		zap_put_leaf(l);
		*lp = nl;
	} else {
		zap_put_leaf(nl);
		*lp = l;
	}

	return (0);
}

static void
zap_put_leaf_maybe_grow_ptrtbl(zap_name_t *zn, zap_leaf_t *l, dmu_tx_t *tx)
{
	zap_t *zap = zn->zn_zap;
	int shift = zap_f_phys(zap)->zap_ptrtbl.zt_shift;
	int leaffull = (zap_leaf_phys(l)->l_hdr.lh_prefix_len == shift &&
	    zap_leaf_phys(l)->l_hdr.lh_nfree < ZAP_LEAF_LOW_WATER);

	zap_put_leaf(l);

	if (leaffull || zap_f_phys(zap)->zap_ptrtbl.zt_nextblk) {
		int err;

		/*
		 * We are in the middle of growing the pointer table, or
		 * this leaf will soon make us grow it.
		 */
		if (zap_tryupgradedir(zap, tx) == 0) {
			objset_t *os = zap->zap_objset;
			uint64_t zapobj = zap->zap_object;

			zap_unlockdir(zap);
			err = zap_lockdir(os, zapobj, tx,
			    RW_WRITER, FALSE, FALSE, &zn->zn_zap);
			zap = zn->zn_zap;
			if (err)
				return;
		}

		/* could have finished growing while our locks were down */
		if (zap_f_phys(zap)->zap_ptrtbl.zt_shift == shift)
			(void) zap_grow_ptrtbl(zap, tx);
	}
}

static int
fzap_checkname(zap_name_t *zn)
{
	if (zn->zn_key_orig_numints * zn->zn_key_intlen > ZAP_MAXNAMELEN)
		return (SET_ERROR(ENAMETOOLONG));
	return (0);
}

static int
fzap_checksize(uint64_t integer_size, uint64_t num_integers)
{
	/* Only integer sizes supported by C */
	switch (integer_size) {
	case 1:
	case 2:
	case 4:
	case 8:
		break;
	default:
		return (SET_ERROR(EINVAL));
	}

	if (integer_size * num_integers > ZAP_MAXVALUELEN)
		return (E2BIG);

	return (0);
}

static int
fzap_check(zap_name_t *zn, uint64_t integer_size, uint64_t num_integers)
{
	int err;

	if ((err = fzap_checkname(zn)) != 0)
		return (err);
	return (fzap_checksize(integer_size, num_integers));
}

/*
 * Routines for manipulating attributes.
 */
int
fzap_lookup(zap_name_t *zn,
    uint64_t integer_size, uint64_t num_integers, void *buf,
    char *realname, int rn_len, boolean_t *ncp)
{
	zap_leaf_t *l;
	int err;
	zap_entry_handle_t zeh;

	if ((err = fzap_checkname(zn)) != 0)
		return (err);

	err = zap_deref_leaf(zn->zn_zap, zn->zn_hash, NULL, RW_READER, &l);
	if (err != 0)
		return (err);
	err = zap_leaf_lookup(l, zn, &zeh);
	if (err == 0) {
		if ((err = fzap_checksize(integer_size, num_integers)) != 0) {
			zap_put_leaf(l);
			return (err);
		}

		err = zap_entry_read(&zeh, integer_size, num_integers, buf);
		(void) zap_entry_read_name(zn->zn_zap, &zeh, rn_len, realname);
		if (ncp) {
			*ncp = zap_entry_normalization_conflict(&zeh,
			    zn, NULL, zn->zn_zap);
		}
	}

	zap_put_leaf(l);
	return (err);
}

int
fzap_add_cd(zap_name_t *zn,
    uint64_t integer_size, uint64_t num_integers,
    const void *val, uint32_t cd, dmu_tx_t *tx)
{
	zap_leaf_t *l;
	int err;
	zap_entry_handle_t zeh;
	zap_t *zap = zn->zn_zap;

	ASSERT(RW_LOCK_HELD(&zap->zap_rwlock));
	ASSERT(!zap->zap_ismicro);
	ASSERT(fzap_check(zn, integer_size, num_integers) == 0);

	err = zap_deref_leaf(zap, zn->zn_hash, tx, RW_WRITER, &l);
	if (err != 0)
		return (err);
retry:
	err = zap_leaf_lookup(l, zn, &zeh);
	if (err == 0) {
		err = SET_ERROR(EEXIST);
		goto out;
	}
	if (err != ENOENT)
		goto out;

	err = zap_entry_create(l, zn, cd,
	    integer_size, num_integers, val, &zeh);

	if (err == 0) {
		zap_increment_num_entries(zap, 1, tx);
	} else if (err == EAGAIN) {
		err = zap_expand_leaf(zn, l, tx, &l);
		zap = zn->zn_zap;	/* zap_expand_leaf() may change zap */
		if (err == 0)
			goto retry;
	}

out:
	if (zap != NULL)
		zap_put_leaf_maybe_grow_ptrtbl(zn, l, tx);
	return (err);
}

int
fzap_add(zap_name_t *zn,
    uint64_t integer_size, uint64_t num_integers,
    const void *val, dmu_tx_t *tx)
{
	int err = fzap_check(zn, integer_size, num_integers);
	if (err != 0)
		return (err);

	return (fzap_add_cd(zn, integer_size, num_integers,
	    val, ZAP_NEED_CD, tx));
}

int
fzap_update(zap_name_t *zn,
    int integer_size, uint64_t num_integers, const void *val, dmu_tx_t *tx)
{
	zap_leaf_t *l;
	int err, create;
	zap_entry_handle_t zeh;
	zap_t *zap = zn->zn_zap;

	ASSERT(RW_LOCK_HELD(&zap->zap_rwlock));
	err = fzap_check(zn, integer_size, num_integers);
	if (err != 0)
		return (err);

	err = zap_deref_leaf(zap, zn->zn_hash, tx, RW_WRITER, &l);
	if (err != 0)
		return (err);
retry:
	err = zap_leaf_lookup(l, zn, &zeh);
	create = (err == ENOENT);
	ASSERT(err == 0 || err == ENOENT);

	if (create) {
		err = zap_entry_create(l, zn, ZAP_NEED_CD,
		    integer_size, num_integers, val, &zeh);
		if (err == 0)
			zap_increment_num_entries(zap, 1, tx);
	} else {
		err = zap_entry_update(&zeh, integer_size, num_integers, val);
	}

	if (err == EAGAIN) {
		err = zap_expand_leaf(zn, l, tx, &l);
		zap = zn->zn_zap;	/* zap_expand_leaf() may change zap */
		if (err == 0)
			goto retry;
	}

	if (zap != NULL)
		zap_put_leaf_maybe_grow_ptrtbl(zn, l, tx);
	return (err);
}

int
fzap_length(zap_name_t *zn,
    uint64_t *integer_size, uint64_t *num_integers)
{
	zap_leaf_t *l;
	int err;
	zap_entry_handle_t zeh;

	err = zap_deref_leaf(zn->zn_zap, zn->zn_hash, NULL, RW_READER, &l);
	if (err != 0)
		return (err);
	err = zap_leaf_lookup(l, zn, &zeh);
	if (err != 0)
		goto out;

	if (integer_size)
		*integer_size = zeh.zeh_integer_size;
	if (num_integers)
		*num_integers = zeh.zeh_num_integers;
out:
	zap_put_leaf(l);
	return (err);
}

int
fzap_remove(zap_name_t *zn, dmu_tx_t *tx)
{
	zap_leaf_t *l;
	int err;
	zap_entry_handle_t zeh;

	err = zap_deref_leaf(zn->zn_zap, zn->zn_hash, tx, RW_WRITER, &l);
	if (err != 0)
		return (err);
	err = zap_leaf_lookup(l, zn, &zeh);
	if (err == 0) {
		zap_entry_remove(&zeh);
		zap_increment_num_entries(zn->zn_zap, -1, tx);
	}
	zap_put_leaf(l);
	return (err);
}

void
fzap_prefetch(zap_name_t *zn)
{
	uint64_t idx, blk;
	zap_t *zap = zn->zn_zap;
	int bs;

	idx = ZAP_HASH_IDX(zn->zn_hash,
	    zap_f_phys(zap)->zap_ptrtbl.zt_shift);
	if (zap_idx_to_blk(zap, idx, &blk) != 0)
		return;
	bs = FZAP_BLOCK_SHIFT(zap);
	dmu_prefetch(zap->zap_objset, zap->zap_object, 0, blk << bs, 1 << bs,
	    ZIO_PRIORITY_SYNC_READ);
}

/*
 * Helper functions for consumers.
 */

uint64_t
zap_create_link(objset_t *os, dmu_object_type_t ot, uint64_t parent_obj,
    const char *name, dmu_tx_t *tx)
{
	uint64_t new_obj;

	VERIFY((new_obj = zap_create(os, ot, DMU_OT_NONE, 0, tx)) > 0);
	VERIFY(zap_add(os, parent_obj, name, sizeof (uint64_t), 1, &new_obj,
	    tx) == 0);

	return (new_obj);
}

int
zap_value_search(objset_t *os, uint64_t zapobj, uint64_t value, uint64_t mask,
    char *name)
{
	zap_cursor_t zc;
	zap_attribute_t *za;
	int err;

	if (mask == 0)
		mask = -1ULL;

	za = kmem_alloc(sizeof (zap_attribute_t), KM_SLEEP);
	for (zap_cursor_init(&zc, os, zapobj);
	    (err = zap_cursor_retrieve(&zc, za)) == 0;
	    zap_cursor_advance(&zc)) {
		if ((za->za_first_integer & mask) == (value & mask)) {
			(void) strcpy(name, za->za_name);
			break;
		}
	}
	zap_cursor_fini(&zc);
	kmem_free(za, sizeof (zap_attribute_t));
	return (err);
}

int
zap_join(objset_t *os, uint64_t fromobj, uint64_t intoobj, dmu_tx_t *tx)
{
	zap_cursor_t zc;
	zap_attribute_t za;
	int err;

	err = 0;
	for (zap_cursor_init(&zc, os, fromobj);
	    zap_cursor_retrieve(&zc, &za) == 0;
	    (void) zap_cursor_advance(&zc)) {
		if (za.za_integer_length != 8 || za.za_num_integers != 1) {
			err = SET_ERROR(EINVAL);
			break;
		}
		err = zap_add(os, intoobj, za.za_name,
		    8, 1, &za.za_first_integer, tx);
		if (err)
			break;
	}
	zap_cursor_fini(&zc);
	return (err);
}

int
zap_join_key(objset_t *os, uint64_t fromobj, uint64_t intoobj,
    uint64_t value, dmu_tx_t *tx)
{
	zap_cursor_t zc;
	zap_attribute_t za;
	int err;

	err = 0;
	for (zap_cursor_init(&zc, os, fromobj);
	    zap_cursor_retrieve(&zc, &za) == 0;
	    (void) zap_cursor_advance(&zc)) {
		if (za.za_integer_length != 8 || za.za_num_integers != 1) {
			err = SET_ERROR(EINVAL);
			break;
		}
		err = zap_add(os, intoobj, za.za_name,
		    8, 1, &value, tx);
		if (err)
			break;
	}
	zap_cursor_fini(&zc);
	return (err);
}

int
zap_join_increment(objset_t *os, uint64_t fromobj, uint64_t intoobj,
    dmu_tx_t *tx)
{
	zap_cursor_t zc;
	zap_attribute_t za;
	int err;

	err = 0;
	for (zap_cursor_init(&zc, os, fromobj);
	    zap_cursor_retrieve(&zc, &za) == 0;
	    (void) zap_cursor_advance(&zc)) {
		uint64_t delta = 0;

		if (za.za_integer_length != 8 || za.za_num_integers != 1) {
			err = SET_ERROR(EINVAL);
			break;
		}

		err = zap_lookup(os, intoobj, za.za_name, 8, 1, &delta);
		if (err != 0 && err != ENOENT)
			break;
		delta += za.za_first_integer;
		err = zap_update(os, intoobj, za.za_name, 8, 1, &delta, tx);
		if (err)
			break;
	}
	zap_cursor_fini(&zc);
	return (err);
}

int
zap_add_int(objset_t *os, uint64_t obj, uint64_t value, dmu_tx_t *tx)
{
	char name[20];

	(void) snprintf(name, sizeof (name), "%llx", (longlong_t)value);
	return (zap_add(os, obj, name, 8, 1, &value, tx));
}

int
zap_remove_int(objset_t *os, uint64_t obj, uint64_t value, dmu_tx_t *tx)
{
	char name[20];

	(void) snprintf(name, sizeof (name), "%llx", (longlong_t)value);
	return (zap_remove(os, obj, name, tx));
}

int
zap_lookup_int(objset_t *os, uint64_t obj, uint64_t value)
{
	char name[20];

	(void) snprintf(name, sizeof (name), "%llx", (longlong_t)value);
	return (zap_lookup(os, obj, name, 8, 1, &value));
}

int
zap_add_int_key(objset_t *os, uint64_t obj,
    uint64_t key, uint64_t value, dmu_tx_t *tx)
{
	char name[20];

	(void) snprintf(name, sizeof (name), "%llx", (longlong_t)key);
	return (zap_add(os, obj, name, 8, 1, &value, tx));
}

int
zap_update_int_key(objset_t *os, uint64_t obj,
    uint64_t key, uint64_t value, dmu_tx_t *tx)
{
	char name[20];

	(void) snprintf(name, sizeof (name), "%llx", (longlong_t)key);
	return (zap_update(os, obj, name, 8, 1, &value, tx));
}

int
zap_lookup_int_key(objset_t *os, uint64_t obj, uint64_t key, uint64_t *valuep)
{
	char name[20];

	(void) snprintf(name, sizeof (name), "%llx", (longlong_t)key);
	return (zap_lookup(os, obj, name, 8, 1, valuep));
}

int
zap_increment(objset_t *os, uint64_t obj, const char *name, int64_t delta,
    dmu_tx_t *tx)
{
	uint64_t value = 0;
	int err;

	if (delta == 0)
		return (0);

	err = zap_lookup(os, obj, name, 8, 1, &value);
	if (err != 0 && err != ENOENT)
		return (err);
	value += delta;
	if (value == 0)
		err = zap_remove(os, obj, name, tx);
	else
		err = zap_update(os, obj, name, 8, 1, &value, tx);
	return (err);
}

int
zap_increment_int(objset_t *os, uint64_t obj, uint64_t key, int64_t delta,
    dmu_tx_t *tx)
{
	char name[20];

	(void) snprintf(name, sizeof (name), "%llx", (longlong_t)key);
	return (zap_increment(os, obj, name, delta, tx));
}

/*
 * Routines for iterating over the attributes.
 */

int
fzap_cursor_retrieve(zap_t *zap, zap_cursor_t *zc, zap_attribute_t *za)
{
	int err = ENOENT;
	zap_entry_handle_t zeh;
	zap_leaf_t *l;

	/* retrieve the next entry at or after zc_hash/zc_cd */
	/* if no entry, return ENOENT */

	if (zc->zc_leaf &&
	    (ZAP_HASH_IDX(zc->zc_hash,
	    zap_leaf_phys(zc->zc_leaf)->l_hdr.lh_prefix_len) !=
	    zap_leaf_phys(zc->zc_leaf)->l_hdr.lh_prefix)) {
		rw_enter(&zc->zc_leaf->l_rwlock, RW_READER);
		zap_put_leaf(zc->zc_leaf);
		zc->zc_leaf = NULL;
	}

again:
	if (zc->zc_leaf == NULL) {
		err = zap_deref_leaf(zap, zc->zc_hash, NULL, RW_READER,
		    &zc->zc_leaf);
		if (err != 0)
			return (err);
	} else {
		rw_enter(&zc->zc_leaf->l_rwlock, RW_READER);
	}
	l = zc->zc_leaf;

	err = zap_leaf_lookup_closest(l, zc->zc_hash, zc->zc_cd, &zeh);

	if (err == ENOENT) {
		uint64_t nocare =
		    (1ULL << (64 - zap_leaf_phys(l)->l_hdr.lh_prefix_len)) - 1;
		zc->zc_hash = (zc->zc_hash & ~nocare) + nocare + 1;
		zc->zc_cd = 0;
		if (zap_leaf_phys(l)->l_hdr.lh_prefix_len == 0 ||
		    zc->zc_hash == 0) {
			zc->zc_hash = -1ULL;
		} else {
			zap_put_leaf(zc->zc_leaf);
			zc->zc_leaf = NULL;
			goto again;
		}
	}

	if (err == 0) {
		zc->zc_hash = zeh.zeh_hash;
		zc->zc_cd = zeh.zeh_cd;
		za->za_integer_length = zeh.zeh_integer_size;
		za->za_num_integers = zeh.zeh_num_integers;
		if (zeh.zeh_num_integers == 0) {
			za->za_first_integer = 0;
		} else {
			err = zap_entry_read(&zeh, 8, 1, &za->za_first_integer);
			ASSERT(err == 0 || err == EOVERFLOW);
		}
		err = zap_entry_read_name(zap, &zeh,
		    sizeof (za->za_name), za->za_name);
		ASSERT(err == 0);

		za->za_normalization_conflict =
		    zap_entry_normalization_conflict(&zeh,
		    NULL, za->za_name, zap);
	}
	rw_exit(&zc->zc_leaf->l_rwlock);
	return (err);
}

static void
zap_stats_ptrtbl(zap_t *zap, uint64_t *tbl, int len, zap_stats_t *zs)
{
	int i, err;
	uint64_t lastblk = 0;

	/*
	 * NB: if a leaf has more pointers than an entire ptrtbl block
	 * can hold, then it'll be accounted for more than once, since
	 * we won't have lastblk.
	 */
	for (i = 0; i < len; i++) {
		zap_leaf_t *l;

		if (tbl[i] == lastblk)
			continue;
		lastblk = tbl[i];

		err = zap_get_leaf_byblk(zap, tbl[i], NULL, RW_READER, &l);
		if (err == 0) {
			zap_leaf_stats(zap, l, zs);
			zap_put_leaf(l);
		}
	}
}

void
fzap_get_stats(zap_t *zap, zap_stats_t *zs)
{
	int bs = FZAP_BLOCK_SHIFT(zap);
	zs->zs_blocksize = 1ULL << bs;

	/*
	 * Set zap_phys_t fields
	 */
	zs->zs_num_leafs = zap_f_phys(zap)->zap_num_leafs;
	zs->zs_num_entries = zap_f_phys(zap)->zap_num_entries;
	zs->zs_num_blocks = zap_f_phys(zap)->zap_freeblk;
	zs->zs_block_type = zap_f_phys(zap)->zap_block_type;
	zs->zs_magic = zap_f_phys(zap)->zap_magic;
	zs->zs_salt = zap_f_phys(zap)->zap_salt;

	/*
	 * Set zap_ptrtbl fields
	 */
	zs->zs_ptrtbl_len = 1ULL << zap_f_phys(zap)->zap_ptrtbl.zt_shift;
	zs->zs_ptrtbl_nextblk = zap_f_phys(zap)->zap_ptrtbl.zt_nextblk;
	zs->zs_ptrtbl_blks_copied =
	    zap_f_phys(zap)->zap_ptrtbl.zt_blks_copied;
	zs->zs_ptrtbl_zt_blk = zap_f_phys(zap)->zap_ptrtbl.zt_blk;
	zs->zs_ptrtbl_zt_numblks = zap_f_phys(zap)->zap_ptrtbl.zt_numblks;
	zs->zs_ptrtbl_zt_shift = zap_f_phys(zap)->zap_ptrtbl.zt_shift;

	if (zap_f_phys(zap)->zap_ptrtbl.zt_numblks == 0) {
		/* the ptrtbl is entirely in the header block. */
		zap_stats_ptrtbl(zap, &ZAP_EMBEDDED_PTRTBL_ENT(zap, 0),
		    1 << ZAP_EMBEDDED_PTRTBL_SHIFT(zap), zs);
	} else {
		int b;

<<<<<<< HEAD
		dmu_prefetch(zap->zap_objset, zap->zap_object, 0,
		    zap->zap_f.zap_phys->zap_ptrtbl.zt_blk << bs,
		    zap->zap_f.zap_phys->zap_ptrtbl.zt_numblks << bs,
		    ZIO_PRIORITY_SYNC_READ);
=======
		dmu_prefetch(zap->zap_objset, zap->zap_object,
		    zap_f_phys(zap)->zap_ptrtbl.zt_blk << bs,
		    zap_f_phys(zap)->zap_ptrtbl.zt_numblks << bs);
>>>>>>> c1379625

		for (b = 0; b < zap_f_phys(zap)->zap_ptrtbl.zt_numblks;
		    b++) {
			dmu_buf_t *db;
			int err;

			err = dmu_buf_hold(zap->zap_objset, zap->zap_object,
			    (zap_f_phys(zap)->zap_ptrtbl.zt_blk + b) << bs,
			    FTAG, &db, DMU_READ_NO_PREFETCH);
			if (err == 0) {
				zap_stats_ptrtbl(zap, db->db_data,
				    1<<(bs-3), zs);
				dmu_buf_rele(db, FTAG);
			}
		}
	}
}

int
fzap_count_write(zap_name_t *zn, int add, uint64_t *towrite,
    uint64_t *tooverwrite)
{
	zap_t *zap = zn->zn_zap;
	zap_leaf_t *l;
	int err;

	/*
	 * Account for the header block of the fatzap.
	 */
	if (!add && dmu_buf_freeable(zap->zap_dbuf)) {
		*tooverwrite += zap->zap_dbuf->db_size;
	} else {
		*towrite += zap->zap_dbuf->db_size;
	}

	/*
	 * Account for the pointer table blocks.
	 * If we are adding we need to account for the following cases :
	 * - If the pointer table is embedded, this operation could force an
	 *   external pointer table.
	 * - If this already has an external pointer table this operation
	 *   could extend the table.
	 */
	if (add) {
		if (zap_f_phys(zap)->zap_ptrtbl.zt_blk == 0)
			*towrite += zap->zap_dbuf->db_size;
		else
			*towrite += (zap->zap_dbuf->db_size * 3);
	}

	/*
	 * Now, check if the block containing leaf is freeable
	 * and account accordingly.
	 */
	err = zap_deref_leaf(zap, zn->zn_hash, NULL, RW_READER, &l);
	if (err != 0) {
		return (err);
	}

	if (!add && dmu_buf_freeable(l->l_dbuf)) {
		*tooverwrite += l->l_dbuf->db_size;
	} else {
		/*
		 * If this an add operation, the leaf block could split.
		 * Hence, we need to account for an additional leaf block.
		 */
		*towrite += (add ? 2 : 1) * l->l_dbuf->db_size;
	}

	zap_put_leaf(l);
	return (0);
}<|MERGE_RESOLUTION|>--- conflicted
+++ resolved
@@ -1286,16 +1286,10 @@
 	} else {
 		int b;
 
-<<<<<<< HEAD
 		dmu_prefetch(zap->zap_objset, zap->zap_object, 0,
-		    zap->zap_f.zap_phys->zap_ptrtbl.zt_blk << bs,
-		    zap->zap_f.zap_phys->zap_ptrtbl.zt_numblks << bs,
+		    zap_f_phys(zap)->zap_ptrtbl.zt_blk << bs,
+		    zap_f_phys(zap)->zap_ptrtbl.zt_numblks << bs,
 		    ZIO_PRIORITY_SYNC_READ);
-=======
-		dmu_prefetch(zap->zap_objset, zap->zap_object,
-		    zap_f_phys(zap)->zap_ptrtbl.zt_blk << bs,
-		    zap_f_phys(zap)->zap_ptrtbl.zt_numblks << bs);
->>>>>>> c1379625
 
 		for (b = 0; b < zap_f_phys(zap)->zap_ptrtbl.zt_numblks;
 		    b++) {
