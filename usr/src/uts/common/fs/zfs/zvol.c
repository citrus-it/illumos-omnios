--- conflicted
+++ resolved
@@ -26,11 +26,7 @@
  * Copyright 2017 Nexenta Systems, Inc.  All rights reserved.
  * Copyright (c) 2012, 2017 by Delphix. All rights reserved.
  * Copyright (c) 2014 Integros [integros.com]
-<<<<<<< HEAD
- * Copyright 2018 Joyent, Inc.
-=======
  * Copyright (c) 2019, Joyent, Inc.
->>>>>>> c4ab0d3f
  */
 
 /*
