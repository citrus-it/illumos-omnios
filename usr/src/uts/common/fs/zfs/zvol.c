/*
 * CDDL HEADER START
 *
 * The contents of this file are subject to the terms of the
 * Common Development and Distribution License (the "License").
 * You may not use this file except in compliance with the License.
 *
 * You can obtain a copy of the license at usr/src/OPENSOLARIS.LICENSE
 * or http://www.opensolaris.org/os/licensing.
 * See the License for the specific language governing permissions
 * and limitations under the License.
 *
 * When distributing Covered Code, include this CDDL HEADER in each
 * file and include the License file at usr/src/OPENSOLARIS.LICENSE.
 * If applicable, add the following below this CDDL HEADER, with the
 * fields enclosed by brackets "[]" replaced with your own identifying
 * information: Portions Copyright [yyyy] [name of copyright owner]
 *
 * CDDL HEADER END
 */
/*
 * Copyright (c) 2005, 2010, Oracle and/or its affiliates. All rights reserved.
 *
 * Portions Copyright 2010 Robert Milkowski
 *
<<<<<<< HEAD
 * Copyright (c) 2013 by Delphix. All rights reserved.
=======
 * Copyright 2011 Nexenta Systems, Inc.  All rights reserved.
 * Copyright (c) 2012, 2014 by Delphix. All rights reserved.
>>>>>>> b461c746
 * Copyright (c) 2013, Joyent, Inc. All rights reserved.
 * Copyright 2014 Nexenta Systems, Inc.  All rights reserved.
 */

/*
 * ZFS volume emulation driver.
 *
 * Makes a DMU object look like a volume of arbitrary size, up to 2^64 bytes.
 * Volumes are accessed through the symbolic links named:
 *
 * /dev/zvol/dsk/<pool_name>/<dataset_name>
 * /dev/zvol/rdsk/<pool_name>/<dataset_name>
 *
 * These links are created by the /dev filesystem (sdev_zvolops.c).
 * Volumes are persistent through reboot.  No user command needs to be
 * run before opening and using a device.
 */

#include <sys/types.h>
#include <sys/param.h>
#include <sys/errno.h>
#include <sys/uio.h>
#include <sys/buf.h>
#include <sys/modctl.h>
#include <sys/open.h>
#include <sys/kmem.h>
#include <sys/conf.h>
#include <sys/cmn_err.h>
#include <sys/stat.h>
#include <sys/zap.h>
#include <sys/spa.h>
#include <sys/spa_impl.h>
#include <sys/zio.h>
#include <sys/dmu_traverse.h>
#include <sys/dnode.h>
#include <sys/dsl_dataset.h>
#include <sys/dsl_prop.h>
#include <sys/dkio.h>
#include <sys/efi_partition.h>
#include <sys/byteorder.h>
#include <sys/pathname.h>
#include <sys/ddi.h>
#include <sys/sunddi.h>
#include <sys/crc32.h>
#include <sys/dirent.h>
#include <sys/policy.h>
#include <sys/fs/zfs.h>
#include <sys/zfs_ioctl.h>
#include <sys/mkdev.h>
#include <sys/zil.h>
#include <sys/refcount.h>
#include <sys/zfs_znode.h>
#include <sys/zfs_rlock.h>
#include <sys/vdev_disk.h>
#include <sys/vdev_impl.h>
#include <sys/vdev_raidz.h>
#include <sys/zvol.h>
#include <sys/dumphdr.h>
#include <sys/zil_impl.h>
#include <sys/dbuf.h>
#include <sys/dmu_tx.h>
#include <sys/zfeature.h>
#include <sys/zio_checksum.h>

#include "zfs_namecheck.h"

void *zfsdev_state;
static char *zvol_tag = "zvol_tag";

#define	ZVOL_DUMPSIZE		"dumpsize"

/*
 * This lock protects the zfsdev_state structure from being modified
 * while it's being used, e.g. an open that comes in before a create
 * finishes.  It also protects temporary opens of the dataset so that,
 * e.g., an open doesn't get a spurious EBUSY.
 */
kmutex_t zfsdev_state_lock;
static uint32_t zvol_minors;

typedef struct zvol_extent {
	list_node_t	ze_node;
	dva_t		ze_dva;		/* dva associated with this extent */
	uint64_t	ze_nblks;	/* number of blocks in extent */
} zvol_extent_t;

/*
 * The in-core state of each volume.
 */
typedef struct zvol_state {
	char		zv_name[MAXPATHLEN]; /* pool/dd name */
	uint64_t	zv_volsize;	/* amount of space we advertise */
	uint64_t	zv_volblocksize; /* volume block size */
	minor_t		zv_minor;	/* minor number */
	uint8_t		zv_min_bs;	/* minimum addressable block shift */
	uint8_t		zv_flags;	/* readonly, dumpified, etc. */
	objset_t	*zv_objset;	/* objset handle */
	uint32_t	zv_open_count[OTYPCNT];	/* open counts */
	uint32_t	zv_total_opens;	/* total open count */
	zilog_t		*zv_zilog;	/* ZIL handle */
	list_t		zv_extents;	/* List of extents for dump */
	znode_t		zv_znode;	/* for range locking */
	dmu_buf_t	*zv_dbuf;	/* bonus handle */
} zvol_state_t;

/*
 * zvol specific flags
 */
#define	ZVOL_RDONLY	0x1
#define	ZVOL_DUMPIFIED	0x2
#define	ZVOL_EXCL	0x4
#define	ZVOL_WCE	0x8

/*
 * zvol maximum transfer in one DMU tx.
 */
int zvol_maxphys = DMU_MAX_ACCESS/2;

extern int zfs_set_prop_nvlist(const char *, zprop_source_t,
    nvlist_t *, nvlist_t *);
static int zvol_remove_zv(zvol_state_t *);
static int zvol_get_data(void *arg, lr_write_t *lr, char *buf, zio_t *zio);
static int zvol_dumpify(zvol_state_t *zv);
static int zvol_dump_fini(zvol_state_t *zv);
static int zvol_dump_init(zvol_state_t *zv, boolean_t resize);

static void
zvol_size_changed(zvol_state_t *zv, uint64_t volsize)
{
	dev_t dev = makedevice(ddi_driver_major(zfs_dip), zv->zv_minor);

	zv->zv_volsize = volsize;
	VERIFY(ddi_prop_update_int64(dev, zfs_dip,
	    "Size", volsize) == DDI_SUCCESS);
	VERIFY(ddi_prop_update_int64(dev, zfs_dip,
	    "Nblocks", lbtodb(volsize)) == DDI_SUCCESS);

	/* Notify specfs to invalidate the cached size */
	spec_size_invalidate(dev, VBLK);
	spec_size_invalidate(dev, VCHR);
}

int
zvol_check_volsize(uint64_t volsize, uint64_t blocksize)
{
	if (volsize == 0)
		return (SET_ERROR(EINVAL));

	if (volsize % blocksize != 0)
		return (SET_ERROR(EINVAL));

#ifdef _ILP32
	if (volsize - 1 > SPEC_MAXOFFSET_T)
		return (SET_ERROR(EOVERFLOW));
#endif
	return (0);
}

int
zvol_check_volblocksize(uint64_t volblocksize)
{
	if (volblocksize < SPA_MINBLOCKSIZE ||
	    volblocksize > SPA_MAXBLOCKSIZE ||
	    !ISP2(volblocksize))
		return (SET_ERROR(EDOM));

	return (0);
}

int
zvol_get_stats(objset_t *os, nvlist_t *nv)
{
	int error;
	dmu_object_info_t doi;
	uint64_t val;

	error = zap_lookup(os, ZVOL_ZAP_OBJ, "size", 8, 1, &val);
	if (error)
		return (error);

	dsl_prop_nvlist_add_uint64(nv, ZFS_PROP_VOLSIZE, val);

	error = dmu_object_info(os, ZVOL_OBJ, &doi);

	if (error == 0) {
		dsl_prop_nvlist_add_uint64(nv, ZFS_PROP_VOLBLOCKSIZE,
		    doi.doi_data_block_size);
	}

	return (error);
}

static zvol_state_t *
zvol_minor_lookup(const char *name)
{
	minor_t minor;
	zvol_state_t *zv;

	ASSERT(MUTEX_HELD(&zfsdev_state_lock));

	for (minor = 1; minor <= ZFSDEV_MAX_MINOR; minor++) {
		zv = zfsdev_get_soft_state(minor, ZSST_ZVOL);
		if (zv == NULL)
			continue;
		if (strcmp(zv->zv_name, name) == 0)
			return (zv);
	}

	return (NULL);
}

/* extent mapping arg */
struct maparg {
	zvol_state_t	*ma_zv;
	uint64_t	ma_blks;
};

/*ARGSUSED*/
static int
zvol_map_block(spa_t *spa, zilog_t *zilog, const blkptr_t *bp,
    const zbookmark_phys_t *zb, const dnode_phys_t *dnp, void *arg)
{
	struct maparg *ma = arg;
	zvol_extent_t *ze;
	int bs = ma->ma_zv->zv_volblocksize;

	if (BP_IS_HOLE(bp) ||
	    zb->zb_object != ZVOL_OBJ || zb->zb_level != 0)
		return (0);

	VERIFY(!BP_IS_EMBEDDED(bp));

	VERIFY3U(ma->ma_blks, ==, zb->zb_blkid);
	ma->ma_blks++;

	/* Abort immediately if we have encountered gang blocks */
	if (BP_IS_GANG(bp))
		return (SET_ERROR(EFRAGS));

	/*
	 * See if the block is at the end of the previous extent.
	 */
	ze = list_tail(&ma->ma_zv->zv_extents);
	if (ze &&
	    DVA_GET_VDEV(BP_IDENTITY(bp)) == DVA_GET_VDEV(&ze->ze_dva) &&
	    DVA_GET_OFFSET(BP_IDENTITY(bp)) ==
	    DVA_GET_OFFSET(&ze->ze_dva) + ze->ze_nblks * bs) {
		ze->ze_nblks++;
		return (0);
	}

	dprintf_bp(bp, "%s", "next blkptr:");

	/* start a new extent */
	ze = kmem_zalloc(sizeof (zvol_extent_t), KM_SLEEP);
	ze->ze_dva = bp->blk_dva[0];	/* structure assignment */
	ze->ze_nblks = 1;
	list_insert_tail(&ma->ma_zv->zv_extents, ze);
	return (0);
}

static void
zvol_free_extents(zvol_state_t *zv)
{
	zvol_extent_t *ze;

	while (ze = list_head(&zv->zv_extents)) {
		list_remove(&zv->zv_extents, ze);
		kmem_free(ze, sizeof (zvol_extent_t));
	}
}

static int
zvol_get_lbas(zvol_state_t *zv)
{
	objset_t *os = zv->zv_objset;
	struct maparg	ma;
	int		err;

	ma.ma_zv = zv;
	ma.ma_blks = 0;
	zvol_free_extents(zv);

	/* commit any in-flight changes before traversing the dataset */
	txg_wait_synced(dmu_objset_pool(os), 0);
	err = traverse_dataset(dmu_objset_ds(os), 0,
	    TRAVERSE_PRE | TRAVERSE_PREFETCH_METADATA, zvol_map_block, &ma);
	if (err || ma.ma_blks != (zv->zv_volsize / zv->zv_volblocksize)) {
		zvol_free_extents(zv);
		return (err ? err : EIO);
	}

	return (0);
}

/* ARGSUSED */
void
zvol_create_cb(objset_t *os, void *arg, cred_t *cr, dmu_tx_t *tx)
{
	zfs_creat_t *zct = arg;
	nvlist_t *nvprops = zct->zct_props;
	int error;
	uint64_t volblocksize, volsize;

	VERIFY(nvlist_lookup_uint64(nvprops,
	    zfs_prop_to_name(ZFS_PROP_VOLSIZE), &volsize) == 0);
	if (nvlist_lookup_uint64(nvprops,
	    zfs_prop_to_name(ZFS_PROP_VOLBLOCKSIZE), &volblocksize) != 0)
		volblocksize = zfs_prop_default_numeric(ZFS_PROP_VOLBLOCKSIZE);

	/*
	 * These properties must be removed from the list so the generic
	 * property setting step won't apply to them.
	 */
	VERIFY(nvlist_remove_all(nvprops,
	    zfs_prop_to_name(ZFS_PROP_VOLSIZE)) == 0);
	(void) nvlist_remove_all(nvprops,
	    zfs_prop_to_name(ZFS_PROP_VOLBLOCKSIZE));

	error = dmu_object_claim(os, ZVOL_OBJ, DMU_OT_ZVOL, volblocksize,
	    DMU_OT_NONE, 0, tx);
	ASSERT(error == 0);

	error = zap_create_claim(os, ZVOL_ZAP_OBJ, DMU_OT_ZVOL_PROP,
	    DMU_OT_NONE, 0, tx);
	ASSERT(error == 0);

	error = zap_update(os, ZVOL_ZAP_OBJ, "size", 8, 1, &volsize, tx);
	ASSERT(error == 0);
}

/*
 * Replay a TX_TRUNCATE ZIL transaction if asked.  TX_TRUNCATE is how we
 * implement DKIOCFREE/free-long-range.
 */
static int
zvol_replay_truncate(zvol_state_t *zv, lr_truncate_t *lr, boolean_t byteswap)
{
	uint64_t offset, length;

	if (byteswap)
		byteswap_uint64_array(lr, sizeof (*lr));

	offset = lr->lr_offset;
	length = lr->lr_length;

	return (dmu_free_long_range(zv->zv_objset, ZVOL_OBJ, offset, length));
}

/*
 * Replay a TX_WRITE ZIL transaction that didn't get committed
 * after a system failure
 */
static int
zvol_replay_write(zvol_state_t *zv, lr_write_t *lr, boolean_t byteswap)
{
	objset_t *os = zv->zv_objset;
	char *data = (char *)(lr + 1);	/* data follows lr_write_t */
	uint64_t offset, length;
	dmu_tx_t *tx;
	int error;

	if (byteswap)
		byteswap_uint64_array(lr, sizeof (*lr));

	offset = lr->lr_offset;
	length = lr->lr_length;

	/* If it's a dmu_sync() block, write the whole block */
	if (lr->lr_common.lrc_reclen == sizeof (lr_write_t)) {
		uint64_t blocksize = BP_GET_LSIZE(&lr->lr_blkptr);
		if (length < blocksize) {
			offset -= offset % blocksize;
			length = blocksize;
		}
	}

	tx = dmu_tx_create(os);
	dmu_tx_hold_write(tx, ZVOL_OBJ, offset, length);
	error = dmu_tx_assign(tx, TXG_WAIT);
	if (error) {
		dmu_tx_abort(tx);
	} else {
		dmu_write(os, ZVOL_OBJ, offset, length, data, tx);
		dmu_tx_commit(tx);
	}

	return (error);
}

/* ARGSUSED */
static int
zvol_replay_err(zvol_state_t *zv, lr_t *lr, boolean_t byteswap)
{
	return (SET_ERROR(ENOTSUP));
}

/*
 * Callback vectors for replaying records.
 * Only TX_WRITE and TX_TRUNCATE are needed for zvol.
 */
zil_replay_func_t *zvol_replay_vector[TX_MAX_TYPE] = {
	zvol_replay_err,	/* 0 no such transaction type */
	zvol_replay_err,	/* TX_CREATE */
	zvol_replay_err,	/* TX_MKDIR */
	zvol_replay_err,	/* TX_MKXATTR */
	zvol_replay_err,	/* TX_SYMLINK */
	zvol_replay_err,	/* TX_REMOVE */
	zvol_replay_err,	/* TX_RMDIR */
	zvol_replay_err,	/* TX_LINK */
	zvol_replay_err,	/* TX_RENAME */
	zvol_replay_write,	/* TX_WRITE */
	zvol_replay_truncate,	/* TX_TRUNCATE */
	zvol_replay_err,	/* TX_SETATTR */
	zvol_replay_err,	/* TX_ACL */
	zvol_replay_err,	/* TX_CREATE_ACL */
	zvol_replay_err,	/* TX_CREATE_ATTR */
	zvol_replay_err,	/* TX_CREATE_ACL_ATTR */
	zvol_replay_err,	/* TX_MKDIR_ACL */
	zvol_replay_err,	/* TX_MKDIR_ATTR */
	zvol_replay_err,	/* TX_MKDIR_ACL_ATTR */
	zvol_replay_err,	/* TX_WRITE2 */
};

int
zvol_name2minor(const char *name, minor_t *minor)
{
	zvol_state_t *zv;

	mutex_enter(&zfsdev_state_lock);
	zv = zvol_minor_lookup(name);
	if (minor && zv)
		*minor = zv->zv_minor;
	mutex_exit(&zfsdev_state_lock);
	return (zv ? 0 : -1);
}

/*
 * Create a minor node (plus a whole lot more) for the specified volume.
 */
int
zvol_create_minor(const char *name)
{
	zfs_soft_state_t *zs;
	zvol_state_t *zv;
	objset_t *os;
	dmu_object_info_t doi;
	minor_t minor = 0;
	char chrbuf[30], blkbuf[30];
	int error;

	mutex_enter(&zfsdev_state_lock);

	if (zvol_minor_lookup(name) != NULL) {
		mutex_exit(&zfsdev_state_lock);
		return (SET_ERROR(EEXIST));
	}

	/* lie and say we're read-only */
	error = dmu_objset_own(name, DMU_OST_ZVOL, B_TRUE, FTAG, &os);

	if (error) {
		mutex_exit(&zfsdev_state_lock);
		return (error);
	}

	if ((minor = zfsdev_minor_alloc()) == 0) {
		dmu_objset_disown(os, FTAG);
		mutex_exit(&zfsdev_state_lock);
		return (SET_ERROR(ENXIO));
	}

	if (ddi_soft_state_zalloc(zfsdev_state, minor) != DDI_SUCCESS) {
		dmu_objset_disown(os, FTAG);
		mutex_exit(&zfsdev_state_lock);
		return (SET_ERROR(EAGAIN));
	}
	(void) ddi_prop_update_string(minor, zfs_dip, ZVOL_PROP_NAME,
	    (char *)name);

	(void) snprintf(chrbuf, sizeof (chrbuf), "%u,raw", minor);

	if (ddi_create_minor_node(zfs_dip, chrbuf, S_IFCHR,
	    minor, DDI_PSEUDO, 0) == DDI_FAILURE) {
		ddi_soft_state_free(zfsdev_state, minor);
		dmu_objset_disown(os, FTAG);
		mutex_exit(&zfsdev_state_lock);
		return (SET_ERROR(EAGAIN));
	}

	(void) snprintf(blkbuf, sizeof (blkbuf), "%u", minor);

	if (ddi_create_minor_node(zfs_dip, blkbuf, S_IFBLK,
	    minor, DDI_PSEUDO, 0) == DDI_FAILURE) {
		ddi_remove_minor_node(zfs_dip, chrbuf);
		ddi_soft_state_free(zfsdev_state, minor);
		dmu_objset_disown(os, FTAG);
		mutex_exit(&zfsdev_state_lock);
		return (SET_ERROR(EAGAIN));
	}

	zs = ddi_get_soft_state(zfsdev_state, minor);
	zs->zss_type = ZSST_ZVOL;
	zv = zs->zss_data = kmem_zalloc(sizeof (zvol_state_t), KM_SLEEP);
	(void) strlcpy(zv->zv_name, name, MAXPATHLEN);
	zv->zv_min_bs = DEV_BSHIFT;
	zv->zv_minor = minor;
	zv->zv_objset = os;
	if (dmu_objset_is_snapshot(os) || !spa_writeable(dmu_objset_spa(os)))
		zv->zv_flags |= ZVOL_RDONLY;
	mutex_init(&zv->zv_znode.z_range_lock, NULL, MUTEX_DEFAULT, NULL);
	avl_create(&zv->zv_znode.z_range_avl, zfs_range_compare,
	    sizeof (rl_t), offsetof(rl_t, r_node));
	list_create(&zv->zv_extents, sizeof (zvol_extent_t),
	    offsetof(zvol_extent_t, ze_node));
	/* get and cache the blocksize */
	error = dmu_object_info(os, ZVOL_OBJ, &doi);
	ASSERT(error == 0);
	zv->zv_volblocksize = doi.doi_data_block_size;

	if (spa_writeable(dmu_objset_spa(os))) {
		if (zil_replay_disable)
			zil_destroy(dmu_objset_zil(os), B_FALSE);
		else
			zil_replay(os, zv, zvol_replay_vector);
	}
	dmu_objset_disown(os, FTAG);
	zv->zv_objset = NULL;

	zvol_minors++;

	mutex_exit(&zfsdev_state_lock);

	return (0);
}

/*
 * Remove minor node for the specified volume.
 */
static int
zvol_remove_zv(zvol_state_t *zv)
{
	char nmbuf[20];
	minor_t minor = zv->zv_minor;

	ASSERT(MUTEX_HELD(&zfsdev_state_lock));
	if (zv->zv_total_opens != 0)
		return (SET_ERROR(EBUSY));

	(void) snprintf(nmbuf, sizeof (nmbuf), "%u,raw", minor);
	ddi_remove_minor_node(zfs_dip, nmbuf);

	(void) snprintf(nmbuf, sizeof (nmbuf), "%u", minor);
	ddi_remove_minor_node(zfs_dip, nmbuf);

	avl_destroy(&zv->zv_znode.z_range_avl);
	mutex_destroy(&zv->zv_znode.z_range_lock);

	kmem_free(zv, sizeof (zvol_state_t));

	ddi_soft_state_free(zfsdev_state, minor);

	zvol_minors--;
	return (0);
}

int
zvol_remove_minor(const char *name)
{
	zvol_state_t *zv;
	int rc;

	mutex_enter(&zfsdev_state_lock);
	if ((zv = zvol_minor_lookup(name)) == NULL) {
		mutex_exit(&zfsdev_state_lock);
		return (SET_ERROR(ENXIO));
	}
	rc = zvol_remove_zv(zv);
	mutex_exit(&zfsdev_state_lock);
	return (rc);
}

int
zvol_first_open(zvol_state_t *zv)
{
	objset_t *os;
	uint64_t volsize;
	int error;
	uint64_t readonly;

	/* lie and say we're read-only */
	error = dmu_objset_own(zv->zv_name, DMU_OST_ZVOL, B_TRUE,
	    zvol_tag, &os);
	if (error)
		return (error);

	zv->zv_objset = os;
	error = zap_lookup(os, ZVOL_ZAP_OBJ, "size", 8, 1, &volsize);
	if (error) {
		ASSERT(error == 0);
		dmu_objset_disown(os, zvol_tag);
		return (error);
	}

	error = dmu_bonus_hold(os, ZVOL_OBJ, zvol_tag, &zv->zv_dbuf);
	if (error) {
		dmu_objset_disown(os, zvol_tag);
		return (error);
	}

	zvol_size_changed(zv, volsize);
	zv->zv_zilog = zil_open(os, zvol_get_data);

	VERIFY(dsl_prop_get_integer(zv->zv_name, "readonly", &readonly,
	    NULL) == 0);
	if (readonly || dmu_objset_is_snapshot(os) ||
	    !spa_writeable(dmu_objset_spa(os)))
		zv->zv_flags |= ZVOL_RDONLY;
	else
		zv->zv_flags &= ~ZVOL_RDONLY;
	return (error);
}

void
zvol_last_close(zvol_state_t *zv)
{
	zil_close(zv->zv_zilog);
	zv->zv_zilog = NULL;

	dmu_buf_rele(zv->zv_dbuf, zvol_tag);
	zv->zv_dbuf = NULL;

	/*
	 * Evict cached data
	 */
	if (dsl_dataset_is_dirty(dmu_objset_ds(zv->zv_objset)) &&
	    !(zv->zv_flags & ZVOL_RDONLY))
		txg_wait_synced(dmu_objset_pool(zv->zv_objset), 0);
	dmu_objset_evict_dbufs(zv->zv_objset);

	dmu_objset_disown(zv->zv_objset, zvol_tag);
	zv->zv_objset = NULL;
}

int
zvol_prealloc(zvol_state_t *zv)
{
	objset_t *os = zv->zv_objset;
	dmu_tx_t *tx;
	uint64_t refd, avail, usedobjs, availobjs;
	uint64_t resid = zv->zv_volsize;
	uint64_t off = 0;

	/* Check the space usage before attempting to allocate the space */
	dmu_objset_space(os, &refd, &avail, &usedobjs, &availobjs);
	if (avail < zv->zv_volsize)
		return (SET_ERROR(ENOSPC));

	/* Free old extents if they exist */
	zvol_free_extents(zv);

	while (resid != 0) {
		int error;
		uint64_t bytes = MIN(resid, SPA_MAXBLOCKSIZE);

		tx = dmu_tx_create(os);
		dmu_tx_hold_write(tx, ZVOL_OBJ, off, bytes);
		error = dmu_tx_assign(tx, TXG_WAIT);
		if (error) {
			dmu_tx_abort(tx);
			(void) dmu_free_long_range(os, ZVOL_OBJ, 0, off);
			return (error);
		}
		dmu_prealloc(os, ZVOL_OBJ, off, bytes, tx);
		dmu_tx_commit(tx);
		off += bytes;
		resid -= bytes;
	}
	txg_wait_synced(dmu_objset_pool(os), 0);

	return (0);
}

static int
zvol_update_volsize(objset_t *os, uint64_t volsize)
{
	dmu_tx_t *tx;
	int error;

	ASSERT(MUTEX_HELD(&zfsdev_state_lock));

	tx = dmu_tx_create(os);
	dmu_tx_hold_zap(tx, ZVOL_ZAP_OBJ, TRUE, NULL);
	error = dmu_tx_assign(tx, TXG_WAIT);
	if (error) {
		dmu_tx_abort(tx);
		return (error);
	}

	error = zap_update(os, ZVOL_ZAP_OBJ, "size", 8, 1,
	    &volsize, tx);
	dmu_tx_commit(tx);

	if (error == 0)
		error = dmu_free_long_range(os,
		    ZVOL_OBJ, volsize, DMU_OBJECT_END);
	return (error);
}

void
zvol_remove_minors(const char *name)
{
	zvol_state_t *zv;
	char *namebuf;
	minor_t minor;

	namebuf = kmem_zalloc(strlen(name) + 2, KM_SLEEP);
	(void) strncpy(namebuf, name, strlen(name));
	(void) strcat(namebuf, "/");
	mutex_enter(&zfsdev_state_lock);
	for (minor = 1; minor <= ZFSDEV_MAX_MINOR; minor++) {

		zv = zfsdev_get_soft_state(minor, ZSST_ZVOL);
		if (zv == NULL)
			continue;
		if (strncmp(namebuf, zv->zv_name, strlen(namebuf)) == 0)
			(void) zvol_remove_zv(zv);
	}
	kmem_free(namebuf, strlen(name) + 2);

	mutex_exit(&zfsdev_state_lock);
}

static int
zvol_update_live_volsize(zvol_state_t *zv, uint64_t volsize)
{
	uint64_t old_volsize = 0ULL;
	int error = 0;

	ASSERT(MUTEX_HELD(&zfsdev_state_lock));

	/*
	 * Reinitialize the dump area to the new size. If we
	 * failed to resize the dump area then restore it back to
	 * its original size.  We must set the new volsize prior
	 * to calling dumpvp_resize() to ensure that the devices'
	 * size(9P) is not visible by the dump subsystem.
	 */
	old_volsize = zv->zv_volsize;
	zvol_size_changed(zv, volsize);

	if (zv->zv_flags & ZVOL_DUMPIFIED) {
		if ((error = zvol_dumpify(zv)) != 0 ||
		    (error = dumpvp_resize()) != 0) {
			int dumpify_error;

			(void) zvol_update_volsize(zv->zv_objset, old_volsize);
			zvol_size_changed(zv, old_volsize);
			dumpify_error = zvol_dumpify(zv);
			error = dumpify_error ? dumpify_error : error;
		}
	}

	/*
	 * Generate a LUN expansion event.
	 */
	if (error == 0) {
		sysevent_id_t eid;
		nvlist_t *attr;
		char *physpath = kmem_zalloc(MAXPATHLEN, KM_SLEEP);

		(void) snprintf(physpath, MAXPATHLEN, "%s%u", ZVOL_PSEUDO_DEV,
		    zv->zv_minor);

		VERIFY(nvlist_alloc(&attr, NV_UNIQUE_NAME, KM_SLEEP) == 0);
		VERIFY(nvlist_add_string(attr, DEV_PHYS_PATH, physpath) == 0);

		(void) ddi_log_sysevent(zfs_dip, SUNW_VENDOR, EC_DEV_STATUS,
		    ESC_DEV_DLE, attr, &eid, DDI_SLEEP);

		nvlist_free(attr);
		kmem_free(physpath, MAXPATHLEN);
	}
	return (error);
}

int
zvol_set_volsize(const char *name, uint64_t volsize)
{
	zvol_state_t *zv = NULL;
	objset_t *os;
	int error;
	dmu_object_info_t doi;
	uint64_t readonly;
	boolean_t owned = B_FALSE;

	error = dsl_prop_get_integer(name,
	    zfs_prop_to_name(ZFS_PROP_READONLY), &readonly, NULL);
	if (error != 0)
		return (error);
	if (readonly)
		return (SET_ERROR(EROFS));

	mutex_enter(&zfsdev_state_lock);
	zv = zvol_minor_lookup(name);

	if (zv == NULL || zv->zv_objset == NULL) {
		if ((error = dmu_objset_own(name, DMU_OST_ZVOL, B_FALSE,
		    FTAG, &os)) != 0) {
			mutex_exit(&zfsdev_state_lock);
			return (error);
		}
		owned = B_TRUE;
		if (zv != NULL)
			zv->zv_objset = os;
	} else {
		os = zv->zv_objset;
	}

	if ((error = dmu_object_info(os, ZVOL_OBJ, &doi)) != 0 ||
	    (error = zvol_check_volsize(volsize, doi.doi_data_block_size)) != 0)
		goto out;

	error = zvol_update_volsize(os, volsize);

	if (error == 0 && zv != NULL)
		error = zvol_update_live_volsize(zv, volsize);
out:
	if (owned) {
		dmu_objset_disown(os, FTAG);
		if (zv != NULL)
			zv->zv_objset = NULL;
	}
	mutex_exit(&zfsdev_state_lock);
	return (error);
}

/*ARGSUSED*/
int
zvol_open(dev_t *devp, int flag, int otyp, cred_t *cr)
{
	zvol_state_t *zv;
	int err = 0;

	mutex_enter(&zfsdev_state_lock);

	zv = zfsdev_get_soft_state(getminor(*devp), ZSST_ZVOL);
	if (zv == NULL) {
		mutex_exit(&zfsdev_state_lock);
		return (SET_ERROR(ENXIO));
	}

	if (zv->zv_total_opens == 0)
		err = zvol_first_open(zv);
	if (err) {
		mutex_exit(&zfsdev_state_lock);
		return (err);
	}
	if ((flag & FWRITE) && (zv->zv_flags & ZVOL_RDONLY)) {
		err = SET_ERROR(EROFS);
		goto out;
	}
	if (zv->zv_flags & ZVOL_EXCL) {
		err = SET_ERROR(EBUSY);
		goto out;
	}
	if (flag & FEXCL) {
		if (zv->zv_total_opens != 0) {
			err = SET_ERROR(EBUSY);
			goto out;
		}
		zv->zv_flags |= ZVOL_EXCL;
	}

	if (zv->zv_open_count[otyp] == 0 || otyp == OTYP_LYR) {
		zv->zv_open_count[otyp]++;
		zv->zv_total_opens++;
	}
	mutex_exit(&zfsdev_state_lock);

	return (err);
out:
	if (zv->zv_total_opens == 0)
		zvol_last_close(zv);
	mutex_exit(&zfsdev_state_lock);
	return (err);
}

/*ARGSUSED*/
int
zvol_close(dev_t dev, int flag, int otyp, cred_t *cr)
{
	minor_t minor = getminor(dev);
	zvol_state_t *zv;
	int error = 0;

	mutex_enter(&zfsdev_state_lock);

	zv = zfsdev_get_soft_state(minor, ZSST_ZVOL);
	if (zv == NULL) {
		mutex_exit(&zfsdev_state_lock);
		return (SET_ERROR(ENXIO));
	}

	if (zv->zv_flags & ZVOL_EXCL) {
		ASSERT(zv->zv_total_opens == 1);
		zv->zv_flags &= ~ZVOL_EXCL;
	}

	/*
	 * If the open count is zero, this is a spurious close.
	 * That indicates a bug in the kernel / DDI framework.
	 */
	ASSERT(zv->zv_open_count[otyp] != 0);
	ASSERT(zv->zv_total_opens != 0);

	/*
	 * You may get multiple opens, but only one close.
	 */
	zv->zv_open_count[otyp]--;
	zv->zv_total_opens--;

	if (zv->zv_total_opens == 0)
		zvol_last_close(zv);

	mutex_exit(&zfsdev_state_lock);
	return (error);
}

static void
zvol_get_done(zgd_t *zgd, int error)
{
	if (zgd->zgd_db)
		dmu_buf_rele(zgd->zgd_db, zgd);

	zfs_range_unlock(zgd->zgd_rl);

	if (error == 0 && zgd->zgd_bp)
		zil_add_block(zgd->zgd_zilog, zgd->zgd_bp);

	kmem_free(zgd, sizeof (zgd_t));
}

/*
 * Get data to generate a TX_WRITE intent log record.
 */
static int
zvol_get_data(void *arg, lr_write_t *lr, char *buf, zio_t *zio)
{
	zvol_state_t *zv = arg;
	objset_t *os = zv->zv_objset;
	uint64_t object = ZVOL_OBJ;
	uint64_t offset = lr->lr_offset;
	uint64_t size = lr->lr_length;	/* length of user data */
	blkptr_t *bp = &lr->lr_blkptr;
	dmu_buf_t *db;
	zgd_t *zgd;
	int error;

	ASSERT(zio != NULL);
	ASSERT(size != 0);

	zgd = kmem_zalloc(sizeof (zgd_t), KM_SLEEP);
	zgd->zgd_zilog = zv->zv_zilog;
	zgd->zgd_rl = zfs_range_lock(&zv->zv_znode, offset, size, RL_READER);

	/*
	 * Write records come in two flavors: immediate and indirect.
	 * For small writes it's cheaper to store the data with the
	 * log record (immediate); for large writes it's cheaper to
	 * sync the data and get a pointer to it (indirect) so that
	 * we don't have to write the data twice.
	 */
	if (buf != NULL) {	/* immediate write */
		error = dmu_read(os, object, offset, size, buf,
		    DMU_READ_NO_PREFETCH);
	} else {
		size = zv->zv_volblocksize;
		offset = P2ALIGN(offset, size);
		error = dmu_buf_hold(os, object, offset, zgd, &db,
		    DMU_READ_NO_PREFETCH);
		if (error == 0) {
			blkptr_t *obp = dmu_buf_get_blkptr(db);
			if (obp) {
				ASSERT(BP_IS_HOLE(bp));
				*bp = *obp;
			}

			zgd->zgd_db = db;
			zgd->zgd_bp = bp;

			ASSERT(db->db_offset == offset);
			ASSERT(db->db_size == size);

			error = dmu_sync(zio, lr->lr_common.lrc_txg,
			    zvol_get_done, zgd);

			if (error == 0)
				return (0);
		}
	}

	zvol_get_done(zgd, error);

	return (error);
}

/*
 * zvol_log_write() handles synchronous writes using TX_WRITE ZIL transactions.
 *
 * We store data in the log buffers if it's small enough.
 * Otherwise we will later flush the data out via dmu_sync().
 */
ssize_t zvol_immediate_write_sz = 32768;

static void
zvol_log_write(zvol_state_t *zv, dmu_tx_t *tx, offset_t off, ssize_t resid,
    boolean_t sync)
{
	uint32_t blocksize = zv->zv_volblocksize;
	zilog_t *zilog = zv->zv_zilog;
	boolean_t slogging;
	ssize_t immediate_write_sz;

	if (zil_replaying(zilog, tx))
		return;

	immediate_write_sz = (zilog->zl_logbias == ZFS_LOGBIAS_THROUGHPUT)
	    ? 0 : zvol_immediate_write_sz;

	slogging = spa_has_slogs(zilog->zl_spa) &&
	    (zilog->zl_logbias == ZFS_LOGBIAS_LATENCY);

	while (resid) {
		itx_t *itx;
		lr_write_t *lr;
		ssize_t len;
		itx_wr_state_t write_state;

		/*
		 * Unlike zfs_log_write() we can be called with
		 * upto DMU_MAX_ACCESS/2 (5MB) writes.
		 */
		if (blocksize > immediate_write_sz && !slogging &&
		    resid >= blocksize && off % blocksize == 0) {
			write_state = WR_INDIRECT; /* uses dmu_sync */
			len = blocksize;
		} else if (sync) {
			write_state = WR_COPIED;
			len = MIN(ZIL_MAX_LOG_DATA, resid);
		} else {
			write_state = WR_NEED_COPY;
			len = MIN(ZIL_MAX_LOG_DATA, resid);
		}

		itx = zil_itx_create(TX_WRITE, sizeof (*lr) +
		    (write_state == WR_COPIED ? len : 0));
		lr = (lr_write_t *)&itx->itx_lr;
		if (write_state == WR_COPIED && dmu_read(zv->zv_objset,
		    ZVOL_OBJ, off, len, lr + 1, DMU_READ_NO_PREFETCH) != 0) {
			zil_itx_destroy(itx);
			itx = zil_itx_create(TX_WRITE, sizeof (*lr));
			lr = (lr_write_t *)&itx->itx_lr;
			write_state = WR_NEED_COPY;
		}

		itx->itx_wr_state = write_state;
		if (write_state == WR_NEED_COPY)
			itx->itx_sod += len;
		lr->lr_foid = ZVOL_OBJ;
		lr->lr_offset = off;
		lr->lr_length = len;
		lr->lr_blkoff = 0;
		BP_ZERO(&lr->lr_blkptr);

		itx->itx_private = zv;
		itx->itx_sync = sync;

		zil_itx_assign(zilog, itx, tx);

		off += len;
		resid -= len;
	}
}

static int
zvol_dumpio_vdev(vdev_t *vd, void *addr, uint64_t offset, uint64_t origoffset,
    uint64_t size, boolean_t doread, boolean_t isdump)
{
	vdev_disk_t *dvd;
	int c, rc;
	int numerrors = 0;

	if (vd->vdev_ops == &vdev_mirror_ops ||
	    vd->vdev_ops == &vdev_replacing_ops ||
	    vd->vdev_ops == &vdev_spare_ops) {
		for (c = 0; c < vd->vdev_children; c++) {
			int err = zvol_dumpio_vdev(vd->vdev_child[c],
			    addr, offset, origoffset, size, doread, isdump);
			if (err != 0) {
				numerrors++;
			} else if (doread) {
				break;
			}
		}
	}

	if (!vd->vdev_ops->vdev_op_leaf && vd->vdev_ops != &vdev_raidz_ops)
		return (numerrors < vd->vdev_children ? 0 : EIO);

	if (doread && !vdev_readable(vd))
		return (SET_ERROR(EIO));
	else if (!doread && !vdev_writeable(vd))
		return (SET_ERROR(EIO));

	if (vd->vdev_ops == &vdev_raidz_ops) {
		return (vdev_raidz_physio(vd,
		    addr, size, offset, origoffset, doread, isdump));
	}

	offset += VDEV_LABEL_START_SIZE;

	rw_enter(&vd->vdev_tsd_lock, RW_READER);
	dvd = vd->vdev_tsd;
	if (ddi_in_panic() || isdump) {
		ASSERT(!doread);
		if (doread) {
			rw_exit(&vd->vdev_tsd_lock);
			return (SET_ERROR(EIO));
		}
		/* We assume here dvd is not NULL */
		ASSERT3P(dvd, !=, NULL);

		/* If our assumption is wrong, we do not want to crash */
		if (dvd != NULL && dvd->vd_lh != NULL) {
			rc = ldi_dump(dvd->vd_lh, addr, lbtodb(offset),
			    lbtodb(size));
		} else {
			rc = SET_ERROR(ENXIO);
		}
	} else {
		/* We assume here dvd is not NULL */
		ASSERT3P(dvd, !=, NULL);

		/* If our assumption is wrong, we do not want to crash */
		if (dvd != NULL && dvd->vd_lh != NULL) {
			rc = vdev_disk_ldi_physio(dvd->vd_lh, addr, size,
			    offset, doread ? B_READ : B_WRITE);
		} else {
			rc = SET_ERROR(ENXIO);
		}
	}
	rw_exit(&vd->vdev_tsd_lock);
	return (rc);
}

static int
zvol_dumpio(zvol_state_t *zv, void *addr, uint64_t offset, uint64_t size,
    boolean_t doread, boolean_t isdump)
{
	vdev_t *vd;
	int error;
	zvol_extent_t *ze;
	spa_t *spa = dmu_objset_spa(zv->zv_objset);

	/* Must be sector aligned, and not stradle a block boundary. */
	if (P2PHASE(offset, DEV_BSIZE) || P2PHASE(size, DEV_BSIZE) ||
	    P2BOUNDARY(offset, size, zv->zv_volblocksize)) {
		return (SET_ERROR(EINVAL));
	}
	ASSERT(size <= zv->zv_volblocksize);

	/* Locate the extent this belongs to */
	ze = list_head(&zv->zv_extents);
	while (offset >= ze->ze_nblks * zv->zv_volblocksize) {
		offset -= ze->ze_nblks * zv->zv_volblocksize;
		ze = list_next(&zv->zv_extents, ze);
	}

	if (ze == NULL)
		return (SET_ERROR(EINVAL));

	if (!ddi_in_panic())
		spa_config_enter(spa, SCL_STATE, FTAG, RW_READER);

	vd = vdev_lookup_top(spa, DVA_GET_VDEV(&ze->ze_dva));
	offset += DVA_GET_OFFSET(&ze->ze_dva);
	error = zvol_dumpio_vdev(vd, addr, offset, DVA_GET_OFFSET(&ze->ze_dva),
	    size, doread, isdump);

	if (!ddi_in_panic())
		spa_config_exit(spa, SCL_STATE, FTAG);

	return (error);
}

int
zvol_strategy(buf_t *bp)
{
	zfs_soft_state_t *zs = NULL;
	zvol_state_t *zv;
	uint64_t off, volsize;
	size_t resid;
	char *addr;
	objset_t *os;
	rl_t *rl;
	int error = 0;
	boolean_t doread = bp->b_flags & B_READ;
	boolean_t is_dumpified;
	boolean_t sync;

	if (getminor(bp->b_edev) == 0) {
		error = SET_ERROR(EINVAL);
	} else {
		zs = ddi_get_soft_state(zfsdev_state, getminor(bp->b_edev));
		if (zs == NULL)
			error = SET_ERROR(ENXIO);
		else if (zs->zss_type != ZSST_ZVOL)
			error = SET_ERROR(EINVAL);
	}

	if (error) {
		bioerror(bp, error);
		biodone(bp);
		return (0);
	}

	zv = zs->zss_data;

	if (!(bp->b_flags & B_READ) && (zv->zv_flags & ZVOL_RDONLY)) {
		bioerror(bp, EROFS);
		biodone(bp);
		return (0);
	}

	off = ldbtob(bp->b_blkno);
	volsize = zv->zv_volsize;

	os = zv->zv_objset;
	ASSERT(os != NULL);

	bp_mapin(bp);
	addr = bp->b_un.b_addr;
	resid = bp->b_bcount;

	if (resid > 0 && (off < 0 || off >= volsize)) {
		bioerror(bp, EIO);
		biodone(bp);
		return (0);
	}

	is_dumpified = zv->zv_flags & ZVOL_DUMPIFIED;
	sync = ((!(bp->b_flags & B_ASYNC) &&
	    !(zv->zv_flags & ZVOL_WCE)) ||
	    (zv->zv_objset->os_sync == ZFS_SYNC_ALWAYS)) &&
	    !doread && !is_dumpified;

	/*
	 * There must be no buffer changes when doing a dmu_sync() because
	 * we can't change the data whilst calculating the checksum.
	 */
	rl = zfs_range_lock(&zv->zv_znode, off, resid,
	    doread ? RL_READER : RL_WRITER);

	while (resid != 0 && off < volsize) {
		size_t size = MIN(resid, zvol_maxphys);
		if (is_dumpified) {
			size = MIN(size, P2END(off, zv->zv_volblocksize) - off);
			error = zvol_dumpio(zv, addr, off, size,
			    doread, B_FALSE);
		} else if (doread) {
			error = dmu_read(os, ZVOL_OBJ, off, size, addr,
			    DMU_READ_PREFETCH);
		} else {
			dmu_tx_t *tx = dmu_tx_create(os);
			dmu_tx_hold_write(tx, ZVOL_OBJ, off, size);
			error = dmu_tx_assign(tx, TXG_WAIT);
			if (error) {
				dmu_tx_abort(tx);
			} else {
				dmu_write(os, ZVOL_OBJ, off, size, addr, tx);
				zvol_log_write(zv, tx, off, size, sync);
				dmu_tx_commit(tx);
			}
		}
		if (error) {
			/* convert checksum errors into IO errors */
			if (error == ECKSUM)
				error = SET_ERROR(EIO);
			break;
		}
		off += size;
		addr += size;
		resid -= size;
	}
	zfs_range_unlock(rl);

	if ((bp->b_resid = resid) == bp->b_bcount)
		bioerror(bp, off > volsize ? EINVAL : error);

	if (sync)
		zil_commit(zv->zv_zilog, ZVOL_OBJ);
	biodone(bp);

	return (0);
}

/*
 * Set the buffer count to the zvol maximum transfer.
 * Using our own routine instead of the default minphys()
 * means that for larger writes we write bigger buffers on X86
 * (128K instead of 56K) and flush the disk write cache less often
 * (every zvol_maxphys - currently 1MB) instead of minphys (currently
 * 56K on X86 and 128K on sparc).
 */
void
zvol_minphys(struct buf *bp)
{
	if (bp->b_bcount > zvol_maxphys)
		bp->b_bcount = zvol_maxphys;
}

int
zvol_dump(dev_t dev, caddr_t addr, daddr_t blkno, int nblocks)
{
	minor_t minor = getminor(dev);
	zvol_state_t *zv;
	int error = 0;
	uint64_t size;
	uint64_t boff;
	uint64_t resid;

	zv = zfsdev_get_soft_state(minor, ZSST_ZVOL);
	if (zv == NULL)
		return (SET_ERROR(ENXIO));

	if ((zv->zv_flags & ZVOL_DUMPIFIED) == 0)
		return (SET_ERROR(EINVAL));

	boff = ldbtob(blkno);
	resid = ldbtob(nblocks);

	VERIFY3U(boff + resid, <=, zv->zv_volsize);

	while (resid) {
		size = MIN(resid, P2END(boff, zv->zv_volblocksize) - boff);
		error = zvol_dumpio(zv, addr, boff, size, B_FALSE, B_TRUE);
		if (error)
			break;
		boff += size;
		addr += size;
		resid -= size;
	}

	return (error);
}

/*ARGSUSED*/
int
zvol_read(dev_t dev, uio_t *uio, cred_t *cr)
{
	minor_t minor = getminor(dev);
	zvol_state_t *zv;
	uint64_t volsize;
	rl_t *rl;
	int error = 0;

	zv = zfsdev_get_soft_state(minor, ZSST_ZVOL);
	if (zv == NULL)
		return (SET_ERROR(ENXIO));

	volsize = zv->zv_volsize;
	if (uio->uio_resid > 0 &&
	    (uio->uio_loffset < 0 || uio->uio_loffset >= volsize))
		return (SET_ERROR(EIO));

	if (zv->zv_flags & ZVOL_DUMPIFIED) {
		error = physio(zvol_strategy, NULL, dev, B_READ,
		    zvol_minphys, uio);
		return (error);
	}

	rl = zfs_range_lock(&zv->zv_znode, uio->uio_loffset, uio->uio_resid,
	    RL_READER);
	while (uio->uio_resid > 0 && uio->uio_loffset < volsize) {
		uint64_t bytes = MIN(uio->uio_resid, DMU_MAX_ACCESS >> 1);

		/* don't read past the end */
		if (bytes > volsize - uio->uio_loffset)
			bytes = volsize - uio->uio_loffset;

		error =  dmu_read_uio(zv->zv_objset, ZVOL_OBJ, uio, bytes);
		if (error) {
			/* convert checksum errors into IO errors */
			if (error == ECKSUM)
				error = SET_ERROR(EIO);
			break;
		}
	}
	zfs_range_unlock(rl);
	return (error);
}

/*ARGSUSED*/
int
zvol_write(dev_t dev, uio_t *uio, cred_t *cr)
{
	minor_t minor = getminor(dev);
	zvol_state_t *zv;
	uint64_t volsize;
	rl_t *rl;
	int error = 0;
	boolean_t sync;

	zv = zfsdev_get_soft_state(minor, ZSST_ZVOL);
	if (zv == NULL)
		return (SET_ERROR(ENXIO));

	volsize = zv->zv_volsize;
	if (uio->uio_resid > 0 &&
	    (uio->uio_loffset < 0 || uio->uio_loffset >= volsize))
		return (SET_ERROR(EIO));

	if (zv->zv_flags & ZVOL_DUMPIFIED) {
		error = physio(zvol_strategy, NULL, dev, B_WRITE,
		    zvol_minphys, uio);
		return (error);
	}

	sync = !(zv->zv_flags & ZVOL_WCE) ||
	    (zv->zv_objset->os_sync == ZFS_SYNC_ALWAYS);

	rl = zfs_range_lock(&zv->zv_znode, uio->uio_loffset, uio->uio_resid,
	    RL_WRITER);
	while (uio->uio_resid > 0 && uio->uio_loffset < volsize) {
		uint64_t bytes = MIN(uio->uio_resid, DMU_MAX_ACCESS >> 1);
		uint64_t off = uio->uio_loffset;
		dmu_tx_t *tx = dmu_tx_create(zv->zv_objset);

		if (bytes > volsize - off)	/* don't write past the end */
			bytes = volsize - off;

		dmu_tx_hold_write(tx, ZVOL_OBJ, off, bytes);
		error = dmu_tx_assign(tx, TXG_WAIT);
		if (error) {
			dmu_tx_abort(tx);
			break;
		}
		error = dmu_write_uio_dbuf(zv->zv_dbuf, uio, bytes, tx);
		if (error == 0)
			zvol_log_write(zv, tx, off, bytes, sync);
		dmu_tx_commit(tx);

		if (error)
			break;
	}
	zfs_range_unlock(rl);
	if (sync)
		zil_commit(zv->zv_zilog, ZVOL_OBJ);
	return (error);
}

int
zvol_getefi(void *arg, int flag, uint64_t vs, uint8_t bs)
{
	struct uuid uuid = EFI_RESERVED;
	efi_gpe_t gpe = { 0 };
	uint32_t crc;
	dk_efi_t efi;
	int length;
	char *ptr;

	if (ddi_copyin(arg, &efi, sizeof (dk_efi_t), flag))
		return (SET_ERROR(EFAULT));
	ptr = (char *)(uintptr_t)efi.dki_data_64;
	length = efi.dki_length;
	/*
	 * Some clients may attempt to request a PMBR for the
	 * zvol.  Currently this interface will return EINVAL to
	 * such requests.  These requests could be supported by
	 * adding a check for lba == 0 and consing up an appropriate
	 * PMBR.
	 */
	if (efi.dki_lba < 1 || efi.dki_lba > 2 || length <= 0)
		return (SET_ERROR(EINVAL));

	gpe.efi_gpe_StartingLBA = LE_64(34ULL);
	gpe.efi_gpe_EndingLBA = LE_64((vs >> bs) - 1);
	UUID_LE_CONVERT(gpe.efi_gpe_PartitionTypeGUID, uuid);

	if (efi.dki_lba == 1) {
		efi_gpt_t gpt = { 0 };

		gpt.efi_gpt_Signature = LE_64(EFI_SIGNATURE);
		gpt.efi_gpt_Revision = LE_32(EFI_VERSION_CURRENT);
		gpt.efi_gpt_HeaderSize = LE_32(sizeof (gpt));
		gpt.efi_gpt_MyLBA = LE_64(1ULL);
		gpt.efi_gpt_FirstUsableLBA = LE_64(34ULL);
		gpt.efi_gpt_LastUsableLBA = LE_64((vs >> bs) - 1);
		gpt.efi_gpt_PartitionEntryLBA = LE_64(2ULL);
		gpt.efi_gpt_NumberOfPartitionEntries = LE_32(1);
		gpt.efi_gpt_SizeOfPartitionEntry =
		    LE_32(sizeof (efi_gpe_t));
		CRC32(crc, &gpe, sizeof (gpe), -1U, crc32_table);
		gpt.efi_gpt_PartitionEntryArrayCRC32 = LE_32(~crc);
		CRC32(crc, &gpt, sizeof (gpt), -1U, crc32_table);
		gpt.efi_gpt_HeaderCRC32 = LE_32(~crc);
		if (ddi_copyout(&gpt, ptr, MIN(sizeof (gpt), length),
		    flag))
			return (SET_ERROR(EFAULT));
		ptr += sizeof (gpt);
		length -= sizeof (gpt);
	}
	if (length > 0 && ddi_copyout(&gpe, ptr, MIN(sizeof (gpe),
	    length), flag))
		return (SET_ERROR(EFAULT));
	return (0);
}

/*
 * BEGIN entry points to allow external callers access to the volume.
 */
/*
 * Return the volume parameters needed for access from an external caller.
 * These values are invariant as long as the volume is held open.
 */
int
zvol_get_volume_params(minor_t minor, uint64_t *blksize,
    uint64_t *max_xfer_len, void **minor_hdl, void **objset_hdl, void **zil_hdl,
    void **rl_hdl, void **bonus_hdl)
{
	zvol_state_t *zv;

	zv = zfsdev_get_soft_state(minor, ZSST_ZVOL);
	if (zv == NULL)
		return (SET_ERROR(ENXIO));
	if (zv->zv_flags & ZVOL_DUMPIFIED)
		return (SET_ERROR(ENXIO));

	ASSERT(blksize && max_xfer_len && minor_hdl &&
	    objset_hdl && zil_hdl && rl_hdl && bonus_hdl);

	*blksize = zv->zv_volblocksize;
	*max_xfer_len = (uint64_t)zvol_maxphys;
	*minor_hdl = zv;
	*objset_hdl = zv->zv_objset;
	*zil_hdl = zv->zv_zilog;
	*rl_hdl = &zv->zv_znode;
	*bonus_hdl = zv->zv_dbuf;
	return (0);
}

/*
 * Return the current volume size to an external caller.
 * The size can change while the volume is open.
 */
uint64_t
zvol_get_volume_size(void *minor_hdl)
{
	zvol_state_t *zv = minor_hdl;

	return (zv->zv_volsize);
}

/*
 * Return the current WCE setting to an external caller.
 * The WCE setting can change while the volume is open.
 */
int
zvol_get_volume_wce(void *minor_hdl)
{
	zvol_state_t *zv = minor_hdl;

	return ((zv->zv_flags & ZVOL_WCE) ? 1 : 0);
}

/*
 * Entry point for external callers to zvol_log_write
 */
void
zvol_log_write_minor(void *minor_hdl, dmu_tx_t *tx, offset_t off, ssize_t resid,
    boolean_t sync)
{
	zvol_state_t *zv = minor_hdl;

	zvol_log_write(zv, tx, off, resid, sync);
}
/*
 * END entry points to allow external callers access to the volume.
 */

/*
 * Log a DKIOCFREE/free-long-range to the ZIL with TX_TRUNCATE.
 */
static void
zvol_log_truncate(zvol_state_t *zv, dmu_tx_t *tx, uint64_t off, uint64_t len,
    boolean_t sync)
{
	itx_t *itx;
	lr_truncate_t *lr;
	zilog_t *zilog = zv->zv_zilog;

	if (zil_replaying(zilog, tx))
		return;

	itx = zil_itx_create(TX_TRUNCATE, sizeof (*lr));
	lr = (lr_truncate_t *)&itx->itx_lr;
	lr->lr_foid = ZVOL_OBJ;
	lr->lr_offset = off;
	lr->lr_length = len;

	itx->itx_sync = sync;
	zil_itx_assign(zilog, itx, tx);
}

/*
 * Dirtbag ioctls to support mkfs(1M) for UFS filesystems.  See dkio(7I).
 * Also a dirtbag dkio ioctl for unmap/free-block functionality.
 */
/*ARGSUSED*/
int
zvol_ioctl(dev_t dev, int cmd, intptr_t arg, int flag, cred_t *cr, int *rvalp)
{
	zvol_state_t *zv;
	struct dk_callback *dkc;
	int error = 0;
	rl_t *rl;

	mutex_enter(&zfsdev_state_lock);

	zv = zfsdev_get_soft_state(getminor(dev), ZSST_ZVOL);

	if (zv == NULL) {
		mutex_exit(&zfsdev_state_lock);
		return (SET_ERROR(ENXIO));
	}
	ASSERT(zv->zv_total_opens > 0);

	switch (cmd) {

	case DKIOCINFO:
	{
		struct dk_cinfo dki;

		bzero(&dki, sizeof (dki));
		(void) strcpy(dki.dki_cname, "zvol");
		(void) strcpy(dki.dki_dname, "zvol");
		dki.dki_ctype = DKC_UNKNOWN;
		dki.dki_unit = getminor(dev);
		dki.dki_maxtransfer = 1 << (SPA_MAXBLOCKSHIFT - zv->zv_min_bs);
		mutex_exit(&zfsdev_state_lock);
		if (ddi_copyout(&dki, (void *)arg, sizeof (dki), flag))
			error = SET_ERROR(EFAULT);
		return (error);
	}

	case DKIOCGMEDIAINFO:
	{
		struct dk_minfo dkm;

		bzero(&dkm, sizeof (dkm));
		dkm.dki_lbsize = 1U << zv->zv_min_bs;
		dkm.dki_capacity = zv->zv_volsize >> zv->zv_min_bs;
		dkm.dki_media_type = DK_UNKNOWN;
		mutex_exit(&zfsdev_state_lock);
		if (ddi_copyout(&dkm, (void *)arg, sizeof (dkm), flag))
			error = SET_ERROR(EFAULT);
		return (error);
	}

	case DKIOCGMEDIAINFOEXT:
	{
		struct dk_minfo_ext dkmext;

		bzero(&dkmext, sizeof (dkmext));
		dkmext.dki_lbsize = 1U << zv->zv_min_bs;
		dkmext.dki_pbsize = zv->zv_volblocksize;
		dkmext.dki_capacity = zv->zv_volsize >> zv->zv_min_bs;
		dkmext.dki_media_type = DK_UNKNOWN;
		mutex_exit(&zfsdev_state_lock);
		if (ddi_copyout(&dkmext, (void *)arg, sizeof (dkmext), flag))
			error = SET_ERROR(EFAULT);
		return (error);
	}

	case DKIOCGETEFI:
	{
		uint64_t vs = zv->zv_volsize;
		uint8_t bs = zv->zv_min_bs;

		mutex_exit(&zfsdev_state_lock);
		error = zvol_getefi((void *)arg, flag, vs, bs);
		return (error);
	}

	case DKIOCFLUSHWRITECACHE:
		dkc = (struct dk_callback *)arg;
		mutex_exit(&zfsdev_state_lock);
		zil_commit(zv->zv_zilog, ZVOL_OBJ);
		if ((flag & FKIOCTL) && dkc != NULL && dkc->dkc_callback) {
			(*dkc->dkc_callback)(dkc->dkc_cookie, error);
			error = 0;
		}
		return (error);

	case DKIOCGETWCE:
	{
		int wce = (zv->zv_flags & ZVOL_WCE) ? 1 : 0;
		if (ddi_copyout(&wce, (void *)arg, sizeof (int),
		    flag))
			error = SET_ERROR(EFAULT);
		break;
	}
	case DKIOCSETWCE:
	{
		int wce;
		if (ddi_copyin((void *)arg, &wce, sizeof (int),
		    flag)) {
			error = SET_ERROR(EFAULT);
			break;
		}
		if (wce) {
			zv->zv_flags |= ZVOL_WCE;
			mutex_exit(&zfsdev_state_lock);
		} else {
			zv->zv_flags &= ~ZVOL_WCE;
			mutex_exit(&zfsdev_state_lock);
			zil_commit(zv->zv_zilog, ZVOL_OBJ);
		}
		return (0);
	}

	case DKIOCGGEOM:
	case DKIOCGVTOC:
		/*
		 * commands using these (like prtvtoc) expect ENOTSUP
		 * since we're emulating an EFI label
		 */
		error = SET_ERROR(ENOTSUP);
		break;

	case DKIOCDUMPINIT:
		rl = zfs_range_lock(&zv->zv_znode, 0, zv->zv_volsize,
		    RL_WRITER);
		error = zvol_dumpify(zv);
		zfs_range_unlock(rl);
		break;

	case DKIOCDUMPFINI:
		if (!(zv->zv_flags & ZVOL_DUMPIFIED))
			break;
		rl = zfs_range_lock(&zv->zv_znode, 0, zv->zv_volsize,
		    RL_WRITER);
		error = zvol_dump_fini(zv);
		zfs_range_unlock(rl);
		break;

	case DKIOCFREE:
	{
		dkioc_free_t df;
		dmu_tx_t *tx;

		if (ddi_copyin((void *)arg, &df, sizeof (df), flag)) {
			error = SET_ERROR(EFAULT);
			break;
		}

		/*
		 * Apply Postel's Law to length-checking.  If they overshoot,
		 * just blank out until the end, if there's a need to blank
		 * out anything.
		 */
		if (df.df_start >= zv->zv_volsize)
			break;	/* No need to do anything... */
		if (df.df_start + df.df_length > zv->zv_volsize)
			df.df_length = DMU_OBJECT_END;

		rl = zfs_range_lock(&zv->zv_znode, df.df_start, df.df_length,
		    RL_WRITER);
		tx = dmu_tx_create(zv->zv_objset);
		error = dmu_tx_assign(tx, TXG_WAIT);
		if (error != 0) {
			dmu_tx_abort(tx);
		} else {
			zvol_log_truncate(zv, tx, df.df_start,
			    df.df_length, B_TRUE);
			dmu_tx_commit(tx);
			error = dmu_free_long_range(zv->zv_objset, ZVOL_OBJ,
			    df.df_start, df.df_length);
		}

		zfs_range_unlock(rl);

		if (error == 0) {
			/*
			 * If the write-cache is disabled or 'sync' property
			 * is set to 'always' then treat this as a synchronous
			 * operation (i.e. commit to zil).
			 */
			if (!(zv->zv_flags & ZVOL_WCE) ||
			    (zv->zv_objset->os_sync == ZFS_SYNC_ALWAYS))
				zil_commit(zv->zv_zilog, ZVOL_OBJ);

			/*
			 * If the caller really wants synchronous writes, and
			 * can't wait for them, don't return until the write
			 * is done.
			 */
			if (df.df_flags & DF_WAIT_SYNC) {
				txg_wait_synced(
				    dmu_objset_pool(zv->zv_objset), 0);
			}
		}
		break;
	}

	default:
		error = SET_ERROR(ENOTTY);
		break;

	}
	mutex_exit(&zfsdev_state_lock);
	return (error);
}

int
zvol_busy(void)
{
	return (zvol_minors != 0);
}

void
zvol_init(void)
{
	VERIFY(ddi_soft_state_init(&zfsdev_state, sizeof (zfs_soft_state_t),
	    1) == 0);
	mutex_init(&zfsdev_state_lock, NULL, MUTEX_DEFAULT, NULL);
}

void
zvol_fini(void)
{
	mutex_destroy(&zfsdev_state_lock);
	ddi_soft_state_fini(&zfsdev_state);
}

/*ARGSUSED*/
static int
zfs_mvdev_dump_feature_check(void *arg, dmu_tx_t *tx)
{
	spa_t *spa = dmu_tx_pool(tx)->dp_spa;

	if (spa_feature_is_active(spa, SPA_FEATURE_MULTI_VDEV_CRASH_DUMP))
		return (1);
	return (0);
}

/*ARGSUSED*/
static void
zfs_mvdev_dump_activate_feature_sync(void *arg, dmu_tx_t *tx)
{
	spa_t *spa = dmu_tx_pool(tx)->dp_spa;

	spa_feature_incr(spa, SPA_FEATURE_MULTI_VDEV_CRASH_DUMP, tx);
}

static int
zvol_dump_init(zvol_state_t *zv, boolean_t resize)
{
	dmu_tx_t *tx;
	int error;
	objset_t *os = zv->zv_objset;
	spa_t *spa = dmu_objset_spa(os);
	vdev_t *vd = spa->spa_root_vdev;
	nvlist_t *nv = NULL;
	uint64_t version = spa_version(spa);
	enum zio_checksum checksum;

	ASSERT(MUTEX_HELD(&zfsdev_state_lock));
	ASSERT(vd->vdev_ops == &vdev_root_ops);

	error = dmu_free_long_range(zv->zv_objset, ZVOL_OBJ, 0,
	    DMU_OBJECT_END);
	/* wait for dmu_free_long_range to actually free the blocks */
	txg_wait_synced(dmu_objset_pool(zv->zv_objset), 0);

	/*
	 * If the pool on which the dump device is being initialized has more
	 * than one child vdev, check that the MULTI_VDEV_CRASH_DUMP feature is
	 * enabled.  If so, bump that feature's counter to indicate that the
	 * feature is active. We also check the vdev type to handle the
	 * following case:
	 *   # zpool create test raidz disk1 disk2 disk3
	 *   Now have spa_root_vdev->vdev_children == 1 (the raidz vdev),
	 *   the raidz vdev itself has 3 children.
	 */
	if (vd->vdev_children > 1 || vd->vdev_ops == &vdev_raidz_ops) {
		if (!spa_feature_is_enabled(spa,
		    SPA_FEATURE_MULTI_VDEV_CRASH_DUMP))
			return (SET_ERROR(ENOTSUP));
		(void) dsl_sync_task(spa_name(spa),
		    zfs_mvdev_dump_feature_check,
		    zfs_mvdev_dump_activate_feature_sync, NULL, 2);
	}

	tx = dmu_tx_create(os);
	dmu_tx_hold_zap(tx, ZVOL_ZAP_OBJ, TRUE, NULL);
	dmu_tx_hold_bonus(tx, ZVOL_OBJ);
	error = dmu_tx_assign(tx, TXG_WAIT);
	if (error) {
		dmu_tx_abort(tx);
		return (error);
	}

	/*
	 * If MULTI_VDEV_CRASH_DUMP is active, use the NOPARITY checksum
	 * function.  Otherwise, use the old default -- OFF.
	 */
	checksum = spa_feature_is_active(spa,
	    SPA_FEATURE_MULTI_VDEV_CRASH_DUMP) ? ZIO_CHECKSUM_NOPARITY :
	    ZIO_CHECKSUM_OFF;

	/*
	 * If we are resizing the dump device then we only need to
	 * update the refreservation to match the newly updated
	 * zvolsize. Otherwise, we save off the original state of the
	 * zvol so that we can restore them if the zvol is ever undumpified.
	 */
	if (resize) {
		error = zap_update(os, ZVOL_ZAP_OBJ,
		    zfs_prop_to_name(ZFS_PROP_REFRESERVATION), 8, 1,
		    &zv->zv_volsize, tx);
	} else {
		uint64_t checksum, compress, refresrv, vbs, dedup;

		error = dsl_prop_get_integer(zv->zv_name,
		    zfs_prop_to_name(ZFS_PROP_COMPRESSION), &compress, NULL);
		error = error ? error : dsl_prop_get_integer(zv->zv_name,
		    zfs_prop_to_name(ZFS_PROP_CHECKSUM), &checksum, NULL);
		error = error ? error : dsl_prop_get_integer(zv->zv_name,
		    zfs_prop_to_name(ZFS_PROP_REFRESERVATION), &refresrv, NULL);
		error = error ? error : dsl_prop_get_integer(zv->zv_name,
		    zfs_prop_to_name(ZFS_PROP_VOLBLOCKSIZE), &vbs, NULL);
		if (version >= SPA_VERSION_DEDUP) {
			error = error ? error :
			    dsl_prop_get_integer(zv->zv_name,
			    zfs_prop_to_name(ZFS_PROP_DEDUP), &dedup, NULL);
		}

		error = error ? error : zap_update(os, ZVOL_ZAP_OBJ,
		    zfs_prop_to_name(ZFS_PROP_COMPRESSION), 8, 1,
		    &compress, tx);
		error = error ? error : zap_update(os, ZVOL_ZAP_OBJ,
		    zfs_prop_to_name(ZFS_PROP_CHECKSUM), 8, 1, &checksum, tx);
		error = error ? error : zap_update(os, ZVOL_ZAP_OBJ,
		    zfs_prop_to_name(ZFS_PROP_REFRESERVATION), 8, 1,
		    &refresrv, tx);
		error = error ? error : zap_update(os, ZVOL_ZAP_OBJ,
		    zfs_prop_to_name(ZFS_PROP_VOLBLOCKSIZE), 8, 1,
		    &vbs, tx);
		error = error ? error : dmu_object_set_blocksize(
		    os, ZVOL_OBJ, SPA_MAXBLOCKSIZE, 0, tx);
		if (version >= SPA_VERSION_DEDUP) {
			error = error ? error : zap_update(os, ZVOL_ZAP_OBJ,
			    zfs_prop_to_name(ZFS_PROP_DEDUP), 8, 1,
			    &dedup, tx);
		}
		if (error == 0)
			zv->zv_volblocksize = SPA_MAXBLOCKSIZE;
	}
	dmu_tx_commit(tx);

	/*
	 * We only need update the zvol's property if we are initializing
	 * the dump area for the first time.
	 */
	if (!resize) {
		VERIFY(nvlist_alloc(&nv, NV_UNIQUE_NAME, KM_SLEEP) == 0);
		VERIFY(nvlist_add_uint64(nv,
		    zfs_prop_to_name(ZFS_PROP_REFRESERVATION), 0) == 0);
		VERIFY(nvlist_add_uint64(nv,
		    zfs_prop_to_name(ZFS_PROP_COMPRESSION),
		    ZIO_COMPRESS_OFF) == 0);
		VERIFY(nvlist_add_uint64(nv,
		    zfs_prop_to_name(ZFS_PROP_CHECKSUM),
		    checksum) == 0);
		if (version >= SPA_VERSION_DEDUP) {
			VERIFY(nvlist_add_uint64(nv,
			    zfs_prop_to_name(ZFS_PROP_DEDUP),
			    ZIO_CHECKSUM_OFF) == 0);
		}

		error = zfs_set_prop_nvlist(zv->zv_name, ZPROP_SRC_LOCAL,
		    nv, NULL);
		nvlist_free(nv);

		if (error)
			return (error);
	}

	/* Allocate the space for the dump */
	error = zvol_prealloc(zv);
	return (error);
}

static int
zvol_dumpify(zvol_state_t *zv)
{
	int error = 0;
	uint64_t dumpsize = 0;
	dmu_tx_t *tx;
	objset_t *os = zv->zv_objset;

	if (zv->zv_flags & ZVOL_RDONLY)
		return (SET_ERROR(EROFS));

	if (zap_lookup(zv->zv_objset, ZVOL_ZAP_OBJ, ZVOL_DUMPSIZE,
	    8, 1, &dumpsize) != 0 || dumpsize != zv->zv_volsize) {
		boolean_t resize = (dumpsize > 0);

		if ((error = zvol_dump_init(zv, resize)) != 0) {
			(void) zvol_dump_fini(zv);
			return (error);
		}
	}

	/*
	 * Build up our lba mapping.
	 */
	error = zvol_get_lbas(zv);
	if (error) {
		(void) zvol_dump_fini(zv);
		return (error);
	}

	tx = dmu_tx_create(os);
	dmu_tx_hold_zap(tx, ZVOL_ZAP_OBJ, TRUE, NULL);
	error = dmu_tx_assign(tx, TXG_WAIT);
	if (error) {
		dmu_tx_abort(tx);
		(void) zvol_dump_fini(zv);
		return (error);
	}

	zv->zv_flags |= ZVOL_DUMPIFIED;
	error = zap_update(os, ZVOL_ZAP_OBJ, ZVOL_DUMPSIZE, 8, 1,
	    &zv->zv_volsize, tx);
	dmu_tx_commit(tx);

	if (error) {
		(void) zvol_dump_fini(zv);
		return (error);
	}

	txg_wait_synced(dmu_objset_pool(os), 0);
	return (0);
}

static int
zvol_dump_fini(zvol_state_t *zv)
{
	dmu_tx_t *tx;
	objset_t *os = zv->zv_objset;
	nvlist_t *nv;
	int error = 0;
	uint64_t checksum, compress, refresrv, vbs, dedup;
	uint64_t version = spa_version(dmu_objset_spa(zv->zv_objset));

	/*
	 * Attempt to restore the zvol back to its pre-dumpified state.
	 * This is a best-effort attempt as it's possible that not all
	 * of these properties were initialized during the dumpify process
	 * (i.e. error during zvol_dump_init).
	 */

	tx = dmu_tx_create(os);
	dmu_tx_hold_zap(tx, ZVOL_ZAP_OBJ, TRUE, NULL);
	error = dmu_tx_assign(tx, TXG_WAIT);
	if (error) {
		dmu_tx_abort(tx);
		return (error);
	}
	(void) zap_remove(os, ZVOL_ZAP_OBJ, ZVOL_DUMPSIZE, tx);
	dmu_tx_commit(tx);

	(void) zap_lookup(zv->zv_objset, ZVOL_ZAP_OBJ,
	    zfs_prop_to_name(ZFS_PROP_CHECKSUM), 8, 1, &checksum);
	(void) zap_lookup(zv->zv_objset, ZVOL_ZAP_OBJ,
	    zfs_prop_to_name(ZFS_PROP_COMPRESSION), 8, 1, &compress);
	(void) zap_lookup(zv->zv_objset, ZVOL_ZAP_OBJ,
	    zfs_prop_to_name(ZFS_PROP_REFRESERVATION), 8, 1, &refresrv);
	(void) zap_lookup(zv->zv_objset, ZVOL_ZAP_OBJ,
	    zfs_prop_to_name(ZFS_PROP_VOLBLOCKSIZE), 8, 1, &vbs);

	VERIFY(nvlist_alloc(&nv, NV_UNIQUE_NAME, KM_SLEEP) == 0);
	(void) nvlist_add_uint64(nv,
	    zfs_prop_to_name(ZFS_PROP_CHECKSUM), checksum);
	(void) nvlist_add_uint64(nv,
	    zfs_prop_to_name(ZFS_PROP_COMPRESSION), compress);
	(void) nvlist_add_uint64(nv,
	    zfs_prop_to_name(ZFS_PROP_REFRESERVATION), refresrv);
	if (version >= SPA_VERSION_DEDUP &&
	    zap_lookup(zv->zv_objset, ZVOL_ZAP_OBJ,
	    zfs_prop_to_name(ZFS_PROP_DEDUP), 8, 1, &dedup) == 0) {
		(void) nvlist_add_uint64(nv,
		    zfs_prop_to_name(ZFS_PROP_DEDUP), dedup);
	}
	(void) zfs_set_prop_nvlist(zv->zv_name, ZPROP_SRC_LOCAL,
	    nv, NULL);
	nvlist_free(nv);

	zvol_free_extents(zv);
	zv->zv_flags &= ~ZVOL_DUMPIFIED;
	(void) dmu_free_long_range(os, ZVOL_OBJ, 0, DMU_OBJECT_END);
	/* wait for dmu_free_long_range to actually free the blocks */
	txg_wait_synced(dmu_objset_pool(zv->zv_objset), 0);
	tx = dmu_tx_create(os);
	dmu_tx_hold_bonus(tx, ZVOL_OBJ);
	error = dmu_tx_assign(tx, TXG_WAIT);
	if (error) {
		dmu_tx_abort(tx);
		return (error);
	}
	if (dmu_object_set_blocksize(os, ZVOL_OBJ, vbs, 0, tx) == 0)
		zv->zv_volblocksize = vbs;
	dmu_tx_commit(tx);

	return (0);
}<|MERGE_RESOLUTION|>--- conflicted
+++ resolved
@@ -23,12 +23,7 @@
  *
  * Portions Copyright 2010 Robert Milkowski
  *
-<<<<<<< HEAD
- * Copyright (c) 2013 by Delphix. All rights reserved.
-=======
- * Copyright 2011 Nexenta Systems, Inc.  All rights reserved.
  * Copyright (c) 2012, 2014 by Delphix. All rights reserved.
->>>>>>> b461c746
  * Copyright (c) 2013, Joyent, Inc. All rights reserved.
  * Copyright 2014 Nexenta Systems, Inc.  All rights reserved.
  */
