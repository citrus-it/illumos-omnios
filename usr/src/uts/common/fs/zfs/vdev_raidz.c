/*
 * CDDL HEADER START
 *
 * The contents of this file are subject to the terms of the
 * Common Development and Distribution License (the "License").
 * You may not use this file except in compliance with the License.
 *
 * You can obtain a copy of the license at usr/src/OPENSOLARIS.LICENSE
 * or http://www.opensolaris.org/os/licensing.
 * See the License for the specific language governing permissions
 * and limitations under the License.
 *
 * When distributing Covered Code, include this CDDL HEADER in each
 * file and include the License file at usr/src/OPENSOLARIS.LICENSE.
 * If applicable, add the following below this CDDL HEADER, with the
 * fields enclosed by brackets "[]" replaced with your own identifying
 * information: Portions Copyright [yyyy] [name of copyright owner]
 *
 * CDDL HEADER END
 */

/*
 * Copyright (c) 2005, 2010, Oracle and/or its affiliates. All rights reserved.
<<<<<<< HEAD
 * Copyright (c) 2012 by Delphix. All rights reserved.
 * Copyright 2013 Nexenta Systems, Inc.  All rights reserved.
=======
 * Copyright (c) 2013 by Delphix. All rights reserved.
 * Copyright (c) 2013, Joyent, Inc. All rights reserved.
>>>>>>> 7de6f2c0
 */

#include <sys/zfs_context.h>
#include <sys/spa.h>
#include <sys/vdev_impl.h>
#include <sys/vdev_disk.h>
#include <sys/vdev_file.h>
#include <sys/vdev_raidz.h>
#include <sys/zio.h>
#include <sys/zio_checksum.h>
#include <sys/fs/zfs.h>
#include <sys/fm/fs/zfs.h>

/*
 * Virtual device vector for RAID-Z.
 *
 * This vdev supports single, double, and triple parity. For single parity,
 * we use a simple XOR of all the data columns. For double or triple parity,
 * we use a special case of Reed-Solomon coding. This extends the
 * technique described in "The mathematics of RAID-6" by H. Peter Anvin by
 * drawing on the system described in "A Tutorial on Reed-Solomon Coding for
 * Fault-Tolerance in RAID-like Systems" by James S. Plank on which the
 * former is also based. The latter is designed to provide higher performance
 * for writes.
 *
 * Note that the Plank paper claimed to support arbitrary N+M, but was then
 * amended six years later identifying a critical flaw that invalidates its
 * claims. Nevertheless, the technique can be adapted to work for up to
 * triple parity. For additional parity, the amendment "Note: Correction to
 * the 1997 Tutorial on Reed-Solomon Coding" by James S. Plank and Ying Ding
 * is viable, but the additional complexity means that write performance will
 * suffer.
 *
 * All of the methods above operate on a Galois field, defined over the
 * integers mod 2^N. In our case we choose N=8 for GF(8) so that all elements
 * can be expressed with a single byte. Briefly, the operations on the
 * field are defined as follows:
 *
 *   o addition (+) is represented by a bitwise XOR
 *   o subtraction (-) is therefore identical to addition: A + B = A - B
 *   o multiplication of A by 2 is defined by the following bitwise expression:
 *
 *	(A * 2)_7 = A_6
 *	(A * 2)_6 = A_5
 *	(A * 2)_5 = A_4
 *	(A * 2)_4 = A_3 + A_7
 *	(A * 2)_3 = A_2 + A_7
 *	(A * 2)_2 = A_1 + A_7
 *	(A * 2)_1 = A_0
 *	(A * 2)_0 = A_7
 *
 * In C, multiplying by 2 is therefore ((a << 1) ^ ((a & 0x80) ? 0x1d : 0)).
 * As an aside, this multiplication is derived from the error correcting
 * primitive polynomial x^8 + x^4 + x^3 + x^2 + 1.
 *
 * Observe that any number in the field (except for 0) can be expressed as a
 * power of 2 -- a generator for the field. We store a table of the powers of
 * 2 and logs base 2 for quick look ups, and exploit the fact that A * B can
 * be rewritten as 2^(log_2(A) + log_2(B)) (where '+' is normal addition rather
 * than field addition). The inverse of a field element A (A^-1) is therefore
 * A ^ (255 - 1) = A^254.
 *
 * The up-to-three parity columns, P, Q, R over several data columns,
 * D_0, ... D_n-1, can be expressed by field operations:
 *
 *	P = D_0 + D_1 + ... + D_n-2 + D_n-1
 *	Q = 2^n-1 * D_0 + 2^n-2 * D_1 + ... + 2^1 * D_n-2 + 2^0 * D_n-1
 *	  = ((...((D_0) * 2 + D_1) * 2 + ...) * 2 + D_n-2) * 2 + D_n-1
 *	R = 4^n-1 * D_0 + 4^n-2 * D_1 + ... + 4^1 * D_n-2 + 4^0 * D_n-1
 *	  = ((...((D_0) * 4 + D_1) * 4 + ...) * 4 + D_n-2) * 4 + D_n-1
 *
 * We chose 1, 2, and 4 as our generators because 1 corresponds to the trival
 * XOR operation, and 2 and 4 can be computed quickly and generate linearly-
 * independent coefficients. (There are no additional coefficients that have
 * this property which is why the uncorrected Plank method breaks down.)
 *
 * See the reconstruction code below for how P, Q and R can used individually
 * or in concert to recover missing data columns.
 */

typedef struct raidz_col {
	uint64_t rc_devidx;		/* child device index for I/O */
	uint64_t rc_offset;		/* device offset */
	uint64_t rc_size;		/* I/O size */
	void *rc_data;			/* I/O data */
	void *rc_gdata;			/* used to store the "good" version */
	int rc_error;			/* I/O error for this device */
	uint8_t rc_tried;		/* Did we attempt this I/O column? */
	uint8_t rc_skipped;		/* Did we skip this I/O column? */
} raidz_col_t;

typedef struct raidz_map {
	uint64_t rm_cols;		/* Regular column count */
	uint64_t rm_scols;		/* Count including skipped columns */
	uint64_t rm_bigcols;		/* Number of oversized columns */
	uint64_t rm_asize;		/* Actual total I/O size */
	uint64_t rm_missingdata;	/* Count of missing data devices */
	uint64_t rm_missingparity;	/* Count of missing parity devices */
	uint64_t rm_firstdatacol;	/* First data column/parity count */
	uint64_t rm_nskip;		/* Skipped sectors for padding */
	uint64_t rm_skipstart;		/* Column index of padding start */
	void *rm_datacopy;		/* rm_asize-buffer of copied data */
	uintptr_t rm_reports;		/* # of referencing checksum reports */
	uint8_t	rm_freed;		/* map no longer has referencing ZIO */
	uint8_t	rm_ecksuminjected;	/* checksum error was injected */
	raidz_col_t rm_col[1];		/* Flexible array of I/O columns */
} raidz_map_t;

#define	VDEV_RAIDZ_P		0
#define	VDEV_RAIDZ_Q		1
#define	VDEV_RAIDZ_R		2

#define	VDEV_RAIDZ_MUL_2(x)	(((x) << 1) ^ (((x) & 0x80) ? 0x1d : 0))
#define	VDEV_RAIDZ_MUL_4(x)	(VDEV_RAIDZ_MUL_2(VDEV_RAIDZ_MUL_2(x)))

/*
 * We provide a mechanism to perform the field multiplication operation on a
 * 64-bit value all at once rather than a byte at a time. This works by
 * creating a mask from the top bit in each byte and using that to
 * conditionally apply the XOR of 0x1d.
 */
#define	VDEV_RAIDZ_64MUL_2(x, mask) \
{ \
	(mask) = (x) & 0x8080808080808080ULL; \
	(mask) = ((mask) << 1) - ((mask) >> 7); \
	(x) = (((x) << 1) & 0xfefefefefefefefeULL) ^ \
	    ((mask) & 0x1d1d1d1d1d1d1d1d); \
}

#define	VDEV_RAIDZ_64MUL_4(x, mask) \
{ \
	VDEV_RAIDZ_64MUL_2((x), mask); \
	VDEV_RAIDZ_64MUL_2((x), mask); \
}

#define	VDEV_LABEL_OFFSET(x)	(x + VDEV_LABEL_START_SIZE)

/*
 * Force reconstruction to use the general purpose method.
 */
int vdev_raidz_default_to_general;

<<<<<<< HEAD
/*
 * xor_p hook for external acceleration libraries.
 */
int (*zfs_xorp_hook)(int vects, int len, void **array) = NULL;

/*
 * These two tables represent powers and logs of 2 in the Galois field defined
 * above. These values were computed by repeatedly multiplying by 2 as above.
 */
=======
/* Powers of 2 in the Galois field defined above. */
>>>>>>> 7de6f2c0
static const uint8_t vdev_raidz_pow2[256] = {
	0x01, 0x02, 0x04, 0x08, 0x10, 0x20, 0x40, 0x80,
	0x1d, 0x3a, 0x74, 0xe8, 0xcd, 0x87, 0x13, 0x26,
	0x4c, 0x98, 0x2d, 0x5a, 0xb4, 0x75, 0xea, 0xc9,
	0x8f, 0x03, 0x06, 0x0c, 0x18, 0x30, 0x60, 0xc0,
	0x9d, 0x27, 0x4e, 0x9c, 0x25, 0x4a, 0x94, 0x35,
	0x6a, 0xd4, 0xb5, 0x77, 0xee, 0xc1, 0x9f, 0x23,
	0x46, 0x8c, 0x05, 0x0a, 0x14, 0x28, 0x50, 0xa0,
	0x5d, 0xba, 0x69, 0xd2, 0xb9, 0x6f, 0xde, 0xa1,
	0x5f, 0xbe, 0x61, 0xc2, 0x99, 0x2f, 0x5e, 0xbc,
	0x65, 0xca, 0x89, 0x0f, 0x1e, 0x3c, 0x78, 0xf0,
	0xfd, 0xe7, 0xd3, 0xbb, 0x6b, 0xd6, 0xb1, 0x7f,
	0xfe, 0xe1, 0xdf, 0xa3, 0x5b, 0xb6, 0x71, 0xe2,
	0xd9, 0xaf, 0x43, 0x86, 0x11, 0x22, 0x44, 0x88,
	0x0d, 0x1a, 0x34, 0x68, 0xd0, 0xbd, 0x67, 0xce,
	0x81, 0x1f, 0x3e, 0x7c, 0xf8, 0xed, 0xc7, 0x93,
	0x3b, 0x76, 0xec, 0xc5, 0x97, 0x33, 0x66, 0xcc,
	0x85, 0x17, 0x2e, 0x5c, 0xb8, 0x6d, 0xda, 0xa9,
	0x4f, 0x9e, 0x21, 0x42, 0x84, 0x15, 0x2a, 0x54,
	0xa8, 0x4d, 0x9a, 0x29, 0x52, 0xa4, 0x55, 0xaa,
	0x49, 0x92, 0x39, 0x72, 0xe4, 0xd5, 0xb7, 0x73,
	0xe6, 0xd1, 0xbf, 0x63, 0xc6, 0x91, 0x3f, 0x7e,
	0xfc, 0xe5, 0xd7, 0xb3, 0x7b, 0xf6, 0xf1, 0xff,
	0xe3, 0xdb, 0xab, 0x4b, 0x96, 0x31, 0x62, 0xc4,
	0x95, 0x37, 0x6e, 0xdc, 0xa5, 0x57, 0xae, 0x41,
	0x82, 0x19, 0x32, 0x64, 0xc8, 0x8d, 0x07, 0x0e,
	0x1c, 0x38, 0x70, 0xe0, 0xdd, 0xa7, 0x53, 0xa6,
	0x51, 0xa2, 0x59, 0xb2, 0x79, 0xf2, 0xf9, 0xef,
	0xc3, 0x9b, 0x2b, 0x56, 0xac, 0x45, 0x8a, 0x09,
	0x12, 0x24, 0x48, 0x90, 0x3d, 0x7a, 0xf4, 0xf5,
	0xf7, 0xf3, 0xfb, 0xeb, 0xcb, 0x8b, 0x0b, 0x16,
	0x2c, 0x58, 0xb0, 0x7d, 0xfa, 0xe9, 0xcf, 0x83,
	0x1b, 0x36, 0x6c, 0xd8, 0xad, 0x47, 0x8e, 0x01
};
/* Logs of 2 in the Galois field defined above. */
static const uint8_t vdev_raidz_log2[256] = {
	0x00, 0x00, 0x01, 0x19, 0x02, 0x32, 0x1a, 0xc6,
	0x03, 0xdf, 0x33, 0xee, 0x1b, 0x68, 0xc7, 0x4b,
	0x04, 0x64, 0xe0, 0x0e, 0x34, 0x8d, 0xef, 0x81,
	0x1c, 0xc1, 0x69, 0xf8, 0xc8, 0x08, 0x4c, 0x71,
	0x05, 0x8a, 0x65, 0x2f, 0xe1, 0x24, 0x0f, 0x21,
	0x35, 0x93, 0x8e, 0xda, 0xf0, 0x12, 0x82, 0x45,
	0x1d, 0xb5, 0xc2, 0x7d, 0x6a, 0x27, 0xf9, 0xb9,
	0xc9, 0x9a, 0x09, 0x78, 0x4d, 0xe4, 0x72, 0xa6,
	0x06, 0xbf, 0x8b, 0x62, 0x66, 0xdd, 0x30, 0xfd,
	0xe2, 0x98, 0x25, 0xb3, 0x10, 0x91, 0x22, 0x88,
	0x36, 0xd0, 0x94, 0xce, 0x8f, 0x96, 0xdb, 0xbd,
	0xf1, 0xd2, 0x13, 0x5c, 0x83, 0x38, 0x46, 0x40,
	0x1e, 0x42, 0xb6, 0xa3, 0xc3, 0x48, 0x7e, 0x6e,
	0x6b, 0x3a, 0x28, 0x54, 0xfa, 0x85, 0xba, 0x3d,
	0xca, 0x5e, 0x9b, 0x9f, 0x0a, 0x15, 0x79, 0x2b,
	0x4e, 0xd4, 0xe5, 0xac, 0x73, 0xf3, 0xa7, 0x57,
	0x07, 0x70, 0xc0, 0xf7, 0x8c, 0x80, 0x63, 0x0d,
	0x67, 0x4a, 0xde, 0xed, 0x31, 0xc5, 0xfe, 0x18,
	0xe3, 0xa5, 0x99, 0x77, 0x26, 0xb8, 0xb4, 0x7c,
	0x11, 0x44, 0x92, 0xd9, 0x23, 0x20, 0x89, 0x2e,
	0x37, 0x3f, 0xd1, 0x5b, 0x95, 0xbc, 0xcf, 0xcd,
	0x90, 0x87, 0x97, 0xb2, 0xdc, 0xfc, 0xbe, 0x61,
	0xf2, 0x56, 0xd3, 0xab, 0x14, 0x2a, 0x5d, 0x9e,
	0x84, 0x3c, 0x39, 0x53, 0x47, 0x6d, 0x41, 0xa2,
	0x1f, 0x2d, 0x43, 0xd8, 0xb7, 0x7b, 0xa4, 0x76,
	0xc4, 0x17, 0x49, 0xec, 0x7f, 0x0c, 0x6f, 0xf6,
	0x6c, 0xa1, 0x3b, 0x52, 0x29, 0x9d, 0x55, 0xaa,
	0xfb, 0x60, 0x86, 0xb1, 0xbb, 0xcc, 0x3e, 0x5a,
	0xcb, 0x59, 0x5f, 0xb0, 0x9c, 0xa9, 0xa0, 0x51,
	0x0b, 0xf5, 0x16, 0xeb, 0x7a, 0x75, 0x2c, 0xd7,
	0x4f, 0xae, 0xd5, 0xe9, 0xe6, 0xe7, 0xad, 0xe8,
	0x74, 0xd6, 0xf4, 0xea, 0xa8, 0x50, 0x58, 0xaf,
};

static void vdev_raidz_generate_parity(raidz_map_t *rm);

/*
 * Multiply a given number by 2 raised to the given power.
 */
static uint8_t
vdev_raidz_exp2(uint_t a, int exp)
{
	if (a == 0)
		return (0);

	ASSERT(exp >= 0);
	ASSERT(vdev_raidz_log2[a] > 0 || a == 1);

	exp += vdev_raidz_log2[a];
	if (exp > 255)
		exp -= 255;

	return (vdev_raidz_pow2[exp]);
}

static void
vdev_raidz_map_free(raidz_map_t *rm)
{
	int c;
	size_t size;

	for (c = 0; c < rm->rm_firstdatacol; c++) {
		zio_buf_free(rm->rm_col[c].rc_data, rm->rm_col[c].rc_size);

		if (rm->rm_col[c].rc_gdata != NULL)
			zio_buf_free(rm->rm_col[c].rc_gdata,
			    rm->rm_col[c].rc_size);
	}

	size = 0;
	for (c = rm->rm_firstdatacol; c < rm->rm_cols; c++)
		size += rm->rm_col[c].rc_size;

	if (rm->rm_datacopy != NULL)
		zio_buf_free(rm->rm_datacopy, size);

	kmem_free(rm, offsetof(raidz_map_t, rm_col[rm->rm_scols]));
}

static void
vdev_raidz_map_free_vsd(zio_t *zio)
{
	raidz_map_t *rm = zio->io_vsd;

	ASSERT0(rm->rm_freed);
	rm->rm_freed = 1;

	if (rm->rm_reports == 0)
		vdev_raidz_map_free(rm);
}

/*ARGSUSED*/
static void
vdev_raidz_cksum_free(void *arg, size_t ignored)
{
	raidz_map_t *rm = arg;

	ASSERT3U(rm->rm_reports, >, 0);

	if (--rm->rm_reports == 0 && rm->rm_freed != 0)
		vdev_raidz_map_free(rm);
}

static void
vdev_raidz_cksum_finish(zio_cksum_report_t *zcr, const void *good_data)
{
	raidz_map_t *rm = zcr->zcr_cbdata;
	size_t c = zcr->zcr_cbinfo;
	size_t x;

	const char *good = NULL;
	const char *bad = rm->rm_col[c].rc_data;

	if (good_data == NULL) {
		zfs_ereport_finish_checksum(zcr, NULL, NULL, B_FALSE);
		return;
	}

	if (c < rm->rm_firstdatacol) {
		/*
		 * The first time through, calculate the parity blocks for
		 * the good data (this relies on the fact that the good
		 * data never changes for a given logical ZIO)
		 */
		if (rm->rm_col[0].rc_gdata == NULL) {
			char *bad_parity[VDEV_RAIDZ_MAXPARITY];
			char *buf;

			/*
			 * Set up the rm_col[]s to generate the parity for
			 * good_data, first saving the parity bufs and
			 * replacing them with buffers to hold the result.
			 */
			for (x = 0; x < rm->rm_firstdatacol; x++) {
				bad_parity[x] = rm->rm_col[x].rc_data;
				rm->rm_col[x].rc_data = rm->rm_col[x].rc_gdata =
				    zio_buf_alloc(rm->rm_col[x].rc_size);
			}

			/* fill in the data columns from good_data */
			buf = (char *)good_data;
			for (; x < rm->rm_cols; x++) {
				rm->rm_col[x].rc_data = buf;
				buf += rm->rm_col[x].rc_size;
			}

			/*
			 * Construct the parity from the good data.
			 */
			vdev_raidz_generate_parity(rm);

			/* restore everything back to its original state */
			for (x = 0; x < rm->rm_firstdatacol; x++)
				rm->rm_col[x].rc_data = bad_parity[x];

			buf = rm->rm_datacopy;
			for (x = rm->rm_firstdatacol; x < rm->rm_cols; x++) {
				rm->rm_col[x].rc_data = buf;
				buf += rm->rm_col[x].rc_size;
			}
		}

		ASSERT3P(rm->rm_col[c].rc_gdata, !=, NULL);
		good = rm->rm_col[c].rc_gdata;
	} else {
		/* adjust good_data to point at the start of our column */
		good = good_data;

		for (x = rm->rm_firstdatacol; x < c; x++)
			good += rm->rm_col[x].rc_size;
	}

	/* we drop the ereport if it ends up that the data was good */
	zfs_ereport_finish_checksum(zcr, good, bad, B_TRUE);
}

/*
 * Invoked indirectly by zfs_ereport_start_checksum(), called
 * below when our read operation fails completely.  The main point
 * is to keep a copy of everything we read from disk, so that at
 * vdev_raidz_cksum_finish() time we can compare it with the good data.
 */
static void
vdev_raidz_cksum_report(zio_t *zio, zio_cksum_report_t *zcr, void *arg)
{
	size_t c = (size_t)(uintptr_t)arg;
	caddr_t buf;

	raidz_map_t *rm = zio->io_vsd;
	size_t size;

	/* set up the report and bump the refcount  */
	zcr->zcr_cbdata = rm;
	zcr->zcr_cbinfo = c;
	zcr->zcr_finish = vdev_raidz_cksum_finish;
	zcr->zcr_free = vdev_raidz_cksum_free;

	rm->rm_reports++;
	ASSERT3U(rm->rm_reports, >, 0);

	if (rm->rm_datacopy != NULL)
		return;

	/*
	 * It's the first time we're called for this raidz_map_t, so we need
	 * to copy the data aside; there's no guarantee that our zio's buffer
	 * won't be re-used for something else.
	 *
	 * Our parity data is already in separate buffers, so there's no need
	 * to copy them.
	 */

	size = 0;
	for (c = rm->rm_firstdatacol; c < rm->rm_cols; c++)
		size += rm->rm_col[c].rc_size;

	buf = rm->rm_datacopy = zio_buf_alloc(size);

	for (c = rm->rm_firstdatacol; c < rm->rm_cols; c++) {
		raidz_col_t *col = &rm->rm_col[c];

		bcopy(col->rc_data, buf, col->rc_size);
		col->rc_data = buf;

		buf += col->rc_size;
	}
	ASSERT3P(buf - (caddr_t)rm->rm_datacopy, ==, size);
}

static const zio_vsd_ops_t vdev_raidz_vsd_ops = {
	vdev_raidz_map_free_vsd,
	vdev_raidz_cksum_report
};

/*
 * Divides the IO evenly across all child vdevs; usually, dcols is
 * the number of children in the target vdev.
 */
static raidz_map_t *
vdev_raidz_map_alloc(caddr_t data, uint64_t size, uint64_t offset,
    uint64_t unit_shift, uint64_t dcols, uint64_t nparity)
{
	raidz_map_t *rm;
	/* The starting RAIDZ (parent) vdev sector of the block. */
	uint64_t b = offset >> unit_shift;
	/* The zio's size in units of the vdev's minimum sector size. */
	uint64_t s = size >> unit_shift;
	/* The first column for this stripe. */
	uint64_t f = b % dcols;
	/* The starting byte offset on each child vdev. */
	uint64_t o = (b / dcols) << unit_shift;
	uint64_t q, r, c, bc, col, acols, scols, coff, devidx, asize, tot;

	/*
	 * "Quotient": The number of data sectors for this stripe on all but
	 * the "big column" child vdevs that also contain "remainder" data.
	 */
	q = s / (dcols - nparity);

	/*
	 * "Remainder": The number of partial stripe data sectors in this I/O.
	 * This will add a sector to some, but not all, child vdevs.
	 */
	r = s - q * (dcols - nparity);

	/* The number of "big columns" - those which contain remainder data. */
	bc = (r == 0 ? 0 : r + nparity);

	/*
	 * The total number of data and parity sectors associated with
	 * this I/O.
	 */
	tot = s + nparity * (q + (r == 0 ? 0 : 1));

	/* acols: The columns that will be accessed. */
	/* scols: The columns that will be accessed or skipped. */
	if (q == 0) {
		/* Our I/O request doesn't span all child vdevs. */
		acols = bc;
		scols = MIN(dcols, roundup(bc, nparity + 1));
	} else {
		acols = dcols;
		scols = dcols;
	}

	ASSERT3U(acols, <=, scols);

	rm = kmem_alloc(offsetof(raidz_map_t, rm_col[scols]), KM_SLEEP);

	rm->rm_cols = acols;
	rm->rm_scols = scols;
	rm->rm_bigcols = bc;
	rm->rm_skipstart = bc;
	rm->rm_missingdata = 0;
	rm->rm_missingparity = 0;
	rm->rm_firstdatacol = nparity;
	rm->rm_datacopy = NULL;
	rm->rm_reports = 0;
	rm->rm_freed = 0;
	rm->rm_ecksuminjected = 0;

	asize = 0;

	for (c = 0; c < scols; c++) {
		col = f + c;
		coff = o;
		if (col >= dcols) {
			col -= dcols;
			coff += 1ULL << unit_shift;
		}
		rm->rm_col[c].rc_devidx = col;
		rm->rm_col[c].rc_offset = coff;
		rm->rm_col[c].rc_data = NULL;
		rm->rm_col[c].rc_gdata = NULL;
		rm->rm_col[c].rc_error = 0;
		rm->rm_col[c].rc_tried = 0;
		rm->rm_col[c].rc_skipped = 0;

		if (c >= acols)
			rm->rm_col[c].rc_size = 0;
		else if (c < bc)
			rm->rm_col[c].rc_size = (q + 1) << unit_shift;
		else
			rm->rm_col[c].rc_size = q << unit_shift;

		asize += rm->rm_col[c].rc_size;
	}

	ASSERT3U(asize, ==, tot << unit_shift);
	rm->rm_asize = roundup(asize, (nparity + 1) << unit_shift);
	rm->rm_nskip = roundup(tot, nparity + 1) - tot;
	ASSERT3U(rm->rm_asize - asize, ==, rm->rm_nskip << unit_shift);
	ASSERT3U(rm->rm_nskip, <=, nparity);

	for (c = 0; c < rm->rm_firstdatacol; c++)
		rm->rm_col[c].rc_data = zio_buf_alloc(rm->rm_col[c].rc_size);

	rm->rm_col[c].rc_data = data;

	for (c = c + 1; c < acols; c++)
		rm->rm_col[c].rc_data = (char *)rm->rm_col[c - 1].rc_data +
		    rm->rm_col[c - 1].rc_size;

	/*
	 * If all data stored spans all columns, there's a danger that parity
	 * will always be on the same device and, since parity isn't read
	 * during normal operation, that that device's I/O bandwidth won't be
	 * used effectively. We therefore switch the parity every 1MB.
	 *
	 * ... at least that was, ostensibly, the theory. As a practical
	 * matter unless we juggle the parity between all devices evenly, we
	 * won't see any benefit. Further, occasional writes that aren't a
	 * multiple of the LCM of the number of children and the minimum
	 * stripe width are sufficient to avoid pessimal behavior.
	 * Unfortunately, this decision created an implicit on-disk format
	 * requirement that we need to support for all eternity, but only
	 * for single-parity RAID-Z.
	 *
	 * If we intend to skip a sector in the zeroth column for padding
	 * we must make sure to note this swap. We will never intend to
	 * skip the first column since at least one data and one parity
	 * column must appear in each row.
	 */
	ASSERT(rm->rm_cols >= 2);
	ASSERT(rm->rm_col[0].rc_size == rm->rm_col[1].rc_size);

	if (rm->rm_firstdatacol == 1 && (offset & (1ULL << 20))) {
		devidx = rm->rm_col[0].rc_devidx;
		o = rm->rm_col[0].rc_offset;
		rm->rm_col[0].rc_devidx = rm->rm_col[1].rc_devidx;
		rm->rm_col[0].rc_offset = rm->rm_col[1].rc_offset;
		rm->rm_col[1].rc_devidx = devidx;
		rm->rm_col[1].rc_offset = o;

		if (rm->rm_skipstart == 0)
			rm->rm_skipstart = 1;
	}

	return (rm);
}

/*
 * software acceleration of XOR calculations, requirements
 *
 * the (src/dst) vectors needs to be 64 byte aligned
 * all the vectors have to be the same size
 */
#define	RAIDZ_ACCELERATION_ALIGNMENT	64ul
#define	UNALIGNED(addr)	\
	((unsigned long)(addr) & (RAIDZ_ACCELERATION_ALIGNMENT-1))

static void
vdev_raidz_generate_parity_p(raidz_map_t *rm)
{
	uint64_t *p, *src, pcount, ccount, i;
	int c;
	int parity_done;
	void *va[16];
	void **array;
	int j, nvects;

	parity_done = 0;
	while (zfs_xorp_hook && !parity_done) {
		unsigned long no_accel = 0;
		/* at least two columns (plus one for result) */
		if (rm->rm_cols < 3) {
			DTRACE_PROBE1(raidz_few_cols, int, rm->rm_cols);
			break;
		}
		/* check sizes and alignment */
		no_accel = UNALIGNED(rm->rm_col[VDEV_RAIDZ_P].rc_data);
		if (no_accel) {
			DTRACE_PROBE1(raidz_unaligned_dst, unsigned long,
			    no_accel);
			break;
		}
		pcount = rm->rm_col[rm->rm_firstdatacol].rc_size;
		nvects = 1; /* for the destination */
		for (c = rm->rm_firstdatacol; c < rm->rm_cols; c++) {
			no_accel = UNALIGNED(rm->rm_col[c].rc_data);
			if (no_accel) {
				DTRACE_PROBE1(raidz_unaligned_src,
				    unsigned long, no_accel);
				break;
			}
			if (rm->rm_col[c].rc_size != pcount) {
				DTRACE_PROBE(raidz_sizes_vary);
				no_accel = 1;
				break;
			}
			nvects++;
		}
		if (no_accel)
			break;
		if (nvects > 16) {
			array = kmem_alloc(nvects * sizeof (void *),
			    KM_NOSLEEP);
			if (array == NULL) {
				DTRACE_PROBE(raidz_alloc_failed);
				break;
			}
		} else {
			array = va;
		}
		for (j = 0, c = rm->rm_firstdatacol; c < rm->rm_cols;
		    c++, j++) {
			array[j] = rm->rm_col[c].rc_data;
		}
		array[j] = rm->rm_col[VDEV_RAIDZ_P].rc_data;
		if (zfs_xorp_hook(nvects,
		    rm->rm_col[rm->rm_firstdatacol].rc_size, array)) {
			DTRACE_PROBE(raidz_accel_failure);
			break;
		}
		if (array != va) {
			kmem_free(array, nvects * sizeof (void *));
		}
		parity_done = 1;
		DTRACE_PROBE(raidz_accel_success);
	}
	if (parity_done)
		return;

	pcount = rm->rm_col[VDEV_RAIDZ_P].rc_size / sizeof (src[0]);

	for (c = rm->rm_firstdatacol; c < rm->rm_cols; c++) {
		src = rm->rm_col[c].rc_data;
		p = rm->rm_col[VDEV_RAIDZ_P].rc_data;
		ccount = rm->rm_col[c].rc_size / sizeof (src[0]);

		if (c == rm->rm_firstdatacol) {
			ASSERT(ccount == pcount);
			for (i = 0; i < ccount; i++, src++, p++) {
				*p = *src;
			}
		} else {
			ASSERT(ccount <= pcount);
			for (i = 0; i < ccount; i++, src++, p++) {
				*p ^= *src;
			}
		}
	}
}

static void
vdev_raidz_generate_parity_pq(raidz_map_t *rm)
{
	uint64_t *p, *q, *src, pcnt, ccnt, mask, i;
	int c;

	pcnt = rm->rm_col[VDEV_RAIDZ_P].rc_size / sizeof (src[0]);
	ASSERT(rm->rm_col[VDEV_RAIDZ_P].rc_size ==
	    rm->rm_col[VDEV_RAIDZ_Q].rc_size);

	for (c = rm->rm_firstdatacol; c < rm->rm_cols; c++) {
		src = rm->rm_col[c].rc_data;
		p = rm->rm_col[VDEV_RAIDZ_P].rc_data;
		q = rm->rm_col[VDEV_RAIDZ_Q].rc_data;

		ccnt = rm->rm_col[c].rc_size / sizeof (src[0]);

		if (c == rm->rm_firstdatacol) {
			ASSERT(ccnt == pcnt || ccnt == 0);
			for (i = 0; i < ccnt; i++, src++, p++, q++) {
				*p = *src;
				*q = *src;
			}
			for (; i < pcnt; i++, src++, p++, q++) {
				*p = 0;
				*q = 0;
			}
		} else {
			ASSERT(ccnt <= pcnt);

			/*
			 * Apply the algorithm described above by multiplying
			 * the previous result and adding in the new value.
			 */
			for (i = 0; i < ccnt; i++, src++, p++, q++) {
				*p ^= *src;

				VDEV_RAIDZ_64MUL_2(*q, mask);
				*q ^= *src;
			}

			/*
			 * Treat short columns as though they are full of 0s.
			 * Note that there's therefore nothing needed for P.
			 */
			for (; i < pcnt; i++, q++) {
				VDEV_RAIDZ_64MUL_2(*q, mask);
			}
		}
	}
}

static void
vdev_raidz_generate_parity_pqr(raidz_map_t *rm)
{
	uint64_t *p, *q, *r, *src, pcnt, ccnt, mask, i;
	int c;

	pcnt = rm->rm_col[VDEV_RAIDZ_P].rc_size / sizeof (src[0]);
	ASSERT(rm->rm_col[VDEV_RAIDZ_P].rc_size ==
	    rm->rm_col[VDEV_RAIDZ_Q].rc_size);
	ASSERT(rm->rm_col[VDEV_RAIDZ_P].rc_size ==
	    rm->rm_col[VDEV_RAIDZ_R].rc_size);

	for (c = rm->rm_firstdatacol; c < rm->rm_cols; c++) {
		src = rm->rm_col[c].rc_data;
		p = rm->rm_col[VDEV_RAIDZ_P].rc_data;
		q = rm->rm_col[VDEV_RAIDZ_Q].rc_data;
		r = rm->rm_col[VDEV_RAIDZ_R].rc_data;

		ccnt = rm->rm_col[c].rc_size / sizeof (src[0]);

		if (c == rm->rm_firstdatacol) {
			ASSERT(ccnt == pcnt || ccnt == 0);
			for (i = 0; i < ccnt; i++, src++, p++, q++, r++) {
				*p = *src;
				*q = *src;
				*r = *src;
			}
			for (; i < pcnt; i++, src++, p++, q++, r++) {
				*p = 0;
				*q = 0;
				*r = 0;
			}
		} else {
			ASSERT(ccnt <= pcnt);

			/*
			 * Apply the algorithm described above by multiplying
			 * the previous result and adding in the new value.
			 */
			for (i = 0; i < ccnt; i++, src++, p++, q++, r++) {
				*p ^= *src;

				VDEV_RAIDZ_64MUL_2(*q, mask);
				*q ^= *src;

				VDEV_RAIDZ_64MUL_4(*r, mask);
				*r ^= *src;
			}

			/*
			 * Treat short columns as though they are full of 0s.
			 * Note that there's therefore nothing needed for P.
			 */
			for (; i < pcnt; i++, q++, r++) {
				VDEV_RAIDZ_64MUL_2(*q, mask);
				VDEV_RAIDZ_64MUL_4(*r, mask);
			}
		}
	}
}

/*
 * Generate RAID parity in the first virtual columns according to the number of
 * parity columns available.
 */
static void
vdev_raidz_generate_parity(raidz_map_t *rm)
{
	switch (rm->rm_firstdatacol) {
	case 1:
		vdev_raidz_generate_parity_p(rm);
		break;
	case 2:
		vdev_raidz_generate_parity_pq(rm);
		break;
	case 3:
		vdev_raidz_generate_parity_pqr(rm);
		break;
	default:
		cmn_err(CE_PANIC, "invalid RAID-Z configuration");
	}
}

static int
vdev_raidz_reconstruct_p(raidz_map_t *rm, int *tgts, int ntgts)
{
	uint64_t *dst, *src, xcount, ccount, count, i;
	int x = tgts[0];
	int c;

	ASSERT(ntgts == 1);
	ASSERT(x >= rm->rm_firstdatacol);
	ASSERT(x < rm->rm_cols);

	xcount = rm->rm_col[x].rc_size / sizeof (src[0]);
	ASSERT(xcount <= rm->rm_col[VDEV_RAIDZ_P].rc_size / sizeof (src[0]));
	ASSERT(xcount > 0);

	src = rm->rm_col[VDEV_RAIDZ_P].rc_data;
	dst = rm->rm_col[x].rc_data;
	for (i = 0; i < xcount; i++, dst++, src++) {
		*dst = *src;
	}

	for (c = rm->rm_firstdatacol; c < rm->rm_cols; c++) {
		src = rm->rm_col[c].rc_data;
		dst = rm->rm_col[x].rc_data;

		if (c == x)
			continue;

		ccount = rm->rm_col[c].rc_size / sizeof (src[0]);
		count = MIN(ccount, xcount);

		for (i = 0; i < count; i++, dst++, src++) {
			*dst ^= *src;
		}
	}

	return (1 << VDEV_RAIDZ_P);
}

static int
vdev_raidz_reconstruct_q(raidz_map_t *rm, int *tgts, int ntgts)
{
	uint64_t *dst, *src, xcount, ccount, count, mask, i;
	uint8_t *b;
	int x = tgts[0];
	int c, j, exp;

	ASSERT(ntgts == 1);

	xcount = rm->rm_col[x].rc_size / sizeof (src[0]);
	ASSERT(xcount <= rm->rm_col[VDEV_RAIDZ_Q].rc_size / sizeof (src[0]));

	for (c = rm->rm_firstdatacol; c < rm->rm_cols; c++) {
		src = rm->rm_col[c].rc_data;
		dst = rm->rm_col[x].rc_data;

		if (c == x)
			ccount = 0;
		else
			ccount = rm->rm_col[c].rc_size / sizeof (src[0]);

		count = MIN(ccount, xcount);

		if (c == rm->rm_firstdatacol) {
			for (i = 0; i < count; i++, dst++, src++) {
				*dst = *src;
			}
			for (; i < xcount; i++, dst++) {
				*dst = 0;
			}

		} else {
			for (i = 0; i < count; i++, dst++, src++) {
				VDEV_RAIDZ_64MUL_2(*dst, mask);
				*dst ^= *src;
			}

			for (; i < xcount; i++, dst++) {
				VDEV_RAIDZ_64MUL_2(*dst, mask);
			}
		}
	}

	src = rm->rm_col[VDEV_RAIDZ_Q].rc_data;
	dst = rm->rm_col[x].rc_data;
	exp = 255 - (rm->rm_cols - 1 - x);

	for (i = 0; i < xcount; i++, dst++, src++) {
		*dst ^= *src;
		for (j = 0, b = (uint8_t *)dst; j < 8; j++, b++) {
			*b = vdev_raidz_exp2(*b, exp);
		}
	}

	return (1 << VDEV_RAIDZ_Q);
}

static int
vdev_raidz_reconstruct_pq(raidz_map_t *rm, int *tgts, int ntgts)
{
	uint8_t *p, *q, *pxy, *qxy, *xd, *yd, tmp, a, b, aexp, bexp;
	void *pdata, *qdata;
	uint64_t xsize, ysize, i;
	int x = tgts[0];
	int y = tgts[1];

	ASSERT(ntgts == 2);
	ASSERT(x < y);
	ASSERT(x >= rm->rm_firstdatacol);
	ASSERT(y < rm->rm_cols);

	ASSERT(rm->rm_col[x].rc_size >= rm->rm_col[y].rc_size);

	/*
	 * Move the parity data aside -- we're going to compute parity as
	 * though columns x and y were full of zeros -- Pxy and Qxy. We want to
	 * reuse the parity generation mechanism without trashing the actual
	 * parity so we make those columns appear to be full of zeros by
	 * setting their lengths to zero.
	 */
	pdata = rm->rm_col[VDEV_RAIDZ_P].rc_data;
	qdata = rm->rm_col[VDEV_RAIDZ_Q].rc_data;
	xsize = rm->rm_col[x].rc_size;
	ysize = rm->rm_col[y].rc_size;

	rm->rm_col[VDEV_RAIDZ_P].rc_data =
	    zio_buf_alloc(rm->rm_col[VDEV_RAIDZ_P].rc_size);
	rm->rm_col[VDEV_RAIDZ_Q].rc_data =
	    zio_buf_alloc(rm->rm_col[VDEV_RAIDZ_Q].rc_size);
	rm->rm_col[x].rc_size = 0;
	rm->rm_col[y].rc_size = 0;

	vdev_raidz_generate_parity_pq(rm);

	rm->rm_col[x].rc_size = xsize;
	rm->rm_col[y].rc_size = ysize;

	p = pdata;
	q = qdata;
	pxy = rm->rm_col[VDEV_RAIDZ_P].rc_data;
	qxy = rm->rm_col[VDEV_RAIDZ_Q].rc_data;
	xd = rm->rm_col[x].rc_data;
	yd = rm->rm_col[y].rc_data;

	/*
	 * We now have:
	 *	Pxy = P + D_x + D_y
	 *	Qxy = Q + 2^(ndevs - 1 - x) * D_x + 2^(ndevs - 1 - y) * D_y
	 *
	 * We can then solve for D_x:
	 *	D_x = A * (P + Pxy) + B * (Q + Qxy)
	 * where
	 *	A = 2^(x - y) * (2^(x - y) + 1)^-1
	 *	B = 2^(ndevs - 1 - x) * (2^(x - y) + 1)^-1
	 *
	 * With D_x in hand, we can easily solve for D_y:
	 *	D_y = P + Pxy + D_x
	 */

	a = vdev_raidz_pow2[255 + x - y];
	b = vdev_raidz_pow2[255 - (rm->rm_cols - 1 - x)];
	tmp = 255 - vdev_raidz_log2[a ^ 1];

	aexp = vdev_raidz_log2[vdev_raidz_exp2(a, tmp)];
	bexp = vdev_raidz_log2[vdev_raidz_exp2(b, tmp)];

	for (i = 0; i < xsize; i++, p++, q++, pxy++, qxy++, xd++, yd++) {
		*xd = vdev_raidz_exp2(*p ^ *pxy, aexp) ^
		    vdev_raidz_exp2(*q ^ *qxy, bexp);

		if (i < ysize)
			*yd = *p ^ *pxy ^ *xd;
	}

	zio_buf_free(rm->rm_col[VDEV_RAIDZ_P].rc_data,
	    rm->rm_col[VDEV_RAIDZ_P].rc_size);
	zio_buf_free(rm->rm_col[VDEV_RAIDZ_Q].rc_data,
	    rm->rm_col[VDEV_RAIDZ_Q].rc_size);

	/*
	 * Restore the saved parity data.
	 */
	rm->rm_col[VDEV_RAIDZ_P].rc_data = pdata;
	rm->rm_col[VDEV_RAIDZ_Q].rc_data = qdata;

	return ((1 << VDEV_RAIDZ_P) | (1 << VDEV_RAIDZ_Q));
}

/* BEGIN CSTYLED */
/*
 * In the general case of reconstruction, we must solve the system of linear
 * equations defined by the coeffecients used to generate parity as well as
 * the contents of the data and parity disks. This can be expressed with
 * vectors for the original data (D) and the actual data (d) and parity (p)
 * and a matrix composed of the identity matrix (I) and a dispersal matrix (V):
 *
 *            __   __                     __     __
 *            |     |         __     __   |  p_0  |
 *            |  V  |         |  D_0  |   | p_m-1 |
 *            |     |    x    |   :   | = |  d_0  |
 *            |  I  |         | D_n-1 |   |   :   |
 *            |     |         ~~     ~~   | d_n-1 |
 *            ~~   ~~                     ~~     ~~
 *
 * I is simply a square identity matrix of size n, and V is a vandermonde
 * matrix defined by the coeffecients we chose for the various parity columns
 * (1, 2, 4). Note that these values were chosen both for simplicity, speedy
 * computation as well as linear separability.
 *
 *      __               __               __     __
 *      |   1   ..  1 1 1 |               |  p_0  |
 *      | 2^n-1 ..  4 2 1 |   __     __   |   :   |
 *      | 4^n-1 .. 16 4 1 |   |  D_0  |   | p_m-1 |
 *      |   1   ..  0 0 0 |   |  D_1  |   |  d_0  |
 *      |   0   ..  0 0 0 | x |  D_2  | = |  d_1  |
 *      |   :       : : : |   |   :   |   |  d_2  |
 *      |   0   ..  1 0 0 |   | D_n-1 |   |   :   |
 *      |   0   ..  0 1 0 |   ~~     ~~   |   :   |
 *      |   0   ..  0 0 1 |               | d_n-1 |
 *      ~~               ~~               ~~     ~~
 *
 * Note that I, V, d, and p are known. To compute D, we must invert the
 * matrix and use the known data and parity values to reconstruct the unknown
 * data values. We begin by removing the rows in V|I and d|p that correspond
 * to failed or missing columns; we then make V|I square (n x n) and d|p
 * sized n by removing rows corresponding to unused parity from the bottom up
 * to generate (V|I)' and (d|p)'. We can then generate the inverse of (V|I)'
 * using Gauss-Jordan elimination. In the example below we use m=3 parity
 * columns, n=8 data columns, with errors in d_1, d_2, and p_1:
 *           __                               __
 *           |  1   1   1   1   1   1   1   1  |
 *           | 128  64  32  16  8   4   2   1  | <-----+-+-- missing disks
 *           |  19 205 116  29  64  16  4   1  |      / /
 *           |  1   0   0   0   0   0   0   0  |     / /
 *           |  0   1   0   0   0   0   0   0  | <--' /
 *  (V|I)  = |  0   0   1   0   0   0   0   0  | <---'
 *           |  0   0   0   1   0   0   0   0  |
 *           |  0   0   0   0   1   0   0   0  |
 *           |  0   0   0   0   0   1   0   0  |
 *           |  0   0   0   0   0   0   1   0  |
 *           |  0   0   0   0   0   0   0   1  |
 *           ~~                               ~~
 *           __                               __
 *           |  1   1   1   1   1   1   1   1  |
 *           |  19 205 116  29  64  16  4   1  |
 *           |  1   0   0   0   0   0   0   0  |
 *  (V|I)' = |  0   0   0   1   0   0   0   0  |
 *           |  0   0   0   0   1   0   0   0  |
 *           |  0   0   0   0   0   1   0   0  |
 *           |  0   0   0   0   0   0   1   0  |
 *           |  0   0   0   0   0   0   0   1  |
 *           ~~                               ~~
 *
 * Here we employ Gauss-Jordan elimination to find the inverse of (V|I)'. We
 * have carefully chosen the seed values 1, 2, and 4 to ensure that this
 * matrix is not singular.
 * __                                                                 __
 * |  1   1   1   1   1   1   1   1     1   0   0   0   0   0   0   0  |
 * |  19 205 116  29  64  16  4   1     0   1   0   0   0   0   0   0  |
 * |  1   0   0   0   0   0   0   0     0   0   1   0   0   0   0   0  |
 * |  0   0   0   1   0   0   0   0     0   0   0   1   0   0   0   0  |
 * |  0   0   0   0   1   0   0   0     0   0   0   0   1   0   0   0  |
 * |  0   0   0   0   0   1   0   0     0   0   0   0   0   1   0   0  |
 * |  0   0   0   0   0   0   1   0     0   0   0   0   0   0   1   0  |
 * |  0   0   0   0   0   0   0   1     0   0   0   0   0   0   0   1  |
 * ~~                                                                 ~~
 * __                                                                 __
 * |  1   0   0   0   0   0   0   0     0   0   1   0   0   0   0   0  |
 * |  1   1   1   1   1   1   1   1     1   0   0   0   0   0   0   0  |
 * |  19 205 116  29  64  16  4   1     0   1   0   0   0   0   0   0  |
 * |  0   0   0   1   0   0   0   0     0   0   0   1   0   0   0   0  |
 * |  0   0   0   0   1   0   0   0     0   0   0   0   1   0   0   0  |
 * |  0   0   0   0   0   1   0   0     0   0   0   0   0   1   0   0  |
 * |  0   0   0   0   0   0   1   0     0   0   0   0   0   0   1   0  |
 * |  0   0   0   0   0   0   0   1     0   0   0   0   0   0   0   1  |
 * ~~                                                                 ~~
 * __                                                                 __
 * |  1   0   0   0   0   0   0   0     0   0   1   0   0   0   0   0  |
 * |  0   1   1   0   0   0   0   0     1   0   1   1   1   1   1   1  |
 * |  0  205 116  0   0   0   0   0     0   1   19  29  64  16  4   1  |
 * |  0   0   0   1   0   0   0   0     0   0   0   1   0   0   0   0  |
 * |  0   0   0   0   1   0   0   0     0   0   0   0   1   0   0   0  |
 * |  0   0   0   0   0   1   0   0     0   0   0   0   0   1   0   0  |
 * |  0   0   0   0   0   0   1   0     0   0   0   0   0   0   1   0  |
 * |  0   0   0   0   0   0   0   1     0   0   0   0   0   0   0   1  |
 * ~~                                                                 ~~
 * __                                                                 __
 * |  1   0   0   0   0   0   0   0     0   0   1   0   0   0   0   0  |
 * |  0   1   1   0   0   0   0   0     1   0   1   1   1   1   1   1  |
 * |  0   0  185  0   0   0   0   0    205  1  222 208 141 221 201 204 |
 * |  0   0   0   1   0   0   0   0     0   0   0   1   0   0   0   0  |
 * |  0   0   0   0   1   0   0   0     0   0   0   0   1   0   0   0  |
 * |  0   0   0   0   0   1   0   0     0   0   0   0   0   1   0   0  |
 * |  0   0   0   0   0   0   1   0     0   0   0   0   0   0   1   0  |
 * |  0   0   0   0   0   0   0   1     0   0   0   0   0   0   0   1  |
 * ~~                                                                 ~~
 * __                                                                 __
 * |  1   0   0   0   0   0   0   0     0   0   1   0   0   0   0   0  |
 * |  0   1   1   0   0   0   0   0     1   0   1   1   1   1   1   1  |
 * |  0   0   1   0   0   0   0   0    166 100  4   40 158 168 216 209 |
 * |  0   0   0   1   0   0   0   0     0   0   0   1   0   0   0   0  |
 * |  0   0   0   0   1   0   0   0     0   0   0   0   1   0   0   0  |
 * |  0   0   0   0   0   1   0   0     0   0   0   0   0   1   0   0  |
 * |  0   0   0   0   0   0   1   0     0   0   0   0   0   0   1   0  |
 * |  0   0   0   0   0   0   0   1     0   0   0   0   0   0   0   1  |
 * ~~                                                                 ~~
 * __                                                                 __
 * |  1   0   0   0   0   0   0   0     0   0   1   0   0   0   0   0  |
 * |  0   1   0   0   0   0   0   0    167 100  5   41 159 169 217 208 |
 * |  0   0   1   0   0   0   0   0    166 100  4   40 158 168 216 209 |
 * |  0   0   0   1   0   0   0   0     0   0   0   1   0   0   0   0  |
 * |  0   0   0   0   1   0   0   0     0   0   0   0   1   0   0   0  |
 * |  0   0   0   0   0   1   0   0     0   0   0   0   0   1   0   0  |
 * |  0   0   0   0   0   0   1   0     0   0   0   0   0   0   1   0  |
 * |  0   0   0   0   0   0   0   1     0   0   0   0   0   0   0   1  |
 * ~~                                                                 ~~
 *                   __                               __
 *                   |  0   0   1   0   0   0   0   0  |
 *                   | 167 100  5   41 159 169 217 208 |
 *                   | 166 100  4   40 158 168 216 209 |
 *       (V|I)'^-1 = |  0   0   0   1   0   0   0   0  |
 *                   |  0   0   0   0   1   0   0   0  |
 *                   |  0   0   0   0   0   1   0   0  |
 *                   |  0   0   0   0   0   0   1   0  |
 *                   |  0   0   0   0   0   0   0   1  |
 *                   ~~                               ~~
 *
 * We can then simply compute D = (V|I)'^-1 x (d|p)' to discover the values
 * of the missing data.
 *
 * As is apparent from the example above, the only non-trivial rows in the
 * inverse matrix correspond to the data disks that we're trying to
 * reconstruct. Indeed, those are the only rows we need as the others would
 * only be useful for reconstructing data known or assumed to be valid. For
 * that reason, we only build the coefficients in the rows that correspond to
 * targeted columns.
 */
/* END CSTYLED */

static void
vdev_raidz_matrix_init(raidz_map_t *rm, int n, int nmap, int *map,
    uint8_t **rows)
{
	int i, j;
	int pow;

	ASSERT(n == rm->rm_cols - rm->rm_firstdatacol);

	/*
	 * Fill in the missing rows of interest.
	 */
	for (i = 0; i < nmap; i++) {
		ASSERT3S(0, <=, map[i]);
		ASSERT3S(map[i], <=, 2);

		pow = map[i] * n;
		if (pow > 255)
			pow -= 255;
		ASSERT(pow <= 255);

		for (j = 0; j < n; j++) {
			pow -= map[i];
			if (pow < 0)
				pow += 255;
			rows[i][j] = vdev_raidz_pow2[pow];
		}
	}
}

static void
vdev_raidz_matrix_invert(raidz_map_t *rm, int n, int nmissing, int *missing,
    uint8_t **rows, uint8_t **invrows, const uint8_t *used)
{
	int i, j, ii, jj;
	uint8_t log;

	/*
	 * Assert that the first nmissing entries from the array of used
	 * columns correspond to parity columns and that subsequent entries
	 * correspond to data columns.
	 */
	for (i = 0; i < nmissing; i++) {
		ASSERT3S(used[i], <, rm->rm_firstdatacol);
	}
	for (; i < n; i++) {
		ASSERT3S(used[i], >=, rm->rm_firstdatacol);
	}

	/*
	 * First initialize the storage where we'll compute the inverse rows.
	 */
	for (i = 0; i < nmissing; i++) {
		for (j = 0; j < n; j++) {
			invrows[i][j] = (i == j) ? 1 : 0;
		}
	}

	/*
	 * Subtract all trivial rows from the rows of consequence.
	 */
	for (i = 0; i < nmissing; i++) {
		for (j = nmissing; j < n; j++) {
			ASSERT3U(used[j], >=, rm->rm_firstdatacol);
			jj = used[j] - rm->rm_firstdatacol;
			ASSERT3S(jj, <, n);
			invrows[i][j] = rows[i][jj];
			rows[i][jj] = 0;
		}
	}

	/*
	 * For each of the rows of interest, we must normalize it and subtract
	 * a multiple of it from the other rows.
	 */
	for (i = 0; i < nmissing; i++) {
		for (j = 0; j < missing[i]; j++) {
			ASSERT0(rows[i][j]);
		}
		ASSERT3U(rows[i][missing[i]], !=, 0);

		/*
		 * Compute the inverse of the first element and multiply each
		 * element in the row by that value.
		 */
		log = 255 - vdev_raidz_log2[rows[i][missing[i]]];

		for (j = 0; j < n; j++) {
			rows[i][j] = vdev_raidz_exp2(rows[i][j], log);
			invrows[i][j] = vdev_raidz_exp2(invrows[i][j], log);
		}

		for (ii = 0; ii < nmissing; ii++) {
			if (i == ii)
				continue;

			ASSERT3U(rows[ii][missing[i]], !=, 0);

			log = vdev_raidz_log2[rows[ii][missing[i]]];

			for (j = 0; j < n; j++) {
				rows[ii][j] ^=
				    vdev_raidz_exp2(rows[i][j], log);
				invrows[ii][j] ^=
				    vdev_raidz_exp2(invrows[i][j], log);
			}
		}
	}

	/*
	 * Verify that the data that is left in the rows are properly part of
	 * an identity matrix.
	 */
	for (i = 0; i < nmissing; i++) {
		for (j = 0; j < n; j++) {
			if (j == missing[i]) {
				ASSERT3U(rows[i][j], ==, 1);
			} else {
				ASSERT0(rows[i][j]);
			}
		}
	}
}

static void
vdev_raidz_matrix_reconstruct(raidz_map_t *rm, int n, int nmissing,
    int *missing, uint8_t **invrows, const uint8_t *used)
{
	int i, j, x, cc, c;
	uint8_t *src;
	uint64_t ccount;
	uint8_t *dst[VDEV_RAIDZ_MAXPARITY];
	uint64_t dcount[VDEV_RAIDZ_MAXPARITY];
	uint8_t log = 0;
	uint8_t val;
	int ll;
	uint8_t *invlog[VDEV_RAIDZ_MAXPARITY];
	uint8_t *p, *pp;
	size_t psize;

	psize = sizeof (invlog[0][0]) * n * nmissing;
	p = kmem_alloc(psize, KM_SLEEP);

	for (pp = p, i = 0; i < nmissing; i++) {
		invlog[i] = pp;
		pp += n;
	}

	for (i = 0; i < nmissing; i++) {
		for (j = 0; j < n; j++) {
			ASSERT3U(invrows[i][j], !=, 0);
			invlog[i][j] = vdev_raidz_log2[invrows[i][j]];
		}
	}

	for (i = 0; i < n; i++) {
		c = used[i];
		ASSERT3U(c, <, rm->rm_cols);

		src = rm->rm_col[c].rc_data;
		ccount = rm->rm_col[c].rc_size;
		for (j = 0; j < nmissing; j++) {
			cc = missing[j] + rm->rm_firstdatacol;
			ASSERT3U(cc, >=, rm->rm_firstdatacol);
			ASSERT3U(cc, <, rm->rm_cols);
			ASSERT3U(cc, !=, c);

			dst[j] = rm->rm_col[cc].rc_data;
			dcount[j] = rm->rm_col[cc].rc_size;
		}

		ASSERT(ccount >= rm->rm_col[missing[0]].rc_size || i > 0);

		for (x = 0; x < ccount; x++, src++) {
			if (*src != 0)
				log = vdev_raidz_log2[*src];

			for (cc = 0; cc < nmissing; cc++) {
				if (x >= dcount[cc])
					continue;

				if (*src == 0) {
					val = 0;
				} else {
					if ((ll = log + invlog[cc][i]) >= 255)
						ll -= 255;
					val = vdev_raidz_pow2[ll];
				}

				if (i == 0)
					dst[cc][x] = val;
				else
					dst[cc][x] ^= val;
			}
		}
	}

	kmem_free(p, psize);
}

static int
vdev_raidz_reconstruct_general(raidz_map_t *rm, int *tgts, int ntgts)
{
	int n, i, c, t, tt;
	int nmissing_rows;
	int missing_rows[VDEV_RAIDZ_MAXPARITY];
	int parity_map[VDEV_RAIDZ_MAXPARITY];

	uint8_t *p, *pp;
	size_t psize;

	uint8_t *rows[VDEV_RAIDZ_MAXPARITY];
	uint8_t *invrows[VDEV_RAIDZ_MAXPARITY];
	uint8_t *used;

	int code = 0;


	n = rm->rm_cols - rm->rm_firstdatacol;

	/*
	 * Figure out which data columns are missing.
	 */
	nmissing_rows = 0;
	for (t = 0; t < ntgts; t++) {
		if (tgts[t] >= rm->rm_firstdatacol) {
			missing_rows[nmissing_rows++] =
			    tgts[t] - rm->rm_firstdatacol;
		}
	}

	/*
	 * Figure out which parity columns to use to help generate the missing
	 * data columns.
	 */
	for (tt = 0, c = 0, i = 0; i < nmissing_rows; c++) {
		ASSERT(tt < ntgts);
		ASSERT(c < rm->rm_firstdatacol);

		/*
		 * Skip any targeted parity columns.
		 */
		if (c == tgts[tt]) {
			tt++;
			continue;
		}

		code |= 1 << c;

		parity_map[i] = c;
		i++;
	}

	ASSERT(code != 0);
	ASSERT3U(code, <, 1 << VDEV_RAIDZ_MAXPARITY);

	psize = (sizeof (rows[0][0]) + sizeof (invrows[0][0])) *
	    nmissing_rows * n + sizeof (used[0]) * n;
	p = kmem_alloc(psize, KM_SLEEP);

	for (pp = p, i = 0; i < nmissing_rows; i++) {
		rows[i] = pp;
		pp += n;
		invrows[i] = pp;
		pp += n;
	}
	used = pp;

	for (i = 0; i < nmissing_rows; i++) {
		used[i] = parity_map[i];
	}

	for (tt = 0, c = rm->rm_firstdatacol; c < rm->rm_cols; c++) {
		if (tt < nmissing_rows &&
		    c == missing_rows[tt] + rm->rm_firstdatacol) {
			tt++;
			continue;
		}

		ASSERT3S(i, <, n);
		used[i] = c;
		i++;
	}

	/*
	 * Initialize the interesting rows of the matrix.
	 */
	vdev_raidz_matrix_init(rm, n, nmissing_rows, parity_map, rows);

	/*
	 * Invert the matrix.
	 */
	vdev_raidz_matrix_invert(rm, n, nmissing_rows, missing_rows, rows,
	    invrows, used);

	/*
	 * Reconstruct the missing data using the generated matrix.
	 */
	vdev_raidz_matrix_reconstruct(rm, n, nmissing_rows, missing_rows,
	    invrows, used);

	kmem_free(p, psize);

	return (code);
}

static int
vdev_raidz_reconstruct(raidz_map_t *rm, int *t, int nt)
{
	int tgts[VDEV_RAIDZ_MAXPARITY], *dt;
	int ntgts;
	int i, c;
	int code;
	int nbadparity, nbaddata;
	int parity_valid[VDEV_RAIDZ_MAXPARITY];

	/*
	 * The tgts list must already be sorted.
	 */
	for (i = 1; i < nt; i++) {
		ASSERT(t[i] > t[i - 1]);
	}

	nbadparity = rm->rm_firstdatacol;
	nbaddata = rm->rm_cols - nbadparity;
	ntgts = 0;
	for (i = 0, c = 0; c < rm->rm_cols; c++) {
		if (c < rm->rm_firstdatacol)
			parity_valid[c] = B_FALSE;

		if (i < nt && c == t[i]) {
			tgts[ntgts++] = c;
			i++;
		} else if (rm->rm_col[c].rc_error != 0) {
			tgts[ntgts++] = c;
		} else if (c >= rm->rm_firstdatacol) {
			nbaddata--;
		} else {
			parity_valid[c] = B_TRUE;
			nbadparity--;
		}
	}

	ASSERT(ntgts >= nt);
	ASSERT(nbaddata >= 0);
	ASSERT(nbaddata + nbadparity == ntgts);

	dt = &tgts[nbadparity];

	/*
	 * See if we can use any of our optimized reconstruction routines.
	 */
	if (!vdev_raidz_default_to_general) {
		switch (nbaddata) {
		case 1:
			if (parity_valid[VDEV_RAIDZ_P])
				return (vdev_raidz_reconstruct_p(rm, dt, 1));

			ASSERT(rm->rm_firstdatacol > 1);

			if (parity_valid[VDEV_RAIDZ_Q])
				return (vdev_raidz_reconstruct_q(rm, dt, 1));

			ASSERT(rm->rm_firstdatacol > 2);
			break;

		case 2:
			ASSERT(rm->rm_firstdatacol > 1);

			if (parity_valid[VDEV_RAIDZ_P] &&
			    parity_valid[VDEV_RAIDZ_Q])
				return (vdev_raidz_reconstruct_pq(rm, dt, 2));

			ASSERT(rm->rm_firstdatacol > 2);

			break;
		}
	}

	code = vdev_raidz_reconstruct_general(rm, tgts, ntgts);
	ASSERT(code < (1 << VDEV_RAIDZ_MAXPARITY));
	ASSERT(code > 0);
	return (code);
}

static int
vdev_raidz_open(vdev_t *vd, uint64_t *asize, uint64_t *max_asize,
    uint64_t *ashift)
{
	vdev_t *cvd;
	uint64_t nparity = vd->vdev_nparity;
	int c;
	int lasterror = 0;
	int numerrors = 0;

	ASSERT(nparity > 0);

	if (nparity > VDEV_RAIDZ_MAXPARITY ||
	    vd->vdev_children < nparity + 1) {
		vd->vdev_stat.vs_aux = VDEV_AUX_BAD_LABEL;
		return (SET_ERROR(EINVAL));
	}

	vdev_open_children(vd);

	for (c = 0; c < vd->vdev_children; c++) {
		cvd = vd->vdev_child[c];

		if (cvd->vdev_open_error != 0) {
			lasterror = cvd->vdev_open_error;
			numerrors++;
			continue;
		}

		*asize = MIN(*asize - 1, cvd->vdev_asize - 1) + 1;
		*max_asize = MIN(*max_asize - 1, cvd->vdev_max_asize - 1) + 1;
		*ashift = MAX(*ashift, cvd->vdev_ashift);
	}

	*asize *= vd->vdev_children;
	*max_asize *= vd->vdev_children;

	if (numerrors > nparity) {
		vd->vdev_stat.vs_aux = VDEV_AUX_NO_REPLICAS;
		return (lasterror);
	}

	return (0);
}

static void
vdev_raidz_close(vdev_t *vd)
{
	int c;

	for (c = 0; c < vd->vdev_children; c++)
		vdev_close(vd->vdev_child[c]);
}

/*
 * Handle a read or write I/O to a RAID-Z dump device.
 *
 * The dump device is in a unique situation compared to other ZFS datasets:
 * writing to this device should be as simple and fast as possible.  In
 * addition, durability matters much less since the dump will be extracted
 * once the machine reboots.  For that reason, this function eschews parity for
 * performance and simplicity.  The dump device uses the checksum setting
 * ZIO_CHECKSUM_NOPARITY to indicate that parity is not maintained for this
 * dataset.
 *
 * Blocks of size 128 KB have been preallocated for this volume.  I/Os less than
 * 128 KB will not fill an entire block; in addition, they may not be properly
 * aligned.  In that case, this function uses the preallocated 128 KB block and
 * omits reading or writing any "empty" portions of that block, as opposed to
 * allocating a fresh appropriately-sized block.
 *
 * Looking at an example of a 32 KB I/O to a RAID-Z vdev with 5 child vdevs:
 *
 *     vdev_raidz_io_start(data, size: 32 KB, offset: 64 KB)
 *
 * If this were a standard RAID-Z dataset, a block of at least 40 KB would be
 * allocated which spans all five child vdevs.  8 KB of data would be written to
 * each of four vdevs, with the fifth containing the parity bits.
 *
 *       parity    data     data     data     data
 *     |   PP   |   XX   |   XX   |   XX   |   XX   |
 *         ^        ^        ^        ^        ^
 *         |        |        |        |        |
 *   8 KB parity    ------8 KB data blocks------
 *
 * However, when writing to the dump device, the behavior is different:
 *
 *     vdev_raidz_physio(data, size: 32 KB, offset: 64 KB)
 *
 * Unlike the normal RAID-Z case in which the block is allocated based on the
 * I/O size, reads and writes here always use a 128 KB logical I/O size.  If the
 * I/O size is less than 128 KB, only the actual portions of data are written.
 * In this example the data is written to the third data vdev since that vdev
 * contains the offset [64 KB, 96 KB).
 *
 *       parity    data     data     data     data
 *     |        |        |        |   XX   |        |
 *                                    ^
 *                                    |
 *                             32 KB data block
 *
 * As a result, an individual I/O may not span all child vdevs; moreover, a
 * small I/O may only operate on a single child vdev.
 *
 * Note that since there are no parity bits calculated or written, this format
 * remains the same no matter how many parity bits are used in a normal RAID-Z
 * stripe.  On a RAID-Z3 configuration with seven child vdevs, the example above
 * would look like:
 *
 *       parity   parity   parity    data     data     data     data
 *     |        |        |        |        |        |   XX   |        |
 *                                                      ^
 *                                                      |
 *                                               32 KB data block
 */
int
vdev_raidz_physio(vdev_t *vd, caddr_t data, size_t size,
    uint64_t offset, uint64_t origoffset, boolean_t doread, boolean_t isdump)
{
	vdev_t *tvd = vd->vdev_top;
	vdev_t *cvd;
	raidz_map_t *rm;
	raidz_col_t *rc;
	int c, err = 0;

	uint64_t start, end, colstart, colend;
	uint64_t coloffset, colsize, colskip;

	int flags = doread ? B_READ : B_WRITE;

#ifdef	_KERNEL

	/*
	 * Don't write past the end of the block
	 */
	VERIFY3U(offset + size, <=, origoffset + SPA_MAXBLOCKSIZE);

	start = offset;
	end = start + size;

	/*
	 * Allocate a RAID-Z map for this block.  Note that this block starts
	 * from the "original" offset, this is, the offset of the extent which
	 * contains the requisite offset of the data being read or written.
	 *
	 * Even if this I/O operation doesn't span the full block size, let's
	 * treat the on-disk format as if the only blocks are the complete 128
	 * KB size.
	 */
	rm = vdev_raidz_map_alloc(data - (offset - origoffset),
	    SPA_MAXBLOCKSIZE, origoffset, tvd->vdev_ashift, vd->vdev_children,
	    vd->vdev_nparity);

	coloffset = origoffset;

	for (c = rm->rm_firstdatacol; c < rm->rm_cols;
	    c++, coloffset += rc->rc_size) {
		rc = &rm->rm_col[c];
		cvd = vd->vdev_child[rc->rc_devidx];

		/*
		 * Find the start and end of this column in the RAID-Z map,
		 * keeping in mind that the stated size and offset of the
		 * operation may not fill the entire column for this vdev.
		 *
		 * If any portion of the data spans this column, issue the
		 * appropriate operation to the vdev.
		 */
		if (coloffset + rc->rc_size <= start)
			continue;
		if (coloffset >= end)
			continue;

		colstart = MAX(coloffset, start);
		colend = MIN(end, coloffset + rc->rc_size);
		colsize = colend - colstart;
		colskip = colstart - coloffset;

		VERIFY3U(colsize, <=, rc->rc_size);
		VERIFY3U(colskip, <=, rc->rc_size);

		/*
		 * Note that the child vdev will have a vdev label at the start
		 * of its range of offsets, hence the need for
		 * VDEV_LABEL_OFFSET().  See zio_vdev_child_io() for another
		 * example of why this calculation is needed.
		 */
		if ((err = vdev_disk_physio(cvd,
		    ((char *)rc->rc_data) + colskip, colsize,
		    VDEV_LABEL_OFFSET(rc->rc_offset) + colskip,
		    flags, isdump)) != 0)
			break;
	}

	vdev_raidz_map_free(rm);
#endif	/* KERNEL */

	return (err);
}

static uint64_t
vdev_raidz_asize(vdev_t *vd, uint64_t psize)
{
	uint64_t asize;
	uint64_t ashift = vd->vdev_top->vdev_ashift;
	uint64_t cols = vd->vdev_children;
	uint64_t nparity = vd->vdev_nparity;

	asize = ((psize - 1) >> ashift) + 1;
	asize += nparity * ((asize + cols - nparity - 1) / (cols - nparity));
	asize = roundup(asize, nparity + 1) << ashift;

	return (asize);
}

static void
vdev_raidz_child_done(zio_t *zio)
{
	raidz_col_t *rc = zio->io_private;

	rc->rc_error = zio->io_error;
	rc->rc_tried = 1;
	rc->rc_skipped = 0;
}

/*
 * Start an IO operation on a RAIDZ VDev
 *
 * Outline:
 * - For write operations:
 *   1. Generate the parity data
 *   2. Create child zio write operations to each column's vdev, for both
 *      data and parity.
 *   3. If the column skips any sectors for padding, create optional dummy
 *      write zio children for those areas to improve aggregation continuity.
 * - For read operations:
 *   1. Create child zio read operations to each data column's vdev to read
 *      the range of data required for zio.
 *   2. If this is a scrub or resilver operation, or if any of the data
 *      vdevs have had errors, then create zio read operations to the parity
 *      columns' VDevs as well.
 */
static int
vdev_raidz_io_start(zio_t *zio)
{
	vdev_t *vd = zio->io_vd;
	vdev_t *tvd = vd->vdev_top;
	vdev_t *cvd;
	raidz_map_t *rm;
	raidz_col_t *rc;
	int c, i;

	rm = vdev_raidz_map_alloc(zio->io_data, zio->io_size, zio->io_offset,
	    tvd->vdev_ashift, vd->vdev_children,
	    vd->vdev_nparity);

	zio->io_vsd = rm;
	zio->io_vsd_ops = &vdev_raidz_vsd_ops;

	ASSERT3U(rm->rm_asize, ==, vdev_psize_to_asize(vd, zio->io_size));

	if (zio->io_type == ZIO_TYPE_WRITE) {
		vdev_raidz_generate_parity(rm);

		for (c = 0; c < rm->rm_cols; c++) {
			rc = &rm->rm_col[c];
			cvd = vd->vdev_child[rc->rc_devidx];
			zio_nowait(zio_vdev_child_io(zio, NULL, cvd,
			    rc->rc_offset, rc->rc_data, rc->rc_size,
			    zio->io_type, zio->io_priority, 0,
			    vdev_raidz_child_done, rc));
		}

		/*
		 * Generate optional I/Os for any skipped sectors to improve
		 * aggregation contiguity.
		 */
		for (c = rm->rm_skipstart, i = 0; i < rm->rm_nskip; c++, i++) {
			ASSERT(c <= rm->rm_scols);
			if (c == rm->rm_scols)
				c = 0;
			rc = &rm->rm_col[c];
			cvd = vd->vdev_child[rc->rc_devidx];
			zio_nowait(zio_vdev_child_io(zio, NULL, cvd,
			    rc->rc_offset + rc->rc_size, NULL,
			    1 << tvd->vdev_ashift,
			    zio->io_type, zio->io_priority,
			    ZIO_FLAG_NODATA | ZIO_FLAG_OPTIONAL, NULL, NULL));
		}

		return (ZIO_PIPELINE_CONTINUE);
	}

	ASSERT(zio->io_type == ZIO_TYPE_READ);

	/*
	 * Iterate over the columns in reverse order so that we hit the parity
	 * last -- any errors along the way will force us to read the parity.
	 */
	for (c = rm->rm_cols - 1; c >= 0; c--) {
		rc = &rm->rm_col[c];
		cvd = vd->vdev_child[rc->rc_devidx];
		if (!vdev_readable(cvd)) {
			if (c >= rm->rm_firstdatacol)
				rm->rm_missingdata++;
			else
				rm->rm_missingparity++;
			rc->rc_error = SET_ERROR(ENXIO);
			rc->rc_tried = 1;	/* don't even try */
			rc->rc_skipped = 1;
			continue;
		}
		if (vdev_dtl_contains(cvd, DTL_MISSING, zio->io_txg, 1)) {
			if (c >= rm->rm_firstdatacol)
				rm->rm_missingdata++;
			else
				rm->rm_missingparity++;
			rc->rc_error = SET_ERROR(ESTALE);
			rc->rc_skipped = 1;
			continue;
		}
		if (c >= rm->rm_firstdatacol || rm->rm_missingdata > 0 ||
		    (zio->io_flags & (ZIO_FLAG_SCRUB | ZIO_FLAG_RESILVER))) {
			zio_nowait(zio_vdev_child_io(zio, NULL, cvd,
			    rc->rc_offset, rc->rc_data, rc->rc_size,
			    zio->io_type, zio->io_priority, 0,
			    vdev_raidz_child_done, rc));
		}
	}

	return (ZIO_PIPELINE_CONTINUE);
}


/*
 * Report a checksum error for a child of a RAID-Z device.
 */
static void
raidz_checksum_error(zio_t *zio, raidz_col_t *rc, void *bad_data)
{
	vdev_t *vd = zio->io_vd->vdev_child[rc->rc_devidx];

	if (!(zio->io_flags & ZIO_FLAG_SPECULATIVE)) {
		zio_bad_cksum_t zbc;
		raidz_map_t *rm = zio->io_vsd;

		mutex_enter(&vd->vdev_stat_lock);
		vd->vdev_stat.vs_checksum_errors++;
		mutex_exit(&vd->vdev_stat_lock);

		zbc.zbc_has_cksum = 0;
		zbc.zbc_injected = rm->rm_ecksuminjected;

		zfs_ereport_post_checksum(zio->io_spa, vd, zio,
		    rc->rc_offset, rc->rc_size, rc->rc_data, bad_data,
		    &zbc);
	}
}

/*
 * We keep track of whether or not there were any injected errors, so that
 * any ereports we generate can note it.
 */
static int
raidz_checksum_verify(zio_t *zio)
{
	zio_bad_cksum_t zbc;
	raidz_map_t *rm = zio->io_vsd;

	int ret = zio_checksum_error(zio, &zbc, NULL);
	if (ret != 0 && zbc.zbc_injected != 0)
		rm->rm_ecksuminjected = 1;

	return (ret);
}

/*
 * Generate the parity from the data columns. If we tried and were able to
 * read the parity without error, verify that the generated parity matches the
 * data we read. If it doesn't, we fire off a checksum error. Return the
 * number such failures.
 */
static int
raidz_parity_verify(zio_t *zio, raidz_map_t *rm)
{
	void *orig[VDEV_RAIDZ_MAXPARITY];
	int c, ret = 0;
	raidz_col_t *rc;

	blkptr_t *bp = zio->io_bp;
	enum zio_checksum checksum = (bp == NULL ? zio->io_prop.zp_checksum :
	    (BP_IS_GANG(bp) ? ZIO_CHECKSUM_GANG_HEADER : BP_GET_CHECKSUM(bp)));

	if (checksum == ZIO_CHECKSUM_NOPARITY)
		return (ret);

	for (c = 0; c < rm->rm_firstdatacol; c++) {
		rc = &rm->rm_col[c];
		if (!rc->rc_tried || rc->rc_error != 0)
			continue;
		orig[c] = zio_buf_alloc(rc->rc_size);
		bcopy(rc->rc_data, orig[c], rc->rc_size);
	}

	vdev_raidz_generate_parity(rm);

	for (c = 0; c < rm->rm_firstdatacol; c++) {
		rc = &rm->rm_col[c];
		if (!rc->rc_tried || rc->rc_error != 0)
			continue;
		if (bcmp(orig[c], rc->rc_data, rc->rc_size) != 0) {
			raidz_checksum_error(zio, rc, orig[c]);
			rc->rc_error = SET_ERROR(ECKSUM);
			ret++;
		}
		zio_buf_free(orig[c], rc->rc_size);
	}

	return (ret);
}

/*
 * Keep statistics on all the ways that we used parity to correct data.
 */
static uint64_t raidz_corrected[1 << VDEV_RAIDZ_MAXPARITY];

static int
vdev_raidz_worst_error(raidz_map_t *rm)
{
	int error = 0;

	for (int c = 0; c < rm->rm_cols; c++)
		error = zio_worst_error(error, rm->rm_col[c].rc_error);

	return (error);
}

/*
 * Iterate over all combinations of bad data and attempt a reconstruction.
 * Note that the algorithm below is non-optimal because it doesn't take into
 * account how reconstruction is actually performed. For example, with
 * triple-parity RAID-Z the reconstruction procedure is the same if column 4
 * is targeted as invalid as if columns 1 and 4 are targeted since in both
 * cases we'd only use parity information in column 0.
 */
static int
vdev_raidz_combrec(zio_t *zio, int total_errors, int data_errors)
{
	raidz_map_t *rm = zio->io_vsd;
	raidz_col_t *rc;
	void *orig[VDEV_RAIDZ_MAXPARITY];
	int tstore[VDEV_RAIDZ_MAXPARITY + 2];
	int *tgts = &tstore[1];
	int current, next, i, c, n;
	int code, ret = 0;

	ASSERT(total_errors < rm->rm_firstdatacol);

	/*
	 * This simplifies one edge condition.
	 */
	tgts[-1] = -1;

	for (n = 1; n <= rm->rm_firstdatacol - total_errors; n++) {
		/*
		 * Initialize the targets array by finding the first n columns
		 * that contain no error.
		 *
		 * If there were no data errors, we need to ensure that we're
		 * always explicitly attempting to reconstruct at least one
		 * data column. To do this, we simply push the highest target
		 * up into the data columns.
		 */
		for (c = 0, i = 0; i < n; i++) {
			if (i == n - 1 && data_errors == 0 &&
			    c < rm->rm_firstdatacol) {
				c = rm->rm_firstdatacol;
			}

			while (rm->rm_col[c].rc_error != 0) {
				c++;
				ASSERT3S(c, <, rm->rm_cols);
			}

			tgts[i] = c++;
		}

		/*
		 * Setting tgts[n] simplifies the other edge condition.
		 */
		tgts[n] = rm->rm_cols;

		/*
		 * These buffers were allocated in previous iterations.
		 */
		for (i = 0; i < n - 1; i++) {
			ASSERT(orig[i] != NULL);
		}

		orig[n - 1] = zio_buf_alloc(rm->rm_col[0].rc_size);

		current = 0;
		next = tgts[current];

		while (current != n) {
			tgts[current] = next;
			current = 0;

			/*
			 * Save off the original data that we're going to
			 * attempt to reconstruct.
			 */
			for (i = 0; i < n; i++) {
				ASSERT(orig[i] != NULL);
				c = tgts[i];
				ASSERT3S(c, >=, 0);
				ASSERT3S(c, <, rm->rm_cols);
				rc = &rm->rm_col[c];
				bcopy(rc->rc_data, orig[i], rc->rc_size);
			}

			/*
			 * Attempt a reconstruction and exit the outer loop on
			 * success.
			 */
			code = vdev_raidz_reconstruct(rm, tgts, n);
			if (raidz_checksum_verify(zio) == 0) {
				atomic_inc_64(&raidz_corrected[code]);

				for (i = 0; i < n; i++) {
					c = tgts[i];
					rc = &rm->rm_col[c];
					ASSERT(rc->rc_error == 0);
					if (rc->rc_tried)
						raidz_checksum_error(zio, rc,
						    orig[i]);
					rc->rc_error = SET_ERROR(ECKSUM);
				}

				ret = code;
				goto done;
			}

			/*
			 * Restore the original data.
			 */
			for (i = 0; i < n; i++) {
				c = tgts[i];
				rc = &rm->rm_col[c];
				bcopy(orig[i], rc->rc_data, rc->rc_size);
			}

			do {
				/*
				 * Find the next valid column after the current
				 * position..
				 */
				for (next = tgts[current] + 1;
				    next < rm->rm_cols &&
				    rm->rm_col[next].rc_error != 0; next++)
					continue;

				ASSERT(next <= tgts[current + 1]);

				/*
				 * If that spot is available, we're done here.
				 */
				if (next != tgts[current + 1])
					break;

				/*
				 * Otherwise, find the next valid column after
				 * the previous position.
				 */
				for (c = tgts[current - 1] + 1;
				    rm->rm_col[c].rc_error != 0; c++)
					continue;

				tgts[current] = c;
				current++;

			} while (current != n);
		}
	}
	n--;
done:
	for (i = 0; i < n; i++) {
		zio_buf_free(orig[i], rm->rm_col[0].rc_size);
	}

	return (ret);
}

/*
 * Complete an IO operation on a RAIDZ VDev
 *
 * Outline:
 * - For write operations:
 *   1. Check for errors on the child IOs.
 *   2. Return, setting an error code if too few child VDevs were written
 *      to reconstruct the data later.  Note that partial writes are
 *      considered successful if they can be reconstructed at all.
 * - For read operations:
 *   1. Check for errors on the child IOs.
 *   2. If data errors occurred:
 *      a. Try to reassemble the data from the parity available.
 *      b. If we haven't yet read the parity drives, read them now.
 *      c. If all parity drives have been read but the data still doesn't
 *         reassemble with a correct checksum, then try combinatorial
 *         reconstruction.
 *      d. If that doesn't work, return an error.
 *   3. If there were unexpected errors or this is a resilver operation,
 *      rewrite the vdevs that had errors.
 */
static void
vdev_raidz_io_done(zio_t *zio)
{
	vdev_t *vd = zio->io_vd;
	vdev_t *cvd;
	raidz_map_t *rm = zio->io_vsd;
	raidz_col_t *rc;
	int unexpected_errors = 0;
	int parity_errors = 0;
	int parity_untried = 0;
	int data_errors = 0;
	int total_errors = 0;
	int n, c;
	int tgts[VDEV_RAIDZ_MAXPARITY];
	int code;

	ASSERT(zio->io_bp != NULL);  /* XXX need to add code to enforce this */

	ASSERT(rm->rm_missingparity <= rm->rm_firstdatacol);
	ASSERT(rm->rm_missingdata <= rm->rm_cols - rm->rm_firstdatacol);

	for (c = 0; c < rm->rm_cols; c++) {
		rc = &rm->rm_col[c];

		if (rc->rc_error) {
			ASSERT(rc->rc_error != ECKSUM);	/* child has no bp */

			if (c < rm->rm_firstdatacol)
				parity_errors++;
			else
				data_errors++;

			if (!rc->rc_skipped)
				unexpected_errors++;

			total_errors++;
		} else if (c < rm->rm_firstdatacol && !rc->rc_tried) {
			parity_untried++;
		}
	}

	if (zio->io_type == ZIO_TYPE_WRITE) {
		/*
		 * XXX -- for now, treat partial writes as a success.
		 * (If we couldn't write enough columns to reconstruct
		 * the data, the I/O failed.  Otherwise, good enough.)
		 *
		 * Now that we support write reallocation, it would be better
		 * to treat partial failure as real failure unless there are
		 * no non-degraded top-level vdevs left, and not update DTLs
		 * if we intend to reallocate.
		 */
		/* XXPOLICY */
		if (total_errors > rm->rm_firstdatacol)
			zio->io_error = vdev_raidz_worst_error(rm);

		return;
	}

	ASSERT(zio->io_type == ZIO_TYPE_READ);
	/*
	 * There are three potential phases for a read:
	 *	1. produce valid data from the columns read
	 *	2. read all disks and try again
	 *	3. perform combinatorial reconstruction
	 *
	 * Each phase is progressively both more expensive and less likely to
	 * occur. If we encounter more errors than we can repair or all phases
	 * fail, we have no choice but to return an error.
	 */

	/*
	 * If the number of errors we saw was correctable -- less than or equal
	 * to the number of parity disks read -- attempt to produce data that
	 * has a valid checksum. Naturally, this case applies in the absence of
	 * any errors.
	 */
	if (total_errors <= rm->rm_firstdatacol - parity_untried) {
		if (data_errors == 0) {
			if (raidz_checksum_verify(zio) == 0) {
				/*
				 * If we read parity information (unnecessarily
				 * as it happens since no reconstruction was
				 * needed) regenerate and verify the parity.
				 * We also regenerate parity when resilvering
				 * so we can write it out to the failed device
				 * later.
				 */
				if (parity_errors + parity_untried <
				    rm->rm_firstdatacol ||
				    (zio->io_flags & ZIO_FLAG_RESILVER)) {
					n = raidz_parity_verify(zio, rm);
					unexpected_errors += n;
					ASSERT(parity_errors + n <=
					    rm->rm_firstdatacol);
				}
				goto done;
			}
		} else {
			/*
			 * We either attempt to read all the parity columns or
			 * none of them. If we didn't try to read parity, we
			 * wouldn't be here in the correctable case. There must
			 * also have been fewer parity errors than parity
			 * columns or, again, we wouldn't be in this code path.
			 */
			ASSERT(parity_untried == 0);
			ASSERT(parity_errors < rm->rm_firstdatacol);

			/*
			 * Identify the data columns that reported an error.
			 */
			n = 0;
			for (c = rm->rm_firstdatacol; c < rm->rm_cols; c++) {
				rc = &rm->rm_col[c];
				if (rc->rc_error != 0) {
					ASSERT(n < VDEV_RAIDZ_MAXPARITY);
					tgts[n++] = c;
				}
			}

			ASSERT(rm->rm_firstdatacol >= n);

			code = vdev_raidz_reconstruct(rm, tgts, n);

			if (raidz_checksum_verify(zio) == 0) {
				atomic_inc_64(&raidz_corrected[code]);

				/*
				 * If we read more parity disks than were used
				 * for reconstruction, confirm that the other
				 * parity disks produced correct data. This
				 * routine is suboptimal in that it regenerates
				 * the parity that we already used in addition
				 * to the parity that we're attempting to
				 * verify, but this should be a relatively
				 * uncommon case, and can be optimized if it
				 * becomes a problem. Note that we regenerate
				 * parity when resilvering so we can write it
				 * out to failed devices later.
				 */
				if (parity_errors < rm->rm_firstdatacol - n ||
				    (zio->io_flags & ZIO_FLAG_RESILVER)) {
					n = raidz_parity_verify(zio, rm);
					unexpected_errors += n;
					ASSERT(parity_errors + n <=
					    rm->rm_firstdatacol);
				}

				goto done;
			}
		}
	}

	/*
	 * This isn't a typical situation -- either we got a read error or
	 * a child silently returned bad data. Read every block so we can
	 * try again with as much data and parity as we can track down. If
	 * we've already been through once before, all children will be marked
	 * as tried so we'll proceed to combinatorial reconstruction.
	 */
	unexpected_errors = 1;
	rm->rm_missingdata = 0;
	rm->rm_missingparity = 0;

	for (c = 0; c < rm->rm_cols; c++) {
		if (rm->rm_col[c].rc_tried)
			continue;

		zio_vdev_io_redone(zio);
		do {
			rc = &rm->rm_col[c];
			if (rc->rc_tried)
				continue;
			zio_nowait(zio_vdev_child_io(zio, NULL,
			    vd->vdev_child[rc->rc_devidx],
			    rc->rc_offset, rc->rc_data, rc->rc_size,
			    zio->io_type, zio->io_priority, 0,
			    vdev_raidz_child_done, rc));
		} while (++c < rm->rm_cols);

		return;
	}

	/*
	 * At this point we've attempted to reconstruct the data given the
	 * errors we detected, and we've attempted to read all columns. There
	 * must, therefore, be one or more additional problems -- silent errors
	 * resulting in invalid data rather than explicit I/O errors resulting
	 * in absent data. We check if there is enough additional data to
	 * possibly reconstruct the data and then perform combinatorial
	 * reconstruction over all possible combinations. If that fails,
	 * we're cooked.
	 */
	if (total_errors > rm->rm_firstdatacol) {
		zio->io_error = vdev_raidz_worst_error(rm);

	} else if (total_errors < rm->rm_firstdatacol &&
	    (code = vdev_raidz_combrec(zio, total_errors, data_errors)) != 0) {
		/*
		 * If we didn't use all the available parity for the
		 * combinatorial reconstruction, verify that the remaining
		 * parity is correct.
		 */
		if (code != (1 << rm->rm_firstdatacol) - 1)
			(void) raidz_parity_verify(zio, rm);
	} else {
		/*
		 * We're here because either:
		 *
		 *	total_errors == rm_first_datacol, or
		 *	vdev_raidz_combrec() failed
		 *
		 * In either case, there is enough bad data to prevent
		 * reconstruction.
		 *
		 * Start checksum ereports for all children which haven't
		 * failed, and the IO wasn't speculative.
		 */
		zio->io_error = SET_ERROR(ECKSUM);

		if (!(zio->io_flags & ZIO_FLAG_SPECULATIVE)) {
			for (c = 0; c < rm->rm_cols; c++) {
				rc = &rm->rm_col[c];
				if (rc->rc_error == 0) {
					zio_bad_cksum_t zbc;
					zbc.zbc_has_cksum = 0;
					zbc.zbc_injected =
					    rm->rm_ecksuminjected;

					zfs_ereport_start_checksum(
					    zio->io_spa,
					    vd->vdev_child[rc->rc_devidx],
					    zio, rc->rc_offset, rc->rc_size,
					    (void *)(uintptr_t)c, &zbc);
				}
			}
		}
	}

done:
	zio_checksum_verified(zio);

	if (zio->io_error == 0 && spa_writeable(zio->io_spa) &&
	    (unexpected_errors || (zio->io_flags & ZIO_FLAG_RESILVER))) {
		/*
		 * Use the good data we have in hand to repair damaged children.
		 */
		for (c = 0; c < rm->rm_cols; c++) {
			rc = &rm->rm_col[c];
			cvd = vd->vdev_child[rc->rc_devidx];

			if (rc->rc_error == 0)
				continue;

			zio_nowait(zio_vdev_child_io(zio, NULL, cvd,
			    rc->rc_offset, rc->rc_data, rc->rc_size,
			    ZIO_TYPE_WRITE, ZIO_PRIORITY_ASYNC_WRITE,
			    ZIO_FLAG_IO_REPAIR | (unexpected_errors ?
			    ZIO_FLAG_SELF_HEAL : 0), NULL, NULL));
		}
	}
}

static void
vdev_raidz_state_change(vdev_t *vd, int faulted, int degraded)
{
	if (faulted > vd->vdev_nparity)
		vdev_set_state(vd, B_FALSE, VDEV_STATE_CANT_OPEN,
		    VDEV_AUX_NO_REPLICAS);
	else if (degraded + faulted != 0)
		vdev_set_state(vd, B_FALSE, VDEV_STATE_DEGRADED, VDEV_AUX_NONE);
	else
		vdev_set_state(vd, B_FALSE, VDEV_STATE_HEALTHY, VDEV_AUX_NONE);
}

vdev_ops_t vdev_raidz_ops = {
	vdev_raidz_open,
	vdev_raidz_close,
	vdev_raidz_asize,
	vdev_raidz_io_start,
	vdev_raidz_io_done,
	vdev_raidz_state_change,
	NULL,
	NULL,
	VDEV_TYPE_RAIDZ,	/* name of this vdev type */
	B_FALSE			/* not a leaf vdev */
};<|MERGE_RESOLUTION|>--- conflicted
+++ resolved
@@ -21,13 +21,9 @@
 
 /*
  * Copyright (c) 2005, 2010, Oracle and/or its affiliates. All rights reserved.
-<<<<<<< HEAD
- * Copyright (c) 2012 by Delphix. All rights reserved.
  * Copyright 2013 Nexenta Systems, Inc.  All rights reserved.
-=======
  * Copyright (c) 2013 by Delphix. All rights reserved.
  * Copyright (c) 2013, Joyent, Inc. All rights reserved.
->>>>>>> 7de6f2c0
  */
 
 #include <sys/zfs_context.h>
@@ -170,7 +166,6 @@
  */
 int vdev_raidz_default_to_general;
 
-<<<<<<< HEAD
 /*
  * xor_p hook for external acceleration libraries.
  */
@@ -180,9 +175,6 @@
  * These two tables represent powers and logs of 2 in the Galois field defined
  * above. These values were computed by repeatedly multiplying by 2 as above.
  */
-=======
-/* Powers of 2 in the Galois field defined above. */
->>>>>>> 7de6f2c0
 static const uint8_t vdev_raidz_pow2[256] = {
 	0x01, 0x02, 0x04, 0x08, 0x10, 0x20, 0x40, 0x80,
 	0x1d, 0x3a, 0x74, 0xe8, 0xcd, 0x87, 0x13, 0x26,
