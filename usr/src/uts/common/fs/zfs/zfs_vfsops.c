/*
 * CDDL HEADER START
 *
 * The contents of this file are subject to the terms of the
 * Common Development and Distribution License (the "License").
 * You may not use this file except in compliance with the License.
 *
 * You can obtain a copy of the license at usr/src/OPENSOLARIS.LICENSE
 * or http://www.opensolaris.org/os/licensing.
 * See the License for the specific language governing permissions
 * and limitations under the License.
 *
 * When distributing Covered Code, include this CDDL HEADER in each
 * file and include the License file at usr/src/OPENSOLARIS.LICENSE.
 * If applicable, add the following below this CDDL HEADER, with the
 * fields enclosed by brackets "[]" replaced with your own identifying
 * information: Portions Copyright [yyyy] [name of copyright owner]
 *
 * CDDL HEADER END
 */
/*
 * Copyright (c) 2005, 2010, Oracle and/or its affiliates. All rights reserved.
 * Copyright (c) 2013 by Delphix. All rights reserved.
 */

/* Portions Copyright 2010 Robert Milkowski */

#include <sys/types.h>
#include <sys/param.h>
#include <sys/systm.h>
#include <sys/sysmacros.h>
#include <sys/kmem.h>
#include <sys/pathname.h>
#include <sys/vnode.h>
#include <sys/vfs.h>
#include <sys/vfs_opreg.h>
#include <sys/mntent.h>
#include <sys/mount.h>
#include <sys/cmn_err.h>
#include "fs/fs_subr.h"
#include <sys/zfs_znode.h>
#include <sys/zfs_dir.h>
#include <sys/zil.h>
#include <sys/fs/zfs.h>
#include <sys/dmu.h>
#include <sys/dsl_dir.h>
#include <sys/dsl_prop.h>
#include <sys/dsl_dataset.h>
#include <sys/dsl_deleg.h>
#include <sys/spa.h>
#include <sys/zap.h>
#include <sys/sa.h>
#include <sys/sa_impl.h>
#include <sys/varargs.h>
#include <sys/policy.h>
#include <sys/atomic.h>
#include <sys/mkdev.h>
#include <sys/modctl.h>
#include <sys/refstr.h>
#include <sys/zfs_ioctl.h>
#include <sys/zfs_ctldir.h>
#include <sys/zfs_fuid.h>
#include <sys/bootconf.h>
#include <sys/sunddi.h>
#include <sys/dnlc.h>
#include <sys/dmu_objset.h>
#include <sys/spa_boot.h>
#include "zfs_comutil.h"

int zfsfstype;
vfsops_t *zfs_vfsops = NULL;
static major_t zfs_major;
static minor_t zfs_minor;
static kmutex_t	zfs_dev_mtx;

extern int sys_shutdown;

static int zfs_mount(vfs_t *vfsp, vnode_t *mvp, struct mounta *uap, cred_t *cr);
static int zfs_umount(vfs_t *vfsp, int fflag, cred_t *cr);
static int zfs_mountroot(vfs_t *vfsp, enum whymountroot);
static int zfs_root(vfs_t *vfsp, vnode_t **vpp);
static int zfs_statvfs(vfs_t *vfsp, struct statvfs64 *statp);
static int zfs_vget(vfs_t *vfsp, vnode_t **vpp, fid_t *fidp);
static void zfs_freevfs(vfs_t *vfsp);

static const fs_operation_def_t zfs_vfsops_template[] = {
	VFSNAME_MOUNT,		{ .vfs_mount = zfs_mount },
	VFSNAME_MOUNTROOT,	{ .vfs_mountroot = zfs_mountroot },
	VFSNAME_UNMOUNT,	{ .vfs_unmount = zfs_umount },
	VFSNAME_ROOT,		{ .vfs_root = zfs_root },
	VFSNAME_STATVFS,	{ .vfs_statvfs = zfs_statvfs },
	VFSNAME_SYNC,		{ .vfs_sync = zfs_sync },
	VFSNAME_VGET,		{ .vfs_vget = zfs_vget },
	VFSNAME_FREEVFS,	{ .vfs_freevfs = zfs_freevfs },
	NULL,			NULL
};

static const fs_operation_def_t zfs_vfsops_eio_template[] = {
	VFSNAME_FREEVFS,	{ .vfs_freevfs =  zfs_freevfs },
	NULL,			NULL
};

/*
 * We need to keep a count of active fs's.
 * This is necessary to prevent our module
 * from being unloaded after a umount -f
 */
static uint32_t	zfs_active_fs_count = 0;

static char *noatime_cancel[] = { MNTOPT_ATIME, NULL };
static char *atime_cancel[] = { MNTOPT_NOATIME, NULL };
static char *noxattr_cancel[] = { MNTOPT_XATTR, NULL };
static char *xattr_cancel[] = { MNTOPT_NOXATTR, NULL };

/*
 * MO_DEFAULT is not used since the default value is determined
 * by the equivalent property.
 */
static mntopt_t mntopts[] = {
	{ MNTOPT_NOXATTR, noxattr_cancel, NULL, 0, NULL },
	{ MNTOPT_XATTR, xattr_cancel, NULL, 0, NULL },
	{ MNTOPT_NOATIME, noatime_cancel, NULL, 0, NULL },
	{ MNTOPT_ATIME, atime_cancel, NULL, 0, NULL }
};

static mntopts_t zfs_mntopts = {
	sizeof (mntopts) / sizeof (mntopt_t),
	mntopts
};

/*ARGSUSED*/
int
zfs_sync(vfs_t *vfsp, short flag, cred_t *cr)
{
	/*
	 * Data integrity is job one.  We don't want a compromised kernel
	 * writing to the storage pool, so we never sync during panic.
	 */
	if (panicstr)
		return (0);

	/*
	 * SYNC_ATTR is used by fsflush() to force old filesystems like UFS
	 * to sync metadata, which they would otherwise cache indefinitely.
	 * Semantically, the only requirement is that the sync be initiated.
	 * The DMU syncs out txgs frequently, so there's nothing to do.
	 */
	if (flag & SYNC_ATTR)
		return (0);

	if (vfsp != NULL) {
		/*
		 * Sync a specific filesystem.
		 */
		zfsvfs_t *zfsvfs = vfsp->vfs_data;
		dsl_pool_t *dp;

		ZFS_ENTER(zfsvfs);
		dp = dmu_objset_pool(zfsvfs->z_os);

		/*
		 * If the system is shutting down, then skip any
		 * filesystems which may exist on a suspended pool.
		 */
		if (sys_shutdown && spa_suspended(dp->dp_spa)) {
			ZFS_EXIT(zfsvfs);
			return (0);
		}

		if (zfsvfs->z_log != NULL)
			zil_commit(zfsvfs->z_log, 0);

		ZFS_EXIT(zfsvfs);
	} else {
		/*
		 * Sync all ZFS filesystems.  This is what happens when you
		 * run sync(1M).  Unlike other filesystems, ZFS honors the
		 * request by waiting for all pools to commit all dirty data.
		 */
		spa_sync_allpools();
	}

	return (0);
}

static int
zfs_create_unique_device(dev_t *dev)
{
	major_t new_major;

	do {
		ASSERT3U(zfs_minor, <=, MAXMIN32);
		minor_t start = zfs_minor;
		do {
			mutex_enter(&zfs_dev_mtx);
			if (zfs_minor >= MAXMIN32) {
				/*
				 * If we're still using the real major
				 * keep out of /dev/zfs and /dev/zvol minor
				 * number space.  If we're using a getudev()'ed
				 * major number, we can use all of its minors.
				 */
				if (zfs_major == ddi_name_to_major(ZFS_DRIVER))
					zfs_minor = ZFS_MIN_MINOR;
				else
					zfs_minor = 0;
			} else {
				zfs_minor++;
			}
			*dev = makedevice(zfs_major, zfs_minor);
			mutex_exit(&zfs_dev_mtx);
		} while (vfs_devismounted(*dev) && zfs_minor != start);
		if (zfs_minor == start) {
			/*
			 * We are using all ~262,000 minor numbers for the
			 * current major number.  Create a new major number.
			 */
			if ((new_major = getudev()) == (major_t)-1) {
				cmn_err(CE_WARN,
				    "zfs_mount: Can't get unique major "
				    "device number.");
				return (-1);
			}
			mutex_enter(&zfs_dev_mtx);
			zfs_major = new_major;
			zfs_minor = 0;

			mutex_exit(&zfs_dev_mtx);
		} else {
			break;
		}
		/* CONSTANTCONDITION */
	} while (1);

	return (0);
}

static void
atime_changed_cb(void *arg, uint64_t newval)
{
	zfsvfs_t *zfsvfs = arg;

	if (newval == TRUE) {
		zfsvfs->z_atime = TRUE;
		vfs_clearmntopt(zfsvfs->z_vfs, MNTOPT_NOATIME);
		vfs_setmntopt(zfsvfs->z_vfs, MNTOPT_ATIME, NULL, 0);
	} else {
		zfsvfs->z_atime = FALSE;
		vfs_clearmntopt(zfsvfs->z_vfs, MNTOPT_ATIME);
		vfs_setmntopt(zfsvfs->z_vfs, MNTOPT_NOATIME, NULL, 0);
	}
}

static void
xattr_changed_cb(void *arg, uint64_t newval)
{
	zfsvfs_t *zfsvfs = arg;

	if (newval == TRUE) {
		/* XXX locking on vfs_flag? */
		zfsvfs->z_vfs->vfs_flag |= VFS_XATTR;
		vfs_clearmntopt(zfsvfs->z_vfs, MNTOPT_NOXATTR);
		vfs_setmntopt(zfsvfs->z_vfs, MNTOPT_XATTR, NULL, 0);
	} else {
		/* XXX locking on vfs_flag? */
		zfsvfs->z_vfs->vfs_flag &= ~VFS_XATTR;
		vfs_clearmntopt(zfsvfs->z_vfs, MNTOPT_XATTR);
		vfs_setmntopt(zfsvfs->z_vfs, MNTOPT_NOXATTR, NULL, 0);
	}
}

static void
blksz_changed_cb(void *arg, uint64_t newval)
{
	zfsvfs_t *zfsvfs = arg;

	if (newval < SPA_MINBLOCKSIZE ||
	    newval > SPA_MAXBLOCKSIZE || !ISP2(newval))
		newval = SPA_MAXBLOCKSIZE;

	zfsvfs->z_max_blksz = newval;
	zfsvfs->z_vfs->vfs_bsize = newval;
}

static void
readonly_changed_cb(void *arg, uint64_t newval)
{
	zfsvfs_t *zfsvfs = arg;

	if (newval) {
		/* XXX locking on vfs_flag? */
		zfsvfs->z_vfs->vfs_flag |= VFS_RDONLY;
		vfs_clearmntopt(zfsvfs->z_vfs, MNTOPT_RW);
		vfs_setmntopt(zfsvfs->z_vfs, MNTOPT_RO, NULL, 0);
	} else {
		/* XXX locking on vfs_flag? */
		zfsvfs->z_vfs->vfs_flag &= ~VFS_RDONLY;
		vfs_clearmntopt(zfsvfs->z_vfs, MNTOPT_RO);
		vfs_setmntopt(zfsvfs->z_vfs, MNTOPT_RW, NULL, 0);
	}
}

static void
devices_changed_cb(void *arg, uint64_t newval)
{
	zfsvfs_t *zfsvfs = arg;

	if (newval == FALSE) {
		zfsvfs->z_vfs->vfs_flag |= VFS_NODEVICES;
		vfs_clearmntopt(zfsvfs->z_vfs, MNTOPT_DEVICES);
		vfs_setmntopt(zfsvfs->z_vfs, MNTOPT_NODEVICES, NULL, 0);
	} else {
		zfsvfs->z_vfs->vfs_flag &= ~VFS_NODEVICES;
		vfs_clearmntopt(zfsvfs->z_vfs, MNTOPT_NODEVICES);
		vfs_setmntopt(zfsvfs->z_vfs, MNTOPT_DEVICES, NULL, 0);
	}
}

static void
setuid_changed_cb(void *arg, uint64_t newval)
{
	zfsvfs_t *zfsvfs = arg;

	if (newval == FALSE) {
		zfsvfs->z_vfs->vfs_flag |= VFS_NOSETUID;
		vfs_clearmntopt(zfsvfs->z_vfs, MNTOPT_SETUID);
		vfs_setmntopt(zfsvfs->z_vfs, MNTOPT_NOSETUID, NULL, 0);
	} else {
		zfsvfs->z_vfs->vfs_flag &= ~VFS_NOSETUID;
		vfs_clearmntopt(zfsvfs->z_vfs, MNTOPT_NOSETUID);
		vfs_setmntopt(zfsvfs->z_vfs, MNTOPT_SETUID, NULL, 0);
	}
}

static void
exec_changed_cb(void *arg, uint64_t newval)
{
	zfsvfs_t *zfsvfs = arg;

	if (newval == FALSE) {
		zfsvfs->z_vfs->vfs_flag |= VFS_NOEXEC;
		vfs_clearmntopt(zfsvfs->z_vfs, MNTOPT_EXEC);
		vfs_setmntopt(zfsvfs->z_vfs, MNTOPT_NOEXEC, NULL, 0);
	} else {
		zfsvfs->z_vfs->vfs_flag &= ~VFS_NOEXEC;
		vfs_clearmntopt(zfsvfs->z_vfs, MNTOPT_NOEXEC);
		vfs_setmntopt(zfsvfs->z_vfs, MNTOPT_EXEC, NULL, 0);
	}
}

/*
 * The nbmand mount option can be changed at mount time.
 * We can't allow it to be toggled on live file systems or incorrect
 * behavior may be seen from cifs clients
 *
 * This property isn't registered via dsl_prop_register(), but this callback
 * will be called when a file system is first mounted
 */
static void
nbmand_changed_cb(void *arg, uint64_t newval)
{
	zfsvfs_t *zfsvfs = arg;
	if (newval == FALSE) {
		vfs_clearmntopt(zfsvfs->z_vfs, MNTOPT_NBMAND);
		vfs_setmntopt(zfsvfs->z_vfs, MNTOPT_NONBMAND, NULL, 0);
	} else {
		vfs_clearmntopt(zfsvfs->z_vfs, MNTOPT_NONBMAND);
		vfs_setmntopt(zfsvfs->z_vfs, MNTOPT_NBMAND, NULL, 0);
	}
}

static void
snapdir_changed_cb(void *arg, uint64_t newval)
{
	zfsvfs_t *zfsvfs = arg;

	zfsvfs->z_show_ctldir = newval;
}

static void
vscan_changed_cb(void *arg, uint64_t newval)
{
	zfsvfs_t *zfsvfs = arg;

	zfsvfs->z_vscan = newval;
}

static void
acl_mode_changed_cb(void *arg, uint64_t newval)
{
	zfsvfs_t *zfsvfs = arg;

	zfsvfs->z_acl_mode = newval;
}

static void
acl_inherit_changed_cb(void *arg, uint64_t newval)
{
	zfsvfs_t *zfsvfs = arg;

	zfsvfs->z_acl_inherit = newval;
}

static int
zfs_register_callbacks(vfs_t *vfsp)
{
	struct dsl_dataset *ds = NULL;
	objset_t *os = NULL;
	zfsvfs_t *zfsvfs = NULL;
	uint64_t nbmand;
	boolean_t readonly = B_FALSE;
	boolean_t do_readonly = B_FALSE;
	boolean_t setuid = B_FALSE;
	boolean_t do_setuid = B_FALSE;
	boolean_t exec = B_FALSE;
	boolean_t do_exec = B_FALSE;
	boolean_t devices = B_FALSE;
	boolean_t do_devices = B_FALSE;
	boolean_t xattr = B_FALSE;
	boolean_t do_xattr = B_FALSE;
	boolean_t atime = B_FALSE;
	boolean_t do_atime = B_FALSE;
	int error = 0;

	ASSERT(vfsp);
	zfsvfs = vfsp->vfs_data;
	ASSERT(zfsvfs);
	os = zfsvfs->z_os;

	/*
	 * The act of registering our callbacks will destroy any mount
	 * options we may have.  In order to enable temporary overrides
	 * of mount options, we stash away the current values and
	 * restore them after we register the callbacks.
	 */
	if (vfs_optionisset(vfsp, MNTOPT_RO, NULL) ||
	    !spa_writeable(dmu_objset_spa(os))) {
		readonly = B_TRUE;
		do_readonly = B_TRUE;
	} else if (vfs_optionisset(vfsp, MNTOPT_RW, NULL)) {
		readonly = B_FALSE;
		do_readonly = B_TRUE;
	}
	if (vfs_optionisset(vfsp, MNTOPT_NOSUID, NULL)) {
		devices = B_FALSE;
		setuid = B_FALSE;
		do_devices = B_TRUE;
		do_setuid = B_TRUE;
	} else {
		if (vfs_optionisset(vfsp, MNTOPT_NODEVICES, NULL)) {
			devices = B_FALSE;
			do_devices = B_TRUE;
		} else if (vfs_optionisset(vfsp, MNTOPT_DEVICES, NULL)) {
			devices = B_TRUE;
			do_devices = B_TRUE;
		}

		if (vfs_optionisset(vfsp, MNTOPT_NOSETUID, NULL)) {
			setuid = B_FALSE;
			do_setuid = B_TRUE;
		} else if (vfs_optionisset(vfsp, MNTOPT_SETUID, NULL)) {
			setuid = B_TRUE;
			do_setuid = B_TRUE;
		}
	}
	if (vfs_optionisset(vfsp, MNTOPT_NOEXEC, NULL)) {
		exec = B_FALSE;
		do_exec = B_TRUE;
	} else if (vfs_optionisset(vfsp, MNTOPT_EXEC, NULL)) {
		exec = B_TRUE;
		do_exec = B_TRUE;
	}
	if (vfs_optionisset(vfsp, MNTOPT_NOXATTR, NULL)) {
		xattr = B_FALSE;
		do_xattr = B_TRUE;
	} else if (vfs_optionisset(vfsp, MNTOPT_XATTR, NULL)) {
		xattr = B_TRUE;
		do_xattr = B_TRUE;
	}
	if (vfs_optionisset(vfsp, MNTOPT_NOATIME, NULL)) {
		atime = B_FALSE;
		do_atime = B_TRUE;
	} else if (vfs_optionisset(vfsp, MNTOPT_ATIME, NULL)) {
		atime = B_TRUE;
		do_atime = B_TRUE;
	}

	/*
	 * nbmand is a special property.  It can only be changed at
	 * mount time.
	 *
	 * This is weird, but it is documented to only be changeable
	 * at mount time.
	 */
	if (vfs_optionisset(vfsp, MNTOPT_NONBMAND, NULL)) {
		nbmand = B_FALSE;
	} else if (vfs_optionisset(vfsp, MNTOPT_NBMAND, NULL)) {
		nbmand = B_TRUE;
	} else {
		char osname[MAXNAMELEN];

		dmu_objset_name(os, osname);
		if (error = dsl_prop_get_integer(osname, "nbmand", &nbmand,
		    NULL)) {
			return (error);
		}
	}

	/*
	 * Register property callbacks.
	 *
	 * It would probably be fine to just check for i/o error from
	 * the first prop_register(), but I guess I like to go
	 * overboard...
	 */
	ds = dmu_objset_ds(os);
<<<<<<< HEAD
	rw_enter(&ds->ds_dir->dd_pool->dp_config_rwlock, RW_READER);
	error = dsl_prop_register(ds, "atime", atime_changed_cb, zfsvfs);
=======
	dsl_pool_config_enter(dmu_objset_pool(os), FTAG);
	error = dsl_prop_register(ds,
	    zfs_prop_to_name(ZFS_PROP_ATIME), atime_changed_cb, zfsvfs);
>>>>>>> 7de6f2c0
	error = error ? error : dsl_prop_register(ds,
	    zfs_prop_to_name(ZFS_PROP_XATTR), xattr_changed_cb, zfsvfs);
	error = error ? error : dsl_prop_register(ds,
	    zfs_prop_to_name(ZFS_PROP_RECORDSIZE), blksz_changed_cb, zfsvfs);
	error = error ? error : dsl_prop_register(ds,
	    zfs_prop_to_name(ZFS_PROP_READONLY), readonly_changed_cb, zfsvfs);
	error = error ? error : dsl_prop_register(ds,
	    zfs_prop_to_name(ZFS_PROP_DEVICES), devices_changed_cb, zfsvfs);
	error = error ? error : dsl_prop_register(ds,
	    zfs_prop_to_name(ZFS_PROP_SETUID), setuid_changed_cb, zfsvfs);
	error = error ? error : dsl_prop_register(ds,
	    zfs_prop_to_name(ZFS_PROP_EXEC), exec_changed_cb, zfsvfs);
	error = error ? error : dsl_prop_register(ds,
	    zfs_prop_to_name(ZFS_PROP_SNAPDIR), snapdir_changed_cb, zfsvfs);
	error = error ? error : dsl_prop_register(ds,
	    zfs_prop_to_name(ZFS_PROP_ACLMODE), acl_mode_changed_cb, zfsvfs);
	error = error ? error : dsl_prop_register(ds,
	    zfs_prop_to_name(ZFS_PROP_ACLINHERIT), acl_inherit_changed_cb,
	    zfsvfs);
	error = error ? error : dsl_prop_register(ds,
<<<<<<< HEAD
	    "vscan", vscan_changed_cb, zfsvfs);
	rw_exit(&ds->ds_dir->dd_pool->dp_config_rwlock);
=======
	    zfs_prop_to_name(ZFS_PROP_VSCAN), vscan_changed_cb, zfsvfs);
	dsl_pool_config_exit(dmu_objset_pool(os), FTAG);
>>>>>>> 7de6f2c0
	if (error)
		goto unregister;

	/*
	 * Invoke our callbacks to restore temporary mount options.
	 */
	if (do_readonly)
		readonly_changed_cb(zfsvfs, readonly);
	if (do_setuid)
		setuid_changed_cb(zfsvfs, setuid);
	if (do_exec)
		exec_changed_cb(zfsvfs, exec);
	if (do_devices)
		devices_changed_cb(zfsvfs, devices);
	if (do_xattr)
		xattr_changed_cb(zfsvfs, xattr);
	if (do_atime)
		atime_changed_cb(zfsvfs, atime);

	nbmand_changed_cb(zfsvfs, nbmand);

	return (0);

unregister:
	/*
	 * We may attempt to unregister some callbacks that are not
	 * registered, but this is OK; it will simply return ENOMSG,
	 * which we will ignore.
	 */
	(void) dsl_prop_unregister(ds, zfs_prop_to_name(ZFS_PROP_ATIME),
	    atime_changed_cb, zfsvfs);
	(void) dsl_prop_unregister(ds, zfs_prop_to_name(ZFS_PROP_XATTR),
	    xattr_changed_cb, zfsvfs);
	(void) dsl_prop_unregister(ds, zfs_prop_to_name(ZFS_PROP_RECORDSIZE),
	    blksz_changed_cb, zfsvfs);
	(void) dsl_prop_unregister(ds, zfs_prop_to_name(ZFS_PROP_READONLY),
	    readonly_changed_cb, zfsvfs);
	(void) dsl_prop_unregister(ds, zfs_prop_to_name(ZFS_PROP_DEVICES),
	    devices_changed_cb, zfsvfs);
	(void) dsl_prop_unregister(ds, zfs_prop_to_name(ZFS_PROP_SETUID),
	    setuid_changed_cb, zfsvfs);
	(void) dsl_prop_unregister(ds, zfs_prop_to_name(ZFS_PROP_EXEC),
	    exec_changed_cb, zfsvfs);
	(void) dsl_prop_unregister(ds, zfs_prop_to_name(ZFS_PROP_SNAPDIR),
	    snapdir_changed_cb, zfsvfs);
	(void) dsl_prop_unregister(ds, zfs_prop_to_name(ZFS_PROP_ACLMODE),
	    acl_mode_changed_cb, zfsvfs);
	(void) dsl_prop_unregister(ds, zfs_prop_to_name(ZFS_PROP_ACLINHERIT),
	    acl_inherit_changed_cb, zfsvfs);
	(void) dsl_prop_unregister(ds, zfs_prop_to_name(ZFS_PROP_VSCAN),
	    vscan_changed_cb, zfsvfs);
	return (error);
}

static int
zfs_space_delta_cb(dmu_object_type_t bonustype, void *data,
    uint64_t *userp, uint64_t *groupp)
{
	/*
	 * Is it a valid type of object to track?
	 */
	if (bonustype != DMU_OT_ZNODE && bonustype != DMU_OT_SA)
		return (SET_ERROR(ENOENT));

	/*
	 * If we have a NULL data pointer
	 * then assume the id's aren't changing and
	 * return EEXIST to the dmu to let it know to
	 * use the same ids
	 */
	if (data == NULL)
		return (SET_ERROR(EEXIST));

	if (bonustype == DMU_OT_ZNODE) {
		znode_phys_t *znp = data;
		*userp = znp->zp_uid;
		*groupp = znp->zp_gid;
	} else {
		int hdrsize;
		sa_hdr_phys_t *sap = data;
		sa_hdr_phys_t sa = *sap;
		boolean_t swap = B_FALSE;

		ASSERT(bonustype == DMU_OT_SA);

		if (sa.sa_magic == 0) {
			/*
			 * This should only happen for newly created
			 * files that haven't had the znode data filled
			 * in yet.
			 */
			*userp = 0;
			*groupp = 0;
			return (0);
		}
		if (sa.sa_magic == BSWAP_32(SA_MAGIC)) {
			sa.sa_magic = SA_MAGIC;
			sa.sa_layout_info = BSWAP_16(sa.sa_layout_info);
			swap = B_TRUE;
		} else {
			VERIFY3U(sa.sa_magic, ==, SA_MAGIC);
		}

		hdrsize = sa_hdrsize(&sa);
		VERIFY3U(hdrsize, >=, sizeof (sa_hdr_phys_t));
		*userp = *((uint64_t *)((uintptr_t)data + hdrsize +
		    SA_UID_OFFSET));
		*groupp = *((uint64_t *)((uintptr_t)data + hdrsize +
		    SA_GID_OFFSET));
		if (swap) {
			*userp = BSWAP_64(*userp);
			*groupp = BSWAP_64(*groupp);
		}
	}
	return (0);
}

static void
fuidstr_to_sid(zfsvfs_t *zfsvfs, const char *fuidstr,
    char *domainbuf, int buflen, uid_t *ridp)
{
	uint64_t fuid;
	const char *domain;

	fuid = strtonum(fuidstr, NULL);

	domain = zfs_fuid_find_by_idx(zfsvfs, FUID_INDEX(fuid));
	if (domain)
		(void) strlcpy(domainbuf, domain, buflen);
	else
		domainbuf[0] = '\0';
	*ridp = FUID_RID(fuid);
}

static uint64_t
zfs_userquota_prop_to_obj(zfsvfs_t *zfsvfs, zfs_userquota_prop_t type)
{
	switch (type) {
	case ZFS_PROP_USERUSED:
		return (DMU_USERUSED_OBJECT);
	case ZFS_PROP_GROUPUSED:
		return (DMU_GROUPUSED_OBJECT);
	case ZFS_PROP_USERQUOTA:
		return (zfsvfs->z_userquota_obj);
	case ZFS_PROP_GROUPQUOTA:
		return (zfsvfs->z_groupquota_obj);
	}
	return (0);
}

int
zfs_userspace_many(zfsvfs_t *zfsvfs, zfs_userquota_prop_t type,
    uint64_t *cookiep, void *vbuf, uint64_t *bufsizep)
{
	int error;
	zap_cursor_t zc;
	zap_attribute_t za;
	zfs_useracct_t *buf = vbuf;
	uint64_t obj;

	if (!dmu_objset_userspace_present(zfsvfs->z_os))
		return (SET_ERROR(ENOTSUP));

	obj = zfs_userquota_prop_to_obj(zfsvfs, type);
	if (obj == 0) {
		*bufsizep = 0;
		return (0);
	}

	for (zap_cursor_init_serialized(&zc, zfsvfs->z_os, obj, *cookiep);
	    (error = zap_cursor_retrieve(&zc, &za)) == 0;
	    zap_cursor_advance(&zc)) {
		if ((uintptr_t)buf - (uintptr_t)vbuf + sizeof (zfs_useracct_t) >
		    *bufsizep)
			break;

		fuidstr_to_sid(zfsvfs, za.za_name,
		    buf->zu_domain, sizeof (buf->zu_domain), &buf->zu_rid);

		buf->zu_space = za.za_first_integer;
		buf++;
	}
	if (error == ENOENT)
		error = 0;

	ASSERT3U((uintptr_t)buf - (uintptr_t)vbuf, <=, *bufsizep);
	*bufsizep = (uintptr_t)buf - (uintptr_t)vbuf;
	*cookiep = zap_cursor_serialize(&zc);
	zap_cursor_fini(&zc);
	return (error);
}

/*
 * buf must be big enough (eg, 32 bytes)
 */
static int
id_to_fuidstr(zfsvfs_t *zfsvfs, const char *domain, uid_t rid,
    char *buf, boolean_t addok)
{
	uint64_t fuid;
	int domainid = 0;

	if (domain && domain[0]) {
		domainid = zfs_fuid_find_by_domain(zfsvfs, domain, NULL, addok);
		if (domainid == -1)
			return (SET_ERROR(ENOENT));
	}
	fuid = FUID_ENCODE(domainid, rid);
	(void) sprintf(buf, "%llx", (longlong_t)fuid);
	return (0);
}

int
zfs_userspace_one(zfsvfs_t *zfsvfs, zfs_userquota_prop_t type,
    const char *domain, uint64_t rid, uint64_t *valp)
{
	char buf[32];
	int err;
	uint64_t obj;

	*valp = 0;

	if (!dmu_objset_userspace_present(zfsvfs->z_os))
		return (SET_ERROR(ENOTSUP));

	obj = zfs_userquota_prop_to_obj(zfsvfs, type);
	if (obj == 0)
		return (0);

	err = id_to_fuidstr(zfsvfs, domain, rid, buf, B_FALSE);
	if (err)
		return (err);

	err = zap_lookup(zfsvfs->z_os, obj, buf, 8, 1, valp);
	if (err == ENOENT)
		err = 0;
	return (err);
}

int
zfs_set_userquota(zfsvfs_t *zfsvfs, zfs_userquota_prop_t type,
    const char *domain, uint64_t rid, uint64_t quota)
{
	char buf[32];
	int err;
	dmu_tx_t *tx;
	uint64_t *objp;
	boolean_t fuid_dirtied;

	if (type != ZFS_PROP_USERQUOTA && type != ZFS_PROP_GROUPQUOTA)
		return (SET_ERROR(EINVAL));

	if (zfsvfs->z_version < ZPL_VERSION_USERSPACE)
		return (SET_ERROR(ENOTSUP));

	objp = (type == ZFS_PROP_USERQUOTA) ? &zfsvfs->z_userquota_obj :
	    &zfsvfs->z_groupquota_obj;

	err = id_to_fuidstr(zfsvfs, domain, rid, buf, B_TRUE);
	if (err)
		return (err);
	fuid_dirtied = zfsvfs->z_fuid_dirty;

	tx = dmu_tx_create(zfsvfs->z_os);
	dmu_tx_hold_zap(tx, *objp ? *objp : DMU_NEW_OBJECT, B_TRUE, NULL);
	if (*objp == 0) {
		dmu_tx_hold_zap(tx, MASTER_NODE_OBJ, B_TRUE,
		    zfs_userquota_prop_prefixes[type]);
	}
	if (fuid_dirtied)
		zfs_fuid_txhold(zfsvfs, tx);
	err = dmu_tx_assign(tx, TXG_WAIT);
	if (err) {
		dmu_tx_abort(tx);
		return (err);
	}

	mutex_enter(&zfsvfs->z_lock);
	if (*objp == 0) {
		*objp = zap_create(zfsvfs->z_os, DMU_OT_USERGROUP_QUOTA,
		    DMU_OT_NONE, 0, tx);
		VERIFY(0 == zap_add(zfsvfs->z_os, MASTER_NODE_OBJ,
		    zfs_userquota_prop_prefixes[type], 8, 1, objp, tx));
	}
	mutex_exit(&zfsvfs->z_lock);

	if (quota == 0) {
		err = zap_remove(zfsvfs->z_os, *objp, buf, tx);
		if (err == ENOENT)
			err = 0;
	} else {
		err = zap_update(zfsvfs->z_os, *objp, buf, 8, 1, &quota, tx);
	}
	ASSERT(err == 0);
	if (fuid_dirtied)
		zfs_fuid_sync(zfsvfs, tx);
	dmu_tx_commit(tx);
	return (err);
}

boolean_t
zfs_fuid_overquota(zfsvfs_t *zfsvfs, boolean_t isgroup, uint64_t fuid)
{
	char buf[32];
	uint64_t used, quota, usedobj, quotaobj;
	int err;

	usedobj = isgroup ? DMU_GROUPUSED_OBJECT : DMU_USERUSED_OBJECT;
	quotaobj = isgroup ? zfsvfs->z_groupquota_obj : zfsvfs->z_userquota_obj;

	if (quotaobj == 0 || zfsvfs->z_replay)
		return (B_FALSE);

	(void) sprintf(buf, "%llx", (longlong_t)fuid);
	err = zap_lookup(zfsvfs->z_os, quotaobj, buf, 8, 1, &quota);
	if (err != 0)
		return (B_FALSE);

	err = zap_lookup(zfsvfs->z_os, usedobj, buf, 8, 1, &used);
	if (err != 0)
		return (B_FALSE);
	return (used >= quota);
}

boolean_t
zfs_owner_overquota(zfsvfs_t *zfsvfs, znode_t *zp, boolean_t isgroup)
{
	uint64_t fuid;
	uint64_t quotaobj;

	quotaobj = isgroup ? zfsvfs->z_groupquota_obj : zfsvfs->z_userquota_obj;

	fuid = isgroup ? zp->z_gid : zp->z_uid;

	if (quotaobj == 0 || zfsvfs->z_replay)
		return (B_FALSE);

	return (zfs_fuid_overquota(zfsvfs, isgroup, fuid));
}

int
zfsvfs_create(const char *osname, zfsvfs_t **zfvp)
{
	objset_t *os;
	zfsvfs_t *zfsvfs;
	uint64_t zval;
	int i, error;
	uint64_t sa_obj;

	zfsvfs = kmem_zalloc(sizeof (zfsvfs_t), KM_SLEEP);

	/*
	 * We claim to always be readonly so we can open snapshots;
	 * other ZPL code will prevent us from writing to snapshots.
	 */
	error = dmu_objset_own(osname, DMU_OST_ZFS, B_TRUE, zfsvfs, &os);
	if (error) {
		kmem_free(zfsvfs, sizeof (zfsvfs_t));
		return (error);
	}

	/*
	 * Initialize the zfs-specific filesystem structure.
	 * Should probably make this a kmem cache, shuffle fields,
	 * and just bzero up to z_hold_mtx[].
	 */
	zfsvfs->z_vfs = NULL;
	zfsvfs->z_parent = zfsvfs;
	zfsvfs->z_max_blksz = SPA_MAXBLOCKSIZE;
	zfsvfs->z_show_ctldir = ZFS_SNAPDIR_VISIBLE;
	zfsvfs->z_os = os;

	error = zfs_get_zplprop(os, ZFS_PROP_VERSION, &zfsvfs->z_version);
	if (error) {
		goto out;
	} else if (zfsvfs->z_version >
	    zfs_zpl_version_map(spa_version(dmu_objset_spa(os)))) {
		(void) printf("Can't mount a version %lld file system "
		    "on a version %lld pool\n. Pool must be upgraded to mount "
		    "this file system.", (u_longlong_t)zfsvfs->z_version,
		    (u_longlong_t)spa_version(dmu_objset_spa(os)));
		error = SET_ERROR(ENOTSUP);
		goto out;
	}
	if ((error = zfs_get_zplprop(os, ZFS_PROP_NORMALIZE, &zval)) != 0)
		goto out;
	zfsvfs->z_norm = (int)zval;

	if ((error = zfs_get_zplprop(os, ZFS_PROP_UTF8ONLY, &zval)) != 0)
		goto out;
	zfsvfs->z_utf8 = (zval != 0);

	if ((error = zfs_get_zplprop(os, ZFS_PROP_CASE, &zval)) != 0)
		goto out;
	zfsvfs->z_case = (uint_t)zval;

	/*
	 * Fold case on file systems that are always or sometimes case
	 * insensitive.
	 */
	if (zfsvfs->z_case == ZFS_CASE_INSENSITIVE ||
	    zfsvfs->z_case == ZFS_CASE_MIXED)
		zfsvfs->z_norm |= U8_TEXTPREP_TOUPPER;

	zfsvfs->z_use_fuids = USE_FUIDS(zfsvfs->z_version, zfsvfs->z_os);
	zfsvfs->z_use_sa = USE_SA(zfsvfs->z_version, zfsvfs->z_os);

	if (zfsvfs->z_use_sa) {
		/* should either have both of these objects or none */
		error = zap_lookup(os, MASTER_NODE_OBJ, ZFS_SA_ATTRS, 8, 1,
		    &sa_obj);
		if (error)
			return (error);
	} else {
		/*
		 * Pre SA versions file systems should never touch
		 * either the attribute registration or layout objects.
		 */
		sa_obj = 0;
	}

	error = sa_setup(os, sa_obj, zfs_attr_table, ZPL_END,
	    &zfsvfs->z_attr_table);
	if (error)
		goto out;

	if (zfsvfs->z_version >= ZPL_VERSION_SA)
		sa_register_update_callback(os, zfs_sa_upgrade);

	error = zap_lookup(os, MASTER_NODE_OBJ, ZFS_ROOT_OBJ, 8, 1,
	    &zfsvfs->z_root);
	if (error)
		goto out;
	ASSERT(zfsvfs->z_root != 0);

	error = zap_lookup(os, MASTER_NODE_OBJ, ZFS_UNLINKED_SET, 8, 1,
	    &zfsvfs->z_unlinkedobj);
	if (error)
		goto out;

	error = zap_lookup(os, MASTER_NODE_OBJ,
	    zfs_userquota_prop_prefixes[ZFS_PROP_USERQUOTA],
	    8, 1, &zfsvfs->z_userquota_obj);
	if (error && error != ENOENT)
		goto out;

	error = zap_lookup(os, MASTER_NODE_OBJ,
	    zfs_userquota_prop_prefixes[ZFS_PROP_GROUPQUOTA],
	    8, 1, &zfsvfs->z_groupquota_obj);
	if (error && error != ENOENT)
		goto out;

	error = zap_lookup(os, MASTER_NODE_OBJ, ZFS_FUID_TABLES, 8, 1,
	    &zfsvfs->z_fuid_obj);
	if (error && error != ENOENT)
		goto out;

	error = zap_lookup(os, MASTER_NODE_OBJ, ZFS_SHARES_DIR, 8, 1,
	    &zfsvfs->z_shares_dir);
	if (error && error != ENOENT)
		goto out;

	mutex_init(&zfsvfs->z_znodes_lock, NULL, MUTEX_DEFAULT, NULL);
	mutex_init(&zfsvfs->z_lock, NULL, MUTEX_DEFAULT, NULL);
	list_create(&zfsvfs->z_all_znodes, sizeof (znode_t),
	    offsetof(znode_t, z_link_node));
	rrw_init(&zfsvfs->z_teardown_lock, B_FALSE);
	rw_init(&zfsvfs->z_teardown_inactive_lock, NULL, RW_DEFAULT, NULL);
	rw_init(&zfsvfs->z_fuid_lock, NULL, RW_DEFAULT, NULL);
	for (i = 0; i != ZFS_OBJ_MTX_SZ; i++)
		mutex_init(&zfsvfs->z_hold_mtx[i], NULL, MUTEX_DEFAULT, NULL);

	*zfvp = zfsvfs;
	return (0);

out:
	dmu_objset_disown(os, zfsvfs);
	*zfvp = NULL;
	kmem_free(zfsvfs, sizeof (zfsvfs_t));
	return (error);
}

static int
zfsvfs_setup(zfsvfs_t *zfsvfs, boolean_t mounting)
{
	int error;

	error = zfs_register_callbacks(zfsvfs->z_vfs);
	if (error)
		return (error);

	/*
	 * Set the objset user_ptr to track its zfsvfs.
	 */
	mutex_enter(&zfsvfs->z_os->os_user_ptr_lock);
	dmu_objset_set_user(zfsvfs->z_os, zfsvfs);
	mutex_exit(&zfsvfs->z_os->os_user_ptr_lock);

	zfsvfs->z_log = zil_open(zfsvfs->z_os, zfs_get_data);

	/*
	 * If we are not mounting (ie: online recv), then we don't
	 * have to worry about replaying the log as we blocked all
	 * operations out since we closed the ZIL.
	 */
	if (mounting) {
		boolean_t readonly;

		/*
		 * During replay we remove the read only flag to
		 * allow replays to succeed.
		 */
		readonly = zfsvfs->z_vfs->vfs_flag & VFS_RDONLY;
		if (readonly != 0)
			zfsvfs->z_vfs->vfs_flag &= ~VFS_RDONLY;
		else
			zfs_unlinked_drain(zfsvfs);

		/*
		 * Parse and replay the intent log.
		 *
		 * Because of ziltest, this must be done after
		 * zfs_unlinked_drain().  (Further note: ziltest
		 * doesn't use readonly mounts, where
		 * zfs_unlinked_drain() isn't called.)  This is because
		 * ziltest causes spa_sync() to think it's committed,
		 * but actually it is not, so the intent log contains
		 * many txg's worth of changes.
		 *
		 * In particular, if object N is in the unlinked set in
		 * the last txg to actually sync, then it could be
		 * actually freed in a later txg and then reallocated
		 * in a yet later txg.  This would write a "create
		 * object N" record to the intent log.  Normally, this
		 * would be fine because the spa_sync() would have
		 * written out the fact that object N is free, before
		 * we could write the "create object N" intent log
		 * record.
		 *
		 * But when we are in ziltest mode, we advance the "open
		 * txg" without actually spa_sync()-ing the changes to
		 * disk.  So we would see that object N is still
		 * allocated and in the unlinked set, and there is an
		 * intent log record saying to allocate it.
		 */
		if (spa_writeable(dmu_objset_spa(zfsvfs->z_os))) {
			if (zil_replay_disable) {
				zil_destroy(zfsvfs->z_log, B_FALSE);
			} else {
				zfsvfs->z_replay = B_TRUE;
				zil_replay(zfsvfs->z_os, zfsvfs,
				    zfs_replay_vector);
				zfsvfs->z_replay = B_FALSE;
			}
		}
		zfsvfs->z_vfs->vfs_flag |= readonly; /* restore readonly bit */
	}

	return (0);
}

void
zfsvfs_free(zfsvfs_t *zfsvfs)
{
	int i;
	extern krwlock_t zfsvfs_lock; /* in zfs_znode.c */

	/*
	 * This is a barrier to prevent the filesystem from going away in
	 * zfs_znode_move() until we can safely ensure that the filesystem is
	 * not unmounted. We consider the filesystem valid before the barrier
	 * and invalid after the barrier.
	 */
	rw_enter(&zfsvfs_lock, RW_READER);
	rw_exit(&zfsvfs_lock);

	zfs_fuid_destroy(zfsvfs);

	mutex_destroy(&zfsvfs->z_znodes_lock);
	mutex_destroy(&zfsvfs->z_lock);
	list_destroy(&zfsvfs->z_all_znodes);
	rrw_destroy(&zfsvfs->z_teardown_lock);
	rw_destroy(&zfsvfs->z_teardown_inactive_lock);
	rw_destroy(&zfsvfs->z_fuid_lock);
	for (i = 0; i != ZFS_OBJ_MTX_SZ; i++)
		mutex_destroy(&zfsvfs->z_hold_mtx[i]);
	kmem_free(zfsvfs, sizeof (zfsvfs_t));
}

static void
zfs_set_fuid_feature(zfsvfs_t *zfsvfs)
{
	zfsvfs->z_use_fuids = USE_FUIDS(zfsvfs->z_version, zfsvfs->z_os);
	if (zfsvfs->z_vfs) {
		if (zfsvfs->z_use_fuids) {
			vfs_set_feature(zfsvfs->z_vfs, VFSFT_XVATTR);
			vfs_set_feature(zfsvfs->z_vfs, VFSFT_SYSATTR_VIEWS);
			vfs_set_feature(zfsvfs->z_vfs, VFSFT_ACEMASKONACCESS);
			vfs_set_feature(zfsvfs->z_vfs, VFSFT_ACLONCREATE);
			vfs_set_feature(zfsvfs->z_vfs, VFSFT_ACCESS_FILTER);
			vfs_set_feature(zfsvfs->z_vfs, VFSFT_REPARSE);
		} else {
			vfs_clear_feature(zfsvfs->z_vfs, VFSFT_XVATTR);
			vfs_clear_feature(zfsvfs->z_vfs, VFSFT_SYSATTR_VIEWS);
			vfs_clear_feature(zfsvfs->z_vfs, VFSFT_ACEMASKONACCESS);
			vfs_clear_feature(zfsvfs->z_vfs, VFSFT_ACLONCREATE);
			vfs_clear_feature(zfsvfs->z_vfs, VFSFT_ACCESS_FILTER);
			vfs_clear_feature(zfsvfs->z_vfs, VFSFT_REPARSE);
		}
	}
	zfsvfs->z_use_sa = USE_SA(zfsvfs->z_version, zfsvfs->z_os);
}

static int
zfs_domount(vfs_t *vfsp, char *osname)
{
	dev_t mount_dev;
	uint64_t recordsize, fsid_guid;
	int error = 0;
	zfsvfs_t *zfsvfs;
	char	worminfo[13] = {0};

	ASSERT(vfsp);
	ASSERT(osname);

	error = zfsvfs_create(osname, &zfsvfs);
	if (error)
		return (error);
	zfsvfs->z_vfs = vfsp;

	/* Initialize the generic filesystem structure. */
	vfsp->vfs_bcount = 0;
	vfsp->vfs_data = NULL;

	if (zfs_create_unique_device(&mount_dev) == -1) {
		error = SET_ERROR(ENODEV);
		goto out;
	}
	ASSERT(vfs_devismounted(mount_dev) == 0);

	if (error = dsl_prop_get_integer(osname, "recordsize", &recordsize,
	    NULL))
		goto out;

	if (dsl_prop_get(osname, "nms:worm", 1, 12, &worminfo, NULL) == 0 &&
	    worminfo[0] && strcmp(worminfo, "0") != 0 &&
	    strcmp(worminfo, "off") != 0 && strcmp(worminfo, "-") != 0) {
		zfsvfs->z_isworm = B_TRUE;
	} else {
		zfsvfs->z_isworm = B_FALSE;
	}

	vfsp->vfs_dev = mount_dev;
	vfsp->vfs_fstype = zfsfstype;
	vfsp->vfs_bsize = recordsize;
	vfsp->vfs_flag |= VFS_NOTRUNC;
	vfsp->vfs_data = zfsvfs;

	/*
	 * The fsid is 64 bits, composed of an 8-bit fs type, which
	 * separates our fsid from any other filesystem types, and a
	 * 56-bit objset unique ID.  The objset unique ID is unique to
	 * all objsets open on this system, provided by unique_create().
	 * The 8-bit fs type must be put in the low bits of fsid[1]
	 * because that's where other Solaris filesystems put it.
	 */
	fsid_guid = dmu_objset_fsid_guid(zfsvfs->z_os);
	ASSERT((fsid_guid & ~((1ULL<<56)-1)) == 0);
	vfsp->vfs_fsid.val[0] = fsid_guid;
	vfsp->vfs_fsid.val[1] = ((fsid_guid>>32) << 8) |
	    zfsfstype & 0xFF;

	/*
	 * Set features for file system.
	 */
	zfs_set_fuid_feature(zfsvfs);
	if (zfsvfs->z_case == ZFS_CASE_INSENSITIVE) {
		vfs_set_feature(vfsp, VFSFT_DIRENTFLAGS);
		vfs_set_feature(vfsp, VFSFT_CASEINSENSITIVE);
		vfs_set_feature(vfsp, VFSFT_NOCASESENSITIVE);
	} else if (zfsvfs->z_case == ZFS_CASE_MIXED) {
		vfs_set_feature(vfsp, VFSFT_DIRENTFLAGS);
		vfs_set_feature(vfsp, VFSFT_CASEINSENSITIVE);
	}
	vfs_set_feature(vfsp, VFSFT_ZEROCOPY_SUPPORTED);

	if (dmu_objset_is_snapshot(zfsvfs->z_os)) {
		uint64_t pval;

		atime_changed_cb(zfsvfs, B_FALSE);
		readonly_changed_cb(zfsvfs, B_TRUE);
		if (error = dsl_prop_get_integer(osname, "xattr", &pval, NULL))
			goto out;
		xattr_changed_cb(zfsvfs, pval);
		zfsvfs->z_issnap = B_TRUE;
		zfsvfs->z_os->os_sync = ZFS_SYNC_DISABLED;

		mutex_enter(&zfsvfs->z_os->os_user_ptr_lock);
		dmu_objset_set_user(zfsvfs->z_os, zfsvfs);
		mutex_exit(&zfsvfs->z_os->os_user_ptr_lock);
	} else {
		error = zfsvfs_setup(zfsvfs, B_TRUE);
	}

	if (!zfsvfs->z_issnap)
		zfsctl_create(zfsvfs);
out:
	if (error) {
		dmu_objset_disown(zfsvfs->z_os, zfsvfs);
		zfsvfs_free(zfsvfs);
	} else {
		atomic_add_32(&zfs_active_fs_count, 1);
	}

	return (error);
}

void
zfs_unregister_callbacks(zfsvfs_t *zfsvfs)
{
	objset_t *os = zfsvfs->z_os;
	struct dsl_dataset *ds;

	/*
	 * Unregister properties.
	 */
	if (!dmu_objset_is_snapshot(os)) {
		ds = dmu_objset_ds(os);
		VERIFY(dsl_prop_unregister(ds, "atime", atime_changed_cb,
		    zfsvfs) == 0);

		VERIFY(dsl_prop_unregister(ds, "xattr", xattr_changed_cb,
		    zfsvfs) == 0);

		VERIFY(dsl_prop_unregister(ds, "recordsize", blksz_changed_cb,
		    zfsvfs) == 0);

		VERIFY(dsl_prop_unregister(ds, "readonly", readonly_changed_cb,
		    zfsvfs) == 0);

		VERIFY(dsl_prop_unregister(ds, "devices", devices_changed_cb,
		    zfsvfs) == 0);

		VERIFY(dsl_prop_unregister(ds, "setuid", setuid_changed_cb,
		    zfsvfs) == 0);

		VERIFY(dsl_prop_unregister(ds, "exec", exec_changed_cb,
		    zfsvfs) == 0);

		VERIFY(dsl_prop_unregister(ds, "snapdir", snapdir_changed_cb,
		    zfsvfs) == 0);

		VERIFY(dsl_prop_unregister(ds, "aclmode", acl_mode_changed_cb,
		    zfsvfs) == 0);

		VERIFY(dsl_prop_unregister(ds, "aclinherit",
		    acl_inherit_changed_cb, zfsvfs) == 0);

		VERIFY(dsl_prop_unregister(ds, "vscan",
		    vscan_changed_cb, zfsvfs) == 0);
	}
}

/*
 * Convert a decimal digit string to a uint64_t integer.
 */
static int
str_to_uint64(char *str, uint64_t *objnum)
{
	uint64_t num = 0;

	while (*str) {
		if (*str < '0' || *str > '9')
			return (SET_ERROR(EINVAL));

		num = num*10 + *str++ - '0';
	}

	*objnum = num;
	return (0);
}

/*
 * The boot path passed from the boot loader is in the form of
 * "rootpool-name/root-filesystem-object-number'. Convert this
 * string to a dataset name: "rootpool-name/root-filesystem-name".
 */
static int
zfs_parse_bootfs(char *bpath, char *outpath)
{
	char *slashp;
	uint64_t objnum;
	int error;

	if (*bpath == 0 || *bpath == '/')
		return (SET_ERROR(EINVAL));

	(void) strcpy(outpath, bpath);

	slashp = strchr(bpath, '/');

	/* if no '/', just return the pool name */
	if (slashp == NULL) {
		return (0);
	}

	/* if not a number, just return the root dataset name */
	if (str_to_uint64(slashp+1, &objnum)) {
		return (0);
	}

	*slashp = '\0';
	error = dsl_dsobj_to_dsname(bpath, objnum, outpath);
	*slashp = '/';

	return (error);
}

/*
 * Check that the hex label string is appropriate for the dataset being
 * mounted into the global_zone proper.
 *
 * Return an error if the hex label string is not default or
 * admin_low/admin_high.  For admin_low labels, the corresponding
 * dataset must be readonly.
 */
int
zfs_check_global_label(const char *dsname, const char *hexsl)
{
	if (strcasecmp(hexsl, ZFS_MLSLABEL_DEFAULT) == 0)
		return (0);
	if (strcasecmp(hexsl, ADMIN_HIGH) == 0)
		return (0);
	if (strcasecmp(hexsl, ADMIN_LOW) == 0) {
		/* must be readonly */
		uint64_t rdonly;

		if (dsl_prop_get_integer(dsname,
		    zfs_prop_to_name(ZFS_PROP_READONLY), &rdonly, NULL))
			return (SET_ERROR(EACCES));
		return (rdonly ? 0 : EACCES);
	}
	return (SET_ERROR(EACCES));
}

/*
 * Determine whether the mount is allowed according to MAC check.
 * by comparing (where appropriate) label of the dataset against
 * the label of the zone being mounted into.  If the dataset has
 * no label, create one.
 *
 * Returns 0 if access allowed, error otherwise (e.g. EACCES)
 */
static int
zfs_mount_label_policy(vfs_t *vfsp, char *osname)
{
	int		error, retv;
	zone_t		*mntzone = NULL;
	ts_label_t	*mnt_tsl;
	bslabel_t	*mnt_sl;
	bslabel_t	ds_sl;
	char		ds_hexsl[MAXNAMELEN];

	retv = EACCES;				/* assume the worst */

	/*
	 * Start by getting the dataset label if it exists.
	 */
	error = dsl_prop_get(osname, zfs_prop_to_name(ZFS_PROP_MLSLABEL),
	    1, sizeof (ds_hexsl), &ds_hexsl, NULL);
	if (error)
		return (SET_ERROR(EACCES));

	/*
	 * If labeling is NOT enabled, then disallow the mount of datasets
	 * which have a non-default label already.  No other label checks
	 * are needed.
	 */
	if (!is_system_labeled()) {
		if (strcasecmp(ds_hexsl, ZFS_MLSLABEL_DEFAULT) == 0)
			return (0);
		return (SET_ERROR(EACCES));
	}

	/*
	 * Get the label of the mountpoint.  If mounting into the global
	 * zone (i.e. mountpoint is not within an active zone and the
	 * zoned property is off), the label must be default or
	 * admin_low/admin_high only; no other checks are needed.
	 */
	mntzone = zone_find_by_any_path(refstr_value(vfsp->vfs_mntpt), B_FALSE);
	if (mntzone->zone_id == GLOBAL_ZONEID) {
		uint64_t zoned;

		zone_rele(mntzone);

		if (dsl_prop_get_integer(osname,
		    zfs_prop_to_name(ZFS_PROP_ZONED), &zoned, NULL))
			return (SET_ERROR(EACCES));
		if (!zoned)
			return (zfs_check_global_label(osname, ds_hexsl));
		else
			/*
			 * This is the case of a zone dataset being mounted
			 * initially, before the zone has been fully created;
			 * allow this mount into global zone.
			 */
			return (0);
	}

	mnt_tsl = mntzone->zone_slabel;
	ASSERT(mnt_tsl != NULL);
	label_hold(mnt_tsl);
	mnt_sl = label2bslabel(mnt_tsl);

	if (strcasecmp(ds_hexsl, ZFS_MLSLABEL_DEFAULT) == 0) {
		/*
		 * The dataset doesn't have a real label, so fabricate one.
		 */
		char *str = NULL;

		if (l_to_str_internal(mnt_sl, &str) == 0 &&
		    dsl_prop_set_string(osname,
		    zfs_prop_to_name(ZFS_PROP_MLSLABEL),
		    ZPROP_SRC_LOCAL, str) == 0)
			retv = 0;
		if (str != NULL)
			kmem_free(str, strlen(str) + 1);
	} else if (hexstr_to_label(ds_hexsl, &ds_sl) == 0) {
		/*
		 * Now compare labels to complete the MAC check.  If the
		 * labels are equal then allow access.  If the mountpoint
		 * label dominates the dataset label, allow readonly access.
		 * Otherwise, access is denied.
		 */
		if (blequal(mnt_sl, &ds_sl))
			retv = 0;
		else if (bldominates(mnt_sl, &ds_sl)) {
			vfs_setmntopt(vfsp, MNTOPT_RO, NULL, 0);
			retv = 0;
		}
	}

	label_rele(mnt_tsl);
	zone_rele(mntzone);
	return (retv);
}

static int
zfs_mountroot(vfs_t *vfsp, enum whymountroot why)
{
	int error = 0;
	static int zfsrootdone = 0;
	zfsvfs_t *zfsvfs = NULL;
	znode_t *zp = NULL;
	vnode_t *vp = NULL;
	char *zfs_bootfs;
	char *zfs_devid;

	ASSERT(vfsp);

	/*
	 * The filesystem that we mount as root is defined in the
	 * boot property "zfs-bootfs" with a format of
	 * "poolname/root-dataset-objnum".
	 */
	if (why == ROOT_INIT) {
		if (zfsrootdone++)
			return (SET_ERROR(EBUSY));
		/*
		 * the process of doing a spa_load will require the
		 * clock to be set before we could (for example) do
		 * something better by looking at the timestamp on
		 * an uberblock, so just set it to -1.
		 */
		clkset(-1);

		if ((zfs_bootfs = spa_get_bootprop("zfs-bootfs")) == NULL) {
			cmn_err(CE_NOTE, "spa_get_bootfs: can not get "
			    "bootfs name");
			return (SET_ERROR(EINVAL));
		}
		zfs_devid = spa_get_bootprop("diskdevid");
		error = spa_import_rootpool(rootfs.bo_name, zfs_devid);
		if (zfs_devid)
			spa_free_bootprop(zfs_devid);
		if (error) {
			spa_free_bootprop(zfs_bootfs);
			cmn_err(CE_NOTE, "spa_import_rootpool: error %d",
			    error);
			return (error);
		}
		if (error = zfs_parse_bootfs(zfs_bootfs, rootfs.bo_name)) {
			spa_free_bootprop(zfs_bootfs);
			cmn_err(CE_NOTE, "zfs_parse_bootfs: error %d",
			    error);
			return (error);
		}

		spa_free_bootprop(zfs_bootfs);

		if (error = vfs_lock(vfsp))
			return (error);

		if (error = zfs_domount(vfsp, rootfs.bo_name)) {
			cmn_err(CE_NOTE, "zfs_domount: error %d", error);
			goto out;
		}

		zfsvfs = (zfsvfs_t *)vfsp->vfs_data;
		ASSERT(zfsvfs);
		if (error = zfs_zget(zfsvfs, zfsvfs->z_root, &zp)) {
			cmn_err(CE_NOTE, "zfs_zget: error %d", error);
			goto out;
		}

		vp = ZTOV(zp);
		mutex_enter(&vp->v_lock);
		vp->v_flag |= VROOT;
		mutex_exit(&vp->v_lock);
		rootvp = vp;

		/*
		 * Leave rootvp held.  The root file system is never unmounted.
		 */

		vfs_add((struct vnode *)0, vfsp,
		    (vfsp->vfs_flag & VFS_RDONLY) ? MS_RDONLY : 0);
out:
		vfs_unlock(vfsp);
		return (error);
	} else if (why == ROOT_REMOUNT) {
		readonly_changed_cb(vfsp->vfs_data, B_FALSE);
		vfsp->vfs_flag |= VFS_REMOUNT;

		/* refresh mount options */
		zfs_unregister_callbacks(vfsp->vfs_data);
		return (zfs_register_callbacks(vfsp));

	} else if (why == ROOT_UNMOUNT) {
		zfs_unregister_callbacks((zfsvfs_t *)vfsp->vfs_data);
		(void) zfs_sync(vfsp, 0, 0);
		return (0);
	}

	/*
	 * if "why" is equal to anything else other than ROOT_INIT,
	 * ROOT_REMOUNT, or ROOT_UNMOUNT, we do not support it.
	 */
	return (SET_ERROR(ENOTSUP));
}

/*ARGSUSED*/
static int
zfs_mount(vfs_t *vfsp, vnode_t *mvp, struct mounta *uap, cred_t *cr)
{
	char		*osname;
	pathname_t	spn;
	int		error = 0;
	uio_seg_t	fromspace = (uap->flags & MS_SYSSPACE) ?
	    UIO_SYSSPACE : UIO_USERSPACE;
	int		canwrite;

	if (mvp->v_type != VDIR)
		return (SET_ERROR(ENOTDIR));

	mutex_enter(&mvp->v_lock);
	if ((uap->flags & MS_REMOUNT) == 0 &&
	    (uap->flags & MS_OVERLAY) == 0 &&
	    (mvp->v_count != 1 || (mvp->v_flag & VROOT))) {
		mutex_exit(&mvp->v_lock);
		return (SET_ERROR(EBUSY));
	}
	mutex_exit(&mvp->v_lock);

	/*
	 * ZFS does not support passing unparsed data in via MS_DATA.
	 * Users should use the MS_OPTIONSTR interface; this means
	 * that all option parsing is already done and the options struct
	 * can be interrogated.
	 */
	if ((uap->flags & MS_DATA) && uap->datalen > 0)
		return (SET_ERROR(EINVAL));

	/*
	 * Get the objset name (the "special" mount argument).
	 */
	if (error = pn_get(uap->spec, fromspace, &spn))
		return (error);

	osname = spn.pn_path;

	/*
	 * Check for mount privilege?
	 *
	 * If we don't have privilege then see if
	 * we have local permission to allow it
	 */
	error = secpolicy_fs_mount(cr, mvp, vfsp);
	if (error) {
		if (dsl_deleg_access(osname, ZFS_DELEG_PERM_MOUNT, cr) == 0) {
			vattr_t		vattr;

			/*
			 * Make sure user is the owner of the mount point
			 * or has sufficient privileges.
			 */

			vattr.va_mask = AT_UID;

			if (VOP_GETATTR(mvp, &vattr, 0, cr, NULL)) {
				goto out;
			}

			if (secpolicy_vnode_owner(cr, vattr.va_uid) != 0 &&
			    VOP_ACCESS(mvp, VWRITE, 0, cr, NULL) != 0) {
				goto out;
			}
			secpolicy_fs_mount_clearopts(cr, vfsp);
		} else {
			goto out;
		}
	}

	/*
	 * Refuse to mount a filesystem if we are in a local zone and the
	 * dataset is not visible.
	 */
	if (!INGLOBALZONE(curproc) &&
	    (!zone_dataset_visible(osname, &canwrite) || !canwrite)) {
		error = SET_ERROR(EPERM);
		goto out;
	}

	error = zfs_mount_label_policy(vfsp, osname);
	if (error)
		goto out;

	/*
	 * When doing a remount, we simply refresh our temporary properties
	 * according to those options set in the current VFS options.
	 */
	if (uap->flags & MS_REMOUNT) {
		/* refresh mount options */
		zfs_unregister_callbacks(vfsp->vfs_data);
		error = zfs_register_callbacks(vfsp);
		goto out;
	}

	error = zfs_domount(vfsp, osname);

	/*
	 * Add an extra VFS_HOLD on our parent vfs so that it can't
	 * disappear due to a forced unmount.
	 */
	if (error == 0 && ((zfsvfs_t *)vfsp->vfs_data)->z_issnap)
		VFS_HOLD(mvp->v_vfsp);

out:
	pn_free(&spn);
	return (error);
}

static int
zfs_statvfs(vfs_t *vfsp, struct statvfs64 *statp)
{
	zfsvfs_t *zfsvfs = vfsp->vfs_data;
	dev32_t d32;
	uint64_t refdbytes, availbytes, usedobjs, availobjs;

	ZFS_ENTER(zfsvfs);

	dmu_objset_space(zfsvfs->z_os,
	    &refdbytes, &availbytes, &usedobjs, &availobjs);

	/*
	 * The underlying storage pool actually uses multiple block sizes.
	 * We report the fragsize as the smallest block size we support,
	 * and we report our blocksize as the filesystem's maximum blocksize.
	 */
	statp->f_frsize = 1UL << SPA_MINBLOCKSHIFT;
	statp->f_bsize = zfsvfs->z_max_blksz;

	/*
	 * The following report "total" blocks of various kinds in the
	 * file system, but reported in terms of f_frsize - the
	 * "fragment" size.
	 */

	statp->f_blocks = (refdbytes + availbytes) >> SPA_MINBLOCKSHIFT;
	statp->f_bfree = availbytes >> SPA_MINBLOCKSHIFT;
	statp->f_bavail = statp->f_bfree; /* no root reservation */

	/*
	 * statvfs() should really be called statufs(), because it assumes
	 * static metadata.  ZFS doesn't preallocate files, so the best
	 * we can do is report the max that could possibly fit in f_files,
	 * and that minus the number actually used in f_ffree.
	 * For f_ffree, report the smaller of the number of object available
	 * and the number of blocks (each object will take at least a block).
	 */
	statp->f_ffree = MIN(availobjs, statp->f_bfree);
	statp->f_favail = statp->f_ffree;	/* no "root reservation" */
	statp->f_files = statp->f_ffree + usedobjs;

	(void) cmpldev(&d32, vfsp->vfs_dev);
	statp->f_fsid = d32;

	/*
	 * We're a zfs filesystem.
	 */
	(void) strcpy(statp->f_basetype, vfssw[vfsp->vfs_fstype].vsw_name);

	statp->f_flag = vf_to_stf(vfsp->vfs_flag);

	statp->f_namemax = ZFS_MAXNAMELEN;

	/*
	 * We have all of 32 characters to stuff a string here.
	 * Is there anything useful we could/should provide?
	 */
	bzero(statp->f_fstr, sizeof (statp->f_fstr));

	ZFS_EXIT(zfsvfs);
	return (0);
}

static int
zfs_root(vfs_t *vfsp, vnode_t **vpp)
{
	zfsvfs_t *zfsvfs = vfsp->vfs_data;
	znode_t *rootzp;
	int error;

	ZFS_ENTER(zfsvfs);

	error = zfs_zget(zfsvfs, zfsvfs->z_root, &rootzp);
	if (error == 0)
		*vpp = ZTOV(rootzp);

	ZFS_EXIT(zfsvfs);
	return (error);
}

/*
 * Teardown the zfsvfs::z_os.
 *
 * Note, if 'unmounting' if FALSE, we return with the 'z_teardown_lock'
 * and 'z_teardown_inactive_lock' held.
 */
static int
zfsvfs_teardown(zfsvfs_t *zfsvfs, boolean_t unmounting)
{
	znode_t	*zp;

	rrw_enter(&zfsvfs->z_teardown_lock, RW_WRITER, FTAG);

	if (!unmounting) {
		/*
		 * We purge the parent filesystem's vfsp as the parent
		 * filesystem and all of its snapshots have their vnode's
		 * v_vfsp set to the parent's filesystem's vfsp.  Note,
		 * 'z_parent' is self referential for non-snapshots.
		 */
		(void) dnlc_purge_vfsp(zfsvfs->z_parent->z_vfs, 0);
	}

	/*
	 * Close the zil. NB: Can't close the zil while zfs_inactive
	 * threads are blocked as zil_close can call zfs_inactive.
	 */
	if (zfsvfs->z_log) {
		zil_close(zfsvfs->z_log);
		zfsvfs->z_log = NULL;
	}

	rw_enter(&zfsvfs->z_teardown_inactive_lock, RW_WRITER);

	/*
	 * If we are not unmounting (ie: online recv) and someone already
	 * unmounted this file system while we were doing the switcheroo,
	 * or a reopen of z_os failed then just bail out now.
	 */
	if (!unmounting && (zfsvfs->z_unmounted || zfsvfs->z_os == NULL)) {
		rw_exit(&zfsvfs->z_teardown_inactive_lock);
		rrw_exit(&zfsvfs->z_teardown_lock, FTAG);
		return (SET_ERROR(EIO));
	}

	/*
	 * At this point there are no vops active, and any new vops will
	 * fail with EIO since we have z_teardown_lock for writer (only
	 * relavent for forced unmount).
	 *
	 * Release all holds on dbufs.
	 */
	mutex_enter(&zfsvfs->z_znodes_lock);
	for (zp = list_head(&zfsvfs->z_all_znodes); zp != NULL;
	    zp = list_next(&zfsvfs->z_all_znodes, zp))
		if (zp->z_sa_hdl) {
			ASSERT(ZTOV(zp)->v_count > 0);
			zfs_znode_dmu_fini(zp);
		}
	mutex_exit(&zfsvfs->z_znodes_lock);

	/*
	 * If we are unmounting, set the unmounted flag and let new vops
	 * unblock.  zfs_inactive will have the unmounted behavior, and all
	 * other vops will fail with EIO.
	 */
	if (unmounting) {
		zfsvfs->z_unmounted = B_TRUE;
		rrw_exit(&zfsvfs->z_teardown_lock, FTAG);
		rw_exit(&zfsvfs->z_teardown_inactive_lock);
	}

	/*
	 * z_os will be NULL if there was an error in attempting to reopen
	 * zfsvfs, so just return as the properties had already been
	 * unregistered and cached data had been evicted before.
	 */
	if (zfsvfs->z_os == NULL)
		return (0);

	/*
	 * Unregister properties.
	 */
	zfs_unregister_callbacks(zfsvfs);

	/*
	 * Evict cached data
	 */
	if (dsl_dataset_is_dirty(dmu_objset_ds(zfsvfs->z_os)) &&
	    !(zfsvfs->z_vfs->vfs_flag & VFS_RDONLY))
		txg_wait_synced(dmu_objset_pool(zfsvfs->z_os), 0);
	dmu_objset_evict_dbufs(zfsvfs->z_os);

	return (0);
}

/*ARGSUSED*/
static int
zfs_umount(vfs_t *vfsp, int fflag, cred_t *cr)
{
	zfsvfs_t *zfsvfs = vfsp->vfs_data;
	objset_t *os;
	int ret;

	ret = secpolicy_fs_unmount(cr, vfsp);
	if (ret) {
		if (dsl_deleg_access((char *)refstr_value(vfsp->vfs_resource),
		    ZFS_DELEG_PERM_MOUNT, cr))
			return (ret);
	}

	/*
	 * We purge the parent filesystem's vfsp as the parent filesystem
	 * and all of its snapshots have their vnode's v_vfsp set to the
	 * parent's filesystem's vfsp.  Note, 'z_parent' is self
	 * referential for non-snapshots.
	 */
	(void) dnlc_purge_vfsp(zfsvfs->z_parent->z_vfs, 0);

	/*
	 * Unmount any snapshots mounted under .zfs before unmounting the
	 * dataset itself.
	 */
	if (zfsvfs->z_ctldir != NULL &&
	    (ret = zfsctl_umount_snapshots(vfsp, fflag, cr)) != 0) {
		return (ret);
	}

	if (!(fflag & MS_FORCE)) {
		/*
		 * Check the number of active vnodes in the file system.
		 * Our count is maintained in the vfs structure, but the
		 * number is off by 1 to indicate a hold on the vfs
		 * structure itself.
		 *
		 * The '.zfs' directory maintains a reference of its
		 * own, and any active references underneath are
		 * reflected in the vnode count.
		 */
		if (zfsvfs->z_ctldir == NULL) {
			if (vfsp->vfs_count > 1)
				return (SET_ERROR(EBUSY));
		} else {
			if (vfsp->vfs_count > 2 ||
			    zfsvfs->z_ctldir->v_count > 1)
				return (SET_ERROR(EBUSY));
		}
	}

	vfsp->vfs_flag |= VFS_UNMOUNTED;

	VERIFY(zfsvfs_teardown(zfsvfs, B_TRUE) == 0);
	os = zfsvfs->z_os;

	/*
	 * z_os will be NULL if there was an error in
	 * attempting to reopen zfsvfs.
	 */
	if (os != NULL) {
		/*
		 * Unset the objset user_ptr.
		 */
		mutex_enter(&os->os_user_ptr_lock);
		dmu_objset_set_user(os, NULL);
		mutex_exit(&os->os_user_ptr_lock);

		/*
		 * Finally release the objset
		 */
		dmu_objset_disown(os, zfsvfs);
	}

	/*
	 * We can now safely destroy the '.zfs' directory node.
	 */
	if (zfsvfs->z_ctldir != NULL)
		zfsctl_destroy(zfsvfs);

	return (0);
}

static int
zfs_vget(vfs_t *vfsp, vnode_t **vpp, fid_t *fidp)
{
	zfsvfs_t	*zfsvfs = vfsp->vfs_data;
	znode_t		*zp;
	uint64_t	object = 0;
	uint64_t	fid_gen = 0;
	uint64_t	gen_mask;
	uint64_t	zp_gen;
	int 		i, err;

	*vpp = NULL;

	ZFS_ENTER(zfsvfs);

	if (fidp->fid_len == LONG_FID_LEN) {
		zfid_long_t	*zlfid = (zfid_long_t *)fidp;
		uint64_t	objsetid = 0;
		uint64_t	setgen = 0;

		for (i = 0; i < sizeof (zlfid->zf_setid); i++)
			objsetid |= ((uint64_t)zlfid->zf_setid[i]) << (8 * i);

		for (i = 0; i < sizeof (zlfid->zf_setgen); i++)
			setgen |= ((uint64_t)zlfid->zf_setgen[i]) << (8 * i);

		ZFS_EXIT(zfsvfs);

		err = zfsctl_lookup_objset(vfsp, objsetid, &zfsvfs);
		if (err)
			return (SET_ERROR(EINVAL));
		ZFS_ENTER(zfsvfs);
	}

	if (fidp->fid_len == SHORT_FID_LEN || fidp->fid_len == LONG_FID_LEN) {
		zfid_short_t	*zfid = (zfid_short_t *)fidp;

		for (i = 0; i < sizeof (zfid->zf_object); i++)
			object |= ((uint64_t)zfid->zf_object[i]) << (8 * i);

		for (i = 0; i < sizeof (zfid->zf_gen); i++)
			fid_gen |= ((uint64_t)zfid->zf_gen[i]) << (8 * i);
	} else {
		ZFS_EXIT(zfsvfs);
		return (SET_ERROR(EINVAL));
	}

	/* A zero fid_gen means we are in the .zfs control directories */
	if (fid_gen == 0 &&
	    (object == ZFSCTL_INO_ROOT || object == ZFSCTL_INO_SNAPDIR)) {
		*vpp = zfsvfs->z_ctldir;
		ASSERT(*vpp != NULL);
		if (object == ZFSCTL_INO_SNAPDIR) {
			VERIFY(zfsctl_root_lookup(*vpp, "snapshot", vpp, NULL,
			    0, NULL, NULL, NULL, NULL, NULL) == 0);
		} else {
			VN_HOLD(*vpp);
		}
		ZFS_EXIT(zfsvfs);
		return (0);
	}

	gen_mask = -1ULL >> (64 - 8 * i);

	dprintf("getting %llu [%u mask %llx]\n", object, fid_gen, gen_mask);
	if (err = zfs_zget(zfsvfs, object, &zp)) {
		ZFS_EXIT(zfsvfs);
		return (err);
	}
	(void) sa_lookup(zp->z_sa_hdl, SA_ZPL_GEN(zfsvfs), &zp_gen,
	    sizeof (uint64_t));
	zp_gen = zp_gen & gen_mask;
	if (zp_gen == 0)
		zp_gen = 1;
	if (zp->z_unlinked || zp_gen != fid_gen) {
		dprintf("znode gen (%u) != fid gen (%u)\n", zp_gen, fid_gen);
		VN_RELE(ZTOV(zp));
		ZFS_EXIT(zfsvfs);
		return (SET_ERROR(EINVAL));
	}

	*vpp = ZTOV(zp);
	ZFS_EXIT(zfsvfs);
	return (0);
}

/*
 * Block out VOPs and close zfsvfs_t::z_os
 *
 * Note, if successful, then we return with the 'z_teardown_lock' and
 * 'z_teardown_inactive_lock' write held.  We leave ownership of the underlying
 * dataset and objset intact so that they can be atomically handed off during
 * a subsequent rollback or recv operation and the resume thereafter.
 */
int
zfs_suspend_fs(zfsvfs_t *zfsvfs)
{
	int error;

	mutex_enter(&zfsvfs->z_lock);
	if (zfsvfs->z_busy) {
		mutex_exit(&zfsvfs->z_lock);
		return (EBUSY);
	}
	zfsvfs->z_busy = B_TRUE;
	mutex_exit(&zfsvfs->z_lock);

	if ((error = zfsvfs_teardown(zfsvfs, B_FALSE)) != 0) {
		mutex_enter(&zfsvfs->z_lock);
		zfsvfs->z_busy = B_FALSE;
		mutex_exit(&zfsvfs->z_lock);
		return (error);
<<<<<<< HEAD
	}
	dmu_objset_disown(zfsvfs->z_os, zfsvfs);
=======
>>>>>>> 7de6f2c0

	return (0);
}

/*
 * Rebuild SA and release VOPs.  Note that ownership of the underlying dataset
 * is an invariant across any of the operations that can be performed while the
 * filesystem was suspended.  Whether it succeeded or failed, the preconditions
 * are the same: the relevant objset and associated dataset are owned by
 * zfsvfs, held, and long held on entry.
 */
int
zfs_resume_fs(zfsvfs_t *zfsvfs, const char *osname)
{
	int err;
	znode_t *zp;
	uint64_t sa_obj = 0;

	ASSERT(RRW_WRITE_HELD(&zfsvfs->z_teardown_lock));
	ASSERT(RW_WRITE_HELD(&zfsvfs->z_teardown_inactive_lock));

	/*
	 * We already own this, so just hold and rele it to update the
	 * objset_t, as the one we had before may have been evicted.
	 */
	VERIFY0(dmu_objset_hold(osname, zfsvfs, &zfsvfs->z_os));
	VERIFY3P(zfsvfs->z_os->os_dsl_dataset->ds_owner, ==, zfsvfs);
	VERIFY(dsl_dataset_long_held(zfsvfs->z_os->os_dsl_dataset));
	dmu_objset_rele(zfsvfs->z_os, zfsvfs);

	/*
	 * Make sure version hasn't changed
	 */

	err = zfs_get_zplprop(zfsvfs->z_os, ZFS_PROP_VERSION,
	    &zfsvfs->z_version);

	if (err)
		goto bail;

	err = zap_lookup(zfsvfs->z_os, MASTER_NODE_OBJ,
	    ZFS_SA_ATTRS, 8, 1, &sa_obj);

	if (err && zfsvfs->z_version >= ZPL_VERSION_SA)
		goto bail;

	if ((err = sa_setup(zfsvfs->z_os, sa_obj,
	    zfs_attr_table,  ZPL_END, &zfsvfs->z_attr_table)) != 0)
		goto bail;

	if (zfsvfs->z_version >= ZPL_VERSION_SA)
		sa_register_update_callback(zfsvfs->z_os,
		    zfs_sa_upgrade);

	VERIFY(zfsvfs_setup(zfsvfs, B_FALSE) == 0);

	zfs_set_fuid_feature(zfsvfs);

	/*
	 * Attempt to re-establish all the active znodes with
	 * their dbufs.  If a zfs_rezget() fails, then we'll let
	 * any potential callers discover that via ZFS_ENTER_VERIFY_VP
	 * when they try to use their znode.
	 */
	mutex_enter(&zfsvfs->z_znodes_lock);
	for (zp = list_head(&zfsvfs->z_all_znodes); zp;
	    zp = list_next(&zfsvfs->z_all_znodes, zp)) {
		(void) zfs_rezget(zp);
	}
	mutex_exit(&zfsvfs->z_znodes_lock);

bail:
	/* release the VOPs */
	rw_exit(&zfsvfs->z_teardown_inactive_lock);
	rrw_exit(&zfsvfs->z_teardown_lock, FTAG);

	if (err) {
		/*
		 * Since we couldn't setup the sa framework, try to force
		 * unmount this file system.
		 */
		if (vn_vfswlock(zfsvfs->z_vfs->vfs_vnodecovered) == 0)
			(void) dounmount(zfsvfs->z_vfs, MS_FORCE, CRED());
	}
	mutex_enter(&zfsvfs->z_lock);
	zfsvfs->z_busy = B_FALSE;
	mutex_exit(&zfsvfs->z_lock);

	return (err);
}

static void
zfs_freevfs(vfs_t *vfsp)
{
	zfsvfs_t *zfsvfs = vfsp->vfs_data;

	/*
	 * If this is a snapshot, we have an extra VFS_HOLD on our parent
	 * from zfs_mount().  Release it here.  If we came through
	 * zfs_mountroot() instead, we didn't grab an extra hold, so
	 * skip the VFS_RELE for rootvfs.
	 */
	if (zfsvfs->z_issnap && (vfsp != rootvfs))
		VFS_RELE(zfsvfs->z_parent->z_vfs);

	zfsvfs_free(zfsvfs);

	atomic_add_32(&zfs_active_fs_count, -1);
}

/*
 * VFS_INIT() initialization.  Note that there is no VFS_FINI(),
 * so we can't safely do any non-idempotent initialization here.
 * Leave that to zfs_init() and zfs_fini(), which are called
 * from the module's _init() and _fini() entry points.
 */
/*ARGSUSED*/
static int
zfs_vfsinit(int fstype, char *name)
{
	int error;

	zfsfstype = fstype;

	/*
	 * Setup vfsops and vnodeops tables.
	 */
	error = vfs_setfsops(fstype, zfs_vfsops_template, &zfs_vfsops);
	if (error != 0) {
		cmn_err(CE_WARN, "zfs: bad vfs ops template");
	}

	error = zfs_create_op_tables();
	if (error) {
		zfs_remove_op_tables();
		cmn_err(CE_WARN, "zfs: bad vnode ops template");
		(void) vfs_freevfsops_by_type(zfsfstype);
		return (error);
	}

	mutex_init(&zfs_dev_mtx, NULL, MUTEX_DEFAULT, NULL);

	/*
	 * Unique major number for all zfs mounts.
	 * If we run out of 32-bit minors, we'll getudev() another major.
	 */
	zfs_major = ddi_name_to_major(ZFS_DRIVER);
	zfs_minor = ZFS_MIN_MINOR;

	return (0);
}

void
zfs_init(void)
{
	/*
	 * Initialize .zfs directory structures
	 */
	zfsctl_init();

	/*
	 * Initialize znode cache, vnode ops, etc...
	 */
	zfs_znode_init();

	dmu_objset_register_type(DMU_OST_ZFS, zfs_space_delta_cb);
}

void
zfs_fini(void)
{
	zfsctl_fini();
	zfs_znode_fini();
}

int
zfs_busy(void)
{
	return (zfs_active_fs_count != 0);
}

int
zfs_set_version(zfsvfs_t *zfsvfs, uint64_t newvers)
{
	int error;
	objset_t *os = zfsvfs->z_os;
	dmu_tx_t *tx;

	if (newvers < ZPL_VERSION_INITIAL || newvers > ZPL_VERSION)
		return (SET_ERROR(EINVAL));

	if (newvers < zfsvfs->z_version)
		return (SET_ERROR(EINVAL));

	if (zfs_spa_version_map(newvers) >
	    spa_version(dmu_objset_spa(zfsvfs->z_os)))
		return (SET_ERROR(ENOTSUP));

	tx = dmu_tx_create(os);
	dmu_tx_hold_zap(tx, MASTER_NODE_OBJ, B_FALSE, ZPL_VERSION_STR);
	if (newvers >= ZPL_VERSION_SA && !zfsvfs->z_use_sa) {
		dmu_tx_hold_zap(tx, MASTER_NODE_OBJ, B_TRUE,
		    ZFS_SA_ATTRS);
		dmu_tx_hold_zap(tx, DMU_NEW_OBJECT, FALSE, NULL);
	}
	error = dmu_tx_assign(tx, TXG_WAIT);
	if (error) {
		dmu_tx_abort(tx);
		return (error);
	}

	error = zap_update(os, MASTER_NODE_OBJ, ZPL_VERSION_STR,
	    8, 1, &newvers, tx);

	if (error) {
		dmu_tx_commit(tx);
		return (error);
	}

	if (newvers >= ZPL_VERSION_SA && !zfsvfs->z_use_sa) {
		uint64_t sa_obj;

		ASSERT3U(spa_version(dmu_objset_spa(zfsvfs->z_os)), >=,
		    SPA_VERSION_SA);
		sa_obj = zap_create(os, DMU_OT_SA_MASTER_NODE,
		    DMU_OT_NONE, 0, tx);

		error = zap_add(os, MASTER_NODE_OBJ,
		    ZFS_SA_ATTRS, 8, 1, &sa_obj, tx);
		ASSERT0(error);

		VERIFY(0 == sa_set_sa_object(os, sa_obj));
		sa_register_update_callback(os, zfs_sa_upgrade);
	}

	spa_history_log_internal_ds(dmu_objset_ds(os), "upgrade", tx,
	    "from %llu to %llu", zfsvfs->z_version, newvers);

	dmu_tx_commit(tx);

	zfsvfs->z_version = newvers;

	zfs_set_fuid_feature(zfsvfs);

	return (0);
}

/*
 * Read a property stored within the master node.
 */
int
zfs_get_zplprop(objset_t *os, zfs_prop_t prop, uint64_t *value)
{
	const char *pname;
	int error = ENOENT;

	/*
	 * Look up the file system's value for the property.  For the
	 * version property, we look up a slightly different string.
	 */
	if (prop == ZFS_PROP_VERSION)
		pname = ZPL_VERSION_STR;
	else
		pname = zfs_prop_to_name(prop);

	if (os != NULL)
		error = zap_lookup(os, MASTER_NODE_OBJ, pname, 8, 1, value);

	if (error == ENOENT) {
		/* No value set, use the default value */
		switch (prop) {
		case ZFS_PROP_VERSION:
			*value = ZPL_VERSION;
			break;
		case ZFS_PROP_NORMALIZE:
		case ZFS_PROP_UTF8ONLY:
			*value = 0;
			break;
		case ZFS_PROP_CASE:
			*value = ZFS_CASE_SENSITIVE;
			break;
		default:
			return (error);
		}
		error = 0;
	}
	return (error);
}

static vfsdef_t vfw = {
	VFSDEF_VERSION,
	MNTTYPE_ZFS,
	zfs_vfsinit,
	VSW_HASPROTO|VSW_CANRWRO|VSW_CANREMOUNT|VSW_VOLATILEDEV|VSW_STATS|
	    VSW_XID|VSW_ZMOUNT,
	&zfs_mntopts
};

struct modlfs zfs_modlfs = {
	&mod_fsops, "ZFS filesystem version " SPA_VERSION_STRING, &vfw
};<|MERGE_RESOLUTION|>--- conflicted
+++ resolved
@@ -514,14 +514,9 @@
 	 * overboard...
 	 */
 	ds = dmu_objset_ds(os);
-<<<<<<< HEAD
-	rw_enter(&ds->ds_dir->dd_pool->dp_config_rwlock, RW_READER);
-	error = dsl_prop_register(ds, "atime", atime_changed_cb, zfsvfs);
-=======
 	dsl_pool_config_enter(dmu_objset_pool(os), FTAG);
 	error = dsl_prop_register(ds,
 	    zfs_prop_to_name(ZFS_PROP_ATIME), atime_changed_cb, zfsvfs);
->>>>>>> 7de6f2c0
 	error = error ? error : dsl_prop_register(ds,
 	    zfs_prop_to_name(ZFS_PROP_XATTR), xattr_changed_cb, zfsvfs);
 	error = error ? error : dsl_prop_register(ds,
@@ -542,13 +537,8 @@
 	    zfs_prop_to_name(ZFS_PROP_ACLINHERIT), acl_inherit_changed_cb,
 	    zfsvfs);
 	error = error ? error : dsl_prop_register(ds,
-<<<<<<< HEAD
-	    "vscan", vscan_changed_cb, zfsvfs);
-	rw_exit(&ds->ds_dir->dd_pool->dp_config_rwlock);
-=======
 	    zfs_prop_to_name(ZFS_PROP_VSCAN), vscan_changed_cb, zfsvfs);
 	dsl_pool_config_exit(dmu_objset_pool(os), FTAG);
->>>>>>> 7de6f2c0
 	if (error)
 		goto unregister;
 
@@ -1884,7 +1874,7 @@
 	if (dsl_dataset_is_dirty(dmu_objset_ds(zfsvfs->z_os)) &&
 	    !(zfsvfs->z_vfs->vfs_flag & VFS_RDONLY))
 		txg_wait_synced(dmu_objset_pool(zfsvfs->z_os), 0);
-	dmu_objset_evict_dbufs(zfsvfs->z_os);
+	(void) dmu_objset_evict_dbufs(zfsvfs->z_os);
 
 	return (0);
 }
@@ -2076,7 +2066,7 @@
 	mutex_enter(&zfsvfs->z_lock);
 	if (zfsvfs->z_busy) {
 		mutex_exit(&zfsvfs->z_lock);
-		return (EBUSY);
+		return (SET_ERROR(EBUSY));
 	}
 	zfsvfs->z_busy = B_TRUE;
 	mutex_exit(&zfsvfs->z_lock);
@@ -2086,11 +2076,7 @@
 		zfsvfs->z_busy = B_FALSE;
 		mutex_exit(&zfsvfs->z_lock);
 		return (error);
-<<<<<<< HEAD
-	}
-	dmu_objset_disown(zfsvfs->z_os, zfsvfs);
-=======
->>>>>>> 7de6f2c0
+	}
 
 	return (0);
 }
