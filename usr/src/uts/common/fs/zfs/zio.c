/*
 * CDDL HEADER START
 *
 * The contents of this file are subject to the terms of the
 * Common Development and Distribution License (the "License").
 * You may not use this file except in compliance with the License.
 *
 * You can obtain a copy of the license at usr/src/OPENSOLARIS.LICENSE
 * or http://www.opensolaris.org/os/licensing.
 * See the License for the specific language governing permissions
 * and limitations under the License.
 *
 * When distributing Covered Code, include this CDDL HEADER in each
 * file and include the License file at usr/src/OPENSOLARIS.LICENSE.
 * If applicable, add the following below this CDDL HEADER, with the
 * fields enclosed by brackets "[]" replaced with your own identifying
 * information: Portions Copyright [yyyy] [name of copyright owner]
 *
 * CDDL HEADER END
 */

/*
 * Copyright (c) 2005, 2010, Oracle and/or its affiliates. All rights reserved.
 * Copyright (c) 2011, 2014 by Delphix. All rights reserved.
 * Copyright 2013 Nexenta Systems, Inc. All rights reserved.
 */

#include <sys/zfs_context.h>
#include <sys/fm/fs/zfs.h>
#include <sys/spa.h>
#include <sys/txg.h>
#include <sys/spa_impl.h>
#include <sys/vdev_impl.h>
#include <sys/zio_impl.h>
#include <sys/zio_compress.h>
#include <sys/zio_checksum.h>
#include <sys/dmu_objset.h>
#include <sys/arc.h>
#include <sys/ddt.h>
<<<<<<< HEAD
#include <sys/special.h>
=======
#include <sys/blkptr.h>
>>>>>>> b89e420a
#include <sys/zfeature.h>

extern int zil_use_sdev;
extern int zfs_txg_timeout;

/*
 * ==========================================================================
 * I/O type descriptions
 * ==========================================================================
 */
const char *zio_type_name[ZIO_TYPES] = {
	"zio_null", "zio_read", "zio_write", "zio_free", "zio_claim",
	"zio_ioctl"
};

/*
 * ==========================================================================
 * I/O kmem caches
 * ==========================================================================
 */
kmem_cache_t *zio_cache;
kmem_cache_t *zio_link_cache;
kmem_cache_t *zio_buf_cache[SPA_MAXBLOCKSIZE >> SPA_MINBLOCKSHIFT];
kmem_cache_t *zio_data_buf_cache[SPA_MAXBLOCKSIZE >> SPA_MINBLOCKSHIFT];

#ifdef _KERNEL
extern vmem_t *zio_alloc_arena;
#endif

/*
 * The following actions directly effect the spa's sync-to-convergence logic.
 * The values below define the sync pass when we start performing the action.
 * Care should be taken when changing these values as they directly impact
 * spa_sync() performance. Tuning these values may introduce subtle performance
 * pathologies and should only be done in the context of performance analysis.
 * These tunables will eventually be removed and replaced with #defines once
 * enough analysis has been done to determine optimal values.
 *
 * The 'zfs_sync_pass_deferred_free' pass must be greater than 1 to ensure that
 * regular blocks are not deferred.
 */
int zfs_sync_pass_deferred_free = 2; /* defer frees starting in this pass */
int zfs_sync_pass_dont_compress = 5; /* don't compress starting in this pass */
int zfs_sync_pass_rewrite = 2; /* rewrite new bps starting in this pass */

/*
 * An allocating zio is one that either currently has the DVA allocate
 * stage set or will have it later in its lifetime.
 */
#define	IO_IS_ALLOCATING(zio) ((zio)->io_orig_pipeline & ZIO_STAGE_DVA_ALLOCATE)

boolean_t	zio_requeue_io_start_cut_in_line = B_TRUE;

#ifdef ZFS_DEBUG
int zio_buf_debug_limit = 16384;
#else
int zio_buf_debug_limit = 0;
#endif

/*
 * Fault insertion for stress testing
 */
int zio_faulty_vdev_enabled = 0;
uint64_t zio_faulty_vdev_guid;
uint64_t zio_faulty_vdev_delay_us = 1000000;	/* 1 second */

void
zio_init(void)
{
	size_t c;
	vmem_t *data_alloc_arena = NULL;

	zio_parallel_checksum_init();
#ifdef _KERNEL
	data_alloc_arena = zio_alloc_arena;
#endif
	zio_cache = kmem_cache_create("zio_cache",
	    sizeof (zio_t), 0, NULL, NULL, NULL, NULL, NULL, 0);
	zio_link_cache = kmem_cache_create("zio_link_cache",
	    sizeof (zio_link_t), 0, NULL, NULL, NULL, NULL, NULL, 0);

	/*
	 * For small buffers, we want a cache for each multiple of
	 * SPA_MINBLOCKSIZE.  For medium-size buffers, we want a cache
	 * for each quarter-power of 2.  For large buffers, we want
	 * a cache for each multiple of PAGESIZE.
	 */
	for (c = 0; c < SPA_MAXBLOCKSIZE >> SPA_MINBLOCKSHIFT; c++) {
		size_t size = (c + 1) << SPA_MINBLOCKSHIFT;
		size_t p2 = size;
		size_t align = 0;
		size_t cflags = (size > zio_buf_debug_limit) ? KMC_NODEBUG : 0;

		while (p2 & (p2 - 1))
			p2 &= p2 - 1;

#ifndef _KERNEL
		/*
		 * If we are using watchpoints, put each buffer on its own page,
		 * to eliminate the performance overhead of trapping to the
		 * kernel when modifying a non-watched buffer that shares the
		 * page with a watched buffer.
		 */
		if (arc_watch && !IS_P2ALIGNED(size, PAGESIZE))
			continue;
#endif
		if (size <= 4 * SPA_MINBLOCKSIZE) {
			align = SPA_MINBLOCKSIZE;
		} else if (IS_P2ALIGNED(size, PAGESIZE)) {
			align = PAGESIZE;
		} else if (IS_P2ALIGNED(size, p2 >> 2)) {
			align = p2 >> 2;
		}

		if (align != 0) {
			char name[36];
			(void) sprintf(name, "zio_buf_%lu", (ulong_t)size);
			zio_buf_cache[c] = kmem_cache_create(name, size,
			    align, NULL, NULL, NULL, NULL, NULL, cflags);

			/*
			 * Since zio_data bufs do not appear in crash dumps, we
			 * pass KMC_NOTOUCH so that no allocator metadata is
			 * stored with the buffers.
			 */
			(void) sprintf(name, "zio_data_buf_%lu", (ulong_t)size);
			zio_data_buf_cache[c] = kmem_cache_create(name, size,
			    align, NULL, NULL, NULL, NULL, data_alloc_arena,
			    cflags | KMC_NOTOUCH);
		}
	}

	while (--c != 0) {
		ASSERT(zio_buf_cache[c] != NULL);
		if (zio_buf_cache[c - 1] == NULL)
			zio_buf_cache[c - 1] = zio_buf_cache[c];

		ASSERT(zio_data_buf_cache[c] != NULL);
		if (zio_data_buf_cache[c - 1] == NULL)
			zio_data_buf_cache[c - 1] = zio_data_buf_cache[c];
	}

	zio_inject_init();

}

void
zio_fini(void)
{
	size_t c;
	kmem_cache_t *last_cache = NULL;
	kmem_cache_t *last_data_cache = NULL;

	for (c = 0; c < SPA_MAXBLOCKSIZE >> SPA_MINBLOCKSHIFT; c++) {
		if (zio_buf_cache[c] != last_cache) {
			last_cache = zio_buf_cache[c];
			kmem_cache_destroy(zio_buf_cache[c]);
		}
		zio_buf_cache[c] = NULL;

		if (zio_data_buf_cache[c] != last_data_cache) {
			last_data_cache = zio_data_buf_cache[c];
			kmem_cache_destroy(zio_data_buf_cache[c]);
		}
		zio_data_buf_cache[c] = NULL;
	}

	kmem_cache_destroy(zio_link_cache);
	kmem_cache_destroy(zio_cache);

	zio_inject_fini();

	zio_parallel_checksum_fini();
}

/*
 * ==========================================================================
 * Allocate and free I/O buffers
 * ==========================================================================
 */

/*
 * Use zio_buf_alloc to allocate ZFS metadata.  This data will appear in a
 * crashdump if the kernel panics, so use it judiciously.  Obviously, it's
 * useful to inspect ZFS metadata, but if possible, we should avoid keeping
 * excess / transient data in-core during a crashdump.
 */
void *
zio_buf_alloc(size_t size)
{
	size_t c = (size - 1) >> SPA_MINBLOCKSHIFT;

	ASSERT3U(c, <, SPA_MAXBLOCKSIZE >> SPA_MINBLOCKSHIFT);

	return (kmem_cache_alloc(zio_buf_cache[c], KM_PUSHPAGE));
}

/*
 * Use zio_data_buf_alloc to allocate data.  The data will not appear in a
 * crashdump if the kernel panics.  This exists so that we will limit the amount
 * of ZFS data that shows up in a kernel crashdump.  (Thus reducing the amount
 * of kernel heap dumped to disk when the kernel panics)
 */
void *
zio_data_buf_alloc(size_t size)
{
	size_t c = (size - 1) >> SPA_MINBLOCKSHIFT;

	ASSERT(c < SPA_MAXBLOCKSIZE >> SPA_MINBLOCKSHIFT);

	return (kmem_cache_alloc(zio_data_buf_cache[c], KM_PUSHPAGE));
}

void
zio_buf_free(void *buf, size_t size)
{
	size_t c = (size - 1) >> SPA_MINBLOCKSHIFT;

	ASSERT(c < SPA_MAXBLOCKSIZE >> SPA_MINBLOCKSHIFT);

	kmem_cache_free(zio_buf_cache[c], buf);
}

void
zio_data_buf_free(void *buf, size_t size)
{
	size_t c = (size - 1) >> SPA_MINBLOCKSHIFT;

	ASSERT(c < SPA_MAXBLOCKSIZE >> SPA_MINBLOCKSHIFT);

	kmem_cache_free(zio_data_buf_cache[c], buf);
}

/*
 * ==========================================================================
 * Push and pop I/O transform buffers
 * ==========================================================================
 */
static void
zio_push_transform(zio_t *zio, void *data, uint64_t size, uint64_t bufsize,
	zio_transform_func_t *transform)
{
	zio_transform_t *zt = kmem_alloc(sizeof (zio_transform_t), KM_SLEEP);

	zt->zt_orig_data = zio->io_data;
	zt->zt_orig_size = zio->io_size;
	zt->zt_bufsize = bufsize;
	zt->zt_transform = transform;

	zt->zt_next = zio->io_transform_stack;
	zio->io_transform_stack = zt;

	zio->io_data = data;
	zio->io_size = size;
}

static void
zio_pop_transforms(zio_t *zio)
{
	zio_transform_t *zt;

	while ((zt = zio->io_transform_stack) != NULL) {
		if (zt->zt_transform != NULL)
			zt->zt_transform(zio,
			    zt->zt_orig_data, zt->zt_orig_size);

		if (zt->zt_bufsize != 0)
			zio_buf_free(zio->io_data, zt->zt_bufsize);

		zio->io_data = zt->zt_orig_data;
		zio->io_size = zt->zt_orig_size;
		zio->io_transform_stack = zt->zt_next;

		kmem_free(zt, sizeof (zio_transform_t));
	}
}

/*
 * ==========================================================================
 * I/O transform callbacks for subblocks and decompression
 * ==========================================================================
 */
static void
zio_subblock(zio_t *zio, void *data, uint64_t size)
{
	ASSERT(zio->io_size > size);

	if (zio->io_type == ZIO_TYPE_READ)
		bcopy(zio->io_data, data, size);
}

static void
zio_decompress(zio_t *zio, void *data, uint64_t size)
{
	if (zio->io_error == 0 &&
	    zio_decompress_data(BP_GET_COMPRESS(zio->io_bp),
	    zio->io_data, data, zio->io_size, size) != 0)
		zio->io_error = SET_ERROR(EIO);
}

/*
 * ==========================================================================
 * I/O parent/child relationships and pipeline interlocks
 * ==========================================================================
 */
/*
 * NOTE - Callers to zio_walk_parents() and zio_walk_children must
 *        continue calling these functions until they return NULL.
 *        Otherwise, the next caller will pick up the list walk in
 *        some indeterminate state.  (Otherwise every caller would
 *        have to pass in a cookie to keep the state represented by
 *        io_walk_link, which gets annoying.)
 */
zio_t *
zio_walk_parents(zio_t *cio)
{
	zio_link_t *zl = cio->io_walk_link;
	list_t *pl = &cio->io_parent_list;

	zl = (zl == NULL) ? list_head(pl) : list_next(pl, zl);
	cio->io_walk_link = zl;

	if (zl == NULL)
		return (NULL);

	ASSERT(zl->zl_child == cio);
	return (zl->zl_parent);
}

zio_t *
zio_walk_children(zio_t *pio)
{
	zio_link_t *zl = pio->io_walk_link;
	list_t *cl = &pio->io_child_list;

	zl = (zl == NULL) ? list_head(cl) : list_next(cl, zl);
	pio->io_walk_link = zl;

	if (zl == NULL)
		return (NULL);

	ASSERT(zl->zl_parent == pio);
	return (zl->zl_child);
}

zio_t *
zio_unique_parent(zio_t *cio)
{
	zio_t *pio = zio_walk_parents(cio);

	VERIFY(zio_walk_parents(cio) == NULL);
	return (pio);
}

void
zio_add_child(zio_t *pio, zio_t *cio)
{
	zio_link_t *zl = kmem_cache_alloc(zio_link_cache, KM_SLEEP);

	/*
	 * Logical I/Os can have logical, gang, or vdev children.
	 * Gang I/Os can have gang or vdev children.
	 * Vdev I/Os can only have vdev children.
	 * The following ASSERT captures all of these constraints.
	 */
	ASSERT(cio->io_child_type <= pio->io_child_type);

	zl->zl_parent = pio;
	zl->zl_child = cio;

	mutex_enter(&cio->io_lock);
	mutex_enter(&pio->io_lock);

	ASSERT(pio->io_state[ZIO_WAIT_DONE] == 0);

	for (int w = 0; w < ZIO_WAIT_TYPES; w++)
		pio->io_children[cio->io_child_type][w] += !cio->io_state[w];

	list_insert_head(&pio->io_child_list, zl);
	list_insert_head(&cio->io_parent_list, zl);

	pio->io_child_count++;
	cio->io_parent_count++;

	mutex_exit(&pio->io_lock);
	mutex_exit(&cio->io_lock);
}

static void
zio_remove_child(zio_t *pio, zio_t *cio, zio_link_t *zl)
{
	ASSERT(zl->zl_parent == pio);
	ASSERT(zl->zl_child == cio);

	mutex_enter(&cio->io_lock);
	mutex_enter(&pio->io_lock);

	list_remove(&pio->io_child_list, zl);
	list_remove(&cio->io_parent_list, zl);

	pio->io_child_count--;
	cio->io_parent_count--;

	mutex_exit(&pio->io_lock);
	mutex_exit(&cio->io_lock);

	kmem_cache_free(zio_link_cache, zl);
}

static boolean_t
zio_wait_for_children(zio_t *zio, enum zio_child child, enum zio_wait_type wait)
{
	uint64_t *countp = &zio->io_children[child][wait];
	boolean_t waiting = B_FALSE;

	mutex_enter(&zio->io_lock);
	ASSERT(zio->io_stall == NULL);
	if (*countp != 0) {
		zio->io_stage >>= 1;
		zio->io_stall = countp;
		waiting = B_TRUE;
	}
	mutex_exit(&zio->io_lock);

	return (waiting);
}

static void
zio_notify_parent(zio_t *pio, zio_t *zio, enum zio_wait_type wait)
{
	uint64_t *countp = &pio->io_children[zio->io_child_type][wait];
	int *errorp = &pio->io_child_error[zio->io_child_type];

	mutex_enter(&pio->io_lock);
	if (zio->io_error && !(zio->io_flags & ZIO_FLAG_DONT_PROPAGATE))
		*errorp = zio_worst_error(*errorp, zio->io_error);
	pio->io_reexecute |= zio->io_reexecute;
	ASSERT3U(*countp, >, 0);

	(*countp)--;

	if (*countp == 0 && pio->io_stall == countp) {
		pio->io_stall = NULL;
		mutex_exit(&pio->io_lock);
		zio_execute(pio);
	} else {
		mutex_exit(&pio->io_lock);
	}
}

static void
zio_inherit_child_errors(zio_t *zio, enum zio_child c)
{
	if (zio->io_child_error[c] != 0 && zio->io_error == 0)
		zio->io_error = zio->io_child_error[c];
}

/*
 * ==========================================================================
 * Create the various types of I/O (read, write, free, etc)
 * ==========================================================================
 */
static zio_t *
zio_create(zio_t *pio, spa_t *spa, uint64_t txg, const blkptr_t *bp,
    void *data, uint64_t size, zio_done_func_t *done, void *private,
    zio_type_t type, zio_priority_t priority, enum zio_flag flags,
    vdev_t *vd, uint64_t offset, const zbookmark_t *zb,
    enum zio_stage stage, enum zio_stage pipeline)
{
	zio_t *zio;

	ASSERT3U(size, <=, SPA_MAXBLOCKSIZE);
	ASSERT(P2PHASE(size, SPA_MINBLOCKSIZE) == 0);
	ASSERT(P2PHASE(offset, SPA_MINBLOCKSIZE) == 0);

	ASSERT(!vd || spa_config_held(spa, SCL_STATE_ALL, RW_READER));
	ASSERT(!bp || !(flags & ZIO_FLAG_CONFIG_WRITER));
	ASSERT(vd || stage == ZIO_STAGE_OPEN);

	zio = kmem_cache_alloc(zio_cache, KM_SLEEP);
	bzero(zio, sizeof (zio_t));

	mutex_init(&zio->io_lock, NULL, MUTEX_DEFAULT, NULL);
	cv_init(&zio->io_cv, NULL, CV_DEFAULT, NULL);

	list_create(&zio->io_parent_list, sizeof (zio_link_t),
	    offsetof(zio_link_t, zl_parent_node));
	list_create(&zio->io_child_list, sizeof (zio_link_t),
	    offsetof(zio_link_t, zl_child_node));

	if (vd != NULL)
		zio->io_child_type = ZIO_CHILD_VDEV;
	else if (flags & ZIO_FLAG_GANG_CHILD)
		zio->io_child_type = ZIO_CHILD_GANG;
	else if (flags & ZIO_FLAG_DDT_CHILD)
		zio->io_child_type = ZIO_CHILD_DDT;
	else
		zio->io_child_type = ZIO_CHILD_LOGICAL;

	if (bp != NULL) {
		zio->io_bp = (blkptr_t *)bp;
		zio->io_bp_copy = *bp;
		zio->io_bp_orig = *bp;
		if (type != ZIO_TYPE_WRITE ||
		    zio->io_child_type == ZIO_CHILD_DDT)
			zio->io_bp = &zio->io_bp_copy;	/* so caller can free */
		if (zio->io_child_type == ZIO_CHILD_LOGICAL)
			zio->io_logical = zio;
		if (zio->io_child_type > ZIO_CHILD_GANG && BP_IS_GANG(bp))
			pipeline |= ZIO_GANG_STAGES;
	}

	zio->io_spa = spa;
	zio->io_txg = txg;
	zio->io_done = done;
	zio->io_private = private;
	zio->io_type = type;
	zio->io_priority = priority;
	zio->io_vd = vd;
	zio->io_offset = offset;
	zio->io_orig_data = zio->io_data = data;
	zio->io_orig_size = zio->io_size = size;
	zio->io_orig_flags = zio->io_flags = flags;
	zio->io_orig_stage = zio->io_stage = stage;
	zio->io_orig_pipeline = zio->io_pipeline = pipeline;

	zio->io_state[ZIO_WAIT_READY] = (stage >= ZIO_STAGE_READY);
	zio->io_state[ZIO_WAIT_DONE] = (stage >= ZIO_STAGE_DONE);

	if (zb != NULL)
		zio->io_bookmark = *zb;

	if (pio != NULL) {
		if (zio->io_logical == NULL)
			zio->io_logical = pio->io_logical;
		if (zio->io_child_type == ZIO_CHILD_GANG)
			zio->io_gang_leader = pio->io_gang_leader;
		zio_add_child(pio, zio);
	}

	return (zio);
}

static void
zio_destroy(zio_t *zio)
{
	list_destroy(&zio->io_parent_list);
	list_destroy(&zio->io_child_list);
	mutex_destroy(&zio->io_lock);
	cv_destroy(&zio->io_cv);
	kmem_cache_free(zio_cache, zio);
}

zio_t *
zio_null(zio_t *pio, spa_t *spa, vdev_t *vd, zio_done_func_t *done,
    void *private, enum zio_flag flags)
{
	zio_t *zio;

	zio = zio_create(pio, spa, 0, NULL, NULL, 0, done, private,
	    ZIO_TYPE_NULL, ZIO_PRIORITY_NOW, flags, vd, 0, NULL,
	    ZIO_STAGE_OPEN, ZIO_INTERLOCK_PIPELINE);

	return (zio);
}

zio_t *
zio_root(spa_t *spa, zio_done_func_t *done, void *private, enum zio_flag flags)
{
	return (zio_null(NULL, spa, NULL, done, private, flags));
}

zio_t *
zio_read(zio_t *pio, spa_t *spa, const blkptr_t *bp,
    void *data, uint64_t size, zio_done_func_t *done, void *private,
    zio_priority_t priority, enum zio_flag flags, const zbookmark_t *zb)
{
	zio_t *zio;

	zio = zio_create(pio, spa, BP_PHYSICAL_BIRTH(bp), bp,
	    data, size, done, private,
	    ZIO_TYPE_READ, priority, flags, NULL, 0, zb,
	    ZIO_STAGE_OPEN, (flags & ZIO_FLAG_DDT_CHILD) ?
	    ZIO_DDT_CHILD_READ_PIPELINE : ZIO_READ_PIPELINE);

	return (zio);
}

zio_t *
zio_write(zio_t *pio, spa_t *spa, uint64_t txg, blkptr_t *bp,
    void *data, uint64_t size, const zio_prop_t *zp,
    zio_done_func_t *ready, zio_done_func_t *physdone, zio_done_func_t *done,
    void *private,
    zio_priority_t priority, enum zio_flag flags, const zbookmark_t *zb)
{
	zio_t *zio;

	ASSERT(zp->zp_checksum >= ZIO_CHECKSUM_OFF &&
	    zp->zp_checksum < ZIO_CHECKSUM_FUNCTIONS &&
	    zp->zp_compress >= ZIO_COMPRESS_OFF &&
	    zp->zp_compress < ZIO_COMPRESS_FUNCTIONS &&
	    DMU_OT_IS_VALID(zp->zp_type) &&
	    zp->zp_level < 32 &&
	    zp->zp_copies > 0 &&
	    zp->zp_copies <= spa_max_replication(spa));

	zio = zio_create(pio, spa, txg, bp, data, size, done, private,
	    ZIO_TYPE_WRITE, priority, flags, NULL, 0, zb,
	    ZIO_STAGE_OPEN, (flags & ZIO_FLAG_DDT_CHILD) ?
	    ZIO_DDT_CHILD_WRITE_PIPELINE : ZIO_WRITE_PIPELINE);

	zio->io_ready = ready;
	zio->io_physdone = physdone;
	zio->io_prop = *zp;

	/*
	 * Data can be NULL if we are going to call zio_write_override() to
	 * provide the already-allocated BP.  But we may need the data to
	 * verify a dedup hit (if requested).  In this case, don't try to
	 * dedup (just take the already-allocated BP verbatim).
	 */
	if (data == NULL && zio->io_prop.zp_dedup_verify) {
		zio->io_prop.zp_dedup = zio->io_prop.zp_dedup_verify = B_FALSE;
	}

	return (zio);
}

zio_t *
zio_rewrite(zio_t *pio, spa_t *spa, uint64_t txg, blkptr_t *bp, void *data,
    uint64_t size, zio_done_func_t *done, void *private,
    zio_priority_t priority, enum zio_flag flags, zbookmark_t *zb)
{
	zio_t *zio;

	zio = zio_create(pio, spa, txg, bp, data, size, done, private,
	    ZIO_TYPE_WRITE, priority, flags, NULL, 0, zb,
	    ZIO_STAGE_OPEN, ZIO_REWRITE_PIPELINE);

	return (zio);
}

void
zio_write_override(zio_t *zio, blkptr_t *bp, int copies, boolean_t nopwrite)
{
	ASSERT(zio->io_type == ZIO_TYPE_WRITE);
	ASSERT(zio->io_child_type == ZIO_CHILD_LOGICAL);
	ASSERT(zio->io_stage == ZIO_STAGE_OPEN);
	ASSERT(zio->io_txg == spa_syncing_txg(zio->io_spa));

	/*
	 * We must reset the io_prop to match the values that existed
	 * when the bp was first written by dmu_sync() keeping in mind
	 * that nopwrite and dedup are mutually exclusive.
	 */
	zio->io_prop.zp_dedup = nopwrite ? B_FALSE : zio->io_prop.zp_dedup;
	zio->io_prop.zp_nopwrite = nopwrite;
	zio->io_prop.zp_copies = copies;
	zio->io_bp_override = bp;
}

void
zio_free(spa_t *spa, uint64_t txg, const blkptr_t *bp)
{

	/*
	 * The check for EMBEDDED is a performance optimization.  We
	 * process the free here (by ignoring it) rather than
	 * putting it on the list and then processing it in zio_free_sync().
	 */
	if (BP_IS_EMBEDDED(bp))
		return;
	metaslab_check_free(spa, bp);

	/*
	 * Frees that are for the currently-syncing txg, are not going to be
	 * deferred, and which will not need to do a read (i.e. not GANG or
	 * DEDUP), can be processed immediately.  Otherwise, put them on the
	 * in-memory list for later processing.
	 */
	if (BP_IS_GANG(bp) || BP_GET_DEDUP(bp) ||
	    txg != spa->spa_syncing_txg ||
	    spa_sync_pass(spa) >= zfs_sync_pass_deferred_free) {
		bplist_append(&spa->spa_free_bplist[txg & TXG_MASK], bp);
	} else {
		VERIFY0(zio_wait(zio_free_sync(NULL, spa, txg, bp, 0)));
	}
}

zio_t *
zio_free_sync(zio_t *pio, spa_t *spa, uint64_t txg, const blkptr_t *bp,
    enum zio_flag flags)
{
	zio_t *zio;
	enum zio_stage stage = ZIO_FREE_PIPELINE;

	ASSERT(!BP_IS_HOLE(bp));
	ASSERT(spa_syncing_txg(spa) == txg);
	ASSERT(spa_sync_pass(spa) < zfs_sync_pass_deferred_free);

	if (BP_IS_EMBEDDED(bp))
		return (zio_null(pio, spa, NULL, NULL, NULL, 0));

	metaslab_check_free(spa, bp);
	arc_freed(spa, bp);

	/*
	 * GANG and DEDUP blocks can induce a read (for the gang block header,
	 * or the DDT), so issue them asynchronously so that this thread is
	 * not tied up.
	 */
	if (BP_IS_GANG(bp) || BP_GET_DEDUP(bp))
		stage |= ZIO_STAGE_ISSUE_ASYNC;

	zio = zio_create(pio, spa, txg, bp, NULL, BP_GET_PSIZE(bp),
	    NULL, NULL, ZIO_TYPE_FREE, ZIO_PRIORITY_NOW, flags,
	    NULL, 0, NULL, ZIO_STAGE_OPEN, stage);

	return (zio);
}

zio_t *
zio_claim(zio_t *pio, spa_t *spa, uint64_t txg, const blkptr_t *bp,
    zio_done_func_t *done, void *private, enum zio_flag flags)
{
	zio_t *zio;

	dprintf_bp(bp, "claiming in txg %llu", txg);

	if (BP_IS_EMBEDDED(bp))
		return (zio_null(pio, spa, NULL, NULL, NULL, 0));

	/*
	 * A claim is an allocation of a specific block.  Claims are needed
	 * to support immediate writes in the intent log.  The issue is that
	 * immediate writes contain committed data, but in a txg that was
	 * *not* committed.  Upon opening the pool after an unclean shutdown,
	 * the intent log claims all blocks that contain immediate write data
	 * so that the SPA knows they're in use.
	 *
	 * All claims *must* be resolved in the first txg -- before the SPA
	 * starts allocating blocks -- so that nothing is allocated twice.
	 * If txg == 0 we just verify that the block is claimable.
	 */
	ASSERT3U(spa->spa_uberblock.ub_rootbp.blk_birth, <, spa_first_txg(spa));
	ASSERT(txg == spa_first_txg(spa) || txg == 0);
	ASSERT(!BP_GET_DEDUP(bp) || !spa_writeable(spa));	/* zdb(1M) */

	zio = zio_create(pio, spa, txg, bp, NULL, BP_GET_PSIZE(bp),
	    done, private, ZIO_TYPE_CLAIM, ZIO_PRIORITY_NOW, flags,
	    NULL, 0, NULL, ZIO_STAGE_OPEN, ZIO_CLAIM_PIPELINE);

	return (zio);
}

zio_t *
zio_ioctl(zio_t *pio, spa_t *spa, vdev_t *vd, int cmd,
    zio_done_func_t *done, void *private, enum zio_flag flags)
{
	zio_t *zio;
	int c;

	if (vd->vdev_children == 0) {
		zio = zio_create(pio, spa, 0, NULL, NULL, 0, done, private,
		    ZIO_TYPE_IOCTL, ZIO_PRIORITY_NOW, flags, vd, 0, NULL,
		    ZIO_STAGE_OPEN, ZIO_IOCTL_PIPELINE);

		zio->io_cmd = cmd;
	} else {
		zio = zio_null(pio, spa, NULL, NULL, NULL, flags);

		for (c = 0; c < vd->vdev_children; c++)
			zio_nowait(zio_ioctl(zio, spa, vd->vdev_child[c], cmd,
			    done, private, flags));
	}

	return (zio);
}

zio_t *
zio_read_phys(zio_t *pio, vdev_t *vd, uint64_t offset, uint64_t size,
    void *data, int checksum, zio_done_func_t *done, void *private,
    zio_priority_t priority, enum zio_flag flags, boolean_t labels)
{
	zio_t *zio;

	ASSERT(vd->vdev_children == 0);
	ASSERT(!labels || offset + size <= VDEV_LABEL_START_SIZE ||
	    offset >= vd->vdev_psize - VDEV_LABEL_END_SIZE);
	ASSERT3U(offset + size, <=, vd->vdev_psize);

	zio = zio_create(pio, vd->vdev_spa, 0, NULL, data, size, done, private,
	    ZIO_TYPE_READ, priority, flags, vd, offset, NULL,
	    ZIO_STAGE_OPEN, ZIO_READ_PHYS_PIPELINE);

	zio->io_prop.zp_checksum = checksum;

	return (zio);
}

zio_t *
zio_write_phys(zio_t *pio, vdev_t *vd, uint64_t offset, uint64_t size,
    void *data, int checksum, zio_done_func_t *done, void *private,
    zio_priority_t priority, enum zio_flag flags, boolean_t labels)
{
	zio_t *zio;

	ASSERT(vd->vdev_children == 0);
	ASSERT(!labels || offset + size <= VDEV_LABEL_START_SIZE ||
	    offset >= vd->vdev_psize - VDEV_LABEL_END_SIZE);
	ASSERT3U(offset + size, <=, vd->vdev_psize);

	zio = zio_create(pio, vd->vdev_spa, 0, NULL, data, size, done, private,
	    ZIO_TYPE_WRITE, priority, flags, vd, offset, NULL,
	    ZIO_STAGE_OPEN, ZIO_WRITE_PHYS_PIPELINE);

	zio->io_prop.zp_checksum = checksum;

	if (zio_checksum_table[checksum].ci_eck) {
		/*
		 * zec checksums are necessarily destructive -- they modify
		 * the end of the write buffer to hold the verifier/checksum.
		 * Therefore, we must make a local copy in case the data is
		 * being written to multiple places in parallel.
		 */
		void *wbuf = zio_buf_alloc(size);
		bcopy(data, wbuf, size);
		zio_push_transform(zio, wbuf, size, size, NULL);
	}

	return (zio);
}

/*
 * Create a child I/O to do some work for us.
 */
zio_t *
zio_vdev_child_io(zio_t *pio, blkptr_t *bp, vdev_t *vd, uint64_t offset,
	void *data, uint64_t size, int type, zio_priority_t priority,
	enum zio_flag flags, zio_done_func_t *done, void *private)
{
	enum zio_stage pipeline = ZIO_VDEV_CHILD_PIPELINE;
	zio_t *zio;

	ASSERT(vd->vdev_parent ==
	    (pio->io_vd ? pio->io_vd : pio->io_spa->spa_root_vdev));

	if (type == ZIO_TYPE_READ && bp != NULL) {
		/*
		 * If we have the bp, then the child should perform the
		 * checksum and the parent need not.  This pushes error
		 * detection as close to the leaves as possible and
		 * eliminates redundant checksums in the interior nodes.
		 */
		pipeline |= ZIO_STAGE_CHECKSUM_VERIFY;
		pio->io_pipeline &= ~ZIO_STAGE_CHECKSUM_VERIFY;
	}

	if (vd->vdev_children == 0)
		offset += VDEV_LABEL_START_SIZE;

	flags |= ZIO_VDEV_CHILD_FLAGS(pio) | ZIO_FLAG_DONT_PROPAGATE;

	/*
	 * If we've decided to do a repair, the write is not speculative --
	 * even if the original read was.
	 */
	if (flags & ZIO_FLAG_IO_REPAIR)
		flags &= ~ZIO_FLAG_SPECULATIVE;

	zio = zio_create(pio, pio->io_spa, pio->io_txg, bp, data, size,
	    done, private, type, priority, flags, vd, offset, &pio->io_bookmark,
	    ZIO_STAGE_VDEV_IO_START >> 1, pipeline);

	zio->io_physdone = pio->io_physdone;
	if (vd->vdev_ops->vdev_op_leaf && zio->io_logical != NULL)
		zio->io_logical->io_phys_children++;

	return (zio);
}

zio_t *
zio_vdev_delegated_io(vdev_t *vd, uint64_t offset, void *data, uint64_t size,
	int type, zio_priority_t priority, enum zio_flag flags,
	zio_done_func_t *done, void *private)
{
	zio_t *zio;

	ASSERT(vd->vdev_ops->vdev_op_leaf);

	zio = zio_create(NULL, vd->vdev_spa, 0, NULL,
	    data, size, done, private, type, priority,
	    flags | ZIO_FLAG_CANFAIL | ZIO_FLAG_DONT_RETRY | ZIO_FLAG_DELEGATED,
	    vd, offset, NULL,
	    ZIO_STAGE_VDEV_IO_START >> 1, ZIO_VDEV_CHILD_PIPELINE);

	return (zio);
}

void
zio_flush(zio_t *zio, vdev_t *vd)
{
	zio_nowait(zio_ioctl(zio, zio->io_spa, vd, DKIOCFLUSHWRITECACHE,
	    NULL, NULL,
	    ZIO_FLAG_CANFAIL | ZIO_FLAG_DONT_PROPAGATE | ZIO_FLAG_DONT_RETRY));
}

void
zio_shrink(zio_t *zio, uint64_t size)
{
	ASSERT(zio->io_executor == NULL);
	ASSERT(zio->io_orig_size == zio->io_size);
	ASSERT(size <= zio->io_size);

	/*
	 * We don't shrink for raidz because of problems with the
	 * reconstruction when reading back less than the block size.
	 * Note, BP_IS_RAIDZ() assumes no compression.
	 */
	ASSERT(BP_GET_COMPRESS(zio->io_bp) == ZIO_COMPRESS_OFF);
	if (!BP_IS_RAIDZ(zio->io_bp))
		zio->io_orig_size = zio->io_size = size;
}

/*
 * ==========================================================================
 * Prepare to read and write logical blocks
 * ==========================================================================
 */

static int
zio_read_bp_init(zio_t *zio)
{
	blkptr_t *bp = zio->io_bp;

	if (BP_GET_COMPRESS(bp) != ZIO_COMPRESS_OFF &&
	    zio->io_child_type == ZIO_CHILD_LOGICAL &&
	    !(zio->io_flags & ZIO_FLAG_RAW)) {
		uint64_t psize =
		    BP_IS_EMBEDDED(bp) ? BPE_GET_PSIZE(bp) : BP_GET_PSIZE(bp);
		void *cbuf = zio_buf_alloc(psize);

		zio_push_transform(zio, cbuf, psize, psize, zio_decompress);
	}

<<<<<<< HEAD
	if (!BP_IS_METADATA(bp))
=======
	if (BP_IS_EMBEDDED(bp) && BPE_GET_ETYPE(bp) == BP_EMBEDDED_TYPE_DATA) {
		zio->io_pipeline = ZIO_INTERLOCK_PIPELINE;
		decode_embedded_bp_compressed(bp, zio->io_data);
	} else {
		ASSERT(!BP_IS_EMBEDDED(bp));
	}

	if (!DMU_OT_IS_METADATA(BP_GET_TYPE(bp)) && BP_GET_LEVEL(bp) == 0)
>>>>>>> b89e420a
		zio->io_flags |= ZIO_FLAG_DONT_CACHE;

	if (BP_GET_TYPE(bp) == DMU_OT_DDT_ZAP)
		zio->io_flags |= ZIO_FLAG_DONT_CACHE;

	if (BP_GET_DEDUP(bp) && zio->io_child_type == ZIO_CHILD_LOGICAL)
		zio->io_pipeline = ZIO_DDT_READ_PIPELINE;

	return (ZIO_PIPELINE_CONTINUE);
}

static int
zio_write_bp_init(zio_t *zio)
{
	spa_t *spa = zio->io_spa;
	zio_prop_t *zp = &zio->io_prop;
	enum zio_compress compress = zp->zp_compress;
	blkptr_t *bp = zio->io_bp;
	uint64_t lsize = zio->io_size;
	uint64_t psize = lsize;
	int pass = 1;

	/*
	 * If our children haven't all reached the ready stage,
	 * wait for them and then repeat this pipeline stage.
	 */
	if (zio_wait_for_children(zio, ZIO_CHILD_GANG, ZIO_WAIT_READY) ||
	    zio_wait_for_children(zio, ZIO_CHILD_LOGICAL, ZIO_WAIT_READY))
		return (ZIO_PIPELINE_STOP);

	if (!IO_IS_ALLOCATING(zio))
		return (ZIO_PIPELINE_CONTINUE);

	ASSERT(zio->io_child_type != ZIO_CHILD_DDT);

	if (zio->io_bp_override) {
		ASSERT(bp->blk_birth != zio->io_txg);
		ASSERT(BP_GET_DEDUP(zio->io_bp_override) == 0);

		*bp = *zio->io_bp_override;
		zio->io_pipeline = ZIO_INTERLOCK_PIPELINE;

		if (BP_IS_EMBEDDED(bp))
			return (ZIO_PIPELINE_CONTINUE);

		/*
		 * If we've been overridden and nopwrite is set then
		 * set the flag accordingly to indicate that a nopwrite
		 * has already occurred.
		 */
		if (!BP_IS_HOLE(bp) && zp->zp_nopwrite) {
			ASSERT(!zp->zp_dedup);
			zio->io_flags |= ZIO_FLAG_NOPWRITE;
			return (ZIO_PIPELINE_CONTINUE);
		}

		ASSERT(!zp->zp_nopwrite);

		if (BP_IS_HOLE(bp) || !zp->zp_dedup)
			return (ZIO_PIPELINE_CONTINUE);

		ASSERT(zio_checksum_table[zp->zp_checksum].ci_dedup ||
		    zp->zp_dedup_verify);

		if (BP_GET_CHECKSUM(bp) == zp->zp_checksum) {
			BP_SET_DEDUP(bp, 1);
			zio->io_pipeline |= ZIO_STAGE_DDT_WRITE;
			return (ZIO_PIPELINE_CONTINUE);
		}
		zio->io_bp_override = NULL;
		BP_ZERO(bp);
	}

	if (!BP_IS_HOLE(bp) && bp->blk_birth == zio->io_txg) {
		/*
		 * We're rewriting an existing block, which means we're
		 * working on behalf of spa_sync().  For spa_sync() to
		 * converge, it must eventually be the case that we don't
		 * have to allocate new blocks.  But compression changes
		 * the blocksize, which forces a reallocate, and makes
		 * convergence take longer.  Therefore, after the first
		 * few passes, stop compressing to ensure convergence.
		 */
		pass = spa_sync_pass(spa);

		ASSERT(zio->io_txg == spa_syncing_txg(spa));
		ASSERT(zio->io_child_type == ZIO_CHILD_LOGICAL);
		ASSERT(!BP_GET_DEDUP(bp));

		if (pass >= zfs_sync_pass_dont_compress)
			compress = ZIO_COMPRESS_OFF;

		/* Make sure someone doesn't change their mind on overwrites */
		ASSERT(BP_IS_EMBEDDED(bp) || MIN(zp->zp_copies + BP_IS_GANG(bp),
		    spa_max_replication(spa)) == BP_GET_NDVAS(bp));
	}

	if (compress != ZIO_COMPRESS_OFF) {
		void *cbuf = zio_buf_alloc(lsize);
		psize = zio_compress_data(compress, zio->io_data, cbuf, lsize);
		if (psize == 0 || psize == lsize) {
			compress = ZIO_COMPRESS_OFF;
			zio_buf_free(cbuf, lsize);
		} else if (!zp->zp_dedup && psize <= BPE_PAYLOAD_SIZE &&
		    zp->zp_level == 0 && !DMU_OT_HAS_FILL(zp->zp_type) &&
		    spa_feature_is_enabled(spa, SPA_FEATURE_EMBEDDED_DATA)) {
			encode_embedded_bp_compressed(bp,
			    cbuf, compress, lsize, psize);
			BPE_SET_ETYPE(bp, BP_EMBEDDED_TYPE_DATA);
			BP_SET_TYPE(bp, zio->io_prop.zp_type);
			BP_SET_LEVEL(bp, zio->io_prop.zp_level);
			zio_buf_free(cbuf, lsize);
			bp->blk_birth = zio->io_txg;
			zio->io_pipeline = ZIO_INTERLOCK_PIPELINE;
			ASSERT(spa_feature_is_active(spa,
			    SPA_FEATURE_EMBEDDED_DATA));
			return (ZIO_PIPELINE_CONTINUE);
		} else {
			/*
			 * Round up compressed size to MINBLOCKSIZE and
			 * zero the tail.
			 */
			size_t rounded =
			    P2ROUNDUP(psize, (size_t)SPA_MINBLOCKSIZE);
			if (rounded > psize) {
				bzero((char *)cbuf + psize, rounded - psize);
				psize = rounded;
			}
			if (psize == lsize) {
				compress = ZIO_COMPRESS_OFF;
				zio_buf_free(cbuf, lsize);
			} else {
				zio_push_transform(zio, cbuf,
				    psize, lsize, NULL);
			}
		}
	}

	/*
	 * The final pass of spa_sync() must be all rewrites, but the first
	 * few passes offer a trade-off: allocating blocks defers convergence,
	 * but newly allocated blocks are sequential, so they can be written
	 * to disk faster.  Therefore, we allow the first few passes of
	 * spa_sync() to allocate new blocks, but force rewrites after that.
	 * There should only be a handful of blocks after pass 1 in any case.
	 */
	if (!BP_IS_HOLE(bp) && bp->blk_birth == zio->io_txg &&
	    BP_GET_PSIZE(bp) == psize &&
	    pass >= zfs_sync_pass_rewrite) {
		ASSERT(psize != 0);
		enum zio_stage gang_stages = zio->io_pipeline & ZIO_GANG_STAGES;
		zio->io_pipeline = ZIO_REWRITE_PIPELINE | gang_stages;
		zio->io_flags |= ZIO_FLAG_IO_REWRITE;
	} else {
		BP_ZERO(bp);
		zio->io_pipeline = ZIO_WRITE_PIPELINE;
	}

	if (psize == 0) {
		if (zio->io_bp_orig.blk_birth != 0 &&
		    spa_feature_is_active(spa, SPA_FEATURE_HOLE_BIRTH)) {
			BP_SET_LSIZE(bp, lsize);
			BP_SET_TYPE(bp, zp->zp_type);
			BP_SET_LEVEL(bp, zp->zp_level);
			BP_SET_BIRTH(bp, zio->io_txg, 0);
		}
		zio->io_pipeline = ZIO_INTERLOCK_PIPELINE;
	} else {
		if (zp->zp_dedup) {
			/* check the best-effort dedup setting */
			zio_best_effort_dedup(zio);
		}
		ASSERT(zp->zp_checksum != ZIO_CHECKSUM_GANG_HEADER);
		BP_SET_LSIZE(bp, lsize);
		BP_SET_TYPE(bp, zp->zp_type);
		BP_SET_LEVEL(bp, zp->zp_level);
		BP_SET_PSIZE(bp, psize);
		BP_SET_COMPRESS(bp, compress);
		BP_SET_CHECKSUM(bp, zp->zp_checksum);
		BP_SET_DEDUP(bp, zp->zp_dedup);
		BP_SET_BYTEORDER(bp, ZFS_HOST_BYTEORDER);
		if (zp->zp_dedup) {
			ASSERT(zio->io_child_type == ZIO_CHILD_LOGICAL);
			ASSERT(!(zio->io_flags & ZIO_FLAG_IO_REWRITE));
			zio->io_pipeline = ZIO_DDT_WRITE_PIPELINE;
		}
		if (zp->zp_nopwrite) {
			ASSERT(zio->io_child_type == ZIO_CHILD_LOGICAL);
			ASSERT(!(zio->io_flags & ZIO_FLAG_IO_REWRITE));
			zio->io_pipeline |= ZIO_STAGE_NOP_WRITE;
		}
	}

	return (ZIO_PIPELINE_CONTINUE);
}

static int
zio_free_bp_init(zio_t *zio)
{
	blkptr_t *bp = zio->io_bp;

	if (zio->io_child_type == ZIO_CHILD_LOGICAL) {
		if (BP_GET_DEDUP(bp))
			zio->io_pipeline = ZIO_DDT_FREE_PIPELINE;
	}

	return (ZIO_PIPELINE_CONTINUE);
}

/*
 * ==========================================================================
 * Execute the I/O pipeline
 * ==========================================================================
 */

static void
zio_taskq_dispatch(zio_t *zio, zio_taskq_type_t q, boolean_t cutinline)
{
	spa_t *spa = zio->io_spa;
	zio_type_t t = zio->io_type;
	int flags = (cutinline ? TQ_FRONT : 0);

	/*
	 * If we're a config writer or a probe, the normal issue and
	 * interrupt threads may all be blocked waiting for the config lock.
	 * In this case, select the otherwise-unused taskq for ZIO_TYPE_NULL.
	 */
	if (zio->io_flags & (ZIO_FLAG_CONFIG_WRITER | ZIO_FLAG_PROBE))
		t = ZIO_TYPE_NULL;

	/*
	 * A similar issue exists for the L2ARC write thread until L2ARC 2.0.
	 */
	if (t == ZIO_TYPE_WRITE && zio->io_vd && zio->io_vd->vdev_aux)
		t = ZIO_TYPE_NULL;

	/*
	 * If this is a high priority I/O, then use the high priority taskq if
	 * available.
	 */
	if (zio->io_priority == ZIO_PRIORITY_NOW &&
	    spa->spa_zio_taskq[t][q + 1].stqs_count != 0)
		q++;

	ASSERT3U(q, <, ZIO_TASKQ_TYPES);

	/*
	 * NB: We are assuming that the zio can only be dispatched
	 * to a single taskq at a time.  It would be a grievous error
	 * to dispatch the zio to another taskq at the same time.
	 */
	ASSERT(zio->io_tqent.tqent_next == NULL);
	spa_taskq_dispatch_ent(spa, t, q, (task_func_t *)zio_execute, zio,
	    flags, &zio->io_tqent);
}

static boolean_t
zio_taskq_member(zio_t *zio, zio_taskq_type_t q)
{
	kthread_t *executor = zio->io_executor;
	spa_t *spa = zio->io_spa;

	for (zio_type_t t = 0; t < ZIO_TYPES; t++) {
		spa_taskqs_t *tqs = &spa->spa_zio_taskq[t][q];
		uint_t i;
		for (i = 0; i < tqs->stqs_count; i++) {
			if (taskq_member(tqs->stqs_taskq[i], executor))
				return (B_TRUE);
		}
	}

	return (B_FALSE);
}

static int
zio_issue_async(zio_t *zio)
{
	zio_taskq_dispatch(zio, ZIO_TASKQ_ISSUE, B_FALSE);

	return (ZIO_PIPELINE_STOP);
}

void
zio_interrupt(zio_t *zio)
{
	zio_taskq_dispatch(zio, ZIO_TASKQ_INTERRUPT, B_FALSE);
}

/*
 * Execute the I/O pipeline until one of the following occurs:
 *
 *	(1) the I/O completes
 *	(2) the pipeline stalls waiting for dependent child I/Os
 *	(3) the I/O issues, so we're waiting for an I/O completion interrupt
 *	(4) the I/O is delegated by vdev-level caching or aggregation
 *	(5) the I/O is deferred due to vdev-level queueing
 *	(6) the I/O is handed off to another thread.
 *
 * In all cases, the pipeline stops whenever there's no CPU work; it never
 * burns a thread in cv_wait().
 *
 * There's no locking on io_stage because there's no legitimate way
 * for multiple threads to be attempting to process the same I/O.
 */
static zio_pipe_stage_t *zio_pipeline[];

void
zio_execute(zio_t *zio)
{
	zio->io_executor = curthread;

	while (zio->io_stage < ZIO_STAGE_DONE) {
		enum zio_stage pipeline = zio->io_pipeline;
		enum zio_stage old_stage = zio->io_stage;
		enum zio_stage stage = zio->io_stage;
		int rv;

		ASSERT(!MUTEX_HELD(&zio->io_lock));
		ASSERT(ISP2(stage));
		ASSERT(zio->io_stall == NULL);

		do {
			stage <<= 1;
		} while ((stage & pipeline) == 0);

		ASSERT(stage <= ZIO_STAGE_DONE);

		/*
		 * If we are in interrupt context and this pipeline stage
		 * will grab a config lock that is held across I/O,
		 * or may wait for an I/O that needs an interrupt thread
		 * to complete, issue async to avoid deadlock.
		 *
		 * For VDEV_IO_START, we cut in line so that the io will
		 * be sent to disk promptly.
		 */
		if ((stage & ZIO_BLOCKING_STAGES) && zio->io_vd == NULL &&
		    zio_taskq_member(zio, ZIO_TASKQ_INTERRUPT)) {
			boolean_t cut = (stage == ZIO_STAGE_VDEV_IO_START) ?
			    zio_requeue_io_start_cut_in_line : B_FALSE;
			zio_taskq_dispatch(zio, ZIO_TASKQ_ISSUE, cut);
			return;
		}

		zio->io_stage = stage;
		rv = zio_pipeline[highbit64(stage) - 1](zio);

		if (rv == ZIO_PIPELINE_STOP)
			return;

		if (rv == ZIO_PIPELINE_RESTART_STAGE) {
			zio->io_stage = old_stage;
			(void) zio_issue_async(zio);
			return;
		}

		ASSERT(rv == ZIO_PIPELINE_CONTINUE);
	}
}

/*
 * ==========================================================================
 * Initiate I/O, either sync or async
 * ==========================================================================
 */
int
zio_wait(zio_t *zio)
{
	int error;

	ASSERT(zio->io_stage == ZIO_STAGE_OPEN);
	ASSERT(zio->io_executor == NULL);

	zio->io_waiter = curthread;

	zio_execute(zio);

	mutex_enter(&zio->io_lock);
	while (zio->io_executor != NULL)
		cv_wait(&zio->io_cv, &zio->io_lock);
	mutex_exit(&zio->io_lock);

	error = zio->io_error;
	zio_destroy(zio);

	return (error);
}

void
zio_nowait(zio_t *zio)
{
	ASSERT(zio->io_executor == NULL);

	if (zio->io_child_type == ZIO_CHILD_LOGICAL &&
	    zio_unique_parent(zio) == NULL) {
		/*
		 * This is a logical async I/O with no parent to wait for it.
		 * We add it to the spa_async_root_zio "Godfather" I/O which
		 * will ensure they complete prior to unloading the pool.
		 */
		spa_t *spa = zio->io_spa;

		zio_add_child(spa->spa_async_zio_root, zio);
	}

	zio_execute(zio);
}

/*
 * ==========================================================================
 * Reexecute or suspend/resume failed I/O
 * ==========================================================================
 */

static void
zio_reexecute(zio_t *pio)
{
	zio_t *cio, *cio_next;

	ASSERT(pio->io_child_type == ZIO_CHILD_LOGICAL);
	ASSERT(pio->io_orig_stage == ZIO_STAGE_OPEN);
	ASSERT(pio->io_gang_leader == NULL);
	ASSERT(pio->io_gang_tree == NULL);

	pio->io_flags = pio->io_orig_flags;
	pio->io_stage = pio->io_orig_stage;
	pio->io_pipeline = pio->io_orig_pipeline;
	pio->io_reexecute = 0;
	pio->io_flags |= ZIO_FLAG_REEXECUTED;
	pio->io_error = 0;
	for (int w = 0; w < ZIO_WAIT_TYPES; w++)
		pio->io_state[w] = 0;
	for (int c = 0; c < ZIO_CHILD_TYPES; c++)
		pio->io_child_error[c] = 0;

	if (IO_IS_ALLOCATING(pio))
		BP_ZERO(pio->io_bp);

	/*
	 * As we reexecute pio's children, new children could be created.
	 * New children go to the head of pio's io_child_list, however,
	 * so we will (correctly) not reexecute them.  The key is that
	 * the remainder of pio's io_child_list, from 'cio_next' onward,
	 * cannot be affected by any side effects of reexecuting 'cio'.
	 */
	for (cio = zio_walk_children(pio); cio != NULL; cio = cio_next) {
		cio_next = zio_walk_children(pio);
		mutex_enter(&pio->io_lock);
		for (int w = 0; w < ZIO_WAIT_TYPES; w++)
			pio->io_children[cio->io_child_type][w]++;
		mutex_exit(&pio->io_lock);
		zio_reexecute(cio);
	}

	/*
	 * Now that all children have been reexecuted, execute the parent.
	 * We don't reexecute "The Godfather" I/O here as it's the
	 * responsibility of the caller to wait on him.
	 */
	if (!(pio->io_flags & ZIO_FLAG_GODFATHER))
		zio_execute(pio);
}

void
zio_suspend(spa_t *spa, zio_t *zio)
{
	if (spa_get_failmode(spa) == ZIO_FAILURE_MODE_PANIC)
		fm_panic("Pool '%s' has encountered an uncorrectable I/O "
		    "failure and the failure mode property for this pool "
		    "is set to panic.", spa_name(spa));

	zfs_ereport_post(FM_EREPORT_ZFS_IO_FAILURE, spa, NULL, NULL, 0, 0);

	mutex_enter(&spa->spa_suspend_lock);

	if (spa->spa_suspend_zio_root == NULL)
		spa->spa_suspend_zio_root = zio_root(spa, NULL, NULL,
		    ZIO_FLAG_CANFAIL | ZIO_FLAG_SPECULATIVE |
		    ZIO_FLAG_GODFATHER);

	spa->spa_suspended = B_TRUE;

	if (zio != NULL) {
		ASSERT(!(zio->io_flags & ZIO_FLAG_GODFATHER));
		ASSERT(zio != spa->spa_suspend_zio_root);
		ASSERT(zio->io_child_type == ZIO_CHILD_LOGICAL);
		ASSERT(zio_unique_parent(zio) == NULL);
		ASSERT(zio->io_stage == ZIO_STAGE_DONE);
		zio_add_child(spa->spa_suspend_zio_root, zio);
	}

	mutex_exit(&spa->spa_suspend_lock);
}

int
zio_resume(spa_t *spa)
{
	zio_t *pio;

	/*
	 * Reexecute all previously suspended i/o.
	 */
	mutex_enter(&spa->spa_suspend_lock);
	spa->spa_suspended = B_FALSE;
	cv_broadcast(&spa->spa_suspend_cv);
	pio = spa->spa_suspend_zio_root;
	spa->spa_suspend_zio_root = NULL;
	mutex_exit(&spa->spa_suspend_lock);

	if (pio == NULL)
		return (0);

	zio_reexecute(pio);
	return (zio_wait(pio));
}

void
zio_resume_wait(spa_t *spa)
{
	mutex_enter(&spa->spa_suspend_lock);
	while (spa_suspended(spa))
		cv_wait(&spa->spa_suspend_cv, &spa->spa_suspend_lock);
	mutex_exit(&spa->spa_suspend_lock);
}

/*
 * ==========================================================================
 * Gang blocks.
 *
 * A gang block is a collection of small blocks that looks to the DMU
 * like one large block.  When zio_dva_allocate() cannot find a block
 * of the requested size, due to either severe fragmentation or the pool
 * being nearly full, it calls zio_write_gang_block() to construct the
 * block from smaller fragments.
 *
 * A gang block consists of a gang header (zio_gbh_phys_t) and up to
 * three (SPA_GBH_NBLKPTRS) gang members.  The gang header is just like
 * an indirect block: it's an array of block pointers.  It consumes
 * only one sector and hence is allocatable regardless of fragmentation.
 * The gang header's bps point to its gang members, which hold the data.
 *
 * Gang blocks are self-checksumming, using the bp's <vdev, offset, txg>
 * as the verifier to ensure uniqueness of the SHA256 checksum.
 * Critically, the gang block bp's blk_cksum is the checksum of the data,
 * not the gang header.  This ensures that data block signatures (needed for
 * deduplication) are independent of how the block is physically stored.
 *
 * Gang blocks can be nested: a gang member may itself be a gang block.
 * Thus every gang block is a tree in which root and all interior nodes are
 * gang headers, and the leaves are normal blocks that contain user data.
 * The root of the gang tree is called the gang leader.
 *
 * To perform any operation (read, rewrite, free, claim) on a gang block,
 * zio_gang_assemble() first assembles the gang tree (minus data leaves)
 * in the io_gang_tree field of the original logical i/o by recursively
 * reading the gang leader and all gang headers below it.  This yields
 * an in-core tree containing the contents of every gang header and the
 * bps for every constituent of the gang block.
 *
 * With the gang tree now assembled, zio_gang_issue() just walks the gang tree
 * and invokes a callback on each bp.  To free a gang block, zio_gang_issue()
 * calls zio_free_gang() -- a trivial wrapper around zio_free() -- for each bp.
 * zio_claim_gang() provides a similarly trivial wrapper for zio_claim().
 * zio_read_gang() is a wrapper around zio_read() that omits reading gang
 * headers, since we already have those in io_gang_tree.  zio_rewrite_gang()
 * performs a zio_rewrite() of the data or, for gang headers, a zio_rewrite()
 * of the gang header plus zio_checksum_compute() of the data to update the
 * gang header's blk_cksum as described above.
 *
 * The two-phase assemble/issue model solves the problem of partial failure --
 * what if you'd freed part of a gang block but then couldn't read the
 * gang header for another part?  Assembling the entire gang tree first
 * ensures that all the necessary gang header I/O has succeeded before
 * starting the actual work of free, claim, or write.  Once the gang tree
 * is assembled, free and claim are in-memory operations that cannot fail.
 *
 * In the event that a gang write fails, zio_dva_unallocate() walks the
 * gang tree to immediately free (i.e. insert back into the space map)
 * everything we've allocated.  This ensures that we don't get ENOSPC
 * errors during repeated suspend/resume cycles due to a flaky device.
 *
 * Gang rewrites only happen during sync-to-convergence.  If we can't assemble
 * the gang tree, we won't modify the block, so we can safely defer the free
 * (knowing that the block is still intact).  If we *can* assemble the gang
 * tree, then even if some of the rewrites fail, zio_dva_unallocate() will free
 * each constituent bp and we can allocate a new block on the next sync pass.
 *
 * In all cases, the gang tree allows complete recovery from partial failure.
 * ==========================================================================
 */

static zio_t *
zio_read_gang(zio_t *pio, blkptr_t *bp, zio_gang_node_t *gn, void *data)
{
	if (gn != NULL)
		return (pio);

	return (zio_read(pio, pio->io_spa, bp, data, BP_GET_PSIZE(bp),
	    NULL, NULL, pio->io_priority, ZIO_GANG_CHILD_FLAGS(pio),
	    &pio->io_bookmark));
}

zio_t *
zio_rewrite_gang(zio_t *pio, blkptr_t *bp, zio_gang_node_t *gn, void *data)
{
	zio_t *zio;

	if (gn != NULL) {
		zio = zio_rewrite(pio, pio->io_spa, pio->io_txg, bp,
		    gn->gn_gbh, SPA_GANGBLOCKSIZE, NULL, NULL, pio->io_priority,
		    ZIO_GANG_CHILD_FLAGS(pio), &pio->io_bookmark);
		/*
		 * As we rewrite each gang header, the pipeline will compute
		 * a new gang block header checksum for it; but no one will
		 * compute a new data checksum, so we do that here.  The one
		 * exception is the gang leader: the pipeline already computed
		 * its data checksum because that stage precedes gang assembly.
		 * (Presently, nothing actually uses interior data checksums;
		 * this is just good hygiene.)
		 */
		if (gn != pio->io_gang_leader->io_gang_tree) {
			/*
			 * given that 'can_accumulate' argument is 0, we can
			 * drop the error code
			 */
			(void) zio_checksum_compute(zio, BP_GET_CHECKSUM(bp),
			    data, BP_GET_PSIZE(bp), 0);
		}
		/*
		 * If we are here to damage data for testing purposes,
		 * leave the GBH alone so that we can detect the damage.
		 */
		if (pio->io_gang_leader->io_flags & ZIO_FLAG_INDUCE_DAMAGE)
			zio->io_pipeline &= ~ZIO_VDEV_IO_STAGES;
	} else {
		zio = zio_rewrite(pio, pio->io_spa, pio->io_txg, bp,
		    data, BP_GET_PSIZE(bp), NULL, NULL, pio->io_priority,
		    ZIO_GANG_CHILD_FLAGS(pio), &pio->io_bookmark);
	}

	return (zio);
}

/* ARGSUSED */
zio_t *
zio_free_gang(zio_t *pio, blkptr_t *bp, zio_gang_node_t *gn, void *data)
{
	return (zio_free_sync(pio, pio->io_spa, pio->io_txg, bp,
	    ZIO_GANG_CHILD_FLAGS(pio)));
}

/* ARGSUSED */
zio_t *
zio_claim_gang(zio_t *pio, blkptr_t *bp, zio_gang_node_t *gn, void *data)
{
	return (zio_claim(pio, pio->io_spa, pio->io_txg, bp,
	    NULL, NULL, ZIO_GANG_CHILD_FLAGS(pio)));
}

static zio_gang_issue_func_t *zio_gang_issue_func[ZIO_TYPES] = {
	NULL,
	zio_read_gang,
	zio_rewrite_gang,
	zio_free_gang,
	zio_claim_gang,
	NULL
};

static void zio_gang_tree_assemble_done(zio_t *zio);

static zio_gang_node_t *
zio_gang_node_alloc(zio_gang_node_t **gnpp)
{
	zio_gang_node_t *gn;

	ASSERT(*gnpp == NULL);

	gn = kmem_zalloc(sizeof (*gn), KM_SLEEP);
	gn->gn_gbh = zio_buf_alloc(SPA_GANGBLOCKSIZE);
	*gnpp = gn;

	return (gn);
}

static void
zio_gang_node_free(zio_gang_node_t **gnpp)
{
	zio_gang_node_t *gn = *gnpp;

	for (int g = 0; g < SPA_GBH_NBLKPTRS; g++)
		ASSERT(gn->gn_child[g] == NULL);

	zio_buf_free(gn->gn_gbh, SPA_GANGBLOCKSIZE);
	kmem_free(gn, sizeof (*gn));
	*gnpp = NULL;
}

static void
zio_gang_tree_free(zio_gang_node_t **gnpp)
{
	zio_gang_node_t *gn = *gnpp;

	if (gn == NULL)
		return;

	for (int g = 0; g < SPA_GBH_NBLKPTRS; g++)
		zio_gang_tree_free(&gn->gn_child[g]);

	zio_gang_node_free(gnpp);
}

static void
zio_gang_tree_assemble(zio_t *gio, blkptr_t *bp, zio_gang_node_t **gnpp)
{
	zio_gang_node_t *gn = zio_gang_node_alloc(gnpp);

	ASSERT(gio->io_gang_leader == gio);
	ASSERT(BP_IS_GANG(bp));

	zio_nowait(zio_read(gio, gio->io_spa, bp, gn->gn_gbh,
	    SPA_GANGBLOCKSIZE, zio_gang_tree_assemble_done, gn,
	    gio->io_priority, ZIO_GANG_CHILD_FLAGS(gio), &gio->io_bookmark));
}

static void
zio_gang_tree_assemble_done(zio_t *zio)
{
	zio_t *gio = zio->io_gang_leader;
	zio_gang_node_t *gn = zio->io_private;
	blkptr_t *bp = zio->io_bp;

	ASSERT(gio == zio_unique_parent(zio));
	ASSERT(zio->io_child_count == 0);

	if (zio->io_error)
		return;

	if (BP_SHOULD_BYTESWAP(bp))
		byteswap_uint64_array(zio->io_data, zio->io_size);

	ASSERT(zio->io_data == gn->gn_gbh);
	ASSERT(zio->io_size == SPA_GANGBLOCKSIZE);
	ASSERT(gn->gn_gbh->zg_tail.zec_magic == ZEC_MAGIC);

	for (int g = 0; g < SPA_GBH_NBLKPTRS; g++) {
		blkptr_t *gbp = &gn->gn_gbh->zg_blkptr[g];
		if (!BP_IS_GANG(gbp))
			continue;
		zio_gang_tree_assemble(gio, gbp, &gn->gn_child[g]);
	}
}

static void
zio_gang_tree_issue(zio_t *pio, zio_gang_node_t *gn, blkptr_t *bp, void *data)
{
	zio_t *gio = pio->io_gang_leader;
	zio_t *zio;

	ASSERT(BP_IS_GANG(bp) == !!gn);
	ASSERT(BP_GET_CHECKSUM(bp) == BP_GET_CHECKSUM(gio->io_bp));
	ASSERT(BP_GET_LSIZE(bp) == BP_GET_PSIZE(bp) || gn == gio->io_gang_tree);

	/*
	 * If you're a gang header, your data is in gn->gn_gbh.
	 * If you're a gang member, your data is in 'data' and gn == NULL.
	 */
	zio = zio_gang_issue_func[gio->io_type](pio, bp, gn, data);

	if (gn != NULL) {
		ASSERT(gn->gn_gbh->zg_tail.zec_magic == ZEC_MAGIC);

		for (int g = 0; g < SPA_GBH_NBLKPTRS; g++) {
			blkptr_t *gbp = &gn->gn_gbh->zg_blkptr[g];
			if (BP_IS_HOLE(gbp))
				continue;
			zio_gang_tree_issue(zio, gn->gn_child[g], gbp, data);
			data = (char *)data + BP_GET_PSIZE(gbp);
		}
	}

	if (gn == gio->io_gang_tree)
		ASSERT3P((char *)gio->io_data + gio->io_size, ==, data);

	if (zio != pio)
		zio_nowait(zio);
}

static int
zio_gang_assemble(zio_t *zio)
{
	blkptr_t *bp = zio->io_bp;

	ASSERT(BP_IS_GANG(bp) && zio->io_gang_leader == NULL);
	ASSERT(zio->io_child_type > ZIO_CHILD_GANG);

	zio->io_gang_leader = zio;

	zio_gang_tree_assemble(zio, bp, &zio->io_gang_tree);

	return (ZIO_PIPELINE_CONTINUE);
}

static int
zio_gang_issue(zio_t *zio)
{
	blkptr_t *bp = zio->io_bp;

	if (zio_wait_for_children(zio, ZIO_CHILD_GANG, ZIO_WAIT_DONE))
		return (ZIO_PIPELINE_STOP);

	ASSERT(BP_IS_GANG(bp) && zio->io_gang_leader == zio);
	ASSERT(zio->io_child_type > ZIO_CHILD_GANG);

	if (zio->io_child_error[ZIO_CHILD_GANG] == 0)
		zio_gang_tree_issue(zio, zio->io_gang_tree, bp, zio->io_data);
	else
		zio_gang_tree_free(&zio->io_gang_tree);

	zio->io_pipeline = ZIO_INTERLOCK_PIPELINE;

	return (ZIO_PIPELINE_CONTINUE);
}

static void
zio_write_gang_member_ready(zio_t *zio)
{
	zio_t *pio = zio_unique_parent(zio);
	zio_t *gio = zio->io_gang_leader;
	dva_t *cdva = zio->io_bp->blk_dva;
	dva_t *pdva = pio->io_bp->blk_dva;
	uint64_t asize;

	if (BP_IS_HOLE(zio->io_bp))
		return;

	ASSERT(BP_IS_HOLE(&zio->io_bp_orig));

	ASSERT(zio->io_child_type == ZIO_CHILD_GANG);
	ASSERT3U(zio->io_prop.zp_copies, ==, gio->io_prop.zp_copies);
	ASSERT3U(zio->io_prop.zp_copies, <=, BP_GET_NDVAS(zio->io_bp));
	ASSERT3U(pio->io_prop.zp_copies, <=, BP_GET_NDVAS(pio->io_bp));
	ASSERT3U(BP_GET_NDVAS(zio->io_bp), <=, BP_GET_NDVAS(pio->io_bp));

	mutex_enter(&pio->io_lock);
	for (int d = 0; d < BP_GET_NDVAS(zio->io_bp); d++) {
		ASSERT(DVA_GET_GANG(&pdva[d]));
		asize = DVA_GET_ASIZE(&pdva[d]);
		asize += DVA_GET_ASIZE(&cdva[d]);
		DVA_SET_ASIZE(&pdva[d], asize);
	}
	mutex_exit(&pio->io_lock);
}

static int
zio_write_gang_block(zio_t *pio)
{
	spa_t *spa = pio->io_spa;
	blkptr_t *bp = pio->io_bp;
	zio_t *gio = pio->io_gang_leader;
	zio_t *zio;
	zio_gang_node_t *gn, **gnpp;
	zio_gbh_phys_t *gbh;
	uint64_t txg = pio->io_txg;
	uint64_t resid = pio->io_size;
	uint64_t lsize;
	int copies = gio->io_prop.zp_copies;
	int gbh_copies = MIN(copies + 1, spa_max_replication(spa));
	zio_prop_t zp;
	int error;
	metaslab_class_t *mc = spa_select_class(spa, &pio->io_prop);

	error = metaslab_alloc(spa, mc, SPA_GANGBLOCKSIZE,
	    bp, gbh_copies, txg, pio == gio ? NULL : gio->io_bp,
	    METASLAB_HINTBP_FAVOR | METASLAB_GANG_HEADER);
	if (error) {
		pio->io_error = error;
		return (ZIO_PIPELINE_CONTINUE);
	}

	if (pio == gio) {
		gnpp = &gio->io_gang_tree;
	} else {
		gnpp = pio->io_private;
		ASSERT(pio->io_ready == zio_write_gang_member_ready);
	}

	gn = zio_gang_node_alloc(gnpp);
	gbh = gn->gn_gbh;
	bzero(gbh, SPA_GANGBLOCKSIZE);

	/*
	 * Create the gang header.
	 */
	zio = zio_rewrite(pio, spa, txg, bp, gbh, SPA_GANGBLOCKSIZE, NULL, NULL,
	    pio->io_priority, ZIO_GANG_CHILD_FLAGS(pio), &pio->io_bookmark);

	/*
	 * Create and nowait the gang children.
	 */
	for (int g = 0; resid != 0; resid -= lsize, g++) {
		lsize = P2ROUNDUP(resid / (SPA_GBH_NBLKPTRS - g),
		    SPA_MINBLOCKSIZE);
		ASSERT(lsize >= SPA_MINBLOCKSIZE && lsize <= resid);

		zp.zp_checksum = gio->io_prop.zp_checksum;
		zp.zp_compress = ZIO_COMPRESS_OFF;
		zp.zp_type = DMU_OT_NONE;
		zp.zp_level = 0;
		zp.zp_copies = gio->io_prop.zp_copies;
		zp.zp_dedup = B_FALSE;
		zp.zp_dedup_verify = B_FALSE;
		zp.zp_nopwrite = B_FALSE;

		zio_nowait(zio_write(zio, spa, txg, &gbh->zg_blkptr[g],
		    (char *)pio->io_data + (pio->io_size - resid), lsize, &zp,
		    zio_write_gang_member_ready, NULL, NULL, &gn->gn_child[g],
		    pio->io_priority, ZIO_GANG_CHILD_FLAGS(pio),
		    &pio->io_bookmark));
	}

	/*
	 * Set pio's pipeline to just wait for zio to finish.
	 */
	pio->io_pipeline = ZIO_INTERLOCK_PIPELINE;

	zio_nowait(zio);

	return (ZIO_PIPELINE_CONTINUE);
}

/*
 * The zio_nop_write stage in the pipeline determines if allocating
 * a new bp is necessary.  By leveraging a cryptographically secure checksum,
 * such as SHA256, we can compare the checksums of the new data and the old
 * to determine if allocating a new block is required.  The nopwrite
 * feature can handle writes in either syncing or open context (i.e. zil
 * writes) and as a result is mutually exclusive with dedup.
 */
static int
zio_nop_write(zio_t *zio)
{
	blkptr_t *bp = zio->io_bp;
	blkptr_t *bp_orig = &zio->io_bp_orig;
	zio_prop_t *zp = &zio->io_prop;

	ASSERT(BP_GET_LEVEL(bp) == 0);
	ASSERT(!(zio->io_flags & ZIO_FLAG_IO_REWRITE));
	ASSERT(zp->zp_nopwrite);
	ASSERT(!zp->zp_dedup);
	ASSERT(zio->io_bp_override == NULL);
	ASSERT(IO_IS_ALLOCATING(zio));

	/*
	 * Check to see if the original bp and the new bp have matching
	 * characteristics (i.e. same checksum, compression algorithms, etc).
	 * If they don't then just continue with the pipeline which will
	 * allocate a new bp.
	 */
	if (BP_IS_HOLE(bp_orig) ||
	    !zio_checksum_table[BP_GET_CHECKSUM(bp)].ci_dedup ||
	    BP_GET_CHECKSUM(bp) != BP_GET_CHECKSUM(bp_orig) ||
	    BP_GET_COMPRESS(bp) != BP_GET_COMPRESS(bp_orig) ||
	    BP_GET_DEDUP(bp) != BP_GET_DEDUP(bp_orig) ||
	    zp->zp_copies != BP_GET_NDVAS(bp_orig))
		return (ZIO_PIPELINE_CONTINUE);

	/*
	 * If the checksums match then reset the pipeline so that we
	 * avoid allocating a new bp and issuing any I/O.
	 */
	if (ZIO_CHECKSUM_EQUAL(bp->blk_cksum, bp_orig->blk_cksum)) {
		ASSERT(zio_checksum_table[zp->zp_checksum].ci_dedup);
		ASSERT3U(BP_GET_PSIZE(bp), ==, BP_GET_PSIZE(bp_orig));
		ASSERT3U(BP_GET_LSIZE(bp), ==, BP_GET_LSIZE(bp_orig));
		ASSERT(zp->zp_compress != ZIO_COMPRESS_OFF);
		ASSERT(bcmp(&bp->blk_prop, &bp_orig->blk_prop,
		    sizeof (uint64_t)) == 0);

		*bp = *bp_orig;
		zio->io_pipeline = ZIO_INTERLOCK_PIPELINE;
		zio->io_flags |= ZIO_FLAG_NOPWRITE;
	}

	return (ZIO_PIPELINE_CONTINUE);
}

/*
 * ==========================================================================
 * Dedup
 * ==========================================================================
 */
static void
zio_ddt_child_read_done(zio_t *zio)
{
	blkptr_t *bp = zio->io_bp;
	ddt_entry_t *dde = zio->io_private;
	ddt_phys_t *ddp;
	zio_t *pio = zio_unique_parent(zio);

	mutex_enter(&pio->io_lock);
	ddp = ddt_phys_select(dde, bp);
	if (zio->io_error == 0)
		ddt_phys_clear(ddp);	/* this ddp doesn't need repair */
	if (zio->io_error == 0 && dde->dde_repair_data == NULL)
		dde->dde_repair_data = zio->io_data;
	else
		zio_buf_free(zio->io_data, zio->io_size);
	mutex_exit(&pio->io_lock);
}

static int
zio_ddt_read_start(zio_t *zio)
{
	blkptr_t *bp = zio->io_bp;

	ASSERT(BP_GET_DEDUP(bp));
	ASSERT(BP_GET_PSIZE(bp) == zio->io_size);
	ASSERT(zio->io_child_type == ZIO_CHILD_LOGICAL);

	if (zio->io_child_error[ZIO_CHILD_DDT]) {
		ddt_t *ddt = ddt_select(zio->io_spa, bp);
		ddt_entry_t *dde = ddt_repair_start(ddt, bp);
		ddt_phys_t *ddp = dde->dde_phys;
		ddt_phys_t *ddp_self = ddt_phys_select(dde, bp);
		blkptr_t blk;

		ASSERT(zio->io_vsd == NULL);
		zio->io_vsd = dde;

		if (ddp_self == NULL)
			return (ZIO_PIPELINE_CONTINUE);

		for (int p = 0; p < DDT_PHYS_TYPES; p++, ddp++) {
			if (ddp->ddp_phys_birth == 0 || ddp == ddp_self)
				continue;
			ddt_bp_create(ddt->ddt_checksum, &dde->dde_key, ddp,
			    &blk);
			zio_nowait(zio_read(zio, zio->io_spa, &blk,
			    zio_buf_alloc(zio->io_size), zio->io_size,
			    zio_ddt_child_read_done, dde, zio->io_priority,
			    ZIO_DDT_CHILD_FLAGS(zio) | ZIO_FLAG_DONT_PROPAGATE,
			    &zio->io_bookmark));
		}
		return (ZIO_PIPELINE_CONTINUE);
	}

	zio_nowait(zio_read(zio, zio->io_spa, bp,
	    zio->io_data, zio->io_size, NULL, NULL, zio->io_priority,
	    ZIO_DDT_CHILD_FLAGS(zio), &zio->io_bookmark));

	return (ZIO_PIPELINE_CONTINUE);
}

static int
zio_ddt_read_done(zio_t *zio)
{
	blkptr_t *bp = zio->io_bp;

	if (zio_wait_for_children(zio, ZIO_CHILD_DDT, ZIO_WAIT_DONE))
		return (ZIO_PIPELINE_STOP);

	ASSERT(BP_GET_DEDUP(bp));
	ASSERT(BP_GET_PSIZE(bp) == zio->io_size);
	ASSERT(zio->io_child_type == ZIO_CHILD_LOGICAL);

	if (zio->io_child_error[ZIO_CHILD_DDT]) {
		ddt_t *ddt = ddt_select(zio->io_spa, bp);
		ddt_entry_t *dde = zio->io_vsd;
		if (ddt == NULL) {
			ASSERT(spa_load_state(zio->io_spa) != SPA_LOAD_NONE);
			return (ZIO_PIPELINE_CONTINUE);
		}
		if (dde == NULL) {
			zio->io_stage = ZIO_STAGE_DDT_READ_START >> 1;
			zio_taskq_dispatch(zio, ZIO_TASKQ_ISSUE, B_FALSE);
			return (ZIO_PIPELINE_STOP);
		}
		if (dde->dde_repair_data != NULL) {
			bcopy(dde->dde_repair_data, zio->io_data, zio->io_size);
			zio->io_child_error[ZIO_CHILD_DDT] = 0;
		}
		ddt_repair_done(ddt, dde);
		zio->io_vsd = NULL;
	}

	ASSERT(zio->io_vsd == NULL);

	return (ZIO_PIPELINE_CONTINUE);
}

/* ARGSUSED */
static boolean_t
zio_ddt_collision(zio_t *zio, ddt_t *ddt, ddt_entry_t *dde)
{
	spa_t *spa = zio->io_spa;

	/*
	 * Note: we compare the original data, not the transformed data,
	 * because when zio->io_bp is an override bp, we will not have
	 * pushed the I/O transforms.  That's an important optimization
	 * because otherwise we'd compress/encrypt all dmu_sync() data twice.
	 */
	for (int p = DDT_PHYS_SINGLE; p <= DDT_PHYS_TRIPLE; p++) {
		zio_t *lio = dde->dde_lead_zio[p];

		if (lio != NULL) {
			return (lio->io_orig_size != zio->io_orig_size ||
			    bcmp(zio->io_orig_data, lio->io_orig_data,
			    zio->io_orig_size) != 0);
		}
	}

	for (int p = DDT_PHYS_SINGLE; p <= DDT_PHYS_TRIPLE; p++) {
		ddt_phys_t *ddp = &dde->dde_phys[p];

		if (ddp->ddp_phys_birth != 0) {
			arc_buf_t *abuf = NULL;
			uint32_t aflags = ARC_WAIT;
			blkptr_t blk = *zio->io_bp;
			int error;

			ddt_bp_fill(ddp, &blk, ddp->ddp_phys_birth);

			dde_exit(dde);

			error = arc_read(NULL, spa, &blk,
			    arc_getbuf_func, &abuf, ZIO_PRIORITY_SYNC_READ,
			    ZIO_FLAG_CANFAIL | ZIO_FLAG_SPECULATIVE,
			    &aflags, &zio->io_bookmark);

			if (error == 0) {
				if (arc_buf_size(abuf) != zio->io_orig_size ||
				    bcmp(abuf->b_data, zio->io_orig_data,
				    zio->io_orig_size) != 0)
					error = SET_ERROR(EEXIST);
				VERIFY(arc_buf_remove_ref(abuf, &abuf));
			}

			dde_enter(dde);
			return (error != 0);
		}
	}

	return (B_FALSE);
}

static void
zio_ddt_child_write_ready(zio_t *zio)
{
	int p = zio->io_prop.zp_copies;
	ddt_entry_t *dde = zio->io_private;
	ddt_phys_t *ddp = &dde->dde_phys[p];
	zio_t *pio;

	if (zio->io_error)
		return;

	dde_enter(dde);

	ASSERT(dde->dde_lead_zio[p] == zio);

	ddt_phys_fill(ddp, zio->io_bp);

	while ((pio = zio_walk_parents(zio)) != NULL)
		ddt_bp_fill(ddp, pio->io_bp, zio->io_txg);

	dde_exit(dde);
}

static void
zio_ddt_child_write_done(zio_t *zio)
{
	int p = zio->io_prop.zp_copies;
	ddt_entry_t *dde = zio->io_private;
	ddt_phys_t *ddp = &dde->dde_phys[p];

	dde_enter(dde);

	ASSERT(ddp->ddp_refcnt == 0);
	ASSERT(dde->dde_lead_zio[p] == zio);
	dde->dde_lead_zio[p] = NULL;

	if (zio->io_error == 0) {
		while (zio_walk_parents(zio) != NULL)
			ddt_phys_addref(ddp);
	} else {
		ddt_phys_clear(ddp);
	}

	dde_exit(dde);
}

static void
zio_ddt_ditto_write_done(zio_t *zio)
{
	int p = DDT_PHYS_DITTO;
	zio_prop_t *zp = &zio->io_prop;
	blkptr_t *bp = zio->io_bp;
	ddt_t *ddt = ddt_select(zio->io_spa, bp);
	ddt_entry_t *dde = zio->io_private;
	ddt_phys_t *ddp = &dde->dde_phys[p];
	ddt_key_t *ddk = &dde->dde_key;

	dde_enter(dde);

	ASSERT(ddp->ddp_refcnt == 0);
	ASSERT(dde->dde_lead_zio[p] == zio);
	dde->dde_lead_zio[p] = NULL;

	if (zio->io_error == 0) {
		ASSERT(ZIO_CHECKSUM_EQUAL(bp->blk_cksum, ddk->ddk_cksum));
		ASSERT(zp->zp_copies < SPA_DVAS_PER_BP);
		ASSERT(zp->zp_copies == BP_GET_NDVAS(bp) - BP_IS_GANG(bp));
		if (ddp->ddp_phys_birth != 0)
			ddt_phys_free(ddt, ddk, ddp, zio->io_txg);
		ddt_phys_fill(ddp, bp);
	}

	dde_exit(dde);
}

static int
zio_ddt_write(zio_t *zio)
{
	spa_t *spa = zio->io_spa;
	blkptr_t *bp = zio->io_bp;
	uint64_t txg = zio->io_txg;
	zio_prop_t *zp = &zio->io_prop;
	int p = zp->zp_copies;
	int ditto_copies;
	zio_t *cio = NULL;
	zio_t *dio = NULL;
	ddt_t *ddt = ddt_select(spa, bp);
	ddt_entry_t *dde;
	ddt_phys_t *ddp;

	ASSERT(BP_GET_DEDUP(bp));
	ASSERT(BP_GET_CHECKSUM(bp) == zp->zp_checksum);
	ASSERT(BP_IS_HOLE(bp) || zio->io_bp_override);

	dde = ddt_lookup(ddt, bp, B_TRUE);
	ddp = &dde->dde_phys[p];

	if (zp->zp_dedup_verify && zio_ddt_collision(zio, ddt, dde)) {
		/*
		 * If we're using a weak checksum, upgrade to a strong checksum
		 * and try again.  If we're already using a strong checksum,
		 * we can't resolve it, so just convert to an ordinary write.
		 * (And automatically e-mail a paper to Nature?)
		 */
		if (!zio_checksum_table[zp->zp_checksum].ci_dedup) {
			zp->zp_checksum = spa_dedup_checksum(spa);
			zio_pop_transforms(zio);
			zio->io_stage = ZIO_STAGE_OPEN;
			BP_ZERO(bp);
		} else {
			zp->zp_dedup = B_FALSE;
		}
		zio->io_pipeline = ZIO_WRITE_PIPELINE;
		dde_exit(dde);
		return (ZIO_PIPELINE_CONTINUE);
	}

	ditto_copies = ddt_ditto_copies_needed(ddt, dde, ddp);
	ASSERT(ditto_copies < SPA_DVAS_PER_BP);

	if (ditto_copies > ddt_ditto_copies_present(dde) &&
	    dde->dde_lead_zio[DDT_PHYS_DITTO] == NULL) {
		zio_prop_t czp = *zp;

		czp.zp_copies = ditto_copies;

		/*
		 * If we arrived here with an override bp, we won't have run
		 * the transform stack, so we won't have the data we need to
		 * generate a child i/o.  So, toss the override bp and restart.
		 * This is safe, because using the override bp is just an
		 * optimization; and it's rare, so the cost doesn't matter.
		 */
		if (zio->io_bp_override) {
			zio_pop_transforms(zio);
			zio->io_stage = ZIO_STAGE_OPEN;
			zio->io_pipeline = ZIO_WRITE_PIPELINE;
			zio->io_bp_override = NULL;
			BP_ZERO(bp);
			dde_exit(dde);
			return (ZIO_PIPELINE_CONTINUE);
		}

		dio = zio_write(zio, spa, txg, bp, zio->io_orig_data,
		    zio->io_orig_size, &czp, NULL, NULL,
		    zio_ddt_ditto_write_done, dde, zio->io_priority,
		    ZIO_DDT_CHILD_FLAGS(zio), &zio->io_bookmark);

		zio_push_transform(dio, zio->io_data, zio->io_size, 0, NULL);
		dde->dde_lead_zio[DDT_PHYS_DITTO] = dio;
	}

	if (ddp->ddp_phys_birth != 0 || dde->dde_lead_zio[p] != NULL) {
		if (ddp->ddp_phys_birth != 0)
			ddt_bp_fill(ddp, bp, txg);
		if (dde->dde_lead_zio[p] != NULL)
			zio_add_child(zio, dde->dde_lead_zio[p]);
		else
			ddt_phys_addref(ddp);
	} else if (zio->io_bp_override) {
		ASSERT(bp->blk_birth == txg);
		ASSERT(BP_EQUAL(bp, zio->io_bp_override));
		ddt_phys_fill(ddp, bp);
		ddt_phys_addref(ddp);
	} else {
		cio = zio_write(zio, spa, txg, bp, zio->io_orig_data,
		    zio->io_orig_size, zp, zio_ddt_child_write_ready, NULL,
		    zio_ddt_child_write_done, dde, zio->io_priority,
		    ZIO_DDT_CHILD_FLAGS(zio), &zio->io_bookmark);

		zio_push_transform(cio, zio->io_data, zio->io_size, 0, NULL);
		dde->dde_lead_zio[p] = cio;
	}

	dde_exit(dde);

	if (cio)
		zio_nowait(cio);
	if (dio)
		zio_nowait(dio);

	return (ZIO_PIPELINE_CONTINUE);
}

ddt_entry_t *freedde; /* for debugging */

static int
zio_ddt_free(zio_t *zio)
{
	spa_t *spa = zio->io_spa;
	blkptr_t *bp = zio->io_bp;
	ddt_t *ddt = ddt_select(spa, bp);
	ddt_entry_t *dde;
	ddt_phys_t *ddp;

	ASSERT(BP_GET_DEDUP(bp));
	ASSERT(zio->io_child_type == ZIO_CHILD_LOGICAL);

	freedde = dde = ddt_lookup(ddt, bp, B_TRUE);
	ddp = ddt_phys_select(dde, bp);
	if (ddp)
		ddt_phys_decref(ddp);
	dde_exit(dde);

	return (ZIO_PIPELINE_CONTINUE);
}

/*
 * ==========================================================================
 * Allocate and free blocks
 * ==========================================================================
 */
static int
zio_dva_allocate(zio_t *zio)
{
	spa_t *spa = zio->io_spa;
	metaslab_class_t *mc = spa_select_class(spa, &zio->io_prop);

	blkptr_t *bp = zio->io_bp;
	int error;
	int flags = 0;

	if (zio->io_gang_leader == NULL) {
		ASSERT(zio->io_child_type > ZIO_CHILD_GANG);
		zio->io_gang_leader = zio;
	}

	ASSERT(BP_IS_HOLE(bp));
	ASSERT0(BP_GET_NDVAS(bp));
	ASSERT3U(zio->io_prop.zp_copies, >, 0);
	ASSERT3U(zio->io_prop.zp_copies, <=, spa_max_replication(spa));
	ASSERT3U(zio->io_size, ==, BP_GET_PSIZE(bp));

	/*
	 * The dump device does not support gang blocks so allocation on
	 * behalf of the dump device (i.e. ZIO_FLAG_NODATA) must avoid
	 * the "fast" gang feature.
	 */
	flags |= (zio->io_flags & ZIO_FLAG_NODATA) ? METASLAB_GANG_AVOID : 0;
	flags |= (zio->io_flags & ZIO_FLAG_GANG_CHILD) ?
	    METASLAB_GANG_CHILD : 0;
	error = metaslab_alloc(spa, mc, zio->io_size, bp,
	    zio->io_prop.zp_copies, zio->io_txg, NULL, flags);

	if (error) {
		spa_dbgmsg(spa, "%s: metaslab allocation failure: zio %p, "
		    "size %llu, error %d", spa_name(spa), zio, zio->io_size,
		    error);
		if (error == ENOSPC && zio->io_size > SPA_MINBLOCKSIZE)
			return (zio_write_gang_block(zio));
		zio->io_error = error;
	}

	return (ZIO_PIPELINE_CONTINUE);
}

static int
zio_dva_free(zio_t *zio)
{
	metaslab_free(zio->io_spa, zio->io_bp, zio->io_txg, B_FALSE);

	return (ZIO_PIPELINE_CONTINUE);
}

static int
zio_dva_claim(zio_t *zio)
{
	int error;

	error = metaslab_claim(zio->io_spa, zio->io_bp, zio->io_txg);
	if (error)
		zio->io_error = error;

	return (ZIO_PIPELINE_CONTINUE);
}

/*
 * Undo an allocation.  This is used by zio_done() when an I/O fails
 * and we want to give back the block we just allocated.
 * This handles both normal blocks and gang blocks.
 */
static void
zio_dva_unallocate(zio_t *zio, zio_gang_node_t *gn, blkptr_t *bp)
{
	ASSERT(bp->blk_birth == zio->io_txg || BP_IS_HOLE(bp));
	ASSERT(zio->io_bp_override == NULL);

	if (!BP_IS_HOLE(bp))
		metaslab_free(zio->io_spa, bp, bp->blk_birth, B_TRUE);

	if (gn != NULL) {
		for (int g = 0; g < SPA_GBH_NBLKPTRS; g++) {
			zio_dva_unallocate(zio, gn->gn_child[g],
			    &gn->gn_gbh->zg_blkptr[g]);
		}
	}
}

/*
 * Try to allocate an intent log block.  Return 0 on success, errno on failure.
 */
int
zio_alloc_zil(spa_t *spa, uint64_t txg, blkptr_t *new_bp, blkptr_t *old_bp,
    uint64_t size, boolean_t use_slog)
{
	int error = 1;

	ASSERT(txg > spa_syncing_txg(spa));

	/*
	 * ZIL blocks are always contiguous (i.e. not gang blocks) so we
	 * set the METASLAB_GANG_AVOID flag so that they don't "fast gang"
	 * when allocating them.
	 */
	if (use_slog) {
		error = metaslab_alloc(spa, spa_log_class(spa), size,
		    new_bp, 1, txg, old_bp,
		    METASLAB_HINTBP_AVOID | METASLAB_GANG_AVOID);
	}

	/*
	 * If there is no dedicated log device and pool has a special device,
	 * then ZIL should be allocated on the special device.
	 */
	if (zil_use_sdev && error && spa_has_special(spa) &&
	    spa->spa_usesc) {
		error = metaslab_alloc(spa, spa_special_class(spa), size,
		    new_bp, 1, txg, old_bp,
		    METASLAB_HINTBP_AVOID | METASLAB_GANG_AVOID);
	}

	if (error) {
		error = metaslab_alloc(spa, spa_normal_class(spa), size,
		    new_bp, 1, txg, old_bp,
		    METASLAB_HINTBP_AVOID);
	}

	if (error == 0) {
		BP_SET_LSIZE(new_bp, size);
		BP_SET_PSIZE(new_bp, size);
		BP_SET_COMPRESS(new_bp, ZIO_COMPRESS_OFF);
		BP_SET_CHECKSUM(new_bp,
		    spa_version(spa) >= SPA_VERSION_SLIM_ZIL
		    ? ZIO_CHECKSUM_ZILOG2 : ZIO_CHECKSUM_ZILOG);
		BP_SET_TYPE(new_bp, DMU_OT_INTENT_LOG);
		BP_SET_LEVEL(new_bp, 0);
		BP_SET_DEDUP(new_bp, 0);
		BP_SET_BYTEORDER(new_bp, ZFS_HOST_BYTEORDER);
	}

	return (error);
}

/*
 * Free an intent log block.
 */
void
zio_free_zil(spa_t *spa, uint64_t txg, blkptr_t *bp)
{
	ASSERT(BP_GET_TYPE(bp) == DMU_OT_INTENT_LOG);
	ASSERT(!BP_IS_GANG(bp));

	zio_free(spa, txg, bp);
}

/*
 * ==========================================================================
 * Read and write to physical devices
 * ==========================================================================
 */

static int
zio_vdev_io_start(zio_t *zio)
{
	vdev_t *vd = zio->io_vd;
	uint64_t align;
	spa_t *spa = zio->io_spa;
	zio_type_t type = zio->io_type;
	zio->io_vd_timestamp = gethrtime();

	ASSERT(zio->io_error == 0);
	ASSERT(zio->io_child_error[ZIO_CHILD_VDEV] == 0);

	if (vd == NULL) {
		if (!(zio->io_flags & ZIO_FLAG_CONFIG_WRITER))
			spa_config_enter(spa, SCL_ZIO, zio, RW_READER);

		/*
		 * The mirror_ops handle multiple DVAs in a single BP.
		 */
		return (vdev_mirror_ops.vdev_op_io_start(zio));
	}

	/*
	 * We keep track of time-sensitive I/Os so that the scan thread
	 * can quickly react to certain workloads.  In particular, we care
	 * about non-scrubbing, top-level reads and writes with the following
	 * characteristics:
	 * 	- synchronous writes of user data to non-slog devices
	 *	- any reads of user data
	 * When these conditions are met, adjust the timestamp of spa_last_io
	 * which allows the scan thread to adjust its workload accordingly.
	 */
	if (!(zio->io_flags & ZIO_FLAG_SCAN_THREAD) && zio->io_bp != NULL &&
	    vd == vd->vdev_top && !vd->vdev_islog &&
	    zio->io_bookmark.zb_objset != DMU_META_OBJSET &&
	    zio->io_txg != spa_syncing_txg(spa)) {
		uint64_t old = spa->spa_last_io;
		uint64_t new = ddi_get_lbolt64();
		if (old != new)
			(void) atomic_cas_64(&spa->spa_last_io, old, new);
	}

	align = 1ULL << vd->vdev_top->vdev_ashift;

	if (P2PHASE(zio->io_size, align) != 0) {
		uint64_t asize = P2ROUNDUP(zio->io_size, align);
		char *abuf = zio_buf_alloc(asize);
		ASSERT(vd == vd->vdev_top);
		if (type == ZIO_TYPE_WRITE) {
			bcopy(zio->io_data, abuf, zio->io_size);
			bzero(abuf + zio->io_size, asize - zio->io_size);
		}
		zio_push_transform(zio, abuf, asize, asize, zio_subblock);
	}

	ASSERT(P2PHASE(zio->io_offset, align) == 0);
	ASSERT(P2PHASE(zio->io_size, align) == 0);
	VERIFY(type != ZIO_TYPE_WRITE || spa_writeable(spa));

	/*
	 * If this is a repair I/O, and there's no self-healing involved --
	 * that is, we're just resilvering what we expect to resilver --
	 * then don't do the I/O unless zio's txg is actually in vd's DTL.
	 * This prevents spurious resilvering with nested replication.
	 * For example, given a mirror of mirrors, (A+B)+(C+D), if only
	 * A is out of date, we'll read from C+D, then use the data to
	 * resilver A+B -- but we don't actually want to resilver B, just A.
	 * The top-level mirror has no way to know this, so instead we just
	 * discard unnecessary repairs as we work our way down the vdev tree.
	 * The same logic applies to any form of nested replication:
	 * ditto + mirror, RAID-Z + replacing, etc.  This covers them all.
	 */
	if ((zio->io_flags & ZIO_FLAG_IO_REPAIR) &&
	    !(zio->io_flags & ZIO_FLAG_SELF_HEAL) &&
	    zio->io_txg != 0 &&	/* not a delegated i/o */
	    !vdev_dtl_contains(vd, DTL_PARTIAL, zio->io_txg, 1)) {
		ASSERT(type == ZIO_TYPE_WRITE);
		zio_vdev_io_bypass(zio);
		return (ZIO_PIPELINE_CONTINUE);
	}

	if (vd->vdev_ops->vdev_op_leaf &&
	    (type == ZIO_TYPE_READ || type == ZIO_TYPE_WRITE)) {
		if (type == ZIO_TYPE_READ && vdev_cache_read(zio))
			return (ZIO_PIPELINE_CONTINUE);

		if ((zio = vdev_queue_io(zio)) == NULL)
			return (ZIO_PIPELINE_STOP);

		if (!vdev_accessible(vd, zio)) {
			zio->io_error = SET_ERROR(ENXIO);
			zio_interrupt(zio);
			return (ZIO_PIPELINE_STOP);
		}

		/*
		 * Insert a fault simulation delay for a particular vdev.
		 */
		if (zio_faulty_vdev_enabled &&
		    (zio->io_vd->vdev_guid == zio_faulty_vdev_guid)) {
			delay(NSEC_TO_TICK(zio_faulty_vdev_delay_us *
			    (NANOSEC / MICROSEC)));
		}
	}

	return (vd->vdev_ops->vdev_op_io_start(zio));
}

static int
zio_vdev_io_done(zio_t *zio)
{
	vdev_t *vd = zio->io_vd;
	vdev_ops_t *ops = vd ? vd->vdev_ops : &vdev_mirror_ops;
	boolean_t unexpected_error = B_FALSE;

	if (zio_wait_for_children(zio, ZIO_CHILD_VDEV, ZIO_WAIT_DONE))
		return (ZIO_PIPELINE_STOP);

	ASSERT(zio->io_type == ZIO_TYPE_READ || zio->io_type == ZIO_TYPE_WRITE);

	if (vd != NULL && vd->vdev_ops->vdev_op_leaf) {
		vdev_queue_io_done(zio);

		if (zio->io_type == ZIO_TYPE_WRITE)
			vdev_cache_write(zio);

		if (zio_injection_enabled && zio->io_error == 0)
			zio->io_error = zio_handle_device_injection(vd,
			    zio, EIO);

		if (zio_injection_enabled && zio->io_error == 0)
			zio->io_error = zio_handle_label_injection(zio, EIO);

		if (zio->io_error) {
			if (!vdev_accessible(vd, zio)) {
				zio->io_error = SET_ERROR(ENXIO);
			} else {
				unexpected_error = B_TRUE;
			}
		}
	}

	ops->vdev_op_io_done(zio);

	if (unexpected_error)
		VERIFY(vdev_probe(vd, zio) == NULL);

	/*
	 * Measure delta between start and end of the I/O in nanoseconds.
	 * XXX: Handle overflow.
	 */
	zio->io_vd_timestamp = gethrtime() - zio->io_vd_timestamp;

	return (ZIO_PIPELINE_CONTINUE);
}

/*
 * For non-raidz ZIOs, we can just copy aside the bad data read from the
 * disk, and use that to finish the checksum ereport later.
 */
static void
zio_vsd_default_cksum_finish(zio_cksum_report_t *zcr,
    const void *good_buf)
{
	/* no processing needed */
	zfs_ereport_finish_checksum(zcr, good_buf, zcr->zcr_cbdata, B_FALSE);
}

/*ARGSUSED*/
void
zio_vsd_default_cksum_report(zio_t *zio, zio_cksum_report_t *zcr, void *ignored)
{
	void *buf = zio_buf_alloc(zio->io_size);

	bcopy(zio->io_data, buf, zio->io_size);

	zcr->zcr_cbinfo = zio->io_size;
	zcr->zcr_cbdata = buf;
	zcr->zcr_finish = zio_vsd_default_cksum_finish;
	zcr->zcr_free = zio_buf_free;
}

static int
zio_vdev_io_assess(zio_t *zio)
{
	vdev_t *vd = zio->io_vd;

	if (zio_wait_for_children(zio, ZIO_CHILD_VDEV, ZIO_WAIT_DONE))
		return (ZIO_PIPELINE_STOP);

	if (vd == NULL && !(zio->io_flags & ZIO_FLAG_CONFIG_WRITER))
		spa_config_exit(zio->io_spa, SCL_ZIO, zio);

	if (zio->io_vsd != NULL) {
		zio->io_vsd_ops->vsd_free(zio);
		zio->io_vsd = NULL;
	}

	if (zio_injection_enabled && zio->io_error == 0)
		zio->io_error = zio_handle_fault_injection(zio, EIO);

	/*
	 * If the I/O failed, determine whether we should attempt to retry it.
	 *
	 * On retry, we cut in line in the issue queue, since we don't want
	 * compression/checksumming/etc. work to prevent our (cheap) IO reissue.
	 */
	if (zio->io_error && vd == NULL &&
	    !(zio->io_flags & (ZIO_FLAG_DONT_RETRY | ZIO_FLAG_IO_RETRY))) {
		ASSERT(!(zio->io_flags & ZIO_FLAG_DONT_QUEUE));	/* not a leaf */
		ASSERT(!(zio->io_flags & ZIO_FLAG_IO_BYPASS));	/* not a leaf */
		zio->io_error = 0;
		zio->io_flags |= ZIO_FLAG_IO_RETRY |
		    ZIO_FLAG_DONT_CACHE | ZIO_FLAG_DONT_AGGREGATE;
		zio->io_stage = ZIO_STAGE_VDEV_IO_START >> 1;
		zio_taskq_dispatch(zio, ZIO_TASKQ_ISSUE,
		    zio_requeue_io_start_cut_in_line);
		return (ZIO_PIPELINE_STOP);
	}

	/*
	 * If we got an error on a leaf device, convert it to ENXIO
	 * if the device is not accessible at all.
	 */
	if (zio->io_error && vd != NULL && vd->vdev_ops->vdev_op_leaf &&
	    !vdev_accessible(vd, zio))
		zio->io_error = SET_ERROR(ENXIO);

	/*
	 * If we can't write to an interior vdev (mirror or RAID-Z),
	 * set vdev_cant_write so that we stop trying to allocate from it.
	 */
	if (zio->io_error == ENXIO && zio->io_type == ZIO_TYPE_WRITE &&
	    vd != NULL && !vd->vdev_ops->vdev_op_leaf) {
		vd->vdev_cant_write = B_TRUE;
	}

	if (zio->io_error)
		zio->io_pipeline = ZIO_INTERLOCK_PIPELINE;

	if (vd != NULL && vd->vdev_ops->vdev_op_leaf &&
	    zio->io_physdone != NULL) {
		ASSERT(!(zio->io_flags & ZIO_FLAG_DELEGATED));
		ASSERT(zio->io_child_type == ZIO_CHILD_VDEV);
		zio->io_physdone(zio->io_logical);
	}

	return (ZIO_PIPELINE_CONTINUE);
}

void
zio_vdev_io_reissue(zio_t *zio)
{
	ASSERT(zio->io_stage == ZIO_STAGE_VDEV_IO_START);
	ASSERT(zio->io_error == 0);

	zio->io_stage >>= 1;
}

void
zio_vdev_io_redone(zio_t *zio)
{
	ASSERT(zio->io_stage == ZIO_STAGE_VDEV_IO_DONE);

	zio->io_stage >>= 1;
}

void
zio_vdev_io_bypass(zio_t *zio)
{
	ASSERT(zio->io_stage == ZIO_STAGE_VDEV_IO_START);
	ASSERT(zio->io_error == 0);

	zio->io_flags |= ZIO_FLAG_IO_BYPASS;
	zio->io_stage = ZIO_STAGE_VDEV_IO_ASSESS >> 1;
}

/*
 * ==========================================================================
 * Generate and verify checksums
 * ==========================================================================
 */
static int
zio_checksum_generate(zio_t *zio)
{
	blkptr_t *bp = zio->io_bp;
	enum zio_checksum checksum;

	if (bp == NULL) {
		/*
		 * This is zio_write_phys().
		 * We're either generating a label checksum, or none at all.
		 */
		checksum = zio->io_prop.zp_checksum;

		if (checksum == ZIO_CHECKSUM_OFF)
			return (ZIO_PIPELINE_CONTINUE);

		ASSERT(checksum == ZIO_CHECKSUM_LABEL);
	} else {
		if (BP_IS_GANG(bp) && zio->io_child_type == ZIO_CHILD_GANG) {
			ASSERT(!IO_IS_ALLOCATING(zio));
			checksum = ZIO_CHECKSUM_GANG_HEADER;
		} else {
			checksum = BP_GET_CHECKSUM(bp);
		}
	}

	return (zio_checksum_compute(zio, checksum, zio->io_data,
	    zio->io_size, 1));
}

static int
zio_checksum_verify(zio_t *zio)
{
	zio_bad_cksum_t info;
	blkptr_t *bp = zio->io_bp;
	int error, zio_progress = ZIO_PIPELINE_CONTINUE;

	ASSERT(zio->io_vd != NULL);

	if (bp == NULL) {
		/*
		 * This is zio_read_phys().
		 * We're either verifying a label checksum, or nothing at all.
		 */
		if (zio->io_prop.zp_checksum == ZIO_CHECKSUM_OFF)
			return (ZIO_PIPELINE_CONTINUE);

		ASSERT(zio->io_prop.zp_checksum == ZIO_CHECKSUM_LABEL);
	}

	if ((error = zio_checksum_error(zio, &info, &zio_progress)) != 0) {
		zio->io_error = error;
		if (!(zio->io_flags & ZIO_FLAG_SPECULATIVE)) {
			zfs_ereport_start_checksum(zio->io_spa,
			    zio->io_vd, zio, zio->io_offset,
			    zio->io_size, NULL, &info);
		}
	}

	return (zio_progress);
}

/*
 * Called by RAID-Z to ensure we don't compute the checksum twice.
 */
void
zio_checksum_verified(zio_t *zio)
{
	zio->io_pipeline &= ~ZIO_STAGE_CHECKSUM_VERIFY;
}

/*
 * ==========================================================================
 * Error rank.  Error are ranked in the order 0, ENXIO, ECKSUM, EIO, other.
 * An error of 0 indicates success.  ENXIO indicates whole-device failure,
 * which may be transient (e.g. unplugged) or permament.  ECKSUM and EIO
 * indicate errors that are specific to one I/O, and most likely permanent.
 * Any other error is presumed to be worse because we weren't expecting it.
 * ==========================================================================
 */
int
zio_worst_error(int e1, int e2)
{
	static int zio_error_rank[] = { 0, ENXIO, ECKSUM, EIO };
	int r1, r2;

	for (r1 = 0; r1 < sizeof (zio_error_rank) / sizeof (int); r1++)
		if (e1 == zio_error_rank[r1])
			break;

	for (r2 = 0; r2 < sizeof (zio_error_rank) / sizeof (int); r2++)
		if (e2 == zio_error_rank[r2])
			break;

	return (r1 > r2 ? e1 : e2);
}

/*
 * ==========================================================================
 * I/O completion
 * ==========================================================================
 */
static int
zio_ready(zio_t *zio)
{
	blkptr_t *bp = zio->io_bp;
	zio_t *pio, *pio_next;

	if (zio_wait_for_children(zio, ZIO_CHILD_GANG, ZIO_WAIT_READY) ||
	    zio_wait_for_children(zio, ZIO_CHILD_DDT, ZIO_WAIT_READY))
		return (ZIO_PIPELINE_STOP);

	if (zio->io_ready) {
		ASSERT(IO_IS_ALLOCATING(zio));
		ASSERT(bp->blk_birth == zio->io_txg || BP_IS_HOLE(bp) ||
		    (zio->io_flags & ZIO_FLAG_NOPWRITE));
		ASSERT(zio->io_children[ZIO_CHILD_GANG][ZIO_WAIT_READY] == 0);

		zio->io_ready(zio);
	}

	if (bp != NULL && bp != &zio->io_bp_copy)
		zio->io_bp_copy = *bp;

	if (zio->io_error)
		zio->io_pipeline = ZIO_INTERLOCK_PIPELINE;

	mutex_enter(&zio->io_lock);
	zio->io_state[ZIO_WAIT_READY] = 1;
	pio = zio_walk_parents(zio);
	mutex_exit(&zio->io_lock);

	/*
	 * As we notify zio's parents, new parents could be added.
	 * New parents go to the head of zio's io_parent_list, however,
	 * so we will (correctly) not notify them.  The remainder of zio's
	 * io_parent_list, from 'pio_next' onward, cannot change because
	 * all parents must wait for us to be done before they can be done.
	 */
	for (; pio != NULL; pio = pio_next) {
		pio_next = zio_walk_parents(zio);
		zio_notify_parent(pio, zio, ZIO_WAIT_READY);
	}

	if (zio->io_flags & ZIO_FLAG_NODATA) {
		if (BP_IS_GANG(bp)) {
			zio->io_flags &= ~ZIO_FLAG_NODATA;
		} else {
			ASSERT((uintptr_t)zio->io_data < SPA_MAXBLOCKSIZE);
			zio->io_pipeline &= ~ZIO_VDEV_IO_STAGES;
		}
	}

	if (zio_injection_enabled &&
	    zio->io_spa->spa_syncing_txg == zio->io_txg)
		zio_handle_ignored_writes(zio);

	return (ZIO_PIPELINE_CONTINUE);
}

static int
zio_done(zio_t *zio)
{
	spa_t *spa = zio->io_spa;
	zio_t *lio = zio->io_logical;
	blkptr_t *bp = zio->io_bp;
	vdev_t *vd = zio->io_vd;
	uint64_t psize = zio->io_size;
	zio_t *pio, *pio_next;

	/*
	 * If our children haven't all completed,
	 * wait for them and then repeat this pipeline stage.
	 */
	if (zio_wait_for_children(zio, ZIO_CHILD_VDEV, ZIO_WAIT_DONE) ||
	    zio_wait_for_children(zio, ZIO_CHILD_GANG, ZIO_WAIT_DONE) ||
	    zio_wait_for_children(zio, ZIO_CHILD_DDT, ZIO_WAIT_DONE) ||
	    zio_wait_for_children(zio, ZIO_CHILD_LOGICAL, ZIO_WAIT_DONE))
		return (ZIO_PIPELINE_STOP);

	for (int c = 0; c < ZIO_CHILD_TYPES; c++)
		for (int w = 0; w < ZIO_WAIT_TYPES; w++)
			ASSERT(zio->io_children[c][w] == 0);

	if (bp != NULL && !BP_IS_EMBEDDED(bp)) {
		ASSERT(bp->blk_pad[0] == 0);
		ASSERT(bp->blk_pad[1] == 0);
		ASSERT(bcmp(bp, &zio->io_bp_copy, sizeof (blkptr_t)) == 0 ||
		    (bp == zio_unique_parent(zio)->io_bp));
		if (zio->io_type == ZIO_TYPE_WRITE && !BP_IS_HOLE(bp) &&
		    zio->io_bp_override == NULL &&
		    !(zio->io_flags & ZIO_FLAG_IO_REPAIR)) {
			ASSERT(!BP_SHOULD_BYTESWAP(bp));
			ASSERT3U(zio->io_prop.zp_copies, <=, BP_GET_NDVAS(bp));
			ASSERT(BP_COUNT_GANG(bp) == 0 ||
			    (BP_COUNT_GANG(bp) == BP_GET_NDVAS(bp)));
		}
		if (zio->io_flags & ZIO_FLAG_NOPWRITE)
			VERIFY(BP_EQUAL(bp, &zio->io_bp_orig));
	}

	/*
	 * If there were child vdev/gang/ddt errors, they apply to us now.
	 */
	zio_inherit_child_errors(zio, ZIO_CHILD_VDEV);
	zio_inherit_child_errors(zio, ZIO_CHILD_GANG);
	zio_inherit_child_errors(zio, ZIO_CHILD_DDT);

	/*
	 * If the I/O on the transformed data was successful, generate any
	 * checksum reports now while we still have the transformed data.
	 */
	if (zio->io_error == 0) {
		while (zio->io_cksum_report != NULL) {
			zio_cksum_report_t *zcr = zio->io_cksum_report;
			uint64_t align = zcr->zcr_align;
			uint64_t asize = P2ROUNDUP(psize, align);
			char *abuf = zio->io_data;

			if (asize != psize) {
				abuf = zio_buf_alloc(asize);
				bcopy(zio->io_data, abuf, psize);
				bzero(abuf + psize, asize - psize);
			}

			zio->io_cksum_report = zcr->zcr_next;
			zcr->zcr_next = NULL;
			zcr->zcr_finish(zcr, abuf);
			zfs_ereport_free_checksum(zcr);

			if (asize != psize)
				zio_buf_free(abuf, asize);
		}
	}

	zio_pop_transforms(zio);	/* note: may set zio->io_error */

	vdev_stat_update(zio, psize);

	if (zio->io_error) {
		/*
		 * If this I/O is attached to a particular vdev,
		 * generate an error message describing the I/O failure
		 * at the block level.  We ignore these errors if the
		 * device is currently unavailable.
		 */
		if (zio->io_error != ECKSUM && vd != NULL && !vdev_is_dead(vd))
			zfs_ereport_post(FM_EREPORT_ZFS_IO, spa, vd, zio, 0, 0);

		if ((zio->io_error == EIO || !(zio->io_flags &
		    (ZIO_FLAG_SPECULATIVE | ZIO_FLAG_DONT_PROPAGATE))) &&
		    zio == lio) {
			/*
			 * For logical I/O requests, tell the SPA to log the
			 * error and generate a logical data ereport.
			 */
			spa_log_error(spa, zio);
			zfs_ereport_post(FM_EREPORT_ZFS_DATA, spa, NULL, zio,
			    0, 0);
		}
	}

	if (zio->io_error && zio == lio) {
		/*
		 * Determine whether zio should be reexecuted.  This will
		 * propagate all the way to the root via zio_notify_parent().
		 */
		ASSERT(vd == NULL && bp != NULL);
		ASSERT(zio->io_child_type == ZIO_CHILD_LOGICAL);

		if (IO_IS_ALLOCATING(zio) &&
		    !(zio->io_flags & ZIO_FLAG_CANFAIL)) {
			if (zio->io_error != ENOSPC)
				zio->io_reexecute |= ZIO_REEXECUTE_NOW;
			else
				zio->io_reexecute |= ZIO_REEXECUTE_SUSPEND;
		}

		if ((zio->io_type == ZIO_TYPE_READ ||
		    zio->io_type == ZIO_TYPE_FREE) &&
		    !(zio->io_flags & ZIO_FLAG_SCAN_THREAD) &&
		    zio->io_error == ENXIO &&
		    spa_load_state(spa) == SPA_LOAD_NONE &&
		    spa_get_failmode(spa) != ZIO_FAILURE_MODE_CONTINUE)
			zio->io_reexecute |= ZIO_REEXECUTE_SUSPEND;

		if (!(zio->io_flags & ZIO_FLAG_CANFAIL) && !zio->io_reexecute)
			zio->io_reexecute |= ZIO_REEXECUTE_SUSPEND;

		/*
		 * Here is a possibly good place to attempt to do
		 * either combinatorial reconstruction or error correction
		 * based on checksums.  It also might be a good place
		 * to send out preliminary ereports before we suspend
		 * processing.
		 */
	}

	/*
	 * If there were logical child errors, they apply to us now.
	 * We defer this until now to avoid conflating logical child
	 * errors with errors that happened to the zio itself when
	 * updating vdev stats and reporting FMA events above.
	 */
	zio_inherit_child_errors(zio, ZIO_CHILD_LOGICAL);

	if ((zio->io_error || zio->io_reexecute) &&
	    IO_IS_ALLOCATING(zio) && zio->io_gang_leader == zio &&
	    !(zio->io_flags & (ZIO_FLAG_IO_REWRITE | ZIO_FLAG_NOPWRITE)))
		zio_dva_unallocate(zio, zio->io_gang_tree, bp);

	zio_gang_tree_free(&zio->io_gang_tree);

	/*
	 * Godfather I/Os should never suspend.
	 */
	if ((zio->io_flags & ZIO_FLAG_GODFATHER) &&
	    (zio->io_reexecute & ZIO_REEXECUTE_SUSPEND))
		zio->io_reexecute = 0;

	if (zio->io_reexecute) {
		/*
		 * This is a logical I/O that wants to reexecute.
		 *
		 * Reexecute is top-down.  When an i/o fails, if it's not
		 * the root, it simply notifies its parent and sticks around.
		 * The parent, seeing that it still has children in zio_done(),
		 * does the same.  This percolates all the way up to the root.
		 * The root i/o will reexecute or suspend the entire tree.
		 *
		 * This approach ensures that zio_reexecute() honors
		 * all the original i/o dependency relationships, e.g.
		 * parents not executing until children are ready.
		 */
		ASSERT(zio->io_child_type == ZIO_CHILD_LOGICAL);

		zio->io_gang_leader = NULL;

		mutex_enter(&zio->io_lock);
		zio->io_state[ZIO_WAIT_DONE] = 1;
		mutex_exit(&zio->io_lock);

		/*
		 * "The Godfather" I/O monitors its children but is
		 * not a true parent to them. It will track them through
		 * the pipeline but severs its ties whenever they get into
		 * trouble (e.g. suspended). This allows "The Godfather"
		 * I/O to return status without blocking.
		 */
		for (pio = zio_walk_parents(zio); pio != NULL; pio = pio_next) {
			zio_link_t *zl = zio->io_walk_link;
			pio_next = zio_walk_parents(zio);

			if ((pio->io_flags & ZIO_FLAG_GODFATHER) &&
			    (zio->io_reexecute & ZIO_REEXECUTE_SUSPEND)) {
				zio_remove_child(pio, zio, zl);
				zio_notify_parent(pio, zio, ZIO_WAIT_DONE);
			}
		}

		if ((pio = zio_unique_parent(zio)) != NULL) {
			/*
			 * We're not a root i/o, so there's nothing to do
			 * but notify our parent.  Don't propagate errors
			 * upward since we haven't permanently failed yet.
			 */
			ASSERT(!(zio->io_flags & ZIO_FLAG_GODFATHER));
			zio->io_flags |= ZIO_FLAG_DONT_PROPAGATE;
			zio_notify_parent(pio, zio, ZIO_WAIT_DONE);
		} else if (zio->io_reexecute & ZIO_REEXECUTE_SUSPEND) {
			/*
			 * We'd fail again if we reexecuted now, so suspend
			 * until conditions improve (e.g. device comes online).
			 */
			zio_suspend(spa, zio);
		} else {
			/*
			 * Reexecution is potentially a huge amount of work.
			 * Hand it off to the otherwise-unused claim taskq.
			 */
			ASSERT(zio->io_tqent.tqent_next == NULL);
			spa_taskq_dispatch_ent(spa, ZIO_TYPE_CLAIM,
			    ZIO_TASKQ_ISSUE, (task_func_t *)zio_reexecute, zio,
			    0, &zio->io_tqent);
		}
		return (ZIO_PIPELINE_STOP);
	}

	ASSERT(zio->io_child_count == 0);
	ASSERT(zio->io_reexecute == 0);
	ASSERT(zio->io_error == 0 || (zio->io_flags & ZIO_FLAG_CANFAIL));

	/*
	 * Report any checksum errors, since the I/O is complete.
	 */
	while (zio->io_cksum_report != NULL) {
		zio_cksum_report_t *zcr = zio->io_cksum_report;
		zio->io_cksum_report = zcr->zcr_next;
		zcr->zcr_next = NULL;
		zcr->zcr_finish(zcr, NULL);
		zfs_ereport_free_checksum(zcr);
	}

	/*
	 * It is the responsibility of the done callback to ensure that this
	 * particular zio is no longer discoverable for adoption, and as
	 * such, cannot acquire any new parents.
	 */
	if (zio->io_done)
		zio->io_done(zio);

	mutex_enter(&zio->io_lock);
	zio->io_state[ZIO_WAIT_DONE] = 1;
	mutex_exit(&zio->io_lock);

	for (pio = zio_walk_parents(zio); pio != NULL; pio = pio_next) {
		zio_link_t *zl = zio->io_walk_link;
		pio_next = zio_walk_parents(zio);
		zio_remove_child(pio, zio, zl);
		zio_notify_parent(pio, zio, ZIO_WAIT_DONE);
	}

	if (zio->io_waiter != NULL) {
		mutex_enter(&zio->io_lock);
		zio->io_executor = NULL;
		cv_broadcast(&zio->io_cv);
		mutex_exit(&zio->io_lock);
	} else {
		zio_destroy(zio);
	}

	return (ZIO_PIPELINE_STOP);
}

/*
 * ==========================================================================
 * I/O pipeline definition
 * ==========================================================================
 */
static zio_pipe_stage_t *zio_pipeline[] = {
	NULL,
	zio_read_bp_init,
	zio_free_bp_init,
	zio_issue_async,
	zio_write_bp_init,
	zio_checksum_generate,
	zio_nop_write,
	zio_ddt_read_start,
	zio_ddt_read_done,
	zio_ddt_write,
	zio_ddt_free,
	zio_gang_assemble,
	zio_gang_issue,
	zio_dva_allocate,
	zio_dva_free,
	zio_dva_claim,
	zio_ready,
	zio_vdev_io_start,
	zio_vdev_io_done,
	zio_vdev_io_assess,
	zio_checksum_verify,
	zio_done
};

/* dnp is the dnode for zb1->zb_object */
boolean_t
zbookmark_is_before(const dnode_phys_t *dnp, const zbookmark_t *zb1,
    const zbookmark_t *zb2)
{
	uint64_t zb1nextL0, zb2thisobj;

	ASSERT(zb1->zb_objset == zb2->zb_objset);
	ASSERT(zb2->zb_level == 0);

	/* The objset_phys_t isn't before anything. */
	if (dnp == NULL)
		return (B_FALSE);

	zb1nextL0 = (zb1->zb_blkid + 1) <<
	    ((zb1->zb_level) * (dnp->dn_indblkshift - SPA_BLKPTRSHIFT));

	zb2thisobj = zb2->zb_object ? zb2->zb_object :
	    zb2->zb_blkid << (DNODE_BLOCK_SHIFT - DNODE_SHIFT);

	if (zb1->zb_object == DMU_META_DNODE_OBJECT) {
		uint64_t nextobj = zb1nextL0 *
		    (dnp->dn_datablkszsec << SPA_MINBLOCKSHIFT) >> DNODE_SHIFT;
		return (nextobj <= zb2thisobj);
	}

	if (zb1->zb_object < zb2thisobj)
		return (B_TRUE);
	if (zb1->zb_object > zb2thisobj)
		return (B_FALSE);
	if (zb2->zb_object == DMU_META_DNODE_OBJECT)
		return (B_FALSE);
	return (zb1nextL0 <= zb2->zb_blkid);
}<|MERGE_RESOLUTION|>--- conflicted
+++ resolved
@@ -37,11 +37,8 @@
 #include <sys/dmu_objset.h>
 #include <sys/arc.h>
 #include <sys/ddt.h>
-<<<<<<< HEAD
+#include <sys/blkptr.h>
 #include <sys/special.h>
-=======
-#include <sys/blkptr.h>
->>>>>>> b89e420a
 #include <sys/zfeature.h>
 
 extern int zil_use_sdev;
@@ -987,9 +984,6 @@
 		zio_push_transform(zio, cbuf, psize, psize, zio_decompress);
 	}
 
-<<<<<<< HEAD
-	if (!BP_IS_METADATA(bp))
-=======
 	if (BP_IS_EMBEDDED(bp) && BPE_GET_ETYPE(bp) == BP_EMBEDDED_TYPE_DATA) {
 		zio->io_pipeline = ZIO_INTERLOCK_PIPELINE;
 		decode_embedded_bp_compressed(bp, zio->io_data);
@@ -997,8 +991,7 @@
 		ASSERT(!BP_IS_EMBEDDED(bp));
 	}
 
-	if (!DMU_OT_IS_METADATA(BP_GET_TYPE(bp)) && BP_GET_LEVEL(bp) == 0)
->>>>>>> b89e420a
+	if (!BP_IS_METADATA(bp))
 		zio->io_flags |= ZIO_FLAG_DONT_CACHE;
 
 	if (BP_GET_TYPE(bp) == DMU_OT_DDT_ZAP)
