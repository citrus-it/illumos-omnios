--- conflicted
+++ resolved
@@ -67,9 +67,6 @@
 #ifdef _KERNEL
 extern vmem_t *zio_alloc_arena;
 #endif
-
-#define	ZIO_PIPELINE_CONTINUE		0x100
-#define	ZIO_PIPELINE_STOP		0x101
 
 /*
  * The following actions directly effect the spa's sync-to-convergence logic.
@@ -2509,8 +2506,6 @@
  * ==========================================================================
  */
 
-<<<<<<< HEAD
-=======
 
 /*
  * Issue an I/O to the underlying vdev. Typically the issue pipeline
@@ -2522,7 +2517,6 @@
  * force the underlying vdev layers to call either zio_execute() or
  * zio_interrupt() to ensure that the pipeline continues with the correct I/O.
  */
->>>>>>> 8dcafc60
 static int
 zio_vdev_io_start(zio_t *zio)
 {
