/*
 * CDDL HEADER START
 *
 * The contents of this file are subject to the terms of the
 * Common Development and Distribution License (the "License").
 * You may not use this file except in compliance with the License.
 *
 * You can obtain a copy of the license at usr/src/OPENSOLARIS.LICENSE
 * or http://www.opensolaris.org/os/licensing.
 * See the License for the specific language governing permissions
 * and limitations under the License.
 *
 * When distributing Covered Code, include this CDDL HEADER in each
 * file and include the License file at usr/src/OPENSOLARIS.LICENSE.
 * If applicable, add the following below this CDDL HEADER, with the
 * fields enclosed by brackets "[]" replaced with your own identifying
 * information: Portions Copyright [yyyy] [name of copyright owner]
 *
 * CDDL HEADER END
 */
/*
 * Copyright (c) 2005, 2010, Oracle and/or its affiliates. All rights reserved.
 * Copyright (c) 2013 by Delphix. All rights reserved.
 * Copyright (c) 2011 Nexenta Systems, Inc. All rights reserved.
 */

#include <sys/zfs_context.h>
#include <sys/fm/fs/zfs.h>
#include <sys/spa.h>
#include <sys/txg.h>
#include <sys/spa_impl.h>
#include <sys/vdev_impl.h>
#include <sys/zio_impl.h>
#include <sys/zio_compress.h>
#include <sys/zio_checksum.h>
#include <sys/dmu_objset.h>
#include <sys/arc.h>
#include <sys/ddt.h>

/*
 * ==========================================================================
 * I/O type descriptions
 * ==========================================================================
 */
const char *zio_type_name[ZIO_TYPES] = {
	"zio_null", "zio_read", "zio_write", "zio_free", "zio_claim",
	"zio_ioctl"
};

/*
 * ==========================================================================
 * I/O kmem caches
 * ==========================================================================
 */
kmem_cache_t *zio_cache;
kmem_cache_t *zio_link_cache;
kmem_cache_t *zio_buf_cache[SPA_MAXBLOCKSIZE >> SPA_MINBLOCKSHIFT];
kmem_cache_t *zio_data_buf_cache[SPA_MAXBLOCKSIZE >> SPA_MINBLOCKSHIFT];

#ifdef _KERNEL
extern vmem_t *zio_alloc_arena;
#endif

/*
 * The following actions directly effect the spa's sync-to-convergence logic.
 * The values below define the sync pass when we start performing the action.
 * Care should be taken when changing these values as they directly impact
 * spa_sync() performance. Tuning these values may introduce subtle performance
 * pathologies and should only be done in the context of performance analysis.
 * These tunables will eventually be removed and replaced with #defines once
 * enough analysis has been done to determine optimal values.
 *
 * The 'zfs_sync_pass_deferred_free' pass must be greater than 1 to ensure that
 * regular blocks are not deferred.
 */
int zfs_sync_pass_deferred_free = 2; /* defer frees starting in this pass */
int zfs_sync_pass_dont_compress = 5; /* don't compress starting in this pass */
int zfs_sync_pass_rewrite = 2; /* rewrite new bps starting in this pass */

/*
 * An allocating zio is one that either currently has the DVA allocate
 * stage set or will have it later in its lifetime.
 */
#define	IO_IS_ALLOCATING(zio) ((zio)->io_orig_pipeline & ZIO_STAGE_DVA_ALLOCATE)

boolean_t	zio_requeue_io_start_cut_in_line = B_TRUE;

#ifdef ZFS_DEBUG
int zio_buf_debug_limit = 16384;
#else
int zio_buf_debug_limit = 0;
#endif

void
zio_init(void)
{
	size_t c;
	vmem_t *data_alloc_arena = NULL;

#ifdef _KERNEL
	data_alloc_arena = zio_alloc_arena;
#endif
	zio_cache = kmem_cache_create("zio_cache",
	    sizeof (zio_t), 0, NULL, NULL, NULL, NULL, NULL, 0);
	zio_link_cache = kmem_cache_create("zio_link_cache",
	    sizeof (zio_link_t), 0, NULL, NULL, NULL, NULL, NULL, 0);

	/*
	 * For small buffers, we want a cache for each multiple of
	 * SPA_MINBLOCKSIZE.  For medium-size buffers, we want a cache
	 * for each quarter-power of 2.  For large buffers, we want
	 * a cache for each multiple of PAGESIZE.
	 */
	for (c = 0; c < SPA_MAXBLOCKSIZE >> SPA_MINBLOCKSHIFT; c++) {
		size_t size = (c + 1) << SPA_MINBLOCKSHIFT;
		size_t p2 = size;
		size_t align = 0;
		size_t cflags = (size > zio_buf_debug_limit) ? KMC_NODEBUG : 0;

		while (p2 & (p2 - 1))
			p2 &= p2 - 1;

#ifndef _KERNEL
		/*
		 * If we are using watchpoints, put each buffer on its own page,
		 * to eliminate the performance overhead of trapping to the
		 * kernel when modifying a non-watched buffer that shares the
		 * page with a watched buffer.
		 */
		if (arc_watch && !IS_P2ALIGNED(size, PAGESIZE))
			continue;
#endif
		if (size <= 4 * SPA_MINBLOCKSIZE) {
			align = SPA_MINBLOCKSIZE;
		} else if (IS_P2ALIGNED(size, PAGESIZE)) {
			align = PAGESIZE;
		} else if (IS_P2ALIGNED(size, p2 >> 2)) {
			align = p2 >> 2;
		}

		if (align != 0) {
			char name[36];
			(void) sprintf(name, "zio_buf_%lu", (ulong_t)size);
			zio_buf_cache[c] = kmem_cache_create(name, size,
			    align, NULL, NULL, NULL, NULL, NULL, cflags);

			/*
			 * Since zio_data bufs do not appear in crash dumps, we
			 * pass KMC_NOTOUCH so that no allocator metadata is
			 * stored with the buffers.
			 */
			(void) sprintf(name, "zio_data_buf_%lu", (ulong_t)size);
			zio_data_buf_cache[c] = kmem_cache_create(name, size,
			    align, NULL, NULL, NULL, NULL, data_alloc_arena,
			    cflags | KMC_NOTOUCH);
		}
	}

	while (--c != 0) {
		ASSERT(zio_buf_cache[c] != NULL);
		if (zio_buf_cache[c - 1] == NULL)
			zio_buf_cache[c - 1] = zio_buf_cache[c];

		ASSERT(zio_data_buf_cache[c] != NULL);
		if (zio_data_buf_cache[c - 1] == NULL)
			zio_data_buf_cache[c - 1] = zio_data_buf_cache[c];
	}

	zio_inject_init();
}

void
zio_fini(void)
{
	size_t c;
	kmem_cache_t *last_cache = NULL;
	kmem_cache_t *last_data_cache = NULL;

	for (c = 0; c < SPA_MAXBLOCKSIZE >> SPA_MINBLOCKSHIFT; c++) {
		if (zio_buf_cache[c] != last_cache) {
			last_cache = zio_buf_cache[c];
			kmem_cache_destroy(zio_buf_cache[c]);
		}
		zio_buf_cache[c] = NULL;

		if (zio_data_buf_cache[c] != last_data_cache) {
			last_data_cache = zio_data_buf_cache[c];
			kmem_cache_destroy(zio_data_buf_cache[c]);
		}
		zio_data_buf_cache[c] = NULL;
	}

	kmem_cache_destroy(zio_link_cache);
	kmem_cache_destroy(zio_cache);

	zio_inject_fini();
}

/*
 * ==========================================================================
 * Allocate and free I/O buffers
 * ==========================================================================
 */

/*
 * Use zio_buf_alloc to allocate ZFS metadata.  This data will appear in a
 * crashdump if the kernel panics, so use it judiciously.  Obviously, it's
 * useful to inspect ZFS metadata, but if possible, we should avoid keeping
 * excess / transient data in-core during a crashdump.
 */
void *
zio_buf_alloc(size_t size)
{
	size_t c = (size - 1) >> SPA_MINBLOCKSHIFT;

	ASSERT(c < SPA_MAXBLOCKSIZE >> SPA_MINBLOCKSHIFT);

	return (kmem_cache_alloc(zio_buf_cache[c], KM_PUSHPAGE));
}

/*
 * Use zio_data_buf_alloc to allocate data.  The data will not appear in a
 * crashdump if the kernel panics.  This exists so that we will limit the amount
 * of ZFS data that shows up in a kernel crashdump.  (Thus reducing the amount
 * of kernel heap dumped to disk when the kernel panics)
 */
void *
zio_data_buf_alloc(size_t size)
{
	size_t c = (size - 1) >> SPA_MINBLOCKSHIFT;

	ASSERT(c < SPA_MAXBLOCKSIZE >> SPA_MINBLOCKSHIFT);

	return (kmem_cache_alloc(zio_data_buf_cache[c], KM_PUSHPAGE));
}

void
zio_buf_free(void *buf, size_t size)
{
	size_t c = (size - 1) >> SPA_MINBLOCKSHIFT;

	ASSERT(c < SPA_MAXBLOCKSIZE >> SPA_MINBLOCKSHIFT);

	kmem_cache_free(zio_buf_cache[c], buf);
}

void
zio_data_buf_free(void *buf, size_t size)
{
	size_t c = (size - 1) >> SPA_MINBLOCKSHIFT;

	ASSERT(c < SPA_MAXBLOCKSIZE >> SPA_MINBLOCKSHIFT);

	kmem_cache_free(zio_data_buf_cache[c], buf);
}

/*
 * ==========================================================================
 * Push and pop I/O transform buffers
 * ==========================================================================
 */
static void
zio_push_transform(zio_t *zio, void *data, uint64_t size, uint64_t bufsize,
	zio_transform_func_t *transform)
{
	zio_transform_t *zt = kmem_alloc(sizeof (zio_transform_t), KM_SLEEP);

	zt->zt_orig_data = zio->io_data;
	zt->zt_orig_size = zio->io_size;
	zt->zt_bufsize = bufsize;
	zt->zt_transform = transform;

	zt->zt_next = zio->io_transform_stack;
	zio->io_transform_stack = zt;

	zio->io_data = data;
	zio->io_size = size;
}

static void
zio_pop_transforms(zio_t *zio)
{
	zio_transform_t *zt;

	while ((zt = zio->io_transform_stack) != NULL) {
		if (zt->zt_transform != NULL)
			zt->zt_transform(zio,
			    zt->zt_orig_data, zt->zt_orig_size);

		if (zt->zt_bufsize != 0)
			zio_buf_free(zio->io_data, zt->zt_bufsize);

		zio->io_data = zt->zt_orig_data;
		zio->io_size = zt->zt_orig_size;
		zio->io_transform_stack = zt->zt_next;

		kmem_free(zt, sizeof (zio_transform_t));
	}
}

/*
 * ==========================================================================
 * I/O transform callbacks for subblocks and decompression
 * ==========================================================================
 */
static void
zio_subblock(zio_t *zio, void *data, uint64_t size)
{
	ASSERT(zio->io_size > size);

	if (zio->io_type == ZIO_TYPE_READ)
		bcopy(zio->io_data, data, size);
}

static void
zio_decompress(zio_t *zio, void *data, uint64_t size)
{
	if (zio->io_error == 0 &&
	    zio_decompress_data(BP_GET_COMPRESS(zio->io_bp),
	    zio->io_data, data, zio->io_size, size) != 0)
		zio->io_error = SET_ERROR(EIO);
}

/*
 * ==========================================================================
 * I/O parent/child relationships and pipeline interlocks
 * ==========================================================================
 */
/*
 * NOTE - Callers to zio_walk_parents() and zio_walk_children must
 *        continue calling these functions until they return NULL.
 *        Otherwise, the next caller will pick up the list walk in
 *        some indeterminate state.  (Otherwise every caller would
 *        have to pass in a cookie to keep the state represented by
 *        io_walk_link, which gets annoying.)
 */
zio_t *
zio_walk_parents(zio_t *cio)
{
	zio_link_t *zl = cio->io_walk_link;
	list_t *pl = &cio->io_parent_list;

	zl = (zl == NULL) ? list_head(pl) : list_next(pl, zl);
	cio->io_walk_link = zl;

	if (zl == NULL)
		return (NULL);

	ASSERT(zl->zl_child == cio);
	return (zl->zl_parent);
}

zio_t *
zio_walk_children(zio_t *pio)
{
	zio_link_t *zl = pio->io_walk_link;
	list_t *cl = &pio->io_child_list;

	zl = (zl == NULL) ? list_head(cl) : list_next(cl, zl);
	pio->io_walk_link = zl;

	if (zl == NULL)
		return (NULL);

	ASSERT(zl->zl_parent == pio);
	return (zl->zl_child);
}

zio_t *
zio_unique_parent(zio_t *cio)
{
	zio_t *pio = zio_walk_parents(cio);

	VERIFY(zio_walk_parents(cio) == NULL);
	return (pio);
}

void
zio_add_child(zio_t *pio, zio_t *cio)
{
	zio_link_t *zl = kmem_cache_alloc(zio_link_cache, KM_SLEEP);

	/*
	 * Logical I/Os can have logical, gang, or vdev children.
	 * Gang I/Os can have gang or vdev children.
	 * Vdev I/Os can only have vdev children.
	 * The following ASSERT captures all of these constraints.
	 */
	ASSERT(cio->io_child_type <= pio->io_child_type);

	zl->zl_parent = pio;
	zl->zl_child = cio;

	mutex_enter(&cio->io_lock);
	mutex_enter(&pio->io_lock);

	ASSERT(pio->io_state[ZIO_WAIT_DONE] == 0);

	for (int w = 0; w < ZIO_WAIT_TYPES; w++)
		pio->io_children[cio->io_child_type][w] += !cio->io_state[w];

	list_insert_head(&pio->io_child_list, zl);
	list_insert_head(&cio->io_parent_list, zl);

	pio->io_child_count++;
	cio->io_parent_count++;

	mutex_exit(&pio->io_lock);
	mutex_exit(&cio->io_lock);
}

static void
zio_remove_child(zio_t *pio, zio_t *cio, zio_link_t *zl)
{
	ASSERT(zl->zl_parent == pio);
	ASSERT(zl->zl_child == cio);

	mutex_enter(&cio->io_lock);
	mutex_enter(&pio->io_lock);

	list_remove(&pio->io_child_list, zl);
	list_remove(&cio->io_parent_list, zl);

	pio->io_child_count--;
	cio->io_parent_count--;

	mutex_exit(&pio->io_lock);
	mutex_exit(&cio->io_lock);

	kmem_cache_free(zio_link_cache, zl);
}

static boolean_t
zio_wait_for_children(zio_t *zio, enum zio_child child, enum zio_wait_type wait)
{
	uint64_t *countp = &zio->io_children[child][wait];
	boolean_t waiting = B_FALSE;

	mutex_enter(&zio->io_lock);
	ASSERT(zio->io_stall == NULL);
	if (*countp != 0) {
		zio->io_stage >>= 1;
		zio->io_stall = countp;
		waiting = B_TRUE;
	}
	mutex_exit(&zio->io_lock);

	return (waiting);
}

static void
zio_notify_parent(zio_t *pio, zio_t *zio, enum zio_wait_type wait)
{
	uint64_t *countp = &pio->io_children[zio->io_child_type][wait];
	int *errorp = &pio->io_child_error[zio->io_child_type];

	mutex_enter(&pio->io_lock);
	if (zio->io_error && !(zio->io_flags & ZIO_FLAG_DONT_PROPAGATE))
		*errorp = zio_worst_error(*errorp, zio->io_error);
	pio->io_reexecute |= zio->io_reexecute;
	ASSERT3U(*countp, >, 0);

	(*countp)--;

	if (*countp == 0 && pio->io_stall == countp) {
		pio->io_stall = NULL;
		mutex_exit(&pio->io_lock);
		zio_execute(pio);
	} else {
		mutex_exit(&pio->io_lock);
	}
}

static void
zio_inherit_child_errors(zio_t *zio, enum zio_child c)
{
	if (zio->io_child_error[c] != 0 && zio->io_error == 0)
		zio->io_error = zio->io_child_error[c];
}

/*
 * ==========================================================================
 * Create the various types of I/O (read, write, free, etc)
 * ==========================================================================
 */
static zio_t *
zio_create(zio_t *pio, spa_t *spa, uint64_t txg, const blkptr_t *bp,
    void *data, uint64_t size, zio_done_func_t *done, void *private,
    zio_type_t type, zio_priority_t priority, enum zio_flag flags,
    vdev_t *vd, uint64_t offset, const zbookmark_t *zb,
    enum zio_stage stage, enum zio_stage pipeline)
{
	zio_t *zio;

	ASSERT3U(size, <=, SPA_MAXBLOCKSIZE);
	ASSERT(P2PHASE(size, SPA_MINBLOCKSIZE) == 0);
	ASSERT(P2PHASE(offset, SPA_MINBLOCKSIZE) == 0);

	ASSERT(!vd || spa_config_held(spa, SCL_STATE_ALL, RW_READER));
	ASSERT(!bp || !(flags & ZIO_FLAG_CONFIG_WRITER));
	ASSERT(vd || stage == ZIO_STAGE_OPEN);

	zio = kmem_cache_alloc(zio_cache, KM_SLEEP);
	bzero(zio, sizeof (zio_t));

	mutex_init(&zio->io_lock, NULL, MUTEX_DEFAULT, NULL);
	cv_init(&zio->io_cv, NULL, CV_DEFAULT, NULL);

	list_create(&zio->io_parent_list, sizeof (zio_link_t),
	    offsetof(zio_link_t, zl_parent_node));
	list_create(&zio->io_child_list, sizeof (zio_link_t),
	    offsetof(zio_link_t, zl_child_node));

	if (vd != NULL)
		zio->io_child_type = ZIO_CHILD_VDEV;
	else if (flags & ZIO_FLAG_GANG_CHILD)
		zio->io_child_type = ZIO_CHILD_GANG;
	else if (flags & ZIO_FLAG_DDT_CHILD)
		zio->io_child_type = ZIO_CHILD_DDT;
	else
		zio->io_child_type = ZIO_CHILD_LOGICAL;

	if (bp != NULL) {
		zio->io_bp = (blkptr_t *)bp;
		zio->io_bp_copy = *bp;
		zio->io_bp_orig = *bp;
		if (type != ZIO_TYPE_WRITE ||
		    zio->io_child_type == ZIO_CHILD_DDT)
			zio->io_bp = &zio->io_bp_copy;	/* so caller can free */
		if (zio->io_child_type == ZIO_CHILD_LOGICAL)
			zio->io_logical = zio;
		if (zio->io_child_type > ZIO_CHILD_GANG && BP_IS_GANG(bp))
			pipeline |= ZIO_GANG_STAGES;
	}

	zio->io_spa = spa;
	zio->io_txg = txg;
	zio->io_done = done;
	zio->io_private = private;
	zio->io_type = type;
	zio->io_priority = priority;
	zio->io_vd = vd;
	zio->io_offset = offset;
	zio->io_orig_data = zio->io_data = data;
	zio->io_orig_size = zio->io_size = size;
	zio->io_orig_flags = zio->io_flags = flags;
	zio->io_orig_stage = zio->io_stage = stage;
	zio->io_orig_pipeline = zio->io_pipeline = pipeline;

	zio->io_state[ZIO_WAIT_READY] = (stage >= ZIO_STAGE_READY);
	zio->io_state[ZIO_WAIT_DONE] = (stage >= ZIO_STAGE_DONE);

	if (zb != NULL)
		zio->io_bookmark = *zb;

	if (pio != NULL) {
		if (zio->io_logical == NULL)
			zio->io_logical = pio->io_logical;
		if (zio->io_child_type == ZIO_CHILD_GANG)
			zio->io_gang_leader = pio->io_gang_leader;
		zio_add_child(pio, zio);
	}

	return (zio);
}

static void
zio_destroy(zio_t *zio)
{
	list_destroy(&zio->io_parent_list);
	list_destroy(&zio->io_child_list);
	mutex_destroy(&zio->io_lock);
	cv_destroy(&zio->io_cv);
	kmem_cache_free(zio_cache, zio);
}

zio_t *
zio_null(zio_t *pio, spa_t *spa, vdev_t *vd, zio_done_func_t *done,
    void *private, enum zio_flag flags)
{
	zio_t *zio;

	zio = zio_create(pio, spa, 0, NULL, NULL, 0, done, private,
	    ZIO_TYPE_NULL, ZIO_PRIORITY_NOW, flags, vd, 0, NULL,
	    ZIO_STAGE_OPEN, ZIO_INTERLOCK_PIPELINE);

	return (zio);
}

zio_t *
zio_root(spa_t *spa, zio_done_func_t *done, void *private, enum zio_flag flags)
{
	return (zio_null(NULL, spa, NULL, done, private, flags));
}

zio_t *
zio_read(zio_t *pio, spa_t *spa, const blkptr_t *bp,
    void *data, uint64_t size, zio_done_func_t *done, void *private,
    zio_priority_t priority, enum zio_flag flags, const zbookmark_t *zb)
{
	zio_t *zio;

	zio = zio_create(pio, spa, BP_PHYSICAL_BIRTH(bp), bp,
	    data, size, done, private,
	    ZIO_TYPE_READ, priority, flags, NULL, 0, zb,
	    ZIO_STAGE_OPEN, (flags & ZIO_FLAG_DDT_CHILD) ?
	    ZIO_DDT_CHILD_READ_PIPELINE : ZIO_READ_PIPELINE);

	return (zio);
}

zio_t *
zio_write(zio_t *pio, spa_t *spa, uint64_t txg, blkptr_t *bp,
    void *data, uint64_t size, const zio_prop_t *zp,
    zio_done_func_t *ready, zio_done_func_t *physdone, zio_done_func_t *done,
    void *private,
    zio_priority_t priority, enum zio_flag flags, const zbookmark_t *zb)
{
	zio_t *zio;

	ASSERT(zp->zp_checksum >= ZIO_CHECKSUM_OFF &&
	    zp->zp_checksum < ZIO_CHECKSUM_FUNCTIONS &&
	    zp->zp_compress >= ZIO_COMPRESS_OFF &&
	    zp->zp_compress < ZIO_COMPRESS_FUNCTIONS &&
	    DMU_OT_IS_VALID(zp->zp_type) &&
	    zp->zp_level < 32 &&
	    zp->zp_copies > 0 &&
	    zp->zp_copies <= spa_max_replication(spa));

	zio = zio_create(pio, spa, txg, bp, data, size, done, private,
	    ZIO_TYPE_WRITE, priority, flags, NULL, 0, zb,
	    ZIO_STAGE_OPEN, (flags & ZIO_FLAG_DDT_CHILD) ?
	    ZIO_DDT_CHILD_WRITE_PIPELINE : ZIO_WRITE_PIPELINE);

	zio->io_ready = ready;
	zio->io_physdone = physdone;
	zio->io_prop = *zp;

	return (zio);
}

zio_t *
zio_rewrite(zio_t *pio, spa_t *spa, uint64_t txg, blkptr_t *bp, void *data,
    uint64_t size, zio_done_func_t *done, void *private,
    zio_priority_t priority, enum zio_flag flags, zbookmark_t *zb)
{
	zio_t *zio;

	zio = zio_create(pio, spa, txg, bp, data, size, done, private,
	    ZIO_TYPE_WRITE, priority, flags, NULL, 0, zb,
	    ZIO_STAGE_OPEN, ZIO_REWRITE_PIPELINE);

	return (zio);
}

void
zio_write_override(zio_t *zio, blkptr_t *bp, int copies, boolean_t nopwrite)
{
	ASSERT(zio->io_type == ZIO_TYPE_WRITE);
	ASSERT(zio->io_child_type == ZIO_CHILD_LOGICAL);
	ASSERT(zio->io_stage == ZIO_STAGE_OPEN);
	ASSERT(zio->io_txg == spa_syncing_txg(zio->io_spa));

	/*
	 * We must reset the io_prop to match the values that existed
	 * when the bp was first written by dmu_sync() keeping in mind
	 * that nopwrite and dedup are mutually exclusive.
	 */
	zio->io_prop.zp_dedup = nopwrite ? B_FALSE : zio->io_prop.zp_dedup;
	zio->io_prop.zp_nopwrite = nopwrite;
	zio->io_prop.zp_copies = copies;
	zio->io_bp_override = bp;
}

void
zio_free(spa_t *spa, uint64_t txg, const blkptr_t *bp)
{
	metaslab_check_free(spa, bp);

	/*
	 * Frees that are for the currently-syncing txg, are not going to be
	 * deferred, and which will not need to do a read (i.e. not GANG or
	 * DEDUP), can be processed immediately.  Otherwise, put them on the
	 * in-memory list for later processing.
	 */
	if (BP_IS_GANG(bp) || BP_GET_DEDUP(bp) ||
	    txg != spa->spa_syncing_txg ||
	    spa_sync_pass(spa) >= zfs_sync_pass_deferred_free) {
		bplist_append(&spa->spa_free_bplist[txg & TXG_MASK], bp);
	} else {
		VERIFY0(zio_wait(zio_free_sync(NULL, spa, txg, bp, 0)));
	}
}

zio_t *
zio_free_sync(zio_t *pio, spa_t *spa, uint64_t txg, const blkptr_t *bp,
    enum zio_flag flags)
{
	zio_t *zio;
	enum zio_stage stage = ZIO_FREE_PIPELINE;

	dprintf_bp(bp, "freeing in txg %llu, pass %u",
	    (longlong_t)txg, spa->spa_sync_pass);

	ASSERT(!BP_IS_HOLE(bp));
	ASSERT(spa_syncing_txg(spa) == txg);
	ASSERT(spa_sync_pass(spa) < zfs_sync_pass_deferred_free);

	metaslab_check_free(spa, bp);
	arc_freed(spa, bp);
<<<<<<< HEAD

	/*
	 * GANG and DEDUP blocks can induce a read (for the gang block header,
	 * or the DDT), so issue them asynchronously so that this thread is
	 * not tied up.
	 */
	if (BP_IS_GANG(bp) || BP_GET_DEDUP(bp))
		stage |= ZIO_STAGE_ISSUE_ASYNC;
=======
>>>>>>> bb6e7075

	zio = zio_create(pio, spa, txg, bp, NULL, BP_GET_PSIZE(bp),
	    NULL, NULL, ZIO_TYPE_FREE, ZIO_PRIORITY_NOW, flags,
	    NULL, 0, NULL, ZIO_STAGE_OPEN, stage);


	return (zio);
}

zio_t *
zio_claim(zio_t *pio, spa_t *spa, uint64_t txg, const blkptr_t *bp,
    zio_done_func_t *done, void *private, enum zio_flag flags)
{
	zio_t *zio;

	/*
	 * A claim is an allocation of a specific block.  Claims are needed
	 * to support immediate writes in the intent log.  The issue is that
	 * immediate writes contain committed data, but in a txg that was
	 * *not* committed.  Upon opening the pool after an unclean shutdown,
	 * the intent log claims all blocks that contain immediate write data
	 * so that the SPA knows they're in use.
	 *
	 * All claims *must* be resolved in the first txg -- before the SPA
	 * starts allocating blocks -- so that nothing is allocated twice.
	 * If txg == 0 we just verify that the block is claimable.
	 */
	ASSERT3U(spa->spa_uberblock.ub_rootbp.blk_birth, <, spa_first_txg(spa));
	ASSERT(txg == spa_first_txg(spa) || txg == 0);
	ASSERT(!BP_GET_DEDUP(bp) || !spa_writeable(spa));	/* zdb(1M) */

	zio = zio_create(pio, spa, txg, bp, NULL, BP_GET_PSIZE(bp),
	    done, private, ZIO_TYPE_CLAIM, ZIO_PRIORITY_NOW, flags,
	    NULL, 0, NULL, ZIO_STAGE_OPEN, ZIO_CLAIM_PIPELINE);

	return (zio);
}

zio_t *
zio_ioctl(zio_t *pio, spa_t *spa, vdev_t *vd, int cmd,
    zio_done_func_t *done, void *private, enum zio_flag flags)
{
	zio_t *zio;
	int c;

	if (vd->vdev_children == 0) {
		zio = zio_create(pio, spa, 0, NULL, NULL, 0, done, private,
		    ZIO_TYPE_IOCTL, ZIO_PRIORITY_NOW, flags, vd, 0, NULL,
		    ZIO_STAGE_OPEN, ZIO_IOCTL_PIPELINE);

		zio->io_cmd = cmd;
	} else {
		zio = zio_null(pio, spa, NULL, NULL, NULL, flags);

		for (c = 0; c < vd->vdev_children; c++)
			zio_nowait(zio_ioctl(zio, spa, vd->vdev_child[c], cmd,
			    done, private, flags));
	}

	return (zio);
}

zio_t *
zio_read_phys(zio_t *pio, vdev_t *vd, uint64_t offset, uint64_t size,
    void *data, int checksum, zio_done_func_t *done, void *private,
    zio_priority_t priority, enum zio_flag flags, boolean_t labels)
{
	zio_t *zio;

	ASSERT(vd->vdev_children == 0);
	ASSERT(!labels || offset + size <= VDEV_LABEL_START_SIZE ||
	    offset >= vd->vdev_psize - VDEV_LABEL_END_SIZE);
	ASSERT3U(offset + size, <=, vd->vdev_psize);

	zio = zio_create(pio, vd->vdev_spa, 0, NULL, data, size, done, private,
	    ZIO_TYPE_READ, priority, flags, vd, offset, NULL,
	    ZIO_STAGE_OPEN, ZIO_READ_PHYS_PIPELINE);

	zio->io_prop.zp_checksum = checksum;

	return (zio);
}

zio_t *
zio_write_phys(zio_t *pio, vdev_t *vd, uint64_t offset, uint64_t size,
    void *data, int checksum, zio_done_func_t *done, void *private,
    zio_priority_t priority, enum zio_flag flags, boolean_t labels)
{
	zio_t *zio;

	ASSERT(vd->vdev_children == 0);
	ASSERT(!labels || offset + size <= VDEV_LABEL_START_SIZE ||
	    offset >= vd->vdev_psize - VDEV_LABEL_END_SIZE);
	ASSERT3U(offset + size, <=, vd->vdev_psize);

	zio = zio_create(pio, vd->vdev_spa, 0, NULL, data, size, done, private,
	    ZIO_TYPE_WRITE, priority, flags, vd, offset, NULL,
	    ZIO_STAGE_OPEN, ZIO_WRITE_PHYS_PIPELINE);

	zio->io_prop.zp_checksum = checksum;

	if (zio_checksum_table[checksum].ci_eck) {
		/*
		 * zec checksums are necessarily destructive -- they modify
		 * the end of the write buffer to hold the verifier/checksum.
		 * Therefore, we must make a local copy in case the data is
		 * being written to multiple places in parallel.
		 */
		void *wbuf = zio_buf_alloc(size);
		bcopy(data, wbuf, size);
		zio_push_transform(zio, wbuf, size, size, NULL);
	}

	return (zio);
}

/*
 * Create a child I/O to do some work for us.
 */
zio_t *
zio_vdev_child_io(zio_t *pio, blkptr_t *bp, vdev_t *vd, uint64_t offset,
	void *data, uint64_t size, int type, zio_priority_t priority,
	enum zio_flag flags, zio_done_func_t *done, void *private)
{
	enum zio_stage pipeline = ZIO_VDEV_CHILD_PIPELINE;
	zio_t *zio;

	ASSERT(vd->vdev_parent ==
	    (pio->io_vd ? pio->io_vd : pio->io_spa->spa_root_vdev));

	if (type == ZIO_TYPE_READ && bp != NULL) {
		/*
		 * If we have the bp, then the child should perform the
		 * checksum and the parent need not.  This pushes error
		 * detection as close to the leaves as possible and
		 * eliminates redundant checksums in the interior nodes.
		 */
		pipeline |= ZIO_STAGE_CHECKSUM_VERIFY;
		pio->io_pipeline &= ~ZIO_STAGE_CHECKSUM_VERIFY;
	}

	if (vd->vdev_children == 0)
		offset += VDEV_LABEL_START_SIZE;

	flags |= ZIO_VDEV_CHILD_FLAGS(pio) | ZIO_FLAG_DONT_PROPAGATE;

	/*
	 * If we've decided to do a repair, the write is not speculative --
	 * even if the original read was.
	 */
	if (flags & ZIO_FLAG_IO_REPAIR)
		flags &= ~ZIO_FLAG_SPECULATIVE;

	zio = zio_create(pio, pio->io_spa, pio->io_txg, bp, data, size,
	    done, private, type, priority, flags, vd, offset, &pio->io_bookmark,
	    ZIO_STAGE_VDEV_IO_START >> 1, pipeline);

	zio->io_physdone = pio->io_physdone;
	if (vd->vdev_ops->vdev_op_leaf && zio->io_logical != NULL)
		zio->io_logical->io_phys_children++;

	return (zio);
}

zio_t *
zio_vdev_delegated_io(vdev_t *vd, uint64_t offset, void *data, uint64_t size,
	int type, zio_priority_t priority, enum zio_flag flags,
	zio_done_func_t *done, void *private)
{
	zio_t *zio;

	ASSERT(vd->vdev_ops->vdev_op_leaf);

	zio = zio_create(NULL, vd->vdev_spa, 0, NULL,
	    data, size, done, private, type, priority,
	    flags | ZIO_FLAG_CANFAIL | ZIO_FLAG_DONT_RETRY | ZIO_FLAG_DELEGATED,
	    vd, offset, NULL,
	    ZIO_STAGE_VDEV_IO_START >> 1, ZIO_VDEV_CHILD_PIPELINE);

	return (zio);
}

void
zio_flush(zio_t *zio, vdev_t *vd)
{
	zio_nowait(zio_ioctl(zio, zio->io_spa, vd, DKIOCFLUSHWRITECACHE,
	    NULL, NULL,
	    ZIO_FLAG_CANFAIL | ZIO_FLAG_DONT_PROPAGATE | ZIO_FLAG_DONT_RETRY));
}

void
zio_shrink(zio_t *zio, uint64_t size)
{
	ASSERT(zio->io_executor == NULL);
	ASSERT(zio->io_orig_size == zio->io_size);
	ASSERT(size <= zio->io_size);

	/*
	 * We don't shrink for raidz because of problems with the
	 * reconstruction when reading back less than the block size.
	 * Note, BP_IS_RAIDZ() assumes no compression.
	 */
	ASSERT(BP_GET_COMPRESS(zio->io_bp) == ZIO_COMPRESS_OFF);
	if (!BP_IS_RAIDZ(zio->io_bp))
		zio->io_orig_size = zio->io_size = size;
}

/*
 * ==========================================================================
 * Prepare to read and write logical blocks
 * ==========================================================================
 */

static int
zio_read_bp_init(zio_t *zio)
{
	blkptr_t *bp = zio->io_bp;

	if (BP_GET_COMPRESS(bp) != ZIO_COMPRESS_OFF &&
	    zio->io_child_type == ZIO_CHILD_LOGICAL &&
	    !(zio->io_flags & ZIO_FLAG_RAW)) {
		uint64_t psize = BP_GET_PSIZE(bp);
		void *cbuf = zio_buf_alloc(psize);

		zio_push_transform(zio, cbuf, psize, psize, zio_decompress);
	}

	if (!DMU_OT_IS_METADATA(BP_GET_TYPE(bp)) && BP_GET_LEVEL(bp) == 0)
		zio->io_flags |= ZIO_FLAG_DONT_CACHE;

	if (BP_GET_TYPE(bp) == DMU_OT_DDT_ZAP)
		zio->io_flags |= ZIO_FLAG_DONT_CACHE;

	if (BP_GET_DEDUP(bp) && zio->io_child_type == ZIO_CHILD_LOGICAL)
		zio->io_pipeline = ZIO_DDT_READ_PIPELINE;

	return (ZIO_PIPELINE_CONTINUE);
}

static int
zio_write_bp_init(zio_t *zio)
{
	spa_t *spa = zio->io_spa;
	zio_prop_t *zp = &zio->io_prop;
	enum zio_compress compress = zp->zp_compress;
	blkptr_t *bp = zio->io_bp;
	uint64_t lsize = zio->io_size;
	uint64_t psize = lsize;
	int pass = 1;

	/*
	 * If our children haven't all reached the ready stage,
	 * wait for them and then repeat this pipeline stage.
	 */
	if (zio_wait_for_children(zio, ZIO_CHILD_GANG, ZIO_WAIT_READY) ||
	    zio_wait_for_children(zio, ZIO_CHILD_LOGICAL, ZIO_WAIT_READY))
		return (ZIO_PIPELINE_STOP);

	if (!IO_IS_ALLOCATING(zio))
		return (ZIO_PIPELINE_CONTINUE);

	ASSERT(zio->io_child_type != ZIO_CHILD_DDT);

	if (zio->io_bp_override) {
		ASSERT(bp->blk_birth != zio->io_txg);
		ASSERT(BP_GET_DEDUP(zio->io_bp_override) == 0);

		*bp = *zio->io_bp_override;
		zio->io_pipeline = ZIO_INTERLOCK_PIPELINE;

		/*
		 * If we've been overridden and nopwrite is set then
		 * set the flag accordingly to indicate that a nopwrite
		 * has already occurred.
		 */
		if (!BP_IS_HOLE(bp) && zp->zp_nopwrite) {
			ASSERT(!zp->zp_dedup);
			zio->io_flags |= ZIO_FLAG_NOPWRITE;
			return (ZIO_PIPELINE_CONTINUE);
		}

		ASSERT(!zp->zp_nopwrite);

		if (BP_IS_HOLE(bp) || !zp->zp_dedup)
			return (ZIO_PIPELINE_CONTINUE);

		ASSERT(zio_checksum_table[zp->zp_checksum].ci_dedup ||
		    zp->zp_dedup_verify);

		if (BP_GET_CHECKSUM(bp) == zp->zp_checksum) {
			BP_SET_DEDUP(bp, 1);
			zio->io_pipeline |= ZIO_STAGE_DDT_WRITE;
			return (ZIO_PIPELINE_CONTINUE);
		}
		zio->io_bp_override = NULL;
		BP_ZERO(bp);
	}

	if (bp->blk_birth == zio->io_txg) {
		/*
		 * We're rewriting an existing block, which means we're
		 * working on behalf of spa_sync().  For spa_sync() to
		 * converge, it must eventually be the case that we don't
		 * have to allocate new blocks.  But compression changes
		 * the blocksize, which forces a reallocate, and makes
		 * convergence take longer.  Therefore, after the first
		 * few passes, stop compressing to ensure convergence.
		 */
		pass = spa_sync_pass(spa);

		ASSERT(zio->io_txg == spa_syncing_txg(spa));
		ASSERT(zio->io_child_type == ZIO_CHILD_LOGICAL);
		ASSERT(!BP_GET_DEDUP(bp));

		if (pass >= zfs_sync_pass_dont_compress)
			compress = ZIO_COMPRESS_OFF;

		/* Make sure someone doesn't change their mind on overwrites */
		ASSERT(MIN(zp->zp_copies + BP_IS_GANG(bp),
		    spa_max_replication(spa)) == BP_GET_NDVAS(bp));
	}

	if (compress != ZIO_COMPRESS_OFF) {
		void *cbuf = zio_buf_alloc(lsize);
		psize = zio_compress_data(compress, zio->io_data, cbuf, lsize);
		if (psize == 0 || psize == lsize) {
			compress = ZIO_COMPRESS_OFF;
			zio_buf_free(cbuf, lsize);
		} else {
			ASSERT(psize < lsize);
			zio_push_transform(zio, cbuf, psize, lsize, NULL);
		}
	}

	/*
	 * The final pass of spa_sync() must be all rewrites, but the first
	 * few passes offer a trade-off: allocating blocks defers convergence,
	 * but newly allocated blocks are sequential, so they can be written
	 * to disk faster.  Therefore, we allow the first few passes of
	 * spa_sync() to allocate new blocks, but force rewrites after that.
	 * There should only be a handful of blocks after pass 1 in any case.
	 */
	if (bp->blk_birth == zio->io_txg && BP_GET_PSIZE(bp) == psize &&
	    pass >= zfs_sync_pass_rewrite) {
		ASSERT(psize != 0);
		enum zio_stage gang_stages = zio->io_pipeline & ZIO_GANG_STAGES;
		zio->io_pipeline = ZIO_REWRITE_PIPELINE | gang_stages;
		zio->io_flags |= ZIO_FLAG_IO_REWRITE;
	} else {
		BP_ZERO(bp);
		zio->io_pipeline = ZIO_WRITE_PIPELINE;
	}

	if (psize == 0) {
		zio->io_pipeline = ZIO_INTERLOCK_PIPELINE;
	} else {
		ASSERT(zp->zp_checksum != ZIO_CHECKSUM_GANG_HEADER);
		BP_SET_LSIZE(bp, lsize);
		BP_SET_PSIZE(bp, psize);
		BP_SET_COMPRESS(bp, compress);
		BP_SET_CHECKSUM(bp, zp->zp_checksum);
		BP_SET_TYPE(bp, zp->zp_type);
		BP_SET_LEVEL(bp, zp->zp_level);
		BP_SET_DEDUP(bp, zp->zp_dedup);
		BP_SET_BYTEORDER(bp, ZFS_HOST_BYTEORDER);
		if (zp->zp_dedup) {
			ASSERT(zio->io_child_type == ZIO_CHILD_LOGICAL);
			ASSERT(!(zio->io_flags & ZIO_FLAG_IO_REWRITE));
			zio->io_pipeline = ZIO_DDT_WRITE_PIPELINE;
		}
		if (zp->zp_nopwrite) {
			ASSERT(zio->io_child_type == ZIO_CHILD_LOGICAL);
			ASSERT(!(zio->io_flags & ZIO_FLAG_IO_REWRITE));
			zio->io_pipeline |= ZIO_STAGE_NOP_WRITE;
		}
	}

	return (ZIO_PIPELINE_CONTINUE);
}

static int
zio_free_bp_init(zio_t *zio)
{
	blkptr_t *bp = zio->io_bp;

	if (zio->io_child_type == ZIO_CHILD_LOGICAL) {
		if (BP_GET_DEDUP(bp))
			zio->io_pipeline = ZIO_DDT_FREE_PIPELINE;
	}

	return (ZIO_PIPELINE_CONTINUE);
}

/*
 * ==========================================================================
 * Execute the I/O pipeline
 * ==========================================================================
 */

static void
zio_taskq_dispatch(zio_t *zio, zio_taskq_type_t q, boolean_t cutinline)
{
	spa_t *spa = zio->io_spa;
	zio_type_t t = zio->io_type;
	int flags = (cutinline ? TQ_FRONT : 0);

	/*
	 * If we're a config writer or a probe, the normal issue and
	 * interrupt threads may all be blocked waiting for the config lock.
	 * In this case, select the otherwise-unused taskq for ZIO_TYPE_NULL.
	 */
	if (zio->io_flags & (ZIO_FLAG_CONFIG_WRITER | ZIO_FLAG_PROBE))
		t = ZIO_TYPE_NULL;

	/*
	 * A similar issue exists for the L2ARC write thread until L2ARC 2.0.
	 */
	if (t == ZIO_TYPE_WRITE && zio->io_vd && zio->io_vd->vdev_aux)
		t = ZIO_TYPE_NULL;

	/*
	 * If this is a high priority I/O, then use the high priority taskq if
	 * available.
	 */
	if (zio->io_priority == ZIO_PRIORITY_NOW &&
	    spa->spa_zio_taskq[t][q + 1].stqs_count != 0)
		q++;

	ASSERT3U(q, <, ZIO_TASKQ_TYPES);

	/*
	 * NB: We are assuming that the zio can only be dispatched
	 * to a single taskq at a time.  It would be a grievous error
	 * to dispatch the zio to another taskq at the same time.
	 */
	ASSERT(zio->io_tqent.tqent_next == NULL);
	spa_taskq_dispatch_ent(spa, t, q, (task_func_t *)zio_execute, zio,
	    flags, &zio->io_tqent);
}

static boolean_t
zio_taskq_member(zio_t *zio, zio_taskq_type_t q)
{
	kthread_t *executor = zio->io_executor;
	spa_t *spa = zio->io_spa;

	for (zio_type_t t = 0; t < ZIO_TYPES; t++) {
		spa_taskqs_t *tqs = &spa->spa_zio_taskq[t][q];
		uint_t i;
		for (i = 0; i < tqs->stqs_count; i++) {
			if (taskq_member(tqs->stqs_taskq[i], executor))
				return (B_TRUE);
		}
	}

	return (B_FALSE);
}

static int
zio_issue_async(zio_t *zio)
{
	zio_taskq_dispatch(zio, ZIO_TASKQ_ISSUE, B_FALSE);

	return (ZIO_PIPELINE_STOP);
}

void
zio_interrupt(zio_t *zio)
{
	zio_taskq_dispatch(zio, ZIO_TASKQ_INTERRUPT, B_FALSE);
}

/*
 * Execute the I/O pipeline until one of the following occurs:
 *
 *	(1) the I/O completes
 *	(2) the pipeline stalls waiting for dependent child I/Os
 *	(3) the I/O issues, so we're waiting for an I/O completion interrupt
 *	(4) the I/O is delegated by vdev-level caching or aggregation
 *	(5) the I/O is deferred due to vdev-level queueing
 *	(6) the I/O is handed off to another thread.
 *
 * In all cases, the pipeline stops whenever there's no CPU work; it never
 * burns a thread in cv_wait().
 *
 * There's no locking on io_stage because there's no legitimate way
 * for multiple threads to be attempting to process the same I/O.
 */
static zio_pipe_stage_t *zio_pipeline[];

void
zio_execute(zio_t *zio)
{
	zio->io_executor = curthread;

	while (zio->io_stage < ZIO_STAGE_DONE) {
		enum zio_stage pipeline = zio->io_pipeline;
		enum zio_stage stage = zio->io_stage;
		int rv;

		ASSERT(!MUTEX_HELD(&zio->io_lock));
		ASSERT(ISP2(stage));
		ASSERT(zio->io_stall == NULL);

		do {
			stage <<= 1;
		} while ((stage & pipeline) == 0);

		ASSERT(stage <= ZIO_STAGE_DONE);

		/*
		 * If we are in interrupt context and this pipeline stage
		 * will grab a config lock that is held across I/O,
		 * or may wait for an I/O that needs an interrupt thread
		 * to complete, issue async to avoid deadlock.
		 *
		 * For VDEV_IO_START, we cut in line so that the io will
		 * be sent to disk promptly.
		 */
		if ((stage & ZIO_BLOCKING_STAGES) && zio->io_vd == NULL &&
		    zio_taskq_member(zio, ZIO_TASKQ_INTERRUPT)) {
			boolean_t cut = (stage == ZIO_STAGE_VDEV_IO_START) ?
			    zio_requeue_io_start_cut_in_line : B_FALSE;
			zio_taskq_dispatch(zio, ZIO_TASKQ_ISSUE, cut);
			return;
		}

		zio->io_stage = stage;
		rv = zio_pipeline[highbit(stage) - 1](zio);

		if (rv == ZIO_PIPELINE_STOP)
			return;

		ASSERT(rv == ZIO_PIPELINE_CONTINUE);
	}
}

/*
 * ==========================================================================
 * Initiate I/O, either sync or async
 * ==========================================================================
 */
int
zio_wait(zio_t *zio)
{
	int error;

	ASSERT(zio->io_stage == ZIO_STAGE_OPEN);
	ASSERT(zio->io_executor == NULL);

	zio->io_waiter = curthread;

	zio_execute(zio);

	mutex_enter(&zio->io_lock);
	while (zio->io_executor != NULL)
		cv_wait(&zio->io_cv, &zio->io_lock);
	mutex_exit(&zio->io_lock);

	error = zio->io_error;
	zio_destroy(zio);

	return (error);
}

void
zio_nowait(zio_t *zio)
{
	ASSERT(zio->io_executor == NULL);

	if (zio->io_child_type == ZIO_CHILD_LOGICAL &&
	    zio_unique_parent(zio) == NULL) {
		/*
		 * This is a logical async I/O with no parent to wait for it.
		 * We add it to the spa_async_root_zio "Godfather" I/O which
		 * will ensure they complete prior to unloading the pool.
		 */
		spa_t *spa = zio->io_spa;

		zio_add_child(spa->spa_async_zio_root, zio);
	}

	zio_execute(zio);
}

/*
 * ==========================================================================
 * Reexecute or suspend/resume failed I/O
 * ==========================================================================
 */

static void
zio_reexecute(zio_t *pio)
{
	zio_t *cio, *cio_next;

	ASSERT(pio->io_child_type == ZIO_CHILD_LOGICAL);
	ASSERT(pio->io_orig_stage == ZIO_STAGE_OPEN);
	ASSERT(pio->io_gang_leader == NULL);
	ASSERT(pio->io_gang_tree == NULL);

	pio->io_flags = pio->io_orig_flags;
	pio->io_stage = pio->io_orig_stage;
	pio->io_pipeline = pio->io_orig_pipeline;
	pio->io_reexecute = 0;
	pio->io_flags |= ZIO_FLAG_REEXECUTED;
	pio->io_error = 0;
	for (int w = 0; w < ZIO_WAIT_TYPES; w++)
		pio->io_state[w] = 0;
	for (int c = 0; c < ZIO_CHILD_TYPES; c++)
		pio->io_child_error[c] = 0;

	if (IO_IS_ALLOCATING(pio))
		BP_ZERO(pio->io_bp);

	/*
	 * As we reexecute pio's children, new children could be created.
	 * New children go to the head of pio's io_child_list, however,
	 * so we will (correctly) not reexecute them.  The key is that
	 * the remainder of pio's io_child_list, from 'cio_next' onward,
	 * cannot be affected by any side effects of reexecuting 'cio'.
	 */
	for (cio = zio_walk_children(pio); cio != NULL; cio = cio_next) {
		cio_next = zio_walk_children(pio);
		mutex_enter(&pio->io_lock);
		for (int w = 0; w < ZIO_WAIT_TYPES; w++)
			pio->io_children[cio->io_child_type][w]++;
		mutex_exit(&pio->io_lock);
		zio_reexecute(cio);
	}

	/*
	 * Now that all children have been reexecuted, execute the parent.
	 * We don't reexecute "The Godfather" I/O here as it's the
	 * responsibility of the caller to wait on him.
	 */
	if (!(pio->io_flags & ZIO_FLAG_GODFATHER))
		zio_execute(pio);
}

void
zio_suspend(spa_t *spa, zio_t *zio)
{
	if (spa_get_failmode(spa) == ZIO_FAILURE_MODE_PANIC)
		fm_panic("Pool '%s' has encountered an uncorrectable I/O "
		    "failure and the failure mode property for this pool "
		    "is set to panic.", spa_name(spa));

	zfs_ereport_post(FM_EREPORT_ZFS_IO_FAILURE, spa, NULL, NULL, 0, 0);

	mutex_enter(&spa->spa_suspend_lock);

	if (spa->spa_suspend_zio_root == NULL)
		spa->spa_suspend_zio_root = zio_root(spa, NULL, NULL,
		    ZIO_FLAG_CANFAIL | ZIO_FLAG_SPECULATIVE |
		    ZIO_FLAG_GODFATHER);

	spa->spa_suspended = B_TRUE;

	if (zio != NULL) {
		ASSERT(!(zio->io_flags & ZIO_FLAG_GODFATHER));
		ASSERT(zio != spa->spa_suspend_zio_root);
		ASSERT(zio->io_child_type == ZIO_CHILD_LOGICAL);
		ASSERT(zio_unique_parent(zio) == NULL);
		ASSERT(zio->io_stage == ZIO_STAGE_DONE);
		zio_add_child(spa->spa_suspend_zio_root, zio);
	}

	mutex_exit(&spa->spa_suspend_lock);
}

int
zio_resume(spa_t *spa)
{
	zio_t *pio;

	/*
	 * Reexecute all previously suspended i/o.
	 */
	mutex_enter(&spa->spa_suspend_lock);
	spa->spa_suspended = B_FALSE;
	cv_broadcast(&spa->spa_suspend_cv);
	pio = spa->spa_suspend_zio_root;
	spa->spa_suspend_zio_root = NULL;
	mutex_exit(&spa->spa_suspend_lock);

	if (pio == NULL)
		return (0);

	zio_reexecute(pio);
	return (zio_wait(pio));
}

void
zio_resume_wait(spa_t *spa)
{
	mutex_enter(&spa->spa_suspend_lock);
	while (spa_suspended(spa))
		cv_wait(&spa->spa_suspend_cv, &spa->spa_suspend_lock);
	mutex_exit(&spa->spa_suspend_lock);
}

/*
 * ==========================================================================
 * Gang blocks.
 *
 * A gang block is a collection of small blocks that looks to the DMU
 * like one large block.  When zio_dva_allocate() cannot find a block
 * of the requested size, due to either severe fragmentation or the pool
 * being nearly full, it calls zio_write_gang_block() to construct the
 * block from smaller fragments.
 *
 * A gang block consists of a gang header (zio_gbh_phys_t) and up to
 * three (SPA_GBH_NBLKPTRS) gang members.  The gang header is just like
 * an indirect block: it's an array of block pointers.  It consumes
 * only one sector and hence is allocatable regardless of fragmentation.
 * The gang header's bps point to its gang members, which hold the data.
 *
 * Gang blocks are self-checksumming, using the bp's <vdev, offset, txg>
 * as the verifier to ensure uniqueness of the SHA256 checksum.
 * Critically, the gang block bp's blk_cksum is the checksum of the data,
 * not the gang header.  This ensures that data block signatures (needed for
 * deduplication) are independent of how the block is physically stored.
 *
 * Gang blocks can be nested: a gang member may itself be a gang block.
 * Thus every gang block is a tree in which root and all interior nodes are
 * gang headers, and the leaves are normal blocks that contain user data.
 * The root of the gang tree is called the gang leader.
 *
 * To perform any operation (read, rewrite, free, claim) on a gang block,
 * zio_gang_assemble() first assembles the gang tree (minus data leaves)
 * in the io_gang_tree field of the original logical i/o by recursively
 * reading the gang leader and all gang headers below it.  This yields
 * an in-core tree containing the contents of every gang header and the
 * bps for every constituent of the gang block.
 *
 * With the gang tree now assembled, zio_gang_issue() just walks the gang tree
 * and invokes a callback on each bp.  To free a gang block, zio_gang_issue()
 * calls zio_free_gang() -- a trivial wrapper around zio_free() -- for each bp.
 * zio_claim_gang() provides a similarly trivial wrapper for zio_claim().
 * zio_read_gang() is a wrapper around zio_read() that omits reading gang
 * headers, since we already have those in io_gang_tree.  zio_rewrite_gang()
 * performs a zio_rewrite() of the data or, for gang headers, a zio_rewrite()
 * of the gang header plus zio_checksum_compute() of the data to update the
 * gang header's blk_cksum as described above.
 *
 * The two-phase assemble/issue model solves the problem of partial failure --
 * what if you'd freed part of a gang block but then couldn't read the
 * gang header for another part?  Assembling the entire gang tree first
 * ensures that all the necessary gang header I/O has succeeded before
 * starting the actual work of free, claim, or write.  Once the gang tree
 * is assembled, free and claim are in-memory operations that cannot fail.
 *
 * In the event that a gang write fails, zio_dva_unallocate() walks the
 * gang tree to immediately free (i.e. insert back into the space map)
 * everything we've allocated.  This ensures that we don't get ENOSPC
 * errors during repeated suspend/resume cycles due to a flaky device.
 *
 * Gang rewrites only happen during sync-to-convergence.  If we can't assemble
 * the gang tree, we won't modify the block, so we can safely defer the free
 * (knowing that the block is still intact).  If we *can* assemble the gang
 * tree, then even if some of the rewrites fail, zio_dva_unallocate() will free
 * each constituent bp and we can allocate a new block on the next sync pass.
 *
 * In all cases, the gang tree allows complete recovery from partial failure.
 * ==========================================================================
 */

static zio_t *
zio_read_gang(zio_t *pio, blkptr_t *bp, zio_gang_node_t *gn, void *data)
{
	if (gn != NULL)
		return (pio);

	return (zio_read(pio, pio->io_spa, bp, data, BP_GET_PSIZE(bp),
	    NULL, NULL, pio->io_priority, ZIO_GANG_CHILD_FLAGS(pio),
	    &pio->io_bookmark));
}

zio_t *
zio_rewrite_gang(zio_t *pio, blkptr_t *bp, zio_gang_node_t *gn, void *data)
{
	zio_t *zio;

	if (gn != NULL) {
		zio = zio_rewrite(pio, pio->io_spa, pio->io_txg, bp,
		    gn->gn_gbh, SPA_GANGBLOCKSIZE, NULL, NULL, pio->io_priority,
		    ZIO_GANG_CHILD_FLAGS(pio), &pio->io_bookmark);
		/*
		 * As we rewrite each gang header, the pipeline will compute
		 * a new gang block header checksum for it; but no one will
		 * compute a new data checksum, so we do that here.  The one
		 * exception is the gang leader: the pipeline already computed
		 * its data checksum because that stage precedes gang assembly.
		 * (Presently, nothing actually uses interior data checksums;
		 * this is just good hygiene.)
		 */
		if (gn != pio->io_gang_leader->io_gang_tree) {
			zio_checksum_compute(zio, BP_GET_CHECKSUM(bp),
			    data, BP_GET_PSIZE(bp));
		}
		/*
		 * If we are here to damage data for testing purposes,
		 * leave the GBH alone so that we can detect the damage.
		 */
		if (pio->io_gang_leader->io_flags & ZIO_FLAG_INDUCE_DAMAGE)
			zio->io_pipeline &= ~ZIO_VDEV_IO_STAGES;
	} else {
		zio = zio_rewrite(pio, pio->io_spa, pio->io_txg, bp,
		    data, BP_GET_PSIZE(bp), NULL, NULL, pio->io_priority,
		    ZIO_GANG_CHILD_FLAGS(pio), &pio->io_bookmark);
	}

	return (zio);
}

/* ARGSUSED */
zio_t *
zio_free_gang(zio_t *pio, blkptr_t *bp, zio_gang_node_t *gn, void *data)
{
	return (zio_free_sync(pio, pio->io_spa, pio->io_txg, bp,
	    ZIO_GANG_CHILD_FLAGS(pio)));
}

/* ARGSUSED */
zio_t *
zio_claim_gang(zio_t *pio, blkptr_t *bp, zio_gang_node_t *gn, void *data)
{
	return (zio_claim(pio, pio->io_spa, pio->io_txg, bp,
	    NULL, NULL, ZIO_GANG_CHILD_FLAGS(pio)));
}

static zio_gang_issue_func_t *zio_gang_issue_func[ZIO_TYPES] = {
	NULL,
	zio_read_gang,
	zio_rewrite_gang,
	zio_free_gang,
	zio_claim_gang,
	NULL
};

static void zio_gang_tree_assemble_done(zio_t *zio);

static zio_gang_node_t *
zio_gang_node_alloc(zio_gang_node_t **gnpp)
{
	zio_gang_node_t *gn;

	ASSERT(*gnpp == NULL);

	gn = kmem_zalloc(sizeof (*gn), KM_SLEEP);
	gn->gn_gbh = zio_buf_alloc(SPA_GANGBLOCKSIZE);
	*gnpp = gn;

	return (gn);
}

static void
zio_gang_node_free(zio_gang_node_t **gnpp)
{
	zio_gang_node_t *gn = *gnpp;

	for (int g = 0; g < SPA_GBH_NBLKPTRS; g++)
		ASSERT(gn->gn_child[g] == NULL);

	zio_buf_free(gn->gn_gbh, SPA_GANGBLOCKSIZE);
	kmem_free(gn, sizeof (*gn));
	*gnpp = NULL;
}

static void
zio_gang_tree_free(zio_gang_node_t **gnpp)
{
	zio_gang_node_t *gn = *gnpp;

	if (gn == NULL)
		return;

	for (int g = 0; g < SPA_GBH_NBLKPTRS; g++)
		zio_gang_tree_free(&gn->gn_child[g]);

	zio_gang_node_free(gnpp);
}

static void
zio_gang_tree_assemble(zio_t *gio, blkptr_t *bp, zio_gang_node_t **gnpp)
{
	zio_gang_node_t *gn = zio_gang_node_alloc(gnpp);

	ASSERT(gio->io_gang_leader == gio);
	ASSERT(BP_IS_GANG(bp));

	zio_nowait(zio_read(gio, gio->io_spa, bp, gn->gn_gbh,
	    SPA_GANGBLOCKSIZE, zio_gang_tree_assemble_done, gn,
	    gio->io_priority, ZIO_GANG_CHILD_FLAGS(gio), &gio->io_bookmark));
}

static void
zio_gang_tree_assemble_done(zio_t *zio)
{
	zio_t *gio = zio->io_gang_leader;
	zio_gang_node_t *gn = zio->io_private;
	blkptr_t *bp = zio->io_bp;

	ASSERT(gio == zio_unique_parent(zio));
	ASSERT(zio->io_child_count == 0);

	if (zio->io_error)
		return;

	if (BP_SHOULD_BYTESWAP(bp))
		byteswap_uint64_array(zio->io_data, zio->io_size);

	ASSERT(zio->io_data == gn->gn_gbh);
	ASSERT(zio->io_size == SPA_GANGBLOCKSIZE);
	ASSERT(gn->gn_gbh->zg_tail.zec_magic == ZEC_MAGIC);

	for (int g = 0; g < SPA_GBH_NBLKPTRS; g++) {
		blkptr_t *gbp = &gn->gn_gbh->zg_blkptr[g];
		if (!BP_IS_GANG(gbp))
			continue;
		zio_gang_tree_assemble(gio, gbp, &gn->gn_child[g]);
	}
}

static void
zio_gang_tree_issue(zio_t *pio, zio_gang_node_t *gn, blkptr_t *bp, void *data)
{
	zio_t *gio = pio->io_gang_leader;
	zio_t *zio;

	ASSERT(BP_IS_GANG(bp) == !!gn);
	ASSERT(BP_GET_CHECKSUM(bp) == BP_GET_CHECKSUM(gio->io_bp));
	ASSERT(BP_GET_LSIZE(bp) == BP_GET_PSIZE(bp) || gn == gio->io_gang_tree);

	/*
	 * If you're a gang header, your data is in gn->gn_gbh.
	 * If you're a gang member, your data is in 'data' and gn == NULL.
	 */
	zio = zio_gang_issue_func[gio->io_type](pio, bp, gn, data);

	if (gn != NULL) {
		ASSERT(gn->gn_gbh->zg_tail.zec_magic == ZEC_MAGIC);

		for (int g = 0; g < SPA_GBH_NBLKPTRS; g++) {
			blkptr_t *gbp = &gn->gn_gbh->zg_blkptr[g];
			if (BP_IS_HOLE(gbp))
				continue;
			zio_gang_tree_issue(zio, gn->gn_child[g], gbp, data);
			data = (char *)data + BP_GET_PSIZE(gbp);
		}
	}

	if (gn == gio->io_gang_tree)
		ASSERT3P((char *)gio->io_data + gio->io_size, ==, data);

	if (zio != pio)
		zio_nowait(zio);
}

static int
zio_gang_assemble(zio_t *zio)
{
	blkptr_t *bp = zio->io_bp;

	ASSERT(BP_IS_GANG(bp) && zio->io_gang_leader == NULL);
	ASSERT(zio->io_child_type > ZIO_CHILD_GANG);

	zio->io_gang_leader = zio;

	zio_gang_tree_assemble(zio, bp, &zio->io_gang_tree);

	return (ZIO_PIPELINE_CONTINUE);
}

static int
zio_gang_issue(zio_t *zio)
{
	blkptr_t *bp = zio->io_bp;

	if (zio_wait_for_children(zio, ZIO_CHILD_GANG, ZIO_WAIT_DONE))
		return (ZIO_PIPELINE_STOP);

	ASSERT(BP_IS_GANG(bp) && zio->io_gang_leader == zio);
	ASSERT(zio->io_child_type > ZIO_CHILD_GANG);

	if (zio->io_child_error[ZIO_CHILD_GANG] == 0)
		zio_gang_tree_issue(zio, zio->io_gang_tree, bp, zio->io_data);
	else
		zio_gang_tree_free(&zio->io_gang_tree);

	zio->io_pipeline = ZIO_INTERLOCK_PIPELINE;

	return (ZIO_PIPELINE_CONTINUE);
}

static void
zio_write_gang_member_ready(zio_t *zio)
{
	zio_t *pio = zio_unique_parent(zio);
	zio_t *gio = zio->io_gang_leader;
	dva_t *cdva = zio->io_bp->blk_dva;
	dva_t *pdva = pio->io_bp->blk_dva;
	uint64_t asize;

	if (BP_IS_HOLE(zio->io_bp))
		return;

	ASSERT(BP_IS_HOLE(&zio->io_bp_orig));

	ASSERT(zio->io_child_type == ZIO_CHILD_GANG);
	ASSERT3U(zio->io_prop.zp_copies, ==, gio->io_prop.zp_copies);
	ASSERT3U(zio->io_prop.zp_copies, <=, BP_GET_NDVAS(zio->io_bp));
	ASSERT3U(pio->io_prop.zp_copies, <=, BP_GET_NDVAS(pio->io_bp));
	ASSERT3U(BP_GET_NDVAS(zio->io_bp), <=, BP_GET_NDVAS(pio->io_bp));

	mutex_enter(&pio->io_lock);
	for (int d = 0; d < BP_GET_NDVAS(zio->io_bp); d++) {
		ASSERT(DVA_GET_GANG(&pdva[d]));
		asize = DVA_GET_ASIZE(&pdva[d]);
		asize += DVA_GET_ASIZE(&cdva[d]);
		DVA_SET_ASIZE(&pdva[d], asize);
	}
	mutex_exit(&pio->io_lock);
}

static int
zio_write_gang_block(zio_t *pio)
{
	spa_t *spa = pio->io_spa;
	blkptr_t *bp = pio->io_bp;
	zio_t *gio = pio->io_gang_leader;
	zio_t *zio;
	zio_gang_node_t *gn, **gnpp;
	zio_gbh_phys_t *gbh;
	uint64_t txg = pio->io_txg;
	uint64_t resid = pio->io_size;
	uint64_t lsize;
	int copies = gio->io_prop.zp_copies;
	int gbh_copies = MIN(copies + 1, spa_max_replication(spa));
	zio_prop_t zp;
	int error;

	error = metaslab_alloc(spa, spa_normal_class(spa), SPA_GANGBLOCKSIZE,
	    bp, gbh_copies, txg, pio == gio ? NULL : gio->io_bp,
	    METASLAB_HINTBP_FAVOR | METASLAB_GANG_HEADER);
	if (error) {
		pio->io_error = error;
		return (ZIO_PIPELINE_CONTINUE);
	}

	if (pio == gio) {
		gnpp = &gio->io_gang_tree;
	} else {
		gnpp = pio->io_private;
		ASSERT(pio->io_ready == zio_write_gang_member_ready);
	}

	gn = zio_gang_node_alloc(gnpp);
	gbh = gn->gn_gbh;
	bzero(gbh, SPA_GANGBLOCKSIZE);

	/*
	 * Create the gang header.
	 */
	zio = zio_rewrite(pio, spa, txg, bp, gbh, SPA_GANGBLOCKSIZE, NULL, NULL,
	    pio->io_priority, ZIO_GANG_CHILD_FLAGS(pio), &pio->io_bookmark);

	/*
	 * Create and nowait the gang children.
	 */
	for (int g = 0; resid != 0; resid -= lsize, g++) {
		lsize = P2ROUNDUP(resid / (SPA_GBH_NBLKPTRS - g),
		    SPA_MINBLOCKSIZE);
		ASSERT(lsize >= SPA_MINBLOCKSIZE && lsize <= resid);

		zp.zp_checksum = gio->io_prop.zp_checksum;
		zp.zp_compress = ZIO_COMPRESS_OFF;
		zp.zp_type = DMU_OT_NONE;
		zp.zp_level = 0;
		zp.zp_copies = gio->io_prop.zp_copies;
		zp.zp_dedup = B_FALSE;
		zp.zp_dedup_verify = B_FALSE;
		zp.zp_nopwrite = B_FALSE;

		zio_nowait(zio_write(zio, spa, txg, &gbh->zg_blkptr[g],
		    (char *)pio->io_data + (pio->io_size - resid), lsize, &zp,
		    zio_write_gang_member_ready, NULL, NULL, &gn->gn_child[g],
		    pio->io_priority, ZIO_GANG_CHILD_FLAGS(pio),
		    &pio->io_bookmark));
	}

	/*
	 * Set pio's pipeline to just wait for zio to finish.
	 */
	pio->io_pipeline = ZIO_INTERLOCK_PIPELINE;

	zio_nowait(zio);

	return (ZIO_PIPELINE_CONTINUE);
}

/*
 * The zio_nop_write stage in the pipeline determines if allocating
 * a new bp is necessary.  By leveraging a cryptographically secure checksum,
 * such as SHA256, we can compare the checksums of the new data and the old
 * to determine if allocating a new block is required.  The nopwrite
 * feature can handle writes in either syncing or open context (i.e. zil
 * writes) and as a result is mutually exclusive with dedup.
 */
static int
zio_nop_write(zio_t *zio)
{
	blkptr_t *bp = zio->io_bp;
	blkptr_t *bp_orig = &zio->io_bp_orig;
	zio_prop_t *zp = &zio->io_prop;

	ASSERT(BP_GET_LEVEL(bp) == 0);
	ASSERT(!(zio->io_flags & ZIO_FLAG_IO_REWRITE));
	ASSERT(zp->zp_nopwrite);
	ASSERT(!zp->zp_dedup);
	ASSERT(zio->io_bp_override == NULL);
	ASSERT(IO_IS_ALLOCATING(zio));

	/*
	 * Check to see if the original bp and the new bp have matching
	 * characteristics (i.e. same checksum, compression algorithms, etc).
	 * If they don't then just continue with the pipeline which will
	 * allocate a new bp.
	 */
	if (BP_IS_HOLE(bp_orig) ||
	    !zio_checksum_table[BP_GET_CHECKSUM(bp)].ci_dedup ||
	    BP_GET_CHECKSUM(bp) != BP_GET_CHECKSUM(bp_orig) ||
	    BP_GET_COMPRESS(bp) != BP_GET_COMPRESS(bp_orig) ||
	    BP_GET_DEDUP(bp) != BP_GET_DEDUP(bp_orig) ||
	    zp->zp_copies != BP_GET_NDVAS(bp_orig))
		return (ZIO_PIPELINE_CONTINUE);

	/*
	 * If the checksums match then reset the pipeline so that we
	 * avoid allocating a new bp and issuing any I/O.
	 */
	if (ZIO_CHECKSUM_EQUAL(bp->blk_cksum, bp_orig->blk_cksum)) {
		ASSERT(zio_checksum_table[zp->zp_checksum].ci_dedup);
		ASSERT3U(BP_GET_PSIZE(bp), ==, BP_GET_PSIZE(bp_orig));
		ASSERT3U(BP_GET_LSIZE(bp), ==, BP_GET_LSIZE(bp_orig));
		ASSERT(zp->zp_compress != ZIO_COMPRESS_OFF);
		ASSERT(bcmp(&bp->blk_prop, &bp_orig->blk_prop,
		    sizeof (uint64_t)) == 0);

		*bp = *bp_orig;
		zio->io_pipeline = ZIO_INTERLOCK_PIPELINE;
		zio->io_flags |= ZIO_FLAG_NOPWRITE;
	}

	return (ZIO_PIPELINE_CONTINUE);
}

/*
 * ==========================================================================
 * Dedup
 * ==========================================================================
 */
static void
zio_ddt_child_read_done(zio_t *zio)
{
	blkptr_t *bp = zio->io_bp;
	ddt_entry_t *dde = zio->io_private;
	ddt_phys_t *ddp;
	zio_t *pio = zio_unique_parent(zio);

	mutex_enter(&pio->io_lock);
	ddp = ddt_phys_select(dde, bp);
	if (zio->io_error == 0)
		ddt_phys_clear(ddp);	/* this ddp doesn't need repair */
	if (zio->io_error == 0 && dde->dde_repair_data == NULL)
		dde->dde_repair_data = zio->io_data;
	else
		zio_buf_free(zio->io_data, zio->io_size);
	mutex_exit(&pio->io_lock);
}

static int
zio_ddt_read_start(zio_t *zio)
{
	blkptr_t *bp = zio->io_bp;

	ASSERT(BP_GET_DEDUP(bp));
	ASSERT(BP_GET_PSIZE(bp) == zio->io_size);
	ASSERT(zio->io_child_type == ZIO_CHILD_LOGICAL);

	if (zio->io_child_error[ZIO_CHILD_DDT]) {
		ddt_t *ddt = ddt_select(zio->io_spa, bp);
		ddt_entry_t *dde = ddt_repair_start(ddt, bp);
		ddt_phys_t *ddp = dde->dde_phys;
		ddt_phys_t *ddp_self = ddt_phys_select(dde, bp);
		blkptr_t blk;

		ASSERT(zio->io_vsd == NULL);
		zio->io_vsd = dde;

		if (ddp_self == NULL)
			return (ZIO_PIPELINE_CONTINUE);

		for (int p = 0; p < DDT_PHYS_TYPES; p++, ddp++) {
			if (ddp->ddp_phys_birth == 0 || ddp == ddp_self)
				continue;
			ddt_bp_create(ddt->ddt_checksum, &dde->dde_key, ddp,
			    &blk);
			zio_nowait(zio_read(zio, zio->io_spa, &blk,
			    zio_buf_alloc(zio->io_size), zio->io_size,
			    zio_ddt_child_read_done, dde, zio->io_priority,
			    ZIO_DDT_CHILD_FLAGS(zio) | ZIO_FLAG_DONT_PROPAGATE,
			    &zio->io_bookmark));
		}
		return (ZIO_PIPELINE_CONTINUE);
	}

	zio_nowait(zio_read(zio, zio->io_spa, bp,
	    zio->io_data, zio->io_size, NULL, NULL, zio->io_priority,
	    ZIO_DDT_CHILD_FLAGS(zio), &zio->io_bookmark));

	return (ZIO_PIPELINE_CONTINUE);
}

static int
zio_ddt_read_done(zio_t *zio)
{
	blkptr_t *bp = zio->io_bp;

	if (zio_wait_for_children(zio, ZIO_CHILD_DDT, ZIO_WAIT_DONE))
		return (ZIO_PIPELINE_STOP);

	ASSERT(BP_GET_DEDUP(bp));
	ASSERT(BP_GET_PSIZE(bp) == zio->io_size);
	ASSERT(zio->io_child_type == ZIO_CHILD_LOGICAL);

	if (zio->io_child_error[ZIO_CHILD_DDT]) {
		ddt_t *ddt = ddt_select(zio->io_spa, bp);
		ddt_entry_t *dde = zio->io_vsd;
		if (ddt == NULL) {
			ASSERT(spa_load_state(zio->io_spa) != SPA_LOAD_NONE);
			return (ZIO_PIPELINE_CONTINUE);
		}
		if (dde == NULL) {
			zio->io_stage = ZIO_STAGE_DDT_READ_START >> 1;
			zio_taskq_dispatch(zio, ZIO_TASKQ_ISSUE, B_FALSE);
			return (ZIO_PIPELINE_STOP);
		}
		if (dde->dde_repair_data != NULL) {
			bcopy(dde->dde_repair_data, zio->io_data, zio->io_size);
			zio->io_child_error[ZIO_CHILD_DDT] = 0;
		}
		ddt_repair_done(ddt, dde);
		zio->io_vsd = NULL;
	}

	ASSERT(zio->io_vsd == NULL);

	return (ZIO_PIPELINE_CONTINUE);
}

static boolean_t
zio_ddt_collision(zio_t *zio, ddt_t *ddt, ddt_entry_t *dde)
{
	spa_t *spa = zio->io_spa;

	/*
	 * Note: we compare the original data, not the transformed data,
	 * because when zio->io_bp is an override bp, we will not have
	 * pushed the I/O transforms.  That's an important optimization
	 * because otherwise we'd compress/encrypt all dmu_sync() data twice.
	 */
	for (int p = DDT_PHYS_SINGLE; p <= DDT_PHYS_TRIPLE; p++) {
		zio_t *lio = dde->dde_lead_zio[p];

		if (lio != NULL) {
			return (lio->io_orig_size != zio->io_orig_size ||
			    bcmp(zio->io_orig_data, lio->io_orig_data,
			    zio->io_orig_size) != 0);
		}
	}

	for (int p = DDT_PHYS_SINGLE; p <= DDT_PHYS_TRIPLE; p++) {
		ddt_phys_t *ddp = &dde->dde_phys[p];

		if (ddp->ddp_phys_birth != 0) {
			arc_buf_t *abuf = NULL;
			uint32_t aflags = ARC_WAIT;
			blkptr_t blk = *zio->io_bp;
			int error;

			ddt_bp_fill(ddp, &blk, ddp->ddp_phys_birth);

			ddt_exit(ddt);

			error = arc_read(NULL, spa, &blk,
			    arc_getbuf_func, &abuf, ZIO_PRIORITY_SYNC_READ,
			    ZIO_FLAG_CANFAIL | ZIO_FLAG_SPECULATIVE,
			    &aflags, &zio->io_bookmark);

			if (error == 0) {
				if (arc_buf_size(abuf) != zio->io_orig_size ||
				    bcmp(abuf->b_data, zio->io_orig_data,
				    zio->io_orig_size) != 0)
					error = SET_ERROR(EEXIST);
				VERIFY(arc_buf_remove_ref(abuf, &abuf));
			}

			ddt_enter(ddt);
			return (error != 0);
		}
	}

	return (B_FALSE);
}

static void
zio_ddt_child_write_ready(zio_t *zio)
{
	int p = zio->io_prop.zp_copies;
	ddt_t *ddt = ddt_select(zio->io_spa, zio->io_bp);
	ddt_entry_t *dde = zio->io_private;
	ddt_phys_t *ddp = &dde->dde_phys[p];
	zio_t *pio;

	if (zio->io_error)
		return;

	ddt_enter(ddt);

	ASSERT(dde->dde_lead_zio[p] == zio);

	ddt_phys_fill(ddp, zio->io_bp);

	while ((pio = zio_walk_parents(zio)) != NULL)
		ddt_bp_fill(ddp, pio->io_bp, zio->io_txg);

	ddt_exit(ddt);
}

static void
zio_ddt_child_write_done(zio_t *zio)
{
	int p = zio->io_prop.zp_copies;
	ddt_t *ddt = ddt_select(zio->io_spa, zio->io_bp);
	ddt_entry_t *dde = zio->io_private;
	ddt_phys_t *ddp = &dde->dde_phys[p];

	ddt_enter(ddt);

	ASSERT(ddp->ddp_refcnt == 0);
	ASSERT(dde->dde_lead_zio[p] == zio);
	dde->dde_lead_zio[p] = NULL;

	if (zio->io_error == 0) {
		while (zio_walk_parents(zio) != NULL)
			ddt_phys_addref(ddp);
	} else {
		ddt_phys_clear(ddp);
	}

	ddt_exit(ddt);
}

static void
zio_ddt_ditto_write_done(zio_t *zio)
{
	int p = DDT_PHYS_DITTO;
	zio_prop_t *zp = &zio->io_prop;
	blkptr_t *bp = zio->io_bp;
	ddt_t *ddt = ddt_select(zio->io_spa, bp);
	ddt_entry_t *dde = zio->io_private;
	ddt_phys_t *ddp = &dde->dde_phys[p];
	ddt_key_t *ddk = &dde->dde_key;

	ddt_enter(ddt);

	ASSERT(ddp->ddp_refcnt == 0);
	ASSERT(dde->dde_lead_zio[p] == zio);
	dde->dde_lead_zio[p] = NULL;

	if (zio->io_error == 0) {
		ASSERT(ZIO_CHECKSUM_EQUAL(bp->blk_cksum, ddk->ddk_cksum));
		ASSERT(zp->zp_copies < SPA_DVAS_PER_BP);
		ASSERT(zp->zp_copies == BP_GET_NDVAS(bp) - BP_IS_GANG(bp));
		if (ddp->ddp_phys_birth != 0)
			ddt_phys_free(ddt, ddk, ddp, zio->io_txg);
		ddt_phys_fill(ddp, bp);
	}

	ddt_exit(ddt);
}

static int
zio_ddt_write(zio_t *zio)
{
	spa_t *spa = zio->io_spa;
	blkptr_t *bp = zio->io_bp;
	uint64_t txg = zio->io_txg;
	zio_prop_t *zp = &zio->io_prop;
	int p = zp->zp_copies;
	int ditto_copies;
	zio_t *cio = NULL;
	zio_t *dio = NULL;
	ddt_t *ddt = ddt_select(spa, bp);
	ddt_entry_t *dde;
	ddt_phys_t *ddp;

	ASSERT(BP_GET_DEDUP(bp));
	ASSERT(BP_GET_CHECKSUM(bp) == zp->zp_checksum);
	ASSERT(BP_IS_HOLE(bp) || zio->io_bp_override);

	ddt_enter(ddt);
	dde = ddt_lookup(ddt, bp, B_TRUE);
	ddp = &dde->dde_phys[p];

	if (zp->zp_dedup_verify && zio_ddt_collision(zio, ddt, dde)) {
		/*
		 * If we're using a weak checksum, upgrade to a strong checksum
		 * and try again.  If we're already using a strong checksum,
		 * we can't resolve it, so just convert to an ordinary write.
		 * (And automatically e-mail a paper to Nature?)
		 */
		if (!zio_checksum_table[zp->zp_checksum].ci_dedup) {
			zp->zp_checksum = spa_dedup_checksum(spa);
			zio_pop_transforms(zio);
			zio->io_stage = ZIO_STAGE_OPEN;
			BP_ZERO(bp);
		} else {
			zp->zp_dedup = B_FALSE;
		}
		zio->io_pipeline = ZIO_WRITE_PIPELINE;
		ddt_exit(ddt);
		return (ZIO_PIPELINE_CONTINUE);
	}

	ditto_copies = ddt_ditto_copies_needed(ddt, dde, ddp);
	ASSERT(ditto_copies < SPA_DVAS_PER_BP);

	if (ditto_copies > ddt_ditto_copies_present(dde) &&
	    dde->dde_lead_zio[DDT_PHYS_DITTO] == NULL) {
		zio_prop_t czp = *zp;

		czp.zp_copies = ditto_copies;

		/*
		 * If we arrived here with an override bp, we won't have run
		 * the transform stack, so we won't have the data we need to
		 * generate a child i/o.  So, toss the override bp and restart.
		 * This is safe, because using the override bp is just an
		 * optimization; and it's rare, so the cost doesn't matter.
		 */
		if (zio->io_bp_override) {
			zio_pop_transforms(zio);
			zio->io_stage = ZIO_STAGE_OPEN;
			zio->io_pipeline = ZIO_WRITE_PIPELINE;
			zio->io_bp_override = NULL;
			BP_ZERO(bp);
			ddt_exit(ddt);
			return (ZIO_PIPELINE_CONTINUE);
		}

		dio = zio_write(zio, spa, txg, bp, zio->io_orig_data,
		    zio->io_orig_size, &czp, NULL, NULL,
		    zio_ddt_ditto_write_done, dde, zio->io_priority,
		    ZIO_DDT_CHILD_FLAGS(zio), &zio->io_bookmark);

		zio_push_transform(dio, zio->io_data, zio->io_size, 0, NULL);
		dde->dde_lead_zio[DDT_PHYS_DITTO] = dio;
	}

	if (ddp->ddp_phys_birth != 0 || dde->dde_lead_zio[p] != NULL) {
		if (ddp->ddp_phys_birth != 0)
			ddt_bp_fill(ddp, bp, txg);
		if (dde->dde_lead_zio[p] != NULL)
			zio_add_child(zio, dde->dde_lead_zio[p]);
		else
			ddt_phys_addref(ddp);
	} else if (zio->io_bp_override) {
		ASSERT(bp->blk_birth == txg);
		ASSERT(BP_EQUAL(bp, zio->io_bp_override));
		ddt_phys_fill(ddp, bp);
		ddt_phys_addref(ddp);
	} else {
		cio = zio_write(zio, spa, txg, bp, zio->io_orig_data,
		    zio->io_orig_size, zp, zio_ddt_child_write_ready, NULL,
		    zio_ddt_child_write_done, dde, zio->io_priority,
		    ZIO_DDT_CHILD_FLAGS(zio), &zio->io_bookmark);

		zio_push_transform(cio, zio->io_data, zio->io_size, 0, NULL);
		dde->dde_lead_zio[p] = cio;
	}

	ddt_exit(ddt);

	if (cio)
		zio_nowait(cio);
	if (dio)
		zio_nowait(dio);

	return (ZIO_PIPELINE_CONTINUE);
}

ddt_entry_t *freedde; /* for debugging */

static int
zio_ddt_free(zio_t *zio)
{
	spa_t *spa = zio->io_spa;
	blkptr_t *bp = zio->io_bp;
	ddt_t *ddt = ddt_select(spa, bp);
	ddt_entry_t *dde;
	ddt_phys_t *ddp;

	ASSERT(BP_GET_DEDUP(bp));
	ASSERT(zio->io_child_type == ZIO_CHILD_LOGICAL);

	ddt_enter(ddt);
	freedde = dde = ddt_lookup(ddt, bp, B_TRUE);
	ddp = ddt_phys_select(dde, bp);
	ddt_phys_decref(ddp);
	ddt_exit(ddt);

	return (ZIO_PIPELINE_CONTINUE);
}

/*
 * ==========================================================================
 * Allocate and free blocks
 * ==========================================================================
 */
static int
zio_dva_allocate(zio_t *zio)
{
	spa_t *spa = zio->io_spa;
	metaslab_class_t *mc = spa_normal_class(spa);
	blkptr_t *bp = zio->io_bp;
	int error;
	int flags = 0;

	if (zio->io_gang_leader == NULL) {
		ASSERT(zio->io_child_type > ZIO_CHILD_GANG);
		zio->io_gang_leader = zio;
	}

	ASSERT(BP_IS_HOLE(bp));
	ASSERT0(BP_GET_NDVAS(bp));
	ASSERT3U(zio->io_prop.zp_copies, >, 0);
	ASSERT3U(zio->io_prop.zp_copies, <=, spa_max_replication(spa));
	ASSERT3U(zio->io_size, ==, BP_GET_PSIZE(bp));

	/*
	 * The dump device does not support gang blocks so allocation on
	 * behalf of the dump device (i.e. ZIO_FLAG_NODATA) must avoid
	 * the "fast" gang feature.
	 */
	flags |= (zio->io_flags & ZIO_FLAG_NODATA) ? METASLAB_GANG_AVOID : 0;
	flags |= (zio->io_flags & ZIO_FLAG_GANG_CHILD) ?
	    METASLAB_GANG_CHILD : 0;
	error = metaslab_alloc(spa, mc, zio->io_size, bp,
	    zio->io_prop.zp_copies, zio->io_txg, NULL, flags);

	if (error) {
		spa_dbgmsg(spa, "%s: metaslab allocation failure: zio %p, "
		    "size %llu, error %d", spa_name(spa), zio, zio->io_size,
		    error);
		if (error == ENOSPC && zio->io_size > SPA_MINBLOCKSIZE)
			return (zio_write_gang_block(zio));
		zio->io_error = error;
	}

	return (ZIO_PIPELINE_CONTINUE);
}

static int
zio_dva_free(zio_t *zio)
{
	metaslab_free(zio->io_spa, zio->io_bp, zio->io_txg, B_FALSE);

	return (ZIO_PIPELINE_CONTINUE);
}

static int
zio_dva_claim(zio_t *zio)
{
	int error;

	error = metaslab_claim(zio->io_spa, zio->io_bp, zio->io_txg);
	if (error)
		zio->io_error = error;

	return (ZIO_PIPELINE_CONTINUE);
}

/*
 * Undo an allocation.  This is used by zio_done() when an I/O fails
 * and we want to give back the block we just allocated.
 * This handles both normal blocks and gang blocks.
 */
static void
zio_dva_unallocate(zio_t *zio, zio_gang_node_t *gn, blkptr_t *bp)
{
	ASSERT(bp->blk_birth == zio->io_txg || BP_IS_HOLE(bp));
	ASSERT(zio->io_bp_override == NULL);

	if (!BP_IS_HOLE(bp))
		metaslab_free(zio->io_spa, bp, bp->blk_birth, B_TRUE);

	if (gn != NULL) {
		for (int g = 0; g < SPA_GBH_NBLKPTRS; g++) {
			zio_dva_unallocate(zio, gn->gn_child[g],
			    &gn->gn_gbh->zg_blkptr[g]);
		}
	}
}

/*
 * Try to allocate an intent log block.  Return 0 on success, errno on failure.
 */
int
zio_alloc_zil(spa_t *spa, uint64_t txg, blkptr_t *new_bp, blkptr_t *old_bp,
    uint64_t size, boolean_t use_slog)
{
	int error = 1;

	ASSERT(txg > spa_syncing_txg(spa));

	/*
	 * ZIL blocks are always contiguous (i.e. not gang blocks) so we
	 * set the METASLAB_GANG_AVOID flag so that they don't "fast gang"
	 * when allocating them.
	 */
	if (use_slog) {
		error = metaslab_alloc(spa, spa_log_class(spa), size,
		    new_bp, 1, txg, old_bp,
		    METASLAB_HINTBP_AVOID | METASLAB_GANG_AVOID);
	}

	if (error) {
		error = metaslab_alloc(spa, spa_normal_class(spa), size,
		    new_bp, 1, txg, old_bp,
		    METASLAB_HINTBP_AVOID);
	}

	if (error == 0) {
		BP_SET_LSIZE(new_bp, size);
		BP_SET_PSIZE(new_bp, size);
		BP_SET_COMPRESS(new_bp, ZIO_COMPRESS_OFF);
		BP_SET_CHECKSUM(new_bp,
		    spa_version(spa) >= SPA_VERSION_SLIM_ZIL
		    ? ZIO_CHECKSUM_ZILOG2 : ZIO_CHECKSUM_ZILOG);
		BP_SET_TYPE(new_bp, DMU_OT_INTENT_LOG);
		BP_SET_LEVEL(new_bp, 0);
		BP_SET_DEDUP(new_bp, 0);
		BP_SET_BYTEORDER(new_bp, ZFS_HOST_BYTEORDER);
	}

	return (error);
}

/*
 * Free an intent log block.
 */
void
zio_free_zil(spa_t *spa, uint64_t txg, blkptr_t *bp)
{
	ASSERT(BP_GET_TYPE(bp) == DMU_OT_INTENT_LOG);
	ASSERT(!BP_IS_GANG(bp));

	zio_free(spa, txg, bp);
}

/*
 * ==========================================================================
 * Read and write to physical devices
 * ==========================================================================
 */
static int
zio_vdev_io_start(zio_t *zio)
{
	vdev_t *vd = zio->io_vd;
	uint64_t align;
	spa_t *spa = zio->io_spa;

	ASSERT(zio->io_error == 0);
	ASSERT(zio->io_child_error[ZIO_CHILD_VDEV] == 0);

	if (vd == NULL) {
		if (!(zio->io_flags & ZIO_FLAG_CONFIG_WRITER))
			spa_config_enter(spa, SCL_ZIO, zio, RW_READER);

		/*
		 * The mirror_ops handle multiple DVAs in a single BP.
		 */
		return (vdev_mirror_ops.vdev_op_io_start(zio));
	}

	/*
	 * We keep track of time-sensitive I/Os so that the scan thread
	 * can quickly react to certain workloads.  In particular, we care
	 * about non-scrubbing, top-level reads and writes with the following
	 * characteristics:
	 * 	- synchronous writes of user data to non-slog devices
	 *	- any reads of user data
	 * When these conditions are met, adjust the timestamp of spa_last_io
	 * which allows the scan thread to adjust its workload accordingly.
	 */
	if (!(zio->io_flags & ZIO_FLAG_SCAN_THREAD) && zio->io_bp != NULL &&
	    vd == vd->vdev_top && !vd->vdev_islog &&
	    zio->io_bookmark.zb_objset != DMU_META_OBJSET &&
	    zio->io_txg != spa_syncing_txg(spa)) {
		uint64_t old = spa->spa_last_io;
		uint64_t new = ddi_get_lbolt64();
		if (old != new)
			(void) atomic_cas_64(&spa->spa_last_io, old, new);
	}

	align = 1ULL << vd->vdev_top->vdev_ashift;

	if (P2PHASE(zio->io_size, align) != 0) {
		uint64_t asize = P2ROUNDUP(zio->io_size, align);
		char *abuf = zio_buf_alloc(asize);
		ASSERT(vd == vd->vdev_top);
		if (zio->io_type == ZIO_TYPE_WRITE) {
			bcopy(zio->io_data, abuf, zio->io_size);
			bzero(abuf + zio->io_size, asize - zio->io_size);
		}
		zio_push_transform(zio, abuf, asize, asize, zio_subblock);
	}

	ASSERT(P2PHASE(zio->io_offset, align) == 0);
	ASSERT(P2PHASE(zio->io_size, align) == 0);
	VERIFY(zio->io_type != ZIO_TYPE_WRITE || spa_writeable(spa));

	/*
	 * If this is a repair I/O, and there's no self-healing involved --
	 * that is, we're just resilvering what we expect to resilver --
	 * then don't do the I/O unless zio's txg is actually in vd's DTL.
	 * This prevents spurious resilvering with nested replication.
	 * For example, given a mirror of mirrors, (A+B)+(C+D), if only
	 * A is out of date, we'll read from C+D, then use the data to
	 * resilver A+B -- but we don't actually want to resilver B, just A.
	 * The top-level mirror has no way to know this, so instead we just
	 * discard unnecessary repairs as we work our way down the vdev tree.
	 * The same logic applies to any form of nested replication:
	 * ditto + mirror, RAID-Z + replacing, etc.  This covers them all.
	 */
	if ((zio->io_flags & ZIO_FLAG_IO_REPAIR) &&
	    !(zio->io_flags & ZIO_FLAG_SELF_HEAL) &&
	    zio->io_txg != 0 &&	/* not a delegated i/o */
	    !vdev_dtl_contains(vd, DTL_PARTIAL, zio->io_txg, 1)) {
		ASSERT(zio->io_type == ZIO_TYPE_WRITE);
		zio_vdev_io_bypass(zio);
		return (ZIO_PIPELINE_CONTINUE);
	}

	if (vd->vdev_ops->vdev_op_leaf &&
	    (zio->io_type == ZIO_TYPE_READ || zio->io_type == ZIO_TYPE_WRITE)) {

		if (zio->io_type == ZIO_TYPE_READ && vdev_cache_read(zio) == 0)
			return (ZIO_PIPELINE_CONTINUE);

		if ((zio = vdev_queue_io(zio)) == NULL)
			return (ZIO_PIPELINE_STOP);

		if (!vdev_accessible(vd, zio)) {
			zio->io_error = SET_ERROR(ENXIO);
			zio_interrupt(zio);
			return (ZIO_PIPELINE_STOP);
		}
	}

	return (vd->vdev_ops->vdev_op_io_start(zio));
}

static int
zio_vdev_io_done(zio_t *zio)
{
	vdev_t *vd = zio->io_vd;
	vdev_ops_t *ops = vd ? vd->vdev_ops : &vdev_mirror_ops;
	boolean_t unexpected_error = B_FALSE;

	if (zio_wait_for_children(zio, ZIO_CHILD_VDEV, ZIO_WAIT_DONE))
		return (ZIO_PIPELINE_STOP);

	ASSERT(zio->io_type == ZIO_TYPE_READ || zio->io_type == ZIO_TYPE_WRITE);

	if (vd != NULL && vd->vdev_ops->vdev_op_leaf) {

		vdev_queue_io_done(zio);

		if (zio->io_type == ZIO_TYPE_WRITE)
			vdev_cache_write(zio);

		if (zio_injection_enabled && zio->io_error == 0)
			zio->io_error = zio_handle_device_injection(vd,
			    zio, EIO);

		if (zio_injection_enabled && zio->io_error == 0)
			zio->io_error = zio_handle_label_injection(zio, EIO);

		if (zio->io_error) {
			if (!vdev_accessible(vd, zio)) {
				zio->io_error = SET_ERROR(ENXIO);
			} else {
				unexpected_error = B_TRUE;
			}
		}
	}

	ops->vdev_op_io_done(zio);

	if (unexpected_error)
		VERIFY(vdev_probe(vd, zio) == NULL);

	return (ZIO_PIPELINE_CONTINUE);
}

/*
 * For non-raidz ZIOs, we can just copy aside the bad data read from the
 * disk, and use that to finish the checksum ereport later.
 */
static void
zio_vsd_default_cksum_finish(zio_cksum_report_t *zcr,
    const void *good_buf)
{
	/* no processing needed */
	zfs_ereport_finish_checksum(zcr, good_buf, zcr->zcr_cbdata, B_FALSE);
}

/*ARGSUSED*/
void
zio_vsd_default_cksum_report(zio_t *zio, zio_cksum_report_t *zcr, void *ignored)
{
	void *buf = zio_buf_alloc(zio->io_size);

	bcopy(zio->io_data, buf, zio->io_size);

	zcr->zcr_cbinfo = zio->io_size;
	zcr->zcr_cbdata = buf;
	zcr->zcr_finish = zio_vsd_default_cksum_finish;
	zcr->zcr_free = zio_buf_free;
}

static int
zio_vdev_io_assess(zio_t *zio)
{
	vdev_t *vd = zio->io_vd;

	if (zio_wait_for_children(zio, ZIO_CHILD_VDEV, ZIO_WAIT_DONE))
		return (ZIO_PIPELINE_STOP);

	if (vd == NULL && !(zio->io_flags & ZIO_FLAG_CONFIG_WRITER))
		spa_config_exit(zio->io_spa, SCL_ZIO, zio);

	if (zio->io_vsd != NULL) {
		zio->io_vsd_ops->vsd_free(zio);
		zio->io_vsd = NULL;
	}

	if (zio_injection_enabled && zio->io_error == 0)
		zio->io_error = zio_handle_fault_injection(zio, EIO);

	/*
	 * If the I/O failed, determine whether we should attempt to retry it.
	 *
	 * On retry, we cut in line in the issue queue, since we don't want
	 * compression/checksumming/etc. work to prevent our (cheap) IO reissue.
	 */
	if (zio->io_error && vd == NULL &&
	    !(zio->io_flags & (ZIO_FLAG_DONT_RETRY | ZIO_FLAG_IO_RETRY))) {
		ASSERT(!(zio->io_flags & ZIO_FLAG_DONT_QUEUE));	/* not a leaf */
		ASSERT(!(zio->io_flags & ZIO_FLAG_IO_BYPASS));	/* not a leaf */
		zio->io_error = 0;
		zio->io_flags |= ZIO_FLAG_IO_RETRY |
		    ZIO_FLAG_DONT_CACHE | ZIO_FLAG_DONT_AGGREGATE;
		zio->io_stage = ZIO_STAGE_VDEV_IO_START >> 1;
		zio_taskq_dispatch(zio, ZIO_TASKQ_ISSUE,
		    zio_requeue_io_start_cut_in_line);
		return (ZIO_PIPELINE_STOP);
	}

	/*
	 * If we got an error on a leaf device, convert it to ENXIO
	 * if the device is not accessible at all.
	 */
	if (zio->io_error && vd != NULL && vd->vdev_ops->vdev_op_leaf &&
	    !vdev_accessible(vd, zio))
		zio->io_error = SET_ERROR(ENXIO);

	/*
	 * If we can't write to an interior vdev (mirror or RAID-Z),
	 * set vdev_cant_write so that we stop trying to allocate from it.
	 */
	if (zio->io_error == ENXIO && zio->io_type == ZIO_TYPE_WRITE &&
	    vd != NULL && !vd->vdev_ops->vdev_op_leaf) {
		vd->vdev_cant_write = B_TRUE;
	}

	if (zio->io_error)
		zio->io_pipeline = ZIO_INTERLOCK_PIPELINE;

	if (vd != NULL && vd->vdev_ops->vdev_op_leaf &&
	    zio->io_physdone != NULL) {
		ASSERT(!(zio->io_flags & ZIO_FLAG_DELEGATED));
		ASSERT(zio->io_child_type == ZIO_CHILD_VDEV);
		zio->io_physdone(zio->io_logical);
	}

	return (ZIO_PIPELINE_CONTINUE);
}

void
zio_vdev_io_reissue(zio_t *zio)
{
	ASSERT(zio->io_stage == ZIO_STAGE_VDEV_IO_START);
	ASSERT(zio->io_error == 0);

	zio->io_stage >>= 1;
}

void
zio_vdev_io_redone(zio_t *zio)
{
	ASSERT(zio->io_stage == ZIO_STAGE_VDEV_IO_DONE);

	zio->io_stage >>= 1;
}

void
zio_vdev_io_bypass(zio_t *zio)
{
	ASSERT(zio->io_stage == ZIO_STAGE_VDEV_IO_START);
	ASSERT(zio->io_error == 0);

	zio->io_flags |= ZIO_FLAG_IO_BYPASS;
	zio->io_stage = ZIO_STAGE_VDEV_IO_ASSESS >> 1;
}

/*
 * ==========================================================================
 * Generate and verify checksums
 * ==========================================================================
 */
static int
zio_checksum_generate(zio_t *zio)
{
	blkptr_t *bp = zio->io_bp;
	enum zio_checksum checksum;

	if (bp == NULL) {
		/*
		 * This is zio_write_phys().
		 * We're either generating a label checksum, or none at all.
		 */
		checksum = zio->io_prop.zp_checksum;

		if (checksum == ZIO_CHECKSUM_OFF)
			return (ZIO_PIPELINE_CONTINUE);

		ASSERT(checksum == ZIO_CHECKSUM_LABEL);
	} else {
		if (BP_IS_GANG(bp) && zio->io_child_type == ZIO_CHILD_GANG) {
			ASSERT(!IO_IS_ALLOCATING(zio));
			checksum = ZIO_CHECKSUM_GANG_HEADER;
		} else {
			checksum = BP_GET_CHECKSUM(bp);
		}
	}

	zio_checksum_compute(zio, checksum, zio->io_data, zio->io_size);

	return (ZIO_PIPELINE_CONTINUE);
}

static int
zio_checksum_verify(zio_t *zio)
{
	zio_bad_cksum_t info;
	blkptr_t *bp = zio->io_bp;
	int error;

	ASSERT(zio->io_vd != NULL);

	if (bp == NULL) {
		/*
		 * This is zio_read_phys().
		 * We're either verifying a label checksum, or nothing at all.
		 */
		if (zio->io_prop.zp_checksum == ZIO_CHECKSUM_OFF)
			return (ZIO_PIPELINE_CONTINUE);

		ASSERT(zio->io_prop.zp_checksum == ZIO_CHECKSUM_LABEL);
	}

	if ((error = zio_checksum_error(zio, &info)) != 0) {
		zio->io_error = error;
		if (!(zio->io_flags & ZIO_FLAG_SPECULATIVE)) {
			zfs_ereport_start_checksum(zio->io_spa,
			    zio->io_vd, zio, zio->io_offset,
			    zio->io_size, NULL, &info);
		}
	}

	return (ZIO_PIPELINE_CONTINUE);
}

/*
 * Called by RAID-Z to ensure we don't compute the checksum twice.
 */
void
zio_checksum_verified(zio_t *zio)
{
	zio->io_pipeline &= ~ZIO_STAGE_CHECKSUM_VERIFY;
}

/*
 * ==========================================================================
 * Error rank.  Error are ranked in the order 0, ENXIO, ECKSUM, EIO, other.
 * An error of 0 indictes success.  ENXIO indicates whole-device failure,
 * which may be transient (e.g. unplugged) or permament.  ECKSUM and EIO
 * indicate errors that are specific to one I/O, and most likely permanent.
 * Any other error is presumed to be worse because we weren't expecting it.
 * ==========================================================================
 */
int
zio_worst_error(int e1, int e2)
{
	static int zio_error_rank[] = { 0, ENXIO, ECKSUM, EIO };
	int r1, r2;

	for (r1 = 0; r1 < sizeof (zio_error_rank) / sizeof (int); r1++)
		if (e1 == zio_error_rank[r1])
			break;

	for (r2 = 0; r2 < sizeof (zio_error_rank) / sizeof (int); r2++)
		if (e2 == zio_error_rank[r2])
			break;

	return (r1 > r2 ? e1 : e2);
}

/*
 * ==========================================================================
 * I/O completion
 * ==========================================================================
 */
static int
zio_ready(zio_t *zio)
{
	blkptr_t *bp = zio->io_bp;
	zio_t *pio, *pio_next;

	if (zio_wait_for_children(zio, ZIO_CHILD_GANG, ZIO_WAIT_READY) ||
	    zio_wait_for_children(zio, ZIO_CHILD_DDT, ZIO_WAIT_READY))
		return (ZIO_PIPELINE_STOP);

	if (zio->io_ready) {
		ASSERT(IO_IS_ALLOCATING(zio));
		ASSERT(bp->blk_birth == zio->io_txg || BP_IS_HOLE(bp) ||
		    (zio->io_flags & ZIO_FLAG_NOPWRITE));
		ASSERT(zio->io_children[ZIO_CHILD_GANG][ZIO_WAIT_READY] == 0);

		zio->io_ready(zio);
	}

	if (bp != NULL && bp != &zio->io_bp_copy)
		zio->io_bp_copy = *bp;

	if (zio->io_error)
		zio->io_pipeline = ZIO_INTERLOCK_PIPELINE;

	mutex_enter(&zio->io_lock);
	zio->io_state[ZIO_WAIT_READY] = 1;
	pio = zio_walk_parents(zio);
	mutex_exit(&zio->io_lock);

	/*
	 * As we notify zio's parents, new parents could be added.
	 * New parents go to the head of zio's io_parent_list, however,
	 * so we will (correctly) not notify them.  The remainder of zio's
	 * io_parent_list, from 'pio_next' onward, cannot change because
	 * all parents must wait for us to be done before they can be done.
	 */
	for (; pio != NULL; pio = pio_next) {
		pio_next = zio_walk_parents(zio);
		zio_notify_parent(pio, zio, ZIO_WAIT_READY);
	}

	if (zio->io_flags & ZIO_FLAG_NODATA) {
		if (BP_IS_GANG(bp)) {
			zio->io_flags &= ~ZIO_FLAG_NODATA;
		} else {
			ASSERT((uintptr_t)zio->io_data < SPA_MAXBLOCKSIZE);
			zio->io_pipeline &= ~ZIO_VDEV_IO_STAGES;
		}
	}

	if (zio_injection_enabled &&
	    zio->io_spa->spa_syncing_txg == zio->io_txg)
		zio_handle_ignored_writes(zio);

	return (ZIO_PIPELINE_CONTINUE);
}

static int
zio_done(zio_t *zio)
{
	spa_t *spa = zio->io_spa;
	zio_t *lio = zio->io_logical;
	blkptr_t *bp = zio->io_bp;
	vdev_t *vd = zio->io_vd;
	uint64_t psize = zio->io_size;
	zio_t *pio, *pio_next;

	/*
	 * If our children haven't all completed,
	 * wait for them and then repeat this pipeline stage.
	 */
	if (zio_wait_for_children(zio, ZIO_CHILD_VDEV, ZIO_WAIT_DONE) ||
	    zio_wait_for_children(zio, ZIO_CHILD_GANG, ZIO_WAIT_DONE) ||
	    zio_wait_for_children(zio, ZIO_CHILD_DDT, ZIO_WAIT_DONE) ||
	    zio_wait_for_children(zio, ZIO_CHILD_LOGICAL, ZIO_WAIT_DONE))
		return (ZIO_PIPELINE_STOP);

	for (int c = 0; c < ZIO_CHILD_TYPES; c++)
		for (int w = 0; w < ZIO_WAIT_TYPES; w++)
			ASSERT(zio->io_children[c][w] == 0);

	if (bp != NULL) {
		ASSERT(bp->blk_pad[0] == 0);
		ASSERT(bp->blk_pad[1] == 0);
		ASSERT(bcmp(bp, &zio->io_bp_copy, sizeof (blkptr_t)) == 0 ||
		    (bp == zio_unique_parent(zio)->io_bp));
		if (zio->io_type == ZIO_TYPE_WRITE && !BP_IS_HOLE(bp) &&
		    zio->io_bp_override == NULL &&
		    !(zio->io_flags & ZIO_FLAG_IO_REPAIR)) {
			ASSERT(!BP_SHOULD_BYTESWAP(bp));
			ASSERT3U(zio->io_prop.zp_copies, <=, BP_GET_NDVAS(bp));
			ASSERT(BP_COUNT_GANG(bp) == 0 ||
			    (BP_COUNT_GANG(bp) == BP_GET_NDVAS(bp)));
		}
		if (zio->io_flags & ZIO_FLAG_NOPWRITE)
			VERIFY(BP_EQUAL(bp, &zio->io_bp_orig));
	}

	/*
	 * If there were child vdev/gang/ddt errors, they apply to us now.
	 */
	zio_inherit_child_errors(zio, ZIO_CHILD_VDEV);
	zio_inherit_child_errors(zio, ZIO_CHILD_GANG);
	zio_inherit_child_errors(zio, ZIO_CHILD_DDT);

	/*
	 * If the I/O on the transformed data was successful, generate any
	 * checksum reports now while we still have the transformed data.
	 */
	if (zio->io_error == 0) {
		while (zio->io_cksum_report != NULL) {
			zio_cksum_report_t *zcr = zio->io_cksum_report;
			uint64_t align = zcr->zcr_align;
			uint64_t asize = P2ROUNDUP(psize, align);
			char *abuf = zio->io_data;

			if (asize != psize) {
				abuf = zio_buf_alloc(asize);
				bcopy(zio->io_data, abuf, psize);
				bzero(abuf + psize, asize - psize);
			}

			zio->io_cksum_report = zcr->zcr_next;
			zcr->zcr_next = NULL;
			zcr->zcr_finish(zcr, abuf);
			zfs_ereport_free_checksum(zcr);

			if (asize != psize)
				zio_buf_free(abuf, asize);
		}
	}

	zio_pop_transforms(zio);	/* note: may set zio->io_error */

	vdev_stat_update(zio, psize);

	if (zio->io_error) {
		/*
		 * If this I/O is attached to a particular vdev,
		 * generate an error message describing the I/O failure
		 * at the block level.  We ignore these errors if the
		 * device is currently unavailable.
		 */
		if (zio->io_error != ECKSUM && vd != NULL && !vdev_is_dead(vd))
			zfs_ereport_post(FM_EREPORT_ZFS_IO, spa, vd, zio, 0, 0);

		if ((zio->io_error == EIO || !(zio->io_flags &
		    (ZIO_FLAG_SPECULATIVE | ZIO_FLAG_DONT_PROPAGATE))) &&
		    zio == lio) {
			/*
			 * For logical I/O requests, tell the SPA to log the
			 * error and generate a logical data ereport.
			 */
			spa_log_error(spa, zio);
			zfs_ereport_post(FM_EREPORT_ZFS_DATA, spa, NULL, zio,
			    0, 0);
		}
	}

	if (zio->io_error && zio == lio) {
		/*
		 * Determine whether zio should be reexecuted.  This will
		 * propagate all the way to the root via zio_notify_parent().
		 */
		ASSERT(vd == NULL && bp != NULL);
		ASSERT(zio->io_child_type == ZIO_CHILD_LOGICAL);

		if (IO_IS_ALLOCATING(zio) &&
		    !(zio->io_flags & ZIO_FLAG_CANFAIL)) {
			if (zio->io_error != ENOSPC)
				zio->io_reexecute |= ZIO_REEXECUTE_NOW;
			else
				zio->io_reexecute |= ZIO_REEXECUTE_SUSPEND;
		}

		if ((zio->io_type == ZIO_TYPE_READ ||
		    zio->io_type == ZIO_TYPE_FREE) &&
		    !(zio->io_flags & ZIO_FLAG_SCAN_THREAD) &&
		    zio->io_error == ENXIO &&
		    spa_load_state(spa) == SPA_LOAD_NONE &&
		    spa_get_failmode(spa) != ZIO_FAILURE_MODE_CONTINUE)
			zio->io_reexecute |= ZIO_REEXECUTE_SUSPEND;

		if (!(zio->io_flags & ZIO_FLAG_CANFAIL) && !zio->io_reexecute)
			zio->io_reexecute |= ZIO_REEXECUTE_SUSPEND;

		/*
		 * Here is a possibly good place to attempt to do
		 * either combinatorial reconstruction or error correction
		 * based on checksums.  It also might be a good place
		 * to send out preliminary ereports before we suspend
		 * processing.
		 */
	}

	/*
	 * If there were logical child errors, they apply to us now.
	 * We defer this until now to avoid conflating logical child
	 * errors with errors that happened to the zio itself when
	 * updating vdev stats and reporting FMA events above.
	 */
	zio_inherit_child_errors(zio, ZIO_CHILD_LOGICAL);

	if ((zio->io_error || zio->io_reexecute) &&
	    IO_IS_ALLOCATING(zio) && zio->io_gang_leader == zio &&
	    !(zio->io_flags & (ZIO_FLAG_IO_REWRITE | ZIO_FLAG_NOPWRITE)))
		zio_dva_unallocate(zio, zio->io_gang_tree, bp);

	zio_gang_tree_free(&zio->io_gang_tree);

	/*
	 * Godfather I/Os should never suspend.
	 */
	if ((zio->io_flags & ZIO_FLAG_GODFATHER) &&
	    (zio->io_reexecute & ZIO_REEXECUTE_SUSPEND))
		zio->io_reexecute = 0;

	if (zio->io_reexecute) {
		/*
		 * This is a logical I/O that wants to reexecute.
		 *
		 * Reexecute is top-down.  When an i/o fails, if it's not
		 * the root, it simply notifies its parent and sticks around.
		 * The parent, seeing that it still has children in zio_done(),
		 * does the same.  This percolates all the way up to the root.
		 * The root i/o will reexecute or suspend the entire tree.
		 *
		 * This approach ensures that zio_reexecute() honors
		 * all the original i/o dependency relationships, e.g.
		 * parents not executing until children are ready.
		 */
		ASSERT(zio->io_child_type == ZIO_CHILD_LOGICAL);

		zio->io_gang_leader = NULL;

		mutex_enter(&zio->io_lock);
		zio->io_state[ZIO_WAIT_DONE] = 1;
		mutex_exit(&zio->io_lock);

		/*
		 * "The Godfather" I/O monitors its children but is
		 * not a true parent to them. It will track them through
		 * the pipeline but severs its ties whenever they get into
		 * trouble (e.g. suspended). This allows "The Godfather"
		 * I/O to return status without blocking.
		 */
		for (pio = zio_walk_parents(zio); pio != NULL; pio = pio_next) {
			zio_link_t *zl = zio->io_walk_link;
			pio_next = zio_walk_parents(zio);

			if ((pio->io_flags & ZIO_FLAG_GODFATHER) &&
			    (zio->io_reexecute & ZIO_REEXECUTE_SUSPEND)) {
				zio_remove_child(pio, zio, zl);
				zio_notify_parent(pio, zio, ZIO_WAIT_DONE);
			}
		}

		if ((pio = zio_unique_parent(zio)) != NULL) {
			/*
			 * We're not a root i/o, so there's nothing to do
			 * but notify our parent.  Don't propagate errors
			 * upward since we haven't permanently failed yet.
			 */
			ASSERT(!(zio->io_flags & ZIO_FLAG_GODFATHER));
			zio->io_flags |= ZIO_FLAG_DONT_PROPAGATE;
			zio_notify_parent(pio, zio, ZIO_WAIT_DONE);
		} else if (zio->io_reexecute & ZIO_REEXECUTE_SUSPEND) {
			/*
			 * We'd fail again if we reexecuted now, so suspend
			 * until conditions improve (e.g. device comes online).
			 */
			zio_suspend(spa, zio);
		} else {
			/*
			 * Reexecution is potentially a huge amount of work.
			 * Hand it off to the otherwise-unused claim taskq.
			 */
			ASSERT(zio->io_tqent.tqent_next == NULL);
			spa_taskq_dispatch_ent(spa, ZIO_TYPE_CLAIM,
			    ZIO_TASKQ_ISSUE, (task_func_t *)zio_reexecute, zio,
			    0, &zio->io_tqent);
		}
		return (ZIO_PIPELINE_STOP);
	}

	ASSERT(zio->io_child_count == 0);
	ASSERT(zio->io_reexecute == 0);
	ASSERT(zio->io_error == 0 || (zio->io_flags & ZIO_FLAG_CANFAIL));

	/*
	 * Report any checksum errors, since the I/O is complete.
	 */
	while (zio->io_cksum_report != NULL) {
		zio_cksum_report_t *zcr = zio->io_cksum_report;
		zio->io_cksum_report = zcr->zcr_next;
		zcr->zcr_next = NULL;
		zcr->zcr_finish(zcr, NULL);
		zfs_ereport_free_checksum(zcr);
	}

	/*
	 * It is the responsibility of the done callback to ensure that this
	 * particular zio is no longer discoverable for adoption, and as
	 * such, cannot acquire any new parents.
	 */
	if (zio->io_done)
		zio->io_done(zio);

	mutex_enter(&zio->io_lock);
	zio->io_state[ZIO_WAIT_DONE] = 1;
	mutex_exit(&zio->io_lock);

	for (pio = zio_walk_parents(zio); pio != NULL; pio = pio_next) {
		zio_link_t *zl = zio->io_walk_link;
		pio_next = zio_walk_parents(zio);
		zio_remove_child(pio, zio, zl);
		zio_notify_parent(pio, zio, ZIO_WAIT_DONE);
	}

	if (zio->io_waiter != NULL) {
		mutex_enter(&zio->io_lock);
		zio->io_executor = NULL;
		cv_broadcast(&zio->io_cv);
		mutex_exit(&zio->io_lock);
	} else {
		zio_destroy(zio);
	}

	return (ZIO_PIPELINE_STOP);
}

/*
 * ==========================================================================
 * I/O pipeline definition
 * ==========================================================================
 */
static zio_pipe_stage_t *zio_pipeline[] = {
	NULL,
	zio_read_bp_init,
	zio_free_bp_init,
	zio_issue_async,
	zio_write_bp_init,
	zio_checksum_generate,
	zio_nop_write,
	zio_ddt_read_start,
	zio_ddt_read_done,
	zio_ddt_write,
	zio_ddt_free,
	zio_gang_assemble,
	zio_gang_issue,
	zio_dva_allocate,
	zio_dva_free,
	zio_dva_claim,
	zio_ready,
	zio_vdev_io_start,
	zio_vdev_io_done,
	zio_vdev_io_assess,
	zio_checksum_verify,
	zio_done
};

/* dnp is the dnode for zb1->zb_object */
boolean_t
zbookmark_is_before(const dnode_phys_t *dnp, const zbookmark_t *zb1,
    const zbookmark_t *zb2)
{
	uint64_t zb1nextL0, zb2thisobj;

	ASSERT(zb1->zb_objset == zb2->zb_objset);
	ASSERT(zb2->zb_level == 0);

	/*
	 * A bookmark in the deadlist is considered to be after
	 * everything else.
	 */
	if (zb2->zb_object == DMU_DEADLIST_OBJECT)
		return (B_TRUE);

	/* The objset_phys_t isn't before anything. */
	if (dnp == NULL)
		return (B_FALSE);

	zb1nextL0 = (zb1->zb_blkid + 1) <<
	    ((zb1->zb_level) * (dnp->dn_indblkshift - SPA_BLKPTRSHIFT));

	zb2thisobj = zb2->zb_object ? zb2->zb_object :
	    zb2->zb_blkid << (DNODE_BLOCK_SHIFT - DNODE_SHIFT);

	if (zb1->zb_object == DMU_META_DNODE_OBJECT) {
		uint64_t nextobj = zb1nextL0 *
		    (dnp->dn_datablkszsec << SPA_MINBLOCKSHIFT) >> DNODE_SHIFT;
		return (nextobj <= zb2thisobj);
	}

	if (zb1->zb_object < zb2thisobj)
		return (B_TRUE);
	if (zb1->zb_object > zb2thisobj)
		return (B_FALSE);
	if (zb2->zb_object == DMU_META_DNODE_OBJECT)
		return (B_FALSE);
	return (zb1nextL0 <= zb2->zb_blkid);
}<|MERGE_RESOLUTION|>--- conflicted
+++ resolved
@@ -708,7 +708,6 @@
 
 	metaslab_check_free(spa, bp);
 	arc_freed(spa, bp);
-<<<<<<< HEAD
 
 	/*
 	 * GANG and DEDUP blocks can induce a read (for the gang block header,
@@ -717,8 +716,6 @@
 	 */
 	if (BP_IS_GANG(bp) || BP_GET_DEDUP(bp))
 		stage |= ZIO_STAGE_ISSUE_ASYNC;
-=======
->>>>>>> bb6e7075
 
 	zio = zio_create(pio, spa, txg, bp, NULL, BP_GET_PSIZE(bp),
 	    NULL, NULL, ZIO_TYPE_FREE, ZIO_PRIORITY_NOW, flags,
