--- conflicted
+++ resolved
@@ -303,11 +303,7 @@
 	dmu_tx_t *tx;
 	nvlist_t *nvarg;
 
-<<<<<<< HEAD
 	if (spa_version(spa) < SPA_VERSION_ZPOOL_HISTORY || !spa_writeable(spa))
-=======
-	if (spa_version(spa) < SPA_VERSION_ZPOOL_HISTORY)
->>>>>>> 21b27315
 		return (EINVAL);
 
 	tx = dmu_tx_create_dd(spa_get_dsl(spa)->dp_mos_dir);
@@ -322,12 +318,7 @@
 		fnvlist_add_string(nvarg, ZPOOL_HIST_ZONE,
 		    spa_history_zone());
 	}
-<<<<<<< HEAD
-	fnvlist_add_uint64(nvarg, ZPOOL_HIST_WHO,
-	    crgetruid(CRED()));
-=======
 	fnvlist_add_uint64(nvarg, ZPOOL_HIST_WHO, crgetruid(CRED()));
->>>>>>> 21b27315
 
 	/* Kick this off asynchronously; errors are ignored. */
 	dsl_sync_task_do_nowait(spa_get_dsl(spa), NULL,
@@ -502,24 +493,13 @@
     dmu_tx_t *tx, const char *fmt, ...)
 {
 	va_list adx;
-<<<<<<< HEAD
-	char *namebuf;
-=======
 	char namebuf[MAXNAMELEN];
->>>>>>> 21b27315
 	nvlist_t *nvl = fnvlist_alloc();
 
 	ASSERT(tx != NULL);
 
-<<<<<<< HEAD
-	namebuf = kmem_alloc(MAXNAMELEN, KM_SLEEP);
 	dsl_dataset_name(ds, namebuf);
 	fnvlist_add_string(nvl, ZPOOL_HIST_DSNAME, namebuf);
-	kmem_free(namebuf, MAXNAMELEN);
-=======
-	dsl_dataset_name(ds, namebuf);
-	fnvlist_add_string(nvl, ZPOOL_HIST_DSNAME, namebuf);
->>>>>>> 21b27315
 	fnvlist_add_uint64(nvl, ZPOOL_HIST_DSID, ds->ds_object);
 
 	va_start(adx, fmt);
@@ -532,24 +512,13 @@
     dmu_tx_t *tx, const char *fmt, ...)
 {
 	va_list adx;
-<<<<<<< HEAD
-	char *namebuf;
-=======
 	char namebuf[MAXNAMELEN];
->>>>>>> 21b27315
 	nvlist_t *nvl = fnvlist_alloc();
 
 	ASSERT(tx != NULL);
 
-<<<<<<< HEAD
-	namebuf = kmem_alloc(MAXNAMELEN, KM_SLEEP);
 	dsl_dir_name(dd, namebuf);
 	fnvlist_add_string(nvl, ZPOOL_HIST_DSNAME, namebuf);
-	kmem_free(namebuf, MAXNAMELEN);
-=======
-	dsl_dir_name(dd, namebuf);
-	fnvlist_add_string(nvl, ZPOOL_HIST_DSNAME, namebuf);
->>>>>>> 21b27315
 	fnvlist_add_uint64(nvl, ZPOOL_HIST_DSID,
 	    dd->dd_phys->dd_head_dataset_obj);
 
