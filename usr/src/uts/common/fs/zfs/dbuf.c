--- conflicted
+++ resolved
@@ -20,15 +20,10 @@
  */
 /*
  * Copyright (c) 2005, 2010, Oracle and/or its affiliates. All rights reserved.
-<<<<<<< HEAD
- * Copyright (c) 2012 by Delphix. All rights reserved.
  * Copyright 2013 Nexenta Systems, Inc.  All rights reserved.
-=======
- * Copyright 2011 Nexenta Systems, Inc.  All rights reserved.
  * Copyright (c) 2013 by Delphix. All rights reserved.
  * Copyright (c) 2013 by Saso Kiselkov. All rights reserved.
  * Copyright (c) 2013, Joyent, Inc. All rights reserved.
->>>>>>> 7de6f2c0
  */
 
 #include <sys/zfs_context.h>
@@ -1323,7 +1318,6 @@
 	return (dr);
 }
 
-<<<<<<< HEAD
 dbuf_dirty_record_t *
 dbuf_dirty(dmu_buf_impl_t *db, dmu_tx_t *tx)
 {
@@ -1335,14 +1329,11 @@
 	return (dbuf_dirty_sc(db, tx, spa->spa_usesc));
 }
 
-static int
-=======
 /*
  * Undirty a buffer in the transaction group referenced by the given
  * transaction.  Return whether this evicted the dbuf.
  */
 static boolean_t
->>>>>>> 7de6f2c0
 dbuf_undirty(dmu_buf_impl_t *db, dmu_tx_t *tx)
 {
 	dnode_t *dn;
