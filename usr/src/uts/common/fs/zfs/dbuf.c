--- conflicted
+++ resolved
@@ -349,17 +349,13 @@
 	    0, dbuf_cons, dbuf_dest, NULL, NULL, NULL, 0);
 
 	for (i = 0; i < DBUF_MUTEXES; i++)
-<<<<<<< HEAD
 		mutex_init(DBUF_HASH_MUTEX(h, i), NULL, MUTEX_DEFAULT, NULL);
-=======
-		mutex_init(&h->hash_mutexes[i], NULL, MUTEX_DEFAULT, NULL);
 
 	/*
 	 * All entries are queued via taskq_dispatch_ent(), so min/maxalloc
 	 * configuration is not required.
 	 */
 	dbu_evict_taskq = taskq_create("dbu_evict", 1, minclsyspri, 0, 0, 0);
->>>>>>> b0459908
 }
 
 void
