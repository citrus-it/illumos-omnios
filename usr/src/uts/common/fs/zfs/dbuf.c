/*
 * CDDL HEADER START
 *
 * The contents of this file are subject to the terms of the
 * Common Development and Distribution License (the "License").
 * You may not use this file except in compliance with the License.
 *
 * You can obtain a copy of the license at usr/src/OPENSOLARIS.LICENSE
 * or http://www.opensolaris.org/os/licensing.
 * See the License for the specific language governing permissions
 * and limitations under the License.
 *
 * When distributing Covered Code, include this CDDL HEADER in each
 * file and include the License file at usr/src/OPENSOLARIS.LICENSE.
 * If applicable, add the following below this CDDL HEADER, with the
 * fields enclosed by brackets "[]" replaced with your own identifying
 * information: Portions Copyright [yyyy] [name of copyright owner]
 *
 * CDDL HEADER END
 */
/*
 * Copyright (c) 2005, 2010, Oracle and/or its affiliates. All rights reserved.
 * Copyright 2011 Nexenta Systems, Inc.  All rights reserved.
 * Copyright (c) 2012, 2015 by Delphix. All rights reserved.
 * Copyright (c) 2013 by Saso Kiselkov. All rights reserved.
 * Copyright (c) 2013, Joyent, Inc. All rights reserved.
 * Copyright (c) 2014 Spectra Logic Corporation, All rights reserved.
 * Copyright (c) 2014 Integros [integros.com]
 */

#include <sys/zfs_context.h>
#include <sys/dmu.h>
#include <sys/dmu_send.h>
#include <sys/dmu_impl.h>
#include <sys/dbuf.h>
#include <sys/dmu_objset.h>
#include <sys/dsl_dataset.h>
#include <sys/dsl_dir.h>
#include <sys/dmu_tx.h>
#include <sys/spa.h>
#include <sys/zio.h>
#include <sys/dmu_zfetch.h>
#include <sys/sa.h>
#include <sys/sa_impl.h>
#include <sys/zfeature.h>
#include <sys/blkptr.h>
#include <sys/range_tree.h>

/*
 * Number of times that zfs_free_range() took the slow path while doing
 * a zfs receive.  A nonzero value indicates a potential performance problem.
 */
uint64_t zfs_free_range_recv_miss;

static void dbuf_destroy(dmu_buf_impl_t *db);
static boolean_t dbuf_undirty(dmu_buf_impl_t *db, dmu_tx_t *tx);
static void dbuf_write(dbuf_dirty_record_t *dr, arc_buf_t *data, dmu_tx_t *tx);

#ifndef __lint
extern inline void dmu_buf_init_user(dmu_buf_user_t *dbu,
    dmu_buf_evict_func_t *evict_func, dmu_buf_t **clear_on_evict_dbufp);
#endif /* ! __lint */

/*
 * Global data structures and functions for the dbuf cache.
 */
static kmem_cache_t *dbuf_cache;
static taskq_t *dbu_evict_taskq;

/* ARGSUSED */
static int
dbuf_cons(void *vdb, void *unused, int kmflag)
{
	dmu_buf_impl_t *db = vdb;
	bzero(db, sizeof (dmu_buf_impl_t));

	mutex_init(&db->db_mtx, NULL, MUTEX_DEFAULT, NULL);
	cv_init(&db->db_changed, NULL, CV_DEFAULT, NULL);
	refcount_create(&db->db_holds);

	return (0);
}

/* ARGSUSED */
static void
dbuf_dest(void *vdb, void *unused)
{
	dmu_buf_impl_t *db = vdb;
	mutex_destroy(&db->db_mtx);
	cv_destroy(&db->db_changed);
	refcount_destroy(&db->db_holds);
}

/*
 * dbuf hash table routines
 */
static dbuf_hash_table_t dbuf_hash_table;

static uint64_t dbuf_hash_count;

static uint64_t
dbuf_hash(void *os, uint64_t obj, uint8_t lvl, uint64_t blkid)
{
	uintptr_t osv = (uintptr_t)os;
	uint64_t crc = -1ULL;

	ASSERT(zfs_crc64_table[128] == ZFS_CRC64_POLY);
	crc = (crc >> 8) ^ zfs_crc64_table[(crc ^ (lvl)) & 0xFF];
	crc = (crc >> 8) ^ zfs_crc64_table[(crc ^ (osv >> 6)) & 0xFF];
	crc = (crc >> 8) ^ zfs_crc64_table[(crc ^ (obj >> 0)) & 0xFF];
	crc = (crc >> 8) ^ zfs_crc64_table[(crc ^ (obj >> 8)) & 0xFF];
	crc = (crc >> 8) ^ zfs_crc64_table[(crc ^ (blkid >> 0)) & 0xFF];
	crc = (crc >> 8) ^ zfs_crc64_table[(crc ^ (blkid >> 8)) & 0xFF];

	crc ^= (osv>>14) ^ (obj>>16) ^ (blkid>>16);

	return (crc);
}

#define	DBUF_HASH(os, obj, level, blkid) dbuf_hash(os, obj, level, blkid);

#define	DBUF_EQUAL(dbuf, os, obj, level, blkid)		\
	((dbuf)->db.db_object == (obj) &&		\
	(dbuf)->db_objset == (os) &&			\
	(dbuf)->db_level == (level) &&			\
	(dbuf)->db_blkid == (blkid))

dmu_buf_impl_t *
dbuf_find(objset_t *os, uint64_t obj, uint8_t level, uint64_t blkid)
{
	dbuf_hash_table_t *h = &dbuf_hash_table;
	uint64_t hv = DBUF_HASH(os, obj, level, blkid);
	uint64_t idx = hv & h->hash_table_mask;
	dmu_buf_impl_t *db;

	mutex_enter(DBUF_HASH_MUTEX(h, idx));
	for (db = h->hash_table[idx]; db != NULL; db = db->db_hash_next) {
		if (DBUF_EQUAL(db, os, obj, level, blkid)) {
			mutex_enter(&db->db_mtx);
			if (db->db_state != DB_EVICTING) {
				mutex_exit(DBUF_HASH_MUTEX(h, idx));
				return (db);
			}
			mutex_exit(&db->db_mtx);
		}
	}
	mutex_exit(DBUF_HASH_MUTEX(h, idx));
	return (NULL);
}

static dmu_buf_impl_t *
dbuf_find_bonus(objset_t *os, uint64_t object)
{
	dnode_t *dn;
	dmu_buf_impl_t *db = NULL;

	if (dnode_hold(os, object, FTAG, &dn) == 0) {
		rw_enter(&dn->dn_struct_rwlock, RW_READER);
		if (dn->dn_bonus != NULL) {
			db = dn->dn_bonus;
			mutex_enter(&db->db_mtx);
		}
		rw_exit(&dn->dn_struct_rwlock);
		dnode_rele(dn, FTAG);
	}
	return (db);
}

/*
 * Insert an entry into the hash table.  If there is already an element
 * equal to elem in the hash table, then the already existing element
 * will be returned and the new element will not be inserted.
 * Otherwise returns NULL.
 */
static dmu_buf_impl_t *
dbuf_hash_insert(dmu_buf_impl_t *db)
{
	dbuf_hash_table_t *h = &dbuf_hash_table;
	objset_t *os = db->db_objset;
	uint64_t obj = db->db.db_object;
	int level = db->db_level;
	uint64_t blkid = db->db_blkid;
	uint64_t hv = DBUF_HASH(os, obj, level, blkid);
	uint64_t idx = hv & h->hash_table_mask;
	dmu_buf_impl_t *dbf;

	mutex_enter(DBUF_HASH_MUTEX(h, idx));
	for (dbf = h->hash_table[idx]; dbf != NULL; dbf = dbf->db_hash_next) {
		if (DBUF_EQUAL(dbf, os, obj, level, blkid)) {
			mutex_enter(&dbf->db_mtx);
			if (dbf->db_state != DB_EVICTING) {
				mutex_exit(DBUF_HASH_MUTEX(h, idx));
				return (dbf);
			}
			mutex_exit(&dbf->db_mtx);
		}
	}

	mutex_enter(&db->db_mtx);
	db->db_hash_next = h->hash_table[idx];
	h->hash_table[idx] = db;
	mutex_exit(DBUF_HASH_MUTEX(h, idx));
	atomic_inc_64(&dbuf_hash_count);

	return (NULL);
}

/*
 * Remove an entry from the hash table.  It must be in the EVICTING state.
 */
static void
dbuf_hash_remove(dmu_buf_impl_t *db)
{
	dbuf_hash_table_t *h = &dbuf_hash_table;
	uint64_t hv = DBUF_HASH(db->db_objset, db->db.db_object,
	    db->db_level, db->db_blkid);
	uint64_t idx = hv & h->hash_table_mask;
	dmu_buf_impl_t *dbf, **dbp;

	/*
	 * We musn't hold db_mtx to maintain lock ordering:
	 * DBUF_HASH_MUTEX > db_mtx.
	 */
	ASSERT(refcount_is_zero(&db->db_holds));
	ASSERT(db->db_state == DB_EVICTING);
	ASSERT(!MUTEX_HELD(&db->db_mtx));

	mutex_enter(DBUF_HASH_MUTEX(h, idx));
	dbp = &h->hash_table[idx];
	while ((dbf = *dbp) != db) {
		dbp = &dbf->db_hash_next;
		ASSERT(dbf != NULL);
	}
	*dbp = db->db_hash_next;
	db->db_hash_next = NULL;
	mutex_exit(DBUF_HASH_MUTEX(h, idx));
	atomic_dec_64(&dbuf_hash_count);
}

static arc_evict_func_t dbuf_do_evict;

typedef enum {
	DBVU_EVICTING,
	DBVU_NOT_EVICTING
} dbvu_verify_type_t;

static void
dbuf_verify_user(dmu_buf_impl_t *db, dbvu_verify_type_t verify_type)
{
#ifdef ZFS_DEBUG
	int64_t holds;

	if (db->db_user == NULL)
		return;

	/* Only data blocks support the attachment of user data. */
	ASSERT(db->db_level == 0);

	/* Clients must resolve a dbuf before attaching user data. */
	ASSERT(db->db.db_data != NULL);
	ASSERT3U(db->db_state, ==, DB_CACHED);

	holds = refcount_count(&db->db_holds);
	if (verify_type == DBVU_EVICTING) {
		/*
		 * Immediate eviction occurs when holds == dirtycnt.
		 * For normal eviction buffers, holds is zero on
		 * eviction, except when dbuf_fix_old_data() calls
		 * dbuf_clear_data().  However, the hold count can grow
		 * during eviction even though db_mtx is held (see
		 * dmu_bonus_hold() for an example), so we can only
		 * test the generic invariant that holds >= dirtycnt.
		 */
		ASSERT3U(holds, >=, db->db_dirtycnt);
	} else {
		if (db->db_user_immediate_evict == TRUE)
			ASSERT3U(holds, >=, db->db_dirtycnt);
		else
			ASSERT3U(holds, >, 0);
	}
#endif
}

static void
dbuf_evict_user(dmu_buf_impl_t *db)
{
	dmu_buf_user_t *dbu = db->db_user;

	ASSERT(MUTEX_HELD(&db->db_mtx));

	if (dbu == NULL)
		return;

	dbuf_verify_user(db, DBVU_EVICTING);
	db->db_user = NULL;

#ifdef ZFS_DEBUG
	if (dbu->dbu_clear_on_evict_dbufp != NULL)
		*dbu->dbu_clear_on_evict_dbufp = NULL;
#endif

	/*
	 * Invoke the callback from a taskq to avoid lock order reversals
	 * and limit stack depth.
	 */
	taskq_dispatch_ent(dbu_evict_taskq, dbu->dbu_evict_func, dbu, 0,
	    &dbu->dbu_tqent);
}

boolean_t
dbuf_is_metadata(dmu_buf_impl_t *db)
{
	if (db->db_level > 0) {
		return (B_TRUE);
	} else {
		boolean_t is_metadata;

		DB_DNODE_ENTER(db);
		is_metadata = DMU_OT_IS_METADATA(DB_DNODE(db)->dn_type);
		DB_DNODE_EXIT(db);

		return (is_metadata);
	}
}

void
dbuf_evict(dmu_buf_impl_t *db)
{
	ASSERT(MUTEX_HELD(&db->db_mtx));
	ASSERT(db->db_buf == NULL);
	ASSERT(db->db_data_pending == NULL);

	dbuf_clear(db);
	dbuf_destroy(db);
}

void
dbuf_init(void)
{
	uint64_t hsize = 1ULL << 16;
	dbuf_hash_table_t *h = &dbuf_hash_table;
	int i;

	/*
	 * The hash table is big enough to fill all of physical memory
	 * with an average 4K block size.  The table will take up
	 * totalmem*sizeof(void*)/4K (i.e. 2MB/GB with 8-byte pointers).
	 */
	while (hsize * 4096 < physmem * PAGESIZE)
		hsize <<= 1;

retry:
	h->hash_table_mask = hsize - 1;
	h->hash_table = kmem_zalloc(hsize * sizeof (void *), KM_NOSLEEP);
	if (h->hash_table == NULL) {
		/* XXX - we should really return an error instead of assert */
		ASSERT(hsize > (1ULL << 10));
		hsize >>= 1;
		goto retry;
	}

	dbuf_cache = kmem_cache_create("dmu_buf_impl_t",
	    sizeof (dmu_buf_impl_t),
	    0, dbuf_cons, dbuf_dest, NULL, NULL, NULL, 0);

	for (i = 0; i < DBUF_MUTEXES; i++)
		mutex_init(&h->hash_mutexes[i], NULL, MUTEX_DEFAULT, NULL);

	/*
	 * All entries are queued via taskq_dispatch_ent(), so min/maxalloc
	 * configuration is not required.
	 */
	dbu_evict_taskq = taskq_create("dbu_evict", 1, minclsyspri, 0, 0, 0);
}

void
dbuf_fini(void)
{
	dbuf_hash_table_t *h = &dbuf_hash_table;
	int i;

	for (i = 0; i < DBUF_MUTEXES; i++)
		mutex_destroy(&h->hash_mutexes[i]);
	kmem_free(h->hash_table, (h->hash_table_mask + 1) * sizeof (void *));
	kmem_cache_destroy(dbuf_cache);
	taskq_destroy(dbu_evict_taskq);
}

/*
 * Other stuff.
 */

#ifdef ZFS_DEBUG
static void
dbuf_verify(dmu_buf_impl_t *db)
{
	dnode_t *dn;
	dbuf_dirty_record_t *dr;

	ASSERT(MUTEX_HELD(&db->db_mtx));

	if (!(zfs_flags & ZFS_DEBUG_DBUF_VERIFY))
		return;

	ASSERT(db->db_objset != NULL);
	DB_DNODE_ENTER(db);
	dn = DB_DNODE(db);
	if (dn == NULL) {
		ASSERT(db->db_parent == NULL);
		ASSERT(db->db_blkptr == NULL);
	} else {
		ASSERT3U(db->db.db_object, ==, dn->dn_object);
		ASSERT3P(db->db_objset, ==, dn->dn_objset);
		ASSERT3U(db->db_level, <, dn->dn_nlevels);
		ASSERT(db->db_blkid == DMU_BONUS_BLKID ||
		    db->db_blkid == DMU_SPILL_BLKID ||
		    !avl_is_empty(&dn->dn_dbufs));
	}
	if (db->db_blkid == DMU_BONUS_BLKID) {
		ASSERT(dn != NULL);
		ASSERT3U(db->db.db_size, >=, dn->dn_bonuslen);
		ASSERT3U(db->db.db_offset, ==, DMU_BONUS_BLKID);
	} else if (db->db_blkid == DMU_SPILL_BLKID) {
		ASSERT(dn != NULL);
		ASSERT3U(db->db.db_size, >=, dn->dn_bonuslen);
		ASSERT0(db->db.db_offset);
	} else {
		ASSERT3U(db->db.db_offset, ==, db->db_blkid * db->db.db_size);
	}

	for (dr = db->db_data_pending; dr != NULL; dr = dr->dr_next)
		ASSERT(dr->dr_dbuf == db);

	for (dr = db->db_last_dirty; dr != NULL; dr = dr->dr_next)
		ASSERT(dr->dr_dbuf == db);

	/*
	 * We can't assert that db_size matches dn_datablksz because it
	 * can be momentarily different when another thread is doing
	 * dnode_set_blksz().
	 */
	if (db->db_level == 0 && db->db.db_object == DMU_META_DNODE_OBJECT) {
		dr = db->db_data_pending;
		/*
		 * It should only be modified in syncing context, so
		 * make sure we only have one copy of the data.
		 */
		ASSERT(dr == NULL || dr->dt.dl.dr_data == db->db_buf);
	}

	/* verify db->db_blkptr */
	if (db->db_blkptr) {
		if (db->db_parent == dn->dn_dbuf) {
			/* db is pointed to by the dnode */
			/* ASSERT3U(db->db_blkid, <, dn->dn_nblkptr); */
			if (DMU_OBJECT_IS_SPECIAL(db->db.db_object))
				ASSERT(db->db_parent == NULL);
			else
				ASSERT(db->db_parent != NULL);
			if (db->db_blkid != DMU_SPILL_BLKID)
				ASSERT3P(db->db_blkptr, ==,
				    &dn->dn_phys->dn_blkptr[db->db_blkid]);
		} else {
			/* db is pointed to by an indirect block */
			int epb = db->db_parent->db.db_size >> SPA_BLKPTRSHIFT;
			ASSERT3U(db->db_parent->db_level, ==, db->db_level+1);
			ASSERT3U(db->db_parent->db.db_object, ==,
			    db->db.db_object);
			/*
			 * dnode_grow_indblksz() can make this fail if we don't
			 * have the struct_rwlock.  XXX indblksz no longer
			 * grows.  safe to do this now?
			 */
			if (RW_WRITE_HELD(&dn->dn_struct_rwlock)) {
				ASSERT3P(db->db_blkptr, ==,
				    ((blkptr_t *)db->db_parent->db.db_data +
				    db->db_blkid % epb));
			}
		}
	}
	if ((db->db_blkptr == NULL || BP_IS_HOLE(db->db_blkptr)) &&
	    (db->db_buf == NULL || db->db_buf->b_data) &&
	    db->db.db_data && db->db_blkid != DMU_BONUS_BLKID &&
	    db->db_state != DB_FILL && !dn->dn_free_txg) {
		/*
		 * If the blkptr isn't set but they have nonzero data,
		 * it had better be dirty, otherwise we'll lose that
		 * data when we evict this buffer.
		 *
		 * There is an exception to this rule for indirect blocks; in
		 * this case, if the indirect block is a hole, we fill in a few
		 * fields on each of the child blocks (importantly, birth time)
		 * to prevent hole birth times from being lost when you
		 * partially fill in a hole.
		 */
		if (db->db_dirtycnt == 0) {
			if (db->db_level == 0) {
				uint64_t *buf = db->db.db_data;
				int i;

				for (i = 0; i < db->db.db_size >> 3; i++) {
					ASSERT(buf[i] == 0);
				}
			} else {
				blkptr_t *bps = db->db.db_data;
				ASSERT3U(1 << DB_DNODE(db)->dn_indblkshift, ==,
				    db->db.db_size);
				/*
				 * We want to verify that all the blkptrs in the
				 * indirect block are holes, but we may have
				 * automatically set up a few fields for them.
				 * We iterate through each blkptr and verify
				 * they only have those fields set.
				 */
				for (int i = 0;
				    i < db->db.db_size / sizeof (blkptr_t);
				    i++) {
					blkptr_t *bp = &bps[i];
					ASSERT(ZIO_CHECKSUM_IS_ZERO(
					    &bp->blk_cksum));
					ASSERT(
					    DVA_IS_EMPTY(&bp->blk_dva[0]) &&
					    DVA_IS_EMPTY(&bp->blk_dva[1]) &&
					    DVA_IS_EMPTY(&bp->blk_dva[2]));
					ASSERT0(bp->blk_fill);
					ASSERT0(bp->blk_pad[0]);
					ASSERT0(bp->blk_pad[1]);
					ASSERT(!BP_IS_EMBEDDED(bp));
					ASSERT(BP_IS_HOLE(bp));
					ASSERT0(bp->blk_phys_birth);
				}
			}
		}
	}
	DB_DNODE_EXIT(db);
}
#endif

static void
dbuf_clear_data(dmu_buf_impl_t *db)
{
	ASSERT(MUTEX_HELD(&db->db_mtx));
	dbuf_evict_user(db);
	db->db_buf = NULL;
	db->db.db_data = NULL;
	if (db->db_state != DB_NOFILL)
		db->db_state = DB_UNCACHED;
}

static void
dbuf_set_data(dmu_buf_impl_t *db, arc_buf_t *buf)
{
	ASSERT(MUTEX_HELD(&db->db_mtx));
	ASSERT(buf != NULL);

	db->db_buf = buf;
	ASSERT(buf->b_data != NULL);
	db->db.db_data = buf->b_data;
	if (!arc_released(buf))
		arc_set_callback(buf, dbuf_do_evict, db);
}

/*
 * Loan out an arc_buf for read.  Return the loaned arc_buf.
 */
arc_buf_t *
dbuf_loan_arcbuf(dmu_buf_impl_t *db)
{
	arc_buf_t *abuf;

	mutex_enter(&db->db_mtx);
	if (arc_released(db->db_buf) || refcount_count(&db->db_holds) > 1) {
		int blksz = db->db.db_size;
		spa_t *spa = db->db_objset->os_spa;

		mutex_exit(&db->db_mtx);
		abuf = arc_loan_buf(spa, blksz);
		bcopy(db->db.db_data, abuf->b_data, blksz);
	} else {
		abuf = db->db_buf;
		arc_loan_inuse_buf(abuf, db);
		dbuf_clear_data(db);
		mutex_exit(&db->db_mtx);
	}
	return (abuf);
}

/*
 * Calculate which level n block references the data at the level 0 offset
 * provided.
 */
uint64_t
dbuf_whichblock(dnode_t *dn, int64_t level, uint64_t offset)
{
	if (dn->dn_datablkshift != 0 && dn->dn_indblkshift != 0) {
		/*
		 * The level n blkid is equal to the level 0 blkid divided by
		 * the number of level 0s in a level n block.
		 *
		 * The level 0 blkid is offset >> datablkshift =
		 * offset / 2^datablkshift.
		 *
		 * The number of level 0s in a level n is the number of block
		 * pointers in an indirect block, raised to the power of level.
		 * This is 2^(indblkshift - SPA_BLKPTRSHIFT)^level =
		 * 2^(level*(indblkshift - SPA_BLKPTRSHIFT)).
		 *
		 * Thus, the level n blkid is: offset /
		 * ((2^datablkshift)*(2^(level*(indblkshift - SPA_BLKPTRSHIFT)))
		 * = offset / 2^(datablkshift + level *
		 *   (indblkshift - SPA_BLKPTRSHIFT))
		 * = offset >> (datablkshift + level *
		 *   (indblkshift - SPA_BLKPTRSHIFT))
		 */
		return (offset >> (dn->dn_datablkshift + level *
		    (dn->dn_indblkshift - SPA_BLKPTRSHIFT)));
	} else {
		ASSERT3U(offset, <, dn->dn_datablksz);
		return (0);
	}
}

static void
dbuf_read_done(zio_t *zio, arc_buf_t *buf, void *vdb)
{
	dmu_buf_impl_t *db = vdb;

	mutex_enter(&db->db_mtx);
	ASSERT3U(db->db_state, ==, DB_READ);
	/*
	 * All reads are synchronous, so we must have a hold on the dbuf
	 */
	ASSERT(refcount_count(&db->db_holds) > 0);
	ASSERT(db->db_buf == NULL);
	ASSERT(db->db.db_data == NULL);
	if (db->db_level == 0 && db->db_freed_in_flight) {
		/* we were freed in flight; disregard any error */
		arc_release(buf, db);
		bzero(buf->b_data, db->db.db_size);
		arc_buf_freeze(buf);
		db->db_freed_in_flight = FALSE;
		dbuf_set_data(db, buf);
		db->db_state = DB_CACHED;
	} else if (zio == NULL || zio->io_error == 0) {
		dbuf_set_data(db, buf);
		db->db_state = DB_CACHED;
	} else {
		ASSERT(db->db_blkid != DMU_BONUS_BLKID);
		ASSERT3P(db->db_buf, ==, NULL);
		VERIFY(arc_buf_remove_ref(buf, db));
		db->db_state = DB_UNCACHED;
	}
	cv_broadcast(&db->db_changed);
	dbuf_rele_and_unlock(db, NULL);
}

static void
dbuf_read_impl(dmu_buf_impl_t *db, zio_t *zio, uint32_t flags)
{
	dnode_t *dn;
	zbookmark_phys_t zb;
	arc_flags_t aflags = ARC_FLAG_NOWAIT;

	DB_DNODE_ENTER(db);
	dn = DB_DNODE(db);
	ASSERT(!refcount_is_zero(&db->db_holds));
	/* We need the struct_rwlock to prevent db_blkptr from changing. */
	ASSERT(RW_LOCK_HELD(&dn->dn_struct_rwlock));
	ASSERT(MUTEX_HELD(&db->db_mtx));
	ASSERT(db->db_state == DB_UNCACHED);
	ASSERT(db->db_buf == NULL);

	if (db->db_blkid == DMU_BONUS_BLKID) {
		int bonuslen = MIN(dn->dn_bonuslen, dn->dn_phys->dn_bonuslen);

		ASSERT3U(bonuslen, <=, db->db.db_size);
		db->db.db_data = zio_buf_alloc(DN_MAX_BONUSLEN);
		arc_space_consume(DN_MAX_BONUSLEN, ARC_SPACE_OTHER);
		if (bonuslen < DN_MAX_BONUSLEN)
			bzero(db->db.db_data, DN_MAX_BONUSLEN);
		if (bonuslen)
			bcopy(DN_BONUS(dn->dn_phys), db->db.db_data, bonuslen);
		DB_DNODE_EXIT(db);
		db->db_state = DB_CACHED;
		mutex_exit(&db->db_mtx);
		return;
	}

	/*
	 * Recheck BP_IS_HOLE() after dnode_block_freed() in case dnode_sync()
	 * processes the delete record and clears the bp while we are waiting
	 * for the dn_mtx (resulting in a "no" from block_freed).
	 */
	if (db->db_blkptr == NULL || BP_IS_HOLE(db->db_blkptr) ||
	    (db->db_level == 0 && (dnode_block_freed(dn, db->db_blkid) ||
	    BP_IS_HOLE(db->db_blkptr)))) {
		arc_buf_contents_t type = DBUF_GET_BUFC_TYPE(db);

		dbuf_set_data(db, arc_buf_alloc(db->db_objset->os_spa,
		    db->db.db_size, db, type));
		bzero(db->db.db_data, db->db.db_size);

		if (db->db_blkptr != NULL && db->db_level > 0 &&
		    BP_IS_HOLE(db->db_blkptr) &&
		    db->db_blkptr->blk_birth != 0) {
			blkptr_t *bps = db->db.db_data;
			for (int i = 0; i < ((1 <<
			    DB_DNODE(db)->dn_indblkshift) / sizeof (blkptr_t));
			    i++) {
				blkptr_t *bp = &bps[i];
				ASSERT3U(BP_GET_LSIZE(db->db_blkptr), ==,
				    1 << dn->dn_indblkshift);
				BP_SET_LSIZE(bp,
				    BP_GET_LEVEL(db->db_blkptr) == 1 ?
				    dn->dn_datablksz :
				    BP_GET_LSIZE(db->db_blkptr));
				BP_SET_TYPE(bp, BP_GET_TYPE(db->db_blkptr));
				BP_SET_LEVEL(bp,
				    BP_GET_LEVEL(db->db_blkptr) - 1);
				BP_SET_BIRTH(bp, db->db_blkptr->blk_birth, 0);
			}
		}
		DB_DNODE_EXIT(db);
		db->db_state = DB_CACHED;
		mutex_exit(&db->db_mtx);
		return;
	}

	DB_DNODE_EXIT(db);

	db->db_state = DB_READ;
	mutex_exit(&db->db_mtx);

	if (DBUF_IS_L2CACHEABLE(db))
		aflags |= ARC_FLAG_L2CACHE;
	if (DBUF_IS_L2COMPRESSIBLE(db))
		aflags |= ARC_FLAG_L2COMPRESS;

	SET_BOOKMARK(&zb, db->db_objset->os_dsl_dataset ?
	    db->db_objset->os_dsl_dataset->ds_object : DMU_META_OBJSET,
	    db->db.db_object, db->db_level, db->db_blkid);

	dbuf_add_ref(db, NULL);

	(void) arc_read(zio, db->db_objset->os_spa, db->db_blkptr,
	    dbuf_read_done, db, ZIO_PRIORITY_SYNC_READ,
	    (flags & DB_RF_CANFAIL) ? ZIO_FLAG_CANFAIL : ZIO_FLAG_MUSTSUCCEED,
	    &aflags, &zb);
}

int
dbuf_read(dmu_buf_impl_t *db, zio_t *zio, uint32_t flags)
{
	int err = 0;
	boolean_t havepzio = (zio != NULL);
	boolean_t prefetch;
	dnode_t *dn;

	/*
	 * We don't have to hold the mutex to check db_state because it
	 * can't be freed while we have a hold on the buffer.
	 */
	ASSERT(!refcount_is_zero(&db->db_holds));

	if (db->db_state == DB_NOFILL)
		return (SET_ERROR(EIO));

	DB_DNODE_ENTER(db);
	dn = DB_DNODE(db);
	if ((flags & DB_RF_HAVESTRUCT) == 0)
		rw_enter(&dn->dn_struct_rwlock, RW_READER);

	prefetch = db->db_level == 0 && db->db_blkid != DMU_BONUS_BLKID &&
	    (flags & DB_RF_NOPREFETCH) == 0 && dn != NULL &&
	    DBUF_IS_CACHEABLE(db);

	mutex_enter(&db->db_mtx);
	if (db->db_state == DB_CACHED) {
		mutex_exit(&db->db_mtx);
		if (prefetch)
			dmu_zfetch(&dn->dn_zfetch, db->db_blkid, 1, B_TRUE);
		if ((flags & DB_RF_HAVESTRUCT) == 0)
			rw_exit(&dn->dn_struct_rwlock);
		DB_DNODE_EXIT(db);
	} else if (db->db_state == DB_UNCACHED) {
		spa_t *spa = dn->dn_objset->os_spa;

		if (zio == NULL)
			zio = zio_root(spa, NULL, NULL, ZIO_FLAG_CANFAIL);
		dbuf_read_impl(db, zio, flags);

		/* dbuf_read_impl has dropped db_mtx for us */

		if (prefetch)
			dmu_zfetch(&dn->dn_zfetch, db->db_blkid, 1, B_TRUE);

		if ((flags & DB_RF_HAVESTRUCT) == 0)
			rw_exit(&dn->dn_struct_rwlock);
		DB_DNODE_EXIT(db);

		if (!havepzio)
			err = zio_wait(zio);
	} else {
		/*
		 * Another reader came in while the dbuf was in flight
		 * between UNCACHED and CACHED.  Either a writer will finish
		 * writing the buffer (sending the dbuf to CACHED) or the
		 * first reader's request will reach the read_done callback
		 * and send the dbuf to CACHED.  Otherwise, a failure
		 * occurred and the dbuf went to UNCACHED.
		 */
		mutex_exit(&db->db_mtx);
		if (prefetch)
			dmu_zfetch(&dn->dn_zfetch, db->db_blkid, 1, B_TRUE);
		if ((flags & DB_RF_HAVESTRUCT) == 0)
			rw_exit(&dn->dn_struct_rwlock);
		DB_DNODE_EXIT(db);

		/* Skip the wait per the caller's request. */
		mutex_enter(&db->db_mtx);
		if ((flags & DB_RF_NEVERWAIT) == 0) {
			while (db->db_state == DB_READ ||
			    db->db_state == DB_FILL) {
				ASSERT(db->db_state == DB_READ ||
				    (flags & DB_RF_HAVESTRUCT) == 0);
				DTRACE_PROBE2(blocked__read, dmu_buf_impl_t *,
				    db, zio_t *, zio);
				cv_wait(&db->db_changed, &db->db_mtx);
			}
			if (db->db_state == DB_UNCACHED)
				err = SET_ERROR(EIO);
		}
		mutex_exit(&db->db_mtx);
	}

	ASSERT(err || havepzio || db->db_state == DB_CACHED);
	return (err);
}

static void
dbuf_noread(dmu_buf_impl_t *db)
{
	ASSERT(!refcount_is_zero(&db->db_holds));
	ASSERT(db->db_blkid != DMU_BONUS_BLKID);
	mutex_enter(&db->db_mtx);
	while (db->db_state == DB_READ || db->db_state == DB_FILL)
		cv_wait(&db->db_changed, &db->db_mtx);
	if (db->db_state == DB_UNCACHED) {
		arc_buf_contents_t type = DBUF_GET_BUFC_TYPE(db);
		spa_t *spa = db->db_objset->os_spa;

		ASSERT(db->db_buf == NULL);
		ASSERT(db->db.db_data == NULL);
		dbuf_set_data(db, arc_buf_alloc(spa, db->db.db_size, db, type));
		db->db_state = DB_FILL;
	} else if (db->db_state == DB_NOFILL) {
		dbuf_clear_data(db);
	} else {
		ASSERT3U(db->db_state, ==, DB_CACHED);
	}
	mutex_exit(&db->db_mtx);
}

/*
 * This is our just-in-time copy function.  It makes a copy of
 * buffers, that have been modified in a previous transaction
 * group, before we modify them in the current active group.
 *
 * This function is used in two places: when we are dirtying a
 * buffer for the first time in a txg, and when we are freeing
 * a range in a dnode that includes this buffer.
 *
 * Note that when we are called from dbuf_free_range() we do
 * not put a hold on the buffer, we just traverse the active
 * dbuf list for the dnode.
 */
static void
dbuf_fix_old_data(dmu_buf_impl_t *db, uint64_t txg)
{
	dbuf_dirty_record_t *dr = db->db_last_dirty;

	ASSERT(MUTEX_HELD(&db->db_mtx));
	ASSERT(db->db.db_data != NULL);
	ASSERT(db->db_level == 0);
	ASSERT(db->db.db_object != DMU_META_DNODE_OBJECT);

	if (dr == NULL ||
	    (dr->dt.dl.dr_data !=
	    ((db->db_blkid  == DMU_BONUS_BLKID) ? db->db.db_data : db->db_buf)))
		return;

	/*
	 * If the last dirty record for this dbuf has not yet synced
	 * and its referencing the dbuf data, either:
	 *	reset the reference to point to a new copy,
	 * or (if there a no active holders)
	 *	just null out the current db_data pointer.
	 */
	ASSERT(dr->dr_txg >= txg - 2);
	if (db->db_blkid == DMU_BONUS_BLKID) {
		/* Note that the data bufs here are zio_bufs */
		dr->dt.dl.dr_data = zio_buf_alloc(DN_MAX_BONUSLEN);
		arc_space_consume(DN_MAX_BONUSLEN, ARC_SPACE_OTHER);
		bcopy(db->db.db_data, dr->dt.dl.dr_data, DN_MAX_BONUSLEN);
	} else if (refcount_count(&db->db_holds) > db->db_dirtycnt) {
		int size = db->db.db_size;
		arc_buf_contents_t type = DBUF_GET_BUFC_TYPE(db);
		spa_t *spa = db->db_objset->os_spa;

		dr->dt.dl.dr_data = arc_buf_alloc(spa, size, db, type);
		bcopy(db->db.db_data, dr->dt.dl.dr_data->b_data, size);
	} else {
		dbuf_clear_data(db);
	}
}

void
dbuf_unoverride(dbuf_dirty_record_t *dr)
{
	dmu_buf_impl_t *db = dr->dr_dbuf;
	blkptr_t *bp = &dr->dt.dl.dr_overridden_by;
	uint64_t txg = dr->dr_txg;

	ASSERT(MUTEX_HELD(&db->db_mtx));
	ASSERT(dr->dt.dl.dr_override_state != DR_IN_DMU_SYNC);
	ASSERT(db->db_level == 0);

	if (db->db_blkid == DMU_BONUS_BLKID ||
	    dr->dt.dl.dr_override_state == DR_NOT_OVERRIDDEN)
		return;

	ASSERT(db->db_data_pending != dr);

	/* free this block */
	if (!BP_IS_HOLE(bp) && !dr->dt.dl.dr_nopwrite)
		zio_free(db->db_objset->os_spa, txg, bp);

	dr->dt.dl.dr_override_state = DR_NOT_OVERRIDDEN;
	dr->dt.dl.dr_nopwrite = B_FALSE;

	/*
	 * Release the already-written buffer, so we leave it in
	 * a consistent dirty state.  Note that all callers are
	 * modifying the buffer, so they will immediately do
	 * another (redundant) arc_release().  Therefore, leave
	 * the buf thawed to save the effort of freezing &
	 * immediately re-thawing it.
	 */
	arc_release(dr->dt.dl.dr_data, db);
}

/*
 * Evict (if its unreferenced) or clear (if its referenced) any level-0
 * data blocks in the free range, so that any future readers will find
 * empty blocks.
 *
 * This is a no-op if the dataset is in the middle of an incremental
 * receive; see comment below for details.
 */
void
dbuf_free_range(dnode_t *dn, uint64_t start_blkid, uint64_t end_blkid,
    dmu_tx_t *tx)
{
	dmu_buf_impl_t db_search;
	dmu_buf_impl_t *db, *db_next;
	uint64_t txg = tx->tx_txg;
	avl_index_t where;
	boolean_t freespill =
	    (start_blkid == DMU_SPILL_BLKID || end_blkid == DMU_SPILL_BLKID);

	if (end_blkid > dn->dn_maxblkid && !freespill)
		end_blkid = dn->dn_maxblkid;
	dprintf_dnode(dn, "start=%llu end=%llu\n", start_blkid, end_blkid);

	db_search.db_level = 0;
	db_search.db_blkid = start_blkid;
	db_search.db_state = DB_SEARCH;

	mutex_enter(&dn->dn_dbufs_mtx);
	if (start_blkid >= dn->dn_unlisted_l0_blkid && !freespill) {
		/* There can't be any dbufs in this range; no need to search. */
#ifdef DEBUG
		db = avl_find(&dn->dn_dbufs, &db_search, &where);
		ASSERT3P(db, ==, NULL);
		db = avl_nearest(&dn->dn_dbufs, where, AVL_AFTER);
		ASSERT(db == NULL || db->db_level > 0);
#endif
		mutex_exit(&dn->dn_dbufs_mtx);
		return;
	} else if (dmu_objset_is_receiving(dn->dn_objset)) {
		/*
		 * If we are receiving, we expect there to be no dbufs in
		 * the range to be freed, because receive modifies each
		 * block at most once, and in offset order.  If this is
		 * not the case, it can lead to performance problems,
		 * so note that we unexpectedly took the slow path.
		 */
		atomic_inc_64(&zfs_free_range_recv_miss);
	}

	db = avl_find(&dn->dn_dbufs, &db_search, &where);
	ASSERT3P(db, ==, NULL);
	db = avl_nearest(&dn->dn_dbufs, where, AVL_AFTER);

	for (; db != NULL; db = db_next) {
		db_next = AVL_NEXT(&dn->dn_dbufs, db);
		ASSERT(db->db_blkid != DMU_BONUS_BLKID);

		if (db->db_level != 0 || db->db_blkid > end_blkid) {
			break;
		}
		ASSERT3U(db->db_blkid, >=, start_blkid);

		/* found a level 0 buffer in the range */
		mutex_enter(&db->db_mtx);
		if (dbuf_undirty(db, tx)) {
			/* mutex has been dropped and dbuf destroyed */
			continue;
		}

		if (db->db_state == DB_UNCACHED ||
		    db->db_state == DB_NOFILL ||
		    db->db_state == DB_EVICTING) {
			ASSERT(db->db.db_data == NULL);
			mutex_exit(&db->db_mtx);
			continue;
		}
		if (db->db_state == DB_READ || db->db_state == DB_FILL) {
			/* will be handled in dbuf_read_done or dbuf_rele */
			db->db_freed_in_flight = TRUE;
			mutex_exit(&db->db_mtx);
			continue;
		}
		if (refcount_count(&db->db_holds) == 0) {
			ASSERT(db->db_buf);
			dbuf_clear(db);
			continue;
		}
		/* The dbuf is referenced */

		if (db->db_last_dirty != NULL) {
			dbuf_dirty_record_t *dr = db->db_last_dirty;

			if (dr->dr_txg == txg) {
				/*
				 * This buffer is "in-use", re-adjust the file
				 * size to reflect that this buffer may
				 * contain new data when we sync.
				 */
				if (db->db_blkid != DMU_SPILL_BLKID &&
				    db->db_blkid > dn->dn_maxblkid)
					dn->dn_maxblkid = db->db_blkid;
				dbuf_unoverride(dr);
			} else {
				/*
				 * This dbuf is not dirty in the open context.
				 * Either uncache it (if its not referenced in
				 * the open context) or reset its contents to
				 * empty.
				 */
				dbuf_fix_old_data(db, txg);
			}
		}
		/* clear the contents if its cached */
		if (db->db_state == DB_CACHED) {
			ASSERT(db->db.db_data != NULL);
			arc_release(db->db_buf, db);
			bzero(db->db.db_data, db->db.db_size);
			arc_buf_freeze(db->db_buf);
		}

		mutex_exit(&db->db_mtx);
	}
	mutex_exit(&dn->dn_dbufs_mtx);
}

static int
dbuf_block_freeable(dmu_buf_impl_t *db)
{
	dsl_dataset_t *ds = db->db_objset->os_dsl_dataset;
	uint64_t birth_txg = 0;

	/*
	 * We don't need any locking to protect db_blkptr:
	 * If it's syncing, then db_last_dirty will be set
	 * so we'll ignore db_blkptr.
	 *
	 * This logic ensures that only block births for
	 * filled blocks are considered.
	 */
	ASSERT(MUTEX_HELD(&db->db_mtx));
	if (db->db_last_dirty && (db->db_blkptr == NULL ||
	    !BP_IS_HOLE(db->db_blkptr))) {
		birth_txg = db->db_last_dirty->dr_txg;
	} else if (db->db_blkptr != NULL && !BP_IS_HOLE(db->db_blkptr)) {
		birth_txg = db->db_blkptr->blk_birth;
	}

	/*
	 * If this block don't exist or is in a snapshot, it can't be freed.
	 * Don't pass the bp to dsl_dataset_block_freeable() since we
	 * are holding the db_mtx lock and might deadlock if we are
	 * prefetching a dedup-ed block.
	 */
	if (birth_txg != 0)
		return (ds == NULL ||
		    dsl_dataset_block_freeable(ds, NULL, birth_txg));
	else
		return (B_FALSE);
}

void
dbuf_new_size(dmu_buf_impl_t *db, int size, dmu_tx_t *tx)
{
	arc_buf_t *buf, *obuf;
	int osize = db->db.db_size;
	arc_buf_contents_t type = DBUF_GET_BUFC_TYPE(db);
	dnode_t *dn;

	ASSERT(db->db_blkid != DMU_BONUS_BLKID);

	DB_DNODE_ENTER(db);
	dn = DB_DNODE(db);

	/* XXX does *this* func really need the lock? */
	ASSERT(RW_WRITE_HELD(&dn->dn_struct_rwlock));

	/*
	 * This call to dmu_buf_will_dirty() with the dn_struct_rwlock held
	 * is OK, because there can be no other references to the db
	 * when we are changing its size, so no concurrent DB_FILL can
	 * be happening.
	 */
	/*
	 * XXX we should be doing a dbuf_read, checking the return
	 * value and returning that up to our callers
	 */
	dmu_buf_will_dirty(&db->db, tx);

	/* create the data buffer for the new block */
	buf = arc_buf_alloc(dn->dn_objset->os_spa, size, db, type);

	/* copy old block data to the new block */
	obuf = db->db_buf;
	bcopy(obuf->b_data, buf->b_data, MIN(osize, size));
	/* zero the remainder */
	if (size > osize)
		bzero((uint8_t *)buf->b_data + osize, size - osize);

	mutex_enter(&db->db_mtx);
	dbuf_set_data(db, buf);
	VERIFY(arc_buf_remove_ref(obuf, db));
	db->db.db_size = size;

	if (db->db_level == 0) {
		ASSERT3U(db->db_last_dirty->dr_txg, ==, tx->tx_txg);
		db->db_last_dirty->dt.dl.dr_data = buf;
	}
	mutex_exit(&db->db_mtx);

	dnode_willuse_space(dn, size-osize, tx);
	DB_DNODE_EXIT(db);
}

void
dbuf_release_bp(dmu_buf_impl_t *db)
{
	objset_t *os = db->db_objset;

	ASSERT(dsl_pool_sync_context(dmu_objset_pool(os)));
	ASSERT(arc_released(os->os_phys_buf) ||
	    list_link_active(&os->os_dsl_dataset->ds_synced_link));
	ASSERT(db->db_parent == NULL || arc_released(db->db_parent->db_buf));

	(void) arc_release(db->db_buf, db);
}

/*
 * We already have a dirty record for this TXG, and we are being
 * dirtied again.
 */
static void
dbuf_redirty(dbuf_dirty_record_t *dr)
{
	dmu_buf_impl_t *db = dr->dr_dbuf;

	ASSERT(MUTEX_HELD(&db->db_mtx));

	if (db->db_level == 0 && db->db_blkid != DMU_BONUS_BLKID) {
		/*
		 * If this buffer has already been written out,
		 * we now need to reset its state.
		 */
		dbuf_unoverride(dr);
		if (db->db.db_object != DMU_META_DNODE_OBJECT &&
		    db->db_state != DB_NOFILL) {
			/* Already released on initial dirty, so just thaw. */
			ASSERT(arc_released(db->db_buf));
			arc_buf_thaw(db->db_buf);
		}
	}
}

dbuf_dirty_record_t *
dbuf_dirty(dmu_buf_impl_t *db, dmu_tx_t *tx)
{
	dnode_t *dn;
	objset_t *os;
	dbuf_dirty_record_t **drp, *dr;
	int drop_struct_lock = FALSE;
	boolean_t do_free_accounting = B_FALSE;
	int txgoff = tx->tx_txg & TXG_MASK;

	ASSERT(tx->tx_txg != 0);
	ASSERT(!refcount_is_zero(&db->db_holds));
	DMU_TX_DIRTY_BUF(tx, db);

	DB_DNODE_ENTER(db);
	dn = DB_DNODE(db);
	/*
	 * Shouldn't dirty a regular buffer in syncing context.  Private
	 * objects may be dirtied in syncing context, but only if they
	 * were already pre-dirtied in open context.
	 */
	ASSERT(!dmu_tx_is_syncing(tx) ||
	    BP_IS_HOLE(dn->dn_objset->os_rootbp) ||
	    DMU_OBJECT_IS_SPECIAL(dn->dn_object) ||
	    dn->dn_objset->os_dsl_dataset == NULL);
	/*
	 * We make this assert for private objects as well, but after we
	 * check if we're already dirty.  They are allowed to re-dirty
	 * in syncing context.
	 */
	ASSERT(dn->dn_object == DMU_META_DNODE_OBJECT ||
	    dn->dn_dirtyctx == DN_UNDIRTIED || dn->dn_dirtyctx ==
	    (dmu_tx_is_syncing(tx) ? DN_DIRTY_SYNC : DN_DIRTY_OPEN));

	mutex_enter(&db->db_mtx);
	/*
	 * XXX make this true for indirects too?  The problem is that
	 * transactions created with dmu_tx_create_assigned() from
	 * syncing context don't bother holding ahead.
	 */
	ASSERT(db->db_level != 0 ||
	    db->db_state == DB_CACHED || db->db_state == DB_FILL ||
	    db->db_state == DB_NOFILL);

	mutex_enter(&dn->dn_mtx);
	/*
	 * Don't set dirtyctx to SYNC if we're just modifying this as we
	 * initialize the objset.
	 */
	if (dn->dn_dirtyctx == DN_UNDIRTIED &&
	    !BP_IS_HOLE(dn->dn_objset->os_rootbp)) {
		dn->dn_dirtyctx =
		    (dmu_tx_is_syncing(tx) ? DN_DIRTY_SYNC : DN_DIRTY_OPEN);
		ASSERT(dn->dn_dirtyctx_firstset == NULL);
		dn->dn_dirtyctx_firstset = kmem_alloc(1, KM_SLEEP);
	}
	mutex_exit(&dn->dn_mtx);

	if (db->db_blkid == DMU_SPILL_BLKID)
		dn->dn_have_spill = B_TRUE;

	/*
	 * If this buffer is already dirty, we're done.
	 */
	drp = &db->db_last_dirty;
	ASSERT(*drp == NULL || (*drp)->dr_txg <= tx->tx_txg ||
	    db->db.db_object == DMU_META_DNODE_OBJECT);
	while ((dr = *drp) != NULL && dr->dr_txg > tx->tx_txg)
		drp = &dr->dr_next;
	if (dr && dr->dr_txg == tx->tx_txg) {
		DB_DNODE_EXIT(db);

		dbuf_redirty(dr);
		mutex_exit(&db->db_mtx);
		return (dr);
	}

	/*
	 * Only valid if not already dirty.
	 */
	ASSERT(dn->dn_object == 0 ||
	    dn->dn_dirtyctx == DN_UNDIRTIED || dn->dn_dirtyctx ==
	    (dmu_tx_is_syncing(tx) ? DN_DIRTY_SYNC : DN_DIRTY_OPEN));

	ASSERT3U(dn->dn_nlevels, >, db->db_level);
	ASSERT((dn->dn_phys->dn_nlevels == 0 && db->db_level == 0) ||
	    dn->dn_phys->dn_nlevels > db->db_level ||
	    dn->dn_next_nlevels[txgoff] > db->db_level ||
	    dn->dn_next_nlevels[(tx->tx_txg-1) & TXG_MASK] > db->db_level ||
	    dn->dn_next_nlevels[(tx->tx_txg-2) & TXG_MASK] > db->db_level);

	/*
	 * We should only be dirtying in syncing context if it's the
	 * mos or we're initializing the os or it's a special object.
	 * However, we are allowed to dirty in syncing context provided
	 * we already dirtied it in open context.  Hence we must make
	 * this assertion only if we're not already dirty.
	 */
	os = dn->dn_objset;
	ASSERT(!dmu_tx_is_syncing(tx) || DMU_OBJECT_IS_SPECIAL(dn->dn_object) ||
	    os->os_dsl_dataset == NULL || BP_IS_HOLE(os->os_rootbp));
	ASSERT(db->db.db_size != 0);

	dprintf_dbuf(db, "size=%llx\n", (u_longlong_t)db->db.db_size);

	if (db->db_blkid != DMU_BONUS_BLKID) {
		/*
		 * Update the accounting.
		 * Note: we delay "free accounting" until after we drop
		 * the db_mtx.  This keeps us from grabbing other locks
		 * (and possibly deadlocking) in bp_get_dsize() while
		 * also holding the db_mtx.
		 */
		dnode_willuse_space(dn, db->db.db_size, tx);
		do_free_accounting = dbuf_block_freeable(db);
	}

	/*
	 * If this buffer is dirty in an old transaction group we need
	 * to make a copy of it so that the changes we make in this
	 * transaction group won't leak out when we sync the older txg.
	 */
	dr = kmem_zalloc(sizeof (dbuf_dirty_record_t), KM_SLEEP);
	if (db->db_level == 0) {
		void *data_old = db->db_buf;

		if (db->db_state != DB_NOFILL) {
			if (db->db_blkid == DMU_BONUS_BLKID) {
				dbuf_fix_old_data(db, tx->tx_txg);
				data_old = db->db.db_data;
			} else if (db->db.db_object != DMU_META_DNODE_OBJECT) {
				/*
				 * Release the data buffer from the cache so
				 * that we can modify it without impacting
				 * possible other users of this cached data
				 * block.  Note that indirect blocks and
				 * private objects are not released until the
				 * syncing state (since they are only modified
				 * then).
				 */
				arc_release(db->db_buf, db);
				dbuf_fix_old_data(db, tx->tx_txg);
				data_old = db->db_buf;
			}
			ASSERT(data_old != NULL);
		}
		dr->dt.dl.dr_data = data_old;
	} else {
		mutex_init(&dr->dt.di.dr_mtx, NULL, MUTEX_DEFAULT, NULL);
		list_create(&dr->dt.di.dr_children,
		    sizeof (dbuf_dirty_record_t),
		    offsetof(dbuf_dirty_record_t, dr_dirty_node));
	}
	if (db->db_blkid != DMU_BONUS_BLKID && os->os_dsl_dataset != NULL)
		dr->dr_accounted = db->db.db_size;
	dr->dr_dbuf = db;
	dr->dr_txg = tx->tx_txg;
	dr->dr_next = *drp;
	*drp = dr;

	/*
	 * We could have been freed_in_flight between the dbuf_noread
	 * and dbuf_dirty.  We win, as though the dbuf_noread() had
	 * happened after the free.
	 */
	if (db->db_level == 0 && db->db_blkid != DMU_BONUS_BLKID &&
	    db->db_blkid != DMU_SPILL_BLKID) {
		mutex_enter(&dn->dn_mtx);
		if (dn->dn_free_ranges[txgoff] != NULL) {
			range_tree_clear(dn->dn_free_ranges[txgoff],
			    db->db_blkid, 1);
		}
		mutex_exit(&dn->dn_mtx);
		db->db_freed_in_flight = FALSE;
	}

	/*
	 * This buffer is now part of this txg
	 */
	dbuf_add_ref(db, (void *)(uintptr_t)tx->tx_txg);
	db->db_dirtycnt += 1;
	ASSERT3U(db->db_dirtycnt, <=, 3);

	mutex_exit(&db->db_mtx);

	if (db->db_blkid == DMU_BONUS_BLKID ||
	    db->db_blkid == DMU_SPILL_BLKID) {
		mutex_enter(&dn->dn_mtx);
		ASSERT(!list_link_active(&dr->dr_dirty_node));
		list_insert_tail(&dn->dn_dirty_records[txgoff], dr);
		mutex_exit(&dn->dn_mtx);
		dnode_setdirty(dn, tx);
		DB_DNODE_EXIT(db);
		return (dr);
	}

	/*
	 * The dn_struct_rwlock prevents db_blkptr from changing
	 * due to a write from syncing context completing
	 * while we are running, so we want to acquire it before
	 * looking at db_blkptr.
	 */
	if (!RW_WRITE_HELD(&dn->dn_struct_rwlock)) {
		rw_enter(&dn->dn_struct_rwlock, RW_READER);
		drop_struct_lock = TRUE;
	}

	if (do_free_accounting) {
		blkptr_t *bp = db->db_blkptr;
		int64_t willfree = (bp && !BP_IS_HOLE(bp)) ?
		    bp_get_dsize(os->os_spa, bp) : db->db.db_size;
		/*
		 * This is only a guess -- if the dbuf is dirty
		 * in a previous txg, we don't know how much
		 * space it will use on disk yet.  We should
		 * really have the struct_rwlock to access
		 * db_blkptr, but since this is just a guess,
		 * it's OK if we get an odd answer.
		 */
		ddt_prefetch(os->os_spa, bp);
		dnode_willuse_space(dn, -willfree, tx);
	}

	if (db->db_level == 0) {
		dnode_new_blkid(dn, db->db_blkid, tx, drop_struct_lock);
		ASSERT(dn->dn_maxblkid >= db->db_blkid);
	}

	if (db->db_level+1 < dn->dn_nlevels) {
		dmu_buf_impl_t *parent = db->db_parent;
		dbuf_dirty_record_t *di;
		int parent_held = FALSE;

		if (db->db_parent == NULL || db->db_parent == dn->dn_dbuf) {
			int epbs = dn->dn_indblkshift - SPA_BLKPTRSHIFT;

			parent = dbuf_hold_level(dn, db->db_level+1,
			    db->db_blkid >> epbs, FTAG);
			ASSERT(parent != NULL);
			parent_held = TRUE;
		}
		if (drop_struct_lock)
			rw_exit(&dn->dn_struct_rwlock);
		ASSERT3U(db->db_level+1, ==, parent->db_level);
		di = dbuf_dirty(parent, tx);
		if (parent_held)
			dbuf_rele(parent, FTAG);

		mutex_enter(&db->db_mtx);
		/*
		 * Since we've dropped the mutex, it's possible that
		 * dbuf_undirty() might have changed this out from under us.
		 */
		if (db->db_last_dirty == dr ||
		    dn->dn_object == DMU_META_DNODE_OBJECT) {
			mutex_enter(&di->dt.di.dr_mtx);
			ASSERT3U(di->dr_txg, ==, tx->tx_txg);
			ASSERT(!list_link_active(&dr->dr_dirty_node));
			list_insert_tail(&di->dt.di.dr_children, dr);
			mutex_exit(&di->dt.di.dr_mtx);
			dr->dr_parent = di;
		}
		mutex_exit(&db->db_mtx);
	} else {
		ASSERT(db->db_level+1 == dn->dn_nlevels);
		ASSERT(db->db_blkid < dn->dn_nblkptr);
		ASSERT(db->db_parent == NULL || db->db_parent == dn->dn_dbuf);
		mutex_enter(&dn->dn_mtx);
		ASSERT(!list_link_active(&dr->dr_dirty_node));
		list_insert_tail(&dn->dn_dirty_records[txgoff], dr);
		mutex_exit(&dn->dn_mtx);
		if (drop_struct_lock)
			rw_exit(&dn->dn_struct_rwlock);
	}

	dnode_setdirty(dn, tx);
	DB_DNODE_EXIT(db);
	return (dr);
}

/*
 * Undirty a buffer in the transaction group referenced by the given
 * transaction.  Return whether this evicted the dbuf.
 */
static boolean_t
dbuf_undirty(dmu_buf_impl_t *db, dmu_tx_t *tx)
{
	dnode_t *dn;
	uint64_t txg = tx->tx_txg;
	dbuf_dirty_record_t *dr, **drp;

	ASSERT(txg != 0);

	/*
	 * Due to our use of dn_nlevels below, this can only be called
	 * in open context, unless we are operating on the MOS.
	 * From syncing context, dn_nlevels may be different from the
	 * dn_nlevels used when dbuf was dirtied.
	 */
	ASSERT(db->db_objset ==
	    dmu_objset_pool(db->db_objset)->dp_meta_objset ||
	    txg != spa_syncing_txg(dmu_objset_spa(db->db_objset)));
	ASSERT(db->db_blkid != DMU_BONUS_BLKID);
	ASSERT0(db->db_level);
	ASSERT(MUTEX_HELD(&db->db_mtx));

	/*
	 * If this buffer is not dirty, we're done.
	 */
	for (drp = &db->db_last_dirty; (dr = *drp) != NULL; drp = &dr->dr_next)
		if (dr->dr_txg <= txg)
			break;
	if (dr == NULL || dr->dr_txg < txg)
		return (B_FALSE);
	ASSERT(dr->dr_txg == txg);
	ASSERT(dr->dr_dbuf == db);

	DB_DNODE_ENTER(db);
	dn = DB_DNODE(db);

	dprintf_dbuf(db, "size=%llx\n", (u_longlong_t)db->db.db_size);

	ASSERT(db->db.db_size != 0);

	dsl_pool_undirty_space(dmu_objset_pool(dn->dn_objset),
	    dr->dr_accounted, txg);

	*drp = dr->dr_next;

	/*
	 * Note that there are three places in dbuf_dirty()
	 * where this dirty record may be put on a list.
	 * Make sure to do a list_remove corresponding to
	 * every one of those list_insert calls.
	 */
	if (dr->dr_parent) {
		mutex_enter(&dr->dr_parent->dt.di.dr_mtx);
		list_remove(&dr->dr_parent->dt.di.dr_children, dr);
		mutex_exit(&dr->dr_parent->dt.di.dr_mtx);
	} else if (db->db_blkid == DMU_SPILL_BLKID ||
	    db->db_level + 1 == dn->dn_nlevels) {
		ASSERT(db->db_blkptr == NULL || db->db_parent == dn->dn_dbuf);
		mutex_enter(&dn->dn_mtx);
		list_remove(&dn->dn_dirty_records[txg & TXG_MASK], dr);
		mutex_exit(&dn->dn_mtx);
	}
	DB_DNODE_EXIT(db);

	if (db->db_state != DB_NOFILL) {
		dbuf_unoverride(dr);

		ASSERT(db->db_buf != NULL);
		ASSERT(dr->dt.dl.dr_data != NULL);
		if (dr->dt.dl.dr_data != db->db_buf)
			VERIFY(arc_buf_remove_ref(dr->dt.dl.dr_data, db));
	}

	kmem_free(dr, sizeof (dbuf_dirty_record_t));

	ASSERT(db->db_dirtycnt > 0);
	db->db_dirtycnt -= 1;

	if (refcount_remove(&db->db_holds, (void *)(uintptr_t)txg) == 0) {
		arc_buf_t *buf = db->db_buf;

		ASSERT(db->db_state == DB_NOFILL || arc_released(buf));
		dbuf_clear_data(db);
		VERIFY(arc_buf_remove_ref(buf, db));
		dbuf_evict(db);
		return (B_TRUE);
	}

	return (B_FALSE);
}

void
dmu_buf_will_dirty(dmu_buf_t *db_fake, dmu_tx_t *tx)
{
	dmu_buf_impl_t *db = (dmu_buf_impl_t *)db_fake;
	int rf = DB_RF_MUST_SUCCEED | DB_RF_NOPREFETCH;

	ASSERT(tx->tx_txg != 0);
	ASSERT(!refcount_is_zero(&db->db_holds));

	/*
	 * Quick check for dirtyness.  For already dirty blocks, this
	 * reduces runtime of this function by >90%, and overall performance
	 * by 50% for some workloads (e.g. file deletion with indirect blocks
	 * cached).
	 */
	mutex_enter(&db->db_mtx);
	dbuf_dirty_record_t *dr;
	for (dr = db->db_last_dirty;
	    dr != NULL && dr->dr_txg >= tx->tx_txg; dr = dr->dr_next) {
		/*
		 * It's possible that it is already dirty but not cached,
		 * because there are some calls to dbuf_dirty() that don't
		 * go through dmu_buf_will_dirty().
		 */
		if (dr->dr_txg == tx->tx_txg && db->db_state == DB_CACHED) {
			/* This dbuf is already dirty and cached. */
			dbuf_redirty(dr);
			mutex_exit(&db->db_mtx);
			return;
		}
	}
	mutex_exit(&db->db_mtx);

	DB_DNODE_ENTER(db);
	if (RW_WRITE_HELD(&DB_DNODE(db)->dn_struct_rwlock))
		rf |= DB_RF_HAVESTRUCT;
	DB_DNODE_EXIT(db);
	(void) dbuf_read(db, NULL, rf);
	(void) dbuf_dirty(db, tx);
}

void
dmu_buf_will_not_fill(dmu_buf_t *db_fake, dmu_tx_t *tx)
{
	dmu_buf_impl_t *db = (dmu_buf_impl_t *)db_fake;

	db->db_state = DB_NOFILL;

	dmu_buf_will_fill(db_fake, tx);
}

void
dmu_buf_will_fill(dmu_buf_t *db_fake, dmu_tx_t *tx)
{
	dmu_buf_impl_t *db = (dmu_buf_impl_t *)db_fake;

	ASSERT(db->db_blkid != DMU_BONUS_BLKID);
	ASSERT(tx->tx_txg != 0);
	ASSERT(db->db_level == 0);
	ASSERT(!refcount_is_zero(&db->db_holds));

	ASSERT(db->db.db_object != DMU_META_DNODE_OBJECT ||
	    dmu_tx_private_ok(tx));

	dbuf_noread(db);
	(void) dbuf_dirty(db, tx);
}

#pragma weak dmu_buf_fill_done = dbuf_fill_done
/* ARGSUSED */
void
dbuf_fill_done(dmu_buf_impl_t *db, dmu_tx_t *tx)
{
	mutex_enter(&db->db_mtx);
	DBUF_VERIFY(db);

	if (db->db_state == DB_FILL) {
		if (db->db_level == 0 && db->db_freed_in_flight) {
			ASSERT(db->db_blkid != DMU_BONUS_BLKID);
			/* we were freed while filling */
			/* XXX dbuf_undirty? */
			bzero(db->db.db_data, db->db.db_size);
			db->db_freed_in_flight = FALSE;
		}
		db->db_state = DB_CACHED;
		cv_broadcast(&db->db_changed);
	}
	mutex_exit(&db->db_mtx);
}

void
dmu_buf_write_embedded(dmu_buf_t *dbuf, void *data,
    bp_embedded_type_t etype, enum zio_compress comp,
    int uncompressed_size, int compressed_size, int byteorder,
    dmu_tx_t *tx)
{
	dmu_buf_impl_t *db = (dmu_buf_impl_t *)dbuf;
	struct dirty_leaf *dl;
	dmu_object_type_t type;

	if (etype == BP_EMBEDDED_TYPE_DATA) {
		ASSERT(spa_feature_is_active(dmu_objset_spa(db->db_objset),
		    SPA_FEATURE_EMBEDDED_DATA));
	}

	DB_DNODE_ENTER(db);
	type = DB_DNODE(db)->dn_type;
	DB_DNODE_EXIT(db);

	ASSERT0(db->db_level);
	ASSERT(db->db_blkid != DMU_BONUS_BLKID);

	dmu_buf_will_not_fill(dbuf, tx);

	ASSERT3U(db->db_last_dirty->dr_txg, ==, tx->tx_txg);
	dl = &db->db_last_dirty->dt.dl;
	encode_embedded_bp_compressed(&dl->dr_overridden_by,
	    data, comp, uncompressed_size, compressed_size);
	BPE_SET_ETYPE(&dl->dr_overridden_by, etype);
	BP_SET_TYPE(&dl->dr_overridden_by, type);
	BP_SET_LEVEL(&dl->dr_overridden_by, 0);
	BP_SET_BYTEORDER(&dl->dr_overridden_by, byteorder);

	dl->dr_override_state = DR_OVERRIDDEN;
	dl->dr_overridden_by.blk_birth = db->db_last_dirty->dr_txg;
}

/*
 * Directly assign a provided arc buf to a given dbuf if it's not referenced
 * by anybody except our caller. Otherwise copy arcbuf's contents to dbuf.
 */
void
dbuf_assign_arcbuf(dmu_buf_impl_t *db, arc_buf_t *buf, dmu_tx_t *tx)
{
	ASSERT(!refcount_is_zero(&db->db_holds));
	ASSERT(db->db_blkid != DMU_BONUS_BLKID);
	ASSERT(db->db_level == 0);
	ASSERT(DBUF_GET_BUFC_TYPE(db) == ARC_BUFC_DATA);
	ASSERT(buf != NULL);
	ASSERT(arc_buf_size(buf) == db->db.db_size);
	ASSERT(tx->tx_txg != 0);

	arc_return_buf(buf, db);
	ASSERT(arc_released(buf));

	mutex_enter(&db->db_mtx);

	while (db->db_state == DB_READ || db->db_state == DB_FILL)
		cv_wait(&db->db_changed, &db->db_mtx);

	ASSERT(db->db_state == DB_CACHED || db->db_state == DB_UNCACHED);

	if (db->db_state == DB_CACHED &&
	    refcount_count(&db->db_holds) - 1 > db->db_dirtycnt) {
		mutex_exit(&db->db_mtx);
		(void) dbuf_dirty(db, tx);
		bcopy(buf->b_data, db->db.db_data, db->db.db_size);
		VERIFY(arc_buf_remove_ref(buf, db));
		xuio_stat_wbuf_copied();
		return;
	}

	xuio_stat_wbuf_nocopy();
	if (db->db_state == DB_CACHED) {
		dbuf_dirty_record_t *dr = db->db_last_dirty;

		ASSERT(db->db_buf != NULL);
		if (dr != NULL && dr->dr_txg == tx->tx_txg) {
			ASSERT(dr->dt.dl.dr_data == db->db_buf);
			if (!arc_released(db->db_buf)) {
				ASSERT(dr->dt.dl.dr_override_state ==
				    DR_OVERRIDDEN);
				arc_release(db->db_buf, db);
			}
			dr->dt.dl.dr_data = buf;
			VERIFY(arc_buf_remove_ref(db->db_buf, db));
		} else if (dr == NULL || dr->dt.dl.dr_data != db->db_buf) {
			arc_release(db->db_buf, db);
			VERIFY(arc_buf_remove_ref(db->db_buf, db));
		}
		db->db_buf = NULL;
	}
	ASSERT(db->db_buf == NULL);
	dbuf_set_data(db, buf);
	db->db_state = DB_FILL;
	mutex_exit(&db->db_mtx);
	(void) dbuf_dirty(db, tx);
	dmu_buf_fill_done(&db->db, tx);
}

/*
 * "Clear" the contents of this dbuf.  This will mark the dbuf
 * EVICTING and clear *most* of its references.  Unfortunately,
 * when we are not holding the dn_dbufs_mtx, we can't clear the
 * entry in the dn_dbufs list.  We have to wait until dbuf_destroy()
 * in this case.  For callers from the DMU we will usually see:
 *	dbuf_clear()->arc_clear_callback()->dbuf_do_evict()->dbuf_destroy()
 * For the arc callback, we will usually see:
 *	dbuf_do_evict()->dbuf_clear();dbuf_destroy()
 * Sometimes, though, we will get a mix of these two:
 *	DMU: dbuf_clear()->arc_clear_callback()
 *	ARC: dbuf_do_evict()->dbuf_destroy()
 *
 * This routine will dissociate the dbuf from the arc, by calling
 * arc_clear_callback(), but will not evict the data from the ARC.
 */
void
dbuf_clear(dmu_buf_impl_t *db)
{
	dnode_t *dn;
	dmu_buf_impl_t *parent = db->db_parent;
	dmu_buf_impl_t *dndb;
	boolean_t dbuf_gone = B_FALSE;

	ASSERT(MUTEX_HELD(&db->db_mtx));
	ASSERT(refcount_is_zero(&db->db_holds));

	dbuf_evict_user(db);

	if (db->db_state == DB_CACHED) {
		ASSERT(db->db.db_data != NULL);
		if (db->db_blkid == DMU_BONUS_BLKID) {
			zio_buf_free(db->db.db_data, DN_MAX_BONUSLEN);
			arc_space_return(DN_MAX_BONUSLEN, ARC_SPACE_OTHER);
		}
		db->db.db_data = NULL;
		db->db_state = DB_UNCACHED;
	}

	ASSERT(db->db_state == DB_UNCACHED || db->db_state == DB_NOFILL);
	ASSERT(db->db_data_pending == NULL);

	db->db_state = DB_EVICTING;
	db->db_blkptr = NULL;

	DB_DNODE_ENTER(db);
	dn = DB_DNODE(db);
	dndb = dn->dn_dbuf;
	if (db->db_blkid != DMU_BONUS_BLKID && MUTEX_HELD(&dn->dn_dbufs_mtx)) {
		avl_remove(&dn->dn_dbufs, db);
		atomic_dec_32(&dn->dn_dbufs_count);
		membar_producer();
		DB_DNODE_EXIT(db);
		/*
		 * Decrementing the dbuf count means that the hold corresponding
		 * to the removed dbuf is no longer discounted in dnode_move(),
		 * so the dnode cannot be moved until after we release the hold.
		 * The membar_producer() ensures visibility of the decremented
		 * value in dnode_move(), since DB_DNODE_EXIT doesn't actually
		 * release any lock.
		 */
		dnode_rele(dn, db);
		db->db_dnode_handle = NULL;
	} else {
		DB_DNODE_EXIT(db);
	}

	if (db->db_buf)
		dbuf_gone = arc_clear_callback(db->db_buf);

	if (!dbuf_gone)
		mutex_exit(&db->db_mtx);

	/*
	 * If this dbuf is referenced from an indirect dbuf,
	 * decrement the ref count on the indirect dbuf.
	 */
	if (parent && parent != dndb)
		dbuf_rele(parent, db);
}

/*
 * Note: While bpp will always be updated if the function returns success,
 * parentp will not be updated if the dnode does not have dn_dbuf filled in;
 * this happens when the dnode is the meta-dnode, or a userused or groupused
 * object.
 */
static int
dbuf_findbp(dnode_t *dn, int level, uint64_t blkid, int fail_sparse,
    dmu_buf_impl_t **parentp, blkptr_t **bpp)
{
	int nlevels, epbs;

	*parentp = NULL;
	*bpp = NULL;

	ASSERT(blkid != DMU_BONUS_BLKID);

	if (blkid == DMU_SPILL_BLKID) {
		mutex_enter(&dn->dn_mtx);
		if (dn->dn_have_spill &&
		    (dn->dn_phys->dn_flags & DNODE_FLAG_SPILL_BLKPTR))
			*bpp = &dn->dn_phys->dn_spill;
		else
			*bpp = NULL;
		dbuf_add_ref(dn->dn_dbuf, NULL);
		*parentp = dn->dn_dbuf;
		mutex_exit(&dn->dn_mtx);
		return (0);
	}

	if (dn->dn_phys->dn_nlevels == 0)
		nlevels = 1;
	else
		nlevels = dn->dn_phys->dn_nlevels;

	epbs = dn->dn_indblkshift - SPA_BLKPTRSHIFT;

	ASSERT3U(level * epbs, <, 64);
	ASSERT(RW_LOCK_HELD(&dn->dn_struct_rwlock));
	if (level >= nlevels ||
	    (blkid > (dn->dn_phys->dn_maxblkid >> (level * epbs)))) {
		/* the buffer has no parent yet */
		return (SET_ERROR(ENOENT));
	} else if (level < nlevels-1) {
		/* this block is referenced from an indirect block */
		int err = dbuf_hold_impl(dn, level+1,
		    blkid >> epbs, fail_sparse, FALSE, NULL, parentp);
		if (err)
			return (err);
		err = dbuf_read(*parentp, NULL,
		    (DB_RF_HAVESTRUCT | DB_RF_NOPREFETCH | DB_RF_CANFAIL));
		if (err) {
			dbuf_rele(*parentp, NULL);
			*parentp = NULL;
			return (err);
		}
		*bpp = ((blkptr_t *)(*parentp)->db.db_data) +
		    (blkid & ((1ULL << epbs) - 1));
		return (0);
	} else {
		/* the block is referenced from the dnode */
		ASSERT3U(level, ==, nlevels-1);
		ASSERT(dn->dn_phys->dn_nblkptr == 0 ||
		    blkid < dn->dn_phys->dn_nblkptr);
		if (dn->dn_dbuf) {
			dbuf_add_ref(dn->dn_dbuf, NULL);
			*parentp = dn->dn_dbuf;
		}
		*bpp = &dn->dn_phys->dn_blkptr[blkid];
		return (0);
	}
}

static dmu_buf_impl_t *
dbuf_create(dnode_t *dn, uint8_t level, uint64_t blkid,
    dmu_buf_impl_t *parent, blkptr_t *blkptr)
{
	objset_t *os = dn->dn_objset;
	dmu_buf_impl_t *db, *odb;

	ASSERT(RW_LOCK_HELD(&dn->dn_struct_rwlock));
	ASSERT(dn->dn_type != DMU_OT_NONE);

	db = kmem_cache_alloc(dbuf_cache, KM_SLEEP);

	db->db_objset = os;
	db->db.db_object = dn->dn_object;
	db->db_level = level;
	db->db_blkid = blkid;
	db->db_last_dirty = NULL;
	db->db_dirtycnt = 0;
	db->db_dnode_handle = dn->dn_handle;
	db->db_parent = parent;
	db->db_blkptr = blkptr;

	db->db_user = NULL;
	db->db_user_immediate_evict = FALSE;
	db->db_freed_in_flight = FALSE;
	db->db_pending_evict = FALSE;

	if (blkid == DMU_BONUS_BLKID) {
		ASSERT3P(parent, ==, dn->dn_dbuf);
		db->db.db_size = DN_MAX_BONUSLEN -
		    (dn->dn_nblkptr-1) * sizeof (blkptr_t);
		ASSERT3U(db->db.db_size, >=, dn->dn_bonuslen);
		db->db.db_offset = DMU_BONUS_BLKID;
		db->db_state = DB_UNCACHED;
		/* the bonus dbuf is not placed in the hash table */
		arc_space_consume(sizeof (dmu_buf_impl_t), ARC_SPACE_OTHER);
		return (db);
	} else if (blkid == DMU_SPILL_BLKID) {
		db->db.db_size = (blkptr != NULL) ?
		    BP_GET_LSIZE(blkptr) : SPA_MINBLOCKSIZE;
		db->db.db_offset = 0;
	} else {
		int blocksize =
		    db->db_level ? 1 << dn->dn_indblkshift : dn->dn_datablksz;
		db->db.db_size = blocksize;
		db->db.db_offset = db->db_blkid * blocksize;
	}

	/*
	 * Hold the dn_dbufs_mtx while we get the new dbuf
	 * in the hash table *and* added to the dbufs list.
	 * This prevents a possible deadlock with someone
	 * trying to look up this dbuf before its added to the
	 * dn_dbufs list.
	 */
	mutex_enter(&dn->dn_dbufs_mtx);
	db->db_state = DB_EVICTING;
	if ((odb = dbuf_hash_insert(db)) != NULL) {
		/* someone else inserted it first */
		kmem_cache_free(dbuf_cache, db);
		mutex_exit(&dn->dn_dbufs_mtx);
		return (odb);
	}
	avl_add(&dn->dn_dbufs, db);
	if (db->db_level == 0 && db->db_blkid >=
	    dn->dn_unlisted_l0_blkid)
		dn->dn_unlisted_l0_blkid = db->db_blkid + 1;
	db->db_state = DB_UNCACHED;
	mutex_exit(&dn->dn_dbufs_mtx);
	arc_space_consume(sizeof (dmu_buf_impl_t), ARC_SPACE_OTHER);

	if (parent && parent != dn->dn_dbuf)
		dbuf_add_ref(parent, db);

	ASSERT(dn->dn_object == DMU_META_DNODE_OBJECT ||
	    refcount_count(&dn->dn_holds) > 0);
	(void) refcount_add(&dn->dn_holds, db);
	atomic_inc_32(&dn->dn_dbufs_count);

	dprintf_dbuf(db, "db=%p\n", db);

	return (db);
}

static int
dbuf_do_evict(void *private)
{
	dmu_buf_impl_t *db = private;

	if (!MUTEX_HELD(&db->db_mtx))
		mutex_enter(&db->db_mtx);

	ASSERT(refcount_is_zero(&db->db_holds));

	if (db->db_state != DB_EVICTING) {
		ASSERT(db->db_state == DB_CACHED);
		DBUF_VERIFY(db);
		db->db_buf = NULL;
		dbuf_evict(db);
	} else {
		mutex_exit(&db->db_mtx);
		dbuf_destroy(db);
	}
	return (0);
}

static void
dbuf_destroy(dmu_buf_impl_t *db)
{
	ASSERT(refcount_is_zero(&db->db_holds));

	if (db->db_blkid != DMU_BONUS_BLKID) {
		/*
		 * If this dbuf is still on the dn_dbufs list,
		 * remove it from that list.
		 */
		if (db->db_dnode_handle != NULL) {
			dnode_t *dn;

			DB_DNODE_ENTER(db);
			dn = DB_DNODE(db);
			mutex_enter(&dn->dn_dbufs_mtx);
			avl_remove(&dn->dn_dbufs, db);
			atomic_dec_32(&dn->dn_dbufs_count);
			mutex_exit(&dn->dn_dbufs_mtx);
			DB_DNODE_EXIT(db);
			/*
			 * Decrementing the dbuf count means that the hold
			 * corresponding to the removed dbuf is no longer
			 * discounted in dnode_move(), so the dnode cannot be
			 * moved until after we release the hold.
			 */
			dnode_rele(dn, db);
			db->db_dnode_handle = NULL;
		}
		dbuf_hash_remove(db);
	}
	db->db_parent = NULL;
	db->db_buf = NULL;

	ASSERT(db->db.db_data == NULL);
	ASSERT(db->db_hash_next == NULL);
	ASSERT(db->db_blkptr == NULL);
	ASSERT(db->db_data_pending == NULL);

	kmem_cache_free(dbuf_cache, db);
	arc_space_return(sizeof (dmu_buf_impl_t), ARC_SPACE_OTHER);
}

typedef struct dbuf_prefetch_arg {
	spa_t *dpa_spa;	/* The spa to issue the prefetch in. */
	zbookmark_phys_t dpa_zb; /* The target block to prefetch. */
	int dpa_epbs; /* Entries (blkptr_t's) Per Block Shift. */
	int dpa_curlevel; /* The current level that we're reading */
	zio_priority_t dpa_prio; /* The priority I/Os should be issued at. */
	zio_t *dpa_zio; /* The parent zio_t for all prefetches. */
	arc_flags_t dpa_aflags; /* Flags to pass to the final prefetch. */
} dbuf_prefetch_arg_t;

/*
 * Actually issue the prefetch read for the block given.
 */
static void
dbuf_issue_final_prefetch(dbuf_prefetch_arg_t *dpa, blkptr_t *bp)
{
	if (BP_IS_HOLE(bp) || BP_IS_EMBEDDED(bp))
		return;

	arc_flags_t aflags =
	    dpa->dpa_aflags | ARC_FLAG_NOWAIT | ARC_FLAG_PREFETCH;

	ASSERT3U(dpa->dpa_curlevel, ==, BP_GET_LEVEL(bp));
	ASSERT3U(dpa->dpa_curlevel, ==, dpa->dpa_zb.zb_level);
	ASSERT(dpa->dpa_zio != NULL);
	(void) arc_read(dpa->dpa_zio, dpa->dpa_spa, bp, NULL, NULL,
	    dpa->dpa_prio, ZIO_FLAG_CANFAIL | ZIO_FLAG_SPECULATIVE,
	    &aflags, &dpa->dpa_zb);
}

/*
 * Called when an indirect block above our prefetch target is read in.  This
 * will either read in the next indirect block down the tree or issue the actual
 * prefetch if the next block down is our target.
 */
static void
dbuf_prefetch_indirect_done(zio_t *zio, arc_buf_t *abuf, void *private)
{
	dbuf_prefetch_arg_t *dpa = private;

	ASSERT3S(dpa->dpa_zb.zb_level, <, dpa->dpa_curlevel);
	ASSERT3S(dpa->dpa_curlevel, >, 0);
	if (zio != NULL) {
		ASSERT3S(BP_GET_LEVEL(zio->io_bp), ==, dpa->dpa_curlevel);
		ASSERT3U(BP_GET_LSIZE(zio->io_bp), ==, zio->io_size);
		ASSERT3P(zio->io_spa, ==, dpa->dpa_spa);
	}

	dpa->dpa_curlevel--;

	uint64_t nextblkid = dpa->dpa_zb.zb_blkid >>
	    (dpa->dpa_epbs * (dpa->dpa_curlevel - dpa->dpa_zb.zb_level));
	blkptr_t *bp = ((blkptr_t *)abuf->b_data) +
	    P2PHASE(nextblkid, 1ULL << dpa->dpa_epbs);
	if (BP_IS_HOLE(bp) || (zio != NULL && zio->io_error != 0)) {
		kmem_free(dpa, sizeof (*dpa));
	} else if (dpa->dpa_curlevel == dpa->dpa_zb.zb_level) {
		ASSERT3U(nextblkid, ==, dpa->dpa_zb.zb_blkid);
		dbuf_issue_final_prefetch(dpa, bp);
		kmem_free(dpa, sizeof (*dpa));
	} else {
		arc_flags_t iter_aflags = ARC_FLAG_NOWAIT;
		zbookmark_phys_t zb;

		ASSERT3U(dpa->dpa_curlevel, ==, BP_GET_LEVEL(bp));

		SET_BOOKMARK(&zb, dpa->dpa_zb.zb_objset,
		    dpa->dpa_zb.zb_object, dpa->dpa_curlevel, nextblkid);

		(void) arc_read(dpa->dpa_zio, dpa->dpa_spa,
		    bp, dbuf_prefetch_indirect_done, dpa, dpa->dpa_prio,
		    ZIO_FLAG_CANFAIL | ZIO_FLAG_SPECULATIVE,
		    &iter_aflags, &zb);
	}
	(void) arc_buf_remove_ref(abuf, private);
}

/*
 * Issue prefetch reads for the given block on the given level.  If the indirect
 * blocks above that block are not in memory, we will read them in
 * asynchronously.  As a result, this call never blocks waiting for a read to
 * complete.
 */
void
dbuf_prefetch(dnode_t *dn, int64_t level, uint64_t blkid, zio_priority_t prio,
    arc_flags_t aflags)
{
	blkptr_t bp;
	int epbs, nlevels, curlevel;
	uint64_t curblkid;

	ASSERT(blkid != DMU_BONUS_BLKID);
	ASSERT(RW_LOCK_HELD(&dn->dn_struct_rwlock));

	if (blkid > dn->dn_maxblkid)
		return;

	if (dnode_block_freed(dn, blkid))
		return;

	/*
	 * This dnode hasn't been written to disk yet, so there's nothing to
	 * prefetch.
	 */
	nlevels = dn->dn_phys->dn_nlevels;
	if (level >= nlevels || dn->dn_phys->dn_nblkptr == 0)
		return;

	epbs = dn->dn_phys->dn_indblkshift - SPA_BLKPTRSHIFT;
	if (dn->dn_phys->dn_maxblkid < blkid << (epbs * level))
		return;

	dmu_buf_impl_t *db = dbuf_find(dn->dn_objset, dn->dn_object,
	    level, blkid);
	if (db != NULL) {
		mutex_exit(&db->db_mtx);
		/*
		 * This dbuf already exists.  It is either CACHED, or
		 * (we assume) about to be read or filled.
		 */
		return;
	}

	/*
	 * Find the closest ancestor (indirect block) of the target block
	 * that is present in the cache.  In this indirect block, we will
	 * find the bp that is at curlevel, curblkid.
	 */
	curlevel = level;
	curblkid = blkid;
	while (curlevel < nlevels - 1) {
		int parent_level = curlevel + 1;
		uint64_t parent_blkid = curblkid >> epbs;
		dmu_buf_impl_t *db;

		if (dbuf_hold_impl(dn, parent_level, parent_blkid,
		    FALSE, TRUE, FTAG, &db) == 0) {
			blkptr_t *bpp = db->db_buf->b_data;
			bp = bpp[P2PHASE(curblkid, 1 << epbs)];
			dbuf_rele(db, FTAG);
			break;
		}

		curlevel = parent_level;
		curblkid = parent_blkid;
	}

	if (curlevel == nlevels - 1) {
		/* No cached indirect blocks found. */
		ASSERT3U(curblkid, <, dn->dn_phys->dn_nblkptr);
		bp = dn->dn_phys->dn_blkptr[curblkid];
	}
	if (BP_IS_HOLE(&bp))
		return;

	ASSERT3U(curlevel, ==, BP_GET_LEVEL(&bp));

	zio_t *pio = zio_root(dmu_objset_spa(dn->dn_objset), NULL, NULL,
	    ZIO_FLAG_CANFAIL);

	dbuf_prefetch_arg_t *dpa = kmem_zalloc(sizeof (*dpa), KM_SLEEP);
	dsl_dataset_t *ds = dn->dn_objset->os_dsl_dataset;
	SET_BOOKMARK(&dpa->dpa_zb, ds != NULL ? ds->ds_object : DMU_META_OBJSET,
	    dn->dn_object, level, blkid);
	dpa->dpa_curlevel = curlevel;
	dpa->dpa_prio = prio;
	dpa->dpa_aflags = aflags;
	dpa->dpa_spa = dn->dn_objset->os_spa;
	dpa->dpa_epbs = epbs;
	dpa->dpa_zio = pio;

	/*
	 * If we have the indirect just above us, no need to do the asynchronous
	 * prefetch chain; we'll just run the last step ourselves.  If we're at
	 * a higher level, though, we want to issue the prefetches for all the
	 * indirect blocks asynchronously, so we can go on with whatever we were
	 * doing.
	 */
	if (curlevel == level) {
		ASSERT3U(curblkid, ==, blkid);
		dbuf_issue_final_prefetch(dpa, &bp);
		kmem_free(dpa, sizeof (*dpa));
	} else {
		arc_flags_t iter_aflags = ARC_FLAG_NOWAIT;
		zbookmark_phys_t zb;

		SET_BOOKMARK(&zb, ds != NULL ? ds->ds_object : DMU_META_OBJSET,
		    dn->dn_object, curlevel, curblkid);
		(void) arc_read(dpa->dpa_zio, dpa->dpa_spa,
		    &bp, dbuf_prefetch_indirect_done, dpa, prio,
		    ZIO_FLAG_CANFAIL | ZIO_FLAG_SPECULATIVE,
		    &iter_aflags, &zb);
	}
	/*
	 * We use pio here instead of dpa_zio since it's possible that
	 * dpa may have already been freed.
	 */
	zio_nowait(pio);
}

/*
 * Returns with db_holds incremented, and db_mtx not held.
 * Note: dn_struct_rwlock must be held.
 */
int
dbuf_hold_impl(dnode_t *dn, uint8_t level, uint64_t blkid,
    boolean_t fail_sparse, boolean_t fail_uncached,
    void *tag, dmu_buf_impl_t **dbp)
{
	dmu_buf_impl_t *db, *parent = NULL;

	ASSERT(blkid != DMU_BONUS_BLKID);
	ASSERT(RW_LOCK_HELD(&dn->dn_struct_rwlock));
	ASSERT3U(dn->dn_nlevels, >, level);

	*dbp = NULL;
top:
	/* dbuf_find() returns with db_mtx held */
	db = dbuf_find(dn->dn_objset, dn->dn_object, level, blkid);

	if (db == NULL) {
		blkptr_t *bp = NULL;
		int err;

		if (fail_uncached)
			return (SET_ERROR(ENOENT));

		ASSERT3P(parent, ==, NULL);
		err = dbuf_findbp(dn, level, blkid, fail_sparse, &parent, &bp);
		if (fail_sparse) {
			if (err == 0 && bp && BP_IS_HOLE(bp))
				err = SET_ERROR(ENOENT);
			if (err) {
				if (parent)
					dbuf_rele(parent, NULL);
				return (err);
			}
		}
		if (err && err != ENOENT)
			return (err);
		db = dbuf_create(dn, level, blkid, parent, bp);
	}

	if (fail_uncached && db->db_state != DB_CACHED) {
		mutex_exit(&db->db_mtx);
		return (SET_ERROR(ENOENT));
	}

	if (db->db_buf && refcount_is_zero(&db->db_holds)) {
		arc_buf_add_ref(db->db_buf, db);
		if (db->db_buf->b_data == NULL) {
			dbuf_clear(db);
			if (parent) {
				dbuf_rele(parent, NULL);
				parent = NULL;
			}
			goto top;
		}
		ASSERT3P(db->db.db_data, ==, db->db_buf->b_data);
	}

	ASSERT(db->db_buf == NULL || arc_referenced(db->db_buf));

	/*
	 * If this buffer is currently syncing out, and we are are
	 * still referencing it from db_data, we need to make a copy
	 * of it in case we decide we want to dirty it again in this txg.
	 */
	if (db->db_level == 0 && db->db_blkid != DMU_BONUS_BLKID &&
	    dn->dn_object != DMU_META_DNODE_OBJECT &&
	    db->db_state == DB_CACHED && db->db_data_pending) {
		dbuf_dirty_record_t *dr = db->db_data_pending;

		if (dr->dt.dl.dr_data == db->db_buf) {
			arc_buf_contents_t type = DBUF_GET_BUFC_TYPE(db);

			dbuf_set_data(db,
			    arc_buf_alloc(dn->dn_objset->os_spa,
			    db->db.db_size, db, type));
			bcopy(dr->dt.dl.dr_data->b_data, db->db.db_data,
			    db->db.db_size);
		}
	}

	(void) refcount_add(&db->db_holds, tag);
	DBUF_VERIFY(db);
	mutex_exit(&db->db_mtx);

	/* NOTE: we can't rele the parent until after we drop the db_mtx */
	if (parent)
		dbuf_rele(parent, NULL);

	ASSERT3P(DB_DNODE(db), ==, dn);
	ASSERT3U(db->db_blkid, ==, blkid);
	ASSERT3U(db->db_level, ==, level);
	*dbp = db;

	return (0);
}

dmu_buf_impl_t *
dbuf_hold(dnode_t *dn, uint64_t blkid, void *tag)
{
	return (dbuf_hold_level(dn, 0, blkid, tag));
}

dmu_buf_impl_t *
dbuf_hold_level(dnode_t *dn, int level, uint64_t blkid, void *tag)
{
	dmu_buf_impl_t *db;
	int err = dbuf_hold_impl(dn, level, blkid, FALSE, FALSE, tag, &db);
	return (err ? NULL : db);
}

void
dbuf_create_bonus(dnode_t *dn)
{
	ASSERT(RW_WRITE_HELD(&dn->dn_struct_rwlock));

	ASSERT(dn->dn_bonus == NULL);
	dn->dn_bonus = dbuf_create(dn, 0, DMU_BONUS_BLKID, dn->dn_dbuf, NULL);
}

int
dbuf_spill_set_blksz(dmu_buf_t *db_fake, uint64_t blksz, dmu_tx_t *tx)
{
	dmu_buf_impl_t *db = (dmu_buf_impl_t *)db_fake;
	dnode_t *dn;

	if (db->db_blkid != DMU_SPILL_BLKID)
		return (SET_ERROR(ENOTSUP));
	if (blksz == 0)
		blksz = SPA_MINBLOCKSIZE;
	ASSERT3U(blksz, <=, spa_maxblocksize(dmu_objset_spa(db->db_objset)));
	blksz = P2ROUNDUP(blksz, SPA_MINBLOCKSIZE);

	DB_DNODE_ENTER(db);
	dn = DB_DNODE(db);
	rw_enter(&dn->dn_struct_rwlock, RW_WRITER);
	dbuf_new_size(db, blksz, tx);
	rw_exit(&dn->dn_struct_rwlock);
	DB_DNODE_EXIT(db);

	return (0);
}

void
dbuf_rm_spill(dnode_t *dn, dmu_tx_t *tx)
{
	dbuf_free_range(dn, DMU_SPILL_BLKID, DMU_SPILL_BLKID, tx);
}

#pragma weak dmu_buf_add_ref = dbuf_add_ref
void
dbuf_add_ref(dmu_buf_impl_t *db, void *tag)
{
	int64_t holds = refcount_add(&db->db_holds, tag);
	ASSERT(holds > 1);
}

#pragma weak dmu_buf_try_add_ref = dbuf_try_add_ref
boolean_t
dbuf_try_add_ref(dmu_buf_t *db_fake, objset_t *os, uint64_t obj, uint64_t blkid,
    void *tag)
{
	dmu_buf_impl_t *db = (dmu_buf_impl_t *)db_fake;
	dmu_buf_impl_t *found_db;
	boolean_t result = B_FALSE;

	if (db->db_blkid == DMU_BONUS_BLKID)
		found_db = dbuf_find_bonus(os, obj);
	else
		found_db = dbuf_find(os, obj, 0, blkid);

	if (found_db != NULL) {
		if (db == found_db && dbuf_refcount(db) > db->db_dirtycnt) {
			(void) refcount_add(&db->db_holds, tag);
			result = B_TRUE;
		}
		mutex_exit(&db->db_mtx);
	}
	return (result);
}

/*
 * If you call dbuf_rele() you had better not be referencing the dnode handle
 * unless you have some other direct or indirect hold on the dnode. (An indirect
 * hold is a hold on one of the dnode's dbufs, including the bonus buffer.)
 * Without that, the dbuf_rele() could lead to a dnode_rele() followed by the
 * dnode's parent dbuf evicting its dnode handles.
 */
void
dbuf_rele(dmu_buf_impl_t *db, void *tag)
{
	mutex_enter(&db->db_mtx);
	dbuf_rele_and_unlock(db, tag);
}

void
dmu_buf_rele(dmu_buf_t *db, void *tag)
{
	dbuf_rele((dmu_buf_impl_t *)db, tag);
}

/*
 * dbuf_rele() for an already-locked dbuf.  This is necessary to allow
 * db_dirtycnt and db_holds to be updated atomically.
 */
void
dbuf_rele_and_unlock(dmu_buf_impl_t *db, void *tag)
{
	int64_t holds;

	ASSERT(MUTEX_HELD(&db->db_mtx));
	DBUF_VERIFY(db);

	/*
	 * Remove the reference to the dbuf before removing its hold on the
	 * dnode so we can guarantee in dnode_move() that a referenced bonus
	 * buffer has a corresponding dnode hold.
	 */
	holds = refcount_remove(&db->db_holds, tag);
	ASSERT(holds >= 0);

	/*
	 * We can't freeze indirects if there is a possibility that they
	 * may be modified in the current syncing context.
	 */
	if (db->db_buf && holds == (db->db_level == 0 ? db->db_dirtycnt : 0))
		arc_buf_freeze(db->db_buf);

	if (holds == db->db_dirtycnt &&
	    db->db_level == 0 && db->db_user_immediate_evict)
		dbuf_evict_user(db);

	if (holds == 0) {
		if (db->db_blkid == DMU_BONUS_BLKID) {
			dnode_t *dn;
			boolean_t evict_dbuf = db->db_pending_evict;

			/*
			 * If the dnode moves here, we cannot cross this
			 * barrier until the move completes.
			 */
			DB_DNODE_ENTER(db);

			dn = DB_DNODE(db);
			atomic_dec_32(&dn->dn_dbufs_count);

			/*
			 * Decrementing the dbuf count means that the bonus
			 * buffer's dnode hold is no longer discounted in
			 * dnode_move(). The dnode cannot move until after
			 * the dnode_rele() below.
			 */
			DB_DNODE_EXIT(db);

			/*
			 * Do not reference db after its lock is dropped.
			 * Another thread may evict it.
			 */
			mutex_exit(&db->db_mtx);

			if (evict_dbuf)
				dnode_evict_bonus(dn);

			dnode_rele(dn, db);
		} else if (db->db_buf == NULL) {
			/*
			 * This is a special case: we never associated this
			 * dbuf with any data allocated from the ARC.
			 */
			ASSERT(db->db_state == DB_UNCACHED ||
			    db->db_state == DB_NOFILL);
			dbuf_evict(db);
		} else if (arc_released(db->db_buf)) {
			arc_buf_t *buf = db->db_buf;
			/*
			 * This dbuf has anonymous data associated with it.
			 */
			dbuf_clear_data(db);
			VERIFY(arc_buf_remove_ref(buf, db));
			dbuf_evict(db);
		} else {
			VERIFY(!arc_buf_remove_ref(db->db_buf, db));

			/*
			 * A dbuf will be eligible for eviction if either the
			 * 'primarycache' property is set or a duplicate
			 * copy of this buffer is already cached in the arc.
			 *
			 * In the case of the 'primarycache' a buffer
			 * is considered for eviction if it matches the
			 * criteria set in the property.
			 *
			 * To decide if our buffer is considered a
			 * duplicate, we must call into the arc to determine
			 * if multiple buffers are referencing the same
			 * block on-disk. If so, then we simply evict
			 * ourselves.
			 */
			if (!DBUF_IS_CACHEABLE(db)) {
				if (db->db_blkptr != NULL &&
				    !BP_IS_HOLE(db->db_blkptr) &&
				    !BP_IS_EMBEDDED(db->db_blkptr)) {
					spa_t *spa =
					    dmu_objset_spa(db->db_objset);
					blkptr_t bp = *db->db_blkptr;
					dbuf_clear(db);
					arc_freed(spa, &bp);
				} else {
					dbuf_clear(db);
				}
			} else if (db->db_pending_evict ||
			    arc_buf_eviction_needed(db->db_buf)) {
				dbuf_clear(db);
			} else {
				mutex_exit(&db->db_mtx);
			}
		}
	} else {
		mutex_exit(&db->db_mtx);
	}
}

#pragma weak dmu_buf_refcount = dbuf_refcount
uint64_t
dbuf_refcount(dmu_buf_impl_t *db)
{
	return (refcount_count(&db->db_holds));
}

void *
dmu_buf_replace_user(dmu_buf_t *db_fake, dmu_buf_user_t *old_user,
    dmu_buf_user_t *new_user)
{
	dmu_buf_impl_t *db = (dmu_buf_impl_t *)db_fake;

	mutex_enter(&db->db_mtx);
	dbuf_verify_user(db, DBVU_NOT_EVICTING);
	if (db->db_user == old_user)
		db->db_user = new_user;
	else
		old_user = db->db_user;
	dbuf_verify_user(db, DBVU_NOT_EVICTING);
	mutex_exit(&db->db_mtx);

	return (old_user);
}

void *
dmu_buf_set_user(dmu_buf_t *db_fake, dmu_buf_user_t *user)
{
	return (dmu_buf_replace_user(db_fake, NULL, user));
}

void *
dmu_buf_set_user_ie(dmu_buf_t *db_fake, dmu_buf_user_t *user)
{
	dmu_buf_impl_t *db = (dmu_buf_impl_t *)db_fake;

	db->db_user_immediate_evict = TRUE;
	return (dmu_buf_set_user(db_fake, user));
}

void *
dmu_buf_remove_user(dmu_buf_t *db_fake, dmu_buf_user_t *user)
{
	return (dmu_buf_replace_user(db_fake, user, NULL));
}

void *
dmu_buf_get_user(dmu_buf_t *db_fake)
{
	dmu_buf_impl_t *db = (dmu_buf_impl_t *)db_fake;

	dbuf_verify_user(db, DBVU_NOT_EVICTING);
	return (db->db_user);
}

void
dmu_buf_user_evict_wait()
{
	taskq_wait(dbu_evict_taskq);
}

boolean_t
dmu_buf_freeable(dmu_buf_t *dbuf)
{
	boolean_t res = B_FALSE;
	dmu_buf_impl_t *db = (dmu_buf_impl_t *)dbuf;

	if (db->db_blkptr)
		res = dsl_dataset_block_freeable(db->db_objset->os_dsl_dataset,
		    db->db_blkptr, db->db_blkptr->blk_birth);

	return (res);
}

blkptr_t *
dmu_buf_get_blkptr(dmu_buf_t *db)
{
	dmu_buf_impl_t *dbi = (dmu_buf_impl_t *)db;
	return (dbi->db_blkptr);
}

static void
dbuf_check_blkptr(dnode_t *dn, dmu_buf_impl_t *db)
{
	/* ASSERT(dmu_tx_is_syncing(tx) */
	ASSERT(MUTEX_HELD(&db->db_mtx));

	if (db->db_blkptr != NULL)
		return;

	if (db->db_blkid == DMU_SPILL_BLKID) {
		db->db_blkptr = &dn->dn_phys->dn_spill;
		BP_ZERO(db->db_blkptr);
		return;
	}
	if (db->db_level == dn->dn_phys->dn_nlevels-1) {
		/*
		 * This buffer was allocated at a time when there was
		 * no available blkptrs from the dnode, or it was
		 * inappropriate to hook it in (i.e., nlevels mis-match).
		 */
		ASSERT(db->db_blkid < dn->dn_phys->dn_nblkptr);
		ASSERT(db->db_parent == NULL);
		db->db_parent = dn->dn_dbuf;
		db->db_blkptr = &dn->dn_phys->dn_blkptr[db->db_blkid];
		DBUF_VERIFY(db);
	} else {
		dmu_buf_impl_t *parent = db->db_parent;
		int epbs = dn->dn_phys->dn_indblkshift - SPA_BLKPTRSHIFT;

		ASSERT(dn->dn_phys->dn_nlevels > 1);
		if (parent == NULL) {
			mutex_exit(&db->db_mtx);
			rw_enter(&dn->dn_struct_rwlock, RW_READER);
			parent = dbuf_hold_level(dn, db->db_level + 1,
			    db->db_blkid >> epbs, db);
			rw_exit(&dn->dn_struct_rwlock);
			mutex_enter(&db->db_mtx);
			db->db_parent = parent;
		}
		db->db_blkptr = (blkptr_t *)parent->db.db_data +
		    (db->db_blkid & ((1ULL << epbs) - 1));
		DBUF_VERIFY(db);
	}
}

static void
dbuf_sync_indirect(dbuf_dirty_record_t *dr, dmu_tx_t *tx)
{
	dmu_buf_impl_t *db = dr->dr_dbuf;
	dnode_t *dn;
	zio_t *zio;

	ASSERT(dmu_tx_is_syncing(tx));

	dprintf_dbuf_bp(db, db->db_blkptr, "blkptr=%p", db->db_blkptr);

	mutex_enter(&db->db_mtx);

	ASSERT(db->db_level > 0);
	DBUF_VERIFY(db);

	/* Read the block if it hasn't been read yet. */
	if (db->db_buf == NULL) {
		mutex_exit(&db->db_mtx);
		(void) dbuf_read(db, NULL, DB_RF_MUST_SUCCEED);
		mutex_enter(&db->db_mtx);
	}
	ASSERT3U(db->db_state, ==, DB_CACHED);
	ASSERT(db->db_buf != NULL);

	DB_DNODE_ENTER(db);
	dn = DB_DNODE(db);
	/* Indirect block size must match what the dnode thinks it is. */
	ASSERT3U(db->db.db_size, ==, 1<<dn->dn_phys->dn_indblkshift);
	dbuf_check_blkptr(dn, db);
	DB_DNODE_EXIT(db);

	/* Provide the pending dirty record to child dbufs */
	db->db_data_pending = dr;

	mutex_exit(&db->db_mtx);
	dbuf_write(dr, db->db_buf, tx);

	zio = dr->dr_zio;
	mutex_enter(&dr->dt.di.dr_mtx);
	dbuf_sync_list(&dr->dt.di.dr_children, db->db_level - 1, tx);
	ASSERT(list_head(&dr->dt.di.dr_children) == NULL);
	mutex_exit(&dr->dt.di.dr_mtx);
	zio_nowait(zio);
}

static void
dbuf_sync_leaf(dbuf_dirty_record_t *dr, dmu_tx_t *tx)
{
	arc_buf_t **datap = &dr->dt.dl.dr_data;
	dmu_buf_impl_t *db = dr->dr_dbuf;
	dnode_t *dn;
	objset_t *os;
	uint64_t txg = tx->tx_txg;

	ASSERT(dmu_tx_is_syncing(tx));

	dprintf_dbuf_bp(db, db->db_blkptr, "blkptr=%p", db->db_blkptr);

	mutex_enter(&db->db_mtx);
	/*
	 * To be synced, we must be dirtied.  But we
	 * might have been freed after the dirty.
	 */
	if (db->db_state == DB_UNCACHED) {
		/* This buffer has been freed since it was dirtied */
		ASSERT(db->db.db_data == NULL);
	} else if (db->db_state == DB_FILL) {
		/* This buffer was freed and is now being re-filled */
		ASSERT(db->db.db_data != dr->dt.dl.dr_data);
	} else {
		ASSERT(db->db_state == DB_CACHED || db->db_state == DB_NOFILL);
	}
	DBUF_VERIFY(db);

	DB_DNODE_ENTER(db);
	dn = DB_DNODE(db);

	if (db->db_blkid == DMU_SPILL_BLKID) {
		mutex_enter(&dn->dn_mtx);
		dn->dn_phys->dn_flags |= DNODE_FLAG_SPILL_BLKPTR;
		mutex_exit(&dn->dn_mtx);
	}

	/*
	 * If this is a bonus buffer, simply copy the bonus data into the
	 * dnode.  It will be written out when the dnode is synced (and it
	 * will be synced, since it must have been dirty for dbuf_sync to
	 * be called).
	 */
	if (db->db_blkid == DMU_BONUS_BLKID) {
		dbuf_dirty_record_t **drp;

		ASSERT(*datap != NULL);
		ASSERT0(db->db_level);
		ASSERT3U(dn->dn_phys->dn_bonuslen, <=, DN_MAX_BONUSLEN);
		bcopy(*datap, DN_BONUS(dn->dn_phys), dn->dn_phys->dn_bonuslen);
		DB_DNODE_EXIT(db);

		if (*datap != db->db.db_data) {
			zio_buf_free(*datap, DN_MAX_BONUSLEN);
			arc_space_return(DN_MAX_BONUSLEN, ARC_SPACE_OTHER);
		}
		db->db_data_pending = NULL;
		drp = &db->db_last_dirty;
		while (*drp != dr)
			drp = &(*drp)->dr_next;
		ASSERT(dr->dr_next == NULL);
		ASSERT(dr->dr_dbuf == db);
		*drp = dr->dr_next;
		kmem_free(dr, sizeof (dbuf_dirty_record_t));
		ASSERT(db->db_dirtycnt > 0);
		db->db_dirtycnt -= 1;
		dbuf_rele_and_unlock(db, (void *)(uintptr_t)txg);
		return;
	}

	os = dn->dn_objset;

	/*
	 * This function may have dropped the db_mtx lock allowing a dmu_sync
	 * operation to sneak in. As a result, we need to ensure that we
	 * don't check the dr_override_state until we have returned from
	 * dbuf_check_blkptr.
	 */
	dbuf_check_blkptr(dn, db);

	/*
	 * If this buffer is in the middle of an immediate write,
	 * wait for the synchronous IO to complete.
	 */
	while (dr->dt.dl.dr_override_state == DR_IN_DMU_SYNC) {
		ASSERT(dn->dn_object != DMU_META_DNODE_OBJECT);
		cv_wait(&db->db_changed, &db->db_mtx);
		ASSERT(dr->dt.dl.dr_override_state != DR_NOT_OVERRIDDEN);
	}

	if (db->db_state != DB_NOFILL &&
	    dn->dn_object != DMU_META_DNODE_OBJECT &&
	    refcount_count(&db->db_holds) > 1 &&
	    dr->dt.dl.dr_override_state != DR_OVERRIDDEN &&
	    *datap == db->db_buf) {
		/*
		 * If this buffer is currently "in use" (i.e., there
		 * are active holds and db_data still references it),
		 * then make a copy before we start the write so that
		 * any modifications from the open txg will not leak
		 * into this write.
		 *
		 * NOTE: this copy does not need to be made for
		 * objects only modified in the syncing context (e.g.
		 * DNONE_DNODE blocks).
		 */
		int blksz = arc_buf_size(*datap);
		arc_buf_contents_t type = DBUF_GET_BUFC_TYPE(db);
		*datap = arc_buf_alloc(os->os_spa, blksz, db, type);
		bcopy(db->db.db_data, (*datap)->b_data, blksz);
	}
	db->db_data_pending = dr;

	mutex_exit(&db->db_mtx);

	dbuf_write(dr, *datap, tx);

	ASSERT(!list_link_active(&dr->dr_dirty_node));
	if (dn->dn_object == DMU_META_DNODE_OBJECT) {
		list_insert_tail(&dn->dn_dirty_records[txg&TXG_MASK], dr);
		DB_DNODE_EXIT(db);
	} else {
		/*
		 * Although zio_nowait() does not "wait for an IO", it does
		 * initiate the IO. If this is an empty write it seems plausible
		 * that the IO could actually be completed before the nowait
		 * returns. We need to DB_DNODE_EXIT() first in case
		 * zio_nowait() invalidates the dbuf.
		 */
		DB_DNODE_EXIT(db);
		zio_nowait(dr->dr_zio);
	}
}

void
dbuf_sync_list(list_t *list, int level, dmu_tx_t *tx)
{
	dbuf_dirty_record_t *dr;

	while (dr = list_head(list)) {
		if (dr->dr_zio != NULL) {
			/*
			 * If we find an already initialized zio then we
			 * are processing the meta-dnode, and we have finished.
			 * The dbufs for all dnodes are put back on the list
			 * during processing, so that we can zio_wait()
			 * these IOs after initiating all child IOs.
			 */
			ASSERT3U(dr->dr_dbuf->db.db_object, ==,
			    DMU_META_DNODE_OBJECT);
			break;
		}
		if (dr->dr_dbuf->db_blkid != DMU_BONUS_BLKID &&
		    dr->dr_dbuf->db_blkid != DMU_SPILL_BLKID) {
			VERIFY3U(dr->dr_dbuf->db_level, ==, level);
		}
		list_remove(list, dr);
		if (dr->dr_dbuf->db_level > 0)
			dbuf_sync_indirect(dr, tx);
		else
			dbuf_sync_leaf(dr, tx);
	}
}

/* ARGSUSED */
static void
dbuf_write_ready(zio_t *zio, arc_buf_t *buf, void *vdb)
{
	dmu_buf_impl_t *db = vdb;
	dnode_t *dn;
	blkptr_t *bp = zio->io_bp;
	blkptr_t *bp_orig = &zio->io_bp_orig;
	spa_t *spa = zio->io_spa;
	int64_t delta;
	uint64_t fill = 0;
	int i;

	ASSERT3P(db->db_blkptr, !=, NULL);
	ASSERT3P(&db->db_data_pending->dr_bp_copy, ==, bp);

	DB_DNODE_ENTER(db);
	dn = DB_DNODE(db);
	delta = bp_get_dsize_sync(spa, bp) - bp_get_dsize_sync(spa, bp_orig);
	dnode_diduse_space(dn, delta - zio->io_prev_space_delta);
	zio->io_prev_space_delta = delta;

	if (bp->blk_birth != 0) {
		ASSERT((db->db_blkid != DMU_SPILL_BLKID &&
		    BP_GET_TYPE(bp) == dn->dn_type) ||
		    (db->db_blkid == DMU_SPILL_BLKID &&
		    BP_GET_TYPE(bp) == dn->dn_bonustype) ||
		    BP_IS_EMBEDDED(bp));
		ASSERT(BP_GET_LEVEL(bp) == db->db_level);
	}

	mutex_enter(&db->db_mtx);

#ifdef ZFS_DEBUG
	if (db->db_blkid == DMU_SPILL_BLKID) {
		ASSERT(dn->dn_phys->dn_flags & DNODE_FLAG_SPILL_BLKPTR);
		ASSERT(!(BP_IS_HOLE(bp)) &&
		    db->db_blkptr == &dn->dn_phys->dn_spill);
	}
#endif

	if (db->db_level == 0) {
		mutex_enter(&dn->dn_mtx);
		if (db->db_blkid > dn->dn_phys->dn_maxblkid &&
		    db->db_blkid != DMU_SPILL_BLKID)
			dn->dn_phys->dn_maxblkid = db->db_blkid;
		mutex_exit(&dn->dn_mtx);

		if (dn->dn_type == DMU_OT_DNODE) {
			dnode_phys_t *dnp = db->db.db_data;
			for (i = db->db.db_size >> DNODE_SHIFT; i > 0;
			    i--, dnp++) {
				if (dnp->dn_type != DMU_OT_NONE)
					fill++;
			}
		} else {
			if (BP_IS_HOLE(bp)) {
				fill = 0;
			} else {
				fill = 1;
			}
		}
	} else {
		blkptr_t *ibp = db->db.db_data;
		ASSERT3U(db->db.db_size, ==, 1<<dn->dn_phys->dn_indblkshift);
		for (i = db->db.db_size >> SPA_BLKPTRSHIFT; i > 0; i--, ibp++) {
			if (BP_IS_HOLE(ibp))
				continue;
			fill += BP_GET_FILL(ibp);
		}
	}
	DB_DNODE_EXIT(db);

	if (!BP_IS_EMBEDDED(bp))
		bp->blk_fill = fill;

	mutex_exit(&db->db_mtx);

	rw_enter(&dn->dn_struct_rwlock, RW_WRITER);
	*db->db_blkptr = *bp;
	rw_exit(&dn->dn_struct_rwlock);
<<<<<<< HEAD
=======
}

/* ARGSUSED */
/*
 * This function gets called just prior to running through the compression
 * stage of the zio pipeline. If we're an indirect block comprised of only
 * holes, then we want this indirect to be compressed away to a hole. In
 * order to do that we must zero out any information about the holes that
 * this indirect points to prior to before we try to compress it.
 */
static void
dbuf_write_children_ready(zio_t *zio, arc_buf_t *buf, void *vdb)
{
	dmu_buf_impl_t *db = vdb;
	dnode_t *dn;
	blkptr_t *bp;
	uint64_t i;
	int epbs;

	ASSERT3U(db->db_level, >, 0);
	DB_DNODE_ENTER(db);
	dn = DB_DNODE(db);
	epbs = dn->dn_phys->dn_indblkshift - SPA_BLKPTRSHIFT;

	/* Determine if all our children are holes */
	for (i = 0, bp = db->db.db_data; i < 1 << epbs; i++, bp++) {
		if (!BP_IS_HOLE(bp))
			break;
	}

	/*
	 * If all the children are holes, then zero them all out so that
	 * we may get compressed away.
	 */
	if (i == 1 << epbs) {
		/* didn't find any non-holes */
		bzero(db->db.db_data, db->db.db_size);
	}
	DB_DNODE_EXIT(db);
>>>>>>> 8df0bcf0
}

/*
 * The SPA will call this callback several times for each zio - once
 * for every physical child i/o (zio->io_phys_children times).  This
 * allows the DMU to monitor the progress of each logical i/o.  For example,
 * there may be 2 copies of an indirect block, or many fragments of a RAID-Z
 * block.  There may be a long delay before all copies/fragments are completed,
 * so this callback allows us to retire dirty space gradually, as the physical
 * i/os complete.
 */
/* ARGSUSED */
static void
dbuf_write_physdone(zio_t *zio, arc_buf_t *buf, void *arg)
{
	dmu_buf_impl_t *db = arg;
	objset_t *os = db->db_objset;
	dsl_pool_t *dp = dmu_objset_pool(os);
	dbuf_dirty_record_t *dr;
	int delta = 0;

	dr = db->db_data_pending;
	ASSERT3U(dr->dr_txg, ==, zio->io_txg);

	/*
	 * The callback will be called io_phys_children times.  Retire one
	 * portion of our dirty space each time we are called.  Any rounding
	 * error will be cleaned up by dsl_pool_sync()'s call to
	 * dsl_pool_undirty_space().
	 */
	delta = dr->dr_accounted / zio->io_phys_children;
	dsl_pool_undirty_space(dp, delta, zio->io_txg);
}

/* ARGSUSED */
static void
dbuf_write_done(zio_t *zio, arc_buf_t *buf, void *vdb)
{
	dmu_buf_impl_t *db = vdb;
	blkptr_t *bp_orig = &zio->io_bp_orig;
	blkptr_t *bp = db->db_blkptr;
	objset_t *os = db->db_objset;
	dmu_tx_t *tx = os->os_synctx;
	dbuf_dirty_record_t **drp, *dr;

	ASSERT0(zio->io_error);
	ASSERT(db->db_blkptr == bp);

	/*
	 * For nopwrites and rewrites we ensure that the bp matches our
	 * original and bypass all the accounting.
	 */
	if (zio->io_flags & (ZIO_FLAG_IO_REWRITE | ZIO_FLAG_NOPWRITE)) {
		ASSERT(BP_EQUAL(bp, bp_orig));
	} else {
		dsl_dataset_t *ds = os->os_dsl_dataset;
		(void) dsl_dataset_block_kill(ds, bp_orig, tx, B_TRUE);
		dsl_dataset_block_born(ds, bp, tx);
	}

	mutex_enter(&db->db_mtx);

	DBUF_VERIFY(db);

	drp = &db->db_last_dirty;
	while ((dr = *drp) != db->db_data_pending)
		drp = &dr->dr_next;
	ASSERT(!list_link_active(&dr->dr_dirty_node));
	ASSERT(dr->dr_dbuf == db);
	ASSERT(dr->dr_next == NULL);
	*drp = dr->dr_next;

#ifdef ZFS_DEBUG
	if (db->db_blkid == DMU_SPILL_BLKID) {
		dnode_t *dn;

		DB_DNODE_ENTER(db);
		dn = DB_DNODE(db);
		ASSERT(dn->dn_phys->dn_flags & DNODE_FLAG_SPILL_BLKPTR);
		ASSERT(!(BP_IS_HOLE(db->db_blkptr)) &&
		    db->db_blkptr == &dn->dn_phys->dn_spill);
		DB_DNODE_EXIT(db);
	}
#endif

	if (db->db_level == 0) {
		ASSERT(db->db_blkid != DMU_BONUS_BLKID);
		ASSERT(dr->dt.dl.dr_override_state == DR_NOT_OVERRIDDEN);
		if (db->db_state != DB_NOFILL) {
			if (dr->dt.dl.dr_data != db->db_buf)
				VERIFY(arc_buf_remove_ref(dr->dt.dl.dr_data,
				    db));
			else if (!arc_released(db->db_buf))
				arc_set_callback(db->db_buf, dbuf_do_evict, db);
		}
	} else {
		dnode_t *dn;

		DB_DNODE_ENTER(db);
		dn = DB_DNODE(db);
		ASSERT(list_head(&dr->dt.di.dr_children) == NULL);
		ASSERT3U(db->db.db_size, ==, 1 << dn->dn_phys->dn_indblkshift);
		if (!BP_IS_HOLE(db->db_blkptr)) {
			int epbs =
			    dn->dn_phys->dn_indblkshift - SPA_BLKPTRSHIFT;
			ASSERT3U(db->db_blkid, <=,
			    dn->dn_phys->dn_maxblkid >> (db->db_level * epbs));
			ASSERT3U(BP_GET_LSIZE(db->db_blkptr), ==,
			    db->db.db_size);
			if (!arc_released(db->db_buf))
				arc_set_callback(db->db_buf, dbuf_do_evict, db);
		}
		DB_DNODE_EXIT(db);
		mutex_destroy(&dr->dt.di.dr_mtx);
		list_destroy(&dr->dt.di.dr_children);
	}
	kmem_free(dr, sizeof (dbuf_dirty_record_t));

	cv_broadcast(&db->db_changed);
	ASSERT(db->db_dirtycnt > 0);
	db->db_dirtycnt -= 1;
	db->db_data_pending = NULL;
	dbuf_rele_and_unlock(db, (void *)(uintptr_t)tx->tx_txg);
}

static void
dbuf_write_nofill_ready(zio_t *zio)
{
	dbuf_write_ready(zio, NULL, zio->io_private);
}

static void
dbuf_write_nofill_done(zio_t *zio)
{
	dbuf_write_done(zio, NULL, zio->io_private);
}

static void
dbuf_write_override_ready(zio_t *zio)
{
	dbuf_dirty_record_t *dr = zio->io_private;
	dmu_buf_impl_t *db = dr->dr_dbuf;

	dbuf_write_ready(zio, NULL, db);
}

static void
dbuf_write_override_done(zio_t *zio)
{
	dbuf_dirty_record_t *dr = zio->io_private;
	dmu_buf_impl_t *db = dr->dr_dbuf;
	blkptr_t *obp = &dr->dt.dl.dr_overridden_by;

	mutex_enter(&db->db_mtx);
	if (!BP_EQUAL(zio->io_bp, obp)) {
		if (!BP_IS_HOLE(obp))
			dsl_free(spa_get_dsl(zio->io_spa), zio->io_txg, obp);
		arc_release(dr->dt.dl.dr_data, db);
	}
	mutex_exit(&db->db_mtx);

	dbuf_write_done(zio, NULL, db);
}

/* Issue I/O to commit a dirty buffer to disk. */
static void
dbuf_write(dbuf_dirty_record_t *dr, arc_buf_t *data, dmu_tx_t *tx)
{
	dmu_buf_impl_t *db = dr->dr_dbuf;
	dnode_t *dn;
	objset_t *os;
	dmu_buf_impl_t *parent = db->db_parent;
	uint64_t txg = tx->tx_txg;
	zbookmark_phys_t zb;
	zio_prop_t zp;
	zio_t *zio;
	int wp_flag = 0;

	ASSERT(dmu_tx_is_syncing(tx));

	DB_DNODE_ENTER(db);
	dn = DB_DNODE(db);
	os = dn->dn_objset;

	if (db->db_state != DB_NOFILL) {
		if (db->db_level > 0 || dn->dn_type == DMU_OT_DNODE) {
			/*
			 * Private object buffers are released here rather
			 * than in dbuf_dirty() since they are only modified
			 * in the syncing context and we don't want the
			 * overhead of making multiple copies of the data.
			 */
			if (BP_IS_HOLE(db->db_blkptr)) {
				arc_buf_thaw(data);
			} else {
				dbuf_release_bp(db);
			}
		}
	}

	if (parent != dn->dn_dbuf) {
		/* Our parent is an indirect block. */
		/* We have a dirty parent that has been scheduled for write. */
		ASSERT(parent && parent->db_data_pending);
		/* Our parent's buffer is one level closer to the dnode. */
		ASSERT(db->db_level == parent->db_level-1);
		/*
		 * We're about to modify our parent's db_data by modifying
		 * our block pointer, so the parent must be released.
		 */
		ASSERT(arc_released(parent->db_buf));
		zio = parent->db_data_pending->dr_zio;
	} else {
		/* Our parent is the dnode itself. */
		ASSERT((db->db_level == dn->dn_phys->dn_nlevels-1 &&
		    db->db_blkid != DMU_SPILL_BLKID) ||
		    (db->db_blkid == DMU_SPILL_BLKID && db->db_level == 0));
		if (db->db_blkid != DMU_SPILL_BLKID)
			ASSERT3P(db->db_blkptr, ==,
			    &dn->dn_phys->dn_blkptr[db->db_blkid]);
		zio = dn->dn_zio;
	}

	ASSERT(db->db_level == 0 || data == db->db_buf);
	ASSERT3U(db->db_blkptr->blk_birth, <=, txg);
	ASSERT(zio);

	SET_BOOKMARK(&zb, os->os_dsl_dataset ?
	    os->os_dsl_dataset->ds_object : DMU_META_OBJSET,
	    db->db.db_object, db->db_level, db->db_blkid);

	if (db->db_blkid == DMU_SPILL_BLKID)
		wp_flag = WP_SPILL;
	wp_flag |= (db->db_state == DB_NOFILL) ? WP_NOFILL : 0;

	dmu_write_policy(os, dn, db->db_level, wp_flag, &zp);
	DB_DNODE_EXIT(db);

	/*
	 * We copy the blkptr now (rather than when we instantiate the dirty
	 * record), because its value can change between open context and
	 * syncing context. We do not need to hold dn_struct_rwlock to read
	 * db_blkptr because we are in syncing context.
	 */
	dr->dr_bp_copy = *db->db_blkptr;

	if (db->db_level == 0 &&
	    dr->dt.dl.dr_override_state == DR_OVERRIDDEN) {
		/*
		 * The BP for this block has been provided by open context
		 * (by dmu_sync() or dmu_buf_write_embedded()).
		 */
		void *contents = (data != NULL) ? data->b_data : NULL;

		dr->dr_zio = zio_write(zio, os->os_spa, txg,
		    &dr->dr_bp_copy, contents, db->db.db_size, &zp,
<<<<<<< HEAD
		    dbuf_write_override_ready, NULL, dbuf_write_override_done,
=======
		    dbuf_write_override_ready, NULL, NULL,
		    dbuf_write_override_done,
>>>>>>> 8df0bcf0
		    dr, ZIO_PRIORITY_ASYNC_WRITE, ZIO_FLAG_MUSTSUCCEED, &zb);
		mutex_enter(&db->db_mtx);
		dr->dt.dl.dr_override_state = DR_NOT_OVERRIDDEN;
		zio_write_override(dr->dr_zio, &dr->dt.dl.dr_overridden_by,
		    dr->dt.dl.dr_copies, dr->dt.dl.dr_nopwrite);
		mutex_exit(&db->db_mtx);
	} else if (db->db_state == DB_NOFILL) {
		ASSERT(zp.zp_checksum == ZIO_CHECKSUM_OFF ||
		    zp.zp_checksum == ZIO_CHECKSUM_NOPARITY);
		dr->dr_zio = zio_write(zio, os->os_spa, txg,
		    &dr->dr_bp_copy, NULL, db->db.db_size, &zp,
<<<<<<< HEAD
		    dbuf_write_nofill_ready, NULL, dbuf_write_nofill_done, db,
=======
		    dbuf_write_nofill_ready, NULL, NULL,
		    dbuf_write_nofill_done, db,
>>>>>>> 8df0bcf0
		    ZIO_PRIORITY_ASYNC_WRITE,
		    ZIO_FLAG_MUSTSUCCEED | ZIO_FLAG_NODATA, &zb);
	} else {
		ASSERT(arc_released(data));

		/*
		 * For indirect blocks, we want to setup the children
		 * ready callback so that we can properly handle an indirect
		 * block that only contains holes.
		 */
		arc_done_func_t *children_ready_cb = NULL;
		if (db->db_level != 0)
			children_ready_cb = dbuf_write_children_ready;

		dr->dr_zio = arc_write(zio, os->os_spa, txg,
		    &dr->dr_bp_copy, data, DBUF_IS_L2CACHEABLE(db),
		    DBUF_IS_L2COMPRESSIBLE(db), &zp, dbuf_write_ready,
		    children_ready_cb,
		    dbuf_write_physdone, dbuf_write_done, db,
		    ZIO_PRIORITY_ASYNC_WRITE, ZIO_FLAG_MUSTSUCCEED, &zb);
	}
}<|MERGE_RESOLUTION|>--- conflicted
+++ resolved
@@ -3012,8 +3012,6 @@
 	rw_enter(&dn->dn_struct_rwlock, RW_WRITER);
 	*db->db_blkptr = *bp;
 	rw_exit(&dn->dn_struct_rwlock);
-<<<<<<< HEAD
-=======
 }
 
 /* ARGSUSED */
@@ -3053,7 +3051,6 @@
 		bzero(db->db.db_data, db->db.db_size);
 	}
 	DB_DNODE_EXIT(db);
->>>>>>> 8df0bcf0
 }
 
 /*
@@ -3310,12 +3307,8 @@
 
 		dr->dr_zio = zio_write(zio, os->os_spa, txg,
 		    &dr->dr_bp_copy, contents, db->db.db_size, &zp,
-<<<<<<< HEAD
-		    dbuf_write_override_ready, NULL, dbuf_write_override_done,
-=======
 		    dbuf_write_override_ready, NULL, NULL,
 		    dbuf_write_override_done,
->>>>>>> 8df0bcf0
 		    dr, ZIO_PRIORITY_ASYNC_WRITE, ZIO_FLAG_MUSTSUCCEED, &zb);
 		mutex_enter(&db->db_mtx);
 		dr->dt.dl.dr_override_state = DR_NOT_OVERRIDDEN;
@@ -3327,12 +3320,8 @@
 		    zp.zp_checksum == ZIO_CHECKSUM_NOPARITY);
 		dr->dr_zio = zio_write(zio, os->os_spa, txg,
 		    &dr->dr_bp_copy, NULL, db->db.db_size, &zp,
-<<<<<<< HEAD
-		    dbuf_write_nofill_ready, NULL, dbuf_write_nofill_done, db,
-=======
 		    dbuf_write_nofill_ready, NULL, NULL,
 		    dbuf_write_nofill_done, db,
->>>>>>> 8df0bcf0
 		    ZIO_PRIORITY_ASYNC_WRITE,
 		    ZIO_FLAG_MUSTSUCCEED | ZIO_FLAG_NODATA, &zb);
 	} else {
