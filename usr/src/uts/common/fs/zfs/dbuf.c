/*
 * CDDL HEADER START
 *
 * The contents of this file are subject to the terms of the
 * Common Development and Distribution License (the "License").
 * You may not use this file except in compliance with the License.
 *
 * You can obtain a copy of the license at usr/src/OPENSOLARIS.LICENSE
 * or http://www.opensolaris.org/os/licensing.
 * See the License for the specific language governing permissions
 * and limitations under the License.
 *
 * When distributing Covered Code, include this CDDL HEADER in each
 * file and include the License file at usr/src/OPENSOLARIS.LICENSE.
 * If applicable, add the following below this CDDL HEADER, with the
 * fields enclosed by brackets "[]" replaced with your own identifying
 * information: Portions Copyright [yyyy] [name of copyright owner]
 *
 * CDDL HEADER END
 */
/*
 * Copyright (c) 2005, 2010, Oracle and/or its affiliates. All rights reserved.
 * Copyright 2011 Nexenta Systems, Inc.  All rights reserved.
 * Copyright (c) 2012, 2016 by Delphix. All rights reserved.
 * Copyright (c) 2013 by Saso Kiselkov. All rights reserved.
 * Copyright (c) 2013, Joyent, Inc. All rights reserved.
 * Copyright (c) 2014 Spectra Logic Corporation, All rights reserved.
 */

#include <sys/zfs_context.h>
#include <sys/dmu.h>
#include <sys/dmu_send.h>
#include <sys/dmu_impl.h>
#include <sys/dbuf.h>
#include <sys/dmu_objset.h>
#include <sys/dsl_dataset.h>
#include <sys/dsl_dir.h>
#include <sys/dmu_tx.h>
#include <sys/spa.h>
#include <sys/zio.h>
#include <sys/dmu_zfetch.h>
#include <sys/sa.h>
#include <sys/sa_impl.h>
#include <sys/mooch_byteswap.h>
#include <sys/zfeature.h>
#include <sys/blkptr.h>
#include <sys/range_tree.h>
#include <sys/callb.h>
#include <sys/vdev.h>
#include <sys/abd.h>

uint_t zfs_dbuf_evict_key;

static boolean_t dbuf_undirty(dmu_buf_impl_t *db, dmu_tx_t *tx);
static void dbuf_write(dbuf_dirty_record_t *dr, arc_buf_t *data, dmu_tx_t *tx);

#ifndef __lint
extern inline void dmu_buf_init_user(dmu_buf_user_t *dbu,
    dmu_buf_evict_func_t *evict_func_sync,
    dmu_buf_evict_func_t *evict_func_async,
    dmu_buf_t **clear_on_evict_dbufp);
#endif /* ! __lint */

/*
 * Global data structures and functions for the dbuf cache.
 */
static kmem_cache_t *dbuf_kmem_cache;
static taskq_t *dbu_evict_taskq;

static kthread_t *dbuf_cache_evict_thread;
static kmutex_t dbuf_evict_lock;
static kcondvar_t dbuf_evict_cv;
static boolean_t dbuf_evict_thread_exit;

/*
 * LRU cache of dbufs. The dbuf cache maintains a list of dbufs that
 * are not currently held but have been recently released. These dbufs
 * are not eligible for arc eviction until they are aged out of the cache.
 * Dbufs are added to the dbuf cache once the last hold is released. If a
 * dbuf is later accessed and still exists in the dbuf cache, then it will
 * be removed from the cache and later re-added to the head of the cache.
 * Dbufs that are aged out of the cache will be immediately destroyed and
 * become eligible for arc eviction.
 */
static multilist_t dbuf_cache;
static refcount_t dbuf_cache_size;
uint64_t dbuf_cache_max_bytes = 100 * 1024 * 1024;

/* Cap the size of the dbuf cache to log2 fraction of arc size. */
int dbuf_cache_max_shift = 5;

/*
 * The dbuf cache uses a three-stage eviction policy:
 *	- A low water marker designates when the dbuf eviction thread
 *	should stop evicting from the dbuf cache.
 *	- When we reach the maximum size (aka mid water mark), we
 *	signal the eviction thread to run.
 *	- The high water mark indicates when the eviction thread
 *	is unable to keep up with the incoming load and eviction must
 *	happen in the context of the calling thread.
 *
 * The dbuf cache:
 *                                                 (max size)
 *                                      low water   mid water   hi water
 * +----------------------------------------+----------+----------+
 * |                                        |          |          |
 * |                                        |          |          |
 * |                                        |          |          |
 * |                                        |          |          |
 * +----------------------------------------+----------+----------+
 *                                        stop        signal     evict
 *                                      evicting     eviction   directly
 *                                                    thread
 *
 * The high and low water marks indicate the operating range for the eviction
 * thread. The low water mark is, by default, 90% of the total size of the
 * cache and the high water mark is at 110% (both of these percentages can be
 * changed by setting dbuf_cache_lowater_pct and dbuf_cache_hiwater_pct,
 * respectively). The eviction thread will try to ensure that the cache remains
 * within this range by waking up every second and checking if the cache is
 * above the low water mark. The thread can also be woken up by callers adding
 * elements into the cache if the cache is larger than the mid water (i.e max
 * cache size). Once the eviction thread is woken up and eviction is required,
 * it will continue evicting buffers until it's able to reduce the cache size
 * to the low water mark. If the cache size continues to grow and hits the high
 * water mark, then callers adding elments to the cache will begin to evict
 * directly from the cache until the cache is no longer above the high water
 * mark.
 */

/*
 * The percentage above and below the maximum cache size.
 */
uint_t dbuf_cache_hiwater_pct = 10;
uint_t dbuf_cache_lowater_pct = 10;

/* ARGSUSED */
static int
dbuf_cons(void *vdb, void *unused, int kmflag)
{
	dmu_buf_impl_t *db = vdb;
	bzero(db, sizeof (dmu_buf_impl_t));

	mutex_init(&db->db_mtx, NULL, MUTEX_DEFAULT, NULL);
	cv_init(&db->db_changed, NULL, CV_DEFAULT, NULL);
	multilist_link_init(&db->db_cache_link);
	refcount_create(&db->db_holds);

	return (0);
}

/* ARGSUSED */
static void
dbuf_dest(void *vdb, void *unused)
{
	dmu_buf_impl_t *db = vdb;
	mutex_destroy(&db->db_mtx);
	cv_destroy(&db->db_changed);
	ASSERT(!multilist_link_active(&db->db_cache_link));
	refcount_destroy(&db->db_holds);
}

/*
 * dbuf hash table routines
 */
static dbuf_hash_table_t dbuf_hash_table;

static uint64_t dbuf_hash_count;

static uint64_t
dbuf_hash(void *os, uint64_t obj, uint8_t lvl, uint64_t blkid)
{
	uintptr_t osv = (uintptr_t)os;
	uint64_t crc = -1ULL;

	ASSERT(zfs_crc64_table[128] == ZFS_CRC64_POLY);
	crc = (crc >> 8) ^ zfs_crc64_table[(crc ^ (lvl)) & 0xFF];
	crc = (crc >> 8) ^ zfs_crc64_table[(crc ^ (osv >> 6)) & 0xFF];
	crc = (crc >> 8) ^ zfs_crc64_table[(crc ^ (obj >> 0)) & 0xFF];
	crc = (crc >> 8) ^ zfs_crc64_table[(crc ^ (obj >> 8)) & 0xFF];
	crc = (crc >> 8) ^ zfs_crc64_table[(crc ^ (blkid >> 0)) & 0xFF];
	crc = (crc >> 8) ^ zfs_crc64_table[(crc ^ (blkid >> 8)) & 0xFF];

	crc ^= (osv>>14) ^ (obj>>16) ^ (blkid>>16);

	return (crc);
}

#define	DBUF_EQUAL(dbuf, os, obj, level, blkid)		\
	((dbuf)->db.db_object == (obj) &&		\
	(dbuf)->db_objset == (os) &&			\
	(dbuf)->db_level == (level) &&			\
	(dbuf)->db_blkid == (blkid))

dmu_buf_impl_t *
dbuf_find(objset_t *os, uint64_t obj, uint8_t level, uint64_t blkid)
{
	dbuf_hash_table_t *h = &dbuf_hash_table;
	uint64_t hv = dbuf_hash(os, obj, level, blkid);
	uint64_t idx = hv & h->hash_table_mask;
	dmu_buf_impl_t *db;

	mutex_enter(DBUF_HASH_MUTEX(h, idx));
	for (db = h->hash_table[idx]; db != NULL; db = db->db_hash_next) {
		if (DBUF_EQUAL(db, os, obj, level, blkid)) {
			mutex_enter(&db->db_mtx);
			if (db->db_state != DB_EVICTING) {
				mutex_exit(DBUF_HASH_MUTEX(h, idx));
				return (db);
			}
			mutex_exit(&db->db_mtx);
		}
	}
	mutex_exit(DBUF_HASH_MUTEX(h, idx));
	return (NULL);
}

static dmu_buf_impl_t *
dbuf_find_bonus(objset_t *os, uint64_t object)
{
	dnode_t *dn;
	dmu_buf_impl_t *db = NULL;

	if (dnode_hold(os, object, FTAG, &dn) == 0) {
		rw_enter(&dn->dn_struct_rwlock, RW_READER);
		if (dn->dn_bonus != NULL) {
			db = dn->dn_bonus;
			mutex_enter(&db->db_mtx);
		}
		rw_exit(&dn->dn_struct_rwlock);
		dnode_rele(dn, FTAG);
	}
	return (db);
}

/*
 * Insert an entry into the hash table.  If there is already an element
 * equal to elem in the hash table, then the already existing element
 * will be returned and the new element will not be inserted.
 * Otherwise returns NULL.
 */
static dmu_buf_impl_t *
dbuf_hash_insert(dmu_buf_impl_t *db)
{
	dbuf_hash_table_t *h = &dbuf_hash_table;
	objset_t *os = db->db_objset;
	uint64_t obj = db->db.db_object;
	int level = db->db_level;
	uint64_t blkid = db->db_blkid;
	uint64_t hv = dbuf_hash(os, obj, level, blkid);
	uint64_t idx = hv & h->hash_table_mask;
	dmu_buf_impl_t *dbf;

	mutex_enter(DBUF_HASH_MUTEX(h, idx));
	for (dbf = h->hash_table[idx]; dbf != NULL; dbf = dbf->db_hash_next) {
		if (DBUF_EQUAL(dbf, os, obj, level, blkid)) {
			mutex_enter(&dbf->db_mtx);
			if (dbf->db_state != DB_EVICTING) {
				mutex_exit(DBUF_HASH_MUTEX(h, idx));
				return (dbf);
			}
			mutex_exit(&dbf->db_mtx);
		}
	}

	mutex_enter(&db->db_mtx);
	db->db_hash_next = h->hash_table[idx];
	h->hash_table[idx] = db;
	mutex_exit(DBUF_HASH_MUTEX(h, idx));
	atomic_inc_64(&dbuf_hash_count);

	return (NULL);
}

/*
 * Remove an entry from the hash table.  It must be in the EVICTING state.
 */
static void
dbuf_hash_remove(dmu_buf_impl_t *db)
{
	dbuf_hash_table_t *h = &dbuf_hash_table;
	uint64_t hv = dbuf_hash(db->db_objset, db->db.db_object,
	    db->db_level, db->db_blkid);
	uint64_t idx = hv & h->hash_table_mask;
	dmu_buf_impl_t *dbf, **dbp;

	/*
	 * We musn't hold db_mtx to maintain lock ordering:
	 * DBUF_HASH_MUTEX > db_mtx.
	 */
	ASSERT(refcount_is_zero(&db->db_holds));
	ASSERT(db->db_state == DB_EVICTING);
	ASSERT(!MUTEX_HELD(&db->db_mtx));

	mutex_enter(DBUF_HASH_MUTEX(h, idx));
	dbp = &h->hash_table[idx];
	while ((dbf = *dbp) != db) {
		dbp = &dbf->db_hash_next;
		ASSERT(dbf != NULL);
	}
	*dbp = db->db_hash_next;
	db->db_hash_next = NULL;
	mutex_exit(DBUF_HASH_MUTEX(h, idx));
	atomic_dec_64(&dbuf_hash_count);
}

typedef enum {
	DBVU_EVICTING,
	DBVU_NOT_EVICTING
} dbvu_verify_type_t;

static void
dbuf_verify_user(dmu_buf_impl_t *db, dbvu_verify_type_t verify_type)
{
#ifdef ZFS_DEBUG
	int64_t holds;

	if (db->db_user == NULL)
		return;

	/* Only data blocks support the attachment of user data. */
	ASSERT(db->db_level == 0);

	/* Clients must resolve a dbuf before attaching user data. */
	ASSERT(db->db.db_data != NULL);
	ASSERT3U(db->db_state, ==, DB_CACHED);

	holds = refcount_count(&db->db_holds);
	if (verify_type == DBVU_EVICTING) {
		/*
		 * Immediate eviction occurs when holds == dirtycnt.
		 * For normal eviction buffers, holds is zero on
		 * eviction, except when dbuf_fix_old_data() calls
		 * dbuf_clear_data().  However, the hold count can grow
		 * during eviction even though db_mtx is held (see
		 * dmu_bonus_hold() for an example), so we can only
		 * test the generic invariant that holds >= dirtycnt.
		 */
		ASSERT3U(holds, >=, db->db_dirtycnt);
	} else {
		if (db->db_user_immediate_evict == TRUE)
			ASSERT3U(holds, >=, db->db_dirtycnt);
		else
			ASSERT3U(holds, >, 0);
	}
#endif
}

static void
dbuf_evict_user(dmu_buf_impl_t *db)
{
	dmu_buf_user_t *dbu = db->db_user;

	ASSERT(MUTEX_HELD(&db->db_mtx));

	if (dbu == NULL)
		return;

	dbuf_verify_user(db, DBVU_EVICTING);
	db->db_user = NULL;

#ifdef ZFS_DEBUG
	if (dbu->dbu_clear_on_evict_dbufp != NULL)
		*dbu->dbu_clear_on_evict_dbufp = NULL;
#endif

	/*
	 * There are two eviction callbacks - one that we call synchronously
	 * and one that we invoke via a taskq.  The async one is useful for
	 * avoiding lock order reversals and limiting stack depth.
	 *
	 * Note that if we have a sync callback but no async callback,
	 * it's likely that the sync callback will free the structure
	 * containing the dbu.  In that case we need to take care to not
	 * dereference dbu after calling the sync evict func.
	 */
	boolean_t has_async = (dbu->dbu_evict_func_async != NULL);

	if (dbu->dbu_evict_func_sync != NULL)
		dbu->dbu_evict_func_sync(dbu);

	if (has_async) {
		taskq_dispatch_ent(dbu_evict_taskq, dbu->dbu_evict_func_async,
		    dbu, 0, &dbu->dbu_tqent);
	}
}

boolean_t
dbuf_is_metadata(dmu_buf_impl_t *db)
{
	if (db->db_level > 0) {
		return (B_TRUE);
	} else {
		boolean_t is_metadata;

		DB_DNODE_ENTER(db);
		is_metadata = DMU_OT_IS_METADATA(DB_DNODE(db)->dn_type);
		DB_DNODE_EXIT(db);

		return (is_metadata);
	}
}

/*
 * This function *must* return indices evenly distributed between all
 * sublists of the multilist. This is needed due to how the dbuf eviction
 * code is laid out; dbuf_evict_thread() assumes dbufs are evenly
 * distributed between all sublists and uses this assumption when
 * deciding which sublist to evict from and how much to evict from it.
 */
unsigned int
dbuf_cache_multilist_index_func(multilist_t *ml, void *obj)
{
	dmu_buf_impl_t *db = obj;

	/*
	 * The assumption here, is the hash value for a given
	 * dmu_buf_impl_t will remain constant throughout it's lifetime
	 * (i.e. it's objset, object, level and blkid fields don't change).
	 * Thus, we don't need to store the dbuf's sublist index
	 * on insertion, as this index can be recalculated on removal.
	 *
	 * Also, the low order bits of the hash value are thought to be
	 * distributed evenly. Otherwise, in the case that the multilist
	 * has a power of two number of sublists, each sublists' usage
	 * would not be evenly distributed.
	 */
	return (dbuf_hash(db->db_objset, db->db.db_object,
	    db->db_level, db->db_blkid) %
	    multilist_get_num_sublists(ml));
}

static inline boolean_t
dbuf_cache_above_hiwater(void)
{
	uint64_t dbuf_cache_hiwater_bytes =
	    (dbuf_cache_max_bytes * dbuf_cache_hiwater_pct) / 100;

	return (refcount_count(&dbuf_cache_size) >
	    dbuf_cache_max_bytes + dbuf_cache_hiwater_bytes);
}

static inline boolean_t
dbuf_cache_above_lowater(void)
{
	uint64_t dbuf_cache_lowater_bytes =
	    (dbuf_cache_max_bytes * dbuf_cache_lowater_pct) / 100;

	return (refcount_count(&dbuf_cache_size) >
	    dbuf_cache_max_bytes - dbuf_cache_lowater_bytes);
}

/*
 * Evict the oldest eligible dbuf from the dbuf cache.
 */
static void
dbuf_evict_one(void)
{
	int idx = multilist_get_random_index(&dbuf_cache);
	multilist_sublist_t *mls = multilist_sublist_lock(&dbuf_cache, idx);

	ASSERT(!MUTEX_HELD(&dbuf_evict_lock));

	/*
	 * Set the thread's tsd to indicate that it's processing evictions.
	 * Once a thread stops evicting from the dbuf cache it will
	 * reset its tsd to NULL.
	 */
	ASSERT3P(tsd_get(zfs_dbuf_evict_key), ==, NULL);
	(void) tsd_set(zfs_dbuf_evict_key, (void *)B_TRUE);

	dmu_buf_impl_t *db = multilist_sublist_tail(mls);
	while (db != NULL && mutex_tryenter(&db->db_mtx) == 0) {
		db = multilist_sublist_prev(mls, db);
	}

	DTRACE_PROBE2(dbuf__evict__one, dmu_buf_impl_t *, db,
	    multilist_sublist_t *, mls);

	if (db != NULL) {
		multilist_sublist_remove(mls, db);
		multilist_sublist_unlock(mls);
		(void) refcount_remove_many(&dbuf_cache_size,
		    db->db.db_size, db);
		dbuf_destroy(db);
	} else {
		multilist_sublist_unlock(mls);
	}
	(void) tsd_set(zfs_dbuf_evict_key, NULL);
}

/*
 * The dbuf evict thread is responsible for aging out dbufs from the
 * cache. Once the cache has reached it's maximum size, dbufs are removed
 * and destroyed. The eviction thread will continue running until the size
 * of the dbuf cache is at or below the maximum size. Once the dbuf is aged
 * out of the cache it is destroyed and becomes eligible for arc eviction.
 */
static void
dbuf_evict_thread(void)
{
	callb_cpr_t cpr;

	CALLB_CPR_INIT(&cpr, &dbuf_evict_lock, callb_generic_cpr, FTAG);

	mutex_enter(&dbuf_evict_lock);
	while (!dbuf_evict_thread_exit) {
		while (!dbuf_cache_above_lowater() && !dbuf_evict_thread_exit) {
			CALLB_CPR_SAFE_BEGIN(&cpr);
			(void) cv_timedwait_hires(&dbuf_evict_cv,
			    &dbuf_evict_lock, SEC2NSEC(1), MSEC2NSEC(1), 0);
			CALLB_CPR_SAFE_END(&cpr, &dbuf_evict_lock);
		}
		mutex_exit(&dbuf_evict_lock);

		/*
		 * Keep evicting as long as we're above the low water mark
		 * for the cache. We do this without holding the locks to
		 * minimize lock contention.
		 */
		while (dbuf_cache_above_lowater() && !dbuf_evict_thread_exit) {
			dbuf_evict_one();
		}

		mutex_enter(&dbuf_evict_lock);
	}

	dbuf_evict_thread_exit = B_FALSE;
	cv_broadcast(&dbuf_evict_cv);
	CALLB_CPR_EXIT(&cpr);	/* drops dbuf_evict_lock */
	thread_exit();
}

/*
 * Wake up the dbuf eviction thread if the dbuf cache is at its max size.
 * If the dbuf cache is at its high water mark, then evict a dbuf from the
 * dbuf cache using the callers context.
 */
static void
dbuf_evict_notify(void)
{

	/*
	 * We use thread specific data to track when a thread has
	 * started processing evictions. This allows us to avoid deeply
	 * nested stacks that would have a call flow similar to this:
	 *
	 * dbuf_rele()-->dbuf_rele_and_unlock()-->dbuf_evict_notify()
	 *	^						|
	 *	|						|
	 *	+-----dbuf_destroy()<--dbuf_evict_one()<--------+
	 *
	 * The dbuf_eviction_thread will always have its tsd set until
	 * that thread exits. All other threads will only set their tsd
	 * if they are participating in the eviction process. This only
	 * happens if the eviction thread is unable to process evictions
	 * fast enough. To keep the dbuf cache size in check, other threads
	 * can evict from the dbuf cache directly. Those threads will set
	 * their tsd values so that we ensure that they only evict one dbuf
	 * from the dbuf cache.
	 */
	if (tsd_get(zfs_dbuf_evict_key) != NULL)
		return;

	if (refcount_count(&dbuf_cache_size) > dbuf_cache_max_bytes) {
		boolean_t evict_now = B_FALSE;

		mutex_enter(&dbuf_evict_lock);
		if (refcount_count(&dbuf_cache_size) > dbuf_cache_max_bytes) {
			evict_now = dbuf_cache_above_hiwater();
			cv_signal(&dbuf_evict_cv);
		}
		mutex_exit(&dbuf_evict_lock);

		if (evict_now) {
			dbuf_evict_one();
		}
	}
}

void
dbuf_init(void)
{
	uint64_t hsize = 1ULL << 16;
	dbuf_hash_table_t *h = &dbuf_hash_table;
	int i;

	/*
	 * The hash table is big enough to fill all of physical memory
	 * with an average 4K block size.  The table will take up
	 * totalmem*sizeof(void*)/4K (i.e. 2MB/GB with 8-byte pointers).
	 */
	while (hsize * 4096 < physmem * PAGESIZE)
		hsize <<= 1;

retry:
	h->hash_table_mask = hsize - 1;
	h->hash_table = kmem_zalloc(hsize * sizeof (void *), KM_NOSLEEP);
	if (h->hash_table == NULL) {
		/* XXX - we should really return an error instead of assert */
		ASSERT(hsize > (1ULL << 10));
		hsize >>= 1;
		goto retry;
	}

	dbuf_kmem_cache = kmem_cache_create("dmu_buf_impl_t",
	    sizeof (dmu_buf_impl_t),
	    0, dbuf_cons, dbuf_dest, NULL, NULL, NULL, 0);

	for (i = 0; i < DBUF_MUTEXES; i++)
		mutex_init(&h->hash_mutexes[i], NULL, MUTEX_DEFAULT, NULL);

	/*
	 * Setup the parameters for the dbuf cache. We cap the size of the
	 * dbuf cache to 1/32nd (default) of the size of the ARC.
	 */
	dbuf_cache_max_bytes = MIN(dbuf_cache_max_bytes,
	    arc_max_bytes() >> dbuf_cache_max_shift);

	/*
	 * All entries are queued via taskq_dispatch_ent(), so min/maxalloc
	 * configuration is not required.
	 */
	dbu_evict_taskq = taskq_create("dbu_evict", 1, minclsyspri, 0, 0, 0);

	multilist_create(&dbuf_cache, sizeof (dmu_buf_impl_t),
	    offsetof(dmu_buf_impl_t, db_cache_link),
	    zfs_arc_num_sublists_per_state,
	    dbuf_cache_multilist_index_func);
	refcount_create(&dbuf_cache_size);

	tsd_create(&zfs_dbuf_evict_key, NULL);
	dbuf_evict_thread_exit = B_FALSE;
	mutex_init(&dbuf_evict_lock, NULL, MUTEX_DEFAULT, NULL);
	cv_init(&dbuf_evict_cv, NULL, CV_DEFAULT, NULL);
	dbuf_cache_evict_thread = thread_create(NULL, 0, dbuf_evict_thread,
	    NULL, 0, &p0, TS_RUN, minclsyspri);
}

void
dbuf_fini(void)
{
	dbuf_hash_table_t *h = &dbuf_hash_table;
	int i;

	for (i = 0; i < DBUF_MUTEXES; i++)
		mutex_destroy(&h->hash_mutexes[i]);
	kmem_free(h->hash_table, (h->hash_table_mask + 1) * sizeof (void *));
	kmem_cache_destroy(dbuf_kmem_cache);
	taskq_destroy(dbu_evict_taskq);

	mutex_enter(&dbuf_evict_lock);
	dbuf_evict_thread_exit = B_TRUE;
	while (dbuf_evict_thread_exit) {
		cv_signal(&dbuf_evict_cv);
		cv_wait(&dbuf_evict_cv, &dbuf_evict_lock);
	}
	mutex_exit(&dbuf_evict_lock);
	tsd_destroy(&zfs_dbuf_evict_key);

	mutex_destroy(&dbuf_evict_lock);
	cv_destroy(&dbuf_evict_cv);

	refcount_destroy(&dbuf_cache_size);
	multilist_destroy(&dbuf_cache);
}

/*
 * Other stuff.
 */

#ifdef ZFS_DEBUG
static void
dbuf_verify(dmu_buf_impl_t *db)
{
	dnode_t *dn;
	dbuf_dirty_record_t *dr;

	ASSERT(MUTEX_HELD(&db->db_mtx));

	if (!(zfs_flags & ZFS_DEBUG_DBUF_VERIFY))
		return;

	ASSERT(db->db_objset != NULL);
	DB_DNODE_ENTER(db);
	dn = DB_DNODE(db);
	if (dn == NULL) {
		ASSERT(db->db_parent == NULL);
		ASSERT(db->db_blkptr == NULL);
	} else {
		ASSERT3U(db->db.db_object, ==, dn->dn_object);
		ASSERT3P(db->db_objset, ==, dn->dn_objset);
		ASSERT3U(db->db_level, <, dn->dn_nlevels);
		ASSERT(db->db_blkid == DMU_BONUS_BLKID ||
		    db->db_blkid == DMU_SPILL_BLKID ||
		    !avl_is_empty(&dn->dn_dbufs));
	}
	if (db->db_blkid == DMU_BONUS_BLKID) {
		ASSERT(dn != NULL);
		ASSERT3U(db->db.db_size, >=, dn->dn_bonuslen);
		ASSERT3U(db->db.db_offset, ==, DMU_BONUS_BLKID);
	} else if (db->db_blkid == DMU_SPILL_BLKID) {
		ASSERT(dn != NULL);
		ASSERT3U(db->db.db_size, >=, dn->dn_bonuslen);
		ASSERT0(db->db.db_offset);
	} else {
		ASSERT3U(db->db.db_offset, ==, db->db_blkid * db->db.db_size);
	}

	for (dr = db->db_data_pending; dr != NULL; dr = dr->dr_next)
		ASSERT(dr->dr_dbuf == db);

	for (dr = db->db_last_dirty; dr != NULL; dr = dr->dr_next)
		ASSERT(dr->dr_dbuf == db);

	/*
	 * We can't assert that db_size matches dn_datablksz because it
	 * can be momentarily different when another thread is doing
	 * dnode_set_blksz().
	 */
	if (db->db_level == 0 && db->db.db_object == DMU_META_DNODE_OBJECT) {
		dr = db->db_data_pending;
		/*
		 * It should only be modified in syncing context, so
		 * make sure we only have one copy of the data.
		 */
		ASSERT(dr == NULL || dr->dt.dl.dr_data == db->db_buf);
	}

	/* verify db->db_blkptr */
	if (db->db_blkptr) {
		if (db->db_parent == dn->dn_dbuf) {
			/* db is pointed to by the dnode */
			/* ASSERT3U(db->db_blkid, <, dn->dn_nblkptr); */
			if (DMU_OBJECT_IS_SPECIAL(db->db.db_object))
				ASSERT(db->db_parent == NULL);
			else
				ASSERT(db->db_parent != NULL);
			if (db->db_blkid != DMU_SPILL_BLKID)
				ASSERT3P(db->db_blkptr, ==,
				    &dn->dn_phys->dn_blkptr[db->db_blkid]);
		} else {
			/* db is pointed to by an indirect block */
			int epb = db->db_parent->db.db_size >> SPA_BLKPTRSHIFT;
			ASSERT3U(db->db_parent->db_level, ==, db->db_level+1);
			ASSERT3U(db->db_parent->db.db_object, ==,
			    db->db.db_object);
			/*
			 * dnode_grow_indblksz() can make this fail if we don't
			 * have the struct_rwlock.  XXX indblksz no longer
			 * grows.  safe to do this now?
			 */
			if (RW_WRITE_HELD(&dn->dn_struct_rwlock)) {
				ASSERT3P(db->db_blkptr, ==,
				    ((blkptr_t *)db->db_parent->db.db_data +
				    db->db_blkid % epb));
			}
		}
	}
	if ((db->db_blkptr == NULL || BP_IS_HOLE(db->db_blkptr)) &&
	    (db->db_buf == NULL || db->db_buf->b_data) &&
	    db->db.db_data && db->db_blkid != DMU_BONUS_BLKID &&
	    db->db_state != DB_FILL && !dn->dn_free_txg) {
		/*
		 * If the blkptr isn't set but they have nonzero data,
		 * it had better be dirty, otherwise we'll lose that
		 * data when we evict this buffer.
		 *
		 * There is an exception to this rule for indirect blocks; in
		 * this case, if the indirect block is a hole, we fill in a few
		 * fields on each of the child blocks (importantly, birth time)
		 * to prevent hole birth times from being lost when you
		 * partially fill in a hole.
		 */
		if (db->db_dirtycnt == 0) {
			if (db->db_level == 0) {
				uint64_t *buf = db->db.db_data;
				int i;

				for (i = 0; i < db->db.db_size >> 3; i++) {
					ASSERT(buf[i] == 0);
				}
			} else {
				blkptr_t *bps = db->db.db_data;
				ASSERT3U(1 << DB_DNODE(db)->dn_indblkshift, ==,
				    db->db.db_size);
				/*
				 * We want to verify that all the blkptrs in the
				 * indirect block are holes, but we may have
				 * automatically set up a few fields for them.
				 * We iterate through each blkptr and verify
				 * they only have those fields set.
				 */
				for (int i = 0;
				    i < db->db.db_size / sizeof (blkptr_t);
				    i++) {
					blkptr_t *bp = &bps[i];
					ASSERT(ZIO_CHECKSUM_IS_ZERO(
					    &bp->blk_cksum));
					ASSERT(
					    DVA_IS_EMPTY(&bp->blk_dva[0]) &&
					    DVA_IS_EMPTY(&bp->blk_dva[1]) &&
					    DVA_IS_EMPTY(&bp->blk_dva[2]));
					ASSERT0(bp->blk_fill);
					ASSERT0(bp->blk_pad[0]);
					ASSERT0(bp->blk_pad[1]);
					ASSERT(!BP_IS_EMBEDDED(bp));
					ASSERT(BP_IS_HOLE(bp));
					ASSERT0(bp->blk_phys_birth);
				}
			}
		}
	}
	DB_DNODE_EXIT(db);
}
#endif

static void
dbuf_clear_data(dmu_buf_impl_t *db)
{
	ASSERT(MUTEX_HELD(&db->db_mtx));
	dbuf_evict_user(db);
	ASSERT3P(db->db_buf, ==, NULL);
	db->db.db_data = NULL;
	if (db->db_state != DB_NOFILL)
		db->db_state = DB_UNCACHED;
}

static void
dbuf_set_data(dmu_buf_impl_t *db, arc_buf_t *buf)
{
	ASSERT(MUTEX_HELD(&db->db_mtx));
	ASSERT(buf != NULL);

	db->db_buf = buf;
	ASSERT(buf->b_data != NULL);
	db->db.db_data = buf->b_data;
}

/*
 * Loan out an arc_buf for read.  Return the loaned arc_buf.
 */
arc_buf_t *
dbuf_loan_arcbuf(dmu_buf_impl_t *db)
{
	arc_buf_t *abuf;

	ASSERT(db->db_blkid != DMU_BONUS_BLKID);
	mutex_enter(&db->db_mtx);
	if (arc_released(db->db_buf) || refcount_count(&db->db_holds) > 1) {
		int blksz = db->db.db_size;
		spa_t *spa = db->db_objset->os_spa;

		mutex_exit(&db->db_mtx);
		abuf = arc_loan_buf(spa, B_FALSE, blksz);
		bcopy(db->db.db_data, abuf->b_data, blksz);
	} else {
		abuf = db->db_buf;
		arc_loan_inuse_buf(abuf, db);
		db->db_buf = NULL;
		dbuf_clear_data(db);
		mutex_exit(&db->db_mtx);
	}
	return (abuf);
}

/*
 * Calculate which level n block references the data at the level 0 offset
 * provided.
 */
uint64_t
dbuf_whichblock(dnode_t *dn, int64_t level, uint64_t offset)
{
	if (dn->dn_datablkshift != 0 && dn->dn_indblkshift != 0) {
		/*
		 * The level n blkid is equal to the level 0 blkid divided by
		 * the number of level 0s in a level n block.
		 *
		 * The level 0 blkid is offset >> datablkshift =
		 * offset / 2^datablkshift.
		 *
		 * The number of level 0s in a level n is the number of block
		 * pointers in an indirect block, raised to the power of level.
		 * This is 2^(indblkshift - SPA_BLKPTRSHIFT)^level =
		 * 2^(level*(indblkshift - SPA_BLKPTRSHIFT)).
		 *
		 * Thus, the level n blkid is: offset /
		 * ((2^datablkshift)*(2^(level*(indblkshift - SPA_BLKPTRSHIFT)))
		 * = offset / 2^(datablkshift + level *
		 *   (indblkshift - SPA_BLKPTRSHIFT))
		 * = offset >> (datablkshift + level *
		 *   (indblkshift - SPA_BLKPTRSHIFT))
		 */
		return (offset >> (dn->dn_datablkshift + level *
		    (dn->dn_indblkshift - SPA_BLKPTRSHIFT)));
	} else {
		ASSERT3U(offset, <, dn->dn_datablksz);
		return (0);
	}
}

static void
dbuf_read_done(zio_t *zio, arc_buf_t *buf, void *vdb)
{
	dmu_buf_impl_t *db = vdb;

	mutex_enter(&db->db_mtx);
	ASSERT3U(db->db_state, ==, DB_READ);
	/*
	 * All reads are synchronous, so we must have a hold on the dbuf
	 */
	ASSERT(refcount_count(&db->db_holds) > 0);
	ASSERT(db->db_buf == NULL);
	ASSERT(db->db.db_data == NULL);
	if (db->db_level == 0 && db->db_freed_in_flight) {
		/* we were freed in flight; disregard any error */
		arc_release(buf, db);
		bzero(buf->b_data, db->db.db_size);
		arc_buf_freeze(buf);
		db->db_freed_in_flight = FALSE;
		dbuf_set_data(db, buf);
		db->db_state = DB_CACHED;
	} else if (zio == NULL || zio->io_error == 0) {
		dbuf_set_data(db, buf);
		db->db_state = DB_CACHED;
	} else {
		ASSERT(db->db_blkid != DMU_BONUS_BLKID);
		ASSERT3P(db->db_buf, ==, NULL);
		arc_buf_destroy(buf, db);
		db->db_state = DB_UNCACHED;
	}
	cv_broadcast(&db->db_changed);
	dbuf_rele_and_unlock(db, NULL);
}

typedef struct mooch_read_arg {
	dmu_buf_impl_t *mra_origin_db;
	dmu_buf_impl_t *mra_clone_db;
} mooch_read_arg_t;

static void
mooch_read_done(zio_t *zio)
{
	mooch_read_arg_t *mra = zio->io_private;

	VERIFY3P(mra->mra_origin_db->db.db_data, !=, NULL);
	ASSERT3U(mra->mra_clone_db->db.db_size, ==,
	    mra->mra_origin_db->db.db_size);

	arc_buf_t *abuf = arc_alloc_buf(zio->io_spa, mra->mra_clone_db,
	    DBUF_GET_BUFC_TYPE(mra->mra_clone_db),
	    mra->mra_clone_db->db.db_size);

	if (zio->io_error == 0) {
		mooch_byteswap_reconstruct(&mra->mra_origin_db->db,
		    abuf->b_data, mra->mra_clone_db->db_blkptr);
	}
	dbuf_read_done(zio, abuf, mra->mra_clone_db);
	dbuf_rele(mra->mra_origin_db, NULL);
	kmem_free(mra, sizeof (*mra));
}

/*
 * Call with db_mtx held, returns with it released.
 */
static void
dbuf_read_mooch(dmu_buf_impl_t *db, uint64_t refd_obj, uint32_t flags,
    zio_t *pio)
{
	objset_t *origin_objset;
	int error;

	ASSERT(refd_obj != 0);
	ASSERT(MUTEX_HELD(&db->db_mtx));
	ASSERT(BP_IS_EMBEDDED(db->db_blkptr) &&
	    BPE_GET_ETYPE(db->db_blkptr) == BP_EMBEDDED_TYPE_MOOCH_BYTESWAP);
	ASSERT(!dbuf_is_metadata(db));
	ASSERT(spa_feature_is_active(dmu_objset_spa(db->db_objset),
	    SPA_FEATURE_MOOCH_BYTESWAP));
	ASSERT(dsl_dataset_feature_is_active(db->db_objset->os_dsl_dataset,
	    SPA_FEATURE_MOOCH_BYTESWAP));

	db->db_state = DB_READ;
	mutex_exit(&db->db_mtx);

	error = dmu_objset_mooch_origin(db->db_objset, &origin_objset);
	if (error != 0) {
		pio->io_error = EIO;
		return;
	}

	/*
	 * Get the dbuf that we mooch from the origin, but don't read it in
	 * synchronously.
	 */
	dmu_buf_t *origin_db;
	error = dmu_buf_hold_noread(origin_objset, refd_obj,
	    db->db.db_offset, NULL, &origin_db);
	if (error != 0) {
		pio->io_error = EIO;
		return;
	}

	dbuf_add_ref(db, NULL);

	/*
	 * Insert a "null" zio that will be notified (by having its done
	 * func called) when the child zio (which reads the dbuf from
	 * the origin) is complete.
	 */
	mooch_read_arg_t *mra = kmem_alloc(sizeof (*mra), KM_SLEEP);
	mra->mra_clone_db = db;
	mra->mra_origin_db = (dmu_buf_impl_t *)origin_db;
	pio = zio_null(pio, dmu_objset_spa(db->db_objset),
	    NULL, mooch_read_done, mra, 0);

	/*
	 * Issue asynchronous read of origin dbuf.  Note that unlike
	 * dmu_buf_hold_array_by_dnode(), we do not have special code for
	 * waiting for a concurrent reader, so we can not specify NEVERWAIT.
	 */
	flags &= ~DB_RF_NEVERWAIT;
	VERIFY0(dbuf_read(mra->mra_origin_db, pio, flags));
	zio_nowait(pio);

}

static void
dbuf_read_impl(dmu_buf_impl_t *db, zio_t *zio, uint32_t flags)
{
	dnode_t *dn;
	zbookmark_phys_t zb;
	arc_flags_t aflags = ARC_FLAG_NOWAIT;

	DB_DNODE_ENTER(db);
	dn = DB_DNODE(db);
	ASSERT(!refcount_is_zero(&db->db_holds));
	/* We need the struct_rwlock to prevent db_blkptr from changing. */
	ASSERT(RW_LOCK_HELD(&dn->dn_struct_rwlock));
	ASSERT(MUTEX_HELD(&db->db_mtx));
	ASSERT(db->db_state == DB_UNCACHED);
	ASSERT(db->db_buf == NULL);

	if (db->db_blkid == DMU_BONUS_BLKID) {
		int bonuslen = MIN(dn->dn_bonuslen, dn->dn_phys->dn_bonuslen);

		ASSERT3U(bonuslen, <=, db->db.db_size);
		db->db.db_data = zio_buf_alloc(DN_MAX_BONUSLEN);
		arc_space_consume(DN_MAX_BONUSLEN, ARC_SPACE_OTHER);
		if (bonuslen < DN_MAX_BONUSLEN)
			bzero(db->db.db_data, DN_MAX_BONUSLEN);
		if (bonuslen)
			bcopy(DN_BONUS(dn->dn_phys), db->db.db_data, bonuslen);
		DB_DNODE_EXIT(db);
		db->db_state = DB_CACHED;
		mutex_exit(&db->db_mtx);
		return;
	}

	/*
	 * Recheck BP_IS_HOLE() after dnode_block_freed() in case dnode_sync()
	 * processes the delete record and clears the bp while we are waiting
	 * for the dn_mtx (resulting in a "no" from block_freed).
	 */
	if (db->db_blkptr == NULL || BP_IS_HOLE(db->db_blkptr) ||
	    (db->db_level == 0 && (dnode_block_freed(dn, db->db_blkid) ||
	    BP_IS_HOLE(db->db_blkptr)))) {
		arc_buf_contents_t type = DBUF_GET_BUFC_TYPE(db);

		dbuf_set_data(db, arc_alloc_buf(db->db_objset->os_spa, db, type,
		    db->db.db_size));
		bzero(db->db.db_data, db->db.db_size);

		if (db->db_blkptr != NULL && db->db_level > 0 &&
		    BP_IS_HOLE(db->db_blkptr) &&
		    db->db_blkptr->blk_birth != 0) {
			blkptr_t *bps = db->db.db_data;
			for (int i = 0; i < ((1 <<
			    DB_DNODE(db)->dn_indblkshift) / sizeof (blkptr_t));
			    i++) {
				blkptr_t *bp = &bps[i];
				ASSERT3U(BP_GET_LSIZE(db->db_blkptr), ==,
				    1 << dn->dn_indblkshift);
				BP_SET_LSIZE(bp,
				    BP_GET_LEVEL(db->db_blkptr) == 1 ?
				    dn->dn_datablksz :
				    BP_GET_LSIZE(db->db_blkptr));
				BP_SET_TYPE(bp, BP_GET_TYPE(db->db_blkptr));
				BP_SET_LEVEL(bp,
				    BP_GET_LEVEL(db->db_blkptr) - 1);
				BP_SET_BIRTH(bp, db->db_blkptr->blk_birth, 0);
			}
		}
		DB_DNODE_EXIT(db);
		db->db_state = DB_CACHED;
		mutex_exit(&db->db_mtx);
		return;
	}
	if (BP_IS_REDACTED(db->db_blkptr)) {
		ASSERT(dsl_dataset_feature_is_active(
		    db->db_objset->os_dsl_dataset,
		    SPA_FEATURE_REDACTED_DATASETS));
		zio->io_error = EIO;
		DB_DNODE_EXIT(db);
		mutex_exit(&db->db_mtx);
		return;
	}

	if (BP_IS_EMBEDDED(db->db_blkptr) &&
	    BPE_GET_ETYPE(db->db_blkptr) == BP_EMBEDDED_TYPE_MOOCH_BYTESWAP) {
		uint64_t refd_obj = dn->dn_origin_obj_refd;
		DB_DNODE_EXIT(db);
		dbuf_read_mooch(db, refd_obj, flags & ~DB_RF_HAVESTRUCT, zio);
		return;
	}

	DB_DNODE_EXIT(db);

	db->db_state = DB_READ;
	mutex_exit(&db->db_mtx);

	if (DBUF_IS_L2CACHEABLE(db))
		aflags |= ARC_FLAG_L2CACHE;

	SET_BOOKMARK(&zb, db->db_objset->os_dsl_dataset ?
	    db->db_objset->os_dsl_dataset->ds_object : DMU_META_OBJSET,
	    db->db.db_object, db->db_level, db->db_blkid);

	dbuf_add_ref(db, NULL);

	(void) arc_read(zio, db->db_objset->os_spa, db->db_blkptr,
	    dbuf_read_done, db, ZIO_PRIORITY_SYNC_READ,
	    (flags & DB_RF_CANFAIL) ? ZIO_FLAG_CANFAIL : ZIO_FLAG_MUSTSUCCEED,
	    &aflags, &zb);
}

/*
 * This is our just-in-time copy function.  It makes a copy of buffers that
 * have been modified in a previous transaction group before we access them in
 * the current active group.
 *
 * This function is used in three places: when we are dirtying a buffer for the
 * first time in a txg, when we are freeing a range in a dnode that includes
 * this buffer, and when we are accessing a buffer which was received compressed
 * and later referenced in a WRITE_BYREF record.
 *
 * Note that when we are called from dbuf_free_range() we do not put a hold on
 * the buffer, we just traverse the active dbuf list for the dnode.
 */
static void
dbuf_fix_old_data(dmu_buf_impl_t *db, uint64_t txg)
{
	dbuf_dirty_record_t *dr = db->db_last_dirty;

	ASSERT(MUTEX_HELD(&db->db_mtx));
	ASSERT(db->db.db_data != NULL);
	ASSERT(db->db_level == 0);
	ASSERT(db->db.db_object != DMU_META_DNODE_OBJECT);

	if (dr == NULL ||
	    (dr->dt.dl.dr_data !=
	    ((db->db_blkid  == DMU_BONUS_BLKID) ? db->db.db_data : db->db_buf)))
		return;

	/*
	 * If the last dirty record for this dbuf has not yet synced
	 * and its referencing the dbuf data, either:
	 *	reset the reference to point to a new copy,
	 * or (if there a no active holders)
	 *	just null out the current db_data pointer.
	 */
	ASSERT(dr->dr_txg >= txg - 2);
	if (db->db_blkid == DMU_BONUS_BLKID) {
		/* Note that the data bufs here are zio_bufs */
		dr->dt.dl.dr_data = zio_buf_alloc(DN_MAX_BONUSLEN);
		arc_space_consume(DN_MAX_BONUSLEN, ARC_SPACE_OTHER);
		bcopy(db->db.db_data, dr->dt.dl.dr_data, DN_MAX_BONUSLEN);
	} else if (refcount_count(&db->db_holds) > db->db_dirtycnt) {
		int size = arc_buf_size(db->db_buf);
		arc_buf_contents_t type = DBUF_GET_BUFC_TYPE(db);
		spa_t *spa = db->db_objset->os_spa;
		enum zio_compress compress_type =
		    arc_get_compression(db->db_buf);

		if (compress_type == ZIO_COMPRESS_OFF) {
			dr->dt.dl.dr_data = arc_alloc_buf(spa, db, type, size);
		} else {
			ASSERT3U(type, ==, ARC_BUFC_DATA);
			dr->dt.dl.dr_data = arc_alloc_compressed_buf(spa, db,
			    size, arc_buf_lsize(db->db_buf), compress_type);
		}
		bcopy(db->db.db_data, dr->dt.dl.dr_data->b_data, size);
	} else {
		db->db_buf = NULL;
		dbuf_clear_data(db);
	}
}

int
dbuf_read(dmu_buf_impl_t *db, zio_t *zio, uint32_t flags)
{
	int err = 0;
	boolean_t havepzio = (zio != NULL);
	boolean_t prefetch;
	dnode_t *dn;

	/*
	 * We don't have to hold the mutex to check db_state because it
	 * can't be freed while we have a hold on the buffer.
	 */
	ASSERT(!refcount_is_zero(&db->db_holds));

	if (db->db_state == DB_NOFILL)
		return (SET_ERROR(EIO));

	DB_DNODE_ENTER(db);
	dn = DB_DNODE(db);
	if ((flags & DB_RF_HAVESTRUCT) == 0)
		rw_enter(&dn->dn_struct_rwlock, RW_READER);

	prefetch = db->db_level == 0 && db->db_blkid != DMU_BONUS_BLKID &&
	    (flags & DB_RF_NOPREFETCH) == 0 && dn != NULL &&
	    DBUF_IS_CACHEABLE(db);

	mutex_enter(&db->db_mtx);
	if (db->db_state == DB_CACHED) {
		/*
		 * If the arc buf is compressed, we need to decompress it to
		 * read the data. This could happen during the "zfs receive" of
		 * a stream which is compressed and deduplicated.
		 */
		if (db->db_buf != NULL &&
		    arc_get_compression(db->db_buf) != ZIO_COMPRESS_OFF) {
			dbuf_fix_old_data(db,
			    spa_syncing_txg(dmu_objset_spa(db->db_objset)));
			err = arc_decompress(db->db_buf);
			dbuf_set_data(db, db->db_buf);
		}
		mutex_exit(&db->db_mtx);
		if (prefetch)
			dmu_zfetch(&dn->dn_zfetch, db->db_blkid, 1);
		if ((flags & DB_RF_HAVESTRUCT) == 0)
			rw_exit(&dn->dn_struct_rwlock);
		DB_DNODE_EXIT(db);
	} else if (db->db_state == DB_UNCACHED) {
		spa_t *spa = dn->dn_objset->os_spa;

		if (zio == NULL)
			zio = zio_root(spa, NULL, NULL, ZIO_FLAG_CANFAIL);
		dbuf_read_impl(db, zio, flags);

		/* dbuf_read_impl has dropped db_mtx for us */

		if (prefetch)
			dmu_zfetch(&dn->dn_zfetch, db->db_blkid, 1);

		if ((flags & DB_RF_HAVESTRUCT) == 0)
			rw_exit(&dn->dn_struct_rwlock);
		DB_DNODE_EXIT(db);

		if (!havepzio)
			err = zio_wait(zio);
	} else {
		/*
		 * Another reader came in while the dbuf was in flight
		 * between UNCACHED and CACHED.  Either a writer will finish
		 * writing the buffer (sending the dbuf to CACHED) or the
		 * first reader's request will reach the read_done callback
		 * and send the dbuf to CACHED.  Otherwise, a failure
		 * occurred and the dbuf went to UNCACHED.
		 */
		mutex_exit(&db->db_mtx);
		if (prefetch)
			dmu_zfetch(&dn->dn_zfetch, db->db_blkid, 1);
		if ((flags & DB_RF_HAVESTRUCT) == 0)
			rw_exit(&dn->dn_struct_rwlock);
		DB_DNODE_EXIT(db);

		/* Skip the wait per the caller's request. */
		mutex_enter(&db->db_mtx);
		if ((flags & DB_RF_NEVERWAIT) == 0) {
			while (db->db_state == DB_READ ||
			    db->db_state == DB_FILL) {
				ASSERT(db->db_state == DB_READ ||
				    (flags & DB_RF_HAVESTRUCT) == 0);
				DTRACE_PROBE2(blocked__read, dmu_buf_impl_t *,
				    db, zio_t *, zio);
				cv_wait(&db->db_changed, &db->db_mtx);
			}
			if (db->db_state == DB_UNCACHED)
				err = SET_ERROR(EIO);
		}
		mutex_exit(&db->db_mtx);
	}

	ASSERT(err || havepzio || db->db_state == DB_CACHED);
	return (err);
}

static void
dbuf_noread(dmu_buf_impl_t *db)
{
	ASSERT(!refcount_is_zero(&db->db_holds));
	ASSERT(db->db_blkid != DMU_BONUS_BLKID);
	mutex_enter(&db->db_mtx);
	while (db->db_state == DB_READ || db->db_state == DB_FILL)
		cv_wait(&db->db_changed, &db->db_mtx);
	if (db->db_state == DB_UNCACHED) {
		arc_buf_contents_t type = DBUF_GET_BUFC_TYPE(db);
		spa_t *spa = db->db_objset->os_spa;

		ASSERT(db->db_buf == NULL);
		ASSERT(db->db.db_data == NULL);
		dbuf_set_data(db, arc_alloc_buf(spa, db, type, db->db.db_size));
		db->db_state = DB_FILL;
	} else if (db->db_state == DB_NOFILL) {
		dbuf_clear_data(db);
	} else {
		ASSERT3U(db->db_state, ==, DB_CACHED);
	}
	mutex_exit(&db->db_mtx);
}

void
dbuf_unoverride(dbuf_dirty_record_t *dr)
{
	dmu_buf_impl_t *db = dr->dr_dbuf;
	blkptr_t *bp = &dr->dt.dl.dr_overridden_by;
	uint64_t txg = dr->dr_txg;

	ASSERT(MUTEX_HELD(&db->db_mtx));
	ASSERT(dr->dt.dl.dr_override_state != DR_IN_DMU_SYNC);
	ASSERT(db->db_level == 0);

	if (db->db_blkid == DMU_BONUS_BLKID ||
	    dr->dt.dl.dr_override_state == DR_NOT_OVERRIDDEN)
		return;

	ASSERT(db->db_data_pending != dr);

	/* free this block */
	if (!BP_IS_HOLE(bp) && !dr->dt.dl.dr_nopwrite)
		zio_free(db->db_objset->os_spa, txg, bp);

	dr->dt.dl.dr_override_state = DR_NOT_OVERRIDDEN;
	dr->dt.dl.dr_nopwrite = B_FALSE;

	/*
	 * Release the already-written buffer, so we leave it in
	 * a consistent dirty state.  Note that all callers are
	 * modifying the buffer, so they will immediately do
	 * another (redundant) arc_release().  Therefore, leave
	 * the buf thawed to save the effort of freezing &
	 * immediately re-thawing it.
	 */
	arc_release(dr->dt.dl.dr_data, db);
}

/*
 * Evict (if its unreferenced) or clear (if its referenced) any level-0
 * data blocks in the free range, so that any future readers will find
 * empty blocks.
 */
void
dbuf_free_range(dnode_t *dn, uint64_t start_blkid, uint64_t end_blkid,
    dmu_tx_t *tx)
{
	dmu_buf_impl_t db_search;
	dmu_buf_impl_t *db, *db_next;
	uint64_t txg = tx->tx_txg;
	avl_index_t where;

	if (end_blkid > dn->dn_maxblkid && (end_blkid != DMU_SPILL_BLKID))
		end_blkid = dn->dn_maxblkid;
	dprintf_dnode(dn, "start=%llu end=%llu\n", start_blkid, end_blkid);

	db_search.db_level = 0;
	db_search.db_blkid = start_blkid;
	db_search.db_state = DB_SEARCH;

	mutex_enter(&dn->dn_dbufs_mtx);
	db = avl_find(&dn->dn_dbufs, &db_search, &where);
	ASSERT3P(db, ==, NULL);

	db = avl_nearest(&dn->dn_dbufs, where, AVL_AFTER);

	for (; db != NULL; db = db_next) {
		db_next = AVL_NEXT(&dn->dn_dbufs, db);
		ASSERT(db->db_blkid != DMU_BONUS_BLKID);

		if (db->db_level != 0 || db->db_blkid > end_blkid) {
			break;
		}
		ASSERT3U(db->db_blkid, >=, start_blkid);

		/* found a level 0 buffer in the range */
		mutex_enter(&db->db_mtx);
		if (dbuf_undirty(db, tx)) {
			/* mutex has been dropped and dbuf destroyed */
			continue;
		}

		if (db->db_state == DB_UNCACHED ||
		    db->db_state == DB_NOFILL ||
		    db->db_state == DB_EVICTING) {
			ASSERT(db->db.db_data == NULL);
			mutex_exit(&db->db_mtx);
			continue;
		}
		if (db->db_state == DB_READ || db->db_state == DB_FILL) {
			/* will be handled in dbuf_read_done or dbuf_rele */
			db->db_freed_in_flight = TRUE;
			mutex_exit(&db->db_mtx);
			continue;
		}
		if (refcount_count(&db->db_holds) == 0) {
			ASSERT(db->db_buf);
			dbuf_destroy(db);
			continue;
		}
		/* The dbuf is referenced */

		if (db->db_last_dirty != NULL) {
			dbuf_dirty_record_t *dr = db->db_last_dirty;

			if (dr->dr_txg == txg) {
				/*
				 * This buffer is "in-use", re-adjust the file
				 * size to reflect that this buffer may
				 * contain new data when we sync.
				 */
				if (db->db_blkid != DMU_SPILL_BLKID &&
				    db->db_blkid > dn->dn_maxblkid)
					dn->dn_maxblkid = db->db_blkid;
				dbuf_unoverride(dr);
			} else {
				/*
				 * This dbuf is not dirty in the open context.
				 * Either uncache it (if its not referenced in
				 * the open context) or reset its contents to
				 * empty.
				 */
				dbuf_fix_old_data(db, txg);
			}
		}
		/* clear the contents if its cached */
		if (db->db_state == DB_CACHED) {
			ASSERT(db->db.db_data != NULL);
			arc_release(db->db_buf, db);
			bzero(db->db.db_data, db->db.db_size);
			arc_buf_freeze(db->db_buf);
		}

		mutex_exit(&db->db_mtx);
	}
	mutex_exit(&dn->dn_dbufs_mtx);
}

void
dbuf_new_size(dmu_buf_impl_t *db, int size, dmu_tx_t *tx)
{
	arc_buf_t *buf, *obuf;
	int osize = db->db.db_size;
	arc_buf_contents_t type = DBUF_GET_BUFC_TYPE(db);
	dnode_t *dn;

	ASSERT(db->db_blkid != DMU_BONUS_BLKID);

	DB_DNODE_ENTER(db);
	dn = DB_DNODE(db);

	/* XXX does *this* func really need the lock? */
	ASSERT(RW_WRITE_HELD(&dn->dn_struct_rwlock));

	/*
	 * This call to dmu_buf_will_dirty() with the dn_struct_rwlock held
	 * is OK, because there can be no other references to the db
	 * when we are changing its size, so no concurrent DB_FILL can
	 * be happening.
	 */
	/*
	 * XXX we should be doing a dbuf_read, checking the return
	 * value and returning that up to our callers
	 */
	dmu_buf_will_dirty(&db->db, tx);

	/* create the data buffer for the new block */
	buf = arc_alloc_buf(dn->dn_objset->os_spa, db, type, size);

	/* copy old block data to the new block */
	obuf = db->db_buf;
	bcopy(obuf->b_data, buf->b_data, MIN(osize, size));
	/* zero the remainder */
	if (size > osize)
		bzero((uint8_t *)buf->b_data + osize, size - osize);

	mutex_enter(&db->db_mtx);
	dbuf_set_data(db, buf);
	arc_buf_destroy(obuf, db);
	db->db.db_size = size;

	if (db->db_level == 0) {
		ASSERT3U(db->db_last_dirty->dr_txg, ==, tx->tx_txg);
		db->db_last_dirty->dt.dl.dr_data = buf;
	}
	mutex_exit(&db->db_mtx);

	dmu_objset_willuse_space(dn->dn_objset, size - osize, tx);
	DB_DNODE_EXIT(db);
}

void
dbuf_release_bp(dmu_buf_impl_t *db)
{
	objset_t *os = db->db_objset;

	ASSERT(dsl_pool_sync_context(dmu_objset_pool(os)));
	ASSERT(arc_released(os->os_phys_buf) ||
	    list_link_active(&os->os_dsl_dataset->ds_synced_link));
	ASSERT(db->db_parent == NULL || arc_released(db->db_parent->db_buf));

	(void) arc_release(db->db_buf, db);
}

/*
 * We already have a dirty record for this TXG, and we are being
 * dirtied again.
 */
static void
dbuf_redirty(dbuf_dirty_record_t *dr)
{
	dmu_buf_impl_t *db = dr->dr_dbuf;

	ASSERT(MUTEX_HELD(&db->db_mtx));

	if (db->db_level == 0 && db->db_blkid != DMU_BONUS_BLKID) {
		/*
		 * If this buffer has already been written out,
		 * we now need to reset its state.
		 */
		dbuf_unoverride(dr);
		if (db->db.db_object != DMU_META_DNODE_OBJECT &&
<<<<<<< HEAD
		    db->db_state != DB_NOFILL)
			arc_buf_thaw(db->db_buf);
=======
		    db->db_state != DB_NOFILL) {
			/* Already released on initial dirty, so just thaw. */
			ASSERT(arc_released(db->db_buf));
			arc_buf_thaw(db->db_buf);
		}
>>>>>>> e9316f76
	}
}

dbuf_dirty_record_t *
dbuf_dirty(dmu_buf_impl_t *db, dmu_tx_t *tx)
{
	dnode_t *dn;
	objset_t *os;
	dbuf_dirty_record_t **drp, *dr;
	int drop_struct_lock = FALSE;
	int txgoff = tx->tx_txg & TXG_MASK;

	ASSERT(tx->tx_txg != 0);
	ASSERT(!refcount_is_zero(&db->db_holds));
	DMU_TX_DIRTY_BUF(tx, db);

	DB_DNODE_ENTER(db);
	dn = DB_DNODE(db);
	/*
	 * Shouldn't dirty a regular buffer in syncing context.  Private
	 * objects may be dirtied in syncing context, but only if they
	 * were already pre-dirtied in open context.
	 */
#ifdef DEBUG
	if (dn->dn_objset->os_dsl_dataset != NULL) {
		rrw_enter(&dn->dn_objset->os_dsl_dataset->ds_bp_rwlock,
		    RW_READER, FTAG);
	}
	ASSERT(!dmu_tx_is_syncing(tx) ||
	    BP_IS_HOLE(dn->dn_objset->os_rootbp) ||
	    DMU_OBJECT_IS_SPECIAL(dn->dn_object) ||
	    dn->dn_objset->os_dsl_dataset == NULL);
	if (dn->dn_objset->os_dsl_dataset != NULL)
		rrw_exit(&dn->dn_objset->os_dsl_dataset->ds_bp_rwlock, FTAG);
#endif
	/*
	 * We make this assert for private objects as well, but after we
	 * check if we're already dirty.  They are allowed to re-dirty
	 * in syncing context.
	 */
	ASSERT(dn->dn_object == DMU_META_DNODE_OBJECT ||
	    dn->dn_dirtyctx == DN_UNDIRTIED || dn->dn_dirtyctx ==
	    (dmu_tx_is_syncing(tx) ? DN_DIRTY_SYNC : DN_DIRTY_OPEN));

	mutex_enter(&db->db_mtx);
	/*
	 * XXX make this true for indirects too?  The problem is that
	 * transactions created with dmu_tx_create_assigned() from
	 * syncing context don't bother holding ahead.
	 */
	ASSERT(db->db_level != 0 ||
	    db->db_state == DB_CACHED || db->db_state == DB_FILL ||
	    db->db_state == DB_NOFILL);

	mutex_enter(&dn->dn_mtx);
	/*
	 * Don't set dirtyctx to SYNC if we're just modifying this as we
	 * initialize the objset.
	 */
	if (dn->dn_dirtyctx == DN_UNDIRTIED) {
		if (dn->dn_objset->os_dsl_dataset != NULL) {
			rrw_enter(&dn->dn_objset->os_dsl_dataset->ds_bp_rwlock,
			    RW_READER, FTAG);
		}
		if (!BP_IS_HOLE(dn->dn_objset->os_rootbp)) {
			dn->dn_dirtyctx = (dmu_tx_is_syncing(tx) ?
			    DN_DIRTY_SYNC : DN_DIRTY_OPEN);
			ASSERT(dn->dn_dirtyctx_firstset == NULL);
			dn->dn_dirtyctx_firstset = kmem_alloc(1, KM_SLEEP);
		}
		if (dn->dn_objset->os_dsl_dataset != NULL) {
			rrw_exit(&dn->dn_objset->os_dsl_dataset->ds_bp_rwlock,
			    FTAG);
		}
	}
	mutex_exit(&dn->dn_mtx);

	if (db->db_blkid == DMU_SPILL_BLKID)
		dn->dn_have_spill = B_TRUE;

	/*
	 * If this buffer is already dirty, we're done.
	 */
	drp = &db->db_last_dirty;
	ASSERT(*drp == NULL || (*drp)->dr_txg <= tx->tx_txg ||
	    db->db.db_object == DMU_META_DNODE_OBJECT);
	while ((dr = *drp) != NULL && dr->dr_txg > tx->tx_txg)
		drp = &dr->dr_next;
	if (dr && dr->dr_txg == tx->tx_txg) {
		DB_DNODE_EXIT(db);

		dbuf_redirty(dr);
		mutex_exit(&db->db_mtx);
		return (dr);
	}

	/*
	 * Only valid if not already dirty.
	 */
	ASSERT(dn->dn_object == 0 ||
	    dn->dn_dirtyctx == DN_UNDIRTIED || dn->dn_dirtyctx ==
	    (dmu_tx_is_syncing(tx) ? DN_DIRTY_SYNC : DN_DIRTY_OPEN));

	ASSERT3U(dn->dn_nlevels, >, db->db_level);
	ASSERT((dn->dn_phys->dn_nlevels == 0 && db->db_level == 0) ||
	    dn->dn_phys->dn_nlevels > db->db_level ||
	    dn->dn_next_nlevels[txgoff] > db->db_level ||
	    dn->dn_next_nlevels[(tx->tx_txg-1) & TXG_MASK] > db->db_level ||
	    dn->dn_next_nlevels[(tx->tx_txg-2) & TXG_MASK] > db->db_level);

	/*
	 * We should only be dirtying in syncing context if it's the
	 * mos or we're initializing the os or it's a special object.
	 * However, we are allowed to dirty in syncing context provided
	 * we already dirtied it in open context.  Hence we must make
	 * this assertion only if we're not already dirty.
	 */
	os = dn->dn_objset;
#ifdef DEBUG
	if (dn->dn_objset->os_dsl_dataset != NULL)
		rrw_enter(&os->os_dsl_dataset->ds_bp_rwlock, RW_READER, FTAG);
	ASSERT(!dmu_tx_is_syncing(tx) || DMU_OBJECT_IS_SPECIAL(dn->dn_object) ||
	    os->os_dsl_dataset == NULL || BP_IS_HOLE(os->os_rootbp));
	if (dn->dn_objset->os_dsl_dataset != NULL)
		rrw_exit(&os->os_dsl_dataset->ds_bp_rwlock, FTAG);
#endif
	ASSERT(db->db.db_size != 0);

	dprintf_dbuf(db, "size=%llx\n", (u_longlong_t)db->db.db_size);

	if (db->db_blkid != DMU_BONUS_BLKID) {
		dmu_objset_willuse_space(os, db->db.db_size, tx);
	}

	/*
	 * If this buffer is dirty in an old transaction group we need
	 * to make a copy of it so that the changes we make in this
	 * transaction group won't leak out when we sync the older txg.
	 */
	dr = kmem_zalloc(sizeof (dbuf_dirty_record_t), KM_SLEEP);
	if (db->db_level == 0) {
		void *data_old = db->db_buf;

		if (db->db_state != DB_NOFILL) {
			if (db->db_blkid == DMU_BONUS_BLKID) {
				dbuf_fix_old_data(db, tx->tx_txg);
				data_old = db->db.db_data;
			} else if (db->db.db_object != DMU_META_DNODE_OBJECT) {
				/*
				 * Release the data buffer from the cache so
				 * that we can modify it without impacting
				 * possible other users of this cached data
				 * block.  Note that indirect blocks and
				 * private objects are not released until the
				 * syncing state (since they are only modified
				 * then).
				 */
				arc_release(db->db_buf, db);
				dbuf_fix_old_data(db, tx->tx_txg);
				data_old = db->db_buf;
			}
			ASSERT(data_old != NULL);
		}
		dr->dt.dl.dr_data = data_old;
	} else {
		mutex_init(&dr->dt.di.dr_mtx, NULL, MUTEX_DEFAULT, NULL);
		list_create(&dr->dt.di.dr_children,
		    sizeof (dbuf_dirty_record_t),
		    offsetof(dbuf_dirty_record_t, dr_dirty_node));
	}
	if (db->db_blkid != DMU_BONUS_BLKID && os->os_dsl_dataset != NULL)
		dr->dr_accounted = db->db.db_size;
	dr->dr_dbuf = db;
	dr->dr_txg = tx->tx_txg;
	dr->dr_next = *drp;
	*drp = dr;

	/*
	 * We could have been freed_in_flight between the dbuf_noread
	 * and dbuf_dirty.  We win, as though the dbuf_noread() had
	 * happened after the free.
	 */
	if (db->db_level == 0 && db->db_blkid != DMU_BONUS_BLKID &&
	    db->db_blkid != DMU_SPILL_BLKID) {
		mutex_enter(&dn->dn_mtx);
		if (dn->dn_free_ranges[txgoff] != NULL) {
			range_tree_clear(dn->dn_free_ranges[txgoff],
			    db->db_blkid, 1);
		}
		mutex_exit(&dn->dn_mtx);
		db->db_freed_in_flight = FALSE;
	}

	/*
	 * This buffer is now part of this txg
	 */
	dbuf_add_ref(db, (void *)(uintptr_t)tx->tx_txg);
	db->db_dirtycnt += 1;
	ASSERT3U(db->db_dirtycnt, <=, 3);

	mutex_exit(&db->db_mtx);

	if (db->db_blkid == DMU_BONUS_BLKID ||
	    db->db_blkid == DMU_SPILL_BLKID) {
		mutex_enter(&dn->dn_mtx);
		ASSERT(!list_link_active(&dr->dr_dirty_node));
		list_insert_tail(&dn->dn_dirty_records[txgoff], dr);
		mutex_exit(&dn->dn_mtx);
		dnode_setdirty(dn, tx);
		DB_DNODE_EXIT(db);
		return (dr);
	}

	/*
	 * The dn_struct_rwlock prevents db_blkptr from changing
	 * due to a write from syncing context completing
	 * while we are running, so we want to acquire it before
	 * looking at db_blkptr.
	 */
	if (!RW_WRITE_HELD(&dn->dn_struct_rwlock)) {
		rw_enter(&dn->dn_struct_rwlock, RW_READER);
		drop_struct_lock = TRUE;
	}

	/*
	 * If we are overwriting a dedup BP, then unless it is snapshotted,
	 * when we get to syncing context we will need to decrement its
	 * refcount in the DDT.  Prefetch the relevant DDT block so that
	 * syncing context won't have to wait for the i/o.
	 */
	ddt_prefetch(os->os_spa, db->db_blkptr);

	if (db->db_level == 0) {
		dnode_new_blkid(dn, db->db_blkid, tx, drop_struct_lock);
		ASSERT(dn->dn_maxblkid >= db->db_blkid);
	}

	if (db->db_level+1 < dn->dn_nlevels) {
		dmu_buf_impl_t *parent = db->db_parent;
		dbuf_dirty_record_t *di;
		int parent_held = FALSE;

		if (db->db_parent == NULL || db->db_parent == dn->dn_dbuf) {
			int epbs = dn->dn_indblkshift - SPA_BLKPTRSHIFT;

			parent = dbuf_hold_level(dn, db->db_level+1,
			    db->db_blkid >> epbs, FTAG);
			ASSERT(parent != NULL);
			parent_held = TRUE;
		}
		if (drop_struct_lock)
			rw_exit(&dn->dn_struct_rwlock);
		ASSERT3U(db->db_level+1, ==, parent->db_level);
		di = dbuf_dirty(parent, tx);
		if (parent_held)
			dbuf_rele(parent, FTAG);

		mutex_enter(&db->db_mtx);
		/*
		 * Since we've dropped the mutex, it's possible that
		 * dbuf_undirty() might have changed this out from under us.
		 */
		if (db->db_last_dirty == dr ||
		    dn->dn_object == DMU_META_DNODE_OBJECT) {
			mutex_enter(&di->dt.di.dr_mtx);
			ASSERT3U(di->dr_txg, ==, tx->tx_txg);
			ASSERT(!list_link_active(&dr->dr_dirty_node));
			list_insert_tail(&di->dt.di.dr_children, dr);
			mutex_exit(&di->dt.di.dr_mtx);
			dr->dr_parent = di;
		}
		mutex_exit(&db->db_mtx);
	} else {
		ASSERT(db->db_level+1 == dn->dn_nlevels);
		ASSERT(db->db_blkid < dn->dn_nblkptr);
		ASSERT(db->db_parent == NULL || db->db_parent == dn->dn_dbuf);
		mutex_enter(&dn->dn_mtx);
		ASSERT(!list_link_active(&dr->dr_dirty_node));
		list_insert_tail(&dn->dn_dirty_records[txgoff], dr);
		mutex_exit(&dn->dn_mtx);
		if (drop_struct_lock)
			rw_exit(&dn->dn_struct_rwlock);
	}

	dnode_setdirty(dn, tx);
	DB_DNODE_EXIT(db);
	return (dr);
}

/*
 * Undirty a buffer in the transaction group referenced by the given
 * transaction.  Return whether this evicted the dbuf.
 */
static boolean_t
dbuf_undirty(dmu_buf_impl_t *db, dmu_tx_t *tx)
{
	dnode_t *dn;
	uint64_t txg = tx->tx_txg;
	dbuf_dirty_record_t *dr, **drp;

	ASSERT(txg != 0);

	/*
	 * Due to our use of dn_nlevels below, this can only be called
	 * in open context, unless we are operating on the MOS.
	 * From syncing context, dn_nlevels may be different from the
	 * dn_nlevels used when dbuf was dirtied.
	 */
	ASSERT(db->db_objset ==
	    dmu_objset_pool(db->db_objset)->dp_meta_objset ||
	    txg != spa_syncing_txg(dmu_objset_spa(db->db_objset)));
	ASSERT(db->db_blkid != DMU_BONUS_BLKID);
	ASSERT0(db->db_level);
	ASSERT(MUTEX_HELD(&db->db_mtx));

	/*
	 * If this buffer is not dirty, we're done.
	 */
	for (drp = &db->db_last_dirty; (dr = *drp) != NULL; drp = &dr->dr_next)
		if (dr->dr_txg <= txg)
			break;
	if (dr == NULL || dr->dr_txg < txg)
		return (B_FALSE);
	ASSERT(dr->dr_txg == txg);
	ASSERT(dr->dr_dbuf == db);

	DB_DNODE_ENTER(db);
	dn = DB_DNODE(db);

	dprintf_dbuf(db, "size=%llx\n", (u_longlong_t)db->db.db_size);

	ASSERT(db->db.db_size != 0);

	dsl_pool_undirty_space(dmu_objset_pool(dn->dn_objset),
	    dr->dr_accounted, txg);

	*drp = dr->dr_next;

	/*
	 * Note that there are three places in dbuf_dirty()
	 * where this dirty record may be put on a list.
	 * Make sure to do a list_remove corresponding to
	 * every one of those list_insert calls.
	 */
	if (dr->dr_parent) {
		mutex_enter(&dr->dr_parent->dt.di.dr_mtx);
		list_remove(&dr->dr_parent->dt.di.dr_children, dr);
		mutex_exit(&dr->dr_parent->dt.di.dr_mtx);
	} else if (db->db_blkid == DMU_SPILL_BLKID ||
	    db->db_level + 1 == dn->dn_nlevels) {
		ASSERT(db->db_blkptr == NULL || db->db_parent == dn->dn_dbuf);
		mutex_enter(&dn->dn_mtx);
		list_remove(&dn->dn_dirty_records[txg & TXG_MASK], dr);
		mutex_exit(&dn->dn_mtx);
	}
	DB_DNODE_EXIT(db);

	if (db->db_state != DB_NOFILL) {
		dbuf_unoverride(dr);

		ASSERT(db->db_buf != NULL);
		ASSERT(dr->dt.dl.dr_data != NULL);
		if (dr->dt.dl.dr_data != db->db_buf)
			arc_buf_destroy(dr->dt.dl.dr_data, db);
	}

	kmem_free(dr, sizeof (dbuf_dirty_record_t));

	ASSERT(db->db_dirtycnt > 0);
	db->db_dirtycnt -= 1;

	if (refcount_remove(&db->db_holds, (void *)(uintptr_t)txg) == 0) {
		ASSERT(db->db_state == DB_NOFILL || arc_released(db->db_buf));
		dbuf_destroy(db);
		return (B_TRUE);
	}

	return (B_FALSE);
}

void
dmu_buf_will_dirty(dmu_buf_t *db_fake, dmu_tx_t *tx)
{
	dmu_buf_impl_t *db = (dmu_buf_impl_t *)db_fake;
	int rf = DB_RF_MUST_SUCCEED | DB_RF_NOPREFETCH;

	ASSERT(tx->tx_txg != 0);
	ASSERT(!refcount_is_zero(&db->db_holds));

	/*
	 * Quick check for dirtyness.  For already dirty blocks, this
	 * reduces runtime of this function by >90%, and overall performance
	 * by 50% for some workloads (e.g. file deletion with indirect blocks
	 * cached).
	 */
	mutex_enter(&db->db_mtx);
	dbuf_dirty_record_t *dr;
	for (dr = db->db_last_dirty;
	    dr != NULL && dr->dr_txg >= tx->tx_txg; dr = dr->dr_next) {
		/*
		 * It's possible that it is already dirty but not cached,
		 * because there are some calls to dbuf_dirty() that don't
		 * go through dmu_buf_will_dirty().
		 */
		if (dr->dr_txg == tx->tx_txg && db->db_state == DB_CACHED) {
			/* This dbuf is already dirty and cached. */
			dbuf_redirty(dr);
			mutex_exit(&db->db_mtx);
			return;
		}
	}
	mutex_exit(&db->db_mtx);

	DB_DNODE_ENTER(db);
	if (RW_WRITE_HELD(&DB_DNODE(db)->dn_struct_rwlock))
		rf |= DB_RF_HAVESTRUCT;
	DB_DNODE_EXIT(db);
	(void) dbuf_read(db, NULL, rf);
	(void) dbuf_dirty(db, tx);
}

void
dmu_buf_will_not_fill(dmu_buf_t *db_fake, dmu_tx_t *tx)
{
	dmu_buf_impl_t *db = (dmu_buf_impl_t *)db_fake;

	db->db_state = DB_NOFILL;

	dmu_buf_will_fill(db_fake, tx);
}

void
dmu_buf_will_fill(dmu_buf_t *db_fake, dmu_tx_t *tx)
{
	dmu_buf_impl_t *db = (dmu_buf_impl_t *)db_fake;

	ASSERT(db->db_blkid != DMU_BONUS_BLKID);
	ASSERT(tx->tx_txg != 0);
	ASSERT(db->db_level == 0);
	ASSERT(!refcount_is_zero(&db->db_holds));

	ASSERT(db->db.db_object != DMU_META_DNODE_OBJECT ||
	    dmu_tx_private_ok(tx));

	dbuf_noread(db);
	(void) dbuf_dirty(db, tx);
}

static void
dbuf_override_impl(dmu_buf_impl_t *db, const blkptr_t *bp, dmu_tx_t *tx)
{
	struct dirty_leaf *dl;

	ASSERT3U(db->db_last_dirty->dr_txg, ==, tx->tx_txg);
	dl = &db->db_last_dirty->dt.dl;
	dl->dr_overridden_by = *bp;
	dl->dr_override_state = DR_OVERRIDDEN;
	dl->dr_overridden_by.blk_birth = db->db_last_dirty->dr_txg;
}

/* ARGSUSED */
void
dmu_buf_fill_done(dmu_buf_t *dbuf, dmu_tx_t *tx)
{
	dmu_buf_impl_t *db = (dmu_buf_impl_t *)dbuf;
	uint64_t refd_obj;

	/*
	 * If this object can implicitly reference an object in its origin,
	 * and this is the first time this block is being written, then
	 * see if its data can be represented as a transformation of the
	 * block at the same offset in the origin's object.
	 */
	DB_DNODE_ENTER(db);
	refd_obj = DB_DNODE(db)->dn_origin_obj_refd;
	DB_DNODE_EXIT(db);
	if (refd_obj != 0 && db->db_level == 0 &&
	    db->db_blkid != DMU_BONUS_BLKID &&
	    (db->db_blkptr == NULL || BP_IS_HOLE(db->db_blkptr))) {
		dmu_buf_t *origin_db;
		objset_t *origin_objset;
		int error;

		ASSERT(spa_feature_is_active(dmu_objset_spa(db->db_objset),
		    SPA_FEATURE_MOOCH_BYTESWAP));
		ASSERT(dsl_dataset_feature_is_active(
		    db->db_objset->os_dsl_dataset, SPA_FEATURE_MOOCH_BYTESWAP));

		error = dmu_objset_mooch_origin(db->db_objset, &origin_objset);
		if (error == 0) {
			error = dmu_buf_hold(origin_objset, refd_obj,
			    db->db.db_offset, FTAG, &origin_db, 0);
		}
		if (error == 0) {
			blkptr_t bp;

			error = mooch_byteswap_determine(origin_db,
			    &db->db, &bp);
			if (error == 0)
				dbuf_override_impl(db, &bp, tx);
			dmu_buf_rele(origin_db, FTAG);
		}
	}

	mutex_enter(&db->db_mtx);
	DBUF_VERIFY(db);

	if (db->db_state == DB_FILL) {
		if (db->db_level == 0 && db->db_freed_in_flight) {
			ASSERT(db->db_blkid != DMU_BONUS_BLKID);
			/* we were freed while filling */
			/* XXX dbuf_undirty? */
			bzero(db->db.db_data, db->db.db_size);
			db->db_freed_in_flight = FALSE;
		}
		db->db_state = DB_CACHED;
		cv_broadcast(&db->db_changed);
	}
	mutex_exit(&db->db_mtx);
}

void
dmu_buf_write_embedded(dmu_buf_t *dbuf, void *data,
    bp_embedded_type_t etype, enum zio_compress comp,
    int uncompressed_size, int compressed_size, int byteorder,
    dmu_tx_t *tx)
{
	dmu_buf_impl_t *db = (dmu_buf_impl_t *)dbuf;
	dmu_object_type_t type;

	if (etype == BP_EMBEDDED_TYPE_DATA) {
		ASSERT(spa_feature_is_active(dmu_objset_spa(db->db_objset),
		    SPA_FEATURE_EMBEDDED_DATA));
	} else if (etype == BP_EMBEDDED_TYPE_MOOCH_BYTESWAP) {
		ASSERT(spa_feature_is_active(dmu_objset_spa(db->db_objset),
		    SPA_FEATURE_MOOCH_BYTESWAP));
		ASSERT(dsl_dataset_feature_is_active(
		    db->db_objset->os_dsl_dataset, SPA_FEATURE_MOOCH_BYTESWAP));
	}

	DB_DNODE_ENTER(db);
	type = DB_DNODE(db)->dn_type;
	DB_DNODE_EXIT(db);

	ASSERT0(db->db_level);
	ASSERT(db->db_blkid != DMU_BONUS_BLKID);

	dmu_buf_will_not_fill(dbuf, tx);

	blkptr_t bp;
	encode_embedded_bp_compressed(&bp,
	    data, comp, uncompressed_size, compressed_size);
	BPE_SET_ETYPE(&bp, etype);
	BP_SET_TYPE(&bp, type);
	BP_SET_LEVEL(&bp, 0);
	BP_SET_BYTEORDER(&bp, byteorder);

	dbuf_override_impl(db, &bp, tx);
}

void
dmu_buf_redact(dmu_buf_t *dbuf, dmu_tx_t *tx)
{
	dmu_buf_impl_t *db = (dmu_buf_impl_t *)dbuf;
	dmu_object_type_t type;
	ASSERT(dsl_dataset_feature_is_active(db->db_objset->os_dsl_dataset,
	    SPA_FEATURE_REDACTED_DATASETS));

	DB_DNODE_ENTER(db);
	type = DB_DNODE(db)->dn_type;
	DB_DNODE_EXIT(db);

	ASSERT0(db->db_level);
	dmu_buf_will_not_fill(dbuf, tx);

	blkptr_t bp = {0};
	BP_SET_TYPE(&bp, type);
	BP_SET_LEVEL(&bp, 0);
	BP_SET_BIRTH(&bp, tx->tx_txg, 0);
	BP_SET_REDACTED(&bp);
	BPE_SET_LSIZE(&bp, dbuf->db_size);

	dbuf_override_impl(db, &bp, tx);
}

/*
 * Directly assign a provided arc buf to a given dbuf if it's not referenced
 * by anybody except our caller. Otherwise copy arcbuf's contents to dbuf.
 */
void
dbuf_assign_arcbuf(dmu_buf_impl_t *db, arc_buf_t *buf, dmu_tx_t *tx)
{
	ASSERT(!refcount_is_zero(&db->db_holds));
	ASSERT(db->db_blkid != DMU_BONUS_BLKID);
	ASSERT(db->db_level == 0);
	ASSERT3U(dbuf_is_metadata(db), ==, arc_is_metadata(buf));
	ASSERT(buf != NULL);
	ASSERT(arc_buf_lsize(buf) == db->db.db_size);
	ASSERT(tx->tx_txg != 0);

	arc_return_buf(buf, db);
	ASSERT(arc_released(buf));

	mutex_enter(&db->db_mtx);

	while (db->db_state == DB_READ || db->db_state == DB_FILL)
		cv_wait(&db->db_changed, &db->db_mtx);

	ASSERT(db->db_state == DB_CACHED || db->db_state == DB_UNCACHED);

	if (db->db_state == DB_CACHED &&
	    refcount_count(&db->db_holds) - 1 > db->db_dirtycnt) {
		mutex_exit(&db->db_mtx);
		(void) dbuf_dirty(db, tx);
		bcopy(buf->b_data, db->db.db_data, db->db.db_size);
		arc_buf_destroy(buf, db);
		xuio_stat_wbuf_copied();
		return;
	}

	xuio_stat_wbuf_nocopy();
	if (db->db_state == DB_CACHED) {
		dbuf_dirty_record_t *dr = db->db_last_dirty;

		ASSERT(db->db_buf != NULL);
		if (dr != NULL && dr->dr_txg == tx->tx_txg) {
			ASSERT(dr->dt.dl.dr_data == db->db_buf);
			if (!arc_released(db->db_buf)) {
				ASSERT(dr->dt.dl.dr_override_state ==
				    DR_OVERRIDDEN);
				arc_release(db->db_buf, db);
			}
			dr->dt.dl.dr_data = buf;
			arc_buf_destroy(db->db_buf, db);
		} else if (dr == NULL || dr->dt.dl.dr_data != db->db_buf) {
			arc_release(db->db_buf, db);
			arc_buf_destroy(db->db_buf, db);
		}
		db->db_buf = NULL;
	}
	ASSERT(db->db_buf == NULL);
	dbuf_set_data(db, buf);
	db->db_state = DB_FILL;
	mutex_exit(&db->db_mtx);
	(void) dbuf_dirty(db, tx);
	dmu_buf_fill_done(&db->db, tx);
}

void
dbuf_destroy(dmu_buf_impl_t *db)
{
	dnode_t *dn;
	dmu_buf_impl_t *parent = db->db_parent;
	dmu_buf_impl_t *dndb;

	ASSERT(MUTEX_HELD(&db->db_mtx));
	ASSERT(refcount_is_zero(&db->db_holds));

	if (db->db_buf != NULL) {
		arc_buf_destroy(db->db_buf, db);
		db->db_buf = NULL;
	}

	if (db->db_blkid == DMU_BONUS_BLKID) {
		ASSERT(db->db.db_data != NULL);
		zio_buf_free(db->db.db_data, DN_MAX_BONUSLEN);
		arc_space_return(DN_MAX_BONUSLEN, ARC_SPACE_OTHER);
		db->db_state = DB_UNCACHED;
	}

	dbuf_clear_data(db);

	if (multilist_link_active(&db->db_cache_link)) {
		multilist_remove(&dbuf_cache, db);
		(void) refcount_remove_many(&dbuf_cache_size,
		    db->db.db_size, db);
	}

	ASSERT(db->db_state == DB_UNCACHED || db->db_state == DB_NOFILL);
	ASSERT(db->db_data_pending == NULL);

	db->db_state = DB_EVICTING;
	db->db_blkptr = NULL;

	/*
	 * Now that db_state is DB_EVICTING, nobody else can find this via
	 * the hash table.  We can now drop db_mtx, which allows us to
	 * acquire the dn_dbufs_mtx.
	 */
	mutex_exit(&db->db_mtx);

	DB_DNODE_ENTER(db);
	dn = DB_DNODE(db);
	dndb = dn->dn_dbuf;
	if (db->db_blkid != DMU_BONUS_BLKID) {
		boolean_t needlock = !MUTEX_HELD(&dn->dn_dbufs_mtx);
		if (needlock)
			mutex_enter(&dn->dn_dbufs_mtx);
		avl_remove(&dn->dn_dbufs, db);
		atomic_dec_32(&dn->dn_dbufs_count);
		membar_producer();
		DB_DNODE_EXIT(db);
		if (needlock)
			mutex_exit(&dn->dn_dbufs_mtx);
		/*
		 * Decrementing the dbuf count means that the hold corresponding
		 * to the removed dbuf is no longer discounted in dnode_move(),
		 * so the dnode cannot be moved until after we release the hold.
		 * The membar_producer() ensures visibility of the decremented
		 * value in dnode_move(), since DB_DNODE_EXIT doesn't actually
		 * release any lock.
		 */
		dnode_rele(dn, db);
		db->db_dnode_handle = NULL;

		dbuf_hash_remove(db);
	} else {
		DB_DNODE_EXIT(db);
	}

	ASSERT(refcount_is_zero(&db->db_holds));

	db->db_parent = NULL;

	ASSERT(db->db_buf == NULL);
	ASSERT(db->db.db_data == NULL);
	ASSERT(db->db_hash_next == NULL);
	ASSERT(db->db_blkptr == NULL);
	ASSERT(db->db_data_pending == NULL);
	ASSERT(!multilist_link_active(&db->db_cache_link));

	kmem_cache_free(dbuf_kmem_cache, db);
	arc_space_return(sizeof (dmu_buf_impl_t), ARC_SPACE_OTHER);

	/*
	 * If this dbuf is referenced from an indirect dbuf,
	 * decrement the ref count on the indirect dbuf.
	 */
	if (parent && parent != dndb)
		dbuf_rele(parent, db);
}

/*
 * Note: While bpp will always be updated if the function returns success,
 * parentp will not be updated if the dnode does not have dn_dbuf filled in;
 * this happens when the dnode is the meta-dnode, or a userused or groupused
 * object.
 */
static int
dbuf_findbp(dnode_t *dn, int level, uint64_t blkid, int fail_sparse,
    dmu_buf_impl_t **parentp, blkptr_t **bpp)
{
	*parentp = NULL;
	*bpp = NULL;

	ASSERT(blkid != DMU_BONUS_BLKID);

	if (blkid == DMU_SPILL_BLKID) {
		mutex_enter(&dn->dn_mtx);
		if (dn->dn_have_spill &&
		    (dn->dn_phys->dn_flags & DNODE_FLAG_SPILL_BLKPTR))
			*bpp = &dn->dn_phys->dn_spill;
		else
			*bpp = NULL;
		dbuf_add_ref(dn->dn_dbuf, NULL);
		*parentp = dn->dn_dbuf;
		mutex_exit(&dn->dn_mtx);
		return (0);
	}

	int nlevels =
	    (dn->dn_phys->dn_nlevels == 0) ? 1 : dn->dn_phys->dn_nlevels;
	int epbs = dn->dn_indblkshift - SPA_BLKPTRSHIFT;

	ASSERT3U(level * epbs, <, 64);
	ASSERT(RW_LOCK_HELD(&dn->dn_struct_rwlock));
	/*
	 * This assertion shouldn't trip as long as the max indirect block size
	 * is less than 1M.  The reason for this is that up to that point,
	 * the number of levels required to address an entire object with blocks
	 * of size SPA_MINBLOCKSIZE satisfies nlevels * epbs + 1 <= 64.  In
	 * other words, if N * epbs + 1 > 64, then if (N-1) * epbs + 1 > 55
	 * (i.e. we can address the entire object), objects will all use at most
	 * N-1 levels and the assertion won't overflow.  However, once epbs is
	 * 13, 4 * 13 + 1 = 53, but 5 * 13 + 1 = 66.  Then, 4 levels will not be
	 * enough to address an entire object, so objects will have 5 levels,
	 * but then this assertion will overflow.
	 *
	 * All this is to say that if we ever increase DN_MAX_INDBLKSHIFT, we
	 * need to redo this logic to handle overflows.
	 */
	ASSERT(level >= nlevels ||
	    ((nlevels - level - 1) * epbs) +
	    highbit64(dn->dn_phys->dn_nblkptr) <= 64);
	if (level >= nlevels ||
	    blkid >= ((uint64_t)dn->dn_phys->dn_nblkptr <<
	    ((nlevels - level - 1) * epbs)) ||
	    (fail_sparse &&
	    blkid > (dn->dn_phys->dn_maxblkid >> (level * epbs)))) {
		/* the buffer has no parent yet */
		return (SET_ERROR(ENOENT));
	} else if (level < nlevels-1) {
		/* this block is referenced from an indirect block */
		int err = dbuf_hold_impl(dn, level+1,
		    blkid >> epbs, fail_sparse, FALSE, NULL, parentp);
		if (err)
			return (err);
		err = dbuf_read(*parentp, NULL,
		    (DB_RF_HAVESTRUCT | DB_RF_NOPREFETCH | DB_RF_CANFAIL));
		if (err) {
			dbuf_rele(*parentp, NULL);
			*parentp = NULL;
			return (err);
		}
		*bpp = ((blkptr_t *)(*parentp)->db.db_data) +
		    (blkid & ((1ULL << epbs) - 1));
		if (blkid > (dn->dn_phys->dn_maxblkid >> (level * epbs)))
			ASSERT(BP_IS_HOLE(*bpp));
		return (0);
	} else {
		/* the block is referenced from the dnode */
		ASSERT3U(level, ==, nlevels-1);
		ASSERT(dn->dn_phys->dn_nblkptr == 0 ||
		    blkid < dn->dn_phys->dn_nblkptr);
		if (dn->dn_dbuf) {
			dbuf_add_ref(dn->dn_dbuf, NULL);
			*parentp = dn->dn_dbuf;
		}
		*bpp = &dn->dn_phys->dn_blkptr[blkid];
		return (0);
	}
}

static dmu_buf_impl_t *
dbuf_create(dnode_t *dn, uint8_t level, uint64_t blkid,
    dmu_buf_impl_t *parent, blkptr_t *blkptr)
{
	objset_t *os = dn->dn_objset;
	dmu_buf_impl_t *db, *odb;

	ASSERT(RW_LOCK_HELD(&dn->dn_struct_rwlock));
	ASSERT(dn->dn_type != DMU_OT_NONE);

	db = kmem_cache_alloc(dbuf_kmem_cache, KM_SLEEP);

	db->db_objset = os;
	db->db.db_object = dn->dn_object;
	db->db_level = level;
	db->db_blkid = blkid;
	db->db_last_dirty = NULL;
	db->db_dirtycnt = 0;
	db->db_dnode_handle = dn->dn_handle;
	db->db_parent = parent;
	db->db_blkptr = blkptr;

	db->db_user = NULL;
	db->db_user_immediate_evict = FALSE;
	db->db_freed_in_flight = FALSE;
	db->db_pending_evict = FALSE;

	if (blkid == DMU_BONUS_BLKID) {
		ASSERT3P(parent, ==, dn->dn_dbuf);
		db->db.db_size = DN_MAX_BONUSLEN -
		    (dn->dn_nblkptr-1) * sizeof (blkptr_t);
		ASSERT3U(db->db.db_size, >=, dn->dn_bonuslen);
		db->db.db_offset = DMU_BONUS_BLKID;
		db->db_state = DB_UNCACHED;
		/* the bonus dbuf is not placed in the hash table */
		arc_space_consume(sizeof (dmu_buf_impl_t), ARC_SPACE_OTHER);
		return (db);
	} else if (blkid == DMU_SPILL_BLKID) {
		db->db.db_size = (blkptr != NULL) ?
		    BP_GET_LSIZE(blkptr) : SPA_MINBLOCKSIZE;
		db->db.db_offset = 0;
	} else {
		int blocksize =
		    db->db_level ? 1 << dn->dn_indblkshift : dn->dn_datablksz;
		db->db.db_size = blocksize;
		db->db.db_offset = db->db_blkid * blocksize;
	}

	/*
	 * Hold the dn_dbufs_mtx while we get the new dbuf
	 * in the hash table *and* added to the dbufs list.
	 * This prevents a possible deadlock with someone
	 * trying to look up this dbuf before its added to the
	 * dn_dbufs list.
	 */
	mutex_enter(&dn->dn_dbufs_mtx);
	db->db_state = DB_EVICTING;
	if ((odb = dbuf_hash_insert(db)) != NULL) {
		/* someone else inserted it first */
		kmem_cache_free(dbuf_kmem_cache, db);
		mutex_exit(&dn->dn_dbufs_mtx);
		return (odb);
	}
	avl_add(&dn->dn_dbufs, db);

	db->db_state = DB_UNCACHED;
	mutex_exit(&dn->dn_dbufs_mtx);
	arc_space_consume(sizeof (dmu_buf_impl_t), ARC_SPACE_OTHER);

	if (parent && parent != dn->dn_dbuf)
		dbuf_add_ref(parent, db);

	ASSERT(dn->dn_object == DMU_META_DNODE_OBJECT ||
	    refcount_count(&dn->dn_holds) > 0);
	(void) refcount_add(&dn->dn_holds, db);
	atomic_inc_32(&dn->dn_dbufs_count);

	dprintf_dbuf(db, "db=%p\n", db);

	return (db);
}

/*
 * This function returns a block pointer and information about the object,
 * given the data in a zbookmark_phys_t.
 *
 * This is different from dbuf_findbp in two ways: dbuf_findbp takes a
 * dnode instead of an objset and object number, and dbuf_findbp returns with a
 * dbuf held, while this just fills in the provided fields.
 */
int
dbuf_bookmark_findbp(objset_t *os, const zbookmark_phys_t *zb,
    blkptr_t *bp, uint16_t *datablkszsec, uint8_t *indblkshift)
{
	dnode_t *dn = NULL;
	dmu_buf_impl_t *dbp = NULL;
	blkptr_t *bp2;
	int err = 0;

	if (zb->zb_object == 0) {
		zrl_add(&os->os_meta_dnode.dnh_zrlock);
		dn = os->os_meta_dnode.dnh_dnode;
	} else {
		err = dnode_hold(os, zb->zb_object, FTAG, &dn);
		if (err != 0)
			return (err);
	}
	rw_enter(&dn->dn_struct_rwlock, RW_READER);
	err = dbuf_findbp(dn, zb->zb_level, zb->zb_blkid, B_FALSE, &dbp, &bp2);
	rw_exit(&dn->dn_struct_rwlock);
	if (err == 0) {
		*bp = *bp2;
		if (dbp != NULL)
			dbuf_rele(dbp, NULL);
		if (datablkszsec != NULL)
			*datablkszsec = dn->dn_phys->dn_datablkszsec;
		if (indblkshift != NULL)
			*indblkshift = dn->dn_phys->dn_indblkshift;
	}

	if (zb->zb_object != 0)
		dnode_rele(dn, FTAG);
	else
		zrl_remove(&os->os_meta_dnode.dnh_zrlock);

	return (err);
}

typedef struct dbuf_prefetch_arg {
	spa_t *dpa_spa;	/* The spa to issue the prefetch in. */
	zbookmark_phys_t dpa_zb; /* The target block to prefetch. */
	int dpa_epbs; /* Entries (blkptr_t's) Per Block Shift. */
	int dpa_curlevel; /* The current level that we're reading */
	dnode_t *dpa_dnode; /* The dnode associated with the prefetch */
	zio_priority_t dpa_prio; /* The priority I/Os should be issued at. */
	zio_t *dpa_zio; /* The parent zio_t for all prefetches. */
	arc_flags_t dpa_aflags; /* Flags to pass to the final prefetch. */
} dbuf_prefetch_arg_t;

/*
 * Actually issue the prefetch read for the block given.
 */
static void
dbuf_issue_final_prefetch(dbuf_prefetch_arg_t *dpa, blkptr_t *bp)
{
	/*
	 * MOOCH_BYTESWAP blocks are handled as a special case in dbuf_prefetch.
	 */
	ASSERT(!(BP_IS_EMBEDDED(bp) &&
	    BPE_GET_ETYPE(bp) == BP_EMBEDDED_TYPE_MOOCH_BYTESWAP));
	ASSERT(!BP_IS_REDACTED(bp) ||
	    dsl_dataset_feature_is_active(
	    dpa->dpa_dnode->dn_objset->os_dsl_dataset,
	    SPA_FEATURE_REDACTED_DATASETS));

	if (BP_IS_HOLE(bp) || BP_IS_EMBEDDED(bp) || BP_IS_REDACTED(bp))
		return;

	arc_flags_t aflags =
	    dpa->dpa_aflags | ARC_FLAG_NOWAIT | ARC_FLAG_PREFETCH;

	ASSERT3U(dpa->dpa_curlevel, ==, BP_GET_LEVEL(bp));
	ASSERT3U(dpa->dpa_curlevel, ==, dpa->dpa_zb.zb_level);
	ASSERT(dpa->dpa_zio != NULL);
	(void) arc_read(dpa->dpa_zio, dpa->dpa_spa, bp, NULL, NULL,
	    dpa->dpa_prio, ZIO_FLAG_CANFAIL | ZIO_FLAG_SPECULATIVE,
	    &aflags, &dpa->dpa_zb);
}

/*
 * Called when an indirect block above our prefetch target is read in.  This
 * will either read in the next indirect block down the tree or issue the actual
 * prefetch if the next block down is our target.
 */
static void
dbuf_prefetch_indirect_done(zio_t *zio, arc_buf_t *abuf, void *private)
{
	dbuf_prefetch_arg_t *dpa = private;

	ASSERT3S(dpa->dpa_zb.zb_level, <, dpa->dpa_curlevel);
	ASSERT3S(dpa->dpa_curlevel, >, 0);

	/*
	 * The dpa_dnode is only valid if we are called with a NULL
	 * zio. This indicates that the arc_read() returned without
	 * first calling zio_read() to issue a physical read. Once
	 * a physical read is made the dpa_dnode must be invalidated
	 * as the locks guarding it may have been dropped. If the
	 * dpa_dnode is still valid, then we want to add it to the dbuf
	 * cache. To do so, we must hold the dbuf associated with the block
	 * we just prefetched, read its contents so that we associate it
	 * with an arc_buf_t, and then release it.
	 */
	if (zio != NULL) {
		ASSERT3S(BP_GET_LEVEL(zio->io_bp), ==, dpa->dpa_curlevel);
		if (zio->io_flags & ZIO_FLAG_RAW) {
			ASSERT3U(BP_GET_PSIZE(zio->io_bp), ==, zio->io_size);
		} else {
			ASSERT3U(BP_GET_LSIZE(zio->io_bp), ==, zio->io_size);
		}
		ASSERT3P(zio->io_spa, ==, dpa->dpa_spa);

		dpa->dpa_dnode = NULL;
	} else if (dpa->dpa_dnode != NULL) {
		uint64_t curblkid = dpa->dpa_zb.zb_blkid >>
		    (dpa->dpa_epbs * (dpa->dpa_curlevel -
		    dpa->dpa_zb.zb_level));
		dmu_buf_impl_t *db = dbuf_hold_level(dpa->dpa_dnode,
		    dpa->dpa_curlevel, curblkid, FTAG);
		(void) dbuf_read(db, NULL,
		    DB_RF_MUST_SUCCEED | DB_RF_NOPREFETCH | DB_RF_HAVESTRUCT);
		dbuf_rele(db, FTAG);
	}

	dpa->dpa_curlevel--;

	uint64_t nextblkid = dpa->dpa_zb.zb_blkid >>
	    (dpa->dpa_epbs * (dpa->dpa_curlevel - dpa->dpa_zb.zb_level));
	blkptr_t *bp = ((blkptr_t *)abuf->b_data) +
	    P2PHASE(nextblkid, 1ULL << dpa->dpa_epbs);
	ASSERT(!BP_IS_REDACTED(bp) ||
	    dsl_dataset_feature_is_active(
	    dpa->dpa_dnode->dn_objset->os_dsl_dataset,
	    SPA_FEATURE_REDACTED_DATASETS));
	if (BP_IS_HOLE(bp) || (zio != NULL && zio->io_error != 0) ||
	    BP_IS_REDACTED(bp)) {
		kmem_free(dpa, sizeof (*dpa));
	} else if (dpa->dpa_curlevel == dpa->dpa_zb.zb_level) {
		ASSERT3U(nextblkid, ==, dpa->dpa_zb.zb_blkid);
		dbuf_issue_final_prefetch(dpa, bp);
		kmem_free(dpa, sizeof (*dpa));
	} else {
		arc_flags_t iter_aflags = ARC_FLAG_NOWAIT;
		zbookmark_phys_t zb;

		ASSERT3U(dpa->dpa_curlevel, ==, BP_GET_LEVEL(bp));

		SET_BOOKMARK(&zb, dpa->dpa_zb.zb_objset,
		    dpa->dpa_zb.zb_object, dpa->dpa_curlevel, nextblkid);

		(void) arc_read(dpa->dpa_zio, dpa->dpa_spa,
		    bp, dbuf_prefetch_indirect_done, dpa, dpa->dpa_prio,
		    ZIO_FLAG_CANFAIL | ZIO_FLAG_SPECULATIVE,
		    &iter_aflags, &zb);
	}

	arc_buf_destroy(abuf, private);
}

/*
 * Issue prefetch reads for the given block on the given level.  If the indirect
 * blocks above that block are not in memory, we will read them in
 * asynchronously.  As a result, this call never blocks waiting for a read to
 * complete.  The notable exception to this is in the case that the block that
 * we're trying to prefetch is a MOOCH_BYTESWAP block.  In that case, we read in
 * the indirect blocks synchronously, and then issue the prefetch on the other
 * objset asynchronously.
 */
void
dbuf_prefetch(dnode_t *dn, int64_t level, uint64_t blkid, zio_priority_t prio,
    arc_flags_t aflags)
{
	blkptr_t bp;
	int epbs, nlevels, curlevel;
	uint64_t curblkid;

	ASSERT(blkid != DMU_BONUS_BLKID);
	ASSERT(RW_LOCK_HELD(&dn->dn_struct_rwlock));

	if (dnode_block_freed(dn, blkid))
		return;

	/*
	 * This dnode hasn't been written to disk yet, so there's nothing to
	 * prefetch.
	 */
	nlevels = dn->dn_phys->dn_nlevels;
	if (level >= nlevels || dn->dn_phys->dn_nblkptr == 0)
		return;

	epbs = dn->dn_phys->dn_indblkshift - SPA_BLKPTRSHIFT;
	if (dn->dn_phys->dn_maxblkid < blkid << (epbs * level))
		return;

	/*
	 * If this object can reference its origin via a MOOCH_BYTESWAP
	 * block, synchronously read in the indirect block, so that we don't
	 * have to pass the objset_t to the prefetch callback, holding it
	 * indefinitely.
	 */
	if (level == 0 && dn->dn_origin_obj_refd != 0) {
		blkptr_t *fbp;
		dmu_buf_impl_t *pp;
		int res = dbuf_findbp(dn, level, blkid, B_FALSE, &pp, &fbp);
		bp = *fbp;
		if (pp != NULL)
			dbuf_rele(pp, NULL);
		if (res == 0 && BP_IS_EMBEDDED(&bp) &&
		    BPE_GET_ETYPE(&bp) == BP_EMBEDDED_TYPE_MOOCH_BYTESWAP) {
			objset_t *origin_os;
			if (dmu_objset_mooch_origin(dn->dn_objset,
			    &origin_os) == 0) {
				dmu_prefetch(origin_os, dn->dn_origin_obj_refd,
				    level, blkid * dn->dn_datablksz,
				    dn->dn_datablksz, prio);
			}
			return;
		}
	}

	dmu_buf_impl_t *db = dbuf_find(dn->dn_objset, dn->dn_object,
	    level, blkid);
	if (db != NULL) {
		mutex_exit(&db->db_mtx);
		/*
		 * This dbuf already exists.  It is either CACHED, or
		 * (we assume) about to be read or filled.
		 */
		return;
	}

	/*
	 * Find the closest ancestor (indirect block) of the target block
	 * that is present in the cache.  In this indirect block, we will
	 * find the bp that is at curlevel, curblkid.
	 */
	curlevel = level;
	curblkid = blkid;
	while (curlevel < nlevels - 1) {
		int parent_level = curlevel + 1;
		uint64_t parent_blkid = curblkid >> epbs;
		dmu_buf_impl_t *db;

		if (dbuf_hold_impl(dn, parent_level, parent_blkid,
		    FALSE, TRUE, FTAG, &db) == 0) {
			blkptr_t *bpp = db->db_buf->b_data;
			bp = bpp[P2PHASE(curblkid, 1 << epbs)];
			dbuf_rele(db, FTAG);
			break;
		}

		curlevel = parent_level;
		curblkid = parent_blkid;
	}

	if (curlevel == nlevels - 1) {
		/* No cached indirect blocks found. */
		ASSERT3U(curblkid, <, dn->dn_phys->dn_nblkptr);
		bp = dn->dn_phys->dn_blkptr[curblkid];
	}
	ASSERT(!BP_IS_REDACTED(&bp) ||
	    dsl_dataset_feature_is_active(dn->dn_objset->os_dsl_dataset,
	    SPA_FEATURE_REDACTED_DATASETS));
	if (BP_IS_HOLE(&bp) || BP_IS_REDACTED(&bp))
		return;

	ASSERT3U(curlevel, ==, BP_GET_LEVEL(&bp));

	zio_t *pio = zio_root(dmu_objset_spa(dn->dn_objset), NULL, NULL,
	    ZIO_FLAG_CANFAIL);

	dbuf_prefetch_arg_t *dpa = kmem_zalloc(sizeof (*dpa), KM_SLEEP);
	dsl_dataset_t *ds = dn->dn_objset->os_dsl_dataset;
	SET_BOOKMARK(&dpa->dpa_zb, ds != NULL ? ds->ds_object : DMU_META_OBJSET,
	    dn->dn_object, level, blkid);
	dpa->dpa_curlevel = curlevel;
	dpa->dpa_prio = prio;
	dpa->dpa_aflags = aflags;
	dpa->dpa_spa = dn->dn_objset->os_spa;
	dpa->dpa_dnode = dn;
	dpa->dpa_epbs = epbs;
	dpa->dpa_zio = pio;

	/*
	 * If we have the indirect just above us, no need to do the asynchronous
	 * prefetch chain; we'll just run the last step ourselves.  If we're at
	 * a higher level, though, we want to issue the prefetches for all the
	 * indirect blocks asynchronously, so we can go on with whatever we were
	 * doing.
	 */
	if (curlevel == level) {
		ASSERT3U(curblkid, ==, blkid);
		dbuf_issue_final_prefetch(dpa, &bp);
		kmem_free(dpa, sizeof (*dpa));
	} else {
		arc_flags_t iter_aflags = ARC_FLAG_NOWAIT;
		zbookmark_phys_t zb;

		SET_BOOKMARK(&zb, ds != NULL ? ds->ds_object : DMU_META_OBJSET,
		    dn->dn_object, curlevel, curblkid);
		(void) arc_read(dpa->dpa_zio, dpa->dpa_spa,
		    &bp, dbuf_prefetch_indirect_done, dpa, prio,
		    ZIO_FLAG_CANFAIL | ZIO_FLAG_SPECULATIVE,
		    &iter_aflags, &zb);
	}
	/*
	 * We use pio here instead of dpa_zio since it's possible that
	 * dpa may have already been freed.
	 */
	zio_nowait(pio);
}

/*
 * Returns with db_holds incremented, and db_mtx not held.
 * Note: dn_struct_rwlock must be held.
 */
int
dbuf_hold_impl(dnode_t *dn, uint8_t level, uint64_t blkid,
    boolean_t fail_sparse, boolean_t fail_uncached,
    void *tag, dmu_buf_impl_t **dbp)
{
	dmu_buf_impl_t *db, *parent = NULL;

	ASSERT(blkid != DMU_BONUS_BLKID);
	ASSERT(RW_LOCK_HELD(&dn->dn_struct_rwlock));
	ASSERT3U(dn->dn_nlevels, >, level);

	*dbp = NULL;
top:
	/* dbuf_find() returns with db_mtx held */
	db = dbuf_find(dn->dn_objset, dn->dn_object, level, blkid);

	if (db == NULL) {
		blkptr_t *bp = NULL;
		int err;

		if (fail_uncached)
			return (SET_ERROR(ENOENT));

		ASSERT3P(parent, ==, NULL);
		err = dbuf_findbp(dn, level, blkid, fail_sparse, &parent, &bp);
		if (fail_sparse) {
			if (err == 0 && bp && BP_IS_HOLE(bp))
				err = SET_ERROR(ENOENT);
			if (err) {
				if (parent)
					dbuf_rele(parent, NULL);
				return (err);
			}
		}
		if (err && err != ENOENT)
			return (err);
		db = dbuf_create(dn, level, blkid, parent, bp);
	}

	if (fail_uncached && db->db_state != DB_CACHED) {
		mutex_exit(&db->db_mtx);
		return (SET_ERROR(ENOENT));
	}

	if (db->db_buf != NULL)
		ASSERT3P(db->db.db_data, ==, db->db_buf->b_data);

	ASSERT(db->db_buf == NULL || arc_referenced(db->db_buf));

	/*
	 * If this buffer is currently syncing out, and we are are
	 * still referencing it from db_data, we need to make a copy
	 * of it in case we decide we want to dirty it again in this txg.
	 */
	if (db->db_level == 0 && db->db_blkid != DMU_BONUS_BLKID &&
	    dn->dn_object != DMU_META_DNODE_OBJECT &&
	    db->db_state == DB_CACHED && db->db_data_pending) {
		dbuf_dirty_record_t *dr = db->db_data_pending;

		if (dr->dt.dl.dr_data == db->db_buf) {
			arc_buf_contents_t type = DBUF_GET_BUFC_TYPE(db);

			/*
			 * We expect this to fail when receiving
			 * a WRITE_BYREF (dedup) record, but the
			 * Delphix Engine doesn't do that.
			 */
			VERIFY3U(arc_get_compression(db->db_buf), ==,
			    ZIO_COMPRESS_OFF);

			dbuf_set_data(db,
			    arc_alloc_buf(dn->dn_objset->os_spa, db, type,
			    db->db.db_size));
			bcopy(dr->dt.dl.dr_data->b_data, db->db.db_data,
			    db->db.db_size);
		}
	}

	if (multilist_link_active(&db->db_cache_link)) {
		ASSERT(refcount_is_zero(&db->db_holds));
		multilist_remove(&dbuf_cache, db);
		(void) refcount_remove_many(&dbuf_cache_size,
		    db->db.db_size, db);
	}
	(void) refcount_add(&db->db_holds, tag);
	DBUF_VERIFY(db);
	mutex_exit(&db->db_mtx);

	/* NOTE: we can't rele the parent until after we drop the db_mtx */
	if (parent)
		dbuf_rele(parent, NULL);

	ASSERT3P(DB_DNODE(db), ==, dn);
	ASSERT3U(db->db_blkid, ==, blkid);
	ASSERT3U(db->db_level, ==, level);
	*dbp = db;

	return (0);
}

dmu_buf_impl_t *
dbuf_hold(dnode_t *dn, uint64_t blkid, void *tag)
{
	return (dbuf_hold_level(dn, 0, blkid, tag));
}

dmu_buf_impl_t *
dbuf_hold_level(dnode_t *dn, int level, uint64_t blkid, void *tag)
{
	dmu_buf_impl_t *db;
	int err = dbuf_hold_impl(dn, level, blkid, FALSE, FALSE, tag, &db);
	return (err ? NULL : db);
}

void
dbuf_create_bonus(dnode_t *dn)
{
	ASSERT(RW_WRITE_HELD(&dn->dn_struct_rwlock));

	ASSERT(dn->dn_bonus == NULL);
	dn->dn_bonus = dbuf_create(dn, 0, DMU_BONUS_BLKID, dn->dn_dbuf, NULL);
}

int
dbuf_spill_set_blksz(dmu_buf_t *db_fake, uint64_t blksz, dmu_tx_t *tx)
{
	dmu_buf_impl_t *db = (dmu_buf_impl_t *)db_fake;
	dnode_t *dn;

	if (db->db_blkid != DMU_SPILL_BLKID)
		return (SET_ERROR(ENOTSUP));
	if (blksz == 0)
		blksz = SPA_MINBLOCKSIZE;
	ASSERT3U(blksz, <=, spa_maxblocksize(dmu_objset_spa(db->db_objset)));
	blksz = P2ROUNDUP(blksz, SPA_MINBLOCKSIZE);

	DB_DNODE_ENTER(db);
	dn = DB_DNODE(db);
	rw_enter(&dn->dn_struct_rwlock, RW_WRITER);
	dbuf_new_size(db, blksz, tx);
	rw_exit(&dn->dn_struct_rwlock);
	DB_DNODE_EXIT(db);

	return (0);
}

void
dbuf_rm_spill(dnode_t *dn, dmu_tx_t *tx)
{
	dbuf_free_range(dn, DMU_SPILL_BLKID, DMU_SPILL_BLKID, tx);
}

#pragma weak dmu_buf_add_ref = dbuf_add_ref
void
dbuf_add_ref(dmu_buf_impl_t *db, void *tag)
{
	int64_t holds = refcount_add(&db->db_holds, tag);
	ASSERT3S(holds, >, 1);
}

#pragma weak dmu_buf_try_add_ref = dbuf_try_add_ref
boolean_t
dbuf_try_add_ref(dmu_buf_t *db_fake, objset_t *os, uint64_t obj, uint64_t blkid,
    void *tag)
{
	dmu_buf_impl_t *db = (dmu_buf_impl_t *)db_fake;
	dmu_buf_impl_t *found_db;
	boolean_t result = B_FALSE;

	if (db->db_blkid == DMU_BONUS_BLKID)
		found_db = dbuf_find_bonus(os, obj);
	else
		found_db = dbuf_find(os, obj, 0, blkid);

	if (found_db != NULL) {
		if (db == found_db && dbuf_refcount(db) > db->db_dirtycnt) {
			(void) refcount_add(&db->db_holds, tag);
			result = B_TRUE;
		}
		mutex_exit(&db->db_mtx);
	}
	return (result);
}

/*
 * If you call dbuf_rele() you had better not be referencing the dnode handle
 * unless you have some other direct or indirect hold on the dnode. (An indirect
 * hold is a hold on one of the dnode's dbufs, including the bonus buffer.)
 * Without that, the dbuf_rele() could lead to a dnode_rele() followed by the
 * dnode's parent dbuf evicting its dnode handles.
 */
void
dbuf_rele(dmu_buf_impl_t *db, void *tag)
{
	mutex_enter(&db->db_mtx);
	dbuf_rele_and_unlock(db, tag);
}

void
dmu_buf_rele(dmu_buf_t *db, void *tag)
{
	dbuf_rele((dmu_buf_impl_t *)db, tag);
}

/*
 * dbuf_rele() for an already-locked dbuf.  This is necessary to allow
 * db_dirtycnt and db_holds to be updated atomically.
 */
void
dbuf_rele_and_unlock(dmu_buf_impl_t *db, void *tag)
{
	int64_t holds;

	ASSERT(MUTEX_HELD(&db->db_mtx));
	DBUF_VERIFY(db);

	/*
	 * Remove the reference to the dbuf before removing its hold on the
	 * dnode so we can guarantee in dnode_move() that a referenced bonus
	 * buffer has a corresponding dnode hold.
	 */
	holds = refcount_remove(&db->db_holds, tag);
	ASSERT(holds >= 0);

	/*
	 * We can't freeze indirects if there is a possibility that they
	 * may be modified in the current syncing context.
	 */
	if (db->db_buf != NULL &&
	    holds == (db->db_level == 0 ? db->db_dirtycnt : 0)) {
		arc_buf_freeze(db->db_buf);
	}

	if (holds == db->db_dirtycnt &&
	    db->db_level == 0 && db->db_user_immediate_evict)
		dbuf_evict_user(db);

	if (holds == 0) {
		if (db->db_blkid == DMU_BONUS_BLKID) {
			dnode_t *dn;
			boolean_t evict_dbuf = db->db_pending_evict;

			/*
			 * If the dnode moves here, we cannot cross this
			 * barrier until the move completes.
			 */
			DB_DNODE_ENTER(db);

			dn = DB_DNODE(db);
			atomic_dec_32(&dn->dn_dbufs_count);

			/*
			 * Decrementing the dbuf count means that the bonus
			 * buffer's dnode hold is no longer discounted in
			 * dnode_move(). The dnode cannot move until after
			 * the dnode_rele() below.
			 */
			DB_DNODE_EXIT(db);

			/*
			 * Do not reference db after its lock is dropped.
			 * Another thread may evict it.
			 */
			mutex_exit(&db->db_mtx);

			if (evict_dbuf)
				dnode_evict_bonus(dn);

			dnode_rele(dn, db);
		} else if (db->db_buf == NULL) {
			/*
			 * This is a special case: we never associated this
			 * dbuf with any data allocated from the ARC.
			 */
			ASSERT(db->db_state == DB_UNCACHED ||
			    db->db_state == DB_NOFILL);
			dbuf_destroy(db);
		} else if (arc_released(db->db_buf)) {
			/*
			 * This dbuf has anonymous data associated with it.
			 */
			dbuf_destroy(db);
		} else {
			boolean_t do_arc_evict = B_FALSE;
			blkptr_t bp;
			spa_t *spa = dmu_objset_spa(db->db_objset);

			if (!DBUF_IS_CACHEABLE(db) &&
			    db->db_blkptr != NULL &&
			    !BP_IS_HOLE(db->db_blkptr) &&
			    !BP_IS_EMBEDDED(db->db_blkptr)) {
				do_arc_evict = B_TRUE;
				bp = *db->db_blkptr;
			}

<<<<<<< HEAD
			if (!DBUF_IS_CACHEABLE(db) ||
			    db->db_objset->os_evicting) {
				dbuf_destroy(db);
			} else if (!multilist_link_active(&db->db_cache_link)) {
				multilist_insert(&dbuf_cache, db);
				(void) refcount_add_many(&dbuf_cache_size,
				    db->db.db_size, db);
=======
			/*
			 * A dbuf will be eligible for eviction if either the
			 * 'primarycache' property is set or a duplicate
			 * copy of this buffer is already cached in the arc.
			 *
			 * In the case of the 'primarycache' a buffer
			 * is considered for eviction if it matches the
			 * criteria set in the property.
			 *
			 * To decide if our buffer is considered a
			 * duplicate, we must call into the arc to determine
			 * if multiple buffers are referencing the same
			 * block on-disk. If so, then we simply evict
			 * ourselves.
			 */
			if (!DBUF_IS_CACHEABLE(db)) {
				if (db->db_blkptr != NULL &&
				    !BP_IS_HOLE(db->db_blkptr) &&
				    !BP_IS_EMBEDDED(db->db_blkptr)) {
					spa_t *spa =
					    dmu_objset_spa(db->db_objset);
					blkptr_t bp = *db->db_blkptr;
					dbuf_clear(db);
					arc_freed(spa, &bp);
				} else {
					dbuf_clear(db);
				}
			} else if (db->db_pending_evict ||
			    arc_buf_eviction_needed(db->db_buf)) {
				dbuf_clear(db);
			} else {
>>>>>>> e9316f76
				mutex_exit(&db->db_mtx);

				dbuf_evict_notify();
			}

			if (do_arc_evict)
				arc_freed(spa, &bp);
		}
	} else {
		mutex_exit(&db->db_mtx);
	}

}

#pragma weak dmu_buf_refcount = dbuf_refcount
uint64_t
dbuf_refcount(dmu_buf_impl_t *db)
{
	return (refcount_count(&db->db_holds));
}

void *
dmu_buf_replace_user(dmu_buf_t *db_fake, dmu_buf_user_t *old_user,
    dmu_buf_user_t *new_user)
{
	dmu_buf_impl_t *db = (dmu_buf_impl_t *)db_fake;

	mutex_enter(&db->db_mtx);
	dbuf_verify_user(db, DBVU_NOT_EVICTING);
	if (db->db_user == old_user)
		db->db_user = new_user;
	else
		old_user = db->db_user;
	dbuf_verify_user(db, DBVU_NOT_EVICTING);
	mutex_exit(&db->db_mtx);

	return (old_user);
}

void *
dmu_buf_set_user(dmu_buf_t *db_fake, dmu_buf_user_t *user)
{
	return (dmu_buf_replace_user(db_fake, NULL, user));
}

void *
dmu_buf_set_user_ie(dmu_buf_t *db_fake, dmu_buf_user_t *user)
{
	dmu_buf_impl_t *db = (dmu_buf_impl_t *)db_fake;

	db->db_user_immediate_evict = TRUE;
	return (dmu_buf_set_user(db_fake, user));
}

void *
dmu_buf_remove_user(dmu_buf_t *db_fake, dmu_buf_user_t *user)
{
	return (dmu_buf_replace_user(db_fake, user, NULL));
}

void *
dmu_buf_get_user(dmu_buf_t *db_fake)
{
	dmu_buf_impl_t *db = (dmu_buf_impl_t *)db_fake;

	dbuf_verify_user(db, DBVU_NOT_EVICTING);
	return (db->db_user);
}

void
dmu_buf_user_evict_wait()
{
	taskq_wait(dbu_evict_taskq);
}

blkptr_t *
dmu_buf_get_blkptr(dmu_buf_t *db)
{
	dmu_buf_impl_t *dbi = (dmu_buf_impl_t *)db;
	return (dbi->db_blkptr);
}

objset_t *
dmu_buf_get_objset(dmu_buf_t *db)
{
	dmu_buf_impl_t *dbi = (dmu_buf_impl_t *)db;
	return (dbi->db_objset);
}

dnode_t *
dmu_buf_dnode_enter(dmu_buf_t *db)
{
	dmu_buf_impl_t *dbi = (dmu_buf_impl_t *)db;
	DB_DNODE_ENTER(dbi);
	return (DB_DNODE(dbi));
}

void
dmu_buf_dnode_exit(dmu_buf_t *db)
{
	dmu_buf_impl_t *dbi = (dmu_buf_impl_t *)db;
	DB_DNODE_EXIT(dbi);
}

static void
dbuf_check_blkptr(dnode_t *dn, dmu_buf_impl_t *db)
{
	/* ASSERT(dmu_tx_is_syncing(tx) */
	ASSERT(MUTEX_HELD(&db->db_mtx));

	if (db->db_blkptr != NULL)
		return;

	if (db->db_blkid == DMU_SPILL_BLKID) {
		db->db_blkptr = &dn->dn_phys->dn_spill;
		BP_ZERO(db->db_blkptr);
		return;
	}
	if (db->db_level == dn->dn_phys->dn_nlevels-1) {
		/*
		 * This buffer was allocated at a time when there was
		 * no available blkptrs from the dnode, or it was
		 * inappropriate to hook it in (i.e., nlevels mis-match).
		 */
		ASSERT(db->db_blkid < dn->dn_phys->dn_nblkptr);
		ASSERT(db->db_parent == NULL);
		db->db_parent = dn->dn_dbuf;
		db->db_blkptr = &dn->dn_phys->dn_blkptr[db->db_blkid];
		DBUF_VERIFY(db);
	} else {
		dmu_buf_impl_t *parent = db->db_parent;
		int epbs = dn->dn_phys->dn_indblkshift - SPA_BLKPTRSHIFT;

		ASSERT(dn->dn_phys->dn_nlevels > 1);
		if (parent == NULL) {
			mutex_exit(&db->db_mtx);
			rw_enter(&dn->dn_struct_rwlock, RW_READER);
			parent = dbuf_hold_level(dn, db->db_level + 1,
			    db->db_blkid >> epbs, db);
			rw_exit(&dn->dn_struct_rwlock);
			mutex_enter(&db->db_mtx);
			db->db_parent = parent;
		}
		db->db_blkptr = (blkptr_t *)parent->db.db_data +
		    (db->db_blkid & ((1ULL << epbs) - 1));
		DBUF_VERIFY(db);
	}
}

static void
dbuf_sync_indirect(dbuf_dirty_record_t *dr, dmu_tx_t *tx)
{
	dmu_buf_impl_t *db = dr->dr_dbuf;
	dnode_t *dn;
	zio_t *zio;

	ASSERT(dmu_tx_is_syncing(tx));

	dprintf_dbuf_bp(db, db->db_blkptr, "blkptr=%p", db->db_blkptr);

	mutex_enter(&db->db_mtx);

	ASSERT(db->db_level > 0);
	DBUF_VERIFY(db);

	/* Read the block if it hasn't been read yet. */
	if (db->db_buf == NULL) {
		mutex_exit(&db->db_mtx);
		(void) dbuf_read(db, NULL, DB_RF_MUST_SUCCEED);
		mutex_enter(&db->db_mtx);
	}
	ASSERT3U(db->db_state, ==, DB_CACHED);
	ASSERT(db->db_buf != NULL);

	DB_DNODE_ENTER(db);
	dn = DB_DNODE(db);
	/* Indirect block size must match what the dnode thinks it is. */
	ASSERT3U(db->db.db_size, ==, 1<<dn->dn_phys->dn_indblkshift);
	dbuf_check_blkptr(dn, db);
	DB_DNODE_EXIT(db);

	/* Provide the pending dirty record to child dbufs */
	db->db_data_pending = dr;

	mutex_exit(&db->db_mtx);

	dbuf_write(dr, db->db_buf, tx);

	zio = dr->dr_zio;
	mutex_enter(&dr->dt.di.dr_mtx);
	dbuf_sync_list(&dr->dt.di.dr_children, db->db_level - 1, tx);
	ASSERT(list_head(&dr->dt.di.dr_children) == NULL);
	mutex_exit(&dr->dt.di.dr_mtx);
	zio_nowait(zio);
}

static void
dbuf_sync_leaf(dbuf_dirty_record_t *dr, dmu_tx_t *tx)
{
	arc_buf_t **datap = &dr->dt.dl.dr_data;
	dmu_buf_impl_t *db = dr->dr_dbuf;
	dnode_t *dn;
	objset_t *os;
	uint64_t txg = tx->tx_txg;

	ASSERT(dmu_tx_is_syncing(tx));

	dprintf_dbuf_bp(db, db->db_blkptr, "blkptr=%p", db->db_blkptr);

	mutex_enter(&db->db_mtx);
	/*
	 * To be synced, we must be dirtied.  But we
	 * might have been freed after the dirty.
	 */
	if (db->db_state == DB_UNCACHED) {
		/* This buffer has been freed since it was dirtied */
		ASSERT(db->db.db_data == NULL);
	} else if (db->db_state == DB_FILL) {
		/* This buffer was freed and is now being re-filled */
		ASSERT(db->db.db_data != dr->dt.dl.dr_data);
	} else {
		ASSERT(db->db_state == DB_CACHED || db->db_state == DB_NOFILL);
	}
	DBUF_VERIFY(db);

	DB_DNODE_ENTER(db);
	dn = DB_DNODE(db);

	if (db->db_blkid == DMU_SPILL_BLKID) {
		mutex_enter(&dn->dn_mtx);
		dn->dn_phys->dn_flags |= DNODE_FLAG_SPILL_BLKPTR;
		mutex_exit(&dn->dn_mtx);
	}

	/*
	 * If this is a bonus buffer, simply copy the bonus data into the
	 * dnode.  It will be written out when the dnode is synced (and it
	 * will be synced, since it must have been dirty for dbuf_sync to
	 * be called).
	 */
	if (db->db_blkid == DMU_BONUS_BLKID) {
		dbuf_dirty_record_t **drp;

		ASSERT(*datap != NULL);
		ASSERT0(db->db_level);
		ASSERT3U(dn->dn_phys->dn_bonuslen, <=, DN_MAX_BONUSLEN);
		bcopy(*datap, DN_BONUS(dn->dn_phys), dn->dn_phys->dn_bonuslen);
		DB_DNODE_EXIT(db);

		if (*datap != db->db.db_data) {
			zio_buf_free(*datap, DN_MAX_BONUSLEN);
			arc_space_return(DN_MAX_BONUSLEN, ARC_SPACE_OTHER);
		}
		db->db_data_pending = NULL;
		drp = &db->db_last_dirty;
		while (*drp != dr)
			drp = &(*drp)->dr_next;
		ASSERT(dr->dr_next == NULL);
		ASSERT(dr->dr_dbuf == db);
		*drp = dr->dr_next;
		kmem_free(dr, sizeof (dbuf_dirty_record_t));
		ASSERT(db->db_dirtycnt > 0);
		db->db_dirtycnt -= 1;
		dbuf_rele_and_unlock(db, (void *)(uintptr_t)txg);
		return;
	}

	os = dn->dn_objset;

	/*
	 * This function may have dropped the db_mtx lock allowing a dmu_sync
	 * operation to sneak in. As a result, we need to ensure that we
	 * don't check the dr_override_state until we have returned from
	 * dbuf_check_blkptr.
	 */
	dbuf_check_blkptr(dn, db);

	/*
	 * If this buffer is in the middle of an immediate write,
	 * wait for the synchronous IO to complete.
	 */
	while (dr->dt.dl.dr_override_state == DR_IN_DMU_SYNC) {
		ASSERT(dn->dn_object != DMU_META_DNODE_OBJECT);
		cv_wait(&db->db_changed, &db->db_mtx);
	}

	if (db->db_state != DB_NOFILL &&
	    dn->dn_object != DMU_META_DNODE_OBJECT &&
	    refcount_count(&db->db_holds) > 1 &&
	    dr->dt.dl.dr_override_state != DR_OVERRIDDEN &&
	    *datap == db->db_buf) {
		/*
		 * If this buffer is currently "in use" (i.e., there
		 * are active holds and db_data still references it),
		 * then make a copy before we start the write so that
		 * any modifications from the open txg will not leak
		 * into this write.
		 *
		 * NOTE: this copy does not need to be made for
		 * objects only modified in the syncing context (e.g.
		 * DNONE_DNODE blocks).
		 */
		int psize = arc_buf_size(*datap);
		arc_buf_contents_t type = DBUF_GET_BUFC_TYPE(db);
		enum zio_compress compress_type = arc_get_compression(*datap);

		if (compress_type == ZIO_COMPRESS_OFF) {
			*datap = arc_alloc_buf(os->os_spa, db, type, psize);
		} else {
			ASSERT3U(type, ==, ARC_BUFC_DATA);
			int lsize = arc_buf_lsize(*datap);
			*datap = arc_alloc_compressed_buf(os->os_spa, db,
			    psize, lsize, compress_type);
		}
		bcopy(db->db.db_data, (*datap)->b_data, psize);
	}
	db->db_data_pending = dr;

	mutex_exit(&db->db_mtx);

	dbuf_write(dr, *datap, tx);

	ASSERT(!list_link_active(&dr->dr_dirty_node));
	if (dn->dn_object == DMU_META_DNODE_OBJECT) {
		list_insert_tail(&dn->dn_dirty_records[txg&TXG_MASK], dr);
		DB_DNODE_EXIT(db);
	} else {
		/*
		 * Although zio_nowait() does not "wait for an IO", it does
		 * initiate the IO. If this is an empty write it seems plausible
		 * that the IO could actually be completed before the nowait
		 * returns. We need to DB_DNODE_EXIT() first in case
		 * zio_nowait() invalidates the dbuf.
		 */
		DB_DNODE_EXIT(db);
		zio_nowait(dr->dr_zio);
	}
}

void
dbuf_sync_list(list_t *list, int level, dmu_tx_t *tx)
{
	dbuf_dirty_record_t *dr;

	while (dr = list_head(list)) {
		if (dr->dr_zio != NULL) {
			/*
			 * If we find an already initialized zio then we
			 * are processing the meta-dnode, and we have finished.
			 * The dbufs for all dnodes are put back on the list
			 * during processing, so that we can zio_wait()
			 * these IOs after initiating all child IOs.
			 */
			ASSERT3U(dr->dr_dbuf->db.db_object, ==,
			    DMU_META_DNODE_OBJECT);
			break;
		}
		if (dr->dr_dbuf->db_blkid != DMU_BONUS_BLKID &&
		    dr->dr_dbuf->db_blkid != DMU_SPILL_BLKID) {
			VERIFY3U(dr->dr_dbuf->db_level, ==, level);
		}
		list_remove(list, dr);
		if (dr->dr_dbuf->db_level > 0)
			dbuf_sync_indirect(dr, tx);
		else
			dbuf_sync_leaf(dr, tx);
	}
}

/* ARGSUSED */
static void
dbuf_write_ready(zio_t *zio, arc_buf_t *buf, void *vdb)
{
	dmu_buf_impl_t *db = vdb;
	dnode_t *dn;
	blkptr_t *bp = zio->io_bp;
	blkptr_t *bp_orig = &zio->io_bp_orig;
	spa_t *spa = zio->io_spa;
	int64_t delta;
	uint64_t fill = 0;
	int i;

	ASSERT3P(db->db_blkptr, !=, NULL);
	ASSERT3P(&db->db_data_pending->dr_bp_copy, ==, bp);

	DB_DNODE_ENTER(db);
	dn = DB_DNODE(db);
	delta = bp_get_dsize_sync(spa, bp) - bp_get_dsize_sync(spa, bp_orig);
	dnode_diduse_space(dn, delta - zio->io_prev_space_delta);
	zio->io_prev_space_delta = delta;

	if (bp->blk_birth != 0) {
		ASSERT((db->db_blkid != DMU_SPILL_BLKID &&
		    BP_GET_TYPE(bp) == dn->dn_type) ||
		    (db->db_blkid == DMU_SPILL_BLKID &&
		    BP_GET_TYPE(bp) == dn->dn_bonustype) ||
		    BP_IS_EMBEDDED(bp));
		ASSERT(BP_GET_LEVEL(bp) == db->db_level);
	}

	mutex_enter(&db->db_mtx);

#ifdef ZFS_DEBUG
	if (db->db_blkid == DMU_SPILL_BLKID) {
		ASSERT(dn->dn_phys->dn_flags & DNODE_FLAG_SPILL_BLKPTR);
		ASSERT(!(BP_IS_HOLE(bp)) &&
		    db->db_blkptr == &dn->dn_phys->dn_spill);
	}
#endif

	if (db->db_level == 0) {
		mutex_enter(&dn->dn_mtx);
		if (db->db_blkid > dn->dn_phys->dn_maxblkid &&
		    db->db_blkid != DMU_SPILL_BLKID)
			dn->dn_phys->dn_maxblkid = db->db_blkid;
		mutex_exit(&dn->dn_mtx);

		if (dn->dn_type == DMU_OT_DNODE) {
			dnode_phys_t *dnp = db->db.db_data;
			for (i = db->db.db_size >> DNODE_SHIFT; i > 0;
			    i--, dnp++) {
				if (dnp->dn_type != DMU_OT_NONE)
					fill++;
			}
		} else {
			if (BP_IS_HOLE(bp)) {
				fill = 0;
			} else {
				fill = 1;
			}
		}
	} else {
		blkptr_t *ibp = db->db.db_data;
		ASSERT3U(db->db.db_size, ==, 1<<dn->dn_phys->dn_indblkshift);
		for (i = db->db.db_size >> SPA_BLKPTRSHIFT; i > 0; i--, ibp++) {
			if (BP_IS_HOLE(ibp))
				continue;
			fill += BP_GET_FILL(ibp);
		}
	}
	DB_DNODE_EXIT(db);

	if (!BP_IS_EMBEDDED(bp))
		bp->blk_fill = fill;

	mutex_exit(&db->db_mtx);

	rw_enter(&dn->dn_struct_rwlock, RW_WRITER);
	*db->db_blkptr = *bp;
	rw_exit(&dn->dn_struct_rwlock);
}

/* ARGSUSED */
/*
 * This function gets called just prior to running through the compression
 * stage of the zio pipeline. If we're an indirect block comprised of only
 * holes, then we want this indirect to be compressed away to a hole. In
 * order to do that we must zero out any information about the holes that
 * this indirect points to prior to before we try to compress it.
 */
static void
dbuf_write_children_ready(zio_t *zio, arc_buf_t *buf, void *vdb)
{
	dmu_buf_impl_t *db = vdb;
	dnode_t *dn;
	blkptr_t *bp;
	int i;
	int epbs;

	ASSERT3U(db->db_level, >, 0);
	DB_DNODE_ENTER(db);
	dn = DB_DNODE(db);
	epbs = dn->dn_phys->dn_indblkshift - SPA_BLKPTRSHIFT;
	ASSERT3U(epbs, <, 32);

	/* Determine if all our children are holes */
	for (i = 0, bp = db->db.db_data; i < 1 << epbs; i++, bp++) {
		if (!BP_IS_HOLE(bp))
			break;
	}

	/*
	 * If all the children are holes, then zero them all out so that
	 * we may get compressed away.
	 */
	if (i == 1 << epbs) {
		/*
		 * We only found holes. Grab the rwlock to prevent
		 * anybody from reading the blocks we're about to
		 * zero out.
		 */
		rw_enter(&dn->dn_struct_rwlock, RW_WRITER);
		bzero(db->db.db_data, db->db.db_size);
		rw_exit(&dn->dn_struct_rwlock);
	}
	DB_DNODE_EXIT(db);
}

/*
 * The SPA will call this callback several times for each zio - once
 * for every physical child i/o (zio->io_phys_children times).  This
 * allows the DMU to monitor the progress of each logical i/o.  For example,
 * there may be 2 copies of an indirect block, or many fragments of a RAID-Z
 * block.  There may be a long delay before all copies/fragments are completed,
 * so this callback allows us to retire dirty space gradually, as the physical
 * i/os complete.
 */
/* ARGSUSED */
static void
dbuf_write_physdone(zio_t *zio, arc_buf_t *buf, void *arg)
{
	dmu_buf_impl_t *db = arg;
	objset_t *os = db->db_objset;
	dsl_pool_t *dp = dmu_objset_pool(os);
	dbuf_dirty_record_t *dr;
	int delta = 0;

	dr = db->db_data_pending;
	ASSERT3U(dr->dr_txg, ==, zio->io_txg);

	/*
	 * The callback will be called io_phys_children times.  Retire one
	 * portion of our dirty space each time we are called.  Any rounding
	 * error will be cleaned up by dsl_pool_sync()'s call to
	 * dsl_pool_undirty_space().
	 */
	delta = dr->dr_accounted / zio->io_phys_children;
	dsl_pool_undirty_space(dp, delta, zio->io_txg);
}

/* ARGSUSED */
static void
dbuf_write_done(zio_t *zio, arc_buf_t *buf, void *vdb)
{
	dmu_buf_impl_t *db = vdb;
	blkptr_t *bp_orig = &zio->io_bp_orig;
	blkptr_t *bp = db->db_blkptr;
	objset_t *os = db->db_objset;
	dmu_tx_t *tx = os->os_synctx;
	dbuf_dirty_record_t **drp, *dr;

	ASSERT0(zio->io_error);
	ASSERT(db->db_blkptr == bp);

	/*
	 * For nopwrites and rewrites we ensure that the bp matches our
	 * original and bypass all the accounting.
	 */
	if (zio->io_flags & (ZIO_FLAG_IO_REWRITE | ZIO_FLAG_NOPWRITE)) {
		ASSERT(BP_EQUAL(bp, bp_orig));
	} else {
		dsl_dataset_t *ds = os->os_dsl_dataset;
		(void) dsl_dataset_block_kill(ds, bp_orig, tx, B_TRUE);
		dsl_dataset_block_born(ds, bp, tx);
	}

	mutex_enter(&db->db_mtx);

	DBUF_VERIFY(db);

	drp = &db->db_last_dirty;
	while ((dr = *drp) != db->db_data_pending)
		drp = &dr->dr_next;
	ASSERT(!list_link_active(&dr->dr_dirty_node));
	ASSERT(dr->dr_dbuf == db);
	ASSERT(dr->dr_next == NULL);
	*drp = dr->dr_next;

#ifdef ZFS_DEBUG
	if (db->db_blkid == DMU_SPILL_BLKID) {
		dnode_t *dn;

		DB_DNODE_ENTER(db);
		dn = DB_DNODE(db);
		ASSERT(dn->dn_phys->dn_flags & DNODE_FLAG_SPILL_BLKPTR);
		ASSERT(!(BP_IS_HOLE(db->db_blkptr)) &&
		    db->db_blkptr == &dn->dn_phys->dn_spill);
		DB_DNODE_EXIT(db);
	}
#endif

	if (db->db_level == 0) {
		ASSERT(db->db_blkid != DMU_BONUS_BLKID);
		ASSERT(dr->dt.dl.dr_override_state == DR_NOT_OVERRIDDEN);
		if (db->db_state != DB_NOFILL) {
			if (dr->dt.dl.dr_data != db->db_buf)
				arc_buf_destroy(dr->dt.dl.dr_data, db);
		}
	} else {
		dnode_t *dn;

		DB_DNODE_ENTER(db);
		dn = DB_DNODE(db);
		ASSERT(list_head(&dr->dt.di.dr_children) == NULL);
		ASSERT3U(db->db.db_size, ==, 1 << dn->dn_phys->dn_indblkshift);
		if (!BP_IS_HOLE(db->db_blkptr)) {
			int epbs =
			    dn->dn_phys->dn_indblkshift - SPA_BLKPTRSHIFT;
			ASSERT3U(db->db_blkid, <=,
			    dn->dn_phys->dn_maxblkid >> (db->db_level * epbs));
			ASSERT3U(BP_GET_LSIZE(db->db_blkptr), ==,
			    db->db.db_size);
		}
		DB_DNODE_EXIT(db);
		mutex_destroy(&dr->dt.di.dr_mtx);
		list_destroy(&dr->dt.di.dr_children);
	}
	kmem_free(dr, sizeof (dbuf_dirty_record_t));

	cv_broadcast(&db->db_changed);
	ASSERT(db->db_dirtycnt > 0);
	db->db_dirtycnt -= 1;
	db->db_data_pending = NULL;

	dbuf_rele_and_unlock(db, (void *)(uintptr_t)tx->tx_txg);
}

static void
dbuf_write_nofill_ready(zio_t *zio)
{
	dbuf_write_ready(zio, NULL, zio->io_private);
}

static void
dbuf_write_nofill_done(zio_t *zio)
{
	dbuf_write_done(zio, NULL, zio->io_private);
}

static void
dbuf_write_override_ready(zio_t *zio)
{
	dbuf_dirty_record_t *dr = zio->io_private;
	dmu_buf_impl_t *db = dr->dr_dbuf;

	dbuf_write_ready(zio, NULL, db);
}

static void
dbuf_write_override_done(zio_t *zio)
{
	dbuf_dirty_record_t *dr = zio->io_private;
	dmu_buf_impl_t *db = dr->dr_dbuf;
	blkptr_t *obp = &dr->dt.dl.dr_overridden_by;

	mutex_enter(&db->db_mtx);
	if (!BP_EQUAL(zio->io_bp, obp)) {
		if (!BP_IS_HOLE(obp))
			dsl_free(spa_get_dsl(zio->io_spa), zio->io_txg, obp);
		arc_release(dr->dt.dl.dr_data, db);
	}
	mutex_exit(&db->db_mtx);
	dbuf_write_done(zio, NULL, db);

	if (zio->io_abd != NULL)
		abd_put(zio->io_abd);
}

typedef struct dbuf_remap_impl_callback_arg {
	objset_t	*drica_os;
	uint64_t	drica_blk_birth;
	dmu_tx_t	*drica_tx;
} dbuf_remap_impl_callback_arg_t;

static void
dbuf_remap_impl_callback(uint64_t vdev, uint64_t offset, uint64_t size,
    void *arg)
{
	dbuf_remap_impl_callback_arg_t *drica = arg;
	objset_t *os = drica->drica_os;
	spa_t *spa = dmu_objset_spa(os);
	dmu_tx_t *tx = drica->drica_tx;

	ASSERT(dsl_pool_sync_context(spa_get_dsl(spa)));

	if (os == spa_meta_objset(spa)) {
		spa_vdev_indirect_mark_obsolete(spa, vdev, offset, size, tx);
	} else {
		dsl_dataset_block_remapped(dmu_objset_ds(os), vdev, offset,
		    size, drica->drica_blk_birth, tx);
	}
}

static void
dbuf_remap_impl(dnode_t *dn, blkptr_t *bp, dmu_tx_t *tx)
{
	blkptr_t bp_copy = *bp;
	spa_t *spa = dmu_objset_spa(dn->dn_objset);
	dbuf_remap_impl_callback_arg_t drica;

	ASSERT(dsl_pool_sync_context(spa_get_dsl(spa)));

	drica.drica_os = dn->dn_objset;
	drica.drica_blk_birth = bp->blk_birth;
	drica.drica_tx = tx;
	if (spa_remap_blkptr(spa, &bp_copy, dbuf_remap_impl_callback,
	    &drica)) {
		/*
		 * The struct_rwlock prevents dbuf_read_impl() from
		 * dereferencing the BP while we are changing it.  To
		 * avoid lock contention, only grab it when we are actually
		 * changing the BP.
		 */
		rw_enter(&dn->dn_struct_rwlock, RW_WRITER);
		*bp = bp_copy;
		rw_exit(&dn->dn_struct_rwlock);
	}
}

/*
 * Returns true if a dbuf_remap would modify the dbuf. We do this by attempting
 * to remap a copy of every bp in the dbuf.
 */
boolean_t
dbuf_can_remap(const dmu_buf_impl_t *db)
{
	spa_t *spa = dmu_objset_spa(db->db_objset);
	blkptr_t *bp = db->db.db_data;
	boolean_t ret = B_FALSE;

	ASSERT3U(db->db_level, >, 0);
	ASSERT3S(db->db_state, ==, DB_CACHED);

	ASSERT(spa_feature_is_active(spa, SPA_FEATURE_DEVICE_REMOVAL));

	spa_config_enter(spa, SCL_VDEV, FTAG, RW_READER);
	for (int i = 0; i < db->db.db_size >> SPA_BLKPTRSHIFT; i++) {
		blkptr_t bp_copy = bp[i];
		if (spa_remap_blkptr(spa, &bp_copy, NULL, NULL)) {
			ret = B_TRUE;
			break;
		}
	}
	spa_config_exit(spa, SCL_VDEV, FTAG);

	return (ret);
}

boolean_t
dnode_needs_remap(const dnode_t *dn)
{
	spa_t *spa = dmu_objset_spa(dn->dn_objset);
	boolean_t ret = B_FALSE;

	if (dn->dn_phys->dn_nlevels == 0) {
		return (B_FALSE);
	}

	ASSERT(spa_feature_is_active(spa, SPA_FEATURE_DEVICE_REMOVAL));

	spa_config_enter(spa, SCL_VDEV, FTAG, RW_READER);
	for (int j = 0; j < dn->dn_phys->dn_nblkptr; j++) {
		blkptr_t bp_copy = dn->dn_phys->dn_blkptr[j];
		if (spa_remap_blkptr(spa, &bp_copy, NULL, NULL)) {
			ret = B_TRUE;
			break;
		}
	}
	spa_config_exit(spa, SCL_VDEV, FTAG);

	return (ret);
}

/*
 * Remap any existing BP's to concrete vdevs, if possible.
 */
static void
dbuf_remap(dnode_t *dn, dmu_buf_impl_t *db, dmu_tx_t *tx)
{
	spa_t *spa = dmu_objset_spa(db->db_objset);
	ASSERT(dsl_pool_sync_context(spa_get_dsl(spa)));

	if (!spa_feature_is_active(spa, SPA_FEATURE_DEVICE_REMOVAL))
		return;

	if (db->db_level > 0) {
		blkptr_t *bp = db->db.db_data;
		for (int i = 0; i < db->db.db_size >> SPA_BLKPTRSHIFT; i++) {
			dbuf_remap_impl(dn, &bp[i], tx);
		}
	} else if (db->db.db_object == DMU_META_DNODE_OBJECT) {
		dnode_phys_t *dnp = db->db.db_data;
		ASSERT3U(db->db_dnode_handle->dnh_dnode->dn_type, ==,
		    DMU_OT_DNODE);
		for (int i = 0; i < db->db.db_size >> DNODE_SHIFT; i++) {
			for (int j = 0; j < dnp[i].dn_nblkptr; j++) {
				dbuf_remap_impl(dn, &dnp[i].dn_blkptr[j], tx);
			}
		}
	}
}


/* Issue I/O to commit a dirty buffer to disk. */
static void
dbuf_write(dbuf_dirty_record_t *dr, arc_buf_t *data, dmu_tx_t *tx)
{
	dmu_buf_impl_t *db = dr->dr_dbuf;
	dnode_t *dn;
	objset_t *os;
	dmu_buf_impl_t *parent = db->db_parent;
	uint64_t txg = tx->tx_txg;
	zbookmark_phys_t zb;
	zio_prop_t zp;
	zio_t *zio;
	int wp_flag = 0;

	ASSERT(dmu_tx_is_syncing(tx));

	DB_DNODE_ENTER(db);
	dn = DB_DNODE(db);
	os = dn->dn_objset;

	if (db->db_state != DB_NOFILL) {
		if (db->db_level > 0 || dn->dn_type == DMU_OT_DNODE) {
			/*
			 * Private object buffers are released here rather
			 * than in dbuf_dirty() since they are only modified
			 * in the syncing context and we don't want the
			 * overhead of making multiple copies of the data.
			 */
			if (BP_IS_HOLE(db->db_blkptr)) {
				arc_buf_thaw(data);
			} else {
				dbuf_release_bp(db);
			}
			dbuf_remap(dn, db, tx);
		}
	}

	if (parent != dn->dn_dbuf) {
		/* Our parent is an indirect block. */
		/* We have a dirty parent that has been scheduled for write. */
		ASSERT(parent && parent->db_data_pending);
		/* Our parent's buffer is one level closer to the dnode. */
		ASSERT(db->db_level == parent->db_level-1);
		/*
		 * We're about to modify our parent's db_data by modifying
		 * our block pointer, so the parent must be released.
		 */
		ASSERT(arc_released(parent->db_buf));
		zio = parent->db_data_pending->dr_zio;
	} else {
		/* Our parent is the dnode itself. */
		ASSERT((db->db_level == dn->dn_phys->dn_nlevels-1 &&
		    db->db_blkid != DMU_SPILL_BLKID) ||
		    (db->db_blkid == DMU_SPILL_BLKID && db->db_level == 0));
		if (db->db_blkid != DMU_SPILL_BLKID)
			ASSERT3P(db->db_blkptr, ==,
			    &dn->dn_phys->dn_blkptr[db->db_blkid]);
		zio = dn->dn_zio;
	}

	ASSERT(db->db_level == 0 || data == db->db_buf);
	ASSERT3U(db->db_blkptr->blk_birth, <=, txg);
	ASSERT(zio);

	SET_BOOKMARK(&zb, os->os_dsl_dataset ?
	    os->os_dsl_dataset->ds_object : DMU_META_OBJSET,
	    db->db.db_object, db->db_level, db->db_blkid);

	if (db->db_blkid == DMU_SPILL_BLKID)
		wp_flag = WP_SPILL;
	wp_flag |= (db->db_state == DB_NOFILL) ? WP_NOFILL : 0;

	dmu_write_policy(os, dn, db->db_level, wp_flag,
	    (data != NULL && arc_get_compression(data) != ZIO_COMPRESS_OFF) ?
	    arc_get_compression(data) : ZIO_COMPRESS_INHERIT, &zp);
	DB_DNODE_EXIT(db);

	/*
	 * We copy the blkptr now (rather than when we instantiate the dirty
	 * record), because its value can change between open context and
	 * syncing context. We do not need to hold dn_struct_rwlock to read
	 * db_blkptr because we are in syncing context.
	 */
	dr->dr_bp_copy = *db->db_blkptr;

	if (db->db_level == 0 &&
	    dr->dt.dl.dr_override_state == DR_OVERRIDDEN) {
		/*
		 * The BP for this block has been provided by open context
		 * (by dmu_sync() or dmu_buf_write_embedded()).
		 */
		abd_t *contents = (data != NULL) ?
		    abd_get_from_buf(data->b_data, arc_buf_size(data)) : NULL;

		dr->dr_zio = zio_write(zio, os->os_spa, txg, &dr->dr_bp_copy,
		    contents, db->db.db_size, db->db.db_size, &zp,
		    dbuf_write_override_ready, NULL, NULL,
		    dbuf_write_override_done, dr, ZIO_PRIORITY_ASYNC_WRITE,
		    ZIO_FLAG_MUSTSUCCEED, &zb);
		mutex_enter(&db->db_mtx);
		dr->dt.dl.dr_override_state = DR_NOT_OVERRIDDEN;
		zio_write_override(dr->dr_zio, &dr->dt.dl.dr_overridden_by,
		    dr->dt.dl.dr_copies, dr->dt.dl.dr_nopwrite);
		mutex_exit(&db->db_mtx);
	} else if (db->db_state == DB_NOFILL) {
		ASSERT(zp.zp_checksum == ZIO_CHECKSUM_OFF ||
		    zp.zp_checksum == ZIO_CHECKSUM_NOPARITY);
		dr->dr_zio = zio_write(zio, os->os_spa, txg,
		    &dr->dr_bp_copy, NULL, db->db.db_size, db->db.db_size,
		    &zp, dbuf_write_nofill_ready, NULL, NULL,
		    dbuf_write_nofill_done, db, ZIO_PRIORITY_ASYNC_WRITE,
		    ZIO_FLAG_MUSTSUCCEED | ZIO_FLAG_NODATA, &zb);
	} else {
		ASSERT(arc_released(data));

		/*
		 * For indirect blocks, we want to setup the children
		 * ready callback so that we can properly handle an indirect
		 * block that only contains holes.
		 */
		arc_done_func_t *children_ready_cb = NULL;
		if (db->db_level != 0)
			children_ready_cb = dbuf_write_children_ready;

		dr->dr_zio = arc_write(zio, os->os_spa, txg,
		    &dr->dr_bp_copy, data, DBUF_IS_L2CACHEABLE(db),
		    &zp, dbuf_write_ready, children_ready_cb,
		    dbuf_write_physdone, dbuf_write_done, db,
		    ZIO_PRIORITY_ASYNC_WRITE, ZIO_FLAG_MUSTSUCCEED,
		    &zb);
	}
}<|MERGE_RESOLUTION|>--- conflicted
+++ resolved
@@ -1540,16 +1540,11 @@
 		 */
 		dbuf_unoverride(dr);
 		if (db->db.db_object != DMU_META_DNODE_OBJECT &&
-<<<<<<< HEAD
-		    db->db_state != DB_NOFILL)
-			arc_buf_thaw(db->db_buf);
-=======
 		    db->db_state != DB_NOFILL) {
 			/* Already released on initial dirty, so just thaw. */
 			ASSERT(arc_released(db->db_buf));
 			arc_buf_thaw(db->db_buf);
 		}
->>>>>>> e9316f76
 	}
 }
 
@@ -3084,47 +3079,13 @@
 				bp = *db->db_blkptr;
 			}
 
-<<<<<<< HEAD
 			if (!DBUF_IS_CACHEABLE(db) ||
-			    db->db_objset->os_evicting) {
+			    db->db_pending_evict) {
 				dbuf_destroy(db);
 			} else if (!multilist_link_active(&db->db_cache_link)) {
 				multilist_insert(&dbuf_cache, db);
 				(void) refcount_add_many(&dbuf_cache_size,
 				    db->db.db_size, db);
-=======
-			/*
-			 * A dbuf will be eligible for eviction if either the
-			 * 'primarycache' property is set or a duplicate
-			 * copy of this buffer is already cached in the arc.
-			 *
-			 * In the case of the 'primarycache' a buffer
-			 * is considered for eviction if it matches the
-			 * criteria set in the property.
-			 *
-			 * To decide if our buffer is considered a
-			 * duplicate, we must call into the arc to determine
-			 * if multiple buffers are referencing the same
-			 * block on-disk. If so, then we simply evict
-			 * ourselves.
-			 */
-			if (!DBUF_IS_CACHEABLE(db)) {
-				if (db->db_blkptr != NULL &&
-				    !BP_IS_HOLE(db->db_blkptr) &&
-				    !BP_IS_EMBEDDED(db->db_blkptr)) {
-					spa_t *spa =
-					    dmu_objset_spa(db->db_objset);
-					blkptr_t bp = *db->db_blkptr;
-					dbuf_clear(db);
-					arc_freed(spa, &bp);
-				} else {
-					dbuf_clear(db);
-				}
-			} else if (db->db_pending_evict ||
-			    arc_buf_eviction_needed(db->db_buf)) {
-				dbuf_clear(db);
-			} else {
->>>>>>> e9316f76
 				mutex_exit(&db->db_mtx);
 
 				dbuf_evict_notify();
