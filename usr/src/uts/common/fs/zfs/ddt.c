--- conflicted
+++ resolved
@@ -21,12 +21,8 @@
 
 /*
  * Copyright (c) 2009, 2010, Oracle and/or its affiliates. All rights reserved.
-<<<<<<< HEAD
  * Copyright 2013 Nexenta Systems, Inc.  All rights reserved.
- * Copyright (c) 2013 by Delphix. All rights reserved.
-=======
  * Copyright (c) 2012, 2014 by Delphix. All rights reserved.
->>>>>>> 60b43c45
  */
 
 #include <sys/zfs_context.h>
@@ -420,15 +416,7 @@
     ddt_stat_t *dds, uint64_t neg)
 {
 	ddt_histogram_t *ddh;
-<<<<<<< HEAD
-	int bucket = highbit(dds->dds_ref_blocks) - 1;
-=======
-	int bucket;
-
-	ddt_stat_generate(ddt, dde, &dds);
-
-	bucket = highbit64(dds.dds_ref_blocks) - 1;
->>>>>>> 60b43c45
+	int bucket = highbit64(dds->dds_ref_blocks) - 1;
 	ASSERT(bucket >= 0);
 
 	ddh = &ddt->ddt_histogram[dde->dde_type][dde->dde_class];
