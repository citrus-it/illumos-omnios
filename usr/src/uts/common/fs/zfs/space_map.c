--- conflicted
+++ resolved
@@ -490,10 +490,7 @@
 
 	zio_buf_free(entry_map, bufsize);
 
-<<<<<<< HEAD
 	sm->sm_space -= delta;
-=======
->>>>>>> 8f0b538d
 	VERIFY0(sm->sm_space);
 }
 
