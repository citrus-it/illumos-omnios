--- conflicted
+++ resolved
@@ -21,12 +21,8 @@
 
 /*
  * Copyright (c) 2005, 2010, Oracle and/or its affiliates. All rights reserved.
-<<<<<<< HEAD
  * Copyright (c) 2013, 2016 by Delphix. All rights reserved.
-=======
- * Copyright (c) 2013, 2015 by Delphix. All rights reserved.
  * Copyright 2017 Nexenta Systems, Inc.
->>>>>>> a317d5f6
  */
 
 /*
@@ -397,12 +393,7 @@
 
 	ASSERT3U(zap_leaf_phys(l)->l_hdr.lh_magic, ==, ZAP_LEAF_MAGIC);
 
-<<<<<<< HEAD
-again:
 	for (uint16_t *chunkp = LEAF_HASH_ENTPTR(l, zn->zn_hash);
-=======
-	for (chunkp = LEAF_HASH_ENTPTR(l, zn->zn_hash);
->>>>>>> a317d5f6
 	    *chunkp != CHAIN_END; chunkp = &le->le_next) {
 		uint16_t chunk = *chunkp;
 		le = ZAP_LEAF_ENTRY(l, chunk);
