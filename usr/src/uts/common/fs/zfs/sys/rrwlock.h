/*
 * CDDL HEADER START
 *
 * The contents of this file are subject to the terms of the
 * Common Development and Distribution License (the "License").
 * You may not use this file except in compliance with the License.
 *
 * You can obtain a copy of the license at usr/src/OPENSOLARIS.LICENSE
 * or http://www.opensolaris.org/os/licensing.
 * See the License for the specific language governing permissions
 * and limitations under the License.
 *
 * When distributing Covered Code, include this CDDL HEADER in each
 * file and include the License file at usr/src/OPENSOLARIS.LICENSE.
 * If applicable, add the following below this CDDL HEADER, with the
 * fields enclosed by brackets "[]" replaced with your own identifying
 * information: Portions Copyright [yyyy] [name of copyright owner]
 *
 * CDDL HEADER END
 */
/*
 * Copyright 2007 Sun Microsystems, Inc.  All rights reserved.
 * Use is subject to license terms.
 */
/*
 * Copyright (c) 2012, 2014 by Delphix. All rights reserved.
 */

#ifndef	_SYS_RR_RW_LOCK_H
#define	_SYS_RR_RW_LOCK_H

#ifdef	__cplusplus
extern "C" {
#endif

#include <sys/inttypes.h>
#include <sys/zfs_context.h>
#include <sys/refcount.h>

/*
 * A reader-writer lock implementation that allows re-entrant reads, but
 * still gives writers priority on "new" reads.
 *
 * See rrwlock.c for more details about the implementation.
 *
 * Fields of the rrwlock_t structure:
 * - rr_lock: protects modification and reading of rrwlock_t fields
 * - rr_cv: cv for waking up readers or waiting writers
 * - rr_writer: thread id of the current writer
 * - rr_anon_rount: number of active anonymous readers
 * - rr_linked_rcount: total number of non-anonymous active readers
 * - rr_writer_wanted: a writer wants the lock
 */
typedef struct rrwlock {
	kmutex_t	rr_lock;
	kcondvar_t	rr_cv;
	kthread_t	*rr_writer;
	refcount_t	rr_anon_rcount;
	refcount_t	rr_linked_rcount;
	boolean_t	rr_writer_wanted;
	boolean_t	rr_track_all;
} rrwlock_t;

/*
 * 'tag' is used in reference counting tracking.  The
 * 'tag' must be the same in a rrw_enter() as in its
 * corresponding rrw_exit().
 */
void rrw_init(rrwlock_t *rrl, boolean_t track_all);
void rrw_destroy(rrwlock_t *rrl);
void rrw_enter(rrwlock_t *rrl, krw_t rw, void *tag);
void rrw_enter_read(rrwlock_t *rrl, void *tag);
void rrw_enter_write(rrwlock_t *rrl);
void rrw_exit(rrwlock_t *rrl, void *tag);
boolean_t rrw_held(rrwlock_t *rrl, krw_t rw);
void rrw_tsd_destroy(void *arg);

#define	RRW_READ_HELD(x)	rrw_held(x, RW_READER)
#define	RRW_WRITE_HELD(x)	rrw_held(x, RW_WRITER)
#define	RRW_LOCK_HELD(x) \
	(rrw_held(x, RW_WRITER) || rrw_held(x, RW_READER))

/*
<<<<<<< HEAD
=======
 * A reader-mostly lock implementation, tuning above reader-writer locks
 * for hightly parallel read acquisitions, pessimizing write acquisitions.
 *
>>>>>>> 1a41ca23
 * This should be a prime number.  See comment in rrwlock.c near
 * RRM_TD_LOCK() for details.
 */
#define	RRM_NUM_LOCKS		17
typedef struct rrmlock {
	rrwlock_t	locks[RRM_NUM_LOCKS];
} rrmlock_t;

void rrm_init(rrmlock_t *rrl, boolean_t track_all);
void rrm_destroy(rrmlock_t *rrl);
void rrm_enter(rrmlock_t *rrl, krw_t rw, void *tag);
void rrm_enter_read(rrmlock_t *rrl, void *tag);
void rrm_enter_write(rrmlock_t *rrl);
void rrm_exit(rrmlock_t *rrl, void *tag);
boolean_t rrm_held(rrmlock_t *rrl, krw_t rw);

#define	RRM_READ_HELD(x)	rrm_held(x, RW_READER)
#define	RRM_WRITE_HELD(x)	rrm_held(x, RW_WRITER)
#define	RRM_LOCK_HELD(x) \
	(rrm_held(x, RW_WRITER) || rrm_held(x, RW_READER))

#ifdef	__cplusplus
}
#endif

#endif	/* _SYS_RR_RW_LOCK_H */<|MERGE_RESOLUTION|>--- conflicted
+++ resolved
@@ -81,12 +81,9 @@
 	(rrw_held(x, RW_WRITER) || rrw_held(x, RW_READER))
 
 /*
-<<<<<<< HEAD
-=======
  * A reader-mostly lock implementation, tuning above reader-writer locks
  * for hightly parallel read acquisitions, pessimizing write acquisitions.
  *
->>>>>>> 1a41ca23
  * This should be a prime number.  See comment in rrwlock.c near
  * RRM_TD_LOCK() for details.
  */
