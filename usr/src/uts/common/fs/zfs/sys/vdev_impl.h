/*
 * CDDL HEADER START
 *
 * The contents of this file are subject to the terms of the
 * Common Development and Distribution License (the "License").
 * You may not use this file except in compliance with the License.
 *
 * You can obtain a copy of the license at usr/src/OPENSOLARIS.LICENSE
 * or http://www.opensolaris.org/os/licensing.
 * See the License for the specific language governing permissions
 * and limitations under the License.
 *
 * When distributing Covered Code, include this CDDL HEADER in each
 * file and include the License file at usr/src/OPENSOLARIS.LICENSE.
 * If applicable, add the following below this CDDL HEADER, with the
 * fields enclosed by brackets "[]" replaced with your own identifying
 * information: Portions Copyright [yyyy] [name of copyright owner]
 *
 * CDDL HEADER END
 */
/*
 * Copyright (c) 2005, 2010, Oracle and/or its affiliates. All rights reserved.
<<<<<<< HEAD
 * Copyright (c) 2012 by Delphix. All rights reserved.
 * Copyright 2013 Nexenta Systems, Inc. All rights reserved.
=======
 * Copyright (c) 2013 by Delphix. All rights reserved.
>>>>>>> 7de6f2c0
 */

#ifndef _SYS_VDEV_IMPL_H
#define	_SYS_VDEV_IMPL_H

#include <sys/avl.h>
#include <sys/dmu.h>
#include <sys/metaslab.h>
#include <sys/nvpair.h>
#include <sys/space_map.h>
#include <sys/vdev.h>
#include <sys/dkio.h>
#include <sys/uberblock_impl.h>
#include <sys/cos.h>

#ifdef	__cplusplus
extern "C" {
#endif

/*
 * Virtual device descriptors.
 *
 * All storage pool operations go through the virtual device framework,
 * which provides data replication and I/O scheduling.
 */

/*
 * Forward declarations that lots of things need.
 */
typedef struct vdev_queue vdev_queue_t;
typedef struct vdev_cache vdev_cache_t;
typedef struct vdev_cache_entry vdev_cache_entry_t;

/*
 * Virtual device operations
 */
typedef int	vdev_open_func_t(vdev_t *vd, uint64_t *size, uint64_t *max_size,
    uint64_t *ashift);
typedef void	vdev_close_func_t(vdev_t *vd);
typedef uint64_t vdev_asize_func_t(vdev_t *vd, uint64_t psize);
typedef int	vdev_io_start_func_t(zio_t *zio);
typedef void	vdev_io_done_func_t(zio_t *zio);
typedef void	vdev_state_change_func_t(vdev_t *vd, int, int);
typedef void	vdev_hold_func_t(vdev_t *vd);
typedef void	vdev_rele_func_t(vdev_t *vd);

typedef struct vdev_ops {
	vdev_open_func_t		*vdev_op_open;
	vdev_close_func_t		*vdev_op_close;
	vdev_asize_func_t		*vdev_op_asize;
	vdev_io_start_func_t		*vdev_op_io_start;
	vdev_io_done_func_t		*vdev_op_io_done;
	vdev_state_change_func_t	*vdev_op_state_change;
	vdev_hold_func_t		*vdev_op_hold;
	vdev_rele_func_t		*vdev_op_rele;
	char				vdev_op_type[16];
	boolean_t			vdev_op_leaf;
} vdev_ops_t;

/*
 * Virtual device properties
 */
struct vdev_cache_entry {
	char		*ve_data;
	uint64_t	ve_offset;
	uint64_t	ve_lastused;
	avl_node_t	ve_offset_node;
	avl_node_t	ve_lastused_node;
	uint32_t	ve_hits;
	uint16_t	ve_missed_update;
	zio_t		*ve_fill_io;
};

struct vdev_cache {
	avl_tree_t	vc_offset_tree;
	avl_tree_t	vc_lastused_tree;
	kmutex_t	vc_lock;
};

typedef struct vdev_queue_class {
	uint32_t	vqc_active;

	/*
	 * Sorted by offset or timestamp, depending on if the queue is
	 * LBA-ordered vs FIFO.
	 */
	avl_tree_t	vqc_queued_tree;
} vdev_queue_class_t;

struct vdev_queue {
	vdev_t		*vq_vdev;
	vdev_queue_class_t vq_class[ZIO_PRIORITY_NUM_QUEUEABLE];
	avl_tree_t	vq_active_tree;
	uint64_t	vq_last_offset;
	hrtime_t	vq_io_complete_ts; /* time last i/o completed */
	kmutex_t	vq_lock;
};

/*
 * Virtual device descriptor
 */
struct vdev {
	/*
	 * Common to all vdev types.
	 */
	uint64_t	vdev_id;	/* child number in vdev parent	*/
	uint64_t	vdev_guid;	/* unique ID for this vdev	*/
	uint64_t	vdev_guid_sum;	/* self guid + all child guids	*/
	uint64_t	vdev_orig_guid;	/* orig. guid prior to remove	*/
	uint64_t	vdev_asize;	/* allocatable device capacity	*/
	uint64_t	vdev_min_asize;	/* min acceptable asize		*/
	uint64_t	vdev_max_asize;	/* max acceptable asize		*/
	uint64_t	vdev_ashift;	/* block alignment shift	*/
	uint64_t	vdev_state;	/* see VDEV_STATE_* #defines	*/
	uint64_t	vdev_prevstate;	/* used when reopening a vdev	*/
	vdev_ops_t	*vdev_ops;	/* vdev operations		*/
	spa_t		*vdev_spa;	/* spa for this vdev		*/
	void		*vdev_tsd;	/* type-specific data		*/
	vnode_t		*vdev_name_vp;	/* vnode for pathname		*/
	vnode_t		*vdev_devid_vp;	/* vnode for devid		*/
	vdev_t		*vdev_top;	/* top-level vdev		*/
	vdev_t		*vdev_parent;	/* parent vdev			*/
	vdev_t		**vdev_child;	/* array of children		*/
	uint64_t	vdev_children;	/* number of children		*/
	vdev_stat_t	vdev_stat;	/* virtual device statistics	*/
	boolean_t	vdev_expanding;	/* expand the vdev?		*/
	boolean_t	vdev_reopening;	/* reopen in progress?		*/
	int		vdev_open_error; /* error on last open		*/
	kthread_t	*vdev_open_thread; /* thread opening children	*/
	uint64_t	vdev_crtxg;	/* txg when top-level was added */

	/*
	 * Top-level vdev state.
	 */
	uint64_t	vdev_ms_array;	/* metaslab array object	*/
	uint64_t	vdev_ms_shift;	/* metaslab size shift		*/
	uint64_t	vdev_ms_count;	/* number of metaslabs		*/
	metaslab_group_t *vdev_mg;	/* metaslab group		*/
	metaslab_t	**vdev_ms;	/* metaslab array		*/
	txg_list_t	vdev_ms_list;	/* per-txg dirty metaslab lists	*/
	txg_list_t	vdev_dtl_list;	/* per-txg dirty DTL lists	*/
	txg_node_t	vdev_txg_node;	/* per-txg dirty vdev linkage	*/
	boolean_t	vdev_remove_wanted; /* async remove wanted?	*/
	boolean_t	vdev_probe_wanted; /* async probe wanted?	*/
	list_node_t	vdev_config_dirty_node; /* config dirty list	*/
	list_node_t	vdev_state_dirty_node; /* state dirty list	*/
	uint64_t	vdev_deflate_ratio; /* deflation ratio (x512)	*/
	uint64_t	vdev_islog;	/* is an intent log device	*/
<<<<<<< HEAD
	uint64_t	vdev_ishole;	/* is a hole in the namespace 	*/
	uint64_t	vdev_isspecial;	/* is a special device	*/
=======
	uint64_t	vdev_removing;	/* device is being removed?	*/
	boolean_t	vdev_ishole;	/* is a hole in the namespace 	*/
>>>>>>> 7de6f2c0

	/*
	 * Leaf vdev state.
	 */
	range_tree_t	*vdev_dtl[DTL_TYPES]; /* dirty time logs	*/
	space_map_t	*vdev_dtl_sm;	/* dirty time log space map	*/
	txg_node_t	vdev_dtl_node;	/* per-txg dirty DTL linkage	*/
	uint64_t	vdev_dtl_object; /* DTL object			*/
	uint64_t	vdev_psize;	/* physical device capacity	*/
	uint64_t	vdev_wholedisk;	/* true if this is a whole disk */
	uint64_t	vdev_offline;	/* persistent offline state	*/
	uint64_t	vdev_faulted;	/* persistent faulted state	*/
	uint64_t	vdev_degraded;	/* persistent degraded state	*/
	uint64_t	vdev_removed;	/* persistent removed state	*/
	uint64_t	vdev_resilver_txg; /* persistent resilvering state */
	uint64_t	vdev_nparity;	/* number of parity devices for raidz */
	char		*vdev_path;	/* vdev path (if any)		*/
	char		*vdev_devid;	/* vdev devid (if any)		*/
	char		*vdev_physpath;	/* vdev device path (if any)	*/
	char		*vdev_fru;	/* physical FRU location	*/
	uint64_t	vdev_min_pending; /* min concurently pending IOs */
	uint64_t	vdev_max_pending; /* max concurently pending IOs */
	uint64_t	vdev_preferred_read; /* preferred for reading */
	uint64_t	vdev_weight;	/* preferred for reading */
	uint64_t	vdev_not_present; /* not present during import	*/
	uint64_t	vdev_unspare;	/* unspare when resilvering done */
	boolean_t	vdev_nowritecache; /* true if flushwritecache failed */
	boolean_t	vdev_checkremove; /* temporary online test	*/
	boolean_t	vdev_forcefault; /* force online fault		*/
	boolean_t	vdev_splitting;	/* split or repair in progress  */
	boolean_t	vdev_delayed_close; /* delayed device close?	*/
	boolean_t	vdev_tmpoffline; /* device taken offline temporarily? */
	boolean_t	vdev_detached;	/* device detached?		*/
	boolean_t	vdev_cant_read;	/* vdev is failing all reads	*/
	boolean_t	vdev_cant_write; /* vdev is failing all writes	*/
	boolean_t	vdev_isspare;	/* was a hot spare		*/
	boolean_t	vdev_isl2cache;	/* was a l2cache device		*/
	vdev_queue_t	vdev_queue;	/* I/O deadline schedule queue	*/
	vdev_cache_t	vdev_cache;	/* physical block cache		*/
	spa_aux_vdev_t	*vdev_aux;	/* for l2cache vdevs		*/
	zio_t		*vdev_probe_zio; /* root of current probe	*/
	vdev_aux_t	vdev_label_aux;	/* on-disk aux state		*/

	cos_t		*vdev_cos;	  /* assigned class of storage */

	/*
	 * For DTrace to work in userland (libzpool) context, these fields must
	 * remain at the end of the structure.  DTrace will use the kernel's
	 * CTF definition for 'struct vdev', and since the size of a kmutex_t is
	 * larger in userland, the offsets for the rest of the fields would be
	 * incorrect.
	 */
	kmutex_t	vdev_dtl_lock;	/* vdev_dtl_{map,resilver}	*/
	kmutex_t	vdev_stat_lock;	/* vdev_stat			*/
	kmutex_t	vdev_probe_lock; /* protects vdev_probe_zio	*/
	kmutex_t	vdev_cos_lock; /* protects vdev_cos	*/
};

#define	VDEV_RAIDZ_MAXPARITY	3

#define	VDEV_PAD_SIZE		(8 << 10)
/* 2 padding areas (vl_pad1 and vl_pad2) to skip */
#define	VDEV_SKIP_SIZE		VDEV_PAD_SIZE * 2
#define	VDEV_PHYS_SIZE		(112 << 10)
#define	VDEV_UBERBLOCK_RING	(128 << 10)

#define	VDEV_UBERBLOCK_SHIFT(vd)	\
	MAX((vd)->vdev_top->vdev_ashift, UBERBLOCK_SHIFT)
#define	VDEV_UBERBLOCK_COUNT(vd)	\
	(VDEV_UBERBLOCK_RING >> VDEV_UBERBLOCK_SHIFT(vd))
#define	VDEV_UBERBLOCK_OFFSET(vd, n)	\
	offsetof(vdev_label_t, vl_uberblock[(n) << VDEV_UBERBLOCK_SHIFT(vd)])
#define	VDEV_UBERBLOCK_SIZE(vd)		(1ULL << VDEV_UBERBLOCK_SHIFT(vd))

typedef struct vdev_phys {
	char		vp_nvlist[VDEV_PHYS_SIZE - sizeof (zio_eck_t)];
	zio_eck_t	vp_zbt;
} vdev_phys_t;

typedef struct vdev_label {
	char		vl_pad1[VDEV_PAD_SIZE];			/*  8K */
	char		vl_pad2[VDEV_PAD_SIZE];			/*  8K */
	vdev_phys_t	vl_vdev_phys;				/* 112K	*/
	char		vl_uberblock[VDEV_UBERBLOCK_RING];	/* 128K	*/
} vdev_label_t;							/* 256K total */

/*
 * vdev_dirty() flags
 */
#define	VDD_METASLAB	0x01
#define	VDD_DTL		0x02

/* Offset of embedded boot loader region on each label */
#define	VDEV_BOOT_OFFSET	(2 * sizeof (vdev_label_t))
/*
 * Size of embedded boot loader region on each label.
 * The total size of the first two labels plus the boot area is 4MB.
 */
#define	VDEV_BOOT_SIZE		(7ULL << 19)			/* 3.5M */

/*
 * Size of label regions at the start and end of each leaf device.
 */
#define	VDEV_LABEL_START_SIZE	(2 * sizeof (vdev_label_t) + VDEV_BOOT_SIZE)
#define	VDEV_LABEL_END_SIZE	(2 * sizeof (vdev_label_t))
#define	VDEV_LABELS		4
#define	VDEV_BEST_LABEL		VDEV_LABELS

#define	VDEV_ALLOC_LOAD		0
#define	VDEV_ALLOC_ADD		1
#define	VDEV_ALLOC_SPARE	2
#define	VDEV_ALLOC_L2CACHE	3
#define	VDEV_ALLOC_ROOTPOOL	4
#define	VDEV_ALLOC_SPLIT	5
#define	VDEV_ALLOC_ATTACH	6

/*
 * Allocate or free a vdev
 */
extern vdev_t *vdev_alloc_common(spa_t *spa, uint_t id, uint64_t guid,
    vdev_ops_t *ops);
extern int vdev_alloc(spa_t *spa, vdev_t **vdp, nvlist_t *config,
    vdev_t *parent, uint_t id, int alloctype);
extern void vdev_free(vdev_t *vd);

/*
 * Add or remove children and parents
 */
extern void vdev_add_child(vdev_t *pvd, vdev_t *cvd);
extern void vdev_remove_child(vdev_t *pvd, vdev_t *cvd);
extern void vdev_compact_children(vdev_t *pvd);
extern vdev_t *vdev_add_parent(vdev_t *cvd, vdev_ops_t *ops);
extern void vdev_remove_parent(vdev_t *cvd);

/*
 * vdev sync load and sync
 */
extern void vdev_load_log_state(vdev_t *nvd, vdev_t *ovd);
extern boolean_t vdev_log_state_valid(vdev_t *vd);
extern void vdev_load(vdev_t *vd);
extern int vdev_dtl_load(vdev_t *vd);
extern void vdev_sync(vdev_t *vd, uint64_t txg);
extern void vdev_sync_done(vdev_t *vd, uint64_t txg);
extern void vdev_dirty(vdev_t *vd, int flags, void *arg, uint64_t txg);
extern void vdev_dirty_leaves(vdev_t *vd, int flags, uint64_t txg);

/*
 * Available vdev types.
 */
extern vdev_ops_t vdev_root_ops;
extern vdev_ops_t vdev_mirror_ops;
extern vdev_ops_t vdev_replacing_ops;
extern vdev_ops_t vdev_raidz_ops;
extern vdev_ops_t vdev_disk_ops;
extern vdev_ops_t vdev_file_ops;
extern vdev_ops_t vdev_missing_ops;
extern vdev_ops_t vdev_hole_ops;
extern vdev_ops_t vdev_spare_ops;

/*
 * Common size functions
 */
extern uint64_t vdev_default_asize(vdev_t *vd, uint64_t psize);
extern uint64_t vdev_get_min_asize(vdev_t *vd);
extern void vdev_set_min_asize(vdev_t *vd);

/*
 * Global variables
 */
/* zdb uses this tunable, so it must be declared here to make lint happy. */
extern int zfs_vdev_cache_size;

/*
<<<<<<< HEAD
 * Persist vdev properties if ALL_PROPS_PERSISTENT is defined
 */
#ifdef	ALL_PROPS_PERSISTENT
#define	VDEV_PROPS_PERSISTENT
#endif
=======
 * The vdev_buf_t is used to translate between zio_t and buf_t, and back again.
 */
typedef struct vdev_buf {
	buf_t	vb_buf;		/* buffer that describes the io */
	zio_t	*vb_io;		/* pointer back to the original zio_t */
} vdev_buf_t;
>>>>>>> 7de6f2c0

#ifdef	__cplusplus
}
#endif

#endif	/* _SYS_VDEV_IMPL_H */<|MERGE_RESOLUTION|>--- conflicted
+++ resolved
@@ -20,12 +20,8 @@
  */
 /*
  * Copyright (c) 2005, 2010, Oracle and/or its affiliates. All rights reserved.
-<<<<<<< HEAD
- * Copyright (c) 2012 by Delphix. All rights reserved.
+ * Copyright (c) 2013 by Delphix. All rights reserved.
  * Copyright 2013 Nexenta Systems, Inc. All rights reserved.
-=======
- * Copyright (c) 2013 by Delphix. All rights reserved.
->>>>>>> 7de6f2c0
  */
 
 #ifndef _SYS_VDEV_IMPL_H
@@ -174,13 +170,9 @@
 	list_node_t	vdev_state_dirty_node; /* state dirty list	*/
 	uint64_t	vdev_deflate_ratio; /* deflation ratio (x512)	*/
 	uint64_t	vdev_islog;	/* is an intent log device	*/
-<<<<<<< HEAD
-	uint64_t	vdev_ishole;	/* is a hole in the namespace 	*/
 	uint64_t	vdev_isspecial;	/* is a special device	*/
-=======
 	uint64_t	vdev_removing;	/* device is being removed?	*/
 	boolean_t	vdev_ishole;	/* is a hole in the namespace 	*/
->>>>>>> 7de6f2c0
 
 	/*
 	 * Leaf vdev state.
@@ -354,20 +346,19 @@
 extern int zfs_vdev_cache_size;
 
 /*
-<<<<<<< HEAD
- * Persist vdev properties if ALL_PROPS_PERSISTENT is defined
- */
-#ifdef	ALL_PROPS_PERSISTENT
-#define	VDEV_PROPS_PERSISTENT
-#endif
-=======
  * The vdev_buf_t is used to translate between zio_t and buf_t, and back again.
  */
 typedef struct vdev_buf {
 	buf_t	vb_buf;		/* buffer that describes the io */
 	zio_t	*vb_io;		/* pointer back to the original zio_t */
 } vdev_buf_t;
->>>>>>> 7de6f2c0
+
+/*
+ * Persist vdev properties if ALL_PROPS_PERSISTENT is defined
+ */
+#ifdef	ALL_PROPS_PERSISTENT
+#define	VDEV_PROPS_PERSISTENT
+#endif
 
 #ifdef	__cplusplus
 }
