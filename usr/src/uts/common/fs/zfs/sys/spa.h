--- conflicted
+++ resolved
@@ -699,11 +699,7 @@
 #endif
 
 extern boolean_t spa_debug_enabled(spa_t *spa);
-<<<<<<< HEAD
-#define spa_dbgmsg(spa, ...)			\
-=======
 #define	spa_dbgmsg(spa, ...)			\
->>>>>>> 98d13071
 {						\
 	if (spa_debug_enabled(spa))		\
 		zfs_dbgmsg(__VA_ARGS__);	\
