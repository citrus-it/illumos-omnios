--- conflicted
+++ resolved
@@ -807,12 +807,9 @@
 extern boolean_t spa_is_root(spa_t *spa);
 extern boolean_t spa_writeable(spa_t *spa);
 extern boolean_t spa_has_pending_synctask(spa_t *spa);
-<<<<<<< HEAD
 extern void zfs_blkptr_verify(spa_t *spa, const blkptr_t *bp);
 extern boolean_t spa_remap_blkptr(spa_t *spa, blkptr_t *bp);
-=======
 extern int spa_maxblocksize(spa_t *spa);
->>>>>>> b5152584
 
 extern int spa_mode(spa_t *spa);
 extern uint64_t strtonum(const char *str, char **nptr);
