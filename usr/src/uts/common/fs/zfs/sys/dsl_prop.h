--- conflicted
+++ resolved
@@ -76,18 +76,14 @@
     int intsz, int numints, void *buf, char *setpoint,
     boolean_t snapshot);
 
-<<<<<<< HEAD
-dsl_syncfunc_t dsl_prop_set_sync;
-dsl_syncfunc_t dsl_props_set_sync;
-int dsl_prop_set(const char *ddname, const char *propname,
-    zprop_source_t source, int intsz, int numints, const void *buf);
-=======
 void dsl_props_set_sync_impl(struct dsl_dataset *ds, zprop_source_t source,
     nvlist_t *props, dmu_tx_t *tx);
 void dsl_prop_set_sync_impl(struct dsl_dataset *ds, const char *propname,
     zprop_source_t source, int intsz, int numints, const void *value,
     dmu_tx_t *tx);
->>>>>>> 7de6f2c0
+dsl_syncfunc_t dsl_prop_set_sync;
+int dsl_prop_set(const char *ddname, const char *propname,
+    zprop_source_t source, int intsz, int numints, const void *buf);
 int dsl_props_set(const char *dsname, zprop_source_t source, nvlist_t *nvl);
 int dsl_prop_set_int(const char *dsname, const char *propname,
     zprop_source_t source, uint64_t value);
