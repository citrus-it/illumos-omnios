/*
 * CDDL HEADER START
 *
 * The contents of this file are subject to the terms of the
 * Common Development and Distribution License (the "License").
 * You may not use this file except in compliance with the License.
 *
 * You can obtain a copy of the license at usr/src/OPENSOLARIS.LICENSE
 * or http://www.opensolaris.org/os/licensing.
 * See the License for the specific language governing permissions
 * and limitations under the License.
 *
 * When distributing Covered Code, include this CDDL HEADER in each
 * file and include the License file at usr/src/OPENSOLARIS.LICENSE.
 * If applicable, add the following below this CDDL HEADER, with the
 * fields enclosed by brackets "[]" replaced with your own identifying
 * information: Portions Copyright [yyyy] [name of copyright owner]
 *
 * CDDL HEADER END
 */

/*
 * Copyright (c) 2005, 2010, Oracle and/or its affiliates. All rights reserved.
 * Copyright 2011 Nexenta Systems, Inc.  All rights reserved.
 * Copyright (c) 2012, 2017 by Delphix. All rights reserved.
 * Copyright (c) 2013 by Saso Kiselkov. All rights reserved.
 * Copyright (c) 2013, Joyent, Inc. All rights reserved.
 * Copyright 2016 Toomas Soome <tsoome@me.com>
 */

#ifndef _ZIO_H
#define	_ZIO_H

#include <sys/zio_priority.h>
#include <sys/zfs_context.h>
#include <sys/spa.h>
#include <sys/txg.h>
#include <sys/avl.h>
#include <sys/fs/zfs.h>
#include <sys/zio_impl.h>

#ifdef	__cplusplus
extern "C" {
#endif

/*
 * Embedded checksum
 */
#define	ZEC_MAGIC	0x210da7ab10c7a11ULL

typedef struct zio_eck {
	uint64_t	zec_magic;	/* for validation, endianness	*/
	zio_cksum_t	zec_cksum;	/* 256-bit checksum		*/
} zio_eck_t;

/*
 * Gang block headers are self-checksumming and contain an array
 * of block pointers.
 */
#define	SPA_GANGBLOCKSIZE	SPA_MINBLOCKSIZE
#define	SPA_GBH_NBLKPTRS	((SPA_GANGBLOCKSIZE - \
	sizeof (zio_eck_t)) / sizeof (blkptr_t))
#define	SPA_GBH_FILLER		((SPA_GANGBLOCKSIZE - \
	sizeof (zio_eck_t) - \
	(SPA_GBH_NBLKPTRS * sizeof (blkptr_t))) /\
	sizeof (uint64_t))

typedef struct zio_gbh {
	blkptr_t		zg_blkptr[SPA_GBH_NBLKPTRS];
	uint64_t		zg_filler[SPA_GBH_FILLER];
	zio_eck_t		zg_tail;
} zio_gbh_phys_t;

enum zio_checksum {
	ZIO_CHECKSUM_INHERIT = 0,
	ZIO_CHECKSUM_ON,
	ZIO_CHECKSUM_OFF,
	ZIO_CHECKSUM_LABEL,
	ZIO_CHECKSUM_GANG_HEADER,
	ZIO_CHECKSUM_ZILOG,
	ZIO_CHECKSUM_FLETCHER_2,
	ZIO_CHECKSUM_FLETCHER_4,
	ZIO_CHECKSUM_SHA256,
	ZIO_CHECKSUM_ZILOG2,
	ZIO_CHECKSUM_NOPARITY,
	ZIO_CHECKSUM_SHA512,
	ZIO_CHECKSUM_SKEIN,
	ZIO_CHECKSUM_EDONR,
	ZIO_CHECKSUM_FUNCTIONS
};

/*
 * The number of "legacy" compression functions which can be set on individual
 * objects.
 */
#define	ZIO_CHECKSUM_LEGACY_FUNCTIONS ZIO_CHECKSUM_ZILOG2

#define	ZIO_CHECKSUM_ON_VALUE	ZIO_CHECKSUM_FLETCHER_4
#define	ZIO_CHECKSUM_DEFAULT	ZIO_CHECKSUM_ON

#define	ZIO_CHECKSUM_MASK	0xffULL
#define	ZIO_CHECKSUM_VERIFY	(1 << 8)

#define	ZIO_DEDUPCHECKSUM	ZIO_CHECKSUM_SHA256
#define	ZIO_DEDUPDITTO_MIN	100

/*
 * The number of "legacy" compression functions which can be set on individual
 * objects.
 */
#define	ZIO_COMPRESS_LEGACY_FUNCTIONS ZIO_COMPRESS_LZ4

/*
 * The meaning of "compress = on" selected by the compression features enabled
 * on a given pool.
 */
#define	ZIO_COMPRESS_LEGACY_ON_VALUE	ZIO_COMPRESS_LZJB
#define	ZIO_COMPRESS_LZ4_ON_VALUE	ZIO_COMPRESS_LZ4

#define	ZIO_COMPRESS_DEFAULT		ZIO_COMPRESS_OFF

#define	BOOTFS_COMPRESS_VALID(compress)			\
	((compress) == ZIO_COMPRESS_LZJB ||		\
	(compress) == ZIO_COMPRESS_LZ4 ||		\
	(compress) == ZIO_COMPRESS_GZIP_1 ||		\
	(compress) == ZIO_COMPRESS_GZIP_2 ||		\
	(compress) == ZIO_COMPRESS_GZIP_3 ||		\
	(compress) == ZIO_COMPRESS_GZIP_4 ||		\
	(compress) == ZIO_COMPRESS_GZIP_5 ||		\
	(compress) == ZIO_COMPRESS_GZIP_6 ||		\
	(compress) == ZIO_COMPRESS_GZIP_7 ||		\
	(compress) == ZIO_COMPRESS_GZIP_8 ||		\
	(compress) == ZIO_COMPRESS_GZIP_9 ||		\
	(compress) == ZIO_COMPRESS_ON ||		\
	(compress) == ZIO_COMPRESS_OFF)

#define	ZIO_FAILURE_MODE_WAIT		0
#define	ZIO_FAILURE_MODE_CONTINUE	1
#define	ZIO_FAILURE_MODE_PANIC		2

enum zio_flag {
	/*
	 * Flags inherited by gang, ddt, and vdev children,
	 * and that must be equal for two zios to aggregate
	 */
	ZIO_FLAG_DONT_AGGREGATE	= 1 << 0,
	ZIO_FLAG_IO_REPAIR	= 1 << 1,
	ZIO_FLAG_SELF_HEAL	= 1 << 2,
	ZIO_FLAG_RESILVER	= 1 << 3,
	ZIO_FLAG_SCRUB		= 1 << 4,
	ZIO_FLAG_SCAN_THREAD	= 1 << 5,
	ZIO_FLAG_PHYSICAL	= 1 << 6,

#define	ZIO_FLAG_AGG_INHERIT	(ZIO_FLAG_CANFAIL - 1)

	/*
	 * Flags inherited by ddt, gang, and vdev children.
	 */
	ZIO_FLAG_CANFAIL	= 1 << 7,	/* must be first for INHERIT */
	ZIO_FLAG_SPECULATIVE	= 1 << 8,
	ZIO_FLAG_CONFIG_WRITER	= 1 << 9,
	ZIO_FLAG_DONT_RETRY	= 1 << 10,
	ZIO_FLAG_DONT_CACHE	= 1 << 11,
	ZIO_FLAG_NODATA		= 1 << 12,
	ZIO_FLAG_INDUCE_DAMAGE	= 1 << 13,
	ZIO_FLAG_IO_ALLOCATING	= 1 << 14,

#define	ZIO_FLAG_DDT_INHERIT	(ZIO_FLAG_IO_RETRY - 1)
#define	ZIO_FLAG_GANG_INHERIT	(ZIO_FLAG_IO_RETRY - 1)

	/*
	 * Flags inherited by vdev children.
	 */
	ZIO_FLAG_IO_RETRY	= 1 << 15,	/* must be first for INHERIT */
	ZIO_FLAG_PROBE		= 1 << 16,
	ZIO_FLAG_TRYHARD	= 1 << 17,
	ZIO_FLAG_OPTIONAL	= 1 << 18,

#define	ZIO_FLAG_VDEV_INHERIT	(ZIO_FLAG_DONT_QUEUE - 1)

	/*
	 * Flags not inherited by any children.
	 */
	ZIO_FLAG_DONT_QUEUE	= 1 << 19,	/* must be first for INHERIT */
	ZIO_FLAG_DONT_PROPAGATE	= 1 << 20,
	ZIO_FLAG_IO_BYPASS	= 1 << 21,
	ZIO_FLAG_IO_REWRITE	= 1 << 22,
	ZIO_FLAG_RAW		= 1 << 23,
	ZIO_FLAG_GANG_CHILD	= 1 << 24,
	ZIO_FLAG_DDT_CHILD	= 1 << 25,
	ZIO_FLAG_GODFATHER	= 1 << 26,
	ZIO_FLAG_NOPWRITE	= 1 << 27,
	ZIO_FLAG_REEXECUTED	= 1 << 28,
	ZIO_FLAG_DELEGATED	= 1 << 29,
};

#define	ZIO_FLAG_MUSTSUCCEED		0

#define	ZIO_DDT_CHILD_FLAGS(zio)				\
	(((zio)->io_flags & ZIO_FLAG_DDT_INHERIT) |		\
	ZIO_FLAG_DDT_CHILD | ZIO_FLAG_CANFAIL)

#define	ZIO_GANG_CHILD_FLAGS(zio)				\
	(((zio)->io_flags & ZIO_FLAG_GANG_INHERIT) |		\
	ZIO_FLAG_GANG_CHILD | ZIO_FLAG_CANFAIL)

#define	ZIO_VDEV_CHILD_FLAGS(zio)				\
	(((zio)->io_flags & ZIO_FLAG_VDEV_INHERIT) |		\
	ZIO_FLAG_DONT_PROPAGATE | ZIO_FLAG_CANFAIL)

enum zio_child {
	ZIO_CHILD_VDEV = 0,
	ZIO_CHILD_GANG,
	ZIO_CHILD_DDT,
	ZIO_CHILD_LOGICAL,
	ZIO_CHILD_TYPES
};

enum zio_wait_type {
	ZIO_WAIT_READY = 0,
	ZIO_WAIT_DONE,
	ZIO_WAIT_TYPES
};

/*
 * We'll take the unused errnos, 'EBADE' and 'EBADR' (from the Convergent
 * graveyard) to indicate checksum errors and fragmentation.
 */
#define	ECKSUM	EBADE
#define	EFRAGS	EBADR

typedef void zio_done_func_t(zio_t *zio);

extern boolean_t zio_dva_throttle_enabled;
extern const char *zio_type_name[ZIO_TYPES];

/*
 * A bookmark is a four-tuple <objset, object, level, blkid> that uniquely
 * identifies any block in the pool.  By convention, the meta-objset (MOS)
 * is objset 0, and the meta-dnode is object 0.  This covers all blocks
 * except root blocks and ZIL blocks, which are defined as follows:
 *
 * Root blocks (objset_phys_t) are object 0, level -1:  <objset, 0, -1, 0>.
 * ZIL blocks are bookmarked <objset, 0, -2, blkid == ZIL sequence number>.
 * dmu_sync()ed ZIL data blocks are bookmarked <objset, object, -2, blkid>.
 * dnode visit bookmarks are <objset, object id of dnode, -3, 0>.
 *
 * Note: this structure is called a bookmark because its original purpose
 * was to remember where to resume a pool-wide traverse.
 *
 * Note: this structure is passed between userland and the kernel, and is
 * stored on disk (by virtue of being incorporated into other on-disk
 * structures, e.g. dsl_scan_phys_t).
 */
typedef struct zbookmark_phys {
	uint64_t	zb_objset;
	uint64_t	zb_object;
	int64_t		zb_level;
	uint64_t	zb_blkid;
} zbookmark_phys_t;

#define	SET_BOOKMARK(zb, objset, object, level, blkid)  \
{                                                       \
	(zb)->zb_objset = objset;                       \
	(zb)->zb_object = object;                       \
	(zb)->zb_level = level;                         \
	(zb)->zb_blkid = blkid;                         \
}

#define	ZB_DESTROYED_OBJSET	(-1ULL)

#define	ZB_ROOT_OBJECT		(0ULL)
#define	ZB_ROOT_LEVEL		(-1LL)
#define	ZB_ROOT_BLKID		(0ULL)

#define	ZB_ZIL_OBJECT		(0ULL)
#define	ZB_ZIL_LEVEL		(-2LL)

#define	ZB_DNODE_LEVEL		(-3LL)
#define	ZB_DNODE_BLKID		(0ULL)

#define	ZB_IS_ZERO(zb)						\
	((zb)->zb_objset == 0 && (zb)->zb_object == 0 &&	\
	(zb)->zb_level == 0 && (zb)->zb_blkid == 0)
#define	ZB_IS_ROOT(zb)				\
	((zb)->zb_object == ZB_ROOT_OBJECT &&	\
	(zb)->zb_level == ZB_ROOT_LEVEL &&	\
	(zb)->zb_blkid == ZB_ROOT_BLKID)

typedef struct zio_prop {
	enum zio_checksum	zp_checksum;
	enum zio_compress	zp_compress;
	dmu_object_type_t	zp_type;
	uint8_t			zp_level;
	uint8_t			zp_copies;
	boolean_t		zp_dedup;
	boolean_t		zp_dedup_verify;
	boolean_t		zp_nopwrite;
} zio_prop_t;

typedef struct zio_cksum_report zio_cksum_report_t;

typedef void zio_cksum_finish_f(zio_cksum_report_t *rep,
    const void *good_data);
typedef void zio_cksum_free_f(void *cbdata, size_t size);

struct zio_bad_cksum;				/* defined in zio_checksum.h */
struct dnode_phys;
struct abd;

struct zio_cksum_report {
	struct zio_cksum_report *zcr_next;
	nvlist_t		*zcr_ereport;
	nvlist_t		*zcr_detector;
	void			*zcr_cbdata;
	size_t			zcr_cbinfo;	/* passed to zcr_free() */
	uint64_t		zcr_align;
	uint64_t		zcr_length;
	zio_cksum_finish_f	*zcr_finish;
	zio_cksum_free_f	*zcr_free;

	/* internal use only */
	struct zio_bad_cksum	*zcr_ckinfo;	/* information from failure */
};

typedef void zio_vsd_cksum_report_f(zio_t *zio, zio_cksum_report_t *zcr,
    void *arg);

zio_vsd_cksum_report_f	zio_vsd_default_cksum_report;

typedef struct zio_vsd_ops {
	zio_done_func_t		*vsd_free;
	zio_vsd_cksum_report_f	*vsd_cksum_report;
} zio_vsd_ops_t;

typedef struct zio_gang_node {
	zio_gbh_phys_t		*gn_gbh;
	struct zio_gang_node	*gn_child[SPA_GBH_NBLKPTRS];
} zio_gang_node_t;

typedef zio_t *zio_gang_issue_func_t(zio_t *zio, blkptr_t *bp,
    zio_gang_node_t *gn, struct abd *data, uint64_t offset);

typedef void zio_transform_func_t(zio_t *zio, struct abd *data, uint64_t size);

typedef struct zio_transform {
	struct abd		*zt_orig_abd;
	uint64_t		zt_orig_size;
	uint64_t		zt_bufsize;
	zio_transform_func_t	*zt_transform;
	struct zio_transform	*zt_next;
} zio_transform_t;

typedef int zio_pipe_stage_t(zio_t *zio);

/*
 * The io_reexecute flags are distinct from io_flags because the child must
 * be able to propagate them to the parent.  The normal io_flags are local
 * to the zio, not protected by any lock, and not modifiable by children;
 * the reexecute flags are protected by io_lock, modifiable by children,
 * and always propagated -- even when ZIO_FLAG_DONT_PROPAGATE is set.
 */
#define	ZIO_REEXECUTE_NOW	0x01
#define	ZIO_REEXECUTE_SUSPEND	0x02

typedef struct zio_alloc_list {
	list_t  zal_list;
	uint64_t zal_size;
} zio_alloc_list_t;

typedef struct zio_link {
	zio_t		*zl_parent;
	zio_t		*zl_child;
	list_node_t	zl_parent_node;
	list_node_t	zl_child_node;
} zio_link_t;

struct zio {
	/* Core information about this I/O */
	zbookmark_phys_t	io_bookmark;
	zio_prop_t	io_prop;
	zio_type_t	io_type;
	enum zio_child	io_child_type;
	int		io_cmd;
	zio_priority_t	io_priority;
	uint8_t		io_reexecute;
	uint8_t		io_state[ZIO_WAIT_TYPES];
	uint64_t	io_txg;
	spa_t		*io_spa;
	blkptr_t	*io_bp;
	blkptr_t	*io_bp_override;
	blkptr_t	io_bp_copy;
	list_t		io_parent_list;
	list_t		io_child_list;
	zio_t		*io_logical;
	zio_transform_t *io_transform_stack;

	/* Callback info */
	zio_done_func_t	*io_ready;
	zio_done_func_t	*io_children_ready;
	zio_done_func_t	*io_physdone;
	zio_done_func_t	*io_done;
	void		*io_private;
	int64_t		io_prev_space_delta;	/* DMU private */
	blkptr_t	io_bp_orig;

	/* Data represented by this I/O */
	struct abd	*io_abd;
	struct abd	*io_orig_abd;
	uint64_t	io_size;
	uint64_t	io_orig_size;
	/* io_lsize != io_orig_size iff this is a raw write */
	uint64_t	io_lsize;

	/* Stuff for the vdev stack */
	vdev_t		*io_vd;
	void		*io_vsd;
	const zio_vsd_ops_t *io_vsd_ops;

	uint64_t	io_offset;
	hrtime_t	io_timestamp;
	hrtime_t	io_queued_timestamp;
	hrtime_t	io_target_timestamp;
	avl_node_t	io_queue_node;
	avl_node_t	io_offset_node;
	avl_node_t	io_alloc_node;
	zio_alloc_list_t	io_alloc_list;

	/* Internal pipeline state */
	enum zio_flag	io_flags;
	enum zio_stage	io_stage;
	enum zio_stage	io_pipeline;
	enum zio_flag	io_orig_flags;
	enum zio_stage	io_orig_stage;
	enum zio_stage	io_orig_pipeline;
	enum zio_stage	io_pipeline_trace;
	int		io_error;
	int		io_child_error[ZIO_CHILD_TYPES];
	uint64_t	io_children[ZIO_CHILD_TYPES][ZIO_WAIT_TYPES];
	uint64_t	io_child_count;
	uint64_t	io_phys_children;
	uint64_t	io_parent_count;
	uint64_t	*io_stall;
	zio_t		*io_gang_leader;
	zio_gang_node_t	*io_gang_tree;
	void		*io_executor;
	void		*io_waiter;
	kmutex_t	io_lock;
	kcondvar_t	io_cv;

	/* FMA state */
	zio_cksum_report_t *io_cksum_report;
	uint64_t	io_ena;

	/* Taskq dispatching state */
	taskq_ent_t	io_tqent;
};

extern int zio_bookmark_compare(const void *, const void *);

extern zio_t *zio_null(zio_t *pio, spa_t *spa, vdev_t *vd,
    zio_done_func_t *done, void *private, enum zio_flag flags);

extern zio_t *zio_root(spa_t *spa,
    zio_done_func_t *done, void *private, enum zio_flag flags);

extern zio_t *zio_read(zio_t *pio, spa_t *spa, const blkptr_t *bp,
    struct abd *data, uint64_t lsize, zio_done_func_t *done, void *private,
    zio_priority_t priority, enum zio_flag flags, const zbookmark_phys_t *zb);

extern zio_t *zio_write(zio_t *pio, spa_t *spa, uint64_t txg, blkptr_t *bp,
    struct abd *data, uint64_t size, uint64_t psize, const zio_prop_t *zp,
    zio_done_func_t *ready, zio_done_func_t *children_ready,
    zio_done_func_t *physdone, zio_done_func_t *done,
    void *private, zio_priority_t priority, enum zio_flag flags,
    const zbookmark_phys_t *zb);

extern zio_t *zio_rewrite(zio_t *pio, spa_t *spa, uint64_t txg, blkptr_t *bp,
    struct abd *data, uint64_t size, zio_done_func_t *done, void *private,
    zio_priority_t priority, enum zio_flag flags, zbookmark_phys_t *zb);

extern void zio_write_override(zio_t *zio, blkptr_t *bp, int copies,
    boolean_t nopwrite);

extern void zio_free(spa_t *spa, uint64_t txg, const blkptr_t *bp);

extern zio_t *zio_claim(zio_t *pio, spa_t *spa, uint64_t txg,
    const blkptr_t *bp,
    zio_done_func_t *done, void *private, enum zio_flag flags);

extern zio_t *zio_ioctl(zio_t *pio, spa_t *spa, vdev_t *vd, int cmd,
    zio_done_func_t *done, void *private, enum zio_flag flags);

extern zio_t *zio_read_phys(zio_t *pio, vdev_t *vd, uint64_t offset,
    uint64_t size, struct abd *data, int checksum,
    zio_done_func_t *done, void *private, zio_priority_t priority,
    enum zio_flag flags, boolean_t labels);

extern zio_t *zio_write_phys(zio_t *pio, vdev_t *vd, uint64_t offset,
    uint64_t size, struct abd *data, int checksum,
    zio_done_func_t *done, void *private, zio_priority_t priority,
    enum zio_flag flags, boolean_t labels);

extern zio_t *zio_free_sync(zio_t *pio, spa_t *spa, uint64_t txg,
    const blkptr_t *bp, enum zio_flag flags);

extern int zio_alloc_zil(spa_t *spa, uint64_t txg, blkptr_t *new_bp,
<<<<<<< HEAD
    blkptr_t *old_bp, uint64_t size, boolean_t use_slog);
=======
    blkptr_t *old_bp, uint64_t size, boolean_t *slog);
extern void zio_free_zil(spa_t *spa, uint64_t txg, blkptr_t *bp);
>>>>>>> bc83969f
extern void zio_flush(zio_t *zio, vdev_t *vd);
extern void zio_shrink(zio_t *zio, uint64_t size);

extern int zio_wait(zio_t *zio);
extern void zio_nowait(zio_t *zio);
extern void zio_execute(zio_t *zio);
extern void zio_interrupt(zio_t *zio);
extern void zio_delay_init(zio_t *zio);
extern void zio_delay_interrupt(zio_t *zio);

extern zio_t *zio_walk_parents(zio_t *cio, zio_link_t **);
extern zio_t *zio_walk_children(zio_t *pio, zio_link_t **);
extern zio_t *zio_unique_parent(zio_t *cio);
extern void zio_add_child(zio_t *pio, zio_t *cio);

extern void *zio_buf_alloc(size_t size);
extern void zio_buf_free(void *buf, size_t size);
extern void *zio_data_buf_alloc(size_t size);
extern void zio_data_buf_free(void *buf, size_t size);

extern void zio_push_transform(zio_t *zio, struct abd *abd, uint64_t size,
    uint64_t bufsize, zio_transform_func_t *transform);
extern void zio_pop_transforms(zio_t *zio);

extern void zio_resubmit_stage_async(void *);

extern zio_t *zio_vdev_child_io(zio_t *zio, blkptr_t *bp, vdev_t *vd,
    uint64_t offset, struct abd *data, uint64_t size, int type,
    zio_priority_t priority, enum zio_flag flags,
    zio_done_func_t *done, void *private);

extern zio_t *zio_vdev_delegated_io(vdev_t *vd, uint64_t offset,
    struct abd *data, uint64_t size, int type, zio_priority_t priority,
    enum zio_flag flags, zio_done_func_t *done, void *private);

extern void zio_vdev_io_bypass(zio_t *zio);
extern void zio_vdev_io_reissue(zio_t *zio);
extern void zio_vdev_io_redone(zio_t *zio);

extern void zio_checksum_verified(zio_t *zio);
extern int zio_worst_error(int e1, int e2);

extern enum zio_checksum zio_checksum_select(enum zio_checksum child,
    enum zio_checksum parent);
extern enum zio_checksum zio_checksum_dedup_select(spa_t *spa,
    enum zio_checksum child, enum zio_checksum parent);
extern enum zio_compress zio_compress_select(spa_t *spa,
    enum zio_compress child, enum zio_compress parent);

extern void zio_suspend(spa_t *spa, zio_t *zio);
extern int zio_resume(spa_t *spa);
extern void zio_resume_wait(spa_t *spa);

/*
 * Initial setup and teardown.
 */
extern void zio_init(void);
extern void zio_fini(void);

/*
 * Fault injection
 */
struct zinject_record;
extern uint32_t zio_injection_enabled;
extern int zio_inject_fault(char *name, int flags, int *id,
    struct zinject_record *record);
extern int zio_inject_list_next(int *id, char *name, size_t buflen,
    struct zinject_record *record);
extern int zio_clear_fault(int id);
extern void zio_handle_panic_injection(spa_t *spa, char *tag, uint64_t type);
extern int zio_handle_fault_injection(zio_t *zio, int error);
extern int zio_handle_device_injection(vdev_t *vd, zio_t *zio, int error);
extern int zio_handle_label_injection(zio_t *zio, int error);
extern void zio_handle_ignored_writes(zio_t *zio);
extern hrtime_t zio_handle_io_delay(zio_t *zio);

/*
 * Checksum ereport functions
 */
extern void zfs_ereport_start_checksum(spa_t *spa, vdev_t *vd, struct zio *zio,
    uint64_t offset, uint64_t length, void *arg, struct zio_bad_cksum *info);
extern void zfs_ereport_finish_checksum(zio_cksum_report_t *report,
    const void *good_data, const void *bad_data, boolean_t drop_if_identical);

extern void zfs_ereport_send_interim_checksum(zio_cksum_report_t *report);
extern void zfs_ereport_free_checksum(zio_cksum_report_t *report);

/* If we have the good data in hand, this function can be used */
extern void zfs_ereport_post_checksum(spa_t *spa, vdev_t *vd,
    struct zio *zio, uint64_t offset, uint64_t length,
    const void *good_data, const void *bad_data, struct zio_bad_cksum *info);

/* Called from spa_sync(), but primarily an injection handler */
extern void spa_handle_ignored_writes(spa_t *spa);

/* zbookmark_phys functions */
boolean_t zbookmark_subtree_completed(const struct dnode_phys *dnp,
    const zbookmark_phys_t *subtree_root, const zbookmark_phys_t *last_block);
int zbookmark_compare(uint16_t dbss1, uint8_t ibs1, uint16_t dbss2,
    uint8_t ibs2, const zbookmark_phys_t *zb1, const zbookmark_phys_t *zb2);

#ifdef	__cplusplus
}
#endif

#endif	/* _ZIO_H */<|MERGE_RESOLUTION|>--- conflicted
+++ resolved
@@ -505,12 +505,7 @@
     const blkptr_t *bp, enum zio_flag flags);
 
 extern int zio_alloc_zil(spa_t *spa, uint64_t txg, blkptr_t *new_bp,
-<<<<<<< HEAD
-    blkptr_t *old_bp, uint64_t size, boolean_t use_slog);
-=======
     blkptr_t *old_bp, uint64_t size, boolean_t *slog);
-extern void zio_free_zil(spa_t *spa, uint64_t txg, blkptr_t *bp);
->>>>>>> bc83969f
 extern void zio_flush(zio_t *zio, vdev_t *vd);
 extern void zio_shrink(zio_t *zio, uint64_t size);
 
