--- conflicted
+++ resolved
@@ -20,11 +20,7 @@
  */
 /*
  * Copyright (c) 2005, 2010, Oracle and/or its affiliates. All rights reserved.
-<<<<<<< HEAD
  * Copyright (c) 2016, 2017 by Delphix. All rights reserved.
-=======
- * Copyright (c) 2017 by Delphix. All rights reserved.
->>>>>>> a2f77ecd
  */
 
 #ifndef _SYS_UBERBLOCK_IMPL_H
@@ -60,7 +56,11 @@
 	/* highest SPA_VERSION supported by software that wrote this txg */
 	uint64_t	ub_software_version;
 
-<<<<<<< HEAD
+	/* These fields are reserved for features that are under development: */
+	uint64_t	ub_mmp_magic;
+	uint64_t	ub_mmp_delay;
+	uint64_t	ub_mmp_seq;
+
 	/*
 	 * ub_checkpoint_txg indicates two things about the current uberblock:
 	 *
@@ -82,12 +82,6 @@
 	 * checkpoint. Specifically, if blk_birth > ub_checkpoint_txg, then
 	 * the ZIL block is not allocated [see uses of spa_min_claim_txg()].
 	 */
-=======
-	/* These fields are reserved for features that are under development: */
-	uint64_t	ub_mmp_magic;
-	uint64_t	ub_mmp_delay;
-	uint64_t	ub_mmp_seq;
->>>>>>> a2f77ecd
 	uint64_t	ub_checkpoint_txg;
 };
 
