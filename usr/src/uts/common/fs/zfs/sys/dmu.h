--- conflicted
+++ resolved
@@ -565,10 +565,6 @@
  * NOTE: This function should only be called once on a given dmu_buf_user_t.
  *       To allow enforcement of this, dbu must already be zeroed on entry.
  */
-<<<<<<< HEAD
-=======
-/*ARGSUSED*/
->>>>>>> 3185d26a
 inline void
 dmu_buf_init_user(dmu_buf_user_t *dbu, dmu_buf_evict_func_t *evict_func_sync,
     dmu_buf_evict_func_t *evict_func_async, dmu_buf_t **clear_on_evict_dbufp)
