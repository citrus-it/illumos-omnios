--- conflicted
+++ resolved
@@ -783,16 +783,9 @@
 void dmu_traverse_objset(objset_t *os, uint64_t txg_start,
     dmu_traverse_cb_t cb, void *arg);
 
-<<<<<<< HEAD
-int dmu_sendbackup(objset_t *tosnap, objset_t *fromsnap,
+int dmu_send(objset_t *tosnap, objset_t *fromsnap, int outfd,
     struct vnode *vp, offset_t *off);
 int dmu_send_estimate(objset_t *tosnap, objset_t *fromsnap, uint64_t *sizep);
-=======
-int dmu_send(objset_t *tosnap, objset_t *fromsnap, boolean_t fromorigin,
-    int outfd, struct vnode *vp, offset_t *off);
-int dmu_send_estimate(objset_t *tosnap, objset_t *fromsnap, boolean_t fromorign,
-    uint64_t *sizep);
->>>>>>> 506ea5b8
 
 typedef struct dmu_recv_cookie {
 	/*
