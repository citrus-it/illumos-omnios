/*
 * CDDL HEADER START
 *
 * The contents of this file are subject to the terms of the
 * Common Development and Distribution License (the "License").
 * You may not use this file except in compliance with the License.
 *
 * You can obtain a copy of the license at usr/src/OPENSOLARIS.LICENSE
 * or http://www.opensolaris.org/os/licensing.
 * See the License for the specific language governing permissions
 * and limitations under the License.
 *
 * When distributing Covered Code, include this CDDL HEADER in each
 * file and include the License file at usr/src/OPENSOLARIS.LICENSE.
 * If applicable, add the following below this CDDL HEADER, with the
 * fields enclosed by brackets "[]" replaced with your own identifying
 * information: Portions Copyright [yyyy] [name of copyright owner]
 *
 * CDDL HEADER END
 */

/*
 * Copyright (c) 2005, 2010, Oracle and/or its affiliates. All rights reserved.
 * Copyright (c) 2011, 2014 by Delphix. All rights reserved.
 * Copyright (c) 2012, Joyent, Inc. All rights reserved.
 * Copyright 2013 Nexenta Systems, Inc. All rights reserved.
 * Copyright 2013 DEY Storage Systems, Inc.
 */

/* Portions Copyright 2010 Robert Milkowski */

#ifndef	_SYS_DMU_H
#define	_SYS_DMU_H

/*
 * This file describes the interface that the DMU provides for its
 * consumers.
 *
 * The DMU also interacts with the SPA.  That interface is described in
 * dmu_spa.h.
 */

#include <sys/inttypes.h>
#include <sys/types.h>
#include <sys/param.h>
#include <sys/cred.h>
#include <sys/time.h>
#include <sys/fs/zfs.h>

#ifdef	__cplusplus
extern "C" {
#endif

struct uio;
struct xuio;
struct page;
struct vnode;
struct spa;
struct zilog;
struct zio;
struct blkptr;
struct zap_cursor;
struct dsl_dataset;
struct dsl_pool;
struct dnode;
struct drr_begin;
struct drr_end;
struct zbookmark_phys;
struct spa;
struct nvlist;
struct arc_buf;
struct zio_prop;
struct sa_handle;

typedef struct objset objset_t;
typedef struct dmu_tx dmu_tx_t;
typedef struct dsl_dir dsl_dir_t;

typedef enum dmu_object_byteswap {
	DMU_BSWAP_UINT8,
	DMU_BSWAP_UINT16,
	DMU_BSWAP_UINT32,
	DMU_BSWAP_UINT64,
	DMU_BSWAP_ZAP,
	DMU_BSWAP_DNODE,
	DMU_BSWAP_OBJSET,
	DMU_BSWAP_ZNODE,
	DMU_BSWAP_OLDACL,
	DMU_BSWAP_ACL,
	/*
	 * Allocating a new byteswap type number makes the on-disk format
	 * incompatible with any other format that uses the same number.
	 *
	 * Data can usually be structured to work with one of the
	 * DMU_BSWAP_UINT* or DMU_BSWAP_ZAP types.
	 */
	DMU_BSWAP_NUMFUNCS
} dmu_object_byteswap_t;

#define	DMU_OT_NEWTYPE 0x80
#define	DMU_OT_METADATA 0x40
#define	DMU_OT_BYTESWAP_MASK 0x3f

/*
 * Defines a uint8_t object type. Object types specify if the data
 * in the object is metadata (boolean) and how to byteswap the data
 * (dmu_object_byteswap_t).
 */
#define	DMU_OT(byteswap, metadata) \
	(DMU_OT_NEWTYPE | \
	((metadata) ? DMU_OT_METADATA : 0) | \
	((byteswap) & DMU_OT_BYTESWAP_MASK))

#define	DMU_OT_IS_VALID(ot) (((ot) & DMU_OT_NEWTYPE) ? \
	((ot) & DMU_OT_BYTESWAP_MASK) < DMU_BSWAP_NUMFUNCS : \
	(ot) < DMU_OT_NUMTYPES)

#define	DMU_OT_IS_METADATA(ot) (((ot) & DMU_OT_NEWTYPE) ? \
	((ot) & DMU_OT_METADATA) : \
	dmu_ot[(ot)].ot_metadata)

/*
 * These object types use bp_fill != 1 for their L0 bp's. Therefore they can't
 * have their data embedded (i.e. use a BP_IS_EMBEDDED() bp), because bp_fill
 * is repurposed for embedded BPs.
 */
#define	DMU_OT_HAS_FILL(ot) \
	((ot) == DMU_OT_DNODE || (ot) == DMU_OT_OBJSET)

#define	DMU_OT_BYTESWAP(ot) (((ot) & DMU_OT_NEWTYPE) ? \
	((ot) & DMU_OT_BYTESWAP_MASK) : \
	dmu_ot[(ot)].ot_byteswap)

typedef enum dmu_object_type {
	DMU_OT_NONE,
	/* general: */
	DMU_OT_OBJECT_DIRECTORY,	/* ZAP */
	DMU_OT_OBJECT_ARRAY,		/* UINT64 */
	DMU_OT_PACKED_NVLIST,		/* UINT8 (XDR by nvlist_pack/unpack) */
	DMU_OT_PACKED_NVLIST_SIZE,	/* UINT64 */
	DMU_OT_BPOBJ,			/* UINT64 */
	DMU_OT_BPOBJ_HDR,		/* UINT64 */
	/* spa: */
	DMU_OT_SPACE_MAP_HEADER,	/* UINT64 */
	DMU_OT_SPACE_MAP,		/* UINT64 */
	/* zil: */
	DMU_OT_INTENT_LOG,		/* UINT64 */
	/* dmu: */
	DMU_OT_DNODE,			/* DNODE */
	DMU_OT_OBJSET,			/* OBJSET */
	/* dsl: */
	DMU_OT_DSL_DIR,			/* UINT64 */
	DMU_OT_DSL_DIR_CHILD_MAP,	/* ZAP */
	DMU_OT_DSL_DS_SNAP_MAP,		/* ZAP */
	DMU_OT_DSL_PROPS,		/* ZAP */
	DMU_OT_DSL_DATASET,		/* UINT64 */
	/* zpl: */
	DMU_OT_ZNODE,			/* ZNODE */
	DMU_OT_OLDACL,			/* Old ACL */
	DMU_OT_PLAIN_FILE_CONTENTS,	/* UINT8 */
	DMU_OT_DIRECTORY_CONTENTS,	/* ZAP */
	DMU_OT_MASTER_NODE,		/* ZAP */
	DMU_OT_UNLINKED_SET,		/* ZAP */
	/* zvol: */
	DMU_OT_ZVOL,			/* UINT8 */
	DMU_OT_ZVOL_PROP,		/* ZAP */
	/* other; for testing only! */
	DMU_OT_PLAIN_OTHER,		/* UINT8 */
	DMU_OT_UINT64_OTHER,		/* UINT64 */
	DMU_OT_ZAP_OTHER,		/* ZAP */
	/* new object types: */
	DMU_OT_ERROR_LOG,		/* ZAP */
	DMU_OT_SPA_HISTORY,		/* UINT8 */
	DMU_OT_SPA_HISTORY_OFFSETS,	/* spa_his_phys_t */
	DMU_OT_POOL_PROPS,		/* ZAP */
	DMU_OT_DSL_PERMS,		/* ZAP */
	DMU_OT_ACL,			/* ACL */
	DMU_OT_SYSACL,			/* SYSACL */
	DMU_OT_FUID,			/* FUID table (Packed NVLIST UINT8) */
	DMU_OT_FUID_SIZE,		/* FUID table size UINT64 */
	DMU_OT_NEXT_CLONES,		/* ZAP */
	DMU_OT_SCAN_QUEUE,		/* ZAP */
	DMU_OT_USERGROUP_USED,		/* ZAP */
	DMU_OT_USERGROUP_QUOTA,		/* ZAP */
	DMU_OT_USERREFS,		/* ZAP */
	DMU_OT_DDT_ZAP,			/* ZAP */
	DMU_OT_DDT_STATS,		/* ZAP */
	DMU_OT_SA,			/* System attr */
	DMU_OT_SA_MASTER_NODE,		/* ZAP */
	DMU_OT_SA_ATTR_REGISTRATION,	/* ZAP */
	DMU_OT_SA_ATTR_LAYOUTS,		/* ZAP */
	DMU_OT_SCAN_XLATE,		/* ZAP */
	DMU_OT_DEDUP,			/* fake dedup BP from ddt_bp_create() */
	DMU_OT_DEADLIST,		/* ZAP */
	DMU_OT_DEADLIST_HDR,		/* UINT64 */
	DMU_OT_DSL_CLONES,		/* ZAP */
	DMU_OT_BPOBJ_SUBOBJ,		/* UINT64 */
	/*
	 * Do not allocate new object types here. Doing so makes the on-disk
	 * format incompatible with any other format that uses the same object
	 * type number.
	 *
	 * When creating an object which does not have one of the above types
	 * use the DMU_OTN_* type with the correct byteswap and metadata
	 * values.
	 *
	 * The DMU_OTN_* types do not have entries in the dmu_ot table,
	 * use the DMU_OT_IS_METDATA() and DMU_OT_BYTESWAP() macros instead
	 * of indexing into dmu_ot directly (this works for both DMU_OT_* types
	 * and DMU_OTN_* types).
	 */
	DMU_OT_COS_PROPS,		/* UINT64 */
	DMU_OT_COS_PROPS_SIZE,
	DMU_OT_VDEV_PROPS,		/* UINT64 */
	DMU_OT_VDEV_PROPS_SIZE,
	DMU_OT_NUMTYPES,

	/*
	 * Names for valid types declared with DMU_OT().
	 */
	DMU_OTN_UINT8_DATA = DMU_OT(DMU_BSWAP_UINT8, B_FALSE),
	DMU_OTN_UINT8_METADATA = DMU_OT(DMU_BSWAP_UINT8, B_TRUE),
	DMU_OTN_UINT16_DATA = DMU_OT(DMU_BSWAP_UINT16, B_FALSE),
	DMU_OTN_UINT16_METADATA = DMU_OT(DMU_BSWAP_UINT16, B_TRUE),
	DMU_OTN_UINT32_DATA = DMU_OT(DMU_BSWAP_UINT32, B_FALSE),
	DMU_OTN_UINT32_METADATA = DMU_OT(DMU_BSWAP_UINT32, B_TRUE),
	DMU_OTN_UINT64_DATA = DMU_OT(DMU_BSWAP_UINT64, B_FALSE),
	DMU_OTN_UINT64_METADATA = DMU_OT(DMU_BSWAP_UINT64, B_TRUE),
	DMU_OTN_ZAP_DATA = DMU_OT(DMU_BSWAP_ZAP, B_FALSE),
	DMU_OTN_ZAP_METADATA = DMU_OT(DMU_BSWAP_ZAP, B_TRUE),
} dmu_object_type_t;

typedef enum txg_how {
	TXG_WAIT = 1,
	TXG_NOWAIT,
	TXG_WAITED,
} txg_how_t;

/*
 * Selected classes of metadata
 */
#define	DMU_OT_IS_DDT_META(type)	\
	((type == DMU_OT_DDT_ZAP) ||	\
	(type == DMU_OT_DDT_STATS))

#define	DMU_OT_IS_ZPL_META(type)		\
	((type == DMU_OT_ZNODE) ||		\
	(type == DMU_OT_OLDACL) ||		\
	(type == DMU_OT_DIRECTORY_CONTENTS) ||	\
	(type == DMU_OT_MASTER_NODE) ||		\
	(type == DMU_OT_UNLINKED_SET))

#define	DMU_OT_IS_GENERAL_META(type)		\
	((type == DMU_OT_DNODE) ||		\
	(type == DMU_OT_OBJSET) ||		\
	(type == DMU_OT_OBJECT_DIRECTORY) ||	\
	(type == DMU_OT_OBJECT_ARRAY) ||	\
	(type == DMU_OT_PACKED_NVLIST) ||	\
	(type == DMU_OT_PACKED_NVLIST_SIZE) ||	\
	(type == DMU_OT_OBJECT_ARRAY) ||	\
	(type == DMU_OT_BPOBJ) ||		\
	(type == DMU_OT_BPOBJ_HDR))

void byteswap_uint64_array(void *buf, size_t size);
void byteswap_uint32_array(void *buf, size_t size);
void byteswap_uint16_array(void *buf, size_t size);
void byteswap_uint8_array(void *buf, size_t size);
void zap_byteswap(void *buf, size_t size);
void zfs_oldacl_byteswap(void *buf, size_t size);
void zfs_acl_byteswap(void *buf, size_t size);
void zfs_znode_byteswap(void *buf, size_t size);

#define	DS_FIND_SNAPSHOTS	(1<<0)
#define	DS_FIND_CHILDREN	(1<<1)

/*
 * The maximum number of bytes that can be accessed as part of one
 * operation, including metadata.
 */
#define	DMU_MAX_ACCESS (10<<20) /* 10MB */
#define	DMU_MAX_DELETEBLKCNT (20480) /* ~5MB of indirect blocks */

#define	DMU_USERUSED_OBJECT	(-1ULL)
#define	DMU_GROUPUSED_OBJECT	(-2ULL)

/*
 * artificial blkids for bonus buffer and spill blocks
 */
#define	DMU_BONUS_BLKID		(-1ULL)
#define	DMU_SPILL_BLKID		(-2ULL)
/*
 * Public routines to create, destroy, open, and close objsets.
 */
int dmu_objset_hold(const char *name, void *tag, objset_t **osp);
int dmu_objset_own(const char *name, dmu_objset_type_t type,
    boolean_t readonly, void *tag, objset_t **osp);
void dmu_objset_rele(objset_t *os, void *tag);
void dmu_objset_disown(objset_t *os, void *tag);
int dmu_objset_open_ds(struct dsl_dataset *ds, objset_t **osp);

void dmu_objset_evict_dbufs(objset_t *os);
int dmu_objset_create(const char *name, dmu_objset_type_t type, uint64_t flags,
    void (*func)(objset_t *os, void *arg, cred_t *cr, dmu_tx_t *tx), void *arg);
int dmu_objset_clone(const char *name, const char *origin);
int dsl_destroy_snapshots_nvl(struct nvlist *snaps, boolean_t defer,
    struct nvlist *errlist);
int dmu_objset_snapshot_one(const char *fsname, const char *snapname);
int dmu_objset_snapshot_tmp(const char *, const char *, int);
int dmu_objset_find(char *name, int func(const char *, void *), void *arg,
    int flags);
void dmu_objset_byteswap(void *buf, size_t size);
int dsl_dataset_rename_snapshot(const char *fsname,
    const char *oldsnapname, const char *newsnapname, boolean_t recursive);

typedef struct dmu_buf {
	uint64_t db_object;		/* object that this buffer is part of */
	uint64_t db_offset;		/* byte offset in this object */
	uint64_t db_size;		/* size of buffer in bytes */
	void *db_data;			/* data in buffer */
} dmu_buf_t;

typedef void dmu_buf_evict_func_t(struct dmu_buf *db, void *user_ptr);

/*
 * The names of zap entries in the DIRECTORY_OBJECT of the MOS.
 */
#define	DMU_POOL_DIRECTORY_OBJECT	1
#define	DMU_POOL_CONFIG			"config"
#define	DMU_POOL_FEATURES_FOR_WRITE	"features_for_write"
#define	DMU_POOL_FEATURES_FOR_READ	"features_for_read"
#define	DMU_POOL_FEATURE_DESCRIPTIONS	"feature_descriptions"
#define	DMU_POOL_FEATURE_ENABLED_TXG	"feature_enabled_txg"
#define	DMU_POOL_ROOT_DATASET		"root_dataset"
#define	DMU_POOL_SYNC_BPOBJ		"sync_bplist"
#define	DMU_POOL_ERRLOG_SCRUB		"errlog_scrub"
#define	DMU_POOL_ERRLOG_LAST		"errlog_last"
#define	DMU_POOL_SPARES			"spares"
#define	DMU_POOL_DEFLATE		"deflate"
#define	DMU_POOL_HISTORY		"history"
#define	DMU_POOL_PROPS			"pool_props"
#define	DMU_POOL_L2CACHE		"l2cache"
#define	DMU_POOL_TMP_USERREFS		"tmp_userrefs"
#define	DMU_POOL_DDT			"DDT-%s-%s-%s"
#define	DMU_POOL_DDT_STATS		"DDT-statistics"
#define	DMU_POOL_CREATION_VERSION	"creation_version"
#define	DMU_POOL_SCAN			"scan"
#define	DMU_POOL_FREE_BPOBJ		"free_bpobj"
#define	DMU_POOL_BPTREE_OBJ		"bptree_obj"
#define	DMU_POOL_EMPTY_BPOBJ		"empty_bpobj"

#define	DMU_POOL_COS_PROPS		"cos_props"
#define	DMU_POOL_VDEV_PROPS		"vdev_props"

/*
 * Allocate an object from this objset.  The range of object numbers
 * available is (0, DN_MAX_OBJECT).  Object 0 is the meta-dnode.
 *
 * The transaction must be assigned to a txg.  The newly allocated
 * object will be "held" in the transaction (ie. you can modify the
 * newly allocated object in this transaction).
 *
 * dmu_object_alloc() chooses an object and returns it in *objectp.
 *
 * dmu_object_claim() allocates a specific object number.  If that
 * number is already allocated, it fails and returns EEXIST.
 *
 * Return 0 on success, or ENOSPC or EEXIST as specified above.
 */
uint64_t dmu_object_alloc(objset_t *os, dmu_object_type_t ot,
    int blocksize, dmu_object_type_t bonus_type, int bonus_len, dmu_tx_t *tx);
int dmu_object_claim(objset_t *os, uint64_t object, dmu_object_type_t ot,
    int blocksize, dmu_object_type_t bonus_type, int bonus_len, dmu_tx_t *tx);
int dmu_object_reclaim(objset_t *os, uint64_t object, dmu_object_type_t ot,
    int blocksize, dmu_object_type_t bonustype, int bonuslen);

/*
 * Free an object from this objset.
 *
 * The object's data will be freed as well (ie. you don't need to call
 * dmu_free(object, 0, -1, tx)).
 *
 * The object need not be held in the transaction.
 *
 * If there are any holds on this object's buffers (via dmu_buf_hold()),
 * or tx holds on the object (via dmu_tx_hold_object()), you can not
 * free it; it fails and returns EBUSY.
 *
 * If the object is not allocated, it fails and returns ENOENT.
 *
 * Return 0 on success, or EBUSY or ENOENT as specified above.
 */
int dmu_object_free(objset_t *os, uint64_t object, dmu_tx_t *tx);

/*
 * Find the next allocated or free object.
 *
 * The objectp parameter is in-out.  It will be updated to be the next
 * object which is allocated.  Ignore objects which have not been
 * modified since txg.
 *
 * XXX Can only be called on a objset with no dirty data.
 *
 * Returns 0 on success, or ENOENT if there are no more objects.
 */
int dmu_object_next(objset_t *os, uint64_t *objectp,
    boolean_t hole, uint64_t txg);

/*
 * Set the data blocksize for an object.
 *
 * The object cannot have any blocks allcated beyond the first.  If
 * the first block is allocated already, the new size must be greater
 * than the current block size.  If these conditions are not met,
 * ENOTSUP will be returned.
 *
 * Returns 0 on success, or EBUSY if there are any holds on the object
 * contents, or ENOTSUP as described above.
 */
int dmu_object_set_blocksize(objset_t *os, uint64_t object, uint64_t size,
    int ibs, dmu_tx_t *tx);

/*
 * Set the checksum property on a dnode.  The new checksum algorithm will
 * apply to all newly written blocks; existing blocks will not be affected.
 */
void dmu_object_set_checksum(objset_t *os, uint64_t object, uint8_t checksum,
    dmu_tx_t *tx);

/*
 * Set the compress property on a dnode.  The new compression algorithm will
 * apply to all newly written blocks; existing blocks will not be affected.
 */
void dmu_object_set_compress(objset_t *os, uint64_t object, uint8_t compress,
    dmu_tx_t *tx);

void
dmu_write_embedded(objset_t *os, uint64_t object, uint64_t offset,
    void *data, uint8_t etype, uint8_t comp, int uncompressed_size,
    int compressed_size, int byteorder, dmu_tx_t *tx);

/*
 * Decide how to write a block: checksum, compression, number of copies, etc.
 */
#define	WP_NOFILL	0x1
#define	WP_DMU_SYNC	0x2
#define	WP_SPILL	0x4

#define	WP_SPECIALCLASS_SHIFT	(16)
#define	WP_SPECIALCLASS_BITS	(1) /* 1 bits per storage class */
#define	WP_SPECIALCLASS_MASK	(((1 << WP_SPECIALCLASS_BITS) - 1) \
	<< WP_SPECIALCLASS_SHIFT)

#define	WP_SET_SPECIALCLASS(flags, sclass)	{ \
	flags |= ((sclass << WP_SPECIALCLASS_SHIFT) & WP_SPECIALCLASS_MASK); \
}

#define	WP_GET_SPECIALCLASS(flags) \
	((flags & WP_SPECIALCLASS_MASK)	>> WP_SPECIALCLASS_SHIFT)

void dmu_write_policy(objset_t *os, struct dnode *dn, int level, int wp,
    struct zio_prop *zp);
/*
 * The bonus data is accessed more or less like a regular buffer.
 * You must dmu_bonus_hold() to get the buffer, which will give you a
 * dmu_buf_t with db_offset==-1ULL, and db_size = the size of the bonus
 * data.  As with any normal buffer, you must call dmu_buf_read() to
 * read db_data, dmu_buf_will_dirty() before modifying it, and the
 * object must be held in an assigned transaction before calling
 * dmu_buf_will_dirty.  You may use dmu_buf_set_user() on the bonus
 * buffer as well.  You must release your hold with dmu_buf_rele().
 *
 * Returns ENOENT, EIO, or 0.
 */
int dmu_bonus_hold(objset_t *os, uint64_t object, void *tag, dmu_buf_t **);
int dmu_bonus_max(void);
int dmu_set_bonus(dmu_buf_t *, int, dmu_tx_t *);
int dmu_set_bonustype(dmu_buf_t *, dmu_object_type_t, dmu_tx_t *);
dmu_object_type_t dmu_get_bonustype(dmu_buf_t *);
int dmu_rm_spill(objset_t *, uint64_t, dmu_tx_t *);

/*
 * Special spill buffer support used by "SA" framework
 */

int dmu_spill_hold_by_bonus(dmu_buf_t *bonus, void *tag, dmu_buf_t **dbp);
int dmu_spill_hold_by_dnode(struct dnode *dn, uint32_t flags,
    void *tag, dmu_buf_t **dbp);
int dmu_spill_hold_existing(dmu_buf_t *bonus, void *tag, dmu_buf_t **dbp);

/*
 * Obtain the DMU buffer from the specified object which contains the
 * specified offset.  dmu_buf_hold() puts a "hold" on the buffer, so
 * that it will remain in memory.  You must release the hold with
 * dmu_buf_rele().  You musn't access the dmu_buf_t after releasing your
 * hold.  You must have a hold on any dmu_buf_t* you pass to the DMU.
 *
 * You must call dmu_buf_read, dmu_buf_will_dirty, or dmu_buf_will_fill
 * on the returned buffer before reading or writing the buffer's
 * db_data.  The comments for those routines describe what particular
 * operations are valid after calling them.
 *
 * The object number must be a valid, allocated object number.
 */
int dmu_buf_hold(objset_t *os, uint64_t object, uint64_t offset,
    void *tag, dmu_buf_t **, int flags);
void dmu_buf_add_ref(dmu_buf_t *db, void* tag);
void dmu_buf_rele(dmu_buf_t *db, void *tag);
uint64_t dmu_buf_refcount(dmu_buf_t *db);

/*
 * dmu_buf_hold_array holds the DMU buffers which contain all bytes in a
 * range of an object.  A pointer to an array of dmu_buf_t*'s is
 * returned (in *dbpp).
 *
 * dmu_buf_rele_array releases the hold on an array of dmu_buf_t*'s, and
 * frees the array.  The hold on the array of buffers MUST be released
 * with dmu_buf_rele_array.  You can NOT release the hold on each buffer
 * individually with dmu_buf_rele.
 */
int dmu_buf_hold_array_by_bonus(dmu_buf_t *db, uint64_t offset,
    uint64_t length, int read, void *tag, int *numbufsp, dmu_buf_t ***dbpp);
void dmu_buf_rele_array(dmu_buf_t **, int numbufs, void *tag);

/*
 * Returns NULL on success, or the existing user ptr if it's already
 * been set.
 *
 * user_ptr is for use by the user and can be obtained via dmu_buf_get_user().
 *
 * user_data_ptr_ptr should be NULL, or a pointer to a pointer which
 * will be set to db->db_data when you are allowed to access it.  Note
 * that db->db_data (the pointer) can change when you do dmu_buf_read(),
 * dmu_buf_tryupgrade(), dmu_buf_will_dirty(), or dmu_buf_will_fill().
 * *user_data_ptr_ptr will be set to the new value when it changes.
 *
 * If non-NULL, pageout func will be called when this buffer is being
 * excised from the cache, so that you can clean up the data structure
 * pointed to by user_ptr.
 *
 * dmu_evict_user() will call the pageout func for all buffers in a
 * objset with a given pageout func.
 */
void *dmu_buf_set_user(dmu_buf_t *db, void *user_ptr, void *user_data_ptr_ptr,
    dmu_buf_evict_func_t *pageout_func);
/*
 * set_user_ie is the same as set_user, but request immediate eviction
 * when hold count goes to zero.
 */
void *dmu_buf_set_user_ie(dmu_buf_t *db, void *user_ptr,
    void *user_data_ptr_ptr, dmu_buf_evict_func_t *pageout_func);
void *dmu_buf_update_user(dmu_buf_t *db_fake, void *old_user_ptr,
    void *user_ptr, void *user_data_ptr_ptr,
    dmu_buf_evict_func_t *pageout_func);
void dmu_evict_user(objset_t *os, dmu_buf_evict_func_t *func);

/*
 * Returns the user_ptr set with dmu_buf_set_user(), or NULL if not set.
 */
void *dmu_buf_get_user(dmu_buf_t *db);

/*
 * Returns the blkptr associated with this dbuf, or NULL if not set.
 */
struct blkptr *dmu_buf_get_blkptr(dmu_buf_t *db);

/*
 * Indicate that you are going to modify the buffer's data (db_data).
 *
 * The transaction (tx) must be assigned to a txg (ie. you've called
 * dmu_tx_assign()).  The buffer's object must be held in the tx
 * (ie. you've called dmu_tx_hold_object(tx, db->db_object)).
 */
void dmu_buf_will_dirty(dmu_buf_t *db, dmu_tx_t *tx);
void dmu_buf_will_dirty_sc(dmu_buf_t *db, dmu_tx_t *tx, boolean_t sc);

/*
 * Tells if the given dbuf is freeable.
 */
boolean_t dmu_buf_freeable(dmu_buf_t *);

/*
 * You must create a transaction, then hold the objects which you will
 * (or might) modify as part of this transaction.  Then you must assign
 * the transaction to a transaction group.  Once the transaction has
 * been assigned, you can modify buffers which belong to held objects as
 * part of this transaction.  You can't modify buffers before the
 * transaction has been assigned; you can't modify buffers which don't
 * belong to objects which this transaction holds; you can't hold
 * objects once the transaction has been assigned.  You may hold an
 * object which you are going to free (with dmu_object_free()), but you
 * don't have to.
 *
 * You can abort the transaction before it has been assigned.
 *
 * Note that you may hold buffers (with dmu_buf_hold) at any time,
 * regardless of transaction state.
 */

#define	DMU_NEW_OBJECT	(-1ULL)
#define	DMU_OBJECT_END	(-1ULL)

dmu_tx_t *dmu_tx_create(objset_t *os);
dmu_tx_t *dmu_tx_create_wrc(objset_t *os, boolean_t wrc_io);
void dmu_tx_hold_write(dmu_tx_t *tx, uint64_t object, uint64_t off, int len);
void dmu_tx_hold_free(dmu_tx_t *tx, uint64_t object, uint64_t off,
    uint64_t len);
void dmu_tx_hold_zap(dmu_tx_t *tx, uint64_t object, int add, const char *name);
void dmu_tx_hold_bonus(dmu_tx_t *tx, uint64_t object);
void dmu_tx_hold_spill(dmu_tx_t *tx, uint64_t object);
void dmu_tx_hold_sa(dmu_tx_t *tx, struct sa_handle *hdl, boolean_t may_grow);
void dmu_tx_hold_sa_create(dmu_tx_t *tx, int total_size);
void dmu_tx_abort(dmu_tx_t *tx);
int dmu_tx_assign(dmu_tx_t *tx, enum txg_how txg_how);
void dmu_tx_wait(dmu_tx_t *tx);
void dmu_tx_commit(dmu_tx_t *tx);
<<<<<<< HEAD
boolean_t dmu_tx_is_wrcio(dmu_tx_t *tx);
=======
void dmu_tx_mark_netfree(dmu_tx_t *tx);
>>>>>>> 05b5eb98

/*
 * To register a commit callback, dmu_tx_callback_register() must be called.
 *
 * dcb_data is a pointer to caller private data that is passed on as a
 * callback parameter. The caller is responsible for properly allocating and
 * freeing it.
 *
 * When registering a callback, the transaction must be already created, but
 * it cannot be committed or aborted. It can be assigned to a txg or not.
 *
 * The callback will be called after the transaction has been safely written
 * to stable storage and will also be called if the dmu_tx is aborted.
 * If there is any error which prevents the transaction from being committed to
 * disk, the callback will be called with a value of error != 0.
 */
typedef void dmu_tx_callback_func_t(void *dcb_data, int error);

void dmu_tx_callback_register(dmu_tx_t *tx, dmu_tx_callback_func_t *dcb_func,
    void *dcb_data);

/*
 * Free up the data blocks for a defined range of a file.  If size is
 * -1, the range from offset to end-of-file is freed.
 */
int dmu_free_range(objset_t *os, uint64_t object, uint64_t offset,
	uint64_t size, dmu_tx_t *tx);
int dmu_free_long_range(objset_t *os, uint64_t object, uint64_t offset,
	uint64_t size);
int dmu_free_long_object(objset_t *os, uint64_t object);

/*
 * Convenience functions.
 *
 * Canfail routines will return 0 on success, or an errno if there is a
 * nonrecoverable I/O error.
 */
#define	DMU_READ_PREFETCH	0 /* prefetch */
#define	DMU_READ_NO_PREFETCH	1 /* don't prefetch */
int dmu_read(objset_t *os, uint64_t object, uint64_t offset, uint64_t size,
	void *buf, uint32_t flags);
void dmu_write(objset_t *os, uint64_t object, uint64_t offset, uint64_t size,
	const void *buf, dmu_tx_t *tx);
void dmu_prealloc(objset_t *os, uint64_t object, uint64_t offset, uint64_t size,
	dmu_tx_t *tx);
int dmu_read_uio(objset_t *os, uint64_t object, struct uio *uio, uint64_t size);
int dmu_write_uio(objset_t *os, uint64_t object, struct uio *uio, uint64_t size,
    dmu_tx_t *tx);
int dmu_write_uio_dbuf(dmu_buf_t *zdb, struct uio *uio, uint64_t size,
    dmu_tx_t *tx);
int dmu_write_pages(objset_t *os, uint64_t object, uint64_t offset,
    uint64_t size, struct page *pp, dmu_tx_t *tx);
struct arc_buf *dmu_request_arcbuf(dmu_buf_t *handle, int size);
void dmu_return_arcbuf(struct arc_buf *buf);
void dmu_assign_arcbuf(dmu_buf_t *handle, uint64_t offset, struct arc_buf *buf,
    dmu_tx_t *tx);
int dmu_xuio_init(struct xuio *uio, int niov);
void dmu_xuio_fini(struct xuio *uio);
int dmu_xuio_add(struct xuio *uio, struct arc_buf *abuf, offset_t off,
    size_t n);
int dmu_xuio_cnt(struct xuio *uio);
struct arc_buf *dmu_xuio_arcbuf(struct xuio *uio, int i);
void dmu_xuio_clear(struct xuio *uio, int i);
void xuio_stat_wbuf_copied();
void xuio_stat_wbuf_nocopy();

extern int zfs_prefetch_disable;

/*
 * Asynchronously try to read in the data.
 */
void dmu_prefetch(objset_t *os, uint64_t object, uint64_t offset,
    uint64_t len);

typedef struct dmu_object_info {
	/* All sizes are in bytes unless otherwise indicated. */
	uint32_t doi_data_block_size;
	uint32_t doi_metadata_block_size;
	dmu_object_type_t doi_type;
	dmu_object_type_t doi_bonus_type;
	uint64_t doi_bonus_size;
	uint8_t doi_indirection;		/* 2 = dnode->indirect->data */
	uint8_t doi_checksum;
	uint8_t doi_compress;
	uint8_t doi_pad[5];
	uint64_t doi_physical_blocks_512;	/* data + metadata, 512b blks */
	uint64_t doi_max_offset;
	uint64_t doi_fill_count;		/* number of non-empty blocks */
} dmu_object_info_t;

typedef void arc_byteswap_func_t(void *buf, size_t size);

typedef struct dmu_object_type_info {
	dmu_object_byteswap_t	ot_byteswap;
	boolean_t		ot_metadata;
	char			*ot_name;
} dmu_object_type_info_t;

typedef struct dmu_object_byteswap_info {
	arc_byteswap_func_t	*ob_func;
	char			*ob_name;
} dmu_object_byteswap_info_t;

extern const dmu_object_type_info_t dmu_ot[DMU_OT_NUMTYPES];
extern const dmu_object_byteswap_info_t dmu_ot_byteswap[DMU_BSWAP_NUMFUNCS];

/*
 * Get information on a DMU object.
 *
 * Return 0 on success or ENOENT if object is not allocated.
 *
 * If doi is NULL, just indicates whether the object exists.
 */
int dmu_object_info(objset_t *os, uint64_t object, dmu_object_info_t *doi);
/* Like dmu_object_info, but faster if you have a held dnode in hand. */
void dmu_object_info_from_dnode(struct dnode *dn, dmu_object_info_t *doi);
/* Like dmu_object_info, but faster if you have a held dbuf in hand. */
void dmu_object_info_from_db(dmu_buf_t *db, dmu_object_info_t *doi);
/*
 * Like dmu_object_info_from_db, but faster still when you only care about
 * the size.  This is specifically optimized for zfs_getattr().
 */
void dmu_object_size_from_db(dmu_buf_t *db, uint32_t *blksize,
    u_longlong_t *nblk512);

typedef struct dmu_objset_stats {
	uint64_t dds_num_clones; /* number of clones of this */
	uint64_t dds_creation_txg;
	uint64_t dds_guid;
	dmu_objset_type_t dds_type;
	uint8_t dds_is_snapshot;
	uint8_t dds_inconsistent;
	char dds_origin[MAXNAMELEN];
} dmu_objset_stats_t;

/*
 * Get stats on a dataset.
 */
void dmu_objset_fast_stat(objset_t *os, dmu_objset_stats_t *stat);

/*
 * Add entries to the nvlist for all the objset's properties.  See
 * zfs_prop_table[] and zfs(1m) for details on the properties.
 */
void dmu_objset_stats(objset_t *os, struct nvlist *nv);

/*
 * Get the space usage statistics for statvfs().
 *
 * refdbytes is the amount of space "referenced" by this objset.
 * availbytes is the amount of space available to this objset, taking
 * into account quotas & reservations, assuming that no other objsets
 * use the space first.  These values correspond to the 'referenced' and
 * 'available' properties, described in the zfs(1m) manpage.
 *
 * usedobjs and availobjs are the number of objects currently allocated,
 * and available.
 */
void dmu_objset_space(objset_t *os, uint64_t *refdbytesp, uint64_t *availbytesp,
    uint64_t *usedobjsp, uint64_t *availobjsp);

/*
 * The fsid_guid is a 56-bit ID that can change to avoid collisions.
 * (Contrast with the ds_guid which is a 64-bit ID that will never
 * change, so there is a small probability that it will collide.)
 */
uint64_t dmu_objset_fsid_guid(objset_t *os);

/*
 * Get the [cm]time for an objset's snapshot dir
 */
timestruc_t dmu_objset_snap_cmtime(objset_t *os);

int dmu_objset_is_snapshot(objset_t *os);

extern struct spa *dmu_objset_spa(objset_t *os);
extern struct zilog *dmu_objset_zil(objset_t *os);
extern struct dsl_pool *dmu_objset_pool(objset_t *os);
extern struct dsl_dataset *dmu_objset_ds(objset_t *os);
extern void dmu_objset_name(objset_t *os, char *buf);
extern dmu_objset_type_t dmu_objset_type(objset_t *os);
extern uint64_t dmu_objset_id(objset_t *os);
extern zfs_sync_type_t dmu_objset_syncprop(objset_t *os);
extern zfs_logbias_op_t dmu_objset_logbias(objset_t *os);
extern int dmu_snapshot_list_next(objset_t *os, int namelen, char *name,
    uint64_t *id, uint64_t *offp, boolean_t *case_conflict);
extern int dmu_snapshot_realname(objset_t *os, char *name, char *real,
    int maxlen, boolean_t *conflict);
extern int dmu_dir_list_next(objset_t *os, int namelen, char *name,
    uint64_t *idp, uint64_t *offp);

typedef int objset_used_cb_t(dmu_object_type_t bonustype,
    void *bonus, uint64_t *userp, uint64_t *groupp);
extern void dmu_objset_register_type(dmu_objset_type_t ost,
    objset_used_cb_t *cb);
extern void dmu_objset_set_user(objset_t *os, void *user_ptr);
extern void *dmu_objset_get_user(objset_t *os);

/*
 * Return the txg number for the given assigned transaction.
 */
uint64_t dmu_tx_get_txg(dmu_tx_t *tx);

/*
 * Synchronous write.
 * If a parent zio is provided this function initiates a write on the
 * provided buffer as a child of the parent zio.
 * In the absence of a parent zio, the write is completed synchronously.
 * At write completion, blk is filled with the bp of the written block.
 * Note that while the data covered by this function will be on stable
 * storage when the write completes this new data does not become a
 * permanent part of the file until the associated transaction commits.
 */

/*
 * {zfs,zvol,ztest}_get_done() args
 */
typedef struct zgd {
	struct zilog	*zgd_zilog;
	struct blkptr	*zgd_bp;
	dmu_buf_t	*zgd_db;
	struct rl	*zgd_rl;
	void		*zgd_private;
} zgd_t;

typedef void dmu_sync_cb_t(zgd_t *arg, int error);
int dmu_sync(struct zio *zio, uint64_t txg, dmu_sync_cb_t *done, zgd_t *zgd);

/*
 * Find the next hole or data block in file starting at *off
 * Return found offset in *off. Return ESRCH for end of file.
 */
int dmu_offset_next(objset_t *os, uint64_t object, boolean_t hole,
    uint64_t *off);

/*
 * Initial setup and final teardown.
 */
extern void dmu_init(void);
extern void dmu_fini(void);

typedef void (*dmu_traverse_cb_t)(objset_t *os, void *arg, struct blkptr *bp,
    uint64_t object, uint64_t offset, int len);
void dmu_traverse_objset(objset_t *os, uint64_t txg_start,
    dmu_traverse_cb_t cb, void *arg);

int dmu_diff(const char *tosnap_name, const char *fromsnap_name,
    struct vnode *vp, offset_t *offp);

/* CRC64 table */
#define	ZFS_CRC64_POLY	0xC96C5795D7870F42ULL	/* ECMA-182, reflected form */
extern uint64_t zfs_crc64_table[256];

extern int zfs_mdcomp_disable;

#ifdef	__cplusplus
}
#endif

#endif	/* _SYS_DMU_H */<|MERGE_RESOLUTION|>--- conflicted
+++ resolved
@@ -613,11 +613,8 @@
 int dmu_tx_assign(dmu_tx_t *tx, enum txg_how txg_how);
 void dmu_tx_wait(dmu_tx_t *tx);
 void dmu_tx_commit(dmu_tx_t *tx);
-<<<<<<< HEAD
+void dmu_tx_mark_netfree(dmu_tx_t *tx);
 boolean_t dmu_tx_is_wrcio(dmu_tx_t *tx);
-=======
-void dmu_tx_mark_netfree(dmu_tx_t *tx);
->>>>>>> 05b5eb98
 
 /*
  * To register a commit callback, dmu_tx_callback_register() must be called.
