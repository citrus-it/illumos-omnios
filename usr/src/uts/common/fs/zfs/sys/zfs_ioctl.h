/*
 * CDDL HEADER START
 *
 * The contents of this file are subject to the terms of the
 * Common Development and Distribution License (the "License").
 * You may not use this file except in compliance with the License.
 *
 * You can obtain a copy of the license at usr/src/OPENSOLARIS.LICENSE
 * or http://www.opensolaris.org/os/licensing.
 * See the License for the specific language governing permissions
 * and limitations under the License.
 *
 * When distributing Covered Code, include this CDDL HEADER in each
 * file and include the License file at usr/src/OPENSOLARIS.LICENSE.
 * If applicable, add the following below this CDDL HEADER, with the
 * fields enclosed by brackets "[]" replaced with your own identifying
 * information: Portions Copyright [yyyy] [name of copyright owner]
 *
 * CDDL HEADER END
 */
/*
 * Copyright (c) 2005, 2010, Oracle and/or its affiliates. All rights reserved.
 * Copyright (c) 2012, 2014 by Delphix. All rights reserved.
 */

#ifndef	_SYS_ZFS_IOCTL_H
#define	_SYS_ZFS_IOCTL_H

#include <sys/cred.h>
#include <sys/dmu.h>
#include <sys/zio.h>
#include <sys/dsl_deleg.h>
#include <sys/spa.h>
#include <sys/zfs_stat.h>

#ifdef _KERNEL
#include <sys/nvpair.h>
#endif	/* _KERNEL */

#ifdef	__cplusplus
extern "C" {
#endif

/*
 * The structures in this file are passed between userland and the
 * kernel.  Userland may be running a 32-bit process, while the kernel
 * is 64-bit.  Therefore, these structures need to compile the same in
 * 32-bit and 64-bit.  This means not using type "long", and adding
 * explicit padding so that the 32-bit structure will not be packed more
 * tightly than the 64-bit structure (which requires 64-bit alignment).
 */

/*
 * Property values for snapdir
 */
#define	ZFS_SNAPDIR_HIDDEN		0
#define	ZFS_SNAPDIR_VISIBLE		1

/*
 * Field manipulation macros for the drr_versioninfo field of the
 * send stream header.
 */

/*
 * Header types for zfs send streams.
 */
typedef enum drr_headertype {
	DMU_SUBSTREAM = 0x1,
	DMU_COMPOUNDSTREAM = 0x2
} drr_headertype_t;

#define	DMU_GET_STREAM_HDRTYPE(vi)	BF64_GET((vi), 0, 2)
#define	DMU_SET_STREAM_HDRTYPE(vi, x)	BF64_SET((vi), 0, 2, x)

#define	DMU_GET_FEATUREFLAGS(vi)	BF64_GET((vi), 2, 30)
#define	DMU_SET_FEATUREFLAGS(vi, x)	BF64_SET((vi), 2, 30, x)

/*
 * Feature flags for zfs send streams (flags in drr_versioninfo)
 */

#define	DMU_BACKUP_FEATURE_DEDUP		(1 << 0)
#define	DMU_BACKUP_FEATURE_DEDUPPROPS		(1 << 1)
#define	DMU_BACKUP_FEATURE_SA_SPILL		(1 << 2)
/* flags #3 - #15 are reserved for incompatible closed-source implementations */
<<<<<<< HEAD
#define	DMU_BACKUP_FEATURE_EMBED_DATA		(1 << 16)
#define	DMU_BACKUP_FEATURE_EMBED_DATA_LZ4	(1 << 17)
#define	DMU_BACKUP_FEATURE_EMBED_MOOCH_BYTESWAP	(1 << 18)
#define	DMU_BACKUP_FEATURE_LARGE_BLOCKS		(1 << 19)
#define	DMU_BACKUP_FEATURE_RESUMING		(1 << 20)
=======
#define	DMU_BACKUP_FEATURE_EMBED_DATA		(1<<16)
#define	DMU_BACKUP_FEATURE_EMBED_DATA_LZ4	(1<<17)
/* flag #18 is reserved for a Delphix feature */
#define	DMU_BACKUP_FEATURE_LARGE_BLOCKS		(1<<19)
>>>>>>> b5152584

/*
 * Mask of all supported backup features
 */
#define	DMU_BACKUP_FEATURE_MASK	(DMU_BACKUP_FEATURE_DEDUP | \
    DMU_BACKUP_FEATURE_DEDUPPROPS | DMU_BACKUP_FEATURE_SA_SPILL | \
    DMU_BACKUP_FEATURE_EMBED_DATA | DMU_BACKUP_FEATURE_EMBED_DATA_LZ4 | \
<<<<<<< HEAD
    DMU_BACKUP_FEATURE_EMBED_MOOCH_BYTESWAP | \
    DMU_BACKUP_FEATURE_RESUMING)
=======
    DMU_BACKUP_FEATURE_LARGE_BLOCKS)
>>>>>>> b5152584

/* Are all features in the given flag word currently supported? */
#define	DMU_STREAM_SUPPORTED(x)	(!((x) & ~DMU_BACKUP_FEATURE_MASK))

typedef enum dmu_send_resume_token_version {
	ZFS_SEND_RESUME_TOKEN_VERSION = 1
} dmu_send_resume_token_version_t;

/*
 * The drr_versioninfo field of the dmu_replay_record has the
 * following layout:
 *
 *	64	56	48	40	32	24	16	8	0
 *	+-------+-------+-------+-------+-------+-------+-------+-------+
 *  	|		reserved	|        feature-flags	    |C|S|
 *	+-------+-------+-------+-------+-------+-------+-------+-------+
 *
 * The low order two bits indicate the header type: SUBSTREAM (0x1)
 * or COMPOUNDSTREAM (0x2).  Using two bits for this is historical:
 * this field used to be a version number, where the two version types
 * were 1 and 2.  Using two bits for this allows earlier versions of
 * the code to be able to recognize send streams that don't use any
 * of the features indicated by feature flags.
 */

#define	DMU_BACKUP_MAGIC 0x2F5bacbacULL

#define	DRR_FLAG_CLONE		(1<<0)
#define	DRR_FLAG_CI_DATA	(1<<1)

/*
 * flags in the drr_checksumflags field in the DRR_WRITE and
 * DRR_WRITE_BYREF blocks
 */
#define	DRR_CHECKSUM_DEDUP	(1<<0)

#define	DRR_IS_DEDUP_CAPABLE(flags)	((flags) & DRR_CHECKSUM_DEDUP)

/*
 * zfs ioctl command structure
 */
typedef struct dmu_replay_record {
	enum {
		DRR_BEGIN, DRR_OBJECT, DRR_FREEOBJECTS,
		DRR_WRITE, DRR_FREE, DRR_END, DRR_WRITE_BYREF,
		DRR_SPILL, DRR_WRITE_EMBEDDED, DRR_NUMTYPES
	} drr_type;
	uint32_t drr_payloadlen;
	union {
		struct drr_begin {
			uint64_t drr_magic;
			uint64_t drr_versioninfo; /* was drr_version */
			uint64_t drr_creation_time;
			dmu_objset_type_t drr_type;
			uint32_t drr_flags;
			uint64_t drr_toguid;
			uint64_t drr_fromguid;
			char drr_toname[MAXNAMELEN];
		} drr_begin;
		struct drr_end {
			zio_cksum_t drr_checksum;
			uint64_t drr_toguid;
		} drr_end;
		struct drr_object {
			uint64_t drr_object;
			dmu_object_type_t drr_type;
			dmu_object_type_t drr_bonustype;
			uint32_t drr_blksz;
			uint32_t drr_bonuslen;
			uint8_t drr_checksumtype;
			uint8_t drr_compress;
			uint8_t drr_pad[6];
			uint64_t drr_toguid;
			/* bonus content follows */
		} drr_object;
		struct drr_freeobjects {
			uint64_t drr_firstobj;
			uint64_t drr_numobjs;
			uint64_t drr_toguid;
		} drr_freeobjects;
		struct drr_write {
			uint64_t drr_object;
			dmu_object_type_t drr_type;
			uint32_t drr_pad;
			uint64_t drr_offset;
			uint64_t drr_length;
			uint64_t drr_toguid;
			uint8_t drr_checksumtype;
			uint8_t drr_checksumflags;
			uint8_t drr_pad2[6];
			ddt_key_t drr_key; /* deduplication key */
			/* content follows */
		} drr_write;
		struct drr_free {
			uint64_t drr_object;
			uint64_t drr_offset;
			uint64_t drr_length;
			uint64_t drr_toguid;
		} drr_free;
		struct drr_write_byref {
			/* where to put the data */
			uint64_t drr_object;
			uint64_t drr_offset;
			uint64_t drr_length;
			uint64_t drr_toguid;
			/* where to find the prior copy of the data */
			uint64_t drr_refguid;
			uint64_t drr_refobject;
			uint64_t drr_refoffset;
			/* properties of the data */
			uint8_t drr_checksumtype;
			uint8_t drr_checksumflags;
			uint8_t drr_pad2[6];
			ddt_key_t drr_key; /* deduplication key */
		} drr_write_byref;
		struct drr_spill {
			uint64_t drr_object;
			uint64_t drr_length;
			uint64_t drr_toguid;
			uint64_t drr_pad[4]; /* needed for crypto */
			/* spill data follows */
		} drr_spill;
		struct drr_write_embedded {
			uint64_t drr_object;
			uint64_t drr_offset;
			/* logical length, should equal blocksize */
			uint64_t drr_length;
			uint64_t drr_toguid;
			uint8_t drr_compression;
			uint8_t drr_etype;
			uint8_t drr_pad[6];
			uint32_t drr_lsize; /* uncompressed size of payload */
			uint32_t drr_psize; /* compr. (real) size of payload */
			/* (possibly compressed) content follows */
		} drr_write_embedded;

		/*
		 * Nore: drr_checksum is overlaid with all record types
		 * except DRR_BEGIN.  Therefore its (non-pad) members
		 * must not overlap with members from the other structs.
		 * We accomplish this by putting its members at the very
		 * end of the struct.
		 */
		struct drr_checksum {
			uint64_t drr_pad[34];
			/*
			 * fletcher-4 checksum of everything preceding the
			 * checksum.
			 */
			zio_cksum_t drr_checksum;
		} drr_checksum;
	} drr_u;
} dmu_replay_record_t;

/* diff record range types */
typedef enum diff_type {
	DDR_NONE = 0x1,
	DDR_INUSE = 0x2,
	DDR_FREE = 0x4
} diff_type_t;

/*
 * The diff reports back ranges of free or in-use objects.
 */
typedef struct dmu_diff_record {
	uint64_t ddr_type;
	uint64_t ddr_first;
	uint64_t ddr_last;
} dmu_diff_record_t;

typedef struct zinject_record {
	uint64_t	zi_objset;
	uint64_t	zi_object;
	uint64_t	zi_start;
	uint64_t	zi_end;
	uint64_t	zi_guid;
	uint32_t	zi_level;
	uint32_t	zi_error;
	uint64_t	zi_type;
	uint32_t	zi_freq;
	uint32_t	zi_failfast;
	char		zi_func[MAXNAMELEN];
	uint32_t	zi_iotype;
	int32_t		zi_duration;
	uint64_t	zi_timer;
	uint32_t	zi_cmd;
	uint32_t	zi_pad;
} zinject_record_t;

#define	ZINJECT_NULL		0x1
#define	ZINJECT_FLUSH_ARC	0x2
#define	ZINJECT_UNLOAD_SPA	0x4

typedef enum zinject_type {
	ZINJECT_UNINITIALIZED,
	ZINJECT_DATA_FAULT,
	ZINJECT_DEVICE_FAULT,
	ZINJECT_LABEL_FAULT,
	ZINJECT_IGNORED_WRITES,
	ZINJECT_PANIC,
	ZINJECT_DELAY_IO,
} zinject_type_t;

typedef struct zfs_share {
	uint64_t	z_exportdata;
	uint64_t	z_sharedata;
	uint64_t	z_sharetype;	/* 0 = share, 1 = unshare */
	uint64_t	z_sharemax;  /* max length of share string */
} zfs_share_t;

/*
 * ZFS file systems may behave the usual, POSIX-compliant way, where
 * name lookups are case-sensitive.  They may also be set up so that
 * all the name lookups are case-insensitive, or so that only some
 * lookups, the ones that set an FIGNORECASE flag, are case-insensitive.
 */
typedef enum zfs_case {
	ZFS_CASE_SENSITIVE,
	ZFS_CASE_INSENSITIVE,
	ZFS_CASE_MIXED
} zfs_case_t;

typedef struct zfs_cmd {
	char		zc_name[MAXPATHLEN];	/* name of pool or dataset */
	uint64_t	zc_nvlist_src;		/* really (char *) */
	uint64_t	zc_nvlist_src_size;
	uint64_t	zc_nvlist_dst;		/* really (char *) */
	uint64_t	zc_nvlist_dst_size;
	boolean_t	zc_nvlist_dst_filled;	/* put an nvlist in dst? */
	int		zc_pad2;

	/*
	 * The following members are for legacy ioctls which haven't been
	 * converted to the new method.
	 */
	uint64_t	zc_history;		/* really (char *) */
	char		zc_value[MAXPATHLEN * 2];
	char		zc_string[MAXNAMELEN];
	uint64_t	zc_guid;
	uint64_t	zc_nvlist_conf;		/* really (char *) */
	uint64_t	zc_nvlist_conf_size;
	uint64_t	zc_cookie;
	uint64_t	zc_objset_type;
	uint64_t	zc_perm_action;
	uint64_t	zc_history_len;
	uint64_t	zc_history_offset;
	uint64_t	zc_obj;
	uint64_t	zc_iflags;		/* internal to zfs(7fs) */
	zfs_share_t	zc_share;
	dmu_objset_stats_t zc_objset_stats;
	dmu_replay_record_t zc_begin_record;
	zinject_record_t zc_inject_record;
	uint32_t	zc_defer_destroy;
	uint32_t	zc_flags;
	uint64_t	zc_action_handle;
	int		zc_cleanup_fd;
	boolean_t	zc_resumable;
	uint64_t	zc_sendobj;
	uint64_t	zc_fromobj;
	uint64_t	zc_createtxg;
	zfs_stat_t	zc_stat;
} zfs_cmd_t;

typedef struct zfs_useracct {
	char zu_domain[256];
	uid_t zu_rid;
	uint32_t zu_pad;
	uint64_t zu_space;
} zfs_useracct_t;

#define	ZFSDEV_MAX_MINOR	(1 << 16)
#define	ZFS_MIN_MINOR	(ZFSDEV_MAX_MINOR + 1)

#define	ZPOOL_EXPORT_AFTER_SPLIT 0x1

#ifdef _KERNEL

typedef struct zfs_creat {
	nvlist_t	*zct_zplprops;
	nvlist_t	*zct_props;
} zfs_creat_t;

extern dev_info_t *zfs_dip;

extern int zfs_secpolicy_snapshot_perms(const char *name, cred_t *cr);
extern int zfs_secpolicy_rename_perms(const char *from,
    const char *to, cred_t *cr);
extern int zfs_secpolicy_destroy_perms(const char *name, cred_t *cr);
extern int zfs_busy(void);
extern int zfs_unmount_snap(const char *);
extern void zfs_destroy_unmount_origin(const char *);

/*
 * ZFS minor numbers can refer to either a control device instance or
 * a zvol. Depending on the value of zss_type, zss_data points to either
 * a zvol_state_t or a zfs_onexit_t.
 */
enum zfs_soft_state_type {
	ZSST_ZVOL,
	ZSST_CTLDEV
};

typedef struct zfs_soft_state {
	enum zfs_soft_state_type zss_type;
	void *zss_data;
} zfs_soft_state_t;

extern void *zfsdev_get_soft_state(minor_t minor,
    enum zfs_soft_state_type which);
extern minor_t zfsdev_minor_alloc(void);

extern void *zfsdev_state;
extern kmutex_t zfsdev_state_lock;

#endif	/* _KERNEL */

#ifdef	__cplusplus
}
#endif

#endif	/* _SYS_ZFS_IOCTL_H */<|MERGE_RESOLUTION|>--- conflicted
+++ resolved
@@ -83,18 +83,11 @@
 #define	DMU_BACKUP_FEATURE_DEDUPPROPS		(1 << 1)
 #define	DMU_BACKUP_FEATURE_SA_SPILL		(1 << 2)
 /* flags #3 - #15 are reserved for incompatible closed-source implementations */
-<<<<<<< HEAD
 #define	DMU_BACKUP_FEATURE_EMBED_DATA		(1 << 16)
 #define	DMU_BACKUP_FEATURE_EMBED_DATA_LZ4	(1 << 17)
 #define	DMU_BACKUP_FEATURE_EMBED_MOOCH_BYTESWAP	(1 << 18)
 #define	DMU_BACKUP_FEATURE_LARGE_BLOCKS		(1 << 19)
 #define	DMU_BACKUP_FEATURE_RESUMING		(1 << 20)
-=======
-#define	DMU_BACKUP_FEATURE_EMBED_DATA		(1<<16)
-#define	DMU_BACKUP_FEATURE_EMBED_DATA_LZ4	(1<<17)
-/* flag #18 is reserved for a Delphix feature */
-#define	DMU_BACKUP_FEATURE_LARGE_BLOCKS		(1<<19)
->>>>>>> b5152584
 
 /*
  * Mask of all supported backup features
@@ -102,12 +95,9 @@
 #define	DMU_BACKUP_FEATURE_MASK	(DMU_BACKUP_FEATURE_DEDUP | \
     DMU_BACKUP_FEATURE_DEDUPPROPS | DMU_BACKUP_FEATURE_SA_SPILL | \
     DMU_BACKUP_FEATURE_EMBED_DATA | DMU_BACKUP_FEATURE_EMBED_DATA_LZ4 | \
-<<<<<<< HEAD
     DMU_BACKUP_FEATURE_EMBED_MOOCH_BYTESWAP | \
-    DMU_BACKUP_FEATURE_RESUMING)
-=======
+    DMU_BACKUP_FEATURE_RESUMING | \
     DMU_BACKUP_FEATURE_LARGE_BLOCKS)
->>>>>>> b5152584
 
 /* Are all features in the given flag word currently supported? */
 #define	DMU_STREAM_SUPPORTED(x)	(!((x) & ~DMU_BACKUP_FEATURE_MASK))
