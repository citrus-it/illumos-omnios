--- conflicted
+++ resolved
@@ -22,11 +22,8 @@
  * Copyright (c) 2005, 2010, Oracle and/or its affiliates. All rights reserved.
  * Copyright (c) 2012, 2014 by Delphix. All rights reserved.
  * Copyright (c) 2013 by Saso Kiselkov. All rights reserved.
-<<<<<<< HEAD
  * Copyright 2014 Nexenta Systems, Inc. All rights reserved.
-=======
  * Copyright (c) 2014 Spectra Logic Corporation, All rights reserved.
->>>>>>> b0459908
  */
 
 #ifndef	_SYS_DBUF_H
