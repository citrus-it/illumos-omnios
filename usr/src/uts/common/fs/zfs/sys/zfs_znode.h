/*
 * CDDL HEADER START
 *
 * The contents of this file are subject to the terms of the
 * Common Development and Distribution License (the "License").
 * You may not use this file except in compliance with the License.
 *
 * You can obtain a copy of the license at usr/src/OPENSOLARIS.LICENSE
 * or http://www.opensolaris.org/os/licensing.
 * See the License for the specific language governing permissions
 * and limitations under the License.
 *
 * When distributing Covered Code, include this CDDL HEADER in each
 * file and include the License file at usr/src/OPENSOLARIS.LICENSE.
 * If applicable, add the following below this CDDL HEADER, with the
 * fields enclosed by brackets "[]" replaced with your own identifying
 * information: Portions Copyright [yyyy] [name of copyright owner]
 *
 * CDDL HEADER END
 */
/*
 * Copyright (c) 2005, 2010, Oracle and/or its affiliates. All rights reserved.
 * Copyright (c) 2013 by Delphix. All rights reserved.
 */

#ifndef	_SYS_FS_ZFS_ZNODE_H
#define	_SYS_FS_ZFS_ZNODE_H

#ifdef _KERNEL
#include <sys/isa_defs.h>
#include <sys/types32.h>
#include <sys/attr.h>
#include <sys/list.h>
#include <sys/dmu.h>
#include <sys/sa.h>
#include <sys/zfs_vfsops.h>
#include <sys/rrwlock.h>
#include <sys/zfs_sa.h>
#include <sys/zfs_stat.h>
#endif
#include <sys/zfs_acl.h>
#include <sys/zil.h>

#ifdef	__cplusplus
extern "C" {
#endif

/*
 * Additional file level attributes, that are stored
 * in the upper half of zp_flags
 */
#define	ZFS_READONLY		0x0000000100000000
#define	ZFS_HIDDEN		0x0000000200000000
#define	ZFS_SYSTEM		0x0000000400000000
#define	ZFS_ARCHIVE		0x0000000800000000
#define	ZFS_IMMUTABLE		0x0000001000000000
#define	ZFS_NOUNLINK		0x0000002000000000
#define	ZFS_APPENDONLY		0x0000004000000000
#define	ZFS_NODUMP		0x0000008000000000
#define	ZFS_OPAQUE		0x0000010000000000
#define	ZFS_AV_QUARANTINED 	0x0000020000000000
#define	ZFS_AV_MODIFIED 	0x0000040000000000
#define	ZFS_REPARSE		0x0000080000000000
#define	ZFS_OFFLINE		0x0000100000000000
#define	ZFS_SPARSE		0x0000200000000000

#define	ZFS_ATTR_SET(zp, attr, value, pflags, tx) \
{ \
	if (value) \
		pflags |= attr; \
	else \
		pflags &= ~attr; \
	VERIFY(0 == sa_update(zp->z_sa_hdl, SA_ZPL_FLAGS(zp->z_zfsvfs), \
	    &pflags, sizeof (pflags), tx)); \
}

/*
 * Define special zfs pflags
 */
#define	ZFS_XATTR		0x1		/* is an extended attribute */
#define	ZFS_INHERIT_ACE		0x2		/* ace has inheritable ACEs */
#define	ZFS_ACL_TRIVIAL 	0x4		/* files ACL is trivial */
#define	ZFS_ACL_OBJ_ACE 	0x8		/* ACL has CMPLX Object ACE */
#define	ZFS_ACL_PROTECTED	0x10		/* ACL protected */
#define	ZFS_ACL_DEFAULTED	0x20		/* ACL should be defaulted */
#define	ZFS_ACL_AUTO_INHERIT	0x40		/* ACL should be inherited */
#define	ZFS_BONUS_SCANSTAMP	0x80		/* Scanstamp in bonus area */
#define	ZFS_NO_EXECS_DENIED	0x100		/* exec was given to everyone */

#define	SA_ZPL_ATIME(z)		z->z_attr_table[ZPL_ATIME]
#define	SA_ZPL_MTIME(z)		z->z_attr_table[ZPL_MTIME]
#define	SA_ZPL_CTIME(z)		z->z_attr_table[ZPL_CTIME]
#define	SA_ZPL_CRTIME(z)	z->z_attr_table[ZPL_CRTIME]
#define	SA_ZPL_GEN(z)		z->z_attr_table[ZPL_GEN]
#define	SA_ZPL_DACL_ACES(z)	z->z_attr_table[ZPL_DACL_ACES]
#define	SA_ZPL_XATTR(z)		z->z_attr_table[ZPL_XATTR]
#define	SA_ZPL_SYMLINK(z)	z->z_attr_table[ZPL_SYMLINK]
#define	SA_ZPL_RDEV(z)		z->z_attr_table[ZPL_RDEV]
#define	SA_ZPL_SCANSTAMP(z)	z->z_attr_table[ZPL_SCANSTAMP]
#define	SA_ZPL_UID(z)		z->z_attr_table[ZPL_UID]
#define	SA_ZPL_GID(z)		z->z_attr_table[ZPL_GID]
#define	SA_ZPL_PARENT(z)	z->z_attr_table[ZPL_PARENT]
#define	SA_ZPL_LINKS(z)		z->z_attr_table[ZPL_LINKS]
#define	SA_ZPL_MODE(z)		z->z_attr_table[ZPL_MODE]
#define	SA_ZPL_DACL_COUNT(z)	z->z_attr_table[ZPL_DACL_COUNT]
#define	SA_ZPL_FLAGS(z)		z->z_attr_table[ZPL_FLAGS]
#define	SA_ZPL_SIZE(z)		z->z_attr_table[ZPL_SIZE]
#define	SA_ZPL_ZNODE_ACL(z)	z->z_attr_table[ZPL_ZNODE_ACL]
#define	SA_ZPL_PAD(z)		z->z_attr_table[ZPL_PAD]

/*
 * Is ID ephemeral?
 */
#define	IS_EPHEMERAL(x)		(x > MAXUID)

/*
 * Should we use FUIDs?
 */
#define	USE_FUIDS(version, os)	(version >= ZPL_VERSION_FUID && \
    spa_version(dmu_objset_spa(os)) >= SPA_VERSION_FUID)
#define	USE_SA(version, os) (version >= ZPL_VERSION_SA && \
    spa_version(dmu_objset_spa(os)) >= SPA_VERSION_SA)

#define	MASTER_NODE_OBJ	1

/*
 * Special attributes for master node.
 * "userquota@" and "groupquota@" are also valid (from
 * zfs_userquota_prop_prefixes[]).
 */
#define	ZFS_FSID		"FSID"
#define	ZFS_UNLINKED_SET	"DELETE_QUEUE"
#define	ZFS_ROOT_OBJ		"ROOT"
#define	ZPL_VERSION_STR		"VERSION"
#define	ZFS_FUID_TABLES		"FUID"
#define	ZFS_SHARES_DIR		"SHARES"
#define	ZFS_SA_ATTRS		"SA_ATTRS"

#define	ZFS_MAX_BLOCKSIZE	(SPA_MAXBLOCKSIZE)

/*
 * Path component length
 *
 * The generic fs code uses MAXNAMELEN to represent
 * what the largest component length is.  Unfortunately,
 * this length includes the terminating NULL.  ZFS needs
 * to tell the users via pathconf() and statvfs() what the
 * true maximum length of a component is, excluding the NULL.
 */
#define	ZFS_MAXNAMELEN	(MAXNAMELEN - 1)

/*
 * Convert mode bits (zp_mode) to BSD-style DT_* values for storing in
 * the directory entries.
 */
#define	IFTODT(mode) (((mode) & S_IFMT) >> 12)

/*
 * The directory entry has the type (currently unused on Solaris) in the
 * top 4 bits, and the object number in the low 48 bits.  The "middle"
 * 12 bits are unused.
 */
#define	ZFS_DIRENT_TYPE(de) BF64_GET(de, 60, 4)
#define	ZFS_DIRENT_OBJ(de) BF64_GET(de, 0, 48)

/*
 * Directory entry locks control access to directory entries.
 * They are used to protect creates, deletes, and renames.
 * Each directory znode has a mutex and a list of locked names.
 */
#ifdef _KERNEL
typedef struct zfs_dirlock {
	char		*dl_name;	/* directory entry being locked */
	uint32_t	dl_sharecnt;	/* 0 if exclusive, > 0 if shared */
	uint8_t		dl_namelock;	/* 1 if z_name_lock is NOT held */
	uint16_t	dl_namesize;	/* set if dl_name was allocated */
	kcondvar_t	dl_cv;		/* wait for entry to be unlocked */
	struct znode	*dl_dzp;	/* directory znode */
	struct zfs_dirlock *dl_next;	/* next in z_dirlocks list */
} zfs_dirlock_t;

typedef struct znode {
	struct zfsvfs	*z_zfsvfs;
	vnode_t		*z_vnode;
	uint64_t	z_id;		/* object ID for this znode */
	kmutex_t	z_lock;		/* znode modification lock */
	krwlock_t	z_parent_lock;	/* parent lock for directories */
	krwlock_t	z_name_lock;	/* "master" lock for dirent locks */
	zfs_dirlock_t	*z_dirlocks;	/* directory entry lock list */
	kmutex_t	z_range_lock;	/* protects changes to z_range_avl */
	avl_tree_t	z_range_avl;	/* avl tree of file range locks */
	uint8_t		z_unlinked;	/* file has been unlinked */
	uint8_t		z_atime_dirty;	/* atime needs to be synced */
	uint8_t		z_zn_prefetch;	/* Prefetch znodes? */
	uint8_t		z_moved;	/* Has this znode been moved? */
	uint_t		z_blksz;	/* block size in bytes */
	uint_t		z_seq;		/* modification sequence number */
	uint64_t	z_mapcnt;	/* number of pages mapped to file */
	uint64_t	z_gen;		/* generation (cached) */
	uint64_t	z_size;		/* file size (cached) */
	uint64_t	z_atime[2];	/* atime (cached) */
	uint64_t	z_links;	/* file links (cached) */
	uint64_t	z_pflags;	/* pflags (cached) */
	uint64_t	z_uid;		/* uid fuid (cached) */
	uint64_t	z_gid;		/* gid fuid (cached) */
	mode_t		z_mode;		/* mode (cached) */
	uint32_t	z_sync_cnt;	/* synchronous open count */
	kmutex_t	z_acl_lock;	/* acl data lock */
	zfs_acl_t	*z_acl_cached;	/* cached acl */
	list_node_t	z_link_node;	/* all znodes in fs link */
	sa_handle_t	*z_sa_hdl;	/* handle to sa data */
	boolean_t	z_is_sa;	/* are we native sa? */
} znode_t;


/*
 * Range locking rules
 * --------------------
 * 1. When truncating a file (zfs_create, zfs_setattr, zfs_space) the whole
 *    file range needs to be locked as RL_WRITER. Only then can the pages be
 *    freed etc and zp_size reset. zp_size must be set within range lock.
 * 2. For writes and punching holes (zfs_write & zfs_space) just the range
 *    being written or freed needs to be locked as RL_WRITER.
 *    Multiple writes at the end of the file must coordinate zp_size updates
 *    to ensure data isn't lost. A compare and swap loop is currently used
 *    to ensure the file size is at least the offset last written.
 * 3. For reads (zfs_read, zfs_get_data & zfs_putapage) just the range being
 *    read needs to be locked as RL_READER. A check against zp_size can then
 *    be made for reading beyond end of file.
 */

/*
 * Convert between znode pointers and vnode pointers
 */
#define	ZTOV(ZP)	((ZP)->z_vnode)
#define	VTOZ(VP)	((znode_t *)(VP)->v_data)

<<<<<<< HEAD
/*
 * ZFS_ENTER() is called on entry to each ZFS vnode and vfs operation.
 * ZFS_EXIT() must be called before exiting the vop.
 * ZFS_VERIFY_ZP() verifies the znode is valid.
 */
=======
/* Called on entry to each ZFS vnode and vfs operation  */
>>>>>>> bb6e7075
#define	ZFS_ENTER(zfsvfs) \
	{ \
		rrw_enter_read(&(zfsvfs)->z_teardown_lock, FTAG); \
		if ((zfsvfs)->z_unmounted) { \
			ZFS_EXIT(zfsvfs); \
			return (EIO); \
		} \
	}

/* Must be called before exiting the vop */
#define	ZFS_EXIT(zfsvfs) rrw_exit(&(zfsvfs)->z_teardown_lock, FTAG)

/* Verifies the znode is valid */
#define	ZFS_VERIFY_ZP(zp) \
	if ((zp)->z_sa_hdl == NULL) { \
		ZFS_EXIT((zp)->z_zfsvfs); \
		return (EIO); \
	} \

/*
 * Macros for dealing with dmu_buf_hold
 */
#define	ZFS_OBJ_HASH(obj_num)	((obj_num) & (ZFS_OBJ_MTX_SZ - 1))
#define	ZFS_OBJ_MUTEX(zfsvfs, obj_num)	\
	(&(zfsvfs)->z_hold_mtx[ZFS_OBJ_HASH(obj_num)])
#define	ZFS_OBJ_HOLD_ENTER(zfsvfs, obj_num) \
	mutex_enter(ZFS_OBJ_MUTEX((zfsvfs), (obj_num)))
#define	ZFS_OBJ_HOLD_TRYENTER(zfsvfs, obj_num) \
	mutex_tryenter(ZFS_OBJ_MUTEX((zfsvfs), (obj_num)))
#define	ZFS_OBJ_HOLD_EXIT(zfsvfs, obj_num) \
	mutex_exit(ZFS_OBJ_MUTEX((zfsvfs), (obj_num)))

/* Encode ZFS stored time values from a struct timespec */
#define	ZFS_TIME_ENCODE(tp, stmp)		\
{						\
	(stmp)[0] = (uint64_t)(tp)->tv_sec;	\
	(stmp)[1] = (uint64_t)(tp)->tv_nsec;	\
}

/* Decode ZFS stored time values to a struct timespec */
#define	ZFS_TIME_DECODE(tp, stmp)		\
{						\
	(tp)->tv_sec = (time_t)(stmp)[0];		\
	(tp)->tv_nsec = (long)(stmp)[1];		\
}

/*
 * Timestamp defines
 */
#define	ACCESSED		(AT_ATIME)
#define	STATE_CHANGED		(AT_CTIME)
#define	CONTENT_MODIFIED	(AT_MTIME | AT_CTIME)

#define	ZFS_ACCESSTIME_STAMP(zfsvfs, zp) \
	if ((zfsvfs)->z_atime && !((zfsvfs)->z_vfs->vfs_flag & VFS_RDONLY)) \
		zfs_tstamp_update_setup(zp, ACCESSED, NULL, NULL, B_FALSE);

extern int	zfs_init_fs(zfsvfs_t *, znode_t **);
extern void	zfs_set_dataprop(objset_t *);
extern void	zfs_create_fs(objset_t *os, cred_t *cr, nvlist_t *,
    dmu_tx_t *tx);
extern void	zfs_tstamp_update_setup(znode_t *, uint_t, uint64_t [2],
    uint64_t [2], boolean_t);
extern void	zfs_grow_blocksize(znode_t *, uint64_t, dmu_tx_t *);
extern int	zfs_freesp(znode_t *, uint64_t, uint64_t, int, boolean_t);
extern void	zfs_znode_init(void);
extern void	zfs_znode_fini(void);
extern int	zfs_zget(zfsvfs_t *, uint64_t, znode_t **);
extern int	zfs_rezget(znode_t *);
extern void	zfs_zinactive(znode_t *);
extern void	zfs_znode_delete(znode_t *, dmu_tx_t *);
extern void	zfs_znode_free(znode_t *);
extern void	zfs_remove_op_tables();
extern int	zfs_create_op_tables();
extern int	zfs_sync(vfs_t *vfsp, short flag, cred_t *cr);
extern dev_t	zfs_cmpldev(uint64_t);
extern int	zfs_get_zplprop(objset_t *os, zfs_prop_t prop, uint64_t *value);
extern int	zfs_get_stats(objset_t *os, nvlist_t *nv);
extern void	zfs_znode_dmu_fini(znode_t *);

extern void zfs_log_create(zilog_t *zilog, dmu_tx_t *tx, uint64_t txtype,
    znode_t *dzp, znode_t *zp, char *name, vsecattr_t *, zfs_fuid_info_t *,
    vattr_t *vap);
extern int zfs_log_create_txtype(zil_create_t, vsecattr_t *vsecp,
    vattr_t *vap);
extern void zfs_log_remove(zilog_t *zilog, dmu_tx_t *tx, uint64_t txtype,
    znode_t *dzp, char *name, uint64_t foid);
#define	ZFS_NO_OBJECT	0	/* no object id */
extern void zfs_log_link(zilog_t *zilog, dmu_tx_t *tx, uint64_t txtype,
    znode_t *dzp, znode_t *zp, char *name);
extern void zfs_log_symlink(zilog_t *zilog, dmu_tx_t *tx, uint64_t txtype,
    znode_t *dzp, znode_t *zp, char *name, char *link);
extern void zfs_log_rename(zilog_t *zilog, dmu_tx_t *tx, uint64_t txtype,
    znode_t *sdzp, char *sname, znode_t *tdzp, char *dname, znode_t *szp);
extern void zfs_log_write(zilog_t *zilog, dmu_tx_t *tx, int txtype,
    znode_t *zp, offset_t off, ssize_t len, int ioflag);
extern void zfs_log_truncate(zilog_t *zilog, dmu_tx_t *tx, int txtype,
    znode_t *zp, uint64_t off, uint64_t len);
extern void zfs_log_setattr(zilog_t *zilog, dmu_tx_t *tx, int txtype,
    znode_t *zp, vattr_t *vap, uint_t mask_applied, zfs_fuid_info_t *fuidp);
extern void zfs_log_acl(zilog_t *zilog, dmu_tx_t *tx, znode_t *zp,
    vsecattr_t *vsecp, zfs_fuid_info_t *fuidp);
extern void zfs_xvattr_set(znode_t *zp, xvattr_t *xvap, dmu_tx_t *tx);
extern void zfs_upgrade(zfsvfs_t *zfsvfs, dmu_tx_t *tx);
extern int zfs_create_share_dir(zfsvfs_t *zfsvfs, dmu_tx_t *tx);

extern caddr_t zfs_map_page(page_t *, enum seg_rw);
extern void zfs_unmap_page(page_t *, caddr_t);

extern zil_get_data_t zfs_get_data;
extern zil_replay_func_t *zfs_replay_vector[TX_MAX_TYPE];
extern int zfsfstype;

#endif /* _KERNEL */

extern int zfs_obj_to_path(objset_t *osp, uint64_t obj, char *buf, int len);

#ifdef	__cplusplus
}
#endif

#endif	/* _SYS_FS_ZFS_ZNODE_H */<|MERGE_RESOLUTION|>--- conflicted
+++ resolved
@@ -235,15 +235,7 @@
 #define	ZTOV(ZP)	((ZP)->z_vnode)
 #define	VTOZ(VP)	((znode_t *)(VP)->v_data)
 
-<<<<<<< HEAD
-/*
- * ZFS_ENTER() is called on entry to each ZFS vnode and vfs operation.
- * ZFS_EXIT() must be called before exiting the vop.
- * ZFS_VERIFY_ZP() verifies the znode is valid.
- */
-=======
 /* Called on entry to each ZFS vnode and vfs operation  */
->>>>>>> bb6e7075
 #define	ZFS_ENTER(zfsvfs) \
 	{ \
 		rrw_enter_read(&(zfsvfs)->z_teardown_lock, FTAG); \
