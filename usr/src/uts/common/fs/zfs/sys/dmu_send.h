--- conflicted
+++ resolved
@@ -62,11 +62,7 @@
     boolean_t force, char *origin, dmu_recv_cookie_t *drc);
 int dmu_recv_stream(dmu_recv_cookie_t *drc, struct vnode *vp, offset_t *voffp,
     int cleanup_fd, uint64_t *action_handlep);
-<<<<<<< HEAD
-int dmu_recv_end(dmu_recv_cookie_t *drc);
-=======
 int dmu_recv_end(dmu_recv_cookie_t *drc, void *owner);
->>>>>>> ea260350
 boolean_t dmu_objset_is_receiving(objset_t *os);
 
 #endif /* _DMU_SEND_H */