/*
 * CDDL HEADER START
 *
 * The contents of this file are subject to the terms of the
 * Common Development and Distribution License (the "License").
 * You may not use this file except in compliance with the License.
 *
 * You can obtain a copy of the license at usr/src/OPENSOLARIS.LICENSE
 * or http://www.opensolaris.org/os/licensing.
 * See the License for the specific language governing permissions
 * and limitations under the License.
 *
 * When distributing Covered Code, include this CDDL HEADER in each
 * file and include the License file at usr/src/OPENSOLARIS.LICENSE.
 * If applicable, add the following below this CDDL HEADER, with the
 * fields enclosed by brackets "[]" replaced with your own identifying
 * information: Portions Copyright [yyyy] [name of copyright owner]
 *
 * CDDL HEADER END
 */
/*
 * Copyright (c) 2005, 2010, Oracle and/or its affiliates. All rights reserved.
<<<<<<< HEAD
 * Copyright 2012 Nexenta Systems, Inc. All rights reserved.
=======
 * Copyright (c) 2012 by Delphix. All rights reserved.
>>>>>>> ace0359e
 */

#ifndef	_SYS_DNODE_H
#define	_SYS_DNODE_H

#include <sys/zfs_context.h>
#include <sys/avl.h>
#include <sys/spa.h>
#include <sys/txg.h>
#include <sys/zio.h>
#include <sys/refcount.h>
#include <sys/dmu_zfetch.h>
#include <sys/zrlock.h>

#ifdef	__cplusplus
extern "C" {
#endif

/*
 * dnode_hold() flags.
 */
#define	DNODE_MUST_BE_ALLOCATED	1
#define	DNODE_MUST_BE_FREE	2

/*
 * dnode_next_offset() flags.
 */
#define	DNODE_FIND_HOLE		1
#define	DNODE_FIND_BACKWARDS	2
#define	DNODE_FIND_HAVELOCK	4

/*
 * Fixed constants.
 */
#define	DNODE_SHIFT		9	/* 512 bytes */
#define	DN_MIN_INDBLKSHIFT	10	/* 1k */
#define	DN_MAX_INDBLKSHIFT	14	/* 16k */
#define	DNODE_BLOCK_SHIFT	14	/* 16k */
#define	DNODE_CORE_SIZE		64	/* 64 bytes for dnode sans blkptrs */
#define	DN_MAX_OBJECT_SHIFT	48	/* 256 trillion (zfs_fid_t limit) */
#define	DN_MAX_OFFSET_SHIFT	64	/* 2^64 bytes in a dnode */

/*
 * dnode id flags
 *
 * Note: a file will never ever have its
 * ids moved from bonus->spill
 * and only in a crypto environment would it be on spill
 */
#define	DN_ID_CHKED_BONUS	0x1
#define	DN_ID_CHKED_SPILL	0x2
#define	DN_ID_OLD_EXIST		0x4
#define	DN_ID_NEW_EXIST		0x8

/*
 * Derived constants.
 */
#define	DNODE_SIZE	(1 << DNODE_SHIFT)
#define	DN_MAX_NBLKPTR	((DNODE_SIZE - DNODE_CORE_SIZE) >> SPA_BLKPTRSHIFT)
#define	DN_MAX_BONUSLEN	(DNODE_SIZE - DNODE_CORE_SIZE - (1 << SPA_BLKPTRSHIFT))
#define	DN_MAX_OBJECT	(1ULL << DN_MAX_OBJECT_SHIFT)
#define	DN_ZERO_BONUSLEN	(DN_MAX_BONUSLEN + 1)
#define	DN_KILL_SPILLBLK (1)

#define	DNODES_PER_BLOCK_SHIFT	(DNODE_BLOCK_SHIFT - DNODE_SHIFT)
#define	DNODES_PER_BLOCK	(1ULL << DNODES_PER_BLOCK_SHIFT)
#define	DNODES_PER_LEVEL_SHIFT	(DN_MAX_INDBLKSHIFT - SPA_BLKPTRSHIFT)
#define	DNODES_PER_LEVEL	(1ULL << DNODES_PER_LEVEL_SHIFT)

/* The +2 here is a cheesy way to round up */
#define	DN_MAX_LEVELS	(2 + ((DN_MAX_OFFSET_SHIFT - SPA_MINBLOCKSHIFT) / \
	(DN_MIN_INDBLKSHIFT - SPA_BLKPTRSHIFT)))

#define	DN_BONUS(dnp)	((void*)((dnp)->dn_bonus + \
	(((dnp)->dn_nblkptr - 1) * sizeof (blkptr_t))))

#define	DN_USED_BYTES(dnp) (((dnp)->dn_flags & DNODE_FLAG_USED_BYTES) ? \
	(dnp)->dn_used : (dnp)->dn_used << SPA_MINBLOCKSHIFT)

#define	EPB(blkshift, typeshift)	(1 << (blkshift - typeshift))

struct dmu_buf_impl;
struct objset;
struct zio;

enum dnode_dirtycontext {
	DN_UNDIRTIED,
	DN_DIRTY_OPEN,
	DN_DIRTY_SYNC
};

/* Is dn_used in bytes?  if not, it's in multiples of SPA_MINBLOCKSIZE */
#define	DNODE_FLAG_USED_BYTES		(1<<0)
#define	DNODE_FLAG_USERUSED_ACCOUNTED	(1<<1)

/* Does dnode have a SA spill blkptr in bonus? */
#define	DNODE_FLAG_SPILL_BLKPTR	(1<<2)

typedef struct dnode_phys {
	uint8_t dn_type;		/* dmu_object_type_t */
	uint8_t dn_indblkshift;		/* ln2(indirect block size) */
	uint8_t dn_nlevels;		/* 1=dn_blkptr->data blocks */
	uint8_t dn_nblkptr;		/* length of dn_blkptr */
	uint8_t dn_bonustype;		/* type of data in bonus buffer */
	uint8_t	dn_checksum;		/* ZIO_CHECKSUM type */
	uint8_t	dn_compress;		/* ZIO_COMPRESS type */
	uint8_t dn_flags;		/* DNODE_FLAG_* */
	uint16_t dn_datablkszsec;	/* data block size in 512b sectors */
	uint16_t dn_bonuslen;		/* length of dn_bonus */
	uint8_t dn_pad2[4];

	/* accounting is protected by dn_dirty_mtx */
	uint64_t dn_maxblkid;		/* largest allocated block ID */
	uint64_t dn_used;		/* bytes (or sectors) of disk space */

	uint64_t dn_pad3[4];

	blkptr_t dn_blkptr[1];
	uint8_t dn_bonus[DN_MAX_BONUSLEN - sizeof (blkptr_t)];
	blkptr_t dn_spill;
} dnode_phys_t;

typedef struct dnode {
	/*
	 * dn_struct_rwlock protects the structure of the dnode,
	 * including the number of levels of indirection (dn_nlevels),
	 * dn_maxblkid, and dn_next_*
	 */
	krwlock_t dn_struct_rwlock;

	/* Our link on dn_objset->os_dnodes list; protected by os_lock.  */
	list_node_t dn_link;

	/* immutable: */
	struct objset *dn_objset;
	uint64_t dn_object;
	struct dmu_buf_impl *dn_dbuf;
	struct dnode_handle *dn_handle;
	dnode_phys_t *dn_phys; /* pointer into dn->dn_dbuf->db.db_data */

	/*
	 * Copies of stuff in dn_phys.  They're valid in the open
	 * context (eg. even before the dnode is first synced).
	 * Where necessary, these are protected by dn_struct_rwlock.
	 */
	dmu_object_type_t dn_type;	/* object type */
	uint16_t dn_bonuslen;		/* bonus length */
	uint8_t dn_bonustype;		/* bonus type */
	uint8_t dn_nblkptr;		/* number of blkptrs (immutable) */
	uint8_t dn_checksum;		/* ZIO_CHECKSUM type */
	uint8_t dn_compress;		/* ZIO_COMPRESS type */
	uint8_t dn_nlevels;
	uint8_t dn_indblkshift;
	uint8_t dn_datablkshift;	/* zero if blksz not power of 2! */
	uint8_t dn_moved;		/* Has this dnode been moved? */
	uint16_t dn_datablkszsec;	/* in 512b sectors */
	uint32_t dn_datablksz;		/* in bytes */
	uint64_t dn_maxblkid;
	uint8_t dn_next_nblkptr[TXG_SIZE];
	uint8_t dn_next_nlevels[TXG_SIZE];
	uint8_t dn_next_indblkshift[TXG_SIZE];
	uint8_t dn_next_bonustype[TXG_SIZE];
	uint8_t dn_rm_spillblk[TXG_SIZE];	/* for removing spill blk */
	uint16_t dn_next_bonuslen[TXG_SIZE];
	uint32_t dn_next_blksz[TXG_SIZE];	/* next block size in bytes */

	/* protected by dn_dbufs_mtx; declared here to fill 32-bit hole */
	uint32_t dn_dbufs_count;	/* count of dn_dbufs */

	/* protected by os_lock: */
	list_node_t dn_dirty_link[TXG_SIZE];	/* next on dataset's dirty */

	/* protected by dn_mtx: */
	kmutex_t dn_mtx;
	list_t dn_dirty_records[TXG_SIZE];
	avl_tree_t dn_ranges[TXG_SIZE];
	uint64_t dn_allocated_txg;
	uint64_t dn_free_txg;
	uint64_t dn_assigned_txg;
	kcondvar_t dn_notxholds;
	enum dnode_dirtycontext dn_dirtyctx;
	uint8_t *dn_dirtyctx_firstset;		/* dbg: contents meaningless */

	/* protected by own devices */
	refcount_t dn_tx_holds;
	refcount_t dn_holds;

	kmutex_t dn_dbufs_mtx;
	list_t dn_dbufs;		/* descendent dbufs */

	/* protected by dn_struct_rwlock */
	struct dmu_buf_impl *dn_bonus;	/* bonus buffer dbuf */

	boolean_t dn_have_spill;	/* have spill or are spilling */

	/* parent IO for current sync write */
	zio_t *dn_zio;

	/* used in syncing context */
	uint64_t dn_oldused;	/* old phys used bytes */
	uint64_t dn_oldflags;	/* old phys dn_flags */
	uint64_t dn_olduid, dn_oldgid;
	uint64_t dn_newuid, dn_newgid;
	int dn_id_flags;

	/* holds prefetch structure */
	struct zfetch	dn_zfetch;
} dnode_t;

/*
 * Adds a level of indirection between the dbuf and the dnode to avoid
 * iterating descendent dbufs in dnode_move(). Handles are not allocated
 * individually, but as an array of child dnodes in dnode_hold_impl().
 */
typedef struct dnode_handle {
	/* Protects dnh_dnode from modification by dnode_move(). */
	zrlock_t dnh_zrlock;
	dnode_t *dnh_dnode;
} dnode_handle_t;

typedef struct dnode_children {
	size_t dnc_count;		/* number of children */
	dnode_handle_t dnc_children[1];	/* sized dynamically */
} dnode_children_t;

typedef struct free_range {
	avl_node_t fr_node;
	uint64_t fr_blkid;
	uint64_t fr_nblks;
} free_range_t;

dnode_t *dnode_special_open(struct objset *dd, dnode_phys_t *dnp,
    uint64_t object, dnode_handle_t *dnh);
void dnode_special_close(dnode_handle_t *dnh);

void dnode_setbonuslen(dnode_t *dn, int newsize, dmu_tx_t *tx);
void dnode_setbonus_type(dnode_t *dn, dmu_object_type_t, dmu_tx_t *tx);
void dnode_rm_spill(dnode_t *dn, dmu_tx_t *tx);

int dnode_hold(struct objset *dd, uint64_t object,
    void *ref, dnode_t **dnp);
int dnode_hold_impl(struct objset *dd, uint64_t object, int flag,
    void *ref, dnode_t **dnp);
boolean_t dnode_add_ref(dnode_t *dn, void *ref);
void dnode_rele(dnode_t *dn, void *ref);
void dnode_setdirty(dnode_t *dn, dmu_tx_t *tx);
#ifdef	NZA_CLOSED
void dnode_setdirty_impl(dnode_t *dn, dmu_tx_t *tx,
    boolean_t usesc);
#endif /* NZA_CLOSED */
void dnode_sync(dnode_t *dn, dmu_tx_t *tx);
void dnode_allocate(dnode_t *dn, dmu_object_type_t ot, int blocksize, int ibs,
    dmu_object_type_t bonustype, int bonuslen, dmu_tx_t *tx);
void dnode_reallocate(dnode_t *dn, dmu_object_type_t ot, int blocksize,
    dmu_object_type_t bonustype, int bonuslen, dmu_tx_t *tx);
void dnode_free(dnode_t *dn, dmu_tx_t *tx);
void dnode_byteswap(dnode_phys_t *dnp);
void dnode_buf_byteswap(void *buf, size_t size);
void dnode_verify(dnode_t *dn);
int dnode_set_blksz(dnode_t *dn, uint64_t size, int ibs, dmu_tx_t *tx);
void dnode_free_range(dnode_t *dn, uint64_t off, uint64_t len, dmu_tx_t *tx);
void dnode_clear_range(dnode_t *dn, uint64_t blkid,
    uint64_t nblks, dmu_tx_t *tx);
void dnode_diduse_space(dnode_t *dn, int64_t space);
void dnode_willuse_space(dnode_t *dn, int64_t space, dmu_tx_t *tx);
#ifdef	NZA_CLOSED
void dnode_new_blkid(dnode_t *dn, uint64_t blkid, dmu_tx_t *tx,
    boolean_t usesc, boolean_t);
#else /* !NZA_CLOSED */
void dnode_new_blkid(dnode_t *dn, uint64_t blkid, dmu_tx_t *tx, boolean_t);
#endif /* NZA_CLOSED */
uint64_t dnode_block_freed(dnode_t *dn, uint64_t blkid);
void dnode_init(void);
void dnode_fini(void);
int dnode_next_offset(dnode_t *dn, int flags, uint64_t *off,
    int minlvl, uint64_t blkfill, uint64_t txg);
void dnode_evict_dbufs(dnode_t *dn);

#ifdef ZFS_DEBUG

/*
 * There should be a ## between the string literal and fmt, to make it
 * clear that we're joining two strings together, but that piece of shit
 * gcc doesn't support that preprocessor token.
 */
#define	dprintf_dnode(dn, fmt, ...) do { \
	if (zfs_flags & ZFS_DEBUG_DPRINTF) { \
	char __db_buf[32]; \
	uint64_t __db_obj = (dn)->dn_object; \
	if (__db_obj == DMU_META_DNODE_OBJECT) \
		(void) strcpy(__db_buf, "mdn"); \
	else \
		(void) snprintf(__db_buf, sizeof (__db_buf), "%lld", \
		    (u_longlong_t)__db_obj);\
	dprintf_ds((dn)->dn_objset->os_dsl_dataset, "obj=%s " fmt, \
	    __db_buf, __VA_ARGS__); \
	} \
_NOTE(CONSTCOND) } while (0)

#define	DNODE_VERIFY(dn)		dnode_verify(dn)
#define	FREE_VERIFY(db, start, end, tx)	free_verify(db, start, end, tx)

#else

#define	dprintf_dnode(db, fmt, ...)
#define	DNODE_VERIFY(dn)
#define	FREE_VERIFY(db, start, end, tx)

#endif

#ifdef	__cplusplus
}
#endif

#endif	/* _SYS_DNODE_H */<|MERGE_RESOLUTION|>--- conflicted
+++ resolved
@@ -20,11 +20,8 @@
  */
 /*
  * Copyright (c) 2005, 2010, Oracle and/or its affiliates. All rights reserved.
-<<<<<<< HEAD
  * Copyright 2012 Nexenta Systems, Inc. All rights reserved.
-=======
  * Copyright (c) 2012 by Delphix. All rights reserved.
->>>>>>> ace0359e
  */
 
 #ifndef	_SYS_DNODE_H
