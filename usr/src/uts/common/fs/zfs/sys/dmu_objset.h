/*
 * CDDL HEADER START
 *
 * The contents of this file are subject to the terms of the
 * Common Development and Distribution License (the "License").
 * You may not use this file except in compliance with the License.
 *
 * You can obtain a copy of the license at usr/src/OPENSOLARIS.LICENSE
 * or http://www.opensolaris.org/os/licensing.
 * See the License for the specific language governing permissions
 * and limitations under the License.
 *
 * When distributing Covered Code, include this CDDL HEADER in each
 * file and include the License file at usr/src/OPENSOLARIS.LICENSE.
 * If applicable, add the following below this CDDL HEADER, with the
 * fields enclosed by brackets "[]" replaced with your own identifying
 * information: Portions Copyright [yyyy] [name of copyright owner]
 *
 * CDDL HEADER END
 */
/*
 * Copyright (c) 2005, 2010, Oracle and/or its affiliates. All rights reserved.
 * Copyright (c) 2012, 2014 by Delphix. All rights reserved.
 * Copyright (c) 2013 by Saso Kiselkov. All rights reserved.
 */

/* Portions Copyright 2010 Robert Milkowski */

#ifndef	_SYS_DMU_OBJSET_H
#define	_SYS_DMU_OBJSET_H

#include <sys/spa.h>
#include <sys/special_impl.h>
#include <sys/arc.h>
#include <sys/txg.h>
#include <sys/zfs_context.h>
#include <sys/dnode.h>
#include <sys/zio.h>
#include <sys/zil.h>
#include <sys/sa.h>

#ifdef	__cplusplus
extern "C" {
#endif

extern krwlock_t os_lock;

struct dsl_pool;
struct dsl_dataset;
struct dmu_tx;

#define	OBJSET_PHYS_SIZE 2048
#define	OBJSET_OLD_PHYS_SIZE 1024

#define	OBJSET_BUF_HAS_USERUSED(buf) \
	(arc_buf_size(buf) > OBJSET_OLD_PHYS_SIZE)

#define	OBJSET_FLAG_USERACCOUNTING_COMPLETE	(1ULL<<0)

typedef struct objset_phys {
	dnode_phys_t os_meta_dnode;
	zil_header_t os_zil_header;
	uint64_t os_type;
	uint64_t os_flags;
	char os_pad[OBJSET_PHYS_SIZE - sizeof (dnode_phys_t)*3 -
	    sizeof (zil_header_t) - sizeof (uint64_t)*2];
	dnode_phys_t os_userused_dnode;
	dnode_phys_t os_groupused_dnode;
} objset_phys_t;

struct objset {
	/* Immutable: */
	struct dsl_dataset *os_dsl_dataset;
	spa_t *os_spa;
	arc_buf_t *os_phys_buf;
	objset_phys_t *os_phys;
	/*
	 * The following "special" dnodes have no parent and are exempt from
	 * dnode_move(), but they root their descendents in this objset using
	 * handles anyway, so that all access to dnodes from dbufs consistently
	 * uses handles.
	 */
	dnode_handle_t os_meta_dnode;
	dnode_handle_t os_userused_dnode;
	dnode_handle_t os_groupused_dnode;
	zilog_t *os_zil;

	/* can change, under dsl_dir's locks: */
	enum zio_checksum os_checksum;
	enum zio_compress os_compress;
	uint8_t os_copies;
	enum zio_checksum os_dedup_checksum;
	boolean_t os_dedup_verify;
	zfs_logbias_op_t os_logbias;
	zfs_cache_type_t os_primary_cache;
	zfs_cache_type_t os_secondary_cache;
	zfs_sync_type_t os_sync;
	zfs_redundant_metadata_type_t os_redundant_metadata;
<<<<<<< HEAD
	spa_specialclass_t os_special_class;
	uint64_t os_zpl_meta_to_special;
=======
	int os_recordsize;
>>>>>>> 8dcafc60

	/* no lock needed: */
	struct dmu_tx *os_synctx; /* XXX sketchy */
	blkptr_t *os_rootbp;
	zil_header_t os_zil_header;
	list_t os_synced_dnodes;
	uint64_t os_flags;

	/* Protected by os_obj_lock */
	kmutex_t os_obj_lock;
	uint64_t os_obj_next;

	/* Protected by os_lock */
	kmutex_t os_lock;
	list_t os_dirty_dnodes[TXG_SIZE];
	list_t os_free_dnodes[TXG_SIZE];
	list_t os_dnodes;
	list_t os_downgraded_dbufs;

	/* stuff we store for the user */
	kmutex_t os_user_ptr_lock;
	void *os_user_ptr;
	sa_os_t *os_sa;
};

#define	DMU_META_OBJSET		0
#define	DMU_META_DNODE_OBJECT	0
#define	DMU_OBJECT_IS_SPECIAL(obj) ((int64_t)(obj) <= 0)
#define	DMU_META_DNODE(os)	((os)->os_meta_dnode.dnh_dnode)
#define	DMU_USERUSED_DNODE(os)	((os)->os_userused_dnode.dnh_dnode)
#define	DMU_GROUPUSED_DNODE(os)	((os)->os_groupused_dnode.dnh_dnode)

#define	DMU_OS_IS_L2CACHEABLE(os)				\
	((os)->os_secondary_cache == ZFS_CACHE_ALL ||		\
	(os)->os_secondary_cache == ZFS_CACHE_METADATA ||	\
	(os)->os_secondary_cache == ZFS_CACHE_DATA)

#define	DMU_OS_IS_L2COMPRESSIBLE(os)	(zfs_mdcomp_disable == B_FALSE)

/* called from zpl */
int dmu_objset_hold(const char *name, void *tag, objset_t **osp);
int dmu_objset_own(const char *name, dmu_objset_type_t type,
    boolean_t readonly, void *tag, objset_t **osp);
void dmu_objset_refresh_ownership(objset_t *os, void *tag);
void dmu_objset_rele(objset_t *os, void *tag);
void dmu_objset_disown(objset_t *os, void *tag);
int dmu_objset_from_ds(struct dsl_dataset *ds, objset_t **osp);

void dmu_objset_stats(objset_t *os, nvlist_t *nv);
void dmu_objset_fast_stat(objset_t *os, dmu_objset_stats_t *stat);
void dmu_objset_space(objset_t *os, uint64_t *refdbytesp, uint64_t *availbytesp,
    uint64_t *usedobjsp, uint64_t *availobjsp);
uint64_t dmu_objset_fsid_guid(objset_t *os);
int dmu_objset_find_dp(struct dsl_pool *dp, uint64_t ddobj,
    int func(struct dsl_pool *, struct dsl_dataset *, void *),
    void *arg, int flags);
int dmu_objset_prefetch(const char *name, void *arg);
void dmu_objset_evict_dbufs(objset_t *os);
timestruc_t dmu_objset_snap_cmtime(objset_t *os);

/* called from dsl */
void dmu_objset_sync(objset_t *os, zio_t *zio, dmu_tx_t *tx);
boolean_t dmu_objset_is_dirty(objset_t *os, uint64_t txg);
objset_t *dmu_objset_create_impl(spa_t *spa, struct dsl_dataset *ds,
    blkptr_t *bp, dmu_objset_type_t type, dmu_tx_t *tx);
int dmu_objset_open_impl(spa_t *spa, struct dsl_dataset *ds, blkptr_t *bp,
    objset_t **osp);
void dmu_objset_evict(objset_t *os);
void dmu_objset_do_userquota_updates(objset_t *os, dmu_tx_t *tx);
void dmu_objset_userquota_get_ids(dnode_t *dn, boolean_t before, dmu_tx_t *tx);
boolean_t dmu_objset_userused_enabled(objset_t *os);
int dmu_objset_userspace_upgrade(objset_t *os);
boolean_t dmu_objset_userspace_present(objset_t *os);
int dmu_fsname(const char *snapname, char *buf);

void dmu_objset_init(void);
void dmu_objset_fini(void);

#ifdef	__cplusplus
}
#endif

#endif /* _SYS_DMU_OBJSET_H */<|MERGE_RESOLUTION|>--- conflicted
+++ resolved
@@ -96,12 +96,9 @@
 	zfs_cache_type_t os_secondary_cache;
 	zfs_sync_type_t os_sync;
 	zfs_redundant_metadata_type_t os_redundant_metadata;
-<<<<<<< HEAD
+	int os_recordsize;
 	spa_specialclass_t os_special_class;
 	uint64_t os_zpl_meta_to_special;
-=======
-	int os_recordsize;
->>>>>>> 8dcafc60
 
 	/* no lock needed: */
 	struct dmu_tx *os_synctx; /* XXX sketchy */
