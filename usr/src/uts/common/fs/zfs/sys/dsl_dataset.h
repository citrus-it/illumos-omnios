--- conflicted
+++ resolved
@@ -270,11 +270,7 @@
 int dsl_dataset_snap_remove(dsl_dataset_t *ds, const char *name, dmu_tx_t *tx);
 void dsl_dataset_set_refreservation_sync_impl(dsl_dataset_t *ds,
     zprop_source_t source, uint64_t value, dmu_tx_t *tx);
-<<<<<<< HEAD
-int dsl_dataset_rollback(const char *fsname, nvlist_t *result);
-=======
-int dsl_dataset_rollback(const char *fsname, void *owner);
->>>>>>> ea260350
+int dsl_dataset_rollback(const char *fsname, void *owner, nvlist_t *result);
 
 #ifdef ZFS_DEBUG
 #define	dprintf_ds(ds, fmt, ...) do { \
