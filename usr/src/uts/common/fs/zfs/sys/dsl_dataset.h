/*
 * CDDL HEADER START
 *
 * The contents of this file are subject to the terms of the
 * Common Development and Distribution License (the "License").
 * You may not use this file except in compliance with the License.
 *
 * You can obtain a copy of the license at usr/src/OPENSOLARIS.LICENSE
 * or http://www.opensolaris.org/os/licensing.
 * See the License for the specific language governing permissions
 * and limitations under the License.
 *
 * When distributing Covered Code, include this CDDL HEADER in each
 * file and include the License file at usr/src/OPENSOLARIS.LICENSE.
 * If applicable, add the following below this CDDL HEADER, with the
 * fields enclosed by brackets "[]" replaced with your own identifying
 * information: Portions Copyright [yyyy] [name of copyright owner]
 *
 * CDDL HEADER END
 */
/*
 * Copyright (c) 2005, 2010, Oracle and/or its affiliates. All rights reserved.
 * Copyright (c) 2011, 2014 by Delphix. All rights reserved.
 * Copyright (c) 2013, Joyent, Inc. All rights reserved.
 * Copyright (c) 2013 Steven Hartland. All rights reserved.
 */

#ifndef	_SYS_DSL_DATASET_H
#define	_SYS_DSL_DATASET_H

#include <sys/dmu.h>
#include <sys/spa.h>
#include <sys/txg.h>
#include <sys/zio.h>
#include <sys/bplist.h>
#include <sys/dsl_synctask.h>
#include <sys/zfs_context.h>
#include <sys/dsl_deadlist.h>
#include <sys/refcount.h>

#ifdef	__cplusplus
extern "C" {
#endif

struct dsl_dataset;
struct dsl_dir;
struct dsl_pool;

#define	DS_FLAG_INCONSISTENT	(1ULL<<0)
#define	DS_IS_INCONSISTENT(ds)	\
	((ds)->ds_phys->ds_flags & DS_FLAG_INCONSISTENT)

/*
 * Do not allow this dataset to be promoted.
 */
#define	DS_FLAG_NOPROMOTE	(1ULL<<1)

/*
 * DS_FLAG_UNIQUE_ACCURATE is set if ds_unique_bytes has been correctly
 * calculated for head datasets (starting with SPA_VERSION_UNIQUE_ACCURATE,
 * refquota/refreservations).
 */
#define	DS_FLAG_UNIQUE_ACCURATE	(1ULL<<2)

/*
 * DS_FLAG_DEFER_DESTROY is set after 'zfs destroy -d' has been called
 * on a dataset. This allows the dataset to be destroyed using 'zfs release'.
 */
#define	DS_FLAG_DEFER_DESTROY	(1ULL<<3)
#define	DS_IS_DEFER_DESTROY(ds)	\
	((ds)->ds_phys->ds_flags & DS_FLAG_DEFER_DESTROY)

/*
 * DS_FIELD_* are strings that are used in the "extensified" dataset zap object.
 * They should be of the format <reverse-dns>:<field>.
 */

/*
 * This field is present (with value=0) if this dataset may contain dnodes with
 * the dn_origin_obj_refd field set, and embedded blkptr_t's of type
 * BP_EMBEDDED_TYPE_MOOCH_BYTESWAP.  If it is present, then this dataset
 * is counted in the refcount of the SPA_FEATURE_MOOCH_BYTESWAP feature.
 */
#define	DS_FIELD_MOOCH_BYTESWAP "com.delphix:mooch_byteswap"

/*
 * This field's value is the object ID of a zap object which contains the
 * bookmarks of this dataset.  If it is present, then this dataset is counted
 * in the refcount of the SPA_FEATURES_BOOKMARKS feature.
 */
#define	DS_FIELD_BOOKMARK_NAMES "com.delphix:bookmarks"

/*
<<<<<<< HEAD
 * These fields are set on datasets that are in the middle of a resumable
 * receive, and allow the sender to resume the send if it is interrupted.
 */
#define	DS_FIELD_RESUME_FROMGUID "com.delphix:resume_fromguid"
#define	DS_FIELD_RESUME_TONAME "com.delphix:resume_toname"
#define	DS_FIELD_RESUME_TOGUID "com.delphix:resume_toguid"
#define	DS_FIELD_RESUME_OBJECT "com.delphix:resume_object"
#define	DS_FIELD_RESUME_OFFSET "com.delphix:resume_offset"
#define	DS_FIELD_RESUME_BYTES "com.delphix:resume_bytes"
#define	DS_FIELD_RESUME_EMBEDOK "com.delphix:resume_embedok"
=======
 * This field is present (with value=0) if this dataset may contain large
 * blocks (>128KB).  If it is present, then this dataset
 * is counted in the refcount of the SPA_FEATURE_LARGE_BLOCKS feature.
 */
#define	DS_FIELD_LARGE_BLOCKS "org.open-zfs:large_blocks"
>>>>>>> b5152584

/*
 * DS_FLAG_CI_DATASET is set if the dataset contains a file system whose
 * name lookups should be performed case-insensitively.
 */
#define	DS_FLAG_CI_DATASET	(1ULL<<16)

#define	DS_CREATE_FLAG_NODIRTY	(1ULL<<24)

typedef struct dsl_dataset_phys {
	uint64_t ds_dir_obj;		/* DMU_OT_DSL_DIR */
	uint64_t ds_prev_snap_obj;	/* DMU_OT_DSL_DATASET */
	uint64_t ds_prev_snap_txg;
	uint64_t ds_next_snap_obj;	/* DMU_OT_DSL_DATASET */
	uint64_t ds_snapnames_zapobj;	/* DMU_OT_DSL_DS_SNAP_MAP 0 for snaps */
	uint64_t ds_num_children;	/* clone/snap children; ==0 for head */
	uint64_t ds_creation_time;	/* seconds since 1970 */
	uint64_t ds_creation_txg;
	uint64_t ds_deadlist_obj;	/* DMU_OT_DEADLIST */
	/*
	 * ds_referenced_bytes, ds_compressed_bytes, and ds_uncompressed_bytes
	 * include all blocks referenced by this dataset, including those
	 * shared with any other datasets.
	 */
	uint64_t ds_referenced_bytes;
	uint64_t ds_compressed_bytes;
	uint64_t ds_uncompressed_bytes;
	uint64_t ds_unique_bytes;	/* only relevant to snapshots */
	/*
	 * The ds_fsid_guid is a 56-bit ID that can change to avoid
	 * collisions.  The ds_guid is a 64-bit ID that will never
	 * change, so there is a small probability that it will collide.
	 */
	uint64_t ds_fsid_guid;
	uint64_t ds_guid;
	uint64_t ds_flags;		/* DS_FLAG_* */
	blkptr_t ds_bp;
	uint64_t ds_next_clones_obj;	/* DMU_OT_DSL_CLONES */
	uint64_t ds_props_obj;		/* DMU_OT_DSL_PROPS for snaps */
	uint64_t ds_userrefs_obj;	/* DMU_OT_USERREFS */
	uint64_t ds_pad[5]; /* pad out to 320 bytes for good measure */
} dsl_dataset_phys_t;

typedef struct dsl_dataset {
	/* Immutable: */
	struct dsl_dir *ds_dir;
	dsl_dataset_phys_t *ds_phys;
	dmu_buf_t *ds_dbuf;
	uint64_t ds_object;
	uint64_t ds_fsid_guid;

	/* only used in syncing context, only valid for non-snapshots: */
	struct dsl_dataset *ds_prev;
	uint64_t ds_bookmarks;  /* DMU_OTN_ZAP_METADATA */
	boolean_t ds_large_blocks;
	boolean_t ds_need_large_blocks;

	/* has internal locking: */
	dsl_deadlist_t ds_deadlist;
	bplist_t ds_pending_deadlist;

	/* protected by lock on pool's dp_dirty_datasets list */
	txg_node_t ds_dirty_link;
	list_node_t ds_synced_link;

	/*
	 * ds_phys->ds_<accounting> is also protected by ds_lock.
	 * Protected by ds_lock:
	 */
	kmutex_t ds_lock;
	objset_t *ds_objset;
	uint64_t ds_userrefs;
	void *ds_owner;

	/*
	 * Long holds prevent the ds from being destroyed; they allow the
	 * ds to remain held even after dropping the dp_config_rwlock.
	 * Owning counts as a long hold.  See the comments above
	 * dsl_pool_hold() for details.
	 */
	refcount_t ds_longholds;

	/* no locking; only for making guesses */
	uint64_t ds_trysnap_txg;

	/* for objset_open() */
	kmutex_t ds_opening_lock;

	uint64_t ds_reserved;	/* cached refreservation */
	uint64_t ds_quota;	/* cached refquota */
	boolean_t ds_mooch_byteswap; /* does field exist in zap obj? */

	kmutex_t ds_sendstream_lock;
	list_t ds_sendstreams;

	/*
	 * When in the middle of a resumable receive, tracks how much
	 * progress we have made.
	 */
	uint64_t ds_resume_object[TXG_SIZE];
	uint64_t ds_resume_offset[TXG_SIZE];
	uint64_t ds_resume_bytes[TXG_SIZE];

	/* Protected by ds_lock; keep at end of struct for better locality */
	char ds_snapname[MAXNAMELEN];
} dsl_dataset_t;

/*
 * The max length of a temporary tag prefix is the number of hex digits
 * required to express UINT64_MAX plus one for the hyphen.
 */
#define	MAX_TAG_PREFIX_LEN	17

#define	dsl_dataset_is_snapshot(ds) \
	((ds)->ds_phys->ds_num_children != 0)

#define	DS_UNIQUE_IS_ACCURATE(ds)	\
	(((ds)->ds_phys->ds_flags & DS_FLAG_UNIQUE_ACCURATE) != 0)

int dsl_dataset_hold(struct dsl_pool *dp, const char *name, void *tag,
    dsl_dataset_t **dsp);
int dsl_dataset_hold_obj(struct dsl_pool *dp, uint64_t dsobj, void *tag,
    dsl_dataset_t **);
void dsl_dataset_rele(dsl_dataset_t *ds, void *tag);
int dsl_dataset_own(struct dsl_pool *dp, const char *name,
    void *tag, dsl_dataset_t **dsp);
int dsl_dataset_own_obj(struct dsl_pool *dp, uint64_t dsobj,
    void *tag, dsl_dataset_t **dsp);
void dsl_dataset_disown(dsl_dataset_t *ds, void *tag);
void dsl_dataset_name(dsl_dataset_t *ds, char *name);
boolean_t dsl_dataset_tryown(dsl_dataset_t *ds, void *tag);
uint64_t dsl_dataset_create_sync(dsl_dir_t *pds, const char *lastname,
    dsl_dataset_t *origin, uint64_t flags, cred_t *, dmu_tx_t *);
uint64_t dsl_dataset_create_sync_dd(dsl_dir_t *dd, dsl_dataset_t *origin,
    uint64_t flags, dmu_tx_t *tx);
int dsl_dataset_snapshot(nvlist_t *snaps, nvlist_t *props, nvlist_t *errors);
int dsl_dataset_promote(const char *name, char *conflsnap);
int dsl_dataset_clone_swap(dsl_dataset_t *clone, dsl_dataset_t *origin_head,
    boolean_t force);
int dsl_dataset_rename_snapshot(const char *fsname,
    const char *oldsnapname, const char *newsnapname, boolean_t recursive);
int dsl_dataset_snapshot_tmp(const char *fsname, const char *snapname,
    minor_t cleanup_minor, const char *htag);

blkptr_t *dsl_dataset_get_blkptr(dsl_dataset_t *ds);
void dsl_dataset_set_blkptr(dsl_dataset_t *ds, blkptr_t *bp, dmu_tx_t *tx);

spa_t *dsl_dataset_get_spa(dsl_dataset_t *ds);

boolean_t dsl_dataset_modified_since_snap(dsl_dataset_t *ds,
    dsl_dataset_t *snap);

void dsl_dataset_sync(dsl_dataset_t *os, zio_t *zio, dmu_tx_t *tx);

void dsl_dataset_block_born(dsl_dataset_t *ds, const blkptr_t *bp,
    dmu_tx_t *tx);
int dsl_dataset_block_kill(dsl_dataset_t *ds, const blkptr_t *bp,
    dmu_tx_t *tx, boolean_t async);
boolean_t dsl_dataset_block_freeable(dsl_dataset_t *ds, const blkptr_t *bp,
    uint64_t blk_birth);
uint64_t dsl_dataset_prev_snap_txg(dsl_dataset_t *ds);

void dsl_dataset_dirty(dsl_dataset_t *ds, dmu_tx_t *tx);
void dsl_dataset_stats(dsl_dataset_t *os, nvlist_t *nv);
void dsl_dataset_fast_stat(dsl_dataset_t *ds, dmu_objset_stats_t *stat);
void dsl_dataset_space(dsl_dataset_t *ds,
    uint64_t *refdbytesp, uint64_t *availbytesp,
    uint64_t *usedobjsp, uint64_t *availobjsp);
uint64_t dsl_dataset_fsid_guid(dsl_dataset_t *ds);
int dsl_dataset_space_written(dsl_dataset_t *oldsnap, dsl_dataset_t *new,
    uint64_t *usedp, uint64_t *compp, uint64_t *uncompp);
int dsl_dataset_space_wouldfree(dsl_dataset_t *firstsnap, dsl_dataset_t *last,
    uint64_t *usedp, uint64_t *compp, uint64_t *uncompp);
boolean_t dsl_dataset_is_dirty(dsl_dataset_t *ds);
<<<<<<< HEAD
boolean_t dsl_dataset_is_clone(dsl_dataset_t *ds, dsl_dataset_t *origin_snap);
=======
int dsl_dataset_activate_large_blocks(const char *dsname);
void dsl_dataset_activate_large_blocks_sync_impl(uint64_t dsobj, dmu_tx_t *tx);
>>>>>>> b5152584

int dsl_dsobj_to_dsname(char *pname, uint64_t obj, char *buf);

int dsl_dataset_check_quota(dsl_dataset_t *ds, boolean_t check_quota,
    uint64_t asize, uint64_t inflight, uint64_t *used,
    uint64_t *ref_rsrv);
int dsl_dataset_set_refquota(const char *dsname, zprop_source_t source,
    uint64_t quota);
int dsl_dataset_set_refreservation(const char *dsname, zprop_source_t source,
    uint64_t reservation);

boolean_t dsl_dataset_is_before(dsl_dataset_t *later, dsl_dataset_t *earlier,
    uint64_t earlier_txg);
void dsl_dataset_long_hold(dsl_dataset_t *ds, void *tag);
void dsl_dataset_long_rele(dsl_dataset_t *ds, void *tag);
boolean_t dsl_dataset_long_held(dsl_dataset_t *ds);

int dsl_dataset_clone_swap_check_impl(dsl_dataset_t *clone,
    dsl_dataset_t *origin_head, boolean_t force, void *owner, dmu_tx_t *tx);
void dsl_dataset_clone_swap_sync_impl(dsl_dataset_t *clone,
    dsl_dataset_t *origin_head, dmu_tx_t *tx);
int dsl_dataset_snapshot_check_impl(dsl_dataset_t *ds, const char *snapname,
    dmu_tx_t *tx, boolean_t recv, uint64_t cnt, cred_t *cr);
void dsl_dataset_snapshot_sync_impl(dsl_dataset_t *ds, const char *snapname,
    dmu_tx_t *tx);

void dsl_dataset_remove_from_next_clones(dsl_dataset_t *ds, uint64_t obj,
    dmu_tx_t *tx);
void dsl_dataset_recalc_head_uniq(dsl_dataset_t *ds);
int dsl_dataset_get_snapname(dsl_dataset_t *ds);
int dsl_dataset_snap_lookup(dsl_dataset_t *ds, const char *name,
    uint64_t *value);
int dsl_dataset_snap_remove(dsl_dataset_t *ds, const char *name, dmu_tx_t *tx,
    boolean_t adj_cnt);
void dsl_dataset_set_refreservation_sync_impl(dsl_dataset_t *ds,
    zprop_source_t source, uint64_t value, dmu_tx_t *tx);
void dsl_dataset_zapify(dsl_dataset_t *ds, dmu_tx_t *tx);
boolean_t dsl_dataset_is_zapified(dsl_dataset_t *ds);
boolean_t dsl_dataset_has_resume_receive_state(dsl_dataset_t *ds);
int dsl_dataset_rollback(const char *fsname, void *owner, nvlist_t *result);

int dsl_dataset_activate_mooch_byteswap(objset_t *os);
void dsl_dataset_activate_mooch_byteswap_sync_impl(uint64_t dsobj,
    dmu_tx_t *tx);

#ifdef ZFS_DEBUG
#define	dprintf_ds(ds, fmt, ...) do { \
	if (zfs_flags & ZFS_DEBUG_DPRINTF) { \
	char *__ds_name = kmem_alloc(MAXNAMELEN, KM_SLEEP); \
	dsl_dataset_name(ds, __ds_name); \
	dprintf("ds=%s " fmt, __ds_name, __VA_ARGS__); \
	kmem_free(__ds_name, MAXNAMELEN); \
	} \
_NOTE(CONSTCOND) } while (0)
#else
#define	dprintf_ds(dd, fmt, ...)
#endif

#ifdef	__cplusplus
}
#endif

#endif /* _SYS_DSL_DATASET_H */<|MERGE_RESOLUTION|>--- conflicted
+++ resolved
@@ -91,7 +91,6 @@
 #define	DS_FIELD_BOOKMARK_NAMES "com.delphix:bookmarks"
 
 /*
-<<<<<<< HEAD
  * These fields are set on datasets that are in the middle of a resumable
  * receive, and allow the sender to resume the send if it is interrupted.
  */
@@ -102,13 +101,13 @@
 #define	DS_FIELD_RESUME_OFFSET "com.delphix:resume_offset"
 #define	DS_FIELD_RESUME_BYTES "com.delphix:resume_bytes"
 #define	DS_FIELD_RESUME_EMBEDOK "com.delphix:resume_embedok"
-=======
+
+/*
  * This field is present (with value=0) if this dataset may contain large
  * blocks (>128KB).  If it is present, then this dataset
  * is counted in the refcount of the SPA_FEATURE_LARGE_BLOCKS feature.
  */
 #define	DS_FIELD_LARGE_BLOCKS "org.open-zfs:large_blocks"
->>>>>>> b5152584
 
 /*
  * DS_FLAG_CI_DATASET is set if the dataset contains a file system whose
@@ -283,12 +282,9 @@
 int dsl_dataset_space_wouldfree(dsl_dataset_t *firstsnap, dsl_dataset_t *last,
     uint64_t *usedp, uint64_t *compp, uint64_t *uncompp);
 boolean_t dsl_dataset_is_dirty(dsl_dataset_t *ds);
-<<<<<<< HEAD
 boolean_t dsl_dataset_is_clone(dsl_dataset_t *ds, dsl_dataset_t *origin_snap);
-=======
 int dsl_dataset_activate_large_blocks(const char *dsname);
 void dsl_dataset_activate_large_blocks_sync_impl(uint64_t dsobj, dmu_tx_t *tx);
->>>>>>> b5152584
 
 int dsl_dsobj_to_dsname(char *pname, uint64_t obj, char *buf);
 
