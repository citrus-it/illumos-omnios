/*
 * CDDL HEADER START
 *
 * The contents of this file are subject to the terms of the
 * Common Development and Distribution License (the "License").
 * You may not use this file except in compliance with the License.
 *
 * You can obtain a copy of the license at usr/src/OPENSOLARIS.LICENSE
 * or http://www.opensolaris.org/os/licensing.
 * See the License for the specific language governing permissions
 * and limitations under the License.
 *
 * When distributing Covered Code, include this CDDL HEADER in each
 * file and include the License file at usr/src/OPENSOLARIS.LICENSE.
 * If applicable, add the following below this CDDL HEADER, with the
 * fields enclosed by brackets "[]" replaced with your own identifying
 * information: Portions Copyright [yyyy] [name of copyright owner]
 *
 * CDDL HEADER END
 */
/*
 * Copyright (c) 2005, 2010, Oracle and/or its affiliates. All rights reserved.
 * Copyright (c) 2012, 2014 by Delphix. All rights reserved.
 */

/* Portions Copyright 2010 Robert Milkowski */

#ifndef	_SYS_ZIL_H
#define	_SYS_ZIL_H

#include <sys/types.h>
#include <sys/spa.h>
#include <sys/zio.h>
#include <sys/dmu.h>

#ifdef	__cplusplus
extern "C" {
#endif

struct dsl_pool;
struct dsl_dataset;

/*
 * Intent log format:
 *
 * Each objset has its own intent log.  The log header (zil_header_t)
 * for objset N's intent log is kept in the Nth object of the SPA's
 * intent_log objset.  The log header points to a chain of log blocks,
 * each of which contains log records (i.e., transactions) followed by
 * a log block trailer (zil_trailer_t).  The format of a log record
 * depends on the record (or transaction) type, but all records begin
 * with a common structure that defines the type, length, and txg.
 */

/*
 * Intent log header - this on disk structure holds fields to manage
 * the log.  All fields are 64 bit to easily handle cross architectures.
 */
typedef struct zil_header {
	uint64_t zh_claim_txg;	/* txg in which log blocks were claimed */
	uint64_t zh_replay_seq;	/* highest replayed sequence number */
	blkptr_t zh_log;	/* log chain */
	uint64_t zh_claim_blk_seq; /* highest claimed block sequence number */
	uint64_t zh_flags;	/* header flags */
	uint64_t zh_claim_lr_seq; /* highest claimed lr sequence number */
	uint64_t zh_pad[3];
} zil_header_t;

/*
 * zh_flags bit settings
 */
#define	ZIL_REPLAY_NEEDED	0x1	/* replay needed - internal only */
#define	ZIL_CLAIM_LR_SEQ_VALID	0x2	/* zh_claim_lr_seq field is valid */

/*
 * Log block chaining.
 *
 * Log blocks are chained together. Originally they were chained at the
 * end of the block. For performance reasons the chain was moved to the
 * beginning of the block which allows writes for only the data being used.
 * The older position is supported for backwards compatability.
 *
 * The zio_eck_t contains a zec_cksum which for the intent log is
 * the sequence number of this log block. A seq of 0 is invalid.
 * The zec_cksum is checked by the SPA against the sequence
 * number passed in the blk_cksum field of the blkptr_t
 */
typedef struct zil_chain {
	uint64_t zc_pad;
	blkptr_t zc_next_blk;	/* next block in chain */
	uint64_t zc_nused;	/* bytes in log block used */
	zio_eck_t zc_eck;	/* block trailer */
} zil_chain_t;

#define	ZIL_MIN_BLKSZ	4096ULL

/*
 * The words of a log block checksum.
 */
#define	ZIL_ZC_GUID_0	0
#define	ZIL_ZC_GUID_1	1
#define	ZIL_ZC_OBJSET	2
#define	ZIL_ZC_SEQ	3

typedef enum zil_create {
	Z_FILE,
	Z_DIR,
	Z_XATTRDIR,
} zil_create_t;

/*
 * size of xvattr log section.
 * its composed of lr_attr_t + xvattr bitmap + 2 64 bit timestamps
 * for create time and a single 64 bit integer for all of the attributes,
 * and 4 64 bit integers (32 bytes) for the scanstamp.
 *
 */

#define	ZIL_XVAT_SIZE(mapsize) \
	sizeof (lr_attr_t) + (sizeof (uint32_t) * (mapsize - 1)) + \
	(sizeof (uint64_t) * 7)

/*
 * Size of ACL in log.  The ACE data is padded out to properly align
 * on 8 byte boundary.
 */

#define	ZIL_ACE_LENGTH(x)	(roundup(x, sizeof (uint64_t)))

/*
 * Intent log transaction types and record structures
 */
#define	TX_CREATE		1	/* Create file */
#define	TX_MKDIR		2	/* Make directory */
#define	TX_MKXATTR		3	/* Make XATTR directory */
#define	TX_SYMLINK		4	/* Create symbolic link to a file */
#define	TX_REMOVE		5	/* Remove file */
#define	TX_RMDIR		6	/* Remove directory */
#define	TX_LINK			7	/* Create hard link to a file */
#define	TX_RENAME		8	/* Rename a file */
#define	TX_WRITE		9	/* File write */
#define	TX_TRUNCATE		10	/* Truncate a file */
#define	TX_SETATTR		11	/* Set file attributes */
#define	TX_ACL_V0		12	/* Set old formatted ACL */
#define	TX_ACL			13	/* Set ACL */
#define	TX_CREATE_ACL		14	/* create with ACL */
#define	TX_CREATE_ATTR		15	/* create + attrs */
#define	TX_CREATE_ACL_ATTR 	16	/* create with ACL + attrs */
#define	TX_MKDIR_ACL		17	/* mkdir with ACL */
#define	TX_MKDIR_ATTR		18	/* mkdir with attr */
#define	TX_MKDIR_ACL_ATTR	19	/* mkdir with ACL + attrs */
#define	TX_WRITE2		20	/* dmu_sync EALREADY write */
#define	TX_MAX_TYPE		21	/* Max transaction type */

/*
 * The transactions for mkdir, symlink, remove, rmdir, link, and rename
 * may have the following bit set, indicating the original request
 * specified case-insensitive handling of names.
 */
#define	TX_CI	((uint64_t)0x1 << 63) /* case-insensitive behavior requested */

/*
 * Transactions for write, truncate, setattr, acl_v0, and acl can be logged
 * out of order.  For convenience in the code, all such records must have
 * lr_foid at the same offset.
 */
#define	TX_OOO(txtype)			\
	((txtype) == TX_WRITE ||	\
	(txtype) == TX_TRUNCATE ||	\
	(txtype) == TX_SETATTR ||	\
	(txtype) == TX_ACL_V0 ||	\
	(txtype) == TX_ACL ||		\
	(txtype) == TX_WRITE2)

/*
 * Format of log records.
 * The fields are carefully defined to allow them to be aligned
 * and sized the same on sparc & intel architectures.
 * Each log record has a common structure at the beginning.
 *
 * The log record on disk (lrc_seq) holds the sequence number of all log
 * records which is used to ensure we don't replay the same record.
 */
typedef struct {			/* common log record header */
	uint64_t	lrc_txtype;	/* intent log transaction type */
	uint64_t	lrc_reclen;	/* transaction record length */
	uint64_t	lrc_txg;	/* dmu transaction group number */
	uint64_t	lrc_seq;	/* see comment above */
} lr_t;

/*
 * Common start of all out-of-order record types (TX_OOO() above).
 */
typedef struct {
	lr_t		lr_common;	/* common portion of log record */
	uint64_t	lr_foid;	/* object id */
} lr_ooo_t;

/*
 * Handle option extended vattr attributes.
 *
 * Whenever new attributes are added the version number
 * will need to be updated as will code in
 * zfs_log.c and zfs_replay.c
 */
typedef struct {
	uint32_t	lr_attr_masksize; /* number of elements in array */
	uint32_t	lr_attr_bitmap; /* First entry of array */
	/* remainder of array and any additional fields */
} lr_attr_t;

/*
 * log record for creates without optional ACL.
 * This log record does support optional xvattr_t attributes.
 */
typedef struct {
	lr_t		lr_common;	/* common portion of log record */
	uint64_t	lr_doid;	/* object id of directory */
	uint64_t	lr_foid;	/* object id of created file object */
	uint64_t	lr_mode;	/* mode of object */
	uint64_t	lr_uid;		/* uid of object */
	uint64_t	lr_gid;		/* gid of object */
	uint64_t	lr_gen;		/* generation (txg of creation) */
	uint64_t	lr_crtime[2];	/* creation time */
	uint64_t	lr_rdev;	/* rdev of object to create */
	/* name of object to create follows this */
	/* for symlinks, link content follows name */
	/* for creates with xvattr data, the name follows the xvattr info */
} lr_create_t;

/*
 * FUID ACL record will be an array of ACEs from the original ACL.
 * If this array includes ephemeral IDs, the record will also include
 * an array of log-specific FUIDs to replace the ephemeral IDs.
 * Only one copy of each unique domain will be present, so the log-specific
 * FUIDs will use an index into a compressed domain table.  On replay this
 * information will be used to construct real FUIDs (and bypass idmap,
 * since it may not be available).
 */

/*
 * Log record for creates with optional ACL
 * This log record is also used for recording any FUID
 * information needed for replaying the create.  If the
 * file doesn't have any actual ACEs then the lr_aclcnt
 * would be zero.
 *
 * After lr_acl_flags, there are a lr_acl_bytes number of variable sized ace's.
 * If create is also setting xvattr's, then acl data follows xvattr.
 * If ACE FUIDs are needed then they will follow the xvattr_t.  Following
 * the FUIDs will be the domain table information.  The FUIDs for the owner
 * and group will be in lr_create.  Name follows ACL data.
 */
typedef struct {
	lr_create_t	lr_create;	/* common create portion */
	uint64_t	lr_aclcnt;	/* number of ACEs in ACL */
	uint64_t	lr_domcnt;	/* number of unique domains */
	uint64_t	lr_fuidcnt;	/* number of real fuids */
	uint64_t	lr_acl_bytes;	/* number of bytes in ACL */
	uint64_t	lr_acl_flags;	/* ACL flags */
} lr_acl_create_t;

typedef struct {
	lr_t		lr_common;	/* common portion of log record */
	uint64_t	lr_doid;	/* obj id of directory */
	/* name of object to remove follows this */
} lr_remove_t;

typedef struct {
	lr_t		lr_common;	/* common portion of log record */
	uint64_t	lr_doid;	/* obj id of directory */
	uint64_t	lr_link_obj;	/* obj id of link */
	/* name of object to link follows this */
} lr_link_t;

typedef struct {
	lr_t		lr_common;	/* common portion of log record */
	uint64_t	lr_sdoid;	/* obj id of source directory */
	uint64_t	lr_tdoid;	/* obj id of target directory */
	/* 2 strings: names of source and destination follow this */
} lr_rename_t;

typedef struct {
	lr_t		lr_common;	/* common portion of log record */
	uint64_t	lr_foid;	/* file object to write */
	uint64_t	lr_offset;	/* offset to write to */
	uint64_t	lr_length;	/* user data length to write */
	uint64_t	lr_blkoff;	/* no longer used */
	blkptr_t	lr_blkptr;	/* spa block pointer for replay */
	/* write data will follow for small writes */
} lr_write_t;

typedef struct {
	lr_t		lr_common;	/* common portion of log record */
	uint64_t	lr_foid;	/* object id of file to truncate */
	uint64_t	lr_offset;	/* offset to truncate from */
	uint64_t	lr_length;	/* length to truncate */
} lr_truncate_t;

typedef struct {
	lr_t		lr_common;	/* common portion of log record */
	uint64_t	lr_foid;	/* file object to change attributes */
	uint64_t	lr_mask;	/* mask of attributes to set */
	uint64_t	lr_mode;	/* mode to set */
	uint64_t	lr_uid;		/* uid to set */
	uint64_t	lr_gid;		/* gid to set */
	uint64_t	lr_size;	/* size to set */
	uint64_t	lr_atime[2];	/* access time */
	uint64_t	lr_mtime[2];	/* modification time */
	/* optional attribute lr_attr_t may be here */
} lr_setattr_t;

typedef struct {
	lr_t		lr_common;	/* common portion of log record */
	uint64_t	lr_foid;	/* obj id of file */
	uint64_t	lr_aclcnt;	/* number of acl entries */
	/* lr_aclcnt number of ace_t entries follow this */
} lr_acl_v0_t;

typedef struct {
	lr_t		lr_common;	/* common portion of log record */
	uint64_t	lr_foid;	/* obj id of file */
	uint64_t	lr_aclcnt;	/* number of ACEs in ACL */
	uint64_t	lr_domcnt;	/* number of unique domains */
	uint64_t	lr_fuidcnt;	/* number of real fuids */
	uint64_t	lr_acl_bytes;	/* number of bytes in ACL */
	uint64_t	lr_acl_flags;	/* ACL flags */
	/* lr_acl_bytes number of variable sized ace's follows */
} lr_acl_t;

/*
 * ZIL structure definitions, interface function prototype and globals.
 */

/*
 * Writes are handled in three different ways:
 *
 * WR_INDIRECT:
 *    In this mode, if we need to commit the write later, then the block
 *    is immediately written into the file system (using dmu_sync),
 *    and a pointer to the block is put into the log record.
 *    When the txg commits the block is linked in.
 *    This saves additionally writing the data into the log record.
 *    There are a few requirements for this to occur:
 *	- write is greater than zfs/zvol_immediate_write_sz
 *	- not using slogs (as slogs are assumed to always be faster
 *	  than writing into the main pool)
 *	- the write occupies only one block
 * WR_COPIED:
 *    If we know we'll immediately be committing the
 *    transaction (FSYNC or FDSYNC), the we allocate a larger
 *    log record here for the data and copy the data in.
 * WR_NEED_COPY:
 *    Otherwise we don't allocate a buffer, and *if* we need to
 *    flush the write later then a buffer is allocated and
 *    we retrieve the data using the dmu.
 */
typedef enum {
	WR_INDIRECT,	/* indirect - a large write (dmu_sync() data */
			/* and put blkptr in log, rather than actual data) */
	WR_COPIED,	/* immediate - data is copied into lr_write_t */
	WR_NEED_COPY,	/* immediate - data needs to be copied if pushed */
	WR_NUM_STATES	/* number of states */
} itx_wr_state_t;

typedef struct itx {
	list_node_t	itx_node;	/* linkage on zl_itx_list */
	void		*itx_private;	/* type-specific opaque data */
	itx_wr_state_t	itx_wr_state;	/* write state */
	uint8_t		itx_sync;	/* synchronous transaction */
	uint64_t	itx_sod;	/* record size on disk */
	uint64_t	itx_oid;	/* object id */
	lr_t		itx_lr;		/* common part of log record */
	/* followed by type-specific part of lr_xx_t and its immediate data */
} itx_t;

typedef int zil_parse_blk_func_t(zilog_t *zilog, blkptr_t *bp, void *arg,
    uint64_t txg);
typedef int zil_parse_lr_func_t(zilog_t *zilog, lr_t *lr, void *arg,
    uint64_t txg);
typedef int zil_replay_func_t();
typedef int zil_get_data_t(void *arg, lr_write_t *lr, char *dbuf, zio_t *zio);

extern int zil_parse(zilog_t *zilog, zil_parse_blk_func_t *parse_blk_func,
    zil_parse_lr_func_t *parse_lr_func, void *arg, uint64_t txg);

extern void	zil_init(void);
extern void	zil_fini(void);

extern zilog_t	*zil_alloc(objset_t *os, zil_header_t *zh_phys);
extern void	zil_free(zilog_t *zilog);

extern zilog_t	*zil_open(objset_t *os, zil_get_data_t *get_data);
extern void	zil_close(zilog_t *zilog);

extern void	zil_replay(objset_t *os, void *arg,
    zil_replay_func_t *replay_func[TX_MAX_TYPE]);
extern boolean_t zil_replaying(zilog_t *zilog, dmu_tx_t *tx);
extern void	zil_destroy(zilog_t *zilog, boolean_t keep_first);
extern void	zil_destroy_sync(zilog_t *zilog, dmu_tx_t *tx);
extern void	zil_rollback_destroy(zilog_t *zilog, dmu_tx_t *tx);

extern itx_t	*zil_itx_create(uint64_t txtype, size_t lrsize);
extern void	zil_itx_destroy(itx_t *itx);
extern void	zil_itx_assign(zilog_t *zilog, itx_t *itx, dmu_tx_t *tx);

extern void	zil_commit(zilog_t *zilog, uint64_t oid);

<<<<<<< HEAD
extern int	zil_reset(const char *osname, void *txarg);
extern int	zil_claim(const char *osname, void *txarg);
extern int	zil_check_log_chain(const char *osname, void *txarg);
=======
extern int	zil_vdev_offline(const char *osname, void *txarg);
extern int	zil_claim(struct dsl_pool *dp,
    struct dsl_dataset *ds, void *txarg);
extern int 	zil_check_log_chain(struct dsl_pool *dp,
    struct dsl_dataset *ds, void *tx);
>>>>>>> f68770ea
extern void	zil_sync(zilog_t *zilog, dmu_tx_t *tx);
extern void	zil_clean(zilog_t *zilog, uint64_t synced_txg);

extern int	zil_suspend(const char *osname, void **cookiep);
extern void	zil_resume(void *cookie);

extern void	zil_add_block(zilog_t *zilog, const blkptr_t *bp);
extern int	zil_bp_tree_add(zilog_t *zilog, const blkptr_t *bp);

extern void	zil_set_sync(zilog_t *zilog, uint64_t syncval);

extern void	zil_set_logbias(zilog_t *zilog, uint64_t slogval);

extern int zil_replay_disable;

#ifdef	__cplusplus
}
#endif

#endif	/* _SYS_ZIL_H */<|MERGE_RESOLUTION|>--- conflicted
+++ resolved
@@ -406,17 +406,12 @@
 
 extern void	zil_commit(zilog_t *zilog, uint64_t oid);
 
-<<<<<<< HEAD
 extern int	zil_reset(const char *osname, void *txarg);
-extern int	zil_claim(const char *osname, void *txarg);
-extern int	zil_check_log_chain(const char *osname, void *txarg);
-=======
 extern int	zil_vdev_offline(const char *osname, void *txarg);
 extern int	zil_claim(struct dsl_pool *dp,
     struct dsl_dataset *ds, void *txarg);
 extern int 	zil_check_log_chain(struct dsl_pool *dp,
     struct dsl_dataset *ds, void *tx);
->>>>>>> f68770ea
 extern void	zil_sync(zilog_t *zilog, dmu_tx_t *tx);
 extern void	zil_clean(zilog_t *zilog, uint64_t synced_txg);
 
