/*
 * CDDL HEADER START
 *
 * The contents of this file are subject to the terms of the
 * Common Development and Distribution License (the "License").
 * You may not use this file except in compliance with the License.
 *
 * You can obtain a copy of the license at usr/src/OPENSOLARIS.LICENSE
 * or http://www.opensolaris.org/os/licensing.
 * See the License for the specific language governing permissions
 * and limitations under the License.
 *
 * When distributing Covered Code, include this CDDL HEADER in each
 * file and include the License file at usr/src/OPENSOLARIS.LICENSE.
 * If applicable, add the following below this CDDL HEADER, with the
 * fields enclosed by brackets "[]" replaced with your own identifying
 * information: Portions Copyright [yyyy] [name of copyright owner]
 *
 * CDDL HEADER END
 */
/*
 * Copyright (c) 2005, 2010, Oracle and/or its affiliates. All rights reserved.
 * Copyright (c) 2011, 2018 by Delphix. All rights reserved.
 * Copyright 2011 Nexenta Systems, Inc.  All rights reserved.
 * Copyright (c) 2014 Spectra Logic Corporation, All rights reserved.
 * Copyright 2013 Saso Kiselkov. All rights reserved.
 * Copyright (c) 2017 Datto Inc.
 */

#ifndef _SYS_SPA_IMPL_H
#define	_SYS_SPA_IMPL_H

#include <sys/spa.h>
#include <sys/spa_checkpoint.h>
#include <sys/spa_log_spacemap.h>
#include <sys/vdev.h>
#include <sys/vdev_removal.h>
#include <sys/metaslab.h>
#include <sys/dmu.h>
#include <sys/dsl_pool.h>
#include <sys/uberblock_impl.h>
#include <sys/zfs_context.h>
#include <sys/avl.h>
#include <sys/refcount.h>
#include <sys/bplist.h>
#include <sys/bpobj.h>
#include <sys/zfeature.h>
#include <sys/zthr.h>
#include <sys/dsl_deadlist.h>
#include <zfeature_common.h>

#ifdef	__cplusplus
extern "C" {
#endif

typedef struct spa_error_entry {
	zbookmark_phys_t	se_bookmark;
	char			*se_name;
	avl_node_t		se_avl;
} spa_error_entry_t;

typedef struct spa_history_phys {
	uint64_t sh_pool_create_len;	/* ending offset of zpool create */
	uint64_t sh_phys_max_off;	/* physical EOF */
	uint64_t sh_bof;		/* logical BOF */
	uint64_t sh_eof;		/* logical EOF */
	uint64_t sh_records_lost;	/* num of records overwritten */
} spa_history_phys_t;

/*
 * All members must be uint64_t, for byteswap purposes.
 */
typedef struct spa_removing_phys {
	uint64_t sr_state; /* dsl_scan_state_t */

	/*
	 * The vdev ID that we most recently attempted to remove,
	 * or -1 if no removal has been attempted.
	 */
	uint64_t sr_removing_vdev;

	/*
	 * The vdev ID that we most recently successfully removed,
	 * or -1 if no devices have been removed.
	 */
	uint64_t sr_prev_indirect_vdev;

	uint64_t sr_start_time;
	uint64_t sr_end_time;

	/*
	 * Note that we can not use the space map's or indirect mapping's
	 * accounting as a substitute for these values, because we need to
	 * count frees of not-yet-copied data as though it did the copy.
	 * Otherwise, we could get into a situation where copied > to_copy,
	 * or we complete before copied == to_copy.
	 */
	uint64_t sr_to_copy; /* bytes that need to be copied */
	uint64_t sr_copied; /* bytes that have been copied or freed */
} spa_removing_phys_t;

/*
 * This struct is stored as an entry in the DMU_POOL_DIRECTORY_OBJECT
 * (with key DMU_POOL_CONDENSING_INDIRECT).  It is present if a condense
 * of an indirect vdev's mapping object is in progress.
 */
typedef struct spa_condensing_indirect_phys {
	/*
	 * The vdev ID of the indirect vdev whose indirect mapping is
	 * being condensed.
	 */
	uint64_t	scip_vdev;

	/*
	 * The vdev's old obsolete spacemap.  This spacemap's contents are
	 * being integrated into the new mapping.
	 */
	uint64_t	scip_prev_obsolete_sm_object;

	/*
	 * The new mapping object that is being created.
	 */
	uint64_t	scip_next_mapping_object;
} spa_condensing_indirect_phys_t;

struct spa_aux_vdev {
	uint64_t	sav_object;		/* MOS object for device list */
	nvlist_t	*sav_config;		/* cached device config */
	vdev_t		**sav_vdevs;		/* devices */
	int		sav_count;		/* number devices */
	boolean_t	sav_sync;		/* sync the device list */
	nvlist_t	**sav_pending;		/* pending device additions */
	uint_t		sav_npending;		/* # pending devices */
};

typedef struct spa_config_lock {
	kmutex_t	scl_lock;
	kthread_t	*scl_writer;
	int		scl_write_wanted;
	kcondvar_t	scl_cv;
	refcount_t	scl_count;
} spa_config_lock_t;

typedef struct spa_config_dirent {
	list_node_t	scd_link;
	char		*scd_path;
} spa_config_dirent_t;

typedef enum zio_taskq_type {
	ZIO_TASKQ_ISSUE = 0,
	ZIO_TASKQ_ISSUE_HIGH,
	ZIO_TASKQ_INTERRUPT,
	ZIO_TASKQ_INTERRUPT_HIGH,
	ZIO_TASKQ_TYPES
} zio_taskq_type_t;

/*
 * State machine for the zpool-poolname process.  The states transitions
 * are done as follows:
 *
 *	From		   To			Routine
 *	PROC_NONE	-> PROC_CREATED		spa_activate()
 *	PROC_CREATED	-> PROC_ACTIVE		spa_thread()
 *	PROC_ACTIVE	-> PROC_DEACTIVATE	spa_deactivate()
 *	PROC_DEACTIVATE	-> PROC_GONE		spa_thread()
 *	PROC_GONE	-> PROC_NONE		spa_deactivate()
 */
typedef enum spa_proc_state {
	SPA_PROC_NONE,		/* spa_proc = &p0, no process created */
	SPA_PROC_CREATED,	/* spa_activate() has proc, is waiting */
	SPA_PROC_ACTIVE,	/* taskqs created, spa_proc set */
	SPA_PROC_DEACTIVATE,	/* spa_deactivate() requests process exit */
	SPA_PROC_GONE		/* spa_thread() is exiting, spa_proc = &p0 */
} spa_proc_state_t;

typedef struct spa_taskqs {
	uint_t stqs_count;
	taskq_t **stqs_taskq;
} spa_taskqs_t;

typedef enum spa_all_vdev_zap_action {
	AVZ_ACTION_NONE = 0,
	AVZ_ACTION_DESTROY,	/* Destroy all per-vdev ZAPs and the AVZ. */
	AVZ_ACTION_REBUILD,	/* Populate the new AVZ, see spa_avz_rebuild */
	AVZ_ACTION_INITIALIZE
} spa_avz_action_t;

typedef enum spa_config_source {
	SPA_CONFIG_SRC_NONE = 0,
	SPA_CONFIG_SRC_SCAN,		/* scan of path (default: /dev/dsk) */
	SPA_CONFIG_SRC_CACHEFILE,	/* any cachefile */
	SPA_CONFIG_SRC_TRYIMPORT,	/* returned from call to tryimport */
	SPA_CONFIG_SRC_SPLIT,		/* new pool in a pool split */
	SPA_CONFIG_SRC_MOS		/* MOS, but not always from right txg */
} spa_config_source_t;

struct spa {
	/*
	 * Fields protected by spa_namespace_lock.
	 */
	char		spa_name[ZFS_MAX_DATASET_NAME_LEN];	/* pool name */
	char		*spa_comment;		/* comment */
	avl_node_t	spa_avl;		/* node in spa_namespace_avl */
	nvlist_t	*spa_config;		/* last synced config */
	nvlist_t	*spa_config_syncing;	/* currently syncing config */
	nvlist_t	*spa_config_splitting;	/* config for splitting */
	nvlist_t	*spa_load_info;		/* info and errors from load */
	uint64_t	spa_config_txg;		/* txg of last config change */
	int		spa_sync_pass;		/* iterate-to-convergence */
	pool_state_t	spa_state;		/* pool state */
	int		spa_inject_ref;		/* injection references */
	uint8_t		spa_sync_on;		/* sync threads are running */
	spa_load_state_t spa_load_state;	/* current load operation */
	boolean_t	spa_trust_config;	/* do we trust vdev tree? */
	boolean_t	spa_indirect_vdevs_loaded; /* mappings loaded? */
<<<<<<< HEAD
=======
	boolean_t	spa_trust_config;	/* do we trust vdev tree? */
>>>>>>> 6f793812
	spa_config_source_t spa_config_source;	/* where config comes from? */
	uint64_t	spa_import_flags;	/* import specific flags */
	spa_taskqs_t	spa_zio_taskq[ZIO_TYPES][ZIO_TASKQ_TYPES];
	dsl_pool_t	*spa_dsl_pool;
	boolean_t	spa_is_initializing;	/* true while opening pool */
	metaslab_class_t *spa_normal_class;	/* normal data class */
	metaslab_class_t *spa_log_class;	/* intent log data class */
	uint64_t	spa_first_txg;		/* first txg after spa_open() */
	uint64_t	spa_final_txg;		/* txg of export/destroy */
	uint64_t	spa_freeze_txg;		/* freeze pool at this txg */
	uint64_t	spa_load_max_txg;	/* best initial ub_txg */
	uint64_t	spa_claim_max_txg;	/* highest claimed birth txg */
	timespec_t	spa_loaded_ts;		/* 1st successful open time */
	objset_t	*spa_meta_objset;	/* copy of dp->dp_meta_objset */
	kmutex_t	spa_evicting_os_lock;	/* Evicting objset list lock */
	list_t		spa_evicting_os_list;	/* Objsets being evicted. */
	kcondvar_t	spa_evicting_os_cv;	/* Objset Eviction Completion */
	txg_list_t	spa_vdev_txg_list;	/* per-txg dirty vdev list */
	vdev_t		*spa_root_vdev;		/* top-level vdev container */
	int		spa_min_ashift;		/* of vdevs in normal class */
	int		spa_max_ashift;		/* of vdevs in normal class */
	uint64_t	spa_config_guid;	/* config pool guid */
	uint64_t	spa_load_guid;		/* spa_load initialized guid */
	uint64_t	spa_last_synced_guid;	/* last synced guid */
	list_t		spa_config_dirty_list;	/* vdevs with dirty config */
	list_t		spa_state_dirty_list;	/* vdevs with dirty state */
	/*
	 * spa_alloc_locks and spa_alloc_trees are arrays, whose lengths are
	 * stored in spa_alloc_count. There is one tree and one lock for each
	 * allocator, to help improve allocation performance in write-heavy
	 * workloads.
	 */
	kmutex_t	*spa_alloc_locks;
	avl_tree_t	*spa_alloc_trees;
	int		spa_alloc_count;

	spa_aux_vdev_t	spa_spares;		/* hot spares */
	spa_aux_vdev_t	spa_l2cache;		/* L2ARC cache devices */
	nvlist_t	*spa_label_features;	/* Features for reading MOS */
	uint64_t	spa_config_object;	/* MOS object for pool config */
	uint64_t	spa_config_generation;	/* config generation number */
	uint64_t	spa_syncing_txg;	/* txg currently syncing */
	bpobj_t		spa_deferred_bpobj;	/* deferred-free bplist */
	bplist_t	spa_free_bplist[TXG_SIZE]; /* bplist of stuff to free */
	zio_cksum_salt_t spa_cksum_salt;	/* secret salt for cksum */
	/* checksum context templates */
	kmutex_t	spa_cksum_tmpls_lock;
	void		*spa_cksum_tmpls[ZIO_CHECKSUM_FUNCTIONS];
	uberblock_t	spa_ubsync;		/* last synced uberblock */
	uberblock_t	spa_uberblock;		/* current uberblock */
	boolean_t	spa_extreme_rewind;	/* rewind past deferred frees */
	uint64_t	spa_last_io;		/* lbolt of last non-scan I/O */
	kmutex_t	spa_scrub_lock;		/* resilver/scrub lock */
	uint64_t	spa_scrub_inflight;	/* in-flight scrub I/Os */
	kcondvar_t	spa_scrub_io_cv;	/* scrub I/O completion */
	uint8_t		spa_scrub_active;	/* active or suspended? */
	uint8_t		spa_scrub_type;		/* type of scrub we're doing */
	uint8_t		spa_scrub_finished;	/* indicator to rotate logs */
	uint8_t		spa_scrub_started;	/* started since last boot */
	uint8_t		spa_scrub_reopen;	/* scrub doing vdev_reopen */
	uint64_t	spa_scan_pass_start;	/* start time per pass/reboot */
	uint64_t	spa_scan_pass_scrub_pause; /* scrub pause time */
	uint64_t	spa_scan_pass_scrub_spent_paused; /* total paused */
	uint64_t	spa_scan_pass_exam;	/* examined bytes per pass */
	kmutex_t	spa_async_lock;		/* protect async state */
	kthread_t	*spa_async_thread;	/* thread doing async task */
	int		spa_async_suspended;	/* async tasks suspended */
	kcondvar_t	spa_async_cv;		/* wait for thread_exit() */
	uint16_t	spa_async_tasks;	/* async task mask */
	uint64_t	spa_missing_tvds;	/* unopenable tvds on load */
	uint64_t	spa_missing_tvds_allowed; /* allow loading spa? */

	spa_removing_phys_t spa_removing_phys;
	spa_vdev_removal_t *spa_vdev_removal;

	spa_condensing_indirect_phys_t	spa_condensing_indirect_phys;
	spa_condensing_indirect_t	*spa_condensing_indirect;
	zthr_t		*spa_condense_zthr;	/* zthr doing condense. */

	uint64_t	spa_checkpoint_txg;	/* the txg of the checkpoint */
	spa_checkpoint_info_t spa_checkpoint_info; /* checkpoint accounting */
	zthr_t		*spa_checkpoint_discard_zthr;

	zthr_t		*spa_livelist_delete_zthr; /* deleting livelists */
	zthr_t		*spa_livelist_condense_zthr; /* condensing livelists */
	livelist_condense_entry_t	spa_to_condense; /* next to condense */

	space_map_t	*spa_syncing_log_sm;	/* current log space map */
	avl_tree_t	spa_sm_logs_by_txg;
	kmutex_t	spa_flushed_ms_lock;	/* for metaslabs_by_flushed */
	avl_tree_t	spa_metaslabs_by_flushed;
	spa_unflushed_stats_t	spa_unflushed_stats;
	list_t		spa_log_summary;
	uint64_t	spa_log_flushall_txg;

	char		*spa_root;		/* alternate root directory */
	uint64_t	spa_ena;		/* spa-wide ereport ENA */
	int		spa_last_open_failed;	/* error if last open failed */
	uint64_t	spa_last_ubsync_txg;	/* "best" uberblock txg */
	uint64_t	spa_last_ubsync_txg_ts;	/* timestamp from that ub */
	uint64_t	spa_load_txg;		/* ub txg that loaded */
	uint64_t	spa_load_txg_ts;	/* timestamp from that ub */
	uint64_t	spa_load_meta_errors;	/* verify metadata err count */
	uint64_t	spa_load_data_errors;	/* verify data err count */
	uint64_t	spa_verify_min_txg;	/* start txg of verify scrub */
	kmutex_t	spa_errlog_lock;	/* error log lock */
	uint64_t	spa_errlog_last;	/* last error log object */
	uint64_t	spa_errlog_scrub;	/* scrub error log object */
	kmutex_t	spa_errlist_lock;	/* error list/ereport lock */
	avl_tree_t	spa_errlist_last;	/* last error list */
	avl_tree_t	spa_errlist_scrub;	/* scrub error list */
	uint64_t	spa_deflate;		/* should we deflate? */
	uint64_t	spa_history;		/* history object */
	kmutex_t	spa_history_lock;	/* history lock */
	vdev_t		*spa_pending_vdev;	/* pending vdev additions */
	kmutex_t	spa_props_lock;		/* property lock */
	uint64_t	spa_pool_props_object;	/* object for properties */
	uint64_t	spa_bootfs;		/* default boot filesystem */
	uint64_t	spa_failmode;		/* failure mode for the pool */
	uint64_t	spa_delegation;		/* delegation on/off */
	list_t		spa_config_list;	/* previous cache file(s) */
	/* per-CPU array of root of async I/O: */
	zio_t		**spa_async_zio_root;
	zio_t		*spa_suspend_zio_root;	/* root of all suspended I/O */
	zio_t		*spa_txg_zio[TXG_SIZE]; /* spa_sync() waits for this */
	kmutex_t	spa_suspend_lock;	/* protects suspend_zio_root */
	kcondvar_t	spa_suspend_cv;		/* notification of resume */
	uint8_t		spa_suspended;		/* pool is suspended */
	uint8_t		spa_claiming;		/* pool is doing zil_claim() */
	boolean_t	spa_is_root;		/* pool is root */
	int		spa_minref;		/* num refs when first opened */
	int		spa_mode;		/* FREAD | FWRITE */
	spa_log_state_t spa_log_state;		/* log state */
	uint64_t	spa_autoexpand;		/* lun expansion on/off */
	uint64_t	spa_bootsize;		/* efi system partition size */
	ddt_t		*spa_ddt[ZIO_CHECKSUM_FUNCTIONS]; /* in-core DDTs */
	uint64_t	spa_ddt_stat_object;	/* DDT statistics */
	uint64_t	spa_dedup_ditto;	/* dedup ditto threshold */
	uint64_t	spa_dedup_checksum;	/* default dedup checksum */
	uint64_t	spa_dspace;		/* dspace in normal class */
	kmutex_t	spa_vdev_top_lock;	/* dueling offline/remove */
	kmutex_t	spa_proc_lock;		/* protects spa_proc* */
	kcondvar_t	spa_proc_cv;		/* spa_proc_state transitions */
	spa_proc_state_t spa_proc_state;	/* see definition */
	struct proc	*spa_proc;		/* "zpool-poolname" process */
	uint64_t	spa_did;		/* if procp != p0, did of t1 */
	boolean_t	spa_autoreplace;	/* autoreplace set in open */
	int		spa_vdev_locks;		/* locks grabbed */
	uint64_t	spa_creation_version;	/* version at pool creation */
	uint64_t	spa_prev_software_version; /* See ub_software_version */
	uint64_t	spa_feat_for_write_obj;	/* required to write to pool */
	uint64_t	spa_feat_for_read_obj;	/* required to read from pool */
	uint64_t	spa_feat_desc_obj;	/* Feature descriptions */
	uint64_t	spa_feat_enabled_txg_obj; /* Feature enabled txg */
	/* cache feature refcounts */
	uint64_t	spa_feat_refcount_cache[SPA_FEATURES];
	cyclic_id_t	spa_deadman_cycid;	/* cyclic id */
	uint64_t	spa_deadman_calls;	/* number of deadman calls */
	hrtime_t	spa_sync_starttime;	/* starting time fo spa_sync */
	uint64_t	spa_deadman_synctime;	/* deadman expiration timer */
	uint64_t	spa_all_vdev_zaps;	/* ZAP of per-vd ZAP obj #s */
	spa_avz_action_t	spa_avz_action;	/* destroy/rebuild AVZ? */

	/*
	 * spa_iokstat_lock protects spa_iokstat and
	 * spa_queue_stats[].
	 */
	kmutex_t	spa_iokstat_lock;
	struct kstat	*spa_iokstat;		/* kstat of io to this pool */
	struct {
		int spa_active;
		int spa_queued;
	} spa_queue_stats[ZIO_PRIORITY_NUM_QUEUEABLE];

	/* arc_memory_throttle() parameters during low memory condition */
	uint64_t	spa_lowmem_page_load;	/* memory load during txg */
	uint64_t	spa_lowmem_last_txg;	/* txg window start */

	hrtime_t	spa_ccw_fail_time;	/* Conf cache write fail time */

	/* synchronization for threads in spa_wait */
	kmutex_t	spa_activities_lock;
	kcondvar_t	spa_activities_cv;
	kcondvar_t	spa_waiters_cv;
	int		spa_waiters;		/* number of waiting threads */
	boolean_t	spa_waiters_cancel;	/* waiters should return */

	/*
	 * spa_refcount & spa_config_lock must be the last elements
	 * because refcount_t changes size based on compilation options.
	 * In order for the MDB module to function correctly, the other
	 * fields must remain in the same location.
	 */
	spa_config_lock_t spa_config_lock[SCL_LOCKS]; /* config changes */
	refcount_t	spa_refcount;		/* number of opens */
};

extern const char *spa_config_path;

extern void spa_taskq_dispatch_ent(spa_t *spa, zio_type_t t, zio_taskq_type_t q,
    task_func_t *func, void *arg, uint_t flags, taskq_ent_t *ent);
extern void spa_load_spares(spa_t *spa);
extern void spa_load_l2cache(spa_t *spa);

#ifdef	__cplusplus
}
#endif

#endif	/* _SYS_SPA_IMPL_H */<|MERGE_RESOLUTION|>--- conflicted
+++ resolved
@@ -211,12 +211,8 @@
 	int		spa_inject_ref;		/* injection references */
 	uint8_t		spa_sync_on;		/* sync threads are running */
 	spa_load_state_t spa_load_state;	/* current load operation */
+	boolean_t	spa_indirect_vdevs_loaded; /* mappings loaded? */
 	boolean_t	spa_trust_config;	/* do we trust vdev tree? */
-	boolean_t	spa_indirect_vdevs_loaded; /* mappings loaded? */
-<<<<<<< HEAD
-=======
-	boolean_t	spa_trust_config;	/* do we trust vdev tree? */
->>>>>>> 6f793812
 	spa_config_source_t spa_config_source;	/* where config comes from? */
 	uint64_t	spa_import_flags;	/* import specific flags */
 	spa_taskqs_t	spa_zio_taskq[ZIO_TYPES][ZIO_TASKQ_TYPES];
