/*
 * CDDL HEADER START
 *
 * The contents of this file are subject to the terms of the
 * Common Development and Distribution License (the "License").
 * You may not use this file except in compliance with the License.
 *
 * You can obtain a copy of the license at usr/src/OPENSOLARIS.LICENSE
 * or http://www.opensolaris.org/os/licensing.
 * See the License for the specific language governing permissions
 * and limitations under the License.
 *
 * When distributing Covered Code, include this CDDL HEADER in each
 * file and include the License file at usr/src/OPENSOLARIS.LICENSE.
 * If applicable, add the following below this CDDL HEADER, with the
 * fields enclosed by brackets "[]" replaced with your own identifying
 * information: Portions Copyright [yyyy] [name of copyright owner]
 *
 * CDDL HEADER END
 */
/*
 * Copyright (c) 2005, 2010, Oracle and/or its affiliates. All rights reserved.
 * Copyright 2013 Nexenta Systems, Inc.  All rights reserved.
 * Copyright (c) 2011, 2014 by Delphix. All rights reserved.
<<<<<<< HEAD
=======
 * Copyright 2011 Nexenta Systems, Inc.  All rights reserved.
 * Copyright (c) 2014 Spectra Logic Corporation, All rights reserved.
>>>>>>> b0459908
 */

#ifndef _SYS_SPA_IMPL_H
#define	_SYS_SPA_IMPL_H

#include <sys/spa.h>
#include <sys/vdev.h>
#include <sys/metaslab.h>
#include <sys/dmu.h>
#include <sys/dsl_pool.h>
#include <sys/uberblock_impl.h>
#include <sys/zfs_context.h>
#include <sys/avl.h>
#include <sys/refcount.h>
#include <sys/bplist.h>
#include <sys/bpobj.h>
#include <sys/special_impl.h>
#include <sys/wrcache.h>
#include <sys/zfeature.h>
#include <zfeature_common.h>

#ifdef	__cplusplus
extern "C" {
#endif

/*
 * This (illegal) pool name is used when temporarily importing a spa_t in order
 * to get the vdev stats associated with the imported devices.
 */
#define	TRYIMPORT_NAME	"$import"

typedef struct spa_error_entry {
	zbookmark_phys_t	se_bookmark;
	char			*se_name;
	avl_node_t		se_avl;
} spa_error_entry_t;

typedef struct spa_history_phys {
	uint64_t sh_pool_create_len;	/* ending offset of zpool create */
	uint64_t sh_phys_max_off;	/* physical EOF */
	uint64_t sh_bof;		/* logical BOF */
	uint64_t sh_eof;		/* logical EOF */
	uint64_t sh_records_lost;	/* num of records overwritten */
} spa_history_phys_t;

struct spa_aux_vdev {
	uint64_t	sav_object;		/* MOS object for device list */
	nvlist_t	*sav_config;		/* cached device config */
	vdev_t		**sav_vdevs;		/* devices */
	int		sav_count;		/* number devices */
	boolean_t	sav_sync;		/* sync the device list */
	nvlist_t	**sav_pending;		/* pending device additions */
	uint_t		sav_npending;		/* # pending devices */
};

typedef struct spa_config_lock {
	kmutex_t	scl_lock;
	kthread_t	*scl_writer;
	int		scl_write_wanted;
	kcondvar_t	scl_cv;
	refcount_t	scl_count;
} spa_config_lock_t;

typedef struct spa_config_dirent {
	list_node_t	scd_link;
	char		*scd_path;
} spa_config_dirent_t;

typedef enum zio_taskq_type {
	ZIO_TASKQ_ISSUE = 0,
	ZIO_TASKQ_ISSUE_HIGH,
	ZIO_TASKQ_INTERRUPT,
	ZIO_TASKQ_INTERRUPT_HIGH,
	ZIO_TASKQ_TYPES
} zio_taskq_type_t;

/*
 * State machine for the zpool-poolname process.  The states transitions
 * are done as follows:
 *
 *	From		   To			Routine
 *	PROC_NONE	-> PROC_CREATED		spa_activate()
 *	PROC_CREATED	-> PROC_ACTIVE		spa_thread()
 *	PROC_ACTIVE	-> PROC_DEACTIVATE	spa_deactivate()
 *	PROC_DEACTIVATE	-> PROC_GONE		spa_thread()
 *	PROC_GONE	-> PROC_NONE		spa_deactivate()
 */
typedef enum spa_proc_state {
	SPA_PROC_NONE,		/* spa_proc = &p0, no process created */
	SPA_PROC_CREATED,	/* spa_activate() has proc, is waiting */
	SPA_PROC_ACTIVE,	/* taskqs created, spa_proc set */
	SPA_PROC_DEACTIVATE,	/* spa_deactivate() requests process exit */
	SPA_PROC_GONE		/* spa_thread() is exiting, spa_proc = &p0 */
} spa_proc_state_t;

typedef struct spa_taskqs {
	uint_t stqs_count;
	taskq_t **stqs_taskq;
} spa_taskqs_t;

typedef enum spa_watermark {
	SPA_WM_NONE,
	SPA_WM_LOW,
	SPA_WM_HIGH
} spa_watermark_t;

/* Tunables and default values for special/normal class selection */
extern boolean_t spa_special_selection_enable;

#define	SPA_SPECIAL_RATIO	1024
#define	SPA_SPECIAL_RATIO_MIN	1
#define	SPA_SPECIAL_RATIO_MAX	(1ULL<<43)
#define	SPA_SPECIAL_ADJUSTMENT	2
#define	SPA_SPECIAL_UTILIZATION	70

typedef enum {
	SPA_SPECIAL_SELECTION_MIN,
	SPA_SPECIAL_SELECTION_LATENCY,
	SPA_SPECIAL_SELECTION_THROUGHPUT,
	SPA_SPECIAL_SELECTION_LATENCY_BIAS,
	SPA_SPECIAL_SELECTION_THROUGHPUT_BIAS,
	SPA_SPECIAL_SELECTION_MAX
} spa_special_selection_t;

#define	SPA_SPECIAL_SELECTION_VALID(sel)	\
	(((sel) > SPA_SPECIAL_SELECTION_MIN) &&	\
	    ((sel) < SPA_SPECIAL_SELECTION_MAX))

typedef struct spa_special_stat {
	int special_ut;
	int normal_ut;
	hrtime_t normal_lt;
	hrtime_t special_lt;
} spa_special_stat_t;

typedef struct spa_perfmon_data {
	kthread_t		*perfmon_thread;
	boolean_t		perfmon_thr_exit;
	kmutex_t		perfmon_lock;
	kcondvar_t		perfmon_cv;
} spa_perfmon_data_t;

typedef struct spa_meta_placement {
	uint64_t spa_enable_meta_placement_selection;
	uint64_t spa_ddt_to_special;
	uint64_t spa_general_meta_to_special;
	uint64_t spa_other_meta_to_special;
} spa_meta_placement_t;


/*
 * SPA info copied from spa_t and optionally from vdev_t that is provided
 * with pool and vdev sysevents
 */
typedef struct {
	char *event_name;
	char *spa_name;
	char *vdev_path;
	uint64_t spa_guid;
	uint64_t vdev_guid;
} spa_einfo_t;

struct spa {
	/*
	 * Fields protected by spa_namespace_lock.
	 */
	char		spa_name[MAXNAMELEN];	/* pool name */
	char		*spa_comment;		/* comment */
	avl_node_t	spa_avl;		/* node in spa_namespace_avl */
	nvlist_t	*spa_config;		/* last synced config */
	nvlist_t	*spa_config_syncing;	/* currently syncing config */
	nvlist_t	*spa_config_splitting;	/* config for splitting */
	nvlist_t	*spa_load_info;		/* info and errors from load */
	uint64_t	spa_config_txg;		/* txg of last config change */
	int		spa_sync_pass;		/* iterate-to-convergence */
	pool_state_t	spa_state;		/* pool state */
	int		spa_inject_ref;		/* injection references */
	uint8_t		spa_sync_on;		/* sync threads are running */
	spa_load_state_t spa_load_state;	/* current load operation */
	uint64_t	spa_import_flags;	/* import specific flags */
	spa_taskqs_t	spa_zio_taskq[ZIO_TYPES][ZIO_TASKQ_TYPES];
	dsl_pool_t	*spa_dsl_pool;
	boolean_t	spa_is_initializing;	/* true while opening pool */
	metaslab_class_t *spa_normal_class;	/* normal data class */
	metaslab_class_t *spa_log_class;	/* intent log data class */
	metaslab_class_t *spa_special_class;	/* special usage class */
	uint64_t	spa_first_txg;		/* first txg after spa_open() */
	uint64_t	spa_final_txg;		/* txg of export/destroy */
	uint64_t	spa_freeze_txg;		/* freeze pool at this txg */
	uint64_t	spa_load_max_txg;	/* best initial ub_txg */
	uint64_t	spa_claim_max_txg;	/* highest claimed birth txg */
	timespec_t	spa_loaded_ts;		/* 1st successful open time */
	objset_t	*spa_meta_objset;	/* copy of dp->dp_meta_objset */
	kmutex_t	spa_evicting_os_lock;	/* Evicting objset list lock */
	list_t		spa_evicting_os_list;	/* Objsets being evicted. */
	kcondvar_t	spa_evicting_os_cv;	/* Objset Eviction Completion */
	txg_list_t	spa_vdev_txg_list;	/* per-txg dirty vdev list */
	vdev_t		*spa_root_vdev;		/* top-level vdev container */
	uint64_t	spa_config_guid;	/* config pool guid */
	uint64_t	spa_load_guid;		/* spa_load initialized guid */
	uint64_t	spa_last_synced_guid;	/* last synced guid */
	list_t		spa_config_dirty_list;	/* vdevs with dirty config */
	list_t		spa_state_dirty_list;	/* vdevs with dirty state */
	spa_aux_vdev_t	spa_spares;		/* hot spares */
	spa_aux_vdev_t	spa_l2cache;		/* L2ARC cache devices */
	nvlist_t	*spa_label_features;	/* Features for reading MOS */
	uint64_t	spa_config_object;	/* MOS object for pool config */
	uint64_t	spa_config_generation;	/* config generation number */
	uint64_t	spa_syncing_txg;	/* txg currently syncing */
	bpobj_t		spa_deferred_bpobj;	/* deferred-free bplist */
	bplist_t	spa_free_bplist[TXG_SIZE]; /* bplist of stuff to free */
	uberblock_t	spa_ubsync;		/* last synced uberblock */
	uberblock_t	spa_uberblock;		/* current uberblock */
	boolean_t	spa_extreme_rewind;	/* rewind past deferred frees */
	uint64_t	spa_last_io;		/* lbolt of last non-scan I/O */
	kmutex_t	spa_scrub_lock;		/* resilver/scrub lock */
	uint64_t	spa_scrub_inflight;	/* in-flight scrub I/Os */
	kcondvar_t	spa_scrub_io_cv;	/* scrub I/O completion */
	uint8_t		spa_scrub_active;	/* active or suspended? */
	uint8_t		spa_scrub_type;		/* type of scrub we're doing */
	uint8_t		spa_scrub_finished;	/* indicator to rotate logs */
	uint8_t		spa_scrub_started;	/* started since last boot */
	uint8_t		spa_scrub_reopen;	/* scrub doing vdev_reopen */
	uint64_t	spa_scan_pass_start;	/* start time per pass/reboot */
	uint64_t	spa_scan_pass_exam;	/* examined bytes per pass */
	kmutex_t	spa_async_lock;		/* protect async state */
	kthread_t	*spa_async_thread;	/* thread doing async task */
	int		spa_async_suspended;	/* async tasks suspended */
	kcondvar_t	spa_async_cv;		/* wait for thread_exit() */
	uint16_t	spa_async_tasks;	/* async task mask */
	char		*spa_root;		/* alternate root directory */
	uint64_t	spa_ena;		/* spa-wide ereport ENA */
	int		spa_last_open_failed;	/* error if last open failed */
	uint64_t	spa_last_ubsync_txg;	/* "best" uberblock txg */
	uint64_t	spa_last_ubsync_txg_ts;	/* timestamp from that ub */
	uint64_t	spa_load_txg;		/* ub txg that loaded */
	uint64_t	spa_load_txg_ts;	/* timestamp from that ub */
	uint64_t	spa_load_meta_errors;	/* verify metadata err count */
	uint64_t	spa_load_data_errors;	/* verify data err count */
	uint64_t	spa_verify_min_txg;	/* start txg of verify scrub */
	kmutex_t	spa_errlog_lock;	/* error log lock */
	uint64_t	spa_errlog_last;	/* last error log object */
	uint64_t	spa_errlog_scrub;	/* scrub error log object */
	kmutex_t	spa_errlist_lock;	/* error list/ereport lock */
	avl_tree_t	spa_errlist_last;	/* last error list */
	avl_tree_t	spa_errlist_scrub;	/* scrub error list */
	uint64_t	spa_deflate;		/* should we deflate? */
	uint64_t	spa_history;		/* history object */
	kmutex_t	spa_history_lock;	/* history lock */
	vdev_t		*spa_pending_vdev;	/* pending vdev additions */
	kmutex_t	spa_props_lock;		/* property lock */
	uint64_t	spa_pool_props_object;	/* object for properties */
	kmutex_t	spa_cos_props_lock;	/* property lock */
	uint64_t	spa_cos_props_object;	/* object for cos properties */
	kmutex_t	spa_vdev_props_lock;	/* property lock */
	uint64_t	spa_vdev_props_object;	/* object for vdev properties */
	uint64_t	spa_bootfs;		/* default boot filesystem */
	uint64_t	spa_failmode;		/* failure mode for the pool */
	uint64_t	spa_delegation;		/* delegation on/off */
	list_t		spa_config_list;	/* previous cache file(s) */
	/* per-CPU array of root of async I/O: */
	zio_t		**spa_async_zio_root;
	zio_t		*spa_suspend_zio_root;	/* root of all suspended I/O */
	kmutex_t	spa_suspend_lock;	/* protects suspend_zio_root */
	kcondvar_t	spa_suspend_cv;		/* notification of resume */
	uint8_t		spa_suspended;		/* pool is suspended */
	uint8_t		spa_claiming;		/* pool is doing zil_claim() */
	boolean_t	spa_debug;		/* debug enabled? */
	boolean_t	spa_is_root;		/* pool is root */
	int		spa_minref;		/* num refs when first opened */
	int		spa_mode;		/* FREAD | FWRITE */
	spa_log_state_t spa_log_state;		/* log state */
	uint64_t	spa_autoexpand;		/* lun expansion on/off */
	ddt_t		*spa_ddt[ZIO_CHECKSUM_FUNCTIONS]; /* in-core DDTs */
	uint64_t	spa_ddt_stat_object;	/* DDT statistics */
	uint64_t	spa_dedup_ditto;	/* dedup ditto threshold */
	uint64_t	spa_dedup_checksum;	/* default dedup checksum */
	uint64_t	spa_dspace;		/* dspace in normal class */
	kmutex_t	spa_vdev_top_lock;	/* dueling offline/remove */
	kmutex_t	spa_proc_lock;		/* protects spa_proc* */
	kcondvar_t	spa_proc_cv;		/* spa_proc_state transitions */
	spa_proc_state_t spa_proc_state;	/* see definition */
	struct proc	*spa_proc;		/* "zpool-poolname" process */
	uint64_t	spa_did;		/* if procp != p0, did of t1 */
	boolean_t	spa_autoreplace;	/* autoreplace set in open */
	int		spa_vdev_locks;		/* locks grabbed */
	uint64_t	spa_creation_version;	/* version at pool creation */
	uint64_t	spa_prev_software_version; /* See ub_software_version */
	uint64_t	spa_feat_for_write_obj;	/* required to write to pool */
	uint64_t	spa_feat_for_read_obj;	/* required to read from pool */
	uint64_t	spa_feat_desc_obj;	/* Feature descriptions */
	uint64_t	spa_feat_enabled_txg_obj; /* Feature enabled txg */
	/* cache feature refcounts */
	uint64_t	spa_feat_refcount_cache[SPA_FEATURES];
	cyclic_id_t	spa_deadman_cycid;	/* cyclic id */
	uint64_t	spa_deadman_calls;	/* number of deadman calls */
	hrtime_t	spa_sync_starttime;	/* starting time fo spa_sync */
	uint64_t	spa_deadman_synctime;	/* deadman expiration timer */

	/*
	 * spa_iokstat_lock protects spa_iokstat and
	 * spa_queue_stats[].
	 */
	kmutex_t	spa_iokstat_lock;
	struct kstat	*spa_iokstat;		/* kstat of io to this pool */
	struct {
		int spa_active;
		int spa_queued;
	} spa_queue_stats[ZIO_PRIORITY_NUM_QUEUEABLE];

	hrtime_t	spa_ccw_fail_time;	/* Conf cache write fail time */

	/* specialclass support */
	boolean_t	spa_usesc;		/* enable special class */
	spa_specialclass_t spa_specialclass;	/* class of special device */
	uint64_t	spa_lowat;		/* low watermark percent */
	uint64_t	spa_hiwat;		/* high watermark percent */
	uint64_t	spa_lwm_space;		/* low watermark */
	uint64_t	spa_hwm_space;		/* high watermark */
	uint64_t	spa_wrc_wm_range;	/* high wm - low wm */
	uint8_t		spa_wrc_perc;		/* percent of writes to spec. */
	spa_watermark_t	spa_watermark;
	boolean_t	spa_enable_specialclass;

	/* wrcache thread. */
	wrc_data_t	spa_wrc;
	wrc_route_t	spa_wrc_route;

	/* cos list */
	list_t		spa_cos_list;

	/*
	 * latency stats per metaslab_class to aid dynamic balancing of io
	 * across normal and special classes
	 */
	uint64_t		spa_special_stat_rotor;
	spa_special_stat_t	spa_special_stat;

	spa_perfmon_data_t	spa_perfmon;

	/*
	 * ratio of writes to special class vs writes to normal class;
	 * if the ratio is N, then N-1 writes go to special and 1 to normal
	 * the ratio is adjusted dynamically by the factor specified below
	 * depending on the relation between average perf param for normal and
	 * special classes; the parameters are either latency or throughput
	 */
	uint64_t spa_special_to_normal_ratio;

	/* target percentage of data to be considered for dedup */
	int spa_dedup_percentage;
	uint64_t spa_dedup_rotor;

	/*
	 * spa_refcnt & spa_config_lock must be the last elements
	 * because refcount_t changes size based on compilation options.
	 * In order for the MDB module to function correctly, the other
	 * fields must remain in the same location.
	 */
	spa_config_lock_t spa_config_lock[SCL_LOCKS]; /* config changes */
	refcount_t	spa_refcount;		/* number of opens */

	uint64_t spa_ddt_meta_copies; /* amount of ddt-metadata copies */

	/*
	 * The following two fields are designed to restrict the distribution
	 * of the deduplication entries. There are two possible states of these
	 * vars:
	 * 1) min=DITTO, max=DUPLICATED - it provides the old behavior
	 * 2) min=DUPLICATED, MAX=DUPLICATED - new behavior: all entries into
	 * the single zap.
	 */
	enum ddt_class spa_ddt_class_min;
	enum ddt_class spa_ddt_class_max;

	spa_meta_placement_t spa_meta_policy;

	uint64_t spa_dedup_best_effort;
	uint64_t spa_dedup_lo_best_effort;
	uint64_t spa_dedup_hi_best_effort;
};

/* spa sysevent taskq */
extern taskq_t *spa_sysevent_taskq;

extern const char *spa_config_path;

extern void spa_taskq_dispatch_ent(spa_t *spa, zio_type_t t, zio_taskq_type_t q,
    task_func_t *func, void *arg, uint_t flags, taskq_ent_t *ent);

#ifdef	__cplusplus
}
#endif

#endif	/* _SYS_SPA_IMPL_H */<|MERGE_RESOLUTION|>--- conflicted
+++ resolved
@@ -22,11 +22,7 @@
  * Copyright (c) 2005, 2010, Oracle and/or its affiliates. All rights reserved.
  * Copyright 2013 Nexenta Systems, Inc.  All rights reserved.
  * Copyright (c) 2011, 2014 by Delphix. All rights reserved.
-<<<<<<< HEAD
-=======
- * Copyright 2011 Nexenta Systems, Inc.  All rights reserved.
  * Copyright (c) 2014 Spectra Logic Corporation, All rights reserved.
->>>>>>> b0459908
  */
 
 #ifndef _SYS_SPA_IMPL_H
