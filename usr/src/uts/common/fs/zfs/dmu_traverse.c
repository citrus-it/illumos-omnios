--- conflicted
+++ resolved
@@ -20,12 +20,8 @@
  */
 /*
  * Copyright (c) 2005, 2010, Oracle and/or its affiliates. All rights reserved.
-<<<<<<< HEAD
- * Copyright (c) 2012 by Delphix. All rights reserved.
  * Copyright 2013 Nexenta Systems, Inc. All rights reserved.
-=======
  * Copyright (c) 2013 by Delphix. All rights reserved.
->>>>>>> 7de6f2c0
  */
 
 #include <sys/zfs_context.h>
@@ -519,16 +515,6 @@
 	cv_init(&pd.pd_cv, NULL, CV_DEFAULT, NULL);
 
 	/* See comment on ZIL traversal in dsl_scan_visitds. */
-<<<<<<< HEAD
-	if (ds != NULL && !dsl_dataset_is_snapshot(ds)) {
-		objset_t *os;
-		dsl_pool_t *dp = ds->ds_dir->dd_pool;
-
-		rw_enter(&dp->dp_config_rwlock, RW_READER);
-		err = dmu_objset_from_ds(ds, &os);
-		rw_exit(&dp->dp_config_rwlock);
-		if (err)
-=======
 	if (ds != NULL && !dsl_dataset_is_snapshot(ds) && !BP_IS_HOLE(rootbp)) {
 		uint32_t flags = ARC_WAIT;
 		objset_phys_t *osp;
@@ -538,7 +524,6 @@
 		    arc_getbuf_func, &buf,
 		    ZIO_PRIORITY_ASYNC_READ, ZIO_FLAG_CANFAIL, &flags, NULL);
 		if (err != 0)
->>>>>>> 7de6f2c0
 			return (err);
 
 		osp = buf->b_data;
