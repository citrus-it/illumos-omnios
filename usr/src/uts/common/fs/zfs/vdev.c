--- conflicted
+++ resolved
@@ -21,13 +21,8 @@
 
 /*
  * Copyright (c) 2005, 2010, Oracle and/or its affiliates. All rights reserved.
-<<<<<<< HEAD
  * Copyright (c) 2011, 2017 by Delphix. All rights reserved.
- * Copyright 2015 Nexenta Systems, Inc.  All rights reserved.
-=======
- * Copyright (c) 2011, 2015 by Delphix. All rights reserved.
  * Copyright 2017 Nexenta Systems, Inc.
->>>>>>> 5f368aef
  * Copyright (c) 2014 Integros [integros.com]
  * Copyright 2016 Toomas Soome <tsoome@me.com>
  */
@@ -3063,7 +3058,6 @@
 		spa_async_request(spa, SPA_ASYNC_CONFIG_UPDATE);
 	}
 
-<<<<<<< HEAD
 	/* Restart initializing if necessary */
 	mutex_enter(&vd->vdev_initialize_lock);
 	if (vdev_writeable(vd) &&
@@ -3073,12 +3067,9 @@
 	}
 	mutex_exit(&vd->vdev_initialize_lock);
 
-	if (postevent)
-=======
 	if (wasoffline ||
 	    (oldstate < VDEV_STATE_DEGRADED &&
 	    vd->vdev_state >= VDEV_STATE_DEGRADED))
->>>>>>> 5f368aef
 		spa_event_notify(spa, vd, ESC_ZFS_VDEV_ONLINE);
 
 	return (spa_vdev_state_exit(spa, vd, 0));
