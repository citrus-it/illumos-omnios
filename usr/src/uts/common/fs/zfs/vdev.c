--- conflicted
+++ resolved
@@ -3808,13 +3808,8 @@
 		if (strcmp(vdev_type, VDEV_TYPE_ROOT) == 0 &&
 		    vd->vdev_children > 1) {
 			return (B_FALSE);
-<<<<<<< HEAD
-		} else if (strcmp(vdev_type, VDEV_TYPE_RAIDZ) == 0 ||
-		    strcmp(vdev_type, VDEV_TYPE_MISSING) == 0 ||
+		} else if (strcmp(vdev_type, VDEV_TYPE_MISSING) == 0 ||
 		    strcmp(vdev_type, VDEV_TYPE_INDIRECT) == 0) {
-=======
-		} else if (strcmp(vdev_type, VDEV_TYPE_MISSING) == 0) {
->>>>>>> d5f26ad8
 			return (B_FALSE);
 		}
 	}
