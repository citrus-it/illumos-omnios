--- conflicted
+++ resolved
@@ -453,7 +453,6 @@
 {
 	dsl_pool_t *dp;
 	dsl_dataset_t *ds;
-	dsl_pool_t *dp;
 	int err;
 
 	err = dsl_pool_hold(name, tag, &dp);
@@ -465,15 +464,8 @@
 		return (err);
 	}
 
-	dp = ds->ds_dir->dd_pool;
-	rw_enter(&dp->dp_config_rwlock, RW_READER);
 	err = dmu_objset_from_ds(ds, osp);
-<<<<<<< HEAD
-	rw_exit(&dp->dp_config_rwlock);
-	if (err)
-=======
 	if (err != 0) {
->>>>>>> 7de6f2c0
 		dsl_dataset_rele(ds, tag);
 		dsl_pool_rele(dp, tag);
 	}
@@ -492,7 +484,6 @@
 {
 	dsl_pool_t *dp;
 	dsl_dataset_t *ds;
-	dsl_pool_t *dp;
 	int err;
 
 	err = dsl_pool_hold(name, FTAG, &dp);
@@ -504,16 +495,9 @@
 		return (err);
 	}
 
-	dp = ds->ds_dir->dd_pool;
-	rw_enter(&dp->dp_config_rwlock, RW_READER);
 	err = dmu_objset_from_ds(ds, osp);
-<<<<<<< HEAD
-	rw_exit(&dp->dp_config_rwlock);
-	if (err) {
-=======
 	dsl_pool_rele(dp, FTAG);
 	if (err != 0) {
->>>>>>> 7de6f2c0
 		dsl_dataset_disown(ds, tag);
 	} else if (type != DMU_OST_ANY && type != (*osp)->os_phys->os_type) {
 		dsl_dataset_disown(ds, tag);
