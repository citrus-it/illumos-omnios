--- conflicted
+++ resolved
@@ -2256,19 +2256,11 @@
 
 	/*
 	 * We've already checked this above, but since we hadn't acquired
-<<<<<<< HEAD
-	 * acquired the zilog's zl_issuer_lock, we have to perform this
-	 * second time while holding the lock.
-	 *
-	 * We don't need to hold the zl_lock since the lwb cannot transition
-	 * from OPENED to ISSUED while we hold the zl_writer_lock. The lwb
-=======
 	 * the zilog's zl_issuer_lock, we have to perform this check a
 	 * second time while holding the lock.
 	 *
 	 * We don't need to hold the zl_lock since the lwb cannot transition
 	 * from OPENED to ISSUED while we hold the zl_issuer_lock. The lwb
->>>>>>> 8f3f3c62
 	 * _can_ transition from ISSUED to DONE, but it's OK to race with
 	 * that transition since we treat the lwb the same, whether it's in
 	 * the ISSUED or DONE states.
@@ -2276,11 +2268,7 @@
 	 * The important thing, is we treat the lwb differently depending on
 	 * if it's ISSUED or OPENED, and block any other threads that might
 	 * attempt to issue this lwb. For that reason we hold the
-<<<<<<< HEAD
-	 * zl_writer_lock when checking the lwb_state; we must not call
-=======
 	 * zl_issuer_lock when checking the lwb_state; we must not call
->>>>>>> 8f3f3c62
 	 * zil_lwb_write_issue() if the lwb had already been issued.
 	 *
 	 * See the comment above the lwb_state_t structure definition for
