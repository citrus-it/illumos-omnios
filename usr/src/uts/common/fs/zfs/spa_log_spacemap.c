/*
 * CDDL HEADER START
 *
 * The contents of this file are subject to the terms of the
 * Common Development and Distribution License (the "License").
 * You may not use this file except in compliance with the License.
 *
 * You can obtain a copy of the license at usr/src/OPENSOLARIS.LICENSE
 * or http://www.opensolaris.org/os/licensing.
 * See the License for the specific language governing permissions
 * and limitations under the License.
 *
 * When distributing Covered Code, include this CDDL HEADER in each
 * file and include the License file at usr/src/OPENSOLARIS.LICENSE.
 * If applicable, add the following below this CDDL HEADER, with the
 * fields enclosed by brackets "[]" replaced with your own identifying
 * information: Portions Copyright [yyyy] [name of copyright owner]
 *
 * CDDL HEADER END
 */

/*
 * Copyright (c) 2018, 2019 by Delphix. All rights reserved.
 */

#include <sys/dmu_objset.h>
#include <sys/metaslab.h>
#include <sys/metaslab_impl.h>
#include <sys/spa.h>
#include <sys/spa_impl.h>
#include <sys/spa_log_spacemap.h>
#include <sys/vdev_impl.h>
#include <sys/zap.h>

/*
 * Log Space Maps
 *
 * Log space maps are an optimization in ZFS metadata allocations for pools
 * whose workloads are primarily random-writes. Random-write workloads are also
 * typically random-free, meaning that they are freeing from locations scattered
 * throughout the pool. This means that each TXG we will have to append some
 * FREE records to almost every metaslab. With log space maps, we hold their
 * changes in memory and log them altogether in one pool-wide space map on-disk
 * for persistence. As more blocks are accumulated in the log space maps and
 * more unflushed changes are accounted in memory, we flush a selected group
 * of metaslabs every TXG to relieve memory pressure and potential overheads
 * when loading the pool. Flushing a metaslab to disk relieves memory as we
 * flush any unflushed changes from memory to disk (i.e. the metaslab's space
 * map) and saves import time by making old log space maps obsolete and
 * eventually destroying them. [A log space map is said to be obsolete when all
 * its entries have made it to their corresponding metaslab space maps].
 *
 * == On disk data structures used ==
 *
 * - The pool has a new feature flag and a new entry in the MOS. The feature
 *   is activated when we create the first log space map and remains active
 *   for the lifetime of the pool. The new entry in the MOS Directory [refer
 *   to DMU_POOL_LOG_SPACEMAP_ZAP] is populated with a ZAP whose key-value
 *   pairs are of the form <key: txg, value: log space map object for that txg>.
 *   This entry is our on-disk reference of the log space maps that exist in
 *   the pool for each TXG and it is used during import to load all the
 *   metaslab unflushed changes in memory. To see how this structure is first
 *   created and later populated refer to spa_generate_syncing_log_sm(). To see
 *   how it is used during import time refer to spa_ld_log_sm_metadata().
 *
 * - Each vdev has a new entry in its vdev_top_zap (see field
 *   VDEV_TOP_ZAP_MS_UNFLUSHED_PHYS_TXGS) which holds the msp_unflushed_txg of
 *   each metaslab in this vdev. This field is the on-disk counterpart of the
 *   in-memory field ms_unflushed_txg which tells us from which TXG and onwards
 *   the metaslab haven't had its changes flushed. During import, we use this
 *   to ignore any entries in the space map log that are for this metaslab but
 *   from a TXG before msp_unflushed_txg. At that point, we also populate its
 *   in-memory counterpart and from there both fields are updated every time
 *   we flush that metaslab.
 *
 * - A space map is created every TXG and, during that TXG, it is used to log
 *   all incoming changes (the log space map). When created, the log space map
 *   is referenced in memory by spa_syncing_log_sm and its object ID is inserted
 *   to the space map ZAP mentioned above. The log space map is closed at the
 *   end of the TXG and will be destroyed when it becomes fully obsolete. We
 *   know when a log space map has become obsolete by looking at the oldest
 *   (and smallest) ms_unflushed_txg in the pool. If the value of that is bigger
 *   than the log space map's TXG, then it means that there is no metaslab who
 *   doesn't have the changes from that log and we can therefore destroy it.
 *   [see spa_cleanup_old_sm_logs()].
 *
 * == Important in-memory structures ==
 *
 * - The per-spa field spa_metaslabs_by_flushed sorts all the metaslabs in
 *   the pool by their ms_unflushed_txg field. It is primarily used for three
 *   reasons. First of all, it is used during flushing where we try to flush
 *   metaslabs in-order from the oldest-flushed to the most recently flushed
 *   every TXG. Secondly, it helps us to lookup the ms_unflushed_txg of the
 *   oldest flushed metaslab to distinguish which log space maps have become
 *   obsolete and which ones are still relevant. Finally it tells us which
 *   metaslabs have unflushed changes in a pool where this feature was just
 *   enabled, as we don't immediately add all of the pool's metaslabs but we
 *   add them over time as they go through metaslab_sync(). The reason that
 *   we do that is to ease these pools into the behavior of the flushing
 *   algorithm (described later on).
 *
 * - The per-spa field spa_sm_logs_by_txg can be thought as the in-memory
 *   counterpart of the space map ZAP mentioned above. It's an AVL tree whose
 *   nodes represent the log space maps in the pool. This in-memory
 *   representation of log space maps in the pool sorts the log space maps by
 *   the TXG that they were created (which is also the TXG of their unflushed
 *   changes). It also contains the following extra information for each
 *   space map:
 *   [1] The number of metaslabs that were last flushed on that TXG. This is
 *       important because if that counter is zero and this is the oldest
 *       log then it means that it is also obsolete.
 *   [2] The number of blocks of that space map. This field is used by the
 *       block heuristic of our flushing algorithm (described later on).
 *       It represents how many blocks of metadata changes ZFS had to write
 *       to disk for that TXG.
 *
 * - The per-spa field spa_log_summary is a list of entries that summarizes
 *   the metaslab and block counts of all the nodes of the spa_sm_logs_by_txg
 *   AVL tree mentioned above. The reason this exists is that our flushing
 *   algorithm (described later) tries to estimate how many metaslabs to flush
 *   in each TXG by iterating over all the log space maps and looking at their
 *   block counts. Summarizing that information means that don't have to
 *   iterate through each space map, minimizing the runtime overhead of the
 *   flushing algorithm which would be induced in syncing context. In terms of
 *   implementation the log summary is used as a queue:
 *   * we modify or pop entries from its head when we flush metaslabs
 *   * we modify or append entries to its tail when we sync changes.
 *
 * - Each metaslab has two new range trees that hold its unflushed changes,
 *   ms_unflushed_allocs and ms_unflushed_frees. These are always disjoint.
 *
 * == Flushing algorithm ==
 *
 * The decision of how many metaslabs to flush on a give TXG is guided by
 * two heuristics:
 *
 * [1] The memory heuristic -
 * We keep track of the memory used by the unflushed trees from all the
 * metaslabs [see sus_memused of spa_unflushed_stats] and we ensure that it
 * stays below a certain threshold which is determined by an arbitrary hard
 * limit and an arbitrary percentage of the system's memory [see
 * spa_log_exceeds_memlimit()]. When we see that the memory usage of the
 * unflushed changes are passing that threshold, we flush metaslabs, which
 * empties their unflushed range trees, reducing the memory used.
 *
 * [2] The block heuristic -
 * We try to keep the total number of blocks in the log space maps in check
 * so the log doesn't grow indefinitely and we don't induce a lot of overhead
 * when loading the pool. At the same time we don't want to flush a lot of
 * metaslabs too often as this would defeat the purpose of the log space map.
 * As a result we set a limit in the amount of blocks that we think it's
 * acceptable for the log space maps to have and try not to cross it.
 * [see sus_blocklimit from spa_unflushed_stats].
 *
 * In order to stay below the block limit every TXG we have to estimate how
 * many metaslabs we need to flush based on the current rate of incoming blocks
 * and our history of log space map blocks. The main idea here is to answer
 * the question of how many metaslabs do we need to flush in order to get rid
 * at least an X amount of log space map blocks. We can answer this question
 * by iterating backwards from the oldest log space map to the newest one
 * and looking at their metaslab and block counts. At this point the log summary
 * mentioned above comes handy as it reduces the amount of things that we have
 * to iterate (even though it may reduce the preciseness of our estimates due
 * to its aggregation of data). So with that in mind, we project the incoming
 * rate of the current TXG into the future and attempt to approximate how many
 * metaslabs would we need to flush from now in order to avoid exceeding our
 * block limit in different points in the future (granted that we would keep
 * flushing the same number of metaslabs for every TXG). Then we take the
 * maximum number from all these estimates to be on the safe side. For the
 * exact implementation details of algorithm refer to
 * spa_estimate_metaslabs_to_flush.
 */

/*
 * This is used as the block size for the space maps used for the
 * log space map feature. These space maps benefit from a bigger
 * block size as we expect to be writing a lot of data to them at
 * once.
 */
unsigned long zfs_log_sm_blksz = 1ULL << 17;

/*
 * Percentage of the overall system’s memory that ZFS allows to be
 * used for unflushed changes (e.g. the sum of size of all the nodes
 * in the unflushed trees).
 *
 * Note that this value is calculated over 1000000 for finer granularity
 * (thus the _ppm suffix; reads as "parts per million"). As an example,
 * the default of 1000 allows 0.1% of memory to be used.
 */
unsigned long zfs_unflushed_max_mem_ppm = 1000;

/*
 * Specific hard-limit in memory that ZFS allows to be used for
 * unflushed changes.
 */
unsigned long zfs_unflushed_max_mem_amt = 1ULL << 30;

/*
 * The following tunable determines the number of blocks that can be used for
 * the log space maps. It is expressed as a percentage of the total number of
 * metaslabs in the pool (i.e. the default of 400 means that the number of log
 * blocks is capped at 4 times the number of metaslabs).
 *
 * This value exists to tune our flushing algorithm, with higher values
 * flushing metaslabs less often (doing less I/Os) per TXG versus lower values
 * flushing metaslabs more aggressively with the upside of saving overheads
 * when loading the pool. Another factor in this tradeoff is that flushing
 * less often can potentially lead to better utilization of the metaslab space
 * map's block size as we accumulate more changes per flush.
 *
 * Given that this tunable indirectly controls the flush rate (metaslabs
 * flushed per txg) and that's why making it a percentage in terms of the
 * number of metaslabs in the pool makes sense here.
 *
 * As a rule of thumb we default this tunable to 400% based on the following:
 *
 * 1] Assuming a constant flush rate and a constant incoming rate of log blocks
 *    it is reasonable to expect that the amount of obsolete entries changes
 *    linearly from txg to txg (e.g. the oldest log should have the most
 *    obsolete entries, and the most recent one the least). With this we could
 *    say that, at any given time, about half of the entries in the whole space
 *    map log are obsolete. Thus for every two entries for a metaslab in the
 *    log space map, only one of them is valid and actually makes it to the
 *    metaslab's space map.
 *    [factor of 2]
 * 2] Each entry in the log space map is guaranteed to be two words while
 *    entries in metaslab space maps are generally single-word.
 *    [an extra factor of 2 - 400% overall]
 * 3] Even if [1] and [2] are slightly less than 2 each, we haven't taken into
 *    account any consolidation of segments from the log space map to the
 *    unflushed range trees nor their history (e.g. a segment being allocated,
 *    then freed, then allocated again means 3 log space map entries but 0
 *    metaslab space map entries). Depending on the workload, we've seen ~1.8
 *    non-obsolete log space map entries per metaslab entry, for a total of
 *    ~600%. Since most of these estimates though are workload dependent, we
 *    default on 400% to be conservative.
 *
 *    Thus we could say that even in the worst
 *    case of [1] and [2], the factor should end up being 4.
 *
 * That said, regardless of the number of metaslabs in the pool we need to
 * provide upper and lower bounds for the log block limit.
 * [see zfs_unflushed_log_block_{min,max}]
 */
unsigned long zfs_unflushed_log_block_pct = 400;

/*
 * If the number of metaslabs is small and our incoming rate is high, we could
 * get into a situation that we are flushing all our metaslabs every TXG. Thus
 * we always allow at least this many log blocks.
 */
unsigned long zfs_unflushed_log_block_min = 1000;

/*
 * If the log becomes too big, the import time of the pool can take a hit in
 * terms of performance. Thus we have a hard limit in the size of the log in
 * terms of blocks.
 */
unsigned long zfs_unflushed_log_block_max = (1ULL << 18);

/*
 * Max # of rows allowed for the log_summary. The tradeoff here is accuracy and
 * stability of the flushing algorithm (longer summary) vs its runtime overhead
 * (smaller summary is faster to traverse).
 */
unsigned long zfs_max_logsm_summary_length = 10;

/*
 * Tunable that sets the lower bound on the metaslabs to flush every TXG.
 *
 * Setting this to 0 has no effect since if the pool is idle we won't even be
 * creating log space maps and therefore we won't be flushing. On the other
 * hand if the pool has any incoming workload our block heuristic will start
 * flushing metaslabs anyway.
 *
 * The point of this tunable is to be used in extreme cases where we really
 * want to flush more metaslabs than our adaptable heuristic plans to flush.
 */
unsigned long zfs_min_metaslabs_to_flush = 1;

/*
 * Tunable that specifies how far in the past do we want to look when trying to
 * estimate the incoming log blocks for the current TXG.
 *
 * Setting this too high may not only increase runtime but also minimize the
 * effect of the incoming rates from the most recent TXGs as we take the
 * average over all the blocks that we walk
 * [see spa_estimate_incoming_log_blocks].
 */
unsigned long zfs_max_log_walking = 5;

/*
 * This tunable exists solely for testing purposes. It ensures that the log
 * spacemaps are not flushed and destroyed during export in order for the
 * relevant log spacemap import code paths to be tested (effectively simulating
 * a crash).
 */
int zfs_keep_log_spacemaps_at_export = 0;

static uint64_t
spa_estimate_incoming_log_blocks(spa_t *spa)
{
	ASSERT3U(spa_sync_pass(spa), ==, 1);
	uint64_t steps = 0, sum = 0;

	for (spa_log_sm_t *sls = avl_last(&spa->spa_sm_logs_by_txg);
	    sls != NULL && steps < zfs_max_log_walking;
	    sls = AVL_PREV(&spa->spa_sm_logs_by_txg, sls)) {
		if (sls->sls_txg == spa_syncing_txg(spa)) {
			/*
			 * skip the log created in this TXG as this would
			 * make our estimations inaccurate.
			 */
			continue;
		}
		sum += sls->sls_nblocks;
		steps++;
	}
	return ((steps > 0) ? DIV_ROUND_UP(sum, steps) : 0);
}

uint64_t
spa_log_sm_blocklimit(spa_t *spa)
{
	return (spa->spa_unflushed_stats.sus_blocklimit);
}

void
spa_log_sm_set_blocklimit(spa_t *spa)
{
	if (!spa_feature_is_active(spa, SPA_FEATURE_LOG_SPACEMAP)) {
		ASSERT0(spa_log_sm_blocklimit(spa));
		return;
	}

	uint64_t calculated_limit =
	    (spa_total_metaslabs(spa) * zfs_unflushed_log_block_pct) / 100;
	spa->spa_unflushed_stats.sus_blocklimit = MIN(MAX(calculated_limit,
	    zfs_unflushed_log_block_min), zfs_unflushed_log_block_max);
}

uint64_t
spa_log_sm_nblocks(spa_t *spa)
{
	return (spa->spa_unflushed_stats.sus_nblocks);
}

/*
 * Ensure that the in-memory log space map structures and the summary
 * have the same block and metaslab counts.
 */
static void
spa_log_summary_verify_counts(spa_t *spa)
{
	ASSERT(spa_feature_is_active(spa, SPA_FEATURE_LOG_SPACEMAP));

	if ((zfs_flags & ZFS_DEBUG_LOG_SPACEMAP) == 0)
		return;

	uint64_t ms_in_avl = avl_numnodes(&spa->spa_metaslabs_by_flushed);

	uint64_t ms_in_summary = 0, blk_in_summary = 0;
	for (log_summary_entry_t *e = list_head(&spa->spa_log_summary);
	    e; e = list_next(&spa->spa_log_summary, e)) {
		ms_in_summary += e->lse_mscount;
		blk_in_summary += e->lse_blkcount;
	}

	uint64_t ms_in_logs = 0, blk_in_logs = 0;
	for (spa_log_sm_t *sls = avl_first(&spa->spa_sm_logs_by_txg);
	    sls; sls = AVL_NEXT(&spa->spa_sm_logs_by_txg, sls)) {
		ms_in_logs += sls->sls_mscount;
		blk_in_logs += sls->sls_nblocks;
	}

	VERIFY3U(ms_in_logs, ==, ms_in_summary);
	VERIFY3U(ms_in_logs, ==, ms_in_avl);
	VERIFY3U(blk_in_logs, ==, blk_in_summary);
	VERIFY3U(blk_in_logs, ==, spa_log_sm_nblocks(spa));
}

static boolean_t
summary_entry_is_full(spa_t *spa, log_summary_entry_t *e)
{
	uint64_t blocks_per_row = MAX(1,
	    DIV_ROUND_UP(spa_log_sm_blocklimit(spa),
	    zfs_max_logsm_summary_length));

	return (blocks_per_row <= e->lse_blkcount);
}

/*
 * Update the log summary information to reflect the fact that a metaslab
 * was flushed or destroyed (e.g due to device removal or pool export/destroy).
 *
 * We typically flush the oldest flushed metaslab so the first (and oldest)
 * entry of the summary is updated. However if that metaslab is getting loaded
 * we may flush the second oldest one which may be part of an entry later in
 * the summary. Moreover, if we call into this function from metaslab_fini()
 * the metaslabs probably won't be ordered by ms_unflushed_txg. Thus we ask
 * for a txg as an argument so we can locate the appropriate summary entry for
 * the metaslab.
 */
void
spa_log_summary_decrement_mscount(spa_t *spa, uint64_t txg)
{
	/*
	 * We don't track summary data for read-only pools and this function
	 * can be called from metaslab_fini(). In that case return immediately.
	 */
	if (!spa_writeable(spa))
		return;

	log_summary_entry_t *target = NULL;
	for (log_summary_entry_t *e = list_head(&spa->spa_log_summary);
	    e != NULL; e = list_next(&spa->spa_log_summary, e)) {
		if (e->lse_start > txg)
			break;
		target = e;
	}

	if (target == NULL || target->lse_mscount == 0) {
		/*
		 * We didn't find a summary entry for this metaslab. We must be
		 * at the teardown of a spa_load() attempt that got an error
		 * while reading the log space maps.
		 */
		VERIFY3S(spa_load_state(spa), ==, SPA_LOAD_ERROR);
		return;
	}

	target->lse_mscount--;
}

/*
 * Update the log summary information to reflect the fact that we destroyed
 * old log space maps. Since we can only destroy the oldest log space maps,
 * we decrement the block count of the oldest summary entry and potentially
 * destroy it when that count hits 0.
 *
 * This function is called after a metaslab is flushed and typically that
 * metaslab is the oldest flushed, which means that this function will
 * typically decrement the block count of the first entry of the summary and
 * potentially free it if the block count gets to zero (its metaslab count
 * should be zero too at that point).
 *
 * There are certain scenarios though that don't work exactly like that so we
 * need to account for them:
 *
 * Scenario [1]: It is possible that after we flushed the oldest flushed
 * metaslab and we destroyed the oldest log space map, more recent logs had 0
 * metaslabs pointing to them so we got rid of them too. This can happen due
 * to metaslabs being destroyed through device removal, or because the oldest
 * flushed metaslab was loading but we kept flushing more recently flushed
 * metaslabs due to the memory pressure of unflushed changes. Because of that,
 * we always iterate from the beginning of the summary and if blocks_gone is
 * bigger than the block_count of the current entry we free that entry (we
 * expect its metaslab count to be zero), we decrement blocks_gone and on to
 * the next entry repeating this procedure until blocks_gone gets decremented
 * to 0. Doing this also works for the typical case mentioned above.
 *
 * Scenario [2]: The oldest flushed metaslab isn't necessarily accounted by
 * the first (and oldest) entry in the summary. If the first few entries of
 * the summary were only accounting metaslabs from a device that was just
 * removed, then the current oldest flushed metaslab could be accounted by an
 * entry somewhere in the middle of the summary. Moreover flushing that
 * metaslab will destroy all the log space maps older than its ms_unflushed_txg
 * because they became obsolete after the removal. Thus, iterating as we did
 * for scenario [1] works out for this case too.
 *
 * Scenario [3]: At times we decide to flush all the metaslabs in the pool
 * in one TXG (either because we are exporting the pool or because our flushing
 * heuristics decided to do so). When that happens all the log space maps get
 * destroyed except the one created for the current TXG which doesn't have
 * any log blocks yet. As log space maps get destroyed with every metaslab that
 * we flush, entries in the summary are also destroyed. This brings a weird
 * corner-case when we flush the last metaslab and the log space map of the
 * current TXG is in the same summary entry with other log space maps that
 * are older. When that happens we are eventually left with this one last
 * summary entry whose blocks are gone (blocks_gone equals the entry's block
 * count) but its metaslab count is non-zero (because it accounts all the
 * metaslabs in the pool as they all got flushed). Under this scenario we can't
 * free this last summary entry as it's referencing all the metaslabs in the
 * pool and its block count will get incremented at the end of this sync (when
 * we close the syncing log space map). Thus we just decrement its current
 * block count and leave it alone. In the case that the pool gets exported,
 * its metaslab count will be decremented over time as we call metaslab_fini()
 * for all the metaslabs in the pool and the entry will be freed at
 * spa_unload_log_sm_metadata().
 */
void
spa_log_summary_decrement_blkcount(spa_t *spa, uint64_t blocks_gone)
{
	for (log_summary_entry_t *e = list_head(&spa->spa_log_summary);
	    e != NULL; e = list_head(&spa->spa_log_summary)) {
		if (e->lse_blkcount > blocks_gone) {
			/*
			 * Assert that we stopped at an entry that is not
			 * obsolete.
			 */
			ASSERT(e->lse_mscount != 0);

			e->lse_blkcount -= blocks_gone;
			blocks_gone = 0;
			break;
		} else if (e->lse_mscount == 0) {
			/* remove obsolete entry */
			blocks_gone -= e->lse_blkcount;
			list_remove(&spa->spa_log_summary, e);
			kmem_free(e, sizeof (log_summary_entry_t));
		} else {
			/* Verify that this is scenario [3] mentioned above. */
			VERIFY3U(blocks_gone, ==, e->lse_blkcount);

			/*
			 * Assert that this is scenario [3] further by ensuring
			 * that this is the only entry in the summary.
			 */
			VERIFY3P(e, ==, list_tail(&spa->spa_log_summary));
			ASSERT3P(e, ==, list_head(&spa->spa_log_summary));

			blocks_gone = e->lse_blkcount = 0;
			break;
		}
	}

	/*
	 * Ensure that there is no way we are trying to remove more blocks
	 * than the # of blocks in the summary.
	 */
	ASSERT0(blocks_gone);
}

void
spa_log_sm_decrement_mscount(spa_t *spa, uint64_t txg)
{
	spa_log_sm_t target = { .sls_txg = txg };
	spa_log_sm_t *sls = avl_find(&spa->spa_sm_logs_by_txg,
	    &target, NULL);

	if (sls == NULL) {
		/*
		 * We must be at the teardown of a spa_load() attempt that
		 * got an error while reading the log space maps.
		 */
		VERIFY3S(spa_load_state(spa), ==, SPA_LOAD_ERROR);
		return;
	}

	ASSERT(sls->sls_mscount > 0);
	sls->sls_mscount--;
}

void
spa_log_sm_increment_current_mscount(spa_t *spa)
{
	spa_log_sm_t *last_sls = avl_last(&spa->spa_sm_logs_by_txg);

	ASSERT3U(last_sls->sls_txg, ==, spa_syncing_txg(spa));
	last_sls->sls_mscount++;
}

static void
summary_add_data(spa_t *spa, uint64_t txg, uint64_t metaslabs_flushed,
    uint64_t nblocks)
{
	log_summary_entry_t *e = list_tail(&spa->spa_log_summary);

	if (e == NULL || summary_entry_is_full(spa, e)) {
		e = kmem_zalloc(sizeof (log_summary_entry_t), KM_SLEEP);
		e->lse_start = txg;
		list_insert_tail(&spa->spa_log_summary, e);
	}

	ASSERT3U(e->lse_start, <=, txg);
	e->lse_mscount += metaslabs_flushed;
	e->lse_blkcount += nblocks;
}

static void
spa_log_summary_add_incoming_blocks(spa_t *spa, uint64_t nblocks)
{
	summary_add_data(spa, spa_syncing_txg(spa), 0, nblocks);
}

void
spa_log_summary_add_flushed_metaslab(spa_t *spa)
{
	summary_add_data(spa, spa_syncing_txg(spa), 1, 0);
}

/*
 * This function attempts to estimate how many metaslabs should
 * we flush to satisfy our block heuristic for the log spacemap
 * for the upcoming TXGs.
 *
 * Specifically, it first tries to estimate the number of incoming
 * blocks in this TXG. Then by projecting that incoming rate to
 * future TXGs and using the log summary, it figures out how many
 * flushes we would need to do for future TXGs individually to
 * stay below our block limit and returns the maximum number of
 * flushes from those estimates.
 */
static uint64_t
spa_estimate_metaslabs_to_flush(spa_t *spa)
{
	ASSERT(spa_feature_is_active(spa, SPA_FEATURE_LOG_SPACEMAP));
	ASSERT3U(spa_sync_pass(spa), ==, 1);
	ASSERT(spa_log_sm_blocklimit(spa) != 0);

	/*
	 * This variable contains the incoming rate that will be projected
	 * and used for our flushing estimates in the future.
	 */
	uint64_t incoming = spa_estimate_incoming_log_blocks(spa);

	/*
	 * At any point in time this variable tells us how many
	 * TXGs in the future we are so we can make our estimations.
	 */
	uint64_t txgs_in_future = 1;

	/*
	 * This variable tells us how much room do we have until we hit
	 * our limit. When it goes negative, it means that we've exceeded
	 * our limit and we need to flush.
	 *
	 * Note that since we start at the first TXG in the future (i.e.
	 * txgs_in_future starts from 1) we already decrement this
	 * variable by the incoming rate.
	 */
	int64_t available_blocks =
	    spa_log_sm_blocklimit(spa) - spa_log_sm_nblocks(spa) - incoming;

	/*
	 * This variable tells us the total number of flushes needed to
	 * keep the log size within the limit when we reach txgs_in_future.
	 */
	uint64_t total_flushes = 0;

	/* Holds the current maximum of our estimates so far. */
	uint64_t max_flushes_pertxg =
	    MIN(avl_numnodes(&spa->spa_metaslabs_by_flushed),
	    zfs_min_metaslabs_to_flush);

	/*
	 * For our estimations we only look as far in the future
	 * as the summary allows us.
	 */
	for (log_summary_entry_t *e = list_head(&spa->spa_log_summary);
	    e; e = list_next(&spa->spa_log_summary, e)) {

		/*
		 * If there is still room before we exceed our limit
		 * then keep skipping TXGs accumulating more blocks
		 * based on the incoming rate until we exceed it.
		 */
		if (available_blocks >= 0) {
			uint64_t skip_txgs = (available_blocks / incoming) + 1;
			available_blocks -= (skip_txgs * incoming);
			txgs_in_future += skip_txgs;
			ASSERT3S(available_blocks, >=, -incoming);
		}

		/*
		 * At this point we're far enough into the future where
		 * the limit was just exceeded and we flush metaslabs
		 * based on the current entry in the summary, updating
		 * our available_blocks.
		 */
		ASSERT3S(available_blocks, <, 0);
		available_blocks += e->lse_blkcount;
		total_flushes += e->lse_mscount;

		/*
		 * Keep the running maximum of the total_flushes that
		 * we've done so far over the number of TXGs in the
		 * future that we are. The idea here is to estimate
		 * the average number of flushes that we should do
		 * every TXG so that when we are that many TXGs in the
		 * future we stay under the limit.
		 */
		max_flushes_pertxg = MAX(max_flushes_pertxg,
		    DIV_ROUND_UP(total_flushes, txgs_in_future));
		ASSERT3U(avl_numnodes(&spa->spa_metaslabs_by_flushed), >=,
		    max_flushes_pertxg);
	}
	return (max_flushes_pertxg);
}

uint64_t
spa_log_sm_memused(spa_t *spa)
{
	return (spa->spa_unflushed_stats.sus_memused);
}

static boolean_t
spa_log_exceeds_memlimit(spa_t *spa)
{
	if (spa_log_sm_memused(spa) > zfs_unflushed_max_mem_amt)
		return (B_TRUE);

	uint64_t system_mem_allowed = ((physmem * PAGESIZE) *
	    zfs_unflushed_max_mem_ppm) / 1000000;
	if (spa_log_sm_memused(spa) > system_mem_allowed)
		return (B_TRUE);

	return (B_FALSE);
}

boolean_t
spa_flush_all_logs_requested(spa_t *spa)
{
	return (spa->spa_log_flushall_txg != 0);
}

void
spa_flush_metaslabs(spa_t *spa, dmu_tx_t *tx)
{
	uint64_t txg = dmu_tx_get_txg(tx);

	if (spa_sync_pass(spa) != 1)
		return;

	if (!spa_feature_is_active(spa, SPA_FEATURE_LOG_SPACEMAP))
		return;

	/*
	 * If we don't have any metaslabs with unflushed changes
	 * return immediately.
	 */
	if (avl_numnodes(&spa->spa_metaslabs_by_flushed) == 0)
		return;

	/*
	 * During SPA export we leave a few empty TXGs to go by [see
	 * spa_final_dirty_txg() to understand why]. For this specific
	 * case, it is important to not flush any metaslabs as that
	 * would dirty this TXG.
	 *
	 * That said, during one of these dirty TXGs that is less or
	 * equal to spa_final_dirty(), spa_unload() will request that
	 * we try to flush all the metaslabs for that TXG before
	 * exporting the pool, thus we ensure that we didn't get a
	 * request of flushing everything before we attempt to return
	 * immediately.
	 */
	if (spa->spa_uberblock.ub_rootbp.blk_birth < txg &&
	    !dmu_objset_is_dirty(spa_meta_objset(spa), txg) &&
	    !spa_flush_all_logs_requested(spa))
		return;

	/*
	 * We need to generate a log space map before flushing because this
	 * will set up the in-memory data (i.e. node in spa_sm_logs_by_txg)
	 * for this TXG's flushed metaslab count (aka sls_mscount which is
	 * manipulated in many ways down the metaslab_flush() codepath).
	 *
	 * That is not to say that we may generate a log space map when we
	 * don't need it. If we are flushing metaslabs, that means that we
	 * were going to write changes to disk anyway, so even if we were
	 * not flushing, a log space map would have been created anyway in
	 * metaslab_sync().
	 */
	spa_generate_syncing_log_sm(spa, tx);

	/*
	 * This variable tells us how many metaslabs we want to flush based
	 * on the block-heuristic of our flushing algorithm (see block comment
	 * of log space map feature). We also decrement this as we flush
	 * metaslabs and attempt to destroy old log space maps.
	 */
	uint64_t want_to_flush;
	if (spa_flush_all_logs_requested(spa)) {
		ASSERT3S(spa_state(spa), ==, POOL_STATE_EXPORTED);
		want_to_flush = avl_numnodes(&spa->spa_metaslabs_by_flushed);
	} else {
		want_to_flush = spa_estimate_metaslabs_to_flush(spa);
	}

	ASSERT3U(avl_numnodes(&spa->spa_metaslabs_by_flushed), >=,
	    want_to_flush);

	/* Used purely for verification purposes */
	uint64_t visited = 0;

	/*
	 * Ideally we would only iterate through spa_metaslabs_by_flushed
	 * using only one variable (curr). We can't do that because
	 * metaslab_flush() mutates position of curr in the AVL when
	 * it flushes that metaslab by moving it to the end of the tree.
	 * Thus we always keep track of the original next node of the
	 * current node (curr) in another variable (next).
	 */
	metaslab_t *next = NULL;
	for (metaslab_t *curr = avl_first(&spa->spa_metaslabs_by_flushed);
	    curr != NULL; curr = next) {
		next = AVL_NEXT(&spa->spa_metaslabs_by_flushed, curr);

		/*
		 * If this metaslab has been flushed this txg then we've done
		 * a full circle over the metaslabs.
		 */
		if (metaslab_unflushed_txg(curr) == txg)
			break;

		/*
		 * If we are done flushing for the block heuristic and the
		 * unflushed changes don't exceed the memory limit just stop.
		 */
		if (want_to_flush == 0 && !spa_log_exceeds_memlimit(spa))
			break;

		mutex_enter(&curr->ms_sync_lock);
		mutex_enter(&curr->ms_lock);
		boolean_t flushed = metaslab_flush(curr, tx);
		mutex_exit(&curr->ms_lock);
		mutex_exit(&curr->ms_sync_lock);

		/*
		 * If we failed to flush a metaslab (because it was loading),
		 * then we are done with the block heuristic as it's not
		 * possible to destroy any log space maps once you've skipped
		 * a metaslab. In that case we just set our counter to 0 but
		 * we continue looping in case there is still memory pressure
		 * due to unflushed changes. Note that, flushing a metaslab
		 * that is not the oldest flushed in the pool, will never
		 * destroy any log space maps [see spa_cleanup_old_sm_logs()].
		 */
		if (!flushed) {
			want_to_flush = 0;
		} else if (want_to_flush > 0) {
			want_to_flush--;
		}

		visited++;
	}
	ASSERT3U(avl_numnodes(&spa->spa_metaslabs_by_flushed), >=, visited);
}

/*
 * Close the log space map for this TXG and update the block counts
 * for the the log's in-memory structure and the summary.
 */
void
spa_sync_close_syncing_log_sm(spa_t *spa)
{
	if (spa_syncing_log_sm(spa) == NULL)
		return;
	ASSERT(spa_feature_is_active(spa, SPA_FEATURE_LOG_SPACEMAP));

	spa_log_sm_t *sls = avl_last(&spa->spa_sm_logs_by_txg);
	ASSERT3U(sls->sls_txg, ==, spa_syncing_txg(spa));

	sls->sls_nblocks = space_map_nblocks(spa_syncing_log_sm(spa));
	spa->spa_unflushed_stats.sus_nblocks += sls->sls_nblocks;

	/*
	 * Note that we can't assert that sls_mscount is not 0,
	 * because there is the case where the first metaslab
	 * in spa_metaslabs_by_flushed is loading and we were
	 * not able to flush any metaslabs the current TXG.
	 */
	ASSERT(sls->sls_nblocks != 0);

	spa_log_summary_add_incoming_blocks(spa, sls->sls_nblocks);
	spa_log_summary_verify_counts(spa);

	space_map_close(spa->spa_syncing_log_sm);
	spa->spa_syncing_log_sm = NULL;

	/*
	 * At this point we tried to flush as many metaslabs as we
	 * can as the pool is getting exported. Reset the "flush all"
	 * so the last few TXGs before closing the pool can be empty
	 * (e.g. not dirty).
	 */
	if (spa_flush_all_logs_requested(spa)) {
		ASSERT3S(spa_state(spa), ==, POOL_STATE_EXPORTED);
		spa->spa_log_flushall_txg = 0;
	}
}

void
spa_cleanup_old_sm_logs(spa_t *spa, dmu_tx_t *tx)
{
	objset_t *mos = spa_meta_objset(spa);

	uint64_t spacemap_zap;
	int error = zap_lookup(mos, DMU_POOL_DIRECTORY_OBJECT,
	    DMU_POOL_LOG_SPACEMAP_ZAP, sizeof (spacemap_zap), 1, &spacemap_zap);
	if (error == ENOENT) {
		ASSERT(avl_is_empty(&spa->spa_sm_logs_by_txg));
		return;
	}
	VERIFY0(error);

	metaslab_t *oldest = avl_first(&spa->spa_metaslabs_by_flushed);
	uint64_t oldest_flushed_txg = metaslab_unflushed_txg(oldest);

	/* Free all log space maps older than the oldest_flushed_txg. */
	for (spa_log_sm_t *sls = avl_first(&spa->spa_sm_logs_by_txg);
	    sls && sls->sls_txg < oldest_flushed_txg;
	    sls = avl_first(&spa->spa_sm_logs_by_txg)) {
		ASSERT0(sls->sls_mscount);
		avl_remove(&spa->spa_sm_logs_by_txg, sls);
		space_map_free_obj(mos, sls->sls_sm_obj, tx);
		VERIFY0(zap_remove_int(mos, spacemap_zap, sls->sls_txg, tx));
		spa->spa_unflushed_stats.sus_nblocks -= sls->sls_nblocks;
		kmem_free(sls, sizeof (spa_log_sm_t));
	}
}

static spa_log_sm_t *
spa_log_sm_alloc(uint64_t sm_obj, uint64_t txg)
{
	spa_log_sm_t *sls = kmem_zalloc(sizeof (*sls), KM_SLEEP);

	sls->sls_sm_obj = sm_obj;
	sls->sls_txg = txg;
	return (sls);
}

void
spa_generate_syncing_log_sm(spa_t *spa, dmu_tx_t *tx)
{
	uint64_t txg = dmu_tx_get_txg(tx);
	objset_t *mos = spa_meta_objset(spa);

	if (spa_syncing_log_sm(spa) != NULL)
		return;

	if (!spa_feature_is_enabled(spa, SPA_FEATURE_LOG_SPACEMAP))
		return;

	uint64_t spacemap_zap;
	int error = zap_lookup(mos, DMU_POOL_DIRECTORY_OBJECT,
	    DMU_POOL_LOG_SPACEMAP_ZAP, sizeof (spacemap_zap), 1, &spacemap_zap);
	if (error == ENOENT) {
		ASSERT(avl_is_empty(&spa->spa_sm_logs_by_txg));

		error = 0;
		spacemap_zap = zap_create(mos,
		    DMU_OTN_ZAP_METADATA, DMU_OT_NONE, 0, tx);
		VERIFY0(zap_add(mos, DMU_POOL_DIRECTORY_OBJECT,
		    DMU_POOL_LOG_SPACEMAP_ZAP, sizeof (spacemap_zap), 1,
		    &spacemap_zap, tx));
		spa_feature_incr(spa, SPA_FEATURE_LOG_SPACEMAP, tx);
	}
	VERIFY0(error);

	uint64_t sm_obj;
	ASSERT3U(zap_lookup_int_key(mos, spacemap_zap, txg, &sm_obj),
	    ==, ENOENT);
	sm_obj = space_map_alloc(mos, zfs_log_sm_blksz, tx);
	VERIFY0(zap_add_int_key(mos, spacemap_zap, txg, sm_obj, tx));
	avl_add(&spa->spa_sm_logs_by_txg, spa_log_sm_alloc(sm_obj, txg));

	/*
	 * We pass UINT64_MAX as the space map's representation size
	 * and SPA_MINBLOCKSHIFT as the shift, to make the space map
	 * accept any sorts of segments since there's no real advantage
	 * to being more restrictive (given that we're already going
	 * to be using 2-word entries).
	 */
	VERIFY0(space_map_open(&spa->spa_syncing_log_sm, mos, sm_obj,
	    0, UINT64_MAX, SPA_MINBLOCKSHIFT));

	/*
	 * If the log space map feature was just enabled, the blocklimit
	 * has not yet been set.
	 */
	if (spa_log_sm_blocklimit(spa) == 0)
		spa_log_sm_set_blocklimit(spa);
}

/*
 * Find all the log space maps stored in the space map ZAP and sort
 * them by their TXG in spa_sm_logs_by_txg.
 */
static int
spa_ld_log_sm_metadata(spa_t *spa)
{
	int error;
	uint64_t spacemap_zap;

	ASSERT(avl_is_empty(&spa->spa_sm_logs_by_txg));

	error = zap_lookup(spa_meta_objset(spa), DMU_POOL_DIRECTORY_OBJECT,
	    DMU_POOL_LOG_SPACEMAP_ZAP, sizeof (spacemap_zap), 1, &spacemap_zap);
	if (error == ENOENT) {
		/* the space map ZAP doesn't exist yet */
		return (0);
	} else if (error != 0) {
		spa_load_failed(spa, "spa_ld_log_sm_metadata(): failed at "
		    "zap_lookup(DMU_POOL_DIRECTORY_OBJECT) [error %d]",
		    error);
		return (error);
	}

	zap_cursor_t zc;
	zap_attribute_t za;
	for (zap_cursor_init(&zc, spa_meta_objset(spa), spacemap_zap);
	    (error = zap_cursor_retrieve(&zc, &za)) == 0;
	    zap_cursor_advance(&zc)) {
		uint64_t log_txg = zfs_strtonum(za.za_name, NULL);
		spa_log_sm_t *sls =
		    spa_log_sm_alloc(za.za_first_integer, log_txg);
		avl_add(&spa->spa_sm_logs_by_txg, sls);
	}
	zap_cursor_fini(&zc);
	if (error != ENOENT) {
		spa_load_failed(spa, "spa_ld_log_sm_metadata(): failed at "
		    "zap_cursor_retrieve(spacemap_zap) [error %d]",
		    error);
		return (error);
	}

	for (metaslab_t *m = avl_first(&spa->spa_metaslabs_by_flushed);
	    m; m = AVL_NEXT(&spa->spa_metaslabs_by_flushed, m)) {
		spa_log_sm_t target = { .sls_txg = metaslab_unflushed_txg(m) };
		spa_log_sm_t *sls = avl_find(&spa->spa_sm_logs_by_txg,
		    &target, NULL);

		/*
		 * At this point if sls is zero it means that a bug occurred
		 * in ZFS the last time the pool was open or earlier in the
		 * import code path. In general, we would have placed a
		 * VERIFY() here or in this case just let the kernel panic
		 * with NULL pointer dereference when incrementing sls_mscount,
		 * but since this is the import code path we can be a bit more
		 * lenient. Thus, for DEBUG bits we always cause a panic, while
		 * in production we log the error and just fail the import.
		 */
		ASSERT(sls != NULL);
		if (sls == NULL) {
			spa_load_failed(spa, "spa_ld_log_sm_metadata(): bug "
			    "encountered: could not find log spacemap for "
			    "TXG %ld [error %d]",
			    metaslab_unflushed_txg(m), ENOENT);
			return (ENOENT);
		}
		sls->sls_mscount++;
	}

	return (0);
}

typedef struct spa_ld_log_sm_arg {
	spa_t *slls_spa;
	uint64_t slls_txg;
} spa_ld_log_sm_arg_t;

static int
spa_ld_log_sm_cb(space_map_entry_t *sme, void *arg)
{
	uint64_t offset = sme->sme_offset;
	uint64_t size = sme->sme_run;
	uint32_t vdev_id = sme->sme_vdev;
	spa_ld_log_sm_arg_t *slls = arg;
	spa_t *spa = slls->slls_spa;

	vdev_t *vd = vdev_lookup_top(spa, vdev_id);

	/*
	 * If the vdev has been removed (i.e. it is indirect or a hole)
	 * skip this entry. The contents of this vdev have already moved
	 * elsewhere.
	 */
	if (!vdev_is_concrete(vd))
		return (0);

	metaslab_t *ms = vd->vdev_ms[offset >> vd->vdev_ms_shift];
	ASSERT(!ms->ms_loaded);

	/*
	 * If we have already flushed entries for this TXG to this
	 * metaslab's space map, then ignore it. Note that we flush
	 * before processing any allocations/frees for that TXG, so
	 * the metaslab's space map only has entries from *before*
	 * the unflushed TXG.
	 */
	if (slls->slls_txg < metaslab_unflushed_txg(ms))
		return (0);

	switch (sme->sme_type) {
	case SM_ALLOC:
		range_tree_remove_xor_add_segment(offset, offset + size,
		    ms->ms_unflushed_frees, ms->ms_unflushed_allocs);
		break;
	case SM_FREE:
		range_tree_remove_xor_add_segment(offset, offset + size,
		    ms->ms_unflushed_allocs, ms->ms_unflushed_frees);
		break;
	default:
		panic("invalid maptype_t");
		break;
	}
	return (0);
}

static int
spa_ld_log_sm_data(spa_t *spa)
{
	int error = 0;
	uint64_t txg = spa_syncing_txg(spa);

	/*
	 * If we are not going to do any writes there is no need
	 * to read the log space maps.
	 */
	if (!spa_writeable(spa))
		return (0);

	ASSERT0(spa->spa_unflushed_stats.sus_nblocks);
	ASSERT0(spa->spa_unflushed_stats.sus_memused);

	hrtime_t read_logs_starttime = gethrtime();
	/* this is a no-op when we don't have space map logs */
	for (spa_log_sm_t *sls = avl_first(&spa->spa_sm_logs_by_txg);
	    sls; sls = AVL_NEXT(&spa->spa_sm_logs_by_txg, sls)) {
		space_map_t *sm = NULL;
		error = space_map_open(&sm, spa_meta_objset(spa),
		    sls->sls_sm_obj, 0, UINT64_MAX, SPA_MINBLOCKSHIFT);
		if (error != 0) {
			spa_load_failed(spa, "spa_ld_log_sm_data(): failed at "
			    "space_map_open(obj=%llu) [error %d]",
			    (u_longlong_t)sls->sls_sm_obj, error);
			goto out;
		}

		struct spa_ld_log_sm_arg vla = {
			.slls_spa = spa,
			.slls_txg = sls->sls_txg
		};
		error = space_map_iterate(sm, space_map_length(sm),
		    spa_ld_log_sm_cb, &vla);
		if (error != 0) {
			space_map_close(sm);
			spa_load_failed(spa, "spa_ld_log_sm_data(): failed "
			    "at space_map_iterate(obj=%llu) [error %d]",
			    (u_longlong_t)sls->sls_sm_obj, error);
			goto out;
		}

		ASSERT0(sls->sls_nblocks);
		sls->sls_nblocks = space_map_nblocks(sm);
		spa->spa_unflushed_stats.sus_nblocks += sls->sls_nblocks;
		summary_add_data(spa, sls->sls_txg,
		    sls->sls_mscount, sls->sls_nblocks);

		space_map_close(sm);
	}
	hrtime_t read_logs_endtime = gethrtime();
	spa_load_note(spa,
	    "read %llu log space maps (%llu total blocks - blksz = %llu bytes) "
	    "in %lld ms", (u_longlong_t)avl_numnodes(&spa->spa_sm_logs_by_txg),
	    (u_longlong_t)spa_log_sm_nblocks(spa),
	    (u_longlong_t)zfs_log_sm_blksz,
	    (longlong_t)((read_logs_endtime - read_logs_starttime) / 1000000));

out:
	/*
	 * Now that the metaslabs contain their unflushed changes:
	 * [1] recalculate their actual allocated space
	 * [2] recalculate their weights
	 * [3] sum up the memory usage of their unflushed range trees
	 * [4] optionally load them, if debug_load is set
	 *
	 * Note that even in the case where we get here because of an
	 * error (e.g. error != 0), we still want to update the fields
	 * below in order to have a proper teardown in spa_unload().
	 */
	for (metaslab_t *m = avl_first(&spa->spa_metaslabs_by_flushed);
	    m != NULL; m = AVL_NEXT(&spa->spa_metaslabs_by_flushed, m)) {
		mutex_enter(&m->ms_lock);
		m->ms_allocated_space = space_map_allocated(m->ms_sm) +
		    range_tree_space(m->ms_unflushed_allocs) -
		    range_tree_space(m->ms_unflushed_frees);

		vdev_t *vd = m->ms_group->mg_vd;
		metaslab_space_update(vd, m->ms_group->mg_class,
		    range_tree_space(m->ms_unflushed_allocs), 0, 0);
		metaslab_space_update(vd, m->ms_group->mg_class,
		    -range_tree_space(m->ms_unflushed_frees), 0, 0);

		ASSERT0(m->ms_weight & METASLAB_ACTIVE_MASK);
		metaslab_recalculate_weight_and_sort(m);

		spa->spa_unflushed_stats.sus_memused +=
		    metaslab_unflushed_changes_memused(m);

		if (metaslab_debug_load && m->ms_sm != NULL) {
<<<<<<< HEAD
			VERIFY0(metaslab_load(m, txg));
=======
			VERIFY0(metaslab_load(m));
			metaslab_set_selected_txg(m, 0);
>>>>>>> e89be50a
		}
		mutex_exit(&m->ms_lock);
	}

	return (error);
}

static int
spa_ld_unflushed_txgs(vdev_t *vd)
{
	spa_t *spa = vd->vdev_spa;
	objset_t *mos = spa_meta_objset(spa);

	if (vd->vdev_top_zap == 0)
		return (0);

	uint64_t object = 0;
	int error = zap_lookup(mos, vd->vdev_top_zap,
	    VDEV_TOP_ZAP_MS_UNFLUSHED_PHYS_TXGS,
	    sizeof (uint64_t), 1, &object);
	if (error == ENOENT)
		return (0);
	else if (error != 0) {
		spa_load_failed(spa, "spa_ld_unflushed_txgs(): failed at "
		    "zap_lookup(vdev_top_zap=%llu) [error %d]",
		    (u_longlong_t)vd->vdev_top_zap, error);
		return (error);
	}

	for (uint64_t m = 0; m < vd->vdev_ms_count; m++) {
		metaslab_t *ms = vd->vdev_ms[m];
		ASSERT(ms != NULL);

		metaslab_unflushed_phys_t entry;
		uint64_t entry_size = sizeof (entry);
		uint64_t entry_offset = ms->ms_id * entry_size;

		error = dmu_read(mos, object,
		    entry_offset, entry_size, &entry, 0);
		if (error != 0) {
			spa_load_failed(spa, "spa_ld_unflushed_txgs(): "
			    "failed at dmu_read(obj=%llu) [error %d]",
			    (u_longlong_t)object, error);
			return (error);
		}

		ms->ms_unflushed_txg = entry.msp_unflushed_txg;
		if (ms->ms_unflushed_txg != 0) {
			mutex_enter(&spa->spa_flushed_ms_lock);
			avl_add(&spa->spa_metaslabs_by_flushed, ms);
			mutex_exit(&spa->spa_flushed_ms_lock);
		}
	}
	return (0);
}

/*
 * Read all the log space map entries into their respective
 * metaslab unflushed trees and keep them sorted by TXG in the
 * SPA's metadata. In addition, setup all the metadata for the
 * memory and the block heuristics.
 */
int
spa_ld_log_spacemaps(spa_t *spa)
{
	int error;

	spa_log_sm_set_blocklimit(spa);

	for (uint64_t c = 0; c < spa->spa_root_vdev->vdev_children; c++) {
		vdev_t *vd = spa->spa_root_vdev->vdev_child[c];
		error = spa_ld_unflushed_txgs(vd);
		if (error != 0)
			return (error);
	}

	error = spa_ld_log_sm_metadata(spa);
	if (error != 0)
		return (error);

	/*
	 * Note: we don't actually expect anything to change at this point
	 * but we grab the config lock so we don't fail any assertions
	 * when using vdev_lookup_top().
	 */
	spa_config_enter(spa, SCL_CONFIG, FTAG, RW_READER);
	error = spa_ld_log_sm_data(spa);
	spa_config_exit(spa, SCL_CONFIG, FTAG);

	return (error);
}<|MERGE_RESOLUTION|>--- conflicted
+++ resolved
@@ -1192,12 +1192,8 @@
 		    metaslab_unflushed_changes_memused(m);
 
 		if (metaslab_debug_load && m->ms_sm != NULL) {
-<<<<<<< HEAD
-			VERIFY0(metaslab_load(m, txg));
-=======
 			VERIFY0(metaslab_load(m));
 			metaslab_set_selected_txg(m, 0);
->>>>>>> e89be50a
 		}
 		mutex_exit(&m->ms_lock);
 	}
