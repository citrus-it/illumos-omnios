/*
 * CDDL HEADER START
 *
 * The contents of this file are subject to the terms of the
 * Common Development and Distribution License (the "License").
 * You may not use this file except in compliance with the License.
 *
 * You can obtain a copy of the license at usr/src/OPENSOLARIS.LICENSE
 * or http://www.opensolaris.org/os/licensing.
 * See the License for the specific language governing permissions
 * and limitations under the License.
 *
 * When distributing Covered Code, include this CDDL HEADER in each
 * file and include the License file at usr/src/OPENSOLARIS.LICENSE.
 * If applicable, add the following below this CDDL HEADER, with the
 * fields enclosed by brackets "[]" replaced with your own identifying
 * information: Portions Copyright [yyyy] [name of copyright owner]
 *
 * CDDL HEADER END
 */
/*
 * Copyright (c) 2005, 2010, Oracle and/or its affiliates. All rights reserved.
 * Copyright (c) 2013 by Delphix. All rights reserved.
 * Copyright (c) 2013 Martin Matuska. All rights reserved.
 */

#include <sys/zfs_context.h>
#include <sys/dmu.h>
#include <sys/dmu_objset.h>
#include <sys/dmu_tx.h>
#include <sys/dsl_dataset.h>
#include <sys/dsl_dir.h>
#include <sys/dsl_prop.h>
#include <sys/dsl_synctask.h>
#include <sys/spa.h>
#include <sys/zap.h>
#include <sys/fs/zfs.h>

#include "zfs_prop.h"

#define	ZPROP_INHERIT_SUFFIX "$inherit"
#define	ZPROP_RECVD_SUFFIX "$recvd"

static int
dodefault(const char *propname, int intsz, int numints, void *buf)
{
	zfs_prop_t prop;

	/*
	 * The setonce properties are read-only, BUT they still
	 * have a default value that can be used as the initial
	 * value.
	 */
	if ((prop = zfs_name_to_prop(propname)) == ZPROP_INVAL ||
	    (zfs_prop_readonly(prop) && !zfs_prop_setonce(prop)))
		return (SET_ERROR(ENOENT));

	if (zfs_prop_get_type(prop) == PROP_TYPE_STRING) {
		if (intsz != 1)
			return (SET_ERROR(EOVERFLOW));
		(void) strncpy(buf, zfs_prop_default_string(prop),
		    numints);
	} else {
		if (intsz != 8 || numints < 1)
			return (SET_ERROR(EOVERFLOW));

		*(uint64_t *)buf = zfs_prop_default_numeric(prop);
	}

	return (0);
}

int
dsl_prop_get_dd(dsl_dir_t *dd, const char *propname,
    int intsz, int numints, void *buf, char *setpoint, boolean_t snapshot)
{
	int err = ENOENT;
	dsl_dir_t *target = dd;
	objset_t *mos = dd->dd_pool->dp_meta_objset;
	zfs_prop_t prop;
	boolean_t inheritable;
	boolean_t inheriting = B_FALSE;
	char *inheritstr;
	char *recvdstr;

	ASSERT(dsl_pool_config_held(dd->dd_pool));

	if (setpoint)
		setpoint[0] = '\0';

	prop = zfs_name_to_prop(propname);
	inheritable = (prop == ZPROP_INVAL || zfs_prop_inheritable(prop));
	inheritstr = kmem_asprintf("%s%s", propname, ZPROP_INHERIT_SUFFIX);
	recvdstr = kmem_asprintf("%s%s", propname, ZPROP_RECVD_SUFFIX);

	/*
	 * Note: dd may become NULL, therefore we shouldn't dereference it
	 * after this loop.
	 */
	for (; dd != NULL; dd = dd->dd_parent) {
		if (dd != target || snapshot) {
			if (!inheritable)
				break;
			inheriting = B_TRUE;
		}

		/* Check for a local value. */
		err = zap_lookup(mos, dd->dd_phys->dd_props_zapobj, propname,
		    intsz, numints, buf);
		if (err != ENOENT) {
			if (setpoint != NULL && err == 0)
				dsl_dir_name(dd, setpoint);
			break;
		}

		/*
		 * Skip the check for a received value if there is an explicit
		 * inheritance entry.
		 */
		err = zap_contains(mos, dd->dd_phys->dd_props_zapobj,
		    inheritstr);
		if (err != 0 && err != ENOENT)
			break;

		if (err == ENOENT) {
			/* Check for a received value. */
			err = zap_lookup(mos, dd->dd_phys->dd_props_zapobj,
			    recvdstr, intsz, numints, buf);
			if (err != ENOENT) {
				if (setpoint != NULL && err == 0) {
					if (inheriting) {
						dsl_dir_name(dd, setpoint);
					} else {
						(void) strcpy(setpoint,
						    ZPROP_SOURCE_VAL_RECVD);
					}
				}
				break;
			}
		}

		/*
		 * If we found an explicit inheritance entry, err is zero even
		 * though we haven't yet found the value, so reinitializing err
		 * at the end of the loop (instead of at the beginning) ensures
		 * that err has a valid post-loop value.
		 */
		err = SET_ERROR(ENOENT);
	}

	if (err == ENOENT)
		err = dodefault(propname, intsz, numints, buf);

	strfree(inheritstr);
	strfree(recvdstr);

	return (err);
}

int
dsl_prop_get_ds(dsl_dataset_t *ds, const char *propname,
    int intsz, int numints, void *buf, char *setpoint)
{
	zfs_prop_t prop = zfs_name_to_prop(propname);
	boolean_t inheritable;
	boolean_t snapshot;
	uint64_t zapobj;

	ASSERT(dsl_pool_config_held(ds->ds_dir->dd_pool));
	inheritable = (prop == ZPROP_INVAL || zfs_prop_inheritable(prop));
	snapshot = (ds->ds_phys != NULL && dsl_dataset_is_snapshot(ds));
	zapobj = (ds->ds_phys == NULL ? 0 : ds->ds_phys->ds_props_obj);

	if (zapobj != 0) {
		objset_t *mos = ds->ds_dir->dd_pool->dp_meta_objset;
		int err;

		ASSERT(snapshot);

		/* Check for a local value. */
		err = zap_lookup(mos, zapobj, propname, intsz, numints, buf);
		if (err != ENOENT) {
			if (setpoint != NULL && err == 0)
				dsl_dataset_name(ds, setpoint);
			return (err);
		}

		/*
		 * Skip the check for a received value if there is an explicit
		 * inheritance entry.
		 */
		if (inheritable) {
			char *inheritstr = kmem_asprintf("%s%s", propname,
			    ZPROP_INHERIT_SUFFIX);
			err = zap_contains(mos, zapobj, inheritstr);
			strfree(inheritstr);
			if (err != 0 && err != ENOENT)
				return (err);
		}

		if (err == ENOENT) {
			/* Check for a received value. */
			char *recvdstr = kmem_asprintf("%s%s", propname,
			    ZPROP_RECVD_SUFFIX);
			err = zap_lookup(mos, zapobj, recvdstr,
			    intsz, numints, buf);
			strfree(recvdstr);
			if (err != ENOENT) {
				if (setpoint != NULL && err == 0)
					(void) strcpy(setpoint,
					    ZPROP_SOURCE_VAL_RECVD);
				return (err);
			}
		}
	}

	return (dsl_prop_get_dd(ds->ds_dir, propname,
	    intsz, numints, buf, setpoint, snapshot));
}

/*
 * Register interest in the named property.  We'll call the callback
 * once to notify it of the current property value, and again each time
 * the property changes, until this callback is unregistered.
 *
 * Return 0 on success, errno if the prop is not an integer value.
 */
int
dsl_prop_register(dsl_dataset_t *ds, const char *propname,
    dsl_prop_changed_cb_t *callback, void *cbarg)
{
	dsl_dir_t *dd = ds->ds_dir;
	uint64_t value;
	dsl_prop_cb_record_t *cbr;
	int err;
<<<<<<< HEAD

	err = dsl_prop_get_ds(ds, propname, 8, 1, &value, NULL);
=======

	ASSERT(dsl_pool_config_held(dp));

	err = dsl_prop_get_int_ds(ds, propname, &value);
>>>>>>> 7de6f2c0
	if (err != 0)
		return (err);

	cbr = kmem_alloc(sizeof (dsl_prop_cb_record_t), KM_SLEEP);
	cbr->cbr_ds = ds;
	cbr->cbr_propname = kmem_alloc(strlen(propname)+1, KM_SLEEP);
	(void) strcpy((char *)cbr->cbr_propname, propname);
	cbr->cbr_func = callback;
	cbr->cbr_arg = cbarg;
	mutex_enter(&dd->dd_lock);
	list_insert_head(&dd->dd_prop_cbs, cbr);
	mutex_exit(&dd->dd_lock);

	cbr->cbr_func(cbr->cbr_arg, value);
<<<<<<< HEAD

=======
>>>>>>> 7de6f2c0
	return (0);
}

int
dsl_prop_get(const char *dsname, const char *propname,
    int intsz, int numints, void *buf, char *setpoint)
{
	objset_t *os;
	int error;

	error = dmu_objset_hold(dsname, FTAG, &os);
	if (error != 0)
		return (error);

	error = dsl_prop_get_ds(dmu_objset_ds(os), propname,
	    intsz, numints, buf, setpoint);

	dmu_objset_rele(os, FTAG);
	return (error);
}

/*
 * Get the current property value.  It may have changed by the time this
 * function returns, so it is NOT safe to follow up with
 * dsl_prop_register() and assume that the value has not changed in
 * between.
 *
 * Return 0 on success, ENOENT if ddname is invalid.
 */
int
dsl_prop_get_integer(const char *ddname, const char *propname,
    uint64_t *valuep, char *setpoint)
{
	return (dsl_prop_get(ddname, propname, 8, 1, valuep, setpoint));
}

int
dsl_prop_get_int_ds(dsl_dataset_t *ds, const char *propname,
    uint64_t *valuep)
{
	return (dsl_prop_get_ds(ds, propname, 8, 1, valuep, NULL));
}

/*
 * Predict the effective value of the given special property if it were set with
 * the given value and source. This is not a general purpose function. It exists
 * only to handle the special requirements of the quota and reservation
 * properties. The fact that these properties are non-inheritable greatly
 * simplifies the prediction logic.
 *
 * Returns 0 on success, a positive error code on failure, or -1 if called with
 * a property not handled by this function.
 */
int
dsl_prop_predict(dsl_dir_t *dd, const char *propname,
    zprop_source_t source, uint64_t value, uint64_t *newvalp)
{
	zfs_prop_t prop = zfs_name_to_prop(propname);
	objset_t *mos;
	uint64_t zapobj;
	uint64_t version;
	char *recvdstr;
	int err = 0;

	switch (prop) {
	case ZFS_PROP_QUOTA:
	case ZFS_PROP_RESERVATION:
	case ZFS_PROP_REFQUOTA:
	case ZFS_PROP_REFRESERVATION:
		break;
	default:
		return (-1);
	}

	mos = dd->dd_pool->dp_meta_objset;
	zapobj = dd->dd_phys->dd_props_zapobj;
	recvdstr = kmem_asprintf("%s%s", propname, ZPROP_RECVD_SUFFIX);

	version = spa_version(dd->dd_pool->dp_spa);
	if (version < SPA_VERSION_RECVD_PROPS) {
		if (source & ZPROP_SRC_NONE)
			source = ZPROP_SRC_NONE;
		else if (source & ZPROP_SRC_RECEIVED)
			source = ZPROP_SRC_LOCAL;
	}

	switch (source) {
	case ZPROP_SRC_NONE:
		/* Revert to the received value, if any. */
		err = zap_lookup(mos, zapobj, recvdstr, 8, 1, newvalp);
		if (err == ENOENT)
			*newvalp = 0;
		break;
	case ZPROP_SRC_LOCAL:
		*newvalp = value;
		break;
	case ZPROP_SRC_RECEIVED:
		/*
		 * If there's no local setting, then the new received value will
		 * be the effective value.
		 */
		err = zap_lookup(mos, zapobj, propname, 8, 1, newvalp);
		if (err == ENOENT)
			*newvalp = value;
		break;
	case (ZPROP_SRC_NONE | ZPROP_SRC_RECEIVED):
		/*
		 * We're clearing the received value, so the local setting (if
		 * it exists) remains the effective value.
		 */
		err = zap_lookup(mos, zapobj, propname, 8, 1, newvalp);
		if (err == ENOENT)
			*newvalp = 0;
		break;
	default:
		panic("unexpected property source: %d", source);
	}

	strfree(recvdstr);

	if (err == ENOENT)
		return (0);

	return (err);
}

/*
 * Unregister this callback.  Return 0 on success, ENOENT if ddname is
 * invalid, or ENOMSG if no matching callback registered.
 */
int
dsl_prop_unregister(dsl_dataset_t *ds, const char *propname,
    dsl_prop_changed_cb_t *callback, void *cbarg)
{
	dsl_dir_t *dd = ds->ds_dir;
	dsl_prop_cb_record_t *cbr;

	mutex_enter(&dd->dd_lock);
	for (cbr = list_head(&dd->dd_prop_cbs);
	    cbr; cbr = list_next(&dd->dd_prop_cbs, cbr)) {
		if (cbr->cbr_ds == ds &&
		    cbr->cbr_func == callback &&
		    cbr->cbr_arg == cbarg &&
		    strcmp(cbr->cbr_propname, propname) == 0)
			break;
	}

	if (cbr == NULL) {
		mutex_exit(&dd->dd_lock);
		return (SET_ERROR(ENOMSG));
	}

	list_remove(&dd->dd_prop_cbs, cbr);
	mutex_exit(&dd->dd_lock);
	kmem_free((void*)cbr->cbr_propname, strlen(cbr->cbr_propname)+1);
	kmem_free(cbr, sizeof (dsl_prop_cb_record_t));

	return (0);
}

boolean_t
dsl_prop_hascb(dsl_dataset_t *ds)
{
	dsl_dir_t *dd = ds->ds_dir;
	boolean_t rv = B_FALSE;
	dsl_prop_cb_record_t *cbr;

	mutex_enter(&dd->dd_lock);
	for (cbr = list_head(&dd->dd_prop_cbs); cbr;
	    cbr = list_next(&dd->dd_prop_cbs, cbr)) {
		if (cbr->cbr_ds == ds) {
			rv = B_TRUE;
			break;
		}
	}
	mutex_exit(&dd->dd_lock);
	return (rv);
}

/* ARGSUSED */
static int
dsl_prop_notify_all_cb(dsl_pool_t *dp, dsl_dataset_t *ds, void *arg)
{
	dsl_dir_t *dd = ds->ds_dir;
	dsl_prop_cb_record_t *cbr;

	mutex_enter(&dd->dd_lock);
	for (cbr = list_head(&dd->dd_prop_cbs); cbr;
	    cbr = list_next(&dd->dd_prop_cbs, cbr)) {
		uint64_t value;

		if (dsl_prop_get_ds(cbr->cbr_ds, cbr->cbr_propname,
		    sizeof (value), 1, &value, NULL) == 0)
			cbr->cbr_func(cbr->cbr_arg, value);
	}
	mutex_exit(&dd->dd_lock);

	return (0);
}

/*
 * Update all property values for ddobj & its descendants.  This is used
 * when renaming the dir.
 */
void
dsl_prop_notify_all(dsl_dir_t *dd)
{
	dsl_pool_t *dp = dd->dd_pool;
	ASSERT(RRW_WRITE_HELD(&dp->dp_config_rwlock));
	(void) dmu_objset_find_dp(dp, dd->dd_object, dsl_prop_notify_all_cb,
	    NULL, DS_FIND_CHILDREN);
}

static void
dsl_prop_changed_notify(dsl_pool_t *dp, uint64_t ddobj,
    const char *propname, uint64_t value, int first)
{
	dsl_dir_t *dd;
	dsl_prop_cb_record_t *cbr;
	objset_t *mos = dp->dp_meta_objset;
	zap_cursor_t zc;
	zap_attribute_t *za;
	int err;

	ASSERT(RRW_WRITE_HELD(&dp->dp_config_rwlock));
	err = dsl_dir_hold_obj(dp, ddobj, NULL, FTAG, &dd);
	if (err)
		return;

	if (!first) {
		/*
		 * If the prop is set here, then this change is not
		 * being inherited here or below; stop the recursion.
		 */
		err = zap_contains(mos, dd->dd_phys->dd_props_zapobj, propname);
		if (err == 0) {
			dsl_dir_rele(dd, FTAG);
			return;
		}
		ASSERT3U(err, ==, ENOENT);
	}

	mutex_enter(&dd->dd_lock);
	for (cbr = list_head(&dd->dd_prop_cbs); cbr;
	    cbr = list_next(&dd->dd_prop_cbs, cbr)) {
		uint64_t propobj = cbr->cbr_ds->ds_phys->ds_props_obj;

		if (strcmp(cbr->cbr_propname, propname) != 0)
			continue;

		/*
		 * If the property is set on this ds, then it is not
		 * inherited here; don't call the callback.
		 */
		if (propobj && 0 == zap_contains(mos, propobj, propname))
			continue;

		cbr->cbr_func(cbr->cbr_arg, value);
	}
	mutex_exit(&dd->dd_lock);

	za = kmem_alloc(sizeof (zap_attribute_t), KM_SLEEP);
	for (zap_cursor_init(&zc, mos,
	    dd->dd_phys->dd_child_dir_zapobj);
	    zap_cursor_retrieve(&zc, za) == 0;
	    zap_cursor_advance(&zc)) {
		dsl_prop_changed_notify(dp, za->za_first_integer,
		    propname, value, FALSE);
	}
	kmem_free(za, sizeof (zap_attribute_t));
	zap_cursor_fini(&zc);
	dsl_dir_rele(dd, FTAG);
}

void
dsl_prop_set_sync_impl(dsl_dataset_t *ds, const char *propname,
    zprop_source_t source, int intsz, int numints, const void *value,
    dmu_tx_t *tx)
{
	objset_t *mos = ds->ds_dir->dd_pool->dp_meta_objset;
	uint64_t zapobj, intval, dummy;
	int isint;
	char valbuf[32];
	const char *valstr = NULL;
	char *inheritstr;
	char *recvdstr;
	char *tbuf = NULL;
	int err;
	uint64_t version = spa_version(ds->ds_dir->dd_pool->dp_spa);

	isint = (dodefault(propname, 8, 1, &intval) == 0);

	if (ds->ds_phys != NULL && dsl_dataset_is_snapshot(ds)) {
		ASSERT(version >= SPA_VERSION_SNAP_PROPS);
		if (ds->ds_phys->ds_props_obj == 0) {
			dmu_buf_will_dirty(ds->ds_dbuf, tx);
			ds->ds_phys->ds_props_obj =
			    zap_create(mos,
			    DMU_OT_DSL_PROPS, DMU_OT_NONE, 0, tx);
		}
		zapobj = ds->ds_phys->ds_props_obj;
	} else {
		zapobj = ds->ds_dir->dd_phys->dd_props_zapobj;
	}

	if (version < SPA_VERSION_RECVD_PROPS) {
		if (source & ZPROP_SRC_NONE)
			source = ZPROP_SRC_NONE;
		else if (source & ZPROP_SRC_RECEIVED)
			source = ZPROP_SRC_LOCAL;
	}

	inheritstr = kmem_asprintf("%s%s", propname, ZPROP_INHERIT_SUFFIX);
	recvdstr = kmem_asprintf("%s%s", propname, ZPROP_RECVD_SUFFIX);

	switch (source) {
	case ZPROP_SRC_NONE:
		/*
		 * revert to received value, if any (inherit -S)
		 * - remove propname
		 * - remove propname$inherit
		 */
		err = zap_remove(mos, zapobj, propname, tx);
		ASSERT(err == 0 || err == ENOENT);
		err = zap_remove(mos, zapobj, inheritstr, tx);
		ASSERT(err == 0 || err == ENOENT);
		break;
	case ZPROP_SRC_LOCAL:
		/*
		 * remove propname$inherit
		 * set propname -> value
		 */
		err = zap_remove(mos, zapobj, inheritstr, tx);
		ASSERT(err == 0 || err == ENOENT);
		VERIFY0(zap_update(mos, zapobj, propname,
		    intsz, numints, value, tx));
		break;
	case ZPROP_SRC_INHERITED:
		/*
		 * explicitly inherit
		 * - remove propname
		 * - set propname$inherit
		 */
		err = zap_remove(mos, zapobj, propname, tx);
		ASSERT(err == 0 || err == ENOENT);
		if (version >= SPA_VERSION_RECVD_PROPS &&
		    dsl_prop_get_int_ds(ds, ZPROP_HAS_RECVD, &dummy) == 0) {
			dummy = 0;
			VERIFY0(zap_update(mos, zapobj, inheritstr,
			    8, 1, &dummy, tx));
		}
		break;
	case ZPROP_SRC_RECEIVED:
		/*
		 * set propname$recvd -> value
		 */
		err = zap_update(mos, zapobj, recvdstr,
		    intsz, numints, value, tx);
		ASSERT(err == 0);
		break;
	case (ZPROP_SRC_NONE | ZPROP_SRC_LOCAL | ZPROP_SRC_RECEIVED):
		/*
		 * clear local and received settings
		 * - remove propname
		 * - remove propname$inherit
		 * - remove propname$recvd
		 */
		err = zap_remove(mos, zapobj, propname, tx);
		ASSERT(err == 0 || err == ENOENT);
		err = zap_remove(mos, zapobj, inheritstr, tx);
		ASSERT(err == 0 || err == ENOENT);
		/* FALLTHRU */
	case (ZPROP_SRC_NONE | ZPROP_SRC_RECEIVED):
		/*
		 * remove propname$recvd
		 */
		err = zap_remove(mos, zapobj, recvdstr, tx);
		ASSERT(err == 0 || err == ENOENT);
		break;
	default:
		cmn_err(CE_PANIC, "unexpected property source: %d", source);
	}

	strfree(inheritstr);
	strfree(recvdstr);

	if (isint) {
		VERIFY0(dsl_prop_get_int_ds(ds, propname, &intval));

		if (ds->ds_phys != NULL && dsl_dataset_is_snapshot(ds)) {
			dsl_prop_cb_record_t *cbr;
			/*
			 * It's a snapshot; nothing can inherit this
			 * property, so just look for callbacks on this
			 * ds here.
			 */
			mutex_enter(&ds->ds_dir->dd_lock);
			for (cbr = list_head(&ds->ds_dir->dd_prop_cbs); cbr;
			    cbr = list_next(&ds->ds_dir->dd_prop_cbs, cbr)) {
				if (cbr->cbr_ds == ds &&
				    strcmp(cbr->cbr_propname, propname) == 0)
					cbr->cbr_func(cbr->cbr_arg, intval);
			}
			mutex_exit(&ds->ds_dir->dd_lock);
		} else {
			dsl_prop_changed_notify(ds->ds_dir->dd_pool,
			    ds->ds_dir->dd_object, propname, intval, TRUE);
		}

		(void) snprintf(valbuf, sizeof (valbuf),
		    "%lld", (longlong_t)intval);
		valstr = valbuf;
	} else {
		if (source == ZPROP_SRC_LOCAL) {
			valstr = value;
		} else {
			tbuf = kmem_alloc(ZAP_MAXVALUELEN, KM_SLEEP);
			if (dsl_prop_get_ds(ds, propname, 1,
			    ZAP_MAXVALUELEN, tbuf, NULL) == 0)
				valstr = tbuf;
		}
	}

	spa_history_log_internal_ds(ds, (source == ZPROP_SRC_NONE ||
	    source == ZPROP_SRC_INHERITED) ? "inherit" : "set", tx,
	    "%s=%s", propname, (valstr == NULL ? "" : valstr));

	if (tbuf != NULL)
		kmem_free(tbuf, ZAP_MAXVALUELEN);
}

int
dsl_prop_set_int(const char *dsname, const char *propname,
    zprop_source_t source, uint64_t value)
{
	nvlist_t *nvl = fnvlist_alloc();
	int error;

	fnvlist_add_uint64(nvl, propname, value);
	error = dsl_props_set(dsname, source, nvl);
	fnvlist_free(nvl);
	return (error);
}

int
dsl_prop_set_string(const char *dsname, const char *propname,
    zprop_source_t source, const char *value)
{
	nvlist_t *nvl = fnvlist_alloc();
	int error;

	fnvlist_add_string(nvl, propname, value);
	error = dsl_props_set(dsname, source, nvl);
	fnvlist_free(nvl);
	return (error);
}

int
dsl_prop_inherit(const char *dsname, const char *propname,
    zprop_source_t source)
{
	nvlist_t *nvl = fnvlist_alloc();
	int error;

	fnvlist_add_boolean(nvl, propname);
	error = dsl_props_set(dsname, source, nvl);
	fnvlist_free(nvl);
	return (error);
}

typedef struct dsl_props_set_arg {
	const char *dpsa_dsname;
	zprop_source_t dpsa_source;
	nvlist_t *dpsa_props;
} dsl_props_set_arg_t;

static int
dsl_props_set_check(void *arg, dmu_tx_t *tx)
{
	dsl_props_set_arg_t *dpsa = arg;
	dsl_pool_t *dp = dmu_tx_pool(tx);
	dsl_dataset_t *ds;
	uint64_t version;
	nvpair_t *elem = NULL;
	int err;

	err = dsl_dataset_hold(dp, dpsa->dpsa_dsname, FTAG, &ds);
	if (err != 0)
		return (err);

	version = spa_version(ds->ds_dir->dd_pool->dp_spa);
	while ((elem = nvlist_next_nvpair(dpsa->dpsa_props, elem)) != NULL) {
		if (strlen(nvpair_name(elem)) >= ZAP_MAXNAMELEN) {
			dsl_dataset_rele(ds, FTAG);
			return (SET_ERROR(ENAMETOOLONG));
		}
		if (nvpair_type(elem) == DATA_TYPE_STRING) {
			char *valstr = fnvpair_value_string(elem);
			if (strlen(valstr) >= (version <
			    SPA_VERSION_STMF_PROP ?
			    ZAP_OLDMAXVALUELEN : ZAP_MAXVALUELEN)) {
				dsl_dataset_rele(ds, FTAG);
				return (E2BIG);
			}
		}
	}

	if (dsl_dataset_is_snapshot(ds) && version < SPA_VERSION_SNAP_PROPS) {
		dsl_dataset_rele(ds, FTAG);
		return (SET_ERROR(ENOTSUP));
	}
	dsl_dataset_rele(ds, FTAG);
	return (0);
}

void
dsl_props_set_sync_impl(dsl_dataset_t *ds, zprop_source_t source,
    nvlist_t *props, dmu_tx_t *tx)
{
	nvpair_t *elem = NULL;

	while ((elem = nvlist_next_nvpair(props, elem)) != NULL) {
		nvpair_t *pair = elem;

		if (nvpair_type(pair) == DATA_TYPE_NVLIST) {
			/*
			 * dsl_prop_get_all_impl() returns properties in this
			 * format.
			 */
			nvlist_t *attrs = fnvpair_value_nvlist(pair);
			pair = fnvlist_lookup_nvpair(attrs, ZPROP_VALUE);
		}

		if (nvpair_type(pair) == DATA_TYPE_STRING) {
			const char *value = fnvpair_value_string(pair);
			dsl_prop_set_sync_impl(ds, nvpair_name(pair),
			    source, 1, strlen(value) + 1, value, tx);
		} else if (nvpair_type(pair) == DATA_TYPE_UINT64) {
			uint64_t intval = fnvpair_value_uint64(pair);
			dsl_prop_set_sync_impl(ds, nvpair_name(pair),
			    source, sizeof (intval), 1, &intval, tx);
		} else if (nvpair_type(pair) == DATA_TYPE_BOOLEAN) {
			dsl_prop_set_sync_impl(ds, nvpair_name(pair),
			    source, 0, 0, NULL, tx);
		} else {
			panic("invalid nvpair type");
		}
	}
}

static void
dsl_props_set_sync(void *arg, dmu_tx_t *tx)
{
	dsl_props_set_arg_t *dpsa = arg;
	dsl_pool_t *dp = dmu_tx_pool(tx);
	dsl_dataset_t *ds;

	VERIFY0(dsl_dataset_hold(dp, dpsa->dpsa_dsname, FTAG, &ds));
	dsl_props_set_sync_impl(ds, dpsa->dpsa_source, dpsa->dpsa_props, tx);
	dsl_dataset_rele(ds, FTAG);
}

/*
 * All-or-nothing; if any prop can't be set, nothing will be modified.
 */
int
dsl_props_set(const char *dsname, zprop_source_t source, nvlist_t *props)
{
	dsl_props_set_arg_t dpsa;
	int nblks = 0;

	dpsa.dpsa_dsname = dsname;
	dpsa.dpsa_source = source;
	dpsa.dpsa_props = props;

	/*
	 * If the source includes NONE, then we will only be removing entries
	 * from the ZAP object.  In that case don't check for ENOSPC.
	 */
	if ((source & ZPROP_SRC_NONE) == 0)
		nblks = 2 * fnvlist_num_pairs(props);

	return (dsl_sync_task(dsname, dsl_props_set_check, dsl_props_set_sync,
	    &dpsa, nblks));
}

typedef enum dsl_prop_getflags {
	DSL_PROP_GET_INHERITING = 0x1,	/* searching parent of target ds */
	DSL_PROP_GET_SNAPSHOT = 0x2,	/* snapshot dataset */
	DSL_PROP_GET_LOCAL = 0x4,	/* local properties */
	DSL_PROP_GET_RECEIVED = 0x8	/* received properties */
} dsl_prop_getflags_t;

static int
dsl_prop_get_all_impl(objset_t *mos, uint64_t propobj,
    const char *setpoint, dsl_prop_getflags_t flags, nvlist_t *nv)
{
	zap_cursor_t zc;
	zap_attribute_t za;
	int err = 0;

	for (zap_cursor_init(&zc, mos, propobj);
	    (err = zap_cursor_retrieve(&zc, &za)) == 0;
	    zap_cursor_advance(&zc)) {
		nvlist_t *propval;
		zfs_prop_t prop;
		char buf[ZAP_MAXNAMELEN];
		char *valstr;
		const char *suffix;
		const char *propname;
		const char *source;

		suffix = strchr(za.za_name, '$');

		if (suffix == NULL) {
			/*
			 * Skip local properties if we only want received
			 * properties.
			 */
			if (flags & DSL_PROP_GET_RECEIVED)
				continue;

			propname = za.za_name;
			source = setpoint;
		} else if (strcmp(suffix, ZPROP_INHERIT_SUFFIX) == 0) {
			/* Skip explicitly inherited entries. */
			continue;
		} else if (strcmp(suffix, ZPROP_RECVD_SUFFIX) == 0) {
			if (flags & DSL_PROP_GET_LOCAL)
				continue;

			(void) strncpy(buf, za.za_name, (suffix - za.za_name));
			buf[suffix - za.za_name] = '\0';
			propname = buf;

			if (!(flags & DSL_PROP_GET_RECEIVED)) {
				/* Skip if locally overridden. */
				err = zap_contains(mos, propobj, propname);
				if (err == 0)
					continue;
				if (err != ENOENT)
					break;

				/* Skip if explicitly inherited. */
				valstr = kmem_asprintf("%s%s", propname,
				    ZPROP_INHERIT_SUFFIX);
				err = zap_contains(mos, propobj, valstr);
				strfree(valstr);
				if (err == 0)
					continue;
				if (err != ENOENT)
					break;
			}

			source = ((flags & DSL_PROP_GET_INHERITING) ?
			    setpoint : ZPROP_SOURCE_VAL_RECVD);
		} else {
			/*
			 * For backward compatibility, skip suffixes we don't
			 * recognize.
			 */
			continue;
		}

		prop = zfs_name_to_prop(propname);

		/* Skip non-inheritable properties. */
		if ((flags & DSL_PROP_GET_INHERITING) && prop != ZPROP_INVAL &&
		    !zfs_prop_inheritable(prop))
			continue;

		/* Skip properties not valid for this type. */
		if ((flags & DSL_PROP_GET_SNAPSHOT) && prop != ZPROP_INVAL &&
		    !zfs_prop_valid_for_type(prop, ZFS_TYPE_SNAPSHOT))
			continue;

		/* Skip properties already defined. */
		if (nvlist_exists(nv, propname))
			continue;

		VERIFY(nvlist_alloc(&propval, NV_UNIQUE_NAME, KM_SLEEP) == 0);
		if (za.za_integer_length == 1) {
			/*
			 * String property
			 */
			char *tmp = kmem_alloc(za.za_num_integers,
			    KM_SLEEP);
			err = zap_lookup(mos, propobj,
			    za.za_name, 1, za.za_num_integers, tmp);
			if (err != 0) {
				kmem_free(tmp, za.za_num_integers);
				break;
			}
			VERIFY(nvlist_add_string(propval, ZPROP_VALUE,
			    tmp) == 0);
			kmem_free(tmp, za.za_num_integers);
		} else {
			/*
			 * Integer property
			 */
			ASSERT(za.za_integer_length == 8);
			(void) nvlist_add_uint64(propval, ZPROP_VALUE,
			    za.za_first_integer);
		}

		VERIFY(nvlist_add_string(propval, ZPROP_SOURCE, source) == 0);
		VERIFY(nvlist_add_nvlist(nv, propname, propval) == 0);
		nvlist_free(propval);
	}
	zap_cursor_fini(&zc);
	if (err == ENOENT)
		err = 0;
	return (err);
}

/*
 * Iterate over all properties for this dataset and return them in an nvlist.
 */
static int
dsl_prop_get_all_ds(dsl_dataset_t *ds, nvlist_t **nvp,
    dsl_prop_getflags_t flags)
{
	dsl_dir_t *dd = ds->ds_dir;
	dsl_pool_t *dp = dd->dd_pool;
	objset_t *mos = dp->dp_meta_objset;
	int err = 0;
	char setpoint[MAXNAMELEN];

	VERIFY(nvlist_alloc(nvp, NV_UNIQUE_NAME, KM_SLEEP) == 0);

	if (dsl_dataset_is_snapshot(ds))
		flags |= DSL_PROP_GET_SNAPSHOT;

	ASSERT(dsl_pool_config_held(dp));

	if (ds->ds_phys->ds_props_obj != 0) {
		ASSERT(flags & DSL_PROP_GET_SNAPSHOT);
		dsl_dataset_name(ds, setpoint);
		err = dsl_prop_get_all_impl(mos, ds->ds_phys->ds_props_obj,
		    setpoint, flags, *nvp);
		if (err)
			goto out;
	}

	for (; dd != NULL; dd = dd->dd_parent) {
		if (dd != ds->ds_dir || (flags & DSL_PROP_GET_SNAPSHOT)) {
			if (flags & (DSL_PROP_GET_LOCAL |
			    DSL_PROP_GET_RECEIVED))
				break;
			flags |= DSL_PROP_GET_INHERITING;
		}
		dsl_dir_name(dd, setpoint);
		err = dsl_prop_get_all_impl(mos, dd->dd_phys->dd_props_zapobj,
		    setpoint, flags, *nvp);
		if (err)
			break;
	}
out:
	return (err);
}

boolean_t
dsl_prop_get_hasrecvd(const char *dsname)
{
	uint64_t dummy;

	return (0 ==
	    dsl_prop_get_integer(dsname, ZPROP_HAS_RECVD, &dummy, NULL));
}

static int
dsl_prop_set_hasrecvd_impl(const char *dsname, zprop_source_t source)
{
	uint64_t version;
	spa_t *spa;
	int error = 0;

	VERIFY0(spa_open(dsname, &spa, FTAG));
	version = spa_version(spa);
	spa_close(spa, FTAG);

	if (version >= SPA_VERSION_RECVD_PROPS)
		error = dsl_prop_set_int(dsname, ZPROP_HAS_RECVD, source, 0);
	return (error);
}

/*
 * Call after successfully receiving properties to ensure that only the first
 * receive on or after SPA_VERSION_RECVD_PROPS blows away local properties.
 */
int
dsl_prop_set_hasrecvd(const char *dsname)
{
	int error = 0;
	if (!dsl_prop_get_hasrecvd(dsname))
		error = dsl_prop_set_hasrecvd_impl(dsname, ZPROP_SRC_LOCAL);
	return (error);
}

void
dsl_prop_unset_hasrecvd(const char *dsname)
{
	VERIFY0(dsl_prop_set_hasrecvd_impl(dsname, ZPROP_SRC_NONE));
}

int
dsl_prop_get_all(objset_t *os, nvlist_t **nvp)
{
	return (dsl_prop_get_all_ds(os->os_dsl_dataset, nvp, 0));
}

int
dsl_prop_get_received(const char *dsname, nvlist_t **nvp)
{
	objset_t *os;
	int error;

	/*
	 * Received properties are not distinguishable from local properties
	 * until the dataset has received properties on or after
	 * SPA_VERSION_RECVD_PROPS.
	 */
	dsl_prop_getflags_t flags = (dsl_prop_get_hasrecvd(dsname) ?
	    DSL_PROP_GET_RECEIVED : DSL_PROP_GET_LOCAL);

	error = dmu_objset_hold(dsname, FTAG, &os);
	if (error != 0)
		return (error);
	error = dsl_prop_get_all_ds(os->os_dsl_dataset, nvp, flags);
	dmu_objset_rele(os, FTAG);
	return (error);
}

void
dsl_prop_nvlist_add_uint64(nvlist_t *nv, zfs_prop_t prop, uint64_t value)
{
	nvlist_t *propval;
	const char *propname = zfs_prop_to_name(prop);
	uint64_t default_value;

	if (nvlist_lookup_nvlist(nv, propname, &propval) == 0) {
		VERIFY(nvlist_add_uint64(propval, ZPROP_VALUE, value) == 0);
		return;
	}

	VERIFY(nvlist_alloc(&propval, NV_UNIQUE_NAME, KM_SLEEP) == 0);
	VERIFY(nvlist_add_uint64(propval, ZPROP_VALUE, value) == 0);
	/* Indicate the default source if we can. */
	if (dodefault(propname, 8, 1, &default_value) == 0 &&
	    value == default_value) {
		VERIFY(nvlist_add_string(propval, ZPROP_SOURCE, "") == 0);
	}
	VERIFY(nvlist_add_nvlist(nv, propname, propval) == 0);
	nvlist_free(propval);
}

void
dsl_prop_nvlist_add_string(nvlist_t *nv, zfs_prop_t prop, const char *value)
{
	nvlist_t *propval;
	const char *propname = zfs_prop_to_name(prop);

	if (nvlist_lookup_nvlist(nv, propname, &propval) == 0) {
		VERIFY(nvlist_add_string(propval, ZPROP_VALUE, value) == 0);
		return;
	}

	VERIFY(nvlist_alloc(&propval, NV_UNIQUE_NAME, KM_SLEEP) == 0);
	VERIFY(nvlist_add_string(propval, ZPROP_VALUE, value) == 0);
	VERIFY(nvlist_add_nvlist(nv, propname, propval) == 0);
	nvlist_free(propval);
}<|MERGE_RESOLUTION|>--- conflicted
+++ resolved
@@ -230,18 +230,14 @@
     dsl_prop_changed_cb_t *callback, void *cbarg)
 {
 	dsl_dir_t *dd = ds->ds_dir;
+	dsl_pool_t *dp = dd->dd_pool;
 	uint64_t value;
 	dsl_prop_cb_record_t *cbr;
 	int err;
-<<<<<<< HEAD
-
-	err = dsl_prop_get_ds(ds, propname, 8, 1, &value, NULL);
-=======
 
 	ASSERT(dsl_pool_config_held(dp));
 
 	err = dsl_prop_get_int_ds(ds, propname, &value);
->>>>>>> 7de6f2c0
 	if (err != 0)
 		return (err);
 
@@ -256,10 +252,6 @@
 	mutex_exit(&dd->dd_lock);
 
 	cbr->cbr_func(cbr->cbr_arg, value);
-<<<<<<< HEAD
-
-=======
->>>>>>> 7de6f2c0
 	return (0);
 }
 
