--- conflicted
+++ resolved
@@ -602,7 +602,6 @@
 
 	spa->spa_debug = ((zfs_flags & ZFS_DEBUG_SPA) != 0);
 
-<<<<<<< HEAD
 	spa_cos_init(spa);
 
 	list_create(&spa->spa_wrc.wrc_blocks, sizeof (wrc_block_t),
@@ -622,8 +621,6 @@
 	spa->spa_perfmon.perfmon_thread = NULL;
 	spa->spa_perfmon.perfmon_thr_exit = B_FALSE;
 
-=======
->>>>>>> 7a3fc0cc
 	/*
 	 * As a pool is being created, treat all features as disabled by
 	 * setting SPA_FEATURE_DISABLED for all entries in the feature
