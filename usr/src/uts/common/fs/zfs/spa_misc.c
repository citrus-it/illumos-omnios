/*
 * CDDL HEADER START
 *
 * The contents of this file are subject to the terms of the
 * Common Development and Distribution License (the "License").
 * You may not use this file except in compliance with the License.
 *
 * You can obtain a copy of the license at usr/src/OPENSOLARIS.LICENSE
 * or http://www.opensolaris.org/os/licensing.
 * See the License for the specific language governing permissions
 * and limitations under the License.
 *
 * When distributing Covered Code, include this CDDL HEADER in each
 * file and include the License file at usr/src/OPENSOLARIS.LICENSE.
 * If applicable, add the following below this CDDL HEADER, with the
 * fields enclosed by brackets "[]" replaced with your own identifying
 * information: Portions Copyright [yyyy] [name of copyright owner]
 *
 * CDDL HEADER END
 */
/*
 * Copyright (c) 2005, 2010, Oracle and/or its affiliates. All rights reserved.
 * Copyright (c) 2011, 2019 by Delphix. All rights reserved.
 * Copyright 2015 Nexenta Systems, Inc.  All rights reserved.
 * Copyright (c) 2014 Spectra Logic Corporation, All rights reserved.
 * Copyright 2013 Saso Kiselkov. All rights reserved.
 * Copyright (c) 2014 Integros [integros.com]
 * Copyright (c) 2017 Datto Inc.
 * Copyright 2019 Joyent, Inc.
 * Copyright (c) 2017, Intel Corporation.
 */

#include <sys/zfs_context.h>
#include <sys/spa_impl.h>
#include <sys/spa_boot.h>
#include <sys/zio.h>
#include <sys/zio_checksum.h>
#include <sys/zio_compress.h>
#include <sys/dmu.h>
#include <sys/dmu_tx.h>
#include <sys/zap.h>
#include <sys/zil.h>
#include <sys/vdev_impl.h>
#include <sys/vdev_initialize.h>
#include <sys/vdev_trim.h>
#include <sys/metaslab.h>
#include <sys/uberblock_impl.h>
#include <sys/txg.h>
#include <sys/avl.h>
#include <sys/unique.h>
#include <sys/dsl_pool.h>
#include <sys/dsl_dir.h>
#include <sys/dsl_prop.h>
#include <sys/dsl_scan.h>
#include <sys/fs/zfs.h>
#include <sys/metaslab_impl.h>
#include <sys/arc.h>
#include <sys/ddt.h>
#include "zfs_prop.h"
#include <sys/btree.h>
#include <sys/zfeature.h>

/*
 * SPA locking
 *
 * There are three basic locks for managing spa_t structures:
 *
 * spa_namespace_lock (global mutex)
 *
 *	This lock must be acquired to do any of the following:
 *
 *		- Lookup a spa_t by name
 *		- Add or remove a spa_t from the namespace
 *		- Increase spa_refcount from non-zero
 *		- Check if spa_refcount is zero
 *		- Rename a spa_t
 *		- add/remove/attach/detach devices
 *		- Held for the duration of create/destroy/import/export
 *
 *	It does not need to handle recursion.  A create or destroy may
 *	reference objects (files or zvols) in other pools, but by
 *	definition they must have an existing reference, and will never need
 *	to lookup a spa_t by name.
 *
 * spa_refcount (per-spa zfs_refcount_t protected by mutex)
 *
 *	This reference count keep track of any active users of the spa_t.  The
 *	spa_t cannot be destroyed or freed while this is non-zero.  Internally,
 *	the refcount is never really 'zero' - opening a pool implicitly keeps
 *	some references in the DMU.  Internally we check against spa_minref, but
 *	present the image of a zero/non-zero value to consumers.
 *
 * spa_config_lock[] (per-spa array of rwlocks)
 *
 *	This protects the spa_t from config changes, and must be held in
 *	the following circumstances:
 *
 *		- RW_READER to perform I/O to the spa
 *		- RW_WRITER to change the vdev config
 *
 * The locking order is fairly straightforward:
 *
 *		spa_namespace_lock	->	spa_refcount
 *
 *	The namespace lock must be acquired to increase the refcount from 0
 *	or to check if it is zero.
 *
 *		spa_refcount		->	spa_config_lock[]
 *
 *	There must be at least one valid reference on the spa_t to acquire
 *	the config lock.
 *
 *		spa_namespace_lock	->	spa_config_lock[]
 *
 *	The namespace lock must always be taken before the config lock.
 *
 *
 * The spa_namespace_lock can be acquired directly and is globally visible.
 *
 * The namespace is manipulated using the following functions, all of which
 * require the spa_namespace_lock to be held.
 *
 *	spa_lookup()		Lookup a spa_t by name.
 *
 *	spa_add()		Create a new spa_t in the namespace.
 *
 *	spa_remove()		Remove a spa_t from the namespace.  This also
 *				frees up any memory associated with the spa_t.
 *
 *	spa_next()		Returns the next spa_t in the system, or the
 *				first if NULL is passed.
 *
 *	spa_evict_all()		Shutdown and remove all spa_t structures in
 *				the system.
 *
 *	spa_guid_exists()	Determine whether a pool/device guid exists.
 *
 * The spa_refcount is manipulated using the following functions:
 *
 *	spa_open_ref()		Adds a reference to the given spa_t.  Must be
 *				called with spa_namespace_lock held if the
 *				refcount is currently zero.
 *
 *	spa_close()		Remove a reference from the spa_t.  This will
 *				not free the spa_t or remove it from the
 *				namespace.  No locking is required.
 *
 *	spa_refcount_zero()	Returns true if the refcount is currently
 *				zero.  Must be called with spa_namespace_lock
 *				held.
 *
 * The spa_config_lock[] is an array of rwlocks, ordered as follows:
 * SCL_CONFIG > SCL_STATE > SCL_ALLOC > SCL_ZIO > SCL_FREE > SCL_VDEV.
 * spa_config_lock[] is manipulated with spa_config_{enter,exit,held}().
 *
 * To read the configuration, it suffices to hold one of these locks as reader.
 * To modify the configuration, you must hold all locks as writer.  To modify
 * vdev state without altering the vdev tree's topology (e.g. online/offline),
 * you must hold SCL_STATE and SCL_ZIO as writer.
 *
 * We use these distinct config locks to avoid recursive lock entry.
 * For example, spa_sync() (which holds SCL_CONFIG as reader) induces
 * block allocations (SCL_ALLOC), which may require reading space maps
 * from disk (dmu_read() -> zio_read() -> SCL_ZIO).
 *
 * The spa config locks cannot be normal rwlocks because we need the
 * ability to hand off ownership.  For example, SCL_ZIO is acquired
 * by the issuing thread and later released by an interrupt thread.
 * They do, however, obey the usual write-wanted semantics to prevent
 * writer (i.e. system administrator) starvation.
 *
 * The lock acquisition rules are as follows:
 *
 * SCL_CONFIG
 *	Protects changes to the vdev tree topology, such as vdev
 *	add/remove/attach/detach.  Protects the dirty config list
 *	(spa_config_dirty_list) and the set of spares and l2arc devices.
 *
 * SCL_STATE
 *	Protects changes to pool state and vdev state, such as vdev
 *	online/offline/fault/degrade/clear.  Protects the dirty state list
 *	(spa_state_dirty_list) and global pool state (spa_state).
 *
 * SCL_ALLOC
 *	Protects changes to metaslab groups and classes.
 *	Held as reader by metaslab_alloc() and metaslab_claim().
 *
 * SCL_ZIO
 *	Held by bp-level zios (those which have no io_vd upon entry)
 *	to prevent changes to the vdev tree.  The bp-level zio implicitly
 *	protects all of its vdev child zios, which do not hold SCL_ZIO.
 *
 * SCL_FREE
 *	Protects changes to metaslab groups and classes.
 *	Held as reader by metaslab_free().  SCL_FREE is distinct from
 *	SCL_ALLOC, and lower than SCL_ZIO, so that we can safely free
 *	blocks in zio_done() while another i/o that holds either
 *	SCL_ALLOC or SCL_ZIO is waiting for this i/o to complete.
 *
 * SCL_VDEV
 *	Held as reader to prevent changes to the vdev tree during trivial
 *	inquiries such as bp_get_dsize().  SCL_VDEV is distinct from the
 *	other locks, and lower than all of them, to ensure that it's safe
 *	to acquire regardless of caller context.
 *
 * In addition, the following rules apply:
 *
 * (a)	spa_props_lock protects pool properties, spa_config and spa_config_list.
 *	The lock ordering is SCL_CONFIG > spa_props_lock.
 *
 * (b)	I/O operations on leaf vdevs.  For any zio operation that takes
 *	an explicit vdev_t argument -- such as zio_ioctl(), zio_read_phys(),
 *	or zio_write_phys() -- the caller must ensure that the config cannot
 *	cannot change in the interim, and that the vdev cannot be reopened.
 *	SCL_STATE as reader suffices for both.
 *
 * The vdev configuration is protected by spa_vdev_enter() / spa_vdev_exit().
 *
 *	spa_vdev_enter()	Acquire the namespace lock and the config lock
 *				for writing.
 *
 *	spa_vdev_exit()		Release the config lock, wait for all I/O
 *				to complete, sync the updated configs to the
 *				cache, and release the namespace lock.
 *
 * vdev state is protected by spa_vdev_state_enter() / spa_vdev_state_exit().
 * Like spa_vdev_enter/exit, these are convenience wrappers -- the actual
 * locking is, always, based on spa_namespace_lock and spa_config_lock[].
 */

static avl_tree_t spa_namespace_avl;
kmutex_t spa_namespace_lock;
static kcondvar_t spa_namespace_cv;
static int spa_active_count;
int spa_max_replication_override = SPA_DVAS_PER_BP;

static kmutex_t spa_spare_lock;
static avl_tree_t spa_spare_avl;
static kmutex_t spa_l2cache_lock;
static avl_tree_t spa_l2cache_avl;

kmem_cache_t *spa_buffer_pool;
int spa_mode_global;

#ifdef ZFS_DEBUG
/*
 * Everything except dprintf, spa, and indirect_remap is on by default
 * in debug builds.
 */
int zfs_flags = ~(ZFS_DEBUG_DPRINTF | ZFS_DEBUG_INDIRECT_REMAP);
#else
int zfs_flags = 0;
#endif

/*
 * zfs_recover can be set to nonzero to attempt to recover from
 * otherwise-fatal errors, typically caused by on-disk corruption.  When
 * set, calls to zfs_panic_recover() will turn into warning messages.
 * This should only be used as a last resort, as it typically results
 * in leaked space, or worse.
 */
boolean_t zfs_recover = B_FALSE;

/*
 * If destroy encounters an EIO while reading metadata (e.g. indirect
 * blocks), space referenced by the missing metadata can not be freed.
 * Normally this causes the background destroy to become "stalled", as
 * it is unable to make forward progress.  While in this stalled state,
 * all remaining space to free from the error-encountering filesystem is
 * "temporarily leaked".  Set this flag to cause it to ignore the EIO,
 * permanently leak the space from indirect blocks that can not be read,
 * and continue to free everything else that it can.
 *
 * The default, "stalling" behavior is useful if the storage partially
 * fails (i.e. some but not all i/os fail), and then later recovers.  In
 * this case, we will be able to continue pool operations while it is
 * partially failed, and when it recovers, we can continue to free the
 * space, with no leaks.  However, note that this case is actually
 * fairly rare.
 *
 * Typically pools either (a) fail completely (but perhaps temporarily,
 * e.g. a top-level vdev going offline), or (b) have localized,
 * permanent errors (e.g. disk returns the wrong data due to bit flip or
 * firmware bug).  In case (a), this setting does not matter because the
 * pool will be suspended and the sync thread will not be able to make
 * forward progress regardless.  In case (b), because the error is
 * permanent, the best we can do is leak the minimum amount of space,
 * which is what setting this flag will do.  Therefore, it is reasonable
 * for this flag to normally be set, but we chose the more conservative
 * approach of not setting it, so that there is no possibility of
 * leaking space in the "partial temporary" failure case.
 */
boolean_t zfs_free_leak_on_eio = B_FALSE;

/*
 * Expiration time in milliseconds. This value has two meanings. First it is
 * used to determine when the spa_deadman() logic should fire. By default the
 * spa_deadman() will fire if spa_sync() has not completed in 1000 seconds.
 * Secondly, the value determines if an I/O is considered "hung". Any I/O that
 * has not completed in zfs_deadman_synctime_ms is considered "hung" resulting
 * in a system panic.
 */
uint64_t zfs_deadman_synctime_ms = 1000000ULL;

/*
 * Check time in milliseconds. This defines the frequency at which we check
 * for hung I/O.
 */
uint64_t zfs_deadman_checktime_ms = 5000ULL;

/*
 * Override the zfs deadman behavior via /etc/system. By default the
 * deadman is enabled except on VMware and sparc deployments.
 */
int zfs_deadman_enabled = -1;

/*
 * The worst case is single-sector max-parity RAID-Z blocks, in which
 * case the space requirement is exactly (VDEV_RAIDZ_MAXPARITY + 1)
 * times the size; so just assume that.  Add to this the fact that
 * we can have up to 3 DVAs per bp, and one more factor of 2 because
 * the block may be dittoed with up to 3 DVAs by ddt_sync().  All together,
 * the worst case is:
 *     (VDEV_RAIDZ_MAXPARITY + 1) * SPA_DVAS_PER_BP * 2 == 24
 */
int spa_asize_inflation = 24;

/*
 * Normally, we don't allow the last 3.2% (1/(2^spa_slop_shift)) of space in
 * the pool to be consumed.  This ensures that we don't run the pool
 * completely out of space, due to unaccounted changes (e.g. to the MOS).
 * It also limits the worst-case time to allocate space.  If we have
 * less than this amount of free space, most ZPL operations (e.g. write,
 * create) will return ENOSPC.
 *
 * Certain operations (e.g. file removal, most administrative actions) can
 * use half the slop space.  They will only return ENOSPC if less than half
 * the slop space is free.  Typically, once the pool has less than the slop
 * space free, the user will use these operations to free up space in the pool.
 * These are the operations that call dsl_pool_adjustedsize() with the netfree
 * argument set to TRUE.
 *
 * Operations that are almost guaranteed to free up space in the absence of
 * a pool checkpoint can use up to three quarters of the slop space
 * (e.g zfs destroy).
 *
 * A very restricted set of operations are always permitted, regardless of
 * the amount of free space.  These are the operations that call
 * dsl_sync_task(ZFS_SPACE_CHECK_NONE). If these operations result in a net
 * increase in the amount of space used, it is possible to run the pool
 * completely out of space, causing it to be permanently read-only.
 *
 * Note that on very small pools, the slop space will be larger than
 * 3.2%, in an effort to have it be at least spa_min_slop (128MB),
 * but we never allow it to be more than half the pool size.
 *
 * See also the comments in zfs_space_check_t.
 */
int spa_slop_shift = 5;
uint64_t spa_min_slop = 128 * 1024 * 1024;

int spa_allocators = 4;

/*PRINTFLIKE2*/
void
spa_load_failed(spa_t *spa, const char *fmt, ...)
{
	va_list adx;
	char buf[256];

	va_start(adx, fmt);
	(void) vsnprintf(buf, sizeof (buf), fmt, adx);
	va_end(adx);

	zfs_dbgmsg("spa_load(%s, config %s): FAILED: %s", spa->spa_name,
	    spa->spa_trust_config ? "trusted" : "untrusted", buf);
}

/*PRINTFLIKE2*/
void
spa_load_note(spa_t *spa, const char *fmt, ...)
{
	va_list adx;
	char buf[256];

	va_start(adx, fmt);
	(void) vsnprintf(buf, sizeof (buf), fmt, adx);
	va_end(adx);

	zfs_dbgmsg("spa_load(%s, config %s): %s", spa->spa_name,
	    spa->spa_trust_config ? "trusted" : "untrusted", buf);
}

/*
 * By default dedup and user data indirects land in the special class
 */
int zfs_ddt_data_is_special = B_TRUE;
int zfs_user_indirect_is_special = B_TRUE;

/*
 * The percentage of special class final space reserved for metadata only.
 * Once we allocate 100 - zfs_special_class_metadata_reserve_pct we only
 * let metadata into the class.
 */
int zfs_special_class_metadata_reserve_pct = 25;

/*
 * ==========================================================================
 * SPA config locking
 * ==========================================================================
 */
static void
spa_config_lock_init(spa_t *spa)
{
	for (int i = 0; i < SCL_LOCKS; i++) {
		spa_config_lock_t *scl = &spa->spa_config_lock[i];
		mutex_init(&scl->scl_lock, NULL, MUTEX_DEFAULT, NULL);
		cv_init(&scl->scl_cv, NULL, CV_DEFAULT, NULL);
		zfs_refcount_create_untracked(&scl->scl_count);
		scl->scl_writer = NULL;
		scl->scl_write_wanted = 0;
	}
}

static void
spa_config_lock_destroy(spa_t *spa)
{
	for (int i = 0; i < SCL_LOCKS; i++) {
		spa_config_lock_t *scl = &spa->spa_config_lock[i];
		mutex_destroy(&scl->scl_lock);
		cv_destroy(&scl->scl_cv);
		zfs_refcount_destroy(&scl->scl_count);
		ASSERT(scl->scl_writer == NULL);
		ASSERT(scl->scl_write_wanted == 0);
	}
}

int
spa_config_tryenter(spa_t *spa, int locks, void *tag, krw_t rw)
{
	for (int i = 0; i < SCL_LOCKS; i++) {
		spa_config_lock_t *scl = &spa->spa_config_lock[i];
		if (!(locks & (1 << i)))
			continue;
		mutex_enter(&scl->scl_lock);
		if (rw == RW_READER) {
			if (scl->scl_writer || scl->scl_write_wanted) {
				mutex_exit(&scl->scl_lock);
				spa_config_exit(spa, locks & ((1 << i) - 1),
				    tag);
				return (0);
			}
		} else {
			ASSERT(scl->scl_writer != curthread);
			if (!zfs_refcount_is_zero(&scl->scl_count)) {
				mutex_exit(&scl->scl_lock);
				spa_config_exit(spa, locks & ((1 << i) - 1),
				    tag);
				return (0);
			}
			scl->scl_writer = curthread;
		}
		(void) zfs_refcount_add(&scl->scl_count, tag);
		mutex_exit(&scl->scl_lock);
	}
	return (1);
}

void
spa_config_enter(spa_t *spa, int locks, void *tag, krw_t rw)
{
	int wlocks_held = 0;

	ASSERT3U(SCL_LOCKS, <, sizeof (wlocks_held) * NBBY);

	for (int i = 0; i < SCL_LOCKS; i++) {
		spa_config_lock_t *scl = &spa->spa_config_lock[i];
		if (scl->scl_writer == curthread)
			wlocks_held |= (1 << i);
		if (!(locks & (1 << i)))
			continue;
		mutex_enter(&scl->scl_lock);
		if (rw == RW_READER) {
			while (scl->scl_writer || scl->scl_write_wanted) {
				cv_wait(&scl->scl_cv, &scl->scl_lock);
			}
		} else {
			ASSERT(scl->scl_writer != curthread);
			while (!zfs_refcount_is_zero(&scl->scl_count)) {
				scl->scl_write_wanted++;
				cv_wait(&scl->scl_cv, &scl->scl_lock);
				scl->scl_write_wanted--;
			}
			scl->scl_writer = curthread;
		}
		(void) zfs_refcount_add(&scl->scl_count, tag);
		mutex_exit(&scl->scl_lock);
	}
	ASSERT3U(wlocks_held, <=, locks);
}

void
spa_config_exit(spa_t *spa, int locks, void *tag)
{
	for (int i = SCL_LOCKS - 1; i >= 0; i--) {
		spa_config_lock_t *scl = &spa->spa_config_lock[i];
		if (!(locks & (1 << i)))
			continue;
		mutex_enter(&scl->scl_lock);
		ASSERT(!zfs_refcount_is_zero(&scl->scl_count));
		if (zfs_refcount_remove(&scl->scl_count, tag) == 0) {
			ASSERT(scl->scl_writer == NULL ||
			    scl->scl_writer == curthread);
			scl->scl_writer = NULL;	/* OK in either case */
			cv_broadcast(&scl->scl_cv);
		}
		mutex_exit(&scl->scl_lock);
	}
}

int
spa_config_held(spa_t *spa, int locks, krw_t rw)
{
	int locks_held = 0;

	for (int i = 0; i < SCL_LOCKS; i++) {
		spa_config_lock_t *scl = &spa->spa_config_lock[i];
		if (!(locks & (1 << i)))
			continue;
		if ((rw == RW_READER &&
		    !zfs_refcount_is_zero(&scl->scl_count)) ||
		    (rw == RW_WRITER && scl->scl_writer == curthread))
			locks_held |= 1 << i;
	}

	return (locks_held);
}

/*
 * ==========================================================================
 * SPA namespace functions
 * ==========================================================================
 */

/*
 * Lookup the named spa_t in the AVL tree.  The spa_namespace_lock must be held.
 * Returns NULL if no matching spa_t is found.
 */
spa_t *
spa_lookup(const char *name)
{
	static spa_t search;	/* spa_t is large; don't allocate on stack */
	spa_t *spa;
	avl_index_t where;
	char *cp;

	ASSERT(MUTEX_HELD(&spa_namespace_lock));

	(void) strlcpy(search.spa_name, name, sizeof (search.spa_name));

	/*
	 * If it's a full dataset name, figure out the pool name and
	 * just use that.
	 */
	cp = strpbrk(search.spa_name, "/@#");
	if (cp != NULL)
		*cp = '\0';

	spa = avl_find(&spa_namespace_avl, &search, &where);

	return (spa);
}

/*
 * Fires when spa_sync has not completed within zfs_deadman_synctime_ms.
 * If the zfs_deadman_enabled flag is set then it inspects all vdev queues
 * looking for potentially hung I/Os.
 */
void
spa_deadman(void *arg)
{
	spa_t *spa = arg;

	/*
	 * Disable the deadman timer if the pool is suspended.
	 */
	if (spa_suspended(spa)) {
		VERIFY(cyclic_reprogram(spa->spa_deadman_cycid, CY_INFINITY));
		return;
	}

	zfs_dbgmsg("slow spa_sync: started %llu seconds ago, calls %llu",
	    (gethrtime() - spa->spa_sync_starttime) / NANOSEC,
	    ++spa->spa_deadman_calls);
	if (zfs_deadman_enabled)
		vdev_deadman(spa->spa_root_vdev);
}

int
spa_log_sm_sort_by_txg(const void *va, const void *vb)
{
	const spa_log_sm_t *a = va;
	const spa_log_sm_t *b = vb;

	return (TREE_CMP(a->sls_txg, b->sls_txg));
}

/*
 * Create an uninitialized spa_t with the given name.  Requires
 * spa_namespace_lock.  The caller must ensure that the spa_t doesn't already
 * exist by calling spa_lookup() first.
 */
spa_t *
spa_add(const char *name, nvlist_t *config, const char *altroot)
{
	spa_t *spa;
	spa_config_dirent_t *dp;
	cyc_handler_t hdlr;
	cyc_time_t when;

	ASSERT(MUTEX_HELD(&spa_namespace_lock));

	spa = kmem_zalloc(sizeof (spa_t), KM_SLEEP);

	mutex_init(&spa->spa_async_lock, NULL, MUTEX_DEFAULT, NULL);
	mutex_init(&spa->spa_errlist_lock, NULL, MUTEX_DEFAULT, NULL);
	mutex_init(&spa->spa_errlog_lock, NULL, MUTEX_DEFAULT, NULL);
	mutex_init(&spa->spa_evicting_os_lock, NULL, MUTEX_DEFAULT, NULL);
	mutex_init(&spa->spa_history_lock, NULL, MUTEX_DEFAULT, NULL);
	mutex_init(&spa->spa_proc_lock, NULL, MUTEX_DEFAULT, NULL);
	mutex_init(&spa->spa_props_lock, NULL, MUTEX_DEFAULT, NULL);
	mutex_init(&spa->spa_cksum_tmpls_lock, NULL, MUTEX_DEFAULT, NULL);
	mutex_init(&spa->spa_scrub_lock, NULL, MUTEX_DEFAULT, NULL);
	mutex_init(&spa->spa_suspend_lock, NULL, MUTEX_DEFAULT, NULL);
	mutex_init(&spa->spa_vdev_top_lock, NULL, MUTEX_DEFAULT, NULL);
	mutex_init(&spa->spa_iokstat_lock, NULL, MUTEX_DEFAULT, NULL);
	mutex_init(&spa->spa_flushed_ms_lock, NULL, MUTEX_DEFAULT, NULL);

	cv_init(&spa->spa_async_cv, NULL, CV_DEFAULT, NULL);
	cv_init(&spa->spa_evicting_os_cv, NULL, CV_DEFAULT, NULL);
	cv_init(&spa->spa_proc_cv, NULL, CV_DEFAULT, NULL);
	cv_init(&spa->spa_scrub_io_cv, NULL, CV_DEFAULT, NULL);
	cv_init(&spa->spa_suspend_cv, NULL, CV_DEFAULT, NULL);

	for (int t = 0; t < TXG_SIZE; t++)
		bplist_create(&spa->spa_free_bplist[t]);

	(void) strlcpy(spa->spa_name, name, sizeof (spa->spa_name));
	spa->spa_state = POOL_STATE_UNINITIALIZED;
	spa->spa_freeze_txg = UINT64_MAX;
	spa->spa_final_txg = UINT64_MAX;
	spa->spa_load_max_txg = UINT64_MAX;
	spa->spa_proc = &p0;
	spa->spa_proc_state = SPA_PROC_NONE;
	spa->spa_trust_config = B_TRUE;

	hdlr.cyh_func = spa_deadman;
	hdlr.cyh_arg = spa;
	hdlr.cyh_level = CY_LOW_LEVEL;

	spa->spa_deadman_synctime = MSEC2NSEC(zfs_deadman_synctime_ms);

	/*
	 * This determines how often we need to check for hung I/Os after
	 * the cyclic has already fired. Since checking for hung I/Os is
	 * an expensive operation we don't want to check too frequently.
	 * Instead wait for 5 seconds before checking again.
	 */
	when.cyt_interval = MSEC2NSEC(zfs_deadman_checktime_ms);
	when.cyt_when = CY_INFINITY;
	mutex_enter(&cpu_lock);
	spa->spa_deadman_cycid = cyclic_add(&hdlr, &when);
	mutex_exit(&cpu_lock);

	zfs_refcount_create(&spa->spa_refcount);
	spa_config_lock_init(spa);

	avl_add(&spa_namespace_avl, spa);

	/*
	 * Set the alternate root, if there is one.
	 */
	if (altroot) {
		spa->spa_root = spa_strdup(altroot);
		spa_active_count++;
	}

	spa->spa_alloc_count = spa_allocators;
	spa->spa_alloc_locks = kmem_zalloc(spa->spa_alloc_count *
	    sizeof (kmutex_t), KM_SLEEP);
	spa->spa_alloc_trees = kmem_zalloc(spa->spa_alloc_count *
	    sizeof (avl_tree_t), KM_SLEEP);
	for (int i = 0; i < spa->spa_alloc_count; i++) {
		mutex_init(&spa->spa_alloc_locks[i], NULL, MUTEX_DEFAULT, NULL);
		avl_create(&spa->spa_alloc_trees[i], zio_bookmark_compare,
		    sizeof (zio_t), offsetof(zio_t, io_alloc_node));
	}
	avl_create(&spa->spa_metaslabs_by_flushed, metaslab_sort_by_flushed,
	    sizeof (metaslab_t), offsetof(metaslab_t, ms_spa_txg_node));
	avl_create(&spa->spa_sm_logs_by_txg, spa_log_sm_sort_by_txg,
	    sizeof (spa_log_sm_t), offsetof(spa_log_sm_t, sls_node));
	list_create(&spa->spa_log_summary, sizeof (log_summary_entry_t),
	    offsetof(log_summary_entry_t, lse_node));

	/*
	 * Every pool starts with the default cachefile
	 */
	list_create(&spa->spa_config_list, sizeof (spa_config_dirent_t),
	    offsetof(spa_config_dirent_t, scd_link));

	dp = kmem_zalloc(sizeof (spa_config_dirent_t), KM_SLEEP);
	dp->scd_path = altroot ? NULL : spa_strdup(spa_config_path);
	list_insert_head(&spa->spa_config_list, dp);

	VERIFY(nvlist_alloc(&spa->spa_load_info, NV_UNIQUE_NAME,
	    KM_SLEEP) == 0);

	if (config != NULL) {
		nvlist_t *features;

		if (nvlist_lookup_nvlist(config, ZPOOL_CONFIG_FEATURES_FOR_READ,
		    &features) == 0) {
			VERIFY(nvlist_dup(features, &spa->spa_label_features,
			    0) == 0);
		}

		VERIFY(nvlist_dup(config, &spa->spa_config, 0) == 0);
	}

	if (spa->spa_label_features == NULL) {
		VERIFY(nvlist_alloc(&spa->spa_label_features, NV_UNIQUE_NAME,
		    KM_SLEEP) == 0);
	}

	spa->spa_iokstat = kstat_create("zfs", 0, name,
	    "disk", KSTAT_TYPE_IO, 1, 0);
	if (spa->spa_iokstat) {
		spa->spa_iokstat->ks_lock = &spa->spa_iokstat_lock;
		kstat_install(spa->spa_iokstat);
	}

	spa->spa_min_ashift = INT_MAX;
	spa->spa_max_ashift = 0;

	/*
	 * As a pool is being created, treat all features as disabled by
	 * setting SPA_FEATURE_DISABLED for all entries in the feature
	 * refcount cache.
	 */
	for (int i = 0; i < SPA_FEATURES; i++) {
		spa->spa_feat_refcount_cache[i] = SPA_FEATURE_DISABLED;
	}

	list_create(&spa->spa_leaf_list, sizeof (vdev_t),
	    offsetof(vdev_t, vdev_leaf_node));

	return (spa);
}

/*
 * Removes a spa_t from the namespace, freeing up any memory used.  Requires
 * spa_namespace_lock.  This is called only after the spa_t has been closed and
 * deactivated.
 */
void
spa_remove(spa_t *spa)
{
	spa_config_dirent_t *dp;

	ASSERT(MUTEX_HELD(&spa_namespace_lock));
	ASSERT(spa_state(spa) == POOL_STATE_UNINITIALIZED);
	ASSERT3U(zfs_refcount_count(&spa->spa_refcount), ==, 0);

	nvlist_free(spa->spa_config_splitting);

	avl_remove(&spa_namespace_avl, spa);
	cv_broadcast(&spa_namespace_cv);

	if (spa->spa_root) {
		spa_strfree(spa->spa_root);
		spa_active_count--;
	}

	while ((dp = list_head(&spa->spa_config_list)) != NULL) {
		list_remove(&spa->spa_config_list, dp);
		if (dp->scd_path != NULL)
			spa_strfree(dp->scd_path);
		kmem_free(dp, sizeof (spa_config_dirent_t));
	}

	for (int i = 0; i < spa->spa_alloc_count; i++) {
		avl_destroy(&spa->spa_alloc_trees[i]);
		mutex_destroy(&spa->spa_alloc_locks[i]);
	}
	kmem_free(spa->spa_alloc_locks, spa->spa_alloc_count *
	    sizeof (kmutex_t));
	kmem_free(spa->spa_alloc_trees, spa->spa_alloc_count *
	    sizeof (avl_tree_t));

	avl_destroy(&spa->spa_metaslabs_by_flushed);
	avl_destroy(&spa->spa_sm_logs_by_txg);
	list_destroy(&spa->spa_log_summary);
	list_destroy(&spa->spa_config_list);
	list_destroy(&spa->spa_leaf_list);

	nvlist_free(spa->spa_label_features);
	nvlist_free(spa->spa_load_info);
	spa_config_set(spa, NULL);

	mutex_enter(&cpu_lock);
	if (spa->spa_deadman_cycid != CYCLIC_NONE)
		cyclic_remove(spa->spa_deadman_cycid);
	mutex_exit(&cpu_lock);
	spa->spa_deadman_cycid = CYCLIC_NONE;

	zfs_refcount_destroy(&spa->spa_refcount);

	spa_config_lock_destroy(spa);

	kstat_delete(spa->spa_iokstat);
	spa->spa_iokstat = NULL;

	for (int t = 0; t < TXG_SIZE; t++)
		bplist_destroy(&spa->spa_free_bplist[t]);

	zio_checksum_templates_free(spa);

	cv_destroy(&spa->spa_async_cv);
	cv_destroy(&spa->spa_evicting_os_cv);
	cv_destroy(&spa->spa_proc_cv);
	cv_destroy(&spa->spa_scrub_io_cv);
	cv_destroy(&spa->spa_suspend_cv);

	mutex_destroy(&spa->spa_flushed_ms_lock);
	mutex_destroy(&spa->spa_async_lock);
	mutex_destroy(&spa->spa_errlist_lock);
	mutex_destroy(&spa->spa_errlog_lock);
	mutex_destroy(&spa->spa_evicting_os_lock);
	mutex_destroy(&spa->spa_history_lock);
	mutex_destroy(&spa->spa_proc_lock);
	mutex_destroy(&spa->spa_props_lock);
	mutex_destroy(&spa->spa_cksum_tmpls_lock);
	mutex_destroy(&spa->spa_scrub_lock);
	mutex_destroy(&spa->spa_suspend_lock);
	mutex_destroy(&spa->spa_vdev_top_lock);
	mutex_destroy(&spa->spa_iokstat_lock);

	kmem_free(spa, sizeof (spa_t));
}

/*
 * Given a pool, return the next pool in the namespace, or NULL if there is
 * none.  If 'prev' is NULL, return the first pool.
 */
spa_t *
spa_next(spa_t *prev)
{
	ASSERT(MUTEX_HELD(&spa_namespace_lock));

	if (prev)
		return (AVL_NEXT(&spa_namespace_avl, prev));
	else
		return (avl_first(&spa_namespace_avl));
}

/*
 * ==========================================================================
 * SPA refcount functions
 * ==========================================================================
 */

/*
 * Add a reference to the given spa_t.  Must have at least one reference, or
 * have the namespace lock held.
 */
void
spa_open_ref(spa_t *spa, void *tag)
{
	ASSERT(zfs_refcount_count(&spa->spa_refcount) >= spa->spa_minref ||
	    MUTEX_HELD(&spa_namespace_lock));
	(void) zfs_refcount_add(&spa->spa_refcount, tag);
}

/*
 * Remove a reference to the given spa_t.  Must have at least one reference, or
 * have the namespace lock held.
 */
void
spa_close(spa_t *spa, void *tag)
{
	ASSERT(zfs_refcount_count(&spa->spa_refcount) > spa->spa_minref ||
	    MUTEX_HELD(&spa_namespace_lock));
	(void) zfs_refcount_remove(&spa->spa_refcount, tag);
}

/*
 * Remove a reference to the given spa_t held by a dsl dir that is
 * being asynchronously released.  Async releases occur from a taskq
 * performing eviction of dsl datasets and dirs.  The namespace lock
 * isn't held and the hold by the object being evicted may contribute to
 * spa_minref (e.g. dataset or directory released during pool export),
 * so the asserts in spa_close() do not apply.
 */
void
spa_async_close(spa_t *spa, void *tag)
{
	(void) zfs_refcount_remove(&spa->spa_refcount, tag);
}

/*
 * Check to see if the spa refcount is zero.  Must be called with
 * spa_namespace_lock held.  We really compare against spa_minref, which is the
 * number of references acquired when opening a pool
 */
boolean_t
spa_refcount_zero(spa_t *spa)
{
	ASSERT(MUTEX_HELD(&spa_namespace_lock));

	return (zfs_refcount_count(&spa->spa_refcount) == spa->spa_minref);
}

/*
 * ==========================================================================
 * SPA spare and l2cache tracking
 * ==========================================================================
 */

/*
 * Hot spares and cache devices are tracked using the same code below,
 * for 'auxiliary' devices.
 */

typedef struct spa_aux {
	uint64_t	aux_guid;
	uint64_t	aux_pool;
	avl_node_t	aux_avl;
	int		aux_count;
} spa_aux_t;

static inline int
spa_aux_compare(const void *a, const void *b)
{
	const spa_aux_t *sa = (const spa_aux_t *)a;
	const spa_aux_t *sb = (const spa_aux_t *)b;

	return (TREE_CMP(sa->aux_guid, sb->aux_guid));
}

void
spa_aux_add(vdev_t *vd, avl_tree_t *avl)
{
	avl_index_t where;
	spa_aux_t search;
	spa_aux_t *aux;

	search.aux_guid = vd->vdev_guid;
	if ((aux = avl_find(avl, &search, &where)) != NULL) {
		aux->aux_count++;
	} else {
		aux = kmem_zalloc(sizeof (spa_aux_t), KM_SLEEP);
		aux->aux_guid = vd->vdev_guid;
		aux->aux_count = 1;
		avl_insert(avl, aux, where);
	}
}

void
spa_aux_remove(vdev_t *vd, avl_tree_t *avl)
{
	spa_aux_t search;
	spa_aux_t *aux;
	avl_index_t where;

	search.aux_guid = vd->vdev_guid;
	aux = avl_find(avl, &search, &where);

	ASSERT(aux != NULL);

	if (--aux->aux_count == 0) {
		avl_remove(avl, aux);
		kmem_free(aux, sizeof (spa_aux_t));
	} else if (aux->aux_pool == spa_guid(vd->vdev_spa)) {
		aux->aux_pool = 0ULL;
	}
}

boolean_t
spa_aux_exists(uint64_t guid, uint64_t *pool, int *refcnt, avl_tree_t *avl)
{
	spa_aux_t search, *found;

	search.aux_guid = guid;
	found = avl_find(avl, &search, NULL);

	if (pool) {
		if (found)
			*pool = found->aux_pool;
		else
			*pool = 0ULL;
	}

	if (refcnt) {
		if (found)
			*refcnt = found->aux_count;
		else
			*refcnt = 0;
	}

	return (found != NULL);
}

void
spa_aux_activate(vdev_t *vd, avl_tree_t *avl)
{
	spa_aux_t search, *found;
	avl_index_t where;

	search.aux_guid = vd->vdev_guid;
	found = avl_find(avl, &search, &where);
	ASSERT(found != NULL);
	ASSERT(found->aux_pool == 0ULL);

	found->aux_pool = spa_guid(vd->vdev_spa);
}

/*
 * Spares are tracked globally due to the following constraints:
 *
 *	- A spare may be part of multiple pools.
 *	- A spare may be added to a pool even if it's actively in use within
 *	  another pool.
 *	- A spare in use in any pool can only be the source of a replacement if
 *	  the target is a spare in the same pool.
 *
 * We keep track of all spares on the system through the use of a reference
 * counted AVL tree.  When a vdev is added as a spare, or used as a replacement
 * spare, then we bump the reference count in the AVL tree.  In addition, we set
 * the 'vdev_isspare' member to indicate that the device is a spare (active or
 * inactive).  When a spare is made active (used to replace a device in the
 * pool), we also keep track of which pool its been made a part of.
 *
 * The 'spa_spare_lock' protects the AVL tree.  These functions are normally
 * called under the spa_namespace lock as part of vdev reconfiguration.  The
 * separate spare lock exists for the status query path, which does not need to
 * be completely consistent with respect to other vdev configuration changes.
 */

/*
 * Poll the spare vdevs to make sure they are not faulty.
 *
 * The probe operation will raise an ENXIO error and create an FM ereport if the
 * probe fails.
 */
void
spa_spare_poll(spa_t *spa)
{
	boolean_t async_request = B_FALSE;
	spa_config_enter(spa, SCL_STATE, FTAG, RW_READER);
	for (int i = 0; i < spa->spa_spares.sav_count; i++) {
		spa_aux_t search, *found;
		vdev_t *vd = spa->spa_spares.sav_vdevs[i];

		search.aux_guid = vd->vdev_guid;

		mutex_enter(&spa_spare_lock);
		found = avl_find(&spa_spare_avl, &search, NULL);
		/* This spare is in use by a pool. */
<<<<<<< HEAD
		if (found != NULL && found->aux_pool != 0ULL) {
=======
		if (found != NULL && found->aux_pool != 0) {
>>>>>>> e25cb0e7
			mutex_exit(&spa_spare_lock);
			continue;
		}
		mutex_exit(&spa_spare_lock);

		vd->vdev_probe_wanted = B_TRUE;
		async_request = B_TRUE;
	}
	if (async_request)
		spa_async_request(spa, SPA_ASYNC_PROBE);

	spa_config_exit(spa, SCL_STATE, FTAG);
}

static int
spa_spare_compare(const void *a, const void *b)
{
	return (spa_aux_compare(a, b));
}

void
spa_spare_add(vdev_t *vd)
{
	mutex_enter(&spa_spare_lock);
	ASSERT(!vd->vdev_isspare);
	spa_aux_add(vd, &spa_spare_avl);
	vd->vdev_isspare = B_TRUE;
	mutex_exit(&spa_spare_lock);
}

void
spa_spare_remove(vdev_t *vd)
{
	mutex_enter(&spa_spare_lock);
	ASSERT(vd->vdev_isspare);
	spa_aux_remove(vd, &spa_spare_avl);
	vd->vdev_isspare = B_FALSE;
	mutex_exit(&spa_spare_lock);
}

boolean_t
spa_spare_exists(uint64_t guid, uint64_t *pool, int *refcnt)
{
	boolean_t found;

	mutex_enter(&spa_spare_lock);
	found = spa_aux_exists(guid, pool, refcnt, &spa_spare_avl);
	mutex_exit(&spa_spare_lock);

	return (found);
}

void
spa_spare_activate(vdev_t *vd)
{
	mutex_enter(&spa_spare_lock);
	ASSERT(vd->vdev_isspare);
	spa_aux_activate(vd, &spa_spare_avl);
	mutex_exit(&spa_spare_lock);
}

/*
 * Level 2 ARC devices are tracked globally for the same reasons as spares.
 * Cache devices currently only support one pool per cache device, and so
 * for these devices the aux reference count is currently unused beyond 1.
 */

static int
spa_l2cache_compare(const void *a, const void *b)
{
	return (spa_aux_compare(a, b));
}

void
spa_l2cache_add(vdev_t *vd)
{
	mutex_enter(&spa_l2cache_lock);
	ASSERT(!vd->vdev_isl2cache);
	spa_aux_add(vd, &spa_l2cache_avl);
	vd->vdev_isl2cache = B_TRUE;
	mutex_exit(&spa_l2cache_lock);
}

void
spa_l2cache_remove(vdev_t *vd)
{
	mutex_enter(&spa_l2cache_lock);
	ASSERT(vd->vdev_isl2cache);
	spa_aux_remove(vd, &spa_l2cache_avl);
	vd->vdev_isl2cache = B_FALSE;
	mutex_exit(&spa_l2cache_lock);
}

boolean_t
spa_l2cache_exists(uint64_t guid, uint64_t *pool)
{
	boolean_t found;

	mutex_enter(&spa_l2cache_lock);
	found = spa_aux_exists(guid, pool, NULL, &spa_l2cache_avl);
	mutex_exit(&spa_l2cache_lock);

	return (found);
}

void
spa_l2cache_activate(vdev_t *vd)
{
	mutex_enter(&spa_l2cache_lock);
	ASSERT(vd->vdev_isl2cache);
	spa_aux_activate(vd, &spa_l2cache_avl);
	mutex_exit(&spa_l2cache_lock);
}

/*
 * ==========================================================================
 * SPA vdev locking
 * ==========================================================================
 */

/*
 * Lock the given spa_t for the purpose of adding or removing a vdev.
 * Grabs the global spa_namespace_lock plus the spa config lock for writing.
 * It returns the next transaction group for the spa_t.
 */
uint64_t
spa_vdev_enter(spa_t *spa)
{
	mutex_enter(&spa->spa_vdev_top_lock);
	mutex_enter(&spa_namespace_lock);

	vdev_autotrim_stop_all(spa);

	return (spa_vdev_config_enter(spa));
}

/*
 * Internal implementation for spa_vdev_enter().  Used when a vdev
 * operation requires multiple syncs (i.e. removing a device) while
 * keeping the spa_namespace_lock held.
 */
uint64_t
spa_vdev_config_enter(spa_t *spa)
{
	ASSERT(MUTEX_HELD(&spa_namespace_lock));

	spa_config_enter(spa, SCL_ALL, spa, RW_WRITER);

	return (spa_last_synced_txg(spa) + 1);
}

/*
 * Used in combination with spa_vdev_config_enter() to allow the syncing
 * of multiple transactions without releasing the spa_namespace_lock.
 */
void
spa_vdev_config_exit(spa_t *spa, vdev_t *vd, uint64_t txg, int error, char *tag)
{
	ASSERT(MUTEX_HELD(&spa_namespace_lock));

	int config_changed = B_FALSE;

	ASSERT(txg > spa_last_synced_txg(spa));

	spa->spa_pending_vdev = NULL;

	/*
	 * Reassess the DTLs.
	 */
	vdev_dtl_reassess(spa->spa_root_vdev, 0, 0, B_FALSE);

	if (error == 0 && !list_is_empty(&spa->spa_config_dirty_list)) {
		config_changed = B_TRUE;
		spa->spa_config_generation++;
	}

	/*
	 * Verify the metaslab classes.
	 */
	ASSERT(metaslab_class_validate(spa_normal_class(spa)) == 0);
	ASSERT(metaslab_class_validate(spa_log_class(spa)) == 0);
	ASSERT(metaslab_class_validate(spa_special_class(spa)) == 0);
	ASSERT(metaslab_class_validate(spa_dedup_class(spa)) == 0);

	spa_config_exit(spa, SCL_ALL, spa);

	/*
	 * Panic the system if the specified tag requires it.  This
	 * is useful for ensuring that configurations are updated
	 * transactionally.
	 */
	if (zio_injection_enabled)
		zio_handle_panic_injection(spa, tag, 0);

	/*
	 * Note: this txg_wait_synced() is important because it ensures
	 * that there won't be more than one config change per txg.
	 * This allows us to use the txg as the generation number.
	 */
	if (error == 0)
		txg_wait_synced(spa->spa_dsl_pool, txg);

	if (vd != NULL) {
		ASSERT(!vd->vdev_detached || vd->vdev_dtl_sm == NULL);
		if (vd->vdev_ops->vdev_op_leaf) {
			mutex_enter(&vd->vdev_initialize_lock);
			vdev_initialize_stop(vd, VDEV_INITIALIZE_CANCELED,
			    NULL);
			mutex_exit(&vd->vdev_initialize_lock);

			mutex_enter(&vd->vdev_trim_lock);
			vdev_trim_stop(vd, VDEV_TRIM_CANCELED, NULL);
			mutex_exit(&vd->vdev_trim_lock);
		}

		/*
		 * The vdev may be both a leaf and top-level device.
		 */
		vdev_autotrim_stop_wait(vd);

		spa_config_enter(spa, SCL_ALL, spa, RW_WRITER);
		vdev_free(vd);
		spa_config_exit(spa, SCL_ALL, spa);
	}

	/*
	 * If the config changed, update the config cache.
	 */
	if (config_changed)
		spa_write_cachefile(spa, B_FALSE, B_TRUE);
}

/*
 * Unlock the spa_t after adding or removing a vdev.  Besides undoing the
 * locking of spa_vdev_enter(), we also want make sure the transactions have
 * synced to disk, and then update the global configuration cache with the new
 * information.
 */
int
spa_vdev_exit(spa_t *spa, vdev_t *vd, uint64_t txg, int error)
{
	vdev_autotrim_restart(spa);

	spa_vdev_config_exit(spa, vd, txg, error, FTAG);
	mutex_exit(&spa_namespace_lock);
	mutex_exit(&spa->spa_vdev_top_lock);

	return (error);
}

/*
 * Lock the given spa_t for the purpose of changing vdev state.
 */
void
spa_vdev_state_enter(spa_t *spa, int oplocks)
{
	int locks = SCL_STATE_ALL | oplocks;

	/*
	 * Root pools may need to read of the underlying devfs filesystem
	 * when opening up a vdev.  Unfortunately if we're holding the
	 * SCL_ZIO lock it will result in a deadlock when we try to issue
	 * the read from the root filesystem.  Instead we "prefetch"
	 * the associated vnodes that we need prior to opening the
	 * underlying devices and cache them so that we can prevent
	 * any I/O when we are doing the actual open.
	 */
	if (spa_is_root(spa)) {
		int low = locks & ~(SCL_ZIO - 1);
		int high = locks & ~low;

		spa_config_enter(spa, high, spa, RW_WRITER);
		vdev_hold(spa->spa_root_vdev);
		spa_config_enter(spa, low, spa, RW_WRITER);
	} else {
		spa_config_enter(spa, locks, spa, RW_WRITER);
	}
	spa->spa_vdev_locks = locks;
}

int
spa_vdev_state_exit(spa_t *spa, vdev_t *vd, int error)
{
	boolean_t config_changed = B_FALSE;

	if (vd != NULL || error == 0)
		vdev_dtl_reassess(vd ? vd->vdev_top : spa->spa_root_vdev,
		    0, 0, B_FALSE);

	if (vd != NULL) {
		vdev_state_dirty(vd->vdev_top);
		config_changed = B_TRUE;
		spa->spa_config_generation++;
	}

	if (spa_is_root(spa))
		vdev_rele(spa->spa_root_vdev);

	ASSERT3U(spa->spa_vdev_locks, >=, SCL_STATE_ALL);
	spa_config_exit(spa, spa->spa_vdev_locks, spa);

	/*
	 * If anything changed, wait for it to sync.  This ensures that,
	 * from the system administrator's perspective, zpool(1M) commands
	 * are synchronous.  This is important for things like zpool offline:
	 * when the command completes, you expect no further I/O from ZFS.
	 */
	if (vd != NULL)
		txg_wait_synced(spa->spa_dsl_pool, 0);

	/*
	 * If the config changed, update the config cache.
	 */
	if (config_changed) {
		mutex_enter(&spa_namespace_lock);
		spa_write_cachefile(spa, B_FALSE, B_TRUE);
		mutex_exit(&spa_namespace_lock);
	}

	return (error);
}

/*
 * ==========================================================================
 * Miscellaneous functions
 * ==========================================================================
 */

void
spa_activate_mos_feature(spa_t *spa, const char *feature, dmu_tx_t *tx)
{
	if (!nvlist_exists(spa->spa_label_features, feature)) {
		fnvlist_add_boolean(spa->spa_label_features, feature);
		/*
		 * When we are creating the pool (tx_txg==TXG_INITIAL), we can't
		 * dirty the vdev config because lock SCL_CONFIG is not held.
		 * Thankfully, in this case we don't need to dirty the config
		 * because it will be written out anyway when we finish
		 * creating the pool.
		 */
		if (tx->tx_txg != TXG_INITIAL)
			vdev_config_dirty(spa->spa_root_vdev);
	}
}

void
spa_deactivate_mos_feature(spa_t *spa, const char *feature)
{
	if (nvlist_remove_all(spa->spa_label_features, feature) == 0)
		vdev_config_dirty(spa->spa_root_vdev);
}

/*
 * Return the spa_t associated with given pool_guid, if it exists.  If
 * device_guid is non-zero, determine whether the pool exists *and* contains
 * a device with the specified device_guid.
 */
spa_t *
spa_by_guid(uint64_t pool_guid, uint64_t device_guid)
{
	spa_t *spa;
	avl_tree_t *t = &spa_namespace_avl;

	ASSERT(MUTEX_HELD(&spa_namespace_lock));

	for (spa = avl_first(t); spa != NULL; spa = AVL_NEXT(t, spa)) {
		if (spa->spa_state == POOL_STATE_UNINITIALIZED)
			continue;
		if (spa->spa_root_vdev == NULL)
			continue;
		if (spa_guid(spa) == pool_guid) {
			if (device_guid == 0)
				break;

			if (vdev_lookup_by_guid(spa->spa_root_vdev,
			    device_guid) != NULL)
				break;

			/*
			 * Check any devices we may be in the process of adding.
			 */
			if (spa->spa_pending_vdev) {
				if (vdev_lookup_by_guid(spa->spa_pending_vdev,
				    device_guid) != NULL)
					break;
			}
		}
	}

	return (spa);
}

/*
 * Determine whether a pool with the given pool_guid exists.
 */
boolean_t
spa_guid_exists(uint64_t pool_guid, uint64_t device_guid)
{
	return (spa_by_guid(pool_guid, device_guid) != NULL);
}

char *
spa_strdup(const char *s)
{
	size_t len;
	char *new;

	len = strlen(s);
	new = kmem_alloc(len + 1, KM_SLEEP);
	bcopy(s, new, len);
	new[len] = '\0';

	return (new);
}

void
spa_strfree(char *s)
{
	kmem_free(s, strlen(s) + 1);
}

uint64_t
spa_get_random(uint64_t range)
{
	uint64_t r;

	ASSERT(range != 0);

	if (range == 1)
		return (0);

	(void) random_get_pseudo_bytes((void *)&r, sizeof (uint64_t));

	return (r % range);
}

uint64_t
spa_generate_guid(spa_t *spa)
{
	uint64_t guid = spa_get_random(-1ULL);

	if (spa != NULL) {
		while (guid == 0 || spa_guid_exists(spa_guid(spa), guid))
			guid = spa_get_random(-1ULL);
	} else {
		while (guid == 0 || spa_guid_exists(guid, 0))
			guid = spa_get_random(-1ULL);
	}

	return (guid);
}

void
snprintf_blkptr(char *buf, size_t buflen, const blkptr_t *bp)
{
	char type[256];
	char *checksum = NULL;
	char *compress = NULL;

	if (bp != NULL) {
		if (BP_GET_TYPE(bp) & DMU_OT_NEWTYPE) {
			dmu_object_byteswap_t bswap =
			    DMU_OT_BYTESWAP(BP_GET_TYPE(bp));
			(void) snprintf(type, sizeof (type), "bswap %s %s",
			    DMU_OT_IS_METADATA(BP_GET_TYPE(bp)) ?
			    "metadata" : "data",
			    dmu_ot_byteswap[bswap].ob_name);
		} else {
			(void) strlcpy(type, dmu_ot[BP_GET_TYPE(bp)].ot_name,
			    sizeof (type));
		}
		if (!BP_IS_EMBEDDED(bp)) {
			checksum =
			    zio_checksum_table[BP_GET_CHECKSUM(bp)].ci_name;
		}
		compress = zio_compress_table[BP_GET_COMPRESS(bp)].ci_name;
	}

	SNPRINTF_BLKPTR(snprintf, ' ', buf, buflen, bp, type, checksum,
	    compress);
}

void
spa_freeze(spa_t *spa)
{
	uint64_t freeze_txg = 0;

	spa_config_enter(spa, SCL_ALL, FTAG, RW_WRITER);
	if (spa->spa_freeze_txg == UINT64_MAX) {
		freeze_txg = spa_last_synced_txg(spa) + TXG_SIZE;
		spa->spa_freeze_txg = freeze_txg;
	}
	spa_config_exit(spa, SCL_ALL, FTAG);
	if (freeze_txg != 0)
		txg_wait_synced(spa_get_dsl(spa), freeze_txg);
}

void
zfs_panic_recover(const char *fmt, ...)
{
	va_list adx;

	va_start(adx, fmt);
	vcmn_err(zfs_recover ? CE_WARN : CE_PANIC, fmt, adx);
	va_end(adx);
}

/*
 * This is a stripped-down version of strtoull, suitable only for converting
 * lowercase hexadecimal numbers that don't overflow.
 */
uint64_t
zfs_strtonum(const char *str, char **nptr)
{
	uint64_t val = 0;
	char c;
	int digit;

	while ((c = *str) != '\0') {
		if (c >= '0' && c <= '9')
			digit = c - '0';
		else if (c >= 'a' && c <= 'f')
			digit = 10 + c - 'a';
		else
			break;

		val *= 16;
		val += digit;

		str++;
	}

	if (nptr)
		*nptr = (char *)str;

	return (val);
}

void
spa_activate_allocation_classes(spa_t *spa, dmu_tx_t *tx)
{
	/*
	 * We bump the feature refcount for each special vdev added to the pool
	 */
	ASSERT(spa_feature_is_enabled(spa, SPA_FEATURE_ALLOCATION_CLASSES));
	spa_feature_incr(spa, SPA_FEATURE_ALLOCATION_CLASSES, tx);
}

/*
 * ==========================================================================
 * Accessor functions
 * ==========================================================================
 */

boolean_t
spa_shutting_down(spa_t *spa)
{
	return (spa->spa_async_suspended);
}

dsl_pool_t *
spa_get_dsl(spa_t *spa)
{
	return (spa->spa_dsl_pool);
}

boolean_t
spa_is_initializing(spa_t *spa)
{
	return (spa->spa_is_initializing);
}

boolean_t
spa_indirect_vdevs_loaded(spa_t *spa)
{
	return (spa->spa_indirect_vdevs_loaded);
}

blkptr_t *
spa_get_rootblkptr(spa_t *spa)
{
	return (&spa->spa_ubsync.ub_rootbp);
}

void
spa_set_rootblkptr(spa_t *spa, const blkptr_t *bp)
{
	spa->spa_uberblock.ub_rootbp = *bp;
}

void
spa_altroot(spa_t *spa, char *buf, size_t buflen)
{
	if (spa->spa_root == NULL)
		buf[0] = '\0';
	else
		(void) strncpy(buf, spa->spa_root, buflen);
}

int
spa_sync_pass(spa_t *spa)
{
	return (spa->spa_sync_pass);
}

char *
spa_name(spa_t *spa)
{
	return (spa->spa_name);
}

uint64_t
spa_guid(spa_t *spa)
{
	dsl_pool_t *dp = spa_get_dsl(spa);
	uint64_t guid;

	/*
	 * If we fail to parse the config during spa_load(), we can go through
	 * the error path (which posts an ereport) and end up here with no root
	 * vdev.  We stash the original pool guid in 'spa_config_guid' to handle
	 * this case.
	 */
	if (spa->spa_root_vdev == NULL)
		return (spa->spa_config_guid);

	guid = spa->spa_last_synced_guid != 0 ?
	    spa->spa_last_synced_guid : spa->spa_root_vdev->vdev_guid;

	/*
	 * Return the most recently synced out guid unless we're
	 * in syncing context.
	 */
	if (dp && dsl_pool_sync_context(dp))
		return (spa->spa_root_vdev->vdev_guid);
	else
		return (guid);
}

uint64_t
spa_load_guid(spa_t *spa)
{
	/*
	 * This is a GUID that exists solely as a reference for the
	 * purposes of the arc.  It is generated at load time, and
	 * is never written to persistent storage.
	 */
	return (spa->spa_load_guid);
}

uint64_t
spa_last_synced_txg(spa_t *spa)
{
	return (spa->spa_ubsync.ub_txg);
}

uint64_t
spa_first_txg(spa_t *spa)
{
	return (spa->spa_first_txg);
}

uint64_t
spa_syncing_txg(spa_t *spa)
{
	return (spa->spa_syncing_txg);
}

/*
 * Return the last txg where data can be dirtied. The final txgs
 * will be used to just clear out any deferred frees that remain.
 */
uint64_t
spa_final_dirty_txg(spa_t *spa)
{
	return (spa->spa_final_txg - TXG_DEFER_SIZE);
}

pool_state_t
spa_state(spa_t *spa)
{
	return (spa->spa_state);
}

spa_load_state_t
spa_load_state(spa_t *spa)
{
	return (spa->spa_load_state);
}

uint64_t
spa_freeze_txg(spa_t *spa)
{
	return (spa->spa_freeze_txg);
}

/* ARGSUSED */
uint64_t
spa_get_worst_case_asize(spa_t *spa, uint64_t lsize)
{
	return (lsize * spa_asize_inflation);
}

/*
 * Return the amount of slop space in bytes.  It is 1/32 of the pool (3.2%),
 * or at least 128MB, unless that would cause it to be more than half the
 * pool size.
 *
 * See the comment above spa_slop_shift for details.
 */
uint64_t
spa_get_slop_space(spa_t *spa)
{
	uint64_t space = spa_get_dspace(spa);
	return (MAX(space >> spa_slop_shift, MIN(space >> 1, spa_min_slop)));
}

uint64_t
spa_get_dspace(spa_t *spa)
{
	return (spa->spa_dspace);
}

uint64_t
spa_get_checkpoint_space(spa_t *spa)
{
	return (spa->spa_checkpoint_info.sci_dspace);
}

void
spa_update_dspace(spa_t *spa)
{
	spa->spa_dspace = metaslab_class_get_dspace(spa_normal_class(spa)) +
	    ddt_get_dedup_dspace(spa);
	if (spa->spa_vdev_removal != NULL) {
		/*
		 * We can't allocate from the removing device, so
		 * subtract its size.  This prevents the DMU/DSL from
		 * filling up the (now smaller) pool while we are in the
		 * middle of removing the device.
		 *
		 * Note that the DMU/DSL doesn't actually know or care
		 * how much space is allocated (it does its own tracking
		 * of how much space has been logically used).  So it
		 * doesn't matter that the data we are moving may be
		 * allocated twice (on the old device and the new
		 * device).
		 */
		spa_config_enter(spa, SCL_VDEV, FTAG, RW_READER);
		vdev_t *vd =
		    vdev_lookup_top(spa, spa->spa_vdev_removal->svr_vdev_id);
		spa->spa_dspace -= spa_deflate(spa) ?
		    vd->vdev_stat.vs_dspace : vd->vdev_stat.vs_space;
		spa_config_exit(spa, SCL_VDEV, FTAG);
	}
}

/*
 * Return the failure mode that has been set to this pool. The default
 * behavior will be to block all I/Os when a complete failure occurs.
 */
uint8_t
spa_get_failmode(spa_t *spa)
{
	return (spa->spa_failmode);
}

boolean_t
spa_suspended(spa_t *spa)
{
	return (spa->spa_suspended != ZIO_SUSPEND_NONE);
}

uint64_t
spa_version(spa_t *spa)
{
	return (spa->spa_ubsync.ub_version);
}

boolean_t
spa_deflate(spa_t *spa)
{
	return (spa->spa_deflate);
}

metaslab_class_t *
spa_normal_class(spa_t *spa)
{
	return (spa->spa_normal_class);
}

metaslab_class_t *
spa_log_class(spa_t *spa)
{
	return (spa->spa_log_class);
}

metaslab_class_t *
spa_special_class(spa_t *spa)
{
	return (spa->spa_special_class);
}

metaslab_class_t *
spa_dedup_class(spa_t *spa)
{
	return (spa->spa_dedup_class);
}

/*
 * Locate an appropriate allocation class
 */
metaslab_class_t *
spa_preferred_class(spa_t *spa, uint64_t size, dmu_object_type_t objtype,
    uint_t level, uint_t special_smallblk)
{
	if (DMU_OT_IS_ZIL(objtype)) {
		if (spa->spa_log_class->mc_groups != 0)
			return (spa_log_class(spa));
		else
			return (spa_normal_class(spa));
	}

	boolean_t has_special_class = spa->spa_special_class->mc_groups != 0;

	if (DMU_OT_IS_DDT(objtype)) {
		if (spa->spa_dedup_class->mc_groups != 0)
			return (spa_dedup_class(spa));
		else if (has_special_class && zfs_ddt_data_is_special)
			return (spa_special_class(spa));
		else
			return (spa_normal_class(spa));
	}

	/* Indirect blocks for user data can land in special if allowed */
	if (level > 0 && (DMU_OT_IS_FILE(objtype) || objtype == DMU_OT_ZVOL)) {
		if (has_special_class && zfs_user_indirect_is_special)
			return (spa_special_class(spa));
		else
			return (spa_normal_class(spa));
	}

	if (DMU_OT_IS_METADATA(objtype) || level > 0) {
		if (has_special_class)
			return (spa_special_class(spa));
		else
			return (spa_normal_class(spa));
	}

	/*
	 * Allow small file blocks in special class in some cases (like
	 * for the dRAID vdev feature). But always leave a reserve of
	 * zfs_special_class_metadata_reserve_pct exclusively for metadata.
	 */
	if (DMU_OT_IS_FILE(objtype) &&
	    has_special_class && size <= special_smallblk) {
		metaslab_class_t *special = spa_special_class(spa);
		uint64_t alloc = metaslab_class_get_alloc(special);
		uint64_t space = metaslab_class_get_space(special);
		uint64_t limit =
		    (space * (100 - zfs_special_class_metadata_reserve_pct))
		    / 100;

		if (alloc < limit)
			return (special);
	}

	return (spa_normal_class(spa));
}

void
spa_evicting_os_register(spa_t *spa, objset_t *os)
{
	mutex_enter(&spa->spa_evicting_os_lock);
	list_insert_head(&spa->spa_evicting_os_list, os);
	mutex_exit(&spa->spa_evicting_os_lock);
}

void
spa_evicting_os_deregister(spa_t *spa, objset_t *os)
{
	mutex_enter(&spa->spa_evicting_os_lock);
	list_remove(&spa->spa_evicting_os_list, os);
	cv_broadcast(&spa->spa_evicting_os_cv);
	mutex_exit(&spa->spa_evicting_os_lock);
}

void
spa_evicting_os_wait(spa_t *spa)
{
	mutex_enter(&spa->spa_evicting_os_lock);
	while (!list_is_empty(&spa->spa_evicting_os_list))
		cv_wait(&spa->spa_evicting_os_cv, &spa->spa_evicting_os_lock);
	mutex_exit(&spa->spa_evicting_os_lock);

	dmu_buf_user_evict_wait();
}

int
spa_max_replication(spa_t *spa)
{
	/*
	 * As of SPA_VERSION == SPA_VERSION_DITTO_BLOCKS, we are able to
	 * handle BPs with more than one DVA allocated.  Set our max
	 * replication level accordingly.
	 */
	if (spa_version(spa) < SPA_VERSION_DITTO_BLOCKS)
		return (1);
	return (MIN(SPA_DVAS_PER_BP, spa_max_replication_override));
}

int
spa_prev_software_version(spa_t *spa)
{
	return (spa->spa_prev_software_version);
}

uint64_t
spa_deadman_synctime(spa_t *spa)
{
	return (spa->spa_deadman_synctime);
}

spa_autotrim_t
spa_get_autotrim(spa_t *spa)
{
	return (spa->spa_autotrim);
}

uint64_t
dva_get_dsize_sync(spa_t *spa, const dva_t *dva)
{
	uint64_t asize = DVA_GET_ASIZE(dva);
	uint64_t dsize = asize;

	ASSERT(spa_config_held(spa, SCL_ALL, RW_READER) != 0);

	if (asize != 0 && spa->spa_deflate) {
		vdev_t *vd = vdev_lookup_top(spa, DVA_GET_VDEV(dva));
		dsize = (asize >> SPA_MINBLOCKSHIFT) * vd->vdev_deflate_ratio;
	}

	return (dsize);
}

uint64_t
bp_get_dsize_sync(spa_t *spa, const blkptr_t *bp)
{
	uint64_t dsize = 0;

	for (int d = 0; d < BP_GET_NDVAS(bp); d++)
		dsize += dva_get_dsize_sync(spa, &bp->blk_dva[d]);

	return (dsize);
}

uint64_t
bp_get_dsize(spa_t *spa, const blkptr_t *bp)
{
	uint64_t dsize = 0;

	spa_config_enter(spa, SCL_VDEV, FTAG, RW_READER);

	for (int d = 0; d < BP_GET_NDVAS(bp); d++)
		dsize += dva_get_dsize_sync(spa, &bp->blk_dva[d]);

	spa_config_exit(spa, SCL_VDEV, FTAG);

	return (dsize);
}

uint64_t
spa_dirty_data(spa_t *spa)
{
	return (spa->spa_dsl_pool->dp_dirty_total);
}

/*
 * ==========================================================================
 * Initialization and Termination
 * ==========================================================================
 */

static int
spa_name_compare(const void *a1, const void *a2)
{
	const spa_t *s1 = a1;
	const spa_t *s2 = a2;
	int s;

	s = strcmp(s1->spa_name, s2->spa_name);

	return (TREE_ISIGN(s));
}

int
spa_busy(void)
{
	return (spa_active_count);
}

void
spa_boot_init()
{
	spa_config_load();
}

void
spa_init(int mode)
{
	mutex_init(&spa_namespace_lock, NULL, MUTEX_DEFAULT, NULL);
	mutex_init(&spa_spare_lock, NULL, MUTEX_DEFAULT, NULL);
	mutex_init(&spa_l2cache_lock, NULL, MUTEX_DEFAULT, NULL);
	cv_init(&spa_namespace_cv, NULL, CV_DEFAULT, NULL);

	avl_create(&spa_namespace_avl, spa_name_compare, sizeof (spa_t),
	    offsetof(spa_t, spa_avl));

	avl_create(&spa_spare_avl, spa_spare_compare, sizeof (spa_aux_t),
	    offsetof(spa_aux_t, aux_avl));

	avl_create(&spa_l2cache_avl, spa_l2cache_compare, sizeof (spa_aux_t),
	    offsetof(spa_aux_t, aux_avl));

	spa_mode_global = mode;

#ifdef _KERNEL
	spa_arch_init();
#else
	if (spa_mode_global != FREAD && dprintf_find_string("watch")) {
		arc_procfd = open("/proc/self/ctl", O_WRONLY);
		if (arc_procfd == -1) {
			perror("could not enable watchpoints: "
			    "opening /proc/self/ctl failed: ");
		} else {
			arc_watch = B_TRUE;
		}
	}
#endif

	zfs_refcount_init();
	unique_init();
	zfs_btree_init();
	metaslab_stat_init();
	zio_init();
	dmu_init();
	zil_init();
	vdev_cache_stat_init();
	vdev_mirror_stat_init();
	zfs_prop_init();
	zpool_prop_init();
	zpool_feature_init();
	spa_config_load();
	l2arc_start();
	scan_init();
}

void
spa_fini(void)
{
	l2arc_stop();

	spa_evict_all();

	vdev_cache_stat_fini();
	vdev_mirror_stat_fini();
	zil_fini();
	dmu_fini();
	zio_fini();
	metaslab_stat_fini();
	zfs_btree_fini();
	unique_fini();
	zfs_refcount_fini();
	scan_fini();

	avl_destroy(&spa_namespace_avl);
	avl_destroy(&spa_spare_avl);
	avl_destroy(&spa_l2cache_avl);

	cv_destroy(&spa_namespace_cv);
	mutex_destroy(&spa_namespace_lock);
	mutex_destroy(&spa_spare_lock);
	mutex_destroy(&spa_l2cache_lock);
}

/*
 * Return whether this pool has slogs. No locking needed.
 * It's not a problem if the wrong answer is returned as it's only for
 * performance and not correctness
 */
boolean_t
spa_has_slogs(spa_t *spa)
{
	return (spa->spa_log_class->mc_rotor != NULL);
}

spa_log_state_t
spa_get_log_state(spa_t *spa)
{
	return (spa->spa_log_state);
}

void
spa_set_log_state(spa_t *spa, spa_log_state_t state)
{
	spa->spa_log_state = state;
}

boolean_t
spa_is_root(spa_t *spa)
{
	return (spa->spa_is_root);
}

boolean_t
spa_writeable(spa_t *spa)
{
	return (!!(spa->spa_mode & FWRITE) && spa->spa_trust_config);
}

/*
 * Returns true if there is a pending sync task in any of the current
 * syncing txg, the current quiescing txg, or the current open txg.
 */
boolean_t
spa_has_pending_synctask(spa_t *spa)
{
	return (!txg_all_lists_empty(&spa->spa_dsl_pool->dp_sync_tasks) ||
	    !txg_all_lists_empty(&spa->spa_dsl_pool->dp_early_sync_tasks));
}

int
spa_mode(spa_t *spa)
{
	return (spa->spa_mode);
}

uint64_t
spa_bootfs(spa_t *spa)
{
	return (spa->spa_bootfs);
}

uint64_t
spa_delegation(spa_t *spa)
{
	return (spa->spa_delegation);
}

objset_t *
spa_meta_objset(spa_t *spa)
{
	return (spa->spa_meta_objset);
}

enum zio_checksum
spa_dedup_checksum(spa_t *spa)
{
	return (spa->spa_dedup_checksum);
}

/*
 * Reset pool scan stat per scan pass (or reboot).
 */
void
spa_scan_stat_init(spa_t *spa)
{
	/* data not stored on disk */
	spa->spa_scan_pass_start = gethrestime_sec();
	if (dsl_scan_is_paused_scrub(spa->spa_dsl_pool->dp_scan))
		spa->spa_scan_pass_scrub_pause = spa->spa_scan_pass_start;
	else
		spa->spa_scan_pass_scrub_pause = 0;
	spa->spa_scan_pass_scrub_spent_paused = 0;
	spa->spa_scan_pass_exam = 0;
	spa->spa_scan_pass_issued = 0;
	vdev_scan_stat_init(spa->spa_root_vdev);
}

/*
 * Get scan stats for zpool status reports
 */
int
spa_scan_get_stats(spa_t *spa, pool_scan_stat_t *ps)
{
	dsl_scan_t *scn = spa->spa_dsl_pool ? spa->spa_dsl_pool->dp_scan : NULL;

	if (scn == NULL || scn->scn_phys.scn_func == POOL_SCAN_NONE)
		return (SET_ERROR(ENOENT));
	bzero(ps, sizeof (pool_scan_stat_t));

	/* data stored on disk */
	ps->pss_func = scn->scn_phys.scn_func;
	ps->pss_state = scn->scn_phys.scn_state;
	ps->pss_start_time = scn->scn_phys.scn_start_time;
	ps->pss_end_time = scn->scn_phys.scn_end_time;
	ps->pss_to_examine = scn->scn_phys.scn_to_examine;
	ps->pss_to_process = scn->scn_phys.scn_to_process;
	ps->pss_processed = scn->scn_phys.scn_processed;
	ps->pss_errors = scn->scn_phys.scn_errors;
	ps->pss_examined = scn->scn_phys.scn_examined;
	ps->pss_issued =
	    scn->scn_issued_before_pass + spa->spa_scan_pass_issued;
	ps->pss_state = scn->scn_phys.scn_state;

	/* data not stored on disk */
	ps->pss_pass_start = spa->spa_scan_pass_start;
	ps->pss_pass_exam = spa->spa_scan_pass_exam;
	ps->pss_pass_issued = spa->spa_scan_pass_issued;
	ps->pss_pass_scrub_pause = spa->spa_scan_pass_scrub_pause;
	ps->pss_pass_scrub_spent_paused = spa->spa_scan_pass_scrub_spent_paused;

	return (0);
}

int
spa_maxblocksize(spa_t *spa)
{
	if (spa_feature_is_enabled(spa, SPA_FEATURE_LARGE_BLOCKS))
		return (SPA_MAXBLOCKSIZE);
	else
		return (SPA_OLD_MAXBLOCKSIZE);
}

int
spa_maxdnodesize(spa_t *spa)
{
	if (spa_feature_is_enabled(spa, SPA_FEATURE_LARGE_DNODE))
		return (DNODE_MAX_SIZE);
	else
		return (DNODE_MIN_SIZE);
}

boolean_t
spa_multihost(spa_t *spa)
{
	return (spa->spa_multihost ? B_TRUE : B_FALSE);
}

unsigned long
spa_get_hostid(void)
{
	unsigned long myhostid;

#ifdef	_KERNEL
	myhostid = zone_get_hostid(NULL);
#else	/* _KERNEL */
	/*
	 * We're emulating the system's hostid in userland, so
	 * we can't use zone_get_hostid().
	 */
	(void) ddi_strtoul(hw_serial, NULL, 10, &myhostid);
#endif	/* _KERNEL */

	return (myhostid);
}

/*
 * Returns the txg that the last device removal completed. No indirect mappings
 * have been added since this txg.
 */
uint64_t
spa_get_last_removal_txg(spa_t *spa)
{
	uint64_t vdevid;
	uint64_t ret = -1ULL;

	spa_config_enter(spa, SCL_VDEV, FTAG, RW_READER);
	/*
	 * sr_prev_indirect_vdev is only modified while holding all the
	 * config locks, so it is sufficient to hold SCL_VDEV as reader when
	 * examining it.
	 */
	vdevid = spa->spa_removing_phys.sr_prev_indirect_vdev;

	while (vdevid != -1ULL) {
		vdev_t *vd = vdev_lookup_top(spa, vdevid);
		vdev_indirect_births_t *vib = vd->vdev_indirect_births;

		ASSERT3P(vd->vdev_ops, ==, &vdev_indirect_ops);

		/*
		 * If the removal did not remap any data, we don't care.
		 */
		if (vdev_indirect_births_count(vib) != 0) {
			ret = vdev_indirect_births_last_entry_txg(vib);
			break;
		}

		vdevid = vd->vdev_indirect_config.vic_prev_indirect_vdev;
	}
	spa_config_exit(spa, SCL_VDEV, FTAG);

	IMPLY(ret != -1ULL,
	    spa_feature_is_active(spa, SPA_FEATURE_DEVICE_REMOVAL));

	return (ret);
}

boolean_t
spa_trust_config(spa_t *spa)
{
	return (spa->spa_trust_config);
}

uint64_t
spa_missing_tvds_allowed(spa_t *spa)
{
	return (spa->spa_missing_tvds_allowed);
}

space_map_t *
spa_syncing_log_sm(spa_t *spa)
{
	return (spa->spa_syncing_log_sm);
}

void
spa_set_missing_tvds(spa_t *spa, uint64_t missing)
{
	spa->spa_missing_tvds = missing;
}

boolean_t
spa_top_vdevs_spacemap_addressable(spa_t *spa)
{
	vdev_t *rvd = spa->spa_root_vdev;
	for (uint64_t c = 0; c < rvd->vdev_children; c++) {
		if (!vdev_is_spacemap_addressable(rvd->vdev_child[c]))
			return (B_FALSE);
	}
	return (B_TRUE);
}

boolean_t
spa_has_checkpoint(spa_t *spa)
{
	return (spa->spa_checkpoint_txg != 0);
}

boolean_t
spa_importing_readonly_checkpoint(spa_t *spa)
{
	return ((spa->spa_import_flags & ZFS_IMPORT_CHECKPOINT) &&
	    spa->spa_mode == FREAD);
}

uint64_t
spa_min_claim_txg(spa_t *spa)
{
	uint64_t checkpoint_txg = spa->spa_uberblock.ub_checkpoint_txg;

	if (checkpoint_txg != 0)
		return (checkpoint_txg + 1);

	return (spa->spa_first_txg);
}

/*
 * If there is a checkpoint, async destroys may consume more space from
 * the pool instead of freeing it. In an attempt to save the pool from
 * getting suspended when it is about to run out of space, we stop
 * processing async destroys.
 */
boolean_t
spa_suspend_async_destroy(spa_t *spa)
{
	dsl_pool_t *dp = spa_get_dsl(spa);

	uint64_t unreserved = dsl_pool_unreserved_space(dp,
	    ZFS_SPACE_CHECK_EXTRA_RESERVED);
	uint64_t used = dsl_dir_phys(dp->dp_root_dir)->dd_used_bytes;
	uint64_t avail = (unreserved > used) ? (unreserved - used) : 0;

	if (spa_has_checkpoint(spa) && avail == 0)
		return (B_TRUE);

	return (B_FALSE);
}<|MERGE_RESOLUTION|>--- conflicted
+++ resolved
@@ -1066,11 +1066,7 @@
 		mutex_enter(&spa_spare_lock);
 		found = avl_find(&spa_spare_avl, &search, NULL);
 		/* This spare is in use by a pool. */
-<<<<<<< HEAD
-		if (found != NULL && found->aux_pool != 0ULL) {
-=======
 		if (found != NULL && found->aux_pool != 0) {
->>>>>>> e25cb0e7
 			mutex_exit(&spa_spare_lock);
 			continue;
 		}
