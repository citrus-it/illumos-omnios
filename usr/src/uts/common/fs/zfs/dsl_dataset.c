/*
 * CDDL HEADER START
 *
 * The contents of this file are subject to the terms of the
 * Common Development and Distribution License (the "License").
 * You may not use this file except in compliance with the License.
 *
 * You can obtain a copy of the license at usr/src/OPENSOLARIS.LICENSE
 * or http://www.opensolaris.org/os/licensing.
 * See the License for the specific language governing permissions
 * and limitations under the License.
 *
 * When distributing Covered Code, include this CDDL HEADER in each
 * file and include the License file at usr/src/OPENSOLARIS.LICENSE.
 * If applicable, add the following below this CDDL HEADER, with the
 * fields enclosed by brackets "[]" replaced with your own identifying
 * information: Portions Copyright [yyyy] [name of copyright owner]
 *
 * CDDL HEADER END
 */
/*
 * Copyright (c) 2005, 2010, Oracle and/or its affiliates. All rights reserved.
 * Copyright (c) 2011 by Delphix. All rights reserved.
 */

#include <sys/dmu_objset.h>
#include <sys/dsl_dataset.h>
#include <sys/dsl_dir.h>
#include <sys/dsl_prop.h>
#include <sys/dsl_synctask.h>
#include <sys/dmu_traverse.h>
#include <sys/dmu_tx.h>
#include <sys/arc.h>
#include <sys/zio.h>
#include <sys/zap.h>
#include <sys/unique.h>
#include <sys/zfs_context.h>
#include <sys/zfs_ioctl.h>
#include <sys/spa.h>
#include <sys/zfs_znode.h>
#include <sys/zfs_onexit.h>
#include <sys/zvol.h>
#include <sys/dsl_scan.h>
#include <sys/dsl_deadlist.h>

static char *dsl_reaper = "the grim reaper";

static dsl_checkfunc_t dsl_dataset_destroy_begin_check;
static dsl_syncfunc_t dsl_dataset_destroy_begin_sync;
static dsl_syncfunc_t dsl_dataset_set_reservation_sync;

#define	SWITCH64(x, y) \
	{ \
		uint64_t __tmp = (x); \
		(x) = (y); \
		(y) = __tmp; \
	}

#define	DS_REF_MAX	(1ULL << 62)

#define	DSL_DEADLIST_BLOCKSIZE	SPA_MAXBLOCKSIZE

#define	DSL_DATASET_IS_DESTROYED(ds)	((ds)->ds_owner == dsl_reaper)


/*
 * Figure out how much of this delta should be propogated to the dsl_dir
 * layer.  If there's a refreservation, that space has already been
 * partially accounted for in our ancestors.
 */
static int64_t
parent_delta(dsl_dataset_t *ds, int64_t delta)
{
	uint64_t old_bytes, new_bytes;

	if (ds->ds_reserved == 0)
		return (delta);

	old_bytes = MAX(ds->ds_phys->ds_unique_bytes, ds->ds_reserved);
	new_bytes = MAX(ds->ds_phys->ds_unique_bytes + delta, ds->ds_reserved);

	ASSERT3U(ABS((int64_t)(new_bytes - old_bytes)), <=, ABS(delta));
	return (new_bytes - old_bytes);
}

void
dsl_dataset_block_born(dsl_dataset_t *ds, const blkptr_t *bp, dmu_tx_t *tx)
{
	int used = bp_get_dsize_sync(tx->tx_pool->dp_spa, bp);
	int compressed = BP_GET_PSIZE(bp);
	int uncompressed = BP_GET_UCSIZE(bp);
	int64_t delta;

	dprintf_bp(bp, "ds=%p", ds);

	ASSERT(dmu_tx_is_syncing(tx));
	/* It could have been compressed away to nothing */
	if (BP_IS_HOLE(bp))
		return;
	ASSERT(BP_GET_TYPE(bp) != DMU_OT_NONE);
	ASSERT3U(BP_GET_TYPE(bp), <, DMU_OT_NUMTYPES);
	if (ds == NULL) {
		/*
		 * Account for the meta-objset space in its placeholder
		 * dsl_dir.
		 */
		ASSERT3U(compressed, ==, uncompressed); /* it's all metadata */
		dsl_dir_diduse_space(tx->tx_pool->dp_mos_dir, DD_USED_HEAD,
		    used, compressed, uncompressed, tx);
		dsl_dir_dirty(tx->tx_pool->dp_mos_dir, tx);
		return;
	}
	dmu_buf_will_dirty(ds->ds_dbuf, tx);

	mutex_enter(&ds->ds_dir->dd_lock);
	mutex_enter(&ds->ds_lock);
	delta = parent_delta(ds, used);
	ds->ds_phys->ds_used_bytes += used;
	ds->ds_phys->ds_compressed_bytes += compressed;
	ds->ds_phys->ds_uncompressed_bytes += uncompressed;
	ds->ds_phys->ds_unique_bytes += used;
	mutex_exit(&ds->ds_lock);
	dsl_dir_diduse_space(ds->ds_dir, DD_USED_HEAD, delta,
	    compressed, uncompressed, tx);
	dsl_dir_transfer_space(ds->ds_dir, used - delta,
	    DD_USED_REFRSRV, DD_USED_HEAD, tx);
	mutex_exit(&ds->ds_dir->dd_lock);
}

int
dsl_dataset_block_kill(dsl_dataset_t *ds, const blkptr_t *bp, dmu_tx_t *tx,
    boolean_t async)
{
	if (BP_IS_HOLE(bp))
		return (0);

	ASSERT(dmu_tx_is_syncing(tx));
	ASSERT(bp->blk_birth <= tx->tx_txg);

	int used = bp_get_dsize_sync(tx->tx_pool->dp_spa, bp);
	int compressed = BP_GET_PSIZE(bp);
	int uncompressed = BP_GET_UCSIZE(bp);

	ASSERT(used > 0);
	if (ds == NULL) {
		/*
		 * Account for the meta-objset space in its placeholder
		 * dataset.
		 */
		dsl_free(tx->tx_pool, tx->tx_txg, bp);

		dsl_dir_diduse_space(tx->tx_pool->dp_mos_dir, DD_USED_HEAD,
		    -used, -compressed, -uncompressed, tx);
		dsl_dir_dirty(tx->tx_pool->dp_mos_dir, tx);
		return (used);
	}
	ASSERT3P(tx->tx_pool, ==, ds->ds_dir->dd_pool);

	ASSERT(!dsl_dataset_is_snapshot(ds));
	dmu_buf_will_dirty(ds->ds_dbuf, tx);

	if (bp->blk_birth > ds->ds_phys->ds_prev_snap_txg) {
		int64_t delta;

		dprintf_bp(bp, "freeing ds=%llu", ds->ds_object);
		dsl_free(tx->tx_pool, tx->tx_txg, bp);

		mutex_enter(&ds->ds_dir->dd_lock);
		mutex_enter(&ds->ds_lock);
		ASSERT(ds->ds_phys->ds_unique_bytes >= used ||
		    !DS_UNIQUE_IS_ACCURATE(ds));
		delta = parent_delta(ds, -used);
		ds->ds_phys->ds_unique_bytes -= used;
		mutex_exit(&ds->ds_lock);
		dsl_dir_diduse_space(ds->ds_dir, DD_USED_HEAD,
		    delta, -compressed, -uncompressed, tx);
		dsl_dir_transfer_space(ds->ds_dir, -used - delta,
		    DD_USED_REFRSRV, DD_USED_HEAD, tx);
		mutex_exit(&ds->ds_dir->dd_lock);
	} else {
		dprintf_bp(bp, "putting on dead list: %s", "");
		if (async) {
			/*
			 * We are here as part of zio's write done callback,
			 * which means we're a zio interrupt thread.  We can't
			 * call dsl_deadlist_insert() now because it may block
			 * waiting for I/O.  Instead, put bp on the deferred
			 * queue and let dsl_pool_sync() finish the job.
			 */
			bplist_append(&ds->ds_pending_deadlist, bp);
		} else {
			dsl_deadlist_insert(&ds->ds_deadlist, bp, tx);
		}
		ASSERT3U(ds->ds_prev->ds_object, ==,
		    ds->ds_phys->ds_prev_snap_obj);
		ASSERT(ds->ds_prev->ds_phys->ds_num_children > 0);
		/* if (bp->blk_birth > prev prev snap txg) prev unique += bs */
		if (ds->ds_prev->ds_phys->ds_next_snap_obj ==
		    ds->ds_object && bp->blk_birth >
		    ds->ds_prev->ds_phys->ds_prev_snap_txg) {
			dmu_buf_will_dirty(ds->ds_prev->ds_dbuf, tx);
			mutex_enter(&ds->ds_prev->ds_lock);
			ds->ds_prev->ds_phys->ds_unique_bytes += used;
			mutex_exit(&ds->ds_prev->ds_lock);
		}
		if (bp->blk_birth > ds->ds_dir->dd_origin_txg) {
			dsl_dir_transfer_space(ds->ds_dir, used,
			    DD_USED_HEAD, DD_USED_SNAP, tx);
		}
	}
	mutex_enter(&ds->ds_lock);
	ASSERT3U(ds->ds_phys->ds_used_bytes, >=, used);
	ds->ds_phys->ds_used_bytes -= used;
	ASSERT3U(ds->ds_phys->ds_compressed_bytes, >=, compressed);
	ds->ds_phys->ds_compressed_bytes -= compressed;
	ASSERT3U(ds->ds_phys->ds_uncompressed_bytes, >=, uncompressed);
	ds->ds_phys->ds_uncompressed_bytes -= uncompressed;
	mutex_exit(&ds->ds_lock);

	return (used);
}

uint64_t
dsl_dataset_prev_snap_txg(dsl_dataset_t *ds)
{
	uint64_t trysnap = 0;

	if (ds == NULL)
		return (0);
	/*
	 * The snapshot creation could fail, but that would cause an
	 * incorrect FALSE return, which would only result in an
	 * overestimation of the amount of space that an operation would
	 * consume, which is OK.
	 *
	 * There's also a small window where we could miss a pending
	 * snapshot, because we could set the sync task in the quiescing
	 * phase.  So this should only be used as a guess.
	 */
	if (ds->ds_trysnap_txg >
	    spa_last_synced_txg(ds->ds_dir->dd_pool->dp_spa))
		trysnap = ds->ds_trysnap_txg;
	return (MAX(ds->ds_phys->ds_prev_snap_txg, trysnap));
}

boolean_t
dsl_dataset_block_freeable(dsl_dataset_t *ds, const blkptr_t *bp,
    uint64_t blk_birth)
{
	if (blk_birth <= dsl_dataset_prev_snap_txg(ds))
		return (B_FALSE);

	ddt_prefetch(dsl_dataset_get_spa(ds), bp);

	return (B_TRUE);
}

/* ARGSUSED */
static void
dsl_dataset_evict(dmu_buf_t *db, void *dsv)
{
	dsl_dataset_t *ds = dsv;

	ASSERT(ds->ds_owner == NULL || DSL_DATASET_IS_DESTROYED(ds));

	unique_remove(ds->ds_fsid_guid);

	if (ds->ds_objset != NULL)
		dmu_objset_evict(ds->ds_objset);

	if (ds->ds_prev) {
		dsl_dataset_drop_ref(ds->ds_prev, ds);
		ds->ds_prev = NULL;
	}

	bplist_destroy(&ds->ds_pending_deadlist);
	if (db != NULL) {
		dsl_deadlist_close(&ds->ds_deadlist);
	} else {
		ASSERT(ds->ds_deadlist.dl_dbuf == NULL);
		ASSERT(!ds->ds_deadlist.dl_oldfmt);
	}
	if (ds->ds_dir)
		dsl_dir_close(ds->ds_dir, ds);

	ASSERT(!list_link_active(&ds->ds_synced_link));

	mutex_destroy(&ds->ds_lock);
	mutex_destroy(&ds->ds_recvlock);
	mutex_destroy(&ds->ds_opening_lock);
	rw_destroy(&ds->ds_rwlock);
	cv_destroy(&ds->ds_exclusive_cv);

	kmem_free(ds, sizeof (dsl_dataset_t));
}

static int
dsl_dataset_get_snapname(dsl_dataset_t *ds)
{
	dsl_dataset_phys_t *headphys;
	int err;
	dmu_buf_t *headdbuf;
	dsl_pool_t *dp = ds->ds_dir->dd_pool;
	objset_t *mos = dp->dp_meta_objset;

	if (ds->ds_snapname[0])
		return (0);
	if (ds->ds_phys->ds_next_snap_obj == 0)
		return (0);

	err = dmu_bonus_hold(mos, ds->ds_dir->dd_phys->dd_head_dataset_obj,
	    FTAG, &headdbuf);
	if (err)
		return (err);
	headphys = headdbuf->db_data;
	err = zap_value_search(dp->dp_meta_objset,
	    headphys->ds_snapnames_zapobj, ds->ds_object, 0, ds->ds_snapname);
	dmu_buf_rele(headdbuf, FTAG);
	return (err);
}

static int
dsl_dataset_snap_lookup(dsl_dataset_t *ds, const char *name, uint64_t *value)
{
	objset_t *mos = ds->ds_dir->dd_pool->dp_meta_objset;
	uint64_t snapobj = ds->ds_phys->ds_snapnames_zapobj;
	matchtype_t mt;
	int err;

	if (ds->ds_phys->ds_flags & DS_FLAG_CI_DATASET)
		mt = MT_FIRST;
	else
		mt = MT_EXACT;

	err = zap_lookup_norm(mos, snapobj, name, 8, 1,
	    value, mt, NULL, 0, NULL);
	if (err == ENOTSUP && mt == MT_FIRST)
		err = zap_lookup(mos, snapobj, name, 8, 1, value);
	return (err);
}

static int
dsl_dataset_snap_remove(dsl_dataset_t *ds, char *name, dmu_tx_t *tx)
{
	objset_t *mos = ds->ds_dir->dd_pool->dp_meta_objset;
	uint64_t snapobj = ds->ds_phys->ds_snapnames_zapobj;
	matchtype_t mt;
	int err;

	dsl_dir_snap_cmtime_update(ds->ds_dir);

	if (ds->ds_phys->ds_flags & DS_FLAG_CI_DATASET)
		mt = MT_FIRST;
	else
		mt = MT_EXACT;

	err = zap_remove_norm(mos, snapobj, name, mt, tx);
	if (err == ENOTSUP && mt == MT_FIRST)
		err = zap_remove(mos, snapobj, name, tx);
	return (err);
}

static int
dsl_dataset_get_ref(dsl_pool_t *dp, uint64_t dsobj, void *tag,
    dsl_dataset_t **dsp)
{
	objset_t *mos = dp->dp_meta_objset;
	dmu_buf_t *dbuf;
	dsl_dataset_t *ds;
	int err;
	dmu_object_info_t doi;

	ASSERT(RW_LOCK_HELD(&dp->dp_config_rwlock) ||
	    dsl_pool_sync_context(dp));

	err = dmu_bonus_hold(mos, dsobj, tag, &dbuf);
	if (err)
		return (err);

	/* Make sure dsobj has the correct object type. */
	dmu_object_info_from_db(dbuf, &doi);
	if (doi.doi_type != DMU_OT_DSL_DATASET)
		return (EINVAL);

	ds = dmu_buf_get_user(dbuf);
	if (ds == NULL) {
		dsl_dataset_t *winner;

		ds = kmem_zalloc(sizeof (dsl_dataset_t), KM_SLEEP);
		ds->ds_dbuf = dbuf;
		ds->ds_object = dsobj;
		ds->ds_phys = dbuf->db_data;

		mutex_init(&ds->ds_lock, NULL, MUTEX_DEFAULT, NULL);
		mutex_init(&ds->ds_recvlock, NULL, MUTEX_DEFAULT, NULL);
		mutex_init(&ds->ds_opening_lock, NULL, MUTEX_DEFAULT, NULL);
		rw_init(&ds->ds_rwlock, 0, 0, 0);
		cv_init(&ds->ds_exclusive_cv, NULL, CV_DEFAULT, NULL);

		bplist_create(&ds->ds_pending_deadlist);
		dsl_deadlist_open(&ds->ds_deadlist,
		    mos, ds->ds_phys->ds_deadlist_obj);

		if (err == 0) {
			err = dsl_dir_open_obj(dp,
			    ds->ds_phys->ds_dir_obj, NULL, ds, &ds->ds_dir);
		}
		if (err) {
			mutex_destroy(&ds->ds_lock);
			mutex_destroy(&ds->ds_recvlock);
			mutex_destroy(&ds->ds_opening_lock);
			rw_destroy(&ds->ds_rwlock);
			cv_destroy(&ds->ds_exclusive_cv);
			bplist_destroy(&ds->ds_pending_deadlist);
			dsl_deadlist_close(&ds->ds_deadlist);
			kmem_free(ds, sizeof (dsl_dataset_t));
			dmu_buf_rele(dbuf, tag);
			return (err);
		}

		if (!dsl_dataset_is_snapshot(ds)) {
			ds->ds_snapname[0] = '\0';
			if (ds->ds_phys->ds_prev_snap_obj) {
				err = dsl_dataset_get_ref(dp,
				    ds->ds_phys->ds_prev_snap_obj,
				    ds, &ds->ds_prev);
			}
		} else {
			if (zfs_flags & ZFS_DEBUG_SNAPNAMES)
				err = dsl_dataset_get_snapname(ds);
			if (err == 0 && ds->ds_phys->ds_userrefs_obj != 0) {
				err = zap_count(
				    ds->ds_dir->dd_pool->dp_meta_objset,
				    ds->ds_phys->ds_userrefs_obj,
				    &ds->ds_userrefs);
			}
		}

		if (err == 0 && !dsl_dataset_is_snapshot(ds)) {
			/*
			 * In sync context, we're called with either no lock
			 * or with the write lock.  If we're not syncing,
			 * we're always called with the read lock held.
			 */
			boolean_t need_lock =
			    !RW_WRITE_HELD(&dp->dp_config_rwlock) &&
			    dsl_pool_sync_context(dp);

			if (need_lock)
				rw_enter(&dp->dp_config_rwlock, RW_READER);

			err = dsl_prop_get_ds(ds,
			    "refreservation", sizeof (uint64_t), 1,
			    &ds->ds_reserved, NULL);
			if (err == 0) {
				err = dsl_prop_get_ds(ds,
				    "refquota", sizeof (uint64_t), 1,
				    &ds->ds_quota, NULL);
			}

			if (need_lock)
				rw_exit(&dp->dp_config_rwlock);
		} else {
			ds->ds_reserved = ds->ds_quota = 0;
		}

		if (err == 0) {
			winner = dmu_buf_set_user_ie(dbuf, ds, &ds->ds_phys,
			    dsl_dataset_evict);
		}
		if (err || winner) {
			bplist_destroy(&ds->ds_pending_deadlist);
			dsl_deadlist_close(&ds->ds_deadlist);
			if (ds->ds_prev)
				dsl_dataset_drop_ref(ds->ds_prev, ds);
			dsl_dir_close(ds->ds_dir, ds);
			mutex_destroy(&ds->ds_lock);
			mutex_destroy(&ds->ds_recvlock);
			mutex_destroy(&ds->ds_opening_lock);
			rw_destroy(&ds->ds_rwlock);
			cv_destroy(&ds->ds_exclusive_cv);
			kmem_free(ds, sizeof (dsl_dataset_t));
			if (err) {
				dmu_buf_rele(dbuf, tag);
				return (err);
			}
			ds = winner;
		} else {
			ds->ds_fsid_guid =
			    unique_insert(ds->ds_phys->ds_fsid_guid);
		}
	}
	ASSERT3P(ds->ds_dbuf, ==, dbuf);
	ASSERT3P(ds->ds_phys, ==, dbuf->db_data);
	ASSERT(ds->ds_phys->ds_prev_snap_obj != 0 ||
	    spa_version(dp->dp_spa) < SPA_VERSION_ORIGIN ||
	    dp->dp_origin_snap == NULL || ds == dp->dp_origin_snap);
	mutex_enter(&ds->ds_lock);
	if (!dsl_pool_sync_context(dp) && DSL_DATASET_IS_DESTROYED(ds)) {
		mutex_exit(&ds->ds_lock);
		dmu_buf_rele(ds->ds_dbuf, tag);
		return (ENOENT);
	}
	mutex_exit(&ds->ds_lock);
	*dsp = ds;
	return (0);
}

static int
dsl_dataset_hold_ref(dsl_dataset_t *ds, void *tag)
{
	dsl_pool_t *dp = ds->ds_dir->dd_pool;

	/*
	 * In syncing context we don't want the rwlock lock: there
	 * may be an existing writer waiting for sync phase to
	 * finish.  We don't need to worry about such writers, since
	 * sync phase is single-threaded, so the writer can't be
	 * doing anything while we are active.
	 */
	if (dsl_pool_sync_context(dp)) {
		ASSERT(!DSL_DATASET_IS_DESTROYED(ds));
		return (0);
	}

	/*
	 * Normal users will hold the ds_rwlock as a READER until they
	 * are finished (i.e., call dsl_dataset_rele()).  "Owners" will
	 * drop their READER lock after they set the ds_owner field.
	 *
	 * If the dataset is being destroyed, the destroy thread will
	 * obtain a WRITER lock for exclusive access after it's done its
	 * open-context work and then change the ds_owner to
	 * dsl_reaper once destruction is assured.  So threads
	 * may block here temporarily, until the "destructability" of
	 * the dataset is determined.
	 */
	ASSERT(!RW_WRITE_HELD(&dp->dp_config_rwlock));
	mutex_enter(&ds->ds_lock);
	while (!rw_tryenter(&ds->ds_rwlock, RW_READER)) {
		rw_exit(&dp->dp_config_rwlock);
		cv_wait(&ds->ds_exclusive_cv, &ds->ds_lock);
		if (DSL_DATASET_IS_DESTROYED(ds)) {
			mutex_exit(&ds->ds_lock);
			dsl_dataset_drop_ref(ds, tag);
			rw_enter(&dp->dp_config_rwlock, RW_READER);
			return (ENOENT);
		}
		/*
		 * The dp_config_rwlock lives above the ds_lock. And
		 * we need to check DSL_DATASET_IS_DESTROYED() while
		 * holding the ds_lock, so we have to drop and reacquire
		 * the ds_lock here.
		 */
		mutex_exit(&ds->ds_lock);
		rw_enter(&dp->dp_config_rwlock, RW_READER);
		mutex_enter(&ds->ds_lock);
	}
	mutex_exit(&ds->ds_lock);
	return (0);
}

int
dsl_dataset_hold_obj(dsl_pool_t *dp, uint64_t dsobj, void *tag,
    dsl_dataset_t **dsp)
{
	int err = dsl_dataset_get_ref(dp, dsobj, tag, dsp);

	if (err)
		return (err);
	return (dsl_dataset_hold_ref(*dsp, tag));
}

int
dsl_dataset_own_obj(dsl_pool_t *dp, uint64_t dsobj, boolean_t inconsistentok,
    void *tag, dsl_dataset_t **dsp)
{
	int err = dsl_dataset_hold_obj(dp, dsobj, tag, dsp);
	if (err)
		return (err);
	if (!dsl_dataset_tryown(*dsp, inconsistentok, tag)) {
		dsl_dataset_rele(*dsp, tag);
		*dsp = NULL;
		return (EBUSY);
	}
	return (0);
}

int
dsl_dataset_hold(const char *name, void *tag, dsl_dataset_t **dsp)
{
	dsl_dir_t *dd;
	dsl_pool_t *dp;
	const char *snapname;
	uint64_t obj;
	int err = 0;

	err = dsl_dir_open_spa(NULL, name, FTAG, &dd, &snapname);
	if (err)
		return (err);

	dp = dd->dd_pool;
	obj = dd->dd_phys->dd_head_dataset_obj;
	rw_enter(&dp->dp_config_rwlock, RW_READER);
	if (obj)
		err = dsl_dataset_get_ref(dp, obj, tag, dsp);
	else
		err = ENOENT;
	if (err)
		goto out;

	err = dsl_dataset_hold_ref(*dsp, tag);

	/* we may be looking for a snapshot */
	if (err == 0 && snapname != NULL) {
		dsl_dataset_t *ds = NULL;

		if (*snapname++ != '@') {
			dsl_dataset_rele(*dsp, tag);
			err = ENOENT;
			goto out;
		}

		dprintf("looking for snapshot '%s'\n", snapname);
		err = dsl_dataset_snap_lookup(*dsp, snapname, &obj);
		if (err == 0)
			err = dsl_dataset_get_ref(dp, obj, tag, &ds);
		dsl_dataset_rele(*dsp, tag);

		ASSERT3U((err == 0), ==, (ds != NULL));

		if (ds) {
			mutex_enter(&ds->ds_lock);
			if (ds->ds_snapname[0] == 0)
				(void) strlcpy(ds->ds_snapname, snapname,
				    sizeof (ds->ds_snapname));
			mutex_exit(&ds->ds_lock);
			err = dsl_dataset_hold_ref(ds, tag);
			*dsp = err ? NULL : ds;
		}
	}
out:
	rw_exit(&dp->dp_config_rwlock);
	dsl_dir_close(dd, FTAG);
	return (err);
}

int
dsl_dataset_own(const char *name, boolean_t inconsistentok,
    void *tag, dsl_dataset_t **dsp)
{
	int err = dsl_dataset_hold(name, tag, dsp);
	if (err)
		return (err);
	if (!dsl_dataset_tryown(*dsp, inconsistentok, tag)) {
		dsl_dataset_rele(*dsp, tag);
		return (EBUSY);
	}
	return (0);
}

void
dsl_dataset_name(dsl_dataset_t *ds, char *name)
{
	if (ds == NULL) {
		(void) strcpy(name, "mos");
	} else {
		dsl_dir_name(ds->ds_dir, name);
		VERIFY(0 == dsl_dataset_get_snapname(ds));
		if (ds->ds_snapname[0]) {
			(void) strcat(name, "@");
			/*
			 * We use a "recursive" mutex so that we
			 * can call dprintf_ds() with ds_lock held.
			 */
			if (!MUTEX_HELD(&ds->ds_lock)) {
				mutex_enter(&ds->ds_lock);
				(void) strcat(name, ds->ds_snapname);
				mutex_exit(&ds->ds_lock);
			} else {
				(void) strcat(name, ds->ds_snapname);
			}
		}
	}
}

static int
dsl_dataset_namelen(dsl_dataset_t *ds)
{
	int result;

	if (ds == NULL) {
		result = 3;	/* "mos" */
	} else {
		result = dsl_dir_namelen(ds->ds_dir);
		VERIFY(0 == dsl_dataset_get_snapname(ds));
		if (ds->ds_snapname[0]) {
			++result;	/* adding one for the @-sign */
			if (!MUTEX_HELD(&ds->ds_lock)) {
				mutex_enter(&ds->ds_lock);
				result += strlen(ds->ds_snapname);
				mutex_exit(&ds->ds_lock);
			} else {
				result += strlen(ds->ds_snapname);
			}
		}
	}

	return (result);
}

void
dsl_dataset_drop_ref(dsl_dataset_t *ds, void *tag)
{
	dmu_buf_rele(ds->ds_dbuf, tag);
}

void
dsl_dataset_rele(dsl_dataset_t *ds, void *tag)
{
	if (!dsl_pool_sync_context(ds->ds_dir->dd_pool)) {
		rw_exit(&ds->ds_rwlock);
	}
	dsl_dataset_drop_ref(ds, tag);
}

void
dsl_dataset_disown(dsl_dataset_t *ds, void *tag)
{
	ASSERT((ds->ds_owner == tag && ds->ds_dbuf) ||
	    (DSL_DATASET_IS_DESTROYED(ds) && ds->ds_dbuf == NULL));

	mutex_enter(&ds->ds_lock);
	ds->ds_owner = NULL;
	if (RW_WRITE_HELD(&ds->ds_rwlock)) {
		rw_exit(&ds->ds_rwlock);
		cv_broadcast(&ds->ds_exclusive_cv);
	}
	mutex_exit(&ds->ds_lock);
	if (ds->ds_dbuf)
		dsl_dataset_drop_ref(ds, tag);
	else
		dsl_dataset_evict(NULL, ds);
}

boolean_t
dsl_dataset_tryown(dsl_dataset_t *ds, boolean_t inconsistentok, void *tag)
{
	boolean_t gotit = FALSE;

	mutex_enter(&ds->ds_lock);
	if (ds->ds_owner == NULL &&
	    (!DS_IS_INCONSISTENT(ds) || inconsistentok)) {
		ds->ds_owner = tag;
		if (!dsl_pool_sync_context(ds->ds_dir->dd_pool))
			rw_exit(&ds->ds_rwlock);
		gotit = TRUE;
	}
	mutex_exit(&ds->ds_lock);
	return (gotit);
}

void
dsl_dataset_make_exclusive(dsl_dataset_t *ds, void *owner)
{
	ASSERT3P(owner, ==, ds->ds_owner);
	if (!RW_WRITE_HELD(&ds->ds_rwlock))
		rw_enter(&ds->ds_rwlock, RW_WRITER);
}

uint64_t
dsl_dataset_create_sync_dd(dsl_dir_t *dd, dsl_dataset_t *origin,
    uint64_t flags, dmu_tx_t *tx)
{
	dsl_pool_t *dp = dd->dd_pool;
	dmu_buf_t *dbuf;
	dsl_dataset_phys_t *dsphys;
	uint64_t dsobj;
	objset_t *mos = dp->dp_meta_objset;

	if (origin == NULL)
		origin = dp->dp_origin_snap;

	ASSERT(origin == NULL || origin->ds_dir->dd_pool == dp);
	ASSERT(origin == NULL || origin->ds_phys->ds_num_children > 0);
	ASSERT(dmu_tx_is_syncing(tx));
	ASSERT(dd->dd_phys->dd_head_dataset_obj == 0);

	dsobj = dmu_object_alloc(mos, DMU_OT_DSL_DATASET, 0,
	    DMU_OT_DSL_DATASET, sizeof (dsl_dataset_phys_t), tx);
	VERIFY(0 == dmu_bonus_hold(mos, dsobj, FTAG, &dbuf));
	dmu_buf_will_dirty(dbuf, tx);
	dsphys = dbuf->db_data;
	bzero(dsphys, sizeof (dsl_dataset_phys_t));
	dsphys->ds_dir_obj = dd->dd_object;
	dsphys->ds_flags = flags;
	dsphys->ds_fsid_guid = unique_create();
	(void) random_get_pseudo_bytes((void*)&dsphys->ds_guid,
	    sizeof (dsphys->ds_guid));
	dsphys->ds_snapnames_zapobj =
	    zap_create_norm(mos, U8_TEXTPREP_TOUPPER, DMU_OT_DSL_DS_SNAP_MAP,
	    DMU_OT_NONE, 0, tx);
	dsphys->ds_creation_time = gethrestime_sec();
	dsphys->ds_creation_txg = tx->tx_txg == TXG_INITIAL ? 1 : tx->tx_txg;

	if (origin == NULL) {
		dsphys->ds_deadlist_obj = dsl_deadlist_alloc(mos, tx);
	} else {
		dsl_dataset_t *ohds;

		dsphys->ds_prev_snap_obj = origin->ds_object;
		dsphys->ds_prev_snap_txg =
		    origin->ds_phys->ds_creation_txg;
		dsphys->ds_used_bytes =
		    origin->ds_phys->ds_used_bytes;
		dsphys->ds_compressed_bytes =
		    origin->ds_phys->ds_compressed_bytes;
		dsphys->ds_uncompressed_bytes =
		    origin->ds_phys->ds_uncompressed_bytes;
		dsphys->ds_bp = origin->ds_phys->ds_bp;
		dsphys->ds_flags |= origin->ds_phys->ds_flags;

		dmu_buf_will_dirty(origin->ds_dbuf, tx);
		origin->ds_phys->ds_num_children++;

		VERIFY3U(0, ==, dsl_dataset_hold_obj(dp,
		    origin->ds_dir->dd_phys->dd_head_dataset_obj, FTAG, &ohds));
		dsphys->ds_deadlist_obj = dsl_deadlist_clone(&ohds->ds_deadlist,
		    dsphys->ds_prev_snap_txg, dsphys->ds_prev_snap_obj, tx);
		dsl_dataset_rele(ohds, FTAG);

		if (spa_version(dp->dp_spa) >= SPA_VERSION_NEXT_CLONES) {
			if (origin->ds_phys->ds_next_clones_obj == 0) {
				origin->ds_phys->ds_next_clones_obj =
				    zap_create(mos,
				    DMU_OT_NEXT_CLONES, DMU_OT_NONE, 0, tx);
			}
			VERIFY(0 == zap_add_int(mos,
			    origin->ds_phys->ds_next_clones_obj,
			    dsobj, tx));
		}

		dmu_buf_will_dirty(dd->dd_dbuf, tx);
		dd->dd_phys->dd_origin_obj = origin->ds_object;
		if (spa_version(dp->dp_spa) >= SPA_VERSION_DIR_CLONES) {
			if (origin->ds_dir->dd_phys->dd_clones == 0) {
				dmu_buf_will_dirty(origin->ds_dir->dd_dbuf, tx);
				origin->ds_dir->dd_phys->dd_clones =
				    zap_create(mos,
				    DMU_OT_DSL_CLONES, DMU_OT_NONE, 0, tx);
			}
			VERIFY3U(0, ==, zap_add_int(mos,
			    origin->ds_dir->dd_phys->dd_clones, dsobj, tx));
		}
	}

	if (spa_version(dp->dp_spa) >= SPA_VERSION_UNIQUE_ACCURATE)
		dsphys->ds_flags |= DS_FLAG_UNIQUE_ACCURATE;

	dmu_buf_rele(dbuf, FTAG);

	dmu_buf_will_dirty(dd->dd_dbuf, tx);
	dd->dd_phys->dd_head_dataset_obj = dsobj;

	return (dsobj);
}

uint64_t
dsl_dataset_create_sync(dsl_dir_t *pdd, const char *lastname,
    dsl_dataset_t *origin, uint64_t flags, cred_t *cr, dmu_tx_t *tx)
{
	dsl_pool_t *dp = pdd->dd_pool;
	uint64_t dsobj, ddobj;
	dsl_dir_t *dd;

	ASSERT(lastname[0] != '@');

	ddobj = dsl_dir_create_sync(dp, pdd, lastname, tx);
	VERIFY(0 == dsl_dir_open_obj(dp, ddobj, lastname, FTAG, &dd));

	dsobj = dsl_dataset_create_sync_dd(dd, origin, flags, tx);

	dsl_deleg_set_create_perms(dd, tx, cr);

	dsl_dir_close(dd, FTAG);

	/*
	 * If we are creating a clone, make sure we zero out any stale
	 * data from the origin snapshots zil header.
	 */
	if (origin != NULL) {
		dsl_dataset_t *ds;
		objset_t *os;

		VERIFY3U(0, ==, dsl_dataset_hold_obj(dp, dsobj, FTAG, &ds));
		VERIFY3U(0, ==, dmu_objset_from_ds(ds, &os));
		bzero(&os->os_zil_header, sizeof (os->os_zil_header));
		dsl_dataset_dirty(ds, tx);
		dsl_dataset_rele(ds, FTAG);
	}

	return (dsobj);
}

/*
 * The snapshots must all be in the same pool.
 */
int
dmu_snapshots_destroy_nvl(nvlist_t *snaps, boolean_t defer, char *failed)
{
	int err;
	dsl_sync_task_t *dst;
	spa_t *spa;
	nvpair_t *pair;
	dsl_sync_task_group_t *dstg;

	pair = nvlist_next_nvpair(snaps, NULL);
	if (pair == NULL)
		return (0);

	err = spa_open(nvpair_name(pair), &spa, FTAG);
	if (err)
		return (err);
	dstg = dsl_sync_task_group_create(spa_get_dsl(spa));

	for (pair = nvlist_next_nvpair(snaps, NULL); pair != NULL;
	    pair = nvlist_next_nvpair(snaps, pair)) {
		dsl_dataset_t *ds;
		int err;

		err = dsl_dataset_own(nvpair_name(pair), B_TRUE, dstg, &ds);
		if (err == 0) {
			struct dsl_ds_destroyarg *dsda;

			dsl_dataset_make_exclusive(ds, dstg);
			dsda = kmem_zalloc(sizeof (struct dsl_ds_destroyarg),
			    KM_SLEEP);
			dsda->ds = ds;
			dsda->defer = defer;
			dsl_sync_task_create(dstg, dsl_dataset_destroy_check,
<<<<<<< HEAD
				dsl_dataset_destroy_sync, dsda, dstg, 0);
=======
			    dsl_dataset_destroy_sync, dsda, dstg, 0);
>>>>>>> 8704186e
		} else if (err == ENOENT) {
			err = 0;
		} else {
			(void) strcpy(failed, nvpair_name(pair));
			break;
		}
	}

	if (err == 0)
		err = dsl_sync_task_group_wait(dstg);

	for (dst = list_head(&dstg->dstg_tasks); dst;
	    dst = list_next(&dstg->dstg_tasks, dst)) {
		struct dsl_ds_destroyarg *dsda = dst->dst_arg1;
		dsl_dataset_t *ds = dsda->ds;

		/*
		 * Return the file system name that triggered the error
		 */
		if (dst->dst_err) {
			dsl_dataset_name(ds, failed);
		}
		ASSERT3P(dsda->rm_origin, ==, NULL);
		dsl_dataset_disown(ds, dstg);
		kmem_free(dsda, sizeof (struct dsl_ds_destroyarg));
	}

	dsl_sync_task_group_destroy(dstg);
	spa_close(spa, FTAG);
	return (err);

}

static boolean_t
dsl_dataset_might_destroy_origin(dsl_dataset_t *ds)
{
	boolean_t might_destroy = B_FALSE;

	mutex_enter(&ds->ds_lock);
	if (ds->ds_phys->ds_num_children == 2 && ds->ds_userrefs == 0 &&
	    DS_IS_DEFER_DESTROY(ds))
		might_destroy = B_TRUE;
	mutex_exit(&ds->ds_lock);

	return (might_destroy);
}

/*
 * If we're removing a clone, and these three conditions are true:
 *	1) the clone's origin has no other children
 *	2) the clone's origin has no user references
 *	3) the clone's origin has been marked for deferred destruction
 * Then, prepare to remove the origin as part of this sync task group.
 */
static int
dsl_dataset_origin_rm_prep(struct dsl_ds_destroyarg *dsda, void *tag)
{
	dsl_dataset_t *ds = dsda->ds;
	dsl_dataset_t *origin = ds->ds_prev;

	if (dsl_dataset_might_destroy_origin(origin)) {
		char *name;
		int namelen;
		int error;

		namelen = dsl_dataset_namelen(origin) + 1;
		name = kmem_alloc(namelen, KM_SLEEP);
		dsl_dataset_name(origin, name);
#ifdef _KERNEL
		error = zfs_unmount_snap(name, NULL);
		if (error) {
			kmem_free(name, namelen);
			return (error);
		}
#endif
		error = dsl_dataset_own(name, B_TRUE, tag, &origin);
		kmem_free(name, namelen);
		if (error)
			return (error);
		dsda->rm_origin = origin;
		dsl_dataset_make_exclusive(origin, tag);
	}

	return (0);
}

/*
 * ds must be opened as OWNER.  On return (whether successful or not),
 * ds will be closed and caller can no longer dereference it.
 */
int
dsl_dataset_destroy(dsl_dataset_t *ds, void *tag, boolean_t defer)
{
	int err;
	dsl_sync_task_group_t *dstg;
	objset_t *os;
	dsl_dir_t *dd;
	uint64_t obj;
	struct dsl_ds_destroyarg dsda = { 0 };
	dsl_dataset_t dummy_ds = { 0 };

	dsda.ds = ds;

	if (dsl_dataset_is_snapshot(ds)) {
		/* Destroying a snapshot is simpler */
		dsl_dataset_make_exclusive(ds, tag);

		dsda.defer = defer;
		err = dsl_sync_task_do(ds->ds_dir->dd_pool,
		    dsl_dataset_destroy_check, dsl_dataset_destroy_sync,
		    &dsda, tag, 0);
		ASSERT3P(dsda.rm_origin, ==, NULL);
		goto out;
	} else if (defer) {
		err = EINVAL;
		goto out;
	}

	dd = ds->ds_dir;
	dummy_ds.ds_dir = dd;
	dummy_ds.ds_object = ds->ds_object;

	/*
	 * Check for errors and mark this ds as inconsistent, in
	 * case we crash while freeing the objects.
	 */
	err = dsl_sync_task_do(dd->dd_pool, dsl_dataset_destroy_begin_check,
	    dsl_dataset_destroy_begin_sync, ds, NULL, 0);
	if (err)
		goto out;

	err = dmu_objset_from_ds(ds, &os);
	if (err)
		goto out;

	/*
	 * remove the objects in open context, so that we won't
	 * have too much to do in syncing context.
	 */
	for (obj = 0; err == 0; err = dmu_object_next(os, &obj, FALSE,
	    ds->ds_phys->ds_prev_snap_txg)) {
		/*
		 * Ignore errors, if there is not enough disk space
		 * we will deal with it in dsl_dataset_destroy_sync().
		 */
		(void) dmu_free_object(os, obj);
	}
	if (err != ESRCH)
		goto out;

	/*
	 * Only the ZIL knows how to free log blocks.
	 */
	zil_destroy(dmu_objset_zil(os), B_FALSE);

	/*
	 * Sync out all in-flight IO.
	 */
	txg_wait_synced(dd->dd_pool, 0);

	/*
	 * If we managed to free all the objects in open
	 * context, the user space accounting should be zero.
	 */
	if (ds->ds_phys->ds_bp.blk_fill == 0 &&
	    dmu_objset_userused_enabled(os)) {
		uint64_t count;

		ASSERT(zap_count(os, DMU_USERUSED_OBJECT, &count) != 0 ||
		    count == 0);
		ASSERT(zap_count(os, DMU_GROUPUSED_OBJECT, &count) != 0 ||
		    count == 0);
	}

	rw_enter(&dd->dd_pool->dp_config_rwlock, RW_READER);
	err = dsl_dir_open_obj(dd->dd_pool, dd->dd_object, NULL, FTAG, &dd);
	rw_exit(&dd->dd_pool->dp_config_rwlock);

	if (err)
		goto out;

	/*
	 * Blow away the dsl_dir + head dataset.
	 */
	dsl_dataset_make_exclusive(ds, tag);
	/*
	 * If we're removing a clone, we might also need to remove its
	 * origin.
	 */
	do {
		dsda.need_prep = B_FALSE;
		if (dsl_dir_is_clone(dd)) {
			err = dsl_dataset_origin_rm_prep(&dsda, tag);
			if (err) {
				dsl_dir_close(dd, FTAG);
				goto out;
			}
		}

		dstg = dsl_sync_task_group_create(ds->ds_dir->dd_pool);
		dsl_sync_task_create(dstg, dsl_dataset_destroy_check,
		    dsl_dataset_destroy_sync, &dsda, tag, 0);
		dsl_sync_task_create(dstg, dsl_dir_destroy_check,
		    dsl_dir_destroy_sync, &dummy_ds, FTAG, 0);
		err = dsl_sync_task_group_wait(dstg);
		dsl_sync_task_group_destroy(dstg);

		/*
		 * We could be racing against 'zfs release' or 'zfs destroy -d'
		 * on the origin snap, in which case we can get EBUSY if we
		 * needed to destroy the origin snap but were not ready to
		 * do so.
		 */
		if (dsda.need_prep) {
			ASSERT(err == EBUSY);
			ASSERT(dsl_dir_is_clone(dd));
			ASSERT(dsda.rm_origin == NULL);
		}
	} while (dsda.need_prep);

	if (dsda.rm_origin != NULL)
		dsl_dataset_disown(dsda.rm_origin, tag);

	/* if it is successful, dsl_dir_destroy_sync will close the dd */
	if (err)
		dsl_dir_close(dd, FTAG);
out:
	dsl_dataset_disown(ds, tag);
	return (err);
}

blkptr_t *
dsl_dataset_get_blkptr(dsl_dataset_t *ds)
{
	return (&ds->ds_phys->ds_bp);
}

void
dsl_dataset_set_blkptr(dsl_dataset_t *ds, blkptr_t *bp, dmu_tx_t *tx)
{
	ASSERT(dmu_tx_is_syncing(tx));
	/* If it's the meta-objset, set dp_meta_rootbp */
	if (ds == NULL) {
		tx->tx_pool->dp_meta_rootbp = *bp;
	} else {
		dmu_buf_will_dirty(ds->ds_dbuf, tx);
		ds->ds_phys->ds_bp = *bp;
	}
}

spa_t *
dsl_dataset_get_spa(dsl_dataset_t *ds)
{
	return (ds->ds_dir->dd_pool->dp_spa);
}

void
dsl_dataset_dirty(dsl_dataset_t *ds, dmu_tx_t *tx)
{
	dsl_pool_t *dp;

	if (ds == NULL) /* this is the meta-objset */
		return;

	ASSERT(ds->ds_objset != NULL);

	if (ds->ds_phys->ds_next_snap_obj != 0)
		panic("dirtying snapshot!");

	dp = ds->ds_dir->dd_pool;

	if (txg_list_add(&dp->dp_dirty_datasets, ds, tx->tx_txg) == 0) {
		/* up the hold count until we can be written out */
		dmu_buf_add_ref(ds->ds_dbuf, ds);
	}
}

/*
 * The unique space in the head dataset can be calculated by subtracting
 * the space used in the most recent snapshot, that is still being used
 * in this file system, from the space currently in use.  To figure out
 * the space in the most recent snapshot still in use, we need to take
 * the total space used in the snapshot and subtract out the space that
 * has been freed up since the snapshot was taken.
 */
static void
dsl_dataset_recalc_head_uniq(dsl_dataset_t *ds)
{
	uint64_t mrs_used;
	uint64_t dlused, dlcomp, dluncomp;

	ASSERT(!dsl_dataset_is_snapshot(ds));

	if (ds->ds_phys->ds_prev_snap_obj != 0)
		mrs_used = ds->ds_prev->ds_phys->ds_used_bytes;
	else
		mrs_used = 0;

	dsl_deadlist_space(&ds->ds_deadlist, &dlused, &dlcomp, &dluncomp);

	ASSERT3U(dlused, <=, mrs_used);
	ds->ds_phys->ds_unique_bytes =
	    ds->ds_phys->ds_used_bytes - (mrs_used - dlused);

	if (spa_version(ds->ds_dir->dd_pool->dp_spa) >=
	    SPA_VERSION_UNIQUE_ACCURATE)
		ds->ds_phys->ds_flags |= DS_FLAG_UNIQUE_ACCURATE;
}

struct killarg {
	dsl_dataset_t *ds;
	dmu_tx_t *tx;
};

/* ARGSUSED */
static int
kill_blkptr(spa_t *spa, zilog_t *zilog, const blkptr_t *bp, arc_buf_t *pbuf,
    const zbookmark_t *zb, const dnode_phys_t *dnp, void *arg)
{
	struct killarg *ka = arg;
	dmu_tx_t *tx = ka->tx;

	if (bp == NULL)
		return (0);

	if (zb->zb_level == ZB_ZIL_LEVEL) {
		ASSERT(zilog != NULL);
		/*
		 * It's a block in the intent log.  It has no
		 * accounting, so just free it.
		 */
		dsl_free(ka->tx->tx_pool, ka->tx->tx_txg, bp);
	} else {
		ASSERT(zilog == NULL);
		ASSERT3U(bp->blk_birth, >, ka->ds->ds_phys->ds_prev_snap_txg);
		(void) dsl_dataset_block_kill(ka->ds, bp, tx, B_FALSE);
	}

	return (0);
}

/* ARGSUSED */
static int
dsl_dataset_destroy_begin_check(void *arg1, void *arg2, dmu_tx_t *tx)
{
	dsl_dataset_t *ds = arg1;
	objset_t *mos = ds->ds_dir->dd_pool->dp_meta_objset;
	uint64_t count;
	int err;

	/*
	 * Can't delete a head dataset if there are snapshots of it.
	 * (Except if the only snapshots are from the branch we cloned
	 * from.)
	 */
	if (ds->ds_prev != NULL &&
	    ds->ds_prev->ds_phys->ds_next_snap_obj == ds->ds_object)
		return (EBUSY);

	/*
	 * This is really a dsl_dir thing, but check it here so that
	 * we'll be less likely to leave this dataset inconsistent &
	 * nearly destroyed.
	 */
	err = zap_count(mos, ds->ds_dir->dd_phys->dd_child_dir_zapobj, &count);
	if (err)
		return (err);
	if (count != 0)
		return (EEXIST);

	return (0);
}

/* ARGSUSED */
static void
dsl_dataset_destroy_begin_sync(void *arg1, void *arg2, dmu_tx_t *tx)
{
	dsl_dataset_t *ds = arg1;
	dsl_pool_t *dp = ds->ds_dir->dd_pool;

	/* Mark it as inconsistent on-disk, in case we crash */
	dmu_buf_will_dirty(ds->ds_dbuf, tx);
	ds->ds_phys->ds_flags |= DS_FLAG_INCONSISTENT;

	spa_history_log_internal(LOG_DS_DESTROY_BEGIN, dp->dp_spa, tx,
	    "dataset = %llu", ds->ds_object);
}

static int
dsl_dataset_origin_check(struct dsl_ds_destroyarg *dsda, void *tag,
    dmu_tx_t *tx)
{
	dsl_dataset_t *ds = dsda->ds;
	dsl_dataset_t *ds_prev = ds->ds_prev;

	if (dsl_dataset_might_destroy_origin(ds_prev)) {
		struct dsl_ds_destroyarg ndsda = {0};

		/*
		 * If we're not prepared to remove the origin, don't remove
		 * the clone either.
		 */
		if (dsda->rm_origin == NULL) {
			dsda->need_prep = B_TRUE;
			return (EBUSY);
		}

		ndsda.ds = ds_prev;
		ndsda.is_origin_rm = B_TRUE;
		return (dsl_dataset_destroy_check(&ndsda, tag, tx));
	}

	/*
	 * If we're not going to remove the origin after all,
	 * undo the open context setup.
	 */
	if (dsda->rm_origin != NULL) {
		dsl_dataset_disown(dsda->rm_origin, tag);
		dsda->rm_origin = NULL;
	}

	return (0);
}

/*
 * If you add new checks here, you may need to add
 * additional checks to the "temporary" case in
 * snapshot_check() in dmu_objset.c.
 */
/* ARGSUSED */
int
dsl_dataset_destroy_check(void *arg1, void *arg2, dmu_tx_t *tx)
{
	struct dsl_ds_destroyarg *dsda = arg1;
	dsl_dataset_t *ds = dsda->ds;

	/* we have an owner hold, so noone else can destroy us */
	ASSERT(!DSL_DATASET_IS_DESTROYED(ds));

	/*
	 * Only allow deferred destroy on pools that support it.
	 * NOTE: deferred destroy is only supported on snapshots.
	 */
	if (dsda->defer) {
		if (spa_version(ds->ds_dir->dd_pool->dp_spa) <
		    SPA_VERSION_USERREFS)
			return (ENOTSUP);
		ASSERT(dsl_dataset_is_snapshot(ds));
		return (0);
	}

	/*
	 * Can't delete a head dataset if there are snapshots of it.
	 * (Except if the only snapshots are from the branch we cloned
	 * from.)
	 */
	if (ds->ds_prev != NULL &&
	    ds->ds_prev->ds_phys->ds_next_snap_obj == ds->ds_object)
		return (EBUSY);

	/*
	 * If we made changes this txg, traverse_dsl_dataset won't find
	 * them.  Try again.
	 */
	if (ds->ds_phys->ds_bp.blk_birth >= tx->tx_txg)
		return (EAGAIN);

	if (dsl_dataset_is_snapshot(ds)) {
		/*
		 * If this snapshot has an elevated user reference count,
		 * we can't destroy it yet.
		 */
		if (ds->ds_userrefs > 0 && !dsda->releasing)
			return (EBUSY);

		mutex_enter(&ds->ds_lock);
		/*
		 * Can't delete a branch point. However, if we're destroying
		 * a clone and removing its origin due to it having a user
		 * hold count of 0 and having been marked for deferred destroy,
		 * it's OK for the origin to have a single clone.
		 */
		if (ds->ds_phys->ds_num_children >
		    (dsda->is_origin_rm ? 2 : 1)) {
			mutex_exit(&ds->ds_lock);
			return (EEXIST);
		}
		mutex_exit(&ds->ds_lock);
	} else if (dsl_dir_is_clone(ds->ds_dir)) {
		return (dsl_dataset_origin_check(dsda, arg2, tx));
	}

	/* XXX we should do some i/o error checking... */
	return (0);
}

struct refsarg {
	kmutex_t lock;
	boolean_t gone;
	kcondvar_t cv;
};

/* ARGSUSED */
static void
dsl_dataset_refs_gone(dmu_buf_t *db, void *argv)
{
	struct refsarg *arg = argv;

	mutex_enter(&arg->lock);
	arg->gone = TRUE;
	cv_signal(&arg->cv);
	mutex_exit(&arg->lock);
}

static void
dsl_dataset_drain_refs(dsl_dataset_t *ds, void *tag)
{
	struct refsarg arg;

	mutex_init(&arg.lock, NULL, MUTEX_DEFAULT, NULL);
	cv_init(&arg.cv, NULL, CV_DEFAULT, NULL);
	arg.gone = FALSE;
	(void) dmu_buf_update_user(ds->ds_dbuf, ds, &arg, &ds->ds_phys,
	    dsl_dataset_refs_gone);
	dmu_buf_rele(ds->ds_dbuf, tag);
	mutex_enter(&arg.lock);
	while (!arg.gone)
		cv_wait(&arg.cv, &arg.lock);
	ASSERT(arg.gone);
	mutex_exit(&arg.lock);
	ds->ds_dbuf = NULL;
	ds->ds_phys = NULL;
	mutex_destroy(&arg.lock);
	cv_destroy(&arg.cv);
}

static void
remove_from_next_clones(dsl_dataset_t *ds, uint64_t obj, dmu_tx_t *tx)
{
	objset_t *mos = ds->ds_dir->dd_pool->dp_meta_objset;
	uint64_t count;
	int err;

	ASSERT(ds->ds_phys->ds_num_children >= 2);
	err = zap_remove_int(mos, ds->ds_phys->ds_next_clones_obj, obj, tx);
	/*
	 * The err should not be ENOENT, but a bug in a previous version
	 * of the code could cause upgrade_clones_cb() to not set
	 * ds_next_snap_obj when it should, leading to a missing entry.
	 * If we knew that the pool was created after
	 * SPA_VERSION_NEXT_CLONES, we could assert that it isn't
	 * ENOENT.  However, at least we can check that we don't have
	 * too many entries in the next_clones_obj even after failing to
	 * remove this one.
	 */
	if (err != ENOENT) {
		VERIFY3U(err, ==, 0);
	}
	ASSERT3U(0, ==, zap_count(mos, ds->ds_phys->ds_next_clones_obj,
	    &count));
	ASSERT3U(count, <=, ds->ds_phys->ds_num_children - 2);
}

static void
dsl_dataset_remove_clones_key(dsl_dataset_t *ds, uint64_t mintxg, dmu_tx_t *tx)
{
	objset_t *mos = ds->ds_dir->dd_pool->dp_meta_objset;
	zap_cursor_t zc;
	zap_attribute_t za;

	/*
	 * If it is the old version, dd_clones doesn't exist so we can't
	 * find the clones, but deadlist_remove_key() is a no-op so it
	 * doesn't matter.
	 */
	if (ds->ds_dir->dd_phys->dd_clones == 0)
		return;

	for (zap_cursor_init(&zc, mos, ds->ds_dir->dd_phys->dd_clones);
	    zap_cursor_retrieve(&zc, &za) == 0;
	    zap_cursor_advance(&zc)) {
		dsl_dataset_t *clone;

		VERIFY3U(0, ==, dsl_dataset_hold_obj(ds->ds_dir->dd_pool,
		    za.za_first_integer, FTAG, &clone));
		if (clone->ds_dir->dd_origin_txg > mintxg) {
			dsl_deadlist_remove_key(&clone->ds_deadlist,
			    mintxg, tx);
			dsl_dataset_remove_clones_key(clone, mintxg, tx);
		}
		dsl_dataset_rele(clone, FTAG);
	}
	zap_cursor_fini(&zc);
}

struct process_old_arg {
	dsl_dataset_t *ds;
	dsl_dataset_t *ds_prev;
	boolean_t after_branch_point;
	zio_t *pio;
	uint64_t used, comp, uncomp;
};

static int
process_old_cb(void *arg, const blkptr_t *bp, dmu_tx_t *tx)
{
	struct process_old_arg *poa = arg;
	dsl_pool_t *dp = poa->ds->ds_dir->dd_pool;

	if (bp->blk_birth <= poa->ds->ds_phys->ds_prev_snap_txg) {
		dsl_deadlist_insert(&poa->ds->ds_deadlist, bp, tx);
		if (poa->ds_prev && !poa->after_branch_point &&
		    bp->blk_birth >
		    poa->ds_prev->ds_phys->ds_prev_snap_txg) {
			poa->ds_prev->ds_phys->ds_unique_bytes +=
			    bp_get_dsize_sync(dp->dp_spa, bp);
		}
	} else {
		poa->used += bp_get_dsize_sync(dp->dp_spa, bp);
		poa->comp += BP_GET_PSIZE(bp);
		poa->uncomp += BP_GET_UCSIZE(bp);
		dsl_free_sync(poa->pio, dp, tx->tx_txg, bp);
	}
	return (0);
}

static void
process_old_deadlist(dsl_dataset_t *ds, dsl_dataset_t *ds_prev,
    dsl_dataset_t *ds_next, boolean_t after_branch_point, dmu_tx_t *tx)
{
	struct process_old_arg poa = { 0 };
	dsl_pool_t *dp = ds->ds_dir->dd_pool;
	objset_t *mos = dp->dp_meta_objset;

	ASSERT(ds->ds_deadlist.dl_oldfmt);
	ASSERT(ds_next->ds_deadlist.dl_oldfmt);

	poa.ds = ds;
	poa.ds_prev = ds_prev;
	poa.after_branch_point = after_branch_point;
	poa.pio = zio_root(dp->dp_spa, NULL, NULL, ZIO_FLAG_MUSTSUCCEED);
	VERIFY3U(0, ==, bpobj_iterate(&ds_next->ds_deadlist.dl_bpobj,
	    process_old_cb, &poa, tx));
	VERIFY3U(zio_wait(poa.pio), ==, 0);
	ASSERT3U(poa.used, ==, ds->ds_phys->ds_unique_bytes);

	/* change snapused */
	dsl_dir_diduse_space(ds->ds_dir, DD_USED_SNAP,
	    -poa.used, -poa.comp, -poa.uncomp, tx);

	/* swap next's deadlist to our deadlist */
	dsl_deadlist_close(&ds->ds_deadlist);
	dsl_deadlist_close(&ds_next->ds_deadlist);
	SWITCH64(ds_next->ds_phys->ds_deadlist_obj,
	    ds->ds_phys->ds_deadlist_obj);
	dsl_deadlist_open(&ds->ds_deadlist, mos, ds->ds_phys->ds_deadlist_obj);
	dsl_deadlist_open(&ds_next->ds_deadlist, mos,
	    ds_next->ds_phys->ds_deadlist_obj);
}

void
dsl_dataset_destroy_sync(void *arg1, void *tag, dmu_tx_t *tx)
{
	struct dsl_ds_destroyarg *dsda = arg1;
	dsl_dataset_t *ds = dsda->ds;
	int err;
	int after_branch_point = FALSE;
	dsl_pool_t *dp = ds->ds_dir->dd_pool;
	objset_t *mos = dp->dp_meta_objset;
	dsl_dataset_t *ds_prev = NULL;
	boolean_t wont_destroy;
	uint64_t obj;

	wont_destroy = (dsda->defer &&
	    (ds->ds_userrefs > 0 || ds->ds_phys->ds_num_children > 1));

	ASSERT(ds->ds_owner || wont_destroy);
	ASSERT(dsda->defer || ds->ds_phys->ds_num_children <= 1);
	ASSERT(ds->ds_prev == NULL ||
	    ds->ds_prev->ds_phys->ds_next_snap_obj != ds->ds_object);
	ASSERT3U(ds->ds_phys->ds_bp.blk_birth, <=, tx->tx_txg);

	if (wont_destroy) {
		ASSERT(spa_version(dp->dp_spa) >= SPA_VERSION_USERREFS);
		dmu_buf_will_dirty(ds->ds_dbuf, tx);
		ds->ds_phys->ds_flags |= DS_FLAG_DEFER_DESTROY;
		return;
	}

	/* signal any waiters that this dataset is going away */
	mutex_enter(&ds->ds_lock);
	ds->ds_owner = dsl_reaper;
	cv_broadcast(&ds->ds_exclusive_cv);
	mutex_exit(&ds->ds_lock);

	/* Remove our reservation */
	if (ds->ds_reserved != 0) {
		dsl_prop_setarg_t psa;
		uint64_t value = 0;

		dsl_prop_setarg_init_uint64(&psa, "refreservation",
		    (ZPROP_SRC_NONE | ZPROP_SRC_LOCAL | ZPROP_SRC_RECEIVED),
		    &value);
		psa.psa_effective_value = 0;	/* predict default value */

		dsl_dataset_set_reservation_sync(ds, &psa, tx);
		ASSERT3U(ds->ds_reserved, ==, 0);
	}

	ASSERT(RW_WRITE_HELD(&dp->dp_config_rwlock));

	dsl_scan_ds_destroyed(ds, tx);

	obj = ds->ds_object;

	if (ds->ds_phys->ds_prev_snap_obj != 0) {
		if (ds->ds_prev) {
			ds_prev = ds->ds_prev;
		} else {
			VERIFY(0 == dsl_dataset_hold_obj(dp,
			    ds->ds_phys->ds_prev_snap_obj, FTAG, &ds_prev));
		}
		after_branch_point =
		    (ds_prev->ds_phys->ds_next_snap_obj != obj);

		dmu_buf_will_dirty(ds_prev->ds_dbuf, tx);
		if (after_branch_point &&
		    ds_prev->ds_phys->ds_next_clones_obj != 0) {
			remove_from_next_clones(ds_prev, obj, tx);
			if (ds->ds_phys->ds_next_snap_obj != 0) {
				VERIFY(0 == zap_add_int(mos,
				    ds_prev->ds_phys->ds_next_clones_obj,
				    ds->ds_phys->ds_next_snap_obj, tx));
			}
		}
		if (after_branch_point &&
		    ds->ds_phys->ds_next_snap_obj == 0) {
			/* This clone is toast. */
			ASSERT(ds_prev->ds_phys->ds_num_children > 1);
			ds_prev->ds_phys->ds_num_children--;

			/*
			 * If the clone's origin has no other clones, no
			 * user holds, and has been marked for deferred
			 * deletion, then we should have done the necessary
			 * destroy setup for it.
			 */
			if (ds_prev->ds_phys->ds_num_children == 1 &&
			    ds_prev->ds_userrefs == 0 &&
			    DS_IS_DEFER_DESTROY(ds_prev)) {
				ASSERT3P(dsda->rm_origin, !=, NULL);
			} else {
				ASSERT3P(dsda->rm_origin, ==, NULL);
			}
		} else if (!after_branch_point) {
			ds_prev->ds_phys->ds_next_snap_obj =
			    ds->ds_phys->ds_next_snap_obj;
		}
	}

	if (dsl_dataset_is_snapshot(ds)) {
		dsl_dataset_t *ds_next;
		uint64_t old_unique;
		uint64_t used = 0, comp = 0, uncomp = 0;

		VERIFY(0 == dsl_dataset_hold_obj(dp,
		    ds->ds_phys->ds_next_snap_obj, FTAG, &ds_next));
		ASSERT3U(ds_next->ds_phys->ds_prev_snap_obj, ==, obj);

		old_unique = ds_next->ds_phys->ds_unique_bytes;

		dmu_buf_will_dirty(ds_next->ds_dbuf, tx);
		ds_next->ds_phys->ds_prev_snap_obj =
		    ds->ds_phys->ds_prev_snap_obj;
		ds_next->ds_phys->ds_prev_snap_txg =
		    ds->ds_phys->ds_prev_snap_txg;
		ASSERT3U(ds->ds_phys->ds_prev_snap_txg, ==,
		    ds_prev ? ds_prev->ds_phys->ds_creation_txg : 0);


		if (ds_next->ds_deadlist.dl_oldfmt) {
			process_old_deadlist(ds, ds_prev, ds_next,
			    after_branch_point, tx);
		} else {
			/* Adjust prev's unique space. */
			if (ds_prev && !after_branch_point) {
				dsl_deadlist_space_range(&ds_next->ds_deadlist,
				    ds_prev->ds_phys->ds_prev_snap_txg,
				    ds->ds_phys->ds_prev_snap_txg,
				    &used, &comp, &uncomp);
				ds_prev->ds_phys->ds_unique_bytes += used;
			}

			/* Adjust snapused. */
			dsl_deadlist_space_range(&ds_next->ds_deadlist,
			    ds->ds_phys->ds_prev_snap_txg, UINT64_MAX,
			    &used, &comp, &uncomp);
			dsl_dir_diduse_space(ds->ds_dir, DD_USED_SNAP,
			    -used, -comp, -uncomp, tx);

			/* Move blocks to be freed to pool's free list. */
			dsl_deadlist_move_bpobj(&ds_next->ds_deadlist,
			    &dp->dp_free_bpobj, ds->ds_phys->ds_prev_snap_txg,
			    tx);
			dsl_dir_diduse_space(tx->tx_pool->dp_free_dir,
			    DD_USED_HEAD, used, comp, uncomp, tx);
			dsl_dir_dirty(tx->tx_pool->dp_free_dir, tx);

			/* Merge our deadlist into next's and free it. */
			dsl_deadlist_merge(&ds_next->ds_deadlist,
			    ds->ds_phys->ds_deadlist_obj, tx);
		}
		dsl_deadlist_close(&ds->ds_deadlist);
		dsl_deadlist_free(mos, ds->ds_phys->ds_deadlist_obj, tx);

		/* Collapse range in clone heads */
		dsl_dataset_remove_clones_key(ds,
		    ds->ds_phys->ds_creation_txg, tx);

		if (dsl_dataset_is_snapshot(ds_next)) {
			dsl_dataset_t *ds_nextnext;

			/*
			 * Update next's unique to include blocks which
			 * were previously shared by only this snapshot
			 * and it.  Those blocks will be born after the
			 * prev snap and before this snap, and will have
			 * died after the next snap and before the one
			 * after that (ie. be on the snap after next's
			 * deadlist).
			 */
			VERIFY(0 == dsl_dataset_hold_obj(dp,
			    ds_next->ds_phys->ds_next_snap_obj,
			    FTAG, &ds_nextnext));
			dsl_deadlist_space_range(&ds_nextnext->ds_deadlist,
			    ds->ds_phys->ds_prev_snap_txg,
			    ds->ds_phys->ds_creation_txg,
			    &used, &comp, &uncomp);
			ds_next->ds_phys->ds_unique_bytes += used;
			dsl_dataset_rele(ds_nextnext, FTAG);
			ASSERT3P(ds_next->ds_prev, ==, NULL);

			/* Collapse range in this head. */
			dsl_dataset_t *hds;
			VERIFY3U(0, ==, dsl_dataset_hold_obj(dp,
			    ds->ds_dir->dd_phys->dd_head_dataset_obj,
			    FTAG, &hds));
			dsl_deadlist_remove_key(&hds->ds_deadlist,
			    ds->ds_phys->ds_creation_txg, tx);
			dsl_dataset_rele(hds, FTAG);

		} else {
			ASSERT3P(ds_next->ds_prev, ==, ds);
			dsl_dataset_drop_ref(ds_next->ds_prev, ds_next);
			ds_next->ds_prev = NULL;
			if (ds_prev) {
				VERIFY(0 == dsl_dataset_get_ref(dp,
				    ds->ds_phys->ds_prev_snap_obj,
				    ds_next, &ds_next->ds_prev));
			}

			dsl_dataset_recalc_head_uniq(ds_next);

			/*
			 * Reduce the amount of our unconsmed refreservation
			 * being charged to our parent by the amount of
			 * new unique data we have gained.
			 */
			if (old_unique < ds_next->ds_reserved) {
				int64_t mrsdelta;
				uint64_t new_unique =
				    ds_next->ds_phys->ds_unique_bytes;

				ASSERT(old_unique <= new_unique);
				mrsdelta = MIN(new_unique - old_unique,
				    ds_next->ds_reserved - old_unique);
				dsl_dir_diduse_space(ds->ds_dir,
				    DD_USED_REFRSRV, -mrsdelta, 0, 0, tx);
			}
		}
		dsl_dataset_rele(ds_next, FTAG);
	} else {
		/*
		 * There's no next snapshot, so this is a head dataset.
		 * Destroy the deadlist.  Unless it's a clone, the
		 * deadlist should be empty.  (If it's a clone, it's
		 * safe to ignore the deadlist contents.)
		 */
		struct killarg ka;

		dsl_deadlist_close(&ds->ds_deadlist);
		dsl_deadlist_free(mos, ds->ds_phys->ds_deadlist_obj, tx);
		ds->ds_phys->ds_deadlist_obj = 0;

		/*
		 * Free everything that we point to (that's born after
		 * the previous snapshot, if we are a clone)
		 *
		 * NB: this should be very quick, because we already
		 * freed all the objects in open context.
		 */
		ka.ds = ds;
		ka.tx = tx;
		err = traverse_dataset(ds, ds->ds_phys->ds_prev_snap_txg,
		    TRAVERSE_POST, kill_blkptr, &ka);
		ASSERT3U(err, ==, 0);
		ASSERT(!DS_UNIQUE_IS_ACCURATE(ds) ||
		    ds->ds_phys->ds_unique_bytes == 0);

		if (ds->ds_prev != NULL) {
			if (spa_version(dp->dp_spa) >= SPA_VERSION_DIR_CLONES) {
				VERIFY3U(0, ==, zap_remove_int(mos,
				    ds->ds_prev->ds_dir->dd_phys->dd_clones,
				    ds->ds_object, tx));
			}
			dsl_dataset_rele(ds->ds_prev, ds);
			ds->ds_prev = ds_prev = NULL;
		}
	}

	/*
	 * This must be done after the dsl_traverse(), because it will
	 * re-open the objset.
	 */
	if (ds->ds_objset) {
		dmu_objset_evict(ds->ds_objset);
		ds->ds_objset = NULL;
	}

	if (ds->ds_dir->dd_phys->dd_head_dataset_obj == ds->ds_object) {
		/* Erase the link in the dir */
		dmu_buf_will_dirty(ds->ds_dir->dd_dbuf, tx);
		ds->ds_dir->dd_phys->dd_head_dataset_obj = 0;
		ASSERT(ds->ds_phys->ds_snapnames_zapobj != 0);
		err = zap_destroy(mos, ds->ds_phys->ds_snapnames_zapobj, tx);
		ASSERT(err == 0);
	} else {
		/* remove from snapshot namespace */
		dsl_dataset_t *ds_head;
		ASSERT(ds->ds_phys->ds_snapnames_zapobj == 0);
		VERIFY(0 == dsl_dataset_hold_obj(dp,
		    ds->ds_dir->dd_phys->dd_head_dataset_obj, FTAG, &ds_head));
		VERIFY(0 == dsl_dataset_get_snapname(ds));
#ifdef ZFS_DEBUG
		{
			uint64_t val;

			err = dsl_dataset_snap_lookup(ds_head,
			    ds->ds_snapname, &val);
			ASSERT3U(err, ==, 0);
			ASSERT3U(val, ==, obj);
		}
#endif
		err = dsl_dataset_snap_remove(ds_head, ds->ds_snapname, tx);
		ASSERT(err == 0);
		dsl_dataset_rele(ds_head, FTAG);
	}

	if (ds_prev && ds->ds_prev != ds_prev)
		dsl_dataset_rele(ds_prev, FTAG);

	spa_prop_clear_bootfs(dp->dp_spa, ds->ds_object, tx);
	spa_history_log_internal(LOG_DS_DESTROY, dp->dp_spa, tx,
	    "dataset = %llu", ds->ds_object);

	if (ds->ds_phys->ds_next_clones_obj != 0) {
		uint64_t count;
		ASSERT(0 == zap_count(mos,
		    ds->ds_phys->ds_next_clones_obj, &count) && count == 0);
		VERIFY(0 == dmu_object_free(mos,
		    ds->ds_phys->ds_next_clones_obj, tx));
	}
	if (ds->ds_phys->ds_props_obj != 0)
		VERIFY(0 == zap_destroy(mos, ds->ds_phys->ds_props_obj, tx));
	if (ds->ds_phys->ds_userrefs_obj != 0)
		VERIFY(0 == zap_destroy(mos, ds->ds_phys->ds_userrefs_obj, tx));
	dsl_dir_close(ds->ds_dir, ds);
	ds->ds_dir = NULL;
	dsl_dataset_drain_refs(ds, tag);
	VERIFY(0 == dmu_object_free(mos, obj, tx));

	if (dsda->rm_origin) {
		/*
		 * Remove the origin of the clone we just destroyed.
		 */
		struct dsl_ds_destroyarg ndsda = {0};

		ndsda.ds = dsda->rm_origin;
		dsl_dataset_destroy_sync(&ndsda, tag, tx);
	}
}

static int
dsl_dataset_snapshot_reserve_space(dsl_dataset_t *ds, dmu_tx_t *tx)
{
	uint64_t asize;

	if (!dmu_tx_is_syncing(tx))
		return (0);

	/*
	 * If there's an fs-only reservation, any blocks that might become
	 * owned by the snapshot dataset must be accommodated by space
	 * outside of the reservation.
	 */
	ASSERT(ds->ds_reserved == 0 || DS_UNIQUE_IS_ACCURATE(ds));
	asize = MIN(ds->ds_phys->ds_unique_bytes, ds->ds_reserved);
	if (asize > dsl_dir_space_available(ds->ds_dir, NULL, 0, TRUE))
		return (ENOSPC);

	/*
	 * Propogate any reserved space for this snapshot to other
	 * snapshot checks in this sync group.
	 */
	if (asize > 0)
		dsl_dir_willuse_space(ds->ds_dir, asize, tx);

	return (0);
}

int
dsl_dataset_snapshot_check(void *arg1, void *arg2, dmu_tx_t *tx)
{
	dsl_dataset_t *ds = arg1;
	const char *snapname = arg2;
	int err;
	uint64_t value;

	/*
	 * We don't allow multiple snapshots of the same txg.  If there
	 * is already one, try again.
	 */
	if (ds->ds_phys->ds_prev_snap_txg >= tx->tx_txg)
		return (EAGAIN);

	/*
	 * Check for conflicting name snapshot name.
	 */
	err = dsl_dataset_snap_lookup(ds, snapname, &value);
	if (err == 0)
		return (EEXIST);
	if (err != ENOENT)
		return (err);

	/*
	 * Check that the dataset's name is not too long.  Name consists
	 * of the dataset's length + 1 for the @-sign + snapshot name's length
	 */
	if (dsl_dataset_namelen(ds) + 1 + strlen(snapname) >= MAXNAMELEN)
		return (ENAMETOOLONG);

	err = dsl_dataset_snapshot_reserve_space(ds, tx);
	if (err)
		return (err);

	ds->ds_trysnap_txg = tx->tx_txg;
	return (0);
}

void
dsl_dataset_snapshot_sync(void *arg1, void *arg2, dmu_tx_t *tx)
{
	dsl_dataset_t *ds = arg1;
	const char *snapname = arg2;
	dsl_pool_t *dp = ds->ds_dir->dd_pool;
	dmu_buf_t *dbuf;
	dsl_dataset_phys_t *dsphys;
	uint64_t dsobj, crtxg;
	objset_t *mos = dp->dp_meta_objset;
	int err;

	ASSERT(RW_WRITE_HELD(&dp->dp_config_rwlock));

	/*
	 * The origin's ds_creation_txg has to be < TXG_INITIAL
	 */
	if (strcmp(snapname, ORIGIN_DIR_NAME) == 0)
		crtxg = 1;
	else
		crtxg = tx->tx_txg;

	dsobj = dmu_object_alloc(mos, DMU_OT_DSL_DATASET, 0,
	    DMU_OT_DSL_DATASET, sizeof (dsl_dataset_phys_t), tx);
	VERIFY(0 == dmu_bonus_hold(mos, dsobj, FTAG, &dbuf));
	dmu_buf_will_dirty(dbuf, tx);
	dsphys = dbuf->db_data;
	bzero(dsphys, sizeof (dsl_dataset_phys_t));
	dsphys->ds_dir_obj = ds->ds_dir->dd_object;
	dsphys->ds_fsid_guid = unique_create();
	(void) random_get_pseudo_bytes((void*)&dsphys->ds_guid,
	    sizeof (dsphys->ds_guid));
	dsphys->ds_prev_snap_obj = ds->ds_phys->ds_prev_snap_obj;
	dsphys->ds_prev_snap_txg = ds->ds_phys->ds_prev_snap_txg;
	dsphys->ds_next_snap_obj = ds->ds_object;
	dsphys->ds_num_children = 1;
	dsphys->ds_creation_time = gethrestime_sec();
	dsphys->ds_creation_txg = crtxg;
	dsphys->ds_deadlist_obj = ds->ds_phys->ds_deadlist_obj;
	dsphys->ds_used_bytes = ds->ds_phys->ds_used_bytes;
	dsphys->ds_compressed_bytes = ds->ds_phys->ds_compressed_bytes;
	dsphys->ds_uncompressed_bytes = ds->ds_phys->ds_uncompressed_bytes;
	dsphys->ds_flags = ds->ds_phys->ds_flags;
	dsphys->ds_bp = ds->ds_phys->ds_bp;
	dmu_buf_rele(dbuf, FTAG);

	ASSERT3U(ds->ds_prev != 0, ==, ds->ds_phys->ds_prev_snap_obj != 0);
	if (ds->ds_prev) {
		uint64_t next_clones_obj =
		    ds->ds_prev->ds_phys->ds_next_clones_obj;
		ASSERT(ds->ds_prev->ds_phys->ds_next_snap_obj ==
		    ds->ds_object ||
		    ds->ds_prev->ds_phys->ds_num_children > 1);
		if (ds->ds_prev->ds_phys->ds_next_snap_obj == ds->ds_object) {
			dmu_buf_will_dirty(ds->ds_prev->ds_dbuf, tx);
			ASSERT3U(ds->ds_phys->ds_prev_snap_txg, ==,
			    ds->ds_prev->ds_phys->ds_creation_txg);
			ds->ds_prev->ds_phys->ds_next_snap_obj = dsobj;
		} else if (next_clones_obj != 0) {
			remove_from_next_clones(ds->ds_prev,
			    dsphys->ds_next_snap_obj, tx);
			VERIFY3U(0, ==, zap_add_int(mos,
			    next_clones_obj, dsobj, tx));
		}
	}

	/*
	 * If we have a reference-reservation on this dataset, we will
	 * need to increase the amount of refreservation being charged
	 * since our unique space is going to zero.
	 */
	if (ds->ds_reserved) {
		int64_t delta;
		ASSERT(DS_UNIQUE_IS_ACCURATE(ds));
		delta = MIN(ds->ds_phys->ds_unique_bytes, ds->ds_reserved);
		dsl_dir_diduse_space(ds->ds_dir, DD_USED_REFRSRV,
		    delta, 0, 0, tx);
	}

	dmu_buf_will_dirty(ds->ds_dbuf, tx);
	zfs_dbgmsg("taking snapshot %s@%s/%llu; newkey=%llu",
	    ds->ds_dir->dd_myname, snapname, dsobj,
	    ds->ds_phys->ds_prev_snap_txg);
	ds->ds_phys->ds_deadlist_obj = dsl_deadlist_clone(&ds->ds_deadlist,
	    UINT64_MAX, ds->ds_phys->ds_prev_snap_obj, tx);
	dsl_deadlist_close(&ds->ds_deadlist);
	dsl_deadlist_open(&ds->ds_deadlist, mos, ds->ds_phys->ds_deadlist_obj);
	dsl_deadlist_add_key(&ds->ds_deadlist,
	    ds->ds_phys->ds_prev_snap_txg, tx);

	ASSERT3U(ds->ds_phys->ds_prev_snap_txg, <, tx->tx_txg);
	ds->ds_phys->ds_prev_snap_obj = dsobj;
	ds->ds_phys->ds_prev_snap_txg = crtxg;
	ds->ds_phys->ds_unique_bytes = 0;
	if (spa_version(dp->dp_spa) >= SPA_VERSION_UNIQUE_ACCURATE)
		ds->ds_phys->ds_flags |= DS_FLAG_UNIQUE_ACCURATE;

	err = zap_add(mos, ds->ds_phys->ds_snapnames_zapobj,
	    snapname, 8, 1, &dsobj, tx);
	ASSERT(err == 0);

	if (ds->ds_prev)
		dsl_dataset_drop_ref(ds->ds_prev, ds);
	VERIFY(0 == dsl_dataset_get_ref(dp,
	    ds->ds_phys->ds_prev_snap_obj, ds, &ds->ds_prev));

	dsl_scan_ds_snapshotted(ds, tx);

	dsl_dir_snap_cmtime_update(ds->ds_dir);

	spa_history_log_internal(LOG_DS_SNAPSHOT, dp->dp_spa, tx,
	    "dataset = %llu", dsobj);
}

void
dsl_dataset_sync(dsl_dataset_t *ds, zio_t *zio, dmu_tx_t *tx)
{
	ASSERT(dmu_tx_is_syncing(tx));
	ASSERT(ds->ds_objset != NULL);
	ASSERT(ds->ds_phys->ds_next_snap_obj == 0);

	/*
	 * in case we had to change ds_fsid_guid when we opened it,
	 * sync it out now.
	 */
	dmu_buf_will_dirty(ds->ds_dbuf, tx);
	ds->ds_phys->ds_fsid_guid = ds->ds_fsid_guid;

	dsl_dir_dirty(ds->ds_dir, tx);
	dmu_objset_sync(ds->ds_objset, zio, tx);
}

static void
get_clones_stat(dsl_dataset_t *ds, nvlist_t *nv)
{
	uint64_t count = 0;
	objset_t *mos = ds->ds_dir->dd_pool->dp_meta_objset;
	zap_cursor_t zc;
	zap_attribute_t za;
	nvlist_t *propval;
	nvlist_t *val;

	rw_enter(&ds->ds_dir->dd_pool->dp_config_rwlock, RW_READER);
	VERIFY(nvlist_alloc(&propval, NV_UNIQUE_NAME, KM_SLEEP) == 0);
	VERIFY(nvlist_alloc(&val, NV_UNIQUE_NAME, KM_SLEEP) == 0);

	/*
	 * There may me missing entries in ds_next_clones_obj
	 * due to a bug in a previous version of the code.
	 * Only trust it if it has the right number of entries.
	 */
	if (ds->ds_phys->ds_next_clones_obj != 0) {
		ASSERT3U(0, ==, zap_count(mos, ds->ds_phys->ds_next_clones_obj,
		    &count));
	}
	if (count != ds->ds_phys->ds_num_children - 1) {
		goto fail;
	}
	for (zap_cursor_init(&zc, mos, ds->ds_phys->ds_next_clones_obj);
	    zap_cursor_retrieve(&zc, &za) == 0;
	    zap_cursor_advance(&zc)) {
		dsl_dataset_t *clone;
		char buf[ZFS_MAXNAMELEN];
		if (dsl_dataset_hold_obj(ds->ds_dir->dd_pool,
		    za.za_first_integer, FTAG, &clone) != 0) {
			goto fail;
		}
		dsl_dir_name(clone->ds_dir, buf);
		VERIFY(nvlist_add_boolean(val, buf) == 0);
		dsl_dataset_rele(clone, FTAG);
	}
	zap_cursor_fini(&zc);
	VERIFY(nvlist_add_nvlist(propval, ZPROP_VALUE, val) == 0);
	VERIFY(nvlist_add_nvlist(nv, zfs_prop_to_name(ZFS_PROP_CLONES),
	    propval) == 0);
fail:
	nvlist_free(val);
	nvlist_free(propval);
	rw_exit(&ds->ds_dir->dd_pool->dp_config_rwlock);
}

void
dsl_dataset_stats(dsl_dataset_t *ds, nvlist_t *nv)
{
	uint64_t refd, avail, uobjs, aobjs, ratio;

	dsl_dir_stats(ds->ds_dir, nv);

	dsl_dataset_space(ds, &refd, &avail, &uobjs, &aobjs);
	dsl_prop_nvlist_add_uint64(nv, ZFS_PROP_AVAILABLE, avail);
	dsl_prop_nvlist_add_uint64(nv, ZFS_PROP_REFERENCED, refd);

	dsl_prop_nvlist_add_uint64(nv, ZFS_PROP_CREATION,
	    ds->ds_phys->ds_creation_time);
	dsl_prop_nvlist_add_uint64(nv, ZFS_PROP_CREATETXG,
	    ds->ds_phys->ds_creation_txg);
	dsl_prop_nvlist_add_uint64(nv, ZFS_PROP_REFQUOTA,
	    ds->ds_quota);
	dsl_prop_nvlist_add_uint64(nv, ZFS_PROP_REFRESERVATION,
	    ds->ds_reserved);
	dsl_prop_nvlist_add_uint64(nv, ZFS_PROP_GUID,
	    ds->ds_phys->ds_guid);
	dsl_prop_nvlist_add_uint64(nv, ZFS_PROP_UNIQUE,
	    ds->ds_phys->ds_unique_bytes);
	dsl_prop_nvlist_add_uint64(nv, ZFS_PROP_OBJSETID,
	    ds->ds_object);
	dsl_prop_nvlist_add_uint64(nv, ZFS_PROP_USERREFS,
	    ds->ds_userrefs);
	dsl_prop_nvlist_add_uint64(nv, ZFS_PROP_DEFER_DESTROY,
	    DS_IS_DEFER_DESTROY(ds) ? 1 : 0);

	if (ds->ds_phys->ds_prev_snap_obj != 0) {
		uint64_t written, comp, uncomp;
		dsl_pool_t *dp = ds->ds_dir->dd_pool;
		dsl_dataset_t *prev;

		rw_enter(&dp->dp_config_rwlock, RW_READER);
		int err = dsl_dataset_hold_obj(dp,
		    ds->ds_phys->ds_prev_snap_obj, FTAG, &prev);
		rw_exit(&dp->dp_config_rwlock);
		if (err == 0) {
			err = dsl_dataset_space_written(prev, ds, &written,
			    &comp, &uncomp);
			dsl_dataset_rele(prev, FTAG);
			if (err == 0) {
				dsl_prop_nvlist_add_uint64(nv, ZFS_PROP_WRITTEN,
				    written);
			}
		}
	}

	ratio = ds->ds_phys->ds_compressed_bytes == 0 ? 100 :
	    (ds->ds_phys->ds_uncompressed_bytes * 100 /
	    ds->ds_phys->ds_compressed_bytes);
	dsl_prop_nvlist_add_uint64(nv, ZFS_PROP_REFRATIO, ratio);

	if (ds->ds_phys->ds_next_snap_obj) {
		/*
		 * This is a snapshot; override the dd's space used with
		 * our unique space and compression ratio.
		 */
		dsl_prop_nvlist_add_uint64(nv, ZFS_PROP_USED,
		    ds->ds_phys->ds_unique_bytes);
		dsl_prop_nvlist_add_uint64(nv, ZFS_PROP_COMPRESSRATIO, ratio);

		get_clones_stat(ds, nv);
	}
}

void
dsl_dataset_fast_stat(dsl_dataset_t *ds, dmu_objset_stats_t *stat)
{
	stat->dds_creation_txg = ds->ds_phys->ds_creation_txg;
	stat->dds_inconsistent = ds->ds_phys->ds_flags & DS_FLAG_INCONSISTENT;
	stat->dds_guid = ds->ds_phys->ds_guid;
	if (ds->ds_phys->ds_next_snap_obj) {
		stat->dds_is_snapshot = B_TRUE;
		stat->dds_num_clones = ds->ds_phys->ds_num_children - 1;
	} else {
		stat->dds_is_snapshot = B_FALSE;
		stat->dds_num_clones = 0;
	}

	/* clone origin is really a dsl_dir thing... */
	rw_enter(&ds->ds_dir->dd_pool->dp_config_rwlock, RW_READER);
	if (dsl_dir_is_clone(ds->ds_dir)) {
		dsl_dataset_t *ods;

		VERIFY(0 == dsl_dataset_get_ref(ds->ds_dir->dd_pool,
		    ds->ds_dir->dd_phys->dd_origin_obj, FTAG, &ods));
		dsl_dataset_name(ods, stat->dds_origin);
		dsl_dataset_drop_ref(ods, FTAG);
	} else {
		stat->dds_origin[0] = '\0';
	}
	rw_exit(&ds->ds_dir->dd_pool->dp_config_rwlock);
}

uint64_t
dsl_dataset_fsid_guid(dsl_dataset_t *ds)
{
	return (ds->ds_fsid_guid);
}

void
dsl_dataset_space(dsl_dataset_t *ds,
    uint64_t *refdbytesp, uint64_t *availbytesp,
    uint64_t *usedobjsp, uint64_t *availobjsp)
{
	*refdbytesp = ds->ds_phys->ds_used_bytes;
	*availbytesp = dsl_dir_space_available(ds->ds_dir, NULL, 0, TRUE);
	if (ds->ds_reserved > ds->ds_phys->ds_unique_bytes)
		*availbytesp += ds->ds_reserved - ds->ds_phys->ds_unique_bytes;
	if (ds->ds_quota != 0) {
		/*
		 * Adjust available bytes according to refquota
		 */
		if (*refdbytesp < ds->ds_quota)
			*availbytesp = MIN(*availbytesp,
			    ds->ds_quota - *refdbytesp);
		else
			*availbytesp = 0;
	}
	*usedobjsp = ds->ds_phys->ds_bp.blk_fill;
	*availobjsp = DN_MAX_OBJECT - *usedobjsp;
}

boolean_t
dsl_dataset_modified_since_lastsnap(dsl_dataset_t *ds)
{
	dsl_pool_t *dp = ds->ds_dir->dd_pool;

	ASSERT(RW_LOCK_HELD(&dp->dp_config_rwlock) ||
	    dsl_pool_sync_context(dp));
	if (ds->ds_prev == NULL)
		return (B_FALSE);
	if (ds->ds_phys->ds_bp.blk_birth >
	    ds->ds_prev->ds_phys->ds_creation_txg) {
		objset_t *os, *os_prev;
		/*
		 * It may be that only the ZIL differs, because it was
		 * reset in the head.  Don't count that as being
		 * modified.
		 */
		if (dmu_objset_from_ds(ds, &os) != 0)
			return (B_TRUE);
		if (dmu_objset_from_ds(ds->ds_prev, &os_prev) != 0)
			return (B_TRUE);
		return (bcmp(&os->os_phys->os_meta_dnode,
		    &os_prev->os_phys->os_meta_dnode,
		    sizeof (os->os_phys->os_meta_dnode)) != 0);
	}
	return (B_FALSE);
}

/* ARGSUSED */
static int
dsl_dataset_snapshot_rename_check(void *arg1, void *arg2, dmu_tx_t *tx)
{
	dsl_dataset_t *ds = arg1;
	char *newsnapname = arg2;
	dsl_dir_t *dd = ds->ds_dir;
	dsl_dataset_t *hds;
	uint64_t val;
	int err;

	err = dsl_dataset_hold_obj(dd->dd_pool,
	    dd->dd_phys->dd_head_dataset_obj, FTAG, &hds);
	if (err)
		return (err);

	/* new name better not be in use */
	err = dsl_dataset_snap_lookup(hds, newsnapname, &val);
	dsl_dataset_rele(hds, FTAG);

	if (err == 0)
		err = EEXIST;
	else if (err == ENOENT)
		err = 0;

	/* dataset name + 1 for the "@" + the new snapshot name must fit */
	if (dsl_dir_namelen(ds->ds_dir) + 1 + strlen(newsnapname) >= MAXNAMELEN)
		err = ENAMETOOLONG;

	return (err);
}

static void
dsl_dataset_snapshot_rename_sync(void *arg1, void *arg2, dmu_tx_t *tx)
{
	dsl_dataset_t *ds = arg1;
	const char *newsnapname = arg2;
	dsl_dir_t *dd = ds->ds_dir;
	objset_t *mos = dd->dd_pool->dp_meta_objset;
	dsl_dataset_t *hds;
	int err;

	ASSERT(ds->ds_phys->ds_next_snap_obj != 0);

	VERIFY(0 == dsl_dataset_hold_obj(dd->dd_pool,
	    dd->dd_phys->dd_head_dataset_obj, FTAG, &hds));

	VERIFY(0 == dsl_dataset_get_snapname(ds));
	err = dsl_dataset_snap_remove(hds, ds->ds_snapname, tx);
	ASSERT3U(err, ==, 0);
	mutex_enter(&ds->ds_lock);
	(void) strcpy(ds->ds_snapname, newsnapname);
	mutex_exit(&ds->ds_lock);
	err = zap_add(mos, hds->ds_phys->ds_snapnames_zapobj,
	    ds->ds_snapname, 8, 1, &ds->ds_object, tx);
	ASSERT3U(err, ==, 0);

	spa_history_log_internal(LOG_DS_RENAME, dd->dd_pool->dp_spa, tx,
	    "dataset = %llu", ds->ds_object);
	dsl_dataset_rele(hds, FTAG);
}

struct renamesnaparg {
	dsl_sync_task_group_t *dstg;
	char failed[MAXPATHLEN];
	char *oldsnap;
	char *newsnap;
};

static int
dsl_snapshot_rename_one(const char *name, void *arg)
{
	struct renamesnaparg *ra = arg;
	dsl_dataset_t *ds = NULL;
	char *snapname;
	int err;

	snapname = kmem_asprintf("%s@%s", name, ra->oldsnap);
	(void) strlcpy(ra->failed, snapname, sizeof (ra->failed));

	/*
	 * For recursive snapshot renames the parent won't be changing
	 * so we just pass name for both the to/from argument.
	 */
	err = zfs_secpolicy_rename_perms(snapname, snapname, CRED());
	if (err != 0) {
		strfree(snapname);
		return (err == ENOENT ? 0 : err);
	}

#ifdef _KERNEL
	/*
	 * For all filesystems undergoing rename, we'll need to unmount it.
	 */
	(void) zfs_unmount_snap(snapname, NULL);
#endif
	err = dsl_dataset_hold(snapname, ra->dstg, &ds);
	strfree(snapname);
	if (err != 0)
		return (err == ENOENT ? 0 : err);

	dsl_sync_task_create(ra->dstg, dsl_dataset_snapshot_rename_check,
	    dsl_dataset_snapshot_rename_sync, ds, ra->newsnap, 0);

	return (0);
}

static int
dsl_recursive_rename(char *oldname, const char *newname)
{
	int err;
	struct renamesnaparg *ra;
	dsl_sync_task_t *dst;
	spa_t *spa;
	char *cp, *fsname = spa_strdup(oldname);
	int len = strlen(oldname) + 1;

	/* truncate the snapshot name to get the fsname */
	cp = strchr(fsname, '@');
	*cp = '\0';

	err = spa_open(fsname, &spa, FTAG);
	if (err) {
		kmem_free(fsname, len);
		return (err);
	}
	ra = kmem_alloc(sizeof (struct renamesnaparg), KM_SLEEP);
	ra->dstg = dsl_sync_task_group_create(spa_get_dsl(spa));

	ra->oldsnap = strchr(oldname, '@') + 1;
	ra->newsnap = strchr(newname, '@') + 1;
	*ra->failed = '\0';

	err = dmu_objset_find(fsname, dsl_snapshot_rename_one, ra,
	    DS_FIND_CHILDREN);
	kmem_free(fsname, len);

	if (err == 0) {
		err = dsl_sync_task_group_wait(ra->dstg);
	}

	for (dst = list_head(&ra->dstg->dstg_tasks); dst;
	    dst = list_next(&ra->dstg->dstg_tasks, dst)) {
		dsl_dataset_t *ds = dst->dst_arg1;
		if (dst->dst_err) {
			dsl_dir_name(ds->ds_dir, ra->failed);
			(void) strlcat(ra->failed, "@", sizeof (ra->failed));
			(void) strlcat(ra->failed, ra->newsnap,
			    sizeof (ra->failed));
		}
		dsl_dataset_rele(ds, ra->dstg);
	}

	if (err)
		(void) strlcpy(oldname, ra->failed, sizeof (ra->failed));

	dsl_sync_task_group_destroy(ra->dstg);
	kmem_free(ra, sizeof (struct renamesnaparg));
	spa_close(spa, FTAG);
	return (err);
}

static int
dsl_valid_rename(const char *oldname, void *arg)
{
	int delta = *(int *)arg;

	if (strlen(oldname) + delta >= MAXNAMELEN)
		return (ENAMETOOLONG);

	return (0);
}

#pragma weak dmu_objset_rename = dsl_dataset_rename
int
dsl_dataset_rename(char *oldname, const char *newname, boolean_t recursive)
{
	dsl_dir_t *dd;
	dsl_dataset_t *ds;
	const char *tail;
	int err;

	err = dsl_dir_open(oldname, FTAG, &dd, &tail);
	if (err)
		return (err);

	if (tail == NULL) {
		int delta = strlen(newname) - strlen(oldname);

		/* if we're growing, validate child name lengths */
		if (delta > 0)
			err = dmu_objset_find(oldname, dsl_valid_rename,
			    &delta, DS_FIND_CHILDREN | DS_FIND_SNAPSHOTS);

		if (err == 0)
			err = dsl_dir_rename(dd, newname);
		dsl_dir_close(dd, FTAG);
		return (err);
	}

	if (tail[0] != '@') {
		/* the name ended in a nonexistent component */
		dsl_dir_close(dd, FTAG);
		return (ENOENT);
	}

	dsl_dir_close(dd, FTAG);

	/* new name must be snapshot in same filesystem */
	tail = strchr(newname, '@');
	if (tail == NULL)
		return (EINVAL);
	tail++;
	if (strncmp(oldname, newname, tail - newname) != 0)
		return (EXDEV);

	if (recursive) {
		err = dsl_recursive_rename(oldname, newname);
	} else {
		err = dsl_dataset_hold(oldname, FTAG, &ds);
		if (err)
			return (err);

		err = dsl_sync_task_do(ds->ds_dir->dd_pool,
		    dsl_dataset_snapshot_rename_check,
		    dsl_dataset_snapshot_rename_sync, ds, (char *)tail, 1);

		dsl_dataset_rele(ds, FTAG);
	}

	return (err);
}

struct promotenode {
	list_node_t link;
	dsl_dataset_t *ds;
};

struct promotearg {
	list_t shared_snaps, origin_snaps, clone_snaps;
	dsl_dataset_t *origin_origin;
	uint64_t used, comp, uncomp, unique, cloneusedsnap, originusedsnap;
	char *err_ds;
};

static int snaplist_space(list_t *l, uint64_t mintxg, uint64_t *spacep);
static boolean_t snaplist_unstable(list_t *l);

static int
dsl_dataset_promote_check(void *arg1, void *arg2, dmu_tx_t *tx)
{
	dsl_dataset_t *hds = arg1;
	struct promotearg *pa = arg2;
	struct promotenode *snap = list_head(&pa->shared_snaps);
	dsl_dataset_t *origin_ds = snap->ds;
	int err;
	uint64_t unused;

	/* Check that it is a real clone */
	if (!dsl_dir_is_clone(hds->ds_dir))
		return (EINVAL);

	/* Since this is so expensive, don't do the preliminary check */
	if (!dmu_tx_is_syncing(tx))
		return (0);

	if (hds->ds_phys->ds_flags & DS_FLAG_NOPROMOTE)
		return (EXDEV);

	/* compute origin's new unique space */
	snap = list_tail(&pa->clone_snaps);
	ASSERT3U(snap->ds->ds_phys->ds_prev_snap_obj, ==, origin_ds->ds_object);
	dsl_deadlist_space_range(&snap->ds->ds_deadlist,
	    origin_ds->ds_phys->ds_prev_snap_txg, UINT64_MAX,
	    &pa->unique, &unused, &unused);

	/*
	 * Walk the snapshots that we are moving
	 *
	 * Compute space to transfer.  Consider the incremental changes
	 * to used for each snapshot:
	 * (my used) = (prev's used) + (blocks born) - (blocks killed)
	 * So each snapshot gave birth to:
	 * (blocks born) = (my used) - (prev's used) + (blocks killed)
	 * So a sequence would look like:
	 * (uN - u(N-1) + kN) + ... + (u1 - u0 + k1) + (u0 - 0 + k0)
	 * Which simplifies to:
	 * uN + kN + kN-1 + ... + k1 + k0
	 * Note however, if we stop before we reach the ORIGIN we get:
	 * uN + kN + kN-1 + ... + kM - uM-1
	 */
	pa->used = origin_ds->ds_phys->ds_used_bytes;
	pa->comp = origin_ds->ds_phys->ds_compressed_bytes;
	pa->uncomp = origin_ds->ds_phys->ds_uncompressed_bytes;
	for (snap = list_head(&pa->shared_snaps); snap;
	    snap = list_next(&pa->shared_snaps, snap)) {
		uint64_t val, dlused, dlcomp, dluncomp;
		dsl_dataset_t *ds = snap->ds;

		/* Check that the snapshot name does not conflict */
		VERIFY(0 == dsl_dataset_get_snapname(ds));
		err = dsl_dataset_snap_lookup(hds, ds->ds_snapname, &val);
		if (err == 0) {
			err = EEXIST;
			goto out;
		}
		if (err != ENOENT)
			goto out;

		/* The very first snapshot does not have a deadlist */
		if (ds->ds_phys->ds_prev_snap_obj == 0)
			continue;

		dsl_deadlist_space(&ds->ds_deadlist,
		    &dlused, &dlcomp, &dluncomp);
		pa->used += dlused;
		pa->comp += dlcomp;
		pa->uncomp += dluncomp;
	}

	/*
	 * If we are a clone of a clone then we never reached ORIGIN,
	 * so we need to subtract out the clone origin's used space.
	 */
	if (pa->origin_origin) {
		pa->used -= pa->origin_origin->ds_phys->ds_used_bytes;
		pa->comp -= pa->origin_origin->ds_phys->ds_compressed_bytes;
		pa->uncomp -= pa->origin_origin->ds_phys->ds_uncompressed_bytes;
	}

	/* Check that there is enough space here */
	err = dsl_dir_transfer_possible(origin_ds->ds_dir, hds->ds_dir,
	    pa->used);
	if (err)
		return (err);

	/*
	 * Compute the amounts of space that will be used by snapshots
	 * after the promotion (for both origin and clone).  For each,
	 * it is the amount of space that will be on all of their
	 * deadlists (that was not born before their new origin).
	 */
	if (hds->ds_dir->dd_phys->dd_flags & DD_FLAG_USED_BREAKDOWN) {
		uint64_t space;

		/*
		 * Note, typically this will not be a clone of a clone,
		 * so dd_origin_txg will be < TXG_INITIAL, so
		 * these snaplist_space() -> dsl_deadlist_space_range()
		 * calls will be fast because they do not have to
		 * iterate over all bps.
		 */
		snap = list_head(&pa->origin_snaps);
		err = snaplist_space(&pa->shared_snaps,
		    snap->ds->ds_dir->dd_origin_txg, &pa->cloneusedsnap);
		if (err)
			return (err);

		err = snaplist_space(&pa->clone_snaps,
		    snap->ds->ds_dir->dd_origin_txg, &space);
		if (err)
			return (err);
		pa->cloneusedsnap += space;
	}
	if (origin_ds->ds_dir->dd_phys->dd_flags & DD_FLAG_USED_BREAKDOWN) {
		err = snaplist_space(&pa->origin_snaps,
		    origin_ds->ds_phys->ds_creation_txg, &pa->originusedsnap);
		if (err)
			return (err);
	}

	return (0);
out:
	pa->err_ds =  snap->ds->ds_snapname;
	return (err);
}

static void
dsl_dataset_promote_sync(void *arg1, void *arg2, dmu_tx_t *tx)
{
	dsl_dataset_t *hds = arg1;
	struct promotearg *pa = arg2;
	struct promotenode *snap = list_head(&pa->shared_snaps);
	dsl_dataset_t *origin_ds = snap->ds;
	dsl_dataset_t *origin_head;
	dsl_dir_t *dd = hds->ds_dir;
	dsl_pool_t *dp = hds->ds_dir->dd_pool;
	dsl_dir_t *odd = NULL;
	uint64_t oldnext_obj;
	int64_t delta;

	ASSERT(0 == (hds->ds_phys->ds_flags & DS_FLAG_NOPROMOTE));

	snap = list_head(&pa->origin_snaps);
	origin_head = snap->ds;

	/*
	 * We need to explicitly open odd, since origin_ds's dd will be
	 * changing.
	 */
	VERIFY(0 == dsl_dir_open_obj(dp, origin_ds->ds_dir->dd_object,
	    NULL, FTAG, &odd));

	/* change origin's next snap */
	dmu_buf_will_dirty(origin_ds->ds_dbuf, tx);
	oldnext_obj = origin_ds->ds_phys->ds_next_snap_obj;
	snap = list_tail(&pa->clone_snaps);
	ASSERT3U(snap->ds->ds_phys->ds_prev_snap_obj, ==, origin_ds->ds_object);
	origin_ds->ds_phys->ds_next_snap_obj = snap->ds->ds_object;

	/* change the origin's next clone */
	if (origin_ds->ds_phys->ds_next_clones_obj) {
		remove_from_next_clones(origin_ds, snap->ds->ds_object, tx);
		VERIFY3U(0, ==, zap_add_int(dp->dp_meta_objset,
		    origin_ds->ds_phys->ds_next_clones_obj,
		    oldnext_obj, tx));
	}

	/* change origin */
	dmu_buf_will_dirty(dd->dd_dbuf, tx);
	ASSERT3U(dd->dd_phys->dd_origin_obj, ==, origin_ds->ds_object);
	dd->dd_phys->dd_origin_obj = odd->dd_phys->dd_origin_obj;
	dd->dd_origin_txg = origin_head->ds_dir->dd_origin_txg;
	dmu_buf_will_dirty(odd->dd_dbuf, tx);
	odd->dd_phys->dd_origin_obj = origin_ds->ds_object;
	origin_head->ds_dir->dd_origin_txg =
	    origin_ds->ds_phys->ds_creation_txg;

	/* change dd_clone entries */
	if (spa_version(dp->dp_spa) >= SPA_VERSION_DIR_CLONES) {
		VERIFY3U(0, ==, zap_remove_int(dp->dp_meta_objset,
		    odd->dd_phys->dd_clones, hds->ds_object, tx));
		VERIFY3U(0, ==, zap_add_int(dp->dp_meta_objset,
		    pa->origin_origin->ds_dir->dd_phys->dd_clones,
		    hds->ds_object, tx));

		VERIFY3U(0, ==, zap_remove_int(dp->dp_meta_objset,
		    pa->origin_origin->ds_dir->dd_phys->dd_clones,
		    origin_head->ds_object, tx));
		if (dd->dd_phys->dd_clones == 0) {
			dd->dd_phys->dd_clones = zap_create(dp->dp_meta_objset,
			    DMU_OT_DSL_CLONES, DMU_OT_NONE, 0, tx);
		}
		VERIFY3U(0, ==, zap_add_int(dp->dp_meta_objset,
		    dd->dd_phys->dd_clones, origin_head->ds_object, tx));

	}

	/* move snapshots to this dir */
	for (snap = list_head(&pa->shared_snaps); snap;
	    snap = list_next(&pa->shared_snaps, snap)) {
		dsl_dataset_t *ds = snap->ds;

		/* unregister props as dsl_dir is changing */
		if (ds->ds_objset) {
			dmu_objset_evict(ds->ds_objset);
			ds->ds_objset = NULL;
		}
		/* move snap name entry */
		VERIFY(0 == dsl_dataset_get_snapname(ds));
		VERIFY(0 == dsl_dataset_snap_remove(origin_head,
		    ds->ds_snapname, tx));
		VERIFY(0 == zap_add(dp->dp_meta_objset,
		    hds->ds_phys->ds_snapnames_zapobj, ds->ds_snapname,
		    8, 1, &ds->ds_object, tx));

		/* change containing dsl_dir */
		dmu_buf_will_dirty(ds->ds_dbuf, tx);
		ASSERT3U(ds->ds_phys->ds_dir_obj, ==, odd->dd_object);
		ds->ds_phys->ds_dir_obj = dd->dd_object;
		ASSERT3P(ds->ds_dir, ==, odd);
		dsl_dir_close(ds->ds_dir, ds);
		VERIFY(0 == dsl_dir_open_obj(dp, dd->dd_object,
		    NULL, ds, &ds->ds_dir));

		/* move any clone references */
		if (ds->ds_phys->ds_next_clones_obj &&
		    spa_version(dp->dp_spa) >= SPA_VERSION_DIR_CLONES) {
			zap_cursor_t zc;
			zap_attribute_t za;

			for (zap_cursor_init(&zc, dp->dp_meta_objset,
			    ds->ds_phys->ds_next_clones_obj);
			    zap_cursor_retrieve(&zc, &za) == 0;
			    zap_cursor_advance(&zc)) {
				dsl_dataset_t *cnds;
				uint64_t o;

				if (za.za_first_integer == oldnext_obj) {
					/*
					 * We've already moved the
					 * origin's reference.
					 */
					continue;
				}

				VERIFY3U(0, ==, dsl_dataset_hold_obj(dp,
				    za.za_first_integer, FTAG, &cnds));
				o = cnds->ds_dir->dd_phys->dd_head_dataset_obj;

				VERIFY3U(zap_remove_int(dp->dp_meta_objset,
				    odd->dd_phys->dd_clones, o, tx), ==, 0);
				VERIFY3U(zap_add_int(dp->dp_meta_objset,
				    dd->dd_phys->dd_clones, o, tx), ==, 0);
				dsl_dataset_rele(cnds, FTAG);
			}
			zap_cursor_fini(&zc);
		}

		ASSERT3U(dsl_prop_numcb(ds), ==, 0);
	}

	/*
	 * Change space accounting.
	 * Note, pa->*usedsnap and dd_used_breakdown[SNAP] will either
	 * both be valid, or both be 0 (resulting in delta == 0).  This
	 * is true for each of {clone,origin} independently.
	 */

	delta = pa->cloneusedsnap -
	    dd->dd_phys->dd_used_breakdown[DD_USED_SNAP];
	ASSERT3S(delta, >=, 0);
	ASSERT3U(pa->used, >=, delta);
	dsl_dir_diduse_space(dd, DD_USED_SNAP, delta, 0, 0, tx);
	dsl_dir_diduse_space(dd, DD_USED_HEAD,
	    pa->used - delta, pa->comp, pa->uncomp, tx);

	delta = pa->originusedsnap -
	    odd->dd_phys->dd_used_breakdown[DD_USED_SNAP];
	ASSERT3S(delta, <=, 0);
	ASSERT3U(pa->used, >=, -delta);
	dsl_dir_diduse_space(odd, DD_USED_SNAP, delta, 0, 0, tx);
	dsl_dir_diduse_space(odd, DD_USED_HEAD,
	    -pa->used - delta, -pa->comp, -pa->uncomp, tx);

	origin_ds->ds_phys->ds_unique_bytes = pa->unique;

	/* log history record */
	spa_history_log_internal(LOG_DS_PROMOTE, dd->dd_pool->dp_spa, tx,
	    "dataset = %llu", hds->ds_object);

	dsl_dir_close(odd, FTAG);
}

static char *snaplist_tag = "snaplist";
/*
 * Make a list of dsl_dataset_t's for the snapshots between first_obj
 * (exclusive) and last_obj (inclusive).  The list will be in reverse
 * order (last_obj will be the list_head()).  If first_obj == 0, do all
 * snapshots back to this dataset's origin.
 */
static int
snaplist_make(dsl_pool_t *dp, boolean_t own,
    uint64_t first_obj, uint64_t last_obj, list_t *l)
{
	uint64_t obj = last_obj;

	ASSERT(RW_LOCK_HELD(&dp->dp_config_rwlock));

	list_create(l, sizeof (struct promotenode),
	    offsetof(struct promotenode, link));

	while (obj != first_obj) {
		dsl_dataset_t *ds;
		struct promotenode *snap;
		int err;

		if (own) {
			err = dsl_dataset_own_obj(dp, obj,
			    0, snaplist_tag, &ds);
			if (err == 0)
				dsl_dataset_make_exclusive(ds, snaplist_tag);
		} else {
			err = dsl_dataset_hold_obj(dp, obj, snaplist_tag, &ds);
		}
		if (err == ENOENT) {
			/* lost race with snapshot destroy */
			struct promotenode *last = list_tail(l);
			ASSERT(obj != last->ds->ds_phys->ds_prev_snap_obj);
			obj = last->ds->ds_phys->ds_prev_snap_obj;
			continue;
		} else if (err) {
			return (err);
		}

		if (first_obj == 0)
			first_obj = ds->ds_dir->dd_phys->dd_origin_obj;

		snap = kmem_alloc(sizeof (struct promotenode), KM_SLEEP);
		snap->ds = ds;
		list_insert_tail(l, snap);
		obj = ds->ds_phys->ds_prev_snap_obj;
	}

	return (0);
}

static int
snaplist_space(list_t *l, uint64_t mintxg, uint64_t *spacep)
{
	struct promotenode *snap;

	*spacep = 0;
	for (snap = list_head(l); snap; snap = list_next(l, snap)) {
		uint64_t used, comp, uncomp;
		dsl_deadlist_space_range(&snap->ds->ds_deadlist,
		    mintxg, UINT64_MAX, &used, &comp, &uncomp);
		*spacep += used;
	}
	return (0);
}

static void
snaplist_destroy(list_t *l, boolean_t own)
{
	struct promotenode *snap;

	if (!l || !list_link_active(&l->list_head))
		return;

	while ((snap = list_tail(l)) != NULL) {
		list_remove(l, snap);
		if (own)
			dsl_dataset_disown(snap->ds, snaplist_tag);
		else
			dsl_dataset_rele(snap->ds, snaplist_tag);
		kmem_free(snap, sizeof (struct promotenode));
	}
	list_destroy(l);
}

/*
 * Promote a clone.  Nomenclature note:
 * "clone" or "cds": the original clone which is being promoted
 * "origin" or "ods": the snapshot which is originally clone's origin
 * "origin head" or "ohds": the dataset which is the head
 * (filesystem/volume) for the origin
 * "origin origin": the origin of the origin's filesystem (typically
 * NULL, indicating that the clone is not a clone of a clone).
 */
int
dsl_dataset_promote(const char *name, char *conflsnap)
{
	dsl_dataset_t *ds;
	dsl_dir_t *dd;
	dsl_pool_t *dp;
	dmu_object_info_t doi;
	struct promotearg pa = { 0 };
	struct promotenode *snap;
	int err;

	err = dsl_dataset_hold(name, FTAG, &ds);
	if (err)
		return (err);
	dd = ds->ds_dir;
	dp = dd->dd_pool;

	err = dmu_object_info(dp->dp_meta_objset,
	    ds->ds_phys->ds_snapnames_zapobj, &doi);
	if (err) {
		dsl_dataset_rele(ds, FTAG);
		return (err);
	}

	if (dsl_dataset_is_snapshot(ds) || dd->dd_phys->dd_origin_obj == 0) {
		dsl_dataset_rele(ds, FTAG);
		return (EINVAL);
	}

	/*
	 * We are going to inherit all the snapshots taken before our
	 * origin (i.e., our new origin will be our parent's origin).
	 * Take ownership of them so that we can rename them into our
	 * namespace.
	 */
	rw_enter(&dp->dp_config_rwlock, RW_READER);

	err = snaplist_make(dp, B_TRUE, 0, dd->dd_phys->dd_origin_obj,
	    &pa.shared_snaps);
	if (err != 0)
		goto out;

	err = snaplist_make(dp, B_FALSE, 0, ds->ds_object, &pa.clone_snaps);
	if (err != 0)
		goto out;

	snap = list_head(&pa.shared_snaps);
	ASSERT3U(snap->ds->ds_object, ==, dd->dd_phys->dd_origin_obj);
	err = snaplist_make(dp, B_FALSE, dd->dd_phys->dd_origin_obj,
	    snap->ds->ds_dir->dd_phys->dd_head_dataset_obj, &pa.origin_snaps);
	if (err != 0)
		goto out;

	if (snap->ds->ds_dir->dd_phys->dd_origin_obj != 0) {
		err = dsl_dataset_hold_obj(dp,
		    snap->ds->ds_dir->dd_phys->dd_origin_obj,
		    FTAG, &pa.origin_origin);
		if (err != 0)
			goto out;
	}

out:
	rw_exit(&dp->dp_config_rwlock);

	/*
	 * Add in 128x the snapnames zapobj size, since we will be moving
	 * a bunch of snapnames to the promoted ds, and dirtying their
	 * bonus buffers.
	 */
	if (err == 0) {
		err = dsl_sync_task_do(dp, dsl_dataset_promote_check,
		    dsl_dataset_promote_sync, ds, &pa,
		    2 + 2 * doi.doi_physical_blocks_512);
		if (err && pa.err_ds && conflsnap)
			(void) strncpy(conflsnap, pa.err_ds, MAXNAMELEN);
	}

	snaplist_destroy(&pa.shared_snaps, B_TRUE);
	snaplist_destroy(&pa.clone_snaps, B_FALSE);
	snaplist_destroy(&pa.origin_snaps, B_FALSE);
	if (pa.origin_origin)
		dsl_dataset_rele(pa.origin_origin, FTAG);
	dsl_dataset_rele(ds, FTAG);
	return (err);
}

struct cloneswaparg {
	dsl_dataset_t *cds; /* clone dataset */
	dsl_dataset_t *ohds; /* origin's head dataset */
	boolean_t force;
	int64_t unused_refres_delta; /* change in unconsumed refreservation */
};

/* ARGSUSED */
static int
dsl_dataset_clone_swap_check(void *arg1, void *arg2, dmu_tx_t *tx)
{
	struct cloneswaparg *csa = arg1;

	/* they should both be heads */
	if (dsl_dataset_is_snapshot(csa->cds) ||
	    dsl_dataset_is_snapshot(csa->ohds))
		return (EINVAL);

	/* the branch point should be just before them */
	if (csa->cds->ds_prev != csa->ohds->ds_prev)
		return (EINVAL);

	/* cds should be the clone (unless they are unrelated) */
	if (csa->cds->ds_prev != NULL &&
	    csa->cds->ds_prev != csa->cds->ds_dir->dd_pool->dp_origin_snap &&
	    csa->ohds->ds_object !=
	    csa->cds->ds_prev->ds_phys->ds_next_snap_obj)
		return (EINVAL);

	/* the clone should be a child of the origin */
	if (csa->cds->ds_dir->dd_parent != csa->ohds->ds_dir)
		return (EINVAL);

	/* ohds shouldn't be modified unless 'force' */
	if (!csa->force && dsl_dataset_modified_since_lastsnap(csa->ohds))
		return (ETXTBSY);

	/* adjust amount of any unconsumed refreservation */
	csa->unused_refres_delta =
	    (int64_t)MIN(csa->ohds->ds_reserved,
	    csa->ohds->ds_phys->ds_unique_bytes) -
	    (int64_t)MIN(csa->ohds->ds_reserved,
	    csa->cds->ds_phys->ds_unique_bytes);

	if (csa->unused_refres_delta > 0 &&
	    csa->unused_refres_delta >
	    dsl_dir_space_available(csa->ohds->ds_dir, NULL, 0, TRUE))
		return (ENOSPC);

	if (csa->ohds->ds_quota != 0 &&
	    csa->cds->ds_phys->ds_unique_bytes > csa->ohds->ds_quota)
		return (EDQUOT);

	return (0);
}

/* ARGSUSED */
static void
dsl_dataset_clone_swap_sync(void *arg1, void *arg2, dmu_tx_t *tx)
{
	struct cloneswaparg *csa = arg1;
	dsl_pool_t *dp = csa->cds->ds_dir->dd_pool;

	ASSERT(csa->cds->ds_reserved == 0);
	ASSERT(csa->ohds->ds_quota == 0 ||
	    csa->cds->ds_phys->ds_unique_bytes <= csa->ohds->ds_quota);

	dmu_buf_will_dirty(csa->cds->ds_dbuf, tx);
	dmu_buf_will_dirty(csa->ohds->ds_dbuf, tx);

	if (csa->cds->ds_objset != NULL) {
		dmu_objset_evict(csa->cds->ds_objset);
		csa->cds->ds_objset = NULL;
	}

	if (csa->ohds->ds_objset != NULL) {
		dmu_objset_evict(csa->ohds->ds_objset);
		csa->ohds->ds_objset = NULL;
	}

	/*
	 * Reset origin's unique bytes, if it exists.
	 */
	if (csa->cds->ds_prev) {
		dsl_dataset_t *origin = csa->cds->ds_prev;
		uint64_t comp, uncomp;

		dmu_buf_will_dirty(origin->ds_dbuf, tx);
		dsl_deadlist_space_range(&csa->cds->ds_deadlist,
		    origin->ds_phys->ds_prev_snap_txg, UINT64_MAX,
		    &origin->ds_phys->ds_unique_bytes, &comp, &uncomp);
	}

	/* swap blkptrs */
	{
		blkptr_t tmp;
		tmp = csa->ohds->ds_phys->ds_bp;
		csa->ohds->ds_phys->ds_bp = csa->cds->ds_phys->ds_bp;
		csa->cds->ds_phys->ds_bp = tmp;
	}

	/* set dd_*_bytes */
	{
		int64_t dused, dcomp, duncomp;
		uint64_t cdl_used, cdl_comp, cdl_uncomp;
		uint64_t odl_used, odl_comp, odl_uncomp;

		ASSERT3U(csa->cds->ds_dir->dd_phys->
		    dd_used_breakdown[DD_USED_SNAP], ==, 0);

		dsl_deadlist_space(&csa->cds->ds_deadlist,
		    &cdl_used, &cdl_comp, &cdl_uncomp);
		dsl_deadlist_space(&csa->ohds->ds_deadlist,
		    &odl_used, &odl_comp, &odl_uncomp);

		dused = csa->cds->ds_phys->ds_used_bytes + cdl_used -
		    (csa->ohds->ds_phys->ds_used_bytes + odl_used);
		dcomp = csa->cds->ds_phys->ds_compressed_bytes + cdl_comp -
		    (csa->ohds->ds_phys->ds_compressed_bytes + odl_comp);
		duncomp = csa->cds->ds_phys->ds_uncompressed_bytes +
		    cdl_uncomp -
		    (csa->ohds->ds_phys->ds_uncompressed_bytes + odl_uncomp);

		dsl_dir_diduse_space(csa->ohds->ds_dir, DD_USED_HEAD,
		    dused, dcomp, duncomp, tx);
		dsl_dir_diduse_space(csa->cds->ds_dir, DD_USED_HEAD,
		    -dused, -dcomp, -duncomp, tx);

		/*
		 * The difference in the space used by snapshots is the
		 * difference in snapshot space due to the head's
		 * deadlist (since that's the only thing that's
		 * changing that affects the snapused).
		 */
		dsl_deadlist_space_range(&csa->cds->ds_deadlist,
		    csa->ohds->ds_dir->dd_origin_txg, UINT64_MAX,
		    &cdl_used, &cdl_comp, &cdl_uncomp);
		dsl_deadlist_space_range(&csa->ohds->ds_deadlist,
		    csa->ohds->ds_dir->dd_origin_txg, UINT64_MAX,
		    &odl_used, &odl_comp, &odl_uncomp);
		dsl_dir_transfer_space(csa->ohds->ds_dir, cdl_used - odl_used,
		    DD_USED_HEAD, DD_USED_SNAP, tx);
	}

	/* swap ds_*_bytes */
	SWITCH64(csa->ohds->ds_phys->ds_used_bytes,
	    csa->cds->ds_phys->ds_used_bytes);
	SWITCH64(csa->ohds->ds_phys->ds_compressed_bytes,
	    csa->cds->ds_phys->ds_compressed_bytes);
	SWITCH64(csa->ohds->ds_phys->ds_uncompressed_bytes,
	    csa->cds->ds_phys->ds_uncompressed_bytes);
	SWITCH64(csa->ohds->ds_phys->ds_unique_bytes,
	    csa->cds->ds_phys->ds_unique_bytes);

	/* apply any parent delta for change in unconsumed refreservation */
	dsl_dir_diduse_space(csa->ohds->ds_dir, DD_USED_REFRSRV,
	    csa->unused_refres_delta, 0, 0, tx);

	/*
	 * Swap deadlists.
	 */
	dsl_deadlist_close(&csa->cds->ds_deadlist);
	dsl_deadlist_close(&csa->ohds->ds_deadlist);
	SWITCH64(csa->ohds->ds_phys->ds_deadlist_obj,
	    csa->cds->ds_phys->ds_deadlist_obj);
	dsl_deadlist_open(&csa->cds->ds_deadlist, dp->dp_meta_objset,
	    csa->cds->ds_phys->ds_deadlist_obj);
	dsl_deadlist_open(&csa->ohds->ds_deadlist, dp->dp_meta_objset,
	    csa->ohds->ds_phys->ds_deadlist_obj);

	dsl_scan_ds_clone_swapped(csa->ohds, csa->cds, tx);
}

/*
 * Swap 'clone' with its origin head datasets.  Used at the end of "zfs
 * recv" into an existing fs to swizzle the file system to the new
 * version, and by "zfs rollback".  Can also be used to swap two
 * independent head datasets if neither has any snapshots.
 */
int
dsl_dataset_clone_swap(dsl_dataset_t *clone, dsl_dataset_t *origin_head,
    boolean_t force)
{
	struct cloneswaparg csa;
	int error;

	ASSERT(clone->ds_owner);
	ASSERT(origin_head->ds_owner);
retry:
	/*
	 * Need exclusive access for the swap. If we're swapping these
	 * datasets back after an error, we already hold the locks.
	 */
	if (!RW_WRITE_HELD(&clone->ds_rwlock))
		rw_enter(&clone->ds_rwlock, RW_WRITER);
	if (!RW_WRITE_HELD(&origin_head->ds_rwlock) &&
	    !rw_tryenter(&origin_head->ds_rwlock, RW_WRITER)) {
		rw_exit(&clone->ds_rwlock);
		rw_enter(&origin_head->ds_rwlock, RW_WRITER);
		if (!rw_tryenter(&clone->ds_rwlock, RW_WRITER)) {
			rw_exit(&origin_head->ds_rwlock);
			goto retry;
		}
	}
	csa.cds = clone;
	csa.ohds = origin_head;
	csa.force = force;
	error = dsl_sync_task_do(clone->ds_dir->dd_pool,
	    dsl_dataset_clone_swap_check,
	    dsl_dataset_clone_swap_sync, &csa, NULL, 9);
	return (error);
}

/*
 * Given a pool name and a dataset object number in that pool,
 * return the name of that dataset.
 */
int
dsl_dsobj_to_dsname(char *pname, uint64_t obj, char *buf)
{
	spa_t *spa;
	dsl_pool_t *dp;
	dsl_dataset_t *ds;
	int error;

	if ((error = spa_open(pname, &spa, FTAG)) != 0)
		return (error);
	dp = spa_get_dsl(spa);
	rw_enter(&dp->dp_config_rwlock, RW_READER);
	if ((error = dsl_dataset_hold_obj(dp, obj, FTAG, &ds)) == 0) {
		dsl_dataset_name(ds, buf);
		dsl_dataset_rele(ds, FTAG);
	}
	rw_exit(&dp->dp_config_rwlock);
	spa_close(spa, FTAG);

	return (error);
}

int
dsl_dataset_check_quota(dsl_dataset_t *ds, boolean_t check_quota,
    uint64_t asize, uint64_t inflight, uint64_t *used, uint64_t *ref_rsrv)
{
	int error = 0;

	ASSERT3S(asize, >, 0);

	/*
	 * *ref_rsrv is the portion of asize that will come from any
	 * unconsumed refreservation space.
	 */
	*ref_rsrv = 0;

	mutex_enter(&ds->ds_lock);
	/*
	 * Make a space adjustment for reserved bytes.
	 */
	if (ds->ds_reserved > ds->ds_phys->ds_unique_bytes) {
		ASSERT3U(*used, >=,
		    ds->ds_reserved - ds->ds_phys->ds_unique_bytes);
		*used -= (ds->ds_reserved - ds->ds_phys->ds_unique_bytes);
		*ref_rsrv =
		    asize - MIN(asize, parent_delta(ds, asize + inflight));
	}

	if (!check_quota || ds->ds_quota == 0) {
		mutex_exit(&ds->ds_lock);
		return (0);
	}
	/*
	 * If they are requesting more space, and our current estimate
	 * is over quota, they get to try again unless the actual
	 * on-disk is over quota and there are no pending changes (which
	 * may free up space for us).
	 */
	if (ds->ds_phys->ds_used_bytes + inflight >= ds->ds_quota) {
		if (inflight > 0 || ds->ds_phys->ds_used_bytes < ds->ds_quota)
			error = ERESTART;
		else
			error = EDQUOT;
	}
	mutex_exit(&ds->ds_lock);

	return (error);
}

/* ARGSUSED */
static int
dsl_dataset_set_quota_check(void *arg1, void *arg2, dmu_tx_t *tx)
{
	dsl_dataset_t *ds = arg1;
	dsl_prop_setarg_t *psa = arg2;
	int err;

	if (spa_version(ds->ds_dir->dd_pool->dp_spa) < SPA_VERSION_REFQUOTA)
		return (ENOTSUP);

	if ((err = dsl_prop_predict_sync(ds->ds_dir, psa)) != 0)
		return (err);

	if (psa->psa_effective_value == 0)
		return (0);

	if (psa->psa_effective_value < ds->ds_phys->ds_used_bytes ||
	    psa->psa_effective_value < ds->ds_reserved)
		return (ENOSPC);

	return (0);
}

extern void dsl_prop_set_sync(void *, void *, dmu_tx_t *);

void
dsl_dataset_set_quota_sync(void *arg1, void *arg2, dmu_tx_t *tx)
{
	dsl_dataset_t *ds = arg1;
	dsl_prop_setarg_t *psa = arg2;
	uint64_t effective_value = psa->psa_effective_value;

	dsl_prop_set_sync(ds, psa, tx);
	DSL_PROP_CHECK_PREDICTION(ds->ds_dir, psa);

	if (ds->ds_quota != effective_value) {
		dmu_buf_will_dirty(ds->ds_dbuf, tx);
		ds->ds_quota = effective_value;

		spa_history_log_internal(LOG_DS_REFQUOTA,
		    ds->ds_dir->dd_pool->dp_spa, tx, "%lld dataset = %llu ",
		    (longlong_t)ds->ds_quota, ds->ds_object);
	}
}

int
dsl_dataset_set_quota(const char *dsname, zprop_source_t source, uint64_t quota)
{
	dsl_dataset_t *ds;
	dsl_prop_setarg_t psa;
	int err;

	dsl_prop_setarg_init_uint64(&psa, "refquota", source, &quota);

	err = dsl_dataset_hold(dsname, FTAG, &ds);
	if (err)
		return (err);

	/*
	 * If someone removes a file, then tries to set the quota, we
	 * want to make sure the file freeing takes effect.
	 */
	txg_wait_open(ds->ds_dir->dd_pool, 0);

	err = dsl_sync_task_do(ds->ds_dir->dd_pool,
	    dsl_dataset_set_quota_check, dsl_dataset_set_quota_sync,
	    ds, &psa, 0);

	dsl_dataset_rele(ds, FTAG);
	return (err);
}

static int
dsl_dataset_set_reservation_check(void *arg1, void *arg2, dmu_tx_t *tx)
{
	dsl_dataset_t *ds = arg1;
	dsl_prop_setarg_t *psa = arg2;
	uint64_t effective_value;
	uint64_t unique;
	int err;

	if (spa_version(ds->ds_dir->dd_pool->dp_spa) <
	    SPA_VERSION_REFRESERVATION)
		return (ENOTSUP);

	if (dsl_dataset_is_snapshot(ds))
		return (EINVAL);

	if ((err = dsl_prop_predict_sync(ds->ds_dir, psa)) != 0)
		return (err);

	effective_value = psa->psa_effective_value;

	/*
	 * If we are doing the preliminary check in open context, the
	 * space estimates may be inaccurate.
	 */
	if (!dmu_tx_is_syncing(tx))
		return (0);

	mutex_enter(&ds->ds_lock);
	if (!DS_UNIQUE_IS_ACCURATE(ds))
		dsl_dataset_recalc_head_uniq(ds);
	unique = ds->ds_phys->ds_unique_bytes;
	mutex_exit(&ds->ds_lock);

	if (MAX(unique, effective_value) > MAX(unique, ds->ds_reserved)) {
		uint64_t delta = MAX(unique, effective_value) -
		    MAX(unique, ds->ds_reserved);

		if (delta > dsl_dir_space_available(ds->ds_dir, NULL, 0, TRUE))
			return (ENOSPC);
		if (ds->ds_quota > 0 &&
		    effective_value > ds->ds_quota)
			return (ENOSPC);
	}

	return (0);
}

static void
dsl_dataset_set_reservation_sync(void *arg1, void *arg2, dmu_tx_t *tx)
{
	dsl_dataset_t *ds = arg1;
	dsl_prop_setarg_t *psa = arg2;
	uint64_t effective_value = psa->psa_effective_value;
	uint64_t unique;
	int64_t delta;

	dsl_prop_set_sync(ds, psa, tx);
	DSL_PROP_CHECK_PREDICTION(ds->ds_dir, psa);

	dmu_buf_will_dirty(ds->ds_dbuf, tx);

	mutex_enter(&ds->ds_dir->dd_lock);
	mutex_enter(&ds->ds_lock);
	ASSERT(DS_UNIQUE_IS_ACCURATE(ds));
	unique = ds->ds_phys->ds_unique_bytes;
	delta = MAX(0, (int64_t)(effective_value - unique)) -
	    MAX(0, (int64_t)(ds->ds_reserved - unique));
	ds->ds_reserved = effective_value;
	mutex_exit(&ds->ds_lock);

	dsl_dir_diduse_space(ds->ds_dir, DD_USED_REFRSRV, delta, 0, 0, tx);
	mutex_exit(&ds->ds_dir->dd_lock);

	spa_history_log_internal(LOG_DS_REFRESERV,
	    ds->ds_dir->dd_pool->dp_spa, tx, "%lld dataset = %llu",
	    (longlong_t)effective_value, ds->ds_object);
}

int
dsl_dataset_set_reservation(const char *dsname, zprop_source_t source,
    uint64_t reservation)
{
	dsl_dataset_t *ds;
	dsl_prop_setarg_t psa;
	int err;

	dsl_prop_setarg_init_uint64(&psa, "refreservation", source,
	    &reservation);

	err = dsl_dataset_hold(dsname, FTAG, &ds);
	if (err)
		return (err);

	err = dsl_sync_task_do(ds->ds_dir->dd_pool,
	    dsl_dataset_set_reservation_check,
	    dsl_dataset_set_reservation_sync, ds, &psa, 0);

	dsl_dataset_rele(ds, FTAG);
	return (err);
}

typedef struct zfs_hold_cleanup_arg {
	dsl_pool_t *dp;
	uint64_t dsobj;
	char htag[MAXNAMELEN];
} zfs_hold_cleanup_arg_t;

static void
dsl_dataset_user_release_onexit(void *arg)
{
	zfs_hold_cleanup_arg_t *ca = arg;

	(void) dsl_dataset_user_release_tmp(ca->dp, ca->dsobj, ca->htag,
	    B_TRUE);
	kmem_free(ca, sizeof (zfs_hold_cleanup_arg_t));
}

void
dsl_register_onexit_hold_cleanup(dsl_dataset_t *ds, const char *htag,
    minor_t minor)
{
	zfs_hold_cleanup_arg_t *ca;

	ca = kmem_alloc(sizeof (zfs_hold_cleanup_arg_t), KM_SLEEP);
	ca->dp = ds->ds_dir->dd_pool;
	ca->dsobj = ds->ds_object;
	(void) strlcpy(ca->htag, htag, sizeof (ca->htag));
	VERIFY3U(0, ==, zfs_onexit_add_cb(minor,
	    dsl_dataset_user_release_onexit, ca, NULL));
}

/*
 * If you add new checks here, you may need to add
 * additional checks to the "temporary" case in
 * snapshot_check() in dmu_objset.c.
 */
static int
dsl_dataset_user_hold_check(void *arg1, void *arg2, dmu_tx_t *tx)
{
	dsl_dataset_t *ds = arg1;
	struct dsl_ds_holdarg *ha = arg2;
	char *htag = ha->htag;
	objset_t *mos = ds->ds_dir->dd_pool->dp_meta_objset;
	int error = 0;

	if (spa_version(ds->ds_dir->dd_pool->dp_spa) < SPA_VERSION_USERREFS)
		return (ENOTSUP);

	if (!dsl_dataset_is_snapshot(ds))
		return (EINVAL);

	/* tags must be unique */
	mutex_enter(&ds->ds_lock);
	if (ds->ds_phys->ds_userrefs_obj) {
		error = zap_lookup(mos, ds->ds_phys->ds_userrefs_obj, htag,
		    8, 1, tx);
		if (error == 0)
			error = EEXIST;
		else if (error == ENOENT)
			error = 0;
	}
	mutex_exit(&ds->ds_lock);

	if (error == 0 && ha->temphold &&
	    strlen(htag) + MAX_TAG_PREFIX_LEN >= MAXNAMELEN)
		error = E2BIG;

	return (error);
}

void
dsl_dataset_user_hold_sync(void *arg1, void *arg2, dmu_tx_t *tx)
{
	dsl_dataset_t *ds = arg1;
	struct dsl_ds_holdarg *ha = arg2;
	char *htag = ha->htag;
	dsl_pool_t *dp = ds->ds_dir->dd_pool;
	objset_t *mos = dp->dp_meta_objset;
	uint64_t now = gethrestime_sec();
	uint64_t zapobj;

	mutex_enter(&ds->ds_lock);
	if (ds->ds_phys->ds_userrefs_obj == 0) {
		/*
		 * This is the first user hold for this dataset.  Create
		 * the userrefs zap object.
		 */
		dmu_buf_will_dirty(ds->ds_dbuf, tx);
		zapobj = ds->ds_phys->ds_userrefs_obj =
		    zap_create(mos, DMU_OT_USERREFS, DMU_OT_NONE, 0, tx);
	} else {
		zapobj = ds->ds_phys->ds_userrefs_obj;
	}
	ds->ds_userrefs++;
	mutex_exit(&ds->ds_lock);

	VERIFY(0 == zap_add(mos, zapobj, htag, 8, 1, &now, tx));

	if (ha->temphold) {
		VERIFY(0 == dsl_pool_user_hold(dp, ds->ds_object,
		    htag, &now, tx));
	}

	spa_history_log_internal(LOG_DS_USER_HOLD,
	    dp->dp_spa, tx, "<%s> temp = %d dataset = %llu", htag,
	    (int)ha->temphold, ds->ds_object);
}

static int
dsl_dataset_user_hold_one(const char *dsname, void *arg)
{
	struct dsl_ds_holdarg *ha = arg;
	dsl_dataset_t *ds;
	int error;
	char *name;

	/* alloc a buffer to hold dsname@snapname plus terminating NULL */
	name = kmem_asprintf("%s@%s", dsname, ha->snapname);
	error = dsl_dataset_hold(name, ha->dstg, &ds);
	strfree(name);
	if (error == 0) {
		ha->gotone = B_TRUE;
		dsl_sync_task_create(ha->dstg, dsl_dataset_user_hold_check,
		    dsl_dataset_user_hold_sync, ds, ha, 0);
	} else if (error == ENOENT && ha->recursive) {
		error = 0;
	} else {
		(void) strlcpy(ha->failed, dsname, sizeof (ha->failed));
	}
	return (error);
}

int
dsl_dataset_user_hold_for_send(dsl_dataset_t *ds, char *htag,
    boolean_t temphold)
{
	struct dsl_ds_holdarg *ha;
	int error;

	ha = kmem_zalloc(sizeof (struct dsl_ds_holdarg), KM_SLEEP);
	ha->htag = htag;
	ha->temphold = temphold;
	error = dsl_sync_task_do(ds->ds_dir->dd_pool,
	    dsl_dataset_user_hold_check, dsl_dataset_user_hold_sync,
	    ds, ha, 0);
	kmem_free(ha, sizeof (struct dsl_ds_holdarg));

	return (error);
}

int
dsl_dataset_user_hold(char *dsname, char *snapname, char *htag,
    boolean_t recursive, boolean_t temphold, int cleanup_fd)
{
	struct dsl_ds_holdarg *ha;
	dsl_sync_task_t *dst;
	spa_t *spa;
	int error;
	minor_t minor = 0;

	if (cleanup_fd != -1) {
		/* Currently we only support cleanup-on-exit of tempholds. */
		if (!temphold)
			return (EINVAL);
		error = zfs_onexit_fd_hold(cleanup_fd, &minor);
		if (error)
			return (error);
	}

	ha = kmem_zalloc(sizeof (struct dsl_ds_holdarg), KM_SLEEP);

	(void) strlcpy(ha->failed, dsname, sizeof (ha->failed));

	error = spa_open(dsname, &spa, FTAG);
	if (error) {
		kmem_free(ha, sizeof (struct dsl_ds_holdarg));
		if (cleanup_fd != -1)
			zfs_onexit_fd_rele(cleanup_fd);
		return (error);
	}

	ha->dstg = dsl_sync_task_group_create(spa_get_dsl(spa));
	ha->htag = htag;
	ha->snapname = snapname;
	ha->recursive = recursive;
	ha->temphold = temphold;

	if (recursive) {
		error = dmu_objset_find(dsname, dsl_dataset_user_hold_one,
		    ha, DS_FIND_CHILDREN);
	} else {
		error = dsl_dataset_user_hold_one(dsname, ha);
	}
	if (error == 0)
		error = dsl_sync_task_group_wait(ha->dstg);

	for (dst = list_head(&ha->dstg->dstg_tasks); dst;
	    dst = list_next(&ha->dstg->dstg_tasks, dst)) {
		dsl_dataset_t *ds = dst->dst_arg1;

		if (dst->dst_err) {
			dsl_dataset_name(ds, ha->failed);
			*strchr(ha->failed, '@') = '\0';
		} else if (error == 0 && minor != 0 && temphold) {
			/*
			 * If this hold is to be released upon process exit,
			 * register that action now.
			 */
			dsl_register_onexit_hold_cleanup(ds, htag, minor);
		}
		dsl_dataset_rele(ds, ha->dstg);
	}

	if (error == 0 && recursive && !ha->gotone)
		error = ENOENT;

	if (error)
		(void) strlcpy(dsname, ha->failed, sizeof (ha->failed));

	dsl_sync_task_group_destroy(ha->dstg);

	kmem_free(ha, sizeof (struct dsl_ds_holdarg));
	spa_close(spa, FTAG);
	if (cleanup_fd != -1)
		zfs_onexit_fd_rele(cleanup_fd);
	return (error);
}

struct dsl_ds_releasearg {
	dsl_dataset_t *ds;
	const char *htag;
	boolean_t own;		/* do we own or just hold ds? */
};

static int
dsl_dataset_release_might_destroy(dsl_dataset_t *ds, const char *htag,
    boolean_t *might_destroy)
{
	objset_t *mos = ds->ds_dir->dd_pool->dp_meta_objset;
	uint64_t zapobj;
	uint64_t tmp;
	int error;

	*might_destroy = B_FALSE;

	mutex_enter(&ds->ds_lock);
	zapobj = ds->ds_phys->ds_userrefs_obj;
	if (zapobj == 0) {
		/* The tag can't possibly exist */
		mutex_exit(&ds->ds_lock);
		return (ESRCH);
	}

	/* Make sure the tag exists */
	error = zap_lookup(mos, zapobj, htag, 8, 1, &tmp);
	if (error) {
		mutex_exit(&ds->ds_lock);
		if (error == ENOENT)
			error = ESRCH;
		return (error);
	}

	if (ds->ds_userrefs == 1 && ds->ds_phys->ds_num_children == 1 &&
	    DS_IS_DEFER_DESTROY(ds))
		*might_destroy = B_TRUE;

	mutex_exit(&ds->ds_lock);
	return (0);
}

static int
dsl_dataset_user_release_check(void *arg1, void *tag, dmu_tx_t *tx)
{
	struct dsl_ds_releasearg *ra = arg1;
	dsl_dataset_t *ds = ra->ds;
	boolean_t might_destroy;
	int error;

	if (spa_version(ds->ds_dir->dd_pool->dp_spa) < SPA_VERSION_USERREFS)
		return (ENOTSUP);

	error = dsl_dataset_release_might_destroy(ds, ra->htag, &might_destroy);
	if (error)
		return (error);

	if (might_destroy) {
		struct dsl_ds_destroyarg dsda = {0};

		if (dmu_tx_is_syncing(tx)) {
			/*
			 * If we're not prepared to remove the snapshot,
			 * we can't allow the release to happen right now.
			 */
			if (!ra->own)
				return (EBUSY);
		}
		dsda.ds = ds;
		dsda.releasing = B_TRUE;
		return (dsl_dataset_destroy_check(&dsda, tag, tx));
	}

	return (0);
}

static void
dsl_dataset_user_release_sync(void *arg1, void *tag, dmu_tx_t *tx)
{
	struct dsl_ds_releasearg *ra = arg1;
	dsl_dataset_t *ds = ra->ds;
	dsl_pool_t *dp = ds->ds_dir->dd_pool;
	objset_t *mos = dp->dp_meta_objset;
	uint64_t zapobj;
	uint64_t dsobj = ds->ds_object;
	uint64_t refs;
	int error;

	mutex_enter(&ds->ds_lock);
	ds->ds_userrefs--;
	refs = ds->ds_userrefs;
	mutex_exit(&ds->ds_lock);
	error = dsl_pool_user_release(dp, ds->ds_object, ra->htag, tx);
	VERIFY(error == 0 || error == ENOENT);
	zapobj = ds->ds_phys->ds_userrefs_obj;
	VERIFY(0 == zap_remove(mos, zapobj, ra->htag, tx));
	if (ds->ds_userrefs == 0 && ds->ds_phys->ds_num_children == 1 &&
	    DS_IS_DEFER_DESTROY(ds)) {
		struct dsl_ds_destroyarg dsda = {0};

		ASSERT(ra->own);
		dsda.ds = ds;
		dsda.releasing = B_TRUE;
		/* We already did the destroy_check */
		dsl_dataset_destroy_sync(&dsda, tag, tx);
	}

	spa_history_log_internal(LOG_DS_USER_RELEASE,
	    dp->dp_spa, tx, "<%s> %lld dataset = %llu",
	    ra->htag, (longlong_t)refs, dsobj);
}

static int
dsl_dataset_user_release_one(const char *dsname, void *arg)
{
	struct dsl_ds_holdarg *ha = arg;
	struct dsl_ds_releasearg *ra;
	dsl_dataset_t *ds;
	int error;
	void *dtag = ha->dstg;
	char *name;
	boolean_t own = B_FALSE;
	boolean_t might_destroy;

	/* alloc a buffer to hold dsname@snapname, plus the terminating NULL */
	name = kmem_asprintf("%s@%s", dsname, ha->snapname);
	error = dsl_dataset_hold(name, dtag, &ds);
	strfree(name);
	if (error == ENOENT && ha->recursive)
		return (0);
	(void) strlcpy(ha->failed, dsname, sizeof (ha->failed));
	if (error)
		return (error);

	ha->gotone = B_TRUE;

	ASSERT(dsl_dataset_is_snapshot(ds));

	error = dsl_dataset_release_might_destroy(ds, ha->htag, &might_destroy);
	if (error) {
		dsl_dataset_rele(ds, dtag);
		return (error);
	}

	if (might_destroy) {
#ifdef _KERNEL
		name = kmem_asprintf("%s@%s", dsname, ha->snapname);
		error = zfs_unmount_snap(name, NULL);
		strfree(name);
		if (error) {
			dsl_dataset_rele(ds, dtag);
			return (error);
		}
#endif
		if (!dsl_dataset_tryown(ds, B_TRUE, dtag)) {
			dsl_dataset_rele(ds, dtag);
			return (EBUSY);
		} else {
			own = B_TRUE;
			dsl_dataset_make_exclusive(ds, dtag);
		}
	}

	ra = kmem_alloc(sizeof (struct dsl_ds_releasearg), KM_SLEEP);
	ra->ds = ds;
	ra->htag = ha->htag;
	ra->own = own;
	dsl_sync_task_create(ha->dstg, dsl_dataset_user_release_check,
	    dsl_dataset_user_release_sync, ra, dtag, 0);

	return (0);
}

int
dsl_dataset_user_release(char *dsname, char *snapname, char *htag,
    boolean_t recursive)
{
	struct dsl_ds_holdarg *ha;
	dsl_sync_task_t *dst;
	spa_t *spa;
	int error;

top:
	ha = kmem_zalloc(sizeof (struct dsl_ds_holdarg), KM_SLEEP);

	(void) strlcpy(ha->failed, dsname, sizeof (ha->failed));

	error = spa_open(dsname, &spa, FTAG);
	if (error) {
		kmem_free(ha, sizeof (struct dsl_ds_holdarg));
		return (error);
	}

	ha->dstg = dsl_sync_task_group_create(spa_get_dsl(spa));
	ha->htag = htag;
	ha->snapname = snapname;
	ha->recursive = recursive;
	if (recursive) {
		error = dmu_objset_find(dsname, dsl_dataset_user_release_one,
		    ha, DS_FIND_CHILDREN);
	} else {
		error = dsl_dataset_user_release_one(dsname, ha);
	}
	if (error == 0)
		error = dsl_sync_task_group_wait(ha->dstg);

	for (dst = list_head(&ha->dstg->dstg_tasks); dst;
	    dst = list_next(&ha->dstg->dstg_tasks, dst)) {
		struct dsl_ds_releasearg *ra = dst->dst_arg1;
		dsl_dataset_t *ds = ra->ds;

		if (dst->dst_err)
			dsl_dataset_name(ds, ha->failed);

		if (ra->own)
			dsl_dataset_disown(ds, ha->dstg);
		else
			dsl_dataset_rele(ds, ha->dstg);

		kmem_free(ra, sizeof (struct dsl_ds_releasearg));
	}

	if (error == 0 && recursive && !ha->gotone)
		error = ENOENT;

	if (error && error != EBUSY)
		(void) strlcpy(dsname, ha->failed, sizeof (ha->failed));

	dsl_sync_task_group_destroy(ha->dstg);
	kmem_free(ha, sizeof (struct dsl_ds_holdarg));
	spa_close(spa, FTAG);

	/*
	 * We can get EBUSY if we were racing with deferred destroy and
	 * dsl_dataset_user_release_check() hadn't done the necessary
	 * open context setup.  We can also get EBUSY if we're racing
	 * with destroy and that thread is the ds_owner.  Either way
	 * the busy condition should be transient, and we should retry
	 * the release operation.
	 */
	if (error == EBUSY)
		goto top;

	return (error);
}

/*
 * Called at spa_load time (with retry == B_FALSE) to release a stale
 * temporary user hold. Also called by the onexit code (with retry == B_TRUE).
 */
int
dsl_dataset_user_release_tmp(dsl_pool_t *dp, uint64_t dsobj, char *htag,
    boolean_t retry)
{
	dsl_dataset_t *ds;
	char *snap;
	char *name;
	int namelen;
	int error;

	do {
		rw_enter(&dp->dp_config_rwlock, RW_READER);
		error = dsl_dataset_hold_obj(dp, dsobj, FTAG, &ds);
		rw_exit(&dp->dp_config_rwlock);
		if (error)
			return (error);
		namelen = dsl_dataset_namelen(ds)+1;
		name = kmem_alloc(namelen, KM_SLEEP);
		dsl_dataset_name(ds, name);
		dsl_dataset_rele(ds, FTAG);

		snap = strchr(name, '@');
		*snap = '\0';
		++snap;
		error = dsl_dataset_user_release(name, snap, htag, B_FALSE);
		kmem_free(name, namelen);

		/*
		 * The object can't have been destroyed because we have a hold,
		 * but it might have been renamed, resulting in ENOENT.  Retry
		 * if we've been requested to do so.
		 *
		 * It would be nice if we could use the dsobj all the way
		 * through and avoid ENOENT entirely.  But we might need to
		 * unmount the snapshot, and there's currently no way to lookup
		 * a vfsp using a ZFS object id.
		 */
	} while ((error == ENOENT) && retry);

	return (error);
}

int
dsl_dataset_get_holds(const char *dsname, nvlist_t **nvp)
{
	dsl_dataset_t *ds;
	int err;

	err = dsl_dataset_hold(dsname, FTAG, &ds);
	if (err)
		return (err);

	VERIFY(0 == nvlist_alloc(nvp, NV_UNIQUE_NAME, KM_SLEEP));
	if (ds->ds_phys->ds_userrefs_obj != 0) {
		zap_attribute_t *za;
		zap_cursor_t zc;

		za = kmem_alloc(sizeof (zap_attribute_t), KM_SLEEP);
		for (zap_cursor_init(&zc, ds->ds_dir->dd_pool->dp_meta_objset,
		    ds->ds_phys->ds_userrefs_obj);
		    zap_cursor_retrieve(&zc, za) == 0;
		    zap_cursor_advance(&zc)) {
			VERIFY(0 == nvlist_add_uint64(*nvp, za->za_name,
			    za->za_first_integer));
		}
		zap_cursor_fini(&zc);
		kmem_free(za, sizeof (zap_attribute_t));
	}
	dsl_dataset_rele(ds, FTAG);
	return (0);
}

/*
 * Note, this function is used as the callback for dmu_objset_find().  We
 * always return 0 so that we will continue to find and process
 * inconsistent datasets, even if we encounter an error trying to
 * process one of them.
 */
/* ARGSUSED */
int
dsl_destroy_inconsistent(const char *dsname, void *arg)
{
	dsl_dataset_t *ds;

	if (dsl_dataset_own(dsname, B_TRUE, FTAG, &ds) == 0) {
		if (DS_IS_INCONSISTENT(ds))
			(void) dsl_dataset_destroy(ds, FTAG, B_FALSE);
		else
			dsl_dataset_disown(ds, FTAG);
	}
	return (0);
}

/*
 * Return (in *usedp) the amount of space written in new that is not
 * present in oldsnap.  New may be a snapshot or the head.  Old must be
 * a snapshot before new, in new's filesystem (or its origin).  If not then
 * fail and return EINVAL.
 *
 * The written space is calculated by considering two components:  First, we
 * ignore any freed space, and calculate the written as new's used space
 * minus old's used space.  Next, we add in the amount of space that was freed
 * between the two snapshots, thus reducing new's used space relative to old's.
 * Specifically, this is the space that was born before old->ds_creation_txg,
 * and freed before new (ie. on new's deadlist or a previous deadlist).
 *
 * space freed                         [---------------------]
 * snapshots                       ---O-------O--------O-------O------
 *                                         oldsnap            new
 */
int
dsl_dataset_space_written(dsl_dataset_t *oldsnap, dsl_dataset_t *new,
    uint64_t *usedp, uint64_t *compp, uint64_t *uncompp)
{
	int err = 0;
	uint64_t snapobj;
	dsl_pool_t *dp = new->ds_dir->dd_pool;

	*usedp = 0;
	*usedp += new->ds_phys->ds_used_bytes;
	*usedp -= oldsnap->ds_phys->ds_used_bytes;

	*compp = 0;
	*compp += new->ds_phys->ds_compressed_bytes;
	*compp -= oldsnap->ds_phys->ds_compressed_bytes;

	*uncompp = 0;
	*uncompp += new->ds_phys->ds_uncompressed_bytes;
	*uncompp -= oldsnap->ds_phys->ds_uncompressed_bytes;

	rw_enter(&dp->dp_config_rwlock, RW_READER);
	snapobj = new->ds_object;
	while (snapobj != oldsnap->ds_object) {
		dsl_dataset_t *snap;
		uint64_t used, comp, uncomp;

		err = dsl_dataset_hold_obj(dp, snapobj, FTAG, &snap);
		if (err != 0)
			break;

		if (snap->ds_phys->ds_prev_snap_txg ==
		    oldsnap->ds_phys->ds_creation_txg) {
			/*
			 * The blocks in the deadlist can not be born after
			 * ds_prev_snap_txg, so get the whole deadlist space,
			 * which is more efficient (especially for old-format
			 * deadlists).  Unfortunately the deadlist code
			 * doesn't have enough information to make this
			 * optimization itself.
			 */
			dsl_deadlist_space(&snap->ds_deadlist,
			    &used, &comp, &uncomp);
		} else {
			dsl_deadlist_space_range(&snap->ds_deadlist,
			    0, oldsnap->ds_phys->ds_creation_txg,
			    &used, &comp, &uncomp);
		}
		*usedp += used;
		*compp += comp;
		*uncompp += uncomp;

		/*
		 * If we get to the beginning of the chain of snapshots
		 * (ds_prev_snap_obj == 0) before oldsnap, then oldsnap
		 * was not a snapshot of/before new.
		 */
		snapobj = snap->ds_phys->ds_prev_snap_obj;
		dsl_dataset_rele(snap, FTAG);
		if (snapobj == 0) {
			err = EINVAL;
			break;
		}

	}
	rw_exit(&dp->dp_config_rwlock);
	return (err);
}

/*
 * Return (in *usedp) the amount of space that will be reclaimed if firstsnap,
 * lastsnap, and all snapshots in between are deleted.
 *
 * blocks that would be freed            [---------------------------]
 * snapshots                       ---O-------O--------O-------O--------O
 *                                        firstsnap        lastsnap
 *
 * This is the set of blocks that were born after the snap before firstsnap,
 * (birth > firstsnap->prev_snap_txg) and died before the snap after the
 * last snap (ie, is on lastsnap->ds_next->ds_deadlist or an earlier deadlist).
 * We calculate this by iterating over the relevant deadlists (from the snap
 * after lastsnap, backward to the snap after firstsnap), summing up the
 * space on the deadlist that was born after the snap before firstsnap.
 */
int
dsl_dataset_space_wouldfree(dsl_dataset_t *firstsnap,
    dsl_dataset_t *lastsnap,
    uint64_t *usedp, uint64_t *compp, uint64_t *uncompp)
{
	int err = 0;
	uint64_t snapobj;
	dsl_pool_t *dp = firstsnap->ds_dir->dd_pool;

	ASSERT(dsl_dataset_is_snapshot(firstsnap));
	ASSERT(dsl_dataset_is_snapshot(lastsnap));

	/*
	 * Check that the snapshots are in the same dsl_dir, and firstsnap
	 * is before lastsnap.
	 */
	if (firstsnap->ds_dir != lastsnap->ds_dir ||
	    firstsnap->ds_phys->ds_creation_txg >
	    lastsnap->ds_phys->ds_creation_txg)
		return (EINVAL);

	*usedp = *compp = *uncompp = 0;

	rw_enter(&dp->dp_config_rwlock, RW_READER);
	snapobj = lastsnap->ds_phys->ds_next_snap_obj;
	while (snapobj != firstsnap->ds_object) {
		dsl_dataset_t *ds;
		uint64_t used, comp, uncomp;

		err = dsl_dataset_hold_obj(dp, snapobj, FTAG, &ds);
		if (err != 0)
			break;

		dsl_deadlist_space_range(&ds->ds_deadlist,
<<<<<<< HEAD
			firstsnap->ds_phys->ds_prev_snap_txg, UINT64_MAX,
			&used, &comp, &uncomp);
=======
		    firstsnap->ds_phys->ds_prev_snap_txg, UINT64_MAX,
		    &used, &comp, &uncomp);
>>>>>>> 8704186e
		*usedp += used;
		*compp += comp;
		*uncompp += uncomp;

		snapobj = ds->ds_phys->ds_prev_snap_obj;
		ASSERT3U(snapobj, !=, 0);
		dsl_dataset_rele(ds, FTAG);
	}
	rw_exit(&dp->dp_config_rwlock);
	return (err);
}<|MERGE_RESOLUTION|>--- conflicted
+++ resolved
@@ -938,11 +938,7 @@
 			dsda->ds = ds;
 			dsda->defer = defer;
 			dsl_sync_task_create(dstg, dsl_dataset_destroy_check,
-<<<<<<< HEAD
-				dsl_dataset_destroy_sync, dsda, dstg, 0);
-=======
 			    dsl_dataset_destroy_sync, dsda, dstg, 0);
->>>>>>> 8704186e
 		} else if (err == ENOENT) {
 			err = 0;
 		} else {
@@ -4228,13 +4224,8 @@
 			break;
 
 		dsl_deadlist_space_range(&ds->ds_deadlist,
-<<<<<<< HEAD
-			firstsnap->ds_phys->ds_prev_snap_txg, UINT64_MAX,
-			&used, &comp, &uncomp);
-=======
 		    firstsnap->ds_phys->ds_prev_snap_txg, UINT64_MAX,
 		    &used, &comp, &uncomp);
->>>>>>> 8704186e
 		*usedp += used;
 		*compp += comp;
 		*uncompp += uncomp;
