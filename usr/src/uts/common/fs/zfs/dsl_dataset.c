/*
 * CDDL HEADER START
 *
 * The contents of this file are subject to the terms of the
 * Common Development and Distribution License (the "License").
 * You may not use this file except in compliance with the License.
 *
 * You can obtain a copy of the license at usr/src/OPENSOLARIS.LICENSE
 * or http://www.opensolaris.org/os/licensing.
 * See the License for the specific language governing permissions
 * and limitations under the License.
 *
 * When distributing Covered Code, include this CDDL HEADER in each
 * file and include the License file at usr/src/OPENSOLARIS.LICENSE.
 * If applicable, add the following below this CDDL HEADER, with the
 * fields enclosed by brackets "[]" replaced with your own identifying
 * information: Portions Copyright [yyyy] [name of copyright owner]
 *
 * CDDL HEADER END
 */
/*
 * Copyright (c) 2005, 2010, Oracle and/or its affiliates. All rights reserved.
 * Copyright (c) 2013 by Delphix. All rights reserved.
 * Copyright (c) 2012, Joyent, Inc. All rights reserved.
 */

#include <sys/dmu_objset.h>
#include <sys/dsl_dataset.h>
#include <sys/dsl_dir.h>
#include <sys/dsl_prop.h>
#include <sys/dsl_synctask.h>
#include <sys/dmu_traverse.h>
#include <sys/dmu_impl.h>
#include <sys/dmu_tx.h>
#include <sys/arc.h>
#include <sys/zio.h>
#include <sys/zap.h>
#include <sys/zfeature.h>
#include <sys/unique.h>
#include <sys/zfs_context.h>
#include <sys/zfs_ioctl.h>
#include <sys/spa.h>
#include <sys/zfs_znode.h>
#include <sys/zfs_onexit.h>
#include <sys/zvol.h>
#include <sys/dsl_scan.h>
#include <sys/dsl_deadlist.h>
#include <sys/dsl_destroy.h>
#include <sys/dsl_userhold.h>

#define	SWITCH64(x, y) \
	{ \
		uint64_t __tmp = (x); \
		(x) = (y); \
		(y) = __tmp; \
	}

#define	DS_REF_MAX	(1ULL << 62)

#define	DSL_DEADLIST_BLOCKSIZE	SPA_MAXBLOCKSIZE

/*
 * Figure out how much of this delta should be propogated to the dsl_dir
 * layer.  If there's a refreservation, that space has already been
 * partially accounted for in our ancestors.
 */
static int64_t
parent_delta(dsl_dataset_t *ds, int64_t delta)
{
	uint64_t old_bytes, new_bytes;

	if (ds->ds_reserved == 0)
		return (delta);

	old_bytes = MAX(ds->ds_phys->ds_unique_bytes, ds->ds_reserved);
	new_bytes = MAX(ds->ds_phys->ds_unique_bytes + delta, ds->ds_reserved);

	ASSERT3U(ABS((int64_t)(new_bytes - old_bytes)), <=, ABS(delta));
	return (new_bytes - old_bytes);
}

void
dsl_dataset_block_born(dsl_dataset_t *ds, const blkptr_t *bp, dmu_tx_t *tx)
{
	int used = bp_get_dsize_sync(tx->tx_pool->dp_spa, bp);
	int compressed = BP_GET_PSIZE(bp);
	int uncompressed = BP_GET_UCSIZE(bp);
	int64_t delta;

	dprintf_bp(bp, "ds=%p", ds);

	ASSERT(dmu_tx_is_syncing(tx));
	/* It could have been compressed away to nothing */
	if (BP_IS_HOLE(bp))
		return;
	ASSERT(BP_GET_TYPE(bp) != DMU_OT_NONE);
	ASSERT(DMU_OT_IS_VALID(BP_GET_TYPE(bp)));
	if (ds == NULL) {
		dsl_pool_mos_diduse_space(tx->tx_pool,
		    used, compressed, uncompressed);
		return;
	}

	dmu_buf_will_dirty(ds->ds_dbuf, tx);
	mutex_enter(&ds->ds_lock);
	delta = parent_delta(ds, used);
	ds->ds_phys->ds_referenced_bytes += used;
	ds->ds_phys->ds_compressed_bytes += compressed;
	ds->ds_phys->ds_uncompressed_bytes += uncompressed;
	ds->ds_phys->ds_unique_bytes += used;
	mutex_exit(&ds->ds_lock);
	dsl_dir_diduse_space(ds->ds_dir, DD_USED_HEAD, delta,
	    compressed, uncompressed, tx);
	dsl_dir_transfer_space(ds->ds_dir, used - delta,
	    DD_USED_REFRSRV, DD_USED_HEAD, tx);
}

int
dsl_dataset_block_kill(dsl_dataset_t *ds, const blkptr_t *bp, dmu_tx_t *tx,
    boolean_t async)
{
	if (BP_IS_HOLE(bp))
		return (0);

	ASSERT(dmu_tx_is_syncing(tx));
	ASSERT(bp->blk_birth <= tx->tx_txg);

	int used = bp_get_dsize_sync(tx->tx_pool->dp_spa, bp);
	int compressed = BP_GET_PSIZE(bp);
	int uncompressed = BP_GET_UCSIZE(bp);

	ASSERT(used > 0);
	if (ds == NULL) {
		dsl_free(tx->tx_pool, tx->tx_txg, bp);
		dsl_pool_mos_diduse_space(tx->tx_pool,
		    -used, -compressed, -uncompressed);
		return (used);
	}
	ASSERT3P(tx->tx_pool, ==, ds->ds_dir->dd_pool);

	ASSERT(!dsl_dataset_is_snapshot(ds));
	dmu_buf_will_dirty(ds->ds_dbuf, tx);

	if (bp->blk_birth > ds->ds_phys->ds_prev_snap_txg) {
		int64_t delta;

		dprintf_bp(bp, "freeing ds=%llu", ds->ds_object);
		dsl_free(tx->tx_pool, tx->tx_txg, bp);

		mutex_enter(&ds->ds_lock);
		ASSERT(ds->ds_phys->ds_unique_bytes >= used ||
		    !DS_UNIQUE_IS_ACCURATE(ds));
		delta = parent_delta(ds, -used);
		ds->ds_phys->ds_unique_bytes -= used;
		mutex_exit(&ds->ds_lock);
		dsl_dir_diduse_space(ds->ds_dir, DD_USED_HEAD,
		    delta, -compressed, -uncompressed, tx);
		dsl_dir_transfer_space(ds->ds_dir, -used - delta,
		    DD_USED_REFRSRV, DD_USED_HEAD, tx);
	} else {
		dprintf_bp(bp, "putting on dead list: %s", "");
		if (async) {
			/*
			 * We are here as part of zio's write done callback,
			 * which means we're a zio interrupt thread.  We can't
			 * call dsl_deadlist_insert() now because it may block
			 * waiting for I/O.  Instead, put bp on the deferred
			 * queue and let dsl_pool_sync() finish the job.
			 */
			bplist_append(&ds->ds_pending_deadlist, bp);
		} else {
			dsl_deadlist_insert(&ds->ds_deadlist, bp, tx);
		}
		ASSERT3U(ds->ds_prev->ds_object, ==,
		    ds->ds_phys->ds_prev_snap_obj);
		ASSERT(ds->ds_prev->ds_phys->ds_num_children > 0);
		/* if (bp->blk_birth > prev prev snap txg) prev unique += bs */
		if (ds->ds_prev->ds_phys->ds_next_snap_obj ==
		    ds->ds_object && bp->blk_birth >
		    ds->ds_prev->ds_phys->ds_prev_snap_txg) {
			dmu_buf_will_dirty(ds->ds_prev->ds_dbuf, tx);
			mutex_enter(&ds->ds_prev->ds_lock);
			ds->ds_prev->ds_phys->ds_unique_bytes += used;
			mutex_exit(&ds->ds_prev->ds_lock);
		}
		if (bp->blk_birth > ds->ds_dir->dd_origin_txg) {
			dsl_dir_transfer_space(ds->ds_dir, used,
			    DD_USED_HEAD, DD_USED_SNAP, tx);
		}
	}
	mutex_enter(&ds->ds_lock);
	ASSERT3U(ds->ds_phys->ds_referenced_bytes, >=, used);
	ds->ds_phys->ds_referenced_bytes -= used;
	ASSERT3U(ds->ds_phys->ds_compressed_bytes, >=, compressed);
	ds->ds_phys->ds_compressed_bytes -= compressed;
	ASSERT3U(ds->ds_phys->ds_uncompressed_bytes, >=, uncompressed);
	ds->ds_phys->ds_uncompressed_bytes -= uncompressed;
	mutex_exit(&ds->ds_lock);

	return (used);
}

uint64_t
dsl_dataset_prev_snap_txg(dsl_dataset_t *ds)
{
	uint64_t trysnap = 0;

	if (ds == NULL)
		return (0);
	/*
	 * The snapshot creation could fail, but that would cause an
	 * incorrect FALSE return, which would only result in an
	 * overestimation of the amount of space that an operation would
	 * consume, which is OK.
	 *
	 * There's also a small window where we could miss a pending
	 * snapshot, because we could set the sync task in the quiescing
	 * phase.  So this should only be used as a guess.
	 */
	if (ds->ds_trysnap_txg >
	    spa_last_synced_txg(ds->ds_dir->dd_pool->dp_spa))
		trysnap = ds->ds_trysnap_txg;
	return (MAX(ds->ds_phys->ds_prev_snap_txg, trysnap));
}

boolean_t
dsl_dataset_block_freeable(dsl_dataset_t *ds, const blkptr_t *bp,
    uint64_t blk_birth)
{
	if (blk_birth <= dsl_dataset_prev_snap_txg(ds))
		return (B_FALSE);

	ddt_prefetch(dsl_dataset_get_spa(ds), bp);

	return (B_TRUE);
}

/* ARGSUSED */
static void
dsl_dataset_evict(dmu_buf_t *db, void *dsv)
{
	dsl_dataset_t *ds = dsv;

	ASSERT(ds->ds_owner == NULL);

	unique_remove(ds->ds_fsid_guid);

	if (ds->ds_objset != NULL)
		dmu_objset_evict(ds->ds_objset);

	if (ds->ds_prev) {
		dsl_dataset_rele(ds->ds_prev, ds);
		ds->ds_prev = NULL;
	}

	bplist_destroy(&ds->ds_pending_deadlist);
	if (ds->ds_phys->ds_deadlist_obj != 0)
		dsl_deadlist_close(&ds->ds_deadlist);
	if (ds->ds_dir)
		dsl_dir_rele(ds->ds_dir, ds);

	ASSERT(!list_link_active(&ds->ds_synced_link));

	mutex_destroy(&ds->ds_lock);
	mutex_destroy(&ds->ds_opening_lock);
	refcount_destroy(&ds->ds_longholds);

	kmem_free(ds, sizeof (dsl_dataset_t));
}

int
dsl_dataset_get_snapname(dsl_dataset_t *ds)
{
	dsl_dataset_phys_t *headphys;
	int err;
	dmu_buf_t *headdbuf;
	dsl_pool_t *dp = ds->ds_dir->dd_pool;
	objset_t *mos = dp->dp_meta_objset;

	if (ds->ds_snapname[0])
		return (0);
	if (ds->ds_phys->ds_next_snap_obj == 0)
		return (0);

	err = dmu_bonus_hold(mos, ds->ds_dir->dd_phys->dd_head_dataset_obj,
	    FTAG, &headdbuf);
	if (err != 0)
		return (err);
	headphys = headdbuf->db_data;
	err = zap_value_search(dp->dp_meta_objset,
	    headphys->ds_snapnames_zapobj, ds->ds_object, 0, ds->ds_snapname);
	dmu_buf_rele(headdbuf, FTAG);
	return (err);
}

int
dsl_dataset_snap_lookup(dsl_dataset_t *ds, const char *name, uint64_t *value)
{
	objset_t *mos = ds->ds_dir->dd_pool->dp_meta_objset;
	uint64_t snapobj = ds->ds_phys->ds_snapnames_zapobj;
	matchtype_t mt;
	int err;

	if (ds->ds_phys->ds_flags & DS_FLAG_CI_DATASET)
		mt = MT_FIRST;
	else
		mt = MT_EXACT;

	err = zap_lookup_norm(mos, snapobj, name, 8, 1,
	    value, mt, NULL, 0, NULL);
	if (err == ENOTSUP && mt == MT_FIRST)
		err = zap_lookup(mos, snapobj, name, 8, 1, value);
	return (err);
}

int
dsl_dataset_snap_remove(dsl_dataset_t *ds, const char *name, dmu_tx_t *tx)
{
	objset_t *mos = ds->ds_dir->dd_pool->dp_meta_objset;
	uint64_t snapobj = ds->ds_phys->ds_snapnames_zapobj;
	matchtype_t mt;
	int err;

	dsl_dir_snap_cmtime_update(ds->ds_dir);

	if (ds->ds_phys->ds_flags & DS_FLAG_CI_DATASET)
		mt = MT_FIRST;
	else
		mt = MT_EXACT;

	err = zap_remove_norm(mos, snapobj, name, mt, tx);
	if (err == ENOTSUP && mt == MT_FIRST)
		err = zap_remove(mos, snapobj, name, tx);
	return (err);
}

int
dsl_dataset_hold_obj(dsl_pool_t *dp, uint64_t dsobj, void *tag,
    dsl_dataset_t **dsp)
{
	objset_t *mos = dp->dp_meta_objset;
	dmu_buf_t *dbuf;
	dsl_dataset_t *ds;
	int err;
	dmu_object_info_t doi;

	ASSERT(dsl_pool_config_held(dp));

	err = dmu_bonus_hold(mos, dsobj, tag, &dbuf);
	if (err != 0)
		return (err);

	/* Make sure dsobj has the correct object type. */
	dmu_object_info_from_db(dbuf, &doi);
	if (doi.doi_bonus_type != DMU_OT_DSL_DATASET) {
		dmu_buf_rele(dbuf, tag);
		return (SET_ERROR(EINVAL));
	}

	ds = dmu_buf_get_user(dbuf);
	if (ds == NULL) {
		dsl_dataset_t *winner = NULL;

		ds = kmem_zalloc(sizeof (dsl_dataset_t), KM_SLEEP);
		ds->ds_dbuf = dbuf;
		ds->ds_object = dsobj;
		ds->ds_phys = dbuf->db_data;

		mutex_init(&ds->ds_lock, NULL, MUTEX_DEFAULT, NULL);
		mutex_init(&ds->ds_opening_lock, NULL, MUTEX_DEFAULT, NULL);
		mutex_init(&ds->ds_sendstream_lock, NULL, MUTEX_DEFAULT, NULL);
		refcount_create(&ds->ds_longholds);

		bplist_create(&ds->ds_pending_deadlist);
		dsl_deadlist_open(&ds->ds_deadlist,
		    mos, ds->ds_phys->ds_deadlist_obj);

		list_create(&ds->ds_sendstreams, sizeof (dmu_sendarg_t),
		    offsetof(dmu_sendarg_t, dsa_link));

		if (err == 0) {
			err = dsl_dir_hold_obj(dp,
			    ds->ds_phys->ds_dir_obj, NULL, ds, &ds->ds_dir);
		}
		if (err != 0) {
			mutex_destroy(&ds->ds_lock);
			mutex_destroy(&ds->ds_opening_lock);
			refcount_destroy(&ds->ds_longholds);
			bplist_destroy(&ds->ds_pending_deadlist);
			dsl_deadlist_close(&ds->ds_deadlist);
			kmem_free(ds, sizeof (dsl_dataset_t));
			dmu_buf_rele(dbuf, tag);
			return (err);
		}

		if (!dsl_dataset_is_snapshot(ds)) {
			ds->ds_snapname[0] = '\0';
			if (ds->ds_phys->ds_prev_snap_obj != 0) {
				err = dsl_dataset_hold_obj(dp,
				    ds->ds_phys->ds_prev_snap_obj,
				    ds, &ds->ds_prev);
			}
		} else {
			if (zfs_flags & ZFS_DEBUG_SNAPNAMES)
				err = dsl_dataset_get_snapname(ds);
			if (err == 0 && ds->ds_phys->ds_userrefs_obj != 0) {
				err = zap_count(
				    ds->ds_dir->dd_pool->dp_meta_objset,
				    ds->ds_phys->ds_userrefs_obj,
				    &ds->ds_userrefs);
			}
		}

		if (err == 0 && !dsl_dataset_is_snapshot(ds)) {
			err = dsl_prop_get_int_ds(ds,
			    zfs_prop_to_name(ZFS_PROP_REFRESERVATION),
			    &ds->ds_reserved);
			if (err == 0) {
				err = dsl_prop_get_int_ds(ds,
				    zfs_prop_to_name(ZFS_PROP_REFQUOTA),
				    &ds->ds_quota);
			}
		} else {
			ds->ds_reserved = ds->ds_quota = 0;
		}

		if (err != 0 || (winner = dmu_buf_set_user_ie(dbuf, ds,
		    &ds->ds_phys, dsl_dataset_evict)) != NULL) {
			bplist_destroy(&ds->ds_pending_deadlist);
			dsl_deadlist_close(&ds->ds_deadlist);
			if (ds->ds_prev)
				dsl_dataset_rele(ds->ds_prev, ds);
			dsl_dir_rele(ds->ds_dir, ds);
			mutex_destroy(&ds->ds_lock);
			mutex_destroy(&ds->ds_opening_lock);
			refcount_destroy(&ds->ds_longholds);
			kmem_free(ds, sizeof (dsl_dataset_t));
			if (err != 0) {
				dmu_buf_rele(dbuf, tag);
				return (err);
			}
			ds = winner;
		} else {
			ds->ds_fsid_guid =
			    unique_insert(ds->ds_phys->ds_fsid_guid);
		}
	}
	ASSERT3P(ds->ds_dbuf, ==, dbuf);
	ASSERT3P(ds->ds_phys, ==, dbuf->db_data);
	ASSERT(ds->ds_phys->ds_prev_snap_obj != 0 ||
	    spa_version(dp->dp_spa) < SPA_VERSION_ORIGIN ||
	    dp->dp_origin_snap == NULL || ds == dp->dp_origin_snap);
	*dsp = ds;
	return (0);
}

int
dsl_dataset_hold(dsl_pool_t *dp, const char *name,
    void *tag, dsl_dataset_t **dsp)
{
	dsl_dir_t *dd;
	const char *snapname;
	uint64_t obj;
	int err = 0;

	err = dsl_dir_hold(dp, name, FTAG, &dd, &snapname);
	if (err != 0)
		return (err);

	ASSERT(dsl_pool_config_held(dp));
	obj = dd->dd_phys->dd_head_dataset_obj;
	if (obj != 0)
		err = dsl_dataset_hold_obj(dp, obj, tag, dsp);
	else
		err = SET_ERROR(ENOENT);

	/* we may be looking for a snapshot */
	if (err == 0 && snapname != NULL) {
		dsl_dataset_t *ds;

		if (*snapname++ != '@') {
			dsl_dataset_rele(*dsp, tag);
			dsl_dir_rele(dd, FTAG);
			return (SET_ERROR(ENOENT));
		}

		dprintf("looking for snapshot '%s'\n", snapname);
		err = dsl_dataset_snap_lookup(*dsp, snapname, &obj);
		if (err == 0)
			err = dsl_dataset_hold_obj(dp, obj, tag, &ds);
		dsl_dataset_rele(*dsp, tag);

		if (err == 0) {
			mutex_enter(&ds->ds_lock);
			if (ds->ds_snapname[0] == 0)
				(void) strlcpy(ds->ds_snapname, snapname,
				    sizeof (ds->ds_snapname));
			mutex_exit(&ds->ds_lock);
			*dsp = ds;
		}
	}

	dsl_dir_rele(dd, FTAG);
	return (err);
}

int
dsl_dataset_own_obj(dsl_pool_t *dp, uint64_t dsobj,
    void *tag, dsl_dataset_t **dsp)
{
	int err = dsl_dataset_hold_obj(dp, dsobj, tag, dsp);
	if (err != 0)
		return (err);
	if (!dsl_dataset_tryown(*dsp, tag)) {
		dsl_dataset_rele(*dsp, tag);
		*dsp = NULL;
		return (SET_ERROR(EBUSY));
	}
	return (0);
}

int
dsl_dataset_own(dsl_pool_t *dp, const char *name,
    void *tag, dsl_dataset_t **dsp)
{
	int err = dsl_dataset_hold(dp, name, tag, dsp);
	if (err != 0)
		return (err);
	if (!dsl_dataset_tryown(*dsp, tag)) {
		dsl_dataset_rele(*dsp, tag);
		return (SET_ERROR(EBUSY));
	}
	return (0);
}

/*
 * See the comment above dsl_pool_hold() for details.  In summary, a long
 * hold is used to prevent destruction of a dataset while the pool hold
 * is dropped, allowing other concurrent operations (e.g. spa_sync()).
 *
 * The dataset and pool must be held when this function is called.  After it
 * is called, the pool hold may be released while the dataset is still held
 * and accessed.
 */
void
dsl_dataset_long_hold(dsl_dataset_t *ds, void *tag)
{
	ASSERT(dsl_pool_config_held(ds->ds_dir->dd_pool));
	(void) refcount_add(&ds->ds_longholds, tag);
}

void
dsl_dataset_long_rele(dsl_dataset_t *ds, void *tag)
{
	(void) refcount_remove(&ds->ds_longholds, tag);
}

/* Return B_TRUE if there are any long holds on this dataset. */
boolean_t
dsl_dataset_long_held(dsl_dataset_t *ds)
{
	return (!refcount_is_zero(&ds->ds_longholds));
}

void
dsl_dataset_name(dsl_dataset_t *ds, char *name)
{
	if (ds == NULL) {
		(void) strcpy(name, "mos");
	} else {
		dsl_dir_name(ds->ds_dir, name);
		VERIFY0(dsl_dataset_get_snapname(ds));
		if (ds->ds_snapname[0]) {
			(void) strcat(name, "@");
			/*
			 * We use a "recursive" mutex so that we
			 * can call dprintf_ds() with ds_lock held.
			 */
			if (!MUTEX_HELD(&ds->ds_lock)) {
				mutex_enter(&ds->ds_lock);
				(void) strcat(name, ds->ds_snapname);
				mutex_exit(&ds->ds_lock);
			} else {
				(void) strcat(name, ds->ds_snapname);
			}
		}
	}
}

void
dsl_dataset_rele(dsl_dataset_t *ds, void *tag)
{
	dmu_buf_rele(ds->ds_dbuf, tag);
}

void
dsl_dataset_disown(dsl_dataset_t *ds, void *tag)
{
	ASSERT(ds->ds_owner == tag && ds->ds_dbuf != NULL);

	mutex_enter(&ds->ds_lock);
	ds->ds_owner = NULL;
	mutex_exit(&ds->ds_lock);
	dsl_dataset_long_rele(ds, tag);
	if (ds->ds_dbuf != NULL)
		dsl_dataset_rele(ds, tag);
	else
		dsl_dataset_evict(NULL, ds);
}

boolean_t
dsl_dataset_tryown(dsl_dataset_t *ds, void *tag)
{
	boolean_t gotit = FALSE;

	mutex_enter(&ds->ds_lock);
	if (ds->ds_owner == NULL && !DS_IS_INCONSISTENT(ds)) {
		ds->ds_owner = tag;
		dsl_dataset_long_hold(ds, tag);
		gotit = TRUE;
	}
	mutex_exit(&ds->ds_lock);
	return (gotit);
}

uint64_t
dsl_dataset_create_sync_dd(dsl_dir_t *dd, dsl_dataset_t *origin,
    uint64_t flags, dmu_tx_t *tx)
{
	dsl_pool_t *dp = dd->dd_pool;
	dmu_buf_t *dbuf;
	dsl_dataset_phys_t *dsphys;
	uint64_t dsobj;
	objset_t *mos = dp->dp_meta_objset;

	if (origin == NULL)
		origin = dp->dp_origin_snap;

	ASSERT(origin == NULL || origin->ds_dir->dd_pool == dp);
	ASSERT(origin == NULL || origin->ds_phys->ds_num_children > 0);
	ASSERT(dmu_tx_is_syncing(tx));
	ASSERT(dd->dd_phys->dd_head_dataset_obj == 0);

	dsobj = dmu_object_alloc(mos, DMU_OT_DSL_DATASET, 0,
	    DMU_OT_DSL_DATASET, sizeof (dsl_dataset_phys_t), tx);
	VERIFY0(dmu_bonus_hold(mos, dsobj, FTAG, &dbuf));
	dmu_buf_will_dirty(dbuf, tx);
	dsphys = dbuf->db_data;
	bzero(dsphys, sizeof (dsl_dataset_phys_t));
	dsphys->ds_dir_obj = dd->dd_object;
	dsphys->ds_flags = flags;
	dsphys->ds_fsid_guid = unique_create();
	(void) random_get_pseudo_bytes((void*)&dsphys->ds_guid,
	    sizeof (dsphys->ds_guid));
	dsphys->ds_snapnames_zapobj =
	    zap_create_norm(mos, U8_TEXTPREP_TOUPPER, DMU_OT_DSL_DS_SNAP_MAP,
	    DMU_OT_NONE, 0, tx);
	dsphys->ds_creation_time = gethrestime_sec();
	dsphys->ds_creation_txg = tx->tx_txg == TXG_INITIAL ? 1 : tx->tx_txg;

	if (origin == NULL) {
		dsphys->ds_deadlist_obj = dsl_deadlist_alloc(mos, tx);
	} else {
		dsl_dataset_t *ohds; /* head of the origin snapshot */

		dsphys->ds_prev_snap_obj = origin->ds_object;
		dsphys->ds_prev_snap_txg =
		    origin->ds_phys->ds_creation_txg;
		dsphys->ds_referenced_bytes =
		    origin->ds_phys->ds_referenced_bytes;
		dsphys->ds_compressed_bytes =
		    origin->ds_phys->ds_compressed_bytes;
		dsphys->ds_uncompressed_bytes =
		    origin->ds_phys->ds_uncompressed_bytes;
		dsphys->ds_bp = origin->ds_phys->ds_bp;
		dsphys->ds_flags |= origin->ds_phys->ds_flags;

		dmu_buf_will_dirty(origin->ds_dbuf, tx);
		origin->ds_phys->ds_num_children++;

		VERIFY0(dsl_dataset_hold_obj(dp,
		    origin->ds_dir->dd_phys->dd_head_dataset_obj, FTAG, &ohds));
		dsphys->ds_deadlist_obj = dsl_deadlist_clone(&ohds->ds_deadlist,
		    dsphys->ds_prev_snap_txg, dsphys->ds_prev_snap_obj, tx);
		dsl_dataset_rele(ohds, FTAG);

		if (spa_version(dp->dp_spa) >= SPA_VERSION_NEXT_CLONES) {
			if (origin->ds_phys->ds_next_clones_obj == 0) {
				origin->ds_phys->ds_next_clones_obj =
				    zap_create(mos,
				    DMU_OT_NEXT_CLONES, DMU_OT_NONE, 0, tx);
			}
			VERIFY0(zap_add_int(mos,
			    origin->ds_phys->ds_next_clones_obj, dsobj, tx));
		}

		dmu_buf_will_dirty(dd->dd_dbuf, tx);
		dd->dd_phys->dd_origin_obj = origin->ds_object;
		if (spa_version(dp->dp_spa) >= SPA_VERSION_DIR_CLONES) {
			if (origin->ds_dir->dd_phys->dd_clones == 0) {
				dmu_buf_will_dirty(origin->ds_dir->dd_dbuf, tx);
				origin->ds_dir->dd_phys->dd_clones =
				    zap_create(mos,
				    DMU_OT_DSL_CLONES, DMU_OT_NONE, 0, tx);
			}
			VERIFY0(zap_add_int(mos,
			    origin->ds_dir->dd_phys->dd_clones, dsobj, tx));
		}
	}

	if (spa_version(dp->dp_spa) >= SPA_VERSION_UNIQUE_ACCURATE)
		dsphys->ds_flags |= DS_FLAG_UNIQUE_ACCURATE;

	dmu_buf_rele(dbuf, FTAG);

	dmu_buf_will_dirty(dd->dd_dbuf, tx);
	dd->dd_phys->dd_head_dataset_obj = dsobj;

	return (dsobj);
}

static void
dsl_dataset_zero_zil(dsl_dataset_t *ds, dmu_tx_t *tx)
{
	objset_t *os;

	VERIFY0(dmu_objset_from_ds(ds, &os));
	bzero(&os->os_zil_header, sizeof (os->os_zil_header));
	dsl_dataset_dirty(ds, tx);
}

uint64_t
dsl_dataset_create_sync(dsl_dir_t *pdd, const char *lastname,
    dsl_dataset_t *origin, uint64_t flags, cred_t *cr, dmu_tx_t *tx)
{
	dsl_pool_t *dp = pdd->dd_pool;
	uint64_t dsobj, ddobj;
	dsl_dir_t *dd;

	ASSERT(dmu_tx_is_syncing(tx));
	ASSERT(lastname[0] != '@');

	ddobj = dsl_dir_create_sync(dp, pdd, lastname, tx);
	VERIFY0(dsl_dir_hold_obj(dp, ddobj, lastname, FTAG, &dd));

	dsobj = dsl_dataset_create_sync_dd(dd, origin,
	    flags & ~DS_CREATE_FLAG_NODIRTY, tx);

	dsl_deleg_set_create_perms(dd, tx, cr);

	dsl_dir_rele(dd, FTAG);

	/*
	 * If we are creating a clone, make sure we zero out any stale
	 * data from the origin snapshots zil header.
	 */
	if (origin != NULL && !(flags & DS_CREATE_FLAG_NODIRTY)) {
		dsl_dataset_t *ds;

		VERIFY0(dsl_dataset_hold_obj(dp, dsobj, FTAG, &ds));
		dsl_dataset_zero_zil(ds, tx);
		dsl_dataset_rele(ds, FTAG);
	}

	return (dsobj);
}

/*
 * The unique space in the head dataset can be calculated by subtracting
 * the space used in the most recent snapshot, that is still being used
 * in this file system, from the space currently in use.  To figure out
 * the space in the most recent snapshot still in use, we need to take
 * the total space used in the snapshot and subtract out the space that
 * has been freed up since the snapshot was taken.
 */
void
dsl_dataset_recalc_head_uniq(dsl_dataset_t *ds)
{
	uint64_t mrs_used;
	uint64_t dlused, dlcomp, dluncomp;

	ASSERT(!dsl_dataset_is_snapshot(ds));

	if (ds->ds_phys->ds_prev_snap_obj != 0)
		mrs_used = ds->ds_prev->ds_phys->ds_referenced_bytes;
	else
		mrs_used = 0;

	dsl_deadlist_space(&ds->ds_deadlist, &dlused, &dlcomp, &dluncomp);

	ASSERT3U(dlused, <=, mrs_used);
	ds->ds_phys->ds_unique_bytes =
	    ds->ds_phys->ds_referenced_bytes - (mrs_used - dlused);

	if (spa_version(ds->ds_dir->dd_pool->dp_spa) >=
	    SPA_VERSION_UNIQUE_ACCURATE)
		ds->ds_phys->ds_flags |= DS_FLAG_UNIQUE_ACCURATE;
}

void
dsl_dataset_remove_from_next_clones(dsl_dataset_t *ds, uint64_t obj,
    dmu_tx_t *tx)
{
	objset_t *mos = ds->ds_dir->dd_pool->dp_meta_objset;
	uint64_t count;
	int err;

	ASSERT(ds->ds_phys->ds_num_children >= 2);
	err = zap_remove_int(mos, ds->ds_phys->ds_next_clones_obj, obj, tx);
	/*
	 * The err should not be ENOENT, but a bug in a previous version
	 * of the code could cause upgrade_clones_cb() to not set
	 * ds_next_snap_obj when it should, leading to a missing entry.
	 * If we knew that the pool was created after
	 * SPA_VERSION_NEXT_CLONES, we could assert that it isn't
	 * ENOENT.  However, at least we can check that we don't have
	 * too many entries in the next_clones_obj even after failing to
	 * remove this one.
	 */
	if (err != ENOENT)
		VERIFY0(err);
	ASSERT0(zap_count(mos, ds->ds_phys->ds_next_clones_obj,
	    &count));
	ASSERT3U(count, <=, ds->ds_phys->ds_num_children - 2);
}


blkptr_t *
dsl_dataset_get_blkptr(dsl_dataset_t *ds)
{
	return (&ds->ds_phys->ds_bp);
}

void
dsl_dataset_set_blkptr(dsl_dataset_t *ds, blkptr_t *bp, dmu_tx_t *tx)
{
	ASSERT(dmu_tx_is_syncing(tx));
	/* If it's the meta-objset, set dp_meta_rootbp */
	if (ds == NULL) {
		tx->tx_pool->dp_meta_rootbp = *bp;
	} else {
		dmu_buf_will_dirty(ds->ds_dbuf, tx);
		ds->ds_phys->ds_bp = *bp;
	}
}

spa_t *
dsl_dataset_get_spa(dsl_dataset_t *ds)
{
	return (ds->ds_dir->dd_pool->dp_spa);
}

void
dsl_dataset_dirty(dsl_dataset_t *ds, dmu_tx_t *tx)
{
	dsl_pool_t *dp;

	if (ds == NULL) /* this is the meta-objset */
		return;

	ASSERT(ds->ds_objset != NULL);

	if (ds->ds_phys->ds_next_snap_obj != 0)
		panic("dirtying snapshot!");

	dp = ds->ds_dir->dd_pool;

	if (txg_list_add(&dp->dp_dirty_datasets, ds, tx->tx_txg)) {
		/* up the hold count until we can be written out */
		dmu_buf_add_ref(ds->ds_dbuf, ds);
	}
}

boolean_t
dsl_dataset_is_dirty(dsl_dataset_t *ds)
{
	for (int t = 0; t < TXG_SIZE; t++) {
		if (txg_list_member(&ds->ds_dir->dd_pool->dp_dirty_datasets,
		    ds, t))
			return (B_TRUE);
	}
	return (B_FALSE);
}

static int
dsl_dataset_snapshot_reserve_space(dsl_dataset_t *ds, dmu_tx_t *tx)
{
	uint64_t asize;

	if (!dmu_tx_is_syncing(tx))
		return (0);

	/*
	 * If there's an fs-only reservation, any blocks that might become
	 * owned by the snapshot dataset must be accommodated by space
	 * outside of the reservation.
	 */
	ASSERT(ds->ds_reserved == 0 || DS_UNIQUE_IS_ACCURATE(ds));
	asize = MIN(ds->ds_phys->ds_unique_bytes, ds->ds_reserved);
	if (asize > dsl_dir_space_available(ds->ds_dir, NULL, 0, TRUE))
		return (SET_ERROR(ENOSPC));

	/*
	 * Propagate any reserved space for this snapshot to other
	 * snapshot checks in this sync group.
	 */
	if (asize > 0)
		dsl_dir_willuse_space(ds->ds_dir, asize, tx);

	return (0);
}

typedef struct dsl_dataset_snapshot_arg {
	nvlist_t *ddsa_snaps;
	nvlist_t *ddsa_props;
	nvlist_t *ddsa_errors;
} dsl_dataset_snapshot_arg_t;

int
dsl_dataset_snapshot_check_impl(dsl_dataset_t *ds, const char *snapname,
    dmu_tx_t *tx, boolean_t recv)
{
	int error;
	uint64_t value;

	ds->ds_trysnap_txg = tx->tx_txg;

	if (!dmu_tx_is_syncing(tx))
		return (0);

	/*
	 * We don't allow multiple snapshots of the same txg.  If there
	 * is already one, try again.
	 */
	if (ds->ds_phys->ds_prev_snap_txg >= tx->tx_txg)
		return (SET_ERROR(EAGAIN));

	/*
	 * Check for conflicting snapshot name.
	 */
	error = dsl_dataset_snap_lookup(ds, snapname, &value);
	if (error == 0)
		return (SET_ERROR(EEXIST));
	if (error != ENOENT)
		return (error);

	/*
	 * We don't allow taking snapshots of inconsistent datasets, such as
	 * those into which we are currently receiving.  However, if we are
	 * creating this snapshot as part of a receive, this check will be
	 * executed atomically with respect to the completion of the receive
	 * itself but prior to the clearing of DS_FLAG_INCONSISTENT; in this
	 * case we ignore this, knowing it will be fixed up for us shortly in
	 * dmu_recv_end_sync().
	 */
	if (!recv && DS_IS_INCONSISTENT(ds))
		return (SET_ERROR(EBUSY));

	error = dsl_dataset_snapshot_reserve_space(ds, tx);
	if (error != 0)
		return (error);

	return (0);
}

static int
dsl_dataset_snapshot_check(void *arg, dmu_tx_t *tx)
{
	dsl_dataset_snapshot_arg_t *ddsa = arg;
	dsl_pool_t *dp = dmu_tx_pool(tx);
	nvpair_t *pair;
	int rv = 0;

	for (pair = nvlist_next_nvpair(ddsa->ddsa_snaps, NULL);
	    pair != NULL; pair = nvlist_next_nvpair(ddsa->ddsa_snaps, pair)) {
		int error = 0;
		dsl_dataset_t *ds;
		char *name, *atp;
		char dsname[MAXNAMELEN];

		name = nvpair_name(pair);
		if (strlen(name) >= MAXNAMELEN)
			error = SET_ERROR(ENAMETOOLONG);
		if (error == 0) {
			atp = strchr(name, '@');
			if (atp == NULL)
				error = SET_ERROR(EINVAL);
			if (error == 0)
				(void) strlcpy(dsname, name, atp - name + 1);
		}
		if (error == 0)
			error = dsl_dataset_hold(dp, dsname, FTAG, &ds);
		if (error == 0) {
			error = dsl_dataset_snapshot_check_impl(ds,
			    atp + 1, tx, B_FALSE);
			dsl_dataset_rele(ds, FTAG);
		}

		if (error != 0) {
			if (ddsa->ddsa_errors != NULL) {
				fnvlist_add_int32(ddsa->ddsa_errors,
				    name, error);
			}
			rv = error;
		}
	}
	return (rv);
}

void
dsl_dataset_snapshot_sync_impl(dsl_dataset_t *ds, const char *snapname,
    dmu_tx_t *tx)
{
	static zil_header_t zero_zil;

	dsl_pool_t *dp = ds->ds_dir->dd_pool;
	dmu_buf_t *dbuf;
	dsl_dataset_phys_t *dsphys;
	uint64_t dsobj, crtxg;
	objset_t *mos = dp->dp_meta_objset;
	objset_t *os;

	ASSERT(RRW_WRITE_HELD(&dp->dp_config_rwlock));

	/*
	 * If we are on an old pool, the zil must not be active, in which
	 * case it will be zeroed.  Usually zil_suspend() accomplishes this.
	 */
	ASSERT(spa_version(dmu_tx_pool(tx)->dp_spa) >= SPA_VERSION_FAST_SNAP ||
	    dmu_objset_from_ds(ds, &os) != 0 ||
	    bcmp(&os->os_phys->os_zil_header, &zero_zil,
	    sizeof (zero_zil)) == 0);


	/*
	 * The origin's ds_creation_txg has to be < TXG_INITIAL
	 */
	if (strcmp(snapname, ORIGIN_DIR_NAME) == 0)
		crtxg = 1;
	else
		crtxg = tx->tx_txg;

	dsobj = dmu_object_alloc(mos, DMU_OT_DSL_DATASET, 0,
	    DMU_OT_DSL_DATASET, sizeof (dsl_dataset_phys_t), tx);
	VERIFY0(dmu_bonus_hold(mos, dsobj, FTAG, &dbuf));
	dmu_buf_will_dirty(dbuf, tx);
	dsphys = dbuf->db_data;
	bzero(dsphys, sizeof (dsl_dataset_phys_t));
	dsphys->ds_dir_obj = ds->ds_dir->dd_object;
	dsphys->ds_fsid_guid = unique_create();
	(void) random_get_pseudo_bytes((void*)&dsphys->ds_guid,
	    sizeof (dsphys->ds_guid));
	dsphys->ds_prev_snap_obj = ds->ds_phys->ds_prev_snap_obj;
	dsphys->ds_prev_snap_txg = ds->ds_phys->ds_prev_snap_txg;
	dsphys->ds_next_snap_obj = ds->ds_object;
	dsphys->ds_num_children = 1;
	dsphys->ds_creation_time = gethrestime_sec();
	dsphys->ds_creation_txg = crtxg;
	dsphys->ds_deadlist_obj = ds->ds_phys->ds_deadlist_obj;
	dsphys->ds_referenced_bytes = ds->ds_phys->ds_referenced_bytes;
	dsphys->ds_compressed_bytes = ds->ds_phys->ds_compressed_bytes;
	dsphys->ds_uncompressed_bytes = ds->ds_phys->ds_uncompressed_bytes;
	dsphys->ds_flags = ds->ds_phys->ds_flags;
	dsphys->ds_bp = ds->ds_phys->ds_bp;
	dmu_buf_rele(dbuf, FTAG);

	ASSERT3U(ds->ds_prev != 0, ==, ds->ds_phys->ds_prev_snap_obj != 0);
	if (ds->ds_prev) {
		uint64_t next_clones_obj =
		    ds->ds_prev->ds_phys->ds_next_clones_obj;
		ASSERT(ds->ds_prev->ds_phys->ds_next_snap_obj ==
		    ds->ds_object ||
		    ds->ds_prev->ds_phys->ds_num_children > 1);
		if (ds->ds_prev->ds_phys->ds_next_snap_obj == ds->ds_object) {
			dmu_buf_will_dirty(ds->ds_prev->ds_dbuf, tx);
			ASSERT3U(ds->ds_phys->ds_prev_snap_txg, ==,
			    ds->ds_prev->ds_phys->ds_creation_txg);
			ds->ds_prev->ds_phys->ds_next_snap_obj = dsobj;
		} else if (next_clones_obj != 0) {
			dsl_dataset_remove_from_next_clones(ds->ds_prev,
			    dsphys->ds_next_snap_obj, tx);
			VERIFY0(zap_add_int(mos,
			    next_clones_obj, dsobj, tx));
		}
	}

	/*
	 * If we have a reference-reservation on this dataset, we will
	 * need to increase the amount of refreservation being charged
	 * since our unique space is going to zero.
	 */
	if (ds->ds_reserved) {
		int64_t delta;
		ASSERT(DS_UNIQUE_IS_ACCURATE(ds));
		delta = MIN(ds->ds_phys->ds_unique_bytes, ds->ds_reserved);
		dsl_dir_diduse_space(ds->ds_dir, DD_USED_REFRSRV,
		    delta, 0, 0, tx);
	}

	dmu_buf_will_dirty(ds->ds_dbuf, tx);
	ds->ds_phys->ds_deadlist_obj = dsl_deadlist_clone(&ds->ds_deadlist,
	    UINT64_MAX, ds->ds_phys->ds_prev_snap_obj, tx);
	dsl_deadlist_close(&ds->ds_deadlist);
	dsl_deadlist_open(&ds->ds_deadlist, mos, ds->ds_phys->ds_deadlist_obj);
	dsl_deadlist_add_key(&ds->ds_deadlist,
	    ds->ds_phys->ds_prev_snap_txg, tx);

	ASSERT3U(ds->ds_phys->ds_prev_snap_txg, <, tx->tx_txg);
	ds->ds_phys->ds_prev_snap_obj = dsobj;
	ds->ds_phys->ds_prev_snap_txg = crtxg;
	ds->ds_phys->ds_unique_bytes = 0;
	if (spa_version(dp->dp_spa) >= SPA_VERSION_UNIQUE_ACCURATE)
		ds->ds_phys->ds_flags |= DS_FLAG_UNIQUE_ACCURATE;

	VERIFY0(zap_add(mos, ds->ds_phys->ds_snapnames_zapobj,
	    snapname, 8, 1, &dsobj, tx));

	if (ds->ds_prev)
		dsl_dataset_rele(ds->ds_prev, ds);
	VERIFY0(dsl_dataset_hold_obj(dp,
	    ds->ds_phys->ds_prev_snap_obj, ds, &ds->ds_prev));

	dsl_scan_ds_snapshotted(ds, tx);

	dsl_dir_snap_cmtime_update(ds->ds_dir);

	spa_history_log_internal_ds(ds->ds_prev, "snapshot", tx, "");
}

static void
dsl_dataset_snapshot_sync(void *arg, dmu_tx_t *tx)
{
	dsl_dataset_snapshot_arg_t *ddsa = arg;
	dsl_pool_t *dp = dmu_tx_pool(tx);
	nvpair_t *pair;

	for (pair = nvlist_next_nvpair(ddsa->ddsa_snaps, NULL);
	    pair != NULL; pair = nvlist_next_nvpair(ddsa->ddsa_snaps, pair)) {
		dsl_dataset_t *ds;
		char *name, *atp;
		char dsname[MAXNAMELEN];

		name = nvpair_name(pair);
		atp = strchr(name, '@');
		(void) strlcpy(dsname, name, atp - name + 1);
		VERIFY0(dsl_dataset_hold(dp, dsname, FTAG, &ds));

		dsl_dataset_snapshot_sync_impl(ds, atp + 1, tx);
		if (ddsa->ddsa_props != NULL) {
			dsl_props_set_sync_impl(ds->ds_prev,
			    ZPROP_SRC_LOCAL, ddsa->ddsa_props, tx);
		}
		dsl_dataset_rele(ds, FTAG);
	}
}

/*
 * The snapshots must all be in the same pool.
 * All-or-nothing: if there are any failures, nothing will be modified.
 */
int
dsl_dataset_snapshot(nvlist_t *snaps, nvlist_t *props, nvlist_t *errors)
{
	dsl_dataset_snapshot_arg_t ddsa;
	nvpair_t *pair;
	boolean_t needsuspend;
	int error;
	spa_t *spa;
	char *firstname;
	nvlist_t *suspended = NULL;

	pair = nvlist_next_nvpair(snaps, NULL);
	if (pair == NULL)
		return (0);
	firstname = nvpair_name(pair);

	error = spa_open(firstname, &spa, FTAG);
	if (error != 0)
		return (error);
	needsuspend = (spa_version(spa) < SPA_VERSION_FAST_SNAP);
	spa_close(spa, FTAG);

	if (needsuspend) {
		suspended = fnvlist_alloc();
		for (pair = nvlist_next_nvpair(snaps, NULL); pair != NULL;
		    pair = nvlist_next_nvpair(snaps, pair)) {
			char fsname[MAXNAMELEN];
			char *snapname = nvpair_name(pair);
			char *atp;
			void *cookie;

			atp = strchr(snapname, '@');
			if (atp == NULL) {
				error = SET_ERROR(EINVAL);
				break;
			}
			(void) strlcpy(fsname, snapname, atp - snapname + 1);

			error = zil_suspend(fsname, &cookie);
			if (error != 0)
				break;
			fnvlist_add_uint64(suspended, fsname,
			    (uintptr_t)cookie);
		}
	}

	ddsa.ddsa_snaps = snaps;
	ddsa.ddsa_props = props;
	ddsa.ddsa_errors = errors;

	if (error == 0) {
		error = dsl_sync_task(firstname, dsl_dataset_snapshot_check,
		    dsl_dataset_snapshot_sync, &ddsa,
		    fnvlist_num_pairs(snaps) * 3);
	}

	if (suspended != NULL) {
		for (pair = nvlist_next_nvpair(suspended, NULL); pair != NULL;
		    pair = nvlist_next_nvpair(suspended, pair)) {
			zil_resume((void *)(uintptr_t)
			    fnvpair_value_uint64(pair));
		}
		fnvlist_free(suspended);
	}

	return (error);
}

typedef struct dsl_dataset_snapshot_tmp_arg {
	const char *ddsta_fsname;
	const char *ddsta_snapname;
	minor_t ddsta_cleanup_minor;
	const char *ddsta_htag;
} dsl_dataset_snapshot_tmp_arg_t;

static int
dsl_dataset_snapshot_tmp_check(void *arg, dmu_tx_t *tx)
{
	dsl_dataset_snapshot_tmp_arg_t *ddsta = arg;
	dsl_pool_t *dp = dmu_tx_pool(tx);
	dsl_dataset_t *ds;
	int error;

	error = dsl_dataset_hold(dp, ddsta->ddsta_fsname, FTAG, &ds);
	if (error != 0)
		return (error);

	error = dsl_dataset_snapshot_check_impl(ds, ddsta->ddsta_snapname,
	    tx, B_FALSE);
	if (error != 0) {
		dsl_dataset_rele(ds, FTAG);
		return (error);
	}

	if (spa_version(dp->dp_spa) < SPA_VERSION_USERREFS) {
		dsl_dataset_rele(ds, FTAG);
		return (SET_ERROR(ENOTSUP));
	}
	error = dsl_dataset_user_hold_check_one(NULL, ddsta->ddsta_htag,
	    B_TRUE, tx);
	if (error != 0) {
		dsl_dataset_rele(ds, FTAG);
		return (error);
	}

	dsl_dataset_rele(ds, FTAG);
	return (0);
}

static void
dsl_dataset_snapshot_tmp_sync(void *arg, dmu_tx_t *tx)
{
	dsl_dataset_snapshot_tmp_arg_t *ddsta = arg;
	dsl_pool_t *dp = dmu_tx_pool(tx);
	dsl_dataset_t *ds;

	VERIFY0(dsl_dataset_hold(dp, ddsta->ddsta_fsname, FTAG, &ds));

	dsl_dataset_snapshot_sync_impl(ds, ddsta->ddsta_snapname, tx);
	dsl_dataset_user_hold_sync_one(ds->ds_prev, ddsta->ddsta_htag,
	    ddsta->ddsta_cleanup_minor, gethrestime_sec(), tx);
	dsl_destroy_snapshot_sync_impl(ds->ds_prev, B_TRUE, tx);

	dsl_dataset_rele(ds, FTAG);
}

int
dsl_dataset_snapshot_tmp(const char *fsname, const char *snapname,
    minor_t cleanup_minor, const char *htag)
{
	dsl_dataset_snapshot_tmp_arg_t ddsta;
	int error;
	spa_t *spa;
	boolean_t needsuspend;
	void *cookie;

	ddsta.ddsta_fsname = fsname;
	ddsta.ddsta_snapname = snapname;
	ddsta.ddsta_cleanup_minor = cleanup_minor;
	ddsta.ddsta_htag = htag;

	error = spa_open(fsname, &spa, FTAG);
	if (error != 0)
		return (error);
	needsuspend = (spa_version(spa) < SPA_VERSION_FAST_SNAP);
	spa_close(spa, FTAG);

	if (needsuspend) {
		error = zil_suspend(fsname, &cookie);
		if (error != 0)
			return (error);
	}

	error = dsl_sync_task(fsname, dsl_dataset_snapshot_tmp_check,
	    dsl_dataset_snapshot_tmp_sync, &ddsta, 3);

	if (needsuspend)
		zil_resume(cookie);
	return (error);
}


void
dsl_dataset_sync(dsl_dataset_t *ds, zio_t *zio, dmu_tx_t *tx)
{
	ASSERT(dmu_tx_is_syncing(tx));
	ASSERT(ds->ds_objset != NULL);
	ASSERT(ds->ds_phys->ds_next_snap_obj == 0);

	/*
	 * in case we had to change ds_fsid_guid when we opened it,
	 * sync it out now.
	 */
	dmu_buf_will_dirty(ds->ds_dbuf, tx);
	ds->ds_phys->ds_fsid_guid = ds->ds_fsid_guid;

	dmu_objset_sync(ds->ds_objset, zio, tx);
}

static void
get_clones_stat(dsl_dataset_t *ds, nvlist_t *nv)
{
	uint64_t count = 0;
	objset_t *mos = ds->ds_dir->dd_pool->dp_meta_objset;
	zap_cursor_t zc;
	zap_attribute_t za;
	nvlist_t *propval = fnvlist_alloc();
	nvlist_t *val = fnvlist_alloc();

	ASSERT(dsl_pool_config_held(ds->ds_dir->dd_pool));

	/*
	 * There may be missing entries in ds_next_clones_obj
	 * due to a bug in a previous version of the code.
	 * Only trust it if it has the right number of entries.
	 */
	if (ds->ds_phys->ds_next_clones_obj != 0) {
		ASSERT0(zap_count(mos, ds->ds_phys->ds_next_clones_obj,
		    &count));
	}
	if (count != ds->ds_phys->ds_num_children - 1)
		goto fail;
	for (zap_cursor_init(&zc, mos, ds->ds_phys->ds_next_clones_obj);
	    zap_cursor_retrieve(&zc, &za) == 0;
	    zap_cursor_advance(&zc)) {
		dsl_dataset_t *clone;
		char buf[ZFS_MAXNAMELEN];
		VERIFY0(dsl_dataset_hold_obj(ds->ds_dir->dd_pool,
		    za.za_first_integer, FTAG, &clone));
		dsl_dir_name(clone->ds_dir, buf);
		fnvlist_add_boolean(val, buf);
		dsl_dataset_rele(clone, FTAG);
	}
	zap_cursor_fini(&zc);
	fnvlist_add_nvlist(propval, ZPROP_VALUE, val);
	fnvlist_add_nvlist(nv, zfs_prop_to_name(ZFS_PROP_CLONES), propval);
fail:
	nvlist_free(val);
	nvlist_free(propval);
}

void
dsl_dataset_stats(dsl_dataset_t *ds, nvlist_t *nv)
{
	dsl_pool_t *dp = ds->ds_dir->dd_pool;
	uint64_t refd, avail, uobjs, aobjs, ratio;

	ASSERT(dsl_pool_config_held(dp));

	ratio = ds->ds_phys->ds_compressed_bytes == 0 ? 100 :
	    (ds->ds_phys->ds_uncompressed_bytes * 100 /
	    ds->ds_phys->ds_compressed_bytes);

	dsl_prop_nvlist_add_uint64(nv, ZFS_PROP_REFRATIO, ratio);
	dsl_prop_nvlist_add_uint64(nv, ZFS_PROP_LOGICALREFERENCED,
	    ds->ds_phys->ds_uncompressed_bytes);

	if (dsl_dataset_is_snapshot(ds)) {
		dsl_prop_nvlist_add_uint64(nv, ZFS_PROP_COMPRESSRATIO, ratio);
		dsl_prop_nvlist_add_uint64(nv, ZFS_PROP_USED,
		    ds->ds_phys->ds_unique_bytes);
		get_clones_stat(ds, nv);
	} else {
		if (ds->ds_prev != NULL && ds->ds_prev != dp->dp_origin_snap) {
			char buf[MAXNAMELEN];
			dsl_dataset_name(ds->ds_prev, buf);
			dsl_prop_nvlist_add_string(nv, ZFS_PROP_PREV_SNAP, buf);
		}

		dsl_dir_stats(ds->ds_dir, nv);
	}

	dsl_dataset_space(ds, &refd, &avail, &uobjs, &aobjs);
	dsl_prop_nvlist_add_uint64(nv, ZFS_PROP_AVAILABLE, avail);
	dsl_prop_nvlist_add_uint64(nv, ZFS_PROP_REFERENCED, refd);

	dsl_prop_nvlist_add_uint64(nv, ZFS_PROP_CREATION,
	    ds->ds_phys->ds_creation_time);
	dsl_prop_nvlist_add_uint64(nv, ZFS_PROP_CREATETXG,
	    ds->ds_phys->ds_creation_txg);
	dsl_prop_nvlist_add_uint64(nv, ZFS_PROP_REFQUOTA,
	    ds->ds_quota);
	dsl_prop_nvlist_add_uint64(nv, ZFS_PROP_REFRESERVATION,
	    ds->ds_reserved);
	dsl_prop_nvlist_add_uint64(nv, ZFS_PROP_GUID,
	    ds->ds_phys->ds_guid);
	dsl_prop_nvlist_add_uint64(nv, ZFS_PROP_UNIQUE,
	    ds->ds_phys->ds_unique_bytes);
	dsl_prop_nvlist_add_uint64(nv, ZFS_PROP_OBJSETID,
	    ds->ds_object);
	dsl_prop_nvlist_add_uint64(nv, ZFS_PROP_USERREFS,
	    ds->ds_userrefs);
	dsl_prop_nvlist_add_uint64(nv, ZFS_PROP_DEFER_DESTROY,
	    DS_IS_DEFER_DESTROY(ds) ? 1 : 0);

	if (ds->ds_phys->ds_prev_snap_obj != 0) {
		uint64_t written, comp, uncomp;
		dsl_pool_t *dp = ds->ds_dir->dd_pool;
		dsl_dataset_t *prev;

		int err = dsl_dataset_hold_obj(dp,
		    ds->ds_phys->ds_prev_snap_obj, FTAG, &prev);
		if (err == 0) {
			err = dsl_dataset_space_written(prev, ds, &written,
			    &comp, &uncomp);
			dsl_dataset_rele(prev, FTAG);
			if (err == 0) {
				dsl_prop_nvlist_add_uint64(nv, ZFS_PROP_WRITTEN,
				    written);
			}
		}
	}
}

void
dsl_dataset_fast_stat(dsl_dataset_t *ds, dmu_objset_stats_t *stat)
{
	dsl_pool_t *dp = ds->ds_dir->dd_pool;
	ASSERT(dsl_pool_config_held(dp));

	stat->dds_creation_txg = ds->ds_phys->ds_creation_txg;
	stat->dds_inconsistent = ds->ds_phys->ds_flags & DS_FLAG_INCONSISTENT;
	stat->dds_guid = ds->ds_phys->ds_guid;
	stat->dds_origin[0] = '\0';
	if (dsl_dataset_is_snapshot(ds)) {
		stat->dds_is_snapshot = B_TRUE;
		stat->dds_num_clones = ds->ds_phys->ds_num_children - 1;
	} else {
		stat->dds_is_snapshot = B_FALSE;
		stat->dds_num_clones = 0;

		if (dsl_dir_is_clone(ds->ds_dir)) {
			dsl_dataset_t *ods;

			VERIFY0(dsl_dataset_hold_obj(dp,
			    ds->ds_dir->dd_phys->dd_origin_obj, FTAG, &ods));
			dsl_dataset_name(ods, stat->dds_origin);
			dsl_dataset_rele(ods, FTAG);
		}
	}
}

uint64_t
dsl_dataset_fsid_guid(dsl_dataset_t *ds)
{
	return (ds->ds_fsid_guid);
}

void
dsl_dataset_space(dsl_dataset_t *ds,
    uint64_t *refdbytesp, uint64_t *availbytesp,
    uint64_t *usedobjsp, uint64_t *availobjsp)
{
	*refdbytesp = ds->ds_phys->ds_referenced_bytes;
	*availbytesp = dsl_dir_space_available(ds->ds_dir, NULL, 0, TRUE);
	if (ds->ds_reserved > ds->ds_phys->ds_unique_bytes)
		*availbytesp += ds->ds_reserved - ds->ds_phys->ds_unique_bytes;
	if (ds->ds_quota != 0) {
		/*
		 * Adjust available bytes according to refquota
		 */
		if (*refdbytesp < ds->ds_quota)
			*availbytesp = MIN(*availbytesp,
			    ds->ds_quota - *refdbytesp);
		else
			*availbytesp = 0;
	}
	*usedobjsp = ds->ds_phys->ds_bp.blk_fill;
	*availobjsp = DN_MAX_OBJECT - *usedobjsp;
}

boolean_t
dsl_dataset_modified_since_snap(dsl_dataset_t *ds, dsl_dataset_t *snap)
{
	dsl_pool_t *dp = ds->ds_dir->dd_pool;

	ASSERT(dsl_pool_config_held(dp));
	if (snap == NULL)
		return (B_FALSE);
	if (ds->ds_phys->ds_bp.blk_birth >
	    snap->ds_phys->ds_creation_txg) {
		objset_t *os, *os_snap;
		/*
		 * It may be that only the ZIL differs, because it was
		 * reset in the head.  Don't count that as being
		 * modified.
		 */
		if (dmu_objset_from_ds(ds, &os) != 0)
			return (B_TRUE);
		if (dmu_objset_from_ds(snap, &os_snap) != 0)
			return (B_TRUE);
		return (bcmp(&os->os_phys->os_meta_dnode,
		    &os_snap->os_phys->os_meta_dnode,
		    sizeof (os->os_phys->os_meta_dnode)) != 0);
	}
	return (B_FALSE);
}

typedef struct dsl_dataset_rename_snapshot_arg {
	const char *ddrsa_fsname;
	const char *ddrsa_oldsnapname;
	const char *ddrsa_newsnapname;
	boolean_t ddrsa_recursive;
	dmu_tx_t *ddrsa_tx;
} dsl_dataset_rename_snapshot_arg_t;

/* ARGSUSED */
static int
dsl_dataset_rename_snapshot_check_impl(dsl_pool_t *dp,
    dsl_dataset_t *hds, void *arg)
{
	dsl_dataset_rename_snapshot_arg_t *ddrsa = arg;
	int error;
	uint64_t val;

	error = dsl_dataset_snap_lookup(hds, ddrsa->ddrsa_oldsnapname, &val);
	if (error != 0) {
		/* ignore nonexistent snapshots */
		return (error == ENOENT ? 0 : error);
	}

	/* new name should not exist */
	error = dsl_dataset_snap_lookup(hds, ddrsa->ddrsa_newsnapname, &val);
	if (error == 0)
		error = SET_ERROR(EEXIST);
	else if (error == ENOENT)
		error = 0;

	/* dataset name + 1 for the "@" + the new snapshot name must fit */
	if (dsl_dir_namelen(hds->ds_dir) + 1 +
	    strlen(ddrsa->ddrsa_newsnapname) >= MAXNAMELEN)
		error = SET_ERROR(ENAMETOOLONG);

	return (error);
}

static int
dsl_dataset_rename_snapshot_check(void *arg, dmu_tx_t *tx)
{
	dsl_dataset_rename_snapshot_arg_t *ddrsa = arg;
	dsl_pool_t *dp = dmu_tx_pool(tx);
	dsl_dataset_t *hds;
	int error;

	error = dsl_dataset_hold(dp, ddrsa->ddrsa_fsname, FTAG, &hds);
	if (error != 0)
		return (error);

	if (ddrsa->ddrsa_recursive) {
		error = dmu_objset_find_dp(dp, hds->ds_dir->dd_object,
		    dsl_dataset_rename_snapshot_check_impl, ddrsa,
		    DS_FIND_CHILDREN);
	} else {
		error = dsl_dataset_rename_snapshot_check_impl(dp, hds, ddrsa);
	}
	dsl_dataset_rele(hds, FTAG);
	return (error);
}

static int
dsl_dataset_rename_snapshot_sync_impl(dsl_pool_t *dp,
    dsl_dataset_t *hds, void *arg)
{
	dsl_dataset_rename_snapshot_arg_t *ddrsa = arg;
	dsl_dataset_t *ds;
	uint64_t val;
	dmu_tx_t *tx = ddrsa->ddrsa_tx;
	int error;

	error = dsl_dataset_snap_lookup(hds, ddrsa->ddrsa_oldsnapname, &val);
	ASSERT(error == 0 || error == ENOENT);
	if (error == ENOENT) {
		/* ignore nonexistent snapshots */
		return (0);
	}

	VERIFY0(dsl_dataset_hold_obj(dp, val, FTAG, &ds));

	/* log before we change the name */
	spa_history_log_internal_ds(ds, "rename", tx,
	    "-> @%s", ddrsa->ddrsa_newsnapname);

	VERIFY0(dsl_dataset_snap_remove(hds, ddrsa->ddrsa_oldsnapname, tx));
	mutex_enter(&ds->ds_lock);
	(void) strcpy(ds->ds_snapname, ddrsa->ddrsa_newsnapname);
	mutex_exit(&ds->ds_lock);
	VERIFY0(zap_add(dp->dp_meta_objset, hds->ds_phys->ds_snapnames_zapobj,
	    ds->ds_snapname, 8, 1, &ds->ds_object, tx));

	dsl_dataset_rele(ds, FTAG);
	return (0);
}

static void
dsl_dataset_rename_snapshot_sync(void *arg, dmu_tx_t *tx)
{
	dsl_dataset_rename_snapshot_arg_t *ddrsa = arg;
	dsl_pool_t *dp = dmu_tx_pool(tx);
	dsl_dataset_t *hds;

	VERIFY0(dsl_dataset_hold(dp, ddrsa->ddrsa_fsname, FTAG, &hds));
	ddrsa->ddrsa_tx = tx;
	if (ddrsa->ddrsa_recursive) {
		VERIFY0(dmu_objset_find_dp(dp, hds->ds_dir->dd_object,
		    dsl_dataset_rename_snapshot_sync_impl, ddrsa,
		    DS_FIND_CHILDREN));
	} else {
		VERIFY0(dsl_dataset_rename_snapshot_sync_impl(dp, hds, ddrsa));
	}
	dsl_dataset_rele(hds, FTAG);
}

int
dsl_dataset_rename_snapshot(const char *fsname,
    const char *oldsnapname, const char *newsnapname, boolean_t recursive)
{
	dsl_dataset_rename_snapshot_arg_t ddrsa;

	ddrsa.ddrsa_fsname = fsname;
	ddrsa.ddrsa_oldsnapname = oldsnapname;
	ddrsa.ddrsa_newsnapname = newsnapname;
	ddrsa.ddrsa_recursive = recursive;

	return (dsl_sync_task(fsname, dsl_dataset_rename_snapshot_check,
	    dsl_dataset_rename_snapshot_sync, &ddrsa, 1));
}

<<<<<<< HEAD
typedef struct dsl_dataset_rollback_arg {
	const char *ddra_fsname;
	nvlist_t *ddra_result;
=======
/*
 * If we're doing an ownership handoff, we need to make sure that there is
 * only one long hold on the dataset.  We're not allowed to change anything here
 * so we don't permanently release the long hold or regular hold here.  We want
 * to do this only when syncing to avoid the dataset unexpectedly going away
 * when we release the long hold.
 */
static int
dsl_dataset_handoff_check(dsl_dataset_t *ds, void *owner, dmu_tx_t *tx)
{
	boolean_t held;

	if (!dmu_tx_is_syncing(tx))
		return (0);

	if (owner != NULL) {
		VERIFY3P(ds->ds_owner, ==, owner);
		dsl_dataset_long_rele(ds, owner);
	}

	held = dsl_dataset_long_held(ds);

	if (owner != NULL)
		dsl_dataset_long_hold(ds, owner);

	if (held)
		return (SET_ERROR(EBUSY));

	return (0);
}

typedef struct dsl_dataset_rollback_arg {
	const char *ddra_fsname;
	void *ddra_owner;
>>>>>>> ea260350
} dsl_dataset_rollback_arg_t;

static int
dsl_dataset_rollback_check(void *arg, dmu_tx_t *tx)
{
	dsl_dataset_rollback_arg_t *ddra = arg;
	dsl_pool_t *dp = dmu_tx_pool(tx);
	dsl_dataset_t *ds;
	int64_t unused_refres_delta;
	int error;

	error = dsl_dataset_hold(dp, ddra->ddra_fsname, FTAG, &ds);
	if (error != 0)
		return (error);

	/* must not be a snapshot */
	if (dsl_dataset_is_snapshot(ds)) {
		dsl_dataset_rele(ds, FTAG);
		return (SET_ERROR(EINVAL));
	}

	/* must have a most recent snapshot */
	if (ds->ds_phys->ds_prev_snap_txg < TXG_INITIAL) {
		dsl_dataset_rele(ds, FTAG);
		return (SET_ERROR(EINVAL));
	}

	error = dsl_dataset_handoff_check(ds, ddra->ddra_owner, tx);
	if (error != 0) {
		dsl_dataset_rele(ds, FTAG);
		return (error);
	}

	/*
	 * Check if the snap we are rolling back to uses more than
	 * the refquota.
	 */
	if (ds->ds_quota != 0 &&
	    ds->ds_prev->ds_phys->ds_referenced_bytes > ds->ds_quota) {
		dsl_dataset_rele(ds, FTAG);
		return (SET_ERROR(EDQUOT));
	}

	/*
	 * When we do the clone swap, we will temporarily use more space
	 * due to the refreservation (the head will no longer have any
	 * unique space, so the entire amount of the refreservation will need
	 * to be free).  We will immediately destroy the clone, freeing
	 * this space, but the freeing happens over many txg's.
	 */
	unused_refres_delta = (int64_t)MIN(ds->ds_reserved,
	    ds->ds_phys->ds_unique_bytes);

	if (unused_refres_delta > 0 &&
	    unused_refres_delta >
	    dsl_dir_space_available(ds->ds_dir, NULL, 0, TRUE)) {
		dsl_dataset_rele(ds, FTAG);
		return (SET_ERROR(ENOSPC));
	}

	dsl_dataset_rele(ds, FTAG);
	return (0);
}

static void
dsl_dataset_rollback_sync(void *arg, dmu_tx_t *tx)
{
	dsl_dataset_rollback_arg_t *ddra = arg;
	dsl_pool_t *dp = dmu_tx_pool(tx);
	dsl_dataset_t *ds, *clone;
	uint64_t cloneobj;
	char namebuf[ZFS_MAXNAMELEN];

	VERIFY0(dsl_dataset_hold(dp, ddra->ddra_fsname, FTAG, &ds));

<<<<<<< HEAD
	dsl_dataset_name(ds->ds_prev, namebuf);
	fnvlist_add_string(ddra->ddra_result, "target", namebuf);
=======
	VERIFY0(dsl_dataset_hold(dp, ddra->ddra_fsname, FTAG, &ds));
>>>>>>> ea260350

	cloneobj = dsl_dataset_create_sync(ds->ds_dir, "%rollback",
	    ds->ds_prev, DS_CREATE_FLAG_NODIRTY, kcred, tx);

	VERIFY0(dsl_dataset_hold_obj(dp, cloneobj, FTAG, &clone));

	dsl_dataset_clone_swap_sync_impl(clone, ds, tx);
	dsl_dataset_zero_zil(ds, tx);

	dsl_destroy_head_sync_impl(clone, tx);

	dsl_dataset_rele(clone, FTAG);
	dsl_dataset_rele(ds, FTAG);
}

/*
<<<<<<< HEAD
 * Rolls back the given filesystem or volume to the most recent snapshot.
 * The name of the most recent snapshot will be returned under key "target"
 * in the result nvlist.
 */
int
dsl_dataset_rollback(const char *fsname, nvlist_t *result)
{
	dsl_dataset_rollback_arg_t ddra;
	ddra.ddra_fsname = fsname;
	ddra.ddra_result = result;
	return (dsl_sync_task(fsname, dsl_dataset_rollback_check,
	    dsl_dataset_rollback_sync, &ddra, 1));
=======
 * If owner != NULL:
 *
 * - The existing dataset MUST be owned by the specified owner at entry
 * - Upon return, dataset will still be held by the same owner, whether we
 *   succeed or not.
 *
 * This mode is required any time the existing filesystem is mounted.  See
 * notes above zfs_suspend_fs() for further details.
 */
int
dsl_dataset_rollback(const char *fsname, void *owner)
{
	dsl_dataset_rollback_arg_t ddra;

	ddra.ddra_fsname = fsname;
	ddra.ddra_owner = owner;

	return (dsl_sync_task(fsname, dsl_dataset_rollback_check,
	    dsl_dataset_rollback_sync, (void *)&ddra, 1));
>>>>>>> ea260350
}

struct promotenode {
	list_node_t link;
	dsl_dataset_t *ds;
};

typedef struct dsl_dataset_promote_arg {
	const char *ddpa_clonename;
	dsl_dataset_t *ddpa_clone;
	list_t shared_snaps, origin_snaps, clone_snaps;
	dsl_dataset_t *origin_origin; /* origin of the origin */
	uint64_t used, comp, uncomp, unique, cloneusedsnap, originusedsnap;
	char *err_ds;
} dsl_dataset_promote_arg_t;

static int snaplist_space(list_t *l, uint64_t mintxg, uint64_t *spacep);
static int promote_hold(dsl_dataset_promote_arg_t *ddpa, dsl_pool_t *dp,
    void *tag);
static void promote_rele(dsl_dataset_promote_arg_t *ddpa, void *tag);

static int
dsl_dataset_promote_check(void *arg, dmu_tx_t *tx)
{
	dsl_dataset_promote_arg_t *ddpa = arg;
	dsl_pool_t *dp = dmu_tx_pool(tx);
	dsl_dataset_t *hds;
	struct promotenode *snap;
	dsl_dataset_t *origin_ds;
	int err;
	uint64_t unused;

	err = promote_hold(ddpa, dp, FTAG);
	if (err != 0)
		return (err);

	hds = ddpa->ddpa_clone;

	if (hds->ds_phys->ds_flags & DS_FLAG_NOPROMOTE) {
		promote_rele(ddpa, FTAG);
		return (SET_ERROR(EXDEV));
	}

	/*
	 * Compute and check the amount of space to transfer.  Since this is
	 * so expensive, don't do the preliminary check.
	 */
	if (!dmu_tx_is_syncing(tx)) {
		promote_rele(ddpa, FTAG);
		return (0);
	}

	snap = list_head(&ddpa->shared_snaps);
	origin_ds = snap->ds;

	/* compute origin's new unique space */
	snap = list_tail(&ddpa->clone_snaps);
	ASSERT3U(snap->ds->ds_phys->ds_prev_snap_obj, ==, origin_ds->ds_object);
	dsl_deadlist_space_range(&snap->ds->ds_deadlist,
	    origin_ds->ds_phys->ds_prev_snap_txg, UINT64_MAX,
	    &ddpa->unique, &unused, &unused);

	/*
	 * Walk the snapshots that we are moving
	 *
	 * Compute space to transfer.  Consider the incremental changes
	 * to used by each snapshot:
	 * (my used) = (prev's used) + (blocks born) - (blocks killed)
	 * So each snapshot gave birth to:
	 * (blocks born) = (my used) - (prev's used) + (blocks killed)
	 * So a sequence would look like:
	 * (uN - u(N-1) + kN) + ... + (u1 - u0 + k1) + (u0 - 0 + k0)
	 * Which simplifies to:
	 * uN + kN + kN-1 + ... + k1 + k0
	 * Note however, if we stop before we reach the ORIGIN we get:
	 * uN + kN + kN-1 + ... + kM - uM-1
	 */
	ddpa->used = origin_ds->ds_phys->ds_referenced_bytes;
	ddpa->comp = origin_ds->ds_phys->ds_compressed_bytes;
	ddpa->uncomp = origin_ds->ds_phys->ds_uncompressed_bytes;
	for (snap = list_head(&ddpa->shared_snaps); snap;
	    snap = list_next(&ddpa->shared_snaps, snap)) {
		uint64_t val, dlused, dlcomp, dluncomp;
		dsl_dataset_t *ds = snap->ds;

		/*
		 * If there are long holds, we won't be able to evict
		 * the objset.
		 */
		if (dsl_dataset_long_held(ds)) {
			err = SET_ERROR(EBUSY);
			goto out;
		}

		/* Check that the snapshot name does not conflict */
		VERIFY0(dsl_dataset_get_snapname(ds));
		err = dsl_dataset_snap_lookup(hds, ds->ds_snapname, &val);
		if (err == 0) {
			(void) strcpy(ddpa->err_ds, snap->ds->ds_snapname);
			err = SET_ERROR(EEXIST);
			goto out;
		}
		if (err != ENOENT)
			goto out;

		/* The very first snapshot does not have a deadlist */
		if (ds->ds_phys->ds_prev_snap_obj == 0)
			continue;

		dsl_deadlist_space(&ds->ds_deadlist,
		    &dlused, &dlcomp, &dluncomp);
		ddpa->used += dlused;
		ddpa->comp += dlcomp;
		ddpa->uncomp += dluncomp;
	}

	/*
	 * If we are a clone of a clone then we never reached ORIGIN,
	 * so we need to subtract out the clone origin's used space.
	 */
	if (ddpa->origin_origin) {
		ddpa->used -= ddpa->origin_origin->ds_phys->ds_referenced_bytes;
		ddpa->comp -= ddpa->origin_origin->ds_phys->ds_compressed_bytes;
		ddpa->uncomp -=
		    ddpa->origin_origin->ds_phys->ds_uncompressed_bytes;
	}

	/* Check that there is enough space here */
	err = dsl_dir_transfer_possible(origin_ds->ds_dir, hds->ds_dir,
	    ddpa->used);
	if (err != 0)
		goto out;

	/*
	 * Compute the amounts of space that will be used by snapshots
	 * after the promotion (for both origin and clone).  For each,
	 * it is the amount of space that will be on all of their
	 * deadlists (that was not born before their new origin).
	 */
	if (hds->ds_dir->dd_phys->dd_flags & DD_FLAG_USED_BREAKDOWN) {
		uint64_t space;

		/*
		 * Note, typically this will not be a clone of a clone,
		 * so dd_origin_txg will be < TXG_INITIAL, so
		 * these snaplist_space() -> dsl_deadlist_space_range()
		 * calls will be fast because they do not have to
		 * iterate over all bps.
		 */
		snap = list_head(&ddpa->origin_snaps);
		err = snaplist_space(&ddpa->shared_snaps,
		    snap->ds->ds_dir->dd_origin_txg, &ddpa->cloneusedsnap);
		if (err != 0)
			goto out;

		err = snaplist_space(&ddpa->clone_snaps,
		    snap->ds->ds_dir->dd_origin_txg, &space);
		if (err != 0)
			goto out;
		ddpa->cloneusedsnap += space;
	}
	if (origin_ds->ds_dir->dd_phys->dd_flags & DD_FLAG_USED_BREAKDOWN) {
		err = snaplist_space(&ddpa->origin_snaps,
		    origin_ds->ds_phys->ds_creation_txg, &ddpa->originusedsnap);
		if (err != 0)
			goto out;
	}

out:
	promote_rele(ddpa, FTAG);
	return (err);
}

static void
dsl_dataset_promote_sync(void *arg, dmu_tx_t *tx)
{
	dsl_dataset_promote_arg_t *ddpa = arg;
	dsl_pool_t *dp = dmu_tx_pool(tx);
	dsl_dataset_t *hds;
	struct promotenode *snap;
	dsl_dataset_t *origin_ds;
	dsl_dataset_t *origin_head;
	dsl_dir_t *dd;
	dsl_dir_t *odd = NULL;
	uint64_t oldnext_obj;
	int64_t delta;

	VERIFY0(promote_hold(ddpa, dp, FTAG));
	hds = ddpa->ddpa_clone;

	ASSERT0(hds->ds_phys->ds_flags & DS_FLAG_NOPROMOTE);

	snap = list_head(&ddpa->shared_snaps);
	origin_ds = snap->ds;
	dd = hds->ds_dir;

	snap = list_head(&ddpa->origin_snaps);
	origin_head = snap->ds;

	/*
	 * We need to explicitly open odd, since origin_ds's dd will be
	 * changing.
	 */
	VERIFY0(dsl_dir_hold_obj(dp, origin_ds->ds_dir->dd_object,
	    NULL, FTAG, &odd));

	/* change origin's next snap */
	dmu_buf_will_dirty(origin_ds->ds_dbuf, tx);
	oldnext_obj = origin_ds->ds_phys->ds_next_snap_obj;
	snap = list_tail(&ddpa->clone_snaps);
	ASSERT3U(snap->ds->ds_phys->ds_prev_snap_obj, ==, origin_ds->ds_object);
	origin_ds->ds_phys->ds_next_snap_obj = snap->ds->ds_object;

	/* change the origin's next clone */
	if (origin_ds->ds_phys->ds_next_clones_obj) {
		dsl_dataset_remove_from_next_clones(origin_ds,
		    snap->ds->ds_object, tx);
		VERIFY0(zap_add_int(dp->dp_meta_objset,
		    origin_ds->ds_phys->ds_next_clones_obj,
		    oldnext_obj, tx));
	}

	/* change origin */
	dmu_buf_will_dirty(dd->dd_dbuf, tx);
	ASSERT3U(dd->dd_phys->dd_origin_obj, ==, origin_ds->ds_object);
	dd->dd_phys->dd_origin_obj = odd->dd_phys->dd_origin_obj;
	dd->dd_origin_txg = origin_head->ds_dir->dd_origin_txg;
	dmu_buf_will_dirty(odd->dd_dbuf, tx);
	odd->dd_phys->dd_origin_obj = origin_ds->ds_object;
	origin_head->ds_dir->dd_origin_txg =
	    origin_ds->ds_phys->ds_creation_txg;

	/* change dd_clone entries */
	if (spa_version(dp->dp_spa) >= SPA_VERSION_DIR_CLONES) {
		VERIFY0(zap_remove_int(dp->dp_meta_objset,
		    odd->dd_phys->dd_clones, hds->ds_object, tx));
		VERIFY0(zap_add_int(dp->dp_meta_objset,
		    ddpa->origin_origin->ds_dir->dd_phys->dd_clones,
		    hds->ds_object, tx));

		VERIFY0(zap_remove_int(dp->dp_meta_objset,
		    ddpa->origin_origin->ds_dir->dd_phys->dd_clones,
		    origin_head->ds_object, tx));
		if (dd->dd_phys->dd_clones == 0) {
			dd->dd_phys->dd_clones = zap_create(dp->dp_meta_objset,
			    DMU_OT_DSL_CLONES, DMU_OT_NONE, 0, tx);
		}
		VERIFY0(zap_add_int(dp->dp_meta_objset,
		    dd->dd_phys->dd_clones, origin_head->ds_object, tx));
	}

	/* move snapshots to this dir */
	for (snap = list_head(&ddpa->shared_snaps); snap;
	    snap = list_next(&ddpa->shared_snaps, snap)) {
		dsl_dataset_t *ds = snap->ds;

		/*
		 * Property callbacks are registered to a particular
		 * dsl_dir.  Since ours is changing, evict the objset
		 * so that they will be unregistered from the old dsl_dir.
		 */
		if (ds->ds_objset) {
			dmu_objset_evict(ds->ds_objset);
			ds->ds_objset = NULL;
		}

		/* move snap name entry */
		VERIFY0(dsl_dataset_get_snapname(ds));
		VERIFY0(dsl_dataset_snap_remove(origin_head,
		    ds->ds_snapname, tx));
		VERIFY0(zap_add(dp->dp_meta_objset,
		    hds->ds_phys->ds_snapnames_zapobj, ds->ds_snapname,
		    8, 1, &ds->ds_object, tx));

		/* change containing dsl_dir */
		dmu_buf_will_dirty(ds->ds_dbuf, tx);
		ASSERT3U(ds->ds_phys->ds_dir_obj, ==, odd->dd_object);
		ds->ds_phys->ds_dir_obj = dd->dd_object;
		ASSERT3P(ds->ds_dir, ==, odd);
		dsl_dir_rele(ds->ds_dir, ds);
		VERIFY0(dsl_dir_hold_obj(dp, dd->dd_object,
		    NULL, ds, &ds->ds_dir));

		/* move any clone references */
		if (ds->ds_phys->ds_next_clones_obj &&
		    spa_version(dp->dp_spa) >= SPA_VERSION_DIR_CLONES) {
			zap_cursor_t zc;
			zap_attribute_t za;

			for (zap_cursor_init(&zc, dp->dp_meta_objset,
			    ds->ds_phys->ds_next_clones_obj);
			    zap_cursor_retrieve(&zc, &za) == 0;
			    zap_cursor_advance(&zc)) {
				dsl_dataset_t *cnds;
				uint64_t o;

				if (za.za_first_integer == oldnext_obj) {
					/*
					 * We've already moved the
					 * origin's reference.
					 */
					continue;
				}

				VERIFY0(dsl_dataset_hold_obj(dp,
				    za.za_first_integer, FTAG, &cnds));
				o = cnds->ds_dir->dd_phys->dd_head_dataset_obj;

				VERIFY0(zap_remove_int(dp->dp_meta_objset,
				    odd->dd_phys->dd_clones, o, tx));
				VERIFY0(zap_add_int(dp->dp_meta_objset,
				    dd->dd_phys->dd_clones, o, tx));
				dsl_dataset_rele(cnds, FTAG);
			}
			zap_cursor_fini(&zc);
		}

		ASSERT(!dsl_prop_hascb(ds));
	}

	/*
	 * Change space accounting.
	 * Note, pa->*usedsnap and dd_used_breakdown[SNAP] will either
	 * both be valid, or both be 0 (resulting in delta == 0).  This
	 * is true for each of {clone,origin} independently.
	 */

	delta = ddpa->cloneusedsnap -
	    dd->dd_phys->dd_used_breakdown[DD_USED_SNAP];
	ASSERT3S(delta, >=, 0);
	ASSERT3U(ddpa->used, >=, delta);
	dsl_dir_diduse_space(dd, DD_USED_SNAP, delta, 0, 0, tx);
	dsl_dir_diduse_space(dd, DD_USED_HEAD,
	    ddpa->used - delta, ddpa->comp, ddpa->uncomp, tx);

	delta = ddpa->originusedsnap -
	    odd->dd_phys->dd_used_breakdown[DD_USED_SNAP];
	ASSERT3S(delta, <=, 0);
	ASSERT3U(ddpa->used, >=, -delta);
	dsl_dir_diduse_space(odd, DD_USED_SNAP, delta, 0, 0, tx);
	dsl_dir_diduse_space(odd, DD_USED_HEAD,
	    -ddpa->used - delta, -ddpa->comp, -ddpa->uncomp, tx);

	origin_ds->ds_phys->ds_unique_bytes = ddpa->unique;

	/* log history record */
	spa_history_log_internal_ds(hds, "promote", tx, "");

	dsl_dir_rele(odd, FTAG);
	promote_rele(ddpa, FTAG);
}

/*
 * Make a list of dsl_dataset_t's for the snapshots between first_obj
 * (exclusive) and last_obj (inclusive).  The list will be in reverse
 * order (last_obj will be the list_head()).  If first_obj == 0, do all
 * snapshots back to this dataset's origin.
 */
static int
snaplist_make(dsl_pool_t *dp,
    uint64_t first_obj, uint64_t last_obj, list_t *l, void *tag)
{
	uint64_t obj = last_obj;

	list_create(l, sizeof (struct promotenode),
	    offsetof(struct promotenode, link));

	while (obj != first_obj) {
		dsl_dataset_t *ds;
		struct promotenode *snap;
		int err;

		err = dsl_dataset_hold_obj(dp, obj, tag, &ds);
		ASSERT(err != ENOENT);
		if (err != 0)
			return (err);

		if (first_obj == 0)
			first_obj = ds->ds_dir->dd_phys->dd_origin_obj;

		snap = kmem_alloc(sizeof (*snap), KM_SLEEP);
		snap->ds = ds;
		list_insert_tail(l, snap);
		obj = ds->ds_phys->ds_prev_snap_obj;
	}

	return (0);
}

static int
snaplist_space(list_t *l, uint64_t mintxg, uint64_t *spacep)
{
	struct promotenode *snap;

	*spacep = 0;
	for (snap = list_head(l); snap; snap = list_next(l, snap)) {
		uint64_t used, comp, uncomp;
		dsl_deadlist_space_range(&snap->ds->ds_deadlist,
		    mintxg, UINT64_MAX, &used, &comp, &uncomp);
		*spacep += used;
	}
	return (0);
}

static void
snaplist_destroy(list_t *l, void *tag)
{
	struct promotenode *snap;

	if (l == NULL || !list_link_active(&l->list_head))
		return;

	while ((snap = list_tail(l)) != NULL) {
		list_remove(l, snap);
		dsl_dataset_rele(snap->ds, tag);
		kmem_free(snap, sizeof (*snap));
	}
	list_destroy(l);
}

static int
promote_hold(dsl_dataset_promote_arg_t *ddpa, dsl_pool_t *dp, void *tag)
{
	int error;
	dsl_dir_t *dd;
	struct promotenode *snap;

	error = dsl_dataset_hold(dp, ddpa->ddpa_clonename, tag,
	    &ddpa->ddpa_clone);
	if (error != 0)
		return (error);
	dd = ddpa->ddpa_clone->ds_dir;

	if (dsl_dataset_is_snapshot(ddpa->ddpa_clone) ||
	    !dsl_dir_is_clone(dd)) {
		dsl_dataset_rele(ddpa->ddpa_clone, tag);
		return (SET_ERROR(EINVAL));
	}

	error = snaplist_make(dp, 0, dd->dd_phys->dd_origin_obj,
	    &ddpa->shared_snaps, tag);
	if (error != 0)
		goto out;

	error = snaplist_make(dp, 0, ddpa->ddpa_clone->ds_object,
	    &ddpa->clone_snaps, tag);
	if (error != 0)
		goto out;

	snap = list_head(&ddpa->shared_snaps);
	ASSERT3U(snap->ds->ds_object, ==, dd->dd_phys->dd_origin_obj);
	error = snaplist_make(dp, dd->dd_phys->dd_origin_obj,
	    snap->ds->ds_dir->dd_phys->dd_head_dataset_obj,
	    &ddpa->origin_snaps, tag);
	if (error != 0)
		goto out;

	if (snap->ds->ds_dir->dd_phys->dd_origin_obj != 0) {
		error = dsl_dataset_hold_obj(dp,
		    snap->ds->ds_dir->dd_phys->dd_origin_obj,
		    tag, &ddpa->origin_origin);
		if (error != 0)
			goto out;
	}
out:
	if (error != 0)
		promote_rele(ddpa, tag);
	return (error);
}

static void
promote_rele(dsl_dataset_promote_arg_t *ddpa, void *tag)
{
	snaplist_destroy(&ddpa->shared_snaps, tag);
	snaplist_destroy(&ddpa->clone_snaps, tag);
	snaplist_destroy(&ddpa->origin_snaps, tag);
	if (ddpa->origin_origin != NULL)
		dsl_dataset_rele(ddpa->origin_origin, tag);
	dsl_dataset_rele(ddpa->ddpa_clone, tag);
}

/*
 * Promote a clone.
 *
 * If it fails due to a conflicting snapshot name, "conflsnap" will be filled
 * in with the name.  (It must be at least MAXNAMELEN bytes long.)
 */
int
dsl_dataset_promote(const char *name, char *conflsnap)
{
	dsl_dataset_promote_arg_t ddpa = { 0 };
	uint64_t numsnaps;
	int error;
	objset_t *os;

	/*
	 * We will modify space proportional to the number of
	 * snapshots.  Compute numsnaps.
	 */
	error = dmu_objset_hold(name, FTAG, &os);
	if (error != 0)
		return (error);
	error = zap_count(dmu_objset_pool(os)->dp_meta_objset,
	    dmu_objset_ds(os)->ds_phys->ds_snapnames_zapobj, &numsnaps);
	dmu_objset_rele(os, FTAG);
	if (error != 0)
		return (error);

	ddpa.ddpa_clonename = name;
	ddpa.err_ds = conflsnap;

	return (dsl_sync_task(name, dsl_dataset_promote_check,
	    dsl_dataset_promote_sync, &ddpa, 2 + numsnaps));
}

int
dsl_dataset_clone_swap_check_impl(dsl_dataset_t *clone,
    dsl_dataset_t *origin_head, boolean_t force, void *owner, dmu_tx_t *tx)
{
	int64_t unused_refres_delta;

	/* they should both be heads */
	if (dsl_dataset_is_snapshot(clone) ||
	    dsl_dataset_is_snapshot(origin_head))
		return (SET_ERROR(EINVAL));

	/* if we are not forcing, the branch point should be just before them */
	if (!force && clone->ds_prev != origin_head->ds_prev)
		return (SET_ERROR(EINVAL));

	/* clone should be the clone (unless they are unrelated) */
	if (clone->ds_prev != NULL &&
	    clone->ds_prev != clone->ds_dir->dd_pool->dp_origin_snap &&
	    origin_head->ds_dir != clone->ds_prev->ds_dir)
		return (SET_ERROR(EINVAL));

	/* the clone should be a child of the origin */
	if (clone->ds_dir->dd_parent != origin_head->ds_dir)
		return (SET_ERROR(EINVAL));

	/* origin_head shouldn't be modified unless 'force' */
	if (!force &&
	    dsl_dataset_modified_since_snap(origin_head, origin_head->ds_prev))
		return (SET_ERROR(ETXTBSY));

	/* origin_head should have no long holds (e.g. is not mounted) */
	if (dsl_dataset_handoff_check(origin_head, owner, tx))
		return (SET_ERROR(EBUSY));

	/* check amount of any unconsumed refreservation */
	unused_refres_delta =
	    (int64_t)MIN(origin_head->ds_reserved,
	    origin_head->ds_phys->ds_unique_bytes) -
	    (int64_t)MIN(origin_head->ds_reserved,
	    clone->ds_phys->ds_unique_bytes);

	if (unused_refres_delta > 0 &&
	    unused_refres_delta >
	    dsl_dir_space_available(origin_head->ds_dir, NULL, 0, TRUE))
		return (SET_ERROR(ENOSPC));

	/* clone can't be over the head's refquota */
	if (origin_head->ds_quota != 0 &&
	    clone->ds_phys->ds_referenced_bytes > origin_head->ds_quota)
		return (SET_ERROR(EDQUOT));

	return (0);
}

void
dsl_dataset_clone_swap_sync_impl(dsl_dataset_t *clone,
    dsl_dataset_t *origin_head, dmu_tx_t *tx)
{
	dsl_pool_t *dp = dmu_tx_pool(tx);
	int64_t unused_refres_delta;

	ASSERT(clone->ds_reserved == 0);
	ASSERT(origin_head->ds_quota == 0 ||
	    clone->ds_phys->ds_unique_bytes <= origin_head->ds_quota);
	ASSERT3P(clone->ds_prev, ==, origin_head->ds_prev);

	dmu_buf_will_dirty(clone->ds_dbuf, tx);
	dmu_buf_will_dirty(origin_head->ds_dbuf, tx);

	if (clone->ds_objset != NULL) {
		dmu_objset_evict(clone->ds_objset);
		clone->ds_objset = NULL;
	}

	if (origin_head->ds_objset != NULL) {
		dmu_objset_evict(origin_head->ds_objset);
		origin_head->ds_objset = NULL;
	}

	unused_refres_delta =
	    (int64_t)MIN(origin_head->ds_reserved,
	    origin_head->ds_phys->ds_unique_bytes) -
	    (int64_t)MIN(origin_head->ds_reserved,
	    clone->ds_phys->ds_unique_bytes);

	/*
	 * Reset origin's unique bytes, if it exists.
	 */
	if (clone->ds_prev) {
		dsl_dataset_t *origin = clone->ds_prev;
		uint64_t comp, uncomp;

		dmu_buf_will_dirty(origin->ds_dbuf, tx);
		dsl_deadlist_space_range(&clone->ds_deadlist,
		    origin->ds_phys->ds_prev_snap_txg, UINT64_MAX,
		    &origin->ds_phys->ds_unique_bytes, &comp, &uncomp);
	}

	/* swap blkptrs */
	{
		blkptr_t tmp;
		tmp = origin_head->ds_phys->ds_bp;
		origin_head->ds_phys->ds_bp = clone->ds_phys->ds_bp;
		clone->ds_phys->ds_bp = tmp;
	}

	/* set dd_*_bytes */
	{
		int64_t dused, dcomp, duncomp;
		uint64_t cdl_used, cdl_comp, cdl_uncomp;
		uint64_t odl_used, odl_comp, odl_uncomp;

		ASSERT3U(clone->ds_dir->dd_phys->
		    dd_used_breakdown[DD_USED_SNAP], ==, 0);

		dsl_deadlist_space(&clone->ds_deadlist,
		    &cdl_used, &cdl_comp, &cdl_uncomp);
		dsl_deadlist_space(&origin_head->ds_deadlist,
		    &odl_used, &odl_comp, &odl_uncomp);

		dused = clone->ds_phys->ds_referenced_bytes + cdl_used -
		    (origin_head->ds_phys->ds_referenced_bytes + odl_used);
		dcomp = clone->ds_phys->ds_compressed_bytes + cdl_comp -
		    (origin_head->ds_phys->ds_compressed_bytes + odl_comp);
		duncomp = clone->ds_phys->ds_uncompressed_bytes +
		    cdl_uncomp -
		    (origin_head->ds_phys->ds_uncompressed_bytes + odl_uncomp);

		dsl_dir_diduse_space(origin_head->ds_dir, DD_USED_HEAD,
		    dused, dcomp, duncomp, tx);
		dsl_dir_diduse_space(clone->ds_dir, DD_USED_HEAD,
		    -dused, -dcomp, -duncomp, tx);

		/*
		 * The difference in the space used by snapshots is the
		 * difference in snapshot space due to the head's
		 * deadlist (since that's the only thing that's
		 * changing that affects the snapused).
		 */
		dsl_deadlist_space_range(&clone->ds_deadlist,
		    origin_head->ds_dir->dd_origin_txg, UINT64_MAX,
		    &cdl_used, &cdl_comp, &cdl_uncomp);
		dsl_deadlist_space_range(&origin_head->ds_deadlist,
		    origin_head->ds_dir->dd_origin_txg, UINT64_MAX,
		    &odl_used, &odl_comp, &odl_uncomp);
		dsl_dir_transfer_space(origin_head->ds_dir, cdl_used - odl_used,
		    DD_USED_HEAD, DD_USED_SNAP, tx);
	}

	/* swap ds_*_bytes */
	SWITCH64(origin_head->ds_phys->ds_referenced_bytes,
	    clone->ds_phys->ds_referenced_bytes);
	SWITCH64(origin_head->ds_phys->ds_compressed_bytes,
	    clone->ds_phys->ds_compressed_bytes);
	SWITCH64(origin_head->ds_phys->ds_uncompressed_bytes,
	    clone->ds_phys->ds_uncompressed_bytes);
	SWITCH64(origin_head->ds_phys->ds_unique_bytes,
	    clone->ds_phys->ds_unique_bytes);

	/* apply any parent delta for change in unconsumed refreservation */
	dsl_dir_diduse_space(origin_head->ds_dir, DD_USED_REFRSRV,
	    unused_refres_delta, 0, 0, tx);

	/*
	 * Swap deadlists.
	 */
	dsl_deadlist_close(&clone->ds_deadlist);
	dsl_deadlist_close(&origin_head->ds_deadlist);
	SWITCH64(origin_head->ds_phys->ds_deadlist_obj,
	    clone->ds_phys->ds_deadlist_obj);
	dsl_deadlist_open(&clone->ds_deadlist, dp->dp_meta_objset,
	    clone->ds_phys->ds_deadlist_obj);
	dsl_deadlist_open(&origin_head->ds_deadlist, dp->dp_meta_objset,
	    origin_head->ds_phys->ds_deadlist_obj);

	dsl_scan_ds_clone_swapped(origin_head, clone, tx);

	spa_history_log_internal_ds(clone, "clone swap", tx,
	    "parent=%s", origin_head->ds_dir->dd_myname);
}

/*
 * Given a pool name and a dataset object number in that pool,
 * return the name of that dataset.
 */
int
dsl_dsobj_to_dsname(char *pname, uint64_t obj, char *buf)
{
	dsl_pool_t *dp;
	dsl_dataset_t *ds;
	int error;

	error = dsl_pool_hold(pname, FTAG, &dp);
	if (error != 0)
		return (error);

	error = dsl_dataset_hold_obj(dp, obj, FTAG, &ds);
	if (error == 0) {
		dsl_dataset_name(ds, buf);
		dsl_dataset_rele(ds, FTAG);
	}
	dsl_pool_rele(dp, FTAG);

	return (error);
}

int
dsl_dataset_check_quota(dsl_dataset_t *ds, boolean_t check_quota,
    uint64_t asize, uint64_t inflight, uint64_t *used, uint64_t *ref_rsrv)
{
	int error = 0;

	ASSERT3S(asize, >, 0);

	/*
	 * *ref_rsrv is the portion of asize that will come from any
	 * unconsumed refreservation space.
	 */
	*ref_rsrv = 0;

	mutex_enter(&ds->ds_lock);
	/*
	 * Make a space adjustment for reserved bytes.
	 */
	if (ds->ds_reserved > ds->ds_phys->ds_unique_bytes) {
		ASSERT3U(*used, >=,
		    ds->ds_reserved - ds->ds_phys->ds_unique_bytes);
		*used -= (ds->ds_reserved - ds->ds_phys->ds_unique_bytes);
		*ref_rsrv =
		    asize - MIN(asize, parent_delta(ds, asize + inflight));
	}

	if (!check_quota || ds->ds_quota == 0) {
		mutex_exit(&ds->ds_lock);
		return (0);
	}
	/*
	 * If they are requesting more space, and our current estimate
	 * is over quota, they get to try again unless the actual
	 * on-disk is over quota and there are no pending changes (which
	 * may free up space for us).
	 */
	if (ds->ds_phys->ds_referenced_bytes + inflight >= ds->ds_quota) {
		if (inflight > 0 ||
		    ds->ds_phys->ds_referenced_bytes < ds->ds_quota)
			error = SET_ERROR(ERESTART);
		else
			error = SET_ERROR(EDQUOT);
	}
	mutex_exit(&ds->ds_lock);

	return (error);
}

typedef struct dsl_dataset_set_qr_arg {
	const char *ddsqra_name;
	zprop_source_t ddsqra_source;
	uint64_t ddsqra_value;
} dsl_dataset_set_qr_arg_t;


/* ARGSUSED */
static int
dsl_dataset_set_refquota_check(void *arg, dmu_tx_t *tx)
{
	dsl_dataset_set_qr_arg_t *ddsqra = arg;
	dsl_pool_t *dp = dmu_tx_pool(tx);
	dsl_dataset_t *ds;
	int error;
	uint64_t newval;

	if (spa_version(dp->dp_spa) < SPA_VERSION_REFQUOTA)
		return (SET_ERROR(ENOTSUP));

	error = dsl_dataset_hold(dp, ddsqra->ddsqra_name, FTAG, &ds);
	if (error != 0)
		return (error);

	if (dsl_dataset_is_snapshot(ds)) {
		dsl_dataset_rele(ds, FTAG);
		return (SET_ERROR(EINVAL));
	}

	error = dsl_prop_predict(ds->ds_dir,
	    zfs_prop_to_name(ZFS_PROP_REFQUOTA),
	    ddsqra->ddsqra_source, ddsqra->ddsqra_value, &newval);
	if (error != 0) {
		dsl_dataset_rele(ds, FTAG);
		return (error);
	}

	if (newval == 0) {
		dsl_dataset_rele(ds, FTAG);
		return (0);
	}

	if (newval < ds->ds_phys->ds_referenced_bytes ||
	    newval < ds->ds_reserved) {
		dsl_dataset_rele(ds, FTAG);
		return (SET_ERROR(ENOSPC));
	}

	dsl_dataset_rele(ds, FTAG);
	return (0);
}

static void
dsl_dataset_set_refquota_sync(void *arg, dmu_tx_t *tx)
{
	dsl_dataset_set_qr_arg_t *ddsqra = arg;
	dsl_pool_t *dp = dmu_tx_pool(tx);
	dsl_dataset_t *ds;
	uint64_t newval;

	VERIFY0(dsl_dataset_hold(dp, ddsqra->ddsqra_name, FTAG, &ds));

	dsl_prop_set_sync_impl(ds,
	    zfs_prop_to_name(ZFS_PROP_REFQUOTA),
	    ddsqra->ddsqra_source, sizeof (ddsqra->ddsqra_value), 1,
	    &ddsqra->ddsqra_value, tx);

	VERIFY0(dsl_prop_get_int_ds(ds,
	    zfs_prop_to_name(ZFS_PROP_REFQUOTA), &newval));

	if (ds->ds_quota != newval) {
		dmu_buf_will_dirty(ds->ds_dbuf, tx);
		ds->ds_quota = newval;
	}
	dsl_dataset_rele(ds, FTAG);
}

int
dsl_dataset_set_refquota(const char *dsname, zprop_source_t source,
    uint64_t refquota)
{
	dsl_dataset_set_qr_arg_t ddsqra;

	ddsqra.ddsqra_name = dsname;
	ddsqra.ddsqra_source = source;
	ddsqra.ddsqra_value = refquota;

	return (dsl_sync_task(dsname, dsl_dataset_set_refquota_check,
	    dsl_dataset_set_refquota_sync, &ddsqra, 0));
}

static int
dsl_dataset_set_refreservation_check(void *arg, dmu_tx_t *tx)
{
	dsl_dataset_set_qr_arg_t *ddsqra = arg;
	dsl_pool_t *dp = dmu_tx_pool(tx);
	dsl_dataset_t *ds;
	int error;
	uint64_t newval, unique;

	if (spa_version(dp->dp_spa) < SPA_VERSION_REFRESERVATION)
		return (SET_ERROR(ENOTSUP));

	error = dsl_dataset_hold(dp, ddsqra->ddsqra_name, FTAG, &ds);
	if (error != 0)
		return (error);

	if (dsl_dataset_is_snapshot(ds)) {
		dsl_dataset_rele(ds, FTAG);
		return (SET_ERROR(EINVAL));
	}

	error = dsl_prop_predict(ds->ds_dir,
	    zfs_prop_to_name(ZFS_PROP_REFRESERVATION),
	    ddsqra->ddsqra_source, ddsqra->ddsqra_value, &newval);
	if (error != 0) {
		dsl_dataset_rele(ds, FTAG);
		return (error);
	}

	/*
	 * If we are doing the preliminary check in open context, the
	 * space estimates may be inaccurate.
	 */
	if (!dmu_tx_is_syncing(tx)) {
		dsl_dataset_rele(ds, FTAG);
		return (0);
	}

	mutex_enter(&ds->ds_lock);
	if (!DS_UNIQUE_IS_ACCURATE(ds))
		dsl_dataset_recalc_head_uniq(ds);
	unique = ds->ds_phys->ds_unique_bytes;
	mutex_exit(&ds->ds_lock);

	if (MAX(unique, newval) > MAX(unique, ds->ds_reserved)) {
		uint64_t delta = MAX(unique, newval) -
		    MAX(unique, ds->ds_reserved);

		if (delta >
		    dsl_dir_space_available(ds->ds_dir, NULL, 0, B_TRUE) ||
		    (ds->ds_quota > 0 && newval > ds->ds_quota)) {
			dsl_dataset_rele(ds, FTAG);
			return (SET_ERROR(ENOSPC));
		}
	}

	dsl_dataset_rele(ds, FTAG);
	return (0);
}

void
dsl_dataset_set_refreservation_sync_impl(dsl_dataset_t *ds,
    zprop_source_t source, uint64_t value, dmu_tx_t *tx)
{
	uint64_t newval;
	uint64_t unique;
	int64_t delta;

	dsl_prop_set_sync_impl(ds, zfs_prop_to_name(ZFS_PROP_REFRESERVATION),
	    source, sizeof (value), 1, &value, tx);

	VERIFY0(dsl_prop_get_int_ds(ds,
	    zfs_prop_to_name(ZFS_PROP_REFRESERVATION), &newval));

	dmu_buf_will_dirty(ds->ds_dbuf, tx);
	mutex_enter(&ds->ds_dir->dd_lock);
	mutex_enter(&ds->ds_lock);
	ASSERT(DS_UNIQUE_IS_ACCURATE(ds));
	unique = ds->ds_phys->ds_unique_bytes;
	delta = MAX(0, (int64_t)(newval - unique)) -
	    MAX(0, (int64_t)(ds->ds_reserved - unique));
	ds->ds_reserved = newval;
	mutex_exit(&ds->ds_lock);

	dsl_dir_diduse_space(ds->ds_dir, DD_USED_REFRSRV, delta, 0, 0, tx);
	mutex_exit(&ds->ds_dir->dd_lock);
}

static void
dsl_dataset_set_refreservation_sync(void *arg, dmu_tx_t *tx)
{
	dsl_dataset_set_qr_arg_t *ddsqra = arg;
	dsl_pool_t *dp = dmu_tx_pool(tx);
	dsl_dataset_t *ds;

	VERIFY0(dsl_dataset_hold(dp, ddsqra->ddsqra_name, FTAG, &ds));
	dsl_dataset_set_refreservation_sync_impl(ds,
	    ddsqra->ddsqra_source, ddsqra->ddsqra_value, tx);
	dsl_dataset_rele(ds, FTAG);
}

int
dsl_dataset_set_refreservation(const char *dsname, zprop_source_t source,
    uint64_t refreservation)
{
	dsl_dataset_set_qr_arg_t ddsqra;

	ddsqra.ddsqra_name = dsname;
	ddsqra.ddsqra_source = source;
	ddsqra.ddsqra_value = refreservation;

	return (dsl_sync_task(dsname, dsl_dataset_set_refreservation_check,
	    dsl_dataset_set_refreservation_sync, &ddsqra, 0));
}

/*
 * Return (in *usedp) the amount of space written in new that is not
 * present in oldsnap.  New may be a snapshot or the head.  Old must be
 * a snapshot before new, in new's filesystem (or its origin).  If not then
 * fail and return EINVAL.
 *
 * The written space is calculated by considering two components:  First, we
 * ignore any freed space, and calculate the written as new's used space
 * minus old's used space.  Next, we add in the amount of space that was freed
 * between the two snapshots, thus reducing new's used space relative to old's.
 * Specifically, this is the space that was born before old->ds_creation_txg,
 * and freed before new (ie. on new's deadlist or a previous deadlist).
 *
 * space freed                         [---------------------]
 * snapshots                       ---O-------O--------O-------O------
 *                                         oldsnap            new
 */
int
dsl_dataset_space_written(dsl_dataset_t *oldsnap, dsl_dataset_t *new,
    uint64_t *usedp, uint64_t *compp, uint64_t *uncompp)
{
	int err = 0;
	uint64_t snapobj;
	dsl_pool_t *dp = new->ds_dir->dd_pool;

	ASSERT(dsl_pool_config_held(dp));

	*usedp = 0;
	*usedp += new->ds_phys->ds_referenced_bytes;
	*usedp -= oldsnap->ds_phys->ds_referenced_bytes;

	*compp = 0;
	*compp += new->ds_phys->ds_compressed_bytes;
	*compp -= oldsnap->ds_phys->ds_compressed_bytes;

	*uncompp = 0;
	*uncompp += new->ds_phys->ds_uncompressed_bytes;
	*uncompp -= oldsnap->ds_phys->ds_uncompressed_bytes;

	snapobj = new->ds_object;
	while (snapobj != oldsnap->ds_object) {
		dsl_dataset_t *snap;
		uint64_t used, comp, uncomp;

		if (snapobj == new->ds_object) {
			snap = new;
		} else {
			err = dsl_dataset_hold_obj(dp, snapobj, FTAG, &snap);
			if (err != 0)
				break;
		}

		if (snap->ds_phys->ds_prev_snap_txg ==
		    oldsnap->ds_phys->ds_creation_txg) {
			/*
			 * The blocks in the deadlist can not be born after
			 * ds_prev_snap_txg, so get the whole deadlist space,
			 * which is more efficient (especially for old-format
			 * deadlists).  Unfortunately the deadlist code
			 * doesn't have enough information to make this
			 * optimization itself.
			 */
			dsl_deadlist_space(&snap->ds_deadlist,
			    &used, &comp, &uncomp);
		} else {
			dsl_deadlist_space_range(&snap->ds_deadlist,
			    0, oldsnap->ds_phys->ds_creation_txg,
			    &used, &comp, &uncomp);
		}
		*usedp += used;
		*compp += comp;
		*uncompp += uncomp;

		/*
		 * If we get to the beginning of the chain of snapshots
		 * (ds_prev_snap_obj == 0) before oldsnap, then oldsnap
		 * was not a snapshot of/before new.
		 */
		snapobj = snap->ds_phys->ds_prev_snap_obj;
		if (snap != new)
			dsl_dataset_rele(snap, FTAG);
		if (snapobj == 0) {
			err = SET_ERROR(EINVAL);
			break;
		}

	}
	return (err);
}

/*
 * Return (in *usedp) the amount of space that will be reclaimed if firstsnap,
 * lastsnap, and all snapshots in between are deleted.
 *
 * blocks that would be freed            [---------------------------]
 * snapshots                       ---O-------O--------O-------O--------O
 *                                        firstsnap        lastsnap
 *
 * This is the set of blocks that were born after the snap before firstsnap,
 * (birth > firstsnap->prev_snap_txg) and died before the snap after the
 * last snap (ie, is on lastsnap->ds_next->ds_deadlist or an earlier deadlist).
 * We calculate this by iterating over the relevant deadlists (from the snap
 * after lastsnap, backward to the snap after firstsnap), summing up the
 * space on the deadlist that was born after the snap before firstsnap.
 */
int
dsl_dataset_space_wouldfree(dsl_dataset_t *firstsnap,
    dsl_dataset_t *lastsnap,
    uint64_t *usedp, uint64_t *compp, uint64_t *uncompp)
{
	int err = 0;
	uint64_t snapobj;
	dsl_pool_t *dp = firstsnap->ds_dir->dd_pool;

	ASSERT(dsl_dataset_is_snapshot(firstsnap));
	ASSERT(dsl_dataset_is_snapshot(lastsnap));

	/*
	 * Check that the snapshots are in the same dsl_dir, and firstsnap
	 * is before lastsnap.
	 */
	if (firstsnap->ds_dir != lastsnap->ds_dir ||
	    firstsnap->ds_phys->ds_creation_txg >
	    lastsnap->ds_phys->ds_creation_txg)
		return (SET_ERROR(EINVAL));

	*usedp = *compp = *uncompp = 0;

	snapobj = lastsnap->ds_phys->ds_next_snap_obj;
	while (snapobj != firstsnap->ds_object) {
		dsl_dataset_t *ds;
		uint64_t used, comp, uncomp;

		err = dsl_dataset_hold_obj(dp, snapobj, FTAG, &ds);
		if (err != 0)
			break;

		dsl_deadlist_space_range(&ds->ds_deadlist,
		    firstsnap->ds_phys->ds_prev_snap_txg, UINT64_MAX,
		    &used, &comp, &uncomp);
		*usedp += used;
		*compp += comp;
		*uncompp += uncomp;

		snapobj = ds->ds_phys->ds_prev_snap_obj;
		ASSERT3U(snapobj, !=, 0);
		dsl_dataset_rele(ds, FTAG);
	}
	return (err);
}

/*
 * Return TRUE if 'earlier' is an earlier snapshot in 'later's timeline.
 * For example, they could both be snapshots of the same filesystem, and
 * 'earlier' is before 'later'.  Or 'earlier' could be the origin of
 * 'later's filesystem.  Or 'earlier' could be an older snapshot in the origin's
 * filesystem.  Or 'earlier' could be the origin's origin.
 */
boolean_t
dsl_dataset_is_before(dsl_dataset_t *later, dsl_dataset_t *earlier)
{
	dsl_pool_t *dp = later->ds_dir->dd_pool;
	int error;
	boolean_t ret;

	ASSERT(dsl_pool_config_held(dp));

	if (earlier->ds_phys->ds_creation_txg >=
	    later->ds_phys->ds_creation_txg)
		return (B_FALSE);

	if (later->ds_dir == earlier->ds_dir)
		return (B_TRUE);
	if (!dsl_dir_is_clone(later->ds_dir))
		return (B_FALSE);

	if (later->ds_dir->dd_phys->dd_origin_obj == earlier->ds_object)
		return (B_TRUE);
	dsl_dataset_t *origin;
	error = dsl_dataset_hold_obj(dp,
	    later->ds_dir->dd_phys->dd_origin_obj, FTAG, &origin);
	if (error != 0)
		return (B_FALSE);
	ret = dsl_dataset_is_before(origin, earlier);
	dsl_dataset_rele(origin, FTAG);
	return (ret);
}


void
dsl_dataset_zapify(dsl_dataset_t *ds, dmu_tx_t *tx)
{
	objset_t *mos = ds->ds_dir->dd_pool->dp_meta_objset;
	dmu_object_zapify(mos, ds->ds_object, DMU_OT_DSL_DATASET, tx);
}<|MERGE_RESOLUTION|>--- conflicted
+++ resolved
@@ -1665,11 +1665,6 @@
 	    dsl_dataset_rename_snapshot_sync, &ddrsa, 1));
 }
 
-<<<<<<< HEAD
-typedef struct dsl_dataset_rollback_arg {
-	const char *ddra_fsname;
-	nvlist_t *ddra_result;
-=======
 /*
  * If we're doing an ownership handoff, we need to make sure that there is
  * only one long hold on the dataset.  We're not allowed to change anything here
@@ -1704,7 +1699,7 @@
 typedef struct dsl_dataset_rollback_arg {
 	const char *ddra_fsname;
 	void *ddra_owner;
->>>>>>> ea260350
+	nvlist_t *ddra_result;
 } dsl_dataset_rollback_arg_t;
 
 static int
@@ -1780,12 +1775,8 @@
 
 	VERIFY0(dsl_dataset_hold(dp, ddra->ddra_fsname, FTAG, &ds));
 
-<<<<<<< HEAD
 	dsl_dataset_name(ds->ds_prev, namebuf);
 	fnvlist_add_string(ddra->ddra_result, "target", namebuf);
-=======
-	VERIFY0(dsl_dataset_hold(dp, ddra->ddra_fsname, FTAG, &ds));
->>>>>>> ea260350
 
 	cloneobj = dsl_dataset_create_sync(ds->ds_dir, "%rollback",
 	    ds->ds_prev, DS_CREATE_FLAG_NODIRTY, kcred, tx);
@@ -1802,22 +1793,11 @@
 }
 
 /*
-<<<<<<< HEAD
  * Rolls back the given filesystem or volume to the most recent snapshot.
  * The name of the most recent snapshot will be returned under key "target"
  * in the result nvlist.
- */
-int
-dsl_dataset_rollback(const char *fsname, nvlist_t *result)
-{
-	dsl_dataset_rollback_arg_t ddra;
-	ddra.ddra_fsname = fsname;
-	ddra.ddra_result = result;
-	return (dsl_sync_task(fsname, dsl_dataset_rollback_check,
-	    dsl_dataset_rollback_sync, &ddra, 1));
-=======
+ *
  * If owner != NULL:
- *
  * - The existing dataset MUST be owned by the specified owner at entry
  * - Upon return, dataset will still be held by the same owner, whether we
  *   succeed or not.
@@ -1826,16 +1806,16 @@
  * notes above zfs_suspend_fs() for further details.
  */
 int
-dsl_dataset_rollback(const char *fsname, void *owner)
+dsl_dataset_rollback(const char *fsname, void *owner, nvlist_t *result)
 {
 	dsl_dataset_rollback_arg_t ddra;
 
 	ddra.ddra_fsname = fsname;
 	ddra.ddra_owner = owner;
+	ddra.ddra_result = result;
 
 	return (dsl_sync_task(fsname, dsl_dataset_rollback_check,
 	    dsl_dataset_rollback_sync, (void *)&ddra, 1));
->>>>>>> ea260350
 }
 
 struct promotenode {
