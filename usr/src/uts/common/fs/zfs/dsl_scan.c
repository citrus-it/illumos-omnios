/*
 * CDDL HEADER START
 *
 * The contents of this file are subject to the terms of the
 * Common Development and Distribution License (the "License").
 * You may not use this file except in compliance with the License.
 *
 * You can obtain a copy of the license at usr/src/OPENSOLARIS.LICENSE
 * or http://www.opensolaris.org/os/licensing.
 * See the License for the specific language governing permissions
 * and limitations under the License.
 *
 * When distributing Covered Code, include this CDDL HEADER in each
 * file and include the License file at usr/src/OPENSOLARIS.LICENSE.
 * If applicable, add the following below this CDDL HEADER, with the
 * fields enclosed by brackets "[]" replaced with your own identifying
 * information: Portions Copyright [yyyy] [name of copyright owner]
 *
 * CDDL HEADER END
 */
/*
 * Copyright (c) 2008, 2010, Oracle and/or its affiliates. All rights reserved.
<<<<<<< HEAD
 * Copyright (c) 2012 by Delphix. All rights reserved.
 * Copyright 2013 Nexenta Systems, Inc.  All rights reserved.
=======
 * Copyright (c) 2013 by Delphix. All rights reserved.
>>>>>>> 7de6f2c0
 */

#include <sys/dsl_scan.h>
#include <sys/dsl_pool.h>
#include <sys/dsl_dataset.h>
#include <sys/dsl_prop.h>
#include <sys/dsl_dir.h>
#include <sys/dsl_synctask.h>
#include <sys/dnode.h>
#include <sys/dmu_tx.h>
#include <sys/dmu_objset.h>
#include <sys/arc.h>
#include <sys/zap.h>
#include <sys/zio.h>
#include <sys/zfs_context.h>
#include <sys/fs/zfs.h>
#include <sys/zfs_znode.h>
#include <sys/spa_impl.h>
#include <sys/vdev_impl.h>
#include <sys/zil_impl.h>
#include <sys/zio_checksum.h>
#include <sys/ddt.h>
#include <sys/sa.h>
#include <sys/sa_impl.h>
#include <sys/zfeature.h>
#ifdef _KERNEL
#include <sys/zfs_vfsops.h>
#endif

typedef int (scan_cb_t)(dsl_pool_t *, const blkptr_t *, const zbookmark_t *);

static scan_cb_t dsl_scan_defrag_cb;
static scan_cb_t dsl_scan_scrub_cb;
static scan_cb_t dsl_scan_remove_cb;
static void dsl_scan_cancel_sync(void *, dmu_tx_t *);
static void dsl_scan_sync_state(dsl_scan_t *, dmu_tx_t *tx);

int zfs_top_maxinflight = 32;		/* maximum I/Os per top-level */
int zfs_resilver_delay = 2;		/* number of ticks to delay resilver */
int zfs_scrub_delay = 4;		/* number of ticks to delay scrub */
int zfs_scan_idle = 50;			/* idle window in clock ticks */

int zfs_scan_min_time_ms = 1000; /* min millisecs to scrub per txg */
int zfs_free_min_time_ms = 1000; /* min millisecs to free per txg */
int zfs_resilver_min_time_ms = 3000; /* min millisecs to resilver per txg */
boolean_t zfs_no_scrub_io = B_FALSE; /* set to disable scrub i/o */
boolean_t zfs_no_scrub_prefetch = B_FALSE; /* set to disable srub prefetching */
enum ddt_class zfs_scrub_ddt_class_max = DDT_CLASS_DUPLICATE;
int dsl_scan_delay_completion = B_FALSE; /* set to delay scan completion */

#define	DSL_SCAN_IS_SCRUB_RESILVER(scn) \
	((scn)->scn_phys.scn_func == POOL_SCAN_SCRUB || \
	(scn)->scn_phys.scn_func == POOL_SCAN_RESILVER)

extern int zfs_txg_timeout;

/* the order has to match pool_scan_type */
static scan_cb_t *scan_funcs[POOL_SCAN_FUNCS] = {
	NULL,
	dsl_scan_scrub_cb,	/* POOL_SCAN_SCRUB */
	dsl_scan_scrub_cb,	/* POOL_SCAN_RESILVER */
};

int
dsl_scan_init(dsl_pool_t *dp, uint64_t txg)
{
	int err;
	dsl_scan_t *scn;
	spa_t *spa = dp->dp_spa;
	uint64_t f;

	scn = dp->dp_scan = kmem_zalloc(sizeof (dsl_scan_t), KM_SLEEP);
	scn->scn_dp = dp;

	/*
	 * It's possible that we're resuming a scan after a reboot so
	 * make sure that the scan_async_destroying flag is initialized
	 * appropriately.
	 */
	ASSERT(!scn->scn_async_destroying);
	scn->scn_async_destroying = spa_feature_is_active(dp->dp_spa,
	    SPA_FEATURE_ASYNC_DESTROY);

	err = zap_lookup(dp->dp_meta_objset, DMU_POOL_DIRECTORY_OBJECT,
	    "scrub_func", sizeof (uint64_t), 1, &f);
	if (err == 0) {
		/*
		 * There was an old-style scrub in progress.  Restart a
		 * new-style scrub from the beginning.
		 */
		scn->scn_restart_txg = txg;
		zfs_dbgmsg("old-style scrub was in progress; "
		    "restarting new-style scrub in txg %llu",
		    scn->scn_restart_txg);

		/*
		 * Load the queue obj from the old location so that it
		 * can be freed by dsl_scan_done().
		 */
		(void) zap_lookup(dp->dp_meta_objset, DMU_POOL_DIRECTORY_OBJECT,
		    "scrub_queue", sizeof (uint64_t), 1,
		    &scn->scn_phys.scn_queue_obj);
	} else {
		err = zap_lookup(dp->dp_meta_objset, DMU_POOL_DIRECTORY_OBJECT,
		    DMU_POOL_SCAN, sizeof (uint64_t), SCAN_PHYS_NUMINTS,
		    &scn->scn_phys);
		if (err == ENOENT)
			return (0);
		else if (err)
			return (err);

		if (scn->scn_phys.scn_state == DSS_SCANNING &&
		    spa_prev_software_version(dp->dp_spa) < SPA_VERSION_SCAN) {
			/*
			 * A new-type scrub was in progress on an old
			 * pool, and the pool was accessed by old
			 * software.  Restart from the beginning, since
			 * the old software may have changed the pool in
			 * the meantime.
			 */
			scn->scn_restart_txg = txg;
			zfs_dbgmsg("new-style scrub was modified "
			    "by old software; restarting in txg %llu",
			    scn->scn_restart_txg);
		}
	}

	spa_scan_stat_init(spa);
	return (0);
}

void
dsl_scan_fini(dsl_pool_t *dp)
{
	if (dp->dp_scan) {
		kmem_free(dp->dp_scan, sizeof (dsl_scan_t));
		dp->dp_scan = NULL;
	}
}

/* ARGSUSED */
static int
dsl_scan_setup_check(void *arg, dmu_tx_t *tx)
{
	dsl_scan_t *scn = dmu_tx_pool(tx)->dp_scan;

	if (scn->scn_phys.scn_state == DSS_SCANNING)
		return (SET_ERROR(EBUSY));

	return (0);
}

static void
dsl_scan_setup_sync(void *arg, dmu_tx_t *tx)
{
	dsl_scan_t *scn = dmu_tx_pool(tx)->dp_scan;
	pool_scan_func_t *funcp = arg;
	dmu_object_type_t ot = 0;
	dsl_pool_t *dp = scn->scn_dp;
	spa_t *spa = dp->dp_spa;

	ASSERT(scn->scn_phys.scn_state != DSS_SCANNING);
	ASSERT(*funcp > POOL_SCAN_NONE && *funcp < POOL_SCAN_FUNCS);
	bzero(&scn->scn_phys, sizeof (scn->scn_phys));
	scn->scn_phys.scn_func = *funcp;
	scn->scn_phys.scn_state = DSS_SCANNING;
	scn->scn_phys.scn_min_txg = 0;
	scn->scn_phys.scn_max_txg = tx->tx_txg;
	scn->scn_phys.scn_ddt_class_max = DDT_CLASSES - 1; /* the entire DDT */
	scn->scn_phys.scn_start_time = gethrestime_sec();
	scn->scn_phys.scn_errors = 0;
	scn->scn_phys.scn_to_examine = spa->spa_root_vdev->vdev_stat.vs_alloc;
	scn->scn_restart_txg = 0;
	scn->scn_done_txg = 0;
	spa_scan_stat_init(spa);

	if (DSL_SCAN_IS_SCRUB_RESILVER(scn)) {
		scn->scn_phys.scn_ddt_class_max = zfs_scrub_ddt_class_max;

		/* rewrite all disk labels */
		vdev_config_dirty(spa->spa_root_vdev);

		if (vdev_resilver_needed(spa->spa_root_vdev,
		    &scn->scn_phys.scn_min_txg, &scn->scn_phys.scn_max_txg)) {
			spa_event_notify(spa, NULL, ESC_ZFS_RESILVER_START);
		} else {
			spa_event_notify(spa, NULL, ESC_ZFS_SCRUB_START);
		}

		spa->spa_scrub_started = B_TRUE;
		/*
		 * If this is an incremental scrub, limit the DDT scrub phase
		 * to just the auto-ditto class (for correctness); the rest
		 * of the scrub should go faster using top-down pruning.
		 */
		if (scn->scn_phys.scn_min_txg > TXG_INITIAL)
			scn->scn_phys.scn_ddt_class_max = DDT_CLASS_DITTO;

	}

	/* back to the generic stuff */

	if (dp->dp_blkstats == NULL) {
		dp->dp_blkstats =
		    kmem_alloc(sizeof (zfs_all_blkstats_t), KM_SLEEP);
	}
	bzero(dp->dp_blkstats, sizeof (zfs_all_blkstats_t));

	if (spa_version(spa) < SPA_VERSION_DSL_SCRUB)
		ot = DMU_OT_ZAP_OTHER;

	scn->scn_phys.scn_queue_obj = zap_create(dp->dp_meta_objset,
	    ot ? ot : DMU_OT_SCAN_QUEUE, DMU_OT_NONE, 0, tx);

	dsl_scan_sync_state(scn, tx);

	spa_history_log_internal(spa, "scan setup", tx,
	    "func=%u mintxg=%llu maxtxg=%llu",
	    *funcp, scn->scn_phys.scn_min_txg, scn->scn_phys.scn_max_txg);
}

/* ARGSUSED */
static void
dsl_scan_done(dsl_scan_t *scn, boolean_t complete, dmu_tx_t *tx)
{
	static const char *old_names[] = {
		"scrub_bookmark",
		"scrub_ddt_bookmark",
		"scrub_ddt_class_max",
		"scrub_queue",
		"scrub_min_txg",
		"scrub_max_txg",
		"scrub_func",
		"scrub_errors",
		NULL
	};

	dsl_pool_t *dp = scn->scn_dp;
	spa_t *spa = dp->dp_spa;
	int i;

	/* Remove any remnants of an old-style scrub. */
	for (i = 0; old_names[i]; i++) {
		(void) zap_remove(dp->dp_meta_objset,
		    DMU_POOL_DIRECTORY_OBJECT, old_names[i], tx);
	}

	if (scn->scn_phys.scn_queue_obj != 0) {
		VERIFY(0 == dmu_object_free(dp->dp_meta_objset,
		    scn->scn_phys.scn_queue_obj, tx));
		scn->scn_phys.scn_queue_obj = 0;
	}

	/*
	 * If we were "restarted" from a stopped state, don't bother
	 * with anything else.
	 */
	if (scn->scn_phys.scn_state != DSS_SCANNING)
		return;

	if (complete)
		scn->scn_phys.scn_state = DSS_FINISHED;
	else
		scn->scn_phys.scn_state = DSS_CANCELED;

	spa_history_log_internal(spa, "scan done", tx,
	    "complete=%u", complete);

	if (DSL_SCAN_IS_SCRUB_RESILVER(scn)) {
		mutex_enter(&spa->spa_scrub_lock);
		while (spa->spa_scrub_inflight > 0) {
			cv_wait(&spa->spa_scrub_io_cv,
			    &spa->spa_scrub_lock);
		}
		mutex_exit(&spa->spa_scrub_lock);
		spa->spa_scrub_started = B_FALSE;
		spa->spa_scrub_active = B_FALSE;

		/*
		 * If the scrub/resilver completed, update all DTLs to
		 * reflect this.  Whether it succeeded or not, vacate
		 * all temporary scrub DTLs.
		 */
		vdev_dtl_reassess(spa->spa_root_vdev, tx->tx_txg,
		    complete ? scn->scn_phys.scn_max_txg : 0, B_TRUE);
		if (complete) {
			spa_event_notify(spa, NULL, scn->scn_phys.scn_min_txg ?
			    ESC_ZFS_RESILVER_FINISH : ESC_ZFS_SCRUB_FINISH);
		}
		spa_errlog_rotate(spa);

		/*
		 * We may have finished replacing a device.
		 * Let the async thread assess this and handle the detach.
		 */
		spa_async_request(spa, SPA_ASYNC_RESILVER_DONE);
	}

	scn->scn_phys.scn_end_time = gethrestime_sec();
}

/* ARGSUSED */
static int
dsl_scan_cancel_check(void *arg, dmu_tx_t *tx)
{
	dsl_scan_t *scn = dmu_tx_pool(tx)->dp_scan;

	if (scn->scn_phys.scn_state != DSS_SCANNING)
		return (SET_ERROR(ENOENT));
	return (0);
}

/* ARGSUSED */
static void
dsl_scan_cancel_sync(void *arg, dmu_tx_t *tx)
{
	dsl_scan_t *scn = dmu_tx_pool(tx)->dp_scan;

	dsl_scan_done(scn, B_FALSE, tx);
	dsl_scan_sync_state(scn, tx);
}

int
dsl_scan_cancel(dsl_pool_t *dp)
{
	return (dsl_sync_task(spa_name(dp->dp_spa), dsl_scan_cancel_check,
	    dsl_scan_cancel_sync, NULL, 3));
}

static void dsl_scan_visitbp(blkptr_t *bp,
    const zbookmark_t *zb, dnode_phys_t *dnp, arc_buf_t *pbuf,
    dsl_dataset_t *ds, dsl_scan_t *scn, dmu_objset_type_t ostype,
    dmu_tx_t *tx);
static void dsl_scan_visitdnode(dsl_scan_t *, dsl_dataset_t *ds,
    dmu_objset_type_t ostype,
    dnode_phys_t *dnp, arc_buf_t *buf, uint64_t object, dmu_tx_t *tx);

void
dsl_free(dsl_pool_t *dp, uint64_t txg, const blkptr_t *bp)
{
	zio_free(dp->dp_spa, txg, bp);
}

void
dsl_free_sync(zio_t *pio, dsl_pool_t *dp, uint64_t txg, const blkptr_t *bpp)
{
	ASSERT(dsl_pool_sync_context(dp));
	zio_nowait(zio_free_sync(pio, dp->dp_spa, txg, bpp, pio->io_flags));
}

static uint64_t
dsl_scan_ds_maxtxg(dsl_dataset_t *ds)
{
	uint64_t smt = ds->ds_dir->dd_pool->dp_scan->scn_phys.scn_max_txg;
	if (dsl_dataset_is_snapshot(ds))
		return (MIN(smt, ds->ds_phys->ds_creation_txg));
	return (smt);
}

static void
dsl_scan_sync_state(dsl_scan_t *scn, dmu_tx_t *tx)
{
	VERIFY0(zap_update(scn->scn_dp->dp_meta_objset,
	    DMU_POOL_DIRECTORY_OBJECT,
	    DMU_POOL_SCAN, sizeof (uint64_t), SCAN_PHYS_NUMINTS,
	    &scn->scn_phys, tx));
}

static boolean_t
dsl_scan_check_pause(dsl_scan_t *scn, const zbookmark_t *zb)
{
	uint64_t elapsed_nanosecs;
	int mintime;

	/* we never skip user/group accounting objects */
	if (zb && (int64_t)zb->zb_object < 0)
		return (B_FALSE);

	if (scn->scn_pausing)
		return (B_TRUE); /* we're already pausing */

	if (!ZB_IS_ZERO(&scn->scn_phys.scn_bookmark))
		return (B_FALSE); /* we're resuming */

	/* We only know how to resume from level-0 blocks. */
	if (zb && zb->zb_level != 0)
		return (B_FALSE);

	mintime = (scn->scn_phys.scn_func == POOL_SCAN_RESILVER) ?
	    zfs_resilver_min_time_ms : zfs_scan_min_time_ms;
	elapsed_nanosecs = gethrtime() - scn->scn_sync_start_time;
	if (elapsed_nanosecs / NANOSEC > zfs_txg_timeout ||
	    (NSEC2MSEC(elapsed_nanosecs) > mintime &&
	    txg_sync_waiting(scn->scn_dp)) ||
	    spa_shutting_down(scn->scn_dp->dp_spa)) {
		if (zb) {
			dprintf("pausing at bookmark %llx/%llx/%llx/%llx\n",
			    (longlong_t)zb->zb_objset,
			    (longlong_t)zb->zb_object,
			    (longlong_t)zb->zb_level,
			    (longlong_t)zb->zb_blkid);
			scn->scn_phys.scn_bookmark = *zb;
		}
		dprintf("pausing at DDT bookmark %llx/%llx/%llx/%llx\n",
		    (longlong_t)scn->scn_phys.scn_ddt_bookmark.ddb_class,
		    (longlong_t)scn->scn_phys.scn_ddt_bookmark.ddb_type,
		    (longlong_t)scn->scn_phys.scn_ddt_bookmark.ddb_checksum,
		    (longlong_t)scn->scn_phys.scn_ddt_bookmark.ddb_cursor);
		scn->scn_pausing = B_TRUE;
		return (B_TRUE);
	}
	return (B_FALSE);
}

typedef struct zil_scan_arg {
	dsl_pool_t	*zsa_dp;
	zil_header_t	*zsa_zh;
} zil_scan_arg_t;

/* ARGSUSED */
static int
dsl_scan_zil_block(zilog_t *zilog, blkptr_t *bp, void *arg, uint64_t claim_txg)
{
	zil_scan_arg_t *zsa = arg;
	dsl_pool_t *dp = zsa->zsa_dp;
	dsl_scan_t *scn = dp->dp_scan;
	zil_header_t *zh = zsa->zsa_zh;
	zbookmark_t zb;

	if (bp->blk_birth <= scn->scn_phys.scn_cur_min_txg)
		return (0);

	/*
	 * One block ("stubby") can be allocated a long time ago; we
	 * want to visit that one because it has been allocated
	 * (on-disk) even if it hasn't been claimed (even though for
	 * scrub there's nothing to do to it).
	 */
	if (claim_txg == 0 && bp->blk_birth >= spa_first_txg(dp->dp_spa))
		return (0);

	SET_BOOKMARK(&zb, zh->zh_log.blk_cksum.zc_word[ZIL_ZC_OBJSET],
	    ZB_ZIL_OBJECT, ZB_ZIL_LEVEL, bp->blk_cksum.zc_word[ZIL_ZC_SEQ]);

	VERIFY(0 == scan_funcs[scn->scn_phys.scn_func](dp, bp, &zb));
	return (0);
}

/* ARGSUSED */
static int
dsl_scan_zil_record(zilog_t *zilog, lr_t *lrc, void *arg, uint64_t claim_txg)
{
	if (lrc->lrc_txtype == TX_WRITE) {
		zil_scan_arg_t *zsa = arg;
		dsl_pool_t *dp = zsa->zsa_dp;
		dsl_scan_t *scn = dp->dp_scan;
		zil_header_t *zh = zsa->zsa_zh;
		lr_write_t *lr = (lr_write_t *)lrc;
		blkptr_t *bp = &lr->lr_blkptr;
		zbookmark_t zb;

		if (bp->blk_birth <= scn->scn_phys.scn_cur_min_txg)
			return (0);

		/*
		 * birth can be < claim_txg if this record's txg is
		 * already txg sync'ed (but this log block contains
		 * other records that are not synced)
		 */
		if (claim_txg == 0 || bp->blk_birth < claim_txg)
			return (0);

		SET_BOOKMARK(&zb, zh->zh_log.blk_cksum.zc_word[ZIL_ZC_OBJSET],
		    lr->lr_foid, ZB_ZIL_LEVEL,
		    lr->lr_offset / BP_GET_LSIZE(bp));

		VERIFY(0 == scan_funcs[scn->scn_phys.scn_func](dp, bp, &zb));
	}
	return (0);
}

static void
dsl_scan_zil(dsl_pool_t *dp, zil_header_t *zh)
{
	uint64_t claim_txg = zh->zh_claim_txg;
	zil_scan_arg_t zsa = { dp, zh };
	zilog_t *zilog;

	/*
	 * We only want to visit blocks that have been claimed but not yet
	 * replayed (or, in read-only mode, blocks that *would* be claimed).
	 */
	if (claim_txg == 0 && spa_writeable(dp->dp_spa))
		return;

	zilog = zil_alloc(dp->dp_meta_objset, zh);

	(void) zil_parse(zilog, dsl_scan_zil_block, dsl_scan_zil_record, &zsa,
	    claim_txg);

	zil_free(zilog);
}

/* ARGSUSED */
static void
dsl_scan_prefetch(dsl_scan_t *scn, arc_buf_t *buf, blkptr_t *bp,
    uint64_t objset, uint64_t object, uint64_t blkid)
{
	zbookmark_t czb;
	uint32_t flags = ARC_NOWAIT | ARC_PREFETCH;

	if (zfs_no_scrub_prefetch)
		return;

	if (BP_IS_HOLE(bp) || bp->blk_birth <= scn->scn_phys.scn_min_txg ||
	    (BP_GET_LEVEL(bp) == 0 && BP_GET_TYPE(bp) != DMU_OT_DNODE))
		return;

	SET_BOOKMARK(&czb, objset, object, BP_GET_LEVEL(bp), blkid);

	(void) arc_read(scn->scn_zio_root, scn->scn_dp->dp_spa, bp,
	    NULL, NULL, ZIO_PRIORITY_ASYNC_READ,
	    ZIO_FLAG_CANFAIL | ZIO_FLAG_SCAN_THREAD, &flags, &czb);
}

static boolean_t
dsl_scan_check_resume(dsl_scan_t *scn, const dnode_phys_t *dnp,
    const zbookmark_t *zb)
{
	/*
	 * We never skip over user/group accounting objects (obj<0)
	 */
	if (!ZB_IS_ZERO(&scn->scn_phys.scn_bookmark) &&
	    (int64_t)zb->zb_object >= 0) {
		/*
		 * If we already visited this bp & everything below (in
		 * a prior txg sync), don't bother doing it again.
		 */
		if (zbookmark_is_before(dnp, zb, &scn->scn_phys.scn_bookmark))
			return (B_TRUE);

		/*
		 * If we found the block we're trying to resume from, or
		 * we went past it to a different object, zero it out to
		 * indicate that it's OK to start checking for pausing
		 * again.
		 */
		if (bcmp(zb, &scn->scn_phys.scn_bookmark, sizeof (*zb)) == 0 ||
		    zb->zb_object > scn->scn_phys.scn_bookmark.zb_object) {
			dprintf("resuming at %llx/%llx/%llx/%llx\n",
			    (longlong_t)zb->zb_objset,
			    (longlong_t)zb->zb_object,
			    (longlong_t)zb->zb_level,
			    (longlong_t)zb->zb_blkid);
			bzero(&scn->scn_phys.scn_bookmark, sizeof (*zb));
		}
	}
	return (B_FALSE);
}

/*
 * Return nonzero on i/o error.
 * Return new buf to write out in *bufp.
 */
static int
dsl_scan_recurse(dsl_scan_t *scn, dsl_dataset_t *ds, dmu_objset_type_t ostype,
    dnode_phys_t *dnp, const blkptr_t *bp,
    const zbookmark_t *zb, dmu_tx_t *tx, arc_buf_t **bufp)
{
	dsl_pool_t *dp = scn->scn_dp;
	int zio_flags = ZIO_FLAG_CANFAIL | ZIO_FLAG_SCAN_THREAD;
	int err;

	if (BP_GET_LEVEL(bp) > 0) {
		uint32_t flags = ARC_WAIT;
		int i;
		blkptr_t *cbp;
		int epb = BP_GET_LSIZE(bp) >> SPA_BLKPTRSHIFT;

		err = arc_read(NULL, dp->dp_spa, bp, arc_getbuf_func, bufp,
		    ZIO_PRIORITY_ASYNC_READ, zio_flags, &flags, zb);
		if (err) {
			scn->scn_phys.scn_errors++;
			return (err);
		}
		for (i = 0, cbp = (*bufp)->b_data; i < epb; i++, cbp++) {
			dsl_scan_prefetch(scn, *bufp, cbp, zb->zb_objset,
			    zb->zb_object, zb->zb_blkid * epb + i);
		}
		for (i = 0, cbp = (*bufp)->b_data; i < epb; i++, cbp++) {
			zbookmark_t czb;

			SET_BOOKMARK(&czb, zb->zb_objset, zb->zb_object,
			    zb->zb_level - 1,
			    zb->zb_blkid * epb + i);
			dsl_scan_visitbp(cbp, &czb, dnp,
			    *bufp, ds, scn, ostype, tx);
		}
	} else if (BP_GET_TYPE(bp) == DMU_OT_USERGROUP_USED) {
		uint32_t flags = ARC_WAIT;

		err = arc_read(NULL, dp->dp_spa, bp, arc_getbuf_func, bufp,
		    ZIO_PRIORITY_ASYNC_READ, zio_flags, &flags, zb);
		if (err) {
			scn->scn_phys.scn_errors++;
			return (err);
		}
	} else if (BP_GET_TYPE(bp) == DMU_OT_DNODE) {
		uint32_t flags = ARC_WAIT;
		dnode_phys_t *cdnp;
		int i, j;
		int epb = BP_GET_LSIZE(bp) >> DNODE_SHIFT;

		err = arc_read(NULL, dp->dp_spa, bp, arc_getbuf_func, bufp,
		    ZIO_PRIORITY_ASYNC_READ, zio_flags, &flags, zb);
		if (err) {
			scn->scn_phys.scn_errors++;
			return (err);
		}
		for (i = 0, cdnp = (*bufp)->b_data; i < epb; i++, cdnp++) {
			for (j = 0; j < cdnp->dn_nblkptr; j++) {
				blkptr_t *cbp = &cdnp->dn_blkptr[j];
				dsl_scan_prefetch(scn, *bufp, cbp,
				    zb->zb_objset, zb->zb_blkid * epb + i, j);
			}
		}
		for (i = 0, cdnp = (*bufp)->b_data; i < epb; i++, cdnp++) {
			dsl_scan_visitdnode(scn, ds, ostype,
			    cdnp, *bufp, zb->zb_blkid * epb + i, tx);
		}

	} else if (BP_GET_TYPE(bp) == DMU_OT_OBJSET) {
		uint32_t flags = ARC_WAIT;
		objset_phys_t *osp;

		err = arc_read(NULL, dp->dp_spa, bp, arc_getbuf_func, bufp,
		    ZIO_PRIORITY_ASYNC_READ, zio_flags, &flags, zb);
		if (err) {
			scn->scn_phys.scn_errors++;
			return (err);
		}

		osp = (*bufp)->b_data;

		dsl_scan_visitdnode(scn, ds, osp->os_type,
		    &osp->os_meta_dnode, *bufp, DMU_META_DNODE_OBJECT, tx);

		if (OBJSET_BUF_HAS_USERUSED(*bufp)) {
			/*
			 * We also always visit user/group accounting
			 * objects, and never skip them, even if we are
			 * pausing.  This is necessary so that the space
			 * deltas from this txg get integrated.
			 */
			dsl_scan_visitdnode(scn, ds, osp->os_type,
			    &osp->os_groupused_dnode, *bufp,
			    DMU_GROUPUSED_OBJECT, tx);
			dsl_scan_visitdnode(scn, ds, osp->os_type,
			    &osp->os_userused_dnode, *bufp,
			    DMU_USERUSED_OBJECT, tx);
		}
	}

	return (0);
}

static void
dsl_scan_visitdnode(dsl_scan_t *scn, dsl_dataset_t *ds,
    dmu_objset_type_t ostype, dnode_phys_t *dnp, arc_buf_t *buf,
    uint64_t object, dmu_tx_t *tx)
{
	int j;

	for (j = 0; j < dnp->dn_nblkptr; j++) {
		zbookmark_t czb;

		SET_BOOKMARK(&czb, ds ? ds->ds_object : 0, object,
		    dnp->dn_nlevels - 1, j);
		dsl_scan_visitbp(&dnp->dn_blkptr[j],
		    &czb, dnp, buf, ds, scn, ostype, tx);
	}

	if (dnp->dn_flags & DNODE_FLAG_SPILL_BLKPTR) {
		zbookmark_t czb;
		SET_BOOKMARK(&czb, ds ? ds->ds_object : 0, object,
		    0, DMU_SPILL_BLKID);
		dsl_scan_visitbp(&dnp->dn_spill,
		    &czb, dnp, buf, ds, scn, ostype, tx);
	}
}

/*
 * The arguments are in this order because mdb can only print the
 * first 5; we want them to be useful.
 */
static void
dsl_scan_visitbp(blkptr_t *bp, const zbookmark_t *zb,
    dnode_phys_t *dnp, arc_buf_t *pbuf,
    dsl_dataset_t *ds, dsl_scan_t *scn, dmu_objset_type_t ostype,
    dmu_tx_t *tx)
{
	dsl_pool_t *dp = scn->scn_dp;
	arc_buf_t *buf = NULL;
	blkptr_t bp_toread = *bp;

	/* ASSERT(pbuf == NULL || arc_released(pbuf)); */

	if (dsl_scan_check_pause(scn, zb))
		return;

	if (dsl_scan_check_resume(scn, dnp, zb))
		return;

	if (bp->blk_birth == 0)
		return;

	scn->scn_visited_this_txg++;

	dprintf_bp(bp,
	    "visiting ds=%p/%llu zb=%llx/%llx/%llx/%llx buf=%p bp=%p",
	    ds, ds ? ds->ds_object : 0,
	    zb->zb_objset, zb->zb_object, zb->zb_level, zb->zb_blkid,
	    pbuf, bp);

	if (bp->blk_birth <= scn->scn_phys.scn_cur_min_txg)
		return;

	if (dsl_scan_recurse(scn, ds, ostype, dnp, &bp_toread, zb, tx,
	    &buf) != 0)
		return;

	/*
	 * If dsl_scan_ddt() has aready visited this block, it will have
	 * already done any translations or scrubbing, so don't call the
	 * callback again.
	 */
	if (ddt_class_contains(dp->dp_spa,
	    scn->scn_phys.scn_ddt_class_max, bp)) {
		ASSERT(buf == NULL);
		return;
	}

	/*
	 * If this block is from the future (after cur_max_txg), then we
	 * are doing this on behalf of a deleted snapshot, and we will
	 * revisit the future block on the next pass of this dataset.
	 * Don't scan it now unless we need to because something
	 * under it was modified.
	 */
	if (BP_PHYSICAL_BIRTH(bp) <= scn->scn_phys.scn_cur_max_txg) {
		scan_funcs[scn->scn_phys.scn_func](dp, bp, zb);
	}
	if (buf)
		(void) arc_buf_remove_ref(buf, &buf);
}

static void
dsl_scan_visit_rootbp(dsl_scan_t *scn, dsl_dataset_t *ds, blkptr_t *bp,
    dmu_tx_t *tx)
{
	zbookmark_t zb;

	SET_BOOKMARK(&zb, ds ? ds->ds_object : DMU_META_OBJSET,
	    ZB_ROOT_OBJECT, ZB_ROOT_LEVEL, ZB_ROOT_BLKID);
	dsl_scan_visitbp(bp, &zb, NULL, NULL,
	    ds, scn, DMU_OST_NONE, tx);

	dprintf_ds(ds, "finished scan%s", "");
}

void
dsl_scan_ds_destroyed(dsl_dataset_t *ds, dmu_tx_t *tx)
{
	dsl_pool_t *dp = ds->ds_dir->dd_pool;
	dsl_scan_t *scn = dp->dp_scan;
	uint64_t mintxg;

	if (scn->scn_phys.scn_state != DSS_SCANNING)
		return;

	if (scn->scn_phys.scn_bookmark.zb_objset == ds->ds_object) {
		if (dsl_dataset_is_snapshot(ds)) {
			/* Note, scn_cur_{min,max}_txg stays the same. */
			scn->scn_phys.scn_bookmark.zb_objset =
			    ds->ds_phys->ds_next_snap_obj;
			zfs_dbgmsg("destroying ds %llu; currently traversing; "
			    "reset zb_objset to %llu",
			    (u_longlong_t)ds->ds_object,
			    (u_longlong_t)ds->ds_phys->ds_next_snap_obj);
			scn->scn_phys.scn_flags |= DSF_VISIT_DS_AGAIN;
		} else {
			SET_BOOKMARK(&scn->scn_phys.scn_bookmark,
			    ZB_DESTROYED_OBJSET, 0, 0, 0);
			zfs_dbgmsg("destroying ds %llu; currently traversing; "
			    "reset bookmark to -1,0,0,0",
			    (u_longlong_t)ds->ds_object);
		}
	} else if (zap_lookup_int_key(dp->dp_meta_objset,
	    scn->scn_phys.scn_queue_obj, ds->ds_object, &mintxg) == 0) {
		ASSERT3U(ds->ds_phys->ds_num_children, <=, 1);
		VERIFY3U(0, ==, zap_remove_int(dp->dp_meta_objset,
		    scn->scn_phys.scn_queue_obj, ds->ds_object, tx));
		if (dsl_dataset_is_snapshot(ds)) {
			/*
			 * We keep the same mintxg; it could be >
			 * ds_creation_txg if the previous snapshot was
			 * deleted too.
			 */
			VERIFY(zap_add_int_key(dp->dp_meta_objset,
			    scn->scn_phys.scn_queue_obj,
			    ds->ds_phys->ds_next_snap_obj, mintxg, tx) == 0);
			zfs_dbgmsg("destroying ds %llu; in queue; "
			    "replacing with %llu",
			    (u_longlong_t)ds->ds_object,
			    (u_longlong_t)ds->ds_phys->ds_next_snap_obj);
		} else {
			zfs_dbgmsg("destroying ds %llu; in queue; removing",
			    (u_longlong_t)ds->ds_object);
		}
	} else {
		zfs_dbgmsg("destroying ds %llu; ignoring",
		    (u_longlong_t)ds->ds_object);
	}

	/*
	 * dsl_scan_sync() should be called after this, and should sync
	 * out our changed state, but just to be safe, do it here.
	 */
	dsl_scan_sync_state(scn, tx);
}

void
dsl_scan_ds_snapshotted(dsl_dataset_t *ds, dmu_tx_t *tx)
{
	dsl_pool_t *dp = ds->ds_dir->dd_pool;
	dsl_scan_t *scn = dp->dp_scan;
	uint64_t mintxg;

	if (scn->scn_phys.scn_state != DSS_SCANNING)
		return;

	ASSERT(ds->ds_phys->ds_prev_snap_obj != 0);

	if (scn->scn_phys.scn_bookmark.zb_objset == ds->ds_object) {
		scn->scn_phys.scn_bookmark.zb_objset =
		    ds->ds_phys->ds_prev_snap_obj;
		zfs_dbgmsg("snapshotting ds %llu; currently traversing; "
		    "reset zb_objset to %llu",
		    (u_longlong_t)ds->ds_object,
		    (u_longlong_t)ds->ds_phys->ds_prev_snap_obj);
	} else if (zap_lookup_int_key(dp->dp_meta_objset,
	    scn->scn_phys.scn_queue_obj, ds->ds_object, &mintxg) == 0) {
		VERIFY3U(0, ==, zap_remove_int(dp->dp_meta_objset,
		    scn->scn_phys.scn_queue_obj, ds->ds_object, tx));
		VERIFY(zap_add_int_key(dp->dp_meta_objset,
		    scn->scn_phys.scn_queue_obj,
		    ds->ds_phys->ds_prev_snap_obj, mintxg, tx) == 0);
		zfs_dbgmsg("snapshotting ds %llu; in queue; "
		    "replacing with %llu",
		    (u_longlong_t)ds->ds_object,
		    (u_longlong_t)ds->ds_phys->ds_prev_snap_obj);
	}
	dsl_scan_sync_state(scn, tx);
}

void
dsl_scan_ds_clone_swapped(dsl_dataset_t *ds1, dsl_dataset_t *ds2, dmu_tx_t *tx)
{
	dsl_pool_t *dp = ds1->ds_dir->dd_pool;
	dsl_scan_t *scn = dp->dp_scan;
	uint64_t mintxg;

	if (scn->scn_phys.scn_state != DSS_SCANNING)
		return;

	if (scn->scn_phys.scn_bookmark.zb_objset == ds1->ds_object) {
		scn->scn_phys.scn_bookmark.zb_objset = ds2->ds_object;
		zfs_dbgmsg("clone_swap ds %llu; currently traversing; "
		    "reset zb_objset to %llu",
		    (u_longlong_t)ds1->ds_object,
		    (u_longlong_t)ds2->ds_object);
	} else if (scn->scn_phys.scn_bookmark.zb_objset == ds2->ds_object) {
		scn->scn_phys.scn_bookmark.zb_objset = ds1->ds_object;
		zfs_dbgmsg("clone_swap ds %llu; currently traversing; "
		    "reset zb_objset to %llu",
		    (u_longlong_t)ds2->ds_object,
		    (u_longlong_t)ds1->ds_object);
	}

	if (zap_lookup_int_key(dp->dp_meta_objset, scn->scn_phys.scn_queue_obj,
	    ds1->ds_object, &mintxg) == 0) {
		int err;

		ASSERT3U(mintxg, ==, ds1->ds_phys->ds_prev_snap_txg);
		ASSERT3U(mintxg, ==, ds2->ds_phys->ds_prev_snap_txg);
		VERIFY3U(0, ==, zap_remove_int(dp->dp_meta_objset,
		    scn->scn_phys.scn_queue_obj, ds1->ds_object, tx));
		err = zap_add_int_key(dp->dp_meta_objset,
		    scn->scn_phys.scn_queue_obj, ds2->ds_object, mintxg, tx);
		VERIFY(err == 0 || err == EEXIST);
		if (err == EEXIST) {
			/* Both were there to begin with */
			VERIFY(0 == zap_add_int_key(dp->dp_meta_objset,
			    scn->scn_phys.scn_queue_obj,
			    ds1->ds_object, mintxg, tx));
		}
		zfs_dbgmsg("clone_swap ds %llu; in queue; "
		    "replacing with %llu",
		    (u_longlong_t)ds1->ds_object,
		    (u_longlong_t)ds2->ds_object);
	} else if (zap_lookup_int_key(dp->dp_meta_objset,
	    scn->scn_phys.scn_queue_obj, ds2->ds_object, &mintxg) == 0) {
		ASSERT3U(mintxg, ==, ds1->ds_phys->ds_prev_snap_txg);
		ASSERT3U(mintxg, ==, ds2->ds_phys->ds_prev_snap_txg);
		VERIFY3U(0, ==, zap_remove_int(dp->dp_meta_objset,
		    scn->scn_phys.scn_queue_obj, ds2->ds_object, tx));
		VERIFY(0 == zap_add_int_key(dp->dp_meta_objset,
		    scn->scn_phys.scn_queue_obj, ds1->ds_object, mintxg, tx));
		zfs_dbgmsg("clone_swap ds %llu; in queue; "
		    "replacing with %llu",
		    (u_longlong_t)ds2->ds_object,
		    (u_longlong_t)ds1->ds_object);
	}

	dsl_scan_sync_state(scn, tx);
}

struct enqueue_clones_arg {
	dmu_tx_t *tx;
	uint64_t originobj;
};

/* ARGSUSED */
static int
enqueue_clones_cb(dsl_pool_t *dp, dsl_dataset_t *hds, void *arg)
{
	struct enqueue_clones_arg *eca = arg;
	dsl_dataset_t *ds;
	int err;
	dsl_scan_t *scn = dp->dp_scan;

	if (hds->ds_dir->dd_phys->dd_origin_obj != eca->originobj)
		return (0);

	err = dsl_dataset_hold_obj(dp, hds->ds_object, FTAG, &ds);
	if (err)
		return (err);

	while (ds->ds_phys->ds_prev_snap_obj != eca->originobj) {
		dsl_dataset_t *prev;
		err = dsl_dataset_hold_obj(dp,
		    ds->ds_phys->ds_prev_snap_obj, FTAG, &prev);

		dsl_dataset_rele(ds, FTAG);
		if (err)
			return (err);
		ds = prev;
	}
	VERIFY(zap_add_int_key(dp->dp_meta_objset,
	    scn->scn_phys.scn_queue_obj, ds->ds_object,
	    ds->ds_phys->ds_prev_snap_txg, eca->tx) == 0);
	dsl_dataset_rele(ds, FTAG);
	return (0);
}

static void
dsl_scan_visitds(dsl_scan_t *scn, uint64_t dsobj, dmu_tx_t *tx)
{
	dsl_pool_t *dp = scn->scn_dp;
	dsl_dataset_t *ds;
	objset_t *os;
	int error;

	VERIFY3U(0, ==, dsl_dataset_hold_obj(dp, dsobj, FTAG, &ds));

	rw_enter(&dp->dp_config_rwlock, RW_READER);
	error = dmu_objset_from_ds(ds, &os);
	rw_exit(&dp->dp_config_rwlock);
	if (error)
		goto out;

	/*
	 * Only the ZIL in the head (non-snapshot) is valid.  Even though
	 * snapshots can have ZIL block pointers (which may be the same
	 * BP as in the head), they must be ignored.  So we traverse the
	 * ZIL here, rather than in scan_recurse(), because the regular
	 * snapshot block-sharing rules don't apply to it.
	 */
	if (DSL_SCAN_IS_SCRUB_RESILVER(scn) && !dsl_dataset_is_snapshot(ds))
		dsl_scan_zil(dp, &os->os_zil_header);

	/*
	 * Iterate over the bps in this ds.
	 */
	dmu_buf_will_dirty(ds->ds_dbuf, tx);
	dsl_scan_visit_rootbp(scn, ds, &ds->ds_phys->ds_bp, tx);

	char *dsname = kmem_alloc(ZFS_MAXNAMELEN, KM_SLEEP);
	dsl_dataset_name(ds, dsname);
	zfs_dbgmsg("scanned dataset %llu (%s) with min=%llu max=%llu; "
	    "pausing=%u",
	    (longlong_t)dsobj, dsname,
	    (longlong_t)scn->scn_phys.scn_cur_min_txg,
	    (longlong_t)scn->scn_phys.scn_cur_max_txg,
	    (int)scn->scn_pausing);
	kmem_free(dsname, ZFS_MAXNAMELEN);

	if (scn->scn_pausing)
		goto out;

	/*
	 * We've finished this pass over this dataset.
	 */

	/*
	 * If we did not completely visit this dataset, do another pass.
	 */
	if (scn->scn_phys.scn_flags & DSF_VISIT_DS_AGAIN) {
		zfs_dbgmsg("incomplete pass; visiting again");
		scn->scn_phys.scn_flags &= ~DSF_VISIT_DS_AGAIN;
		VERIFY(zap_add_int_key(dp->dp_meta_objset,
		    scn->scn_phys.scn_queue_obj, ds->ds_object,
		    scn->scn_phys.scn_cur_max_txg, tx) == 0);
		goto out;
	}

	/*
	 * Add descendent datasets to work queue.
	 */
	if (ds->ds_phys->ds_next_snap_obj != 0) {
		VERIFY(zap_add_int_key(dp->dp_meta_objset,
		    scn->scn_phys.scn_queue_obj, ds->ds_phys->ds_next_snap_obj,
		    ds->ds_phys->ds_creation_txg, tx) == 0);
	}
	if (ds->ds_phys->ds_num_children > 1) {
		boolean_t usenext = B_FALSE;
		if (ds->ds_phys->ds_next_clones_obj != 0) {
			uint64_t count;
			/*
			 * A bug in a previous version of the code could
			 * cause upgrade_clones_cb() to not set
			 * ds_next_snap_obj when it should, leading to a
			 * missing entry.  Therefore we can only use the
			 * next_clones_obj when its count is correct.
			 */
			int err = zap_count(dp->dp_meta_objset,
			    ds->ds_phys->ds_next_clones_obj, &count);
			if (err == 0 &&
			    count == ds->ds_phys->ds_num_children - 1)
				usenext = B_TRUE;
		}

		if (usenext) {
			VERIFY0(zap_join_key(dp->dp_meta_objset,
			    ds->ds_phys->ds_next_clones_obj,
			    scn->scn_phys.scn_queue_obj,
			    ds->ds_phys->ds_creation_txg, tx));
		} else {
			struct enqueue_clones_arg eca;
			eca.tx = tx;
			eca.originobj = ds->ds_object;

			VERIFY0(dmu_objset_find_dp(dp, dp->dp_root_dir_obj,
			    enqueue_clones_cb, &eca, DS_FIND_CHILDREN));
		}
	}

out:
	dsl_dataset_rele(ds, FTAG);
}

/* ARGSUSED */
static int
enqueue_cb(dsl_pool_t *dp, dsl_dataset_t *hds, void *arg)
{
	dmu_tx_t *tx = arg;
	dsl_dataset_t *ds;
	int err;
	dsl_scan_t *scn = dp->dp_scan;

	err = dsl_dataset_hold_obj(dp, hds->ds_object, FTAG, &ds);
	if (err)
		return (err);

	while (ds->ds_phys->ds_prev_snap_obj != 0) {
		dsl_dataset_t *prev;
		err = dsl_dataset_hold_obj(dp, ds->ds_phys->ds_prev_snap_obj,
		    FTAG, &prev);
		if (err) {
			dsl_dataset_rele(ds, FTAG);
			return (err);
		}

		/*
		 * If this is a clone, we don't need to worry about it for now.
		 */
		if (prev->ds_phys->ds_next_snap_obj != ds->ds_object) {
			dsl_dataset_rele(ds, FTAG);
			dsl_dataset_rele(prev, FTAG);
			return (0);
		}
		dsl_dataset_rele(ds, FTAG);
		ds = prev;
	}

	VERIFY(zap_add_int_key(dp->dp_meta_objset, scn->scn_phys.scn_queue_obj,
	    ds->ds_object, ds->ds_phys->ds_prev_snap_txg, tx) == 0);
	dsl_dataset_rele(ds, FTAG);
	return (0);
}

/*
 * Scrub/dedup interaction.
 *
 * If there are N references to a deduped block, we don't want to scrub it
 * N times -- ideally, we should scrub it exactly once.
 *
 * We leverage the fact that the dde's replication class (enum ddt_class)
 * is ordered from highest replication class (DDT_CLASS_DITTO) to lowest
 * (DDT_CLASS_UNIQUE) so that we may walk the DDT in that order.
 *
 * To prevent excess scrubbing, the scrub begins by walking the DDT
 * to find all blocks with refcnt > 1, and scrubs each of these once.
 * Since there are two replication classes which contain blocks with
 * refcnt > 1, we scrub the highest replication class (DDT_CLASS_DITTO) first.
 * Finally the top-down scrub begins, only visiting blocks with refcnt == 1.
 *
 * There would be nothing more to say if a block's refcnt couldn't change
 * during a scrub, but of course it can so we must account for changes
 * in a block's replication class.
 *
 * Here's an example of what can occur:
 *
 * If a block has refcnt > 1 during the DDT scrub phase, but has refcnt == 1
 * when visited during the top-down scrub phase, it will be scrubbed twice.
 * This negates our scrub optimization, but is otherwise harmless.
 *
 * If a block has refcnt == 1 during the DDT scrub phase, but has refcnt > 1
 * on each visit during the top-down scrub phase, it will never be scrubbed.
 * To catch this, ddt_sync_entry() notifies the scrub code whenever a block's
 * reference class transitions to a higher level (i.e DDT_CLASS_UNIQUE to
 * DDT_CLASS_DUPLICATE); if it transitions from refcnt == 1 to refcnt > 1
 * while a scrub is in progress, it scrubs the block right then.
 */
static void
dsl_scan_ddt(dsl_scan_t *scn, dmu_tx_t *tx)
{
	ddt_bookmark_t *ddb = &scn->scn_phys.scn_ddt_bookmark;
	ddt_entry_t dde = { 0 };
	int error;
	uint64_t n = 0;

	while ((error = ddt_walk(scn->scn_dp->dp_spa, ddb, &dde)) == 0) {
		ddt_t *ddt;

		if (ddb->ddb_class > scn->scn_phys.scn_ddt_class_max)
			break;
		dprintf("visiting ddb=%llu/%llu/%llu/%llx\n",
		    (longlong_t)ddb->ddb_class,
		    (longlong_t)ddb->ddb_type,
		    (longlong_t)ddb->ddb_checksum,
		    (longlong_t)ddb->ddb_cursor);

		/* There should be no pending changes to the dedup table */
		ddt = scn->scn_dp->dp_spa->spa_ddt[ddb->ddb_checksum];
#ifdef ZFS_DEBUG
		for (uint_t i = 0; i < DDT_HASHSZ; i++)
			ASSERT(avl_first(&ddt->ddt_tree[i]) == NULL);
#endif
		dsl_scan_ddt_entry(scn, ddb->ddb_checksum, &dde, tx);
		n++;

		if (dsl_scan_check_pause(scn, NULL))
			break;
	}

	zfs_dbgmsg("scanned %llu ddt entries with class_max = %u; pausing=%u",
	    (longlong_t)n, (int)scn->scn_phys.scn_ddt_class_max,
	    (int)scn->scn_pausing);

	ASSERT(error == 0 || error == ENOENT);
	ASSERT(error != ENOENT ||
	    ddb->ddb_class > scn->scn_phys.scn_ddt_class_max);
}

/* ARGSUSED */
void
dsl_scan_ddt_entry(dsl_scan_t *scn, enum zio_checksum checksum,
    ddt_entry_t *dde, dmu_tx_t *tx)
{
	const ddt_key_t *ddk = &dde->dde_key;
	ddt_phys_t *ddp = dde->dde_phys;
	blkptr_t bp;
	zbookmark_t zb = { 0 };

	if (scn->scn_phys.scn_state != DSS_SCANNING)
		return;

	for (int p = 0; p < DDT_PHYS_TYPES; p++, ddp++) {
		if (ddp->ddp_phys_birth == 0 ||
		    ddp->ddp_phys_birth > scn->scn_phys.scn_max_txg)
			continue;
		ddt_bp_create(checksum, ddk, ddp, &bp);

		scn->scn_visited_this_txg++;
		scan_funcs[scn->scn_phys.scn_func](scn->scn_dp, &bp, &zb);
	}
}

static void
dsl_scan_visit(dsl_scan_t *scn, dmu_tx_t *tx)
{
	dsl_pool_t *dp = scn->scn_dp;
	zap_cursor_t zc;
	zap_attribute_t za;

	if (scn->scn_phys.scn_ddt_bookmark.ddb_class <=
	    scn->scn_phys.scn_ddt_class_max) {
		scn->scn_phys.scn_cur_min_txg = scn->scn_phys.scn_min_txg;
		scn->scn_phys.scn_cur_max_txg = scn->scn_phys.scn_max_txg;
		dsl_scan_ddt(scn, tx);
		if (scn->scn_pausing)
			return;
	}

	if (scn->scn_phys.scn_bookmark.zb_objset == DMU_META_OBJSET) {
		/* First do the MOS & ORIGIN */

		scn->scn_phys.scn_cur_min_txg = scn->scn_phys.scn_min_txg;
		scn->scn_phys.scn_cur_max_txg = scn->scn_phys.scn_max_txg;
		dsl_scan_visit_rootbp(scn, NULL,
		    &dp->dp_meta_rootbp, tx);
		spa_set_rootblkptr(dp->dp_spa, &dp->dp_meta_rootbp);
		if (scn->scn_pausing)
			return;

		if (spa_version(dp->dp_spa) < SPA_VERSION_DSL_SCRUB) {
			VERIFY0(dmu_objset_find_dp(dp, dp->dp_root_dir_obj,
			    enqueue_cb, tx, DS_FIND_CHILDREN));
		} else {
			dsl_scan_visitds(scn,
			    dp->dp_origin_snap->ds_object, tx);
		}
		ASSERT(!scn->scn_pausing);
	} else if (scn->scn_phys.scn_bookmark.zb_objset !=
	    ZB_DESTROYED_OBJSET) {
		/*
		 * If we were paused, continue from here.  Note if the
		 * ds we were paused on was deleted, the zb_objset may
		 * be -1, so we will skip this and find a new objset
		 * below.
		 */
		dsl_scan_visitds(scn, scn->scn_phys.scn_bookmark.zb_objset, tx);
		if (scn->scn_pausing)
			return;
	}

	/*
	 * In case we were paused right at the end of the ds, zero the
	 * bookmark so we don't think that we're still trying to resume.
	 */
	bzero(&scn->scn_phys.scn_bookmark, sizeof (zbookmark_t));

	/* keep pulling things out of the zap-object-as-queue */
	while (zap_cursor_init(&zc, dp->dp_meta_objset,
	    scn->scn_phys.scn_queue_obj),
	    zap_cursor_retrieve(&zc, &za) == 0) {
		dsl_dataset_t *ds;
		uint64_t dsobj;

		dsobj = strtonum(za.za_name, NULL);
		VERIFY3U(0, ==, zap_remove_int(dp->dp_meta_objset,
		    scn->scn_phys.scn_queue_obj, dsobj, tx));

		/* Set up min/max txg */
		VERIFY3U(0, ==, dsl_dataset_hold_obj(dp, dsobj, FTAG, &ds));
		if (za.za_first_integer != 0) {
			scn->scn_phys.scn_cur_min_txg =
			    MAX(scn->scn_phys.scn_min_txg,
			    za.za_first_integer);
		} else {
			scn->scn_phys.scn_cur_min_txg =
			    MAX(scn->scn_phys.scn_min_txg,
			    ds->ds_phys->ds_prev_snap_txg);
		}
		scn->scn_phys.scn_cur_max_txg = dsl_scan_ds_maxtxg(ds);
		dsl_dataset_rele(ds, FTAG);

		dsl_scan_visitds(scn, dsobj, tx);
		zap_cursor_fini(&zc);
		if (scn->scn_pausing)
			return;
	}
	zap_cursor_fini(&zc);
}

static boolean_t
dsl_scan_free_should_pause(dsl_scan_t *scn)
{
	uint64_t elapsed_nanosecs;

	elapsed_nanosecs = gethrtime() - scn->scn_sync_start_time;
	return (elapsed_nanosecs / NANOSEC > zfs_txg_timeout ||
	    (NSEC2MSEC(elapsed_nanosecs) > zfs_free_min_time_ms &&
	    txg_sync_waiting(scn->scn_dp)) ||
	    spa_shutting_down(scn->scn_dp->dp_spa));
}

static int
dsl_scan_free_block_cb(void *arg, const blkptr_t *bp, dmu_tx_t *tx)
{
	dsl_scan_t *scn = arg;

	if (!scn->scn_is_bptree ||
	    (BP_GET_LEVEL(bp) == 0 && BP_GET_TYPE(bp) != DMU_OT_OBJSET)) {
		if (dsl_scan_free_should_pause(scn))
			return (SET_ERROR(ERESTART));
	}

	zio_nowait(zio_free_sync(scn->scn_zio_root, scn->scn_dp->dp_spa,
	    dmu_tx_get_txg(tx), bp, 0));
	dsl_dir_diduse_space(tx->tx_pool->dp_free_dir, DD_USED_HEAD,
	    -bp_get_dsize_sync(scn->scn_dp->dp_spa, bp),
	    -BP_GET_PSIZE(bp), -BP_GET_UCSIZE(bp), tx);
	scn->scn_visited_this_txg++;
	return (0);
}

boolean_t
dsl_scan_active(dsl_scan_t *scn)
{
	spa_t *spa = scn->scn_dp->dp_spa;
	uint64_t used = 0, comp, uncomp;

	if (spa->spa_load_state != SPA_LOAD_NONE)
		return (B_FALSE);
	if (spa_shutting_down(spa))
		return (B_FALSE);
	if (scn->scn_phys.scn_state == DSS_SCANNING ||
	    scn->scn_async_destroying)
		return (B_TRUE);

	if (spa_version(scn->scn_dp->dp_spa) >= SPA_VERSION_DEADLISTS) {
		(void) bpobj_space(&scn->scn_dp->dp_free_bpobj,
		    &used, &comp, &uncomp);
	}
	return (used != 0);
}

void
dsl_scan_sync(dsl_pool_t *dp, dmu_tx_t *tx)
{
	dsl_scan_t *scn = dp->dp_scan;
	spa_t *spa = dp->dp_spa;
	int err;

	/*
	 * Check for scn_restart_txg before checking spa_load_state, so
	 * that we can restart an old-style scan while the pool is being
	 * imported (see dsl_scan_init).
	 */
	if (scn->scn_restart_txg != 0 &&
	    scn->scn_restart_txg <= tx->tx_txg) {
		pool_scan_func_t func = POOL_SCAN_SCRUB;
		dsl_scan_done(scn, B_FALSE, tx);
		if (vdev_resilver_needed(spa->spa_root_vdev, NULL, NULL))
			func = POOL_SCAN_RESILVER;
		zfs_dbgmsg("restarting scan func=%u txg=%llu",
		    func, tx->tx_txg);
		dsl_scan_setup_sync(&func, tx);
	}

	if (!dsl_scan_active(scn) ||
	    spa_sync_pass(dp->dp_spa) > 1)
		return;

	scn->scn_visited_this_txg = 0;
	scn->scn_pausing = B_FALSE;
	scn->scn_sync_start_time = gethrtime();
	spa->spa_scrub_active = B_TRUE;

	/*
	 * First process the free list.  If we pause the free, don't do
	 * any scanning.  This ensures that there is no free list when
	 * we are scanning, so the scan code doesn't have to worry about
	 * traversing it.
	 */
	if (spa_version(dp->dp_spa) >= SPA_VERSION_DEADLISTS) {
		scn->scn_is_bptree = B_FALSE;
		scn->scn_zio_root = zio_root(dp->dp_spa, NULL,
		    NULL, ZIO_FLAG_MUSTSUCCEED);
		err = bpobj_iterate(&dp->dp_free_bpobj,
		    dsl_scan_free_block_cb, scn, tx);
		VERIFY3U(0, ==, zio_wait(scn->scn_zio_root));

		if (err == 0 && spa_feature_is_active(spa,
		    SPA_FEATURE_ASYNC_DESTROY)) {
			ASSERT(scn->scn_async_destroying);
			scn->scn_is_bptree = B_TRUE;
			scn->scn_zio_root = zio_root(dp->dp_spa, NULL,
			    NULL, ZIO_FLAG_MUSTSUCCEED);
			err = bptree_iterate(dp->dp_meta_objset,
			    dp->dp_bptree_obj, B_TRUE, dsl_scan_free_block_cb,
			    scn, tx);
			VERIFY0(zio_wait(scn->scn_zio_root));

			if (err == 0) {
				/* finished; deactivate async destroy feature */
				spa_feature_decr(spa, SPA_FEATURE_ASYNC_DESTROY,
				    tx);
				ASSERT(!spa_feature_is_active(spa,
				    SPA_FEATURE_ASYNC_DESTROY));
				VERIFY0(zap_remove(dp->dp_meta_objset,
				    DMU_POOL_DIRECTORY_OBJECT,
				    DMU_POOL_BPTREE_OBJ, tx));
				VERIFY0(bptree_free(dp->dp_meta_objset,
				    dp->dp_bptree_obj, tx));
				dp->dp_bptree_obj = 0;
				scn->scn_async_destroying = B_FALSE;
			}
		}
		if (scn->scn_visited_this_txg) {
			zfs_dbgmsg("freed %llu blocks in %llums from "
			    "free_bpobj/bptree txg %llu",
			    (longlong_t)scn->scn_visited_this_txg,
			    (longlong_t)
			    NSEC2MSEC(gethrtime() - scn->scn_sync_start_time),
			    (longlong_t)tx->tx_txg);
			scn->scn_visited_this_txg = 0;
			/*
			 * Re-sync the ddt so that we can further modify
			 * it when doing bprewrite.
			 */
			ddt_sync(spa, tx->tx_txg);
		}
		if (err == ERESTART)
			return;
	}

	if (scn->scn_phys.scn_state != DSS_SCANNING)
		return;

	if (scn->scn_done_txg == tx->tx_txg) {
		ASSERT(!scn->scn_pausing);
		/* finished with scan. */
		zfs_dbgmsg("txg %llu scan complete", tx->tx_txg);
		dsl_scan_done(scn, B_TRUE, tx);
		ASSERT3U(spa->spa_scrub_inflight, ==, 0);
		dsl_scan_sync_state(scn, tx);
		return;
	}

	if (scn->scn_phys.scn_ddt_bookmark.ddb_class <=
	    scn->scn_phys.scn_ddt_class_max) {
		zfs_dbgmsg("doing scan sync txg %llu; "
		    "ddt bm=%llu/%llu/%llu/%llx",
		    (longlong_t)tx->tx_txg,
		    (longlong_t)scn->scn_phys.scn_ddt_bookmark.ddb_class,
		    (longlong_t)scn->scn_phys.scn_ddt_bookmark.ddb_type,
		    (longlong_t)scn->scn_phys.scn_ddt_bookmark.ddb_checksum,
		    (longlong_t)scn->scn_phys.scn_ddt_bookmark.ddb_cursor);
		ASSERT(scn->scn_phys.scn_bookmark.zb_objset == 0);
		ASSERT(scn->scn_phys.scn_bookmark.zb_object == 0);
		ASSERT(scn->scn_phys.scn_bookmark.zb_level == 0);
		ASSERT(scn->scn_phys.scn_bookmark.zb_blkid == 0);
	} else {
		zfs_dbgmsg("doing scan sync txg %llu; bm=%llu/%llu/%llu/%llu",
		    (longlong_t)tx->tx_txg,
		    (longlong_t)scn->scn_phys.scn_bookmark.zb_objset,
		    (longlong_t)scn->scn_phys.scn_bookmark.zb_object,
		    (longlong_t)scn->scn_phys.scn_bookmark.zb_level,
		    (longlong_t)scn->scn_phys.scn_bookmark.zb_blkid);
	}

	scn->scn_zio_root = zio_root(dp->dp_spa, NULL,
	    NULL, ZIO_FLAG_CANFAIL);
	dsl_pool_config_enter(dp, FTAG);
	dsl_scan_visit(scn, tx);
	dsl_pool_config_exit(dp, FTAG);
	(void) zio_wait(scn->scn_zio_root);
	scn->scn_zio_root = NULL;

	zfs_dbgmsg("visited %llu blocks in %llums",
	    (longlong_t)scn->scn_visited_this_txg,
	    (longlong_t)NSEC2MSEC(gethrtime() - scn->scn_sync_start_time));

	if (!scn->scn_pausing) {
		scn->scn_done_txg = tx->tx_txg + 1;
		zfs_dbgmsg("txg %llu traversal complete, waiting till txg %llu",
		    tx->tx_txg, scn->scn_done_txg);
	}

	if (DSL_SCAN_IS_SCRUB_RESILVER(scn)) {
		mutex_enter(&spa->spa_scrub_lock);
		while (spa->spa_scrub_inflight > 0) {
			cv_wait(&spa->spa_scrub_io_cv,
			    &spa->spa_scrub_lock);
		}
		mutex_exit(&spa->spa_scrub_lock);
	}

	dsl_scan_sync_state(scn, tx);
}

/*
 * This will start a new scan, or restart an existing one.
 */
void
dsl_resilver_restart(dsl_pool_t *dp, uint64_t txg)
{
	if (txg == 0) {
		dmu_tx_t *tx;
		tx = dmu_tx_create_dd(dp->dp_mos_dir);
		VERIFY(0 == dmu_tx_assign(tx, TXG_WAIT));

		txg = dmu_tx_get_txg(tx);
		dp->dp_scan->scn_restart_txg = txg;
		dmu_tx_commit(tx);
	} else {
		dp->dp_scan->scn_restart_txg = txg;
	}
	zfs_dbgmsg("restarting resilver txg=%llu", txg);
}

boolean_t
dsl_scan_resilvering(dsl_pool_t *dp)
{
	return (dp->dp_scan->scn_phys.scn_state == DSS_SCANNING &&
	    dp->dp_scan->scn_phys.scn_func == POOL_SCAN_RESILVER);
}

/*
 * scrub consumers
 */

static void
count_block(zfs_all_blkstats_t *zab, const blkptr_t *bp)
{
	int i;

	/*
	 * If we resume after a reboot, zab will be NULL; don't record
	 * incomplete stats in that case.
	 */
	if (zab == NULL)
		return;

	for (i = 0; i < 4; i++) {
		int l = (i < 2) ? BP_GET_LEVEL(bp) : DN_MAX_LEVELS;
		int t = (i & 1) ? BP_GET_TYPE(bp) : DMU_OT_TOTAL;
		if (t & DMU_OT_NEWTYPE)
			t = DMU_OT_OTHER;
		zfs_blkstat_t *zb = &zab->zab_type[l][t];
		int equal;

		zb->zb_count++;
		zb->zb_asize += BP_GET_ASIZE(bp);
		zb->zb_lsize += BP_GET_LSIZE(bp);
		zb->zb_psize += BP_GET_PSIZE(bp);
		zb->zb_gangs += BP_COUNT_GANG(bp);

		switch (BP_GET_NDVAS(bp)) {
		case 2:
			if (DVA_GET_VDEV(&bp->blk_dva[0]) ==
			    DVA_GET_VDEV(&bp->blk_dva[1]))
				zb->zb_ditto_2_of_2_samevdev++;
			break;
		case 3:
			equal = (DVA_GET_VDEV(&bp->blk_dva[0]) ==
			    DVA_GET_VDEV(&bp->blk_dva[1])) +
			    (DVA_GET_VDEV(&bp->blk_dva[0]) ==
			    DVA_GET_VDEV(&bp->blk_dva[2])) +
			    (DVA_GET_VDEV(&bp->blk_dva[1]) ==
			    DVA_GET_VDEV(&bp->blk_dva[2]));
			if (equal == 1)
				zb->zb_ditto_2_of_3_samevdev++;
			else if (equal == 3)
				zb->zb_ditto_3_of_3_samevdev++;
			break;
		}
	}
}

static void
dsl_scan_scrub_done(zio_t *zio)
{
	spa_t *spa = zio->io_spa;

	zio_data_buf_free(zio->io_data, zio->io_size);

	mutex_enter(&spa->spa_scrub_lock);
	spa->spa_scrub_inflight--;
	cv_broadcast(&spa->spa_scrub_io_cv);

	if (zio->io_error && (zio->io_error != ECKSUM ||
	    !(zio->io_flags & ZIO_FLAG_SPECULATIVE))) {
		spa->spa_dsl_pool->dp_scan->scn_phys.scn_errors++;
	}
	mutex_exit(&spa->spa_scrub_lock);
}

static int
dsl_scan_scrub_cb(dsl_pool_t *dp,
    const blkptr_t *bp, const zbookmark_t *zb)
{
	dsl_scan_t *scn = dp->dp_scan;
	size_t size = BP_GET_PSIZE(bp);
	spa_t *spa = dp->dp_spa;
	uint64_t phys_birth = BP_PHYSICAL_BIRTH(bp);
	boolean_t needs_io;
	int zio_flags = ZIO_FLAG_SCAN_THREAD | ZIO_FLAG_RAW | ZIO_FLAG_CANFAIL;
	int scan_delay = 0;

	if (phys_birth <= scn->scn_phys.scn_min_txg ||
	    phys_birth >= scn->scn_phys.scn_max_txg)
		return (0);

	count_block(dp->dp_blkstats, bp);

	ASSERT(DSL_SCAN_IS_SCRUB_RESILVER(scn));
	if (scn->scn_phys.scn_func == POOL_SCAN_SCRUB) {
		zio_flags |= ZIO_FLAG_SCRUB;
		needs_io = B_TRUE;
		scan_delay = zfs_scrub_delay;
	} else {
		ASSERT3U(scn->scn_phys.scn_func, ==, POOL_SCAN_RESILVER);
		zio_flags |= ZIO_FLAG_RESILVER;
		needs_io = B_FALSE;
		scan_delay = zfs_resilver_delay;
	}

	/* If it's an intent log block, failure is expected. */
	if (zb->zb_level == ZB_ZIL_LEVEL)
		zio_flags |= ZIO_FLAG_SPECULATIVE;

	for (int d = 0; d < BP_GET_NDVAS(bp); d++) {
		vdev_t *vd = vdev_lookup_top(spa,
		    DVA_GET_VDEV(&bp->blk_dva[d]));

		/*
		 * Keep track of how much data we've examined so that
		 * zpool(1M) status can make useful progress reports.
		 */
		scn->scn_phys.scn_examined += DVA_GET_ASIZE(&bp->blk_dva[d]);
		spa->spa_scan_pass_exam += DVA_GET_ASIZE(&bp->blk_dva[d]);

		/* if it's a resilver, this may not be in the target range */
		if (!needs_io) {
			if (DVA_GET_GANG(&bp->blk_dva[d])) {
				/*
				 * Gang members may be spread across multiple
				 * vdevs, so the best estimate we have is the
				 * scrub range, which has already been checked.
				 * XXX -- it would be better to change our
				 * allocation policy to ensure that all
				 * gang members reside on the same vdev.
				 */
				needs_io = B_TRUE;
			} else {
				needs_io = vdev_dtl_contains(vd, DTL_PARTIAL,
				    phys_birth, 1);
			}
		}
	}

	if (needs_io && !zfs_no_scrub_io) {
		vdev_t *rvd = spa->spa_root_vdev;
		uint64_t maxinflight = rvd->vdev_children * zfs_top_maxinflight;
		void *data = zio_data_buf_alloc(size);

		mutex_enter(&spa->spa_scrub_lock);
		while (spa->spa_scrub_inflight >= maxinflight)
			cv_wait(&spa->spa_scrub_io_cv, &spa->spa_scrub_lock);
		spa->spa_scrub_inflight++;
		mutex_exit(&spa->spa_scrub_lock);

		/*
		 * If we're seeing recent (zfs_scan_idle) "important" I/Os
		 * then throttle our workload to limit the impact of a scan.
		 */
		if (ddi_get_lbolt64() - spa->spa_last_io <= zfs_scan_idle)
			delay(scan_delay);

		zio_nowait(zio_read(NULL, spa, bp, data, size,
		    dsl_scan_scrub_done, NULL, ZIO_PRIORITY_SCRUB,
		    zio_flags, zb));
	}

	/* do not relocate this block */
	return (0);
}

int
dsl_scan(dsl_pool_t *dp, pool_scan_func_t func)
{
	spa_t *spa = dp->dp_spa;

	/*
	 * Purge all vdev caches and probe all devices.  We do this here
	 * rather than in sync context because this requires a writer lock
	 * on the spa_config lock, which we can't do from sync context.  The
	 * spa_scrub_reopen flag indicates that vdev_open() should not
	 * attempt to start another scrub.
	 */
	spa_vdev_state_enter(spa, SCL_NONE);
	spa->spa_scrub_reopen = B_TRUE;
	vdev_reopen(spa->spa_root_vdev);
	spa->spa_scrub_reopen = B_FALSE;
	(void) spa_vdev_state_exit(spa, NULL, 0);

	return (dsl_sync_task(spa_name(spa), dsl_scan_setup_check,
	    dsl_scan_setup_sync, &func, 0));
}<|MERGE_RESOLUTION|>--- conflicted
+++ resolved
@@ -20,12 +20,8 @@
  */
 /*
  * Copyright (c) 2008, 2010, Oracle and/or its affiliates. All rights reserved.
-<<<<<<< HEAD
- * Copyright (c) 2012 by Delphix. All rights reserved.
+ * Copyright (c) 2013 by Delphix. All rights reserved.
  * Copyright 2013 Nexenta Systems, Inc.  All rights reserved.
-=======
- * Copyright (c) 2013 by Delphix. All rights reserved.
->>>>>>> 7de6f2c0
  */
 
 #include <sys/dsl_scan.h>
@@ -997,14 +993,10 @@
 	dsl_pool_t *dp = scn->scn_dp;
 	dsl_dataset_t *ds;
 	objset_t *os;
-	int error;
 
 	VERIFY3U(0, ==, dsl_dataset_hold_obj(dp, dsobj, FTAG, &ds));
 
-	rw_enter(&dp->dp_config_rwlock, RW_READER);
-	error = dmu_objset_from_ds(ds, &os);
-	rw_exit(&dp->dp_config_rwlock);
-	if (error)
+	if (dmu_objset_from_ds(ds, &os))
 		goto out;
 
 	/*
