--- conflicted
+++ resolved
@@ -666,13 +666,9 @@
 	    &zp->z_pflags, 8);
 
 	/*
-<<<<<<< HEAD
-	 * Make sure we are not trying to modify read-only filesystem
-=======
 	 * In a case vp->v_vfsp != zp->z_zfsvfs->z_vfs (e.g. snapshots) our
 	 * callers might not be able to detect properly that we are read-only,
 	 * so check it explicitly here.
->>>>>>> 7a3fc0cc
 	 */
 	if (zfsvfs->z_vfs->vfs_flag & VFS_RDONLY) {
 		ZFS_EXIT(zfsvfs);
@@ -4874,13 +4870,9 @@
 	}
 
 	/*
-<<<<<<< HEAD
-	 * Make sure we are not trying to modify read-only filesystem
-=======
 	 * In a case vp->v_vfsp != zp->z_zfsvfs->z_vfs (e.g. snapshots) our
 	 * callers might not be able to detect properly that we are read-only,
 	 * so check it explicitly here.
->>>>>>> 7a3fc0cc
 	 */
 	if (zfsvfs->z_vfs->vfs_flag & VFS_RDONLY) {
 		ZFS_EXIT(zfsvfs);
