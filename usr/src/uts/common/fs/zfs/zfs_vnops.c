--- conflicted
+++ resolved
@@ -23,12 +23,8 @@
  * Portions Copyright 2007 Jeremy Teo
  * Portions Copyright 2010 Robert Milkowski
  * Copyright (c) 2012, 2015 by Delphix. All rights reserved.
-<<<<<<< HEAD
+ * Copyright (c) 2014 Integros [integros.com]
  * Copyright 2015 Nexenta Systems, Inc.  All rights reserved.
-=======
- * Copyright 2014 Nexenta Systems, Inc.  All rights reserved.
- * Copyright (c) 2014 Integros [integros.com]
->>>>>>> 6e7bd672
  */
 
 #include <sys/types.h>
