/*
 * CDDL HEADER START
 *
 * The contents of this file are subject to the terms of the
 * Common Development and Distribution License (the "License").
 * You may not use this file except in compliance with the License.
 *
 * You can obtain a copy of the license at usr/src/OPENSOLARIS.LICENSE
 * or http://www.opensolaris.org/os/licensing.
 * See the License for the specific language governing permissions
 * and limitations under the License.
 *
 * When distributing Covered Code, include this CDDL HEADER in each
 * file and include the License file at usr/src/OPENSOLARIS.LICENSE.
 * If applicable, add the following below this CDDL HEADER, with the
 * fields enclosed by brackets "[]" replaced with your own identifying
 * information: Portions Copyright [yyyy] [name of copyright owner]
 *
 * CDDL HEADER END
 */

/*
 * Copyright (c) 2005, 2010, Oracle and/or its affiliates. All rights reserved.
 * Copyright (c) 2012, 2016 by Delphix. All rights reserved.
 * Copyright (c) 2014 Spectra Logic Corporation, All rights reserved.
 */

#include <sys/zfs_context.h>
#include <sys/dbuf.h>
#include <sys/dnode.h>
#include <sys/dmu.h>
#include <sys/dmu_tx.h>
#include <sys/dmu_objset.h>
#include <sys/dsl_dataset.h>
#include <sys/spa.h>
#include <sys/range_tree.h>
#include <sys/zfeature.h>

static void
dnode_increase_indirection(dnode_t *dn, dmu_tx_t *tx)
{
	dmu_buf_impl_t *db;
	int txgoff = tx->tx_txg & TXG_MASK;
	int nblkptr = dn->dn_phys->dn_nblkptr;
	int old_toplvl = dn->dn_phys->dn_nlevels - 1;
	int new_level = dn->dn_next_nlevels[txgoff];
	int i;

	rw_enter(&dn->dn_struct_rwlock, RW_WRITER);

	/* this dnode can't be paged out because it's dirty */
	ASSERT(dn->dn_phys->dn_type != DMU_OT_NONE);
	ASSERT(RW_WRITE_HELD(&dn->dn_struct_rwlock));
	ASSERT(new_level > 1 && dn->dn_phys->dn_nlevels > 0);

	db = dbuf_hold_level(dn, dn->dn_phys->dn_nlevels, 0, FTAG);
	ASSERT(db != NULL);

	dn->dn_phys->dn_nlevels = new_level;
	dprintf("os=%p obj=%llu, increase to %d\n", dn->dn_objset,
	    dn->dn_object, dn->dn_phys->dn_nlevels);

	/* transfer dnode's block pointers to new indirect block */
	(void) dbuf_read(db, NULL, DB_RF_MUST_SUCCEED|DB_RF_HAVESTRUCT);
	ASSERT(db->db.db_data);
	ASSERT(arc_released(db->db_buf));
	ASSERT3U(sizeof (blkptr_t) * nblkptr, <=, db->db.db_size);
	bcopy(dn->dn_phys->dn_blkptr, db->db.db_data,
	    sizeof (blkptr_t) * nblkptr);
	arc_buf_freeze(db->db_buf);

	/* set dbuf's parent pointers to new indirect buf */
	for (i = 0; i < nblkptr; i++) {
		dmu_buf_impl_t *child =
		    dbuf_find(dn->dn_objset, dn->dn_object, old_toplvl, i);

		if (child == NULL)
			continue;
#ifdef	DEBUG
		DB_DNODE_ENTER(child);
		ASSERT3P(DB_DNODE(child), ==, dn);
		DB_DNODE_EXIT(child);
#endif	/* DEBUG */
		if (child->db_parent && child->db_parent != dn->dn_dbuf) {
			ASSERT(child->db_parent->db_level == db->db_level);
			ASSERT(child->db_blkptr !=
			    &dn->dn_phys->dn_blkptr[child->db_blkid]);
			mutex_exit(&child->db_mtx);
			continue;
		}
		ASSERT(child->db_parent == NULL ||
		    child->db_parent == dn->dn_dbuf);

		child->db_parent = db;
		dbuf_add_ref(db, child);
		if (db->db.db_data)
			child->db_blkptr = (blkptr_t *)db->db.db_data + i;
		else
			child->db_blkptr = NULL;
		dprintf_dbuf_bp(child, child->db_blkptr,
		    "changed db_blkptr to new indirect %s", "");

		mutex_exit(&child->db_mtx);
	}

	bzero(dn->dn_phys->dn_blkptr, sizeof (blkptr_t) * nblkptr);

	dbuf_rele(db, FTAG);

	rw_exit(&dn->dn_struct_rwlock);
}

static void
free_blocks(dnode_t *dn, blkptr_t *bp, int num, dmu_tx_t *tx)
{
	dsl_dataset_t *ds = dn->dn_objset->os_dsl_dataset;
	uint64_t bytesfreed = 0;

	dprintf("ds=%p obj=%llx num=%d\n", ds, dn->dn_object, num);

	for (int i = 0; i < num; i++, bp++) {
		if (BP_IS_HOLE(bp))
			continue;

		bytesfreed += dsl_dataset_block_kill(ds, bp, tx, B_FALSE);
		ASSERT3U(bytesfreed, <=, DN_USED_BYTES(dn->dn_phys));

		/*
		 * Save some useful information on the holes being
		 * punched, including logical size, type, and indirection
		 * level. Retaining birth time enables detection of when
		 * holes are punched for reducing the number of free
		 * records transmitted during a zfs send.
		 */

		dmu_object_type_t type = BP_GET_TYPE(bp);
		uint64_t lvl = BP_GET_LEVEL(bp);
		/*
		 * Use the logical size from the dnode, rather than the
		 * LSIZE in the BP, because Embedded BP's may have an
		 * odd LSIZE, which can't be represented in a hole BP.
		 */
		uint64_t lsize =
		    lvl == 0 ? dn->dn_datablksz : (1 << dn->dn_indblkshift);

		bzero(bp, sizeof (blkptr_t));

		if (spa_feature_is_active(dn->dn_objset->os_spa,
		    SPA_FEATURE_HOLE_BIRTH)) {
			BP_SET_LSIZE(bp, lsize);
			BP_SET_TYPE(bp, type);
			BP_SET_LEVEL(bp, lvl);
			BP_SET_BIRTH(bp, dmu_tx_get_txg(tx), 0);
		}
	}
	dnode_diduse_space(dn, -bytesfreed);
}

#ifdef ZFS_DEBUG
static void
free_verify(dmu_buf_impl_t *db, uint64_t start, uint64_t end, dmu_tx_t *tx)
{
	int off, num;
	int i, err, epbs;
	uint64_t txg = tx->tx_txg;
	dnode_t *dn;

	DB_DNODE_ENTER(db);
	dn = DB_DNODE(db);
	epbs = dn->dn_phys->dn_indblkshift - SPA_BLKPTRSHIFT;
	off = start - (db->db_blkid * 1<<epbs);
	num = end - start + 1;

	ASSERT3U(off, >=, 0);
	ASSERT3U(num, >=, 0);
	ASSERT3U(db->db_level, >, 0);
	ASSERT3U(db->db.db_size, ==, 1 << dn->dn_phys->dn_indblkshift);
	ASSERT3U(off+num, <=, db->db.db_size >> SPA_BLKPTRSHIFT);
	ASSERT(db->db_blkptr != NULL);

	for (i = off; i < off+num; i++) {
		uint64_t *buf;
		dmu_buf_impl_t *child;
		dbuf_dirty_record_t *dr;
		int j;

		ASSERT(db->db_level == 1);

		rw_enter(&dn->dn_struct_rwlock, RW_READER);
		err = dbuf_hold_impl(dn, db->db_level-1,
		    (db->db_blkid << epbs) + i, TRUE, FALSE, FTAG, &child);
		rw_exit(&dn->dn_struct_rwlock);
		if (err == ENOENT)
			continue;
		ASSERT(err == 0);
		ASSERT(child->db_level == 0);
		dr = child->db_last_dirty;
		while (dr && dr->dr_txg > txg)
			dr = dr->dr_next;
		ASSERT(dr == NULL || dr->dr_txg == txg);

		/* data_old better be zeroed */
		if (dr) {
			buf = dr->dt.dl.dr_data->b_data;
			for (j = 0; j < child->db.db_size >> 3; j++) {
				if (buf[j] != 0) {
					panic("freed data not zero: "
					    "child=%p i=%d off=%d num=%d\n",
					    (void *)child, i, off, num);
				}
			}
		}

		/*
		 * db_data better be zeroed unless it's dirty in a
		 * future txg.
		 */
		mutex_enter(&child->db_mtx);
		buf = child->db.db_data;
		if (buf != NULL && child->db_state != DB_FILL &&
		    child->db_last_dirty == NULL) {
			for (j = 0; j < child->db.db_size >> 3; j++) {
				if (buf[j] != 0) {
					panic("freed data not zero: "
					    "child=%p i=%d off=%d num=%d\n",
					    (void *)child, i, off, num);
				}
			}
		}
		mutex_exit(&child->db_mtx);

		dbuf_rele(child, FTAG);
	}
	DB_DNODE_EXIT(db);
}
#endif

/*
 * We don't usually free the indirect blocks here.  If in one txg we have a
 * free_range and a write to the same indirect block, it's important that we
 * preserve the hole's birth times. Therefore, we don't free any any indirect
 * blocks in free_children().  If an indirect block happens to turn into all
 * holes, it will be freed by dbuf_write_children_ready, which happens at a
 * point in the syncing process where we know for certain the contents of the
 * indirect block.
 *
 * However, if we're freeing a dnode, its space accounting must go to zero
 * before we actually try to free the dnode, or we will trip an assertion. In
 * addition, we know the case described above cannot occur, because the dnode is
 * being freed.  Therefore, we free the indirect blocks immediately in that
 * case.
 */
static void
free_children(dmu_buf_impl_t *db, uint64_t blkid, uint64_t nblks,
    boolean_t free_indirects, dmu_tx_t *tx)
{
	dnode_t *dn;
	blkptr_t *bp;
	dmu_buf_impl_t *subdb;
	uint64_t start, end, dbstart, dbend;
	int epbs, shift, i;

	/*
	 * There is a small possibility that this block will not be cached:
	 *   1 - if level > 1 and there are no children with level <= 1
	 *   2 - if this block was evicted since we read it from
	 *	 dmu_tx_hold_free().
	 */
	if (db->db_state != DB_CACHED)
		(void) dbuf_read(db, NULL, DB_RF_MUST_SUCCEED);

	dbuf_release_bp(db);
	bp = db->db.db_data;

	DB_DNODE_ENTER(db);
	dn = DB_DNODE(db);
	epbs = dn->dn_phys->dn_indblkshift - SPA_BLKPTRSHIFT;
	ASSERT3U(epbs, <, 32);
	shift = (db->db_level - 1) * epbs;
	dbstart = db->db_blkid << epbs;
	start = blkid >> shift;
	if (dbstart < start) {
		bp += start - dbstart;
	} else {
		start = dbstart;
	}
	dbend = ((db->db_blkid + 1) << epbs) - 1;
	end = (blkid + nblks - 1) >> shift;
	if (dbend <= end)
		end = dbend;

	ASSERT3U(start, <=, end);

	if (db->db_level == 1) {
		FREE_VERIFY(db, start, end, tx);
		free_blocks(dn, bp, end-start+1, tx);
	} else {
		for (uint64_t id = start; id <= end; id++, bp++) {
			if (BP_IS_HOLE(bp))
				continue;
			rw_enter(&dn->dn_struct_rwlock, RW_READER);
			VERIFY0(dbuf_hold_impl(dn, db->db_level - 1,
			    id, TRUE, FALSE, FTAG, &subdb));
			rw_exit(&dn->dn_struct_rwlock);
			ASSERT3P(bp, ==, subdb->db_blkptr);

			free_children(subdb, blkid, nblks, free_indirects, tx);
			dbuf_rele(subdb, FTAG);
		}
	}

	if (free_indirects) {
		for (i = 0, bp = db->db.db_data; i < 1 << epbs; i++, bp++)
			ASSERT(BP_IS_HOLE(bp));
		bzero(db->db.db_data, db->db.db_size);
		free_blocks(dn, db->db_blkptr, 1, tx);
	}

	DB_DNODE_EXIT(db);
	arc_buf_freeze(db->db_buf);
}

/*
 * Traverse the indicated range of the provided file
 * and "free" all the blocks contained there.
 */
static void
dnode_sync_free_range_impl(dnode_t *dn, uint64_t blkid, uint64_t nblks,
    boolean_t free_indirects, dmu_tx_t *tx)
{
	blkptr_t *bp = dn->dn_phys->dn_blkptr;
	int dnlevel = dn->dn_phys->dn_nlevels;
	boolean_t trunc = B_FALSE;

	if (blkid > dn->dn_phys->dn_maxblkid)
		return;

	ASSERT(dn->dn_phys->dn_maxblkid < UINT64_MAX);
	if (blkid + nblks > dn->dn_phys->dn_maxblkid) {
		nblks = dn->dn_phys->dn_maxblkid - blkid + 1;
		trunc = B_TRUE;
	}

	/* There are no indirect blocks in the object */
	if (dnlevel == 1) {
		if (blkid >= dn->dn_phys->dn_nblkptr) {
			/* this range was never made persistent */
			return;
		}
		ASSERT3U(blkid + nblks, <=, dn->dn_phys->dn_nblkptr);
		free_blocks(dn, bp + blkid, nblks, tx);
	} else {
		int shift = (dnlevel - 1) *
		    (dn->dn_phys->dn_indblkshift - SPA_BLKPTRSHIFT);
		int start = blkid >> shift;
		int end = (blkid + nblks - 1) >> shift;
		dmu_buf_impl_t *db;

		ASSERT(start < dn->dn_phys->dn_nblkptr);
		bp += start;
		for (int i = start; i <= end; i++, bp++) {
			if (BP_IS_HOLE(bp))
				continue;
			rw_enter(&dn->dn_struct_rwlock, RW_READER);
			VERIFY0(dbuf_hold_impl(dn, dnlevel - 1, i,
			    TRUE, FALSE, FTAG, &db));
			rw_exit(&dn->dn_struct_rwlock);

			free_children(db, blkid, nblks, free_indirects, tx);
			dbuf_rele(db, FTAG);
		}
	}

	if (trunc) {
		dn->dn_phys->dn_maxblkid = blkid == 0 ? 0 : blkid - 1;

		uint64_t off = (dn->dn_phys->dn_maxblkid + 1) *
		    (dn->dn_phys->dn_datablkszsec << SPA_MINBLOCKSHIFT);
		ASSERT(off < dn->dn_phys->dn_maxblkid ||
		    dn->dn_phys->dn_maxblkid == 0 ||
		    dnode_next_offset(dn, 0, &off, 1, 1, 0) != 0);
	}
}

typedef struct dnode_sync_free_range_arg {
	dnode_t *dsfra_dnode;
	dmu_tx_t *dsfra_tx;
	boolean_t dsfra_free_indirects;
} dnode_sync_free_range_arg_t;

static void
dnode_sync_free_range(void *arg, uint64_t blkid, uint64_t nblks)
{
	dnode_sync_free_range_arg_t *dsfra = arg;
	dnode_t *dn = dsfra->dsfra_dnode;

	mutex_exit(&dn->dn_mtx);
	dnode_sync_free_range_impl(dn, blkid, nblks,
	    dsfra->dsfra_free_indirects, dsfra->dsfra_tx);
	mutex_enter(&dn->dn_mtx);
}

/*
 * Try to kick all the dnode's dbufs out of the cache...
 */
void
dnode_evict_dbufs(dnode_t *dn)
{
	dmu_buf_impl_t db_marker;
	dmu_buf_impl_t *db, *db_next;

	mutex_enter(&dn->dn_dbufs_mtx);
	for (db = avl_first(&dn->dn_dbufs); db != NULL; db = db_next) {

#ifdef	DEBUG
		DB_DNODE_ENTER(db);
		ASSERT3P(DB_DNODE(db), ==, dn);
		DB_DNODE_EXIT(db);
#endif	/* DEBUG */

		mutex_enter(&db->db_mtx);
		if (db->db_state != DB_EVICTING &&
		    refcount_is_zero(&db->db_holds)) {
			db_marker.db_level = db->db_level;
			db_marker.db_blkid = db->db_blkid;
			db_marker.db_state = DB_SEARCH;
			avl_insert_here(&dn->dn_dbufs, &db_marker, db,
			    AVL_BEFORE);

			dbuf_destroy(db);

			db_next = AVL_NEXT(&dn->dn_dbufs, &db_marker);
			avl_remove(&dn->dn_dbufs, &db_marker);
		} else {
			db->db_pending_evict = TRUE;
			mutex_exit(&db->db_mtx);
			db_next = AVL_NEXT(&dn->dn_dbufs, db);
		}
	}
	mutex_exit(&dn->dn_dbufs_mtx);

	dnode_evict_bonus(dn);
}

void
dnode_evict_bonus(dnode_t *dn)
{
	rw_enter(&dn->dn_struct_rwlock, RW_WRITER);
<<<<<<< HEAD
	if (dn->dn_bonus && refcount_is_zero(&dn->dn_bonus->db_holds)) {
		mutex_enter(&dn->dn_bonus->db_mtx);
		dbuf_destroy(dn->dn_bonus);
		dn->dn_bonus = NULL;
=======
	if (dn->dn_bonus != NULL) {
		if (refcount_is_zero(&dn->dn_bonus->db_holds)) {
			mutex_enter(&dn->dn_bonus->db_mtx);
			dbuf_evict(dn->dn_bonus);
			dn->dn_bonus = NULL;
		} else {
			dn->dn_bonus->db_pending_evict = TRUE;
		}
>>>>>>> e9316f76
	}
	rw_exit(&dn->dn_struct_rwlock);
}

static void
dnode_undirty_dbufs(list_t *list)
{
	dbuf_dirty_record_t *dr;

	while (dr = list_head(list)) {
		dmu_buf_impl_t *db = dr->dr_dbuf;
		uint64_t txg = dr->dr_txg;

		if (db->db_level != 0)
			dnode_undirty_dbufs(&dr->dt.di.dr_children);

		mutex_enter(&db->db_mtx);
		/* XXX - use dbuf_undirty()? */
		list_remove(list, dr);
		ASSERT(db->db_last_dirty == dr);
		db->db_last_dirty = NULL;
		db->db_dirtycnt -= 1;
		if (db->db_level == 0) {
			ASSERT(db->db_blkid == DMU_BONUS_BLKID ||
			    dr->dt.dl.dr_data == db->db_buf);
			dbuf_unoverride(dr);
		} else {
			mutex_destroy(&dr->dt.di.dr_mtx);
			list_destroy(&dr->dt.di.dr_children);
		}
		kmem_free(dr, sizeof (dbuf_dirty_record_t));
		dbuf_rele_and_unlock(db, (void *)(uintptr_t)txg);
	}
}

static void
dnode_sync_free(dnode_t *dn, dmu_tx_t *tx)
{
	int txgoff = tx->tx_txg & TXG_MASK;

	ASSERT(dmu_tx_is_syncing(tx));

	/*
	 * Our contents should have been freed in dnode_sync() by the
	 * free range record inserted by the caller of dnode_free().
	 */
	ASSERT0(DN_USED_BYTES(dn->dn_phys));
	ASSERT(BP_IS_HOLE(dn->dn_phys->dn_blkptr));

	dnode_undirty_dbufs(&dn->dn_dirty_records[txgoff]);
	dnode_evict_dbufs(dn);

	/*
	 * XXX - It would be nice to assert this, but we may still
	 * have residual holds from async evictions from the arc...
	 *
	 * zfs_obj_to_path() also depends on this being
	 * commented out.
	 *
	 * ASSERT3U(refcount_count(&dn->dn_holds), ==, 1);
	 */

	/* Undirty next bits */
	dn->dn_next_nlevels[txgoff] = 0;
	dn->dn_next_indblkshift[txgoff] = 0;
	dn->dn_next_blksz[txgoff] = 0;

	/* ASSERT(blkptrs are zero); */
	ASSERT(dn->dn_phys->dn_type != DMU_OT_NONE);
	ASSERT(dn->dn_type != DMU_OT_NONE);

	ASSERT(dn->dn_free_txg > 0);
	if (dn->dn_allocated_txg != dn->dn_free_txg)
		dmu_buf_will_dirty(&dn->dn_dbuf->db, tx);
	bzero(dn->dn_phys, sizeof (dnode_phys_t));

	mutex_enter(&dn->dn_mtx);
	dn->dn_type = DMU_OT_NONE;
	dn->dn_maxblkid = 0;
	dn->dn_allocated_txg = 0;
	dn->dn_free_txg = 0;
	dn->dn_have_spill = B_FALSE;
	mutex_exit(&dn->dn_mtx);

	ASSERT(dn->dn_object != DMU_META_DNODE_OBJECT);

	dnode_rele(dn, (void *)(uintptr_t)tx->tx_txg);
	/*
	 * Now that we've released our hold, the dnode may
	 * be evicted, so we musn't access it.
	 */
}

/*
 * Write out the dnode's dirty buffers.
 */
void
dnode_sync(dnode_t *dn, dmu_tx_t *tx)
{
	dnode_phys_t *dnp = dn->dn_phys;
	int txgoff = tx->tx_txg & TXG_MASK;
	list_t *list = &dn->dn_dirty_records[txgoff];
	static const dnode_phys_t zerodn = { 0 };
	boolean_t kill_spill = B_FALSE;

	ASSERT(dmu_tx_is_syncing(tx));
	ASSERT(dnp->dn_type != DMU_OT_NONE || dn->dn_allocated_txg);
	ASSERT(dnp->dn_type != DMU_OT_NONE ||
	    bcmp(dnp, &zerodn, DNODE_SIZE) == 0);
	DNODE_VERIFY(dn);

	ASSERT(dn->dn_dbuf == NULL || arc_released(dn->dn_dbuf->db_buf));

	if (dmu_objset_userused_enabled(dn->dn_objset) &&
	    !DMU_OBJECT_IS_SPECIAL(dn->dn_object)) {
		mutex_enter(&dn->dn_mtx);
		dn->dn_oldused = DN_USED_BYTES(dn->dn_phys);
		dn->dn_oldflags = dn->dn_phys->dn_flags;
		dn->dn_phys->dn_flags |= DNODE_FLAG_USERUSED_ACCOUNTED;
		mutex_exit(&dn->dn_mtx);
		dmu_objset_userquota_get_ids(dn, B_FALSE, tx);
	} else {
		/* Once we account for it, we should always account for it. */
		ASSERT(!(dn->dn_phys->dn_flags &
		    DNODE_FLAG_USERUSED_ACCOUNTED));
	}

	mutex_enter(&dn->dn_mtx);
	if (dn->dn_allocated_txg == tx->tx_txg) {
		/* The dnode is newly allocated or reallocated */
		if (dnp->dn_type == DMU_OT_NONE) {
			/* this is a first alloc, not a realloc */
			dnp->dn_nlevels = 1;
			dnp->dn_nblkptr = dn->dn_nblkptr;
		}

		dnp->dn_type = dn->dn_type;
		dnp->dn_bonustype = dn->dn_bonustype;
		dnp->dn_bonuslen = dn->dn_bonuslen;
	}
	ASSERT(dnp->dn_nlevels > 1 ||
	    BP_IS_HOLE(&dnp->dn_blkptr[0]) ||
	    BP_IS_EMBEDDED(&dnp->dn_blkptr[0]) ||
	    BP_GET_LSIZE(&dnp->dn_blkptr[0]) ==
	    dnp->dn_datablkszsec << SPA_MINBLOCKSHIFT);
	ASSERT(dnp->dn_nlevels < 2 ||
	    BP_IS_HOLE(&dnp->dn_blkptr[0]) ||
	    BP_GET_LSIZE(&dnp->dn_blkptr[0]) == 1 << dnp->dn_indblkshift);

	if (dn->dn_next_type[txgoff] != 0) {
		dnp->dn_type = dn->dn_type;
		dn->dn_next_type[txgoff] = 0;
	}

	if (dn->dn_next_blksz[txgoff] != 0) {
		ASSERT(P2PHASE(dn->dn_next_blksz[txgoff],
		    SPA_MINBLOCKSIZE) == 0);
		ASSERT(BP_IS_HOLE(&dnp->dn_blkptr[0]) ||
		    dn->dn_maxblkid == 0 || list_head(list) != NULL ||
		    dn->dn_next_blksz[txgoff] >> SPA_MINBLOCKSHIFT ==
		    dnp->dn_datablkszsec ||
		    range_tree_space(dn->dn_free_ranges[txgoff]) != 0);
		dnp->dn_datablkszsec =
		    dn->dn_next_blksz[txgoff] >> SPA_MINBLOCKSHIFT;
		dn->dn_next_blksz[txgoff] = 0;
	}

	if (dn->dn_next_bonuslen[txgoff] != 0) {
		if (dn->dn_next_bonuslen[txgoff] == DN_ZERO_BONUSLEN)
			dnp->dn_bonuslen = 0;
		else
			dnp->dn_bonuslen = dn->dn_next_bonuslen[txgoff];
		ASSERT(dnp->dn_bonuslen <= DN_MAX_BONUSLEN);
		dn->dn_next_bonuslen[txgoff] = 0;
	}

	if (dn->dn_next_bonustype[txgoff] != 0) {
		ASSERT(DMU_OT_IS_VALID(dn->dn_next_bonustype[txgoff]));
		dnp->dn_bonustype = dn->dn_next_bonustype[txgoff];
		dn->dn_next_bonustype[txgoff] = 0;
	}

	boolean_t freeing_dnode = dn->dn_free_txg > 0 &&
	    dn->dn_free_txg <= tx->tx_txg;

	/*
	 * Remove the spill block if we have been explicitly asked to
	 * remove it, or if the object is being removed.
	 */
	if (dn->dn_rm_spillblk[txgoff] || freeing_dnode) {
		if (dnp->dn_flags & DNODE_FLAG_SPILL_BLKPTR)
			kill_spill = B_TRUE;
		dn->dn_rm_spillblk[txgoff] = 0;
	}

	if (dn->dn_next_indblkshift[txgoff] != 0) {
		ASSERT(dnp->dn_nlevels == 1);
		dnp->dn_indblkshift = dn->dn_next_indblkshift[txgoff];
		dn->dn_next_indblkshift[txgoff] = 0;
	}

	/*
	 * Just take the live (open-context) values for checksum and compress.
	 * Strictly speaking it's a future leak, but nothing bad happens if we
	 * start using the new checksum or compress algorithm a little early.
	 */
	dnp->dn_checksum = dn->dn_checksum;
	dnp->dn_compress = dn->dn_compress;

	mutex_exit(&dn->dn_mtx);

	if (kill_spill) {
		free_blocks(dn, &dn->dn_phys->dn_spill, 1, tx);
		mutex_enter(&dn->dn_mtx);
		dnp->dn_flags &= ~DNODE_FLAG_SPILL_BLKPTR;
		mutex_exit(&dn->dn_mtx);
	}

	/* process all the "freed" ranges in the file */
	if (dn->dn_free_ranges[txgoff] != NULL) {
		dnode_sync_free_range_arg_t dsfra;
		dsfra.dsfra_dnode = dn;
		dsfra.dsfra_tx = tx;
		dsfra.dsfra_free_indirects = freeing_dnode;
		if (freeing_dnode) {
			ASSERT(range_tree_contains(dn->dn_free_ranges[txgoff],
			    0, dn->dn_maxblkid + 1));
		}
		mutex_enter(&dn->dn_mtx);
		range_tree_vacate(dn->dn_free_ranges[txgoff],
		    dnode_sync_free_range, &dsfra);
		range_tree_destroy(dn->dn_free_ranges[txgoff]);
		dn->dn_free_ranges[txgoff] = NULL;
		mutex_exit(&dn->dn_mtx);
	}

	if (freeing_dnode) {
		dnode_sync_free(dn, tx);
		return;
	}

	if (dn->dn_next_nlevels[txgoff]) {
		dnode_increase_indirection(dn, tx);
		dn->dn_next_nlevels[txgoff] = 0;
	}

	if (dn->dn_next_nblkptr[txgoff]) {
		/* this should only happen on a realloc */
		ASSERT(dn->dn_allocated_txg == tx->tx_txg);
		if (dn->dn_next_nblkptr[txgoff] > dnp->dn_nblkptr) {
			/* zero the new blkptrs we are gaining */
			bzero(dnp->dn_blkptr + dnp->dn_nblkptr,
			    sizeof (blkptr_t) *
			    (dn->dn_next_nblkptr[txgoff] - dnp->dn_nblkptr));
#ifdef ZFS_DEBUG
		} else {
			int i;
			ASSERT(dn->dn_next_nblkptr[txgoff] < dnp->dn_nblkptr);
			/* the blkptrs we are losing better be unallocated */
			for (i = dn->dn_next_nblkptr[txgoff];
			    i < dnp->dn_nblkptr; i++)
				ASSERT(BP_IS_HOLE(&dnp->dn_blkptr[i]));
#endif
		}
		mutex_enter(&dn->dn_mtx);
		dnp->dn_nblkptr = dn->dn_next_nblkptr[txgoff];
		dn->dn_next_nblkptr[txgoff] = 0;
		mutex_exit(&dn->dn_mtx);
	}

	dbuf_sync_list(list, dn->dn_phys->dn_nlevels - 1, tx);

	if (!DMU_OBJECT_IS_SPECIAL(dn->dn_object)) {
		ASSERT3P(list_head(list), ==, NULL);
		dnode_rele(dn, (void *)(uintptr_t)tx->tx_txg);
	}

	/*
	 * Although we have dropped our reference to the dnode, it
	 * can't be evicted until its written, and we haven't yet
	 * initiated the IO for the dnode's dbuf.
	 */
}<|MERGE_RESOLUTION|>--- conflicted
+++ resolved
@@ -446,21 +446,14 @@
 dnode_evict_bonus(dnode_t *dn)
 {
 	rw_enter(&dn->dn_struct_rwlock, RW_WRITER);
-<<<<<<< HEAD
-	if (dn->dn_bonus && refcount_is_zero(&dn->dn_bonus->db_holds)) {
-		mutex_enter(&dn->dn_bonus->db_mtx);
-		dbuf_destroy(dn->dn_bonus);
-		dn->dn_bonus = NULL;
-=======
 	if (dn->dn_bonus != NULL) {
 		if (refcount_is_zero(&dn->dn_bonus->db_holds)) {
 			mutex_enter(&dn->dn_bonus->db_mtx);
-			dbuf_evict(dn->dn_bonus);
+			dbuf_destroy(dn->dn_bonus);
 			dn->dn_bonus = NULL;
 		} else {
 			dn->dn_bonus->db_pending_evict = TRUE;
 		}
->>>>>>> e9316f76
 	}
 	rw_exit(&dn->dn_struct_rwlock);
 }
