--- conflicted
+++ resolved
@@ -231,7 +231,6 @@
 boolean_t	zfs_pause_spa_sync = B_FALSE;
 
 /*
-<<<<<<< HEAD
  * Variables to indicate the livelist condense zthr func should wait at certain
  * points for the livelist to be removed - used to test condense/destroy races
  */
@@ -253,8 +252,6 @@
 int zfs_livelist_condense_new_alloc = 0;
 
 /*
-=======
->>>>>>> 86714001
  * ==========================================================================
  * SPA properties routines
  * ==========================================================================
@@ -1486,12 +1483,6 @@
 	}
 
 	spa_destroy_aux_threads(spa);
-
-	if (spa->spa_checkpoint_discard_zthr != NULL) {
-		ASSERT(!zthr_isrunning(spa->spa_checkpoint_discard_zthr));
-		zthr_destroy(spa->spa_checkpoint_discard_zthr);
-		spa->spa_checkpoint_discard_zthr = NULL;
-	}
 
 	spa_condense_fini(spa);
 
@@ -2628,7 +2619,6 @@
 	ASSERT(MUTEX_HELD(&spa_namespace_lock));
 
 	spa_start_indirect_condensing_thread(spa);
-<<<<<<< HEAD
 	spa_start_livelist_destroy_thread(spa);
 	spa_start_livelist_condensing_thread(spa);
 
@@ -2636,13 +2626,6 @@
 	spa->spa_checkpoint_discard_zthr =
 	    zthr_create(spa_checkpoint_discard_cb_check,
 	    spa_checkpoint_discard_cb, spa);
-=======
-
-	ASSERT3P(spa->spa_checkpoint_discard_zthr, ==, NULL);
-	spa->spa_checkpoint_discard_zthr =
-	    zthr_create(spa_checkpoint_discard_thread_check,
-	    spa_checkpoint_discard_thread, spa);
->>>>>>> 86714001
 }
 
 /*
@@ -7391,7 +7374,6 @@
 	zthr_t *discard_thread = spa->spa_checkpoint_discard_zthr;
 	if (discard_thread != NULL && zthr_isrunning(discard_thread))
 		VERIFY0(zthr_cancel(discard_thread));
-<<<<<<< HEAD
 
 	zthr_t *ll_delete_thread = spa->spa_livelist_delete_zthr;
 	if (ll_delete_thread != NULL && zthr_isrunning(ll_delete_thread))
@@ -7400,8 +7382,6 @@
 	zthr_t *ll_condense_thread = spa->spa_livelist_condense_zthr;
 	if (ll_condense_thread != NULL && zthr_isrunning(ll_condense_thread))
 		VERIFY0(zthr_cancel(ll_condense_thread));
-=======
->>>>>>> 86714001
 }
 
 void
@@ -7421,7 +7401,6 @@
 	zthr_t *discard_thread = spa->spa_checkpoint_discard_zthr;
 	if (discard_thread != NULL && !zthr_isrunning(discard_thread))
 		zthr_resume(discard_thread);
-<<<<<<< HEAD
 
 	zthr_t *ll_delete_thread = spa->spa_livelist_delete_zthr;
 	if (ll_delete_thread != NULL && !zthr_isrunning(ll_delete_thread))
@@ -7430,8 +7409,6 @@
 	zthr_t *ll_condense_thread = spa->spa_livelist_condense_zthr;
 	if (ll_condense_thread != NULL && !zthr_isrunning(ll_condense_thread))
 		zthr_resume(ll_condense_thread);
-=======
->>>>>>> 86714001
 }
 
 static boolean_t
@@ -8171,31 +8148,11 @@
 			 * TXG is a no-op. Avoid syncing deferred frees, so
 			 * that we can keep this TXG as a no-op.
 			 */
-<<<<<<< HEAD
 			ASSERT(txg_list_empty(&dp->dp_dirty_datasets, txg));
 			ASSERT(txg_list_empty(&dp->dp_dirty_dirs, txg));
 			ASSERT(txg_list_empty(&dp->dp_sync_tasks, txg));
 			ASSERT(txg_list_empty(&dp->dp_early_sync_tasks, txg));
 			break;
-=======
-			if (spa->spa_uberblock.ub_rootbp.blk_birth < txg &&
-			    !dmu_objset_is_dirty(mos, txg)) {
-				/*
-				 * Nothing changed on the first pass,
-				 * therefore this TXG is a no-op.  Avoid
-				 * syncing deferred frees, so that we
-				 * can keep this TXG as a no-op.
-				 */
-				ASSERT(txg_list_empty(&dp->dp_dirty_datasets,
-				    txg));
-				ASSERT(txg_list_empty(&dp->dp_dirty_dirs, txg));
-				ASSERT(txg_list_empty(&dp->dp_sync_tasks, txg));
-				ASSERT(txg_list_empty(&dp->dp_early_sync_tasks,
-				    txg));
-				break;
-			}
-			spa_sync_deferred_frees(spa, tx);
->>>>>>> 86714001
 		}
 
 		spa_sync_deferred_frees(spa, tx);
@@ -8233,23 +8190,15 @@
 			int c0 = spa_get_random(children);
 
 			for (int c = 0; c < children; c++) {
-<<<<<<< HEAD
 				vdev_t *vd =
 				    rvd->vdev_child[(c0 + c) % children];
-=======
-				vd = rvd->vdev_child[(c0 + c) % children];
->>>>>>> 86714001
 
 				/* Stop when revisiting the first vdev */
 				if (c > 0 && svd[0] == vd)
 					break;
 
-<<<<<<< HEAD
 				if (vd->vdev_ms_array == 0 ||
 				    vd->vdev_islog ||
-=======
-				if (vd->vdev_ms_array == 0 || vd->vdev_islog ||
->>>>>>> 86714001
 				    !vdev_is_concrete(vd))
 					continue;
 
