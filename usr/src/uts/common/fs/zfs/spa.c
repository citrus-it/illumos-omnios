/*
 * CDDL HEADER START
 *
 * The contents of this file are subject to the terms of the
 * Common Development and Distribution License (the "License").
 * You may not use this file except in compliance with the License.
 *
 * You can obtain a copy of the license at usr/src/OPENSOLARIS.LICENSE
 * or http://www.opensolaris.org/os/licensing.
 * See the License for the specific language governing permissions
 * and limitations under the License.
 *
 * When distributing Covered Code, include this CDDL HEADER in each
 * file and include the License file at usr/src/OPENSOLARIS.LICENSE.
 * If applicable, add the following below this CDDL HEADER, with the
 * fields enclosed by brackets "[]" replaced with your own identifying
 * information: Portions Copyright [yyyy] [name of copyright owner]
 *
 * CDDL HEADER END
 */

/*
 * Copyright (c) 2005, 2010, Oracle and/or its affiliates. All rights reserved.
 * Copyright (c) 2011, 2016 by Delphix. All rights reserved.
 * Copyright (c) 2013, 2014, Nexenta Systems, Inc.  All rights reserved.
 * Copyright (c) 2014 Spectra Logic Corporation, All rights reserved.
 * Copyright 2013 Saso Kiselkov. All rights reserved.
 */

/*
 * SPA: Storage Pool Allocator
 *
 * This file contains all the routines used when modifying on-disk SPA state.
 * This includes opening, importing, destroying, exporting a pool, and syncing a
 * pool.
 */

#include <sys/zfs_context.h>
#include <sys/fm/fs/zfs.h>
#include <sys/spa_impl.h>
#include <sys/zio.h>
#include <sys/zio_checksum.h>
#include <sys/dmu.h>
#include <sys/dmu_tx.h>
#include <sys/zap.h>
#include <sys/zil.h>
#include <sys/ddt.h>
#include <sys/vdev_impl.h>
#include <sys/vdev_removal.h>
#include <sys/vdev_indirect_mapping.h>
#include <sys/vdev_indirect_births.h>
#include <sys/metaslab.h>
#include <sys/metaslab_impl.h>
#include <sys/uberblock_impl.h>
#include <sys/txg.h>
#include <sys/avl.h>
#include <sys/bpobj.h>
#include <sys/dmu_traverse.h>
#include <sys/dmu_objset.h>
#include <sys/unique.h>
#include <sys/dsl_pool.h>
#include <sys/dsl_dataset.h>
#include <sys/dsl_dir.h>
#include <sys/dsl_prop.h>
#include <sys/dsl_synctask.h>
#include <sys/fs/zfs.h>
#include <sys/arc.h>
#include <sys/callb.h>
#include <sys/systeminfo.h>
#include <sys/spa_boot.h>
#include <sys/zfs_ioctl.h>
#include <sys/dsl_scan.h>
#include <sys/zfeature.h>
#include <sys/dsl_destroy.h>

#ifdef	_KERNEL
#include <sys/bootprops.h>
#include <sys/callb.h>
#include <sys/cpupart.h>
#include <sys/pool.h>
#include <sys/sysdc.h>
#include <sys/zone.h>
#endif	/* _KERNEL */

#include "zfs_prop.h"
#include "zfs_comutil.h"

/*
 * The interval, in seconds, at which failed configuration cache file writes
 * should be retried.
 */
int zfs_ccw_retry_interval = 300;

typedef enum zti_modes {
	ZTI_MODE_FIXED,			/* value is # of threads (min 1) */
	ZTI_MODE_BATCH,			/* cpu-intensive; value is ignored */
	ZTI_MODE_NULL,			/* don't create a taskq */
	ZTI_NMODES
} zti_modes_t;

#define	ZTI_P(n, q)	{ ZTI_MODE_FIXED, (n), (q) }
#define	ZTI_BATCH	{ ZTI_MODE_BATCH, 0, 1 }
#define	ZTI_NULL	{ ZTI_MODE_NULL, 0, 0 }

#define	ZTI_N(n)	ZTI_P(n, 1)
#define	ZTI_ONE		ZTI_N(1)

typedef struct zio_taskq_info {
	zti_modes_t zti_mode;
	uint_t zti_value;
	uint_t zti_count;
} zio_taskq_info_t;

static const char *const zio_taskq_types[ZIO_TASKQ_TYPES] = {
	"issue", "issue_high", "intr", "intr_high"
};

/*
 * This table defines the taskq settings for each ZFS I/O type. When
 * initializing a pool, we use this table to create an appropriately sized
 * taskq. Some operations are low volume and therefore have a small, static
 * number of threads assigned to their taskqs using the ZTI_N(#) or ZTI_ONE
 * macros. Other operations process a large amount of data; the ZTI_BATCH
 * macro causes us to create a taskq oriented for throughput. Some operations
 * are so high frequency and short-lived that the taskq itself can become a a
 * point of lock contention. The ZTI_P(#, #) macro indicates that we need an
 * additional degree of parallelism specified by the number of threads per-
 * taskq and the number of taskqs; when dispatching an event in this case, the
 * particular taskq is chosen at random.
 *
 * The different taskq priorities are to handle the different contexts (issue
 * and interrupt) and then to reserve threads for ZIO_PRIORITY_NOW I/Os that
 * need to be handled with minimum delay.
 */
const zio_taskq_info_t zio_taskqs[ZIO_TYPES][ZIO_TASKQ_TYPES] = {
	/* ISSUE	ISSUE_HIGH	INTR		INTR_HIGH */
	{ ZTI_ONE,	ZTI_NULL,	ZTI_ONE,	ZTI_NULL }, /* NULL */
	{ ZTI_N(8),	ZTI_NULL,	ZTI_P(12, 8),	ZTI_NULL }, /* READ */
	{ ZTI_BATCH,	ZTI_N(5),	ZTI_N(8),	ZTI_N(5) }, /* WRITE */
	{ ZTI_P(12, 8),	ZTI_NULL,	ZTI_ONE,	ZTI_NULL }, /* FREE */
	{ ZTI_ONE,	ZTI_NULL,	ZTI_ONE,	ZTI_NULL }, /* CLAIM */
	{ ZTI_ONE,	ZTI_NULL,	ZTI_ONE,	ZTI_NULL }, /* IOCTL */
};

static void spa_sync_version(void *arg, dmu_tx_t *tx);
static void spa_sync_props(void *arg, dmu_tx_t *tx);
static boolean_t spa_has_active_shared_spare(spa_t *spa);
static int spa_load_impl(spa_t *spa, uint64_t, nvlist_t *config,
    spa_load_state_t state, spa_import_type_t type, boolean_t trust_config,
    char **ereport);
static void spa_vdev_resilver_done(spa_t *spa);

uint_t		zio_taskq_batch_pct = 75;	/* 1 thread per cpu in pset */
id_t		zio_taskq_psrset_bind = PS_NONE;
boolean_t	zio_taskq_sysdc = B_TRUE;	/* use SDC scheduling class */
uint_t		zio_taskq_basedc = 80;		/* base duty cycle */

boolean_t	spa_create_process = B_TRUE;	/* no process ==> no sysdc */
extern int	zfs_sync_pass_deferred_free;

/*
 * This (illegal) pool name is used when temporarily importing a spa_t in order
 * to get the vdev stats associated with the imported devices.
 */
#define	TRYIMPORT_NAME	"$import"

/*
 * ==========================================================================
 * SPA properties routines
 * ==========================================================================
 */

/*
 * Add a (source=src, propname=propval) list to an nvlist.
 */
static void
spa_prop_add_list(nvlist_t *nvl, zpool_prop_t prop, char *strval,
    uint64_t intval, zprop_source_t src)
{
	const char *propname = zpool_prop_to_name(prop);
	nvlist_t *propval;

	VERIFY(nvlist_alloc(&propval, NV_UNIQUE_NAME, KM_SLEEP) == 0);
	VERIFY(nvlist_add_uint64(propval, ZPROP_SOURCE, src) == 0);

	if (strval != NULL)
		VERIFY(nvlist_add_string(propval, ZPROP_VALUE, strval) == 0);
	else
		VERIFY(nvlist_add_uint64(propval, ZPROP_VALUE, intval) == 0);

	VERIFY(nvlist_add_nvlist(nvl, propname, propval) == 0);
	nvlist_free(propval);
}

/*
 * Get property values from the spa configuration.
 */
static void
spa_prop_get_config(spa_t *spa, nvlist_t **nvp)
{
	vdev_t *rvd = spa->spa_root_vdev;
	dsl_pool_t *pool = spa->spa_dsl_pool;
	uint64_t size, alloc, cap, version;
	zprop_source_t src = ZPROP_SRC_NONE;
	spa_config_dirent_t *dp;
	metaslab_class_t *mc = spa_normal_class(spa);

	ASSERT(MUTEX_HELD(&spa->spa_props_lock));

	if (rvd != NULL) {
		alloc = metaslab_class_get_alloc(spa_normal_class(spa));
		size = metaslab_class_get_space(spa_normal_class(spa));
		spa_prop_add_list(*nvp, ZPOOL_PROP_NAME, spa_name(spa), 0, src);
		spa_prop_add_list(*nvp, ZPOOL_PROP_SIZE, NULL, size, src);
		spa_prop_add_list(*nvp, ZPOOL_PROP_ALLOCATED, NULL, alloc, src);
		spa_prop_add_list(*nvp, ZPOOL_PROP_FREE, NULL,
		    size - alloc, src);

		spa_prop_add_list(*nvp, ZPOOL_PROP_FRAGMENTATION, NULL,
		    metaslab_class_fragmentation(mc), src);
		spa_prop_add_list(*nvp, ZPOOL_PROP_EXPANDSZ, NULL,
		    metaslab_class_expandable_space(mc), src);
		spa_prop_add_list(*nvp, ZPOOL_PROP_READONLY, NULL,
		    (spa_mode(spa) == FREAD), src);

		cap = (size == 0) ? 0 : (alloc * 100 / size);
		spa_prop_add_list(*nvp, ZPOOL_PROP_CAPACITY, NULL, cap, src);

		spa_prop_add_list(*nvp, ZPOOL_PROP_DEDUPRATIO, NULL,
		    ddt_get_pool_dedup_ratio(spa), src);

		spa_prop_add_list(*nvp, ZPOOL_PROP_HEALTH, NULL,
		    rvd->vdev_state, src);

		version = spa_version(spa);
		if (version == zpool_prop_default_numeric(ZPOOL_PROP_VERSION))
			src = ZPROP_SRC_DEFAULT;
		else
			src = ZPROP_SRC_LOCAL;
		spa_prop_add_list(*nvp, ZPOOL_PROP_VERSION, NULL, version, src);
	}

	if (pool != NULL) {
		/*
		 * The $FREE directory was introduced in SPA_VERSION_DEADLISTS,
		 * when opening pools before this version freedir will be NULL.
		 */
		if (pool->dp_free_dir != NULL) {
			spa_prop_add_list(*nvp, ZPOOL_PROP_FREEING, NULL,
			    dsl_dir_phys(pool->dp_free_dir)->dd_used_bytes,
			    src);
		} else {
			spa_prop_add_list(*nvp, ZPOOL_PROP_FREEING,
			    NULL, 0, src);
		}

		if (pool->dp_leak_dir != NULL) {
			spa_prop_add_list(*nvp, ZPOOL_PROP_LEAKED, NULL,
			    dsl_dir_phys(pool->dp_leak_dir)->dd_used_bytes,
			    src);
		} else {
			spa_prop_add_list(*nvp, ZPOOL_PROP_LEAKED,
			    NULL, 0, src);
		}
	}

	spa_prop_add_list(*nvp, ZPOOL_PROP_GUID, NULL, spa_guid(spa), src);

	if (spa->spa_comment != NULL) {
		spa_prop_add_list(*nvp, ZPOOL_PROP_COMMENT, spa->spa_comment,
		    0, ZPROP_SRC_LOCAL);
	}

	if (spa->spa_root != NULL)
		spa_prop_add_list(*nvp, ZPOOL_PROP_ALTROOT, spa->spa_root,
		    0, ZPROP_SRC_LOCAL);

	if (spa_feature_is_enabled(spa, SPA_FEATURE_LARGE_BLOCKS)) {
		spa_prop_add_list(*nvp, ZPOOL_PROP_MAXBLOCKSIZE, NULL,
		    MIN(zfs_max_recordsize, SPA_MAXBLOCKSIZE), ZPROP_SRC_NONE);
	} else {
		spa_prop_add_list(*nvp, ZPOOL_PROP_MAXBLOCKSIZE, NULL,
		    SPA_OLD_MAXBLOCKSIZE, ZPROP_SRC_NONE);
	}

	if ((dp = list_head(&spa->spa_config_list)) != NULL) {
		if (dp->scd_path == NULL) {
			spa_prop_add_list(*nvp, ZPOOL_PROP_CACHEFILE,
			    "none", 0, ZPROP_SRC_LOCAL);
		} else if (strcmp(dp->scd_path, spa_config_path) != 0) {
			spa_prop_add_list(*nvp, ZPOOL_PROP_CACHEFILE,
			    dp->scd_path, 0, ZPROP_SRC_LOCAL);
		}
	}
}

/*
 * Get zpool property values.
 */
int
spa_prop_get(spa_t *spa, nvlist_t **nvp)
{
	objset_t *mos = spa->spa_meta_objset;
	zap_cursor_t zc;
	zap_attribute_t za;
	int err;

	VERIFY(nvlist_alloc(nvp, NV_UNIQUE_NAME, KM_SLEEP) == 0);

	mutex_enter(&spa->spa_props_lock);

	/*
	 * Get properties from the spa config.
	 */
	spa_prop_get_config(spa, nvp);

	/* If no pool property object, no more prop to get. */
	if (mos == NULL || spa->spa_pool_props_object == 0) {
		mutex_exit(&spa->spa_props_lock);
		return (0);
	}

	/*
	 * Get properties from the MOS pool property object.
	 */
	for (zap_cursor_init(&zc, mos, spa->spa_pool_props_object);
	    (err = zap_cursor_retrieve(&zc, &za)) == 0;
	    zap_cursor_advance(&zc)) {
		uint64_t intval = 0;
		char *strval = NULL;
		zprop_source_t src = ZPROP_SRC_DEFAULT;
		zpool_prop_t prop;

		if ((prop = zpool_name_to_prop(za.za_name)) == ZPROP_INVAL)
			continue;

		switch (za.za_integer_length) {
		case 8:
			/* integer property */
			if (za.za_first_integer !=
			    zpool_prop_default_numeric(prop))
				src = ZPROP_SRC_LOCAL;

			if (prop == ZPOOL_PROP_BOOTFS) {
				dsl_pool_t *dp;
				dsl_dataset_t *ds = NULL;

				dp = spa_get_dsl(spa);
				dsl_pool_config_enter(dp, FTAG);
				if (err = dsl_dataset_hold_obj(dp,
				    za.za_first_integer, FTAG, &ds)) {
					dsl_pool_config_exit(dp, FTAG);
					break;
				}

				strval = kmem_alloc(ZFS_MAX_DATASET_NAME_LEN,
				    KM_SLEEP);
				dsl_dataset_name(ds, strval);
				dsl_dataset_rele(ds, FTAG);
				dsl_pool_config_exit(dp, FTAG);
			} else {
				strval = NULL;
				intval = za.za_first_integer;
			}

			spa_prop_add_list(*nvp, prop, strval, intval, src);

			if (strval != NULL)
				kmem_free(strval, ZFS_MAX_DATASET_NAME_LEN);

			break;

		case 1:
			/* string property */
			strval = kmem_alloc(za.za_num_integers, KM_SLEEP);
			err = zap_lookup(mos, spa->spa_pool_props_object,
			    za.za_name, 1, za.za_num_integers, strval);
			if (err) {
				kmem_free(strval, za.za_num_integers);
				break;
			}
			spa_prop_add_list(*nvp, prop, strval, 0, src);
			kmem_free(strval, za.za_num_integers);
			break;

		default:
			break;
		}
	}
	zap_cursor_fini(&zc);
	mutex_exit(&spa->spa_props_lock);
out:
	if (err && err != ENOENT) {
		nvlist_free(*nvp);
		*nvp = NULL;
		return (err);
	}

	return (0);
}

/*
 * Validate the given pool properties nvlist and modify the list
 * for the property values to be set.
 */
static int
spa_prop_validate(spa_t *spa, nvlist_t *props)
{
	nvpair_t *elem;
	int error = 0, reset_bootfs = 0;
	uint64_t objnum = 0;
	boolean_t has_feature = B_FALSE;

	elem = NULL;
	while ((elem = nvlist_next_nvpair(props, elem)) != NULL) {
		uint64_t intval;
		char *strval, *slash, *check, *fname;
		const char *propname = nvpair_name(elem);
		zpool_prop_t prop = zpool_name_to_prop(propname);

		switch (prop) {
		case ZPROP_INVAL:
			if (!zpool_prop_feature(propname)) {
				error = SET_ERROR(EINVAL);
				break;
			}

			/*
			 * Sanitize the input.
			 */
			if (nvpair_type(elem) != DATA_TYPE_UINT64) {
				error = SET_ERROR(EINVAL);
				break;
			}

			if (nvpair_value_uint64(elem, &intval) != 0) {
				error = SET_ERROR(EINVAL);
				break;
			}

			if (intval != 0) {
				error = SET_ERROR(EINVAL);
				break;
			}

			fname = strchr(propname, '@') + 1;
			if (zfeature_lookup_name(fname, NULL) != 0) {
				error = SET_ERROR(EINVAL);
				break;
			}

			has_feature = B_TRUE;
			break;

		case ZPOOL_PROP_VERSION:
			error = nvpair_value_uint64(elem, &intval);
			if (!error &&
			    (intval < spa_version(spa) ||
			    intval > SPA_VERSION_BEFORE_FEATURES ||
			    has_feature))
				error = SET_ERROR(EINVAL);
			break;

		case ZPOOL_PROP_DELEGATION:
		case ZPOOL_PROP_AUTOREPLACE:
		case ZPOOL_PROP_LISTSNAPS:
		case ZPOOL_PROP_AUTOEXPAND:
			error = nvpair_value_uint64(elem, &intval);
			if (!error && intval > 1)
				error = SET_ERROR(EINVAL);
			break;

		case ZPOOL_PROP_BOOTFS:
			/*
			 * If the pool version is less than SPA_VERSION_BOOTFS,
			 * or the pool is still being created (version == 0),
			 * the bootfs property cannot be set.
			 */
			if (spa_version(spa) < SPA_VERSION_BOOTFS) {
				error = SET_ERROR(ENOTSUP);
				break;
			}

			/*
			 * Make sure the vdev config is bootable
			 */
			if (!vdev_is_bootable(spa->spa_root_vdev)) {
				error = SET_ERROR(ENOTSUP);
				break;
			}

			reset_bootfs = 1;

			error = nvpair_value_string(elem, &strval);

			if (!error) {
				objset_t *os;
				uint64_t propval;

				if (strval == NULL || strval[0] == '\0') {
					objnum = zpool_prop_default_numeric(
					    ZPOOL_PROP_BOOTFS);
					break;
				}

				if (error = dmu_objset_hold(strval, FTAG, &os))
					break;

				/*
				 * Must be ZPL, and its property settings
				 * must be supported by GRUB (compression
				 * is not gzip, and large blocks are not used).
				 */

				if (dmu_objset_type(os) != DMU_OST_ZFS) {
					error = SET_ERROR(ENOTSUP);
				} else if ((error =
				    dsl_prop_get_int_ds(dmu_objset_ds(os),
				    zfs_prop_to_name(ZFS_PROP_COMPRESSION),
				    &propval)) == 0 &&
				    !BOOTFS_COMPRESS_VALID(propval)) {
					error = SET_ERROR(ENOTSUP);
				} else if ((error =
				    dsl_prop_get_int_ds(dmu_objset_ds(os),
				    zfs_prop_to_name(ZFS_PROP_RECORDSIZE),
				    &propval)) == 0 &&
				    propval > SPA_OLD_MAXBLOCKSIZE) {
					error = SET_ERROR(ENOTSUP);
				} else {
					objnum = dmu_objset_id(os);
				}
				dmu_objset_rele(os, FTAG);
			}
			break;

		case ZPOOL_PROP_FAILUREMODE:
			error = nvpair_value_uint64(elem, &intval);
			if (!error && (intval < ZIO_FAILURE_MODE_WAIT ||
			    intval > ZIO_FAILURE_MODE_PANIC))
				error = SET_ERROR(EINVAL);

			/*
			 * This is a special case which only occurs when
			 * the pool has completely failed. This allows
			 * the user to change the in-core failmode property
			 * without syncing it out to disk (I/Os might
			 * currently be blocked). We do this by returning
			 * EIO to the caller (spa_prop_set) to trick it
			 * into thinking we encountered a property validation
			 * error.
			 */
			if (!error && spa_suspended(spa)) {
				spa->spa_failmode = intval;
				error = SET_ERROR(EIO);
			}
			break;

		case ZPOOL_PROP_CACHEFILE:
			if ((error = nvpair_value_string(elem, &strval)) != 0)
				break;

			if (strval[0] == '\0')
				break;

			if (strcmp(strval, "none") == 0)
				break;

			if (strval[0] != '/') {
				error = SET_ERROR(EINVAL);
				break;
			}

			slash = strrchr(strval, '/');
			ASSERT(slash != NULL);

			if (slash[1] == '\0' || strcmp(slash, "/.") == 0 ||
			    strcmp(slash, "/..") == 0)
				error = SET_ERROR(EINVAL);
			break;

		case ZPOOL_PROP_COMMENT:
			if ((error = nvpair_value_string(elem, &strval)) != 0)
				break;
			for (check = strval; *check != '\0'; check++) {
				/*
				 * The kernel doesn't have an easy isprint()
				 * check.  For this kernel check, we merely
				 * check ASCII apart from DEL.  Fix this if
				 * there is an easy-to-use kernel isprint().
				 */
				if (*check >= 0x7f) {
					error = SET_ERROR(EINVAL);
					break;
				}
				check++;
			}
			if (strlen(strval) > ZPROP_MAX_COMMENT)
				error = E2BIG;
			break;

		case ZPOOL_PROP_DEDUPDITTO:
			if (spa_version(spa) < SPA_VERSION_DEDUP)
				error = SET_ERROR(ENOTSUP);
			else
				error = nvpair_value_uint64(elem, &intval);
			if (error == 0 &&
			    intval != 0 && intval < ZIO_DEDUPDITTO_MIN)
				error = SET_ERROR(EINVAL);
			break;
		}

		if (error)
			break;
	}

	if (!error && reset_bootfs) {
		error = nvlist_remove(props,
		    zpool_prop_to_name(ZPOOL_PROP_BOOTFS), DATA_TYPE_STRING);

		if (!error) {
			error = nvlist_add_uint64(props,
			    zpool_prop_to_name(ZPOOL_PROP_BOOTFS), objnum);
		}
	}

	return (error);
}

void
spa_configfile_set(spa_t *spa, nvlist_t *nvp, boolean_t need_sync)
{
	char *cachefile;
	spa_config_dirent_t *dp;

	if (nvlist_lookup_string(nvp, zpool_prop_to_name(ZPOOL_PROP_CACHEFILE),
	    &cachefile) != 0)
		return;

	dp = kmem_alloc(sizeof (spa_config_dirent_t),
	    KM_SLEEP);

	if (cachefile[0] == '\0')
		dp->scd_path = spa_strdup(spa_config_path);
	else if (strcmp(cachefile, "none") == 0)
		dp->scd_path = NULL;
	else
		dp->scd_path = spa_strdup(cachefile);

	list_insert_head(&spa->spa_config_list, dp);
	if (need_sync)
		spa_async_request(spa, SPA_ASYNC_CONFIG_UPDATE);
}

int
spa_prop_set(spa_t *spa, nvlist_t *nvp)
{
	int error;
	nvpair_t *elem = NULL;
	boolean_t need_sync = B_FALSE;

	if ((error = spa_prop_validate(spa, nvp)) != 0)
		return (error);

	while ((elem = nvlist_next_nvpair(nvp, elem)) != NULL) {
		zpool_prop_t prop = zpool_name_to_prop(nvpair_name(elem));

		if (prop == ZPOOL_PROP_CACHEFILE ||
		    prop == ZPOOL_PROP_ALTROOT ||
		    prop == ZPOOL_PROP_READONLY)
			continue;

		if (prop == ZPOOL_PROP_VERSION || prop == ZPROP_INVAL) {
			uint64_t ver;

			if (prop == ZPOOL_PROP_VERSION) {
				VERIFY(nvpair_value_uint64(elem, &ver) == 0);
			} else {
				ASSERT(zpool_prop_feature(nvpair_name(elem)));
				ver = SPA_VERSION_FEATURES;
				need_sync = B_TRUE;
			}

			/* Save time if the version is already set. */
			if (ver == spa_version(spa))
				continue;

			/*
			 * In addition to the pool directory object, we might
			 * create the pool properties object, the features for
			 * read object, the features for write object, or the
			 * feature descriptions object.
			 */
			error = dsl_sync_task(spa->spa_name, NULL,
			    spa_sync_version, &ver,
			    6, ZFS_SPACE_CHECK_RESERVED);
			if (error)
				return (error);
			continue;
		}

		need_sync = B_TRUE;
		break;
	}

	if (need_sync) {
		return (dsl_sync_task(spa->spa_name, NULL, spa_sync_props,
		    nvp, 6, ZFS_SPACE_CHECK_RESERVED));
	}

	return (0);
}

/*
 * If the bootfs property value is dsobj, clear it.
 */
void
spa_prop_clear_bootfs(spa_t *spa, uint64_t dsobj, dmu_tx_t *tx)
{
	if (spa->spa_bootfs == dsobj && spa->spa_pool_props_object != 0) {
		VERIFY(zap_remove(spa->spa_meta_objset,
		    spa->spa_pool_props_object,
		    zpool_prop_to_name(ZPOOL_PROP_BOOTFS), tx) == 0);
		spa->spa_bootfs = 0;
	}
}

/*ARGSUSED*/
static int
spa_change_guid_check(void *arg, dmu_tx_t *tx)
{
	uint64_t *newguid = arg;
	spa_t *spa = dmu_tx_pool(tx)->dp_spa;
	vdev_t *rvd = spa->spa_root_vdev;
	uint64_t vdev_state;

	spa_config_enter(spa, SCL_STATE, FTAG, RW_READER);
	vdev_state = rvd->vdev_state;
	spa_config_exit(spa, SCL_STATE, FTAG);

	if (vdev_state != VDEV_STATE_HEALTHY)
		return (SET_ERROR(ENXIO));

	ASSERT3U(spa_guid(spa), !=, *newguid);

	return (0);
}

static void
spa_change_guid_sync(void *arg, dmu_tx_t *tx)
{
	uint64_t *newguid = arg;
	spa_t *spa = dmu_tx_pool(tx)->dp_spa;
	uint64_t oldguid;
	vdev_t *rvd = spa->spa_root_vdev;

	oldguid = spa_guid(spa);

	spa_config_enter(spa, SCL_STATE, FTAG, RW_READER);
	rvd->vdev_guid = *newguid;
	rvd->vdev_guid_sum += (*newguid - oldguid);
	vdev_config_dirty(rvd);
	spa_config_exit(spa, SCL_STATE, FTAG);

	spa_history_log_internal(spa, "guid change", tx, "old=%llu new=%llu",
	    oldguid, *newguid);
}

/*
 * Change the GUID for the pool.  This is done so that we can later
 * re-import a pool built from a clone of our own vdevs.  We will modify
 * the root vdev's guid, our own pool guid, and then mark all of our
 * vdevs dirty.  Note that we must make sure that all our vdevs are
 * online when we do this, or else any vdevs that weren't present
 * would be orphaned from our pool.  We are also going to issue a
 * sysevent to update any watchers.
 */
int
spa_change_guid(spa_t *spa)
{
	int error;
	uint64_t guid;

	mutex_enter(&spa->spa_vdev_top_lock);
	mutex_enter(&spa_namespace_lock);
	guid = spa_generate_guid(NULL);

	error = dsl_sync_task(spa->spa_name, spa_change_guid_check,
	    spa_change_guid_sync, &guid, 5, ZFS_SPACE_CHECK_RESERVED);

	if (error == 0) {
		spa_write_cachefile(spa, B_FALSE, B_TRUE);
		spa_event_notify(spa, NULL, ESC_ZFS_POOL_REGUID);
	}

	mutex_exit(&spa_namespace_lock);
	mutex_exit(&spa->spa_vdev_top_lock);

	return (error);
}

/*
 * ==========================================================================
 * SPA state manipulation (open/create/destroy/import/export)
 * ==========================================================================
 */

static int
spa_error_entry_compare(const void *a, const void *b)
{
	spa_error_entry_t *sa = (spa_error_entry_t *)a;
	spa_error_entry_t *sb = (spa_error_entry_t *)b;
	int ret;

	ret = bcmp(&sa->se_bookmark, &sb->se_bookmark,
	    sizeof (zbookmark_phys_t));

	if (ret < 0)
		return (-1);
	else if (ret > 0)
		return (1);
	else
		return (0);
}

/*
 * Utility function which retrieves copies of the current logs and
 * re-initializes them in the process.
 */
void
spa_get_errlists(spa_t *spa, avl_tree_t *last, avl_tree_t *scrub)
{
	ASSERT(MUTEX_HELD(&spa->spa_errlist_lock));

	bcopy(&spa->spa_errlist_last, last, sizeof (avl_tree_t));
	bcopy(&spa->spa_errlist_scrub, scrub, sizeof (avl_tree_t));

	avl_create(&spa->spa_errlist_scrub,
	    spa_error_entry_compare, sizeof (spa_error_entry_t),
	    offsetof(spa_error_entry_t, se_avl));
	avl_create(&spa->spa_errlist_last,
	    spa_error_entry_compare, sizeof (spa_error_entry_t),
	    offsetof(spa_error_entry_t, se_avl));
}

static void
spa_taskqs_init(spa_t *spa, zio_type_t t, zio_taskq_type_t q)
{
	const zio_taskq_info_t *ztip = &zio_taskqs[t][q];
	enum zti_modes mode = ztip->zti_mode;
	uint_t value = ztip->zti_value;
	uint_t count = ztip->zti_count;
	spa_taskqs_t *tqs = &spa->spa_zio_taskq[t][q];
	char name[32];
	uint_t flags = 0;
	boolean_t batch = B_FALSE;

	if (mode == ZTI_MODE_NULL) {
		tqs->stqs_count = 0;
		tqs->stqs_taskq = NULL;
		return;
	}

	ASSERT3U(count, >, 0);

	tqs->stqs_count = count;
	tqs->stqs_taskq = kmem_alloc(count * sizeof (taskq_t *), KM_SLEEP);

	switch (mode) {
	case ZTI_MODE_FIXED:
		ASSERT3U(value, >=, 1);
		value = MAX(value, 1);
		break;

	case ZTI_MODE_BATCH:
		batch = B_TRUE;
		flags |= TASKQ_THREADS_CPU_PCT;
		value = zio_taskq_batch_pct;
		break;

	default:
		panic("unrecognized mode for %s_%s taskq (%u:%u) in "
		    "spa_activate()",
		    zio_type_name[t], zio_taskq_types[q], mode, value);
		break;
	}

	for (uint_t i = 0; i < count; i++) {
		taskq_t *tq;

		if (count > 1) {
			(void) snprintf(name, sizeof (name), "%s_%s_%u",
			    zio_type_name[t], zio_taskq_types[q], i);
		} else {
			(void) snprintf(name, sizeof (name), "%s_%s",
			    zio_type_name[t], zio_taskq_types[q]);
		}

		if (zio_taskq_sysdc && spa->spa_proc != &p0) {
			if (batch)
				flags |= TASKQ_DC_BATCH;

			tq = taskq_create_sysdc(name, value, 50, INT_MAX,
			    spa->spa_proc, zio_taskq_basedc, flags);
		} else {
			pri_t pri = maxclsyspri;
			/*
			 * The write issue taskq can be extremely CPU
			 * intensive.  Run it at slightly lower priority
			 * than the other taskqs.
			 */
			if (t == ZIO_TYPE_WRITE && q == ZIO_TASKQ_ISSUE)
				pri--;

			tq = taskq_create_proc(name, value, pri, 50,
			    INT_MAX, spa->spa_proc, flags);
		}

		tqs->stqs_taskq[i] = tq;
	}
}

static void
spa_taskqs_fini(spa_t *spa, zio_type_t t, zio_taskq_type_t q)
{
	spa_taskqs_t *tqs = &spa->spa_zio_taskq[t][q];

	if (tqs->stqs_taskq == NULL) {
		ASSERT0(tqs->stqs_count);
		return;
	}

	for (uint_t i = 0; i < tqs->stqs_count; i++) {
		ASSERT3P(tqs->stqs_taskq[i], !=, NULL);
		taskq_destroy(tqs->stqs_taskq[i]);
	}

	kmem_free(tqs->stqs_taskq, tqs->stqs_count * sizeof (taskq_t *));
	tqs->stqs_taskq = NULL;
}

/*
 * Dispatch a task to the appropriate taskq for the ZFS I/O type and priority.
 * Note that a type may have multiple discrete taskqs to avoid lock contention
 * on the taskq itself. In that case we choose which taskq at random by using
 * the low bits of gethrtime().
 */
void
spa_taskq_dispatch_ent(spa_t *spa, zio_type_t t, zio_taskq_type_t q,
    task_func_t *func, void *arg, uint_t flags, taskq_ent_t *ent)
{
	spa_taskqs_t *tqs = &spa->spa_zio_taskq[t][q];
	taskq_t *tq;

	ASSERT3P(tqs->stqs_taskq, !=, NULL);
	ASSERT3U(tqs->stqs_count, !=, 0);

	if (tqs->stqs_count == 1) {
		tq = tqs->stqs_taskq[0];
	} else {
		tq = tqs->stqs_taskq[gethrtime() % tqs->stqs_count];
	}

	taskq_dispatch_ent(tq, func, arg, flags, ent);
}

static void
spa_create_zio_taskqs(spa_t *spa)
{
	for (int t = 0; t < ZIO_TYPES; t++) {
		for (int q = 0; q < ZIO_TASKQ_TYPES; q++) {
			spa_taskqs_init(spa, t, q);
		}
	}
}

#ifdef _KERNEL
static void
spa_thread(void *arg)
{
	callb_cpr_t cprinfo;

	spa_t *spa = arg;
	user_t *pu = PTOU(curproc);

	CALLB_CPR_INIT(&cprinfo, &spa->spa_proc_lock, callb_generic_cpr,
	    spa->spa_name);

	ASSERT(curproc != &p0);
	(void) snprintf(pu->u_psargs, sizeof (pu->u_psargs),
	    "zpool-%s", spa->spa_name);
	(void) strlcpy(pu->u_comm, pu->u_psargs, sizeof (pu->u_comm));

	/* bind this thread to the requested psrset */
	if (zio_taskq_psrset_bind != PS_NONE) {
		pool_lock();
		mutex_enter(&cpu_lock);
		mutex_enter(&pidlock);
		mutex_enter(&curproc->p_lock);

		if (cpupart_bind_thread(curthread, zio_taskq_psrset_bind,
		    0, NULL, NULL) == 0)  {
			curthread->t_bind_pset = zio_taskq_psrset_bind;
		} else {
			cmn_err(CE_WARN,
			    "Couldn't bind process for zfs pool \"%s\" to "
			    "pset %d\n", spa->spa_name, zio_taskq_psrset_bind);
		}

		mutex_exit(&curproc->p_lock);
		mutex_exit(&pidlock);
		mutex_exit(&cpu_lock);
		pool_unlock();
	}

	if (zio_taskq_sysdc) {
		sysdc_thread_enter(curthread, 100, 0);
	}

	spa->spa_proc = curproc;
	spa->spa_did = curthread->t_did;

	spa_create_zio_taskqs(spa);

	mutex_enter(&spa->spa_proc_lock);
	ASSERT(spa->spa_proc_state == SPA_PROC_CREATED);

	spa->spa_proc_state = SPA_PROC_ACTIVE;
	cv_broadcast(&spa->spa_proc_cv);

	CALLB_CPR_SAFE_BEGIN(&cprinfo);
	while (spa->spa_proc_state == SPA_PROC_ACTIVE)
		cv_wait(&spa->spa_proc_cv, &spa->spa_proc_lock);
	CALLB_CPR_SAFE_END(&cprinfo, &spa->spa_proc_lock);

	ASSERT(spa->spa_proc_state == SPA_PROC_DEACTIVATE);
	spa->spa_proc_state = SPA_PROC_GONE;
	spa->spa_proc = &p0;
	cv_broadcast(&spa->spa_proc_cv);
	CALLB_CPR_EXIT(&cprinfo);	/* drops spa_proc_lock */

	mutex_enter(&curproc->p_lock);
	lwp_exit();
}
#endif

/*
 * Activate an uninitialized pool.
 */
static void
spa_activate(spa_t *spa, int mode)
{
	ASSERT(spa->spa_state == POOL_STATE_UNINITIALIZED);

	spa->spa_state = POOL_STATE_ACTIVE;
	spa->spa_mode = mode;

	spa->spa_normal_class = metaslab_class_create(spa, zfs_metaslab_ops);
	spa->spa_log_class = metaslab_class_create(spa, zfs_metaslab_ops);

	/* Try to create a covering process */
	mutex_enter(&spa->spa_proc_lock);
	ASSERT(spa->spa_proc_state == SPA_PROC_NONE);
	ASSERT(spa->spa_proc == &p0);
	spa->spa_did = 0;

	/* Only create a process if we're going to be around a while. */
	if (spa_create_process && strcmp(spa->spa_name, TRYIMPORT_NAME) != 0) {
		if (newproc(spa_thread, (caddr_t)spa, syscid, maxclsyspri,
		    NULL, 0) == 0) {
			spa->spa_proc_state = SPA_PROC_CREATED;
			while (spa->spa_proc_state == SPA_PROC_CREATED) {
				cv_wait(&spa->spa_proc_cv,
				    &spa->spa_proc_lock);
			}
			ASSERT(spa->spa_proc_state == SPA_PROC_ACTIVE);
			ASSERT(spa->spa_proc != &p0);
			ASSERT(spa->spa_did != 0);
		} else {
#ifdef _KERNEL
			cmn_err(CE_WARN,
			    "Couldn't create process for zfs pool \"%s\"\n",
			    spa->spa_name);
#endif
		}
	}
	mutex_exit(&spa->spa_proc_lock);

	/* If we didn't create a process, we need to create our taskqs. */
	if (spa->spa_proc == &p0) {
		spa_create_zio_taskqs(spa);
	}

	for (size_t i = 0; i < TXG_SIZE; i++)
		spa->spa_txg_zio[i] = zio_root(spa, NULL, NULL, 0);

	list_create(&spa->spa_config_dirty_list, sizeof (vdev_t),
	    offsetof(vdev_t, vdev_config_dirty_node));
	list_create(&spa->spa_evicting_os_list, sizeof (objset_t),
	    offsetof(objset_t, os_evicting_node));
	list_create(&spa->spa_state_dirty_list, sizeof (vdev_t),
	    offsetof(vdev_t, vdev_state_dirty_node));

	txg_list_create(&spa->spa_vdev_txg_list,
	    offsetof(struct vdev, vdev_txg_node));

	avl_create(&spa->spa_errlist_scrub,
	    spa_error_entry_compare, sizeof (spa_error_entry_t),
	    offsetof(spa_error_entry_t, se_avl));
	avl_create(&spa->spa_errlist_last,
	    spa_error_entry_compare, sizeof (spa_error_entry_t),
	    offsetof(spa_error_entry_t, se_avl));
}

/*
 * Opposite of spa_activate().
 */
static void
spa_deactivate(spa_t *spa)
{
	ASSERT(spa->spa_sync_on == B_FALSE);
	ASSERT(spa->spa_dsl_pool == NULL);
	ASSERT(spa->spa_root_vdev == NULL);
	ASSERT(spa->spa_async_zio_root == NULL);
	ASSERT(spa->spa_state != POOL_STATE_UNINITIALIZED);

	spa_evicting_os_wait(spa);

	txg_list_destroy(&spa->spa_vdev_txg_list);

	list_destroy(&spa->spa_config_dirty_list);
	list_destroy(&spa->spa_evicting_os_list);
	list_destroy(&spa->spa_state_dirty_list);

	for (int t = 0; t < ZIO_TYPES; t++) {
		for (int q = 0; q < ZIO_TASKQ_TYPES; q++) {
			spa_taskqs_fini(spa, t, q);
		}
	}

	for (size_t i = 0; i < TXG_SIZE; i++) {
		ASSERT3P(spa->spa_txg_zio[i], !=, NULL);
		VERIFY0(zio_wait(spa->spa_txg_zio[i]));
		spa->spa_txg_zio[i] = NULL;
	}

	metaslab_class_destroy(spa->spa_normal_class);
	spa->spa_normal_class = NULL;

	metaslab_class_destroy(spa->spa_log_class);
	spa->spa_log_class = NULL;

	/*
	 * If this was part of an import or the open otherwise failed, we may
	 * still have errors left in the queues.  Empty them just in case.
	 */
	spa_errlog_drain(spa);

	avl_destroy(&spa->spa_errlist_scrub);
	avl_destroy(&spa->spa_errlist_last);

	spa->spa_state = POOL_STATE_UNINITIALIZED;

	mutex_enter(&spa->spa_proc_lock);
	if (spa->spa_proc_state != SPA_PROC_NONE) {
		ASSERT(spa->spa_proc_state == SPA_PROC_ACTIVE);
		spa->spa_proc_state = SPA_PROC_DEACTIVATE;
		cv_broadcast(&spa->spa_proc_cv);
		while (spa->spa_proc_state == SPA_PROC_DEACTIVATE) {
			ASSERT(spa->spa_proc != &p0);
			cv_wait(&spa->spa_proc_cv, &spa->spa_proc_lock);
		}
		ASSERT(spa->spa_proc_state == SPA_PROC_GONE);
		spa->spa_proc_state = SPA_PROC_NONE;
	}
	ASSERT(spa->spa_proc == &p0);
	mutex_exit(&spa->spa_proc_lock);

	/*
	 * We want to make sure spa_thread() has actually exited the ZFS
	 * module, so that the module can't be unloaded out from underneath
	 * it.
	 */
	if (spa->spa_did != 0) {
		thread_join(spa->spa_did);
		spa->spa_did = 0;
	}
}

/*
 * Verify a pool configuration, and construct the vdev tree appropriately.  This
 * will create all the necessary vdevs in the appropriate layout, with each vdev
 * in the CLOSED state.  This will prep the pool before open/creation/import.
 * All vdev validation is done by the vdev_alloc() routine.
 */
static int
spa_config_parse(spa_t *spa, vdev_t **vdp, nvlist_t *nv, vdev_t *parent,
    uint_t id, int atype)
{
	nvlist_t **child;
	uint_t children;
	int error;

	if ((error = vdev_alloc(spa, vdp, nv, parent, id, atype)) != 0)
		return (error);

	if ((*vdp)->vdev_ops->vdev_op_leaf)
		return (0);

	error = nvlist_lookup_nvlist_array(nv, ZPOOL_CONFIG_CHILDREN,
	    &child, &children);

	if (error == ENOENT)
		return (0);

	if (error) {
		vdev_free(*vdp);
		*vdp = NULL;
		return (SET_ERROR(EINVAL));
	}

	for (int c = 0; c < children; c++) {
		vdev_t *vd;
		if ((error = spa_config_parse(spa, &vd, child[c], *vdp, c,
		    atype)) != 0) {
			vdev_free(*vdp);
			*vdp = NULL;
			return (error);
		}
	}

	ASSERT(*vdp != NULL);

	return (0);
}

/*
 * Opposite of spa_load().
 */
static void
spa_unload(spa_t *spa)
{
	int i;

	ASSERT(MUTEX_HELD(&spa_namespace_lock));

	spa_load_note(spa, "UNLOADING");

	/*
	 * Stop async tasks.
	 */
	spa_async_suspend(spa);

	/*
	 * Stop syncing.
	 */
	if (spa->spa_sync_on) {
		txg_sync_stop(spa->spa_dsl_pool);
		spa->spa_sync_on = B_FALSE;
	}

	/*
	 * Even though vdev_free() also calls vdev_metaslab_fini, we need
	 * to call it earlier, before we wait for async i/o to complete.
	 * This ensures that there is no async metaslab prefetching, by
	 * calling taskq_wait(mg_taskq).
	 */
	if (spa->spa_root_vdev != NULL) {
		spa_config_enter(spa, SCL_ALL, FTAG, RW_WRITER);
		for (int c = 0; c < spa->spa_root_vdev->vdev_children; c++)
			vdev_metaslab_fini(spa->spa_root_vdev->vdev_child[c]);
		spa_config_exit(spa, SCL_ALL, FTAG);
	}

	/*
	 * Wait for any outstanding async I/O to complete.
	 */
	if (spa->spa_async_zio_root != NULL) {
		for (int i = 0; i < max_ncpus; i++)
			(void) zio_wait(spa->spa_async_zio_root[i]);
		kmem_free(spa->spa_async_zio_root, max_ncpus * sizeof (void *));
		spa->spa_async_zio_root = NULL;
	}

	if (spa->spa_vdev_removal != NULL) {
		spa_vdev_removal_destroy(spa->spa_vdev_removal);
		spa->spa_vdev_removal = NULL;
	}

	spa_condense_fini(spa);

	bpobj_close(&spa->spa_deferred_bpobj);

	spa_config_enter(spa, SCL_ALL, FTAG, RW_WRITER);

	/*
	 * Close all vdevs.
	 */
	if (spa->spa_root_vdev)
		vdev_free(spa->spa_root_vdev);
	ASSERT(spa->spa_root_vdev == NULL);

	/*
	 * Close the dsl pool.
	 */
	if (spa->spa_dsl_pool) {
		dsl_pool_close(spa->spa_dsl_pool);
		spa->spa_dsl_pool = NULL;
		spa->spa_meta_objset = NULL;
	}

	ddt_unload(spa);

	/*
	 * Drop and purge level 2 cache
	 */
	spa_l2cache_drop(spa);

	for (i = 0; i < spa->spa_spares.sav_count; i++)
		vdev_free(spa->spa_spares.sav_vdevs[i]);
	if (spa->spa_spares.sav_vdevs) {
		kmem_free(spa->spa_spares.sav_vdevs,
		    spa->spa_spares.sav_count * sizeof (void *));
		spa->spa_spares.sav_vdevs = NULL;
	}
	if (spa->spa_spares.sav_config) {
		nvlist_free(spa->spa_spares.sav_config);
		spa->spa_spares.sav_config = NULL;
	}
	spa->spa_spares.sav_count = 0;

	for (i = 0; i < spa->spa_l2cache.sav_count; i++) {
		vdev_clear_stats(spa->spa_l2cache.sav_vdevs[i]);
		vdev_free(spa->spa_l2cache.sav_vdevs[i]);
	}
	if (spa->spa_l2cache.sav_vdevs) {
		kmem_free(spa->spa_l2cache.sav_vdevs,
		    spa->spa_l2cache.sav_count * sizeof (void *));
		spa->spa_l2cache.sav_vdevs = NULL;
	}
	if (spa->spa_l2cache.sav_config) {
		nvlist_free(spa->spa_l2cache.sav_config);
		spa->spa_l2cache.sav_config = NULL;
	}
	spa->spa_l2cache.sav_count = 0;

	spa->spa_async_suspended = 0;

	if (spa->spa_comment != NULL) {
		spa_strfree(spa->spa_comment);
		spa->spa_comment = NULL;
	}

	spa_config_exit(spa, SCL_ALL, FTAG);
}

/*
 * Load (or re-load) the current list of vdevs describing the active spares for
 * this pool.  When this is called, we have some form of basic information in
 * 'spa_spares.sav_config'.  We parse this into vdevs, try to open them, and
 * then re-generate a more complete list including status information.
 */
void
spa_load_spares(spa_t *spa)
{
	nvlist_t **spares;
	uint_t nspares;
	int i;
	vdev_t *vd, *tvd;

	ASSERT(spa_config_held(spa, SCL_ALL, RW_WRITER) == SCL_ALL);

	/*
	 * First, close and free any existing spare vdevs.
	 */
	for (i = 0; i < spa->spa_spares.sav_count; i++) {
		vd = spa->spa_spares.sav_vdevs[i];

		/* Undo the call to spa_activate() below */
		if ((tvd = spa_lookup_by_guid(spa, vd->vdev_guid,
		    B_FALSE)) != NULL && tvd->vdev_isspare)
			spa_spare_remove(tvd);
		vdev_close(vd);
		vdev_free(vd);
	}

	if (spa->spa_spares.sav_vdevs)
		kmem_free(spa->spa_spares.sav_vdevs,
		    spa->spa_spares.sav_count * sizeof (void *));

	if (spa->spa_spares.sav_config == NULL)
		nspares = 0;
	else
		VERIFY(nvlist_lookup_nvlist_array(spa->spa_spares.sav_config,
		    ZPOOL_CONFIG_SPARES, &spares, &nspares) == 0);

	spa->spa_spares.sav_count = (int)nspares;
	spa->spa_spares.sav_vdevs = NULL;

	if (nspares == 0)
		return;

	/*
	 * Construct the array of vdevs, opening them to get status in the
	 * process.   For each spare, there is potentially two different vdev_t
	 * structures associated with it: one in the list of spares (used only
	 * for basic validation purposes) and one in the active vdev
	 * configuration (if it's spared in).  During this phase we open and
	 * validate each vdev on the spare list.  If the vdev also exists in the
	 * active configuration, then we also mark this vdev as an active spare.
	 */
	spa->spa_spares.sav_vdevs = kmem_alloc(nspares * sizeof (void *),
	    KM_SLEEP);
	for (i = 0; i < spa->spa_spares.sav_count; i++) {
		VERIFY(spa_config_parse(spa, &vd, spares[i], NULL, 0,
		    VDEV_ALLOC_SPARE) == 0);
		ASSERT(vd != NULL);

		spa->spa_spares.sav_vdevs[i] = vd;

		if ((tvd = spa_lookup_by_guid(spa, vd->vdev_guid,
		    B_FALSE)) != NULL) {
			if (!tvd->vdev_isspare)
				spa_spare_add(tvd);

			/*
			 * We only mark the spare active if we were successfully
			 * able to load the vdev.  Otherwise, importing a pool
			 * with a bad active spare would result in strange
			 * behavior, because multiple pool would think the spare
			 * is actively in use.
			 *
			 * There is a vulnerability here to an equally bizarre
			 * circumstance, where a dead active spare is later
			 * brought back to life (onlined or otherwise).  Given
			 * the rarity of this scenario, and the extra complexity
			 * it adds, we ignore the possibility.
			 */
			if (!vdev_is_dead(tvd))
				spa_spare_activate(tvd);
		}

		vd->vdev_top = vd;
		vd->vdev_aux = &spa->spa_spares;

		if (vdev_open(vd) != 0)
			continue;

		if (vdev_validate_aux(vd) == 0)
			spa_spare_add(vd);
	}

	/*
	 * Recompute the stashed list of spares, with status information
	 * this time.
	 */
	VERIFY(nvlist_remove(spa->spa_spares.sav_config, ZPOOL_CONFIG_SPARES,
	    DATA_TYPE_NVLIST_ARRAY) == 0);

	spares = kmem_alloc(spa->spa_spares.sav_count * sizeof (void *),
	    KM_SLEEP);
	for (i = 0; i < spa->spa_spares.sav_count; i++)
		spares[i] = vdev_config_generate(spa,
		    spa->spa_spares.sav_vdevs[i], B_TRUE, VDEV_CONFIG_SPARE);
	VERIFY(nvlist_add_nvlist_array(spa->spa_spares.sav_config,
	    ZPOOL_CONFIG_SPARES, spares, spa->spa_spares.sav_count) == 0);
	for (i = 0; i < spa->spa_spares.sav_count; i++)
		nvlist_free(spares[i]);
	kmem_free(spares, spa->spa_spares.sav_count * sizeof (void *));
}

/*
 * Load (or re-load) the current list of vdevs describing the active l2cache for
 * this pool.  When this is called, we have some form of basic information in
 * 'spa_l2cache.sav_config'.  We parse this into vdevs, try to open them, and
 * then re-generate a more complete list including status information.
 * Devices which are already active have their details maintained, and are
 * not re-opened.
 */
void
spa_load_l2cache(spa_t *spa)
{
	nvlist_t **l2cache;
	uint_t nl2cache;
	int i, j, oldnvdevs;
	uint64_t guid;
	vdev_t *vd, **oldvdevs, **newvdevs;
	spa_aux_vdev_t *sav = &spa->spa_l2cache;

	ASSERT(spa_config_held(spa, SCL_ALL, RW_WRITER) == SCL_ALL);

	if (sav->sav_config != NULL) {
		VERIFY(nvlist_lookup_nvlist_array(sav->sav_config,
		    ZPOOL_CONFIG_L2CACHE, &l2cache, &nl2cache) == 0);
		newvdevs = kmem_alloc(nl2cache * sizeof (void *), KM_SLEEP);
	} else {
		nl2cache = 0;
		newvdevs = NULL;
	}

	oldvdevs = sav->sav_vdevs;
	oldnvdevs = sav->sav_count;
	sav->sav_vdevs = NULL;
	sav->sav_count = 0;

	/*
	 * Process new nvlist of vdevs.
	 */
	for (i = 0; i < nl2cache; i++) {
		VERIFY(nvlist_lookup_uint64(l2cache[i], ZPOOL_CONFIG_GUID,
		    &guid) == 0);

		newvdevs[i] = NULL;
		for (j = 0; j < oldnvdevs; j++) {
			vd = oldvdevs[j];
			if (vd != NULL && guid == vd->vdev_guid) {
				/*
				 * Retain previous vdev for add/remove ops.
				 */
				newvdevs[i] = vd;
				oldvdevs[j] = NULL;
				break;
			}
		}

		if (newvdevs[i] == NULL) {
			/*
			 * Create new vdev
			 */
			VERIFY(spa_config_parse(spa, &vd, l2cache[i], NULL, 0,
			    VDEV_ALLOC_L2CACHE) == 0);
			ASSERT(vd != NULL);
			newvdevs[i] = vd;

			/*
			 * Commit this vdev as an l2cache device,
			 * even if it fails to open.
			 */
			spa_l2cache_add(vd);

			vd->vdev_top = vd;
			vd->vdev_aux = sav;

			spa_l2cache_activate(vd);

			if (vdev_open(vd) != 0)
				continue;

			(void) vdev_validate_aux(vd);

			if (!vdev_is_dead(vd))
				l2arc_add_vdev(spa, vd);
		}
	}

	/*
	 * Purge vdevs that were dropped
	 */
	for (i = 0; i < oldnvdevs; i++) {
		uint64_t pool;

		vd = oldvdevs[i];
		if (vd != NULL) {
			ASSERT(vd->vdev_isl2cache);

			if (spa_l2cache_exists(vd->vdev_guid, &pool) &&
			    pool != 0ULL && l2arc_vdev_present(vd))
				l2arc_remove_vdev(vd);
			vdev_clear_stats(vd);
			vdev_free(vd);
		}
	}

	if (oldvdevs)
		kmem_free(oldvdevs, oldnvdevs * sizeof (void *));

	if (sav->sav_config == NULL)
		goto out;

	sav->sav_vdevs = newvdevs;
	sav->sav_count = (int)nl2cache;

	/*
	 * Recompute the stashed list of l2cache devices, with status
	 * information this time.
	 */
	VERIFY(nvlist_remove(sav->sav_config, ZPOOL_CONFIG_L2CACHE,
	    DATA_TYPE_NVLIST_ARRAY) == 0);

	l2cache = kmem_alloc(sav->sav_count * sizeof (void *), KM_SLEEP);
	for (i = 0; i < sav->sav_count; i++)
		l2cache[i] = vdev_config_generate(spa,
		    sav->sav_vdevs[i], B_TRUE, VDEV_CONFIG_L2CACHE);
	VERIFY(nvlist_add_nvlist_array(sav->sav_config,
	    ZPOOL_CONFIG_L2CACHE, l2cache, sav->sav_count) == 0);
out:
	for (i = 0; i < sav->sav_count; i++)
		nvlist_free(l2cache[i]);
	if (sav->sav_count)
		kmem_free(l2cache, sav->sav_count * sizeof (void *));
}

static int
load_nvlist(spa_t *spa, uint64_t obj, nvlist_t **value)
{
	dmu_buf_t *db;
	char *packed = NULL;
	size_t nvsize = 0;
	int error;
	*value = NULL;

	error = dmu_bonus_hold(spa->spa_meta_objset, obj, FTAG, &db);
	if (error != 0)
		return (error);

	nvsize = *(uint64_t *)db->db_data;
	dmu_buf_rele(db, FTAG);

	packed = kmem_alloc(nvsize, KM_SLEEP);
	error = dmu_read(spa->spa_meta_objset, obj, 0, nvsize, packed,
	    DMU_READ_PREFETCH);
	if (error == 0)
		error = nvlist_unpack(packed, nvsize, value, 0);
	kmem_free(packed, nvsize);

	return (error);
}

/*
 * Checks to see if the given vdev could not be opened, in which case we post a
 * sysevent to notify the autoreplace code that the device has been removed.
 */
static void
spa_check_removed(vdev_t *vd)
{
	for (int c = 0; c < vd->vdev_children; c++)
		spa_check_removed(vd->vdev_child[c]);

	if (vd->vdev_ops->vdev_op_leaf && vdev_is_dead(vd) &&
	    vdev_is_concrete(vd)) {
		zfs_post_autoreplace(vd->vdev_spa, vd);
		spa_event_notify(vd->vdev_spa, vd, ESC_ZFS_VDEV_CHECK);
	}
}

static void
spa_config_valid_zaps(vdev_t *vd, vdev_t *mvd)
{
	ASSERT3U(vd->vdev_children, ==, mvd->vdev_children);

	vd->vdev_top_zap = mvd->vdev_top_zap;
	vd->vdev_leaf_zap = mvd->vdev_leaf_zap;

	for (uint64_t i = 0; i < vd->vdev_children; i++) {
		spa_config_valid_zaps(vd->vdev_child[i], mvd->vdev_child[i]);
	}
}

/*
 * Validate the current config against the MOS config
 */
static boolean_t
spa_config_valid(spa_t *spa, nvlist_t *config)
{
	vdev_t *mrvd, *rvd = spa->spa_root_vdev;
	nvlist_t *nv;

	VERIFY(nvlist_lookup_nvlist(config, ZPOOL_CONFIG_VDEV_TREE, &nv) == 0);

	spa_config_enter(spa, SCL_ALL, FTAG, RW_WRITER);
	VERIFY(spa_config_parse(spa, &mrvd, nv, NULL, 0, VDEV_ALLOC_LOAD) == 0);

	ASSERT3U(rvd->vdev_children, ==, mrvd->vdev_children);

	/*
	 * If we're doing a normal import, then build up any additional
	 * diagnostic information about missing devices in this config.
	 * We'll pass this up to the user for further processing.
	 */
	if (!(spa->spa_import_flags & ZFS_IMPORT_MISSING_LOG)) {
		nvlist_t **child, *nv;
		uint64_t idx = 0;

		child = kmem_alloc(rvd->vdev_children * sizeof (nvlist_t **),
		    KM_SLEEP);
		VERIFY(nvlist_alloc(&nv, NV_UNIQUE_NAME, KM_SLEEP) == 0);

		for (int c = 0; c < rvd->vdev_children; c++) {
			vdev_t *tvd = rvd->vdev_child[c];
			vdev_t *mtvd  = mrvd->vdev_child[c];

			if (tvd->vdev_ops == &vdev_missing_ops &&
			    mtvd->vdev_ops != &vdev_missing_ops &&
			    mtvd->vdev_islog)
				child[idx++] = vdev_config_generate(spa, mtvd,
				    B_FALSE, 0);
		}

		if (idx) {
			VERIFY(nvlist_add_nvlist_array(nv,
			    ZPOOL_CONFIG_CHILDREN, child, idx) == 0);
			VERIFY(nvlist_add_nvlist(spa->spa_load_info,
			    ZPOOL_CONFIG_MISSING_DEVICES, nv) == 0);

			for (int i = 0; i < idx; i++)
				nvlist_free(child[i]);
		}
		nvlist_free(nv);
		kmem_free(child, rvd->vdev_children * sizeof (char **));
	}

	/*
	 * Compare the root vdev tree with the information we have
	 * from the MOS config (mrvd). Check each top-level vdev
	 * with the corresponding MOS config top-level (mtvd).
	 */
	for (int c = 0; c < rvd->vdev_children; c++) {
		vdev_t *tvd = rvd->vdev_child[c];
		vdev_t *mtvd  = mrvd->vdev_child[c];

		/*
		 * Resolve any "missing" vdevs in the current configuration.
		 * Also trust the MOS config about any "indirect" vdevs.
		 * If we find that the MOS config has more accurate information
		 * about the top-level vdev then use that vdev instead.
		 */
		if ((tvd->vdev_ops == &vdev_missing_ops &&
		    mtvd->vdev_ops != &vdev_missing_ops) ||
		    (mtvd->vdev_ops == &vdev_indirect_ops &&
		    tvd->vdev_ops != &vdev_indirect_ops)) {

			/*
			 * Device specific actions.
			 */
			if (mtvd->vdev_islog) {
				if (!(spa->spa_import_flags &
				    ZFS_IMPORT_MISSING_LOG)) {
					continue;
				}

				spa_set_log_state(spa, SPA_LOG_CLEAR);
			} else if (mtvd->vdev_ops != &vdev_indirect_ops) {
				continue;
			}

			/*
			 * Swap the missing vdev with the data we were
			 * able to obtain from the MOS config.
			 */
			vdev_remove_child(rvd, tvd);
			vdev_remove_child(mrvd, mtvd);

			vdev_add_child(rvd, mtvd);
			vdev_add_child(mrvd, tvd);

			vdev_reopen(rvd);
		} else {
			if (mtvd->vdev_islog) {
				/*
				 * Load the slog device's state from the MOS
				 * config since it's possible that the label
				 * does not contain the most up-to-date
				 * information.
				 */
				vdev_load_log_state(tvd, mtvd);
				vdev_reopen(tvd);
			}

			/*
			 * Never trust this info from userland; always use
			 * what's in the MOS.  This prevents it from getting out
			 * of sync with the rest of the info in the MOS.
			 */
			tvd->vdev_removing = mtvd->vdev_removing;

			/*
			 * Both the indirect config and per-vdev ZAP info are
			 * stored exclusively in the MOS.
			 */
			tvd->vdev_indirect_config = mtvd->vdev_indirect_config;
			spa_config_valid_zaps(tvd, mtvd);
		}
	}

	vdev_free(mrvd);
	spa_config_exit(spa, SCL_ALL, FTAG);

	/*
	 * Ensure we were able to validate the config.
	 */
	return (rvd->vdev_guid_sum == spa->spa_uberblock.ub_guid_sum);
}

/*
 * Check for missing log devices
 */
static boolean_t
spa_check_logs(spa_t *spa)
{
	boolean_t rv = B_FALSE;
	dsl_pool_t *dp = spa_get_dsl(spa);

	switch (spa->spa_log_state) {
	case SPA_LOG_MISSING:
		/* need to recheck in case slog has been restored */
	case SPA_LOG_UNKNOWN:
		rv = (dmu_objset_find_dp(dp, dp->dp_root_dir_obj,
		    zil_check_log_chain, NULL, DS_FIND_CHILDREN) != 0);
		if (rv)
			spa_set_log_state(spa, SPA_LOG_MISSING);
		break;
	}
	return (rv);
}

static boolean_t
spa_passivate_log(spa_t *spa)
{
	vdev_t *rvd = spa->spa_root_vdev;
	boolean_t slog_found = B_FALSE;

	ASSERT(spa_config_held(spa, SCL_ALLOC, RW_WRITER));

	if (!spa_has_slogs(spa))
		return (B_FALSE);

	for (int c = 0; c < rvd->vdev_children; c++) {
		vdev_t *tvd = rvd->vdev_child[c];
		metaslab_group_t *mg = tvd->vdev_mg;

		if (tvd->vdev_islog) {
			metaslab_group_passivate(mg);
			slog_found = B_TRUE;
		}
	}

	return (slog_found);
}

static void
spa_activate_log(spa_t *spa)
{
	vdev_t *rvd = spa->spa_root_vdev;

	ASSERT(spa_config_held(spa, SCL_ALLOC, RW_WRITER));

	for (int c = 0; c < rvd->vdev_children; c++) {
		vdev_t *tvd = rvd->vdev_child[c];
		metaslab_group_t *mg = tvd->vdev_mg;

		if (tvd->vdev_islog)
			metaslab_group_activate(mg);
	}
}

int
spa_reset_logs(spa_t *spa)
{
	int error;

	error = dmu_objset_find(spa_name(spa), zil_reset,
	    NULL, DS_FIND_CHILDREN);
	if (error == 0) {
		/*
		 * We successfully offlined the log device, sync out the
		 * current txg so that the "stubby" block can be removed
		 * by zil_sync().
		 */
		txg_wait_synced(spa->spa_dsl_pool, 0);
	}
	return (error);
}

static void
spa_aux_check_removed(spa_aux_vdev_t *sav)
{
	for (int i = 0; i < sav->sav_count; i++)
		spa_check_removed(sav->sav_vdevs[i]);
}

void
spa_claim_notify(zio_t *zio)
{
	spa_t *spa = zio->io_spa;

	if (zio->io_error)
		return;

	mutex_enter(&spa->spa_props_lock);	/* any mutex will do */
	if (spa->spa_claim_max_txg < zio->io_bp->blk_birth)
		spa->spa_claim_max_txg = zio->io_bp->blk_birth;
	mutex_exit(&spa->spa_props_lock);
}

typedef struct spa_load_error {
	uint64_t	sle_meta_count;
	uint64_t	sle_data_count;
} spa_load_error_t;

static void
spa_load_verify_done(zio_t *zio)
{
	blkptr_t *bp = zio->io_bp;
	spa_load_error_t *sle = zio->io_private;
	dmu_object_type_t type = BP_GET_TYPE(bp);
	int error = zio->io_error;
	spa_t *spa = zio->io_spa;

	if (error) {
		if ((BP_GET_LEVEL(bp) != 0 || DMU_OT_IS_METADATA(type)) &&
		    type != DMU_OT_INTENT_LOG)
			atomic_inc_64(&sle->sle_meta_count);
		else
			atomic_inc_64(&sle->sle_data_count);
	}
	zio_data_buf_free(zio->io_data, zio->io_size);

	mutex_enter(&spa->spa_scrub_lock);
	spa->spa_scrub_inflight--;
	cv_broadcast(&spa->spa_scrub_io_cv);
	mutex_exit(&spa->spa_scrub_lock);
}

/*
 * Maximum number of concurrent scrub i/os to create while verifying
 * a pool while importing it.
 */
int spa_load_verify_maxinflight = 10000;
boolean_t spa_load_verify_metadata = B_TRUE;
boolean_t spa_load_verify_data = B_TRUE;

/*ARGSUSED*/
static int
spa_load_verify_cb(spa_t *spa, zilog_t *zilog, const blkptr_t *bp,
    const zbookmark_phys_t *zb, const dnode_phys_t *dnp, void *arg)
{
	if (bp == NULL || BP_IS_HOLE(bp) || BP_IS_EMBEDDED(bp) ||
	    BP_IS_REDACTED(bp))
		return (0);
	/*
	 * Note: normally this routine will not be called if
	 * spa_load_verify_metadata is not set.  However, it may be useful
	 * to manually set the flag after the traversal has begun.
	 */
	if (!spa_load_verify_metadata)
		return (0);
	if (BP_GET_BUFC_TYPE(bp) == ARC_BUFC_DATA && !spa_load_verify_data)
		return (0);

	zio_t *rio = arg;
	size_t size = BP_GET_PSIZE(bp);
	void *data = zio_data_buf_alloc(size);

	mutex_enter(&spa->spa_scrub_lock);
	while (spa->spa_scrub_inflight >= spa_load_verify_maxinflight)
		cv_wait(&spa->spa_scrub_io_cv, &spa->spa_scrub_lock);
	spa->spa_scrub_inflight++;
	mutex_exit(&spa->spa_scrub_lock);

	zio_nowait(zio_read(rio, spa, bp, data, size,
	    spa_load_verify_done, rio->io_private, ZIO_PRIORITY_SCRUB,
	    ZIO_FLAG_SPECULATIVE | ZIO_FLAG_CANFAIL |
	    ZIO_FLAG_SCRUB | ZIO_FLAG_RAW, zb));
	return (0);
}

/* ARGSUSED */
int
verify_dataset_name_len(dsl_pool_t *dp, dsl_dataset_t *ds, void *arg)
{
	if (dsl_dataset_namelen(ds) >= ZFS_MAX_DATASET_NAME_LEN)
		return (SET_ERROR(ENAMETOOLONG));

	return (0);
}

static int
spa_load_verify(spa_t *spa)
{
	zio_t *rio;
	spa_load_error_t sle = { 0 };
	zpool_rewind_policy_t policy;
	boolean_t verify_ok = B_FALSE;
	int error = 0;

	zpool_get_rewind_policy(spa->spa_config, &policy);

	if (policy.zrp_request & ZPOOL_NEVER_REWIND)
		return (0);

	dsl_pool_config_enter(spa->spa_dsl_pool, FTAG);
	error = dmu_objset_find_dp(spa->spa_dsl_pool,
	    spa->spa_dsl_pool->dp_root_dir_obj, verify_dataset_name_len, NULL,
	    DS_FIND_CHILDREN);
	dsl_pool_config_exit(spa->spa_dsl_pool, FTAG);
	if (error != 0)
		return (error);

	rio = zio_root(spa, NULL, &sle,
	    ZIO_FLAG_CANFAIL | ZIO_FLAG_SPECULATIVE);

	if (spa_load_verify_metadata) {
		if (spa->spa_extreme_rewind) {
			spa_load_note(spa, "performing a complete scan of the "
			    "pool since extreme rewind is on. This may take "
			    "a very long time.\n  (spa_load_verify_data=%u, "
			    "spa_load_verify_metadata=%u)",
			    spa_load_verify_data, spa_load_verify_metadata);
		}
		error = traverse_pool(spa, spa->spa_verify_min_txg,
		    TRAVERSE_PRE | TRAVERSE_PREFETCH_METADATA,
		    spa_load_verify_cb, rio);
	}

	(void) zio_wait(rio);

	spa->spa_load_meta_errors = sle.sle_meta_count;
	spa->spa_load_data_errors = sle.sle_data_count;

	if (!error && sle.sle_meta_count <= policy.zrp_maxmeta &&
	    sle.sle_data_count <= policy.zrp_maxdata) {
		int64_t loss = 0;

		verify_ok = B_TRUE;
		spa->spa_load_txg = spa->spa_uberblock.ub_txg;
		spa->spa_load_txg_ts = spa->spa_uberblock.ub_timestamp;

		loss = spa->spa_last_ubsync_txg_ts - spa->spa_load_txg_ts;
		VERIFY(nvlist_add_uint64(spa->spa_load_info,
		    ZPOOL_CONFIG_LOAD_TIME, spa->spa_load_txg_ts) == 0);
		VERIFY(nvlist_add_int64(spa->spa_load_info,
		    ZPOOL_CONFIG_REWIND_TIME, loss) == 0);
		VERIFY(nvlist_add_uint64(spa->spa_load_info,
		    ZPOOL_CONFIG_LOAD_DATA_ERRORS, sle.sle_data_count) == 0);
	} else {
		spa->spa_load_max_txg = spa->spa_uberblock.ub_txg;
	}

	if (error) {
		if (error != ENXIO && error != EIO)
			error = SET_ERROR(EIO);
		return (error);
	}

	return (verify_ok ? 0 : EIO);
}

/*
 * Find a value in the pool props object.
 */
static void
spa_prop_find(spa_t *spa, zpool_prop_t prop, uint64_t *val)
{
	(void) zap_lookup(spa->spa_meta_objset, spa->spa_pool_props_object,
	    zpool_prop_to_name(prop), sizeof (uint64_t), 1, val);
}

/*
 * Find a value in the pool directory object.
 */
static int
spa_dir_prop(spa_t *spa, const char *name, uint64_t *val, boolean_t log_enoent)
{
	int error = zap_lookup(spa->spa_meta_objset, DMU_POOL_DIRECTORY_OBJECT,
	    name, sizeof (uint64_t), 1, val);

	if (error != 0 && (error != ENOENT || log_enoent)) {
		spa_load_failed(spa, "couldn't get '%s' value in MOS directory "
		    "[error=%d]", name, error);
	}

	return (error);
}

static int
spa_vdev_err(vdev_t *vdev, vdev_aux_t aux, int err)
{
	vdev_set_state(vdev, B_TRUE, VDEV_STATE_CANT_OPEN, aux);
	return (SET_ERROR(err));
}

/*
 * Fix up config after a partly-completed split.  This is done with the
 * ZPOOL_CONFIG_SPLIT nvlist.  Both the splitting pool and the split-off
 * pool have that entry in their config, but only the splitting one contains
 * a list of all the guids of the vdevs that are being split off.
 *
 * This function determines what to do with that list: either rejoin
 * all the disks to the pool, or complete the splitting process.  To attempt
 * the rejoin, each disk that is offlined is marked online again, and
 * we do a reopen() call.  If the vdev label for every disk that was
 * marked online indicates it was successfully split off (VDEV_AUX_SPLIT_POOL)
 * then we call vdev_split() on each disk, and complete the split.
 *
 * Otherwise we leave the config alone, with all the vdevs in place in
 * the original pool.
 */
static void
spa_try_repair(spa_t *spa, nvlist_t *config)
{
	uint_t extracted;
	uint64_t *glist;
	uint_t i, gcount;
	nvlist_t *nvl;
	vdev_t **vd;
	boolean_t attempt_reopen;

	if (nvlist_lookup_nvlist(config, ZPOOL_CONFIG_SPLIT, &nvl) != 0)
		return;

	/* check that the config is complete */
	if (nvlist_lookup_uint64_array(nvl, ZPOOL_CONFIG_SPLIT_LIST,
	    &glist, &gcount) != 0)
		return;

	vd = kmem_zalloc(gcount * sizeof (vdev_t *), KM_SLEEP);

	/* attempt to online all the vdevs & validate */
	attempt_reopen = B_TRUE;
	for (i = 0; i < gcount; i++) {
		if (glist[i] == 0)	/* vdev is hole */
			continue;

		vd[i] = spa_lookup_by_guid(spa, glist[i], B_FALSE);
		if (vd[i] == NULL) {
			/*
			 * Don't bother attempting to reopen the disks;
			 * just do the split.
			 */
			attempt_reopen = B_FALSE;
		} else {
			/* attempt to re-online it */
			vd[i]->vdev_offline = B_FALSE;
		}
	}

	if (attempt_reopen) {
		vdev_reopen(spa->spa_root_vdev);

		/* check each device to see what state it's in */
		for (extracted = 0, i = 0; i < gcount; i++) {
			if (vd[i] != NULL &&
			    vd[i]->vdev_stat.vs_aux != VDEV_AUX_SPLIT_POOL)
				break;
			++extracted;
		}
	}

	/*
	 * If every disk has been moved to the new pool, or if we never
	 * even attempted to look at them, then we split them off for
	 * good.
	 */
	if (!attempt_reopen || gcount == extracted) {
		for (i = 0; i < gcount; i++)
			if (vd[i] != NULL)
				vdev_split(vd[i]);
		vdev_reopen(spa->spa_root_vdev);
	}

	kmem_free(vd, gcount * sizeof (vdev_t *));
}

static int
spa_load(spa_t *spa, spa_load_state_t state, spa_import_type_t type,
    boolean_t trust_config)
{
	nvlist_t *config = spa->spa_config;
	char *ereport = FM_EREPORT_ZFS_POOL;
	char *comment;
	int error;
	uint64_t pool_guid;
	nvlist_t *nvl;

	if (nvlist_lookup_uint64(config, ZPOOL_CONFIG_POOL_GUID, &pool_guid))
		return (SET_ERROR(EINVAL));

	ASSERT(spa->spa_comment == NULL);
	if (nvlist_lookup_string(config, ZPOOL_CONFIG_COMMENT, &comment) == 0)
		spa->spa_comment = spa_strdup(comment);

	/*
	 * Versioning wasn't explicitly added to the label until later, so if
	 * it's not present treat it as the initial version.
	 */
	if (nvlist_lookup_uint64(config, ZPOOL_CONFIG_VERSION,
	    &spa->spa_ubsync.ub_version) != 0)
		spa->spa_ubsync.ub_version = SPA_VERSION_INITIAL;

	(void) nvlist_lookup_uint64(config, ZPOOL_CONFIG_POOL_TXG,
	    &spa->spa_config_txg);

	if ((state == SPA_LOAD_IMPORT || state == SPA_LOAD_TRYIMPORT) &&
	    spa_guid_exists(pool_guid, 0)) {
		error = SET_ERROR(EEXIST);
	} else {
		spa->spa_config_guid = pool_guid;

		if (nvlist_lookup_nvlist(config, ZPOOL_CONFIG_SPLIT,
		    &nvl) == 0) {
			VERIFY(nvlist_dup(nvl, &spa->spa_config_splitting,
			    KM_SLEEP) == 0);
		}

		nvlist_free(spa->spa_load_info);
		spa->spa_load_info = fnvlist_alloc();

		gethrestime(&spa->spa_loaded_ts);
		error = spa_load_impl(spa, pool_guid, config, state, type,
		    trust_config, &ereport);
	}

	/*
	 * Don't count references from objsets that are already closed
	 * and are making their way through the eviction process.
	 */
	spa_evicting_os_wait(spa);
	spa->spa_minref = refcount_count(&spa->spa_refcount);
	if (error) {
		if (error != EEXIST) {
			spa->spa_loaded_ts.tv_sec = 0;
			spa->spa_loaded_ts.tv_nsec = 0;
		}
		if (error != EBADF) {
			zfs_ereport_post(ereport, spa, NULL, NULL, 0, 0);
		}
	}
	spa->spa_load_state = error ? SPA_LOAD_ERROR : SPA_LOAD_NONE;
	spa->spa_ena = 0;

	return (error);
}

/*
 * Count the number of per-vdev ZAPs associated with all of the vdevs in the
 * vdev tree rooted in the given vd, and ensure that each ZAP is present in the
 * spa's per-vdev ZAP list.
 */
static uint64_t
vdev_count_verify_zaps(vdev_t *vd)
{
	spa_t *spa = vd->vdev_spa;
	uint64_t total = 0;
	if (vd->vdev_top_zap != 0) {
		total++;
		ASSERT0(zap_lookup_int(spa->spa_meta_objset,
		    spa->spa_all_vdev_zaps, vd->vdev_top_zap));
	}
	if (vd->vdev_leaf_zap != 0) {
		total++;
		ASSERT0(zap_lookup_int(spa->spa_meta_objset,
		    spa->spa_all_vdev_zaps, vd->vdev_leaf_zap));
	}

	for (uint64_t i = 0; i < vd->vdev_children; i++) {
		total += vdev_count_verify_zaps(vd->vdev_child[i]);
	}

	return (total);
}

static int
spa_ld_parse_config(spa_t *spa, uint64_t pool_guid, nvlist_t *config,
    spa_import_type_t type)
{
	int error = 0;
	nvlist_t *nvtree = NULL;
	int parse;
	vdev_t *rvd;

	if (nvlist_lookup_nvlist(config, ZPOOL_CONFIG_VDEV_TREE, &nvtree)) {
		spa_load_failed(spa, "invalid config provided: '%s' missing",
		    ZPOOL_CONFIG_VDEV_TREE);
		return (SET_ERROR(EINVAL));
	}

	parse = (type == SPA_IMPORT_EXISTING ?
	    VDEV_ALLOC_LOAD : VDEV_ALLOC_SPLIT);

	/*
	 * Create "The Godfather" zio to hold all async IOs
	 */
	spa->spa_async_zio_root = kmem_alloc(max_ncpus * sizeof (void *),
	    KM_SLEEP);
	for (int i = 0; i < max_ncpus; i++) {
		spa->spa_async_zio_root[i] = zio_root(spa, NULL, NULL,
		    ZIO_FLAG_CANFAIL | ZIO_FLAG_SPECULATIVE |
		    ZIO_FLAG_GODFATHER);
	}

	/*
	 * Parse the configuration into a vdev tree.  We explicitly set the
	 * value that will be returned by spa_version() since parsing the
	 * configuration requires knowing the version number.
	 */
	spa_config_enter(spa, SCL_ALL, FTAG, RW_WRITER);
	error = spa_config_parse(spa, &rvd, nvtree, NULL, 0, parse);
	spa_config_exit(spa, SCL_ALL, FTAG);

	if (error != 0) {
		spa_load_failed(spa, "unable to parse config [error=%d]",
		    error);
		return (error);
	}

	ASSERT(spa->spa_root_vdev == rvd);
	ASSERT3U(spa->spa_min_ashift, >=, SPA_MINBLOCKSHIFT);
	ASSERT3U(spa->spa_max_ashift, <=, SPA_MAXBLOCKSHIFT);

	if (type != SPA_IMPORT_ASSEMBLE) {
		ASSERT(spa_guid(spa) == pool_guid);
	}

	return (0);
}

static int
spa_ld_open_vdevs(spa_t *spa)
{
	int error = 0;

	spa_config_enter(spa, SCL_ALL, FTAG, RW_WRITER);
	error = vdev_open(spa->spa_root_vdev);
	spa_config_exit(spa, SCL_ALL, FTAG);
	if (error != 0) {
		spa_load_failed(spa, "unable to open vdev tree [error=%d]",
		    error);
	}

	return (error);
}

static int
spa_ld_validate_vdevs(spa_t *spa, spa_import_type_t type,
    boolean_t trust_config)
{
	int error = 0;
	vdev_t *rvd = spa->spa_root_vdev;

	/*
	 * We need to validate the vdev labels against the configuration that
	 * we have in hand, which is dependent on the setting of trust_config.
	 * If trust_config is true then we're validating the vdev labels based
	 * on that config.  Otherwise, we're validating against the cached
	 * config (zpool.cache) that was read when we loaded the zfs module, and
	 * then later we will recursively call spa_load() and validate against
	 * the vdev config.
	 *
	 * If we're assembling a new pool that's been split off from an
	 * existing pool, the labels haven't yet been updated so we skip
	 * validation for now.
	 */
	if (type != SPA_IMPORT_ASSEMBLE) {
		spa_config_enter(spa, SCL_ALL, FTAG, RW_WRITER);
		error = vdev_validate(rvd, trust_config);
		spa_config_exit(spa, SCL_ALL, FTAG);

		if (error != 0) {
			spa_load_failed(spa, "vdev_validate failed [error=%d]",
			    error);
			return (error);
		}

		if (rvd->vdev_state <= VDEV_STATE_CANT_OPEN) {
			spa_load_failed(spa, "cannot open vdev tree after "
			    "invalidating some vdevs");
			return (SET_ERROR(ENXIO));
		}
	}

	return (0);
}

static int
spa_ld_select_uberblock(spa_t *spa, nvlist_t *config, spa_import_type_t type,
    boolean_t trust_config)
{
	vdev_t *rvd = spa->spa_root_vdev;
	nvlist_t *label;
	uberblock_t *ub = &spa->spa_uberblock;
	uint64_t children;

	/*
	 * Find the best uberblock.
	 */
	vdev_uberblock_load(rvd, ub, &label);

	/*
	 * If we weren't able to find a single valid uberblock, return failure.
	 */
	if (ub->ub_txg == 0) {
		nvlist_free(label);
		spa_load_failed(spa, "no valid uberblock found");
		return (spa_vdev_err(rvd, VDEV_AUX_CORRUPT_DATA, ENXIO));
	}

	spa_load_note(spa, "using uberblock with txg=%llu",
	    (u_longlong_t)ub->ub_txg);

	/*
	 * If the pool has an unsupported version we can't open it.
	 */
	if (!SPA_VERSION_IS_SUPPORTED(ub->ub_version)) {
		nvlist_free(label);
		spa_load_failed(spa, "version %llu is not supported",
		    (u_longlong_t)ub->ub_version);
		return (spa_vdev_err(rvd, VDEV_AUX_VERSION_NEWER, ENOTSUP));
	}

	if (ub->ub_version >= SPA_VERSION_FEATURES) {
		nvlist_t *features;

		/*
		 * If we weren't able to find what's necessary for reading the
		 * MOS in the label, return failure.
		 */
		if (label == NULL) {
			spa_load_failed(spa, "label config unavailable");
			return (spa_vdev_err(rvd, VDEV_AUX_CORRUPT_DATA,
			    ENXIO));
		}

		if (nvlist_lookup_nvlist(label, ZPOOL_CONFIG_FEATURES_FOR_READ,
		    &features) != 0) {
			nvlist_free(label);
			spa_load_failed(spa, "invalid label: '%s' missing",
			    ZPOOL_CONFIG_FEATURES_FOR_READ);
			return (spa_vdev_err(rvd, VDEV_AUX_CORRUPT_DATA,
			    ENXIO));
		}

		/*
		 * Update our in-core representation with the definitive values
		 * from the label.
		 */
		nvlist_free(spa->spa_label_features);
		VERIFY(nvlist_dup(features, &spa->spa_label_features, 0) == 0);
	}

	nvlist_free(label);

	/*
	 * Look through entries in the label nvlist's features_for_read. If
	 * there is a feature listed there which we don't understand then we
	 * cannot open a pool.
	 */
	if (ub->ub_version >= SPA_VERSION_FEATURES) {
		nvlist_t *unsup_feat;

		VERIFY(nvlist_alloc(&unsup_feat, NV_UNIQUE_NAME, KM_SLEEP) ==
		    0);

		for (nvpair_t *nvp = nvlist_next_nvpair(spa->spa_label_features,
		    NULL); nvp != NULL;
		    nvp = nvlist_next_nvpair(spa->spa_label_features, nvp)) {
			if (!zfeature_is_supported(nvpair_name(nvp))) {
				VERIFY(nvlist_add_string(unsup_feat,
				    nvpair_name(nvp), "") == 0);
			}
		}

		if (!nvlist_empty(unsup_feat)) {
			VERIFY(nvlist_add_nvlist(spa->spa_load_info,
			    ZPOOL_CONFIG_UNSUP_FEAT, unsup_feat) == 0);
			nvlist_free(unsup_feat);
			spa_load_failed(spa, "some features are unsupported");
			return (spa_vdev_err(rvd, VDEV_AUX_UNSUP_FEAT,
			    ENOTSUP));
		}

		nvlist_free(unsup_feat);
	}

	/*
	 * If the vdev guid sum doesn't match the uberblock, we have an
	 * incomplete configuration.  We first check to see if the pool
	 * is aware of the complete config (i.e ZPOOL_CONFIG_VDEV_CHILDREN).
	 * If it is, defer the vdev_guid_sum check till later so we
	 * can handle missing vdevs.
	 */
	if (nvlist_lookup_uint64(config, ZPOOL_CONFIG_VDEV_CHILDREN,
	    &children) != 0 && trust_config && type != SPA_IMPORT_ASSEMBLE &&
	    rvd->vdev_guid_sum != ub->ub_guid_sum) {
		spa_load_failed(spa, "guid sum in config doesn't match guid "
		    "sum in uberblock (%llu != %llu)",
		    (u_longlong_t)rvd->vdev_guid_sum,
		    (u_longlong_t)ub->ub_guid_sum);
		return (spa_vdev_err(rvd, VDEV_AUX_BAD_GUID_SUM, ENXIO));
	}

	if (type != SPA_IMPORT_ASSEMBLE && spa->spa_config_splitting) {
		spa_config_enter(spa, SCL_ALL, FTAG, RW_WRITER);
		spa_try_repair(spa, config);
		spa_config_exit(spa, SCL_ALL, FTAG);
		nvlist_free(spa->spa_config_splitting);
		spa->spa_config_splitting = NULL;
	}

	/*
	 * Initialize internal SPA structures.
	 */
	spa->spa_state = POOL_STATE_ACTIVE;
	spa->spa_ubsync = spa->spa_uberblock;
	spa->spa_verify_min_txg = spa->spa_extreme_rewind ?
	    TXG_INITIAL - 1 : spa_last_synced_txg(spa) - TXG_DEFER_SIZE - 1;
	spa->spa_first_txg = spa->spa_last_ubsync_txg ?
	    spa->spa_last_ubsync_txg : spa_last_synced_txg(spa) + 1;
	spa->spa_claim_max_txg = spa->spa_first_txg;
	spa->spa_prev_software_version = ub->ub_software_version;

	return (0);
}

static int
spa_ld_open_rootbp(spa_t *spa)
{
	int error = 0;
	vdev_t *rvd = spa->spa_root_vdev;

	error = dsl_pool_init(spa, spa->spa_first_txg, &spa->spa_dsl_pool);
	if (error != 0) {
		spa_load_failed(spa, "unable to open rootbp in dsl_pool_init "
		    "[error=%d]", error);
		return (spa_vdev_err(rvd, VDEV_AUX_CORRUPT_DATA, EIO));
	}
	spa->spa_meta_objset = spa->spa_dsl_pool->dp_meta_objset;

	return (0);
}

static int
spa_ld_validate_config(spa_t *spa, spa_import_type_t type)
{
	vdev_t *rvd = spa->spa_root_vdev;

	if (spa_dir_prop(spa, DMU_POOL_CONFIG, &spa->spa_config_object, B_TRUE)
	    != 0)
		return (spa_vdev_err(rvd, VDEV_AUX_CORRUPT_DATA, EIO));

	/*
	 * Validate the config, using the MOS config to fill in any
	 * information which might be missing.  If we fail to validate
	 * the config then declare the pool unfit for use. If we're
	 * assembling a pool from a split, the log is not transferred
	 * over.
	 */
	if (type != SPA_IMPORT_ASSEMBLE) {
		nvlist_t *mos_config;
		if (load_nvlist(spa, spa->spa_config_object, &mos_config)
		    != 0) {
			spa_load_failed(spa, "unable to retrieve MOS config");
			return (spa_vdev_err(rvd, VDEV_AUX_CORRUPT_DATA, EIO));
		}

		if (!spa_config_valid(spa, mos_config)) {
			nvlist_free(mos_config);
			spa_load_failed(spa, "mismatch between config provided "
			    "and config stored in MOS");
			return (spa_vdev_err(rvd, VDEV_AUX_BAD_GUID_SUM,
			    ENXIO));
		}
		nvlist_free(mos_config);

		/*
		 * Now that we've validated the config, check the state of the
		 * root vdev.  If it can't be opened, it indicates one or
		 * more toplevel vdevs are faulted.
		 */
		if (rvd->vdev_state <= VDEV_STATE_CANT_OPEN) {
			spa_load_failed(spa, "some top vdevs are unavailable");
			return (SET_ERROR(ENXIO));
		}
	}

	return (0);
}

static int
spa_ld_open_indirect_vdev_metadata(spa_t *spa)
{
	int error = 0;
	vdev_t *rvd = spa->spa_root_vdev;

	/*
	 * Everything that we read before spa_remove_init() must be stored
	 * on concreted vdevs.  Therefore we do this as early as possible.
	 */
	error = spa_remove_init(spa);
	if (error != 0) {
		spa_load_failed(spa, "spa_remove_init failed [error=%d]",
		    error);
		return (spa_vdev_err(rvd, VDEV_AUX_CORRUPT_DATA, EIO));
	}

	/*
	 * Retrieve information needed to condense indirect vdev mappings.
	 */
	error = spa_condense_init(spa);
	if (error != 0) {
		spa_load_failed(spa, "spa_condense_init failed [error=%d]",
		    error);
		return (spa_vdev_err(rvd, VDEV_AUX_CORRUPT_DATA, error));
	}

	return (0);
}

static int
spa_ld_check_features(spa_t *spa, boolean_t *missing_feat_writep)
{
	int error = 0;
	vdev_t *rvd = spa->spa_root_vdev;

	if (spa_version(spa) >= SPA_VERSION_FEATURES) {
		boolean_t missing_feat_read = B_FALSE;
		nvlist_t *unsup_feat, *enabled_feat;

		if (spa_dir_prop(spa, DMU_POOL_FEATURES_FOR_READ,
		    &spa->spa_feat_for_read_obj, B_TRUE) != 0) {
			return (spa_vdev_err(rvd, VDEV_AUX_CORRUPT_DATA, EIO));
		}

		if (spa_dir_prop(spa, DMU_POOL_FEATURES_FOR_WRITE,
		    &spa->spa_feat_for_write_obj, B_TRUE) != 0) {
			return (spa_vdev_err(rvd, VDEV_AUX_CORRUPT_DATA, EIO));
		}

		if (spa_dir_prop(spa, DMU_POOL_FEATURE_DESCRIPTIONS,
		    &spa->spa_feat_desc_obj, B_TRUE) != 0) {
			return (spa_vdev_err(rvd, VDEV_AUX_CORRUPT_DATA, EIO));
		}

		enabled_feat = fnvlist_alloc();
		unsup_feat = fnvlist_alloc();

		if (!spa_features_check(spa, B_FALSE,
		    unsup_feat, enabled_feat))
			missing_feat_read = B_TRUE;

		if (spa_writeable(spa) ||
		    spa->spa_load_state == SPA_LOAD_TRYIMPORT) {
			if (!spa_features_check(spa, B_TRUE,
			    unsup_feat, enabled_feat)) {
				*missing_feat_writep = B_TRUE;
			}
		}

		fnvlist_add_nvlist(spa->spa_load_info,
		    ZPOOL_CONFIG_ENABLED_FEAT, enabled_feat);

		if (!nvlist_empty(unsup_feat)) {
			fnvlist_add_nvlist(spa->spa_load_info,
			    ZPOOL_CONFIG_UNSUP_FEAT, unsup_feat);
		}

		fnvlist_free(enabled_feat);
		fnvlist_free(unsup_feat);

		if (!missing_feat_read) {
			fnvlist_add_boolean(spa->spa_load_info,
			    ZPOOL_CONFIG_CAN_RDONLY);
		}

		/*
		 * If the state is SPA_LOAD_TRYIMPORT, our objective is
		 * twofold: to determine whether the pool is available for
		 * import in read-write mode and (if it is not) whether the
		 * pool is available for import in read-only mode. If the pool
		 * is available for import in read-write mode, it is displayed
		 * as available in userland; if it is not available for import
		 * in read-only mode, it is displayed as unavailable in
		 * userland. If the pool is available for import in read-only
		 * mode but not read-write mode, it is displayed as unavailable
		 * in userland with a special note that the pool is actually
		 * available for open in read-only mode.
		 *
		 * As a result, if the state is SPA_LOAD_TRYIMPORT and we are
		 * missing a feature for write, we must first determine whether
		 * the pool can be opened read-only before returning to
		 * userland in order to know whether to display the
		 * abovementioned note.
		 */
		if (missing_feat_read || (*missing_feat_writep &&
		    spa_writeable(spa))) {
			spa_load_failed(spa, "pool uses unsupported features");
			return (spa_vdev_err(rvd, VDEV_AUX_UNSUP_FEAT,
			    ENOTSUP));
		}

		/*
		 * Load refcounts for ZFS features from disk into an in-memory
		 * cache during SPA initialization.
		 */
		for (spa_feature_t i = 0; i < SPA_FEATURES; i++) {
			uint64_t refcount;

			error = feature_get_refcount_from_disk(spa,
			    &spa_feature_table[i], &refcount);
			if (error == 0) {
				spa->spa_feat_refcount_cache[i] = refcount;
			} else if (error == ENOTSUP) {
				spa->spa_feat_refcount_cache[i] =
				    SPA_FEATURE_DISABLED;
			} else {
				spa_load_failed(spa, "error getting refcount "
				    "for feature %s [error=%d]",
				    spa_feature_table[i].fi_guid, error);
				return (spa_vdev_err(rvd,
				    VDEV_AUX_CORRUPT_DATA, EIO));
			}
		}
	}

	if (spa_feature_is_active(spa, SPA_FEATURE_ENABLED_TXG)) {
		if (spa_dir_prop(spa, DMU_POOL_FEATURE_ENABLED_TXG,
		    &spa->spa_feat_enabled_txg_obj, B_TRUE) != 0)
			return (spa_vdev_err(rvd, VDEV_AUX_CORRUPT_DATA, EIO));
	}

	return (0);
}

static int
spa_ld_load_special_directories(spa_t *spa)
{
	int error = 0;
	vdev_t *rvd = spa->spa_root_vdev;

	spa->spa_is_initializing = B_TRUE;
	error = dsl_pool_open(spa->spa_dsl_pool);
	spa->spa_is_initializing = B_FALSE;
	if (error != 0) {
		spa_load_failed(spa, "dsl_pool_open failed [error=%d]", error);
		return (spa_vdev_err(rvd, VDEV_AUX_CORRUPT_DATA, EIO));
	}

	return (0);
}

static int
spa_ld_prepare_for_reload(spa_t *spa, int orig_mode)
{
	vdev_t *rvd = spa->spa_root_vdev;

	uint64_t hostid;
	nvlist_t *policy = NULL;
	nvlist_t *mos_config;

	if (load_nvlist(spa, spa->spa_config_object, &mos_config) != 0) {
		spa_load_failed(spa, "unable to retrieve MOS config");
		return (spa_vdev_err(rvd, VDEV_AUX_CORRUPT_DATA, EIO));
	}

	if (!spa_is_root(spa) && nvlist_lookup_uint64(mos_config,
	    ZPOOL_CONFIG_HOSTID, &hostid) == 0) {
		char *hostname;
		unsigned long myhostid = 0;

		VERIFY(nvlist_lookup_string(mos_config,
		    ZPOOL_CONFIG_HOSTNAME, &hostname) == 0);

#ifdef	_KERNEL
		myhostid = zone_get_hostid(NULL);
#else	/* _KERNEL */
		/*
		 * We're emulating the system's hostid in userland, so
		 * we can't use zone_get_hostid().
		 */
		(void) ddi_strtoul(hw_serial, NULL, 10, &myhostid);
#endif	/* _KERNEL */
		if (hostid != 0 && myhostid != 0 &&
		    hostid != myhostid) {
			nvlist_free(mos_config);
			cmn_err(CE_WARN, "pool '%s' could not be "
			    "loaded as it was last accessed by "
			    "another system (host: %s hostid: 0x%lx). "
			    "See: http://illumos.org/msg/ZFS-8000-EY",
			    spa_name(spa), hostname,
			    (unsigned long)hostid);
			return (SET_ERROR(EBADF));
		}
	}
	if (nvlist_lookup_nvlist(spa->spa_config,
	    ZPOOL_REWIND_POLICY, &policy) == 0)
		VERIFY(nvlist_add_nvlist(mos_config,
		    ZPOOL_REWIND_POLICY, policy) == 0);

	spa_config_set(spa, mos_config);
	spa_unload(spa);
	spa_deactivate(spa);
	spa_activate(spa, orig_mode);

	return (0);
}

static int
spa_ld_get_props(spa_t *spa)
{
	int error = 0;
	uint64_t obj;
	vdev_t *rvd = spa->spa_root_vdev;

	/* Grab the secret checksum salt from the MOS. */
	error = zap_lookup(spa->spa_meta_objset, DMU_POOL_DIRECTORY_OBJECT,
	    DMU_POOL_CHECKSUM_SALT, 1,
	    sizeof (spa->spa_cksum_salt.zcs_bytes),
	    spa->spa_cksum_salt.zcs_bytes);
	if (error == ENOENT) {
		/* Generate a new salt for subsequent use */
		(void) random_get_pseudo_bytes(spa->spa_cksum_salt.zcs_bytes,
		    sizeof (spa->spa_cksum_salt.zcs_bytes));
	} else if (error != 0) {
		spa_load_failed(spa, "unable to retrieve checksum salt from "
		    "MOS [error=%d]", error);
		return (spa_vdev_err(rvd, VDEV_AUX_CORRUPT_DATA, EIO));
	}

	if (spa_dir_prop(spa, DMU_POOL_SYNC_BPOBJ, &obj, B_TRUE) != 0)
		return (spa_vdev_err(rvd, VDEV_AUX_CORRUPT_DATA, EIO));
	error = bpobj_open(&spa->spa_deferred_bpobj, spa->spa_meta_objset, obj);
	if (error != 0) {
		spa_load_failed(spa, "error opening deferred-frees bpobj "
		    "[error=%d]", error);
		return (spa_vdev_err(rvd, VDEV_AUX_CORRUPT_DATA, EIO));
	}

	/*
	 * Load the bit that tells us to use the new accounting function
	 * (raid-z deflation).  If we have an older pool, this will not
	 * be present.
	 */
	error = spa_dir_prop(spa, DMU_POOL_DEFLATE, &spa->spa_deflate, B_FALSE);
	if (error != 0 && error != ENOENT)
		return (spa_vdev_err(rvd, VDEV_AUX_CORRUPT_DATA, EIO));

	error = spa_dir_prop(spa, DMU_POOL_CREATION_VERSION,
	    &spa->spa_creation_version, B_FALSE);
	if (error != 0 && error != ENOENT)
		return (spa_vdev_err(rvd, VDEV_AUX_CORRUPT_DATA, EIO));

	/*
	 * Load the persistent error log.  If we have an older pool, this will
	 * not be present.
	 */
	error = spa_dir_prop(spa, DMU_POOL_ERRLOG_LAST, &spa->spa_errlog_last,
	    B_FALSE);
	if (error != 0 && error != ENOENT)
		return (spa_vdev_err(rvd, VDEV_AUX_CORRUPT_DATA, EIO));

	error = spa_dir_prop(spa, DMU_POOL_ERRLOG_SCRUB,
	    &spa->spa_errlog_scrub, B_FALSE);
	if (error != 0 && error != ENOENT)
		return (spa_vdev_err(rvd, VDEV_AUX_CORRUPT_DATA, EIO));

	/*
	 * Load the history object.  If we have an older pool, this
	 * will not be present.
	 */
	error = spa_dir_prop(spa, DMU_POOL_HISTORY, &spa->spa_history, B_FALSE);
	if (error != 0 && error != ENOENT)
		return (spa_vdev_err(rvd, VDEV_AUX_CORRUPT_DATA, EIO));

	/*
	 * Load the per-vdev ZAP map. If we have an older pool, this will not
	 * be present; in this case, defer its creation to a later time to
	 * avoid dirtying the MOS this early / out of sync context. See
	 * spa_sync_config_object.
	 */

	/* The sentinel is only available in the MOS config. */
	nvlist_t *mos_config;
	if (load_nvlist(spa, spa->spa_config_object, &mos_config) != 0) {
		spa_load_failed(spa, "unable to retrieve MOS config");
		return (spa_vdev_err(rvd, VDEV_AUX_CORRUPT_DATA, EIO));
	}

	error = spa_dir_prop(spa, DMU_POOL_VDEV_ZAP_MAP,
	    &spa->spa_all_vdev_zaps, B_FALSE);

	if (error != ENOENT && error != 0) {
		return (spa_vdev_err(rvd, VDEV_AUX_CORRUPT_DATA, EIO));
	} else if (error == 0 && !nvlist_exists(mos_config,
	    ZPOOL_CONFIG_HAS_PER_VDEV_ZAPS)) {
		/*
		 * An older version of ZFS overwrote the sentinel value, so
		 * we have orphaned per-vdev ZAPs in the MOS. Defer their
		 * destruction to later; see spa_sync_config_object.
		 */
		spa->spa_avz_action = AVZ_ACTION_DESTROY;
		/*
		 * We're assuming that no vdevs have had their ZAPs created
		 * before this. Better be sure of it.
		 */
		ASSERT0(vdev_count_verify_zaps(spa->spa_root_vdev));
	}
	nvlist_free(mos_config);

	spa->spa_delegation = zpool_prop_default_numeric(ZPOOL_PROP_DELEGATION);

	error = spa_dir_prop(spa, DMU_POOL_PROPS, &spa->spa_pool_props_object,
	    B_FALSE);
	if (error && error != ENOENT)
		return (spa_vdev_err(rvd, VDEV_AUX_CORRUPT_DATA, EIO));

	if (error == 0) {
		uint64_t autoreplace;

		spa_prop_find(spa, ZPOOL_PROP_BOOTFS, &spa->spa_bootfs);
		spa_prop_find(spa, ZPOOL_PROP_AUTOREPLACE, &autoreplace);
		spa_prop_find(spa, ZPOOL_PROP_DELEGATION, &spa->spa_delegation);
		spa_prop_find(spa, ZPOOL_PROP_FAILUREMODE, &spa->spa_failmode);
		spa_prop_find(spa, ZPOOL_PROP_AUTOEXPAND, &spa->spa_autoexpand);
		spa_prop_find(spa, ZPOOL_PROP_DEDUPDITTO,
		    &spa->spa_dedup_ditto);

		spa->spa_autoreplace = (autoreplace != 0);
	}

	return (0);
}

static int
spa_ld_open_aux_vdevs(spa_t *spa, spa_import_type_t type)
{
	int error = 0;
	vdev_t *rvd = spa->spa_root_vdev;

	/*
	 * If we're assembling the pool from the split-off vdevs of
	 * an existing pool, we don't want to attach the spares & cache
	 * devices.
	 */

	/*
	 * Load any hot spares for this pool.
	 */
	error = spa_dir_prop(spa, DMU_POOL_SPARES, &spa->spa_spares.sav_object,
	    B_FALSE);
	if (error != 0 && error != ENOENT)
		return (spa_vdev_err(rvd, VDEV_AUX_CORRUPT_DATA, EIO));
	if (error == 0 && type != SPA_IMPORT_ASSEMBLE) {
		ASSERT(spa_version(spa) >= SPA_VERSION_SPARES);
		if (load_nvlist(spa, spa->spa_spares.sav_object,
		    &spa->spa_spares.sav_config) != 0) {
			spa_load_failed(spa, "error loading spares nvlist");
			return (spa_vdev_err(rvd, VDEV_AUX_CORRUPT_DATA, EIO));
		}

		spa_config_enter(spa, SCL_ALL, FTAG, RW_WRITER);
		spa_load_spares(spa);
		spa_config_exit(spa, SCL_ALL, FTAG);
	} else if (error == 0) {
		spa->spa_spares.sav_sync = B_TRUE;
	}

	/*
	 * Load any level 2 ARC devices for this pool.
	 */
	error = spa_dir_prop(spa, DMU_POOL_L2CACHE,
	    &spa->spa_l2cache.sav_object, B_FALSE);
	if (error != 0 && error != ENOENT)
		return (spa_vdev_err(rvd, VDEV_AUX_CORRUPT_DATA, EIO));
	if (error == 0 && type != SPA_IMPORT_ASSEMBLE) {
		ASSERT(spa_version(spa) >= SPA_VERSION_L2CACHE);
		if (load_nvlist(spa, spa->spa_l2cache.sav_object,
		    &spa->spa_l2cache.sav_config) != 0) {
			spa_load_failed(spa, "error loading l2cache nvlist");
			return (spa_vdev_err(rvd, VDEV_AUX_CORRUPT_DATA, EIO));
		}

		spa_config_enter(spa, SCL_ALL, FTAG, RW_WRITER);
		spa_load_l2cache(spa);
		spa_config_exit(spa, SCL_ALL, FTAG);
	} else if (error == 0) {
		spa->spa_l2cache.sav_sync = B_TRUE;
	}

	return (0);
}

static int
spa_ld_load_vdev_metadata(spa_t *spa)
{
	int error = 0;
	vdev_t *rvd = spa->spa_root_vdev;

	/*
	 * If the 'autoreplace' property is set, then post a resource notifying
	 * the ZFS DE that it should not issue any faults for unopenable
	 * devices.  We also iterate over the vdevs, and post a sysevent for any
	 * unopenable vdevs so that the normal autoreplace handler can take
	 * over.
	 */
	if (spa->spa_autoreplace && spa->spa_load_state != SPA_LOAD_TRYIMPORT) {
		spa_check_removed(spa->spa_root_vdev);
		/*
		 * For the import case, this is done in spa_import(), because
		 * at this point we're using the spare definitions from
		 * the MOS config, not necessarily from the userland config.
		 */
		if (spa->spa_load_state != SPA_LOAD_IMPORT) {
			spa_aux_check_removed(&spa->spa_spares);
			spa_aux_check_removed(&spa->spa_l2cache);
		}
	}

	/*
	 * Load the vdev metadata such as metaslabs, DTLs, spacemap object, etc.
	 */
	error = vdev_load(rvd);
	if (error != 0) {
		spa_load_failed(spa, "vdev_load failed [error=%d]", error);
		return (spa_vdev_err(rvd, VDEV_AUX_CORRUPT_DATA, error));
	}

	/*
	 * Propagate the leaf DTLs we just loaded all the way up the vdev tree.
	 */
	spa_config_enter(spa, SCL_ALL, FTAG, RW_WRITER);
	vdev_dtl_reassess(rvd, 0, 0, B_FALSE);
	spa_config_exit(spa, SCL_ALL, FTAG);

	return (0);
}

static int
spa_ld_load_dedup_tables(spa_t *spa)
{
	int error = 0;
	vdev_t *rvd = spa->spa_root_vdev;

	error = ddt_load(spa);
	if (error != 0) {
		spa_load_failed(spa, "ddt_load failed [error=%d]", error);
		return (spa_vdev_err(rvd, VDEV_AUX_CORRUPT_DATA, EIO));
	}

	return (0);
}

static int
spa_ld_verify_logs(spa_t *spa, spa_import_type_t type, char **ereport)
{
	vdev_t *rvd = spa->spa_root_vdev;

	if (type != SPA_IMPORT_ASSEMBLE && spa_writeable(spa)) {
		boolean_t missing = spa_check_logs(spa);
		if (missing) {
			*ereport = FM_EREPORT_ZFS_LOG_REPLAY;
			spa_load_failed(spa, "spa_check_logs failed");
			return (spa_vdev_err(rvd, VDEV_AUX_BAD_LOG, ENXIO));
		}
	}

	return (0);
}

static int
spa_ld_verify_pool_data(spa_t *spa)
{
	int error = 0;
	vdev_t *rvd = spa->spa_root_vdev;

	/*
	 * We've successfully opened the pool, verify that we're ready
	 * to start pushing transactions.
	 */
	if (spa->spa_load_state != SPA_LOAD_TRYIMPORT) {
		error = spa_load_verify(spa);
		if (error != 0) {
			spa_load_failed(spa, "spa_load_verify failed "
			    "[error=%d]", error);
			return (spa_vdev_err(rvd, VDEV_AUX_CORRUPT_DATA,
			    error));
		}
	}

	return (0);
}

static void
spa_ld_claim_log_blocks(spa_t *spa)
{
	dmu_tx_t *tx;
	dsl_pool_t *dp = spa_get_dsl(spa);

	/*
	 * Claim log blocks that haven't been committed yet.
	 * This must all happen in a single txg.
	 * Note: spa_claim_max_txg is updated by spa_claim_notify(),
	 * invoked from zil_claim_log_block()'s i/o done callback.
	 * Price of rollback is that we abandon the log.
	 */
	spa->spa_claiming = B_TRUE;

	tx = dmu_tx_create_assigned(dp, spa_first_txg(spa));
	(void) dmu_objset_find_dp(dp, dp->dp_root_dir_obj,
	    zil_claim, tx, DS_FIND_CHILDREN);
	dmu_tx_commit(tx);

	spa->spa_claiming = B_FALSE;

	spa_set_log_state(spa, SPA_LOG_GOOD);
}

static void
spa_ld_check_for_config_update(spa_t *spa, uint64_t config_cache_txg)
{
	vdev_t *rvd = spa->spa_root_vdev;
	int need_update = B_FALSE;

	/*
	 * If the config cache is stale, or we have uninitialized
	 * metaslabs (see spa_vdev_add()), then update the config.
	 *
	 * If this is a verbatim import, trust the current
	 * in-core spa_config and update the disk labels.
	 */
	if (config_cache_txg != spa->spa_config_txg ||
	    spa->spa_load_state == SPA_LOAD_IMPORT ||
	    spa->spa_load_state == SPA_LOAD_RECOVER ||
	    (spa->spa_import_flags & ZFS_IMPORT_VERBATIM))
		need_update = B_TRUE;

	for (int c = 0; c < rvd->vdev_children; c++)
		if (rvd->vdev_child[c]->vdev_ms_array == 0)
			need_update = B_TRUE;

	/*
	 * Update the config cache asychronously in case we're the
	 * root pool, in which case the config cache isn't writable yet.
	 */
	if (need_update)
		spa_async_request(spa, SPA_ASYNC_CONFIG_UPDATE);
}

/*
 * Load an existing storage pool, using the config provided. This config
 * describes which vdevs are part of the pool and is later validated against
 * partial configs present in each vdev's label and an entire copy of the
 * config stored in the MOS.
 */
static int
spa_load_impl(spa_t *spa, uint64_t pool_guid, nvlist_t *config,
    spa_load_state_t state, spa_import_type_t type, boolean_t trust_config,
    char **ereport)
{
	int error = 0;
	uint64_t config_cache_txg = spa->spa_config_txg;
	int orig_mode = spa->spa_mode;
	boolean_t missing_feat_write = B_FALSE;

	ASSERT(MUTEX_HELD(&spa_namespace_lock));

	spa->spa_load_state = state;
	spa_load_note(spa, "LOADING");

	/*
	 * If this is an untrusted config, first access the pool in read-only
	 * mode. We will then retrieve a trusted copy of the config from the MOS
	 * and use it to reopen the pool in read-write mode.
	 */
	if (!trust_config)
		spa->spa_mode = FREAD;

	/*
	 * Parse the config provided to create a vdev tree.
	 */
	error = spa_ld_parse_config(spa, pool_guid, config, type);
	if (error != 0)
		return (error);

	/*
	 * Now that we have the vdev tree, try to open each vdev. This involves
	 * opening the underlying physical device, retrieving its geometry and
	 * probing the vdev with a dummy I/O. The state of each vdev will be set
	 * based on the success of those operations. After this we'll be ready
	 * to read from the vdevs.
	 */
	error = spa_ld_open_vdevs(spa);
	if (error != 0)
		return (error);

	/*
	 * Read the label of each vdev and make sure that the GUIDs stored
	 * there match the GUIDs in the config provided.
	 */
	error = spa_ld_validate_vdevs(spa, type, trust_config);
	if (error != 0)
		return (error);

	/*
	 * Read vdev labels to find the best uberblock (i.e. latest, unless
	 * spa_load_max_txg is set) and store it in spa_uberblock. We get the
	 * list of features required to read blkptrs in the MOS from the vdev
	 * label with the best uberblock and verify that our version of zfs
	 * supports them all.
	 */
	error = spa_ld_select_uberblock(spa, config, type, trust_config);
	if (error != 0)
		return (error);

	/*
	 * Pass that uberblock to the dsl_pool layer which will open the root
	 * blkptr. This blkptr points to the latest version of the MOS and will
	 * allow us to read its contents.
	 */
	error = spa_ld_open_rootbp(spa);
	if (error != 0)
		return (error);

	/*
	 * Retrieve the config stored in the MOS and use it to validate the
	 * config provided. Also extract some information from the MOS config
	 * to update our vdev tree.
	 */
	error = spa_ld_validate_config(spa, type);
	if (error != 0)
		return (error);

	/*
	 * Retrieve the mapping of indirect vdevs. Those vdevs were removed
	 * from the pool and their contents were re-mapped to other vdevs. Note
	 * that everything that we read before this step must have been
	 * rewritten on concrete vdevs after the last device removal was
	 * initiated. Otherwise we could be reading from indirect vdevs before
	 * we have loaded their mappings.
	 */
	error = spa_ld_open_indirect_vdev_metadata(spa);
	if (error != 0)
		return (error);

	/*
	 * Retrieve the full list of active features from the MOS and check if
	 * they are all supported.
	 */
	error = spa_ld_check_features(spa, &missing_feat_write);
	if (error != 0)
		return (error);

	/*
	 * Load several special directories from the MOS needed by the dsl_pool
	 * layer.
	 */
	error = spa_ld_load_special_directories(spa);
	if (error != 0)
		return (error);

	/*
	 * If the config provided is not trusted, discard it and use the config
	 * from the MOS to reload the pool.
	 */
	if (!trust_config) {
		error = spa_ld_prepare_for_reload(spa, orig_mode);
		if (error != 0)
			return (error);

		spa_load_note(spa, "RELOADING");
		return (spa_load(spa, state, SPA_IMPORT_EXISTING, B_TRUE));
	}

	/*
	 * Retrieve pool properties from the MOS.
	 */
	error = spa_ld_get_props(spa);
	if (error != 0)
		return (error);

	/*
	 * Retrieve the list of auxiliary devices - cache devices and spares -
	 * and open them.
	 */
	error = spa_ld_open_aux_vdevs(spa, type);
	if (error != 0)
		return (error);

	/*
	 * Load the metadata for all vdevs. Also check if unopenable devices
	 * should be autoreplaced.
	 */
	error = spa_ld_load_vdev_metadata(spa);
	if (error != 0)
		return (error);

	error = spa_ld_load_dedup_tables(spa);
	if (error != 0)
		return (error);

	/*
	 * Verify the logs now to make sure we don't have any unexpected errors
	 * when we claim log blocks later.
	 */
	error = spa_ld_verify_logs(spa, type, ereport);
	if (error != 0)
		return (error);

	if (missing_feat_write) {
		ASSERT(state == SPA_LOAD_TRYIMPORT);

		/*
		 * At this point, we know that we can open the pool in
		 * read-only mode but not read-write mode. We now have enough
		 * information and can return to userland.
		 */
		return (spa_vdev_err(spa->spa_root_vdev, VDEV_AUX_UNSUP_FEAT,
		    ENOTSUP));
	}

	/*
	 * Traverse the last txgs to make sure the pool was left off in a safe
	 * state. When performing an extreme rewind, we verify the whole pool,
	 * which can take a very long time.
	 */
	error = spa_ld_verify_pool_data(spa);
	if (error != 0)
		return (error);

	/*
	 * Calculate the deflated space for the pool. This must be done before
	 * we write anything to the pool because we'd need to update the space
	 * accounting using the deflated sizes.
	 */
	spa_update_dspace(spa);

	/*
	 * We have now retrieved all the information we needed to open the
	 * pool. If we are importing the pool in read-write mode, a few
	 * additional steps must be performed to finish the import.
	 */
	if (spa_writeable(spa) && (state == SPA_LOAD_RECOVER ||
	    spa->spa_load_max_txg == UINT64_MAX)) {
		ASSERT(state != SPA_LOAD_TRYIMPORT);

		/*
		 * We must check this before we start the sync thread, because
		 * we only want to start a condense thread for condense
		 * operations that were in progress when the pool was
		 * imported.  Once we start syncing, spa_sync() could
		 * initiate a condense (and start a thread for it).  In
		 * that case it would be wrong to start a second
		 * condense thread.
		 */
		boolean_t condense_in_progress =
		    (spa->spa_condensing_indirect != NULL);

		/*
		 * Traverse the ZIL and claim all blocks.
		 */
		spa_ld_claim_log_blocks(spa);

		/*
		 * Kick-off the syncing thread.
		 */
		spa->spa_sync_on = B_TRUE;
		txg_sync_start(spa->spa_dsl_pool);

		/*
		 * Wait for all claims to sync.  We sync up to the highest
		 * claimed log block birth time so that claimed log blocks
		 * don't appear to be from the future.  spa_claim_max_txg
		 * will have been set for us by ZIL traversal operations
		 * performed above.
		 */
		txg_wait_synced(spa->spa_dsl_pool, spa->spa_claim_max_txg);

		/*
		 * Check if we need to request an update of the config. On the
		 * next sync, we would update the config stored in vdev labels
		 * and the cachefile (by default /etc/zfs/zpool.cache).
		 */
		spa_ld_check_for_config_update(spa, config_cache_txg);

		/*
		 * Check all DTLs to see if anything needs resilvering.
		 */
		if (!dsl_scan_resilvering(spa->spa_dsl_pool) &&
		    vdev_resilver_needed(spa->spa_root_vdev, NULL, NULL))
			spa_async_request(spa, SPA_ASYNC_RESILVER);

		/*
		 * Log the fact that we booted up (so that we can detect if
		 * we rebooted in the middle of an operation).
		 */
		spa_history_log_version(spa, "open");

		/*
		 * Delete any inconsistent datasets.
		 */
		(void) dmu_objset_find(spa_name(spa),
		    dsl_destroy_inconsistent, NULL, DS_FIND_CHILDREN);

		/*
		 * Clean up any stale temporary dataset userrefs.
		 */
		dsl_pool_clean_tmp_userrefs(spa->spa_dsl_pool);

		/*
		 * Note: unlike condensing, we don't need an analogous
		 * "removal_in_progress" dance because no other thread
		 * can start a removal while we hold the spa_namespace_lock.
		 */
		spa_restart_removal(spa);

		if (condense_in_progress)
			spa_condense_indirect_restart(spa);
	}

	spa_load_note(spa, "LOADED");

	return (0);
}

static int
spa_load_retry(spa_t *spa, spa_load_state_t state, int trust_config)
{
	int mode = spa->spa_mode;

	spa_unload(spa);
	spa_deactivate(spa);

	spa->spa_load_max_txg = spa->spa_uberblock.ub_txg - 1;

	spa_activate(spa, mode);
	spa_async_suspend(spa);

	spa_load_note(spa, "spa_load_retry: rewind, max txg: %llu",
	    (u_longlong_t)spa->spa_load_max_txg);

	return (spa_load(spa, state, SPA_IMPORT_EXISTING, trust_config));
}

/*
 * If spa_load() fails this function will try loading prior txg's. If
 * 'state' is SPA_LOAD_RECOVER and one of these loads succeeds the pool
 * will be rewound to that txg. If 'state' is not SPA_LOAD_RECOVER this
 * function will not rewind the pool and will return the same error as
 * spa_load().
 */
static int
spa_load_best(spa_t *spa, spa_load_state_t state, int trust_config,
    uint64_t max_request, int rewind_flags)
{
	nvlist_t *loadinfo = NULL;
	nvlist_t *config = NULL;
	int load_error, rewind_error;
	uint64_t safe_rewind_txg;
	uint64_t min_txg;

	if (spa->spa_load_txg && state == SPA_LOAD_RECOVER) {
		spa->spa_load_max_txg = spa->spa_load_txg;
		spa_set_log_state(spa, SPA_LOG_CLEAR);
	} else {
		spa->spa_load_max_txg = max_request;
		if (max_request != UINT64_MAX)
			spa->spa_extreme_rewind = B_TRUE;
	}

	load_error = rewind_error = spa_load(spa, state, SPA_IMPORT_EXISTING,
	    trust_config);
	if (load_error == 0)
		return (0);

	if (spa->spa_root_vdev != NULL)
		config = spa_config_generate(spa, NULL, -1ULL, B_TRUE);

	spa->spa_last_ubsync_txg = spa->spa_uberblock.ub_txg;
	spa->spa_last_ubsync_txg_ts = spa->spa_uberblock.ub_timestamp;

	if (rewind_flags & ZPOOL_NEVER_REWIND) {
		nvlist_free(config);
		return (load_error);
	}

	if (state == SPA_LOAD_RECOVER) {
		/* Price of rolling back is discarding txgs, including log */
		spa_set_log_state(spa, SPA_LOG_CLEAR);
	} else {
		/*
		 * If we aren't rolling back save the load info from our first
		 * import attempt so that we can restore it after attempting
		 * to rewind.
		 */
		loadinfo = spa->spa_load_info;
		spa->spa_load_info = fnvlist_alloc();
	}

	spa->spa_load_max_txg = spa->spa_last_ubsync_txg;
	safe_rewind_txg = spa->spa_last_ubsync_txg - TXG_DEFER_SIZE;
	min_txg = (rewind_flags & ZPOOL_EXTREME_REWIND) ?
	    TXG_INITIAL : safe_rewind_txg;

	/*
	 * Continue as long as we're finding errors, we're still within
	 * the acceptable rewind range, and we're still finding uberblocks
	 */
	while (rewind_error && spa->spa_uberblock.ub_txg >= min_txg &&
	    spa->spa_uberblock.ub_txg <= spa->spa_load_max_txg) {
		if (spa->spa_load_max_txg < safe_rewind_txg)
			spa->spa_extreme_rewind = B_TRUE;
		rewind_error = spa_load_retry(spa, state, trust_config);
	}

	spa->spa_extreme_rewind = B_FALSE;
	spa->spa_load_max_txg = UINT64_MAX;

	if (config && (rewind_error || state != SPA_LOAD_RECOVER))
		spa_config_set(spa, config);

	if (state == SPA_LOAD_RECOVER) {
		ASSERT3P(loadinfo, ==, NULL);
		return (rewind_error);
	} else {
		/* Store the rewind info as part of the initial load info */
		fnvlist_add_nvlist(loadinfo, ZPOOL_CONFIG_REWIND_INFO,
		    spa->spa_load_info);

		/* Restore the initial load info */
		fnvlist_free(spa->spa_load_info);
		spa->spa_load_info = loadinfo;

		return (load_error);
	}
}

/*
 * Pool Open/Import
 *
 * The import case is identical to an open except that the configuration is sent
 * down from userland, instead of grabbed from the configuration cache.  For the
 * case of an open, the pool configuration will exist in the
 * POOL_STATE_UNINITIALIZED state.
 *
 * The stats information (gen/count/ustats) is used to gather vdev statistics at
 * the same time open the pool, without having to keep around the spa_t in some
 * ambiguous state.
 */
static int
spa_open_common(const char *pool, spa_t **spapp, void *tag, nvlist_t *nvpolicy,
    nvlist_t **config)
{
	spa_t *spa;
	spa_load_state_t state = SPA_LOAD_OPEN;
	int error;
	int locked = B_FALSE;

	*spapp = NULL;

	/*
	 * As disgusting as this is, we need to support recursive calls to this
	 * function because dsl_dir_open() is called during spa_load(), and ends
	 * up calling spa_open() again.  The real fix is to figure out how to
	 * avoid dsl_dir_open() calling this in the first place.
	 */
	if (mutex_owner(&spa_namespace_lock) != curthread) {
		mutex_enter(&spa_namespace_lock);
		locked = B_TRUE;
	}

	if ((spa = spa_lookup(pool)) == NULL) {
		if (locked)
			mutex_exit(&spa_namespace_lock);
		return (SET_ERROR(ENOENT));
	}

	if (spa->spa_state == POOL_STATE_UNINITIALIZED) {
		zpool_rewind_policy_t policy;

		zpool_get_rewind_policy(nvpolicy ? nvpolicy : spa->spa_config,
		    &policy);
		if (policy.zrp_request & ZPOOL_DO_REWIND)
			state = SPA_LOAD_RECOVER;

		spa_activate(spa, spa_mode_global);

		if (state != SPA_LOAD_RECOVER)
			spa->spa_last_ubsync_txg = spa->spa_load_txg = 0;

		zfs_dbgmsg("spa_open_common: opening %s", pool);
		error = spa_load_best(spa, state, B_FALSE, policy.zrp_txg,
		    policy.zrp_request);

		if (error == EBADF) {
			/*
			 * If vdev_validate() returns failure (indicated by
			 * EBADF), it indicates that one of the vdevs indicates
			 * that the pool has been exported or destroyed.  If
			 * this is the case, the config cache is out of sync and
			 * we should remove the pool from the namespace.
			 */
			spa_unload(spa);
			spa_deactivate(spa);
			spa_write_cachefile(spa, B_TRUE, B_TRUE);
			spa_remove(spa);
			if (locked)
				mutex_exit(&spa_namespace_lock);
			return (SET_ERROR(ENOENT));
		}

		if (error) {
			/*
			 * We can't open the pool, but we still have useful
			 * information: the state of each vdev after the
			 * attempted vdev_open().  Return this to the user.
			 */
			if (config != NULL && spa->spa_config) {
				VERIFY(nvlist_dup(spa->spa_config, config,
				    KM_SLEEP) == 0);
				VERIFY(nvlist_add_nvlist(*config,
				    ZPOOL_CONFIG_LOAD_INFO,
				    spa->spa_load_info) == 0);
			}
			spa_unload(spa);
			spa_deactivate(spa);
			spa->spa_last_open_failed = error;
			if (locked)
				mutex_exit(&spa_namespace_lock);
			*spapp = NULL;
			return (error);
		}
	}

	spa_open_ref(spa, tag);

	if (config != NULL)
		*config = spa_config_generate(spa, NULL, -1ULL, B_TRUE);

	/*
	 * If we've recovered the pool, pass back any information we
	 * gathered while doing the load.
	 */
	if (state == SPA_LOAD_RECOVER) {
		VERIFY(nvlist_add_nvlist(*config, ZPOOL_CONFIG_LOAD_INFO,
		    spa->spa_load_info) == 0);
	}

	if (locked) {
		spa->spa_last_open_failed = 0;
		spa->spa_last_ubsync_txg = 0;
		spa->spa_load_txg = 0;
		mutex_exit(&spa_namespace_lock);
	}

	*spapp = spa;

	return (0);
}

int
spa_open_rewind(const char *name, spa_t **spapp, void *tag, nvlist_t *policy,
    nvlist_t **config)
{
	return (spa_open_common(name, spapp, tag, policy, config));
}

int
spa_open(const char *name, spa_t **spapp, void *tag)
{
	return (spa_open_common(name, spapp, tag, NULL, NULL));
}

/*
 * Lookup the given spa_t, incrementing the inject count in the process,
 * preventing it from being exported or destroyed.
 */
spa_t *
spa_inject_addref(char *name)
{
	spa_t *spa;

	mutex_enter(&spa_namespace_lock);
	if ((spa = spa_lookup(name)) == NULL) {
		mutex_exit(&spa_namespace_lock);
		return (NULL);
	}
	spa->spa_inject_ref++;
	mutex_exit(&spa_namespace_lock);

	return (spa);
}

void
spa_inject_delref(spa_t *spa)
{
	mutex_enter(&spa_namespace_lock);
	spa->spa_inject_ref--;
	mutex_exit(&spa_namespace_lock);
}

/*
 * Add spares device information to the nvlist.
 */
static void
spa_add_spares(spa_t *spa, nvlist_t *config)
{
	nvlist_t **spares;
	uint_t i, nspares;
	nvlist_t *nvroot;
	uint64_t guid;
	vdev_stat_t *vs;
	uint_t vsc;
	uint64_t pool;

	ASSERT(spa_config_held(spa, SCL_CONFIG, RW_READER));

	if (spa->spa_spares.sav_count == 0)
		return;

	VERIFY(nvlist_lookup_nvlist(config,
	    ZPOOL_CONFIG_VDEV_TREE, &nvroot) == 0);
	VERIFY(nvlist_lookup_nvlist_array(spa->spa_spares.sav_config,
	    ZPOOL_CONFIG_SPARES, &spares, &nspares) == 0);
	if (nspares != 0) {
		VERIFY(nvlist_add_nvlist_array(nvroot,
		    ZPOOL_CONFIG_SPARES, spares, nspares) == 0);
		VERIFY(nvlist_lookup_nvlist_array(nvroot,
		    ZPOOL_CONFIG_SPARES, &spares, &nspares) == 0);

		/*
		 * Go through and find any spares which have since been
		 * repurposed as an active spare.  If this is the case, update
		 * their status appropriately.
		 */
		for (i = 0; i < nspares; i++) {
			VERIFY(nvlist_lookup_uint64(spares[i],
			    ZPOOL_CONFIG_GUID, &guid) == 0);
			if (spa_spare_exists(guid, &pool, NULL) &&
			    pool != 0ULL) {
				VERIFY(nvlist_lookup_uint64_array(
				    spares[i], ZPOOL_CONFIG_VDEV_STATS,
				    (uint64_t **)&vs, &vsc) == 0);
				vs->vs_state = VDEV_STATE_CANT_OPEN;
				vs->vs_aux = VDEV_AUX_SPARED;
			}
		}
	}
}

/*
 * Add l2cache device information to the nvlist, including vdev stats.
 */
static void
spa_add_l2cache(spa_t *spa, nvlist_t *config)
{
	nvlist_t **l2cache;
	uint_t i, j, nl2cache;
	nvlist_t *nvroot;
	uint64_t guid;
	vdev_t *vd;
	vdev_stat_t *vs;
	uint_t vsc;

	ASSERT(spa_config_held(spa, SCL_CONFIG, RW_READER));

	if (spa->spa_l2cache.sav_count == 0)
		return;

	VERIFY(nvlist_lookup_nvlist(config,
	    ZPOOL_CONFIG_VDEV_TREE, &nvroot) == 0);
	VERIFY(nvlist_lookup_nvlist_array(spa->spa_l2cache.sav_config,
	    ZPOOL_CONFIG_L2CACHE, &l2cache, &nl2cache) == 0);
	if (nl2cache != 0) {
		VERIFY(nvlist_add_nvlist_array(nvroot,
		    ZPOOL_CONFIG_L2CACHE, l2cache, nl2cache) == 0);
		VERIFY(nvlist_lookup_nvlist_array(nvroot,
		    ZPOOL_CONFIG_L2CACHE, &l2cache, &nl2cache) == 0);

		/*
		 * Update level 2 cache device stats.
		 */

		for (i = 0; i < nl2cache; i++) {
			VERIFY(nvlist_lookup_uint64(l2cache[i],
			    ZPOOL_CONFIG_GUID, &guid) == 0);

			vd = NULL;
			for (j = 0; j < spa->spa_l2cache.sav_count; j++) {
				if (guid ==
				    spa->spa_l2cache.sav_vdevs[j]->vdev_guid) {
					vd = spa->spa_l2cache.sav_vdevs[j];
					break;
				}
			}
			ASSERT(vd != NULL);

			VERIFY(nvlist_lookup_uint64_array(l2cache[i],
			    ZPOOL_CONFIG_VDEV_STATS, (uint64_t **)&vs, &vsc)
			    == 0);
			vdev_get_stats(vd, vs);
		}
	}
}

static void
spa_add_feature_stats(spa_t *spa, nvlist_t *config)
{
	nvlist_t *features;
	zap_cursor_t zc;
	zap_attribute_t za;

	ASSERT(spa_config_held(spa, SCL_CONFIG, RW_READER));
	VERIFY(nvlist_alloc(&features, NV_UNIQUE_NAME, KM_SLEEP) == 0);

	if (spa->spa_feat_for_read_obj != 0) {
		for (zap_cursor_init(&zc, spa->spa_meta_objset,
		    spa->spa_feat_for_read_obj);
		    zap_cursor_retrieve(&zc, &za) == 0;
		    zap_cursor_advance(&zc)) {
			ASSERT(za.za_integer_length == sizeof (uint64_t) &&
			    za.za_num_integers == 1);
			VERIFY3U(0, ==, nvlist_add_uint64(features, za.za_name,
			    za.za_first_integer));
		}
		zap_cursor_fini(&zc);
	}

	if (spa->spa_feat_for_write_obj != 0) {
		for (zap_cursor_init(&zc, spa->spa_meta_objset,
		    spa->spa_feat_for_write_obj);
		    zap_cursor_retrieve(&zc, &za) == 0;
		    zap_cursor_advance(&zc)) {
			ASSERT(za.za_integer_length == sizeof (uint64_t) &&
			    za.za_num_integers == 1);
			VERIFY3U(0, ==, nvlist_add_uint64(features, za.za_name,
			    za.za_first_integer));
		}
		zap_cursor_fini(&zc);
	}

	VERIFY(nvlist_add_nvlist(config, ZPOOL_CONFIG_FEATURE_STATS,
	    features) == 0);
	nvlist_free(features);
}

int
spa_get_stats(const char *name, nvlist_t **config,
    char *altroot, size_t buflen)
{
	int error;
	spa_t *spa;

	*config = NULL;
	error = spa_open_common(name, &spa, FTAG, NULL, config);

	if (spa != NULL) {
		/*
		 * This still leaves a window of inconsistency where the spares
		 * or l2cache devices could change and the config would be
		 * self-inconsistent.
		 */
		spa_config_enter(spa, SCL_CONFIG, FTAG, RW_READER);

		if (*config != NULL) {
			uint64_t loadtimes[2];

			loadtimes[0] = spa->spa_loaded_ts.tv_sec;
			loadtimes[1] = spa->spa_loaded_ts.tv_nsec;
			VERIFY(nvlist_add_uint64_array(*config,
			    ZPOOL_CONFIG_LOADED_TIME, loadtimes, 2) == 0);

			VERIFY(nvlist_add_uint64(*config,
			    ZPOOL_CONFIG_ERRCOUNT,
			    spa_get_errlog_size(spa)) == 0);

			if (spa_suspended(spa))
				VERIFY(nvlist_add_uint64(*config,
				    ZPOOL_CONFIG_SUSPENDED,
				    spa->spa_failmode) == 0);

			spa_add_spares(spa, *config);
			spa_add_l2cache(spa, *config);
			spa_add_feature_stats(spa, *config);
		}
	}

	/*
	 * We want to get the alternate root even for faulted pools, so we cheat
	 * and call spa_lookup() directly.
	 */
	if (altroot) {
		if (spa == NULL) {
			mutex_enter(&spa_namespace_lock);
			spa = spa_lookup(name);
			if (spa)
				spa_altroot(spa, altroot, buflen);
			else
				altroot[0] = '\0';
			spa = NULL;
			mutex_exit(&spa_namespace_lock);
		} else {
			spa_altroot(spa, altroot, buflen);
		}
	}

	if (spa != NULL) {
		spa_config_exit(spa, SCL_CONFIG, FTAG);
		spa_close(spa, FTAG);
	}

	return (error);
}

/*
 * Validate that the auxiliary device array is well formed.  We must have an
 * array of nvlists, each which describes a valid leaf vdev.  If this is an
 * import (mode is VDEV_ALLOC_SPARE), then we allow corrupted spares to be
 * specified, as long as they are well-formed.
 */
static int
spa_validate_aux_devs(spa_t *spa, nvlist_t *nvroot, uint64_t crtxg, int mode,
    spa_aux_vdev_t *sav, const char *config, uint64_t version,
    vdev_labeltype_t label)
{
	nvlist_t **dev;
	uint_t i, ndev;
	vdev_t *vd;
	int error;

	ASSERT(spa_config_held(spa, SCL_ALL, RW_WRITER) == SCL_ALL);

	/*
	 * It's acceptable to have no devs specified.
	 */
	if (nvlist_lookup_nvlist_array(nvroot, config, &dev, &ndev) != 0)
		return (0);

	if (ndev == 0)
		return (SET_ERROR(EINVAL));

	/*
	 * Make sure the pool is formatted with a version that supports this
	 * device type.
	 */
	if (spa_version(spa) < version)
		return (SET_ERROR(ENOTSUP));

	/*
	 * Set the pending device list so we correctly handle device in-use
	 * checking.
	 */
	sav->sav_pending = dev;
	sav->sav_npending = ndev;

	for (i = 0; i < ndev; i++) {
		if ((error = spa_config_parse(spa, &vd, dev[i], NULL, 0,
		    mode)) != 0)
			goto out;

		if (!vd->vdev_ops->vdev_op_leaf) {
			vdev_free(vd);
			error = SET_ERROR(EINVAL);
			goto out;
		}

		/*
		 * The L2ARC currently only supports disk devices in
		 * kernel context.  For user-level testing, we allow it.
		 */
#ifdef _KERNEL
		if ((strcmp(config, ZPOOL_CONFIG_L2CACHE) == 0) &&
		    strcmp(vd->vdev_ops->vdev_op_type, VDEV_TYPE_DISK) != 0) {
			error = SET_ERROR(ENOTBLK);
			vdev_free(vd);
			goto out;
		}
#endif
		vd->vdev_top = vd;

		if ((error = vdev_open(vd)) == 0 &&
		    (error = vdev_label_init(vd, crtxg, label)) == 0) {
			VERIFY(nvlist_add_uint64(dev[i], ZPOOL_CONFIG_GUID,
			    vd->vdev_guid) == 0);
		}

		vdev_free(vd);

		if (error &&
		    (mode != VDEV_ALLOC_SPARE && mode != VDEV_ALLOC_L2CACHE))
			goto out;
		else
			error = 0;
	}

out:
	sav->sav_pending = NULL;
	sav->sav_npending = 0;
	return (error);
}

static int
spa_validate_aux(spa_t *spa, nvlist_t *nvroot, uint64_t crtxg, int mode)
{
	int error;

	ASSERT(spa_config_held(spa, SCL_ALL, RW_WRITER) == SCL_ALL);

	if ((error = spa_validate_aux_devs(spa, nvroot, crtxg, mode,
	    &spa->spa_spares, ZPOOL_CONFIG_SPARES, SPA_VERSION_SPARES,
	    VDEV_LABEL_SPARE)) != 0) {
		return (error);
	}

	return (spa_validate_aux_devs(spa, nvroot, crtxg, mode,
	    &spa->spa_l2cache, ZPOOL_CONFIG_L2CACHE, SPA_VERSION_L2CACHE,
	    VDEV_LABEL_L2CACHE));
}

static void
spa_set_aux_vdevs(spa_aux_vdev_t *sav, nvlist_t **devs, int ndevs,
    const char *config)
{
	int i;

	if (sav->sav_config != NULL) {
		nvlist_t **olddevs;
		uint_t oldndevs;
		nvlist_t **newdevs;

		/*
		 * Generate new dev list by concatentating with the
		 * current dev list.
		 */
		VERIFY(nvlist_lookup_nvlist_array(sav->sav_config, config,
		    &olddevs, &oldndevs) == 0);

		newdevs = kmem_alloc(sizeof (void *) *
		    (ndevs + oldndevs), KM_SLEEP);
		for (i = 0; i < oldndevs; i++)
			VERIFY(nvlist_dup(olddevs[i], &newdevs[i],
			    KM_SLEEP) == 0);
		for (i = 0; i < ndevs; i++)
			VERIFY(nvlist_dup(devs[i], &newdevs[i + oldndevs],
			    KM_SLEEP) == 0);

		VERIFY(nvlist_remove(sav->sav_config, config,
		    DATA_TYPE_NVLIST_ARRAY) == 0);

		VERIFY(nvlist_add_nvlist_array(sav->sav_config,
		    config, newdevs, ndevs + oldndevs) == 0);
		for (i = 0; i < oldndevs + ndevs; i++)
			nvlist_free(newdevs[i]);
		kmem_free(newdevs, (oldndevs + ndevs) * sizeof (void *));
	} else {
		/*
		 * Generate a new dev list.
		 */
		VERIFY(nvlist_alloc(&sav->sav_config, NV_UNIQUE_NAME,
		    KM_SLEEP) == 0);
		VERIFY(nvlist_add_nvlist_array(sav->sav_config, config,
		    devs, ndevs) == 0);
	}
}

/*
 * Stop and drop level 2 ARC devices
 */
void
spa_l2cache_drop(spa_t *spa)
{
	vdev_t *vd;
	int i;
	spa_aux_vdev_t *sav = &spa->spa_l2cache;

	for (i = 0; i < sav->sav_count; i++) {
		uint64_t pool;

		vd = sav->sav_vdevs[i];
		ASSERT(vd != NULL);

		if (spa_l2cache_exists(vd->vdev_guid, &pool) &&
		    pool != 0ULL && l2arc_vdev_present(vd))
			l2arc_remove_vdev(vd);
	}
}

/*
 * Pool Creation
 */
int
spa_create(const char *pool, nvlist_t *nvroot, nvlist_t *props,
    nvlist_t *zplprops)
{
	spa_t *spa;
	char *altroot = NULL;
	vdev_t *rvd;
	dsl_pool_t *dp;
	dmu_tx_t *tx;
	int error = 0;
	uint64_t txg = TXG_INITIAL;
	nvlist_t **spares, **l2cache;
	uint_t nspares, nl2cache;
	uint64_t version, obj;
	boolean_t has_features;

	/*
	 * If this pool already exists, return failure.
	 */
	mutex_enter(&spa_namespace_lock);
	if (spa_lookup(pool) != NULL) {
		mutex_exit(&spa_namespace_lock);
		return (SET_ERROR(EEXIST));
	}

	/*
	 * Allocate a new spa_t structure.
	 */
	(void) nvlist_lookup_string(props,
	    zpool_prop_to_name(ZPOOL_PROP_ALTROOT), &altroot);
	spa = spa_add(pool, NULL, altroot);
	spa_activate(spa, spa_mode_global);

	if (props && (error = spa_prop_validate(spa, props))) {
		spa_deactivate(spa);
		spa_remove(spa);
		mutex_exit(&spa_namespace_lock);
		return (error);
	}

	has_features = B_FALSE;
	for (nvpair_t *elem = nvlist_next_nvpair(props, NULL);
	    elem != NULL; elem = nvlist_next_nvpair(props, elem)) {
		if (zpool_prop_feature(nvpair_name(elem)))
			has_features = B_TRUE;
	}

	if (has_features || nvlist_lookup_uint64(props,
	    zpool_prop_to_name(ZPOOL_PROP_VERSION), &version) != 0) {
		version = SPA_VERSION;
	}
	ASSERT(SPA_VERSION_IS_SUPPORTED(version));

	spa->spa_first_txg = txg;
	spa->spa_uberblock.ub_txg = txg - 1;
	spa->spa_uberblock.ub_version = version;
	spa->spa_ubsync = spa->spa_uberblock;
	spa->spa_load_state = SPA_LOAD_CREATE;
	spa->spa_removing_phys.sr_state = DSS_NONE;
	spa->spa_removing_phys.sr_removing_vdev = -1;
	spa->spa_removing_phys.sr_prev_indirect_vdev = -1;

	/*
	 * Create "The Godfather" zio to hold all async IOs
	 */
	spa->spa_async_zio_root = kmem_alloc(max_ncpus * sizeof (void *),
	    KM_SLEEP);
	for (int i = 0; i < max_ncpus; i++) {
		spa->spa_async_zio_root[i] = zio_root(spa, NULL, NULL,
		    ZIO_FLAG_CANFAIL | ZIO_FLAG_SPECULATIVE |
		    ZIO_FLAG_GODFATHER);
	}

	/*
	 * Create the root vdev.
	 */
	spa_config_enter(spa, SCL_ALL, FTAG, RW_WRITER);

	error = spa_config_parse(spa, &rvd, nvroot, NULL, 0, VDEV_ALLOC_ADD);

	ASSERT(error != 0 || rvd != NULL);
	ASSERT(error != 0 || spa->spa_root_vdev == rvd);

	if (error == 0 && !zfs_allocatable_devs(nvroot))
		error = SET_ERROR(EINVAL);

	if (error == 0 &&
	    (error = vdev_create(rvd, txg, B_FALSE)) == 0 &&
	    (error = spa_validate_aux(spa, nvroot, txg,
	    VDEV_ALLOC_ADD)) == 0) {
		for (int c = 0; c < rvd->vdev_children; c++) {
			vdev_metaslab_set_size(rvd->vdev_child[c]);
			vdev_expand(rvd->vdev_child[c], txg);
		}
	}

	spa_config_exit(spa, SCL_ALL, FTAG);

	if (error != 0) {
		spa_unload(spa);
		spa_deactivate(spa);
		spa_remove(spa);
		mutex_exit(&spa_namespace_lock);
		return (error);
	}

	/*
	 * Get the list of spares, if specified.
	 */
	if (nvlist_lookup_nvlist_array(nvroot, ZPOOL_CONFIG_SPARES,
	    &spares, &nspares) == 0) {
		VERIFY(nvlist_alloc(&spa->spa_spares.sav_config, NV_UNIQUE_NAME,
		    KM_SLEEP) == 0);
		VERIFY(nvlist_add_nvlist_array(spa->spa_spares.sav_config,
		    ZPOOL_CONFIG_SPARES, spares, nspares) == 0);
		spa_config_enter(spa, SCL_ALL, FTAG, RW_WRITER);
		spa_load_spares(spa);
		spa_config_exit(spa, SCL_ALL, FTAG);
		spa->spa_spares.sav_sync = B_TRUE;
	}

	/*
	 * Get the list of level 2 cache devices, if specified.
	 */
	if (nvlist_lookup_nvlist_array(nvroot, ZPOOL_CONFIG_L2CACHE,
	    &l2cache, &nl2cache) == 0) {
		VERIFY(nvlist_alloc(&spa->spa_l2cache.sav_config,
		    NV_UNIQUE_NAME, KM_SLEEP) == 0);
		VERIFY(nvlist_add_nvlist_array(spa->spa_l2cache.sav_config,
		    ZPOOL_CONFIG_L2CACHE, l2cache, nl2cache) == 0);
		spa_config_enter(spa, SCL_ALL, FTAG, RW_WRITER);
		spa_load_l2cache(spa);
		spa_config_exit(spa, SCL_ALL, FTAG);
		spa->spa_l2cache.sav_sync = B_TRUE;
	}

	spa->spa_is_initializing = B_TRUE;
	spa->spa_dsl_pool = dp = dsl_pool_create(spa, zplprops, txg);
	spa->spa_meta_objset = dp->dp_meta_objset;
	spa->spa_is_initializing = B_FALSE;

	/*
	 * Create DDTs (dedup tables).
	 */
	ddt_create(spa);

	spa_update_dspace(spa);

	tx = dmu_tx_create_assigned(dp, txg);

	/*
	 * Create the pool config object.
	 */
	spa->spa_config_object = dmu_object_alloc(spa->spa_meta_objset,
	    DMU_OT_PACKED_NVLIST, SPA_CONFIG_BLOCKSIZE,
	    DMU_OT_PACKED_NVLIST_SIZE, sizeof (uint64_t), tx);

	if (zap_add(spa->spa_meta_objset,
	    DMU_POOL_DIRECTORY_OBJECT, DMU_POOL_CONFIG,
	    sizeof (uint64_t), 1, &spa->spa_config_object, tx) != 0) {
		cmn_err(CE_PANIC, "failed to add pool config");
	}

	if (spa_version(spa) >= SPA_VERSION_FEATURES)
		spa_feature_create_zap_objects(spa, tx);

	if (zap_add(spa->spa_meta_objset,
	    DMU_POOL_DIRECTORY_OBJECT, DMU_POOL_CREATION_VERSION,
	    sizeof (uint64_t), 1, &version, tx) != 0) {
		cmn_err(CE_PANIC, "failed to add pool version");
	}

	/* Newly created pools with the right version are always deflated. */
	if (version >= SPA_VERSION_RAIDZ_DEFLATE) {
		spa->spa_deflate = TRUE;
		if (zap_add(spa->spa_meta_objset,
		    DMU_POOL_DIRECTORY_OBJECT, DMU_POOL_DEFLATE,
		    sizeof (uint64_t), 1, &spa->spa_deflate, tx) != 0) {
			cmn_err(CE_PANIC, "failed to add deflate");
		}
	}

	/*
	 * Create the deferred-free bpobj.  Turn off compression
	 * because sync-to-convergence takes longer if the blocksize
	 * keeps changing.
	 */
	obj = bpobj_alloc(spa->spa_meta_objset, 1 << 14, tx);
	dmu_object_set_compress(spa->spa_meta_objset, obj,
	    ZIO_COMPRESS_OFF, tx);
	if (zap_add(spa->spa_meta_objset,
	    DMU_POOL_DIRECTORY_OBJECT, DMU_POOL_SYNC_BPOBJ,
	    sizeof (uint64_t), 1, &obj, tx) != 0) {
		cmn_err(CE_PANIC, "failed to add bpobj");
	}
	VERIFY3U(0, ==, bpobj_open(&spa->spa_deferred_bpobj,
	    spa->spa_meta_objset, obj));

	/*
	 * Create the pool's history object.
	 */
	if (version >= SPA_VERSION_ZPOOL_HISTORY)
		spa_history_create_obj(spa, tx);

	/*
	 * Generate some random noise for salted checksums to operate on.
	 */
	(void) random_get_pseudo_bytes(spa->spa_cksum_salt.zcs_bytes,
	    sizeof (spa->spa_cksum_salt.zcs_bytes));

	/*
	 * Set pool properties.
	 */
	spa->spa_bootfs = zpool_prop_default_numeric(ZPOOL_PROP_BOOTFS);
	spa->spa_delegation = zpool_prop_default_numeric(ZPOOL_PROP_DELEGATION);
	spa->spa_failmode = zpool_prop_default_numeric(ZPOOL_PROP_FAILUREMODE);
	spa->spa_autoexpand = zpool_prop_default_numeric(ZPOOL_PROP_AUTOEXPAND);

	if (props != NULL) {
		spa_configfile_set(spa, props, B_FALSE);
		spa_sync_props(props, tx);
	}

	dmu_tx_commit(tx);

	spa->spa_sync_on = B_TRUE;
	txg_sync_start(spa->spa_dsl_pool);

	/*
	 * We explicitly wait for the first transaction to complete so that our
	 * bean counters are appropriately updated.
	 */
	txg_wait_synced(spa->spa_dsl_pool, txg);

<<<<<<< HEAD
	spa_write_cachefile(spa, B_FALSE, B_TRUE);
=======
	spa_config_sync(spa, B_FALSE, B_TRUE);
	spa_event_notify(spa, NULL, ESC_ZFS_POOL_CREATE);
>>>>>>> 1d3f896f

	spa_history_log_version(spa, "create");

	/*
	 * Don't count references from objsets that are already closed
	 * and are making their way through the eviction process.
	 */
	spa_evicting_os_wait(spa);
	spa->spa_minref = refcount_count(&spa->spa_refcount);
	spa->spa_load_state = SPA_LOAD_NONE;

	mutex_exit(&spa_namespace_lock);

	return (0);
}

#ifdef _KERNEL
/*
 * Get the root pool information from the root disk, then import the root pool
 * during the system boot up time.
 */
extern int vdev_disk_read_rootlabel(char *, char *, nvlist_t **);

static nvlist_t *
spa_generate_rootconf(char *devpath, char *devid, uint64_t *guid)
{
	nvlist_t *config;
	nvlist_t *nvtop, *nvroot;
	uint64_t pgid;

	if (vdev_disk_read_rootlabel(devpath, devid, &config) != 0)
		return (NULL);

	/*
	 * Add this top-level vdev to the child array.
	 */
	VERIFY(nvlist_lookup_nvlist(config, ZPOOL_CONFIG_VDEV_TREE,
	    &nvtop) == 0);
	VERIFY(nvlist_lookup_uint64(config, ZPOOL_CONFIG_POOL_GUID,
	    &pgid) == 0);
	VERIFY(nvlist_lookup_uint64(config, ZPOOL_CONFIG_GUID, guid) == 0);

	/*
	 * Put this pool's top-level vdevs into a root vdev.
	 */
	VERIFY(nvlist_alloc(&nvroot, NV_UNIQUE_NAME, KM_SLEEP) == 0);
	VERIFY(nvlist_add_string(nvroot, ZPOOL_CONFIG_TYPE,
	    VDEV_TYPE_ROOT) == 0);
	VERIFY(nvlist_add_uint64(nvroot, ZPOOL_CONFIG_ID, 0ULL) == 0);
	VERIFY(nvlist_add_uint64(nvroot, ZPOOL_CONFIG_GUID, pgid) == 0);
	VERIFY(nvlist_add_nvlist_array(nvroot, ZPOOL_CONFIG_CHILDREN,
	    &nvtop, 1) == 0);

	/*
	 * Replace the existing vdev_tree with the new root vdev in
	 * this pool's configuration (remove the old, add the new).
	 */
	VERIFY(nvlist_add_nvlist(config, ZPOOL_CONFIG_VDEV_TREE, nvroot) == 0);
	nvlist_free(nvroot);
	return (config);
}

/*
 * Walk the vdev tree and see if we can find a device with "better"
 * configuration. A configuration is "better" if the label on that
 * device has a more recent txg.
 */
static void
spa_alt_rootvdev(vdev_t *vd, vdev_t **avd, uint64_t *txg)
{
	for (int c = 0; c < vd->vdev_children; c++)
		spa_alt_rootvdev(vd->vdev_child[c], avd, txg);

	if (vd->vdev_ops->vdev_op_leaf) {
		nvlist_t *label;
		uint64_t label_txg;

		if (vdev_disk_read_rootlabel(vd->vdev_physpath, vd->vdev_devid,
		    &label) != 0)
			return;

		VERIFY(nvlist_lookup_uint64(label, ZPOOL_CONFIG_POOL_TXG,
		    &label_txg) == 0);

		/*
		 * Do we have a better boot device?
		 */
		if (label_txg > *txg) {
			*txg = label_txg;
			*avd = vd;
		}
		nvlist_free(label);
	}
}

/*
 * Import a root pool.
 *
 * For x86. devpath_list will consist of devid and/or physpath name of
 * the vdev (e.g. "id1,sd@SSEAGATE..." or "/pci@1f,0/ide@d/disk@0,0:a").
 * The GRUB "findroot" command will return the vdev we should boot.
 *
 * For Sparc, devpath_list consists the physpath name of the booting device
 * no matter the rootpool is a single device pool or a mirrored pool.
 * e.g.
 *	"/pci@1f,0/ide@d/disk@0,0:a"
 */
int
spa_import_rootpool(char *devpath, char *devid)
{
	spa_t *spa;
	vdev_t *rvd, *bvd, *avd = NULL;
	nvlist_t *config, *nvtop;
	uint64_t guid, txg;
	char *pname;
	int error;

	/*
	 * Read the label from the boot device and generate a configuration.
	 */
	config = spa_generate_rootconf(devpath, devid, &guid);
#if defined(_OBP) && defined(_KERNEL)
	if (config == NULL) {
		if (strstr(devpath, "/iscsi/ssd") != NULL) {
			/* iscsi boot */
			get_iscsi_bootpath_phy(devpath);
			config = spa_generate_rootconf(devpath, devid, &guid);
		}
	}
#endif
	if (config == NULL) {
		cmn_err(CE_NOTE, "Cannot read the pool label from '%s'",
		    devpath);
		return (SET_ERROR(EIO));
	}

	VERIFY(nvlist_lookup_string(config, ZPOOL_CONFIG_POOL_NAME,
	    &pname) == 0);
	VERIFY(nvlist_lookup_uint64(config, ZPOOL_CONFIG_POOL_TXG, &txg) == 0);

	mutex_enter(&spa_namespace_lock);
	if ((spa = spa_lookup(pname)) != NULL) {
		/*
		 * Remove the existing root pool from the namespace so that we
		 * can replace it with the correct config we just read in.
		 */
		spa_remove(spa);
	}

	spa = spa_add(pname, config, NULL);
	spa->spa_is_root = B_TRUE;
	spa->spa_import_flags = ZFS_IMPORT_VERBATIM;

	/*
	 * Build up a vdev tree based on the boot device's label config.
	 */
	VERIFY(nvlist_lookup_nvlist(config, ZPOOL_CONFIG_VDEV_TREE,
	    &nvtop) == 0);
	spa_config_enter(spa, SCL_ALL, FTAG, RW_WRITER);
	error = spa_config_parse(spa, &rvd, nvtop, NULL, 0,
	    VDEV_ALLOC_ROOTPOOL);
	spa_config_exit(spa, SCL_ALL, FTAG);
	if (error) {
		mutex_exit(&spa_namespace_lock);
		nvlist_free(config);
		cmn_err(CE_NOTE, "Can not parse the config for pool '%s'",
		    pname);
		return (error);
	}

	/*
	 * Get the boot vdev.
	 */
	if ((bvd = vdev_lookup_by_guid(rvd, guid)) == NULL) {
		cmn_err(CE_NOTE, "Can not find the boot vdev for guid %llu",
		    (u_longlong_t)guid);
		error = SET_ERROR(ENOENT);
		goto out;
	}

	/*
	 * Determine if there is a better boot device.
	 */
	avd = bvd;
	spa_alt_rootvdev(rvd, &avd, &txg);
	if (avd != bvd) {
		cmn_err(CE_NOTE, "The boot device is 'degraded'. Please "
		    "try booting from '%s'", avd->vdev_path);
		error = SET_ERROR(EINVAL);
		goto out;
	}

	/*
	 * If the boot device is part of a spare vdev then ensure that
	 * we're booting off the active spare.
	 */
	if (bvd->vdev_parent->vdev_ops == &vdev_spare_ops &&
	    !bvd->vdev_isspare) {
		cmn_err(CE_NOTE, "The boot device is currently spared. Please "
		    "try booting from '%s'",
		    bvd->vdev_parent->
		    vdev_child[bvd->vdev_parent->vdev_children - 1]->vdev_path);
		error = SET_ERROR(EINVAL);
		goto out;
	}

	error = 0;
out:
	spa_config_enter(spa, SCL_ALL, FTAG, RW_WRITER);
	vdev_free(rvd);
	spa_config_exit(spa, SCL_ALL, FTAG);
	mutex_exit(&spa_namespace_lock);

	nvlist_free(config);
	return (error);
}

#endif

/*
 * Import a non-root pool into the system.
 */
int
spa_import(const char *pool, nvlist_t *config, nvlist_t *props, uint64_t flags)
{
	spa_t *spa;
	char *altroot = NULL;
	spa_load_state_t state = SPA_LOAD_IMPORT;
	zpool_rewind_policy_t policy;
	uint64_t mode = spa_mode_global;
	uint64_t readonly = B_FALSE;
	int error;
	nvlist_t *nvroot;
	nvlist_t **spares, **l2cache;
	uint_t nspares, nl2cache;

	/*
	 * If a pool with this name exists, return failure.
	 */
	mutex_enter(&spa_namespace_lock);
	if (spa_lookup(pool) != NULL) {
		mutex_exit(&spa_namespace_lock);
		return (SET_ERROR(EEXIST));
	}

	/*
	 * Create and initialize the spa structure.
	 */
	(void) nvlist_lookup_string(props,
	    zpool_prop_to_name(ZPOOL_PROP_ALTROOT), &altroot);
	(void) nvlist_lookup_uint64(props,
	    zpool_prop_to_name(ZPOOL_PROP_READONLY), &readonly);
	if (readonly)
		mode = FREAD;
	spa = spa_add(pool, config, altroot);
	spa->spa_import_flags = flags;

	/*
	 * Verbatim import - Take a pool and insert it into the namespace
	 * as if it had been loaded at boot.
	 */
	if (spa->spa_import_flags & ZFS_IMPORT_VERBATIM) {
		if (props != NULL)
			spa_configfile_set(spa, props, B_FALSE);

		spa_write_cachefile(spa, B_FALSE, B_TRUE);
		zfs_dbgmsg("spa_import: verbatim import of %s", pool);
		mutex_exit(&spa_namespace_lock);

		spa_event_notify(spa, NULL, ESC_ZFS_POOL_IMPORT);

		return (0);
	}

	spa_activate(spa, mode);

	/*
	 * Don't start async tasks until we know everything is healthy.
	 */
	spa_async_suspend(spa);

	zpool_get_rewind_policy(config, &policy);
	if (policy.zrp_request & ZPOOL_DO_REWIND)
		state = SPA_LOAD_RECOVER;

	/*
	 * Pass off the heavy lifting to spa_load().  Pass TRUE for trust_config
	 * because the user-supplied config is actually the one to trust when
	 * doing an import.
	 */
	if (state != SPA_LOAD_RECOVER)
		spa->spa_last_ubsync_txg = spa->spa_load_txg = 0;

	zfs_dbgmsg("spa_import: importing %s%s", pool,
	    (state == SPA_LOAD_RECOVER) ? " (RECOVERY MODE)" : "");
	error = spa_load_best(spa, state, B_TRUE, policy.zrp_txg,
	    policy.zrp_request);

	/*
	 * Propagate anything learned while loading the pool and pass it
	 * back to caller (i.e. rewind info, missing devices, etc).
	 */
	VERIFY(nvlist_add_nvlist(config, ZPOOL_CONFIG_LOAD_INFO,
	    spa->spa_load_info) == 0);

	spa_config_enter(spa, SCL_ALL, FTAG, RW_WRITER);
	/*
	 * Toss any existing sparelist, as it doesn't have any validity
	 * anymore, and conflicts with spa_has_spare().
	 */
	if (spa->spa_spares.sav_config) {
		nvlist_free(spa->spa_spares.sav_config);
		spa->spa_spares.sav_config = NULL;
		spa_load_spares(spa);
	}
	if (spa->spa_l2cache.sav_config) {
		nvlist_free(spa->spa_l2cache.sav_config);
		spa->spa_l2cache.sav_config = NULL;
		spa_load_l2cache(spa);
	}

	VERIFY(nvlist_lookup_nvlist(config, ZPOOL_CONFIG_VDEV_TREE,
	    &nvroot) == 0);
	if (error == 0)
		error = spa_validate_aux(spa, nvroot, -1ULL,
		    VDEV_ALLOC_SPARE);
	if (error == 0)
		error = spa_validate_aux(spa, nvroot, -1ULL,
		    VDEV_ALLOC_L2CACHE);
	spa_config_exit(spa, SCL_ALL, FTAG);

	if (props != NULL)
		spa_configfile_set(spa, props, B_FALSE);

	if (error != 0 || (props && spa_writeable(spa) &&
	    (error = spa_prop_set(spa, props)))) {
		spa_unload(spa);
		spa_deactivate(spa);
		spa_remove(spa);
		mutex_exit(&spa_namespace_lock);
		return (error);
	}

	spa_async_resume(spa);

	/*
	 * Override any spares and level 2 cache devices as specified by
	 * the user, as these may have correct device names/devids, etc.
	 */
	if (nvlist_lookup_nvlist_array(nvroot, ZPOOL_CONFIG_SPARES,
	    &spares, &nspares) == 0) {
		if (spa->spa_spares.sav_config)
			VERIFY(nvlist_remove(spa->spa_spares.sav_config,
			    ZPOOL_CONFIG_SPARES, DATA_TYPE_NVLIST_ARRAY) == 0);
		else
			VERIFY(nvlist_alloc(&spa->spa_spares.sav_config,
			    NV_UNIQUE_NAME, KM_SLEEP) == 0);
		VERIFY(nvlist_add_nvlist_array(spa->spa_spares.sav_config,
		    ZPOOL_CONFIG_SPARES, spares, nspares) == 0);
		spa_config_enter(spa, SCL_ALL, FTAG, RW_WRITER);
		spa_load_spares(spa);
		spa_config_exit(spa, SCL_ALL, FTAG);
		spa->spa_spares.sav_sync = B_TRUE;
	}
	if (nvlist_lookup_nvlist_array(nvroot, ZPOOL_CONFIG_L2CACHE,
	    &l2cache, &nl2cache) == 0) {
		if (spa->spa_l2cache.sav_config)
			VERIFY(nvlist_remove(spa->spa_l2cache.sav_config,
			    ZPOOL_CONFIG_L2CACHE, DATA_TYPE_NVLIST_ARRAY) == 0);
		else
			VERIFY(nvlist_alloc(&spa->spa_l2cache.sav_config,
			    NV_UNIQUE_NAME, KM_SLEEP) == 0);
		VERIFY(nvlist_add_nvlist_array(spa->spa_l2cache.sav_config,
		    ZPOOL_CONFIG_L2CACHE, l2cache, nl2cache) == 0);
		spa_config_enter(spa, SCL_ALL, FTAG, RW_WRITER);
		spa_load_l2cache(spa);
		spa_config_exit(spa, SCL_ALL, FTAG);
		spa->spa_l2cache.sav_sync = B_TRUE;
	}

	/*
	 * Check for any removed devices.
	 */
	if (spa->spa_autoreplace) {
		spa_aux_check_removed(&spa->spa_spares);
		spa_aux_check_removed(&spa->spa_l2cache);
	}

	if (spa_writeable(spa)) {
		/*
		 * Update the config cache to include the newly-imported pool.
		 */
		spa_config_update(spa, SPA_CONFIG_UPDATE_POOL);
	}

	/*
	 * It's possible that the pool was expanded while it was exported.
	 * We kick off an async task to handle this for us.
	 */
	spa_async_request(spa, SPA_ASYNC_AUTOEXPAND);

	mutex_exit(&spa_namespace_lock);
	spa_history_log_version(spa, "import");

	spa_event_notify(spa, NULL, ESC_ZFS_POOL_IMPORT);

	return (0);
}

nvlist_t *
spa_tryimport(nvlist_t *tryconfig)
{
	nvlist_t *config = NULL;
	char *poolname;
	spa_t *spa;
	uint64_t state;
	int error;

	if (nvlist_lookup_string(tryconfig, ZPOOL_CONFIG_POOL_NAME, &poolname))
		return (NULL);

	if (nvlist_lookup_uint64(tryconfig, ZPOOL_CONFIG_POOL_STATE, &state))
		return (NULL);

	/*
	 * Create and initialize the spa structure.
	 */
	mutex_enter(&spa_namespace_lock);
	spa = spa_add(TRYIMPORT_NAME, tryconfig, NULL);
	spa_activate(spa, FREAD);

	zfs_dbgmsg("spa_tryimport: importing %s", poolname);

	/*
	 * Pass off the heavy lifting to spa_load().
	 * Pass TRUE for trust_config because the user-supplied config
	 * is actually the one to trust when doing an import.
	 */
	error = spa_load(spa, SPA_LOAD_TRYIMPORT, SPA_IMPORT_EXISTING, B_TRUE);

	/*
	 * If 'tryconfig' was at least parsable, return the current config.
	 */
	if (spa->spa_root_vdev != NULL) {
		config = spa_config_generate(spa, NULL, -1ULL, B_TRUE);
		VERIFY(nvlist_add_string(config, ZPOOL_CONFIG_POOL_NAME,
		    poolname) == 0);
		VERIFY(nvlist_add_uint64(config, ZPOOL_CONFIG_POOL_STATE,
		    state) == 0);
		VERIFY(nvlist_add_uint64(config, ZPOOL_CONFIG_TIMESTAMP,
		    spa->spa_uberblock.ub_timestamp) == 0);
		VERIFY(nvlist_add_nvlist(config, ZPOOL_CONFIG_LOAD_INFO,
		    spa->spa_load_info) == 0);

		/*
		 * If the bootfs property exists on this pool then we
		 * copy it out so that external consumers can tell which
		 * pools are bootable.
		 */
		if ((!error || error == EEXIST) && spa->spa_bootfs) {
			char *tmpname = kmem_alloc(MAXPATHLEN, KM_SLEEP);

			/*
			 * We have to play games with the name since the
			 * pool was opened as TRYIMPORT_NAME.
			 */
			if (dsl_dsobj_to_dsname(spa_name(spa),
			    spa->spa_bootfs, tmpname) == 0) {
				char *cp;
				char *dsname = kmem_alloc(MAXPATHLEN, KM_SLEEP);

				cp = strchr(tmpname, '/');
				if (cp == NULL) {
					(void) strlcpy(dsname, tmpname,
					    MAXPATHLEN);
				} else {
					(void) snprintf(dsname, MAXPATHLEN,
					    "%s/%s", poolname, ++cp);
				}
				VERIFY(nvlist_add_string(config,
				    ZPOOL_CONFIG_BOOTFS, dsname) == 0);
				kmem_free(dsname, MAXPATHLEN);
			}
			kmem_free(tmpname, MAXPATHLEN);
		}

		/*
		 * Add the list of hot spares and level 2 cache devices.
		 */
		spa_config_enter(spa, SCL_CONFIG, FTAG, RW_READER);
		spa_add_spares(spa, config);
		spa_add_l2cache(spa, config);
		spa_config_exit(spa, SCL_CONFIG, FTAG);
	}

	spa_unload(spa);
	spa_deactivate(spa);
	spa_remove(spa);
	mutex_exit(&spa_namespace_lock);

	return (config);
}

/*
 * Pool export/destroy
 *
 * The act of destroying or exporting a pool is very simple.  We make sure there
 * is no more pending I/O and any references to the pool are gone.  Then, we
 * update the pool state and sync all the labels to disk, removing the
 * configuration from the cache afterwards. If the 'hardforce' flag is set, then
 * we don't sync the labels or remove the configuration cache.
 */
static int
spa_export_common(char *pool, int new_state, nvlist_t **oldconfig,
    boolean_t force, boolean_t hardforce)
{
	spa_t *spa;

	if (oldconfig)
		*oldconfig = NULL;

	if (!(spa_mode_global & FWRITE))
		return (SET_ERROR(EROFS));

	mutex_enter(&spa_namespace_lock);
	if ((spa = spa_lookup(pool)) == NULL) {
		mutex_exit(&spa_namespace_lock);
		return (SET_ERROR(ENOENT));
	}

	/*
	 * Put a hold on the pool, drop the namespace lock, stop async tasks,
	 * reacquire the namespace lock, and see if we can export.
	 */
	spa_open_ref(spa, FTAG);
	mutex_exit(&spa_namespace_lock);
	spa_async_suspend(spa);
	mutex_enter(&spa_namespace_lock);
	spa_close(spa, FTAG);

	/*
	 * The pool will be in core if it's openable,
	 * in which case we can modify its state.
	 */
	if (spa->spa_state != POOL_STATE_UNINITIALIZED && spa->spa_sync_on) {
		/*
		 * Objsets may be open only because they're dirty, so we
		 * have to force it to sync before checking spa_refcnt.
		 */
		txg_wait_synced(spa->spa_dsl_pool, 0);
		spa_evicting_os_wait(spa);

		/*
		 * A pool cannot be exported or destroyed if there are active
		 * references.  If we are resetting a pool, allow references by
		 * fault injection handlers.
		 */
		if (!spa_refcount_zero(spa) ||
		    (spa->spa_inject_ref != 0 &&
		    new_state != POOL_STATE_UNINITIALIZED)) {
			spa_async_resume(spa);
			mutex_exit(&spa_namespace_lock);
			return (SET_ERROR(EBUSY));
		}

		/*
		 * A pool cannot be exported if it has an active shared spare.
		 * This is to prevent other pools stealing the active spare
		 * from an exported pool. At user's own will, such pool can
		 * be forcedly exported.
		 */
		if (!force && new_state == POOL_STATE_EXPORTED &&
		    spa_has_active_shared_spare(spa)) {
			spa_async_resume(spa);
			mutex_exit(&spa_namespace_lock);
			return (SET_ERROR(EXDEV));
		}

		/*
		 * We want this to be reflected on every label,
		 * so mark them all dirty.  spa_unload() will do the
		 * final sync that pushes these changes out.
		 */
		if (new_state != POOL_STATE_UNINITIALIZED && !hardforce) {
			spa_config_enter(spa, SCL_ALL, FTAG, RW_WRITER);
			spa->spa_state = new_state;
			spa->spa_final_txg = spa_last_synced_txg(spa) +
			    TXG_DEFER_SIZE + 1;
			vdev_config_dirty(spa->spa_root_vdev);
			spa_config_exit(spa, SCL_ALL, FTAG);
		}
	}

	spa_event_notify(spa, NULL, ESC_ZFS_POOL_DESTROY);

	if (spa->spa_state != POOL_STATE_UNINITIALIZED) {
		spa_unload(spa);
		spa_deactivate(spa);
	}

	if (oldconfig && spa->spa_config)
		VERIFY(nvlist_dup(spa->spa_config, oldconfig, 0) == 0);

	if (new_state != POOL_STATE_UNINITIALIZED) {
		if (!hardforce)
			spa_write_cachefile(spa, B_TRUE, B_TRUE);
		spa_remove(spa);
	}
	mutex_exit(&spa_namespace_lock);

	return (0);
}

/*
 * Destroy a storage pool.
 */
int
spa_destroy(char *pool)
{
	return (spa_export_common(pool, POOL_STATE_DESTROYED, NULL,
	    B_FALSE, B_FALSE));
}

/*
 * Export a storage pool.
 */
int
spa_export(char *pool, nvlist_t **oldconfig, boolean_t force,
    boolean_t hardforce)
{
	return (spa_export_common(pool, POOL_STATE_EXPORTED, oldconfig,
	    force, hardforce));
}

/*
 * Similar to spa_export(), this unloads the spa_t without actually removing it
 * from the namespace in any way.
 */
int
spa_reset(char *pool)
{
	return (spa_export_common(pool, POOL_STATE_UNINITIALIZED, NULL,
	    B_FALSE, B_FALSE));
}

/*
 * ==========================================================================
 * Device manipulation
 * ==========================================================================
 */

/*
 * Add a device to a storage pool.
 */
int
spa_vdev_add(spa_t *spa, nvlist_t *nvroot)
{
	uint64_t txg, id;
	int error;
	vdev_t *rvd = spa->spa_root_vdev;
	vdev_t *vd, *tvd;
	nvlist_t **spares, **l2cache;
	uint_t nspares, nl2cache;

	ASSERT(spa_writeable(spa));

	txg = spa_vdev_enter(spa);

	if ((error = spa_config_parse(spa, &vd, nvroot, NULL, 0,
	    VDEV_ALLOC_ADD)) != 0)
		return (spa_vdev_exit(spa, NULL, txg, error));

	spa->spa_pending_vdev = vd;	/* spa_vdev_exit() will clear this */

	if (nvlist_lookup_nvlist_array(nvroot, ZPOOL_CONFIG_SPARES, &spares,
	    &nspares) != 0)
		nspares = 0;

	if (nvlist_lookup_nvlist_array(nvroot, ZPOOL_CONFIG_L2CACHE, &l2cache,
	    &nl2cache) != 0)
		nl2cache = 0;

	if (vd->vdev_children == 0 && nspares == 0 && nl2cache == 0)
		return (spa_vdev_exit(spa, vd, txg, EINVAL));

	if (vd->vdev_children != 0 &&
	    (error = vdev_create(vd, txg, B_FALSE)) != 0)
		return (spa_vdev_exit(spa, vd, txg, error));

	/*
	 * We must validate the spares and l2cache devices after checking the
	 * children.  Otherwise, vdev_inuse() will blindly overwrite the spare.
	 */
	if ((error = spa_validate_aux(spa, nvroot, txg, VDEV_ALLOC_ADD)) != 0)
		return (spa_vdev_exit(spa, vd, txg, error));

	/*
	 * If we are in the middle of a device removal, we can only add
	 * devices which match the existing devices in the pool.
	 * If we are in the middle of a removal, or have some indirect
	 * vdevs, we can not add redundant toplevels.  This ensures that
	 * we do not rely on resilver, which does not properly handle
	 * indirect vdevs.
	 */
	if (spa->spa_vdev_removal != NULL ||
	    spa->spa_removing_phys.sr_prev_indirect_vdev != -1) {
		for (int c = 0; c < vd->vdev_children; c++) {
			if (spa->spa_vdev_removal != NULL &&
			    vd->vdev_child[c]->vdev_ashift !=
			    spa->spa_vdev_removal->svr_vdev->vdev_ashift) {
				return (spa_vdev_exit(spa, vd, txg, EINVAL));
			}
			if (vd->vdev_child[c]->vdev_children != 0) {
				return (spa_vdev_exit(spa, vd, txg, EINVAL));
			}
		}
	}

	for (int c = 0; c < vd->vdev_children; c++) {

		/*
		 * Set the vdev id to the first hole, if one exists.
		 */
		for (id = 0; id < rvd->vdev_children; id++) {
			if (rvd->vdev_child[id]->vdev_ishole) {
				vdev_free(rvd->vdev_child[id]);
				break;
			}
		}
		tvd = vd->vdev_child[c];
		vdev_remove_child(vd, tvd);
		tvd->vdev_id = id;
		vdev_add_child(rvd, tvd);
		vdev_config_dirty(tvd);
	}

	if (nspares != 0) {
		spa_set_aux_vdevs(&spa->spa_spares, spares, nspares,
		    ZPOOL_CONFIG_SPARES);
		spa_load_spares(spa);
		spa->spa_spares.sav_sync = B_TRUE;
	}

	if (nl2cache != 0) {
		spa_set_aux_vdevs(&spa->spa_l2cache, l2cache, nl2cache,
		    ZPOOL_CONFIG_L2CACHE);
		spa_load_l2cache(spa);
		spa->spa_l2cache.sav_sync = B_TRUE;
	}

	/*
	 * We have to be careful when adding new vdevs to an existing pool.
	 * If other threads start allocating from these vdevs before we
	 * sync the config cache, and we lose power, then upon reboot we may
	 * fail to open the pool because there are DVAs that the config cache
	 * can't translate.  Therefore, we first add the vdevs without
	 * initializing metaslabs; sync the config cache (via spa_vdev_exit());
	 * and then let spa_config_update() initialize the new metaslabs.
	 *
	 * spa_load() checks for added-but-not-initialized vdevs, so that
	 * if we lose power at any point in this sequence, the remaining
	 * steps will be completed the next time we load the pool.
	 */
	(void) spa_vdev_exit(spa, vd, txg, 0);

	mutex_enter(&spa_namespace_lock);
	spa_config_update(spa, SPA_CONFIG_UPDATE_POOL);
	mutex_exit(&spa_namespace_lock);

	spa_event_notify(spa, vd, ESC_ZFS_VDEV_ADD);

	return (0);
}

/*
 * Attach a device to a mirror.  The arguments are the path to any device
 * in the mirror, and the nvroot for the new device.  If the path specifies
 * a device that is not mirrored, we automatically insert the mirror vdev.
 *
 * If 'replacing' is specified, the new device is intended to replace the
 * existing device; in this case the two devices are made into their own
 * mirror using the 'replacing' vdev, which is functionally identical to
 * the mirror vdev (it actually reuses all the same ops) but has a few
 * extra rules: you can't attach to it after it's been created, and upon
 * completion of resilvering, the first disk (the one being replaced)
 * is automatically detached.
 */
int
spa_vdev_attach(spa_t *spa, uint64_t guid, nvlist_t *nvroot, int replacing)
{
	uint64_t txg, dtl_max_txg;
	vdev_t *rvd = spa->spa_root_vdev;
	vdev_t *oldvd, *newvd, *newrootvd, *pvd, *tvd;
	vdev_ops_t *pvops;
	char *oldvdpath, *newvdpath;
	int newvd_isspare;
	int error;

	ASSERT(spa_writeable(spa));

	txg = spa_vdev_enter(spa);

	oldvd = spa_lookup_by_guid(spa, guid, B_FALSE);

	if (spa->spa_vdev_removal != NULL ||
	    spa->spa_removing_phys.sr_prev_indirect_vdev != -1) {
		return (spa_vdev_exit(spa, NULL, txg, EBUSY));
	}

	if (oldvd == NULL)
		return (spa_vdev_exit(spa, NULL, txg, ENODEV));

	if (!oldvd->vdev_ops->vdev_op_leaf)
		return (spa_vdev_exit(spa, NULL, txg, ENOTSUP));

	pvd = oldvd->vdev_parent;

	if ((error = spa_config_parse(spa, &newrootvd, nvroot, NULL, 0,
	    VDEV_ALLOC_ATTACH)) != 0)
		return (spa_vdev_exit(spa, NULL, txg, EINVAL));

	if (newrootvd->vdev_children != 1)
		return (spa_vdev_exit(spa, newrootvd, txg, EINVAL));

	newvd = newrootvd->vdev_child[0];

	if (!newvd->vdev_ops->vdev_op_leaf)
		return (spa_vdev_exit(spa, newrootvd, txg, EINVAL));

	if ((error = vdev_create(newrootvd, txg, replacing)) != 0)
		return (spa_vdev_exit(spa, newrootvd, txg, error));

	/*
	 * Spares can't replace logs
	 */
	if (oldvd->vdev_top->vdev_islog && newvd->vdev_isspare)
		return (spa_vdev_exit(spa, newrootvd, txg, ENOTSUP));

	if (!replacing) {
		/*
		 * For attach, the only allowable parent is a mirror or the root
		 * vdev.
		 */
		if (pvd->vdev_ops != &vdev_mirror_ops &&
		    pvd->vdev_ops != &vdev_root_ops)
			return (spa_vdev_exit(spa, newrootvd, txg, ENOTSUP));

		pvops = &vdev_mirror_ops;
	} else {
		/*
		 * Active hot spares can only be replaced by inactive hot
		 * spares.
		 */
		if (pvd->vdev_ops == &vdev_spare_ops &&
		    oldvd->vdev_isspare &&
		    !spa_has_spare(spa, newvd->vdev_guid))
			return (spa_vdev_exit(spa, newrootvd, txg, ENOTSUP));

		/*
		 * If the source is a hot spare, and the parent isn't already a
		 * spare, then we want to create a new hot spare.  Otherwise, we
		 * want to create a replacing vdev.  The user is not allowed to
		 * attach to a spared vdev child unless the 'isspare' state is
		 * the same (spare replaces spare, non-spare replaces
		 * non-spare).
		 */
		if (pvd->vdev_ops == &vdev_replacing_ops &&
		    spa_version(spa) < SPA_VERSION_MULTI_REPLACE) {
			return (spa_vdev_exit(spa, newrootvd, txg, ENOTSUP));
		} else if (pvd->vdev_ops == &vdev_spare_ops &&
		    newvd->vdev_isspare != oldvd->vdev_isspare) {
			return (spa_vdev_exit(spa, newrootvd, txg, ENOTSUP));
		}

		if (newvd->vdev_isspare)
			pvops = &vdev_spare_ops;
		else
			pvops = &vdev_replacing_ops;
	}

	/*
	 * Make sure the new device is big enough.
	 */
	if (newvd->vdev_asize < vdev_get_min_asize(oldvd))
		return (spa_vdev_exit(spa, newrootvd, txg, EOVERFLOW));

	/*
	 * The new device cannot have a higher alignment requirement
	 * than the top-level vdev.
	 */
	if (newvd->vdev_ashift > oldvd->vdev_top->vdev_ashift)
		return (spa_vdev_exit(spa, newrootvd, txg, EDOM));

	/*
	 * If this is an in-place replacement, update oldvd's path and devid
	 * to make it distinguishable from newvd, and unopenable from now on.
	 */
	if (strcmp(oldvd->vdev_path, newvd->vdev_path) == 0) {
		spa_strfree(oldvd->vdev_path);
		oldvd->vdev_path = kmem_alloc(strlen(newvd->vdev_path) + 5,
		    KM_SLEEP);
		(void) sprintf(oldvd->vdev_path, "%s/%s",
		    newvd->vdev_path, "old");
		if (oldvd->vdev_devid != NULL) {
			spa_strfree(oldvd->vdev_devid);
			oldvd->vdev_devid = NULL;
		}
	}

	/* mark the device being resilvered */
	newvd->vdev_resilver_txg = txg;

	/*
	 * If the parent is not a mirror, or if we're replacing, insert the new
	 * mirror/replacing/spare vdev above oldvd.
	 */
	if (pvd->vdev_ops != pvops)
		pvd = vdev_add_parent(oldvd, pvops);

	ASSERT(pvd->vdev_top->vdev_parent == rvd);
	ASSERT(pvd->vdev_ops == pvops);
	ASSERT(oldvd->vdev_parent == pvd);

	/*
	 * Extract the new device from its root and add it to pvd.
	 */
	vdev_remove_child(newrootvd, newvd);
	newvd->vdev_id = pvd->vdev_children;
	newvd->vdev_crtxg = oldvd->vdev_crtxg;
	vdev_add_child(pvd, newvd);

	tvd = newvd->vdev_top;
	ASSERT(pvd->vdev_top == tvd);
	ASSERT(tvd->vdev_parent == rvd);

	vdev_config_dirty(tvd);

	/*
	 * Set newvd's DTL to [TXG_INITIAL, dtl_max_txg) so that we account
	 * for any dmu_sync-ed blocks.  It will propagate upward when
	 * spa_vdev_exit() calls vdev_dtl_reassess().
	 */
	dtl_max_txg = txg + TXG_CONCURRENT_STATES;

	vdev_dtl_dirty(newvd, DTL_MISSING, TXG_INITIAL,
	    dtl_max_txg - TXG_INITIAL);

	if (newvd->vdev_isspare) {
		spa_spare_activate(newvd);
		spa_event_notify(spa, newvd, ESC_ZFS_VDEV_SPARE);
	}

	oldvdpath = spa_strdup(oldvd->vdev_path);
	newvdpath = spa_strdup(newvd->vdev_path);
	newvd_isspare = newvd->vdev_isspare;

	/*
	 * Mark newvd's DTL dirty in this txg.
	 */
	vdev_dirty(tvd, VDD_DTL, newvd, txg);

	/*
	 * Schedule the resilver to restart in the future. We do this to
	 * ensure that dmu_sync-ed blocks have been stitched into the
	 * respective datasets.
	 */
	dsl_resilver_restart(spa->spa_dsl_pool, dtl_max_txg);

	/*
	 * Commit the config
	 */
	(void) spa_vdev_exit(spa, newrootvd, dtl_max_txg, 0);

	spa_history_log_internal(spa, "vdev attach", NULL,
	    "%s vdev=%s %s vdev=%s",
	    replacing && newvd_isspare ? "spare in" :
	    replacing ? "replace" : "attach", newvdpath,
	    replacing ? "for" : "to", oldvdpath);

	spa_strfree(oldvdpath);
	spa_strfree(newvdpath);

	if (spa->spa_bootfs)
		spa_event_notify(spa, newvd, ESC_ZFS_BOOTFS_VDEV_ATTACH);

	spa_event_notify(spa, newvd, ESC_ZFS_VDEV_ATTACH);

	return (0);
}

/*
 * Detach a device from a mirror or replacing vdev.
 *
 * If 'replace_done' is specified, only detach if the parent
 * is a replacing vdev.
 */
int
spa_vdev_detach(spa_t *spa, uint64_t guid, uint64_t pguid, int replace_done)
{
	uint64_t txg;
	int error;
	vdev_t *rvd = spa->spa_root_vdev;
	vdev_t *vd, *pvd, *cvd, *tvd;
	boolean_t unspare = B_FALSE;
	uint64_t unspare_guid = 0;
	char *vdpath;

	ASSERT(spa_writeable(spa));

	txg = spa_vdev_enter(spa);

	vd = spa_lookup_by_guid(spa, guid, B_FALSE);

	if (vd == NULL)
		return (spa_vdev_exit(spa, NULL, txg, ENODEV));

	if (!vd->vdev_ops->vdev_op_leaf)
		return (spa_vdev_exit(spa, NULL, txg, ENOTSUP));

	pvd = vd->vdev_parent;

	/*
	 * If the parent/child relationship is not as expected, don't do it.
	 * Consider M(A,R(B,C)) -- that is, a mirror of A with a replacing
	 * vdev that's replacing B with C.  The user's intent in replacing
	 * is to go from M(A,B) to M(A,C).  If the user decides to cancel
	 * the replace by detaching C, the expected behavior is to end up
	 * M(A,B).  But suppose that right after deciding to detach C,
	 * the replacement of B completes.  We would have M(A,C), and then
	 * ask to detach C, which would leave us with just A -- not what
	 * the user wanted.  To prevent this, we make sure that the
	 * parent/child relationship hasn't changed -- in this example,
	 * that C's parent is still the replacing vdev R.
	 */
	if (pvd->vdev_guid != pguid && pguid != 0)
		return (spa_vdev_exit(spa, NULL, txg, EBUSY));

	/*
	 * Only 'replacing' or 'spare' vdevs can be replaced.
	 */
	if (replace_done && pvd->vdev_ops != &vdev_replacing_ops &&
	    pvd->vdev_ops != &vdev_spare_ops)
		return (spa_vdev_exit(spa, NULL, txg, ENOTSUP));

	ASSERT(pvd->vdev_ops != &vdev_spare_ops ||
	    spa_version(spa) >= SPA_VERSION_SPARES);

	/*
	 * Only mirror, replacing, and spare vdevs support detach.
	 */
	if (pvd->vdev_ops != &vdev_replacing_ops &&
	    pvd->vdev_ops != &vdev_mirror_ops &&
	    pvd->vdev_ops != &vdev_spare_ops)
		return (spa_vdev_exit(spa, NULL, txg, ENOTSUP));

	/*
	 * If this device has the only valid copy of some data,
	 * we cannot safely detach it.
	 */
	if (vdev_dtl_required(vd))
		return (spa_vdev_exit(spa, NULL, txg, EBUSY));

	ASSERT(pvd->vdev_children >= 2);

	/*
	 * If we are detaching the second disk from a replacing vdev, then
	 * check to see if we changed the original vdev's path to have "/old"
	 * at the end in spa_vdev_attach().  If so, undo that change now.
	 */
	if (pvd->vdev_ops == &vdev_replacing_ops && vd->vdev_id > 0 &&
	    vd->vdev_path != NULL) {
		size_t len = strlen(vd->vdev_path);

		for (int c = 0; c < pvd->vdev_children; c++) {
			cvd = pvd->vdev_child[c];

			if (cvd == vd || cvd->vdev_path == NULL)
				continue;

			if (strncmp(cvd->vdev_path, vd->vdev_path, len) == 0 &&
			    strcmp(cvd->vdev_path + len, "/old") == 0) {
				spa_strfree(cvd->vdev_path);
				cvd->vdev_path = spa_strdup(vd->vdev_path);
				break;
			}
		}
	}

	/*
	 * If we are detaching the original disk from a spare, then it implies
	 * that the spare should become a real disk, and be removed from the
	 * active spare list for the pool.
	 */
	if (pvd->vdev_ops == &vdev_spare_ops &&
	    vd->vdev_id == 0 &&
	    pvd->vdev_child[pvd->vdev_children - 1]->vdev_isspare)
		unspare = B_TRUE;

	/*
	 * Erase the disk labels so the disk can be used for other things.
	 * This must be done after all other error cases are handled,
	 * but before we disembowel vd (so we can still do I/O to it).
	 * But if we can't do it, don't treat the error as fatal --
	 * it may be that the unwritability of the disk is the reason
	 * it's being detached!
	 */
	error = vdev_label_init(vd, 0, VDEV_LABEL_REMOVE);

	/*
	 * Remove vd from its parent and compact the parent's children.
	 */
	vdev_remove_child(pvd, vd);
	vdev_compact_children(pvd);

	/*
	 * Remember one of the remaining children so we can get tvd below.
	 */
	cvd = pvd->vdev_child[pvd->vdev_children - 1];

	/*
	 * If we need to remove the remaining child from the list of hot spares,
	 * do it now, marking the vdev as no longer a spare in the process.
	 * We must do this before vdev_remove_parent(), because that can
	 * change the GUID if it creates a new toplevel GUID.  For a similar
	 * reason, we must remove the spare now, in the same txg as the detach;
	 * otherwise someone could attach a new sibling, change the GUID, and
	 * the subsequent attempt to spa_vdev_remove(unspare_guid) would fail.
	 */
	if (unspare) {
		ASSERT(cvd->vdev_isspare);
		spa_spare_remove(cvd);
		unspare_guid = cvd->vdev_guid;
		(void) spa_vdev_remove(spa, unspare_guid, B_TRUE);
		cvd->vdev_unspare = B_TRUE;
	}

	/*
	 * If the parent mirror/replacing vdev only has one child,
	 * the parent is no longer needed.  Remove it from the tree.
	 */
	if (pvd->vdev_children == 1) {
		if (pvd->vdev_ops == &vdev_spare_ops)
			cvd->vdev_unspare = B_FALSE;
		vdev_remove_parent(cvd);
	}


	/*
	 * We don't set tvd until now because the parent we just removed
	 * may have been the previous top-level vdev.
	 */
	tvd = cvd->vdev_top;
	ASSERT(tvd->vdev_parent == rvd);

	/*
	 * Reevaluate the parent vdev state.
	 */
	vdev_propagate_state(cvd);

	/*
	 * If the 'autoexpand' property is set on the pool then automatically
	 * try to expand the size of the pool. For example if the device we
	 * just detached was smaller than the others, it may be possible to
	 * add metaslabs (i.e. grow the pool). We need to reopen the vdev
	 * first so that we can obtain the updated sizes of the leaf vdevs.
	 */
	if (spa->spa_autoexpand) {
		vdev_reopen(tvd);
		vdev_expand(tvd, txg);
	}

	vdev_config_dirty(tvd);

	/*
	 * Mark vd's DTL as dirty in this txg.  vdev_dtl_sync() will see that
	 * vd->vdev_detached is set and free vd's DTL object in syncing context.
	 * But first make sure we're not on any *other* txg's DTL list, to
	 * prevent vd from being accessed after it's freed.
	 */
	vdpath = spa_strdup(vd->vdev_path);
	for (int t = 0; t < TXG_SIZE; t++)
		(void) txg_list_remove_this(&tvd->vdev_dtl_list, vd, t);
	vd->vdev_detached = B_TRUE;
	vdev_dirty(tvd, VDD_DTL, vd, txg);

	spa_event_notify(spa, vd, ESC_ZFS_VDEV_REMOVE);

	/* hang on to the spa before we release the lock */
	spa_open_ref(spa, FTAG);

	error = spa_vdev_exit(spa, vd, txg, 0);

	spa_history_log_internal(spa, "detach", NULL,
	    "vdev=%s", vdpath);
	spa_strfree(vdpath);

	/*
	 * If this was the removal of the original device in a hot spare vdev,
	 * then we want to go through and remove the device from the hot spare
	 * list of every other pool.
	 */
	if (unspare) {
		spa_t *altspa = NULL;

		mutex_enter(&spa_namespace_lock);
		while ((altspa = spa_next(altspa)) != NULL) {
			if (altspa->spa_state != POOL_STATE_ACTIVE ||
			    altspa == spa)
				continue;

			spa_open_ref(altspa, FTAG);
			mutex_exit(&spa_namespace_lock);
			(void) spa_vdev_remove(altspa, unspare_guid, B_TRUE);
			mutex_enter(&spa_namespace_lock);
			spa_close(altspa, FTAG);
		}
		mutex_exit(&spa_namespace_lock);

		/* search the rest of the vdevs for spares to remove */
		spa_vdev_resilver_done(spa);
	}

	/* all done with the spa; OK to release */
	mutex_enter(&spa_namespace_lock);
	spa_close(spa, FTAG);
	mutex_exit(&spa_namespace_lock);

	return (error);
}

/*
 * Split a set of devices from their mirrors, and create a new pool from them.
 */
int
spa_vdev_split_mirror(spa_t *spa, char *newname, nvlist_t *config,
    nvlist_t *props, boolean_t exp)
{
	int error = 0;
	uint64_t txg, *glist;
	spa_t *newspa;
	uint_t c, children, lastlog;
	nvlist_t **child, *nvl, *tmp;
	dmu_tx_t *tx;
	char *altroot = NULL;
	vdev_t *rvd, **vml = NULL;			/* vdev modify list */
	boolean_t activate_slog;

	ASSERT(spa_writeable(spa));

	txg = spa_vdev_enter(spa);

	/* clear the log and flush everything up to now */
	activate_slog = spa_passivate_log(spa);
	(void) spa_vdev_config_exit(spa, NULL, txg, 0, FTAG);
	error = spa_reset_logs(spa);
	txg = spa_vdev_config_enter(spa);

	if (activate_slog)
		spa_activate_log(spa);

	if (error != 0)
		return (spa_vdev_exit(spa, NULL, txg, error));

	/* check new spa name before going any further */
	if (spa_lookup(newname) != NULL)
		return (spa_vdev_exit(spa, NULL, txg, EEXIST));

	/*
	 * scan through all the children to ensure they're all mirrors
	 */
	if (nvlist_lookup_nvlist(config, ZPOOL_CONFIG_VDEV_TREE, &nvl) != 0 ||
	    nvlist_lookup_nvlist_array(nvl, ZPOOL_CONFIG_CHILDREN, &child,
	    &children) != 0)
		return (spa_vdev_exit(spa, NULL, txg, EINVAL));

	/* first, check to ensure we've got the right child count */
	rvd = spa->spa_root_vdev;
	lastlog = 0;
	for (c = 0; c < rvd->vdev_children; c++) {
		vdev_t *vd = rvd->vdev_child[c];

		/* don't count the holes & logs as children */
		if (vd->vdev_islog || !vdev_is_concrete(vd)) {
			if (lastlog == 0)
				lastlog = c;
			continue;
		}

		lastlog = 0;
	}
	if (children != (lastlog != 0 ? lastlog : rvd->vdev_children))
		return (spa_vdev_exit(spa, NULL, txg, EINVAL));

	/* next, ensure no spare or cache devices are part of the split */
	if (nvlist_lookup_nvlist(nvl, ZPOOL_CONFIG_SPARES, &tmp) == 0 ||
	    nvlist_lookup_nvlist(nvl, ZPOOL_CONFIG_L2CACHE, &tmp) == 0)
		return (spa_vdev_exit(spa, NULL, txg, EINVAL));

	vml = kmem_zalloc(children * sizeof (vdev_t *), KM_SLEEP);
	glist = kmem_zalloc(children * sizeof (uint64_t), KM_SLEEP);

	/* then, loop over each vdev and validate it */
	for (c = 0; c < children; c++) {
		uint64_t is_hole = 0;

		(void) nvlist_lookup_uint64(child[c], ZPOOL_CONFIG_IS_HOLE,
		    &is_hole);

		if (is_hole != 0) {
			if (spa->spa_root_vdev->vdev_child[c]->vdev_ishole ||
			    spa->spa_root_vdev->vdev_child[c]->vdev_islog) {
				continue;
			} else {
				error = SET_ERROR(EINVAL);
				break;
			}
		}

		/* which disk is going to be split? */
		if (nvlist_lookup_uint64(child[c], ZPOOL_CONFIG_GUID,
		    &glist[c]) != 0) {
			error = SET_ERROR(EINVAL);
			break;
		}

		/* look it up in the spa */
		vml[c] = spa_lookup_by_guid(spa, glist[c], B_FALSE);
		if (vml[c] == NULL) {
			error = SET_ERROR(ENODEV);
			break;
		}

		/* make sure there's nothing stopping the split */
		if (vml[c]->vdev_parent->vdev_ops != &vdev_mirror_ops ||
		    vml[c]->vdev_islog ||
		    !vdev_is_concrete(vml[c]) ||
		    vml[c]->vdev_isspare ||
		    vml[c]->vdev_isl2cache ||
		    !vdev_writeable(vml[c]) ||
		    vml[c]->vdev_children != 0 ||
		    vml[c]->vdev_state != VDEV_STATE_HEALTHY ||
		    c != spa->spa_root_vdev->vdev_child[c]->vdev_id) {
			error = SET_ERROR(EINVAL);
			break;
		}

		if (vdev_dtl_required(vml[c])) {
			error = SET_ERROR(EBUSY);
			break;
		}

		/* we need certain info from the top level */
		VERIFY(nvlist_add_uint64(child[c], ZPOOL_CONFIG_METASLAB_ARRAY,
		    vml[c]->vdev_top->vdev_ms_array) == 0);
		VERIFY(nvlist_add_uint64(child[c], ZPOOL_CONFIG_METASLAB_SHIFT,
		    vml[c]->vdev_top->vdev_ms_shift) == 0);
		VERIFY(nvlist_add_uint64(child[c], ZPOOL_CONFIG_ASIZE,
		    vml[c]->vdev_top->vdev_asize) == 0);
		VERIFY(nvlist_add_uint64(child[c], ZPOOL_CONFIG_ASHIFT,
		    vml[c]->vdev_top->vdev_ashift) == 0);

		/* transfer per-vdev ZAPs */
		ASSERT3U(vml[c]->vdev_leaf_zap, !=, 0);
		VERIFY0(nvlist_add_uint64(child[c],
		    ZPOOL_CONFIG_VDEV_LEAF_ZAP, vml[c]->vdev_leaf_zap));

		ASSERT3U(vml[c]->vdev_top->vdev_top_zap, !=, 0);
		VERIFY0(nvlist_add_uint64(child[c],
		    ZPOOL_CONFIG_VDEV_TOP_ZAP,
		    vml[c]->vdev_parent->vdev_top_zap));
	}

	if (error != 0) {
		kmem_free(vml, children * sizeof (vdev_t *));
		kmem_free(glist, children * sizeof (uint64_t));
		return (spa_vdev_exit(spa, NULL, txg, error));
	}

	/* stop writers from using the disks */
	for (c = 0; c < children; c++) {
		if (vml[c] != NULL)
			vml[c]->vdev_offline = B_TRUE;
	}
	vdev_reopen(spa->spa_root_vdev);

	/*
	 * Temporarily record the splitting vdevs in the spa config.  This
	 * will disappear once the config is regenerated.
	 */
	VERIFY(nvlist_alloc(&nvl, NV_UNIQUE_NAME, KM_SLEEP) == 0);
	VERIFY(nvlist_add_uint64_array(nvl, ZPOOL_CONFIG_SPLIT_LIST,
	    glist, children) == 0);
	kmem_free(glist, children * sizeof (uint64_t));

	mutex_enter(&spa->spa_props_lock);
	VERIFY(nvlist_add_nvlist(spa->spa_config, ZPOOL_CONFIG_SPLIT,
	    nvl) == 0);
	mutex_exit(&spa->spa_props_lock);
	spa->spa_config_splitting = nvl;
	vdev_config_dirty(spa->spa_root_vdev);

	/* configure and create the new pool */
	VERIFY(nvlist_add_string(config, ZPOOL_CONFIG_POOL_NAME, newname) == 0);
	VERIFY(nvlist_add_uint64(config, ZPOOL_CONFIG_POOL_STATE,
	    exp ? POOL_STATE_EXPORTED : POOL_STATE_ACTIVE) == 0);
	VERIFY(nvlist_add_uint64(config, ZPOOL_CONFIG_VERSION,
	    spa_version(spa)) == 0);
	VERIFY(nvlist_add_uint64(config, ZPOOL_CONFIG_POOL_TXG,
	    spa->spa_config_txg) == 0);
	VERIFY(nvlist_add_uint64(config, ZPOOL_CONFIG_POOL_GUID,
	    spa_generate_guid(NULL)) == 0);
	VERIFY0(nvlist_add_boolean(config, ZPOOL_CONFIG_HAS_PER_VDEV_ZAPS));
	(void) nvlist_lookup_string(props,
	    zpool_prop_to_name(ZPOOL_PROP_ALTROOT), &altroot);

	/* add the new pool to the namespace */
	newspa = spa_add(newname, config, altroot);
	newspa->spa_avz_action = AVZ_ACTION_REBUILD;
	newspa->spa_config_txg = spa->spa_config_txg;
	spa_set_log_state(newspa, SPA_LOG_CLEAR);

	/* release the spa config lock, retaining the namespace lock */
	spa_vdev_config_exit(spa, NULL, txg, 0, FTAG);

	if (zio_injection_enabled)
		zio_handle_panic_injection(spa, FTAG, 1);

	spa_activate(newspa, spa_mode_global);
	spa_async_suspend(newspa);

	/* create the new pool from the disks of the original pool */
	error = spa_load(newspa, SPA_LOAD_IMPORT, SPA_IMPORT_ASSEMBLE, B_TRUE);
	if (error)
		goto out;

	/* if that worked, generate a real config for the new pool */
	if (newspa->spa_root_vdev != NULL) {
		VERIFY(nvlist_alloc(&newspa->spa_config_splitting,
		    NV_UNIQUE_NAME, KM_SLEEP) == 0);
		VERIFY(nvlist_add_uint64(newspa->spa_config_splitting,
		    ZPOOL_CONFIG_SPLIT_GUID, spa_guid(spa)) == 0);
		spa_config_set(newspa, spa_config_generate(newspa, NULL, -1ULL,
		    B_TRUE));
	}

	/* set the props */
	if (props != NULL) {
		spa_configfile_set(newspa, props, B_FALSE);
		error = spa_prop_set(newspa, props);
		if (error)
			goto out;
	}

	/* flush everything */
	txg = spa_vdev_config_enter(newspa);
	vdev_config_dirty(newspa->spa_root_vdev);
	(void) spa_vdev_config_exit(newspa, NULL, txg, 0, FTAG);

	if (zio_injection_enabled)
		zio_handle_panic_injection(spa, FTAG, 2);

	spa_async_resume(newspa);

	/* finally, update the original pool's config */
	txg = spa_vdev_config_enter(spa);
	tx = dmu_tx_create_dd(spa_get_dsl(spa)->dp_mos_dir);
	error = dmu_tx_assign(tx, TXG_WAIT);
	if (error != 0)
		dmu_tx_abort(tx);
	for (c = 0; c < children; c++) {
		if (vml[c] != NULL) {
			vdev_split(vml[c]);
			if (error == 0)
				spa_history_log_internal(spa, "detach", tx,
				    "vdev=%s", vml[c]->vdev_path);

			vdev_free(vml[c]);
		}
	}
	spa->spa_avz_action = AVZ_ACTION_REBUILD;
	vdev_config_dirty(spa->spa_root_vdev);
	spa->spa_config_splitting = NULL;
	nvlist_free(nvl);
	if (error == 0)
		dmu_tx_commit(tx);
	(void) spa_vdev_exit(spa, NULL, txg, 0);

	if (zio_injection_enabled)
		zio_handle_panic_injection(spa, FTAG, 3);

	/* split is complete; log a history record */
	spa_history_log_internal(newspa, "split", NULL,
	    "from pool %s", spa_name(spa));

	kmem_free(vml, children * sizeof (vdev_t *));

	/* if we're not going to mount the filesystems in userland, export */
	if (exp)
		error = spa_export_common(newname, POOL_STATE_EXPORTED, NULL,
		    B_FALSE, B_FALSE);

	return (error);

out:
	spa_unload(newspa);
	spa_deactivate(newspa);
	spa_remove(newspa);

	txg = spa_vdev_config_enter(spa);

	/* re-online all offlined disks */
	for (c = 0; c < children; c++) {
		if (vml[c] != NULL)
			vml[c]->vdev_offline = B_FALSE;
	}
	vdev_reopen(spa->spa_root_vdev);

	nvlist_free(spa->spa_config_splitting);
	spa->spa_config_splitting = NULL;
	(void) spa_vdev_exit(spa, NULL, txg, error);

	kmem_free(vml, children * sizeof (vdev_t *));
	return (error);
}

/*
 * Find any device that's done replacing, or a vdev marked 'unspare' that's
 * currently spared, so we can detach it.
 */
static vdev_t *
spa_vdev_resilver_done_hunt(vdev_t *vd)
{
	vdev_t *newvd, *oldvd;

	for (int c = 0; c < vd->vdev_children; c++) {
		oldvd = spa_vdev_resilver_done_hunt(vd->vdev_child[c]);
		if (oldvd != NULL)
			return (oldvd);
	}

	/*
	 * Check for a completed replacement.  We always consider the first
	 * vdev in the list to be the oldest vdev, and the last one to be
	 * the newest (see spa_vdev_attach() for how that works).  In
	 * the case where the newest vdev is faulted, we will not automatically
	 * remove it after a resilver completes.  This is OK as it will require
	 * user intervention to determine which disk the admin wishes to keep.
	 */
	if (vd->vdev_ops == &vdev_replacing_ops) {
		ASSERT(vd->vdev_children > 1);

		newvd = vd->vdev_child[vd->vdev_children - 1];
		oldvd = vd->vdev_child[0];

		if (vdev_dtl_empty(newvd, DTL_MISSING) &&
		    vdev_dtl_empty(newvd, DTL_OUTAGE) &&
		    !vdev_dtl_required(oldvd))
			return (oldvd);
	}

	/*
	 * Check for a completed resilver with the 'unspare' flag set.
	 */
	if (vd->vdev_ops == &vdev_spare_ops) {
		vdev_t *first = vd->vdev_child[0];
		vdev_t *last = vd->vdev_child[vd->vdev_children - 1];

		if (last->vdev_unspare) {
			oldvd = first;
			newvd = last;
		} else if (first->vdev_unspare) {
			oldvd = last;
			newvd = first;
		} else {
			oldvd = NULL;
		}

		if (oldvd != NULL &&
		    vdev_dtl_empty(newvd, DTL_MISSING) &&
		    vdev_dtl_empty(newvd, DTL_OUTAGE) &&
		    !vdev_dtl_required(oldvd))
			return (oldvd);

		/*
		 * If there are more than two spares attached to a disk,
		 * and those spares are not required, then we want to
		 * attempt to free them up now so that they can be used
		 * by other pools.  Once we're back down to a single
		 * disk+spare, we stop removing them.
		 */
		if (vd->vdev_children > 2) {
			newvd = vd->vdev_child[1];

			if (newvd->vdev_isspare && last->vdev_isspare &&
			    vdev_dtl_empty(last, DTL_MISSING) &&
			    vdev_dtl_empty(last, DTL_OUTAGE) &&
			    !vdev_dtl_required(newvd))
				return (newvd);
		}
	}

	return (NULL);
}

static void
spa_vdev_resilver_done(spa_t *spa)
{
	vdev_t *vd, *pvd, *ppvd;
	uint64_t guid, sguid, pguid, ppguid;

	spa_config_enter(spa, SCL_ALL, FTAG, RW_WRITER);

	while ((vd = spa_vdev_resilver_done_hunt(spa->spa_root_vdev)) != NULL) {
		pvd = vd->vdev_parent;
		ppvd = pvd->vdev_parent;
		guid = vd->vdev_guid;
		pguid = pvd->vdev_guid;
		ppguid = ppvd->vdev_guid;
		sguid = 0;
		/*
		 * If we have just finished replacing a hot spared device, then
		 * we need to detach the parent's first child (the original hot
		 * spare) as well.
		 */
		if (ppvd->vdev_ops == &vdev_spare_ops && pvd->vdev_id == 0 &&
		    ppvd->vdev_children == 2) {
			ASSERT(pvd->vdev_ops == &vdev_replacing_ops);
			sguid = ppvd->vdev_child[1]->vdev_guid;
		}
		ASSERT(vd->vdev_resilver_txg == 0 || !vdev_dtl_required(vd));

		spa_config_exit(spa, SCL_ALL, FTAG);
		if (spa_vdev_detach(spa, guid, pguid, B_TRUE) != 0)
			return;
		if (sguid && spa_vdev_detach(spa, sguid, ppguid, B_TRUE) != 0)
			return;
		spa_config_enter(spa, SCL_ALL, FTAG, RW_WRITER);
	}

	spa_config_exit(spa, SCL_ALL, FTAG);
}

/*
 * Update the stored path or FRU for this vdev.
 */
int
spa_vdev_set_common(spa_t *spa, uint64_t guid, const char *value,
    boolean_t ispath)
{
	vdev_t *vd;
	boolean_t sync = B_FALSE;

	ASSERT(spa_writeable(spa));

	spa_vdev_state_enter(spa, SCL_ALL);

	if ((vd = spa_lookup_by_guid(spa, guid, B_TRUE)) == NULL)
		return (spa_vdev_state_exit(spa, NULL, ENOENT));

	if (!vd->vdev_ops->vdev_op_leaf)
		return (spa_vdev_state_exit(spa, NULL, ENOTSUP));

	if (ispath) {
		if (strcmp(value, vd->vdev_path) != 0) {
			spa_strfree(vd->vdev_path);
			vd->vdev_path = spa_strdup(value);
			sync = B_TRUE;
		}
	} else {
		if (vd->vdev_fru == NULL) {
			vd->vdev_fru = spa_strdup(value);
			sync = B_TRUE;
		} else if (strcmp(value, vd->vdev_fru) != 0) {
			spa_strfree(vd->vdev_fru);
			vd->vdev_fru = spa_strdup(value);
			sync = B_TRUE;
		}
	}

	return (spa_vdev_state_exit(spa, sync ? vd : NULL, 0));
}

int
spa_vdev_setpath(spa_t *spa, uint64_t guid, const char *newpath)
{
	return (spa_vdev_set_common(spa, guid, newpath, B_TRUE));
}

int
spa_vdev_setfru(spa_t *spa, uint64_t guid, const char *newfru)
{
	return (spa_vdev_set_common(spa, guid, newfru, B_FALSE));
}

/*
 * ==========================================================================
 * SPA Scanning
 * ==========================================================================
 */

int
spa_scan_stop(spa_t *spa)
{
	ASSERT(spa_config_held(spa, SCL_ALL, RW_WRITER) == 0);
	if (dsl_scan_resilvering(spa->spa_dsl_pool))
		return (SET_ERROR(EBUSY));
	return (dsl_scan_cancel(spa->spa_dsl_pool));
}

int
spa_scan(spa_t *spa, pool_scan_func_t func)
{
	ASSERT(spa_config_held(spa, SCL_ALL, RW_WRITER) == 0);

	if (func >= POOL_SCAN_FUNCS || func == POOL_SCAN_NONE)
		return (SET_ERROR(ENOTSUP));

	/*
	 * If a resilver was requested, but there is no DTL on a
	 * writeable leaf device, we have nothing to do.
	 */
	if (func == POOL_SCAN_RESILVER &&
	    !vdev_resilver_needed(spa->spa_root_vdev, NULL, NULL)) {
		spa_async_request(spa, SPA_ASYNC_RESILVER_DONE);
		return (0);
	}

	return (dsl_scan(spa->spa_dsl_pool, func));
}

/*
 * ==========================================================================
 * SPA async task processing
 * ==========================================================================
 */

static void
spa_async_remove(spa_t *spa, vdev_t *vd)
{
	if (vd->vdev_remove_wanted) {
		vd->vdev_remove_wanted = B_FALSE;
		vd->vdev_delayed_close = B_FALSE;
		vdev_set_state(vd, B_FALSE, VDEV_STATE_REMOVED, VDEV_AUX_NONE);

		/*
		 * We want to clear the stats, but we don't want to do a full
		 * vdev_clear() as that will cause us to throw away
		 * degraded/faulted state as well as attempt to reopen the
		 * device, all of which is a waste.
		 */
		vd->vdev_stat.vs_read_errors = 0;
		vd->vdev_stat.vs_write_errors = 0;
		vd->vdev_stat.vs_checksum_errors = 0;

		vdev_state_dirty(vd->vdev_top);
	}

	for (int c = 0; c < vd->vdev_children; c++)
		spa_async_remove(spa, vd->vdev_child[c]);
}

static void
spa_async_probe(spa_t *spa, vdev_t *vd)
{
	if (vd->vdev_probe_wanted) {
		vd->vdev_probe_wanted = B_FALSE;
		vdev_reopen(vd);	/* vdev_open() does the actual probe */
	}

	for (int c = 0; c < vd->vdev_children; c++)
		spa_async_probe(spa, vd->vdev_child[c]);
}

static void
spa_async_autoexpand(spa_t *spa, vdev_t *vd)
{
	sysevent_id_t eid;
	nvlist_t *attr;
	char *physpath;

	if (!spa->spa_autoexpand)
		return;

	for (int c = 0; c < vd->vdev_children; c++) {
		vdev_t *cvd = vd->vdev_child[c];
		spa_async_autoexpand(spa, cvd);
	}

	if (!vd->vdev_ops->vdev_op_leaf || vd->vdev_physpath == NULL)
		return;

	physpath = kmem_zalloc(MAXPATHLEN, KM_SLEEP);
	(void) snprintf(physpath, MAXPATHLEN, "/devices%s", vd->vdev_physpath);

	VERIFY(nvlist_alloc(&attr, NV_UNIQUE_NAME, KM_SLEEP) == 0);
	VERIFY(nvlist_add_string(attr, DEV_PHYS_PATH, physpath) == 0);

	(void) ddi_log_sysevent(zfs_dip, SUNW_VENDOR, EC_DEV_STATUS,
	    ESC_DEV_DLE, attr, &eid, DDI_SLEEP);

	nvlist_free(attr);
	kmem_free(physpath, MAXPATHLEN);
}

static void
spa_async_thread(spa_t *spa)
{
	int tasks;

	ASSERT(spa->spa_sync_on);

	mutex_enter(&spa->spa_async_lock);
	tasks = spa->spa_async_tasks;
	spa->spa_async_tasks = 0;
	mutex_exit(&spa->spa_async_lock);

	/*
	 * See if the config needs to be updated.
	 */
	if (tasks & SPA_ASYNC_CONFIG_UPDATE) {
		uint64_t old_space, new_space;

		mutex_enter(&spa_namespace_lock);
		old_space = metaslab_class_get_space(spa_normal_class(spa));
		spa_config_update(spa, SPA_CONFIG_UPDATE_POOL);
		new_space = metaslab_class_get_space(spa_normal_class(spa));
		mutex_exit(&spa_namespace_lock);

		/*
		 * If the pool grew as a result of the config update,
		 * then log an internal history event.
		 */
		if (new_space != old_space) {
			spa_history_log_internal(spa, "vdev online", NULL,
			    "pool '%s' size: %llu(+%llu)",
			    spa_name(spa), new_space, new_space - old_space);
		}
	}

	/*
	 * See if any devices need to be marked REMOVED.
	 */
	if (tasks & SPA_ASYNC_REMOVE) {
		spa_vdev_state_enter(spa, SCL_NONE);
		spa_async_remove(spa, spa->spa_root_vdev);
		for (int i = 0; i < spa->spa_l2cache.sav_count; i++)
			spa_async_remove(spa, spa->spa_l2cache.sav_vdevs[i]);
		for (int i = 0; i < spa->spa_spares.sav_count; i++)
			spa_async_remove(spa, spa->spa_spares.sav_vdevs[i]);
		(void) spa_vdev_state_exit(spa, NULL, 0);
	}

	if ((tasks & SPA_ASYNC_AUTOEXPAND) && !spa_suspended(spa)) {
		spa_config_enter(spa, SCL_CONFIG, FTAG, RW_READER);
		spa_async_autoexpand(spa, spa->spa_root_vdev);
		spa_config_exit(spa, SCL_CONFIG, FTAG);
	}

	/*
	 * See if any devices need to be probed.
	 */
	if (tasks & SPA_ASYNC_PROBE) {
		spa_vdev_state_enter(spa, SCL_NONE);
		spa_async_probe(spa, spa->spa_root_vdev);
		(void) spa_vdev_state_exit(spa, NULL, 0);
	}

	/*
	 * If any devices are done replacing, detach them.
	 */
	if (tasks & SPA_ASYNC_RESILVER_DONE)
		spa_vdev_resilver_done(spa);

	/*
	 * Kick off a resilver.
	 */
	if (tasks & SPA_ASYNC_RESILVER)
		dsl_resilver_restart(spa->spa_dsl_pool, 0);

	/*
	 * Let the world know that we're done.
	 */
	mutex_enter(&spa->spa_async_lock);
	spa->spa_async_thread = NULL;
	cv_broadcast(&spa->spa_async_cv);
	mutex_exit(&spa->spa_async_lock);
	thread_exit();
}

void
spa_async_suspend(spa_t *spa)
{
	mutex_enter(&spa->spa_async_lock);
	spa->spa_async_suspended++;
	while (spa->spa_async_thread != NULL ||
	    spa->spa_condense_thread != NULL)
		cv_wait(&spa->spa_async_cv, &spa->spa_async_lock);
	mutex_exit(&spa->spa_async_lock);

	spa_vdev_remove_suspend(spa);
}

void
spa_async_resume(spa_t *spa)
{
	mutex_enter(&spa->spa_async_lock);
	ASSERT(spa->spa_async_suspended != 0);
	spa->spa_async_suspended--;
	mutex_exit(&spa->spa_async_lock);
}

static boolean_t
spa_async_tasks_pending(spa_t *spa)
{
	uint_t non_config_tasks;
	uint_t config_task;
	boolean_t config_task_suspended;

	non_config_tasks = spa->spa_async_tasks & ~SPA_ASYNC_CONFIG_UPDATE;
	config_task = spa->spa_async_tasks & SPA_ASYNC_CONFIG_UPDATE;
	if (spa->spa_ccw_fail_time == 0) {
		config_task_suspended = B_FALSE;
	} else {
		config_task_suspended =
		    (gethrtime() - spa->spa_ccw_fail_time) <
		    (zfs_ccw_retry_interval * NANOSEC);
	}

	return (non_config_tasks || (config_task && !config_task_suspended));
}

static void
spa_async_dispatch(spa_t *spa)
{
	mutex_enter(&spa->spa_async_lock);
	if (spa_async_tasks_pending(spa) &&
	    !spa->spa_async_suspended &&
	    spa->spa_async_thread == NULL &&
	    rootdir != NULL)
		spa->spa_async_thread = thread_create(NULL, 0,
		    spa_async_thread, spa, 0, &p0, TS_RUN, maxclsyspri);
	mutex_exit(&spa->spa_async_lock);
}

void
spa_async_request(spa_t *spa, int task)
{
	zfs_dbgmsg("spa=%s async request task=%u", spa->spa_name, task);
	mutex_enter(&spa->spa_async_lock);
	spa->spa_async_tasks |= task;
	mutex_exit(&spa->spa_async_lock);
}

/*
 * ==========================================================================
 * SPA syncing routines
 * ==========================================================================
 */

static int
bpobj_enqueue_cb(void *arg, const blkptr_t *bp, dmu_tx_t *tx)
{
	bpobj_t *bpo = arg;
	bpobj_enqueue(bpo, bp, tx);
	return (0);
}

static int
spa_free_sync_cb(void *arg, const blkptr_t *bp, dmu_tx_t *tx)
{
	zio_t *zio = arg;

	zio_nowait(zio_free_sync(zio, zio->io_spa, dmu_tx_get_txg(tx), bp,
	    zio->io_flags));
	return (0);
}

/*
 * Note: this simple function is not inlined to make it easier to dtrace the
 * amount of time spent syncing frees.
 */
static void
spa_sync_frees(spa_t *spa, bplist_t *bpl, dmu_tx_t *tx)
{
	zio_t *zio = zio_root(spa, NULL, NULL, 0);
	bplist_iterate(bpl, spa_free_sync_cb, zio, tx);
	VERIFY(zio_wait(zio) == 0);
}

/*
 * Note: this simple function is not inlined to make it easier to dtrace the
 * amount of time spent syncing deferred frees.
 */
static void
spa_sync_deferred_frees(spa_t *spa, dmu_tx_t *tx)
{
	zio_t *zio = zio_root(spa, NULL, NULL, 0);
	VERIFY3U(bpobj_iterate(&spa->spa_deferred_bpobj,
	    spa_free_sync_cb, zio, tx), ==, 0);
	VERIFY0(zio_wait(zio));
}


static void
spa_sync_nvlist(spa_t *spa, uint64_t obj, nvlist_t *nv, dmu_tx_t *tx)
{
	char *packed = NULL;
	size_t bufsize;
	size_t nvsize = 0;
	dmu_buf_t *db;

	VERIFY(nvlist_size(nv, &nvsize, NV_ENCODE_XDR) == 0);

	/*
	 * Write full (SPA_CONFIG_BLOCKSIZE) blocks of configuration
	 * information.  This avoids the dmu_buf_will_dirty() path and
	 * saves us a pre-read to get data we don't actually care about.
	 */
	bufsize = P2ROUNDUP((uint64_t)nvsize, SPA_CONFIG_BLOCKSIZE);
	packed = kmem_alloc(bufsize, KM_SLEEP);

	VERIFY(nvlist_pack(nv, &packed, &nvsize, NV_ENCODE_XDR,
	    KM_SLEEP) == 0);
	bzero(packed + nvsize, bufsize - nvsize);

	dmu_write(spa->spa_meta_objset, obj, 0, bufsize, packed, tx);

	kmem_free(packed, bufsize);

	VERIFY(0 == dmu_bonus_hold(spa->spa_meta_objset, obj, FTAG, &db));
	dmu_buf_will_dirty(db, tx);
	*(uint64_t *)db->db_data = nvsize;
	dmu_buf_rele(db, FTAG);
}

static void
spa_sync_aux_dev(spa_t *spa, spa_aux_vdev_t *sav, dmu_tx_t *tx,
    const char *config, const char *entry)
{
	nvlist_t *nvroot;
	nvlist_t **list;
	int i;

	if (!sav->sav_sync)
		return;

	/*
	 * Update the MOS nvlist describing the list of available devices.
	 * spa_validate_aux() will have already made sure this nvlist is
	 * valid and the vdevs are labeled appropriately.
	 */
	if (sav->sav_object == 0) {
		sav->sav_object = dmu_object_alloc(spa->spa_meta_objset,
		    DMU_OT_PACKED_NVLIST, 1 << 14, DMU_OT_PACKED_NVLIST_SIZE,
		    sizeof (uint64_t), tx);
		VERIFY(zap_update(spa->spa_meta_objset,
		    DMU_POOL_DIRECTORY_OBJECT, entry, sizeof (uint64_t), 1,
		    &sav->sav_object, tx) == 0);
	}

	VERIFY(nvlist_alloc(&nvroot, NV_UNIQUE_NAME, KM_SLEEP) == 0);
	if (sav->sav_count == 0) {
		VERIFY(nvlist_add_nvlist_array(nvroot, config, NULL, 0) == 0);
	} else {
		list = kmem_alloc(sav->sav_count * sizeof (void *), KM_SLEEP);
		for (i = 0; i < sav->sav_count; i++)
			list[i] = vdev_config_generate(spa, sav->sav_vdevs[i],
			    B_FALSE, VDEV_CONFIG_L2CACHE);
		VERIFY(nvlist_add_nvlist_array(nvroot, config, list,
		    sav->sav_count) == 0);
		for (i = 0; i < sav->sav_count; i++)
			nvlist_free(list[i]);
		kmem_free(list, sav->sav_count * sizeof (void *));
	}

	spa_sync_nvlist(spa, sav->sav_object, nvroot, tx);
	nvlist_free(nvroot);

	sav->sav_sync = B_FALSE;
}

/*
 * Rebuild spa's all-vdev ZAP from the vdev ZAPs indicated in each vdev_t.
 * The all-vdev ZAP must be empty.
 */
static void
spa_avz_build(vdev_t *vd, uint64_t avz, dmu_tx_t *tx)
{
	spa_t *spa = vd->vdev_spa;
	if (vd->vdev_top_zap != 0) {
		VERIFY0(zap_add_int(spa->spa_meta_objset, avz,
		    vd->vdev_top_zap, tx));
	}
	if (vd->vdev_leaf_zap != 0) {
		VERIFY0(zap_add_int(spa->spa_meta_objset, avz,
		    vd->vdev_leaf_zap, tx));
	}
	for (uint64_t i = 0; i < vd->vdev_children; i++) {
		spa_avz_build(vd->vdev_child[i], avz, tx);
	}
}

static void
spa_sync_config_object(spa_t *spa, dmu_tx_t *tx)
{
	nvlist_t *config;

	/*
	 * If the pool is being imported from a pre-per-vdev-ZAP version of ZFS,
	 * its config may not be dirty but we still need to build per-vdev ZAPs.
	 * Similarly, if the pool is being assembled (e.g. after a split), we
	 * need to rebuild the AVZ although the config may not be dirty.
	 */
	if (list_is_empty(&spa->spa_config_dirty_list) &&
	    spa->spa_avz_action == AVZ_ACTION_NONE)
		return;

	spa_config_enter(spa, SCL_STATE, FTAG, RW_READER);

	ASSERT(spa->spa_avz_action == AVZ_ACTION_NONE ||
	    spa->spa_all_vdev_zaps != 0);

	if (spa->spa_avz_action == AVZ_ACTION_REBUILD) {
		/* Make and build the new AVZ */
		uint64_t new_avz = zap_create(spa->spa_meta_objset,
		    DMU_OTN_ZAP_METADATA, DMU_OT_NONE, 0, tx);
		spa_avz_build(spa->spa_root_vdev, new_avz, tx);

		/* Diff old AVZ with new one */
		zap_cursor_t zc;
		zap_attribute_t za;

		for (zap_cursor_init(&zc, spa->spa_meta_objset,
		    spa->spa_all_vdev_zaps);
		    zap_cursor_retrieve(&zc, &za) == 0;
		    zap_cursor_advance(&zc)) {
			uint64_t vdzap = za.za_first_integer;
			if (zap_lookup_int(spa->spa_meta_objset, new_avz,
			    vdzap) == ENOENT) {
				/*
				 * ZAP is listed in old AVZ but not in new one;
				 * destroy it
				 */
				VERIFY0(zap_destroy(spa->spa_meta_objset, vdzap,
				    tx));
			}
		}

		zap_cursor_fini(&zc);

		/* Destroy the old AVZ */
		VERIFY0(zap_destroy(spa->spa_meta_objset,
		    spa->spa_all_vdev_zaps, tx));

		/* Replace the old AVZ in the dir obj with the new one */
		VERIFY0(zap_update(spa->spa_meta_objset,
		    DMU_POOL_DIRECTORY_OBJECT, DMU_POOL_VDEV_ZAP_MAP,
		    sizeof (new_avz), 1, &new_avz, tx));

		spa->spa_all_vdev_zaps = new_avz;
	} else if (spa->spa_avz_action == AVZ_ACTION_DESTROY) {
		zap_cursor_t zc;
		zap_attribute_t za;

		/* Walk through the AVZ and destroy all listed ZAPs */
		for (zap_cursor_init(&zc, spa->spa_meta_objset,
		    spa->spa_all_vdev_zaps);
		    zap_cursor_retrieve(&zc, &za) == 0;
		    zap_cursor_advance(&zc)) {
			uint64_t zap = za.za_first_integer;
			VERIFY0(zap_destroy(spa->spa_meta_objset, zap, tx));
		}

		zap_cursor_fini(&zc);

		/* Destroy and unlink the AVZ itself */
		VERIFY0(zap_destroy(spa->spa_meta_objset,
		    spa->spa_all_vdev_zaps, tx));
		VERIFY0(zap_remove(spa->spa_meta_objset,
		    DMU_POOL_DIRECTORY_OBJECT, DMU_POOL_VDEV_ZAP_MAP, tx));
		spa->spa_all_vdev_zaps = 0;
	}

	if (spa->spa_all_vdev_zaps == 0) {
		spa->spa_all_vdev_zaps = zap_create_link(spa->spa_meta_objset,
		    DMU_OTN_ZAP_METADATA, DMU_POOL_DIRECTORY_OBJECT,
		    DMU_POOL_VDEV_ZAP_MAP, tx);
	}
	spa->spa_avz_action = AVZ_ACTION_NONE;

	/* Create ZAPs for vdevs that don't have them. */
	vdev_construct_zaps(spa->spa_root_vdev, tx);

	config = spa_config_generate(spa, spa->spa_root_vdev,
	    dmu_tx_get_txg(tx), B_FALSE);

	/*
	 * If we're upgrading the spa version then make sure that
	 * the config object gets updated with the correct version.
	 */
	if (spa->spa_ubsync.ub_version < spa->spa_uberblock.ub_version)
		fnvlist_add_uint64(config, ZPOOL_CONFIG_VERSION,
		    spa->spa_uberblock.ub_version);

	spa_config_exit(spa, SCL_STATE, FTAG);

	if (spa->spa_config_syncing)
		nvlist_free(spa->spa_config_syncing);
	spa->spa_config_syncing = config;

	spa_sync_nvlist(spa, spa->spa_config_object, config, tx);
}

static void
spa_sync_version(void *arg, dmu_tx_t *tx)
{
	uint64_t *versionp = arg;
	uint64_t version = *versionp;
	spa_t *spa = dmu_tx_pool(tx)->dp_spa;

	/*
	 * Setting the version is special cased when first creating the pool.
	 */
	ASSERT(tx->tx_txg != TXG_INITIAL);

	ASSERT(SPA_VERSION_IS_SUPPORTED(version));
	ASSERT(version >= spa_version(spa));

	spa->spa_uberblock.ub_version = version;
	vdev_config_dirty(spa->spa_root_vdev);
	spa_history_log_internal(spa, "set", tx, "version=%lld", version);
}

/*
 * Set zpool properties.
 */
static void
spa_sync_props(void *arg, dmu_tx_t *tx)
{
	nvlist_t *nvp = arg;
	spa_t *spa = dmu_tx_pool(tx)->dp_spa;
	objset_t *mos = spa->spa_meta_objset;
	nvpair_t *elem = NULL;

	mutex_enter(&spa->spa_props_lock);

	while ((elem = nvlist_next_nvpair(nvp, elem))) {
		uint64_t intval;
		char *strval, *fname;
		zpool_prop_t prop;
		const char *propname;
		zprop_type_t proptype;
		spa_feature_t fid;

		switch (prop = zpool_name_to_prop(nvpair_name(elem))) {
		case ZPROP_INVAL:
			/*
			 * We checked this earlier in spa_prop_validate().
			 */
			ASSERT(zpool_prop_feature(nvpair_name(elem)));

			fname = strchr(nvpair_name(elem), '@') + 1;
			VERIFY0(zfeature_lookup_name(fname, &fid));

			spa_feature_enable(spa, fid, tx);
			spa_history_log_internal(spa, "set", tx,
			    "%s=enabled", nvpair_name(elem));
			break;

		case ZPOOL_PROP_VERSION:
			intval = fnvpair_value_uint64(elem);
			/*
			 * The version is synced seperatly before other
			 * properties and should be correct by now.
			 */
			ASSERT3U(spa_version(spa), >=, intval);
			break;

		case ZPOOL_PROP_ALTROOT:
			/*
			 * 'altroot' is a non-persistent property. It should
			 * have been set temporarily at creation or import time.
			 */
			ASSERT(spa->spa_root != NULL);
			break;

		case ZPOOL_PROP_READONLY:
		case ZPOOL_PROP_CACHEFILE:
			/*
			 * 'readonly' and 'cachefile' are also non-persisitent
			 * properties.
			 */
			break;
		case ZPOOL_PROP_COMMENT:
			strval = fnvpair_value_string(elem);
			if (spa->spa_comment != NULL)
				spa_strfree(spa->spa_comment);
			spa->spa_comment = spa_strdup(strval);
			/*
			 * We need to dirty the configuration on all the vdevs
			 * so that their labels get updated.  It's unnecessary
			 * to do this for pool creation since the vdev's
			 * configuratoin has already been dirtied.
			 */
			if (tx->tx_txg != TXG_INITIAL)
				vdev_config_dirty(spa->spa_root_vdev);
			spa_history_log_internal(spa, "set", tx,
			    "%s=%s", nvpair_name(elem), strval);
			break;
		default:
			/*
			 * Set pool property values in the poolprops mos object.
			 */
			if (spa->spa_pool_props_object == 0) {
				spa->spa_pool_props_object =
				    zap_create_link(mos, DMU_OT_POOL_PROPS,
				    DMU_POOL_DIRECTORY_OBJECT, DMU_POOL_PROPS,
				    tx);
			}

			/* normalize the property name */
			propname = zpool_prop_to_name(prop);
			proptype = zpool_prop_get_type(prop);

			if (nvpair_type(elem) == DATA_TYPE_STRING) {
				ASSERT(proptype == PROP_TYPE_STRING);
				strval = fnvpair_value_string(elem);
				VERIFY0(zap_update(mos,
				    spa->spa_pool_props_object, propname,
				    1, strlen(strval) + 1, strval, tx));
				spa_history_log_internal(spa, "set", tx,
				    "%s=%s", nvpair_name(elem), strval);
			} else if (nvpair_type(elem) == DATA_TYPE_UINT64) {
				intval = fnvpair_value_uint64(elem);

				if (proptype == PROP_TYPE_INDEX) {
					const char *unused;
					VERIFY0(zpool_prop_index_to_string(
					    prop, intval, &unused));
				}
				VERIFY0(zap_update(mos,
				    spa->spa_pool_props_object, propname,
				    8, 1, &intval, tx));
				spa_history_log_internal(spa, "set", tx,
				    "%s=%lld", nvpair_name(elem), intval);
			} else {
				ASSERT(0); /* not allowed */
			}

			switch (prop) {
			case ZPOOL_PROP_DELEGATION:
				spa->spa_delegation = intval;
				break;
			case ZPOOL_PROP_BOOTFS:
				spa->spa_bootfs = intval;
				break;
			case ZPOOL_PROP_FAILUREMODE:
				spa->spa_failmode = intval;
				break;
			case ZPOOL_PROP_AUTOEXPAND:
				spa->spa_autoexpand = intval;
				if (tx->tx_txg != TXG_INITIAL)
					spa_async_request(spa,
					    SPA_ASYNC_AUTOEXPAND);
				break;
			case ZPOOL_PROP_DEDUPDITTO:
				spa->spa_dedup_ditto = intval;
				break;
			default:
				break;
			}
		}

	}

	mutex_exit(&spa->spa_props_lock);
}

/*
 * Perform one-time upgrade on-disk changes.  spa_version() does not
 * reflect the new version this txg, so there must be no changes this
 * txg to anything that the upgrade code depends on after it executes.
 * Therefore this must be called after dsl_pool_sync() does the sync
 * tasks.
 */
static void
spa_sync_upgrades(spa_t *spa, dmu_tx_t *tx)
{
	dsl_pool_t *dp = spa->spa_dsl_pool;

	ASSERT(spa->spa_sync_pass == 1);

	rrw_enter(&dp->dp_config_rwlock, RW_WRITER, FTAG);

	if (spa->spa_ubsync.ub_version < SPA_VERSION_ORIGIN &&
	    spa->spa_uberblock.ub_version >= SPA_VERSION_ORIGIN) {
		dsl_pool_create_origin(dp, tx);

		/* Keeping the origin open increases spa_minref */
		spa->spa_minref += 3;
	}

	if (spa->spa_ubsync.ub_version < SPA_VERSION_NEXT_CLONES &&
	    spa->spa_uberblock.ub_version >= SPA_VERSION_NEXT_CLONES) {
		dsl_pool_upgrade_clones(dp, tx);
	}

	if (spa->spa_ubsync.ub_version < SPA_VERSION_DIR_CLONES &&
	    spa->spa_uberblock.ub_version >= SPA_VERSION_DIR_CLONES) {
		dsl_pool_upgrade_dir_clones(dp, tx);

		/* Keeping the freedir open increases spa_minref */
		spa->spa_minref += 3;
	}

	if (spa->spa_ubsync.ub_version < SPA_VERSION_FEATURES &&
	    spa->spa_uberblock.ub_version >= SPA_VERSION_FEATURES) {
		spa_feature_create_zap_objects(spa, tx);
	}

	/*
	 * LZ4_COMPRESS feature's behaviour was changed to activate_on_enable
	 * when possibility to use lz4 compression for metadata was added
	 * Old pools that have this feature enabled must be upgraded to have
	 * this feature active
	 */
	if (spa->spa_uberblock.ub_version >= SPA_VERSION_FEATURES) {
		boolean_t lz4_en = spa_feature_is_enabled(spa,
		    SPA_FEATURE_LZ4_COMPRESS);
		boolean_t lz4_ac = spa_feature_is_active(spa,
		    SPA_FEATURE_LZ4_COMPRESS);

		if (lz4_en && !lz4_ac)
			spa_feature_incr(spa, SPA_FEATURE_LZ4_COMPRESS, tx);
	}

	/*
	 * If we haven't written the salt, do so now.  Note that the
	 * feature may not be activated yet, but that's fine since
	 * the presence of this ZAP entry is backwards compatible.
	 */
	if (zap_contains(spa->spa_meta_objset, DMU_POOL_DIRECTORY_OBJECT,
	    DMU_POOL_CHECKSUM_SALT) == ENOENT) {
		VERIFY0(zap_add(spa->spa_meta_objset,
		    DMU_POOL_DIRECTORY_OBJECT, DMU_POOL_CHECKSUM_SALT, 1,
		    sizeof (spa->spa_cksum_salt.zcs_bytes),
		    spa->spa_cksum_salt.zcs_bytes, tx));
	}

	rrw_exit(&dp->dp_config_rwlock, FTAG);
}

static void
vdev_indirect_state_sync_verify(vdev_t *vd)
{
	vdev_indirect_mapping_t *vim = vd->vdev_indirect_mapping;
	vdev_indirect_births_t *vib = vd->vdev_indirect_births;

	if (vd->vdev_ops == &vdev_indirect_ops) {
		ASSERT(vim != NULL);
		ASSERT(vib != NULL);
	}

	if (vdev_obsolete_sm_object(vd) != 0) {
		ASSERT(vd->vdev_obsolete_sm != NULL);
		ASSERT(vd->vdev_removing ||
		    vd->vdev_ops == &vdev_indirect_ops);
		ASSERT(vdev_indirect_mapping_num_entries(vim) > 0);
		ASSERT(vdev_indirect_mapping_bytes_mapped(vim) > 0);

		ASSERT3U(vdev_obsolete_sm_object(vd), ==,
		    space_map_object(vd->vdev_obsolete_sm));
		ASSERT3U(vdev_indirect_mapping_bytes_mapped(vim), >=,
		    space_map_allocated(vd->vdev_obsolete_sm));
	}
	ASSERT(vd->vdev_obsolete_segments != NULL);

	/*
	 * Since frees / remaps to an indirect vdev can only
	 * happen in syncing context, the obsolete segments
	 * tree must be empty when we start syncing.
	 */
	ASSERT0(range_tree_space(vd->vdev_obsolete_segments));
}

/*
 * Sync the specified transaction group.  New blocks may be dirtied as
 * part of the process, so we iterate until it converges.
 */
void
spa_sync(spa_t *spa, uint64_t txg)
{
	dsl_pool_t *dp = spa->spa_dsl_pool;
	objset_t *mos = spa->spa_meta_objset;
	bplist_t *free_bpl = &spa->spa_free_bplist[txg & TXG_MASK];
	vdev_t *rvd = spa->spa_root_vdev;
	vdev_t *vd;
	dmu_tx_t *tx;
	int error;
	uint32_t max_queue_depth = zfs_vdev_async_write_max_active *
	    zfs_vdev_queue_depth_pct / 100;

	VERIFY(spa_writeable(spa));

	/*
	 * Wait for i/os issued in open context that need to complete
	 * before this txg syncs.
	 */
	VERIFY0(zio_wait(spa->spa_txg_zio[txg & TXG_MASK]));
	spa->spa_txg_zio[txg & TXG_MASK] = zio_root(spa, NULL, NULL, 0);

	/*
	 * Lock out configuration changes.
	 */
	spa_config_enter(spa, SCL_CONFIG, FTAG, RW_READER);

	spa->spa_syncing_txg = txg;
	spa->spa_sync_pass = 0;

	mutex_enter(&spa->spa_alloc_lock);
	VERIFY0(avl_numnodes(&spa->spa_alloc_tree));
	mutex_exit(&spa->spa_alloc_lock);

	/*
	 * If there are any pending vdev state changes, convert them
	 * into config changes that go out with this transaction group.
	 */
	spa_config_enter(spa, SCL_STATE, FTAG, RW_READER);
	while (list_head(&spa->spa_state_dirty_list) != NULL) {
		/*
		 * We need the write lock here because, for aux vdevs,
		 * calling vdev_config_dirty() modifies sav_config.
		 * This is ugly and will become unnecessary when we
		 * eliminate the aux vdev wart by integrating all vdevs
		 * into the root vdev tree.
		 */
		spa_config_exit(spa, SCL_CONFIG | SCL_STATE, FTAG);
		spa_config_enter(spa, SCL_CONFIG | SCL_STATE, FTAG, RW_WRITER);
		while ((vd = list_head(&spa->spa_state_dirty_list)) != NULL) {
			vdev_state_clean(vd);
			vdev_config_dirty(vd);
		}
		spa_config_exit(spa, SCL_CONFIG | SCL_STATE, FTAG);
		spa_config_enter(spa, SCL_CONFIG | SCL_STATE, FTAG, RW_READER);
	}
	spa_config_exit(spa, SCL_STATE, FTAG);

	tx = dmu_tx_create_assigned(dp, txg);

	spa->spa_sync_starttime = gethrtime();
	VERIFY(cyclic_reprogram(spa->spa_deadman_cycid,
	    spa->spa_sync_starttime + spa->spa_deadman_synctime));

	/*
	 * If we are upgrading to SPA_VERSION_RAIDZ_DEFLATE this txg,
	 * set spa_deflate if we have no raid-z vdevs.
	 */
	if (spa->spa_ubsync.ub_version < SPA_VERSION_RAIDZ_DEFLATE &&
	    spa->spa_uberblock.ub_version >= SPA_VERSION_RAIDZ_DEFLATE) {
		int i;

		for (i = 0; i < rvd->vdev_children; i++) {
			vd = rvd->vdev_child[i];
			if (vd->vdev_deflate_ratio != SPA_MINBLOCKSIZE)
				break;
		}
		if (i == rvd->vdev_children) {
			spa->spa_deflate = TRUE;
			VERIFY(0 == zap_add(spa->spa_meta_objset,
			    DMU_POOL_DIRECTORY_OBJECT, DMU_POOL_DEFLATE,
			    sizeof (uint64_t), 1, &spa->spa_deflate, tx));
		}
	}

	/*
	 * Set the top-level vdev's max queue depth. Evaluate each
	 * top-level's async write queue depth in case it changed.
	 * The max queue depth will not change in the middle of syncing
	 * out this txg.
	 */
	uint64_t queue_depth_total = 0;
	for (int c = 0; c < rvd->vdev_children; c++) {
		vdev_t *tvd = rvd->vdev_child[c];
		metaslab_group_t *mg = tvd->vdev_mg;

		if (mg == NULL || mg->mg_class != spa_normal_class(spa) ||
		    !metaslab_group_initialized(mg))
			continue;

		/*
		 * It is safe to do a lock-free check here because only async
		 * allocations look at mg_max_alloc_queue_depth, and async
		 * allocations all happen from spa_sync().
		 */
		ASSERT0(refcount_count(&mg->mg_alloc_queue_depth));
		mg->mg_max_alloc_queue_depth = max_queue_depth;
		queue_depth_total += mg->mg_max_alloc_queue_depth;
	}
	metaslab_class_t *mc = spa_normal_class(spa);
	ASSERT0(refcount_count(&mc->mc_alloc_slots));
	mc->mc_alloc_max_slots = queue_depth_total;
	mc->mc_alloc_throttle_enabled = zio_dva_throttle_enabled;

	ASSERT3U(mc->mc_alloc_max_slots, <=,
	    max_queue_depth * rvd->vdev_children);

	for (int c = 0; c < rvd->vdev_children; c++) {
		vdev_t *vd = rvd->vdev_child[c];
		vdev_indirect_state_sync_verify(vd);

		if (vdev_indirect_should_condense(vd)) {
			spa_condense_indirect_start_sync(vd, tx);
			break;
		}
	}

	/*
	 * Iterate to convergence.
	 */
	do {
		int pass = ++spa->spa_sync_pass;

		spa_sync_config_object(spa, tx);
		spa_sync_aux_dev(spa, &spa->spa_spares, tx,
		    ZPOOL_CONFIG_SPARES, DMU_POOL_SPARES);
		spa_sync_aux_dev(spa, &spa->spa_l2cache, tx,
		    ZPOOL_CONFIG_L2CACHE, DMU_POOL_L2CACHE);
		spa_errlog_sync(spa, txg);
		dsl_pool_sync(dp, txg);

		if (pass < zfs_sync_pass_deferred_free) {
			spa_sync_frees(spa, free_bpl, tx);
		} else {
			/*
			 * We can not defer frees in pass 1, because
			 * we sync the deferred frees later in pass 1.
			 */
			ASSERT3U(pass, >, 1);
			bplist_iterate(free_bpl, bpobj_enqueue_cb,
			    &spa->spa_deferred_bpobj, tx);
		}

		ddt_sync(spa, txg);
		dsl_scan_sync(dp, tx);

		if (spa->spa_vdev_removal != NULL)
			svr_sync(spa, tx);

		while (vd = txg_list_remove(&spa->spa_vdev_txg_list, txg))
			vdev_sync(vd, txg);

		if (pass == 1) {
			spa_sync_upgrades(spa, tx);
			ASSERT3U(txg, >=,
			    spa->spa_uberblock.ub_rootbp.blk_birth);
			/*
			 * Note: We need to check if the MOS is dirty
			 * because we could have marked the MOS dirty
			 * without updating the uberblock (e.g. if we
			 * have sync tasks but no dirty user data).  We
			 * need to check the uberblock's rootbp because
			 * it is updated if we have synced out dirty
			 * data (though in this case the MOS will most
			 * likely also be dirty due to second order
			 * effects, we don't want to rely on that here).
			 */
			if (spa->spa_uberblock.ub_rootbp.blk_birth < txg &&
			    !dmu_objset_is_dirty(mos, txg)) {
				/*
				 * Nothing changed on the first pass,
				 * therefore this TXG is a no-op.  Avoid
				 * syncing deferred frees, so that we
				 * can keep this TXG as a no-op.
				 */
				ASSERT(txg_list_empty(&dp->dp_dirty_datasets,
				    txg));
				ASSERT(txg_list_empty(&dp->dp_dirty_dirs, txg));
				ASSERT(txg_list_empty(&dp->dp_sync_tasks, txg));
				break;
			}
			spa_sync_deferred_frees(spa, tx);
		}

	} while (dmu_objset_is_dirty(mos, txg));

	if (!list_is_empty(&spa->spa_config_dirty_list)) {
		/*
		 * Make sure that the number of ZAPs for all the vdevs matches
		 * the number of ZAPs in the per-vdev ZAP list. This only gets
		 * called if the config is dirty; otherwise there may be
		 * outstanding AVZ operations that weren't completed in
		 * spa_sync_config_object.
		 */
		uint64_t all_vdev_zap_entry_count;
		ASSERT0(zap_count(spa->spa_meta_objset,
		    spa->spa_all_vdev_zaps, &all_vdev_zap_entry_count));
		ASSERT3U(vdev_count_verify_zaps(spa->spa_root_vdev), ==,
		    all_vdev_zap_entry_count);
	}

	if (spa->spa_vdev_removal != NULL) {
		ASSERT0(spa->spa_vdev_removal->svr_bytes_done[txg & TXG_MASK]);
	}

	/*
	 * Rewrite the vdev configuration (which includes the uberblock)
	 * to commit the transaction group.
	 *
	 * If there are no dirty vdevs, we sync the uberblock to a few
	 * random top-level vdevs that are known to be visible in the
	 * config cache (see spa_vdev_add() for a complete description).
	 * If there *are* dirty vdevs, sync the uberblock to all vdevs.
	 */
	for (;;) {
		/*
		 * We hold SCL_STATE to prevent vdev open/close/etc.
		 * while we're attempting to write the vdev labels.
		 */
		spa_config_enter(spa, SCL_STATE, FTAG, RW_READER);

		if (list_is_empty(&spa->spa_config_dirty_list)) {
			vdev_t *svd[SPA_DVAS_PER_BP];
			int svdcount = 0;
			int children = rvd->vdev_children;
			int c0 = spa_get_random(children);

			for (int c = 0; c < children; c++) {
				vd = rvd->vdev_child[(c0 + c) % children];
				if (vd->vdev_ms_array == 0 || vd->vdev_islog ||
				    !vdev_is_concrete(vd))
					continue;
				svd[svdcount++] = vd;
				if (svdcount == SPA_DVAS_PER_BP)
					break;
			}
			error = vdev_config_sync(svd, svdcount, txg, B_FALSE);
			if (error != 0)
				error = vdev_config_sync(svd, svdcount, txg,
				    B_TRUE);
		} else {
			error = vdev_config_sync(rvd->vdev_child,
			    rvd->vdev_children, txg, B_FALSE);
			if (error != 0)
				error = vdev_config_sync(rvd->vdev_child,
				    rvd->vdev_children, txg, B_TRUE);
		}

		if (error == 0)
			spa->spa_last_synced_guid = rvd->vdev_guid;

		spa_config_exit(spa, SCL_STATE, FTAG);

		if (error == 0)
			break;
		zio_suspend(spa, NULL);
		zio_resume_wait(spa);
	}
	dmu_tx_commit(tx);

	VERIFY(cyclic_reprogram(spa->spa_deadman_cycid, CY_INFINITY));

	/*
	 * Clear the dirty config list.
	 */
	while ((vd = list_head(&spa->spa_config_dirty_list)) != NULL)
		vdev_config_clean(vd);

	/*
	 * Now that the new config has synced transactionally,
	 * let it become visible to the config cache.
	 */
	if (spa->spa_config_syncing != NULL) {
		spa_config_set(spa, spa->spa_config_syncing);
		spa->spa_config_txg = txg;
		spa->spa_config_syncing = NULL;
	}

	dsl_pool_sync_done(dp, txg);

	mutex_enter(&spa->spa_alloc_lock);
	VERIFY0(avl_numnodes(&spa->spa_alloc_tree));
	mutex_exit(&spa->spa_alloc_lock);

	/*
	 * Update usable space statistics.
	 */
	while (vd = txg_list_remove(&spa->spa_vdev_txg_list, TXG_CLEAN(txg)))
		vdev_sync_done(vd, txg);

	spa_update_dspace(spa);

	/*
	 * It had better be the case that we didn't dirty anything
	 * since vdev_config_sync().
	 */
	ASSERT(txg_list_empty(&dp->dp_dirty_datasets, txg));
	ASSERT(txg_list_empty(&dp->dp_dirty_dirs, txg));
	ASSERT(txg_list_empty(&spa->spa_vdev_txg_list, txg));

	spa->spa_sync_pass = 0;

	/*
	 * Update the last synced uberblock here. We want to do this at
	 * the end of spa_sync() so that consumers of spa_last_synced_txg()
	 * will be guaranteed that all the processing associated with
	 * that txg has been completed.
	 */
	spa->spa_ubsync = spa->spa_uberblock;
	spa_config_exit(spa, SCL_CONFIG, FTAG);

	spa_handle_ignored_writes(spa);

	/*
	 * If any async tasks have been requested, kick them off.
	 */
	spa_async_dispatch(spa);
}

/*
 * Sync all pools.  We don't want to hold the namespace lock across these
 * operations, so we take a reference on the spa_t and drop the lock during the
 * sync.
 */
void
spa_sync_allpools(void)
{
	spa_t *spa = NULL;
	mutex_enter(&spa_namespace_lock);
	while ((spa = spa_next(spa)) != NULL) {
		if (spa_state(spa) != POOL_STATE_ACTIVE ||
		    !spa_writeable(spa) || spa_suspended(spa))
			continue;
		spa_open_ref(spa, FTAG);
		mutex_exit(&spa_namespace_lock);
		txg_wait_synced(spa_get_dsl(spa), 0);
		mutex_enter(&spa_namespace_lock);
		spa_close(spa, FTAG);
	}
	mutex_exit(&spa_namespace_lock);
}

/*
 * ==========================================================================
 * Miscellaneous routines
 * ==========================================================================
 */

/*
 * Remove all pools in the system.
 */
void
spa_evict_all(void)
{
	spa_t *spa;

	/*
	 * Remove all cached state.  All pools should be closed now,
	 * so every spa in the AVL tree should be unreferenced.
	 */
	mutex_enter(&spa_namespace_lock);
	while ((spa = spa_next(NULL)) != NULL) {
		/*
		 * Stop async tasks.  The async thread may need to detach
		 * a device that's been replaced, which requires grabbing
		 * spa_namespace_lock, so we must drop it here.
		 */
		spa_open_ref(spa, FTAG);
		mutex_exit(&spa_namespace_lock);
		spa_async_suspend(spa);
		mutex_enter(&spa_namespace_lock);
		spa_close(spa, FTAG);

		if (spa->spa_state != POOL_STATE_UNINITIALIZED) {
			spa_unload(spa);
			spa_deactivate(spa);
		}
		spa_remove(spa);
	}
	mutex_exit(&spa_namespace_lock);
}

vdev_t *
spa_lookup_by_guid(spa_t *spa, uint64_t guid, boolean_t aux)
{
	vdev_t *vd;
	int i;

	if ((vd = vdev_lookup_by_guid(spa->spa_root_vdev, guid)) != NULL)
		return (vd);

	if (aux) {
		for (i = 0; i < spa->spa_l2cache.sav_count; i++) {
			vd = spa->spa_l2cache.sav_vdevs[i];
			if (vd->vdev_guid == guid)
				return (vd);
		}

		for (i = 0; i < spa->spa_spares.sav_count; i++) {
			vd = spa->spa_spares.sav_vdevs[i];
			if (vd->vdev_guid == guid)
				return (vd);
		}
	}

	return (NULL);
}

void
spa_upgrade(spa_t *spa, uint64_t version)
{
	ASSERT(spa_writeable(spa));

	spa_config_enter(spa, SCL_ALL, FTAG, RW_WRITER);

	/*
	 * This should only be called for a non-faulted pool, and since a
	 * future version would result in an unopenable pool, this shouldn't be
	 * possible.
	 */
	ASSERT(SPA_VERSION_IS_SUPPORTED(spa->spa_uberblock.ub_version));
	ASSERT3U(version, >=, spa->spa_uberblock.ub_version);

	spa->spa_uberblock.ub_version = version;
	vdev_config_dirty(spa->spa_root_vdev);

	spa_config_exit(spa, SCL_ALL, FTAG);

	txg_wait_synced(spa_get_dsl(spa), 0);
}

boolean_t
spa_has_spare(spa_t *spa, uint64_t guid)
{
	int i;
	uint64_t spareguid;
	spa_aux_vdev_t *sav = &spa->spa_spares;

	for (i = 0; i < sav->sav_count; i++)
		if (sav->sav_vdevs[i]->vdev_guid == guid)
			return (B_TRUE);

	for (i = 0; i < sav->sav_npending; i++) {
		if (nvlist_lookup_uint64(sav->sav_pending[i], ZPOOL_CONFIG_GUID,
		    &spareguid) == 0 && spareguid == guid)
			return (B_TRUE);
	}

	return (B_FALSE);
}

/*
 * Check if a pool has an active shared spare device.
 * Note: reference count of an active spare is 2, as a spare and as a replace
 */
static boolean_t
spa_has_active_shared_spare(spa_t *spa)
{
	int i, refcnt;
	uint64_t pool;
	spa_aux_vdev_t *sav = &spa->spa_spares;

	for (i = 0; i < sav->sav_count; i++) {
		if (spa_spare_exists(sav->sav_vdevs[i]->vdev_guid, &pool,
		    &refcnt) && pool != 0ULL && pool == spa_guid(spa) &&
		    refcnt > 2)
			return (B_TRUE);
	}

	return (B_FALSE);
}

/*
 * Post a sysevent corresponding to the given event.  The 'name' must be one of
 * the event definitions in sys/sysevent/eventdefs.h.  The payload will be
 * filled in from the spa and (optionally) the vdev.  This doesn't do anything
 * in the userland libzpool, as we don't want consumers to misinterpret ztest
 * or zdb as real changes.
 */
void
spa_event_notify(spa_t *spa, vdev_t *vd, const char *name)
{
#ifdef _KERNEL
	sysevent_t		*ev;
	sysevent_attr_list_t	*attr = NULL;
	sysevent_value_t	value;
	sysevent_id_t		eid;

	ev = sysevent_alloc(EC_ZFS, (char *)name, SUNW_KERN_PUB "zfs",
	    SE_SLEEP);

	value.value_type = SE_DATA_TYPE_STRING;
	value.value.sv_string = spa_name(spa);
	if (sysevent_add_attr(&attr, ZFS_EV_POOL_NAME, &value, SE_SLEEP) != 0)
		goto done;

	value.value_type = SE_DATA_TYPE_UINT64;
	value.value.sv_uint64 = spa_guid(spa);
	if (sysevent_add_attr(&attr, ZFS_EV_POOL_GUID, &value, SE_SLEEP) != 0)
		goto done;

	if (vd) {
		value.value_type = SE_DATA_TYPE_UINT64;
		value.value.sv_uint64 = vd->vdev_guid;
		if (sysevent_add_attr(&attr, ZFS_EV_VDEV_GUID, &value,
		    SE_SLEEP) != 0)
			goto done;

		if (vd->vdev_path) {
			value.value_type = SE_DATA_TYPE_STRING;
			value.value.sv_string = vd->vdev_path;
			if (sysevent_add_attr(&attr, ZFS_EV_VDEV_PATH,
			    &value, SE_SLEEP) != 0)
				goto done;
		}
	}

	if (sysevent_attach_attributes(ev, attr) != 0)
		goto done;
	attr = NULL;

	(void) log_sysevent(ev, SE_SLEEP, &eid);

done:
	if (attr)
		sysevent_free_attr(attr);
	sysevent_free(ev);
#endif
}<|MERGE_RESOLUTION|>--- conflicted
+++ resolved
@@ -4308,12 +4308,7 @@
 	 */
 	txg_wait_synced(spa->spa_dsl_pool, txg);
 
-<<<<<<< HEAD
 	spa_write_cachefile(spa, B_FALSE, B_TRUE);
-=======
-	spa_config_sync(spa, B_FALSE, B_TRUE);
-	spa_event_notify(spa, NULL, ESC_ZFS_POOL_CREATE);
->>>>>>> 1d3f896f
 
 	spa_history_log_version(spa, "create");
 
