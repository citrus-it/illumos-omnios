/*
 * CDDL HEADER START
 *
 * The contents of this file are subject to the terms of the
 * Common Development and Distribution License (the "License").
 * You may not use this file except in compliance with the License.
 *
 * You can obtain a copy of the license at usr/src/OPENSOLARIS.LICENSE
 * or http://www.opensolaris.org/os/licensing.
 * See the License for the specific language governing permissions
 * and limitations under the License.
 *
 * When distributing Covered Code, include this CDDL HEADER in each
 * file and include the License file at usr/src/OPENSOLARIS.LICENSE.
 * If applicable, add the following below this CDDL HEADER, with the
 * fields enclosed by brackets "[]" replaced with your own identifying
 * information: Portions Copyright [yyyy] [name of copyright owner]
 *
 * CDDL HEADER END
 */

/*
 * Copyright (c) 2005, 2010, Oracle and/or its affiliates. All rights reserved.
 * Copyright (c) 2011, 2015 by Delphix. All rights reserved.
 * Copyright (c) 2013, 2014, Nexenta Systems, Inc.  All rights reserved.
 * Copyright (c) 2014 Spectra Logic Corporation, All rights reserved.
 * Copyright 2013 Saso Kiselkov. All rights reserved.
 */

/*
 * SPA: Storage Pool Allocator
 *
 * This file contains all the routines used when modifying on-disk SPA state.
 * This includes opening, importing, destroying, exporting a pool, and syncing a
 * pool.
 */

#include <sys/zfs_context.h>
#include <sys/fm/fs/zfs.h>
#include <sys/spa_impl.h>
#include <sys/zio.h>
#include <sys/zio_checksum.h>
#include <sys/dmu.h>
#include <sys/dmu_tx.h>
#include <sys/zap.h>
#include <sys/zil.h>
#include <sys/ddt.h>
#include <sys/vdev_impl.h>
#include <sys/vdev_removal.h>
#include <sys/vdev_indirect_mapping.h>
#include <sys/vdev_indirect_births.h>
#include <sys/metaslab.h>
#include <sys/metaslab_impl.h>
#include <sys/uberblock_impl.h>
#include <sys/txg.h>
#include <sys/avl.h>
#include <sys/bpobj.h>
#include <sys/dmu_traverse.h>
#include <sys/dmu_objset.h>
#include <sys/unique.h>
#include <sys/dsl_pool.h>
#include <sys/dsl_dataset.h>
#include <sys/dsl_dir.h>
#include <sys/dsl_prop.h>
#include <sys/dsl_synctask.h>
#include <sys/fs/zfs.h>
#include <sys/arc.h>
#include <sys/callb.h>
#include <sys/systeminfo.h>
#include <sys/spa_boot.h>
#include <sys/zfs_ioctl.h>
#include <sys/dsl_scan.h>
#include <sys/zfeature.h>
#include <sys/dsl_destroy.h>

#ifdef	_KERNEL
#include <sys/bootprops.h>
#include <sys/callb.h>
#include <sys/cpupart.h>
#include <sys/pool.h>
#include <sys/sysdc.h>
#include <sys/zone.h>
#endif	/* _KERNEL */

#include "zfs_prop.h"
#include "zfs_comutil.h"

/*
 * The interval, in seconds, at which failed configuration cache file writes
 * should be retried.
 */
int zfs_ccw_retry_interval = 300;

typedef enum zti_modes {
	ZTI_MODE_FIXED,			/* value is # of threads (min 1) */
	ZTI_MODE_BATCH,			/* cpu-intensive; value is ignored */
	ZTI_MODE_NULL,			/* don't create a taskq */
	ZTI_NMODES
} zti_modes_t;

#define	ZTI_P(n, q)	{ ZTI_MODE_FIXED, (n), (q) }
#define	ZTI_BATCH	{ ZTI_MODE_BATCH, 0, 1 }
#define	ZTI_NULL	{ ZTI_MODE_NULL, 0, 0 }

#define	ZTI_N(n)	ZTI_P(n, 1)
#define	ZTI_ONE		ZTI_N(1)

typedef struct zio_taskq_info {
	zti_modes_t zti_mode;
	uint_t zti_value;
	uint_t zti_count;
} zio_taskq_info_t;

static const char *const zio_taskq_types[ZIO_TASKQ_TYPES] = {
	"issue", "issue_high", "intr", "intr_high"
};

/*
 * This table defines the taskq settings for each ZFS I/O type. When
 * initializing a pool, we use this table to create an appropriately sized
 * taskq. Some operations are low volume and therefore have a small, static
 * number of threads assigned to their taskqs using the ZTI_N(#) or ZTI_ONE
 * macros. Other operations process a large amount of data; the ZTI_BATCH
 * macro causes us to create a taskq oriented for throughput. Some operations
 * are so high frequency and short-lived that the taskq itself can become a a
 * point of lock contention. The ZTI_P(#, #) macro indicates that we need an
 * additional degree of parallelism specified by the number of threads per-
 * taskq and the number of taskqs; when dispatching an event in this case, the
 * particular taskq is chosen at random.
 *
 * The different taskq priorities are to handle the different contexts (issue
 * and interrupt) and then to reserve threads for ZIO_PRIORITY_NOW I/Os that
 * need to be handled with minimum delay.
 */
const zio_taskq_info_t zio_taskqs[ZIO_TYPES][ZIO_TASKQ_TYPES] = {
	/* ISSUE	ISSUE_HIGH	INTR		INTR_HIGH */
	{ ZTI_ONE,	ZTI_NULL,	ZTI_ONE,	ZTI_NULL }, /* NULL */
	{ ZTI_N(8),	ZTI_NULL,	ZTI_P(12, 8),	ZTI_NULL }, /* READ */
	{ ZTI_BATCH,	ZTI_N(5),	ZTI_N(8),	ZTI_N(5) }, /* WRITE */
	{ ZTI_P(12, 8),	ZTI_NULL,	ZTI_ONE,	ZTI_NULL }, /* FREE */
	{ ZTI_ONE,	ZTI_NULL,	ZTI_ONE,	ZTI_NULL }, /* CLAIM */
	{ ZTI_ONE,	ZTI_NULL,	ZTI_ONE,	ZTI_NULL }, /* IOCTL */
};

static void spa_sync_version(void *arg, dmu_tx_t *tx);
static void spa_sync_props(void *arg, dmu_tx_t *tx);
static boolean_t spa_has_active_shared_spare(spa_t *spa);
static int spa_load_impl(spa_t *spa, uint64_t, nvlist_t *config,
    spa_load_state_t state, spa_import_type_t type, boolean_t trust_config,
    char **ereport);
static void spa_vdev_resilver_done(spa_t *spa);

uint_t		zio_taskq_batch_pct = 75;	/* 1 thread per cpu in pset */
id_t		zio_taskq_psrset_bind = PS_NONE;
boolean_t	zio_taskq_sysdc = B_TRUE;	/* use SDC scheduling class */
uint_t		zio_taskq_basedc = 80;		/* base duty cycle */

boolean_t	spa_create_process = B_TRUE;	/* no process ==> no sysdc */
extern int	zfs_sync_pass_deferred_free;

/*
 * This (illegal) pool name is used when temporarily importing a spa_t in order
 * to get the vdev stats associated with the imported devices.
 */
#define	TRYIMPORT_NAME	"$import"

/*
 * ==========================================================================
 * SPA properties routines
 * ==========================================================================
 */

/*
 * Add a (source=src, propname=propval) list to an nvlist.
 */
static void
spa_prop_add_list(nvlist_t *nvl, zpool_prop_t prop, char *strval,
    uint64_t intval, zprop_source_t src)
{
	const char *propname = zpool_prop_to_name(prop);
	nvlist_t *propval;

	VERIFY(nvlist_alloc(&propval, NV_UNIQUE_NAME, KM_SLEEP) == 0);
	VERIFY(nvlist_add_uint64(propval, ZPROP_SOURCE, src) == 0);

	if (strval != NULL)
		VERIFY(nvlist_add_string(propval, ZPROP_VALUE, strval) == 0);
	else
		VERIFY(nvlist_add_uint64(propval, ZPROP_VALUE, intval) == 0);

	VERIFY(nvlist_add_nvlist(nvl, propname, propval) == 0);
	nvlist_free(propval);
}

/*
 * Get property values from the spa configuration.
 */
static void
spa_prop_get_config(spa_t *spa, nvlist_t **nvp)
{
	vdev_t *rvd = spa->spa_root_vdev;
	dsl_pool_t *pool = spa->spa_dsl_pool;
	uint64_t size, alloc, cap, version;
	zprop_source_t src = ZPROP_SRC_NONE;
	spa_config_dirent_t *dp;
	metaslab_class_t *mc = spa_normal_class(spa);

	ASSERT(MUTEX_HELD(&spa->spa_props_lock));

	if (rvd != NULL) {
		alloc = metaslab_class_get_alloc(spa_normal_class(spa));
		size = metaslab_class_get_space(spa_normal_class(spa));
		spa_prop_add_list(*nvp, ZPOOL_PROP_NAME, spa_name(spa), 0, src);
		spa_prop_add_list(*nvp, ZPOOL_PROP_SIZE, NULL, size, src);
		spa_prop_add_list(*nvp, ZPOOL_PROP_ALLOCATED, NULL, alloc, src);
		spa_prop_add_list(*nvp, ZPOOL_PROP_FREE, NULL,
		    size - alloc, src);

		spa_prop_add_list(*nvp, ZPOOL_PROP_FRAGMENTATION, NULL,
		    metaslab_class_fragmentation(mc), src);
		spa_prop_add_list(*nvp, ZPOOL_PROP_EXPANDSZ, NULL,
		    metaslab_class_expandable_space(mc), src);
		spa_prop_add_list(*nvp, ZPOOL_PROP_READONLY, NULL,
		    (spa_mode(spa) == FREAD), src);

		cap = (size == 0) ? 0 : (alloc * 100 / size);
		spa_prop_add_list(*nvp, ZPOOL_PROP_CAPACITY, NULL, cap, src);

		spa_prop_add_list(*nvp, ZPOOL_PROP_DEDUPRATIO, NULL,
		    ddt_get_pool_dedup_ratio(spa), src);

		spa_prop_add_list(*nvp, ZPOOL_PROP_HEALTH, NULL,
		    rvd->vdev_state, src);

		version = spa_version(spa);
		if (version == zpool_prop_default_numeric(ZPOOL_PROP_VERSION))
			src = ZPROP_SRC_DEFAULT;
		else
			src = ZPROP_SRC_LOCAL;
		spa_prop_add_list(*nvp, ZPOOL_PROP_VERSION, NULL, version, src);
	}

	if (pool != NULL) {
		/*
		 * The $FREE directory was introduced in SPA_VERSION_DEADLISTS,
		 * when opening pools before this version freedir will be NULL.
		 */
		if (pool->dp_free_dir != NULL) {
			spa_prop_add_list(*nvp, ZPOOL_PROP_FREEING, NULL,
			    dsl_dir_phys(pool->dp_free_dir)->dd_used_bytes,
			    src);
		} else {
			spa_prop_add_list(*nvp, ZPOOL_PROP_FREEING,
			    NULL, 0, src);
		}

		if (pool->dp_leak_dir != NULL) {
			spa_prop_add_list(*nvp, ZPOOL_PROP_LEAKED, NULL,
			    dsl_dir_phys(pool->dp_leak_dir)->dd_used_bytes,
			    src);
		} else {
			spa_prop_add_list(*nvp, ZPOOL_PROP_LEAKED,
			    NULL, 0, src);
		}
	}

	spa_prop_add_list(*nvp, ZPOOL_PROP_GUID, NULL, spa_guid(spa), src);

	if (spa->spa_comment != NULL) {
		spa_prop_add_list(*nvp, ZPOOL_PROP_COMMENT, spa->spa_comment,
		    0, ZPROP_SRC_LOCAL);
	}

	if (spa->spa_root != NULL)
		spa_prop_add_list(*nvp, ZPOOL_PROP_ALTROOT, spa->spa_root,
		    0, ZPROP_SRC_LOCAL);

	if (spa_feature_is_enabled(spa, SPA_FEATURE_LARGE_BLOCKS)) {
		spa_prop_add_list(*nvp, ZPOOL_PROP_MAXBLOCKSIZE, NULL,
		    MIN(zfs_max_recordsize, SPA_MAXBLOCKSIZE), ZPROP_SRC_NONE);
	} else {
		spa_prop_add_list(*nvp, ZPOOL_PROP_MAXBLOCKSIZE, NULL,
		    SPA_OLD_MAXBLOCKSIZE, ZPROP_SRC_NONE);
	}

	if ((dp = list_head(&spa->spa_config_list)) != NULL) {
		if (dp->scd_path == NULL) {
			spa_prop_add_list(*nvp, ZPOOL_PROP_CACHEFILE,
			    "none", 0, ZPROP_SRC_LOCAL);
		} else if (strcmp(dp->scd_path, spa_config_path) != 0) {
			spa_prop_add_list(*nvp, ZPOOL_PROP_CACHEFILE,
			    dp->scd_path, 0, ZPROP_SRC_LOCAL);
		}
	}
}

/*
 * Get zpool property values.
 */
int
spa_prop_get(spa_t *spa, nvlist_t **nvp)
{
	objset_t *mos = spa->spa_meta_objset;
	zap_cursor_t zc;
	zap_attribute_t za;
	int err;

	VERIFY(nvlist_alloc(nvp, NV_UNIQUE_NAME, KM_SLEEP) == 0);

	mutex_enter(&spa->spa_props_lock);

	/*
	 * Get properties from the spa config.
	 */
	spa_prop_get_config(spa, nvp);

	/* If no pool property object, no more prop to get. */
	if (mos == NULL || spa->spa_pool_props_object == 0) {
		mutex_exit(&spa->spa_props_lock);
		return (0);
	}

	/*
	 * Get properties from the MOS pool property object.
	 */
	for (zap_cursor_init(&zc, mos, spa->spa_pool_props_object);
	    (err = zap_cursor_retrieve(&zc, &za)) == 0;
	    zap_cursor_advance(&zc)) {
		uint64_t intval = 0;
		char *strval = NULL;
		zprop_source_t src = ZPROP_SRC_DEFAULT;
		zpool_prop_t prop;

		if ((prop = zpool_name_to_prop(za.za_name)) == ZPROP_INVAL)
			continue;

		switch (za.za_integer_length) {
		case 8:
			/* integer property */
			if (za.za_first_integer !=
			    zpool_prop_default_numeric(prop))
				src = ZPROP_SRC_LOCAL;

			if (prop == ZPOOL_PROP_BOOTFS) {
				dsl_pool_t *dp;
				dsl_dataset_t *ds = NULL;

				dp = spa_get_dsl(spa);
				dsl_pool_config_enter(dp, FTAG);
				if (err = dsl_dataset_hold_obj(dp,
				    za.za_first_integer, FTAG, &ds)) {
					dsl_pool_config_exit(dp, FTAG);
					break;
				}

				strval = kmem_alloc(ZFS_MAX_DATASET_NAME_LEN,
				    KM_SLEEP);
				dsl_dataset_name(ds, strval);
				dsl_dataset_rele(ds, FTAG);
				dsl_pool_config_exit(dp, FTAG);
			} else {
				strval = NULL;
				intval = za.za_first_integer;
			}

			spa_prop_add_list(*nvp, prop, strval, intval, src);

			if (strval != NULL)
				kmem_free(strval, ZFS_MAX_DATASET_NAME_LEN);

			break;

		case 1:
			/* string property */
			strval = kmem_alloc(za.za_num_integers, KM_SLEEP);
			err = zap_lookup(mos, spa->spa_pool_props_object,
			    za.za_name, 1, za.za_num_integers, strval);
			if (err) {
				kmem_free(strval, za.za_num_integers);
				break;
			}
			spa_prop_add_list(*nvp, prop, strval, 0, src);
			kmem_free(strval, za.za_num_integers);
			break;

		default:
			break;
		}
	}
	zap_cursor_fini(&zc);
	mutex_exit(&spa->spa_props_lock);
out:
	if (err && err != ENOENT) {
		nvlist_free(*nvp);
		*nvp = NULL;
		return (err);
	}

	return (0);
}

/*
 * Validate the given pool properties nvlist and modify the list
 * for the property values to be set.
 */
static int
spa_prop_validate(spa_t *spa, nvlist_t *props)
{
	nvpair_t *elem;
	int error = 0, reset_bootfs = 0;
	uint64_t objnum = 0;
	boolean_t has_feature = B_FALSE;

	elem = NULL;
	while ((elem = nvlist_next_nvpair(props, elem)) != NULL) {
		uint64_t intval;
		char *strval, *slash, *check, *fname;
		const char *propname = nvpair_name(elem);
		zpool_prop_t prop = zpool_name_to_prop(propname);

		switch (prop) {
		case ZPROP_INVAL:
			if (!zpool_prop_feature(propname)) {
				error = SET_ERROR(EINVAL);
				break;
			}

			/*
			 * Sanitize the input.
			 */
			if (nvpair_type(elem) != DATA_TYPE_UINT64) {
				error = SET_ERROR(EINVAL);
				break;
			}

			if (nvpair_value_uint64(elem, &intval) != 0) {
				error = SET_ERROR(EINVAL);
				break;
			}

			if (intval != 0) {
				error = SET_ERROR(EINVAL);
				break;
			}

			fname = strchr(propname, '@') + 1;
			if (zfeature_lookup_name(fname, NULL) != 0) {
				error = SET_ERROR(EINVAL);
				break;
			}

			has_feature = B_TRUE;
			break;

		case ZPOOL_PROP_VERSION:
			error = nvpair_value_uint64(elem, &intval);
			if (!error &&
			    (intval < spa_version(spa) ||
			    intval > SPA_VERSION_BEFORE_FEATURES ||
			    has_feature))
				error = SET_ERROR(EINVAL);
			break;

		case ZPOOL_PROP_DELEGATION:
		case ZPOOL_PROP_AUTOREPLACE:
		case ZPOOL_PROP_LISTSNAPS:
		case ZPOOL_PROP_AUTOEXPAND:
			error = nvpair_value_uint64(elem, &intval);
			if (!error && intval > 1)
				error = SET_ERROR(EINVAL);
			break;

		case ZPOOL_PROP_BOOTFS:
			/*
			 * If the pool version is less than SPA_VERSION_BOOTFS,
			 * or the pool is still being created (version == 0),
			 * the bootfs property cannot be set.
			 */
			if (spa_version(spa) < SPA_VERSION_BOOTFS) {
				error = SET_ERROR(ENOTSUP);
				break;
			}

			/*
			 * Make sure the vdev config is bootable
			 */
			if (!vdev_is_bootable(spa->spa_root_vdev)) {
				error = SET_ERROR(ENOTSUP);
				break;
			}

			reset_bootfs = 1;

			error = nvpair_value_string(elem, &strval);

			if (!error) {
				objset_t *os;
				uint64_t propval;

				if (strval == NULL || strval[0] == '\0') {
					objnum = zpool_prop_default_numeric(
					    ZPOOL_PROP_BOOTFS);
					break;
				}

				if (error = dmu_objset_hold(strval, FTAG, &os))
					break;

				/*
				 * Must be ZPL, and its property settings
				 * must be supported by GRUB (compression
				 * is not gzip, and large blocks are not used).
				 */

				if (dmu_objset_type(os) != DMU_OST_ZFS) {
					error = SET_ERROR(ENOTSUP);
				} else if ((error =
				    dsl_prop_get_int_ds(dmu_objset_ds(os),
				    zfs_prop_to_name(ZFS_PROP_COMPRESSION),
				    &propval)) == 0 &&
				    !BOOTFS_COMPRESS_VALID(propval)) {
					error = SET_ERROR(ENOTSUP);
				} else if ((error =
				    dsl_prop_get_int_ds(dmu_objset_ds(os),
				    zfs_prop_to_name(ZFS_PROP_RECORDSIZE),
				    &propval)) == 0 &&
				    propval > SPA_OLD_MAXBLOCKSIZE) {
					error = SET_ERROR(ENOTSUP);
				} else {
					objnum = dmu_objset_id(os);
				}
				dmu_objset_rele(os, FTAG);
			}
			break;

		case ZPOOL_PROP_FAILUREMODE:
			error = nvpair_value_uint64(elem, &intval);
			if (!error && (intval < ZIO_FAILURE_MODE_WAIT ||
			    intval > ZIO_FAILURE_MODE_PANIC))
				error = SET_ERROR(EINVAL);

			/*
			 * This is a special case which only occurs when
			 * the pool has completely failed. This allows
			 * the user to change the in-core failmode property
			 * without syncing it out to disk (I/Os might
			 * currently be blocked). We do this by returning
			 * EIO to the caller (spa_prop_set) to trick it
			 * into thinking we encountered a property validation
			 * error.
			 */
			if (!error && spa_suspended(spa)) {
				spa->spa_failmode = intval;
				error = SET_ERROR(EIO);
			}
			break;

		case ZPOOL_PROP_CACHEFILE:
			if ((error = nvpair_value_string(elem, &strval)) != 0)
				break;

			if (strval[0] == '\0')
				break;

			if (strcmp(strval, "none") == 0)
				break;

			if (strval[0] != '/') {
				error = SET_ERROR(EINVAL);
				break;
			}

			slash = strrchr(strval, '/');
			ASSERT(slash != NULL);

			if (slash[1] == '\0' || strcmp(slash, "/.") == 0 ||
			    strcmp(slash, "/..") == 0)
				error = SET_ERROR(EINVAL);
			break;

		case ZPOOL_PROP_COMMENT:
			if ((error = nvpair_value_string(elem, &strval)) != 0)
				break;
			for (check = strval; *check != '\0'; check++) {
				/*
				 * The kernel doesn't have an easy isprint()
				 * check.  For this kernel check, we merely
				 * check ASCII apart from DEL.  Fix this if
				 * there is an easy-to-use kernel isprint().
				 */
				if (*check >= 0x7f) {
					error = SET_ERROR(EINVAL);
					break;
				}
				check++;
			}
			if (strlen(strval) > ZPROP_MAX_COMMENT)
				error = E2BIG;
			break;

		case ZPOOL_PROP_DEDUPDITTO:
			if (spa_version(spa) < SPA_VERSION_DEDUP)
				error = SET_ERROR(ENOTSUP);
			else
				error = nvpair_value_uint64(elem, &intval);
			if (error == 0 &&
			    intval != 0 && intval < ZIO_DEDUPDITTO_MIN)
				error = SET_ERROR(EINVAL);
			break;
		}

		if (error)
			break;
	}

	if (!error && reset_bootfs) {
		error = nvlist_remove(props,
		    zpool_prop_to_name(ZPOOL_PROP_BOOTFS), DATA_TYPE_STRING);

		if (!error) {
			error = nvlist_add_uint64(props,
			    zpool_prop_to_name(ZPOOL_PROP_BOOTFS), objnum);
		}
	}

	return (error);
}

void
spa_configfile_set(spa_t *spa, nvlist_t *nvp, boolean_t need_sync)
{
	char *cachefile;
	spa_config_dirent_t *dp;

	if (nvlist_lookup_string(nvp, zpool_prop_to_name(ZPOOL_PROP_CACHEFILE),
	    &cachefile) != 0)
		return;

	dp = kmem_alloc(sizeof (spa_config_dirent_t),
	    KM_SLEEP);

	if (cachefile[0] == '\0')
		dp->scd_path = spa_strdup(spa_config_path);
	else if (strcmp(cachefile, "none") == 0)
		dp->scd_path = NULL;
	else
		dp->scd_path = spa_strdup(cachefile);

	list_insert_head(&spa->spa_config_list, dp);
	if (need_sync)
		spa_async_request(spa, SPA_ASYNC_CONFIG_UPDATE);
}

int
spa_prop_set(spa_t *spa, nvlist_t *nvp)
{
	int error;
	nvpair_t *elem = NULL;
	boolean_t need_sync = B_FALSE;

	if ((error = spa_prop_validate(spa, nvp)) != 0)
		return (error);

	while ((elem = nvlist_next_nvpair(nvp, elem)) != NULL) {
		zpool_prop_t prop = zpool_name_to_prop(nvpair_name(elem));

		if (prop == ZPOOL_PROP_CACHEFILE ||
		    prop == ZPOOL_PROP_ALTROOT ||
		    prop == ZPOOL_PROP_READONLY)
			continue;

		if (prop == ZPOOL_PROP_VERSION || prop == ZPROP_INVAL) {
			uint64_t ver;

			if (prop == ZPOOL_PROP_VERSION) {
				VERIFY(nvpair_value_uint64(elem, &ver) == 0);
			} else {
				ASSERT(zpool_prop_feature(nvpair_name(elem)));
				ver = SPA_VERSION_FEATURES;
				need_sync = B_TRUE;
			}

			/* Save time if the version is already set. */
			if (ver == spa_version(spa))
				continue;

			/*
			 * In addition to the pool directory object, we might
			 * create the pool properties object, the features for
			 * read object, the features for write object, or the
			 * feature descriptions object.
			 */
			error = dsl_sync_task(spa->spa_name, NULL,
			    spa_sync_version, &ver,
			    6, ZFS_SPACE_CHECK_RESERVED);
			if (error)
				return (error);
			continue;
		}

		need_sync = B_TRUE;
		break;
	}

	if (need_sync) {
		return (dsl_sync_task(spa->spa_name, NULL, spa_sync_props,
		    nvp, 6, ZFS_SPACE_CHECK_RESERVED));
	}

	return (0);
}

/*
 * If the bootfs property value is dsobj, clear it.
 */
void
spa_prop_clear_bootfs(spa_t *spa, uint64_t dsobj, dmu_tx_t *tx)
{
	if (spa->spa_bootfs == dsobj && spa->spa_pool_props_object != 0) {
		VERIFY(zap_remove(spa->spa_meta_objset,
		    spa->spa_pool_props_object,
		    zpool_prop_to_name(ZPOOL_PROP_BOOTFS), tx) == 0);
		spa->spa_bootfs = 0;
	}
}

/*ARGSUSED*/
static int
spa_change_guid_check(void *arg, dmu_tx_t *tx)
{
	uint64_t *newguid = arg;
	spa_t *spa = dmu_tx_pool(tx)->dp_spa;
	vdev_t *rvd = spa->spa_root_vdev;
	uint64_t vdev_state;

	spa_config_enter(spa, SCL_STATE, FTAG, RW_READER);
	vdev_state = rvd->vdev_state;
	spa_config_exit(spa, SCL_STATE, FTAG);

	if (vdev_state != VDEV_STATE_HEALTHY)
		return (SET_ERROR(ENXIO));

	ASSERT3U(spa_guid(spa), !=, *newguid);

	return (0);
}

static void
spa_change_guid_sync(void *arg, dmu_tx_t *tx)
{
	uint64_t *newguid = arg;
	spa_t *spa = dmu_tx_pool(tx)->dp_spa;
	uint64_t oldguid;
	vdev_t *rvd = spa->spa_root_vdev;

	oldguid = spa_guid(spa);

	spa_config_enter(spa, SCL_STATE, FTAG, RW_READER);
	rvd->vdev_guid = *newguid;
	rvd->vdev_guid_sum += (*newguid - oldguid);
	vdev_config_dirty(rvd);
	spa_config_exit(spa, SCL_STATE, FTAG);

	spa_history_log_internal(spa, "guid change", tx, "old=%llu new=%llu",
	    oldguid, *newguid);
}

/*
 * Change the GUID for the pool.  This is done so that we can later
 * re-import a pool built from a clone of our own vdevs.  We will modify
 * the root vdev's guid, our own pool guid, and then mark all of our
 * vdevs dirty.  Note that we must make sure that all our vdevs are
 * online when we do this, or else any vdevs that weren't present
 * would be orphaned from our pool.  We are also going to issue a
 * sysevent to update any watchers.
 */
int
spa_change_guid(spa_t *spa)
{
	int error;
	uint64_t guid;

	mutex_enter(&spa->spa_vdev_top_lock);
	mutex_enter(&spa_namespace_lock);
	guid = spa_generate_guid(NULL);

	error = dsl_sync_task(spa->spa_name, spa_change_guid_check,
	    spa_change_guid_sync, &guid, 5, ZFS_SPACE_CHECK_RESERVED);

	if (error == 0) {
		spa_write_cachefile(spa, B_FALSE, B_TRUE);
		spa_event_notify(spa, NULL, ESC_ZFS_POOL_REGUID);
	}

	mutex_exit(&spa_namespace_lock);
	mutex_exit(&spa->spa_vdev_top_lock);

	return (error);
}

/*
 * ==========================================================================
 * SPA state manipulation (open/create/destroy/import/export)
 * ==========================================================================
 */

static int
spa_error_entry_compare(const void *a, const void *b)
{
	spa_error_entry_t *sa = (spa_error_entry_t *)a;
	spa_error_entry_t *sb = (spa_error_entry_t *)b;
	int ret;

	ret = bcmp(&sa->se_bookmark, &sb->se_bookmark,
	    sizeof (zbookmark_phys_t));

	if (ret < 0)
		return (-1);
	else if (ret > 0)
		return (1);
	else
		return (0);
}

/*
 * Utility function which retrieves copies of the current logs and
 * re-initializes them in the process.
 */
void
spa_get_errlists(spa_t *spa, avl_tree_t *last, avl_tree_t *scrub)
{
	ASSERT(MUTEX_HELD(&spa->spa_errlist_lock));

	bcopy(&spa->spa_errlist_last, last, sizeof (avl_tree_t));
	bcopy(&spa->spa_errlist_scrub, scrub, sizeof (avl_tree_t));

	avl_create(&spa->spa_errlist_scrub,
	    spa_error_entry_compare, sizeof (spa_error_entry_t),
	    offsetof(spa_error_entry_t, se_avl));
	avl_create(&spa->spa_errlist_last,
	    spa_error_entry_compare, sizeof (spa_error_entry_t),
	    offsetof(spa_error_entry_t, se_avl));
}

static void
spa_taskqs_init(spa_t *spa, zio_type_t t, zio_taskq_type_t q)
{
	const zio_taskq_info_t *ztip = &zio_taskqs[t][q];
	enum zti_modes mode = ztip->zti_mode;
	uint_t value = ztip->zti_value;
	uint_t count = ztip->zti_count;
	spa_taskqs_t *tqs = &spa->spa_zio_taskq[t][q];
	char name[32];
	uint_t flags = 0;
	boolean_t batch = B_FALSE;

	if (mode == ZTI_MODE_NULL) {
		tqs->stqs_count = 0;
		tqs->stqs_taskq = NULL;
		return;
	}

	ASSERT3U(count, >, 0);

	tqs->stqs_count = count;
	tqs->stqs_taskq = kmem_alloc(count * sizeof (taskq_t *), KM_SLEEP);

	switch (mode) {
	case ZTI_MODE_FIXED:
		ASSERT3U(value, >=, 1);
		value = MAX(value, 1);
		break;

	case ZTI_MODE_BATCH:
		batch = B_TRUE;
		flags |= TASKQ_THREADS_CPU_PCT;
		value = zio_taskq_batch_pct;
		break;

	default:
		panic("unrecognized mode for %s_%s taskq (%u:%u) in "
		    "spa_activate()",
		    zio_type_name[t], zio_taskq_types[q], mode, value);
		break;
	}

	for (uint_t i = 0; i < count; i++) {
		taskq_t *tq;

		if (count > 1) {
			(void) snprintf(name, sizeof (name), "%s_%s_%u",
			    zio_type_name[t], zio_taskq_types[q], i);
		} else {
			(void) snprintf(name, sizeof (name), "%s_%s",
			    zio_type_name[t], zio_taskq_types[q]);
		}

		if (zio_taskq_sysdc && spa->spa_proc != &p0) {
			if (batch)
				flags |= TASKQ_DC_BATCH;

			tq = taskq_create_sysdc(name, value, 50, INT_MAX,
			    spa->spa_proc, zio_taskq_basedc, flags);
		} else {
			pri_t pri = maxclsyspri;
			/*
			 * The write issue taskq can be extremely CPU
			 * intensive.  Run it at slightly lower priority
			 * than the other taskqs.
			 */
			if (t == ZIO_TYPE_WRITE && q == ZIO_TASKQ_ISSUE)
				pri--;

			tq = taskq_create_proc(name, value, pri, 50,
			    INT_MAX, spa->spa_proc, flags);
		}

		tqs->stqs_taskq[i] = tq;
	}
}

static void
spa_taskqs_fini(spa_t *spa, zio_type_t t, zio_taskq_type_t q)
{
	spa_taskqs_t *tqs = &spa->spa_zio_taskq[t][q];

	if (tqs->stqs_taskq == NULL) {
		ASSERT0(tqs->stqs_count);
		return;
	}

	for (uint_t i = 0; i < tqs->stqs_count; i++) {
		ASSERT3P(tqs->stqs_taskq[i], !=, NULL);
		taskq_destroy(tqs->stqs_taskq[i]);
	}

	kmem_free(tqs->stqs_taskq, tqs->stqs_count * sizeof (taskq_t *));
	tqs->stqs_taskq = NULL;
}

/*
 * Dispatch a task to the appropriate taskq for the ZFS I/O type and priority.
 * Note that a type may have multiple discrete taskqs to avoid lock contention
 * on the taskq itself. In that case we choose which taskq at random by using
 * the low bits of gethrtime().
 */
void
spa_taskq_dispatch_ent(spa_t *spa, zio_type_t t, zio_taskq_type_t q,
    task_func_t *func, void *arg, uint_t flags, taskq_ent_t *ent)
{
	spa_taskqs_t *tqs = &spa->spa_zio_taskq[t][q];
	taskq_t *tq;

	ASSERT3P(tqs->stqs_taskq, !=, NULL);
	ASSERT3U(tqs->stqs_count, !=, 0);

	if (tqs->stqs_count == 1) {
		tq = tqs->stqs_taskq[0];
	} else {
		tq = tqs->stqs_taskq[gethrtime() % tqs->stqs_count];
	}

	taskq_dispatch_ent(tq, func, arg, flags, ent);
}

static void
spa_create_zio_taskqs(spa_t *spa)
{
	for (int t = 0; t < ZIO_TYPES; t++) {
		for (int q = 0; q < ZIO_TASKQ_TYPES; q++) {
			spa_taskqs_init(spa, t, q);
		}
	}
}

#ifdef _KERNEL
static void
spa_thread(void *arg)
{
	callb_cpr_t cprinfo;

	spa_t *spa = arg;
	user_t *pu = PTOU(curproc);

	CALLB_CPR_INIT(&cprinfo, &spa->spa_proc_lock, callb_generic_cpr,
	    spa->spa_name);

	ASSERT(curproc != &p0);
	(void) snprintf(pu->u_psargs, sizeof (pu->u_psargs),
	    "zpool-%s", spa->spa_name);
	(void) strlcpy(pu->u_comm, pu->u_psargs, sizeof (pu->u_comm));

	/* bind this thread to the requested psrset */
	if (zio_taskq_psrset_bind != PS_NONE) {
		pool_lock();
		mutex_enter(&cpu_lock);
		mutex_enter(&pidlock);
		mutex_enter(&curproc->p_lock);

		if (cpupart_bind_thread(curthread, zio_taskq_psrset_bind,
		    0, NULL, NULL) == 0)  {
			curthread->t_bind_pset = zio_taskq_psrset_bind;
		} else {
			cmn_err(CE_WARN,
			    "Couldn't bind process for zfs pool \"%s\" to "
			    "pset %d\n", spa->spa_name, zio_taskq_psrset_bind);
		}

		mutex_exit(&curproc->p_lock);
		mutex_exit(&pidlock);
		mutex_exit(&cpu_lock);
		pool_unlock();
	}

	if (zio_taskq_sysdc) {
		sysdc_thread_enter(curthread, 100, 0);
	}

	spa->spa_proc = curproc;
	spa->spa_did = curthread->t_did;

	spa_create_zio_taskqs(spa);

	mutex_enter(&spa->spa_proc_lock);
	ASSERT(spa->spa_proc_state == SPA_PROC_CREATED);

	spa->spa_proc_state = SPA_PROC_ACTIVE;
	cv_broadcast(&spa->spa_proc_cv);

	CALLB_CPR_SAFE_BEGIN(&cprinfo);
	while (spa->spa_proc_state == SPA_PROC_ACTIVE)
		cv_wait(&spa->spa_proc_cv, &spa->spa_proc_lock);
	CALLB_CPR_SAFE_END(&cprinfo, &spa->spa_proc_lock);

	ASSERT(spa->spa_proc_state == SPA_PROC_DEACTIVATE);
	spa->spa_proc_state = SPA_PROC_GONE;
	spa->spa_proc = &p0;
	cv_broadcast(&spa->spa_proc_cv);
	CALLB_CPR_EXIT(&cprinfo);	/* drops spa_proc_lock */

	mutex_enter(&curproc->p_lock);
	lwp_exit();
}
#endif

/*
 * Activate an uninitialized pool.
 */
static void
spa_activate(spa_t *spa, int mode)
{
	ASSERT(spa->spa_state == POOL_STATE_UNINITIALIZED);

	spa->spa_state = POOL_STATE_ACTIVE;
	spa->spa_mode = mode;

	spa->spa_normal_class = metaslab_class_create(spa, zfs_metaslab_ops);
	spa->spa_log_class = metaslab_class_create(spa, zfs_metaslab_ops);

	/* Try to create a covering process */
	mutex_enter(&spa->spa_proc_lock);
	ASSERT(spa->spa_proc_state == SPA_PROC_NONE);
	ASSERT(spa->spa_proc == &p0);
	spa->spa_did = 0;

	/* Only create a process if we're going to be around a while. */
	if (spa_create_process && strcmp(spa->spa_name, TRYIMPORT_NAME) != 0) {
		if (newproc(spa_thread, (caddr_t)spa, syscid, maxclsyspri,
		    NULL, 0) == 0) {
			spa->spa_proc_state = SPA_PROC_CREATED;
			while (spa->spa_proc_state == SPA_PROC_CREATED) {
				cv_wait(&spa->spa_proc_cv,
				    &spa->spa_proc_lock);
			}
			ASSERT(spa->spa_proc_state == SPA_PROC_ACTIVE);
			ASSERT(spa->spa_proc != &p0);
			ASSERT(spa->spa_did != 0);
		} else {
#ifdef _KERNEL
			cmn_err(CE_WARN,
			    "Couldn't create process for zfs pool \"%s\"\n",
			    spa->spa_name);
#endif
		}
	}
	mutex_exit(&spa->spa_proc_lock);

	/* If we didn't create a process, we need to create our taskqs. */
	if (spa->spa_proc == &p0) {
		spa_create_zio_taskqs(spa);
	}

	for (size_t i = 0; i < TXG_SIZE; i++)
		spa->spa_txg_zio[i] = zio_root(spa, NULL, NULL, 0);

	list_create(&spa->spa_config_dirty_list, sizeof (vdev_t),
	    offsetof(vdev_t, vdev_config_dirty_node));
	list_create(&spa->spa_evicting_os_list, sizeof (objset_t),
	    offsetof(objset_t, os_evicting_node));
	list_create(&spa->spa_state_dirty_list, sizeof (vdev_t),
	    offsetof(vdev_t, vdev_state_dirty_node));

	txg_list_create(&spa->spa_vdev_txg_list,
	    offsetof(struct vdev, vdev_txg_node));

	avl_create(&spa->spa_errlist_scrub,
	    spa_error_entry_compare, sizeof (spa_error_entry_t),
	    offsetof(spa_error_entry_t, se_avl));
	avl_create(&spa->spa_errlist_last,
	    spa_error_entry_compare, sizeof (spa_error_entry_t),
	    offsetof(spa_error_entry_t, se_avl));
}

/*
 * Opposite of spa_activate().
 */
static void
spa_deactivate(spa_t *spa)
{
	ASSERT(spa->spa_sync_on == B_FALSE);
	ASSERT(spa->spa_dsl_pool == NULL);
	ASSERT(spa->spa_root_vdev == NULL);
	ASSERT(spa->spa_async_zio_root == NULL);
	ASSERT(spa->spa_state != POOL_STATE_UNINITIALIZED);

	spa_evicting_os_wait(spa);

	txg_list_destroy(&spa->spa_vdev_txg_list);

	list_destroy(&spa->spa_config_dirty_list);
	list_destroy(&spa->spa_evicting_os_list);
	list_destroy(&spa->spa_state_dirty_list);

	for (int t = 0; t < ZIO_TYPES; t++) {
		for (int q = 0; q < ZIO_TASKQ_TYPES; q++) {
			spa_taskqs_fini(spa, t, q);
		}
	}

	for (size_t i = 0; i < TXG_SIZE; i++) {
		ASSERT3P(spa->spa_txg_zio[i], !=, NULL);
		VERIFY0(zio_wait(spa->spa_txg_zio[i]));
		spa->spa_txg_zio[i] = NULL;
	}

	metaslab_class_destroy(spa->spa_normal_class);
	spa->spa_normal_class = NULL;

	metaslab_class_destroy(spa->spa_log_class);
	spa->spa_log_class = NULL;

	/*
	 * If this was part of an import or the open otherwise failed, we may
	 * still have errors left in the queues.  Empty them just in case.
	 */
	spa_errlog_drain(spa);

	avl_destroy(&spa->spa_errlist_scrub);
	avl_destroy(&spa->spa_errlist_last);

	spa->spa_state = POOL_STATE_UNINITIALIZED;

	mutex_enter(&spa->spa_proc_lock);
	if (spa->spa_proc_state != SPA_PROC_NONE) {
		ASSERT(spa->spa_proc_state == SPA_PROC_ACTIVE);
		spa->spa_proc_state = SPA_PROC_DEACTIVATE;
		cv_broadcast(&spa->spa_proc_cv);
		while (spa->spa_proc_state == SPA_PROC_DEACTIVATE) {
			ASSERT(spa->spa_proc != &p0);
			cv_wait(&spa->spa_proc_cv, &spa->spa_proc_lock);
		}
		ASSERT(spa->spa_proc_state == SPA_PROC_GONE);
		spa->spa_proc_state = SPA_PROC_NONE;
	}
	ASSERT(spa->spa_proc == &p0);
	mutex_exit(&spa->spa_proc_lock);

	/*
	 * We want to make sure spa_thread() has actually exited the ZFS
	 * module, so that the module can't be unloaded out from underneath
	 * it.
	 */
	if (spa->spa_did != 0) {
		thread_join(spa->spa_did);
		spa->spa_did = 0;
	}
}

/*
 * Verify a pool configuration, and construct the vdev tree appropriately.  This
 * will create all the necessary vdevs in the appropriate layout, with each vdev
 * in the CLOSED state.  This will prep the pool before open/creation/import.
 * All vdev validation is done by the vdev_alloc() routine.
 */
static int
spa_config_parse(spa_t *spa, vdev_t **vdp, nvlist_t *nv, vdev_t *parent,
    uint_t id, int atype)
{
	nvlist_t **child;
	uint_t children;
	int error;

	if ((error = vdev_alloc(spa, vdp, nv, parent, id, atype)) != 0)
		return (error);

	if ((*vdp)->vdev_ops->vdev_op_leaf)
		return (0);

	error = nvlist_lookup_nvlist_array(nv, ZPOOL_CONFIG_CHILDREN,
	    &child, &children);

	if (error == ENOENT)
		return (0);

	if (error) {
		vdev_free(*vdp);
		*vdp = NULL;
		return (SET_ERROR(EINVAL));
	}

	for (int c = 0; c < children; c++) {
		vdev_t *vd;
		if ((error = spa_config_parse(spa, &vd, child[c], *vdp, c,
		    atype)) != 0) {
			vdev_free(*vdp);
			*vdp = NULL;
			return (error);
		}
	}

	ASSERT(*vdp != NULL);

	return (0);
}

/*
 * Opposite of spa_load().
 */
static void
spa_unload(spa_t *spa)
{
	int i;

	ASSERT(MUTEX_HELD(&spa_namespace_lock));

	/*
	 * Stop async tasks.
	 */
	spa_async_suspend(spa);

	/*
	 * Stop syncing.
	 */
	if (spa->spa_sync_on) {
		txg_sync_stop(spa->spa_dsl_pool);
		spa->spa_sync_on = B_FALSE;
	}

	/*
	 * Even though vdev_free() also calls vdev_metaslab_fini, we need
	 * to call it earlier, before we wait for async i/o to complete.
	 * This ensures that there is no async metaslab prefetching, by
	 * calling taskq_wait(mg_taskq).
	 */
	if (spa->spa_root_vdev != NULL) {
		spa_config_enter(spa, SCL_ALL, FTAG, RW_WRITER);
		for (int c = 0; c < spa->spa_root_vdev->vdev_children; c++)
			vdev_metaslab_fini(spa->spa_root_vdev->vdev_child[c]);
		spa_config_exit(spa, SCL_ALL, FTAG);
	}

	/*
	 * Wait for any outstanding async I/O to complete.
	 */
	if (spa->spa_async_zio_root != NULL) {
		for (int i = 0; i < max_ncpus; i++)
			(void) zio_wait(spa->spa_async_zio_root[i]);
		kmem_free(spa->spa_async_zio_root, max_ncpus * sizeof (void *));
		spa->spa_async_zio_root = NULL;
	}

	if (spa->spa_vdev_removal != NULL) {
		spa_vdev_removal_destroy(spa->spa_vdev_removal);
		spa->spa_vdev_removal = NULL;
	}

	spa_condense_fini(spa);

	bpobj_close(&spa->spa_deferred_bpobj);

	spa_config_enter(spa, SCL_ALL, FTAG, RW_WRITER);

	/*
	 * Close all vdevs.
	 */
	if (spa->spa_root_vdev)
		vdev_free(spa->spa_root_vdev);
	ASSERT(spa->spa_root_vdev == NULL);

	/*
	 * Close the dsl pool.
	 */
	if (spa->spa_dsl_pool) {
		dsl_pool_close(spa->spa_dsl_pool);
		spa->spa_dsl_pool = NULL;
		spa->spa_meta_objset = NULL;
	}

	ddt_unload(spa);

	/*
	 * Drop and purge level 2 cache
	 */
	spa_l2cache_drop(spa);

	for (i = 0; i < spa->spa_spares.sav_count; i++)
		vdev_free(spa->spa_spares.sav_vdevs[i]);
	if (spa->spa_spares.sav_vdevs) {
		kmem_free(spa->spa_spares.sav_vdevs,
		    spa->spa_spares.sav_count * sizeof (void *));
		spa->spa_spares.sav_vdevs = NULL;
	}
	if (spa->spa_spares.sav_config) {
		nvlist_free(spa->spa_spares.sav_config);
		spa->spa_spares.sav_config = NULL;
	}
	spa->spa_spares.sav_count = 0;

	for (i = 0; i < spa->spa_l2cache.sav_count; i++) {
		vdev_clear_stats(spa->spa_l2cache.sav_vdevs[i]);
		vdev_free(spa->spa_l2cache.sav_vdevs[i]);
	}
	if (spa->spa_l2cache.sav_vdevs) {
		kmem_free(spa->spa_l2cache.sav_vdevs,
		    spa->spa_l2cache.sav_count * sizeof (void *));
		spa->spa_l2cache.sav_vdevs = NULL;
	}
	if (spa->spa_l2cache.sav_config) {
		nvlist_free(spa->spa_l2cache.sav_config);
		spa->spa_l2cache.sav_config = NULL;
	}
	spa->spa_l2cache.sav_count = 0;

	spa->spa_async_suspended = 0;

	if (spa->spa_comment != NULL) {
		spa_strfree(spa->spa_comment);
		spa->spa_comment = NULL;
	}

	spa_config_exit(spa, SCL_ALL, FTAG);
}

/*
 * Load (or re-load) the current list of vdevs describing the active spares for
 * this pool.  When this is called, we have some form of basic information in
 * 'spa_spares.sav_config'.  We parse this into vdevs, try to open them, and
 * then re-generate a more complete list including status information.
 */
void
spa_load_spares(spa_t *spa)
{
	nvlist_t **spares;
	uint_t nspares;
	int i;
	vdev_t *vd, *tvd;

	ASSERT(spa_config_held(spa, SCL_ALL, RW_WRITER) == SCL_ALL);

	/*
	 * First, close and free any existing spare vdevs.
	 */
	for (i = 0; i < spa->spa_spares.sav_count; i++) {
		vd = spa->spa_spares.sav_vdevs[i];

		/* Undo the call to spa_activate() below */
		if ((tvd = spa_lookup_by_guid(spa, vd->vdev_guid,
		    B_FALSE)) != NULL && tvd->vdev_isspare)
			spa_spare_remove(tvd);
		vdev_close(vd);
		vdev_free(vd);
	}

	if (spa->spa_spares.sav_vdevs)
		kmem_free(spa->spa_spares.sav_vdevs,
		    spa->spa_spares.sav_count * sizeof (void *));

	if (spa->spa_spares.sav_config == NULL)
		nspares = 0;
	else
		VERIFY(nvlist_lookup_nvlist_array(spa->spa_spares.sav_config,
		    ZPOOL_CONFIG_SPARES, &spares, &nspares) == 0);

	spa->spa_spares.sav_count = (int)nspares;
	spa->spa_spares.sav_vdevs = NULL;

	if (nspares == 0)
		return;

	/*
	 * Construct the array of vdevs, opening them to get status in the
	 * process.   For each spare, there is potentially two different vdev_t
	 * structures associated with it: one in the list of spares (used only
	 * for basic validation purposes) and one in the active vdev
	 * configuration (if it's spared in).  During this phase we open and
	 * validate each vdev on the spare list.  If the vdev also exists in the
	 * active configuration, then we also mark this vdev as an active spare.
	 */
	spa->spa_spares.sav_vdevs = kmem_alloc(nspares * sizeof (void *),
	    KM_SLEEP);
	for (i = 0; i < spa->spa_spares.sav_count; i++) {
		VERIFY(spa_config_parse(spa, &vd, spares[i], NULL, 0,
		    VDEV_ALLOC_SPARE) == 0);
		ASSERT(vd != NULL);

		spa->spa_spares.sav_vdevs[i] = vd;

		if ((tvd = spa_lookup_by_guid(spa, vd->vdev_guid,
		    B_FALSE)) != NULL) {
			if (!tvd->vdev_isspare)
				spa_spare_add(tvd);

			/*
			 * We only mark the spare active if we were successfully
			 * able to load the vdev.  Otherwise, importing a pool
			 * with a bad active spare would result in strange
			 * behavior, because multiple pool would think the spare
			 * is actively in use.
			 *
			 * There is a vulnerability here to an equally bizarre
			 * circumstance, where a dead active spare is later
			 * brought back to life (onlined or otherwise).  Given
			 * the rarity of this scenario, and the extra complexity
			 * it adds, we ignore the possibility.
			 */
			if (!vdev_is_dead(tvd))
				spa_spare_activate(tvd);
		}

		vd->vdev_top = vd;
		vd->vdev_aux = &spa->spa_spares;

		if (vdev_open(vd) != 0)
			continue;

		if (vdev_validate_aux(vd) == 0)
			spa_spare_add(vd);
	}

	/*
	 * Recompute the stashed list of spares, with status information
	 * this time.
	 */
	VERIFY(nvlist_remove(spa->spa_spares.sav_config, ZPOOL_CONFIG_SPARES,
	    DATA_TYPE_NVLIST_ARRAY) == 0);

	spares = kmem_alloc(spa->spa_spares.sav_count * sizeof (void *),
	    KM_SLEEP);
	for (i = 0; i < spa->spa_spares.sav_count; i++)
		spares[i] = vdev_config_generate(spa,
		    spa->spa_spares.sav_vdevs[i], B_TRUE, VDEV_CONFIG_SPARE);
	VERIFY(nvlist_add_nvlist_array(spa->spa_spares.sav_config,
	    ZPOOL_CONFIG_SPARES, spares, spa->spa_spares.sav_count) == 0);
	for (i = 0; i < spa->spa_spares.sav_count; i++)
		nvlist_free(spares[i]);
	kmem_free(spares, spa->spa_spares.sav_count * sizeof (void *));
}

/*
 * Load (or re-load) the current list of vdevs describing the active l2cache for
 * this pool.  When this is called, we have some form of basic information in
 * 'spa_l2cache.sav_config'.  We parse this into vdevs, try to open them, and
 * then re-generate a more complete list including status information.
 * Devices which are already active have their details maintained, and are
 * not re-opened.
 */
void
spa_load_l2cache(spa_t *spa)
{
	nvlist_t **l2cache;
	uint_t nl2cache;
	int i, j, oldnvdevs;
	uint64_t guid;
	vdev_t *vd, **oldvdevs, **newvdevs;
	spa_aux_vdev_t *sav = &spa->spa_l2cache;

	ASSERT(spa_config_held(spa, SCL_ALL, RW_WRITER) == SCL_ALL);

	if (sav->sav_config != NULL) {
		VERIFY(nvlist_lookup_nvlist_array(sav->sav_config,
		    ZPOOL_CONFIG_L2CACHE, &l2cache, &nl2cache) == 0);
		newvdevs = kmem_alloc(nl2cache * sizeof (void *), KM_SLEEP);
	} else {
		nl2cache = 0;
		newvdevs = NULL;
	}

	oldvdevs = sav->sav_vdevs;
	oldnvdevs = sav->sav_count;
	sav->sav_vdevs = NULL;
	sav->sav_count = 0;

	/*
	 * Process new nvlist of vdevs.
	 */
	for (i = 0; i < nl2cache; i++) {
		VERIFY(nvlist_lookup_uint64(l2cache[i], ZPOOL_CONFIG_GUID,
		    &guid) == 0);

		newvdevs[i] = NULL;
		for (j = 0; j < oldnvdevs; j++) {
			vd = oldvdevs[j];
			if (vd != NULL && guid == vd->vdev_guid) {
				/*
				 * Retain previous vdev for add/remove ops.
				 */
				newvdevs[i] = vd;
				oldvdevs[j] = NULL;
				break;
			}
		}

		if (newvdevs[i] == NULL) {
			/*
			 * Create new vdev
			 */
			VERIFY(spa_config_parse(spa, &vd, l2cache[i], NULL, 0,
			    VDEV_ALLOC_L2CACHE) == 0);
			ASSERT(vd != NULL);
			newvdevs[i] = vd;

			/*
			 * Commit this vdev as an l2cache device,
			 * even if it fails to open.
			 */
			spa_l2cache_add(vd);

			vd->vdev_top = vd;
			vd->vdev_aux = sav;

			spa_l2cache_activate(vd);

			if (vdev_open(vd) != 0)
				continue;

			(void) vdev_validate_aux(vd);

			if (!vdev_is_dead(vd))
				l2arc_add_vdev(spa, vd);
		}
	}

	/*
	 * Purge vdevs that were dropped
	 */
	for (i = 0; i < oldnvdevs; i++) {
		uint64_t pool;

		vd = oldvdevs[i];
		if (vd != NULL) {
			ASSERT(vd->vdev_isl2cache);

			if (spa_l2cache_exists(vd->vdev_guid, &pool) &&
			    pool != 0ULL && l2arc_vdev_present(vd))
				l2arc_remove_vdev(vd);
			vdev_clear_stats(vd);
			vdev_free(vd);
		}
	}

	if (oldvdevs)
		kmem_free(oldvdevs, oldnvdevs * sizeof (void *));

	if (sav->sav_config == NULL)
		goto out;

	sav->sav_vdevs = newvdevs;
	sav->sav_count = (int)nl2cache;

	/*
	 * Recompute the stashed list of l2cache devices, with status
	 * information this time.
	 */
	VERIFY(nvlist_remove(sav->sav_config, ZPOOL_CONFIG_L2CACHE,
	    DATA_TYPE_NVLIST_ARRAY) == 0);

	l2cache = kmem_alloc(sav->sav_count * sizeof (void *), KM_SLEEP);
	for (i = 0; i < sav->sav_count; i++)
		l2cache[i] = vdev_config_generate(spa,
		    sav->sav_vdevs[i], B_TRUE, VDEV_CONFIG_L2CACHE);
	VERIFY(nvlist_add_nvlist_array(sav->sav_config,
	    ZPOOL_CONFIG_L2CACHE, l2cache, sav->sav_count) == 0);
out:
	for (i = 0; i < sav->sav_count; i++)
		nvlist_free(l2cache[i]);
	if (sav->sav_count)
		kmem_free(l2cache, sav->sav_count * sizeof (void *));
}

static int
load_nvlist(spa_t *spa, uint64_t obj, nvlist_t **value)
{
	dmu_buf_t *db;
	char *packed = NULL;
	size_t nvsize = 0;
	int error;
	*value = NULL;

	error = dmu_bonus_hold(spa->spa_meta_objset, obj, FTAG, &db);
	if (error != 0)
		return (error);

	nvsize = *(uint64_t *)db->db_data;
	dmu_buf_rele(db, FTAG);

	packed = kmem_alloc(nvsize, KM_SLEEP);
	error = dmu_read(spa->spa_meta_objset, obj, 0, nvsize, packed,
	    DMU_READ_PREFETCH);
	if (error == 0)
		error = nvlist_unpack(packed, nvsize, value, 0);
	kmem_free(packed, nvsize);

	return (error);
}

/*
 * Checks to see if the given vdev could not be opened, in which case we post a
 * sysevent to notify the autoreplace code that the device has been removed.
 */
static void
spa_check_removed(vdev_t *vd)
{
	for (int c = 0; c < vd->vdev_children; c++)
		spa_check_removed(vd->vdev_child[c]);

	if (vd->vdev_ops->vdev_op_leaf && vdev_is_dead(vd) &&
	    vdev_is_concrete(vd)) {
		zfs_post_autoreplace(vd->vdev_spa, vd);
		spa_event_notify(vd->vdev_spa, vd, ESC_ZFS_VDEV_CHECK);
	}
}

static void
spa_config_valid_zaps(vdev_t *vd, vdev_t *mvd)
{
	ASSERT3U(vd->vdev_children, ==, mvd->vdev_children);

	vd->vdev_top_zap = mvd->vdev_top_zap;
	vd->vdev_leaf_zap = mvd->vdev_leaf_zap;

	for (uint64_t i = 0; i < vd->vdev_children; i++) {
		spa_config_valid_zaps(vd->vdev_child[i], mvd->vdev_child[i]);
	}
}

/*
 * Validate the current config against the MOS config
 */
static boolean_t
spa_config_valid(spa_t *spa, nvlist_t *config)
{
	vdev_t *mrvd, *rvd = spa->spa_root_vdev;
	nvlist_t *nv;

	VERIFY(nvlist_lookup_nvlist(config, ZPOOL_CONFIG_VDEV_TREE, &nv) == 0);

	spa_config_enter(spa, SCL_ALL, FTAG, RW_WRITER);
	VERIFY(spa_config_parse(spa, &mrvd, nv, NULL, 0, VDEV_ALLOC_LOAD) == 0);

	ASSERT3U(rvd->vdev_children, ==, mrvd->vdev_children);

	/*
	 * If we're doing a normal import, then build up any additional
	 * diagnostic information about missing devices in this config.
	 * We'll pass this up to the user for further processing.
	 */
	if (!(spa->spa_import_flags & ZFS_IMPORT_MISSING_LOG)) {
		nvlist_t **child, *nv;
		uint64_t idx = 0;

		child = kmem_alloc(rvd->vdev_children * sizeof (nvlist_t **),
		    KM_SLEEP);
		VERIFY(nvlist_alloc(&nv, NV_UNIQUE_NAME, KM_SLEEP) == 0);

		for (int c = 0; c < rvd->vdev_children; c++) {
			vdev_t *tvd = rvd->vdev_child[c];
			vdev_t *mtvd  = mrvd->vdev_child[c];

			if (tvd->vdev_ops == &vdev_missing_ops &&
			    mtvd->vdev_ops != &vdev_missing_ops &&
			    mtvd->vdev_islog)
				child[idx++] = vdev_config_generate(spa, mtvd,
				    B_FALSE, 0);
		}

		if (idx) {
			VERIFY(nvlist_add_nvlist_array(nv,
			    ZPOOL_CONFIG_CHILDREN, child, idx) == 0);
			VERIFY(nvlist_add_nvlist(spa->spa_load_info,
			    ZPOOL_CONFIG_MISSING_DEVICES, nv) == 0);

			for (int i = 0; i < idx; i++)
				nvlist_free(child[i]);
		}
		nvlist_free(nv);
		kmem_free(child, rvd->vdev_children * sizeof (char **));
	}

	/*
	 * Compare the root vdev tree with the information we have
	 * from the MOS config (mrvd). Check each top-level vdev
	 * with the corresponding MOS config top-level (mtvd).
	 */
	for (int c = 0; c < rvd->vdev_children; c++) {
		vdev_t *tvd = rvd->vdev_child[c];
		vdev_t *mtvd  = mrvd->vdev_child[c];

		/*
		 * Resolve any "missing" vdevs in the current configuration.
		 * Also trust the MOS config about any "indirect" vdevs.
		 * If we find that the MOS config has more accurate information
		 * about the top-level vdev then use that vdev instead.
		 */
		if ((tvd->vdev_ops == &vdev_missing_ops &&
		    mtvd->vdev_ops != &vdev_missing_ops) ||
		    (mtvd->vdev_ops == &vdev_indirect_ops &&
		    tvd->vdev_ops != &vdev_indirect_ops)) {

			/*
			 * Device specific actions.
			 */
			if (mtvd->vdev_islog) {
				if (!(spa->spa_import_flags &
				    ZFS_IMPORT_MISSING_LOG)) {
					continue;
				}

				spa_set_log_state(spa, SPA_LOG_CLEAR);
			} else if (mtvd->vdev_ops != &vdev_indirect_ops) {
				continue;
			}

			/*
			 * Swap the missing vdev with the data we were
			 * able to obtain from the MOS config.
			 */
			vdev_remove_child(rvd, tvd);
			vdev_remove_child(mrvd, mtvd);

			vdev_add_child(rvd, mtvd);
			vdev_add_child(mrvd, tvd);

			vdev_reopen(rvd);
		} else {
			if (mtvd->vdev_islog) {
				/*
				 * Load the slog device's state from the MOS
				 * config since it's possible that the label
				 * does not contain the most up-to-date
				 * information.
				 */
				vdev_load_log_state(tvd, mtvd);
				vdev_reopen(tvd);
			}

			/*
			 * Never trust this info from userland; always use
			 * what's in the MOS.  This prevents it from getting out
			 * of sync with the rest of the info in the MOS.
			 */
			tvd->vdev_removing = mtvd->vdev_removing;

			/*
			 * Both the indirect config and per-vdev ZAP info are
			 * stored exclusively in the MOS.
			 */
			tvd->vdev_indirect_config = mtvd->vdev_indirect_config;
			spa_config_valid_zaps(tvd, mtvd);
		}
	}

	vdev_free(mrvd);
	spa_config_exit(spa, SCL_ALL, FTAG);

	/*
	 * Ensure we were able to validate the config.
	 */
	return (rvd->vdev_guid_sum == spa->spa_uberblock.ub_guid_sum);
}

/*
 * Check for missing log devices
 */
static boolean_t
spa_check_logs(spa_t *spa)
{
	boolean_t rv = B_FALSE;
	dsl_pool_t *dp = spa_get_dsl(spa);

	switch (spa->spa_log_state) {
	case SPA_LOG_MISSING:
		/* need to recheck in case slog has been restored */
	case SPA_LOG_UNKNOWN:
		rv = (dmu_objset_find_dp(dp, dp->dp_root_dir_obj,
		    zil_check_log_chain, NULL, DS_FIND_CHILDREN) != 0);
		if (rv)
			spa_set_log_state(spa, SPA_LOG_MISSING);
		break;
	}
	return (rv);
}

static boolean_t
spa_passivate_log(spa_t *spa)
{
	vdev_t *rvd = spa->spa_root_vdev;
	boolean_t slog_found = B_FALSE;

	ASSERT(spa_config_held(spa, SCL_ALLOC, RW_WRITER));

	if (!spa_has_slogs(spa))
		return (B_FALSE);

	for (int c = 0; c < rvd->vdev_children; c++) {
		vdev_t *tvd = rvd->vdev_child[c];
		metaslab_group_t *mg = tvd->vdev_mg;

		if (tvd->vdev_islog) {
			metaslab_group_passivate(mg);
			slog_found = B_TRUE;
		}
	}

	return (slog_found);
}

static void
spa_activate_log(spa_t *spa)
{
	vdev_t *rvd = spa->spa_root_vdev;

	ASSERT(spa_config_held(spa, SCL_ALLOC, RW_WRITER));

	for (int c = 0; c < rvd->vdev_children; c++) {
		vdev_t *tvd = rvd->vdev_child[c];
		metaslab_group_t *mg = tvd->vdev_mg;

		if (tvd->vdev_islog)
			metaslab_group_activate(mg);
	}
}

int
spa_reset_logs(spa_t *spa)
{
	int error;

	error = dmu_objset_find(spa_name(spa), zil_reset,
	    NULL, DS_FIND_CHILDREN);
	if (error == 0) {
		/*
		 * We successfully offlined the log device, sync out the
		 * current txg so that the "stubby" block can be removed
		 * by zil_sync().
		 */
		txg_wait_synced(spa->spa_dsl_pool, 0);
	}
	return (error);
}

static void
spa_aux_check_removed(spa_aux_vdev_t *sav)
{
	for (int i = 0; i < sav->sav_count; i++)
		spa_check_removed(sav->sav_vdevs[i]);
}

void
spa_claim_notify(zio_t *zio)
{
	spa_t *spa = zio->io_spa;

	if (zio->io_error)
		return;

	mutex_enter(&spa->spa_props_lock);	/* any mutex will do */
	if (spa->spa_claim_max_txg < zio->io_bp->blk_birth)
		spa->spa_claim_max_txg = zio->io_bp->blk_birth;
	mutex_exit(&spa->spa_props_lock);
}

typedef struct spa_load_error {
	uint64_t	sle_meta_count;
	uint64_t	sle_data_count;
} spa_load_error_t;

static void
spa_load_verify_done(zio_t *zio)
{
	blkptr_t *bp = zio->io_bp;
	spa_load_error_t *sle = zio->io_private;
	dmu_object_type_t type = BP_GET_TYPE(bp);
	int error = zio->io_error;
	spa_t *spa = zio->io_spa;

	if (error) {
		if ((BP_GET_LEVEL(bp) != 0 || DMU_OT_IS_METADATA(type)) &&
		    type != DMU_OT_INTENT_LOG)
			atomic_inc_64(&sle->sle_meta_count);
		else
			atomic_inc_64(&sle->sle_data_count);
	}
	zio_data_buf_free(zio->io_data, zio->io_size);

	mutex_enter(&spa->spa_scrub_lock);
	spa->spa_scrub_inflight--;
	cv_broadcast(&spa->spa_scrub_io_cv);
	mutex_exit(&spa->spa_scrub_lock);
}

/*
 * Maximum number of concurrent scrub i/os to create while verifying
 * a pool while importing it.
 */
int spa_load_verify_maxinflight = 10000;
boolean_t spa_load_verify_metadata = B_TRUE;
boolean_t spa_load_verify_data = B_TRUE;

/*ARGSUSED*/
static int
spa_load_verify_cb(spa_t *spa, zilog_t *zilog, const blkptr_t *bp,
    const zbookmark_phys_t *zb, const dnode_phys_t *dnp, void *arg)
{
	if (bp == NULL || BP_IS_HOLE(bp) || BP_IS_EMBEDDED(bp) ||
	    BP_IS_REDACTED(bp))
		return (0);
	/*
	 * Note: normally this routine will not be called if
	 * spa_load_verify_metadata is not set.  However, it may be useful
	 * to manually set the flag after the traversal has begun.
	 */
	if (!spa_load_verify_metadata)
		return (0);
	if (BP_GET_BUFC_TYPE(bp) == ARC_BUFC_DATA && !spa_load_verify_data)
		return (0);

	zio_t *rio = arg;
	size_t size = BP_GET_PSIZE(bp);
	void *data = zio_data_buf_alloc(size);

	mutex_enter(&spa->spa_scrub_lock);
	while (spa->spa_scrub_inflight >= spa_load_verify_maxinflight)
		cv_wait(&spa->spa_scrub_io_cv, &spa->spa_scrub_lock);
	spa->spa_scrub_inflight++;
	mutex_exit(&spa->spa_scrub_lock);

	zio_nowait(zio_read(rio, spa, bp, data, size,
	    spa_load_verify_done, rio->io_private, ZIO_PRIORITY_SCRUB,
	    ZIO_FLAG_SPECULATIVE | ZIO_FLAG_CANFAIL |
	    ZIO_FLAG_SCRUB | ZIO_FLAG_RAW, zb));
	return (0);
}

/* ARGSUSED */
int
verify_dataset_name_len(dsl_pool_t *dp, dsl_dataset_t *ds, void *arg)
{
	if (dsl_dataset_namelen(ds) >= ZFS_MAX_DATASET_NAME_LEN)
		return (SET_ERROR(ENAMETOOLONG));

	return (0);
}

static int
spa_load_verify(spa_t *spa)
{
	zio_t *rio;
	spa_load_error_t sle = { 0 };
	zpool_rewind_policy_t policy;
	boolean_t verify_ok = B_FALSE;
	int error = 0;

	zpool_get_rewind_policy(spa->spa_config, &policy);

	if (policy.zrp_request & ZPOOL_NEVER_REWIND)
		return (0);

	dsl_pool_config_enter(spa->spa_dsl_pool, FTAG);
	error = dmu_objset_find_dp(spa->spa_dsl_pool,
	    spa->spa_dsl_pool->dp_root_dir_obj, verify_dataset_name_len, NULL,
	    DS_FIND_CHILDREN);
	dsl_pool_config_exit(spa->spa_dsl_pool, FTAG);
	if (error != 0)
		return (error);

	rio = zio_root(spa, NULL, &sle,
	    ZIO_FLAG_CANFAIL | ZIO_FLAG_SPECULATIVE);

	if (spa_load_verify_metadata) {
		error = traverse_pool(spa, spa->spa_verify_min_txg,
		    TRAVERSE_PRE | TRAVERSE_PREFETCH_METADATA,
		    spa_load_verify_cb, rio);
	}

	(void) zio_wait(rio);

	spa->spa_load_meta_errors = sle.sle_meta_count;
	spa->spa_load_data_errors = sle.sle_data_count;

	if (!error && sle.sle_meta_count <= policy.zrp_maxmeta &&
	    sle.sle_data_count <= policy.zrp_maxdata) {
		int64_t loss = 0;

		verify_ok = B_TRUE;
		spa->spa_load_txg = spa->spa_uberblock.ub_txg;
		spa->spa_load_txg_ts = spa->spa_uberblock.ub_timestamp;

		loss = spa->spa_last_ubsync_txg_ts - spa->spa_load_txg_ts;
		VERIFY(nvlist_add_uint64(spa->spa_load_info,
		    ZPOOL_CONFIG_LOAD_TIME, spa->spa_load_txg_ts) == 0);
		VERIFY(nvlist_add_int64(spa->spa_load_info,
		    ZPOOL_CONFIG_REWIND_TIME, loss) == 0);
		VERIFY(nvlist_add_uint64(spa->spa_load_info,
		    ZPOOL_CONFIG_LOAD_DATA_ERRORS, sle.sle_data_count) == 0);
	} else {
		spa->spa_load_max_txg = spa->spa_uberblock.ub_txg;
	}

	if (error) {
		if (error != ENXIO && error != EIO)
			error = SET_ERROR(EIO);
		return (error);
	}

	return (verify_ok ? 0 : EIO);
}

/*
 * Find a value in the pool props object.
 */
static void
spa_prop_find(spa_t *spa, zpool_prop_t prop, uint64_t *val)
{
	(void) zap_lookup(spa->spa_meta_objset, spa->spa_pool_props_object,
	    zpool_prop_to_name(prop), sizeof (uint64_t), 1, val);
}

/*
 * Find a value in the pool directory object.
 */
static int
spa_dir_prop(spa_t *spa, const char *name, uint64_t *val)
{
	return (zap_lookup(spa->spa_meta_objset, DMU_POOL_DIRECTORY_OBJECT,
	    name, sizeof (uint64_t), 1, val));
}

static int
spa_vdev_err(vdev_t *vdev, vdev_aux_t aux, int err)
{
	vdev_set_state(vdev, B_TRUE, VDEV_STATE_CANT_OPEN, aux);
	return (SET_ERROR(err));
}

/*
 * Fix up config after a partly-completed split.  This is done with the
 * ZPOOL_CONFIG_SPLIT nvlist.  Both the splitting pool and the split-off
 * pool have that entry in their config, but only the splitting one contains
 * a list of all the guids of the vdevs that are being split off.
 *
 * This function determines what to do with that list: either rejoin
 * all the disks to the pool, or complete the splitting process.  To attempt
 * the rejoin, each disk that is offlined is marked online again, and
 * we do a reopen() call.  If the vdev label for every disk that was
 * marked online indicates it was successfully split off (VDEV_AUX_SPLIT_POOL)
 * then we call vdev_split() on each disk, and complete the split.
 *
 * Otherwise we leave the config alone, with all the vdevs in place in
 * the original pool.
 */
static void
spa_try_repair(spa_t *spa, nvlist_t *config)
{
	uint_t extracted;
	uint64_t *glist;
	uint_t i, gcount;
	nvlist_t *nvl;
	vdev_t **vd;
	boolean_t attempt_reopen;

	if (nvlist_lookup_nvlist(config, ZPOOL_CONFIG_SPLIT, &nvl) != 0)
		return;

	/* check that the config is complete */
	if (nvlist_lookup_uint64_array(nvl, ZPOOL_CONFIG_SPLIT_LIST,
	    &glist, &gcount) != 0)
		return;

	vd = kmem_zalloc(gcount * sizeof (vdev_t *), KM_SLEEP);

	/* attempt to online all the vdevs & validate */
	attempt_reopen = B_TRUE;
	for (i = 0; i < gcount; i++) {
		if (glist[i] == 0)	/* vdev is hole */
			continue;

		vd[i] = spa_lookup_by_guid(spa, glist[i], B_FALSE);
		if (vd[i] == NULL) {
			/*
			 * Don't bother attempting to reopen the disks;
			 * just do the split.
			 */
			attempt_reopen = B_FALSE;
		} else {
			/* attempt to re-online it */
			vd[i]->vdev_offline = B_FALSE;
		}
	}

	if (attempt_reopen) {
		vdev_reopen(spa->spa_root_vdev);

		/* check each device to see what state it's in */
		for (extracted = 0, i = 0; i < gcount; i++) {
			if (vd[i] != NULL &&
			    vd[i]->vdev_stat.vs_aux != VDEV_AUX_SPLIT_POOL)
				break;
			++extracted;
		}
	}

	/*
	 * If every disk has been moved to the new pool, or if we never
	 * even attempted to look at them, then we split them off for
	 * good.
	 */
	if (!attempt_reopen || gcount == extracted) {
		for (i = 0; i < gcount; i++)
			if (vd[i] != NULL)
				vdev_split(vd[i]);
		vdev_reopen(spa->spa_root_vdev);
	}

	kmem_free(vd, gcount * sizeof (vdev_t *));
}

static int
spa_load(spa_t *spa, spa_load_state_t state, spa_import_type_t type,
    boolean_t mosconfig)
{
	nvlist_t *config = spa->spa_config;
	char *ereport = FM_EREPORT_ZFS_POOL;
	char *comment;
	int error;
	uint64_t pool_guid;
	nvlist_t *nvl;

	if (nvlist_lookup_uint64(config, ZPOOL_CONFIG_POOL_GUID, &pool_guid))
		return (SET_ERROR(EINVAL));

	ASSERT(spa->spa_comment == NULL);
	if (nvlist_lookup_string(config, ZPOOL_CONFIG_COMMENT, &comment) == 0)
		spa->spa_comment = spa_strdup(comment);

	/*
	 * Versioning wasn't explicitly added to the label until later, so if
	 * it's not present treat it as the initial version.
	 */
	if (nvlist_lookup_uint64(config, ZPOOL_CONFIG_VERSION,
	    &spa->spa_ubsync.ub_version) != 0)
		spa->spa_ubsync.ub_version = SPA_VERSION_INITIAL;

	(void) nvlist_lookup_uint64(config, ZPOOL_CONFIG_POOL_TXG,
	    &spa->spa_config_txg);

	if ((state == SPA_LOAD_IMPORT || state == SPA_LOAD_TRYIMPORT) &&
	    spa_guid_exists(pool_guid, 0)) {
		error = SET_ERROR(EEXIST);
	} else {
		spa->spa_config_guid = pool_guid;

		if (nvlist_lookup_nvlist(config, ZPOOL_CONFIG_SPLIT,
		    &nvl) == 0) {
			VERIFY(nvlist_dup(nvl, &spa->spa_config_splitting,
			    KM_SLEEP) == 0);
		}

		nvlist_free(spa->spa_load_info);
		spa->spa_load_info = fnvlist_alloc();

		gethrestime(&spa->spa_loaded_ts);
		error = spa_load_impl(spa, pool_guid, config, state, type,
		    mosconfig, &ereport);
	}

	/*
	 * Don't count references from objsets that are already closed
	 * and are making their way through the eviction process.
	 */
	spa_evicting_os_wait(spa);
	spa->spa_minref = refcount_count(&spa->spa_refcount);
	if (error) {
		if (error != EEXIST) {
			spa->spa_loaded_ts.tv_sec = 0;
			spa->spa_loaded_ts.tv_nsec = 0;
		}
		if (error != EBADF) {
			zfs_ereport_post(ereport, spa, NULL, NULL, 0, 0);
		}
	}
	spa->spa_load_state = error ? SPA_LOAD_ERROR : SPA_LOAD_NONE;
	spa->spa_ena = 0;

	return (error);
}

/*
 * Count the number of per-vdev ZAPs associated with all of the vdevs in the
 * vdev tree rooted in the given vd, and ensure that each ZAP is present in the
 * spa's per-vdev ZAP list.
 */
static uint64_t
vdev_count_verify_zaps(vdev_t *vd)
{
	spa_t *spa = vd->vdev_spa;
	uint64_t total = 0;
	if (vd->vdev_top_zap != 0) {
		total++;
		ASSERT0(zap_lookup_int(spa->spa_meta_objset,
		    spa->spa_all_vdev_zaps, vd->vdev_top_zap));
	}
	if (vd->vdev_leaf_zap != 0) {
		total++;
		ASSERT0(zap_lookup_int(spa->spa_meta_objset,
		    spa->spa_all_vdev_zaps, vd->vdev_leaf_zap));
	}

	for (uint64_t i = 0; i < vd->vdev_children; i++) {
		total += vdev_count_verify_zaps(vd->vdev_child[i]);
	}

	return (total);
}

/*
 * Load an existing storage pool, using the pool's builtin spa_config as a
 * source of configuration information.
 */
static int
spa_load_impl(spa_t *spa, uint64_t pool_guid, nvlist_t *config,
    spa_load_state_t state, spa_import_type_t type, boolean_t trust_config,
    char **ereport)
{
	int error = 0;
	nvlist_t *nvroot = NULL;
	nvlist_t *label;
	vdev_t *rvd;
	uberblock_t *ub = &spa->spa_uberblock;
	uint64_t children, config_cache_txg = spa->spa_config_txg;
	int orig_mode = spa->spa_mode;
	int parse;
	uint64_t obj;
	boolean_t missing_feat_write = B_FALSE;

	/*
	 * If this is an untrusted config, access the pool in read-only mode.
	 * This prevents things like resilvering recently removed devices.
	 */
	if (!trust_config)
		spa->spa_mode = FREAD;

	ASSERT(MUTEX_HELD(&spa_namespace_lock));

	spa->spa_load_state = state;

	if (nvlist_lookup_nvlist(config, ZPOOL_CONFIG_VDEV_TREE, &nvroot))
		return (SET_ERROR(EINVAL));

	parse = (type == SPA_IMPORT_EXISTING ?
	    VDEV_ALLOC_LOAD : VDEV_ALLOC_SPLIT);

	/*
	 * Create "The Godfather" zio to hold all async IOs
	 */
	spa->spa_async_zio_root = kmem_alloc(max_ncpus * sizeof (void *),
	    KM_SLEEP);
	for (int i = 0; i < max_ncpus; i++) {
		spa->spa_async_zio_root[i] = zio_root(spa, NULL, NULL,
		    ZIO_FLAG_CANFAIL | ZIO_FLAG_SPECULATIVE |
		    ZIO_FLAG_GODFATHER);
	}

	/*
	 * Parse the configuration into a vdev tree.  We explicitly set the
	 * value that will be returned by spa_version() since parsing the
	 * configuration requires knowing the version number.
	 */
	spa_config_enter(spa, SCL_ALL, FTAG, RW_WRITER);
	error = spa_config_parse(spa, &rvd, nvroot, NULL, 0, parse);
	spa_config_exit(spa, SCL_ALL, FTAG);

	if (error != 0)
		return (error);

	ASSERT(spa->spa_root_vdev == rvd);
	ASSERT3U(spa->spa_min_ashift, >=, SPA_MINBLOCKSHIFT);
	ASSERT3U(spa->spa_max_ashift, <=, SPA_MAXBLOCKSHIFT);

	if (type != SPA_IMPORT_ASSEMBLE) {
		ASSERT(spa_guid(spa) == pool_guid);
	}

	/*
	 * Try to open all vdevs, loading each label in the process.
	 */
	spa_config_enter(spa, SCL_ALL, FTAG, RW_WRITER);
	error = vdev_open(rvd);
	spa_config_exit(spa, SCL_ALL, FTAG);
	if (error != 0)
		return (error);

	/*
	 * We need to validate the vdev labels against the configuration that
	 * we have in hand, which is dependent on the setting of mosconfig. If
	 * mosconfig is true then we're validating the vdev labels based on
	 * that config.  Otherwise, we're validating against the cached config
	 * (zpool.cache) that was read when we loaded the zfs module, and then
	 * later we will recursively call spa_load() and validate against
	 * the vdev config.
	 *
	 * If we're assembling a new pool that's been split off from an
	 * existing pool, the labels haven't yet been updated so we skip
	 * validation for now.
	 */
	if (type != SPA_IMPORT_ASSEMBLE) {
		spa_config_enter(spa, SCL_ALL, FTAG, RW_WRITER);
		error = vdev_validate(rvd, trust_config);
		spa_config_exit(spa, SCL_ALL, FTAG);

		if (error != 0)
			return (error);

		if (rvd->vdev_state <= VDEV_STATE_CANT_OPEN)
			return (SET_ERROR(ENXIO));
	}

	/*
	 * Find the best uberblock.
	 */
	vdev_uberblock_load(rvd, ub, &label);

	/*
	 * If we weren't able to find a single valid uberblock, return failure.
	 */
	if (ub->ub_txg == 0) {
		nvlist_free(label);
		return (spa_vdev_err(rvd, VDEV_AUX_CORRUPT_DATA, ENXIO));
	}

	/*
	 * If the pool has an unsupported version we can't open it.
	 */
	if (!SPA_VERSION_IS_SUPPORTED(ub->ub_version)) {
		nvlist_free(label);
		return (spa_vdev_err(rvd, VDEV_AUX_VERSION_NEWER, ENOTSUP));
	}

	if (ub->ub_version >= SPA_VERSION_FEATURES) {
		nvlist_t *features;

		/*
		 * If we weren't able to find what's necessary for reading the
		 * MOS in the label, return failure.
		 */
		if (label == NULL || nvlist_lookup_nvlist(label,
		    ZPOOL_CONFIG_FEATURES_FOR_READ, &features) != 0) {
			nvlist_free(label);
			return (spa_vdev_err(rvd, VDEV_AUX_CORRUPT_DATA,
			    ENXIO));
		}

		/*
		 * Update our in-core representation with the definitive values
		 * from the label.
		 */
		nvlist_free(spa->spa_label_features);
		VERIFY(nvlist_dup(features, &spa->spa_label_features, 0) == 0);
	}

	nvlist_free(label);

	/*
	 * Look through entries in the label nvlist's features_for_read. If
	 * there is a feature listed there which we don't understand then we
	 * cannot open a pool.
	 */
	if (ub->ub_version >= SPA_VERSION_FEATURES) {
		nvlist_t *unsup_feat;

		VERIFY(nvlist_alloc(&unsup_feat, NV_UNIQUE_NAME, KM_SLEEP) ==
		    0);

		for (nvpair_t *nvp = nvlist_next_nvpair(spa->spa_label_features,
		    NULL); nvp != NULL;
		    nvp = nvlist_next_nvpair(spa->spa_label_features, nvp)) {
			if (!zfeature_is_supported(nvpair_name(nvp))) {
				VERIFY(nvlist_add_string(unsup_feat,
				    nvpair_name(nvp), "") == 0);
			}
		}

		if (!nvlist_empty(unsup_feat)) {
			VERIFY(nvlist_add_nvlist(spa->spa_load_info,
			    ZPOOL_CONFIG_UNSUP_FEAT, unsup_feat) == 0);
			nvlist_free(unsup_feat);
			return (spa_vdev_err(rvd, VDEV_AUX_UNSUP_FEAT,
			    ENOTSUP));
		}

		nvlist_free(unsup_feat);
	}

	/*
	 * If the vdev guid sum doesn't match the uberblock, we have an
	 * incomplete configuration.  We first check to see if the pool
	 * is aware of the complete config (i.e ZPOOL_CONFIG_VDEV_CHILDREN).
	 * If it is, defer the vdev_guid_sum check till later so we
	 * can handle missing vdevs.
	 */
	if (nvlist_lookup_uint64(config, ZPOOL_CONFIG_VDEV_CHILDREN,
	    &children) != 0 && trust_config && type != SPA_IMPORT_ASSEMBLE &&
	    rvd->vdev_guid_sum != ub->ub_guid_sum)
		return (spa_vdev_err(rvd, VDEV_AUX_BAD_GUID_SUM, ENXIO));

	if (type != SPA_IMPORT_ASSEMBLE && spa->spa_config_splitting) {
		spa_config_enter(spa, SCL_ALL, FTAG, RW_WRITER);
		spa_try_repair(spa, config);
		spa_config_exit(spa, SCL_ALL, FTAG);
		nvlist_free(spa->spa_config_splitting);
		spa->spa_config_splitting = NULL;
	}

	/*
	 * Initialize internal SPA structures.
	 */
	spa->spa_state = POOL_STATE_ACTIVE;
	spa->spa_ubsync = spa->spa_uberblock;
	spa->spa_verify_min_txg = spa->spa_extreme_rewind ?
	    TXG_INITIAL - 1 : spa_last_synced_txg(spa) - TXG_DEFER_SIZE - 1;
	spa->spa_first_txg = spa->spa_last_ubsync_txg ?
	    spa->spa_last_ubsync_txg : spa_last_synced_txg(spa) + 1;
	spa->spa_claim_max_txg = spa->spa_first_txg;
	spa->spa_prev_software_version = ub->ub_software_version;

	/*
	 * Everything that we read before we do spa_remove_init() must
	 * have been rewritten after the last device removal was initiated.
	 * Otherwise we could be reading from indirect vdevs before
	 * we have loaded their mappings.
	 */

	error = dsl_pool_init(spa, spa->spa_first_txg, &spa->spa_dsl_pool);
	if (error)
		return (spa_vdev_err(rvd, VDEV_AUX_CORRUPT_DATA, EIO));
	spa->spa_meta_objset = spa->spa_dsl_pool->dp_meta_objset;

	if (spa_dir_prop(spa, DMU_POOL_CONFIG, &spa->spa_config_object) != 0)
		return (spa_vdev_err(rvd, VDEV_AUX_CORRUPT_DATA, EIO));

	/*
	 * Validate the config, using the MOS config to fill in any
	 * information which might be missing.  If we fail to validate
	 * the config then declare the pool unfit for use. If we're
	 * assembling a pool from a split, the log is not transferred
	 * over.
	 */
	if (type != SPA_IMPORT_ASSEMBLE) {
		nvlist_t *mos_config;
		if (load_nvlist(spa, spa->spa_config_object, &mos_config) != 0)
			return (spa_vdev_err(rvd, VDEV_AUX_CORRUPT_DATA, EIO));

		if (!spa_config_valid(spa, mos_config)) {
			nvlist_free(mos_config);
			return (spa_vdev_err(rvd, VDEV_AUX_BAD_GUID_SUM,
			    ENXIO));
		}
		nvlist_free(mos_config);

		/*
		 * Now that we've validated the config, check the state of the
		 * root vdev.  If it can't be opened, it indicates one or
		 * more toplevel vdevs are faulted.
		 */
		if (rvd->vdev_state <= VDEV_STATE_CANT_OPEN)
			return (SET_ERROR(ENXIO));
	}

	/*
	 * Everything that we read before spa_remove_init() must be stored
	 * on concreted vdevs.  Therefore we do this as early as possible.
	 */
	if (spa_remove_init(spa) != 0)
		return (spa_vdev_err(rvd, VDEV_AUX_CORRUPT_DATA, EIO));

	if (spa_version(spa) >= SPA_VERSION_FEATURES) {
		boolean_t missing_feat_read = B_FALSE;
		nvlist_t *unsup_feat, *enabled_feat;

		if (spa_dir_prop(spa, DMU_POOL_FEATURES_FOR_READ,
		    &spa->spa_feat_for_read_obj) != 0) {
			return (spa_vdev_err(rvd, VDEV_AUX_CORRUPT_DATA, EIO));
		}

		if (spa_dir_prop(spa, DMU_POOL_FEATURES_FOR_WRITE,
		    &spa->spa_feat_for_write_obj) != 0) {
			return (spa_vdev_err(rvd, VDEV_AUX_CORRUPT_DATA, EIO));
		}

		if (spa_dir_prop(spa, DMU_POOL_FEATURE_DESCRIPTIONS,
		    &spa->spa_feat_desc_obj) != 0) {
			return (spa_vdev_err(rvd, VDEV_AUX_CORRUPT_DATA, EIO));
		}

		enabled_feat = fnvlist_alloc();
		unsup_feat = fnvlist_alloc();

		if (!spa_features_check(spa, B_FALSE,
		    unsup_feat, enabled_feat))
			missing_feat_read = B_TRUE;

		if (spa_writeable(spa) || state == SPA_LOAD_TRYIMPORT) {
			if (!spa_features_check(spa, B_TRUE,
			    unsup_feat, enabled_feat)) {
				missing_feat_write = B_TRUE;
			}
		}

		fnvlist_add_nvlist(spa->spa_load_info,
		    ZPOOL_CONFIG_ENABLED_FEAT, enabled_feat);

		if (!nvlist_empty(unsup_feat)) {
			fnvlist_add_nvlist(spa->spa_load_info,
			    ZPOOL_CONFIG_UNSUP_FEAT, unsup_feat);
		}

		fnvlist_free(enabled_feat);
		fnvlist_free(unsup_feat);

		if (!missing_feat_read) {
			fnvlist_add_boolean(spa->spa_load_info,
			    ZPOOL_CONFIG_CAN_RDONLY);
		}

		/*
		 * If the state is SPA_LOAD_TRYIMPORT, our objective is
		 * twofold: to determine whether the pool is available for
		 * import in read-write mode and (if it is not) whether the
		 * pool is available for import in read-only mode. If the pool
		 * is available for import in read-write mode, it is displayed
		 * as available in userland; if it is not available for import
		 * in read-only mode, it is displayed as unavailable in
		 * userland. If the pool is available for import in read-only
		 * mode but not read-write mode, it is displayed as unavailable
		 * in userland with a special note that the pool is actually
		 * available for open in read-only mode.
		 *
		 * As a result, if the state is SPA_LOAD_TRYIMPORT and we are
		 * missing a feature for write, we must first determine whether
		 * the pool can be opened read-only before returning to
		 * userland in order to know whether to display the
		 * abovementioned note.
		 */
		if (missing_feat_read || (missing_feat_write &&
		    spa_writeable(spa))) {
			return (spa_vdev_err(rvd, VDEV_AUX_UNSUP_FEAT,
			    ENOTSUP));
		}

		/*
		 * Load refcounts for ZFS features from disk into an in-memory
		 * cache during SPA initialization.
		 */
		for (spa_feature_t i = 0; i < SPA_FEATURES; i++) {
			uint64_t refcount;

			error = feature_get_refcount_from_disk(spa,
			    &spa_feature_table[i], &refcount);
			if (error == 0) {
				spa->spa_feat_refcount_cache[i] = refcount;
			} else if (error == ENOTSUP) {
				spa->spa_feat_refcount_cache[i] =
				    SPA_FEATURE_DISABLED;
			} else {
				return (spa_vdev_err(rvd,
				    VDEV_AUX_CORRUPT_DATA, EIO));
			}
		}
	}

	if (spa_feature_is_active(spa, SPA_FEATURE_ENABLED_TXG)) {
		if (spa_dir_prop(spa, DMU_POOL_FEATURE_ENABLED_TXG,
		    &spa->spa_feat_enabled_txg_obj) != 0)
			return (spa_vdev_err(rvd, VDEV_AUX_CORRUPT_DATA, EIO));
	}

	spa->spa_is_initializing = B_TRUE;
	error = dsl_pool_open(spa->spa_dsl_pool);
	spa->spa_is_initializing = B_FALSE;
	if (error != 0)
		return (spa_vdev_err(rvd, VDEV_AUX_CORRUPT_DATA, EIO));

	if (!trust_config) {
		uint64_t hostid;
		nvlist_t *policy = NULL;
		nvlist_t *mos_config;

		if (load_nvlist(spa, spa->spa_config_object, &mos_config) != 0)
			return (spa_vdev_err(rvd, VDEV_AUX_CORRUPT_DATA, EIO));

		if (!spa_is_root(spa) && nvlist_lookup_uint64(mos_config,
		    ZPOOL_CONFIG_HOSTID, &hostid) == 0) {
			char *hostname;
			unsigned long myhostid = 0;

			VERIFY(nvlist_lookup_string(mos_config,
			    ZPOOL_CONFIG_HOSTNAME, &hostname) == 0);

#ifdef	_KERNEL
			myhostid = zone_get_hostid(NULL);
#else	/* _KERNEL */
			/*
			 * We're emulating the system's hostid in userland, so
			 * we can't use zone_get_hostid().
			 */
			(void) ddi_strtoul(hw_serial, NULL, 10, &myhostid);
#endif	/* _KERNEL */
			if (hostid != 0 && myhostid != 0 &&
			    hostid != myhostid) {
				nvlist_free(mos_config);
				cmn_err(CE_WARN, "pool '%s' could not be "
				    "loaded as it was last accessed by "
				    "another system (host: %s hostid: 0x%lx). "
				    "See: http://illumos.org/msg/ZFS-8000-EY",
				    spa_name(spa), hostname,
				    (unsigned long)hostid);
				return (SET_ERROR(EBADF));
			}
		}
		if (nvlist_lookup_nvlist(spa->spa_config,
		    ZPOOL_REWIND_POLICY, &policy) == 0)
			VERIFY(nvlist_add_nvlist(mos_config,
			    ZPOOL_REWIND_POLICY, policy) == 0);

		spa_config_set(spa, mos_config);
		spa_unload(spa);
		spa_deactivate(spa);
		spa_activate(spa, orig_mode);

		return (spa_load(spa, state, SPA_IMPORT_EXISTING, B_TRUE));
	}

	/* Grab the secret checksum salt from the MOS. */
	error = zap_lookup(spa->spa_meta_objset, DMU_POOL_DIRECTORY_OBJECT,
	    DMU_POOL_CHECKSUM_SALT, 1,
	    sizeof (spa->spa_cksum_salt.zcs_bytes),
	    spa->spa_cksum_salt.zcs_bytes);
	if (error == ENOENT) {
		/* Generate a new salt for subsequent use */
		(void) random_get_pseudo_bytes(spa->spa_cksum_salt.zcs_bytes,
		    sizeof (spa->spa_cksum_salt.zcs_bytes));
	} else if (error != 0) {
		return (spa_vdev_err(rvd, VDEV_AUX_CORRUPT_DATA, EIO));
	}

	if (spa_dir_prop(spa, DMU_POOL_SYNC_BPOBJ, &obj) != 0)
		return (spa_vdev_err(rvd, VDEV_AUX_CORRUPT_DATA, EIO));
	error = bpobj_open(&spa->spa_deferred_bpobj, spa->spa_meta_objset, obj);
	if (error != 0)
		return (spa_vdev_err(rvd, VDEV_AUX_CORRUPT_DATA, EIO));

	/*
	 * Load the bit that tells us to use the new accounting function
	 * (raid-z deflation).  If we have an older pool, this will not
	 * be present.
	 */
	error = spa_dir_prop(spa, DMU_POOL_DEFLATE, &spa->spa_deflate);
	if (error != 0 && error != ENOENT)
		return (spa_vdev_err(rvd, VDEV_AUX_CORRUPT_DATA, EIO));

	error = spa_dir_prop(spa, DMU_POOL_CREATION_VERSION,
	    &spa->spa_creation_version);
	if (error != 0 && error != ENOENT)
		return (spa_vdev_err(rvd, VDEV_AUX_CORRUPT_DATA, EIO));

	/*
	 * Load the persistent error log.  If we have an older pool, this will
	 * not be present.
	 */
	error = spa_dir_prop(spa, DMU_POOL_ERRLOG_LAST, &spa->spa_errlog_last);
	if (error != 0 && error != ENOENT)
		return (spa_vdev_err(rvd, VDEV_AUX_CORRUPT_DATA, EIO));

	error = spa_dir_prop(spa, DMU_POOL_ERRLOG_SCRUB,
	    &spa->spa_errlog_scrub);
	if (error != 0 && error != ENOENT)
		return (spa_vdev_err(rvd, VDEV_AUX_CORRUPT_DATA, EIO));

	/*
	 * Load the history object.  If we have an older pool, this
	 * will not be present.
	 */
	error = spa_dir_prop(spa, DMU_POOL_HISTORY, &spa->spa_history);
	if (error != 0 && error != ENOENT)
		return (spa_vdev_err(rvd, VDEV_AUX_CORRUPT_DATA, EIO));

	/*
	 * Load the per-vdev ZAP map. If we have an older pool, this will not
	 * be present; in this case, defer its creation to a later time to
	 * avoid dirtying the MOS this early / out of sync context. See
	 * spa_sync_config_object.
	 */

	/* The sentinel is only available in the MOS config. */
	nvlist_t *mos_config;
	if (load_nvlist(spa, spa->spa_config_object, &mos_config) != 0)
		return (spa_vdev_err(rvd, VDEV_AUX_CORRUPT_DATA, EIO));

	error = spa_dir_prop(spa, DMU_POOL_VDEV_ZAP_MAP,
	    &spa->spa_all_vdev_zaps);

	if (error != ENOENT && error != 0) {
		return (spa_vdev_err(rvd, VDEV_AUX_CORRUPT_DATA, EIO));
	} else if (error == 0 && !nvlist_exists(mos_config,
	    ZPOOL_CONFIG_HAS_PER_VDEV_ZAPS)) {
		/*
		 * An older version of ZFS overwrote the sentinel value, so
		 * we have orphaned per-vdev ZAPs in the MOS. Defer their
		 * destruction to later; see spa_sync_config_object.
		 */
		spa->spa_avz_action = AVZ_ACTION_DESTROY;
		/*
		 * We're assuming that no vdevs have had their ZAPs created
		 * before this. Better be sure of it.
		 */
		ASSERT0(vdev_count_verify_zaps(spa->spa_root_vdev));
	}
	nvlist_free(mos_config);

	/*
	 * If we're assembling the pool from the split-off vdevs of
	 * an existing pool, we don't want to attach the spares & cache
	 * devices.
	 */

	/*
	 * Load any hot spares for this pool.
	 */
	error = spa_dir_prop(spa, DMU_POOL_SPARES, &spa->spa_spares.sav_object);
	if (error != 0 && error != ENOENT)
		return (spa_vdev_err(rvd, VDEV_AUX_CORRUPT_DATA, EIO));
	if (error == 0 && type != SPA_IMPORT_ASSEMBLE) {
		ASSERT(spa_version(spa) >= SPA_VERSION_SPARES);
		if (load_nvlist(spa, spa->spa_spares.sav_object,
		    &spa->spa_spares.sav_config) != 0)
			return (spa_vdev_err(rvd, VDEV_AUX_CORRUPT_DATA, EIO));

		spa_config_enter(spa, SCL_ALL, FTAG, RW_WRITER);
		spa_load_spares(spa);
		spa_config_exit(spa, SCL_ALL, FTAG);
	} else if (error == 0) {
		spa->spa_spares.sav_sync = B_TRUE;
	}

	/*
	 * Load any level 2 ARC devices for this pool.
	 */
	error = spa_dir_prop(spa, DMU_POOL_L2CACHE,
	    &spa->spa_l2cache.sav_object);
	if (error != 0 && error != ENOENT)
		return (spa_vdev_err(rvd, VDEV_AUX_CORRUPT_DATA, EIO));
	if (error == 0 && type != SPA_IMPORT_ASSEMBLE) {
		ASSERT(spa_version(spa) >= SPA_VERSION_L2CACHE);
		if (load_nvlist(spa, spa->spa_l2cache.sav_object,
		    &spa->spa_l2cache.sav_config) != 0)
			return (spa_vdev_err(rvd, VDEV_AUX_CORRUPT_DATA, EIO));

		spa_config_enter(spa, SCL_ALL, FTAG, RW_WRITER);
		spa_load_l2cache(spa);
		spa_config_exit(spa, SCL_ALL, FTAG);
	} else if (error == 0) {
		spa->spa_l2cache.sav_sync = B_TRUE;
	}

	spa->spa_delegation = zpool_prop_default_numeric(ZPOOL_PROP_DELEGATION);

	error = spa_dir_prop(spa, DMU_POOL_PROPS, &spa->spa_pool_props_object);
	if (error && error != ENOENT)
		return (spa_vdev_err(rvd, VDEV_AUX_CORRUPT_DATA, EIO));

	if (error == 0) {
		uint64_t autoreplace;

		spa_prop_find(spa, ZPOOL_PROP_BOOTFS, &spa->spa_bootfs);
		spa_prop_find(spa, ZPOOL_PROP_AUTOREPLACE, &autoreplace);
		spa_prop_find(spa, ZPOOL_PROP_DELEGATION, &spa->spa_delegation);
		spa_prop_find(spa, ZPOOL_PROP_FAILUREMODE, &spa->spa_failmode);
		spa_prop_find(spa, ZPOOL_PROP_AUTOEXPAND, &spa->spa_autoexpand);
		spa_prop_find(spa, ZPOOL_PROP_DEDUPDITTO,
		    &spa->spa_dedup_ditto);

		spa->spa_autoreplace = (autoreplace != 0);
	}

	/*
	 * If the 'autoreplace' property is set, then post a resource notifying
	 * the ZFS DE that it should not issue any faults for unopenable
	 * devices.  We also iterate over the vdevs, and post a sysevent for any
	 * unopenable vdevs so that the normal autoreplace handler can take
	 * over.
	 */
	if (spa->spa_autoreplace && state != SPA_LOAD_TRYIMPORT) {
		spa_check_removed(spa->spa_root_vdev);
		/*
		 * For the import case, this is done in spa_import(), because
		 * at this point we're using the spare definitions from
		 * the MOS config, not necessarily from the userland config.
		 */
		if (state != SPA_LOAD_IMPORT) {
			spa_aux_check_removed(&spa->spa_spares);
			spa_aux_check_removed(&spa->spa_l2cache);
		}
	}

	/*
	 * Load the vdev state for all toplevel vdevs.
	 */
	error = vdev_load(rvd);
	if (error != 0) {
		return (spa_vdev_err(rvd, VDEV_AUX_CORRUPT_DATA, error));
	}

	error = spa_condense_init(spa);
	if (error != 0) {
		return (spa_vdev_err(rvd, VDEV_AUX_CORRUPT_DATA, error));
	}

	/*
	 * Propagate the leaf DTLs we just loaded all the way up the tree.
	 */
	spa_config_enter(spa, SCL_ALL, FTAG, RW_WRITER);
	vdev_dtl_reassess(rvd, 0, 0, B_FALSE);
	spa_config_exit(spa, SCL_ALL, FTAG);

	/*
	 * Load the DDTs (dedup tables).
	 */
	error = ddt_load(spa);
	if (error != 0)
		return (spa_vdev_err(rvd, VDEV_AUX_CORRUPT_DATA, EIO));

	spa_update_dspace(spa);

<<<<<<< HEAD
	if (type != SPA_IMPORT_ASSEMBLE && spa_writeable(spa) &&
	    spa_check_logs(spa)) {
		*ereport = FM_EREPORT_ZFS_LOG_REPLAY;
		return (spa_vdev_err(rvd, VDEV_AUX_BAD_LOG, ENXIO));
=======
	/*
	 * Validate the config, using the MOS config to fill in any
	 * information which might be missing.  If we fail to validate
	 * the config then declare the pool unfit for use. If we're
	 * assembling a pool from a split, the log is not transferred
	 * over.
	 */
	if (type != SPA_IMPORT_ASSEMBLE) {
		nvlist_t *nvconfig;

		if (load_nvlist(spa, spa->spa_config_object, &nvconfig) != 0)
			return (spa_vdev_err(rvd, VDEV_AUX_CORRUPT_DATA, EIO));

		if (!spa_config_valid(spa, nvconfig)) {
			nvlist_free(nvconfig);
			return (spa_vdev_err(rvd, VDEV_AUX_BAD_GUID_SUM,
			    ENXIO));
		}
		nvlist_free(nvconfig);

		/*
		 * Now that we've validated the config, check the state of the
		 * root vdev.  If it can't be opened, it indicates one or
		 * more toplevel vdevs are faulted.
		 */
		if (rvd->vdev_state <= VDEV_STATE_CANT_OPEN)
			return (SET_ERROR(ENXIO));

		if (spa_writeable(spa) && spa_check_logs(spa)) {
			*ereport = FM_EREPORT_ZFS_LOG_REPLAY;
			return (spa_vdev_err(rvd, VDEV_AUX_BAD_LOG, ENXIO));
		}
>>>>>>> f68770ea
	}

	if (missing_feat_write) {
		ASSERT(state == SPA_LOAD_TRYIMPORT);

		/*
		 * At this point, we know that we can open the pool in
		 * read-only mode but not read-write mode. We now have enough
		 * information and can return to userland.
		 */
		return (spa_vdev_err(rvd, VDEV_AUX_UNSUP_FEAT, ENOTSUP));
	}

	/*
	 * We've successfully opened the pool, verify that we're ready
	 * to start pushing transactions.
	 */
	if (state != SPA_LOAD_TRYIMPORT) {
		if (error = spa_load_verify(spa))
			return (spa_vdev_err(rvd, VDEV_AUX_CORRUPT_DATA,
			    error));
	}

	if (spa_writeable(spa) && (state == SPA_LOAD_RECOVER ||
	    spa->spa_load_max_txg == UINT64_MAX)) {
		dmu_tx_t *tx;
		int need_update = B_FALSE;
<<<<<<< HEAD
		/*
		 * We must check this before we start the sync thread, because
		 * we only want to start a condense thread for condense
		 * operations that were in progress when the pool was
		 * imported.  Once we start syncing, spa_sync() could
		 * initiate a condense (and start a thread for it).  In
		 * that case it would be wrong to start a second
		 * condense thread.
		 */
		boolean_t condense_in_progress =
		    (spa->spa_condensing_indirect != NULL);
=======
		dsl_pool_t *dp = spa_get_dsl(spa);
>>>>>>> f68770ea

		ASSERT(state != SPA_LOAD_TRYIMPORT);

		/*
		 * Claim log blocks that haven't been committed yet.
		 * This must all happen in a single txg.
		 * Note: spa_claim_max_txg is updated by spa_claim_notify(),
		 * invoked from zil_claim_log_block()'s i/o done callback.
		 * Price of rollback is that we abandon the log.
		 */
		spa->spa_claiming = B_TRUE;

		tx = dmu_tx_create_assigned(dp, spa_first_txg(spa));
		(void) dmu_objset_find_dp(dp, dp->dp_root_dir_obj,
		    zil_claim, tx, DS_FIND_CHILDREN);
		dmu_tx_commit(tx);

		spa->spa_claiming = B_FALSE;

		spa_set_log_state(spa, SPA_LOG_GOOD);
		spa->spa_sync_on = B_TRUE;
		txg_sync_start(spa->spa_dsl_pool);

		/*
		 * Wait for all claims to sync.  We sync up to the highest
		 * claimed log block birth time so that claimed log blocks
		 * don't appear to be from the future.  spa_claim_max_txg
		 * will have been set for us by either zil_check_log_chain()
		 * (invoked from spa_check_logs()) or zil_claim() above.
		 */
		txg_wait_synced(spa->spa_dsl_pool, spa->spa_claim_max_txg);

		/*
		 * If the config cache is stale, or we have uninitialized
		 * metaslabs (see spa_vdev_add()), then update the config.
		 *
		 * If this is a verbatim import, trust the current
		 * in-core spa_config and update the disk labels.
		 */
		if (config_cache_txg != spa->spa_config_txg ||
		    state == SPA_LOAD_IMPORT ||
		    state == SPA_LOAD_RECOVER ||
		    (spa->spa_import_flags & ZFS_IMPORT_VERBATIM))
			need_update = B_TRUE;

		for (int c = 0; c < rvd->vdev_children; c++)
			if (rvd->vdev_child[c]->vdev_ms_array == 0)
				need_update = B_TRUE;

		/*
		 * Update the config cache asychronously in case we're the
		 * root pool, in which case the config cache isn't writable yet.
		 */
		if (need_update)
			spa_async_request(spa, SPA_ASYNC_CONFIG_UPDATE);

		/*
		 * Check all DTLs to see if anything needs resilvering.
		 */
		if (!dsl_scan_resilvering(spa->spa_dsl_pool) &&
		    vdev_resilver_needed(rvd, NULL, NULL))
			spa_async_request(spa, SPA_ASYNC_RESILVER);

		/*
		 * Log the fact that we booted up (so that we can detect if
		 * we rebooted in the middle of an operation).
		 */
		spa_history_log_version(spa, "open");

		/*
		 * Delete any inconsistent datasets.
		 */
		(void) dmu_objset_find(spa_name(spa),
		    dsl_destroy_inconsistent, NULL, DS_FIND_CHILDREN);

		/*
		 * Clean up any stale temporary dataset userrefs.
		 */
		dsl_pool_clean_tmp_userrefs(spa->spa_dsl_pool);

		/*
		 * Note: unlike condensing, we don't need an analogous
		 * "removal_in_progress" dance because no other thread
		 * can start a removal while we hold the spa_namespace_lock.
		 */
		spa_restart_removal(spa);

		if (condense_in_progress)
			spa_condense_indirect_restart(spa);
	}

	return (0);
}

static int
spa_load_retry(spa_t *spa, spa_load_state_t state, int mosconfig)
{
	int mode = spa->spa_mode;

	spa_unload(spa);
	spa_deactivate(spa);

	spa->spa_load_max_txg = spa->spa_uberblock.ub_txg - 1;

	spa_activate(spa, mode);
	spa_async_suspend(spa);

	return (spa_load(spa, state, SPA_IMPORT_EXISTING, mosconfig));
}

/*
 * If spa_load() fails this function will try loading prior txg's. If
 * 'state' is SPA_LOAD_RECOVER and one of these loads succeeds the pool
 * will be rewound to that txg. If 'state' is not SPA_LOAD_RECOVER this
 * function will not rewind the pool and will return the same error as
 * spa_load().
 */
static int
spa_load_best(spa_t *spa, spa_load_state_t state, int mosconfig,
    uint64_t max_request, int rewind_flags)
{
	nvlist_t *loadinfo = NULL;
	nvlist_t *config = NULL;
	int load_error, rewind_error;
	uint64_t safe_rewind_txg;
	uint64_t min_txg;

	if (spa->spa_load_txg && state == SPA_LOAD_RECOVER) {
		spa->spa_load_max_txg = spa->spa_load_txg;
		spa_set_log_state(spa, SPA_LOG_CLEAR);
	} else {
		spa->spa_load_max_txg = max_request;
		if (max_request != UINT64_MAX)
			spa->spa_extreme_rewind = B_TRUE;
	}

	load_error = rewind_error = spa_load(spa, state, SPA_IMPORT_EXISTING,
	    mosconfig);
	if (load_error == 0)
		return (0);

	if (spa->spa_root_vdev != NULL)
		config = spa_config_generate(spa, NULL, -1ULL, B_TRUE);

	spa->spa_last_ubsync_txg = spa->spa_uberblock.ub_txg;
	spa->spa_last_ubsync_txg_ts = spa->spa_uberblock.ub_timestamp;

	if (rewind_flags & ZPOOL_NEVER_REWIND) {
		nvlist_free(config);
		return (load_error);
	}

	if (state == SPA_LOAD_RECOVER) {
		/* Price of rolling back is discarding txgs, including log */
		spa_set_log_state(spa, SPA_LOG_CLEAR);
	} else {
		/*
		 * If we aren't rolling back save the load info from our first
		 * import attempt so that we can restore it after attempting
		 * to rewind.
		 */
		loadinfo = spa->spa_load_info;
		spa->spa_load_info = fnvlist_alloc();
	}

	spa->spa_load_max_txg = spa->spa_last_ubsync_txg;
	safe_rewind_txg = spa->spa_last_ubsync_txg - TXG_DEFER_SIZE;
	min_txg = (rewind_flags & ZPOOL_EXTREME_REWIND) ?
	    TXG_INITIAL : safe_rewind_txg;

	/*
	 * Continue as long as we're finding errors, we're still within
	 * the acceptable rewind range, and we're still finding uberblocks
	 */
	while (rewind_error && spa->spa_uberblock.ub_txg >= min_txg &&
	    spa->spa_uberblock.ub_txg <= spa->spa_load_max_txg) {
		if (spa->spa_load_max_txg < safe_rewind_txg)
			spa->spa_extreme_rewind = B_TRUE;
		rewind_error = spa_load_retry(spa, state, mosconfig);
	}

	spa->spa_extreme_rewind = B_FALSE;
	spa->spa_load_max_txg = UINT64_MAX;

	if (config && (rewind_error || state != SPA_LOAD_RECOVER))
		spa_config_set(spa, config);

	if (state == SPA_LOAD_RECOVER) {
		ASSERT3P(loadinfo, ==, NULL);
		return (rewind_error);
	} else {
		/* Store the rewind info as part of the initial load info */
		fnvlist_add_nvlist(loadinfo, ZPOOL_CONFIG_REWIND_INFO,
		    spa->spa_load_info);

		/* Restore the initial load info */
		fnvlist_free(spa->spa_load_info);
		spa->spa_load_info = loadinfo;

		return (load_error);
	}
}

/*
 * Pool Open/Import
 *
 * The import case is identical to an open except that the configuration is sent
 * down from userland, instead of grabbed from the configuration cache.  For the
 * case of an open, the pool configuration will exist in the
 * POOL_STATE_UNINITIALIZED state.
 *
 * The stats information (gen/count/ustats) is used to gather vdev statistics at
 * the same time open the pool, without having to keep around the spa_t in some
 * ambiguous state.
 */
static int
spa_open_common(const char *pool, spa_t **spapp, void *tag, nvlist_t *nvpolicy,
    nvlist_t **config)
{
	spa_t *spa;
	spa_load_state_t state = SPA_LOAD_OPEN;
	int error;
	int locked = B_FALSE;

	*spapp = NULL;

	/*
	 * As disgusting as this is, we need to support recursive calls to this
	 * function because dsl_dir_open() is called during spa_load(), and ends
	 * up calling spa_open() again.  The real fix is to figure out how to
	 * avoid dsl_dir_open() calling this in the first place.
	 */
	if (mutex_owner(&spa_namespace_lock) != curthread) {
		mutex_enter(&spa_namespace_lock);
		locked = B_TRUE;
	}

	if ((spa = spa_lookup(pool)) == NULL) {
		if (locked)
			mutex_exit(&spa_namespace_lock);
		return (SET_ERROR(ENOENT));
	}

	if (spa->spa_state == POOL_STATE_UNINITIALIZED) {
		zpool_rewind_policy_t policy;

		zpool_get_rewind_policy(nvpolicy ? nvpolicy : spa->spa_config,
		    &policy);
		if (policy.zrp_request & ZPOOL_DO_REWIND)
			state = SPA_LOAD_RECOVER;

		spa_activate(spa, spa_mode_global);

		if (state != SPA_LOAD_RECOVER)
			spa->spa_last_ubsync_txg = spa->spa_load_txg = 0;

		error = spa_load_best(spa, state, B_FALSE, policy.zrp_txg,
		    policy.zrp_request);

		if (error == EBADF) {
			/*
			 * If vdev_validate() returns failure (indicated by
			 * EBADF), it indicates that one of the vdevs indicates
			 * that the pool has been exported or destroyed.  If
			 * this is the case, the config cache is out of sync and
			 * we should remove the pool from the namespace.
			 */
			spa_unload(spa);
			spa_deactivate(spa);
			spa_write_cachefile(spa, B_TRUE, B_TRUE);
			spa_remove(spa);
			if (locked)
				mutex_exit(&spa_namespace_lock);
			return (SET_ERROR(ENOENT));
		}

		if (error) {
			/*
			 * We can't open the pool, but we still have useful
			 * information: the state of each vdev after the
			 * attempted vdev_open().  Return this to the user.
			 */
			if (config != NULL && spa->spa_config) {
				VERIFY(nvlist_dup(spa->spa_config, config,
				    KM_SLEEP) == 0);
				VERIFY(nvlist_add_nvlist(*config,
				    ZPOOL_CONFIG_LOAD_INFO,
				    spa->spa_load_info) == 0);
			}
			spa_unload(spa);
			spa_deactivate(spa);
			spa->spa_last_open_failed = error;
			if (locked)
				mutex_exit(&spa_namespace_lock);
			*spapp = NULL;
			return (error);
		}
	}

	spa_open_ref(spa, tag);

	if (config != NULL)
		*config = spa_config_generate(spa, NULL, -1ULL, B_TRUE);

	/*
	 * If we've recovered the pool, pass back any information we
	 * gathered while doing the load.
	 */
	if (state == SPA_LOAD_RECOVER) {
		VERIFY(nvlist_add_nvlist(*config, ZPOOL_CONFIG_LOAD_INFO,
		    spa->spa_load_info) == 0);
	}

	if (locked) {
		spa->spa_last_open_failed = 0;
		spa->spa_last_ubsync_txg = 0;
		spa->spa_load_txg = 0;
		mutex_exit(&spa_namespace_lock);
	}

	*spapp = spa;

	return (0);
}

int
spa_open_rewind(const char *name, spa_t **spapp, void *tag, nvlist_t *policy,
    nvlist_t **config)
{
	return (spa_open_common(name, spapp, tag, policy, config));
}

int
spa_open(const char *name, spa_t **spapp, void *tag)
{
	return (spa_open_common(name, spapp, tag, NULL, NULL));
}

/*
 * Lookup the given spa_t, incrementing the inject count in the process,
 * preventing it from being exported or destroyed.
 */
spa_t *
spa_inject_addref(char *name)
{
	spa_t *spa;

	mutex_enter(&spa_namespace_lock);
	if ((spa = spa_lookup(name)) == NULL) {
		mutex_exit(&spa_namespace_lock);
		return (NULL);
	}
	spa->spa_inject_ref++;
	mutex_exit(&spa_namespace_lock);

	return (spa);
}

void
spa_inject_delref(spa_t *spa)
{
	mutex_enter(&spa_namespace_lock);
	spa->spa_inject_ref--;
	mutex_exit(&spa_namespace_lock);
}

/*
 * Add spares device information to the nvlist.
 */
static void
spa_add_spares(spa_t *spa, nvlist_t *config)
{
	nvlist_t **spares;
	uint_t i, nspares;
	nvlist_t *nvroot;
	uint64_t guid;
	vdev_stat_t *vs;
	uint_t vsc;
	uint64_t pool;

	ASSERT(spa_config_held(spa, SCL_CONFIG, RW_READER));

	if (spa->spa_spares.sav_count == 0)
		return;

	VERIFY(nvlist_lookup_nvlist(config,
	    ZPOOL_CONFIG_VDEV_TREE, &nvroot) == 0);
	VERIFY(nvlist_lookup_nvlist_array(spa->spa_spares.sav_config,
	    ZPOOL_CONFIG_SPARES, &spares, &nspares) == 0);
	if (nspares != 0) {
		VERIFY(nvlist_add_nvlist_array(nvroot,
		    ZPOOL_CONFIG_SPARES, spares, nspares) == 0);
		VERIFY(nvlist_lookup_nvlist_array(nvroot,
		    ZPOOL_CONFIG_SPARES, &spares, &nspares) == 0);

		/*
		 * Go through and find any spares which have since been
		 * repurposed as an active spare.  If this is the case, update
		 * their status appropriately.
		 */
		for (i = 0; i < nspares; i++) {
			VERIFY(nvlist_lookup_uint64(spares[i],
			    ZPOOL_CONFIG_GUID, &guid) == 0);
			if (spa_spare_exists(guid, &pool, NULL) &&
			    pool != 0ULL) {
				VERIFY(nvlist_lookup_uint64_array(
				    spares[i], ZPOOL_CONFIG_VDEV_STATS,
				    (uint64_t **)&vs, &vsc) == 0);
				vs->vs_state = VDEV_STATE_CANT_OPEN;
				vs->vs_aux = VDEV_AUX_SPARED;
			}
		}
	}
}

/*
 * Add l2cache device information to the nvlist, including vdev stats.
 */
static void
spa_add_l2cache(spa_t *spa, nvlist_t *config)
{
	nvlist_t **l2cache;
	uint_t i, j, nl2cache;
	nvlist_t *nvroot;
	uint64_t guid;
	vdev_t *vd;
	vdev_stat_t *vs;
	uint_t vsc;

	ASSERT(spa_config_held(spa, SCL_CONFIG, RW_READER));

	if (spa->spa_l2cache.sav_count == 0)
		return;

	VERIFY(nvlist_lookup_nvlist(config,
	    ZPOOL_CONFIG_VDEV_TREE, &nvroot) == 0);
	VERIFY(nvlist_lookup_nvlist_array(spa->spa_l2cache.sav_config,
	    ZPOOL_CONFIG_L2CACHE, &l2cache, &nl2cache) == 0);
	if (nl2cache != 0) {
		VERIFY(nvlist_add_nvlist_array(nvroot,
		    ZPOOL_CONFIG_L2CACHE, l2cache, nl2cache) == 0);
		VERIFY(nvlist_lookup_nvlist_array(nvroot,
		    ZPOOL_CONFIG_L2CACHE, &l2cache, &nl2cache) == 0);

		/*
		 * Update level 2 cache device stats.
		 */

		for (i = 0; i < nl2cache; i++) {
			VERIFY(nvlist_lookup_uint64(l2cache[i],
			    ZPOOL_CONFIG_GUID, &guid) == 0);

			vd = NULL;
			for (j = 0; j < spa->spa_l2cache.sav_count; j++) {
				if (guid ==
				    spa->spa_l2cache.sav_vdevs[j]->vdev_guid) {
					vd = spa->spa_l2cache.sav_vdevs[j];
					break;
				}
			}
			ASSERT(vd != NULL);

			VERIFY(nvlist_lookup_uint64_array(l2cache[i],
			    ZPOOL_CONFIG_VDEV_STATS, (uint64_t **)&vs, &vsc)
			    == 0);
			vdev_get_stats(vd, vs);
		}
	}
}

static void
spa_add_feature_stats(spa_t *spa, nvlist_t *config)
{
	nvlist_t *features;
	zap_cursor_t zc;
	zap_attribute_t za;

	ASSERT(spa_config_held(spa, SCL_CONFIG, RW_READER));
	VERIFY(nvlist_alloc(&features, NV_UNIQUE_NAME, KM_SLEEP) == 0);

	if (spa->spa_feat_for_read_obj != 0) {
		for (zap_cursor_init(&zc, spa->spa_meta_objset,
		    spa->spa_feat_for_read_obj);
		    zap_cursor_retrieve(&zc, &za) == 0;
		    zap_cursor_advance(&zc)) {
			ASSERT(za.za_integer_length == sizeof (uint64_t) &&
			    za.za_num_integers == 1);
			VERIFY3U(0, ==, nvlist_add_uint64(features, za.za_name,
			    za.za_first_integer));
		}
		zap_cursor_fini(&zc);
	}

	if (spa->spa_feat_for_write_obj != 0) {
		for (zap_cursor_init(&zc, spa->spa_meta_objset,
		    spa->spa_feat_for_write_obj);
		    zap_cursor_retrieve(&zc, &za) == 0;
		    zap_cursor_advance(&zc)) {
			ASSERT(za.za_integer_length == sizeof (uint64_t) &&
			    za.za_num_integers == 1);
			VERIFY3U(0, ==, nvlist_add_uint64(features, za.za_name,
			    za.za_first_integer));
		}
		zap_cursor_fini(&zc);
	}

	VERIFY(nvlist_add_nvlist(config, ZPOOL_CONFIG_FEATURE_STATS,
	    features) == 0);
	nvlist_free(features);
}

int
spa_get_stats(const char *name, nvlist_t **config,
    char *altroot, size_t buflen)
{
	int error;
	spa_t *spa;

	*config = NULL;
	error = spa_open_common(name, &spa, FTAG, NULL, config);

	if (spa != NULL) {
		/*
		 * This still leaves a window of inconsistency where the spares
		 * or l2cache devices could change and the config would be
		 * self-inconsistent.
		 */
		spa_config_enter(spa, SCL_CONFIG, FTAG, RW_READER);

		if (*config != NULL) {
			uint64_t loadtimes[2];

			loadtimes[0] = spa->spa_loaded_ts.tv_sec;
			loadtimes[1] = spa->spa_loaded_ts.tv_nsec;
			VERIFY(nvlist_add_uint64_array(*config,
			    ZPOOL_CONFIG_LOADED_TIME, loadtimes, 2) == 0);

			VERIFY(nvlist_add_uint64(*config,
			    ZPOOL_CONFIG_ERRCOUNT,
			    spa_get_errlog_size(spa)) == 0);

			if (spa_suspended(spa))
				VERIFY(nvlist_add_uint64(*config,
				    ZPOOL_CONFIG_SUSPENDED,
				    spa->spa_failmode) == 0);

			spa_add_spares(spa, *config);
			spa_add_l2cache(spa, *config);
			spa_add_feature_stats(spa, *config);
		}
	}

	/*
	 * We want to get the alternate root even for faulted pools, so we cheat
	 * and call spa_lookup() directly.
	 */
	if (altroot) {
		if (spa == NULL) {
			mutex_enter(&spa_namespace_lock);
			spa = spa_lookup(name);
			if (spa)
				spa_altroot(spa, altroot, buflen);
			else
				altroot[0] = '\0';
			spa = NULL;
			mutex_exit(&spa_namespace_lock);
		} else {
			spa_altroot(spa, altroot, buflen);
		}
	}

	if (spa != NULL) {
		spa_config_exit(spa, SCL_CONFIG, FTAG);
		spa_close(spa, FTAG);
	}

	return (error);
}

/*
 * Validate that the auxiliary device array is well formed.  We must have an
 * array of nvlists, each which describes a valid leaf vdev.  If this is an
 * import (mode is VDEV_ALLOC_SPARE), then we allow corrupted spares to be
 * specified, as long as they are well-formed.
 */
static int
spa_validate_aux_devs(spa_t *spa, nvlist_t *nvroot, uint64_t crtxg, int mode,
    spa_aux_vdev_t *sav, const char *config, uint64_t version,
    vdev_labeltype_t label)
{
	nvlist_t **dev;
	uint_t i, ndev;
	vdev_t *vd;
	int error;

	ASSERT(spa_config_held(spa, SCL_ALL, RW_WRITER) == SCL_ALL);

	/*
	 * It's acceptable to have no devs specified.
	 */
	if (nvlist_lookup_nvlist_array(nvroot, config, &dev, &ndev) != 0)
		return (0);

	if (ndev == 0)
		return (SET_ERROR(EINVAL));

	/*
	 * Make sure the pool is formatted with a version that supports this
	 * device type.
	 */
	if (spa_version(spa) < version)
		return (SET_ERROR(ENOTSUP));

	/*
	 * Set the pending device list so we correctly handle device in-use
	 * checking.
	 */
	sav->sav_pending = dev;
	sav->sav_npending = ndev;

	for (i = 0; i < ndev; i++) {
		if ((error = spa_config_parse(spa, &vd, dev[i], NULL, 0,
		    mode)) != 0)
			goto out;

		if (!vd->vdev_ops->vdev_op_leaf) {
			vdev_free(vd);
			error = SET_ERROR(EINVAL);
			goto out;
		}

		/*
		 * The L2ARC currently only supports disk devices in
		 * kernel context.  For user-level testing, we allow it.
		 */
#ifdef _KERNEL
		if ((strcmp(config, ZPOOL_CONFIG_L2CACHE) == 0) &&
		    strcmp(vd->vdev_ops->vdev_op_type, VDEV_TYPE_DISK) != 0) {
			error = SET_ERROR(ENOTBLK);
			vdev_free(vd);
			goto out;
		}
#endif
		vd->vdev_top = vd;

		if ((error = vdev_open(vd)) == 0 &&
		    (error = vdev_label_init(vd, crtxg, label)) == 0) {
			VERIFY(nvlist_add_uint64(dev[i], ZPOOL_CONFIG_GUID,
			    vd->vdev_guid) == 0);
		}

		vdev_free(vd);

		if (error &&
		    (mode != VDEV_ALLOC_SPARE && mode != VDEV_ALLOC_L2CACHE))
			goto out;
		else
			error = 0;
	}

out:
	sav->sav_pending = NULL;
	sav->sav_npending = 0;
	return (error);
}

static int
spa_validate_aux(spa_t *spa, nvlist_t *nvroot, uint64_t crtxg, int mode)
{
	int error;

	ASSERT(spa_config_held(spa, SCL_ALL, RW_WRITER) == SCL_ALL);

	if ((error = spa_validate_aux_devs(spa, nvroot, crtxg, mode,
	    &spa->spa_spares, ZPOOL_CONFIG_SPARES, SPA_VERSION_SPARES,
	    VDEV_LABEL_SPARE)) != 0) {
		return (error);
	}

	return (spa_validate_aux_devs(spa, nvroot, crtxg, mode,
	    &spa->spa_l2cache, ZPOOL_CONFIG_L2CACHE, SPA_VERSION_L2CACHE,
	    VDEV_LABEL_L2CACHE));
}

static void
spa_set_aux_vdevs(spa_aux_vdev_t *sav, nvlist_t **devs, int ndevs,
    const char *config)
{
	int i;

	if (sav->sav_config != NULL) {
		nvlist_t **olddevs;
		uint_t oldndevs;
		nvlist_t **newdevs;

		/*
		 * Generate new dev list by concatentating with the
		 * current dev list.
		 */
		VERIFY(nvlist_lookup_nvlist_array(sav->sav_config, config,
		    &olddevs, &oldndevs) == 0);

		newdevs = kmem_alloc(sizeof (void *) *
		    (ndevs + oldndevs), KM_SLEEP);
		for (i = 0; i < oldndevs; i++)
			VERIFY(nvlist_dup(olddevs[i], &newdevs[i],
			    KM_SLEEP) == 0);
		for (i = 0; i < ndevs; i++)
			VERIFY(nvlist_dup(devs[i], &newdevs[i + oldndevs],
			    KM_SLEEP) == 0);

		VERIFY(nvlist_remove(sav->sav_config, config,
		    DATA_TYPE_NVLIST_ARRAY) == 0);

		VERIFY(nvlist_add_nvlist_array(sav->sav_config,
		    config, newdevs, ndevs + oldndevs) == 0);
		for (i = 0; i < oldndevs + ndevs; i++)
			nvlist_free(newdevs[i]);
		kmem_free(newdevs, (oldndevs + ndevs) * sizeof (void *));
	} else {
		/*
		 * Generate a new dev list.
		 */
		VERIFY(nvlist_alloc(&sav->sav_config, NV_UNIQUE_NAME,
		    KM_SLEEP) == 0);
		VERIFY(nvlist_add_nvlist_array(sav->sav_config, config,
		    devs, ndevs) == 0);
	}
}

/*
 * Stop and drop level 2 ARC devices
 */
void
spa_l2cache_drop(spa_t *spa)
{
	vdev_t *vd;
	int i;
	spa_aux_vdev_t *sav = &spa->spa_l2cache;

	for (i = 0; i < sav->sav_count; i++) {
		uint64_t pool;

		vd = sav->sav_vdevs[i];
		ASSERT(vd != NULL);

		if (spa_l2cache_exists(vd->vdev_guid, &pool) &&
		    pool != 0ULL && l2arc_vdev_present(vd))
			l2arc_remove_vdev(vd);
	}
}

/*
 * Pool Creation
 */
int
spa_create(const char *pool, nvlist_t *nvroot, nvlist_t *props,
    nvlist_t *zplprops)
{
	spa_t *spa;
	char *altroot = NULL;
	vdev_t *rvd;
	dsl_pool_t *dp;
	dmu_tx_t *tx;
	int error = 0;
	uint64_t txg = TXG_INITIAL;
	nvlist_t **spares, **l2cache;
	uint_t nspares, nl2cache;
	uint64_t version, obj;
	boolean_t has_features;

	/*
	 * If this pool already exists, return failure.
	 */
	mutex_enter(&spa_namespace_lock);
	if (spa_lookup(pool) != NULL) {
		mutex_exit(&spa_namespace_lock);
		return (SET_ERROR(EEXIST));
	}

	/*
	 * Allocate a new spa_t structure.
	 */
	(void) nvlist_lookup_string(props,
	    zpool_prop_to_name(ZPOOL_PROP_ALTROOT), &altroot);
	spa = spa_add(pool, NULL, altroot);
	spa_activate(spa, spa_mode_global);

	if (props && (error = spa_prop_validate(spa, props))) {
		spa_deactivate(spa);
		spa_remove(spa);
		mutex_exit(&spa_namespace_lock);
		return (error);
	}

	has_features = B_FALSE;
	for (nvpair_t *elem = nvlist_next_nvpair(props, NULL);
	    elem != NULL; elem = nvlist_next_nvpair(props, elem)) {
		if (zpool_prop_feature(nvpair_name(elem)))
			has_features = B_TRUE;
	}

	if (has_features || nvlist_lookup_uint64(props,
	    zpool_prop_to_name(ZPOOL_PROP_VERSION), &version) != 0) {
		version = SPA_VERSION;
	}
	ASSERT(SPA_VERSION_IS_SUPPORTED(version));

	spa->spa_first_txg = txg;
	spa->spa_uberblock.ub_txg = txg - 1;
	spa->spa_uberblock.ub_version = version;
	spa->spa_ubsync = spa->spa_uberblock;
	spa->spa_load_state = SPA_LOAD_CREATE;
	spa->spa_removing_phys.sr_state = DSS_NONE;
	spa->spa_removing_phys.sr_removing_vdev = -1;
	spa->spa_removing_phys.sr_prev_indirect_vdev = -1;

	/*
	 * Create "The Godfather" zio to hold all async IOs
	 */
	spa->spa_async_zio_root = kmem_alloc(max_ncpus * sizeof (void *),
	    KM_SLEEP);
	for (int i = 0; i < max_ncpus; i++) {
		spa->spa_async_zio_root[i] = zio_root(spa, NULL, NULL,
		    ZIO_FLAG_CANFAIL | ZIO_FLAG_SPECULATIVE |
		    ZIO_FLAG_GODFATHER);
	}

	/*
	 * Create the root vdev.
	 */
	spa_config_enter(spa, SCL_ALL, FTAG, RW_WRITER);

	error = spa_config_parse(spa, &rvd, nvroot, NULL, 0, VDEV_ALLOC_ADD);

	ASSERT(error != 0 || rvd != NULL);
	ASSERT(error != 0 || spa->spa_root_vdev == rvd);

	if (error == 0 && !zfs_allocatable_devs(nvroot))
		error = SET_ERROR(EINVAL);

	if (error == 0 &&
	    (error = vdev_create(rvd, txg, B_FALSE)) == 0 &&
	    (error = spa_validate_aux(spa, nvroot, txg,
	    VDEV_ALLOC_ADD)) == 0) {
		for (int c = 0; c < rvd->vdev_children; c++) {
			vdev_metaslab_set_size(rvd->vdev_child[c]);
			vdev_expand(rvd->vdev_child[c], txg);
		}
	}

	spa_config_exit(spa, SCL_ALL, FTAG);

	if (error != 0) {
		spa_unload(spa);
		spa_deactivate(spa);
		spa_remove(spa);
		mutex_exit(&spa_namespace_lock);
		return (error);
	}

	/*
	 * Get the list of spares, if specified.
	 */
	if (nvlist_lookup_nvlist_array(nvroot, ZPOOL_CONFIG_SPARES,
	    &spares, &nspares) == 0) {
		VERIFY(nvlist_alloc(&spa->spa_spares.sav_config, NV_UNIQUE_NAME,
		    KM_SLEEP) == 0);
		VERIFY(nvlist_add_nvlist_array(spa->spa_spares.sav_config,
		    ZPOOL_CONFIG_SPARES, spares, nspares) == 0);
		spa_config_enter(spa, SCL_ALL, FTAG, RW_WRITER);
		spa_load_spares(spa);
		spa_config_exit(spa, SCL_ALL, FTAG);
		spa->spa_spares.sav_sync = B_TRUE;
	}

	/*
	 * Get the list of level 2 cache devices, if specified.
	 */
	if (nvlist_lookup_nvlist_array(nvroot, ZPOOL_CONFIG_L2CACHE,
	    &l2cache, &nl2cache) == 0) {
		VERIFY(nvlist_alloc(&spa->spa_l2cache.sav_config,
		    NV_UNIQUE_NAME, KM_SLEEP) == 0);
		VERIFY(nvlist_add_nvlist_array(spa->spa_l2cache.sav_config,
		    ZPOOL_CONFIG_L2CACHE, l2cache, nl2cache) == 0);
		spa_config_enter(spa, SCL_ALL, FTAG, RW_WRITER);
		spa_load_l2cache(spa);
		spa_config_exit(spa, SCL_ALL, FTAG);
		spa->spa_l2cache.sav_sync = B_TRUE;
	}

	spa->spa_is_initializing = B_TRUE;
	spa->spa_dsl_pool = dp = dsl_pool_create(spa, zplprops, txg);
	spa->spa_meta_objset = dp->dp_meta_objset;
	spa->spa_is_initializing = B_FALSE;

	/*
	 * Create DDTs (dedup tables).
	 */
	ddt_create(spa);

	spa_update_dspace(spa);

	tx = dmu_tx_create_assigned(dp, txg);

	/*
	 * Create the pool config object.
	 */
	spa->spa_config_object = dmu_object_alloc(spa->spa_meta_objset,
	    DMU_OT_PACKED_NVLIST, SPA_CONFIG_BLOCKSIZE,
	    DMU_OT_PACKED_NVLIST_SIZE, sizeof (uint64_t), tx);

	if (zap_add(spa->spa_meta_objset,
	    DMU_POOL_DIRECTORY_OBJECT, DMU_POOL_CONFIG,
	    sizeof (uint64_t), 1, &spa->spa_config_object, tx) != 0) {
		cmn_err(CE_PANIC, "failed to add pool config");
	}

	if (spa_version(spa) >= SPA_VERSION_FEATURES)
		spa_feature_create_zap_objects(spa, tx);

	if (zap_add(spa->spa_meta_objset,
	    DMU_POOL_DIRECTORY_OBJECT, DMU_POOL_CREATION_VERSION,
	    sizeof (uint64_t), 1, &version, tx) != 0) {
		cmn_err(CE_PANIC, "failed to add pool version");
	}

	/* Newly created pools with the right version are always deflated. */
	if (version >= SPA_VERSION_RAIDZ_DEFLATE) {
		spa->spa_deflate = TRUE;
		if (zap_add(spa->spa_meta_objset,
		    DMU_POOL_DIRECTORY_OBJECT, DMU_POOL_DEFLATE,
		    sizeof (uint64_t), 1, &spa->spa_deflate, tx) != 0) {
			cmn_err(CE_PANIC, "failed to add deflate");
		}
	}

	/*
	 * Create the deferred-free bpobj.  Turn off compression
	 * because sync-to-convergence takes longer if the blocksize
	 * keeps changing.
	 */
	obj = bpobj_alloc(spa->spa_meta_objset, 1 << 14, tx);
	dmu_object_set_compress(spa->spa_meta_objset, obj,
	    ZIO_COMPRESS_OFF, tx);
	if (zap_add(spa->spa_meta_objset,
	    DMU_POOL_DIRECTORY_OBJECT, DMU_POOL_SYNC_BPOBJ,
	    sizeof (uint64_t), 1, &obj, tx) != 0) {
		cmn_err(CE_PANIC, "failed to add bpobj");
	}
	VERIFY3U(0, ==, bpobj_open(&spa->spa_deferred_bpobj,
	    spa->spa_meta_objset, obj));

	/*
	 * Create the pool's history object.
	 */
	if (version >= SPA_VERSION_ZPOOL_HISTORY)
		spa_history_create_obj(spa, tx);

	/*
	 * Generate some random noise for salted checksums to operate on.
	 */
	(void) random_get_pseudo_bytes(spa->spa_cksum_salt.zcs_bytes,
	    sizeof (spa->spa_cksum_salt.zcs_bytes));

	/*
	 * Set pool properties.
	 */
	spa->spa_bootfs = zpool_prop_default_numeric(ZPOOL_PROP_BOOTFS);
	spa->spa_delegation = zpool_prop_default_numeric(ZPOOL_PROP_DELEGATION);
	spa->spa_failmode = zpool_prop_default_numeric(ZPOOL_PROP_FAILUREMODE);
	spa->spa_autoexpand = zpool_prop_default_numeric(ZPOOL_PROP_AUTOEXPAND);

	if (props != NULL) {
		spa_configfile_set(spa, props, B_FALSE);
		spa_sync_props(props, tx);
	}

	dmu_tx_commit(tx);

	spa->spa_sync_on = B_TRUE;
	txg_sync_start(spa->spa_dsl_pool);

	/*
	 * We explicitly wait for the first transaction to complete so that our
	 * bean counters are appropriately updated.
	 */
	txg_wait_synced(spa->spa_dsl_pool, txg);

	spa_write_cachefile(spa, B_FALSE, B_TRUE);

	spa_history_log_version(spa, "create");

	/*
	 * Don't count references from objsets that are already closed
	 * and are making their way through the eviction process.
	 */
	spa_evicting_os_wait(spa);
	spa->spa_minref = refcount_count(&spa->spa_refcount);
	spa->spa_load_state = SPA_LOAD_NONE;

	mutex_exit(&spa_namespace_lock);

	return (0);
}

#ifdef _KERNEL
/*
 * Get the root pool information from the root disk, then import the root pool
 * during the system boot up time.
 */
extern int vdev_disk_read_rootlabel(char *, char *, nvlist_t **);

static nvlist_t *
spa_generate_rootconf(char *devpath, char *devid, uint64_t *guid)
{
	nvlist_t *config;
	nvlist_t *nvtop, *nvroot;
	uint64_t pgid;

	if (vdev_disk_read_rootlabel(devpath, devid, &config) != 0)
		return (NULL);

	/*
	 * Add this top-level vdev to the child array.
	 */
	VERIFY(nvlist_lookup_nvlist(config, ZPOOL_CONFIG_VDEV_TREE,
	    &nvtop) == 0);
	VERIFY(nvlist_lookup_uint64(config, ZPOOL_CONFIG_POOL_GUID,
	    &pgid) == 0);
	VERIFY(nvlist_lookup_uint64(config, ZPOOL_CONFIG_GUID, guid) == 0);

	/*
	 * Put this pool's top-level vdevs into a root vdev.
	 */
	VERIFY(nvlist_alloc(&nvroot, NV_UNIQUE_NAME, KM_SLEEP) == 0);
	VERIFY(nvlist_add_string(nvroot, ZPOOL_CONFIG_TYPE,
	    VDEV_TYPE_ROOT) == 0);
	VERIFY(nvlist_add_uint64(nvroot, ZPOOL_CONFIG_ID, 0ULL) == 0);
	VERIFY(nvlist_add_uint64(nvroot, ZPOOL_CONFIG_GUID, pgid) == 0);
	VERIFY(nvlist_add_nvlist_array(nvroot, ZPOOL_CONFIG_CHILDREN,
	    &nvtop, 1) == 0);

	/*
	 * Replace the existing vdev_tree with the new root vdev in
	 * this pool's configuration (remove the old, add the new).
	 */
	VERIFY(nvlist_add_nvlist(config, ZPOOL_CONFIG_VDEV_TREE, nvroot) == 0);
	nvlist_free(nvroot);
	return (config);
}

/*
 * Walk the vdev tree and see if we can find a device with "better"
 * configuration. A configuration is "better" if the label on that
 * device has a more recent txg.
 */
static void
spa_alt_rootvdev(vdev_t *vd, vdev_t **avd, uint64_t *txg)
{
	for (int c = 0; c < vd->vdev_children; c++)
		spa_alt_rootvdev(vd->vdev_child[c], avd, txg);

	if (vd->vdev_ops->vdev_op_leaf) {
		nvlist_t *label;
		uint64_t label_txg;

		if (vdev_disk_read_rootlabel(vd->vdev_physpath, vd->vdev_devid,
		    &label) != 0)
			return;

		VERIFY(nvlist_lookup_uint64(label, ZPOOL_CONFIG_POOL_TXG,
		    &label_txg) == 0);

		/*
		 * Do we have a better boot device?
		 */
		if (label_txg > *txg) {
			*txg = label_txg;
			*avd = vd;
		}
		nvlist_free(label);
	}
}

/*
 * Import a root pool.
 *
 * For x86. devpath_list will consist of devid and/or physpath name of
 * the vdev (e.g. "id1,sd@SSEAGATE..." or "/pci@1f,0/ide@d/disk@0,0:a").
 * The GRUB "findroot" command will return the vdev we should boot.
 *
 * For Sparc, devpath_list consists the physpath name of the booting device
 * no matter the rootpool is a single device pool or a mirrored pool.
 * e.g.
 *	"/pci@1f,0/ide@d/disk@0,0:a"
 */
int
spa_import_rootpool(char *devpath, char *devid)
{
	spa_t *spa;
	vdev_t *rvd, *bvd, *avd = NULL;
	nvlist_t *config, *nvtop;
	uint64_t guid, txg;
	char *pname;
	int error;

	/*
	 * Read the label from the boot device and generate a configuration.
	 */
	config = spa_generate_rootconf(devpath, devid, &guid);
#if defined(_OBP) && defined(_KERNEL)
	if (config == NULL) {
		if (strstr(devpath, "/iscsi/ssd") != NULL) {
			/* iscsi boot */
			get_iscsi_bootpath_phy(devpath);
			config = spa_generate_rootconf(devpath, devid, &guid);
		}
	}
#endif
	if (config == NULL) {
		cmn_err(CE_NOTE, "Cannot read the pool label from '%s'",
		    devpath);
		return (SET_ERROR(EIO));
	}

	VERIFY(nvlist_lookup_string(config, ZPOOL_CONFIG_POOL_NAME,
	    &pname) == 0);
	VERIFY(nvlist_lookup_uint64(config, ZPOOL_CONFIG_POOL_TXG, &txg) == 0);

	mutex_enter(&spa_namespace_lock);
	if ((spa = spa_lookup(pname)) != NULL) {
		/*
		 * Remove the existing root pool from the namespace so that we
		 * can replace it with the correct config we just read in.
		 */
		spa_remove(spa);
	}

	spa = spa_add(pname, config, NULL);
	spa->spa_is_root = B_TRUE;
	spa->spa_import_flags = ZFS_IMPORT_VERBATIM;

	/*
	 * Build up a vdev tree based on the boot device's label config.
	 */
	VERIFY(nvlist_lookup_nvlist(config, ZPOOL_CONFIG_VDEV_TREE,
	    &nvtop) == 0);
	spa_config_enter(spa, SCL_ALL, FTAG, RW_WRITER);
	error = spa_config_parse(spa, &rvd, nvtop, NULL, 0,
	    VDEV_ALLOC_ROOTPOOL);
	spa_config_exit(spa, SCL_ALL, FTAG);
	if (error) {
		mutex_exit(&spa_namespace_lock);
		nvlist_free(config);
		cmn_err(CE_NOTE, "Can not parse the config for pool '%s'",
		    pname);
		return (error);
	}

	/*
	 * Get the boot vdev.
	 */
	if ((bvd = vdev_lookup_by_guid(rvd, guid)) == NULL) {
		cmn_err(CE_NOTE, "Can not find the boot vdev for guid %llu",
		    (u_longlong_t)guid);
		error = SET_ERROR(ENOENT);
		goto out;
	}

	/*
	 * Determine if there is a better boot device.
	 */
	avd = bvd;
	spa_alt_rootvdev(rvd, &avd, &txg);
	if (avd != bvd) {
		cmn_err(CE_NOTE, "The boot device is 'degraded'. Please "
		    "try booting from '%s'", avd->vdev_path);
		error = SET_ERROR(EINVAL);
		goto out;
	}

	/*
	 * If the boot device is part of a spare vdev then ensure that
	 * we're booting off the active spare.
	 */
	if (bvd->vdev_parent->vdev_ops == &vdev_spare_ops &&
	    !bvd->vdev_isspare) {
		cmn_err(CE_NOTE, "The boot device is currently spared. Please "
		    "try booting from '%s'",
		    bvd->vdev_parent->
		    vdev_child[bvd->vdev_parent->vdev_children - 1]->vdev_path);
		error = SET_ERROR(EINVAL);
		goto out;
	}

	error = 0;
out:
	spa_config_enter(spa, SCL_ALL, FTAG, RW_WRITER);
	vdev_free(rvd);
	spa_config_exit(spa, SCL_ALL, FTAG);
	mutex_exit(&spa_namespace_lock);

	nvlist_free(config);
	return (error);
}

#endif

/*
 * Import a non-root pool into the system.
 */
int
spa_import(const char *pool, nvlist_t *config, nvlist_t *props, uint64_t flags)
{
	spa_t *spa;
	char *altroot = NULL;
	spa_load_state_t state = SPA_LOAD_IMPORT;
	zpool_rewind_policy_t policy;
	uint64_t mode = spa_mode_global;
	uint64_t readonly = B_FALSE;
	int error;
	nvlist_t *nvroot;
	nvlist_t **spares, **l2cache;
	uint_t nspares, nl2cache;

	/*
	 * If a pool with this name exists, return failure.
	 */
	mutex_enter(&spa_namespace_lock);
	if (spa_lookup(pool) != NULL) {
		mutex_exit(&spa_namespace_lock);
		return (SET_ERROR(EEXIST));
	}

	/*
	 * Create and initialize the spa structure.
	 */
	(void) nvlist_lookup_string(props,
	    zpool_prop_to_name(ZPOOL_PROP_ALTROOT), &altroot);
	(void) nvlist_lookup_uint64(props,
	    zpool_prop_to_name(ZPOOL_PROP_READONLY), &readonly);
	if (readonly)
		mode = FREAD;
	spa = spa_add(pool, config, altroot);
	spa->spa_import_flags = flags;

	/*
	 * Verbatim import - Take a pool and insert it into the namespace
	 * as if it had been loaded at boot.
	 */
	if (spa->spa_import_flags & ZFS_IMPORT_VERBATIM) {
		if (props != NULL)
			spa_configfile_set(spa, props, B_FALSE);

		spa_write_cachefile(spa, B_FALSE, B_TRUE);

		mutex_exit(&spa_namespace_lock);
		return (0);
	}

	spa_activate(spa, mode);

	/*
	 * Don't start async tasks until we know everything is healthy.
	 */
	spa_async_suspend(spa);

	zpool_get_rewind_policy(config, &policy);
	if (policy.zrp_request & ZPOOL_DO_REWIND)
		state = SPA_LOAD_RECOVER;

	/*
	 * Pass off the heavy lifting to spa_load().  Pass TRUE for mosconfig
	 * because the user-supplied config is actually the one to trust when
	 * doing an import.
	 */
	if (state != SPA_LOAD_RECOVER)
		spa->spa_last_ubsync_txg = spa->spa_load_txg = 0;

	error = spa_load_best(spa, state, B_TRUE, policy.zrp_txg,
	    policy.zrp_request);

	/*
	 * Propagate anything learned while loading the pool and pass it
	 * back to caller (i.e. rewind info, missing devices, etc).
	 */
	VERIFY(nvlist_add_nvlist(config, ZPOOL_CONFIG_LOAD_INFO,
	    spa->spa_load_info) == 0);

	spa_config_enter(spa, SCL_ALL, FTAG, RW_WRITER);
	/*
	 * Toss any existing sparelist, as it doesn't have any validity
	 * anymore, and conflicts with spa_has_spare().
	 */
	if (spa->spa_spares.sav_config) {
		nvlist_free(spa->spa_spares.sav_config);
		spa->spa_spares.sav_config = NULL;
		spa_load_spares(spa);
	}
	if (spa->spa_l2cache.sav_config) {
		nvlist_free(spa->spa_l2cache.sav_config);
		spa->spa_l2cache.sav_config = NULL;
		spa_load_l2cache(spa);
	}

	VERIFY(nvlist_lookup_nvlist(config, ZPOOL_CONFIG_VDEV_TREE,
	    &nvroot) == 0);
	if (error == 0)
		error = spa_validate_aux(spa, nvroot, -1ULL,
		    VDEV_ALLOC_SPARE);
	if (error == 0)
		error = spa_validate_aux(spa, nvroot, -1ULL,
		    VDEV_ALLOC_L2CACHE);
	spa_config_exit(spa, SCL_ALL, FTAG);

	if (props != NULL)
		spa_configfile_set(spa, props, B_FALSE);

	if (error != 0 || (props && spa_writeable(spa) &&
	    (error = spa_prop_set(spa, props)))) {
		spa_unload(spa);
		spa_deactivate(spa);
		spa_remove(spa);
		mutex_exit(&spa_namespace_lock);
		return (error);
	}

	spa_async_resume(spa);

	/*
	 * Override any spares and level 2 cache devices as specified by
	 * the user, as these may have correct device names/devids, etc.
	 */
	if (nvlist_lookup_nvlist_array(nvroot, ZPOOL_CONFIG_SPARES,
	    &spares, &nspares) == 0) {
		if (spa->spa_spares.sav_config)
			VERIFY(nvlist_remove(spa->spa_spares.sav_config,
			    ZPOOL_CONFIG_SPARES, DATA_TYPE_NVLIST_ARRAY) == 0);
		else
			VERIFY(nvlist_alloc(&spa->spa_spares.sav_config,
			    NV_UNIQUE_NAME, KM_SLEEP) == 0);
		VERIFY(nvlist_add_nvlist_array(spa->spa_spares.sav_config,
		    ZPOOL_CONFIG_SPARES, spares, nspares) == 0);
		spa_config_enter(spa, SCL_ALL, FTAG, RW_WRITER);
		spa_load_spares(spa);
		spa_config_exit(spa, SCL_ALL, FTAG);
		spa->spa_spares.sav_sync = B_TRUE;
	}
	if (nvlist_lookup_nvlist_array(nvroot, ZPOOL_CONFIG_L2CACHE,
	    &l2cache, &nl2cache) == 0) {
		if (spa->spa_l2cache.sav_config)
			VERIFY(nvlist_remove(spa->spa_l2cache.sav_config,
			    ZPOOL_CONFIG_L2CACHE, DATA_TYPE_NVLIST_ARRAY) == 0);
		else
			VERIFY(nvlist_alloc(&spa->spa_l2cache.sav_config,
			    NV_UNIQUE_NAME, KM_SLEEP) == 0);
		VERIFY(nvlist_add_nvlist_array(spa->spa_l2cache.sav_config,
		    ZPOOL_CONFIG_L2CACHE, l2cache, nl2cache) == 0);
		spa_config_enter(spa, SCL_ALL, FTAG, RW_WRITER);
		spa_load_l2cache(spa);
		spa_config_exit(spa, SCL_ALL, FTAG);
		spa->spa_l2cache.sav_sync = B_TRUE;
	}

	/*
	 * Check for any removed devices.
	 */
	if (spa->spa_autoreplace) {
		spa_aux_check_removed(&spa->spa_spares);
		spa_aux_check_removed(&spa->spa_l2cache);
	}

	if (spa_writeable(spa)) {
		/*
		 * Update the config cache to include the newly-imported pool.
		 */
		spa_config_update(spa, SPA_CONFIG_UPDATE_POOL);
	}

	/*
	 * It's possible that the pool was expanded while it was exported.
	 * We kick off an async task to handle this for us.
	 */
	spa_async_request(spa, SPA_ASYNC_AUTOEXPAND);

	mutex_exit(&spa_namespace_lock);
	spa_history_log_version(spa, "import");

	return (0);
}

nvlist_t *
spa_tryimport(nvlist_t *tryconfig)
{
	nvlist_t *config = NULL;
	char *poolname;
	spa_t *spa;
	uint64_t state;
	int error;

	if (nvlist_lookup_string(tryconfig, ZPOOL_CONFIG_POOL_NAME, &poolname))
		return (NULL);

	if (nvlist_lookup_uint64(tryconfig, ZPOOL_CONFIG_POOL_STATE, &state))
		return (NULL);

	/*
	 * Create and initialize the spa structure.
	 */
	mutex_enter(&spa_namespace_lock);
	spa = spa_add(TRYIMPORT_NAME, tryconfig, NULL);
	spa_activate(spa, FREAD);

	/*
	 * Pass off the heavy lifting to spa_load().
	 * Pass TRUE for mosconfig because the user-supplied config
	 * is actually the one to trust when doing an import.
	 */
	error = spa_load(spa, SPA_LOAD_TRYIMPORT, SPA_IMPORT_EXISTING, B_TRUE);

	/*
	 * If 'tryconfig' was at least parsable, return the current config.
	 */
	if (spa->spa_root_vdev != NULL) {
		config = spa_config_generate(spa, NULL, -1ULL, B_TRUE);
		VERIFY(nvlist_add_string(config, ZPOOL_CONFIG_POOL_NAME,
		    poolname) == 0);
		VERIFY(nvlist_add_uint64(config, ZPOOL_CONFIG_POOL_STATE,
		    state) == 0);
		VERIFY(nvlist_add_uint64(config, ZPOOL_CONFIG_TIMESTAMP,
		    spa->spa_uberblock.ub_timestamp) == 0);
		VERIFY(nvlist_add_nvlist(config, ZPOOL_CONFIG_LOAD_INFO,
		    spa->spa_load_info) == 0);

		/*
		 * If the bootfs property exists on this pool then we
		 * copy it out so that external consumers can tell which
		 * pools are bootable.
		 */
		if ((!error || error == EEXIST) && spa->spa_bootfs) {
			char *tmpname = kmem_alloc(MAXPATHLEN, KM_SLEEP);

			/*
			 * We have to play games with the name since the
			 * pool was opened as TRYIMPORT_NAME.
			 */
			if (dsl_dsobj_to_dsname(spa_name(spa),
			    spa->spa_bootfs, tmpname) == 0) {
				char *cp;
				char *dsname = kmem_alloc(MAXPATHLEN, KM_SLEEP);

				cp = strchr(tmpname, '/');
				if (cp == NULL) {
					(void) strlcpy(dsname, tmpname,
					    MAXPATHLEN);
				} else {
					(void) snprintf(dsname, MAXPATHLEN,
					    "%s/%s", poolname, ++cp);
				}
				VERIFY(nvlist_add_string(config,
				    ZPOOL_CONFIG_BOOTFS, dsname) == 0);
				kmem_free(dsname, MAXPATHLEN);
			}
			kmem_free(tmpname, MAXPATHLEN);
		}

		/*
		 * Add the list of hot spares and level 2 cache devices.
		 */
		spa_config_enter(spa, SCL_CONFIG, FTAG, RW_READER);
		spa_add_spares(spa, config);
		spa_add_l2cache(spa, config);
		spa_config_exit(spa, SCL_CONFIG, FTAG);
	}

	spa_unload(spa);
	spa_deactivate(spa);
	spa_remove(spa);
	mutex_exit(&spa_namespace_lock);

	return (config);
}

/*
 * Pool export/destroy
 *
 * The act of destroying or exporting a pool is very simple.  We make sure there
 * is no more pending I/O and any references to the pool are gone.  Then, we
 * update the pool state and sync all the labels to disk, removing the
 * configuration from the cache afterwards. If the 'hardforce' flag is set, then
 * we don't sync the labels or remove the configuration cache.
 */
static int
spa_export_common(char *pool, int new_state, nvlist_t **oldconfig,
    boolean_t force, boolean_t hardforce)
{
	spa_t *spa;

	if (oldconfig)
		*oldconfig = NULL;

	if (!(spa_mode_global & FWRITE))
		return (SET_ERROR(EROFS));

	mutex_enter(&spa_namespace_lock);
	if ((spa = spa_lookup(pool)) == NULL) {
		mutex_exit(&spa_namespace_lock);
		return (SET_ERROR(ENOENT));
	}

	/*
	 * Put a hold on the pool, drop the namespace lock, stop async tasks,
	 * reacquire the namespace lock, and see if we can export.
	 */
	spa_open_ref(spa, FTAG);
	mutex_exit(&spa_namespace_lock);
	spa_async_suspend(spa);
	mutex_enter(&spa_namespace_lock);
	spa_close(spa, FTAG);

	/*
	 * The pool will be in core if it's openable,
	 * in which case we can modify its state.
	 */
	if (spa->spa_state != POOL_STATE_UNINITIALIZED && spa->spa_sync_on) {
		/*
		 * Objsets may be open only because they're dirty, so we
		 * have to force it to sync before checking spa_refcnt.
		 */
		txg_wait_synced(spa->spa_dsl_pool, 0);
		spa_evicting_os_wait(spa);

		/*
		 * A pool cannot be exported or destroyed if there are active
		 * references.  If we are resetting a pool, allow references by
		 * fault injection handlers.
		 */
		if (!spa_refcount_zero(spa) ||
		    (spa->spa_inject_ref != 0 &&
		    new_state != POOL_STATE_UNINITIALIZED)) {
			spa_async_resume(spa);
			mutex_exit(&spa_namespace_lock);
			return (SET_ERROR(EBUSY));
		}

		/*
		 * A pool cannot be exported if it has an active shared spare.
		 * This is to prevent other pools stealing the active spare
		 * from an exported pool. At user's own will, such pool can
		 * be forcedly exported.
		 */
		if (!force && new_state == POOL_STATE_EXPORTED &&
		    spa_has_active_shared_spare(spa)) {
			spa_async_resume(spa);
			mutex_exit(&spa_namespace_lock);
			return (SET_ERROR(EXDEV));
		}

		/*
		 * We want this to be reflected on every label,
		 * so mark them all dirty.  spa_unload() will do the
		 * final sync that pushes these changes out.
		 */
		if (new_state != POOL_STATE_UNINITIALIZED && !hardforce) {
			spa_config_enter(spa, SCL_ALL, FTAG, RW_WRITER);
			spa->spa_state = new_state;
			spa->spa_final_txg = spa_last_synced_txg(spa) +
			    TXG_DEFER_SIZE + 1;
			vdev_config_dirty(spa->spa_root_vdev);
			spa_config_exit(spa, SCL_ALL, FTAG);
		}
	}

	spa_event_notify(spa, NULL, ESC_ZFS_POOL_DESTROY);

	if (spa->spa_state != POOL_STATE_UNINITIALIZED) {
		spa_unload(spa);
		spa_deactivate(spa);
	}

	if (oldconfig && spa->spa_config)
		VERIFY(nvlist_dup(spa->spa_config, oldconfig, 0) == 0);

	if (new_state != POOL_STATE_UNINITIALIZED) {
		if (!hardforce)
			spa_write_cachefile(spa, B_TRUE, B_TRUE);
		spa_remove(spa);
	}
	mutex_exit(&spa_namespace_lock);

	return (0);
}

/*
 * Destroy a storage pool.
 */
int
spa_destroy(char *pool)
{
	return (spa_export_common(pool, POOL_STATE_DESTROYED, NULL,
	    B_FALSE, B_FALSE));
}

/*
 * Export a storage pool.
 */
int
spa_export(char *pool, nvlist_t **oldconfig, boolean_t force,
    boolean_t hardforce)
{
	return (spa_export_common(pool, POOL_STATE_EXPORTED, oldconfig,
	    force, hardforce));
}

/*
 * Similar to spa_export(), this unloads the spa_t without actually removing it
 * from the namespace in any way.
 */
int
spa_reset(char *pool)
{
	return (spa_export_common(pool, POOL_STATE_UNINITIALIZED, NULL,
	    B_FALSE, B_FALSE));
}

/*
 * ==========================================================================
 * Device manipulation
 * ==========================================================================
 */

/*
 * Add a device to a storage pool.
 */
int
spa_vdev_add(spa_t *spa, nvlist_t *nvroot)
{
	uint64_t txg, id;
	int error;
	vdev_t *rvd = spa->spa_root_vdev;
	vdev_t *vd, *tvd;
	nvlist_t **spares, **l2cache;
	uint_t nspares, nl2cache;

	ASSERT(spa_writeable(spa));

	txg = spa_vdev_enter(spa);

	if ((error = spa_config_parse(spa, &vd, nvroot, NULL, 0,
	    VDEV_ALLOC_ADD)) != 0)
		return (spa_vdev_exit(spa, NULL, txg, error));

	spa->spa_pending_vdev = vd;	/* spa_vdev_exit() will clear this */

	if (nvlist_lookup_nvlist_array(nvroot, ZPOOL_CONFIG_SPARES, &spares,
	    &nspares) != 0)
		nspares = 0;

	if (nvlist_lookup_nvlist_array(nvroot, ZPOOL_CONFIG_L2CACHE, &l2cache,
	    &nl2cache) != 0)
		nl2cache = 0;

	if (vd->vdev_children == 0 && nspares == 0 && nl2cache == 0)
		return (spa_vdev_exit(spa, vd, txg, EINVAL));

	if (vd->vdev_children != 0 &&
	    (error = vdev_create(vd, txg, B_FALSE)) != 0)
		return (spa_vdev_exit(spa, vd, txg, error));

	/*
	 * We must validate the spares and l2cache devices after checking the
	 * children.  Otherwise, vdev_inuse() will blindly overwrite the spare.
	 */
	if ((error = spa_validate_aux(spa, nvroot, txg, VDEV_ALLOC_ADD)) != 0)
		return (spa_vdev_exit(spa, vd, txg, error));

	/*
	 * If we are in the middle of a device removal, we can only add
	 * devices which match the existing devices in the pool.
	 * If we are in the middle of a removal, or have some indirect
	 * vdevs, we can not add redundant toplevels.  This ensures that
	 * we do not rely on resilver, which does not properly handle
	 * indirect vdevs.
	 */
	if (spa->spa_vdev_removal != NULL ||
	    spa->spa_removing_phys.sr_prev_indirect_vdev != -1) {
		for (int c = 0; c < vd->vdev_children; c++) {
			if (spa->spa_vdev_removal != NULL &&
			    vd->vdev_child[c]->vdev_ashift !=
			    spa->spa_vdev_removal->svr_vdev->vdev_ashift) {
				return (spa_vdev_exit(spa, vd, txg, EINVAL));
			}
			if (vd->vdev_child[c]->vdev_children != 0) {
				return (spa_vdev_exit(spa, vd, txg, EINVAL));
			}
		}
	}

	for (int c = 0; c < vd->vdev_children; c++) {

		/*
		 * Set the vdev id to the first hole, if one exists.
		 */
		for (id = 0; id < rvd->vdev_children; id++) {
			if (rvd->vdev_child[id]->vdev_ishole) {
				vdev_free(rvd->vdev_child[id]);
				break;
			}
		}
		tvd = vd->vdev_child[c];
		vdev_remove_child(vd, tvd);
		tvd->vdev_id = id;
		vdev_add_child(rvd, tvd);
		vdev_config_dirty(tvd);
	}

	if (nspares != 0) {
		spa_set_aux_vdevs(&spa->spa_spares, spares, nspares,
		    ZPOOL_CONFIG_SPARES);
		spa_load_spares(spa);
		spa->spa_spares.sav_sync = B_TRUE;
	}

	if (nl2cache != 0) {
		spa_set_aux_vdevs(&spa->spa_l2cache, l2cache, nl2cache,
		    ZPOOL_CONFIG_L2CACHE);
		spa_load_l2cache(spa);
		spa->spa_l2cache.sav_sync = B_TRUE;
	}

	/*
	 * We have to be careful when adding new vdevs to an existing pool.
	 * If other threads start allocating from these vdevs before we
	 * sync the config cache, and we lose power, then upon reboot we may
	 * fail to open the pool because there are DVAs that the config cache
	 * can't translate.  Therefore, we first add the vdevs without
	 * initializing metaslabs; sync the config cache (via spa_vdev_exit());
	 * and then let spa_config_update() initialize the new metaslabs.
	 *
	 * spa_load() checks for added-but-not-initialized vdevs, so that
	 * if we lose power at any point in this sequence, the remaining
	 * steps will be completed the next time we load the pool.
	 */
	(void) spa_vdev_exit(spa, vd, txg, 0);

	mutex_enter(&spa_namespace_lock);
	spa_config_update(spa, SPA_CONFIG_UPDATE_POOL);
	mutex_exit(&spa_namespace_lock);

	return (0);
}

/*
 * Attach a device to a mirror.  The arguments are the path to any device
 * in the mirror, and the nvroot for the new device.  If the path specifies
 * a device that is not mirrored, we automatically insert the mirror vdev.
 *
 * If 'replacing' is specified, the new device is intended to replace the
 * existing device; in this case the two devices are made into their own
 * mirror using the 'replacing' vdev, which is functionally identical to
 * the mirror vdev (it actually reuses all the same ops) but has a few
 * extra rules: you can't attach to it after it's been created, and upon
 * completion of resilvering, the first disk (the one being replaced)
 * is automatically detached.
 */
int
spa_vdev_attach(spa_t *spa, uint64_t guid, nvlist_t *nvroot, int replacing)
{
	uint64_t txg, dtl_max_txg;
	vdev_t *rvd = spa->spa_root_vdev;
	vdev_t *oldvd, *newvd, *newrootvd, *pvd, *tvd;
	vdev_ops_t *pvops;
	char *oldvdpath, *newvdpath;
	int newvd_isspare;
	int error;

	ASSERT(spa_writeable(spa));

	txg = spa_vdev_enter(spa);

	oldvd = spa_lookup_by_guid(spa, guid, B_FALSE);

	if (spa->spa_vdev_removal != NULL ||
	    spa->spa_removing_phys.sr_prev_indirect_vdev != -1) {
		return (spa_vdev_exit(spa, NULL, txg, EBUSY));
	}

	if (oldvd == NULL)
		return (spa_vdev_exit(spa, NULL, txg, ENODEV));

	if (!oldvd->vdev_ops->vdev_op_leaf)
		return (spa_vdev_exit(spa, NULL, txg, ENOTSUP));

	pvd = oldvd->vdev_parent;

	if ((error = spa_config_parse(spa, &newrootvd, nvroot, NULL, 0,
	    VDEV_ALLOC_ATTACH)) != 0)
		return (spa_vdev_exit(spa, NULL, txg, EINVAL));

	if (newrootvd->vdev_children != 1)
		return (spa_vdev_exit(spa, newrootvd, txg, EINVAL));

	newvd = newrootvd->vdev_child[0];

	if (!newvd->vdev_ops->vdev_op_leaf)
		return (spa_vdev_exit(spa, newrootvd, txg, EINVAL));

	if ((error = vdev_create(newrootvd, txg, replacing)) != 0)
		return (spa_vdev_exit(spa, newrootvd, txg, error));

	/*
	 * Spares can't replace logs
	 */
	if (oldvd->vdev_top->vdev_islog && newvd->vdev_isspare)
		return (spa_vdev_exit(spa, newrootvd, txg, ENOTSUP));

	if (!replacing) {
		/*
		 * For attach, the only allowable parent is a mirror or the root
		 * vdev.
		 */
		if (pvd->vdev_ops != &vdev_mirror_ops &&
		    pvd->vdev_ops != &vdev_root_ops)
			return (spa_vdev_exit(spa, newrootvd, txg, ENOTSUP));

		pvops = &vdev_mirror_ops;
	} else {
		/*
		 * Active hot spares can only be replaced by inactive hot
		 * spares.
		 */
		if (pvd->vdev_ops == &vdev_spare_ops &&
		    oldvd->vdev_isspare &&
		    !spa_has_spare(spa, newvd->vdev_guid))
			return (spa_vdev_exit(spa, newrootvd, txg, ENOTSUP));

		/*
		 * If the source is a hot spare, and the parent isn't already a
		 * spare, then we want to create a new hot spare.  Otherwise, we
		 * want to create a replacing vdev.  The user is not allowed to
		 * attach to a spared vdev child unless the 'isspare' state is
		 * the same (spare replaces spare, non-spare replaces
		 * non-spare).
		 */
		if (pvd->vdev_ops == &vdev_replacing_ops &&
		    spa_version(spa) < SPA_VERSION_MULTI_REPLACE) {
			return (spa_vdev_exit(spa, newrootvd, txg, ENOTSUP));
		} else if (pvd->vdev_ops == &vdev_spare_ops &&
		    newvd->vdev_isspare != oldvd->vdev_isspare) {
			return (spa_vdev_exit(spa, newrootvd, txg, ENOTSUP));
		}

		if (newvd->vdev_isspare)
			pvops = &vdev_spare_ops;
		else
			pvops = &vdev_replacing_ops;
	}

	/*
	 * Make sure the new device is big enough.
	 */
	if (newvd->vdev_asize < vdev_get_min_asize(oldvd))
		return (spa_vdev_exit(spa, newrootvd, txg, EOVERFLOW));

	/*
	 * The new device cannot have a higher alignment requirement
	 * than the top-level vdev.
	 */
	if (newvd->vdev_ashift > oldvd->vdev_top->vdev_ashift)
		return (spa_vdev_exit(spa, newrootvd, txg, EDOM));

	/*
	 * If this is an in-place replacement, update oldvd's path and devid
	 * to make it distinguishable from newvd, and unopenable from now on.
	 */
	if (strcmp(oldvd->vdev_path, newvd->vdev_path) == 0) {
		spa_strfree(oldvd->vdev_path);
		oldvd->vdev_path = kmem_alloc(strlen(newvd->vdev_path) + 5,
		    KM_SLEEP);
		(void) sprintf(oldvd->vdev_path, "%s/%s",
		    newvd->vdev_path, "old");
		if (oldvd->vdev_devid != NULL) {
			spa_strfree(oldvd->vdev_devid);
			oldvd->vdev_devid = NULL;
		}
	}

	/* mark the device being resilvered */
	newvd->vdev_resilver_txg = txg;

	/*
	 * If the parent is not a mirror, or if we're replacing, insert the new
	 * mirror/replacing/spare vdev above oldvd.
	 */
	if (pvd->vdev_ops != pvops)
		pvd = vdev_add_parent(oldvd, pvops);

	ASSERT(pvd->vdev_top->vdev_parent == rvd);
	ASSERT(pvd->vdev_ops == pvops);
	ASSERT(oldvd->vdev_parent == pvd);

	/*
	 * Extract the new device from its root and add it to pvd.
	 */
	vdev_remove_child(newrootvd, newvd);
	newvd->vdev_id = pvd->vdev_children;
	newvd->vdev_crtxg = oldvd->vdev_crtxg;
	vdev_add_child(pvd, newvd);

	tvd = newvd->vdev_top;
	ASSERT(pvd->vdev_top == tvd);
	ASSERT(tvd->vdev_parent == rvd);

	vdev_config_dirty(tvd);

	/*
	 * Set newvd's DTL to [TXG_INITIAL, dtl_max_txg) so that we account
	 * for any dmu_sync-ed blocks.  It will propagate upward when
	 * spa_vdev_exit() calls vdev_dtl_reassess().
	 */
	dtl_max_txg = txg + TXG_CONCURRENT_STATES;

	vdev_dtl_dirty(newvd, DTL_MISSING, TXG_INITIAL,
	    dtl_max_txg - TXG_INITIAL);

	if (newvd->vdev_isspare) {
		spa_spare_activate(newvd);
		spa_event_notify(spa, newvd, ESC_ZFS_VDEV_SPARE);
	}

	oldvdpath = spa_strdup(oldvd->vdev_path);
	newvdpath = spa_strdup(newvd->vdev_path);
	newvd_isspare = newvd->vdev_isspare;

	/*
	 * Mark newvd's DTL dirty in this txg.
	 */
	vdev_dirty(tvd, VDD_DTL, newvd, txg);

	/*
	 * Schedule the resilver to restart in the future. We do this to
	 * ensure that dmu_sync-ed blocks have been stitched into the
	 * respective datasets.
	 */
	dsl_resilver_restart(spa->spa_dsl_pool, dtl_max_txg);

	/*
	 * Commit the config
	 */
	(void) spa_vdev_exit(spa, newrootvd, dtl_max_txg, 0);

	spa_history_log_internal(spa, "vdev attach", NULL,
	    "%s vdev=%s %s vdev=%s",
	    replacing && newvd_isspare ? "spare in" :
	    replacing ? "replace" : "attach", newvdpath,
	    replacing ? "for" : "to", oldvdpath);

	spa_strfree(oldvdpath);
	spa_strfree(newvdpath);

	if (spa->spa_bootfs)
		spa_event_notify(spa, newvd, ESC_ZFS_BOOTFS_VDEV_ATTACH);

	return (0);
}

/*
 * Detach a device from a mirror or replacing vdev.
 *
 * If 'replace_done' is specified, only detach if the parent
 * is a replacing vdev.
 */
int
spa_vdev_detach(spa_t *spa, uint64_t guid, uint64_t pguid, int replace_done)
{
	uint64_t txg;
	int error;
	vdev_t *rvd = spa->spa_root_vdev;
	vdev_t *vd, *pvd, *cvd, *tvd;
	boolean_t unspare = B_FALSE;
	uint64_t unspare_guid = 0;
	char *vdpath;

	ASSERT(spa_writeable(spa));

	txg = spa_vdev_enter(spa);

	vd = spa_lookup_by_guid(spa, guid, B_FALSE);

	if (vd == NULL)
		return (spa_vdev_exit(spa, NULL, txg, ENODEV));

	if (!vd->vdev_ops->vdev_op_leaf)
		return (spa_vdev_exit(spa, NULL, txg, ENOTSUP));

	pvd = vd->vdev_parent;

	/*
	 * If the parent/child relationship is not as expected, don't do it.
	 * Consider M(A,R(B,C)) -- that is, a mirror of A with a replacing
	 * vdev that's replacing B with C.  The user's intent in replacing
	 * is to go from M(A,B) to M(A,C).  If the user decides to cancel
	 * the replace by detaching C, the expected behavior is to end up
	 * M(A,B).  But suppose that right after deciding to detach C,
	 * the replacement of B completes.  We would have M(A,C), and then
	 * ask to detach C, which would leave us with just A -- not what
	 * the user wanted.  To prevent this, we make sure that the
	 * parent/child relationship hasn't changed -- in this example,
	 * that C's parent is still the replacing vdev R.
	 */
	if (pvd->vdev_guid != pguid && pguid != 0)
		return (spa_vdev_exit(spa, NULL, txg, EBUSY));

	/*
	 * Only 'replacing' or 'spare' vdevs can be replaced.
	 */
	if (replace_done && pvd->vdev_ops != &vdev_replacing_ops &&
	    pvd->vdev_ops != &vdev_spare_ops)
		return (spa_vdev_exit(spa, NULL, txg, ENOTSUP));

	ASSERT(pvd->vdev_ops != &vdev_spare_ops ||
	    spa_version(spa) >= SPA_VERSION_SPARES);

	/*
	 * Only mirror, replacing, and spare vdevs support detach.
	 */
	if (pvd->vdev_ops != &vdev_replacing_ops &&
	    pvd->vdev_ops != &vdev_mirror_ops &&
	    pvd->vdev_ops != &vdev_spare_ops)
		return (spa_vdev_exit(spa, NULL, txg, ENOTSUP));

	/*
	 * If this device has the only valid copy of some data,
	 * we cannot safely detach it.
	 */
	if (vdev_dtl_required(vd))
		return (spa_vdev_exit(spa, NULL, txg, EBUSY));

	ASSERT(pvd->vdev_children >= 2);

	/*
	 * If we are detaching the second disk from a replacing vdev, then
	 * check to see if we changed the original vdev's path to have "/old"
	 * at the end in spa_vdev_attach().  If so, undo that change now.
	 */
	if (pvd->vdev_ops == &vdev_replacing_ops && vd->vdev_id > 0 &&
	    vd->vdev_path != NULL) {
		size_t len = strlen(vd->vdev_path);

		for (int c = 0; c < pvd->vdev_children; c++) {
			cvd = pvd->vdev_child[c];

			if (cvd == vd || cvd->vdev_path == NULL)
				continue;

			if (strncmp(cvd->vdev_path, vd->vdev_path, len) == 0 &&
			    strcmp(cvd->vdev_path + len, "/old") == 0) {
				spa_strfree(cvd->vdev_path);
				cvd->vdev_path = spa_strdup(vd->vdev_path);
				break;
			}
		}
	}

	/*
	 * If we are detaching the original disk from a spare, then it implies
	 * that the spare should become a real disk, and be removed from the
	 * active spare list for the pool.
	 */
	if (pvd->vdev_ops == &vdev_spare_ops &&
	    vd->vdev_id == 0 &&
	    pvd->vdev_child[pvd->vdev_children - 1]->vdev_isspare)
		unspare = B_TRUE;

	/*
	 * Erase the disk labels so the disk can be used for other things.
	 * This must be done after all other error cases are handled,
	 * but before we disembowel vd (so we can still do I/O to it).
	 * But if we can't do it, don't treat the error as fatal --
	 * it may be that the unwritability of the disk is the reason
	 * it's being detached!
	 */
	error = vdev_label_init(vd, 0, VDEV_LABEL_REMOVE);

	/*
	 * Remove vd from its parent and compact the parent's children.
	 */
	vdev_remove_child(pvd, vd);
	vdev_compact_children(pvd);

	/*
	 * Remember one of the remaining children so we can get tvd below.
	 */
	cvd = pvd->vdev_child[pvd->vdev_children - 1];

	/*
	 * If we need to remove the remaining child from the list of hot spares,
	 * do it now, marking the vdev as no longer a spare in the process.
	 * We must do this before vdev_remove_parent(), because that can
	 * change the GUID if it creates a new toplevel GUID.  For a similar
	 * reason, we must remove the spare now, in the same txg as the detach;
	 * otherwise someone could attach a new sibling, change the GUID, and
	 * the subsequent attempt to spa_vdev_remove(unspare_guid) would fail.
	 */
	if (unspare) {
		ASSERT(cvd->vdev_isspare);
		spa_spare_remove(cvd);
		unspare_guid = cvd->vdev_guid;
		(void) spa_vdev_remove(spa, unspare_guid, B_TRUE);
		cvd->vdev_unspare = B_TRUE;
	}

	/*
	 * If the parent mirror/replacing vdev only has one child,
	 * the parent is no longer needed.  Remove it from the tree.
	 */
	if (pvd->vdev_children == 1) {
		if (pvd->vdev_ops == &vdev_spare_ops)
			cvd->vdev_unspare = B_FALSE;
		vdev_remove_parent(cvd);
	}


	/*
	 * We don't set tvd until now because the parent we just removed
	 * may have been the previous top-level vdev.
	 */
	tvd = cvd->vdev_top;
	ASSERT(tvd->vdev_parent == rvd);

	/*
	 * Reevaluate the parent vdev state.
	 */
	vdev_propagate_state(cvd);

	/*
	 * If the 'autoexpand' property is set on the pool then automatically
	 * try to expand the size of the pool. For example if the device we
	 * just detached was smaller than the others, it may be possible to
	 * add metaslabs (i.e. grow the pool). We need to reopen the vdev
	 * first so that we can obtain the updated sizes of the leaf vdevs.
	 */
	if (spa->spa_autoexpand) {
		vdev_reopen(tvd);
		vdev_expand(tvd, txg);
	}

	vdev_config_dirty(tvd);

	/*
	 * Mark vd's DTL as dirty in this txg.  vdev_dtl_sync() will see that
	 * vd->vdev_detached is set and free vd's DTL object in syncing context.
	 * But first make sure we're not on any *other* txg's DTL list, to
	 * prevent vd from being accessed after it's freed.
	 */
	vdpath = spa_strdup(vd->vdev_path);
	for (int t = 0; t < TXG_SIZE; t++)
		(void) txg_list_remove_this(&tvd->vdev_dtl_list, vd, t);
	vd->vdev_detached = B_TRUE;
	vdev_dirty(tvd, VDD_DTL, vd, txg);

	spa_event_notify(spa, vd, ESC_ZFS_VDEV_REMOVE);

	/* hang on to the spa before we release the lock */
	spa_open_ref(spa, FTAG);

	error = spa_vdev_exit(spa, vd, txg, 0);

	spa_history_log_internal(spa, "detach", NULL,
	    "vdev=%s", vdpath);
	spa_strfree(vdpath);

	/*
	 * If this was the removal of the original device in a hot spare vdev,
	 * then we want to go through and remove the device from the hot spare
	 * list of every other pool.
	 */
	if (unspare) {
		spa_t *altspa = NULL;

		mutex_enter(&spa_namespace_lock);
		while ((altspa = spa_next(altspa)) != NULL) {
			if (altspa->spa_state != POOL_STATE_ACTIVE ||
			    altspa == spa)
				continue;

			spa_open_ref(altspa, FTAG);
			mutex_exit(&spa_namespace_lock);
			(void) spa_vdev_remove(altspa, unspare_guid, B_TRUE);
			mutex_enter(&spa_namespace_lock);
			spa_close(altspa, FTAG);
		}
		mutex_exit(&spa_namespace_lock);

		/* search the rest of the vdevs for spares to remove */
		spa_vdev_resilver_done(spa);
	}

	/* all done with the spa; OK to release */
	mutex_enter(&spa_namespace_lock);
	spa_close(spa, FTAG);
	mutex_exit(&spa_namespace_lock);

	return (error);
}

/*
 * Split a set of devices from their mirrors, and create a new pool from them.
 */
int
spa_vdev_split_mirror(spa_t *spa, char *newname, nvlist_t *config,
    nvlist_t *props, boolean_t exp)
{
	int error = 0;
	uint64_t txg, *glist;
	spa_t *newspa;
	uint_t c, children, lastlog;
	nvlist_t **child, *nvl, *tmp;
	dmu_tx_t *tx;
	char *altroot = NULL;
	vdev_t *rvd, **vml = NULL;			/* vdev modify list */
	boolean_t activate_slog;

	ASSERT(spa_writeable(spa));

	txg = spa_vdev_enter(spa);

	/* clear the log and flush everything up to now */
	activate_slog = spa_passivate_log(spa);
	(void) spa_vdev_config_exit(spa, NULL, txg, 0, FTAG);
	error = spa_reset_logs(spa);
	txg = spa_vdev_config_enter(spa);

	if (activate_slog)
		spa_activate_log(spa);

	if (error != 0)
		return (spa_vdev_exit(spa, NULL, txg, error));

	/* check new spa name before going any further */
	if (spa_lookup(newname) != NULL)
		return (spa_vdev_exit(spa, NULL, txg, EEXIST));

	/*
	 * scan through all the children to ensure they're all mirrors
	 */
	if (nvlist_lookup_nvlist(config, ZPOOL_CONFIG_VDEV_TREE, &nvl) != 0 ||
	    nvlist_lookup_nvlist_array(nvl, ZPOOL_CONFIG_CHILDREN, &child,
	    &children) != 0)
		return (spa_vdev_exit(spa, NULL, txg, EINVAL));

	/* first, check to ensure we've got the right child count */
	rvd = spa->spa_root_vdev;
	lastlog = 0;
	for (c = 0; c < rvd->vdev_children; c++) {
		vdev_t *vd = rvd->vdev_child[c];

		/* don't count the holes & logs as children */
		if (vd->vdev_islog || !vdev_is_concrete(vd)) {
			if (lastlog == 0)
				lastlog = c;
			continue;
		}

		lastlog = 0;
	}
	if (children != (lastlog != 0 ? lastlog : rvd->vdev_children))
		return (spa_vdev_exit(spa, NULL, txg, EINVAL));

	/* next, ensure no spare or cache devices are part of the split */
	if (nvlist_lookup_nvlist(nvl, ZPOOL_CONFIG_SPARES, &tmp) == 0 ||
	    nvlist_lookup_nvlist(nvl, ZPOOL_CONFIG_L2CACHE, &tmp) == 0)
		return (spa_vdev_exit(spa, NULL, txg, EINVAL));

	vml = kmem_zalloc(children * sizeof (vdev_t *), KM_SLEEP);
	glist = kmem_zalloc(children * sizeof (uint64_t), KM_SLEEP);

	/* then, loop over each vdev and validate it */
	for (c = 0; c < children; c++) {
		uint64_t is_hole = 0;

		(void) nvlist_lookup_uint64(child[c], ZPOOL_CONFIG_IS_HOLE,
		    &is_hole);

		if (is_hole != 0) {
			if (spa->spa_root_vdev->vdev_child[c]->vdev_ishole ||
			    spa->spa_root_vdev->vdev_child[c]->vdev_islog) {
				continue;
			} else {
				error = SET_ERROR(EINVAL);
				break;
			}
		}

		/* which disk is going to be split? */
		if (nvlist_lookup_uint64(child[c], ZPOOL_CONFIG_GUID,
		    &glist[c]) != 0) {
			error = SET_ERROR(EINVAL);
			break;
		}

		/* look it up in the spa */
		vml[c] = spa_lookup_by_guid(spa, glist[c], B_FALSE);
		if (vml[c] == NULL) {
			error = SET_ERROR(ENODEV);
			break;
		}

		/* make sure there's nothing stopping the split */
		if (vml[c]->vdev_parent->vdev_ops != &vdev_mirror_ops ||
		    vml[c]->vdev_islog ||
		    !vdev_is_concrete(vml[c]) ||
		    vml[c]->vdev_isspare ||
		    vml[c]->vdev_isl2cache ||
		    !vdev_writeable(vml[c]) ||
		    vml[c]->vdev_children != 0 ||
		    vml[c]->vdev_state != VDEV_STATE_HEALTHY ||
		    c != spa->spa_root_vdev->vdev_child[c]->vdev_id) {
			error = SET_ERROR(EINVAL);
			break;
		}

		if (vdev_dtl_required(vml[c])) {
			error = SET_ERROR(EBUSY);
			break;
		}

		/* we need certain info from the top level */
		VERIFY(nvlist_add_uint64(child[c], ZPOOL_CONFIG_METASLAB_ARRAY,
		    vml[c]->vdev_top->vdev_ms_array) == 0);
		VERIFY(nvlist_add_uint64(child[c], ZPOOL_CONFIG_METASLAB_SHIFT,
		    vml[c]->vdev_top->vdev_ms_shift) == 0);
		VERIFY(nvlist_add_uint64(child[c], ZPOOL_CONFIG_ASIZE,
		    vml[c]->vdev_top->vdev_asize) == 0);
		VERIFY(nvlist_add_uint64(child[c], ZPOOL_CONFIG_ASHIFT,
		    vml[c]->vdev_top->vdev_ashift) == 0);

		/* transfer per-vdev ZAPs */
		ASSERT3U(vml[c]->vdev_leaf_zap, !=, 0);
		VERIFY0(nvlist_add_uint64(child[c],
		    ZPOOL_CONFIG_VDEV_LEAF_ZAP, vml[c]->vdev_leaf_zap));

		ASSERT3U(vml[c]->vdev_top->vdev_top_zap, !=, 0);
		VERIFY0(nvlist_add_uint64(child[c],
		    ZPOOL_CONFIG_VDEV_TOP_ZAP,
		    vml[c]->vdev_parent->vdev_top_zap));
	}

	if (error != 0) {
		kmem_free(vml, children * sizeof (vdev_t *));
		kmem_free(glist, children * sizeof (uint64_t));
		return (spa_vdev_exit(spa, NULL, txg, error));
	}

	/* stop writers from using the disks */
	for (c = 0; c < children; c++) {
		if (vml[c] != NULL)
			vml[c]->vdev_offline = B_TRUE;
	}
	vdev_reopen(spa->spa_root_vdev);

	/*
	 * Temporarily record the splitting vdevs in the spa config.  This
	 * will disappear once the config is regenerated.
	 */
	VERIFY(nvlist_alloc(&nvl, NV_UNIQUE_NAME, KM_SLEEP) == 0);
	VERIFY(nvlist_add_uint64_array(nvl, ZPOOL_CONFIG_SPLIT_LIST,
	    glist, children) == 0);
	kmem_free(glist, children * sizeof (uint64_t));

	mutex_enter(&spa->spa_props_lock);
	VERIFY(nvlist_add_nvlist(spa->spa_config, ZPOOL_CONFIG_SPLIT,
	    nvl) == 0);
	mutex_exit(&spa->spa_props_lock);
	spa->spa_config_splitting = nvl;
	vdev_config_dirty(spa->spa_root_vdev);

	/* configure and create the new pool */
	VERIFY(nvlist_add_string(config, ZPOOL_CONFIG_POOL_NAME, newname) == 0);
	VERIFY(nvlist_add_uint64(config, ZPOOL_CONFIG_POOL_STATE,
	    exp ? POOL_STATE_EXPORTED : POOL_STATE_ACTIVE) == 0);
	VERIFY(nvlist_add_uint64(config, ZPOOL_CONFIG_VERSION,
	    spa_version(spa)) == 0);
	VERIFY(nvlist_add_uint64(config, ZPOOL_CONFIG_POOL_TXG,
	    spa->spa_config_txg) == 0);
	VERIFY(nvlist_add_uint64(config, ZPOOL_CONFIG_POOL_GUID,
	    spa_generate_guid(NULL)) == 0);
	VERIFY0(nvlist_add_boolean(config, ZPOOL_CONFIG_HAS_PER_VDEV_ZAPS));
	(void) nvlist_lookup_string(props,
	    zpool_prop_to_name(ZPOOL_PROP_ALTROOT), &altroot);

	/* add the new pool to the namespace */
	newspa = spa_add(newname, config, altroot);
	newspa->spa_avz_action = AVZ_ACTION_REBUILD;
	newspa->spa_config_txg = spa->spa_config_txg;
	spa_set_log_state(newspa, SPA_LOG_CLEAR);

	/* release the spa config lock, retaining the namespace lock */
	spa_vdev_config_exit(spa, NULL, txg, 0, FTAG);

	if (zio_injection_enabled)
		zio_handle_panic_injection(spa, FTAG, 1);

	spa_activate(newspa, spa_mode_global);
	spa_async_suspend(newspa);

	/* create the new pool from the disks of the original pool */
	error = spa_load(newspa, SPA_LOAD_IMPORT, SPA_IMPORT_ASSEMBLE, B_TRUE);
	if (error)
		goto out;

	/* if that worked, generate a real config for the new pool */
	if (newspa->spa_root_vdev != NULL) {
		VERIFY(nvlist_alloc(&newspa->spa_config_splitting,
		    NV_UNIQUE_NAME, KM_SLEEP) == 0);
		VERIFY(nvlist_add_uint64(newspa->spa_config_splitting,
		    ZPOOL_CONFIG_SPLIT_GUID, spa_guid(spa)) == 0);
		spa_config_set(newspa, spa_config_generate(newspa, NULL, -1ULL,
		    B_TRUE));
	}

	/* set the props */
	if (props != NULL) {
		spa_configfile_set(newspa, props, B_FALSE);
		error = spa_prop_set(newspa, props);
		if (error)
			goto out;
	}

	/* flush everything */
	txg = spa_vdev_config_enter(newspa);
	vdev_config_dirty(newspa->spa_root_vdev);
	(void) spa_vdev_config_exit(newspa, NULL, txg, 0, FTAG);

	if (zio_injection_enabled)
		zio_handle_panic_injection(spa, FTAG, 2);

	spa_async_resume(newspa);

	/* finally, update the original pool's config */
	txg = spa_vdev_config_enter(spa);
	tx = dmu_tx_create_dd(spa_get_dsl(spa)->dp_mos_dir);
	error = dmu_tx_assign(tx, TXG_WAIT);
	if (error != 0)
		dmu_tx_abort(tx);
	for (c = 0; c < children; c++) {
		if (vml[c] != NULL) {
			vdev_split(vml[c]);
			if (error == 0)
				spa_history_log_internal(spa, "detach", tx,
				    "vdev=%s", vml[c]->vdev_path);

			vdev_free(vml[c]);
		}
	}
	spa->spa_avz_action = AVZ_ACTION_REBUILD;
	vdev_config_dirty(spa->spa_root_vdev);
	spa->spa_config_splitting = NULL;
	nvlist_free(nvl);
	if (error == 0)
		dmu_tx_commit(tx);
	(void) spa_vdev_exit(spa, NULL, txg, 0);

	if (zio_injection_enabled)
		zio_handle_panic_injection(spa, FTAG, 3);

	/* split is complete; log a history record */
	spa_history_log_internal(newspa, "split", NULL,
	    "from pool %s", spa_name(spa));

	kmem_free(vml, children * sizeof (vdev_t *));

	/* if we're not going to mount the filesystems in userland, export */
	if (exp)
		error = spa_export_common(newname, POOL_STATE_EXPORTED, NULL,
		    B_FALSE, B_FALSE);

	return (error);

out:
	spa_unload(newspa);
	spa_deactivate(newspa);
	spa_remove(newspa);

	txg = spa_vdev_config_enter(spa);

	/* re-online all offlined disks */
	for (c = 0; c < children; c++) {
		if (vml[c] != NULL)
			vml[c]->vdev_offline = B_FALSE;
	}
	vdev_reopen(spa->spa_root_vdev);

	nvlist_free(spa->spa_config_splitting);
	spa->spa_config_splitting = NULL;
	(void) spa_vdev_exit(spa, NULL, txg, error);

	kmem_free(vml, children * sizeof (vdev_t *));
	return (error);
}

/*
 * Find any device that's done replacing, or a vdev marked 'unspare' that's
 * currently spared, so we can detach it.
 */
static vdev_t *
spa_vdev_resilver_done_hunt(vdev_t *vd)
{
	vdev_t *newvd, *oldvd;

	for (int c = 0; c < vd->vdev_children; c++) {
		oldvd = spa_vdev_resilver_done_hunt(vd->vdev_child[c]);
		if (oldvd != NULL)
			return (oldvd);
	}

	/*
	 * Check for a completed replacement.  We always consider the first
	 * vdev in the list to be the oldest vdev, and the last one to be
	 * the newest (see spa_vdev_attach() for how that works).  In
	 * the case where the newest vdev is faulted, we will not automatically
	 * remove it after a resilver completes.  This is OK as it will require
	 * user intervention to determine which disk the admin wishes to keep.
	 */
	if (vd->vdev_ops == &vdev_replacing_ops) {
		ASSERT(vd->vdev_children > 1);

		newvd = vd->vdev_child[vd->vdev_children - 1];
		oldvd = vd->vdev_child[0];

		if (vdev_dtl_empty(newvd, DTL_MISSING) &&
		    vdev_dtl_empty(newvd, DTL_OUTAGE) &&
		    !vdev_dtl_required(oldvd))
			return (oldvd);
	}

	/*
	 * Check for a completed resilver with the 'unspare' flag set.
	 */
	if (vd->vdev_ops == &vdev_spare_ops) {
		vdev_t *first = vd->vdev_child[0];
		vdev_t *last = vd->vdev_child[vd->vdev_children - 1];

		if (last->vdev_unspare) {
			oldvd = first;
			newvd = last;
		} else if (first->vdev_unspare) {
			oldvd = last;
			newvd = first;
		} else {
			oldvd = NULL;
		}

		if (oldvd != NULL &&
		    vdev_dtl_empty(newvd, DTL_MISSING) &&
		    vdev_dtl_empty(newvd, DTL_OUTAGE) &&
		    !vdev_dtl_required(oldvd))
			return (oldvd);

		/*
		 * If there are more than two spares attached to a disk,
		 * and those spares are not required, then we want to
		 * attempt to free them up now so that they can be used
		 * by other pools.  Once we're back down to a single
		 * disk+spare, we stop removing them.
		 */
		if (vd->vdev_children > 2) {
			newvd = vd->vdev_child[1];

			if (newvd->vdev_isspare && last->vdev_isspare &&
			    vdev_dtl_empty(last, DTL_MISSING) &&
			    vdev_dtl_empty(last, DTL_OUTAGE) &&
			    !vdev_dtl_required(newvd))
				return (newvd);
		}
	}

	return (NULL);
}

static void
spa_vdev_resilver_done(spa_t *spa)
{
	vdev_t *vd, *pvd, *ppvd;
	uint64_t guid, sguid, pguid, ppguid;

	spa_config_enter(spa, SCL_ALL, FTAG, RW_WRITER);

	while ((vd = spa_vdev_resilver_done_hunt(spa->spa_root_vdev)) != NULL) {
		pvd = vd->vdev_parent;
		ppvd = pvd->vdev_parent;
		guid = vd->vdev_guid;
		pguid = pvd->vdev_guid;
		ppguid = ppvd->vdev_guid;
		sguid = 0;
		/*
		 * If we have just finished replacing a hot spared device, then
		 * we need to detach the parent's first child (the original hot
		 * spare) as well.
		 */
		if (ppvd->vdev_ops == &vdev_spare_ops && pvd->vdev_id == 0 &&
		    ppvd->vdev_children == 2) {
			ASSERT(pvd->vdev_ops == &vdev_replacing_ops);
			sguid = ppvd->vdev_child[1]->vdev_guid;
		}
		ASSERT(vd->vdev_resilver_txg == 0 || !vdev_dtl_required(vd));

		spa_config_exit(spa, SCL_ALL, FTAG);
		if (spa_vdev_detach(spa, guid, pguid, B_TRUE) != 0)
			return;
		if (sguid && spa_vdev_detach(spa, sguid, ppguid, B_TRUE) != 0)
			return;
		spa_config_enter(spa, SCL_ALL, FTAG, RW_WRITER);
	}

	spa_config_exit(spa, SCL_ALL, FTAG);
}

/*
 * Update the stored path or FRU for this vdev.
 */
int
spa_vdev_set_common(spa_t *spa, uint64_t guid, const char *value,
    boolean_t ispath)
{
	vdev_t *vd;
	boolean_t sync = B_FALSE;

	ASSERT(spa_writeable(spa));

	spa_vdev_state_enter(spa, SCL_ALL);

	if ((vd = spa_lookup_by_guid(spa, guid, B_TRUE)) == NULL)
		return (spa_vdev_state_exit(spa, NULL, ENOENT));

	if (!vd->vdev_ops->vdev_op_leaf)
		return (spa_vdev_state_exit(spa, NULL, ENOTSUP));

	if (ispath) {
		if (strcmp(value, vd->vdev_path) != 0) {
			spa_strfree(vd->vdev_path);
			vd->vdev_path = spa_strdup(value);
			sync = B_TRUE;
		}
	} else {
		if (vd->vdev_fru == NULL) {
			vd->vdev_fru = spa_strdup(value);
			sync = B_TRUE;
		} else if (strcmp(value, vd->vdev_fru) != 0) {
			spa_strfree(vd->vdev_fru);
			vd->vdev_fru = spa_strdup(value);
			sync = B_TRUE;
		}
	}

	return (spa_vdev_state_exit(spa, sync ? vd : NULL, 0));
}

int
spa_vdev_setpath(spa_t *spa, uint64_t guid, const char *newpath)
{
	return (spa_vdev_set_common(spa, guid, newpath, B_TRUE));
}

int
spa_vdev_setfru(spa_t *spa, uint64_t guid, const char *newfru)
{
	return (spa_vdev_set_common(spa, guid, newfru, B_FALSE));
}

/*
 * ==========================================================================
 * SPA Scanning
 * ==========================================================================
 */

int
spa_scan_stop(spa_t *spa)
{
	ASSERT(spa_config_held(spa, SCL_ALL, RW_WRITER) == 0);
	if (dsl_scan_resilvering(spa->spa_dsl_pool))
		return (SET_ERROR(EBUSY));
	return (dsl_scan_cancel(spa->spa_dsl_pool));
}

int
spa_scan(spa_t *spa, pool_scan_func_t func)
{
	ASSERT(spa_config_held(spa, SCL_ALL, RW_WRITER) == 0);

	if (func >= POOL_SCAN_FUNCS || func == POOL_SCAN_NONE)
		return (SET_ERROR(ENOTSUP));

	/*
	 * If a resilver was requested, but there is no DTL on a
	 * writeable leaf device, we have nothing to do.
	 */
	if (func == POOL_SCAN_RESILVER &&
	    !vdev_resilver_needed(spa->spa_root_vdev, NULL, NULL)) {
		spa_async_request(spa, SPA_ASYNC_RESILVER_DONE);
		return (0);
	}

	return (dsl_scan(spa->spa_dsl_pool, func));
}

/*
 * ==========================================================================
 * SPA async task processing
 * ==========================================================================
 */

static void
spa_async_remove(spa_t *spa, vdev_t *vd)
{
	if (vd->vdev_remove_wanted) {
		vd->vdev_remove_wanted = B_FALSE;
		vd->vdev_delayed_close = B_FALSE;
		vdev_set_state(vd, B_FALSE, VDEV_STATE_REMOVED, VDEV_AUX_NONE);

		/*
		 * We want to clear the stats, but we don't want to do a full
		 * vdev_clear() as that will cause us to throw away
		 * degraded/faulted state as well as attempt to reopen the
		 * device, all of which is a waste.
		 */
		vd->vdev_stat.vs_read_errors = 0;
		vd->vdev_stat.vs_write_errors = 0;
		vd->vdev_stat.vs_checksum_errors = 0;

		vdev_state_dirty(vd->vdev_top);
	}

	for (int c = 0; c < vd->vdev_children; c++)
		spa_async_remove(spa, vd->vdev_child[c]);
}

static void
spa_async_probe(spa_t *spa, vdev_t *vd)
{
	if (vd->vdev_probe_wanted) {
		vd->vdev_probe_wanted = B_FALSE;
		vdev_reopen(vd);	/* vdev_open() does the actual probe */
	}

	for (int c = 0; c < vd->vdev_children; c++)
		spa_async_probe(spa, vd->vdev_child[c]);
}

static void
spa_async_autoexpand(spa_t *spa, vdev_t *vd)
{
	sysevent_id_t eid;
	nvlist_t *attr;
	char *physpath;

	if (!spa->spa_autoexpand)
		return;

	for (int c = 0; c < vd->vdev_children; c++) {
		vdev_t *cvd = vd->vdev_child[c];
		spa_async_autoexpand(spa, cvd);
	}

	if (!vd->vdev_ops->vdev_op_leaf || vd->vdev_physpath == NULL)
		return;

	physpath = kmem_zalloc(MAXPATHLEN, KM_SLEEP);
	(void) snprintf(physpath, MAXPATHLEN, "/devices%s", vd->vdev_physpath);

	VERIFY(nvlist_alloc(&attr, NV_UNIQUE_NAME, KM_SLEEP) == 0);
	VERIFY(nvlist_add_string(attr, DEV_PHYS_PATH, physpath) == 0);

	(void) ddi_log_sysevent(zfs_dip, SUNW_VENDOR, EC_DEV_STATUS,
	    ESC_DEV_DLE, attr, &eid, DDI_SLEEP);

	nvlist_free(attr);
	kmem_free(physpath, MAXPATHLEN);
}

static void
spa_async_thread(spa_t *spa)
{
	int tasks;

	ASSERT(spa->spa_sync_on);

	mutex_enter(&spa->spa_async_lock);
	tasks = spa->spa_async_tasks;
	spa->spa_async_tasks = 0;
	mutex_exit(&spa->spa_async_lock);

	/*
	 * See if the config needs to be updated.
	 */
	if (tasks & SPA_ASYNC_CONFIG_UPDATE) {
		uint64_t old_space, new_space;

		mutex_enter(&spa_namespace_lock);
		old_space = metaslab_class_get_space(spa_normal_class(spa));
		spa_config_update(spa, SPA_CONFIG_UPDATE_POOL);
		new_space = metaslab_class_get_space(spa_normal_class(spa));
		mutex_exit(&spa_namespace_lock);

		/*
		 * If the pool grew as a result of the config update,
		 * then log an internal history event.
		 */
		if (new_space != old_space) {
			spa_history_log_internal(spa, "vdev online", NULL,
			    "pool '%s' size: %llu(+%llu)",
			    spa_name(spa), new_space, new_space - old_space);
		}
	}

	/*
	 * See if any devices need to be marked REMOVED.
	 */
	if (tasks & SPA_ASYNC_REMOVE) {
		spa_vdev_state_enter(spa, SCL_NONE);
		spa_async_remove(spa, spa->spa_root_vdev);
		for (int i = 0; i < spa->spa_l2cache.sav_count; i++)
			spa_async_remove(spa, spa->spa_l2cache.sav_vdevs[i]);
		for (int i = 0; i < spa->spa_spares.sav_count; i++)
			spa_async_remove(spa, spa->spa_spares.sav_vdevs[i]);
		(void) spa_vdev_state_exit(spa, NULL, 0);
	}

	if ((tasks & SPA_ASYNC_AUTOEXPAND) && !spa_suspended(spa)) {
		spa_config_enter(spa, SCL_CONFIG, FTAG, RW_READER);
		spa_async_autoexpand(spa, spa->spa_root_vdev);
		spa_config_exit(spa, SCL_CONFIG, FTAG);
	}

	/*
	 * See if any devices need to be probed.
	 */
	if (tasks & SPA_ASYNC_PROBE) {
		spa_vdev_state_enter(spa, SCL_NONE);
		spa_async_probe(spa, spa->spa_root_vdev);
		(void) spa_vdev_state_exit(spa, NULL, 0);
	}

	/*
	 * If any devices are done replacing, detach them.
	 */
	if (tasks & SPA_ASYNC_RESILVER_DONE)
		spa_vdev_resilver_done(spa);

	/*
	 * Kick off a resilver.
	 */
	if (tasks & SPA_ASYNC_RESILVER)
		dsl_resilver_restart(spa->spa_dsl_pool, 0);

	/*
	 * Let the world know that we're done.
	 */
	mutex_enter(&spa->spa_async_lock);
	spa->spa_async_thread = NULL;
	cv_broadcast(&spa->spa_async_cv);
	mutex_exit(&spa->spa_async_lock);
	thread_exit();
}

void
spa_async_suspend(spa_t *spa)
{
	mutex_enter(&spa->spa_async_lock);
	spa->spa_async_suspended++;
	while (spa->spa_async_thread != NULL ||
	    spa->spa_condense_thread != NULL)
		cv_wait(&spa->spa_async_cv, &spa->spa_async_lock);
	mutex_exit(&spa->spa_async_lock);

	spa_vdev_remove_suspend(spa);
}

void
spa_async_resume(spa_t *spa)
{
	mutex_enter(&spa->spa_async_lock);
	ASSERT(spa->spa_async_suspended != 0);
	spa->spa_async_suspended--;
	mutex_exit(&spa->spa_async_lock);
}

static boolean_t
spa_async_tasks_pending(spa_t *spa)
{
	uint_t non_config_tasks;
	uint_t config_task;
	boolean_t config_task_suspended;

	non_config_tasks = spa->spa_async_tasks & ~SPA_ASYNC_CONFIG_UPDATE;
	config_task = spa->spa_async_tasks & SPA_ASYNC_CONFIG_UPDATE;
	if (spa->spa_ccw_fail_time == 0) {
		config_task_suspended = B_FALSE;
	} else {
		config_task_suspended =
		    (gethrtime() - spa->spa_ccw_fail_time) <
		    (zfs_ccw_retry_interval * NANOSEC);
	}

	return (non_config_tasks || (config_task && !config_task_suspended));
}

static void
spa_async_dispatch(spa_t *spa)
{
	mutex_enter(&spa->spa_async_lock);
	if (spa_async_tasks_pending(spa) &&
	    !spa->spa_async_suspended &&
	    spa->spa_async_thread == NULL &&
	    rootdir != NULL)
		spa->spa_async_thread = thread_create(NULL, 0,
		    spa_async_thread, spa, 0, &p0, TS_RUN, maxclsyspri);
	mutex_exit(&spa->spa_async_lock);
}

void
spa_async_request(spa_t *spa, int task)
{
	zfs_dbgmsg("spa=%s async request task=%u", spa->spa_name, task);
	mutex_enter(&spa->spa_async_lock);
	spa->spa_async_tasks |= task;
	mutex_exit(&spa->spa_async_lock);
}

/*
 * ==========================================================================
 * SPA syncing routines
 * ==========================================================================
 */

static int
bpobj_enqueue_cb(void *arg, const blkptr_t *bp, dmu_tx_t *tx)
{
	bpobj_t *bpo = arg;
	bpobj_enqueue(bpo, bp, tx);
	return (0);
}

static int
spa_free_sync_cb(void *arg, const blkptr_t *bp, dmu_tx_t *tx)
{
	zio_t *zio = arg;

	zio_nowait(zio_free_sync(zio, zio->io_spa, dmu_tx_get_txg(tx), bp,
	    zio->io_flags));
	return (0);
}

/*
 * Note: this simple function is not inlined to make it easier to dtrace the
 * amount of time spent syncing frees.
 */
static void
spa_sync_frees(spa_t *spa, bplist_t *bpl, dmu_tx_t *tx)
{
	zio_t *zio = zio_root(spa, NULL, NULL, 0);
	bplist_iterate(bpl, spa_free_sync_cb, zio, tx);
	VERIFY(zio_wait(zio) == 0);
}

/*
 * Note: this simple function is not inlined to make it easier to dtrace the
 * amount of time spent syncing deferred frees.
 */
static void
spa_sync_deferred_frees(spa_t *spa, dmu_tx_t *tx)
{
	zio_t *zio = zio_root(spa, NULL, NULL, 0);
	VERIFY3U(bpobj_iterate(&spa->spa_deferred_bpobj,
	    spa_free_sync_cb, zio, tx), ==, 0);
	VERIFY0(zio_wait(zio));
}


static void
spa_sync_nvlist(spa_t *spa, uint64_t obj, nvlist_t *nv, dmu_tx_t *tx)
{
	char *packed = NULL;
	size_t bufsize;
	size_t nvsize = 0;
	dmu_buf_t *db;

	VERIFY(nvlist_size(nv, &nvsize, NV_ENCODE_XDR) == 0);

	/*
	 * Write full (SPA_CONFIG_BLOCKSIZE) blocks of configuration
	 * information.  This avoids the dmu_buf_will_dirty() path and
	 * saves us a pre-read to get data we don't actually care about.
	 */
	bufsize = P2ROUNDUP((uint64_t)nvsize, SPA_CONFIG_BLOCKSIZE);
	packed = kmem_alloc(bufsize, KM_SLEEP);

	VERIFY(nvlist_pack(nv, &packed, &nvsize, NV_ENCODE_XDR,
	    KM_SLEEP) == 0);
	bzero(packed + nvsize, bufsize - nvsize);

	dmu_write(spa->spa_meta_objset, obj, 0, bufsize, packed, tx);

	kmem_free(packed, bufsize);

	VERIFY(0 == dmu_bonus_hold(spa->spa_meta_objset, obj, FTAG, &db));
	dmu_buf_will_dirty(db, tx);
	*(uint64_t *)db->db_data = nvsize;
	dmu_buf_rele(db, FTAG);
}

static void
spa_sync_aux_dev(spa_t *spa, spa_aux_vdev_t *sav, dmu_tx_t *tx,
    const char *config, const char *entry)
{
	nvlist_t *nvroot;
	nvlist_t **list;
	int i;

	if (!sav->sav_sync)
		return;

	/*
	 * Update the MOS nvlist describing the list of available devices.
	 * spa_validate_aux() will have already made sure this nvlist is
	 * valid and the vdevs are labeled appropriately.
	 */
	if (sav->sav_object == 0) {
		sav->sav_object = dmu_object_alloc(spa->spa_meta_objset,
		    DMU_OT_PACKED_NVLIST, 1 << 14, DMU_OT_PACKED_NVLIST_SIZE,
		    sizeof (uint64_t), tx);
		VERIFY(zap_update(spa->spa_meta_objset,
		    DMU_POOL_DIRECTORY_OBJECT, entry, sizeof (uint64_t), 1,
		    &sav->sav_object, tx) == 0);
	}

	VERIFY(nvlist_alloc(&nvroot, NV_UNIQUE_NAME, KM_SLEEP) == 0);
	if (sav->sav_count == 0) {
		VERIFY(nvlist_add_nvlist_array(nvroot, config, NULL, 0) == 0);
	} else {
		list = kmem_alloc(sav->sav_count * sizeof (void *), KM_SLEEP);
		for (i = 0; i < sav->sav_count; i++)
			list[i] = vdev_config_generate(spa, sav->sav_vdevs[i],
			    B_FALSE, VDEV_CONFIG_L2CACHE);
		VERIFY(nvlist_add_nvlist_array(nvroot, config, list,
		    sav->sav_count) == 0);
		for (i = 0; i < sav->sav_count; i++)
			nvlist_free(list[i]);
		kmem_free(list, sav->sav_count * sizeof (void *));
	}

	spa_sync_nvlist(spa, sav->sav_object, nvroot, tx);
	nvlist_free(nvroot);

	sav->sav_sync = B_FALSE;
}

/*
 * Rebuild spa's all-vdev ZAP from the vdev ZAPs indicated in each vdev_t.
 * The all-vdev ZAP must be empty.
 */
static void
spa_avz_build(vdev_t *vd, uint64_t avz, dmu_tx_t *tx)
{
	spa_t *spa = vd->vdev_spa;
	if (vd->vdev_top_zap != 0) {
		VERIFY0(zap_add_int(spa->spa_meta_objset, avz,
		    vd->vdev_top_zap, tx));
	}
	if (vd->vdev_leaf_zap != 0) {
		VERIFY0(zap_add_int(spa->spa_meta_objset, avz,
		    vd->vdev_leaf_zap, tx));
	}
	for (uint64_t i = 0; i < vd->vdev_children; i++) {
		spa_avz_build(vd->vdev_child[i], avz, tx);
	}
}

static void
spa_sync_config_object(spa_t *spa, dmu_tx_t *tx)
{
	nvlist_t *config;

	/*
	 * If the pool is being imported from a pre-per-vdev-ZAP version of ZFS,
	 * its config may not be dirty but we still need to build per-vdev ZAPs.
	 * Similarly, if the pool is being assembled (e.g. after a split), we
	 * need to rebuild the AVZ although the config may not be dirty.
	 */
	if (list_is_empty(&spa->spa_config_dirty_list) &&
	    spa->spa_avz_action == AVZ_ACTION_NONE)
		return;

	spa_config_enter(spa, SCL_STATE, FTAG, RW_READER);

	ASSERT(spa->spa_avz_action == AVZ_ACTION_NONE ||
	    spa->spa_all_vdev_zaps != 0);

	if (spa->spa_avz_action == AVZ_ACTION_REBUILD) {
		/* Make and build the new AVZ */
		uint64_t new_avz = zap_create(spa->spa_meta_objset,
		    DMU_OTN_ZAP_METADATA, DMU_OT_NONE, 0, tx);
		spa_avz_build(spa->spa_root_vdev, new_avz, tx);

		/* Diff old AVZ with new one */
		zap_cursor_t zc;
		zap_attribute_t za;

		for (zap_cursor_init(&zc, spa->spa_meta_objset,
		    spa->spa_all_vdev_zaps);
		    zap_cursor_retrieve(&zc, &za) == 0;
		    zap_cursor_advance(&zc)) {
			uint64_t vdzap = za.za_first_integer;
			if (zap_lookup_int(spa->spa_meta_objset, new_avz,
			    vdzap) == ENOENT) {
				/*
				 * ZAP is listed in old AVZ but not in new one;
				 * destroy it
				 */
				VERIFY0(zap_destroy(spa->spa_meta_objset, vdzap,
				    tx));
			}
		}

		zap_cursor_fini(&zc);

		/* Destroy the old AVZ */
		VERIFY0(zap_destroy(spa->spa_meta_objset,
		    spa->spa_all_vdev_zaps, tx));

		/* Replace the old AVZ in the dir obj with the new one */
		VERIFY0(zap_update(spa->spa_meta_objset,
		    DMU_POOL_DIRECTORY_OBJECT, DMU_POOL_VDEV_ZAP_MAP,
		    sizeof (new_avz), 1, &new_avz, tx));

		spa->spa_all_vdev_zaps = new_avz;
	} else if (spa->spa_avz_action == AVZ_ACTION_DESTROY) {
		zap_cursor_t zc;
		zap_attribute_t za;

		/* Walk through the AVZ and destroy all listed ZAPs */
		for (zap_cursor_init(&zc, spa->spa_meta_objset,
		    spa->spa_all_vdev_zaps);
		    zap_cursor_retrieve(&zc, &za) == 0;
		    zap_cursor_advance(&zc)) {
			uint64_t zap = za.za_first_integer;
			VERIFY0(zap_destroy(spa->spa_meta_objset, zap, tx));
		}

		zap_cursor_fini(&zc);

		/* Destroy and unlink the AVZ itself */
		VERIFY0(zap_destroy(spa->spa_meta_objset,
		    spa->spa_all_vdev_zaps, tx));
		VERIFY0(zap_remove(spa->spa_meta_objset,
		    DMU_POOL_DIRECTORY_OBJECT, DMU_POOL_VDEV_ZAP_MAP, tx));
		spa->spa_all_vdev_zaps = 0;
	}

	if (spa->spa_all_vdev_zaps == 0) {
		spa->spa_all_vdev_zaps = zap_create_link(spa->spa_meta_objset,
		    DMU_OTN_ZAP_METADATA, DMU_POOL_DIRECTORY_OBJECT,
		    DMU_POOL_VDEV_ZAP_MAP, tx);
	}
	spa->spa_avz_action = AVZ_ACTION_NONE;

	/* Create ZAPs for vdevs that don't have them. */
	vdev_construct_zaps(spa->spa_root_vdev, tx);

	config = spa_config_generate(spa, spa->spa_root_vdev,
	    dmu_tx_get_txg(tx), B_FALSE);

	/*
	 * If we're upgrading the spa version then make sure that
	 * the config object gets updated with the correct version.
	 */
	if (spa->spa_ubsync.ub_version < spa->spa_uberblock.ub_version)
		fnvlist_add_uint64(config, ZPOOL_CONFIG_VERSION,
		    spa->spa_uberblock.ub_version);

	spa_config_exit(spa, SCL_STATE, FTAG);

	if (spa->spa_config_syncing)
		nvlist_free(spa->spa_config_syncing);
	spa->spa_config_syncing = config;

	spa_sync_nvlist(spa, spa->spa_config_object, config, tx);
}

static void
spa_sync_version(void *arg, dmu_tx_t *tx)
{
	uint64_t *versionp = arg;
	uint64_t version = *versionp;
	spa_t *spa = dmu_tx_pool(tx)->dp_spa;

	/*
	 * Setting the version is special cased when first creating the pool.
	 */
	ASSERT(tx->tx_txg != TXG_INITIAL);

	ASSERT(SPA_VERSION_IS_SUPPORTED(version));
	ASSERT(version >= spa_version(spa));

	spa->spa_uberblock.ub_version = version;
	vdev_config_dirty(spa->spa_root_vdev);
	spa_history_log_internal(spa, "set", tx, "version=%lld", version);
}

/*
 * Set zpool properties.
 */
static void
spa_sync_props(void *arg, dmu_tx_t *tx)
{
	nvlist_t *nvp = arg;
	spa_t *spa = dmu_tx_pool(tx)->dp_spa;
	objset_t *mos = spa->spa_meta_objset;
	nvpair_t *elem = NULL;

	mutex_enter(&spa->spa_props_lock);

	while ((elem = nvlist_next_nvpair(nvp, elem))) {
		uint64_t intval;
		char *strval, *fname;
		zpool_prop_t prop;
		const char *propname;
		zprop_type_t proptype;
		spa_feature_t fid;

		switch (prop = zpool_name_to_prop(nvpair_name(elem))) {
		case ZPROP_INVAL:
			/*
			 * We checked this earlier in spa_prop_validate().
			 */
			ASSERT(zpool_prop_feature(nvpair_name(elem)));

			fname = strchr(nvpair_name(elem), '@') + 1;
			VERIFY0(zfeature_lookup_name(fname, &fid));

			spa_feature_enable(spa, fid, tx);
			spa_history_log_internal(spa, "set", tx,
			    "%s=enabled", nvpair_name(elem));
			break;

		case ZPOOL_PROP_VERSION:
			intval = fnvpair_value_uint64(elem);
			/*
			 * The version is synced seperatly before other
			 * properties and should be correct by now.
			 */
			ASSERT3U(spa_version(spa), >=, intval);
			break;

		case ZPOOL_PROP_ALTROOT:
			/*
			 * 'altroot' is a non-persistent property. It should
			 * have been set temporarily at creation or import time.
			 */
			ASSERT(spa->spa_root != NULL);
			break;

		case ZPOOL_PROP_READONLY:
		case ZPOOL_PROP_CACHEFILE:
			/*
			 * 'readonly' and 'cachefile' are also non-persisitent
			 * properties.
			 */
			break;
		case ZPOOL_PROP_COMMENT:
			strval = fnvpair_value_string(elem);
			if (spa->spa_comment != NULL)
				spa_strfree(spa->spa_comment);
			spa->spa_comment = spa_strdup(strval);
			/*
			 * We need to dirty the configuration on all the vdevs
			 * so that their labels get updated.  It's unnecessary
			 * to do this for pool creation since the vdev's
			 * configuratoin has already been dirtied.
			 */
			if (tx->tx_txg != TXG_INITIAL)
				vdev_config_dirty(spa->spa_root_vdev);
			spa_history_log_internal(spa, "set", tx,
			    "%s=%s", nvpair_name(elem), strval);
			break;
		default:
			/*
			 * Set pool property values in the poolprops mos object.
			 */
			if (spa->spa_pool_props_object == 0) {
				spa->spa_pool_props_object =
				    zap_create_link(mos, DMU_OT_POOL_PROPS,
				    DMU_POOL_DIRECTORY_OBJECT, DMU_POOL_PROPS,
				    tx);
			}

			/* normalize the property name */
			propname = zpool_prop_to_name(prop);
			proptype = zpool_prop_get_type(prop);

			if (nvpair_type(elem) == DATA_TYPE_STRING) {
				ASSERT(proptype == PROP_TYPE_STRING);
				strval = fnvpair_value_string(elem);
				VERIFY0(zap_update(mos,
				    spa->spa_pool_props_object, propname,
				    1, strlen(strval) + 1, strval, tx));
				spa_history_log_internal(spa, "set", tx,
				    "%s=%s", nvpair_name(elem), strval);
			} else if (nvpair_type(elem) == DATA_TYPE_UINT64) {
				intval = fnvpair_value_uint64(elem);

				if (proptype == PROP_TYPE_INDEX) {
					const char *unused;
					VERIFY0(zpool_prop_index_to_string(
					    prop, intval, &unused));
				}
				VERIFY0(zap_update(mos,
				    spa->spa_pool_props_object, propname,
				    8, 1, &intval, tx));
				spa_history_log_internal(spa, "set", tx,
				    "%s=%lld", nvpair_name(elem), intval);
			} else {
				ASSERT(0); /* not allowed */
			}

			switch (prop) {
			case ZPOOL_PROP_DELEGATION:
				spa->spa_delegation = intval;
				break;
			case ZPOOL_PROP_BOOTFS:
				spa->spa_bootfs = intval;
				break;
			case ZPOOL_PROP_FAILUREMODE:
				spa->spa_failmode = intval;
				break;
			case ZPOOL_PROP_AUTOEXPAND:
				spa->spa_autoexpand = intval;
				if (tx->tx_txg != TXG_INITIAL)
					spa_async_request(spa,
					    SPA_ASYNC_AUTOEXPAND);
				break;
			case ZPOOL_PROP_DEDUPDITTO:
				spa->spa_dedup_ditto = intval;
				break;
			default:
				break;
			}
		}

	}

	mutex_exit(&spa->spa_props_lock);
}

/*
 * Perform one-time upgrade on-disk changes.  spa_version() does not
 * reflect the new version this txg, so there must be no changes this
 * txg to anything that the upgrade code depends on after it executes.
 * Therefore this must be called after dsl_pool_sync() does the sync
 * tasks.
 */
static void
spa_sync_upgrades(spa_t *spa, dmu_tx_t *tx)
{
	dsl_pool_t *dp = spa->spa_dsl_pool;

	ASSERT(spa->spa_sync_pass == 1);

	rrw_enter(&dp->dp_config_rwlock, RW_WRITER, FTAG);

	if (spa->spa_ubsync.ub_version < SPA_VERSION_ORIGIN &&
	    spa->spa_uberblock.ub_version >= SPA_VERSION_ORIGIN) {
		dsl_pool_create_origin(dp, tx);

		/* Keeping the origin open increases spa_minref */
		spa->spa_minref += 3;
	}

	if (spa->spa_ubsync.ub_version < SPA_VERSION_NEXT_CLONES &&
	    spa->spa_uberblock.ub_version >= SPA_VERSION_NEXT_CLONES) {
		dsl_pool_upgrade_clones(dp, tx);
	}

	if (spa->spa_ubsync.ub_version < SPA_VERSION_DIR_CLONES &&
	    spa->spa_uberblock.ub_version >= SPA_VERSION_DIR_CLONES) {
		dsl_pool_upgrade_dir_clones(dp, tx);

		/* Keeping the freedir open increases spa_minref */
		spa->spa_minref += 3;
	}

	if (spa->spa_ubsync.ub_version < SPA_VERSION_FEATURES &&
	    spa->spa_uberblock.ub_version >= SPA_VERSION_FEATURES) {
		spa_feature_create_zap_objects(spa, tx);
	}

	/*
	 * LZ4_COMPRESS feature's behaviour was changed to activate_on_enable
	 * when possibility to use lz4 compression for metadata was added
	 * Old pools that have this feature enabled must be upgraded to have
	 * this feature active
	 */
	if (spa->spa_uberblock.ub_version >= SPA_VERSION_FEATURES) {
		boolean_t lz4_en = spa_feature_is_enabled(spa,
		    SPA_FEATURE_LZ4_COMPRESS);
		boolean_t lz4_ac = spa_feature_is_active(spa,
		    SPA_FEATURE_LZ4_COMPRESS);

		if (lz4_en && !lz4_ac)
			spa_feature_incr(spa, SPA_FEATURE_LZ4_COMPRESS, tx);
	}

	/*
	 * If we haven't written the salt, do so now.  Note that the
	 * feature may not be activated yet, but that's fine since
	 * the presence of this ZAP entry is backwards compatible.
	 */
	if (zap_contains(spa->spa_meta_objset, DMU_POOL_DIRECTORY_OBJECT,
	    DMU_POOL_CHECKSUM_SALT) == ENOENT) {
		VERIFY0(zap_add(spa->spa_meta_objset,
		    DMU_POOL_DIRECTORY_OBJECT, DMU_POOL_CHECKSUM_SALT, 1,
		    sizeof (spa->spa_cksum_salt.zcs_bytes),
		    spa->spa_cksum_salt.zcs_bytes, tx));
	}

	rrw_exit(&dp->dp_config_rwlock, FTAG);
}

static void
vdev_indirect_state_sync_verify(vdev_t *vd)
{
	vdev_indirect_mapping_t *vim = vd->vdev_indirect_mapping;
	vdev_indirect_births_t *vib = vd->vdev_indirect_births;

	if (vd->vdev_ops == &vdev_indirect_ops) {
		ASSERT(vim != NULL);
		ASSERT(vib != NULL);
	}

	if (vdev_obsolete_sm_object(vd) != 0) {
		ASSERT(vd->vdev_obsolete_sm != NULL);
		ASSERT(vd->vdev_removing ||
		    vd->vdev_ops == &vdev_indirect_ops);
		ASSERT(vdev_indirect_mapping_num_entries(vim) > 0);
		ASSERT(vdev_indirect_mapping_bytes_mapped(vim) > 0);

		ASSERT3U(vdev_obsolete_sm_object(vd), ==,
		    space_map_object(vd->vdev_obsolete_sm));
		ASSERT3U(vdev_indirect_mapping_bytes_mapped(vim), >=,
		    space_map_allocated(vd->vdev_obsolete_sm));
	}
	ASSERT(vd->vdev_obsolete_segments != NULL);

	/*
	 * Since frees / remaps to an indirect vdev can only
	 * happen in syncing context, the obsolete segments
	 * tree must be empty when we start syncing.
	 */
	ASSERT0(range_tree_space(vd->vdev_obsolete_segments));
}

/*
 * Sync the specified transaction group.  New blocks may be dirtied as
 * part of the process, so we iterate until it converges.
 */
void
spa_sync(spa_t *spa, uint64_t txg)
{
	dsl_pool_t *dp = spa->spa_dsl_pool;
	objset_t *mos = spa->spa_meta_objset;
	bplist_t *free_bpl = &spa->spa_free_bplist[txg & TXG_MASK];
	vdev_t *rvd = spa->spa_root_vdev;
	vdev_t *vd;
	dmu_tx_t *tx;
	int error;
	uint32_t max_queue_depth = zfs_vdev_async_write_max_active *
	    zfs_vdev_queue_depth_pct / 100;

	VERIFY(spa_writeable(spa));

	/*
	 * Wait for i/os issued in open context that need to complete
	 * before this txg syncs.
	 */
	VERIFY0(zio_wait(spa->spa_txg_zio[txg & TXG_MASK]));
	spa->spa_txg_zio[txg & TXG_MASK] = zio_root(spa, NULL, NULL, 0);

	/*
	 * Lock out configuration changes.
	 */
	spa_config_enter(spa, SCL_CONFIG, FTAG, RW_READER);

	spa->spa_syncing_txg = txg;
	spa->spa_sync_pass = 0;

	mutex_enter(&spa->spa_alloc_lock);
	VERIFY0(avl_numnodes(&spa->spa_alloc_tree));
	mutex_exit(&spa->spa_alloc_lock);

	/*
	 * If there are any pending vdev state changes, convert them
	 * into config changes that go out with this transaction group.
	 */
	spa_config_enter(spa, SCL_STATE, FTAG, RW_READER);
	while (list_head(&spa->spa_state_dirty_list) != NULL) {
		/*
		 * We need the write lock here because, for aux vdevs,
		 * calling vdev_config_dirty() modifies sav_config.
		 * This is ugly and will become unnecessary when we
		 * eliminate the aux vdev wart by integrating all vdevs
		 * into the root vdev tree.
		 */
		spa_config_exit(spa, SCL_CONFIG | SCL_STATE, FTAG);
		spa_config_enter(spa, SCL_CONFIG | SCL_STATE, FTAG, RW_WRITER);
		while ((vd = list_head(&spa->spa_state_dirty_list)) != NULL) {
			vdev_state_clean(vd);
			vdev_config_dirty(vd);
		}
		spa_config_exit(spa, SCL_CONFIG | SCL_STATE, FTAG);
		spa_config_enter(spa, SCL_CONFIG | SCL_STATE, FTAG, RW_READER);
	}
	spa_config_exit(spa, SCL_STATE, FTAG);

	tx = dmu_tx_create_assigned(dp, txg);

	spa->spa_sync_starttime = gethrtime();
	VERIFY(cyclic_reprogram(spa->spa_deadman_cycid,
	    spa->spa_sync_starttime + spa->spa_deadman_synctime));

	/*
	 * If we are upgrading to SPA_VERSION_RAIDZ_DEFLATE this txg,
	 * set spa_deflate if we have no raid-z vdevs.
	 */
	if (spa->spa_ubsync.ub_version < SPA_VERSION_RAIDZ_DEFLATE &&
	    spa->spa_uberblock.ub_version >= SPA_VERSION_RAIDZ_DEFLATE) {
		int i;

		for (i = 0; i < rvd->vdev_children; i++) {
			vd = rvd->vdev_child[i];
			if (vd->vdev_deflate_ratio != SPA_MINBLOCKSIZE)
				break;
		}
		if (i == rvd->vdev_children) {
			spa->spa_deflate = TRUE;
			VERIFY(0 == zap_add(spa->spa_meta_objset,
			    DMU_POOL_DIRECTORY_OBJECT, DMU_POOL_DEFLATE,
			    sizeof (uint64_t), 1, &spa->spa_deflate, tx));
		}
	}

	/*
	 * Set the top-level vdev's max queue depth. Evaluate each
	 * top-level's async write queue depth in case it changed.
	 * The max queue depth will not change in the middle of syncing
	 * out this txg.
	 */
	uint64_t queue_depth_total = 0;
	for (int c = 0; c < rvd->vdev_children; c++) {
		vdev_t *tvd = rvd->vdev_child[c];
		metaslab_group_t *mg = tvd->vdev_mg;

		if (mg == NULL || mg->mg_class != spa_normal_class(spa) ||
		    !metaslab_group_initialized(mg))
			continue;

		/*
		 * It is safe to do a lock-free check here because only async
		 * allocations look at mg_max_alloc_queue_depth, and async
		 * allocations all happen from spa_sync().
		 */
		ASSERT0(refcount_count(&mg->mg_alloc_queue_depth));
		mg->mg_max_alloc_queue_depth = max_queue_depth;
		queue_depth_total += mg->mg_max_alloc_queue_depth;
	}
	metaslab_class_t *mc = spa_normal_class(spa);
	ASSERT0(refcount_count(&mc->mc_alloc_slots));
	mc->mc_alloc_max_slots = queue_depth_total;
	mc->mc_alloc_throttle_enabled = zio_dva_throttle_enabled;

	ASSERT3U(mc->mc_alloc_max_slots, <=,
	    max_queue_depth * rvd->vdev_children);

	for (int c = 0; c < rvd->vdev_children; c++) {
		vdev_t *vd = rvd->vdev_child[c];
		vdev_indirect_state_sync_verify(vd);

		if (vdev_indirect_should_condense(vd)) {
			spa_condense_indirect_start_sync(vd, tx);
			break;
		}
	}

	/*
	 * Iterate to convergence.
	 */
	do {
		int pass = ++spa->spa_sync_pass;

		spa_sync_config_object(spa, tx);
		spa_sync_aux_dev(spa, &spa->spa_spares, tx,
		    ZPOOL_CONFIG_SPARES, DMU_POOL_SPARES);
		spa_sync_aux_dev(spa, &spa->spa_l2cache, tx,
		    ZPOOL_CONFIG_L2CACHE, DMU_POOL_L2CACHE);
		spa_errlog_sync(spa, txg);
		dsl_pool_sync(dp, txg);

		if (pass < zfs_sync_pass_deferred_free) {
			spa_sync_frees(spa, free_bpl, tx);
		} else {
			/*
			 * We can not defer frees in pass 1, because
			 * we sync the deferred frees later in pass 1.
			 */
			ASSERT3U(pass, >, 1);
			bplist_iterate(free_bpl, bpobj_enqueue_cb,
			    &spa->spa_deferred_bpobj, tx);
		}

		ddt_sync(spa, txg);
		dsl_scan_sync(dp, tx);

		if (spa->spa_vdev_removal != NULL)
			svr_sync(spa, tx);

		while (vd = txg_list_remove(&spa->spa_vdev_txg_list, txg))
			vdev_sync(vd, txg);

		if (pass == 1) {
			spa_sync_upgrades(spa, tx);
			ASSERT3U(txg, >=,
			    spa->spa_uberblock.ub_rootbp.blk_birth);
			/*
			 * Note: We need to check if the MOS is dirty
			 * because we could have marked the MOS dirty
			 * without updating the uberblock (e.g. if we
			 * have sync tasks but no dirty user data).  We
			 * need to check the uberblock's rootbp because
			 * it is updated if we have synced out dirty
			 * data (though in this case the MOS will most
			 * likely also be dirty due to second order
			 * effects, we don't want to rely on that here).
			 */
			if (spa->spa_uberblock.ub_rootbp.blk_birth < txg &&
			    !dmu_objset_is_dirty(mos, txg)) {
				/*
				 * Nothing changed on the first pass,
				 * therefore this TXG is a no-op.  Avoid
				 * syncing deferred frees, so that we
				 * can keep this TXG as a no-op.
				 */
				ASSERT(txg_list_empty(&dp->dp_dirty_datasets,
				    txg));
				ASSERT(txg_list_empty(&dp->dp_dirty_dirs, txg));
				ASSERT(txg_list_empty(&dp->dp_sync_tasks, txg));
				break;
			}
			spa_sync_deferred_frees(spa, tx);
		}

	} while (dmu_objset_is_dirty(mos, txg));

	if (!list_is_empty(&spa->spa_config_dirty_list)) {
		/*
		 * Make sure that the number of ZAPs for all the vdevs matches
		 * the number of ZAPs in the per-vdev ZAP list. This only gets
		 * called if the config is dirty; otherwise there may be
		 * outstanding AVZ operations that weren't completed in
		 * spa_sync_config_object.
		 */
		uint64_t all_vdev_zap_entry_count;
		ASSERT0(zap_count(spa->spa_meta_objset,
		    spa->spa_all_vdev_zaps, &all_vdev_zap_entry_count));
		ASSERT3U(vdev_count_verify_zaps(spa->spa_root_vdev), ==,
		    all_vdev_zap_entry_count);
	}

	if (spa->spa_vdev_removal != NULL) {
		ASSERT0(spa->spa_vdev_removal->svr_bytes_done[txg & TXG_MASK]);
	}

	/*
	 * Rewrite the vdev configuration (which includes the uberblock)
	 * to commit the transaction group.
	 *
	 * If there are no dirty vdevs, we sync the uberblock to a few
	 * random top-level vdevs that are known to be visible in the
	 * config cache (see spa_vdev_add() for a complete description).
	 * If there *are* dirty vdevs, sync the uberblock to all vdevs.
	 */
	for (;;) {
		/*
		 * We hold SCL_STATE to prevent vdev open/close/etc.
		 * while we're attempting to write the vdev labels.
		 */
		spa_config_enter(spa, SCL_STATE, FTAG, RW_READER);

		if (list_is_empty(&spa->spa_config_dirty_list)) {
			vdev_t *svd[SPA_DVAS_PER_BP];
			int svdcount = 0;
			int children = rvd->vdev_children;
			int c0 = spa_get_random(children);

			for (int c = 0; c < children; c++) {
				vd = rvd->vdev_child[(c0 + c) % children];
				if (vd->vdev_ms_array == 0 || vd->vdev_islog ||
				    !vdev_is_concrete(vd))
					continue;
				svd[svdcount++] = vd;
				if (svdcount == SPA_DVAS_PER_BP)
					break;
			}
			error = vdev_config_sync(svd, svdcount, txg, B_FALSE);
			if (error != 0)
				error = vdev_config_sync(svd, svdcount, txg,
				    B_TRUE);
		} else {
			error = vdev_config_sync(rvd->vdev_child,
			    rvd->vdev_children, txg, B_FALSE);
			if (error != 0)
				error = vdev_config_sync(rvd->vdev_child,
				    rvd->vdev_children, txg, B_TRUE);
		}

		if (error == 0)
			spa->spa_last_synced_guid = rvd->vdev_guid;

		spa_config_exit(spa, SCL_STATE, FTAG);

		if (error == 0)
			break;
		zio_suspend(spa, NULL);
		zio_resume_wait(spa);
	}
	dmu_tx_commit(tx);

	VERIFY(cyclic_reprogram(spa->spa_deadman_cycid, CY_INFINITY));

	/*
	 * Clear the dirty config list.
	 */
	while ((vd = list_head(&spa->spa_config_dirty_list)) != NULL)
		vdev_config_clean(vd);

	/*
	 * Now that the new config has synced transactionally,
	 * let it become visible to the config cache.
	 */
	if (spa->spa_config_syncing != NULL) {
		spa_config_set(spa, spa->spa_config_syncing);
		spa->spa_config_txg = txg;
		spa->spa_config_syncing = NULL;
	}

	spa->spa_ubsync = spa->spa_uberblock;

	dsl_pool_sync_done(dp, txg);

	mutex_enter(&spa->spa_alloc_lock);
	VERIFY0(avl_numnodes(&spa->spa_alloc_tree));
	mutex_exit(&spa->spa_alloc_lock);

	/*
	 * Update usable space statistics.
	 */
	while (vd = txg_list_remove(&spa->spa_vdev_txg_list, TXG_CLEAN(txg)))
		vdev_sync_done(vd, txg);

	spa_update_dspace(spa);

	/*
	 * It had better be the case that we didn't dirty anything
	 * since vdev_config_sync().
	 */
	ASSERT(txg_list_empty(&dp->dp_dirty_datasets, txg));
	ASSERT(txg_list_empty(&dp->dp_dirty_dirs, txg));
	ASSERT(txg_list_empty(&spa->spa_vdev_txg_list, txg));

	spa->spa_sync_pass = 0;

	spa_config_exit(spa, SCL_CONFIG, FTAG);

	spa_handle_ignored_writes(spa);

	/*
	 * If any async tasks have been requested, kick them off.
	 */
	spa_async_dispatch(spa);
}

/*
 * Sync all pools.  We don't want to hold the namespace lock across these
 * operations, so we take a reference on the spa_t and drop the lock during the
 * sync.
 */
void
spa_sync_allpools(void)
{
	spa_t *spa = NULL;
	mutex_enter(&spa_namespace_lock);
	while ((spa = spa_next(spa)) != NULL) {
		if (spa_state(spa) != POOL_STATE_ACTIVE ||
		    !spa_writeable(spa) || spa_suspended(spa))
			continue;
		spa_open_ref(spa, FTAG);
		mutex_exit(&spa_namespace_lock);
		txg_wait_synced(spa_get_dsl(spa), 0);
		mutex_enter(&spa_namespace_lock);
		spa_close(spa, FTAG);
	}
	mutex_exit(&spa_namespace_lock);
}

/*
 * ==========================================================================
 * Miscellaneous routines
 * ==========================================================================
 */

/*
 * Remove all pools in the system.
 */
void
spa_evict_all(void)
{
	spa_t *spa;

	/*
	 * Remove all cached state.  All pools should be closed now,
	 * so every spa in the AVL tree should be unreferenced.
	 */
	mutex_enter(&spa_namespace_lock);
	while ((spa = spa_next(NULL)) != NULL) {
		/*
		 * Stop async tasks.  The async thread may need to detach
		 * a device that's been replaced, which requires grabbing
		 * spa_namespace_lock, so we must drop it here.
		 */
		spa_open_ref(spa, FTAG);
		mutex_exit(&spa_namespace_lock);
		spa_async_suspend(spa);
		mutex_enter(&spa_namespace_lock);
		spa_close(spa, FTAG);

		if (spa->spa_state != POOL_STATE_UNINITIALIZED) {
			spa_unload(spa);
			spa_deactivate(spa);
		}
		spa_remove(spa);
	}
	mutex_exit(&spa_namespace_lock);
}

vdev_t *
spa_lookup_by_guid(spa_t *spa, uint64_t guid, boolean_t aux)
{
	vdev_t *vd;
	int i;

	if ((vd = vdev_lookup_by_guid(spa->spa_root_vdev, guid)) != NULL)
		return (vd);

	if (aux) {
		for (i = 0; i < spa->spa_l2cache.sav_count; i++) {
			vd = spa->spa_l2cache.sav_vdevs[i];
			if (vd->vdev_guid == guid)
				return (vd);
		}

		for (i = 0; i < spa->spa_spares.sav_count; i++) {
			vd = spa->spa_spares.sav_vdevs[i];
			if (vd->vdev_guid == guid)
				return (vd);
		}
	}

	return (NULL);
}

void
spa_upgrade(spa_t *spa, uint64_t version)
{
	ASSERT(spa_writeable(spa));

	spa_config_enter(spa, SCL_ALL, FTAG, RW_WRITER);

	/*
	 * This should only be called for a non-faulted pool, and since a
	 * future version would result in an unopenable pool, this shouldn't be
	 * possible.
	 */
	ASSERT(SPA_VERSION_IS_SUPPORTED(spa->spa_uberblock.ub_version));
	ASSERT3U(version, >=, spa->spa_uberblock.ub_version);

	spa->spa_uberblock.ub_version = version;
	vdev_config_dirty(spa->spa_root_vdev);

	spa_config_exit(spa, SCL_ALL, FTAG);

	txg_wait_synced(spa_get_dsl(spa), 0);
}

boolean_t
spa_has_spare(spa_t *spa, uint64_t guid)
{
	int i;
	uint64_t spareguid;
	spa_aux_vdev_t *sav = &spa->spa_spares;

	for (i = 0; i < sav->sav_count; i++)
		if (sav->sav_vdevs[i]->vdev_guid == guid)
			return (B_TRUE);

	for (i = 0; i < sav->sav_npending; i++) {
		if (nvlist_lookup_uint64(sav->sav_pending[i], ZPOOL_CONFIG_GUID,
		    &spareguid) == 0 && spareguid == guid)
			return (B_TRUE);
	}

	return (B_FALSE);
}

/*
 * Check if a pool has an active shared spare device.
 * Note: reference count of an active spare is 2, as a spare and as a replace
 */
static boolean_t
spa_has_active_shared_spare(spa_t *spa)
{
	int i, refcnt;
	uint64_t pool;
	spa_aux_vdev_t *sav = &spa->spa_spares;

	for (i = 0; i < sav->sav_count; i++) {
		if (spa_spare_exists(sav->sav_vdevs[i]->vdev_guid, &pool,
		    &refcnt) && pool != 0ULL && pool == spa_guid(spa) &&
		    refcnt > 2)
			return (B_TRUE);
	}

	return (B_FALSE);
}

/*
 * Post a sysevent corresponding to the given event.  The 'name' must be one of
 * the event definitions in sys/sysevent/eventdefs.h.  The payload will be
 * filled in from the spa and (optionally) the vdev.  This doesn't do anything
 * in the userland libzpool, as we don't want consumers to misinterpret ztest
 * or zdb as real changes.
 */
void
spa_event_notify(spa_t *spa, vdev_t *vd, const char *name)
{
#ifdef _KERNEL
	sysevent_t		*ev;
	sysevent_attr_list_t	*attr = NULL;
	sysevent_value_t	value;
	sysevent_id_t		eid;

	ev = sysevent_alloc(EC_ZFS, (char *)name, SUNW_KERN_PUB "zfs",
	    SE_SLEEP);

	value.value_type = SE_DATA_TYPE_STRING;
	value.value.sv_string = spa_name(spa);
	if (sysevent_add_attr(&attr, ZFS_EV_POOL_NAME, &value, SE_SLEEP) != 0)
		goto done;

	value.value_type = SE_DATA_TYPE_UINT64;
	value.value.sv_uint64 = spa_guid(spa);
	if (sysevent_add_attr(&attr, ZFS_EV_POOL_GUID, &value, SE_SLEEP) != 0)
		goto done;

	if (vd) {
		value.value_type = SE_DATA_TYPE_UINT64;
		value.value.sv_uint64 = vd->vdev_guid;
		if (sysevent_add_attr(&attr, ZFS_EV_VDEV_GUID, &value,
		    SE_SLEEP) != 0)
			goto done;

		if (vd->vdev_path) {
			value.value_type = SE_DATA_TYPE_STRING;
			value.value.sv_string = vd->vdev_path;
			if (sysevent_add_attr(&attr, ZFS_EV_VDEV_PATH,
			    &value, SE_SLEEP) != 0)
				goto done;
		}
	}

	if (sysevent_attach_attributes(ev, attr) != 0)
		goto done;
	attr = NULL;

	(void) log_sysevent(ev, SE_SLEEP, &eid);

done:
	if (attr)
		sysevent_free_attr(attr);
	sysevent_free(ev);
#endif
}<|MERGE_RESOLUTION|>--- conflicted
+++ resolved
@@ -2860,45 +2860,10 @@
 
 	spa_update_dspace(spa);
 
-<<<<<<< HEAD
 	if (type != SPA_IMPORT_ASSEMBLE && spa_writeable(spa) &&
 	    spa_check_logs(spa)) {
 		*ereport = FM_EREPORT_ZFS_LOG_REPLAY;
 		return (spa_vdev_err(rvd, VDEV_AUX_BAD_LOG, ENXIO));
-=======
-	/*
-	 * Validate the config, using the MOS config to fill in any
-	 * information which might be missing.  If we fail to validate
-	 * the config then declare the pool unfit for use. If we're
-	 * assembling a pool from a split, the log is not transferred
-	 * over.
-	 */
-	if (type != SPA_IMPORT_ASSEMBLE) {
-		nvlist_t *nvconfig;
-
-		if (load_nvlist(spa, spa->spa_config_object, &nvconfig) != 0)
-			return (spa_vdev_err(rvd, VDEV_AUX_CORRUPT_DATA, EIO));
-
-		if (!spa_config_valid(spa, nvconfig)) {
-			nvlist_free(nvconfig);
-			return (spa_vdev_err(rvd, VDEV_AUX_BAD_GUID_SUM,
-			    ENXIO));
-		}
-		nvlist_free(nvconfig);
-
-		/*
-		 * Now that we've validated the config, check the state of the
-		 * root vdev.  If it can't be opened, it indicates one or
-		 * more toplevel vdevs are faulted.
-		 */
-		if (rvd->vdev_state <= VDEV_STATE_CANT_OPEN)
-			return (SET_ERROR(ENXIO));
-
-		if (spa_writeable(spa) && spa_check_logs(spa)) {
-			*ereport = FM_EREPORT_ZFS_LOG_REPLAY;
-			return (spa_vdev_err(rvd, VDEV_AUX_BAD_LOG, ENXIO));
-		}
->>>>>>> f68770ea
 	}
 
 	if (missing_feat_write) {
@@ -2926,7 +2891,7 @@
 	    spa->spa_load_max_txg == UINT64_MAX)) {
 		dmu_tx_t *tx;
 		int need_update = B_FALSE;
-<<<<<<< HEAD
+
 		/*
 		 * We must check this before we start the sync thread, because
 		 * we only want to start a condense thread for condense
@@ -2938,9 +2903,7 @@
 		 */
 		boolean_t condense_in_progress =
 		    (spa->spa_condensing_indirect != NULL);
-=======
 		dsl_pool_t *dp = spa_get_dsl(spa);
->>>>>>> f68770ea
 
 		ASSERT(state != SPA_LOAD_TRYIMPORT);
 
