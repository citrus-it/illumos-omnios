--- conflicted
+++ resolved
@@ -21,13 +21,8 @@
 
 /*
  * Copyright (c) 2005, 2010, Oracle and/or its affiliates. All rights reserved.
-<<<<<<< HEAD
- * Copyright 2011 Nexenta Systems, Inc.  All rights reserved.
- * Copyright (c) 2013 by Delphix. All rights reserved.
-=======
  * Copyright (c) 2013 by Delphix. All rights reserved.
  * Copyright 2013 Nexenta Systems, Inc.  All rights reserved.
->>>>>>> be6fd75a
  */
 
 /*
@@ -885,24 +880,9 @@
 		}
 
 		tqs->stqs_taskq[i] = tq;
-<<<<<<< HEAD
-=======
-	}
-}
-
-static void
-spa_taskqs_fini(spa_t *spa, zio_type_t t, zio_taskq_type_t q)
-{
-	spa_taskqs_t *tqs = &spa->spa_zio_taskq[t][q];
-
-	if (tqs->stqs_taskq == NULL) {
-		ASSERT0(tqs->stqs_count);
-		return;
->>>>>>> be6fd75a
-	}
-}
-
-<<<<<<< HEAD
+	}
+}
+
 static void
 spa_taskqs_fini(spa_t *spa, zio_type_t t, zio_taskq_type_t q)
 {
@@ -944,39 +924,6 @@
 		tq = tqs->stqs_taskq[gethrtime() % tqs->stqs_count];
 	}
 
-=======
-	for (uint_t i = 0; i < tqs->stqs_count; i++) {
-		ASSERT3P(tqs->stqs_taskq[i], !=, NULL);
-		taskq_destroy(tqs->stqs_taskq[i]);
-	}
-
-	kmem_free(tqs->stqs_taskq, tqs->stqs_count * sizeof (taskq_t *));
-	tqs->stqs_taskq = NULL;
-}
-
-/*
- * Dispatch a task to the appropriate taskq for the ZFS I/O type and priority.
- * Note that a type may have multiple discrete taskqs to avoid lock contention
- * on the taskq itself. In that case we choose which taskq at random by using
- * the low bits of gethrtime().
- */
-void
-spa_taskq_dispatch_ent(spa_t *spa, zio_type_t t, zio_taskq_type_t q,
-    task_func_t *func, void *arg, uint_t flags, taskq_ent_t *ent)
-{
-	spa_taskqs_t *tqs = &spa->spa_zio_taskq[t][q];
-	taskq_t *tq;
-
-	ASSERT3P(tqs->stqs_taskq, !=, NULL);
-	ASSERT3U(tqs->stqs_count, !=, 0);
-
-	if (tqs->stqs_count == 1) {
-		tq = tqs->stqs_taskq[0];
-	} else {
-		tq = tqs->stqs_taskq[gethrtime() % tqs->stqs_count];
-	}
-
->>>>>>> be6fd75a
 	taskq_dispatch_ent(tq, func, arg, flags, ent);
 }
 
