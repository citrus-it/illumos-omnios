/*
 * CDDL HEADER START
 *
 * The contents of this file are subject to the terms of the
 * Common Development and Distribution License (the "License").
 * You may not use this file except in compliance with the License.
 *
 * You can obtain a copy of the license at usr/src/OPENSOLARIS.LICENSE
 * or http://www.opensolaris.org/os/licensing.
 * See the License for the specific language governing permissions
 * and limitations under the License.
 *
 * When distributing Covered Code, include this CDDL HEADER in each
 * file and include the License file at usr/src/OPENSOLARIS.LICENSE.
 * If applicable, add the following below this CDDL HEADER, with the
 * fields enclosed by brackets "[]" replaced with your own identifying
 * information: Portions Copyright [yyyy] [name of copyright owner]
 *
 * CDDL HEADER END
 */

/*
 * Copyright (c) 2005, 2010, Oracle and/or its affiliates. All rights reserved.
 * Copyright (c) 2011, 2018 by Delphix. All rights reserved.
 * Copyright (c) 2015, Nexenta Systems, Inc.  All rights reserved.
 * Copyright (c) 2014 Spectra Logic Corporation, All rights reserved.
 * Copyright 2013 Saso Kiselkov. All rights reserved.
 * Copyright (c) 2014 Integros [integros.com]
 * Copyright 2016 Toomas Soome <tsoome@me.com>
 * Copyright 2017 Joyent, Inc.
 * Copyright (c) 2017 Datto Inc.
 * Copyright 2018 OmniOS Community Edition (OmniOSce) Association.
 */

/*
 * SPA: Storage Pool Allocator
 *
 * This file contains all the routines used when modifying on-disk SPA state.
 * This includes opening, importing, destroying, exporting a pool, and syncing a
 * pool.
 */

#include <sys/zfs_context.h>
#include <sys/fm/fs/zfs.h>
#include <sys/spa_impl.h>
#include <sys/zio.h>
#include <sys/zio_checksum.h>
#include <sys/dmu.h>
#include <sys/dmu_tx.h>
#include <sys/zap.h>
#include <sys/zil.h>
#include <sys/ddt.h>
#include <sys/vdev_impl.h>
#include <sys/vdev_removal.h>
#include <sys/vdev_indirect_mapping.h>
#include <sys/vdev_indirect_births.h>
#include <sys/vdev_initialize.h>
#include <sys/metaslab.h>
#include <sys/metaslab_impl.h>
#include <sys/uberblock_impl.h>
#include <sys/txg.h>
#include <sys/avl.h>
#include <sys/bpobj.h>
#include <sys/dmu_traverse.h>
#include <sys/dmu_objset.h>
#include <sys/unique.h>
#include <sys/dsl_pool.h>
#include <sys/dsl_dataset.h>
#include <sys/dsl_dir.h>
#include <sys/dsl_prop.h>
#include <sys/dsl_synctask.h>
#include <sys/fs/zfs.h>
#include <sys/arc.h>
#include <sys/callb.h>
#include <sys/systeminfo.h>
#include <sys/spa_boot.h>
#include <sys/zfs_ioctl.h>
#include <sys/dsl_scan.h>
#include <sys/zfeature.h>
#include <sys/dsl_destroy.h>
#include <sys/abd.h>

#ifdef	_KERNEL
#include <sys/bootprops.h>
#include <sys/callb.h>
#include <sys/cpupart.h>
#include <sys/pool.h>
#include <sys/sysdc.h>
#include <sys/zone.h>
#endif	/* _KERNEL */

#include "zfs_prop.h"
#include "zfs_comutil.h"

/*
 * The interval, in seconds, at which failed configuration cache file writes
 * should be retried.
 */
int zfs_ccw_retry_interval = 300;

typedef enum zti_modes {
	ZTI_MODE_FIXED,			/* value is # of threads (min 1) */
	ZTI_MODE_BATCH,			/* cpu-intensive; value is ignored */
	ZTI_MODE_NULL,			/* don't create a taskq */
	ZTI_NMODES
} zti_modes_t;

#define	ZTI_P(n, q)	{ ZTI_MODE_FIXED, (n), (q) }
#define	ZTI_BATCH	{ ZTI_MODE_BATCH, 0, 1 }
#define	ZTI_NULL	{ ZTI_MODE_NULL, 0, 0 }

#define	ZTI_N(n)	ZTI_P(n, 1)
#define	ZTI_ONE		ZTI_N(1)

typedef struct zio_taskq_info {
	zti_modes_t zti_mode;
	uint_t zti_value;
	uint_t zti_count;
} zio_taskq_info_t;

static const char *const zio_taskq_types[ZIO_TASKQ_TYPES] = {
	"issue", "issue_high", "intr", "intr_high"
};

/*
 * This table defines the taskq settings for each ZFS I/O type. When
 * initializing a pool, we use this table to create an appropriately sized
 * taskq. Some operations are low volume and therefore have a small, static
 * number of threads assigned to their taskqs using the ZTI_N(#) or ZTI_ONE
 * macros. Other operations process a large amount of data; the ZTI_BATCH
 * macro causes us to create a taskq oriented for throughput. Some operations
 * are so high frequency and short-lived that the taskq itself can become a a
 * point of lock contention. The ZTI_P(#, #) macro indicates that we need an
 * additional degree of parallelism specified by the number of threads per-
 * taskq and the number of taskqs; when dispatching an event in this case, the
 * particular taskq is chosen at random.
 *
 * The different taskq priorities are to handle the different contexts (issue
 * and interrupt) and then to reserve threads for ZIO_PRIORITY_NOW I/Os that
 * need to be handled with minimum delay.
 */
const zio_taskq_info_t zio_taskqs[ZIO_TYPES][ZIO_TASKQ_TYPES] = {
	/* ISSUE	ISSUE_HIGH	INTR		INTR_HIGH */
	{ ZTI_ONE,	ZTI_NULL,	ZTI_ONE,	ZTI_NULL }, /* NULL */
	{ ZTI_N(8),	ZTI_NULL,	ZTI_P(12, 8),	ZTI_NULL }, /* READ */
	{ ZTI_BATCH,	ZTI_N(5),	ZTI_N(8),	ZTI_N(5) }, /* WRITE */
	{ ZTI_P(12, 8),	ZTI_NULL,	ZTI_ONE,	ZTI_NULL }, /* FREE */
	{ ZTI_ONE,	ZTI_NULL,	ZTI_ONE,	ZTI_NULL }, /* CLAIM */
	{ ZTI_ONE,	ZTI_NULL,	ZTI_ONE,	ZTI_NULL }, /* IOCTL */
};

static void spa_sync_version(void *arg, dmu_tx_t *tx);
static void spa_sync_props(void *arg, dmu_tx_t *tx);
static boolean_t spa_has_active_shared_spare(spa_t *spa);
static int spa_load_impl(spa_t *spa, spa_import_type_t type, char **ereport);
static void spa_vdev_resilver_done(spa_t *spa);

uint_t		zio_taskq_batch_pct = 75;	/* 1 thread per cpu in pset */
id_t		zio_taskq_psrset_bind = PS_NONE;
boolean_t	zio_taskq_sysdc = B_TRUE;	/* use SDC scheduling class */
uint_t		zio_taskq_basedc = 80;		/* base duty cycle */

boolean_t	spa_create_process = B_TRUE;	/* no process ==> no sysdc */
extern int	zfs_sync_pass_deferred_free;

/*
 * Report any spa_load_verify errors found, but do not fail spa_load.
 * This is used by zdb to analyze non-idle pools.
 */
boolean_t	spa_load_verify_dryrun = B_FALSE;

/*
 * This (illegal) pool name is used when temporarily importing a spa_t in order
 * to get the vdev stats associated with the imported devices.
 */
#define	TRYIMPORT_NAME	"$import"

/*
 * For debugging purposes: print out vdev tree during pool import.
 */
boolean_t	spa_load_print_vdev_tree = B_FALSE;

/*
 * A non-zero value for zfs_max_missing_tvds means that we allow importing
 * pools with missing top-level vdevs. This is strictly intended for advanced
 * pool recovery cases since missing data is almost inevitable. It is advised
 * to only import in read-only mode when using this feature. Pool fail-mode
 * will be automatically set to "continue" if this value is non-zero and
 * top-level devices are missing.
 *
 * With 1 missing vdev we should be able to import the pool and mount all
 * datasets. User data that was not modified after the missing device has been
 * added should be recoverable. This means that snapshots created prior to the
 * addition of that device should be completely intact.
 *
 * With 2 missing vdevs, some datasets may fail to mount since there are
 * dataset statistics that are stored as regular metadata. Some data might be
 * recoverable if those vdevs were added recently.
 *
 * With 3 or more missing vdevs, the pool is severely damaged and MOS entries
 * may be missing entirely. Chances of data recovery are very low. Note that
 * there are also risks of performing an inadvertent rewind as we might be
 * missing all the vdevs with the latest uberblocks.
 */
uint64_t	zfs_max_missing_tvds = 0;

/*
 * The parameters below are similar to zfs_max_missing_tvds but are only
 * intended for a preliminary open of the pool with an untrusted config which
 * might be incomplete or out-dated.
 *
 * We are more tolerant for pools opened from a cachefile since we could have
 * an out-dated cachefile where a device removal was not registered.
 * We could have set the limit arbitrarily high but in the case where devices
 * are really missing we would want to return the proper error codes; we chose
 * SPA_DVAS_PER_BP - 1 so that some copies of the MOS would still be available
 * and we get a chance to retrieve the trusted config.
 */
uint64_t	zfs_max_missing_tvds_cachefile = SPA_DVAS_PER_BP - 1;

/*
 * In the case where config was assembled by scanning device paths (/dev/dsks
 * by default) we are less tolerant since all the existing devices should have
 * been detected and we want spa_load to return the right error codes.
 */
uint64_t	zfs_max_missing_tvds_scan = 0;

/*
 * Debugging aid that pauses spa_sync() towards the end.
 */
boolean_t	zfs_pause_spa_sync = B_FALSE;

/*
 * Variables to indicate the livelist condense zthr func should wait at certain
 * points for the livelist to be removed - used to test condense/destroy races
 */
int zfs_livelist_condense_zthr_pause = 0;
int zfs_livelist_condense_sync_pause = 0;

/*
 * Variables to track whether or not condense cancellation has been
 * triggered in testing.
 */
int zfs_livelist_condense_sync_cancel = 0;
int zfs_livelist_condense_zthr_cancel = 0;

/*
 * Variable to track whether or not extra ALLOC blkptrs were added to a
 * livelist entry while it was being condensed (caused by the way we track
 * remapped blkptrs in dbuf_remap_impl)
 */
int zfs_livelist_condense_new_alloc = 0;

/*
 * ==========================================================================
 * SPA properties routines
 * ==========================================================================
 */

/*
 * Add a (source=src, propname=propval) list to an nvlist.
 */
static void
spa_prop_add_list(nvlist_t *nvl, zpool_prop_t prop, char *strval,
    uint64_t intval, zprop_source_t src)
{
	const char *propname = zpool_prop_to_name(prop);
	nvlist_t *propval;

	VERIFY(nvlist_alloc(&propval, NV_UNIQUE_NAME, KM_SLEEP) == 0);
	VERIFY(nvlist_add_uint64(propval, ZPROP_SOURCE, src) == 0);

	if (strval != NULL)
		VERIFY(nvlist_add_string(propval, ZPROP_VALUE, strval) == 0);
	else
		VERIFY(nvlist_add_uint64(propval, ZPROP_VALUE, intval) == 0);

	VERIFY(nvlist_add_nvlist(nvl, propname, propval) == 0);
	nvlist_free(propval);
}

/*
 * Get property values from the spa configuration.
 */
static void
spa_prop_get_config(spa_t *spa, nvlist_t **nvp)
{
	vdev_t *rvd = spa->spa_root_vdev;
	dsl_pool_t *pool = spa->spa_dsl_pool;
	uint64_t size, alloc, cap, version;
	zprop_source_t src = ZPROP_SRC_NONE;
	spa_config_dirent_t *dp;
	metaslab_class_t *mc = spa_normal_class(spa);

	ASSERT(MUTEX_HELD(&spa->spa_props_lock));

	if (rvd != NULL) {
		alloc = metaslab_class_get_alloc(spa_normal_class(spa));
		size = metaslab_class_get_space(spa_normal_class(spa));
		spa_prop_add_list(*nvp, ZPOOL_PROP_NAME, spa_name(spa), 0, src);
		spa_prop_add_list(*nvp, ZPOOL_PROP_SIZE, NULL, size, src);
		spa_prop_add_list(*nvp, ZPOOL_PROP_ALLOCATED, NULL, alloc, src);
		spa_prop_add_list(*nvp, ZPOOL_PROP_FREE, NULL,
		    size - alloc, src);
		spa_prop_add_list(*nvp, ZPOOL_PROP_CHECKPOINT, NULL,
		    spa->spa_checkpoint_info.sci_dspace, src);

		spa_prop_add_list(*nvp, ZPOOL_PROP_FRAGMENTATION, NULL,
		    metaslab_class_fragmentation(mc), src);
		spa_prop_add_list(*nvp, ZPOOL_PROP_EXPANDSZ, NULL,
		    metaslab_class_expandable_space(mc), src);
		spa_prop_add_list(*nvp, ZPOOL_PROP_READONLY, NULL,
		    (spa_mode(spa) == FREAD), src);

		cap = (size == 0) ? 0 : (alloc * 100 / size);
		spa_prop_add_list(*nvp, ZPOOL_PROP_CAPACITY, NULL, cap, src);

		spa_prop_add_list(*nvp, ZPOOL_PROP_DEDUPRATIO, NULL,
		    ddt_get_pool_dedup_ratio(spa), src);

		spa_prop_add_list(*nvp, ZPOOL_PROP_HEALTH, NULL,
		    rvd->vdev_state, src);

		version = spa_version(spa);
		if (version == zpool_prop_default_numeric(ZPOOL_PROP_VERSION))
			src = ZPROP_SRC_DEFAULT;
		else
			src = ZPROP_SRC_LOCAL;
		spa_prop_add_list(*nvp, ZPOOL_PROP_VERSION, NULL, version, src);
	}

	if (pool != NULL) {
		/*
		 * The $FREE directory was introduced in SPA_VERSION_DEADLISTS,
		 * when opening pools before this version freedir will be NULL.
		 */
		if (pool->dp_free_dir != NULL) {
			spa_prop_add_list(*nvp, ZPOOL_PROP_FREEING, NULL,
			    dsl_dir_phys(pool->dp_free_dir)->dd_used_bytes,
			    src);
		} else {
			spa_prop_add_list(*nvp, ZPOOL_PROP_FREEING,
			    NULL, 0, src);
		}

		if (pool->dp_leak_dir != NULL) {
			spa_prop_add_list(*nvp, ZPOOL_PROP_LEAKED, NULL,
			    dsl_dir_phys(pool->dp_leak_dir)->dd_used_bytes,
			    src);
		} else {
			spa_prop_add_list(*nvp, ZPOOL_PROP_LEAKED,
			    NULL, 0, src);
		}
	}

	spa_prop_add_list(*nvp, ZPOOL_PROP_GUID, NULL, spa_guid(spa), src);

	if (spa->spa_comment != NULL) {
		spa_prop_add_list(*nvp, ZPOOL_PROP_COMMENT, spa->spa_comment,
		    0, ZPROP_SRC_LOCAL);
	}

	if (spa->spa_root != NULL)
		spa_prop_add_list(*nvp, ZPOOL_PROP_ALTROOT, spa->spa_root,
		    0, ZPROP_SRC_LOCAL);

	if (spa_feature_is_enabled(spa, SPA_FEATURE_LARGE_BLOCKS)) {
		spa_prop_add_list(*nvp, ZPOOL_PROP_MAXBLOCKSIZE, NULL,
		    MIN(zfs_max_recordsize, SPA_MAXBLOCKSIZE), ZPROP_SRC_NONE);
	} else {
		spa_prop_add_list(*nvp, ZPOOL_PROP_MAXBLOCKSIZE, NULL,
		    SPA_OLD_MAXBLOCKSIZE, ZPROP_SRC_NONE);
	}

	if ((dp = list_head(&spa->spa_config_list)) != NULL) {
		if (dp->scd_path == NULL) {
			spa_prop_add_list(*nvp, ZPOOL_PROP_CACHEFILE,
			    "none", 0, ZPROP_SRC_LOCAL);
		} else if (strcmp(dp->scd_path, spa_config_path) != 0) {
			spa_prop_add_list(*nvp, ZPOOL_PROP_CACHEFILE,
			    dp->scd_path, 0, ZPROP_SRC_LOCAL);
		}
	}
}

/*
 * Get zpool property values.
 */
int
spa_prop_get(spa_t *spa, nvlist_t **nvp)
{
	objset_t *mos = spa->spa_meta_objset;
	zap_cursor_t zc;
	zap_attribute_t za;
	int err;

	VERIFY(nvlist_alloc(nvp, NV_UNIQUE_NAME, KM_SLEEP) == 0);

	mutex_enter(&spa->spa_props_lock);

	/*
	 * Get properties from the spa config.
	 */
	spa_prop_get_config(spa, nvp);

	/* If no pool property object, no more prop to get. */
	if (mos == NULL || spa->spa_pool_props_object == 0) {
		mutex_exit(&spa->spa_props_lock);
		return (0);
	}

	/*
	 * Get properties from the MOS pool property object.
	 */
	for (zap_cursor_init(&zc, mos, spa->spa_pool_props_object);
	    (err = zap_cursor_retrieve(&zc, &za)) == 0;
	    zap_cursor_advance(&zc)) {
		uint64_t intval = 0;
		char *strval = NULL;
		zprop_source_t src = ZPROP_SRC_DEFAULT;
		zpool_prop_t prop;

		if ((prop = zpool_name_to_prop(za.za_name)) == ZPOOL_PROP_INVAL)
			continue;

		switch (za.za_integer_length) {
		case 8:
			/* integer property */
			if (za.za_first_integer !=
			    zpool_prop_default_numeric(prop))
				src = ZPROP_SRC_LOCAL;

			if (prop == ZPOOL_PROP_BOOTFS) {
				dsl_pool_t *dp;
				dsl_dataset_t *ds = NULL;

				dp = spa_get_dsl(spa);
				dsl_pool_config_enter(dp, FTAG);
				err = dsl_dataset_hold_obj(dp,
				    za.za_first_integer, FTAG, &ds);
				if (err != 0) {
					dsl_pool_config_exit(dp, FTAG);
					break;
				}

				strval = kmem_alloc(ZFS_MAX_DATASET_NAME_LEN,
				    KM_SLEEP);
				dsl_dataset_name(ds, strval);
				dsl_dataset_rele(ds, FTAG);
				dsl_pool_config_exit(dp, FTAG);
			} else {
				strval = NULL;
				intval = za.za_first_integer;
			}

			spa_prop_add_list(*nvp, prop, strval, intval, src);

			if (strval != NULL)
				kmem_free(strval, ZFS_MAX_DATASET_NAME_LEN);

			break;

		case 1:
			/* string property */
			strval = kmem_alloc(za.za_num_integers, KM_SLEEP);
			err = zap_lookup(mos, spa->spa_pool_props_object,
			    za.za_name, 1, za.za_num_integers, strval);
			if (err) {
				kmem_free(strval, za.za_num_integers);
				break;
			}
			spa_prop_add_list(*nvp, prop, strval, 0, src);
			kmem_free(strval, za.za_num_integers);
			break;

		default:
			break;
		}
	}
	zap_cursor_fini(&zc);
	mutex_exit(&spa->spa_props_lock);
out:
	if (err && err != ENOENT) {
		nvlist_free(*nvp);
		*nvp = NULL;
		return (err);
	}

	return (0);
}

/*
 * Validate the given pool properties nvlist and modify the list
 * for the property values to be set.
 */
static int
spa_prop_validate(spa_t *spa, nvlist_t *props)
{
	nvpair_t *elem;
	int error = 0, reset_bootfs = 0;
	uint64_t objnum = 0;
	boolean_t has_feature = B_FALSE;

	elem = NULL;
	while ((elem = nvlist_next_nvpair(props, elem)) != NULL) {
		uint64_t intval;
		char *strval, *slash, *check, *fname;
		const char *propname = nvpair_name(elem);
		zpool_prop_t prop = zpool_name_to_prop(propname);

		switch (prop) {
		case ZPOOL_PROP_INVAL:
			if (!zpool_prop_feature(propname)) {
				error = SET_ERROR(EINVAL);
				break;
			}

			/*
			 * Sanitize the input.
			 */
			if (nvpair_type(elem) != DATA_TYPE_UINT64) {
				error = SET_ERROR(EINVAL);
				break;
			}

			if (nvpair_value_uint64(elem, &intval) != 0) {
				error = SET_ERROR(EINVAL);
				break;
			}

			if (intval != 0) {
				error = SET_ERROR(EINVAL);
				break;
			}

			fname = strchr(propname, '@') + 1;
			if (zfeature_lookup_name(fname, NULL) != 0) {
				error = SET_ERROR(EINVAL);
				break;
			}

			has_feature = B_TRUE;
			break;

		case ZPOOL_PROP_VERSION:
			error = nvpair_value_uint64(elem, &intval);
			if (!error &&
			    (intval < spa_version(spa) ||
			    intval > SPA_VERSION_BEFORE_FEATURES ||
			    has_feature))
				error = SET_ERROR(EINVAL);
			break;

		case ZPOOL_PROP_DELEGATION:
		case ZPOOL_PROP_AUTOREPLACE:
		case ZPOOL_PROP_LISTSNAPS:
		case ZPOOL_PROP_AUTOEXPAND:
			error = nvpair_value_uint64(elem, &intval);
			if (!error && intval > 1)
				error = SET_ERROR(EINVAL);
			break;

		case ZPOOL_PROP_BOOTFS:
			/*
			 * If the pool version is less than SPA_VERSION_BOOTFS,
			 * or the pool is still being created (version == 0),
			 * the bootfs property cannot be set.
			 */
			if (spa_version(spa) < SPA_VERSION_BOOTFS) {
				error = SET_ERROR(ENOTSUP);
				break;
			}

			/*
			 * Make sure the vdev config is bootable
			 */
			if (!vdev_is_bootable(spa->spa_root_vdev)) {
				error = SET_ERROR(ENOTSUP);
				break;
			}

			reset_bootfs = 1;

			error = nvpair_value_string(elem, &strval);

			if (!error) {
				objset_t *os;
				uint64_t propval;

				if (strval == NULL || strval[0] == '\0') {
					objnum = zpool_prop_default_numeric(
					    ZPOOL_PROP_BOOTFS);
					break;
				}

				error = dmu_objset_hold(strval, FTAG, &os);
				if (error != 0)
					break;

				/*
				 * Must be ZPL, and its property settings
				 * must be supported by GRUB (compression
				 * is not gzip, and large blocks are not used).
				 */

				if (dmu_objset_type(os) != DMU_OST_ZFS) {
					error = SET_ERROR(ENOTSUP);
				} else if ((error =
				    dsl_prop_get_int_ds(dmu_objset_ds(os),
				    zfs_prop_to_name(ZFS_PROP_COMPRESSION),
				    &propval)) == 0 &&
				    !BOOTFS_COMPRESS_VALID(propval)) {
					error = SET_ERROR(ENOTSUP);
				} else {
					objnum = dmu_objset_id(os);
				}
				dmu_objset_rele(os, FTAG);
			}
			break;

		case ZPOOL_PROP_FAILUREMODE:
			error = nvpair_value_uint64(elem, &intval);
			if (!error && (intval < ZIO_FAILURE_MODE_WAIT ||
			    intval > ZIO_FAILURE_MODE_PANIC))
				error = SET_ERROR(EINVAL);

			/*
			 * This is a special case which only occurs when
			 * the pool has completely failed. This allows
			 * the user to change the in-core failmode property
			 * without syncing it out to disk (I/Os might
			 * currently be blocked). We do this by returning
			 * EIO to the caller (spa_prop_set) to trick it
			 * into thinking we encountered a property validation
			 * error.
			 */
			if (!error && spa_suspended(spa)) {
				spa->spa_failmode = intval;
				error = SET_ERROR(EIO);
			}
			break;

		case ZPOOL_PROP_CACHEFILE:
			if ((error = nvpair_value_string(elem, &strval)) != 0)
				break;

			if (strval[0] == '\0')
				break;

			if (strcmp(strval, "none") == 0)
				break;

			if (strval[0] != '/') {
				error = SET_ERROR(EINVAL);
				break;
			}

			slash = strrchr(strval, '/');
			ASSERT(slash != NULL);

			if (slash[1] == '\0' || strcmp(slash, "/.") == 0 ||
			    strcmp(slash, "/..") == 0)
				error = SET_ERROR(EINVAL);
			break;

		case ZPOOL_PROP_COMMENT:
			if ((error = nvpair_value_string(elem, &strval)) != 0)
				break;
			for (check = strval; *check != '\0'; check++) {
				/*
				 * The kernel doesn't have an easy isprint()
				 * check.  For this kernel check, we merely
				 * check ASCII apart from DEL.  Fix this if
				 * there is an easy-to-use kernel isprint().
				 */
				if (*check >= 0x7f) {
					error = SET_ERROR(EINVAL);
					break;
				}
			}
			if (strlen(strval) > ZPROP_MAX_COMMENT)
				error = E2BIG;
			break;

		case ZPOOL_PROP_DEDUPDITTO:
			if (spa_version(spa) < SPA_VERSION_DEDUP)
				error = SET_ERROR(ENOTSUP);
			else
				error = nvpair_value_uint64(elem, &intval);
			if (error == 0 &&
			    intval != 0 && intval < ZIO_DEDUPDITTO_MIN)
				error = SET_ERROR(EINVAL);
			break;
		}

		if (error)
			break;
	}

	if (!error && reset_bootfs) {
		error = nvlist_remove(props,
		    zpool_prop_to_name(ZPOOL_PROP_BOOTFS), DATA_TYPE_STRING);

		if (!error) {
			error = nvlist_add_uint64(props,
			    zpool_prop_to_name(ZPOOL_PROP_BOOTFS), objnum);
		}
	}

	return (error);
}

void
spa_configfile_set(spa_t *spa, nvlist_t *nvp, boolean_t need_sync)
{
	char *cachefile;
	spa_config_dirent_t *dp;

	if (nvlist_lookup_string(nvp, zpool_prop_to_name(ZPOOL_PROP_CACHEFILE),
	    &cachefile) != 0)
		return;

	dp = kmem_alloc(sizeof (spa_config_dirent_t),
	    KM_SLEEP);

	if (cachefile[0] == '\0')
		dp->scd_path = spa_strdup(spa_config_path);
	else if (strcmp(cachefile, "none") == 0)
		dp->scd_path = NULL;
	else
		dp->scd_path = spa_strdup(cachefile);

	list_insert_head(&spa->spa_config_list, dp);
	if (need_sync)
		spa_async_request(spa, SPA_ASYNC_CONFIG_UPDATE);
}

int
spa_prop_set(spa_t *spa, nvlist_t *nvp)
{
	int error;
	nvpair_t *elem = NULL;
	boolean_t need_sync = B_FALSE;

	if ((error = spa_prop_validate(spa, nvp)) != 0)
		return (error);

	while ((elem = nvlist_next_nvpair(nvp, elem)) != NULL) {
		zpool_prop_t prop = zpool_name_to_prop(nvpair_name(elem));

		if (prop == ZPOOL_PROP_CACHEFILE ||
		    prop == ZPOOL_PROP_ALTROOT ||
		    prop == ZPOOL_PROP_READONLY)
			continue;

		if (prop == ZPOOL_PROP_VERSION || prop == ZPOOL_PROP_INVAL) {
			uint64_t ver;

			if (prop == ZPOOL_PROP_VERSION) {
				VERIFY(nvpair_value_uint64(elem, &ver) == 0);
			} else {
				ASSERT(zpool_prop_feature(nvpair_name(elem)));
				ver = SPA_VERSION_FEATURES;
				need_sync = B_TRUE;
			}

			/* Save time if the version is already set. */
			if (ver == spa_version(spa))
				continue;

			/*
			 * In addition to the pool directory object, we might
			 * create the pool properties object, the features for
			 * read object, the features for write object, or the
			 * feature descriptions object.
			 */
			error = dsl_sync_task(spa->spa_name, NULL,
			    spa_sync_version, &ver,
			    6, ZFS_SPACE_CHECK_RESERVED);
			if (error)
				return (error);
			continue;
		}

		need_sync = B_TRUE;
		break;
	}

	if (need_sync) {
		return (dsl_sync_task(spa->spa_name, NULL, spa_sync_props,
		    nvp, 6, ZFS_SPACE_CHECK_RESERVED));
	}

	return (0);
}

/*
 * If the bootfs property value is dsobj, clear it.
 */
void
spa_prop_clear_bootfs(spa_t *spa, uint64_t dsobj, dmu_tx_t *tx)
{
	if (spa->spa_bootfs == dsobj && spa->spa_pool_props_object != 0) {
		VERIFY(zap_remove(spa->spa_meta_objset,
		    spa->spa_pool_props_object,
		    zpool_prop_to_name(ZPOOL_PROP_BOOTFS), tx) == 0);
		spa->spa_bootfs = 0;
	}
}

/*ARGSUSED*/
static int
spa_change_guid_check(void *arg, dmu_tx_t *tx)
{
	uint64_t *newguid = arg;
	spa_t *spa = dmu_tx_pool(tx)->dp_spa;
	vdev_t *rvd = spa->spa_root_vdev;
	uint64_t vdev_state;

	if (spa_feature_is_active(spa, SPA_FEATURE_POOL_CHECKPOINT)) {
		int error = (spa_has_checkpoint(spa)) ?
		    ZFS_ERR_CHECKPOINT_EXISTS : ZFS_ERR_DISCARDING_CHECKPOINT;
		return (SET_ERROR(error));
	}

	spa_config_enter(spa, SCL_STATE, FTAG, RW_READER);
	vdev_state = rvd->vdev_state;
	spa_config_exit(spa, SCL_STATE, FTAG);

	if (vdev_state != VDEV_STATE_HEALTHY)
		return (SET_ERROR(ENXIO));

	ASSERT3U(spa_guid(spa), !=, *newguid);

	return (0);
}

static void
spa_change_guid_sync(void *arg, dmu_tx_t *tx)
{
	uint64_t *newguid = arg;
	spa_t *spa = dmu_tx_pool(tx)->dp_spa;
	uint64_t oldguid;
	vdev_t *rvd = spa->spa_root_vdev;

	oldguid = spa_guid(spa);

	spa_config_enter(spa, SCL_STATE, FTAG, RW_READER);
	rvd->vdev_guid = *newguid;
	rvd->vdev_guid_sum += (*newguid - oldguid);
	vdev_config_dirty(rvd);
	spa_config_exit(spa, SCL_STATE, FTAG);

	spa_history_log_internal(spa, "guid change", tx, "old=%llu new=%llu",
	    oldguid, *newguid);
}

/*
 * Change the GUID for the pool.  This is done so that we can later
 * re-import a pool built from a clone of our own vdevs.  We will modify
 * the root vdev's guid, our own pool guid, and then mark all of our
 * vdevs dirty.  Note that we must make sure that all our vdevs are
 * online when we do this, or else any vdevs that weren't present
 * would be orphaned from our pool.  We are also going to issue a
 * sysevent to update any watchers.
 */
int
spa_change_guid(spa_t *spa)
{
	int error;
	uint64_t guid;

	mutex_enter(&spa->spa_vdev_top_lock);
	mutex_enter(&spa_namespace_lock);
	guid = spa_generate_guid(NULL);

	error = dsl_sync_task(spa->spa_name, spa_change_guid_check,
	    spa_change_guid_sync, &guid, 5, ZFS_SPACE_CHECK_RESERVED);

	if (error == 0) {
		spa_write_cachefile(spa, B_FALSE, B_TRUE);
		spa_event_notify(spa, NULL, NULL, ESC_ZFS_POOL_REGUID);
	}

	mutex_exit(&spa_namespace_lock);
	mutex_exit(&spa->spa_vdev_top_lock);

	return (error);
}

/*
 * ==========================================================================
 * SPA state manipulation (open/create/destroy/import/export)
 * ==========================================================================
 */

static int
spa_error_entry_compare(const void *a, const void *b)
{
	spa_error_entry_t *sa = (spa_error_entry_t *)a;
	spa_error_entry_t *sb = (spa_error_entry_t *)b;
	int ret;

	ret = bcmp(&sa->se_bookmark, &sb->se_bookmark,
	    sizeof (zbookmark_phys_t));

	if (ret < 0)
		return (-1);
	else if (ret > 0)
		return (1);
	else
		return (0);
}

/*
 * Utility function which retrieves copies of the current logs and
 * re-initializes them in the process.
 */
void
spa_get_errlists(spa_t *spa, avl_tree_t *last, avl_tree_t *scrub)
{
	ASSERT(MUTEX_HELD(&spa->spa_errlist_lock));

	bcopy(&spa->spa_errlist_last, last, sizeof (avl_tree_t));
	bcopy(&spa->spa_errlist_scrub, scrub, sizeof (avl_tree_t));

	avl_create(&spa->spa_errlist_scrub,
	    spa_error_entry_compare, sizeof (spa_error_entry_t),
	    offsetof(spa_error_entry_t, se_avl));
	avl_create(&spa->spa_errlist_last,
	    spa_error_entry_compare, sizeof (spa_error_entry_t),
	    offsetof(spa_error_entry_t, se_avl));
}

static void
spa_taskqs_init(spa_t *spa, zio_type_t t, zio_taskq_type_t q)
{
	const zio_taskq_info_t *ztip = &zio_taskqs[t][q];
	enum zti_modes mode = ztip->zti_mode;
	uint_t value = ztip->zti_value;
	uint_t count = ztip->zti_count;
	spa_taskqs_t *tqs = &spa->spa_zio_taskq[t][q];
	char name[32];
	uint_t flags = 0;
	boolean_t batch = B_FALSE;

	if (mode == ZTI_MODE_NULL) {
		tqs->stqs_count = 0;
		tqs->stqs_taskq = NULL;
		return;
	}

	ASSERT3U(count, >, 0);

	tqs->stqs_count = count;
	tqs->stqs_taskq = kmem_alloc(count * sizeof (taskq_t *), KM_SLEEP);

	switch (mode) {
	case ZTI_MODE_FIXED:
		ASSERT3U(value, >=, 1);
		value = MAX(value, 1);
		break;

	case ZTI_MODE_BATCH:
		batch = B_TRUE;
		flags |= TASKQ_THREADS_CPU_PCT;
		value = zio_taskq_batch_pct;
		break;

	default:
		panic("unrecognized mode for %s_%s taskq (%u:%u) in "
		    "spa_activate()",
		    zio_type_name[t], zio_taskq_types[q], mode, value);
		break;
	}

	for (uint_t i = 0; i < count; i++) {
		taskq_t *tq;

		if (count > 1) {
			(void) snprintf(name, sizeof (name), "%s_%s_%u",
			    zio_type_name[t], zio_taskq_types[q], i);
		} else {
			(void) snprintf(name, sizeof (name), "%s_%s",
			    zio_type_name[t], zio_taskq_types[q]);
		}

		if (zio_taskq_sysdc && spa->spa_proc != &p0) {
			if (batch)
				flags |= TASKQ_DC_BATCH;

			tq = taskq_create_sysdc(name, value, 50, INT_MAX,
			    spa->spa_proc, zio_taskq_basedc, flags);
		} else {
			pri_t pri = maxclsyspri;
			/*
			 * The write issue taskq can be extremely CPU
			 * intensive.  Run it at slightly lower priority
			 * than the other taskqs.
			 */
			if (t == ZIO_TYPE_WRITE && q == ZIO_TASKQ_ISSUE)
				pri--;

			tq = taskq_create_proc(name, value, pri, 50,
			    INT_MAX, spa->spa_proc, flags);
		}

		tqs->stqs_taskq[i] = tq;
	}
}

static void
spa_taskqs_fini(spa_t *spa, zio_type_t t, zio_taskq_type_t q)
{
	spa_taskqs_t *tqs = &spa->spa_zio_taskq[t][q];

	if (tqs->stqs_taskq == NULL) {
		ASSERT0(tqs->stqs_count);
		return;
	}

	for (uint_t i = 0; i < tqs->stqs_count; i++) {
		ASSERT3P(tqs->stqs_taskq[i], !=, NULL);
		taskq_destroy(tqs->stqs_taskq[i]);
	}

	kmem_free(tqs->stqs_taskq, tqs->stqs_count * sizeof (taskq_t *));
	tqs->stqs_taskq = NULL;
}

/*
 * Dispatch a task to the appropriate taskq for the ZFS I/O type and priority.
 * Note that a type may have multiple discrete taskqs to avoid lock contention
 * on the taskq itself. In that case we choose which taskq at random by using
 * the low bits of gethrtime().
 */
void
spa_taskq_dispatch_ent(spa_t *spa, zio_type_t t, zio_taskq_type_t q,
    task_func_t *func, void *arg, uint_t flags, taskq_ent_t *ent)
{
	spa_taskqs_t *tqs = &spa->spa_zio_taskq[t][q];
	taskq_t *tq;

	ASSERT3P(tqs->stqs_taskq, !=, NULL);
	ASSERT3U(tqs->stqs_count, !=, 0);

	if (tqs->stqs_count == 1) {
		tq = tqs->stqs_taskq[0];
	} else {
		tq = tqs->stqs_taskq[gethrtime() % tqs->stqs_count];
	}

	taskq_dispatch_ent(tq, func, arg, flags, ent);
}

static void
spa_create_zio_taskqs(spa_t *spa)
{
	for (int t = 0; t < ZIO_TYPES; t++) {
		for (int q = 0; q < ZIO_TASKQ_TYPES; q++) {
			spa_taskqs_init(spa, t, q);
		}
	}
}

#ifdef _KERNEL
static void
spa_thread(void *arg)
{
	callb_cpr_t cprinfo;

	spa_t *spa = arg;
	user_t *pu = PTOU(curproc);

	CALLB_CPR_INIT(&cprinfo, &spa->spa_proc_lock, callb_generic_cpr,
	    spa->spa_name);

	ASSERT(curproc != &p0);
	(void) snprintf(pu->u_psargs, sizeof (pu->u_psargs),
	    "zpool-%s", spa->spa_name);
	(void) strlcpy(pu->u_comm, pu->u_psargs, sizeof (pu->u_comm));

	/* bind this thread to the requested psrset */
	if (zio_taskq_psrset_bind != PS_NONE) {
		pool_lock();
		mutex_enter(&cpu_lock);
		mutex_enter(&pidlock);
		mutex_enter(&curproc->p_lock);

		if (cpupart_bind_thread(curthread, zio_taskq_psrset_bind,
		    0, NULL, NULL) == 0)  {
			curthread->t_bind_pset = zio_taskq_psrset_bind;
		} else {
			cmn_err(CE_WARN,
			    "Couldn't bind process for zfs pool \"%s\" to "
			    "pset %d\n", spa->spa_name, zio_taskq_psrset_bind);
		}

		mutex_exit(&curproc->p_lock);
		mutex_exit(&pidlock);
		mutex_exit(&cpu_lock);
		pool_unlock();
	}

	if (zio_taskq_sysdc) {
		sysdc_thread_enter(curthread, 100, 0);
	}

	spa->spa_proc = curproc;
	spa->spa_did = curthread->t_did;

	spa_create_zio_taskqs(spa);

	mutex_enter(&spa->spa_proc_lock);
	ASSERT(spa->spa_proc_state == SPA_PROC_CREATED);

	spa->spa_proc_state = SPA_PROC_ACTIVE;
	cv_broadcast(&spa->spa_proc_cv);

	CALLB_CPR_SAFE_BEGIN(&cprinfo);
	while (spa->spa_proc_state == SPA_PROC_ACTIVE)
		cv_wait(&spa->spa_proc_cv, &spa->spa_proc_lock);
	CALLB_CPR_SAFE_END(&cprinfo, &spa->spa_proc_lock);

	ASSERT(spa->spa_proc_state == SPA_PROC_DEACTIVATE);
	spa->spa_proc_state = SPA_PROC_GONE;
	spa->spa_proc = &p0;
	cv_broadcast(&spa->spa_proc_cv);
	CALLB_CPR_EXIT(&cprinfo);	/* drops spa_proc_lock */

	mutex_enter(&curproc->p_lock);
	lwp_exit();
}
#endif

/*
 * Activate an uninitialized pool.
 */
static void
spa_activate(spa_t *spa, int mode)
{
	ASSERT(spa->spa_state == POOL_STATE_UNINITIALIZED);

	spa->spa_state = POOL_STATE_ACTIVE;
	spa->spa_mode = mode;

	spa->spa_normal_class = metaslab_class_create(spa, zfs_metaslab_ops);
	spa->spa_log_class = metaslab_class_create(spa, zfs_metaslab_ops);

	/* Try to create a covering process */
	mutex_enter(&spa->spa_proc_lock);
	ASSERT(spa->spa_proc_state == SPA_PROC_NONE);
	ASSERT(spa->spa_proc == &p0);
	spa->spa_did = 0;

	/* Only create a process if we're going to be around a while. */
	if (spa_create_process && strcmp(spa->spa_name, TRYIMPORT_NAME) != 0) {
		if (newproc(spa_thread, (caddr_t)spa, syscid, maxclsyspri,
		    NULL, 0) == 0) {
			spa->spa_proc_state = SPA_PROC_CREATED;
			while (spa->spa_proc_state == SPA_PROC_CREATED) {
				cv_wait(&spa->spa_proc_cv,
				    &spa->spa_proc_lock);
			}
			ASSERT(spa->spa_proc_state == SPA_PROC_ACTIVE);
			ASSERT(spa->spa_proc != &p0);
			ASSERT(spa->spa_did != 0);
		} else {
#ifdef _KERNEL
			cmn_err(CE_WARN,
			    "Couldn't create process for zfs pool \"%s\"\n",
			    spa->spa_name);
#endif
		}
	}
	mutex_exit(&spa->spa_proc_lock);

	/* If we didn't create a process, we need to create our taskqs. */
	if (spa->spa_proc == &p0) {
		spa_create_zio_taskqs(spa);
	}

	for (size_t i = 0; i < TXG_SIZE; i++) {
		spa->spa_txg_zio[i] = zio_root(spa, NULL, NULL,
		    ZIO_FLAG_CANFAIL);
	}

	list_create(&spa->spa_config_dirty_list, sizeof (vdev_t),
	    offsetof(vdev_t, vdev_config_dirty_node));
	list_create(&spa->spa_evicting_os_list, sizeof (objset_t),
	    offsetof(objset_t, os_evicting_node));
	list_create(&spa->spa_state_dirty_list, sizeof (vdev_t),
	    offsetof(vdev_t, vdev_state_dirty_node));

	txg_list_create(&spa->spa_vdev_txg_list, spa,
	    offsetof(struct vdev, vdev_txg_node));

	avl_create(&spa->spa_errlist_scrub,
	    spa_error_entry_compare, sizeof (spa_error_entry_t),
	    offsetof(spa_error_entry_t, se_avl));
	avl_create(&spa->spa_errlist_last,
	    spa_error_entry_compare, sizeof (spa_error_entry_t),
	    offsetof(spa_error_entry_t, se_avl));
}

/*
 * Opposite of spa_activate().
 */
static void
spa_deactivate(spa_t *spa)
{
	ASSERT(spa->spa_sync_on == B_FALSE);
	ASSERT(spa->spa_dsl_pool == NULL);
	ASSERT(spa->spa_root_vdev == NULL);
	ASSERT(spa->spa_async_zio_root == NULL);
	ASSERT(spa->spa_state != POOL_STATE_UNINITIALIZED);

	spa_evicting_os_wait(spa);

	txg_list_destroy(&spa->spa_vdev_txg_list);

	list_destroy(&spa->spa_config_dirty_list);
	list_destroy(&spa->spa_evicting_os_list);
	list_destroy(&spa->spa_state_dirty_list);

	for (int t = 0; t < ZIO_TYPES; t++) {
		for (int q = 0; q < ZIO_TASKQ_TYPES; q++) {
			spa_taskqs_fini(spa, t, q);
		}
	}

	for (size_t i = 0; i < TXG_SIZE; i++) {
		ASSERT3P(spa->spa_txg_zio[i], !=, NULL);
		VERIFY0(zio_wait(spa->spa_txg_zio[i]));
		spa->spa_txg_zio[i] = NULL;
	}

	metaslab_class_destroy(spa->spa_normal_class);
	spa->spa_normal_class = NULL;

	metaslab_class_destroy(spa->spa_log_class);
	spa->spa_log_class = NULL;

	/*
	 * If this was part of an import or the open otherwise failed, we may
	 * still have errors left in the queues.  Empty them just in case.
	 */
	spa_errlog_drain(spa);

	avl_destroy(&spa->spa_errlist_scrub);
	avl_destroy(&spa->spa_errlist_last);

	spa->spa_state = POOL_STATE_UNINITIALIZED;

	mutex_enter(&spa->spa_proc_lock);
	if (spa->spa_proc_state != SPA_PROC_NONE) {
		ASSERT(spa->spa_proc_state == SPA_PROC_ACTIVE);
		spa->spa_proc_state = SPA_PROC_DEACTIVATE;
		cv_broadcast(&spa->spa_proc_cv);
		while (spa->spa_proc_state == SPA_PROC_DEACTIVATE) {
			ASSERT(spa->spa_proc != &p0);
			cv_wait(&spa->spa_proc_cv, &spa->spa_proc_lock);
		}
		ASSERT(spa->spa_proc_state == SPA_PROC_GONE);
		spa->spa_proc_state = SPA_PROC_NONE;
	}
	ASSERT(spa->spa_proc == &p0);
	mutex_exit(&spa->spa_proc_lock);

	/*
	 * We want to make sure spa_thread() has actually exited the ZFS
	 * module, so that the module can't be unloaded out from underneath
	 * it.
	 */
	if (spa->spa_did != 0) {
		thread_join(spa->spa_did);
		spa->spa_did = 0;
	}
}

/*
 * Verify a pool configuration, and construct the vdev tree appropriately.  This
 * will create all the necessary vdevs in the appropriate layout, with each vdev
 * in the CLOSED state.  This will prep the pool before open/creation/import.
 * All vdev validation is done by the vdev_alloc() routine.
 */
static int
spa_config_parse(spa_t *spa, vdev_t **vdp, nvlist_t *nv, vdev_t *parent,
    uint_t id, int atype)
{
	nvlist_t **child;
	uint_t children;
	int error;

	if ((error = vdev_alloc(spa, vdp, nv, parent, id, atype)) != 0)
		return (error);

	if ((*vdp)->vdev_ops->vdev_op_leaf)
		return (0);

	error = nvlist_lookup_nvlist_array(nv, ZPOOL_CONFIG_CHILDREN,
	    &child, &children);

	if (error == ENOENT)
		return (0);

	if (error) {
		vdev_free(*vdp);
		*vdp = NULL;
		return (SET_ERROR(EINVAL));
	}

	for (int c = 0; c < children; c++) {
		vdev_t *vd;
		if ((error = spa_config_parse(spa, &vd, child[c], *vdp, c,
		    atype)) != 0) {
			vdev_free(*vdp);
			*vdp = NULL;
			return (error);
		}
	}

	ASSERT(*vdp != NULL);

	return (0);
}

static void
spa_destroy_aux_threads(spa_t *spa)
{
	if (spa->spa_condense_zthr != NULL) {
		ASSERT(!zthr_isrunning(spa->spa_condense_zthr));
		zthr_destroy(spa->spa_condense_zthr);
		spa->spa_condense_zthr = NULL;
	}
	if (spa->spa_checkpoint_discard_zthr != NULL) {
		ASSERT(!zthr_isrunning(spa->spa_checkpoint_discard_zthr));
		zthr_destroy(spa->spa_checkpoint_discard_zthr);
		spa->spa_checkpoint_discard_zthr = NULL;
	}
	if (spa->spa_livelist_delete_zthr != NULL) {
		ASSERT(!zthr_isrunning(spa->spa_livelist_delete_zthr));
		zthr_destroy(spa->spa_livelist_delete_zthr);
		spa->spa_livelist_delete_zthr = NULL;
	}
	if (spa->spa_livelist_condense_zthr != NULL) {
		ASSERT(!zthr_isrunning(spa->spa_livelist_condense_zthr));
		zthr_destroy(spa->spa_livelist_condense_zthr);
		spa->spa_livelist_condense_zthr = NULL;
	}
}

/*
 * Opposite of spa_load().
 */
static void
spa_unload(spa_t *spa)
{
	int i;

	ASSERT(MUTEX_HELD(&spa_namespace_lock));

	spa_load_note(spa, "UNLOADING");

	spa_wake_waiters(spa);

	/*
	 * Stop async tasks.
	 */
	spa_async_suspend(spa);

	if (spa->spa_root_vdev) {
		vdev_initialize_stop_all(spa->spa_root_vdev,
		    VDEV_INITIALIZE_ACTIVE);
	}

	/*
	 * Stop syncing.
	 */
	if (spa->spa_sync_on) {
		txg_sync_stop(spa->spa_dsl_pool);
		spa->spa_sync_on = B_FALSE;
	}

	/*
	 * Even though vdev_free() also calls vdev_metaslab_fini, we need
	 * to call it earlier, before we wait for async i/o to complete.
	 * This ensures that there is no async metaslab prefetching, by
	 * calling taskq_wait(mg_taskq).
	 */
	if (spa->spa_root_vdev != NULL) {
		spa_config_enter(spa, SCL_ALL, spa, RW_WRITER);
		for (int c = 0; c < spa->spa_root_vdev->vdev_children; c++)
			vdev_metaslab_fini(spa->spa_root_vdev->vdev_child[c]);
		spa_config_exit(spa, SCL_ALL, spa);
	}

	/*
	 * Wait for any outstanding async I/O to complete.
	 */
	if (spa->spa_async_zio_root != NULL) {
		for (int i = 0; i < max_ncpus; i++)
			(void) zio_wait(spa->spa_async_zio_root[i]);
		kmem_free(spa->spa_async_zio_root, max_ncpus * sizeof (void *));
		spa->spa_async_zio_root = NULL;
	}

	if (spa->spa_vdev_removal != NULL) {
		spa_vdev_removal_destroy(spa->spa_vdev_removal);
		spa->spa_vdev_removal = NULL;
	}

	spa_destroy_aux_threads(spa);

	spa_condense_fini(spa);

	bpobj_close(&spa->spa_deferred_bpobj);

	spa_config_enter(spa, SCL_ALL, spa, RW_WRITER);

	/*
	 * Close all vdevs.
	 */
	if (spa->spa_root_vdev)
		vdev_free(spa->spa_root_vdev);
	ASSERT(spa->spa_root_vdev == NULL);

	/*
	 * Close the dsl pool.
	 */
	if (spa->spa_dsl_pool) {
		dsl_pool_close(spa->spa_dsl_pool);
		spa->spa_dsl_pool = NULL;
		spa->spa_meta_objset = NULL;
	}

	ddt_unload(spa);

	/*
	 * Drop and purge level 2 cache
	 */
	spa_l2cache_drop(spa);

	for (i = 0; i < spa->spa_spares.sav_count; i++)
		vdev_free(spa->spa_spares.sav_vdevs[i]);
	if (spa->spa_spares.sav_vdevs) {
		kmem_free(spa->spa_spares.sav_vdevs,
		    spa->spa_spares.sav_count * sizeof (void *));
		spa->spa_spares.sav_vdevs = NULL;
	}
	if (spa->spa_spares.sav_config) {
		nvlist_free(spa->spa_spares.sav_config);
		spa->spa_spares.sav_config = NULL;
	}
	spa->spa_spares.sav_count = 0;

	for (i = 0; i < spa->spa_l2cache.sav_count; i++) {
		vdev_clear_stats(spa->spa_l2cache.sav_vdevs[i]);
		vdev_free(spa->spa_l2cache.sav_vdevs[i]);
	}
	if (spa->spa_l2cache.sav_vdevs) {
		kmem_free(spa->spa_l2cache.sav_vdevs,
		    spa->spa_l2cache.sav_count * sizeof (void *));
		spa->spa_l2cache.sav_vdevs = NULL;
	}
	if (spa->spa_l2cache.sav_config) {
		nvlist_free(spa->spa_l2cache.sav_config);
		spa->spa_l2cache.sav_config = NULL;
	}
	spa->spa_l2cache.sav_count = 0;

	spa->spa_async_suspended = 0;

	spa->spa_indirect_vdevs_loaded = B_FALSE;

	if (spa->spa_comment != NULL) {
		spa_strfree(spa->spa_comment);
		spa->spa_comment = NULL;
	}

	spa_config_exit(spa, SCL_ALL, spa);
}

/*
 * Load (or re-load) the current list of vdevs describing the active spares for
 * this pool.  When this is called, we have some form of basic information in
 * 'spa_spares.sav_config'.  We parse this into vdevs, try to open them, and
 * then re-generate a more complete list including status information.
 */
void
spa_load_spares(spa_t *spa)
{
	nvlist_t **spares;
	uint_t nspares;
	int i;
	vdev_t *vd, *tvd;

#ifndef _KERNEL
	/*
	 * zdb opens both the current state of the pool and the
	 * checkpointed state (if present), with a different spa_t.
	 *
	 * As spare vdevs are shared among open pools, we skip loading
	 * them when we load the checkpointed state of the pool.
	 */
	if (!spa_writeable(spa))
		return;
#endif

	ASSERT(spa_config_held(spa, SCL_ALL, RW_WRITER) == SCL_ALL);

	/*
	 * First, close and free any existing spare vdevs.
	 */
	for (i = 0; i < spa->spa_spares.sav_count; i++) {
		vd = spa->spa_spares.sav_vdevs[i];

		/* Undo the call to spa_activate() below */
		if ((tvd = spa_lookup_by_guid(spa, vd->vdev_guid,
		    B_FALSE)) != NULL && tvd->vdev_isspare)
			spa_spare_remove(tvd);
		vdev_close(vd);
		vdev_free(vd);
	}

	if (spa->spa_spares.sav_vdevs)
		kmem_free(spa->spa_spares.sav_vdevs,
		    spa->spa_spares.sav_count * sizeof (void *));

	if (spa->spa_spares.sav_config == NULL)
		nspares = 0;
	else
		VERIFY(nvlist_lookup_nvlist_array(spa->spa_spares.sav_config,
		    ZPOOL_CONFIG_SPARES, &spares, &nspares) == 0);

	spa->spa_spares.sav_count = (int)nspares;
	spa->spa_spares.sav_vdevs = NULL;

	if (nspares == 0)
		return;

	/*
	 * Construct the array of vdevs, opening them to get status in the
	 * process.   For each spare, there is potentially two different vdev_t
	 * structures associated with it: one in the list of spares (used only
	 * for basic validation purposes) and one in the active vdev
	 * configuration (if it's spared in).  During this phase we open and
	 * validate each vdev on the spare list.  If the vdev also exists in the
	 * active configuration, then we also mark this vdev as an active spare.
	 */
	spa->spa_spares.sav_vdevs = kmem_alloc(nspares * sizeof (void *),
	    KM_SLEEP);
	for (i = 0; i < spa->spa_spares.sav_count; i++) {
		VERIFY(spa_config_parse(spa, &vd, spares[i], NULL, 0,
		    VDEV_ALLOC_SPARE) == 0);
		ASSERT(vd != NULL);

		spa->spa_spares.sav_vdevs[i] = vd;

		if ((tvd = spa_lookup_by_guid(spa, vd->vdev_guid,
		    B_FALSE)) != NULL) {
			if (!tvd->vdev_isspare)
				spa_spare_add(tvd);

			/*
			 * We only mark the spare active if we were successfully
			 * able to load the vdev.  Otherwise, importing a pool
			 * with a bad active spare would result in strange
			 * behavior, because multiple pool would think the spare
			 * is actively in use.
			 *
			 * There is a vulnerability here to an equally bizarre
			 * circumstance, where a dead active spare is later
			 * brought back to life (onlined or otherwise).  Given
			 * the rarity of this scenario, and the extra complexity
			 * it adds, we ignore the possibility.
			 */
			if (!vdev_is_dead(tvd))
				spa_spare_activate(tvd);
		}

		vd->vdev_top = vd;
		vd->vdev_aux = &spa->spa_spares;

		if (vdev_open(vd) != 0)
			continue;

		if (vdev_validate_aux(vd) == 0)
			spa_spare_add(vd);
	}

	/*
	 * Recompute the stashed list of spares, with status information
	 * this time.
	 */
	VERIFY(nvlist_remove(spa->spa_spares.sav_config, ZPOOL_CONFIG_SPARES,
	    DATA_TYPE_NVLIST_ARRAY) == 0);

	spares = kmem_alloc(spa->spa_spares.sav_count * sizeof (void *),
	    KM_SLEEP);
	for (i = 0; i < spa->spa_spares.sav_count; i++)
		spares[i] = vdev_config_generate(spa,
		    spa->spa_spares.sav_vdevs[i], B_TRUE, VDEV_CONFIG_SPARE);
	VERIFY(nvlist_add_nvlist_array(spa->spa_spares.sav_config,
	    ZPOOL_CONFIG_SPARES, spares, spa->spa_spares.sav_count) == 0);
	for (i = 0; i < spa->spa_spares.sav_count; i++)
		nvlist_free(spares[i]);
	kmem_free(spares, spa->spa_spares.sav_count * sizeof (void *));
}

/*
 * Load (or re-load) the current list of vdevs describing the active l2cache for
 * this pool.  When this is called, we have some form of basic information in
 * 'spa_l2cache.sav_config'.  We parse this into vdevs, try to open them, and
 * then re-generate a more complete list including status information.
 * Devices which are already active have their details maintained, and are
 * not re-opened.
 */
void
spa_load_l2cache(spa_t *spa)
{
	nvlist_t **l2cache;
	uint_t nl2cache;
	int i, j, oldnvdevs;
	uint64_t guid;
	vdev_t *vd, **oldvdevs, **newvdevs;
	spa_aux_vdev_t *sav = &spa->spa_l2cache;

#ifndef _KERNEL
	/*
	 * zdb opens both the current state of the pool and the
	 * checkpointed state (if present), with a different spa_t.
	 *
	 * As L2 caches are part of the ARC which is shared among open
	 * pools, we skip loading them when we load the checkpointed
	 * state of the pool.
	 */
	if (!spa_writeable(spa))
		return;
#endif

	ASSERT(spa_config_held(spa, SCL_ALL, RW_WRITER) == SCL_ALL);

	if (sav->sav_config != NULL) {
		VERIFY(nvlist_lookup_nvlist_array(sav->sav_config,
		    ZPOOL_CONFIG_L2CACHE, &l2cache, &nl2cache) == 0);
		newvdevs = kmem_alloc(nl2cache * sizeof (void *), KM_SLEEP);
	} else {
		nl2cache = 0;
		newvdevs = NULL;
	}

	oldvdevs = sav->sav_vdevs;
	oldnvdevs = sav->sav_count;
	sav->sav_vdevs = NULL;
	sav->sav_count = 0;

	/*
	 * Process new nvlist of vdevs.
	 */
	for (i = 0; i < nl2cache; i++) {
		VERIFY(nvlist_lookup_uint64(l2cache[i], ZPOOL_CONFIG_GUID,
		    &guid) == 0);

		newvdevs[i] = NULL;
		for (j = 0; j < oldnvdevs; j++) {
			vd = oldvdevs[j];
			if (vd != NULL && guid == vd->vdev_guid) {
				/*
				 * Retain previous vdev for add/remove ops.
				 */
				newvdevs[i] = vd;
				oldvdevs[j] = NULL;
				break;
			}
		}

		if (newvdevs[i] == NULL) {
			/*
			 * Create new vdev
			 */
			VERIFY(spa_config_parse(spa, &vd, l2cache[i], NULL, 0,
			    VDEV_ALLOC_L2CACHE) == 0);
			ASSERT(vd != NULL);
			newvdevs[i] = vd;

			/*
			 * Commit this vdev as an l2cache device,
			 * even if it fails to open.
			 */
			spa_l2cache_add(vd);

			vd->vdev_top = vd;
			vd->vdev_aux = sav;

			spa_l2cache_activate(vd);

			if (vdev_open(vd) != 0)
				continue;

			(void) vdev_validate_aux(vd);

			if (!vdev_is_dead(vd))
				l2arc_add_vdev(spa, vd);
		}
	}

	/*
	 * Purge vdevs that were dropped
	 */
	for (i = 0; i < oldnvdevs; i++) {
		uint64_t pool;

		vd = oldvdevs[i];
		if (vd != NULL) {
			ASSERT(vd->vdev_isl2cache);

			if (spa_l2cache_exists(vd->vdev_guid, &pool) &&
			    pool != 0ULL && l2arc_vdev_present(vd))
				l2arc_remove_vdev(vd);
			vdev_clear_stats(vd);
			vdev_free(vd);
		}
	}

	if (oldvdevs)
		kmem_free(oldvdevs, oldnvdevs * sizeof (void *));

	if (sav->sav_config == NULL)
		goto out;

	sav->sav_vdevs = newvdevs;
	sav->sav_count = (int)nl2cache;

	/*
	 * Recompute the stashed list of l2cache devices, with status
	 * information this time.
	 */
	VERIFY(nvlist_remove(sav->sav_config, ZPOOL_CONFIG_L2CACHE,
	    DATA_TYPE_NVLIST_ARRAY) == 0);

	l2cache = kmem_alloc(sav->sav_count * sizeof (void *), KM_SLEEP);
	for (i = 0; i < sav->sav_count; i++)
		l2cache[i] = vdev_config_generate(spa,
		    sav->sav_vdevs[i], B_TRUE, VDEV_CONFIG_L2CACHE);
	VERIFY(nvlist_add_nvlist_array(sav->sav_config,
	    ZPOOL_CONFIG_L2CACHE, l2cache, sav->sav_count) == 0);
out:
	for (i = 0; i < sav->sav_count; i++)
		nvlist_free(l2cache[i]);
	if (sav->sav_count)
		kmem_free(l2cache, sav->sav_count * sizeof (void *));
}

static int
load_nvlist(spa_t *spa, uint64_t obj, nvlist_t **value)
{
	dmu_buf_t *db;
	char *packed = NULL;
	size_t nvsize = 0;
	int error;
	*value = NULL;

	error = dmu_bonus_hold(spa->spa_meta_objset, obj, FTAG, &db);
	if (error != 0)
		return (error);

	nvsize = *(uint64_t *)db->db_data;
	dmu_buf_rele(db, FTAG);

	packed = kmem_alloc(nvsize, KM_SLEEP);
	error = dmu_read(spa->spa_meta_objset, obj, 0, nvsize, packed,
	    DMU_READ_PREFETCH);
	if (error == 0)
		error = nvlist_unpack(packed, nvsize, value, 0);
	kmem_free(packed, nvsize);

	return (error);
}

/*
 * Concrete top-level vdevs that are not missing and are not logs. At every
 * spa_sync we write new uberblocks to at least SPA_SYNC_MIN_VDEVS core tvds.
 */
static uint64_t
spa_healthy_core_tvds(spa_t *spa)
{
	vdev_t *rvd = spa->spa_root_vdev;
	uint64_t tvds = 0;

	for (uint64_t i = 0; i < rvd->vdev_children; i++) {
		vdev_t *vd = rvd->vdev_child[i];
		if (vd->vdev_islog)
			continue;
		if (vdev_is_concrete(vd) && !vdev_is_dead(vd))
			tvds++;
	}

	return (tvds);
}

/*
 * Checks to see if the given vdev could not be opened, in which case we post a
 * sysevent to notify the autoreplace code that the device has been removed.
 */
static void
spa_check_removed(vdev_t *vd)
{
	for (uint64_t c = 0; c < vd->vdev_children; c++)
		spa_check_removed(vd->vdev_child[c]);

	if (vd->vdev_ops->vdev_op_leaf && vdev_is_dead(vd) &&
	    vdev_is_concrete(vd)) {
		zfs_post_autoreplace(vd->vdev_spa, vd);
		spa_event_notify(vd->vdev_spa, vd, NULL, ESC_ZFS_VDEV_CHECK);
	}
}

static int
spa_check_for_missing_logs(spa_t *spa)
{
	vdev_t *rvd = spa->spa_root_vdev;

	/*
	 * If we're doing a normal import, then build up any additional
	 * diagnostic information about missing log devices.
	 * We'll pass this up to the user for further processing.
	 */
	if (!(spa->spa_import_flags & ZFS_IMPORT_MISSING_LOG)) {
		nvlist_t **child, *nv;
		uint64_t idx = 0;

		child = kmem_alloc(rvd->vdev_children * sizeof (nvlist_t **),
		    KM_SLEEP);
		VERIFY(nvlist_alloc(&nv, NV_UNIQUE_NAME, KM_SLEEP) == 0);

		for (uint64_t c = 0; c < rvd->vdev_children; c++) {
			vdev_t *tvd = rvd->vdev_child[c];

			/*
			 * We consider a device as missing only if it failed
			 * to open (i.e. offline or faulted is not considered
			 * as missing).
			 */
			if (tvd->vdev_islog &&
			    tvd->vdev_state == VDEV_STATE_CANT_OPEN) {
				child[idx++] = vdev_config_generate(spa, tvd,
				    B_FALSE, VDEV_CONFIG_MISSING);
			}
		}

		if (idx > 0) {
			fnvlist_add_nvlist_array(nv,
			    ZPOOL_CONFIG_CHILDREN, child, idx);
			fnvlist_add_nvlist(spa->spa_load_info,
			    ZPOOL_CONFIG_MISSING_DEVICES, nv);

			for (uint64_t i = 0; i < idx; i++)
				nvlist_free(child[i]);
		}
		nvlist_free(nv);
		kmem_free(child, rvd->vdev_children * sizeof (char **));

		if (idx > 0) {
			spa_load_failed(spa, "some log devices are missing");
			vdev_dbgmsg_print_tree(rvd, 2);
			return (SET_ERROR(ENXIO));
		}
	} else {
		for (uint64_t c = 0; c < rvd->vdev_children; c++) {
			vdev_t *tvd = rvd->vdev_child[c];

			if (tvd->vdev_islog &&
			    tvd->vdev_state == VDEV_STATE_CANT_OPEN) {
				spa_set_log_state(spa, SPA_LOG_CLEAR);
				spa_load_note(spa, "some log devices are "
				    "missing, ZIL is dropped.");
				vdev_dbgmsg_print_tree(rvd, 2);
				break;
			}
		}
	}

	return (0);
}

/*
 * Check for missing log devices
 */
static boolean_t
spa_check_logs(spa_t *spa)
{
	boolean_t rv = B_FALSE;
	dsl_pool_t *dp = spa_get_dsl(spa);

	switch (spa->spa_log_state) {
	case SPA_LOG_MISSING:
		/* need to recheck in case slog has been restored */
	case SPA_LOG_UNKNOWN:
		rv = (dmu_objset_find_dp(dp, dp->dp_root_dir_obj,
		    zil_check_log_chain, NULL, DS_FIND_CHILDREN) != 0);
		if (rv)
			spa_set_log_state(spa, SPA_LOG_MISSING);
		break;
	}
	return (rv);
}

static boolean_t
spa_passivate_log(spa_t *spa)
{
	vdev_t *rvd = spa->spa_root_vdev;
	boolean_t slog_found = B_FALSE;

	ASSERT(spa_config_held(spa, SCL_ALLOC, RW_WRITER));

	if (!spa_has_slogs(spa))
		return (B_FALSE);

	for (int c = 0; c < rvd->vdev_children; c++) {
		vdev_t *tvd = rvd->vdev_child[c];
		metaslab_group_t *mg = tvd->vdev_mg;

		if (tvd->vdev_islog) {
			metaslab_group_passivate(mg);
			slog_found = B_TRUE;
		}
	}

	return (slog_found);
}

static void
spa_activate_log(spa_t *spa)
{
	vdev_t *rvd = spa->spa_root_vdev;

	ASSERT(spa_config_held(spa, SCL_ALLOC, RW_WRITER));

	for (int c = 0; c < rvd->vdev_children; c++) {
		vdev_t *tvd = rvd->vdev_child[c];
		metaslab_group_t *mg = tvd->vdev_mg;

		if (tvd->vdev_islog)
			metaslab_group_activate(mg);
	}
}

int
spa_reset_logs(spa_t *spa)
{
	int error;

	error = dmu_objset_find(spa_name(spa), zil_reset,
	    NULL, DS_FIND_CHILDREN);
	if (error == 0) {
		/*
		 * We successfully offlined the log device, sync out the
		 * current txg so that the "stubby" block can be removed
		 * by zil_sync().
		 */
		txg_wait_synced(spa->spa_dsl_pool, 0);
	}
	return (error);
}

static void
spa_aux_check_removed(spa_aux_vdev_t *sav)
{
	for (int i = 0; i < sav->sav_count; i++)
		spa_check_removed(sav->sav_vdevs[i]);
}

void
spa_claim_notify(zio_t *zio)
{
	spa_t *spa = zio->io_spa;

	if (zio->io_error)
		return;

	mutex_enter(&spa->spa_props_lock);	/* any mutex will do */
	if (spa->spa_claim_max_txg < zio->io_bp->blk_birth)
		spa->spa_claim_max_txg = zio->io_bp->blk_birth;
	mutex_exit(&spa->spa_props_lock);
}

typedef struct spa_load_error {
	uint64_t	sle_meta_count;
	uint64_t	sle_data_count;
} spa_load_error_t;

static void
spa_load_verify_done(zio_t *zio)
{
	blkptr_t *bp = zio->io_bp;
	spa_load_error_t *sle = zio->io_private;
	dmu_object_type_t type = BP_GET_TYPE(bp);
	int error = zio->io_error;
	spa_t *spa = zio->io_spa;

	abd_free(zio->io_abd);
	if (error) {
		if ((BP_GET_LEVEL(bp) != 0 || DMU_OT_IS_METADATA(type)) &&
		    type != DMU_OT_INTENT_LOG)
			atomic_inc_64(&sle->sle_meta_count);
		else
			atomic_inc_64(&sle->sle_data_count);
	}

	mutex_enter(&spa->spa_scrub_lock);
	spa->spa_scrub_inflight--;
	cv_broadcast(&spa->spa_scrub_io_cv);
	mutex_exit(&spa->spa_scrub_lock);
}

/*
 * Maximum number of concurrent scrub i/os to create while verifying
 * a pool while importing it.
 */
int spa_load_verify_maxinflight = 10000;
boolean_t spa_load_verify_metadata = B_TRUE;
boolean_t spa_load_verify_data = B_TRUE;

/*ARGSUSED*/
static int
spa_load_verify_cb(spa_t *spa, zilog_t *zilog, const blkptr_t *bp,
    const zbookmark_phys_t *zb, const dnode_phys_t *dnp, void *arg)
{
	if (bp == NULL || BP_IS_HOLE(bp) || BP_IS_EMBEDDED(bp) ||
	    BP_IS_REDACTED(bp))
		return (0);
	/*
	 * Note: normally this routine will not be called if
	 * spa_load_verify_metadata is not set.  However, it may be useful
	 * to manually set the flag after the traversal has begun.
	 */
	if (!spa_load_verify_metadata)
		return (0);
	if (!BP_IS_METADATA(bp) && !spa_load_verify_data)
		return (0);

	zio_t *rio = arg;
	size_t size = BP_GET_PSIZE(bp);

	mutex_enter(&spa->spa_scrub_lock);
	while (spa->spa_scrub_inflight >= spa_load_verify_maxinflight)
		cv_wait(&spa->spa_scrub_io_cv, &spa->spa_scrub_lock);
	spa->spa_scrub_inflight++;
	mutex_exit(&spa->spa_scrub_lock);

	zio_nowait(zio_read(rio, spa, bp, abd_alloc_for_io(size, B_FALSE), size,
	    spa_load_verify_done, rio->io_private, ZIO_PRIORITY_SCRUB,
	    ZIO_FLAG_SPECULATIVE | ZIO_FLAG_CANFAIL |
	    ZIO_FLAG_SCRUB | ZIO_FLAG_RAW, zb));
	return (0);
}

/* ARGSUSED */
int
verify_dataset_name_len(dsl_pool_t *dp, dsl_dataset_t *ds, void *arg)
{
	if (dsl_dataset_namelen(ds) >= ZFS_MAX_DATASET_NAME_LEN)
		return (SET_ERROR(ENAMETOOLONG));

	return (0);
}

static int
spa_load_verify(spa_t *spa)
{
	zio_t *rio;
	spa_load_error_t sle = { 0 };
	zpool_load_policy_t policy;
	boolean_t verify_ok = B_FALSE;
	int error = 0;

	zpool_get_load_policy(spa->spa_config, &policy);

	if (policy.zlp_rewind & ZPOOL_NEVER_REWIND)
		return (0);

	dsl_pool_config_enter(spa->spa_dsl_pool, FTAG);
	error = dmu_objset_find_dp(spa->spa_dsl_pool,
	    spa->spa_dsl_pool->dp_root_dir_obj, verify_dataset_name_len, NULL,
	    DS_FIND_CHILDREN);
	dsl_pool_config_exit(spa->spa_dsl_pool, FTAG);
	if (error != 0)
		return (error);

	rio = zio_root(spa, NULL, &sle,
	    ZIO_FLAG_CANFAIL | ZIO_FLAG_SPECULATIVE);

	if (spa_load_verify_metadata) {
		if (spa->spa_extreme_rewind) {
			spa_load_note(spa, "performing a complete scan of the "
			    "pool since extreme rewind is on. This may take "
			    "a very long time.\n  (spa_load_verify_data=%u, "
			    "spa_load_verify_metadata=%u)",
			    spa_load_verify_data, spa_load_verify_metadata);
		}
		error = traverse_pool(spa, spa->spa_verify_min_txg,
		    TRAVERSE_PRE | TRAVERSE_PREFETCH_METADATA,
		    spa_load_verify_cb, rio);
	}

	(void) zio_wait(rio);

	spa->spa_load_meta_errors = sle.sle_meta_count;
	spa->spa_load_data_errors = sle.sle_data_count;

	if (sle.sle_meta_count != 0 || sle.sle_data_count != 0) {
		spa_load_note(spa, "spa_load_verify found %llu metadata errors "
		    "and %llu data errors", (u_longlong_t)sle.sle_meta_count,
		    (u_longlong_t)sle.sle_data_count);
	}

	if (spa_load_verify_dryrun ||
	    (!error && sle.sle_meta_count <= policy.zlp_maxmeta &&
	    sle.sle_data_count <= policy.zlp_maxdata)) {
		int64_t loss = 0;

		verify_ok = B_TRUE;
		spa->spa_load_txg = spa->spa_uberblock.ub_txg;
		spa->spa_load_txg_ts = spa->spa_uberblock.ub_timestamp;

		loss = spa->spa_last_ubsync_txg_ts - spa->spa_load_txg_ts;
		VERIFY(nvlist_add_uint64(spa->spa_load_info,
		    ZPOOL_CONFIG_LOAD_TIME, spa->spa_load_txg_ts) == 0);
		VERIFY(nvlist_add_int64(spa->spa_load_info,
		    ZPOOL_CONFIG_REWIND_TIME, loss) == 0);
		VERIFY(nvlist_add_uint64(spa->spa_load_info,
		    ZPOOL_CONFIG_LOAD_DATA_ERRORS, sle.sle_data_count) == 0);
	} else {
		spa->spa_load_max_txg = spa->spa_uberblock.ub_txg;
	}

	if (spa_load_verify_dryrun)
		return (0);

	if (error) {
		if (error != ENXIO && error != EIO)
			error = SET_ERROR(EIO);
		return (error);
	}

	return (verify_ok ? 0 : EIO);
}

/*
 * Find a value in the pool props object.
 */
static void
spa_prop_find(spa_t *spa, zpool_prop_t prop, uint64_t *val)
{
	(void) zap_lookup(spa->spa_meta_objset, spa->spa_pool_props_object,
	    zpool_prop_to_name(prop), sizeof (uint64_t), 1, val);
}

/*
 * Find a value in the pool directory object.
 */
static int
spa_dir_prop(spa_t *spa, const char *name, uint64_t *val, boolean_t log_enoent)
{
	int error = zap_lookup(spa->spa_meta_objset, DMU_POOL_DIRECTORY_OBJECT,
	    name, sizeof (uint64_t), 1, val);

	if (error != 0 && (error != ENOENT || log_enoent)) {
		spa_load_failed(spa, "couldn't get '%s' value in MOS directory "
		    "[error=%d]", name, error);
	}

	return (error);
}

static int
spa_vdev_err(vdev_t *vdev, vdev_aux_t aux, int err)
{
	vdev_set_state(vdev, B_TRUE, VDEV_STATE_CANT_OPEN, aux);
	return (SET_ERROR(err));
}

boolean_t
spa_livelist_delete_check(spa_t *spa)
{
	uint64_t deleted_obj;
	int err;
	if (!spa_feature_is_enabled(spa, SPA_FEATURE_LIVELIST))
		return (B_FALSE);
	err = zap_lookup(spa->spa_meta_objset,
	    DMU_POOL_DIRECTORY_OBJECT, DMU_POOL_DELETED_CLONES,
	    sizeof (uint64_t), 1, &deleted_obj);
	ASSERT((err == 0) || (err == ENOENT));
	return (err == 0);
}

/* ARGSUSED */
static boolean_t
spa_livelist_delete_cb_check(void *arg, zthr_t *z)
{
	spa_t *spa = arg;
	return (spa_livelist_delete_check(spa));
}

static int
delete_blkptr_cb(void *arg, const blkptr_t *bp, dmu_tx_t *tx)
{
	spa_t *spa = arg;
	zio_free(spa, tx->tx_txg, bp);
	dsl_dir_diduse_space(tx->tx_pool->dp_free_dir, DD_USED_HEAD,
	    -bp_get_dsize_sync(spa, bp),
	    -BP_GET_PSIZE(bp), -BP_GET_UCSIZE(bp), tx);
	return (0);
}

static int
dsl_get_next_livelist_obj(objset_t *os, uint64_t zap_obj, uint64_t *llp)
{
	int err;
	zap_cursor_t zc;
	zap_attribute_t za;
	zap_cursor_init(&zc, os, zap_obj);
	err = zap_cursor_retrieve(&zc, &za);
	zap_cursor_fini(&zc);
	if (err == 0)
		*llp = za.za_first_integer;
	return (err);
}

/*
 * Components of livelist deletion that must be performed in syncing
 * context: freeing block pointers and updating the pool-wide data
 * structures to indicate how much work is left to do
 */
typedef struct sublist_delete_arg {
	spa_t *spa;
	dsl_deadlist_t *ll;
	uint64_t key;
	bplist_t *to_free;
} sublist_delete_arg_t;

static void
sublist_delete_sync(void *arg, dmu_tx_t *tx)
{
	sublist_delete_arg_t *sda = arg;
	spa_t *spa = sda->spa;
	dsl_deadlist_t *ll = sda->ll;
	uint64_t key = sda->key;
	bplist_t *to_free = sda->to_free;

	bplist_iterate(to_free, delete_blkptr_cb, spa, tx);
	dsl_deadlist_remove_entry(ll, key, tx);
}

typedef struct livelist_delete_arg {
	spa_t *spa;
	uint64_t ll_obj;
	uint64_t zap_obj;
} livelist_delete_arg_t;

static void
livelist_delete_sync(void *arg, dmu_tx_t *tx)
{
	livelist_delete_arg_t *lda = arg;
	spa_t *spa = lda->spa;
	uint64_t ll_obj = lda->ll_obj;
	uint64_t zap_obj = lda->zap_obj;
	objset_t *mos = spa->spa_meta_objset;
	uint64_t count;

	/* free the livelist and decrement the feature count */
	VERIFY0(zap_remove_int(mos, zap_obj, ll_obj, tx));
	dsl_deadlist_free(mos, ll_obj, tx);
	spa_feature_decr(spa, SPA_FEATURE_LIVELIST, tx);
	VERIFY0(zap_count(mos, zap_obj, &count));
	if (count == 0) {
		/* no more clones to delete */
		VERIFY0(zap_remove(mos, DMU_POOL_DIRECTORY_OBJECT,
		    DMU_POOL_DELETED_CLONES, tx));
		VERIFY0(zap_destroy(mos, zap_obj, tx));
		spa_notify_waiters(spa);
	}
}

/*
 * Load in the value for the livelist to be remove and open it. Then,
 * load its first sublist and determine which block pointers should actually
 * be freed. Then, call a synctask which performs the actual frees and updates
 * the pool-wide livelist data.
 */
/* ARGSUSED */
static int
<<<<<<< HEAD
spa_livelist_delete_cb(void *arg, zthr_t *z)
=======
spa_load(spa_t *spa, spa_load_state_t state, spa_import_type_t type,
    boolean_t trust_config)
>>>>>>> 1fd3785f
{
	spa_t *spa = arg;
	int err;
	uint64_t zap_obj, ll_obj, count;
	objset_t *mos = spa->spa_meta_objset;
	/*
	 * Determine the next livelist to delete. This function should only
	 * be called if there is at least one deleted clone.
	 */
	VERIFY0(zap_lookup(mos, DMU_POOL_DIRECTORY_OBJECT,
	    DMU_POOL_DELETED_CLONES, sizeof (uint64_t), 1, &zap_obj));
	VERIFY0(dsl_get_next_livelist_obj(mos, zap_obj, &ll_obj));
	VERIFY0(zap_count(mos, ll_obj, &count));
	if (count > 0) {
		dsl_deadlist_t ll = { 0 };
		dsl_deadlist_entry_t *dle;
		bplist_t to_free;
		dsl_deadlist_open(&ll, mos, ll_obj);
		dle = dsl_deadlist_first(&ll);
		ASSERT3P(dle, !=, NULL);
		bplist_create(&to_free);
		err = dsl_process_sub_livelist(&dle->dle_bpobj, &to_free, z);
		if (err == EINTR)
			goto out;
		ASSERT(err == 0);
		sublist_delete_arg_t sync_arg = {
		    .spa = spa,
		    .ll = &ll,
		    .key = dle->dle_mintxg,
		    .to_free = &to_free
		};
		VERIFY0(dsl_sync_task(spa_name(spa), NULL, sublist_delete_sync,
		    &sync_arg, 0, ZFS_SPACE_CHECK_DESTROY));
out:
		bplist_clear(&to_free);
		bplist_destroy(&to_free);
		dsl_deadlist_close(&ll);
	} else {
		livelist_delete_arg_t sync_arg = {
		    .spa = spa,
		    .ll_obj = ll_obj,
		    .zap_obj = zap_obj
		};
		VERIFY0(dsl_sync_task(spa_name(spa), NULL, livelist_delete_sync,
		    &sync_arg, 0, ZFS_SPACE_CHECK_DESTROY));
	}
	return (0);
}

void
spa_start_livelist_destroy_thread(spa_t *spa)
{
	ASSERT3P(spa->spa_livelist_delete_zthr, ==, NULL);
	spa->spa_livelist_delete_zthr = zthr_create(
	    spa_livelist_delete_cb_check, spa_livelist_delete_cb, spa);
}

typedef struct livelist_new_arg {
	bplist_t *allocs;
	bplist_t *frees;
} livelist_new_arg_t;

static int
livelist_track_new_cb(void *arg, const blkptr_t *bp, boolean_t free,
    dmu_tx_t *tx)
{
	ASSERT(tx == NULL);
	livelist_new_arg_t *lna = arg;
	if (free) {
		bplist_append(lna->frees, bp);
	} else {
		bplist_append(lna->allocs, bp);
		zfs_livelist_condense_new_alloc++;
	}
	return (0);
}

typedef struct livelist_condense_arg {
	spa_t *spa;
	bplist_t to_keep;
	uint64_t first_size;
	uint64_t next_size;
} livelist_condense_arg_t;

static void
spa_livelist_condense_sync(void *arg, dmu_tx_t *tx)
{
	livelist_condense_arg_t *lca = arg;
	spa_t *spa = lca->spa;
	bplist_t new_frees;
	dsl_dataset_t *ds = spa->spa_to_condense.ds;

	/* Have we been cancelled? */
	if (spa->spa_to_condense.cancelled) {
		zfs_livelist_condense_sync_cancel++;
		goto out;
	}

	dsl_deadlist_entry_t *first = spa->spa_to_condense.first;
	dsl_deadlist_entry_t *next = spa->spa_to_condense.next;
	dsl_deadlist_t *ll = &ds->ds_dir->dd_livelist;

	/*
	 * It's possible that the livelist was changed while the zthr was
	 * running. Therefore, we need to check for new blkptrs in the two
	 * entries being condensed and continue to track them in the livelist.
	 * Because of the way we handle remapped blkptrs (see dbuf_remap_impl),
	 * it's possible that they newly added blkptrs are FREEs or ALLOCs so
	 * we need to sort them into two different bplists.
	 */
	uint64_t first_obj = first->dle_bpobj.bpo_object;
	uint64_t next_obj = next->dle_bpobj.bpo_object;
	uint64_t cur_first_size = first->dle_bpobj.bpo_phys->bpo_num_blkptrs;
	uint64_t cur_next_size = next->dle_bpobj.bpo_phys->bpo_num_blkptrs;

	bplist_create(&new_frees);
	livelist_new_arg_t new_bps = {
	    .allocs = &lca->to_keep,
	    .frees = &new_frees,
	};

	if (cur_first_size > lca->first_size) {
		VERIFY0(bpobj_iterate_from_nofree(&first->dle_bpobj,
		    livelist_track_new_cb, &new_bps, lca->first_size));
	}
	if (cur_next_size > lca->next_size) {
		VERIFY0(bpobj_iterate_from_nofree(&next->dle_bpobj,
		    livelist_track_new_cb, &new_bps, lca->next_size));
	}

	dsl_deadlist_clear_entry(first, ll, tx);
	ASSERT(bpobj_is_empty(&first->dle_bpobj));
	dsl_deadlist_remove_entry(ll, next->dle_mintxg, tx);

	bplist_iterate(&lca->to_keep, dsl_deadlist_insert_alloc_cb, ll, tx);
	bplist_iterate(&new_frees, dsl_deadlist_insert_free_cb, ll, tx);
	bplist_destroy(&new_frees);

	char dsname[ZFS_MAX_DATASET_NAME_LEN];
	dsl_dataset_name(ds, dsname);
	zfs_dbgmsg("txg %llu condensing livelist of %s (id %llu), bpobj %llu "
	    "(%llu blkptrs) and bpobj %llu (%llu blkptrs) -> bpobj %llu "
	    "(%llu blkptrs)", tx->tx_txg, dsname, ds->ds_object, first_obj,
	    cur_first_size, next_obj, cur_next_size,
	    first->dle_bpobj.bpo_object,
	    first->dle_bpobj.bpo_phys->bpo_num_blkptrs);
out:
	dmu_buf_rele(ds->ds_dbuf, spa);
	spa->spa_to_condense.ds = NULL;
	bplist_clear(&lca->to_keep);
	bplist_destroy(&lca->to_keep);
	kmem_free(lca, sizeof (livelist_condense_arg_t));
	spa->spa_to_condense.syncing = B_FALSE;
}

int
spa_livelist_condense_cb(void *arg, zthr_t *t)
{
	while (zfs_livelist_condense_zthr_pause &&
	    !(zthr_iswaited(t) || zthr_iscancelled(t)))
		delay(1);

	int err;
	spa_t *spa = arg;
	dsl_deadlist_entry_t *first = spa->spa_to_condense.first;
	dsl_deadlist_entry_t *next = spa->spa_to_condense.next;
	uint64_t first_size = first->dle_bpobj.bpo_phys->bpo_num_blkptrs;
	uint64_t next_size = next->dle_bpobj.bpo_phys->bpo_num_blkptrs;

	livelist_condense_arg_t *lca =
	    kmem_alloc(sizeof (livelist_condense_arg_t), KM_SLEEP);
	bplist_create(&lca->to_keep);
	err = dsl_process_sub_livelist(&first->dle_bpobj, &lca->to_keep, t);
	err = dsl_process_sub_livelist(&next->dle_bpobj, &lca->to_keep, t);

	if (err == 0) {
		while (zfs_livelist_condense_sync_pause &&
		    !(zthr_iswaited(t) || zthr_iscancelled(t)))
			delay(1);

		dmu_tx_t *tx = dmu_tx_create_dd(spa_get_dsl(spa)->dp_mos_dir);
		dmu_tx_mark_netfree(tx);
		dmu_tx_hold_space(tx, 1);
		err = dmu_tx_assign(tx, TXG_NOWAIT | TXG_NOTHROTTLE);
		if (err == 0) {
			/*
			 * Prevent the condense zthr restarting before
			 * the synctask completes.
			 */
			spa->spa_to_condense.syncing = B_TRUE;
			lca->spa = spa;
			lca->first_size = first_size;
			lca->next_size = next_size;
			dsl_sync_task_nowait(spa_get_dsl(spa),
			    spa_livelist_condense_sync, lca, 0,
			    ZFS_SPACE_CHECK_NONE, tx);
			dmu_tx_commit(tx);
			return (0);
		}
	}
	/*
	 * Condensing can not continue: either it was externally stopped or
	 * the pool has run out of space
	 */
	ASSERT(err != 0);
	bplist_clear(&lca->to_keep);
	bplist_destroy(&lca->to_keep);
	kmem_free(lca, sizeof (livelist_condense_arg_t));
	dmu_buf_rele(spa->spa_to_condense.ds->ds_dbuf, spa);
	spa->spa_to_condense.ds = NULL;
	if (err == EINTR)
		zfs_livelist_condense_zthr_cancel++;
	return (0);
}

/* ARGSUSED */
/*
 * Check that there is something to condense but that a condense is not
 * already in progress and that condensing has not been cancelled.
 */
static boolean_t
spa_livelist_condense_cb_check(void *arg, zthr_t *z)
{
	spa_t *spa = arg;
	if ((spa->spa_to_condense.ds != NULL) &&
	    (spa->spa_to_condense.syncing == B_FALSE) &&
	    (spa->spa_to_condense.cancelled == B_FALSE)) {
		return (B_TRUE);
	}
	return (B_FALSE);
}

void
spa_start_livelist_condensing_thread(spa_t *spa)
{
	spa->spa_to_condense.ds = NULL;
	spa->spa_to_condense.first = NULL;
	spa->spa_to_condense.next = NULL;
	spa->spa_to_condense.syncing = B_FALSE;
	spa->spa_to_condense.cancelled = B_FALSE;

	ASSERT3P(spa->spa_livelist_condense_zthr, ==, NULL);
	spa->spa_livelist_condense_zthr = zthr_create(
	    spa_livelist_condense_cb_check, spa_livelist_condense_cb, spa);
}

static void
spa_spawn_aux_threads(spa_t *spa)
{
	ASSERT(spa_writeable(spa));

	ASSERT(MUTEX_HELD(&spa_namespace_lock));

	spa_start_indirect_condensing_thread(spa);
	spa_start_livelist_destroy_thread(spa);
	spa_start_livelist_condensing_thread(spa);

	ASSERT3P(spa->spa_checkpoint_discard_zthr, ==, NULL);
	spa->spa_checkpoint_discard_zthr =
	    zthr_create(spa_checkpoint_discard_cb_check,
	    spa_checkpoint_discard_cb, spa);
}

/*
 * Fix up config after a partly-completed split.  This is done with the
 * ZPOOL_CONFIG_SPLIT nvlist.  Both the splitting pool and the split-off
 * pool have that entry in their config, but only the splitting one contains
 * a list of all the guids of the vdevs that are being split off.
 *
 * This function determines what to do with that list: either rejoin
 * all the disks to the pool, or complete the splitting process.  To attempt
 * the rejoin, each disk that is offlined is marked online again, and
 * we do a reopen() call.  If the vdev label for every disk that was
 * marked online indicates it was successfully split off (VDEV_AUX_SPLIT_POOL)
 * then we call vdev_split() on each disk, and complete the split.
 *
 * Otherwise we leave the config alone, with all the vdevs in place in
 * the original pool.
 */
static void
spa_try_repair(spa_t *spa, nvlist_t *config)
{
	uint_t extracted;
	uint64_t *glist;
	uint_t i, gcount;
	nvlist_t *nvl;
	vdev_t **vd;
	boolean_t attempt_reopen;

	if (nvlist_lookup_nvlist(config, ZPOOL_CONFIG_SPLIT, &nvl) != 0)
		return;

	/* check that the config is complete */
	if (nvlist_lookup_uint64_array(nvl, ZPOOL_CONFIG_SPLIT_LIST,
	    &glist, &gcount) != 0)
		return;

	vd = kmem_zalloc(gcount * sizeof (vdev_t *), KM_SLEEP);

	/* attempt to online all the vdevs & validate */
	attempt_reopen = B_TRUE;
	for (i = 0; i < gcount; i++) {
		if (glist[i] == 0)	/* vdev is hole */
			continue;

		vd[i] = spa_lookup_by_guid(spa, glist[i], B_FALSE);
		if (vd[i] == NULL) {
			/*
			 * Don't bother attempting to reopen the disks;
			 * just do the split.
			 */
			attempt_reopen = B_FALSE;
		} else {
			/* attempt to re-online it */
			vd[i]->vdev_offline = B_FALSE;
		}
	}

	if (attempt_reopen) {
		vdev_reopen(spa->spa_root_vdev);

		/* check each device to see what state it's in */
		for (extracted = 0, i = 0; i < gcount; i++) {
			if (vd[i] != NULL &&
			    vd[i]->vdev_stat.vs_aux != VDEV_AUX_SPLIT_POOL)
				break;
			++extracted;
		}
	}

<<<<<<< HEAD
	/*
	 * If every disk has been moved to the new pool, or if we never
	 * even attempted to look at them, then we split them off for
	 * good.
	 */
	if (!attempt_reopen || gcount == extracted) {
		for (i = 0; i < gcount; i++)
			if (vd[i] != NULL)
				vdev_split(vd[i]);
		vdev_reopen(spa->spa_root_vdev);
=======
		gethrestime(&spa->spa_loaded_ts);
		error = spa_load_impl(spa, pool_guid, config, state, type,
		    trust_config, &ereport);
>>>>>>> 1fd3785f
	}

	kmem_free(vd, gcount * sizeof (vdev_t *));
}

static int
spa_load(spa_t *spa, spa_load_state_t state, spa_import_type_t type)
{
	char *ereport = FM_EREPORT_ZFS_POOL;
	int error;

	spa->spa_load_state = state;

	gethrestime(&spa->spa_loaded_ts);
	error = spa_load_impl(spa, type, &ereport);

	/*
	 * Don't count references from objsets that are already closed
	 * and are making their way through the eviction process.
	 */
	spa_evicting_os_wait(spa);
	spa->spa_minref = refcount_count(&spa->spa_refcount);
	if (error) {
		if (error != EEXIST) {
			spa->spa_loaded_ts.tv_sec = 0;
			spa->spa_loaded_ts.tv_nsec = 0;
		}
		if (error != EBADF) {
			zfs_ereport_post(ereport, spa, NULL, NULL, 0, 0);
		}
	}
	spa->spa_load_state = error ? SPA_LOAD_ERROR : SPA_LOAD_NONE;
	spa->spa_ena = 0;

	return (error);
}

/*
 * Count the number of per-vdev ZAPs associated with all of the vdevs in the
 * vdev tree rooted in the given vd, and ensure that each ZAP is present in the
 * spa's per-vdev ZAP list.
 */
static uint64_t
vdev_count_verify_zaps(vdev_t *vd)
{
	spa_t *spa = vd->vdev_spa;
	uint64_t total = 0;
	if (vd->vdev_top_zap != 0) {
		total++;
		ASSERT0(zap_lookup_int(spa->spa_meta_objset,
		    spa->spa_all_vdev_zaps, vd->vdev_top_zap));
	}
	if (vd->vdev_leaf_zap != 0) {
		total++;
		ASSERT0(zap_lookup_int(spa->spa_meta_objset,
		    spa->spa_all_vdev_zaps, vd->vdev_leaf_zap));
	}

	for (uint64_t i = 0; i < vd->vdev_children; i++) {
		total += vdev_count_verify_zaps(vd->vdev_child[i]);
	}

	return (total);
}

static int
<<<<<<< HEAD
spa_verify_host(spa_t *spa, nvlist_t *mos_config)
{
	uint64_t hostid;
	char *hostname;
	uint64_t myhostid = 0;

	if (!spa_is_root(spa) && nvlist_lookup_uint64(mos_config,
	    ZPOOL_CONFIG_HOSTID, &hostid) == 0) {
		hostname = fnvlist_lookup_string(mos_config,
		    ZPOOL_CONFIG_HOSTNAME);

		myhostid = zone_get_hostid(NULL);

		if (hostid != 0 && myhostid != 0 && hostid != myhostid) {
			cmn_err(CE_WARN, "pool '%s' could not be "
			    "loaded as it was last accessed by "
			    "another system (host: %s hostid: 0x%llx). "
			    "See: http://illumos.org/msg/ZFS-8000-EY",
			    spa_name(spa), hostname, (u_longlong_t)hostid);
			spa_load_failed(spa, "hostid verification failed: pool "
			    "last accessed by host: %s (hostid: 0x%llx)",
			    hostname, (u_longlong_t)hostid);
			return (SET_ERROR(EBADF));
		}
	}

	return (0);
}

static int
spa_ld_parse_config(spa_t *spa, spa_import_type_t type)
{
	int error = 0;
	nvlist_t *nvtree, *nvl, *config = spa->spa_config;
	int parse;
	vdev_t *rvd;
	uint64_t pool_guid;
	char *comment;

	/*
	 * Versioning wasn't explicitly added to the label until later, so if
	 * it's not present treat it as the initial version.
	 */
	if (nvlist_lookup_uint64(config, ZPOOL_CONFIG_VERSION,
	    &spa->spa_ubsync.ub_version) != 0)
		spa->spa_ubsync.ub_version = SPA_VERSION_INITIAL;

	if (nvlist_lookup_uint64(config, ZPOOL_CONFIG_POOL_GUID, &pool_guid)) {
		spa_load_failed(spa, "invalid config provided: '%s' missing",
		    ZPOOL_CONFIG_POOL_GUID);
		return (SET_ERROR(EINVAL));
	}

	/*
	 * If we are doing an import, ensure that the pool is not already
	 * imported by checking if its pool guid already exists in the
	 * spa namespace.
	 *
	 * The only case that we allow an already imported pool to be
	 * imported again, is when the pool is checkpointed and we want to
	 * look at its checkpointed state from userland tools like zdb.
	 */
#ifdef _KERNEL
	if ((spa->spa_load_state == SPA_LOAD_IMPORT ||
	    spa->spa_load_state == SPA_LOAD_TRYIMPORT) &&
	    spa_guid_exists(pool_guid, 0)) {
#else
	if ((spa->spa_load_state == SPA_LOAD_IMPORT ||
	    spa->spa_load_state == SPA_LOAD_TRYIMPORT) &&
	    spa_guid_exists(pool_guid, 0) &&
	    !spa_importing_readonly_checkpoint(spa)) {
#endif
		spa_load_failed(spa, "a pool with guid %llu is already open",
		    (u_longlong_t)pool_guid);
		return (SET_ERROR(EEXIST));
	}
=======
spa_ld_parse_config(spa_t *spa, uint64_t pool_guid, nvlist_t *config,
    spa_load_state_t state, spa_import_type_t type)
{
	int error = 0;
	nvlist_t *nvtree = NULL;
	int parse;
	vdev_t *rvd;
>>>>>>> 1fd3785f

	spa->spa_config_guid = pool_guid;

	nvlist_free(spa->spa_load_info);
	spa->spa_load_info = fnvlist_alloc();

<<<<<<< HEAD
	ASSERT(spa->spa_comment == NULL);
	if (nvlist_lookup_string(config, ZPOOL_CONFIG_COMMENT, &comment) == 0)
		spa->spa_comment = spa_strdup(comment);
=======
	if (nvlist_lookup_nvlist(config, ZPOOL_CONFIG_VDEV_TREE, &nvtree))
		return (SET_ERROR(EINVAL));
>>>>>>> 1fd3785f

	(void) nvlist_lookup_uint64(config, ZPOOL_CONFIG_POOL_TXG,
	    &spa->spa_config_txg);

	if (nvlist_lookup_nvlist(config, ZPOOL_CONFIG_SPLIT, &nvl) == 0)
		spa->spa_config_splitting = fnvlist_dup(nvl);

	if (nvlist_lookup_nvlist(config, ZPOOL_CONFIG_VDEV_TREE, &nvtree)) {
		spa_load_failed(spa, "invalid config provided: '%s' missing",
		    ZPOOL_CONFIG_VDEV_TREE);
		return (SET_ERROR(EINVAL));
	}

	/*
	 * Create "The Godfather" zio to hold all async IOs
	 */
	spa->spa_async_zio_root = kmem_alloc(max_ncpus * sizeof (void *),
	    KM_SLEEP);
	for (int i = 0; i < max_ncpus; i++) {
		spa->spa_async_zio_root[i] = zio_root(spa, NULL, NULL,
		    ZIO_FLAG_CANFAIL | ZIO_FLAG_SPECULATIVE |
		    ZIO_FLAG_GODFATHER);
	}

	/*
	 * Parse the configuration into a vdev tree.  We explicitly set the
	 * value that will be returned by spa_version() since parsing the
	 * configuration requires knowing the version number.
	 */
	spa_config_enter(spa, SCL_ALL, FTAG, RW_WRITER);
<<<<<<< HEAD
	parse = (type == SPA_IMPORT_EXISTING ?
	    VDEV_ALLOC_LOAD : VDEV_ALLOC_SPLIT);
=======
>>>>>>> 1fd3785f
	error = spa_config_parse(spa, &rvd, nvtree, NULL, 0, parse);
	spa_config_exit(spa, SCL_ALL, FTAG);

	if (error != 0) {
		spa_load_failed(spa, "unable to parse config [error=%d]",
		    error);
		return (error);
	}

	ASSERT(spa->spa_root_vdev == rvd);
	ASSERT3U(spa->spa_min_ashift, >=, SPA_MINBLOCKSHIFT);
	ASSERT3U(spa->spa_max_ashift, <=, SPA_MAXBLOCKSHIFT);

	if (type != SPA_IMPORT_ASSEMBLE) {
		ASSERT(spa_guid(spa) == pool_guid);
	}

	return (0);
}

<<<<<<< HEAD
/*
 * Recursively open all vdevs in the vdev tree. This function is called twice:
 * first with the untrusted config, then with the trusted config.
 */
=======
>>>>>>> 1fd3785f
static int
spa_ld_open_vdevs(spa_t *spa)
{
	int error = 0;
<<<<<<< HEAD

	/*
	 * spa_missing_tvds_allowed defines how many top-level vdevs can be
	 * missing/unopenable for the root vdev to be still considered openable.
=======

	spa_config_enter(spa, SCL_ALL, FTAG, RW_WRITER);
	error = vdev_open(spa->spa_root_vdev);
	spa_config_exit(spa, SCL_ALL, FTAG);

	return (error);
}

static int
spa_ld_validate_vdevs(spa_t *spa, spa_import_type_t type,
    boolean_t trust_config)
{
	int error = 0;
	vdev_t *rvd = spa->spa_root_vdev;

	/*
	 * We need to validate the vdev labels against the configuration that
	 * we have in hand, which is dependent on the setting of trust_config.
	 * If trust_config is true then we're validating the vdev labels based
	 * on that config.  Otherwise, we're validating against the cached
	 * config (zpool.cache) that was read when we loaded the zfs module, and
	 * then later we will recursively call spa_load() and validate against
	 * the vdev config.
	 *
	 * If we're assembling a new pool that's been split off from an
	 * existing pool, the labels haven't yet been updated so we skip
	 * validation for now.
>>>>>>> 1fd3785f
	 */
	if (spa->spa_trust_config) {
		spa->spa_missing_tvds_allowed = zfs_max_missing_tvds;
	} else if (spa->spa_config_source == SPA_CONFIG_SRC_CACHEFILE) {
		spa->spa_missing_tvds_allowed = zfs_max_missing_tvds_cachefile;
	} else if (spa->spa_config_source == SPA_CONFIG_SRC_SCAN) {
		spa->spa_missing_tvds_allowed = zfs_max_missing_tvds_scan;
	} else {
		spa->spa_missing_tvds_allowed = 0;
	}

	spa->spa_missing_tvds_allowed =
	    MAX(zfs_max_missing_tvds, spa->spa_missing_tvds_allowed);

	spa_config_enter(spa, SCL_ALL, FTAG, RW_WRITER);
	error = vdev_open(spa->spa_root_vdev);
	spa_config_exit(spa, SCL_ALL, FTAG);

<<<<<<< HEAD
	if (spa->spa_missing_tvds != 0) {
		spa_load_note(spa, "vdev tree has %lld missing top-level "
		    "vdevs.", (u_longlong_t)spa->spa_missing_tvds);
		if (spa->spa_trust_config && (spa->spa_mode & FWRITE)) {
			/*
			 * Although theoretically we could allow users to open
			 * incomplete pools in RW mode, we'd need to add a lot
			 * of extra logic (e.g. adjust pool space to account
			 * for missing vdevs).
			 * This limitation also prevents users from accidentally
			 * opening the pool in RW mode during data recovery and
			 * damaging it further.
			 */
			spa_load_note(spa, "pools with missing top-level "
			    "vdevs can only be opened in read-only mode.");
			error = SET_ERROR(ENXIO);
		} else {
			spa_load_note(spa, "current settings allow for maximum "
			    "%lld missing top-level vdevs at this stage.",
			    (u_longlong_t)spa->spa_missing_tvds_allowed);
		}
	}
	if (error != 0) {
		spa_load_failed(spa, "unable to open vdev tree [error=%d]",
		    error);
	}
	if (spa->spa_missing_tvds != 0 || error != 0)
		vdev_dbgmsg_print_tree(spa->spa_root_vdev, 2);

	return (error);
}

/*
 * We need to validate the vdev labels against the configuration that
 * we have in hand. This function is called twice: first with an untrusted
 * config, then with a trusted config. The validation is more strict when the
 * config is trusted.
 */
static int
spa_ld_validate_vdevs(spa_t *spa)
{
	int error = 0;
	vdev_t *rvd = spa->spa_root_vdev;

	spa_config_enter(spa, SCL_ALL, FTAG, RW_WRITER);
	error = vdev_validate(rvd);
	spa_config_exit(spa, SCL_ALL, FTAG);

	if (error != 0) {
		spa_load_failed(spa, "vdev_validate failed [error=%d]", error);
		return (error);
	}

	if (rvd->vdev_state <= VDEV_STATE_CANT_OPEN) {
		spa_load_failed(spa, "cannot open vdev tree after invalidating "
		    "some vdevs");
		vdev_dbgmsg_print_tree(rvd, 2);
		return (SET_ERROR(ENXIO));
	}

	return (0);
}

static void
spa_ld_select_uberblock_done(spa_t *spa, uberblock_t *ub)
{
	spa->spa_state = POOL_STATE_ACTIVE;
	spa->spa_ubsync = spa->spa_uberblock;
	spa->spa_verify_min_txg = spa->spa_extreme_rewind ?
	    TXG_INITIAL - 1 : spa_last_synced_txg(spa) - TXG_DEFER_SIZE - 1;
	spa->spa_first_txg = spa->spa_last_ubsync_txg ?
	    spa->spa_last_ubsync_txg : spa_last_synced_txg(spa) + 1;
	spa->spa_claim_max_txg = spa->spa_first_txg;
	spa->spa_prev_software_version = ub->ub_software_version;
}

static int
spa_ld_select_uberblock(spa_t *spa, spa_import_type_t type)
=======
	return (0);
}

static int
spa_ld_select_uberblock(spa_t *spa, nvlist_t *config, spa_import_type_t type,
    boolean_t trust_config)
>>>>>>> 1fd3785f
{
	vdev_t *rvd = spa->spa_root_vdev;
	nvlist_t *label;
	uberblock_t *ub = &spa->spa_uberblock;
<<<<<<< HEAD

	/*
	 * If we are opening the checkpointed state of the pool by
	 * rewinding to it, at this point we will have written the
	 * checkpointed uberblock to the vdev labels, so searching
	 * the labels will find the right uberblock.  However, if
	 * we are opening the checkpointed state read-only, we have
	 * not modified the labels. Therefore, we must ignore the
	 * labels and continue using the spa_uberblock that was set
	 * by spa_ld_checkpoint_rewind.
	 *
	 * Note that it would be fine to ignore the labels when
	 * rewinding (opening writeable) as well. However, if we
	 * crash just after writing the labels, we will end up
	 * searching the labels. Doing so in the common case means
	 * that this code path gets exercised normally, rather than
	 * just in the edge case.
	 */
	if (ub->ub_checkpoint_txg != 0 &&
	    spa_importing_readonly_checkpoint(spa)) {
		spa_ld_select_uberblock_done(spa, ub);
		return (0);
	}
=======
	uint64_t children;
>>>>>>> 1fd3785f

	/*
	 * Find the best uberblock.
	 */
	vdev_uberblock_load(rvd, ub, &label);

	/*
	 * If we weren't able to find a single valid uberblock, return failure.
	 */
	if (ub->ub_txg == 0) {
		nvlist_free(label);
		spa_load_failed(spa, "no valid uberblock found");
		return (spa_vdev_err(rvd, VDEV_AUX_CORRUPT_DATA, ENXIO));
	}

	spa_load_note(spa, "using uberblock with txg=%llu",
	    (u_longlong_t)ub->ub_txg);

	/*
	 * If the pool has an unsupported version we can't open it.
	 */
	if (!SPA_VERSION_IS_SUPPORTED(ub->ub_version)) {
		nvlist_free(label);
		spa_load_failed(spa, "version %llu is not supported",
		    (u_longlong_t)ub->ub_version);
		return (spa_vdev_err(rvd, VDEV_AUX_VERSION_NEWER, ENOTSUP));
	}

	if (ub->ub_version >= SPA_VERSION_FEATURES) {
		nvlist_t *features;

		/*
		 * If we weren't able to find what's necessary for reading the
		 * MOS in the label, return failure.
		 */
		if (label == NULL) {
			spa_load_failed(spa, "label config unavailable");
			return (spa_vdev_err(rvd, VDEV_AUX_CORRUPT_DATA,
			    ENXIO));
		}

		if (nvlist_lookup_nvlist(label, ZPOOL_CONFIG_FEATURES_FOR_READ,
		    &features) != 0) {
			nvlist_free(label);
			spa_load_failed(spa, "invalid label: '%s' missing",
			    ZPOOL_CONFIG_FEATURES_FOR_READ);
			return (spa_vdev_err(rvd, VDEV_AUX_CORRUPT_DATA,
			    ENXIO));
		}

		/*
		 * Update our in-core representation with the definitive values
		 * from the label.
		 */
		nvlist_free(spa->spa_label_features);
		VERIFY(nvlist_dup(features, &spa->spa_label_features, 0) == 0);
	}

	nvlist_free(label);

	/*
	 * Look through entries in the label nvlist's features_for_read. If
	 * there is a feature listed there which we don't understand then we
	 * cannot open a pool.
	 */
	if (ub->ub_version >= SPA_VERSION_FEATURES) {
		nvlist_t *unsup_feat;

		VERIFY(nvlist_alloc(&unsup_feat, NV_UNIQUE_NAME, KM_SLEEP) ==
		    0);

		for (nvpair_t *nvp = nvlist_next_nvpair(spa->spa_label_features,
		    NULL); nvp != NULL;
		    nvp = nvlist_next_nvpair(spa->spa_label_features, nvp)) {
			if (!zfeature_is_supported(nvpair_name(nvp))) {
				VERIFY(nvlist_add_string(unsup_feat,
				    nvpair_name(nvp), "") == 0);
			}
		}

		if (!nvlist_empty(unsup_feat)) {
			VERIFY(nvlist_add_nvlist(spa->spa_load_info,
			    ZPOOL_CONFIG_UNSUP_FEAT, unsup_feat) == 0);
			nvlist_free(unsup_feat);
			spa_load_failed(spa, "some features are unsupported");
			return (spa_vdev_err(rvd, VDEV_AUX_UNSUP_FEAT,
			    ENOTSUP));
		}

		nvlist_free(unsup_feat);
	}

	if (type != SPA_IMPORT_ASSEMBLE && spa->spa_config_splitting) {
		spa_config_enter(spa, SCL_ALL, FTAG, RW_WRITER);
		spa_try_repair(spa, spa->spa_config);
		spa_config_exit(spa, SCL_ALL, FTAG);
		nvlist_free(spa->spa_config_splitting);
		spa->spa_config_splitting = NULL;
	}

	/*
	 * Initialize internal SPA structures.
	 */
	spa_ld_select_uberblock_done(spa, ub);

	return (0);
}

static int
spa_ld_open_rootbp(spa_t *spa)
{
	int error = 0;
	vdev_t *rvd = spa->spa_root_vdev;

	error = dsl_pool_init(spa, spa->spa_first_txg, &spa->spa_dsl_pool);
	if (error != 0) {
		spa_load_failed(spa, "unable to open rootbp in dsl_pool_init "
		    "[error=%d]", error);
		return (spa_vdev_err(rvd, VDEV_AUX_CORRUPT_DATA, EIO));
	}
	spa->spa_meta_objset = spa->spa_dsl_pool->dp_meta_objset;

	return (0);
}

static int
<<<<<<< HEAD
spa_ld_trusted_config(spa_t *spa, spa_import_type_t type,
    boolean_t reloading)
{
	vdev_t *mrvd, *rvd = spa->spa_root_vdev;
	nvlist_t *nv, *mos_config, *policy;
	int error = 0, copy_error;
	uint64_t healthy_tvds, healthy_tvds_mos;
	uint64_t mos_config_txg;

	if (spa_dir_prop(spa, DMU_POOL_CONFIG, &spa->spa_config_object, B_TRUE)
	    != 0)
=======
spa_ld_validate_config(spa_t *spa, spa_import_type_t type)
{
	vdev_t *rvd = spa->spa_root_vdev;

	if (spa_dir_prop(spa, DMU_POOL_CONFIG, &spa->spa_config_object) != 0)
>>>>>>> 1fd3785f
		return (spa_vdev_err(rvd, VDEV_AUX_CORRUPT_DATA, EIO));

	/*
	 * If we're assembling a pool from a split, the config provided is
	 * already trusted so there is nothing to do.
	 */
	if (type == SPA_IMPORT_ASSEMBLE)
		return (0);

	healthy_tvds = spa_healthy_core_tvds(spa);

	if (load_nvlist(spa, spa->spa_config_object, &mos_config)
	    != 0) {
		spa_load_failed(spa, "unable to retrieve MOS config");
		return (spa_vdev_err(rvd, VDEV_AUX_CORRUPT_DATA, EIO));
	}

	/*
	 * If we are doing an open, pool owner wasn't verified yet, thus do
	 * the verification here.
	 */
	if (spa->spa_load_state == SPA_LOAD_OPEN) {
		error = spa_verify_host(spa, mos_config);
		if (error != 0) {
			nvlist_free(mos_config);
			return (error);
		}
	}

	nv = fnvlist_lookup_nvlist(mos_config, ZPOOL_CONFIG_VDEV_TREE);

	spa_config_enter(spa, SCL_ALL, FTAG, RW_WRITER);

	/*
	 * Build a new vdev tree from the trusted config
	 */
	VERIFY(spa_config_parse(spa, &mrvd, nv, NULL, 0, VDEV_ALLOC_LOAD) == 0);

	/*
	 * Vdev paths in the MOS may be obsolete. If the untrusted config was
	 * obtained by scanning /dev/dsk, then it will have the right vdev
	 * paths. We update the trusted MOS config with this information.
	 * We first try to copy the paths with vdev_copy_path_strict, which
	 * succeeds only when both configs have exactly the same vdev tree.
	 * If that fails, we fall back to a more flexible method that has a
	 * best effort policy.
	 */
	copy_error = vdev_copy_path_strict(rvd, mrvd);
	if (copy_error != 0 || spa_load_print_vdev_tree) {
		spa_load_note(spa, "provided vdev tree:");
		vdev_dbgmsg_print_tree(rvd, 2);
		spa_load_note(spa, "MOS vdev tree:");
		vdev_dbgmsg_print_tree(mrvd, 2);
	}
	if (copy_error != 0) {
		spa_load_note(spa, "vdev_copy_path_strict failed, falling "
		    "back to vdev_copy_path_relaxed");
		vdev_copy_path_relaxed(rvd, mrvd);
	}

	vdev_close(rvd);
	vdev_free(rvd);
	spa->spa_root_vdev = mrvd;
	rvd = mrvd;
	spa_config_exit(spa, SCL_ALL, FTAG);

	/*
	 * We will use spa_config if we decide to reload the spa or if spa_load
	 * fails and we rewind. We must thus regenerate the config using the
	 * MOS information with the updated paths. ZPOOL_LOAD_POLICY is used to
	 * pass settings on how to load the pool and is not stored in the MOS.
	 * We copy it over to our new, trusted config.
	 */
	mos_config_txg = fnvlist_lookup_uint64(mos_config,
	    ZPOOL_CONFIG_POOL_TXG);
	nvlist_free(mos_config);
	mos_config = spa_config_generate(spa, NULL, mos_config_txg, B_FALSE);
	if (nvlist_lookup_nvlist(spa->spa_config, ZPOOL_LOAD_POLICY,
	    &policy) == 0)
		fnvlist_add_nvlist(mos_config, ZPOOL_LOAD_POLICY, policy);
	spa_config_set(spa, mos_config);
	spa->spa_config_source = SPA_CONFIG_SRC_MOS;

	/*
	 * Now that we got the config from the MOS, we should be more strict
	 * in checking blkptrs and can make assumptions about the consistency
	 * of the vdev tree. spa_trust_config must be set to true before opening
	 * vdevs in order for them to be writeable.
	 */
	spa->spa_trust_config = B_TRUE;

	/*
	 * Open and validate the new vdev tree
	 */
	error = spa_ld_open_vdevs(spa);
	if (error != 0)
		return (error);

	error = spa_ld_validate_vdevs(spa);
	if (error != 0)
		return (error);

	if (copy_error != 0 || spa_load_print_vdev_tree) {
		spa_load_note(spa, "final vdev tree:");
		vdev_dbgmsg_print_tree(rvd, 2);
	}

	if (spa->spa_load_state != SPA_LOAD_TRYIMPORT &&
	    !spa->spa_extreme_rewind && zfs_max_missing_tvds == 0) {
		/*
		 * Sanity check to make sure that we are indeed loading the
		 * latest uberblock. If we missed SPA_SYNC_MIN_VDEVS tvds
		 * in the config provided and they happened to be the only ones
		 * to have the latest uberblock, we could involuntarily perform
		 * an extreme rewind.
		 */
		healthy_tvds_mos = spa_healthy_core_tvds(spa);
		if (healthy_tvds_mos - healthy_tvds >=
		    SPA_SYNC_MIN_VDEVS) {
			spa_load_note(spa, "config provided misses too many "
			    "top-level vdevs compared to MOS (%lld vs %lld). ",
			    (u_longlong_t)healthy_tvds,
			    (u_longlong_t)healthy_tvds_mos);
			spa_load_note(spa, "vdev tree:");
			vdev_dbgmsg_print_tree(rvd, 2);
			if (reloading) {
				spa_load_failed(spa, "config was already "
				    "provided from MOS. Aborting.");
				return (spa_vdev_err(rvd,
				    VDEV_AUX_CORRUPT_DATA, EIO));
			}
			spa_load_note(spa, "spa must be reloaded using MOS "
			    "config");
			return (SET_ERROR(EAGAIN));
		}
	}

	error = spa_check_for_missing_logs(spa);
	if (error != 0)
		return (spa_vdev_err(rvd, VDEV_AUX_BAD_GUID_SUM, ENXIO));

	if (rvd->vdev_guid_sum != spa->spa_uberblock.ub_guid_sum) {
		spa_load_failed(spa, "uberblock guid sum doesn't match MOS "
		    "guid sum (%llu != %llu)",
		    (u_longlong_t)spa->spa_uberblock.ub_guid_sum,
		    (u_longlong_t)rvd->vdev_guid_sum);
		return (spa_vdev_err(rvd, VDEV_AUX_BAD_GUID_SUM,
		    ENXIO));
	}

	return (0);
}

static int
spa_ld_open_indirect_vdev_metadata(spa_t *spa)
{
	int error = 0;
	vdev_t *rvd = spa->spa_root_vdev;

	/*
	 * Everything that we read before spa_remove_init() must be stored
	 * on concreted vdevs.  Therefore we do this as early as possible.
	 */
	error = spa_remove_init(spa);
	if (error != 0) {
		spa_load_failed(spa, "spa_remove_init failed [error=%d]",
		    error);
		return (spa_vdev_err(rvd, VDEV_AUX_CORRUPT_DATA, EIO));
	}

	/*
	 * Retrieve information needed to condense indirect vdev mappings.
	 */
	error = spa_condense_init(spa);
	if (error != 0) {
		spa_load_failed(spa, "spa_condense_init failed [error=%d]",
		    error);
		return (spa_vdev_err(rvd, VDEV_AUX_CORRUPT_DATA, error));
	}

	return (0);
}

static int
spa_ld_check_features(spa_t *spa, boolean_t *missing_feat_writep)
{
	int error = 0;
	vdev_t *rvd = spa->spa_root_vdev;

	/*
	 * Retrieve information needed to condense indirect vdev mappings.
	 */
	error = spa_condense_init(spa);
	if (error != 0) {
		return (spa_vdev_err(rvd, VDEV_AUX_CORRUPT_DATA, error));
	}

	return (0);
}

static int
spa_ld_check_features(spa_t *spa, spa_load_state_t state,
    boolean_t *missing_feat_writep)
{
	int error = 0;
	vdev_t *rvd = spa->spa_root_vdev;

	if (spa_version(spa) >= SPA_VERSION_FEATURES) {
		boolean_t missing_feat_read = B_FALSE;
		nvlist_t *unsup_feat, *enabled_feat;

		if (spa_dir_prop(spa, DMU_POOL_FEATURES_FOR_READ,
		    &spa->spa_feat_for_read_obj, B_TRUE) != 0) {
			return (spa_vdev_err(rvd, VDEV_AUX_CORRUPT_DATA, EIO));
		}

		if (spa_dir_prop(spa, DMU_POOL_FEATURES_FOR_WRITE,
		    &spa->spa_feat_for_write_obj, B_TRUE) != 0) {
			return (spa_vdev_err(rvd, VDEV_AUX_CORRUPT_DATA, EIO));
		}

		if (spa_dir_prop(spa, DMU_POOL_FEATURE_DESCRIPTIONS,
		    &spa->spa_feat_desc_obj, B_TRUE) != 0) {
			return (spa_vdev_err(rvd, VDEV_AUX_CORRUPT_DATA, EIO));
		}

		enabled_feat = fnvlist_alloc();
		unsup_feat = fnvlist_alloc();

		if (!spa_features_check(spa, B_FALSE,
		    unsup_feat, enabled_feat))
			missing_feat_read = B_TRUE;

		if (spa_writeable(spa) ||
		    spa->spa_load_state == SPA_LOAD_TRYIMPORT) {
			if (!spa_features_check(spa, B_TRUE,
			    unsup_feat, enabled_feat)) {
				*missing_feat_writep = B_TRUE;
			}
		}

		fnvlist_add_nvlist(spa->spa_load_info,
		    ZPOOL_CONFIG_ENABLED_FEAT, enabled_feat);

		if (!nvlist_empty(unsup_feat)) {
			fnvlist_add_nvlist(spa->spa_load_info,
			    ZPOOL_CONFIG_UNSUP_FEAT, unsup_feat);
		}

		fnvlist_free(enabled_feat);
		fnvlist_free(unsup_feat);

		if (!missing_feat_read) {
			fnvlist_add_boolean(spa->spa_load_info,
			    ZPOOL_CONFIG_CAN_RDONLY);
		}

		/*
		 * If the state is SPA_LOAD_TRYIMPORT, our objective is
		 * twofold: to determine whether the pool is available for
		 * import in read-write mode and (if it is not) whether the
		 * pool is available for import in read-only mode. If the pool
		 * is available for import in read-write mode, it is displayed
		 * as available in userland; if it is not available for import
		 * in read-only mode, it is displayed as unavailable in
		 * userland. If the pool is available for import in read-only
		 * mode but not read-write mode, it is displayed as unavailable
		 * in userland with a special note that the pool is actually
		 * available for open in read-only mode.
		 *
		 * As a result, if the state is SPA_LOAD_TRYIMPORT and we are
		 * missing a feature for write, we must first determine whether
		 * the pool can be opened read-only before returning to
		 * userland in order to know whether to display the
		 * abovementioned note.
		 */
		if (missing_feat_read || (*missing_feat_writep &&
		    spa_writeable(spa))) {
			spa_load_failed(spa, "pool uses unsupported features");
			return (spa_vdev_err(rvd, VDEV_AUX_UNSUP_FEAT,
			    ENOTSUP));
		}

		/*
		 * Load refcounts for ZFS features from disk into an in-memory
		 * cache during SPA initialization.
		 */
		for (spa_feature_t i = 0; i < SPA_FEATURES; i++) {
			uint64_t refcount;

			error = feature_get_refcount_from_disk(spa,
			    &spa_feature_table[i], &refcount);
			if (error == 0) {
				spa->spa_feat_refcount_cache[i] = refcount;
			} else if (error == ENOTSUP) {
				spa->spa_feat_refcount_cache[i] =
				    SPA_FEATURE_DISABLED;
			} else {
				spa_load_failed(spa, "error getting refcount "
				    "for feature %s [error=%d]",
				    spa_feature_table[i].fi_guid, error);
				return (spa_vdev_err(rvd,
				    VDEV_AUX_CORRUPT_DATA, EIO));
			}
		}
	}

	if (spa_feature_is_active(spa, SPA_FEATURE_ENABLED_TXG)) {
		if (spa_dir_prop(spa, DMU_POOL_FEATURE_ENABLED_TXG,
		    &spa->spa_feat_enabled_txg_obj, B_TRUE) != 0)
			return (spa_vdev_err(rvd, VDEV_AUX_CORRUPT_DATA, EIO));
	}

	return (0);
}

static int
spa_ld_load_special_directories(spa_t *spa)
{
	int error = 0;
	vdev_t *rvd = spa->spa_root_vdev;

	spa->spa_is_initializing = B_TRUE;
	error = dsl_pool_open(spa->spa_dsl_pool);
	spa->spa_is_initializing = B_FALSE;
	if (error != 0) {
		spa_load_failed(spa, "dsl_pool_open failed [error=%d]", error);
		return (spa_vdev_err(rvd, VDEV_AUX_CORRUPT_DATA, EIO));
	}

	return (0);
}
<<<<<<< HEAD

=======

static int
spa_ld_prepare_for_reload(spa_t *spa, int orig_mode)
{
	vdev_t *rvd = spa->spa_root_vdev;

	uint64_t hostid;
	nvlist_t *policy = NULL;
	nvlist_t *mos_config;

	if (load_nvlist(spa, spa->spa_config_object, &mos_config) != 0)
		return (spa_vdev_err(rvd, VDEV_AUX_CORRUPT_DATA, EIO));

	if (!spa_is_root(spa) && nvlist_lookup_uint64(mos_config,
	    ZPOOL_CONFIG_HOSTID, &hostid) == 0) {
		char *hostname;
		unsigned long myhostid = 0;

		VERIFY(nvlist_lookup_string(mos_config,
		    ZPOOL_CONFIG_HOSTNAME, &hostname) == 0);

#ifdef	_KERNEL
		myhostid = zone_get_hostid(NULL);
#else	/* _KERNEL */
		/*
		 * We're emulating the system's hostid in userland, so
		 * we can't use zone_get_hostid().
		 */
		(void) ddi_strtoul(hw_serial, NULL, 10, &myhostid);
#endif	/* _KERNEL */
		if (hostid != 0 && myhostid != 0 &&
		    hostid != myhostid) {
			nvlist_free(mos_config);
			cmn_err(CE_WARN, "pool '%s' could not be "
			    "loaded as it was last accessed by "
			    "another system (host: %s hostid: 0x%lx). "
			    "See: http://illumos.org/msg/ZFS-8000-EY",
			    spa_name(spa), hostname,
			    (unsigned long)hostid);
			return (SET_ERROR(EBADF));
		}
	}
	if (nvlist_lookup_nvlist(spa->spa_config,
	    ZPOOL_REWIND_POLICY, &policy) == 0)
		VERIFY(nvlist_add_nvlist(mos_config,
		    ZPOOL_REWIND_POLICY, policy) == 0);

	spa_config_set(spa, mos_config);
	spa_unload(spa);
	spa_deactivate(spa);
	spa_activate(spa, orig_mode);

	return (0);
}

>>>>>>> 1fd3785f
static int
spa_ld_get_props(spa_t *spa)
{
	int error = 0;
	uint64_t obj;
	vdev_t *rvd = spa->spa_root_vdev;

	/* Grab the secret checksum salt from the MOS. */
	error = zap_lookup(spa->spa_meta_objset, DMU_POOL_DIRECTORY_OBJECT,
	    DMU_POOL_CHECKSUM_SALT, 1,
	    sizeof (spa->spa_cksum_salt.zcs_bytes),
	    spa->spa_cksum_salt.zcs_bytes);
	if (error == ENOENT) {
		/* Generate a new salt for subsequent use */
		(void) random_get_pseudo_bytes(spa->spa_cksum_salt.zcs_bytes,
		    sizeof (spa->spa_cksum_salt.zcs_bytes));
	} else if (error != 0) {
		spa_load_failed(spa, "unable to retrieve checksum salt from "
		    "MOS [error=%d]", error);
		return (spa_vdev_err(rvd, VDEV_AUX_CORRUPT_DATA, EIO));
	}

	if (spa_dir_prop(spa, DMU_POOL_SYNC_BPOBJ, &obj, B_TRUE) != 0)
		return (spa_vdev_err(rvd, VDEV_AUX_CORRUPT_DATA, EIO));
	error = bpobj_open(&spa->spa_deferred_bpobj, spa->spa_meta_objset, obj);
	if (error != 0) {
		spa_load_failed(spa, "error opening deferred-frees bpobj "
		    "[error=%d]", error);
		return (spa_vdev_err(rvd, VDEV_AUX_CORRUPT_DATA, EIO));
	}

	/*
	 * Load the bit that tells us to use the new accounting function
	 * (raid-z deflation).  If we have an older pool, this will not
	 * be present.
	 */
	error = spa_dir_prop(spa, DMU_POOL_DEFLATE, &spa->spa_deflate, B_FALSE);
	if (error != 0 && error != ENOENT)
		return (spa_vdev_err(rvd, VDEV_AUX_CORRUPT_DATA, EIO));

	error = spa_dir_prop(spa, DMU_POOL_CREATION_VERSION,
	    &spa->spa_creation_version, B_FALSE);
	if (error != 0 && error != ENOENT)
		return (spa_vdev_err(rvd, VDEV_AUX_CORRUPT_DATA, EIO));

	/*
	 * Load the persistent error log.  If we have an older pool, this will
	 * not be present.
	 */
	error = spa_dir_prop(spa, DMU_POOL_ERRLOG_LAST, &spa->spa_errlog_last,
	    B_FALSE);
	if (error != 0 && error != ENOENT)
		return (spa_vdev_err(rvd, VDEV_AUX_CORRUPT_DATA, EIO));

	error = spa_dir_prop(spa, DMU_POOL_ERRLOG_SCRUB,
	    &spa->spa_errlog_scrub, B_FALSE);
	if (error != 0 && error != ENOENT)
		return (spa_vdev_err(rvd, VDEV_AUX_CORRUPT_DATA, EIO));

	/*
	 * Load the history object.  If we have an older pool, this
	 * will not be present.
	 */
	error = spa_dir_prop(spa, DMU_POOL_HISTORY, &spa->spa_history, B_FALSE);
	if (error != 0 && error != ENOENT)
		return (spa_vdev_err(rvd, VDEV_AUX_CORRUPT_DATA, EIO));

	/*
	 * Load the per-vdev ZAP map. If we have an older pool, this will not
	 * be present; in this case, defer its creation to a later time to
	 * avoid dirtying the MOS this early / out of sync context. See
	 * spa_sync_config_object.
	 */

	/* The sentinel is only available in the MOS config. */
	nvlist_t *mos_config;
	if (load_nvlist(spa, spa->spa_config_object, &mos_config) != 0) {
		spa_load_failed(spa, "unable to retrieve MOS config");
		return (spa_vdev_err(rvd, VDEV_AUX_CORRUPT_DATA, EIO));
	}

	error = spa_dir_prop(spa, DMU_POOL_VDEV_ZAP_MAP,
	    &spa->spa_all_vdev_zaps, B_FALSE);

	if (error == ENOENT) {
		VERIFY(!nvlist_exists(mos_config,
		    ZPOOL_CONFIG_HAS_PER_VDEV_ZAPS));
		spa->spa_avz_action = AVZ_ACTION_INITIALIZE;
		ASSERT0(vdev_count_verify_zaps(spa->spa_root_vdev));
	} else if (error != 0) {
		return (spa_vdev_err(rvd, VDEV_AUX_CORRUPT_DATA, EIO));
	} else if (!nvlist_exists(mos_config, ZPOOL_CONFIG_HAS_PER_VDEV_ZAPS)) {
		/*
		 * An older version of ZFS overwrote the sentinel value, so
		 * we have orphaned per-vdev ZAPs in the MOS. Defer their
		 * destruction to later; see spa_sync_config_object.
		 */
		spa->spa_avz_action = AVZ_ACTION_DESTROY;
		/*
		 * We're assuming that no vdevs have had their ZAPs created
		 * before this. Better be sure of it.
		 */
		ASSERT0(vdev_count_verify_zaps(spa->spa_root_vdev));
	}
	nvlist_free(mos_config);

	spa->spa_delegation = zpool_prop_default_numeric(ZPOOL_PROP_DELEGATION);

<<<<<<< HEAD
	error = spa_dir_prop(spa, DMU_POOL_PROPS, &spa->spa_pool_props_object,
	    B_FALSE);
=======
	error = spa_dir_prop(spa, DMU_POOL_PROPS, &spa->spa_pool_props_object);
>>>>>>> 1fd3785f
	if (error && error != ENOENT)
		return (spa_vdev_err(rvd, VDEV_AUX_CORRUPT_DATA, EIO));

	if (error == 0) {
		uint64_t autoreplace;

		spa_prop_find(spa, ZPOOL_PROP_BOOTFS, &spa->spa_bootfs);
		spa_prop_find(spa, ZPOOL_PROP_AUTOREPLACE, &autoreplace);
		spa_prop_find(spa, ZPOOL_PROP_DELEGATION, &spa->spa_delegation);
		spa_prop_find(spa, ZPOOL_PROP_FAILUREMODE, &spa->spa_failmode);
		spa_prop_find(spa, ZPOOL_PROP_AUTOEXPAND, &spa->spa_autoexpand);
<<<<<<< HEAD
		spa_prop_find(spa, ZPOOL_PROP_BOOTSIZE, &spa->spa_bootsize);
=======
>>>>>>> 1fd3785f
		spa_prop_find(spa, ZPOOL_PROP_DEDUPDITTO,
		    &spa->spa_dedup_ditto);

		spa->spa_autoreplace = (autoreplace != 0);
	}

<<<<<<< HEAD
	/*
	 * If we are importing a pool with missing top-level vdevs,
	 * we enforce that the pool doesn't panic or get suspended on
	 * error since the likelihood of missing data is extremely high.
	 */
	if (spa->spa_missing_tvds > 0 &&
	    spa->spa_failmode != ZIO_FAILURE_MODE_CONTINUE &&
	    spa->spa_load_state != SPA_LOAD_TRYIMPORT) {
		spa_load_note(spa, "forcing failmode to 'continue' "
		    "as some top level vdevs are missing");
		spa->spa_failmode = ZIO_FAILURE_MODE_CONTINUE;
	}

=======
>>>>>>> 1fd3785f
	return (0);
}

static int
spa_ld_open_aux_vdevs(spa_t *spa, spa_import_type_t type)
{
	int error = 0;
	vdev_t *rvd = spa->spa_root_vdev;

	/*
	 * If we're assembling the pool from the split-off vdevs of
	 * an existing pool, we don't want to attach the spares & cache
	 * devices.
	 */

	/*
	 * Load any hot spares for this pool.
	 */
	error = spa_dir_prop(spa, DMU_POOL_SPARES, &spa->spa_spares.sav_object,
	    B_FALSE);
	if (error != 0 && error != ENOENT)
		return (spa_vdev_err(rvd, VDEV_AUX_CORRUPT_DATA, EIO));
	if (error == 0 && type != SPA_IMPORT_ASSEMBLE) {
		ASSERT(spa_version(spa) >= SPA_VERSION_SPARES);
		if (load_nvlist(spa, spa->spa_spares.sav_object,
		    &spa->spa_spares.sav_config) != 0) {
			spa_load_failed(spa, "error loading spares nvlist");
			return (spa_vdev_err(rvd, VDEV_AUX_CORRUPT_DATA, EIO));
		}

		spa_config_enter(spa, SCL_ALL, FTAG, RW_WRITER);
		spa_load_spares(spa);
		spa_config_exit(spa, SCL_ALL, FTAG);
	} else if (error == 0) {
		spa->spa_spares.sav_sync = B_TRUE;
	}

	/*
	 * Load any level 2 ARC devices for this pool.
	 */
	error = spa_dir_prop(spa, DMU_POOL_L2CACHE,
	    &spa->spa_l2cache.sav_object, B_FALSE);
	if (error != 0 && error != ENOENT)
		return (spa_vdev_err(rvd, VDEV_AUX_CORRUPT_DATA, EIO));
	if (error == 0 && type != SPA_IMPORT_ASSEMBLE) {
		ASSERT(spa_version(spa) >= SPA_VERSION_L2CACHE);
		if (load_nvlist(spa, spa->spa_l2cache.sav_object,
		    &spa->spa_l2cache.sav_config) != 0) {
			spa_load_failed(spa, "error loading l2cache nvlist");
			return (spa_vdev_err(rvd, VDEV_AUX_CORRUPT_DATA, EIO));
		}

		spa_config_enter(spa, SCL_ALL, FTAG, RW_WRITER);
		spa_load_l2cache(spa);
		spa_config_exit(spa, SCL_ALL, FTAG);
	} else if (error == 0) {
		spa->spa_l2cache.sav_sync = B_TRUE;
	}

	return (0);
}

static int
<<<<<<< HEAD
spa_ld_load_vdev_metadata(spa_t *spa)
=======
spa_ld_load_vdev_metadata(spa_t *spa, spa_load_state_t state)
>>>>>>> 1fd3785f
{
	int error = 0;
	vdev_t *rvd = spa->spa_root_vdev;

	/*
	 * If the 'autoreplace' property is set, then post a resource notifying
	 * the ZFS DE that it should not issue any faults for unopenable
	 * devices.  We also iterate over the vdevs, and post a sysevent for any
	 * unopenable vdevs so that the normal autoreplace handler can take
	 * over.
	 */
	if (spa->spa_autoreplace && spa->spa_load_state != SPA_LOAD_TRYIMPORT) {
		spa_check_removed(spa->spa_root_vdev);
		/*
		 * For the import case, this is done in spa_import(), because
		 * at this point we're using the spare definitions from
		 * the MOS config, not necessarily from the userland config.
		 */
		if (spa->spa_load_state != SPA_LOAD_IMPORT) {
			spa_aux_check_removed(&spa->spa_spares);
			spa_aux_check_removed(&spa->spa_l2cache);
		}
	}

	/*
	 * Load the vdev metadata such as metaslabs, DTLs, spacemap object, etc.
	 */
	error = vdev_load(rvd);
	if (error != 0) {
<<<<<<< HEAD
		spa_load_failed(spa, "vdev_load failed [error=%d]", error);
=======
>>>>>>> 1fd3785f
		return (spa_vdev_err(rvd, VDEV_AUX_CORRUPT_DATA, error));
	}

	/*
	 * Propagate the leaf DTLs we just loaded all the way up the vdev tree.
	 */
	spa_config_enter(spa, SCL_ALL, FTAG, RW_WRITER);
	vdev_dtl_reassess(rvd, 0, 0, B_FALSE);
	spa_config_exit(spa, SCL_ALL, FTAG);

	return (0);
}

static int
spa_ld_load_dedup_tables(spa_t *spa)
{
	int error = 0;
	vdev_t *rvd = spa->spa_root_vdev;

	error = ddt_load(spa);
<<<<<<< HEAD
	if (error != 0) {
		spa_load_failed(spa, "ddt_load failed [error=%d]", error);
		return (spa_vdev_err(rvd, VDEV_AUX_CORRUPT_DATA, EIO));
	}

	return (0);
}

static int
spa_ld_verify_logs(spa_t *spa, spa_import_type_t type, char **ereport)
{
	vdev_t *rvd = spa->spa_root_vdev;

	if (type != SPA_IMPORT_ASSEMBLE && spa_writeable(spa)) {
		boolean_t missing = spa_check_logs(spa);
		if (missing) {
			if (spa->spa_missing_tvds != 0) {
				spa_load_note(spa, "spa_check_logs failed "
				    "so dropping the logs");
			} else {
				*ereport = FM_EREPORT_ZFS_LOG_REPLAY;
				spa_load_failed(spa, "spa_check_logs failed");
				return (spa_vdev_err(rvd, VDEV_AUX_BAD_LOG,
				    ENXIO));
			}
		}
	}

	return (0);
}

static int
spa_ld_verify_pool_data(spa_t *spa)
{
	int error = 0;
	vdev_t *rvd = spa->spa_root_vdev;

	/*
	 * We've successfully opened the pool, verify that we're ready
	 * to start pushing transactions.
	 */
	if (spa->spa_load_state != SPA_LOAD_TRYIMPORT) {
		error = spa_load_verify(spa);
		if (error != 0) {
			spa_load_failed(spa, "spa_load_verify failed "
			    "[error=%d]", error);
			return (spa_vdev_err(rvd, VDEV_AUX_CORRUPT_DATA,
			    error));
		}
	}

	return (0);
}

static void
spa_ld_claim_log_blocks(spa_t *spa)
{
	dmu_tx_t *tx;
	dsl_pool_t *dp = spa_get_dsl(spa);

	/*
	 * Claim log blocks that haven't been committed yet.
	 * This must all happen in a single txg.
	 * Note: spa_claim_max_txg is updated by spa_claim_notify(),
	 * invoked from zil_claim_log_block()'s i/o done callback.
	 * Price of rollback is that we abandon the log.
	 */
	spa->spa_claiming = B_TRUE;

	tx = dmu_tx_create_assigned(dp, spa_first_txg(spa));
	(void) dmu_objset_find_dp(dp, dp->dp_root_dir_obj,
	    zil_claim, tx, DS_FIND_CHILDREN);
	dmu_tx_commit(tx);

	spa->spa_claiming = B_FALSE;

	spa_set_log_state(spa, SPA_LOG_GOOD);
}

static void
spa_ld_check_for_config_update(spa_t *spa, uint64_t config_cache_txg,
    boolean_t update_config_cache)
{
	vdev_t *rvd = spa->spa_root_vdev;
	int need_update = B_FALSE;

	/*
	 * If the config cache is stale, or we have uninitialized
	 * metaslabs (see spa_vdev_add()), then update the config.
	 *
	 * If this is a verbatim import, trust the current
	 * in-core spa_config and update the disk labels.
	 */
	if (update_config_cache || config_cache_txg != spa->spa_config_txg ||
	    spa->spa_load_state == SPA_LOAD_IMPORT ||
	    spa->spa_load_state == SPA_LOAD_RECOVER ||
	    (spa->spa_import_flags & ZFS_IMPORT_VERBATIM))
		need_update = B_TRUE;

	for (int c = 0; c < rvd->vdev_children; c++)
		if (rvd->vdev_child[c]->vdev_ms_array == 0)
			need_update = B_TRUE;

	/*
	 * Update the config cache asychronously in case we're the
	 * root pool, in which case the config cache isn't writable yet.
	 */
	if (need_update)
		spa_async_request(spa, SPA_ASYNC_CONFIG_UPDATE);
}

static void
spa_ld_prepare_for_reload(spa_t *spa)
{
	int mode = spa->spa_mode;
	int async_suspended = spa->spa_async_suspended;

	spa_unload(spa);
	spa_deactivate(spa);
	spa_activate(spa, mode);

	/*
	 * We save the value of spa_async_suspended as it gets reset to 0 by
	 * spa_unload(). We want to restore it back to the original value before
	 * returning as we might be calling spa_async_resume() later.
	 */
	spa->spa_async_suspended = async_suspended;
}

static int
spa_ld_read_checkpoint_txg(spa_t *spa)
{
	uberblock_t checkpoint;
	int error = 0;

	ASSERT0(spa->spa_checkpoint_txg);
	ASSERT(MUTEX_HELD(&spa_namespace_lock));

	error = zap_lookup(spa->spa_meta_objset, DMU_POOL_DIRECTORY_OBJECT,
	    DMU_POOL_ZPOOL_CHECKPOINT, sizeof (uint64_t),
	    sizeof (uberblock_t) / sizeof (uint64_t), &checkpoint);

	if (error == ENOENT)
		return (0);

=======
>>>>>>> 1fd3785f
	if (error != 0)
		return (error);

<<<<<<< HEAD
	ASSERT3U(checkpoint.ub_txg, !=, 0);
	ASSERT3U(checkpoint.ub_checkpoint_txg, !=, 0);
	ASSERT3U(checkpoint.ub_timestamp, !=, 0);
	spa->spa_checkpoint_txg = checkpoint.ub_txg;
	spa->spa_checkpoint_info.sci_timestamp = checkpoint.ub_timestamp;

	return (0);
}

static int
spa_ld_mos_init(spa_t *spa, spa_import_type_t type)
{
	int error = 0;

	ASSERT(MUTEX_HELD(&spa_namespace_lock));
	ASSERT(spa->spa_config_source != SPA_CONFIG_SRC_NONE);

	/*
	 * Never trust the config that is provided unless we are assembling
	 * a pool following a split.
	 * This means don't trust blkptrs and the vdev tree in general. This
	 * also effectively puts the spa in read-only mode since
	 * spa_writeable() checks for spa_trust_config to be true.
	 * We will later load a trusted config from the MOS.
	 */
	if (type != SPA_IMPORT_ASSEMBLE)
		spa->spa_trust_config = B_FALSE;

	/*
	 * Parse the config provided to create a vdev tree.
	 */
	error = spa_ld_parse_config(spa, type);
	if (error != 0)
		return (error);

	/*
	 * Now that we have the vdev tree, try to open each vdev. This involves
	 * opening the underlying physical device, retrieving its geometry and
	 * probing the vdev with a dummy I/O. The state of each vdev will be set
	 * based on the success of those operations. After this we'll be ready
	 * to read from the vdevs.
	 */
	error = spa_ld_open_vdevs(spa);
	if (error != 0)
		return (error);

	/*
	 * Read the label of each vdev and make sure that the GUIDs stored
	 * there match the GUIDs in the config provided.
	 * If we're assembling a new pool that's been split off from an
	 * existing pool, the labels haven't yet been updated so we skip
	 * validation for now.
	 */
	if (type != SPA_IMPORT_ASSEMBLE) {
		error = spa_ld_validate_vdevs(spa);
		if (error != 0)
			return (error);
	}

	/*
	 * Read all vdev labels to find the best uberblock (i.e. latest,
	 * unless spa_load_max_txg is set) and store it in spa_uberblock. We
	 * get the list of features required to read blkptrs in the MOS from
	 * the vdev label with the best uberblock and verify that our version
	 * of zfs supports them all.
	 */
	error = spa_ld_select_uberblock(spa, type);
	if (error != 0)
		return (error);

	/*
	 * Pass that uberblock to the dsl_pool layer which will open the root
	 * blkptr. This blkptr points to the latest version of the MOS and will
	 * allow us to read its contents.
	 */
	error = spa_ld_open_rootbp(spa);
	if (error != 0)
		return (error);

	return (0);
}

static int
spa_ld_checkpoint_rewind(spa_t *spa)
{
	uberblock_t checkpoint;
	int error = 0;

	ASSERT(MUTEX_HELD(&spa_namespace_lock));
	ASSERT(spa->spa_import_flags & ZFS_IMPORT_CHECKPOINT);

	error = zap_lookup(spa->spa_meta_objset, DMU_POOL_DIRECTORY_OBJECT,
	    DMU_POOL_ZPOOL_CHECKPOINT, sizeof (uint64_t),
	    sizeof (uberblock_t) / sizeof (uint64_t), &checkpoint);

	if (error != 0) {
		spa_load_failed(spa, "unable to retrieve checkpointed "
		    "uberblock from the MOS config [error=%d]", error);

		if (error == ENOENT)
			error = ZFS_ERR_NO_CHECKPOINT;

		return (error);
	}

	ASSERT3U(checkpoint.ub_txg, <, spa->spa_uberblock.ub_txg);
	ASSERT3U(checkpoint.ub_txg, ==, checkpoint.ub_checkpoint_txg);

	/*
	 * We need to update the txg and timestamp of the checkpointed
	 * uberblock to be higher than the latest one. This ensures that
	 * the checkpointed uberblock is selected if we were to close and
	 * reopen the pool right after we've written it in the vdev labels.
	 * (also see block comment in vdev_uberblock_compare)
	 */
	checkpoint.ub_txg = spa->spa_uberblock.ub_txg + 1;
	checkpoint.ub_timestamp = gethrestime_sec();

	/*
	 * Set current uberblock to be the checkpointed uberblock.
	 */
	spa->spa_uberblock = checkpoint;

	/*
	 * If we are doing a normal rewind, then the pool is open for
	 * writing and we sync the "updated" checkpointed uberblock to
	 * disk. Once this is done, we've basically rewound the whole
	 * pool and there is no way back.
	 *
	 * There are cases when we don't want to attempt and sync the
	 * checkpointed uberblock to disk because we are opening a
	 * pool as read-only. Specifically, verifying the checkpointed
	 * state with zdb, and importing the checkpointed state to get
	 * a "preview" of its content.
	 */
	if (spa_writeable(spa)) {
		vdev_t *rvd = spa->spa_root_vdev;

		spa_config_enter(spa, SCL_ALL, FTAG, RW_WRITER);
		vdev_t *svd[SPA_SYNC_MIN_VDEVS] = { NULL };
		int svdcount = 0;
		int children = rvd->vdev_children;
		int c0 = spa_get_random(children);

		for (int c = 0; c < children; c++) {
			vdev_t *vd = rvd->vdev_child[(c0 + c) % children];

			/* Stop when revisiting the first vdev */
			if (c > 0 && svd[0] == vd)
				break;

			if (vd->vdev_ms_array == 0 || vd->vdev_islog ||
			    !vdev_is_concrete(vd))
				continue;

			svd[svdcount++] = vd;
			if (svdcount == SPA_SYNC_MIN_VDEVS)
				break;
		}
		error = vdev_config_sync(svd, svdcount, spa->spa_first_txg);
		if (error == 0)
			spa->spa_last_synced_guid = rvd->vdev_guid;
		spa_config_exit(spa, SCL_ALL, FTAG);

		if (error != 0) {
			spa_load_failed(spa, "failed to write checkpointed "
			    "uberblock to the vdev labels [error=%d]", error);
			return (error);
		}
	}

=======
>>>>>>> 1fd3785f
	return (0);
}

static int
<<<<<<< HEAD
spa_ld_mos_with_trusted_config(spa_t *spa, spa_import_type_t type,
    boolean_t *update_config_cache)
{
	int error;

	/*
	 * Parse the config for pool, open and validate vdevs,
	 * select an uberblock, and use that uberblock to open
	 * the MOS.
	 */
	error = spa_ld_mos_init(spa, type);
	if (error != 0)
		return (error);

	/*
	 * Retrieve the trusted config stored in the MOS and use it to create
	 * a new, exact version of the vdev tree, then reopen all vdevs.
	 */
	error = spa_ld_trusted_config(spa, type, B_FALSE);
	if (error == EAGAIN) {
		if (update_config_cache != NULL)
			*update_config_cache = B_TRUE;

		/*
		 * Redo the loading process with the trusted config if it is
		 * too different from the untrusted config.
		 */
		spa_ld_prepare_for_reload(spa);
		spa_load_note(spa, "RELOADING");
		error = spa_ld_mos_init(spa, type);
		if (error != 0)
			return (error);

		error = spa_ld_trusted_config(spa, type, B_TRUE);
		if (error != 0)
			return (error);

	} else if (error != 0) {
		return (error);
	}

	return (0);
}

/*
 * Load an existing storage pool, using the config provided. This config
 * describes which vdevs are part of the pool and is later validated against
 * partial configs present in each vdev's label and an entire copy of the
 * config stored in the MOS.
 */
static int
spa_load_impl(spa_t *spa, spa_import_type_t type, char **ereport)
{
	int error = 0;
	boolean_t missing_feat_write = B_FALSE;
	boolean_t checkpoint_rewind =
	    (spa->spa_import_flags & ZFS_IMPORT_CHECKPOINT);
	boolean_t update_config_cache = B_FALSE;

	ASSERT(MUTEX_HELD(&spa_namespace_lock));
	ASSERT(spa->spa_config_source != SPA_CONFIG_SRC_NONE);

	spa_load_note(spa, "LOADING");

	error = spa_ld_mos_with_trusted_config(spa, type, &update_config_cache);
	if (error != 0)
		return (error);

	/*
	 * If we are rewinding to the checkpoint then we need to repeat
	 * everything we've done so far in this function but this time
	 * selecting the checkpointed uberblock and using that to open
	 * the MOS.
	 */
	if (checkpoint_rewind) {
		/*
		 * If we are rewinding to the checkpoint update config cache
		 * anyway.
		 */
		update_config_cache = B_TRUE;
=======
spa_ld_verify_logs(spa_t *spa, spa_import_type_t type, char **ereport)
{
	vdev_t *rvd = spa->spa_root_vdev;
>>>>>>> 1fd3785f

		/*
		 * Extract the checkpointed uberblock from the current MOS
		 * and use this as the pool's uberblock from now on. If the
		 * pool is imported as writeable we also write the checkpoint
		 * uberblock to the labels, making the rewind permanent.
		 */
		error = spa_ld_checkpoint_rewind(spa);
		if (error != 0)
			return (error);

		/*
		 * Redo the loading process process again with the
		 * checkpointed uberblock.
		 */
		spa_ld_prepare_for_reload(spa);
		spa_load_note(spa, "LOADING checkpointed uberblock");
		error = spa_ld_mos_with_trusted_config(spa, type, NULL);
		if (error != 0)
			return (error);
	}

<<<<<<< HEAD
	/*
	 * Retrieve the checkpoint txg if the pool has a checkpoint.
	 */
	error = spa_ld_read_checkpoint_txg(spa);
=======
	return (0);
}

static int
spa_ld_verify_pool_data(spa_t *spa, spa_load_state_t state)
{
	int error = 0;
	vdev_t *rvd = spa->spa_root_vdev;

	/*
	 * We've successfully opened the pool, verify that we're ready
	 * to start pushing transactions.
	 */
	if (state != SPA_LOAD_TRYIMPORT) {
		error = spa_load_verify(spa);
		if (error != 0) {
			return (spa_vdev_err(rvd, VDEV_AUX_CORRUPT_DATA,
			    error));
		}
	}

	return (0);
}

static void
spa_ld_claim_log_blocks(spa_t *spa)
{
	dmu_tx_t *tx;
	dsl_pool_t *dp = spa_get_dsl(spa);

	/*
	 * Claim log blocks that haven't been committed yet.
	 * This must all happen in a single txg.
	 * Note: spa_claim_max_txg is updated by spa_claim_notify(),
	 * invoked from zil_claim_log_block()'s i/o done callback.
	 * Price of rollback is that we abandon the log.
	 */
	spa->spa_claiming = B_TRUE;

	tx = dmu_tx_create_assigned(dp, spa_first_txg(spa));
	(void) dmu_objset_find_dp(dp, dp->dp_root_dir_obj,
	    zil_claim, tx, DS_FIND_CHILDREN);
	dmu_tx_commit(tx);

	spa->spa_claiming = B_FALSE;

	spa_set_log_state(spa, SPA_LOG_GOOD);
}

static void
spa_ld_check_for_config_update(spa_t *spa, spa_load_state_t state,
    int64_t config_cache_txg)
{
	vdev_t *rvd = spa->spa_root_vdev;
	int need_update = B_FALSE;

	/*
	 * If the config cache is stale, or we have uninitialized
	 * metaslabs (see spa_vdev_add()), then update the config.
	 *
	 * If this is a verbatim import, trust the current
	 * in-core spa_config and update the disk labels.
	 */
	if (config_cache_txg != spa->spa_config_txg ||
	    state == SPA_LOAD_IMPORT ||
	    state == SPA_LOAD_RECOVER ||
	    (spa->spa_import_flags & ZFS_IMPORT_VERBATIM))
		need_update = B_TRUE;

	for (int c = 0; c < rvd->vdev_children; c++)
		if (rvd->vdev_child[c]->vdev_ms_array == 0)
			need_update = B_TRUE;

	/*
	 * Update the config cache asychronously in case we're the
	 * root pool, in which case the config cache isn't writable yet.
	 */
	if (need_update)
		spa_async_request(spa, SPA_ASYNC_CONFIG_UPDATE);
}

/*
 * Load an existing storage pool, using the config provided. This config
 * describes which vdevs are part of the pool and is later validated against
 * partial configs present in each vdev's label and an entire copy of the
 * config stored in the MOS.
 */
static int
spa_load_impl(spa_t *spa, uint64_t pool_guid, nvlist_t *config,
    spa_load_state_t state, spa_import_type_t type, boolean_t trust_config,
    char **ereport)
{
	int error = 0;
	uint64_t config_cache_txg = spa->spa_config_txg;
	int orig_mode = spa->spa_mode;
	boolean_t missing_feat_write = B_FALSE;

	/*
	 * If this is an untrusted config, first access the pool in read-only
	 * mode. We will then retrieve a trusted copy of the config from the MOS
	 * and use it to reopen the pool in read-write mode.
	 */
	if (!trust_config)
		spa->spa_mode = FREAD;

	/*
	 * Parse the config provided to create a vdev tree.
	 */
	error = spa_ld_parse_config(spa, pool_guid, config, state, type);
	if (error != 0)
		return (error);

	/*
	 * Now that we have the vdev tree, try to open each vdev. This involves
	 * opening the underlying physical device, retrieving its geometry and
	 * probing the vdev with a dummy I/O. The state of each vdev will be set
	 * based on the success of those operations. After this we'll be ready
	 * to read from the vdevs.
	 */
	error = spa_ld_open_vdevs(spa);
	if (error != 0)
		return (error);

	/*
	 * Read the label of each vdev and make sure that the GUIDs stored
	 * there match the GUIDs in the config provided.
	 */
	error = spa_ld_validate_vdevs(spa, type, trust_config);
	if (error != 0)
		return (error);

	/*
	 * Read vdev labels to find the best uberblock (i.e. latest, unless
	 * spa_load_max_txg is set) and store it in spa_uberblock. We get the
	 * list of features required to read blkptrs in the MOS from the vdev
	 * label with the best uberblock and verify that our version of zfs
	 * supports them all.
	 */
	error = spa_ld_select_uberblock(spa, config, type, trust_config);
	if (error != 0)
		return (error);

	/*
	 * Pass that uberblock to the dsl_pool layer which will open the root
	 * blkptr. This blkptr points to the latest version of the MOS and will
	 * allow us to read its contents.
	 */
	error = spa_ld_open_rootbp(spa);
	if (error != 0)
		return (error);

	/*
	 * Retrieve the config stored in the MOS and use it to validate the
	 * config provided. Also extract some information from the MOS config
	 * to update our vdev tree.
	 */
	error = spa_ld_validate_config(spa, type);
>>>>>>> 1fd3785f
	if (error != 0)
		return (error);

	/*
	 * Retrieve the mapping of indirect vdevs. Those vdevs were removed
	 * from the pool and their contents were re-mapped to other vdevs. Note
	 * that everything that we read before this step must have been
	 * rewritten on concrete vdevs after the last device removal was
	 * initiated. Otherwise we could be reading from indirect vdevs before
	 * we have loaded their mappings.
	 */
	error = spa_ld_open_indirect_vdev_metadata(spa);
	if (error != 0)
		return (error);

	/*
	 * Retrieve the full list of active features from the MOS and check if
	 * they are all supported.
	 */
<<<<<<< HEAD
	error = spa_ld_check_features(spa, &missing_feat_write);
=======
	error = spa_ld_check_features(spa, state, &missing_feat_write);
>>>>>>> 1fd3785f
	if (error != 0)
		return (error);

	/*
	 * Load several special directories from the MOS needed by the dsl_pool
	 * layer.
	 */
	error = spa_ld_load_special_directories(spa);
	if (error != 0)
		return (error);

	/*
<<<<<<< HEAD
=======
	 * If the config provided is not trusted, discard it and use the config
	 * from the MOS to reload the pool.
	 */
	if (!trust_config) {
		error = spa_ld_prepare_for_reload(spa, orig_mode);
		if (error != 0)
			return (error);
		return (spa_load(spa, state, SPA_IMPORT_EXISTING, B_TRUE));
	}

	/*
>>>>>>> 1fd3785f
	 * Retrieve pool properties from the MOS.
	 */
	error = spa_ld_get_props(spa);
	if (error != 0)
		return (error);

	/*
	 * Retrieve the list of auxiliary devices - cache devices and spares -
	 * and open them.
	 */
	error = spa_ld_open_aux_vdevs(spa, type);
	if (error != 0)
		return (error);

	/*
	 * Load the metadata for all vdevs. Also check if unopenable devices
	 * should be autoreplaced.
	 */
<<<<<<< HEAD
	error = spa_ld_load_vdev_metadata(spa);
=======
	error = spa_ld_load_vdev_metadata(spa, state);
>>>>>>> 1fd3785f
	if (error != 0)
		return (error);

	error = spa_ld_load_dedup_tables(spa);
	if (error != 0)
		return (error);

	/*
	 * Verify the logs now to make sure we don't have any unexpected errors
	 * when we claim log blocks later.
	 */
	error = spa_ld_verify_logs(spa, type, ereport);
	if (error != 0)
		return (error);

	if (missing_feat_write) {
		ASSERT(spa->spa_load_state == SPA_LOAD_TRYIMPORT);

		/*
		 * At this point, we know that we can open the pool in
		 * read-only mode but not read-write mode. We now have enough
		 * information and can return to userland.
		 */
		return (spa_vdev_err(spa->spa_root_vdev, VDEV_AUX_UNSUP_FEAT,
		    ENOTSUP));
	}

	/*
	 * Traverse the last txgs to make sure the pool was left off in a safe
	 * state. When performing an extreme rewind, we verify the whole pool,
	 * which can take a very long time.
	 */
<<<<<<< HEAD
	error = spa_ld_verify_pool_data(spa);
	if (error != 0)
		return (error);

	/*
	 * Calculate the deflated space for the pool. This must be done before
	 * we write anything to the pool because we'd need to update the space
	 * accounting using the deflated sizes.
	 */
	spa_update_dspace(spa);

	/*
=======
	error = spa_ld_verify_pool_data(spa, state);
	if (error != 0)
		return (error);

	/*
	 * Calculate the deflated space for the pool. This must be done before
	 * we write anything to the pool because we'd need to update the space
	 * accounting using the deflated sizes.
	 */
	spa_update_dspace(spa);

	/*
>>>>>>> 1fd3785f
	 * We have now retrieved all the information we needed to open the
	 * pool. If we are importing the pool in read-write mode, a few
	 * additional steps must be performed to finish the import.
	 */
<<<<<<< HEAD
	if (spa_writeable(spa) && (spa->spa_load_state == SPA_LOAD_RECOVER ||
	    spa->spa_load_max_txg == UINT64_MAX)) {
		uint64_t config_cache_txg = spa->spa_config_txg;

		ASSERT(spa->spa_load_state != SPA_LOAD_TRYIMPORT);

		/*
		 * In case of a checkpoint rewind, log the original txg
		 * of the checkpointed uberblock.
		 */
		if (checkpoint_rewind) {
			spa_history_log_internal(spa, "checkpoint rewind",
			    NULL, "rewound state to txg=%llu",
			    (u_longlong_t)spa->spa_uberblock.ub_checkpoint_txg);
		}
=======
	if (spa_writeable(spa) && (state == SPA_LOAD_RECOVER ||
	    spa->spa_load_max_txg == UINT64_MAX)) {
		ASSERT(state != SPA_LOAD_TRYIMPORT);
>>>>>>> 1fd3785f

		/*
		 * Traverse the ZIL and claim all blocks.
		 */
<<<<<<< HEAD
		spa_ld_claim_log_blocks(spa);

		/*
		 * Kick-off the syncing thread.
		 */
=======
		boolean_t condense_in_progress =
		    (spa->spa_condensing_indirect != NULL);

		/*
		 * Traverse the ZIL and claim all blocks.
		 */
		spa_ld_claim_log_blocks(spa);

		/*
		 * Kick-off the syncing thread.
		 */
>>>>>>> 1fd3785f
		spa->spa_sync_on = B_TRUE;
		txg_sync_start(spa->spa_dsl_pool);

		/*
		 * Wait for all claims to sync.  We sync up to the highest
		 * claimed log block birth time so that claimed log blocks
		 * don't appear to be from the future.  spa_claim_max_txg
		 * will have been set for us by ZIL traversal operations
		 * performed above.
		 */
		txg_wait_synced(spa->spa_dsl_pool, spa->spa_claim_max_txg);

		/*
		 * Check if we need to request an update of the config. On the
		 * next sync, we would update the config stored in vdev labels
		 * and the cachefile (by default /etc/zfs/zpool.cache).
		 */
<<<<<<< HEAD
		spa_ld_check_for_config_update(spa, config_cache_txg,
		    update_config_cache);
=======
		spa_ld_check_for_config_update(spa, state, config_cache_txg);
>>>>>>> 1fd3785f

		/*
		 * Check all DTLs to see if anything needs resilvering.
		 */
		if (!dsl_scan_resilvering(spa->spa_dsl_pool) &&
		    vdev_resilver_needed(spa->spa_root_vdev, NULL, NULL))
			spa_async_request(spa, SPA_ASYNC_RESILVER);

		/*
		 * Log the fact that we booted up (so that we can detect if
		 * we rebooted in the middle of an operation).
		 */
		spa_history_log_version(spa, "open");

		/*
		 * Delete any inconsistent datasets.
		 */
		(void) dmu_objset_find(spa_name(spa),
		    dsl_destroy_inconsistent, NULL, DS_FIND_CHILDREN);

		/*
		 * Clean up any stale temporary dataset userrefs.
		 */
		dsl_pool_clean_tmp_userrefs(spa->spa_dsl_pool);

		spa_restart_removal(spa);

		spa_spawn_aux_threads(spa);

		spa_config_enter(spa, SCL_CONFIG, FTAG, RW_READER);
		vdev_initialize_restart(spa->spa_root_vdev);
		spa_config_exit(spa, SCL_CONFIG, FTAG);
	}

	spa_load_note(spa, "LOADED");

	return (0);
}

static int
<<<<<<< HEAD
spa_load_retry(spa_t *spa, spa_load_state_t state)
=======
spa_load_retry(spa_t *spa, spa_load_state_t state, int trust_config)
>>>>>>> 1fd3785f
{
	int mode = spa->spa_mode;

	spa_unload(spa);
	spa_deactivate(spa);

	spa->spa_load_max_txg = spa->spa_uberblock.ub_txg - 1;

	spa_activate(spa, mode);
	spa_async_suspend(spa);

<<<<<<< HEAD
	spa_load_note(spa, "spa_load_retry: rewind, max txg: %llu",
	    (u_longlong_t)spa->spa_load_max_txg);

	return (spa_load(spa, state, SPA_IMPORT_EXISTING));
=======
	return (spa_load(spa, state, SPA_IMPORT_EXISTING, trust_config));
>>>>>>> 1fd3785f
}

/*
 * If spa_load() fails this function will try loading prior txg's. If
 * 'state' is SPA_LOAD_RECOVER and one of these loads succeeds the pool
 * will be rewound to that txg. If 'state' is not SPA_LOAD_RECOVER this
 * function will not rewind the pool and will return the same error as
 * spa_load().
 */
static int
<<<<<<< HEAD
spa_load_best(spa_t *spa, spa_load_state_t state, uint64_t max_request,
    int rewind_flags)
=======
spa_load_best(spa_t *spa, spa_load_state_t state, int trust_config,
    uint64_t max_request, int rewind_flags)
>>>>>>> 1fd3785f
{
	nvlist_t *loadinfo = NULL;
	nvlist_t *config = NULL;
	int load_error, rewind_error;
	uint64_t safe_rewind_txg;
	uint64_t min_txg;

	if (spa->spa_load_txg && state == SPA_LOAD_RECOVER) {
		spa->spa_load_max_txg = spa->spa_load_txg;
		spa_set_log_state(spa, SPA_LOG_CLEAR);
	} else {
		spa->spa_load_max_txg = max_request;
		if (max_request != UINT64_MAX)
			spa->spa_extreme_rewind = B_TRUE;
	}

<<<<<<< HEAD
	load_error = rewind_error = spa_load(spa, state, SPA_IMPORT_EXISTING);
=======
	load_error = rewind_error = spa_load(spa, state, SPA_IMPORT_EXISTING,
	    trust_config);
>>>>>>> 1fd3785f
	if (load_error == 0)
		return (0);
	if (load_error == ZFS_ERR_NO_CHECKPOINT) {
		/*
		 * When attempting checkpoint-rewind on a pool with no
		 * checkpoint, we should not attempt to load uberblocks
		 * from previous txgs when spa_load fails.
		 */
		ASSERT(spa->spa_import_flags & ZFS_IMPORT_CHECKPOINT);
		return (load_error);
	}

	if (spa->spa_root_vdev != NULL)
		config = spa_config_generate(spa, NULL, -1ULL, B_TRUE);

	spa->spa_last_ubsync_txg = spa->spa_uberblock.ub_txg;
	spa->spa_last_ubsync_txg_ts = spa->spa_uberblock.ub_timestamp;

	if (rewind_flags & ZPOOL_NEVER_REWIND) {
		nvlist_free(config);
		return (load_error);
	}

	if (state == SPA_LOAD_RECOVER) {
		/* Price of rolling back is discarding txgs, including log */
		spa_set_log_state(spa, SPA_LOG_CLEAR);
	} else {
		/*
		 * If we aren't rolling back save the load info from our first
		 * import attempt so that we can restore it after attempting
		 * to rewind.
		 */
		loadinfo = spa->spa_load_info;
		spa->spa_load_info = fnvlist_alloc();
	}

	spa->spa_load_max_txg = spa->spa_last_ubsync_txg;
	safe_rewind_txg = spa->spa_last_ubsync_txg - TXG_DEFER_SIZE;
	min_txg = (rewind_flags & ZPOOL_EXTREME_REWIND) ?
	    TXG_INITIAL : safe_rewind_txg;

	/*
	 * Continue as long as we're finding errors, we're still within
	 * the acceptable rewind range, and we're still finding uberblocks
	 */
	while (rewind_error && spa->spa_uberblock.ub_txg >= min_txg &&
	    spa->spa_uberblock.ub_txg <= spa->spa_load_max_txg) {
		if (spa->spa_load_max_txg < safe_rewind_txg)
			spa->spa_extreme_rewind = B_TRUE;
<<<<<<< HEAD
		rewind_error = spa_load_retry(spa, state);
=======
		rewind_error = spa_load_retry(spa, state, trust_config);
>>>>>>> 1fd3785f
	}

	spa->spa_extreme_rewind = B_FALSE;
	spa->spa_load_max_txg = UINT64_MAX;

	if (config && (rewind_error || state != SPA_LOAD_RECOVER))
		spa_config_set(spa, config);
	else
		nvlist_free(config);

	if (state == SPA_LOAD_RECOVER) {
		ASSERT3P(loadinfo, ==, NULL);
		return (rewind_error);
	} else {
		/* Store the rewind info as part of the initial load info */
		fnvlist_add_nvlist(loadinfo, ZPOOL_CONFIG_REWIND_INFO,
		    spa->spa_load_info);

		/* Restore the initial load info */
		fnvlist_free(spa->spa_load_info);
		spa->spa_load_info = loadinfo;

		return (load_error);
	}
}

/*
 * Pool Open/Import
 *
 * The import case is identical to an open except that the configuration is sent
 * down from userland, instead of grabbed from the configuration cache.  For the
 * case of an open, the pool configuration will exist in the
 * POOL_STATE_UNINITIALIZED state.
 *
 * The stats information (gen/count/ustats) is used to gather vdev statistics at
 * the same time open the pool, without having to keep around the spa_t in some
 * ambiguous state.
 */
static int
spa_open_common(const char *pool, spa_t **spapp, void *tag, nvlist_t *nvpolicy,
    nvlist_t **config)
{
	spa_t *spa;
	spa_load_state_t state = SPA_LOAD_OPEN;
	int error;
	int locked = B_FALSE;

	*spapp = NULL;

	/*
	 * As disgusting as this is, we need to support recursive calls to this
	 * function because dsl_dir_open() is called during spa_load(), and ends
	 * up calling spa_open() again.  The real fix is to figure out how to
	 * avoid dsl_dir_open() calling this in the first place.
	 */
	if (mutex_owner(&spa_namespace_lock) != curthread) {
		mutex_enter(&spa_namespace_lock);
		locked = B_TRUE;
	}

	if ((spa = spa_lookup(pool)) == NULL) {
		if (locked)
			mutex_exit(&spa_namespace_lock);
		return (SET_ERROR(ENOENT));
	}

	if (spa->spa_state == POOL_STATE_UNINITIALIZED) {
		zpool_load_policy_t policy;

		zpool_get_load_policy(nvpolicy ? nvpolicy : spa->spa_config,
		    &policy);
		if (policy.zlp_rewind & ZPOOL_DO_REWIND)
			state = SPA_LOAD_RECOVER;

		spa_activate(spa, spa_mode_global);

		if (state != SPA_LOAD_RECOVER)
			spa->spa_last_ubsync_txg = spa->spa_load_txg = 0;
		spa->spa_config_source = SPA_CONFIG_SRC_CACHEFILE;

		zfs_dbgmsg("spa_open_common: opening %s", pool);
		error = spa_load_best(spa, state, policy.zlp_txg,
		    policy.zlp_rewind);

		if (error == EBADF) {
			/*
			 * If vdev_validate() returns failure (indicated by
			 * EBADF), it indicates that one of the vdevs indicates
			 * that the pool has been exported or destroyed.  If
			 * this is the case, the config cache is out of sync and
			 * we should remove the pool from the namespace.
			 */
			spa_unload(spa);
			spa_deactivate(spa);
			spa_write_cachefile(spa, B_TRUE, B_TRUE);
			spa_remove(spa);
			if (locked)
				mutex_exit(&spa_namespace_lock);
			return (SET_ERROR(ENOENT));
		}

		if (error) {
			/*
			 * We can't open the pool, but we still have useful
			 * information: the state of each vdev after the
			 * attempted vdev_open().  Return this to the user.
			 */
			if (config != NULL && spa->spa_config) {
				VERIFY(nvlist_dup(spa->spa_config, config,
				    KM_SLEEP) == 0);
				VERIFY(nvlist_add_nvlist(*config,
				    ZPOOL_CONFIG_LOAD_INFO,
				    spa->spa_load_info) == 0);
			}
			spa_unload(spa);
			spa_deactivate(spa);
			spa->spa_last_open_failed = error;
			if (locked)
				mutex_exit(&spa_namespace_lock);
			*spapp = NULL;
			return (error);
		}
	}

	spa_open_ref(spa, tag);

	if (config != NULL)
		*config = spa_config_generate(spa, NULL, -1ULL, B_TRUE);

	/*
	 * If we've recovered the pool, pass back any information we
	 * gathered while doing the load.
	 */
	if (state == SPA_LOAD_RECOVER) {
		VERIFY(nvlist_add_nvlist(*config, ZPOOL_CONFIG_LOAD_INFO,
		    spa->spa_load_info) == 0);
	}

	if (locked) {
		spa->spa_last_open_failed = 0;
		spa->spa_last_ubsync_txg = 0;
		spa->spa_load_txg = 0;
		mutex_exit(&spa_namespace_lock);
	}

	*spapp = spa;

	return (0);
}

int
spa_open_rewind(const char *name, spa_t **spapp, void *tag, nvlist_t *policy,
    nvlist_t **config)
{
	return (spa_open_common(name, spapp, tag, policy, config));
}

int
spa_open(const char *name, spa_t **spapp, void *tag)
{
	return (spa_open_common(name, spapp, tag, NULL, NULL));
}

/*
 * Lookup the given spa_t, incrementing the inject count in the process,
 * preventing it from being exported or destroyed.
 */
spa_t *
spa_inject_addref(char *name)
{
	spa_t *spa;

	mutex_enter(&spa_namespace_lock);
	if ((spa = spa_lookup(name)) == NULL) {
		mutex_exit(&spa_namespace_lock);
		return (NULL);
	}
	spa->spa_inject_ref++;
	mutex_exit(&spa_namespace_lock);

	return (spa);
}

void
spa_inject_delref(spa_t *spa)
{
	mutex_enter(&spa_namespace_lock);
	spa->spa_inject_ref--;
	mutex_exit(&spa_namespace_lock);
}

/*
 * Add spares device information to the nvlist.
 */
static void
spa_add_spares(spa_t *spa, nvlist_t *config)
{
	nvlist_t **spares;
	uint_t i, nspares;
	nvlist_t *nvroot;
	uint64_t guid;
	vdev_stat_t *vs;
	uint_t vsc;
	uint64_t pool;

	ASSERT(spa_config_held(spa, SCL_CONFIG, RW_READER));

	if (spa->spa_spares.sav_count == 0)
		return;

	VERIFY(nvlist_lookup_nvlist(config,
	    ZPOOL_CONFIG_VDEV_TREE, &nvroot) == 0);
	VERIFY(nvlist_lookup_nvlist_array(spa->spa_spares.sav_config,
	    ZPOOL_CONFIG_SPARES, &spares, &nspares) == 0);
	if (nspares != 0) {
		VERIFY(nvlist_add_nvlist_array(nvroot,
		    ZPOOL_CONFIG_SPARES, spares, nspares) == 0);
		VERIFY(nvlist_lookup_nvlist_array(nvroot,
		    ZPOOL_CONFIG_SPARES, &spares, &nspares) == 0);

		/*
		 * Go through and find any spares which have since been
		 * repurposed as an active spare.  If this is the case, update
		 * their status appropriately.
		 */
		for (i = 0; i < nspares; i++) {
			VERIFY(nvlist_lookup_uint64(spares[i],
			    ZPOOL_CONFIG_GUID, &guid) == 0);
			if (spa_spare_exists(guid, &pool, NULL) &&
			    pool != 0ULL) {
				VERIFY(nvlist_lookup_uint64_array(
				    spares[i], ZPOOL_CONFIG_VDEV_STATS,
				    (uint64_t **)&vs, &vsc) == 0);
				vs->vs_state = VDEV_STATE_CANT_OPEN;
				vs->vs_aux = VDEV_AUX_SPARED;
			}
		}
	}
}

/*
 * Add l2cache device information to the nvlist, including vdev stats.
 */
static void
spa_add_l2cache(spa_t *spa, nvlist_t *config)
{
	nvlist_t **l2cache;
	uint_t i, j, nl2cache;
	nvlist_t *nvroot;
	uint64_t guid;
	vdev_t *vd;
	vdev_stat_t *vs;
	uint_t vsc;

	ASSERT(spa_config_held(spa, SCL_CONFIG, RW_READER));

	if (spa->spa_l2cache.sav_count == 0)
		return;

	VERIFY(nvlist_lookup_nvlist(config,
	    ZPOOL_CONFIG_VDEV_TREE, &nvroot) == 0);
	VERIFY(nvlist_lookup_nvlist_array(spa->spa_l2cache.sav_config,
	    ZPOOL_CONFIG_L2CACHE, &l2cache, &nl2cache) == 0);
	if (nl2cache != 0) {
		VERIFY(nvlist_add_nvlist_array(nvroot,
		    ZPOOL_CONFIG_L2CACHE, l2cache, nl2cache) == 0);
		VERIFY(nvlist_lookup_nvlist_array(nvroot,
		    ZPOOL_CONFIG_L2CACHE, &l2cache, &nl2cache) == 0);

		/*
		 * Update level 2 cache device stats.
		 */

		for (i = 0; i < nl2cache; i++) {
			VERIFY(nvlist_lookup_uint64(l2cache[i],
			    ZPOOL_CONFIG_GUID, &guid) == 0);

			vd = NULL;
			for (j = 0; j < spa->spa_l2cache.sav_count; j++) {
				if (guid ==
				    spa->spa_l2cache.sav_vdevs[j]->vdev_guid) {
					vd = spa->spa_l2cache.sav_vdevs[j];
					break;
				}
			}
			ASSERT(vd != NULL);

			VERIFY(nvlist_lookup_uint64_array(l2cache[i],
			    ZPOOL_CONFIG_VDEV_STATS, (uint64_t **)&vs, &vsc)
			    == 0);
			vdev_get_stats(vd, vs);
		}
	}
}

static void
spa_add_feature_stats(spa_t *spa, nvlist_t *config)
{
	nvlist_t *features;
	zap_cursor_t zc;
	zap_attribute_t za;

	ASSERT(spa_config_held(spa, SCL_CONFIG, RW_READER));
	VERIFY(nvlist_alloc(&features, NV_UNIQUE_NAME, KM_SLEEP) == 0);

	if (spa->spa_feat_for_read_obj != 0) {
		for (zap_cursor_init(&zc, spa->spa_meta_objset,
		    spa->spa_feat_for_read_obj);
		    zap_cursor_retrieve(&zc, &za) == 0;
		    zap_cursor_advance(&zc)) {
			ASSERT(za.za_integer_length == sizeof (uint64_t) &&
			    za.za_num_integers == 1);
			VERIFY3U(0, ==, nvlist_add_uint64(features, za.za_name,
			    za.za_first_integer));
		}
		zap_cursor_fini(&zc);
	}

	if (spa->spa_feat_for_write_obj != 0) {
		for (zap_cursor_init(&zc, spa->spa_meta_objset,
		    spa->spa_feat_for_write_obj);
		    zap_cursor_retrieve(&zc, &za) == 0;
		    zap_cursor_advance(&zc)) {
			ASSERT(za.za_integer_length == sizeof (uint64_t) &&
			    za.za_num_integers == 1);
			VERIFY3U(0, ==, nvlist_add_uint64(features, za.za_name,
			    za.za_first_integer));
		}
		zap_cursor_fini(&zc);
	}

	VERIFY(nvlist_add_nvlist(config, ZPOOL_CONFIG_FEATURE_STATS,
	    features) == 0);
	nvlist_free(features);
}

int
spa_get_stats(const char *name, nvlist_t **config,
    char *altroot, size_t buflen)
{
	int error;
	spa_t *spa;

	*config = NULL;
	error = spa_open_common(name, &spa, FTAG, NULL, config);

	if (spa != NULL) {
		/*
		 * This still leaves a window of inconsistency where the spares
		 * or l2cache devices could change and the config would be
		 * self-inconsistent.
		 */
		spa_config_enter(spa, SCL_CONFIG, FTAG, RW_READER);

		if (*config != NULL) {
			uint64_t loadtimes[2];

			loadtimes[0] = spa->spa_loaded_ts.tv_sec;
			loadtimes[1] = spa->spa_loaded_ts.tv_nsec;
			VERIFY(nvlist_add_uint64_array(*config,
			    ZPOOL_CONFIG_LOADED_TIME, loadtimes, 2) == 0);

			VERIFY(nvlist_add_uint64(*config,
			    ZPOOL_CONFIG_ERRCOUNT,
			    spa_get_errlog_size(spa)) == 0);

			if (spa_suspended(spa))
				VERIFY(nvlist_add_uint64(*config,
				    ZPOOL_CONFIG_SUSPENDED,
				    spa->spa_failmode) == 0);

			spa_add_spares(spa, *config);
			spa_add_l2cache(spa, *config);
			spa_add_feature_stats(spa, *config);
		}
	}

	/*
	 * We want to get the alternate root even for faulted pools, so we cheat
	 * and call spa_lookup() directly.
	 */
	if (altroot) {
		if (spa == NULL) {
			mutex_enter(&spa_namespace_lock);
			spa = spa_lookup(name);
			if (spa)
				spa_altroot(spa, altroot, buflen);
			else
				altroot[0] = '\0';
			spa = NULL;
			mutex_exit(&spa_namespace_lock);
		} else {
			spa_altroot(spa, altroot, buflen);
		}
	}

	if (spa != NULL) {
		spa_config_exit(spa, SCL_CONFIG, FTAG);
		spa_close(spa, FTAG);
	}

	return (error);
}

/*
 * Validate that the auxiliary device array is well formed.  We must have an
 * array of nvlists, each which describes a valid leaf vdev.  If this is an
 * import (mode is VDEV_ALLOC_SPARE), then we allow corrupted spares to be
 * specified, as long as they are well-formed.
 */
static int
spa_validate_aux_devs(spa_t *spa, nvlist_t *nvroot, uint64_t crtxg, int mode,
    spa_aux_vdev_t *sav, const char *config, uint64_t version,
    vdev_labeltype_t label)
{
	nvlist_t **dev;
	uint_t i, ndev;
	vdev_t *vd;
	int error;

	ASSERT(spa_config_held(spa, SCL_ALL, RW_WRITER) == SCL_ALL);

	/*
	 * It's acceptable to have no devs specified.
	 */
	if (nvlist_lookup_nvlist_array(nvroot, config, &dev, &ndev) != 0)
		return (0);

	if (ndev == 0)
		return (SET_ERROR(EINVAL));

	/*
	 * Make sure the pool is formatted with a version that supports this
	 * device type.
	 */
	if (spa_version(spa) < version)
		return (SET_ERROR(ENOTSUP));

	/*
	 * Set the pending device list so we correctly handle device in-use
	 * checking.
	 */
	sav->sav_pending = dev;
	sav->sav_npending = ndev;

	for (i = 0; i < ndev; i++) {
		if ((error = spa_config_parse(spa, &vd, dev[i], NULL, 0,
		    mode)) != 0)
			goto out;

		if (!vd->vdev_ops->vdev_op_leaf) {
			vdev_free(vd);
			error = SET_ERROR(EINVAL);
			goto out;
		}

		/*
		 * The L2ARC currently only supports disk devices in
		 * kernel context.  For user-level testing, we allow it.
		 */
#ifdef _KERNEL
		if ((strcmp(config, ZPOOL_CONFIG_L2CACHE) == 0) &&
		    strcmp(vd->vdev_ops->vdev_op_type, VDEV_TYPE_DISK) != 0) {
			error = SET_ERROR(ENOTBLK);
			vdev_free(vd);
			goto out;
		}
#endif
		vd->vdev_top = vd;

		if ((error = vdev_open(vd)) == 0 &&
		    (error = vdev_label_init(vd, crtxg, label)) == 0) {
			VERIFY(nvlist_add_uint64(dev[i], ZPOOL_CONFIG_GUID,
			    vd->vdev_guid) == 0);
		}

		vdev_free(vd);

		if (error &&
		    (mode != VDEV_ALLOC_SPARE && mode != VDEV_ALLOC_L2CACHE))
			goto out;
		else
			error = 0;
	}

out:
	sav->sav_pending = NULL;
	sav->sav_npending = 0;
	return (error);
}

static int
spa_validate_aux(spa_t *spa, nvlist_t *nvroot, uint64_t crtxg, int mode)
{
	int error;

	ASSERT(spa_config_held(spa, SCL_ALL, RW_WRITER) == SCL_ALL);

	if ((error = spa_validate_aux_devs(spa, nvroot, crtxg, mode,
	    &spa->spa_spares, ZPOOL_CONFIG_SPARES, SPA_VERSION_SPARES,
	    VDEV_LABEL_SPARE)) != 0) {
		return (error);
	}

	return (spa_validate_aux_devs(spa, nvroot, crtxg, mode,
	    &spa->spa_l2cache, ZPOOL_CONFIG_L2CACHE, SPA_VERSION_L2CACHE,
	    VDEV_LABEL_L2CACHE));
}

static void
spa_set_aux_vdevs(spa_aux_vdev_t *sav, nvlist_t **devs, int ndevs,
    const char *config)
{
	int i;

	if (sav->sav_config != NULL) {
		nvlist_t **olddevs;
		uint_t oldndevs;
		nvlist_t **newdevs;

		/*
		 * Generate new dev list by concatentating with the
		 * current dev list.
		 */
		VERIFY(nvlist_lookup_nvlist_array(sav->sav_config, config,
		    &olddevs, &oldndevs) == 0);

		newdevs = kmem_alloc(sizeof (void *) *
		    (ndevs + oldndevs), KM_SLEEP);
		for (i = 0; i < oldndevs; i++)
			VERIFY(nvlist_dup(olddevs[i], &newdevs[i],
			    KM_SLEEP) == 0);
		for (i = 0; i < ndevs; i++)
			VERIFY(nvlist_dup(devs[i], &newdevs[i + oldndevs],
			    KM_SLEEP) == 0);

		VERIFY(nvlist_remove(sav->sav_config, config,
		    DATA_TYPE_NVLIST_ARRAY) == 0);

		VERIFY(nvlist_add_nvlist_array(sav->sav_config,
		    config, newdevs, ndevs + oldndevs) == 0);
		for (i = 0; i < oldndevs + ndevs; i++)
			nvlist_free(newdevs[i]);
		kmem_free(newdevs, (oldndevs + ndevs) * sizeof (void *));
	} else {
		/*
		 * Generate a new dev list.
		 */
		VERIFY(nvlist_alloc(&sav->sav_config, NV_UNIQUE_NAME,
		    KM_SLEEP) == 0);
		VERIFY(nvlist_add_nvlist_array(sav->sav_config, config,
		    devs, ndevs) == 0);
	}
}

/*
 * Stop and drop level 2 ARC devices
 */
void
spa_l2cache_drop(spa_t *spa)
{
	vdev_t *vd;
	int i;
	spa_aux_vdev_t *sav = &spa->spa_l2cache;

	for (i = 0; i < sav->sav_count; i++) {
		uint64_t pool;

		vd = sav->sav_vdevs[i];
		ASSERT(vd != NULL);

		if (spa_l2cache_exists(vd->vdev_guid, &pool) &&
		    pool != 0ULL && l2arc_vdev_present(vd))
			l2arc_remove_vdev(vd);
	}
}

/*
 * Pool Creation
 */
int
spa_create(const char *pool, nvlist_t *nvroot, nvlist_t *props,
    nvlist_t *zplprops)
{
	spa_t *spa;
	char *altroot = NULL;
	vdev_t *rvd;
	dsl_pool_t *dp;
	dmu_tx_t *tx;
	int error = 0;
	uint64_t txg = TXG_INITIAL;
	nvlist_t **spares, **l2cache;
	uint_t nspares, nl2cache;
	uint64_t version, obj;
	boolean_t has_features;

	/*
	 * If this pool already exists, return failure.
	 */
	mutex_enter(&spa_namespace_lock);
	if (spa_lookup(pool) != NULL) {
		mutex_exit(&spa_namespace_lock);
		return (SET_ERROR(EEXIST));
	}

	/*
	 * Allocate a new spa_t structure.
	 */
	(void) nvlist_lookup_string(props,
	    zpool_prop_to_name(ZPOOL_PROP_ALTROOT), &altroot);
	spa = spa_add(pool, NULL, altroot);
	spa_activate(spa, spa_mode_global);

	if (props && (error = spa_prop_validate(spa, props))) {
		spa_deactivate(spa);
		spa_remove(spa);
		mutex_exit(&spa_namespace_lock);
		return (error);
	}

	has_features = B_FALSE;
	for (nvpair_t *elem = nvlist_next_nvpair(props, NULL);
	    elem != NULL; elem = nvlist_next_nvpair(props, elem)) {
		if (zpool_prop_feature(nvpair_name(elem)))
			has_features = B_TRUE;
	}

	if (has_features || nvlist_lookup_uint64(props,
	    zpool_prop_to_name(ZPOOL_PROP_VERSION), &version) != 0) {
		version = SPA_VERSION;
	}
	ASSERT(SPA_VERSION_IS_SUPPORTED(version));

	spa->spa_first_txg = txg;
	spa->spa_uberblock.ub_txg = txg - 1;
	spa->spa_uberblock.ub_version = version;
	spa->spa_ubsync = spa->spa_uberblock;
	spa->spa_load_state = SPA_LOAD_CREATE;
	spa->spa_removing_phys.sr_state = DSS_NONE;
	spa->spa_removing_phys.sr_removing_vdev = -1;
	spa->spa_removing_phys.sr_prev_indirect_vdev = -1;

	/*
	 * Create "The Godfather" zio to hold all async IOs
	 */
	spa->spa_async_zio_root = kmem_alloc(max_ncpus * sizeof (void *),
	    KM_SLEEP);
	for (int i = 0; i < max_ncpus; i++) {
		spa->spa_async_zio_root[i] = zio_root(spa, NULL, NULL,
		    ZIO_FLAG_CANFAIL | ZIO_FLAG_SPECULATIVE |
		    ZIO_FLAG_GODFATHER);
	}

	/*
	 * Create the root vdev.
	 */
	spa_config_enter(spa, SCL_ALL, FTAG, RW_WRITER);

	error = spa_config_parse(spa, &rvd, nvroot, NULL, 0, VDEV_ALLOC_ADD);

	ASSERT(error != 0 || rvd != NULL);
	ASSERT(error != 0 || spa->spa_root_vdev == rvd);

	if (error == 0 && !zfs_allocatable_devs(nvroot))
		error = SET_ERROR(EINVAL);

	if (error == 0 &&
	    (error = vdev_create(rvd, txg, B_FALSE)) == 0 &&
	    (error = spa_validate_aux(spa, nvroot, txg,
	    VDEV_ALLOC_ADD)) == 0) {
		for (int c = 0; c < rvd->vdev_children; c++) {
			vdev_metaslab_set_size(rvd->vdev_child[c]);
			vdev_expand(rvd->vdev_child[c], txg);
		}
	}

	spa_config_exit(spa, SCL_ALL, FTAG);

	if (error != 0) {
		spa_unload(spa);
		spa_deactivate(spa);
		spa_remove(spa);
		mutex_exit(&spa_namespace_lock);
		return (error);
	}

	/*
	 * Get the list of spares, if specified.
	 */
	if (nvlist_lookup_nvlist_array(nvroot, ZPOOL_CONFIG_SPARES,
	    &spares, &nspares) == 0) {
		VERIFY(nvlist_alloc(&spa->spa_spares.sav_config, NV_UNIQUE_NAME,
		    KM_SLEEP) == 0);
		VERIFY(nvlist_add_nvlist_array(spa->spa_spares.sav_config,
		    ZPOOL_CONFIG_SPARES, spares, nspares) == 0);
		spa_config_enter(spa, SCL_ALL, FTAG, RW_WRITER);
		spa_load_spares(spa);
		spa_config_exit(spa, SCL_ALL, FTAG);
		spa->spa_spares.sav_sync = B_TRUE;
	}

	/*
	 * Get the list of level 2 cache devices, if specified.
	 */
	if (nvlist_lookup_nvlist_array(nvroot, ZPOOL_CONFIG_L2CACHE,
	    &l2cache, &nl2cache) == 0) {
		VERIFY(nvlist_alloc(&spa->spa_l2cache.sav_config,
		    NV_UNIQUE_NAME, KM_SLEEP) == 0);
		VERIFY(nvlist_add_nvlist_array(spa->spa_l2cache.sav_config,
		    ZPOOL_CONFIG_L2CACHE, l2cache, nl2cache) == 0);
		spa_config_enter(spa, SCL_ALL, FTAG, RW_WRITER);
		spa_load_l2cache(spa);
		spa_config_exit(spa, SCL_ALL, FTAG);
		spa->spa_l2cache.sav_sync = B_TRUE;
	}

	spa->spa_is_initializing = B_TRUE;
	spa->spa_dsl_pool = dp = dsl_pool_create(spa, zplprops, txg);
	spa->spa_meta_objset = dp->dp_meta_objset;
	spa->spa_is_initializing = B_FALSE;

	/*
	 * Create DDTs (dedup tables).
	 */
	ddt_create(spa);

	spa_update_dspace(spa);

	tx = dmu_tx_create_assigned(dp, txg);

	/*
	 * Create the pool config object.
	 */
	spa->spa_config_object = dmu_object_alloc(spa->spa_meta_objset,
	    DMU_OT_PACKED_NVLIST, SPA_CONFIG_BLOCKSIZE,
	    DMU_OT_PACKED_NVLIST_SIZE, sizeof (uint64_t), tx);

	if (zap_add(spa->spa_meta_objset,
	    DMU_POOL_DIRECTORY_OBJECT, DMU_POOL_CONFIG,
	    sizeof (uint64_t), 1, &spa->spa_config_object, tx) != 0) {
		cmn_err(CE_PANIC, "failed to add pool config");
	}

	if (spa_version(spa) >= SPA_VERSION_FEATURES)
		spa_feature_create_zap_objects(spa, tx);

	if (zap_add(spa->spa_meta_objset,
	    DMU_POOL_DIRECTORY_OBJECT, DMU_POOL_CREATION_VERSION,
	    sizeof (uint64_t), 1, &version, tx) != 0) {
		cmn_err(CE_PANIC, "failed to add pool version");
	}

	/* Newly created pools with the right version are always deflated. */
	if (version >= SPA_VERSION_RAIDZ_DEFLATE) {
		spa->spa_deflate = TRUE;
		if (zap_add(spa->spa_meta_objset,
		    DMU_POOL_DIRECTORY_OBJECT, DMU_POOL_DEFLATE,
		    sizeof (uint64_t), 1, &spa->spa_deflate, tx) != 0) {
			cmn_err(CE_PANIC, "failed to add deflate");
		}
	}

	/*
	 * Create the deferred-free bpobj.  Turn off compression
	 * because sync-to-convergence takes longer if the blocksize
	 * keeps changing.
	 */
	obj = bpobj_alloc(spa->spa_meta_objset, 1 << 14, tx);
	dmu_object_set_compress(spa->spa_meta_objset, obj,
	    ZIO_COMPRESS_OFF, tx);
	if (zap_add(spa->spa_meta_objset,
	    DMU_POOL_DIRECTORY_OBJECT, DMU_POOL_SYNC_BPOBJ,
	    sizeof (uint64_t), 1, &obj, tx) != 0) {
		cmn_err(CE_PANIC, "failed to add bpobj");
	}
	VERIFY3U(0, ==, bpobj_open(&spa->spa_deferred_bpobj,
	    spa->spa_meta_objset, obj));

	/*
	 * Create the pool's history object.
	 */
	if (version >= SPA_VERSION_ZPOOL_HISTORY)
		spa_history_create_obj(spa, tx);

	/*
	 * Generate some random noise for salted checksums to operate on.
	 */
	(void) random_get_pseudo_bytes(spa->spa_cksum_salt.zcs_bytes,
	    sizeof (spa->spa_cksum_salt.zcs_bytes));

	/*
	 * Set pool properties.
	 */
	spa->spa_bootfs = zpool_prop_default_numeric(ZPOOL_PROP_BOOTFS);
	spa->spa_delegation = zpool_prop_default_numeric(ZPOOL_PROP_DELEGATION);
	spa->spa_failmode = zpool_prop_default_numeric(ZPOOL_PROP_FAILUREMODE);
	spa->spa_autoexpand = zpool_prop_default_numeric(ZPOOL_PROP_AUTOEXPAND);

	if (props != NULL) {
		spa_configfile_set(spa, props, B_FALSE);
		spa_sync_props(props, tx);
	}

	dmu_tx_commit(tx);

	spa->spa_sync_on = B_TRUE;
	txg_sync_start(spa->spa_dsl_pool);

	/*
	 * We explicitly wait for the first transaction to complete so that our
	 * bean counters are appropriately updated.
	 */
	txg_wait_synced(spa->spa_dsl_pool, txg);

	spa_spawn_aux_threads(spa);

	spa_write_cachefile(spa, B_FALSE, B_TRUE);
	spa_event_notify(spa, NULL, NULL, ESC_ZFS_POOL_CREATE);

	spa_history_log_version(spa, "create");

	/*
	 * Don't count references from objsets that are already closed
	 * and are making their way through the eviction process.
	 */
	spa_evicting_os_wait(spa);
	spa->spa_minref = refcount_count(&spa->spa_refcount);
	spa->spa_load_state = SPA_LOAD_NONE;

	mutex_exit(&spa_namespace_lock);

	return (0);
}

#ifdef _KERNEL
/*
 * Get the root pool information from the root disk, then import the root pool
 * during the system boot up time.
 */
extern int vdev_disk_read_rootlabel(char *, char *, nvlist_t **);

static nvlist_t *
spa_generate_rootconf(char *devpath, char *devid, uint64_t *guid)
{
	nvlist_t *config;
	nvlist_t *nvtop, *nvroot;
	uint64_t pgid;

	if (vdev_disk_read_rootlabel(devpath, devid, &config) != 0)
		return (NULL);

	/*
	 * Add this top-level vdev to the child array.
	 */
	VERIFY(nvlist_lookup_nvlist(config, ZPOOL_CONFIG_VDEV_TREE,
	    &nvtop) == 0);
	VERIFY(nvlist_lookup_uint64(config, ZPOOL_CONFIG_POOL_GUID,
	    &pgid) == 0);
	VERIFY(nvlist_lookup_uint64(config, ZPOOL_CONFIG_GUID, guid) == 0);

	/*
	 * Put this pool's top-level vdevs into a root vdev.
	 */
	VERIFY(nvlist_alloc(&nvroot, NV_UNIQUE_NAME, KM_SLEEP) == 0);
	VERIFY(nvlist_add_string(nvroot, ZPOOL_CONFIG_TYPE,
	    VDEV_TYPE_ROOT) == 0);
	VERIFY(nvlist_add_uint64(nvroot, ZPOOL_CONFIG_ID, 0ULL) == 0);
	VERIFY(nvlist_add_uint64(nvroot, ZPOOL_CONFIG_GUID, pgid) == 0);
	VERIFY(nvlist_add_nvlist_array(nvroot, ZPOOL_CONFIG_CHILDREN,
	    &nvtop, 1) == 0);

	/*
	 * Replace the existing vdev_tree with the new root vdev in
	 * this pool's configuration (remove the old, add the new).
	 */
	VERIFY(nvlist_add_nvlist(config, ZPOOL_CONFIG_VDEV_TREE, nvroot) == 0);
	nvlist_free(nvroot);
	return (config);
}

/*
 * Walk the vdev tree and see if we can find a device with "better"
 * configuration. A configuration is "better" if the label on that
 * device has a more recent txg.
 */
static void
spa_alt_rootvdev(vdev_t *vd, vdev_t **avd, uint64_t *txg)
{
	for (int c = 0; c < vd->vdev_children; c++)
		spa_alt_rootvdev(vd->vdev_child[c], avd, txg);

	if (vd->vdev_ops->vdev_op_leaf) {
		nvlist_t *label;
		uint64_t label_txg;

		if (vdev_disk_read_rootlabel(vd->vdev_physpath, vd->vdev_devid,
		    &label) != 0)
			return;

		VERIFY(nvlist_lookup_uint64(label, ZPOOL_CONFIG_POOL_TXG,
		    &label_txg) == 0);

		/*
		 * Do we have a better boot device?
		 */
		if (label_txg > *txg) {
			*txg = label_txg;
			*avd = vd;
		}
		nvlist_free(label);
	}
}

/*
 * Import a root pool.
 *
 * For x86. devpath_list will consist of devid and/or physpath name of
 * the vdev (e.g. "id1,sd@SSEAGATE..." or "/pci@1f,0/ide@d/disk@0,0:a").
 * The GRUB "findroot" command will return the vdev we should boot.
 *
 * For Sparc, devpath_list consists the physpath name of the booting device
 * no matter the rootpool is a single device pool or a mirrored pool.
 * e.g.
 *	"/pci@1f,0/ide@d/disk@0,0:a"
 */
int
spa_import_rootpool(char *devpath, char *devid)
{
	spa_t *spa;
	vdev_t *rvd, *bvd, *avd = NULL;
	nvlist_t *config, *nvtop;
	uint64_t guid, txg;
	char *pname;
	int error;

	/*
	 * Read the label from the boot device and generate a configuration.
	 */
	config = spa_generate_rootconf(devpath, devid, &guid);
#if defined(_OBP) && defined(_KERNEL)
	if (config == NULL) {
		if (strstr(devpath, "/iscsi/ssd") != NULL) {
			/* iscsi boot */
			get_iscsi_bootpath_phy(devpath);
			config = spa_generate_rootconf(devpath, devid, &guid);
		}
	}
#endif
	if (config == NULL) {
		cmn_err(CE_NOTE, "Cannot read the pool label from '%s'",
		    devpath);
		return (SET_ERROR(EIO));
	}

	VERIFY(nvlist_lookup_string(config, ZPOOL_CONFIG_POOL_NAME,
	    &pname) == 0);
	VERIFY(nvlist_lookup_uint64(config, ZPOOL_CONFIG_POOL_TXG, &txg) == 0);

	mutex_enter(&spa_namespace_lock);
	if ((spa = spa_lookup(pname)) != NULL) {
		/*
		 * Remove the existing root pool from the namespace so that we
		 * can replace it with the correct config we just read in.
		 */
		spa_remove(spa);
	}

	spa = spa_add(pname, config, NULL);
	spa->spa_is_root = B_TRUE;
	spa->spa_import_flags = ZFS_IMPORT_VERBATIM;
	if (nvlist_lookup_uint64(config, ZPOOL_CONFIG_VERSION,
	    &spa->spa_ubsync.ub_version) != 0)
		spa->spa_ubsync.ub_version = SPA_VERSION_INITIAL;

	/*
	 * Build up a vdev tree based on the boot device's label config.
	 */
	VERIFY(nvlist_lookup_nvlist(config, ZPOOL_CONFIG_VDEV_TREE,
	    &nvtop) == 0);
	spa_config_enter(spa, SCL_ALL, FTAG, RW_WRITER);
	error = spa_config_parse(spa, &rvd, nvtop, NULL, 0,
	    VDEV_ALLOC_ROOTPOOL);
	spa_config_exit(spa, SCL_ALL, FTAG);
	if (error) {
		mutex_exit(&spa_namespace_lock);
		nvlist_free(config);
		cmn_err(CE_NOTE, "Can not parse the config for pool '%s'",
		    pname);
		return (error);
	}

	/*
	 * Get the boot vdev.
	 */
	if ((bvd = vdev_lookup_by_guid(rvd, guid)) == NULL) {
		cmn_err(CE_NOTE, "Can not find the boot vdev for guid %llu",
		    (u_longlong_t)guid);
		error = SET_ERROR(ENOENT);
		goto out;
	}

	/*
	 * Determine if there is a better boot device.
	 */
	avd = bvd;
	spa_alt_rootvdev(rvd, &avd, &txg);
	if (avd != bvd) {
		cmn_err(CE_NOTE, "The boot device is 'degraded'. Please "
		    "try booting from '%s'", avd->vdev_path);
		error = SET_ERROR(EINVAL);
		goto out;
	}

	/*
	 * If the boot device is part of a spare vdev then ensure that
	 * we're booting off the active spare.
	 */
	if (bvd->vdev_parent->vdev_ops == &vdev_spare_ops &&
	    !bvd->vdev_isspare) {
		cmn_err(CE_NOTE, "The boot device is currently spared. Please "
		    "try booting from '%s'",
		    bvd->vdev_parent->
		    vdev_child[bvd->vdev_parent->vdev_children - 1]->vdev_path);
		error = SET_ERROR(EINVAL);
		goto out;
	}

	error = 0;
out:
	spa_config_enter(spa, SCL_ALL, FTAG, RW_WRITER);
	vdev_free(rvd);
	spa_config_exit(spa, SCL_ALL, FTAG);
	mutex_exit(&spa_namespace_lock);

	nvlist_free(config);
	return (error);
}

#endif

/*
 * Import a non-root pool into the system.
 */
int
spa_import(const char *pool, nvlist_t *config, nvlist_t *props, uint64_t flags)
{
	spa_t *spa;
	char *altroot = NULL;
	spa_load_state_t state = SPA_LOAD_IMPORT;
	zpool_load_policy_t policy;
	uint64_t mode = spa_mode_global;
	uint64_t readonly = B_FALSE;
	int error;
	nvlist_t *nvroot;
	nvlist_t **spares, **l2cache;
	uint_t nspares, nl2cache;

	/*
	 * If a pool with this name exists, return failure.
	 */
	mutex_enter(&spa_namespace_lock);
	if (spa_lookup(pool) != NULL) {
		mutex_exit(&spa_namespace_lock);
		return (SET_ERROR(EEXIST));
	}

	/*
	 * Create and initialize the spa structure.
	 */
	(void) nvlist_lookup_string(props,
	    zpool_prop_to_name(ZPOOL_PROP_ALTROOT), &altroot);
	(void) nvlist_lookup_uint64(props,
	    zpool_prop_to_name(ZPOOL_PROP_READONLY), &readonly);
	if (readonly)
		mode = FREAD;
	spa = spa_add(pool, config, altroot);
	spa->spa_import_flags = flags;

	/*
	 * Verbatim import - Take a pool and insert it into the namespace
	 * as if it had been loaded at boot.
	 */
	if (spa->spa_import_flags & ZFS_IMPORT_VERBATIM) {
		if (props != NULL)
			spa_configfile_set(spa, props, B_FALSE);

		spa_write_cachefile(spa, B_FALSE, B_TRUE);
		zfs_dbgmsg("spa_import: verbatim import of %s", pool);
		spa_event_notify(spa, NULL, NULL, ESC_ZFS_POOL_IMPORT);

		mutex_exit(&spa_namespace_lock);
		return (0);
	}

	spa_activate(spa, mode);

	/*
	 * Don't start async tasks until we know everything is healthy.
	 */
	spa_async_suspend(spa);

	zpool_get_load_policy(config, &policy);
	if (policy.zlp_rewind & ZPOOL_DO_REWIND)
		state = SPA_LOAD_RECOVER;

<<<<<<< HEAD
	spa->spa_config_source = SPA_CONFIG_SRC_TRYIMPORT;
=======
	/*
	 * Pass off the heavy lifting to spa_load().  Pass TRUE for trust_config
	 * because the user-supplied config is actually the one to trust when
	 * doing an import.
	 */
	if (state != SPA_LOAD_RECOVER)
		spa->spa_last_ubsync_txg = spa->spa_load_txg = 0;
>>>>>>> 1fd3785f

	if (state != SPA_LOAD_RECOVER) {
		spa->spa_last_ubsync_txg = spa->spa_load_txg = 0;
		zfs_dbgmsg("spa_import: importing %s", pool);
	} else {
		zfs_dbgmsg("spa_import: importing %s, max_txg=%lld "
		    "(RECOVERY MODE)", pool, (longlong_t)policy.zlp_txg);
	}
	error = spa_load_best(spa, state, policy.zlp_txg, policy.zlp_rewind);

	/*
	 * Propagate anything learned while loading the pool and pass it
	 * back to caller (i.e. rewind info, missing devices, etc).
	 */
	VERIFY(nvlist_add_nvlist(config, ZPOOL_CONFIG_LOAD_INFO,
	    spa->spa_load_info) == 0);

	spa_config_enter(spa, SCL_ALL, FTAG, RW_WRITER);
	/*
	 * Toss any existing sparelist, as it doesn't have any validity
	 * anymore, and conflicts with spa_has_spare().
	 */
	if (spa->spa_spares.sav_config) {
		nvlist_free(spa->spa_spares.sav_config);
		spa->spa_spares.sav_config = NULL;
		spa_load_spares(spa);
	}
	if (spa->spa_l2cache.sav_config) {
		nvlist_free(spa->spa_l2cache.sav_config);
		spa->spa_l2cache.sav_config = NULL;
		spa_load_l2cache(spa);
	}

	VERIFY(nvlist_lookup_nvlist(config, ZPOOL_CONFIG_VDEV_TREE,
	    &nvroot) == 0);
	if (error == 0)
		error = spa_validate_aux(spa, nvroot, -1ULL,
		    VDEV_ALLOC_SPARE);
	if (error == 0)
		error = spa_validate_aux(spa, nvroot, -1ULL,
		    VDEV_ALLOC_L2CACHE);
	spa_config_exit(spa, SCL_ALL, FTAG);

	if (props != NULL)
		spa_configfile_set(spa, props, B_FALSE);

	if (error != 0 || (props && spa_writeable(spa) &&
	    (error = spa_prop_set(spa, props)))) {
		spa_unload(spa);
		spa_deactivate(spa);
		spa_remove(spa);
		mutex_exit(&spa_namespace_lock);
		return (error);
	}

	spa_async_resume(spa);

	/*
	 * Override any spares and level 2 cache devices as specified by
	 * the user, as these may have correct device names/devids, etc.
	 */
	if (nvlist_lookup_nvlist_array(nvroot, ZPOOL_CONFIG_SPARES,
	    &spares, &nspares) == 0) {
		if (spa->spa_spares.sav_config)
			VERIFY(nvlist_remove(spa->spa_spares.sav_config,
			    ZPOOL_CONFIG_SPARES, DATA_TYPE_NVLIST_ARRAY) == 0);
		else
			VERIFY(nvlist_alloc(&spa->spa_spares.sav_config,
			    NV_UNIQUE_NAME, KM_SLEEP) == 0);
		VERIFY(nvlist_add_nvlist_array(spa->spa_spares.sav_config,
		    ZPOOL_CONFIG_SPARES, spares, nspares) == 0);
		spa_config_enter(spa, SCL_ALL, FTAG, RW_WRITER);
		spa_load_spares(spa);
		spa_config_exit(spa, SCL_ALL, FTAG);
		spa->spa_spares.sav_sync = B_TRUE;
	}
	if (nvlist_lookup_nvlist_array(nvroot, ZPOOL_CONFIG_L2CACHE,
	    &l2cache, &nl2cache) == 0) {
		if (spa->spa_l2cache.sav_config)
			VERIFY(nvlist_remove(spa->spa_l2cache.sav_config,
			    ZPOOL_CONFIG_L2CACHE, DATA_TYPE_NVLIST_ARRAY) == 0);
		else
			VERIFY(nvlist_alloc(&spa->spa_l2cache.sav_config,
			    NV_UNIQUE_NAME, KM_SLEEP) == 0);
		VERIFY(nvlist_add_nvlist_array(spa->spa_l2cache.sav_config,
		    ZPOOL_CONFIG_L2CACHE, l2cache, nl2cache) == 0);
		spa_config_enter(spa, SCL_ALL, FTAG, RW_WRITER);
		spa_load_l2cache(spa);
		spa_config_exit(spa, SCL_ALL, FTAG);
		spa->spa_l2cache.sav_sync = B_TRUE;
	}

	/*
	 * Check for any removed devices.
	 */
	if (spa->spa_autoreplace) {
		spa_aux_check_removed(&spa->spa_spares);
		spa_aux_check_removed(&spa->spa_l2cache);
	}

	if (spa_writeable(spa)) {
		/*
		 * Update the config cache to include the newly-imported pool.
		 */
		spa_config_update(spa, SPA_CONFIG_UPDATE_POOL);
	}

	/*
	 * It's possible that the pool was expanded while it was exported.
	 * We kick off an async task to handle this for us.
	 */
	spa_async_request(spa, SPA_ASYNC_AUTOEXPAND);

	spa_history_log_version(spa, "import");

	spa_event_notify(spa, NULL, NULL, ESC_ZFS_POOL_IMPORT);

	mutex_exit(&spa_namespace_lock);

	return (0);
}

nvlist_t *
spa_tryimport(nvlist_t *tryconfig)
{
	nvlist_t *config = NULL;
	char *poolname, *cachefile;
	spa_t *spa;
	uint64_t state;
	int error;
	zpool_load_policy_t policy;

	if (nvlist_lookup_string(tryconfig, ZPOOL_CONFIG_POOL_NAME, &poolname))
		return (NULL);

	if (nvlist_lookup_uint64(tryconfig, ZPOOL_CONFIG_POOL_STATE, &state))
		return (NULL);

	/*
	 * Create and initialize the spa structure.
	 */
	mutex_enter(&spa_namespace_lock);
	spa = spa_add(TRYIMPORT_NAME, tryconfig, NULL);
	spa_activate(spa, FREAD);

	/*
<<<<<<< HEAD
	 * Rewind pool if a max txg was provided.
=======
	 * Pass off the heavy lifting to spa_load().
	 * Pass TRUE for trust_config because the user-supplied config
	 * is actually the one to trust when doing an import.
>>>>>>> 1fd3785f
	 */
	zpool_get_load_policy(spa->spa_config, &policy);
	if (policy.zlp_txg != UINT64_MAX) {
		spa->spa_load_max_txg = policy.zlp_txg;
		spa->spa_extreme_rewind = B_TRUE;
		zfs_dbgmsg("spa_tryimport: importing %s, max_txg=%lld",
		    poolname, (longlong_t)policy.zlp_txg);
	} else {
		zfs_dbgmsg("spa_tryimport: importing %s", poolname);
	}

	if (nvlist_lookup_string(tryconfig, ZPOOL_CONFIG_CACHEFILE, &cachefile)
	    == 0) {
		zfs_dbgmsg("spa_tryimport: using cachefile '%s'", cachefile);
		spa->spa_config_source = SPA_CONFIG_SRC_CACHEFILE;
	} else {
		spa->spa_config_source = SPA_CONFIG_SRC_SCAN;
	}

	error = spa_load(spa, SPA_LOAD_TRYIMPORT, SPA_IMPORT_EXISTING);

	/*
	 * If 'tryconfig' was at least parsable, return the current config.
	 */
	if (spa->spa_root_vdev != NULL) {
		config = spa_config_generate(spa, NULL, -1ULL, B_TRUE);
		VERIFY(nvlist_add_string(config, ZPOOL_CONFIG_POOL_NAME,
		    poolname) == 0);
		VERIFY(nvlist_add_uint64(config, ZPOOL_CONFIG_POOL_STATE,
		    state) == 0);
		VERIFY(nvlist_add_uint64(config, ZPOOL_CONFIG_TIMESTAMP,
		    spa->spa_uberblock.ub_timestamp) == 0);
		VERIFY(nvlist_add_nvlist(config, ZPOOL_CONFIG_LOAD_INFO,
		    spa->spa_load_info) == 0);

		/*
		 * If the bootfs property exists on this pool then we
		 * copy it out so that external consumers can tell which
		 * pools are bootable.
		 */
		if ((!error || error == EEXIST) && spa->spa_bootfs) {
			char *tmpname = kmem_alloc(MAXPATHLEN, KM_SLEEP);

			/*
			 * We have to play games with the name since the
			 * pool was opened as TRYIMPORT_NAME.
			 */
			if (dsl_dsobj_to_dsname(spa_name(spa),
			    spa->spa_bootfs, tmpname) == 0) {
				char *cp;
				char *dsname = kmem_alloc(MAXPATHLEN, KM_SLEEP);

				cp = strchr(tmpname, '/');
				if (cp == NULL) {
					(void) strlcpy(dsname, tmpname,
					    MAXPATHLEN);
				} else {
					(void) snprintf(dsname, MAXPATHLEN,
					    "%s/%s", poolname, ++cp);
				}
				VERIFY(nvlist_add_string(config,
				    ZPOOL_CONFIG_BOOTFS, dsname) == 0);
				kmem_free(dsname, MAXPATHLEN);
			}
			kmem_free(tmpname, MAXPATHLEN);
		}

		/*
		 * Add the list of hot spares and level 2 cache devices.
		 */
		spa_config_enter(spa, SCL_CONFIG, FTAG, RW_READER);
		spa_add_spares(spa, config);
		spa_add_l2cache(spa, config);
		spa_config_exit(spa, SCL_CONFIG, FTAG);
	}

	spa_unload(spa);
	spa_deactivate(spa);
	spa_remove(spa);
	mutex_exit(&spa_namespace_lock);

	return (config);
}

/*
 * Pool export/destroy
 *
 * The act of destroying or exporting a pool is very simple.  We make sure there
 * is no more pending I/O and any references to the pool are gone.  Then, we
 * update the pool state and sync all the labels to disk, removing the
 * configuration from the cache afterwards. If the 'hardforce' flag is set, then
 * we don't sync the labels or remove the configuration cache.
 */
static int
spa_export_common(char *pool, int new_state, nvlist_t **oldconfig,
    boolean_t force, boolean_t hardforce)
{
	spa_t *spa;

	if (oldconfig)
		*oldconfig = NULL;

	if (!(spa_mode_global & FWRITE))
		return (SET_ERROR(EROFS));

	mutex_enter(&spa_namespace_lock);
	if ((spa = spa_lookup(pool)) == NULL) {
		mutex_exit(&spa_namespace_lock);
		return (SET_ERROR(ENOENT));
	}

	/*
	 * Put a hold on the pool, drop the namespace lock, stop async tasks,
	 * reacquire the namespace lock, and see if we can export.
	 */
	spa_open_ref(spa, FTAG);
	mutex_exit(&spa_namespace_lock);
	spa_async_suspend(spa);
	mutex_enter(&spa_namespace_lock);
	spa_close(spa, FTAG);

	/*
	 * The pool will be in core if it's openable,
	 * in which case we can modify its state.
	 */
	if (spa->spa_state != POOL_STATE_UNINITIALIZED && spa->spa_sync_on) {

		/*
		 * Objsets may be open only because they're dirty, so we
		 * have to force it to sync before checking spa_refcnt.
		 */
		txg_wait_synced(spa->spa_dsl_pool, 0);
		spa_evicting_os_wait(spa);

		/*
		 * A pool cannot be exported or destroyed if there are active
		 * references.  If we are resetting a pool, allow references by
		 * fault injection handlers.
		 */
		if (!spa_refcount_zero(spa) ||
		    (spa->spa_inject_ref != 0 &&
		    new_state != POOL_STATE_UNINITIALIZED)) {
			spa_async_resume(spa);
			mutex_exit(&spa_namespace_lock);
			return (SET_ERROR(EBUSY));
		}

		/*
		 * A pool cannot be exported if it has an active shared spare.
		 * This is to prevent other pools stealing the active spare
		 * from an exported pool. At user's own will, such pool can
		 * be forcedly exported.
		 */
		if (!force && new_state == POOL_STATE_EXPORTED &&
		    spa_has_active_shared_spare(spa)) {
			spa_async_resume(spa);
			mutex_exit(&spa_namespace_lock);
			return (SET_ERROR(EXDEV));
		}

		/*
		 * We're about to export or destroy this pool. Make sure
		 * we stop all initialization activity here before we
		 * set the spa_final_txg. This will ensure that all
		 * dirty data resulting from the initialization is
		 * committed to disk before we unload the pool.
		 */
		if (spa->spa_root_vdev != NULL) {
			vdev_initialize_stop_all(spa->spa_root_vdev,
			    VDEV_INITIALIZE_ACTIVE);
		}

		/*
		 * We want this to be reflected on every label,
		 * so mark them all dirty.  spa_unload() will do the
		 * final sync that pushes these changes out.
		 */
		if (new_state != POOL_STATE_UNINITIALIZED && !hardforce) {
			spa_config_enter(spa, SCL_ALL, FTAG, RW_WRITER);
			spa->spa_state = new_state;
			spa->spa_final_txg = spa_last_synced_txg(spa) +
			    TXG_DEFER_SIZE + 1;
			vdev_config_dirty(spa->spa_root_vdev);
			spa_config_exit(spa, SCL_ALL, FTAG);
		}
	}

	spa_event_notify(spa, NULL, NULL, ESC_ZFS_POOL_DESTROY);

	if (spa->spa_state != POOL_STATE_UNINITIALIZED) {
		spa_unload(spa);
		spa_deactivate(spa);
	}

	if (oldconfig && spa->spa_config)
		VERIFY(nvlist_dup(spa->spa_config, oldconfig, 0) == 0);

	if (new_state != POOL_STATE_UNINITIALIZED) {
		if (!hardforce)
			spa_write_cachefile(spa, B_TRUE, B_TRUE);
		spa_remove(spa);
	}
	mutex_exit(&spa_namespace_lock);

	return (0);
}

/*
 * Destroy a storage pool.
 */
int
spa_destroy(char *pool)
{
	return (spa_export_common(pool, POOL_STATE_DESTROYED, NULL,
	    B_FALSE, B_FALSE));
}

/*
 * Export a storage pool.
 */
int
spa_export(char *pool, nvlist_t **oldconfig, boolean_t force,
    boolean_t hardforce)
{
	return (spa_export_common(pool, POOL_STATE_EXPORTED, oldconfig,
	    force, hardforce));
}

/*
 * Similar to spa_export(), this unloads the spa_t without actually removing it
 * from the namespace in any way.
 */
int
spa_reset(char *pool)
{
	return (spa_export_common(pool, POOL_STATE_UNINITIALIZED, NULL,
	    B_FALSE, B_FALSE));
}

/*
 * ==========================================================================
 * Device manipulation
 * ==========================================================================
 */

/*
 * Add a device to a storage pool.
 */
int
spa_vdev_add(spa_t *spa, nvlist_t *nvroot)
{
	uint64_t txg, id;
	int error;
	vdev_t *rvd = spa->spa_root_vdev;
	vdev_t *vd, *tvd;
	nvlist_t **spares, **l2cache;
	uint_t nspares, nl2cache;

	ASSERT(spa_writeable(spa));

	txg = spa_vdev_enter(spa);

	if ((error = spa_config_parse(spa, &vd, nvroot, NULL, 0,
	    VDEV_ALLOC_ADD)) != 0)
		return (spa_vdev_exit(spa, NULL, txg, error));

	spa->spa_pending_vdev = vd;	/* spa_vdev_exit() will clear this */

	if (nvlist_lookup_nvlist_array(nvroot, ZPOOL_CONFIG_SPARES, &spares,
	    &nspares) != 0)
		nspares = 0;

	if (nvlist_lookup_nvlist_array(nvroot, ZPOOL_CONFIG_L2CACHE, &l2cache,
	    &nl2cache) != 0)
		nl2cache = 0;

	if (vd->vdev_children == 0 && nspares == 0 && nl2cache == 0)
		return (spa_vdev_exit(spa, vd, txg, EINVAL));

	if (vd->vdev_children != 0 &&
	    (error = vdev_create(vd, txg, B_FALSE)) != 0)
		return (spa_vdev_exit(spa, vd, txg, error));

	/*
	 * We must validate the spares and l2cache devices after checking the
	 * children.  Otherwise, vdev_inuse() will blindly overwrite the spare.
	 */
	if ((error = spa_validate_aux(spa, nvroot, txg, VDEV_ALLOC_ADD)) != 0)
		return (spa_vdev_exit(spa, vd, txg, error));

	/*
	 * If we are in the middle of a device removal, we can only add
	 * devices which match the existing devices in the pool.
	 * If we are in the middle of a removal, or have some indirect
	 * vdevs, we can not add raidz toplevels.
	 */
	if (spa->spa_vdev_removal != NULL ||
	    spa->spa_removing_phys.sr_prev_indirect_vdev != -1) {
		for (int c = 0; c < vd->vdev_children; c++) {
			tvd = vd->vdev_child[c];
			if (spa->spa_vdev_removal != NULL &&
			    tvd->vdev_ashift !=
			    spa->spa_vdev_removal->svr_vdev->vdev_ashift) {
				return (spa_vdev_exit(spa, vd, txg, EINVAL));
			}
			/* Fail if top level vdev is raidz */
			if (tvd->vdev_ops == &vdev_raidz_ops) {
				return (spa_vdev_exit(spa, vd, txg, EINVAL));
			}
			/*
			 * Need the top level mirror to be
			 * a mirror of leaf vdevs only
			 */
			if (tvd->vdev_ops == &vdev_mirror_ops) {
				for (uint64_t cid = 0;
				    cid < tvd->vdev_children; cid++) {
					vdev_t *cvd = tvd->vdev_child[cid];
					if (!cvd->vdev_ops->vdev_op_leaf) {
						return (spa_vdev_exit(spa, vd,
						    txg, EINVAL));
					}
				}
			}
		}
	}

	for (int c = 0; c < vd->vdev_children; c++) {

		/*
		 * Set the vdev id to the first hole, if one exists.
		 */
		for (id = 0; id < rvd->vdev_children; id++) {
			if (rvd->vdev_child[id]->vdev_ishole) {
				vdev_free(rvd->vdev_child[id]);
				break;
			}
		}
		tvd = vd->vdev_child[c];
		vdev_remove_child(vd, tvd);
		tvd->vdev_id = id;
		vdev_add_child(rvd, tvd);
		vdev_config_dirty(tvd);
	}

	if (nspares != 0) {
		spa_set_aux_vdevs(&spa->spa_spares, spares, nspares,
		    ZPOOL_CONFIG_SPARES);
		spa_load_spares(spa);
		spa->spa_spares.sav_sync = B_TRUE;
	}

	if (nl2cache != 0) {
		spa_set_aux_vdevs(&spa->spa_l2cache, l2cache, nl2cache,
		    ZPOOL_CONFIG_L2CACHE);
		spa_load_l2cache(spa);
		spa->spa_l2cache.sav_sync = B_TRUE;
	}

	/*
	 * We have to be careful when adding new vdevs to an existing pool.
	 * If other threads start allocating from these vdevs before we
	 * sync the config cache, and we lose power, then upon reboot we may
	 * fail to open the pool because there are DVAs that the config cache
	 * can't translate.  Therefore, we first add the vdevs without
	 * initializing metaslabs; sync the config cache (via spa_vdev_exit());
	 * and then let spa_config_update() initialize the new metaslabs.
	 *
	 * spa_load() checks for added-but-not-initialized vdevs, so that
	 * if we lose power at any point in this sequence, the remaining
	 * steps will be completed the next time we load the pool.
	 */
	(void) spa_vdev_exit(spa, vd, txg, 0);

	mutex_enter(&spa_namespace_lock);
	spa_config_update(spa, SPA_CONFIG_UPDATE_POOL);
	spa_event_notify(spa, NULL, NULL, ESC_ZFS_VDEV_ADD);
	mutex_exit(&spa_namespace_lock);

	return (0);
}

/*
 * Attach a device to a mirror.  The arguments are the path to any device
 * in the mirror, and the nvroot for the new device.  If the path specifies
 * a device that is not mirrored, we automatically insert the mirror vdev.
 *
 * If 'replacing' is specified, the new device is intended to replace the
 * existing device; in this case the two devices are made into their own
 * mirror using the 'replacing' vdev, which is functionally identical to
 * the mirror vdev (it actually reuses all the same ops) but has a few
 * extra rules: you can't attach to it after it's been created, and upon
 * completion of resilvering, the first disk (the one being replaced)
 * is automatically detached.
 */
int
spa_vdev_attach(spa_t *spa, uint64_t guid, nvlist_t *nvroot, int replacing)
{
	uint64_t txg, dtl_max_txg;
	vdev_t *rvd = spa->spa_root_vdev;
	vdev_t *oldvd, *newvd, *newrootvd, *pvd, *tvd;
	vdev_ops_t *pvops;
	char *oldvdpath, *newvdpath;
	int newvd_isspare;
	int error;

	ASSERT(spa_writeable(spa));

	txg = spa_vdev_enter(spa);

	oldvd = spa_lookup_by_guid(spa, guid, B_FALSE);

	ASSERT(MUTEX_HELD(&spa_namespace_lock));
	if (spa_feature_is_active(spa, SPA_FEATURE_POOL_CHECKPOINT)) {
		error = (spa_has_checkpoint(spa)) ?
		    ZFS_ERR_CHECKPOINT_EXISTS : ZFS_ERR_DISCARDING_CHECKPOINT;
		return (spa_vdev_exit(spa, NULL, txg, error));
	}

	if (spa->spa_vdev_removal != NULL ||
	    spa->spa_removing_phys.sr_prev_indirect_vdev != -1) {
		return (spa_vdev_exit(spa, NULL, txg, EBUSY));
	}

	if (oldvd == NULL)
		return (spa_vdev_exit(spa, NULL, txg, ENODEV));

	if (!oldvd->vdev_ops->vdev_op_leaf)
		return (spa_vdev_exit(spa, NULL, txg, ENOTSUP));

	pvd = oldvd->vdev_parent;

	if ((error = spa_config_parse(spa, &newrootvd, nvroot, NULL, 0,
	    VDEV_ALLOC_ATTACH)) != 0)
		return (spa_vdev_exit(spa, NULL, txg, EINVAL));

	if (newrootvd->vdev_children != 1)
		return (spa_vdev_exit(spa, newrootvd, txg, EINVAL));

	newvd = newrootvd->vdev_child[0];

	if (!newvd->vdev_ops->vdev_op_leaf)
		return (spa_vdev_exit(spa, newrootvd, txg, EINVAL));

	if ((error = vdev_create(newrootvd, txg, replacing)) != 0)
		return (spa_vdev_exit(spa, newrootvd, txg, error));

	/*
	 * Spares can't replace logs
	 */
	if (oldvd->vdev_top->vdev_islog && newvd->vdev_isspare)
		return (spa_vdev_exit(spa, newrootvd, txg, ENOTSUP));

	if (!replacing) {
		/*
		 * For attach, the only allowable parent is a mirror or the root
		 * vdev.
		 */
		if (pvd->vdev_ops != &vdev_mirror_ops &&
		    pvd->vdev_ops != &vdev_root_ops)
			return (spa_vdev_exit(spa, newrootvd, txg, ENOTSUP));

		pvops = &vdev_mirror_ops;
	} else {
		/*
		 * Active hot spares can only be replaced by inactive hot
		 * spares.
		 */
		if (pvd->vdev_ops == &vdev_spare_ops &&
		    oldvd->vdev_isspare &&
		    !spa_has_spare(spa, newvd->vdev_guid))
			return (spa_vdev_exit(spa, newrootvd, txg, ENOTSUP));

		/*
		 * If the source is a hot spare, and the parent isn't already a
		 * spare, then we want to create a new hot spare.  Otherwise, we
		 * want to create a replacing vdev.  The user is not allowed to
		 * attach to a spared vdev child unless the 'isspare' state is
		 * the same (spare replaces spare, non-spare replaces
		 * non-spare).
		 */
		if (pvd->vdev_ops == &vdev_replacing_ops &&
		    spa_version(spa) < SPA_VERSION_MULTI_REPLACE) {
			return (spa_vdev_exit(spa, newrootvd, txg, ENOTSUP));
		} else if (pvd->vdev_ops == &vdev_spare_ops &&
		    newvd->vdev_isspare != oldvd->vdev_isspare) {
			return (spa_vdev_exit(spa, newrootvd, txg, ENOTSUP));
		}

		if (newvd->vdev_isspare)
			pvops = &vdev_spare_ops;
		else
			pvops = &vdev_replacing_ops;
	}

	/*
	 * Make sure the new device is big enough.
	 */
	if (newvd->vdev_asize < vdev_get_min_asize(oldvd))
		return (spa_vdev_exit(spa, newrootvd, txg, EOVERFLOW));

	/*
	 * The new device cannot have a higher alignment requirement
	 * than the top-level vdev.
	 */
	if (newvd->vdev_ashift > oldvd->vdev_top->vdev_ashift)
		return (spa_vdev_exit(spa, newrootvd, txg, EDOM));

	/*
	 * If this is an in-place replacement, update oldvd's path and devid
	 * to make it distinguishable from newvd, and unopenable from now on.
	 */
	if (strcmp(oldvd->vdev_path, newvd->vdev_path) == 0) {
		spa_strfree(oldvd->vdev_path);
		oldvd->vdev_path = kmem_alloc(strlen(newvd->vdev_path) + 5,
		    KM_SLEEP);
		(void) sprintf(oldvd->vdev_path, "%s/%s",
		    newvd->vdev_path, "old");
		if (oldvd->vdev_devid != NULL) {
			spa_strfree(oldvd->vdev_devid);
			oldvd->vdev_devid = NULL;
		}
	}

	/* mark the device being resilvered */
	newvd->vdev_resilver_txg = txg;

	/*
	 * If the parent is not a mirror, or if we're replacing, insert the new
	 * mirror/replacing/spare vdev above oldvd.
	 */
	if (pvd->vdev_ops != pvops)
		pvd = vdev_add_parent(oldvd, pvops);

	ASSERT(pvd->vdev_top->vdev_parent == rvd);
	ASSERT(pvd->vdev_ops == pvops);
	ASSERT(oldvd->vdev_parent == pvd);

	/*
	 * Extract the new device from its root and add it to pvd.
	 */
	vdev_remove_child(newrootvd, newvd);
	newvd->vdev_id = pvd->vdev_children;
	newvd->vdev_crtxg = oldvd->vdev_crtxg;
	vdev_add_child(pvd, newvd);

	tvd = newvd->vdev_top;
	ASSERT(pvd->vdev_top == tvd);
	ASSERT(tvd->vdev_parent == rvd);

	vdev_config_dirty(tvd);

	/*
	 * Set newvd's DTL to [TXG_INITIAL, dtl_max_txg) so that we account
	 * for any dmu_sync-ed blocks.  It will propagate upward when
	 * spa_vdev_exit() calls vdev_dtl_reassess().
	 */
	dtl_max_txg = txg + TXG_CONCURRENT_STATES;

	vdev_dtl_dirty(newvd, DTL_MISSING, TXG_INITIAL,
	    dtl_max_txg - TXG_INITIAL);

	if (newvd->vdev_isspare) {
		spa_spare_activate(newvd);
		spa_event_notify(spa, newvd, NULL, ESC_ZFS_VDEV_SPARE);
	}

	oldvdpath = spa_strdup(oldvd->vdev_path);
	newvdpath = spa_strdup(newvd->vdev_path);
	newvd_isspare = newvd->vdev_isspare;

	/*
	 * Mark newvd's DTL dirty in this txg.
	 */
	vdev_dirty(tvd, VDD_DTL, newvd, txg);

	/*
	 * Schedule the resilver to restart in the future. We do this to
	 * ensure that dmu_sync-ed blocks have been stitched into the
	 * respective datasets.
	 */
	dsl_resilver_restart(spa->spa_dsl_pool, dtl_max_txg);

	if (spa->spa_bootfs)
		spa_event_notify(spa, newvd, NULL, ESC_ZFS_BOOTFS_VDEV_ATTACH);

	spa_event_notify(spa, newvd, NULL, ESC_ZFS_VDEV_ATTACH);

	/*
	 * Commit the config
	 */
	(void) spa_vdev_exit(spa, newrootvd, dtl_max_txg, 0);

	spa_history_log_internal(spa, "vdev attach", NULL,
	    "%s vdev=%s %s vdev=%s",
	    replacing && newvd_isspare ? "spare in" :
	    replacing ? "replace" : "attach", newvdpath,
	    replacing ? "for" : "to", oldvdpath);

	spa_strfree(oldvdpath);
	spa_strfree(newvdpath);

	return (0);
}

/*
 * Detach a device from a mirror or replacing vdev.
 *
 * If 'replace_done' is specified, only detach if the parent
 * is a replacing vdev.
 */
int
spa_vdev_detach(spa_t *spa, uint64_t guid, uint64_t pguid, int replace_done)
{
	uint64_t txg;
	int error;
	vdev_t *rvd = spa->spa_root_vdev;
	vdev_t *vd, *pvd, *cvd, *tvd;
	boolean_t unspare = B_FALSE;
	uint64_t unspare_guid = 0;
	char *vdpath;

	ASSERT(spa_writeable(spa));

	txg = spa_vdev_enter(spa);

	vd = spa_lookup_by_guid(spa, guid, B_FALSE);

	/*
	 * Besides being called directly from the userland through the
	 * ioctl interface, spa_vdev_detach() can be potentially called
	 * at the end of spa_vdev_resilver_done().
	 *
	 * In the regular case, when we have a checkpoint this shouldn't
	 * happen as we never empty the DTLs of a vdev during the scrub
	 * [see comment in dsl_scan_done()]. Thus spa_vdev_resilvering_done()
	 * should never get here when we have a checkpoint.
	 *
	 * That said, even in a case when we checkpoint the pool exactly
	 * as spa_vdev_resilver_done() calls this function everything
	 * should be fine as the resilver will return right away.
	 */
	ASSERT(MUTEX_HELD(&spa_namespace_lock));
	if (spa_feature_is_active(spa, SPA_FEATURE_POOL_CHECKPOINT)) {
		error = (spa_has_checkpoint(spa)) ?
		    ZFS_ERR_CHECKPOINT_EXISTS : ZFS_ERR_DISCARDING_CHECKPOINT;
		return (spa_vdev_exit(spa, NULL, txg, error));
	}

	if (vd == NULL)
		return (spa_vdev_exit(spa, NULL, txg, ENODEV));

	if (!vd->vdev_ops->vdev_op_leaf)
		return (spa_vdev_exit(spa, NULL, txg, ENOTSUP));

	pvd = vd->vdev_parent;

	/*
	 * If the parent/child relationship is not as expected, don't do it.
	 * Consider M(A,R(B,C)) -- that is, a mirror of A with a replacing
	 * vdev that's replacing B with C.  The user's intent in replacing
	 * is to go from M(A,B) to M(A,C).  If the user decides to cancel
	 * the replace by detaching C, the expected behavior is to end up
	 * M(A,B).  But suppose that right after deciding to detach C,
	 * the replacement of B completes.  We would have M(A,C), and then
	 * ask to detach C, which would leave us with just A -- not what
	 * the user wanted.  To prevent this, we make sure that the
	 * parent/child relationship hasn't changed -- in this example,
	 * that C's parent is still the replacing vdev R.
	 */
	if (pvd->vdev_guid != pguid && pguid != 0)
		return (spa_vdev_exit(spa, NULL, txg, EBUSY));

	/*
	 * Only 'replacing' or 'spare' vdevs can be replaced.
	 */
	if (replace_done && pvd->vdev_ops != &vdev_replacing_ops &&
	    pvd->vdev_ops != &vdev_spare_ops)
		return (spa_vdev_exit(spa, NULL, txg, ENOTSUP));

	ASSERT(pvd->vdev_ops != &vdev_spare_ops ||
	    spa_version(spa) >= SPA_VERSION_SPARES);

	/*
	 * Only mirror, replacing, and spare vdevs support detach.
	 */
	if (pvd->vdev_ops != &vdev_replacing_ops &&
	    pvd->vdev_ops != &vdev_mirror_ops &&
	    pvd->vdev_ops != &vdev_spare_ops)
		return (spa_vdev_exit(spa, NULL, txg, ENOTSUP));

	/*
	 * If this device has the only valid copy of some data,
	 * we cannot safely detach it.
	 */
	if (vdev_dtl_required(vd))
		return (spa_vdev_exit(spa, NULL, txg, EBUSY));

	ASSERT(pvd->vdev_children >= 2);

	/*
	 * If we are detaching the second disk from a replacing vdev, then
	 * check to see if we changed the original vdev's path to have "/old"
	 * at the end in spa_vdev_attach().  If so, undo that change now.
	 */
	if (pvd->vdev_ops == &vdev_replacing_ops && vd->vdev_id > 0 &&
	    vd->vdev_path != NULL) {
		size_t len = strlen(vd->vdev_path);

		for (int c = 0; c < pvd->vdev_children; c++) {
			cvd = pvd->vdev_child[c];

			if (cvd == vd || cvd->vdev_path == NULL)
				continue;

			if (strncmp(cvd->vdev_path, vd->vdev_path, len) == 0 &&
			    strcmp(cvd->vdev_path + len, "/old") == 0) {
				spa_strfree(cvd->vdev_path);
				cvd->vdev_path = spa_strdup(vd->vdev_path);
				break;
			}
		}
	}

	/*
	 * If we are detaching the original disk from a spare, then it implies
	 * that the spare should become a real disk, and be removed from the
	 * active spare list for the pool.
	 */
	if (pvd->vdev_ops == &vdev_spare_ops &&
	    vd->vdev_id == 0 &&
	    pvd->vdev_child[pvd->vdev_children - 1]->vdev_isspare)
		unspare = B_TRUE;

	/*
	 * Erase the disk labels so the disk can be used for other things.
	 * This must be done after all other error cases are handled,
	 * but before we disembowel vd (so we can still do I/O to it).
	 * But if we can't do it, don't treat the error as fatal --
	 * it may be that the unwritability of the disk is the reason
	 * it's being detached!
	 */
	error = vdev_label_init(vd, 0, VDEV_LABEL_REMOVE);

	/*
	 * Remove vd from its parent and compact the parent's children.
	 */
	vdev_remove_child(pvd, vd);
	vdev_compact_children(pvd);

	/*
	 * Remember one of the remaining children so we can get tvd below.
	 */
	cvd = pvd->vdev_child[pvd->vdev_children - 1];

	/*
	 * If we need to remove the remaining child from the list of hot spares,
	 * do it now, marking the vdev as no longer a spare in the process.
	 * We must do this before vdev_remove_parent(), because that can
	 * change the GUID if it creates a new toplevel GUID.  For a similar
	 * reason, we must remove the spare now, in the same txg as the detach;
	 * otherwise someone could attach a new sibling, change the GUID, and
	 * the subsequent attempt to spa_vdev_remove(unspare_guid) would fail.
	 */
	if (unspare) {
		ASSERT(cvd->vdev_isspare);
		spa_spare_remove(cvd);
		unspare_guid = cvd->vdev_guid;
		(void) spa_vdev_remove(spa, unspare_guid, B_TRUE);
		cvd->vdev_unspare = B_TRUE;
	}

	/*
	 * If the parent mirror/replacing vdev only has one child,
	 * the parent is no longer needed.  Remove it from the tree.
	 */
	if (pvd->vdev_children == 1) {
		if (pvd->vdev_ops == &vdev_spare_ops)
			cvd->vdev_unspare = B_FALSE;
		vdev_remove_parent(cvd);
	}


	/*
	 * We don't set tvd until now because the parent we just removed
	 * may have been the previous top-level vdev.
	 */
	tvd = cvd->vdev_top;
	ASSERT(tvd->vdev_parent == rvd);

	/*
	 * Reevaluate the parent vdev state.
	 */
	vdev_propagate_state(cvd);

	/*
	 * If the 'autoexpand' property is set on the pool then automatically
	 * try to expand the size of the pool. For example if the device we
	 * just detached was smaller than the others, it may be possible to
	 * add metaslabs (i.e. grow the pool). We need to reopen the vdev
	 * first so that we can obtain the updated sizes of the leaf vdevs.
	 */
	if (spa->spa_autoexpand) {
		vdev_reopen(tvd);
		vdev_expand(tvd, txg);
	}

	vdev_config_dirty(tvd);

	/*
	 * Mark vd's DTL as dirty in this txg.  vdev_dtl_sync() will see that
	 * vd->vdev_detached is set and free vd's DTL object in syncing context.
	 * But first make sure we're not on any *other* txg's DTL list, to
	 * prevent vd from being accessed after it's freed.
	 */
	vdpath = spa_strdup(vd->vdev_path);
	for (int t = 0; t < TXG_SIZE; t++)
		(void) txg_list_remove_this(&tvd->vdev_dtl_list, vd, t);
	vd->vdev_detached = B_TRUE;
	vdev_dirty(tvd, VDD_DTL, vd, txg);

	spa_event_notify(spa, vd, NULL, ESC_ZFS_VDEV_REMOVE);
	spa_notify_waiters(spa);

	/* hang on to the spa before we release the lock */
	spa_open_ref(spa, FTAG);

	error = spa_vdev_exit(spa, vd, txg, 0);

	spa_history_log_internal(spa, "detach", NULL,
	    "vdev=%s", vdpath);
	spa_strfree(vdpath);

	/*
	 * If this was the removal of the original device in a hot spare vdev,
	 * then we want to go through and remove the device from the hot spare
	 * list of every other pool.
	 */
	if (unspare) {
		spa_t *altspa = NULL;

		mutex_enter(&spa_namespace_lock);
		while ((altspa = spa_next(altspa)) != NULL) {
			if (altspa->spa_state != POOL_STATE_ACTIVE ||
			    altspa == spa)
				continue;

			spa_open_ref(altspa, FTAG);
			mutex_exit(&spa_namespace_lock);
			(void) spa_vdev_remove(altspa, unspare_guid, B_TRUE);
			mutex_enter(&spa_namespace_lock);
			spa_close(altspa, FTAG);
		}
		mutex_exit(&spa_namespace_lock);

		/* search the rest of the vdevs for spares to remove */
		spa_vdev_resilver_done(spa);
	}

	/* all done with the spa; OK to release */
	mutex_enter(&spa_namespace_lock);
	spa_close(spa, FTAG);
	mutex_exit(&spa_namespace_lock);

	return (error);
}

int
spa_vdev_initialize(spa_t *spa, uint64_t guid, uint64_t cmd_type)
{
	/*
	 * We hold the namespace lock through the whole function
	 * to prevent any changes to the pool while we're starting or
	 * stopping initialization. The config and state locks are held so that
	 * we can properly assess the vdev state before we commit to
	 * the initializing operation.
	 */
	mutex_enter(&spa_namespace_lock);
	spa_config_enter(spa, SCL_CONFIG | SCL_STATE, FTAG, RW_READER);

	/* Look up vdev and ensure it's a leaf. */
	vdev_t *vd = spa_lookup_by_guid(spa, guid, B_FALSE);
	if (vd == NULL || vd->vdev_detached) {
		spa_config_exit(spa, SCL_CONFIG | SCL_STATE, FTAG);
		mutex_exit(&spa_namespace_lock);
		return (SET_ERROR(ENODEV));
	} else if (!vd->vdev_ops->vdev_op_leaf || !vdev_is_concrete(vd)) {
		spa_config_exit(spa, SCL_CONFIG | SCL_STATE, FTAG);
		mutex_exit(&spa_namespace_lock);
		return (SET_ERROR(EINVAL));
	} else if (!vdev_writeable(vd)) {
		spa_config_exit(spa, SCL_CONFIG | SCL_STATE, FTAG);
		mutex_exit(&spa_namespace_lock);
		return (SET_ERROR(EROFS));
	}
	mutex_enter(&vd->vdev_initialize_lock);
	spa_config_exit(spa, SCL_CONFIG | SCL_STATE, FTAG);

	/*
	 * When we activate an initialize action we check to see
	 * if the vdev_initialize_thread is NULL. We do this instead
	 * of using the vdev_initialize_state since there might be
	 * a previous initialization process which has completed but
	 * the thread is not exited.
	 */
	if (cmd_type == POOL_INITIALIZE_DO &&
	    (vd->vdev_initialize_thread != NULL ||
	    vd->vdev_top->vdev_removing)) {
		mutex_exit(&vd->vdev_initialize_lock);
		mutex_exit(&spa_namespace_lock);
		return (SET_ERROR(EBUSY));
	} else if (cmd_type == POOL_INITIALIZE_CANCEL &&
	    (vd->vdev_initialize_state != VDEV_INITIALIZE_ACTIVE &&
	    vd->vdev_initialize_state != VDEV_INITIALIZE_SUSPENDED)) {
		mutex_exit(&vd->vdev_initialize_lock);
		mutex_exit(&spa_namespace_lock);
		return (SET_ERROR(ESRCH));
	} else if (cmd_type == POOL_INITIALIZE_SUSPEND &&
	    vd->vdev_initialize_state != VDEV_INITIALIZE_ACTIVE) {
		mutex_exit(&vd->vdev_initialize_lock);
		mutex_exit(&spa_namespace_lock);
		return (SET_ERROR(ESRCH));
	}

	switch (cmd_type) {
	case POOL_INITIALIZE_DO:
		vdev_initialize(vd);
		break;
	case POOL_INITIALIZE_CANCEL:
		vdev_initialize_stop(vd, VDEV_INITIALIZE_CANCELED);
		break;
	case POOL_INITIALIZE_SUSPEND:
		vdev_initialize_stop(vd, VDEV_INITIALIZE_SUSPENDED);
		break;
	default:
		panic("invalid cmd_type %llu", (unsigned long long)cmd_type);
	}
	mutex_exit(&vd->vdev_initialize_lock);

	/* Sync out the initializing state */
	txg_wait_synced(spa->spa_dsl_pool, 0);
	mutex_exit(&spa_namespace_lock);

	return (0);
}


/*
 * Split a set of devices from their mirrors, and create a new pool from them.
 */
int
spa_vdev_split_mirror(spa_t *spa, char *newname, nvlist_t *config,
    nvlist_t *props, boolean_t exp)
{
	int error = 0;
	uint64_t txg, *glist;
	spa_t *newspa;
	uint_t c, children, lastlog;
	nvlist_t **child, *nvl, *tmp;
	dmu_tx_t *tx;
	char *altroot = NULL;
	vdev_t *rvd, **vml = NULL;			/* vdev modify list */
	boolean_t activate_slog;

	ASSERT(spa_writeable(spa));

	txg = spa_vdev_enter(spa);

	ASSERT(MUTEX_HELD(&spa_namespace_lock));
	if (spa_feature_is_active(spa, SPA_FEATURE_POOL_CHECKPOINT)) {
		error = (spa_has_checkpoint(spa)) ?
		    ZFS_ERR_CHECKPOINT_EXISTS : ZFS_ERR_DISCARDING_CHECKPOINT;
		return (spa_vdev_exit(spa, NULL, txg, error));
	}

	/* clear the log and flush everything up to now */
	activate_slog = spa_passivate_log(spa);
	(void) spa_vdev_config_exit(spa, NULL, txg, 0, FTAG);
	error = spa_reset_logs(spa);
	txg = spa_vdev_config_enter(spa);

	if (activate_slog)
		spa_activate_log(spa);

	if (error != 0)
		return (spa_vdev_exit(spa, NULL, txg, error));

	/* check new spa name before going any further */
	if (spa_lookup(newname) != NULL)
		return (spa_vdev_exit(spa, NULL, txg, EEXIST));

	/*
	 * scan through all the children to ensure they're all mirrors
	 */
	if (nvlist_lookup_nvlist(config, ZPOOL_CONFIG_VDEV_TREE, &nvl) != 0 ||
	    nvlist_lookup_nvlist_array(nvl, ZPOOL_CONFIG_CHILDREN, &child,
	    &children) != 0)
		return (spa_vdev_exit(spa, NULL, txg, EINVAL));

	/* first, check to ensure we've got the right child count */
	rvd = spa->spa_root_vdev;
	lastlog = 0;
	for (c = 0; c < rvd->vdev_children; c++) {
		vdev_t *vd = rvd->vdev_child[c];

		/* don't count the holes & logs as children */
		if (vd->vdev_islog || !vdev_is_concrete(vd)) {
			if (lastlog == 0)
				lastlog = c;
			continue;
		}

		lastlog = 0;
	}
	if (children != (lastlog != 0 ? lastlog : rvd->vdev_children))
		return (spa_vdev_exit(spa, NULL, txg, EINVAL));

	/* next, ensure no spare or cache devices are part of the split */
	if (nvlist_lookup_nvlist(nvl, ZPOOL_CONFIG_SPARES, &tmp) == 0 ||
	    nvlist_lookup_nvlist(nvl, ZPOOL_CONFIG_L2CACHE, &tmp) == 0)
		return (spa_vdev_exit(spa, NULL, txg, EINVAL));

	vml = kmem_zalloc(children * sizeof (vdev_t *), KM_SLEEP);
	glist = kmem_zalloc(children * sizeof (uint64_t), KM_SLEEP);

	/* then, loop over each vdev and validate it */
	for (c = 0; c < children; c++) {
		uint64_t is_hole = 0;

		(void) nvlist_lookup_uint64(child[c], ZPOOL_CONFIG_IS_HOLE,
		    &is_hole);

		if (is_hole != 0) {
			if (spa->spa_root_vdev->vdev_child[c]->vdev_ishole ||
			    spa->spa_root_vdev->vdev_child[c]->vdev_islog) {
				continue;
			} else {
				error = SET_ERROR(EINVAL);
				break;
			}
		}

		/* which disk is going to be split? */
		if (nvlist_lookup_uint64(child[c], ZPOOL_CONFIG_GUID,
		    &glist[c]) != 0) {
			error = SET_ERROR(EINVAL);
			break;
		}

		/* look it up in the spa */
		vml[c] = spa_lookup_by_guid(spa, glist[c], B_FALSE);
		if (vml[c] == NULL) {
			error = SET_ERROR(ENODEV);
			break;
		}

		/* make sure there's nothing stopping the split */
		if (vml[c]->vdev_parent->vdev_ops != &vdev_mirror_ops ||
		    vml[c]->vdev_islog ||
		    !vdev_is_concrete(vml[c]) ||
		    vml[c]->vdev_isspare ||
		    vml[c]->vdev_isl2cache ||
		    !vdev_writeable(vml[c]) ||
		    vml[c]->vdev_children != 0 ||
		    vml[c]->vdev_state != VDEV_STATE_HEALTHY ||
		    c != spa->spa_root_vdev->vdev_child[c]->vdev_id) {
			error = SET_ERROR(EINVAL);
			break;
		}

		if (vdev_dtl_required(vml[c])) {
			error = SET_ERROR(EBUSY);
			break;
		}

		/* we need certain info from the top level */
		VERIFY(nvlist_add_uint64(child[c], ZPOOL_CONFIG_METASLAB_ARRAY,
		    vml[c]->vdev_top->vdev_ms_array) == 0);
		VERIFY(nvlist_add_uint64(child[c], ZPOOL_CONFIG_METASLAB_SHIFT,
		    vml[c]->vdev_top->vdev_ms_shift) == 0);
		VERIFY(nvlist_add_uint64(child[c], ZPOOL_CONFIG_ASIZE,
		    vml[c]->vdev_top->vdev_asize) == 0);
		VERIFY(nvlist_add_uint64(child[c], ZPOOL_CONFIG_ASHIFT,
		    vml[c]->vdev_top->vdev_ashift) == 0);

		/* transfer per-vdev ZAPs */
		ASSERT3U(vml[c]->vdev_leaf_zap, !=, 0);
		VERIFY0(nvlist_add_uint64(child[c],
		    ZPOOL_CONFIG_VDEV_LEAF_ZAP, vml[c]->vdev_leaf_zap));

		ASSERT3U(vml[c]->vdev_top->vdev_top_zap, !=, 0);
		VERIFY0(nvlist_add_uint64(child[c],
		    ZPOOL_CONFIG_VDEV_TOP_ZAP,
		    vml[c]->vdev_parent->vdev_top_zap));
	}

	if (error != 0) {
		kmem_free(vml, children * sizeof (vdev_t *));
		kmem_free(glist, children * sizeof (uint64_t));
		return (spa_vdev_exit(spa, NULL, txg, error));
	}

	/* stop writers from using the disks */
	for (c = 0; c < children; c++) {
		if (vml[c] != NULL)
			vml[c]->vdev_offline = B_TRUE;
	}
	vdev_reopen(spa->spa_root_vdev);

	/*
	 * Temporarily record the splitting vdevs in the spa config.  This
	 * will disappear once the config is regenerated.
	 */
	VERIFY(nvlist_alloc(&nvl, NV_UNIQUE_NAME, KM_SLEEP) == 0);
	VERIFY(nvlist_add_uint64_array(nvl, ZPOOL_CONFIG_SPLIT_LIST,
	    glist, children) == 0);
	kmem_free(glist, children * sizeof (uint64_t));

	mutex_enter(&spa->spa_props_lock);
	VERIFY(nvlist_add_nvlist(spa->spa_config, ZPOOL_CONFIG_SPLIT,
	    nvl) == 0);
	mutex_exit(&spa->spa_props_lock);
	spa->spa_config_splitting = nvl;
	vdev_config_dirty(spa->spa_root_vdev);

	/* configure and create the new pool */
	VERIFY(nvlist_add_string(config, ZPOOL_CONFIG_POOL_NAME, newname) == 0);
	VERIFY(nvlist_add_uint64(config, ZPOOL_CONFIG_POOL_STATE,
	    exp ? POOL_STATE_EXPORTED : POOL_STATE_ACTIVE) == 0);
	VERIFY(nvlist_add_uint64(config, ZPOOL_CONFIG_VERSION,
	    spa_version(spa)) == 0);
	VERIFY(nvlist_add_uint64(config, ZPOOL_CONFIG_POOL_TXG,
	    spa->spa_config_txg) == 0);
	VERIFY(nvlist_add_uint64(config, ZPOOL_CONFIG_POOL_GUID,
	    spa_generate_guid(NULL)) == 0);
	VERIFY0(nvlist_add_boolean(config, ZPOOL_CONFIG_HAS_PER_VDEV_ZAPS));
	(void) nvlist_lookup_string(props,
	    zpool_prop_to_name(ZPOOL_PROP_ALTROOT), &altroot);

	/* add the new pool to the namespace */
	newspa = spa_add(newname, config, altroot);
	newspa->spa_avz_action = AVZ_ACTION_REBUILD;
	newspa->spa_config_txg = spa->spa_config_txg;
	spa_set_log_state(newspa, SPA_LOG_CLEAR);

	/* release the spa config lock, retaining the namespace lock */
	spa_vdev_config_exit(spa, NULL, txg, 0, FTAG);

	if (zio_injection_enabled)
		zio_handle_panic_injection(spa, FTAG, 1);

	spa_activate(newspa, spa_mode_global);
	spa_async_suspend(newspa);

	for (c = 0; c < children; c++) {
		if (vml[c] != NULL) {
			/*
			 * Temporarily stop the initializing activity. We set
			 * the state to ACTIVE so that we know to resume
			 * the initializing once the split has completed.
			 */
			mutex_enter(&vml[c]->vdev_initialize_lock);
			vdev_initialize_stop(vml[c], VDEV_INITIALIZE_ACTIVE);
			mutex_exit(&vml[c]->vdev_initialize_lock);
		}
	}

	newspa->spa_config_source = SPA_CONFIG_SRC_SPLIT;

	/* create the new pool from the disks of the original pool */
	error = spa_load(newspa, SPA_LOAD_IMPORT, SPA_IMPORT_ASSEMBLE);
	if (error)
		goto out;

	/* if that worked, generate a real config for the new pool */
	if (newspa->spa_root_vdev != NULL) {
		VERIFY(nvlist_alloc(&newspa->spa_config_splitting,
		    NV_UNIQUE_NAME, KM_SLEEP) == 0);
		VERIFY(nvlist_add_uint64(newspa->spa_config_splitting,
		    ZPOOL_CONFIG_SPLIT_GUID, spa_guid(spa)) == 0);
		spa_config_set(newspa, spa_config_generate(newspa, NULL, -1ULL,
		    B_TRUE));
	}

	/* set the props */
	if (props != NULL) {
		spa_configfile_set(newspa, props, B_FALSE);
		error = spa_prop_set(newspa, props);
		if (error)
			goto out;
	}

	/* flush everything */
	txg = spa_vdev_config_enter(newspa);
	vdev_config_dirty(newspa->spa_root_vdev);
	(void) spa_vdev_config_exit(newspa, NULL, txg, 0, FTAG);

	if (zio_injection_enabled)
		zio_handle_panic_injection(spa, FTAG, 2);

	spa_async_resume(newspa);

	/* finally, update the original pool's config */
	txg = spa_vdev_config_enter(spa);
	tx = dmu_tx_create_dd(spa_get_dsl(spa)->dp_mos_dir);
	error = dmu_tx_assign(tx, TXG_WAIT);
	if (error != 0)
		dmu_tx_abort(tx);
	for (c = 0; c < children; c++) {
		if (vml[c] != NULL) {
			vdev_split(vml[c]);
			if (error == 0)
				spa_history_log_internal(spa, "detach", tx,
				    "vdev=%s", vml[c]->vdev_path);

			vdev_free(vml[c]);
		}
	}
	spa->spa_avz_action = AVZ_ACTION_REBUILD;
	vdev_config_dirty(spa->spa_root_vdev);
	spa->spa_config_splitting = NULL;
	nvlist_free(nvl);
	if (error == 0)
		dmu_tx_commit(tx);
	(void) spa_vdev_exit(spa, NULL, txg, 0);

	if (zio_injection_enabled)
		zio_handle_panic_injection(spa, FTAG, 3);

	/* split is complete; log a history record */
	spa_history_log_internal(newspa, "split", NULL,
	    "from pool %s", spa_name(spa));

	kmem_free(vml, children * sizeof (vdev_t *));

	/* if we're not going to mount the filesystems in userland, export */
	if (exp)
		error = spa_export_common(newname, POOL_STATE_EXPORTED, NULL,
		    B_FALSE, B_FALSE);

	return (error);

out:
	spa_unload(newspa);
	spa_deactivate(newspa);
	spa_remove(newspa);

	txg = spa_vdev_config_enter(spa);

	/* re-online all offlined disks */
	for (c = 0; c < children; c++) {
		if (vml[c] != NULL)
			vml[c]->vdev_offline = B_FALSE;
	}

	/* restart initializing disks as necessary */
	spa_async_request(spa, SPA_ASYNC_INITIALIZE_RESTART);

	vdev_reopen(spa->spa_root_vdev);

	nvlist_free(spa->spa_config_splitting);
	spa->spa_config_splitting = NULL;
	(void) spa_vdev_exit(spa, NULL, txg, error);

	kmem_free(vml, children * sizeof (vdev_t *));
	return (error);
}

/*
 * Find any device that's done replacing, or a vdev marked 'unspare' that's
 * currently spared, so we can detach it.
 */
static vdev_t *
spa_vdev_resilver_done_hunt(vdev_t *vd)
{
	vdev_t *newvd, *oldvd;

	for (int c = 0; c < vd->vdev_children; c++) {
		oldvd = spa_vdev_resilver_done_hunt(vd->vdev_child[c]);
		if (oldvd != NULL)
			return (oldvd);
	}

	/*
	 * Check for a completed replacement.  We always consider the first
	 * vdev in the list to be the oldest vdev, and the last one to be
	 * the newest (see spa_vdev_attach() for how that works).  In
	 * the case where the newest vdev is faulted, we will not automatically
	 * remove it after a resilver completes.  This is OK as it will require
	 * user intervention to determine which disk the admin wishes to keep.
	 */
	if (vd->vdev_ops == &vdev_replacing_ops) {
		ASSERT(vd->vdev_children > 1);

		newvd = vd->vdev_child[vd->vdev_children - 1];
		oldvd = vd->vdev_child[0];

		if (vdev_dtl_empty(newvd, DTL_MISSING) &&
		    vdev_dtl_empty(newvd, DTL_OUTAGE) &&
		    !vdev_dtl_required(oldvd))
			return (oldvd);
	}

	/*
	 * Check for a completed resilver with the 'unspare' flag set.
	 */
	if (vd->vdev_ops == &vdev_spare_ops) {
		vdev_t *first = vd->vdev_child[0];
		vdev_t *last = vd->vdev_child[vd->vdev_children - 1];

		if (last->vdev_unspare) {
			oldvd = first;
			newvd = last;
		} else if (first->vdev_unspare) {
			oldvd = last;
			newvd = first;
		} else {
			oldvd = NULL;
		}

		if (oldvd != NULL &&
		    vdev_dtl_empty(newvd, DTL_MISSING) &&
		    vdev_dtl_empty(newvd, DTL_OUTAGE) &&
		    !vdev_dtl_required(oldvd))
			return (oldvd);

		/*
		 * If there are more than two spares attached to a disk,
		 * and those spares are not required, then we want to
		 * attempt to free them up now so that they can be used
		 * by other pools.  Once we're back down to a single
		 * disk+spare, we stop removing them.
		 */
		if (vd->vdev_children > 2) {
			newvd = vd->vdev_child[1];

			if (newvd->vdev_isspare && last->vdev_isspare &&
			    vdev_dtl_empty(last, DTL_MISSING) &&
			    vdev_dtl_empty(last, DTL_OUTAGE) &&
			    !vdev_dtl_required(newvd))
				return (newvd);
		}
	}

	return (NULL);
}

static void
spa_vdev_resilver_done(spa_t *spa)
{
	vdev_t *vd, *pvd, *ppvd;
	uint64_t guid, sguid, pguid, ppguid;

	spa_config_enter(spa, SCL_ALL, FTAG, RW_WRITER);

	while ((vd = spa_vdev_resilver_done_hunt(spa->spa_root_vdev)) != NULL) {
		pvd = vd->vdev_parent;
		ppvd = pvd->vdev_parent;
		guid = vd->vdev_guid;
		pguid = pvd->vdev_guid;
		ppguid = ppvd->vdev_guid;
		sguid = 0;
		/*
		 * If we have just finished replacing a hot spared device, then
		 * we need to detach the parent's first child (the original hot
		 * spare) as well.
		 */
		if (ppvd->vdev_ops == &vdev_spare_ops && pvd->vdev_id == 0 &&
		    ppvd->vdev_children == 2) {
			ASSERT(pvd->vdev_ops == &vdev_replacing_ops);
			sguid = ppvd->vdev_child[1]->vdev_guid;
		}
		ASSERT(vd->vdev_resilver_txg == 0 || !vdev_dtl_required(vd));

		spa_config_exit(spa, SCL_ALL, FTAG);
		if (spa_vdev_detach(spa, guid, pguid, B_TRUE) != 0)
			return;
		if (sguid && spa_vdev_detach(spa, sguid, ppguid, B_TRUE) != 0)
			return;
		spa_config_enter(spa, SCL_ALL, FTAG, RW_WRITER);
	}

	spa_config_exit(spa, SCL_ALL, FTAG);
}

/*
 * Update the stored path or FRU for this vdev.
 */
int
spa_vdev_set_common(spa_t *spa, uint64_t guid, const char *value,
    boolean_t ispath)
{
	vdev_t *vd;
	boolean_t sync = B_FALSE;

	ASSERT(spa_writeable(spa));

	spa_vdev_state_enter(spa, SCL_ALL);

	if ((vd = spa_lookup_by_guid(spa, guid, B_TRUE)) == NULL)
		return (spa_vdev_state_exit(spa, NULL, ENOENT));

	if (!vd->vdev_ops->vdev_op_leaf)
		return (spa_vdev_state_exit(spa, NULL, ENOTSUP));

	if (ispath) {
		if (strcmp(value, vd->vdev_path) != 0) {
			spa_strfree(vd->vdev_path);
			vd->vdev_path = spa_strdup(value);
			sync = B_TRUE;
		}
	} else {
		if (vd->vdev_fru == NULL) {
			vd->vdev_fru = spa_strdup(value);
			sync = B_TRUE;
		} else if (strcmp(value, vd->vdev_fru) != 0) {
			spa_strfree(vd->vdev_fru);
			vd->vdev_fru = spa_strdup(value);
			sync = B_TRUE;
		}
	}

	return (spa_vdev_state_exit(spa, sync ? vd : NULL, 0));
}

int
spa_vdev_setpath(spa_t *spa, uint64_t guid, const char *newpath)
{
	return (spa_vdev_set_common(spa, guid, newpath, B_TRUE));
}

int
spa_vdev_setfru(spa_t *spa, uint64_t guid, const char *newfru)
{
	return (spa_vdev_set_common(spa, guid, newfru, B_FALSE));
}

/*
 * ==========================================================================
 * SPA Scanning
 * ==========================================================================
 */
int
spa_scrub_pause_resume(spa_t *spa, pool_scrub_cmd_t cmd)
{
	ASSERT(spa_config_held(spa, SCL_ALL, RW_WRITER) == 0);

	if (dsl_scan_resilvering(spa->spa_dsl_pool))
		return (SET_ERROR(EBUSY));

	return (dsl_scrub_set_pause_resume(spa->spa_dsl_pool, cmd));
}

int
spa_scan_stop(spa_t *spa)
{
	ASSERT(spa_config_held(spa, SCL_ALL, RW_WRITER) == 0);
	if (dsl_scan_resilvering(spa->spa_dsl_pool))
		return (SET_ERROR(EBUSY));
	return (dsl_scan_cancel(spa->spa_dsl_pool));
}

int
spa_scan(spa_t *spa, pool_scan_func_t func)
{
	ASSERT(spa_config_held(spa, SCL_ALL, RW_WRITER) == 0);

	if (func >= POOL_SCAN_FUNCS || func == POOL_SCAN_NONE)
		return (SET_ERROR(ENOTSUP));

	/*
	 * If a resilver was requested, but there is no DTL on a
	 * writeable leaf device, we have nothing to do.
	 */
	if (func == POOL_SCAN_RESILVER &&
	    !vdev_resilver_needed(spa->spa_root_vdev, NULL, NULL)) {
		spa_async_request(spa, SPA_ASYNC_RESILVER_DONE);
		return (0);
	}

	return (dsl_scan(spa->spa_dsl_pool, func));
}

/*
 * ==========================================================================
 * SPA async task processing
 * ==========================================================================
 */

static void
spa_async_remove(spa_t *spa, vdev_t *vd)
{
	if (vd->vdev_remove_wanted) {
		vd->vdev_remove_wanted = B_FALSE;
		vd->vdev_delayed_close = B_FALSE;
		vdev_set_state(vd, B_FALSE, VDEV_STATE_REMOVED, VDEV_AUX_NONE);

		/*
		 * We want to clear the stats, but we don't want to do a full
		 * vdev_clear() as that will cause us to throw away
		 * degraded/faulted state as well as attempt to reopen the
		 * device, all of which is a waste.
		 */
		vd->vdev_stat.vs_read_errors = 0;
		vd->vdev_stat.vs_write_errors = 0;
		vd->vdev_stat.vs_checksum_errors = 0;

		vdev_state_dirty(vd->vdev_top);
	}

	for (int c = 0; c < vd->vdev_children; c++)
		spa_async_remove(spa, vd->vdev_child[c]);
}

static void
spa_async_probe(spa_t *spa, vdev_t *vd)
{
	if (vd->vdev_probe_wanted) {
		vd->vdev_probe_wanted = B_FALSE;
		vdev_reopen(vd);	/* vdev_open() does the actual probe */
	}

	for (int c = 0; c < vd->vdev_children; c++)
		spa_async_probe(spa, vd->vdev_child[c]);
}

static void
spa_async_autoexpand(spa_t *spa, vdev_t *vd)
{
	sysevent_id_t eid;
	nvlist_t *attr;
	char *physpath;

	if (!spa->spa_autoexpand)
		return;

	for (int c = 0; c < vd->vdev_children; c++) {
		vdev_t *cvd = vd->vdev_child[c];
		spa_async_autoexpand(spa, cvd);
	}

	if (!vd->vdev_ops->vdev_op_leaf || vd->vdev_physpath == NULL)
		return;

	physpath = kmem_zalloc(MAXPATHLEN, KM_SLEEP);
	(void) snprintf(physpath, MAXPATHLEN, "/devices%s", vd->vdev_physpath);

	VERIFY(nvlist_alloc(&attr, NV_UNIQUE_NAME, KM_SLEEP) == 0);
	VERIFY(nvlist_add_string(attr, DEV_PHYS_PATH, physpath) == 0);

	(void) ddi_log_sysevent(zfs_dip, SUNW_VENDOR, EC_DEV_STATUS,
	    ESC_DEV_DLE, attr, &eid, DDI_SLEEP);

	nvlist_free(attr);
	kmem_free(physpath, MAXPATHLEN);
}

static void
spa_async_thread(void *arg)
{
	spa_t *spa = (spa_t *)arg;
	int tasks;

	ASSERT(spa->spa_sync_on);

	mutex_enter(&spa->spa_async_lock);
	tasks = spa->spa_async_tasks;
	spa->spa_async_tasks = 0;
	mutex_exit(&spa->spa_async_lock);

	/*
	 * See if the config needs to be updated.
	 */
	if (tasks & SPA_ASYNC_CONFIG_UPDATE) {
		uint64_t old_space, new_space;

		mutex_enter(&spa_namespace_lock);
		old_space = metaslab_class_get_space(spa_normal_class(spa));
		spa_config_update(spa, SPA_CONFIG_UPDATE_POOL);
		new_space = metaslab_class_get_space(spa_normal_class(spa));
		mutex_exit(&spa_namespace_lock);

		/*
		 * If the pool grew as a result of the config update,
		 * then log an internal history event.
		 */
		if (new_space != old_space) {
			spa_history_log_internal(spa, "vdev online", NULL,
			    "pool '%s' size: %llu(+%llu)",
			    spa_name(spa), new_space, new_space - old_space);
		}
	}

	/*
	 * See if any devices need to be marked REMOVED.
	 */
	if (tasks & SPA_ASYNC_REMOVE) {
		spa_vdev_state_enter(spa, SCL_NONE);
		spa_async_remove(spa, spa->spa_root_vdev);
		for (int i = 0; i < spa->spa_l2cache.sav_count; i++)
			spa_async_remove(spa, spa->spa_l2cache.sav_vdevs[i]);
		for (int i = 0; i < spa->spa_spares.sav_count; i++)
			spa_async_remove(spa, spa->spa_spares.sav_vdevs[i]);
		(void) spa_vdev_state_exit(spa, NULL, 0);
	}

	if ((tasks & SPA_ASYNC_AUTOEXPAND) && !spa_suspended(spa)) {
		spa_config_enter(spa, SCL_CONFIG, FTAG, RW_READER);
		spa_async_autoexpand(spa, spa->spa_root_vdev);
		spa_config_exit(spa, SCL_CONFIG, FTAG);
	}

	/*
	 * See if any devices need to be probed.
	 */
	if (tasks & SPA_ASYNC_PROBE) {
		spa_vdev_state_enter(spa, SCL_NONE);
		spa_async_probe(spa, spa->spa_root_vdev);
		(void) spa_vdev_state_exit(spa, NULL, 0);
	}

	/*
	 * If any devices are done replacing, detach them.
	 */
	if (tasks & SPA_ASYNC_RESILVER_DONE)
		spa_vdev_resilver_done(spa);

	/*
	 * Kick off a resilver.
	 */
	if (tasks & SPA_ASYNC_RESILVER)
		dsl_resilver_restart(spa->spa_dsl_pool, 0);

	if (tasks & SPA_ASYNC_INITIALIZE_RESTART) {
		mutex_enter(&spa_namespace_lock);
		spa_config_enter(spa, SCL_CONFIG, FTAG, RW_READER);
		vdev_initialize_restart(spa->spa_root_vdev);
		spa_config_exit(spa, SCL_CONFIG, FTAG);
		mutex_exit(&spa_namespace_lock);
	}

	/*
	 * Let the world know that we're done.
	 */
	mutex_enter(&spa->spa_async_lock);
	spa->spa_async_thread = NULL;
	cv_broadcast(&spa->spa_async_cv);
	mutex_exit(&spa->spa_async_lock);
	thread_exit();
}

void
spa_async_suspend(spa_t *spa)
{
	mutex_enter(&spa->spa_async_lock);
	spa->spa_async_suspended++;
	while (spa->spa_async_thread != NULL)
		cv_wait(&spa->spa_async_cv, &spa->spa_async_lock);
	mutex_exit(&spa->spa_async_lock);

	spa_vdev_remove_suspend(spa);

	zthr_t *condense_thread = spa->spa_condense_zthr;
	if (condense_thread != NULL && zthr_isrunning(condense_thread))
		VERIFY0(zthr_cancel(condense_thread));

	zthr_t *discard_thread = spa->spa_checkpoint_discard_zthr;
	if (discard_thread != NULL && zthr_isrunning(discard_thread))
		VERIFY0(zthr_cancel(discard_thread));

	zthr_t *ll_delete_thread = spa->spa_livelist_delete_zthr;
	if (ll_delete_thread != NULL && zthr_isrunning(ll_delete_thread))
		VERIFY0(zthr_cancel(ll_delete_thread));

	zthr_t *ll_condense_thread = spa->spa_livelist_condense_zthr;
	if (ll_condense_thread != NULL && zthr_isrunning(ll_condense_thread))
		VERIFY0(zthr_cancel(ll_condense_thread));
}

void
spa_async_resume(spa_t *spa)
{
	mutex_enter(&spa->spa_async_lock);
	ASSERT(spa->spa_async_suspended != 0);
	spa->spa_async_suspended--;
	mutex_exit(&spa->spa_async_lock);

	spa_restart_removal(spa);

	zthr_t *condense_thread = spa->spa_condense_zthr;
	if (condense_thread != NULL && !zthr_isrunning(condense_thread))
		zthr_resume(condense_thread);

	zthr_t *discard_thread = spa->spa_checkpoint_discard_zthr;
	if (discard_thread != NULL && !zthr_isrunning(discard_thread))
		zthr_resume(discard_thread);

	zthr_t *ll_delete_thread = spa->spa_livelist_delete_zthr;
	if (ll_delete_thread != NULL && !zthr_isrunning(ll_delete_thread))
		zthr_resume(ll_delete_thread);

	zthr_t *ll_condense_thread = spa->spa_livelist_condense_zthr;
	if (ll_condense_thread != NULL && !zthr_isrunning(ll_condense_thread))
		zthr_resume(ll_condense_thread);
}

static boolean_t
spa_async_tasks_pending(spa_t *spa)
{
	uint_t non_config_tasks;
	uint_t config_task;
	boolean_t config_task_suspended;

	non_config_tasks = spa->spa_async_tasks & ~SPA_ASYNC_CONFIG_UPDATE;
	config_task = spa->spa_async_tasks & SPA_ASYNC_CONFIG_UPDATE;
	if (spa->spa_ccw_fail_time == 0) {
		config_task_suspended = B_FALSE;
	} else {
		config_task_suspended =
		    (gethrtime() - spa->spa_ccw_fail_time) <
		    (zfs_ccw_retry_interval * NANOSEC);
	}

	return (non_config_tasks || (config_task && !config_task_suspended));
}

static void
spa_async_dispatch(spa_t *spa)
{
	mutex_enter(&spa->spa_async_lock);
	if (spa_async_tasks_pending(spa) &&
	    !spa->spa_async_suspended &&
	    spa->spa_async_thread == NULL &&
	    rootdir != NULL)
		spa->spa_async_thread = thread_create(NULL, 0,
		    spa_async_thread, spa, 0, &p0, TS_RUN, maxclsyspri);
	mutex_exit(&spa->spa_async_lock);
}

void
spa_async_request(spa_t *spa, int task)
{
	zfs_dbgmsg("spa=%s async request task=%u", spa->spa_name, task);
	mutex_enter(&spa->spa_async_lock);
	spa->spa_async_tasks |= task;
	mutex_exit(&spa->spa_async_lock);
}

/*
 * ==========================================================================
 * SPA syncing routines
 * ==========================================================================
 */


static int
bpobj_enqueue_cb(void *arg, const blkptr_t *bp, boolean_t free, dmu_tx_t *tx)
{
	bpobj_t *bpo = arg;
	bpobj_enqueue(bpo, bp, free, tx);
	return (0);
}

int
bpobj_enqueue_alloc_cb(void *arg, const blkptr_t *bp, dmu_tx_t *tx)
{
	return (bpobj_enqueue_cb(arg, bp, B_FALSE, tx));
}

int
bpobj_enqueue_free_cb(void *arg, const blkptr_t *bp, dmu_tx_t *tx)
{
	return (bpobj_enqueue_cb(arg, bp, B_TRUE, tx));
}

static int
spa_free_sync_cb(void *arg, const blkptr_t *bp, dmu_tx_t *tx)
{
	zio_t *zio = arg;

	zio_nowait(zio_free_sync(zio, zio->io_spa, dmu_tx_get_txg(tx), bp,
	    zio->io_flags));
	return (0);
}

static int
bpobj_spa_free_sync_cb(void *arg, const blkptr_t *bp, boolean_t free,
    dmu_tx_t *tx)
{
	ASSERT(!free);
	return (spa_free_sync_cb(arg, bp, tx));
}

/*
 * Note: this simple function is not inlined to make it easier to dtrace the
 * amount of time spent syncing frees.
 */
static void
spa_sync_frees(spa_t *spa, bplist_t *bpl, dmu_tx_t *tx)
{
	zio_t *zio = zio_root(spa, NULL, NULL, 0);
	bplist_iterate(bpl, spa_free_sync_cb, zio, tx);
	VERIFY(zio_wait(zio) == 0);
}

/*
 * Note: this simple function is not inlined to make it easier to dtrace the
 * amount of time spent syncing deferred frees.
 */
static void
spa_sync_deferred_frees(spa_t *spa, dmu_tx_t *tx)
{
	zio_t *zio = zio_root(spa, NULL, NULL, 0);
	VERIFY3U(bpobj_iterate(&spa->spa_deferred_bpobj,
	    bpobj_spa_free_sync_cb, zio, tx), ==, 0);
	VERIFY0(zio_wait(zio));
}


static void
spa_sync_nvlist(spa_t *spa, uint64_t obj, nvlist_t *nv, dmu_tx_t *tx)
{
	char *packed = NULL;
	size_t bufsize;
	size_t nvsize = 0;
	dmu_buf_t *db;

	VERIFY(nvlist_size(nv, &nvsize, NV_ENCODE_XDR) == 0);

	/*
	 * Write full (SPA_CONFIG_BLOCKSIZE) blocks of configuration
	 * information.  This avoids the dmu_buf_will_dirty() path and
	 * saves us a pre-read to get data we don't actually care about.
	 */
	bufsize = P2ROUNDUP((uint64_t)nvsize, SPA_CONFIG_BLOCKSIZE);
	packed = kmem_alloc(bufsize, KM_SLEEP);

	VERIFY(nvlist_pack(nv, &packed, &nvsize, NV_ENCODE_XDR,
	    KM_SLEEP) == 0);
	bzero(packed + nvsize, bufsize - nvsize);

	dmu_write(spa->spa_meta_objset, obj, 0, bufsize, packed, tx);

	kmem_free(packed, bufsize);

	VERIFY(0 == dmu_bonus_hold(spa->spa_meta_objset, obj, FTAG, &db));
	dmu_buf_will_dirty(db, tx);
	*(uint64_t *)db->db_data = nvsize;
	dmu_buf_rele(db, FTAG);
}

static void
spa_sync_aux_dev(spa_t *spa, spa_aux_vdev_t *sav, dmu_tx_t *tx,
    const char *config, const char *entry)
{
	nvlist_t *nvroot;
	nvlist_t **list;
	int i;

	if (!sav->sav_sync)
		return;

	/*
	 * Update the MOS nvlist describing the list of available devices.
	 * spa_validate_aux() will have already made sure this nvlist is
	 * valid and the vdevs are labeled appropriately.
	 */
	if (sav->sav_object == 0) {
		sav->sav_object = dmu_object_alloc(spa->spa_meta_objset,
		    DMU_OT_PACKED_NVLIST, 1 << 14, DMU_OT_PACKED_NVLIST_SIZE,
		    sizeof (uint64_t), tx);
		VERIFY(zap_update(spa->spa_meta_objset,
		    DMU_POOL_DIRECTORY_OBJECT, entry, sizeof (uint64_t), 1,
		    &sav->sav_object, tx) == 0);
	}

	VERIFY(nvlist_alloc(&nvroot, NV_UNIQUE_NAME, KM_SLEEP) == 0);
	if (sav->sav_count == 0) {
		VERIFY(nvlist_add_nvlist_array(nvroot, config, NULL, 0) == 0);
	} else {
		list = kmem_alloc(sav->sav_count * sizeof (void *), KM_SLEEP);
		for (i = 0; i < sav->sav_count; i++)
			list[i] = vdev_config_generate(spa, sav->sav_vdevs[i],
			    B_FALSE, VDEV_CONFIG_L2CACHE);
		VERIFY(nvlist_add_nvlist_array(nvroot, config, list,
		    sav->sav_count) == 0);
		for (i = 0; i < sav->sav_count; i++)
			nvlist_free(list[i]);
		kmem_free(list, sav->sav_count * sizeof (void *));
	}

	spa_sync_nvlist(spa, sav->sav_object, nvroot, tx);
	nvlist_free(nvroot);

	sav->sav_sync = B_FALSE;
}

/*
 * Rebuild spa's all-vdev ZAP from the vdev ZAPs indicated in each vdev_t.
 * The all-vdev ZAP must be empty.
 */
static void
spa_avz_build(vdev_t *vd, uint64_t avz, dmu_tx_t *tx)
{
	spa_t *spa = vd->vdev_spa;
	if (vd->vdev_top_zap != 0) {
		VERIFY0(zap_add_int(spa->spa_meta_objset, avz,
		    vd->vdev_top_zap, tx));
	}
	if (vd->vdev_leaf_zap != 0) {
		VERIFY0(zap_add_int(spa->spa_meta_objset, avz,
		    vd->vdev_leaf_zap, tx));
	}
	for (uint64_t i = 0; i < vd->vdev_children; i++) {
		spa_avz_build(vd->vdev_child[i], avz, tx);
	}
}

static void
spa_sync_config_object(spa_t *spa, dmu_tx_t *tx)
{
	nvlist_t *config;

	/*
	 * If the pool is being imported from a pre-per-vdev-ZAP version of ZFS,
	 * its config may not be dirty but we still need to build per-vdev ZAPs.
	 * Similarly, if the pool is being assembled (e.g. after a split), we
	 * need to rebuild the AVZ although the config may not be dirty.
	 */
	if (list_is_empty(&spa->spa_config_dirty_list) &&
	    spa->spa_avz_action == AVZ_ACTION_NONE)
		return;

	spa_config_enter(spa, SCL_STATE, FTAG, RW_READER);

	ASSERT(spa->spa_avz_action == AVZ_ACTION_NONE ||
	    spa->spa_avz_action == AVZ_ACTION_INITIALIZE ||
	    spa->spa_all_vdev_zaps != 0);

	if (spa->spa_avz_action == AVZ_ACTION_REBUILD) {
		/* Make and build the new AVZ */
		uint64_t new_avz = zap_create(spa->spa_meta_objset,
		    DMU_OTN_ZAP_METADATA, DMU_OT_NONE, 0, tx);
		spa_avz_build(spa->spa_root_vdev, new_avz, tx);

		/* Diff old AVZ with new one */
		zap_cursor_t zc;
		zap_attribute_t za;

		for (zap_cursor_init(&zc, spa->spa_meta_objset,
		    spa->spa_all_vdev_zaps);
		    zap_cursor_retrieve(&zc, &za) == 0;
		    zap_cursor_advance(&zc)) {
			uint64_t vdzap = za.za_first_integer;
			if (zap_lookup_int(spa->spa_meta_objset, new_avz,
			    vdzap) == ENOENT) {
				/*
				 * ZAP is listed in old AVZ but not in new one;
				 * destroy it
				 */
				VERIFY0(zap_destroy(spa->spa_meta_objset, vdzap,
				    tx));
			}
		}

		zap_cursor_fini(&zc);

		/* Destroy the old AVZ */
		VERIFY0(zap_destroy(spa->spa_meta_objset,
		    spa->spa_all_vdev_zaps, tx));

		/* Replace the old AVZ in the dir obj with the new one */
		VERIFY0(zap_update(spa->spa_meta_objset,
		    DMU_POOL_DIRECTORY_OBJECT, DMU_POOL_VDEV_ZAP_MAP,
		    sizeof (new_avz), 1, &new_avz, tx));

		spa->spa_all_vdev_zaps = new_avz;
	} else if (spa->spa_avz_action == AVZ_ACTION_DESTROY) {
		zap_cursor_t zc;
		zap_attribute_t za;

		/* Walk through the AVZ and destroy all listed ZAPs */
		for (zap_cursor_init(&zc, spa->spa_meta_objset,
		    spa->spa_all_vdev_zaps);
		    zap_cursor_retrieve(&zc, &za) == 0;
		    zap_cursor_advance(&zc)) {
			uint64_t zap = za.za_first_integer;
			VERIFY0(zap_destroy(spa->spa_meta_objset, zap, tx));
		}

		zap_cursor_fini(&zc);

		/* Destroy and unlink the AVZ itself */
		VERIFY0(zap_destroy(spa->spa_meta_objset,
		    spa->spa_all_vdev_zaps, tx));
		VERIFY0(zap_remove(spa->spa_meta_objset,
		    DMU_POOL_DIRECTORY_OBJECT, DMU_POOL_VDEV_ZAP_MAP, tx));
		spa->spa_all_vdev_zaps = 0;
	}

	if (spa->spa_all_vdev_zaps == 0) {
		spa->spa_all_vdev_zaps = zap_create_link(spa->spa_meta_objset,
		    DMU_OTN_ZAP_METADATA, DMU_POOL_DIRECTORY_OBJECT,
		    DMU_POOL_VDEV_ZAP_MAP, tx);
	}
	spa->spa_avz_action = AVZ_ACTION_NONE;

	/* Create ZAPs for vdevs that don't have them. */
	vdev_construct_zaps(spa->spa_root_vdev, tx);

	config = spa_config_generate(spa, spa->spa_root_vdev,
	    dmu_tx_get_txg(tx), B_FALSE);

	/*
	 * If we're upgrading the spa version then make sure that
	 * the config object gets updated with the correct version.
	 */
	if (spa->spa_ubsync.ub_version < spa->spa_uberblock.ub_version)
		fnvlist_add_uint64(config, ZPOOL_CONFIG_VERSION,
		    spa->spa_uberblock.ub_version);

	spa_config_exit(spa, SCL_STATE, FTAG);

	nvlist_free(spa->spa_config_syncing);
	spa->spa_config_syncing = config;

	spa_sync_nvlist(spa, spa->spa_config_object, config, tx);
}

static void
spa_sync_version(void *arg, dmu_tx_t *tx)
{
	uint64_t *versionp = arg;
	uint64_t version = *versionp;
	spa_t *spa = dmu_tx_pool(tx)->dp_spa;

	/*
	 * Setting the version is special cased when first creating the pool.
	 */
	ASSERT(tx->tx_txg != TXG_INITIAL);

	ASSERT(SPA_VERSION_IS_SUPPORTED(version));
	ASSERT(version >= spa_version(spa));

	spa->spa_uberblock.ub_version = version;
	vdev_config_dirty(spa->spa_root_vdev);
	spa_history_log_internal(spa, "set", tx, "version=%lld", version);
}

/*
 * Set zpool properties.
 */
static void
spa_sync_props(void *arg, dmu_tx_t *tx)
{
	nvlist_t *nvp = arg;
	spa_t *spa = dmu_tx_pool(tx)->dp_spa;
	objset_t *mos = spa->spa_meta_objset;
	nvpair_t *elem = NULL;

	mutex_enter(&spa->spa_props_lock);

	while ((elem = nvlist_next_nvpair(nvp, elem))) {
		uint64_t intval;
		char *strval, *fname;
		zpool_prop_t prop;
		const char *propname;
		zprop_type_t proptype;
		spa_feature_t fid;

		switch (prop = zpool_name_to_prop(nvpair_name(elem))) {
		case ZPOOL_PROP_INVAL:
			/*
			 * We checked this earlier in spa_prop_validate().
			 */
			ASSERT(zpool_prop_feature(nvpair_name(elem)));

			fname = strchr(nvpair_name(elem), '@') + 1;
			VERIFY0(zfeature_lookup_name(fname, &fid));

			spa_feature_enable(spa, fid, tx);
			spa_history_log_internal(spa, "set", tx,
			    "%s=enabled", nvpair_name(elem));
			break;

		case ZPOOL_PROP_VERSION:
			intval = fnvpair_value_uint64(elem);
			/*
			 * The version is synced seperatly before other
			 * properties and should be correct by now.
			 */
			ASSERT3U(spa_version(spa), >=, intval);
			break;

		case ZPOOL_PROP_ALTROOT:
			/*
			 * 'altroot' is a non-persistent property. It should
			 * have been set temporarily at creation or import time.
			 */
			ASSERT(spa->spa_root != NULL);
			break;

		case ZPOOL_PROP_READONLY:
		case ZPOOL_PROP_CACHEFILE:
			/*
			 * 'readonly' and 'cachefile' are also non-persisitent
			 * properties.
			 */
			break;
		case ZPOOL_PROP_COMMENT:
			strval = fnvpair_value_string(elem);
			if (spa->spa_comment != NULL)
				spa_strfree(spa->spa_comment);
			spa->spa_comment = spa_strdup(strval);
			/*
			 * We need to dirty the configuration on all the vdevs
			 * so that their labels get updated.  It's unnecessary
			 * to do this for pool creation since the vdev's
			 * configuratoin has already been dirtied.
			 */
			if (tx->tx_txg != TXG_INITIAL)
				vdev_config_dirty(spa->spa_root_vdev);
			spa_history_log_internal(spa, "set", tx,
			    "%s=%s", nvpair_name(elem), strval);
			break;
		default:
			/*
			 * Set pool property values in the poolprops mos object.
			 */
			if (spa->spa_pool_props_object == 0) {
				spa->spa_pool_props_object =
				    zap_create_link(mos, DMU_OT_POOL_PROPS,
				    DMU_POOL_DIRECTORY_OBJECT, DMU_POOL_PROPS,
				    tx);
			}

			/* normalize the property name */
			propname = zpool_prop_to_name(prop);
			proptype = zpool_prop_get_type(prop);

			if (nvpair_type(elem) == DATA_TYPE_STRING) {
				ASSERT(proptype == PROP_TYPE_STRING);
				strval = fnvpair_value_string(elem);
				VERIFY0(zap_update(mos,
				    spa->spa_pool_props_object, propname,
				    1, strlen(strval) + 1, strval, tx));
				spa_history_log_internal(spa, "set", tx,
				    "%s=%s", nvpair_name(elem), strval);
			} else if (nvpair_type(elem) == DATA_TYPE_UINT64) {
				intval = fnvpair_value_uint64(elem);

				if (proptype == PROP_TYPE_INDEX) {
					const char *unused;
					VERIFY0(zpool_prop_index_to_string(
					    prop, intval, &unused));
				}
				VERIFY0(zap_update(mos,
				    spa->spa_pool_props_object, propname,
				    8, 1, &intval, tx));
				spa_history_log_internal(spa, "set", tx,
				    "%s=%lld", nvpair_name(elem), intval);
			} else {
				ASSERT(0); /* not allowed */
			}

			switch (prop) {
			case ZPOOL_PROP_DELEGATION:
				spa->spa_delegation = intval;
				break;
			case ZPOOL_PROP_BOOTFS:
				spa->spa_bootfs = intval;
				break;
			case ZPOOL_PROP_FAILUREMODE:
				spa->spa_failmode = intval;
				break;
			case ZPOOL_PROP_AUTOEXPAND:
				spa->spa_autoexpand = intval;
				if (tx->tx_txg != TXG_INITIAL)
					spa_async_request(spa,
					    SPA_ASYNC_AUTOEXPAND);
				break;
			case ZPOOL_PROP_DEDUPDITTO:
				spa->spa_dedup_ditto = intval;
				break;
			default:
				break;
			}
		}

	}

	mutex_exit(&spa->spa_props_lock);
}

/*
 * Perform one-time upgrade on-disk changes.  spa_version() does not
 * reflect the new version this txg, so there must be no changes this
 * txg to anything that the upgrade code depends on after it executes.
 * Therefore this must be called after dsl_pool_sync() does the sync
 * tasks.
 */
static void
spa_sync_upgrades(spa_t *spa, dmu_tx_t *tx)
{
	dsl_pool_t *dp = spa->spa_dsl_pool;

	ASSERT(spa->spa_sync_pass == 1);

	rrw_enter(&dp->dp_config_rwlock, RW_WRITER, FTAG);

	if (spa->spa_ubsync.ub_version < SPA_VERSION_ORIGIN &&
	    spa->spa_uberblock.ub_version >= SPA_VERSION_ORIGIN) {
		dsl_pool_create_origin(dp, tx);

		/* Keeping the origin open increases spa_minref */
		spa->spa_minref += 3;
	}

	if (spa->spa_ubsync.ub_version < SPA_VERSION_NEXT_CLONES &&
	    spa->spa_uberblock.ub_version >= SPA_VERSION_NEXT_CLONES) {
		dsl_pool_upgrade_clones(dp, tx);
	}

	if (spa->spa_ubsync.ub_version < SPA_VERSION_DIR_CLONES &&
	    spa->spa_uberblock.ub_version >= SPA_VERSION_DIR_CLONES) {
		dsl_pool_upgrade_dir_clones(dp, tx);

		/* Keeping the freedir open increases spa_minref */
		spa->spa_minref += 3;
	}

	if (spa->spa_ubsync.ub_version < SPA_VERSION_FEATURES &&
	    spa->spa_uberblock.ub_version >= SPA_VERSION_FEATURES) {
		spa_feature_create_zap_objects(spa, tx);
	}

	/*
	 * LZ4_COMPRESS feature's behaviour was changed to activate_on_enable
	 * when possibility to use lz4 compression for metadata was added
	 * Old pools that have this feature enabled must be upgraded to have
	 * this feature active
	 */
	if (spa->spa_uberblock.ub_version >= SPA_VERSION_FEATURES) {
		boolean_t lz4_en = spa_feature_is_enabled(spa,
		    SPA_FEATURE_LZ4_COMPRESS);
		boolean_t lz4_ac = spa_feature_is_active(spa,
		    SPA_FEATURE_LZ4_COMPRESS);

		if (lz4_en && !lz4_ac)
			spa_feature_incr(spa, SPA_FEATURE_LZ4_COMPRESS, tx);
	}

	/*
	 * If we haven't written the salt, do so now.  Note that the
	 * feature may not be activated yet, but that's fine since
	 * the presence of this ZAP entry is backwards compatible.
	 */
	if (zap_contains(spa->spa_meta_objset, DMU_POOL_DIRECTORY_OBJECT,
	    DMU_POOL_CHECKSUM_SALT) == ENOENT) {
		VERIFY0(zap_add(spa->spa_meta_objset,
		    DMU_POOL_DIRECTORY_OBJECT, DMU_POOL_CHECKSUM_SALT, 1,
		    sizeof (spa->spa_cksum_salt.zcs_bytes),
		    spa->spa_cksum_salt.zcs_bytes, tx));
	}

	rrw_exit(&dp->dp_config_rwlock, FTAG);
}

static void
vdev_indirect_state_sync_verify(vdev_t *vd)
{
	vdev_indirect_mapping_t *vim = vd->vdev_indirect_mapping;
	vdev_indirect_births_t *vib = vd->vdev_indirect_births;

	if (vd->vdev_ops == &vdev_indirect_ops) {
		ASSERT(vim != NULL);
		ASSERT(vib != NULL);
	}

	if (vdev_obsolete_sm_object(vd) != 0) {
		ASSERT(vd->vdev_obsolete_sm != NULL);
		ASSERT(vd->vdev_removing ||
		    vd->vdev_ops == &vdev_indirect_ops);
		ASSERT(vdev_indirect_mapping_num_entries(vim) > 0);
		ASSERT(vdev_indirect_mapping_bytes_mapped(vim) > 0);

		ASSERT3U(vdev_obsolete_sm_object(vd), ==,
		    space_map_object(vd->vdev_obsolete_sm));
		ASSERT3U(vdev_indirect_mapping_bytes_mapped(vim), >=,
		    space_map_allocated(vd->vdev_obsolete_sm));
	}
	ASSERT(vd->vdev_obsolete_segments != NULL);

	/*
	 * Since frees / remaps to an indirect vdev can only
	 * happen in syncing context, the obsolete segments
	 * tree must be empty when we start syncing.
	 */
	ASSERT0(range_tree_space(vd->vdev_obsolete_segments));
}

/*
 * Sync the specified transaction group.  New blocks may be dirtied as
 * part of the process, so we iterate until it converges.
 */
void
spa_sync(spa_t *spa, uint64_t txg)
{
	dsl_pool_t *dp = spa->spa_dsl_pool;
	objset_t *mos = spa->spa_meta_objset;
	bplist_t *free_bpl = &spa->spa_free_bplist[txg & TXG_MASK];
	vdev_t *rvd = spa->spa_root_vdev;
	vdev_t *vd;
	dmu_tx_t *tx;
	int error;
	uint32_t max_queue_depth = zfs_vdev_async_write_max_active *
	    zfs_vdev_queue_depth_pct / 100;

	VERIFY(spa_writeable(spa));

	/*
	 * Wait for i/os issued in open context that need to complete
	 * before this txg syncs.
	 */
	(void) zio_wait(spa->spa_txg_zio[txg & TXG_MASK]);
	spa->spa_txg_zio[txg & TXG_MASK] = zio_root(spa, NULL, NULL,
	    ZIO_FLAG_CANFAIL);

	/*
	 * Lock out configuration changes.
	 */
	spa_config_enter(spa, SCL_CONFIG, FTAG, RW_READER);

	spa->spa_syncing_txg = txg;
	spa->spa_sync_pass = 0;

	for (int i = 0; i < spa->spa_alloc_count; i++) {
		mutex_enter(&spa->spa_alloc_locks[i]);
		VERIFY0(avl_numnodes(&spa->spa_alloc_trees[i]));
		mutex_exit(&spa->spa_alloc_locks[i]);
	}

	/*
	 * If there are any pending vdev state changes, convert them
	 * into config changes that go out with this transaction group.
	 */
	spa_config_enter(spa, SCL_STATE, FTAG, RW_READER);
	while (list_head(&spa->spa_state_dirty_list) != NULL) {
		/*
		 * We need the write lock here because, for aux vdevs,
		 * calling vdev_config_dirty() modifies sav_config.
		 * This is ugly and will become unnecessary when we
		 * eliminate the aux vdev wart by integrating all vdevs
		 * into the root vdev tree.
		 */
		spa_config_exit(spa, SCL_CONFIG | SCL_STATE, FTAG);
		spa_config_enter(spa, SCL_CONFIG | SCL_STATE, FTAG, RW_WRITER);
		while ((vd = list_head(&spa->spa_state_dirty_list)) != NULL) {
			vdev_state_clean(vd);
			vdev_config_dirty(vd);
		}
		spa_config_exit(spa, SCL_CONFIG | SCL_STATE, FTAG);
		spa_config_enter(spa, SCL_CONFIG | SCL_STATE, FTAG, RW_READER);
	}
	spa_config_exit(spa, SCL_STATE, FTAG);

	tx = dmu_tx_create_assigned(dp, txg);

	spa->spa_sync_starttime = gethrtime();
	VERIFY(cyclic_reprogram(spa->spa_deadman_cycid,
	    spa->spa_sync_starttime + spa->spa_deadman_synctime));

	/*
	 * If we are upgrading to SPA_VERSION_RAIDZ_DEFLATE this txg,
	 * set spa_deflate if we have no raid-z vdevs.
	 */
	if (spa->spa_ubsync.ub_version < SPA_VERSION_RAIDZ_DEFLATE &&
	    spa->spa_uberblock.ub_version >= SPA_VERSION_RAIDZ_DEFLATE) {
		int i;

		for (i = 0; i < rvd->vdev_children; i++) {
			vd = rvd->vdev_child[i];
			if (vd->vdev_deflate_ratio != SPA_MINBLOCKSIZE)
				break;
		}
		if (i == rvd->vdev_children) {
			spa->spa_deflate = TRUE;
			VERIFY(0 == zap_add(spa->spa_meta_objset,
			    DMU_POOL_DIRECTORY_OBJECT, DMU_POOL_DEFLATE,
			    sizeof (uint64_t), 1, &spa->spa_deflate, tx));
		}
	}

	/*
	 * Set the top-level vdev's max queue depth. Evaluate each
	 * top-level's async write queue depth in case it changed.
	 * The max queue depth will not change in the middle of syncing
	 * out this txg.
	 */
	uint64_t slots_per_allocator = 0;
	for (int c = 0; c < rvd->vdev_children; c++) {
		vdev_t *tvd = rvd->vdev_child[c];
		metaslab_group_t *mg = tvd->vdev_mg;

		if (mg == NULL || mg->mg_class != spa_normal_class(spa) ||
		    !metaslab_group_initialized(mg))
			continue;

		/*
		 * It is safe to do a lock-free check here because only async
		 * allocations look at mg_max_alloc_queue_depth, and async
		 * allocations all happen from spa_sync().
		 */
		for (int i = 0; i < spa->spa_alloc_count; i++)
			ASSERT0(refcount_count(&(mg->mg_alloc_queue_depth[i])));
		mg->mg_max_alloc_queue_depth = max_queue_depth;

		for (int i = 0; i < spa->spa_alloc_count; i++) {
			mg->mg_cur_max_alloc_queue_depth[i] =
			    zfs_vdev_def_queue_depth;
		}
		slots_per_allocator += zfs_vdev_def_queue_depth;
	}
	metaslab_class_t *mc = spa_normal_class(spa);
	for (int i = 0; i < spa->spa_alloc_count; i++) {
		ASSERT0(refcount_count(&mc->mc_alloc_slots[i]));
		mc->mc_alloc_max_slots[i] = slots_per_allocator;
	}
	mc->mc_alloc_throttle_enabled = zio_dva_throttle_enabled;

	for (int c = 0; c < rvd->vdev_children; c++) {
		vdev_t *vd = rvd->vdev_child[c];
		vdev_indirect_state_sync_verify(vd);

		if (vdev_indirect_should_condense(vd)) {
			spa_condense_indirect_start_sync(vd, tx);
			break;
		}
	}

	/*
	 * Iterate to convergence.
	 */
	do {
		int pass = ++spa->spa_sync_pass;

		spa_sync_config_object(spa, tx);
		spa_sync_aux_dev(spa, &spa->spa_spares, tx,
		    ZPOOL_CONFIG_SPARES, DMU_POOL_SPARES);
		spa_sync_aux_dev(spa, &spa->spa_l2cache, tx,
		    ZPOOL_CONFIG_L2CACHE, DMU_POOL_L2CACHE);
		spa_errlog_sync(spa, txg);
		dsl_pool_sync(dp, txg);

		if (pass < zfs_sync_pass_deferred_free) {
			spa_sync_frees(spa, free_bpl, tx);
		} else {
			/*
			 * We can not defer frees in pass 1, because
			 * we sync the deferred frees later in pass 1.
			 */
			ASSERT3U(pass, >, 1);
			bplist_iterate(free_bpl, bpobj_enqueue_alloc_cb,
			    &spa->spa_deferred_bpobj, tx);
		}

		ddt_sync(spa, txg);
		dsl_scan_sync(dp, tx);

		if (spa->spa_vdev_removal != NULL)
			svr_sync(spa, tx);

		while ((vd = txg_list_remove(&spa->spa_vdev_txg_list, txg))
		    != NULL)
			vdev_sync(vd, txg);

		if (pass == 1) {
			spa_sync_upgrades(spa, tx);
			ASSERT3U(txg, >=,
			    spa->spa_uberblock.ub_rootbp.blk_birth);
			/*
			 * Note: We need to check if the MOS is dirty
			 * because we could have marked the MOS dirty
			 * without updating the uberblock (e.g. if we
			 * have sync tasks but no dirty user data).  We
			 * need to check the uberblock's rootbp because
			 * it is updated if we have synced out dirty
			 * data (though in this case the MOS will most
			 * likely also be dirty due to second order
			 * effects, we don't want to rely on that here).
			 */
			if (spa->spa_uberblock.ub_rootbp.blk_birth < txg &&
			    !dmu_objset_is_dirty(mos, txg)) {
				/*
				 * Nothing changed on the first pass,
				 * therefore this TXG is a no-op.  Avoid
				 * syncing deferred frees, so that we
				 * can keep this TXG as a no-op.
				 */
				ASSERT(txg_list_empty(&dp->dp_dirty_datasets,
				    txg));
				ASSERT(txg_list_empty(&dp->dp_dirty_dirs, txg));
				ASSERT(txg_list_empty(&dp->dp_sync_tasks, txg));
				ASSERT(txg_list_empty(&dp->dp_early_sync_tasks,
				    txg));
				break;
			}
			spa_sync_deferred_frees(spa, tx);
		}

	} while (dmu_objset_is_dirty(mos, txg));

	if (!list_is_empty(&spa->spa_config_dirty_list)) {
		/*
		 * Make sure that the number of ZAPs for all the vdevs matches
		 * the number of ZAPs in the per-vdev ZAP list. This only gets
		 * called if the config is dirty; otherwise there may be
		 * outstanding AVZ operations that weren't completed in
		 * spa_sync_config_object.
		 */
		uint64_t all_vdev_zap_entry_count;
		ASSERT0(zap_count(spa->spa_meta_objset,
		    spa->spa_all_vdev_zaps, &all_vdev_zap_entry_count));
		ASSERT3U(vdev_count_verify_zaps(spa->spa_root_vdev), ==,
		    all_vdev_zap_entry_count);
	}

	if (spa->spa_vdev_removal != NULL) {
		ASSERT0(spa->spa_vdev_removal->svr_bytes_done[txg & TXG_MASK]);
	}

	/*
	 * Rewrite the vdev configuration (which includes the uberblock)
	 * to commit the transaction group.
	 *
	 * If there are no dirty vdevs, we sync the uberblock to a few
	 * random top-level vdevs that are known to be visible in the
	 * config cache (see spa_vdev_add() for a complete description).
	 * If there *are* dirty vdevs, sync the uberblock to all vdevs.
	 */
	for (;;) {
		/*
		 * We hold SCL_STATE to prevent vdev open/close/etc.
		 * while we're attempting to write the vdev labels.
		 */
		spa_config_enter(spa, SCL_STATE, FTAG, RW_READER);

		if (list_is_empty(&spa->spa_config_dirty_list)) {
			vdev_t *svd[SPA_SYNC_MIN_VDEVS] = { NULL };
			int svdcount = 0;
			int children = rvd->vdev_children;
			int c0 = spa_get_random(children);

			for (int c = 0; c < children; c++) {
				vd = rvd->vdev_child[(c0 + c) % children];

				/* Stop when revisiting the first vdev */
				if (c > 0 && svd[0] == vd)
					break;

				if (vd->vdev_ms_array == 0 || vd->vdev_islog ||
				    !vdev_is_concrete(vd))
					continue;

				svd[svdcount++] = vd;
				if (svdcount == SPA_SYNC_MIN_VDEVS)
					break;
			}
			error = vdev_config_sync(svd, svdcount, txg);
		} else {
			error = vdev_config_sync(rvd->vdev_child,
			    rvd->vdev_children, txg);
		}

		if (error == 0)
			spa->spa_last_synced_guid = rvd->vdev_guid;

		spa_config_exit(spa, SCL_STATE, FTAG);

		if (error == 0)
			break;
		zio_suspend(spa, NULL);
		zio_resume_wait(spa);
	}
	dmu_tx_commit(tx);

	VERIFY(cyclic_reprogram(spa->spa_deadman_cycid, CY_INFINITY));

	/*
	 * Clear the dirty config list.
	 */
	while ((vd = list_head(&spa->spa_config_dirty_list)) != NULL)
		vdev_config_clean(vd);

	/*
	 * Now that the new config has synced transactionally,
	 * let it become visible to the config cache.
	 */
	if (spa->spa_config_syncing != NULL) {
		spa_config_set(spa, spa->spa_config_syncing);
		spa->spa_config_txg = txg;
		spa->spa_config_syncing = NULL;
	}

	dsl_pool_sync_done(dp, txg);

	for (int i = 0; i < spa->spa_alloc_count; i++) {
		mutex_enter(&spa->spa_alloc_locks[i]);
		VERIFY0(avl_numnodes(&spa->spa_alloc_trees[i]));
		mutex_exit(&spa->spa_alloc_locks[i]);
	}

	/*
	 * Update usable space statistics.
	 */
	while ((vd = txg_list_remove(&spa->spa_vdev_txg_list, TXG_CLEAN(txg)))
	    != NULL)
		vdev_sync_done(vd, txg);

	spa_update_dspace(spa);

	/*
	 * It had better be the case that we didn't dirty anything
	 * since vdev_config_sync().
	 */
	ASSERT(txg_list_empty(&dp->dp_dirty_datasets, txg));
	ASSERT(txg_list_empty(&dp->dp_dirty_dirs, txg));
	ASSERT(txg_list_empty(&spa->spa_vdev_txg_list, txg));

	while (zfs_pause_spa_sync)
		delay(1);

	spa->spa_sync_pass = 0;

	/*
	 * Update the last synced uberblock here. We want to do this at
	 * the end of spa_sync() so that consumers of spa_last_synced_txg()
	 * will be guaranteed that all the processing associated with
	 * that txg has been completed.
	 */
	spa->spa_ubsync = spa->spa_uberblock;
	spa_config_exit(spa, SCL_CONFIG, FTAG);

	spa_handle_ignored_writes(spa);

	/*
	 * If any async tasks have been requested, kick them off.
	 */
	spa_async_dispatch(spa);
}

/*
 * Sync all pools.  We don't want to hold the namespace lock across these
 * operations, so we take a reference on the spa_t and drop the lock during the
 * sync.
 */
void
spa_sync_allpools(void)
{
	spa_t *spa = NULL;
	mutex_enter(&spa_namespace_lock);
	while ((spa = spa_next(spa)) != NULL) {
		if (spa_state(spa) != POOL_STATE_ACTIVE ||
		    !spa_writeable(spa) || spa_suspended(spa))
			continue;
		spa_open_ref(spa, FTAG);
		mutex_exit(&spa_namespace_lock);
		txg_wait_synced(spa_get_dsl(spa), 0);
		mutex_enter(&spa_namespace_lock);
		spa_close(spa, FTAG);
	}
	mutex_exit(&spa_namespace_lock);
}

/*
 * ==========================================================================
 * Miscellaneous routines
 * ==========================================================================
 */

/*
 * Remove all pools in the system.
 */
void
spa_evict_all(void)
{
	spa_t *spa;

	/*
	 * Remove all cached state.  All pools should be closed now,
	 * so every spa in the AVL tree should be unreferenced.
	 */
	mutex_enter(&spa_namespace_lock);
	while ((spa = spa_next(NULL)) != NULL) {
		/*
		 * Stop async tasks.  The async thread may need to detach
		 * a device that's been replaced, which requires grabbing
		 * spa_namespace_lock, so we must drop it here.
		 */
		spa_open_ref(spa, FTAG);
		mutex_exit(&spa_namespace_lock);
		spa_async_suspend(spa);
		mutex_enter(&spa_namespace_lock);
		spa_close(spa, FTAG);

		if (spa->spa_state != POOL_STATE_UNINITIALIZED) {
			spa_unload(spa);
			spa_deactivate(spa);
		}
		spa_remove(spa);
	}
	mutex_exit(&spa_namespace_lock);
}

vdev_t *
spa_lookup_by_guid(spa_t *spa, uint64_t guid, boolean_t aux)
{
	vdev_t *vd;
	int i;

	if ((vd = vdev_lookup_by_guid(spa->spa_root_vdev, guid)) != NULL)
		return (vd);

	if (aux) {
		for (i = 0; i < spa->spa_l2cache.sav_count; i++) {
			vd = spa->spa_l2cache.sav_vdevs[i];
			if (vd->vdev_guid == guid)
				return (vd);
		}

		for (i = 0; i < spa->spa_spares.sav_count; i++) {
			vd = spa->spa_spares.sav_vdevs[i];
			if (vd->vdev_guid == guid)
				return (vd);
		}
	}

	return (NULL);
}

void
spa_upgrade(spa_t *spa, uint64_t version)
{
	ASSERT(spa_writeable(spa));

	spa_config_enter(spa, SCL_ALL, FTAG, RW_WRITER);

	/*
	 * This should only be called for a non-faulted pool, and since a
	 * future version would result in an unopenable pool, this shouldn't be
	 * possible.
	 */
	ASSERT(SPA_VERSION_IS_SUPPORTED(spa->spa_uberblock.ub_version));
	ASSERT3U(version, >=, spa->spa_uberblock.ub_version);

	spa->spa_uberblock.ub_version = version;
	vdev_config_dirty(spa->spa_root_vdev);

	spa_config_exit(spa, SCL_ALL, FTAG);

	txg_wait_synced(spa_get_dsl(spa), 0);
}

boolean_t
spa_has_spare(spa_t *spa, uint64_t guid)
{
	int i;
	uint64_t spareguid;
	spa_aux_vdev_t *sav = &spa->spa_spares;

	for (i = 0; i < sav->sav_count; i++)
		if (sav->sav_vdevs[i]->vdev_guid == guid)
			return (B_TRUE);

	for (i = 0; i < sav->sav_npending; i++) {
		if (nvlist_lookup_uint64(sav->sav_pending[i], ZPOOL_CONFIG_GUID,
		    &spareguid) == 0 && spareguid == guid)
			return (B_TRUE);
	}

	return (B_FALSE);
}

/*
 * Check if a pool has an active shared spare device.
 * Note: reference count of an active spare is 2, as a spare and as a replace
 */
static boolean_t
spa_has_active_shared_spare(spa_t *spa)
{
	int i, refcnt;
	uint64_t pool;
	spa_aux_vdev_t *sav = &spa->spa_spares;

	for (i = 0; i < sav->sav_count; i++) {
		if (spa_spare_exists(sav->sav_vdevs[i]->vdev_guid, &pool,
		    &refcnt) && pool != 0ULL && pool == spa_guid(spa) &&
		    refcnt > 2)
			return (B_TRUE);
	}

	return (B_FALSE);
}

/*
 * Notify any waiting threads that some activity has switched from being in
 * progress to not in progress so that the thread can wake up and determine
 * whether it is finished waiting.
 */
void
spa_notify_waiters(spa_t *spa)
{
	/*
	 * Acquiring spa_activities_lock here prevents the cv_broadcast from
	 * happening between the waiting thread's check and cv_wait.
	 */
	mutex_enter(&spa->spa_activities_lock);
	cv_broadcast(&spa->spa_activities_cv);
	mutex_exit(&spa->spa_activities_lock);
}

/*
 * Notify any waiting threads that the pool is exporting, and then block until
 * they are finished using the spa_t.
 */
void
spa_wake_waiters(spa_t *spa)
{
	mutex_enter(&spa->spa_activities_lock);
	spa->spa_waiters_cancel = B_TRUE;
	cv_broadcast(&spa->spa_activities_cv);
	while (spa->spa_waiters != 0)
		cv_wait(&spa->spa_waiters_cv, &spa->spa_activities_lock);
	spa->spa_waiters_cancel = B_FALSE;
	mutex_exit(&spa->spa_activities_lock);
}

/* Whether the vdev or any of its descendants is initializing. */
static boolean_t
spa_vdev_initializing_impl(vdev_t *vd)
{
	spa_t *spa = vd->vdev_spa;
	boolean_t initializing;

	ASSERT(spa_config_held(spa, SCL_CONFIG | SCL_STATE, RW_READER));
	ASSERT(MUTEX_HELD(&spa->spa_activities_lock));

	mutex_exit(&spa->spa_activities_lock);
	mutex_enter(&vd->vdev_initialize_lock);
	mutex_enter(&spa->spa_activities_lock);

	initializing = (vd->vdev_initialize_state == VDEV_INITIALIZE_ACTIVE);
	mutex_exit(&vd->vdev_initialize_lock);

	if (initializing)
		return (B_TRUE);

	for (int i = 0; i < vd->vdev_children; i++) {
		if (spa_vdev_initializing_impl(vd->vdev_child[i]))
			return (B_TRUE);
	}

	return (B_FALSE);
}

/*
 * If use_guid is true, this checks whether the vdev specified by guid is
 * being initialized. Otherwise, it checks whether any vdev in the pool is being
 * initialized. The caller must hold the config lock and spa_activities_lock.
 */
static int
spa_vdev_initializing(spa_t *spa, boolean_t use_guid, uint64_t guid,
    boolean_t *in_progress)
{
	mutex_exit(&spa->spa_activities_lock);
	spa_config_enter(spa, SCL_CONFIG | SCL_STATE, FTAG, RW_READER);
	mutex_enter(&spa->spa_activities_lock);

	vdev_t *vd;
	if (use_guid) {
		vd = spa_lookup_by_guid(spa, guid, B_FALSE);
		if (vd == NULL || !vd->vdev_ops->vdev_op_leaf) {
			spa_config_exit(spa, SCL_CONFIG | SCL_STATE, FTAG);
			return (EINVAL);
		}
	} else {
		vd = spa->spa_root_vdev;
	}

	*in_progress = spa_vdev_initializing_impl(vd);

	spa_config_exit(spa, SCL_CONFIG | SCL_STATE, FTAG);
	return (0);
}

/*
 * Locking for waiting threads
 * ---------------------------
 *
 * Waiting threads need a way to check whether a given activity is in progress,
 * and then, if it is, wait for it to complete. Each activity will have some
 * in-memory representation of the relevant on-disk state which can be used to
 * determine whether or not the activity is in progress. The in-memory state and
 * the locking used to protect it will be different for each activity, and may
 * not be suitable for use with a cvar (e.g., some state is protected by the
 * config lock). To allow waiting threads to wait without any races, another
 * lock, spa_activities_lock, is used in conjunction with the activity-specific
 * lock.
 *
 * When the state is checked, both the activity-specific lock and
 * spa_activities_lock are held. In some cases, the activity-specific lock is
 * acquired explicitly (e.g. the config lock). In others, the locking is
 * internal to some check (e.g. bpobj_is_empty). After checking, the waiting
 * thread releases the activity-specific lock and, if the activity is in
 * progress, then cv_waits using spa_activities_lock.
 *
 * The waiting thread is woken when another thread, one completing some
 * activity, updates the state of the activity and then calls
 * spa_notify_waiters, which will cv_broadcast. This completing thread only
 * needs to hold its activity-specific lock when updating the state, and this
 * lock can (but doesn't have to) be dropped before calling spa_notify_waiters.
 *
 * Because spa_notify_waiters acquires spa_activities_lock before broadcasting,
 * and because it is held when the waiting thread checks the state of the
 * activity, it can never be the case that the completing thread both updates
 * the activity state and cv_broadcasts in between the waiting thread's check
 * and cv_wait. Thus, a waiting thread can never miss a wakeup.
 *
 * In order to prevent deadlock, when the waiting thread does its check, in some
 * cases it will temporarily drop spa_activities_lock in order to acquire the
 * activity-specific lock. The order in which spa_activities_lock and the
 * activity specific lock are acquired in the waiting thread is determined by
 * the order in which they are acquired in the completing thread; if the
 * completing thread calls spa_notify_waiters with the activity-specific lock
 * held, then the waiting thread must also acquire the activity-specific lock
 * first.
 */

static int
spa_activity_in_progress(spa_t *spa, zpool_wait_activity_t activity,
    boolean_t use_tag, uint64_t tag, boolean_t *in_progress)
{
	int error = 0;

	ASSERT(MUTEX_HELD(&spa->spa_activities_lock));

	switch (activity) {
	case ZPOOL_WAIT_CKPT_DISCARD:
		*in_progress = spa_feature_is_active(spa,
		    SPA_FEATURE_POOL_CHECKPOINT);
		break;
	case ZPOOL_WAIT_FREE:
		*in_progress = ((spa_version(spa) >= SPA_VERSION_DEADLISTS &&
		    !bpobj_is_empty(&spa->spa_dsl_pool->dp_free_bpobj)) ||
		    spa_feature_is_active(spa, SPA_FEATURE_ASYNC_DESTROY) ||
		    spa_livelist_delete_check(spa));
		break;
	case ZPOOL_WAIT_INITIALIZE:
		error = spa_vdev_initializing(spa, use_tag, tag, in_progress);
		break;
	case ZPOOL_WAIT_REPLACE:
		mutex_exit(&spa->spa_activities_lock);
		spa_config_enter(spa, SCL_CONFIG | SCL_STATE, FTAG, RW_READER);
		mutex_enter(&spa->spa_activities_lock);

		*in_progress = vdev_replace_in_progress(spa->spa_root_vdev);
		spa_config_exit(spa, SCL_CONFIG | SCL_STATE, FTAG);
		break;
	case ZPOOL_WAIT_REMOVE:
		*in_progress = (spa->spa_removing_phys.sr_state ==
		    DSS_SCANNING);
		break;
	case ZPOOL_WAIT_RESILVER:
	case ZPOOL_WAIT_SCRUB:
	{
		boolean_t scanning, paused, is_scrub;
		dsl_scan_t *scn =  spa->spa_dsl_pool->dp_scan;

		is_scrub = (scn->scn_phys.scn_func == POOL_SCAN_SCRUB);
		scanning = (scn->scn_phys.scn_state == DSS_SCANNING);
		paused = dsl_scan_is_paused_scrub(scn);
		*in_progress = (scanning && !paused &&
		    is_scrub == (activity == ZPOOL_WAIT_SCRUB));
		break;
	}
	default:
		panic("unrecognized value for activity %d", activity);
	}

	return (error);

}

static int
spa_wait_common(const char *pool, zpool_wait_activity_t activity,
    boolean_t use_tag, uint64_t tag, boolean_t *waited)
{
	/*
	 * The tag is used to distinguish between instances of an activity.
	 * 'initialize' is the only activity that we use this for. The other
	 * activities can only have a single instance in progress in a pool at
	 * one time, making the tag unnecessary.
	 *
	 * There can be multiple devices being replaced at once, but since they
	 * all finish once resilvering finishes, we don't bother keeping track
	 * of them individually, we just wait for them all to finish.
	 */
	if (use_tag && activity != ZPOOL_WAIT_INITIALIZE)
		return (EINVAL);

	if (activity < 0 || activity >= ZPOOL_WAIT_NUM_ACTIVITIES)
		return (EINVAL);

	spa_t *spa;
	int error = spa_open(pool, &spa, FTAG);
	if (error != 0)
		return (error);

	/*
	 * Increment the spa's waiter count so that we can call spa_close and
	 * still ensure that the spa_t doesn't get freed before this thread is
	 * finished with it when the pool is exported. We want to call spa_close
	 * before we start waiting because otherwise the additional ref would
	 * prevent the pool from being exported or destroyed throughout the
	 * potentially long wait.
	 */
	mutex_enter(&spa->spa_activities_lock);
	spa->spa_waiters++;
	spa_close(spa, FTAG);

	*waited = B_FALSE;
	for (;;) {
		boolean_t in_progress;
		error = spa_activity_in_progress(spa, activity, use_tag, tag,
		    &in_progress);

		if (!in_progress || spa->spa_waiters_cancel || error)
			break;

		*waited = B_TRUE;

		if (cv_wait_sig(&spa->spa_activities_cv,
		    &spa->spa_activities_lock) == 0) {
			error = EINTR;
			break;
		}
	}

	spa->spa_waiters--;
	cv_signal(&spa->spa_waiters_cv);
	mutex_exit(&spa->spa_activities_lock);

	return (error);
}

/*
 * Wait for a particular instance of the specified activity to complete, where
 * the instance is identified by 'tag'
 */
int
spa_wait_tag(const char *pool, zpool_wait_activity_t activity, uint64_t tag,
    boolean_t *waited)
{
	return (spa_wait_common(pool, activity, B_TRUE, tag, waited));
}

/*
 * Wait for all instances of the specified activity complete
 */
int
spa_wait(const char *pool, zpool_wait_activity_t activity, boolean_t *waited)
{

	return (spa_wait_common(pool, activity, B_FALSE, 0, waited));
}

sysevent_t *
spa_event_create(spa_t *spa, vdev_t *vd, nvlist_t *hist_nvl, const char *name)
{
	sysevent_t		*ev = NULL;
#ifdef _KERNEL
	sysevent_attr_list_t	*attr = NULL;
	sysevent_value_t	value;

	ev = sysevent_alloc(EC_ZFS, (char *)name, SUNW_KERN_PUB "zfs",
	    SE_SLEEP);
	ASSERT(ev != NULL);

	value.value_type = SE_DATA_TYPE_STRING;
	value.value.sv_string = spa_name(spa);
	if (sysevent_add_attr(&attr, ZFS_EV_POOL_NAME, &value, SE_SLEEP) != 0)
		goto done;

	value.value_type = SE_DATA_TYPE_UINT64;
	value.value.sv_uint64 = spa_guid(spa);
	if (sysevent_add_attr(&attr, ZFS_EV_POOL_GUID, &value, SE_SLEEP) != 0)
		goto done;

	if (vd) {
		value.value_type = SE_DATA_TYPE_UINT64;
		value.value.sv_uint64 = vd->vdev_guid;
		if (sysevent_add_attr(&attr, ZFS_EV_VDEV_GUID, &value,
		    SE_SLEEP) != 0)
			goto done;

		if (vd->vdev_path) {
			value.value_type = SE_DATA_TYPE_STRING;
			value.value.sv_string = vd->vdev_path;
			if (sysevent_add_attr(&attr, ZFS_EV_VDEV_PATH,
			    &value, SE_SLEEP) != 0)
				goto done;
		}
	}

	if (hist_nvl != NULL) {
		fnvlist_merge((nvlist_t *)attr, hist_nvl);
	}

	if (sysevent_attach_attributes(ev, attr) != 0)
		goto done;
	attr = NULL;

done:
	if (attr)
		sysevent_free_attr(attr);

#endif
	return (ev);
}

void
spa_event_post(sysevent_t *ev)
{
#ifdef _KERNEL
	sysevent_id_t		eid;

	(void) log_sysevent(ev, SE_SLEEP, &eid);
	sysevent_free(ev);
#endif
}

void
spa_event_discard(sysevent_t *ev)
{
#ifdef _KERNEL
	sysevent_free(ev);
#endif
}

/*
 * Post a sysevent corresponding to the given event.  The 'name' must be one of
 * the event definitions in sys/sysevent/eventdefs.h.  The payload will be
 * filled in from the spa and (optionally) the vdev and history nvl.  This
 * doesn't do anything in the userland libzpool, as we don't want consumers to
 * misinterpret ztest or zdb as real changes.
 */
void
spa_event_notify(spa_t *spa, vdev_t *vd, nvlist_t *hist_nvl, const char *name)
{
	spa_event_post(spa_event_create(spa, vd, hist_nvl, name));
}<|MERGE_RESOLUTION|>--- conflicted
+++ resolved
@@ -2291,12 +2291,7 @@
  */
 /* ARGSUSED */
 static int
-<<<<<<< HEAD
 spa_livelist_delete_cb(void *arg, zthr_t *z)
-=======
-spa_load(spa_t *spa, spa_load_state_t state, spa_import_type_t type,
-    boolean_t trust_config)
->>>>>>> 1fd3785f
 {
 	spa_t *spa = arg;
 	int err;
@@ -2627,7 +2622,6 @@
 		}
 	}
 
-<<<<<<< HEAD
 	/*
 	 * If every disk has been moved to the new pool, or if we never
 	 * even attempted to look at them, then we split them off for
@@ -2638,11 +2632,6 @@
 			if (vd[i] != NULL)
 				vdev_split(vd[i]);
 		vdev_reopen(spa->spa_root_vdev);
-=======
-		gethrestime(&spa->spa_loaded_ts);
-		error = spa_load_impl(spa, pool_guid, config, state, type,
-		    trust_config, &ereport);
->>>>>>> 1fd3785f
 	}
 
 	kmem_free(vd, gcount * sizeof (vdev_t *));
@@ -2709,7 +2698,6 @@
 }
 
 static int
-<<<<<<< HEAD
 spa_verify_host(spa_t *spa, nvlist_t *mos_config)
 {
 	uint64_t hostid;
@@ -2786,29 +2774,15 @@
 		    (u_longlong_t)pool_guid);
 		return (SET_ERROR(EEXIST));
 	}
-=======
-spa_ld_parse_config(spa_t *spa, uint64_t pool_guid, nvlist_t *config,
-    spa_load_state_t state, spa_import_type_t type)
-{
-	int error = 0;
-	nvlist_t *nvtree = NULL;
-	int parse;
-	vdev_t *rvd;
->>>>>>> 1fd3785f
 
 	spa->spa_config_guid = pool_guid;
 
 	nvlist_free(spa->spa_load_info);
 	spa->spa_load_info = fnvlist_alloc();
 
-<<<<<<< HEAD
 	ASSERT(spa->spa_comment == NULL);
 	if (nvlist_lookup_string(config, ZPOOL_CONFIG_COMMENT, &comment) == 0)
 		spa->spa_comment = spa_strdup(comment);
-=======
-	if (nvlist_lookup_nvlist(config, ZPOOL_CONFIG_VDEV_TREE, &nvtree))
-		return (SET_ERROR(EINVAL));
->>>>>>> 1fd3785f
 
 	(void) nvlist_lookup_uint64(config, ZPOOL_CONFIG_POOL_TXG,
 	    &spa->spa_config_txg);
@@ -2839,11 +2813,8 @@
 	 * configuration requires knowing the version number.
 	 */
 	spa_config_enter(spa, SCL_ALL, FTAG, RW_WRITER);
-<<<<<<< HEAD
 	parse = (type == SPA_IMPORT_EXISTING ?
 	    VDEV_ALLOC_LOAD : VDEV_ALLOC_SPLIT);
-=======
->>>>>>> 1fd3785f
 	error = spa_config_parse(spa, &rvd, nvtree, NULL, 0, parse);
 	spa_config_exit(spa, SCL_ALL, FTAG);
 
@@ -2864,51 +2835,18 @@
 	return (0);
 }
 
-<<<<<<< HEAD
 /*
  * Recursively open all vdevs in the vdev tree. This function is called twice:
  * first with the untrusted config, then with the trusted config.
  */
-=======
->>>>>>> 1fd3785f
 static int
 spa_ld_open_vdevs(spa_t *spa)
 {
 	int error = 0;
-<<<<<<< HEAD
 
 	/*
 	 * spa_missing_tvds_allowed defines how many top-level vdevs can be
 	 * missing/unopenable for the root vdev to be still considered openable.
-=======
-
-	spa_config_enter(spa, SCL_ALL, FTAG, RW_WRITER);
-	error = vdev_open(spa->spa_root_vdev);
-	spa_config_exit(spa, SCL_ALL, FTAG);
-
-	return (error);
-}
-
-static int
-spa_ld_validate_vdevs(spa_t *spa, spa_import_type_t type,
-    boolean_t trust_config)
-{
-	int error = 0;
-	vdev_t *rvd = spa->spa_root_vdev;
-
-	/*
-	 * We need to validate the vdev labels against the configuration that
-	 * we have in hand, which is dependent on the setting of trust_config.
-	 * If trust_config is true then we're validating the vdev labels based
-	 * on that config.  Otherwise, we're validating against the cached
-	 * config (zpool.cache) that was read when we loaded the zfs module, and
-	 * then later we will recursively call spa_load() and validate against
-	 * the vdev config.
-	 *
-	 * If we're assembling a new pool that's been split off from an
-	 * existing pool, the labels haven't yet been updated so we skip
-	 * validation for now.
->>>>>>> 1fd3785f
 	 */
 	if (spa->spa_trust_config) {
 		spa->spa_missing_tvds_allowed = zfs_max_missing_tvds;
@@ -2927,7 +2865,6 @@
 	error = vdev_open(spa->spa_root_vdev);
 	spa_config_exit(spa, SCL_ALL, FTAG);
 
-<<<<<<< HEAD
 	if (spa->spa_missing_tvds != 0) {
 		spa_load_note(spa, "vdev tree has %lld missing top-level "
 		    "vdevs.", (u_longlong_t)spa->spa_missing_tvds);
@@ -3006,19 +2943,10 @@
 
 static int
 spa_ld_select_uberblock(spa_t *spa, spa_import_type_t type)
-=======
-	return (0);
-}
-
-static int
-spa_ld_select_uberblock(spa_t *spa, nvlist_t *config, spa_import_type_t type,
-    boolean_t trust_config)
->>>>>>> 1fd3785f
 {
 	vdev_t *rvd = spa->spa_root_vdev;
 	nvlist_t *label;
 	uberblock_t *ub = &spa->spa_uberblock;
-<<<<<<< HEAD
 
 	/*
 	 * If we are opening the checkpointed state of the pool by
@@ -3042,9 +2970,6 @@
 		spa_ld_select_uberblock_done(spa, ub);
 		return (0);
 	}
-=======
-	uint64_t children;
->>>>>>> 1fd3785f
 
 	/*
 	 * Find the best uberblock.
@@ -3171,7 +3096,6 @@
 }
 
 static int
-<<<<<<< HEAD
 spa_ld_trusted_config(spa_t *spa, spa_import_type_t type,
     boolean_t reloading)
 {
@@ -3183,13 +3107,6 @@
 
 	if (spa_dir_prop(spa, DMU_POOL_CONFIG, &spa->spa_config_object, B_TRUE)
 	    != 0)
-=======
-spa_ld_validate_config(spa_t *spa, spa_import_type_t type)
-{
-	vdev_t *rvd = spa->spa_root_vdev;
-
-	if (spa_dir_prop(spa, DMU_POOL_CONFIG, &spa->spa_config_object) != 0)
->>>>>>> 1fd3785f
 		return (spa_vdev_err(rvd, VDEV_AUX_CORRUPT_DATA, EIO));
 
 	/*
@@ -3379,24 +3296,6 @@
 	int error = 0;
 	vdev_t *rvd = spa->spa_root_vdev;
 
-	/*
-	 * Retrieve information needed to condense indirect vdev mappings.
-	 */
-	error = spa_condense_init(spa);
-	if (error != 0) {
-		return (spa_vdev_err(rvd, VDEV_AUX_CORRUPT_DATA, error));
-	}
-
-	return (0);
-}
-
-static int
-spa_ld_check_features(spa_t *spa, spa_load_state_t state,
-    boolean_t *missing_feat_writep)
-{
-	int error = 0;
-	vdev_t *rvd = spa->spa_root_vdev;
-
 	if (spa_version(spa) >= SPA_VERSION_FEATURES) {
 		boolean_t missing_feat_read = B_FALSE;
 		nvlist_t *unsup_feat, *enabled_feat;
@@ -3522,65 +3421,7 @@
 
 	return (0);
 }
-<<<<<<< HEAD
-
-=======
-
-static int
-spa_ld_prepare_for_reload(spa_t *spa, int orig_mode)
-{
-	vdev_t *rvd = spa->spa_root_vdev;
-
-	uint64_t hostid;
-	nvlist_t *policy = NULL;
-	nvlist_t *mos_config;
-
-	if (load_nvlist(spa, spa->spa_config_object, &mos_config) != 0)
-		return (spa_vdev_err(rvd, VDEV_AUX_CORRUPT_DATA, EIO));
-
-	if (!spa_is_root(spa) && nvlist_lookup_uint64(mos_config,
-	    ZPOOL_CONFIG_HOSTID, &hostid) == 0) {
-		char *hostname;
-		unsigned long myhostid = 0;
-
-		VERIFY(nvlist_lookup_string(mos_config,
-		    ZPOOL_CONFIG_HOSTNAME, &hostname) == 0);
-
-#ifdef	_KERNEL
-		myhostid = zone_get_hostid(NULL);
-#else	/* _KERNEL */
-		/*
-		 * We're emulating the system's hostid in userland, so
-		 * we can't use zone_get_hostid().
-		 */
-		(void) ddi_strtoul(hw_serial, NULL, 10, &myhostid);
-#endif	/* _KERNEL */
-		if (hostid != 0 && myhostid != 0 &&
-		    hostid != myhostid) {
-			nvlist_free(mos_config);
-			cmn_err(CE_WARN, "pool '%s' could not be "
-			    "loaded as it was last accessed by "
-			    "another system (host: %s hostid: 0x%lx). "
-			    "See: http://illumos.org/msg/ZFS-8000-EY",
-			    spa_name(spa), hostname,
-			    (unsigned long)hostid);
-			return (SET_ERROR(EBADF));
-		}
-	}
-	if (nvlist_lookup_nvlist(spa->spa_config,
-	    ZPOOL_REWIND_POLICY, &policy) == 0)
-		VERIFY(nvlist_add_nvlist(mos_config,
-		    ZPOOL_REWIND_POLICY, policy) == 0);
-
-	spa_config_set(spa, mos_config);
-	spa_unload(spa);
-	spa_deactivate(spa);
-	spa_activate(spa, orig_mode);
-
-	return (0);
-}
-
->>>>>>> 1fd3785f
+
 static int
 spa_ld_get_props(spa_t *spa)
 {
@@ -3689,12 +3530,8 @@
 
 	spa->spa_delegation = zpool_prop_default_numeric(ZPOOL_PROP_DELEGATION);
 
-<<<<<<< HEAD
 	error = spa_dir_prop(spa, DMU_POOL_PROPS, &spa->spa_pool_props_object,
 	    B_FALSE);
-=======
-	error = spa_dir_prop(spa, DMU_POOL_PROPS, &spa->spa_pool_props_object);
->>>>>>> 1fd3785f
 	if (error && error != ENOENT)
 		return (spa_vdev_err(rvd, VDEV_AUX_CORRUPT_DATA, EIO));
 
@@ -3706,17 +3543,13 @@
 		spa_prop_find(spa, ZPOOL_PROP_DELEGATION, &spa->spa_delegation);
 		spa_prop_find(spa, ZPOOL_PROP_FAILUREMODE, &spa->spa_failmode);
 		spa_prop_find(spa, ZPOOL_PROP_AUTOEXPAND, &spa->spa_autoexpand);
-<<<<<<< HEAD
 		spa_prop_find(spa, ZPOOL_PROP_BOOTSIZE, &spa->spa_bootsize);
-=======
->>>>>>> 1fd3785f
 		spa_prop_find(spa, ZPOOL_PROP_DEDUPDITTO,
 		    &spa->spa_dedup_ditto);
 
 		spa->spa_autoreplace = (autoreplace != 0);
 	}
 
-<<<<<<< HEAD
 	/*
 	 * If we are importing a pool with missing top-level vdevs,
 	 * we enforce that the pool doesn't panic or get suspended on
@@ -3730,8 +3563,6 @@
 		spa->spa_failmode = ZIO_FAILURE_MODE_CONTINUE;
 	}
 
-=======
->>>>>>> 1fd3785f
 	return (0);
 }
 
@@ -3795,11 +3626,7 @@
 }
 
 static int
-<<<<<<< HEAD
 spa_ld_load_vdev_metadata(spa_t *spa)
-=======
-spa_ld_load_vdev_metadata(spa_t *spa, spa_load_state_t state)
->>>>>>> 1fd3785f
 {
 	int error = 0;
 	vdev_t *rvd = spa->spa_root_vdev;
@@ -3829,10 +3656,7 @@
 	 */
 	error = vdev_load(rvd);
 	if (error != 0) {
-<<<<<<< HEAD
 		spa_load_failed(spa, "vdev_load failed [error=%d]", error);
-=======
->>>>>>> 1fd3785f
 		return (spa_vdev_err(rvd, VDEV_AUX_CORRUPT_DATA, error));
 	}
 
@@ -3853,7 +3677,6 @@
 	vdev_t *rvd = spa->spa_root_vdev;
 
 	error = ddt_load(spa);
-<<<<<<< HEAD
 	if (error != 0) {
 		spa_load_failed(spa, "ddt_load failed [error=%d]", error);
 		return (spa_vdev_err(rvd, VDEV_AUX_CORRUPT_DATA, EIO));
@@ -3999,12 +3822,9 @@
 	if (error == ENOENT)
 		return (0);
 
-=======
->>>>>>> 1fd3785f
 	if (error != 0)
 		return (error);
 
-<<<<<<< HEAD
 	ASSERT3U(checkpoint.ub_txg, !=, 0);
 	ASSERT3U(checkpoint.ub_checkpoint_txg, !=, 0);
 	ASSERT3U(checkpoint.ub_timestamp, !=, 0);
@@ -4065,11 +3885,11 @@
 	}
 
 	/*
-	 * Read all vdev labels to find the best uberblock (i.e. latest,
-	 * unless spa_load_max_txg is set) and store it in spa_uberblock. We
-	 * get the list of features required to read blkptrs in the MOS from
-	 * the vdev label with the best uberblock and verify that our version
-	 * of zfs supports them all.
+	 * Read vdev labels to find the best uberblock (i.e. latest, unless
+	 * spa_load_max_txg is set) and store it in spa_uberblock. We get the
+	 * list of features required to read blkptrs in the MOS from the vdev
+	 * label with the best uberblock and verify that our version of zfs
+	 * supports them all.
 	 */
 	error = spa_ld_select_uberblock(spa, type);
 	if (error != 0)
@@ -4176,13 +3996,10 @@
 		}
 	}
 
-=======
->>>>>>> 1fd3785f
 	return (0);
 }
 
 static int
-<<<<<<< HEAD
 spa_ld_mos_with_trusted_config(spa_t *spa, spa_import_type_t type,
     boolean_t *update_config_cache)
 {
@@ -4263,11 +4080,6 @@
 		 * anyway.
 		 */
 		update_config_cache = B_TRUE;
-=======
-spa_ld_verify_logs(spa_t *spa, spa_import_type_t type, char **ereport)
-{
-	vdev_t *rvd = spa->spa_root_vdev;
->>>>>>> 1fd3785f
 
 		/*
 		 * Extract the checkpointed uberblock from the current MOS
@@ -4290,170 +4102,10 @@
 			return (error);
 	}
 
-<<<<<<< HEAD
 	/*
 	 * Retrieve the checkpoint txg if the pool has a checkpoint.
 	 */
 	error = spa_ld_read_checkpoint_txg(spa);
-=======
-	return (0);
-}
-
-static int
-spa_ld_verify_pool_data(spa_t *spa, spa_load_state_t state)
-{
-	int error = 0;
-	vdev_t *rvd = spa->spa_root_vdev;
-
-	/*
-	 * We've successfully opened the pool, verify that we're ready
-	 * to start pushing transactions.
-	 */
-	if (state != SPA_LOAD_TRYIMPORT) {
-		error = spa_load_verify(spa);
-		if (error != 0) {
-			return (spa_vdev_err(rvd, VDEV_AUX_CORRUPT_DATA,
-			    error));
-		}
-	}
-
-	return (0);
-}
-
-static void
-spa_ld_claim_log_blocks(spa_t *spa)
-{
-	dmu_tx_t *tx;
-	dsl_pool_t *dp = spa_get_dsl(spa);
-
-	/*
-	 * Claim log blocks that haven't been committed yet.
-	 * This must all happen in a single txg.
-	 * Note: spa_claim_max_txg is updated by spa_claim_notify(),
-	 * invoked from zil_claim_log_block()'s i/o done callback.
-	 * Price of rollback is that we abandon the log.
-	 */
-	spa->spa_claiming = B_TRUE;
-
-	tx = dmu_tx_create_assigned(dp, spa_first_txg(spa));
-	(void) dmu_objset_find_dp(dp, dp->dp_root_dir_obj,
-	    zil_claim, tx, DS_FIND_CHILDREN);
-	dmu_tx_commit(tx);
-
-	spa->spa_claiming = B_FALSE;
-
-	spa_set_log_state(spa, SPA_LOG_GOOD);
-}
-
-static void
-spa_ld_check_for_config_update(spa_t *spa, spa_load_state_t state,
-    int64_t config_cache_txg)
-{
-	vdev_t *rvd = spa->spa_root_vdev;
-	int need_update = B_FALSE;
-
-	/*
-	 * If the config cache is stale, or we have uninitialized
-	 * metaslabs (see spa_vdev_add()), then update the config.
-	 *
-	 * If this is a verbatim import, trust the current
-	 * in-core spa_config and update the disk labels.
-	 */
-	if (config_cache_txg != spa->spa_config_txg ||
-	    state == SPA_LOAD_IMPORT ||
-	    state == SPA_LOAD_RECOVER ||
-	    (spa->spa_import_flags & ZFS_IMPORT_VERBATIM))
-		need_update = B_TRUE;
-
-	for (int c = 0; c < rvd->vdev_children; c++)
-		if (rvd->vdev_child[c]->vdev_ms_array == 0)
-			need_update = B_TRUE;
-
-	/*
-	 * Update the config cache asychronously in case we're the
-	 * root pool, in which case the config cache isn't writable yet.
-	 */
-	if (need_update)
-		spa_async_request(spa, SPA_ASYNC_CONFIG_UPDATE);
-}
-
-/*
- * Load an existing storage pool, using the config provided. This config
- * describes which vdevs are part of the pool and is later validated against
- * partial configs present in each vdev's label and an entire copy of the
- * config stored in the MOS.
- */
-static int
-spa_load_impl(spa_t *spa, uint64_t pool_guid, nvlist_t *config,
-    spa_load_state_t state, spa_import_type_t type, boolean_t trust_config,
-    char **ereport)
-{
-	int error = 0;
-	uint64_t config_cache_txg = spa->spa_config_txg;
-	int orig_mode = spa->spa_mode;
-	boolean_t missing_feat_write = B_FALSE;
-
-	/*
-	 * If this is an untrusted config, first access the pool in read-only
-	 * mode. We will then retrieve a trusted copy of the config from the MOS
-	 * and use it to reopen the pool in read-write mode.
-	 */
-	if (!trust_config)
-		spa->spa_mode = FREAD;
-
-	/*
-	 * Parse the config provided to create a vdev tree.
-	 */
-	error = spa_ld_parse_config(spa, pool_guid, config, state, type);
-	if (error != 0)
-		return (error);
-
-	/*
-	 * Now that we have the vdev tree, try to open each vdev. This involves
-	 * opening the underlying physical device, retrieving its geometry and
-	 * probing the vdev with a dummy I/O. The state of each vdev will be set
-	 * based on the success of those operations. After this we'll be ready
-	 * to read from the vdevs.
-	 */
-	error = spa_ld_open_vdevs(spa);
-	if (error != 0)
-		return (error);
-
-	/*
-	 * Read the label of each vdev and make sure that the GUIDs stored
-	 * there match the GUIDs in the config provided.
-	 */
-	error = spa_ld_validate_vdevs(spa, type, trust_config);
-	if (error != 0)
-		return (error);
-
-	/*
-	 * Read vdev labels to find the best uberblock (i.e. latest, unless
-	 * spa_load_max_txg is set) and store it in spa_uberblock. We get the
-	 * list of features required to read blkptrs in the MOS from the vdev
-	 * label with the best uberblock and verify that our version of zfs
-	 * supports them all.
-	 */
-	error = spa_ld_select_uberblock(spa, config, type, trust_config);
-	if (error != 0)
-		return (error);
-
-	/*
-	 * Pass that uberblock to the dsl_pool layer which will open the root
-	 * blkptr. This blkptr points to the latest version of the MOS and will
-	 * allow us to read its contents.
-	 */
-	error = spa_ld_open_rootbp(spa);
-	if (error != 0)
-		return (error);
-
-	/*
-	 * Retrieve the config stored in the MOS and use it to validate the
-	 * config provided. Also extract some information from the MOS config
-	 * to update our vdev tree.
-	 */
-	error = spa_ld_validate_config(spa, type);
->>>>>>> 1fd3785f
 	if (error != 0)
 		return (error);
 
@@ -4473,11 +4125,7 @@
 	 * Retrieve the full list of active features from the MOS and check if
 	 * they are all supported.
 	 */
-<<<<<<< HEAD
 	error = spa_ld_check_features(spa, &missing_feat_write);
-=======
-	error = spa_ld_check_features(spa, state, &missing_feat_write);
->>>>>>> 1fd3785f
 	if (error != 0)
 		return (error);
 
@@ -4490,20 +4138,6 @@
 		return (error);
 
 	/*
-<<<<<<< HEAD
-=======
-	 * If the config provided is not trusted, discard it and use the config
-	 * from the MOS to reload the pool.
-	 */
-	if (!trust_config) {
-		error = spa_ld_prepare_for_reload(spa, orig_mode);
-		if (error != 0)
-			return (error);
-		return (spa_load(spa, state, SPA_IMPORT_EXISTING, B_TRUE));
-	}
-
-	/*
->>>>>>> 1fd3785f
 	 * Retrieve pool properties from the MOS.
 	 */
 	error = spa_ld_get_props(spa);
@@ -4522,11 +4156,7 @@
 	 * Load the metadata for all vdevs. Also check if unopenable devices
 	 * should be autoreplaced.
 	 */
-<<<<<<< HEAD
 	error = spa_ld_load_vdev_metadata(spa);
-=======
-	error = spa_ld_load_vdev_metadata(spa, state);
->>>>>>> 1fd3785f
 	if (error != 0)
 		return (error);
 
@@ -4559,7 +4189,6 @@
 	 * state. When performing an extreme rewind, we verify the whole pool,
 	 * which can take a very long time.
 	 */
-<<<<<<< HEAD
 	error = spa_ld_verify_pool_data(spa);
 	if (error != 0)
 		return (error);
@@ -4572,25 +4201,10 @@
 	spa_update_dspace(spa);
 
 	/*
-=======
-	error = spa_ld_verify_pool_data(spa, state);
-	if (error != 0)
-		return (error);
-
-	/*
-	 * Calculate the deflated space for the pool. This must be done before
-	 * we write anything to the pool because we'd need to update the space
-	 * accounting using the deflated sizes.
-	 */
-	spa_update_dspace(spa);
-
-	/*
->>>>>>> 1fd3785f
 	 * We have now retrieved all the information we needed to open the
 	 * pool. If we are importing the pool in read-write mode, a few
 	 * additional steps must be performed to finish the import.
 	 */
-<<<<<<< HEAD
 	if (spa_writeable(spa) && (spa->spa_load_state == SPA_LOAD_RECOVER ||
 	    spa->spa_load_max_txg == UINT64_MAX)) {
 		uint64_t config_cache_txg = spa->spa_config_txg;
@@ -4606,24 +4220,6 @@
 			    NULL, "rewound state to txg=%llu",
 			    (u_longlong_t)spa->spa_uberblock.ub_checkpoint_txg);
 		}
-=======
-	if (spa_writeable(spa) && (state == SPA_LOAD_RECOVER ||
-	    spa->spa_load_max_txg == UINT64_MAX)) {
-		ASSERT(state != SPA_LOAD_TRYIMPORT);
->>>>>>> 1fd3785f
-
-		/*
-		 * Traverse the ZIL and claim all blocks.
-		 */
-<<<<<<< HEAD
-		spa_ld_claim_log_blocks(spa);
-
-		/*
-		 * Kick-off the syncing thread.
-		 */
-=======
-		boolean_t condense_in_progress =
-		    (spa->spa_condensing_indirect != NULL);
 
 		/*
 		 * Traverse the ZIL and claim all blocks.
@@ -4633,7 +4229,6 @@
 		/*
 		 * Kick-off the syncing thread.
 		 */
->>>>>>> 1fd3785f
 		spa->spa_sync_on = B_TRUE;
 		txg_sync_start(spa->spa_dsl_pool);
 
@@ -4651,12 +4246,8 @@
 		 * next sync, we would update the config stored in vdev labels
 		 * and the cachefile (by default /etc/zfs/zpool.cache).
 		 */
-<<<<<<< HEAD
 		spa_ld_check_for_config_update(spa, config_cache_txg,
 		    update_config_cache);
-=======
-		spa_ld_check_for_config_update(spa, state, config_cache_txg);
->>>>>>> 1fd3785f
 
 		/*
 		 * Check all DTLs to see if anything needs resilvering.
@@ -4697,11 +4288,7 @@
 }
 
 static int
-<<<<<<< HEAD
 spa_load_retry(spa_t *spa, spa_load_state_t state)
-=======
-spa_load_retry(spa_t *spa, spa_load_state_t state, int trust_config)
->>>>>>> 1fd3785f
 {
 	int mode = spa->spa_mode;
 
@@ -4713,14 +4300,10 @@
 	spa_activate(spa, mode);
 	spa_async_suspend(spa);
 
-<<<<<<< HEAD
 	spa_load_note(spa, "spa_load_retry: rewind, max txg: %llu",
 	    (u_longlong_t)spa->spa_load_max_txg);
 
 	return (spa_load(spa, state, SPA_IMPORT_EXISTING));
-=======
-	return (spa_load(spa, state, SPA_IMPORT_EXISTING, trust_config));
->>>>>>> 1fd3785f
 }
 
 /*
@@ -4731,13 +4314,8 @@
  * spa_load().
  */
 static int
-<<<<<<< HEAD
 spa_load_best(spa_t *spa, spa_load_state_t state, uint64_t max_request,
     int rewind_flags)
-=======
-spa_load_best(spa_t *spa, spa_load_state_t state, int trust_config,
-    uint64_t max_request, int rewind_flags)
->>>>>>> 1fd3785f
 {
 	nvlist_t *loadinfo = NULL;
 	nvlist_t *config = NULL;
@@ -4754,12 +4332,7 @@
 			spa->spa_extreme_rewind = B_TRUE;
 	}
 
-<<<<<<< HEAD
 	load_error = rewind_error = spa_load(spa, state, SPA_IMPORT_EXISTING);
-=======
-	load_error = rewind_error = spa_load(spa, state, SPA_IMPORT_EXISTING,
-	    trust_config);
->>>>>>> 1fd3785f
 	if (load_error == 0)
 		return (0);
 	if (load_error == ZFS_ERR_NO_CHECKPOINT) {
@@ -4809,11 +4382,7 @@
 	    spa->spa_uberblock.ub_txg <= spa->spa_load_max_txg) {
 		if (spa->spa_load_max_txg < safe_rewind_txg)
 			spa->spa_extreme_rewind = B_TRUE;
-<<<<<<< HEAD
 		rewind_error = spa_load_retry(spa, state);
-=======
-		rewind_error = spa_load_retry(spa, state, trust_config);
->>>>>>> 1fd3785f
 	}
 
 	spa->spa_extreme_rewind = B_FALSE;
@@ -5919,17 +5488,7 @@
 	if (policy.zlp_rewind & ZPOOL_DO_REWIND)
 		state = SPA_LOAD_RECOVER;
 
-<<<<<<< HEAD
 	spa->spa_config_source = SPA_CONFIG_SRC_TRYIMPORT;
-=======
-	/*
-	 * Pass off the heavy lifting to spa_load().  Pass TRUE for trust_config
-	 * because the user-supplied config is actually the one to trust when
-	 * doing an import.
-	 */
-	if (state != SPA_LOAD_RECOVER)
-		spa->spa_last_ubsync_txg = spa->spa_load_txg = 0;
->>>>>>> 1fd3785f
 
 	if (state != SPA_LOAD_RECOVER) {
 		spa->spa_last_ubsync_txg = spa->spa_load_txg = 0;
@@ -6076,13 +5635,7 @@
 	spa_activate(spa, FREAD);
 
 	/*
-<<<<<<< HEAD
 	 * Rewind pool if a max txg was provided.
-=======
-	 * Pass off the heavy lifting to spa_load().
-	 * Pass TRUE for trust_config because the user-supplied config
-	 * is actually the one to trust when doing an import.
->>>>>>> 1fd3785f
 	 */
 	zpool_get_load_policy(spa->spa_config, &policy);
 	if (policy.zlp_txg != UINT64_MAX) {
