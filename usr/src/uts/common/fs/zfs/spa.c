--- conflicted
+++ resolved
@@ -4308,11 +4308,7 @@
 	 */
 	txg_wait_synced(spa->spa_dsl_pool, txg);
 
-<<<<<<< HEAD
 	spa_write_cachefile(spa, B_FALSE, B_TRUE);
-=======
-	spa_config_sync(spa, B_FALSE, B_TRUE);
->>>>>>> 4f990aab
 
 	spa_history_log_version(spa, "create");
 
