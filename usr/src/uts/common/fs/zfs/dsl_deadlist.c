/*
 * CDDL HEADER START
 *
 * The contents of this file are subject to the terms of the
 * Common Development and Distribution License (the "License").
 * You may not use this file except in compliance with the License.
 *
 * You can obtain a copy of the license at usr/src/OPENSOLARIS.LICENSE
 * or http://www.opensolaris.org/os/licensing.
 * See the License for the specific language governing permissions
 * and limitations under the License.
 *
 * When distributing Covered Code, include this CDDL HEADER in each
 * file and include the License file at usr/src/OPENSOLARIS.LICENSE.
 * If applicable, add the following below this CDDL HEADER, with the
 * fields enclosed by brackets "[]" replaced with your own identifying
 * information: Portions Copyright [yyyy] [name of copyright owner]
 *
 * CDDL HEADER END
 */
/*
 * Copyright (c) 2010, Oracle and/or its affiliates. All rights reserved.
 * Copyright (c) 2012, 2016 by Delphix. All rights reserved.
 * Copyright (c) 2014 Spectra Logic Corporation, All rights reserved.
 * Copyright (c) 2014 Integros [integros.com]
 */

#include <sys/dsl_dataset.h>
#include <sys/dmu.h>
#include <sys/refcount.h>
#include <sys/zap.h>
#include <sys/zfs_context.h>
#include <sys/dsl_pool.h>

/*
 * Deadlist concurrency:
 *
 * Deadlists can only be modified from the syncing thread.
 *
 * Except for dsl_deadlist_insert(), it can only be modified with the
 * dp_config_rwlock held with RW_WRITER.
 *
 * The accessors (dsl_deadlist_space() and dsl_deadlist_space_range()) can
 * be called concurrently, from open context, with the dl_config_rwlock held
 * with RW_READER.
 *
 * Therefore, we only need to provide locking between dsl_deadlist_insert() and
 * the accessors, protecting:
 *     dl_phys->dl_used,comp,uncomp
 *     and protecting the dl_tree from being loaded.
 * The locking is provided by dl_lock.  Note that locking on the bpobj_t
 * provides its own locking, and dl_oldfmt is immutable.
 */

static int
dsl_deadlist_compare(const void *arg1, const void *arg2)
{
	const dsl_deadlist_entry_t *dle1 = arg1;
	const dsl_deadlist_entry_t *dle2 = arg2;

	if (dle1->dle_mintxg < dle2->dle_mintxg)
		return (-1);
	else if (dle1->dle_mintxg > dle2->dle_mintxg)
		return (+1);
	else
		return (0);
}

static void
dsl_deadlist_load_tree(dsl_deadlist_t *dl)
{
	zap_cursor_t zc;
	zap_attribute_t za;

	ASSERT(MUTEX_HELD(&dl->dl_lock));

	ASSERT(!dl->dl_oldfmt);
	if (dl->dl_havetree)
		return;

	avl_create(&dl->dl_tree, dsl_deadlist_compare,
	    sizeof (dsl_deadlist_entry_t),
	    offsetof(dsl_deadlist_entry_t, dle_node));
	for (zap_cursor_init(&zc, dl->dl_os, dl->dl_object);
	    zap_cursor_retrieve(&zc, &za) == 0;
	    zap_cursor_advance(&zc)) {
		dsl_deadlist_entry_t *dle = kmem_alloc(sizeof (*dle), KM_SLEEP);
<<<<<<< HEAD
		dle->dle_mintxg = strtonum(za.za_name, NULL);
		VERIFY0(bpobj_open(&dle->dle_bpobj, dl->dl_os,
=======
		dle->dle_mintxg = zfs_strtonum(za.za_name, NULL);
		VERIFY3U(0, ==, bpobj_open(&dle->dle_bpobj, dl->dl_os,
>>>>>>> 796b8631
		    za.za_first_integer));
		avl_add(&dl->dl_tree, dle);
	}
	zap_cursor_fini(&zc);
	dl->dl_havetree = B_TRUE;
}

void
dsl_deadlist_open(dsl_deadlist_t *dl, objset_t *os, uint64_t object)
{
	dmu_object_info_t doi;

	ASSERT(!dsl_deadlist_is_open(dl));

	mutex_init(&dl->dl_lock, NULL, MUTEX_DEFAULT, NULL);
	dl->dl_os = os;
	dl->dl_object = object;
	VERIFY0(dmu_bonus_hold(os, object, dl, &dl->dl_dbuf));
	dmu_object_info_from_db(dl->dl_dbuf, &doi);
	if (doi.doi_type == DMU_OT_BPOBJ) {
		dmu_buf_rele(dl->dl_dbuf, dl);
		dl->dl_dbuf = NULL;
		dl->dl_oldfmt = B_TRUE;
		VERIFY0(bpobj_open(&dl->dl_bpobj, os, object));
		return;
	}

	dl->dl_oldfmt = B_FALSE;
	dl->dl_phys = dl->dl_dbuf->db_data;
	dl->dl_havetree = B_FALSE;
}

boolean_t
dsl_deadlist_is_open(dsl_deadlist_t *dl)
{
	return (dl->dl_os != NULL);
}

void
dsl_deadlist_close(dsl_deadlist_t *dl)
{
	void *cookie = NULL;
	dsl_deadlist_entry_t *dle;

	ASSERT(dsl_deadlist_is_open(dl));

	if (dl->dl_oldfmt) {
		dl->dl_oldfmt = B_FALSE;
		bpobj_close(&dl->dl_bpobj);
		dl->dl_os = NULL;
		dl->dl_object = 0;
		return;
	}

	if (dl->dl_havetree) {
		while ((dle = avl_destroy_nodes(&dl->dl_tree, &cookie))
		    != NULL) {
			bpobj_close(&dle->dle_bpobj);
			kmem_free(dle, sizeof (*dle));
		}
		avl_destroy(&dl->dl_tree);
	}
	dmu_buf_rele(dl->dl_dbuf, dl);
	mutex_destroy(&dl->dl_lock);
	dl->dl_dbuf = NULL;
	dl->dl_phys = NULL;
	dl->dl_os = NULL;
	dl->dl_object = 0;
}

uint64_t
dsl_deadlist_alloc(objset_t *os, dmu_tx_t *tx)
{
	if (spa_version(dmu_objset_spa(os)) < SPA_VERSION_DEADLISTS)
		return (bpobj_alloc(os, SPA_OLD_MAXBLOCKSIZE, tx));
	return (zap_create(os, DMU_OT_DEADLIST, DMU_OT_DEADLIST_HDR,
	    sizeof (dsl_deadlist_phys_t), tx));
}

void
dsl_deadlist_free(objset_t *os, uint64_t dlobj, dmu_tx_t *tx)
{
	dmu_object_info_t doi;
	zap_cursor_t zc;
	zap_attribute_t za;

	VERIFY0(dmu_object_info(os, dlobj, &doi));
	if (doi.doi_type == DMU_OT_BPOBJ) {
		bpobj_free(os, dlobj, tx);
		return;
	}

	for (zap_cursor_init(&zc, os, dlobj);
	    zap_cursor_retrieve(&zc, &za) == 0;
	    zap_cursor_advance(&zc)) {
		uint64_t obj = za.za_first_integer;
		if (obj == dmu_objset_pool(os)->dp_empty_bpobj)
			bpobj_decr_empty(os, tx);
		else
			bpobj_free(os, obj, tx);
	}
	zap_cursor_fini(&zc);
	VERIFY0(dmu_object_free(os, dlobj, tx));
}

static void
dle_enqueue(dsl_deadlist_t *dl, dsl_deadlist_entry_t *dle,
    const blkptr_t *bp, dmu_tx_t *tx)
{
	ASSERT(MUTEX_HELD(&dl->dl_lock));
	if (dle->dle_bpobj.bpo_object ==
	    dmu_objset_pool(dl->dl_os)->dp_empty_bpobj) {
		uint64_t obj = bpobj_alloc(dl->dl_os, SPA_OLD_MAXBLOCKSIZE, tx);
		bpobj_close(&dle->dle_bpobj);
		bpobj_decr_empty(dl->dl_os, tx);
		VERIFY0(bpobj_open(&dle->dle_bpobj, dl->dl_os, obj));
		VERIFY0(zap_update_int_key(dl->dl_os, dl->dl_object,
		    dle->dle_mintxg, obj, tx));
	}
	bpobj_enqueue(&dle->dle_bpobj, bp, tx);
}

static void
dle_enqueue_subobj(dsl_deadlist_t *dl, dsl_deadlist_entry_t *dle,
    uint64_t obj, dmu_tx_t *tx)
{
	ASSERT(MUTEX_HELD(&dl->dl_lock));
	if (dle->dle_bpobj.bpo_object !=
	    dmu_objset_pool(dl->dl_os)->dp_empty_bpobj) {
		bpobj_enqueue_subobj(&dle->dle_bpobj, obj, tx);
	} else {
		bpobj_close(&dle->dle_bpobj);
		bpobj_decr_empty(dl->dl_os, tx);
		VERIFY0(bpobj_open(&dle->dle_bpobj, dl->dl_os, obj));
		VERIFY0(zap_update_int_key(dl->dl_os, dl->dl_object,
		    dle->dle_mintxg, obj, tx));
	}
}

void
dsl_deadlist_insert(dsl_deadlist_t *dl, const blkptr_t *bp, dmu_tx_t *tx)
{
	dsl_deadlist_entry_t dle_tofind;
	dsl_deadlist_entry_t *dle;
	avl_index_t where;

	if (dl->dl_oldfmt) {
		bpobj_enqueue(&dl->dl_bpobj, bp, tx);
		return;
	}

	mutex_enter(&dl->dl_lock);
	dsl_deadlist_load_tree(dl);

	dmu_buf_will_dirty(dl->dl_dbuf, tx);
	dl->dl_phys->dl_used +=
	    bp_get_dsize_sync(dmu_objset_spa(dl->dl_os), bp);
	dl->dl_phys->dl_comp += BP_GET_PSIZE(bp);
	dl->dl_phys->dl_uncomp += BP_GET_UCSIZE(bp);

	dle_tofind.dle_mintxg = bp->blk_birth;
	dle = avl_find(&dl->dl_tree, &dle_tofind, &where);
	if (dle == NULL)
		dle = avl_nearest(&dl->dl_tree, where, AVL_BEFORE);
	else
		dle = AVL_PREV(&dl->dl_tree, dle);
	dle_enqueue(dl, dle, bp, tx);
	mutex_exit(&dl->dl_lock);
}

/*
 * Insert new key in deadlist, which must be > all current entries.
 * mintxg is not inclusive.
 */
void
dsl_deadlist_add_key(dsl_deadlist_t *dl, uint64_t mintxg, dmu_tx_t *tx)
{
	uint64_t obj;
	dsl_deadlist_entry_t *dle;

	if (dl->dl_oldfmt)
		return;

	dle = kmem_alloc(sizeof (*dle), KM_SLEEP);
	dle->dle_mintxg = mintxg;

	mutex_enter(&dl->dl_lock);
	dsl_deadlist_load_tree(dl);

	obj = bpobj_alloc_empty(dl->dl_os, SPA_OLD_MAXBLOCKSIZE, tx);
	VERIFY0(bpobj_open(&dle->dle_bpobj, dl->dl_os, obj));
	avl_add(&dl->dl_tree, dle);

	VERIFY0(zap_add_int_key(dl->dl_os, dl->dl_object,
	    mintxg, obj, tx));
	mutex_exit(&dl->dl_lock);
}

/*
 * Remove this key, merging its entries into the previous key.
 */
void
dsl_deadlist_remove_key(dsl_deadlist_t *dl, uint64_t mintxg, dmu_tx_t *tx)
{
	dsl_deadlist_entry_t dle_tofind;
	dsl_deadlist_entry_t *dle, *dle_prev;

	if (dl->dl_oldfmt)
		return;

	mutex_enter(&dl->dl_lock);
	dsl_deadlist_load_tree(dl);

	dle_tofind.dle_mintxg = mintxg;
	dle = avl_find(&dl->dl_tree, &dle_tofind, NULL);
	dle_prev = AVL_PREV(&dl->dl_tree, dle);

	dle_enqueue_subobj(dl, dle_prev, dle->dle_bpobj.bpo_object, tx);

	avl_remove(&dl->dl_tree, dle);
	bpobj_close(&dle->dle_bpobj);
	kmem_free(dle, sizeof (*dle));

	VERIFY0(zap_remove_int(dl->dl_os, dl->dl_object, mintxg, tx));
	mutex_exit(&dl->dl_lock);
}

/*
 * Walk ds's snapshots to regenerate generate ZAP & AVL.
 */
static void
dsl_deadlist_regenerate(objset_t *os, uint64_t dlobj,
    uint64_t mrs_obj, dmu_tx_t *tx)
{
	dsl_deadlist_t dl = { 0 };
	dsl_pool_t *dp = dmu_objset_pool(os);

	dsl_deadlist_open(&dl, os, dlobj);
	if (dl.dl_oldfmt) {
		dsl_deadlist_close(&dl);
		return;
	}

	while (mrs_obj != 0) {
		dsl_dataset_t *ds;
		VERIFY0(dsl_dataset_hold_obj(dp, mrs_obj, FTAG, &ds));
		dsl_deadlist_add_key(&dl,
		    dsl_dataset_phys(ds)->ds_prev_snap_txg, tx);
		mrs_obj = dsl_dataset_phys(ds)->ds_prev_snap_obj;
		dsl_dataset_rele(ds, FTAG);
	}
	dsl_deadlist_close(&dl);
}

uint64_t
dsl_deadlist_clone(dsl_deadlist_t *dl, uint64_t maxtxg,
    uint64_t mrs_obj, dmu_tx_t *tx)
{
	dsl_deadlist_entry_t *dle;
	uint64_t newobj;

	newobj = dsl_deadlist_alloc(dl->dl_os, tx);

	if (dl->dl_oldfmt) {
		dsl_deadlist_regenerate(dl->dl_os, newobj, mrs_obj, tx);
		return (newobj);
	}

	mutex_enter(&dl->dl_lock);
	dsl_deadlist_load_tree(dl);

	for (dle = avl_first(&dl->dl_tree); dle;
	    dle = AVL_NEXT(&dl->dl_tree, dle)) {
		uint64_t obj;

		if (dle->dle_mintxg >= maxtxg)
			break;

		obj = bpobj_alloc_empty(dl->dl_os, SPA_OLD_MAXBLOCKSIZE, tx);
		VERIFY0(zap_add_int_key(dl->dl_os, newobj,
		    dle->dle_mintxg, obj, tx));
	}
	mutex_exit(&dl->dl_lock);
	return (newobj);
}

void
dsl_deadlist_space(dsl_deadlist_t *dl,
    uint64_t *usedp, uint64_t *compp, uint64_t *uncompp)
{
	ASSERT(dsl_deadlist_is_open(dl));
	if (dl->dl_oldfmt) {
		VERIFY0(bpobj_space(&dl->dl_bpobj,
		    usedp, compp, uncompp));
		return;
	}

	mutex_enter(&dl->dl_lock);
	*usedp = dl->dl_phys->dl_used;
	*compp = dl->dl_phys->dl_comp;
	*uncompp = dl->dl_phys->dl_uncomp;
	mutex_exit(&dl->dl_lock);
}

/*
 * return space used in the range (mintxg, maxtxg].
 * Includes maxtxg, does not include mintxg.
 * mintxg and maxtxg must both be keys in the deadlist (unless maxtxg is
 * UINT64_MAX).
 */
void
dsl_deadlist_space_range(dsl_deadlist_t *dl, uint64_t mintxg, uint64_t maxtxg,
    uint64_t *usedp, uint64_t *compp, uint64_t *uncompp)
{
	dsl_deadlist_entry_t *dle;
	dsl_deadlist_entry_t dle_tofind;
	avl_index_t where;

	if (dl->dl_oldfmt) {
		VERIFY0(bpobj_space_range(&dl->dl_bpobj,
		    mintxg, maxtxg, usedp, compp, uncompp));
		return;
	}

	*usedp = *compp = *uncompp = 0;

	mutex_enter(&dl->dl_lock);
	dsl_deadlist_load_tree(dl);
	dle_tofind.dle_mintxg = mintxg;
	dle = avl_find(&dl->dl_tree, &dle_tofind, &where);
	/*
	 * If we don't find this mintxg, there shouldn't be anything
	 * after it either.
	 */
	ASSERT(dle != NULL ||
	    avl_nearest(&dl->dl_tree, where, AVL_AFTER) == NULL);

	for (; dle && dle->dle_mintxg < maxtxg;
	    dle = AVL_NEXT(&dl->dl_tree, dle)) {
		uint64_t used, comp, uncomp;

		VERIFY0(bpobj_space(&dle->dle_bpobj,
		    &used, &comp, &uncomp));

		*usedp += used;
		*compp += comp;
		*uncompp += uncomp;
	}

	/*
	 * This assertion ensures that the maxtxg is a key in the deadlist
	 * (unless it's UINT64_MAX).
	 */
	ASSERT(maxtxg == UINT64_MAX ||
	    (dle != NULL && dle->dle_mintxg == maxtxg));
	mutex_exit(&dl->dl_lock);
}

static void
dsl_deadlist_insert_bpobj(dsl_deadlist_t *dl, uint64_t obj, uint64_t birth,
    dmu_tx_t *tx)
{
	dsl_deadlist_entry_t dle_tofind;
	dsl_deadlist_entry_t *dle;
	avl_index_t where;
	uint64_t used, comp, uncomp;
	bpobj_t bpo;

	ASSERT(MUTEX_HELD(&dl->dl_lock));

	VERIFY0(bpobj_open(&bpo, dl->dl_os, obj));
	VERIFY0(bpobj_space(&bpo, &used, &comp, &uncomp));
	bpobj_close(&bpo);

	dsl_deadlist_load_tree(dl);

	dmu_buf_will_dirty(dl->dl_dbuf, tx);
	dl->dl_phys->dl_used += used;
	dl->dl_phys->dl_comp += comp;
	dl->dl_phys->dl_uncomp += uncomp;

	dle_tofind.dle_mintxg = birth;
	dle = avl_find(&dl->dl_tree, &dle_tofind, &where);
	if (dle == NULL)
		dle = avl_nearest(&dl->dl_tree, where, AVL_BEFORE);
	dle_enqueue_subobj(dl, dle, obj, tx);
}

static int
dsl_deadlist_insert_cb(void *arg, const blkptr_t *bp, dmu_tx_t *tx)
{
	dsl_deadlist_t *dl = arg;
	dsl_deadlist_insert(dl, bp, tx);
	return (0);
}

/*
 * Merge the deadlist pointed to by 'obj' into dl.  obj will be left as
 * an empty deadlist.
 */
void
dsl_deadlist_merge(dsl_deadlist_t *dl, uint64_t obj, dmu_tx_t *tx)
{
	zap_cursor_t zc;
	zap_attribute_t za;
	dmu_buf_t *bonus;
	dsl_deadlist_phys_t *dlp;
	dmu_object_info_t doi;

	VERIFY0(dmu_object_info(dl->dl_os, obj, &doi));
	if (doi.doi_type == DMU_OT_BPOBJ) {
		bpobj_t bpo;
		VERIFY0(bpobj_open(&bpo, dl->dl_os, obj));
		VERIFY0(bpobj_iterate(&bpo, dsl_deadlist_insert_cb, dl, tx));
		bpobj_close(&bpo);
		return;
	}

	mutex_enter(&dl->dl_lock);
	for (zap_cursor_init(&zc, dl->dl_os, obj);
	    zap_cursor_retrieve(&zc, &za) == 0;
	    zap_cursor_advance(&zc)) {
		uint64_t mintxg = zfs_strtonum(za.za_name, NULL);
		dsl_deadlist_insert_bpobj(dl, za.za_first_integer, mintxg, tx);
		VERIFY0(zap_remove_int(dl->dl_os, obj, mintxg, tx));
	}
	zap_cursor_fini(&zc);

	VERIFY0(dmu_bonus_hold(dl->dl_os, obj, FTAG, &bonus));
	dlp = bonus->db_data;
	dmu_buf_will_dirty(bonus, tx);
	bzero(dlp, sizeof (*dlp));
	dmu_buf_rele(bonus, FTAG);
	mutex_exit(&dl->dl_lock);
}

/*
 * Remove entries on dl that are born > mintxg, and put them on the bpobj.
 */
void
dsl_deadlist_move_bpobj(dsl_deadlist_t *dl, bpobj_t *bpo, uint64_t mintxg,
    dmu_tx_t *tx)
{
	dsl_deadlist_entry_t dle_tofind;
	dsl_deadlist_entry_t *dle;
	avl_index_t where;

	ASSERT(!dl->dl_oldfmt);

	mutex_enter(&dl->dl_lock);
	dmu_buf_will_dirty(dl->dl_dbuf, tx);
	dsl_deadlist_load_tree(dl);

	dle_tofind.dle_mintxg = mintxg;
	dle = avl_find(&dl->dl_tree, &dle_tofind, &where);
	if (dle == NULL)
		dle = avl_nearest(&dl->dl_tree, where, AVL_AFTER);
	while (dle) {
		uint64_t used, comp, uncomp;
		dsl_deadlist_entry_t *dle_next;

		bpobj_enqueue_subobj(bpo, dle->dle_bpobj.bpo_object, tx);

		VERIFY0(bpobj_space(&dle->dle_bpobj,
		    &used, &comp, &uncomp));
		ASSERT3U(dl->dl_phys->dl_used, >=, used);
		ASSERT3U(dl->dl_phys->dl_comp, >=, comp);
		ASSERT3U(dl->dl_phys->dl_uncomp, >=, uncomp);
		dl->dl_phys->dl_used -= used;
		dl->dl_phys->dl_comp -= comp;
		dl->dl_phys->dl_uncomp -= uncomp;

		VERIFY0(zap_remove_int(dl->dl_os, dl->dl_object,
		    dle->dle_mintxg, tx));

		dle_next = AVL_NEXT(&dl->dl_tree, dle);
		avl_remove(&dl->dl_tree, dle);
		bpobj_close(&dle->dle_bpobj);
		kmem_free(dle, sizeof (*dle));
		dle = dle_next;
	}
	mutex_exit(&dl->dl_lock);
}<|MERGE_RESOLUTION|>--- conflicted
+++ resolved
@@ -85,13 +85,8 @@
 	    zap_cursor_retrieve(&zc, &za) == 0;
 	    zap_cursor_advance(&zc)) {
 		dsl_deadlist_entry_t *dle = kmem_alloc(sizeof (*dle), KM_SLEEP);
-<<<<<<< HEAD
-		dle->dle_mintxg = strtonum(za.za_name, NULL);
+		dle->dle_mintxg = zfs_strtonum(za.za_name, NULL);
 		VERIFY0(bpobj_open(&dle->dle_bpobj, dl->dl_os,
-=======
-		dle->dle_mintxg = zfs_strtonum(za.za_name, NULL);
-		VERIFY3U(0, ==, bpobj_open(&dle->dle_bpobj, dl->dl_os,
->>>>>>> 796b8631
 		    za.za_first_integer));
 		avl_add(&dl->dl_tree, dle);
 	}
