--- conflicted
+++ resolved
@@ -23,12 +23,9 @@
  * Copyright (c) 2011, 2015 by Delphix. All rights reserved.
  * Copyright (c) 2014, Joyent, Inc. All rights reserved.
  * Copyright 2014 HybridCluster. All rights reserved.
-<<<<<<< HEAD
  * Copyright 2016 Nexenta Systems, Inc. All rights reserved.
-=======
  * Copyright 2016 RackTop Systems.
  * Copyright (c) 2014 Integros [integros.com]
->>>>>>> 6e7bd672
  */
 
 #include <sys/dmu.h>
