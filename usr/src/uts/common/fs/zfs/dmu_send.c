/*
 * CDDL HEADER START
 *
 * The contents of this file are subject to the terms of the
 * Common Development and Distribution License (the "License").
 * You may not use this file except in compliance with the License.
 *
 * You can obtain a copy of the license at usr/src/OPENSOLARIS.LICENSE
 * or http://www.opensolaris.org/os/licensing.
 * See the License for the specific language governing permissions
 * and limitations under the License.
 *
 * When distributing Covered Code, include this CDDL HEADER in each
 * file and include the License file at usr/src/OPENSOLARIS.LICENSE.
 * If applicable, add the following below this CDDL HEADER, with the
 * fields enclosed by brackets "[]" replaced with your own identifying
 * information: Portions Copyright [yyyy] [name of copyright owner]
 *
 * CDDL HEADER END
 */
/*
 * Copyright (c) 2005, 2010, Oracle and/or its affiliates. All rights reserved.
 * Copyright 2012 Nexenta Systems, Inc. All rights reserved.
 * Copyright (c) 2011, 2014 by Delphix. All rights reserved.
 * Copyright (c) 2014, Joyent, Inc. All rights reserved.
 * Copyright 2014 HybridCluster. All rights reserved.
 */

#include <sys/dmu.h>
#include <sys/dmu_impl.h>
#include <sys/dmu_tx.h>
#include <sys/dbuf.h>
#include <sys/dnode.h>
#include <sys/zfs_context.h>
#include <sys/dmu_objset.h>
#include <sys/dmu_traverse.h>
#include <sys/dsl_dataset.h>
#include <sys/dsl_dir.h>
#include <sys/dsl_prop.h>
#include <sys/dsl_pool.h>
#include <sys/dsl_synctask.h>
#include <sys/zfs_ioctl.h>
#include <sys/zap.h>
#include <sys/zio_checksum.h>
#include <sys/zfs_znode.h>
#include <zfs_fletcher.h>
#include <sys/avl.h>
#include <sys/ddt.h>
#include <sys/zfs_onexit.h>
#include <sys/dmu_send.h>
#include <sys/dsl_destroy.h>
#include <sys/blkptr.h>
#include <sys/dsl_bookmark.h>
#include <sys/zfeature.h>

/* Set this tunable to TRUE to replace corrupt data with 0x2f5baddb10c */
int zfs_send_corrupt_data = B_FALSE;

static char *dmu_recv_tag = "dmu_recv_tag";
static const char *recv_clone_name = "%recv";

static int
dump_bytes(dmu_sendarg_t *dsp, void *buf, int len)
{
	dsl_dataset_t *ds = dsp->dsa_os->os_dsl_dataset;
	ssize_t resid; /* have to get resid to get detailed errno */
	ASSERT0(len % 8);
	ASSERT(dsp->sendsize || buf);

	dsp->dsa_err = 0;
	if (!dsp->sendsize) {
		fletcher_4_incremental_native(buf, len, &dsp->dsa_zc);
		dsp->dsa_err = vn_rdwr(UIO_WRITE, dsp->dsa_vp,
		    (caddr_t)buf, len,
		    0, UIO_SYSSPACE, FAPPEND, RLIM64_INFINITY,
		    CRED(), &resid);
	}
	mutex_enter(&ds->ds_sendstream_lock);
	*dsp->dsa_off += len;
	mutex_exit(&ds->ds_sendstream_lock);

	return (dsp->dsa_err);
}

static int
dump_free(dmu_sendarg_t *dsp, uint64_t object, uint64_t offset,
    uint64_t length)
{
	struct drr_free *drrf = &(dsp->dsa_drr->drr_u.drr_free);

	/*
	 * When we receive a free record, dbuf_free_range() assumes
	 * that the receiving system doesn't have any dbufs in the range
	 * being freed.  This is always true because there is a one-record
	 * constraint: we only send one WRITE record for any given
	 * object+offset.  We know that the one-record constraint is
	 * true because we always send data in increasing order by
	 * object,offset.
	 *
	 * If the increasing-order constraint ever changes, we should find
	 * another way to assert that the one-record constraint is still
	 * satisfied.
	 */
	ASSERT(object > dsp->dsa_last_data_object ||
	    (object == dsp->dsa_last_data_object &&
	    offset > dsp->dsa_last_data_offset));

	/*
	 * If we are doing a non-incremental send, then there can't
	 * be any data in the dataset we're receiving into.  Therefore
	 * a free record would simply be a no-op.  Save space by not
	 * sending it to begin with.
	 */
	if (!dsp->dsa_incremental)
		return (0);

	if (length != -1ULL && offset + length < offset)
		length = -1ULL;

	/*
	 * If there is a pending op, but it's not PENDING_FREE, push it out,
	 * since free block aggregation can only be done for blocks of the
	 * same type (i.e., DRR_FREE records can only be aggregated with
	 * other DRR_FREE records.  DRR_FREEOBJECTS records can only be
	 * aggregated with other DRR_FREEOBJECTS records.
	 */
	if (dsp->dsa_pending_op != PENDING_NONE &&
	    dsp->dsa_pending_op != PENDING_FREE) {
		if (dump_bytes(dsp, dsp->dsa_drr,
		    sizeof (dmu_replay_record_t)) != 0)
			return (SET_ERROR(EINTR));
		dsp->dsa_pending_op = PENDING_NONE;
	}

	if (dsp->dsa_pending_op == PENDING_FREE) {
		/*
		 * There should never be a PENDING_FREE if length is -1
		 * (because dump_dnode is the only place where this
		 * function is called with a -1, and only after flushing
		 * any pending record).
		 */
		ASSERT(length != -1ULL);
		/*
		 * Check to see whether this free block can be aggregated
		 * with pending one.
		 */
		if (drrf->drr_object == object && drrf->drr_offset +
		    drrf->drr_length == offset) {
			drrf->drr_length += length;
			return (0);
		} else {
			/* not a continuation.  Push out pending record */
			if (dump_bytes(dsp, dsp->dsa_drr,
			    sizeof (dmu_replay_record_t)) != 0)
				return (SET_ERROR(EINTR));
			dsp->dsa_pending_op = PENDING_NONE;
		}
	}
	/* create a FREE record and make it pending */
	bzero(dsp->dsa_drr, sizeof (dmu_replay_record_t));
	dsp->dsa_drr->drr_type = DRR_FREE;
	drrf->drr_object = object;
	drrf->drr_offset = offset;
	drrf->drr_length = length;
	drrf->drr_toguid = dsp->dsa_toguid;
	if (length == -1ULL) {
		if (dump_bytes(dsp, dsp->dsa_drr,
		    sizeof (dmu_replay_record_t)) != 0)
			return (SET_ERROR(EINTR));
	} else {
		dsp->dsa_pending_op = PENDING_FREE;
	}

	return (0);
}

static int
dump_write(dmu_sendarg_t *dsp, dmu_object_type_t type,
    uint64_t object, uint64_t offset, int blksz, const blkptr_t *bp, void *data)
{
	struct drr_write *drrw = &(dsp->dsa_drr->drr_u.drr_write);

	/*
	 * We send data in increasing object, offset order.
	 * See comment in dump_free() for details.
	 */
	ASSERT(object > dsp->dsa_last_data_object ||
	    (object == dsp->dsa_last_data_object &&
	    offset > dsp->dsa_last_data_offset));
	dsp->dsa_last_data_object = object;
	dsp->dsa_last_data_offset = offset + blksz - 1;

	/*
	 * If there is any kind of pending aggregation (currently either
	 * a grouping of free objects or free blocks), push it out to
	 * the stream, since aggregation can't be done across operations
	 * of different types.
	 */
	if (dsp->dsa_pending_op != PENDING_NONE) {
		if (dump_bytes(dsp, dsp->dsa_drr,
		    sizeof (dmu_replay_record_t)) != 0)
			return (SET_ERROR(EINTR));
		dsp->dsa_pending_op = PENDING_NONE;
	}
	/* write a DATA record */
	bzero(dsp->dsa_drr, sizeof (dmu_replay_record_t));
	dsp->dsa_drr->drr_type = DRR_WRITE;
	drrw->drr_object = object;
	drrw->drr_type = type;
	drrw->drr_offset = offset;
	drrw->drr_length = blksz;
	drrw->drr_toguid = dsp->dsa_toguid;
	if (bp == NULL || BP_IS_EMBEDDED(bp)) {
		/*
		 * There's no pre-computed checksum for partial-block
		 * writes or embedded BP's, so (like
		 * fletcher4-checkummed blocks) userland will have to
		 * compute a dedup-capable checksum itself.
		 */
		drrw->drr_checksumtype = ZIO_CHECKSUM_OFF;
	} else {
		drrw->drr_checksumtype = BP_GET_CHECKSUM(bp);
		if (zio_checksum_table[drrw->drr_checksumtype].ci_dedup)
			drrw->drr_checksumflags |= DRR_CHECKSUM_DEDUP;
		DDK_SET_LSIZE(&drrw->drr_key, BP_GET_LSIZE(bp));
		DDK_SET_PSIZE(&drrw->drr_key, BP_GET_PSIZE(bp));
		DDK_SET_COMPRESS(&drrw->drr_key, BP_GET_COMPRESS(bp));
		drrw->drr_key.ddk_cksum = bp->blk_cksum;
	}

	if (dump_bytes(dsp, dsp->dsa_drr, sizeof (dmu_replay_record_t)) != 0)
		return (SET_ERROR(EINTR));
	if (dump_bytes(dsp, data, blksz) != 0)
		return (SET_ERROR(EINTR));
	return (0);
}

static int
dump_write_embedded(dmu_sendarg_t *dsp, uint64_t object, uint64_t offset,
    int blksz, const blkptr_t *bp)
{
	char buf[BPE_PAYLOAD_SIZE];
	struct drr_write_embedded *drrw =
	    &(dsp->dsa_drr->drr_u.drr_write_embedded);

	if (dsp->dsa_pending_op != PENDING_NONE) {
		if (dump_bytes(dsp, dsp->dsa_drr,
		    sizeof (dmu_replay_record_t)) != 0)
			return (EINTR);
		dsp->dsa_pending_op = PENDING_NONE;
	}

	ASSERT(BP_IS_EMBEDDED(bp));

	bzero(dsp->dsa_drr, sizeof (dmu_replay_record_t));
	dsp->dsa_drr->drr_type = DRR_WRITE_EMBEDDED;
	drrw->drr_object = object;
	drrw->drr_offset = offset;
	drrw->drr_length = blksz;
	drrw->drr_toguid = dsp->dsa_toguid;
	drrw->drr_compression = BP_GET_COMPRESS(bp);
	drrw->drr_etype = BPE_GET_ETYPE(bp);
	drrw->drr_lsize = BPE_GET_LSIZE(bp);
	drrw->drr_psize = BPE_GET_PSIZE(bp);

	decode_embedded_bp_compressed(bp, buf);

	if (dump_bytes(dsp, dsp->dsa_drr, sizeof (dmu_replay_record_t)) != 0)
		return (EINTR);
	if (dump_bytes(dsp, buf, P2ROUNDUP(drrw->drr_psize, 8)) != 0)
		return (EINTR);
	return (0);
}

static int
dump_spill(dmu_sendarg_t *dsp, uint64_t object, int blksz, void *data)
{
	struct drr_spill *drrs = &(dsp->dsa_drr->drr_u.drr_spill);

	if (dsp->dsa_pending_op != PENDING_NONE) {
		if (dump_bytes(dsp, dsp->dsa_drr,
		    sizeof (dmu_replay_record_t)) != 0)
			return (SET_ERROR(EINTR));
		dsp->dsa_pending_op = PENDING_NONE;
	}

	/* write a SPILL record */
	bzero(dsp->dsa_drr, sizeof (dmu_replay_record_t));
	dsp->dsa_drr->drr_type = DRR_SPILL;
	drrs->drr_object = object;
	drrs->drr_length = blksz;
	drrs->drr_toguid = dsp->dsa_toguid;

	if (dump_bytes(dsp, dsp->dsa_drr, sizeof (dmu_replay_record_t)))
		return (SET_ERROR(EINTR));
	if (dump_bytes(dsp, data, blksz))
		return (SET_ERROR(EINTR));
	return (0);
}

static int
dump_freeobjects(dmu_sendarg_t *dsp, uint64_t firstobj, uint64_t numobjs)
{
	struct drr_freeobjects *drrfo = &(dsp->dsa_drr->drr_u.drr_freeobjects);

	/* See comment in dump_free(). */
	if (!dsp->dsa_incremental)
		return (0);

	/*
	 * If there is a pending op, but it's not PENDING_FREEOBJECTS,
	 * push it out, since free block aggregation can only be done for
	 * blocks of the same type (i.e., DRR_FREE records can only be
	 * aggregated with other DRR_FREE records.  DRR_FREEOBJECTS records
	 * can only be aggregated with other DRR_FREEOBJECTS records.
	 */
	if (dsp->dsa_pending_op != PENDING_NONE &&
	    dsp->dsa_pending_op != PENDING_FREEOBJECTS) {
		if (dump_bytes(dsp, dsp->dsa_drr,
		    sizeof (dmu_replay_record_t)) != 0)
			return (SET_ERROR(EINTR));
		dsp->dsa_pending_op = PENDING_NONE;
	}
	if (dsp->dsa_pending_op == PENDING_FREEOBJECTS) {
		/*
		 * See whether this free object array can be aggregated
		 * with pending one
		 */
		if (drrfo->drr_firstobj + drrfo->drr_numobjs == firstobj) {
			drrfo->drr_numobjs += numobjs;
			return (0);
		} else {
			/* can't be aggregated.  Push out pending record */
			if (dump_bytes(dsp, dsp->dsa_drr,
			    sizeof (dmu_replay_record_t)) != 0)
				return (SET_ERROR(EINTR));
			dsp->dsa_pending_op = PENDING_NONE;
		}
	}

	/* write a FREEOBJECTS record */
	bzero(dsp->dsa_drr, sizeof (dmu_replay_record_t));
	dsp->dsa_drr->drr_type = DRR_FREEOBJECTS;
	drrfo->drr_firstobj = firstobj;
	drrfo->drr_numobjs = numobjs;
	drrfo->drr_toguid = dsp->dsa_toguid;

	dsp->dsa_pending_op = PENDING_FREEOBJECTS;

	return (0);
}

static int
dump_dnode(dmu_sendarg_t *dsp, uint64_t object, dnode_phys_t *dnp)
{
	struct drr_object *drro = &(dsp->dsa_drr->drr_u.drr_object);

	if (dnp == NULL || dnp->dn_type == DMU_OT_NONE)
		return (dump_freeobjects(dsp, object, 1));

	if (dsp->dsa_pending_op != PENDING_NONE) {
		if (dump_bytes(dsp, dsp->dsa_drr,
		    sizeof (dmu_replay_record_t)) != 0)
			return (SET_ERROR(EINTR));
		dsp->dsa_pending_op = PENDING_NONE;
	}

	/* write an OBJECT record */
	bzero(dsp->dsa_drr, sizeof (dmu_replay_record_t));
	dsp->dsa_drr->drr_type = DRR_OBJECT;
	drro->drr_object = object;
	drro->drr_type = dnp->dn_type;
	drro->drr_bonustype = dnp->dn_bonustype;
	drro->drr_blksz = dnp->dn_datablkszsec << SPA_MINBLOCKSHIFT;
	drro->drr_bonuslen = dnp->dn_bonuslen;
	drro->drr_checksumtype = dnp->dn_checksum;
	drro->drr_compress = dnp->dn_compress;
	drro->drr_toguid = dsp->dsa_toguid;

	if (!(dsp->dsa_featureflags & DMU_BACKUP_FEATURE_LARGE_BLOCKS) &&
	    drro->drr_blksz > SPA_OLD_MAXBLOCKSIZE)
		drro->drr_blksz = SPA_OLD_MAXBLOCKSIZE;

	if (dump_bytes(dsp, dsp->dsa_drr, sizeof (dmu_replay_record_t)) != 0)
		return (SET_ERROR(EINTR));

	if (dump_bytes(dsp, DN_BONUS(dnp), P2ROUNDUP(dnp->dn_bonuslen, 8)) != 0)
		return (SET_ERROR(EINTR));

	/* Free anything past the end of the file. */
	if (dump_free(dsp, object, (dnp->dn_maxblkid + 1) *
	    (dnp->dn_datablkszsec << SPA_MINBLOCKSHIFT), -1ULL) != 0)
		return (SET_ERROR(EINTR));
	if (dsp->dsa_err != 0)
		return (SET_ERROR(EINTR));
	return (0);
}

static boolean_t
backup_do_embed(dmu_sendarg_t *dsp, const blkptr_t *bp)
{
	if (!BP_IS_EMBEDDED(bp))
		return (B_FALSE);

	/*
	 * Compression function must be legacy, or explicitly enabled.
	 */
	if ((BP_GET_COMPRESS(bp) >= ZIO_COMPRESS_LEGACY_FUNCTIONS &&
	    !(dsp->dsa_featureflags & DMU_BACKUP_FEATURE_EMBED_DATA_LZ4)))
		return (B_FALSE);

	/*
	 * Embed type must be explicitly enabled.
	 */
	switch (BPE_GET_ETYPE(bp)) {
	case BP_EMBEDDED_TYPE_DATA:
		if (dsp->dsa_featureflags & DMU_BACKUP_FEATURE_EMBED_DATA)
			return (B_TRUE);
		break;
	default:
		return (B_FALSE);
	}
	return (B_FALSE);
}

#define	BP_SPAN(dnp, level) \
	(((uint64_t)dnp->dn_datablkszsec) << (SPA_MINBLOCKSHIFT + \
	(level) * (dnp->dn_indblkshift - SPA_BLKPTRSHIFT)))

/* ARGSUSED */
static int
backup_cb(spa_t *spa, zilog_t *zilog, const blkptr_t *bp,
    const zbookmark_phys_t *zb, const dnode_phys_t *dnp, void *arg)
{
	dmu_sendarg_t *dsp = arg;
	dmu_object_type_t type = bp ? BP_GET_TYPE(bp) : DMU_OT_NONE;
	int err = 0;

	if (issig(JUSTLOOKING) && issig(FORREAL))
		return (SET_ERROR(EINTR));

	if (zb->zb_object != DMU_META_DNODE_OBJECT &&
	    DMU_OBJECT_IS_SPECIAL(zb->zb_object)) {
		return (0);
	} else if (zb->zb_level == ZB_ZIL_LEVEL) {
		/*
		 * If we are sending a non-snapshot (which is allowed on
		 * read-only pools), it may have a ZIL, which must be ignored.
		 */
		return (0);
	} else if (BP_IS_HOLE(bp) &&
	    zb->zb_object == DMU_META_DNODE_OBJECT) {
		uint64_t span = BP_SPAN(dnp, zb->zb_level);
		uint64_t dnobj = (zb->zb_blkid * span) >> DNODE_SHIFT;
		err = dump_freeobjects(dsp, dnobj, span >> DNODE_SHIFT);
	} else if (BP_IS_HOLE(bp)) {
		uint64_t span = BP_SPAN(dnp, zb->zb_level);
		err = dump_free(dsp, zb->zb_object, zb->zb_blkid * span, span);
	} else if (zb->zb_level > 0 || type == DMU_OT_OBJSET) {
		return (0);
	} else if (type == DMU_OT_DNODE) {
		dnode_phys_t *blk;
		int i;
		int blksz = BP_GET_LSIZE(bp);
		arc_flags_t aflags = ARC_FLAG_WAIT;
		arc_buf_t *abuf;

		if (arc_read(NULL, spa, bp, arc_getbuf_func, &abuf,
		    ZIO_PRIORITY_ASYNC_READ, ZIO_FLAG_CANFAIL,
		    &aflags, zb) != 0)
			return (SET_ERROR(EIO));

		blk = abuf->b_data;
		for (i = 0; i < blksz >> DNODE_SHIFT; i++) {
			uint64_t dnobj = (zb->zb_blkid <<
			    (DNODE_BLOCK_SHIFT - DNODE_SHIFT)) + i;
			err = dump_dnode(dsp, dnobj, blk+i);
			if (err != 0)
				break;
		}
		(void) arc_buf_remove_ref(abuf, &abuf);
	} else if (type == DMU_OT_SA) {
		arc_flags_t aflags = ARC_FLAG_WAIT;
		arc_buf_t *abuf;
		int blksz = BP_GET_LSIZE(bp);

		if (arc_read(NULL, spa, bp, arc_getbuf_func, &abuf,
		    ZIO_PRIORITY_ASYNC_READ, ZIO_FLAG_CANFAIL,
		    &aflags, zb) != 0)
			return (SET_ERROR(EIO));

		err = dump_spill(dsp, zb->zb_object, blksz, abuf->b_data);
		(void) arc_buf_remove_ref(abuf, &abuf);
	} else if (backup_do_embed(dsp, bp)) {
		/* it's an embedded level-0 block of a regular object */
		int blksz = dnp->dn_datablkszsec << SPA_MINBLOCKSHIFT;
		err = dump_write_embedded(dsp, zb->zb_object,
		    zb->zb_blkid * blksz, blksz, bp);
	} else { /* it's a level-0 block of a regular object */
<<<<<<< HEAD
		uint32_t aflags = ARC_WAIT;
		arc_buf_t *abuf = NULL;
		char *buf = NULL;
=======
		arc_flags_t aflags = ARC_FLAG_WAIT;
		arc_buf_t *abuf;
>>>>>>> d6568684
		int blksz = BP_GET_LSIZE(bp);
		uint64_t offset;

		if (!dsp->sendsize) {
			ASSERT3U(blksz, ==, dnp->dn_datablkszsec << SPA_MINBLOCKSHIFT);
			ASSERT0(zb->zb_level);
			if (arc_read(NULL, spa, bp, arc_getbuf_func, &abuf,
			    ZIO_PRIORITY_ASYNC_READ, ZIO_FLAG_CANFAIL,
			    &aflags, zb) != 0) {
				if (zfs_send_corrupt_data) {
				/* Send a block filled with 0x"zfs badd bloc" */
					abuf = arc_buf_alloc(spa, blksz, &abuf,
					    ARC_BUFC_DATA);
					uint64_t *ptr;
					for (ptr = abuf->b_data;
					    (char *)ptr <
					    (char *)abuf->b_data + blksz;
					    ptr++)
						*ptr = 0x2f5baddb10c;
				} else {
					return (SET_ERROR(EIO));
				}
			}
			buf = abuf->b_data;
		}

		offset = zb->zb_blkid * blksz;

		if (!(dsp->dsa_featureflags &
		    DMU_BACKUP_FEATURE_LARGE_BLOCKS) &&
		    blksz > SPA_OLD_MAXBLOCKSIZE) {
			while (blksz > 0 && err == 0) {
				int n = MIN(blksz, SPA_OLD_MAXBLOCKSIZE);
				err = dump_write(dsp, type, zb->zb_object,
				    offset, n, NULL, buf);
				offset += n;
				buf += n;
				blksz -= n;
			}
		} else {
			err = dump_write(dsp, type, zb->zb_object,
			    offset, blksz, bp, buf);
		}
		if (!dsp->sendsize) {
			(void) arc_buf_remove_ref(abuf, &abuf);
		}
	}

	ASSERT(err == 0 || err == EINTR);
	return (err);
}


/*
 * Releases dp using the specified tag.
 */
static int
dmu_send_impl_ss(void *tag, dsl_pool_t *dp, dsl_dataset_t *ds,
    zfs_bookmark_phys_t *fromzb, boolean_t is_clone, boolean_t embedok,
    boolean_t large_block_ok, int outfd, vnode_t *vp, offset_t *off,
    boolean_t sendsize)
{
	objset_t *os;
	dmu_replay_record_t *drr;
	dmu_sendarg_t *dsp;
	int err;
	uint64_t fromtxg = 0;
	uint64_t featureflags = 0;

	err = dmu_objset_from_ds(ds, &os);
	if (err != 0) {
		dsl_pool_rele(dp, tag);
		return (err);
	}

	drr = kmem_zalloc(sizeof (dmu_replay_record_t), KM_SLEEP);
	drr->drr_type = DRR_BEGIN;
	drr->drr_u.drr_begin.drr_magic = DMU_BACKUP_MAGIC;
	DMU_SET_STREAM_HDRTYPE(drr->drr_u.drr_begin.drr_versioninfo,
	    DMU_SUBSTREAM);

#ifdef _KERNEL
	if (dmu_objset_type(os) == DMU_OST_ZFS) {
		uint64_t version;
		if (zfs_get_zplprop(os, ZFS_PROP_VERSION, &version) != 0) {
			kmem_free(drr, sizeof (dmu_replay_record_t));
			dsl_pool_rele(dp, tag);
			return (SET_ERROR(EINVAL));
		}
		if (version >= ZPL_VERSION_SA) {
			featureflags |= DMU_BACKUP_FEATURE_SA_SPILL;
		}
	}
#endif

	if (large_block_ok && ds->ds_large_blocks)
		featureflags |= DMU_BACKUP_FEATURE_LARGE_BLOCKS;
	if (embedok &&
	    spa_feature_is_active(dp->dp_spa, SPA_FEATURE_EMBEDDED_DATA)) {
		featureflags |= DMU_BACKUP_FEATURE_EMBED_DATA;
		if (spa_feature_is_active(dp->dp_spa, SPA_FEATURE_LZ4_COMPRESS))
			featureflags |= DMU_BACKUP_FEATURE_EMBED_DATA_LZ4;
	} else {
		embedok = B_FALSE;
	}

	DMU_SET_FEATUREFLAGS(drr->drr_u.drr_begin.drr_versioninfo,
	    featureflags);

	drr->drr_u.drr_begin.drr_creation_time =
	    dsl_dataset_phys(ds)->ds_creation_time;
	drr->drr_u.drr_begin.drr_type = dmu_objset_type(os);
	if (is_clone)
		drr->drr_u.drr_begin.drr_flags |= DRR_FLAG_CLONE;
	drr->drr_u.drr_begin.drr_toguid = dsl_dataset_phys(ds)->ds_guid;
	if (dsl_dataset_phys(ds)->ds_flags & DS_FLAG_CI_DATASET)
		drr->drr_u.drr_begin.drr_flags |= DRR_FLAG_CI_DATA;

	if (fromzb != NULL) {
		drr->drr_u.drr_begin.drr_fromguid = fromzb->zbm_guid;
		fromtxg = fromzb->zbm_creation_txg;
	}
	dsl_dataset_name(ds, drr->drr_u.drr_begin.drr_toname);
	if (!dsl_dataset_is_snapshot(ds)) {
		(void) strlcat(drr->drr_u.drr_begin.drr_toname, "@--head--",
		    sizeof (drr->drr_u.drr_begin.drr_toname));
	}

	dsp = kmem_zalloc(sizeof (dmu_sendarg_t), KM_SLEEP);

	dsp->dsa_drr = drr;
	dsp->dsa_vp = vp;
	dsp->dsa_outfd = outfd;
	dsp->dsa_proc = curproc;
	dsp->dsa_os = os;
	dsp->dsa_off = off;
	dsp->dsa_toguid = dsl_dataset_phys(ds)->ds_guid;
	ZIO_SET_CHECKSUM(&dsp->dsa_zc, 0, 0, 0, 0);
	dsp->dsa_pending_op = PENDING_NONE;
	dsp->dsa_incremental = (fromzb != NULL);
	dsp->dsa_featureflags = featureflags;
	dsp->sendsize = sendsize;

	mutex_enter(&ds->ds_sendstream_lock);
	list_insert_head(&ds->ds_sendstreams, dsp);
	mutex_exit(&ds->ds_sendstream_lock);

	dsl_dataset_long_hold(ds, FTAG);
	dsl_pool_rele(dp, tag);

	if (dump_bytes(dsp, drr, sizeof (dmu_replay_record_t)) != 0) {
		err = dsp->dsa_err;
		goto out;
	}

	if (dsp->sendsize) {
		err = traverse_dataset(ds, fromtxg,
		    TRAVERSE_PRE | TRAVERSE_PREFETCH_METADATA,
		    backup_cb, dsp);
	} else {
		err = traverse_dataset(ds,
		    fromtxg, TRAVERSE_PRE | TRAVERSE_PREFETCH,
		    backup_cb, dsp);
	}

	if (dsp->dsa_pending_op != PENDING_NONE)
		if (dump_bytes(dsp, drr, sizeof (dmu_replay_record_t)) != 0)
			err = SET_ERROR(EINTR);

	if (err != 0) {
		if (err == EINTR && dsp->dsa_err != 0)
			err = dsp->dsa_err;
		goto out;
	}

	bzero(drr, sizeof (dmu_replay_record_t));
	drr->drr_type = DRR_END;
	drr->drr_u.drr_end.drr_checksum = dsp->dsa_zc;
	drr->drr_u.drr_end.drr_toguid = dsp->dsa_toguid;

	if (dump_bytes(dsp, drr, sizeof (dmu_replay_record_t)) != 0) {
		err = dsp->dsa_err;
		goto out;
	}

out:
	mutex_enter(&ds->ds_sendstream_lock);
	list_remove(&ds->ds_sendstreams, dsp);
	mutex_exit(&ds->ds_sendstream_lock);

	kmem_free(drr, sizeof (dmu_replay_record_t));
	kmem_free(dsp, sizeof (dmu_sendarg_t));

	dsl_dataset_long_rele(ds, FTAG);

	return (err);
}
static int
dmu_send_impl(void *tag, dsl_pool_t *dp, dsl_dataset_t *ds,
    zfs_bookmark_phys_t *fromzb, boolean_t is_clone, boolean_t embedok,
    boolean_t large_block_ok, int outfd, vnode_t *vp, offset_t *off)
{
	return (dmu_send_impl_ss(tag, dp, ds, fromzb, is_clone, embedok,
	    large_block_ok, outfd, vp, off, B_FALSE));
}

int
dmu_send_obj_ss(const char *pool, uint64_t tosnap, uint64_t fromsnap,
    boolean_t embedok, boolean_t large_block_ok,
    int outfd, vnode_t *vp, offset_t *off, boolean_t sendsize)
{
	dsl_pool_t *dp;
	dsl_dataset_t *ds;
	dsl_dataset_t *fromds = NULL;
	int err;

	err = dsl_pool_hold(pool, FTAG, &dp);
	if (err != 0)
		return (err);

	err = dsl_dataset_hold_obj(dp, tosnap, FTAG, &ds);
	if (err != 0) {
		dsl_pool_rele(dp, FTAG);
		return (err);
	}

	if (fromsnap != 0) {
		zfs_bookmark_phys_t zb;
		boolean_t is_clone;

		err = dsl_dataset_hold_obj(dp, fromsnap, FTAG, &fromds);
		if (err != 0) {
			dsl_dataset_rele(ds, FTAG);
			dsl_pool_rele(dp, FTAG);
			return (err);
		}
		if (!dsl_dataset_is_before(ds, fromds, 0))
			err = SET_ERROR(EXDEV);
		zb.zbm_creation_time =
		    dsl_dataset_phys(fromds)->ds_creation_time;
		zb.zbm_creation_txg = dsl_dataset_phys(fromds)->ds_creation_txg;
		zb.zbm_guid = dsl_dataset_phys(fromds)->ds_guid;
		is_clone = (fromds->ds_dir != ds->ds_dir);
		dsl_dataset_rele(fromds, FTAG);
		err = dmu_send_impl_ss(FTAG, dp, ds, &zb, is_clone,
		    embedok, large_block_ok, outfd, vp, off, sendsize);
	} else {
		err = dmu_send_impl_ss(FTAG, dp, ds, NULL, B_FALSE,
		    embedok, large_block_ok, outfd, vp, off, sendsize);
	}
	dsl_dataset_rele(ds, FTAG);
	return (err);
}

int
dmu_send(const char *tosnap, const char *fromsnap,
    boolean_t embedok, boolean_t large_block_ok,
    int outfd, vnode_t *vp, offset_t *off)
{
	dsl_pool_t *dp;
	dsl_dataset_t *ds;
	int err;
	boolean_t owned = B_FALSE;

	if (fromsnap != NULL && strpbrk(fromsnap, "@#") == NULL)
		return (SET_ERROR(EINVAL));

	err = dsl_pool_hold(tosnap, FTAG, &dp);
	if (err != 0)
		return (err);

	if (strchr(tosnap, '@') == NULL && spa_writeable(dp->dp_spa)) {
		/*
		 * We are sending a filesystem or volume.  Ensure
		 * that it doesn't change by owning the dataset.
		 */
		err = dsl_dataset_own(dp, tosnap, FTAG, &ds);
		owned = B_TRUE;
	} else {
		err = dsl_dataset_hold(dp, tosnap, FTAG, &ds);
	}
	if (err != 0) {
		dsl_pool_rele(dp, FTAG);
		return (err);
	}

	if (fromsnap != NULL) {
		zfs_bookmark_phys_t zb;
		boolean_t is_clone = B_FALSE;
		int fsnamelen = strchr(tosnap, '@') - tosnap;

		/*
		 * If the fromsnap is in a different filesystem, then
		 * mark the send stream as a clone.
		 */
		if (strncmp(tosnap, fromsnap, fsnamelen) != 0 ||
		    (fromsnap[fsnamelen] != '@' &&
		    fromsnap[fsnamelen] != '#')) {
			is_clone = B_TRUE;
		}

		if (strchr(fromsnap, '@')) {
			dsl_dataset_t *fromds;
			err = dsl_dataset_hold(dp, fromsnap, FTAG, &fromds);
			if (err == 0) {
				if (!dsl_dataset_is_before(ds, fromds, 0))
					err = SET_ERROR(EXDEV);
				zb.zbm_creation_time =
				    dsl_dataset_phys(fromds)->ds_creation_time;
				zb.zbm_creation_txg =
				    dsl_dataset_phys(fromds)->ds_creation_txg;
				zb.zbm_guid = dsl_dataset_phys(fromds)->ds_guid;
				is_clone = (ds->ds_dir != fromds->ds_dir);
				dsl_dataset_rele(fromds, FTAG);
			}
		} else {
			err = dsl_bookmark_lookup(dp, fromsnap, ds, &zb);
		}
		if (err != 0) {
			dsl_dataset_rele(ds, FTAG);
			dsl_pool_rele(dp, FTAG);
			return (err);
		}
		err = dmu_send_impl(FTAG, dp, ds, &zb, is_clone,
		    embedok, large_block_ok, outfd, vp, off);
	} else {
		err = dmu_send_impl(FTAG, dp, ds, NULL, B_FALSE,
		    embedok, large_block_ok, outfd, vp, off);
	}
	if (owned)
		dsl_dataset_disown(ds, FTAG);
	else
		dsl_dataset_rele(ds, FTAG);
	return (err);
}

int
dmu_send_estimate(dsl_dataset_t *ds, dsl_dataset_t *fromds, uint64_t *sizep)
{
	dsl_pool_t *dp = ds->ds_dir->dd_pool;
	int err;
	uint64_t size;

	ASSERT(dsl_pool_config_held(dp));

	/* tosnap must be a snapshot */
	if (!dsl_dataset_is_snapshot(ds))
		return (SET_ERROR(EINVAL));

	/*
	 * fromsnap must be an earlier snapshot from the same fs as tosnap,
	 * or the origin's fs.
	 */
	if (fromds != NULL && !dsl_dataset_is_before(ds, fromds, 0))
		return (SET_ERROR(EXDEV));

	/* Get uncompressed size estimate of changed data. */
	if (fromds == NULL) {
		size = dsl_dataset_phys(ds)->ds_uncompressed_bytes;
	} else {
		uint64_t used, comp;
		err = dsl_dataset_space_written(fromds, ds,
		    &used, &comp, &size);
		if (err != 0)
			return (err);
	}

	/*
	 * Assume that space (both on-disk and in-stream) is dominated by
	 * data.  We will adjust for indirect blocks and the copies property,
	 * but ignore per-object space used (eg, dnodes and DRR_OBJECT records).
	 */

	/*
	 * Subtract out approximate space used by indirect blocks.
	 * Assume most space is used by data blocks (non-indirect, non-dnode).
	 * Assume all blocks are recordsize.  Assume ditto blocks and
	 * internal fragmentation counter out compression.
	 *
	 * Therefore, space used by indirect blocks is sizeof(blkptr_t) per
	 * block, which we observe in practice.
	 */
	uint64_t recordsize;
	err = dsl_prop_get_int_ds(ds, "recordsize", &recordsize);
	if (err != 0)
		return (err);
	size -= size / recordsize * sizeof (blkptr_t);

	/* Add in the space for the record associated with each block. */
	size += size / recordsize * sizeof (dmu_replay_record_t);

	*sizep = size;

	return (0);
}

typedef struct dmu_recv_begin_arg {
	const char *drba_origin;
	dmu_recv_cookie_t *drba_cookie;
	cred_t *drba_cred;
	uint64_t drba_snapobj;
} dmu_recv_begin_arg_t;

static int
recv_begin_check_existing_impl(dmu_recv_begin_arg_t *drba, dsl_dataset_t *ds,
    uint64_t fromguid)
{
	uint64_t val;
	int error;
	dsl_pool_t *dp = ds->ds_dir->dd_pool;

	/* temporary clone name must not exist */
	error = zap_lookup(dp->dp_meta_objset,
	    dsl_dir_phys(ds->ds_dir)->dd_child_dir_zapobj, recv_clone_name,
	    8, 1, &val);
	if (error != ENOENT)
		return (error == 0 ? EBUSY : error);

	/* new snapshot name must not exist */
	error = zap_lookup(dp->dp_meta_objset,
	    dsl_dataset_phys(ds)->ds_snapnames_zapobj,
	    drba->drba_cookie->drc_tosnap, 8, 1, &val);
	if (error != ENOENT)
		return (error == 0 ? EEXIST : error);

	/*
	 * Check snapshot limit before receiving. We'll recheck again at the
	 * end, but might as well abort before receiving if we're already over
	 * the limit.
	 *
	 * Note that we do not check the file system limit with
	 * dsl_dir_fscount_check because the temporary %clones don't count
	 * against that limit.
	 */
	error = dsl_fs_ss_limit_check(ds->ds_dir, 1, ZFS_PROP_SNAPSHOT_LIMIT,
	    NULL, drba->drba_cred);
	if (error != 0)
		return (error);

	if (fromguid != 0) {
		dsl_dataset_t *snap;
		uint64_t obj = dsl_dataset_phys(ds)->ds_prev_snap_obj;

		/* Find snapshot in this dir that matches fromguid. */
		while (obj != 0) {
			error = dsl_dataset_hold_obj(dp, obj, FTAG,
			    &snap);
			if (error != 0)
				return (SET_ERROR(ENODEV));
			if (snap->ds_dir != ds->ds_dir) {
				dsl_dataset_rele(snap, FTAG);
				return (SET_ERROR(ENODEV));
			}
			if (dsl_dataset_phys(snap)->ds_guid == fromguid)
				break;
			obj = dsl_dataset_phys(snap)->ds_prev_snap_obj;
			dsl_dataset_rele(snap, FTAG);
		}
		if (obj == 0)
			return (SET_ERROR(ENODEV));

		if (drba->drba_cookie->drc_force) {
			drba->drba_snapobj = obj;
		} else {
			/*
			 * If we are not forcing, there must be no
			 * changes since fromsnap.
			 */
			if (dsl_dataset_modified_since_snap(ds, snap)) {
				dsl_dataset_rele(snap, FTAG);
				return (SET_ERROR(ETXTBSY));
			}
			drba->drba_snapobj = ds->ds_prev->ds_object;
		}

		dsl_dataset_rele(snap, FTAG);
	} else {
		/* if full, most recent snapshot must be $ORIGIN */
		if (dsl_dataset_phys(ds)->ds_prev_snap_txg >= TXG_INITIAL)
			return (SET_ERROR(ENODEV));
		drba->drba_snapobj = dsl_dataset_phys(ds)->ds_prev_snap_obj;
	}

	return (0);

}

static int
dmu_recv_begin_check(void *arg, dmu_tx_t *tx)
{
	dmu_recv_begin_arg_t *drba = arg;
	dsl_pool_t *dp = dmu_tx_pool(tx);
	struct drr_begin *drrb = drba->drba_cookie->drc_drrb;
	uint64_t fromguid = drrb->drr_fromguid;
	int flags = drrb->drr_flags;
	int error;
	uint64_t featureflags = DMU_GET_FEATUREFLAGS(drrb->drr_versioninfo);
	dsl_dataset_t *ds;
	const char *tofs = drba->drba_cookie->drc_tofs;

	/* already checked */
	ASSERT3U(drrb->drr_magic, ==, DMU_BACKUP_MAGIC);

	if (DMU_GET_STREAM_HDRTYPE(drrb->drr_versioninfo) ==
	    DMU_COMPOUNDSTREAM ||
	    drrb->drr_type >= DMU_OST_NUMTYPES ||
	    ((flags & DRR_FLAG_CLONE) && drba->drba_origin == NULL))
		return (SET_ERROR(EINVAL));

	/* Verify pool version supports SA if SA_SPILL feature set */
	if ((featureflags & DMU_BACKUP_FEATURE_SA_SPILL) &&
	    spa_version(dp->dp_spa) < SPA_VERSION_SA)
		return (SET_ERROR(ENOTSUP));

	/*
	 * The receiving code doesn't know how to translate a WRITE_EMBEDDED
	 * record to a plan WRITE record, so the pool must have the
	 * EMBEDDED_DATA feature enabled if the stream has WRITE_EMBEDDED
	 * records.  Same with WRITE_EMBEDDED records that use LZ4 compression.
	 */
	if ((featureflags & DMU_BACKUP_FEATURE_EMBED_DATA) &&
	    !spa_feature_is_enabled(dp->dp_spa, SPA_FEATURE_EMBEDDED_DATA))
		return (SET_ERROR(ENOTSUP));
	if ((featureflags & DMU_BACKUP_FEATURE_EMBED_DATA_LZ4) &&
	    !spa_feature_is_enabled(dp->dp_spa, SPA_FEATURE_LZ4_COMPRESS))
		return (SET_ERROR(ENOTSUP));

	/*
	 * The receiving code doesn't know how to translate large blocks
	 * to smaller ones, so the pool must have the LARGE_BLOCKS
	 * feature enabled if the stream has LARGE_BLOCKS.
	 */
	if ((featureflags & DMU_BACKUP_FEATURE_LARGE_BLOCKS) &&
	    !spa_feature_is_enabled(dp->dp_spa, SPA_FEATURE_LARGE_BLOCKS))
		return (SET_ERROR(ENOTSUP));

	error = dsl_dataset_hold(dp, tofs, FTAG, &ds);
	if (error == 0) {
		/* target fs already exists; recv into temp clone */

		/* Can't recv a clone into an existing fs */
		if (flags & DRR_FLAG_CLONE) {
			dsl_dataset_rele(ds, FTAG);
			return (SET_ERROR(EINVAL));
		}

		error = recv_begin_check_existing_impl(drba, ds, fromguid);
		dsl_dataset_rele(ds, FTAG);
	} else if (error == ENOENT) {
		/* target fs does not exist; must be a full backup or clone */
		char buf[MAXNAMELEN];

		/*
		 * If it's a non-clone incremental, we are missing the
		 * target fs, so fail the recv.
		 */
		if (fromguid != 0 && !(flags & DRR_FLAG_CLONE))
			return (SET_ERROR(ENOENT));

		/* Open the parent of tofs */
		ASSERT3U(strlen(tofs), <, MAXNAMELEN);
		(void) strlcpy(buf, tofs, strrchr(tofs, '/') - tofs + 1);
		error = dsl_dataset_hold(dp, buf, FTAG, &ds);
		if (error != 0)
			return (error);

		/*
		 * Check filesystem and snapshot limits before receiving. We'll
		 * recheck snapshot limits again at the end (we create the
		 * filesystems and increment those counts during begin_sync).
		 */
		error = dsl_fs_ss_limit_check(ds->ds_dir, 1,
		    ZFS_PROP_FILESYSTEM_LIMIT, NULL, drba->drba_cred);
		if (error != 0) {
			dsl_dataset_rele(ds, FTAG);
			return (error);
		}

		error = dsl_fs_ss_limit_check(ds->ds_dir, 1,
		    ZFS_PROP_SNAPSHOT_LIMIT, NULL, drba->drba_cred);
		if (error != 0) {
			dsl_dataset_rele(ds, FTAG);
			return (error);
		}

		if (drba->drba_origin != NULL) {
			dsl_dataset_t *origin;
			error = dsl_dataset_hold(dp, drba->drba_origin,
			    FTAG, &origin);
			if (error != 0) {
				dsl_dataset_rele(ds, FTAG);
				return (error);
			}
			if (!dsl_dataset_is_snapshot(origin)) {
				dsl_dataset_rele(origin, FTAG);
				dsl_dataset_rele(ds, FTAG);
				return (SET_ERROR(EINVAL));
			}
			if (dsl_dataset_phys(origin)->ds_guid != fromguid) {
				dsl_dataset_rele(origin, FTAG);
				dsl_dataset_rele(ds, FTAG);
				return (SET_ERROR(ENODEV));
			}
			dsl_dataset_rele(origin, FTAG);
		}
		dsl_dataset_rele(ds, FTAG);
		error = 0;
	}
	return (error);
}

static void
dmu_recv_begin_sync(void *arg, dmu_tx_t *tx)
{
	dmu_recv_begin_arg_t *drba = arg;
	dsl_pool_t *dp = dmu_tx_pool(tx);
	struct drr_begin *drrb = drba->drba_cookie->drc_drrb;
	const char *tofs = drba->drba_cookie->drc_tofs;
	dsl_dataset_t *ds, *newds;
	uint64_t dsobj;
	int error;
	uint64_t crflags;

	crflags = (drrb->drr_flags & DRR_FLAG_CI_DATA) ?
	    DS_FLAG_CI_DATASET : 0;

	error = dsl_dataset_hold(dp, tofs, FTAG, &ds);
	if (error == 0) {
		/* create temporary clone */
		dsl_dataset_t *snap = NULL;
		if (drba->drba_snapobj != 0) {
			VERIFY0(dsl_dataset_hold_obj(dp,
			    drba->drba_snapobj, FTAG, &snap));
		}
		dsobj = dsl_dataset_create_sync(ds->ds_dir, recv_clone_name,
		    snap, crflags, drba->drba_cred, tx);
		dsl_dataset_rele(snap, FTAG);
		dsl_dataset_rele(ds, FTAG);
	} else {
		dsl_dir_t *dd;
		const char *tail;
		dsl_dataset_t *origin = NULL;

		VERIFY0(dsl_dir_hold(dp, tofs, FTAG, &dd, &tail));

		if (drba->drba_origin != NULL) {
			VERIFY0(dsl_dataset_hold(dp, drba->drba_origin,
			    FTAG, &origin));
		}

		/* Create new dataset. */
		dsobj = dsl_dataset_create_sync(dd,
		    strrchr(tofs, '/') + 1,
		    origin, crflags, drba->drba_cred, tx);
		if (origin != NULL)
			dsl_dataset_rele(origin, FTAG);
		dsl_dir_rele(dd, FTAG);
		drba->drba_cookie->drc_newfs = B_TRUE;
	}
	VERIFY0(dsl_dataset_own_obj(dp, dsobj, dmu_recv_tag, &newds));

	if ((DMU_GET_FEATUREFLAGS(drrb->drr_versioninfo) &
	    DMU_BACKUP_FEATURE_LARGE_BLOCKS) &&
	    !newds->ds_large_blocks) {
		dsl_dataset_activate_large_blocks_sync_impl(dsobj, tx);
		newds->ds_large_blocks = B_TRUE;
	}

	dmu_buf_will_dirty(newds->ds_dbuf, tx);
	dsl_dataset_phys(newds)->ds_flags |= DS_FLAG_INCONSISTENT;

	/*
	 * If we actually created a non-clone, we need to create the
	 * objset in our new dataset.
	 */
	if (BP_IS_HOLE(dsl_dataset_get_blkptr(newds))) {
		(void) dmu_objset_create_impl(dp->dp_spa,
		    newds, dsl_dataset_get_blkptr(newds), drrb->drr_type, tx);
	}

	drba->drba_cookie->drc_ds = newds;

	spa_history_log_internal_ds(newds, "receive", tx, "");
}

/*
 * NB: callers *MUST* call dmu_recv_stream() if dmu_recv_begin()
 * succeeds; otherwise we will leak the holds on the datasets.
 */
int
dmu_recv_begin(char *tofs, char *tosnap, struct drr_begin *drrb,
    boolean_t force, char *origin, dmu_recv_cookie_t *drc)
{
	dmu_recv_begin_arg_t drba = { 0 };
	dmu_replay_record_t *drr;

	bzero(drc, sizeof (dmu_recv_cookie_t));
	drc->drc_drrb = drrb;
	drc->drc_tosnap = tosnap;
	drc->drc_tofs = tofs;
	drc->drc_force = force;
	drc->drc_cred = CRED();

	if (drrb->drr_magic == BSWAP_64(DMU_BACKUP_MAGIC))
		drc->drc_byteswap = B_TRUE;
	else if (drrb->drr_magic != DMU_BACKUP_MAGIC)
		return (SET_ERROR(EINVAL));

	drr = kmem_zalloc(sizeof (dmu_replay_record_t), KM_SLEEP);
	drr->drr_type = DRR_BEGIN;
	drr->drr_u.drr_begin = *drc->drc_drrb;
	if (drc->drc_byteswap) {
		fletcher_4_incremental_byteswap(drr,
		    sizeof (dmu_replay_record_t), &drc->drc_cksum);
	} else {
		fletcher_4_incremental_native(drr,
		    sizeof (dmu_replay_record_t), &drc->drc_cksum);
	}
	kmem_free(drr, sizeof (dmu_replay_record_t));

	if (drc->drc_byteswap) {
		drrb->drr_magic = BSWAP_64(drrb->drr_magic);
		drrb->drr_versioninfo = BSWAP_64(drrb->drr_versioninfo);
		drrb->drr_creation_time = BSWAP_64(drrb->drr_creation_time);
		drrb->drr_type = BSWAP_32(drrb->drr_type);
		drrb->drr_toguid = BSWAP_64(drrb->drr_toguid);
		drrb->drr_fromguid = BSWAP_64(drrb->drr_fromguid);
	}

	drba.drba_origin = origin;
	drba.drba_cookie = drc;
	drba.drba_cred = CRED();

	return (dsl_sync_task(tofs, dmu_recv_begin_check, dmu_recv_begin_sync,
	    &drba, 5, ZFS_SPACE_CHECK_NORMAL));
}

struct restorearg {
	int err;
	boolean_t byteswap;
	vnode_t *vp;
	char *buf;
	uint64_t voff;
	int bufsize; /* amount of memory allocated for buf */
	zio_cksum_t cksum;
	avl_tree_t *guid_to_ds_map;
};

typedef struct guid_map_entry {
	uint64_t	guid;
	dsl_dataset_t	*gme_ds;
	avl_node_t	avlnode;
} guid_map_entry_t;

static int
guid_compare(const void *arg1, const void *arg2)
{
	const guid_map_entry_t *gmep1 = arg1;
	const guid_map_entry_t *gmep2 = arg2;

	if (gmep1->guid < gmep2->guid)
		return (-1);
	else if (gmep1->guid > gmep2->guid)
		return (1);
	return (0);
}

static void
free_guid_map_onexit(void *arg)
{
	avl_tree_t *ca = arg;
	void *cookie = NULL;
	guid_map_entry_t *gmep;

	while ((gmep = avl_destroy_nodes(ca, &cookie)) != NULL) {
		dsl_dataset_long_rele(gmep->gme_ds, gmep);
		dsl_dataset_rele(gmep->gme_ds, gmep);
		kmem_free(gmep, sizeof (guid_map_entry_t));
	}
	avl_destroy(ca);
	kmem_free(ca, sizeof (avl_tree_t));
}

static void *
restore_read(struct restorearg *ra, int len, char *buf)
{
	int done = 0;

	if (buf == NULL)
		buf = ra->buf;

	/* some things will require 8-byte alignment, so everything must */
	ASSERT0(len % 8);
	ASSERT3U(len, <=, ra->bufsize);

	while (done < len) {
		ssize_t resid;

		ra->err = vn_rdwr(UIO_READ, ra->vp,
		    buf + done, len - done,
		    ra->voff, UIO_SYSSPACE, FAPPEND,
		    RLIM64_INFINITY, CRED(), &resid);

		if (resid == len - done)
			ra->err = SET_ERROR(EINVAL);
		ra->voff += len - done - resid;
		done = len - resid;
		if (ra->err != 0)
			return (NULL);
	}

	ASSERT3U(done, ==, len);
	if (ra->byteswap)
		fletcher_4_incremental_byteswap(buf, len, &ra->cksum);
	else
		fletcher_4_incremental_native(buf, len, &ra->cksum);
	return (buf);
}

static void
backup_byteswap(dmu_replay_record_t *drr)
{
#define	DO64(X) (drr->drr_u.X = BSWAP_64(drr->drr_u.X))
#define	DO32(X) (drr->drr_u.X = BSWAP_32(drr->drr_u.X))
	drr->drr_type = BSWAP_32(drr->drr_type);
	drr->drr_payloadlen = BSWAP_32(drr->drr_payloadlen);
	switch (drr->drr_type) {
	case DRR_BEGIN:
		DO64(drr_begin.drr_magic);
		DO64(drr_begin.drr_versioninfo);
		DO64(drr_begin.drr_creation_time);
		DO32(drr_begin.drr_type);
		DO32(drr_begin.drr_flags);
		DO64(drr_begin.drr_toguid);
		DO64(drr_begin.drr_fromguid);
		break;
	case DRR_OBJECT:
		DO64(drr_object.drr_object);
		DO32(drr_object.drr_type);
		DO32(drr_object.drr_bonustype);
		DO32(drr_object.drr_blksz);
		DO32(drr_object.drr_bonuslen);
		DO64(drr_object.drr_toguid);
		break;
	case DRR_FREEOBJECTS:
		DO64(drr_freeobjects.drr_firstobj);
		DO64(drr_freeobjects.drr_numobjs);
		DO64(drr_freeobjects.drr_toguid);
		break;
	case DRR_WRITE:
		DO64(drr_write.drr_object);
		DO32(drr_write.drr_type);
		DO64(drr_write.drr_offset);
		DO64(drr_write.drr_length);
		DO64(drr_write.drr_toguid);
		DO64(drr_write.drr_key.ddk_cksum.zc_word[0]);
		DO64(drr_write.drr_key.ddk_cksum.zc_word[1]);
		DO64(drr_write.drr_key.ddk_cksum.zc_word[2]);
		DO64(drr_write.drr_key.ddk_cksum.zc_word[3]);
		DO64(drr_write.drr_key.ddk_prop);
		break;
	case DRR_WRITE_BYREF:
		DO64(drr_write_byref.drr_object);
		DO64(drr_write_byref.drr_offset);
		DO64(drr_write_byref.drr_length);
		DO64(drr_write_byref.drr_toguid);
		DO64(drr_write_byref.drr_refguid);
		DO64(drr_write_byref.drr_refobject);
		DO64(drr_write_byref.drr_refoffset);
		DO64(drr_write_byref.drr_key.ddk_cksum.zc_word[0]);
		DO64(drr_write_byref.drr_key.ddk_cksum.zc_word[1]);
		DO64(drr_write_byref.drr_key.ddk_cksum.zc_word[2]);
		DO64(drr_write_byref.drr_key.ddk_cksum.zc_word[3]);
		DO64(drr_write_byref.drr_key.ddk_prop);
		break;
	case DRR_WRITE_EMBEDDED:
		DO64(drr_write_embedded.drr_object);
		DO64(drr_write_embedded.drr_offset);
		DO64(drr_write_embedded.drr_length);
		DO64(drr_write_embedded.drr_toguid);
		DO32(drr_write_embedded.drr_lsize);
		DO32(drr_write_embedded.drr_psize);
		break;
	case DRR_FREE:
		DO64(drr_free.drr_object);
		DO64(drr_free.drr_offset);
		DO64(drr_free.drr_length);
		DO64(drr_free.drr_toguid);
		break;
	case DRR_SPILL:
		DO64(drr_spill.drr_object);
		DO64(drr_spill.drr_length);
		DO64(drr_spill.drr_toguid);
		break;
	case DRR_END:
		DO64(drr_end.drr_checksum.zc_word[0]);
		DO64(drr_end.drr_checksum.zc_word[1]);
		DO64(drr_end.drr_checksum.zc_word[2]);
		DO64(drr_end.drr_checksum.zc_word[3]);
		DO64(drr_end.drr_toguid);
		break;
	}
#undef DO64
#undef DO32
}

static inline uint8_t
deduce_nblkptr(dmu_object_type_t bonus_type, uint64_t bonus_size)
{
	if (bonus_type == DMU_OT_SA) {
		return (1);
	} else {
		return (1 +
		    ((DN_MAX_BONUSLEN - bonus_size) >> SPA_BLKPTRSHIFT));
	}
}

static int
restore_object(struct restorearg *ra, objset_t *os, struct drr_object *drro)
{
	dmu_object_info_t doi;
	dmu_tx_t *tx;
	void *data = NULL;
	uint64_t object;
	int err;

	if (drro->drr_type == DMU_OT_NONE ||
	    !DMU_OT_IS_VALID(drro->drr_type) ||
	    !DMU_OT_IS_VALID(drro->drr_bonustype) ||
	    drro->drr_checksumtype >= ZIO_CHECKSUM_FUNCTIONS ||
	    drro->drr_compress >= ZIO_COMPRESS_FUNCTIONS ||
	    P2PHASE(drro->drr_blksz, SPA_MINBLOCKSIZE) ||
	    drro->drr_blksz < SPA_MINBLOCKSIZE ||
	    drro->drr_blksz > spa_maxblocksize(dmu_objset_spa(os)) ||
	    drro->drr_bonuslen > DN_MAX_BONUSLEN) {
		return (SET_ERROR(EINVAL));
	}

	err = dmu_object_info(os, drro->drr_object, &doi);

	if (err != 0 && err != ENOENT)
		return (SET_ERROR(EINVAL));
	object = err == 0 ? drro->drr_object : DMU_NEW_OBJECT;

	if (drro->drr_bonuslen) {
		data = restore_read(ra, P2ROUNDUP(drro->drr_bonuslen, 8), NULL);
		if (ra->err != 0)
			return (ra->err);
	}

	/*
	 * If we are losing blkptrs or changing the block size this must
	 * be a new file instance.  We must clear out the previous file
	 * contents before we can change this type of metadata in the dnode.
	 */
	if (err == 0) {
		int nblkptr;

		nblkptr = deduce_nblkptr(drro->drr_bonustype,
		    drro->drr_bonuslen);

		if (drro->drr_blksz != doi.doi_data_block_size ||
		    nblkptr < doi.doi_nblkptr) {
			err = dmu_free_long_range(os, drro->drr_object,
			    0, DMU_OBJECT_END);
			if (err != 0)
				return (SET_ERROR(EINVAL));
		}
	}

	tx = dmu_tx_create(os);
	dmu_tx_hold_bonus(tx, object);
	err = dmu_tx_assign(tx, TXG_WAIT);
	if (err != 0) {
		dmu_tx_abort(tx);
		return (err);
	}

	if (object == DMU_NEW_OBJECT) {
		/* currently free, want to be allocated */
		err = dmu_object_claim(os, drro->drr_object,
		    drro->drr_type, drro->drr_blksz,
		    drro->drr_bonustype, drro->drr_bonuslen, tx);
	} else if (drro->drr_type != doi.doi_type ||
	    drro->drr_blksz != doi.doi_data_block_size ||
	    drro->drr_bonustype != doi.doi_bonus_type ||
	    drro->drr_bonuslen != doi.doi_bonus_size) {
		/* currently allocated, but with different properties */
		err = dmu_object_reclaim(os, drro->drr_object,
		    drro->drr_type, drro->drr_blksz,
		    drro->drr_bonustype, drro->drr_bonuslen, tx);
	}
	if (err != 0) {
		dmu_tx_commit(tx);
		return (SET_ERROR(EINVAL));
	}

	dmu_object_set_checksum(os, drro->drr_object, drro->drr_checksumtype,
	    tx);
	dmu_object_set_compress(os, drro->drr_object, drro->drr_compress, tx);

	if (data != NULL) {
		dmu_buf_t *db;

		VERIFY(0 == dmu_bonus_hold(os, drro->drr_object, FTAG, &db));
		dmu_buf_will_dirty(db, tx);

		ASSERT3U(db->db_size, >=, drro->drr_bonuslen);
		bcopy(data, db->db_data, drro->drr_bonuslen);
		if (ra->byteswap) {
			dmu_object_byteswap_t byteswap =
			    DMU_OT_BYTESWAP(drro->drr_bonustype);
			dmu_ot_byteswap[byteswap].ob_func(db->db_data,
			    drro->drr_bonuslen);
		}
		dmu_buf_rele(db, FTAG);
	}
	dmu_tx_commit(tx);
	return (0);
}

/* ARGSUSED */
static int
restore_freeobjects(struct restorearg *ra, objset_t *os,
    struct drr_freeobjects *drrfo)
{
	uint64_t obj;

	if (drrfo->drr_firstobj + drrfo->drr_numobjs < drrfo->drr_firstobj)
		return (SET_ERROR(EINVAL));

	for (obj = drrfo->drr_firstobj;
	    obj < drrfo->drr_firstobj + drrfo->drr_numobjs;
	    (void) dmu_object_next(os, &obj, FALSE, 0)) {
		int err;

		if (dmu_object_info(os, obj, NULL) != 0)
			continue;

		err = dmu_free_long_object(os, obj);
		if (err != 0)
			return (err);
	}
	return (0);
}

static int
restore_write(struct restorearg *ra, objset_t *os,
    struct drr_write *drrw)
{
	dmu_tx_t *tx;
	void *data;
	int err;

	if (drrw->drr_offset + drrw->drr_length < drrw->drr_offset ||
	    !DMU_OT_IS_VALID(drrw->drr_type))
		return (SET_ERROR(EINVAL));

	if (dmu_object_info(os, drrw->drr_object, NULL) != 0)
		return (SET_ERROR(EINVAL));

	dmu_buf_t *bonus;
	if (dmu_bonus_hold(os, drrw->drr_object, FTAG, &bonus) != 0)
		return (SET_ERROR(EINVAL));

	arc_buf_t *abuf = dmu_request_arcbuf(bonus, drrw->drr_length);

	data = restore_read(ra, drrw->drr_length, abuf->b_data);
	if (data == NULL) {
		dmu_return_arcbuf(abuf);
		dmu_buf_rele(bonus, FTAG);
		return (ra->err);
	}

	tx = dmu_tx_create(os);

	dmu_tx_hold_write(tx, drrw->drr_object,
	    drrw->drr_offset, drrw->drr_length);
	err = dmu_tx_assign(tx, TXG_WAIT);
	if (err != 0) {
		dmu_return_arcbuf(abuf);
		dmu_buf_rele(bonus, FTAG);
		dmu_tx_abort(tx);
		return (err);
	}
	if (ra->byteswap) {
		dmu_object_byteswap_t byteswap =
		    DMU_OT_BYTESWAP(drrw->drr_type);
		dmu_ot_byteswap[byteswap].ob_func(data, drrw->drr_length);
	}
	dmu_assign_arcbuf(bonus, drrw->drr_offset, abuf, tx);
	dmu_tx_commit(tx);
	dmu_buf_rele(bonus, FTAG);
	return (0);
}

/*
 * Handle a DRR_WRITE_BYREF record.  This record is used in dedup'ed
 * streams to refer to a copy of the data that is already on the
 * system because it came in earlier in the stream.  This function
 * finds the earlier copy of the data, and uses that copy instead of
 * data from the stream to fulfill this write.
 */
static int
restore_write_byref(struct restorearg *ra, objset_t *os,
    struct drr_write_byref *drrwbr)
{
	dmu_tx_t *tx;
	int err;
	guid_map_entry_t gmesrch;
	guid_map_entry_t *gmep;
	avl_index_t where;
	objset_t *ref_os = NULL;
	dmu_buf_t *dbp;

	if (drrwbr->drr_offset + drrwbr->drr_length < drrwbr->drr_offset)
		return (SET_ERROR(EINVAL));

	/*
	 * If the GUID of the referenced dataset is different from the
	 * GUID of the target dataset, find the referenced dataset.
	 */
	if (drrwbr->drr_toguid != drrwbr->drr_refguid) {
		gmesrch.guid = drrwbr->drr_refguid;
		if ((gmep = avl_find(ra->guid_to_ds_map, &gmesrch,
		    &where)) == NULL) {
			return (SET_ERROR(EINVAL));
		}
		if (dmu_objset_from_ds(gmep->gme_ds, &ref_os))
			return (SET_ERROR(EINVAL));
	} else {
		ref_os = os;
	}

	err = dmu_buf_hold(ref_os, drrwbr->drr_refobject,
	    drrwbr->drr_refoffset, FTAG, &dbp, DMU_READ_PREFETCH);
	if (err != 0)
		return (err);

	tx = dmu_tx_create(os);

	dmu_tx_hold_write(tx, drrwbr->drr_object,
	    drrwbr->drr_offset, drrwbr->drr_length);
	err = dmu_tx_assign(tx, TXG_WAIT);
	if (err != 0) {
		dmu_tx_abort(tx);
		return (err);
	}
	dmu_write(os, drrwbr->drr_object,
	    drrwbr->drr_offset, drrwbr->drr_length, dbp->db_data, tx);
	dmu_buf_rele(dbp, FTAG);
	dmu_tx_commit(tx);
	return (0);
}

static int
restore_write_embedded(struct restorearg *ra, objset_t *os,
    struct drr_write_embedded *drrwnp)
{
	dmu_tx_t *tx;
	int err;
	void *data;

	if (drrwnp->drr_offset + drrwnp->drr_length < drrwnp->drr_offset)
		return (EINVAL);

	if (drrwnp->drr_psize > BPE_PAYLOAD_SIZE)
		return (EINVAL);

	if (drrwnp->drr_etype >= NUM_BP_EMBEDDED_TYPES)
		return (EINVAL);
	if (drrwnp->drr_compression >= ZIO_COMPRESS_FUNCTIONS)
		return (EINVAL);

	data = restore_read(ra, P2ROUNDUP(drrwnp->drr_psize, 8), NULL);
	if (data == NULL)
		return (ra->err);

	tx = dmu_tx_create(os);

	dmu_tx_hold_write(tx, drrwnp->drr_object,
	    drrwnp->drr_offset, drrwnp->drr_length);
	err = dmu_tx_assign(tx, TXG_WAIT);
	if (err != 0) {
		dmu_tx_abort(tx);
		return (err);
	}

	dmu_write_embedded(os, drrwnp->drr_object,
	    drrwnp->drr_offset, data, drrwnp->drr_etype,
	    drrwnp->drr_compression, drrwnp->drr_lsize, drrwnp->drr_psize,
	    ra->byteswap ^ ZFS_HOST_BYTEORDER, tx);

	dmu_tx_commit(tx);
	return (0);
}

static int
restore_spill(struct restorearg *ra, objset_t *os, struct drr_spill *drrs)
{
	dmu_tx_t *tx;
	void *data;
	dmu_buf_t *db, *db_spill;
	int err;

	if (drrs->drr_length < SPA_MINBLOCKSIZE ||
	    drrs->drr_length > spa_maxblocksize(dmu_objset_spa(os)))
		return (SET_ERROR(EINVAL));

	data = restore_read(ra, drrs->drr_length, NULL);
	if (data == NULL)
		return (ra->err);

	if (dmu_object_info(os, drrs->drr_object, NULL) != 0)
		return (SET_ERROR(EINVAL));

	VERIFY(0 == dmu_bonus_hold(os, drrs->drr_object, FTAG, &db));
	if ((err = dmu_spill_hold_by_bonus(db, FTAG, &db_spill)) != 0) {
		dmu_buf_rele(db, FTAG);
		return (err);
	}

	tx = dmu_tx_create(os);

	dmu_tx_hold_spill(tx, db->db_object);

	err = dmu_tx_assign(tx, TXG_WAIT);
	if (err != 0) {
		dmu_buf_rele(db, FTAG);
		dmu_buf_rele(db_spill, FTAG);
		dmu_tx_abort(tx);
		return (err);
	}
	dmu_buf_will_dirty(db_spill, tx);

	if (db_spill->db_size < drrs->drr_length)
		VERIFY(0 == dbuf_spill_set_blksz(db_spill,
		    drrs->drr_length, tx));
	bcopy(data, db_spill->db_data, drrs->drr_length);

	dmu_buf_rele(db, FTAG);
	dmu_buf_rele(db_spill, FTAG);

	dmu_tx_commit(tx);
	return (0);
}

/* ARGSUSED */
static int
restore_free(struct restorearg *ra, objset_t *os,
    struct drr_free *drrf)
{
	int err;

	if (drrf->drr_length != -1ULL &&
	    drrf->drr_offset + drrf->drr_length < drrf->drr_offset)
		return (SET_ERROR(EINVAL));

	if (dmu_object_info(os, drrf->drr_object, NULL) != 0)
		return (SET_ERROR(EINVAL));

	err = dmu_free_long_range(os, drrf->drr_object,
	    drrf->drr_offset, drrf->drr_length);
	return (err);
}

/* used to destroy the drc_ds on error */
static void
dmu_recv_cleanup_ds(dmu_recv_cookie_t *drc)
{
	char name[MAXNAMELEN];
	dsl_dataset_name(drc->drc_ds, name);
	dsl_dataset_disown(drc->drc_ds, dmu_recv_tag);
	(void) dsl_destroy_head(name);
}

/*
 * NB: callers *must* call dmu_recv_end() if this succeeds.
 */
int
dmu_recv_stream(dmu_recv_cookie_t *drc, vnode_t *vp, offset_t *voffp,
    int cleanup_fd, uint64_t *action_handlep)
{
	struct restorearg ra = { 0 };
	dmu_replay_record_t *drr;
	objset_t *os;
	zio_cksum_t pcksum;
	int featureflags;

	ra.byteswap = drc->drc_byteswap;
	ra.cksum = drc->drc_cksum;
	ra.vp = vp;
	ra.voff = *voffp;
	ra.bufsize = SPA_MAXBLOCKSIZE;
	ra.buf = kmem_alloc(ra.bufsize, KM_SLEEP);

	/* these were verified in dmu_recv_begin */
	ASSERT3U(DMU_GET_STREAM_HDRTYPE(drc->drc_drrb->drr_versioninfo), ==,
	    DMU_SUBSTREAM);
	ASSERT3U(drc->drc_drrb->drr_type, <, DMU_OST_NUMTYPES);

	/*
	 * Open the objset we are modifying.
	 */
	VERIFY0(dmu_objset_from_ds(drc->drc_ds, &os));

	ASSERT(dsl_dataset_phys(drc->drc_ds)->ds_flags & DS_FLAG_INCONSISTENT);

	featureflags = DMU_GET_FEATUREFLAGS(drc->drc_drrb->drr_versioninfo);

	/* if this stream is dedup'ed, set up the avl tree for guid mapping */
	if (featureflags & DMU_BACKUP_FEATURE_DEDUP) {
		minor_t minor;

		if (cleanup_fd == -1) {
			ra.err = SET_ERROR(EBADF);
			goto out;
		}
		ra.err = zfs_onexit_fd_hold(cleanup_fd, &minor);
		if (ra.err != 0) {
			cleanup_fd = -1;
			goto out;
		}

		if (*action_handlep == 0) {
			ra.guid_to_ds_map =
			    kmem_alloc(sizeof (avl_tree_t), KM_SLEEP);
			avl_create(ra.guid_to_ds_map, guid_compare,
			    sizeof (guid_map_entry_t),
			    offsetof(guid_map_entry_t, avlnode));
			ra.err = zfs_onexit_add_cb(minor,
			    free_guid_map_onexit, ra.guid_to_ds_map,
			    action_handlep);
			if (ra.err != 0)
				goto out;
		} else {
			ra.err = zfs_onexit_cb_data(minor, *action_handlep,
			    (void **)&ra.guid_to_ds_map);
			if (ra.err != 0)
				goto out;
		}

		drc->drc_guid_to_ds_map = ra.guid_to_ds_map;
	}

	/*
	 * Read records and process them.
	 */
	pcksum = ra.cksum;
	while (ra.err == 0 &&
	    NULL != (drr = restore_read(&ra, sizeof (*drr), NULL))) {
		if (issig(JUSTLOOKING) && issig(FORREAL)) {
			ra.err = SET_ERROR(EINTR);
			goto out;
		}

		if (ra.byteswap)
			backup_byteswap(drr);

		switch (drr->drr_type) {
		case DRR_OBJECT:
		{
			/*
			 * We need to make a copy of the record header,
			 * because restore_{object,write} may need to
			 * restore_read(), which will invalidate drr.
			 */
			struct drr_object drro = drr->drr_u.drr_object;
			ra.err = restore_object(&ra, os, &drro);
			break;
		}
		case DRR_FREEOBJECTS:
		{
			struct drr_freeobjects drrfo =
			    drr->drr_u.drr_freeobjects;
			ra.err = restore_freeobjects(&ra, os, &drrfo);
			break;
		}
		case DRR_WRITE:
		{
			struct drr_write drrw = drr->drr_u.drr_write;
			ra.err = restore_write(&ra, os, &drrw);
			break;
		}
		case DRR_WRITE_BYREF:
		{
			struct drr_write_byref drrwbr =
			    drr->drr_u.drr_write_byref;
			ra.err = restore_write_byref(&ra, os, &drrwbr);
			break;
		}
		case DRR_WRITE_EMBEDDED:
		{
			struct drr_write_embedded drrwe =
			    drr->drr_u.drr_write_embedded;
			ra.err = restore_write_embedded(&ra, os, &drrwe);
			break;
		}
		case DRR_FREE:
		{
			struct drr_free drrf = drr->drr_u.drr_free;
			ra.err = restore_free(&ra, os, &drrf);
			break;
		}
		case DRR_END:
		{
			struct drr_end drre = drr->drr_u.drr_end;
			/*
			 * We compare against the *previous* checksum
			 * value, because the stored checksum is of
			 * everything before the DRR_END record.
			 */
			if (!ZIO_CHECKSUM_EQUAL(drre.drr_checksum, pcksum))
				ra.err = SET_ERROR(ECKSUM);
			goto out;
		}
		case DRR_SPILL:
		{
			struct drr_spill drrs = drr->drr_u.drr_spill;
			ra.err = restore_spill(&ra, os, &drrs);
			break;
		}
		default:
			ra.err = SET_ERROR(EINVAL);
			goto out;
		}
		pcksum = ra.cksum;
	}
	ASSERT(ra.err != 0);

out:
	if ((featureflags & DMU_BACKUP_FEATURE_DEDUP) && (cleanup_fd != -1))
		zfs_onexit_fd_rele(cleanup_fd);

	if (ra.err != 0) {
		/*
		 * destroy what we created, so we don't leave it in the
		 * inconsistent restoring state.
		 */
		dmu_recv_cleanup_ds(drc);
	}

	kmem_free(ra.buf, ra.bufsize);
	*voffp = ra.voff;
	return (ra.err);
}

static int
dmu_recv_end_check(void *arg, dmu_tx_t *tx)
{
	dmu_recv_cookie_t *drc = arg;
	dsl_pool_t *dp = dmu_tx_pool(tx);
	int error;

	ASSERT3P(drc->drc_ds->ds_owner, ==, dmu_recv_tag);

	if (!drc->drc_newfs) {
		dsl_dataset_t *origin_head;

		error = dsl_dataset_hold(dp, drc->drc_tofs, FTAG, &origin_head);
		if (error != 0)
			return (error);
		if (drc->drc_force) {
			/*
			 * We will destroy any snapshots in tofs (i.e. before
			 * origin_head) that are after the origin (which is
			 * the snap before drc_ds, because drc_ds can not
			 * have any snaps of its own).
			 */
			uint64_t obj;

			obj = dsl_dataset_phys(origin_head)->ds_prev_snap_obj;
			while (obj !=
			    dsl_dataset_phys(drc->drc_ds)->ds_prev_snap_obj) {
				dsl_dataset_t *snap;
				error = dsl_dataset_hold_obj(dp, obj, FTAG,
				    &snap);
				if (error != 0)
					return (error);
				if (snap->ds_dir != origin_head->ds_dir)
					error = SET_ERROR(EINVAL);
				if (error == 0)  {
					error = dsl_destroy_snapshot_check_impl(
					    snap, B_FALSE);
				}
				obj = dsl_dataset_phys(snap)->ds_prev_snap_obj;
				dsl_dataset_rele(snap, FTAG);
				if (error != 0)
					return (error);
			}
		}
		error = dsl_dataset_clone_swap_check_impl(drc->drc_ds,
		    origin_head, drc->drc_force, drc->drc_owner, tx);
		if (error != 0) {
			dsl_dataset_rele(origin_head, FTAG);
			return (error);
		}
		error = dsl_dataset_snapshot_check_impl(origin_head,
		    drc->drc_tosnap, tx, B_TRUE, 1, drc->drc_cred);
		dsl_dataset_rele(origin_head, FTAG);
		if (error != 0)
			return (error);

		error = dsl_destroy_head_check_impl(drc->drc_ds, 1);
	} else {
		error = dsl_dataset_snapshot_check_impl(drc->drc_ds,
		    drc->drc_tosnap, tx, B_TRUE, 1, drc->drc_cred);
	}
	return (error);
}

static void
dmu_recv_end_sync(void *arg, dmu_tx_t *tx)
{
	dmu_recv_cookie_t *drc = arg;
	dsl_pool_t *dp = dmu_tx_pool(tx);

	spa_history_log_internal_ds(drc->drc_ds, "finish receiving",
	    tx, "snap=%s", drc->drc_tosnap);

	if (!drc->drc_newfs) {
		dsl_dataset_t *origin_head;

		VERIFY0(dsl_dataset_hold(dp, drc->drc_tofs, FTAG,
		    &origin_head));

		if (drc->drc_force) {
			/*
			 * Destroy any snapshots of drc_tofs (origin_head)
			 * after the origin (the snap before drc_ds).
			 */
			uint64_t obj;

			obj = dsl_dataset_phys(origin_head)->ds_prev_snap_obj;
			while (obj !=
			    dsl_dataset_phys(drc->drc_ds)->ds_prev_snap_obj) {
				dsl_dataset_t *snap;
				VERIFY0(dsl_dataset_hold_obj(dp, obj, FTAG,
				    &snap));
				ASSERT3P(snap->ds_dir, ==, origin_head->ds_dir);
				obj = dsl_dataset_phys(snap)->ds_prev_snap_obj;
				dsl_destroy_snapshot_sync_impl(snap,
				    B_FALSE, tx);
				dsl_dataset_rele(snap, FTAG);
			}
		}
		VERIFY3P(drc->drc_ds->ds_prev, ==,
		    origin_head->ds_prev);

		dsl_dataset_clone_swap_sync_impl(drc->drc_ds,
		    origin_head, tx);
		dsl_dataset_snapshot_sync_impl(origin_head,
		    drc->drc_tosnap, tx);

		/* set snapshot's creation time and guid */
		dmu_buf_will_dirty(origin_head->ds_prev->ds_dbuf, tx);
		dsl_dataset_phys(origin_head->ds_prev)->ds_creation_time =
		    drc->drc_drrb->drr_creation_time;
		dsl_dataset_phys(origin_head->ds_prev)->ds_guid =
		    drc->drc_drrb->drr_toguid;
		dsl_dataset_phys(origin_head->ds_prev)->ds_flags &=
		    ~DS_FLAG_INCONSISTENT;

		dmu_buf_will_dirty(origin_head->ds_dbuf, tx);
		dsl_dataset_phys(origin_head)->ds_flags &=
		    ~DS_FLAG_INCONSISTENT;

		dsl_dataset_rele(origin_head, FTAG);
		dsl_destroy_head_sync_impl(drc->drc_ds, tx);

		if (drc->drc_owner != NULL)
			VERIFY3P(origin_head->ds_owner, ==, drc->drc_owner);
	} else {
		dsl_dataset_t *ds = drc->drc_ds;

		dsl_dataset_snapshot_sync_impl(ds, drc->drc_tosnap, tx);

		/* set snapshot's creation time and guid */
		dmu_buf_will_dirty(ds->ds_prev->ds_dbuf, tx);
		dsl_dataset_phys(ds->ds_prev)->ds_creation_time =
		    drc->drc_drrb->drr_creation_time;
		dsl_dataset_phys(ds->ds_prev)->ds_guid =
		    drc->drc_drrb->drr_toguid;
		dsl_dataset_phys(ds->ds_prev)->ds_flags &=
		    ~DS_FLAG_INCONSISTENT;

		dmu_buf_will_dirty(ds->ds_dbuf, tx);
		dsl_dataset_phys(ds)->ds_flags &= ~DS_FLAG_INCONSISTENT;
	}
	drc->drc_newsnapobj = dsl_dataset_phys(drc->drc_ds)->ds_prev_snap_obj;
	/*
	 * Release the hold from dmu_recv_begin.  This must be done before
	 * we return to open context, so that when we free the dataset's dnode,
	 * we can evict its bonus buffer.
	 */
	dsl_dataset_disown(drc->drc_ds, dmu_recv_tag);
	drc->drc_ds = NULL;
}

static int
add_ds_to_guidmap(const char *name, avl_tree_t *guid_map, uint64_t snapobj)
{
	dsl_pool_t *dp;
	dsl_dataset_t *snapds;
	guid_map_entry_t *gmep;
	int err;

	ASSERT(guid_map != NULL);

	err = dsl_pool_hold(name, FTAG, &dp);
	if (err != 0)
		return (err);
	gmep = kmem_alloc(sizeof (*gmep), KM_SLEEP);
	err = dsl_dataset_hold_obj(dp, snapobj, gmep, &snapds);
	if (err == 0) {
		gmep->guid = dsl_dataset_phys(snapds)->ds_guid;
		gmep->gme_ds = snapds;
		avl_add(guid_map, gmep);
		dsl_dataset_long_hold(snapds, gmep);
	} else {
		kmem_free(gmep, sizeof (*gmep));
	}

	dsl_pool_rele(dp, FTAG);
	return (err);
}

static int dmu_recv_end_modified_blocks = 3;

static int
dmu_recv_existing_end(dmu_recv_cookie_t *drc)
{
	int error;
	char name[MAXNAMELEN];

#ifdef _KERNEL
	/*
	 * We will be destroying the ds; make sure its origin is unmounted if
	 * necessary.
	 */
	dsl_dataset_name(drc->drc_ds, name);
	zfs_destroy_unmount_origin(name);
#endif

	error = dsl_sync_task(drc->drc_tofs,
	    dmu_recv_end_check, dmu_recv_end_sync, drc,
	    dmu_recv_end_modified_blocks, ZFS_SPACE_CHECK_NORMAL);

	if (error != 0)
		dmu_recv_cleanup_ds(drc);
	return (error);
}

static int
dmu_recv_new_end(dmu_recv_cookie_t *drc)
{
	int error;

	error = dsl_sync_task(drc->drc_tofs,
	    dmu_recv_end_check, dmu_recv_end_sync, drc,
	    dmu_recv_end_modified_blocks, ZFS_SPACE_CHECK_NORMAL);

	if (error != 0) {
		dmu_recv_cleanup_ds(drc);
	} else if (drc->drc_guid_to_ds_map != NULL) {
		(void) add_ds_to_guidmap(drc->drc_tofs,
		    drc->drc_guid_to_ds_map,
		    drc->drc_newsnapobj);
	}
	return (error);
}

int
dmu_recv_end(dmu_recv_cookie_t *drc, void *owner)
{
	drc->drc_owner = owner;

	if (drc->drc_newfs)
		return (dmu_recv_new_end(drc));
	else
		return (dmu_recv_existing_end(drc));
}

/*
 * Return TRUE if this objset is currently being received into.
 */
boolean_t
dmu_objset_is_receiving(objset_t *os)
{
	return (os->os_dsl_dataset != NULL &&
	    os->os_dsl_dataset->ds_owner == dmu_recv_tag);
}<|MERGE_RESOLUTION|>--- conflicted
+++ resolved
@@ -497,14 +497,9 @@
 		err = dump_write_embedded(dsp, zb->zb_object,
 		    zb->zb_blkid * blksz, blksz, bp);
 	} else { /* it's a level-0 block of a regular object */
-<<<<<<< HEAD
-		uint32_t aflags = ARC_WAIT;
+		arc_flags_t aflags = ARC_FLAG_WAIT;
 		arc_buf_t *abuf = NULL;
 		char *buf = NULL;
-=======
-		arc_flags_t aflags = ARC_FLAG_WAIT;
-		arc_buf_t *abuf;
->>>>>>> d6568684
 		int blksz = BP_GET_LSIZE(bp);
 		uint64_t offset;
 
