/*
 * CDDL HEADER START
 *
 * The contents of this file are subject to the terms of the
 * Common Development and Distribution License (the "License").
 * You may not use this file except in compliance with the License.
 *
 * You can obtain a copy of the license at usr/src/OPENSOLARIS.LICENSE
 * or http://www.opensolaris.org/os/licensing.
 * See the License for the specific language governing permissions
 * and limitations under the License.
 *
 * When distributing Covered Code, include this CDDL HEADER in each
 * file and include the License file at usr/src/OPENSOLARIS.LICENSE.
 * If applicable, add the following below this CDDL HEADER, with the
 * fields enclosed by brackets "[]" replaced with your own identifying
 * information: Portions Copyright [yyyy] [name of copyright owner]
 *
 * CDDL HEADER END
 */
/*
 * Copyright (c) 2005, 2010, Oracle and/or its affiliates. All rights reserved.
 * Copyright (c) 2011, 2015 by Delphix. All rights reserved.
 */
/* Copyright (c) 2013 by Saso Kiselkov. All rights reserved. */
/* Copyright (c) 2013, Joyent, Inc. All rights reserved. */
/* Copyright (c) 2014, Nexenta Systems, Inc. All rights reserved. */

#include <sys/dmu.h>
#include <sys/dmu_impl.h>
#include <sys/dmu_tx.h>
#include <sys/dbuf.h>
#include <sys/dnode.h>
#include <sys/zfs_context.h>
#include <sys/dmu_objset.h>
#include <sys/dmu_traverse.h>
#include <sys/dsl_dataset.h>
#include <sys/dsl_dir.h>
#include <sys/dsl_pool.h>
#include <sys/dsl_synctask.h>
#include <sys/dsl_prop.h>
#include <sys/dmu_zfetch.h>
#include <sys/zfs_ioctl.h>
#include <sys/zap.h>
#include <sys/zio_checksum.h>
#include <sys/zio_compress.h>
#include <sys/sa.h>
#include <sys/zfeature.h>
#ifdef _KERNEL
#include <sys/vmsystm.h>
#include <sys/zfs_znode.h>
#endif

/*
 * Enable/disable nopwrite feature.
 */
int zfs_nopwrite_enabled = 1;

const dmu_object_type_info_t dmu_ot[DMU_OT_NUMTYPES] = {
	{	DMU_BSWAP_UINT8,	TRUE,	"unallocated"		},
	{	DMU_BSWAP_ZAP,		TRUE,	"object directory"	},
	{	DMU_BSWAP_UINT64,	TRUE,	"object array"		},
	{	DMU_BSWAP_UINT8,	TRUE,	"packed nvlist"		},
	{	DMU_BSWAP_UINT64,	TRUE,	"packed nvlist size"	},
	{	DMU_BSWAP_UINT64,	TRUE,	"bpobj"			},
	{	DMU_BSWAP_UINT64,	TRUE,	"bpobj header"		},
	{	DMU_BSWAP_UINT64,	TRUE,	"SPA space map header"	},
	{	DMU_BSWAP_UINT64,	TRUE,	"SPA space map"		},
	{	DMU_BSWAP_UINT64,	TRUE,	"ZIL intent log"	},
	{	DMU_BSWAP_DNODE,	TRUE,	"DMU dnode"		},
	{	DMU_BSWAP_OBJSET,	TRUE,	"DMU objset"		},
	{	DMU_BSWAP_UINT64,	TRUE,	"DSL directory"		},
	{	DMU_BSWAP_ZAP,		TRUE,	"DSL directory child map"},
	{	DMU_BSWAP_ZAP,		TRUE,	"DSL dataset snap map"	},
	{	DMU_BSWAP_ZAP,		TRUE,	"DSL props"		},
	{	DMU_BSWAP_UINT64,	TRUE,	"DSL dataset"		},
	{	DMU_BSWAP_ZNODE,	TRUE,	"ZFS znode"		},
	{	DMU_BSWAP_OLDACL,	TRUE,	"ZFS V0 ACL"		},
	{	DMU_BSWAP_UINT8,	FALSE,	"ZFS plain file"	},
	{	DMU_BSWAP_ZAP,		TRUE,	"ZFS directory"		},
	{	DMU_BSWAP_ZAP,		TRUE,	"ZFS master node"	},
	{	DMU_BSWAP_ZAP,		TRUE,	"ZFS delete queue"	},
	{	DMU_BSWAP_UINT8,	FALSE,	"zvol object"		},
	{	DMU_BSWAP_ZAP,		TRUE,	"zvol prop"		},
	{	DMU_BSWAP_UINT8,	FALSE,	"other uint8[]"		},
	{	DMU_BSWAP_UINT64,	FALSE,	"other uint64[]"	},
	{	DMU_BSWAP_ZAP,		TRUE,	"other ZAP"		},
	{	DMU_BSWAP_ZAP,		TRUE,	"persistent error log"	},
	{	DMU_BSWAP_UINT8,	TRUE,	"SPA history"		},
	{	DMU_BSWAP_UINT64,	TRUE,	"SPA history offsets"	},
	{	DMU_BSWAP_ZAP,		TRUE,	"Pool properties"	},
	{	DMU_BSWAP_ZAP,		TRUE,	"DSL permissions"	},
	{	DMU_BSWAP_ACL,		TRUE,	"ZFS ACL"		},
	{	DMU_BSWAP_UINT8,	TRUE,	"ZFS SYSACL"		},
	{	DMU_BSWAP_UINT8,	TRUE,	"FUID table"		},
	{	DMU_BSWAP_UINT64,	TRUE,	"FUID table size"	},
	{	DMU_BSWAP_ZAP,		TRUE,	"DSL dataset next clones"},
	{	DMU_BSWAP_ZAP,		TRUE,	"scan work queue"	},
	{	DMU_BSWAP_ZAP,		TRUE,	"ZFS user/group used"	},
	{	DMU_BSWAP_ZAP,		TRUE,	"ZFS user/group quota"	},
	{	DMU_BSWAP_ZAP,		TRUE,	"snapshot refcount tags"},
	{	DMU_BSWAP_ZAP,		TRUE,	"DDT ZAP algorithm"	},
	{	DMU_BSWAP_ZAP,		TRUE,	"DDT statistics"	},
	{	DMU_BSWAP_UINT8,	TRUE,	"System attributes"	},
	{	DMU_BSWAP_ZAP,		TRUE,	"SA master node"	},
	{	DMU_BSWAP_ZAP,		TRUE,	"SA attr registration"	},
	{	DMU_BSWAP_ZAP,		TRUE,	"SA attr layouts"	},
	{	DMU_BSWAP_ZAP,		TRUE,	"scan translations"	},
	{	DMU_BSWAP_UINT8,	FALSE,	"deduplicated block"	},
	{	DMU_BSWAP_ZAP,		TRUE,	"DSL deadlist map"	},
	{	DMU_BSWAP_UINT64,	TRUE,	"DSL deadlist map hdr"	},
	{	DMU_BSWAP_ZAP,		TRUE,	"DSL dir clones"	},
	{	DMU_BSWAP_UINT64,	TRUE,	"bpobj subobj"		}
};

const dmu_object_byteswap_info_t dmu_ot_byteswap[DMU_BSWAP_NUMFUNCS] = {
	{	byteswap_uint8_array,	"uint8"		},
	{	byteswap_uint16_array,	"uint16"	},
	{	byteswap_uint32_array,	"uint32"	},
	{	byteswap_uint64_array,	"uint64"	},
	{	zap_byteswap,		"zap"		},
	{	dnode_buf_byteswap,	"dnode"		},
	{	dmu_objset_byteswap,	"objset"	},
	{	zfs_znode_byteswap,	"znode"		},
	{	zfs_oldacl_byteswap,	"oldacl"	},
	{	zfs_acl_byteswap,	"acl"		}
};

int
dmu_buf_hold_noread(objset_t *os, uint64_t object, uint64_t offset,
    void *tag, dmu_buf_t **dbp)
{
	dnode_t *dn;
	uint64_t blkid;
	dmu_buf_impl_t *db;
	int err;

	err = dnode_hold(os, object, FTAG, &dn);
	if (err)
		return (err);
	blkid = dbuf_whichblock(dn, 0, offset);
	rw_enter(&dn->dn_struct_rwlock, RW_READER);
	db = dbuf_hold(dn, blkid, tag);
	rw_exit(&dn->dn_struct_rwlock);
	dnode_rele(dn, FTAG);

	if (db == NULL) {
		*dbp = NULL;
		return (SET_ERROR(EIO));
	}

	*dbp = &db->db;
	return (err);
}

int
dmu_buf_hold(objset_t *os, uint64_t object, uint64_t offset,
    void *tag, dmu_buf_t **dbp, int flags)
{
	int err;
	int db_flags = DB_RF_CANFAIL;

	if (flags & DMU_READ_NO_PREFETCH)
		db_flags |= DB_RF_NOPREFETCH;

	err = dmu_buf_hold_noread(os, object, offset, tag, dbp);
	if (err == 0) {
		dmu_buf_impl_t *db = (dmu_buf_impl_t *)(*dbp);
		err = dbuf_read(db, NULL, db_flags);
		if (err != 0) {
			dbuf_rele(db, tag);
			*dbp = NULL;
		}
	}

	return (err);
}

int
dmu_bonus_max(void)
{
	return (DN_MAX_BONUSLEN);
}

int
dmu_set_bonus(dmu_buf_t *db_fake, int newsize, dmu_tx_t *tx)
{
	dmu_buf_impl_t *db = (dmu_buf_impl_t *)db_fake;
	dnode_t *dn;
	int error;

	DB_DNODE_ENTER(db);
	dn = DB_DNODE(db);

	if (dn->dn_bonus != db) {
		error = SET_ERROR(EINVAL);
	} else if (newsize < 0 || newsize > db_fake->db_size) {
		error = SET_ERROR(EINVAL);
	} else {
		dnode_setbonuslen(dn, newsize, tx);
		error = 0;
	}

	DB_DNODE_EXIT(db);
	return (error);
}

int
dmu_set_bonustype(dmu_buf_t *db_fake, dmu_object_type_t type, dmu_tx_t *tx)
{
	dmu_buf_impl_t *db = (dmu_buf_impl_t *)db_fake;
	dnode_t *dn;
	int error;

	DB_DNODE_ENTER(db);
	dn = DB_DNODE(db);

	if (!DMU_OT_IS_VALID(type)) {
		error = SET_ERROR(EINVAL);
	} else if (dn->dn_bonus != db) {
		error = SET_ERROR(EINVAL);
	} else {
		dnode_setbonus_type(dn, type, tx);
		error = 0;
	}

	DB_DNODE_EXIT(db);
	return (error);
}

dmu_object_type_t
dmu_get_bonustype(dmu_buf_t *db_fake)
{
	dmu_buf_impl_t *db = (dmu_buf_impl_t *)db_fake;
	dnode_t *dn;
	dmu_object_type_t type;

	DB_DNODE_ENTER(db);
	dn = DB_DNODE(db);
	type = dn->dn_bonustype;
	DB_DNODE_EXIT(db);

	return (type);
}

int
dmu_rm_spill(objset_t *os, uint64_t object, dmu_tx_t *tx)
{
	dnode_t *dn;
	int error;

	error = dnode_hold(os, object, FTAG, &dn);
	dbuf_rm_spill(dn, tx);
	rw_enter(&dn->dn_struct_rwlock, RW_WRITER);
	dnode_rm_spill(dn, tx);
	rw_exit(&dn->dn_struct_rwlock);
	dnode_rele(dn, FTAG);
	return (error);
}

/*
 * returns ENOENT, EIO, or 0.
 */
int
dmu_bonus_hold(objset_t *os, uint64_t object, void *tag, dmu_buf_t **dbp)
{
	dnode_t *dn;
	dmu_buf_impl_t *db;
	int error;

	error = dnode_hold(os, object, FTAG, &dn);
	if (error)
		return (error);

	rw_enter(&dn->dn_struct_rwlock, RW_READER);
	if (dn->dn_bonus == NULL) {
		rw_exit(&dn->dn_struct_rwlock);
		rw_enter(&dn->dn_struct_rwlock, RW_WRITER);
		if (dn->dn_bonus == NULL)
			dbuf_create_bonus(dn);
	}
	db = dn->dn_bonus;

	/* as long as the bonus buf is held, the dnode will be held */
	if (refcount_add(&db->db_holds, tag) == 1) {
		VERIFY(dnode_add_ref(dn, db));
		atomic_inc_32(&dn->dn_dbufs_count);
	}

	/*
	 * Wait to drop dn_struct_rwlock until after adding the bonus dbuf's
	 * hold and incrementing the dbuf count to ensure that dnode_move() sees
	 * a dnode hold for every dbuf.
	 */
	rw_exit(&dn->dn_struct_rwlock);

	dnode_rele(dn, FTAG);

	VERIFY(0 == dbuf_read(db, NULL, DB_RF_MUST_SUCCEED | DB_RF_NOPREFETCH));

	*dbp = &db->db;
	return (0);
}

/*
 * returns ENOENT, EIO, or 0.
 *
 * This interface will allocate a blank spill dbuf when a spill blk
 * doesn't already exist on the dnode.
 *
 * if you only want to find an already existing spill db, then
 * dmu_spill_hold_existing() should be used.
 */
int
dmu_spill_hold_by_dnode(dnode_t *dn, uint32_t flags, void *tag, dmu_buf_t **dbp)
{
	dmu_buf_impl_t *db = NULL;
	int err;

	if ((flags & DB_RF_HAVESTRUCT) == 0)
		rw_enter(&dn->dn_struct_rwlock, RW_READER);

	db = dbuf_hold(dn, DMU_SPILL_BLKID, tag);

	if ((flags & DB_RF_HAVESTRUCT) == 0)
		rw_exit(&dn->dn_struct_rwlock);

	ASSERT(db != NULL);
	err = dbuf_read(db, NULL, flags);
	if (err == 0)
		*dbp = &db->db;
	else
		dbuf_rele(db, tag);
	return (err);
}

int
dmu_spill_hold_existing(dmu_buf_t *bonus, void *tag, dmu_buf_t **dbp)
{
	dmu_buf_impl_t *db = (dmu_buf_impl_t *)bonus;
	dnode_t *dn;
	int err;

	DB_DNODE_ENTER(db);
	dn = DB_DNODE(db);

	if (spa_version(dn->dn_objset->os_spa) < SPA_VERSION_SA) {
		err = SET_ERROR(EINVAL);
	} else {
		rw_enter(&dn->dn_struct_rwlock, RW_READER);

		if (!dn->dn_have_spill) {
			err = SET_ERROR(ENOENT);
		} else {
			err = dmu_spill_hold_by_dnode(dn,
			    DB_RF_HAVESTRUCT | DB_RF_CANFAIL, tag, dbp);
		}

		rw_exit(&dn->dn_struct_rwlock);
	}

	DB_DNODE_EXIT(db);
	return (err);
}

int
dmu_spill_hold_by_bonus(dmu_buf_t *bonus, void *tag, dmu_buf_t **dbp)
{
	dmu_buf_impl_t *db = (dmu_buf_impl_t *)bonus;
	dnode_t *dn;
	int err;

	DB_DNODE_ENTER(db);
	dn = DB_DNODE(db);
	err = dmu_spill_hold_by_dnode(dn, DB_RF_CANFAIL, tag, dbp);
	DB_DNODE_EXIT(db);

	return (err);
}

/*
 * Note: longer-term, we should modify all of the dmu_buf_*() interfaces
 * to take a held dnode rather than <os, object> -- the lookup is wasteful,
 * and can induce severe lock contention when writing to several files
 * whose dnodes are in the same block.
 */
static int
dmu_buf_hold_array_by_dnode(dnode_t *dn, uint64_t offset, uint64_t length,
    boolean_t read, void *tag, int *numbufsp, dmu_buf_t ***dbpp, uint32_t flags)
{
	dmu_buf_t **dbp;
	uint64_t blkid, nblks, i;
	uint32_t dbuf_flags;
	int err;
	zio_t *zio;

	ASSERT(length <= DMU_MAX_ACCESS);

	/*
	 * Note: We directly notify the prefetch code of this read, so that
	 * we can tell it about the multi-block read.  dbuf_read() only knows
	 * about the one block it is accessing.
	 */
	dbuf_flags = DB_RF_CANFAIL | DB_RF_NEVERWAIT | DB_RF_HAVESTRUCT |
	    DB_RF_NOPREFETCH;

	rw_enter(&dn->dn_struct_rwlock, RW_READER);
	if (dn->dn_datablkshift) {
		int blkshift = dn->dn_datablkshift;
		nblks = (P2ROUNDUP(offset + length, 1ULL << blkshift) -
		    P2ALIGN(offset, 1ULL << blkshift)) >> blkshift;
	} else {
		if (offset + length > dn->dn_datablksz) {
			zfs_panic_recover("zfs: accessing past end of object "
			    "%llx/%llx (size=%u access=%llu+%llu)",
			    (longlong_t)dn->dn_objset->
			    os_dsl_dataset->ds_object,
			    (longlong_t)dn->dn_object, dn->dn_datablksz,
			    (longlong_t)offset, (longlong_t)length);
			rw_exit(&dn->dn_struct_rwlock);
			return (SET_ERROR(EIO));
		}
		nblks = 1;
	}
	dbp = kmem_zalloc(sizeof (dmu_buf_t *) * nblks, KM_SLEEP);

	zio = zio_root(dn->dn_objset->os_spa, NULL, NULL, ZIO_FLAG_CANFAIL);
	blkid = dbuf_whichblock(dn, 0, offset);
	for (i = 0; i < nblks; i++) {
		dmu_buf_impl_t *db = dbuf_hold(dn, blkid + i, tag);
		if (db == NULL) {
			rw_exit(&dn->dn_struct_rwlock);
			dmu_buf_rele_array(dbp, nblks, tag);
			zio_nowait(zio);
			return (SET_ERROR(EIO));
		}

		/* initiate async i/o */
		if (read)
			(void) dbuf_read(db, zio, dbuf_flags);
		dbp[i] = &db->db;
	}

	if ((flags & DMU_READ_NO_PREFETCH) == 0 && read &&
	    length <= zfetch_array_rd_sz) {
		dmu_zfetch(&dn->dn_zfetch, blkid, nblks);
	}
	rw_exit(&dn->dn_struct_rwlock);

	/* wait for async i/o */
	err = zio_wait(zio);
	if (err) {
		dmu_buf_rele_array(dbp, nblks, tag);
		return (err);
	}

	/* wait for other io to complete */
	if (read) {
		for (i = 0; i < nblks; i++) {
			dmu_buf_impl_t *db = (dmu_buf_impl_t *)dbp[i];
			mutex_enter(&db->db_mtx);
			while (db->db_state == DB_READ ||
			    db->db_state == DB_FILL)
				cv_wait(&db->db_changed, &db->db_mtx);
			if (db->db_state == DB_UNCACHED)
				err = SET_ERROR(EIO);
			mutex_exit(&db->db_mtx);
			if (err) {
				dmu_buf_rele_array(dbp, nblks, tag);
				return (err);
			}
		}
	}

	*numbufsp = nblks;
	*dbpp = dbp;
	return (0);
}

static int
dmu_buf_hold_array(objset_t *os, uint64_t object, uint64_t offset,
    uint64_t length, int read, void *tag, int *numbufsp, dmu_buf_t ***dbpp)
{
	dnode_t *dn;
	int err;

	err = dnode_hold(os, object, FTAG, &dn);
	if (err)
		return (err);

	err = dmu_buf_hold_array_by_dnode(dn, offset, length, read, tag,
	    numbufsp, dbpp, DMU_READ_PREFETCH);

	dnode_rele(dn, FTAG);

	return (err);
}

int
dmu_buf_hold_array_by_bonus(dmu_buf_t *db_fake, uint64_t offset,
    uint64_t length, boolean_t read, void *tag, int *numbufsp,
    dmu_buf_t ***dbpp)
{
	dmu_buf_impl_t *db = (dmu_buf_impl_t *)db_fake;
	dnode_t *dn;
	int err;

	DB_DNODE_ENTER(db);
	dn = DB_DNODE(db);
	err = dmu_buf_hold_array_by_dnode(dn, offset, length, read, tag,
	    numbufsp, dbpp, DMU_READ_PREFETCH);
	DB_DNODE_EXIT(db);

	return (err);
}

void
dmu_buf_rele_array(dmu_buf_t **dbp_fake, int numbufs, void *tag)
{
	int i;
	dmu_buf_impl_t **dbp = (dmu_buf_impl_t **)dbp_fake;

	if (numbufs == 0)
		return;

	for (i = 0; i < numbufs; i++) {
		if (dbp[i])
			dbuf_rele(dbp[i], tag);
	}

	kmem_free(dbp, sizeof (dmu_buf_t *) * numbufs);
}

/*
 * Issue prefetch i/os for the given blocks.  If level is greater than 0, the
 * indirect blocks prefeteched will be those that point to the blocks containing
 * the data starting at offset, and continuing to offset + len.
 *
 * Note that if the indirect blocks above the blocks being prefetched are not in
 * cache, they will be asychronously read in.
 */
void
dmu_prefetch(objset_t *os, uint64_t object, int64_t level, uint64_t offset,
    uint64_t len, zio_priority_t pri)
{
	dnode_t *dn;
	uint64_t blkid;
	int nblks, err;

	if (len == 0) {  /* they're interested in the bonus buffer */
		dn = DMU_META_DNODE(os);

		if (object == 0 || object >= DN_MAX_OBJECT)
			return;

		rw_enter(&dn->dn_struct_rwlock, RW_READER);
		blkid = dbuf_whichblock(dn, level,
		    object * sizeof (dnode_phys_t));
		dbuf_prefetch(dn, level, blkid, pri, 0);
		rw_exit(&dn->dn_struct_rwlock);
		return;
	}

	/*
	 * XXX - Note, if the dnode for the requested object is not
	 * already cached, we will do a *synchronous* read in the
	 * dnode_hold() call.  The same is true for any indirects.
	 */
	err = dnode_hold(os, object, FTAG, &dn);
	if (err != 0)
		return;

	rw_enter(&dn->dn_struct_rwlock, RW_READER);
	/*
	 * offset + len - 1 is the last byte we want to prefetch for, and offset
	 * is the first.  Then dbuf_whichblk(dn, level, off + len - 1) is the
	 * last block we want to prefetch, and dbuf_whichblock(dn, level,
	 * offset)  is the first.  Then the number we need to prefetch is the
	 * last - first + 1.
	 */
	if (level > 0 || dn->dn_datablkshift != 0) {
		nblks = dbuf_whichblock(dn, level, offset + len - 1) -
		    dbuf_whichblock(dn, level, offset) + 1;
	} else {
		nblks = (offset < dn->dn_datablksz);
	}

	if (nblks != 0) {
		blkid = dbuf_whichblock(dn, level, offset);
		for (int i = 0; i < nblks; i++)
			dbuf_prefetch(dn, level, blkid + i, pri, 0);
	}

	rw_exit(&dn->dn_struct_rwlock);

	dnode_rele(dn, FTAG);
}

/*
 * Get the next "chunk" of file data to free.  We traverse the file from
 * the end so that the file gets shorter over time (if we crashes in the
 * middle, this will leave us in a better state).  We find allocated file
 * data by simply searching the allocated level 1 indirects.
 *
 * On input, *start should be the first offset that does not need to be
 * freed (e.g. "offset + length").  On return, *start will be the first
 * offset that should be freed.
 */
static int
get_next_chunk(dnode_t *dn, uint64_t *start, uint64_t minimum)
{
	uint64_t maxblks = DMU_MAX_ACCESS >> (dn->dn_indblkshift + 1);
	/* bytes of data covered by a level-1 indirect block */
	uint64_t iblkrange =
	    dn->dn_datablksz * EPB(dn->dn_indblkshift, SPA_BLKPTRSHIFT);

	ASSERT3U(minimum, <=, *start);

	if (*start - minimum <= iblkrange * maxblks) {
		*start = minimum;
		return (0);
	}
	ASSERT(ISP2(iblkrange));

	for (uint64_t blks = 0; *start > minimum && blks < maxblks; blks++) {
		int err;

		/*
		 * dnode_next_offset(BACKWARDS) will find an allocated L1
		 * indirect block at or before the input offset.  We must
		 * decrement *start so that it is at the end of the region
		 * to search.
		 */
		(*start)--;
		err = dnode_next_offset(dn,
		    DNODE_FIND_BACKWARDS, start, 2, 1, 0);

		/* if there are no indirect blocks before start, we are done */
		if (err == ESRCH) {
			*start = minimum;
			break;
		} else if (err != 0) {
			return (err);
		}

		/* set start to the beginning of this L1 indirect */
		*start = P2ALIGN(*start, iblkrange);
	}
	if (*start < minimum)
		*start = minimum;
	return (0);
}

static int
dmu_free_long_range_impl(objset_t *os, dnode_t *dn, uint64_t offset,
    uint64_t length)
{
	uint64_t object_size = (dn->dn_maxblkid + 1) * dn->dn_datablksz;
	int err;

	if (offset >= object_size)
		return (0);

	if (length == DMU_OBJECT_END || offset + length > object_size)
		length = object_size - offset;

	while (length != 0) {
		uint64_t chunk_end, chunk_begin;

		chunk_end = chunk_begin = offset + length;

		/* move chunk_begin backwards to the beginning of this chunk */
		err = get_next_chunk(dn, &chunk_begin, offset);
		if (err)
			return (err);
		ASSERT3U(chunk_begin, >=, offset);
		ASSERT3U(chunk_begin, <=, chunk_end);

		dmu_tx_t *tx = dmu_tx_create(os);
		dmu_tx_hold_free(tx, dn->dn_object,
		    chunk_begin, chunk_end - chunk_begin);

		/*
		 * Mark this transaction as typically resulting in a net
		 * reduction in space used.
		 */
		dmu_tx_mark_netfree(tx);
		err = dmu_tx_assign(tx, TXG_WAIT);
		if (err) {
			dmu_tx_abort(tx);
			return (err);
		}
		dnode_free_range(dn, chunk_begin, chunk_end - chunk_begin, tx);
		dmu_tx_commit(tx);

		length -= chunk_end - chunk_begin;
	}
	return (0);
}

int
dmu_free_long_range(objset_t *os, uint64_t object,
    uint64_t offset, uint64_t length)
{
	dnode_t *dn;
	int err;

	err = dnode_hold(os, object, FTAG, &dn);
	if (err != 0)
		return (err);
	err = dmu_free_long_range_impl(os, dn, offset, length);

	/*
	 * It is important to zero out the maxblkid when freeing the entire
	 * file, so that (a) subsequent calls to dmu_free_long_range_impl()
	 * will take the fast path, and (b) dnode_reallocate() can verify
	 * that the entire file has been freed.
	 */
	if (err == 0 && offset == 0 && length == DMU_OBJECT_END)
		dn->dn_maxblkid = 0;

	dnode_rele(dn, FTAG);
	return (err);
}

int
dmu_free_long_object(objset_t *os, uint64_t object)
{
	dmu_tx_t *tx;
	int err;

	err = dmu_free_long_range(os, object, 0, DMU_OBJECT_END);
	if (err != 0)
		return (err);

	tx = dmu_tx_create(os);
	dmu_tx_hold_bonus(tx, object);
	dmu_tx_hold_free(tx, object, 0, DMU_OBJECT_END);
	dmu_tx_mark_netfree(tx);
	err = dmu_tx_assign(tx, TXG_WAIT);
	if (err == 0) {
		err = dmu_object_free(os, object, tx);
		dmu_tx_commit(tx);
	} else {
		dmu_tx_abort(tx);
	}

	return (err);
}

int
dmu_free_range(objset_t *os, uint64_t object, uint64_t offset,
    uint64_t size, dmu_tx_t *tx)
{
	dnode_t *dn;
	int err = dnode_hold(os, object, FTAG, &dn);
	if (err)
		return (err);
	ASSERT(offset < UINT64_MAX);
	ASSERT(size == -1ULL || size <= UINT64_MAX - offset);
	dnode_free_range(dn, offset, size, tx);
	dnode_rele(dn, FTAG);
	return (0);
}

int
dmu_read(objset_t *os, uint64_t object, uint64_t offset, uint64_t size,
    void *buf, uint32_t flags)
{
	dnode_t *dn;
	dmu_buf_t **dbp;
	int numbufs, err;

	err = dnode_hold(os, object, FTAG, &dn);
	if (err)
		return (err);

	/*
	 * Deal with odd block sizes, where there can't be data past the first
	 * block.  If we ever do the tail block optimization, we will need to
	 * handle that here as well.
	 */
	if (dn->dn_maxblkid == 0) {
		int newsz = offset > dn->dn_datablksz ? 0 :
		    MIN(size, dn->dn_datablksz - offset);
		bzero((char *)buf + newsz, size - newsz);
		size = newsz;
	}

	while (size > 0) {
		uint64_t mylen = MIN(size, DMU_MAX_ACCESS / 2);
		int i;

		/*
		 * NB: we could do this block-at-a-time, but it's nice
		 * to be reading in parallel.
		 */
		err = dmu_buf_hold_array_by_dnode(dn, offset, mylen,
		    TRUE, FTAG, &numbufs, &dbp, flags);
		if (err)
			break;

		for (i = 0; i < numbufs; i++) {
			int tocpy;
			int bufoff;
			dmu_buf_t *db = dbp[i];

			ASSERT(size > 0);

			bufoff = offset - db->db_offset;
			tocpy = (int)MIN(db->db_size - bufoff, size);

			bcopy((char *)db->db_data + bufoff, buf, tocpy);

			offset += tocpy;
			size -= tocpy;
			buf = (char *)buf + tocpy;
		}
		dmu_buf_rele_array(dbp, numbufs, FTAG);
	}
	dnode_rele(dn, FTAG);
	return (err);
}

void
dmu_write(objset_t *os, uint64_t object, uint64_t offset, uint64_t size,
    const void *buf, dmu_tx_t *tx)
{
	dmu_buf_t **dbp;
	int numbufs, i;

	if (size == 0)
		return;

	VERIFY0(dmu_buf_hold_array(os, object, offset, size,
	    FALSE, FTAG, &numbufs, &dbp));

	for (i = 0; i < numbufs; i++) {
		int tocpy;
		int bufoff;
		dmu_buf_t *db = dbp[i];

		ASSERT(size > 0);

		bufoff = offset - db->db_offset;
		tocpy = (int)MIN(db->db_size - bufoff, size);

		ASSERT(i == 0 || i == numbufs-1 || tocpy == db->db_size);

		if (tocpy == db->db_size)
			dmu_buf_will_fill(db, tx);
		else
			dmu_buf_will_dirty(db, tx);

		bcopy(buf, (char *)db->db_data + bufoff, tocpy);

		if (tocpy == db->db_size)
			dmu_buf_fill_done(db, tx);

		offset += tocpy;
		size -= tocpy;
		buf = (char *)buf + tocpy;
	}
	dmu_buf_rele_array(dbp, numbufs, FTAG);
}

static int
dmu_object_remap_one_indirect(objset_t *os, dnode_t *dn,
    uint64_t last_removal_txg, uint64_t offset)
{
	uint64_t l1blkid = dbuf_whichblock(dn, 1, offset);
	int err = 0;

	rw_enter(&dn->dn_struct_rwlock, RW_READER);
	dmu_buf_impl_t *dbuf = dbuf_hold_level(dn, 1, l1blkid, FTAG);
	ASSERT3P(dbuf, !=, NULL);

	/*
	 * If the block hasn't been written yet, this default will ensure
	 * we don't try to remap it.
	 */
	uint64_t birth = UINT64_MAX;
	ASSERT3U(last_removal_txg, !=, UINT64_MAX);
	if (dbuf->db_blkptr != NULL)
		birth = dbuf->db_blkptr->blk_birth;
	rw_exit(&dn->dn_struct_rwlock);

	/*
	 * If this L1 was already written after the last removal, then we've
	 * already tried to remap it.
	 */
	if (birth <= last_removal_txg &&
	    dbuf_read(dbuf, NULL, DB_RF_MUST_SUCCEED) == 0 &&
	    dbuf_can_remap(dbuf)) {
		dmu_tx_t *tx = dmu_tx_create(os);
		dmu_tx_hold_remap_l1indirect(tx, dn->dn_object, offset);
		err = dmu_tx_assign(tx, TXG_WAIT);
		if (err == 0) {
			(void) dbuf_dirty(dbuf, tx);
			dmu_tx_commit(tx);
		} else {
			dmu_tx_abort(tx);
		}
	}

	dbuf_rele(dbuf, FTAG);

	return (err);
}

/*
 * Remap all blockpointers in the object, if possible, so that they reference
 * only concrete vdevs.
 *
 * To do this, iterate over the L0 blockpointers and remap any that reference
 * an indirect vdev. Note that we only examine L0 blockpointers; since we
 * cannot guarantee that we can remap all blockpointer anyways (due to split
 * blocks), we do not want to make the code unnecessarily complicated to
 * catch the unlikely case that there is an L1 block on an indirect vdev that
 * contains no indirect blockpointers.
 */
int
dmu_object_remap_indirects(objset_t *os, uint64_t object,
    uint64_t last_removal_txg)
{
	uint64_t offset, l1span;
	int err;
	dnode_t *dn;

	err = dnode_hold(os, object, FTAG, &dn);
	if (err != 0) {
		return (err);
	}

	if (dn->dn_nlevels <= 1) {
		if (issig(JUSTLOOKING) && issig(FORREAL)) {
			err = SET_ERROR(EINTR);
		}

		/*
		 * If the dnode has no indirect blocks, we cannot dirty them.
		 * We still want to remap the blkptr(s) in the dnode if
		 * appropriate, so mark it as dirty.
		 */
		if (err == 0 && dnode_needs_remap(dn)) {
			dmu_tx_t *tx = dmu_tx_create(os);
			dmu_tx_hold_bonus(tx, dn->dn_object);
			if ((err = dmu_tx_assign(tx, TXG_WAIT)) == 0) {
				dnode_setdirty(dn, tx);
				dmu_tx_commit(tx);
			} else {
				dmu_tx_abort(tx);
			}
		}

		dnode_rele(dn, FTAG);
		return (err);
	}

	offset = 0;
	l1span = 1ULL << (dn->dn_indblkshift - SPA_BLKPTRSHIFT +
	    dn->dn_datablkshift);
	/*
	 * Find the next L1 indirect that is not a hole.
	 */
	while (dnode_next_offset(dn, 0, &offset, 2, 1, 0) == 0) {
		if (issig(JUSTLOOKING) && issig(FORREAL)) {
			err = SET_ERROR(EINTR);
			break;
		}
		if ((err = dmu_object_remap_one_indirect(os, dn,
		    last_removal_txg, offset)) != 0) {
			break;
		}
		offset += l1span;
	}

	dnode_rele(dn, FTAG);
	return (err);
}

void
dmu_prealloc(objset_t *os, uint64_t object, uint64_t offset, uint64_t size,
    dmu_tx_t *tx)
{
	dmu_buf_t **dbp;
	int numbufs, i;

	if (size == 0)
		return;

	VERIFY(0 == dmu_buf_hold_array(os, object, offset, size,
	    FALSE, FTAG, &numbufs, &dbp));

	for (i = 0; i < numbufs; i++) {
		dmu_buf_t *db = dbp[i];

		dmu_buf_will_not_fill(db, tx);
	}
	dmu_buf_rele_array(dbp, numbufs, FTAG);
}

void
dmu_write_embedded(objset_t *os, uint64_t object, uint64_t offset,
    void *data, uint8_t etype, uint8_t comp, int uncompressed_size,
    int compressed_size, int byteorder, dmu_tx_t *tx)
{
	dmu_buf_t *db;

	ASSERT3U(etype, <, NUM_BP_EMBEDDED_TYPES);
	ASSERT3U(comp, <, ZIO_COMPRESS_FUNCTIONS);
	VERIFY0(dmu_buf_hold_noread(os, object, offset,
	    FTAG, &db));

	dmu_buf_write_embedded(db,
	    data, (bp_embedded_type_t)etype, (enum zio_compress)comp,
	    uncompressed_size, compressed_size, byteorder, tx);

	dmu_buf_rele(db, FTAG);
}

/*
 * DMU support for xuio
 */
kstat_t *xuio_ksp = NULL;

int
dmu_xuio_init(xuio_t *xuio, int nblk)
{
	dmu_xuio_t *priv;
	uio_t *uio = &xuio->xu_uio;

	uio->uio_iovcnt = nblk;
	uio->uio_iov = kmem_zalloc(nblk * sizeof (iovec_t), KM_SLEEP);

	priv = kmem_zalloc(sizeof (dmu_xuio_t), KM_SLEEP);
	priv->cnt = nblk;
	priv->bufs = kmem_zalloc(nblk * sizeof (arc_buf_t *), KM_SLEEP);
	priv->iovp = uio->uio_iov;
	XUIO_XUZC_PRIV(xuio) = priv;

	if (XUIO_XUZC_RW(xuio) == UIO_READ)
		XUIOSTAT_INCR(xuiostat_onloan_rbuf, nblk);
	else
		XUIOSTAT_INCR(xuiostat_onloan_wbuf, nblk);

	return (0);
}

void
dmu_xuio_fini(xuio_t *xuio)
{
	dmu_xuio_t *priv = XUIO_XUZC_PRIV(xuio);
	int nblk = priv->cnt;

	kmem_free(priv->iovp, nblk * sizeof (iovec_t));
	kmem_free(priv->bufs, nblk * sizeof (arc_buf_t *));
	kmem_free(priv, sizeof (dmu_xuio_t));

	if (XUIO_XUZC_RW(xuio) == UIO_READ)
		XUIOSTAT_INCR(xuiostat_onloan_rbuf, -nblk);
	else
		XUIOSTAT_INCR(xuiostat_onloan_wbuf, -nblk);
}

/*
 * Initialize iov[priv->next] and priv->bufs[priv->next] with { off, n, abuf }
 * and increase priv->next by 1.
 */
int
dmu_xuio_add(xuio_t *xuio, arc_buf_t *abuf, offset_t off, size_t n)
{
	struct iovec *iov;
	uio_t *uio = &xuio->xu_uio;
	dmu_xuio_t *priv = XUIO_XUZC_PRIV(xuio);
	int i = priv->next++;

	ASSERT(i < priv->cnt);
	ASSERT(off + n <= arc_buf_lsize(abuf));
	iov = uio->uio_iov + i;
	iov->iov_base = (char *)abuf->b_data + off;
	iov->iov_len = n;
	priv->bufs[i] = abuf;
	return (0);
}

int
dmu_xuio_cnt(xuio_t *xuio)
{
	dmu_xuio_t *priv = XUIO_XUZC_PRIV(xuio);
	return (priv->cnt);
}

arc_buf_t *
dmu_xuio_arcbuf(xuio_t *xuio, int i)
{
	dmu_xuio_t *priv = XUIO_XUZC_PRIV(xuio);

	ASSERT(i < priv->cnt);
	return (priv->bufs[i]);
}

void
dmu_xuio_clear(xuio_t *xuio, int i)
{
	dmu_xuio_t *priv = XUIO_XUZC_PRIV(xuio);

	ASSERT(i < priv->cnt);
	priv->bufs[i] = NULL;
}

static void
xuio_stat_init(void)
{
	xuio_ksp = kstat_create("zfs", 0, "xuio_stats", "misc",
	    KSTAT_TYPE_NAMED, sizeof (xuio_stats) / sizeof (kstat_named_t),
	    KSTAT_FLAG_VIRTUAL);
	if (xuio_ksp != NULL) {
		xuio_ksp->ks_data = &xuio_stats;
		kstat_install(xuio_ksp);
	}
}

static void
xuio_stat_fini(void)
{
	if (xuio_ksp != NULL) {
		kstat_delete(xuio_ksp);
		xuio_ksp = NULL;
	}
}

void
xuio_stat_wbuf_copied()
{
	XUIOSTAT_BUMP(xuiostat_wbuf_copied);
}

void
xuio_stat_wbuf_nocopy()
{
	XUIOSTAT_BUMP(xuiostat_wbuf_nocopy);
}

#ifdef _KERNEL
static int
dmu_read_uio_dnode(dnode_t *dn, uio_t *uio, uint64_t size)
{
	dmu_buf_t **dbp;
	int numbufs, i, err;
	xuio_t *xuio = NULL;

	/*
	 * NB: we could do this block-at-a-time, but it's nice
	 * to be reading in parallel.
	 */
	err = dmu_buf_hold_array_by_dnode(dn, uio->uio_loffset, size,
	    TRUE, FTAG, &numbufs, &dbp, 0);
	if (err)
		return (err);

	if (uio->uio_extflg == UIO_XUIO)
		xuio = (xuio_t *)uio;

	for (i = 0; i < numbufs; i++) {
		int tocpy;
		int bufoff;
		dmu_buf_t *db = dbp[i];

		ASSERT(size > 0);

		bufoff = uio->uio_loffset - db->db_offset;
		tocpy = (int)MIN(db->db_size - bufoff, size);

		if (xuio) {
			dmu_buf_impl_t *dbi = (dmu_buf_impl_t *)db;
			arc_buf_t *dbuf_abuf = dbi->db_buf;
			arc_buf_t *abuf = dbuf_loan_arcbuf(dbi);
			err = dmu_xuio_add(xuio, abuf, bufoff, tocpy);
			if (!err) {
				uio->uio_resid -= tocpy;
				uio->uio_loffset += tocpy;
			}

			if (abuf == dbuf_abuf)
				XUIOSTAT_BUMP(xuiostat_rbuf_nocopy);
			else
				XUIOSTAT_BUMP(xuiostat_rbuf_copied);
		} else {
			err = uiomove((char *)db->db_data + bufoff, tocpy,
			    UIO_READ, uio);
		}
		if (err)
			break;

		size -= tocpy;
	}
	dmu_buf_rele_array(dbp, numbufs, FTAG);

	return (err);
}

/*
 * Read 'size' bytes into the uio buffer.
 * From object zdb->db_object.
 * Starting at offset uio->uio_loffset.
 *
 * If the caller already has a dbuf in the target object
 * (e.g. its bonus buffer), this routine is faster than dmu_read_uio(),
 * because we don't have to find the dnode_t for the object.
 */
int
dmu_read_uio_dbuf(dmu_buf_t *zdb, uio_t *uio, uint64_t size)
{
	dmu_buf_impl_t *db = (dmu_buf_impl_t *)zdb;
	dnode_t *dn;
	int err;

	if (size == 0)
		return (0);

	DB_DNODE_ENTER(db);
	dn = DB_DNODE(db);
	err = dmu_read_uio_dnode(dn, uio, size);
	DB_DNODE_EXIT(db);

	return (err);
}

/*
 * Read 'size' bytes into the uio buffer.
 * From the specified object
 * Starting at offset uio->uio_loffset.
 */
int
dmu_read_uio(objset_t *os, uint64_t object, uio_t *uio, uint64_t size)
{
	dnode_t *dn;
	int err;

	if (size == 0)
		return (0);

	err = dnode_hold(os, object, FTAG, &dn);
	if (err)
		return (err);

	err = dmu_read_uio_dnode(dn, uio, size);

	dnode_rele(dn, FTAG);

	return (err);
}

static int
dmu_write_uio_dnode(dnode_t *dn, uio_t *uio, uint64_t size, dmu_tx_t *tx)
{
	dmu_buf_t **dbp;
	int numbufs;
	int err = 0;
	int i;

	err = dmu_buf_hold_array_by_dnode(dn, uio->uio_loffset, size,
	    FALSE, FTAG, &numbufs, &dbp, DMU_READ_PREFETCH);
	if (err)
		return (err);

	for (i = 0; i < numbufs; i++) {
		int tocpy;
		int bufoff;
		dmu_buf_t *db = dbp[i];

		ASSERT(size > 0);

		bufoff = uio->uio_loffset - db->db_offset;
		tocpy = (int)MIN(db->db_size - bufoff, size);

		ASSERT(i == 0 || i == numbufs-1 || tocpy == db->db_size);

		if (tocpy == db->db_size)
			dmu_buf_will_fill(db, tx);
		else
			dmu_buf_will_dirty(db, tx);

		/*
		 * XXX uiomove could block forever (eg. nfs-backed
		 * pages).  There needs to be a uiolockdown() function
		 * to lock the pages in memory, so that uiomove won't
		 * block.
		 */
		err = uiomove((char *)db->db_data + bufoff, tocpy,
		    UIO_WRITE, uio);

		if (tocpy == db->db_size)
			dmu_buf_fill_done(db, tx);

		if (err)
			break;

		size -= tocpy;
	}

	dmu_buf_rele_array(dbp, numbufs, FTAG);
	return (err);
}

/*
 * Write 'size' bytes from the uio buffer.
 * To object zdb->db_object.
 * Starting at offset uio->uio_loffset.
 *
 * If the caller already has a dbuf in the target object
 * (e.g. its bonus buffer), this routine is faster than dmu_write_uio(),
 * because we don't have to find the dnode_t for the object.
 */
int
dmu_write_uio_dbuf(dmu_buf_t *zdb, uio_t *uio, uint64_t size,
    dmu_tx_t *tx)
{
	dmu_buf_impl_t *db = (dmu_buf_impl_t *)zdb;
	dnode_t *dn;
	int err;

	if (size == 0)
		return (0);

	DB_DNODE_ENTER(db);
	dn = DB_DNODE(db);
	err = dmu_write_uio_dnode(dn, uio, size, tx);
	DB_DNODE_EXIT(db);

	return (err);
}

/*
 * Write 'size' bytes from the uio buffer.
 * To the specified object.
 * Starting at offset uio->uio_loffset.
 */
int
dmu_write_uio(objset_t *os, uint64_t object, uio_t *uio, uint64_t size,
    dmu_tx_t *tx)
{
	dnode_t *dn;
	int err;

	if (size == 0)
		return (0);

	err = dnode_hold(os, object, FTAG, &dn);
	if (err)
		return (err);

	err = dmu_write_uio_dnode(dn, uio, size, tx);

	dnode_rele(dn, FTAG);

	return (err);
}

int
dmu_write_pages(objset_t *os, uint64_t object, uint64_t offset, uint64_t size,
    page_t *pp, dmu_tx_t *tx)
{
	dmu_buf_t **dbp;
	int numbufs, i;
	int err;

	if (size == 0)
		return (0);

	err = dmu_buf_hold_array(os, object, offset, size,
	    FALSE, FTAG, &numbufs, &dbp);
	if (err)
		return (err);

	for (i = 0; i < numbufs; i++) {
		int tocpy, copied, thiscpy;
		int bufoff;
		dmu_buf_t *db = dbp[i];
		caddr_t va;

		ASSERT(size > 0);
		ASSERT3U(db->db_size, >=, PAGESIZE);

		bufoff = offset - db->db_offset;
		tocpy = (int)MIN(db->db_size - bufoff, size);

		ASSERT(i == 0 || i == numbufs-1 || tocpy == db->db_size);

		if (tocpy == db->db_size)
			dmu_buf_will_fill(db, tx);
		else
			dmu_buf_will_dirty(db, tx);

		for (copied = 0; copied < tocpy; copied += PAGESIZE) {
			ASSERT3U(pp->p_offset, ==, db->db_offset + bufoff);
			thiscpy = MIN(PAGESIZE, tocpy - copied);
			va = zfs_map_page(pp, S_READ);
			bcopy(va, (char *)db->db_data + bufoff, thiscpy);
			zfs_unmap_page(pp, va);
			pp = pp->p_next;
			bufoff += PAGESIZE;
		}

		if (tocpy == db->db_size)
			dmu_buf_fill_done(db, tx);

		offset += tocpy;
		size -= tocpy;
	}
	dmu_buf_rele_array(dbp, numbufs, FTAG);
	return (err);
}
#endif

/*
 * Allocate a loaned anonymous arc buffer.
 */
arc_buf_t *
dmu_request_arcbuf(dmu_buf_t *handle, int size)
{
	dmu_buf_impl_t *db = (dmu_buf_impl_t *)handle;

	return (arc_loan_buf(db->db_objset->os_spa, B_FALSE, size));
}

/*
 * Free a loaned arc buffer.
 */
void
dmu_return_arcbuf(arc_buf_t *buf)
{
	arc_return_buf(buf, FTAG);
	arc_buf_destroy(buf, FTAG);
}

/*
 * When possible directly assign passed loaned arc buffer to a dbuf.
 * If this is not possible copy the contents of passed arc buf via
 * dmu_write().
 */
void
dmu_assign_arcbuf(dmu_buf_t *handle, uint64_t offset, arc_buf_t *buf,
    dmu_tx_t *tx)
{
	dmu_buf_impl_t *dbuf = (dmu_buf_impl_t *)handle;
	dnode_t *dn;
	dmu_buf_impl_t *db;
	uint32_t blksz = (uint32_t)arc_buf_lsize(buf);
	uint64_t blkid;

	DB_DNODE_ENTER(dbuf);
	dn = DB_DNODE(dbuf);
	rw_enter(&dn->dn_struct_rwlock, RW_READER);
	blkid = dbuf_whichblock(dn, 0, offset);
	VERIFY((db = dbuf_hold(dn, blkid, FTAG)) != NULL);
	rw_exit(&dn->dn_struct_rwlock);
	DB_DNODE_EXIT(dbuf);

	/*
	 * We can only assign if the offset is aligned, the arc buf is the
	 * same size as the dbuf, and the dbuf is not metadata.
	 */
	if (offset == db->db.db_offset && blksz == db->db.db_size) {
		dbuf_assign_arcbuf(db, buf, tx);
		dbuf_rele(db, FTAG);
	} else {
		objset_t *os;
		uint64_t object;

		/* compressed bufs must always be assignable to their dbuf */
		ASSERT3U(arc_get_compression(buf), ==, ZIO_COMPRESS_OFF);
		ASSERT(!(buf->b_prop_flags & ARC_BUF_FLAG_COMPRESSED));

		DB_DNODE_ENTER(dbuf);
		dn = DB_DNODE(dbuf);
		os = dn->dn_objset;
		object = dn->dn_object;
		DB_DNODE_EXIT(dbuf);

		dbuf_rele(db, FTAG);
		dmu_write(os, object, offset, blksz, buf->b_data, tx);
		dmu_return_arcbuf(buf);
		XUIOSTAT_BUMP(xuiostat_wbuf_copied);
	}
}

typedef struct {
	dbuf_dirty_record_t	*dsa_dr;
	dmu_sync_cb_t		*dsa_done;
	zgd_t			*dsa_zgd;
	dmu_tx_t		*dsa_tx;
} dmu_sync_arg_t;

/* ARGSUSED */
static void
dmu_sync_ready(zio_t *zio, arc_buf_t *buf, void *varg)
{
	dmu_sync_arg_t *dsa = varg;
	dmu_buf_t *db = dsa->dsa_zgd->zgd_db;
	blkptr_t *bp = zio->io_bp;

	if (zio->io_error == 0) {
		if (BP_IS_HOLE(bp)) {
			/*
			 * A block of zeros may compress to a hole, but the
			 * block size still needs to be known for replay.
			 */
			BP_SET_LSIZE(bp, db->db_size);
		} else if (!BP_IS_EMBEDDED(bp)) {
			ASSERT(BP_GET_LEVEL(bp) == 0);
			bp->blk_fill = 1;
		}
	}
}

static void
dmu_sync_late_arrival_ready(zio_t *zio)
{
	dmu_sync_ready(zio, NULL, zio->io_private);
}

/* ARGSUSED */
static void
dmu_sync_done(zio_t *zio, arc_buf_t *buf, void *varg)
{
	dmu_sync_arg_t *dsa = varg;
	dbuf_dirty_record_t *dr = dsa->dsa_dr;
	dmu_buf_impl_t *db = dr->dr_dbuf;

	mutex_enter(&db->db_mtx);
	ASSERT(dr->dt.dl.dr_override_state == DR_IN_DMU_SYNC);
	if (zio->io_error == 0) {
		dr->dt.dl.dr_nopwrite = !!(zio->io_flags & ZIO_FLAG_NOPWRITE);
		if (dr->dt.dl.dr_nopwrite) {
			blkptr_t *bp = zio->io_bp;
			blkptr_t *bp_orig = &zio->io_bp_orig;
			uint8_t chksum = BP_GET_CHECKSUM(bp_orig);

			ASSERT(BP_EQUAL(bp, bp_orig));
			ASSERT(zio->io_prop.zp_compress != ZIO_COMPRESS_OFF);
			ASSERT(zio_checksum_table[chksum].ci_flags &
			    ZCHECKSUM_FLAG_NOPWRITE);
		}
		dr->dt.dl.dr_overridden_by = *zio->io_bp;
		dr->dt.dl.dr_override_state = DR_OVERRIDDEN;
		dr->dt.dl.dr_copies = zio->io_prop.zp_copies;

		/*
		 * Old style holes are filled with all zeros, whereas
		 * new-style holes maintain their lsize, type, level,
		 * and birth time (see zio_write_compress). While we
		 * need to reset the BP_SET_LSIZE() call that happened
		 * in dmu_sync_ready for old style holes, we do *not*
		 * want to wipe out the information contained in new
		 * style holes. Thus, only zero out the block pointer if
		 * it's an old style hole.
		 */
		if (BP_IS_HOLE(&dr->dt.dl.dr_overridden_by) &&
		    dr->dt.dl.dr_overridden_by.blk_birth == 0)
			BP_ZERO(&dr->dt.dl.dr_overridden_by);
	} else {
		dr->dt.dl.dr_override_state = DR_NOT_OVERRIDDEN;
	}
	cv_broadcast(&db->db_changed);
	mutex_exit(&db->db_mtx);

	dsa->dsa_done(dsa->dsa_zgd, zio->io_error);

	kmem_free(dsa, sizeof (*dsa));
}

static void
dmu_sync_late_arrival_done(zio_t *zio)
{
	blkptr_t *bp = zio->io_bp;
	dmu_sync_arg_t *dsa = zio->io_private;
	blkptr_t *bp_orig = &zio->io_bp_orig;

	if (zio->io_error == 0 && !BP_IS_HOLE(bp)) {
		/*
		 * If we didn't allocate a new block (i.e. ZIO_FLAG_NOPWRITE)
		 * then there is nothing to do here. Otherwise, free the
		 * newly allocated block in this txg.
		 */
		if (zio->io_flags & ZIO_FLAG_NOPWRITE) {
			ASSERT(BP_EQUAL(bp, bp_orig));
		} else {
			ASSERT(BP_IS_HOLE(bp_orig) || !BP_EQUAL(bp, bp_orig));
			ASSERT(zio->io_bp->blk_birth == zio->io_txg);
			ASSERT(zio->io_txg > spa_syncing_txg(zio->io_spa));
			zio_free(zio->io_spa, zio->io_txg, zio->io_bp);
		}
	}

	dmu_tx_commit(dsa->dsa_tx);

	dsa->dsa_done(dsa->dsa_zgd, zio->io_error);

	kmem_free(dsa, sizeof (*dsa));
}

static int
dmu_sync_late_arrival(zio_t *pio, objset_t *os, dmu_sync_cb_t *done, zgd_t *zgd,
    zio_prop_t *zp, zbookmark_phys_t *zb)
{
	dmu_sync_arg_t *dsa;
	dmu_tx_t *tx;

	tx = dmu_tx_create(os);
	dmu_tx_hold_space(tx, zgd->zgd_db->db_size);
	if (dmu_tx_assign(tx, TXG_WAIT) != 0) {
		dmu_tx_abort(tx);
		/* Make zl_get_data do txg_waited_synced() */
		return (SET_ERROR(EIO));
	}

	dsa = kmem_alloc(sizeof (dmu_sync_arg_t), KM_SLEEP);
	dsa->dsa_dr = NULL;
	dsa->dsa_done = done;
	dsa->dsa_zgd = zgd;
	dsa->dsa_tx = tx;

	zio_nowait(zio_write(pio, os->os_spa, dmu_tx_get_txg(tx), zgd->zgd_bp,
	    zgd->zgd_db->db_data, zgd->zgd_db->db_size, zgd->zgd_db->db_size,
	    zp, dmu_sync_late_arrival_ready, NULL, dmu_sync_late_arrival_done,
	    dsa, ZIO_PRIORITY_SYNC_WRITE, ZIO_FLAG_CANFAIL, zb));

	return (0);
}

/*
 * Intent log support: sync the block associated with db to disk.
 * N.B. and XXX: the caller is responsible for making sure that the
 * data isn't changing while dmu_sync() is writing it.
 *
 * Return values:
 *
 *	EEXIST: this txg has already been synced, so there's nothing to do.
 *		The caller should not log the write.
 *
 *	ENOENT: the block was dbuf_free_range()'d, so there's nothing to do.
 *		The caller should not log the write.
 *
 *	EALREADY: this block is already in the process of being synced.
 *		The caller should track its progress (somehow).
 *
 *	EIO: could not do the I/O.
 *		The caller should do a txg_wait_synced().
 *
 *	0: the I/O has been initiated.
 *		The caller should log this blkptr in the done callback.
 *		It is possible that the I/O will fail, in which case
 *		the error will be reported to the done callback and
 *		propagated to pio from zio_done().
 */
int
dmu_sync(zio_t *pio, uint64_t txg, dmu_sync_cb_t *done, zgd_t *zgd)
{
	blkptr_t *bp = zgd->zgd_bp;
	dmu_buf_impl_t *db = (dmu_buf_impl_t *)zgd->zgd_db;
	objset_t *os = db->db_objset;
	dsl_dataset_t *ds = os->os_dsl_dataset;
	dbuf_dirty_record_t *dr;
	dmu_sync_arg_t *dsa;
	zbookmark_phys_t zb;
	zio_prop_t zp;
	dnode_t *dn;

	ASSERT(pio != NULL);
	ASSERT(txg != 0);

	SET_BOOKMARK(&zb, ds->ds_object,
	    db->db.db_object, db->db_level, db->db_blkid);

	DB_DNODE_ENTER(db);
	dn = DB_DNODE(db);
	dmu_write_policy(os, dn, db->db_level, WP_DMU_SYNC,
	    ZIO_COMPRESS_INHERIT, &zp);
	DB_DNODE_EXIT(db);

	/*
	 * If we're frozen (running ziltest), we always need to generate a bp.
	 */
	if (txg > spa_freeze_txg(os->os_spa))
		return (dmu_sync_late_arrival(pio, os, done, zgd, &zp, &zb));

	/*
	 * Grabbing db_mtx now provides a barrier between dbuf_sync_leaf()
	 * and us.  If we determine that this txg is not yet syncing,
	 * but it begins to sync a moment later, that's OK because the
	 * sync thread will block in dbuf_sync_leaf() until we drop db_mtx.
	 */
	mutex_enter(&db->db_mtx);

	if (txg <= spa_last_synced_txg(os->os_spa)) {
		/*
		 * This txg has already synced.  There's nothing to do.
		 */
		mutex_exit(&db->db_mtx);
		return (SET_ERROR(EEXIST));
	}

	if (txg <= spa_syncing_txg(os->os_spa)) {
		/*
		 * This txg is currently syncing, so we can't mess with
		 * the dirty record anymore; just write a new log block.
		 */
		mutex_exit(&db->db_mtx);
		return (dmu_sync_late_arrival(pio, os, done, zgd, &zp, &zb));
	}

	dr = db->db_last_dirty;
	while (dr && dr->dr_txg != txg)
		dr = dr->dr_next;

	if (dr == NULL) {
		/*
		 * There's no dr for this dbuf, so it must have been freed.
		 * There's no need to log writes to freed blocks, so we're done.
		 */
		mutex_exit(&db->db_mtx);
		return (SET_ERROR(ENOENT));
	}

	ASSERT(dr->dr_next == NULL || dr->dr_next->dr_txg < txg);

	/*
	 * Assume the on-disk data is X, the current syncing data (in
	 * txg - 1) is Y, and the current in-memory data is Z (currently
	 * in dmu_sync).
	 *
	 * We usually want to perform a nopwrite if X and Z are the
	 * same.  However, if Y is different (i.e. the BP is going to
	 * change before this write takes effect), then a nopwrite will
	 * be incorrect - we would override with X, which could have
	 * been freed when Y was written.
	 *
	 * (Note that this is not a concern when we are nop-writing from
	 * syncing context, because X and Y must be identical, because
	 * all previous txgs have been synced.)
	 *
	 * Therefore, we disable nopwrite if the current BP could change
	 * before this TXG.  There are two ways it could change: by
	 * being dirty (dr_next is non-NULL), or by being freed
	 * (dnode_block_freed()).  This behavior is verified by
	 * zio_done(), which VERIFYs that the override BP is identical
	 * to the on-disk BP.
	 */
	DB_DNODE_ENTER(db);
	dn = DB_DNODE(db);
	if (dr->dr_next != NULL || dnode_block_freed(dn, db->db_blkid))
		zp.zp_nopwrite = B_FALSE;
	DB_DNODE_EXIT(db);

	ASSERT(dr->dr_txg == txg);
	if (dr->dt.dl.dr_override_state == DR_IN_DMU_SYNC ||
	    dr->dt.dl.dr_override_state == DR_OVERRIDDEN) {
		/*
		 * We have already issued a sync write for this buffer,
		 * or this buffer has already been synced.  It could not
		 * have been dirtied since, or we would have cleared the state.
		 */
		mutex_exit(&db->db_mtx);
		return (SET_ERROR(EALREADY));
	}

	ASSERT(dr->dt.dl.dr_override_state == DR_NOT_OVERRIDDEN);
	dr->dt.dl.dr_override_state = DR_IN_DMU_SYNC;
	mutex_exit(&db->db_mtx);

	dsa = kmem_alloc(sizeof (dmu_sync_arg_t), KM_SLEEP);
	dsa->dsa_dr = dr;
	dsa->dsa_done = done;
	dsa->dsa_zgd = zgd;
	dsa->dsa_tx = NULL;

	zio_nowait(arc_write(pio, os->os_spa, txg,
	    bp, dr->dt.dl.dr_data, DBUF_IS_L2CACHEABLE(db),
	    &zp, dmu_sync_ready, NULL, dmu_sync_done, dsa,
	    ZIO_PRIORITY_SYNC_WRITE, ZIO_FLAG_CANFAIL, &zb));

	return (0);
}

int
dmu_object_set_blocksize(objset_t *os, uint64_t object, uint64_t size, int ibs,
    dmu_tx_t *tx)
{
	dnode_t *dn;
	int err;

	err = dnode_hold(os, object, FTAG, &dn);
	if (err)
		return (err);
	err = dnode_set_blksz(dn, size, ibs, tx);
	dnode_rele(dn, FTAG);
	return (err);
}

void
dmu_object_set_checksum(objset_t *os, uint64_t object, uint8_t checksum,
    dmu_tx_t *tx)
{
	dnode_t *dn;

	/*
	 * Send streams include each object's checksum function.  This
	 * check ensures that the receiving system can understand the
	 * checksum function transmitted.
	 */
	ASSERT3U(checksum, <, ZIO_CHECKSUM_LEGACY_FUNCTIONS);

	VERIFY0(dnode_hold(os, object, FTAG, &dn));
	ASSERT3U(checksum, <, ZIO_CHECKSUM_FUNCTIONS);
	dn->dn_checksum = checksum;
	dnode_setdirty(dn, tx);
	dnode_rele(dn, FTAG);
}

void
dmu_object_set_compress(objset_t *os, uint64_t object, uint8_t compress,
    dmu_tx_t *tx)
{
	dnode_t *dn;

	/*
	 * Send streams include each object's compression function.  This
	 * check ensures that the receiving system can understand the
	 * compression function transmitted.
	 */
	ASSERT3U(compress, <, ZIO_COMPRESS_LEGACY_FUNCTIONS);

	VERIFY0(dnode_hold(os, object, FTAG, &dn));
	dn->dn_compress = compress;
	dnode_setdirty(dn, tx);
	dnode_rele(dn, FTAG);
}

int zfs_mdcomp_disable = 0;

/*
 * When the "redundant_metadata" property is set to "most", only indirect
 * blocks of this level and higher will have an additional ditto block.
 */
int zfs_redundant_metadata_most_ditto_level = 2;

void
dmu_write_policy(objset_t *os, dnode_t *dn, int level, int wp,
    enum zio_compress override_compress, zio_prop_t *zp)
{
	dmu_object_type_t type = dn ? dn->dn_type : DMU_OT_OBJSET;
	boolean_t ismd = (level > 0 || DMU_OT_IS_METADATA(type) ||
	    (wp & WP_SPILL));
	enum zio_checksum checksum = os->os_checksum;
	enum zio_compress compress = os->os_compress;
	enum zio_checksum dedup_checksum = os->os_dedup_checksum;
	boolean_t dedup = B_FALSE;
	boolean_t nopwrite = B_FALSE;
	boolean_t dedup_verify = os->os_dedup_verify;
	int copies = os->os_copies;
	boolean_t lz4_ac = spa_feature_is_active(os->os_spa,
	    SPA_FEATURE_LZ4_COMPRESS);

	IMPLY(override_compress == ZIO_COMPRESS_LZ4, lz4_ac);

	/*
	 * We maintain different write policies for each of the following
	 * types of data:
	 *	 1. metadata
	 *	 2. preallocated blocks (i.e. level-0 blocks of a dump device)
	 *	 3. all other level 0 blocks
	 */
	if (ismd) {
<<<<<<< HEAD
		/*
		 * XXX -- we should design a compression algorithm
		 * that specializes in arrays of bps.
		 */
=======
>>>>>>> 2bcf0248
		if (zfs_mdcomp_disable) {
			compress = ZIO_COMPRESS_EMPTY;
		} else {
			/*
			 * XXX -- we should design a compression algorithm
			 * that specializes in arrays of bps.
			 */
			compress = zio_compress_select(os->os_spa,
			    ZIO_COMPRESS_ON, ZIO_COMPRESS_ON);
		}

		/*
		 * Metadata always gets checksummed.  If the data
		 * checksum is multi-bit correctable, and it's not a
		 * ZBT-style checksum, then it's suitable for metadata
		 * as well.  Otherwise, the metadata checksum defaults
		 * to fletcher4.
		 */
		if (!(zio_checksum_table[checksum].ci_flags &
		    ZCHECKSUM_FLAG_METADATA) ||
		    (zio_checksum_table[checksum].ci_flags &
		    ZCHECKSUM_FLAG_EMBEDDED))
			checksum = ZIO_CHECKSUM_FLETCHER_4;

		if (os->os_redundant_metadata == ZFS_REDUNDANT_METADATA_ALL ||
		    (os->os_redundant_metadata ==
		    ZFS_REDUNDANT_METADATA_MOST &&
		    (level >= zfs_redundant_metadata_most_ditto_level ||
		    DMU_OT_IS_METADATA(type) || (wp & WP_SPILL))))
			copies++;
	} else if (wp & WP_NOFILL) {
		ASSERT(level == 0);

		/*
		 * If we're writing preallocated blocks, we aren't actually
		 * writing them so don't set any policy properties.  These
		 * blocks are currently only used by an external subsystem
		 * outside of zfs (i.e. dump) and not written by the zio
		 * pipeline.
		 */
		compress = ZIO_COMPRESS_OFF;
		checksum = ZIO_CHECKSUM_NOPARITY;
	} else {
		compress = zio_compress_select(os->os_spa, dn->dn_compress,
		    compress);

		checksum = (dedup_checksum == ZIO_CHECKSUM_OFF) ?
		    zio_checksum_select(dn->dn_checksum, checksum) :
		    dedup_checksum;

		/*
		 * Determine dedup setting.  If we are in dmu_sync(),
		 * we won't actually dedup now because that's all
		 * done in syncing context; but we do want to use the
		 * dedup checkum.  If the checksum is not strong
		 * enough to ensure unique signatures, force
		 * dedup_verify.
		 */
		if (dedup_checksum != ZIO_CHECKSUM_OFF) {
			dedup = (wp & WP_DMU_SYNC) ? B_FALSE : B_TRUE;
			if (!(zio_checksum_table[checksum].ci_flags &
			    ZCHECKSUM_FLAG_DEDUP))
				dedup_verify = B_TRUE;
		}

		/*
		 * Enable nopwrite if we have secure enough checksum
		 * algorithm (see comment in zio_nop_write) and
		 * compression is enabled.  We don't enable nopwrite if
		 * dedup is enabled as the two features are mutually
		 * exclusive.
		 */
		nopwrite = (!dedup && (zio_checksum_table[checksum].ci_flags &
		    ZCHECKSUM_FLAG_NOPWRITE) &&
		    compress != ZIO_COMPRESS_OFF && zfs_nopwrite_enabled);
	}

	zp->zp_checksum = checksum;

	/*
	 * If we're writing a pre-compressed buffer, the compression type we use
	 * must match the data. If it hasn't been compressed yet, then we should
	 * use the value dictated by the policies above.
	 */
	zp->zp_compress = override_compress != ZIO_COMPRESS_INHERIT
	    ? override_compress : compress;
	ASSERT3U(zp->zp_compress, !=, ZIO_COMPRESS_INHERIT);

	zp->zp_type = (wp & WP_SPILL) ? dn->dn_bonustype : type;
	zp->zp_level = level;
	zp->zp_copies = MIN(copies, spa_max_replication(os->os_spa));
	zp->zp_dedup = dedup;
	zp->zp_dedup_verify = dedup && dedup_verify;
	zp->zp_nopwrite = nopwrite;
}

int
dmu_offset_next(objset_t *os, uint64_t object, boolean_t hole, uint64_t *off)
{
	dnode_t *dn;
	int err;

	/*
	 * Sync any current changes before
	 * we go trundling through the block pointers.
	 */
	err = dmu_object_wait_synced(os, object);
	if (err) {
		return (err);
	}

	err = dnode_hold(os, object, FTAG, &dn);
	if (err) {
		return (err);
	}

	err = dnode_next_offset(dn, (hole ? DNODE_FIND_HOLE : 0), off, 1, 1, 0);
	dnode_rele(dn, FTAG);

	return (err);
}

/*
<<<<<<< HEAD
 * Give the ZFS object, if it contains any dirty nodes
=======
 * Given the ZFS object, if it contains any dirty nodes
>>>>>>> 2bcf0248
 * this function flushes all dirty blocks to disk. This
 * ensures the DMU object info is updated. A more efficient
 * future version might just find the TXG with the maximum
 * ID and wait for that to be synced.
 */
int
<<<<<<< HEAD
dmu_object_wait_synced(objset_t *os, uint64_t object)
{
=======
dmu_object_wait_synced(objset_t *os, uint64_t object) {
>>>>>>> 2bcf0248
	dnode_t *dn;
	int error, i;

	error = dnode_hold(os, object, FTAG, &dn);
	if (error) {
		return (error);
	}

	for (i = 0; i < TXG_SIZE; i++) {
		if (list_link_active(&dn->dn_dirty_link[i])) {
			break;
		}
	}
	dnode_rele(dn, FTAG);
	if (i != TXG_SIZE) {
		txg_wait_synced(dmu_objset_pool(os), 0);
	}

	return (0);
}

void
dmu_object_info_from_dnode(dnode_t *dn, dmu_object_info_t *doi)
{
	dnode_phys_t *dnp;

	rw_enter(&dn->dn_struct_rwlock, RW_READER);
	mutex_enter(&dn->dn_mtx);

	dnp = dn->dn_phys;

	doi->doi_data_block_size = dn->dn_datablksz;
	doi->doi_metadata_block_size = dn->dn_indblkshift ?
	    1ULL << dn->dn_indblkshift : 0;
	doi->doi_type = dn->dn_type;
	doi->doi_bonus_type = dn->dn_bonustype;
	doi->doi_bonus_size = dn->dn_bonuslen;
	doi->doi_indirection = dn->dn_nlevels;
	doi->doi_checksum = dn->dn_checksum;
	doi->doi_compress = dn->dn_compress;
	doi->doi_nblkptr = dn->dn_nblkptr;
	doi->doi_physical_blocks_512 = (DN_USED_BYTES(dnp) + 256) >> 9;
	doi->doi_max_offset = (dn->dn_maxblkid + 1) * dn->dn_datablksz;
	doi->doi_fill_count = 0;
	for (int i = 0; i < dnp->dn_nblkptr; i++)
		doi->doi_fill_count += BP_GET_FILL(&dnp->dn_blkptr[i]);

	mutex_exit(&dn->dn_mtx);
	rw_exit(&dn->dn_struct_rwlock);
}

/*
 * Get information on a DMU object.
 * If doi is NULL, just indicates whether the object exists.
 */
int
dmu_object_info(objset_t *os, uint64_t object, dmu_object_info_t *doi)
{
	dnode_t *dn;
	int err = dnode_hold(os, object, FTAG, &dn);

	if (err)
		return (err);

	if (doi != NULL)
		dmu_object_info_from_dnode(dn, doi);

	dnode_rele(dn, FTAG);
	return (0);
}

/*
 * As above, but faster; can be used when you have a held dbuf in hand.
 */
void
dmu_object_info_from_db(dmu_buf_t *db_fake, dmu_object_info_t *doi)
{
	dmu_buf_impl_t *db = (dmu_buf_impl_t *)db_fake;

	DB_DNODE_ENTER(db);
	dmu_object_info_from_dnode(DB_DNODE(db), doi);
	DB_DNODE_EXIT(db);
}

/*
 * Faster still when you only care about the size.
 * This is specifically optimized for zfs_getattr().
 */
void
dmu_object_size_from_db(dmu_buf_t *db_fake, uint32_t *blksize,
    u_longlong_t *nblk512)
{
	dmu_buf_impl_t *db = (dmu_buf_impl_t *)db_fake;
	dnode_t *dn;

	DB_DNODE_ENTER(db);
	dn = DB_DNODE(db);

	*blksize = dn->dn_datablksz;
	/* add 1 for dnode space */
	*nblk512 = ((DN_USED_BYTES(dn->dn_phys) + SPA_MINBLOCKSIZE/2) >>
	    SPA_MINBLOCKSHIFT) + 1;
	DB_DNODE_EXIT(db);
}

void
byteswap_uint64_array(void *vbuf, size_t size)
{
	uint64_t *buf = vbuf;
	size_t count = size >> 3;
	int i;

	ASSERT((size & 7) == 0);

	for (i = 0; i < count; i++)
		buf[i] = BSWAP_64(buf[i]);
}

void
byteswap_uint32_array(void *vbuf, size_t size)
{
	uint32_t *buf = vbuf;
	size_t count = size >> 2;
	int i;

	ASSERT((size & 3) == 0);

	for (i = 0; i < count; i++)
		buf[i] = BSWAP_32(buf[i]);
}

void
byteswap_uint16_array(void *vbuf, size_t size)
{
	uint16_t *buf = vbuf;
	size_t count = size >> 1;
	int i;

	ASSERT((size & 1) == 0);

	for (i = 0; i < count; i++)
		buf[i] = BSWAP_16(buf[i]);
}

/* ARGSUSED */
void
byteswap_uint8_array(void *vbuf, size_t size)
{
}

void
dmu_init(void)
{
	zfs_dbgmsg_init();
	sa_cache_init();
	xuio_stat_init();
	dmu_objset_init();
	dnode_init();
	zfetch_init();
	l2arc_init();
	arc_init();
	dbuf_init();
}

void
dmu_fini(void)
{
	arc_fini(); /* arc depends on l2arc, so arc must go first */
	l2arc_fini();
	zfetch_fini();
	dbuf_fini();
	dnode_fini();
	dmu_objset_fini();
	xuio_stat_fini();
	sa_cache_fini();
	zfs_dbgmsg_fini();
}<|MERGE_RESOLUTION|>--- conflicted
+++ resolved
@@ -1873,13 +1873,6 @@
 	 *	 3. all other level 0 blocks
 	 */
 	if (ismd) {
-<<<<<<< HEAD
-		/*
-		 * XXX -- we should design a compression algorithm
-		 * that specializes in arrays of bps.
-		 */
-=======
->>>>>>> 2bcf0248
 		if (zfs_mdcomp_disable) {
 			compress = ZIO_COMPRESS_EMPTY;
 		} else {
@@ -2003,23 +1996,15 @@
 }
 
 /*
-<<<<<<< HEAD
- * Give the ZFS object, if it contains any dirty nodes
-=======
  * Given the ZFS object, if it contains any dirty nodes
->>>>>>> 2bcf0248
  * this function flushes all dirty blocks to disk. This
  * ensures the DMU object info is updated. A more efficient
  * future version might just find the TXG with the maximum
  * ID and wait for that to be synced.
  */
 int
-<<<<<<< HEAD
 dmu_object_wait_synced(objset_t *os, uint64_t object)
 {
-=======
-dmu_object_wait_synced(objset_t *os, uint64_t object) {
->>>>>>> 2bcf0248
 	dnode_t *dn;
 	int error, i;
 
