/*
 * CDDL HEADER START
 *
 * The contents of this file are subject to the terms of the
 * Common Development and Distribution License (the "License").
 * You may not use this file except in compliance with the License.
 *
 * You can obtain a copy of the license at usr/src/OPENSOLARIS.LICENSE
 * or http://www.opensolaris.org/os/licensing.
 * See the License for the specific language governing permissions
 * and limitations under the License.
 *
 * When distributing Covered Code, include this CDDL HEADER in each
 * file and include the License file at usr/src/OPENSOLARIS.LICENSE.
 * If applicable, add the following below this CDDL HEADER, with the
 * fields enclosed by brackets "[]" replaced with your own identifying
 * information: Portions Copyright [yyyy] [name of copyright owner]
 *
 * CDDL HEADER END
 */
/*
 * Copyright (c) 2005, 2010, Oracle and/or its affiliates. All rights reserved.
<<<<<<< HEAD
 * Copyright (c) 2012 by Delphix. All rights reserved.
 * Copyright 2013 Nexenta Systems, Inc. All rights reserved.
=======
 * Copyright (c) 2013 by Delphix. All rights reserved.
>>>>>>> 7de6f2c0
 */
/* Copyright (c) 2013 by Saso Kiselkov. All rights reserved. */
/* Copyright (c) 2013, Joyent, Inc. All rights reserved. */

#include <sys/dmu.h>
#include <sys/dmu_impl.h>
#include <sys/dmu_tx.h>
#include <sys/dbuf.h>
#include <sys/dnode.h>
#include <sys/zfs_context.h>
#include <sys/dmu_objset.h>
#include <sys/dmu_traverse.h>
#include <sys/dsl_dataset.h>
#include <sys/dsl_dir.h>
#include <sys/dsl_pool.h>
#include <sys/dsl_synctask.h>
#include <sys/dsl_prop.h>
#include <sys/dmu_zfetch.h>
#include <sys/zfs_ioctl.h>
#include <sys/zap.h>
#include <sys/zio_checksum.h>
#include <sys/zio_compress.h>
#include <sys/sa.h>
#ifdef _KERNEL
#include <sys/vmsystm.h>
#include <sys/zfs_znode.h>
#endif
#include <sys/special.h>

/*
 * Enable/disable nopwrite feature.
 */
int zfs_nopwrite_enabled = 1;

const dmu_object_type_info_t dmu_ot[DMU_OT_NUMTYPES] = {
	{	DMU_BSWAP_UINT8,	TRUE,	"unallocated"		},
	{	DMU_BSWAP_ZAP,		TRUE,	"object directory"	},
	{	DMU_BSWAP_UINT64,	TRUE,	"object array"		},
	{	DMU_BSWAP_UINT8,	TRUE,	"packed nvlist"		},
	{	DMU_BSWAP_UINT64,	TRUE,	"packed nvlist size"	},
	{	DMU_BSWAP_UINT64,	TRUE,	"bpobj"			},
	{	DMU_BSWAP_UINT64,	TRUE,	"bpobj header"		},
	{	DMU_BSWAP_UINT64,	TRUE,	"SPA space map header"	},
	{	DMU_BSWAP_UINT64,	TRUE,	"SPA space map"		},
	{	DMU_BSWAP_UINT64,	TRUE,	"ZIL intent log"	},
	{	DMU_BSWAP_DNODE,	TRUE,	"DMU dnode"		},
	{	DMU_BSWAP_OBJSET,	TRUE,	"DMU objset"		},
	{	DMU_BSWAP_UINT64,	TRUE,	"DSL directory"		},
	{	DMU_BSWAP_ZAP,		TRUE,	"DSL directory child map"},
	{	DMU_BSWAP_ZAP,		TRUE,	"DSL dataset snap map"	},
	{	DMU_BSWAP_ZAP,		TRUE,	"DSL props"		},
	{	DMU_BSWAP_UINT64,	TRUE,	"DSL dataset"		},
	{	DMU_BSWAP_ZNODE,	TRUE,	"ZFS znode"		},
	{	DMU_BSWAP_OLDACL,	TRUE,	"ZFS V0 ACL"		},
	{	DMU_BSWAP_UINT8,	FALSE,	"ZFS plain file"	},
	{	DMU_BSWAP_ZAP,		TRUE,	"ZFS directory"		},
	{	DMU_BSWAP_ZAP,		TRUE,	"ZFS master node"	},
	{	DMU_BSWAP_ZAP,		TRUE,	"ZFS delete queue"	},
	{	DMU_BSWAP_UINT8,	FALSE,	"zvol object"		},
	{	DMU_BSWAP_ZAP,		TRUE,	"zvol prop"		},
	{	DMU_BSWAP_UINT8,	FALSE,	"other uint8[]"		},
	{	DMU_BSWAP_UINT64,	FALSE,	"other uint64[]"	},
	{	DMU_BSWAP_ZAP,		TRUE,	"other ZAP"		},
	{	DMU_BSWAP_ZAP,		TRUE,	"persistent error log"	},
	{	DMU_BSWAP_UINT8,	TRUE,	"SPA history"		},
	{	DMU_BSWAP_UINT64,	TRUE,	"SPA history offsets"	},
	{	DMU_BSWAP_ZAP,		TRUE,	"Pool properties"	},
	{	DMU_BSWAP_ZAP,		TRUE,	"DSL permissions"	},
	{	DMU_BSWAP_ACL,		TRUE,	"ZFS ACL"		},
	{	DMU_BSWAP_UINT8,	TRUE,	"ZFS SYSACL"		},
	{	DMU_BSWAP_UINT8,	TRUE,	"FUID table"		},
	{	DMU_BSWAP_UINT64,	TRUE,	"FUID table size"	},
	{	DMU_BSWAP_ZAP,		TRUE,	"DSL dataset next clones"},
	{	DMU_BSWAP_ZAP,		TRUE,	"scan work queue"	},
	{	DMU_BSWAP_ZAP,		TRUE,	"ZFS user/group used"	},
	{	DMU_BSWAP_ZAP,		TRUE,	"ZFS user/group quota"	},
	{	DMU_BSWAP_ZAP,		TRUE,	"snapshot refcount tags"},
	{	DMU_BSWAP_ZAP,		TRUE,	"DDT ZAP algorithm"	},
	{	DMU_BSWAP_ZAP,		TRUE,	"DDT statistics"	},
	{	DMU_BSWAP_UINT8,	TRUE,	"System attributes"	},
	{	DMU_BSWAP_ZAP,		TRUE,	"SA master node"	},
	{	DMU_BSWAP_ZAP,		TRUE,	"SA attr registration"	},
	{	DMU_BSWAP_ZAP,		TRUE,	"SA attr layouts"	},
	{	DMU_BSWAP_ZAP,		TRUE,	"scan translations"	},
	{	DMU_BSWAP_UINT8,	FALSE,	"deduplicated block"	},
	{	DMU_BSWAP_ZAP,		TRUE,	"DSL deadlist map"	},
	{	DMU_BSWAP_UINT64,	TRUE,	"DSL deadlist map hdr"	},
	{	DMU_BSWAP_ZAP,		TRUE,	"DSL dir clones"	},
	{	DMU_BSWAP_UINT64,	TRUE,	"bpobj subobj"		}
};

const dmu_object_byteswap_info_t dmu_ot_byteswap[DMU_BSWAP_NUMFUNCS] = {
	{	byteswap_uint8_array,	"uint8"		},
	{	byteswap_uint16_array,	"uint16"	},
	{	byteswap_uint32_array,	"uint32"	},
	{	byteswap_uint64_array,	"uint64"	},
	{	zap_byteswap,		"zap"		},
	{	dnode_buf_byteswap,	"dnode"		},
	{	dmu_objset_byteswap,	"objset"	},
	{	zfs_znode_byteswap,	"znode"		},
	{	zfs_oldacl_byteswap,	"oldacl"	},
	{	zfs_acl_byteswap,	"acl"		}
};

int
dmu_buf_hold(objset_t *os, uint64_t object, uint64_t offset,
    void *tag, dmu_buf_t **dbp, int flags)
{
	dnode_t *dn;
	uint64_t blkid;
	dmu_buf_impl_t *db;
	int err;
	int db_flags = DB_RF_CANFAIL;

	if (flags & DMU_READ_NO_PREFETCH)
		db_flags |= DB_RF_NOPREFETCH;

	err = dnode_hold(os, object, FTAG, &dn);
	if (err)
		return (err);
	blkid = dbuf_whichblock(dn, offset);
	rw_enter(&dn->dn_struct_rwlock, RW_READER);
	db = dbuf_hold(dn, blkid, tag);
	rw_exit(&dn->dn_struct_rwlock);
	if (db == NULL) {
		err = SET_ERROR(EIO);
	} else {
		err = dbuf_read(db, NULL, db_flags);
		if (err) {
			dbuf_rele(db, tag);
			db = NULL;
		}
	}

	dnode_rele(dn, FTAG);
	*dbp = &db->db; /* NULL db plus first field offset is NULL */
	return (err);
}

int
dmu_bonus_max(void)
{
	return (DN_MAX_BONUSLEN);
}

int
dmu_set_bonus(dmu_buf_t *db_fake, int newsize, dmu_tx_t *tx)
{
	dmu_buf_impl_t *db = (dmu_buf_impl_t *)db_fake;
	dnode_t *dn;
	int error;

	DB_DNODE_ENTER(db);
	dn = DB_DNODE(db);

	if (dn->dn_bonus != db) {
		error = SET_ERROR(EINVAL);
	} else if (newsize < 0 || newsize > db_fake->db_size) {
		error = SET_ERROR(EINVAL);
	} else {
		dnode_setbonuslen(dn, newsize, tx);
		error = 0;
	}

	DB_DNODE_EXIT(db);
	return (error);
}

int
dmu_set_bonustype(dmu_buf_t *db_fake, dmu_object_type_t type, dmu_tx_t *tx)
{
	dmu_buf_impl_t *db = (dmu_buf_impl_t *)db_fake;
	dnode_t *dn;
	int error;

	DB_DNODE_ENTER(db);
	dn = DB_DNODE(db);

	if (!DMU_OT_IS_VALID(type)) {
		error = SET_ERROR(EINVAL);
	} else if (dn->dn_bonus != db) {
		error = SET_ERROR(EINVAL);
	} else {
		dnode_setbonus_type(dn, type, tx);
		error = 0;
	}

	DB_DNODE_EXIT(db);
	return (error);
}

dmu_object_type_t
dmu_get_bonustype(dmu_buf_t *db_fake)
{
	dmu_buf_impl_t *db = (dmu_buf_impl_t *)db_fake;
	dnode_t *dn;
	dmu_object_type_t type;

	DB_DNODE_ENTER(db);
	dn = DB_DNODE(db);
	type = dn->dn_bonustype;
	DB_DNODE_EXIT(db);

	return (type);
}

int
dmu_rm_spill(objset_t *os, uint64_t object, dmu_tx_t *tx)
{
	dnode_t *dn;
	int error;

	error = dnode_hold(os, object, FTAG, &dn);
	dbuf_rm_spill(dn, tx);
	rw_enter(&dn->dn_struct_rwlock, RW_WRITER);
	dnode_rm_spill(dn, tx);
	rw_exit(&dn->dn_struct_rwlock);
	dnode_rele(dn, FTAG);
	return (error);
}

/*
 * returns ENOENT, EIO, or 0.
 */
int
dmu_bonus_hold(objset_t *os, uint64_t object, void *tag, dmu_buf_t **dbp)
{
	dnode_t *dn;
	dmu_buf_impl_t *db;
	int error;

	error = dnode_hold(os, object, FTAG, &dn);
	if (error)
		return (error);

	rw_enter(&dn->dn_struct_rwlock, RW_READER);
	if (dn->dn_bonus == NULL) {
		rw_exit(&dn->dn_struct_rwlock);
		rw_enter(&dn->dn_struct_rwlock, RW_WRITER);
		if (dn->dn_bonus == NULL)
			dbuf_create_bonus(dn);
	}
	db = dn->dn_bonus;

	/* as long as the bonus buf is held, the dnode will be held */
	if (refcount_add(&db->db_holds, tag) == 1) {
		VERIFY(dnode_add_ref(dn, db));
		(void) atomic_inc_32_nv(&dn->dn_dbufs_count);
	}

	/*
	 * Wait to drop dn_struct_rwlock until after adding the bonus dbuf's
	 * hold and incrementing the dbuf count to ensure that dnode_move() sees
	 * a dnode hold for every dbuf.
	 */
	rw_exit(&dn->dn_struct_rwlock);

	dnode_rele(dn, FTAG);

	VERIFY(0 == dbuf_read(db, NULL, DB_RF_MUST_SUCCEED | DB_RF_NOPREFETCH));

	*dbp = &db->db;
	return (0);
}

/*
 * returns ENOENT, EIO, or 0.
 *
 * This interface will allocate a blank spill dbuf when a spill blk
 * doesn't already exist on the dnode.
 *
 * if you only want to find an already existing spill db, then
 * dmu_spill_hold_existing() should be used.
 */
int
dmu_spill_hold_by_dnode(dnode_t *dn, uint32_t flags, void *tag, dmu_buf_t **dbp)
{
	dmu_buf_impl_t *db = NULL;
	int err;

	if ((flags & DB_RF_HAVESTRUCT) == 0)
		rw_enter(&dn->dn_struct_rwlock, RW_READER);

	db = dbuf_hold(dn, DMU_SPILL_BLKID, tag);

	if ((flags & DB_RF_HAVESTRUCT) == 0)
		rw_exit(&dn->dn_struct_rwlock);

	ASSERT(db != NULL);
	err = dbuf_read(db, NULL, flags);
	if (err == 0)
		*dbp = &db->db;
	else
		dbuf_rele(db, tag);
	return (err);
}

int
dmu_spill_hold_existing(dmu_buf_t *bonus, void *tag, dmu_buf_t **dbp)
{
	dmu_buf_impl_t *db = (dmu_buf_impl_t *)bonus;
	dnode_t *dn;
	int err;

	DB_DNODE_ENTER(db);
	dn = DB_DNODE(db);

	if (spa_version(dn->dn_objset->os_spa) < SPA_VERSION_SA) {
		err = SET_ERROR(EINVAL);
	} else {
		rw_enter(&dn->dn_struct_rwlock, RW_READER);

		if (!dn->dn_have_spill) {
			err = SET_ERROR(ENOENT);
		} else {
			err = dmu_spill_hold_by_dnode(dn,
			    DB_RF_HAVESTRUCT | DB_RF_CANFAIL, tag, dbp);
		}

		rw_exit(&dn->dn_struct_rwlock);
	}

	DB_DNODE_EXIT(db);
	return (err);
}

int
dmu_spill_hold_by_bonus(dmu_buf_t *bonus, void *tag, dmu_buf_t **dbp)
{
	dmu_buf_impl_t *db = (dmu_buf_impl_t *)bonus;
	dnode_t *dn;
	int err;

	DB_DNODE_ENTER(db);
	dn = DB_DNODE(db);
	err = dmu_spill_hold_by_dnode(dn, DB_RF_CANFAIL, tag, dbp);
	DB_DNODE_EXIT(db);

	return (err);
}

/*
 * Note: longer-term, we should modify all of the dmu_buf_*() interfaces
 * to take a held dnode rather than <os, object> -- the lookup is wasteful,
 * and can induce severe lock contention when writing to several files
 * whose dnodes are in the same block.
 */
static int
dmu_buf_hold_array_by_dnode(dnode_t *dn, uint64_t offset, uint64_t length,
    int read, void *tag, int *numbufsp, dmu_buf_t ***dbpp, uint32_t flags)
{
	dmu_buf_t **dbp;
	uint64_t blkid, nblks, i;
	uint32_t dbuf_flags;
	int err;
	zio_t *zio;

	ASSERT(length <= DMU_MAX_ACCESS);

	dbuf_flags = DB_RF_CANFAIL | DB_RF_NEVERWAIT | DB_RF_HAVESTRUCT;
	if (flags & DMU_READ_NO_PREFETCH || length > zfetch_array_rd_sz)
		dbuf_flags |= DB_RF_NOPREFETCH;

	rw_enter(&dn->dn_struct_rwlock, RW_READER);
	if (dn->dn_datablkshift) {
		int blkshift = dn->dn_datablkshift;
		nblks = (P2ROUNDUP(offset+length, 1ULL<<blkshift) -
		    P2ALIGN(offset, 1ULL<<blkshift)) >> blkshift;
	} else {
		if (offset + length > dn->dn_datablksz) {
			zfs_panic_recover("zfs: accessing past end of object "
			    "%llx/%llx (size=%u access=%llu+%llu)",
			    (longlong_t)dn->dn_objset->
			    os_dsl_dataset->ds_object,
			    (longlong_t)dn->dn_object, dn->dn_datablksz,
			    (longlong_t)offset, (longlong_t)length);
			rw_exit(&dn->dn_struct_rwlock);
			return (SET_ERROR(EIO));
		}
		nblks = 1;
	}
	dbp = kmem_zalloc(sizeof (dmu_buf_t *) * nblks, KM_SLEEP);

	zio = zio_root(dn->dn_objset->os_spa, NULL, NULL, ZIO_FLAG_CANFAIL);
	blkid = dbuf_whichblock(dn, offset);
	for (i = 0; i < nblks; i++) {
		dmu_buf_impl_t *db = dbuf_hold(dn, blkid+i, tag);
		if (db == NULL) {
			rw_exit(&dn->dn_struct_rwlock);
			dmu_buf_rele_array(dbp, nblks, tag);
			zio_nowait(zio);
			return (SET_ERROR(EIO));
		}
		/* initiate async i/o */
		if (read) {
			(void) dbuf_read(db, zio, dbuf_flags);
		}
		dbp[i] = &db->db;
	}
	rw_exit(&dn->dn_struct_rwlock);

	/* wait for async i/o */
	err = zio_wait(zio);
	if (err) {
		dmu_buf_rele_array(dbp, nblks, tag);
		return (err);
	}

	/* wait for other io to complete */
	if (read) {
		for (i = 0; i < nblks; i++) {
			dmu_buf_impl_t *db = (dmu_buf_impl_t *)dbp[i];
			mutex_enter(&db->db_mtx);
			while (db->db_state == DB_READ ||
			    db->db_state == DB_FILL)
				cv_wait(&db->db_changed, &db->db_mtx);
			if (db->db_state == DB_UNCACHED)
				err = SET_ERROR(EIO);
			mutex_exit(&db->db_mtx);
			if (err) {
				dmu_buf_rele_array(dbp, nblks, tag);
				return (err);
			}
		}
	}

	*numbufsp = nblks;
	*dbpp = dbp;
	return (0);
}

static int
dmu_buf_hold_array(objset_t *os, uint64_t object, uint64_t offset,
    uint64_t length, int read, void *tag, int *numbufsp, dmu_buf_t ***dbpp)
{
	dnode_t *dn;
	int err;

	err = dnode_hold(os, object, FTAG, &dn);
	if (err)
		return (err);

	err = dmu_buf_hold_array_by_dnode(dn, offset, length, read, tag,
	    numbufsp, dbpp, DMU_READ_PREFETCH);

	dnode_rele(dn, FTAG);

	return (err);
}

int
dmu_buf_hold_array_by_bonus(dmu_buf_t *db_fake, uint64_t offset,
    uint64_t length, int read, void *tag, int *numbufsp, dmu_buf_t ***dbpp)
{
	dmu_buf_impl_t *db = (dmu_buf_impl_t *)db_fake;
	dnode_t *dn;
	int err;

	DB_DNODE_ENTER(db);
	dn = DB_DNODE(db);
	err = dmu_buf_hold_array_by_dnode(dn, offset, length, read, tag,
	    numbufsp, dbpp, DMU_READ_PREFETCH);
	DB_DNODE_EXIT(db);

	return (err);
}

void
dmu_buf_rele_array(dmu_buf_t **dbp_fake, int numbufs, void *tag)
{
	int i;
	dmu_buf_impl_t **dbp = (dmu_buf_impl_t **)dbp_fake;

	if (numbufs == 0)
		return;

	for (i = 0; i < numbufs; i++) {
		if (dbp[i])
			dbuf_rele(dbp[i], tag);
	}

	kmem_free(dbp, sizeof (dmu_buf_t *) * numbufs);
}

/*
 * Issue prefetch i/os for the given blocks.
 *
 * Note: The assumption is that we *know* these blocks will be needed
 * almost immediately.  Therefore, the prefetch i/os will be issued at
 * ZIO_PRIORITY_SYNC_READ
 *
 * Note: indirect blocks and other metadata will be read synchronously,
 * causing this function to block if they are not already cached.
 */
void
dmu_prefetch(objset_t *os, uint64_t object, uint64_t offset, uint64_t len)
{
	dnode_t *dn;
	uint64_t blkid;
	int nblks, err;

	if (zfs_prefetch_disable)
		return;

	if (len == 0) {  /* they're interested in the bonus buffer */
		dn = DMU_META_DNODE(os);

		if (object == 0 || object >= DN_MAX_OBJECT)
			return;

		rw_enter(&dn->dn_struct_rwlock, RW_READER);
		blkid = dbuf_whichblock(dn, object * sizeof (dnode_phys_t));
		dbuf_prefetch(dn, blkid, ZIO_PRIORITY_SYNC_READ);
		rw_exit(&dn->dn_struct_rwlock);
		return;
	}

	/*
	 * XXX - Note, if the dnode for the requested object is not
	 * already cached, we will do a *synchronous* read in the
	 * dnode_hold() call.  The same is true for any indirects.
	 */
	err = dnode_hold(os, object, FTAG, &dn);
	if (err != 0)
		return;

	rw_enter(&dn->dn_struct_rwlock, RW_READER);
	if (dn->dn_datablkshift) {
		int blkshift = dn->dn_datablkshift;
		nblks = (P2ROUNDUP(offset + len, 1 << blkshift) -
		    P2ALIGN(offset, 1 << blkshift)) >> blkshift;
	} else {
		nblks = (offset < dn->dn_datablksz);
	}

	if (nblks != 0) {
		blkid = dbuf_whichblock(dn, offset);
		for (int i = 0; i < nblks; i++)
			dbuf_prefetch(dn, blkid + i, ZIO_PRIORITY_SYNC_READ);
	}

	rw_exit(&dn->dn_struct_rwlock);

	dnode_rele(dn, FTAG);
}

/*
 * Get the next "chunk" of file data to free.  We traverse the file from
 * the end so that the file gets shorter over time (if we crashes in the
 * middle, this will leave us in a better state).  We find allocated file
 * data by simply searching the allocated level 1 indirects.
 *
 * On input, *start should be the first offset that does not need to be
 * freed (e.g. "offset + length").  On return, *start will be the first
 * offset that should be freed.
 */
static int
get_next_chunk(dnode_t *dn, uint64_t *start, uint64_t minimum)
{
	uint64_t maxblks = DMU_MAX_ACCESS >> (dn->dn_indblkshift + 1);
	/* bytes of data covered by a level-1 indirect block */
	uint64_t iblkrange =
	    dn->dn_datablksz * EPB(dn->dn_indblkshift, SPA_BLKPTRSHIFT);

	ASSERT3U(minimum, <=, *start);

	if (*start - minimum <= iblkrange * maxblks) {
		*start = minimum;
		return (0);
	}
	ASSERT(ISP2(iblkrange));

	for (uint64_t blks = 0; *start > minimum && blks < maxblks; blks++) {
		int err;

		/*
		 * dnode_next_offset(BACKWARDS) will find an allocated L1
		 * indirect block at or before the input offset.  We must
		 * decrement *start so that it is at the end of the region
		 * to search.
		 */
		(*start)--;
		err = dnode_next_offset(dn,
		    DNODE_FIND_BACKWARDS, start, 2, 1, 0);

		/* if there are no indirect blocks before start, we are done */
		if (err == ESRCH) {
			*start = minimum;
			break;
		} else if (err != 0) {
			return (err);
		}

		/* set start to the beginning of this L1 indirect */
		*start = P2ALIGN(*start, iblkrange);
	}
	if (*start < minimum)
		*start = minimum;
	return (0);
}

static int
dmu_free_long_range_impl(objset_t *os, dnode_t *dn, uint64_t offset,
    uint64_t length)
{
	uint64_t object_size = (dn->dn_maxblkid + 1) * dn->dn_datablksz;
	int err;

	if (offset >= object_size)
		return (0);

	if (length == DMU_OBJECT_END || offset + length > object_size)
		length = object_size - offset;

	while (length != 0) {
		uint64_t chunk_end, chunk_begin;

		chunk_end = chunk_begin = offset + length;

		/* move chunk_begin backwards to the beginning of this chunk */
		err = get_next_chunk(dn, &chunk_begin, offset);
		if (err)
			return (err);
		ASSERT3U(chunk_begin, >=, offset);
		ASSERT3U(chunk_begin, <=, chunk_end);

		dmu_tx_t *tx = dmu_tx_create(os);
		dmu_tx_hold_free(tx, dn->dn_object,
		    chunk_begin, chunk_end - chunk_begin);
		err = dmu_tx_assign(tx, TXG_WAIT);
		if (err) {
			dmu_tx_abort(tx);
			return (err);
		}
		dnode_free_range(dn, chunk_begin, chunk_end - chunk_begin, tx);
		dmu_tx_commit(tx);

		length -= chunk_end - chunk_begin;
	}
	return (0);
}

int
dmu_free_long_range(objset_t *os, uint64_t object,
    uint64_t offset, uint64_t length)
{
	dnode_t *dn;
	int err;

	err = dnode_hold(os, object, FTAG, &dn);
	if (err != 0)
		return (err);
	err = dmu_free_long_range_impl(os, dn, offset, length);

	/*
	 * It is important to zero out the maxblkid when freeing the entire
	 * file, so that (a) subsequent calls to dmu_free_long_range_impl()
	 * will take the fast path, and (b) dnode_reallocate() can verify
	 * that the entire file has been freed.
	 */
	if (offset == 0 && length == DMU_OBJECT_END)
		dn->dn_maxblkid = 0;

	dnode_rele(dn, FTAG);
	return (err);
}

int
dmu_free_long_object(objset_t *os, uint64_t object)
{
	dmu_tx_t *tx;
	int err;

	err = dmu_free_long_range(os, object, 0, DMU_OBJECT_END);
	if (err != 0)
		return (err);

	tx = dmu_tx_create(os);
	dmu_tx_hold_bonus(tx, object);
	dmu_tx_hold_free(tx, object, 0, DMU_OBJECT_END);
	err = dmu_tx_assign(tx, TXG_WAIT);
	if (err == 0) {
		err = dmu_object_free(os, object, tx);
		dmu_tx_commit(tx);
	} else {
		dmu_tx_abort(tx);
	}

	return (err);
}

int
dmu_free_range(objset_t *os, uint64_t object, uint64_t offset,
    uint64_t size, dmu_tx_t *tx)
{
	dnode_t *dn;
	int err = dnode_hold(os, object, FTAG, &dn);
	if (err)
		return (err);
	ASSERT(offset < UINT64_MAX);
	ASSERT(size == -1ULL || size <= UINT64_MAX - offset);
	dnode_free_range(dn, offset, size, tx);
	dnode_rele(dn, FTAG);
	return (0);
}

int
dmu_read(objset_t *os, uint64_t object, uint64_t offset, uint64_t size,
    void *buf, uint32_t flags)
{
	dnode_t *dn;
	dmu_buf_t **dbp;
	int numbufs, err;

	err = dnode_hold(os, object, FTAG, &dn);
	if (err)
		return (err);

	/*
	 * Deal with odd block sizes, where there can't be data past the first
	 * block.  If we ever do the tail block optimization, we will need to
	 * handle that here as well.
	 */
	if (dn->dn_maxblkid == 0) {
		int newsz = offset > dn->dn_datablksz ? 0 :
		    MIN(size, dn->dn_datablksz - offset);
		bzero((char *)buf + newsz, size - newsz);
		size = newsz;
	}

	while (size > 0) {
		uint64_t mylen = MIN(size, DMU_MAX_ACCESS / 2);
		int i;

		/*
		 * NB: we could do this block-at-a-time, but it's nice
		 * to be reading in parallel.
		 */
		err = dmu_buf_hold_array_by_dnode(dn, offset, mylen,
		    TRUE, FTAG, &numbufs, &dbp, flags);
		if (err)
			break;

		for (i = 0; i < numbufs; i++) {
			int tocpy;
			int bufoff;
			dmu_buf_t *db = dbp[i];

			ASSERT(size > 0);

			bufoff = offset - db->db_offset;
			tocpy = (int)MIN(db->db_size - bufoff, size);

			bcopy((char *)db->db_data + bufoff, buf, tocpy);

			offset += tocpy;
			size -= tocpy;
			buf = (char *)buf + tocpy;
		}
		dmu_buf_rele_array(dbp, numbufs, FTAG);
	}
	dnode_rele(dn, FTAG);
	return (err);
}

void
dmu_write(objset_t *os, uint64_t object, uint64_t offset, uint64_t size,
    const void *buf, dmu_tx_t *tx)
{
	dmu_buf_t **dbp;
	int numbufs, i;

	if (size == 0)
		return;

	VERIFY(0 == dmu_buf_hold_array(os, object, offset, size,
	    FALSE, FTAG, &numbufs, &dbp));

	for (i = 0; i < numbufs; i++) {
		int tocpy;
		int bufoff;
		dmu_buf_t *db = dbp[i];

		ASSERT(size > 0);

		bufoff = offset - db->db_offset;
		tocpy = (int)MIN(db->db_size - bufoff, size);

		ASSERT(i == 0 || i == numbufs-1 || tocpy == db->db_size);

		if (tocpy == db->db_size)
			dmu_buf_will_fill(db, tx);
		else
			dmu_buf_will_dirty(db, tx);

		bcopy(buf, (char *)db->db_data + bufoff, tocpy);

		if (tocpy == db->db_size)
			dmu_buf_fill_done(db, tx);

		offset += tocpy;
		size -= tocpy;
		buf = (char *)buf + tocpy;
	}
	dmu_buf_rele_array(dbp, numbufs, FTAG);
}

void
dmu_prealloc(objset_t *os, uint64_t object, uint64_t offset, uint64_t size,
    dmu_tx_t *tx)
{
	dmu_buf_t **dbp;
	int numbufs, i;

	if (size == 0)
		return;

	VERIFY(0 == dmu_buf_hold_array(os, object, offset, size,
	    FALSE, FTAG, &numbufs, &dbp));

	for (i = 0; i < numbufs; i++) {
		dmu_buf_t *db = dbp[i];

		dmu_buf_will_not_fill(db, tx);
	}
	dmu_buf_rele_array(dbp, numbufs, FTAG);
}

/*
 * DMU support for xuio
 */
kstat_t *xuio_ksp = NULL;

int
dmu_xuio_init(xuio_t *xuio, int nblk)
{
	dmu_xuio_t *priv;
	uio_t *uio = &xuio->xu_uio;

	uio->uio_iovcnt = nblk;
	uio->uio_iov = kmem_zalloc(nblk * sizeof (iovec_t), KM_SLEEP);

	priv = kmem_zalloc(sizeof (dmu_xuio_t), KM_SLEEP);
	priv->cnt = nblk;
	priv->bufs = kmem_zalloc(nblk * sizeof (arc_buf_t *), KM_SLEEP);
	priv->iovp = uio->uio_iov;
	XUIO_XUZC_PRIV(xuio) = priv;

	if (XUIO_XUZC_RW(xuio) == UIO_READ)
		XUIOSTAT_INCR(xuiostat_onloan_rbuf, nblk);
	else
		XUIOSTAT_INCR(xuiostat_onloan_wbuf, nblk);

	return (0);
}

void
dmu_xuio_fini(xuio_t *xuio)
{
	dmu_xuio_t *priv = XUIO_XUZC_PRIV(xuio);
	int nblk = priv->cnt;

	kmem_free(priv->iovp, nblk * sizeof (iovec_t));
	kmem_free(priv->bufs, nblk * sizeof (arc_buf_t *));
	kmem_free(priv, sizeof (dmu_xuio_t));

	if (XUIO_XUZC_RW(xuio) == UIO_READ)
		XUIOSTAT_INCR(xuiostat_onloan_rbuf, -nblk);
	else
		XUIOSTAT_INCR(xuiostat_onloan_wbuf, -nblk);
}

/*
 * Initialize iov[priv->next] and priv->bufs[priv->next] with { off, n, abuf }
 * and increase priv->next by 1.
 */
int
dmu_xuio_add(xuio_t *xuio, arc_buf_t *abuf, offset_t off, size_t n)
{
	struct iovec *iov;
	uio_t *uio = &xuio->xu_uio;
	dmu_xuio_t *priv = XUIO_XUZC_PRIV(xuio);
	int i = priv->next++;

	ASSERT(i < priv->cnt);
	ASSERT(off + n <= arc_buf_size(abuf));
	iov = uio->uio_iov + i;
	iov->iov_base = (char *)abuf->b_data + off;
	iov->iov_len = n;
	priv->bufs[i] = abuf;
	return (0);
}

int
dmu_xuio_cnt(xuio_t *xuio)
{
	dmu_xuio_t *priv = XUIO_XUZC_PRIV(xuio);
	return (priv->cnt);
}

arc_buf_t *
dmu_xuio_arcbuf(xuio_t *xuio, int i)
{
	dmu_xuio_t *priv = XUIO_XUZC_PRIV(xuio);

	ASSERT(i < priv->cnt);
	return (priv->bufs[i]);
}

void
dmu_xuio_clear(xuio_t *xuio, int i)
{
	dmu_xuio_t *priv = XUIO_XUZC_PRIV(xuio);

	ASSERT(i < priv->cnt);
	priv->bufs[i] = NULL;
}

static void
xuio_stat_init(void)
{
	xuio_ksp = kstat_create("zfs", 0, "xuio_stats", "misc",
	    KSTAT_TYPE_NAMED, sizeof (xuio_stats) / sizeof (kstat_named_t),
	    KSTAT_FLAG_VIRTUAL);
	if (xuio_ksp != NULL) {
		xuio_ksp->ks_data = &xuio_stats;
		kstat_install(xuio_ksp);
	}
}

static void
xuio_stat_fini(void)
{
	if (xuio_ksp != NULL) {
		kstat_delete(xuio_ksp);
		xuio_ksp = NULL;
	}
}

void
xuio_stat_wbuf_copied()
{
	XUIOSTAT_BUMP(xuiostat_wbuf_copied);
}

void
xuio_stat_wbuf_nocopy()
{
	XUIOSTAT_BUMP(xuiostat_wbuf_nocopy);
}

#ifdef _KERNEL
int
dmu_read_uio(objset_t *os, uint64_t object, uio_t *uio, uint64_t size)
{
	dmu_buf_t **dbp;
	int numbufs, i, err;
	xuio_t *xuio = NULL;

	/*
	 * NB: we could do this block-at-a-time, but it's nice
	 * to be reading in parallel.
	 */
	err = dmu_buf_hold_array(os, object, uio->uio_loffset, size, TRUE, FTAG,
	    &numbufs, &dbp);
	if (err)
		return (err);

	if (uio->uio_extflg == UIO_XUIO)
		xuio = (xuio_t *)uio;

	for (i = 0; i < numbufs; i++) {
		int tocpy;
		int bufoff;
		dmu_buf_t *db = dbp[i];

		ASSERT(size > 0);

		bufoff = uio->uio_loffset - db->db_offset;
		tocpy = (int)MIN(db->db_size - bufoff, size);

		if (xuio) {
			dmu_buf_impl_t *dbi = (dmu_buf_impl_t *)db;
			arc_buf_t *dbuf_abuf = dbi->db_buf;
			arc_buf_t *abuf = dbuf_loan_arcbuf(dbi);
			err = dmu_xuio_add(xuio, abuf, bufoff, tocpy);
			if (!err) {
				uio->uio_resid -= tocpy;
				uio->uio_loffset += tocpy;
			}

			if (abuf == dbuf_abuf)
				XUIOSTAT_BUMP(xuiostat_rbuf_nocopy);
			else
				XUIOSTAT_BUMP(xuiostat_rbuf_copied);
		} else {
			err = uiomove((char *)db->db_data + bufoff, tocpy,
			    UIO_READ, uio);
		}
		if (err)
			break;

		size -= tocpy;
	}
	dmu_buf_rele_array(dbp, numbufs, FTAG);

	return (err);
}

static int
dmu_write_uio_dnode(dnode_t *dn, uio_t *uio, uint64_t size, dmu_tx_t *tx)
{
	dmu_buf_t **dbp;
	int numbufs;
	int err = 0;
	int i;

	err = dmu_buf_hold_array_by_dnode(dn, uio->uio_loffset, size,
	    FALSE, FTAG, &numbufs, &dbp, DMU_READ_PREFETCH);
	if (err)
		return (err);

	for (i = 0; i < numbufs; i++) {
		int tocpy;
		int bufoff;
		dmu_buf_t *db = dbp[i];

		ASSERT(size > 0);

		bufoff = uio->uio_loffset - db->db_offset;
		tocpy = (int)MIN(db->db_size - bufoff, size);

		ASSERT(i == 0 || i == numbufs-1 || tocpy == db->db_size);

		if (tocpy == db->db_size)
			dmu_buf_will_fill(db, tx);
		else
			dmu_buf_will_dirty(db, tx);

		/*
		 * XXX uiomove could block forever (eg. nfs-backed
		 * pages).  There needs to be a uiolockdown() function
		 * to lock the pages in memory, so that uiomove won't
		 * block.
		 */
		err = uiomove((char *)db->db_data + bufoff, tocpy,
		    UIO_WRITE, uio);

		if (tocpy == db->db_size)
			dmu_buf_fill_done(db, tx);

		if (err)
			break;

		size -= tocpy;
	}

	dmu_buf_rele_array(dbp, numbufs, FTAG);
	return (err);
}

int
dmu_write_uio_dbuf(dmu_buf_t *zdb, uio_t *uio, uint64_t size,
    dmu_tx_t *tx)
{
	dmu_buf_impl_t *db = (dmu_buf_impl_t *)zdb;
	dnode_t *dn;
	int err;

	if (size == 0)
		return (0);

	DB_DNODE_ENTER(db);
	dn = DB_DNODE(db);
	err = dmu_write_uio_dnode(dn, uio, size, tx);
	DB_DNODE_EXIT(db);

	return (err);
}

int
dmu_write_uio(objset_t *os, uint64_t object, uio_t *uio, uint64_t size,
    dmu_tx_t *tx)
{
	dnode_t *dn;
	int err;

	if (size == 0)
		return (0);

	err = dnode_hold(os, object, FTAG, &dn);
	if (err)
		return (err);

	err = dmu_write_uio_dnode(dn, uio, size, tx);

	dnode_rele(dn, FTAG);

	return (err);
}

int
dmu_write_pages(objset_t *os, uint64_t object, uint64_t offset, uint64_t size,
    page_t *pp, dmu_tx_t *tx)
{
	dmu_buf_t **dbp;
	int numbufs, i;
	int err;

	if (size == 0)
		return (0);

	err = dmu_buf_hold_array(os, object, offset, size,
	    FALSE, FTAG, &numbufs, &dbp);
	if (err)
		return (err);

	for (i = 0; i < numbufs; i++) {
		int tocpy, copied, thiscpy;
		int bufoff;
		dmu_buf_t *db = dbp[i];
		caddr_t va;

		ASSERT(size > 0);
		ASSERT3U(db->db_size, >=, PAGESIZE);

		bufoff = offset - db->db_offset;
		tocpy = (int)MIN(db->db_size - bufoff, size);

		ASSERT(i == 0 || i == numbufs-1 || tocpy == db->db_size);

		if (tocpy == db->db_size)
			dmu_buf_will_fill(db, tx);
		else
			dmu_buf_will_dirty(db, tx);

		for (copied = 0; copied < tocpy; copied += PAGESIZE) {
			ASSERT3U(pp->p_offset, ==, db->db_offset + bufoff);
			thiscpy = MIN(PAGESIZE, tocpy - copied);
			va = zfs_map_page(pp, S_READ);
			bcopy(va, (char *)db->db_data + bufoff, thiscpy);
			zfs_unmap_page(pp, va);
			pp = pp->p_next;
			bufoff += PAGESIZE;
		}

		if (tocpy == db->db_size)
			dmu_buf_fill_done(db, tx);

		offset += tocpy;
		size -= tocpy;
	}
	dmu_buf_rele_array(dbp, numbufs, FTAG);
	return (err);
}
#endif

/*
 * Allocate a loaned anonymous arc buffer.
 */
arc_buf_t *
dmu_request_arcbuf(dmu_buf_t *handle, int size)
{
	dmu_buf_impl_t *db = (dmu_buf_impl_t *)handle;
	spa_t *spa;

	DB_GET_SPA(&spa, db);
	return (arc_loan_buf(spa, size));
}

/*
 * Free a loaned arc buffer.
 */
void
dmu_return_arcbuf(arc_buf_t *buf)
{
	arc_return_buf(buf, FTAG);
	VERIFY(arc_buf_remove_ref(buf, FTAG));
}

/*
 * When possible directly assign passed loaned arc buffer to a dbuf.
 * If this is not possible copy the contents of passed arc buf via
 * dmu_write().
 */
void
dmu_assign_arcbuf(dmu_buf_t *handle, uint64_t offset, arc_buf_t *buf,
    dmu_tx_t *tx)
{
	dmu_buf_impl_t *dbuf = (dmu_buf_impl_t *)handle;
	dnode_t *dn;
	dmu_buf_impl_t *db;
	uint32_t blksz = (uint32_t)arc_buf_size(buf);
	uint64_t blkid;

	DB_DNODE_ENTER(dbuf);
	dn = DB_DNODE(dbuf);
	rw_enter(&dn->dn_struct_rwlock, RW_READER);
	blkid = dbuf_whichblock(dn, offset);
	VERIFY((db = dbuf_hold(dn, blkid, FTAG)) != NULL);
	rw_exit(&dn->dn_struct_rwlock);
	DB_DNODE_EXIT(dbuf);

	if (offset == db->db.db_offset && blksz == db->db.db_size) {
		dbuf_assign_arcbuf(db, buf, tx);
		dbuf_rele(db, FTAG);
	} else {
		objset_t *os;
		uint64_t object;

		DB_DNODE_ENTER(dbuf);
		dn = DB_DNODE(dbuf);
		os = dn->dn_objset;
		object = dn->dn_object;
		DB_DNODE_EXIT(dbuf);

		dbuf_rele(db, FTAG);
		dmu_write(os, object, offset, blksz, buf->b_data, tx);
		dmu_return_arcbuf(buf);
		XUIOSTAT_BUMP(xuiostat_wbuf_copied);
	}
}

typedef struct {
	dbuf_dirty_record_t	*dsa_dr;
	dmu_sync_cb_t		*dsa_done;
	zgd_t			*dsa_zgd;
	dmu_tx_t		*dsa_tx;
} dmu_sync_arg_t;

/* ARGSUSED */
static void
dmu_sync_ready(zio_t *zio, arc_buf_t *buf, void *varg)
{
	dmu_sync_arg_t *dsa = varg;
	dmu_buf_t *db = dsa->dsa_zgd->zgd_db;
	blkptr_t *bp = zio->io_bp;

	if (zio->io_error == 0) {
		if (BP_IS_HOLE(bp)) {
			/*
			 * A block of zeros may compress to a hole, but the
			 * block size still needs to be known for replay.
			 */
			BP_SET_LSIZE(bp, db->db_size);
		} else {
			ASSERT(BP_GET_LEVEL(bp) == 0);
			bp->blk_fill = 1;
		}
	}
}

static void
dmu_sync_late_arrival_ready(zio_t *zio)
{
	dmu_sync_ready(zio, NULL, zio->io_private);
}

/* ARGSUSED */
static void
dmu_sync_done(zio_t *zio, arc_buf_t *buf, void *varg)
{
	dmu_sync_arg_t *dsa = varg;
	dbuf_dirty_record_t *dr = dsa->dsa_dr;
	dmu_buf_impl_t *db = dr->dr_dbuf;

	mutex_enter(&db->db_mtx);
	ASSERT(dr->dt.dl.dr_override_state == DR_IN_DMU_SYNC);
	if (zio->io_error == 0) {
		dr->dt.dl.dr_nopwrite = !!(zio->io_flags & ZIO_FLAG_NOPWRITE);
		if (dr->dt.dl.dr_nopwrite) {
			blkptr_t *bp = zio->io_bp;
			blkptr_t *bp_orig = &zio->io_bp_orig;
			uint8_t chksum = BP_GET_CHECKSUM(bp_orig);

			ASSERT(BP_EQUAL(bp, bp_orig));
			ASSERT(zio->io_prop.zp_compress != ZIO_COMPRESS_OFF);
			ASSERT(zio_checksum_table[chksum].ci_dedup);
		}
		dr->dt.dl.dr_overridden_by = *zio->io_bp;
		dr->dt.dl.dr_override_state = DR_OVERRIDDEN;
		dr->dt.dl.dr_copies = zio->io_prop.zp_copies;
		if (BP_IS_HOLE(&dr->dt.dl.dr_overridden_by))
			BP_ZERO(&dr->dt.dl.dr_overridden_by);
	} else {
		dr->dt.dl.dr_override_state = DR_NOT_OVERRIDDEN;
	}
	cv_broadcast(&db->db_changed);
	mutex_exit(&db->db_mtx);

	dsa->dsa_done(dsa->dsa_zgd, zio->io_error);

	kmem_free(dsa, sizeof (*dsa));
}

static void
dmu_sync_late_arrival_done(zio_t *zio)
{
	blkptr_t *bp = zio->io_bp;
	dmu_sync_arg_t *dsa = zio->io_private;
	blkptr_t *bp_orig = &zio->io_bp_orig;

	if (zio->io_error == 0 && !BP_IS_HOLE(bp)) {
		/*
		 * If we didn't allocate a new block (i.e. ZIO_FLAG_NOPWRITE)
		 * then there is nothing to do here. Otherwise, free the
		 * newly allocated block in this txg.
		 */
		if (zio->io_flags & ZIO_FLAG_NOPWRITE) {
			ASSERT(BP_EQUAL(bp, bp_orig));
		} else {
			ASSERT(BP_IS_HOLE(bp_orig) || !BP_EQUAL(bp, bp_orig));
			ASSERT(zio->io_bp->blk_birth == zio->io_txg);
			ASSERT(zio->io_txg > spa_syncing_txg(zio->io_spa));
			zio_free(zio->io_spa, zio->io_txg, zio->io_bp);
		}
	}

	dmu_tx_commit(dsa->dsa_tx);

	dsa->dsa_done(dsa->dsa_zgd, zio->io_error);

	kmem_free(dsa, sizeof (*dsa));
}

static int
dmu_sync_late_arrival(zio_t *pio, objset_t *os, dmu_sync_cb_t *done, zgd_t *zgd,
    zio_prop_t *zp, zbookmark_t *zb)
{
	dmu_sync_arg_t *dsa;
	dmu_tx_t *tx;

	tx = dmu_tx_create(os);
	dmu_tx_hold_space(tx, zgd->zgd_db->db_size);
	if (dmu_tx_assign(tx, TXG_WAIT) != 0) {
		dmu_tx_abort(tx);
		/* Make zl_get_data do txg_waited_synced() */
		return (SET_ERROR(EIO));
	}

	dsa = kmem_alloc(sizeof (dmu_sync_arg_t), KM_SLEEP);
	dsa->dsa_dr = NULL;
	dsa->dsa_done = done;
	dsa->dsa_zgd = zgd;
	dsa->dsa_tx = tx;

	zio_nowait(zio_write(pio, os->os_spa, dmu_tx_get_txg(tx), zgd->zgd_bp,
	    zgd->zgd_db->db_data, zgd->zgd_db->db_size, zp,
	    dmu_sync_late_arrival_ready, NULL, dmu_sync_late_arrival_done, dsa,
	    ZIO_PRIORITY_SYNC_WRITE, ZIO_FLAG_CANFAIL, zb));

	return (0);
}

/*
 * Intent log support: sync the block associated with db to disk.
 * N.B. and XXX: the caller is responsible for making sure that the
 * data isn't changing while dmu_sync() is writing it.
 *
 * Return values:
 *
 *	EEXIST: this txg has already been synced, so there's nothing to do.
 *		The caller should not log the write.
 *
 *	ENOENT: the block was dbuf_free_range()'d, so there's nothing to do.
 *		The caller should not log the write.
 *
 *	EALREADY: this block is already in the process of being synced.
 *		The caller should track its progress (somehow).
 *
 *	EIO: could not do the I/O.
 *		The caller should do a txg_wait_synced().
 *
 *	0: the I/O has been initiated.
 *		The caller should log this blkptr in the done callback.
 *		It is possible that the I/O will fail, in which case
 *		the error will be reported to the done callback and
 *		propagated to pio from zio_done().
 */

/*
 * Tunable: when syncing to disk in wrcache mode, write to special class vdevs
 */
boolean_t dmu_write_to_special = 1;

int
dmu_sync(zio_t *pio, uint64_t txg, dmu_sync_cb_t *done, zgd_t *zgd)
{
	blkptr_t *bp = zgd->zgd_bp;
	dmu_buf_impl_t *db = (dmu_buf_impl_t *)zgd->zgd_db;
	objset_t *os = db->db_objset;
	dsl_dataset_t *ds = os->os_dsl_dataset;
	dbuf_dirty_record_t *dr;
	dmu_sync_arg_t *dsa;
	zbookmark_t zb;
	zio_prop_t zp;
	dnode_t *dn;
	int flags = 0;

	ASSERT(pio != NULL);
	ASSERT(txg != 0);

	SET_BOOKMARK(&zb, ds->ds_object,
	    db->db.db_object, db->db_level, db->db_blkid);

	/* write to special only if proper conditions hold */
	if (dmu_write_to_special && spa_write_data_to_special(os->os_spa)) {
		WP_SET_SPECIALCLASS(flags, B_TRUE);
	}
	DB_DNODE_ENTER(db);
	dn = DB_DNODE(db);
	dmu_write_policy(os, dn, db->db_level, flags | WP_DMU_SYNC, &zp);
	DB_DNODE_EXIT(db);

	/*
	 * If we're frozen (running ziltest), we always need to generate a bp.
	 */
	if (txg > spa_freeze_txg(os->os_spa))
		return (dmu_sync_late_arrival(pio, os, done, zgd, &zp, &zb));

	/*
	 * Grabbing db_mtx now provides a barrier between dbuf_sync_leaf()
	 * and us.  If we determine that this txg is not yet syncing,
	 * but it begins to sync a moment later, that's OK because the
	 * sync thread will block in dbuf_sync_leaf() until we drop db_mtx.
	 */
	mutex_enter(&db->db_mtx);

	if (txg <= spa_last_synced_txg(os->os_spa)) {
		/*
		 * This txg has already synced.  There's nothing to do.
		 */
		mutex_exit(&db->db_mtx);
		return (SET_ERROR(EEXIST));
	}

	if (txg <= spa_syncing_txg(os->os_spa)) {
		/*
		 * This txg is currently syncing, so we can't mess with
		 * the dirty record anymore; just write a new log block.
		 */
		mutex_exit(&db->db_mtx);
		return (dmu_sync_late_arrival(pio, os, done, zgd, &zp, &zb));
	}

	dr = db->db_last_dirty;
	while (dr && dr->dr_txg != txg)
		dr = dr->dr_next;

	if (dr == NULL) {
		/*
		 * There's no dr for this dbuf, so it must have been freed.
		 * There's no need to log writes to freed blocks, so we're done.
		 */
		mutex_exit(&db->db_mtx);
		return (SET_ERROR(ENOENT));
	}

	ASSERT(dr->dr_next == NULL || dr->dr_next->dr_txg < txg);

	/*
	 * Assume the on-disk data is X, the current syncing data is Y,
	 * and the current in-memory data is Z (currently in dmu_sync).
	 * X and Z are identical but Y is has been modified. Normally,
	 * when X and Z are the same we will perform a nopwrite but if Y
	 * is different we must disable nopwrite since the resulting write
	 * of Y to disk can free the block containing X. If we allowed a
	 * nopwrite to occur the block pointing to Z would reference a freed
	 * block. Since this is a rare case we simplify this by disabling
	 * nopwrite if the current dmu_sync-ing dbuf has been modified in
	 * a previous transaction.
	 */
	if (dr->dr_next)
		zp.zp_nopwrite = B_FALSE;

	ASSERT(dr->dr_txg == txg);
	if (dr->dt.dl.dr_override_state == DR_IN_DMU_SYNC ||
	    dr->dt.dl.dr_override_state == DR_OVERRIDDEN) {
		/*
		 * We have already issued a sync write for this buffer,
		 * or this buffer has already been synced.  It could not
		 * have been dirtied since, or we would have cleared the state.
		 */
		mutex_exit(&db->db_mtx);
		return (SET_ERROR(EALREADY));
	}

	ASSERT(dr->dt.dl.dr_override_state == DR_NOT_OVERRIDDEN);
	dr->dt.dl.dr_override_state = DR_IN_DMU_SYNC;
	mutex_exit(&db->db_mtx);

	dsa = kmem_alloc(sizeof (dmu_sync_arg_t), KM_SLEEP);
	dsa->dsa_dr = dr;
	dsa->dsa_done = done;
	dsa->dsa_zgd = zgd;
	dsa->dsa_tx = NULL;

	zio_nowait(arc_write(pio, os->os_spa, txg,
	    bp, dr->dt.dl.dr_data, DBUF_IS_L2CACHEABLE(db),
	    DBUF_IS_L2COMPRESSIBLE(db), &zp, dmu_sync_ready,
	    NULL, dmu_sync_done, dsa, ZIO_PRIORITY_SYNC_WRITE,
	    ZIO_FLAG_CANFAIL, &zb));

	return (0);
}

int
dmu_object_set_blocksize(objset_t *os, uint64_t object, uint64_t size, int ibs,
	dmu_tx_t *tx)
{
	dnode_t *dn;
	int err;

	err = dnode_hold(os, object, FTAG, &dn);
	if (err)
		return (err);
	err = dnode_set_blksz(dn, size, ibs, tx);
	dnode_rele(dn, FTAG);
	return (err);
}

void
dmu_object_set_checksum(objset_t *os, uint64_t object, uint8_t checksum,
	dmu_tx_t *tx)
{
	dnode_t *dn;

	/* XXX assumes dnode_hold will not get an i/o error */
	(void) dnode_hold(os, object, FTAG, &dn);
	ASSERT(checksum < ZIO_CHECKSUM_FUNCTIONS);
	dn->dn_checksum = checksum;
	dnode_setdirty(dn, tx);
	dnode_rele(dn, FTAG);
}

void
dmu_object_set_compress(objset_t *os, uint64_t object, uint8_t compress,
	dmu_tx_t *tx)
{
	dnode_t *dn;

	/* XXX assumes dnode_hold will not get an i/o error */
	(void) dnode_hold(os, object, FTAG, &dn);
	ASSERT(compress < ZIO_COMPRESS_FUNCTIONS);
	dn->dn_compress = compress;
	dnode_setdirty(dn, tx);
	dnode_rele(dn, FTAG);
}

int zfs_mdcomp_disable = 0;

void
dmu_write_policy(objset_t *os, dnode_t *dn, int level, int wp, zio_prop_t *zp)
{
	dmu_object_type_t type = dn ? dn->dn_type : DMU_OT_OBJSET;
	boolean_t ismd = (level > 0 || DMU_OT_IS_METADATA(type) ||
	    (wp & WP_SPILL));
	enum zio_checksum checksum = os->os_checksum;
	enum zio_compress compress = os->os_compress;
	enum zio_checksum dedup_checksum = os->os_dedup_checksum;
	boolean_t dedup = B_FALSE;
	boolean_t nopwrite = B_FALSE;
	boolean_t dedup_verify = os->os_dedup_verify;
	int copies = os->os_copies;

	/*
	 * We maintain different write policies for each of the following
	 * types of data:
	 *	 1. metadata
	 *	 2. preallocated blocks (i.e. level-0 blocks of a dump device)
	 *	 3. all other level 0 blocks
	 */
	if (ismd) {
		/*
		 * XXX -- we should design a compression algorithm
		 * that specializes in arrays of bps.
		 */
		compress = zfs_mdcomp_disable ? ZIO_COMPRESS_EMPTY :
		    ZIO_COMPRESS_LZJB;

		/*
		 * Metadata always gets checksummed.  If the data
		 * checksum is multi-bit correctable, and it's not a
		 * ZBT-style checksum, then it's suitable for metadata
		 * as well.  Otherwise, the metadata checksum defaults
		 * to fletcher4.
		 */
		if (zio_checksum_table[checksum].ci_correctable < 1 ||
		    zio_checksum_table[checksum].ci_eck)
			checksum = ZIO_CHECKSUM_FLETCHER_4;
	} else if (wp & WP_NOFILL) {
		ASSERT(level == 0);

		/*
		 * If we're writing preallocated blocks, we aren't actually
		 * writing them so don't set any policy properties.  These
		 * blocks are currently only used by an external subsystem
		 * outside of zfs (i.e. dump) and not written by the zio
		 * pipeline.
		 */
		compress = ZIO_COMPRESS_OFF;
		checksum = ZIO_CHECKSUM_NOPARITY;
	} else {
		compress = zio_compress_select(dn->dn_compress, compress);

		checksum = (dedup_checksum == ZIO_CHECKSUM_OFF) ?
		    zio_checksum_select(dn->dn_checksum, checksum) :
		    dedup_checksum;

		/*
		 * Determine dedup setting.  If we are in dmu_sync(),
		 * we won't actually dedup now because that's all
		 * done in syncing context; but we do want to use the
		 * dedup checkum.  If the checksum is not strong
		 * enough to ensure unique signatures, force
		 * dedup_verify.
		 */
		if (dedup_checksum != ZIO_CHECKSUM_OFF) {
			dedup = (wp & WP_DMU_SYNC) ? B_FALSE : B_TRUE;
			if (!zio_checksum_table[checksum].ci_dedup)
				dedup_verify = B_TRUE;
		}

		/*
		 * Enable nopwrite if we have a cryptographically secure
		 * checksum that has no known collisions (i.e. SHA-256)
		 * and compression is enabled.  We don't enable nopwrite if
		 * dedup is enabled as the two features are mutually exclusive.
		 */
		nopwrite = (!dedup && zio_checksum_table[checksum].ci_dedup &&
		    compress != ZIO_COMPRESS_OFF && zfs_nopwrite_enabled);
	}

	zp->zp_usesc = WP_GET_SPECIALCLASS(wp);
	zp->zp_checksum = checksum;
	zp->zp_os_checksum = os->os_checksum;
	zp->zp_compress = compress;
	zp->zp_type = (wp & WP_SPILL) ? dn->dn_bonustype : type;
	zp->zp_level = level;
	zp->zp_copies = MIN(copies + ismd, spa_max_replication(os->os_spa));
	zp->zp_dedup = dedup;
	zp->zp_dedup_verify = dedup && dedup_verify;
<<<<<<< HEAD
	zp->zp_metadata = ismd;

	DTRACE_PROBE2(dmu_wp, boolean_t, zp->zp_metadata,
	    boolean_t, zp->zp_usesc);
=======
	zp->zp_nopwrite = nopwrite;
>>>>>>> 7de6f2c0
}

int
dmu_offset_next(objset_t *os, uint64_t object, boolean_t hole, uint64_t *off)
{
	dnode_t *dn;
	int i, err;

	err = dnode_hold(os, object, FTAG, &dn);
	if (err)
		return (err);
	/*
	 * Sync any current changes before
	 * we go trundling through the block pointers.
	 */
	for (i = 0; i < TXG_SIZE; i++) {
		if (list_link_active(&dn->dn_dirty_link[i]))
			break;
	}
	if (i != TXG_SIZE) {
		dnode_rele(dn, FTAG);
		txg_wait_synced(dmu_objset_pool(os), 0);
		err = dnode_hold(os, object, FTAG, &dn);
		if (err)
			return (err);
	}

	err = dnode_next_offset(dn, (hole ? DNODE_FIND_HOLE : 0), off, 1, 1, 0);
	dnode_rele(dn, FTAG);

	return (err);
}

void
dmu_object_info_from_dnode(dnode_t *dn, dmu_object_info_t *doi)
{
	dnode_phys_t *dnp;

	rw_enter(&dn->dn_struct_rwlock, RW_READER);
	mutex_enter(&dn->dn_mtx);

	dnp = dn->dn_phys;

	doi->doi_data_block_size = dn->dn_datablksz;
	doi->doi_metadata_block_size = dn->dn_indblkshift ?
	    1ULL << dn->dn_indblkshift : 0;
	doi->doi_type = dn->dn_type;
	doi->doi_bonus_type = dn->dn_bonustype;
	doi->doi_bonus_size = dn->dn_bonuslen;
	doi->doi_indirection = dn->dn_nlevels;
	doi->doi_checksum = dn->dn_checksum;
	doi->doi_compress = dn->dn_compress;
	doi->doi_physical_blocks_512 = (DN_USED_BYTES(dnp) + 256) >> 9;
	doi->doi_max_offset = (dn->dn_maxblkid + 1) * dn->dn_datablksz;
	doi->doi_fill_count = 0;
	for (int i = 0; i < dnp->dn_nblkptr; i++)
		doi->doi_fill_count += dnp->dn_blkptr[i].blk_fill;

	mutex_exit(&dn->dn_mtx);
	rw_exit(&dn->dn_struct_rwlock);
}

/*
 * Get information on a DMU object.
 * If doi is NULL, just indicates whether the object exists.
 */
int
dmu_object_info(objset_t *os, uint64_t object, dmu_object_info_t *doi)
{
	dnode_t *dn;
	int err = dnode_hold(os, object, FTAG, &dn);

	if (err)
		return (err);

	if (doi != NULL)
		dmu_object_info_from_dnode(dn, doi);

	dnode_rele(dn, FTAG);
	return (0);
}

/*
 * As above, but faster; can be used when you have a held dbuf in hand.
 */
void
dmu_object_info_from_db(dmu_buf_t *db_fake, dmu_object_info_t *doi)
{
	dmu_buf_impl_t *db = (dmu_buf_impl_t *)db_fake;

	DB_DNODE_ENTER(db);
	dmu_object_info_from_dnode(DB_DNODE(db), doi);
	DB_DNODE_EXIT(db);
}

/*
 * Faster still when you only care about the size.
 * This is specifically optimized for zfs_getattr().
 */
void
dmu_object_size_from_db(dmu_buf_t *db_fake, uint32_t *blksize,
    u_longlong_t *nblk512)
{
	dmu_buf_impl_t *db = (dmu_buf_impl_t *)db_fake;
	dnode_t *dn;

	DB_DNODE_ENTER(db);
	dn = DB_DNODE(db);

	*blksize = dn->dn_datablksz;
	/* add 1 for dnode space */
	*nblk512 = ((DN_USED_BYTES(dn->dn_phys) + SPA_MINBLOCKSIZE/2) >>
	    SPA_MINBLOCKSHIFT) + 1;
	DB_DNODE_EXIT(db);
}

void
byteswap_uint64_array(void *vbuf, size_t size)
{
	uint64_t *buf = vbuf;
	size_t count = size >> 3;
	int i;

	ASSERT((size & 7) == 0);

	for (i = 0; i < count; i++)
		buf[i] = BSWAP_64(buf[i]);
}

void
byteswap_uint32_array(void *vbuf, size_t size)
{
	uint32_t *buf = vbuf;
	size_t count = size >> 2;
	int i;

	ASSERT((size & 3) == 0);

	for (i = 0; i < count; i++)
		buf[i] = BSWAP_32(buf[i]);
}

void
byteswap_uint16_array(void *vbuf, size_t size)
{
	uint16_t *buf = vbuf;
	size_t count = size >> 1;
	int i;

	ASSERT((size & 1) == 0);

	for (i = 0; i < count; i++)
		buf[i] = BSWAP_16(buf[i]);
}

/* ARGSUSED */
void
byteswap_uint8_array(void *vbuf, size_t size)
{
}

void
dmu_init(void)
{
	zfs_dbgmsg_init();
	sa_cache_init();
	xuio_stat_init();
	dmu_objset_init();
	dnode_init();
	dbuf_init();
	zfetch_init();
	l2arc_init();
	arc_init();
}

void
dmu_fini(void)
{
	arc_fini(); /* arc depends on l2arc, so arc must go first */
	l2arc_fini();
	zfetch_fini();
	dbuf_fini();
	dnode_fini();
	dmu_objset_fini();
	xuio_stat_fini();
	sa_cache_fini();
	zfs_dbgmsg_fini();
}<|MERGE_RESOLUTION|>--- conflicted
+++ resolved
@@ -20,12 +20,8 @@
  */
 /*
  * Copyright (c) 2005, 2010, Oracle and/or its affiliates. All rights reserved.
-<<<<<<< HEAD
- * Copyright (c) 2012 by Delphix. All rights reserved.
  * Copyright 2013 Nexenta Systems, Inc. All rights reserved.
-=======
  * Copyright (c) 2013 by Delphix. All rights reserved.
->>>>>>> 7de6f2c0
  */
 /* Copyright (c) 2013 by Saso Kiselkov. All rights reserved. */
 /* Copyright (c) 2013, Joyent, Inc. All rights reserved. */
@@ -1668,14 +1664,11 @@
 	zp->zp_copies = MIN(copies + ismd, spa_max_replication(os->os_spa));
 	zp->zp_dedup = dedup;
 	zp->zp_dedup_verify = dedup && dedup_verify;
-<<<<<<< HEAD
 	zp->zp_metadata = ismd;
+	zp->zp_nopwrite = nopwrite;
 
 	DTRACE_PROBE2(dmu_wp, boolean_t, zp->zp_metadata,
 	    boolean_t, zp->zp_usesc);
-=======
-	zp->zp_nopwrite = nopwrite;
->>>>>>> 7de6f2c0
 }
 
 int
