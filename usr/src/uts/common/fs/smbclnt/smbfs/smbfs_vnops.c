/*
 * Copyright (c) 2000-2001 Boris Popov
 * All rights reserved.
 *
 * Redistribution and use in source and binary forms, with or without
 * modification, are permitted provided that the following conditions
 * are met:
 * 1. Redistributions of source code must retain the above copyright
 *    notice, this list of conditions and the following disclaimer.
 * 2. Redistributions in binary form must reproduce the above copyright
 *    notice, this list of conditions and the following disclaimer in the
 *    documentation and/or other materials provided with the distribution.
 * 3. All advertising materials mentioning features or use of this software
 *    must display the following acknowledgement:
 *    This product includes software developed by Boris Popov.
 * 4. Neither the name of the author nor the names of any co-contributors
 *    may be used to endorse or promote products derived from this software
 *    without specific prior written permission.
 *
 * THIS SOFTWARE IS PROVIDED BY THE AUTHOR AND CONTRIBUTORS ``AS IS'' AND
 * ANY EXPRESS OR IMPLIED WARRANTIES, INCLUDING, BUT NOT LIMITED TO, THE
 * IMPLIED WARRANTIES OF MERCHANTABILITY AND FITNESS FOR A PARTICULAR PURPOSE
 * ARE DISCLAIMED.  IN NO EVENT SHALL THE AUTHOR OR CONTRIBUTORS BE LIABLE
 * FOR ANY DIRECT, INDIRECT, INCIDENTAL, SPECIAL, EXEMPLARY, OR CONSEQUENTIAL
 * DAMAGES (INCLUDING, BUT NOT LIMITED TO, PROCUREMENT OF SUBSTITUTE GOODS
 * OR SERVICES; LOSS OF USE, DATA, OR PROFITS; OR BUSINESS INTERRUPTION)
 * HOWEVER CAUSED AND ON ANY THEORY OF LIABILITY, WHETHER IN CONTRACT, STRICT
 * LIABILITY, OR TORT (INCLUDING NEGLIGENCE OR OTHERWISE) ARISING IN ANY WAY
 * OUT OF THE USE OF THIS SOFTWARE, EVEN IF ADVISED OF THE POSSIBILITY OF
 * SUCH DAMAGE.
 *
 * $Id: smbfs_vnops.c,v 1.128.36.1 2005/05/27 02:35:28 lindak Exp $
 */

/*
 * Copyright (c) 2008, 2010, Oracle and/or its affiliates. All rights reserved.
 */

/*
 * Vnode operations
 *
 * This file is similar to nfs3_vnops.c
 */

#include <sys/param.h>
#include <sys/systm.h>
#include <sys/cred.h>
#include <sys/vnode.h>
#include <sys/vfs.h>
#include <sys/filio.h>
#include <sys/uio.h>
#include <sys/dirent.h>
#include <sys/errno.h>
#include <sys/sunddi.h>
#include <sys/sysmacros.h>
#include <sys/kmem.h>
#include <sys/cmn_err.h>
#include <sys/vfs.h>
#include <sys/pathname.h>
#include <sys/policy.h>
#include <sys/sdt.h>
#include <sys/zone.h>
#include <sys/vmsystm.h>

#include <vm/hat.h>
#include <vm/as.h>
#include <vm/page.h>
#include <vm/pvn.h>
#include <vm/seg.h>
#include <vm/seg_map.h>
#include <vm/seg_kpm.h>
#include <vm/seg_vn.h>

#include <netsmb/smb_osdep.h>
#include <netsmb/smb.h>
#include <netsmb/smb_conn.h>
#include <netsmb/smb_subr.h>

#include <smbfs/smbfs.h>
#include <smbfs/smbfs_node.h>
#include <smbfs/smbfs_subr.h>

#include <sys/fs/smbfs_ioctl.h>
#include <sys/fs_subr.h>

/*
 * We assign directory offsets like the NFS client, where the
 * offset increments by _one_ after each directory entry.
 * Further, the entries "." and ".." are always at offsets
 * zero and one (respectively) and the "real" entries from
 * the server appear at offsets starting with two.  This
 * macro is used to initialize the n_dirofs field after
 * setting n_dirseq with a _findopen call.
 */
#define	FIRST_DIROFS	2

/*
 * These characters are illegal in NTFS file names.
 * ref: http://support.microsoft.com/kb/147438
 *
 * Careful!  The check in the XATTR case skips the
 * first character to allow colon in XATTR names.
 */
static const char illegal_chars[] = {
	':',	/* colon - keep this first! */
	'\\',	/* back slash */
	'/',	/* slash */
	'*',	/* asterisk */
	'?',	/* question mark */
	'"',	/* double quote */
	'<',	/* less than sign */
	'>',	/* greater than sign */
	'|',	/* vertical bar */
	0
};

/*
 * Turning this on causes nodes to be created in the cache
 * during directory listings, normally avoiding a second
 * OtW attribute fetch just after a readdir.
 */
int smbfs_fastlookup = 1;

struct vnodeops *smbfs_vnodeops = NULL;

/* local static function defines */

static int	smbfslookup_cache(vnode_t *, char *, int, vnode_t **,
			cred_t *);
static int	smbfslookup(vnode_t *dvp, char *nm, vnode_t **vpp, cred_t *cr,
			int cache_ok, caller_context_t *);
static int	smbfsremove(vnode_t *dvp, vnode_t *vp, struct smb_cred *scred,
			int flags);
static int	smbfsrename(vnode_t *odvp, vnode_t *ovp, vnode_t *ndvp,
			char *nnm, struct smb_cred *scred, int flags);
static int	smbfssetattr(vnode_t *, struct vattr *, int, cred_t *);
static int	smbfs_accessx(void *, int, cred_t *);
static int	smbfs_readvdir(vnode_t *vp, uio_t *uio, cred_t *cr, int *eofp,
			caller_context_t *);
static void	smbfs_rele_fid(smbnode_t *, struct smb_cred *);
static uint32_t xvattr_to_dosattr(smbnode_t *, struct vattr *);

static int	smbfs_rdwrlbn(vnode_t *, page_t *, u_offset_t, size_t, int,
			cred_t *);
static int	smbfs_bio(struct buf *, int, cred_t *);
static int	smbfs_writenp(smbnode_t *np, caddr_t base, int tcount,
			struct uio *uiop, int pgcreated);

static int	smbfs_fsync(vnode_t *, int, cred_t *, caller_context_t *);
static int	smbfs_putpage(vnode_t *, offset_t, size_t, int, cred_t *,
			caller_context_t *);
static int	smbfs_getapage(vnode_t *, u_offset_t, size_t, uint_t *,
			page_t *[], size_t, struct seg *, caddr_t,
			enum seg_rw, cred_t *);
static int	smbfs_putapage(vnode_t *, page_t *, u_offset_t *, size_t *,
			int, cred_t *);
static void	smbfs_delmap_callback(struct as *, void *, uint_t);

/*
 * Error flags used to pass information about certain special errors
 * which need to be handled specially.
 */
#define	SMBFS_EOF			-98

/* When implementing OtW locks, make this a real function. */
#define	smbfs_lm_has_sleep(vp) 0

/*
 * These are the vnode ops routines which implement the vnode interface to
 * the networked file system.  These routines just take their parameters,
 * make them look networkish by putting the right info into interface structs,
 * and then calling the appropriate remote routine(s) to do the work.
 *
 * Note on directory name lookup cacheing:  If we detect a stale fhandle,
 * we purge the directory cache relative to that vnode.  This way, the
 * user won't get burned by the cache repeatedly.  See <smbfs/smbnode.h> for
 * more details on smbnode locking.
 */

<<<<<<< HEAD
static int	smbfs_open(vnode_t **, int, cred_t *, caller_context_t *);
static int	smbfs_close(vnode_t *, int, int, offset_t, cred_t *,
			caller_context_t *);
static int	smbfs_read(vnode_t *, struct uio *, int, cred_t *,
			caller_context_t *);
static int	smbfs_write(vnode_t *, struct uio *, int, cred_t *,
			caller_context_t *);
static int	smbfs_ioctl(vnode_t *, int, intptr_t, int, cred_t *, int *,
			caller_context_t *);
static int	smbfs_getattr(vnode_t *, struct vattr *, int, cred_t *,
			caller_context_t *);
static int	smbfs_setattr(vnode_t *, struct vattr *, int, cred_t *,
			caller_context_t *);
static int	smbfs_access(vnode_t *, int, int, cred_t *, caller_context_t *);
static int	smbfs_fsync(vnode_t *, int, cred_t *, caller_context_t *);
static void	smbfs_inactive(vnode_t *, cred_t *, caller_context_t *);
static int	smbfs_lookup(vnode_t *, char *, vnode_t **, struct pathname *,
			int, vnode_t *, cred_t *, caller_context_t *,
			int *, pathname_t *);
static int	smbfs_create(vnode_t *, char *, struct vattr *, enum vcexcl,
			int, vnode_t **, cred_t *, int, caller_context_t *,
			vsecattr_t *);
static int	smbfs_remove(vnode_t *, char *, cred_t *, caller_context_t *,
			int);
static int	smbfs_rename(vnode_t *, char *, vnode_t *, char *, cred_t *,
			caller_context_t *, int);
static int	smbfs_mkdir(vnode_t *, char *, struct vattr *, vnode_t **,
			cred_t *, caller_context_t *, int, vsecattr_t *);
static int	smbfs_rmdir(vnode_t *, char *, vnode_t *, cred_t *,
			caller_context_t *, int);
static int	smbfs_readdir(vnode_t *, struct uio *, cred_t *, int *,
			caller_context_t *, int);
static int	smbfs_rwlock(vnode_t *, int, caller_context_t *);
static void	smbfs_rwunlock(vnode_t *, int, caller_context_t *);
static int	smbfs_seek(vnode_t *, offset_t, offset_t *, caller_context_t *);
static int	smbfs_frlock(vnode_t *, int, struct flock64 *, int, offset_t,
			struct flk_callback *, cred_t *, caller_context_t *);
static int	smbfs_space(vnode_t *, int, struct flock64 *, int, offset_t,
			cred_t *, caller_context_t *);
static int	smbfs_pathconf(vnode_t *, int, ulong_t *, cred_t *,
			caller_context_t *);
static int	smbfs_setsecattr(vnode_t *, vsecattr_t *, int, cred_t *,
			caller_context_t *);
static int	smbfs_getsecattr(vnode_t *, vsecattr_t *, int, cred_t *,
			caller_context_t *);
static int	smbfs_shrlock(vnode_t *, int, struct shrlock *, int, cred_t *,
			caller_context_t *);

/* Dummy function to use until correct function is ported in */
int noop_vnodeop() {
	return (0);
}

/*
 * Most unimplemented ops will return ENOSYS because of fs_nosys().
 * The only ops where that won't work are ACCESS (due to open(2)
 * failures) and ... (anything else left?)
 */
const struct vnodeops smbfs_vnodeops = {
	.vnop_name = "smbfs",
	.vop_open = smbfs_open,
	.vop_close = smbfs_close,
	.vop_read = smbfs_read,
	.vop_write = smbfs_write,
	.vop_ioctl = smbfs_ioctl,
	.vop_getattr = smbfs_getattr,
	.vop_setattr = smbfs_setattr,
	.vop_access = smbfs_access,
	.vop_lookup = smbfs_lookup,
	.vop_create = smbfs_create,
	.vop_remove = smbfs_remove,
	.vop_link = fs_nosys, /* smbfs_link, */
	.vop_rename = smbfs_rename,
	.vop_mkdir = smbfs_mkdir,
	.vop_rmdir = smbfs_rmdir,
	.vop_readdir = smbfs_readdir,
	.vop_symlink = fs_nosys, /* smbfs_symlink, */
	.vop_readlink = fs_nosys, /* smbfs_readlink, */
	.vop_fsync = smbfs_fsync,
	.vop_inactive = smbfs_inactive,
	.vop_fid = fs_nosys, /* smbfs_fid, */
	.vop_rwlock = smbfs_rwlock,
	.vop_rwunlock = smbfs_rwunlock,
	.vop_seek = smbfs_seek,
	.vop_frlock = smbfs_frlock,
	.vop_space = smbfs_space,
	.vop_realvp = fs_nosys, /* smbfs_realvp, */
	.vop_getpage = fs_nosys, /* smbfs_getpage, */
	.vop_putpage = fs_nosys, /* smbfs_putpage, */
	.vop_dump = fs_nosys, /* smbfs_dump, */
	.vop_pathconf = smbfs_pathconf,
	.vop_pageio = fs_nosys, /* smbfs_pageio, */
	.vop_setsecattr = smbfs_setsecattr,
	.vop_getsecattr = smbfs_getsecattr,
	.vop_shrlock = smbfs_shrlock,
};
=======
>>>>>>> 243952c7

/*
 * XXX
 * When new and relevant functionality is enabled, we should be
 * calling vfs_set_feature() to inform callers that pieces of
 * functionality are available, per PSARC 2007/227.
 */
/* ARGSUSED */
static int
smbfs_open(vnode_t **vpp, int flag, cred_t *cr, caller_context_t *ct)
{
	smbnode_t	*np;
	vnode_t		*vp;
	smbfattr_t	fa;
	u_int32_t	rights, rightsrcvd;
	u_int16_t	fid, oldfid;
	int		oldgenid;
	struct smb_cred scred;
	smbmntinfo_t	*smi;
	smb_share_t	*ssp;
	cred_t		*oldcr;
	int		tmperror;
	int		error = 0;

	vp = *vpp;
	np = VTOSMB(vp);
	smi = VTOSMI(vp);
	ssp = smi->smi_share;

	if (curproc->p_zone != smi->smi_zone_ref.zref_zone)
		return (EIO);

	if (smi->smi_flags & SMI_DEAD || vp->v_vfsp->vfs_flag & VFS_UNMOUNTED)
		return (EIO);

	if (vp->v_type != VREG && vp->v_type != VDIR) { /* XXX VLNK? */
		SMBVDEBUG("open eacces vtype=%d\n", vp->v_type);
		return (EACCES);
	}

	/*
	 * Get exclusive access to n_fid and related stuff.
	 * No returns after this until out.
	 */
	if (smbfs_rw_enter_sig(&np->r_lkserlock, RW_WRITER, SMBINTR(vp)))
		return (EINTR);
	smb_credinit(&scred, cr);

	/*
	 * Keep track of the vnode type at first open.
	 * It may change later, and we need close to do
	 * cleanup for the type we opened.  Also deny
	 * open of new types until old type is closed.
	 */
	if (np->n_ovtype == VNON) {
		ASSERT(np->n_dirrefs == 0);
		ASSERT(np->n_fidrefs == 0);
	} else if (np->n_ovtype != vp->v_type) {
		SMBVDEBUG("open n_ovtype=%d v_type=%d\n",
		    np->n_ovtype, vp->v_type);
		error = EACCES;
		goto out;
	}

	/*
	 * Directory open.  See smbfs_readvdir()
	 */
	if (vp->v_type == VDIR) {
		if (np->n_dirseq == NULL) {
			/* first open */
			error = smbfs_smb_findopen(np, "*", 1,
			    SMB_FA_SYSTEM | SMB_FA_HIDDEN | SMB_FA_DIR,
			    &scred, &np->n_dirseq);
			if (error != 0)
				goto out;
		}
		np->n_dirofs = FIRST_DIROFS;
		np->n_dirrefs++;
		goto have_fid;
	}

	/*
	 * If caller specified O_TRUNC/FTRUNC, then be sure to set
	 * FWRITE (to drive successful setattr(size=0) after open)
	 */
	if (flag & FTRUNC)
		flag |= FWRITE;

	/*
	 * If we already have it open, and the FID is still valid,
	 * check whether the rights are sufficient for FID reuse.
	 */
	if (np->n_fidrefs > 0 &&
	    np->n_vcgenid == ssp->ss_vcgenid) {
		int upgrade = 0;

		if ((flag & FWRITE) &&
		    !(np->n_rights & SA_RIGHT_FILE_WRITE_DATA))
			upgrade = 1;
		if ((flag & FREAD) &&
		    !(np->n_rights & SA_RIGHT_FILE_READ_DATA))
			upgrade = 1;
		if (!upgrade) {
			/*
			 *  the existing open is good enough
			 */
			np->n_fidrefs++;
			goto have_fid;
		}
	}
	rights = np->n_fidrefs ? np->n_rights : 0;

	/*
	 * we always ask for READ_CONTROL so we can always get the
	 * owner/group IDs to satisfy a stat.  Ditto attributes.
	 */
	rights |= (STD_RIGHT_READ_CONTROL_ACCESS |
	    SA_RIGHT_FILE_READ_ATTRIBUTES);
	if ((flag & FREAD))
		rights |= SA_RIGHT_FILE_READ_DATA;
	if ((flag & FWRITE))
		rights |= SA_RIGHT_FILE_WRITE_DATA |
		    SA_RIGHT_FILE_APPEND_DATA |
		    SA_RIGHT_FILE_WRITE_ATTRIBUTES;

	bzero(&fa, sizeof (fa));
	error = smbfs_smb_open(np,
	    NULL, 0, 0, /* name nmlen xattr */
	    rights, &scred,
	    &fid, &rightsrcvd, &fa);
	if (error)
		goto out;
	smbfs_attrcache_fa(vp, &fa);

	/*
	 * We have a new FID and access rights.
	 */
	oldfid = np->n_fid;
	oldgenid = np->n_vcgenid;
	np->n_fid = fid;
	np->n_vcgenid = ssp->ss_vcgenid;
	np->n_rights = rightsrcvd;
	np->n_fidrefs++;
	if (np->n_fidrefs > 1 &&
	    oldgenid == ssp->ss_vcgenid) {
		/*
		 * We already had it open (presumably because
		 * it was open with insufficient rights.)
		 * Close old wire-open.
		 */
		tmperror = smbfs_smb_close(ssp,
		    oldfid, NULL, &scred);
		if (tmperror)
			SMBVDEBUG("error %d closing %s\n",
			    tmperror, np->n_rpath);
	}

	/*
	 * This thread did the open.
	 * Save our credentials too.
	 */
	mutex_enter(&np->r_statelock);
	oldcr = np->r_cred;
	np->r_cred = cr;
	crhold(cr);
	if (oldcr)
		crfree(oldcr);
	mutex_exit(&np->r_statelock);

have_fid:
	/*
	 * Keep track of the vnode type at first open.
	 * (see comments above)
	 */
	if (np->n_ovtype == VNON)
		np->n_ovtype = vp->v_type;

out:
	smb_credrele(&scred);
	smbfs_rw_exit(&np->r_lkserlock);
	return (error);
}

/*ARGSUSED*/
static int
smbfs_close(vnode_t *vp, int flag, int count, offset_t offset, cred_t *cr,
	caller_context_t *ct)
{
	smbnode_t	*np;
	smbmntinfo_t	*smi;
	struct smb_cred scred;
	int error = 0;

	np = VTOSMB(vp);
	smi = VTOSMI(vp);

	/*
	 * Don't "bail out" for VFS_UNMOUNTED here,
	 * as we want to do cleanup, etc.
	 */

	/*
	 * zone_enter(2) prevents processes from changing zones with SMBFS files
	 * open; if we happen to get here from the wrong zone we can't do
	 * anything over the wire.
	 */
	if (smi->smi_zone_ref.zref_zone != curproc->p_zone) {
		/*
		 * We could attempt to clean up locks, except we're sure
		 * that the current process didn't acquire any locks on
		 * the file: any attempt to lock a file belong to another zone
		 * will fail, and one can't lock an SMBFS file and then change
		 * zones, as that fails too.
		 *
		 * Returning an error here is the sane thing to do.  A
		 * subsequent call to VN_RELE() which translates to a
		 * smbfs_inactive() will clean up state: if the zone of the
		 * vnode's origin is still alive and kicking, an async worker
		 * thread will handle the request (from the correct zone), and
		 * everything (minus the final smbfs_getattr_otw() call) should
		 * be OK. If the zone is going away smbfs_async_inactive() will
		 * throw away cached pages inline.
		 */
		return (EIO);
	}

	/*
	 * If we are using local locking for this filesystem, then
	 * release all of the SYSV style record locks.  Otherwise,
	 * we are doing network locking and we need to release all
	 * of the network locks.  All of the locks held by this
	 * process on this file are released no matter what the
	 * incoming reference count is.
	 */
	if (smi->smi_flags & SMI_LLOCK) {
		pid_t pid = ddi_get_pid();
		cleanlocks(vp, pid, 0);
		cleanshares(vp, pid);
	}
	/*
	 * else doing OtW locking.  SMB servers drop all locks
	 * on the file ID we close here, so no _lockrelease()
	 */

	/*
	 * This (passed in) count is the ref. count from the
	 * user's file_t before the closef call (fio.c).
	 * The rest happens only on last close.
	 */
	if (count > 1)
		return (0);

	/* NFS has DNLC purge here. */

	/*
	 * If the file was open for write and there are pages,
	 * then make sure dirty pages written back.
	 *
	 * NFS does this async when "close-to-open" is off
	 * (MI_NOCTO flag is set) to avoid blocking the caller.
	 * For now, always do this synchronously (no B_ASYNC).
	 */
	if ((flag & FWRITE) && vn_has_cached_data(vp)) {
		error = smbfs_putpage(vp, (offset_t)0, 0, 0, cr, ct);
		if (error == EAGAIN)
			error = 0;
	}
	if (error == 0) {
		mutex_enter(&np->r_statelock);
		np->r_flags &= ~RSTALE;
		np->r_error = 0;
		mutex_exit(&np->r_statelock);
	}

	/*
	 * Decrement the reference count for the FID
	 * and possibly do the OtW close.
	 *
	 * Exclusive lock for modifying n_fid stuff.
	 * Don't want this one ever interruptible.
	 */
	(void) smbfs_rw_enter_sig(&np->r_lkserlock, RW_WRITER, 0);
	smb_credinit(&scred, cr);

	smbfs_rele_fid(np, &scred);

	smb_credrele(&scred);
	smbfs_rw_exit(&np->r_lkserlock);

	return (0);
}

/*
 * Helper for smbfs_close.  Decrement the reference count
 * for an SMB-level file or directory ID, and when the last
 * reference for the fid goes away, do the OtW close.
 * Also called in smbfs_inactive (defensive cleanup).
 */
static void
smbfs_rele_fid(smbnode_t *np, struct smb_cred *scred)
{
	smb_share_t	*ssp;
	cred_t		*oldcr;
	struct smbfs_fctx *fctx;
	int		error;
	uint16_t ofid;

	ssp = np->n_mount->smi_share;
	error = 0;

	/* Make sure we serialize for n_dirseq use. */
	ASSERT(smbfs_rw_lock_held(&np->r_lkserlock, RW_WRITER));

	/*
	 * Note that vp->v_type may change if a remote node
	 * is deleted and recreated as a different type, and
	 * our getattr may change v_type accordingly.
	 * Now use n_ovtype to keep track of the v_type
	 * we had during open (see comments above).
	 */
	switch (np->n_ovtype) {
	case VDIR:
		ASSERT(np->n_dirrefs > 0);
		if (--np->n_dirrefs)
			return;
		if ((fctx = np->n_dirseq) != NULL) {
			np->n_dirseq = NULL;
			np->n_dirofs = 0;
			error = smbfs_smb_findclose(fctx, scred);
		}
		break;

	case VREG:
		ASSERT(np->n_fidrefs > 0);
		if (--np->n_fidrefs)
			return;
		if ((ofid = np->n_fid) != SMB_FID_UNUSED) {
			np->n_fid = SMB_FID_UNUSED;
			/* After reconnect, n_fid is invalid */
			if (np->n_vcgenid == ssp->ss_vcgenid) {
				error = smbfs_smb_close(
				    ssp, ofid, NULL, scred);
			}
		}
		break;

	default:
		SMBVDEBUG("bad n_ovtype %d\n", np->n_ovtype);
		break;
	}
	if (error) {
		SMBVDEBUG("error %d closing %s\n",
		    error, np->n_rpath);
	}

	/* Allow next open to use any v_type. */
	np->n_ovtype = VNON;

	/*
	 * Other "last close" stuff.
	 */
	mutex_enter(&np->r_statelock);
	if (np->n_flag & NATTRCHANGED)
		smbfs_attrcache_rm_locked(np);
	oldcr = np->r_cred;
	np->r_cred = NULL;
	mutex_exit(&np->r_statelock);
	if (oldcr != NULL)
		crfree(oldcr);
}

/* ARGSUSED */
static int
smbfs_read(vnode_t *vp, struct uio *uiop, int ioflag, cred_t *cr,
	caller_context_t *ct)
{
	struct smb_cred scred;
	struct vattr	va;
	smbnode_t	*np;
	smbmntinfo_t	*smi;
	smb_share_t	*ssp;
	offset_t	endoff;
	ssize_t		past_eof;
	int		error;

	caddr_t		base;
	u_offset_t	off;
	size_t		n;
	int		on;
	uint_t		flags;

	np = VTOSMB(vp);
	smi = VTOSMI(vp);
	ssp = smi->smi_share;

	if (curproc->p_zone != smi->smi_zone_ref.zref_zone)
		return (EIO);

	if (smi->smi_flags & SMI_DEAD || vp->v_vfsp->vfs_flag & VFS_UNMOUNTED)
		return (EIO);

	ASSERT(smbfs_rw_lock_held(&np->r_rwlock, RW_READER));

	if (vp->v_type != VREG)
		return (EISDIR);

	if (uiop->uio_resid == 0)
		return (0);

	/*
	 * Like NFS3, just check for 63-bit overflow.
	 * Our SMB layer takes care to return EFBIG
	 * when it has to fallback to a 32-bit call.
	 */
	endoff = uiop->uio_loffset + uiop->uio_resid;
	if (uiop->uio_loffset < 0 || endoff < 0)
		return (EINVAL);

	/* get vnode attributes from server */
	va.va_mask = AT_SIZE | AT_MTIME;
	if (error = smbfsgetattr(vp, &va, cr))
		return (error);

	/* Update mtime with mtime from server here? */

	/* if offset is beyond EOF, read nothing */
	if (uiop->uio_loffset >= va.va_size)
		return (0);

	/*
	 * Limit the read to the remaining file size.
	 * Do this by temporarily reducing uio_resid
	 * by the amount the lies beyoned the EOF.
	 */
	if (endoff > va.va_size) {
		past_eof = (ssize_t)(endoff - va.va_size);
		uiop->uio_resid -= past_eof;
	} else
		past_eof = 0;

	/*
	 * Bypass VM if caching has been disabled (e.g., locking) or if
	 * using client-side direct I/O and the file is not mmap'd and
	 * there are no cached pages.
	 */
	if ((vp->v_flag & VNOCACHE) ||
	    (((np->r_flags & RDIRECTIO) || (smi->smi_flags & SMI_DIRECTIO)) &&
	    np->r_mapcnt == 0 && np->r_inmap == 0 &&
	    !vn_has_cached_data(vp))) {

		/* Shared lock for n_fid use in smb_rwuio */
		if (smbfs_rw_enter_sig(&np->r_lkserlock, RW_READER, SMBINTR(vp)))
			return (EINTR);
		smb_credinit(&scred, cr);

		/* After reconnect, n_fid is invalid */
		if (np->n_vcgenid != ssp->ss_vcgenid)
			error = ESTALE;
		else
			error = smb_rwuio(ssp, np->n_fid, UIO_READ,
			    uiop, &scred, smb_timo_read);

		smb_credrele(&scred);
		smbfs_rw_exit(&np->r_lkserlock);

		/* undo adjustment of resid */
		uiop->uio_resid += past_eof;

		return (error);
	}

	/* (else) Do I/O through segmap. */
	do {
		off = uiop->uio_loffset & MAXBMASK; /* mapping offset */
		on = uiop->uio_loffset & MAXBOFFSET; /* Relative offset */
		n = MIN(MAXBSIZE - on, uiop->uio_resid);

		error = smbfs_validate_caches(vp, cr);
		if (error)
			break;

		/* NFS waits for RINCACHEPURGE here. */

		if (vpm_enable) {
			/*
			 * Copy data.
			 */
			error = vpm_data_copy(vp, off + on, n, uiop,
			    1, NULL, 0, S_READ);
		} else {
			base = segmap_getmapflt(segkmap, vp, off + on, n, 1,
			    S_READ);

			error = uiomove(base + on, n, UIO_READ, uiop);
		}

		if (!error) {
			/*
			 * If read a whole block or read to eof,
			 * won't need this buffer again soon.
			 */
			mutex_enter(&np->r_statelock);
			if (n + on == MAXBSIZE ||
			    uiop->uio_loffset == np->r_size)
				flags = SM_DONTNEED;
			else
				flags = 0;
			mutex_exit(&np->r_statelock);
			if (vpm_enable) {
				error = vpm_sync_pages(vp, off, n, flags);
			} else {
				error = segmap_release(segkmap, base, flags);
			}
		} else {
			if (vpm_enable) {
				(void) vpm_sync_pages(vp, off, n, 0);
			} else {
				(void) segmap_release(segkmap, base, 0);
			}
		}
	} while (!error && uiop->uio_resid > 0);

	/* undo adjustment of resid */
	uiop->uio_resid += past_eof;

	return (error);
}


/* ARGSUSED */
static int
smbfs_write(vnode_t *vp, struct uio *uiop, int ioflag, cred_t *cr,
	caller_context_t *ct)
{
	struct smb_cred scred;
	struct vattr    va;
	smbnode_t	*np;
	smbmntinfo_t	*smi;
	smb_share_t	*ssp;
	offset_t	endoff, limit;
	ssize_t		past_limit;
	int		error, timo;
	caddr_t		base;
	u_offset_t	off;
	size_t		n;
	int		on;
	uint_t		flags;
	u_offset_t	last_off;
	size_t		last_resid;
	uint_t		bsize;

	np = VTOSMB(vp);
	smi = VTOSMI(vp);
	ssp = smi->smi_share;

	if (curproc->p_zone != smi->smi_zone_ref.zref_zone)
		return (EIO);

	if (smi->smi_flags & SMI_DEAD || vp->v_vfsp->vfs_flag & VFS_UNMOUNTED)
		return (EIO);

	ASSERT(smbfs_rw_lock_held(&np->r_rwlock, RW_WRITER));

	if (vp->v_type != VREG)
		return (EISDIR);

	if (uiop->uio_resid == 0)
		return (0);

	/*
	 * Handle ioflag bits: (FAPPEND|FSYNC|FDSYNC)
	 */
	if (ioflag & (FAPPEND | FSYNC)) {
		if (np->n_flag & NMODIFIED) {
			smbfs_attrcache_remove(np);
		}
	}
	if (ioflag & FAPPEND) {
		/*
		 * File size can be changed by another client
		 *
		 * Todo: Consider redesigning this to use a
		 * handle opened for append instead.
		 */
		va.va_mask = AT_SIZE;
		if (error = smbfsgetattr(vp, &va, cr))
			return (error);
		uiop->uio_loffset = va.va_size;
	}

	/*
	 * Like NFS3, just check for 63-bit overflow.
	 */
	endoff = uiop->uio_loffset + uiop->uio_resid;
	if (uiop->uio_loffset < 0 || endoff < 0)
		return (EINVAL);

	/*
	 * Check to make sure that the process will not exceed
	 * its limit on file size.  It is okay to write up to
	 * the limit, but not beyond.  Thus, the write which
	 * reaches the limit will be short and the next write
	 * will return an error.
	 *
	 * So if we're starting at or beyond the limit, EFBIG.
	 * Otherwise, temporarily reduce resid to the amount
	 * that is after the limit.
	 */
	limit = uiop->uio_llimit;
	if (limit == RLIM64_INFINITY || limit > MAXOFFSET_T)
		limit = MAXOFFSET_T;
	if (uiop->uio_loffset >= limit) {
		proc_t *p = ttoproc(curthread);

		mutex_enter(&p->p_lock);
		(void) rctl_action(rctlproc_legacy[RLIMIT_FSIZE],
		    p->p_rctls, p, RCA_UNSAFE_SIGINFO);
		mutex_exit(&p->p_lock);
		return (EFBIG);
	}
	if (endoff > limit) {
		past_limit = (ssize_t)(endoff - limit);
		uiop->uio_resid -= past_limit;
	} else
		past_limit = 0;

	/*
	 * Bypass VM if caching has been disabled (e.g., locking) or if
	 * using client-side direct I/O and the file is not mmap'd and
	 * there are no cached pages.
	 */
	if ((vp->v_flag & VNOCACHE) ||
	    (((np->r_flags & RDIRECTIO) || (smi->smi_flags & SMI_DIRECTIO)) &&
	    np->r_mapcnt == 0 && np->r_inmap == 0 &&
	    !vn_has_cached_data(vp))) {

smbfs_fwrite:
		if (np->r_flags & RSTALE) {
			last_resid = uiop->uio_resid;
			last_off = uiop->uio_loffset;
			error = np->r_error;
			/*
			 * A close may have cleared r_error, if so,
			 * propagate ESTALE error return properly
			 */
			if (error == 0)
				error = ESTALE;
			goto bottom;
		}

		/* Timeout: longer for append. */
		timo = smb_timo_write;
		if (endoff > np->r_size)
			timo = smb_timo_append;

		/* Shared lock for n_fid use in smb_rwuio */
		if (smbfs_rw_enter_sig(&np->r_lkserlock, RW_READER, SMBINTR(vp)))
			return (EINTR);
		smb_credinit(&scred, cr);

		/* After reconnect, n_fid is invalid */
		if (np->n_vcgenid != ssp->ss_vcgenid)
			error = ESTALE;
		else
			error = smb_rwuio(ssp, np->n_fid, UIO_WRITE,
			    uiop, &scred, timo);

		if (error == 0) {
			mutex_enter(&np->r_statelock);
			np->n_flag |= (NFLUSHWIRE | NATTRCHANGED);
			if (uiop->uio_loffset > (offset_t)np->r_size)
				np->r_size = (len_t)uiop->uio_loffset;
			mutex_exit(&np->r_statelock);
			if (ioflag & (FSYNC | FDSYNC)) {
				/* Don't error the I/O if this fails. */
				(void) smbfs_smb_flush(np, &scred);
			}
		}

		smb_credrele(&scred);
		smbfs_rw_exit(&np->r_lkserlock);

		/* undo adjustment of resid */
		uiop->uio_resid += past_limit;

		return (error);
	}

	/* (else) Do I/O through segmap. */
	bsize = vp->v_vfsp->vfs_bsize;

	do {
		off = uiop->uio_loffset & MAXBMASK; /* mapping offset */
		on = uiop->uio_loffset & MAXBOFFSET; /* Relative offset */
		n = MIN(MAXBSIZE - on, uiop->uio_resid);

		last_resid = uiop->uio_resid;
		last_off = uiop->uio_loffset;

		if (np->r_flags & RSTALE) {
			error = np->r_error;
			/*
			 * A close may have cleared r_error, if so,
			 * propagate ESTALE error return properly
			 */
			if (error == 0)
				error = ESTALE;
			break;
		}

		/*
		 * From NFS: Don't create dirty pages faster than they
		 * can be cleaned.
		 *
		 * Here NFS also checks for async writes (np->r_awcount)
		 */
		mutex_enter(&np->r_statelock);
		while (np->r_gcount > 0) {
			if (SMBINTR(vp)) {
				klwp_t *lwp = ttolwp(curthread);

				if (lwp != NULL)
					lwp->lwp_nostop++;
				if (!cv_wait_sig(&np->r_cv, &np->r_statelock)) {
					mutex_exit(&np->r_statelock);
					if (lwp != NULL)
						lwp->lwp_nostop--;
					error = EINTR;
					goto bottom;
				}
				if (lwp != NULL)
					lwp->lwp_nostop--;
			} else
				cv_wait(&np->r_cv, &np->r_statelock);
		}
		mutex_exit(&np->r_statelock);

		/*
		 * Touch the page and fault it in if it is not in core
		 * before segmap_getmapflt or vpm_data_copy can lock it.
		 * This is to avoid the deadlock if the buffer is mapped
		 * to the same file through mmap which we want to write.
		 */
		uio_prefaultpages((long)n, uiop);

		if (vpm_enable) {
			/*
			 * It will use kpm mappings, so no need to
			 * pass an address.
			 */
			error = smbfs_writenp(np, NULL, n, uiop, 0);
		} else {
			if (segmap_kpm) {
				int pon = uiop->uio_loffset & PAGEOFFSET;
				size_t pn = MIN(PAGESIZE - pon,
				    uiop->uio_resid);
				int pagecreate;

				mutex_enter(&np->r_statelock);
				pagecreate = (pon == 0) && (pn == PAGESIZE ||
				    uiop->uio_loffset + pn >= np->r_size);
				mutex_exit(&np->r_statelock);

				base = segmap_getmapflt(segkmap, vp, off + on,
				    pn, !pagecreate, S_WRITE);

				error = smbfs_writenp(np, base + pon, n, uiop,
				    pagecreate);

			} else {
				base = segmap_getmapflt(segkmap, vp, off + on,
				    n, 0, S_READ);
				error = smbfs_writenp(np, base + on, n, uiop, 0);
			}
		}

		if (!error) {
			if (smi->smi_flags & SMI_NOAC)
				flags = SM_WRITE;
			else if ((uiop->uio_loffset % bsize) == 0 ||
			    IS_SWAPVP(vp)) {
				/*
				 * Have written a whole block.
				 * Start an asynchronous write
				 * and mark the buffer to
				 * indicate that it won't be
				 * needed again soon.
				 */
				flags = SM_WRITE | SM_ASYNC | SM_DONTNEED;
			} else
				flags = 0;
			if ((ioflag & (FSYNC|FDSYNC)) ||
			    (np->r_flags & ROUTOFSPACE)) {
				flags &= ~SM_ASYNC;
				flags |= SM_WRITE;
			}
			if (vpm_enable) {
				error = vpm_sync_pages(vp, off, n, flags);
			} else {
				error = segmap_release(segkmap, base, flags);
			}
		} else {
			if (vpm_enable) {
				(void) vpm_sync_pages(vp, off, n, 0);
			} else {
				(void) segmap_release(segkmap, base, 0);
			}
			/*
			 * In the event that we got an access error while
			 * faulting in a page for a write-only file just
			 * force a write.
			 */
			if (error == EACCES)
				goto smbfs_fwrite;
		}
	} while (!error && uiop->uio_resid > 0);

bottom:
	/* undo adjustment of resid */
	if (error) {
		uiop->uio_resid = last_resid + past_limit;
		uiop->uio_loffset = last_off;
	} else {
		uiop->uio_resid += past_limit;
	}

	return (error);
}

/*
 * Like nfs_client.c: writerp()
 *
 * Write by creating pages and uiomove data onto them.
 */

int
smbfs_writenp(smbnode_t *np, caddr_t base, int tcount, struct uio *uio,
    int pgcreated)
{
	int		pagecreate;
	int		n;
	int		saved_n;
	caddr_t		saved_base;
	u_offset_t	offset;
	int		error;
	int		sm_error;
	vnode_t		*vp = SMBTOV(np);

	ASSERT(tcount <= MAXBSIZE && tcount <= uio->uio_resid);
	ASSERT(smbfs_rw_lock_held(&np->r_rwlock, RW_WRITER));
	if (!vpm_enable) {
		ASSERT(((uintptr_t)base & MAXBOFFSET) + tcount <= MAXBSIZE);
	}

	/*
	 * Move bytes in at most PAGESIZE chunks. We must avoid
	 * spanning pages in uiomove() because page faults may cause
	 * the cache to be invalidated out from under us. The r_size is not
	 * updated until after the uiomove. If we push the last page of a
	 * file before r_size is correct, we will lose the data written past
	 * the current (and invalid) r_size.
	 */
	do {
		offset = uio->uio_loffset;
		pagecreate = 0;

		/*
		 * n is the number of bytes required to satisfy the request
		 *   or the number of bytes to fill out the page.
		 */
		n = (int)MIN((PAGESIZE - (offset & PAGEOFFSET)), tcount);

		/*
		 * Check to see if we can skip reading in the page
		 * and just allocate the memory.  We can do this
		 * if we are going to rewrite the entire mapping
		 * or if we are going to write to or beyond the current
		 * end of file from the beginning of the mapping.
		 *
		 * The read of r_size is now protected by r_statelock.
		 */
		mutex_enter(&np->r_statelock);
		/*
		 * When pgcreated is nonzero the caller has already done
		 * a segmap_getmapflt with forcefault 0 and S_WRITE. With
		 * segkpm this means we already have at least one page
		 * created and mapped at base.
		 */
		pagecreate = pgcreated ||
		    ((offset & PAGEOFFSET) == 0 &&
		    (n == PAGESIZE || ((offset + n) >= np->r_size)));

		mutex_exit(&np->r_statelock);
		if (!vpm_enable && pagecreate) {
			/*
			 * The last argument tells segmap_pagecreate() to
			 * always lock the page, as opposed to sometimes
			 * returning with the page locked. This way we avoid a
			 * fault on the ensuing uiomove(), but also
			 * more importantly (to fix bug 1094402) we can
			 * call segmap_fault() to unlock the page in all
			 * cases. An alternative would be to modify
			 * segmap_pagecreate() to tell us when it is
			 * locking a page, but that's a fairly major
			 * interface change.
			 */
			if (pgcreated == 0)
				(void) segmap_pagecreate(segkmap, base,
				    (uint_t)n, 1);
			saved_base = base;
			saved_n = n;
		}

		/*
		 * The number of bytes of data in the last page can not
		 * be accurately be determined while page is being
		 * uiomove'd to and the size of the file being updated.
		 * Thus, inform threads which need to know accurately
		 * how much data is in the last page of the file.  They
		 * will not do the i/o immediately, but will arrange for
		 * the i/o to happen later when this modify operation
		 * will have finished.
		 */
		ASSERT(!(np->r_flags & RMODINPROGRESS));
		mutex_enter(&np->r_statelock);
		np->r_flags |= RMODINPROGRESS;
		np->r_modaddr = (offset & MAXBMASK);
		mutex_exit(&np->r_statelock);

		if (vpm_enable) {
			/*
			 * Copy data. If new pages are created, part of
			 * the page that is not written will be initizliazed
			 * with zeros.
			 */
			error = vpm_data_copy(vp, offset, n, uio,
			    !pagecreate, NULL, 0, S_WRITE);
		} else {
			error = uiomove(base, n, UIO_WRITE, uio);
		}

		/*
		 * r_size is the maximum number of
		 * bytes known to be in the file.
		 * Make sure it is at least as high as the
		 * first unwritten byte pointed to by uio_loffset.
		 */
		mutex_enter(&np->r_statelock);
		if (np->r_size < uio->uio_loffset)
			np->r_size = uio->uio_loffset;
		np->r_flags &= ~RMODINPROGRESS;
		np->r_flags |= RDIRTY;
		mutex_exit(&np->r_statelock);

		/* n = # of bytes written */
		n = (int)(uio->uio_loffset - offset);

		if (!vpm_enable) {
			base += n;
		}
		tcount -= n;
		/*
		 * If we created pages w/o initializing them completely,
		 * we need to zero the part that wasn't set up.
		 * This happens on a most EOF write cases and if
		 * we had some sort of error during the uiomove.
		 */
		if (!vpm_enable && pagecreate) {
			if ((uio->uio_loffset & PAGEOFFSET) || n == 0)
				(void) kzero(base, PAGESIZE - n);

			if (pgcreated) {
				/*
				 * Caller is responsible for this page,
				 * it was not created in this loop.
				 */
				pgcreated = 0;
			} else {
				/*
				 * For bug 1094402: segmap_pagecreate locks
				 * page. Unlock it. This also unlocks the
				 * pages allocated by page_create_va() in
				 * segmap_pagecreate().
				 */
				sm_error = segmap_fault(kas.a_hat, segkmap,
				    saved_base, saved_n,
				    F_SOFTUNLOCK, S_WRITE);
				if (error == 0)
					error = sm_error;
			}
		}
	} while (tcount > 0 && error == 0);

	return (error);
}

/*
 * Flags are composed of {B_ASYNC, B_INVAL, B_FREE, B_DONTNEED}
 * Like nfs3_rdwrlbn()
 */
static int
smbfs_rdwrlbn(vnode_t *vp, page_t *pp, u_offset_t off, size_t len,
	int flags, cred_t *cr)
{
	smbmntinfo_t	*smi = VTOSMI(vp);
	struct buf *bp;
	int error;
	int sync;

	if (curproc->p_zone != smi->smi_zone_ref.zref_zone)
		return (EIO);

	if (smi->smi_flags & SMI_DEAD || vp->v_vfsp->vfs_flag & VFS_UNMOUNTED)
		return (EIO);

	bp = pageio_setup(pp, len, vp, flags);
	ASSERT(bp != NULL);

	/*
	 * pageio_setup should have set b_addr to 0.  This
	 * is correct since we want to do I/O on a page
	 * boundary.  bp_mapin will use this addr to calculate
	 * an offset, and then set b_addr to the kernel virtual
	 * address it allocated for us.
	 */
	ASSERT(bp->b_un.b_addr == 0);

	bp->b_edev = 0;
	bp->b_dev = 0;
	bp->b_lblkno = lbtodb(off);
	bp->b_file = vp;
	bp->b_offset = (offset_t)off;
	bp_mapin(bp);

	/*
	 * Calculate the desired level of stability to write data.
	 */
	if ((flags & (B_WRITE|B_ASYNC)) == (B_WRITE|B_ASYNC) &&
	    freemem > desfree) {
		sync = 0;
	} else {
		sync = 1;
	}

	error = smbfs_bio(bp, sync, cr);

	bp_mapout(bp);
	pageio_done(bp);

	return (error);
}


/*
 * Corresponds to nfs3_vnopc.c : nfs3_bio(), though the NFS code
 * uses nfs3read()/nfs3write() where we use smb_rwuio().  Also,
 * NFS has this later in the file.  Move it up here closer to
 * the one call site just above.
 */

static int
smbfs_bio(struct buf *bp, int sync, cred_t *cr)
{
	struct iovec aiov[1];
	struct uio  auio;
	struct smb_cred scred;
	smbnode_t *np = VTOSMB(bp->b_vp);
	smbmntinfo_t *smi = np->n_mount;
	smb_share_t *ssp = smi->smi_share;
	offset_t offset;
	offset_t endoff;
	size_t count;
	size_t past_eof;
	int error;

	ASSERT(curproc->p_zone == smi->smi_zone_ref.zref_zone);

	offset = ldbtob(bp->b_lblkno);
	count = bp->b_bcount;
	endoff = offset + count;
	if (offset < 0 || endoff < 0)
		return (EINVAL);

	/*
	 * Limit file I/O to the remaining file size, but see
	 * the notes in smbfs_getpage about SMBFS_EOF.
	 */
	mutex_enter(&np->r_statelock);
	if (offset >= np->r_size) {
		mutex_exit(&np->r_statelock);
		if (bp->b_flags & B_READ) {
			return (SMBFS_EOF);
		} else {
			return (EINVAL);
		}
	}
	if (endoff > np->r_size) {
		past_eof = (size_t)(endoff - np->r_size);
		count -= past_eof;
	} else
		past_eof = 0;
	mutex_exit(&np->r_statelock);
	ASSERT(count > 0);

	/* Caller did bpmapin().  Mapped address is... */
	aiov[0].iov_base = bp->b_un.b_addr;
	aiov[0].iov_len = count;
	auio.uio_iov = aiov;
	auio.uio_iovcnt = 1;
	auio.uio_loffset = offset;
	auio.uio_segflg = UIO_SYSSPACE;
	auio.uio_fmode = 0;
	auio.uio_resid = count;

	/* Shared lock for n_fid use in smb_rwuio */
	if (smbfs_rw_enter_sig(&np->r_lkserlock, RW_READER,
	    smi->smi_flags & SMI_INT))
		return (EINTR);
	smb_credinit(&scred, cr);

	DTRACE_IO1(start, struct buf *, bp);

	if (bp->b_flags & B_READ) {

		/* After reconnect, n_fid is invalid */
		if (np->n_vcgenid != ssp->ss_vcgenid)
			error = ESTALE;
		else
			error = smb_rwuio(ssp, np->n_fid, UIO_READ,
			    &auio, &scred, smb_timo_read);

		/* Like NFS, only set b_error here. */
		bp->b_error = error;
		bp->b_resid = auio.uio_resid;

		if (!error && auio.uio_resid != 0)
			error = EIO;
		if (!error && past_eof != 0) {
			/* Zero the memory beyond EOF. */
			bzero(bp->b_un.b_addr + count, past_eof);
		}
	} else {

		/* After reconnect, n_fid is invalid */
		if (np->n_vcgenid != ssp->ss_vcgenid)
			error = ESTALE;
		else
			error = smb_rwuio(ssp, np->n_fid, UIO_WRITE,
			    &auio, &scred, smb_timo_write);

		/* Like NFS, only set b_error here. */
		bp->b_error = error;
		bp->b_resid = auio.uio_resid;

		if (!error && auio.uio_resid != 0)
			error = EIO;
		if (!error && sync) {
			(void) smbfs_smb_flush(np, &scred);
		}
	}

	/*
	 * This comes from nfs3_commit()
	 */
	if (error != 0) {
		mutex_enter(&np->r_statelock);
		if (error == ESTALE)
			np->r_flags |= RSTALE;
		if (!np->r_error)
			np->r_error = error;
		mutex_exit(&np->r_statelock);
		bp->b_flags |= B_ERROR;
	}

	DTRACE_IO1(done, struct buf *, bp);

	smb_credrele(&scred);
	smbfs_rw_exit(&np->r_lkserlock);

	if (error == ESTALE)
		smbfs_attrcache_remove(np);

	return (error);
}

/*
 * Here NFS has: nfs3write, nfs3read
 * We use smb_rwuio instead.
 */

/* ARGSUSED */
static int
smbfs_ioctl(vnode_t *vp, int cmd, intptr_t arg, int flag,
	cred_t *cr, int *rvalp,	caller_context_t *ct)
{
	int		error;
	smbmntinfo_t	*smi;

	smi = VTOSMI(vp);

	if (curproc->p_zone != smi->smi_zone_ref.zref_zone)
		return (EIO);

	if (smi->smi_flags & SMI_DEAD || vp->v_vfsp->vfs_flag & VFS_UNMOUNTED)
		return (EIO);

	switch (cmd) {

	case _FIOFFS:
		error = smbfs_fsync(vp, 0, cr, ct);
		break;

		/*
		 * The following two ioctls are used by bfu.
		 * Silently ignore to avoid bfu errors.
		 */
	case _FIOGDIO:
	case _FIOSDIO:
		error = 0;
		break;

#if 0	/* Todo - SMB ioctl query regions */
	case _FIO_SEEK_DATA:
	case _FIO_SEEK_HOLE:
#endif

	case _FIODIRECTIO:
		error = smbfs_directio(vp, (int)arg, cr);
		break;

		/*
		 * Allow get/set with "raw" security descriptor (SD) data.
		 * Useful for testing, diagnosing idmap problems, etc.
		 */
	case SMBFSIO_GETSD:
		error = smbfs_acl_iocget(vp, arg, flag, cr);
		break;

	case SMBFSIO_SETSD:
		error = smbfs_acl_iocset(vp, arg, flag, cr);
		break;

	default:
		error = ENOTTY;
		break;
	}

	return (error);
}


/*
 * Return either cached or remote attributes. If get remote attr
 * use them to check and invalidate caches, then cache the new attributes.
 */
/* ARGSUSED */
static int
smbfs_getattr(vnode_t *vp, struct vattr *vap, int flags, cred_t *cr,
	caller_context_t *ct)
{
	smbnode_t *np;
	smbmntinfo_t *smi;
	int error;

	smi = VTOSMI(vp);

	if (curproc->p_zone != smi->smi_zone_ref.zref_zone)
		return (EIO);

	if (smi->smi_flags & SMI_DEAD || vp->v_vfsp->vfs_flag & VFS_UNMOUNTED)
		return (EIO);

	/*
	 * If it has been specified that the return value will
	 * just be used as a hint, and we are only being asked
	 * for size, fsid or rdevid, then return the client's
	 * notion of these values without checking to make sure
	 * that the attribute cache is up to date.
	 * The whole point is to avoid an over the wire GETATTR
	 * call.
	 */
	np = VTOSMB(vp);
	if (flags & ATTR_HINT) {
		if (vap->va_mask ==
		    (vap->va_mask & (AT_SIZE | AT_FSID | AT_RDEV))) {
			mutex_enter(&np->r_statelock);
			if (vap->va_mask | AT_SIZE)
				vap->va_size = np->r_size;
			if (vap->va_mask | AT_FSID)
				vap->va_fsid = vp->v_vfsp->vfs_dev;
			if (vap->va_mask | AT_RDEV)
				vap->va_rdev = vp->v_rdev;
			mutex_exit(&np->r_statelock);
			return (0);
		}
	}

	/*
	 * Only need to flush pages if asking for the mtime
	 * and if there any dirty pages.
	 *
	 * Here NFS also checks for async writes (np->r_awcount)
	 */
	if (vap->va_mask & AT_MTIME) {
		if (vn_has_cached_data(vp) &&
		    ((np->r_flags & RDIRTY) != 0)) {
			mutex_enter(&np->r_statelock);
			np->r_gcount++;
			mutex_exit(&np->r_statelock);
			error = smbfs_putpage(vp, (offset_t)0, 0, 0, cr, ct);
			mutex_enter(&np->r_statelock);
			if (error && (error == ENOSPC || error == EDQUOT)) {
				if (!np->r_error)
					np->r_error = error;
			}
			if (--np->r_gcount == 0)
				cv_broadcast(&np->r_cv);
			mutex_exit(&np->r_statelock);
		}
	}

	return (smbfsgetattr(vp, vap, cr));
}

/* smbfsgetattr() in smbfs_client.c */

/*ARGSUSED4*/
static int
smbfs_setattr(vnode_t *vp, struct vattr *vap, int flags, cred_t *cr,
		caller_context_t *ct)
{
	vfs_t		*vfsp;
	smbmntinfo_t	*smi;
	int		error;
	uint_t		mask;
	struct vattr	oldva;

	vfsp = vp->v_vfsp;
	smi = VFTOSMI(vfsp);

	if (curproc->p_zone != smi->smi_zone_ref.zref_zone)
		return (EIO);

	if (smi->smi_flags & SMI_DEAD || vfsp->vfs_flag & VFS_UNMOUNTED)
		return (EIO);

	mask = vap->va_mask;
	if (mask & AT_NOSET)
		return (EINVAL);

	if (vfsp->vfs_flag & VFS_RDONLY)
		return (EROFS);

	/*
	 * This is a _local_ access check so that only the owner of
	 * this mount can set attributes.  With ACLs enabled, the
	 * file owner can be different from the mount owner, and we
	 * need to check the _mount_ owner here.  See _access_rwx
	 */
	bzero(&oldva, sizeof (oldva));
	oldva.va_mask = AT_TYPE | AT_MODE;
	error = smbfsgetattr(vp, &oldva, cr);
	if (error)
		return (error);
	oldva.va_mask |= AT_UID | AT_GID;
	oldva.va_uid = smi->smi_uid;
	oldva.va_gid = smi->smi_gid;

	error = secpolicy_vnode_setattr(cr, vp, vap, &oldva, flags,
	    smbfs_accessx, vp);
	if (error)
		return (error);

	if (mask & (AT_UID | AT_GID)) {
		if (smi->smi_flags & SMI_ACL)
			error = smbfs_acl_setids(vp, vap, cr);
		else
			error = ENOSYS;
		if (error != 0) {
			SMBVDEBUG("error %d seting UID/GID on %s",
			    error, VTOSMB(vp)->n_rpath);
			/*
			 * It might be more correct to return the
			 * error here, but that causes complaints
			 * when root extracts a cpio archive, etc.
			 * So ignore this error, and go ahead with
			 * the rest of the setattr work.
			 */
		}
	}

	error = smbfssetattr(vp, vap, flags, cr);

#ifdef	SMBFS_VNEVENT
	if (error == 0 && (vap->va_mask & AT_SIZE) && vap->va_size == 0)
		vnevent_truncate(vp, ct);
#endif

	return (error);
}

/*
 * Mostly from Darwin smbfs_setattr()
 * but then modified a lot.
 */
/* ARGSUSED */
static int
smbfssetattr(vnode_t *vp, struct vattr *vap, int flags, cred_t *cr)
{
	int		error = 0;
	smbnode_t	*np = VTOSMB(vp);
	uint_t		mask = vap->va_mask;
	struct timespec	*mtime, *atime;
	struct smb_cred	scred;
	int		cerror, modified = 0;
	unsigned short	fid;
	int have_fid = 0;
	uint32_t rights = 0;
	uint32_t dosattr = 0;

	ASSERT(curproc->p_zone == VTOSMI(vp)->smi_zone_ref.zref_zone);

	/*
	 * There are no settable attributes on the XATTR dir,
	 * so just silently ignore these.  On XATTR files,
	 * you can set the size but nothing else.
	 */
	if (vp->v_flag & V_XATTRDIR)
		return (0);
	if (np->n_flag & N_XATTR) {
		if (mask & AT_TIMES)
			SMBVDEBUG("ignore set time on xattr\n");
		mask &= AT_SIZE;
	}

	/*
	 * Only need to flush pages if there are any pages and
	 * if the file is marked as dirty in some fashion.  The
	 * file must be flushed so that we can accurately
	 * determine the size of the file and the cached data
	 * after the SETATTR returns.  A file is considered to
	 * be dirty if it is either marked with RDIRTY, has
	 * outstanding i/o's active, or is mmap'd.  In this
	 * last case, we can't tell whether there are dirty
	 * pages, so we flush just to be sure.
	 */
	if (vn_has_cached_data(vp) &&
	    ((np->r_flags & RDIRTY) ||
	    np->r_count > 0 ||
	    np->r_mapcnt > 0)) {
		ASSERT(vp->v_type != VCHR);
		error = smbfs_putpage(vp, (offset_t)0, 0, 0, cr, NULL);
		if (error && (error == ENOSPC || error == EDQUOT)) {
			mutex_enter(&np->r_statelock);
			if (!np->r_error)
				np->r_error = error;
			mutex_exit(&np->r_statelock);
		}
	}

	/*
	 * If our caller is trying to set multiple attributes, they
	 * can make no assumption about what order they are done in.
	 * Here we try to do them in order of decreasing likelihood
	 * of failure, just to minimize the chance we'll wind up
	 * with a partially complete request.
	 */

	/* Shared lock for (possible) n_fid use. */
	if (smbfs_rw_enter_sig(&np->r_lkserlock, RW_READER, SMBINTR(vp)))
		return (EINTR);
	smb_credinit(&scred, cr);

	/*
	 * If the caller has provided extensible attributes,
	 * map those into DOS attributes supported by SMB.
	 * Note: zero means "no change".
	 */
	if (mask & AT_XVATTR)
		dosattr = xvattr_to_dosattr(np, vap);

	/*
	 * Will we need an open handle for this setattr?
	 * If so, what rights will we need?
	 */
	if (dosattr || (mask & (AT_ATIME | AT_MTIME))) {
		rights |=
		    SA_RIGHT_FILE_WRITE_ATTRIBUTES;
	}
	if (mask & AT_SIZE) {
		rights |=
		    SA_RIGHT_FILE_WRITE_DATA |
		    SA_RIGHT_FILE_APPEND_DATA;
	}

	/*
	 * Only SIZE really requires a handle, but it's
	 * simpler and more reliable to set via a handle.
	 * Some servers like NT4 won't set times by path.
	 * Also, we're usually setting everything anyway.
	 */
	if (rights != 0) {
		error = smbfs_smb_tmpopen(np, rights, &scred, &fid);
		if (error) {
			SMBVDEBUG("error %d opening %s\n",
			    error, np->n_rpath);
			goto out;
		}
		have_fid = 1;
	}

	/*
	 * If the server supports the UNIX extensions, right here is where
	 * we'd support changes to uid, gid, mode, and possibly va_flags.
	 * For now we claim to have made any such changes.
	 */

	if (mask & AT_SIZE) {
		/*
		 * If the new file size is less than what the client sees as
		 * the file size, then just change the size and invalidate
		 * the pages.
		 */

		/*
		 * Set the file size to vap->va_size.
		 */
		ASSERT(have_fid);
		error = smbfs_smb_setfsize(np, fid, vap->va_size, &scred);
		if (error) {
			SMBVDEBUG("setsize error %d file %s\n",
			    error, np->n_rpath);
		} else {
			/*
			 * Darwin had code here to zero-extend.
			 * Tests indicate the server will zero-fill,
			 * so looks like we don't need to do that.
			 */
			mutex_enter(&np->r_statelock);
			np->r_size = vap->va_size;
			mutex_exit(&np->r_statelock);
			modified = 1;
		}
	}

	/*
	 * Todo: Implement setting create_time (which is
	 * different from ctime).
	 */
	mtime = ((mask & AT_MTIME) ? &vap->va_mtime : 0);
	atime = ((mask & AT_ATIME) ? &vap->va_atime : 0);

	if (dosattr || mtime || atime) {
		/*
		 * Always use the handle-based set attr call now.
		 */
		ASSERT(have_fid);
		error = smbfs_smb_setfattr(np, fid,
		    dosattr, mtime, atime, &scred);
		if (error) {
			SMBVDEBUG("set times error %d file %s\n",
			    error, np->n_rpath);
		} else {
			modified = 1;
		}
	}

out:
	if (have_fid) {
		cerror = smbfs_smb_tmpclose(np, fid, &scred);
		if (cerror)
			SMBVDEBUG("error %d closing %s\n",
			    cerror, np->n_rpath);
	}

	smb_credrele(&scred);
	smbfs_rw_exit(&np->r_lkserlock);

	if (modified) {
		/*
		 * Invalidate attribute cache in case the server
		 * doesn't set exactly the attributes we asked.
		 */
		smbfs_attrcache_remove(np);

		/*
		 * If changing the size of the file, invalidate
		 * any local cached data which is no longer part
		 * of the file.  We also possibly invalidate the
		 * last page in the file.  We could use
		 * pvn_vpzero(), but this would mark the page as
		 * modified and require it to be written back to
		 * the server for no particularly good reason.
		 * This way, if we access it, then we bring it
		 * back in.  A read should be cheaper than a
		 * write.
		 */
		if (mask & AT_SIZE) {
			smbfs_invalidate_pages(vp,
			    (vap->va_size & PAGEMASK), cr);
		}
	}

	return (error);
}

/*
 * Helper function for extensible system attributes (PSARC 2007/315)
 * Compute the DOS attribute word to pass to _setfattr (see above).
 * This returns zero IFF no change is being made to attributes.
 * Otherwise return the new attributes or SMB_EFA_NORMAL.
 */
static uint32_t
xvattr_to_dosattr(smbnode_t *np, struct vattr *vap)
{
	xvattr_t *xvap = (xvattr_t *)vap;
	xoptattr_t *xoap = NULL;
	uint32_t attr = np->r_attr.fa_attr;
	boolean_t anyset = B_FALSE;

	if ((xoap = xva_getxoptattr(xvap)) == NULL)
		return (0);

	if (XVA_ISSET_REQ(xvap, XAT_ARCHIVE)) {
		if (xoap->xoa_archive)
			attr |= SMB_FA_ARCHIVE;
		else
			attr &= ~SMB_FA_ARCHIVE;
		XVA_SET_RTN(xvap, XAT_ARCHIVE);
		anyset = B_TRUE;
	}
	if (XVA_ISSET_REQ(xvap, XAT_SYSTEM)) {
		if (xoap->xoa_system)
			attr |= SMB_FA_SYSTEM;
		else
			attr &= ~SMB_FA_SYSTEM;
		XVA_SET_RTN(xvap, XAT_SYSTEM);
		anyset = B_TRUE;
	}
	if (XVA_ISSET_REQ(xvap, XAT_READONLY)) {
		if (xoap->xoa_readonly)
			attr |= SMB_FA_RDONLY;
		else
			attr &= ~SMB_FA_RDONLY;
		XVA_SET_RTN(xvap, XAT_READONLY);
		anyset = B_TRUE;
	}
	if (XVA_ISSET_REQ(xvap, XAT_HIDDEN)) {
		if (xoap->xoa_hidden)
			attr |= SMB_FA_HIDDEN;
		else
			attr &= ~SMB_FA_HIDDEN;
		XVA_SET_RTN(xvap, XAT_HIDDEN);
		anyset = B_TRUE;
	}

	if (anyset == B_FALSE)
		return (0);	/* no change */
	if (attr == 0)
		attr = SMB_EFA_NORMAL;

	return (attr);
}

/*
 * smbfs_access_rwx()
 * Common function for smbfs_access, etc.
 *
 * The security model implemented by the FS is unusual
 * due to the current "single user mounts" restriction:
 * All access under a given mount point uses the CIFS
 * credentials established by the owner of the mount.
 *
 * Most access checking is handled by the CIFS server,
 * but we need sufficient Unix access checks here to
 * prevent other local Unix users from having access
 * to objects under this mount that the uid/gid/mode
 * settings in the mount would not allow.
 *
 * With this model, there is a case where we need the
 * ability to do an access check before we have the
 * vnode for an object.  This function takes advantage
 * of the fact that the uid/gid/mode is per mount, and
 * avoids the need for a vnode.
 *
 * We still (sort of) need a vnode when we call
 * secpolicy_vnode_access, but that only uses
 * the vtype field, so we can use a pair of fake
 * vnodes that have only v_type filled in.
 */
static int
smbfs_access_rwx(vfs_t *vfsp, int vtype, int mode, cred_t *cr)
{
	/* See the secpolicy call below. */
	static const vnode_t tmpl_vdir = { .v_type = VDIR };
	static const vnode_t tmpl_vreg = { .v_type = VREG };
	vattr_t		va;
	vnode_t		*tvp;
	struct smbmntinfo *smi = VFTOSMI(vfsp);
	int shift = 0;

	/*
	 * Build our (fabricated) vnode attributes.
	 */
	bzero(&va, sizeof (va));
	va.va_mask = AT_TYPE | AT_MODE | AT_UID | AT_GID;
	va.va_type = vtype;
	va.va_mode = (vtype == VDIR) ?
	    smi->smi_dmode : smi->smi_fmode;
	va.va_uid = smi->smi_uid;
	va.va_gid = smi->smi_gid;

	/*
	 * Disallow write attempts on read-only file systems,
	 * unless the file is a device or fifo node.  Note:
	 * Inline vn_is_readonly and IS_DEVVP here because
	 * we may not have a vnode ptr.  Original expr. was:
	 * (mode & VWRITE) && vn_is_readonly(vp) && !IS_DEVVP(vp))
	 */
	if ((mode & VWRITE) &&
	    (vfsp->vfs_flag & VFS_RDONLY) &&
	    !(vtype == VCHR || vtype == VBLK || vtype == VFIFO))
		return (EROFS);

	/*
	 * Disallow attempts to access mandatory lock files.
	 * Similarly, expand MANDLOCK here.
	 */
	if ((mode & (VWRITE | VREAD | VEXEC)) &&
	    va.va_type == VREG && MANDMODE(va.va_mode))
		return (EACCES);

	/*
	 * Access check is based on only
	 * one of owner, group, public.
	 * If not owner, then check group.
	 * If not a member of the group,
	 * then check public access.
	 */
	if (crgetuid(cr) != va.va_uid) {
		shift += 3;
		if (!groupmember(va.va_gid, cr))
			shift += 3;
	}

	/*
	 * We need a vnode for secpolicy_vnode_access,
	 * but the only thing it looks at is v_type,
	 * so pass one of the templates above.
	 */
	tvp = (va.va_type == VDIR) ?
	    (vnode_t *)&tmpl_vdir :
	    (vnode_t *)&tmpl_vreg;

	return (secpolicy_vnode_access2(cr, tvp, va.va_uid,
	    va.va_mode << shift, mode));
}

/*
 * See smbfs_setattr
 */
static int
smbfs_accessx(void *arg, int mode, cred_t *cr)
{
	vnode_t *vp = arg;
	/*
	 * Note: The caller has checked the current zone,
	 * the SMI_DEAD and VFS_UNMOUNTED flags, etc.
	 */
	return (smbfs_access_rwx(vp->v_vfsp, vp->v_type, mode, cr));
}

/*
 * XXX
 * This op should support PSARC 2007/403, Modified Access Checks for CIFS
 */
/* ARGSUSED */
static int
smbfs_access(vnode_t *vp, int mode, int flags, cred_t *cr, caller_context_t *ct)
{
	vfs_t		*vfsp;
	smbmntinfo_t	*smi;

	vfsp = vp->v_vfsp;
	smi = VFTOSMI(vfsp);

	if (curproc->p_zone != smi->smi_zone_ref.zref_zone)
		return (EIO);

	if (smi->smi_flags & SMI_DEAD || vfsp->vfs_flag & VFS_UNMOUNTED)
		return (EIO);

	return (smbfs_access_rwx(vfsp, vp->v_type, mode, cr));
}


/* ARGSUSED */
static int
smbfs_readlink(vnode_t *vp, struct uio *uiop, cred_t *cr, caller_context_t *ct)
{
	/* Not yet... */
	return (ENOSYS);
}


/*
 * Flush local dirty pages to stable storage on the server.
 *
 * If FNODSYNC is specified, then there is nothing to do because
 * metadata changes are not cached on the client before being
 * sent to the server.
 */
/* ARGSUSED */
static int
smbfs_fsync(vnode_t *vp, int syncflag, cred_t *cr, caller_context_t *ct)
{
	int		error = 0;
	smbmntinfo_t	*smi;
	smbnode_t	*np;
	struct smb_cred scred;

	np = VTOSMB(vp);
	smi = VTOSMI(vp);

	if (curproc->p_zone != smi->smi_zone_ref.zref_zone)
		return (EIO);

	if (smi->smi_flags & SMI_DEAD || vp->v_vfsp->vfs_flag & VFS_UNMOUNTED)
		return (EIO);

	if ((syncflag & FNODSYNC) || IS_SWAPVP(vp))
		return (0);

	if ((syncflag & (FSYNC|FDSYNC)) == 0)
		return (0);

	error = smbfs_putpage(vp, (offset_t)0, 0, 0, cr, ct);
	if (error)
		return (error);

	/* Shared lock for n_fid use in _flush */
	if (smbfs_rw_enter_sig(&np->r_lkserlock, RW_READER, SMBINTR(vp)))
		return (EINTR);
	smb_credinit(&scred, cr);

	error = smbfs_smb_flush(np, &scred);

	smb_credrele(&scred);
	smbfs_rw_exit(&np->r_lkserlock);

	return (error);
}

/*
 * Last reference to vnode went away.
 */
/* ARGSUSED */
static void
smbfs_inactive(vnode_t *vp, cred_t *cr, caller_context_t *ct)
{
	struct smb_cred scred;
	smbnode_t	*np = VTOSMB(vp);
	int error;

	/*
	 * Don't "bail out" for VFS_UNMOUNTED here,
	 * as we want to do cleanup, etc.
	 * See also pcfs_inactive
	 */

	/*
	 * If this is coming from the wrong zone, we let someone in the right
	 * zone take care of it asynchronously.  We can get here due to
	 * VN_RELE() being called from pageout() or fsflush().  This call may
	 * potentially turn into an expensive no-op if, for instance, v_count
	 * gets incremented in the meantime, but it's still correct.
	 */

	/*
	 * From NFS:rinactive()
	 *
	 * Before freeing anything, wait until all asynchronous
	 * activity is done on this rnode.  This will allow all
	 * asynchronous read ahead and write behind i/o's to
	 * finish.
	 */
	mutex_enter(&np->r_statelock);
	while (np->r_count > 0)
		cv_wait(&np->r_cv, &np->r_statelock);
	mutex_exit(&np->r_statelock);

	/*
	 * Flush and invalidate all pages associated with the vnode.
	 */
	if (vn_has_cached_data(vp)) {
		if ((np->r_flags & RDIRTY) && !np->r_error) {
			error = smbfs_putpage(vp, (u_offset_t)0, 0, 0, cr, ct);
			if (error && (error == ENOSPC || error == EDQUOT)) {
				mutex_enter(&np->r_statelock);
				if (!np->r_error)
					np->r_error = error;
				mutex_exit(&np->r_statelock);
			}
		}
		smbfs_invalidate_pages(vp, (u_offset_t)0, cr);
	}
	/*
	 * This vnode should have lost all cached data.
	 */
	ASSERT(vn_has_cached_data(vp) == 0);

	/*
	 * Defend against the possibility that higher-level callers
	 * might not correctly balance open and close calls.  If we
	 * get here with open references remaining, it means there
	 * was a missing fop_close somewhere.  If that happens, do
	 * the close here so we don't "leak" FIDs on the server.
	 *
	 * Exclusive lock for modifying n_fid stuff.
	 * Don't want this one ever interruptible.
	 */
	(void) smbfs_rw_enter_sig(&np->r_lkserlock, RW_WRITER, 0);
	smb_credinit(&scred, cr);

	switch (np->n_ovtype) {
	case VNON:
		/* not open (OK) */
		break;

	case VDIR:
		if (np->n_dirrefs == 0)
			break;
		SMBVDEBUG("open dir: refs %d path %s\n",
		    np->n_dirrefs, np->n_rpath);
		/* Force last close. */
		np->n_dirrefs = 1;
		smbfs_rele_fid(np, &scred);
		break;

	case VREG:
		if (np->n_fidrefs == 0)
			break;
		SMBVDEBUG("open file: refs %d id 0x%x path %s\n",
		    np->n_fidrefs, np->n_fid, np->n_rpath);
		/* Force last close. */
		np->n_fidrefs = 1;
		smbfs_rele_fid(np, &scred);
		break;

	default:
		SMBVDEBUG("bad n_ovtype %d\n", np->n_ovtype);
		np->n_ovtype = VNON;
		break;
	}

	smb_credrele(&scred);
	smbfs_rw_exit(&np->r_lkserlock);

	/*
	 * XATTR directories (and the files under them) have
	 * little value for reclaim, so just remove them from
	 * the "hash" (AVL) as soon as they go inactive.
	 * Note that the node may already have been removed
	 * from the hash by smbfsremove.
	 */
	if ((np->n_flag & N_XATTR) != 0 &&
	    (np->r_flags & RHASHED) != 0)
		smbfs_rmhash(np);

	smbfs_addfree(np);
}

/*
 * Remote file system operations having to do with directory manipulation.
 */
/* ARGSUSED */
static int
smbfs_lookup(vnode_t *dvp, char *nm, vnode_t **vpp, struct pathname *pnp,
	int flags, vnode_t *rdir, cred_t *cr, caller_context_t *ct,
	int *direntflags, pathname_t *realpnp)
{
	vfs_t		*vfs;
	smbmntinfo_t	*smi;
	smbnode_t	*dnp;
	int		error;

	vfs = dvp->v_vfsp;
	smi = VFTOSMI(vfs);

	if (curproc->p_zone != smi->smi_zone_ref.zref_zone)
		return (EPERM);

	if (smi->smi_flags & SMI_DEAD || vfs->vfs_flag & VFS_UNMOUNTED)
		return (EIO);

	dnp = VTOSMB(dvp);

	/*
	 * Are we looking up extended attributes?  If so, "dvp" is
	 * the file or directory for which we want attributes, and
	 * we need a lookup of the (faked up) attribute directory
	 * before we lookup the rest of the path.
	 */
	if (flags & LOOKUP_XATTR) {
		/*
		 * Require the xattr mount option.
		 */
		if ((vfs->vfs_flag & VFS_XATTR) == 0)
			return (EINVAL);

		error = smbfs_get_xattrdir(dvp, vpp, cr, flags);
		return (error);
	}

	if (smbfs_rw_enter_sig(&dnp->r_rwlock, RW_READER, SMBINTR(dvp)))
		return (EINTR);

	error = smbfslookup(dvp, nm, vpp, cr, 1, ct);

	smbfs_rw_exit(&dnp->r_rwlock);

	return (error);
}

/* ARGSUSED */
static int
smbfslookup(vnode_t *dvp, char *nm, vnode_t **vpp, cred_t *cr,
	int cache_ok, caller_context_t *ct)
{
	int		error;
	int		supplen; /* supported length */
	vnode_t		*vp;
	smbnode_t	*np;
	smbnode_t	*dnp;
	smbmntinfo_t	*smi;
	/* struct smb_vc	*vcp; */
	const char	*ill;
	const char	*name = (const char *)nm;
	int		nmlen = strlen(nm);
	int		rplen;
	struct smb_cred scred;
	struct smbfattr fa;

	smi = VTOSMI(dvp);
	dnp = VTOSMB(dvp);

	ASSERT(curproc->p_zone == smi->smi_zone_ref.zref_zone);

#ifdef NOT_YET
	vcp = SSTOVC(smi->smi_share);

	/* XXX: Should compute this once and store it in smbmntinfo_t */
	supplen = (SMB_DIALECT(vcp) >= SMB_DIALECT_LANMAN2_0) ? 255 : 12;
#else
	supplen = 255;
#endif

	/*
	 * RWlock must be held, either reader or writer.
	 */
	ASSERT(dnp->r_rwlock.count != 0);

	/*
	 * If lookup is for "", just return dvp.
	 * No need to perform any access checks.
	 */
	if (nmlen == 0) {
		VN_HOLD(dvp);
		*vpp = dvp;
		return (0);
	}

	/*
	 * Can't do lookups in non-directories.
	 */
	if (dvp->v_type != VDIR)
		return (ENOTDIR);

	/*
	 * Need search permission in the directory.
	 */
	error = smbfs_access(dvp, VEXEC, 0, cr, ct);
	if (error)
		return (error);

	/*
	 * If lookup is for ".", just return dvp.
	 * Access check was done above.
	 */
	if (nmlen == 1 && name[0] == '.') {
		VN_HOLD(dvp);
		*vpp = dvp;
		return (0);
	}

	/*
	 * Now some sanity checks on the name.
	 * First check the length.
	 */
	if (nmlen > supplen)
		return (ENAMETOOLONG);

	/*
	 * Avoid surprises with characters that are
	 * illegal in Windows file names.
	 * Todo: CATIA mappings?
	 */
	ill = illegal_chars;
	if (dnp->n_flag & N_XATTR)
		ill++; /* allow colon */
	if (strpbrk(nm, ill))
		return (EINVAL);

	/*
	 * Special handling for lookup of ".."
	 *
	 * We keep full pathnames (as seen on the server)
	 * so we can just trim off the last component to
	 * get the full pathname of the parent.  Note:
	 * We don't actually copy and modify, but just
	 * compute the trimmed length and pass that with
	 * the current dir path (not null terminated).
	 *
	 * We don't go over-the-wire to get attributes
	 * for ".." because we know it's a directory,
	 * and we can just leave the rest "stale"
	 * until someone does a getattr.
	 */
	if (nmlen == 2 && name[0] == '.' && name[1] == '.') {
		if (dvp->v_flag & VROOT) {
			/*
			 * Already at the root.  This can happen
			 * with directory listings at the root,
			 * which lookup "." and ".." to get the
			 * inode numbers.  Let ".." be the same
			 * as "." in the FS root.
			 */
			VN_HOLD(dvp);
			*vpp = dvp;
			return (0);
		}

		/*
		 * Special case for XATTR directory
		 */
		if (dvp->v_flag & V_XATTRDIR) {
			error = smbfs_xa_parent(dvp, vpp);
			return (error);
		}

		/*
		 * Find the parent path length.
		 */
		rplen = dnp->n_rplen;
		ASSERT(rplen > 0);
		while (--rplen >= 0) {
			if (dnp->n_rpath[rplen] == '\\')
				break;
		}
		if (rplen <= 0) {
			/* Found our way to the root. */
			vp = SMBTOV(smi->smi_root);
			VN_HOLD(vp);
			*vpp = vp;
			return (0);
		}
		np = smbfs_node_findcreate(smi,
		    dnp->n_rpath, rplen, NULL, 0, 0,
		    &smbfs_fattr0); /* force create */
		ASSERT(np != NULL);
		vp = SMBTOV(np);
		vp->v_type = VDIR;

		/* Success! */
		*vpp = vp;
		return (0);
	}

	/*
	 * Normal lookup of a name under this directory.
	 * Note we handled "", ".", ".." above.
	 */
	if (cache_ok) {
		/*
		 * The caller indicated that it's OK to use a
		 * cached result for this lookup, so try to
		 * reclaim a node from the smbfs node cache.
		 */
		error = smbfslookup_cache(dvp, nm, nmlen, &vp, cr);
		if (error)
			return (error);
		if (vp != NULL) {
			/* hold taken in lookup_cache */
			*vpp = vp;
			return (0);
		}
	}

	/*
	 * OK, go over-the-wire to get the attributes,
	 * then create the node.
	 */
	smb_credinit(&scred, cr);
	/* Note: this can allocate a new "name" */
	error = smbfs_smb_lookup(dnp, &name, &nmlen, &fa, &scred);
	smb_credrele(&scred);
	if (error == ENOTDIR) {
		/*
		 * Lookup failed because this directory was
		 * removed or renamed by another client.
		 * Remove any cached attributes under it.
		 */
		smbfs_attrcache_remove(dnp);
		smbfs_attrcache_prune(dnp);
	}
	if (error)
		goto out;

	error = smbfs_nget(dvp, name, nmlen, &fa, &vp);
	if (error)
		goto out;

	/* Success! */
	*vpp = vp;

out:
	/* smbfs_smb_lookup may have allocated name. */
	if (name != nm)
		smbfs_name_free(name, nmlen);

	return (error);
}

/*
 * smbfslookup_cache
 *
 * Try to reclaim a node from the smbfs node cache.
 * Some statistics for DEBUG.
 *
 * This mechanism lets us avoid many of the five (or more)
 * OtW lookup calls per file seen with "ls -l" if we search
 * the smbfs node cache for recently inactive(ated) nodes.
 */
#ifdef DEBUG
int smbfs_lookup_cache_calls = 0;
int smbfs_lookup_cache_error = 0;
int smbfs_lookup_cache_miss = 0;
int smbfs_lookup_cache_stale = 0;
int smbfs_lookup_cache_hits = 0;
#endif /* DEBUG */

/* ARGSUSED */
static int
smbfslookup_cache(vnode_t *dvp, char *nm, int nmlen,
	vnode_t **vpp, cred_t *cr)
{
	struct vattr va;
	smbnode_t *dnp;
	smbnode_t *np;
	vnode_t *vp;
	int error;
	char sep;

	dnp = VTOSMB(dvp);
	*vpp = NULL;

#ifdef DEBUG
	smbfs_lookup_cache_calls++;
#endif

	/*
	 * First make sure we can get attributes for the
	 * directory.  Cached attributes are OK here.
	 * If we removed or renamed the directory, this
	 * will return ENOENT.  If someone else removed
	 * this directory or file, we'll find out when we
	 * try to open or get attributes.
	 */
	va.va_mask = AT_TYPE | AT_MODE;
	error = smbfsgetattr(dvp, &va, cr);
	if (error) {
#ifdef DEBUG
		smbfs_lookup_cache_error++;
#endif
		return (error);
	}

	/*
	 * Passing NULL smbfattr here so we will
	 * just look, not create.
	 */
	sep = SMBFS_DNP_SEP(dnp);
	np = smbfs_node_findcreate(dnp->n_mount,
	    dnp->n_rpath, dnp->n_rplen,
	    nm, nmlen, sep, NULL);
	if (np == NULL) {
#ifdef DEBUG
		smbfs_lookup_cache_miss++;
#endif
		return (0);
	}

	/*
	 * Found it.  Attributes still valid?
	 */
	vp = SMBTOV(np);
	if (np->r_attrtime <= gethrtime()) {
		/* stale */
#ifdef DEBUG
		smbfs_lookup_cache_stale++;
#endif
		VN_RELE(vp);
		return (0);
	}

	/*
	 * Success!
	 * Caller gets hold from smbfs_node_findcreate
	 */
#ifdef DEBUG
	smbfs_lookup_cache_hits++;
#endif
	*vpp = vp;
	return (0);
}


/*
 * XXX
 * vsecattr_t is new to build 77, and we need to eventually support
 * it in order to create an ACL when an object is created.
 *
 * This op should support the new FIGNORECASE flag for case-insensitive
 * lookups, per PSARC 2007/244.
 */
/* ARGSUSED */
static int
smbfs_create(vnode_t *dvp, char *nm, struct vattr *va, enum vcexcl exclusive,
	int mode, vnode_t **vpp, cred_t *cr, int lfaware, caller_context_t *ct,
	vsecattr_t *vsecp)
{
	int		error;
	int		cerror;
	vfs_t		*vfsp;
	vnode_t		*vp;
	smbnode_t	*np;
	smbnode_t	*dnp;
	smbmntinfo_t	*smi;
	struct vattr	vattr;
	struct smbfattr	fattr;
	struct smb_cred	scred;
	const char *name = (const char *)nm;
	int		nmlen = strlen(nm);
	uint32_t	disp;
	uint16_t	fid;
	int		xattr;

	vfsp = dvp->v_vfsp;
	smi = VFTOSMI(vfsp);
	dnp = VTOSMB(dvp);
	vp = NULL;

	if (curproc->p_zone != smi->smi_zone_ref.zref_zone)
		return (EPERM);

	if (smi->smi_flags & SMI_DEAD || vfsp->vfs_flag & VFS_UNMOUNTED)
		return (EIO);

	/*
	 * Note: this may break mknod(2) calls to create a directory,
	 * but that's obscure use.  Some other filesystems do this.
	 * Todo: redirect VDIR type here to _mkdir.
	 */
	if (va->va_type != VREG)
		return (EINVAL);

	/*
	 * If the pathname is "", just use dvp, no checks.
	 * Do this outside of the rwlock (like zfs).
	 */
	if (nmlen == 0) {
		VN_HOLD(dvp);
		*vpp = dvp;
		return (0);
	}

	/* Don't allow "." or ".." through here. */
	if ((nmlen == 1 && name[0] == '.') ||
	    (nmlen == 2 && name[0] == '.' && name[1] == '.'))
		return (EISDIR);

	/*
	 * We make a copy of the attributes because the caller does not
	 * expect us to change what va points to.
	 */
	vattr = *va;

	if (smbfs_rw_enter_sig(&dnp->r_rwlock, RW_WRITER, SMBINTR(dvp)))
		return (EINTR);
	smb_credinit(&scred, cr);

	/*
	 * NFS needs to go over the wire, just to be sure whether the
	 * file exists or not.  Using a cached result is dangerous in
	 * this case when making a decision regarding existence.
	 *
	 * The SMB protocol does NOT really need to go OTW here
	 * thanks to the expressive NTCREATE disposition values.
	 * Unfortunately, to do Unix access checks correctly,
	 * we need to know if the object already exists.
	 * When the object does not exist, we need VWRITE on
	 * the directory.  Note: smbfslookup() checks VEXEC.
	 */
	error = smbfslookup(dvp, nm, &vp, cr, 0, ct);
	if (error == 0) {
		/*
		 * The file already exists.  Error?
		 * NB: have a hold from smbfslookup
		 */
		if (exclusive == EXCL) {
			error = EEXIST;
			VN_RELE(vp);
			goto out;
		}
		/*
		 * Verify requested access.
		 */
		error = smbfs_access(vp, mode, 0, cr, ct);
		if (error) {
			VN_RELE(vp);
			goto out;
		}

		/*
		 * Truncate (if requested).
		 */
		if ((vattr.va_mask & AT_SIZE) && vp->v_type == VREG) {
			np = VTOSMB(vp);
			/*
			 * Check here for large file truncation by
			 * LF-unaware process, like ufs_create().
			 */
			if (!(lfaware & FOFFMAX)) {
				mutex_enter(&np->r_statelock);
				if (np->r_size > MAXOFF32_T)
					error = EOVERFLOW;
				mutex_exit(&np->r_statelock);
			}
			if (error) {
				VN_RELE(vp);
				goto out;
			}
			vattr.va_mask = AT_SIZE;
			error = smbfssetattr(vp, &vattr, 0, cr);
			if (error) {
				VN_RELE(vp);
				goto out;
			}
#ifdef	SMBFS_VNEVENT
			/* Existing file was truncated */
			vnevent_create(vp, ct);
#endif
			/* invalidate pages done in smbfssetattr() */
		}
		/* Success! */
		*vpp = vp;
		goto out;
	}

	/*
	 * The file did not exist.  Need VWRITE in the directory.
	 */
	error = smbfs_access(dvp, VWRITE, 0, cr, ct);
	if (error)
		goto out;

	/*
	 * Now things get tricky.  We also need to check the
	 * requested open mode against the file we may create.
	 * See comments at smbfs_access_rwx
	 */
	error = smbfs_access_rwx(vfsp, VREG, mode, cr);
	if (error)
		goto out;

	/*
	 * Now the code derived from Darwin,
	 * but with greater use of NT_CREATE
	 * disposition options.  Much changed.
	 *
	 * Create (or open) a new child node.
	 * Note we handled "." and ".." above.
	 */

	if (exclusive == EXCL)
		disp = NTCREATEX_DISP_CREATE;
	else {
		/* Truncate regular files if requested. */
		if ((va->va_type == VREG) &&
		    (va->va_mask & AT_SIZE) &&
		    (va->va_size == 0))
			disp = NTCREATEX_DISP_OVERWRITE_IF;
		else
			disp = NTCREATEX_DISP_OPEN_IF;
	}
	xattr = (dnp->n_flag & N_XATTR) ? 1 : 0;
	error = smbfs_smb_create(dnp,
	    name, nmlen, xattr,
	    disp, &scred, &fid);
	if (error)
		goto out;

	/*
	 * Should use the fid to get/set the size
	 * while we have it opened here.  See above.
	 */

	cerror = smbfs_smb_close(smi->smi_share, fid, NULL, &scred);
	if (cerror)
		SMBVDEBUG("error %d closing %s\\%s\n",
		    cerror, dnp->n_rpath, name);

	/*
	 * In the open case, the name may differ a little
	 * from what we passed to create (case, etc.)
	 * so call lookup to get the (opened) name.
	 *
	 * XXX: Could avoid this extra lookup if the
	 * "createact" result from NT_CREATE says we
	 * created the object.
	 */
	error = smbfs_smb_lookup(dnp, &name, &nmlen, &fattr, &scred);
	if (error)
		goto out;

	/* update attr and directory cache */
	smbfs_attr_touchdir(dnp);

	error = smbfs_nget(dvp, name, nmlen, &fattr, &vp);
	if (error)
		goto out;

	/* Success! */
	*vpp = vp;
	error = 0;

out:
	smb_credrele(&scred);
	smbfs_rw_exit(&dnp->r_rwlock);
	if (name != nm)
		smbfs_name_free(name, nmlen);
	return (error);
}

/*
 * XXX
 * This op should support the new FIGNORECASE flag for case-insensitive
 * lookups, per PSARC 2007/244.
 */
/* ARGSUSED */
static int
smbfs_remove(vnode_t *dvp, char *nm, cred_t *cr, caller_context_t *ct,
	int flags)
{
	struct smb_cred	scred;
	vnode_t		*vp = NULL;
	smbnode_t	*dnp = VTOSMB(dvp);
	smbmntinfo_t	*smi = VTOSMI(dvp);
	int		error;

	if (curproc->p_zone != smi->smi_zone_ref.zref_zone)
		return (EPERM);

	if (smi->smi_flags & SMI_DEAD || dvp->v_vfsp->vfs_flag & VFS_UNMOUNTED)
		return (EIO);

	/*
	 * Verify access to the dirctory.
	 */
	error = smbfs_access(dvp, VWRITE|VEXEC, 0, cr, ct);
	if (error)
		return (error);

	if (smbfs_rw_enter_sig(&dnp->r_rwlock, RW_WRITER, SMBINTR(dvp)))
		return (EINTR);
	smb_credinit(&scred, cr);

	/* Lookup the file to remove. */
	error = smbfslookup(dvp, nm, &vp, cr, 0, ct);
	if (error == 0) {
		/*
		 * Do the real remove work
		 */
		error = smbfsremove(dvp, vp, &scred, flags);
		VN_RELE(vp);
	}

	smb_credrele(&scred);
	smbfs_rw_exit(&dnp->r_rwlock);

	return (error);
}

/*
 * smbfsremove does the real work of removing in SMBFS
 * Caller has done dir access checks etc.
 *
 * The normal way to delete a file over SMB is open it (with DELETE access),
 * set the "delete-on-close" flag, and close the file.  The problem for Unix
 * applications is that they expect the file name to be gone once the unlink
 * completes, and the SMB server does not actually delete the file until ALL
 * opens of that file are closed.  We can't assume our open handles are the
 * only open handles on a file we're deleting, so to be safe we'll try to
 * rename the file to a temporary name and then set delete-on-close.  If we
 * fail to set delete-on-close (i.e. because other opens prevent it) then
 * undo the changes we made and give up with EBUSY.  Note that we might have
 * permission to delete a file but lack permission to rename, so we want to
 * continue in cases where rename fails.  As an optimization, only do the
 * rename when we have the file open.
 *
 * This is similar to what NFS does when deleting a file that has local opens,
 * but thanks to SMB delete-on-close, we don't need to keep track of when the
 * last local open goes away and send a delete.  The server does that for us.
 */
/* ARGSUSED */
static int
smbfsremove(vnode_t *dvp, vnode_t *vp, struct smb_cred *scred,
    int flags)
{
	smbnode_t	*dnp = VTOSMB(dvp);
	smbnode_t	*np = VTOSMB(vp);
	char		*tmpname = NULL;
	int		tnlen;
	int		error;
	unsigned short	fid;
	boolean_t	have_fid = B_FALSE;
	boolean_t	renamed = B_FALSE;

	/*
	 * The dvp RWlock must be held as writer.
	 */
	ASSERT(dnp->r_rwlock.owner == curthread);

	/* Never allow link/unlink directories on SMB. */
	if (vp->v_type == VDIR)
		return (EPERM);

	/*
	 * We need to flush any dirty pages which happen to
	 * be hanging around before removing the file.  This
	 * shouldn't happen very often and mostly on file
	 * systems mounted "nocto".
	 */
	if (vn_has_cached_data(vp) &&
	    ((np->r_flags & RDIRTY) || np->r_count > 0)) {
		error = smbfs_putpage(vp, (offset_t)0, 0, 0,
		    scred->scr_cred, NULL);
		if (error && (error == ENOSPC || error == EDQUOT)) {
			mutex_enter(&np->r_statelock);
			if (!np->r_error)
				np->r_error = error;
			mutex_exit(&np->r_statelock);
		}
	}

	/* Shared lock for n_fid use in smbfs_smb_setdisp etc. */
	if (smbfs_rw_enter_sig(&np->r_lkserlock, RW_READER, SMBINTR(vp)))
		return (EINTR);

	/*
	 * Get a file handle with delete access.
	 * Close this FID before return.
	 */
	error = smbfs_smb_tmpopen(np, STD_RIGHT_DELETE_ACCESS,
	    scred, &fid);
	if (error) {
		SMBVDEBUG("error %d opening %s\n",
		    error, np->n_rpath);
		goto out;
	}
	have_fid = B_TRUE;

	/*
	 * If we have the file open, try to rename it to a temporary name.
	 * If we can't rename, continue on and try setting DoC anyway.
	 */
	if ((vp->v_count > 1) && (np->n_fidrefs > 0)) {
		tmpname = kmem_alloc(MAXNAMELEN, KM_SLEEP);
		tnlen = smbfs_newname(tmpname, MAXNAMELEN);
		error = smbfs_smb_t2rename(np, tmpname, tnlen, scred, fid, 0);
		if (error != 0) {
			SMBVDEBUG("error %d renaming %s -> %s\n",
			    error, np->n_rpath, tmpname);
			/* Keep going without the rename. */
		} else {
			renamed = B_TRUE;
		}
	}

	/*
	 * Mark the file as delete-on-close.  If we can't,
	 * undo what we did and err out.
	 */
	error = smbfs_smb_setdisp(np, fid, 1, scred);
	if (error != 0) {
		SMBVDEBUG("error %d setting DoC on %s\n",
		    error, np->n_rpath);
		/*
		 * Failed to set DoC. If we renamed, undo that.
		 * Need np->n_rpath relative to parent (dnp).
		 * Use parent path name length plus one for
		 * the separator ('/' or ':')
		 */
		if (renamed) {
			char *oldname;
			int oldnlen;
			int err2;

			oldname = np->n_rpath + (dnp->n_rplen + 1);
			oldnlen = np->n_rplen - (dnp->n_rplen + 1);
			err2 = smbfs_smb_t2rename(np, oldname, oldnlen,
			    scred, fid, 0);
			SMBVDEBUG("error %d un-renaming %s -> %s\n",
			    err2, tmpname, np->n_rpath);
		}
		error = EBUSY;
		goto out;
	}
	/* Done! */
	smbfs_attrcache_prune(np);

#ifdef	SMBFS_VNEVENT
	vnevent_remove(vp, dvp, nm, ct);
#endif

out:
	if (tmpname != NULL)
		kmem_free(tmpname, MAXNAMELEN);

	if (have_fid)
		(void) smbfs_smb_tmpclose(np, fid, scred);
	smbfs_rw_exit(&np->r_lkserlock);

	if (error == 0) {
		/* Keep lookup from finding this node anymore. */
		smbfs_rmhash(np);
	}

	return (error);
}


/* ARGSUSED */
static int
smbfs_link(vnode_t *tdvp, vnode_t *svp, char *tnm, cred_t *cr,
	caller_context_t *ct, int flags)
{
	/* Not yet... */
	return (ENOSYS);
}


/*
 * XXX
 * This op should support the new FIGNORECASE flag for case-insensitive
 * lookups, per PSARC 2007/244.
 */
/* ARGSUSED */
static int
smbfs_rename(vnode_t *odvp, char *onm, vnode_t *ndvp, char *nnm, cred_t *cr,
	caller_context_t *ct, int flags)
{
	struct smb_cred	scred;
	smbnode_t	*odnp = VTOSMB(odvp);
	smbnode_t	*ndnp = VTOSMB(ndvp);
	vnode_t		*ovp;
	int error;

	if (curproc->p_zone != VTOSMI(odvp)->smi_zone_ref.zref_zone ||
	    curproc->p_zone != VTOSMI(ndvp)->smi_zone_ref.zref_zone)
		return (EPERM);

	if (VTOSMI(odvp)->smi_flags & SMI_DEAD ||
	    VTOSMI(ndvp)->smi_flags & SMI_DEAD ||
	    odvp->v_vfsp->vfs_flag & VFS_UNMOUNTED ||
	    ndvp->v_vfsp->vfs_flag & VFS_UNMOUNTED)
		return (EIO);

	if (strcmp(onm, ".") == 0 || strcmp(onm, "..") == 0 ||
	    strcmp(nnm, ".") == 0 || strcmp(nnm, "..") == 0)
		return (EINVAL);

	/*
	 * Check that everything is on the same filesystem.
	 * vn_rename checks the fsid's, but in case we don't
	 * fill those in correctly, check here too.
	 */
	if (odvp->v_vfsp != ndvp->v_vfsp)
		return (EXDEV);

	/*
	 * Need write access on source and target.
	 * Server takes care of most checks.
	 */
	error = smbfs_access(odvp, VWRITE|VEXEC, 0, cr, ct);
	if (error)
		return (error);
	if (odvp != ndvp) {
		error = smbfs_access(ndvp, VWRITE, 0, cr, ct);
		if (error)
			return (error);
	}

	/*
	 * Need to lock both old/new dirs as writer.
	 *
	 * Avoid deadlock here on old vs new directory nodes
	 * by always taking the locks in order of address.
	 * The order is arbitrary, but must be consistent.
	 */
	if (odnp < ndnp) {
		if (smbfs_rw_enter_sig(&odnp->r_rwlock, RW_WRITER,
		    SMBINTR(odvp)))
			return (EINTR);
		if (smbfs_rw_enter_sig(&ndnp->r_rwlock, RW_WRITER,
		    SMBINTR(ndvp))) {
			smbfs_rw_exit(&odnp->r_rwlock);
			return (EINTR);
		}
	} else {
		if (smbfs_rw_enter_sig(&ndnp->r_rwlock, RW_WRITER,
		    SMBINTR(ndvp)))
			return (EINTR);
		if (smbfs_rw_enter_sig(&odnp->r_rwlock, RW_WRITER,
		    SMBINTR(odvp))) {
			smbfs_rw_exit(&ndnp->r_rwlock);
			return (EINTR);
		}
	}
	smb_credinit(&scred, cr);

	/* Lookup the "old" name */
	error = smbfslookup(odvp, onm, &ovp, cr, 0, ct);
	if (error == 0) {
		/*
		 * Do the real rename work
		 */
		error = smbfsrename(odvp, ovp, ndvp, nnm, &scred, flags);
		VN_RELE(ovp);
	}

	smb_credrele(&scred);
	smbfs_rw_exit(&odnp->r_rwlock);
	smbfs_rw_exit(&ndnp->r_rwlock);

	return (error);
}

/*
 * smbfsrename does the real work of renaming in SMBFS
 * Caller has done dir access checks etc.
 */
/* ARGSUSED */
static int
smbfsrename(vnode_t *odvp, vnode_t *ovp, vnode_t *ndvp, char *nnm,
    struct smb_cred *scred, int flags)
{
	smbnode_t	*odnp = VTOSMB(odvp);
	smbnode_t	*onp = VTOSMB(ovp);
	smbnode_t	*ndnp = VTOSMB(ndvp);
	vnode_t		*nvp = NULL;
	int		error;
	int		nvp_locked = 0;

	/* Things our caller should have checked. */
	ASSERT(curproc->p_zone == VTOSMI(odvp)->smi_zone_ref.zref_zone);
	ASSERT(odvp->v_vfsp == ndvp->v_vfsp);
	ASSERT(odnp->r_rwlock.owner == curthread);
	ASSERT(ndnp->r_rwlock.owner == curthread);

	/*
	 * Lookup the target file.  If it exists, it needs to be
	 * checked to see whether it is a mount point and whether
	 * it is active (open).
	 */
	error = smbfslookup(ndvp, nnm, &nvp, scred->scr_cred, 0, NULL);
	if (!error) {
		/*
		 * Target (nvp) already exists.  Check that it
		 * has the same type as the source.  The server
		 * will check this also, (and more reliably) but
		 * this lets us return the correct error codes.
		 */
		if (ovp->v_type == VDIR) {
			if (nvp->v_type != VDIR) {
				error = ENOTDIR;
				goto out;
			}
		} else {
			if (nvp->v_type == VDIR) {
				error = EISDIR;
				goto out;
			}
		}

		/*
		 * POSIX dictates that when the source and target
		 * entries refer to the same file object, rename
		 * must do nothing and exit without error.
		 */
		if (ovp == nvp) {
			error = 0;
			goto out;
		}

		/*
		 * Also must ensure the target is not a mount point,
		 * and keep mount/umount away until we're done.
		 */
		if (vn_vfsrlock(nvp)) {
			error = EBUSY;
			goto out;
		}
		nvp_locked = 1;
		if (vn_mountedvfs(nvp) != NULL) {
			error = EBUSY;
			goto out;
		}

		/*
		 * CIFS may give a SHARING_VIOLATION error when
		 * trying to rename onto an exising object,
		 * so try to remove the target first.
		 * (Only for files, not directories.)
		 */
		if (nvp->v_type == VDIR) {
			error = EEXIST;
			goto out;
		}
		error = smbfsremove(ndvp, nvp, scred, flags);
		if (error != 0)
			goto out;

		/*
		 * OK, removed the target file.  Continue as if
		 * lookup target had failed (nvp == NULL).
		 */
		vn_vfsunlock(nvp);
		nvp_locked = 0;
		VN_RELE(nvp);
		nvp = NULL;
	} /* nvp */

	smbfs_attrcache_remove(onp);
	error = smbfs_smb_rename(onp, ndnp, nnm, strlen(nnm), scred);

	/*
	 * If the old name should no longer exist,
	 * discard any cached attributes under it.
	 */
	if (error == 0) {
		smbfs_attrcache_prune(onp);
		/* SMBFS_VNEVENT... */
	}

out:
	if (nvp) {
		if (nvp_locked)
			vn_vfsunlock(nvp);
		VN_RELE(nvp);
	}

	return (error);
}

/*
 * XXX
 * vsecattr_t is new to build 77, and we need to eventually support
 * it in order to create an ACL when an object is created.
 *
 * This op should support the new FIGNORECASE flag for case-insensitive
 * lookups, per PSARC 2007/244.
 */
/* ARGSUSED */
static int
smbfs_mkdir(vnode_t *dvp, char *nm, struct vattr *va, vnode_t **vpp,
	cred_t *cr, caller_context_t *ct, int flags, vsecattr_t *vsecp)
{
	vnode_t		*vp;
	struct smbnode	*dnp = VTOSMB(dvp);
	struct smbmntinfo *smi = VTOSMI(dvp);
	struct smb_cred	scred;
	struct smbfattr	fattr;
	const char		*name = (const char *) nm;
	int		nmlen = strlen(name);
	int		error, hiderr;

	if (curproc->p_zone != smi->smi_zone_ref.zref_zone)
		return (EPERM);

	if (smi->smi_flags & SMI_DEAD || dvp->v_vfsp->vfs_flag & VFS_UNMOUNTED)
		return (EIO);

	if ((nmlen == 1 && name[0] == '.') ||
	    (nmlen == 2 && name[0] == '.' && name[1] == '.'))
		return (EEXIST);

	/* Only plain files are allowed in V_XATTRDIR. */
	if (dvp->v_flag & V_XATTRDIR)
		return (EINVAL);

	if (smbfs_rw_enter_sig(&dnp->r_rwlock, RW_WRITER, SMBINTR(dvp)))
		return (EINTR);
	smb_credinit(&scred, cr);

	/*
	 * Require write access in the containing directory.
	 */
	error = smbfs_access(dvp, VWRITE, 0, cr, ct);
	if (error)
		goto out;

	error = smbfs_smb_mkdir(dnp, name, nmlen, &scred);
	if (error)
		goto out;

	error = smbfs_smb_lookup(dnp, &name, &nmlen, &fattr, &scred);
	if (error)
		goto out;

	smbfs_attr_touchdir(dnp);

	error = smbfs_nget(dvp, name, nmlen, &fattr, &vp);
	if (error)
		goto out;

	if (name[0] == '.')
		if ((hiderr = smbfs_smb_hideit(VTOSMB(vp), NULL, 0, &scred)))
			SMBVDEBUG("hide failure %d\n", hiderr);

	/* Success! */
	*vpp = vp;
	error = 0;
out:
	smb_credrele(&scred);
	smbfs_rw_exit(&dnp->r_rwlock);

	if (name != nm)
		smbfs_name_free(name, nmlen);

	return (error);
}

/*
 * XXX
 * This op should support the new FIGNORECASE flag for case-insensitive
 * lookups, per PSARC 2007/244.
 */
/* ARGSUSED */
static int
smbfs_rmdir(vnode_t *dvp, char *nm, vnode_t *cdir, cred_t *cr,
	caller_context_t *ct, int flags)
{
	vnode_t		*vp = NULL;
	int		vp_locked = 0;
	struct smbmntinfo *smi = VTOSMI(dvp);
	struct smbnode	*dnp = VTOSMB(dvp);
	struct smbnode	*np;
	struct smb_cred	scred;
	int		error;

	if (curproc->p_zone != smi->smi_zone_ref.zref_zone)
		return (EPERM);

	if (smi->smi_flags & SMI_DEAD || dvp->v_vfsp->vfs_flag & VFS_UNMOUNTED)
		return (EIO);

	if (smbfs_rw_enter_sig(&dnp->r_rwlock, RW_WRITER, SMBINTR(dvp)))
		return (EINTR);
	smb_credinit(&scred, cr);

	/*
	 * Require w/x access in the containing directory.
	 * Server handles all other access checks.
	 */
	error = smbfs_access(dvp, VEXEC|VWRITE, 0, cr, ct);
	if (error)
		goto out;

	/*
	 * First lookup the entry to be removed.
	 */
	error = smbfslookup(dvp, nm, &vp, cr, 0, ct);
	if (error)
		goto out;
	np = VTOSMB(vp);

	/*
	 * Disallow rmdir of "." or current dir, or the FS root.
	 * Also make sure it's a directory, not a mount point,
	 * and lock to keep mount/umount away until we're done.
	 */
	if ((vp == dvp) || (vp == cdir) || (vp->v_flag & VROOT)) {
		error = EINVAL;
		goto out;
	}
	if (vp->v_type != VDIR) {
		error = ENOTDIR;
		goto out;
	}
	if (vn_vfsrlock(vp)) {
		error = EBUSY;
		goto out;
	}
	vp_locked = 1;
	if (vn_mountedvfs(vp) != NULL) {
		error = EBUSY;
		goto out;
	}

	smbfs_attrcache_remove(np);
	error = smbfs_smb_rmdir(np, &scred);

	/*
	 * Similar to smbfs_remove
	 */
	switch (error) {
	case 0:
	case ENOENT:
	case ENOTDIR:
		smbfs_attrcache_prune(np);
		break;
	}

	if (error)
		goto out;

	mutex_enter(&np->r_statelock);
	dnp->n_flag |= NMODIFIED;
	mutex_exit(&np->r_statelock);
	smbfs_attr_touchdir(dnp);
	smbfs_rmhash(np);

out:
	if (vp) {
		if (vp_locked)
			vn_vfsunlock(vp);
		VN_RELE(vp);
	}
	smb_credrele(&scred);
	smbfs_rw_exit(&dnp->r_rwlock);

	return (error);
}


/* ARGSUSED */
static int
smbfs_symlink(vnode_t *dvp, char *lnm, struct vattr *tva, char *tnm, cred_t *cr,
	caller_context_t *ct, int flags)
{
	/* Not yet... */
	return (ENOSYS);
}


/* ARGSUSED */
static int
smbfs_readdir(vnode_t *vp, struct uio *uiop, cred_t *cr, int *eofp,
	caller_context_t *ct, int flags)
{
	struct smbnode	*np = VTOSMB(vp);
	int		error = 0;
	smbmntinfo_t	*smi;

	smi = VTOSMI(vp);

	if (curproc->p_zone != smi->smi_zone_ref.zref_zone)
		return (EIO);

	if (smi->smi_flags & SMI_DEAD || vp->v_vfsp->vfs_flag & VFS_UNMOUNTED)
		return (EIO);

	/*
	 * Require read access in the directory.
	 */
	error = smbfs_access(vp, VREAD, 0, cr, ct);
	if (error)
		return (error);

	ASSERT(smbfs_rw_lock_held(&np->r_rwlock, RW_READER));

	/*
	 * Todo readdir cache here
	 *
	 * I am serializing the entire readdir opreation
	 * now since we have not yet implemented readdir
	 * cache. This fix needs to be revisited once
	 * we implement readdir cache.
	 */
	if (smbfs_rw_enter_sig(&np->r_lkserlock, RW_WRITER, SMBINTR(vp)))
		return (EINTR);

	error = smbfs_readvdir(vp, uiop, cr, eofp, ct);

	smbfs_rw_exit(&np->r_lkserlock);

	return (error);
}

/* ARGSUSED */
static int
smbfs_readvdir(vnode_t *vp, uio_t *uio, cred_t *cr, int *eofp,
	caller_context_t *ct)
{
	/*
	 * Note: "limit" tells the SMB-level FindFirst/FindNext
	 * functions how many directory entries to request in
	 * each OtW call.  It needs to be large enough so that
	 * we don't make lots of tiny OtW requests, but there's
	 * no point making it larger than the maximum number of
	 * OtW entries that would fit in a maximum sized trans2
	 * response (64k / 48).  Beyond that, it's just tuning.
	 * WinNT used 512, Win2k used 1366.  We use 1000.
	 */
	static const int limit = 1000;
	/* Largest possible dirent size. */
	static const size_t dbufsiz = DIRENT64_RECLEN(SMB_MAXFNAMELEN);
	struct smb_cred scred;
	vnode_t		*newvp;
	struct smbnode	*np = VTOSMB(vp);
	struct smbfs_fctx *ctx;
	struct dirent64 *dp;
	ssize_t		save_resid;
	offset_t	save_offset; /* 64 bits */
	int		offset; /* yes, 32 bits */
	int		nmlen, error;
	ushort_t	reclen;

	ASSERT(curproc->p_zone == VTOSMI(vp)->smi_zone_ref.zref_zone);

	/* Make sure we serialize for n_dirseq use. */
	ASSERT(smbfs_rw_lock_held(&np->r_lkserlock, RW_WRITER));

	/*
	 * Make sure smbfs_open filled in n_dirseq
	 */
	if (np->n_dirseq == NULL)
		return (EBADF);

	/* Check for overflow of (32-bit) directory offset. */
	if (uio->uio_loffset < 0 || uio->uio_loffset > INT32_MAX ||
	    (uio->uio_loffset + uio->uio_resid) > INT32_MAX)
		return (EINVAL);

	/* Require space for at least one dirent. */
	if (uio->uio_resid < dbufsiz)
		return (EINVAL);

	SMBVDEBUG("dirname='%s'\n", np->n_rpath);
	smb_credinit(&scred, cr);
	dp = kmem_alloc(dbufsiz, KM_SLEEP);

	save_resid = uio->uio_resid;
	save_offset = uio->uio_loffset;
	offset = uio->uio_offset;
	SMBVDEBUG("in: offset=%d, resid=%d\n",
	    (int)uio->uio_offset, (int)uio->uio_resid);
	error = 0;

	/*
	 * Generate the "." and ".." entries here so we can
	 * (1) make sure they appear (but only once), and
	 * (2) deal with getting their I numbers which the
	 * findnext below does only for normal names.
	 */
	while (offset < FIRST_DIROFS) {
		/*
		 * Tricky bit filling in the first two:
		 * offset 0 is ".", offset 1 is ".."
		 * so strlen of these is offset+1.
		 */
		reclen = DIRENT64_RECLEN(offset + 1);
		if (uio->uio_resid < reclen)
			goto out;
		bzero(dp, reclen);
		dp->d_reclen = reclen;
		dp->d_name[0] = '.';
		dp->d_name[1] = '.';
		dp->d_name[offset + 1] = '\0';
		/*
		 * Want the real I-numbers for the "." and ".."
		 * entries.  For these two names, we know that
		 * smbfslookup can get the nodes efficiently.
		 */
		error = smbfslookup(vp, dp->d_name, &newvp, cr, 1, ct);
		if (error) {
			dp->d_ino = np->n_ino + offset; /* fiction */
		} else {
			dp->d_ino = VTOSMB(newvp)->n_ino;
			VN_RELE(newvp);
		}
		/*
		 * Note: d_off is the offset that a user-level program
		 * should seek to for reading the NEXT directory entry.
		 * See libc: readdir, telldir, seekdir
		 */
		dp->d_off = offset + 1;
		error = uiomove(dp, reclen, UIO_READ, uio);
		if (error)
			goto out;
		/*
		 * Note: uiomove updates uio->uio_offset,
		 * but we want it to be our "cookie" value,
		 * which just counts dirents ignoring size.
		 */
		uio->uio_offset = ++offset;
	}

	/*
	 * If there was a backward seek, we have to reopen.
	 */
	if (offset < np->n_dirofs) {
		SMBVDEBUG("Reopening search %d:%d\n",
		    offset, np->n_dirofs);
		error = smbfs_smb_findopen(np, "*", 1,
		    SMB_FA_SYSTEM | SMB_FA_HIDDEN | SMB_FA_DIR,
		    &scred, &ctx);
		if (error) {
			SMBVDEBUG("can not open search, error = %d", error);
			goto out;
		}
		/* free the old one */
		(void) smbfs_smb_findclose(np->n_dirseq, &scred);
		/* save the new one */
		np->n_dirseq = ctx;
		np->n_dirofs = FIRST_DIROFS;
	} else {
		ctx = np->n_dirseq;
	}

	/*
	 * Skip entries before the requested offset.
	 */
	while (np->n_dirofs < offset) {
		error = smbfs_smb_findnext(ctx, limit, &scred);
		if (error != 0)
			goto out;
		np->n_dirofs++;
	}

	/*
	 * While there's room in the caller's buffer:
	 *	get a directory entry from SMB,
	 *	convert to a dirent, copyout.
	 * We stop when there is no longer room for a
	 * maximum sized dirent because we must decide
	 * before we know anything about the next entry.
	 */
	while (uio->uio_resid >= dbufsiz) {
		error = smbfs_smb_findnext(ctx, limit, &scred);
		if (error != 0)
			goto out;
		np->n_dirofs++;

		/* Sanity check the name length. */
		nmlen = ctx->f_nmlen;
		if (nmlen > SMB_MAXFNAMELEN) {
			nmlen = SMB_MAXFNAMELEN;
			SMBVDEBUG("Truncating name: %s\n", ctx->f_name);
		}
		if (smbfs_fastlookup) {
			/* See comment at smbfs_fastlookup above. */
			if (smbfs_nget(vp, ctx->f_name, nmlen,
			    &ctx->f_attr, &newvp) == 0)
				VN_RELE(newvp);
		}

		reclen = DIRENT64_RECLEN(nmlen);
		bzero(dp, reclen);
		dp->d_reclen = reclen;
		bcopy(ctx->f_name, dp->d_name, nmlen);
		dp->d_name[nmlen] = '\0';
		dp->d_ino = ctx->f_inum;
		dp->d_off = offset + 1;	/* See d_off comment above */
		error = uiomove(dp, reclen, UIO_READ, uio);
		if (error)
			goto out;
		/* See comment re. uio_offset above. */
		uio->uio_offset = ++offset;
	}

out:
	/*
	 * When we come to the end of a directory, the
	 * SMB-level functions return ENOENT, but the
	 * caller is not expecting an error return.
	 *
	 * Also note that we must delay the call to
	 * smbfs_smb_findclose(np->n_dirseq, ...)
	 * until smbfs_close so that all reads at the
	 * end of the directory will return no data.
	 */
	if (error == ENOENT) {
		error = 0;
		if (eofp)
			*eofp = 1;
	}
	/*
	 * If we encountered an error (i.e. "access denied")
	 * from the FindFirst call, we will have copied out
	 * the "." and ".." entries leaving offset == 2.
	 * In that case, restore the original offset/resid
	 * so the caller gets no data with the error.
	 */
	if (error != 0 && offset == FIRST_DIROFS) {
		uio->uio_loffset = save_offset;
		uio->uio_resid = save_resid;
	}
	SMBVDEBUG("out: offset=%d, resid=%d\n",
	    (int)uio->uio_offset, (int)uio->uio_resid);

	kmem_free(dp, dbufsiz);
	smb_credrele(&scred);
	return (error);
}

/*
 * Here NFS has: nfs3_bio
 * See smbfs_bio above.
 */

/* ARGSUSED */
static int
smbfs_fid(vnode_t *vp, fid_t *fidp, caller_context_t *ct)
{
	return (ENOSYS);
}


/*
 * The pair of functions fop_rwlock, fop_rwunlock
 * are optional functions that are called by:
 *    getdents, before/after fop_readdir
 *    pread, before/after ... fop_read
 *    pwrite, before/after ... fop_write
 *    (other places)
 *
 * Careful here: None of the above check for any
 * error returns from fop_rwlock / fop_rwunlock!
 * In fact, the return value from _rwlock is NOT
 * an error code, but V_WRITELOCK_TRUE / _FALSE.
 *
 * Therefore, it's up to _this_ code to make sure
 * the lock state remains balanced, which means
 * we can't "bail out" on interrupts, etc.
 */

/* ARGSUSED2 */
static int
smbfs_rwlock(vnode_t *vp, int write_lock, caller_context_t *ctp)
{
	smbnode_t	*np = VTOSMB(vp);

	if (!write_lock) {
		(void) smbfs_rw_enter_sig(&np->r_rwlock, RW_READER, FALSE);
		return (V_WRITELOCK_FALSE);
	}


	(void) smbfs_rw_enter_sig(&np->r_rwlock, RW_WRITER, FALSE);
	return (V_WRITELOCK_TRUE);
}

/* ARGSUSED */
static void
smbfs_rwunlock(vnode_t *vp, int write_lock, caller_context_t *ctp)
{
	smbnode_t	*np = VTOSMB(vp);

	smbfs_rw_exit(&np->r_rwlock);
}


/* ARGSUSED */
static int
smbfs_seek(vnode_t *vp, offset_t ooff, offset_t *noffp, caller_context_t *ct)
{
	smbmntinfo_t	*smi;

	smi = VTOSMI(vp);

	if (curproc->p_zone != smi->smi_zone_ref.zref_zone)
		return (EPERM);

	if (smi->smi_flags & SMI_DEAD || vp->v_vfsp->vfs_flag & VFS_UNMOUNTED)
		return (EIO);

	/*
	 * Because we stuff the readdir cookie into the offset field
	 * someone may attempt to do an lseek with the cookie which
	 * we want to succeed.
	 */
	if (vp->v_type == VDIR)
		return (0);

	/* Like NFS3, just check for 63-bit overflow. */
	if (*noffp < 0)
		return (EINVAL);

	return (0);
}

/* mmap support ******************************************************** */

#ifdef DEBUG
static int smbfs_lostpage = 0;	/* number of times we lost original page */
#endif

/*
 * Return all the pages from [off..off+len) in file
 * Like nfs3_getpage
 */
/* ARGSUSED */
static int
smbfs_getpage(vnode_t *vp, offset_t off, size_t len, uint_t *protp,
	page_t *pl[], size_t plsz, struct seg *seg, caddr_t addr,
	enum seg_rw rw, cred_t *cr, caller_context_t *ct)
{
	smbnode_t	*np;
	smbmntinfo_t	*smi;
	int		error;

	np = VTOSMB(vp);
	smi = VTOSMI(vp);

	if (curproc->p_zone != smi->smi_zone_ref.zref_zone)
		return (EIO);

	if (smi->smi_flags & SMI_DEAD || vp->v_vfsp->vfs_flag & VFS_UNMOUNTED)
		return (EIO);

	if (vp->v_flag & VNOMAP)
		return (ENOSYS);

	if (protp != NULL)
		*protp = PROT_ALL;

	/*
	 * Now valididate that the caches are up to date.
	 */
	error = smbfs_validate_caches(vp, cr);
	if (error)
		return (error);

retry:
	mutex_enter(&np->r_statelock);

	/*
	 * Don't create dirty pages faster than they
	 * can be cleaned ... (etc. see nfs)
	 *
	 * Here NFS also tests:
	 *  (mi->mi_max_threads != 0 &&
	 *  rp->r_awcount > 2 * mi->mi_max_threads)
	 */
	if (rw == S_CREATE) {
		while (np->r_gcount > 0)
			cv_wait(&np->r_cv, &np->r_statelock);
	}

	/*
	 * If we are getting called as a side effect of a write
	 * operation the local file size might not be extended yet.
	 * In this case we want to be able to return pages of zeroes.
	 */
	if (off + len > np->r_size + PAGEOFFSET && seg != segkmap) {
		mutex_exit(&np->r_statelock);
		return (EFAULT);		/* beyond EOF */
	}

	mutex_exit(&np->r_statelock);

	error = pvn_getpages(smbfs_getapage, vp, off, len, protp,
	    pl, plsz, seg, addr, rw, cr);

	switch (error) {
	case SMBFS_EOF:
		smbfs_purge_caches(vp, cr);
		goto retry;
	case ESTALE:
		/*
		 * Here NFS has: PURGE_STALE_FH(error, vp, cr);
		 * In-line here as we only use it once.
		 */
		mutex_enter(&np->r_statelock);
		np->r_flags |= RSTALE;
		if (!np->r_error)
			np->r_error = (error);
		mutex_exit(&np->r_statelock);
		if (vn_has_cached_data(vp))
			smbfs_invalidate_pages(vp, (u_offset_t)0, cr);
		smbfs_purge_caches(vp, cr);
		break;
	default:
		break;
	}

	return (error);
}

/*
 * Called from pvn_getpages to get a particular page.
 * Like nfs3_getapage
 */
/* ARGSUSED */
static int
smbfs_getapage(vnode_t *vp, u_offset_t off, size_t len, uint_t *protp,
	page_t *pl[], size_t plsz, struct seg *seg, caddr_t addr,
	enum seg_rw rw, cred_t *cr)
{
	smbnode_t	*np;
	smbmntinfo_t   *smi;

	uint_t		bsize;
	struct buf	*bp;
	page_t		*pp;
	u_offset_t	lbn;
	u_offset_t	io_off;
	u_offset_t	blkoff;
	size_t		io_len;
	uint_t blksize;
	int error;
	/* int readahead; */
	int readahead_issued = 0;
	/* int ra_window; * readahead window */
	page_t *pagefound;

	np = VTOSMB(vp);
	smi = VTOSMI(vp);

	if (curproc->p_zone != smi->smi_zone_ref.zref_zone)
		return (EIO);

	if (smi->smi_flags & SMI_DEAD || vp->v_vfsp->vfs_flag & VFS_UNMOUNTED)
		return (EIO);

	bsize = MAX(vp->v_vfsp->vfs_bsize, PAGESIZE);

reread:
	bp = NULL;
	pp = NULL;
	pagefound = NULL;

	if (pl != NULL)
		pl[0] = NULL;

	error = 0;
	lbn = off / bsize;
	blkoff = lbn * bsize;

	/*
	 * NFS queues up readahead work here.
	 */

again:
	if ((pagefound = page_exists(vp, off)) == NULL) {
		if (pl == NULL) {
			(void) 0; /* Todo: smbfs_async_readahead(); */
		} else if (rw == S_CREATE) {
			/*
			 * Block for this page is not allocated, or the offset
			 * is beyond the current allocation size, or we're
			 * allocating a swap slot and the page was not found,
			 * so allocate it and return a zero page.
			 */
			if ((pp = page_create_va(vp, off,
			    PAGESIZE, PG_WAIT, seg, addr)) == NULL)
				cmn_err(CE_PANIC, "smbfs_getapage: page_create");
			io_len = PAGESIZE;
			mutex_enter(&np->r_statelock);
			np->r_nextr = off + PAGESIZE;
			mutex_exit(&np->r_statelock);
		} else {
			/*
			 * Need to go to server to get a BLOCK, exception to
			 * that being while reading at offset = 0 or doing
			 * random i/o, in that case read only a PAGE.
			 */
			mutex_enter(&np->r_statelock);
			if (blkoff < np->r_size &&
			    blkoff + bsize >= np->r_size) {
				/*
				 * If only a block or less is left in
				 * the file, read all that is remaining.
				 */
				if (np->r_size <= off) {
					/*
					 * Trying to access beyond EOF,
					 * set up to get at least one page.
					 */
					blksize = off + PAGESIZE - blkoff;
				} else
					blksize = np->r_size - blkoff;
			} else if ((off == 0) ||
			    (off != np->r_nextr && !readahead_issued)) {
				blksize = PAGESIZE;
				blkoff = off; /* block = page here */
			} else
				blksize = bsize;
			mutex_exit(&np->r_statelock);

			pp = pvn_read_kluster(vp, off, seg, addr, &io_off,
			    &io_len, blkoff, blksize, 0);

			/*
			 * Some other thread has entered the page,
			 * so just use it.
			 */
			if (pp == NULL)
				goto again;

			/*
			 * Now round the request size up to page boundaries.
			 * This ensures that the entire page will be
			 * initialized to zeroes if EOF is encountered.
			 */
			io_len = ptob(btopr(io_len));

			bp = pageio_setup(pp, io_len, vp, B_READ);
			ASSERT(bp != NULL);

			/*
			 * pageio_setup should have set b_addr to 0.  This
			 * is correct since we want to do I/O on a page
			 * boundary.  bp_mapin will use this addr to calculate
			 * an offset, and then set b_addr to the kernel virtual
			 * address it allocated for us.
			 */
			ASSERT(bp->b_un.b_addr == 0);

			bp->b_edev = 0;
			bp->b_dev = 0;
			bp->b_lblkno = lbtodb(io_off);
			bp->b_file = vp;
			bp->b_offset = (offset_t)off;
			bp_mapin(bp);

			/*
			 * If doing a write beyond what we believe is EOF,
			 * don't bother trying to read the pages from the
			 * server, we'll just zero the pages here.  We
			 * don't check that the rw flag is S_WRITE here
			 * because some implementations may attempt a
			 * read access to the buffer before copying data.
			 */
			mutex_enter(&np->r_statelock);
			if (io_off >= np->r_size && seg == segkmap) {
				mutex_exit(&np->r_statelock);
				bzero(bp->b_un.b_addr, io_len);
			} else {
				mutex_exit(&np->r_statelock);
				error = smbfs_bio(bp, 0, cr);
			}

			/*
			 * Unmap the buffer before freeing it.
			 */
			bp_mapout(bp);
			pageio_done(bp);

			/* Here NFS3 updates all pp->p_fsdata */

			if (error == SMBFS_EOF) {
				/*
				 * If doing a write system call just return
				 * zeroed pages, else user tried to get pages
				 * beyond EOF, return error.  We don't check
				 * that the rw flag is S_WRITE here because
				 * some implementations may attempt a read
				 * access to the buffer before copying data.
				 */
				if (seg == segkmap)
					error = 0;
				else
					error = EFAULT;
			}

			if (!readahead_issued && !error) {
				mutex_enter(&np->r_statelock);
				np->r_nextr = io_off + io_len;
				mutex_exit(&np->r_statelock);
			}
		}
	}

	if (pl == NULL)
		return (error);

	if (error) {
		if (pp != NULL)
			pvn_read_done(pp, B_ERROR);
		return (error);
	}

	if (pagefound) {
		se_t se = (rw == S_CREATE ? SE_EXCL : SE_SHARED);

		/*
		 * Page exists in the cache, acquire the appropriate lock.
		 * If this fails, start all over again.
		 */
		if ((pp = page_lookup(vp, off, se)) == NULL) {
#ifdef DEBUG
			smbfs_lostpage++;
#endif
			goto reread;
		}
		pl[0] = pp;
		pl[1] = NULL;
		return (0);
	}

	if (pp != NULL)
		pvn_plist_init(pp, pl, plsz, off, io_len, rw);

	return (error);
}

/*
 * Here NFS has: nfs3_readahead
 * No read-ahead in smbfs yet.
 */

/*
 * Flags are composed of {B_INVAL, B_FREE, B_DONTNEED, B_FORCE}
 * If len == 0, do from off to EOF.
 *
 * The normal cases should be len == 0 && off == 0 (entire vp list),
 * len == MAXBSIZE (from segmap_release actions), and len == PAGESIZE
 * (from pageout).
 *
 * Like nfs3_putpage + nfs_putpages
 */
/* ARGSUSED */
static int
smbfs_putpage(vnode_t *vp, offset_t off, size_t len, int flags, cred_t *cr,
	caller_context_t *ct)
{
	smbnode_t *np;
	smbmntinfo_t *smi;
	page_t *pp;
	u_offset_t eoff;
	u_offset_t io_off;
	size_t io_len;
	int error;
	int rdirty;
	int err;

	np = VTOSMB(vp);
	smi = VTOSMI(vp);

	if (curproc->p_zone != smi->smi_zone_ref.zref_zone)
		return (EIO);

	if (smi->smi_flags & SMI_DEAD || vp->v_vfsp->vfs_flag & VFS_UNMOUNTED)
		return (EIO);

	if (vp->v_flag & VNOMAP)
		return (ENOSYS);

	/* Here NFS does rp->r_count (++/--) stuff. */

	/* Beginning of code from nfs_putpages. */

	if (!vn_has_cached_data(vp))
		return (0);

	/*
	 * If ROUTOFSPACE is set, then all writes turn into B_INVAL
	 * writes.  B_FORCE is set to force the VM system to actually
	 * invalidate the pages, even if the i/o failed.  The pages
	 * need to get invalidated because they can't be written out
	 * because there isn't any space left on either the server's
	 * file system or in the user's disk quota.  The B_FREE bit
	 * is cleared to avoid confusion as to whether this is a
	 * request to place the page on the freelist or to destroy
	 * it.
	 */
	if ((np->r_flags & ROUTOFSPACE) ||
	    (vp->v_vfsp->vfs_flag & VFS_UNMOUNTED))
		flags = (flags & ~B_FREE) | B_INVAL | B_FORCE;

	if (len == 0) {
		/*
		 * If doing a full file synchronous operation, then clear
		 * the RDIRTY bit.  If a page gets dirtied while the flush
		 * is happening, then RDIRTY will get set again.  The
		 * RDIRTY bit must get cleared before the flush so that
		 * we don't lose this information.
		 *
		 * NFS has B_ASYNC vs sync stuff here.
		 */
		if (off == (u_offset_t)0 &&
		    (np->r_flags & RDIRTY)) {
			mutex_enter(&np->r_statelock);
			rdirty = (np->r_flags & RDIRTY);
			np->r_flags &= ~RDIRTY;
			mutex_exit(&np->r_statelock);
		} else
			rdirty = 0;

		/*
		 * Search the entire vp list for pages >= off, and flush
		 * the dirty pages.
		 */
		error = pvn_vplist_dirty(vp, off, smbfs_putapage,
		    flags, cr);

		/*
		 * If an error occurred and the file was marked as dirty
		 * before and we aren't forcibly invalidating pages, then
		 * reset the RDIRTY flag.
		 */
		if (error && rdirty &&
		    (flags & (B_INVAL | B_FORCE)) != (B_INVAL | B_FORCE)) {
			mutex_enter(&np->r_statelock);
			np->r_flags |= RDIRTY;
			mutex_exit(&np->r_statelock);
		}
	} else {
		/*
		 * Do a range from [off...off + len) looking for pages
		 * to deal with.
		 */
		error = 0;
		io_len = 1; /* quiet warnings */
		eoff = off + len;

		for (io_off = off; io_off < eoff; io_off += io_len) {
			mutex_enter(&np->r_statelock);
			if (io_off >= np->r_size) {
				mutex_exit(&np->r_statelock);
				break;
			}
			mutex_exit(&np->r_statelock);
			/*
			 * If we are not invalidating, synchronously
			 * freeing or writing pages use the routine
			 * page_lookup_nowait() to prevent reclaiming
			 * them from the free list.
			 */
			if ((flags & B_INVAL) || !(flags & B_ASYNC)) {
				pp = page_lookup(vp, io_off,
				    (flags & (B_INVAL | B_FREE)) ?
				    SE_EXCL : SE_SHARED);
			} else {
				pp = page_lookup_nowait(vp, io_off,
				    (flags & B_FREE) ? SE_EXCL : SE_SHARED);
			}

			if (pp == NULL || !pvn_getdirty(pp, flags))
				io_len = PAGESIZE;
			else {
				err = smbfs_putapage(vp, pp, &io_off,
				    &io_len, flags, cr);
				if (!error)
					error = err;
				/*
				 * "io_off" and "io_len" are returned as
				 * the range of pages we actually wrote.
				 * This allows us to skip ahead more quickly
				 * since several pages may've been dealt
				 * with by this iteration of the loop.
				 */
			}
		}
	}

	return (error);
}

/*
 * Write out a single page, possibly klustering adjacent dirty pages.
 *
 * Like nfs3_putapage / nfs3_sync_putapage
 */
static int
smbfs_putapage(vnode_t *vp, page_t *pp, u_offset_t *offp, size_t *lenp,
	int flags, cred_t *cr)
{
	smbnode_t *np;
	u_offset_t io_off;
	u_offset_t lbn_off;
	u_offset_t lbn;
	size_t io_len;
	uint_t bsize;
	int error;

	np = VTOSMB(vp);

	ASSERT(!vn_is_readonly(vp));

	bsize = MAX(vp->v_vfsp->vfs_bsize, PAGESIZE);
	lbn = pp->p_offset / bsize;
	lbn_off = lbn * bsize;

	/*
	 * Find a kluster that fits in one block, or in
	 * one page if pages are bigger than blocks.  If
	 * there is less file space allocated than a whole
	 * page, we'll shorten the i/o request below.
	 */
	pp = pvn_write_kluster(vp, pp, &io_off, &io_len, lbn_off,
	    roundup(bsize, PAGESIZE), flags);

	/*
	 * pvn_write_kluster shouldn't have returned a page with offset
	 * behind the original page we were given.  Verify that.
	 */
	ASSERT((pp->p_offset / bsize) >= lbn);

	/*
	 * Now pp will have the list of kept dirty pages marked for
	 * write back.  It will also handle invalidation and freeing
	 * of pages that are not dirty.  Check for page length rounding
	 * problems.
	 */
	if (io_off + io_len > lbn_off + bsize) {
		ASSERT((io_off + io_len) - (lbn_off + bsize) < PAGESIZE);
		io_len = lbn_off + bsize - io_off;
	}
	/*
	 * The RMODINPROGRESS flag makes sure that smbfs_bio() sees a
	 * consistent value of r_size. RMODINPROGRESS is set in writerp().
	 * When RMODINPROGRESS is set it indicates that a uiomove() is in
	 * progress and the r_size has not been made consistent with the
	 * new size of the file. When the uiomove() completes the r_size is
	 * updated and the RMODINPROGRESS flag is cleared.
	 *
	 * The RMODINPROGRESS flag makes sure that smbfs_bio() sees a
	 * consistent value of r_size. Without this handshaking, it is
	 * possible that smbfs_bio() picks  up the old value of r_size
	 * before the uiomove() in writerp() completes. This will result
	 * in the write through smbfs_bio() being dropped.
	 *
	 * More precisely, there is a window between the time the uiomove()
	 * completes and the time the r_size is updated. If a VOP_PUTPAGE()
	 * operation intervenes in this window, the page will be picked up,
	 * because it is dirty (it will be unlocked, unless it was
	 * pagecreate'd). When the page is picked up as dirty, the dirty
	 * bit is reset (pvn_getdirty()). In smbfs_write(), r_size is
	 * checked. This will still be the old size. Therefore the page will
	 * not be written out. When segmap_release() calls VOP_PUTPAGE(),
	 * the page will be found to be clean and the write will be dropped.
	 */
	if (np->r_flags & RMODINPROGRESS) {
		mutex_enter(&np->r_statelock);
		if ((np->r_flags & RMODINPROGRESS) &&
		    np->r_modaddr + MAXBSIZE > io_off &&
		    np->r_modaddr < io_off + io_len) {
			page_t *plist;
			/*
			 * A write is in progress for this region of the file.
			 * If we did not detect RMODINPROGRESS here then this
			 * path through smbfs_putapage() would eventually go to
			 * smbfs_bio() and may not write out all of the data
			 * in the pages. We end up losing data. So we decide
			 * to set the modified bit on each page in the page
			 * list and mark the rnode with RDIRTY. This write
			 * will be restarted at some later time.
			 */
			plist = pp;
			while (plist != NULL) {
				pp = plist;
				page_sub(&plist, pp);
				hat_setmod(pp);
				page_io_unlock(pp);
				page_unlock(pp);
			}
			np->r_flags |= RDIRTY;
			mutex_exit(&np->r_statelock);
			if (offp)
				*offp = io_off;
			if (lenp)
				*lenp = io_len;
			return (0);
		}
		mutex_exit(&np->r_statelock);
	}

	/*
	 * NFS handles (flags & B_ASYNC) here...
	 * (See nfs_async_putapage())
	 *
	 * This code section from: nfs3_sync_putapage()
	 */

	flags |= B_WRITE;

	error = smbfs_rdwrlbn(vp, pp, io_off, io_len, flags, cr);

	if ((error == ENOSPC || error == EDQUOT || error == EFBIG ||
	    error == EACCES) &&
	    (flags & (B_INVAL|B_FORCE)) != (B_INVAL|B_FORCE)) {
		if (!(np->r_flags & ROUTOFSPACE)) {
			mutex_enter(&np->r_statelock);
			np->r_flags |= ROUTOFSPACE;
			mutex_exit(&np->r_statelock);
		}
		flags |= B_ERROR;
		pvn_write_done(pp, flags);
		/*
		 * If this was not an async thread, then try again to
		 * write out the pages, but this time, also destroy
		 * them whether or not the write is successful.  This
		 * will prevent memory from filling up with these
		 * pages and destroying them is the only alternative
		 * if they can't be written out.
		 *
		 * Don't do this if this is an async thread because
		 * when the pages are unlocked in pvn_write_done,
		 * some other thread could have come along, locked
		 * them, and queued for an async thread.  It would be
		 * possible for all of the async threads to be tied
		 * up waiting to lock the pages again and they would
		 * all already be locked and waiting for an async
		 * thread to handle them.  Deadlock.
		 */
		if (!(flags & B_ASYNC)) {
			error = smbfs_putpage(vp, io_off, io_len,
			    B_INVAL | B_FORCE, cr, NULL);
		}
	} else {
		if (error)
			flags |= B_ERROR;
		else if (np->r_flags & ROUTOFSPACE) {
			mutex_enter(&np->r_statelock);
			np->r_flags &= ~ROUTOFSPACE;
			mutex_exit(&np->r_statelock);
		}
		pvn_write_done(pp, flags);
	}

	/* Now more code from: nfs3_putapage */

	if (offp)
		*offp = io_off;
	if (lenp)
		*lenp = io_len;

	return (error);
}

/*
 * NFS has this in nfs_client.c (shared by v2,v3,...)
 * We have it here so smbfs_putapage can be file scope.
 */
void
smbfs_invalidate_pages(vnode_t *vp, u_offset_t off, cred_t *cr)
{
	smbnode_t *np;

	np = VTOSMB(vp);

	mutex_enter(&np->r_statelock);
	while (np->r_flags & RTRUNCATE)
		cv_wait(&np->r_cv, &np->r_statelock);
	np->r_flags |= RTRUNCATE;

	if (off == (u_offset_t)0) {
		np->r_flags &= ~RDIRTY;
		if (!(np->r_flags & RSTALE))
			np->r_error = 0;
	}
	/* Here NFSv3 has np->r_truncaddr = off; */
	mutex_exit(&np->r_statelock);

	(void) pvn_vplist_dirty(vp, off, smbfs_putapage,
	    B_INVAL | B_TRUNC, cr);

	mutex_enter(&np->r_statelock);
	np->r_flags &= ~RTRUNCATE;
	cv_broadcast(&np->r_cv);
	mutex_exit(&np->r_statelock);
}

/* Like nfs3_map */

/* ARGSUSED */
static int
smbfs_map(vnode_t *vp, offset_t off, struct as *as, caddr_t *addrp,
	size_t len, uchar_t prot, uchar_t maxprot, uint_t flags,
	cred_t *cr, caller_context_t *ct)
{
	segvn_crargs_t	vn_a;
	struct vattr	va;
	smbnode_t	*np;
	smbmntinfo_t	*smi;
	int		error;

	np = VTOSMB(vp);
	smi = VTOSMI(vp);

	if (curproc->p_zone != smi->smi_zone_ref.zref_zone)
		return (EIO);

	if (smi->smi_flags & SMI_DEAD || vp->v_vfsp->vfs_flag & VFS_UNMOUNTED)
		return (EIO);

	if (vp->v_flag & VNOMAP)
		return (ENOSYS);

	if (off < 0 || off + (ssize_t)len < 0)
		return (ENXIO);

	if (vp->v_type != VREG)
		return (ENODEV);

	/*
	 * NFS does close-to-open consistency stuff here.
	 * Just get (possibly cached) attributes.
	 */
	va.va_mask = AT_ALL;
	if ((error = smbfsgetattr(vp, &va, cr)) != 0)
		return (error);

	/*
	 * Check to see if the vnode is currently marked as not cachable.
	 * This means portions of the file are locked (through VOP_FRLOCK).
	 * In this case the map request must be refused.  We use
	 * rp->r_lkserlock to avoid a race with concurrent lock requests.
	 */
	/*
	 * Atomically increment r_inmap after acquiring r_rwlock. The
	 * idea here is to acquire r_rwlock to block read/write and
	 * not to protect r_inmap. r_inmap will inform smbfs_read/write()
	 * that we are in smbfs_map(). Now, r_rwlock is acquired in order
	 * and we can prevent the deadlock that would have occurred
	 * when smbfs_addmap() would have acquired it out of order.
	 *
	 * Since we are not protecting r_inmap by any lock, we do not
	 * hold any lock when we decrement it. We atomically decrement
	 * r_inmap after we release r_lkserlock.  Note that rwlock is
	 * re-entered as writer in smbfs_addmap (called via as_map).
	 */

	if (smbfs_rw_enter_sig(&np->r_rwlock, RW_WRITER, SMBINTR(vp)))
		return (EINTR);
	atomic_inc_uint(&np->r_inmap);
	smbfs_rw_exit(&np->r_rwlock);

	if (smbfs_rw_enter_sig(&np->r_lkserlock, RW_WRITER, SMBINTR(vp))) {
		atomic_dec_uint(&np->r_inmap);
		return (EINTR);
	}

	if (vp->v_flag & VNOCACHE) {
		error = EAGAIN;
		goto done;
	}

	/*
	 * Don't allow concurrent locks and mapping if mandatory locking is
	 * enabled.
	 */
	if ((flk_has_remote_locks(vp) || smbfs_lm_has_sleep(vp)) &&
	    MANDLOCK(vp, va.va_mode)) {
		error = EAGAIN;
		goto done;
	}

	as_rangelock(as);
	error = choose_addr(as, addrp, len, off, ADDR_VACALIGN, flags);
	if (error != 0) {
		as_rangeunlock(as);
		goto done;
	}

	vn_a.vp = vp;
	vn_a.offset = off;
	vn_a.type = (flags & MAP_TYPE);
	vn_a.prot = (uchar_t)prot;
	vn_a.maxprot = (uchar_t)maxprot;
	vn_a.flags = (flags & ~MAP_TYPE);
	vn_a.cred = cr;
	vn_a.amp = NULL;
	vn_a.szc = 0;
	vn_a.lgrp_mem_policy_flags = 0;

	error = as_map(as, *addrp, len, segvn_create, &vn_a);
	as_rangeunlock(as);

done:
	smbfs_rw_exit(&np->r_lkserlock);
	atomic_dec_uint(&np->r_inmap);
	return (error);
}

/* ARGSUSED */
static int
smbfs_addmap(vnode_t *vp, offset_t off, struct as *as, caddr_t addr,
	size_t len, uchar_t prot, uchar_t maxprot, uint_t flags,
	cred_t *cr, caller_context_t *ct)
{
	smbnode_t *np = VTOSMB(vp);
	boolean_t inc_fidrefs = B_FALSE;

	/*
	 * When r_mapcnt goes from zero to non-zero,
	 * increment n_fidrefs
	 */
	mutex_enter(&np->r_statelock);
	if (np->r_mapcnt == 0)
		inc_fidrefs = B_TRUE;
	np->r_mapcnt += btopr(len);
	mutex_exit(&np->r_statelock);

	if (inc_fidrefs) {
		(void) smbfs_rw_enter_sig(&np->r_lkserlock, RW_WRITER, 0);
		np->n_fidrefs++;
		smbfs_rw_exit(&np->r_lkserlock);
	}

	return (0);
}

/*
 * Use an address space callback to flush pages dirty pages after unmap,
 * which we can't do directly in smbfs_delmap due to locking issues.
 */
typedef struct smbfs_delmap_args {
	vnode_t			*vp;
	cred_t			*cr;
	offset_t		off;
	caddr_t			addr;
	size_t			len;
	uint_t			prot;
	uint_t			maxprot;
	uint_t			flags;
	boolean_t		dec_fidrefs;
} smbfs_delmap_args_t;

/* ARGSUSED */
static int
smbfs_delmap(vnode_t *vp, offset_t off, struct as *as, caddr_t addr,
	size_t len, uint_t prot, uint_t maxprot, uint_t flags,
	cred_t *cr, caller_context_t *ct)
{
	smbnode_t *np = VTOSMB(vp);
	smbfs_delmap_args_t	*dmapp;
	int error;

	dmapp = kmem_zalloc(sizeof (*dmapp), KM_SLEEP);

	dmapp->vp = vp;
	dmapp->off = off;
	dmapp->addr = addr;
	dmapp->len = len;
	dmapp->prot = prot;
	dmapp->maxprot = maxprot;
	dmapp->flags = flags;
	dmapp->cr = cr;
	dmapp->dec_fidrefs = B_FALSE;

	/*
	 * When r_mapcnt returns to zero, arrange for the
	 * callback to decrement n_fidrefs
	 */
	mutex_enter(&np->r_statelock);
	np->r_mapcnt -= btopr(len);
	ASSERT(np->r_mapcnt >= 0);
	if (np->r_mapcnt == 0)
		dmapp->dec_fidrefs = B_TRUE;
	mutex_exit(&np->r_statelock);

	error = as_add_callback(as, smbfs_delmap_callback, dmapp,
	    AS_UNMAP_EVENT, addr, len, KM_SLEEP);
	if (error != 0) {
		/*
		 * So sad, no callback is coming. Can't flush pages
		 * in delmap (as locks).  Just handle n_fidrefs.
		 */
		cmn_err(CE_NOTE, "smbfs_delmap(%p) "
		    "as_add_callback err=%d",
		    (void *)vp, error);

		if (dmapp->dec_fidrefs) {
			struct smb_cred scred;

			(void) smbfs_rw_enter_sig(&np->r_lkserlock,
			    RW_WRITER, 0);
			smb_credinit(&scred, dmapp->cr);

			smbfs_rele_fid(np, &scred);

			smb_credrele(&scred);
			smbfs_rw_exit(&np->r_lkserlock);
		}
		kmem_free(dmapp, sizeof (*dmapp));
	}

	return (0);
}

/*
 * Remove some pages from an mmap'd vnode.  Flush any
 * dirty pages in the unmapped range.
 */
/* ARGSUSED */
static void
smbfs_delmap_callback(struct as *as, void *arg, uint_t event)
{
	vnode_t			*vp;
	smbnode_t		*np;
	smbmntinfo_t		*smi;
	smbfs_delmap_args_t	*dmapp = arg;

	vp = dmapp->vp;
	np = VTOSMB(vp);
	smi = VTOSMI(vp);

	/* Decremented r_mapcnt in smbfs_delmap */

	/*
	 * Initiate a page flush and potential commit if there are
	 * pages, the file system was not mounted readonly, the segment
	 * was mapped shared, and the pages themselves were writeable.
	 *
	 * mark RDIRTY here, will be used to check if a file is dirty when
	 * unmount smbfs
	 */
	if (vn_has_cached_data(vp) && !vn_is_readonly(vp) &&
	    dmapp->flags == MAP_SHARED && (dmapp->maxprot & PROT_WRITE)) {
		mutex_enter(&np->r_statelock);
		np->r_flags |= RDIRTY;
		mutex_exit(&np->r_statelock);

		/*
		 * Need to finish the putpage before we
		 * close the OtW FID needed for I/O.
		 */
		(void) smbfs_putpage(vp, dmapp->off, dmapp->len, 0,
		    dmapp->cr, NULL);
	}

	if ((np->r_flags & RDIRECTIO) || (smi->smi_flags & SMI_DIRECTIO))
		(void) smbfs_putpage(vp, dmapp->off, dmapp->len,
		    B_INVAL, dmapp->cr, NULL);

	/*
	 * If r_mapcnt went to zero, drop our FID ref now.
	 * On the last fidref, this does an OtW close.
	 */
	if (dmapp->dec_fidrefs) {
		struct smb_cred scred;

		(void) smbfs_rw_enter_sig(&np->r_lkserlock, RW_WRITER, 0);
		smb_credinit(&scred, dmapp->cr);

		smbfs_rele_fid(np, &scred);

		smb_credrele(&scred);
		smbfs_rw_exit(&np->r_lkserlock);
	}

	(void) as_delete_callback(as, arg);
	kmem_free(dmapp, sizeof (*dmapp));
}

/* No smbfs_pageio() or smbfs_dispose() ops. */

/* misc. ******************************************************** */


/*
 * XXX
 * This op may need to support PSARC 2007/440, nbmand changes for CIFS Service.
 */
static int
smbfs_frlock(vnode_t *vp, int cmd, struct flock64 *bfp, int flag,
	offset_t offset, struct flk_callback *flk_cbp, cred_t *cr,
	caller_context_t *ct)
{
	if (curproc->p_zone != VTOSMI(vp)->smi_zone_ref.zref_zone)
		return (EIO);

	if (VTOSMI(vp)->smi_flags & SMI_LLOCK)
		return (fs_frlock(vp, cmd, bfp, flag, offset, flk_cbp, cr, ct));
	else
		return (ENOSYS);
}

/*
 * Free storage space associated with the specified vnode.  The portion
 * to be freed is specified by bfp->l_start and bfp->l_len (already
 * normalized to a "whence" of 0).
 *
 * Called by fcntl(fd, F_FREESP, lkp) for libc:ftruncate, etc.
 */
/* ARGSUSED */
static int
smbfs_space(vnode_t *vp, int cmd, struct flock64 *bfp, int flag,
	offset_t offset, cred_t *cr, caller_context_t *ct)
{
	int		error;
	smbmntinfo_t	*smi;

	smi = VTOSMI(vp);

	if (curproc->p_zone != smi->smi_zone_ref.zref_zone)
		return (EIO);

	if (smi->smi_flags & SMI_DEAD || vp->v_vfsp->vfs_flag & VFS_UNMOUNTED)
		return (EIO);

	/* Caller (fcntl) has checked v_type */
	ASSERT(vp->v_type == VREG);
	if (cmd != F_FREESP)
		return (EINVAL);

	/*
	 * Like NFS3, no 32-bit offset checks here.
	 * Our SMB layer takes care to return EFBIG
	 * when it has to fallback to a 32-bit call.
	 */

	error = convoff(vp, bfp, 0, offset);
	if (!error) {
		ASSERT(bfp->l_start >= 0);
		if (bfp->l_len == 0) {
			struct vattr va;

			/*
			 * ftruncate should not change the ctime and
			 * mtime if we truncate the file to its
			 * previous size.
			 */
			va.va_mask = AT_SIZE;
			error = smbfsgetattr(vp, &va, cr);
			if (error || va.va_size == bfp->l_start)
				return (error);
			va.va_mask = AT_SIZE;
			va.va_size = bfp->l_start;
			error = smbfssetattr(vp, &va, 0, cr);
			/* SMBFS_VNEVENT... */
		} else
			error = EINVAL;
	}

	return (error);
}


/* ARGSUSED */
static int
smbfs_realvp(vnode_t *vp, vnode_t **vpp, caller_context_t *ct)
{

	return (ENOSYS);
}


/* ARGSUSED */
static int
smbfs_pathconf(vnode_t *vp, int cmd, ulong_t *valp, cred_t *cr,
	caller_context_t *ct)
{
	vfs_t *vfs;
	smbmntinfo_t *smi;
	struct smb_share *ssp;

	vfs = vp->v_vfsp;
	smi = VFTOSMI(vfs);

	if (curproc->p_zone != smi->smi_zone_ref.zref_zone)
		return (EIO);

	if (smi->smi_flags & SMI_DEAD || vp->v_vfsp->vfs_flag & VFS_UNMOUNTED)
		return (EIO);

	switch (cmd) {
	case _PC_FILESIZEBITS:
		ssp = smi->smi_share;
		if (SSTOVC(ssp)->vc_sopt.sv_caps & SMB_CAP_LARGE_FILES)
			*valp = 64;
		else
			*valp = 32;
		break;

	case _PC_LINK_MAX:
		/* We only ever report one link to an object */
		*valp = 1;
		break;

	case _PC_ACL_ENABLED:
		/*
		 * Always indicate that ACLs are enabled and
		 * that we support ACE_T format, otherwise
		 * libsec will ask for ACLENT_T format data
		 * which we don't support.
		 */
		*valp = _ACL_ACE_ENABLED;
		break;

	case _PC_SYMLINK_MAX:	/* No symlinks until we do Unix extensions */
		*valp = 0;
		break;

	case _PC_XATTR_EXISTS:
		if (vfs->vfs_flag & VFS_XATTR) {
			*valp = smbfs_xa_exists(vp, cr);
			break;
		}
		return (EINVAL);

	case _PC_SATTR_ENABLED:
	case _PC_SATTR_EXISTS:
		*valp = 1;
		break;

	case _PC_TIMESTAMP_RESOLUTION:
		/*
		 * Windows times are tenths of microseconds
		 * (multiples of 100 nanoseconds).
		 */
		*valp = 100L;
		break;

	default:
		return (fs_pathconf(vp, cmd, valp, cr, ct));
	}
	return (0);
}

/* ARGSUSED */
static int
smbfs_getsecattr(vnode_t *vp, vsecattr_t *vsa, int flag, cred_t *cr,
	caller_context_t *ct)
{
	vfs_t *vfsp;
	smbmntinfo_t *smi;
	int	error;
	uint_t	mask;

	vfsp = vp->v_vfsp;
	smi = VFTOSMI(vfsp);

	if (curproc->p_zone != smi->smi_zone_ref.zref_zone)
		return (EIO);

	if (smi->smi_flags & SMI_DEAD || vfsp->vfs_flag & VFS_UNMOUNTED)
		return (EIO);

	/*
	 * Our _pathconf indicates _ACL_ACE_ENABLED,
	 * so we should only see VSA_ACE, etc here.
	 * Note: vn_create asks for VSA_DFACLCNT,
	 * and it expects ENOSYS and empty data.
	 */
	mask = vsa->vsa_mask & (VSA_ACE | VSA_ACECNT |
	    VSA_ACE_ACLFLAGS | VSA_ACE_ALLTYPES);
	if (mask == 0)
		return (ENOSYS);

	if (smi->smi_flags & SMI_ACL)
		error = smbfs_acl_getvsa(vp, vsa, flag, cr);
	else
		error = ENOSYS;

	if (error == ENOSYS)
		error = fs_fab_acl(vp, vsa, flag, cr, ct);

	return (error);
}

/* ARGSUSED */
static int
smbfs_setsecattr(vnode_t *vp, vsecattr_t *vsa, int flag, cred_t *cr,
	caller_context_t *ct)
{
	vfs_t *vfsp;
	smbmntinfo_t *smi;
	int	error;
	uint_t	mask;

	vfsp = vp->v_vfsp;
	smi = VFTOSMI(vfsp);

	if (curproc->p_zone != smi->smi_zone_ref.zref_zone)
		return (EIO);

	if (smi->smi_flags & SMI_DEAD || vfsp->vfs_flag & VFS_UNMOUNTED)
		return (EIO);

	/*
	 * Our _pathconf indicates _ACL_ACE_ENABLED,
	 * so we should only see VSA_ACE, etc here.
	 */
	mask = vsa->vsa_mask & (VSA_ACE | VSA_ACECNT);
	if (mask == 0)
		return (ENOSYS);

	if (vfsp->vfs_flag & VFS_RDONLY)
		return (EROFS);

	/*
	 * Allow only the mount owner to do this.
	 * See comments at smbfs_access_rwx.
	 */
	error = secpolicy_vnode_setdac(cr, smi->smi_uid);
	if (error != 0)
		return (error);

	if (smi->smi_flags & SMI_ACL)
		error = smbfs_acl_setvsa(vp, vsa, flag, cr);
	else
		error = ENOSYS;

	return (error);
}


/*
 * XXX
 * This op should eventually support PSARC 2007/268.
 */
static int
smbfs_shrlock(vnode_t *vp, int cmd, struct shrlock *shr, int flag, cred_t *cr,
	caller_context_t *ct)
{
	if (curproc->p_zone != VTOSMI(vp)->smi_zone_ref.zref_zone)
		return (EIO);

	if (VTOSMI(vp)->smi_flags & SMI_LLOCK)
		return (fs_shrlock(vp, cmd, shr, flag, cr, ct));
	else
		return (ENOSYS);
}


/*
 * Most unimplemented ops will return ENOSYS because of fs_nosys().
 * The only ops where that won't work are ACCESS (due to open(2)
 * failures) and ... (anything else left?)
 */
const fs_operation_def_t smbfs_vnodeops_template[] = {
	VOPNAME_OPEN,		{ .vop_open = smbfs_open },
	VOPNAME_CLOSE,		{ .vop_close = smbfs_close },
	VOPNAME_READ,		{ .vop_read = smbfs_read },
	VOPNAME_WRITE,		{ .vop_write = smbfs_write },
	VOPNAME_IOCTL,		{ .vop_ioctl = smbfs_ioctl },
	VOPNAME_GETATTR,	{ .vop_getattr = smbfs_getattr },
	VOPNAME_SETATTR,	{ .vop_setattr = smbfs_setattr },
	VOPNAME_ACCESS,		{ .vop_access = smbfs_access },
	VOPNAME_LOOKUP,		{ .vop_lookup = smbfs_lookup },
	VOPNAME_CREATE,		{ .vop_create = smbfs_create },
	VOPNAME_REMOVE,		{ .vop_remove = smbfs_remove },
	VOPNAME_LINK,		{ .vop_link = smbfs_link },
	VOPNAME_RENAME,		{ .vop_rename = smbfs_rename },
	VOPNAME_MKDIR,		{ .vop_mkdir = smbfs_mkdir },
	VOPNAME_RMDIR,		{ .vop_rmdir = smbfs_rmdir },
	VOPNAME_READDIR,	{ .vop_readdir = smbfs_readdir },
	VOPNAME_SYMLINK,	{ .vop_symlink = smbfs_symlink },
	VOPNAME_READLINK,	{ .vop_readlink = smbfs_readlink },
	VOPNAME_FSYNC,		{ .vop_fsync = smbfs_fsync },
	VOPNAME_INACTIVE,	{ .vop_inactive = smbfs_inactive },
	VOPNAME_FID,		{ .vop_fid = smbfs_fid },
	VOPNAME_RWLOCK,		{ .vop_rwlock = smbfs_rwlock },
	VOPNAME_RWUNLOCK,	{ .vop_rwunlock = smbfs_rwunlock },
	VOPNAME_SEEK,		{ .vop_seek = smbfs_seek },
	VOPNAME_FRLOCK,		{ .vop_frlock = smbfs_frlock },
	VOPNAME_SPACE,		{ .vop_space = smbfs_space },
	VOPNAME_REALVP,		{ .vop_realvp = smbfs_realvp },
	VOPNAME_GETPAGE,	{ .vop_getpage = smbfs_getpage },
	VOPNAME_PUTPAGE,	{ .vop_putpage = smbfs_putpage },
	VOPNAME_MAP,		{ .vop_map = smbfs_map },
	VOPNAME_ADDMAP,		{ .vop_addmap = smbfs_addmap },
	VOPNAME_DELMAP,		{ .vop_delmap = smbfs_delmap },
	VOPNAME_PATHCONF,	{ .vop_pathconf = smbfs_pathconf },
	VOPNAME_SETSECATTR,	{ .vop_setsecattr = smbfs_setsecattr },
	VOPNAME_GETSECATTR,	{ .vop_getsecattr = smbfs_getsecattr },
	VOPNAME_SHRLOCK,	{ .vop_shrlock = smbfs_shrlock },
#ifdef	SMBFS_VNEVENT
	VOPNAME_VNEVENT,	{ .vop_vnevent = fs_vnevent_support },
#endif
	{ NULL, NULL }
};<|MERGE_RESOLUTION|>--- conflicted
+++ resolved
@@ -121,8 +121,6 @@
  */
 int smbfs_fastlookup = 1;
 
-struct vnodeops *smbfs_vnodeops = NULL;
-
 /* local static function defines */
 
 static int	smbfslookup_cache(vnode_t *, char *, int, vnode_t **,
@@ -140,7 +138,7 @@
 static void	smbfs_rele_fid(smbnode_t *, struct smb_cred *);
 static uint32_t xvattr_to_dosattr(smbnode_t *, struct vattr *);
 
-static int	smbfs_rdwrlbn(vnode_t *, page_t *, u_offset_t, size_t, int,
+static int	smbfs_rdwrlbn(vnode_t *, page_t *, uoff_t, size_t, int,
 			cred_t *);
 static int	smbfs_bio(struct buf *, int, cred_t *);
 static int	smbfs_writenp(smbnode_t *np, caddr_t base, int tcount,
@@ -149,10 +147,10 @@
 static int	smbfs_fsync(vnode_t *, int, cred_t *, caller_context_t *);
 static int	smbfs_putpage(vnode_t *, offset_t, size_t, int, cred_t *,
 			caller_context_t *);
-static int	smbfs_getapage(vnode_t *, u_offset_t, size_t, uint_t *,
+static int	smbfs_getapage(vnode_t *, uoff_t, size_t, uint_t *,
 			page_t *[], size_t, struct seg *, caddr_t,
 			enum seg_rw, cred_t *);
-static int	smbfs_putapage(vnode_t *, page_t *, u_offset_t *, size_t *,
+static int	smbfs_putapage(vnode_t *, page_t *, uoff_t *, size_t *,
 			int, cred_t *);
 static void	smbfs_delmap_callback(struct as *, void *, uint_t);
 
@@ -176,106 +174,6 @@
  * user won't get burned by the cache repeatedly.  See <smbfs/smbnode.h> for
  * more details on smbnode locking.
  */
-
-<<<<<<< HEAD
-static int	smbfs_open(vnode_t **, int, cred_t *, caller_context_t *);
-static int	smbfs_close(vnode_t *, int, int, offset_t, cred_t *,
-			caller_context_t *);
-static int	smbfs_read(vnode_t *, struct uio *, int, cred_t *,
-			caller_context_t *);
-static int	smbfs_write(vnode_t *, struct uio *, int, cred_t *,
-			caller_context_t *);
-static int	smbfs_ioctl(vnode_t *, int, intptr_t, int, cred_t *, int *,
-			caller_context_t *);
-static int	smbfs_getattr(vnode_t *, struct vattr *, int, cred_t *,
-			caller_context_t *);
-static int	smbfs_setattr(vnode_t *, struct vattr *, int, cred_t *,
-			caller_context_t *);
-static int	smbfs_access(vnode_t *, int, int, cred_t *, caller_context_t *);
-static int	smbfs_fsync(vnode_t *, int, cred_t *, caller_context_t *);
-static void	smbfs_inactive(vnode_t *, cred_t *, caller_context_t *);
-static int	smbfs_lookup(vnode_t *, char *, vnode_t **, struct pathname *,
-			int, vnode_t *, cred_t *, caller_context_t *,
-			int *, pathname_t *);
-static int	smbfs_create(vnode_t *, char *, struct vattr *, enum vcexcl,
-			int, vnode_t **, cred_t *, int, caller_context_t *,
-			vsecattr_t *);
-static int	smbfs_remove(vnode_t *, char *, cred_t *, caller_context_t *,
-			int);
-static int	smbfs_rename(vnode_t *, char *, vnode_t *, char *, cred_t *,
-			caller_context_t *, int);
-static int	smbfs_mkdir(vnode_t *, char *, struct vattr *, vnode_t **,
-			cred_t *, caller_context_t *, int, vsecattr_t *);
-static int	smbfs_rmdir(vnode_t *, char *, vnode_t *, cred_t *,
-			caller_context_t *, int);
-static int	smbfs_readdir(vnode_t *, struct uio *, cred_t *, int *,
-			caller_context_t *, int);
-static int	smbfs_rwlock(vnode_t *, int, caller_context_t *);
-static void	smbfs_rwunlock(vnode_t *, int, caller_context_t *);
-static int	smbfs_seek(vnode_t *, offset_t, offset_t *, caller_context_t *);
-static int	smbfs_frlock(vnode_t *, int, struct flock64 *, int, offset_t,
-			struct flk_callback *, cred_t *, caller_context_t *);
-static int	smbfs_space(vnode_t *, int, struct flock64 *, int, offset_t,
-			cred_t *, caller_context_t *);
-static int	smbfs_pathconf(vnode_t *, int, ulong_t *, cred_t *,
-			caller_context_t *);
-static int	smbfs_setsecattr(vnode_t *, vsecattr_t *, int, cred_t *,
-			caller_context_t *);
-static int	smbfs_getsecattr(vnode_t *, vsecattr_t *, int, cred_t *,
-			caller_context_t *);
-static int	smbfs_shrlock(vnode_t *, int, struct shrlock *, int, cred_t *,
-			caller_context_t *);
-
-/* Dummy function to use until correct function is ported in */
-int noop_vnodeop() {
-	return (0);
-}
-
-/*
- * Most unimplemented ops will return ENOSYS because of fs_nosys().
- * The only ops where that won't work are ACCESS (due to open(2)
- * failures) and ... (anything else left?)
- */
-const struct vnodeops smbfs_vnodeops = {
-	.vnop_name = "smbfs",
-	.vop_open = smbfs_open,
-	.vop_close = smbfs_close,
-	.vop_read = smbfs_read,
-	.vop_write = smbfs_write,
-	.vop_ioctl = smbfs_ioctl,
-	.vop_getattr = smbfs_getattr,
-	.vop_setattr = smbfs_setattr,
-	.vop_access = smbfs_access,
-	.vop_lookup = smbfs_lookup,
-	.vop_create = smbfs_create,
-	.vop_remove = smbfs_remove,
-	.vop_link = fs_nosys, /* smbfs_link, */
-	.vop_rename = smbfs_rename,
-	.vop_mkdir = smbfs_mkdir,
-	.vop_rmdir = smbfs_rmdir,
-	.vop_readdir = smbfs_readdir,
-	.vop_symlink = fs_nosys, /* smbfs_symlink, */
-	.vop_readlink = fs_nosys, /* smbfs_readlink, */
-	.vop_fsync = smbfs_fsync,
-	.vop_inactive = smbfs_inactive,
-	.vop_fid = fs_nosys, /* smbfs_fid, */
-	.vop_rwlock = smbfs_rwlock,
-	.vop_rwunlock = smbfs_rwunlock,
-	.vop_seek = smbfs_seek,
-	.vop_frlock = smbfs_frlock,
-	.vop_space = smbfs_space,
-	.vop_realvp = fs_nosys, /* smbfs_realvp, */
-	.vop_getpage = fs_nosys, /* smbfs_getpage, */
-	.vop_putpage = fs_nosys, /* smbfs_putpage, */
-	.vop_dump = fs_nosys, /* smbfs_dump, */
-	.vop_pathconf = smbfs_pathconf,
-	.vop_pageio = fs_nosys, /* smbfs_pageio, */
-	.vop_setsecattr = smbfs_setsecattr,
-	.vop_getsecattr = smbfs_getsecattr,
-	.vop_shrlock = smbfs_shrlock,
-};
-=======
->>>>>>> 243952c7
 
 /*
  * XXX
@@ -662,7 +560,7 @@
 	int		error;
 
 	caddr_t		base;
-	u_offset_t	off;
+	uoff_t	off;
 	size_t		n;
 	int		on;
 	uint_t		flags;
@@ -819,11 +717,11 @@
 	ssize_t		past_limit;
 	int		error, timo;
 	caddr_t		base;
-	u_offset_t	off;
+	uoff_t	off;
 	size_t		n;
 	int		on;
 	uint_t		flags;
-	u_offset_t	last_off;
+	uoff_t	last_off;
 	size_t		last_resid;
 	uint_t		bsize;
 
@@ -1119,7 +1017,7 @@
 	int		n;
 	int		saved_n;
 	caddr_t		saved_base;
-	u_offset_t	offset;
+	uoff_t	offset;
 	int		error;
 	int		sm_error;
 	vnode_t		*vp = SMBTOV(np);
@@ -1277,7 +1175,7 @@
  * Like nfs3_rdwrlbn()
  */
 static int
-smbfs_rdwrlbn(vnode_t *vp, page_t *pp, u_offset_t off, size_t len,
+smbfs_rdwrlbn(vnode_t *vp, page_t *pp, uoff_t off, size_t len,
 	int flags, cred_t *cr)
 {
 	smbmntinfo_t	*smi = VTOSMI(vp);
@@ -2172,7 +2070,7 @@
 	 */
 	if (vn_has_cached_data(vp)) {
 		if ((np->r_flags & RDIRTY) && !np->r_error) {
-			error = smbfs_putpage(vp, (u_offset_t)0, 0, 0, cr, ct);
+			error = smbfs_putpage(vp, 0, 0, 0, cr, ct);
 			if (error && (error == ENOSPC || error == EDQUOT)) {
 				mutex_enter(&np->r_statelock);
 				if (!np->r_error)
@@ -2180,7 +2078,7 @@
 				mutex_exit(&np->r_statelock);
 			}
 		}
-		smbfs_invalidate_pages(vp, (u_offset_t)0, cr);
+		smbfs_invalidate_pages(vp, 0, cr);
 	}
 	/*
 	 * This vnode should have lost all cached data.
@@ -3877,7 +3775,7 @@
 			np->r_error = (error);
 		mutex_exit(&np->r_statelock);
 		if (vn_has_cached_data(vp))
-			smbfs_invalidate_pages(vp, (u_offset_t)0, cr);
+			smbfs_invalidate_pages(vp, 0, cr);
 		smbfs_purge_caches(vp, cr);
 		break;
 	default:
@@ -3893,7 +3791,7 @@
  */
 /* ARGSUSED */
 static int
-smbfs_getapage(vnode_t *vp, u_offset_t off, size_t len, uint_t *protp,
+smbfs_getapage(vnode_t *vp, uoff_t off, size_t len, uint_t *protp,
 	page_t *pl[], size_t plsz, struct seg *seg, caddr_t addr,
 	enum seg_rw rw, cred_t *cr)
 {
@@ -3903,9 +3801,9 @@
 	uint_t		bsize;
 	struct buf	*bp;
 	page_t		*pp;
-	u_offset_t	lbn;
-	u_offset_t	io_off;
-	u_offset_t	blkoff;
+	uoff_t	lbn;
+	uoff_t	io_off;
+	uoff_t	blkoff;
 	size_t		io_len;
 	uint_t blksize;
 	int error;
@@ -3942,7 +3840,7 @@
 	 */
 
 again:
-	if ((pagefound = page_exists(vp, off)) == NULL) {
+	if ((pagefound = page_exists(&vp->v_object, off)) == NULL) {
 		if (pl == NULL) {
 			(void) 0; /* Todo: smbfs_async_readahead(); */
 		} else if (rw == S_CREATE) {
@@ -3952,7 +3850,7 @@
 			 * allocating a swap slot and the page was not found,
 			 * so allocate it and return a zero page.
 			 */
-			if ((pp = page_create_va(vp, off,
+			if ((pp = page_create_va(&vp->v_object, off,
 			    PAGESIZE, PG_WAIT, seg, addr)) == NULL)
 				cmn_err(CE_PANIC, "smbfs_getapage: page_create");
 			io_len = PAGESIZE;
@@ -4088,7 +3986,7 @@
 		 * Page exists in the cache, acquire the appropriate lock.
 		 * If this fails, start all over again.
 		 */
-		if ((pp = page_lookup(vp, off, se)) == NULL) {
+		if ((pp = page_lookup(&vp->v_object, off, se)) == NULL) {
 #ifdef DEBUG
 			smbfs_lostpage++;
 #endif
@@ -4128,8 +4026,8 @@
 	smbnode_t *np;
 	smbmntinfo_t *smi;
 	page_t *pp;
-	u_offset_t eoff;
-	u_offset_t io_off;
+	uoff_t eoff;
+	uoff_t io_off;
 	size_t io_len;
 	int error;
 	int rdirty;
@@ -4179,7 +4077,7 @@
 		 *
 		 * NFS has B_ASYNC vs sync stuff here.
 		 */
-		if (off == (u_offset_t)0 &&
+		if (off == 0 &&
 		    (np->r_flags & RDIRTY)) {
 			mutex_enter(&np->r_statelock);
 			rdirty = (np->r_flags & RDIRTY);
@@ -4229,11 +4127,11 @@
 			 * them from the free list.
 			 */
 			if ((flags & B_INVAL) || !(flags & B_ASYNC)) {
-				pp = page_lookup(vp, io_off,
+				pp = page_lookup(&vp->v_object, io_off,
 				    (flags & (B_INVAL | B_FREE)) ?
 				    SE_EXCL : SE_SHARED);
 			} else {
-				pp = page_lookup_nowait(vp, io_off,
+				pp = page_lookup_nowait(&vp->v_object, io_off,
 				    (flags & B_FREE) ? SE_EXCL : SE_SHARED);
 			}
 
@@ -4264,13 +4162,13 @@
  * Like nfs3_putapage / nfs3_sync_putapage
  */
 static int
-smbfs_putapage(vnode_t *vp, page_t *pp, u_offset_t *offp, size_t *lenp,
+smbfs_putapage(vnode_t *vp, page_t *pp, uoff_t *offp, size_t *lenp,
 	int flags, cred_t *cr)
 {
 	smbnode_t *np;
-	u_offset_t io_off;
-	u_offset_t lbn_off;
-	u_offset_t lbn;
+	uoff_t io_off;
+	uoff_t lbn_off;
+	uoff_t lbn;
 	size_t io_len;
 	uint_t bsize;
 	int error;
@@ -4435,7 +4333,7 @@
  * We have it here so smbfs_putapage can be file scope.
  */
 void
-smbfs_invalidate_pages(vnode_t *vp, u_offset_t off, cred_t *cr)
+smbfs_invalidate_pages(vnode_t *vp, uoff_t off, cred_t *cr)
 {
 	smbnode_t *np;
 
@@ -4446,7 +4344,7 @@
 		cv_wait(&np->r_cv, &np->r_statelock);
 	np->r_flags |= RTRUNCATE;
 
-	if (off == (u_offset_t)0) {
+	if (off == 0) {
 		np->r_flags &= ~RDIRTY;
 		if (!(np->r_flags & RSTALE))
 			np->r_error = 0;
@@ -5022,45 +4920,45 @@
  * The only ops where that won't work are ACCESS (due to open(2)
  * failures) and ... (anything else left?)
  */
-const fs_operation_def_t smbfs_vnodeops_template[] = {
-	VOPNAME_OPEN,		{ .vop_open = smbfs_open },
-	VOPNAME_CLOSE,		{ .vop_close = smbfs_close },
-	VOPNAME_READ,		{ .vop_read = smbfs_read },
-	VOPNAME_WRITE,		{ .vop_write = smbfs_write },
-	VOPNAME_IOCTL,		{ .vop_ioctl = smbfs_ioctl },
-	VOPNAME_GETATTR,	{ .vop_getattr = smbfs_getattr },
-	VOPNAME_SETATTR,	{ .vop_setattr = smbfs_setattr },
-	VOPNAME_ACCESS,		{ .vop_access = smbfs_access },
-	VOPNAME_LOOKUP,		{ .vop_lookup = smbfs_lookup },
-	VOPNAME_CREATE,		{ .vop_create = smbfs_create },
-	VOPNAME_REMOVE,		{ .vop_remove = smbfs_remove },
-	VOPNAME_LINK,		{ .vop_link = smbfs_link },
-	VOPNAME_RENAME,		{ .vop_rename = smbfs_rename },
-	VOPNAME_MKDIR,		{ .vop_mkdir = smbfs_mkdir },
-	VOPNAME_RMDIR,		{ .vop_rmdir = smbfs_rmdir },
-	VOPNAME_READDIR,	{ .vop_readdir = smbfs_readdir },
-	VOPNAME_SYMLINK,	{ .vop_symlink = smbfs_symlink },
-	VOPNAME_READLINK,	{ .vop_readlink = smbfs_readlink },
-	VOPNAME_FSYNC,		{ .vop_fsync = smbfs_fsync },
-	VOPNAME_INACTIVE,	{ .vop_inactive = smbfs_inactive },
-	VOPNAME_FID,		{ .vop_fid = smbfs_fid },
-	VOPNAME_RWLOCK,		{ .vop_rwlock = smbfs_rwlock },
-	VOPNAME_RWUNLOCK,	{ .vop_rwunlock = smbfs_rwunlock },
-	VOPNAME_SEEK,		{ .vop_seek = smbfs_seek },
-	VOPNAME_FRLOCK,		{ .vop_frlock = smbfs_frlock },
-	VOPNAME_SPACE,		{ .vop_space = smbfs_space },
-	VOPNAME_REALVP,		{ .vop_realvp = smbfs_realvp },
-	VOPNAME_GETPAGE,	{ .vop_getpage = smbfs_getpage },
-	VOPNAME_PUTPAGE,	{ .vop_putpage = smbfs_putpage },
-	VOPNAME_MAP,		{ .vop_map = smbfs_map },
-	VOPNAME_ADDMAP,		{ .vop_addmap = smbfs_addmap },
-	VOPNAME_DELMAP,		{ .vop_delmap = smbfs_delmap },
-	VOPNAME_PATHCONF,	{ .vop_pathconf = smbfs_pathconf },
-	VOPNAME_SETSECATTR,	{ .vop_setsecattr = smbfs_setsecattr },
-	VOPNAME_GETSECATTR,	{ .vop_getsecattr = smbfs_getsecattr },
-	VOPNAME_SHRLOCK,	{ .vop_shrlock = smbfs_shrlock },
+const struct vnodeops smbfs_vnodeops = {
+	.vnop_name = "smbfs",
+	.vop_open = smbfs_open,
+	.vop_close = smbfs_close,
+	.vop_read = smbfs_read,
+	.vop_write = smbfs_write,
+	.vop_ioctl = smbfs_ioctl,
+	.vop_getattr = smbfs_getattr,
+	.vop_setattr = smbfs_setattr,
+	.vop_access = smbfs_access,
+	.vop_lookup = smbfs_lookup,
+	.vop_create = smbfs_create,
+	.vop_remove = smbfs_remove,
+	.vop_link = smbfs_link,
+	.vop_rename = smbfs_rename,
+	.vop_mkdir = smbfs_mkdir,
+	.vop_rmdir = smbfs_rmdir,
+	.vop_readdir = smbfs_readdir,
+	.vop_symlink = smbfs_symlink,
+	.vop_readlink = smbfs_readlink,
+	.vop_fsync = smbfs_fsync,
+	.vop_inactive = smbfs_inactive,
+	.vop_fid = smbfs_fid,
+	.vop_rwlock = smbfs_rwlock,
+	.vop_rwunlock = smbfs_rwunlock,
+	.vop_seek = smbfs_seek,
+	.vop_frlock = smbfs_frlock,
+	.vop_space = smbfs_space,
+	.vop_realvp = smbfs_realvp,
+	.vop_getpage = smbfs_getpage,
+	.vop_putpage = smbfs_putpage,
+	.vop_map = smbfs_map,
+	.vop_addmap = smbfs_addmap,
+	.vop_delmap = smbfs_delmap,
+	.vop_pathconf = smbfs_pathconf,
+	.vop_setsecattr = smbfs_setsecattr,
+	.vop_getsecattr = smbfs_getsecattr,
+	.vop_shrlock = smbfs_shrlock,
 #ifdef	SMBFS_VNEVENT
-	VOPNAME_VNEVENT,	{ .vop_vnevent = fs_vnevent_support },
+	.vop_vnevent = fs_vnevent_support,
 #endif
-	{ NULL, NULL }
 };