--- conflicted
+++ resolved
@@ -25,11 +25,7 @@
  */
 
 /*
-<<<<<<< HEAD
- * Copyright (c) 2013, Joyent, Inc. All rights reserved.
-=======
  * Copyright (c) 2013, Joyent, Inc.  All rights reserved.
->>>>>>> 8c430e59
  */
 
 #include <sys/types.h>
