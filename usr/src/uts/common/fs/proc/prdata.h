/*
 * CDDL HEADER START
 *
 * The contents of this file are subject to the terms of the
 * Common Development and Distribution License (the "License").
 * You may not use this file except in compliance with the License.
 *
 * You can obtain a copy of the license at usr/src/OPENSOLARIS.LICENSE
 * or http://www.opensolaris.org/os/licensing.
 * See the License for the specific language governing permissions
 * and limitations under the License.
 *
 * When distributing Covered Code, include this CDDL HEADER in each
 * file and include the License file at usr/src/OPENSOLARIS.LICENSE.
 * If applicable, add the following below this CDDL HEADER, with the
 * fields enclosed by brackets "[]" replaced with your own identifying
 * information: Portions Copyright [yyyy] [name of copyright owner]
 *
 * CDDL HEADER END
 */
/*
 * Copyright 2006 Sun Microsystems, Inc.  All rights reserved.
 * Use is subject to license terms.
 */

/*	Copyright (c) 1984, 1986, 1987, 1988, 1989 AT&T	*/
/*	  All Rights Reserved	*/

/*
<<<<<<< HEAD
 * Copyright 2019 Joyent, Inc.
=======
 * Copyright 2018 Joyent, Inc.
 * Copyright 2020 OmniOS Community Edition (OmniOSce) Association.
>>>>>>> 1dd4766b
 */

#ifndef _SYS_PROC_PRDATA_H
#define	_SYS_PROC_PRDATA_H

#include <sys/isa_defs.h>
#include <sys/proc.h>
#include <sys/vnode.h>
#include <sys/prsystm.h>
#include <sys/model.h>
#include <sys/poll.h>
#include <sys/list.h>

#ifdef	__cplusplus
extern "C" {
#endif

/*
 * Test for thread being stopped, not on an event of interest,
 * but with a directed stop in effect.
 */
#define	DSTOPPED(t)	\
	((t)->t_state == TS_STOPPED && \
	((t)->t_proc_flag & TP_PRSTOP))

#define	round4(r)	(((r) + 3) & (~3))
#define	round8(r)	(((r) + 7) & (~7))
#define	round16(r)	(((r) + 15) & (~15))
#define	roundlong(r)	(((r) + sizeof (long) - 1) & (~(sizeof (long) - 1)))

#define	PNSIZ	10			/* max size of /proc name entries */
#define	PLNSIZ	10			/* max size of /proc lwp name entries */

/*
 * Common file object to which all /proc vnodes for a specific process
 * or lwp refer.  One for the process, one for each lwp.
 */
typedef struct prcommon {
	kmutex_t	prc_mutex;	/* to wait for the proc/lwp to stop */
	kcondvar_t	prc_wait;	/* to wait for the proc/lwp to stop */
	ushort_t	prc_flags;	/* flags */
	uint_t		prc_writers;	/* number of write opens of prnodes */
	uint_t		prc_selfopens;	/* number of write opens by self */
	pid_t		prc_pid;	/* process id */
	model_t		prc_datamodel;	/* data model of the process */
	proc_t		*prc_proc;	/* process being traced */
	kthread_t	*prc_thread;	/* thread (lwp) being traced */
	int		prc_slot;	/* procdir slot number */
	id_t		prc_tid;	/* thread (lwp) id */
	int		prc_tslot;	/* lwpdir slot number, -1 if reaped */
	int		prc_refcnt;	/* this structure's reference count */
	struct pollhead	prc_pollhead;	/* list of all pollers */
} prcommon_t;

/* prc_flags */
#define	PRC_DESTROY	0x01	/* process or lwp is being destroyed */
#define	PRC_LWP		0x02	/* structure refers to an lwp */
#define	PRC_SYS		0x04	/* process is a system process */
#define	PRC_POLL	0x08	/* poll() in progress on this process/lwp */
#define	PRC_EXCL	0x10	/* exclusive access granted (old /proc) */

/*
 * Macros for mapping between i-numbers and pids.
 */
#define	pmkino(tslot, pslot, nodetype)		\
	(((((ino_t)(tslot) << nproc_highbit) |	\
	(ino_t)(pslot)) << 6) |			\
	(nodetype) + 2)

/* for old /proc interface */
#define	PRBIAS	64
#define	ptoi(n) ((int)(((n) + PRBIAS)))		/* pid to i-number */

/*
 * Node types for /proc files (directories and files contained therein).
 */
typedef enum prnodetype {
	PR_PROCDIR,		/* /proc				*/
	PR_SELF,		/* /proc/self				*/
	PR_PIDDIR,		/* /proc/<pid>				*/
	PR_AS,			/* /proc/<pid>/as			*/
	PR_CTL,			/* /proc/<pid>/ctl			*/
	PR_STATUS,		/* /proc/<pid>/status			*/
	PR_LSTATUS,		/* /proc/<pid>/lstatus			*/
	PR_PSINFO,		/* /proc/<pid>/psinfo			*/
	PR_LPSINFO,		/* /proc/<pid>/lpsinfo			*/
	PR_MAP,			/* /proc/<pid>/map			*/
	PR_RMAP,		/* /proc/<pid>/rmap			*/
	PR_XMAP,		/* /proc/<pid>/xmap			*/
	PR_CRED,		/* /proc/<pid>/cred			*/
	PR_SIGACT,		/* /proc/<pid>/sigact			*/
	PR_AUXV,		/* /proc/<pid>/auxv			*/
#if defined(__i386) || defined(__amd64)
	PR_LDT,			/* /proc/<pid>/ldt			*/
#endif
	PR_ARGV,		/* /proc/<pid>/argv			*/
	PR_CMDLINE,		/* /proc/<pid>/cmdline			*/
	PR_USAGE,		/* /proc/<pid>/usage			*/
	PR_LUSAGE,		/* /proc/<pid>/lusage			*/
	PR_PAGEDATA,		/* /proc/<pid>/pagedata			*/
	PR_WATCH,		/* /proc/<pid>/watch			*/
	PR_CURDIR,		/* /proc/<pid>/cwd			*/
	PR_ROOTDIR,		/* /proc/<pid>/root			*/
	PR_FDDIR,		/* /proc/<pid>/fd			*/
	PR_FD,			/* /proc/<pid>/fd/nn			*/
	PR_FDINFODIR,		/* /proc/<pid>/fdinfo			*/
	PR_FDINFO,		/* /proc/<pid>/fdinfo/nn		*/
	PR_OBJECTDIR,		/* /proc/<pid>/object			*/
	PR_OBJECT,		/* /proc/<pid>/object/xxx		*/
	PR_LWPDIR,		/* /proc/<pid>/lwp			*/
	PR_LWPIDDIR,		/* /proc/<pid>/lwp/<lwpid>		*/
	PR_LWPCTL,		/* /proc/<pid>/lwp/<lwpid>/lwpctl	*/
	PR_LWPNAME,		/* /proc/<pid>/lwp/<lwpid>/lwpname	*/
	PR_LWPSTATUS,		/* /proc/<pid>/lwp/<lwpid>/lwpstatus	*/
	PR_LWPSINFO,		/* /proc/<pid>/lwp/<lwpid>/lwpsinfo	*/
	PR_LWPUSAGE,		/* /proc/<pid>/lwp/<lwpid>/lwpusage	*/
	PR_XREGS,		/* /proc/<pid>/lwp/<lwpid>/xregs	*/
	PR_TMPLDIR,		/* /proc/<pid>/lwp/<lwpid>/templates	*/
	PR_TMPL,		/* /proc/<pid>/lwp/<lwpid>/templates/<id> */
	PR_SPYMASTER,		/* /proc/<pid>/lwp/<lwpid>/spymaster	*/
#if defined(__sparc)
	PR_GWINDOWS,		/* /proc/<pid>/lwp/<lwpid>/gwindows	*/
	PR_ASRS,		/* /proc/<pid>/lwp/<lwpid>/asrs		*/
#endif
	PR_PRIV,		/* /proc/<pid>/priv			*/
	PR_PATHDIR,		/* /proc/<pid>/path			*/
	PR_PATH,		/* /proc/<pid>/path/xxx			*/
	PR_CTDIR,		/* /proc/<pid>/contracts		*/
	PR_CT,			/* /proc/<pid>/contracts/<ctid>		*/
	PR_SECFLAGS,		/* /proc/<pid>/secflags			*/
	PR_PIDFILE,		/* old process file			*/
	PR_LWPIDFILE,		/* old lwp file				*/
	PR_OPAGEDATA,		/* old page data file			*/
	PR_NFILES		/* number of /proc node types		*/
} prnodetype_t;

typedef struct prnode {
	vnode_t		*pr_next;	/* list of all vnodes for process */
	uint_t		pr_flags;	/* private flags */
	kmutex_t	pr_mutex;	/* locks pr_files and child pr_flags */
	prnodetype_t	pr_type;	/* node type */
	mode_t		pr_mode;	/* file mode */
	ino_t		pr_ino;		/* node id (for stat(2)) */
	uint_t		pr_hatid;	/* hat layer id for page data files */
	prcommon_t	*pr_common;	/* common data structure */
	prcommon_t	*pr_pcommon;	/* process common data structure */
	vnode_t		*pr_parent;	/* parent directory */
	vnode_t		**pr_files;	/* contained files array (directory) */
	uint_t		pr_index;	/* position within parent */
	vnode_t		*pr_pidfile;	/* substitute vnode for old /proc */
	vnode_t		*pr_realvp;	/* real vnode, file in object,fd dirs */
	proc_t		*pr_owner;	/* the process that created this node */
	vnode_t		*pr_vnode;	/* pointer to vnode */
	struct contract *pr_contract;	/* contract pointer */
	int		pr_cttype;	/* active template type */
} prnode_t;

/*
 * Values for pr_flags.
 */
#define	PR_INVAL	0x01		/* vnode is invalidated */
#define	PR_ISSELF	0x02		/* vnode is a self-open */
#define	PR_AOUT		0x04		/* vnode is for an a.out path */
#define	PR_OFFMAX	0x08		/* vnode is a large file open */

/*
 * Conversion macros.
 */
#define	VTOP(vp)	((struct prnode *)(vp)->v_data)
#define	PTOV(pnp)	((pnp)->pr_vnode)

/*
 * Flags to prlock().
 */
#define	ZNO	0	/* Fail on encountering a zombie process. */
#define	ZYES	1	/* Allow zombies. */

/*
 * Assign one set to another (possible different sizes).
 *
 * Assigning to a smaller set causes members to be lost.
 * Assigning to a larger set causes extra members to be cleared.
 */
#define	prassignset(ap, sp)					\
{								\
	register int _i_ = sizeof (*(ap))/sizeof (uint32_t);	\
	while (--_i_ >= 0)					\
		((uint32_t *)(ap))[_i_] =			\
		    (_i_ >= sizeof (*(sp))/sizeof (uint32_t)) ?	\
		    0 : ((uint32_t *)(sp))[_i_];		\
}

/*
 * Determine whether or not a set (of arbitrary size) is empty.
 */
#define	prisempty(sp) \
	setisempty((uint32_t *)(sp), \
		(uint_t)(sizeof (*(sp)) / sizeof (uint32_t)))

/*
 * Resource usage with times as hrtime_t rather than timestruc_t.
 * Each member exactly matches the corresponding member in prusage_t.
 * This is for convenience of internal computation.
 */
typedef struct prhusage {
	id_t		pr_lwpid;	/* lwp id.  0: process or defunct */
	int		pr_count;	/* number of contributing lwps */
	hrtime_t	pr_tstamp;	/* current time stamp */
	hrtime_t	pr_create;	/* process/lwp creation time stamp */
	hrtime_t	pr_term;	/* process/lwp termination time stamp */
	hrtime_t	pr_rtime;	/* total lwp real (elapsed) time */
	hrtime_t	pr_utime;	/* user level CPU time */
	hrtime_t	pr_stime;	/* system call CPU time */
	hrtime_t	pr_ttime;	/* other system trap CPU time */
	hrtime_t	pr_tftime;	/* text page fault sleep time */
	hrtime_t	pr_dftime;	/* data page fault sleep time */
	hrtime_t	pr_kftime;	/* kernel page fault sleep time */
	hrtime_t	pr_ltime;	/* user lock wait sleep time */
	hrtime_t	pr_slptime;	/* all other sleep time */
	hrtime_t	pr_wtime;	/* wait-cpu (latency) time */
	hrtime_t	pr_stoptime;	/* stopped time */
	hrtime_t	filltime[6];	/* filler for future expansion */
	uint64_t	pr_minf;	/* minor page faults */
	uint64_t	pr_majf;	/* major page faults */
	uint64_t	pr_nswap;	/* swaps */
	uint64_t	pr_inblk;	/* input blocks */
	uint64_t	pr_oublk;	/* output blocks */
	uint64_t	pr_msnd;	/* messages sent */
	uint64_t	pr_mrcv;	/* messages received */
	uint64_t	pr_sigs;	/* signals received */
	uint64_t	pr_vctx;	/* voluntary context switches */
	uint64_t	pr_ictx;	/* involuntary context switches */
	uint64_t	pr_sysc;	/* system calls */
	uint64_t	pr_ioch;	/* chars read and written */
	uint64_t	filler[10];	/* filler for future expansion */
} prhusage_t;

#if defined(_KERNEL)

/* Exclude system processes from this test */
#define	PROCESS_NOT_32BIT(p)	\
	(!((p)->p_flag & SSYS) && (p)->p_as != &kas && \
	(p)->p_model != DATAMODEL_ILP32)

extern	int	prnwatch;	/* number of supported watchpoints */
extern	int	nproc_highbit;	/* highbit(v.v_nproc) */

extern	struct vnodeops	*prvnodeops;

/*
 * Generic chained copyout buffers for procfs use.
 * In order to prevent procfs from making huge oversize kmem_alloc calls,
 * a list of smaller buffers can be concatenated and copied to userspace in
 * sequence.
 *
 * The implementation is opaque.
 *
 * A user of this will perform the following steps:
 *
 *	list_t	listhead;
 *	struct my *mp;
 *
 *	pr_iol_initlist(&listhead, sizeof (*mp), n);
 *	while (whatever) {
 *		mp = pr_iol_newbuf(&listhead, sizeof (*mp));
 *		...
 *		error = ...
 *	}
 *
 * When done, depending on whether copyout() or uiomove() is supposed to
 * be used for transferring the buffered data to userspace, call either:
 *
 *	error = pr_iol_copyout_and_free(&listhead, &cmaddr, error);
 *
 * or else:
 *
 *	error = pr_iol_uiomove_and_free(&listhead, uiop, error);
 *
 * These two functions will in any case kmem_free() all list items, but
 * if an error occurred before they will not perform the copyout/uiomove.
 * If copyout/uiomove are done, the passed target address / uio_t
 * are updated. The error returned will either be the one passed in, or
 * the error that occurred during copyout/uiomove.
 */

extern	void	pr_iol_initlist(list_t *head, size_t itemsize, int nitems);
extern	void *	pr_iol_newbuf(list_t *head, size_t itemsize);
extern	int	pr_iol_copyout_and_free(list_t *head, caddr_t *tgt, int errin);
extern	int	pr_iol_uiomove_and_free(list_t *head, uio_t *uiop, int errin);
extern	void	pr_iol_freelist(list_t *);

#if defined(_SYSCALL32_IMPL)

extern	int	prwritectl32(vnode_t *, struct uio *, cred_t *);
extern	void	prgetaction32(proc_t *, user_t *, uint_t, struct sigaction32 *);
extern	void	prcvtusage32(struct prhusage *, prusage32_t *);

#endif	/* _SYSCALL32_IMPL */

/* kludge to support old /proc interface */
#if !defined(_SYS_OLD_PROCFS_H)
extern	int	prgetmap(proc_t *, int, list_t *);
extern	int	prgetxmap(proc_t *, list_t *);
#if defined(_SYSCALL32_IMPL)
extern	int	prgetmap32(proc_t *, int, list_t *);
extern	int	prgetxmap32(proc_t *, list_t *);
#endif	/* _SYSCALL32_IMPL */
#endif /* !_SYS_OLD_PROCFS_H */

extern	proc_t	*pr_p_lock(prnode_t *);
extern	kthread_t *pr_thread(prnode_t *);
extern	void	pr_stop(prnode_t *);
extern	int	pr_wait_stop(prnode_t *, time_t);
extern	int	pr_setrun(prnode_t *, ulong_t);
extern	int	pr_wait(prcommon_t *, timestruc_t *, int);
extern	void	pr_wait_die(prnode_t *);
extern	int	pr_setsig(prnode_t *, siginfo_t *);
extern	int	pr_kill(prnode_t *, int, cred_t *);
extern	int	pr_unkill(prnode_t *, int);
extern	int	pr_nice(proc_t *, int, cred_t *);
extern	void	pr_setentryexit(proc_t *, sysset_t *, int);
extern	int	pr_set(proc_t *, long);
extern	int	pr_unset(proc_t *, long);
extern	void	pr_sethold(prnode_t *, sigset_t *);
extern	file_t	*pr_getf(proc_t *, uint_t, short *);
extern	void	pr_releasef(proc_t *, uint_t);
extern	void	pr_setfault(proc_t *, fltset_t *);
extern	int	prusrio(proc_t *, enum uio_rw, struct uio *, int);
extern	int	prreadargv(proc_t *, char *, size_t, size_t *);
extern	int	prreadcmdline(proc_t *, char *, size_t, size_t *);
extern	int	prreadenvv(proc_t *, char *, size_t, size_t *);
extern	int	prwritectl(vnode_t *, struct uio *, cred_t *);
extern	int	prlock(prnode_t *, int);
extern	void	prunmark(proc_t *);
extern	void	prunlock(prnode_t *);
extern	size_t	prpdsize(struct as *);
extern	int	prpdread(proc_t *, uint_t, struct uio *);
extern	size_t	oprpdsize(struct as *);
extern	int	oprpdread(struct as *, uint_t, struct uio *);
extern	void	prgetaction(proc_t *, user_t *, uint_t, struct sigaction *);
extern	void	prgetusage(kthread_t *, struct prhusage *);
extern	void	praddusage(kthread_t *, struct prhusage *);
extern	void	prcvtusage(struct prhusage *, prusage_t *);
extern	void	prscaleusage(prhusage_t *);
extern	kthread_t *prchoose(proc_t *);
extern	void	allsetrun(proc_t *);
extern	int	setisempty(uint32_t *, uint_t);
extern	int	pr_u32tos(uint32_t, char *, int);
extern	vnode_t	*prlwpnode(prnode_t *, uint_t);
extern	prnode_t *prgetnode(vnode_t *, prnodetype_t);
extern	void	prfreenode(prnode_t *);
extern	void	pr_object_name(char *, vnode_t *, struct vattr *);
extern	int	set_watched_area(proc_t *, struct watched_area *);
extern	int	clear_watched_area(proc_t *, struct watched_area *);
extern	void	pr_free_watchpoints(proc_t *);
extern	proc_t	*pr_cancel_watch(prnode_t *);
extern	struct seg *break_seg(proc_t *);
extern	void	prgethold(kthread_t *, sigset_t *);

/*
 * Machine-dependent routines (defined in prmachdep.c).
 */
extern	void	prgetprregs(klwp_t *, prgregset_t);
extern	void	prsetprregs(klwp_t *, prgregset_t, int);

#if defined(_SYSCALL32_IMPL)
extern	void	prgetprregs32(klwp_t *, prgregset32_t);
extern	void	prgregset_32ton(klwp_t *, prgregset32_t, prgregset_t);
extern	void	prgetprfpregs32(klwp_t *, prfpregset32_t *);
extern	void	prsetprfpregs32(klwp_t *, prfpregset32_t *);
extern	size_t	prpdsize32(struct as *);
extern	int	prpdread32(proc_t *, uint_t, struct uio *);
extern	size_t	oprpdsize32(struct as *);
extern	int	oprpdread32(struct as *, uint_t, struct uio *);
#endif	/* _SYSCALL32_IMPL */

extern	void	prpokethread(kthread_t *t);
extern	int	prgetrvals(klwp_t *, long *, long *);
extern	void	prgetprfpregs(klwp_t *, prfpregset_t *);
extern	void	prsetprfpregs(klwp_t *, prfpregset_t *);
extern	void	prgetprxregs(klwp_t *, caddr_t);
extern	void	prsetprxregs(klwp_t *, caddr_t);
extern	int	prgetprxregsize(proc_t *);
extern	int	prhasfp(void);
extern	int	prhasx(proc_t *);
extern	caddr_t	prgetstackbase(proc_t *);
extern	caddr_t	prgetpsaddr(proc_t *);
extern	int	prisstep(klwp_t *);
extern	void	prsvaddr(klwp_t *, caddr_t);
extern	int	prfetchinstr(klwp_t *, ulong_t *);
extern	ushort_t prgetpctcpu(uint64_t);

#endif	/* _KERNEL */

#ifdef	__cplusplus
}
#endif

#endif	/* _SYS_PROC_PRDATA_H */<|MERGE_RESOLUTION|>--- conflicted
+++ resolved
@@ -27,12 +27,8 @@
 /*	  All Rights Reserved	*/
 
 /*
-<<<<<<< HEAD
  * Copyright 2019 Joyent, Inc.
-=======
- * Copyright 2018 Joyent, Inc.
  * Copyright 2020 OmniOS Community Edition (OmniOSce) Association.
->>>>>>> 1dd4766b
  */
 
 #ifndef _SYS_PROC_PRDATA_H
