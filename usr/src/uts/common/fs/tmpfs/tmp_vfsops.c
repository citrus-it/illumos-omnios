/*
 * CDDL HEADER START
 *
 * The contents of this file are subject to the terms of the
 * Common Development and Distribution License (the "License").
 * You may not use this file except in compliance with the License.
 *
 * You can obtain a copy of the license at usr/src/OPENSOLARIS.LICENSE
 * or http://www.opensolaris.org/os/licensing.
 * See the License for the specific language governing permissions
 * and limitations under the License.
 *
 * When distributing Covered Code, include this CDDL HEADER in each
 * file and include the License file at usr/src/OPENSOLARIS.LICENSE.
 * If applicable, add the following below this CDDL HEADER, with the
 * fields enclosed by brackets "[]" replaced with your own identifying
 * information: Portions Copyright [yyyy] [name of copyright owner]
 *
 * CDDL HEADER END
 */
/*
 * Copyright (c) 1990, 2010, Oracle and/or its affiliates. All rights reserved.
<<<<<<< HEAD
 * Copyright 2015 Joyent, Inc.
=======
 * Copyright (c) 2011, Joyent, Inc. All rights reserved.
>>>>>>> 7397b49f
 */

#include <sys/types.h>
#include <sys/param.h>
#include <sys/sysmacros.h>
#include <sys/kmem.h>
#include <sys/time.h>
#include <sys/pathname.h>
#include <sys/vfs.h>
#include <sys/vfs_opreg.h>
#include <sys/vnode.h>
#include <sys/stat.h>
#include <sys/uio.h>
#include <sys/stat.h>
#include <sys/errno.h>
#include <sys/cmn_err.h>
#include <sys/cred.h>
#include <sys/statvfs.h>
#include <sys/mount.h>
#include <sys/debug.h>
#include <sys/systm.h>
#include <sys/mntent.h>
#include <fs/fs_subr.h>
#include <vm/page.h>
#include <vm/anon.h>
#include <sys/model.h>
#include <sys/policy.h>

#include <sys/fs/swapnode.h>
#include <sys/fs/tmp.h>
#include <sys/fs/tmpnode.h>

static int tmpfsfstype;

/*
 * tmpfs vfs operations.
 */
static int tmpfsinit(int, char *);
static int tmp_mount(struct vfs *, struct vnode *,
	struct mounta *, struct cred *);
static int tmp_unmount(struct vfs *, int, struct cred *);
static int tmp_root(struct vfs *, struct vnode **);
static int tmp_statvfs(struct vfs *, struct statvfs64 *);
static int tmp_vget(struct vfs *, struct vnode **, struct fid *);

/*
 * Loadable module wrapper
 */
#include <sys/modctl.h>

static mntopts_t tmpfs_proto_opttbl;

static vfsdef_t vfw = {
	VFSDEF_VERSION,
	"tmpfs",
	tmpfsinit,
	VSW_HASPROTO|VSW_CANREMOUNT|VSW_STATS|VSW_ZMOUNT,
	&tmpfs_proto_opttbl
};

/*
 * in-kernel mnttab options
 */
static char *xattr_cancel[] = { MNTOPT_NOXATTR, NULL };
static char *noxattr_cancel[] = { MNTOPT_XATTR, NULL };

static mntopt_t tmpfs_options[] = {
	/* Option name		Cancel Opt	Arg	Flags		Data */
	{ MNTOPT_XATTR,		xattr_cancel,	NULL,	MO_DEFAULT,	NULL},
	{ MNTOPT_NOXATTR,	noxattr_cancel,	NULL,	NULL,		NULL},
	{ "size",		NULL,		"0",	MO_HASVALUE,	NULL},
	{ "mode",		NULL,		NULL,	MO_HASVALUE,	NULL}
};


static mntopts_t tmpfs_proto_opttbl = {
	sizeof (tmpfs_options) / sizeof (mntopt_t),
	tmpfs_options
};

/*
 * Module linkage information
 */
static struct modlfs modlfs = {
	&mod_fsops, "filesystem for tmpfs", &vfw
};

static struct modlinkage modlinkage = {
	MODREV_1, &modlfs, NULL
};

int
_init()
{
	return (mod_install(&modlinkage));
}

int
_fini()
{
	int error;

	error = mod_remove(&modlinkage);
	if (error)
		return (error);
	/*
	 * Tear down the operations vectors
	 */
	(void) vfs_freevfsops_by_type(tmpfsfstype);
	vn_freevnodeops(tmp_vnodeops);
	return (0);
}

int
_info(struct modinfo *modinfop)
{
	return (mod_info(&modlinkage, modinfop));
}

/*
 * The following are patchable variables limiting the amount of system
 * resources tmpfs can use.
 *
 * tmpfs_maxkmem limits the amount of kernel kmem_alloc memory
 * tmpfs can use for it's data structures (e.g. tmpnodes, directory entries)
 * It is not determined by setting a hard limit but rather as a percentage of
 * physical memory which is determined when tmpfs is first used in the system.
 *
 * tmpfs_minfree is the minimum amount of swap space that tmpfs leaves for
 * the rest of the system.  In other words, if the amount of free swap space
 * in the system (i.e. anoninfo.ani_free) drops below tmpfs_minfree, tmpfs
 * anon allocations will fail.
 *
 * There is also a per mount limit on the amount of swap space
 * (tmount.tm_anonmax) settable via a mount option.
 */
size_t tmpfs_maxkmem = 0;
size_t tmpfs_minfree = 0;
size_t tmp_kmemspace;		/* bytes of kernel heap used by all tmpfs */

static major_t tmpfs_major;
static minor_t tmpfs_minor;
static kmutex_t	tmpfs_minor_lock;

/*
 * initialize global tmpfs locks and such
 * called when loading tmpfs module
 */
static int
tmpfsinit(int fstype, char *name)
{
	static const fs_operation_def_t tmp_vfsops_template[] = {
		VFSNAME_MOUNT,		{ .vfs_mount = tmp_mount },
		VFSNAME_UNMOUNT,	{ .vfs_unmount = tmp_unmount },
		VFSNAME_ROOT,		{ .vfs_root = tmp_root },
		VFSNAME_STATVFS,	{ .vfs_statvfs = tmp_statvfs },
		VFSNAME_VGET,		{ .vfs_vget = tmp_vget },
		NULL,			NULL
	};
	int error;
	extern  void    tmpfs_hash_init();

	tmpfs_hash_init();
	tmpfsfstype = fstype;
	ASSERT(tmpfsfstype != 0);

	error = vfs_setfsops(fstype, tmp_vfsops_template, NULL);
	if (error != 0) {
		cmn_err(CE_WARN, "tmpfsinit: bad vfs ops template");
		return (error);
	}

	error = vn_make_ops(name, tmp_vnodeops_template, &tmp_vnodeops);
	if (error != 0) {
		(void) vfs_freevfsops_by_type(fstype);
		cmn_err(CE_WARN, "tmpfsinit: bad vnode ops template");
		return (error);
	}

	/*
	 * tmpfs_minfree doesn't need to be some function of configured
	 * swap space since it really is an absolute limit of swap space
	 * which still allows other processes to execute.
	 */
	if (tmpfs_minfree == 0) {
		/*
		 * Set if not patched
		 */
		tmpfs_minfree = btopr(TMPMINFREE);
	}

	/*
	 * The maximum amount of space tmpfs can allocate is
	 * TMPMAXPROCKMEM percent of kernel memory
	 */
	if (tmpfs_maxkmem == 0)
		tmpfs_maxkmem = MAX(PAGESIZE, kmem_maxavail() / TMPMAXFRACKMEM);

	if ((tmpfs_major = getudev()) == (major_t)-1) {
		cmn_err(CE_WARN, "tmpfsinit: Can't get unique device number.");
		tmpfs_major = 0;
	}
	mutex_init(&tmpfs_minor_lock, NULL, MUTEX_DEFAULT, NULL);
	return (0);
}

static int
tmp_mount(vfs_t *vfsp, vnode_t *mvp, struct mounta *uap, cred_t *cr)
{
	struct tmount *tm = NULL;
	struct tmpnode *tp;
	struct pathname dpn;
	int error;
	pgcnt_t anonmax;
	struct vattr rattr;
	int got_attrs;
	boolean_t mode_arg = B_FALSE;
	mode_t root_mode = 0777;
	char *argstr;

	if ((error = secpolicy_fs_mount(cr, mvp, vfsp)) != 0)
		return (error);

	if (mvp->v_type != VDIR)
		return (ENOTDIR);

	mutex_enter(&mvp->v_lock);
	if ((uap->flags & MS_REMOUNT) == 0 && (uap->flags & MS_OVERLAY) == 0 &&
	    (mvp->v_count != 1 || (mvp->v_flag & VROOT))) {
		mutex_exit(&mvp->v_lock);
		return (EBUSY);
	}
	mutex_exit(&mvp->v_lock);

	/*
	 * Having the resource be anything but "swap" doesn't make sense.
	 */
	vfs_setresource(vfsp, "swap", 0);

	/*
	 * now look for options we understand...
	 */

	/* tmpfs doesn't support read-only mounts */
	if (vfs_optionisset(vfsp, MNTOPT_RO, NULL)) {
		error = EINVAL;
		goto out;
	}

	/*
	 * tm_anonmax is set according to the mount arguments
	 * if any.  Otherwise, it is set to a maximum value.
	 */
	if (vfs_optionisset(vfsp, "size", &argstr)) {
		if ((error = tmp_convnum(argstr, &anonmax)) != 0)
			goto out;
	} else {
		anonmax = ULONG_MAX;
	}

	/*
	 * The "mode" mount argument allows the operator to override the
	 * permissions of the root of the tmpfs mount.
	 */
	if (vfs_optionisset(vfsp, "mode", &argstr)) {
		if ((error = tmp_convmode(argstr, &root_mode)) != 0) {
			goto out;
		}
		mode_arg = B_TRUE;
	}

	if (error = pn_get(uap->dir,
	    (uap->flags & MS_SYSSPACE) ? UIO_SYSSPACE : UIO_USERSPACE, &dpn))
		goto out;

	if (uap->flags & MS_REMOUNT) {
		tm = (struct tmount *)VFSTOTM(vfsp);

		/*
		 * If we change the size so its less than what is currently
		 * being used, we allow that. The file system will simply be
		 * full until enough files have been removed to get below the
		 * new max.
		 */
		mutex_enter(&tm->tm_contents);
		tm->tm_anonmax = anonmax;
		mutex_exit(&tm->tm_contents);
		goto out;
	}

	if ((tm = tmp_memalloc(sizeof (struct tmount), 0)) == NULL) {
		pn_free(&dpn);
		error = ENOMEM;
		goto out;
	}

	/*
	 * find an available minor device number for this mount
	 */
	mutex_enter(&tmpfs_minor_lock);
	do {
		tmpfs_minor = (tmpfs_minor + 1) & L_MAXMIN32;
		tm->tm_dev = makedevice(tmpfs_major, tmpfs_minor);
	} while (vfs_devismounted(tm->tm_dev));
	mutex_exit(&tmpfs_minor_lock);

	/*
	 * Set but don't bother entering the mutex
	 * (tmount not on mount list yet)
	 */
	mutex_init(&tm->tm_contents, NULL, MUTEX_DEFAULT, NULL);
	mutex_init(&tm->tm_renamelck, NULL, MUTEX_DEFAULT, NULL);

	tm->tm_vfsp = vfsp;
	tm->tm_anonmax = anonmax;

	vfsp->vfs_data = (caddr_t)tm;
	vfsp->vfs_fstype = tmpfsfstype;
	vfsp->vfs_dev = tm->tm_dev;
	vfsp->vfs_bsize = PAGESIZE;
	vfsp->vfs_flag |= VFS_NOTRUNC;
	vfs_make_fsid(&vfsp->vfs_fsid, tm->tm_dev, tmpfsfstype);
	tm->tm_mntpath = tmp_memalloc(dpn.pn_pathlen + 1, TMP_MUSTHAVE);
	(void) strcpy(tm->tm_mntpath, dpn.pn_path);

	/*
	 * allocate and initialize root tmpnode structure
	 */
	bzero(&rattr, sizeof (struct vattr));
	rattr.va_mode = (mode_t)(S_IFDIR | root_mode);
	rattr.va_type = VDIR;
	rattr.va_rdev = 0;
	tp = tmp_memalloc(sizeof (struct tmpnode), TMP_MUSTHAVE);
	tmpnode_init(tm, tp, &rattr, cr);

	/*
	 * Get the mode, uid, and gid from the underlying mount point.
	 */
	rattr.va_mask = AT_MODE|AT_UID|AT_GID;	/* Hint to getattr */
	got_attrs = VOP_GETATTR(mvp, &rattr, 0, cr, NULL);

	rw_enter(&tp->tn_rwlock, RW_WRITER);
	TNTOV(tp)->v_flag |= VROOT;

	/*
	 * If the getattr succeeded, use its results.  Otherwise allow
	 * the previously set hardwired defaults to prevail.
	 */
	if (got_attrs == 0) {
		if (!mode_arg) {
			/*
			 * Only use the underlying mount point for the
			 * mode if the "mode" mount argument was not
			 * provided.
			 */
			tp->tn_mode = rattr.va_mode;
		}
		tp->tn_uid = rattr.va_uid;
		tp->tn_gid = rattr.va_gid;
	}

	/*
	 * initialize linked list of tmpnodes so that the back pointer of
	 * the root tmpnode always points to the last one on the list
	 * and the forward pointer of the last node is null
	 */
	tp->tn_back = tp;
	tp->tn_forw = NULL;
	tp->tn_nlink = 0;
	tm->tm_rootnode = tp;

	tdirinit(tp, tp);

	rw_exit(&tp->tn_rwlock);

	pn_free(&dpn);
	error = 0;

out:
	if (error == 0)
		vfs_set_feature(vfsp, VFSFT_SYSATTR_VIEWS);

	return (error);
}

static int
tmp_unmount(struct vfs *vfsp, int flag, struct cred *cr)
{
	struct tmount *tm = (struct tmount *)VFSTOTM(vfsp);
	struct tmpnode *tnp, *cancel;
	struct vnode	*vp;
	int error;

	if ((error = secpolicy_fs_unmount(cr, vfsp)) != 0)
		return (error);

	/*
	 * forced unmount is not supported by this file system
	 * and thus, ENOTSUP, is being returned.
	 */
	if (flag & MS_FORCE)
		return (ENOTSUP);

	mutex_enter(&tm->tm_contents);

	/*
	 * If there are no open files, only the root node should have
	 * a reference count.
	 * With tm_contents held, nothing can be added or removed.
	 * There may be some dirty pages.  To prevent fsflush from
	 * disrupting the unmount, put a hold on each node while scanning.
	 * If we find a previously referenced node, undo the holds we have
	 * placed and fail EBUSY.
	 */
	tnp = tm->tm_rootnode;
	if (TNTOV(tnp)->v_count > 1) {
		mutex_exit(&tm->tm_contents);
		return (EBUSY);
	}

	for (tnp = tnp->tn_forw; tnp; tnp = tnp->tn_forw) {
		if ((vp = TNTOV(tnp))->v_count > 0) {
			cancel = tm->tm_rootnode->tn_forw;
			while (cancel != tnp) {
				vp = TNTOV(cancel);
				ASSERT(vp->v_count > 0);
				VN_RELE(vp);
				cancel = cancel->tn_forw;
			}
			mutex_exit(&tm->tm_contents);
			return (EBUSY);
		}
		VN_HOLD(vp);
	}

	/*
	 * We can drop the mutex now because no one can find this mount
	 */
	mutex_exit(&tm->tm_contents);

	/*
	 * Free all kmemalloc'd and anonalloc'd memory associated with
	 * this filesystem.  To do this, we go through the file list twice,
	 * once to remove all the directory entries, and then to remove
	 * all the files.  We do this because there is useful code in
	 * tmpnode_free which assumes that the directory entry has been
	 * removed before the file.
	 */
	/*
	 * Remove all directory entries
	 */
	for (tnp = tm->tm_rootnode; tnp; tnp = tnp->tn_forw) {
		rw_enter(&tnp->tn_rwlock, RW_WRITER);
		if (tnp->tn_type == VDIR)
			tdirtrunc(tnp);
		if (tnp->tn_vnode->v_flag & V_XATTRDIR) {
			/*
			 * Account for implicit attrdir reference.
			 */
			ASSERT(tnp->tn_nlink > 0);
			DECR_COUNT(&tnp->tn_nlink, &tnp->tn_tlock);
		}
		rw_exit(&tnp->tn_rwlock);
	}

	ASSERT(tm->tm_rootnode);

	/*
	 * All links are gone, v_count is keeping nodes in place.
	 * VN_RELE should make the node disappear, unless somebody
	 * is holding pages against it.  Nap and retry until it disappears.
	 *
	 * We re-acquire the lock to prevent others who have a HOLD on
	 * a tmpnode via its pages or anon slots from blowing it away
	 * (in tmp_inactive) while we're trying to get to it here. Once
	 * we have a HOLD on it we know it'll stick around.
	 *
	 */
	mutex_enter(&tm->tm_contents);
	/*
	 * Remove all the files (except the rootnode) backwards.
	 */
	while ((tnp = tm->tm_rootnode->tn_back) != tm->tm_rootnode) {
		mutex_exit(&tm->tm_contents);
		/*
		 * Inhibit tmp_inactive from touching attribute directory
		 * as all nodes will be released here.
		 * Note we handled the link count in pass 2 above.
		 */
		rw_enter(&tnp->tn_rwlock, RW_WRITER);
		tnp->tn_xattrdp = NULL;
		rw_exit(&tnp->tn_rwlock);
		vp = TNTOV(tnp);
		VN_RELE(vp);
		mutex_enter(&tm->tm_contents);
		/*
		 * It's still there after the RELE. Someone else like pageout
		 * has a hold on it so wait a bit and then try again - we know
		 * they'll give it up soon.
		 */
		if (tnp == tm->tm_rootnode->tn_back) {
			VN_HOLD(vp);
			mutex_exit(&tm->tm_contents);
			delay(hz / 4);
			mutex_enter(&tm->tm_contents);
		}
	}
	mutex_exit(&tm->tm_contents);

	tm->tm_rootnode->tn_xattrdp = NULL;
	VN_RELE(TNTOV(tm->tm_rootnode));

	ASSERT(tm->tm_mntpath);

	tmp_memfree(tm->tm_mntpath, strlen(tm->tm_mntpath) + 1);

	ASSERT(tm->tm_anonmem == 0);

	mutex_destroy(&tm->tm_contents);
	mutex_destroy(&tm->tm_renamelck);
	tmp_memfree(tm, sizeof (struct tmount));

	return (0);
}

/*
 * return root tmpnode for given vnode
 */
static int
tmp_root(struct vfs *vfsp, struct vnode **vpp)
{
	struct tmount *tm = (struct tmount *)VFSTOTM(vfsp);
	struct tmpnode *tp = tm->tm_rootnode;
	struct vnode *vp;

	ASSERT(tp);

	vp = TNTOV(tp);
	VN_HOLD(vp);
	*vpp = vp;
	return (0);
}

static int
tmp_statvfs(struct vfs *vfsp, struct statvfs64 *sbp)
{
	struct tmount	*tm = (struct tmount *)VFSTOTM(vfsp);
	ulong_t	blocks;
	dev32_t d32;
	zoneid_t eff_zid;
	struct zone *zp;

	/*
	 * The file system may have been mounted by the global zone on
	 * behalf of the non-global zone.  In that case, the tmount zone_id
	 * will be the global zone.  We still want to show the swap cap inside
	 * the zone in this case, even though the file system was mounted by
	 * the global zone.
	 */
	if (curproc->p_zone->zone_id != GLOBAL_ZONEUNIQID)
		zp = curproc->p_zone;
	else
		zp = tm->tm_vfsp->vfs_zone;

	if (zp == NULL)
		eff_zid = GLOBAL_ZONEUNIQID;
	else
		eff_zid = zp->zone_id;

	sbp->f_bsize = PAGESIZE;
	sbp->f_frsize = PAGESIZE;

	/*
	 * Find the amount of available physical and memory swap
	 */
	mutex_enter(&anoninfo_lock);
	ASSERT(k_anoninfo.ani_max >= k_anoninfo.ani_phys_resv);
	blocks = (ulong_t)CURRENT_TOTAL_AVAILABLE_SWAP;
	mutex_exit(&anoninfo_lock);

	/*
	 * If tm_anonmax for this mount is less than the available swap space
	 * (minus the amount tmpfs can't use), use that instead
	 */
	if (blocks > tmpfs_minfree)
		sbp->f_bfree = MIN(blocks - tmpfs_minfree,
		    tm->tm_anonmax - tm->tm_anonmem);
	else
		sbp->f_bfree = 0;

	sbp->f_bavail = sbp->f_bfree;

	/*
	 * Total number of blocks is what's available plus what's been used
	 */
	sbp->f_blocks = (fsblkcnt64_t)(sbp->f_bfree + tm->tm_anonmem);

	if (eff_zid != GLOBAL_ZONEUNIQID &&
	    zp->zone_max_swap_ctl != UINT64_MAX) {
		/*
		 * If the fs is used by a non-global zone with a swap cap,
		 * then report the capped size.
		 */
		rctl_qty_t cap, used;
		pgcnt_t pgcap, pgused;

		mutex_enter(&zp->zone_mem_lock);
		cap = zp->zone_max_swap_ctl;
		used = zp->zone_max_swap;
		mutex_exit(&zp->zone_mem_lock);

		pgcap = btop(cap);
		pgused = btop(used);

		sbp->f_bfree = MIN(pgcap - pgused, sbp->f_bfree);
		sbp->f_bavail = sbp->f_bfree;
		sbp->f_blocks = MIN(pgcap, sbp->f_blocks);
	}

	/*
	 * The maximum number of files available is approximately the number
	 * of tmpnodes we can allocate from the remaining kernel memory
	 * available to tmpfs.  This is fairly inaccurate since it doesn't
	 * take into account the names stored in the directory entries.
	 */
	if (tmpfs_maxkmem > tmp_kmemspace)
		sbp->f_ffree = (tmpfs_maxkmem - tmp_kmemspace) /
		    (sizeof (struct tmpnode) + sizeof (struct tdirent));
	else
		sbp->f_ffree = 0;

	sbp->f_files = tmpfs_maxkmem /
	    (sizeof (struct tmpnode) + sizeof (struct tdirent));
	sbp->f_favail = (fsfilcnt64_t)(sbp->f_ffree);
	(void) cmpldev(&d32, vfsp->vfs_dev);
	sbp->f_fsid = d32;
	(void) strcpy(sbp->f_basetype, vfssw[tmpfsfstype].vsw_name);
	(void) strncpy(sbp->f_fstr, tm->tm_mntpath, sizeof (sbp->f_fstr));
	/*
	 * ensure null termination
	 */
	sbp->f_fstr[sizeof (sbp->f_fstr) - 1] = '\0';
	sbp->f_flag = vf_to_stf(vfsp->vfs_flag);
	sbp->f_namemax = MAXNAMELEN - 1;
	return (0);
}

static int
tmp_vget(struct vfs *vfsp, struct vnode **vpp, struct fid *fidp)
{
	struct tfid *tfid;
	struct tmount *tm = (struct tmount *)VFSTOTM(vfsp);
	struct tmpnode *tp = NULL;

	tfid = (struct tfid *)fidp;
	*vpp = NULL;

	mutex_enter(&tm->tm_contents);
	for (tp = tm->tm_rootnode; tp; tp = tp->tn_forw) {
		mutex_enter(&tp->tn_tlock);
		if (tp->tn_nodeid == tfid->tfid_ino) {
			/*
			 * If the gen numbers don't match we know the
			 * file won't be found since only one tmpnode
			 * can have this number at a time.
			 */
			if (tp->tn_gen != tfid->tfid_gen || tp->tn_nlink == 0) {
				mutex_exit(&tp->tn_tlock);
				mutex_exit(&tm->tm_contents);
				return (0);
			}
			*vpp = (struct vnode *)TNTOV(tp);

			VN_HOLD(*vpp);

			if ((tp->tn_mode & S_ISVTX) &&
			    !(tp->tn_mode & (S_IXUSR | S_IFDIR))) {
				mutex_enter(&(*vpp)->v_lock);
				(*vpp)->v_flag |= VISSWAP;
				mutex_exit(&(*vpp)->v_lock);
			}
			mutex_exit(&tp->tn_tlock);
			mutex_exit(&tm->tm_contents);
			return (0);
		}
		mutex_exit(&tp->tn_tlock);
	}
	mutex_exit(&tm->tm_contents);
	return (0);
}<|MERGE_RESOLUTION|>--- conflicted
+++ resolved
@@ -20,11 +20,7 @@
  */
 /*
  * Copyright (c) 1990, 2010, Oracle and/or its affiliates. All rights reserved.
-<<<<<<< HEAD
  * Copyright 2015 Joyent, Inc.
-=======
- * Copyright (c) 2011, Joyent, Inc. All rights reserved.
->>>>>>> 7397b49f
  */
 
 #include <sys/types.h>
