/*
 * CDDL HEADER START
 *
 * The contents of this file are subject to the terms of the
 * Common Development and Distribution License (the "License").
 * You may not use this file except in compliance with the License.
 *
 * You can obtain a copy of the license at usr/src/OPENSOLARIS.LICENSE
 * or http://www.opensolaris.org/os/licensing.
 * See the License for the specific language governing permissions
 * and limitations under the License.
 *
 * When distributing Covered Code, include this CDDL HEADER in each
 * file and include the License file at usr/src/OPENSOLARIS.LICENSE.
 * If applicable, add the following below this CDDL HEADER, with the
 * fields enclosed by brackets "[]" replaced with your own identifying
 * information: Portions Copyright [yyyy] [name of copyright owner]
 *
 * CDDL HEADER END
 */
/*
 * Copyright (c) 2007, 2010, Oracle and/or its affiliates. All rights reserved.
 * Copyright 2014 Nexenta Systems, Inc.  All rights reserved.
 * Copyright 2017 Joyent, Inc.
 */

#include <sys/types.h>
#include <sys/conf.h>
#include <sys/ddi.h>
#include <sys/modctl.h>
#include <sys/cred.h>
#include <sys/disp.h>
#include <sys/ioccom.h>
#include <sys/policy.h>
#include <sys/cmn_err.h>
#include <smbsrv/smb_kproto.h>
#include <smbsrv/smb_ioctl.h>

#ifdef	_FAKE_KERNEL
#error	"See libfksmbsrv"
#endif	/* _FAKE_KERNEL */

static int smb_drv_open(dev_t *, int, int, cred_t *);
static int smb_drv_close(dev_t, int, int, cred_t *);
static int smb_drv_ioctl(dev_t, int, intptr_t, int, cred_t *, int *);
static int smb_drv_attach(dev_info_t *, ddi_attach_cmd_t);
static int smb_drv_detach(dev_info_t *, ddi_detach_cmd_t);
static int smb_drv_getinfo(dev_info_t *, ddi_info_cmd_t, void *, void **);

/*
 * *****************************************************************************
 * ****************************** Global Variables *****************************
 * *****************************************************************************
 *
 * These variables can only be changed through the /etc/system file.
 */

/*
 * Maximum buffer size for NT: configurable based on the client environment.
 * IR104720 Experiments with Windows 2000 indicate that we achieve better
 * SmbWriteX performance with a buffer size of 64KB instead of the 37KB used
 * with Windows NT4.0. Previous experiments with NT4.0 resulted in directory
 * listing problems so this buffer size is configurable based on the end-user
 * environment. When in doubt use 37KB.
 */
int	smb_maxbufsize = SMB_NT_MAXBUF;
int	smb_oplock_levelII = 1;
int	smb_oplock_timeout = OPLOCK_STD_TIMEOUT;
int	smb_oplock_min_timeout = OPLOCK_MIN_TIMEOUT;
int	smb_flush_required = 1;
int	smb_dirsymlink_enable = 1;
int	smb_sign_debug = 0;
int	smb_shortnames = 1;
uint_t	smb_audit_flags =
#ifdef	DEBUG
    SMB_AUDIT_NODE;
#else
    0;
#endif

/*
 * Maximum number of simultaneous authentication, share mapping, pipe open
 * requests to be processed.
 */
int	smb_ssetup_threshold = SMB_AUTHSVC_MAXTHREAD;
int	smb_tcon_threshold = 1024;
int	smb_opipe_threshold = 1024;

/*
 * Number of milliseconds that a request will be stalled if it comes in after
 * the maximum number of inflight operations are being proccessed.
 */
int	smb_ssetup_timeout = (30 * 1000);
int	smb_tcon_timeout = (30 * 1000);
int	smb_opipe_timeout = (30 * 1000);

/*
 * Thread priorities used in smbsrv.  Our threads spend most of their time
 * blocked on various conditions.  However, if the system gets heavy load,
 * the scheduler has to choose an order to run these.  We want the order:
 * (a) timers, (b) notifications, (c) workers, (d) receivers (and etc.)
 * where notifications are oplock and change notify work.  Aside from this
 * relative ordering, smbsrv threads should run with a priority close to
 * that of normal user-space threads (thus minclsyspri below), just like
 * NFS and other "file service" kinds of processing.
 */
int smbsrv_base_pri	= MINCLSYSPRI;
int smbsrv_listen_pri	= MINCLSYSPRI;
int smbsrv_receive_pri	= MINCLSYSPRI;
int smbsrv_worker_pri	= MINCLSYSPRI + 1;
int smbsrv_notify_pri	= MINCLSYSPRI + 2;
int smbsrv_timer_pri	= MINCLSYSPRI + 5;


/*
 * *****************************************************************************
 * ********************** Static Variables / Module Linkage ********************
 * *****************************************************************************
 */

static struct cb_ops cbops = {
	smb_drv_open,		/* cb_open */
	smb_drv_close,		/* cb_close */
	nodev,			/* cb_strategy */
	nodev,			/* cb_print */
	nodev,			/* cb_dump */
	nodev,			/* cb_read */
	nodev,			/* cb_write */
	smb_drv_ioctl,		/* cb_ioctl */
	nodev,			/* cb_devmap */
	nodev,			/* cb_mmap */
	nodev,			/* cb_segmap */
	nochpoll,		/* cb_chpoll */
	ddi_prop_op,		/* cb_prop_op */
	NULL,			/* cb_streamtab */
	D_MP,			/* cb_flag */
	CB_REV,			/* cb_rev */
	nodev,			/* cb_aread */
	nodev,			/* cb_awrite */
};

static struct dev_ops devops = {
	DEVO_REV,		/* devo_rev */
	0,			/* devo_refcnt */
	smb_drv_getinfo,	/* devo_getinfo */
	nulldev,		/* devo_identify */
	nulldev,		/* devo_probe */
	smb_drv_attach,		/* devo_attach */
	smb_drv_detach,		/* devo_detach */
	nodev,			/* devo_reset */
	&cbops,			/* devo_cb_ops */
	NULL,			/* devo_bus_ops */
	NULL,			/* devo_power */
	ddi_quiesce_not_needed,		/* devo_quiesce */
};

static struct modldrv modldrv = {
	&mod_driverops,					/* drv_modops */
	"CIFS Server Protocol",				/* drv_linkinfo */
	&devops,
};

static struct modlinkage modlinkage = {
	MODREV_1,	/* revision of the module, must be: MODREV_1	*/
	&modldrv,	/* ptr to linkage structures			*/
	NULL,
};

static dev_info_t *smb_drv_dip = NULL;

/*
 * ****************************************************************************
 *				    Module Interface
 * ****************************************************************************
 */

int
_init(void)
{
	int rc;

	if ((rc = smb_server_g_init()) != 0) {
		return (rc);
	}

	if ((rc = mod_install(&modlinkage)) != 0) {
		smb_server_g_fini();
	}

	return (rc);
}

int
_info(struct modinfo *modinfop)
{
	return (mod_info(&modlinkage, modinfop));
}

int
_fini(void)
{
	int	rc;

	if (smb_server_get_count() != 0)
		return (EBUSY);

	if ((rc = mod_remove(&modlinkage)) == 0) {
		smb_server_g_fini();
	}

	return (rc);
}

/*
 * ****************************************************************************
 *				Pseudo Device Entry Points
 * ****************************************************************************
 */
/* ARGSUSED */
static int
smb_drv_open(dev_t *devp, int flag, int otyp, cred_t *cr)
{
	zoneid_t zid;

	/*
	 * Check caller's privileges.
	 */
	if (secpolicy_smb(cr) != 0)
		return (EPERM);

	/*
	 * We need a unique minor per zone otherwise an smbd in any other
	 * zone will keep this minor open and we won't get a close call.
	 * The zone ID is good enough as a minor number.
	 */
	zid = crgetzoneid(cr);
	if (zid < 0)
		return (ENODEV);
	*devp = makedevice(getmajor(*devp), zid);

	/*
	 * Start SMB service state machine
	 */
	return (smb_server_create());
}

/* ARGSUSED */
static int
smb_drv_close(dev_t dev, int flag, int otyp, cred_t *credp)
{
	return (smb_server_delete());
}

/* ARGSUSED */
static int
smb_drv_ioctl(dev_t drv, int cmd, intptr_t argp, int flags, cred_t *cred,
    int *retval)
{
	smb_ioc_t	*ioc;
	smb_ioc_header_t ioc_hdr;
	uint32_t	crc;
	boolean_t	copyout = B_FALSE;
	int		rc = 0;
	size_t		alloclen;

	if (ddi_copyin((void *)argp, &ioc_hdr, sizeof (ioc_hdr), flags))
		return (EFAULT);
	/* SMB_IOC_SVCENUM can be quite large.  See libsmb's smb_kmod.c. */
	alloclen = MAX(ioc_hdr.len, sizeof (*ioc));
	if (ioc_hdr.version != SMB_IOC_VERSION ||
	    alloclen > sizeof (smb_ioc_svcenum_t) + SMB_IOC_DATA_SIZE)
		return (EINVAL);

	/*
	 * Check version and length.
	 *
	 * Note that some ioctls (i.e. SMB_IOC_SVCENUM) have payload
	 * data after the ioctl struct, in which case they specify a
	 * length much larger than sizeof smb_ioc_t.  The theoretical
	 * largest ioctl data is therefore the size of the union plus
	 * the max size of the payload (which is SMB_IOC_DATA_SIZE).
	 */
	if (ioc_hdr.version != SMB_IOC_VERSION ||
	    ioc_hdr.len < sizeof (ioc_hdr) ||
	    ioc_hdr.len > (sizeof (*ioc) + SMB_IOC_DATA_SIZE))
		return (EINVAL);

	crc = ioc_hdr.crc;
	ioc_hdr.crc = 0;
	if (smb_crc_gen((uint8_t *)&ioc_hdr, sizeof (ioc_hdr)) != crc)
		return (EINVAL);

	/*
<<<<<<< HEAD
	 * The libraries that use these ioctls are potentially inconsistent.
	 * smb_ioc_t is a union, and the sub-fields are variably sized.
	 * The additional wrinkle of SMB_IOC_SVCENUM and its after-ioctl
	 * array makes size and boundary checking difficult.
	 *
	 * We distinguish between the allocation length, capped by either
	 * sizeof (smb_ioc_t) or the largest-possible smb_ioc_svcenum_t &
	 * data, and the length passed in via ioc_hdr.len.  We prevent
	 * short-allocated ioctls (length less than expected data) AND
	 * too-large ioctls this way.
	 */
	ASSERT(alloclen >= ioc_hdr.len);
=======
	 * Note that smb_ioc_t is a union, and callers set ioc_hdr.len
	 * to the size of the actual union arm.  If some caller were to
	 * set that size too small, we could end up passing under-sized
	 * memory to one of the type-specific handler functions.  Avoid
	 * that problem by allocating at least the size of the union,
	 * (zeroed out) and then copy in the caller specified length.
	 */
	alloclen = MAX(ioc_hdr.len, sizeof (*ioc));
>>>>>>> 216041c4
	ioc = kmem_zalloc(alloclen, KM_SLEEP);
	if (ddi_copyin((void *)argp, ioc, ioc_hdr.len, flags)) {
		kmem_free(ioc, alloclen);
		return (EFAULT);
	}

	switch (cmd) {
	case SMB_IOC_CONFIG:
		rc = smb_server_configure(&ioc->ioc_cfg);
		break;
	case SMB_IOC_START:
		rc = smb_server_start(&ioc->ioc_start);
		break;
	case SMB_IOC_STOP:
		rc = smb_server_stop();
		break;
	case SMB_IOC_EVENT:
		rc = smb_server_notify_event(&ioc->ioc_event);
		break;
	case SMB_IOC_GMTOFF:
		rc = smb_server_set_gmtoff(&ioc->ioc_gmt);
		break;
	case SMB_IOC_SHARE:
		rc = smb_kshare_export_list(&ioc->ioc_share);
		break;
	case SMB_IOC_UNSHARE:
		rc = smb_kshare_unexport_list(&ioc->ioc_share);
		break;
	case SMB_IOC_SHAREINFO:
		rc = smb_kshare_info(&ioc->ioc_shareinfo);
		copyout = B_TRUE;
		break;
	case SMB_IOC_NUMOPEN:
		rc = smb_server_numopen(&ioc->ioc_opennum);
		copyout = B_TRUE;
		break;
	case SMB_IOC_SVCENUM:
		rc = smb_server_enum(&ioc->ioc_svcenum);
		copyout = B_TRUE;
		break;
	case SMB_IOC_SESSION_CLOSE:
		rc = smb_server_session_close(&ioc->ioc_session);
		break;
	case SMB_IOC_FILE_CLOSE:
		rc = smb_server_file_close(&ioc->ioc_fileid);
		break;
	case SMB_IOC_SPOOLDOC:
		rc = smb_server_spooldoc(&ioc->ioc_spooldoc);
		copyout = B_TRUE;
		break;
	default:
		rc = ENOTTY;
		break;
	}
	if ((rc == 0) && copyout) {
		if (ddi_copyout(ioc, (void *)argp, ioc_hdr.len, flags))
			rc = EFAULT;
	}
	kmem_free(ioc, alloclen);
	return (rc);
}

/*
 * ****************************************************************************
 *				Pseudo Device Operations
 * ****************************************************************************
 */
static int
smb_drv_attach(dev_info_t *dip, ddi_attach_cmd_t cmd)
{
	if (cmd == DDI_ATTACH) {
		/* we only allow instance 0 to attach */
		if (ddi_get_instance(dip) == 0) {
			/* create the minor node */
			if (ddi_create_minor_node(dip, "smbsrv", S_IFCHR, 0,
			    DDI_PSEUDO, 0) == DDI_SUCCESS) {
				smb_drv_dip = dip;
				return (DDI_SUCCESS);
			} else {
				cmn_err(CE_WARN, "smb_drv_attach:"
				    " failed creating minor node");
			}
		}
	}
	return (DDI_FAILURE);
}

static int
smb_drv_detach(dev_info_t *dip, ddi_detach_cmd_t cmd)
{
	if (cmd == DDI_DETACH) {
		ASSERT(dip == smb_drv_dip);
		ddi_remove_minor_node(dip, NULL);
		smb_drv_dip = NULL;
		return (DDI_SUCCESS);
	}
	return (DDI_FAILURE);
}

/* ARGSUSED */
static int
smb_drv_getinfo(dev_info_t *dip, ddi_info_cmd_t cmd, void *arg, void **result)
{
	ulong_t instance = getminor((dev_t)arg);

	switch (cmd) {
	case DDI_INFO_DEVT2DEVINFO:
		*result = smb_drv_dip;
		return (DDI_SUCCESS);

	case DDI_INFO_DEVT2INSTANCE:
		*result = (void *)instance;
		return (DDI_SUCCESS);

	default:
		break;
	}

	return (DDI_FAILURE);
}<|MERGE_RESOLUTION|>--- conflicted
+++ resolved
@@ -291,20 +291,6 @@
 		return (EINVAL);
 
 	/*
-<<<<<<< HEAD
-	 * The libraries that use these ioctls are potentially inconsistent.
-	 * smb_ioc_t is a union, and the sub-fields are variably sized.
-	 * The additional wrinkle of SMB_IOC_SVCENUM and its after-ioctl
-	 * array makes size and boundary checking difficult.
-	 *
-	 * We distinguish between the allocation length, capped by either
-	 * sizeof (smb_ioc_t) or the largest-possible smb_ioc_svcenum_t &
-	 * data, and the length passed in via ioc_hdr.len.  We prevent
-	 * short-allocated ioctls (length less than expected data) AND
-	 * too-large ioctls this way.
-	 */
-	ASSERT(alloclen >= ioc_hdr.len);
-=======
 	 * Note that smb_ioc_t is a union, and callers set ioc_hdr.len
 	 * to the size of the actual union arm.  If some caller were to
 	 * set that size too small, we could end up passing under-sized
@@ -313,7 +299,6 @@
 	 * (zeroed out) and then copy in the caller specified length.
 	 */
 	alloclen = MAX(ioc_hdr.len, sizeof (*ioc));
->>>>>>> 216041c4
 	ioc = kmem_zalloc(alloclen, KM_SLEEP);
 	if (ddi_copyin((void *)argp, ioc, ioc_hdr.len, flags)) {
 		kmem_free(ioc, alloclen);
