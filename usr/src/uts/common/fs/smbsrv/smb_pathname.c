--- conflicted
+++ resolved
@@ -20,11 +20,7 @@
  */
 /*
  * Copyright (c) 2007, 2010, Oracle and/or its affiliates. All rights reserved.
-<<<<<<< HEAD
- * Copyright 2012 Nexenta Systems, Inc.  All rights reserved.
-=======
  * Copyright 2012 Nexenta Systems, Inc. All rights reserved.
->>>>>>> ace0359e
  */
 
 #include <smbsrv/smb_kproto.h>
