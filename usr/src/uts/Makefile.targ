#
# CDDL HEADER START
#
# The contents of this file are subject to the terms of the
# Common Development and Distribution License (the "License").
# You may not use this file except in compliance with the License.
#
# You can obtain a copy of the license at usr/src/OPENSOLARIS.LICENSE
# or http://www.opensolaris.org/os/licensing.
# See the License for the specific language governing permissions
# and limitations under the License.
#
# When distributing Covered Code, include this CDDL HEADER in each
# file and include the License file at usr/src/OPENSOLARIS.LICENSE.
# If applicable, add the following below this CDDL HEADER, with the
# fields enclosed by brackets "[]" replaced with your own identifying
# information: Portions Copyright [yyyy] [name of copyright owner]
#
# CDDL HEADER END
#
#
# Copyright (c) 1991, 2010, Oracle and/or its affiliates. All rights reserved.
# Copyright 2014 Garrett D'Amore <garrett@damore.org>
# Copyright 2016 Hans Rosenfeld <rosenfeld@grumpf.hope-2000.org>
#
#	This Makefiles contains the common targets and definitions for
#	all kernels. It is to be included in the Makefiles for specific
#	implementation architectures and processor architecture dependent
#	modules: i.e.: all driving kernel Makefiles.
#

#
#	Partially link .o files to generate the kmod. The fake dependency
#	on modstubs simplifies things...
#
$(BINARY):		$(OBJECTS)
	$(LD) -r $(LDFLAGS) -o $@ $(OBJECTS)
	$(CTFMERGE_MODULE)
	$(POST_PROCESS)

#
#	This target checks each kmod for undefined entry points. It does not
#	modify the kmod in any way.
#
$(MODULE).check:	FRC
	@BUILD_TYPE=DBG32 $(MAKE) $(MODULE).check.targ

$(MODULE).check.targ:	$(BINARY) $(OBJECTS) $(EXTRA_CHECK_OBJS) $(UNIX_O) $(MODSTUBS_O) $(GENLIB)
	$(LD) -o /dev/null $(OBJECTS) $(EXTRA_CHECK_OBJS) $(UNIX_O) $(MODSTUBS_O) $(GENLIB)

#
# Since assym.h is a derived file, the dependency must be explicit for
# all files including this file. (This is only actually required in the
# instance when the .nse_depinfo file does not exist.) The actual lists are
# defined in */Makefile.files.
#
$(ASSYM_DEPS:%=$(OBJS_DIR)/%):	$(DSF_DIR)/$(OBJS_DIR)/assym.h

#
#	Everybody need to know how to create a modstubs.o built with the
#	appropriate flags and located in the appropriate location.
#
$(MODSTUBS_O):	$(MODSTUBS)
	$(COMPILE.s) -o $@ $(MODSTUBS)

#
# Build the source file which contains the kernel's utsname,
# with release, version and machine set as follows:
#
#	version: contents of $(PATCHID) (Spaces replaced by '_')
#	machine: contents of $(UNAME_M)
#
# Build environment information is only contained in the comment section.
#

$(OBJS_DIR)/vers.o: $(OBJECTS)
	$(COMPILE.c) \
	    -DUTS_VERSION=\"`$(ECHO) $(PATCHID) | sed -e 's/ /_/g'`\" \
	    -DUTS_PLATFORM=\"$(UNAME_M)\" -o $@ $(SRCTOP)/kernel/os/vers.c
	$(CTFCONVERT_O)
	$(POST_PROCESS_O)

#
#	Installation targets and rules:
#
$(ROOT_MOD_DIR) $(USR_MOD_DIR):
	-$(INS.dir)

$(ROOT_MOD_DIRS):	$(ROOT_MOD_DIR)
	-$(INS.dir)

$(USR_MOD_DIRS):	$(USR_MOD_DIR)
	-$(INS.dir)

$(ROOT_MOD_DIR)/%:	$(OBJS_DIR)/% $(ROOT_MOD_DIR) FRC
	$(INS.file)

$(ROOT_CPU_DIR)/%:	$(OBJS_DIR)/% $(ROOT_CPU_DIR) FRC
	$(INS.file)

$(ROOT_DRV_DIR)/%:	$(OBJS_DIR)/% $(ROOT_DRV_DIR) FRC
	$(INS.file)

$(ROOT_DTRACE_DIR)/%:	$(OBJS_DIR)/% $(ROOT_DTRACE_DIR) FRC
	$(INS.file)

$(ROOT_EXEC_DIR)/%:	$(OBJS_DIR)/% $(ROOT_EXEC_DIR) FRC
	$(INS.file)

$(ROOT_FS_DIR)/%:	$(OBJS_DIR)/% $(ROOT_FS_DIR) FRC
	$(INS.file)

$(ROOT_SCHED_DIR)/%:	$(OBJS_DIR)/% $(ROOT_SCHED_DIR) FRC
	$(INS.file)

$(ROOT_SOCK_DIR)/%:	$(OBJS_DIR)/% $(ROOT_SOCK_DIR) FRC
	$(INS.file)

$(ROOT_STRMOD_DIR)/%:	$(OBJS_DIR)/% $(ROOT_STRMOD_DIR) FRC
	$(INS.file)

$(ROOT_IPP_DIR)/%:	$(OBJS_DIR)/% $(ROOT_IPP_DIR) FRC
	$(INS.file)

$(ROOT_SYS_DIR)/%:	$(OBJS_DIR)/% $(ROOT_SYS_DIR) FRC
	$(INS.file)

$(ROOT_MISC_DIR)/%:	$(OBJS_DIR)/% $(ROOT_MISC_DIR) FRC
	$(INS.file)

$(ROOT_DACF_DIR)/%:	$(OBJS_DIR)/% $(ROOT_DACF_DIR) FRC
	$(INS.file)

$(ROOT_BRAND_DIR)/%:	$(OBJS_DIR)/% $(ROOT_BRAND_DIR) FRC
	$(INS.file)

$(ROOT_CRYPTO_DIR)/%:	$(OBJS_DIR)/% $(ROOT_CRYPTO_DIR) FRC
	$(INS.file)

$(ROOT_KGSS_DIR)/%:	$(OBJS_DIR)/% $(ROOT_KGSS_DIR) FRC
	$(INS.file)

$(ROOT_SCSI_VHCI_DIR)/%: $(OBJS_DIR)/% $(ROOT_SCSI_VHCI_DIR) FRC
	$(INS.file)

$(ROOT_PMCS_FW_DIR)/%:	$(OBJS_DIR)/% $(ROOT_PMCS_FW_DIR) FRC
	$(INS.file)

$(ROOT_QLC_FW_DIR)/%:	$(OBJS_DIR)/% $(ROOT_QLC_FW_DIR) FRC
	$(INS.file)

$(ROOT_EMLXS_FW_DIR)/%:	$(OBJS_DIR)/% $(ROOT_EMLXS_FW_DIR) FRC
	$(INS.file)

$(ROOT_MACH_DIR)/%:	$(OBJS_DIR)/% $(ROOT_MACH_DIR) FRC
	$(INS.file)

$(ROOT_FONT_DIR)/%:	$(OBJS_DIR)/% $(ROOT_MOD_DIR) $(ROOT_FONT_DIR) FRC
	$(INS.file)

$(ROOT_MAC_DIR)/%:	$(OBJS_DIR)/% $(ROOT_MOD_DIR) $(ROOT_MAC_DIR) FRC
	$(INS.file)

$(USR_DRV_DIR)/%:	$(OBJS_DIR)/% $(USR_DRV_DIR) FRC
	$(INS.file)

$(USR_EXEC_DIR)/%:	$(OBJS_DIR)/% $(USR_EXEC_DIR) FRC
	$(INS.file)

$(USR_FS_DIR)/%:	$(OBJS_DIR)/% $(USR_FS_DIR) FRC
	$(INS.file)

$(USR_SCHED_DIR)/%:	$(OBJS_DIR)/% $(USR_SCHED_DIR) FRC
	$(INS.file)

$(USR_SOCK_DIR)/%:	$(OBJS_DIR)/% $(USR_SOCK_DIR) FRC
	$(INS.file)

$(USR_STRMOD_DIR)/%:	$(OBJS_DIR)/% $(USR_STRMOD_DIR) FRC
	$(INS.file)

$(USR_SYS_DIR)/%:	$(OBJS_DIR)/% $(USR_SYS_DIR) FRC
	$(INS.file)

$(USR_MISC_DIR)/%:	$(OBJS_DIR)/% $(USR_MISC_DIR) FRC
	$(INS.file)

$(USR_DACF_DIR)/%:	$(OBJS_DIR)/% $(USR_DACF_DIR) FRC
	$(INS.file)

$(USR_PCBE_DIR)/%:	$(OBJS_DIR)/% $(USR_PCBE_DIR) FRC
	$(INS.file)

$(USR_DTRACE_DIR)/%:	$(OBJS_DIR)/% $(USR_DTRACE_DIR) FRC
	$(INS.file)

$(USR_BRAND_DIR)/%:	$(OBJS_DIR)/% $(USR_BRAND_DIR) FRC
	$(INS.file)

$(ROOT_KICONV_DIR)/%:	$(OBJS_DIR)/% $(ROOT_KICONV_DIR) FRC
	$(INS.file)

$(ROOT_FIRMWARE_DIR)/$(MODULE):
	$(INS.dir)

$(ROOT_FIRMWARE_DIR)/$(MODULE)/%:= FILEMODE = $(CFILEMODE)

$(ROOT_FIRMWARE_DIR)/$(MODULE)/%: $(ROOT_FIRMWARE_DIR)/$(MODULE) $(FWDIR)/%
	$(INS.file)

include $(SRC)/Makefile.psm.targ

#
#	Target for 64b modules
#
$(ROOT_KERN_DIR_64):
	-$(INS.dir)

$(ROOT_KERN_DIR_64)/%:	$(OBJS_DIR)/% $(ROOT_KERN_DIR_64) FRC
	$(INS.file)

%/$(SUBDIR64):		%
	-$(INS.dir)

#
#	Targets for '.conf' file installation.
#
$(ROOT_CONFFILE):	$(SRC_CONFFILE)	$(ROOT_CONFFILE:%/$(CONFFILE)=%)
	$(INS.conffile)

#
#	Targets for creating links between common platforms. ROOT_PLAT_LINKS
#	are are the /platform level while ROOT_PLAT_LINKS_2 are one level
#	down (/platform/`uname -i`/{lib|sbin|kernel}.
#
$(ROOT_PLAT_LINKS):
	$(INS.slink1)

$(ROOT_PLAT_LINKS_2):
	$(INS.slink2)

$(USR_PLAT_LINKS):
	$(INS.slink1)

$(USR_PLAT_LINKS_2):
	$(INS.slink2)

#
# multiple builds support
#
def $(DEF_DEPS)			:= TARGET = def
all $(ALL_DEPS)			:= TARGET = all
clean $(CLEAN_DEPS)		:= TARGET = clean
clobber $(CLOBBER_DEPS)		:= TARGET = clobber
modlist	$(MODLIST_DEPS)		:= TARGET = modlist
modlist	$(MODLIST_DEPS)		:= NO_STATE= -K $$MODSTATE$$$$
install $(INSTALL_DEPS)		:= TARGET = install
symcheck $(SYM_DEPS)		:= TARGET = symcheck

ALL_TARGS	= def all clean clobber install symcheck

ALL_OBJ32	= $(ALL_TARGS:%=%.obj32)

$(ALL_OBJ32):	FRC
	@BUILD_TYPE=OBJ32 VERSION='$(VERSION)' $(MAKE) $(NO_STATE) $(TARGET).targ

ALL_DEBUG32	= $(ALL_TARGS:%=%.debug32)

$(ALL_DEBUG32):	FRC
	@BUILD_TYPE=DBG32 VERSION='$(VERSION)' $(MAKE) $(NO_STATE) $(TARGET).targ

ALL_OBJ64	= $(ALL_TARGS:%=%.obj64)

$(ALL_OBJ64):	FRC
	@BUILD_TYPE=OBJ64 VERSION='$(VERSION)' $(MAKE) $(NO_STATE) $(TARGET).targ

ALL_DEBUG64	= $(ALL_TARGS:%=%.debug64)

$(ALL_DEBUG64):	FRC
	@BUILD_TYPE=DBG64 VERSION='$(VERSION)' $(MAKE) $(NO_STATE) $(TARGET).targ

#
#	Currently only the IP module needs symbol checking on obj64.
#	Other modules have the same global-objs nm output for debug64 and obj64.
#
$(SISCHECK_DEPS):	$(DEF_DEPS)
	@TARG=`$(ECHO) $@ | $(CUT) -d'.' -f2`; \
	MODSYMS=$(MODULE).symbols.$$TARG; \
	if [ -f "$(MODULE).global-objs.$$TARG" ]; then \
		$(GREP) -v '#' $(MODULE).global-objs.$$TARG |$(GREP) . | \
		    $(SORT) -u > $$MODSYMS.tmp; \
		$(NM) $$TARG/$(MODULE) |$(GREP) OBJT |$(GREP) -v UNDEF | \
		    $(CUT) -d'|' -f8 |$(GREP) -v '^___const_' | \
		    $(GREP) -v '\.[0-9]*$$' |$(SORT) -u \
		    > $$MODSYMS.tmp.new; \
		$(DIFF) $$MODSYMS.tmp $$MODSYMS.tmp.new > $$MODSYMS.diff || \
		    ($(ECHO) "warning: $(MODULE) symbol checking:" \
		    "global variable(s) introduced and/or removed."; \
		    $(CAT) $$MODSYMS.diff; exit 1) \
	fi

$(SISCLEAN_DEPS):
	-TARG=`$(ECHO) $@ | $(CUT) -d'.' -f2`; \
	MODSYMS=$(MODULE).symbols.$$TARG; \
	$(RM) $$MODSYMS.tmp $$MODSYMS.tmp.new $$MODSYMS.diff Nothing_to_remove


$(OBJS_DIR):
	-@mkdir -p $@ 2> /dev/null

def.targ:		$(OBJS_DIR) $(ALL_TARGET)

all.targ:		$(OBJS_DIR) $(ALL_TARGET)

install.targ:		$(OBJS_DIR) $(INSTALL_TARGET)

#
# Support for Install.sh.
#

modlist:	$(MODLIST_DEPS)

# paths relative to $(ROOT).
RELMODULE = $(ROOTMODULE:$(ROOT)/%=%)
RELCONF = $(ROOT_CONFFILE:$(ROOT)/%=%)
RELLINK = $(ROOTLINK:$(ROOT)/%=%)
RELUNIX = $(UNIX32_LINK:$(ROOT)/%=%)
RELSOFTLINKS = $(ROOTSOFTLINKS:$(ROOT)/%=%)

MODSRC:sh=		pwd

#
# Generate module information for Install.sh, i.e., specify what files
# Install.sh should include.  Each line looks like
#   <tag> <srcdir> <arg1> <arg2> ...
# where <tag> specifies the type of file, <srcdir> gives the source
# path (useful if there is an error), and <argN> is one or more
# additional bits of information that Install.sh needs (e.g., source
# directory, install directory, filtering tags).  See Install.sh for
# details on the arguments for each tag type, especially the functions
# copymod, filtmod, and filtimpl.
#
# Changes to this target may require corresponding changes to
# Install.sh.
#
# Don't issue a MOD entry if it's not in the install list.
#

$(MODLIST_DEPS): FRC
	@case $@ in \
	*32) \
		class=32; \
		[ -n "$(RELMODULE)" ] && relmodule=`dirname $(RELMODULE)`;; \
	*64) \
		class=64; \
		[ -n "$(RELMODULE)" ] && \
		    relmodule=`dirname $(RELMODULE)`/$(SUBDIR64);; \
	esac; \
	if [ -z "$(THISIMPL)" ]; then \
		impl=all; \
	else \
		impl=$(THISIMPL); \
	fi; \
	if [ -n "$(ROOTMODULE)" -a -n "$(INSTALL_TARGET)" ]; then \
		if [ -z "$(MODULE)" ]; then \
			module=`basename $(ROOTMODULE)`; \
		else \
			module=$(MODULE); \
		fi; \
		tinstall="$(INSTALL_TARGET)"; \
		for t in $$tinstall; do \
			if [ "$(ROOTMODULE)" = $$t ]; then \
				echo MOD $(MODSRC) $$module $$relmodule \
				    $$class $$impl; \
				break; \
			fi \
		done \
	fi; \
	if [ -n "$(CONF_SRCDIR)" ]; then \
		tinstall="$(INSTALL_TARGET)"; \
		for t in $$tinstall; do \
			if [ $(ROOT_CONFFILE) = $$t ]; then \
				echo CONF $(MODSRC) $(RELCONF) \
				    $(MODSRC)/$(CONF_SRCDIR) $$impl $$module; \
				break; \
			fi \
		done \
	fi; \
	if [ -n "$(ROOTLINK)" ]; then \
		rellinks="$(RELLINK)"; \
		for r in $$rellinks; do \
			if [ $$class = 32 ]; then \
				linkdir=`dirname $$r`; \
			else \
				linkdir=`dirname $$r`/$(SUBDIR64); \
			fi; \
			echo LINK $(MODSRC) $$relmodule $$module \
				$$linkdir `basename $$r` $$impl; \
		done \
	fi; \
	if [ -n "$(UNIX32_LINK)" ]; then \
		echo SYMLINK $(MODSRC) $(SUBDIR64)/$(UNIX) \
		    `dirname $(RELUNIX)` unix $$impl $$module; \
	fi; \
	trelsoftlinks="$(RELSOFTLINKS)"; \
	for t in $$trelsoftlinks; do \
		if [ $$class = 32 ]; then \
			linkdir=`dirname $$t`; \
		else \
			linkdir=`dirname $$t`/$(SUBDIR64); \
		fi; \
		linkname=`basename $$t`; \
		echo SYMLINK $(MODSRC) $(MODULE) $$linkdir $$linkname \
		    $$impl $$module; \
	done

#
#	Cleanliness is next to ...
#
clean.targ:
	-$(RM) $(CLEANFILES) Nothing_to_remove

clobber.targ:
	-$(RM) $(CLOBBERFILES) Nothing_to_remove

<<<<<<< HEAD
=======
clean.lint.targ:
	-$(RM) $(CLEANLINTFILES) Nothing_to_remove

#
#	Create fake lintlibs in the 64b dirs so
#	global linting works
#
lint64:
	@$(ECHO) $(MODULE) fake lints
	@for dir in $(LINT64_DIRS); do \
		if [ ! -d $$dir ]; then mkdir $$dir; fi \
	done
	@for file in $(LINT64_FILES); do \
		if [ ! -f $$file ]; then touch $$file; fi \
	done

#
#	In some places we also need to create fake lintlibs for 32b
#	dirs so global linting works
#
lint32:
	@$(ECHO) $(MODULE) fake lints
	@for dir in $(LINT32_DIRS); do \
		if [ ! -d $$dir ]; then mkdir $$dir; fi \
	done
	@for file in $(LINT32_FILES); do \
		if [ ! -f $$file ]; then touch $$file; fi \
	done

>>>>>>> 243952c7
FRC:<|MERGE_RESOLUTION|>--- conflicted
+++ resolved
@@ -423,36 +423,4 @@
 clobber.targ:
 	-$(RM) $(CLOBBERFILES) Nothing_to_remove
 
-<<<<<<< HEAD
-=======
-clean.lint.targ:
-	-$(RM) $(CLEANLINTFILES) Nothing_to_remove
-
-#
-#	Create fake lintlibs in the 64b dirs so
-#	global linting works
-#
-lint64:
-	@$(ECHO) $(MODULE) fake lints
-	@for dir in $(LINT64_DIRS); do \
-		if [ ! -d $$dir ]; then mkdir $$dir; fi \
-	done
-	@for file in $(LINT64_FILES); do \
-		if [ ! -f $$file ]; then touch $$file; fi \
-	done
-
-#
-#	In some places we also need to create fake lintlibs for 32b
-#	dirs so global linting works
-#
-lint32:
-	@$(ECHO) $(MODULE) fake lints
-	@for dir in $(LINT32_DIRS); do \
-		if [ ! -d $$dir ]; then mkdir $$dir; fi \
-	done
-	@for file in $(LINT32_FILES); do \
-		if [ ! -f $$file ]; then touch $$file; fi \
-	done
-
->>>>>>> 243952c7
 FRC: