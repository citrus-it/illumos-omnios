#
# CDDL HEADER START
#
# The contents of this file are subject to the terms of the
# Common Development and Distribution License (the "License").
# You may not use this file except in compliance with the License.
#
# You can obtain a copy of the license at usr/src/OPENSOLARIS.LICENSE
# or http://www.opensolaris.org/os/licensing.
# See the License for the specific language governing permissions
# and limitations under the License.
#
# When distributing Covered Code, include this CDDL HEADER in each
# file and include the License file at usr/src/OPENSOLARIS.LICENSE.
# If applicable, add the following below this CDDL HEADER, with the
# fields enclosed by brackets "[]" replaced with your own identifying
# information: Portions Copyright [yyyy] [name of copyright owner]
#
# CDDL HEADER END
#
#
# Copyright (c) 1991, 2010, Oracle and/or its affiliates. All rights reserved.
# Copyright 2014 Garrett D'Amore <garrett@damore.org>
# Copyright 2016 Hans Rosenfeld <rosenfeld@grumpf.hope-2000.org>
#
#	This Makefiles contains the common targets and definitions for
#	all kernels. It is to be included in the Makefiles for specific
#	implementation architectures and processor architecture dependent
#	modules: i.e.: all driving kernel Makefiles.
#

#
#	Partially link .o files to generate the kmod. The fake dependency
#	on modstubs simplifies things...
#
$(BINARY):		$(OBJECTS)
	$(LD) -r $(LDFLAGS) -o $@ $(OBJECTS)
	$(CTFMERGE_MODULE)
	$(POST_PROCESS)

#
#	This target checks each kmod for undefined entry points. It does not
#	modify the kmod in any way.
#
$(MODULE).check:	FRC
	@BUILD_TYPE=DBG32 $(MAKE) $(MODULE).check.targ

$(MODULE).check.targ:	$(BINARY) $(OBJECTS) $(EXTRA_CHECK_OBJS) $(UNIX_O) $(MODSTUBS_O) $(GENLIB)
	$(LD) -o /dev/null $(OBJECTS) $(EXTRA_CHECK_OBJS) $(UNIX_O) $(MODSTUBS_O) $(GENLIB)

#
# Since assym.h is a derived file, the dependency must be explicit for
# all files including this file. (This is only actually required in the
# instance when the .nse_depinfo file does not exist.) The actual lists are
# defined in */Makefile.files.
#
$(ASSYM_DEPS:%=$(OBJS_DIR)/%):	$(DSF_DIR)/$(OBJS_DIR)/assym.h

#
#	Everybody need to know how to create a modstubs.o built with the
#	appropriate flags and located in the appropriate location.
#
$(MODSTUBS_O):	$(MODSTUBS)
	$(COMPILE.s) -o $@ $(MODSTUBS)

#
# Build the source file which contains the kernel's utsname,
# with release, version and machine set as follows:
#
#	version: contents of $(PATCHID) (Spaces replaced by '_')
#	machine: contents of $(UNAME_M)
#
# Build environment information is only contained in the comment section.
#

$(OBJS_DIR)/vers.o: $(OBJECTS)
	$(COMPILE.c) \
	    -DUTS_VERSION=\"`$(ECHO) $(PATCHID) | sed -e 's/ /_/g'`\" \
	    -DUTS_PLATFORM=\"$(UNAME_M)\" -o $@ $(SRCTOP)/kernel/os/vers.c
	$(CTFCONVERT_O)
	$(POST_PROCESS_O)

#
#	Installation targets and rules:
#
$(ROOT_MOD_DIR) $(USR_MOD_DIR):
	-$(INS.dir)

$(ROOT_MOD_DIRS):	$(ROOT_MOD_DIR)
	-$(INS.dir)

$(USR_MOD_DIRS):	$(USR_MOD_DIR)
	-$(INS.dir)

$(ROOT_MOD_DIR)/%:	$(OBJS_DIR)/% $(ROOT_MOD_DIR) FRC
	$(INS.file)

$(ROOT_CPU_DIR)/%:	$(OBJS_DIR)/% $(ROOT_CPU_DIR) FRC
	$(INS.file)

$(ROOT_DRV_DIR)/%:	$(OBJS_DIR)/% $(ROOT_DRV_DIR) FRC
	$(INS.file)

$(ROOT_DTRACE_DIR)/%:	$(OBJS_DIR)/% $(ROOT_DTRACE_DIR) FRC
	$(INS.file)

$(ROOT_EXEC_DIR)/%:	$(OBJS_DIR)/% $(ROOT_EXEC_DIR) FRC
	$(INS.file)

$(ROOT_FS_DIR)/%:	$(OBJS_DIR)/% $(ROOT_FS_DIR) FRC
	$(INS.file)

$(ROOT_SCHED_DIR)/%:	$(OBJS_DIR)/% $(ROOT_SCHED_DIR) FRC
	$(INS.file)

$(ROOT_SOCK_DIR)/%:	$(OBJS_DIR)/% $(ROOT_SOCK_DIR) FRC
	$(INS.file)

$(ROOT_STRMOD_DIR)/%:	$(OBJS_DIR)/% $(ROOT_STRMOD_DIR) FRC
	$(INS.file)

$(ROOT_IPP_DIR)/%:	$(OBJS_DIR)/% $(ROOT_IPP_DIR) FRC
	$(INS.file)

$(ROOT_SYS_DIR)/%:	$(OBJS_DIR)/% $(ROOT_SYS_DIR) FRC
	$(INS.file)

$(ROOT_MISC_DIR)/%:	$(OBJS_DIR)/% $(ROOT_MISC_DIR) FRC
	$(INS.file)

$(ROOT_DACF_DIR)/%:	$(OBJS_DIR)/% $(ROOT_DACF_DIR) FRC
	$(INS.file)

$(ROOT_BRAND_DIR)/%:	$(OBJS_DIR)/% $(ROOT_BRAND_DIR) FRC
	$(INS.file)

$(ROOT_CRYPTO_DIR)/%:	$(OBJS_DIR)/% $(ROOT_CRYPTO_DIR) FRC
	$(INS.file)

$(ROOT_KGSS_DIR)/%:	$(OBJS_DIR)/% $(ROOT_KGSS_DIR) FRC
	$(INS.file)

$(ROOT_SCSI_VHCI_DIR)/%: $(OBJS_DIR)/% $(ROOT_SCSI_VHCI_DIR) FRC
	$(INS.file)

$(ROOT_PMCS_FW_DIR)/%:	$(OBJS_DIR)/% $(ROOT_PMCS_FW_DIR) FRC
	$(INS.file)

$(ROOT_QLC_FW_DIR)/%:	$(OBJS_DIR)/% $(ROOT_QLC_FW_DIR) FRC
	$(INS.file)

$(ROOT_EMLXS_FW_DIR)/%:	$(OBJS_DIR)/% $(ROOT_EMLXS_FW_DIR) FRC
	$(INS.file)

$(ROOT_MACH_DIR)/%:	$(OBJS_DIR)/% $(ROOT_MACH_DIR) FRC
	$(INS.file)

$(ROOT_FONT_DIR)/%:	$(OBJS_DIR)/% $(ROOT_MOD_DIR) $(ROOT_FONT_DIR) FRC
	$(INS.file)

$(ROOT_MAC_DIR)/%:	$(OBJS_DIR)/% $(ROOT_MOD_DIR) $(ROOT_MAC_DIR) FRC
	$(INS.file)

$(USR_DRV_DIR)/%:	$(OBJS_DIR)/% $(USR_DRV_DIR) FRC
	$(INS.file)

$(USR_EXEC_DIR)/%:	$(OBJS_DIR)/% $(USR_EXEC_DIR) FRC
	$(INS.file)

$(USR_FS_DIR)/%:	$(OBJS_DIR)/% $(USR_FS_DIR) FRC
	$(INS.file)

$(USR_SCHED_DIR)/%:	$(OBJS_DIR)/% $(USR_SCHED_DIR) FRC
	$(INS.file)

$(USR_SOCK_DIR)/%:	$(OBJS_DIR)/% $(USR_SOCK_DIR) FRC
	$(INS.file)

$(USR_STRMOD_DIR)/%:	$(OBJS_DIR)/% $(USR_STRMOD_DIR) FRC
	$(INS.file)

$(USR_SYS_DIR)/%:	$(OBJS_DIR)/% $(USR_SYS_DIR) FRC
	$(INS.file)

$(USR_MISC_DIR)/%:	$(OBJS_DIR)/% $(USR_MISC_DIR) FRC
	$(INS.file)

$(USR_DACF_DIR)/%:	$(OBJS_DIR)/% $(USR_DACF_DIR) FRC
	$(INS.file)

$(USR_PCBE_DIR)/%:	$(OBJS_DIR)/% $(USR_PCBE_DIR) FRC
	$(INS.file)

$(USR_DTRACE_DIR)/%:	$(OBJS_DIR)/% $(USR_DTRACE_DIR) FRC
	$(INS.file)

$(USR_BRAND_DIR)/%:	$(OBJS_DIR)/% $(USR_BRAND_DIR) FRC
	$(INS.file)

$(ROOT_KICONV_DIR)/%:	$(OBJS_DIR)/% $(ROOT_KICONV_DIR) FRC
	$(INS.file)

$(ROOT_FIRMWARE_DIR)/$(MODULE):
	$(INS.dir)

$(ROOT_FIRMWARE_DIR)/$(MODULE)/%:= FILEMODE = $(CFILEMODE)

$(ROOT_FIRMWARE_DIR)/$(MODULE)/%: $(ROOT_FIRMWARE_DIR)/$(MODULE) $(FWDIR)/%
	$(INS.file)

include $(SRC)/Makefile.psm.targ

#
#	Target for 64b modules
#
$(ROOT_KERN_DIR_64):
	-$(INS.dir)

$(ROOT_KERN_DIR_64)/%:	$(OBJS_DIR)/% $(ROOT_KERN_DIR_64) FRC
	$(INS.file)

%/$(SUBDIR64):		%
	-$(INS.dir)

#
#	Targets for '.conf' file installation.
#
$(ROOT_CONFFILE):	$(SRC_CONFFILE)	$(ROOT_CONFFILE:%/$(CONFFILE)=%)
	$(INS.conffile)

#
#	Targets for creating links between common platforms. ROOT_PLAT_LINKS
#	are are the /platform level while ROOT_PLAT_LINKS_2 are one level
#	down (/platform/`uname -i`/{lib|sbin|kernel}.
#
$(ROOT_PLAT_LINKS):
	$(INS.slink1)

$(ROOT_PLAT_LINKS_2):
	$(INS.slink2)

$(USR_PLAT_LINKS):
	$(INS.slink1)

$(USR_PLAT_LINKS_2):
	$(INS.slink2)

#
# multiple builds support
#
def $(DEF_DEPS)			:= TARGET = def
all $(ALL_DEPS)			:= TARGET = all
clean $(CLEAN_DEPS)		:= TARGET = clean
clobber $(CLOBBER_DEPS)		:= TARGET = clobber
modlist	$(MODLIST_DEPS)		:= TARGET = modlist
modlist	$(MODLIST_DEPS)		:= NO_STATE= -K $$MODSTATE$$$$
install $(INSTALL_DEPS)		:= TARGET = install
symcheck $(SYM_DEPS)		:= TARGET = symcheck

ALL_TARGS	= def all clean clobber install symcheck

ALL_OBJ64	= $(ALL_TARGS:%=%.obj64)

$(ALL_OBJ64):	FRC
	@BUILD_TYPE=OBJ64 VERSION='$(VERSION)' $(MAKE) $(NO_STATE) $(TARGET).targ

ALL_DEBUG64	= $(ALL_TARGS:%=%.debug64)

$(ALL_DEBUG64):	FRC
	@BUILD_TYPE=DBG64 VERSION='$(VERSION)' $(MAKE) $(NO_STATE) $(TARGET).targ

#
#	Currently only the IP module needs symbol checking on obj64.
#	Other modules have the same global-objs nm output for debug64 and obj64.
#
$(SISCHECK_DEPS):	$(DEF_DEPS)
	@TARG=`$(ECHO) $@ | $(CUT) -d'.' -f2`; \
	MODSYMS=$(MODULE).symbols.$$TARG; \
	if [ -f "$(MODULE).global-objs.$$TARG" ]; then \
		$(GREP) -v '#' $(MODULE).global-objs.$$TARG |$(GREP) . | \
		    $(SORT) -u > $$MODSYMS.tmp; \
		$(NM) $$TARG/$(MODULE) |$(GREP) OBJT |$(GREP) -v UNDEF | \
		    $(CUT) -d'|' -f8 |$(GREP) -v '^___const_' | \
		    $(GREP) -v '\.[0-9]*$$' |$(SORT) -u \
		    > $$MODSYMS.tmp.new; \
		$(DIFF) $$MODSYMS.tmp $$MODSYMS.tmp.new > $$MODSYMS.diff || \
		    ($(ECHO) "warning: $(MODULE) symbol checking:" \
		    "global variable(s) introduced and/or removed."; \
		    $(CAT) $$MODSYMS.diff; exit 1) \
	fi

$(SISCLEAN_DEPS):
	-TARG=`$(ECHO) $@ | $(CUT) -d'.' -f2`; \
	MODSYMS=$(MODULE).symbols.$$TARG; \
	$(RM) $$MODSYMS.tmp $$MODSYMS.tmp.new $$MODSYMS.diff Nothing_to_remove


$(OBJS_DIR):
	-@mkdir -p $@ 2> /dev/null

def.targ:		$(OBJS_DIR) $(ALL_TARGET)

all.targ:		$(OBJS_DIR) $(ALL_TARGET)

install.targ:		$(OBJS_DIR) $(INSTALL_TARGET)

#
# Support for Install.sh.
#

modlist:	$(MODLIST_DEPS)

# paths relative to $(ROOT).
RELMODULE = $(ROOTMODULE:$(ROOT)/%=%)
RELCONF = $(ROOT_CONFFILE:$(ROOT)/%=%)
RELLINK = $(ROOTLINK:$(ROOT)/%=%)
RELUNIX = $(UNIX32_LINK:$(ROOT)/%=%)
RELSOFTLINKS = $(ROOTSOFTLINKS:$(ROOT)/%=%)

MODSRC:sh=		pwd

#
# Generate module information for Install.sh, i.e., specify what files
# Install.sh should include.  Each line looks like
#   <tag> <srcdir> <arg1> <arg2> ...
# where <tag> specifies the type of file, <srcdir> gives the source
# path (useful if there is an error), and <argN> is one or more
# additional bits of information that Install.sh needs (e.g., source
# directory, install directory, filtering tags).  See Install.sh for
# details on the arguments for each tag type, especially the functions
# copymod, filtmod, and filtimpl.
#
# Changes to this target may require corresponding changes to
# Install.sh.
#
# Don't issue a MOD entry if it's not in the install list.
#

$(MODLIST_DEPS): FRC
	@case $@ in \
	*32) \
		class=32; \
		[ -n "$(RELMODULE)" ] && relmodule=`dirname $(RELMODULE)`;; \
	*64) \
		class=64; \
		[ -n "$(RELMODULE)" ] && \
		    relmodule=`dirname $(RELMODULE)`/$(SUBDIR64);; \
	esac; \
	if [ -z "$(THISIMPL)" ]; then \
		impl=all; \
	else \
		impl=$(THISIMPL); \
	fi; \
	if [ -n "$(ROOTMODULE)" -a -n "$(INSTALL_TARGET)" ]; then \
		if [ -z "$(MODULE)" ]; then \
			module=`basename $(ROOTMODULE)`; \
		else \
			module=$(MODULE); \
		fi; \
		tinstall="$(INSTALL_TARGET)"; \
		for t in $$tinstall; do \
			if [ "$(ROOTMODULE)" = $$t ]; then \
				echo MOD $(MODSRC) $$module $$relmodule \
				    $$class $$impl; \
				break; \
			fi \
		done \
	fi; \
	if [ -n "$(CONF_SRCDIR)" ]; then \
		tinstall="$(INSTALL_TARGET)"; \
		for t in $$tinstall; do \
			if [ $(ROOT_CONFFILE) = $$t ]; then \
				echo CONF $(MODSRC) $(RELCONF) \
				    $(MODSRC)/$(CONF_SRCDIR) $$impl $$module; \
				break; \
			fi \
		done \
	fi; \
	if [ -n "$(ROOTLINK)" ]; then \
		rellinks="$(RELLINK)"; \
		for r in $$rellinks; do \
			if [ $$class = 32 ]; then \
				linkdir=`dirname $$r`; \
			else \
				linkdir=`dirname $$r`/$(SUBDIR64); \
			fi; \
			echo LINK $(MODSRC) $$relmodule $$module \
				$$linkdir `basename $$r` $$impl; \
		done \
	fi; \
	if [ -n "$(UNIX32_LINK)" ]; then \
		echo SYMLINK $(MODSRC) $(SUBDIR64)/$(UNIX) \
		    `dirname $(RELUNIX)` unix $$impl $$module; \
	fi; \
	trelsoftlinks="$(RELSOFTLINKS)"; \
	for t in $$trelsoftlinks; do \
		if [ $$class = 32 ]; then \
			linkdir=`dirname $$t`; \
		else \
			linkdir=`dirname $$t`/$(SUBDIR64); \
		fi; \
		linkname=`basename $$t`; \
		echo SYMLINK $(MODSRC) $(MODULE) $$linkdir $$linkname \
		    $$impl $$module; \
	done

#
#	Cleanliness is next to ...
#
clean.targ:
	-$(RM) $(CLEANFILES) Nothing_to_remove

clobber.targ:
	-$(RM) $(CLOBBERFILES) Nothing_to_remove

<<<<<<< HEAD
=======
clean.lint.targ:
	-$(RM) $(CLEANLINTFILES) Nothing_to_remove

#
#	Create fake lintlibs in the 64b dirs so
#	global linting works
#
lint64:
	@$(ECHO) $(MODULE) fake lints
	@for dir in $(LINT64_DIRS); do \
		if [ ! -d $$dir ]; then mkdir $$dir; fi \
	done
	@for file in $(LINT64_FILES); do \
		if [ ! -f $$file ]; then touch $$file; fi \
	done

>>>>>>> f864f99e
FRC:<|MERGE_RESOLUTION|>--- conflicted
+++ resolved
@@ -413,23 +413,4 @@
 clobber.targ:
 	-$(RM) $(CLOBBERFILES) Nothing_to_remove
 
-<<<<<<< HEAD
-=======
-clean.lint.targ:
-	-$(RM) $(CLEANLINTFILES) Nothing_to_remove
-
-#
-#	Create fake lintlibs in the 64b dirs so
-#	global linting works
-#
-lint64:
-	@$(ECHO) $(MODULE) fake lints
-	@for dir in $(LINT64_DIRS); do \
-		if [ ! -d $$dir ]; then mkdir $$dir; fi \
-	done
-	@for file in $(LINT64_FILES); do \
-		if [ ! -f $$file ]; then touch $$file; fi \
-	done
-
->>>>>>> f864f99e
 FRC: