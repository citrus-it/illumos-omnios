#
# CDDL HEADER START
#
# The contents of this file are subject to the terms of the
# Common Development and Distribution License (the "License").
# You may not use this file except in compliance with the License.
#
# You can obtain a copy of the license at usr/src/OPENSOLARIS.LICENSE
# or http://www.opensolaris.org/os/licensing.
# See the License for the specific language governing permissions
# and limitations under the License.
#
# When distributing Covered Code, include this CDDL HEADER in each
# file and include the License file at usr/src/OPENSOLARIS.LICENSE.
# If applicable, add the following below this CDDL HEADER, with the
# fields enclosed by brackets "[]" replaced with your own identifying
# information: Portions Copyright [yyyy] [name of copyright owner]
#
# CDDL HEADER END
#
#
# Copyright 2009 Sun Microsystems, Inc.  All rights reserved.
# Use is subject to license terms.
#
#
#	This makefile drives the production of the mac driver
#	kernel module.
#
#	sparc architecture dependent
#
#
#	Path to the base of the uts directory tree (usually /usr/src/uts).
#
UTSBASE	= ../..

#
#	Define the module and object file sets.
#
MODULE		= mac
OBJECTS		= $(MAC_OBJS:%=$(OBJS_DIR)/%)
ROOTMODULE	= $(ROOT_MISC_DIR)/$(MODULE)

#
#	Include common rules.
#
include $(UTSBASE)/sparc/Makefile.sparc

#
#	Define targets
#
ALL_TARGET	= $(BINARY)
INSTALL_TARGET	= $(BINARY) $(ROOTMODULE)

#
#	Overrides.
#
CFLAGS				+= $(CCVERBOSE)
$(RELEASE_BUILD)CFLAGS		+= -xinline=auto -xcrossfile
$(RELEASE_BUILD)COPTIMIZE	= -xO5
<<<<<<< HEAD
LDFLAGS				+= -dy
=======
INC_PATH			+= -I$(UTSBASE)/common/io/bpf
>>>>>>> 532883ab


CERRWARN			+= -_gcc=-Wno-unused-label
CERRWARN			+= $(CNOWARN_UNINIT)
CERRWARN			+= -_gcc=-Wno-type-limits
CERRWARN			+= -_gcc=-Wno-switch
CERRWARN			+= -_gcc=-Wno-unused-variable

#
#	Default build targets.
#
.KEEP_STATE:

def:		$(DEF_DEPS)

all:		$(ALL_DEPS)

clean:		$(CLEAN_DEPS)

clobber:	$(CLOBBER_DEPS)

install:	$(INSTALL_DEPS)

#
#	Include common targets.
#
include $(UTSBASE)/sparc/Makefile.targ<|MERGE_RESOLUTION|>--- conflicted
+++ resolved
@@ -57,11 +57,7 @@
 CFLAGS				+= $(CCVERBOSE)
 $(RELEASE_BUILD)CFLAGS		+= -xinline=auto -xcrossfile
 $(RELEASE_BUILD)COPTIMIZE	= -xO5
-<<<<<<< HEAD
-LDFLAGS				+= -dy
-=======
 INC_PATH			+= -I$(UTSBASE)/common/io/bpf
->>>>>>> 532883ab
 
 
 CERRWARN			+= -_gcc=-Wno-unused-label
