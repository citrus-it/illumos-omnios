--- conflicted
+++ resolved
@@ -57,11 +57,6 @@
 CFLAGS				+= $(CCVERBOSE)
 $(RELEASE_BUILD)CFLAGS		+= -xinline=auto -xcrossfile
 $(RELEASE_BUILD)COPTIMIZE	= -xO5
-<<<<<<< HEAD
-LDFLAGS				+= -dy
-=======
-INC_PATH			+= -I$(UTSBASE)/common/io/bpf
->>>>>>> 8779b448
 
 
 CERRWARN			+= -_gcc=-Wno-unused-label
