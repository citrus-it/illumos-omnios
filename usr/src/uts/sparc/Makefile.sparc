#
# CDDL HEADER START
#
# The contents of this file are subject to the terms of the
# Common Development and Distribution License (the "License").
# You may not use this file except in compliance with the License.
#
# You can obtain a copy of the license at usr/src/OPENSOLARIS.LICENSE
# or http://www.opensolaris.org/os/licensing.
# See the License for the specific language governing permissions
# and limitations under the License.
#
# When distributing Covered Code, include this CDDL HEADER in each
# file and include the License file at usr/src/OPENSOLARIS.LICENSE.
# If applicable, add the following below this CDDL HEADER, with the
# fields enclosed by brackets "[]" replaced with your own identifying
# information: Portions Copyright [yyyy] [name of copyright owner]
#
# CDDL HEADER END
#

#
# Copyright (c) 2005, 2010, Oracle and/or its affiliates. All rights reserved.
# Copyright (c) 2013 Andrew Stormont.  All rights reserved.
# Copyright 2019 Joyent, Inc.
# Copyright 2016 Gary Mills
# Copyright 2016 Nexenta Systems, Inc.
# Copyright 2019 Peter Tribble.
# Copyright 2019 RackTop Systems
#

#
#	This makefile contains the common definitions for all sparc
#	implementation architecture independent modules.
#

#
#	Define supported builds
#
DEF_BUILDS	= $(DEF_BUILDS64)
ALL_BUILDS	= $(ALL_BUILDS64)

#
#	Everybody needs to know how to build modstubs.o and to locate unix.o.
#	Note that unix.o must currently be selected from among the possible
#	"implementation architectures". Note further, that unix.o is only
#	used as an optional error check for undefines so (theoretically)
#	any "implementation architectures" could be used. We choose sun4u
#	because it is the reference port.
#
UNIX_DIR	 = $(UTSBASE)/sun4u/unix
GENLIB_DIR	 = $(UTSBASE)/sun4u/genunix
IPDRV_DIR	 = $(UTSBASE)/sparc/ip
MODSTUBS_DIR	 = $(UNIX_DIR)
DSF_DIR		 = $(UNIX_DIR)
LINTS_DIR	 = $(OBJS_DIR)
LINT_LIB_DIR	 = $(UTSBASE)/sparc/lint-libs/$(OBJS_DIR)

UNIX_O		 = $(UNIX_DIR)/$(OBJS_DIR)/unix.o
MODSTUBS_O	 = $(MODSTUBS_DIR)/$(OBJS_DIR)/modstubs.o
GENLIB		 = $(UTSBASE)/sun4u/lint-libs/$(OBJS_DIR)/libgenunix.so

LINT_LIB_32	 = $(UTSBASE)/sun4u/lint-libs/$(OBJS_DIR)/llib-lunix.ln
GEN_LINT_LIB_32	 = $(UTSBASE)/sun4u/lint-libs/$(OBJS_DIR)/llib-lgenunix.ln

LINT_LIB_64	 = $(UTSBASE)/sun4u/lint-libs/$(OBJS_DIR)/llib-lunix.ln
GEN_LINT_LIB_64	 = $(UTSBASE)/sun4u/lint-libs/$(OBJS_DIR)/llib-lgenunix.ln

LINT_LIB	 = $(LINT_LIB_$(CLASS))
GEN_LINT_LIB	 = $(GEN_LINT_LIB_$(CLASS))

LINT32_DIRS	 = $(LINT32_BUILDS:%=$(UTSBASE)/sparc/lint-libs/%)
LINT32_FILES	 = $(LINT32_DIRS:%=%/llib-l$(MODULE).ln)

LINT64_DIRS	 = $(LINT64_BUILDS:%=$(UTSBASE)/sparc/lint-libs/%)
LINT64_FILES	 = $(LINT64_DIRS:%=%/llib-l$(MODULE).ln)

#
#	Include the makefiles which define build rule templates, the
#	collection of files per module, and a few specific flags. Note
#	that order is significant, just as with an include path. The
#	first build rule template which matches the files name will be
#	used. By including these in order from most machine dependent
#	to most machine independent, we allow a machine dependent file
#	to be used in preference over a machine independent version
#	(Such as a machine specific optimization, which preserves the
#	interfaces.)
#
include $(UTSBASE)/sparc/Makefile.files
include $(UTSBASE)/sparc/v9/Makefile.files
include $(UTSBASE)/sun/Makefile.files
include $(UTSBASE)/common/Makefile.files

#
# ----- TRANSITIONAL SECTION --------------------------------------------------
#

#
#	Not everything which *should* be a module is a module yet. The
#	following is a list of such objects which are currently part of
#	genunix but which might someday become kmods.   This must be
#	defined before we include Makefile.uts, or else genunix's build
#	won't be as parallel as we might like.
#
NOT_YET_KMODS	 = $(OLDPTY_OBJS) $(PTY_OBJS) $(VCONS_CONF_OBJS) $(MOD_OBJS)

#
# ----- END OF TRANSITIONAL SECTION -------------------------------------------
#
#	Include machine independent rules. Note that this does not imply
#	that the resulting module from rules in Makefile.uts is	machine
#	independent. Only that the build rules are machine independent.
#
include $(UTSBASE)/Makefile.uts

#
#	machine specific optimization, override default in Makefile.master
#
XARCH_32	= -xarch=v8
XARCH_64	= -m64
XARCH		= $(XARCH_$(CLASS))

COPTIMIZE_32	= -xO3
COPTIMIZE_64	= -xO3
COPTIMIZE	= $(COPTIMIZE_$(CLASS))

CCMODE		= -Xa

CFLAGS_32	= -xcg92
CFLAGS_64	= -xchip=ultra $(CCABS32) $(CCREGSYM)
CFLAGS		= $(CFLAGS_$(CLASS))

CFLAGS		+= $(XARCH)
CFLAGS		+= $(COPTIMIZE)
CFLAGS		+= $(EXTRA_CFLAGS)
CFLAGS		+= $(XAOPT)
CFLAGS		+= $(INLINES) -D_ASM_INLINES
CFLAGS		+= $(CCMODE)
CFLAGS		+= $(SPACEFLAG)
CFLAGS		+= $(CERRWARN)
CFLAGS		+= $(CTF_FLAGS_$(CLASS))
CFLAGS		+= $(CSTD)
CFLAGS		+= $(CCUNBOUND)
CFLAGS		+= $(CCSTATICSYM)
CFLAGS		+= $(CC32BITCALLERS)
CFLAGS		+= $(CCNOAUTOINLINE)
CFLAGS		+= $(IROPTFLAG)
CFLAGS		+= $(CGLOBALSTATIC)
CFLAGS		+= -xregs=no%float
CFLAGS		+= -xstrconst
CFLAGS		+= $(CSOURCEDEBUGFLAGS)
CFLAGS		+= $(CUSERFLAGS)

ASFLAGS		+= $(XARCH)

LINT_DEFS_32	=
LINT_DEFS_64	= -m64
LINT_DEFS	+= $(LINT_DEFS_$(CLASS))

#
#	The following must be defined for all implementations:
#
#	MODSTUBS:	Module stubs source file.
#
MODSTUBS	 = $(UTSBASE)/sparc/ml/modstubs.s

#
#	Define the actual specific platforms - obviously none.
#
MACHINE_DEFS	 =

#
#	Debugging level
#
#	Special knowledge of which special debugging options effect which
#	file is used to optimize the build if these flags are changed.
#
#	XXX: The above could possibly be done for more flags and files, but
#	     is left as an experiment to the interested reader. Be forewarned,
#	     that excessive use could lead to maintenance difficulties.
#
DEBUG_DEFS_OBJ32	=
DEBUG_DEFS_DBG32	= -DDEBUG
DEBUG_DEFS_OBJ64	=
DEBUG_DEFS_DBG64	= -DDEBUG
DEBUG_DEFS		= $(DEBUG_DEFS_$(BUILD_TYPE))

DEBUG_COND_OBJ32	= $(POUND_SIGN)
DEBUG_COND_DBG32	=
DEBUG_COND_OBJ64	= $(POUND_SIGN)
DEBUG_COND_DBG64	=
IF_DEBUG_OBJ		= $(DEBUG_COND_$(BUILD_TYPE))$(OBJS_DIR)/

$(IF_DEBUG_OBJ)syscall.o	:=	DEBUG_DEFS	+= -DSYSCALLTRACE
$(IF_DEBUG_OBJ)clock.o		:=	DEBUG_DEFS	+= -DKSLICE=1

# Comment these out if you don't want dispatcher lock statistics.

# $(IF_DEBUG_OBJ)disp_lock.o	:= DEBUG_DEFS	+= -DDISP_LOCK_STATS

#
#	Collect the preprocessor definitions to be associated with *all*
#	files.
#
ALL_DEFS	 = $(MACHINE_DEFS) $(DEBUG_DEFS) $(OPTION_DEFS)
#
#
#	The kernels modules which are "implementation architecture"
#	specific for this machine are enumerated below. Note that most
#	of these modules must exist (in one form or another) for each
#	architecture.
#
#	Common Drivers (usually pseudo drivers) (/kernel/drv):
#
DRV_KMODS	+= aggr arp audio bl blkdev bofi clone cn conskbd consms cpuid
DRV_KMODS	+= crypto cryptoadm devinfo dump
DRV_KMODS	+= dtrace fasttrap fbt lockstat profile sdt systrace dcpc
DRV_KMODS	+= fssnap icmp icmp6 ip ip6 ipnet ipsecah
DRV_KMODS	+= ipsecesp iptun iwscn keysock kmdb kstat ksyms llc1
DRV_KMODS	+= lofi
DRV_KMODS	+= log logindmux kssl mm nca physmem pm poll pool
DRV_KMODS	+= pseudo ptc ptm pts ptsl ramdisk random rsm rts sad
DRV_KMODS	+= simnet softmac sppp sppptun sy sysevent sysmsg
DRV_KMODS	+= spdsock
<<<<<<< HEAD
DRV_KMODS	+= tcp tcp6 timerfd tl tnf ttymux udp udp6 wc winlock zcons zfs
=======
DRV_KMODS	+= tcp tcp6 timerfd tl tnf udp udp6 wc winlock zcons
>>>>>>> a99cb961
DRV_KMODS	+= ippctl
DRV_KMODS	+= dld
DRV_KMODS	+= ipd
DRV_KMODS	+= ipf
DRV_KMODS	+= rpcib
DRV_KMODS	+= dlpistub
DRV_KMODS	+= vnic
DRV_KMODS	+= xge
DRV_KMODS	+= rds
DRV_KMODS	+= rdsv3
DRV_KMODS	+= chxge
DRV_KMODS	+= smbsrv
DRV_KMODS	+= vscan
DRV_KMODS	+= nsmb
DRV_KMODS	+= fm
DRV_KMODS	+= nulldriver
DRV_KMODS	+= bridge trill
DRV_KMODS	+= bpf
DRV_KMODS	+= dca
DRV_KMODS	+= eventfd
DRV_KMODS	+= signalfd
DRV_KMODS	+= inotify
DRV_KMODS	+= ufm
DRV_KMODS	+= ufmtest

#
#       Hardware Drivers in common space
#

DRV_KMODS	+= afe
DRV_KMODS	+= audio1575
DRV_KMODS	+= audioens
DRV_KMODS	+= audiols
DRV_KMODS	+= audiop16x
DRV_KMODS	+= audiopci
DRV_KMODS	+= audiots
DRV_KMODS	+= bnxe
DRV_KMODS	+= e1000g
DRV_KMODS	+= efe
DRV_KMODS	+= hxge
DRV_KMODS	+= mxfe
DRV_KMODS	+= rge
DRV_KMODS	+= rtls
DRV_KMODS	+= sfe
DRV_KMODS	+= aac
DRV_KMODS	+= igb
DRV_KMODS	+= ixgbe
DRV_KMODS	+= vr
DRV_KMODS	+= mr_sas
DRV_KMODS	+= yge

#
#	Machine Specific Driver Modules (/kernel/drv):
#
DRV_KMODS	+= audiocs
DRV_KMODS	+= bge dmfe eri fas hme qfe
DRV_KMODS	+= openeepr options sd ses st
DRV_KMODS	+= ssd
DRV_KMODS	+= ecpp
DRV_KMODS	+= hid hubd ehci ohci uhci usb_mid usb_ia scsa2usb usbprn ugen
DRV_KMODS	+= usbser usbsacm usbsksp usbsprl
DRV_KMODS	+= usb_as usb_ac
DRV_KMODS	+= usbskel
DRV_KMODS	+= usbvc
DRV_KMODS	+= usbftdi
DRV_KMODS	+= usbecm
DRV_KMODS	+= hci1394 av1394 scsa1394 dcam1394
DRV_KMODS	+= sbp2
DRV_KMODS	+= ib ibp eibnx eoib rdsib sdp iser daplt hermon tavor sol_ucma sol_uverbs
DRV_KMODS	+= sol_umad
DRV_KMODS	+= pci_pci pcieb pcieb_bcm
DRV_KMODS	+= i8042 kb8042 mouse8042
DRV_KMODS	+= fcode
DRV_KMODS	+= mpt_sas
DRV_KMODS	+= socal
DRV_KMODS	+= sgen
DRV_KMODS	+= myri10ge
DRV_KMODS	+= smp
DRV_KMODS	+= dad
DRV_KMODS	+= scsi_vhci
DRV_KMODS	+= fcp
DRV_KMODS	+= fcip
DRV_KMODS	+= fcsm
DRV_KMODS	+= fp
DRV_KMODS	+= qlc
DRV_KMODS	+= qlge
DRV_KMODS	+= stmf
DRV_KMODS	+= stmf_sbd
DRV_KMODS	+= fct
DRV_KMODS	+= fcoe
DRV_KMODS	+= fcoet
DRV_KMODS	+= fcoei
DRV_KMODS	+= qlt
DRV_KMODS	+= iscsit
DRV_KMODS	+= pppt
DRV_KMODS	+= iscsi
DRV_KMODS	+= emlxs
DRV_KMODS	+= oce
DRV_KMODS	+= srpt
DRV_KMODS	+= pmcs
DRV_KMODS	+= pmcs8001fw

#
#	I/O framework test drivers
#
DRV_KMODS	+= pshot
DRV_KMODS	+= gen_drv
DRV_KMODS	+= tvhci tphci tclient
DRV_KMODS	+= emul64

#
# PCMCIA specific module(s)
#
DRV_KMODS	+= pcs
MISC_KMODS	+= busra cardbus dada pcmcia
DRV_KMODS	+= pcic

#
#	Exec Class Modules (/kernel/exec):
#
EXEC_KMODS	+= aoutexec elfexec intpexec shbinexec javaexec

#
#	Scheduling Class Modules (/kernel/sched):
#
SCHED_KMODS	+= RT TS RT_DPTBL TS_DPTBL IA FSS FX FX_DPTBL SDC

#
#	File System Modules (/kernel/fs):
#
FS_KMODS	+= dev devfs fdfs fifofs hsfs lofs namefs nfs pcfs tmpfs zfs
FS_KMODS	+= zut specfs udfs ufs autofs procfs sockfs mntfs
FS_KMODS	+= ctfs objfs sharefs dcfs smbfs bootfs

#
#	Streams Modules (/kernel/strmod):
#
STRMOD_KMODS	+= bufmod connld dedump ldterm ms pckt pfmod
STRMOD_KMODS	+= pipemod ptem redirmod rpcmod rlmod telmod timod
STRMOD_KMODS	+= spppasyn spppcomp
STRMOD_KMODS	+= tirdwr ttcompat
STRMOD_KMODS	+= usbkbm usbms usbwcm usb_ah
STRMOD_KMODS	+= drcompat
STRMOD_KMODS	+= cryptmod
STRMOD_KMODS	+= vuid3ps2

#
#	'System' Modules (/kernel/sys):
#
SYS_KMODS	+= c2audit
SYS_KMODS	+= exacctsys
SYS_KMODS	+= inst_sync kaio msgsys semsys shmsys sysacct pipe
SYS_KMODS	+= doorfs pset acctctl portfs

#
#	'User' Modules (/kernel/misc):
#
MISC_KMODS	+= ac97
MISC_KMODS	+= bignum
MISC_KMODS	+= consconfig gld ipc nfs_dlboot nfssrv scsi
MISC_KMODS	+= strplumb swapgeneric tlimod
MISC_KMODS	+= rpcsec rpcsec_gss kgssapi kmech_dummy
MISC_KMODS	+= kmech_krb5
MISC_KMODS	+= fssnap_if
MISC_KMODS	+= hidparser kbtrans usba usba10 usbs49_fw
MISC_KMODS	+= s1394
MISC_KMODS	+= hpcsvc pcihp
MISC_KMODS	+= rsmops
MISC_KMODS	+= sata
MISC_KMODS	+= kcf
MISC_KMODS	+= ksocket
MISC_KMODS	+= ibcm
MISC_KMODS	+= ibdm
MISC_KMODS	+= ibdma
MISC_KMODS	+= ibmf
MISC_KMODS	+= ibtl
MISC_KMODS	+= sol_ofs
MISC_KMODS	+= idm
MISC_KMODS	+= idmap
MISC_KMODS	+= hook
MISC_KMODS	+= neti
MISC_KMODS	+= ctf
MISC_KMODS	+= mac dls
MISC_KMODS	+= cmlb
MISC_KMODS	+= tem
MISC_KMODS	+= pcicfg fcodem fcpci
MISC_KMODS	+= scsi_vhci_f_sym scsi_vhci_f_tpgs
MISC_KMODS	+= scsi_vhci_f_sym_hds
MISC_KMODS	+= scsi_vhci_f_tape scsi_vhci_f_tpgs_tape
MISC_KMODS	+= fctl
MISC_KMODS	+= emlxs_fw
MISC_KMODS	+= qlc_fw_2200
MISC_KMODS	+= qlc_fw_2300
MISC_KMODS	+= qlc_fw_2400
MISC_KMODS	+= qlc_fw_2500
MISC_KMODS	+= qlc_fw_2700
MISC_KMODS	+= qlc_fw_6322
MISC_KMODS	+= qlc_fw_8100
MISC_KMODS	+= qlc_fw_8301fc
MISC_KMODS	+= mii

MISC_KMODS	+= klmmod klmops

#
#	Software Cryptographic Providers (/kernel/crypto):
#
CRYPTO_KMODS	+= aes
CRYPTO_KMODS	+= arcfour
CRYPTO_KMODS	+= blowfish
CRYPTO_KMODS	+= des
CRYPTO_KMODS	+= ecc
CRYPTO_KMODS	+= edonr
CRYPTO_KMODS	+= md4
CRYPTO_KMODS	+= md5
CRYPTO_KMODS	+= rsa
CRYPTO_KMODS	+= sha1
CRYPTO_KMODS	+= sha2
CRYPTO_KMODS	+= skein
CRYPTO_KMODS	+= swrand

#
# IP Policy Modules (/kernel/ipp):
#
IPP_KMODS	+= dlcosmk
IPP_KMODS	+= flowacct
IPP_KMODS	+= ipgpc
IPP_KMODS	+= dscpmk
IPP_KMODS	+= tokenmt
IPP_KMODS	+= tswtclmt

#
# 'Dacf' modules (/kernel/dacf)
DACF_KMODS	+= consconfig_dacf

#
#	SVVS Testing Modules (/kernel/strmod):
#
#	These are streams and driver modules which are not to be
#	delivered with a released system. However, during development
#	it is convenient to build and install the SVVS kernel modules.
#
SVVS_KMODS	+= lmodb lmode lmodr lmodt svvslo tidg tivc tmux

#
#	Modules eXcluded from the product:
#
XMODS		+=

#
#	'Dacf' Modules (/kernel/dacf):
#
DACF_KMODS	+= net_dacf

#
#	MAC-Type Plugin Modules (/kernel/mac)
#
MAC_KMODS	+= mac_6to4
MAC_KMODS	+= mac_ether
MAC_KMODS	+= mac_ipv4
MAC_KMODS	+= mac_ipv6
MAC_KMODS	+= mac_wifi
MAC_KMODS	+= mac_ib

#
# socketmod (kernel/socketmod)
#
SOCKET_KMODS	+= sockpfp
SOCKET_KMODS	+= socksctp
SOCKET_KMODS	+= socksdp
SOCKET_KMODS	+= sockrds
SOCKET_KMODS	+= ksslf
SOCKET_KMODS	+= httpfilt
SOCKET_KMODS	+= datafilt

#
#	kiconv modules (/kernel/kiconv):
#
KICONV_KMODS	+= kiconv_emea kiconv_ja kiconv_ko kiconv_sc kiconv_tc

#
# Ensure that the variable member of the cpu_t (cpu_m) is defined
# for the lint builds so as not to cause lint errors during the
# global cross check.
#
$(LINTFLAGSUPPRESS)LINTFLAGS	+= -D_MACHDEP -I$(UTSBASE)/sun4 \
				   -I$(UTSBASE)/sun4u -I$(UTSBASE)/sfmmu<|MERGE_RESOLUTION|>--- conflicted
+++ resolved
@@ -222,11 +222,7 @@
 DRV_KMODS	+= pseudo ptc ptm pts ptsl ramdisk random rsm rts sad
 DRV_KMODS	+= simnet softmac sppp sppptun sy sysevent sysmsg
 DRV_KMODS	+= spdsock
-<<<<<<< HEAD
-DRV_KMODS	+= tcp tcp6 timerfd tl tnf ttymux udp udp6 wc winlock zcons zfs
-=======
 DRV_KMODS	+= tcp tcp6 timerfd tl tnf udp udp6 wc winlock zcons
->>>>>>> a99cb961
 DRV_KMODS	+= ippctl
 DRV_KMODS	+= dld
 DRV_KMODS	+= ipd
