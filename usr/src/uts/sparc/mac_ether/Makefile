#
# CDDL HEADER START
#
# The contents of this file are subject to the terms of the
# Common Development and Distribution License (the "License").
# You may not use this file except in compliance with the License.
#
# You can obtain a copy of the license at usr/src/OPENSOLARIS.LICENSE
# or http://www.opensolaris.org/os/licensing.
# See the License for the specific language governing permissions
# and limitations under the License.
#
# When distributing Covered Code, include this CDDL HEADER in each
# file and include the License file at usr/src/OPENSOLARIS.LICENSE.
# If applicable, add the following below this CDDL HEADER, with the
# fields enclosed by brackets "[]" replaced with your own identifying
# information: Portions Copyright [yyyy] [name of copyright owner]
#
# CDDL HEADER END
#
#
# Copyright 2009 Sun Microsystems, Inc.  All rights reserved.
# Use is subject to license terms.
#
#	This makefile drives the production of the mac_ether MAC-Type plugin
#	kernel module.
#

#
#	Path to the base of the uts directory tree (usually /usr/src/uts).
#
UTSBASE	= ../..

#
#	Define the module and object file sets.
#
MODULE		= mac_ether
OBJECTS		= $(MAC_ETHER_OBJS:%=$(OBJS_DIR)/%)
ROOTMODULE	= $(ROOT_MAC_DIR)/$(MODULE)

#
#	Include common rules.
#
include $(UTSBASE)/sparc/Makefile.sparc

#
#	Define targets
#
ALL_TARGET	= $(BINARY)
INSTALL_TARGET	= $(BINARY) $(ROOTMODULE)

#
#	Overrides.
#
CFLAGS		+= $(CCVERBOSE)
<<<<<<< HEAD
LDFLAGS		+= -dy -N misc/mac
=======
LDFLAGS		+= -N misc/mac
INC_PATH	+= -I$(UTSBASE)/common/io/bpf
>>>>>>> 8779b448

#
#	Default build targets.
#
.KEEP_STATE:

def:		$(DEF_DEPS)

all:		$(ALL_DEPS)

clean:		$(CLEAN_DEPS)

clobber:	$(CLOBBER_DEPS)

install:	$(INSTALL_DEPS)

#
#	Include common targets.
#
include $(UTSBASE)/sparc/Makefile.targ<|MERGE_RESOLUTION|>--- conflicted
+++ resolved
@@ -53,12 +53,7 @@
 #	Overrides.
 #
 CFLAGS		+= $(CCVERBOSE)
-<<<<<<< HEAD
-LDFLAGS		+= -dy -N misc/mac
-=======
 LDFLAGS		+= -N misc/mac
-INC_PATH	+= -I$(UTSBASE)/common/io/bpf
->>>>>>> 8779b448
 
 #
 #	Default build targets.
