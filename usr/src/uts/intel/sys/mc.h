/*
 * CDDL HEADER START
 *
 * The contents of this file are subject to the terms of the
 * Common Development and Distribution License (the "License").
 * You may not use this file except in compliance with the License.
 *
 * You can obtain a copy of the license at usr/src/OPENSOLARIS.LICENSE
 * or http://www.opensolaris.org/os/licensing.
 * See the License for the specific language governing permissions
 * and limitations under the License.
 *
 * When distributing Covered Code, include this CDDL HEADER in each
 * file and include the License file at usr/src/OPENSOLARIS.LICENSE.
 * If applicable, add the following below this CDDL HEADER, with the
 * fields enclosed by brackets "[]" replaced with your own identifying
 * information: Portions Copyright [yyyy] [name of copyright owner]
 *
 * CDDL HEADER END
 *
 * Copyright 2007 Sun Microsystems, Inc.  All rights reserved.
 * Use is subject to license terms.
 */
/*
 * Copyright 2019 Joyent, Inc.
 * Copyright 2022 Oxide Computer Company
 */

#ifndef _SYS_MC_H
#define	_SYS_MC_H

/*
 * Public interfaces exposed by the memory controller driver
 */

#include <sys/cpuvar.h>

#ifdef __cplusplus
extern "C" {
#endif

#define	MC_UNUM_NAMLEN		192
#define	MC_UNUM_NDIMM		2

typedef struct mc_unum {
	int unum_board;			/* system board */
	int unum_chip;			/* chip/socket */
	int unum_mc;			/* memory-controller or branch */
	int unum_chan;			/* DRAM channel */
	int unum_cs;			/* chip-select */
	int unum_rank;			/* rank */
	uint64_t unum_offset;		/* row, column, bank-select etc */
	int unum_dimms[MC_UNUM_NDIMM];
} mc_unum_t;

/*
 * Invalid marker used in some numeric properties
 */
#define	MC_INVALNUM		((uint32_t)-1)

/*
 * /dev/mc/mc* ioctl cmds
 */
#define	MC_IOC			(0x4d43 << 16)
#define	MC_IOC_SNAPSHOT_INFO	(MC_IOC | 1)
#define	MC_IOC_SNAPSHOT		(MC_IOC | 2)
#define	MC_IOC_ONLINESPARE_EN	(MC_IOC | 4)
#define	MC_IOC_DECODE_PA	(MC_IOC | 5)
#define	MC_IOC_DECODE_SNAPSHOT_INFO	(MC_IOC | 6)
#define	MC_IOC_DECODE_SNAPSHOT	(MC_IOC | 7)

/*
 * Prior to requesting a copy of the snapshot, consumers are advised to request
 * information regarding the snapshot.  An mc_snapshot_info_t will be returned,
 * containing the snapshot size as well as the snapshot generation number.  Note
 * that, due to the potentially dynamic nature of the system, the snapshot may
 * change at any time.  As such, the information in the mc_snapshot_info_t may
 * be out of date by the time it is used.  The generation number is used to
 * track snapshot changes.  That is, the generation number will be updated each
 * time the source data for the snapshot is updated.  The consumer should not
 * attach any meaning to the magnitude of a generation number change, and pay
 * attention only to the fact that the number has changed.
 */
typedef struct mc_snapshot_info {
	uint32_t mcs_size;	/* snapshot size */
	uint_t mcs_gen;		/* snapshot generation number */
} mc_snapshot_info_t;

/*
 * Data used to simulate encoding or decoding of a physical / DIMM address.
<<<<<<< HEAD
 * These are used in different ways between AMD and Intel, so this kind of is a
 * bit of a smorgasboard. Details about each field are listed below.
=======
 * These are used in different ways between AMD and Intel, so this is a bit of a
 * smorgasbord. Details about each field are listed below.
>>>>>>> 2c76d751
 */
typedef struct mc_encode_ioc {
	/*
	 * The first three values here are different addresses. We have a
	 * physical / system address. A DRAM-channel relative address, and
	 * finally a rank-relative address. Where a platform does not support
	 * one of these, UINT64_MAX is used.
	 */
	uint64_t	mcei_pa;
	uint64_t	mcei_chan_addr;
	uint64_t	mcei_rank_addr;
	/*
	 * These next two provide a way for the memory controller software
	 * driver to provide additional information. The mcei_err generally
	 * corresponds to an enum that the driver has and the errdata is
	 * error-specific data that can be useful.
	 */
	uint64_t	mcei_errdata;
	uint32_t	mcei_err;
	/*
	 * This next set is used to identify information about where to find a
	 * DIMM in question. The board and chip are used to uniquely identify a
	 * socket. Generally on x86, there is only one board, so it would be
	 * zero. The chip should correspond to the socket ID. The die refers to
	 * a particular internal die if on a chiplet or MCP. The memory
	 * controller and channel refer to a unique instance of both within a
<<<<<<< HEAD
	 * given die. On platforms where this memory controller and channel are
	 * 1:1 the system generally exposes only channels, set chan to 0 and put
	 * the mc as the logical channel value. The dimm is a relative dimm in
	 * the channel.
=======
	 * given die. On platforms where the memory controller and channel are
	 * 1:1 (that is each memory controller has only a single channel or
	 * doesn't have a specific distinction between the two), set chan to 0
	 * and set the mc to the logical channel value. The DIMM is a relative
	 * DIMM in the channel, meaning it's usually going to be 0, 1, or 2.
>>>>>>> 2c76d751
	 */
	uint32_t	mcei_board;
	uint32_t	mcei_chip;
	uint32_t	mcei_die;
	uint32_t	mcei_mc;
	uint32_t	mcei_chan;
	uint32_t	mcei_dimm;
	/*
	 * These values all refer to information on the DIMM itself and identify
	 * how to find the address. mcei_rank is meant to be a logical rank;
	 * however, some systems phrase things that way while others phrase
	 * things in terms of a chip select and rank multiplication. For unknown
	 * entries use UINT8_MAX.
	 */
	uint32_t	mcei_row;
	uint32_t	mcei_column;
	uint8_t		mcei_rank;
	uint8_t		mcei_cs;
	uint8_t		mcei_rm;
	uint8_t		mcei_bank;
	uint8_t		mcei_bank_group;
	uint8_t		mcei_subchan;
	uint8_t		mcei_pad[6];
} mc_encode_ioc_t;

#ifdef __cplusplus
}
#endif

#endif /* _SYS_MC_H */<|MERGE_RESOLUTION|>--- conflicted
+++ resolved
@@ -88,13 +88,8 @@
 
 /*
  * Data used to simulate encoding or decoding of a physical / DIMM address.
-<<<<<<< HEAD
- * These are used in different ways between AMD and Intel, so this kind of is a
- * bit of a smorgasboard. Details about each field are listed below.
-=======
  * These are used in different ways between AMD and Intel, so this is a bit of a
  * smorgasbord. Details about each field are listed below.
->>>>>>> 2c76d751
  */
 typedef struct mc_encode_ioc {
 	/*
@@ -121,18 +116,11 @@
 	 * zero. The chip should correspond to the socket ID. The die refers to
 	 * a particular internal die if on a chiplet or MCP. The memory
 	 * controller and channel refer to a unique instance of both within a
-<<<<<<< HEAD
-	 * given die. On platforms where this memory controller and channel are
-	 * 1:1 the system generally exposes only channels, set chan to 0 and put
-	 * the mc as the logical channel value. The dimm is a relative dimm in
-	 * the channel.
-=======
 	 * given die. On platforms where the memory controller and channel are
 	 * 1:1 (that is each memory controller has only a single channel or
 	 * doesn't have a specific distinction between the two), set chan to 0
 	 * and set the mc to the logical channel value. The DIMM is a relative
 	 * DIMM in the channel, meaning it's usually going to be 0, 1, or 2.
->>>>>>> 2c76d751
 	 */
 	uint32_t	mcei_board;
 	uint32_t	mcei_chip;
