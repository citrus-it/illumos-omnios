/*
 * CDDL HEADER START
 *
 * The contents of this file are subject to the terms of the
 * Common Development and Distribution License (the "License").
 * You may not use this file except in compliance with the License.
 *
 * You can obtain a copy of the license at usr/src/OPENSOLARIS.LICENSE
 * or http://www.opensolaris.org/os/licensing.
 * See the License for the specific language governing permissions
 * and limitations under the License.
 *
 * When distributing Covered Code, include this CDDL HEADER in each
 * file and include the License file at usr/src/OPENSOLARIS.LICENSE.
 * If applicable, add the following below this CDDL HEADER, with the
 * fields enclosed by brackets "[]" replaced with your own identifying
 * information: Portions Copyright [yyyy] [name of copyright owner]
 *
 * CDDL HEADER END
 */

/*
 * Copyright 2015 Joyent, Inc.
 * Copyright 2015 Nexenta Systems, Inc.  All rights reserved.
 * Copyright 2023 Oxide Computer Company
 *
 * Copyright 2010 Sun Microsystems, Inc.  All rights reserved.
 * Use is subject to license terms.
 */

/*	Copyright (c) 1984, 1986, 1987, 1988, 1989 AT&T	*/
/*	  All Rights Reserved	*/

#ifndef _SYS_UCONTEXT_H
#define	_SYS_UCONTEXT_H

#include <sys/feature_tests.h>

#include <sys/types.h>
#include <sys/mcontext.h>
#if !defined(_XPG4_2) || defined(__EXTENSIONS__)
#include <sys/signal.h>
#endif

#ifdef	__cplusplus
extern "C" {
#endif

/*
 * Inclusion of <sys/signal.h> for sigset_t and stack_t definitions
 * breaks XPG4v2 namespace.  Therefore we must duplicate the defines
 * for these types here when _XPG4_2 is defined.
 */

#if defined(_XPG4_2) && !defined(__EXTENSIONS__)
#ifndef	_SIGSET_T
#define	_SIGSET_T
typedef	struct {	/* signal set type */
	unsigned long	__sigbits[4];
} sigset_t;
#endif /* _SIGSET_T */

#ifndef	_STACK_T
#define	_STACK_T
typedef	struct {
	void	*ss_sp;
	size_t	ss_size;
	int	ss_flags;
} stack_t;
#endif /* _STACK_T */
#endif /* defined(_XPG4_2) && !defined(__EXTENSIONS__) */

#if !defined(_XPG4_2) || defined(__EXTENSIONS__)
typedef	struct ucontext ucontext_t;
#else
typedef	struct __ucontext ucontext_t;
#endif /* !defined(_XPG4_2) || defined(__EXTENSIONS__) */

#if !defined(_XPG4_2) || defined(__EXTENSIONS__)
struct	ucontext {
#else
struct	__ucontext {
#endif
	unsigned long	uc_flags;
	ucontext_t	*uc_link;
<<<<<<< HEAD
	sigset_t   	uc_sigmask;
	stack_t 	uc_stack;
	mcontext_t 	uc_mcontext;
	/*
	 * The Intel386 ABI specification includes a 5-element array of longs
	 * called "uc_filler", padding the size of the struct to 512 bytes.  To
	 * allow zone brands to communicate extra data right the way through
	 * the signal handling process, from sigacthandler to setcontext, we
	 * steal the first three of these longs as a brand-private member.
	 */
	void		*uc_brand_data[3];
	long		uc_filler[2];
=======
	sigset_t	uc_sigmask;
	stack_t		uc_stack;
	mcontext_t	uc_mcontext;
	/*
	 * The first three entries have been borrowed by the lx brand right now.
	 * That should be consolidated into a single uc_brand entry with a
	 * UC_BRAND flag. Until such time, to help folks downstream who have the
	 * lx brand, we leave them as is.
	 */
	long		uc_filler[3];
	long		uc_xsave;
	long		uc_filler1;
>>>>>>> ed093b41
};
#if defined(_SYSCALL32)

/* Kernel view of user ILP32 ucontext structure */

typedef struct ucontext32 {
	uint32_t	uc_flags;
	caddr32_t	uc_link;
	sigset_t	uc_sigmask;
	stack32_t	uc_stack;
	mcontext32_t	uc_mcontext;
<<<<<<< HEAD
	caddr32_t	uc_brand_data[3];
	int32_t		uc_filler[2];
=======
	int32_t		uc_filler[3];
	int32_t		uc_xsave;
	int32_t		uc_filler1;
>>>>>>> ed093b41
} ucontext32_t;

#if defined(_KERNEL)
extern void ucontext_nto32(const ucontext_t *src, ucontext32_t *dest);
extern void ucontext_32ton(const ucontext32_t *src, ucontext_t *dest);
#endif

#endif	/* _SYSCALL32 */

#if !defined(_XPG4_2) || defined(__EXTENSIONS__)
#define	GETCONTEXT	0
#define	SETCONTEXT	1
#define	GETUSTACK	2
#define	SETUSTACK	3
#define	GETCONTEXT_EXTD	4

/*
 * values for uc_flags
 * these are implementation dependent flags, that should be hidden
 * from the user interface, defining which elements of ucontext
 * are valid, and should be restored on call to setcontext
 */

#define	UC_SIGMASK	0x01
#define	UC_STACK	0x02
#define	UC_CPU		0x04
#define	UC_MAU		0x08
#define	UC_FPU		UC_MAU
#define	UC_XSAVE	0x10

#define	UC_MCONTEXT	(UC_CPU|UC_FPU)

/*
 * UC_ALL specifies the default context
 */

#define	UC_ALL		(UC_SIGMASK|UC_STACK|UC_MCONTEXT)
#endif /* !defined(_XPG4_2) || defined(__EXTENSIONS__) */

#ifdef _KERNEL
/*
 * This structure is the private header for the xsave data that we end up
 * sending to the stack. This is basically our own compressed form. See,
 * uts/intel/os/fpu.c for more information. To help maintain the private nature,
 * this is unfortunately duplicated in the xsave tests. If you change this you
 * must update test/os-tests/tests/xsave/xsave_util.h.
 */
#define	UC_XSAVE_VERS	(('u' << 24) | ('c' << 16) | 0x01)
typedef struct uc_xsave {
	uint32_t ucx_vers;
	uint32_t ucx_len;
	uint64_t ucx_bv;
} uc_xsave_t;

typedef enum {
	/*
	 * Do a boring old savecontext() where we assume that only the data
	 * structure that we're given must be filled in.
	 */
	SAVECTXT_F_NONE = 0,
	/*
	 * Indicate that we should treat the ucontext_t as having valid user
	 * pointers for copying out extended state. Currently this means that we
	 * treat the uc_xsave member as something that points to a user address.
	 */
	SAVECTXT_F_EXTD	= 1 << 0,
	/*
	 * This indicates that we shouldn't do normal copyout handling and need
	 * to actually avoid potentially triggering a watchpoint because we're
	 * probably in signal handling context.
	 */
	SAVECTXT_F_ONFAULT = 1 << 1
} savecontext_flags_t;

int savecontext(ucontext_t *, const k_sigset_t *, savecontext_flags_t);
void restorecontext(ucontext_t *);

#ifdef _SYSCALL32
extern int savecontext32(ucontext32_t *, const k_sigset_t *,
    savecontext_flags_t);
#endif
#endif

#ifdef	__cplusplus
}
#endif

#endif /* _SYS_UCONTEXT_H */<|MERGE_RESOLUTION|>--- conflicted
+++ resolved
@@ -20,8 +20,8 @@
  */
 
 /*
+ * Copyright 2015 Nexenta Systems, Inc.  All rights reserved.
  * Copyright 2015 Joyent, Inc.
- * Copyright 2015 Nexenta Systems, Inc.  All rights reserved.
  * Copyright 2023 Oxide Computer Company
  *
  * Copyright 2010 Sun Microsystems, Inc.  All rights reserved.
@@ -83,20 +83,6 @@
 #endif
 	unsigned long	uc_flags;
 	ucontext_t	*uc_link;
-<<<<<<< HEAD
-	sigset_t   	uc_sigmask;
-	stack_t 	uc_stack;
-	mcontext_t 	uc_mcontext;
-	/*
-	 * The Intel386 ABI specification includes a 5-element array of longs
-	 * called "uc_filler", padding the size of the struct to 512 bytes.  To
-	 * allow zone brands to communicate extra data right the way through
-	 * the signal handling process, from sigacthandler to setcontext, we
-	 * steal the first three of these longs as a brand-private member.
-	 */
-	void		*uc_brand_data[3];
-	long		uc_filler[2];
-=======
 	sigset_t	uc_sigmask;
 	stack_t		uc_stack;
 	mcontext_t	uc_mcontext;
@@ -106,11 +92,18 @@
 	 * UC_BRAND flag. Until such time, to help folks downstream who have the
 	 * lx brand, we leave them as is.
 	 */
-	long		uc_filler[3];
+	void		*uc_brand_data[3];	/* Was uc_filler[3] */
 	long		uc_xsave;
 	long		uc_filler1;
->>>>>>> ed093b41
 };
+
+/*
+ * We deviate from upstream-gate here in that we use what was uc_filler[3] for
+ * brand data. In order to reduce changes elsewhere in code that computes the
+ * offset of uc_filler, we provide the following definition.
+ */
+#define	uc_filler	uc_brand_data
+
 #if defined(_SYSCALL32)
 
 /* Kernel view of user ILP32 ucontext structure */
@@ -121,14 +114,9 @@
 	sigset_t	uc_sigmask;
 	stack32_t	uc_stack;
 	mcontext32_t	uc_mcontext;
-<<<<<<< HEAD
 	caddr32_t	uc_brand_data[3];
-	int32_t		uc_filler[2];
-=======
-	int32_t		uc_filler[3];
 	int32_t		uc_xsave;
 	int32_t		uc_filler1;
->>>>>>> ed093b41
 } ucontext32_t;
 
 #if defined(_KERNEL)
