--- conflicted
+++ resolved
@@ -2537,12 +2537,8 @@
 			if ((base & PCI_BASE_TYPE_M) == PCI_BASE_TYPE_ALL) {
 				bar_sz = PCI_BAR_SZ_64;
 				base_hi = pci_getl(bus, dev, func, offset + 4);
-<<<<<<< HEAD
-				pci_putl(bus, dev, func, offset + 4, 0xffffffff);
-=======
 				pci_putl(bus, dev, func, offset + 4,
 				    0xffffffff);
->>>>>>> 35b5a2ef
 				value |= (uint64_t)pci_getl(bus, dev, func,
 				    offset + 4) << 32;
 				pci_putl(bus, dev, func, offset + 4, base_hi);
