/*
 * This file and its contents are supplied under the terms of the
 * Common Development and Distribution License ("CDDL"), version 1.0.
 * You may only use this file in accordance with the terms of version
 * 1.0 of the CDDL.
 *
 * A full copy of the text of the CDDL should have accompanied this
 * source. A copy of the CDDL is also available via the Internet at
 * http://www.illumos.org/license/CDDL.
 */

/*
 * Copyright 2019, Joyent, Inc.
 * Copyright 2023 Oxide Computer Company
 */

/*
 * Nexus Driver for AMD Zen family systems. The purpose of this driver is to
 * provide access to the following resources in a single, centralized fashion:
 *
 *  - The per-chip Data Fabric
 *  - The North Bridge
 *  - The System Management Network (SMN)
 *
 * This is a nexus driver as once we have attached to all the requisite
 * components, we will enumerate child devices which consume this functionality.
 *
 * ------------------------
 * Mapping Devices Together
 * ------------------------
 *
 * The operating system needs to expose things like temperature sensors and DRAM
 * configuration registers in terms of things that are meaningful to the system
 * such as logical CPUs, cores, etc. This driver attaches to the PCI devices
 * that represent the northbridge, data fabrics, and dies. Note that there are
 * multiple northbridge and DF devices (one each per die) and this driver maps
 * all of these three things together. Unfortunately, this requires some
 * acrobatics as there is no direct way to map a northbridge to its
 * corresponding die. Instead, we map a CPU die to a data fabric PCI device and
 * a data fabric PCI device to a corresponding northbridge PCI device. This
 * transitive relationship allows us to map from between northbridge and die.
 *
 * As each data fabric device is attached, based on vendor and device portions
 * of the PCI ID, we add it to the DF stubs list in the global amdzen_t
 * structure, amdzen_data->azn_df_stubs. We must now map these to logical CPUs.
 *
 * In current Zen based products, there is a direct mapping between processor
 * nodes and a data fabric PCI device: all of the devices are on PCI Bus 0 and
 * start from Device 0x18, so device 0x18 maps to processor node 0, 0x19 to
 * processor node 1, etc. This means that to map a logical CPU to a data fabric
 * device, we take its processor node id, add it to 0x18 and find the PCI device
 * that is on bus 0 with that ID number. We already discovered the DF devices as
 * described above.
 *
 * The northbridge PCI device has a well-defined device and function, but the
 * bus that it is on varies. Each die has its own set of assigned PCI buses and
 * its northbridge device is on the first die-specific bus. This implies that
 * the northbridges do not show up on PCI bus 0, as that is the PCI bus that all
 * of the data fabric devices are on and is not assigned to any particular die.
 * Additionally, while the northbridge on the lowest-numbered PCI bus
 * intuitively corresponds to processor node zero, hardware does not guarantee
 * this. Because we don't want to be at the mercy of firmware, we don't rely on
 * this ordering assumption, though we have yet to find a system that deviates
 * from it, either.
 *
 * One of the registers in the data fabric device's function 0
 * (AMDZEN_DF_F0_CFG_ADDR_CTL) happens to identify the first PCI bus that is
 * associated with the processor node. This means that we can map a data fabric
 * device to a northbridge by finding the northbridge whose PCI bus ID matches
 * the value in the corresponding data fabric's AMDZEN_DF_F0_CFG_ADDR_CTL.
 *
 * Given all of the above, we can map a northbridge to a data fabric device and
 * a die to a data fabric device. Because these are 1:1 mappings, there is a
 * transitive relationship from northbridge to die. and therefore we know which
 * northbridge is associated with which processor die. This is summarized in the
 * following image:
 *
 *  +-------+     +------------------------------------+     +--------------+
 *  | Die 0 |---->| Data Fabric PCI BDF 0/18/0         |---->| Northbridge  |
 *  +-------+     | AMDZEN_DF_F0_CFG_ADDR_CTL: bus 10  |     | PCI  10/0/0  |
 *     ...        +------------------------------------+     +--------------+
 *  +-------+     +------------------------------------+     +--------------+
 *  | Die n |---->| Data Fabric PCI BDF 0/18+n/0       |---->| Northbridge  |
 *  +-------+     | AMDZEN_DF_F0_CFG_ADDR_CTL: bus 133 |     | PCI 133/0/0  |
 *                +------------------------------------+     +--------------+
 *
 * Note, the PCI buses used by the northbridges here are arbitrary examples that
 * do not necessarily reflect actual hardware values; however, the
 * bus/device/function (BDF) of the data fabric accurately models hardware. All
 * BDF values are in hex.
 *
 * Starting with the Rome generation of processors (Family 17h Model 30-3Fh),
 * AMD has multiple northbridges on a given die. All of these northbridges share
 * the same data fabric and system management network port. From our perspective
 * this means that some of the northbridge devices will be redundant and that we
 * no longer have a 1:1 mapping between the northbridge and the data fabric
 * devices. Every data fabric will have a northbridge, but not every northbridge
 * will have a data fabric device mapped. Because we're always trying to map
 * from a die to a northbridge and not the reverse, the fact that there are
 * extra northbridge devices hanging around that we don't know about shouldn't
 * be a problem.
 *
 * -------------------------------
 * Attach and Detach Complications
 * -------------------------------
 *
 * We need to map different PCI devices together. Each device is attached to a
 * amdzen_stub driver to facilitate integration with the rest of the kernel PCI
 * machinery and so we have to manage multiple dev_info_t structures, each of
 * which may be independently attached and detached.
 *
 * This is not particularly complex for attach: our _init routine allocates the
 * necessary mutex and list structures at module load time, and as each stub is
 * attached, it calls into this code to be added to the appropriate list. When
 * the nexus itself is attached, we walk the PCI device tree accumulating a
 * counter for all devices we expect to be attached. Once the scan is complete
 * and all such devices are accounted for (stub registration may be happening
 * asynchronously with respect to nexus attach), we initialize the nexus device
 * and the attach is complete.
 *
 * Most other device drivers support instances that can be brought back after
 * detach, provided they are associated with an active minor node in the
 * /devices file system. This driver is different. Once a stub device has been
 * attached, we do not permit detaching the nexus driver instance, as the kernel
 * does not give us interlocking guarantees between nexus and stub driver attach
 * and detach. It is simplest to just unconditionally fail detach once a stub
 * has attached.
 *
 * ---------------
 * Exposed Devices
 * ---------------
 *
 * Rather than try and have all of the different functions that could be
 * provided in one driver, we have a nexus driver that tries to load child
 * pseudo-device drivers that provide specific pieces of functionality.
 *
 * -------
 * Locking
 * -------
 *
 * The amdzen_data structure contains a single lock, azn_mutex.
 *
 * The various client functions here are intended for our nexus's direct
 * children, but have been designed in case someone else should depends on this
 * driver. Once a DF has been discovered, the set of entities inside of it
 * (adf_nents, adf_ents[]) is considered static, constant data, and iteration
 * over them does not require locking. However, the discovery of the amd_df_t
 * does. In addition, locking is required whenever performing register accesses
 * to the DF or SMN.
 *
 * To summarize, one must hold the lock in the following circumstances:
 *
 *  - Looking up DF structures
 *  - Reading or writing to DF registers
 *  - Reading or writing to SMN registers
 *
 * In general, it is preferred that the lock be held across an entire client
 * operation if possible. The only time this becomes an issue are when we have
 * callbacks into our callers (ala amdzen_c_df_iter()) as they may recursively
 * call into us.
 */

#include <sys/modctl.h>
#include <sys/conf.h>
#include <sys/devops.h>
#include <sys/ddi.h>
#include <sys/sunddi.h>
#include <sys/pci.h>
#include <sys/sysmacros.h>
#include <sys/sunndi.h>
#include <sys/x86_archext.h>
#include <sys/cpuvar.h>
#include <sys/policy.h>
#include <sys/stat.h>
#include <sys/sunddi.h>
#include <sys/bitmap.h>

#include <sys/amdzen/df.h>
#include <sys/amdzen/ccd.h>
#include "amdzen.h"
#include "amdzen_client.h"
#include "amdzen_topo.h"

amdzen_t *amdzen_data;

/*
 * Internal minor nodes for devices that the nexus provides itself.
 */
#define	AMDZEN_MINOR_TOPO	0

/*
 * Array of northbridge IDs that we care about.
 */
static const uint16_t amdzen_nb_ids[] = {
	/* Family 17h Ryzen, Epyc Models 00h-0fh (Zen uarch) */
	0x1450,
	/* Family 17h Raven Ridge, Kestrel, Dali Models 10h-2fh (Zen uarch) */
	0x15d0,
	/* Family 17h/19h Rome, Milan, Matisse, Vermeer Zen 2/Zen 3 uarch */
	0x1480,
	/* Family 17h/19h Renoir, Cezanne, Van Gogh Zen 2/3 uarch */
	0x1630,
	/* Family 19h Genoa and Bergamo */
	0x14a4,
	/* Family 17h Mendocino, Family 19h Rembrandt */
	0x14b5,
	/* Family 19h Raphael */
	0x14d8,
	/* Family 19h Phoenix */
	0x14e8
};

typedef struct {
	char *acd_name;
	amdzen_child_t acd_addr;
} amdzen_child_data_t;

static const amdzen_child_data_t amdzen_children[] = {
	{ "smntemp", AMDZEN_C_SMNTEMP },
	{ "usmn", AMDZEN_C_USMN },
	{ "zen_udf", AMDZEN_C_ZEN_UDF },
	{ "zen_umc", AMDZEN_C_ZEN_UMC }
};

static uint8_t
amdzen_stub_get8(amdzen_stub_t *stub, off_t reg)
{
	return (pci_config_get8(stub->azns_cfgspace, reg));
}

static uint16_t
amdzen_stub_get16(amdzen_stub_t *stub, off_t reg)
{
	return (pci_config_get16(stub->azns_cfgspace, reg));
}

static uint32_t
amdzen_stub_get32(amdzen_stub_t *stub, off_t reg)
{
	return (pci_config_get32(stub->azns_cfgspace, reg));
}

static uint64_t
amdzen_stub_get64(amdzen_stub_t *stub, off_t reg)
{
	return (pci_config_get64(stub->azns_cfgspace, reg));
}

static void
amdzen_stub_put8(amdzen_stub_t *stub, off_t reg, uint8_t val)
{
	pci_config_put8(stub->azns_cfgspace, reg, val);
}

static void
amdzen_stub_put16(amdzen_stub_t *stub, off_t reg, uint16_t val)
{
	pci_config_put16(stub->azns_cfgspace, reg, val);
}

static void
amdzen_stub_put32(amdzen_stub_t *stub, off_t reg, uint32_t val)
{
	pci_config_put32(stub->azns_cfgspace, reg, val);
}

static uint64_t
amdzen_df_read_regdef(amdzen_t *azn, amdzen_df_t *df, const df_reg_def_t def,
    uint8_t inst, boolean_t do_64)
{
	df_reg_def_t ficaa;
	df_reg_def_t ficad;
	uint32_t val = 0;
	df_rev_t df_rev = azn->azn_dfs[0].adf_rev;

	VERIFY(MUTEX_HELD(&azn->azn_mutex));
	ASSERT3U(def.drd_gens & df_rev, ==, df_rev);
	val = DF_FICAA_V2_SET_TARG_INST(val, 1);
	val = DF_FICAA_V2_SET_FUNC(val, def.drd_func);
	val = DF_FICAA_V2_SET_INST(val, inst);
	val = DF_FICAA_V2_SET_64B(val, do_64 ? 1 : 0);

	switch (df_rev) {
	case DF_REV_2:
	case DF_REV_3:
	case DF_REV_3P5:
		ficaa = DF_FICAA_V2;
		ficad = DF_FICAD_LO_V2;
		/*
		 * Both here and in the DFv4 case, the register ignores the
		 * lower 2 bits. That is we can only address and encode things
		 * in units of 4 bytes.
		 */
		val = DF_FICAA_V2_SET_REG(val, def.drd_reg >> 2);
		break;
	case DF_REV_4:
		ficaa = DF_FICAA_V4;
		ficad = DF_FICAD_LO_V4;
		val = DF_FICAA_V4_SET_REG(val, def.drd_reg >> 2);
		break;
	default:
		panic("encountered unexpected DF rev: %u", df_rev);
	}

	amdzen_stub_put32(df->adf_funcs[ficaa.drd_func], ficaa.drd_reg, val);
	if (do_64) {
		return (amdzen_stub_get64(df->adf_funcs[ficad.drd_func],
		    ficad.drd_reg));
	} else {
		return (amdzen_stub_get32(df->adf_funcs[ficad.drd_func],
		    ficad.drd_reg));
	}
}

/*
 * Perform a targeted 32-bit indirect read to a specific instance and function.
 */
static uint32_t
amdzen_df_read32(amdzen_t *azn, amdzen_df_t *df, uint8_t inst,
    const df_reg_def_t def)
{
	return (amdzen_df_read_regdef(azn, df, def, inst, B_FALSE));
}

/*
 * For a broadcast read, just go to the underlying PCI function and perform a
 * read. At this point in time, we don't believe we need to use the FICAA/FICAD
 * to access it (though it does have a broadcast mode).
 */
static uint32_t
amdzen_df_read32_bcast(amdzen_t *azn, amdzen_df_t *df, const df_reg_def_t def)
{
	VERIFY(MUTEX_HELD(&azn->azn_mutex));
	return (amdzen_stub_get32(df->adf_funcs[def.drd_func], def.drd_reg));
}

static uint32_t
amdzen_smn_read(amdzen_t *azn, amdzen_df_t *df, const smn_reg_t reg)
{
	const uint32_t base_addr = SMN_REG_ADDR_BASE(reg);
	const uint32_t addr_off = SMN_REG_ADDR_OFF(reg);

	VERIFY(SMN_REG_IS_NATURALLY_ALIGNED(reg));
	VERIFY(MUTEX_HELD(&azn->azn_mutex));
	amdzen_stub_put32(df->adf_nb, AMDZEN_NB_SMN_ADDR, base_addr);

	switch (SMN_REG_SIZE(reg)) {
	case 1:
		return ((uint32_t)amdzen_stub_get8(df->adf_nb,
		    AMDZEN_NB_SMN_DATA + addr_off));
	case 2:
		return ((uint32_t)amdzen_stub_get16(df->adf_nb,
		    AMDZEN_NB_SMN_DATA + addr_off));
	case 4:
		return (amdzen_stub_get32(df->adf_nb, AMDZEN_NB_SMN_DATA));
	default:
		panic("unreachable invalid SMN register size %u",
		    SMN_REG_SIZE(reg));
	}
}

static void
amdzen_smn_write(amdzen_t *azn, amdzen_df_t *df, const smn_reg_t reg,
    const uint32_t val)
{
	const uint32_t base_addr = SMN_REG_ADDR_BASE(reg);
	const uint32_t addr_off = SMN_REG_ADDR_OFF(reg);

	VERIFY(SMN_REG_IS_NATURALLY_ALIGNED(reg));
	VERIFY(SMN_REG_VALUE_FITS(reg, val));
	VERIFY(MUTEX_HELD(&azn->azn_mutex));
	amdzen_stub_put32(df->adf_nb, AMDZEN_NB_SMN_ADDR, base_addr);

	switch (SMN_REG_SIZE(reg)) {
	case 1:
		amdzen_stub_put8(df->adf_nb, AMDZEN_NB_SMN_DATA + addr_off,
		    (uint8_t)val);
		break;
	case 2:
		amdzen_stub_put16(df->adf_nb, AMDZEN_NB_SMN_DATA + addr_off,
		    (uint16_t)val);
		break;
	case 4:
		amdzen_stub_put32(df->adf_nb, AMDZEN_NB_SMN_DATA, val);
		break;
	default:
		panic("unreachable invalid SMN register size %u",
		    SMN_REG_SIZE(reg));
	}
}

static amdzen_df_t *
amdzen_df_find(amdzen_t *azn, uint_t dfno)
{
	uint_t i;

	ASSERT(MUTEX_HELD(&azn->azn_mutex));
	if (dfno >= azn->azn_ndfs) {
		return (NULL);
	}

	for (i = 0; i < azn->azn_ndfs; i++) {
		amdzen_df_t *df = &azn->azn_dfs[i];
		if ((df->adf_flags & AMDZEN_DF_F_VALID) == 0) {
			continue;
		}

		if (dfno == 0) {
			return (df);
		}
		dfno--;
	}

	return (NULL);
}

static amdzen_df_ent_t *
amdzen_df_ent_find_by_instid(amdzen_df_t *df, uint8_t instid)
{
	for (uint_t i = 0; i < df->adf_nents; i++) {
		amdzen_df_ent_t *ent = &df->adf_ents[i];

		if ((ent->adfe_flags & AMDZEN_DFE_F_ENABLED) == 0) {
			continue;
		}

		if (ent->adfe_inst_id == instid) {
			return (ent);
		}
	}

	return (NULL);
}

/*
 * Client functions that are used by nexus children.
 */
int
amdzen_c_smn_read(uint_t dfno, const smn_reg_t reg, uint32_t *valp)
{
	amdzen_df_t *df;
	amdzen_t *azn = amdzen_data;

	if (!SMN_REG_SIZE_IS_VALID(reg))
		return (EINVAL);
	if (!SMN_REG_IS_NATURALLY_ALIGNED(reg))
		return (EINVAL);

	mutex_enter(&azn->azn_mutex);
	df = amdzen_df_find(azn, dfno);
	if (df == NULL) {
		mutex_exit(&azn->azn_mutex);
		return (ENOENT);
	}

	if ((df->adf_flags & AMDZEN_DF_F_FOUND_NB) == 0) {
		mutex_exit(&azn->azn_mutex);
		return (ENXIO);
	}

	*valp = amdzen_smn_read(azn, df, reg);
	mutex_exit(&azn->azn_mutex);
	return (0);
}

int
amdzen_c_smn_write(uint_t dfno, const smn_reg_t reg, const uint32_t val)
{
	amdzen_df_t *df;
	amdzen_t *azn = amdzen_data;

	if (!SMN_REG_SIZE_IS_VALID(reg))
		return (EINVAL);
	if (!SMN_REG_IS_NATURALLY_ALIGNED(reg))
		return (EINVAL);
	if (!SMN_REG_VALUE_FITS(reg, val))
		return (EOVERFLOW);

	mutex_enter(&azn->azn_mutex);
	df = amdzen_df_find(azn, dfno);
	if (df == NULL) {
		mutex_exit(&azn->azn_mutex);
		return (ENOENT);
	}

	if ((df->adf_flags & AMDZEN_DF_F_FOUND_NB) == 0) {
		mutex_exit(&azn->azn_mutex);
		return (ENXIO);
	}

	amdzen_smn_write(azn, df, reg, val);
	mutex_exit(&azn->azn_mutex);
	return (0);
}

uint_t
amdzen_c_df_count(void)
{
	uint_t ret;
	amdzen_t *azn = amdzen_data;

	mutex_enter(&azn->azn_mutex);
	ret = azn->azn_ndfs;
	mutex_exit(&azn->azn_mutex);
	return (ret);
}

df_rev_t
amdzen_c_df_rev(void)
{
	amdzen_df_t *df;
	amdzen_t *azn = amdzen_data;
	df_rev_t rev;

	/*
	 * Always use the first DF instance to determine what we're using. Our
	 * current assumption, which seems to generally be true, is that the
	 * given DF revisions are the same in a given system when the DFs are
	 * directly connected.
	 */
	mutex_enter(&azn->azn_mutex);
	df = amdzen_df_find(azn, 0);
	if (df == NULL) {
		rev = DF_REV_UNKNOWN;
	} else {
		rev = df->adf_rev;
	}
	mutex_exit(&azn->azn_mutex);

	return (rev);
}

int
amdzen_c_df_read32(uint_t dfno, uint8_t inst, const df_reg_def_t def,
    uint32_t *valp)
{
	amdzen_df_t *df;
	amdzen_t *azn = amdzen_data;

	mutex_enter(&azn->azn_mutex);
	df = amdzen_df_find(azn, dfno);
	if (df == NULL) {
		mutex_exit(&azn->azn_mutex);
		return (ENOENT);
	}

	*valp = amdzen_df_read_regdef(azn, df, def, inst, B_FALSE);
	mutex_exit(&azn->azn_mutex);

	return (0);
}

int
amdzen_c_df_read64(uint_t dfno, uint8_t inst, const df_reg_def_t def,
    uint64_t *valp)
{
	amdzen_df_t *df;
	amdzen_t *azn = amdzen_data;

	mutex_enter(&azn->azn_mutex);
	df = amdzen_df_find(azn, dfno);
	if (df == NULL) {
		mutex_exit(&azn->azn_mutex);
		return (ENOENT);
	}

	*valp = amdzen_df_read_regdef(azn, df, def, inst, B_TRUE);
	mutex_exit(&azn->azn_mutex);

	return (0);
}

int
amdzen_c_df_iter(uint_t dfno, zen_df_type_t type, amdzen_c_iter_f func,
    void *arg)
{
	amdzen_df_t *df;
	amdzen_t *azn = amdzen_data;
	df_type_t df_type;
	uint8_t df_subtype;

	/*
	 * Unlike other calls here, we hold our lock only to find the DF here.
	 * The main reason for this is the nature of the callback function.
	 * Folks are iterating over instances so they can call back into us. If
	 * you look at the locking statement, the thing that is most volatile
	 * right here and what we need to protect is the DF itself and
	 * subsequent register accesses to it. The actual data about which
	 * entities exist is static and so once we have found a DF we should
	 * hopefully be in good shape as they only come, but don't go.
	 */
	mutex_enter(&azn->azn_mutex);
	df = amdzen_df_find(azn, dfno);
	if (df == NULL) {
		mutex_exit(&azn->azn_mutex);
		return (ENOENT);
	}
	mutex_exit(&azn->azn_mutex);

	switch (type) {
	case ZEN_DF_TYPE_CS_UMC:
		df_type = DF_TYPE_CS;
		/*
		 * In the original Zeppelin DFv2 die there was no subtype field
		 * used for the CS. The UMC is the only type and has a subtype
		 * of zero.
		 */
		if (df->adf_rev != DF_REV_2) {
			df_subtype = DF_CS_SUBTYPE_UMC;
		} else {
			df_subtype = 0;
		}
		break;
	case ZEN_DF_TYPE_CCM_CPU:
		/*
		 * Because the CCM CPU subtype has always remained zero, we can
		 * use that regardless of the generation.
		 */
		df_type = DF_TYPE_CCM;
		df_subtype = DF_CCM_SUBTYPE_CPU;
		break;
	default:
		return (EINVAL);
	}

	for (uint_t i = 0; i < df->adf_nents; i++) {
		amdzen_df_ent_t *ent = &df->adf_ents[i];

		/*
		 * Some DF components are not considered enabled and therefore
		 * will end up having bogus values in their ID fields. If we do
		 * not have an enable flag set, we must skip this node.
		 */
		if ((ent->adfe_flags & AMDZEN_DFE_F_ENABLED) == 0)
			continue;

		if (ent->adfe_type == df_type &&
		    ent->adfe_subtype == df_subtype) {
			int ret = func(dfno, ent->adfe_fabric_id,
			    ent->adfe_inst_id, arg);
			if (ret != 0) {
				return (ret);
			}
		}
	}

	return (0);
}

int
amdzen_c_df_fabric_decomp(df_fabric_decomp_t *decomp)
{
	const amdzen_df_t *df;
	amdzen_t *azn = amdzen_data;

	mutex_enter(&azn->azn_mutex);
	df = amdzen_df_find(azn, 0);
	if (df == NULL) {
		mutex_exit(&azn->azn_mutex);
		return (ENOENT);
	}

	*decomp = df->adf_decomp;
	mutex_exit(&azn->azn_mutex);
	return (0);
}

static boolean_t
amdzen_create_child(amdzen_t *azn, const amdzen_child_data_t *acd)
{
	int ret;
	dev_info_t *child;

	if (ndi_devi_alloc(azn->azn_dip, acd->acd_name,
	    (pnode_t)DEVI_SID_NODEID, &child) != NDI_SUCCESS) {
		dev_err(azn->azn_dip, CE_WARN, "!failed to allocate child "
		    "dip for %s", acd->acd_name);
		return (B_FALSE);
	}

	ddi_set_parent_data(child, (void *)acd);
	if ((ret = ndi_devi_online(child, 0)) != NDI_SUCCESS) {
		dev_err(azn->azn_dip, CE_WARN, "!failed to online child "
		    "dip %s: %d", acd->acd_name, ret);
		return (B_FALSE);
	}

	return (B_TRUE);
}

static boolean_t
amdzen_map_dfs(amdzen_t *azn)
{
	amdzen_stub_t *stub;

	ASSERT(MUTEX_HELD(&azn->azn_mutex));

	for (stub = list_head(&azn->azn_df_stubs); stub != NULL;
	    stub = list_next(&azn->azn_df_stubs, stub)) {
		amdzen_df_t *df;
		uint_t dfno;

		dfno = stub->azns_dev - AMDZEN_DF_FIRST_DEVICE;
		if (dfno > AMDZEN_MAX_DFS) {
			dev_err(stub->azns_dip, CE_WARN, "encountered df "
			    "device with illegal DF PCI b/d/f: 0x%x/%x/%x",
			    stub->azns_bus, stub->azns_dev, stub->azns_func);
			goto err;
		}

		df = &azn->azn_dfs[dfno];

		if (stub->azns_func >= AMDZEN_MAX_DF_FUNCS) {
			dev_err(stub->azns_dip, CE_WARN, "encountered df "
			    "device with illegal DF PCI b/d/f: 0x%x/%x/%x",
			    stub->azns_bus, stub->azns_dev, stub->azns_func);
			goto err;
		}

		if (df->adf_funcs[stub->azns_func] != NULL) {
			dev_err(stub->azns_dip, CE_WARN, "encountered "
			    "duplicate df device with DF PCI b/d/f: 0x%x/%x/%x",
			    stub->azns_bus, stub->azns_dev, stub->azns_func);
			goto err;
		}
		df->adf_funcs[stub->azns_func] = stub;
	}

	return (B_TRUE);

err:
	azn->azn_flags |= AMDZEN_F_DEVICE_ERROR;
	return (B_FALSE);
}

static boolean_t
amdzen_check_dfs(amdzen_t *azn)
{
	uint_t i;
	boolean_t ret = B_TRUE;

	for (i = 0; i < AMDZEN_MAX_DFS; i++) {
		amdzen_df_t *df = &azn->azn_dfs[i];
		uint_t count = 0;

		/*
		 * We require all platforms to have DFs functions 0-6. Not all
		 * platforms have DF function 7.
		 */
		for (uint_t func = 0; func < AMDZEN_MAX_DF_FUNCS - 1; func++) {
			if (df->adf_funcs[func] != NULL) {
				count++;
			}
		}

		if (count == 0)
			continue;

		if (count != 7) {
			ret = B_FALSE;
			dev_err(azn->azn_dip, CE_WARN, "df %u devices "
			    "incomplete", i);
		} else {
			df->adf_flags |= AMDZEN_DF_F_VALID;
			azn->azn_ndfs++;
		}
	}

	return (ret);
}

static const uint8_t amdzen_df_rome_ids[0x2b] = {
	0, 1, 2, 3, 4, 5, 6, 7, 8, 9, 10, 11, 16, 17, 18, 19, 20, 21, 22, 23,
	24, 25, 26, 27, 30, 31, 32, 33, 34, 35, 36, 37, 38, 39, 40, 41, 42, 43,
	44, 45, 46, 47, 48
};

/*
 * Check the first df entry to see if it belongs to Rome or Milan. If so, then
 * it uses the disjoint ID space.
 */
static boolean_t
amdzen_is_rome_style(uint_t id)
{
	return (id == 0x1490 || id == 0x1650);
}

/*
 * To be able to do most other things we want to do, we must first determine
 * what revision of the DF (data fabric) that we're using.
 *
 * Snapshot the df version. This was added explicitly in DFv4.0, around the Zen
 * 4 timeframe and allows us to tell apart different version of the DF register
 * set, most usefully when various subtypes were added.
 *
 * Older versions can theoretically be told apart based on usage of reserved
 * registers. We walk these in the following order, starting with the newest rev
 * and walking backwards to tell things apart:
 *
 *   o v3.5 -> Check function 1, register 0x150. This was reserved prior
 *             to this point. This is actually DF_FIDMASK0_V3P5. We are supposed
 *             to check bits [7:0].
 *
 *   o v3.0 -> Check function 1, register 0x208. The low byte (7:0) was
 *             changed to indicate a component mask. This is non-zero
 *             in the 3.0 generation. This is actually DF_FIDMASK_V2.
 *
 *   o v2.0 -> This is just the not that case. Presumably v1 wasn't part
 *             of the Zen generation.
 *
 * Because we don't know what version we are yet, we do not use the normal
 * versioned register accesses which would check what DF version we are and
 * would want to use the normal indirect register accesses (which also require
 * us to know the version). We instead do direct broadcast reads.
 */
static void
amdzen_determine_df_vers(amdzen_t *azn, amdzen_df_t *df)
{
	uint32_t val;
	df_reg_def_t rd = DF_FBICNT;

	val = amdzen_stub_get32(df->adf_funcs[rd.drd_func], rd.drd_reg);
	df->adf_major = DF_FBICNT_V4_GET_MAJOR(val);
	df->adf_minor = DF_FBICNT_V4_GET_MINOR(val);
	if (df->adf_major == 0 && df->adf_minor == 0) {
		rd = DF_FIDMASK0_V3P5;
		val = amdzen_stub_get32(df->adf_funcs[rd.drd_func], rd.drd_reg);
		if (bitx32(val, 7, 0) != 0) {
			df->adf_major = 3;
			df->adf_minor = 5;
			df->adf_rev = DF_REV_3P5;
		} else {
			rd = DF_FIDMASK_V2;
			val = amdzen_stub_get32(df->adf_funcs[rd.drd_func],
			    rd.drd_reg);
			if (bitx32(val, 7, 0) != 0) {
				df->adf_major = 3;
				df->adf_minor = 0;
				df->adf_rev = DF_REV_3;
			} else {
				df->adf_major = 2;
				df->adf_minor = 0;
				df->adf_rev = DF_REV_2;
			}
		}
	} else if (df->adf_major == 4 && df->adf_minor == 0) {
		df->adf_rev = DF_REV_4;
	} else {
		df->adf_rev = DF_REV_UNKNOWN;
	}
}

/*
 * All of the different versions of the DF have different ways of getting at and
 * answering the question of how do I break a fabric ID into a corresponding
 * socket, die, and component. Importantly the goal here is to obtain, cache,
 * and normalize:
 *
 *  o The DF System Configuration
 *  o The various Mask registers
 *  o The Node ID
 */
static void
amdzen_determine_fabric_decomp(amdzen_t *azn, amdzen_df_t *df)
{
	uint32_t mask;
	df_fabric_decomp_t *decomp = &df->adf_decomp;

	switch (df->adf_rev) {
	case DF_REV_2:
		df->adf_syscfg = amdzen_df_read32_bcast(azn, df, DF_SYSCFG_V2);
		switch (DF_SYSCFG_V2_GET_MY_TYPE(df->adf_syscfg)) {
		case DF_DIE_TYPE_CPU:
			mask = amdzen_df_read32_bcast(azn, df,
			    DF_DIEMASK_CPU_V2);
			break;
		case DF_DIE_TYPE_APU:
			mask = amdzen_df_read32_bcast(azn, df,
			    DF_DIEMASK_APU_V2);
			break;
		default:
			panic("DF thinks we're not on a CPU!");
		}
		df->adf_mask0 = mask;

		/*
		 * DFv2 is a bit different in how the fabric mask register is
		 * phrased. Logically a fabric ID is broken into something that
		 * uniquely identifies a "node" (a particular die on a socket)
		 * and something that identifies a "component", e.g. a memory
		 * controller.
		 *
		 * Starting with DFv3, these registers logically called out how
		 * to separate the fabric ID first into a node and a component.
		 * Then the node was then broken down into a socket and die. In
		 * DFv2, there is no separate mask and shift of a node. Instead
		 * the socket and die are absolute offsets into the fabric ID
		 * rather than relative offsets into the node ID. As such, when
		 * we encounter DFv2, we fake up a node mask and shift and make
		 * it look like DFv3+.
		 */
		decomp->dfd_node_mask = DF_DIEMASK_V2_GET_SOCK_MASK(mask) |
		    DF_DIEMASK_V2_GET_DIE_MASK(mask);
		decomp->dfd_node_shift = DF_DIEMASK_V2_GET_DIE_SHIFT(mask);
		decomp->dfd_comp_mask = DF_DIEMASK_V2_GET_COMP_MASK(mask);
		decomp->dfd_comp_shift = 0;

		decomp->dfd_sock_mask = DF_DIEMASK_V2_GET_SOCK_MASK(mask) >>
		    decomp->dfd_node_shift;
		decomp->dfd_die_mask = DF_DIEMASK_V2_GET_DIE_MASK(mask) >>
		    decomp->dfd_node_shift;
		decomp->dfd_sock_shift = DF_DIEMASK_V2_GET_SOCK_SHIFT(mask) -
		    decomp->dfd_node_shift;
		decomp->dfd_die_shift = DF_DIEMASK_V2_GET_DIE_SHIFT(mask) -
		    decomp->dfd_node_shift;
		ASSERT3U(decomp->dfd_die_shift, ==, 0);

		/*
		 * There is no register in the actual data fabric with the node
		 * ID in DFv2 that we have found. Instead we take the first
		 * entity's fabric ID and transform it into the node id.
		 */
		df->adf_nodeid = (df->adf_ents[0].adfe_fabric_id &
		    decomp->dfd_node_mask) >> decomp->dfd_node_shift;
		break;
	case DF_REV_3:
		df->adf_syscfg = amdzen_df_read32_bcast(azn, df, DF_SYSCFG_V3);
		df->adf_mask0 =  amdzen_df_read32_bcast(azn, df,
		    DF_FIDMASK0_V3);
		df->adf_mask1 =  amdzen_df_read32_bcast(azn, df,
		    DF_FIDMASK1_V3);

		decomp->dfd_sock_mask =
		    DF_FIDMASK1_V3_GET_SOCK_MASK(df->adf_mask1);
		decomp->dfd_sock_shift =
		    DF_FIDMASK1_V3_GET_SOCK_SHIFT(df->adf_mask1);
		decomp->dfd_die_mask =
		    DF_FIDMASK1_V3_GET_DIE_MASK(df->adf_mask1);
		decomp->dfd_die_shift = 0;
		decomp->dfd_node_mask =
		    DF_FIDMASK0_V3_GET_NODE_MASK(df->adf_mask0);
		decomp->dfd_node_shift =
		    DF_FIDMASK1_V3_GET_NODE_SHIFT(df->adf_mask1);
		decomp->dfd_comp_mask =
		    DF_FIDMASK0_V3_GET_COMP_MASK(df->adf_mask0);
		decomp->dfd_comp_shift = 0;

		df->adf_nodeid = DF_SYSCFG_V3_GET_NODE_ID(df->adf_syscfg);
		break;
	case DF_REV_3P5:
		df->adf_syscfg = amdzen_df_read32_bcast(azn, df,
		    DF_SYSCFG_V3P5);
		df->adf_mask0 =  amdzen_df_read32_bcast(azn, df,
		    DF_FIDMASK0_V3P5);
		df->adf_mask1 =  amdzen_df_read32_bcast(azn, df,
		    DF_FIDMASK1_V3P5);
		df->adf_mask2 =  amdzen_df_read32_bcast(azn, df,
		    DF_FIDMASK2_V3P5);

		decomp->dfd_sock_mask =
		    DF_FIDMASK2_V3P5_GET_SOCK_MASK(df->adf_mask2);
		decomp->dfd_sock_shift =
		    DF_FIDMASK1_V3P5_GET_SOCK_SHIFT(df->adf_mask1);
		decomp->dfd_die_mask =
		    DF_FIDMASK2_V3P5_GET_DIE_MASK(df->adf_mask2);
		decomp->dfd_die_shift = 0;
		decomp->dfd_node_mask =
		    DF_FIDMASK0_V3P5_GET_NODE_MASK(df->adf_mask0);
		decomp->dfd_node_shift =
		    DF_FIDMASK1_V3P5_GET_NODE_SHIFT(df->adf_mask1);
		decomp->dfd_comp_mask =
		    DF_FIDMASK0_V3P5_GET_COMP_MASK(df->adf_mask0);
		decomp->dfd_comp_shift = 0;

		df->adf_nodeid = DF_SYSCFG_V3P5_GET_NODE_ID(df->adf_syscfg);
		break;
	case DF_REV_4:
		df->adf_syscfg = amdzen_df_read32_bcast(azn, df, DF_SYSCFG_V4);
		df->adf_mask0 =  amdzen_df_read32_bcast(azn, df,
		    DF_FIDMASK0_V4);
		df->adf_mask1 =  amdzen_df_read32_bcast(azn, df,
		    DF_FIDMASK1_V4);
		df->adf_mask2 =  amdzen_df_read32_bcast(azn, df,
		    DF_FIDMASK2_V4);

		/*
		 * The DFv4 registers are at a different location in the DF;
		 * however, the actual layout of fields is the same as DFv3.5.
		 * This is why you see V3P5 below.
		 */
		decomp->dfd_sock_mask =
		    DF_FIDMASK2_V3P5_GET_SOCK_MASK(df->adf_mask2);
		decomp->dfd_sock_shift =
		    DF_FIDMASK1_V3P5_GET_SOCK_SHIFT(df->adf_mask1);
		decomp->dfd_die_mask =
		    DF_FIDMASK2_V3P5_GET_DIE_MASK(df->adf_mask2);
		decomp->dfd_die_shift = 0;
		decomp->dfd_node_mask =
		    DF_FIDMASK0_V3P5_GET_NODE_MASK(df->adf_mask0);
		decomp->dfd_node_shift =
		    DF_FIDMASK1_V3P5_GET_NODE_SHIFT(df->adf_mask1);
		decomp->dfd_comp_mask =
		    DF_FIDMASK0_V3P5_GET_COMP_MASK(df->adf_mask0);
		decomp->dfd_comp_shift = 0;

		df->adf_nodeid = DF_SYSCFG_V4_GET_NODE_ID(df->adf_syscfg);
		break;
	default:
		panic("encountered suspicious, previously rejected DF "
		    "rev: 0x%x", df->adf_rev);
	}
}

/*
 * The purpose of this function is to map CCMs to the corresponding CCDs that
 * exist. This is not an obvious thing as there is no direct mapping in the data
 * fabric between these IDs.
 *
 * Prior to DFv4, a given CCM was only ever connected to at most one CCD.
 * Starting in DFv4 a given CCM may have one or two SDP (scalable data ports)
 * that connect to CCDs. These may be connected to the same CCD or a different
 * one. When both ports are enabled we must check whether or not the port is
 * considered to be in wide mode. When wide mode is enabled then the two ports
 * are connected to a single CCD. If wide mode is disabled then the two ports
 * are connected to separate CCDs.
 *
 * The physical number of a CCD, which is how we determine the SMN aperture to
 * use, is based on the CCM ID. In most sockets we have seen up to a maximum of
 * 8 CCMs. When a CCM is connected to more than one CCD we have determined based
 * on some hints from AMD's ACPI information that the numbering is assumed to be
 * that CCM's number plus the total number of CCMs.
 *
 * More concretely, the SP5 Genoa/Bergamo Zen 4 platform has 8 CCMs. When there
 * are more than 8 CCDs installed then CCM 0 maps to CCDs 0 and 8. CCM 1 to CCDs
 * 1 and 9, etc. CCMs 4-7 map 1:1 to CCDs 4-7. However, the placement of CCDs
 * within the package has changed across generations.
 *
 * Notably in Rome and Milan (Zen 2/3) it appears that each quadrant had an
 * increasing number of CCDs. So CCDs 0/1 were together, 2/3, 4/5, and 6/7. This
 * meant that in cases where only a subset of CCDs were populated it'd forcibly
 * disable the higher CCD in a group (but with DFv3 the CCM would still be
 * enabled). So a 4 CCD config would generally enable CCDs 0, 2, 4, and 6 say.
 * This was almost certainly done to balance the NUMA config.
 *
 * Instead, starting in Genoa (Zen 4) the CCMs are round-robined around the
 * quadrants so CCMs (CCDs) 0 (0/8) and 4 (4) are together, 1 (1/9) and 5 (5),
 * etc. This is also why we more often see disabled CCMs in Genoa, but not in
 * Rome/Milan.
 *
 * When we're operating in wide mode and therefore both SDPs are connected to a
 * single CCD, we've always found that the lower CCD index will be used by the
 * system and the higher one is not considered present. Therefore, when
 * operating in wide mode, we need to make sure that whenever we have a non-zero
 * value for SDPs being connected that we rewrite this to only appear as a
 * single CCD is present. It's conceivable (though hard to imagine) that we
 * could get a value of 0b10 indicating that only the upper SDP link is active
 * for some reason.
 */

static void
amdzen_setup_df_ccm(amdzen_t *azn, amdzen_df_t *df, amdzen_df_ent_t *dfe,
    uint32_t ccmno)
{
	amdzen_ccm_data_t *ccm = &dfe->adfe_data.aded_ccm;
	uint32_t ccd_en;

	if (df->adf_rev >= DF_REV_4) {
		uint32_t val = amdzen_df_read32(azn, df, dfe->adfe_inst_id,
		    DF_CCD_EN_V4);
		ccd_en = DF_CCD_EN_V4_GET_CCD_EN(val);

		val = amdzen_df_read32(azn, df, dfe->adfe_inst_id,
		    DF_CCMCFG4_V4);
		if (DF_CCMCFG4_V4_GET_WIDE_EN(val) != 0 && ccd_en != 0) {
			ccd_en = 0x1;
		}
	} else {
		ccd_en = 0x1;
	}

	for (uint32_t i = 0; i < DF_MAX_CCDS_PER_CCM; i++) {
		ccm->acd_ccd_en[i] = (ccd_en & (1 << i)) != 0;
		if (ccm->acd_ccd_en[i] == 0)
			continue;
		ccm->acd_ccd_id[i] = ccmno + i * df->adf_nccm;
		ccm->acd_nccds++;
	}
}

/*
 * Initialize our knowledge about a given series of nodes on the data fabric.
 */
static void
amdzen_setup_df(amdzen_t *azn, amdzen_df_t *df)
{
	uint_t i;
	uint32_t val, ccmno;

	amdzen_determine_df_vers(azn, df);

	switch (df->adf_rev) {
	case DF_REV_2:
	case DF_REV_3:
	case DF_REV_3P5:
		val = amdzen_df_read32_bcast(azn, df, DF_CFG_ADDR_CTL_V2);
		break;
	case DF_REV_4:
		val = amdzen_df_read32_bcast(azn, df, DF_CFG_ADDR_CTL_V4);
		break;
	default:
		dev_err(azn->azn_dip, CE_WARN, "encountered unsupported DF "
		    "revision: 0x%x", df->adf_rev);
		return;
	}
	df->adf_nb_busno = DF_CFG_ADDR_CTL_GET_BUS_NUM(val);
	val = amdzen_df_read32_bcast(azn, df, DF_FBICNT);
	df->adf_nents = DF_FBICNT_GET_COUNT(val);
	if (df->adf_nents == 0)
		return;
	df->adf_ents = kmem_zalloc(sizeof (amdzen_df_ent_t) * df->adf_nents,
	    KM_SLEEP);

	for (i = 0; i < df->adf_nents; i++) {
		amdzen_df_ent_t *dfe = &df->adf_ents[i];
		uint8_t inst = i;

		/*
		 * Unfortunately, Rome uses a discontinuous instance ID pattern
		 * while everything else we can find uses a contiguous instance
		 * ID pattern. This means that for Rome, we need to adjust the
		 * indexes that we iterate over, though the total number of
		 * entries is right. This was carried over into Milan, but not
		 * Genoa.
		 */
		if (amdzen_is_rome_style(df->adf_funcs[0]->azns_did)) {
			if (inst >= ARRAY_SIZE(amdzen_df_rome_ids)) {
				dev_err(azn->azn_dip, CE_WARN, "Rome family "
				    "processor reported more ids than the PPR, "
				    "resetting %u to instance zero", inst);
				inst = 0;
			} else {
				inst = amdzen_df_rome_ids[inst];
			}
		}

		dfe->adfe_drvid = inst;
		dfe->adfe_info0 = amdzen_df_read32(azn, df, inst, DF_FBIINFO0);
		dfe->adfe_info1 = amdzen_df_read32(azn, df, inst, DF_FBIINFO1);
		dfe->adfe_info2 = amdzen_df_read32(azn, df, inst, DF_FBIINFO2);
		dfe->adfe_info3 = amdzen_df_read32(azn, df, inst, DF_FBIINFO3);

		dfe->adfe_type = DF_FBIINFO0_GET_TYPE(dfe->adfe_info0);
		dfe->adfe_subtype = DF_FBIINFO0_GET_SUBTYPE(dfe->adfe_info0);

		/*
		 * The enabled flag was not present in Zen 1. Simulate it by
		 * checking for a non-zero register instead.
		 */
		if (DF_FBIINFO0_V3_GET_ENABLED(dfe->adfe_info0) ||
		    (df->adf_rev == DF_REV_2 && dfe->adfe_info0 != 0)) {
			dfe->adfe_flags |= AMDZEN_DFE_F_ENABLED;
		}
		if (DF_FBIINFO0_GET_HAS_MCA(dfe->adfe_info0)) {
			dfe->adfe_flags |= AMDZEN_DFE_F_MCA;
		}
		dfe->adfe_inst_id = DF_FBIINFO3_GET_INSTID(dfe->adfe_info3);
		switch (df->adf_rev) {
		case DF_REV_2:
			dfe->adfe_fabric_id =
			    DF_FBIINFO3_V2_GET_BLOCKID(dfe->adfe_info3);
			break;
		case DF_REV_3:
			dfe->adfe_fabric_id =
			    DF_FBIINFO3_V3_GET_BLOCKID(dfe->adfe_info3);
			break;
		case DF_REV_3P5:
			dfe->adfe_fabric_id =
			    DF_FBIINFO3_V3P5_GET_BLOCKID(dfe->adfe_info3);
			break;
		case DF_REV_4:
			dfe->adfe_fabric_id =
			    DF_FBIINFO3_V4_GET_BLOCKID(dfe->adfe_info3);
			break;
		default:
			panic("encountered suspicious, previously rejected DF "
			    "rev: 0x%x", df->adf_rev);
		}

		/*
		 * Record information about a subset of DF entities that we've
		 * found. Currently we're tracking this only for CCMs.
		 */
		if ((dfe->adfe_flags & AMDZEN_DFE_F_ENABLED) == 0)
			continue;

		if (dfe->adfe_type == DF_TYPE_CCM &&
		    dfe->adfe_subtype == DF_CCM_SUBTYPE_CPU) {
			df->adf_nccm++;
		}
	}

	/*
	 * Now that we have filled in all of our info, attempt to fill in
	 * specific information about different types of instances.
	 */
	ccmno = 0;
	for (uint_t i = 0; i < df->adf_nents; i++) {
		amdzen_df_ent_t *dfe = &df->adf_ents[i];

		if ((dfe->adfe_flags & AMDZEN_DFE_F_ENABLED) == 0)
			continue;

		/*
		 * Perform type and sub-type specific initialization. Currently
		 * limited to CCMs.
		 */
		switch (dfe->adfe_type) {
		case DF_TYPE_CCM:
			amdzen_setup_df_ccm(azn, df, dfe, ccmno);
			ccmno++;
			break;
		default:
			break;
		}
	}

	amdzen_determine_fabric_decomp(azn, df);
}

static void
amdzen_find_nb(amdzen_t *azn, amdzen_df_t *df)
{
	amdzen_stub_t *stub;

	for (stub = list_head(&azn->azn_nb_stubs); stub != NULL;
	    stub = list_next(&azn->azn_nb_stubs, stub)) {
		if (stub->azns_bus == df->adf_nb_busno) {
			df->adf_flags |= AMDZEN_DF_F_FOUND_NB;
			df->adf_nb = stub;
			return;
		}
	}
}

static void
amdzen_initpkg_to_apic(amdzen_t *azn, const uint32_t pkg0, const uint32_t pkg7)
{
	uint32_t nsock, nccd, nccx, ncore, nthr, extccx;
	uint32_t nsock_bits, nccd_bits, nccx_bits, ncore_bits, nthr_bits;
	amdzen_apic_decomp_t *apic = &azn->azn_apic_decomp;

	/*
	 * These are all 0 based values, meaning that we need to add one to each
	 * of them. However, we skip this because to calculate the number of
	 * bits to cover an entity we would subtract one.
	 */
	nthr = SCFCTP_PMREG_INITPKG0_GET_SMTEN(pkg0);
	ncore = SCFCTP_PMREG_INITPKG7_GET_N_CORES(pkg7);
	nccx = SCFCTP_PMREG_INITPKG7_GET_N_CCXS(pkg7);
	nccd = SCFCTP_PMREG_INITPKG7_GET_N_DIES(pkg7);
	nsock = SCFCTP_PMREG_INITPKG7_GET_N_SOCKETS(pkg7);

	if (uarchrev_uarch(cpuid_getuarchrev(CPU)) >= X86_UARCH_AMD_ZEN4) {
		extccx = SCFCTP_PMREG_INITPKG7_ZEN4_GET_16TAPIC(pkg7);
	} else {
		extccx = 0;
	}

	nthr_bits = highbit(nthr);
	ncore_bits = highbit(ncore);
	nccx_bits = highbit(nccx);
	nccd_bits = highbit(nccd);
	nsock_bits = highbit(nsock);

	apic->aad_thread_shift = 0;
	apic->aad_thread_mask = (1 << nthr_bits) - 1;

	apic->aad_core_shift = nthr_bits;
	if (ncore_bits > 0) {
		apic->aad_core_mask = (1 << ncore_bits) - 1;
		apic->aad_core_mask <<= apic->aad_core_shift;
	} else {
		apic->aad_core_mask = 0;
	}

	/*
	 * The APIC_16T_MODE bit indicates that the total shift to start the CCX
	 * should be at 4 bits if it's not. It doesn't mean that the CCX portion
	 * of the value should take up four bits. In the common Genoa case,
	 * nccx_bits will be zero.
	 */
	apic->aad_ccx_shift = apic->aad_core_shift + ncore_bits;
	if (extccx != 0 && apic->aad_ccx_shift < 4) {
		apic->aad_ccx_shift = 4;
	}
	if (nccx_bits > 0) {
		apic->aad_ccx_mask = (1 << nccx_bits) - 1;
		apic->aad_ccx_mask <<= apic->aad_ccx_shift;
	} else {
		apic->aad_ccx_mask = 0;
	}

	apic->aad_ccd_shift = apic->aad_ccx_shift + nccx_bits;
	if (nccd_bits > 0) {
		apic->aad_ccd_mask = (1 << nccd_bits) - 1;
		apic->aad_ccd_mask <<= apic->aad_ccd_shift;
	} else {
		apic->aad_ccd_mask = 0;
	}

	apic->aad_sock_shift = apic->aad_ccd_shift + nccd_bits;
	if (nsock_bits > 0) {
		apic->aad_sock_mask = (1 << nsock_bits) - 1;
		apic->aad_sock_mask <<= apic->aad_sock_shift;
	} else {
		apic->aad_sock_mask = 0;
	}

	/*
	 * Currently all supported Zen 2+ platforms only have a single die per
	 * socket as compared to Zen 1. So this is always kept at zero.
	 */
	apic->aad_die_mask = 0;
	apic->aad_die_shift = 0;
}

/*
 * We would like to determine what the logical APIC decomposition is on Zen 3
 * and newer family parts. While there is information added to CPUID in the form
 * of leaf 8X26, that isn't present in Zen 3, so instead we go to what we
 * believe is the underlying source of the CPUID data.
 *
 * Fundamentally there are a series of registers in SMN space that relate to the
 * SCFCTP. Coincidentally, there is one of these for each core and there are a
 * pair of related SMN registers. L3::SCFCTP::PMREG_INITPKG0 contains
 * information about a given's core logical and physical IDs. More interestingly
 * for this particular case, L3::SCFCTP::PMREG_INITPKG7, contains the overall
 * total number of logical entities. We've been promised that this has to be
 * the same across the fabric. That's all well and good, but this begs the
 * question of how do we actually get there. The above is a core-specific
 * register and requires that we understand information about which CCDs and
 * CCXs are actually present.
 *
 * So we are starting with a data fabric that has some CCM present. The CCM
 * entries in the data fabric may be tagged with our ENABLED flag.
 * Unfortunately, that can be true regardless of whether or not it's actually
 * present or not. As a result, we go to another chunk of SMN space registers,
 * SMU::PWR. These contain information about the CCDs, the physical cores that
 * are enabled, and related. So we will first walk the DF entities and see if we
 * can read its SMN::PWR::CCD_DIE_ID. If we get back a value of all 1s then
 * there is nothing present. Otherwise, we should get back something that
 * matches information in the data fabric.
 *
 * With that in hand, we can read the SMU::PWR::CORE_ENABLE register to
 * determine which physical cores are enabled in the CCD/CCX. That will finally
 * give us an index to get to our friend INITPKG7.
 */
static boolean_t
amdzen_determine_apic_decomp_initpkg(amdzen_t *azn)
{
	amdzen_df_t *df = &azn->azn_dfs[0];
	uint32_t ccdno = 0;

	for (uint_t i = 0; i < df->adf_nents; i++) {
		const amdzen_df_ent_t *ent = &df->adf_ents[i];
		if ((ent->adfe_flags & AMDZEN_DFE_F_ENABLED) == 0)
			continue;

		if (ent->adfe_type == DF_TYPE_CCM &&
		    ent->adfe_subtype == DF_CCM_SUBTYPE_CPU) {
			uint32_t val, nccx, pkg7, pkg0;
			smn_reg_t die_reg, thrcfg_reg, core_reg;
			smn_reg_t pkg7_reg, pkg0_reg;
			int core_bit;
			uint8_t pccxno, pcoreno;

			die_reg = SMUPWR_CCD_DIE_ID(ccdno);
			val = amdzen_smn_read(azn, df, die_reg);
			if (val == SMN_EINVAL32) {
				ccdno++;
				continue;
			}

			ASSERT3U(SMUPWR_CCD_DIE_ID_GET(val), ==, ccdno);

			/*
			 * This die actually exists. Switch over to the core
			 * enable register to find one to ask about physically.
			 */
			thrcfg_reg = SMUPWR_THREAD_CFG(ccdno);
			val = amdzen_smn_read(azn, df, thrcfg_reg);
			nccx = SMUPWR_THREAD_CFG_GET_COMPLEX_COUNT(val) + 1;
			core_reg = SMUPWR_CORE_EN(ccdno);
			val = amdzen_smn_read(azn, df, core_reg);
			if (val == 0) {
				ccdno++;
				continue;
			}

			/*
			 * There exists an enabled physical core. Find the first
			 * index of it and map it to the corresponding CCD and
			 * CCX. ddi_ffs is the bit index, but we want the
			 * physical core number, hence the -1.
			 */
			core_bit = ddi_ffs(val);
			ASSERT3S(core_bit, !=, 0);
			pcoreno = core_bit - 1;

			/*
			 * Unfortunately SMU::PWR::THREAD_CONFIGURATION gives us
			 * the Number of logical cores that are present in the
			 * complex, not the total number of physical cores. So
			 * here we need to encode that in Zen 3+ the number of
			 * cores per CCX is a maximum of 8. Right now we do
			 * assume that the physical and logical ccx numbering is
			 * equivalent (we have no other way of knowing if it is
			 * or isn't right now) and that we'd always have CCX0
			 * before CCX1. AMD seems to suggest we can assume this,
			 * though it is a worrisome assumption.
			 */
			pccxno = pcoreno / 8;
			ASSERT3U(pccxno, <, nccx);
			pkg7_reg = SCFCTP_PMREG_INITPKG7(ccdno, pccxno,
			    pcoreno);
			pkg7 = amdzen_smn_read(azn, df, pkg7_reg);
			pkg0_reg = SCFCTP_PMREG_INITPKG0(ccdno, pccxno,
			    pcoreno);
			pkg0 = amdzen_smn_read(azn, df, pkg0_reg);
			amdzen_initpkg_to_apic(azn, pkg0, pkg7);
			return (B_TRUE);
		}
	}

	return (B_FALSE);
}

/*
 * We have the fun job of trying to figure out what the correct form of the APIC
 * decomposition should be and how to break that into its logical components.
 * The way that we get at this is generation-specific unfortunately. Here's how
 * it works out:
 *
 * Zen 1-2	This era of CPUs are deceptively simple. The PPR for a given
 *		family defines exactly how the APIC ID is broken into logical
 *		components and it's fixed. That is, depending on whether or
 *		not SMT is enabled. Zen 1 and Zen 2 use different schemes for
 *		constructing this. The way that we're supposed to check if SMT
 *		is enabled is to use AMD leaf 8X1E and ask how many threads per
 *		core there are. We use the x86 feature set to determine that
 *		instead.
 *
 *		More specifically the Zen 1 scheme is 7 bits long. The bits have
 *		the following meanings.
 *
 *		[6]   Socket ID
 *		[5:4] Node ID
 *		[3]   Logical CCX ID
 *		With SMT		Without SMT
 *		[2:1] Logical Core ID	[2]   hardcoded to zero
 *		[0] Thread ID		[1:0] Logical Core ID
 *
 *		The following is the Zen 2 scheme assuming SMT. The Zen 2 scheme
 *		without SMT shifts everything to the right by one bit.
 *
 *		[7]   Socket ID
 *		[6:4] Logical CCD ID
 *		[3]   Logical CCX ID
 *		[2:1] Logical Core ID
 *		[0]   Thread ID
 *
 * Zen 3	Zen 3 CPUs moved past the fixed APIC ID format that Zen 1 and
 *		Zen 2 had, but also don't give us the nice way of discovering
 *		this via CPUID that Zen 4 did. The APIC ID id uses a given
 *		number of bits for each logical component that exists, but the
 *		exact number varies based on what's actually present. To get at
 *		this we use a piece of data that is embedded in the SCFCTP
 *		(Scalable Control Fabric, Clocks, Test, Power Gating). This can
 *		be used to determine how many logical entities of each kind the
 *		system thinks exist. While we could use the various CPUID
 *		topology items to try to speed this up, they don't tell us the
 *		die information that we need to do this.
 *
 * Zen 4+	Zen 4 introduced CPUID leaf 8000_0026h which gives us a means
 *		for determining how to extract the CCD, CCX, and related pieces
 *		out of the device. One thing we have to be aware of is that when
 *		the CCD and CCX shift are the same, that means that there is
 *		only a single CCX and therefore have to take that into account
 *		appropriately. This is the case generally on Zen 4 platforms,
 *		but not on Bergamo. Until we can confirm the actual CPUID leaf
 *		values that we receive in the cases of Bergamo and others, we
 *		opt instead to use the same SCFCTP scheme as Zen 3.
 */
static boolean_t
amdzen_determine_apic_decomp(amdzen_t *azn)
{
	x86_uarchrev_t uarchrev = cpuid_getuarchrev(CPU);
	amdzen_apic_decomp_t *apic = &azn->azn_apic_decomp;
	boolean_t smt = is_x86_feature(x86_featureset, X86FSET_HTT);

	switch (uarchrev_uarch(uarchrev)) {
	case X86_UARCH_AMD_ZEN1:
	case X86_UARCH_AMD_ZENPLUS:
		apic->aad_sock_mask = 0x40;
		apic->aad_sock_shift = 6;
		apic->aad_die_mask = 0x30;
		apic->aad_die_shift = 4;
		apic->aad_ccd_mask = 0;
		apic->aad_ccd_shift = 0;
		apic->aad_ccx_mask = 0x08;
		apic->aad_ccx_shift = 3;

		if (smt) {
			apic->aad_core_mask = 0x06;
			apic->aad_core_shift = 1;
			apic->aad_thread_mask = 0x1;
			apic->aad_thread_shift = 0;
		} else {
			apic->aad_core_mask = 0x03;
			apic->aad_core_shift = 0;
			apic->aad_thread_mask = 0;
			apic->aad_thread_shift = 0;
		}
		break;
	case X86_UARCH_AMD_ZEN2:
		if (smt) {
			apic->aad_sock_mask = 0x80;
			apic->aad_sock_shift = 7;
			apic->aad_die_mask = 0;
			apic->aad_die_shift = 0;
			apic->aad_ccd_mask = 0x70;
			apic->aad_ccd_shift = 4;
			apic->aad_ccx_mask = 0x08;
			apic->aad_ccx_shift = 3;
			apic->aad_core_mask = 0x06;
			apic->aad_core_shift = 1;
			apic->aad_thread_mask = 0x01;
			apic->aad_thread_shift = 0;
		} else {
			apic->aad_sock_mask = 0x40;
			apic->aad_sock_shift = 6;
			apic->aad_die_mask = 0;
			apic->aad_die_shift = 0;
			apic->aad_ccd_mask = 0x38;
			apic->aad_ccd_shift = 3;
			apic->aad_ccx_mask = 0x04;
			apic->aad_ccx_shift = 2;
			apic->aad_core_mask = 0x3;
			apic->aad_core_shift = 0;
			apic->aad_thread_mask = 0;
			apic->aad_thread_shift = 0;
		}
		break;
	case X86_UARCH_AMD_ZEN3:
	case X86_UARCH_AMD_ZEN4:
		return (amdzen_determine_apic_decomp_initpkg(azn));
	default:
		return (B_FALSE);
	}
	return (B_TRUE);
}

/*
 * Snapshot the number of cores that can exist in a CCX based on the Zen
 * microarchitecture revision. In Zen 1-4 this has been a constant number
 * regardless of the actual CPU Family.
 */
static void
amdzen_determine_ncore_per_ccx(amdzen_t *azn)
{
	x86_uarchrev_t uarchrev = cpuid_getuarchrev(CPU);

	switch (uarchrev_uarch(uarchrev)) {
	case X86_UARCH_AMD_ZEN1:
	case X86_UARCH_AMD_ZENPLUS:
	case X86_UARCH_AMD_ZEN2:
		azn->azn_ncore_per_ccx = 4;
		break;
	case X86_UARCH_AMD_ZEN3:
	case X86_UARCH_AMD_ZEN4:
		azn->azn_ncore_per_ccx = 8;
		break;
	default:
		panic("asked about non-Zen uarch");
	}
}

/*
 * We need to be careful using this function as different AMD generations have
 * acted in different ways when there is a missing CCD. We've found that in
 * hardware where the CCM is enabled but there is no CCD attached, it generally
 * is safe (i.e. DFv3 on Rome), but on DFv4 if we ask for a CCD that would
 * correspond to a disabled CCM then the firmware may inject a fatal error
 * (which is hopefully something missing in our RAS/MCA-X enablement).
 *
 * Put differently if this doesn't correspond to an Enabled CCM and you know the
 * number of valid CCDs on this, don't use it.
 */
static boolean_t
amdzen_ccd_present(amdzen_t *azn, amdzen_df_t *df, uint32_t ccdno)
{
	smn_reg_t die_reg = SMUPWR_CCD_DIE_ID(ccdno);
	uint32_t val = amdzen_smn_read(azn, df, die_reg);
	if (val == SMN_EINVAL32) {
		return (B_FALSE);
	}

	ASSERT3U(ccdno, ==, SMUPWR_CCD_DIE_ID_GET(val));
	return (B_TRUE);
}

/*
 * Attempt to determine a logical CCD number of a given CCD where we don't have
 * hardware support for L3::SCFCTP::PMREG_INITPKG* (e.g. pre-Zen 3 systems).
 * The CCD numbers that we have are the in the physical space. Likely beacuse of
 * how the orientation of CCM numbers map to physical locations and the layout
 * of them within the pacakge, we haven't found a good way using the core DFv3
 * registers to determine if a given CCD is actually present or not as generally
 * all the CCMs are left enabled. Instead we use SMU::PWR::DIE_ID as a proxy to
 * determine CCD presence.
 */
static uint32_t
amdzen_ccd_log_id_zen2(amdzen_t *azn, amdzen_df_t *df,
    const amdzen_df_ent_t *targ)
{
	uint32_t smnid = 0;
	uint32_t logid = 0;

	for (uint_t i = 0; i < df->adf_nents; i++) {
		const amdzen_df_ent_t *ent = &df->adf_ents[i];

		if ((ent->adfe_flags & AMDZEN_DFE_F_ENABLED) == 0) {
			continue;
		}

		if (ent->adfe_inst_id == targ->adfe_inst_id) {
			return (logid);
		}

		if (ent->adfe_type == targ->adfe_type &&
		    ent->adfe_subtype == targ->adfe_subtype) {
			boolean_t present = amdzen_ccd_present(azn, df, smnid);
			smnid++;
			if (present) {
				logid++;
			}
		}
	}

	panic("asked to match against invalid DF entity %p in df %p", targ, df);
}

static void
amdzen_ccd_fill_core_initpkg0(amdzen_t *azn, amdzen_df_t *df,
    amdzen_topo_ccd_t *ccd, amdzen_topo_ccx_t *ccx, amdzen_topo_core_t *core,
    boolean_t *ccd_set, boolean_t *ccx_set)
{
	smn_reg_t pkg0_reg;
	uint32_t pkg0;

	pkg0_reg = SCFCTP_PMREG_INITPKG0(ccd->atccd_phys_no, ccx->atccx_phys_no,
	    core->atcore_phys_no);
	pkg0 = amdzen_smn_read(azn, df, pkg0_reg);
	core->atcore_log_no = SCFCTP_PMREG_INITPKG0_GET_LOG_CORE(pkg0);

	if (!*ccx_set) {
		ccx->atccx_log_no = SCFCTP_PMREG_INITPKG0_GET_LOG_CCX(pkg0);
		*ccx_set = B_TRUE;
	}

	if (!*ccd_set) {
		ccd->atccd_log_no = SCFCTP_PMREG_INITPKG0_GET_LOG_DIE(pkg0);
		*ccd_set = B_TRUE;
	}
}

/*
 * Attempt to fill in the physical topology information for this given CCD.
 * There are a few steps to this that we undertake to perform this as follows:
 *
 * 1) First we determine whether the CCD is actually present or not by reading
 * SMU::PWR::DIE_ID. CCDs that are not installed will still have an enabled DF
 * entry it appears, but the request for the die ID will returns an invalid
 * read (all 1s). This die ID should match what we think of as the SMN number
 * below. If not, we're in trouble and the rest of this is in question.
 *
 * 2) We use the SMU::PWR registers to determine how many logical and physical
 * cores are present in this CCD and how they are split amongst the CCX. Here we
 * need to encode the CPU to CCX core size rankings. Through this process we
 * determine and fill out which threads and cores are enabled.
 *
 * 3) In Zen 3+ we then will read each core's INITPK0 values to ensure that we
 * have a proper physical to logical mapping, at which point we can fill in the
 * APIC IDs. For Zen 2, we will set the AMDZEN_TOPO_CCD_F_CORE_PHYS_UNKNOWN to
 * indicate that we just mapped the first logical processor to the first enabled
 * core.
 *
 * 4) Once we have the logical IDs determined we will construct the APIC ID that
 * we expect this to have.
 *
 * Steps (2) - (4) are intertwined and done together.
 */
static void
amdzen_ccd_fill_topo(amdzen_t *azn, amdzen_df_t *df, amdzen_df_ent_t *ent,
    amdzen_topo_ccd_t *ccd)
{
	uint32_t val, nccx, core_en, thread_en;
	uint32_t nlcore_per_ccx, nthreads_per_core;
	uint32_t sockid, dieid, compid;
	const uint32_t ccdno = ccd->atccd_phys_no;
	const x86_uarch_t uarch = uarchrev_uarch(cpuid_getuarchrev(CPU));
	boolean_t smt, pkg0_ids, logccd_set = B_FALSE;
	smn_reg_t reg;

	ASSERT(MUTEX_HELD(&azn->azn_mutex));
	if (!amdzen_ccd_present(azn, df, ccdno)) {
		ccd->atccd_err = AMDZEN_TOPO_CCD_E_CCD_MISSING;
		return;
	}

	reg = SMUPWR_THREAD_CFG(ccdno);
	val = amdzen_smn_read(azn, df, reg);
	nccx = SMUPWR_THREAD_CFG_GET_COMPLEX_COUNT(val) + 1;
	nlcore_per_ccx = SMUPWR_THREAD_CFG_GET_COMPLEX_COUNT(val) + 1;
	smt = SMUPWR_THREAD_CFG_GET_SMT_MODE(val);
	ASSERT3U(nccx, <=, AMDZEN_TOPO_CCD_MAX_CCX);
	if (smt == SMUPWR_THREAD_CFG_SMT_MODE_SMT) {
		nthreads_per_core = 2;
	} else {
		nthreads_per_core = 1;
	}

	reg = SMUPWR_CORE_EN(ccdno);
	core_en = amdzen_smn_read(azn, df, reg);
	reg = SMUPWR_THREAD_EN(ccdno);
	thread_en = amdzen_smn_read(azn, df, reg);

	/*
	 * The BSP is never enabled in a conventional sense and therefore the
	 * bit is reserved and left as 0. As the BSP should be in the first CCD,
	 * we go through and OR back in the bit lest we think the thread isn't
	 * enabled.
	 */
	if (ccdno == 0) {
		thread_en |= 1;
	}

	ccd->atccd_phys_no = ccdno;
	if (uarch >= X86_UARCH_AMD_ZEN3) {
		pkg0_ids = B_TRUE;
	} else {
		ccd->atccd_flags |= AMDZEN_TOPO_CCD_F_CORE_PHYS_UNKNOWN;
		pkg0_ids = B_FALSE;

		/*
		 * Determine the CCD logical ID for Zen 2 now since this doesn't
		 * rely upon needing a valid physical core.
		 */
		ccd->atccd_log_no = amdzen_ccd_log_id_zen2(azn, df, ent);
		logccd_set = B_TRUE;
	}

	/*
	 * To construct the APIC ID we need to know the socket and die (not CCD)
	 * this is on. We deconstruct the CCD's fabric ID to determine that.
	 */
	zen_fabric_id_decompose(&df->adf_decomp, ent->adfe_fabric_id, &sockid,
	    &dieid, &compid);

	/*
	 * At this point we have all the information about the CCD, the number
	 * of CCX instances, and which physical cores and threads are enabled.
	 * Currently we assume that if we have one CCX enabled, then it is
	 * always CCX0. We cannot find evidence of a two CCX supporting part
	 * that doesn't always ship with both CCXs present and enabled.
	 */
	ccd->atccd_nlog_ccx = ccd->atccd_nphys_ccx = nccx;
	for (uint32_t ccxno = 0; ccxno < nccx; ccxno++) {
		amdzen_topo_ccx_t *ccx = &ccd->atccd_ccx[ccxno];
		const uint32_t core_mask = (1 << azn->azn_ncore_per_ccx) - 1;
		const uint32_t core_shift = ccxno * azn->azn_ncore_per_ccx;
		const uint32_t ccx_core_en = (core_en >> core_shift) &
		    core_mask;
		boolean_t logccx_set = B_FALSE;

		ccd->atccd_ccx_en[ccxno] = 1;
		ccx->atccx_phys_no = ccxno;
		ccx->atccx_nphys_cores = azn->azn_ncore_per_ccx;
		ccx->atccx_nlog_cores = nlcore_per_ccx;

		if (!pkg0_ids) {
			ccx->atccx_log_no = ccx->atccx_phys_no;
			logccx_set = B_TRUE;
		}

		for (uint32_t coreno = 0, logcorezen2 = 0;
		    coreno < azn->azn_ncore_per_ccx; coreno++) {
			amdzen_topo_core_t *core = &ccx->atccx_cores[coreno];

			if ((ccx_core_en & (1 << coreno)) == 0) {
				continue;
			}

			ccx->atccx_core_en[coreno] = 1;
			core->atcore_phys_no = coreno;

			/*
			 * Now that we have the physical core number present, we
			 * must determine the logical core number and fill out
			 * the logical CCX/CCD if it has not been set. We must
			 * do this before we attempt to look at which threads
			 * are enabled, because that operates based upon logical
			 * core number.
			 *
			 * For Zen 2 we do not have INITPKG0 at our disposal. We
			 * currently assume (and tag for userland with the
			 * AMDZEN_TOPO_CCD_F_CORE_PHYS_UNKNOWN flag) that we are
			 * mapping logical cores to physicals in the order of
			 * appearance.
			 */
			if (pkg0_ids) {
				amdzen_ccd_fill_core_initpkg0(azn, df, ccd, ccx,
				    core, &logccd_set, &logccx_set);
			} else {
				core->atcore_log_no = logcorezen2;
				logcorezen2++;
			}

			/*
			 * Determining which bits to use for the thread is a bit
			 * weird here. Thread IDs within a CCX are logical, but
			 * there are always physically spaced CCX sizes. See the
			 * comment at the definition for SMU::PWR::THREAD_ENABLE
			 * for more information.
			 */
			const uint32_t thread_shift = (ccx->atccx_nphys_cores *
			    ccx->atccx_log_no + core->atcore_log_no) *
			    nthreads_per_core;
			const uint32_t thread_mask = (nthreads_per_core << 1) -
			    1;
			const uint32_t core_thread_en = (thread_en >>
			    thread_shift) & thread_mask;
			core->atcore_nthreads = nthreads_per_core;
			core->atcore_thr_en[0] = core_thread_en & 0x01;
			core->atcore_thr_en[1] = core_thread_en & 0x02;
#ifdef	DEBUG
			if (nthreads_per_core == 1) {
				VERIFY0(core->atcore_thr_en[1]);
			}
#endif
			for (uint32_t thrno = 0; thrno < core->atcore_nthreads;
			    thrno++) {
				ASSERT3U(core->atcore_thr_en[thrno], !=, 0);

				zen_apic_id_compose(&azn->azn_apic_decomp,
				    sockid, dieid, ccd->atccd_log_no,
				    ccx->atccx_log_no, core->atcore_log_no,
				    thrno, &core->atcore_apicids[thrno]);

			}
		}

		ASSERT3U(logccx_set, ==, B_TRUE);
		ASSERT3U(logccd_set, ==, B_TRUE);
	}
}

static void
amdzen_nexus_init(void *arg)
{
	uint_t i;
	amdzen_t *azn = arg;

	/*
	 * First go through all of the stubs and assign the DF entries.
	 */
	mutex_enter(&azn->azn_mutex);
	if (!amdzen_map_dfs(azn) || !amdzen_check_dfs(azn)) {
		azn->azn_flags |= AMDZEN_F_MAP_ERROR;
		goto done;
	}

	for (i = 0; i < AMDZEN_MAX_DFS; i++) {
		amdzen_df_t *df = &azn->azn_dfs[i];

		if ((df->adf_flags & AMDZEN_DF_F_VALID) == 0)
			continue;
		amdzen_setup_df(azn, df);
		amdzen_find_nb(azn, df);
	}

	if (amdzen_determine_apic_decomp(azn)) {
		azn->azn_flags |= AMDZEN_F_APIC_DECOMP_VALID;
	}

	amdzen_determine_ncore_per_ccx(azn);

	/*
	 * Not all children may be installed. As such, we do not treat the
	 * failure of a child as fatal to the driver.
	 */
	mutex_exit(&azn->azn_mutex);
	for (i = 0; i < ARRAY_SIZE(amdzen_children); i++) {
		(void) amdzen_create_child(azn, &amdzen_children[i]);
	}
	mutex_enter(&azn->azn_mutex);

done:
	azn->azn_flags &= ~AMDZEN_F_ATTACH_DISPATCHED;
	azn->azn_flags |= AMDZEN_F_ATTACH_COMPLETE;
	azn->azn_taskqid = TASKQID_INVALID;
	cv_broadcast(&azn->azn_cv);
	mutex_exit(&azn->azn_mutex);
}

static int
amdzen_stub_scan_cb(dev_info_t *dip, void *arg)
{
	amdzen_t *azn = arg;
	uint16_t vid, did;
	int *regs;
	uint_t nregs, i;
	boolean_t match = B_FALSE;

	if (dip == ddi_root_node()) {
		return (DDI_WALK_CONTINUE);
	}

	/*
	 * If a node in question is not a pci node, then we have no interest in
	 * it as all the stubs that we care about are related to pci devices.
	 */
	if (strncmp("pci", ddi_get_name(dip), 3) != 0) {
		return (DDI_WALK_PRUNECHILD);
	}

	/*
	 * If we can't get a device or vendor ID and prove that this is an AMD
	 * part, then we don't care about it.
	 */
	vid = ddi_prop_get_int(DDI_DEV_T_ANY, dip, DDI_PROP_DONTPASS,
	    "vendor-id", PCI_EINVAL16);
	did = ddi_prop_get_int(DDI_DEV_T_ANY, dip, DDI_PROP_DONTPASS,
	    "device-id", PCI_EINVAL16);
	if (vid == PCI_EINVAL16 || did == PCI_EINVAL16) {
		return (DDI_WALK_CONTINUE);
	}

	if (vid != AMDZEN_PCI_VID_AMD && vid != AMDZEN_PCI_VID_HYGON) {
		return (DDI_WALK_CONTINUE);
	}

	for (i = 0; i < ARRAY_SIZE(amdzen_nb_ids); i++) {
		if (amdzen_nb_ids[i] == did) {
			match = B_TRUE;
		}
	}

	if (ddi_prop_lookup_int_array(DDI_DEV_T_ANY, dip, DDI_PROP_DONTPASS,
	    "reg", &regs, &nregs) != DDI_PROP_SUCCESS) {
		return (DDI_WALK_CONTINUE);
	}

	if (nregs == 0) {
		ddi_prop_free(regs);
		return (DDI_WALK_CONTINUE);
	}

	if (PCI_REG_BUS_G(regs[0]) == AMDZEN_DF_BUSNO &&
	    PCI_REG_DEV_G(regs[0]) >= AMDZEN_DF_FIRST_DEVICE) {
		match = B_TRUE;
	}

	ddi_prop_free(regs);
	if (match) {
		mutex_enter(&azn->azn_mutex);
		azn->azn_nscanned++;
		mutex_exit(&azn->azn_mutex);
	}

	return (DDI_WALK_CONTINUE);
}

static void
amdzen_stub_scan(void *arg)
{
	amdzen_t *azn = arg;

	mutex_enter(&azn->azn_mutex);
	azn->azn_nscanned = 0;
	mutex_exit(&azn->azn_mutex);

	ddi_walk_devs(ddi_root_node(), amdzen_stub_scan_cb, azn);

	mutex_enter(&azn->azn_mutex);
	azn->azn_flags &= ~AMDZEN_F_SCAN_DISPATCHED;
	azn->azn_flags |= AMDZEN_F_SCAN_COMPLETE;

	if (azn->azn_nscanned == 0) {
		azn->azn_flags |= AMDZEN_F_UNSUPPORTED;
		azn->azn_taskqid = TASKQID_INVALID;
		cv_broadcast(&azn->azn_cv);
	} else if (azn->azn_npresent == azn->azn_nscanned) {
		azn->azn_flags |= AMDZEN_F_ATTACH_DISPATCHED;
		azn->azn_taskqid = taskq_dispatch(system_taskq,
		    amdzen_nexus_init, azn, TQ_SLEEP);
	}
	mutex_exit(&azn->azn_mutex);
}

/*
 * Unfortunately we can't really let the stubs detach as we may need them to be
 * available for client operations. We may be able to improve this if we know
 * that the actual nexus is going away. However, as long as it's active, we need
 * all the stubs.
 */
int
amdzen_detach_stub(dev_info_t *dip, ddi_detach_cmd_t cmd)
{
	if (cmd == DDI_SUSPEND) {
		return (DDI_SUCCESS);
	}

	return (DDI_FAILURE);
}

int
amdzen_attach_stub(dev_info_t *dip, ddi_attach_cmd_t cmd)
{
	int *regs, reg;
	uint_t nregs, i;
	uint16_t vid, did;
	amdzen_stub_t *stub;
	amdzen_t *azn = amdzen_data;
	boolean_t valid = B_FALSE;
	boolean_t nb = B_FALSE;

	if (cmd == DDI_RESUME) {
		return (DDI_SUCCESS);
	} else if (cmd != DDI_ATTACH) {
		return (DDI_FAILURE);
	}

	/*
	 * Make sure that the stub that we've been asked to attach is a pci type
	 * device. If not, then there is no reason for us to proceed.
	 */
	if (strncmp("pci", ddi_get_name(dip), 3) != 0) {
		dev_err(dip, CE_WARN, "asked to attach a bad AMD Zen nexus "
		    "stub: %s", ddi_get_name(dip));
		return (DDI_FAILURE);
	}
	vid = ddi_prop_get_int(DDI_DEV_T_ANY, dip, DDI_PROP_DONTPASS,
	    "vendor-id", PCI_EINVAL16);
	did = ddi_prop_get_int(DDI_DEV_T_ANY, dip, DDI_PROP_DONTPASS,
	    "device-id", PCI_EINVAL16);
	if (vid == PCI_EINVAL16 || did == PCI_EINVAL16) {
		dev_err(dip, CE_WARN, "failed to get PCI ID properties");
		return (DDI_FAILURE);
	}

	if (vid != AMDZEN_PCI_VID_AMD && vid != AMDZEN_PCI_VID_HYGON) {
		dev_err(dip, CE_WARN, "expected vendor ID (0x%x), found 0x%x",
		    cpuid_getvendor(CPU) == X86_VENDOR_HYGON ?
		    AMDZEN_PCI_VID_HYGON : AMDZEN_PCI_VID_AMD, vid);
		return (DDI_FAILURE);
	}

	if (ddi_prop_lookup_int_array(DDI_DEV_T_ANY, dip, DDI_PROP_DONTPASS,
	    "reg", &regs, &nregs) != DDI_PROP_SUCCESS) {
		dev_err(dip, CE_WARN, "failed to get 'reg' property");
		return (DDI_FAILURE);
	}

	if (nregs == 0) {
		ddi_prop_free(regs);
		dev_err(dip, CE_WARN, "missing 'reg' property values");
		return (DDI_FAILURE);
	}
	reg = *regs;
	ddi_prop_free(regs);

	for (i = 0; i < ARRAY_SIZE(amdzen_nb_ids); i++) {
		if (amdzen_nb_ids[i] == did) {
			valid = B_TRUE;
			nb = B_TRUE;
		}
	}

	if (!valid && PCI_REG_BUS_G(reg) == AMDZEN_DF_BUSNO &&
	    PCI_REG_DEV_G(reg) >= AMDZEN_DF_FIRST_DEVICE) {
		valid = B_TRUE;
		nb = B_FALSE;
	}

	if (!valid) {
		dev_err(dip, CE_WARN, "device %s didn't match the nexus list",
		    ddi_get_name(dip));
		return (DDI_FAILURE);
	}

	stub = kmem_alloc(sizeof (amdzen_stub_t), KM_SLEEP);
	if (pci_config_setup(dip, &stub->azns_cfgspace) != DDI_SUCCESS) {
		dev_err(dip, CE_WARN, "failed to set up config space");
		kmem_free(stub, sizeof (amdzen_stub_t));
		return (DDI_FAILURE);
	}

	stub->azns_dip = dip;
	stub->azns_vid = vid;
	stub->azns_did = did;
	stub->azns_bus = PCI_REG_BUS_G(reg);
	stub->azns_dev = PCI_REG_DEV_G(reg);
	stub->azns_func = PCI_REG_FUNC_G(reg);
	ddi_set_driver_private(dip, stub);

	mutex_enter(&azn->azn_mutex);
	azn->azn_npresent++;
	if (nb) {
		list_insert_tail(&azn->azn_nb_stubs, stub);
	} else {
		list_insert_tail(&azn->azn_df_stubs, stub);
	}

	if ((azn->azn_flags & AMDZEN_F_TASKQ_MASK) == AMDZEN_F_SCAN_COMPLETE &&
	    azn->azn_nscanned == azn->azn_npresent) {
		azn->azn_flags |= AMDZEN_F_ATTACH_DISPATCHED;
		azn->azn_taskqid = taskq_dispatch(system_taskq,
		    amdzen_nexus_init, azn, TQ_SLEEP);
	}
	mutex_exit(&azn->azn_mutex);

	return (DDI_SUCCESS);
}

static int
amdzen_bus_ctl(dev_info_t *dip, dev_info_t *rdip, ddi_ctl_enum_t ctlop,
    void *arg, void *result)
{
	char buf[32];
	dev_info_t *child;
	const amdzen_child_data_t *acd;

	switch (ctlop) {
	case DDI_CTLOPS_REPORTDEV:
		if (rdip == NULL) {
			return (DDI_FAILURE);
		}
		cmn_err(CE_CONT, "amdzen nexus: %s@%s, %s%d\n",
		    ddi_node_name(rdip), ddi_get_name_addr(rdip),
		    ddi_driver_name(rdip), ddi_get_instance(rdip));
		break;
	case DDI_CTLOPS_INITCHILD:
		child = arg;
		if (child == NULL) {
			dev_err(dip, CE_WARN, "!no child passed for "
			    "DDI_CTLOPS_INITCHILD");
		}

		acd = ddi_get_parent_data(child);
		if (acd == NULL) {
			dev_err(dip, CE_WARN, "!missing child parent data");
			return (DDI_FAILURE);
		}

		if (snprintf(buf, sizeof (buf), "%d", acd->acd_addr) >=
		    sizeof (buf)) {
			dev_err(dip, CE_WARN, "!failed to construct device "
			    "addr due to overflow");
			return (DDI_FAILURE);
		}

		ddi_set_name_addr(child, buf);
		break;
	case DDI_CTLOPS_UNINITCHILD:
		child = arg;
		if (child == NULL) {
			dev_err(dip, CE_WARN, "!no child passed for "
			    "DDI_CTLOPS_UNINITCHILD");
		}

		ddi_set_name_addr(child, NULL);
		break;
	default:
		return (ddi_ctlops(dip, rdip, ctlop, arg, result));
	}
	return (DDI_SUCCESS);
}

static int
amdzen_topo_open(dev_t *devp, int flag, int otyp, cred_t *credp)
{
	minor_t m;
	amdzen_t *azn = amdzen_data;

	if (crgetzoneid(credp) != GLOBAL_ZONEID ||
	    secpolicy_sys_config(credp, B_FALSE) != 0) {
		return (EPERM);
	}

	if ((flag & (FEXCL | FNDELAY | FNONBLOCK)) != 0) {
		return (EINVAL);
	}

	if (otyp != OTYP_CHR) {
		return (EINVAL);
	}

	m = getminor(*devp);
	if (m != AMDZEN_MINOR_TOPO) {
		return (ENXIO);
	}

	mutex_enter(&azn->azn_mutex);
	if ((azn->azn_flags & AMDZEN_F_IOCTL_MASK) !=
	    AMDZEN_F_ATTACH_COMPLETE) {
		mutex_exit(&azn->azn_mutex);
		return (ENOTSUP);
	}
	mutex_exit(&azn->azn_mutex);

	return (0);
}

static int
amdzen_topo_ioctl_base(amdzen_t *azn, intptr_t arg, int mode)
{
	amdzen_topo_base_t base;

	bzero(&base, sizeof (base));
	mutex_enter(&azn->azn_mutex);
	base.atb_ndf = azn->azn_ndfs;

	if ((azn->azn_flags & AMDZEN_F_APIC_DECOMP_VALID) == 0) {
		mutex_exit(&azn->azn_mutex);
		return (ENOTSUP);
	}

	base.atb_apic_decomp = azn->azn_apic_decomp;
	for (uint_t i = 0; i < azn->azn_ndfs; i++) {
		const amdzen_df_t *df = &azn->azn_dfs[i];

		base.atb_maxdfent = MAX(base.atb_maxdfent, df->adf_nents);
		if (i == 0) {
			base.atb_rev = df->adf_rev;
			base.atb_df_decomp = df->adf_decomp;
		}
	}
	mutex_exit(&azn->azn_mutex);

	if (ddi_copyout(&base, (void *)(uintptr_t)arg, sizeof (base),
	    mode & FKIOCTL) != 0) {
		return (EFAULT);
	}

	return (0);
}

/*
 * Fill in the peers. The way we do is this is to just fill in all the entries
 * and then zero out the ones that aren't valid.
 */
static void
amdzen_topo_ioctl_df_fill_peers(const amdzen_df_ent_t *ent,
    amdzen_topo_df_ent_t *topo_ent)
{
	topo_ent->atde_npeers = DF_FBIINFO0_GET_FTI_PCNT(ent->adfe_info0);
	topo_ent->atde_peers[0] = DF_FBINFO1_GET_FTI0_NINSTID(ent->adfe_info1);
	topo_ent->atde_peers[1] = DF_FBINFO1_GET_FTI1_NINSTID(ent->adfe_info1);
	topo_ent->atde_peers[2] = DF_FBINFO1_GET_FTI2_NINSTID(ent->adfe_info1);
	topo_ent->atde_peers[3] = DF_FBINFO1_GET_FTI3_NINSTID(ent->adfe_info1);
	topo_ent->atde_peers[4] = DF_FBINFO2_GET_FTI4_NINSTID(ent->adfe_info2);
	topo_ent->atde_peers[5] = DF_FBINFO2_GET_FTI5_NINSTID(ent->adfe_info2);

	for (uint32_t i = topo_ent->atde_npeers; i < AMDZEN_TOPO_DF_MAX_PEERS;
	    i++) {
		topo_ent->atde_peers[i] = 0;
	}
}

static void
amdzen_topo_ioctl_df_fill_ccm(const amdzen_df_ent_t *ent,
    amdzen_topo_df_ent_t *topo_ent)
{
	const amdzen_ccm_data_t *ccm = &ent->adfe_data.aded_ccm;
	amdzen_topo_ccm_data_t *topo_ccm = &topo_ent->atde_data.atded_ccm;

	topo_ccm->atcd_nccds = ccm->acd_nccds;
	for (uint32_t i = 0; i < DF_MAX_CCDS_PER_CCM; i++) {
		topo_ccm->atcd_ccd_en[i] = ccm->acd_ccd_en[i];
		topo_ccm->atcd_ccd_ids[i] = ccm->acd_ccd_id[i];
	}
}

static int
amdzen_topo_ioctl_df(amdzen_t *azn, intptr_t arg, int mode)
{
	uint_t model;
	uint32_t max_ents, nwritten;
	const amdzen_df_t *df;
	amdzen_topo_df_t topo_df;
#ifdef	_MULTI_DATAMODEL
	amdzen_topo_df32_t topo_df32;
#endif

	model = ddi_model_convert_from(mode);
	switch (model) {
#ifdef	_MULTI_DATAMODEL
	case DDI_MODEL_ILP32:
		if (ddi_copyin((void *)(uintptr_t)arg, &topo_df32,
		    sizeof (topo_df32), mode & FKIOCTL) != 0) {
			return (EFAULT);
		}
		bzero(&topo_df, sizeof (topo_df));
		topo_df.atd_dfno = topo_df32.atd_dfno;
		topo_df.atd_df_buf_nents = topo_df32.atd_df_buf_nents;
		topo_df.atd_df_ents = (void *)(uintptr_t)topo_df32.atd_df_ents;
		break;
#endif
	case DDI_MODEL_NONE:
		if (ddi_copyin((void *)(uintptr_t)arg, &topo_df,
		    sizeof (topo_df), mode & FKIOCTL) != 0) {
			return (EFAULT);
		}
		break;
	default:
		return (ENOTSUP);
	}

	mutex_enter(&azn->azn_mutex);
	if (topo_df.atd_dfno >= azn->azn_ndfs) {
		mutex_exit(&azn->azn_mutex);
		return (EINVAL);
	}

	df = &azn->azn_dfs[topo_df.atd_dfno];
	topo_df.atd_nodeid = df->adf_nodeid;
	topo_df.atd_sockid = (df->adf_nodeid & df->adf_decomp.dfd_sock_mask) >>
	    df->adf_decomp.dfd_sock_shift;
	topo_df.atd_dieid = (df->adf_nodeid & df->adf_decomp.dfd_die_mask) >>
	    df->adf_decomp.dfd_die_shift;
	topo_df.atd_rev = df->adf_rev;
	topo_df.atd_df_act_nents = df->adf_nents;
	max_ents = MIN(topo_df.atd_df_buf_nents, df->adf_nents);

<<<<<<< HEAD
	topo_df.atd_nb_busno = df->adf_nb_busno;

=======
>>>>>>> cf4e3805
	if (topo_df.atd_df_ents == NULL) {
		topo_df.atd_df_buf_nvalid = 0;
		mutex_exit(&azn->azn_mutex);
		goto copyout;
	}

	nwritten = 0;
	for (uint32_t i = 0; i < max_ents; i++) {
		amdzen_topo_df_ent_t topo_ent;
		const amdzen_df_ent_t *ent = &df->adf_ents[i];

		/*
		 * We opt not to include disabled elements right now. They
		 * generally don't have a valid type and there isn't much useful
		 * information we can get from them. This can be changed if we
		 * find a use case for them for userland topo.
		 */
		if ((ent->adfe_flags & AMDZEN_DFE_F_ENABLED) == 0)
			continue;

		bzero(&topo_ent, sizeof (topo_ent));
		topo_ent.atde_type = ent->adfe_type;
		topo_ent.atde_subtype = ent->adfe_subtype;
		topo_ent.atde_fabric_id = ent->adfe_fabric_id;
		topo_ent.atde_inst_id = ent->adfe_inst_id;
		amdzen_topo_ioctl_df_fill_peers(ent, &topo_ent);

		if (ent->adfe_type == DF_TYPE_CCM &&
		    ent->adfe_subtype == DF_CCM_SUBTYPE_CPU) {
			amdzen_topo_ioctl_df_fill_ccm(ent, &topo_ent);
		}

		if (ddi_copyout(&topo_ent, &topo_df.atd_df_ents[nwritten],
		    sizeof (topo_ent), mode & FKIOCTL) != 0) {
			mutex_exit(&azn->azn_mutex);
			return (EFAULT);
		}
		nwritten++;
	}
	mutex_exit(&azn->azn_mutex);

	topo_df.atd_df_buf_nvalid = nwritten;
copyout:
	switch (model) {
#ifdef	_MULTI_DATAMODEL
	case DDI_MODEL_ILP32:
		topo_df32.atd_nodeid = topo_df.atd_nodeid;
		topo_df32.atd_sockid = topo_df.atd_sockid;
		topo_df32.atd_dieid = topo_df.atd_dieid;
		topo_df32.atd_rev = topo_df.atd_rev;
		topo_df32.atd_df_buf_nvalid = topo_df.atd_df_buf_nvalid;
		topo_df32.atd_df_act_nents = topo_df.atd_df_act_nents;
<<<<<<< HEAD
		topo_df32.atd_nb_busno = topo_df.atd_nb_busno;
=======
>>>>>>> cf4e3805

		if (ddi_copyout(&topo_df32, (void *)(uintptr_t)arg,
		    sizeof (topo_df32), mode & FKIOCTL) != 0) {
			return (EFAULT);
		}
		break;
#endif
	case DDI_MODEL_NONE:
		if (ddi_copyout(&topo_df, (void *)(uintptr_t)arg,
		    sizeof (topo_df), mode & FKIOCTL) != 0) {
			return (EFAULT);
		}
		break;
	default:
		break;
	}


	return (0);
}

static int
amdzen_topo_ioctl_ccd(amdzen_t *azn, intptr_t arg, int mode)
{
	amdzen_topo_ccd_t ccd, *ccdp;
	amdzen_df_t *df;
	amdzen_df_ent_t *ent;
	amdzen_ccm_data_t *ccm;
	uint32_t ccdno;
	size_t copyin_size = offsetof(amdzen_topo_ccd_t, atccd_err);

	/*
	 * Only copy in the identifying information so that way we can ensure
	 * the rest of the structure we return to the user doesn't contain
	 * anything unexpected in it.
	 */
	bzero(&ccd, sizeof (ccd));
	if (ddi_copyin((void *)(uintptr_t)arg, &ccd, copyin_size,
	    mode & FKIOCTL) != 0) {
		return (EFAULT);
	}

	mutex_enter(&azn->azn_mutex);
	if ((azn->azn_flags & AMDZEN_F_APIC_DECOMP_VALID) == 0) {
		ccd.atccd_err = AMDZEN_TOPO_CCD_E_NO_APIC_DECOMP;
		goto copyout;
	}

	df = amdzen_df_find(azn, ccd.atccd_dfno);
	if (df == NULL) {
		ccd.atccd_err = AMDZEN_TOPO_CCD_E_BAD_DFNO;
		goto copyout;
	}

	/*
	 * We don't have enough information to know how to construct this
	 * information in Zen 1 at this time, so refuse.
	 */
	if (df->adf_rev <= DF_REV_2) {
		ccd.atccd_err = AMDZEN_TOPO_CCD_E_SOC_UNSUPPORTED;
		goto copyout;
	}

	ent = amdzen_df_ent_find_by_instid(df, ccd.atccd_instid);
	if (ent == NULL) {
		ccd.atccd_err = AMDZEN_TOPO_CCD_E_BAD_INSTID;
		goto copyout;
	}

	if (ent->adfe_type != DF_TYPE_CCM ||
	    ent->adfe_subtype != DF_CCM_SUBTYPE_CPU) {
		ccd.atccd_err = AMDZEN_TOPO_CCD_E_NOT_A_CCD;
		goto copyout;
	}

	ccm = &ent->adfe_data.aded_ccm;
	for (ccdno = 0; ccdno < DF_MAX_CCDS_PER_CCM; ccdno++) {
		if (ccm->acd_ccd_en[ccdno] != 0 &&
		    ccm->acd_ccd_id[ccdno] == ccd.atccd_phys_no) {
			break;
		}
	}

	if (ccdno == DF_MAX_CCDS_PER_CCM) {
		ccd.atccd_err = AMDZEN_TOPO_CCD_E_NOT_A_CCD;
		goto copyout;
	}

	if (ccm->acd_ccd_data[ccdno] == NULL) {
		/*
		 * We don't actually have this data. Go fill it out and save it
		 * for future use.
		 */
		ccdp = kmem_zalloc(sizeof (amdzen_topo_ccd_t), KM_NOSLEEP_LAZY);
		if (ccdp == NULL) {
			mutex_exit(&azn->azn_mutex);
			return (ENOMEM);
		}

		ccdp->atccd_dfno = ccd.atccd_dfno;
		ccdp->atccd_instid = ccd.atccd_instid;
		ccdp->atccd_phys_no = ccd.atccd_phys_no;
		amdzen_ccd_fill_topo(azn, df, ent, ccdp);
		ccm->acd_ccd_data[ccdno] = ccdp;
	}
	ASSERT3P(ccm->acd_ccd_data[ccdno], !=, NULL);
	bcopy(ccm->acd_ccd_data[ccdno], &ccd, sizeof (ccd));

copyout:
	mutex_exit(&azn->azn_mutex);
	if (ddi_copyout(&ccd, (void *)(uintptr_t)arg, sizeof (ccd),
	    mode & FKIOCTL) != 0) {
		return (EFAULT);
	}

	return (0);
}

static int
amdzen_topo_ioctl(dev_t dev, int cmd, intptr_t arg, int mode,
    cred_t *credp, int *rvalp)
{
	int ret;
	amdzen_t *azn = amdzen_data;

	if (getminor(dev) != AMDZEN_MINOR_TOPO) {
		return (ENXIO);
	}

	if ((mode & FREAD) == 0) {
		return (EBADF);
	}

	switch (cmd) {
	case AMDZEN_TOPO_IOCTL_BASE:
		ret = amdzen_topo_ioctl_base(azn, arg, mode);
		break;
	case AMDZEN_TOPO_IOCTL_DF:
		ret = amdzen_topo_ioctl_df(azn, arg, mode);
		break;
	case AMDZEN_TOPO_IOCTL_CCD:
		ret = amdzen_topo_ioctl_ccd(azn, arg, mode);
		break;
	default:
		ret = ENOTTY;
		break;
	}

	return (ret);
}

static int
amdzen_topo_close(dev_t dev, int flag, int otyp, cred_t *credp)
{
	if (otyp != OTYP_CHR) {
		return (EINVAL);
	}

	if (getminor(dev) != AMDZEN_MINOR_TOPO) {
		return (ENXIO);
	}

	return (0);
}

static int
amdzen_attach(dev_info_t *dip, ddi_attach_cmd_t cmd)
{
	amdzen_t *azn = amdzen_data;

	if (cmd == DDI_RESUME) {
		return (DDI_SUCCESS);
	} else if (cmd != DDI_ATTACH) {
		return (DDI_FAILURE);
	}

	mutex_enter(&azn->azn_mutex);
	if (azn->azn_dip != NULL) {
		dev_err(dip, CE_WARN, "driver is already attached!");
		mutex_exit(&azn->azn_mutex);
		return (DDI_FAILURE);
	}

	if (ddi_create_minor_node(dip, "topo", S_IFCHR, AMDZEN_MINOR_TOPO,
	    DDI_PSEUDO, 0) != 0) {
		dev_err(dip, CE_WARN, "failed to create topo minor node!");
		mutex_exit(&azn->azn_mutex);
		return (DDI_FAILURE);
	}

	azn->azn_dip = dip;
	azn->azn_taskqid = taskq_dispatch(system_taskq, amdzen_stub_scan,
	    azn, TQ_SLEEP);
	azn->azn_flags |= AMDZEN_F_SCAN_DISPATCHED;
	mutex_exit(&azn->azn_mutex);

	return (DDI_SUCCESS);
}

static int
amdzen_detach(dev_info_t *dip, ddi_detach_cmd_t cmd)
{
	amdzen_t *azn = amdzen_data;

	if (cmd == DDI_SUSPEND) {
		return (DDI_SUCCESS);
	} else if (cmd != DDI_DETACH) {
		return (DDI_FAILURE);
	}

	mutex_enter(&azn->azn_mutex);
	while (azn->azn_taskqid != TASKQID_INVALID) {
		cv_wait(&azn->azn_cv, &azn->azn_mutex);
	}

	/*
	 * If we've attached any stub drivers, e.g. this platform is important
	 * for us, then we fail detach.
	 */
	if (!list_is_empty(&azn->azn_df_stubs) ||
	    !list_is_empty(&azn->azn_nb_stubs)) {
		mutex_exit(&azn->azn_mutex);
		return (DDI_FAILURE);
	}

	ddi_remove_minor_node(azn->azn_dip, NULL);
	azn->azn_dip = NULL;
	mutex_exit(&azn->azn_mutex);

	return (DDI_SUCCESS);
}

static void
amdzen_free(void)
{
	if (amdzen_data == NULL) {
		return;
	}

	VERIFY(list_is_empty(&amdzen_data->azn_df_stubs));
	list_destroy(&amdzen_data->azn_df_stubs);
	VERIFY(list_is_empty(&amdzen_data->azn_nb_stubs));
	list_destroy(&amdzen_data->azn_nb_stubs);
	cv_destroy(&amdzen_data->azn_cv);
	mutex_destroy(&amdzen_data->azn_mutex);
	kmem_free(amdzen_data, sizeof (amdzen_t));
	amdzen_data = NULL;
}

static void
amdzen_alloc(void)
{
	amdzen_data = kmem_zalloc(sizeof (amdzen_t), KM_SLEEP);
	mutex_init(&amdzen_data->azn_mutex, NULL, MUTEX_DRIVER, NULL);
	list_create(&amdzen_data->azn_df_stubs, sizeof (amdzen_stub_t),
	    offsetof(amdzen_stub_t, azns_link));
	list_create(&amdzen_data->azn_nb_stubs, sizeof (amdzen_stub_t),
	    offsetof(amdzen_stub_t, azns_link));
	cv_init(&amdzen_data->azn_cv, NULL, CV_DRIVER, NULL);
}

static struct cb_ops amdzen_topo_cb_ops = {
	.cb_open = amdzen_topo_open,
	.cb_close = amdzen_topo_close,
	.cb_strategy = nodev,
	.cb_print = nodev,
	.cb_dump = nodev,
	.cb_read = nodev,
	.cb_write = nodev,
	.cb_ioctl = amdzen_topo_ioctl,
	.cb_devmap = nodev,
	.cb_mmap = nodev,
	.cb_segmap = nodev,
	.cb_chpoll = nochpoll,
	.cb_prop_op = ddi_prop_op,
	.cb_flag = D_MP,
	.cb_rev = CB_REV,
	.cb_aread = nodev,
	.cb_awrite = nodev
};

struct bus_ops amdzen_bus_ops = {
	.busops_rev = BUSO_REV,
	.bus_map = nullbusmap,
	.bus_dma_map = ddi_no_dma_map,
	.bus_dma_allochdl = ddi_no_dma_allochdl,
	.bus_dma_freehdl = ddi_no_dma_freehdl,
	.bus_dma_bindhdl = ddi_no_dma_bindhdl,
	.bus_dma_unbindhdl = ddi_no_dma_unbindhdl,
	.bus_dma_flush = ddi_no_dma_flush,
	.bus_dma_win = ddi_no_dma_win,
	.bus_dma_ctl = ddi_no_dma_mctl,
	.bus_prop_op = ddi_bus_prop_op,
	.bus_ctl = amdzen_bus_ctl
};

static struct dev_ops amdzen_dev_ops = {
	.devo_rev = DEVO_REV,
	.devo_refcnt = 0,
	.devo_getinfo = nodev,
	.devo_identify = nulldev,
	.devo_probe = nulldev,
	.devo_attach = amdzen_attach,
	.devo_detach = amdzen_detach,
	.devo_reset = nodev,
	.devo_quiesce = ddi_quiesce_not_needed,
	.devo_bus_ops = &amdzen_bus_ops,
	.devo_cb_ops = &amdzen_topo_cb_ops
};

static struct modldrv amdzen_modldrv = {
	.drv_modops = &mod_driverops,
	.drv_linkinfo = "AMD Zen Nexus Driver",
	.drv_dev_ops = &amdzen_dev_ops
};

static struct modlinkage amdzen_modlinkage = {
	.ml_rev = MODREV_1,
	.ml_linkage = { &amdzen_modldrv, NULL }
};

int
_init(void)
{
	int ret;

	if (cpuid_getvendor(CPU) != X86_VENDOR_AMD &&
	    cpuid_getvendor(CPU) != X86_VENDOR_HYGON) {
		return (ENOTSUP);
	}

	if ((ret = mod_install(&amdzen_modlinkage)) == 0) {
		amdzen_alloc();
	}

	return (ret);
}

int
_info(struct modinfo *modinfop)
{
	return (mod_info(&amdzen_modlinkage, modinfop));
}

int
_fini(void)
{
	int ret;

	if ((ret = mod_remove(&amdzen_modlinkage)) == 0) {
		amdzen_free();
	}

	return (ret);
}<|MERGE_RESOLUTION|>--- conflicted
+++ resolved
@@ -2341,13 +2341,9 @@
 	    df->adf_decomp.dfd_die_shift;
 	topo_df.atd_rev = df->adf_rev;
 	topo_df.atd_df_act_nents = df->adf_nents;
+	topo_df.atd_nb_busno = df->adf_nb_busno;
 	max_ents = MIN(topo_df.atd_df_buf_nents, df->adf_nents);
 
-<<<<<<< HEAD
-	topo_df.atd_nb_busno = df->adf_nb_busno;
-
-=======
->>>>>>> cf4e3805
 	if (topo_df.atd_df_ents == NULL) {
 		topo_df.atd_df_buf_nvalid = 0;
 		mutex_exit(&azn->azn_mutex);
@@ -2400,10 +2396,7 @@
 		topo_df32.atd_rev = topo_df.atd_rev;
 		topo_df32.atd_df_buf_nvalid = topo_df.atd_df_buf_nvalid;
 		topo_df32.atd_df_act_nents = topo_df.atd_df_act_nents;
-<<<<<<< HEAD
 		topo_df32.atd_nb_busno = topo_df.atd_nb_busno;
-=======
->>>>>>> cf4e3805
 
 		if (ddi_copyout(&topo_df32, (void *)(uintptr_t)arg,
 		    sizeof (topo_df32), mode & FKIOCTL) != 0) {
