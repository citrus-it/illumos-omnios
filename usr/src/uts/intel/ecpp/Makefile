#
# CDDL HEADER START
#
# The contents of this file are subject to the terms of the
# Common Development and Distribution License (the "License").
# You may not use this file except in compliance with the License.
#
# You can obtain a copy of the license at usr/src/OPENSOLARIS.LICENSE
# or http://www.opensolaris.org/os/licensing.
# See the License for the specific language governing permissions
# and limitations under the License.
#
# When distributing Covered Code, include this CDDL HEADER in each
# file and include the License file at usr/src/OPENSOLARIS.LICENSE.
# If applicable, add the following below this CDDL HEADER, with the
# fields enclosed by brackets "[]" replaced with your own identifying
# information: Portions Copyright [yyyy] [name of copyright owner]
#
# CDDL HEADER END
#
#
# Copyright 2007 Sun Microsystems, Inc.  All rights reserved.
# Use is subject to license terms.
#

#
#	This Makefile drives the production of ecpp
#	kernel module.
#
#

#
#	Path to the base of the uts directory tree (usually /usr/src/uts).
#
UTSBASE	= ../..

#
#	Define the module and object file sets.
#
MODULE		= ecpp
OBJECTS		= $(ECPP_OBJS:%=$(OBJS_DIR)/%)
ROOTMODULE	= $(ROOT_DRV_DIR)/$(MODULE)
CONF_SRCDIR	= $(UTSBASE)/common/io

#
#	Include common rules.
#
include $(UTSBASE)/intel/Makefile.intel

#
#	Define targets
#
ALL_TARGET	= $(BINARY) $(SRC_CONFFILE)
INSTALL_TARGET	= $(BINARY) $(ROOTMODULE) $(ROOT_CONFFILE)

#
# For now, disable these compiler warnings; maintainers should endeavor to
# investigate and remove these for maximum coverage.  Please do not carry
# these forward to new Makefiles.
#

CERRWARN	+= -Wno-uninitialized
CERRWARN	+= -Wno-parentheses
CERRWARN	+= -Wno-unused-variable

#
#	Default build targets.
#
.KEEP_STATE:

def:		$(DEF_DEPS)

all:		$(ALL_DEPS)

clean:		$(CLEAN_DEPS)

clean:		$(CLEAN_DEPS)

clobber:	$(CLOBBER_DEPS)
<<<<<<< HEAD
=======

modlintlib:	$(MODLINTLIB_DEPS)

clean.lint:	$(CLEAN_LINT_DEPS)
>>>>>>> 81b505b7

install:	$(INSTALL_DEPS)

#
#	Include common targets.
#
include $(UTSBASE)/intel/Makefile.targ<|MERGE_RESOLUTION|>--- conflicted
+++ resolved
@@ -77,13 +77,6 @@
 clean:		$(CLEAN_DEPS)
 
 clobber:	$(CLOBBER_DEPS)
-<<<<<<< HEAD
-=======
-
-modlintlib:	$(MODLINTLIB_DEPS)
-
-clean.lint:	$(CLEAN_LINT_DEPS)
->>>>>>> 81b505b7
 
 install:	$(INSTALL_DEPS)
 
