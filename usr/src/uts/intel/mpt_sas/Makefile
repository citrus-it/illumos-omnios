--- conflicted
+++ resolved
@@ -55,13 +55,10 @@
 #
 include $(UTSBASE)/intel/Makefile.intel
 
-<<<<<<< HEAD
 CERRWARN	+= -Wno-parentheses
 CERRWARN	+= -Wno-uninitialized
 CERRWARN	+= -Wno-switch
-=======
-CERRWARN	+= -_gcc=-Wno-uninitialized
->>>>>>> 4cee6bf9
+CERRWARN	+= -Wno-uninitialized
 
 #
 #	Default build targets.
