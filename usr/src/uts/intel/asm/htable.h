/*
 * CDDL HEADER START
 *
 * The contents of this file are subject to the terms of the
 * Common Development and Distribution License, Version 1.0 only
 * (the "License").  You may not use this file except in compliance
 * with the License.
 *
 * You can obtain a copy of the license at usr/src/OPENSOLARIS.LICENSE
 * or http://www.opensolaris.org/os/licensing.
 * See the License for the specific language governing permissions
 * and limitations under the License.
 *
 * When distributing Covered Code, include this CDDL HEADER in each
 * file and include the License file at usr/src/OPENSOLARIS.LICENSE.
 * If applicable, add the following below this CDDL HEADER, with the
 * fields enclosed by brackets "[]" replaced with your own identifying
 * information: Portions Copyright [yyyy] [name of copyright owner]
 *
 * CDDL HEADER END
 */
/*
 * Copyright 2004 Sun Microsystems, Inc.  All rights reserved.
 * Use is subject to license terms.
 *
 * Copyright 2018 Joyent, Inc.
 */

#ifndef _ASM_HTABLE_H
#define	_ASM_HTABLE_H

#include <sys/ccompile.h>
#include <sys/types.h>

#ifdef	__cplusplus
extern "C" {
#endif


/*
 * This set of atomic operations are designed primarily
 * for some ia32 hat layer operations.
 */

extern __GNU_INLINE void
atomic_orb(uint8_t *addr, uint8_t value)
{
	__asm__ __volatile__(
	    "lock; orb %%dl,%0"
	    : "=m" (*addr)
	    : "d" (value), "m" (*addr)
	    : "cc");
}

extern __GNU_INLINE void
atomic_andb(uint8_t *addr, uint8_t value)
{
	__asm__ __volatile__(
	    "lock; andb %%dl,%0"
	    : "=m" (*addr)
	    : "d" (value), "m" (*addr)
	    : "cc");
}

extern __GNU_INLINE void
atomic_inc16(uint16_t *addr)
{
	__asm__ __volatile__(
	    "lock; incw %0"
	    : "=m" (*addr)
	    : "m" (*addr)
	    : "cc");
}

extern __GNU_INLINE void
atomic_dec16(uint16_t *addr)
{
	__asm__ __volatile__(
	    "lock; decw %0"
	    : "=m" (*addr)
	    : "m" (*addr)
	    : "cc");
}

<<<<<<< HEAD
extern __GNU_INLINE void
mmu_tlbflush_entry(caddr_t addr)
{
	__asm__ __volatile__(
	    "invlpg %0"
	    : "=m" (*addr)
	    : "m" (*addr));
}

#endif	/* __i386 || __amd64 */

=======
#endif	/* !__lint && __GNUC__ */
>>>>>>> 74ecdb51

#ifdef	__cplusplus
}
#endif

#endif	/* _ASM_HTABLE_H */<|MERGE_RESOLUTION|>--- conflicted
+++ resolved
@@ -82,22 +82,6 @@
 	    : "cc");
 }
 
-<<<<<<< HEAD
-extern __GNU_INLINE void
-mmu_tlbflush_entry(caddr_t addr)
-{
-	__asm__ __volatile__(
-	    "invlpg %0"
-	    : "=m" (*addr)
-	    : "m" (*addr));
-}
-
-#endif	/* __i386 || __amd64 */
-
-=======
-#endif	/* !__lint && __GNUC__ */
->>>>>>> 74ecdb51
-
 #ifdef	__cplusplus
 }
 #endif
