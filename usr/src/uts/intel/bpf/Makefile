--- conflicted
+++ resolved
@@ -60,11 +60,7 @@
 #
 #
 CFLAGS		+= $(CCVERBOSE)
-<<<<<<< HEAD
-LDFLAGS		+= -dy -Nmisc/mac -Nmisc/dls -Ndrv/ipnet -Nmisc/neti -Ndrv/ip
-=======
-LDFLAGS		+= -Nmisc/mac -Nmisc/dls -Ndrv/ipnet -Nmisc/neti
->>>>>>> 532883ab
+LDFLAGS		+= -Nmisc/mac -Nmisc/dls -Ndrv/ipnet -Nmisc/neti -Ndrv/ip
 INC_PATH	+= -I$(UTSBASE)/common/io/bpf
 
 #
