# CDDL HEADER START
#
# The contents of this file are subject to the terms of the
# Common Development and Distribution License (the "License").
# You may not use this file except in compliance with the License.
#
# You can obtain a copy of the license at usr/src/OPENSOLARIS.LICENSE
# or http://www.opensolaris.org/os/licensing.
# See the License for the specific language governing permissions
# and limitations under the License.
#
# When distributing Covered Code, include this CDDL HEADER in each
# file and include the License file at usr/src/OPENSOLARIS.LICENSE.
# If applicable, add the following below this CDDL HEADER, with the
# fields enclosed by brackets "[]" replaced with your own identifying
# information: Portions Copyright [yyyy] [name of copyright owner]
#
# CDDL HEADER END
#

# Copyright (c) 2005, 2010, Oracle and/or its affiliates. All rights reserved.
<<<<<<< HEAD

# Copyright 2012 Nexenta Systems, Inc.  All rights reserved.
=======
# Copyright (c) 2012 Nexenta Systems, Inc. All rights reserved.
>>>>>>> 0409b953

#
#	This makefile contains the common definitions for all intel
#	implementation architecture independent modules.
#

#
#	Machine type (implementation architecture):
#
PLATFORM	 = i86pc

#
#	Everybody needs to know how to build modstubs.o and to locate unix.o.
#	Note that unix.o must currently be selected from among the possible
#	"implementation architectures". Note further, that unix.o is only
#	used as an optional error check for undefines so (theoretically)
#	any "implementation architectures" could be used. We choose i86pc
#	because it is the reference port.
#
UNIX_DIR	 = $(UTSBASE)/i86pc/unix
GENLIB_DIR	 = $(UTSBASE)/intel/genunix
IPDRV_DIR	 = $(UTSBASE)/intel/ip
MODSTUBS_DIR	 = $(UNIX_DIR)
DSF_DIR		 = $(UTSBASE)/$(PLATFORM)/genassym
LINTS_DIR	 = $(OBJS_DIR)
LINT_LIB_DIR	 = $(UTSBASE)/intel/lint-libs/$(OBJS_DIR)

UNIX_O		 = $(UNIX_DIR)/$(OBJS_DIR)/unix.o
GENLIB		 = $(GENLIB_DIR)/$(OBJS_DIR)/libgenunix.so
MODSTUBS_O	 = $(MODSTUBS_DIR)/$(OBJS_DIR)/modstubs.o
LINT_LIB	 = $(UTSBASE)/i86pc/lint-libs/$(OBJS_DIR)/llib-lunix.ln
GEN_LINT_LIB	 = $(UTSBASE)/intel/lint-libs/$(OBJS_DIR)/llib-lgenunix.ln

#
#	Include the makefiles which define build rule templates, the
#	collection of files per module, and a few specific flags. Note
#	that order is significant, just as with an include path. The
#	first build rule template which matches the files name will be
#	used. By including these in order from most machine dependent
#	to most machine independent, we allow a machine dependent file
#	to be used in preference over a machine independent version
#	(Such as a machine specific optimization, which preserves the
#	interfaces.)
#
include $(UTSTREE)/intel/Makefile.files
include $(UTSTREE)/common/Makefile.files

#
# ----- TRANSITIONAL SECTION --------------------------------------------------
#

#
#	Not everything which *should* be a module is a module yet. The
#	following is a list of such objects which are currently part of
#	genunix but which might someday become kmods.  This must be
#	defined before we include Makefile.uts, or else genunix's build
#	won't be as parallel as we might like.
#
NOT_YET_KMODS	 = $(OLDPTY_OBJS) $(PTY_OBJS) $(VCONS_CONF_OBJS) $(MOD_OBJS)

#
# ----- END OF TRANSITIONAL SECTION -------------------------------------------
#
#	Include machine independent rules. Note that this does not imply
#	that the resulting module from rules in Makefile.uts is	machine
#	independent. Only that the build rules are machine independent.
#
include $(UTSBASE)/Makefile.uts

#
#	The following must be defined for all implementations:
#
MODSTUBS		= $(UTSBASE)/intel/ia32/ml/modstubs.s

#
#	Define supported builds
#
DEF_BUILDS		= $(DEF_BUILDS64) $(DEF_BUILDS32)
ALL_BUILDS		= $(ALL_BUILDS64) $(ALL_BUILDS32)

#
#	x86 or amd64 inline templates
#
INLINES_32		= $(UTSBASE)/intel/ia32/ml/ia32.il
INLINES_64		= $(UTSBASE)/intel/amd64/ml/amd64.il
INLINES			+= $(INLINES_$(CLASS))

#
#	kernel-specific optimizations; override default in Makefile.master
#

CFLAGS_XARCH_32		= $(i386_CFLAGS)
CFLAGS_XARCH_64		= $(amd64_CFLAGS)
CFLAGS_XARCH		= $(CFLAGS_XARCH_$(CLASS))

COPTFLAG_32		= $(COPTFLAG)
COPTFLAG_64		= $(COPTFLAG64)
COPTIMIZE		= $(COPTFLAG_$(CLASS))

CFLAGS			= $(CFLAGS_XARCH)
CFLAGS			+= $(COPTIMIZE)
CFLAGS			+= $(INLINES) -D_ASM_INLINES
CFLAGS			+= $(CCMODE)
CFLAGS			+= $(SPACEFLAG)
CFLAGS			+= $(CCUNBOUND)
CFLAGS			+= $(CFLAGS_uts)
CFLAGS			+= -xstrconst

ASFLAGS_XARCH_32	= $(i386_ASFLAGS)
ASFLAGS_XARCH_64	= $(amd64_ASFLAGS)
ASFLAGS_XARCH		= $(ASFLAGS_XARCH_$(CLASS))

ASFLAGS			+= $(ASFLAGS_XARCH)

#
#	Define the base directory for installation.
#
BASE_INS_DIR	= $(ROOT)

#
#	Debugging level
#
#	Special knowledge of which special debugging options affect which
#	file is used to optimize the build if these flags are changed.
#
DEBUG_DEFS_OBJ32	=
DEBUG_DEFS_DBG32	= -DDEBUG
DEBUG_DEFS_OBJ64	=
DEBUG_DEFS_DBG64	= -DDEBUG
DEBUG_DEFS		= $(DEBUG_DEFS_$(BUILD_TYPE))

DEBUG_COND_OBJ32	:sh = echo \\043
DEBUG_COND_DBG32	=
DEBUG_COND_OBJ64	:sh = echo \\043
DEBUG_COND_DBG64	=
IF_DEBUG_OBJ		= $(DEBUG_COND_$(BUILD_TYPE))$(OBJS_DIR)/

$(IF_DEBUG_OBJ)syscall.o	:=	DEBUG_DEFS	+= -DSYSCALLTRACE
$(IF_DEBUG_OBJ)clock.o		:=	DEBUG_DEFS	+= -DKSLICE=1

#
#	Collect the preprocessor definitions to be associated with *all*
#	files.
#
ALL_DEFS	 = $(DEBUG_DEFS) $(OPTION_DEFS)

#
#	The kernels modules which are "implementation architecture"
#	specific for this machine are enumerated below. Note that most
#	of these modules must exist (in one form or another) for each
#	architecture.
#
#	Common Drivers (usually pseudo drivers) (/kernel/drv)
#	DRV_KMODS are built both 32-bit and 64-bit
#	DRV_KMODS_32 are built only 32-bit
#	DRV_KMODS_64 are built only 64-bit
#
DRV_KMODS	+= aac
DRV_KMODS	+= aggr
DRV_KMODS	+= ahci
DRV_KMODS	+= amd64_gart
DRV_KMODS	+= amr
DRV_KMODS	+= agpgart
DRV_KMODS	+= srn
DRV_KMODS	+= agptarget
DRV_KMODS       += arn
DRV_KMODS	+= arp
DRV_KMODS	+= asy
DRV_KMODS	+= ata
DRV_KMODS	+= ath
DRV_KMODS	+= atu
DRV_KMODS	+= audio
DRV_KMODS	+= audio1575
DRV_KMODS	+= audio810
DRV_KMODS	+= audiocmi
DRV_KMODS	+= audiocmihd
DRV_KMODS	+= audioemu10k
DRV_KMODS	+= audioens
DRV_KMODS	+= audiohd
DRV_KMODS	+= audioixp
DRV_KMODS	+= audiols
DRV_KMODS	+= audiop16x
DRV_KMODS	+= audiopci
DRV_KMODS	+= audiosolo
DRV_KMODS	+= audiots
DRV_KMODS	+= audiovia823x
DRV_KMODS_32	+= audiovia97
DRV_KMODS	+= bl 
DRV_KMODS	+= blkdev
DRV_KMODS	+= bge
DRV_KMODS	+= bofi
DRV_KMODS	+= bpf
DRV_KMODS	+= bridge
DRV_KMODS	+= bscbus
DRV_KMODS	+= bscv
DRV_KMODS	+= chxge
DRV_KMODS	+= ntxn
DRV_KMODS	+= myri10ge
DRV_KMODS	+= clone
DRV_KMODS	+= cmdk
DRV_KMODS	+= cn
DRV_KMODS	+= conskbd
DRV_KMODS	+= consms
DRV_KMODS	+= cpuid
DRV_KMODS	+= cpunex
DRV_KMODS	+= crypto
DRV_KMODS	+= cryptoadm
DRV_KMODS	+= dca
DRV_KMODS	+= devinfo
DRV_KMODS	+= dld
DRV_KMODS	+= dlpistub
DRV_KMODS_32	+= dnet
DRV_KMODS	+= dump
DRV_KMODS	+= ecpp
DRV_KMODS	+= emlxs
DRV_KMODS	+= fd
DRV_KMODS	+= fdc
DRV_KMODS	+= fm
DRV_KMODS	+= fssnap
DRV_KMODS	+= hxge
DRV_KMODS	+= i8042
DRV_KMODS	+= i915
DRV_KMODS	+= icmp
DRV_KMODS	+= icmp6
DRV_KMODS	+= intel_nb5000
DRV_KMODS	+= intel_nhm
DRV_KMODS	+= ip
DRV_KMODS	+= ip6
DRV_KMODS	+= ipf
DRV_KMODS       += ipnet
DRV_KMODS	+= ippctl
DRV_KMODS	+= ipsecah
DRV_KMODS	+= ipsecesp
DRV_KMODS	+= ipw
DRV_KMODS	+= iwh
DRV_KMODS	+= iwi
DRV_KMODS	+= iwk
DRV_KMODS	+= iwp
DRV_KMODS	+= iwscn
DRV_KMODS	+= kb8042
DRV_KMODS	+= keysock
DRV_KMODS	+= kssl
DRV_KMODS	+= kstat
DRV_KMODS	+= ksyms
DRV_KMODS	+= kmdb
DRV_KMODS	+= llc1
DRV_KMODS	+= lofi
DRV_KMODS	+= log
DRV_KMODS	+= logindmux
DRV_KMODS	+= mega_sas
DRV_KMODS	+= mc-amd
DRV_KMODS	+= mm
DRV_KMODS	+= mouse8042
DRV_KMODS	+= mpt_sas
DRV_KMODS	+= mr_sas
DRV_KMODS	+= mwl 
DRV_KMODS	+= nca
DRV_KMODS	+= nsmb
DRV_KMODS	+= nulldriver
DRV_KMODS	+= nv_sata
DRV_KMODS	+= nxge
DRV_KMODS	+= oce
DRV_KMODS	+= openeepr
DRV_KMODS	+= pci_pci
DRV_KMODS	+= pcic
DRV_KMODS	+= pcieb
DRV_KMODS	+= physmem
DRV_KMODS	+= pcan
DRV_KMODS	+= pcwl
DRV_KMODS	+= pit_beep
DRV_KMODS	+= pm
DRV_KMODS	+= poll
DRV_KMODS	+= pool
DRV_KMODS	+= power
DRV_KMODS	+= pseudo
DRV_KMODS	+= ptc
DRV_KMODS	+= ptm
DRV_KMODS	+= pts
DRV_KMODS	+= ptsl
DRV_KMODS	+= qlge
DRV_KMODS	+= radeon
DRV_KMODS	+= ral
DRV_KMODS	+= ramdisk
DRV_KMODS	+= random
DRV_KMODS	+= rds
DRV_KMODS	+= rdsv3
DRV_KMODS	+= rpcib
DRV_KMODS	+= rsm
DRV_KMODS	+= rts
DRV_KMODS	+= rtw
DRV_KMODS	+= rum
DRV_KMODS	+= rwd
DRV_KMODS	+= rwn
DRV_KMODS	+= sad
DRV_KMODS	+= sd
DRV_KMODS	+= sdhost
DRV_KMODS	+= sgen
DRV_KMODS	+= si3124
DRV_KMODS	+= smbios
DRV_KMODS	+= softmac
DRV_KMODS	+= spdsock
DRV_KMODS	+= smbsrv
DRV_KMODS	+= smp
DRV_KMODS	+= sppp
DRV_KMODS	+= sppptun
DRV_KMODS	+= srpt
DRV_KMODS	+= st
DRV_KMODS	+= sy
DRV_KMODS	+= sysevent
DRV_KMODS	+= sysmsg
DRV_KMODS	+= tcp
DRV_KMODS	+= tcp6
DRV_KMODS	+= tl
DRV_KMODS	+= tnf
DRV_KMODS	+= tpm
DRV_KMODS	+= trill
DRV_KMODS	+= udp
DRV_KMODS	+= udp6
DRV_KMODS	+= ucode
DRV_KMODS	+= ural
DRV_KMODS	+= uath
DRV_KMODS	+= urtw
DRV_KMODS	+= vgatext
DRV_KMODS	+= heci
DRV_KMODS	+= vnic
DRV_KMODS	+= vscan
DRV_KMODS	+= wc
DRV_KMODS	+= winlock
DRV_KMODS	+= wpi
DRV_KMODS	+= xge
DRV_KMODS	+= yge
DRV_KMODS	+= zcons
DRV_KMODS	+= zyd
DRV_KMODS	+= simnet
DRV_KMODS	+= stmf
DRV_KMODS	+= stmf_sbd
DRV_KMODS	+= fct
DRV_KMODS	+= fcoe
DRV_KMODS	+= fcoet
DRV_KMODS	+= fcoei
DRV_KMODS	+= qlt
DRV_KMODS	+= iscsit
DRV_KMODS	+= pppt
DRV_KMODS	+= ncall nsctl sdbc nskern sv
DRV_KMODS	+= ii rdc rdcsrv rdcstub 
DRV_KMODS	+= iptun

$(CLOSED_BUILD)CLOSED_DRV_KMODS		+= bmc
$(CLOSED_BUILD)CLOSED_DRV_KMODS		+= glm
$(CLOSED_BUILD)CLOSED_DRV_KMODS		+= intel_nhmex
$(CLOSED_BUILD)CLOSED_DRV_KMODS		+= cpqary3
$(CLOSED_BUILD)CLOSED_DRV_KMODS		+= marvell88sx
$(CLOSED_BUILD)CLOSED_DRV_KMODS		+= bcm_sata
$(CLOSED_BUILD)CLOSED_DRV_KMODS		+= memtest
$(CLOSED_BUILD)CLOSED_DRV_KMODS		+= mpt
$(CLOSED_BUILD)CLOSED_DRV_KMODS		+= atiatom
$(CLOSED_BUILD)CLOSED_DRV_KMODS		+= acpi_toshiba

#
# Common code drivers
#

DRV_KMODS	+= afe
DRV_KMODS	+= atge
DRV_KMODS	+= bfe
DRV_KMODS	+= dmfe
DRV_KMODS	+= e1000g
DRV_KMODS	+= efe
DRV_KMODS	+= elxl
DRV_KMODS	+= hme
DRV_KMODS	+= mxfe
DRV_KMODS	+= nge
DRV_KMODS	+= pcn
DRV_KMODS	+= rge
DRV_KMODS	+= rtls
DRV_KMODS	+= sfe
DRV_KMODS	+= amd8111s
DRV_KMODS	+= igb
DRV_KMODS	+= ipmi
DRV_KMODS	+= iprb
DRV_KMODS	+= ixgbe
DRV_KMODS	+= vr
$(CLOSED_BUILD)CLOSED_DRV_KMODS	+= ixgb

#
# Virtio drivers
#

# Virtio core
DRV_KMODS	+= virtio

# Virtio block driver
DRV_KMODS	+= vioblk

#
#	DTrace and DTrace Providers
#
DRV_KMODS	+= dtrace
DRV_KMODS	+= fbt
DRV_KMODS	+= lockstat
DRV_KMODS	+= profile
DRV_KMODS	+= sdt
DRV_KMODS	+= systrace
DRV_KMODS	+= fasttrap
DRV_KMODS	+= dcpc

#
#	I/O framework test drivers
#
DRV_KMODS	+= pshot
DRV_KMODS	+= gen_drv
DRV_KMODS	+= tvhci tphci tclient
DRV_KMODS	+= emul64

#
#	Machine Specific Driver Modules (/kernel/drv):
#
DRV_KMODS	+= options
DRV_KMODS	+= scsi_vhci
DRV_KMODS	+= pmcs
DRV_KMODS	+= pmcs8001fw
DRV_KMODS	+= arcmsr
DRV_KMODS	+= fcp
DRV_KMODS	+= fcip
DRV_KMODS	+= fcsm
DRV_KMODS	+= fp
DRV_KMODS	+= qlc
DRV_KMODS	+= iscsi

#
#	PCMCIA specific module(s)
#
DRV_KMODS	+= pcs
DRV_KMODS	+= pcata
MISC_KMODS	+= cardbus
$(CLOSED_BUILD)CLOSED_DRV_KMODS	+= pcser

#
#	SCSI Enclosure Services driver
#
DRV_KMODS	+= ses

#
#	USB specific modules
#
DRV_KMODS	+= hid
DRV_KMODS	+= hwarc hwahc
DRV_KMODS	+= hubd
DRV_KMODS	+= uhci
DRV_KMODS	+= ehci
DRV_KMODS	+= ohci
DRV_KMODS	+= usb_mid
DRV_KMODS	+= usb_ia
DRV_KMODS	+= scsa2usb
DRV_KMODS	+= usbprn
DRV_KMODS	+= ugen
DRV_KMODS	+= usbser
DRV_KMODS	+= usbsacm
DRV_KMODS	+= usbsksp
DRV_KMODS	+= usbsprl
DRV_KMODS	+= usb_ac
DRV_KMODS	+= usb_as
DRV_KMODS	+= usbskel
DRV_KMODS	+= usbvc
DRV_KMODS	+= usbftdi
DRV_KMODS	+= wusb_df
DRV_KMODS	+= wusb_ca
DRV_KMODS	+= usbecm

$(CLOSED_BUILD)CLOSED_DRV_KMODS	+= usbser_edge

#
#	1394 modules
#
MISC_KMODS	+= s1394 sbp2
DRV_KMODS	+= hci1394 scsa1394
DRV_KMODS	+= av1394
DRV_KMODS	+= dcam1394

#
#	InfiniBand pseudo drivers
#
DRV_KMODS	+= ib ibp eibnx eoib rdsib sdp iser daplt hermon tavor sol_ucma sol_uverbs
DRV_KMODS	+= sol_umad 

#
#	LVM modules
#
DRV_KMODS	+= md
MISC_KMODS	+= md_stripe md_hotspares md_mirror md_raid md_trans md_notify
MISC_KMODS	+= md_sp

#
#	Brand modules
#
BRAND_KMODS	+= sn1_brand s10_brand

#
#	Exec Class Modules (/kernel/exec):
#
EXEC_KMODS	+= elfexec intpexec shbinexec javaexec

#
#	Scheduling Class Modules (/kernel/sched):
#
SCHED_KMODS	+= IA RT TS RT_DPTBL TS_DPTBL FSS FX FX_DPTBL SDC

#
#	File System Modules (/kernel/fs):
#
FS_KMODS	+= autofs cachefs ctfs dcfs dev devfs fdfs fifofs hsfs lofs
FS_KMODS	+= mntfs namefs nfs objfs zfs zut
FS_KMODS	+= pcfs procfs sockfs specfs tmpfs udfs ufs sharefs
FS_KMODS	+= smbfs

#
#	Streams Modules (/kernel/strmod):
#
STRMOD_KMODS	+= bufmod connld dedump ldterm pckt pfmod pipemod
STRMOD_KMODS	+= ptem redirmod rpcmod rlmod telmod timod
STRMOD_KMODS	+= spppasyn spppcomp
STRMOD_KMODS	+= tirdwr ttcompat
STRMOD_KMODS	+= usbkbm
STRMOD_KMODS	+= usbms
STRMOD_KMODS	+= usbwcm
STRMOD_KMODS	+= usb_ah
STRMOD_KMODS	+= drcompat
STRMOD_KMODS	+= cryptmod
STRMOD_KMODS	+= vuid2ps2
STRMOD_KMODS	+= vuid3ps2
STRMOD_KMODS	+= vuidm3p
STRMOD_KMODS	+= vuidm4p
STRMOD_KMODS	+= vuidm5p

#
#	'System' Modules (/kernel/sys):
#
SYS_KMODS	+= c2audit
SYS_KMODS	+= doorfs
SYS_KMODS	+= exacctsys
SYS_KMODS	+= inst_sync
SYS_KMODS	+= kaio
SYS_KMODS	+= msgsys
SYS_KMODS	+= pipe
SYS_KMODS	+= portfs
SYS_KMODS	+= pset
SYS_KMODS	+= semsys
SYS_KMODS	+= shmsys
SYS_KMODS	+= sysacct
SYS_KMODS	+= acctctl

#
#	'Misc' Modules (/kernel/misc)
#	MISC_KMODS are built both 32-bit and 64-bit
#	MISC_KMODS_32 are built only 32-bit
#	MISC_KMODS_64 are built only 64-bit
#
MISC_KMODS	+= ac97
MISC_KMODS	+= acpica
MISC_KMODS	+= agpmaster
MISC_KMODS	+= bignum
MISC_KMODS	+= bootdev
MISC_KMODS	+= busra
MISC_KMODS	+= cmlb
MISC_KMODS	+= consconfig
MISC_KMODS	+= ctf
MISC_KMODS	+= dadk
MISC_KMODS	+= dcopy
MISC_KMODS	+= dls
MISC_KMODS	+= drm
MISC_KMODS	+= fssnap_if
MISC_KMODS	+= gda
MISC_KMODS	+= gld
MISC_KMODS	+= hidparser
MISC_KMODS	+= hook
MISC_KMODS	+= hpcsvc
MISC_KMODS	+= ibcm
MISC_KMODS	+= ibdm
MISC_KMODS	+= ibdma
MISC_KMODS	+= ibmf
MISC_KMODS	+= ibtl
MISC_KMODS	+= idm
MISC_KMODS	+= idmap
MISC_KMODS	+= iommulib
MISC_KMODS	+= ipc
MISC_KMODS	+= kbtrans
MISC_KMODS	+= kcf
MISC_KMODS	+= kgssapi
MISC_KMODS	+= kmech_dummy
MISC_KMODS	+= kmech_krb5
MISC_KMODS	+= ksocket
MISC_KMODS	+= mac
MISC_KMODS	+= mii
MISC_KMODS	+= mwlfw
MISC_KMODS	+= net80211
MISC_KMODS	+= nfs_dlboot
MISC_KMODS	+= nfssrv
MISC_KMODS	+= neti
MISC_KMODS	+= pci_autoconfig
MISC_KMODS	+= pcicfg
MISC_KMODS	+= pcihp
MISC_KMODS	+= pcmcia
MISC_KMODS	+= rpcsec
MISC_KMODS	+= rpcsec_gss
MISC_KMODS	+= rsmops
MISC_KMODS	+= sata
MISC_KMODS	+= scsi
MISC_KMODS	+= sda
MISC_KMODS	+= sol_ofs
MISC_KMODS	+= spuni
MISC_KMODS	+= strategy
MISC_KMODS	+= strplumb
MISC_KMODS	+= tem
MISC_KMODS	+= tlimod
MISC_KMODS	+= usba usba10 usbs49_fw
MISC_KMODS	+= scsi_vhci_f_sym_hds
MISC_KMODS	+= scsi_vhci_f_sym
MISC_KMODS	+= scsi_vhci_f_tpgs
MISC_KMODS	+= scsi_vhci_f_asym_sun
MISC_KMODS	+= scsi_vhci_f_tape
MISC_KMODS	+= scsi_vhci_f_tpgs_tape
MISC_KMODS	+= fctl
MISC_KMODS	+= emlxs_fw
MISC_KMODS	+= qlc_fw_2200
MISC_KMODS	+= qlc_fw_2300
MISC_KMODS	+= qlc_fw_2400
MISC_KMODS	+= qlc_fw_2500
MISC_KMODS	+= qlc_fw_6322
MISC_KMODS	+= qlc_fw_8100
MISC_KMODS	+= hwa1480_fw
MISC_KMODS	+= uathfw
MISC_KMODS	+= uwba

$(CLOSED_BUILD)CLOSED_MISC_KMODS	+= klmmod klmops
$(CLOSED_BUILD)CLOSED_MISC_KMODS	+= scsi_vhci_f_asym_lsi
$(CLOSED_BUILD)CLOSED_MISC_KMODS	+= scsi_vhci_f_asym_emc
$(CLOSED_BUILD)CLOSED_MISC_KMODS	+= scsi_vhci_f_sym_emc

#
#	Software Cryptographic Providers (/kernel/crypto):
#
CRYPTO_KMODS	+= aes
CRYPTO_KMODS	+= arcfour
CRYPTO_KMODS	+= blowfish
CRYPTO_KMODS	+= des
CRYPTO_KMODS	+= ecc
CRYPTO_KMODS	+= md4
CRYPTO_KMODS	+= md5
CRYPTO_KMODS	+= rsa
CRYPTO_KMODS	+= sha1
CRYPTO_KMODS	+= sha2
CRYPTO_KMODS	+= swrand

#
#	IP Policy Modules (/kernel/ipp)
#
IPP_KMODS	+= dlcosmk
IPP_KMODS	+= flowacct
IPP_KMODS	+= ipgpc
IPP_KMODS	+= dscpmk
IPP_KMODS	+= tokenmt
IPP_KMODS	+= tswtclmt

#
#	generic-unix module (/kernel/genunix):
#
GENUNIX_KMODS	+= genunix

#
#	SVVS Testing Modules (/kernel/strmod):
#
#	These are streams and driver modules which are not to be
#	delivered with a released system. However, during development
#	it is convenient to build and install the SVVS kernel modules.
#
SVVS_KMODS	+= lmodb lmode lmodr lmodt svvslo tidg tivc tmux

$(CLOSED_BUILD)SVVS		+= svvs

#
#	Modules eXcluded from the product:
#
$(CLOSED_BUILD)CLOSED_XMODS =		\
	adpu320		\
	bnx		\
	bnxe		\
	lsimega		\
	sdpib


#
#	'Dacf' Modules (/kernel/dacf):
#

#
#	Performance Counter BackEnd modules (/usr/kernel/pcbe)
#
PCBE_KMODS	+= p123_pcbe p4_pcbe opteron_pcbe core_pcbe

#
#	MAC-Type Plugin Modules (/kernel/mac)
#
MAC_KMODS	+= mac_6to4
MAC_KMODS	+= mac_ether
MAC_KMODS	+= mac_ipv4
MAC_KMODS	+= mac_ipv6
MAC_KMODS	+= mac_wifi
MAC_KMODS	+= mac_ib

#
# socketmod (kernel/socketmod)
#
SOCKET_KMODS	+= sockpfp
SOCKET_KMODS	+= socksctp
SOCKET_KMODS    += socksdp
SOCKET_KMODS	+= sockrds
SOCKET_KMODS	+= ksslf
SOCKET_KMODS	+= httpfilt
SOCKET_KMODS	+= datafilt

#
#	kiconv modules (/kernel/kiconv):
#
KICONV_KMODS	+= kiconv_emea kiconv_ja kiconv_ko kiconv_sc kiconv_tc

#
#	'Dacf' Modules (/kernel/dacf):
#
DACF_KMODS	+= net_dacf<|MERGE_RESOLUTION|>--- conflicted
+++ resolved
@@ -19,12 +19,7 @@
 #
 
 # Copyright (c) 2005, 2010, Oracle and/or its affiliates. All rights reserved.
-<<<<<<< HEAD
-
-# Copyright 2012 Nexenta Systems, Inc.  All rights reserved.
-=======
 # Copyright (c) 2012 Nexenta Systems, Inc. All rights reserved.
->>>>>>> 0409b953
 
 #
 #	This makefile contains the common definitions for all intel
