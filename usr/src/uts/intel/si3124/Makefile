--- conflicted
+++ resolved
@@ -62,16 +62,7 @@
 DEBUG_FLGS	=
 DEBUG_DEFS	+= $(DEBUG_FLGS)
 
-<<<<<<< HEAD
 CERRWARN	+= -Wno-uninitialized
-=======
-CERRWARN	+= -_gcc=-Wno-uninitialized
-
-#
-# lint pass one enforcement
-#
-CFLAGS += $(CCVERBOSE)
->>>>>>> 81b505b7
 
 #
 #
@@ -90,15 +81,6 @@
 clean:		$(CLEAN_DEPS)
 
 clobber:	$(CLOBBER_DEPS)
-<<<<<<< HEAD
-=======
-
-lint:		$(LINT_DEPS)
-
-modlintlib:	$(MODLINTLIB_DEPS)
-
-clean.lint:	$(CLEAN_LINT_DEPS)
->>>>>>> 81b505b7
 
 install:	$(INSTALL_DEPS)
 
