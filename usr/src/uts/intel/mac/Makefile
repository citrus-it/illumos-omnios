--- conflicted
+++ resolved
@@ -60,12 +60,9 @@
 
 # needs work
 SMOFF += all_func_returns
-<<<<<<< HEAD
 $(OBJS_DIR)/mac_sched.o := SMOFF += assign_vs_compare
-=======
 # suppress false-positive for an unsigned overflow
 $(OBJS_DIR)/mac_provider.o := SMOFF += signed_integer_overflow_check
->>>>>>> e77274de
 $(OBJS_DIR)/mac_util.o := SMOFF += signed
 
 #
