--- conflicted
+++ resolved
@@ -55,23 +55,11 @@
 LDFLAGS		+= -dy
 INC_PATH	+= -I$(UTSBASE)/common/io/bpf
 
-<<<<<<< HEAD
 CERRWARN	+= -Wno-unused-label
 CERRWARN	+= -Wno-uninitialized
-CERRWARN	+= -Wno-parentheses
 CERRWARN	+= -Wno-type-limits
 CERRWARN	+= -Wno-switch
 CERRWARN	+= -Wno-unused-variable
-=======
-LINTTAGS	+= -erroff=E_PTRDIFF_OVERFLOW
-LINTTAGS	+= -erroff=E_BAD_PTR_CAST_ALIGN
-
-CERRWARN	+= -_gcc=-Wno-unused-label
-CERRWARN	+= -_gcc=-Wno-uninitialized
-CERRWARN	+= -_gcc=-Wno-type-limits
-CERRWARN	+= -_gcc=-Wno-switch
-CERRWARN	+= -_gcc=-Wno-unused-variable
->>>>>>> 8fd2e913
 
 #
 #	Default build targets.
