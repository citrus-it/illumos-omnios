--- conflicted
+++ resolved
@@ -61,13 +61,6 @@
 
 # needs work
 SMOFF += all_func_returns
-<<<<<<< HEAD
-$(OBJS_DIR)/mac_sched.o := SMOFF += assign_vs_compare
-# suppress false-positive for an unsigned overflow
-$(OBJS_DIR)/mac_provider.o := SMOFF += signed_integer_overflow_check
-$(OBJS_DIR)/mac_util.o := SMOFF += signed
-=======
->>>>>>> 9e324fa7
 
 #
 #	Default build targets.
