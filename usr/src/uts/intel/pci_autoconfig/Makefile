--- conflicted
+++ resolved
@@ -66,13 +66,9 @@
 # these forward to new Makefiles.
 #
 
-<<<<<<< HEAD
 CERRWARN	+= -Wno-parentheses
-=======
-CERRWARN	+= -_gcc=-Wno-parentheses
-$(OBJS_DIR)/pci_boot.o :=	CERRWARN += -_gcc=-Wno-unused-function
-$(OBJS_DIR)/pci_resource.o :=	CERRWARN += -_gcc=-Wno-unused-function
->>>>>>> 7b1019a6
+$(OBJS_DIR)/pci_boot.o :=	CERRWARN += -Wno-unused-function
+$(OBJS_DIR)/pci_resource.o :=	CERRWARN += -Wno-unused-function
 
 #
 #	Default build targets.
