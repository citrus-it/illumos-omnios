/*
 * CDDL HEADER START
 *
 * The contents of this file are subject to the terms of the
 * Common Development and Distribution License (the "License").
 * You may not use this file except in compliance with the License.
 *
 * You can obtain a copy of the license at usr/src/OPENSOLARIS.LICENSE
 * or http://www.opensolaris.org/os/licensing.
 * See the License for the specific language governing permissions
 * and limitations under the License.
 *
 * When distributing Covered Code, include this CDDL HEADER in each
 * file and include the License file at usr/src/OPENSOLARIS.LICENSE.
 * If applicable, add the following below this CDDL HEADER, with the
 * fields enclosed by brackets "[]" replaced with your own identifying
 * information: Portions Copyright [yyyy] [name of copyright owner]
 *
 * CDDL HEADER END
 */

/*
 * Copyright 2008 Sun Microsystems, Inc.  All rights reserved.
 * Use is subject to license terms.
 */

<<<<<<< HEAD
/*
 * Copyright (c) 2015, Joyent, Inc. All rights reserved.
 */

=======
>>>>>>> 86ef0a63
#include <sys/fasttrap_isa.h>
#include <sys/fasttrap_impl.h>
#include <sys/dtrace.h>
#include <sys/dtrace_impl.h>
#include <sys/cmn_err.h>
#include <sys/regset.h>
#include <sys/privregs.h>
#include <sys/segments.h>
#include <sys/x86_archext.h>
#include <sys/sysmacros.h>
#include <sys/trap.h>
#include <sys/archsystm.h>
#include <sys/proc.h>
#include <sys/brand.h>
#include <sys/machbrand.h>

/*
 * Lossless User-Land Tracing on x86
 * ---------------------------------
 *
 * The execution of most instructions is not dependent on the address; for
 * these instructions it is sufficient to copy them into the user process's
 * address space and execute them. To effectively single-step an instruction
 * in user-land, we copy out the following sequence of instructions to scratch
 * space in the user thread's ulwp_t structure.
 *
 * We then set the program counter (%eip or %rip) to point to this scratch
 * space. Once execution resumes, the original instruction is executed and
 * then control flow is redirected to what was originally the subsequent
 * instruction. If the kernel attemps to deliver a signal while single-
 * stepping, the signal is deferred and the program counter is moved into the
 * second sequence of instructions. The second sequence ends in a trap into
 * the kernel where the deferred signal is then properly handled and delivered.
 *
 * For instructions whose execute is position dependent, we perform simple
 * emulation. These instructions are limited to control transfer
 * instructions in 32-bit mode, but in 64-bit mode there's the added wrinkle
 * of %rip-relative addressing that means that almost any instruction can be
 * position dependent. For all the details on how we emulate generic
 * instructions included %rip-relative instructions, see the code in
 * fasttrap_pid_probe() below where we handle instructions of type
 * FASTTRAP_T_COMMON (under the header: Generic Instruction Tracing).
 */

#define	FASTTRAP_MODRM_MOD(modrm)	(((modrm) >> 6) & 0x3)
#define	FASTTRAP_MODRM_REG(modrm)	(((modrm) >> 3) & 0x7)
#define	FASTTRAP_MODRM_RM(modrm)	((modrm) & 0x7)
#define	FASTTRAP_MODRM(mod, reg, rm)	(((mod) << 6) | ((reg) << 3) | (rm))

#define	FASTTRAP_SIB_SCALE(sib)		(((sib) >> 6) & 0x3)
#define	FASTTRAP_SIB_INDEX(sib)		(((sib) >> 3) & 0x7)
#define	FASTTRAP_SIB_BASE(sib)		((sib) & 0x7)

#define	FASTTRAP_REX_W(rex)		(((rex) >> 3) & 1)
#define	FASTTRAP_REX_R(rex)		(((rex) >> 2) & 1)
#define	FASTTRAP_REX_X(rex)		(((rex) >> 1) & 1)
#define	FASTTRAP_REX_B(rex)		((rex) & 1)
#define	FASTTRAP_REX(w, r, x, b)	\
	(0x40 | ((w) << 3) | ((r) << 2) | ((x) << 1) | (b))

/*
 * Single-byte op-codes.
 */
#define	FASTTRAP_PUSHL_EBP	0x55

#define	FASTTRAP_JO		0x70
#define	FASTTRAP_JNO		0x71
#define	FASTTRAP_JB		0x72
#define	FASTTRAP_JAE		0x73
#define	FASTTRAP_JE		0x74
#define	FASTTRAP_JNE		0x75
#define	FASTTRAP_JBE		0x76
#define	FASTTRAP_JA		0x77
#define	FASTTRAP_JS		0x78
#define	FASTTRAP_JNS		0x79
#define	FASTTRAP_JP		0x7a
#define	FASTTRAP_JNP		0x7b
#define	FASTTRAP_JL		0x7c
#define	FASTTRAP_JGE		0x7d
#define	FASTTRAP_JLE		0x7e
#define	FASTTRAP_JG		0x7f

#define	FASTTRAP_NOP		0x90

#define	FASTTRAP_MOV_EAX	0xb8
#define	FASTTRAP_MOV_ECX	0xb9

#define	FASTTRAP_RET16		0xc2
#define	FASTTRAP_RET		0xc3

#define	FASTTRAP_LOOPNZ		0xe0
#define	FASTTRAP_LOOPZ		0xe1
#define	FASTTRAP_LOOP		0xe2
#define	FASTTRAP_JCXZ		0xe3

#define	FASTTRAP_CALL		0xe8
#define	FASTTRAP_JMP32		0xe9
#define	FASTTRAP_JMP8		0xeb

#define	FASTTRAP_INT3		0xcc
#define	FASTTRAP_INT		0xcd

#define	FASTTRAP_2_BYTE_OP	0x0f
#define	FASTTRAP_GROUP5_OP	0xff

/*
 * Two-byte op-codes (second byte only).
 */
#define	FASTTRAP_0F_JO		0x80
#define	FASTTRAP_0F_JNO		0x81
#define	FASTTRAP_0F_JB		0x82
#define	FASTTRAP_0F_JAE		0x83
#define	FASTTRAP_0F_JE		0x84
#define	FASTTRAP_0F_JNE		0x85
#define	FASTTRAP_0F_JBE		0x86
#define	FASTTRAP_0F_JA		0x87
#define	FASTTRAP_0F_JS		0x88
#define	FASTTRAP_0F_JNS		0x89
#define	FASTTRAP_0F_JP		0x8a
#define	FASTTRAP_0F_JNP		0x8b
#define	FASTTRAP_0F_JL		0x8c
#define	FASTTRAP_0F_JGE		0x8d
#define	FASTTRAP_0F_JLE		0x8e
#define	FASTTRAP_0F_JG		0x8f

#define	FASTTRAP_EFLAGS_OF	0x800
#define	FASTTRAP_EFLAGS_DF	0x400
#define	FASTTRAP_EFLAGS_SF	0x080
#define	FASTTRAP_EFLAGS_ZF	0x040
#define	FASTTRAP_EFLAGS_AF	0x010
#define	FASTTRAP_EFLAGS_PF	0x004
#define	FASTTRAP_EFLAGS_CF	0x001

/*
 * Instruction prefixes.
 */
#define	FASTTRAP_PREFIX_OPERAND	0x66
#define	FASTTRAP_PREFIX_ADDRESS	0x67
#define	FASTTRAP_PREFIX_CS	0x2E
#define	FASTTRAP_PREFIX_DS	0x3E
#define	FASTTRAP_PREFIX_ES	0x26
#define	FASTTRAP_PREFIX_FS	0x64
#define	FASTTRAP_PREFIX_GS	0x65
#define	FASTTRAP_PREFIX_SS	0x36
#define	FASTTRAP_PREFIX_LOCK	0xF0
#define	FASTTRAP_PREFIX_REP	0xF3
#define	FASTTRAP_PREFIX_REPNE	0xF2

#define	FASTTRAP_NOREG	0xff

/*
 * Map between instruction register encodings and the kernel constants which
 * correspond to indicies into struct regs.
 */
static const uint8_t regmap[16] = {
	REG_RAX, REG_RCX, REG_RDX, REG_RBX, REG_RSP, REG_RBP, REG_RSI, REG_RDI,
	REG_R8, REG_R9, REG_R10, REG_R11, REG_R12, REG_R13, REG_R14, REG_R15,
};

static ulong_t fasttrap_getreg(struct regs *, uint_t);

static uint64_t
fasttrap_anarg(struct regs *rp, int function_entry, int argno)
{
	uint64_t value;
	int shift = function_entry ? 1 : 0;

	if (curproc->p_model == DATAMODEL_LP64) {
		uintptr_t *stack;

		/*
		 * In 64-bit mode, the first six arguments are stored in
		 * registers.
		 */
		if (argno < 6)
			return ((&rp->r_rdi)[argno]);

		stack = (uintptr_t *)rp->r_sp;
		DTRACE_CPUFLAG_SET(CPU_DTRACE_NOFAULT);
		value = dtrace_fulword(&stack[argno - 6 + shift]);
		DTRACE_CPUFLAG_CLEAR(CPU_DTRACE_NOFAULT | CPU_DTRACE_BADADDR);
	} else {
		uint32_t *stack = (uint32_t *)rp->r_sp;
		DTRACE_CPUFLAG_SET(CPU_DTRACE_NOFAULT);
		value = dtrace_fuword32(&stack[argno + shift]);
		DTRACE_CPUFLAG_CLEAR(CPU_DTRACE_NOFAULT | CPU_DTRACE_BADADDR);
	}

	return (value);
}

/*ARGSUSED*/
int
fasttrap_tracepoint_init(proc_t *p, fasttrap_tracepoint_t *tp, uintptr_t pc,
    fasttrap_probe_type_t type)
{
	uint8_t instr[FASTTRAP_MAX_INSTR_SIZE + 10];
	size_t len = FASTTRAP_MAX_INSTR_SIZE;
	size_t first = MIN(len, PAGESIZE - (pc & PAGEOFFSET));
	uint_t start = 0;
	int rmindex, size;
	uint8_t seg, rex = 0;

	/*
	 * Read the instruction at the given address out of the process's
	 * address space. We don't have to worry about a debugger
	 * changing this instruction before we overwrite it with our trap
	 * instruction since P_PR_LOCK is set. Since instructions can span
	 * pages, we potentially read the instruction in two parts. If the
	 * second part fails, we just zero out that part of the instruction.
	 */
	if (uread(p, &instr[0], first, pc) != 0)
		return (-1);
	if (len > first &&
	    uread(p, &instr[first], len - first, pc + first) != 0) {
		bzero(&instr[first], len - first);
		len = first;
	}

	/*
	 * If the disassembly fails, then we have a malformed instruction.
	 */
	if ((size = dtrace_instr_size_isa(instr, p->p_model, &rmindex)) <= 0)
		return (-1);

	/*
	 * Make sure the disassembler isn't completely broken.
	 */
	ASSERT(-1 <= rmindex && rmindex < size);

	/*
	 * If the computed size is greater than the number of bytes read,
	 * then it was a malformed instruction possibly because it fell on a
	 * page boundary and the subsequent page was missing or because of
	 * some malicious user.
	 */
	if (size > len)
		return (-1);

	tp->ftt_size = (uint8_t)size;
	tp->ftt_segment = FASTTRAP_SEG_NONE;

	/*
	 * Find the start of the instruction's opcode by processing any
	 * legacy prefixes.
	 */
	for (;;) {
		seg = 0;
		switch (instr[start]) {
		case FASTTRAP_PREFIX_SS:
			seg++;
			/*FALLTHRU*/
		case FASTTRAP_PREFIX_GS:
			seg++;
			/*FALLTHRU*/
		case FASTTRAP_PREFIX_FS:
			seg++;
			/*FALLTHRU*/
		case FASTTRAP_PREFIX_ES:
			seg++;
			/*FALLTHRU*/
		case FASTTRAP_PREFIX_DS:
			seg++;
			/*FALLTHRU*/
		case FASTTRAP_PREFIX_CS:
			seg++;
			/*FALLTHRU*/
		case FASTTRAP_PREFIX_OPERAND:
		case FASTTRAP_PREFIX_ADDRESS:
		case FASTTRAP_PREFIX_LOCK:
		case FASTTRAP_PREFIX_REP:
		case FASTTRAP_PREFIX_REPNE:
			if (seg != 0) {
				/*
				 * It's illegal for an instruction to specify
				 * two segment prefixes -- give up on this
				 * illegal instruction.
				 */
				if (tp->ftt_segment != FASTTRAP_SEG_NONE)
					return (-1);

				tp->ftt_segment = seg;
			}
			start++;
			continue;
		}
		break;
	}

	/*
	 * Identify the REX prefix on 64-bit processes.
	 */
	if (p->p_model == DATAMODEL_LP64 && (instr[start] & 0xf0) == 0x40)
		rex = instr[start++];

	/*
	 * Now that we're pretty sure that the instruction is okay, copy the
	 * valid part to the tracepoint.
	 */
	bcopy(instr, tp->ftt_instr, FASTTRAP_MAX_INSTR_SIZE);

	tp->ftt_type = FASTTRAP_T_COMMON;
	if (instr[start] == FASTTRAP_2_BYTE_OP) {
		switch (instr[start + 1]) {
		case FASTTRAP_0F_JO:
		case FASTTRAP_0F_JNO:
		case FASTTRAP_0F_JB:
		case FASTTRAP_0F_JAE:
		case FASTTRAP_0F_JE:
		case FASTTRAP_0F_JNE:
		case FASTTRAP_0F_JBE:
		case FASTTRAP_0F_JA:
		case FASTTRAP_0F_JS:
		case FASTTRAP_0F_JNS:
		case FASTTRAP_0F_JP:
		case FASTTRAP_0F_JNP:
		case FASTTRAP_0F_JL:
		case FASTTRAP_0F_JGE:
		case FASTTRAP_0F_JLE:
		case FASTTRAP_0F_JG:
			tp->ftt_type = FASTTRAP_T_JCC;
			tp->ftt_code = (instr[start + 1] & 0x0f) | FASTTRAP_JO;
			tp->ftt_dest = pc + tp->ftt_size +
			    /* LINTED - alignment */
			    *(int32_t *)&instr[start + 2];
			break;
		}
	} else if (instr[start] == FASTTRAP_GROUP5_OP) {
		uint_t mod = FASTTRAP_MODRM_MOD(instr[start + 1]);
		uint_t reg = FASTTRAP_MODRM_REG(instr[start + 1]);
		uint_t rm = FASTTRAP_MODRM_RM(instr[start + 1]);

		if (reg == 2 || reg == 4) {
			uint_t i, sz;

			if (reg == 2)
				tp->ftt_type = FASTTRAP_T_CALL;
			else
				tp->ftt_type = FASTTRAP_T_JMP;

			if (mod == 3)
				tp->ftt_code = 2;
			else
				tp->ftt_code = 1;

			ASSERT(p->p_model == DATAMODEL_LP64 || rex == 0);

			/*
			 * See AMD x86-64 Architecture Programmer's Manual
			 * Volume 3, Section 1.2.7, Table 1-12, and
			 * Appendix A.3.1, Table A-15.
			 */
			if (mod != 3 && rm == 4) {
				uint8_t sib = instr[start + 2];
				uint_t index = FASTTRAP_SIB_INDEX(sib);
				uint_t base = FASTTRAP_SIB_BASE(sib);

				tp->ftt_scale = FASTTRAP_SIB_SCALE(sib);

				tp->ftt_index = (index == 4) ?
				    FASTTRAP_NOREG :
				    regmap[index | (FASTTRAP_REX_X(rex) << 3)];
				tp->ftt_base = (mod == 0 && base == 5) ?
				    FASTTRAP_NOREG :
				    regmap[base | (FASTTRAP_REX_B(rex) << 3)];

				i = 3;
				sz = mod == 1 ? 1 : 4;
			} else {
				/*
				 * In 64-bit mode, mod == 0 and r/m == 5
				 * denotes %rip-relative addressing; in 32-bit
				 * mode, the base register isn't used. In both
				 * modes, there is a 32-bit operand.
				 */
				if (mod == 0 && rm == 5) {
					if (p->p_model == DATAMODEL_LP64)
						tp->ftt_base = REG_RIP;
					else
						tp->ftt_base = FASTTRAP_NOREG;
					sz = 4;
				} else  {
					uint8_t base = rm |
					    (FASTTRAP_REX_B(rex) << 3);

					tp->ftt_base = regmap[base];
					sz = mod == 1 ? 1 : mod == 2 ? 4 : 0;
				}
				tp->ftt_index = FASTTRAP_NOREG;
				i = 2;
			}

			if (sz == 1) {
				tp->ftt_dest = *(int8_t *)&instr[start + i];
			} else if (sz == 4) {
				/* LINTED - alignment */
				tp->ftt_dest = *(int32_t *)&instr[start + i];
			} else {
				tp->ftt_dest = 0;
			}
		}
	} else {
		switch (instr[start]) {
		case FASTTRAP_RET:
			tp->ftt_type = FASTTRAP_T_RET;
			break;

		case FASTTRAP_RET16:
			tp->ftt_type = FASTTRAP_T_RET16;
			/* LINTED - alignment */
			tp->ftt_dest = *(uint16_t *)&instr[start + 1];
			break;

		case FASTTRAP_JO:
		case FASTTRAP_JNO:
		case FASTTRAP_JB:
		case FASTTRAP_JAE:
		case FASTTRAP_JE:
		case FASTTRAP_JNE:
		case FASTTRAP_JBE:
		case FASTTRAP_JA:
		case FASTTRAP_JS:
		case FASTTRAP_JNS:
		case FASTTRAP_JP:
		case FASTTRAP_JNP:
		case FASTTRAP_JL:
		case FASTTRAP_JGE:
		case FASTTRAP_JLE:
		case FASTTRAP_JG:
			tp->ftt_type = FASTTRAP_T_JCC;
			tp->ftt_code = instr[start];
			tp->ftt_dest = pc + tp->ftt_size +
			    (int8_t)instr[start + 1];
			break;

		case FASTTRAP_LOOPNZ:
		case FASTTRAP_LOOPZ:
		case FASTTRAP_LOOP:
			tp->ftt_type = FASTTRAP_T_LOOP;
			tp->ftt_code = instr[start];
			tp->ftt_dest = pc + tp->ftt_size +
			    (int8_t)instr[start + 1];
			break;

		case FASTTRAP_JCXZ:
			tp->ftt_type = FASTTRAP_T_JCXZ;
			tp->ftt_dest = pc + tp->ftt_size +
			    (int8_t)instr[start + 1];
			break;

		case FASTTRAP_CALL:
			tp->ftt_type = FASTTRAP_T_CALL;
			tp->ftt_dest = pc + tp->ftt_size +
			    /* LINTED - alignment */
			    *(int32_t *)&instr[start + 1];
			tp->ftt_code = 0;
			break;

		case FASTTRAP_JMP32:
			tp->ftt_type = FASTTRAP_T_JMP;
			tp->ftt_dest = pc + tp->ftt_size +
			    /* LINTED - alignment */
			    *(int32_t *)&instr[start + 1];
			break;
		case FASTTRAP_JMP8:
			tp->ftt_type = FASTTRAP_T_JMP;
			tp->ftt_dest = pc + tp->ftt_size +
			    (int8_t)instr[start + 1];
			break;

		case FASTTRAP_PUSHL_EBP:
			if (start == 0)
				tp->ftt_type = FASTTRAP_T_PUSHL_EBP;
			break;

		case FASTTRAP_NOP:
			ASSERT(p->p_model == DATAMODEL_LP64 || rex == 0);

			/*
			 * On amd64 we have to be careful not to confuse a nop
			 * (actually xchgl %eax, %eax) with an instruction using
			 * the same opcode, but that does something different
			 * (e.g. xchgl %r8d, %eax or xcghq %r8, %rax).
			 */
			if (FASTTRAP_REX_B(rex) == 0)
				tp->ftt_type = FASTTRAP_T_NOP;
			break;

		case FASTTRAP_INT3:
			/*
			 * The pid provider shares the int3 trap with debugger
			 * breakpoints so we can't instrument them.
			 */
			ASSERT(instr[start] == FASTTRAP_INSTR);
			return (-1);

		case FASTTRAP_INT:
			/*
			 * Interrupts seem like they could be traced with
			 * no negative implications, but it's possible that
			 * a thread could be redirected by the trap handling
			 * code which would eventually return to the
			 * instruction after the interrupt. If the interrupt
			 * were in our scratch space, the subsequent
			 * instruction might be overwritten before we return.
			 * Accordingly we refuse to instrument any interrupt.
			 */
			return (-1);
		}
	}

	if (p->p_model == DATAMODEL_LP64 && tp->ftt_type == FASTTRAP_T_COMMON) {
		/*
		 * If the process is 64-bit and the instruction type is still
		 * FASTTRAP_T_COMMON -- meaning we're going to copy it out an
		 * execute it -- we need to watch for %rip-relative
		 * addressing mode. See the portion of fasttrap_pid_probe()
		 * below where we handle tracepoints with type
		 * FASTTRAP_T_COMMON for how we emulate instructions that
		 * employ %rip-relative addressing.
		 */
		if (rmindex != -1) {
			uint_t mod = FASTTRAP_MODRM_MOD(instr[rmindex]);
			uint_t reg = FASTTRAP_MODRM_REG(instr[rmindex]);
			uint_t rm = FASTTRAP_MODRM_RM(instr[rmindex]);

			ASSERT(rmindex > start);

			if (mod == 0 && rm == 5) {
				/*
				 * We need to be sure to avoid other
				 * registers used by this instruction. While
				 * the reg field may determine the op code
				 * rather than denoting a register, assuming
				 * that it denotes a register is always safe.
				 * We leave the REX field intact and use
				 * whatever value's there for simplicity.
				 */
				if (reg != 0) {
					tp->ftt_ripmode = FASTTRAP_RIP_1 |
					    (FASTTRAP_RIP_X *
					    FASTTRAP_REX_B(rex));
					rm = 0;
				} else {
					tp->ftt_ripmode = FASTTRAP_RIP_2 |
					    (FASTTRAP_RIP_X *
					    FASTTRAP_REX_B(rex));
					rm = 1;
				}

				tp->ftt_modrm = tp->ftt_instr[rmindex];
				tp->ftt_instr[rmindex] =
				    FASTTRAP_MODRM(2, reg, rm);
			}
		}
	}

	return (0);
}

int
fasttrap_tracepoint_install(proc_t *p, fasttrap_tracepoint_t *tp)
{
	fasttrap_instr_t instr = FASTTRAP_INSTR;

	if (uwrite(p, &instr, 1, tp->ftt_pc) != 0)
		return (-1);

	return (0);
}

int
fasttrap_tracepoint_remove(proc_t *p, fasttrap_tracepoint_t *tp)
{
	uint8_t instr;

	/*
	 * Distinguish between read or write failures and a changed
	 * instruction.
	 */
	if (uread(p, &instr, 1, tp->ftt_pc) != 0)
		return (0);
	if (instr != FASTTRAP_INSTR)
		return (0);
	if (uwrite(p, &tp->ftt_instr[0], 1, tp->ftt_pc) != 0)
		return (-1);

	return (0);
}

static uintptr_t
fasttrap_fulword_noerr(const void *uaddr)
{
	uintptr_t ret;

	if (fasttrap_fulword(uaddr, &ret) == 0)
		return (ret);

	return (0);
}

static uint32_t
fasttrap_fuword32_noerr(const void *uaddr)
{
	uint32_t ret;

	if (fasttrap_fuword32(uaddr, &ret) == 0)
		return (ret);

	return (0);
}

static void
fasttrap_return_common(struct regs *rp, uintptr_t pc, pid_t pid,
    uintptr_t new_pc)
{
	fasttrap_tracepoint_t *tp;
	fasttrap_bucket_t *bucket;
	fasttrap_id_t *id;
	kmutex_t *pid_mtx;

	pid_mtx = &cpu_core[CPU->cpu_id].cpuc_pid_lock;
	mutex_enter(pid_mtx);
	bucket = &fasttrap_tpoints.fth_table[FASTTRAP_TPOINTS_INDEX(pid, pc)];

	for (tp = bucket->ftb_data; tp != NULL; tp = tp->ftt_next) {
		if (pid == tp->ftt_pid && pc == tp->ftt_pc &&
		    tp->ftt_proc->ftpc_acount != 0)
			break;
	}

	/*
	 * Don't sweat it if we can't find the tracepoint again; unlike
	 * when we're in fasttrap_pid_probe(), finding the tracepoint here
	 * is not essential to the correct execution of the process.
	 */
	if (tp == NULL) {
		mutex_exit(pid_mtx);
		return;
	}

	for (id = tp->ftt_retids; id != NULL; id = id->fti_next) {
		/*
		 * If there's a branch that could act as a return site, we
		 * need to trace it, and check here if the program counter is
		 * external to the function.
		 */
		if (tp->ftt_type != FASTTRAP_T_RET &&
		    tp->ftt_type != FASTTRAP_T_RET16 &&
		    new_pc - id->fti_probe->ftp_faddr <
		    id->fti_probe->ftp_fsize)
			continue;

		dtrace_probe(id->fti_probe->ftp_id,
		    pc - id->fti_probe->ftp_faddr,
		    rp->r_r0, rp->r_r1, 0, 0);
	}

	mutex_exit(pid_mtx);
}

static void
fasttrap_sigsegv(proc_t *p, kthread_t *t, uintptr_t addr)
{
	sigqueue_t *sqp = kmem_zalloc(sizeof (sigqueue_t), KM_SLEEP);

	sqp->sq_info.si_signo = SIGSEGV;
	sqp->sq_info.si_code = SEGV_MAPERR;
	sqp->sq_info.si_addr = (caddr_t)addr;

	mutex_enter(&p->p_lock);
	sigaddqa(p, t, sqp);
	mutex_exit(&p->p_lock);

	if (t != NULL)
		aston(t);
}

static void
fasttrap_usdt_args64(fasttrap_probe_t *probe, struct regs *rp, int argc,
    uintptr_t *argv)
{
	int i, x, cap = MIN(argc, probe->ftp_nargs);
	uintptr_t *stack = (uintptr_t *)rp->r_sp;

	for (i = 0; i < cap; i++) {
		x = probe->ftp_argmap[i];

		if (x < 6)
			argv[i] = (&rp->r_rdi)[x];
		else
			argv[i] = fasttrap_fulword_noerr(&stack[x]);
	}

	for (; i < argc; i++) {
		argv[i] = 0;
	}
}

static void
fasttrap_usdt_args32(fasttrap_probe_t *probe, struct regs *rp, int argc,
    uint32_t *argv)
{
	int i, x, cap = MIN(argc, probe->ftp_nargs);
	uint32_t *stack = (uint32_t *)rp->r_sp;

	for (i = 0; i < cap; i++) {
		x = probe->ftp_argmap[i];

		argv[i] = fasttrap_fuword32_noerr(&stack[x]);
	}

	for (; i < argc; i++) {
		argv[i] = 0;
	}
}

static int
fasttrap_do_seg(fasttrap_tracepoint_t *tp, struct regs *rp, uintptr_t *addr)
{
	proc_t *p = curproc;
	user_desc_t *desc;
	uint16_t sel, ndx, type;
	uintptr_t limit;

	switch (tp->ftt_segment) {
	case FASTTRAP_SEG_CS:
		sel = rp->r_cs;
		break;
	case FASTTRAP_SEG_DS:
		sel = rp->r_ds;
		break;
	case FASTTRAP_SEG_ES:
		sel = rp->r_es;
		break;
	case FASTTRAP_SEG_FS:
		sel = rp->r_fs;
		break;
	case FASTTRAP_SEG_GS:
		sel = rp->r_gs;
		break;
	case FASTTRAP_SEG_SS:
		sel = rp->r_ss;
		break;
	}

	/*
	 * Make sure the given segment register specifies a user priority
	 * selector rather than a kernel selector.
	 */
	if (!SELISUPL(sel))
		return (-1);

	ndx = SELTOIDX(sel);

	/*
	 * Check the bounds and grab the descriptor out of the specified
	 * descriptor table.
	 */
	if (SELISLDT(sel)) {
		if (ndx > p->p_ldtlimit)
			return (-1);

		desc = p->p_ldt + ndx;

	} else {
		if (ndx >= NGDT)
			return (-1);

		desc = cpu_get_gdt() + ndx;
	}

	/*
	 * The descriptor must have user privilege level and it must be
	 * present in memory.
	 */
	if (desc->usd_dpl != SEL_UPL || desc->usd_p != 1)
		return (-1);

	type = desc->usd_type;

	/*
	 * If the S bit in the type field is not set, this descriptor can
	 * only be used in system context.
	 */
	if ((type & 0x10) != 0x10)
		return (-1);

	limit = USEGD_GETLIMIT(desc) * (desc->usd_gran ? PAGESIZE : 1);

	if (tp->ftt_segment == FASTTRAP_SEG_CS) {
		/*
		 * The code/data bit and readable bit must both be set.
		 */
		if ((type & 0xa) != 0xa)
			return (-1);

		if (*addr > limit)
			return (-1);
	} else {
		/*
		 * The code/data bit must be clear.
		 */
		if ((type & 0x8) != 0)
			return (-1);

		/*
		 * If the expand-down bit is clear, we just check the limit as
		 * it would naturally be applied. Otherwise, we need to check
		 * that the address is the range [limit + 1 .. 0xffff] or
		 * [limit + 1 ... 0xffffffff] depending on if the default
		 * operand size bit is set.
		 */
		if ((type & 0x4) == 0) {
			if (*addr > limit)
				return (-1);
		} else if (desc->usd_def32) {
			if (*addr < limit + 1 || 0xffff < *addr)
				return (-1);
		} else {
			if (*addr < limit + 1 || 0xffffffff < *addr)
				return (-1);
		}
	}

	*addr += USEGD_GETBASE(desc);

	return (0);
}

int
fasttrap_pid_probe(struct regs *rp)
{
	proc_t *p = curproc;
	uintptr_t pc = rp->r_pc - 1, new_pc = 0;
	fasttrap_bucket_t *bucket;
	kmutex_t *pid_mtx;
	fasttrap_tracepoint_t *tp, tp_local;
	pid_t pid;
	dtrace_icookie_t cookie;
	uint_t is_enabled = 0;

	/*
	 * It's possible that a user (in a veritable orgy of bad planning)
	 * could redirect this thread's flow of control before it reached the
	 * return probe fasttrap. In this case we need to kill the process
	 * since it's in a unrecoverable state.
	 */
	if (curthread->t_dtrace_step) {
		ASSERT(curthread->t_dtrace_on);
		fasttrap_sigtrap(p, curthread, pc);
		return (0);
	}

	/*
	 * Clear all user tracing flags.
	 */
	curthread->t_dtrace_ft = 0;
	curthread->t_dtrace_pc = 0;
	curthread->t_dtrace_npc = 0;
	curthread->t_dtrace_scrpc = 0;
	curthread->t_dtrace_astpc = 0;
	curthread->t_dtrace_regv = 0;

	/*
	 * Treat a child created by a call to vfork(2) as if it were its
	 * parent. We know that there's only one thread of control in such a
	 * process: this one.
	 */
	while (p->p_flag & SVFORK) {
		p = p->p_parent;
	}

	pid = p->p_pid;
	pid_mtx = &cpu_core[CPU->cpu_id].cpuc_pid_lock;
	mutex_enter(pid_mtx);
	bucket = &fasttrap_tpoints.fth_table[FASTTRAP_TPOINTS_INDEX(pid, pc)];

	/*
	 * Lookup the tracepoint that the process just hit.
	 */
	for (tp = bucket->ftb_data; tp != NULL; tp = tp->ftt_next) {
		if (pid == tp->ftt_pid && pc == tp->ftt_pc &&
		    tp->ftt_proc->ftpc_acount != 0)
			break;
	}

	/*
	 * If we couldn't find a matching tracepoint, either a tracepoint has
	 * been inserted without using the pid<pid> ioctl interface (see
	 * fasttrap_ioctl), or somehow we have mislaid this tracepoint.
	 */
	if (tp == NULL) {
		mutex_exit(pid_mtx);
		return (-1);
	}

	/*
	 * Set the program counter to the address of the traced instruction
	 * so that it looks right in ustack() output.
	 */
	rp->r_pc = pc;

	if (tp->ftt_ids != NULL) {
		fasttrap_id_t *id;

		if (p->p_model == DATAMODEL_LP64) {
			for (id = tp->ftt_ids; id != NULL; id = id->fti_next) {
				fasttrap_probe_t *probe = id->fti_probe;

				if (id->fti_ptype == DTFTP_ENTRY) {
					/*
					 * We note that this was an entry
					 * probe to help ustack() find the
					 * first caller.
					 */
					cookie = dtrace_interrupt_disable();
					DTRACE_CPUFLAG_SET(CPU_DTRACE_ENTRY);
					dtrace_probe(probe->ftp_id, rp->r_rdi,
					    rp->r_rsi, rp->r_rdx, rp->r_rcx,
					    rp->r_r8);
					DTRACE_CPUFLAG_CLEAR(CPU_DTRACE_ENTRY);
					dtrace_interrupt_enable(cookie);
				} else if (id->fti_ptype == DTFTP_IS_ENABLED) {
					/*
					 * Note that in this case, we don't
					 * call dtrace_probe() since it's only
					 * an artificial probe meant to change
					 * the flow of control so that it
					 * encounters the true probe.
					 */
					is_enabled = 1;
				} else if (probe->ftp_argmap == NULL) {
					dtrace_probe(probe->ftp_id, rp->r_rdi,
					    rp->r_rsi, rp->r_rdx, rp->r_rcx,
					    rp->r_r8);
				} else {
					uintptr_t t[5];

					fasttrap_usdt_args64(probe, rp,
					    sizeof (t) / sizeof (t[0]), t);

					dtrace_probe(probe->ftp_id, t[0], t[1],
					    t[2], t[3], t[4]);
				}
			}
		} else {
			uintptr_t s0, s1, s2, s3, s4, s5;
			uint32_t *stack = (uint32_t *)rp->r_sp;

			/*
			 * In 32-bit mode, all arguments are passed on the
			 * stack. If this is a function entry probe, we need
			 * to skip the first entry on the stack as it
			 * represents the return address rather than a
			 * parameter to the function.
			 */
			s0 = fasttrap_fuword32_noerr(&stack[0]);
			s1 = fasttrap_fuword32_noerr(&stack[1]);
			s2 = fasttrap_fuword32_noerr(&stack[2]);
			s3 = fasttrap_fuword32_noerr(&stack[3]);
			s4 = fasttrap_fuword32_noerr(&stack[4]);
			s5 = fasttrap_fuword32_noerr(&stack[5]);

			for (id = tp->ftt_ids; id != NULL; id = id->fti_next) {
				fasttrap_probe_t *probe = id->fti_probe;

				if (id->fti_ptype == DTFTP_ENTRY) {
					/*
					 * We note that this was an entry
					 * probe to help ustack() find the
					 * first caller.
					 */
					cookie = dtrace_interrupt_disable();
					DTRACE_CPUFLAG_SET(CPU_DTRACE_ENTRY);
					dtrace_probe(probe->ftp_id, s1, s2,
					    s3, s4, s5);
					DTRACE_CPUFLAG_CLEAR(CPU_DTRACE_ENTRY);
					dtrace_interrupt_enable(cookie);
				} else if (id->fti_ptype == DTFTP_IS_ENABLED) {
					/*
					 * Note that in this case, we don't
					 * call dtrace_probe() since it's only
					 * an artificial probe meant to change
					 * the flow of control so that it
					 * encounters the true probe.
					 */
					is_enabled = 1;
				} else if (probe->ftp_argmap == NULL) {
					dtrace_probe(probe->ftp_id, s0, s1,
					    s2, s3, s4);
				} else {
					uint32_t t[5];

					fasttrap_usdt_args32(probe, rp,
					    sizeof (t) / sizeof (t[0]), t);

					dtrace_probe(probe->ftp_id, t[0], t[1],
					    t[2], t[3], t[4]);
				}
			}
		}
	}

	/*
	 * We're about to do a bunch of work so we cache a local copy of
	 * the tracepoint to emulate the instruction, and then find the
	 * tracepoint again later if we need to light up any return probes.
	 */
	tp_local = *tp;
	mutex_exit(pid_mtx);
	tp = &tp_local;

	/*
	 * Set the program counter to appear as though the traced instruction
	 * had completely executed. This ensures that fasttrap_getreg() will
	 * report the expected value for REG_RIP.
	 */
	rp->r_pc = pc + tp->ftt_size;

	/*
	 * If there's an is-enabled probe connected to this tracepoint it
	 * means that there was a 'xorl %eax, %eax' or 'xorq %rax, %rax'
	 * instruction that was placed there by DTrace when the binary was
	 * linked. As this probe is, in fact, enabled, we need to stuff 1
	 * into %eax or %rax. Accordingly, we can bypass all the instruction
	 * emulation logic since we know the inevitable result. It's possible
	 * that a user could construct a scenario where the 'is-enabled'
	 * probe was on some other instruction, but that would be a rather
	 * exotic way to shoot oneself in the foot.
	 */
	if (is_enabled) {
		rp->r_r0 = 1;
		new_pc = rp->r_pc;
		goto done;
	}

	/*
	 * We emulate certain types of instructions to ensure correctness
	 * (in the case of position dependent instructions) or optimize
	 * common cases. The rest we have the thread execute back in user-
	 * land.
	 */
	switch (tp->ftt_type) {
	case FASTTRAP_T_RET:
	case FASTTRAP_T_RET16:
	{
		uintptr_t dst;
		uintptr_t addr;
		int ret;

		/*
		 * We have to emulate _every_ facet of the behavior of a ret
		 * instruction including what happens if the load from %esp
		 * fails; in that case, we send a SIGSEGV.
		 */
		if (p->p_model == DATAMODEL_NATIVE) {
			ret = fasttrap_fulword((void *)rp->r_sp, &dst);
			addr = rp->r_sp + sizeof (uintptr_t);
		} else {
			uint32_t dst32;
			ret = fasttrap_fuword32((void *)rp->r_sp, &dst32);
			dst = dst32;
			addr = rp->r_sp + sizeof (uint32_t);
		}

		if (ret == -1) {
			fasttrap_sigsegv(p, curthread, rp->r_sp);
			new_pc = pc;
			break;
		}

		if (tp->ftt_type == FASTTRAP_T_RET16)
			addr += tp->ftt_dest;

		rp->r_sp = addr;
		new_pc = dst;
		break;
	}

	case FASTTRAP_T_JCC:
	{
		uint_t taken;

		switch (tp->ftt_code) {
		case FASTTRAP_JO:
			taken = (rp->r_ps & FASTTRAP_EFLAGS_OF) != 0;
			break;
		case FASTTRAP_JNO:
			taken = (rp->r_ps & FASTTRAP_EFLAGS_OF) == 0;
			break;
		case FASTTRAP_JB:
			taken = (rp->r_ps & FASTTRAP_EFLAGS_CF) != 0;
			break;
		case FASTTRAP_JAE:
			taken = (rp->r_ps & FASTTRAP_EFLAGS_CF) == 0;
			break;
		case FASTTRAP_JE:
			taken = (rp->r_ps & FASTTRAP_EFLAGS_ZF) != 0;
			break;
		case FASTTRAP_JNE:
			taken = (rp->r_ps & FASTTRAP_EFLAGS_ZF) == 0;
			break;
		case FASTTRAP_JBE:
			taken = (rp->r_ps & FASTTRAP_EFLAGS_CF) != 0 ||
			    (rp->r_ps & FASTTRAP_EFLAGS_ZF) != 0;
			break;
		case FASTTRAP_JA:
			taken = (rp->r_ps & FASTTRAP_EFLAGS_CF) == 0 &&
			    (rp->r_ps & FASTTRAP_EFLAGS_ZF) == 0;
			break;
		case FASTTRAP_JS:
			taken = (rp->r_ps & FASTTRAP_EFLAGS_SF) != 0;
			break;
		case FASTTRAP_JNS:
			taken = (rp->r_ps & FASTTRAP_EFLAGS_SF) == 0;
			break;
		case FASTTRAP_JP:
			taken = (rp->r_ps & FASTTRAP_EFLAGS_PF) != 0;
			break;
		case FASTTRAP_JNP:
			taken = (rp->r_ps & FASTTRAP_EFLAGS_PF) == 0;
			break;
		case FASTTRAP_JL:
			taken = ((rp->r_ps & FASTTRAP_EFLAGS_SF) == 0) !=
			    ((rp->r_ps & FASTTRAP_EFLAGS_OF) == 0);
			break;
		case FASTTRAP_JGE:
			taken = ((rp->r_ps & FASTTRAP_EFLAGS_SF) == 0) ==
			    ((rp->r_ps & FASTTRAP_EFLAGS_OF) == 0);
			break;
		case FASTTRAP_JLE:
			taken = (rp->r_ps & FASTTRAP_EFLAGS_ZF) != 0 ||
			    ((rp->r_ps & FASTTRAP_EFLAGS_SF) == 0) !=
			    ((rp->r_ps & FASTTRAP_EFLAGS_OF) == 0);
			break;
		case FASTTRAP_JG:
			taken = (rp->r_ps & FASTTRAP_EFLAGS_ZF) == 0 &&
			    ((rp->r_ps & FASTTRAP_EFLAGS_SF) == 0) ==
			    ((rp->r_ps & FASTTRAP_EFLAGS_OF) == 0);
			break;

		}

		if (taken)
			new_pc = tp->ftt_dest;
		else
			new_pc = pc + tp->ftt_size;
		break;
	}

	case FASTTRAP_T_LOOP:
	{
		uint_t taken;
		greg_t cx = rp->r_rcx--;

		switch (tp->ftt_code) {
		case FASTTRAP_LOOPNZ:
			taken = (rp->r_ps & FASTTRAP_EFLAGS_ZF) == 0 &&
			    cx != 0;
			break;
		case FASTTRAP_LOOPZ:
			taken = (rp->r_ps & FASTTRAP_EFLAGS_ZF) != 0 &&
			    cx != 0;
			break;
		case FASTTRAP_LOOP:
			taken = (cx != 0);
			break;
		}

		if (taken)
			new_pc = tp->ftt_dest;
		else
			new_pc = pc + tp->ftt_size;
		break;
	}

	case FASTTRAP_T_JCXZ:
	{
		greg_t cx = rp->r_rcx;

		if (cx == 0)
			new_pc = tp->ftt_dest;
		else
			new_pc = pc + tp->ftt_size;
		break;
	}

	case FASTTRAP_T_PUSHL_EBP:
	{
		int ret;
		uintptr_t addr;
		if (p->p_model == DATAMODEL_NATIVE) {
			addr = rp->r_sp - sizeof (uintptr_t);
			ret = fasttrap_sulword((void *)addr, rp->r_fp);
		} else {
			addr = rp->r_sp - sizeof (uint32_t);
			ret = fasttrap_suword32((void *)addr,
			    (uint32_t)rp->r_fp);
		}

		if (ret == -1) {
			fasttrap_sigsegv(p, curthread, addr);
			new_pc = pc;
			break;
		}

		rp->r_sp = addr;
		new_pc = pc + tp->ftt_size;
		break;
	}

	case FASTTRAP_T_NOP:
		new_pc = pc + tp->ftt_size;
		break;

	case FASTTRAP_T_JMP:
	case FASTTRAP_T_CALL:
		if (tp->ftt_code == 0) {
			new_pc = tp->ftt_dest;
		} else {
			uintptr_t value, addr = tp->ftt_dest;

			if (tp->ftt_base != FASTTRAP_NOREG)
				addr += fasttrap_getreg(rp, tp->ftt_base);
			if (tp->ftt_index != FASTTRAP_NOREG)
				addr += fasttrap_getreg(rp, tp->ftt_index) <<
				    tp->ftt_scale;

			if (tp->ftt_code == 1) {
				/*
				 * If there's a segment prefix for this
				 * instruction, we'll need to check permissions
				 * and bounds on the given selector, and adjust
				 * the address accordingly.
				 */
				if (tp->ftt_segment != FASTTRAP_SEG_NONE &&
				    fasttrap_do_seg(tp, rp, &addr) != 0) {
					fasttrap_sigsegv(p, curthread, addr);
					new_pc = pc;
					break;
				}

				if (p->p_model == DATAMODEL_NATIVE) {
					if (fasttrap_fulword((void *)addr,
					    &value) == -1) {
						fasttrap_sigsegv(p, curthread,
						    addr);
						new_pc = pc;
						break;
					}
					new_pc = value;
				} else {
					uint32_t value32;
					addr = (uintptr_t)(uint32_t)addr;
					if (fasttrap_fuword32((void *)addr,
					    &value32) == -1) {
						fasttrap_sigsegv(p, curthread,
						    addr);
						new_pc = pc;
						break;
					}
					new_pc = value32;
				}
			} else {
				new_pc = addr;
			}
		}

		/*
		 * If this is a call instruction, we need to push the return
		 * address onto the stack. If this fails, we send the process
		 * a SIGSEGV and reset the pc to emulate what would happen if
		 * this instruction weren't traced.
		 */
		if (tp->ftt_type == FASTTRAP_T_CALL) {
			int ret;
			uintptr_t addr;
			if (p->p_model == DATAMODEL_NATIVE) {
				addr = rp->r_sp - sizeof (uintptr_t);
				ret = fasttrap_sulword((void *)addr,
				    pc + tp->ftt_size);
			} else {
				addr = rp->r_sp - sizeof (uint32_t);
				ret = fasttrap_suword32((void *)addr,
				    (uint32_t)(pc + tp->ftt_size));
			}

			if (ret == -1) {
				fasttrap_sigsegv(p, curthread, addr);
				new_pc = pc;
				break;
			}

			rp->r_sp = addr;
		}

		break;

	case FASTTRAP_T_COMMON:
	{
		uintptr_t addr;
		uint8_t scratch[2 * FASTTRAP_MAX_INSTR_SIZE + 22];
		uint_t i = 0;
		klwp_t *lwp = ttolwp(curthread);

		/*
		 * Compute the address of the ulwp_t and step over the
		 * ul_self pointer. The method used to store the user-land
		 * thread pointer is very different on 32- and 64-bit
		 * kernels.
		 */
		if (p->p_model == DATAMODEL_LP64) {
			addr = lwp->lwp_pcb.pcb_fsbase;

			/*
			 * If we're branded, convert the fsbase from the
			 * brand's fsbase to the native fsbase.
			 */
			if (PROC_IS_BRANDED(p) && BRMOP(p)->b_fsbase != NULL)
				addr = BRMOP(p)->b_fsbase(lwp, addr);

			addr += sizeof (void *);
		} else {
			addr = lwp->lwp_pcb.pcb_gsbase;
			addr += sizeof (caddr32_t);
		}

		/*
		 * Generic Instruction Tracing
		 * ---------------------------
		 *
		 * This is the layout of the scratch space in the user-land
		 * thread structure for our generated instructions.
		 *
		 *	32-bit mode			bytes
		 *	------------------------	-----
		 * a:	<original instruction>		<= 15
		 *	jmp	<pc + tp->ftt_size>	    5
		 * b:	<original instrction>		<= 15
		 *	int	T_DTRACE_RET		    2
		 *					-----
		 *					<= 37
		 *
		 *	64-bit mode			bytes
		 *	------------------------	-----
		 * a:	<original instruction>		<= 15
		 *	jmp	0(%rip)			    6
		 *	<pc + tp->ftt_size>		    8
		 * b:	<original instruction>		<= 15
		 *	int	T_DTRACE_RET		    2
		 *					-----
		 *					<= 46
		 *
		 * The %pc is set to a, and curthread->t_dtrace_astpc is set
		 * to b. If we encounter a signal on the way out of the
		 * kernel, trap() will set %pc to curthread->t_dtrace_astpc
		 * so that we execute the original instruction and re-enter
		 * the kernel rather than redirecting to the next instruction.
		 *
		 * If there are return probes (so we know that we're going to
		 * need to reenter the kernel after executing the original
		 * instruction), the scratch space will just contain the
		 * original instruction followed by an interrupt -- the same
		 * data as at b.
		 *
		 * %rip-relative Addressing
		 * ------------------------
		 *
		 * There's a further complication in 64-bit mode due to %rip-
		 * relative addressing. While this is clearly a beneficial
		 * architectural decision for position independent code, it's
		 * hard not to see it as a personal attack against the pid
		 * provider since before there was a relatively small set of
		 * instructions to emulate; with %rip-relative addressing,
		 * almost every instruction can potentially depend on the
		 * address at which it's executed. Rather than emulating
		 * the broad spectrum of instructions that can now be
		 * position dependent, we emulate jumps and others as in
		 * 32-bit mode, and take a different tack for instructions
		 * using %rip-relative addressing.
		 *
		 * For every instruction that uses the ModRM byte, the
		 * in-kernel disassembler reports its location. We use the
		 * ModRM byte to identify that an instruction uses
		 * %rip-relative addressing and to see what other registers
		 * the instruction uses. To emulate those instructions,
		 * we modify the instruction to be %rax-relative rather than
		 * %rip-relative (or %rcx-relative if the instruction uses
		 * %rax; or %r8- or %r9-relative if the REX.B is present so
		 * we don't have to rewrite the REX prefix). We then load
		 * the value that %rip would have been into the scratch
		 * register and generate an instruction to reset the scratch
		 * register back to its original value. The instruction
		 * sequence looks like this:
		 *
		 *	64-mode %rip-relative		bytes
		 *	------------------------	-----
		 * a:	<modified instruction>		<= 15
		 *	movq	$<value>, %<scratch>	    6
		 *	jmp	0(%rip)			    6
		 *	<pc + tp->ftt_size>		    8
		 * b:	<modified instruction>		<= 15
		 *	int	T_DTRACE_RET		    2
		 *					-----
		 *					   52
		 *
		 * We set curthread->t_dtrace_regv so that upon receiving
		 * a signal we can reset the value of the scratch register.
		 */

		ASSERT(tp->ftt_size < FASTTRAP_MAX_INSTR_SIZE);

		curthread->t_dtrace_scrpc = addr;
		bcopy(tp->ftt_instr, &scratch[i], tp->ftt_size);
		i += tp->ftt_size;

		if (tp->ftt_ripmode != 0) {
			greg_t *reg;

			ASSERT(p->p_model == DATAMODEL_LP64);
			ASSERT(tp->ftt_ripmode &
			    (FASTTRAP_RIP_1 | FASTTRAP_RIP_2));

			/*
			 * If this was a %rip-relative instruction, we change
			 * it to be either a %rax- or %rcx-relative
			 * instruction (depending on whether those registers
			 * are used as another operand; or %r8- or %r9-
			 * relative depending on the value of REX.B). We then
			 * set that register and generate a movq instruction
			 * to reset the value.
			 */
			if (tp->ftt_ripmode & FASTTRAP_RIP_X)
				scratch[i++] = FASTTRAP_REX(1, 0, 0, 1);
			else
				scratch[i++] = FASTTRAP_REX(1, 0, 0, 0);

			if (tp->ftt_ripmode & FASTTRAP_RIP_1)
				scratch[i++] = FASTTRAP_MOV_EAX;
			else
				scratch[i++] = FASTTRAP_MOV_ECX;

			switch (tp->ftt_ripmode) {
			case FASTTRAP_RIP_1:
				reg = &rp->r_rax;
				curthread->t_dtrace_reg = REG_RAX;
				break;
			case FASTTRAP_RIP_2:
				reg = &rp->r_rcx;
				curthread->t_dtrace_reg = REG_RCX;
				break;
			case FASTTRAP_RIP_1 | FASTTRAP_RIP_X:
				reg = &rp->r_r8;
				curthread->t_dtrace_reg = REG_R8;
				break;
			case FASTTRAP_RIP_2 | FASTTRAP_RIP_X:
				reg = &rp->r_r9;
				curthread->t_dtrace_reg = REG_R9;
				break;
			}

			/* LINTED - alignment */
			*(uint64_t *)&scratch[i] = *reg;
			curthread->t_dtrace_regv = *reg;
			*reg = pc + tp->ftt_size;
			i += sizeof (uint64_t);
		}

		/*
		 * Generate the branch instruction to what would have
		 * normally been the subsequent instruction. In 32-bit mode,
		 * this is just a relative branch; in 64-bit mode this is a
		 * %rip-relative branch that loads the 64-bit pc value
		 * immediately after the jmp instruction.
		 */
		if (p->p_model == DATAMODEL_LP64) {
			scratch[i++] = FASTTRAP_GROUP5_OP;
			scratch[i++] = FASTTRAP_MODRM(0, 4, 5);
			/* LINTED - alignment */
			*(uint32_t *)&scratch[i] = 0;
			i += sizeof (uint32_t);
			/* LINTED - alignment */
			*(uint64_t *)&scratch[i] = pc + tp->ftt_size;
			i += sizeof (uint64_t);
		} else {
			/*
			 * Set up the jmp to the next instruction; note that
			 * the size of the traced instruction cancels out.
			 */
			scratch[i++] = FASTTRAP_JMP32;
			/* LINTED - alignment */
			*(uint32_t *)&scratch[i] = pc - addr - 5;
			i += sizeof (uint32_t);
		}

		curthread->t_dtrace_astpc = addr + i;
		bcopy(tp->ftt_instr, &scratch[i], tp->ftt_size);
		i += tp->ftt_size;
		scratch[i++] = FASTTRAP_INT;
		scratch[i++] = T_DTRACE_RET;

		ASSERT(i <= sizeof (scratch));

		if (fasttrap_copyout(scratch, (char *)addr, i)) {
			fasttrap_sigtrap(p, curthread, pc);
			new_pc = pc;
			break;
		}

		if (tp->ftt_retids != NULL) {
			curthread->t_dtrace_step = 1;
			curthread->t_dtrace_ret = 1;
			new_pc = curthread->t_dtrace_astpc;
		} else {
			new_pc = curthread->t_dtrace_scrpc;
		}

		curthread->t_dtrace_pc = pc;
		curthread->t_dtrace_npc = pc + tp->ftt_size;
		curthread->t_dtrace_on = 1;
		break;
	}

	default:
		panic("fasttrap: mishandled an instruction");
	}

done:
	/*
	 * If there were no return probes when we first found the tracepoint,
	 * we should feel no obligation to honor any return probes that were
	 * subsequently enabled -- they'll just have to wait until the next
	 * time around.
	 */
	if (tp->ftt_retids != NULL) {
		/*
		 * We need to wait until the results of the instruction are
		 * apparent before invoking any return probes. If this
		 * instruction was emulated we can just call
		 * fasttrap_return_common(); if it needs to be executed, we
		 * need to wait until the user thread returns to the kernel.
		 */
		if (tp->ftt_type != FASTTRAP_T_COMMON) {
			/*
			 * Set the program counter to the address of the traced
			 * instruction so that it looks right in ustack()
			 * output. We had previously set it to the end of the
			 * instruction to simplify %rip-relative addressing.
			 */
			rp->r_pc = pc;

			fasttrap_return_common(rp, pc, pid, new_pc);
		} else {
			ASSERT(curthread->t_dtrace_ret != 0);
			ASSERT(curthread->t_dtrace_pc == pc);
			ASSERT(curthread->t_dtrace_scrpc != 0);
			ASSERT(new_pc == curthread->t_dtrace_astpc);
		}
	}

	rp->r_pc = new_pc;

	return (0);
}

int
fasttrap_return_probe(struct regs *rp)
{
	proc_t *p = curproc;
	uintptr_t pc = curthread->t_dtrace_pc;
	uintptr_t npc = curthread->t_dtrace_npc;

	curthread->t_dtrace_pc = 0;
	curthread->t_dtrace_npc = 0;
	curthread->t_dtrace_scrpc = 0;
	curthread->t_dtrace_astpc = 0;

	/*
	 * Treat a child created by a call to vfork(2) as if it were its
	 * parent. We know that there's only one thread of control in such a
	 * process: this one.
	 */
	while (p->p_flag & SVFORK) {
		p = p->p_parent;
	}

	/*
	 * We set rp->r_pc to the address of the traced instruction so
	 * that it appears to dtrace_probe() that we're on the original
	 * instruction, and so that the user can't easily detect our
	 * complex web of lies. dtrace_return_probe() (our caller)
	 * will correctly set %pc after we return.
	 */
	rp->r_pc = pc;

	fasttrap_return_common(rp, pc, p->p_pid, npc);

	return (0);
}

/*ARGSUSED*/
uint64_t
fasttrap_pid_getarg(void *arg, dtrace_id_t id, void *parg, int argno,
    int aframes)
{
	return (fasttrap_anarg(ttolwp(curthread)->lwp_regs, 1, argno));
}

/*ARGSUSED*/
uint64_t
fasttrap_usdt_getarg(void *arg, dtrace_id_t id, void *parg, int argno,
    int aframes)
{
	return (fasttrap_anarg(ttolwp(curthread)->lwp_regs, 0, argno));
}

static ulong_t
fasttrap_getreg(struct regs *rp, uint_t reg)
{
	switch (reg) {
	case REG_R15:		return (rp->r_r15);
	case REG_R14:		return (rp->r_r14);
	case REG_R13:		return (rp->r_r13);
	case REG_R12:		return (rp->r_r12);
	case REG_R11:		return (rp->r_r11);
	case REG_R10:		return (rp->r_r10);
	case REG_R9:		return (rp->r_r9);
	case REG_R8:		return (rp->r_r8);
	case REG_RDI:		return (rp->r_rdi);
	case REG_RSI:		return (rp->r_rsi);
	case REG_RBP:		return (rp->r_rbp);
	case REG_RBX:		return (rp->r_rbx);
	case REG_RDX:		return (rp->r_rdx);
	case REG_RCX:		return (rp->r_rcx);
	case REG_RAX:		return (rp->r_rax);
	case REG_TRAPNO:	return (rp->r_trapno);
	case REG_ERR:		return (rp->r_err);
	case REG_RIP:		return (rp->r_rip);
	case REG_CS:		return (rp->r_cs);
	case REG_RFL:		return (rp->r_rfl);
	case REG_RSP:		return (rp->r_rsp);
	case REG_SS:		return (rp->r_ss);
	case REG_FS:		return (rp->r_fs);
	case REG_GS:		return (rp->r_gs);
	case REG_DS:		return (rp->r_ds);
	case REG_ES:		return (rp->r_es);
	case REG_FSBASE:	return (rdmsr(MSR_AMD_FSBASE));
	case REG_GSBASE:	return (rdmsr(MSR_AMD_GSBASE));
	}

	panic("dtrace: illegal register constant");
	/*NOTREACHED*/
}<|MERGE_RESOLUTION|>--- conflicted
+++ resolved
@@ -24,13 +24,10 @@
  * Use is subject to license terms.
  */
 
-<<<<<<< HEAD
 /*
  * Copyright (c) 2015, Joyent, Inc. All rights reserved.
  */
 
-=======
->>>>>>> 86ef0a63
 #include <sys/fasttrap_isa.h>
 #include <sys/fasttrap_impl.h>
 #include <sys/dtrace.h>
