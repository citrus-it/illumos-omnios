--- conflicted
+++ resolved
@@ -198,7 +198,6 @@
 	else
 		ucp->uc_flags &= ~UC_FPU;
 
-<<<<<<< HEAD
 	if (mask != NULL) {
 		/*
 		 * Save signal mask.
@@ -216,8 +215,6 @@
 		 */
 		BROP(p)->b_savecontext(ucp);
 	}
-=======
-	sigktou(mask, &ucp->uc_sigmask);
 
 	/*
 	 * Determine if we need to get the rest of the xsave context out here.
@@ -247,7 +244,6 @@
 	}
 
 	return (ret);
->>>>>>> ed093b41
 }
 
 /*
@@ -329,11 +325,8 @@
 	klwp_t *lwp = ttolwp(curthread);
 	void *fpu = NULL;
 	stack_t dummy_stk;
-<<<<<<< HEAD
 	proc_t *p = lwptoproc(lwp);
-=======
 	int ret;
->>>>>>> ed093b41
 
 	/*
 	 * In future releases, when the ucontext structure grows,
@@ -410,7 +403,6 @@
 			return (set_errno(EFAULT));
 		}
 
-<<<<<<< HEAD
 		/*
 		 * If this is a branded process, copy in the brand-private
 		 * data:
@@ -418,7 +410,8 @@
 		if (PROC_IS_BRANDED(p) && copyin(&ucp->uc_brand_data,
 		    &uc.uc_brand_data, sizeof (uc.uc_brand_data)) != 0) {
 			return (set_errno(EFAULT));
-=======
+		}
+
 		uc.uc_xsave = 0;
 		if ((uc.uc_flags & UC_XSAVE) != 0) {
 			int ret;
@@ -432,7 +425,6 @@
 			if (ret != 0) {
 				return (set_errno(ret));
 			}
->>>>>>> ed093b41
 		}
 
 		restorecontext(&uc);
@@ -537,7 +529,6 @@
 	else
 		ucp->uc_flags &= ~UC_FPU;
 
-<<<<<<< HEAD
 	if (mask != NULL) {
 		/*
 		 * Save signal mask.
@@ -555,8 +546,6 @@
 		 */
 		BROP(p)->b_savecontext32(ucp);
 	}
-=======
-	sigktou(mask, &ucp->uc_sigmask);
 
 	if (!need_xsave || !fpu_en) {
 		return (0);
@@ -580,7 +569,6 @@
 	}
 
 	return (ret);
->>>>>>> ed093b41
 }
 
 int
@@ -592,11 +580,8 @@
 	klwp_t *lwp = ttolwp(curthread);
 	caddr32_t ustack32;
 	stack32_t dummy_stk32;
-<<<<<<< HEAD
 	proc_t *p = lwptoproc(lwp);
-=======
 	int ret;
->>>>>>> ed093b41
 
 	switch (flag) {
 	default:
@@ -648,19 +633,19 @@
 			return (set_errno(EFAULT));
 		}
 
-<<<<<<< HEAD
 		/*
 		 * If this is a branded process, copy in the brand-private
 		 * data:
 		 */
 		if (PROC_IS_BRANDED(p) && copyin(&ucp->uc_brand_data,
 		    &uc.uc_brand_data, sizeof (uc.uc_brand_data)) != 0) {
-=======
+			return (set_errno(EFAULT));
+		}
+
 		uc.uc_xsave = 0;
 		if ((uc.uc_flags & UC_XSAVE) != 0 &&
 		    copyin(&ucp->uc_xsave, &uc.uc_xsave,
 		    sizeof (uc.uc_xsave)) != 0) {
->>>>>>> ed093b41
 			return (set_errno(EFAULT));
 		}
 
