--- conflicted
+++ resolved
@@ -51,14 +51,6 @@
 #	Overrides.
 #
 
-<<<<<<< HEAD
-=======
-#
-# lint pass one enforcement
-#
-CFLAGS += $(CCVERBOSE)
-
->>>>>>> b6b206fc
 #
 # For now, disable these compiler warnings; maintainers should endeavor to
 # investigate and remove these for maximum coverage.  Please do not carry
