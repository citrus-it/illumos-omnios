#
# CDDL HEADER START
#
# The contents of this file are subject to the terms of the
# Common Development and Distribution License (the "License").
# You may not use this file except in compliance with the License.
#
# You can obtain a copy of the license at usr/src/OPENSOLARIS.LICENSE
# or http://www.opensolaris.org/os/licensing.
# See the License for the specific language governing permissions
# and limitations under the License.
#
# When distributing Covered Code, include this CDDL HEADER in each
# file and include the License file at usr/src/OPENSOLARIS.LICENSE.
# If applicable, add the following below this CDDL HEADER, with the
# fields enclosed by brackets "[]" replaced with your own identifying
# information: Portions Copyright [yyyy] [name of copyright owner]
#
# CDDL HEADER END
#

#
# Copyright 2009 Sun Microsystems, Inc.  All rights reserved.
# Use is subject to license terms.
#
# Copyright (c) 2018, Joyent, Inc.

#
#	This makefile drives the production of the generic
#	unix kernel module.
#
#	x86 implementation architecture dependent
#

#
#	Path to the base of the uts directory tree (usually /usr/src/uts).
#
UTSBASE	= ../..

#
#	Define the module and object file sets.
#
MODULE		= genunix
GENUNIX		= $(OBJS_DIR)/$(MODULE)

OBJECTS		= $(GENUNIX_OBJS:%=$(OBJS_DIR)/%) \
		  $(NOT_YET_KMODS:%=$(OBJS_DIR)/%)

ROOTMODULE	= $(ROOT_KERN_DIR)/$(MODULE)

LIBGEN		= $(OBJS_DIR)/libgenunix.so
LIBSTUBS	= $(GENSTUBS_OBJS:%=$(OBJS_DIR)/%)

#
#	Include common rules.
#
include $(UTSBASE)/intel/Makefile.intel

#
#	Define targets
#
ALL_TARGET	= $(LIBGEN) $(GENUNIX)
INSTALL_TARGET	= $(LIBGEN) $(GENUNIX) $(ROOTMODULE)

#
#	Overrides
#
CLOBBERFILES	+= $(GENUNIX)
CLEANFILES	+= $(LIBSTUBS) $(LIBGEN)
BINARY		=

CPPFLAGS	+= -I$(SRCTOP)/include
CPPFLAGS	+= -I$(SRC)/common
CPPFLAGS	+= -I$(SRCTOP)/kernel/fs
CPPFLAGS	+= -I$(SRCTOP)/kernel/fs/zfs
CPPFLAGS	+= -I$(SRCTOP)/arch/x86/kernel/include

#
# For now, disable these compiler warnings; maintainers should endeavor to
# investigate and remove these for maximum coverage.  Please do not carry
# these forward to new Makefiles.
#

<<<<<<< HEAD
CERRWARN	+= -Wno-unused-label
CERRWARN	+= -Wno-unused-variable
CERRWARN	+= -Wno-unused-value
CERRWARN	+= -Wno-unused-function
CERRWARN	+= -Wno-parentheses
CERRWARN	+= -Wno-switch
CERRWARN	+= -Wno-type-limits
CERRWARN	+= -Wno-uninitialized
CERRWARN	+= -Wno-clobbered
CERRWARN	+= -Wno-empty-body
=======
# false positives
SMOFF += index_overflow
$(OBJS_DIR)/seg_vn.o := SMOFF += deref_check
$(OBJS_DIR)/ddi_intr_irm.o := SMOFF += deref_check

# need work still
SMOFF += signed,indenting,all_func_returns
$(OBJS_DIR)/clock_highres.o := SMOFF += signed_integer_overflow_check
$(OBJS_DIR)/evchannels.o := SMOFF += allocating_enough_data
$(OBJS_DIR)/klpd.o := SMOFF += cast_assign
$(OBJS_DIR)/lookup.o := SMOFF += strcpy_overflow
$(OBJS_DIR)/process.o := SMOFF += or_vs_and
$(OBJS_DIR)/sunpci.o := SMOFF += deref_check
$(OBJS_DIR)/timers.o := SMOFF += signed_integer_overflow_check

# definitely wrong
$(OBJS_DIR)/acl_common.o := SMOFF += or_vs_and

#
# Ensure that lint sees 'struct cpu' containing a fully declared
# embedded 'struct machcpu'
#
LINTFLAGS	+= -D_MACHDEP -I../../i86pc
>>>>>>> b6b206fc

#
#	Default build targets.
#
.KEEP_STATE:

def:		$(DEF_DEPS)

all:		$(ALL_DEPS)

clean:		$(CLEAN_DEPS)

clobber:	$(CLOBBER_DEPS)

install:	$(INSTALL_DEPS)

$(LIBGEN):	$(GENUNIX) $(LIBSTUBS)
	$(BUILD.SO) $(GENUNIX) $(LIBSTUBS)

$(GENUNIX): $(OBJECTS)
	$(LD) -r $(LDFLAGS) -o $@ $(OBJECTS)
	$(CTFMERGE_MODULE)
	$(POST_PROCESS)

#
#	Include common targets.
#
include $(UTSBASE)/intel/Makefile.targ

#
#	Software workarounds for hardware "features".
#
include	$(UTSBASE)/i86pc/Makefile.workarounds

ALL_DEFS += $(WORKAROUND_DEFS)<|MERGE_RESOLUTION|>--- conflicted
+++ resolved
@@ -81,7 +81,6 @@
 # these forward to new Makefiles.
 #
 
-<<<<<<< HEAD
 CERRWARN	+= -Wno-unused-label
 CERRWARN	+= -Wno-unused-variable
 CERRWARN	+= -Wno-unused-value
@@ -92,7 +91,7 @@
 CERRWARN	+= -Wno-uninitialized
 CERRWARN	+= -Wno-clobbered
 CERRWARN	+= -Wno-empty-body
-=======
+
 # false positives
 SMOFF += index_overflow
 $(OBJS_DIR)/seg_vn.o := SMOFF += deref_check
@@ -110,13 +109,6 @@
 
 # definitely wrong
 $(OBJS_DIR)/acl_common.o := SMOFF += or_vs_and
-
-#
-# Ensure that lint sees 'struct cpu' containing a fully declared
-# embedded 'struct machcpu'
-#
-LINTFLAGS	+= -D_MACHDEP -I../../i86pc
->>>>>>> b6b206fc
 
 #
 #	Default build targets.
