/*
 * CDDL HEADER START
 *
 * The contents of this file are subject to the terms of the
 * Common Development and Distribution License (the "License").
 * You may not use this file except in compliance with the License.
 *
 * You can obtain a copy of the license at usr/src/OPENSOLARIS.LICENSE
 * or http://www.opensolaris.org/os/licensing.
 * See the License for the specific language governing permissions
 * and limitations under the License.
 *
 * When distributing Covered Code, include this CDDL HEADER in each
 * file and include the License file at usr/src/OPENSOLARIS.LICENSE.
 * If applicable, add the following below this CDDL HEADER, with the
 * fields enclosed by brackets "[]" replaced with your own identifying
 * information: Portions Copyright [yyyy] [name of copyright owner]
 *
 * CDDL HEADER END
 */

/*
 * Copyright (c) 1992, 2010, Oracle and/or its affiliates. All rights reserved.
 * Copyright 2019 Joyent, Inc.
 */

#include <sys/asm_linkage.h>

#include "assym.h"

/*
 * !!!!!!!! WARNING! WARNING! WARNING! WARNING! WARNING! WARNING! !!!!!!!!
 *
 *	For functions which are either STUBs or WSTUBs the actual function
 *	need to be called using 'call' instruction because of preamble and
 *	postamble (i.e mod_hold_stub and mod_release_stub) around the
 *	function call. Due to this we need to copy arguments for the
 *	real function. On Intel we can't tell how many arguments are there
 *	on the stack so we have to either copy everything between esp and
 *	ebp or copy only a fixed number (MAXNARG - defined here) for
 *	all the stub functions. Currently we are using MAXNARG (it is a kludge
 *	but worth it?!).
 *
 *	NOTE: Use NO_UNLOAD_STUBs if the module is NOT unloadable once it is
 *	      loaded.
 */
#define	MAXNARG	12

/*
 * WARNING: there is no check for forgetting to write END_MODULE,
 * and if you do, the kernel will most likely crash.  Be careful
 *
 * This file assumes that all of the contributions to the data segment
 * will be contiguous in the output file, even though they are separated
 * by pieces of text.  This is safe for all assemblers I know of now...
 */

/*
 * This file uses ansi preprocessor features:
 *
 * 1.   #define mac(a) extra_ ## a     -->   mac(x) expands to extra_a
 * The old version of this is
 *      #define mac(a) extra_/.*.*./a
 * but this fails if the argument has spaces "mac ( x )"
 * (Ignore the dots above, I had to put them in to keep this a comment.)
 *
 * 2.   #define mac(a) #a             -->    mac(x) expands to "x"
 * The old version is
 *      #define mac(a) "a"
 *
 * For some reason, the 5.0 preprocessor isn't happy with the above usage.
 * For now, we're not using these ansi features.
 *
 * The reason is that "the 5.0 ANSI preprocessor" is built into the compiler
 * and is a tokenizing preprocessor. This means, when confronted by something
 * other than C token generation rules, strange things occur. In this case,
 * when confronted by an assembly file, it would turn the token ".globl" into
 * two tokens "." and "globl". For this reason, the traditional, non-ANSI
 * preprocessor is used on assembly files.
 *
 * It would be desirable to have a non-tokenizing cpp (accp?) to use for this.
 */

/*
 * This file contains the stubs routines for modules which can be autoloaded.
 */

/*
 * See the 'struct mod_modinfo' definition to see what this declaration
 * is trying to achieve here.
 */
#define	MODULE(module,namespace)	\
	.data;				\
module/**/_modname:			\
	.string	"namespace/module";	\
	SET_SIZE(module/**/_modname);	\
	.align	CPTRSIZE;		\
	.globl	module/**/_modinfo;	\
	.type	module/**/_modinfo, @object;	\
module/**/_modinfo:			\
	.quad	module/**/_modname;	\
	.quad	0	/* storage for modctl pointer */

	/* then mod_stub_info structures follow until a mods_func_adr is 0 */

/* this puts a 0 where the next mods_func_adr would be */
#define	END_MODULE(module)		\
	.data;				\
	.align	CPTRSIZE;		\
	.quad 0;			\
	SET_SIZE(module/**/_modinfo)

/*
 * The data section in the stub_common macro is the
 * mod_stub_info structure for the stub function
 */

#define STUB_COMMON(module, fcnname, install_fcn, retfcn, weak)		\
	ENTRY(fcnname);							\
	leaq	fcnname/**/_info(%rip), %rax;				\
	cmpl	$0, MODS_FLAG(%rax);			/* weak? */	\
	je	stubs_common_code;			/* not weak */	\
	testb	$MODS_INSTALLED, MODS_FLAG(%rax);	/* installed? */ \
	jne	stubs_common_code;		/* yes, do the mod_hold */ \
	movq	MODS_RETFCN(%rax), %rax;	/* no, load retfcn */	\
	INDIRECT_JMP_REG(rax);			/* no, jump to retfcn */ \
	SET_SIZE(fcnname);						\
	.data;								\
	.align	 CPTRSIZE;						\
	.type	fcnname/**/_info, @object;				\
fcnname/**/_info:							\
	.quad	install_fcn;		/* 0 */				\
	.quad	module/**/_modinfo;	/* 0x8 */			\
	.quad	fcnname;		/* 0x10 */			\
	.quad	retfcn;			/* 0x18 */			\
	.long	weak;			/* 0x20 */			\
	SET_SIZE(fcnname/**/_info)

#define STUB_NO_UNLOADABLE(module, fcnname, install_fcn, retfcn, weak)	\
	ENTRY(fcnname);							\
	leaq	fcnname/**/_info(%rip), %rax;				\
	testb	$MODS_INSTALLED, MODS_FLAG(%rax); /* installed? */	\
	je	5f;			/* no */			\
	movq	MODS_INSTFCN(%rax), %rax; /* yes, load install_fcn */	\
	INDIRECT_JMP_REG(rax);		/* yes, jump to install_fcn */	\
5:	testb	$MODS_WEAK, MODS_FLAG(%rax);	/* weak? */		\
	je	stubs_common_code;	/* no, do mod load */		\
	movq	MODS_RETFCN(%rax), %rax; /* yes, load retfcn */		\
	INDIRECT_JMP_REG(rax);		/* yes, jump to retfcn */	\
	SET_SIZE(fcnname);						\
	.data;								\
	.align	CPTRSIZE;						\
	.type	fcnname/**/_info, @object;				\
fcnname/**/_info:							\
	.quad	install_fcn;		/* 0 */				\
	.quad	module/**/_modinfo;	/* 0x8 */			\
	.quad	fcnname;		/* 0x10 */			\
	.quad	retfcn;			/* 0x18 */			\
	.long   weak;			/* 0x20 */			\
	SET_SIZE(fcnname/**/_info)

/*
 * We branch here with the fcnname_info pointer in %rax
 */
	ENTRY_NP(stubs_common_code)
	.globl	mod_hold_stub
	.globl	mod_release_stub
	pushq	%rbp
	movq	%rsp, %rbp
	subq	$0x10, %rsp
	movq	%r15, (%rsp)		/* (caller saved) */
	movq	%rax, %r15		/* stash the fcnname_info pointer */
	/*
	 * save incoming register arguments
	 */
	pushq	%rdi
	pushq	%rsi
	pushq	%rdx
	pushq	%rcx
	pushq	%r8
	pushq	%r9
	/* (next 6 args, if any, are already on the stack above %rbp) */
	movq	%r15, %rdi
	call	mod_hold_stub		/* mod_hold_stub(mod_stub_info *) */
	cmpl	$-1, %eax		/* error? */
	jne	.L1
	movq	0x18(%r15), %rax
	INDIRECT_CALL_REG(rax)
	addq	$0x30, %rsp
	jmp	.L2
.L1:
	/*
	 * copy MAXNARG == 12 incoming arguments
	 */
	popq	%r9
	popq	%r8
	popq	%rcx
	popq	%rdx
	popq	%rsi
	popq	%rdi
	/*
	 * stack:
	 *	arg9		0x38(%rsp)
	 *	arg8		0x30(%rsp)
	 *	arg7		0x28(%rsp)
	 *	arg6		0x20(%rsp)
	 *	saved %rip	0x18(%rsp)
	 *	saved %rbp	0x10(%rsp)
	 *	<pad>		0x8(%rsp)
	 *	saved %r15	0x0(%rsp)
	 */
	movl	$MAXNARG - 6 + 3, %r11d
	pushq	(%rsp, %r11, 8)
	pushq	(%rsp, %r11, 8)
	pushq	(%rsp, %r11, 8)
	pushq	(%rsp, %r11, 8)
	pushq	(%rsp, %r11, 8)
	pushq	(%rsp, %r11, 8)
	movq	(%r15), %rax
	INDIRECT_CALL_REG(rax)		/* call the stub fn(arg, ..) */
	addq	$0x30, %rsp		/* pop off last 6 args */
	pushq	%rax			/* save any return values */
	pushq	%rdx
	movq	%r15, %rdi
	call	mod_release_stub	/* release hold on module */
	popq	%rdx			/* restore return values */
	popq	%rax
.L2:
	popq	%r15
	leave
	ret
	SET_SIZE(stubs_common_code)

#define STUB(module, fcnname, retfcn)	\
    STUB_COMMON(module, fcnname, mod_hold_stub, retfcn, 0)

/*
 * "weak stub", don't load on account of this call
 */
#define WSTUB(module, fcnname, retfcn)	\
    STUB_COMMON(module, fcnname, retfcn, retfcn, MODS_WEAK)

/*
 * "non-unloadable stub", don't bother 'holding' module if it's already loaded
 * since the module cannot be unloaded.
 *
 * User *MUST* guarantee the module is not unloadable (no _fini routine).
 */
#define NO_UNLOAD_STUB(module, fcnname, retfcn) \
    STUB_NO_UNLOADABLE(module, fcnname,  retfcn, retfcn, MODS_NOUNLOAD)

/*
 * "weak stub" for non-unloadable module, don't load on account of this call
 */
#define NO_UNLOAD_WSTUB(module, fcnname, retfcn) \
    STUB_NO_UNLOADABLE(module, fcnname, retfcn, retfcn, MODS_NOUNLOAD|MODS_WEAK)

/*
 * this is just a marker for the beginning area of text that contains stubs
 */
	ENTRY_NP(stubs_base)
	nop

/*
 * WARNING WARNING WARNING!!!!!!
 *
 * On the MODULE macro you MUST NOT use any spaces!!! They are
 * significant to the preprocessor.  With ansi c there is a way around this
 * but for some reason (yet to be investigated) ansi didn't work for other
 * reasons!
 *
 * When zero is used as the return function, the system will call
 * panic if the stub can't be resolved.
 */

/*
 * Stubs for devfs. A non-unloadable module.
 */

#ifndef	DEVFS_MODULE
	MODULE(devfs,fs);
	NO_UNLOAD_STUB(devfs, devfs_clean,		nomod_minus_one);
	NO_UNLOAD_STUB(devfs, devfs_lookupname,		nomod_minus_one);
	NO_UNLOAD_STUB(devfs, devfs_walk,		nomod_minus_one);
	NO_UNLOAD_STUB(devfs, devfs_devpolicy,		nomod_minus_one);
	NO_UNLOAD_STUB(devfs, devfs_reset_perm,		nomod_minus_one);
	NO_UNLOAD_STUB(devfs, devfs_remdrv_cleanup,	nomod_minus_one);
	END_MODULE(devfs);
#endif

#ifndef	DEV_MODULE
	MODULE(dev,fs);
	NO_UNLOAD_STUB(dev, sdev_modctl_readdir,	nomod_minus_one);
	NO_UNLOAD_STUB(dev, sdev_modctl_readdir_free,	nomod_minus_one);
	NO_UNLOAD_STUB(dev, devname_filename_register,	nomod_minus_one);
	NO_UNLOAD_STUB(dev, sdev_modctl_devexists,	nomod_minus_one);
	NO_UNLOAD_STUB(dev, devname_profile_update,	nomod_minus_one);
	NO_UNLOAD_STUB(dev, sdev_devstate_change,	nomod_minus_one);
	NO_UNLOAD_STUB(dev, devvt_getvnodeops,		nomod_minus_one);
	NO_UNLOAD_STUB(dev, devpts_getvnodeops,		nomod_zero);
	END_MODULE(dev);
#endif

/*
 * Stubs for specfs. A non-unloadable module.
 */

#ifndef SPEC_MODULE
	MODULE(specfs,fs);
	NO_UNLOAD_STUB(specfs, common_specvp,		nomod_zero);
	NO_UNLOAD_STUB(specfs, makectty,		nomod_zero);
	NO_UNLOAD_STUB(specfs, makespecvp,		nomod_zero);
	NO_UNLOAD_STUB(specfs, smark,			nomod_zero);
	NO_UNLOAD_STUB(specfs, spec_segmap,		nomod_einval);
	NO_UNLOAD_STUB(specfs, specfind,		nomod_zero);
	NO_UNLOAD_STUB(specfs, specvp,			nomod_zero);
	NO_UNLOAD_STUB(specfs, devi_stillreferenced,	nomod_zero);
	NO_UNLOAD_STUB(specfs, spec_getvnodeops,	nomod_zero);
	NO_UNLOAD_STUB(specfs, spec_char_map,		nomod_zero);
	NO_UNLOAD_STUB(specfs, specvp_devfs,		nomod_zero);
	NO_UNLOAD_STUB(specfs, spec_assoc_vp_with_devi,	nomod_void);
	NO_UNLOAD_STUB(specfs, spec_hold_devi_by_vp,	nomod_zero);
	NO_UNLOAD_STUB(specfs, spec_snode_walk,		nomod_void);
	NO_UNLOAD_STUB(specfs, spec_devi_open_count,	nomod_minus_one);
	NO_UNLOAD_STUB(specfs, spec_is_clone,		nomod_zero);
	NO_UNLOAD_STUB(specfs, spec_is_selfclone,	nomod_zero);
	NO_UNLOAD_STUB(specfs, spec_fence_snode,	nomod_minus_one);
	NO_UNLOAD_STUB(specfs, spec_unfence_snode,	nomod_minus_one);
	END_MODULE(specfs);
#endif


/*
 * Stubs for sockfs. A non-unloadable module.
 */
#ifndef SOCK_MODULE
	MODULE(sockfs,fs);
	NO_UNLOAD_STUB(sockfs, so_socket,	nomod_zero);
	NO_UNLOAD_STUB(sockfs, so_socketpair,	nomod_zero);
	NO_UNLOAD_STUB(sockfs, bind,		nomod_zero);
	NO_UNLOAD_STUB(sockfs, listen,		nomod_zero);
	NO_UNLOAD_STUB(sockfs, accept,		nomod_zero);
	NO_UNLOAD_STUB(sockfs, connect,		nomod_zero);
	NO_UNLOAD_STUB(sockfs, shutdown,	nomod_zero);
	NO_UNLOAD_STUB(sockfs, recv,		nomod_zero);
	NO_UNLOAD_STUB(sockfs, recvfrom,	nomod_zero);
	NO_UNLOAD_STUB(sockfs, recvmsg,		nomod_zero);
	NO_UNLOAD_STUB(sockfs, send,		nomod_zero);
	NO_UNLOAD_STUB(sockfs, sendmsg,		nomod_zero);
	NO_UNLOAD_STUB(sockfs, sendto,		nomod_zero);
#ifdef _SYSCALL32_IMPL
	NO_UNLOAD_STUB(sockfs, recv32,		nomod_zero);
	NO_UNLOAD_STUB(sockfs, recvfrom32,	nomod_zero);
	NO_UNLOAD_STUB(sockfs, send32,		nomod_zero);
	NO_UNLOAD_STUB(sockfs, sendto32,	nomod_zero);
#endif	/* _SYSCALL32_IMPL */
	NO_UNLOAD_STUB(sockfs, getpeername,	nomod_zero);
	NO_UNLOAD_STUB(sockfs, getsockname,	nomod_zero);
	NO_UNLOAD_STUB(sockfs, getsockopt,	nomod_zero);
	NO_UNLOAD_STUB(sockfs, setsockopt,	nomod_zero);
	NO_UNLOAD_STUB(sockfs, sockconfig,	nomod_zero);
	NO_UNLOAD_STUB(sockfs, sock_getmsg,	nomod_zero);
	NO_UNLOAD_STUB(sockfs, sock_putmsg,	nomod_zero);
	NO_UNLOAD_STUB(sockfs, sosendfile64,	nomod_zero);
	NO_UNLOAD_STUB(sockfs, snf_segmap,	nomod_einval);
	NO_UNLOAD_STUB(sockfs, sock_getfasync,	nomod_zero);
	NO_UNLOAD_STUB(sockfs, nl7c_sendfilev,	nomod_zero);
	NO_UNLOAD_STUB(sockfs, sotpi_sototpi,	nomod_zero);
	NO_UNLOAD_STUB(sockfs, socket_sendmblk,	nomod_zero);
	NO_UNLOAD_STUB(sockfs, socket_setsockopt,  nomod_zero);
	END_MODULE(sockfs);
#endif

/*
 * IPsec stubs.
 */

#ifndef	IPSECAH_MODULE
	MODULE(ipsecah,drv);
	WSTUB(ipsecah,	ipsec_construct_inverse_acquire,	nomod_zero);
	WSTUB(ipsecah,	sadb_acquire,		nomod_zero);
	WSTUB(ipsecah,	ipsecah_algs_changed,	nomod_zero);
	WSTUB(ipsecah,	sadb_alg_update,	nomod_zero);
	WSTUB(ipsecah,	sadb_unlinkassoc,	nomod_zero);
	WSTUB(ipsecah,	sadb_insertassoc,	nomod_zero);
	WSTUB(ipsecah,	ipsecah_in_assocfailure,	nomod_zero);
	WSTUB(ipsecah,	sadb_set_lpkt,		nomod_zero);
	WSTUB(ipsecah,	ipsecah_icmp_error,	nomod_zero);
	END_MODULE(ipsecah);
#endif

#ifndef	IPSECESP_MODULE
	MODULE(ipsecesp,drv);
	WSTUB(ipsecesp,	ipsecesp_fill_defs,	nomod_zero);
	WSTUB(ipsecesp,	ipsecesp_algs_changed,	nomod_zero);
	WSTUB(ipsecesp, ipsecesp_in_assocfailure,	nomod_zero);
	WSTUB(ipsecesp, ipsecesp_init_funcs,	nomod_zero);
	WSTUB(ipsecesp,	ipsecesp_icmp_error,	nomod_zero);
	WSTUB(ipsecesp,	ipsecesp_send_keepalive,	nomod_zero);
	END_MODULE(ipsecesp);
#endif

#ifndef	KEYSOCK_MODULE
	MODULE(keysock,	drv);
	WSTUB(keysock,	keysock_spdsock_wput_iocdata,	nomod_void);
	WSTUB(keysock,	keysock_plumb_ipsec,	nomod_zero);
	WSTUB(keysock,	keysock_extended_reg,	nomod_zero);
	WSTUB(keysock,	keysock_next_seq,	nomod_zero);
	END_MODULE(keysock);
#endif

#ifndef SPDSOCK_MODULE
	MODULE(spdsock,drv);
	WSTUB(spdsock,	spdsock_update_pending_algs,	nomod_zero);
	END_MODULE(spdsock);
#endif

/*
 * Stubs for nfs common code.
 * XXX nfs_getvnodeops should go away with removal of kludge in vnode.c
 */
#ifndef NFS_MODULE
	MODULE(nfs,fs);
	WSTUB(nfs,	nfs_getvnodeops,	nomod_zero);
	WSTUB(nfs,	nfs_perror,		nomod_zero);
	WSTUB(nfs,	nfs_cmn_err,		nomod_zero);
	WSTUB(nfs,	clcleanup_zone,		nomod_zero);
	WSTUB(nfs,	clcleanup4_zone,	nomod_zero);
	END_MODULE(nfs);
#endif


/*
 * Stubs for nfs_dlboot (diskless booting).
 */
#ifndef NFS_DLBOOT_MODULE
	MODULE(nfs_dlboot,misc);
	STUB(nfs_dlboot,	mount_root,	nomod_minus_one);
	STUB(nfs_dlboot,	dhcpinit,	nomod_minus_one);
	END_MODULE(nfs_dlboot);
#endif

/*
 * Stubs for nfs server-only code.
 */
#ifndef NFSSRV_MODULE
	MODULE(nfssrv,misc);
	STUB(nfssrv,		exportfs,	nomod_minus_one);
	STUB(nfssrv,		nfs_getfh,	nomod_minus_one);
	STUB(nfssrv,		nfsl_flush,	nomod_minus_one);
	STUB(nfssrv,		rfs4_check_delegated, nomod_zero);
	STUB(nfssrv,		mountd_args,	nomod_minus_one);
	NO_UNLOAD_STUB(nfssrv,	rdma_start,	nomod_zero);
	NO_UNLOAD_STUB(nfssrv,	nfs_svc,	nomod_zero);
	END_MODULE(nfssrv);
#endif

/*
 * Stubs for kernel lock manager.
 */
#ifndef KLM_MODULE
	MODULE(klmmod,misc);
	NO_UNLOAD_STUB(klmmod, lm_svc,		nomod_zero);
	NO_UNLOAD_STUB(klmmod, lm_shutdown,	nomod_zero);
	NO_UNLOAD_STUB(klmmod, lm_unexport,	nomod_zero);
	NO_UNLOAD_STUB(klmmod, lm_cprresume,	nomod_zero);
	NO_UNLOAD_STUB(klmmod, lm_cprsuspend,	nomod_zero);
	NO_UNLOAD_STUB(klmmod, lm_safelock, nomod_zero);
	NO_UNLOAD_STUB(klmmod, lm_safemap, nomod_zero);
	NO_UNLOAD_STUB(klmmod, lm_has_sleep, nomod_zero);
	NO_UNLOAD_STUB(klmmod, lm_free_config, nomod_zero);
	NO_UNLOAD_STUB(klmmod, lm_vp_active, nomod_zero);
	NO_UNLOAD_STUB(klmmod, lm_get_sysid, nomod_zero);
	NO_UNLOAD_STUB(klmmod, lm_rel_sysid, nomod_zero);
	NO_UNLOAD_STUB(klmmod, lm_alloc_sysidt, nomod_minus_one);
	NO_UNLOAD_STUB(klmmod, lm_free_sysidt, nomod_zero);
	NO_UNLOAD_STUB(klmmod, lm_sysidt, nomod_minus_one);
	END_MODULE(klmmod);
#endif

#ifndef KLMOPS_MODULE
	MODULE(klmops,misc);
	NO_UNLOAD_STUB(klmops, lm_frlock,	nomod_zero);
	NO_UNLOAD_STUB(klmops, lm4_frlock,	nomod_zero);
	NO_UNLOAD_STUB(klmops, lm_shrlock,	nomod_zero);
	NO_UNLOAD_STUB(klmops, lm4_shrlock,	nomod_zero);
	NO_UNLOAD_STUB(klmops, lm_nlm_dispatch,	nomod_zero);
	NO_UNLOAD_STUB(klmops, lm_nlm4_dispatch,	nomod_zero);
	NO_UNLOAD_STUB(klmops, lm_nlm_reclaim,	nomod_zero);
	NO_UNLOAD_STUB(klmops, lm_nlm4_reclaim,	nomod_zero);
	NO_UNLOAD_STUB(klmops, lm_register_lock_locally, nomod_zero);
	END_MODULE(klmops);
#endif

/*
 * Stubs for kernel TLI module
 *   XXX currently we never allow this to unload
 */
#ifndef TLI_MODULE
	MODULE(tlimod,misc);
	NO_UNLOAD_STUB(tlimod,	t_kopen,		nomod_minus_one);
	NO_UNLOAD_STUB(tlimod,	t_kunbind,		nomod_zero);
	NO_UNLOAD_STUB(tlimod,	t_kadvise,		nomod_zero);
	NO_UNLOAD_STUB(tlimod,	t_krcvudata,		nomod_zero);
	NO_UNLOAD_STUB(tlimod,	t_ksndudata,		nomod_zero);
	NO_UNLOAD_STUB(tlimod,	t_kalloc,		nomod_zero);
	NO_UNLOAD_STUB(tlimod,	t_kbind,		nomod_zero);
	NO_UNLOAD_STUB(tlimod,	t_kclose,		nomod_zero);
	NO_UNLOAD_STUB(tlimod,	t_kspoll,		nomod_zero);
	NO_UNLOAD_STUB(tlimod,	t_kfree,		nomod_zero);
	NO_UNLOAD_STUB(tlimod,	t_koptmgmt,		nomod_zero);
	END_MODULE(tlimod);
#endif

/*
 * Stubs for kernel RPC module
 *   XXX currently we never allow this to unload
 */
#ifndef RPC_MODULE
	MODULE(rpcmod,strmod);
	NO_UNLOAD_STUB(rpcmod,	clnt_tli_kcreate,	nomod_minus_one);
	NO_UNLOAD_STUB(rpcmod,	svc_tli_kcreate,	nomod_minus_one);
	NO_UNLOAD_STUB(rpcmod,	bindresvport,		nomod_minus_one);
	NO_UNLOAD_STUB(rpcmod, rdma_register_mod,	nomod_minus_one);
	NO_UNLOAD_STUB(rpcmod, rdma_unregister_mod,	nomod_minus_one);
	NO_UNLOAD_STUB(rpcmod, svc_queuereq,		nomod_minus_one);
	NO_UNLOAD_STUB(rpcmod, clist_add,		nomod_minus_one);
	END_MODULE(rpcmod);
#endif

/*
 * Stubs for des
 */
#ifndef DES_MODULE
	MODULE(des,misc);
	STUB(des, cbc_crypt,		nomod_zero);
	STUB(des, ecb_crypt,		nomod_zero);
	STUB(des, _des_crypt,		nomod_zero);
	END_MODULE(des);
#endif

/*
 * Stubs for procfs. A non-unloadable module.
 */
#ifndef PROC_MODULE
	MODULE(procfs,fs);
	NO_UNLOAD_STUB(procfs, prfree,		nomod_zero);
	NO_UNLOAD_STUB(procfs, prexit,		nomod_zero);
	NO_UNLOAD_STUB(procfs, prlwpfree,	nomod_zero);
	NO_UNLOAD_STUB(procfs, prlwpexit,	nomod_zero);
	NO_UNLOAD_STUB(procfs, prinvalidate,	nomod_zero);
	NO_UNLOAD_STUB(procfs, prnsegs,		nomod_zero);
	NO_UNLOAD_STUB(procfs, prgetcred,	nomod_zero);
	NO_UNLOAD_STUB(procfs, prgetpriv,	nomod_zero);
	NO_UNLOAD_STUB(procfs, prgetprivsize,	nomod_zero);
	NO_UNLOAD_STUB(procfs, prgetsecflags,	nomod_zero);
	NO_UNLOAD_STUB(procfs, prgetstatus,	nomod_zero);
	NO_UNLOAD_STUB(procfs, prgetlwpstatus,	nomod_zero);
	NO_UNLOAD_STUB(procfs, prgetpsinfo,	nomod_zero);
	NO_UNLOAD_STUB(procfs, prgetlwpsinfo,	nomod_zero);
	NO_UNLOAD_STUB(procfs, oprgetstatus,	nomod_zero);
	NO_UNLOAD_STUB(procfs, oprgetpsinfo,	nomod_zero);
#ifdef _SYSCALL32_IMPL
	NO_UNLOAD_STUB(procfs, prgetstatus32,	nomod_zero);
	NO_UNLOAD_STUB(procfs, prgetlwpstatus32, nomod_zero);
	NO_UNLOAD_STUB(procfs, prgetpsinfo32,	nomod_zero);
	NO_UNLOAD_STUB(procfs, prgetlwpsinfo32,	nomod_zero);
	NO_UNLOAD_STUB(procfs, oprgetstatus32,	nomod_zero);
	NO_UNLOAD_STUB(procfs, oprgetpsinfo32,	nomod_zero);
	NO_UNLOAD_STUB(procfs, psinfo_kto32,	nomod_zero);
	NO_UNLOAD_STUB(procfs, lwpsinfo_kto32,	nomod_zero);
#endif	/* _SYSCALL32_IMPL */
	NO_UNLOAD_STUB(procfs, prnotify,	nomod_zero);
	NO_UNLOAD_STUB(procfs, prexecstart,	nomod_zero);
	NO_UNLOAD_STUB(procfs, prexecend,	nomod_zero);
	NO_UNLOAD_STUB(procfs, prrelvm,		nomod_zero);
	NO_UNLOAD_STUB(procfs, prbarrier,	nomod_zero);
	NO_UNLOAD_STUB(procfs, estimate_msacct,	nomod_zero);
	NO_UNLOAD_STUB(procfs, pr_getprot,	nomod_zero);
	NO_UNLOAD_STUB(procfs, pr_getprot_done,	nomod_zero);
	NO_UNLOAD_STUB(procfs, pr_getsegsize,	nomod_zero);
	NO_UNLOAD_STUB(procfs, pr_isobject,	nomod_zero);
	NO_UNLOAD_STUB(procfs, pr_isself,	nomod_zero);
	NO_UNLOAD_STUB(procfs, pr_allstopped,	nomod_zero);
	NO_UNLOAD_STUB(procfs, pr_free_watched_pages, nomod_zero);
	END_MODULE(procfs);
#endif

/*
 * Stubs for fifofs
 */
#ifndef FIFO_MODULE
	MODULE(fifofs,fs);
	NO_UNLOAD_STUB(fifofs, fifovp,		nomod_zero);
	NO_UNLOAD_STUB(fifofs, fifo_getinfo,	nomod_zero);
	NO_UNLOAD_STUB(fifofs, fifo_vfastoff,	nomod_zero);
	END_MODULE(fifofs);
#endif

/*
 * Stubs for ufs
 *
 * This is needed to support the old quotactl system call.
 * When the old sysent stuff goes away, this will need to be revisited.
 */
#ifndef UFS_MODULE
	MODULE(ufs,fs);
	STUB(ufs, quotactl, nomod_minus_one);
	END_MODULE(ufs);
#endif

/*
 * Stubs for zfs
 */
#ifndef ZFS_MODULE
	MODULE(zfs,fs);
	STUB(zfs, dsl_prop_get, nomod_minus_one);
	STUB(zfs, spa_boot_init, nomod_minus_one);
	STUB(zfs, zfs_prop_to_name, nomod_zero);
	END_MODULE(zfs);
#endif

/*
 * Stubs for dcfs
 */
#ifndef DCFS_MODULE
	MODULE(dcfs,fs);
	STUB(dcfs, decompvp, 0);
	END_MODULE(dcfs);
#endif

/*
 * Stubs for namefs
 */
#ifndef NAMEFS_MODULE
	MODULE(namefs,fs);
	STUB(namefs, nm_unmountall,	0);
	END_MODULE(namefs);
#endif

/*
 * Stubs for sysdc
 */
#ifndef SDC_MODULE
	MODULE(SDC,sched);
	NO_UNLOAD_STUB(SDC, sysdc_thread_enter,		nomod_zero);
	END_MODULE(SDC);
#endif

/*
 * Stubs for ts_dptbl
 */
#ifndef TS_DPTBL_MODULE
	MODULE(TS_DPTBL,sched);
	STUB(TS_DPTBL, ts_getdptbl,		0);
	STUB(TS_DPTBL, ts_getkmdpris,		0);
	STUB(TS_DPTBL, ts_getmaxumdpri,	0);
	END_MODULE(TS_DPTBL);
#endif

/*
 * Stubs for rt_dptbl
 */
#ifndef RT_DPTBL_MODULE
	MODULE(RT_DPTBL,sched);
	STUB(RT_DPTBL, rt_getdptbl,		0);
	END_MODULE(RT_DPTBL);
#endif

/*
 * Stubs for ia_dptbl
 */
#ifndef IA_DPTBL_MODULE
	MODULE(IA_DPTBL,sched);
	STUB(IA_DPTBL, ia_getdptbl,		nomod_zero);
	STUB(IA_DPTBL, ia_getkmdpris,		nomod_zero);
	STUB(IA_DPTBL, ia_getmaxumdpri,	nomod_zero);
	END_MODULE(IA_DPTBL);
#endif

/*
 * Stubs for FSS scheduler
 */
#ifndef FSS_MODULE
	MODULE(FSS,sched);
	WSTUB(FSS, fss_allocbuf,		nomod_zero);
	WSTUB(FSS, fss_freebuf,			nomod_zero);
	WSTUB(FSS, fss_changeproj,		nomod_zero);
	WSTUB(FSS, fss_changepset,		nomod_zero);
	END_MODULE(FSS);
#endif

/*
 * Stubs for fx_dptbl
 */
#ifndef FX_DPTBL_MODULE
	MODULE(FX_DPTBL,sched);
	STUB(FX_DPTBL, fx_getdptbl,		0);
	STUB(FX_DPTBL, fx_getmaxumdpri,		0);
	END_MODULE(FX_DPTBL);
#endif

/*
 * Stubs for bootdev
 */
#ifndef BOOTDEV_MODULE
	MODULE(bootdev,misc);
	STUB(bootdev, i_promname_to_devname, 0);
	STUB(bootdev, i_convert_boot_device_name, 0);
	END_MODULE(bootdev);
#endif

/*
 * stubs for strplumb...
 */
#ifndef STRPLUMB_MODULE
	MODULE(strplumb,misc);
	STUB(strplumb, strplumb,     0);
	STUB(strplumb, strplumb_load, 0);
	STUB(strplumb, strplumb_get_netdev_path, 0);
	END_MODULE(strplumb);
#endif

/*
 * Stubs for console configuration module
 */
#ifndef CONSCONFIG_MODULE
	MODULE(consconfig,misc);
	STUB(consconfig, consconfig,	0);
	STUB(consconfig, consconfig_get_usb_kb_path,	0);
	STUB(consconfig, consconfig_get_usb_ms_path,	0);
	STUB(consconfig, consconfig_get_plat_fbpath,	0);
	STUB(consconfig, consconfig_console_is_ready,	0);
	END_MODULE(consconfig);
#endif

/*
 * Stubs for accounting.
 */
#ifndef SYSACCT_MODULE
	MODULE(sysacct,sys);
	NO_UNLOAD_WSTUB(sysacct, acct,			nomod_zero);
	NO_UNLOAD_WSTUB(sysacct, acct_fs_in_use,	nomod_zero);
	END_MODULE(sysacct);
#endif

/*
 * Stubs for semaphore routines. sem.c
 */
#ifndef SEMSYS_MODULE
	MODULE(semsys,sys);
	NO_UNLOAD_WSTUB(semsys, semexit,		nomod_zero);
	END_MODULE(semsys);
#endif

/*
 * Stubs for shmem routines. shm.c
 */
#ifndef SHMSYS_MODULE
	MODULE(shmsys,sys);
	NO_UNLOAD_WSTUB(shmsys, shmexit,		nomod_zero);
	NO_UNLOAD_WSTUB(shmsys, shmfork,		nomod_zero);
	NO_UNLOAD_WSTUB(shmsys, shmgetid,		nomod_minus_one);
	END_MODULE(shmsys);
#endif

/*
 * Stubs for doors
 */
#ifndef DOOR_MODULE
	MODULE(doorfs,sys);
	NO_UNLOAD_WSTUB(doorfs, door_slam,		nomod_zero);
	NO_UNLOAD_WSTUB(doorfs, door_exit,		nomod_zero);
	NO_UNLOAD_WSTUB(doorfs, door_revoke_all,	nomod_zero);
	NO_UNLOAD_WSTUB(doorfs, door_fork,		nomod_zero);
	NO_UNLOAD_STUB(doorfs, door_upcall,		nomod_einval);
	NO_UNLOAD_STUB(doorfs, door_ki_create,		nomod_einval);
	NO_UNLOAD_STUB(doorfs, door_ki_open,		nomod_einval);
	NO_UNLOAD_STUB(doorfs, door_ki_lookup,		nomod_zero);
	NO_UNLOAD_WSTUB(doorfs, door_ki_upcall,		nomod_einval);
	NO_UNLOAD_WSTUB(doorfs, door_ki_upcall_limited,	nomod_einval);
	NO_UNLOAD_WSTUB(doorfs, door_ki_hold,		nomod_zero);
	NO_UNLOAD_WSTUB(doorfs, door_ki_rele,		nomod_zero);
	NO_UNLOAD_WSTUB(doorfs, door_ki_info,		nomod_einval);
	END_MODULE(doorfs);
#endif

/*
 * Stubs for MD5
 */
#ifndef MD5_MODULE
	MODULE(md5,misc);
	WSTUB(md5, MD5Init,		nomod_zero);
	WSTUB(md5, MD5Update,		nomod_zero);
	WSTUB(md5, MD5Final,		nomod_zero);
	END_MODULE(md5);
#endif

/*
 * Stubs for idmap
 */
#ifndef IDMAP_MODULE
	MODULE(idmap,misc);
	STUB(idmap, kidmap_batch_getgidbysid,	nomod_zero);
	STUB(idmap, kidmap_batch_getpidbysid,	nomod_zero);
	STUB(idmap, kidmap_batch_getsidbygid,	nomod_zero);
	STUB(idmap, kidmap_batch_getsidbyuid,	nomod_zero);
	STUB(idmap, kidmap_batch_getuidbysid,	nomod_zero);
	STUB(idmap, kidmap_get_create,		nomod_zero);
	STUB(idmap, kidmap_get_destroy,		nomod_zero);
	STUB(idmap, kidmap_get_mappings,	nomod_zero);
	STUB(idmap, kidmap_getgidbysid,		nomod_zero);
	STUB(idmap, kidmap_getpidbysid,		nomod_zero);
	STUB(idmap, kidmap_getsidbygid,		nomod_zero);
	STUB(idmap, kidmap_getsidbyuid,		nomod_zero);
	STUB(idmap, kidmap_getuidbysid,		nomod_zero);
	STUB(idmap, idmap_get_door,		nomod_einval);
	STUB(idmap, idmap_unreg_dh,		nomod_einval);
	STUB(idmap, idmap_reg_dh,		nomod_einval);
	STUB(idmap, idmap_purge_cache,		nomod_einval);
	END_MODULE(idmap);
#endif

/*
 * Stubs for auditing.
 */
#ifndef C2AUDIT_MODULE
	MODULE(c2audit,sys);
	NO_UNLOAD_STUB(c2audit, audit_init_module,	nomod_zero);
	NO_UNLOAD_STUB(c2audit, audit_start,		nomod_zero);
	NO_UNLOAD_STUB(c2audit, audit_finish,		nomod_zero);
	NO_UNLOAD_STUB(c2audit, audit,			nomod_zero);
	NO_UNLOAD_STUB(c2audit, auditdoor,		nomod_zero);
	NO_UNLOAD_STUB(c2audit, audit_closef,		nomod_zero);
	NO_UNLOAD_STUB(c2audit, audit_core_start,	nomod_zero);
	NO_UNLOAD_STUB(c2audit, audit_core_finish,	nomod_zero);
	NO_UNLOAD_STUB(c2audit, audit_strputmsg,	nomod_zero);
	NO_UNLOAD_STUB(c2audit, audit_savepath,		nomod_zero);
	NO_UNLOAD_STUB(c2audit, audit_anchorpath,	nomod_zero);
	NO_UNLOAD_STUB(c2audit, audit_exit,		nomod_zero);
	NO_UNLOAD_STUB(c2audit, audit_exec,		nomod_zero);
	NO_UNLOAD_STUB(c2audit, audit_symlink,		nomod_zero);
	NO_UNLOAD_STUB(c2audit, audit_symlink_create,	nomod_zero);
	NO_UNLOAD_STUB(c2audit, audit_vncreate_start,	nomod_zero);
	NO_UNLOAD_STUB(c2audit, audit_vncreate_finish,	nomod_zero);
	NO_UNLOAD_STUB(c2audit, audit_enterprom,	nomod_zero);
	NO_UNLOAD_STUB(c2audit, audit_exitprom,		nomod_zero);
	NO_UNLOAD_STUB(c2audit, audit_chdirec,		nomod_zero);
	NO_UNLOAD_STUB(c2audit, audit_setf,		nomod_zero);
	NO_UNLOAD_STUB(c2audit, audit_sock,		nomod_zero);
	NO_UNLOAD_STUB(c2audit, audit_strgetmsg,	nomod_zero);
	NO_UNLOAD_STUB(c2audit, audit_ipc,		nomod_zero);
	NO_UNLOAD_STUB(c2audit, audit_ipcget,		nomod_zero);
	NO_UNLOAD_STUB(c2audit, audit_fdsend,		nomod_zero);
	NO_UNLOAD_STUB(c2audit, audit_fdrecv,		nomod_zero);
	NO_UNLOAD_STUB(c2audit, audit_priv,		nomod_zero);
	NO_UNLOAD_STUB(c2audit, audit_setppriv,		nomod_zero);
	NO_UNLOAD_STUB(c2audit, audit_psecflags,	nomod_zero);
	NO_UNLOAD_STUB(c2audit, audit_devpolicy,	nomod_zero);
	NO_UNLOAD_STUB(c2audit, audit_setfsat_path,	nomod_zero);
	NO_UNLOAD_STUB(c2audit, audit_cryptoadm,	nomod_zero);
	NO_UNLOAD_STUB(c2audit, audit_kssl,		nomod_zero);
	NO_UNLOAD_STUB(c2audit, audit_pf_policy,	nomod_zero);
	NO_UNLOAD_STUB(c2audit, au_doormsg,		nomod_zero);
	NO_UNLOAD_STUB(c2audit, au_uwrite,		nomod_zero);
	NO_UNLOAD_STUB(c2audit, au_to_arg32,		nomod_zero);
	NO_UNLOAD_STUB(c2audit, au_free_rec,		nomod_zero);
	END_MODULE(c2audit);
#endif

/*
 * Stubs for kernel rpc security service module
 */
#ifndef RPCSEC_MODULE
	MODULE(rpcsec,misc);
	NO_UNLOAD_STUB(rpcsec, sec_clnt_revoke,		nomod_zero);
	NO_UNLOAD_STUB(rpcsec, authkern_create,		nomod_zero);
	NO_UNLOAD_STUB(rpcsec, sec_svc_msg,		nomod_zero);
	NO_UNLOAD_STUB(rpcsec, sec_svc_control,		nomod_zero);
	END_MODULE(rpcsec);
#endif

/*
 * Stubs for rpc RPCSEC_GSS security service module
 */
#ifndef RPCSEC_GSS_MODULE
	MODULE(rpcsec_gss,misc);
	NO_UNLOAD_STUB(rpcsec_gss, __svcrpcsec_gss,		nomod_zero);
	NO_UNLOAD_STUB(rpcsec_gss, rpc_gss_getcred,		nomod_zero);
	NO_UNLOAD_STUB(rpcsec_gss, rpc_gss_set_callback,	nomod_zero);
	NO_UNLOAD_STUB(rpcsec_gss, rpc_gss_secget,		nomod_zero);
	NO_UNLOAD_STUB(rpcsec_gss, rpc_gss_secfree,		nomod_zero);
	NO_UNLOAD_STUB(rpcsec_gss, rpc_gss_seccreate,		nomod_zero);
	NO_UNLOAD_STUB(rpcsec_gss, rpc_gss_set_defaults,	nomod_zero);
	NO_UNLOAD_STUB(rpcsec_gss, rpc_gss_revauth,		nomod_zero);
	NO_UNLOAD_STUB(rpcsec_gss, rpc_gss_secpurge,		nomod_zero);
	NO_UNLOAD_STUB(rpcsec_gss, rpc_gss_cleanup,		nomod_zero);
	NO_UNLOAD_STUB(rpcsec_gss, rpc_gss_get_versions,	nomod_zero);
	NO_UNLOAD_STUB(rpcsec_gss, rpc_gss_max_data_length,	nomod_zero);
	NO_UNLOAD_STUB(rpcsec_gss, rpc_gss_svc_max_data_length,	nomod_zero);
	NO_UNLOAD_STUB(rpcsec_gss, rpc_gss_get_service_type,	nomod_zero);
	END_MODULE(rpcsec_gss);
#endif

/*
 * Stubs for PCI configurator module (misc/pcicfg).
 */
#ifndef PCICFG_MODULE
	MODULE(pcicfg,misc);
	STUB(pcicfg, pcicfg_configure, 0);
	STUB(pcicfg, pcicfg_unconfigure, 0);
	END_MODULE(pcicfg);
#endif

/*
 * Stubs for pcieb nexus driver.
 */
#ifndef PCIEB_MODULE
	MODULE(pcieb,drv);
	STUB(pcieb, pcieb_intel_error_workaround, 0);
	END_MODULE(pcieb);
#endif

#ifndef IWSCN_MODULE
	MODULE(iwscn,drv);
	STUB(iwscn, srpop, 0);
	END_MODULE(iwscn);
#endif

/*
 * Stubs for checkpoint-resume module
 */
#ifndef CPR_MODULE
        MODULE(cpr,misc);
        STUB(cpr, cpr, 0);
        END_MODULE(cpr);
#endif

/*
 * Stubs for kernel probes (tnf module).  Not unloadable.
 */
#ifndef TNF_MODULE
	MODULE(tnf,drv);
	NO_UNLOAD_STUB(tnf, tnf_ref32_1,	nomod_zero);
	NO_UNLOAD_STUB(tnf, tnf_string_1,	nomod_zero);
	NO_UNLOAD_STUB(tnf, tnf_opaque_array_1,	nomod_zero);
	NO_UNLOAD_STUB(tnf, tnf_struct_tag_1,	nomod_zero);
	NO_UNLOAD_STUB(tnf, tnf_allocate,	nomod_zero);
	END_MODULE(tnf);
#endif

/*
 * Stubs for i86hvm bootstraping
 */
#ifndef HVM_BOOTSTRAP
	MODULE(hvm_bootstrap,misc);
	NO_UNLOAD_STUB(hvm_bootstrap, hvmboot_rootconf, nomod_zero);
	END_MODULE(hvm_bootstrap);
#endif

/*
 * Clustering: stubs for bootstrapping.
 */
#ifndef CL_BOOTSTRAP
	MODULE(cl_bootstrap,misc);
	NO_UNLOAD_WSTUB(cl_bootstrap, clboot_modload, nomod_minus_one);
	NO_UNLOAD_WSTUB(cl_bootstrap, clboot_loadrootmodules, nomod_zero);
	NO_UNLOAD_WSTUB(cl_bootstrap, clboot_rootconf, nomod_zero);
	NO_UNLOAD_WSTUB(cl_bootstrap, clboot_mountroot, nomod_zero);
	NO_UNLOAD_WSTUB(cl_bootstrap, clconf_init, nomod_zero);
	NO_UNLOAD_WSTUB(cl_bootstrap, clconf_get_nodeid, nomod_zero);
	NO_UNLOAD_WSTUB(cl_bootstrap, clconf_maximum_nodeid, nomod_zero);
	NO_UNLOAD_WSTUB(cl_bootstrap, cluster, nomod_zero);
	END_MODULE(cl_bootstrap);
#endif

/*
 * Clustering: stubs for cluster infrastructure.
 */
#ifndef CL_COMM_MODULE
	MODULE(cl_comm,misc);
	NO_UNLOAD_STUB(cl_comm, cladmin, nomod_minus_one);
	END_MODULE(cl_comm);
#endif

/*
 * Clustering: stubs for global file system operations.
 */
#ifndef PXFS_MODULE
	MODULE(pxfs,fs);
	NO_UNLOAD_WSTUB(pxfs, clpxfs_aio_read, nomod_zero);
	NO_UNLOAD_WSTUB(pxfs, clpxfs_aio_write, nomod_zero);
	NO_UNLOAD_WSTUB(pxfs, cl_flk_state_transition_notify, nomod_zero);
	END_MODULE(pxfs);
#endif

/*
 * Stubs for kernel cryptographic framework module (misc/kcf).
 */
#ifndef KCF_MODULE
	MODULE(kcf,misc);
	NO_UNLOAD_STUB(kcf, crypto_mech2id, nomod_minus_one);
	NO_UNLOAD_STUB(kcf, crypto_register_provider, nomod_minus_one);
	NO_UNLOAD_STUB(kcf, crypto_unregister_provider, nomod_minus_one);
	NO_UNLOAD_STUB(kcf, crypto_provider_notification, nomod_minus_one);
	NO_UNLOAD_STUB(kcf, crypto_op_notification, nomod_minus_one);
	NO_UNLOAD_STUB(kcf, crypto_kmflag, nomod_minus_one);
	NO_UNLOAD_STUB(kcf, crypto_digest, nomod_minus_one);
	NO_UNLOAD_STUB(kcf, crypto_digest_prov, nomod_minus_one);
	NO_UNLOAD_STUB(kcf, crypto_digest_init, nomod_minus_one);
	NO_UNLOAD_STUB(kcf, crypto_digest_init_prov, nomod_minus_one);
	NO_UNLOAD_STUB(kcf, crypto_digest_update, nomod_minus_one);
	NO_UNLOAD_STUB(kcf, crypto_digest_final, nomod_minus_one);
	NO_UNLOAD_STUB(kcf, crypto_digest_key_prov, nomod_minus_one);
	NO_UNLOAD_STUB(kcf, crypto_encrypt, nomod_minus_one);
	NO_UNLOAD_STUB(kcf, crypto_encrypt_prov, nomod_minus_one);
	NO_UNLOAD_STUB(kcf, crypto_encrypt_init, nomod_minus_one);
	NO_UNLOAD_STUB(kcf, crypto_encrypt_init_prov, nomod_minus_one);
	NO_UNLOAD_STUB(kcf, crypto_encrypt_update, nomod_minus_one);
	NO_UNLOAD_STUB(kcf, crypto_encrypt_final, nomod_minus_one);
	NO_UNLOAD_STUB(kcf, crypto_decrypt, nomod_minus_one);
	NO_UNLOAD_STUB(kcf, crypto_decrypt_prov, nomod_minus_one);
	NO_UNLOAD_STUB(kcf, crypto_decrypt_init, nomod_minus_one);
	NO_UNLOAD_STUB(kcf, crypto_decrypt_init_prov, nomod_minus_one);
	NO_UNLOAD_STUB(kcf, crypto_decrypt_update, nomod_minus_one);
	NO_UNLOAD_STUB(kcf, crypto_decrypt_final, nomod_minus_one);
	NO_UNLOAD_STUB(kcf, crypto_get_all_mech_info, nomod_minus_one);
	NO_UNLOAD_STUB(kcf, crypto_key_check, nomod_minus_one);
	NO_UNLOAD_STUB(kcf, crypto_key_check_prov, nomod_minus_one);
	NO_UNLOAD_STUB(kcf, crypto_key_derive, nomod_minus_one);
	NO_UNLOAD_STUB(kcf, crypto_key_generate, nomod_minus_one);
	NO_UNLOAD_STUB(kcf, crypto_key_generate_pair, nomod_minus_one);
	NO_UNLOAD_STUB(kcf, crypto_key_unwrap, nomod_minus_one);
	NO_UNLOAD_STUB(kcf, crypto_key_wrap, nomod_minus_one);
	NO_UNLOAD_STUB(kcf, crypto_mac, nomod_minus_one);
	NO_UNLOAD_STUB(kcf, crypto_mac_prov, nomod_minus_one);
	NO_UNLOAD_STUB(kcf, crypto_mac_verify, nomod_minus_one);
	NO_UNLOAD_STUB(kcf, crypto_mac_verify_prov, nomod_minus_one);
	NO_UNLOAD_STUB(kcf, crypto_mac_init, nomod_minus_one);
	NO_UNLOAD_STUB(kcf, crypto_mac_init_prov, nomod_minus_one);
	NO_UNLOAD_STUB(kcf, crypto_mac_update, nomod_minus_one);
	NO_UNLOAD_STUB(kcf, crypto_mac_final, nomod_minus_one);
	NO_UNLOAD_STUB(kcf, crypto_mac_decrypt, nomod_minus_one);
	NO_UNLOAD_STUB(kcf, crypto_mac_decrypt_prov, nomod_minus_one);
	NO_UNLOAD_STUB(kcf, crypto_mac_verify_decrypt, nomod_minus_one);
	NO_UNLOAD_STUB(kcf, crypto_mac_verify_decrypt_prov, nomod_minus_one);
	NO_UNLOAD_STUB(kcf, crypto_mac_decrypt_init, nomod_minus_one);
	NO_UNLOAD_STUB(kcf, crypto_mac_decrypt_init_prov, nomod_minus_one);
	NO_UNLOAD_STUB(kcf, crypto_mac_decrypt_update, nomod_minus_one);
	NO_UNLOAD_STUB(kcf, crypto_mac_decrypt_final, nomod_minus_one);
	NO_UNLOAD_STUB(kcf, crypto_object_copy, nomod_minus_one);
	NO_UNLOAD_STUB(kcf, crypto_object_create, nomod_minus_one);
	NO_UNLOAD_STUB(kcf, crypto_object_destroy, nomod_minus_one);
	NO_UNLOAD_STUB(kcf, crypto_object_find_final, nomod_minus_one);
	NO_UNLOAD_STUB(kcf, crypto_object_find_init, nomod_minus_one);
	NO_UNLOAD_STUB(kcf, crypto_object_find, nomod_minus_one);
	NO_UNLOAD_STUB(kcf, crypto_object_get_attribute_value, nomod_minus_one);
	NO_UNLOAD_STUB(kcf, crypto_object_get_size, nomod_minus_one);
	NO_UNLOAD_STUB(kcf, crypto_object_set_attribute_value, nomod_minus_one);
	NO_UNLOAD_STUB(kcf, crypto_session_close, nomod_minus_one);
	NO_UNLOAD_STUB(kcf, crypto_session_login, nomod_minus_one);
	NO_UNLOAD_STUB(kcf, crypto_session_logout, nomod_minus_one);
	NO_UNLOAD_STUB(kcf, crypto_session_open, nomod_minus_one);
	NO_UNLOAD_STUB(kcf, crypto_encrypt_mac, nomod_minus_one);
	NO_UNLOAD_STUB(kcf, crypto_encrypt_mac_prov, nomod_minus_one);
	NO_UNLOAD_STUB(kcf, crypto_encrypt_mac_init, nomod_minus_one);
	NO_UNLOAD_STUB(kcf, crypto_encrypt_mac_init_prov, nomod_minus_one);
	NO_UNLOAD_STUB(kcf, crypto_encrypt_mac_update, nomod_minus_one);
	NO_UNLOAD_STUB(kcf, crypto_encrypt_mac_final, nomod_minus_one);
	NO_UNLOAD_STUB(kcf, crypto_create_ctx_template, nomod_minus_one);
	NO_UNLOAD_STUB(kcf, crypto_destroy_ctx_template, nomod_minus_one);
	NO_UNLOAD_STUB(kcf, crypto_get_mech_list, nomod_minus_one);
	NO_UNLOAD_STUB(kcf, crypto_free_mech_list, nomod_minus_one);
	NO_UNLOAD_STUB(kcf, crypto_cancel_req, nomod_minus_one);
	NO_UNLOAD_STUB(kcf, crypto_cancel_ctx, nomod_minus_one);
	NO_UNLOAD_STUB(kcf, crypto_bufcall_alloc, nomod_minus_one);
	NO_UNLOAD_STUB(kcf, crypto_bufcall_free, nomod_minus_one);
	NO_UNLOAD_STUB(kcf, crypto_bufcall, nomod_minus_one);
	NO_UNLOAD_STUB(kcf, crypto_unbufcall, nomod_minus_one);
	NO_UNLOAD_STUB(kcf, crypto_notify_events, nomod_minus_one);
	NO_UNLOAD_STUB(kcf, crypto_unnotify_events, nomod_minus_one);
	NO_UNLOAD_STUB(kcf, crypto_get_provider, nomod_minus_one);
	NO_UNLOAD_STUB(kcf, crypto_get_provinfo, nomod_minus_one);
	NO_UNLOAD_STUB(kcf, crypto_release_provider, nomod_minus_one);
	NO_UNLOAD_STUB(kcf, crypto_sign, nomod_minus_one);
	NO_UNLOAD_STUB(kcf, crypto_sign_prov, nomod_minus_one);
	NO_UNLOAD_STUB(kcf, crypto_sign_init, nomod_minus_one);
	NO_UNLOAD_STUB(kcf, crypto_sign_init_prov, nomod_minus_one);
	NO_UNLOAD_STUB(kcf, crypto_sign_update, nomod_minus_one);
	NO_UNLOAD_STUB(kcf, crypto_sign_final, nomod_minus_one);
	NO_UNLOAD_STUB(kcf, crypto_sign_recover, nomod_minus_one);
	NO_UNLOAD_STUB(kcf, crypto_sign_recover_prov, nomod_minus_one);
	NO_UNLOAD_STUB(kcf, crypto_sign_recover_init_prov, nomod_minus_one);
	NO_UNLOAD_STUB(kcf, crypto_verify, nomod_minus_one);
	NO_UNLOAD_STUB(kcf, crypto_verify_prov, nomod_minus_one);
	NO_UNLOAD_STUB(kcf, crypto_verify_init, nomod_minus_one);
	NO_UNLOAD_STUB(kcf, crypto_verify_init_prov, nomod_minus_one);
	NO_UNLOAD_STUB(kcf, crypto_verify_update, nomod_minus_one);
	NO_UNLOAD_STUB(kcf, crypto_verify_final, nomod_minus_one);
	NO_UNLOAD_STUB(kcf, crypto_verify_recover, nomod_minus_one);
	NO_UNLOAD_STUB(kcf, crypto_verify_recover_prov, nomod_minus_one);
	NO_UNLOAD_STUB(kcf, crypto_verify_recover_init_prov, nomod_minus_one);
	NO_UNLOAD_STUB(kcf, random_add_entropy, nomod_minus_one);
	NO_UNLOAD_STUB(kcf, random_add_pseudo_entropy, nomod_minus_one);
	NO_UNLOAD_STUB(kcf, random_get_blocking_bytes, nomod_minus_one);
	NO_UNLOAD_STUB(kcf, random_get_bytes, nomod_minus_one);
	NO_UNLOAD_STUB(kcf, random_get_pseudo_bytes, nomod_minus_one);
	END_MODULE(kcf);
#endif

/*
 * Stubs for sha1. A non-unloadable module.
 */
#ifndef SHA1_MODULE
	MODULE(sha1,crypto);
	NO_UNLOAD_STUB(sha1, SHA1Init, nomod_void);
	NO_UNLOAD_STUB(sha1, SHA1Update, nomod_void);
	NO_UNLOAD_STUB(sha1, SHA1Final, nomod_void);
	END_MODULE(sha1);
#endif

/*
 * The following stubs are used by the mac module.
 * Since dld already depends on mac, these
 * stubs are needed to avoid circular dependencies.
 */
#ifndef	DLD_MODULE
	MODULE(dld,drv);
	STUB(dld, dld_init_ops, nomod_void);
	STUB(dld, dld_fini_ops, nomod_void);
	STUB(dld, dld_devt_to_instance, nomod_minus_one);
	STUB(dld, dld_autopush, nomod_minus_one);
	STUB(dld, dld_ioc_register, nomod_einval);
	STUB(dld, dld_ioc_unregister, nomod_void);
	END_MODULE(dld);
#endif

/*
 * The following stubs are used by the mac module.
 * Since dls already depends on mac, these
 * stubs are needed to avoid circular dependencies.
 */
#ifndef DLS_MODULE
	MODULE(dls,misc);
	STUB(dls, dls_devnet_mac, nomod_zero);
	STUB(dls, dls_devnet_hold_tmp, nomod_einval);
	STUB(dls, dls_devnet_rele_tmp, nomod_void);
	STUB(dls, dls_devnet_hold_link, nomod_einval);
	STUB(dls, dls_devnet_rele_link, nomod_void);
	STUB(dls, dls_devnet_prop_task_wait, nomod_void);
	STUB(dls, dls_mgmt_get_linkid, nomod_einval);
	STUB(dls, dls_devnet_macname2linkid, nomod_einval);
	STUB(dls, dls_mgmt_get_linkinfo, nomod_einval);
        END_MODULE(dls);
#endif

#ifndef	SOFTMAC_MODULE
	MODULE(softmac,drv);
	STUB(softmac, softmac_hold_device, nomod_einval);
	STUB(softmac, softmac_rele_device, nomod_void);
	STUB(softmac, softmac_recreate, nomod_void);
	END_MODULE(softmac);
#endif

#ifndef IPTUN_MODULE
	MODULE(iptun,drv);
	STUB(iptun, iptun_create, nomod_einval);
	STUB(iptun, iptun_delete, nomod_einval);
	STUB(iptun, iptun_set_policy, nomod_void) ;
	END_MODULE(iptun);
#endif

/*
 * Stubs for dcopy, for Intel IOAT KAPIs
 */
#ifndef DCOPY_MODULE
	MODULE(dcopy,misc);
	NO_UNLOAD_STUB(dcopy, dcopy_query, nomod_minus_one);
	NO_UNLOAD_STUB(dcopy, dcopy_query_channel, nomod_minus_one);
	NO_UNLOAD_STUB(dcopy, dcopy_alloc, nomod_minus_one);
	NO_UNLOAD_STUB(dcopy, dcopy_free, nomod_minus_one);
	NO_UNLOAD_STUB(dcopy, dcopy_cmd_alloc, nomod_minus_one);
	NO_UNLOAD_STUB(dcopy, dcopy_cmd_free, nomod_void);
	NO_UNLOAD_STUB(dcopy, dcopy_cmd_post, nomod_minus_one);
	NO_UNLOAD_STUB(dcopy, dcopy_cmd_poll, nomod_minus_one);
	END_MODULE(dcopy);
#endif

/*
 * Stubs for acpica
 */
#ifndef ACPICA_MODULE
	MODULE(acpica,misc);
	NO_UNLOAD_STUB(acpica, AcpiOsReadPort, nomod_minus_one) ;
	NO_UNLOAD_STUB(acpica, AcpiOsWritePort, nomod_minus_one) ;
	NO_UNLOAD_STUB(acpica, AcpiInstallNotifyHandler, nomod_minus_one) ;
	NO_UNLOAD_STUB(acpica, AcpiRemoveNotifyHandler, nomod_minus_one) ;
	NO_UNLOAD_STUB(acpica, AcpiEvaluateObject, nomod_minus_one) ;
	NO_UNLOAD_STUB(acpica, AcpiEvaluateObjectTyped, nomod_minus_one) ;
	NO_UNLOAD_STUB(acpica, AcpiWriteBitRegister, nomod_minus_one) ;
	NO_UNLOAD_STUB(acpica, AcpiReadBitRegister, nomod_minus_one) ;
	NO_UNLOAD_STUB(acpica, AcpiOsFree, nomod_minus_one) ;
	NO_UNLOAD_STUB(acpica, acpica_get_handle_cpu, nomod_minus_one) ;
	NO_UNLOAD_STUB(acpica, acpica_get_global_FADT, nomod_minus_one) ;
	NO_UNLOAD_STUB(acpica, acpica_write_cpupm_capabilities,
	    nomod_minus_one)		       ;
	NO_UNLOAD_STUB(acpica, __acpi_wbinvd, nomod_minus_one) ;
	NO_UNLOAD_STUB(acpica, acpi_reset_system, nomod_minus_one) ;
	END_MODULE(acpica);
#endif

/*
 * Stubs for acpidev
 */
#ifndef ACPIDEV_MODULE
	MODULE(acpidev,misc);
	NO_UNLOAD_STUB(acpidev, acpidev_dr_get_cpu_numa_info, nomod_minus_one) ;
	NO_UNLOAD_STUB(acpidev, acpidev_dr_free_cpu_numa_info,
	    nomod_minus_one) ;
	END_MODULE(acpidev);
#endif

#ifndef IPNET_MODULE
	MODULE(ipnet,drv);
	STUB(ipnet, ipnet_if_getdev, nomod_zero);
	STUB(ipnet, ipnet_walk_if, nomod_zero);
	END_MODULE(ipnet);
#endif

#ifndef IOMMULIB_MODULE
	MODULE(iommulib,misc);
	STUB(iommulib, iommulib_nex_close, nomod_void);
        END_MODULE(iommulib);
#endif

/*
 * Stubs for rootnex nexus driver.
 */
#ifndef ROOTNEX_MODULE
	MODULE(rootnex,drv);
	STUB(rootnex, immu_init, 0);
	STUB(rootnex, immu_startup, 0);
	STUB(rootnex, immu_physmem_update, 0);
	END_MODULE(rootnex);
#endif

/*
 * Stubs for kernel socket, for iscsi
 */
#ifndef KSOCKET_MODULE
	MODULE(ksocket, misc);
	NO_UNLOAD_STUB(ksocket, ksocket_setsockopt, nomod_minus_one);
	NO_UNLOAD_STUB(ksocket, ksocket_getsockopt, nomod_minus_one);
	NO_UNLOAD_STUB(ksocket, ksocket_getpeername, nomod_minus_one);
	NO_UNLOAD_STUB(ksocket, ksocket_getsockname, nomod_minus_one);
	NO_UNLOAD_STUB(ksocket, ksocket_socket, nomod_minus_one);
	NO_UNLOAD_STUB(ksocket, ksocket_bind, nomod_minus_one);
	NO_UNLOAD_STUB(ksocket, ksocket_listen, nomod_minus_one);
	NO_UNLOAD_STUB(ksocket, ksocket_accept, nomod_minus_one);
	NO_UNLOAD_STUB(ksocket, ksocket_connect, nomod_minus_one);
	NO_UNLOAD_STUB(ksocket, ksocket_recv, nomod_minus_one);
	NO_UNLOAD_STUB(ksocket, ksocket_recvfrom, nomod_minus_one);
	NO_UNLOAD_STUB(ksocket, ksocket_recvmsg, nomod_minus_one);
	NO_UNLOAD_STUB(ksocket, ksocket_send, nomod_minus_one);
	NO_UNLOAD_STUB(ksocket, ksocket_sendto, nomod_minus_one);
	NO_UNLOAD_STUB(ksocket, ksocket_sendmsg, nomod_minus_one);
	NO_UNLOAD_STUB(ksocket, ksocket_ioctl, nomod_minus_one);
	NO_UNLOAD_STUB(ksocket, ksocket_setcallbacks, nomod_minus_one);
	NO_UNLOAD_STUB(ksocket, ksocket_hold, nomod_minus_one);
	NO_UNLOAD_STUB(ksocket, ksocket_rele, nomod_minus_one);
	NO_UNLOAD_STUB(ksocket, ksocket_shutdown, nomod_minus_one);
	NO_UNLOAD_STUB(ksocket, ksocket_close, nomod_minus_one);
	END_MODULE(ksocket);
#endif

/*
 * Stubs for elfexec
 */
#ifndef ELFEXEC_MODULE
	MODULE(elfexec,exec);
	STUB(elfexec, elfexec,		nomod_einval);
	STUB(elfexec, mapexec_brand,	nomod_einval);
	STUB(elfexec, elf32exec,	nomod_einval);
	STUB(elfexec, mapexec32_brand,	nomod_einval);
	END_MODULE(elfexec);
#endif

/*
 * Stub(s) for APIX module.
 */
#ifndef APIX_MODULE
	MODULE(apix,mach);
	WSTUB(apix, apix_loaded, nomod_zero);
	END_MODULE(apix);
#endif

/*
 * Stubs for ppt module (bhyve PCI passthrough driver)
<<<<<<< HEAD
 */
#ifndef PPT_MODULE
	MODULE(ppt,drv);
	WSTUB(ppt, ppt_unassign_all,		nomod_zero);
	WSTUB(ppt, ppt_map_mmio,		nomod_einval);
	WSTUB(ppt, ppt_setup_msi,		nomod_einval);
	WSTUB(ppt, ppt_setup_msix,		nomod_einval);
	WSTUB(ppt, ppt_assigned_devices,	nomod_zero);
	WSTUB(ppt, ppt_is_mmio,			nomod_zero);
	WSTUB(ppt, ppt_assign_device,		nomod_einval);
	WSTUB(ppt, ppt_unassign_device,		nomod_einval);
	WSTUB(ppt, ppt_get_limits,		nomod_einval);
	END_MODULE(ppt);
#endif

/*
 * this is just a marker for the area of text that contains stubs
=======
>>>>>>> e4321372
 */
#ifndef PPT_MODULE
	MODULE(ppt,drv);
	WSTUB(ppt, ppt_unassign_all,		nomod_zero);
	WSTUB(ppt, ppt_map_mmio,		nomod_einval);
	WSTUB(ppt, ppt_setup_msi,		nomod_einval);
	WSTUB(ppt, ppt_setup_msix,		nomod_einval);
	WSTUB(ppt, ppt_assigned_devices,	nomod_zero);
	WSTUB(ppt, ppt_is_mmio,			nomod_zero);
	WSTUB(ppt, ppt_assign_device,		nomod_einval);
	WSTUB(ppt, ppt_unassign_device,		nomod_einval);
	WSTUB(ppt, ppt_get_limits,		nomod_einval);
	END_MODULE(ppt);
#endif

/*
 * this is just a marker for the area of text that contains stubs
 */
	ENTRY_NP(stubs_end)
	nop
<|MERGE_RESOLUTION|>--- conflicted
+++ resolved
@@ -1296,7 +1296,6 @@
 
 /*
  * Stubs for ppt module (bhyve PCI passthrough driver)
-<<<<<<< HEAD
  */
 #ifndef PPT_MODULE
 	MODULE(ppt,drv);
@@ -1314,25 +1313,6 @@
 
 /*
  * this is just a marker for the area of text that contains stubs
-=======
->>>>>>> e4321372
- */
-#ifndef PPT_MODULE
-	MODULE(ppt,drv);
-	WSTUB(ppt, ppt_unassign_all,		nomod_zero);
-	WSTUB(ppt, ppt_map_mmio,		nomod_einval);
-	WSTUB(ppt, ppt_setup_msi,		nomod_einval);
-	WSTUB(ppt, ppt_setup_msix,		nomod_einval);
-	WSTUB(ppt, ppt_assigned_devices,	nomod_zero);
-	WSTUB(ppt, ppt_is_mmio,			nomod_zero);
-	WSTUB(ppt, ppt_assign_device,		nomod_einval);
-	WSTUB(ppt, ppt_unassign_device,		nomod_einval);
-	WSTUB(ppt, ppt_get_limits,		nomod_einval);
-	END_MODULE(ppt);
-#endif
-
-/*
- * this is just a marker for the area of text that contains stubs
  */
 	ENTRY_NP(stubs_end)
 	nop
