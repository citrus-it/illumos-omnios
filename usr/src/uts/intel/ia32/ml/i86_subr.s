/*
 * CDDL HEADER START
 *
 * The contents of this file are subject to the terms of the
 * Common Development and Distribution License (the "License").
 * You may not use this file except in compliance with the License.
 *
 * You can obtain a copy of the license at usr/src/OPENSOLARIS.LICENSE
 * or http://www.opensolaris.org/os/licensing.
 * See the License for the specific language governing permissions
 * and limitations under the License.
 *
 * When distributing Covered Code, include this CDDL HEADER in each
 * file and include the License file at usr/src/OPENSOLARIS.LICENSE.
 * If applicable, add the following below this CDDL HEADER, with the
 * fields enclosed by brackets "[]" replaced with your own identifying
 * information: Portions Copyright [yyyy] [name of copyright owner]
 *
 * CDDL HEADER END
 */

/*
 * Copyright (c) 1992, 2010, Oracle and/or its affiliates. All rights reserved.
<<<<<<< HEAD
 * Copyright 2012 Nexenta Systems, Inc. All rights reserved.
 * Copyright (c) 2014 by Delphix. All rights reserved.
=======
 * Copyright 2014 Nexenta Systems, Inc.  All rights reserved.
>>>>>>> 7a3fc0cc
 */

/*
 *  Copyright (c) 1990, 1991 UNIX System Laboratories, Inc.
 *  Copyright (c) 1984, 1986, 1987, 1988, 1989, 1990 AT&T
 *    All Rights Reserved
 */

/*
 * Copyright (c) 2009, Intel Corporation.
 * All rights reserved.
 */

/*
 * General assembly language routines.
 * It is the intent of this file to contain routines that are
 * independent of the specific kernel architecture, and those that are
 * common across kernel architectures.
 * As architectures diverge, and implementations of specific
 * architecture-dependent routines change, the routines should be moved
 * from this file into the respective ../`arch -k`/subr.s file.
 */

#include <sys/asm_linkage.h>
#include <sys/asm_misc.h>
#include <sys/panic.h>
#include <sys/ontrap.h>
#include <sys/regset.h>
#include <sys/privregs.h>
#include <sys/reboot.h>
#include <sys/psw.h>
#include <sys/x86_archext.h>

#if defined(__lint)
#include <sys/types.h>
#include <sys/systm.h>
#include <sys/thread.h>
#include <sys/archsystm.h>
#include <sys/byteorder.h>
#include <sys/dtrace.h>
#include <sys/ftrace.h>
#else	/* __lint */
#include "assym.h"
#endif	/* __lint */
#include <sys/dditypes.h>

/*
 * on_fault()
 * Catch lofault faults. Like setjmp except it returns one
 * if code following causes uncorrectable fault. Turned off
 * by calling no_fault().
 */

#if defined(__lint)

/* ARGSUSED */
int
on_fault(label_t *ljb)
{ return (0); }

void
no_fault(void)
{}

#else	/* __lint */

#if defined(__amd64)

	ENTRY(on_fault)
	movq	%gs:CPU_THREAD, %rsi
	leaq	catch_fault(%rip), %rdx
	movq	%rdi, T_ONFAULT(%rsi)		/* jumpbuf in t_onfault */
	movq	%rdx, T_LOFAULT(%rsi)		/* catch_fault in t_lofault */
	jmp	setjmp				/* let setjmp do the rest */

catch_fault:
	movq	%gs:CPU_THREAD, %rsi
	movq	T_ONFAULT(%rsi), %rdi		/* address of save area */
	xorl	%eax, %eax
	movq	%rax, T_ONFAULT(%rsi)		/* turn off onfault */
	movq	%rax, T_LOFAULT(%rsi)		/* turn off lofault */
	jmp	longjmp				/* let longjmp do the rest */
	SET_SIZE(on_fault)

	ENTRY(no_fault)
	movq	%gs:CPU_THREAD, %rsi
	xorl	%eax, %eax
	movq	%rax, T_ONFAULT(%rsi)		/* turn off onfault */
	movq	%rax, T_LOFAULT(%rsi)		/* turn off lofault */
	ret
	SET_SIZE(no_fault)

#elif defined(__i386)

	ENTRY(on_fault)
	movl	%gs:CPU_THREAD, %edx
	movl	4(%esp), %eax			/* jumpbuf address */
	leal	catch_fault, %ecx
	movl	%eax, T_ONFAULT(%edx)		/* jumpbuf in t_onfault */
	movl	%ecx, T_LOFAULT(%edx)		/* catch_fault in t_lofault */
	jmp	setjmp				/* let setjmp do the rest */

catch_fault:
	movl	%gs:CPU_THREAD, %edx
	xorl	%eax, %eax
	movl	T_ONFAULT(%edx), %ecx		/* address of save area */
	movl	%eax, T_ONFAULT(%edx)		/* turn off onfault */
	movl	%eax, T_LOFAULT(%edx)		/* turn off lofault */
	pushl	%ecx
	call	longjmp				/* let longjmp do the rest */
	SET_SIZE(on_fault)

	ENTRY(no_fault)
	movl	%gs:CPU_THREAD, %edx
	xorl	%eax, %eax
	movl	%eax, T_ONFAULT(%edx)		/* turn off onfault */
	movl	%eax, T_LOFAULT(%edx)		/* turn off lofault */
	ret
	SET_SIZE(no_fault)

#endif	/* __i386 */
#endif	/* __lint */

/*
 * Default trampoline code for on_trap() (see <sys/ontrap.h>).  We just
 * do a longjmp(&curthread->t_ontrap->ot_jmpbuf) if this is ever called.
 */

#if defined(lint)

void
on_trap_trampoline(void)
{}

#else	/* __lint */

#if defined(__amd64)

	ENTRY(on_trap_trampoline)
	movq	%gs:CPU_THREAD, %rsi
	movq	T_ONTRAP(%rsi), %rdi
	addq	$OT_JMPBUF, %rdi
	jmp	longjmp
	SET_SIZE(on_trap_trampoline)

#elif defined(__i386)

	ENTRY(on_trap_trampoline)
	movl	%gs:CPU_THREAD, %eax
	movl	T_ONTRAP(%eax), %eax
	addl	$OT_JMPBUF, %eax
	pushl	%eax
	call	longjmp
	SET_SIZE(on_trap_trampoline)

#endif	/* __i386 */
#endif	/* __lint */

/*
 * Push a new element on to the t_ontrap stack.  Refer to <sys/ontrap.h> for
 * more information about the on_trap() mechanism.  If the on_trap_data is the
 * same as the topmost stack element, we just modify that element.
 */
#if defined(lint)

/*ARGSUSED*/
int
on_trap(on_trap_data_t *otp, uint_t prot)
{ return (0); }

#else	/* __lint */

#if defined(__amd64)

	ENTRY(on_trap)
	movw	%si, OT_PROT(%rdi)		/* ot_prot = prot */
	movw	$0, OT_TRAP(%rdi)		/* ot_trap = 0 */
	leaq	on_trap_trampoline(%rip), %rdx	/* rdx = &on_trap_trampoline */
	movq	%rdx, OT_TRAMPOLINE(%rdi)	/* ot_trampoline = rdx */
	xorl	%ecx, %ecx
	movq	%rcx, OT_HANDLE(%rdi)		/* ot_handle = NULL */
	movq	%rcx, OT_PAD1(%rdi)		/* ot_pad1 = NULL */
	movq	%gs:CPU_THREAD, %rdx		/* rdx = curthread */
	movq	T_ONTRAP(%rdx), %rcx		/* rcx = curthread->t_ontrap */
	cmpq	%rdi, %rcx			/* if (otp == %rcx)	*/
	je	0f				/*	don't modify t_ontrap */

	movq	%rcx, OT_PREV(%rdi)		/* ot_prev = t_ontrap */
	movq	%rdi, T_ONTRAP(%rdx)		/* curthread->t_ontrap = otp */

0:	addq	$OT_JMPBUF, %rdi		/* &ot_jmpbuf */
	jmp	setjmp
	SET_SIZE(on_trap)

#elif defined(__i386)

	ENTRY(on_trap)
	movl	4(%esp), %eax			/* %eax = otp */
	movl	8(%esp), %edx			/* %edx = prot */

	movw	%dx, OT_PROT(%eax)		/* ot_prot = prot */
	movw	$0, OT_TRAP(%eax)		/* ot_trap = 0 */
	leal	on_trap_trampoline, %edx	/* %edx = &on_trap_trampoline */
	movl	%edx, OT_TRAMPOLINE(%eax)	/* ot_trampoline = %edx */
	movl	$0, OT_HANDLE(%eax)		/* ot_handle = NULL */
	movl	$0, OT_PAD1(%eax)		/* ot_pad1 = NULL */
	movl	%gs:CPU_THREAD, %edx		/* %edx = curthread */
	movl	T_ONTRAP(%edx), %ecx		/* %ecx = curthread->t_ontrap */
	cmpl	%eax, %ecx			/* if (otp == %ecx) */
	je	0f				/*    don't modify t_ontrap */

	movl	%ecx, OT_PREV(%eax)		/* ot_prev = t_ontrap */
	movl	%eax, T_ONTRAP(%edx)		/* curthread->t_ontrap = otp */

0:	addl	$OT_JMPBUF, %eax		/* %eax = &ot_jmpbuf */
	movl	%eax, 4(%esp)			/* put %eax back on the stack */
	jmp	setjmp				/* let setjmp do the rest */
	SET_SIZE(on_trap)

#endif	/* __i386 */
#endif	/* __lint */

/*
 * Setjmp and longjmp implement non-local gotos using state vectors
 * type label_t.
 */

#if defined(__lint)

/* ARGSUSED */
int
setjmp(label_t *lp)
{ return (0); }

/* ARGSUSED */
void
longjmp(label_t *lp)
{}

#else	/* __lint */

#if LABEL_PC != 0
#error LABEL_PC MUST be defined as 0 for setjmp/longjmp to work as coded
#endif	/* LABEL_PC != 0 */

#if defined(__amd64)

	ENTRY(setjmp)
	movq	%rsp, LABEL_SP(%rdi)
	movq	%rbp, LABEL_RBP(%rdi)
	movq	%rbx, LABEL_RBX(%rdi)
	movq	%r12, LABEL_R12(%rdi)
	movq	%r13, LABEL_R13(%rdi)
	movq	%r14, LABEL_R14(%rdi)
	movq	%r15, LABEL_R15(%rdi)
	movq	(%rsp), %rdx		/* return address */
	movq	%rdx, (%rdi)		/* LABEL_PC is 0 */
	xorl	%eax, %eax		/* return 0 */
	ret
	SET_SIZE(setjmp)

	ENTRY(longjmp)
	movq	LABEL_SP(%rdi), %rsp
	movq	LABEL_RBP(%rdi), %rbp
	movq	LABEL_RBX(%rdi), %rbx
	movq	LABEL_R12(%rdi), %r12
	movq	LABEL_R13(%rdi), %r13
	movq	LABEL_R14(%rdi), %r14
	movq	LABEL_R15(%rdi), %r15
	movq	(%rdi), %rdx		/* return address; LABEL_PC is 0 */
	movq	%rdx, (%rsp)
	xorl	%eax, %eax
	incl	%eax			/* return 1 */
	ret
	SET_SIZE(longjmp)

#elif defined(__i386)

	ENTRY(setjmp)
	movl	4(%esp), %edx		/* address of save area */
	movl	%ebp, LABEL_EBP(%edx)
	movl	%ebx, LABEL_EBX(%edx)
	movl	%esi, LABEL_ESI(%edx)
	movl	%edi, LABEL_EDI(%edx)
	movl	%esp, 4(%edx)
	movl	(%esp), %ecx		/* %eip (return address) */
	movl	%ecx, (%edx)		/* LABEL_PC is 0 */
	subl	%eax, %eax		/* return 0 */
	ret
	SET_SIZE(setjmp)

	ENTRY(longjmp)
	movl	4(%esp), %edx		/* address of save area */
	movl	LABEL_EBP(%edx), %ebp
	movl	LABEL_EBX(%edx), %ebx
	movl	LABEL_ESI(%edx), %esi
	movl	LABEL_EDI(%edx), %edi
	movl	4(%edx), %esp
	movl	(%edx), %ecx		/* %eip (return addr); LABEL_PC is 0 */
	movl	$1, %eax
	addl	$4, %esp		/* pop ret adr */
	jmp	*%ecx			/* indirect */
	SET_SIZE(longjmp)

#endif	/* __i386 */
#endif	/* __lint */

/*
 * if a() calls b() calls caller(),
 * caller() returns return address in a().
 * (Note: We assume a() and b() are C routines which do the normal entry/exit
 *  sequence.)
 */

#if defined(__lint)

caddr_t
caller(void)
{ return (0); }

#else	/* __lint */

#if defined(__amd64)

	ENTRY(caller)
	movq	8(%rbp), %rax		/* b()'s return pc, in a() */
	ret
	SET_SIZE(caller)

#elif defined(__i386)

	ENTRY(caller)
	movl	4(%ebp), %eax		/* b()'s return pc, in a() */
	ret
	SET_SIZE(caller)

#endif	/* __i386 */
#endif	/* __lint */

/*
 * if a() calls callee(), callee() returns the
 * return address in a();
 */

#if defined(__lint)

caddr_t
callee(void)
{ return (0); }

#else	/* __lint */

#if defined(__amd64)

	ENTRY(callee)
	movq	(%rsp), %rax		/* callee()'s return pc, in a() */
	ret
	SET_SIZE(callee)

#elif defined(__i386)

	ENTRY(callee)
	movl	(%esp), %eax		/* callee()'s return pc, in a() */
	ret
	SET_SIZE(callee)

#endif	/* __i386 */
#endif	/* __lint */

/*
 * return the current frame pointer
 */

#if defined(__lint)

greg_t
getfp(void)
{ return (0); }

#else	/* __lint */

#if defined(__amd64)

	ENTRY(getfp)
	movq	%rbp, %rax
	ret
	SET_SIZE(getfp)

#elif defined(__i386)

	ENTRY(getfp)
	movl	%ebp, %eax
	ret
	SET_SIZE(getfp)

#endif	/* __i386 */
#endif	/* __lint */

/*
 * Invalidate a single page table entry in the TLB
 */

#if defined(__lint)

/* ARGSUSED */
void
mmu_tlbflush_entry(caddr_t m)
{}

#else	/* __lint */

#if defined(__amd64)

	ENTRY(mmu_tlbflush_entry)
	invlpg	(%rdi)
	ret
	SET_SIZE(mmu_tlbflush_entry)

#elif defined(__i386)

	ENTRY(mmu_tlbflush_entry)
	movl	4(%esp), %eax
	invlpg	(%eax)
	ret
	SET_SIZE(mmu_tlbflush_entry)

#endif	/* __i386 */
#endif	/* __lint */


/*
 * Get/Set the value of various control registers
 */

#if defined(__lint)

ulong_t
getcr0(void)
{ return (0); }

/* ARGSUSED */
void
setcr0(ulong_t value)
{}

ulong_t
getcr2(void)
{ return (0); }

ulong_t
getcr3(void)
{ return (0); }

#if !defined(__xpv)
/* ARGSUSED */
void
setcr3(ulong_t val)
{}

void
reload_cr3(void)
{}
#endif

ulong_t
getcr4(void)
{ return (0); }

/* ARGSUSED */
void
setcr4(ulong_t val)
{}

#if defined(__amd64)

ulong_t
getcr8(void)
{ return (0); }

/* ARGSUSED */
void
setcr8(ulong_t val)
{}

#endif	/* __amd64 */

#else	/* __lint */

#if defined(__amd64)

	ENTRY(getcr0)
	movq	%cr0, %rax
	ret
	SET_SIZE(getcr0)

	ENTRY(setcr0)
	movq	%rdi, %cr0
	ret
	SET_SIZE(setcr0)

        ENTRY(getcr2)
#if defined(__xpv)
	movq	%gs:CPU_VCPU_INFO, %rax
	movq	VCPU_INFO_ARCH_CR2(%rax), %rax
#else
        movq    %cr2, %rax
#endif
        ret
	SET_SIZE(getcr2)

	ENTRY(getcr3)
	movq    %cr3, %rax
	ret
	SET_SIZE(getcr3)

#if !defined(__xpv)

        ENTRY(setcr3)
        movq    %rdi, %cr3
        ret
	SET_SIZE(setcr3)

	ENTRY(reload_cr3)
	movq	%cr3, %rdi
	movq	%rdi, %cr3
	ret
	SET_SIZE(reload_cr3)

#endif	/* __xpv */

	ENTRY(getcr4)
	movq	%cr4, %rax
	ret
	SET_SIZE(getcr4)

	ENTRY(setcr4)
	movq	%rdi, %cr4
	ret
	SET_SIZE(setcr4)

	ENTRY(getcr8)
	movq	%cr8, %rax
	ret
	SET_SIZE(getcr8)

	ENTRY(setcr8)
	movq	%rdi, %cr8
	ret
	SET_SIZE(setcr8)

#elif defined(__i386)

        ENTRY(getcr0)
        movl    %cr0, %eax
        ret
	SET_SIZE(getcr0)

        ENTRY(setcr0)
        movl    4(%esp), %eax
        movl    %eax, %cr0
        ret
	SET_SIZE(setcr0)

	/*
	 * "lock mov %cr0" is used on processors which indicate it is
	 * supported via CPUID. Normally the 32 bit TPR is accessed via
	 * the local APIC.
	 */
	ENTRY(getcr8)
	lock
	movl	%cr0, %eax
	ret
	SET_SIZE(getcr8)

	ENTRY(setcr8)
        movl    4(%esp), %eax
	lock
        movl    %eax, %cr0
	ret
	SET_SIZE(setcr8)

        ENTRY(getcr2)
#if defined(__xpv)
	movl	%gs:CPU_VCPU_INFO, %eax
	movl	VCPU_INFO_ARCH_CR2(%eax), %eax
#else
        movl    %cr2, %eax
#endif
        ret
	SET_SIZE(getcr2)

	ENTRY(getcr3)
	movl    %cr3, %eax
	ret
	SET_SIZE(getcr3)

#if !defined(__xpv)

        ENTRY(setcr3)
        movl    4(%esp), %eax
        movl    %eax, %cr3
        ret
	SET_SIZE(setcr3)

	ENTRY(reload_cr3)
	movl    %cr3, %eax
	movl    %eax, %cr3
	ret
	SET_SIZE(reload_cr3)

#endif	/* __xpv */

	ENTRY(getcr4)
	movl    %cr4, %eax
	ret
	SET_SIZE(getcr4)

        ENTRY(setcr4)
        movl    4(%esp), %eax
        movl    %eax, %cr4
        ret
	SET_SIZE(setcr4)

#endif	/* __i386 */
#endif	/* __lint */

#if defined(__lint)

/*ARGSUSED*/
uint32_t
__cpuid_insn(struct cpuid_regs *regs)
{ return (0); }

#else	/* __lint */

#if defined(__amd64)

	ENTRY(__cpuid_insn)
	movq	%rbx, %r8
	movq	%rcx, %r9
	movq	%rdx, %r11
	movl	(%rdi), %eax		/* %eax = regs->cp_eax */
	movl	0x4(%rdi), %ebx		/* %ebx = regs->cp_ebx */
	movl	0x8(%rdi), %ecx		/* %ecx = regs->cp_ecx */
	movl	0xc(%rdi), %edx		/* %edx = regs->cp_edx */
	cpuid
	movl	%eax, (%rdi)		/* regs->cp_eax = %eax */
	movl	%ebx, 0x4(%rdi)		/* regs->cp_ebx = %ebx */
	movl	%ecx, 0x8(%rdi)		/* regs->cp_ecx = %ecx */
	movl	%edx, 0xc(%rdi)		/* regs->cp_edx = %edx */
	movq	%r8, %rbx
	movq	%r9, %rcx
	movq	%r11, %rdx
	ret
	SET_SIZE(__cpuid_insn)

#elif defined(__i386)

        ENTRY(__cpuid_insn)
	pushl	%ebp
	movl	0x8(%esp), %ebp		/* %ebp = regs */
	pushl	%ebx
	pushl	%ecx
	pushl	%edx
	movl	(%ebp), %eax		/* %eax = regs->cp_eax */
	movl	0x4(%ebp), %ebx		/* %ebx = regs->cp_ebx */
	movl	0x8(%ebp), %ecx		/* %ecx = regs->cp_ecx */
	movl	0xc(%ebp), %edx		/* %edx = regs->cp_edx */
	cpuid
	movl	%eax, (%ebp)		/* regs->cp_eax = %eax */
	movl	%ebx, 0x4(%ebp)		/* regs->cp_ebx = %ebx */
	movl	%ecx, 0x8(%ebp)		/* regs->cp_ecx = %ecx */
	movl	%edx, 0xc(%ebp)		/* regs->cp_edx = %edx */
	popl	%edx
	popl	%ecx
	popl	%ebx
	popl	%ebp
	ret
	SET_SIZE(__cpuid_insn)

#endif	/* __i386 */
#endif	/* __lint */

#if defined(__lint)

/*ARGSUSED*/
void
i86_monitor(volatile uint32_t *addr, uint32_t extensions, uint32_t hints)
{}

#else   /* __lint */

#if defined(__amd64)

	ENTRY_NP(i86_monitor)
	pushq	%rbp
	movq	%rsp, %rbp
	movq	%rdi, %rax		/* addr */
	movq	%rsi, %rcx		/* extensions */
	/* rdx contains input arg3: hints */
	clflush	(%rax)
	.byte	0x0f, 0x01, 0xc8	/* monitor */
	leave
	ret
	SET_SIZE(i86_monitor)

#elif defined(__i386)

ENTRY_NP(i86_monitor)
	pushl	%ebp
	movl	%esp, %ebp
	movl	0x8(%ebp),%eax		/* addr */
	movl	0xc(%ebp),%ecx		/* extensions */
	movl	0x10(%ebp),%edx		/* hints */
	clflush	(%eax)
	.byte	0x0f, 0x01, 0xc8	/* monitor */
	leave
	ret
	SET_SIZE(i86_monitor)

#endif	/* __i386 */
#endif	/* __lint */

#if defined(__lint)

/*ARGSUSED*/
void
i86_mwait(uint32_t data, uint32_t extensions)
{}

#else	/* __lint */

#if defined(__amd64)

	ENTRY_NP(i86_mwait)
	pushq	%rbp
	movq	%rsp, %rbp
	movq	%rdi, %rax		/* data */
	movq	%rsi, %rcx		/* extensions */
	.byte	0x0f, 0x01, 0xc9	/* mwait */
	leave
	ret
	SET_SIZE(i86_mwait)

#elif defined(__i386)

	ENTRY_NP(i86_mwait)
	pushl	%ebp
	movl	%esp, %ebp
	movl	0x8(%ebp),%eax		/* data */
	movl	0xc(%ebp),%ecx		/* extensions */
	.byte	0x0f, 0x01, 0xc9	/* mwait */
	leave
	ret
	SET_SIZE(i86_mwait)

#endif	/* __i386 */
#endif	/* __lint */

#if defined(__xpv)
	/*
	 * Defined in C
	 */
#else

#if defined(__lint)

hrtime_t
tsc_read(void)
{
	return (0);
}

#else	/* __lint */

#if defined(__amd64)

	ENTRY_NP(tsc_read)
	movq	%rbx, %r11
	movl	$0, %eax
	cpuid
	rdtsc
	movq	%r11, %rbx
	shlq	$32, %rdx
	orq	%rdx, %rax
	ret
	.globl _tsc_mfence_start
_tsc_mfence_start:
	mfence
	rdtsc
	shlq	$32, %rdx
	orq	%rdx, %rax
	ret
	.globl _tsc_mfence_end
_tsc_mfence_end:
	.globl _tscp_start
_tscp_start:
	.byte	0x0f, 0x01, 0xf9	/* rdtscp instruction */
	shlq	$32, %rdx
	orq	%rdx, %rax
	ret
	.globl _tscp_end
_tscp_end:
	.globl _no_rdtsc_start
_no_rdtsc_start:
	xorl	%edx, %edx
	xorl	%eax, %eax
	ret
	.globl _no_rdtsc_end
_no_rdtsc_end:
	.globl _tsc_lfence_start
_tsc_lfence_start:
	lfence
	rdtsc
	shlq	$32, %rdx
	orq	%rdx, %rax
	ret
	.globl _tsc_lfence_end
_tsc_lfence_end:
	SET_SIZE(tsc_read)

#else /* __i386 */

	ENTRY_NP(tsc_read)
	pushl	%ebx
	movl	$0, %eax
	cpuid
	rdtsc
	popl	%ebx
	ret
	.globl _tsc_mfence_start
_tsc_mfence_start:
	mfence
	rdtsc
	ret
	.globl _tsc_mfence_end
_tsc_mfence_end:
	.globl	_tscp_start
_tscp_start:
	.byte	0x0f, 0x01, 0xf9	/* rdtscp instruction */
	ret
	.globl _tscp_end
_tscp_end:
	.globl _no_rdtsc_start
_no_rdtsc_start:
	xorl	%edx, %edx
	xorl	%eax, %eax
	ret
	.globl _no_rdtsc_end
_no_rdtsc_end:
	.globl _tsc_lfence_start
_tsc_lfence_start:
	lfence
	rdtsc
	ret
	.globl _tsc_lfence_end
_tsc_lfence_end:
	SET_SIZE(tsc_read)

#endif	/* __i386 */

#endif	/* __lint */


#endif	/* __xpv */

#ifdef __lint
/*
 * Do not use this function for obtaining clock tick.  This
 * is called by callers who do not need to have a guarenteed
 * correct tick value.  The proper routine to use is tsc_read().
 */
u_longlong_t
randtick(void)
{
	return (0);
}
#else
#if defined(__amd64)
	ENTRY_NP(randtick)
	rdtsc
	shlq    $32, %rdx
	orq     %rdx, %rax
	ret
	SET_SIZE(randtick)
#else
	ENTRY_NP(randtick)
	rdtsc
	ret
	SET_SIZE(randtick)
#endif /* __i386 */
#endif /* __lint */
/*
 * Insert entryp after predp in a doubly linked list.
 */

#if defined(__lint)

/*ARGSUSED*/
void
_insque(caddr_t entryp, caddr_t predp)
{}

#else	/* __lint */

#if defined(__amd64)

	ENTRY(_insque)
	movq	(%rsi), %rax		/* predp->forw			*/
	movq	%rsi, CPTRSIZE(%rdi)	/* entryp->back = predp		*/
	movq	%rax, (%rdi)		/* entryp->forw = predp->forw	*/
	movq	%rdi, (%rsi)		/* predp->forw = entryp		*/
	movq	%rdi, CPTRSIZE(%rax)	/* predp->forw->back = entryp	*/
	ret
	SET_SIZE(_insque)

#elif defined(__i386)

	ENTRY(_insque)
	movl	8(%esp), %edx
	movl	4(%esp), %ecx
	movl	(%edx), %eax		/* predp->forw			*/
	movl	%edx, CPTRSIZE(%ecx)	/* entryp->back = predp		*/
	movl	%eax, (%ecx)		/* entryp->forw = predp->forw	*/
	movl	%ecx, (%edx)		/* predp->forw = entryp		*/
	movl	%ecx, CPTRSIZE(%eax)	/* predp->forw->back = entryp	*/
	ret
	SET_SIZE(_insque)

#endif	/* __i386 */
#endif	/* __lint */

/*
 * Remove entryp from a doubly linked list
 */

#if defined(__lint)

/*ARGSUSED*/
void
_remque(caddr_t entryp)
{}

#else	/* __lint */

#if defined(__amd64)

	ENTRY(_remque)
	movq	(%rdi), %rax		/* entry->forw */
	movq	CPTRSIZE(%rdi), %rdx	/* entry->back */
	movq	%rax, (%rdx)		/* entry->back->forw = entry->forw */
	movq	%rdx, CPTRSIZE(%rax)	/* entry->forw->back = entry->back */
	ret
	SET_SIZE(_remque)

#elif defined(__i386)

	ENTRY(_remque)
	movl	4(%esp), %ecx
	movl	(%ecx), %eax		/* entry->forw */
	movl	CPTRSIZE(%ecx), %edx	/* entry->back */
	movl	%eax, (%edx)		/* entry->back->forw = entry->forw */
	movl	%edx, CPTRSIZE(%eax)	/* entry->forw->back = entry->back */
	ret
	SET_SIZE(_remque)

#endif	/* __i386 */
#endif	/* __lint */

/*
 * Returns the number of
 * non-NULL bytes in string argument.
 */

#if defined(__lint)

/* ARGSUSED */
size_t
strlen(const char *str)
{ return (0); }

#else	/* __lint */

#if defined(__amd64)

/*
 * This is close to a simple transliteration of a C version of this
 * routine.  We should either just -make- this be a C version, or
 * justify having it in assembler by making it significantly faster.
 *
 * size_t
 * strlen(const char *s)
 * {
 *	const char *s0;
 * #if defined(DEBUG)
 *	if ((uintptr_t)s < KERNELBASE)
 *		panic(.str_panic_msg);
 * #endif
 *	for (s0 = s; *s; s++)
 *		;
 *	return (s - s0);
 * }
 */

	ENTRY(strlen)
#ifdef DEBUG
	movq	postbootkernelbase(%rip), %rax
	cmpq	%rax, %rdi
	jae	str_valid
	pushq	%rbp
	movq	%rsp, %rbp
	leaq	.str_panic_msg(%rip), %rdi
	xorl	%eax, %eax
	call	panic
#endif	/* DEBUG */
str_valid:
	cmpb	$0, (%rdi)
	movq	%rdi, %rax
	je	.null_found
	.align	4
.strlen_loop:
	incq	%rdi
	cmpb	$0, (%rdi)
	jne	.strlen_loop
.null_found:
	subq	%rax, %rdi
	movq	%rdi, %rax
	ret
	SET_SIZE(strlen)

#elif defined(__i386)

	ENTRY(strlen)
#ifdef DEBUG
	movl	postbootkernelbase, %eax
	cmpl	%eax, 4(%esp)
	jae	str_valid
	pushl	%ebp
	movl	%esp, %ebp
	pushl	$.str_panic_msg
	call	panic
#endif /* DEBUG */

str_valid:
	movl	4(%esp), %eax		/* %eax = string address */
	testl	$3, %eax		/* if %eax not word aligned */
	jnz	.not_word_aligned	/* goto .not_word_aligned */
	.align	4
.word_aligned:
	movl	(%eax), %edx		/* move 1 word from (%eax) to %edx */
	movl	$0x7f7f7f7f, %ecx
	andl	%edx, %ecx		/* %ecx = %edx & 0x7f7f7f7f */
	addl	$4, %eax		/* next word */
	addl	$0x7f7f7f7f, %ecx	/* %ecx += 0x7f7f7f7f */
	orl	%edx, %ecx		/* %ecx |= %edx */
	andl	$0x80808080, %ecx	/* %ecx &= 0x80808080 */
	cmpl	$0x80808080, %ecx	/* if no null byte in this word */
	je	.word_aligned		/* goto .word_aligned */
	subl	$4, %eax		/* post-incremented */
.not_word_aligned:
	cmpb	$0, (%eax)		/* if a byte in (%eax) is null */
	je	.null_found		/* goto .null_found */
	incl	%eax			/* next byte */
	testl	$3, %eax		/* if %eax not word aligned */
	jnz	.not_word_aligned	/* goto .not_word_aligned */
	jmp	.word_aligned		/* goto .word_aligned */
	.align	4
.null_found:
	subl	4(%esp), %eax		/* %eax -= string address */
	ret
	SET_SIZE(strlen)

#endif	/* __i386 */

#ifdef DEBUG
	.text
.str_panic_msg:
	.string "strlen: argument below kernelbase"
#endif /* DEBUG */

#endif	/* __lint */

	/*
	 * Berkeley 4.3 introduced symbolically named interrupt levels
	 * as a way deal with priority in a machine independent fashion.
	 * Numbered priorities are machine specific, and should be
	 * discouraged where possible.
	 *
	 * Note, for the machine specific priorities there are
	 * examples listed for devices that use a particular priority.
	 * It should not be construed that all devices of that
	 * type should be at that priority.  It is currently were
	 * the current devices fit into the priority scheme based
	 * upon time criticalness.
	 *
	 * The underlying assumption of these assignments is that
	 * IPL 10 is the highest level from which a device
	 * routine can call wakeup.  Devices that interrupt from higher
	 * levels are restricted in what they can do.  If they need
	 * kernels services they should schedule a routine at a lower
	 * level (via software interrupt) to do the required
	 * processing.
	 *
	 * Examples of this higher usage:
	 *	Level	Usage
	 *	14	Profiling clock (and PROM uart polling clock)
	 *	12	Serial ports
	 *
	 * The serial ports request lower level processing on level 6.
	 *
	 * Also, almost all splN routines (where N is a number or a
	 * mnemonic) will do a RAISE(), on the assumption that they are
	 * never used to lower our priority.
	 * The exceptions are:
	 *	spl8()		Because you can't be above 15 to begin with!
	 *	splzs()		Because this is used at boot time to lower our
	 *			priority, to allow the PROM to poll the uart.
	 *	spl0()		Used to lower priority to 0.
	 */

#if defined(__lint)

int spl0(void)		{ return (0); }
int spl6(void)		{ return (0); }
int spl7(void)		{ return (0); }
int spl8(void)		{ return (0); }
int splhigh(void)	{ return (0); }
int splhi(void)		{ return (0); }
int splzs(void)		{ return (0); }

/* ARGSUSED */
void
splx(int level)
{}

#else	/* __lint */

#if defined(__amd64)

#define	SETPRI(level) \
	movl	$/**/level, %edi;	/* new priority */		\
	jmp	do_splx			/* redirect to do_splx */

#define	RAISE(level) \
	movl	$/**/level, %edi;	/* new priority */		\
	jmp	splr			/* redirect to splr */

#elif defined(__i386)

#define	SETPRI(level) \
	pushl	$/**/level;	/* new priority */			\
	call	do_splx;	/* invoke common splx code */		\
	addl	$4, %esp;	/* unstack arg */			\
	ret

#define	RAISE(level) \
	pushl	$/**/level;	/* new priority */			\
	call	splr;		/* invoke common splr code */		\
	addl	$4, %esp;	/* unstack args */			\
	ret

#endif	/* __i386 */

	/* locks out all interrupts, including memory errors */
	ENTRY(spl8)
	SETPRI(15)
	SET_SIZE(spl8)

	/* just below the level that profiling runs */
	ENTRY(spl7)
	RAISE(13)
	SET_SIZE(spl7)

	/* sun specific - highest priority onboard serial i/o asy ports */
	ENTRY(splzs)
	SETPRI(12)	/* Can't be a RAISE, as it's used to lower us */
	SET_SIZE(splzs)

	ENTRY(splhi)
	ALTENTRY(splhigh)
	ALTENTRY(spl6)
	ALTENTRY(i_ddi_splhigh)

	RAISE(DISP_LEVEL)

	SET_SIZE(i_ddi_splhigh)
	SET_SIZE(spl6)
	SET_SIZE(splhigh)
	SET_SIZE(splhi)

	/* allow all interrupts */
	ENTRY(spl0)
	SETPRI(0)
	SET_SIZE(spl0)


	/* splx implementation */
	ENTRY(splx)
	jmp	do_splx		/* redirect to common splx code */
	SET_SIZE(splx)

#endif	/* __lint */

#if defined(__i386)

/*
 * Read and write the %gs register
 */

#if defined(__lint)

/*ARGSUSED*/
uint16_t
getgs(void)
{ return (0); }

/*ARGSUSED*/
void
setgs(uint16_t sel)
{}

#else	/* __lint */

	ENTRY(getgs)
	clr	%eax
	movw	%gs, %ax
	ret
	SET_SIZE(getgs)

	ENTRY(setgs)
	movw	4(%esp), %gs
	ret
	SET_SIZE(setgs)

#endif	/* __lint */
#endif	/* __i386 */

#if defined(__lint)

void
pc_reset(void)
{}

void
efi_reset(void)
{}

#else	/* __lint */

	ENTRY(wait_500ms)
#if defined(__amd64)
	pushq	%rbx
#elif defined(__i386)
	push	%ebx
#endif
	movl	$50000, %ebx
1:
	call	tenmicrosec
	decl	%ebx
	jnz	1b
#if defined(__amd64)
	popq	%rbx
#elif defined(__i386)
	pop	%ebx
#endif
	ret	
	SET_SIZE(wait_500ms)

#define	RESET_METHOD_KBC	1
#define	RESET_METHOD_PORT92	2
#define RESET_METHOD_PCI	4

	DGDEF3(pc_reset_methods, 4, 8)
	.long RESET_METHOD_KBC|RESET_METHOD_PORT92|RESET_METHOD_PCI;

	ENTRY(pc_reset)

#if defined(__i386)
	testl	$RESET_METHOD_KBC, pc_reset_methods
#elif defined(__amd64)
	testl	$RESET_METHOD_KBC, pc_reset_methods(%rip)
#endif
	jz	1f

	/
	/ Try the classic keyboard controller-triggered reset.
	/
	movw	$0x64, %dx
	movb	$0xfe, %al
	outb	(%dx)

	/ Wait up to 500 milliseconds here for the keyboard controller
	/ to pull the reset line.  On some systems where the keyboard
	/ controller is slow to pull the reset line, the next reset method
	/ may be executed (which may be bad if those systems hang when the
	/ next reset method is used, e.g. Ferrari 3400 (doesn't like port 92),
	/ and Ferrari 4000 (doesn't like the cf9 reset method))

	call	wait_500ms

1:
#if defined(__i386)
	testl	$RESET_METHOD_PORT92, pc_reset_methods
#elif defined(__amd64)
	testl	$RESET_METHOD_PORT92, pc_reset_methods(%rip)
#endif
	jz	3f

	/
	/ Try port 0x92 fast reset
	/
	movw	$0x92, %dx
	inb	(%dx)
	cmpb	$0xff, %al	/ If port's not there, we should get back 0xFF
	je	1f
	testb	$1, %al		/ If bit 0
	jz	2f		/ is clear, jump to perform the reset
	andb	$0xfe, %al	/ otherwise,
	outb	(%dx)		/ clear bit 0 first, then
2:
	orb	$1, %al		/ Set bit 0
	outb	(%dx)		/ and reset the system
1:

	call	wait_500ms

3:
#if defined(__i386)
	testl	$RESET_METHOD_PCI, pc_reset_methods
#elif defined(__amd64)
	testl	$RESET_METHOD_PCI, pc_reset_methods(%rip)
#endif
	jz	4f

	/ Try the PCI (soft) reset vector (should work on all modern systems,
	/ but has been shown to cause problems on 450NX systems, and some newer
	/ systems (e.g. ATI IXP400-equipped systems))
	/ When resetting via this method, 2 writes are required.  The first
	/ targets bit 1 (0=hard reset without power cycle, 1=hard reset with
	/ power cycle).
	/ The reset occurs on the second write, during bit 2's transition from
	/ 0->1.
	movw	$0xcf9, %dx
	movb	$0x2, %al	/ Reset mode = hard, no power cycle
	outb	(%dx)
	movb	$0x6, %al
	outb	(%dx)

	call	wait_500ms

4:
	/
	/ port 0xcf9 failed also.  Last-ditch effort is to
	/ triple-fault the CPU.
	/ Also, use triple fault for EFI firmware
	/
	ENTRY(efi_reset)
#if defined(__amd64)
	pushq	$0x0
	pushq	$0x0		/ IDT base of 0, limit of 0 + 2 unused bytes
	lidt	(%rsp)
#elif defined(__i386)
	pushl	$0x0
	pushl	$0x0		/ IDT base of 0, limit of 0 + 2 unused bytes
	lidt	(%esp)
#endif
	int	$0x0		/ Trigger interrupt, generate triple-fault

	cli
	hlt			/ Wait forever
	/*NOTREACHED*/
	SET_SIZE(efi_reset)
	SET_SIZE(pc_reset)

#endif	/* __lint */

/*
 * C callable in and out routines
 */

#if defined(__lint)

/* ARGSUSED */
void
outl(int port_address, uint32_t val)
{}

#else	/* __lint */

#if defined(__amd64)

	ENTRY(outl)
	movw	%di, %dx
	movl	%esi, %eax
	outl	(%dx)
	ret
	SET_SIZE(outl)

#elif defined(__i386)

	.set	PORT, 4
	.set	VAL, 8

	ENTRY(outl)
	movw	PORT(%esp), %dx
	movl	VAL(%esp), %eax
	outl	(%dx)
	ret
	SET_SIZE(outl)

#endif	/* __i386 */
#endif	/* __lint */

#if defined(__lint)

/* ARGSUSED */
void
outw(int port_address, uint16_t val)
{}

#else	/* __lint */

#if defined(__amd64)

	ENTRY(outw)
	movw	%di, %dx
	movw	%si, %ax
	D16 outl (%dx)		/* XX64 why not outw? */
	ret
	SET_SIZE(outw)

#elif defined(__i386)

	ENTRY(outw)
	movw	PORT(%esp), %dx
	movw	VAL(%esp), %ax
	D16 outl (%dx)
	ret
	SET_SIZE(outw)

#endif	/* __i386 */
#endif	/* __lint */

#if defined(__lint)

/* ARGSUSED */
void
outb(int port_address, uint8_t val)
{}

#else	/* __lint */

#if defined(__amd64)

	ENTRY(outb)
	movw	%di, %dx
	movb	%sil, %al
	outb	(%dx)
	ret
	SET_SIZE(outb)

#elif defined(__i386)

	ENTRY(outb)
	movw	PORT(%esp), %dx
	movb	VAL(%esp), %al
	outb	(%dx)
	ret
	SET_SIZE(outb)

#endif	/* __i386 */
#endif	/* __lint */

#if defined(__lint)

/* ARGSUSED */
uint32_t
inl(int port_address)
{ return (0); }

#else	/* __lint */

#if defined(__amd64)

	ENTRY(inl)
	xorl	%eax, %eax
	movw	%di, %dx
	inl	(%dx)
	ret
	SET_SIZE(inl)

#elif defined(__i386)

	ENTRY(inl)
	movw	PORT(%esp), %dx
	inl	(%dx)
	ret
	SET_SIZE(inl)

#endif	/* __i386 */
#endif	/* __lint */

#if defined(__lint)

/* ARGSUSED */
uint16_t
inw(int port_address)
{ return (0); }

#else	/* __lint */

#if defined(__amd64)

	ENTRY(inw)
	xorl	%eax, %eax
	movw	%di, %dx
	D16 inl	(%dx)
	ret
	SET_SIZE(inw)

#elif defined(__i386)

	ENTRY(inw)
	subl	%eax, %eax
	movw	PORT(%esp), %dx
	D16 inl	(%dx)
	ret
	SET_SIZE(inw)

#endif	/* __i386 */
#endif	/* __lint */


#if defined(__lint)

/* ARGSUSED */
uint8_t
inb(int port_address)
{ return (0); }

#else	/* __lint */

#if defined(__amd64)

	ENTRY(inb)
	xorl	%eax, %eax
	movw	%di, %dx
	inb	(%dx)
	ret
	SET_SIZE(inb)

#elif defined(__i386)

	ENTRY(inb)
	subl    %eax, %eax
	movw	PORT(%esp), %dx
	inb	(%dx)
	ret
	SET_SIZE(inb)

#endif	/* __i386 */
#endif	/* __lint */


#if defined(__lint)

/* ARGSUSED */
void
repoutsw(int port, uint16_t *addr, int cnt)
{}

#else	/* __lint */

#if defined(__amd64)

	ENTRY(repoutsw)
	movl	%edx, %ecx
	movw	%di, %dx
	rep
	  D16 outsl
	ret
	SET_SIZE(repoutsw)

#elif defined(__i386)

	/*
	 * The arguments and saved registers are on the stack in the
	 *  following order:
	 *      |  cnt  |  +16
	 *      | *addr |  +12
	 *      | port  |  +8
	 *      |  eip  |  +4
	 *      |  esi  |  <-- %esp
	 * If additional values are pushed onto the stack, make sure
	 * to adjust the following constants accordingly.
	 */
	.set	PORT, 8
	.set	ADDR, 12
	.set	COUNT, 16

	ENTRY(repoutsw)
	pushl	%esi
	movl	PORT(%esp), %edx
	movl	ADDR(%esp), %esi
	movl	COUNT(%esp), %ecx
	rep
	  D16 outsl
	popl	%esi
	ret
	SET_SIZE(repoutsw)

#endif	/* __i386 */
#endif	/* __lint */


#if defined(__lint)

/* ARGSUSED */
void
repinsw(int port_addr, uint16_t *addr, int cnt)
{}

#else	/* __lint */

#if defined(__amd64)

	ENTRY(repinsw)
	movl	%edx, %ecx
	movw	%di, %dx
	rep
	  D16 insl
	ret
	SET_SIZE(repinsw)

#elif defined(__i386)

	ENTRY(repinsw)
	pushl	%edi
	movl	PORT(%esp), %edx
	movl	ADDR(%esp), %edi
	movl	COUNT(%esp), %ecx
	rep
	  D16 insl
	popl	%edi
	ret
	SET_SIZE(repinsw)

#endif	/* __i386 */
#endif	/* __lint */


#if defined(__lint)

/* ARGSUSED */
void
repinsb(int port, uint8_t *addr, int count)
{}

#else	/* __lint */

#if defined(__amd64)

	ENTRY(repinsb)
	movl	%edx, %ecx	
	movw	%di, %dx
	movq	%rsi, %rdi
	rep
	  insb
	ret		
	SET_SIZE(repinsb)

#elif defined(__i386)
	
	/*
	 * The arguments and saved registers are on the stack in the
	 *  following order:
	 *      |  cnt  |  +16
	 *      | *addr |  +12
	 *      | port  |  +8
	 *      |  eip  |  +4
	 *      |  esi  |  <-- %esp
	 * If additional values are pushed onto the stack, make sure
	 * to adjust the following constants accordingly.
	 */
	.set	IO_PORT, 8
	.set	IO_ADDR, 12
	.set	IO_COUNT, 16

	ENTRY(repinsb)
	pushl	%edi
	movl	IO_ADDR(%esp), %edi
	movl	IO_COUNT(%esp), %ecx
	movl	IO_PORT(%esp), %edx
	rep
	  insb
	popl	%edi
	ret
	SET_SIZE(repinsb)

#endif	/* __i386 */
#endif	/* __lint */


/*
 * Input a stream of 32-bit words.
 * NOTE: count is a DWORD count.
 */
#if defined(__lint)

/* ARGSUSED */
void
repinsd(int port, uint32_t *addr, int count)
{}

#else	/* __lint */

#if defined(__amd64)
	
	ENTRY(repinsd)
	movl	%edx, %ecx
	movw	%di, %dx
	movq	%rsi, %rdi
	rep
	  insl
	ret
	SET_SIZE(repinsd)

#elif defined(__i386)

	ENTRY(repinsd)
	pushl	%edi
	movl	IO_ADDR(%esp), %edi
	movl	IO_COUNT(%esp), %ecx
	movl	IO_PORT(%esp), %edx
	rep
	  insl
	popl	%edi
	ret
	SET_SIZE(repinsd)

#endif	/* __i386 */
#endif	/* __lint */

/*
 * Output a stream of bytes
 * NOTE: count is a byte count
 */
#if defined(__lint)

/* ARGSUSED */
void
repoutsb(int port, uint8_t *addr, int count)
{}

#else	/* __lint */

#if defined(__amd64)

	ENTRY(repoutsb)
	movl	%edx, %ecx
	movw	%di, %dx
	rep
	  outsb
	ret	
	SET_SIZE(repoutsb)

#elif defined(__i386)

	ENTRY(repoutsb)
	pushl	%esi
	movl	IO_ADDR(%esp), %esi
	movl	IO_COUNT(%esp), %ecx
	movl	IO_PORT(%esp), %edx
	rep
	  outsb
	popl	%esi
	ret
	SET_SIZE(repoutsb)

#endif	/* __i386 */	
#endif	/* __lint */

/*
 * Output a stream of 32-bit words
 * NOTE: count is a DWORD count
 */
#if defined(__lint)

/* ARGSUSED */
void
repoutsd(int port, uint32_t *addr, int count)
{}

#else	/* __lint */

#if defined(__amd64)

	ENTRY(repoutsd)
	movl	%edx, %ecx
	movw	%di, %dx
	rep
	  outsl
	ret	
	SET_SIZE(repoutsd)

#elif defined(__i386)

	ENTRY(repoutsd)
	pushl	%esi
	movl	IO_ADDR(%esp), %esi
	movl	IO_COUNT(%esp), %ecx
	movl	IO_PORT(%esp), %edx
	rep
	  outsl
	popl	%esi
	ret
	SET_SIZE(repoutsd)

#endif	/* __i386 */
#endif	/* __lint */

/*
 * void int3(void)
 * void int18(void)
 * void int20(void)
 * void int_cmci(void)
 */

#if defined(__lint)

void
int3(void)
{}

void
int18(void)
{}

void
int20(void)
{}

void
int_cmci(void)
{}

#else	/* __lint */

	ENTRY(int3)
	int	$T_BPTFLT
	ret
	SET_SIZE(int3)

	ENTRY(int18)
	int	$T_MCE
	ret
	SET_SIZE(int18)

	ENTRY(int20)
	movl	boothowto, %eax
	andl	$RB_DEBUG, %eax
	jz	1f

	int	$T_DBGENTR
1:
	rep;	ret	/* use 2 byte return instruction when branch target */
			/* AMD Software Optimization Guide - Section 6.2 */
	SET_SIZE(int20)

	ENTRY(int_cmci)
	int	$T_ENOEXTFLT
	ret
	SET_SIZE(int_cmci)

#endif	/* __lint */

#if defined(__lint)

/* ARGSUSED */
int
scanc(size_t size, uchar_t *cp, uchar_t *table, uchar_t mask)
{ return (0); }

#else	/* __lint */

#if defined(__amd64)

	ENTRY(scanc)
					/* rdi == size */
					/* rsi == cp */
					/* rdx == table */
					/* rcx == mask */
	addq	%rsi, %rdi		/* end = &cp[size] */
.scanloop:
	cmpq	%rdi, %rsi		/* while (cp < end */
	jnb	.scandone
	movzbq	(%rsi), %r8		/* %r8 = *cp */
	incq	%rsi			/* cp++ */
	testb	%cl, (%r8, %rdx)
	jz	.scanloop		/*  && (table[*cp] & mask) == 0) */
	decq	%rsi			/* (fix post-increment) */
.scandone:
	movl	%edi, %eax
	subl	%esi, %eax		/* return (end - cp) */
	ret
	SET_SIZE(scanc)

#elif defined(__i386)

	ENTRY(scanc)
	pushl	%edi
	pushl	%esi
	movb	24(%esp), %cl		/* mask = %cl */
	movl	16(%esp), %esi		/* cp = %esi */
	movl	20(%esp), %edx		/* table = %edx */
	movl	%esi, %edi
	addl	12(%esp), %edi		/* end = &cp[size]; */
.scanloop:
	cmpl	%edi, %esi		/* while (cp < end */
	jnb	.scandone
	movzbl	(%esi),  %eax		/* %al = *cp */
	incl	%esi			/* cp++ */
	movb	(%edx,  %eax), %al	/* %al = table[*cp] */
	testb	%al, %cl
	jz	.scanloop		/*   && (table[*cp] & mask) == 0) */
	dec	%esi			/* post-incremented */
.scandone:
	movl	%edi, %eax
	subl	%esi, %eax		/* return (end - cp) */
	popl	%esi
	popl	%edi
	ret
	SET_SIZE(scanc)

#endif	/* __i386 */
#endif	/* __lint */

/*
 * Replacement functions for ones that are normally inlined.
 * In addition to the copy in i86.il, they are defined here just in case.
 */

#if defined(__lint)

ulong_t
intr_clear(void)
{ return (0); }

ulong_t
clear_int_flag(void)
{ return (0); }

#else	/* __lint */

#if defined(__amd64)

	ENTRY(intr_clear)
	ENTRY(clear_int_flag)
	pushfq
	popq	%rax
#if defined(__xpv)
	leaq	xpv_panicking, %rdi
	movl	(%rdi), %edi
	cmpl	$0, %edi
	jne	2f
	CLIRET(%rdi, %dl)	/* returns event mask in %dl */
	/*
	 * Synthesize the PS_IE bit from the event mask bit
	 */
	andq    $_BITNOT(PS_IE), %rax
	testb	$1, %dl
	jnz	1f
	orq	$PS_IE, %rax
1:
	ret
2:
#endif
	CLI(%rdi)
	ret
	SET_SIZE(clear_int_flag)
	SET_SIZE(intr_clear)

#elif defined(__i386)

	ENTRY(intr_clear)
	ENTRY(clear_int_flag)
	pushfl
	popl	%eax
#if defined(__xpv)
	leal	xpv_panicking, %edx
	movl	(%edx), %edx
	cmpl	$0, %edx
	jne	2f
	CLIRET(%edx, %cl)	/* returns event mask in %cl */
	/*
	 * Synthesize the PS_IE bit from the event mask bit
	 */
	andl    $_BITNOT(PS_IE), %eax
	testb	$1, %cl
	jnz	1f
	orl	$PS_IE, %eax
1:
	ret
2:
#endif
	CLI(%edx)
	ret
	SET_SIZE(clear_int_flag)
	SET_SIZE(intr_clear)

#endif	/* __i386 */
#endif	/* __lint */

#if defined(__lint)

struct cpu *
curcpup(void)
{ return 0; }

#else	/* __lint */

#if defined(__amd64)

	ENTRY(curcpup)
	movq	%gs:CPU_SELF, %rax
	ret
	SET_SIZE(curcpup)

#elif defined(__i386)

	ENTRY(curcpup)
	movl	%gs:CPU_SELF, %eax
	ret
	SET_SIZE(curcpup)

#endif	/* __i386 */
#endif	/* __lint */

/* htonll(), ntohll(), htonl(), ntohl(), htons(), ntohs()
 * These functions reverse the byte order of the input parameter and returns
 * the result.  This is to convert the byte order from host byte order
 * (little endian) to network byte order (big endian), or vice versa.
 */

#if defined(__lint)

uint64_t
htonll(uint64_t i)
{ return (i); }

uint64_t
ntohll(uint64_t i)
{ return (i); }

uint32_t
htonl(uint32_t i)
{ return (i); }

uint32_t
ntohl(uint32_t i)
{ return (i); }

uint16_t
htons(uint16_t i)
{ return (i); }

uint16_t
ntohs(uint16_t i)
{ return (i); }

#else	/* __lint */

#if defined(__amd64)

	ENTRY(htonll)
	ALTENTRY(ntohll)
	movq	%rdi, %rax
	bswapq	%rax
	ret
	SET_SIZE(ntohll)
	SET_SIZE(htonll)

	/* XX64 there must be shorter sequences for this */
	ENTRY(htonl)
	ALTENTRY(ntohl)
	movl	%edi, %eax
	bswap	%eax
	ret
	SET_SIZE(ntohl)
	SET_SIZE(htonl)

	/* XX64 there must be better sequences for this */
	ENTRY(htons)
	ALTENTRY(ntohs)
	movl	%edi, %eax
	bswap	%eax
	shrl	$16, %eax
	ret
	SET_SIZE(ntohs)
	SET_SIZE(htons)

#elif defined(__i386)

	ENTRY(htonll)
	ALTENTRY(ntohll)
	movl	4(%esp), %edx
	movl	8(%esp), %eax
	bswap	%edx
	bswap	%eax
	ret
	SET_SIZE(ntohll)
	SET_SIZE(htonll)

	ENTRY(htonl)
	ALTENTRY(ntohl)
	movl	4(%esp), %eax
	bswap	%eax
	ret
	SET_SIZE(ntohl)
	SET_SIZE(htonl)

	ENTRY(htons)
	ALTENTRY(ntohs)
	movl	4(%esp), %eax
	bswap	%eax
	shrl	$16, %eax
	ret
	SET_SIZE(ntohs)
	SET_SIZE(htons)

#endif	/* __i386 */
#endif	/* __lint */


#if defined(__lint)

/* ARGSUSED */
void
intr_restore(ulong_t i)
{ return; }

/* ARGSUSED */
void
restore_int_flag(ulong_t i)
{ return; }

#else	/* __lint */

#if defined(__amd64)

	ENTRY(intr_restore)
	ENTRY(restore_int_flag)
	testq	$PS_IE, %rdi
	jz	1f
#if defined(__xpv)
	leaq	xpv_panicking, %rsi
	movl	(%rsi), %esi
	cmpl	$0, %esi
	jne	1f
	/*
	 * Since we're -really- running unprivileged, our attempt
	 * to change the state of the IF bit will be ignored.
	 * The virtual IF bit is tweaked by CLI and STI.
	 */
	IE_TO_EVENT_MASK(%rsi, %rdi)
#else
	sti
#endif
1:
	ret
	SET_SIZE(restore_int_flag)
	SET_SIZE(intr_restore)

#elif defined(__i386)

	ENTRY(intr_restore)
	ENTRY(restore_int_flag)
	testl	$PS_IE, 4(%esp)
	jz	1f
#if defined(__xpv)
	leal	xpv_panicking, %edx
	movl	(%edx), %edx
	cmpl	$0, %edx
	jne	1f
	/*
	 * Since we're -really- running unprivileged, our attempt
	 * to change the state of the IF bit will be ignored.
	 * The virtual IF bit is tweaked by CLI and STI.
	 */
	IE_TO_EVENT_MASK(%edx, 4(%esp))
#else
	sti
#endif
1:
	ret
	SET_SIZE(restore_int_flag)
	SET_SIZE(intr_restore)

#endif	/* __i386 */
#endif	/* __lint */

#if defined(__lint)

void
sti(void)
{}

void
cli(void)
{}

#else	/* __lint */

	ENTRY(sti)
	STI
	ret
	SET_SIZE(sti)

	ENTRY(cli)
#if defined(__amd64)
	CLI(%rax)
#elif defined(__i386)
	CLI(%eax)
#endif	/* __i386 */
	ret
	SET_SIZE(cli)

#endif	/* __lint */

#if defined(__lint)

dtrace_icookie_t
dtrace_interrupt_disable(void)
{ return (0); }

#else   /* __lint */

#if defined(__amd64)

	ENTRY(dtrace_interrupt_disable)
	pushfq
	popq	%rax
#if defined(__xpv)
	leaq	xpv_panicking, %rdi
	movl	(%rdi), %edi
	cmpl	$0, %edi
	jne	.dtrace_interrupt_disable_done
	CLIRET(%rdi, %dl)	/* returns event mask in %dl */
	/*
	 * Synthesize the PS_IE bit from the event mask bit
	 */
	andq    $_BITNOT(PS_IE), %rax
	testb	$1, %dl
	jnz	.dtrace_interrupt_disable_done
	orq	$PS_IE, %rax
#else
	CLI(%rdx)
#endif
.dtrace_interrupt_disable_done:
	ret
	SET_SIZE(dtrace_interrupt_disable)

#elif defined(__i386)
		
	ENTRY(dtrace_interrupt_disable)
	pushfl
	popl	%eax
#if defined(__xpv)
	leal	xpv_panicking, %edx
	movl	(%edx), %edx
	cmpl	$0, %edx
	jne	.dtrace_interrupt_disable_done
	CLIRET(%edx, %cl)	/* returns event mask in %cl */
	/*
	 * Synthesize the PS_IE bit from the event mask bit
	 */
	andl    $_BITNOT(PS_IE), %eax
	testb	$1, %cl
	jnz	.dtrace_interrupt_disable_done
	orl	$PS_IE, %eax
#else
	CLI(%edx)
#endif
.dtrace_interrupt_disable_done:
	ret
	SET_SIZE(dtrace_interrupt_disable)

#endif	/* __i386 */	
#endif	/* __lint */

#if defined(__lint)

/*ARGSUSED*/
void
dtrace_interrupt_enable(dtrace_icookie_t cookie)
{}

#else	/* __lint */

#if defined(__amd64)

	ENTRY(dtrace_interrupt_enable)
	pushq	%rdi
	popfq
#if defined(__xpv)
	leaq	xpv_panicking, %rdx
	movl	(%rdx), %edx
	cmpl	$0, %edx
	jne	.dtrace_interrupt_enable_done
	/*
	 * Since we're -really- running unprivileged, our attempt
	 * to change the state of the IF bit will be ignored. The
	 * virtual IF bit is tweaked by CLI and STI.
	 */
	IE_TO_EVENT_MASK(%rdx, %rdi)
#endif
.dtrace_interrupt_enable_done:
	ret
	SET_SIZE(dtrace_interrupt_enable)

#elif defined(__i386)
		
	ENTRY(dtrace_interrupt_enable)
	movl	4(%esp), %eax
	pushl	%eax
	popfl
#if defined(__xpv)
	leal	xpv_panicking, %edx
	movl	(%edx), %edx
	cmpl	$0, %edx
	jne	.dtrace_interrupt_enable_done
	/*
	 * Since we're -really- running unprivileged, our attempt
	 * to change the state of the IF bit will be ignored. The
	 * virtual IF bit is tweaked by CLI and STI.
	 */
	IE_TO_EVENT_MASK(%edx, %eax)
#endif
.dtrace_interrupt_enable_done:
	ret
	SET_SIZE(dtrace_interrupt_enable)

#endif	/* __i386 */	
#endif	/* __lint */


#if defined(lint)

void
dtrace_membar_producer(void)
{}

void
dtrace_membar_consumer(void)
{}

#else	/* __lint */

	ENTRY(dtrace_membar_producer)
	rep;	ret	/* use 2 byte return instruction when branch target */
			/* AMD Software Optimization Guide - Section 6.2 */
	SET_SIZE(dtrace_membar_producer)

	ENTRY(dtrace_membar_consumer)
	rep;	ret	/* use 2 byte return instruction when branch target */
			/* AMD Software Optimization Guide - Section 6.2 */
	SET_SIZE(dtrace_membar_consumer)

#endif	/* __lint */

#if defined(__lint)

kthread_id_t
threadp(void)
{ return ((kthread_id_t)0); }

#else	/* __lint */

#if defined(__amd64)
	
	ENTRY(threadp)
	movq	%gs:CPU_THREAD, %rax
	ret
	SET_SIZE(threadp)

#elif defined(__i386)

	ENTRY(threadp)
	movl	%gs:CPU_THREAD, %eax
	ret
	SET_SIZE(threadp)

#endif	/* __i386 */
#endif	/* __lint */

/*
 *   Checksum routine for Internet Protocol Headers
 */

#if defined(__lint)

/* ARGSUSED */
unsigned int
ip_ocsum(
	ushort_t *address,	/* ptr to 1st message buffer */
	int halfword_count,	/* length of data */
	unsigned int sum)	/* partial checksum */
{ 
	int		i;
	unsigned int	psum = 0;	/* partial sum */

	for (i = 0; i < halfword_count; i++, address++) {
		psum += *address;
	}

	while ((psum >> 16) != 0) {
		psum = (psum & 0xffff) + (psum >> 16);
	}

	psum += sum;

	while ((psum >> 16) != 0) {
		psum = (psum & 0xffff) + (psum >> 16);
	}

	return (psum);
}

#else	/* __lint */

#if defined(__amd64)

	ENTRY(ip_ocsum)
	pushq	%rbp
	movq	%rsp, %rbp
#ifdef DEBUG
	movq	postbootkernelbase(%rip), %rax
	cmpq	%rax, %rdi
	jnb	1f
	xorl	%eax, %eax
	movq	%rdi, %rsi
	leaq	.ip_ocsum_panic_msg(%rip), %rdi
	call	panic
	/*NOTREACHED*/
.ip_ocsum_panic_msg:
	.string	"ip_ocsum: address 0x%p below kernelbase\n"
1:
#endif
	movl	%esi, %ecx	/* halfword_count */
	movq	%rdi, %rsi	/* address */
				/* partial sum in %edx */
	xorl	%eax, %eax
	testl	%ecx, %ecx
	jz	.ip_ocsum_done
	testq	$3, %rsi
	jnz	.ip_csum_notaligned
.ip_csum_aligned:	/* XX64 opportunities for 8-byte operations? */
.next_iter:
	/* XX64 opportunities for prefetch? */
	/* XX64 compute csum with 64 bit quantities? */
	subl	$32, %ecx
	jl	.less_than_32

	addl	0(%rsi), %edx
.only60:
	adcl	4(%rsi), %eax
.only56:
	adcl	8(%rsi), %edx
.only52:
	adcl	12(%rsi), %eax
.only48:
	adcl	16(%rsi), %edx
.only44:
	adcl	20(%rsi), %eax
.only40:
	adcl	24(%rsi), %edx
.only36:
	adcl	28(%rsi), %eax
.only32:
	adcl	32(%rsi), %edx
.only28:
	adcl	36(%rsi), %eax
.only24:
	adcl	40(%rsi), %edx
.only20:
	adcl	44(%rsi), %eax
.only16:
	adcl	48(%rsi), %edx
.only12:
	adcl	52(%rsi), %eax
.only8:
	adcl	56(%rsi), %edx
.only4:
	adcl	60(%rsi), %eax	/* could be adding -1 and -1 with a carry */
.only0:
	adcl	$0, %eax	/* could be adding -1 in eax with a carry */
	adcl	$0, %eax

	addq	$64, %rsi
	testl	%ecx, %ecx
	jnz	.next_iter

.ip_ocsum_done:
	addl	%eax, %edx
	adcl	$0, %edx
	movl	%edx, %eax	/* form a 16 bit checksum by */
	shrl	$16, %eax	/* adding two halves of 32 bit checksum */
	addw	%dx, %ax
	adcw	$0, %ax
	andl	$0xffff, %eax
	leave
	ret

.ip_csum_notaligned:
	xorl	%edi, %edi
	movw	(%rsi), %di
	addl	%edi, %edx
	adcl	$0, %edx
	addq	$2, %rsi
	decl	%ecx
	jmp	.ip_csum_aligned

.less_than_32:
	addl	$32, %ecx
	testl	$1, %ecx
	jz	.size_aligned
	andl	$0xfe, %ecx
	movzwl	(%rsi, %rcx, 2), %edi
	addl	%edi, %edx
	adcl	$0, %edx
.size_aligned:
	movl	%ecx, %edi
	shrl	$1, %ecx
	shl	$1, %edi
	subq	$64, %rdi
	addq	%rdi, %rsi
	leaq    .ip_ocsum_jmptbl(%rip), %rdi
	leaq	(%rdi, %rcx, 8), %rdi
	xorl	%ecx, %ecx
	clc
	jmp 	*(%rdi)

	.align	8
.ip_ocsum_jmptbl:
	.quad	.only0, .only4, .only8, .only12, .only16, .only20
	.quad	.only24, .only28, .only32, .only36, .only40, .only44
	.quad	.only48, .only52, .only56, .only60
	SET_SIZE(ip_ocsum)

#elif defined(__i386)

	ENTRY(ip_ocsum)
	pushl	%ebp
	movl	%esp, %ebp
	pushl	%ebx
	pushl	%esi
	pushl	%edi
	movl	12(%ebp), %ecx	/* count of half words */
	movl	16(%ebp), %edx	/* partial checksum */
	movl	8(%ebp), %esi
	xorl	%eax, %eax
	testl	%ecx, %ecx
	jz	.ip_ocsum_done

	testl	$3, %esi
	jnz	.ip_csum_notaligned
.ip_csum_aligned:
.next_iter:
	subl	$32, %ecx
	jl	.less_than_32

	addl	0(%esi), %edx
.only60:
	adcl	4(%esi), %eax
.only56:
	adcl	8(%esi), %edx
.only52:
	adcl	12(%esi), %eax
.only48:
	adcl	16(%esi), %edx
.only44:
	adcl	20(%esi), %eax
.only40:
	adcl	24(%esi), %edx
.only36:
	adcl	28(%esi), %eax
.only32:
	adcl	32(%esi), %edx
.only28:
	adcl	36(%esi), %eax
.only24:
	adcl	40(%esi), %edx
.only20:
	adcl	44(%esi), %eax
.only16:
	adcl	48(%esi), %edx
.only12:
	adcl	52(%esi), %eax
.only8:
	adcl	56(%esi), %edx
.only4:
	adcl	60(%esi), %eax	/* We could be adding -1 and -1 with a carry */
.only0:
	adcl	$0, %eax	/* we could be adding -1 in eax with a carry */
	adcl	$0, %eax

	addl	$64, %esi
	andl	%ecx, %ecx
	jnz	.next_iter

.ip_ocsum_done:
	addl	%eax, %edx
	adcl	$0, %edx
	movl	%edx, %eax	/* form a 16 bit checksum by */
	shrl	$16, %eax	/* adding two halves of 32 bit checksum */
	addw	%dx, %ax
	adcw	$0, %ax
	andl	$0xffff, %eax
	popl	%edi		/* restore registers */
	popl	%esi
	popl	%ebx
	leave
	ret

.ip_csum_notaligned:
	xorl	%edi, %edi
	movw	(%esi), %di
	addl	%edi, %edx
	adcl	$0, %edx
	addl	$2, %esi
	decl	%ecx
	jmp	.ip_csum_aligned

.less_than_32:
	addl	$32, %ecx
	testl	$1, %ecx
	jz	.size_aligned
	andl	$0xfe, %ecx
	movzwl	(%esi, %ecx, 2), %edi
	addl	%edi, %edx
	adcl	$0, %edx
.size_aligned:
	movl	%ecx, %edi
	shrl	$1, %ecx
	shl	$1, %edi
	subl	$64, %edi
	addl	%edi, %esi
	movl	$.ip_ocsum_jmptbl, %edi
	lea	(%edi, %ecx, 4), %edi
	xorl	%ecx, %ecx
	clc
	jmp 	*(%edi)
	SET_SIZE(ip_ocsum)

	.data
	.align	4

.ip_ocsum_jmptbl:
	.long	.only0, .only4, .only8, .only12, .only16, .only20
	.long	.only24, .only28, .only32, .only36, .only40, .only44
	.long	.only48, .only52, .only56, .only60

	
#endif	/* __i386 */		
#endif	/* __lint */

/*
 * multiply two long numbers and yield a u_longlong_t result, callable from C.
 * Provided to manipulate hrtime_t values.
 */
#if defined(__lint)

/* result = a * b; */

/* ARGSUSED */
unsigned long long
mul32(uint_t a, uint_t b)
{ return (0); }

#else	/* __lint */

#if defined(__amd64)

	ENTRY(mul32)
	xorl	%edx, %edx	/* XX64 joe, paranoia? */
	movl	%edi, %eax
	mull	%esi
	shlq	$32, %rdx	
	orq	%rdx, %rax
	ret
	SET_SIZE(mul32)

#elif defined(__i386)

	ENTRY(mul32)
	movl	8(%esp), %eax
	movl	4(%esp), %ecx
	mull	%ecx
	ret
	SET_SIZE(mul32)

#endif	/* __i386 */
#endif	/* __lint */

#if defined(notused)
#if defined(__lint)
/* ARGSUSED */
void
load_pte64(uint64_t *pte, uint64_t pte_value)
{}
#else	/* __lint */
	.globl load_pte64
load_pte64:
	movl	4(%esp), %eax
	movl	8(%esp), %ecx
	movl	12(%esp), %edx
	movl	%edx, 4(%eax)
	movl	%ecx, (%eax)
	ret
#endif	/* __lint */
#endif	/* notused */

#if defined(__lint)

/*ARGSUSED*/
void
scan_memory(caddr_t addr, size_t size)
{}

#else	/* __lint */

#if defined(__amd64)

	ENTRY(scan_memory)
	shrq	$3, %rsi	/* convert %rsi from byte to quadword count */
	jz	.scanm_done
	movq	%rsi, %rcx	/* move count into rep control register */
	movq	%rdi, %rsi	/* move addr into lodsq control reg. */
	rep lodsq		/* scan the memory range */
.scanm_done:
	rep;	ret	/* use 2 byte return instruction when branch target */
			/* AMD Software Optimization Guide - Section 6.2 */
	SET_SIZE(scan_memory)

#elif defined(__i386)

	ENTRY(scan_memory)
	pushl	%ecx
	pushl	%esi
	movl	16(%esp), %ecx	/* move 2nd arg into rep control register */
	shrl	$2, %ecx	/* convert from byte count to word count */
	jz	.scanm_done
	movl	12(%esp), %esi	/* move 1st arg into lodsw control register */
	.byte	0xf3		/* rep prefix.  lame assembler.  sigh. */
	lodsl
.scanm_done:
	popl	%esi
	popl	%ecx
	ret
	SET_SIZE(scan_memory)

#endif	/* __i386 */
#endif	/* __lint */


#if defined(__lint)

/*ARGSUSED */
int
lowbit(ulong_t i)
{ return (0); }

#else	/* __lint */

#if defined(__amd64)

	ENTRY(lowbit)
	movl	$-1, %eax
	bsfq	%rdi, %rax
	incl	%eax
	ret
	SET_SIZE(lowbit)

#elif defined(__i386)

	ENTRY(lowbit)
	movl	$-1, %eax
	bsfl	4(%esp), %eax
	incl	%eax
	ret
	SET_SIZE(lowbit)

#endif	/* __i386 */
#endif	/* __lint */

#if defined(__lint)

/*ARGSUSED*/
int
highbit(ulong_t i)
{ return (0); }

#else	/* __lint */

#if defined(__amd64)

	ENTRY(highbit)
	movl	$-1, %eax
	bsrq	%rdi, %rax
	incl	%eax
	ret
	SET_SIZE(highbit)

#elif defined(__i386)

	ENTRY(highbit)
	movl	$-1, %eax
	bsrl	4(%esp), %eax
	incl	%eax
	ret
	SET_SIZE(highbit)

#endif	/* __i386 */
#endif	/* __lint */

#if defined(__lint)

/*ARGSUSED*/
int
highbit64(uint64_t i)
{ return (0); }

#else	/* __lint */

#if defined(__amd64)

	ENTRY(highbit64)
	movl	$-1, %eax
	bsrq	%rdi, %rax
	incl	%eax
	ret
	SET_SIZE(highbit64)

#elif defined(__i386)

	ENTRY(highbit64)
	bsrl	8(%esp), %eax
	jz	.lowbit
	addl	$32, %eax
	jmp	.done

.lowbit:
	movl	$-1, %eax
	bsrl	4(%esp), %eax
.done:
	incl	%eax
	ret
	SET_SIZE(highbit64)

#endif	/* __i386 */
#endif	/* __lint */

#if defined(__lint)

/*ARGSUSED*/
uint64_t
rdmsr(uint_t r)
{ return (0); }

/*ARGSUSED*/
void
wrmsr(uint_t r, const uint64_t val)
{}

/*ARGSUSED*/
uint64_t
xrdmsr(uint_t r)
{ return (0); }

/*ARGSUSED*/
void
xwrmsr(uint_t r, const uint64_t val)
{}

void
invalidate_cache(void)
{}

/*ARGSUSED*/
uint64_t
get_xcr(uint_t r)
{ return (0); }

/*ARGSUSED*/
void
set_xcr(uint_t r, const uint64_t val)
{}

#else  /* __lint */

#define	XMSR_ACCESS_VAL		$0x9c5a203a

#if defined(__amd64)
	
	ENTRY(rdmsr)
	movl	%edi, %ecx
	rdmsr
	shlq	$32, %rdx
	orq	%rdx, %rax
	ret
	SET_SIZE(rdmsr)

	ENTRY(wrmsr)
	movq	%rsi, %rdx
	shrq	$32, %rdx
	movl	%esi, %eax
	movl	%edi, %ecx
	wrmsr
	ret
	SET_SIZE(wrmsr)

	ENTRY(xrdmsr)
	pushq	%rbp
	movq	%rsp, %rbp
	movl	%edi, %ecx
	movl	XMSR_ACCESS_VAL, %edi	/* this value is needed to access MSR */
	rdmsr
	shlq	$32, %rdx
	orq	%rdx, %rax
	leave
	ret
	SET_SIZE(xrdmsr)

	ENTRY(xwrmsr)
	pushq	%rbp
	movq	%rsp, %rbp
	movl	%edi, %ecx
	movl	XMSR_ACCESS_VAL, %edi	/* this value is needed to access MSR */
	movq	%rsi, %rdx
	shrq	$32, %rdx
	movl	%esi, %eax
	wrmsr
	leave
	ret
	SET_SIZE(xwrmsr)

	ENTRY(get_xcr)
	movl	%edi, %ecx
	#xgetbv
	.byte	0x0f,0x01,0xd0
	shlq	$32, %rdx
	orq	%rdx, %rax
	ret
	SET_SIZE(get_xcr)

	ENTRY(set_xcr)
	movq	%rsi, %rdx
	shrq	$32, %rdx
	movl	%esi, %eax
	movl	%edi, %ecx
	#xsetbv
	.byte	0x0f,0x01,0xd1
	ret
	SET_SIZE(set_xcr)

#elif defined(__i386)

	ENTRY(rdmsr)
	movl	4(%esp), %ecx
	rdmsr
	ret
	SET_SIZE(rdmsr)

	ENTRY(wrmsr)
	movl	4(%esp), %ecx
	movl	8(%esp), %eax
	movl	12(%esp), %edx 
	wrmsr
	ret
	SET_SIZE(wrmsr)

	ENTRY(xrdmsr)
	pushl	%ebp
	movl	%esp, %ebp
	movl	8(%esp), %ecx
	pushl	%edi
	movl	XMSR_ACCESS_VAL, %edi	/* this value is needed to access MSR */
	rdmsr
	popl	%edi
	leave
	ret
	SET_SIZE(xrdmsr)

	ENTRY(xwrmsr)
	pushl	%ebp
	movl	%esp, %ebp
	movl	8(%esp), %ecx
	movl	12(%esp), %eax
	movl	16(%esp), %edx 
	pushl	%edi
	movl	XMSR_ACCESS_VAL, %edi	/* this value is needed to access MSR */
	wrmsr
	popl	%edi
	leave
	ret
	SET_SIZE(xwrmsr)

	ENTRY(get_xcr)
	movl	4(%esp), %ecx
	#xgetbv
	.byte	0x0f,0x01,0xd0
	ret
	SET_SIZE(get_xcr)

	ENTRY(set_xcr)
	movl	4(%esp), %ecx
	movl	8(%esp), %eax
	movl	12(%esp), %edx
	#xsetbv
	.byte	0x0f,0x01,0xd1
	ret
	SET_SIZE(set_xcr)

#endif	/* __i386 */

	ENTRY(invalidate_cache)
	wbinvd
	ret
	SET_SIZE(invalidate_cache)

#endif	/* __lint */

#if defined(__lint)

/*ARGSUSED*/
void
getcregs(struct cregs *crp)
{}

#else	/* __lint */

#if defined(__amd64)

	ENTRY_NP(getcregs)
#if defined(__xpv)
	/*
	 * Only a few of the hardware control registers or descriptor tables
	 * are directly accessible to us, so just zero the structure.
	 *
	 * XXPV	Perhaps it would be helpful for the hypervisor to return
	 *	virtualized versions of these for post-mortem use.
	 *	(Need to reevaluate - perhaps it already does!)
	 */
	pushq	%rdi		/* save *crp */
	movq	$CREGSZ, %rsi
	call	bzero
	popq	%rdi

	/*
	 * Dump what limited information we can
	 */
	movq	%cr0, %rax
	movq	%rax, CREG_CR0(%rdi)	/* cr0 */
	movq	%cr2, %rax
	movq	%rax, CREG_CR2(%rdi)	/* cr2 */
	movq	%cr3, %rax
	movq	%rax, CREG_CR3(%rdi)	/* cr3 */
	movq	%cr4, %rax
	movq	%rax, CREG_CR4(%rdi)	/* cr4 */

#else	/* __xpv */

#define	GETMSR(r, off, d)	\
	movl	$r, %ecx;	\
	rdmsr;			\
	movl	%eax, off(d);	\
	movl	%edx, off+4(d)

	xorl	%eax, %eax
	movq	%rax, CREG_GDT+8(%rdi)
	sgdt	CREG_GDT(%rdi)		/* 10 bytes */
	movq	%rax, CREG_IDT+8(%rdi)
	sidt	CREG_IDT(%rdi)		/* 10 bytes */
	movq	%rax, CREG_LDT(%rdi)
	sldt	CREG_LDT(%rdi)		/* 2 bytes */
	movq	%rax, CREG_TASKR(%rdi)
	str	CREG_TASKR(%rdi)	/* 2 bytes */
	movq	%cr0, %rax
	movq	%rax, CREG_CR0(%rdi)	/* cr0 */
	movq	%cr2, %rax
	movq	%rax, CREG_CR2(%rdi)	/* cr2 */
	movq	%cr3, %rax
	movq	%rax, CREG_CR3(%rdi)	/* cr3 */
	movq	%cr4, %rax
	movq	%rax, CREG_CR4(%rdi)	/* cr4 */
	movq	%cr8, %rax
	movq	%rax, CREG_CR8(%rdi)	/* cr8 */
	GETMSR(MSR_AMD_KGSBASE, CREG_KGSBASE, %rdi)
	GETMSR(MSR_AMD_EFER, CREG_EFER, %rdi)
#endif	/* __xpv */
	ret
	SET_SIZE(getcregs)

#undef GETMSR

#elif defined(__i386)

	ENTRY_NP(getcregs)
#if defined(__xpv)
	/*
	 * Only a few of the hardware control registers or descriptor tables
	 * are directly accessible to us, so just zero the structure.
	 *
	 * XXPV	Perhaps it would be helpful for the hypervisor to return
	 *	virtualized versions of these for post-mortem use.
	 *	(Need to reevaluate - perhaps it already does!)
	 */
	movl	4(%esp), %edx
	pushl	$CREGSZ
	pushl	%edx
	call	bzero
	addl	$8, %esp
	movl	4(%esp), %edx

	/*
	 * Dump what limited information we can
	 */
	movl	%cr0, %eax
	movl	%eax, CREG_CR0(%edx)	/* cr0 */
	movl	%cr2, %eax
	movl	%eax, CREG_CR2(%edx)	/* cr2 */
	movl	%cr3, %eax
	movl	%eax, CREG_CR3(%edx)	/* cr3 */
	movl	%cr4, %eax
	movl	%eax, CREG_CR4(%edx)	/* cr4 */

#else	/* __xpv */

	movl	4(%esp), %edx
	movw	$0, CREG_GDT+6(%edx)
	movw	$0, CREG_IDT+6(%edx)
	sgdt	CREG_GDT(%edx)		/* gdt */
	sidt	CREG_IDT(%edx)		/* idt */
	sldt	CREG_LDT(%edx)		/* ldt */
	str	CREG_TASKR(%edx)	/* task */
	movl	%cr0, %eax
	movl	%eax, CREG_CR0(%edx)	/* cr0 */
	movl	%cr2, %eax
	movl	%eax, CREG_CR2(%edx)	/* cr2 */
	movl	%cr3, %eax
	movl	%eax, CREG_CR3(%edx)	/* cr3 */
	bt	$X86FSET_LARGEPAGE, x86_featureset
	jnc	.nocr4
	movl	%cr4, %eax
	movl	%eax, CREG_CR4(%edx)	/* cr4 */
	jmp	.skip
.nocr4:
	movl	$0, CREG_CR4(%edx)
.skip:
#endif
	ret
	SET_SIZE(getcregs)

#endif	/* __i386 */
#endif	/* __lint */


/*
 * A panic trigger is a word which is updated atomically and can only be set
 * once.  We atomically store 0xDEFACEDD and load the old value.  If the
 * previous value was 0, we succeed and return 1; otherwise return 0.
 * This allows a partially corrupt trigger to still trigger correctly.  DTrace
 * has its own version of this function to allow it to panic correctly from
 * probe context.
 */
#if defined(__lint)

/*ARGSUSED*/
int
panic_trigger(int *tp)
{ return (0); }

/*ARGSUSED*/
int
dtrace_panic_trigger(int *tp)
{ return (0); }

#else	/* __lint */

#if defined(__amd64)

	ENTRY_NP(panic_trigger)
	xorl	%eax, %eax
	movl	$0xdefacedd, %edx
	lock
	  xchgl	%edx, (%rdi)
	cmpl	$0, %edx
	je	0f 
	movl	$0, %eax
	ret
0:	movl	$1, %eax
	ret
	SET_SIZE(panic_trigger)
	
	ENTRY_NP(dtrace_panic_trigger)
	xorl	%eax, %eax
	movl	$0xdefacedd, %edx
	lock
	  xchgl	%edx, (%rdi)
	cmpl	$0, %edx
	je	0f
	movl	$0, %eax
	ret
0:	movl	$1, %eax
	ret
	SET_SIZE(dtrace_panic_trigger)

#elif defined(__i386)

	ENTRY_NP(panic_trigger)
	movl	4(%esp), %edx		/ %edx = address of trigger
	movl	$0xdefacedd, %eax	/ %eax = 0xdefacedd
	lock				/ assert lock
	xchgl %eax, (%edx)		/ exchange %eax and the trigger
	cmpl	$0, %eax		/ if (%eax == 0x0)
	je	0f			/   return (1);
	movl	$0, %eax		/ else
	ret				/   return (0);
0:	movl	$1, %eax
	ret
	SET_SIZE(panic_trigger)

	ENTRY_NP(dtrace_panic_trigger)
	movl	4(%esp), %edx		/ %edx = address of trigger
	movl	$0xdefacedd, %eax	/ %eax = 0xdefacedd
	lock				/ assert lock
	xchgl %eax, (%edx)		/ exchange %eax and the trigger
	cmpl	$0, %eax		/ if (%eax == 0x0)
	je	0f			/   return (1);
	movl	$0, %eax		/ else
	ret				/   return (0);
0:	movl	$1, %eax
	ret
	SET_SIZE(dtrace_panic_trigger)

#endif	/* __i386 */
#endif	/* __lint */

/*
 * The panic() and cmn_err() functions invoke vpanic() as a common entry point
 * into the panic code implemented in panicsys().  vpanic() is responsible
 * for passing through the format string and arguments, and constructing a
 * regs structure on the stack into which it saves the current register
 * values.  If we are not dying due to a fatal trap, these registers will
 * then be preserved in panicbuf as the current processor state.  Before
 * invoking panicsys(), vpanic() activates the first panic trigger (see
 * common/os/panic.c) and switches to the panic_stack if successful.  Note that
 * DTrace takes a slightly different panic path if it must panic from probe
 * context.  Instead of calling panic, it calls into dtrace_vpanic(), which
 * sets up the initial stack as vpanic does, calls dtrace_panic_trigger(), and
 * branches back into vpanic().
 */
#if defined(__lint)

/*ARGSUSED*/
void
vpanic(const char *format, va_list alist)
{}

/*ARGSUSED*/
void
dtrace_vpanic(const char *format, va_list alist)
{}

#else	/* __lint */

#if defined(__amd64)

	ENTRY_NP(vpanic)			/* Initial stack layout: */
	
	pushq	%rbp				/* | %rip | 	0x60	*/
	movq	%rsp, %rbp			/* | %rbp |	0x58	*/
	pushfq					/* | rfl  |	0x50	*/
	pushq	%r11				/* | %r11 |	0x48	*/
	pushq	%r10				/* | %r10 |	0x40	*/
	pushq	%rbx				/* | %rbx |	0x38	*/
	pushq	%rax				/* | %rax |	0x30	*/
	pushq	%r9				/* | %r9  |	0x28	*/
	pushq	%r8				/* | %r8  |	0x20	*/
	pushq	%rcx				/* | %rcx |	0x18	*/
	pushq	%rdx				/* | %rdx |	0x10	*/
	pushq	%rsi				/* | %rsi |	0x8 alist */
	pushq	%rdi				/* | %rdi |	0x0 format */

	movq	%rsp, %rbx			/* %rbx = current %rsp */

	leaq	panic_quiesce(%rip), %rdi	/* %rdi = &panic_quiesce */
	call	panic_trigger			/* %eax = panic_trigger() */

vpanic_common:
	/*
	 * The panic_trigger result is in %eax from the call above, and
	 * dtrace_panic places it in %eax before branching here.
	 * The rdmsr instructions that follow below will clobber %eax so
	 * we stash the panic_trigger result in %r11d.
	 */
	movl	%eax, %r11d
	cmpl	$0, %r11d
	je	0f

	/*
	 * If panic_trigger() was successful, we are the first to initiate a
	 * panic: we now switch to the reserved panic_stack before continuing.
	 */
	leaq	panic_stack(%rip), %rsp
	addq	$PANICSTKSIZE, %rsp
0:	subq	$REGSIZE, %rsp
	/*
	 * Now that we've got everything set up, store the register values as
	 * they were when we entered vpanic() to the designated location in
	 * the regs structure we allocated on the stack.
	 */
	movq	0x0(%rbx), %rcx
	movq	%rcx, REGOFF_RDI(%rsp)
	movq	0x8(%rbx), %rcx
	movq	%rcx, REGOFF_RSI(%rsp)
	movq	0x10(%rbx), %rcx
	movq	%rcx, REGOFF_RDX(%rsp)
	movq	0x18(%rbx), %rcx
	movq	%rcx, REGOFF_RCX(%rsp)
	movq	0x20(%rbx), %rcx

	movq	%rcx, REGOFF_R8(%rsp)
	movq	0x28(%rbx), %rcx
	movq	%rcx, REGOFF_R9(%rsp)
	movq	0x30(%rbx), %rcx
	movq	%rcx, REGOFF_RAX(%rsp)
	movq	0x38(%rbx), %rcx
	movq	%rcx, REGOFF_RBX(%rsp)
	movq	0x58(%rbx), %rcx

	movq	%rcx, REGOFF_RBP(%rsp)
	movq	0x40(%rbx), %rcx
	movq	%rcx, REGOFF_R10(%rsp)
	movq	0x48(%rbx), %rcx
	movq	%rcx, REGOFF_R11(%rsp)
	movq	%r12, REGOFF_R12(%rsp)

	movq	%r13, REGOFF_R13(%rsp)
	movq	%r14, REGOFF_R14(%rsp)
	movq	%r15, REGOFF_R15(%rsp)

	xorl	%ecx, %ecx
	movw	%ds, %cx
	movq	%rcx, REGOFF_DS(%rsp)
	movw	%es, %cx
	movq	%rcx, REGOFF_ES(%rsp)
	movw	%fs, %cx
	movq	%rcx, REGOFF_FS(%rsp)
	movw	%gs, %cx
	movq	%rcx, REGOFF_GS(%rsp)

	movq	$0, REGOFF_TRAPNO(%rsp)

	movq	$0, REGOFF_ERR(%rsp)
	leaq	vpanic(%rip), %rcx
	movq	%rcx, REGOFF_RIP(%rsp)
	movw	%cs, %cx
	movzwq	%cx, %rcx
	movq	%rcx, REGOFF_CS(%rsp)
	movq	0x50(%rbx), %rcx
	movq	%rcx, REGOFF_RFL(%rsp)
	movq	%rbx, %rcx
	addq	$0x60, %rcx
	movq	%rcx, REGOFF_RSP(%rsp)
	movw	%ss, %cx
	movzwq	%cx, %rcx
	movq	%rcx, REGOFF_SS(%rsp)

	/*
	 * panicsys(format, alist, rp, on_panic_stack) 
	 */	
	movq	REGOFF_RDI(%rsp), %rdi		/* format */
	movq	REGOFF_RSI(%rsp), %rsi		/* alist */
	movq	%rsp, %rdx			/* struct regs */
	movl	%r11d, %ecx			/* on_panic_stack */
	call	panicsys
	addq	$REGSIZE, %rsp
	popq	%rdi
	popq	%rsi
	popq	%rdx
	popq	%rcx
	popq	%r8
	popq	%r9
	popq	%rax
	popq	%rbx
	popq	%r10
	popq	%r11
	popfq
	leave
	ret
	SET_SIZE(vpanic)

	ENTRY_NP(dtrace_vpanic)			/* Initial stack layout: */

	pushq	%rbp				/* | %rip | 	0x60	*/
	movq	%rsp, %rbp			/* | %rbp |	0x58	*/
	pushfq					/* | rfl  |	0x50	*/
	pushq	%r11				/* | %r11 |	0x48	*/
	pushq	%r10				/* | %r10 |	0x40	*/
	pushq	%rbx				/* | %rbx |	0x38	*/
	pushq	%rax				/* | %rax |	0x30	*/
	pushq	%r9				/* | %r9  |	0x28	*/
	pushq	%r8				/* | %r8  |	0x20	*/
	pushq	%rcx				/* | %rcx |	0x18	*/
	pushq	%rdx				/* | %rdx |	0x10	*/
	pushq	%rsi				/* | %rsi |	0x8 alist */
	pushq	%rdi				/* | %rdi |	0x0 format */

	movq	%rsp, %rbx			/* %rbx = current %rsp */

	leaq	panic_quiesce(%rip), %rdi	/* %rdi = &panic_quiesce */
	call	dtrace_panic_trigger	/* %eax = dtrace_panic_trigger() */
	jmp	vpanic_common

	SET_SIZE(dtrace_vpanic)

#elif defined(__i386)

	ENTRY_NP(vpanic)			/ Initial stack layout:

	pushl	%ebp				/ | %eip | 20
	movl	%esp, %ebp			/ | %ebp | 16
	pushl	%eax				/ | %eax | 12
	pushl	%ebx				/ | %ebx |  8
	pushl	%ecx				/ | %ecx |  4
	pushl	%edx				/ | %edx |  0

	movl	%esp, %ebx			/ %ebx = current stack pointer

	lea	panic_quiesce, %eax		/ %eax = &panic_quiesce
	pushl	%eax				/ push &panic_quiesce
	call	panic_trigger			/ %eax = panic_trigger()
	addl	$4, %esp			/ reset stack pointer

vpanic_common:
	cmpl	$0, %eax			/ if (%eax == 0)
	je	0f				/   goto 0f;

	/*
	 * If panic_trigger() was successful, we are the first to initiate a
	 * panic: we now switch to the reserved panic_stack before continuing.
	 */
	lea	panic_stack, %esp		/ %esp  = panic_stack
	addl	$PANICSTKSIZE, %esp		/ %esp += PANICSTKSIZE

0:	subl	$REGSIZE, %esp			/ allocate struct regs

	/*
	 * Now that we've got everything set up, store the register values as
	 * they were when we entered vpanic() to the designated location in
	 * the regs structure we allocated on the stack. 
	 */
#if !defined(__GNUC_AS__)
	movw	%gs, %edx
	movl	%edx, REGOFF_GS(%esp)
	movw	%fs, %edx
	movl	%edx, REGOFF_FS(%esp)
	movw	%es, %edx
	movl	%edx, REGOFF_ES(%esp)
	movw	%ds, %edx
	movl	%edx, REGOFF_DS(%esp)
#else	/* __GNUC_AS__ */
	mov	%gs, %edx
	mov	%edx, REGOFF_GS(%esp)
	mov	%fs, %edx
	mov	%edx, REGOFF_FS(%esp)
	mov	%es, %edx
	mov	%edx, REGOFF_ES(%esp)
	mov	%ds, %edx
	mov	%edx, REGOFF_DS(%esp)
#endif	/* __GNUC_AS__ */
	movl	%edi, REGOFF_EDI(%esp)
	movl	%esi, REGOFF_ESI(%esp)
	movl	16(%ebx), %ecx
	movl	%ecx, REGOFF_EBP(%esp)
	movl	%ebx, %ecx
	addl	$20, %ecx
	movl	%ecx, REGOFF_ESP(%esp)
	movl	8(%ebx), %ecx
	movl	%ecx, REGOFF_EBX(%esp)
	movl	0(%ebx), %ecx
	movl	%ecx, REGOFF_EDX(%esp)
	movl	4(%ebx), %ecx
	movl	%ecx, REGOFF_ECX(%esp)
	movl	12(%ebx), %ecx
	movl	%ecx, REGOFF_EAX(%esp)
	movl	$0, REGOFF_TRAPNO(%esp)
	movl	$0, REGOFF_ERR(%esp)
	lea	vpanic, %ecx
	movl	%ecx, REGOFF_EIP(%esp)
#if !defined(__GNUC_AS__)
	movw	%cs, %edx
#else	/* __GNUC_AS__ */
	mov	%cs, %edx
#endif	/* __GNUC_AS__ */
	movl	%edx, REGOFF_CS(%esp)
	pushfl
	popl	%ecx
#if defined(__xpv)
	/*
	 * Synthesize the PS_IE bit from the event mask bit
	 */
	CURTHREAD(%edx)
	KPREEMPT_DISABLE(%edx)
	EVENT_MASK_TO_IE(%edx, %ecx)
	CURTHREAD(%edx)
	KPREEMPT_ENABLE_NOKP(%edx)
#endif
	movl	%ecx, REGOFF_EFL(%esp)
	movl	$0, REGOFF_UESP(%esp)
#if !defined(__GNUC_AS__)
	movw	%ss, %edx
#else	/* __GNUC_AS__ */
	mov	%ss, %edx
#endif	/* __GNUC_AS__ */
	movl	%edx, REGOFF_SS(%esp)

	movl	%esp, %ecx			/ %ecx = &regs
	pushl	%eax				/ push on_panic_stack
	pushl	%ecx				/ push &regs
	movl	12(%ebp), %ecx			/ %ecx = alist
	pushl	%ecx				/ push alist
	movl	8(%ebp), %ecx			/ %ecx = format
	pushl	%ecx				/ push format
	call	panicsys			/ panicsys();
	addl	$16, %esp			/ pop arguments

	addl	$REGSIZE, %esp
	popl	%edx
	popl	%ecx
	popl	%ebx
	popl	%eax
	leave
	ret
	SET_SIZE(vpanic)

	ENTRY_NP(dtrace_vpanic)			/ Initial stack layout:

	pushl	%ebp				/ | %eip | 20
	movl	%esp, %ebp			/ | %ebp | 16
	pushl	%eax				/ | %eax | 12
	pushl	%ebx				/ | %ebx |  8
	pushl	%ecx				/ | %ecx |  4
	pushl	%edx				/ | %edx |  0

	movl	%esp, %ebx			/ %ebx = current stack pointer

	lea	panic_quiesce, %eax		/ %eax = &panic_quiesce
	pushl	%eax				/ push &panic_quiesce
	call	dtrace_panic_trigger		/ %eax = dtrace_panic_trigger()
	addl	$4, %esp			/ reset stack pointer
	jmp	vpanic_common			/ jump back to common code

	SET_SIZE(dtrace_vpanic)

#endif	/* __i386 */
#endif	/* __lint */

#if defined(__lint)

void
hres_tick(void)
{}

int64_t timedelta;
hrtime_t hres_last_tick;
volatile timestruc_t hrestime;
int64_t hrestime_adj;
volatile int hres_lock;
hrtime_t hrtime_base;

#else	/* __lint */

	DGDEF3(hrestime, _MUL(2, CLONGSIZE), 8)
	.NWORD	0, 0

	DGDEF3(hrestime_adj, 8, 8)
	.long	0, 0

	DGDEF3(hres_last_tick, 8, 8)
	.long	0, 0

	DGDEF3(timedelta, 8, 8)
	.long	0, 0

	DGDEF3(hres_lock, 4, 8)
	.long	0

	/*
	 * initialized to a non zero value to make pc_gethrtime()
	 * work correctly even before clock is initialized
	 */
	DGDEF3(hrtime_base, 8, 8)
	.long	_MUL(NSEC_PER_CLOCK_TICK, 6), 0

	DGDEF3(adj_shift, 4, 4)
	.long	ADJ_SHIFT

#if defined(__amd64)

	ENTRY_NP(hres_tick)
	pushq	%rbp
	movq	%rsp, %rbp

	/*
	 * We need to call *gethrtimef before picking up CLOCK_LOCK (obviously,
	 * hres_last_tick can only be modified while holding CLOCK_LOCK).
	 * At worst, performing this now instead of under CLOCK_LOCK may
	 * introduce some jitter in pc_gethrestime().
	 */
	call	*gethrtimef(%rip)
	movq	%rax, %r8

	leaq	hres_lock(%rip), %rax
	movb	$-1, %dl
.CL1:
	xchgb	%dl, (%rax)
	testb	%dl, %dl
	jz	.CL3			/* got it */
.CL2:
	cmpb	$0, (%rax)		/* possible to get lock? */
	pause
	jne	.CL2
	jmp	.CL1			/* yes, try again */
.CL3:
	/*
	 * compute the interval since last time hres_tick was called
	 * and adjust hrtime_base and hrestime accordingly
	 * hrtime_base is an 8 byte value (in nsec), hrestime is
	 * a timestruc_t (sec, nsec)
	 */
	leaq	hres_last_tick(%rip), %rax
	movq	%r8, %r11
	subq	(%rax), %r8
	addq	%r8, hrtime_base(%rip)	/* add interval to hrtime_base */
	addq	%r8, hrestime+8(%rip)	/* add interval to hrestime.tv_nsec */
	/*
	 * Now that we have CLOCK_LOCK, we can update hres_last_tick
	 */ 	
	movq	%r11, (%rax)	

	call	__adj_hrestime

	/*
	 * release the hres_lock
	 */
	incl	hres_lock(%rip)
	leave
	ret
	SET_SIZE(hres_tick)
	
#elif defined(__i386)

	ENTRY_NP(hres_tick)
	pushl	%ebp
	movl	%esp, %ebp
	pushl	%esi
	pushl	%ebx

	/*
	 * We need to call *gethrtimef before picking up CLOCK_LOCK (obviously,
	 * hres_last_tick can only be modified while holding CLOCK_LOCK).
	 * At worst, performing this now instead of under CLOCK_LOCK may
	 * introduce some jitter in pc_gethrestime().
	 */
	call	*gethrtimef
	movl	%eax, %ebx
	movl	%edx, %esi

	movl	$hres_lock, %eax
	movl	$-1, %edx
.CL1:
	xchgb	%dl, (%eax)
	testb	%dl, %dl
	jz	.CL3			/ got it
.CL2:
	cmpb	$0, (%eax)		/ possible to get lock?
	pause
	jne	.CL2
	jmp	.CL1			/ yes, try again
.CL3:
	/*
	 * compute the interval since last time hres_tick was called
	 * and adjust hrtime_base and hrestime accordingly
	 * hrtime_base is an 8 byte value (in nsec), hrestime is
	 * timestruc_t (sec, nsec)
	 */

	lea	hres_last_tick, %eax

	movl	%ebx, %edx
	movl	%esi, %ecx

	subl 	(%eax), %edx
	sbbl 	4(%eax), %ecx

	addl	%edx, hrtime_base	/ add interval to hrtime_base
	adcl	%ecx, hrtime_base+4

	addl 	%edx, hrestime+4	/ add interval to hrestime.tv_nsec

	/
	/ Now that we have CLOCK_LOCK, we can update hres_last_tick.
	/
	movl	%ebx, (%eax)
	movl	%esi,  4(%eax)

	/ get hrestime at this moment. used as base for pc_gethrestime
	/
	/ Apply adjustment, if any
	/
	/ #define HRES_ADJ	(NSEC_PER_CLOCK_TICK >> ADJ_SHIFT)
	/ (max_hres_adj)
	/
	/ void
	/ adj_hrestime()
	/ {
	/	long long adj;
	/
	/	if (hrestime_adj == 0)
	/		adj = 0;
	/	else if (hrestime_adj > 0) {
	/		if (hrestime_adj < HRES_ADJ)
	/			adj = hrestime_adj;
	/		else
	/			adj = HRES_ADJ;
	/	}
	/	else {
	/		if (hrestime_adj < -(HRES_ADJ))
	/			adj = -(HRES_ADJ);
	/		else
	/			adj = hrestime_adj;
	/	}
	/
	/	timedelta -= adj;
	/	hrestime_adj = timedelta;
	/	hrestime.tv_nsec += adj;
	/
	/	while (hrestime.tv_nsec >= NANOSEC) {
	/		one_sec++;
	/		hrestime.tv_sec++;
	/		hrestime.tv_nsec -= NANOSEC;
	/	}
	/ }
__adj_hrestime:
	movl	hrestime_adj, %esi	/ if (hrestime_adj == 0)
	movl	hrestime_adj+4, %edx
	andl	%esi, %esi
	jne	.CL4			/ no
	andl	%edx, %edx
	jne	.CL4			/ no
	subl	%ecx, %ecx		/ yes, adj = 0;
	subl	%edx, %edx
	jmp	.CL5
.CL4:
	subl	%ecx, %ecx
	subl	%eax, %eax
	subl	%esi, %ecx
	sbbl	%edx, %eax
	andl	%eax, %eax		/ if (hrestime_adj > 0)
	jge	.CL6

	/ In the following comments, HRES_ADJ is used, while in the code
	/ max_hres_adj is used.
	/
	/ The test for "hrestime_adj < HRES_ADJ" is complicated because
	/ hrestime_adj is 64-bits, while HRES_ADJ is 32-bits.  We rely
	/ on the logical equivalence of:
	/
	/	!(hrestime_adj < HRES_ADJ)
	/
	/ and the two step sequence:
	/
	/	(HRES_ADJ - lsw(hrestime_adj)) generates a Borrow/Carry
	/
	/ which computes whether or not the least significant 32-bits
	/ of hrestime_adj is greater than HRES_ADJ, followed by:
	/
	/	Previous Borrow/Carry + -1 + msw(hrestime_adj) generates a Carry
	/
	/ which generates a carry whenever step 1 is true or the most
	/ significant long of the longlong hrestime_adj is non-zero.

	movl	max_hres_adj, %ecx	/ hrestime_adj is positive
	subl	%esi, %ecx
	movl	%edx, %eax
	adcl	$-1, %eax
	jnc	.CL7
	movl	max_hres_adj, %ecx	/ adj = HRES_ADJ;
	subl	%edx, %edx
	jmp	.CL5

	/ The following computation is similar to the one above.
	/
	/ The test for "hrestime_adj < -(HRES_ADJ)" is complicated because
	/ hrestime_adj is 64-bits, while HRES_ADJ is 32-bits.  We rely
	/ on the logical equivalence of:
	/
	/	(hrestime_adj > -HRES_ADJ)
	/
	/ and the two step sequence:
	/
	/	(HRES_ADJ + lsw(hrestime_adj)) generates a Carry
	/
	/ which means the least significant 32-bits of hrestime_adj is
	/ greater than -HRES_ADJ, followed by:
	/
	/	Previous Carry + 0 + msw(hrestime_adj) generates a Carry
	/
	/ which generates a carry only when step 1 is true and the most
	/ significant long of the longlong hrestime_adj is -1.

.CL6:					/ hrestime_adj is negative
	movl	%esi, %ecx
	addl	max_hres_adj, %ecx
	movl	%edx, %eax
	adcl	$0, %eax
	jc	.CL7
	xor	%ecx, %ecx
	subl	max_hres_adj, %ecx	/ adj = -(HRES_ADJ);
	movl	$-1, %edx
	jmp	.CL5
.CL7:
	movl	%esi, %ecx		/ adj = hrestime_adj;
.CL5:
	movl	timedelta, %esi
	subl	%ecx, %esi
	movl	timedelta+4, %eax
	sbbl	%edx, %eax
	movl	%esi, timedelta
	movl	%eax, timedelta+4	/ timedelta -= adj;
	movl	%esi, hrestime_adj
	movl	%eax, hrestime_adj+4	/ hrestime_adj = timedelta;
	addl	hrestime+4, %ecx

	movl	%ecx, %eax		/ eax = tv_nsec
1:
	cmpl	$NANOSEC, %eax		/ if ((unsigned long)tv_nsec >= NANOSEC)
	jb	.CL8			/ no
	incl	one_sec			/ yes,  one_sec++;
	incl	hrestime		/ hrestime.tv_sec++;
	addl	$-NANOSEC, %eax		/ tv_nsec -= NANOSEC
	jmp	1b			/ check for more seconds

.CL8:
	movl	%eax, hrestime+4	/ store final into hrestime.tv_nsec
	incl	hres_lock		/ release the hres_lock

	popl	%ebx
	popl	%esi
	leave
	ret
	SET_SIZE(hres_tick)

#endif	/* __i386 */
#endif	/* __lint */

/*
 * void prefetch_smap_w(void *)
 *
 * Prefetch ahead within a linear list of smap structures.
 * Not implemented for ia32.  Stub for compatibility.
 */

#if defined(__lint)

/*ARGSUSED*/
void prefetch_smap_w(void *smp)
{}

#else	/* __lint */

	ENTRY(prefetch_smap_w)
	rep;	ret	/* use 2 byte return instruction when branch target */
			/* AMD Software Optimization Guide - Section 6.2 */
	SET_SIZE(prefetch_smap_w)

#endif	/* __lint */

/*
 * prefetch_page_r(page_t *)
 * issue prefetch instructions for a page_t
 */
#if defined(__lint)

/*ARGSUSED*/
void
prefetch_page_r(void *pp)
{}

#else	/* __lint */

	ENTRY(prefetch_page_r)
	rep;	ret	/* use 2 byte return instruction when branch target */
			/* AMD Software Optimization Guide - Section 6.2 */
	SET_SIZE(prefetch_page_r)

#endif	/* __lint */

#if defined(__lint)

/*ARGSUSED*/
int
bcmp(const void *s1, const void *s2, size_t count)
{ return (0); }

#else   /* __lint */

#if defined(__amd64)

	ENTRY(bcmp)
	pushq	%rbp
	movq	%rsp, %rbp
#ifdef DEBUG
	testq	%rdx,%rdx
	je	1f
	movq	postbootkernelbase(%rip), %r11
	cmpq	%r11, %rdi
	jb	0f
	cmpq	%r11, %rsi
	jnb	1f
0:	leaq	.bcmp_panic_msg(%rip), %rdi
	xorl	%eax, %eax
	call	panic
1:
#endif	/* DEBUG */
	call	memcmp
	testl	%eax, %eax
	setne	%dl
	leave
	movzbl	%dl, %eax
	ret
	SET_SIZE(bcmp)
	
#elif defined(__i386)
	
#define	ARG_S1		8
#define	ARG_S2		12
#define	ARG_LENGTH	16

	ENTRY(bcmp)
	pushl	%ebp
	movl	%esp, %ebp	/ create new stack frame
#ifdef DEBUG
	cmpl	$0, ARG_LENGTH(%ebp)
	je	1f
	movl    postbootkernelbase, %eax
	cmpl    %eax, ARG_S1(%ebp)
	jb	0f
	cmpl    %eax, ARG_S2(%ebp)
	jnb	1f
0:	pushl   $.bcmp_panic_msg
	call    panic
1:
#endif	/* DEBUG */

	pushl	%edi		/ save register variable
	movl	ARG_S1(%ebp), %eax	/ %eax = address of string 1
	movl	ARG_S2(%ebp), %ecx	/ %ecx = address of string 2
	cmpl	%eax, %ecx	/ if the same string
	je	.equal		/ goto .equal
	movl	ARG_LENGTH(%ebp), %edi	/ %edi = length in bytes
	cmpl	$4, %edi	/ if %edi < 4
	jb	.byte_check	/ goto .byte_check
	.align	4
.word_loop:
	movl	(%ecx), %edx	/ move 1 word from (%ecx) to %edx
	leal	-4(%edi), %edi	/ %edi -= 4
	cmpl	(%eax), %edx	/ compare 1 word from (%eax) with %edx
	jne	.word_not_equal	/ if not equal, goto .word_not_equal
	leal	4(%ecx), %ecx	/ %ecx += 4 (next word)
	leal	4(%eax), %eax	/ %eax += 4 (next word)
	cmpl	$4, %edi	/ if %edi >= 4
	jae	.word_loop	/ goto .word_loop
.byte_check:
	cmpl	$0, %edi	/ if %edi == 0
	je	.equal		/ goto .equal
	jmp	.byte_loop	/ goto .byte_loop (checks in bytes)
.word_not_equal:
	leal	4(%edi), %edi	/ %edi += 4 (post-decremented)
	.align	4
.byte_loop:
	movb	(%ecx),	%dl	/ move 1 byte from (%ecx) to %dl
	cmpb	%dl, (%eax)	/ compare %dl with 1 byte from (%eax)
	jne	.not_equal	/ if not equal, goto .not_equal
	incl	%ecx		/ %ecx++ (next byte)
	incl	%eax		/ %eax++ (next byte)
	decl	%edi		/ %edi--
	jnz	.byte_loop	/ if not zero, goto .byte_loop
.equal:
	xorl	%eax, %eax	/ %eax = 0
	popl	%edi		/ restore register variable
	leave			/ restore old stack frame
	ret			/ return (NULL)
	.align	4
.not_equal:
	movl	$1, %eax	/ return 1
	popl	%edi		/ restore register variable
	leave			/ restore old stack frame
	ret			/ return (NULL)
	SET_SIZE(bcmp)

#endif	/* __i386 */

#ifdef DEBUG
	.text
.bcmp_panic_msg:
	.string "bcmp: arguments below kernelbase"
#endif	/* DEBUG */

#endif	/* __lint */

#if defined(__lint)

uint_t
bsrw_insn(uint16_t mask)
{
	uint_t index = sizeof (mask) * NBBY - 1;

	while ((mask & (1 << index)) == 0)
		index--;
	return (index);
}

#else	/* __lint */

#if defined(__amd64)

	ENTRY_NP(bsrw_insn)
	xorl	%eax, %eax
	bsrw	%di, %ax
	ret
	SET_SIZE(bsrw_insn)

#elif defined(__i386)

	ENTRY_NP(bsrw_insn)
	movw	4(%esp), %cx
	xorl	%eax, %eax
	bsrw	%cx, %ax
	ret
	SET_SIZE(bsrw_insn)

#endif	/* __i386 */
#endif	/* __lint */

#if defined(__lint)

uint_t
atomic_btr32(uint32_t *pending, uint_t pil)
{
	return (*pending &= ~(1 << pil));
}

#else	/* __lint */

#if defined(__i386)

	ENTRY_NP(atomic_btr32)
	movl	4(%esp), %ecx
	movl	8(%esp), %edx
	xorl	%eax, %eax
	lock
	btrl	%edx, (%ecx)
	setc	%al
	ret
	SET_SIZE(atomic_btr32)

#endif	/* __i386 */
#endif	/* __lint */

#if defined(__lint)

/*ARGSUSED*/
void
switch_sp_and_call(void *newsp, void (*func)(uint_t, uint_t), uint_t arg1,
	    uint_t arg2)
{}

#else	/* __lint */

#if defined(__amd64)

	ENTRY_NP(switch_sp_and_call)
	pushq	%rbp
	movq	%rsp, %rbp		/* set up stack frame */
	movq	%rdi, %rsp		/* switch stack pointer */
	movq	%rdx, %rdi		/* pass func arg 1 */
	movq	%rsi, %r11		/* save function to call */
	movq	%rcx, %rsi		/* pass func arg 2 */
	call	*%r11			/* call function */
	leave				/* restore stack */
	ret
	SET_SIZE(switch_sp_and_call)

#elif defined(__i386)

	ENTRY_NP(switch_sp_and_call)
	pushl	%ebp
	mov	%esp, %ebp		/* set up stack frame */
	movl	8(%ebp), %esp		/* switch stack pointer */
	pushl	20(%ebp)		/* push func arg 2 */
	pushl	16(%ebp)		/* push func arg 1 */
	call	*12(%ebp)		/* call function */
	addl	$8, %esp		/* pop arguments */
	leave				/* restore stack */
	ret
	SET_SIZE(switch_sp_and_call)

#endif	/* __i386 */
#endif	/* __lint */

#if defined(__lint)

void
kmdb_enter(void)
{}

#else	/* __lint */

#if defined(__amd64)

	ENTRY_NP(kmdb_enter)
	pushq	%rbp
	movq	%rsp, %rbp

	/*
	 * Save flags, do a 'cli' then return the saved flags
	 */
	call	intr_clear

	int	$T_DBGENTR

	/*
	 * Restore the saved flags
	 */
	movq	%rax, %rdi
	call	intr_restore

	leave
	ret	
	SET_SIZE(kmdb_enter)

#elif defined(__i386)

	ENTRY_NP(kmdb_enter)
	pushl	%ebp
	movl	%esp, %ebp

	/*
	 * Save flags, do a 'cli' then return the saved flags
	 */
	call	intr_clear

	int	$T_DBGENTR

	/*
	 * Restore the saved flags
	 */
	pushl	%eax
	call	intr_restore
	addl	$4, %esp

	leave
	ret	
	SET_SIZE(kmdb_enter)

#endif	/* __i386 */
#endif	/* __lint */

#if defined(__lint)

void
return_instr(void)
{}

#else	/* __lint */

	ENTRY_NP(return_instr)
	rep;	ret	/* use 2 byte instruction when branch target */
			/* AMD Software Optimization Guide - Section 6.2 */
	SET_SIZE(return_instr)

#endif	/* __lint */

#if defined(__lint)

ulong_t
getflags(void)
{
	return (0);
}

#else	/* __lint */

#if defined(__amd64)

	ENTRY(getflags)
	pushfq
	popq	%rax
#if defined(__xpv)
	CURTHREAD(%rdi)
	KPREEMPT_DISABLE(%rdi)
	/*
	 * Synthesize the PS_IE bit from the event mask bit
	 */
	CURVCPU(%r11)
	andq    $_BITNOT(PS_IE), %rax
	XEN_TEST_UPCALL_MASK(%r11)
	jnz	1f
	orq	$PS_IE, %rax
1:
	KPREEMPT_ENABLE_NOKP(%rdi)
#endif
	ret
	SET_SIZE(getflags)

#elif defined(__i386)

	ENTRY(getflags)
	pushfl
	popl	%eax
#if defined(__xpv)
	CURTHREAD(%ecx)
	KPREEMPT_DISABLE(%ecx)
	/*
	 * Synthesize the PS_IE bit from the event mask bit
	 */
	CURVCPU(%edx)
	andl    $_BITNOT(PS_IE), %eax
	XEN_TEST_UPCALL_MASK(%edx)
	jnz	1f
	orl	$PS_IE, %eax
1:
	KPREEMPT_ENABLE_NOKP(%ecx)
#endif
	ret
	SET_SIZE(getflags)

#endif	/* __i386 */

#endif	/* __lint */

#if defined(__lint)

ftrace_icookie_t
ftrace_interrupt_disable(void)
{ return (0); }

#else   /* __lint */

#if defined(__amd64)

	ENTRY(ftrace_interrupt_disable)
	pushfq
	popq	%rax
	CLI(%rdx)
	ret
	SET_SIZE(ftrace_interrupt_disable)

#elif defined(__i386)
		
	ENTRY(ftrace_interrupt_disable)
	pushfl
	popl	%eax
	CLI(%edx)
	ret
	SET_SIZE(ftrace_interrupt_disable)

#endif	/* __i386 */	
#endif	/* __lint */

#if defined(__lint)

/*ARGSUSED*/
void
ftrace_interrupt_enable(ftrace_icookie_t cookie)
{}

#else	/* __lint */

#if defined(__amd64)

	ENTRY(ftrace_interrupt_enable)
	pushq	%rdi
	popfq
	ret
	SET_SIZE(ftrace_interrupt_enable)

#elif defined(__i386)
		
	ENTRY(ftrace_interrupt_enable)
	movl	4(%esp), %eax
	pushl	%eax
	popfl
	ret
	SET_SIZE(ftrace_interrupt_enable)

#endif	/* __i386 */
#endif	/* __lint */

#if defined (__lint)

/*ARGSUSED*/
void
clflush_insn(caddr_t addr)
{}

#else /* __lint */

#if defined (__amd64)
	ENTRY(clflush_insn)
	clflush (%rdi)
	ret
	SET_SIZE(clflush_insn)
#elif defined (__i386)
	ENTRY(clflush_insn)
	movl	4(%esp), %eax
	clflush (%eax)
	ret
	SET_SIZE(clflush_insn)

#endif /* __i386 */
#endif /* __lint */

#if defined (__lint)
/*ARGSUSED*/
void
mfence_insn(void)
{}

#else /* __lint */

#if defined (__amd64)
	ENTRY(mfence_insn)
	mfence
	ret
	SET_SIZE(mfence_insn)
#elif defined (__i386)
	ENTRY(mfence_insn)
	mfence
	ret
	SET_SIZE(mfence_insn)

#endif /* __i386 */
#endif /* __lint */

/*
 * VMware implements an I/O port that programs can query to detect if software
 * is running in a VMware hypervisor. This hypervisor port behaves differently
 * depending on magic values in certain registers and modifies some registers
 * as a side effect.
 *
 * References: http://kb.vmware.com/kb/1009458 
 */

#if defined(__lint)

/* ARGSUSED */
void
vmware_port(int cmd, uint32_t *regs) { return; }

#else

#if defined(__amd64)

	ENTRY(vmware_port)
	pushq	%rbx
	movl	$VMWARE_HVMAGIC, %eax
	movl	$0xffffffff, %ebx
	movl	%edi, %ecx
	movl	$VMWARE_HVPORT, %edx
	inl	(%dx)
	movl	%eax, (%rsi)
	movl	%ebx, 4(%rsi)
	movl	%ecx, 8(%rsi)
	movl	%edx, 12(%rsi)
	popq	%rbx
	ret
	SET_SIZE(vmware_port)

#elif defined(__i386)

	ENTRY(vmware_port)
	pushl	%ebx
	pushl	%esi
	movl	$VMWARE_HVMAGIC, %eax
	movl	$0xffffffff, %ebx
	movl	12(%esp), %ecx
	movl	$VMWARE_HVPORT, %edx
	inl	(%dx)
	movl	16(%esp), %esi
	movl	%eax, (%esi)
	movl	%ebx, 4(%esi)
	movl	%ecx, 8(%esi)
	movl	%edx, 12(%esi)
	popl	%esi
	popl	%ebx
	ret
	SET_SIZE(vmware_port)

#endif /* __i386 */
#endif /* __lint */<|MERGE_RESOLUTION|>--- conflicted
+++ resolved
@@ -21,12 +21,8 @@
 
 /*
  * Copyright (c) 1992, 2010, Oracle and/or its affiliates. All rights reserved.
-<<<<<<< HEAD
- * Copyright 2012 Nexenta Systems, Inc. All rights reserved.
+ * Copyright 2014 Nexenta Systems, Inc.  All rights reserved.
  * Copyright (c) 2014 by Delphix. All rights reserved.
-=======
- * Copyright 2014 Nexenta Systems, Inc.  All rights reserved.
->>>>>>> 7a3fc0cc
  */
 
 /*
