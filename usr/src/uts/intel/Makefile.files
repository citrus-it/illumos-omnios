#
# CDDL HEADER START
#
# The contents of this file are subject to the terms of the
# Common Development and Distribution License (the "License").
# You may not use this file except in compliance with the License.
#
# You can obtain a copy of the license at usr/src/OPENSOLARIS.LICENSE
# or http://www.opensolaris.org/os/licensing.
# See the License for the specific language governing permissions
# and limitations under the License.
#
# When distributing Covered Code, include this CDDL HEADER in each
# file and include the License file at usr/src/OPENSOLARIS.LICENSE.
# If applicable, add the following below this CDDL HEADER, with the
# fields enclosed by brackets "[]" replaced with your own identifying
# information: Portions Copyright [yyyy] [name of copyright owner]
#
# CDDL HEADER END
#

#
# Copyright (c) 1999, 2010, Oracle and/or its affiliates. All rights reserved.
<<<<<<< HEAD
# Copyright 2018, Joyent, Inc.
=======
# Copyright 2019, Joyent, Inc.
>>>>>>> 2d6125aa
# Copyright 2018 Nexenta Systems, Inc.
# Copyright (c) 2017 by Delphix. All rights reserved.
#

#
#	This Makefile defines all file modules and build rules for the
# directory uts/intel and its children. These are the source files which
# are specific to x86 processor architectures.
#

#
#	Core (unix) objects
#
CORE_OBJS +=		\
	arch_kdi.o	\
	comm_page_util.o \
	copy.o		\
	copy_subr.o	\
	cpc_subr.o	\
	ddi_arch.o	\
	ddi_i86.o	\
	ddi_i86_asm.o	\
	desctbls.o	\
	desctbls_asm.o	\
	exception.o	\
	float.o		\
	fmsmb.o		\
	fpu.o		\
	i86_subr.o	\
	lock_prim.o	\
	ovbcopy.o	\
	polled_io.o	\
	sseblk.o	\
	sundep.o	\
	swtch.o		\
	sysi86.o

#
# 64-bit multiply/divide compiler helper routines
# used only for ia32
#

SPECIAL_OBJS_32 +=	\
	muldiv.o

#
#	Generic-unix Module
#
GENUNIX_OBJS +=		\
	archdep.o	\
	getcontext.o	\
	install_utrap.o	\
	lwp_private.o	\
	prom_enter.o	\
	prom_exit.o	\
	prom_panic.o	\
	sendsig.o	\
	syscall.o


#
#	PROM Routines
#
GENUNIX_OBJS +=		\
	prom_env.o	\
	prom_emul.o	\
	prom_getchar.o	\
	prom_init.o	\
	prom_node.o	\
	prom_printf.o	\
	prom_prop.o	\
	prom_putchar.o	\
	prom_reboot.o	\
	prom_version.o

#
#	file system modules
#
CORE_OBJS +=		\
	prmachdep.o
 
LX_CGROUP_OBJS +=	\
	cgrps_node.o	\
	cgrps_vfsops.o	\
	cgrps_vnops.o

LX_DEVFS_OBJS +=	\
	lxd_attrdb.o	\
	lxd_node.o	\
	lxd_vfsops.o	\
	lxd_vnops.o

LX_PROC_OBJS +=	\
	lx_prsubr.o	\
	lx_prvfsops.o	\
	lx_prvnops.o

LX_SYS_OBJS +=	\
	lx_syssubr.o	\
	lx_sysvfsops.o	\
	lx_sysvnops.o

LX_AUTOFS_OBJS +=	\
	lx_autofs.o

#
#	ZFS file system module
#
ZFS_OBJS +=		\
	spa_boot.o

#
#	Decompression code
#
CORE_OBJS += decompress.o

#
#	Microcode utilities
#
CORE_OBJS += ucode_utils.o

#
#	Driver modules
#
ARCMSR_OBJS += arcmsr.o
ATA_OBJS += $(GHD_OBJS) ata_blacklist.o ata_common.o ata_disk.o \
	ata_dma.o atapi.o atapi_fsm.o ata_debug.o \
	sil3xxx.o
BSCBUS_OBJS += bscbus.o
BSCV_OBJS += bscv.o
CMDK_OBJS += cmdk.o
CMLB_OBJS += cmlb.o
CPUNEX_OBJS += cpunex.o
DADK_OBJS += dadk.o
DCOPY_OBJS += dcopy.o
DNET_OBJS += dnet.o dnet_mii.o
FD_OBJS += fd.o
GDA_OBJS += gda.o
GHD_OBJS += ghd.o ghd_debug.o ghd_dma.o ghd_queue.o ghd_scsa.o \
	ghd_scsi.o ghd_timer.o ghd_waitq.o ghd_gcmd.o
I915_OBJS += i915_dma.o i915_drv.o i915_irq.o i915_mem.o \
	i915_gem.o i915_gem_debug.o i915_gem_tiling.o
NSKERN_OBJS += nsc_asm.o
PCICFG_OBJS += pcicfg.o
PCI_PCINEXUS_OBJS += pci_pci.o
PCIEB_OBJS += pcieb_x86.o
PIT_BEEP_OBJS += pit_beep.o
POWER_OBJS += power.o
PCI_AUTOCONFIG_OBJS += pci_autoconfig.o pci_boot.o pcie_nvidia.o \
			pci_memlist.o pci_resource.o
RADEON_OBJS += r300_cmdbuf.o radeon_cp.o radeon_drv.o \
			radeon_state.o radeon_irq.o radeon_mem.o
SD_OBJS += sd.o sd_xbuf.o

STRATEGY_OBJS += strategy.o
UCODE_OBJS += ucode_drv.o
VGATEXT_OBJS += vgatext.o

#
#	Kernel linker
#
KRTLD_OBJS +=		\
	bootfsops.o	\
	bootrd.o	\
	bootrd_cpio.o	\
	ufsops.o	\
	hsfs.o		\
	doreloc.o	\
	kobj_boot.o	\
	kobj_convrelstr.o \
	kobj_crt.o	\
	kobj_isa.o	\
	kobj_reloc.o

#
#	misc. modules
#
ACPICA_OBJS	+= \
		   dmbuffer.o dmcstyle.o dmdeferred.o dmnames.o dmopcode.o \
		   dmresrc.o dmresrcl.o dmresrcl2.o dmresrcs.o dmutils.o \
		   dmwalk.o \
		   \
		   dsargs.o dscontrol.o dsdebug.o dsfield.o dsinit.o \
		   dsmethod.o dsmthdat.o dsobject.o dsopcode.o dsutils.o \
		   dswexec.o dswload.o dswload2.o dswscope.o dswstate.o \
		   dspkginit.o \
		   \
		   evevent.o evglock.o evgpe.o evgpeblk.o evgpeinit.o \
		   evgpeutil.o evhandler.o evmisc.o evregion.o evrgnini.o \
		   evsci.o evxface.o evxfevnt.o evxfgpe.o evxfregn.o \
		   \
		   exconcat.o exconfig.o exconvrt.o excreate.o exdebug.o \
		   exdump.o exfield.o exfldio.o exmisc.o exmutex.o exnames.o \
		   exoparg1.o exoparg2.o exoparg3.o exoparg6.o exprep.o \
		   exregion.o exresnte.o exresolv.o exresop.o exstore.o \
		   exstoren.o exstorob.o exsystem.o extrace.o exutils.o \
		   \
		   hwacpi.o hwesleep.o hwgpe.o hwpci.o hwregs.o hwsleep.o \
		   hwtimer.o hwvalid.o hwxface.o hwxfsleep.o \
		   \
		   psargs.o psloop.o psobject.o psopcode.o psopinfo.o \
		   psparse.o psscope.o pstree.o psutils.o pswalk.o psxface.o \
		   \
		   nsaccess.o nsalloc.o nsarguments.o nsconvert.o nsdump.o \
		   nsdumpdv.o nseval.o nsinit.o nsload.o nsnames.o nsobject.o \
		   nsparse.o nspredef.o nsprepkg.o nsrepair.o nsrepair2.o \
		   nssearch.o nsutils.o nswalk.o nsxfeval.o nsxfname.o \
		   nsxfobj.o \
		   \
		   rsaddr.o rscalc.o rscreate.o rsdump.o rsdumpinfo.o \
		   rsinfo.o rsio.o rsirq.o rslist.o rsmemory.o rsmisc.o \
		   rsserial.o rsutils.o rsxface.o \
		   \
		   tbdata.o tbfadt.o tbfind.o tbinstal.o tbprint.o tbutils.o \
		   tbxface.o tbxfload.o tbxfroot.o \
		   \
		   utaddress.o utalloc.o utascii.o utbuffer.o utcache.o \
		   utclib.o utcopy.o utdebug.o utdecode.o utdelete.o \
		   uterror.o uteval.o utexcep.o utglobal.o uthex.o utids.o \
		   utinit.o utlock.o utmath.o utmisc.o utmutex.o utnonansi.o \
		   utobject.o utosi.o utownerid.o utpredef.o utresrc.o \
		   utstate.o utstring.o uttrack.o utuuid.o utxface.o \
		   utxferror.o utxfinit.o utxfmutex.o utresdecode.o \
		   utstrsuppt.o utstrtoul64.o \
		   \
		   acpi_enum.o acpica_ec.o acpica.o ahids.o master_ops.o \
		   osl_ml.o osl.o


FBT_OBJS += fbt.o
SDT_OBJS += sdt.o

#
#	AMD8111 NIC driver module
#
AMD8111S_OBJS += amd8111s_main.o amd8111s_hw.o

#
#	Pentium 4 Performance Counter BackEnd module
#
P4_PCBE_OBJS = p4_pcbe.o

#
#	AMD Opteron/Athlon64 Performance Counter BackEnd module
#
OPTERON_PCBE_OBJS = opteron_pcbe.o

#
#	Intel Core Architecture Performance Counter BackEnd module
#
CORE_PCBE_OBJS = core_pcbe.o

#
#	AMR module
#
AMR_OBJS = amr.o

#
#	IPMI module
IPMI_OBJS +=	ipmi_main.o ipmi.o ipmi_kcs.o

#
#	IOMMULIB module
#
IOMMULIB_OBJS = iommulib.o

#
#	Brand modules
#
SN1_BRAND_OBJS	=	sn1_brand.o sn1_brand_asm.o
S10_BRAND_OBJS	=	s10_brand.o s10_brand_asm.o
LX_BRAND_OBJS  =		\
	lx_access.o		\
	lx_acct.o		\
	lx_acl.o		\
	lx_aio.o		\
	lx_archdep.o		\
	lx_audit.o		\
	lx_auxv.o		\
	lx_brand.o		\
	lx_brk.o		\
	lx_chmod.o		\
	lx_chown.o		\
	lx_clone.o		\
	lx_close.o		\
	lx_cpu.o		\
	lx_dup.o		\
	lx_errno.o		\
	lx_epoll.o		\
	lx_eventfd.o		\
	lx_fadvise.o		\
	lx_fallocate.o		\
	lx_fcntl.o		\
	lx_futex.o		\
	lx_getcwd.o		\
	lx_getdents.o		\
	lx_getpid.o		\
	lx_getrandom.o		\
	lx_id.o			\
	lx_ioctl.o		\
	lx_ioprio.o		\
	lx_kill.o		\
	lx_link.o		\
	lx_lseek.o		\
	lx_mem.o		\
	lx_misc.o		\
	lx_miscsys.o		\
	lx_mkdir.o		\
	lx_modify_ldt.o		\
	lx_mount.o		\
	lx_lockd.o		\
	lx_open.o		\
	lx_personality.o	\
	lx_pgrp.o		\
	lx_pid.o		\
	lx_pipe.o		\
	lx_poll.o		\
	lx_prctl.o		\
	lx_priority.o		\
	lx_ptrace.o		\
	lx_rename.o		\
	lx_rlimit.o		\
	lx_rw.o			\
	lx_sched.o		\
	lx_signal.o		\
	lx_signum.o		\
	lx_socket.o		\
	lx_splice.o		\
	lx_stat.o		\
	lx_sync.o		\
	lx_syscall.o		\
	lx_sysinfo.o		\
	lx_thread_area.o	\
	lx_time.o		\
	lx_timer.o		\
	lx_umask.o		\
	lx_uname.o		\
	lx_wait.o		\
	lx_xattr.o

#
#	special files
#
MODSTUB_OBJ +=		\
	modstubs.o

BOOTDEV_OBJS +=		\
	bootdev.o

INC_PATH	+= -I$(UTSBASE)/intel


CPR_INTEL_OBJS +=	cpr_intel.o

#
# AMD family 0xf memory controller module
#
include $(SRC)/common/mc/mc-amd/Makefile.mcamd
MCAMD_OBJS	+= \
	$(MCAMD_CMN_OBJS) \
	mcamd_drv.o \
	mcamd_dimmcfg.o \
	mcamd_subr.o \
	mcamd_pcicfg.o

#
# Intel Nehalem memory controller module
#
INTEL_NHM_OBJS += \
	nhm_init.o \
	mem_addr.o \
	intel_nhmdrv.o \
	nhm_pci_cfg.o \
	dimm_topo.o \
	intel_nhm.o

#
# Intel 5000/5100/5400/7300 chipset memory controller hub (MCH) module
#
INTEL_NB5000_OBJS += \
	intel_nb5000.o \
	intel_nbdrv.o \
	dimm_addr.o \
	nb_pci_cfg.o \
	nb5000_init.o

#
# VMware VMXNET3 virtual network device
#
VMXNET3S_OBJS =	vmxnet3_main.o \
		vmxnet3_rx.o \
		vmxnet3_tx.o \
		vmxnet3_utils.o

#
# Hyper-V VMBUS virtual bus
#
HV_VMBUS_OBJS =	\
	vmbus_ic.o \
	vmbus.o \
	vmbus_xact.o \
	vmbus_br.o \
	vmbus_chan.o

#
# Hyper-V HYPERV misc driver
#
HV_HYPERV_OBJS = \
	hyperv_busdma.o \
	hyperv.o \
	hyperv_machdep.o

#
# Hyper-V NETVSC driver
#
HV_NETVSC_OBJS = \
	hn_nvs.o \
	hn_rndis.o \
	if_hn.o \
	hn_gld.o \
	subr_bufring.o

#
# Hyper-V STORVSC driver
#
HV_STORVSC_OBJS = \
	hv_storvsc_drv_illumos.o

#
# Hyper-V Utility drivers
#
HV_HEARTBEAT_OBJS = \
	vmbus_heartbeat.o

HV_KVP_OBJS = \
	hv_kvp.o

HV_SHUTDOWN_OBJS = \
	vmbus_shutdown.o

HV_TIMESYNC_OBJS = \
	vmbus_timesync.o

#
# VMware PVSCSI SCSI Controller
#
PVSCSI_OBJS =	pvscsi.o

#
# Intel Temperature Module
#
CORETEMP_OBJS =	coretemp.o

#
# AMD Family 17 northbridge driver
#
AMDF17NBDF_OBJS = amdf17nbdf.o<|MERGE_RESOLUTION|>--- conflicted
+++ resolved
@@ -21,11 +21,7 @@
 
 #
 # Copyright (c) 1999, 2010, Oracle and/or its affiliates. All rights reserved.
-<<<<<<< HEAD
-# Copyright 2018, Joyent, Inc.
-=======
 # Copyright 2019, Joyent, Inc.
->>>>>>> 2d6125aa
 # Copyright 2018 Nexenta Systems, Inc.
 # Copyright (c) 2017 by Delphix. All rights reserved.
 #
