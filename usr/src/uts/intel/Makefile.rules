--- conflicted
+++ resolved
@@ -23,11 +23,8 @@
 # Use is subject to license terms.
 # Copyright 2019 Joyent, Inc.
 # Copyright 2017 Nexenta Systems, Inc.
-<<<<<<< HEAD
 # Copyright (c) 2017 by Delphix. All rights reserved.
-=======
 # Copyright 2022 Oxide Computer Company
->>>>>>> 46b0ac2b
 #
 
 #
