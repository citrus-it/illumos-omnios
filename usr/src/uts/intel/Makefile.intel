--- conflicted
+++ resolved
@@ -19,12 +19,8 @@
 #
 
 # Copyright (c) 2005, 2010, Oracle and/or its affiliates. All rights reserved.
-<<<<<<< HEAD
-=======
 # Copyright (c) 2014 Nexenta Systems, Inc. All rights reserved.
->>>>>>> 8a904709
 # Copyright (c) 2013 Andrew Stormont.  All rights reserved.
-# Copyright 2013 Nexenta Systems, Inc. All rights reserved.
 
 #
 #	This makefile contains the common definitions for all intel
@@ -326,7 +322,6 @@
 DRV_KMODS	+= si3124
 DRV_KMODS	+= skd
 DRV_KMODS	+= smbios
-DRV_KMODS	+= skd
 DRV_KMODS	+= softmac
 DRV_KMODS	+= spdsock
 DRV_KMODS	+= smbsrv
