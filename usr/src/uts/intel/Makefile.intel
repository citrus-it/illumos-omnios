--- conflicted
+++ resolved
@@ -26,11 +26,7 @@
 # Copyright 2022 Garrett D'Amore <garrett@damore.org>
 # Copyright 2018 Nexenta Systems, Inc.
 # Copyright 2019 Peter Tribble.
-<<<<<<< HEAD
-# Copyright 2023 Oxide Computer Company
-=======
 # Copyright 2024 Oxide Computer Company
->>>>>>> 533affcb
 # Copyright 2023 Racktop Systems, Inc.
 #
 
