# CDDL HEADER START
#
# The contents of this file are subject to the terms of the
# Common Development and Distribution License (the "License").
# You may not use this file except in compliance with the License.
#
# You can obtain a copy of the license at usr/src/OPENSOLARIS.LICENSE
# or http://www.opensolaris.org/os/licensing.
# See the License for the specific language governing permissions
# and limitations under the License.
#
# When distributing Covered Code, include this CDDL HEADER in each
# file and include the License file at usr/src/OPENSOLARIS.LICENSE.
# If applicable, add the following below this CDDL HEADER, with the
# fields enclosed by brackets "[]" replaced with your own identifying
# information: Portions Copyright [yyyy] [name of copyright owner]
#
# CDDL HEADER END
#

#
# Copyright (c) 2005, 2010, Oracle and/or its affiliates. All rights reserved.
# Copyright (c) 2013 Andrew Stormont.  All rights reserved.
# Copyright (c) 2014 by Delphix. All rights reserved.
# Copyright 2019 Joyent, Inc.
# Copyright 2022 Garrett D'Amore <garrett@damore.org>
# Copyright 2018 Nexenta Systems, Inc.
<<<<<<< HEAD
# Copyright (c) 2014, 2017 by Delphix. All rights reserved.
# Copyright 2019 RackTop Systems
=======
>>>>>>> fdcec61a
# Copyright 2019 Peter Tribble.
# Copyright 2022 Oxide Computer Company
# Copyright 2023 Racktop Systems, Inc.
#

#
#	This makefile contains the common definitions for all intel
#	implementation architecture independent modules.
#

#
#	Machine type (implementation architecture):
#
PLATFORM	 = i86pc

#
#	Everybody needs to know how to build modstubs.o and to locate unix.o.
#	Note that unix.o must currently be selected from among the possible
#	"implementation architectures". Note further, that unix.o is only
#	used as an optional error check for undefines so (theoretically)
#	any "implementation architectures" could be used. We choose i86pc
#	because it is the reference port.
#
UNIX_DIR	 = $(UTSBASE)/i86pc/unix
GENLIB_DIR	 = $(UTSBASE)/intel/genunix
GENASSYM_DIR	 = $(UTSBASE)/intel/genassym
IPDRV_DIR	 = $(UTSBASE)/intel/ip
MODSTUBS_DIR	 = $(UNIX_DIR)
DSF_DIR		 = $(UTSBASE)/$(PLATFORM)/genassym

UNIX_O		 = $(UNIX_DIR)/$(OBJS_DIR)/unix.o
GENLIB		 = $(GENLIB_DIR)/$(OBJS_DIR)/libgenunix.so
MODSTUBS_O	 = $(MODSTUBS_DIR)/$(OBJS_DIR)/modstubs.o

#
#	Include the makefiles which define build rule templates, the
#	collection of files per module, and a few specific flags. Note
#	that order is significant, just as with an include path. The
#	first build rule template which matches the files name will be
#	used. By including these in order from most machine dependent
#	to most machine independent, we allow a machine dependent file
#	to be used in preference over a machine independent version
#	(Such as a machine specific optimization, which preserves the
#	interfaces.)
#
include $(UTSBASE)/intel/Makefile.files
include $(UTSBASE)/common/Makefile.files

#
# ----- TRANSITIONAL SECTION --------------------------------------------------
#

#
#	Not everything which *should* be a module is a module yet. The
#	following is a list of such objects which are currently part of
#	genunix but which might someday become kmods.  This must be
#	defined before we include Makefile.uts, or else genunix's build
#	won't be as parallel as we might like.
#
NOT_YET_KMODS	 = $(OLDPTY_OBJS) $(PTY_OBJS) $(VCONS_CONF_OBJS) $(MOD_OBJS)

#
# ----- END OF TRANSITIONAL SECTION -------------------------------------------
#
#	Include machine independent rules. Note that this does not imply
#	that the resulting module from rules in Makefile.uts is	machine
#	independent. Only that the build rules are machine independent.
#
include $(UTSBASE)/Makefile.uts

#
#	The following must be defined for all implementations:
#
MODSTUBS		= $(UTSBASE)/intel/ml/modstubs.S

#
#	Define supported builds
#
DEF_BUILDS		= $(DEF_BUILDS64)
ALL_BUILDS		= $(ALL_BUILDS64)

#
#	kernel-specific optimizations; override default in Makefile.master
#

CFLAGS_XARCH_32		= $(i386_CFLAGS)
CFLAGS_XARCH_64		= $(amd64_CFLAGS)
CFLAGS_XARCH		= $(CFLAGS_XARCH_$(CLASS))

COPTFLAG_32		= $(COPTFLAG)
COPTFLAG_64		= $(COPTFLAG64)
COPTIMIZE		= $(COPTFLAG_$(CLASS))

CFLAGS			= $(CFLAGS_XARCH)
CFLAGS			+= $(COPTIMIZE)
CFLAGS			+= -D_ASM_INLINES
CFLAGS			+= $(CFLAGS_uts)
CFLAGS			+= $(STACKPROTECT_$(STACKPROTECT))

ASFLAGS_XARCH_32	= $(i386_ASFLAGS)
ASFLAGS_XARCH_64	= $(amd64_ASFLAGS)
ASFLAGS_XARCH		= $(ASFLAGS_XARCH_$(CLASS))

ASFLAGS			= $(ASFLAGS_XARCH)
ASFLAGS			+= $(ASFLAGS_uts)
AS_INC_PATH		+= -I$(GENASSYM_DIR)/$(OBJS_DIR)

#
#	Define the base directory for installation.
#
BASE_INS_DIR	= $(ROOT)

#
#	Debugging level
#
#	Special knowledge of which special debugging options affect which
#	file is used to optimize the build if these flags are changed.
#
DEBUG_DEFS_OBJ32	=
DEBUG_DEFS_DBG32	= -DDEBUG
DEBUG_DEFS_OBJ64	=
DEBUG_DEFS_DBG64	= -DDEBUG
DEBUG_DEFS		= $(DEBUG_DEFS_$(BUILD_TYPE))

DEBUG_COND_OBJ32	= $(POUND_SIGN)
DEBUG_COND_DBG32	=
DEBUG_COND_OBJ64	= $(POUND_SIGN)
DEBUG_COND_DBG64	=
IF_DEBUG_OBJ		= $(DEBUG_COND_$(BUILD_TYPE))$(OBJS_DIR)/

$(IF_DEBUG_OBJ)syscall.o	:=	DEBUG_DEFS	+= -DSYSCALLTRACE
$(IF_DEBUG_OBJ)clock.o		:=	DEBUG_DEFS	+= -DKSLICE=1

#
#	Collect the preprocessor definitions to be associated with *all*
#	files.
#
ALL_DEFS	 = $(DEBUG_DEFS) $(OPTION_DEFS)

#
#	TCP congestion control modules (/kernel/cc)
#
MISC_KMODS	+= cc
CC_KMODS	+= cc_newreno cc_cubic cc_sunreno

#
#	The kernels modules which are "implementation architecture"
#	specific for this machine are enumerated below. Note that most
#	of these modules must exist (in one form or another) for each
#	architecture.
#
#	Common Drivers (usually pseudo drivers) (/kernel/drv)
#	DRV_KMODS are built both 32-bit and 64-bit
#	DRV_KMODS_32 are built only 32-bit
#	DRV_KMODS_64 are built only 64-bit
#
DRV_KMODS	+= aac
DRV_KMODS	+= aggr
DRV_KMODS	+= ahci
DRV_KMODS	+= amr
DRV_KMODS	+= srn
DRV_KMODS       += arn
DRV_KMODS	+= arp
DRV_KMODS	+= asy
DRV_KMODS	+= ata
DRV_KMODS	+= ath
DRV_KMODS	+= atu
DRV_KMODS	+= audio
DRV_KMODS	+= audio1575
DRV_KMODS	+= audio810
DRV_KMODS	+= audiocmi
DRV_KMODS	+= audiocmihd
DRV_KMODS	+= audioemu10k
DRV_KMODS	+= audioens
DRV_KMODS	+= audiohd
DRV_KMODS	+= audioixp
DRV_KMODS	+= audiols
DRV_KMODS	+= audiop16x
DRV_KMODS	+= audiopci
DRV_KMODS	+= audiosolo
DRV_KMODS	+= audiots
DRV_KMODS	+= audiovia823x
DRV_KMODS	+= bl
DRV_KMODS	+= blkdev
DRV_KMODS	+= bge
DRV_KMODS	+= bofi
DRV_KMODS	+= bpf
DRV_KMODS	+= bridge
DRV_KMODS	+= chxge
DRV_KMODS	+= cxgbe
DRV_KMODS	+= ntxn
DRV_KMODS	+= myri10ge
DRV_KMODS	+= clone
DRV_KMODS	+= cmdk
DRV_KMODS	+= cn
DRV_KMODS	+= conskbd
DRV_KMODS	+= consms
DRV_KMODS	+= cpqary3
DRV_KMODS	+= cpuid
DRV_KMODS	+= cpunex
DRV_KMODS	+= crypto
DRV_KMODS	+= cryptoadm
DRV_KMODS	+= dca
DRV_KMODS	+= devinfo
DRV_KMODS	+= dld
DRV_KMODS	+= dlpistub
DRV_KMODS	+= dnet
DRV_KMODS	+= dump
DRV_KMODS	+= ecpp
DRV_KMODS	+= emlxs
DRV_KMODS	+= eventfd
DRV_KMODS	+= fd
DRV_KMODS	+= fdc
DRV_KMODS	+= fm
DRV_KMODS	+= fssnap
DRV_KMODS	+= hxge
DRV_KMODS	+= i8042
DRV_KMODS	+= icmp
DRV_KMODS	+= icmp6
DRV_KMODS	+= inotify
DRV_KMODS	+= intel_nb5000
DRV_KMODS	+= intel_nhm
DRV_KMODS	+= ip
DRV_KMODS	+= ip6
DRV_KMODS	+= ipd
DRV_KMODS	+= ipf
DRV_KMODS       += ipnet
DRV_KMODS	+= ippctl
DRV_KMODS	+= ipsecah
DRV_KMODS	+= ipsecesp
DRV_KMODS	+= ipw
DRV_KMODS	+= iwh
DRV_KMODS	+= iwi
DRV_KMODS	+= iwn
DRV_KMODS	+= iwk
DRV_KMODS	+= iwp
DRV_KMODS	+= iwscn
DRV_KMODS	+= kb8042
DRV_KMODS	+= keysock
DRV_KMODS	+= kstat
DRV_KMODS	+= ksyms
DRV_KMODS	+= kmdb
DRV_KMODS	+= llc1
DRV_KMODS	+= lofi
DRV_KMODS	+= log
DRV_KMODS	+= logindmux
DRV_KMODS	+= mega_sas
DRV_KMODS	+= mc-amd
DRV_KMODS	+= mlxcx
DRV_KMODS	+= mm
DRV_KMODS	+= mouse8042
DRV_KMODS	+= mpt_sas
DRV_KMODS	+= mr_sas
DRV_KMODS	+= lmrc
DRV_KMODS	+= mwl
DRV_KMODS	+= nsmb
DRV_KMODS	+= nulldriver
DRV_KMODS	+= nv_sata
DRV_KMODS	+= nvme
DRV_KMODS	+= nxge
DRV_KMODS	+= oce
DRV_KMODS	+= openeepr
DRV_KMODS	+= pci_pci
DRV_KMODS	+= pcic
DRV_KMODS	+= pcieb
DRV_KMODS	+= physmem
DRV_KMODS	+= pit_beep
DRV_KMODS	+= pm
DRV_KMODS	+= poll
DRV_KMODS	+= pool
DRV_KMODS	+= power
DRV_KMODS	+= pseudo
DRV_KMODS	+= ptc
DRV_KMODS	+= ptm
DRV_KMODS	+= pts
DRV_KMODS	+= ptsl
DRV_KMODS	+= qlge
DRV_KMODS	+= ral
DRV_KMODS	+= ramdisk
DRV_KMODS	+= random
DRV_KMODS	+= rds
DRV_KMODS	+= rdsv3
DRV_KMODS	+= rpcib
DRV_KMODS	+= rsm
DRV_KMODS	+= rts
DRV_KMODS	+= rtw
DRV_KMODS	+= rum
DRV_KMODS	+= rwd
DRV_KMODS	+= rwn
DRV_KMODS	+= sad
DRV_KMODS	+= sd
DRV_KMODS	+= sdhost
DRV_KMODS	+= sgen
DRV_KMODS	+= si3124
DRV_KMODS	+= signalfd
DRV_KMODS	+= skd
DRV_KMODS	+= smartpqi
DRV_KMODS	+= smbios
DRV_KMODS	+= softmac
DRV_KMODS	+= spdsock
DRV_KMODS	+= smbsrv
DRV_KMODS	+= smp
DRV_KMODS	+= sppp
DRV_KMODS	+= sppptun
DRV_KMODS	+= srpt
DRV_KMODS	+= st
DRV_KMODS	+= sy
DRV_KMODS	+= sysevent
DRV_KMODS	+= sysmsg
DRV_KMODS	+= tcp
DRV_KMODS	+= tcp6
DRV_KMODS	+= timerfd
DRV_KMODS	+= tl
DRV_KMODS	+= tpm
DRV_KMODS	+= trill
DRV_KMODS	+= udp
DRV_KMODS	+= udp6
DRV_KMODS	+= ucode
DRV_KMODS	+= ufm
DRV_KMODS	+= ufmtest
DRV_KMODS	+= ural
DRV_KMODS	+= uath
DRV_KMODS	+= urtw
DRV_KMODS	+= vgatext
DRV_KMODS	+= vnic
DRV_KMODS	+= vscan
DRV_KMODS	+= wc
DRV_KMODS	+= winlock
DRV_KMODS	+= wpi
DRV_KMODS	+= xge
DRV_KMODS	+= yge
DRV_KMODS	+= zcons
DRV_KMODS	+= zfd
DRV_KMODS	+= zyd
DRV_KMODS	+= simnet
DRV_KMODS	+= smrt
DRV_KMODS	+= stmf
DRV_KMODS	+= stmf_sbd
DRV_KMODS	+= fct
DRV_KMODS	+= fcoe
DRV_KMODS	+= fcoet
DRV_KMODS	+= fcoei
DRV_KMODS	+= qlt
DRV_KMODS	+= iscsit
DRV_KMODS	+= pppt
DRV_KMODS	+= iptun
DRV_KMODS	+= vmxnet3s
DRV_KMODS	+= pvscsi

#
# HYPER-V driver
#
DRV_KMODS	+= hv_vmbus
DRV_KMODS	+= hv_heartbeat
DRV_KMODS	+= hv_timesync
DRV_KMODS	+= hv_shutdown
DRV_KMODS	+= hv_kvp
DRV_KMODS	+= hv_storvsc
DRV_KMODS	+= hv_netvsc
MISC_KMODS	+= hyperv

#
# Common code drivers
#

DRV_KMODS	+= afe
DRV_KMODS	+= atge
DRV_KMODS	+= bfe
DRV_KMODS	+= bnx
DRV_KMODS	+= bnxe
DRV_KMODS	+= dmfe
DRV_KMODS	+= e1000g
DRV_KMODS	+= efe
DRV_KMODS	+= elxl
DRV_KMODS	+= ena
DRV_KMODS	+= hme
DRV_KMODS	+= mxfe
DRV_KMODS	+= nge
DRV_KMODS	+= pcn
DRV_KMODS	+= qede
DRV_KMODS	+= rge
DRV_KMODS	+= rtls
DRV_KMODS	+= sfe
DRV_KMODS	+= sfxge
DRV_KMODS	+= amd8111s
DRV_KMODS	+= igb
DRV_KMODS	+= ipmi
DRV_KMODS	+= iprb
DRV_KMODS	+= ixgbe
DRV_KMODS	+= i40e
DRV_KMODS	+= vr

#
# Virtio drivers
#
DRV_KMODS	+= virtio
DRV_KMODS	+= vioblk
DRV_KMODS	+= vioif
DRV_KMODS	+= vioscsi

# Virtio 9P transport driver
DRV_KMODS	+= vio9p

#
#	DTrace and DTrace Providers
#
DRV_KMODS	+= dtrace
DRV_KMODS	+= fbt
DRV_KMODS	+= lockstat
DRV_KMODS	+= profile
DRV_KMODS	+= sdt
DRV_KMODS	+= systrace
DRV_KMODS	+= fasttrap
DRV_KMODS	+= dcpc

#
#	I/O framework test drivers
#
DRV_KMODS	+= pshot
DRV_KMODS	+= gen_drv
DRV_KMODS	+= tvhci tphci tclient
DRV_KMODS	+= emul64

#
#	Machine Specific Driver Modules (/kernel/drv):
#
DRV_KMODS	+= options
DRV_KMODS	+= scsi_vhci
DRV_KMODS	+= pmcs
DRV_KMODS	+= pmcs8001fw
DRV_KMODS	+= arcmsr
DRV_KMODS	+= fcp
DRV_KMODS	+= fcip
DRV_KMODS	+= fcsm
DRV_KMODS	+= fp
DRV_KMODS	+= qlc
DRV_KMODS	+= iscsi

#
#	PCMCIA specific module(s)
#
DRV_KMODS	+= pcs
MISC_KMODS	+= cardbus

#
#	SCSI Enclosure Services driver
#
DRV_KMODS	+= ses

#
#	USB specific modules
#
DRV_KMODS	+= ccid
DRV_KMODS	+= hid
DRV_KMODS	+= hubd
DRV_KMODS	+= uhci
DRV_KMODS	+= ehci
DRV_KMODS	+= ohci
DRV_KMODS	+= usb_mid
DRV_KMODS	+= usb_ia
DRV_KMODS	+= scsa2usb
DRV_KMODS	+= usbprn
DRV_KMODS	+= ugen
DRV_KMODS	+= usbser
DRV_KMODS	+= usbsacm
DRV_KMODS	+= usbsksp
DRV_KMODS	+= usbsprl
DRV_KMODS	+= usb_ac
DRV_KMODS	+= usb_as
DRV_KMODS	+= usbskel
DRV_KMODS	+= usbvc
DRV_KMODS	+= usbftdi
DRV_KMODS	+= usbecm
DRV_KMODS	+= xhci

#
#	USBGEM modules
#
DRV_KMODS	+= usbgem
DRV_KMODS	+= axf
DRV_KMODS	+= udmf
DRV_KMODS	+= upf
DRV_KMODS	+= urf

#
#	1394 modules
#
MISC_KMODS	+= s1394 sbp2
DRV_KMODS	+= hci1394 scsa1394
DRV_KMODS	+= av1394
DRV_KMODS	+= dcam1394

#
#	InfiniBand pseudo drivers
#
DRV_KMODS	+= ib ibp eibnx eoib rdsib sdp iser daplt hermon tavor sol_ucma sol_uverbs
DRV_KMODS	+= sol_umad

#
#	Brand modules
#
BRAND_KMODS	+= sn1_brand s10_brand lx_brand
DRV_KMODS	+= lx_systrace lx_ptm lx_netlink

#
#	Exec Class Modules (/kernel/exec):
#
EXEC_KMODS	+= elfexec intpexec shbinexec javaexec

#
#	Scheduling Class Modules (/kernel/sched):
#
SCHED_KMODS	+= IA RT TS RT_DPTBL TS_DPTBL FSS FX FX_DPTBL SDC

#
#	File System Modules (/kernel/fs):
#
FS_KMODS	+= autofs ctfs dcfs dev devfs fdfs fifofs hsfs lofs
FS_KMODS	+= lxautofs lx_proc mntfs namefs nfs objfs zfs zut
FS_KMODS	+= pcfs procfs sockfs specfs tmpfs udfs ufs sharefs lx_sysfs
FS_KMODS	+= smbfs bootfs lx_cgroup lx_devfs

#
#	Streams Modules (/kernel/strmod):
#
STRMOD_KMODS	+= bufmod connld dedump ldterm pckt pfmod pipemod
STRMOD_KMODS	+= ptem redirmod rpcmod rlmod telmod timod
STRMOD_KMODS	+= spppasyn spppcomp
STRMOD_KMODS	+= tirdwr ttcompat
STRMOD_KMODS	+= usbkbm
STRMOD_KMODS	+= usbms
STRMOD_KMODS	+= usbwcm
STRMOD_KMODS	+= usb_ah
STRMOD_KMODS	+= drcompat
STRMOD_KMODS	+= cryptmod
STRMOD_KMODS	+= vuid2ps2
STRMOD_KMODS	+= vuid3ps2
STRMOD_KMODS	+= vuidm3p
STRMOD_KMODS	+= vuidm4p
STRMOD_KMODS	+= vuidm5p

#
#	'System' Modules (/kernel/sys):
#
SYS_KMODS	+= c2audit
SYS_KMODS	+= doorfs
SYS_KMODS	+= exacctsys
SYS_KMODS	+= inst_sync
SYS_KMODS	+= kaio
SYS_KMODS	+= msgsys
SYS_KMODS	+= pipe
SYS_KMODS	+= portfs
SYS_KMODS	+= pset
SYS_KMODS	+= semsys
SYS_KMODS	+= shmsys
SYS_KMODS	+= sysacct
SYS_KMODS	+= acctctl

#
#	'Misc' Modules (/kernel/misc)
#	MISC_KMODS are built both 32-bit and 64-bit
#	MISC_KMODS_32 are built only 32-bit
#	MISC_KMODS_64 are built only 64-bit
#
MISC_KMODS	+= ac97
MISC_KMODS	+= acpica
MISC_KMODS	+= bignum
MISC_KMODS	+= bootdev
MISC_KMODS	+= busra
MISC_KMODS	+= cmlb
MISC_KMODS	+= consconfig
MISC_KMODS	+= ctf
MISC_KMODS	+= dadk
MISC_KMODS	+= dcopy
MISC_KMODS	+= dls
MISC_KMODS	+= fssnap_if
MISC_KMODS	+= gda
MISC_KMODS	+= gld
MISC_KMODS	+= hidparser
MISC_KMODS	+= hook
MISC_KMODS	+= hpcsvc
MISC_KMODS	+= ibcm
MISC_KMODS	+= ibdm
MISC_KMODS	+= ibdma
MISC_KMODS	+= ibmf
MISC_KMODS	+= ibtl
MISC_KMODS	+= idm
MISC_KMODS	+= idmap
MISC_KMODS	+= iommulib
MISC_KMODS	+= ipc
MISC_KMODS	+= kbtrans
MISC_KMODS	+= kcf
MISC_KMODS	+= kgssapi
MISC_KMODS	+= kmech_dummy
MISC_KMODS	+= kmech_krb5
MISC_KMODS	+= ksocket
MISC_KMODS	+= mac
MISC_KMODS	+= mii
MISC_KMODS	+= mwlfw
MISC_KMODS	+= net80211
MISC_KMODS	+= nfs_dlboot
MISC_KMODS	+= nfssrv
MISC_KMODS	+= neti
MISC_KMODS	+= pci_autoconfig
MISC_KMODS	+= pcicfg
MISC_KMODS	+= pcihp
MISC_KMODS	+= pcmcia
MISC_KMODS	+= rpcsec
MISC_KMODS	+= rpcsec_gss
MISC_KMODS	+= rsmops
MISC_KMODS	+= sata
MISC_KMODS	+= scsi
MISC_KMODS	+= sda
MISC_KMODS	+= sol_ofs
MISC_KMODS	+= strategy
MISC_KMODS	+= strplumb
MISC_KMODS	+= tem
MISC_KMODS	+= tlimod
MISC_KMODS	+= usba usba10 usbs49_fw
MISC_KMODS	+= scsi_vhci_f_sym_hds
MISC_KMODS	+= scsi_vhci_f_sym
MISC_KMODS	+= scsi_vhci_f_tpgs
MISC_KMODS	+= scsi_vhci_f_tape
MISC_KMODS	+= scsi_vhci_f_tpgs_tape
MISC_KMODS	+= fctl
MISC_KMODS	+= emlxs_fw
MISC_KMODS	+= qlc_fw_2200
MISC_KMODS	+= qlc_fw_2300
MISC_KMODS	+= qlc_fw_2400
MISC_KMODS	+= qlc_fw_2500
MISC_KMODS	+= qlc_fw_2700
MISC_KMODS	+= qlc_fw_6322
MISC_KMODS	+= qlc_fw_8100
MISC_KMODS	+= qlc_fw_8301fc
MISC_KMODS	+= uathfw

MISC_KMODS	+= klmmod klmops

#
#	Software Cryptographic Providers (/kernel/crypto):
#
CRYPTO_KMODS	+= aes
CRYPTO_KMODS	+= arcfour
CRYPTO_KMODS	+= blowfish
CRYPTO_KMODS	+= des
CRYPTO_KMODS	+= ecc
CRYPTO_KMODS	+= edonr
CRYPTO_KMODS	+= md4
CRYPTO_KMODS	+= md5
CRYPTO_KMODS	+= rsa
CRYPTO_KMODS	+= sha1
CRYPTO_KMODS	+= sha2
CRYPTO_KMODS	+= skein
CRYPTO_KMODS	+= swrand

#
#	IP Policy Modules (/kernel/ipp)
#
IPP_KMODS	+= dlcosmk
IPP_KMODS	+= flowacct
IPP_KMODS	+= ipgpc
IPP_KMODS	+= dscpmk
IPP_KMODS	+= tokenmt
IPP_KMODS	+= tswtclmt

#
#	generic-unix module (/kernel/genunix):
#
GENUNIX_KMODS	+= genunix

#
#	Modules eXcluded from the product:
#

#
#	'Dacf' Modules (/kernel/dacf):
#

#
#	Performance Counter BackEnd modules (/usr/kernel/pcbe)
#
PCBE_KMODS	+= p4_pcbe opteron_pcbe core_pcbe

#
#	MAC-Type Plugin Modules (/kernel/mac)
#
MAC_KMODS	+= mac_6to4
MAC_KMODS	+= mac_ether
MAC_KMODS	+= mac_ipv4
MAC_KMODS	+= mac_ipv6
MAC_KMODS	+= mac_wifi
MAC_KMODS	+= mac_ib

#
#	Overlay related modules (/kernel/overlay)
#
DRV_KMODS	+= overlay
OVERLAY_KMODS	+= vxlan

#
# socketmod (kernel/socketmod)
#
SOCKET_KMODS	+= sockpfp
SOCKET_KMODS	+= socksctp
SOCKET_KMODS    += socksdp
SOCKET_KMODS	+= sockrds
SOCKET_KMODS	+= datafilt

#
#	kiconv modules (/kernel/kiconv):
#
KICONV_KMODS	+= kiconv_emea kiconv_ja kiconv_ko kiconv_sc kiconv_tc

#
#	'Dacf' Modules (/kernel/dacf):
#
DACF_KMODS	+= net_dacf

#
#	Sensor related drivers
#
DRV_KMODS	+= ksensor ksensor_test
DRV_KMODS	+= coretemp
DRV_KMODS	+= pchtemp
DRV_KMODS	+= amdnbtemp
DRV_KMODS	+= smntemp

#
#	AMD Zen Nexus driver and Related
#
DRV_KMODS	+= amdzen
DRV_KMODS	+= amdzen_stub
DRV_KMODS	+= usmn zen_udf zen_umc

#
#	Intel Integrated Memory Controller
#
DRV_KMODS	+= imc imcstub

#
#	VirtIO-Net Accellerated driver (for bhyve)
#
DRV_KMODS	+= viona

#
#	bhyve PCI-passthru
#
DRV_KMODS	+= ppt
DRV_KMODS	+= vmm_vtd

#
# bhyve drv test interface
#
DRV_KMODS	+= vmm_drv_test<|MERGE_RESOLUTION|>--- conflicted
+++ resolved
@@ -25,11 +25,7 @@
 # Copyright 2019 Joyent, Inc.
 # Copyright 2022 Garrett D'Amore <garrett@damore.org>
 # Copyright 2018 Nexenta Systems, Inc.
-<<<<<<< HEAD
 # Copyright (c) 2014, 2017 by Delphix. All rights reserved.
-# Copyright 2019 RackTop Systems
-=======
->>>>>>> fdcec61a
 # Copyright 2019 Peter Tribble.
 # Copyright 2022 Oxide Computer Company
 # Copyright 2023 Racktop Systems, Inc.
