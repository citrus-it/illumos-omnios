--- conflicted
+++ resolved
@@ -282,11 +282,7 @@
 DRV_KMODS	+= mpt_sas
 DRV_KMODS	+= mr_sas
 DRV_KMODS	+= mwl
-<<<<<<< HEAD
-DRV_KMODS	+= nca
 DRV_KMODS	+= nfp
-=======
->>>>>>> d5ba9327
 DRV_KMODS	+= nsmb
 DRV_KMODS	+= nulldriver
 DRV_KMODS	+= nv_sata
