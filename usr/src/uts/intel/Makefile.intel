# CDDL HEADER START
#
# The contents of this file are subject to the terms of the
# Common Development and Distribution License (the "License").
# You may not use this file except in compliance with the License.
#
# You can obtain a copy of the license at usr/src/OPENSOLARIS.LICENSE
# or http://www.opensolaris.org/os/licensing.
# See the License for the specific language governing permissions
# and limitations under the License.
#
# When distributing Covered Code, include this CDDL HEADER in each
# file and include the License file at usr/src/OPENSOLARIS.LICENSE.
# If applicable, add the following below this CDDL HEADER, with the
# fields enclosed by brackets "[]" replaced with your own identifying
# information: Portions Copyright [yyyy] [name of copyright owner]
#
# CDDL HEADER END
#

# Copyright (c) 2005, 2010, Oracle and/or its affiliates. All rights reserved.
# Copyright (c) 2015 Nexenta Systems, Inc. All rights reserved.
# Copyright (c) 2013 Andrew Stormont.  All rights reserved.
# Copyright (c) 2015, Joyent, Inc. All rights reserved.

#
#	This makefile contains the common definitions for all intel
#	implementation architecture independent modules.
#

#
#	Machine type (implementation architecture):
#
PLATFORM	 = i86pc

#
#	Everybody needs to know how to build modstubs.o and to locate unix.o.
#	Note that unix.o must currently be selected from among the possible
#	"implementation architectures". Note further, that unix.o is only
#	used as an optional error check for undefines so (theoretically)
#	any "implementation architectures" could be used. We choose i86pc
#	because it is the reference port.
#
UNIX_DIR	 = $(UTSBASE)/i86pc/unix
GENLIB_DIR	 = $(UTSBASE)/intel/genunix
GENASSYM_DIR	 = $(UTSBASE)/intel/genassym
IPDRV_DIR	 = $(UTSBASE)/intel/ip
MODSTUBS_DIR	 = $(UNIX_DIR)
DSF_DIR		 = $(UTSBASE)/$(PLATFORM)/genassym
LINTS_DIR	 = $(OBJS_DIR)
LINT_LIB_DIR	 = $(UTSBASE)/intel/lint-libs/$(OBJS_DIR)

UNIX_O		 = $(UNIX_DIR)/$(OBJS_DIR)/unix.o
GENLIB		 = $(GENLIB_DIR)/$(OBJS_DIR)/libgenunix.so
MODSTUBS_O	 = $(MODSTUBS_DIR)/$(OBJS_DIR)/modstubs.o
LINT_LIB	 = $(UTSBASE)/i86pc/lint-libs/$(OBJS_DIR)/llib-lunix.ln
GEN_LINT_LIB	 = $(UTSBASE)/intel/lint-libs/$(OBJS_DIR)/llib-lgenunix.ln

#
#	Include the makefiles which define build rule templates, the
#	collection of files per module, and a few specific flags. Note
#	that order is significant, just as with an include path. The
#	first build rule template which matches the files name will be
#	used. By including these in order from most machine dependent
#	to most machine independent, we allow a machine dependent file
#	to be used in preference over a machine independent version
#	(Such as a machine specific optimization, which preserves the
#	interfaces.)
#
include $(UTSBASE)/intel/Makefile.files
include $(UTSBASE)/common/Makefile.files

#
# ----- TRANSITIONAL SECTION --------------------------------------------------
#

#
#	Not everything which *should* be a module is a module yet. The
#	following is a list of such objects which are currently part of
#	genunix but which might someday become kmods.  This must be
#	defined before we include Makefile.uts, or else genunix's build
#	won't be as parallel as we might like.
#
NOT_YET_KMODS	 = $(OLDPTY_OBJS) $(PTY_OBJS) $(VCONS_CONF_OBJS) $(MOD_OBJS)

#
# ----- END OF TRANSITIONAL SECTION -------------------------------------------
#
#	Include machine independent rules. Note that this does not imply
#	that the resulting module from rules in Makefile.uts is	machine
#	independent. Only that the build rules are machine independent.
#
include $(UTSBASE)/Makefile.uts

#
#	The following must be defined for all implementations:
#
MODSTUBS		= $(UTSBASE)/intel/ia32/ml/modstubs.s

#
#	Define supported builds
#
DEF_BUILDS		= $(DEF_BUILDS64) $(DEF_BUILDS32)
ALL_BUILDS		= $(ALL_BUILDS64) $(ALL_BUILDS32)

#
#	x86 or amd64 inline templates
#
INLINES_32		= $(UTSBASE)/intel/ia32/ml/ia32.il
INLINES_64		= $(UTSBASE)/intel/amd64/ml/amd64.il
INLINES			+= $(INLINES_$(CLASS))

#
#	kernel-specific optimizations; override default in Makefile.master
#

CFLAGS_XARCH_32		= $(i386_CFLAGS)
CFLAGS_XARCH_64		= $(amd64_CFLAGS)
CFLAGS_XARCH		= $(CFLAGS_XARCH_$(CLASS))

COPTFLAG_32		= $(COPTFLAG)
COPTFLAG_64		= $(COPTFLAG64)
COPTIMIZE		= $(COPTFLAG_$(CLASS))

CFLAGS			= $(CFLAGS_XARCH)
CFLAGS			+= $(COPTIMIZE)
CFLAGS			+= $(INLINES) -D_ASM_INLINES
CFLAGS			+= $(CCMODE)
CFLAGS			+= $(SPACEFLAG)
CFLAGS			+= $(CCUNBOUND)
CFLAGS			+= $(CFLAGS_uts)
CFLAGS			+= -xstrconst
CFLAGS			+= -_gcc=-fstack-protector

ASFLAGS_XARCH_32	= $(i386_ASFLAGS)
ASFLAGS_XARCH_64	= $(amd64_ASFLAGS)
ASFLAGS_XARCH		= $(ASFLAGS_XARCH_$(CLASS))

ASFLAGS			+= $(ASFLAGS_XARCH)
AS_INC_PATH		+= -I$(GENASSYM_DIR)/$(OBJS_DIR)

#
#	Define the base directory for installation.
#
BASE_INS_DIR	= $(ROOT)

#
#	Debugging level
#
#	Special knowledge of which special debugging options affect which
#	file is used to optimize the build if these flags are changed.
#
DEBUG_DEFS_OBJ32	=
DEBUG_DEFS_DBG32	= -DDEBUG
DEBUG_DEFS_OBJ64	=
DEBUG_DEFS_DBG64	= -DDEBUG
DEBUG_DEFS		= $(DEBUG_DEFS_$(BUILD_TYPE))

DEBUG_COND_OBJ32	= $(POUND_SIGN)
DEBUG_COND_DBG32	=
DEBUG_COND_OBJ64	= $(POUND_SIGN)
DEBUG_COND_DBG64	=
IF_DEBUG_OBJ		= $(DEBUG_COND_$(BUILD_TYPE))$(OBJS_DIR)/

$(IF_DEBUG_OBJ)syscall.o	:=	DEBUG_DEFS	+= -DSYSCALLTRACE
$(IF_DEBUG_OBJ)clock.o		:=	DEBUG_DEFS	+= -DKSLICE=1

#
#	Collect the preprocessor definitions to be associated with *all*
#	files.
#
ALL_DEFS	 = $(DEBUG_DEFS) $(OPTION_DEFS)

#
#	The kernels modules which are "implementation architecture"
#	specific for this machine are enumerated below. Note that most
#	of these modules must exist (in one form or another) for each
#	architecture.
#
#	Common Drivers (usually pseudo drivers) (/kernel/drv)
#	DRV_KMODS are built both 32-bit and 64-bit
#	DRV_KMODS_32 are built only 32-bit
#	DRV_KMODS_64 are built only 64-bit
#
DRV_KMODS	+= aac
DRV_KMODS	+= aggr
DRV_KMODS	+= ahci
DRV_KMODS	+= amd64_gart
DRV_KMODS	+= amr
DRV_KMODS	+= agpgart
DRV_KMODS	+= srn
DRV_KMODS	+= agptarget
DRV_KMODS       += arn
DRV_KMODS	+= arp
DRV_KMODS	+= asy
DRV_KMODS	+= ata
DRV_KMODS	+= ath
DRV_KMODS	+= atu
DRV_KMODS	+= audio
DRV_KMODS	+= audio1575
DRV_KMODS	+= audio810
DRV_KMODS	+= audiocmi
DRV_KMODS	+= audiocmihd
DRV_KMODS	+= audioemu10k
DRV_KMODS	+= audioens
DRV_KMODS	+= audiohd
DRV_KMODS	+= audioixp
DRV_KMODS	+= audiols
DRV_KMODS	+= audiop16x
DRV_KMODS	+= audiopci
DRV_KMODS	+= audiosolo
DRV_KMODS	+= audiots
DRV_KMODS	+= audiovia823x
DRV_KMODS_32	+= audiovia97
DRV_KMODS	+= bl 
DRV_KMODS	+= blkdev
DRV_KMODS	+= bge
DRV_KMODS	+= bofi
DRV_KMODS	+= bpf
DRV_KMODS	+= bridge
DRV_KMODS	+= bscbus
DRV_KMODS	+= bscv
DRV_KMODS	+= chxge
DRV_KMODS	+= cxgbe
DRV_KMODS	+= ntxn
DRV_KMODS	+= myri10ge
DRV_KMODS	+= clone
DRV_KMODS	+= cmdk
DRV_KMODS	+= cn
DRV_KMODS	+= conskbd
DRV_KMODS	+= consms
DRV_KMODS	+= cpqary3
DRV_KMODS	+= cpuid
DRV_KMODS	+= cpunex
DRV_KMODS	+= crypto
DRV_KMODS	+= cryptoadm
DRV_KMODS	+= dca
DRV_KMODS	+= devinfo
DRV_KMODS	+= dld
DRV_KMODS	+= dlpistub
DRV_KMODS_32	+= dnet
DRV_KMODS	+= dr_sas
DRV_KMODS	+= dump
DRV_KMODS	+= ecpp
DRV_KMODS	+= emlxs
DRV_KMODS	+= eventfd
DRV_KMODS	+= fd
DRV_KMODS	+= fdc
DRV_KMODS	+= fm
DRV_KMODS	+= fssnap
DRV_KMODS	+= hxge
DRV_KMODS	+= i8042
DRV_KMODS	+= i915
DRV_KMODS	+= icmp
DRV_KMODS	+= icmp6
DRV_KMODS	+= inotify
DRV_KMODS	+= intel_nb5000
DRV_KMODS	+= intel_nhm
DRV_KMODS	+= ip
DRV_KMODS	+= ip6
DRV_KMODS	+= ipd
DRV_KMODS	+= ipf
DRV_KMODS       += ipnet
DRV_KMODS	+= ippctl
DRV_KMODS	+= ipsecah
DRV_KMODS	+= ipsecesp
DRV_KMODS	+= ipw
DRV_KMODS	+= iwh
DRV_KMODS	+= iwi
DRV_KMODS	+= iwk
DRV_KMODS	+= iwp
DRV_KMODS	+= iwscn
DRV_KMODS	+= kb8042
DRV_KMODS	+= keysock
DRV_KMODS	+= kssl
DRV_KMODS	+= kstat
DRV_KMODS	+= ksyms
DRV_KMODS	+= kmdb
DRV_KMODS	+= llc1
DRV_KMODS	+= lofi
DRV_KMODS	+= log
DRV_KMODS	+= logindmux
DRV_KMODS	+= mega_sas
DRV_KMODS	+= mc-amd
DRV_KMODS	+= mm
DRV_KMODS	+= mouse8042
DRV_KMODS	+= mpt_sas
DRV_KMODS	+= mr_sas
DRV_KMODS	+= mwl 
DRV_KMODS	+= nca
DRV_KMODS	+= nfp
DRV_KMODS	+= nsmb
DRV_KMODS	+= nulldriver
DRV_KMODS	+= nv_sata
DRV_KMODS	+= nvme
DRV_KMODS	+= nxge
DRV_KMODS	+= oce
DRV_KMODS	+= openeepr
DRV_KMODS	+= pci_pci
DRV_KMODS	+= pcic
DRV_KMODS	+= pcieb
DRV_KMODS	+= physmem
DRV_KMODS	+= pit_beep
DRV_KMODS	+= pm
DRV_KMODS	+= poll
DRV_KMODS	+= pool
DRV_KMODS	+= power
DRV_KMODS	+= pseudo
DRV_KMODS	+= ptc
DRV_KMODS	+= ptm
DRV_KMODS	+= pts
DRV_KMODS	+= ptsl
DRV_KMODS	+= qlge
DRV_KMODS	+= radeon
DRV_KMODS	+= ral
DRV_KMODS	+= ramdisk
DRV_KMODS	+= random
DRV_KMODS	+= rds
DRV_KMODS	+= rdsv3
DRV_KMODS	+= rpcib
DRV_KMODS	+= rsm
DRV_KMODS	+= rts
DRV_KMODS	+= rtw
DRV_KMODS	+= rum
DRV_KMODS	+= rwd
DRV_KMODS	+= rwn
DRV_KMODS	+= sad
DRV_KMODS	+= sd
DRV_KMODS	+= sdhost
DRV_KMODS	+= sgen
DRV_KMODS	+= si3124
DRV_KMODS	+= signalfd
DRV_KMODS	+= smbios
DRV_KMODS	+= skd
DRV_KMODS	+= softmac
DRV_KMODS	+= spdsock
DRV_KMODS	+= smbsrv
DRV_KMODS	+= smp
DRV_KMODS	+= sppp
DRV_KMODS	+= sppptun
DRV_KMODS	+= srpt
DRV_KMODS	+= st
DRV_KMODS	+= sy
DRV_KMODS	+= sysevent
DRV_KMODS	+= sysmsg
DRV_KMODS	+= tcp
DRV_KMODS	+= tcp6
DRV_KMODS	+= timerfd
DRV_KMODS	+= tl
DRV_KMODS	+= tnf
DRV_KMODS	+= tpm
DRV_KMODS	+= trill
DRV_KMODS	+= udp
DRV_KMODS	+= udp6
DRV_KMODS	+= ucode
DRV_KMODS	+= ural
DRV_KMODS	+= uath
DRV_KMODS	+= urtw
DRV_KMODS	+= vgatext
DRV_KMODS	+= heci
DRV_KMODS	+= vmxnet 
DRV_KMODS	+= vnd
DRV_KMODS	+= vnic
DRV_KMODS	+= vscan
DRV_KMODS	+= wc
DRV_KMODS	+= winlock
DRV_KMODS	+= wpi
DRV_KMODS	+= xge
DRV_KMODS	+= yge
DRV_KMODS	+= zcons
DRV_KMODS	+= zfd
DRV_KMODS	+= zyd
DRV_KMODS	+= simnet
DRV_KMODS	+= stmf
DRV_KMODS	+= stmf_sbd
DRV_KMODS	+= fct
DRV_KMODS	+= fcoe
DRV_KMODS	+= fcoet
DRV_KMODS	+= fcoei
DRV_KMODS	+= qlt
DRV_KMODS	+= iscsit
DRV_KMODS	+= pppt
DRV_KMODS	+= ncall nsctl sdbc nskern sv
DRV_KMODS	+= ii rdc rdcsrv rdcstub 
DRV_KMODS	+= iptun

#
# Common code drivers
#

DRV_KMODS	+= afe
DRV_KMODS	+= atge
DRV_KMODS	+= bfe
DRV_KMODS	+= bnxe
DRV_KMODS	+= dmfe
DRV_KMODS	+= e1000g
DRV_KMODS	+= efe
DRV_KMODS	+= elxl
DRV_KMODS	+= hme
DRV_KMODS	+= mxfe
DRV_KMODS	+= nge
DRV_KMODS	+= pcn
DRV_KMODS	+= rge
DRV_KMODS	+= rtls
DRV_KMODS	+= sfe
DRV_KMODS	+= amd8111s
DRV_KMODS	+= igb
DRV_KMODS	+= ipmi
DRV_KMODS	+= iprb
DRV_KMODS	+= ixgbe
DRV_KMODS	+= vr

#
# Virtio drivers
#

# Virtio core
DRV_KMODS	+= virtio

# Virtio block driver
DRV_KMODS	+= vioblk

# Virtio network driver
DRV_KMODS	+= vioif

#
#	DTrace and DTrace Providers
#
DRV_KMODS	+= dtrace
DRV_KMODS	+= fbt
DRV_KMODS	+= lockstat
DRV_KMODS	+= profile
DRV_KMODS	+= sdt
DRV_KMODS	+= systrace
DRV_KMODS	+= fasttrap
DRV_KMODS	+= dcpc

#
#	I/O framework test drivers
#
DRV_KMODS	+= pshot
DRV_KMODS	+= gen_drv
DRV_KMODS	+= tvhci tphci tclient
DRV_KMODS	+= emul64

#
#	Machine Specific Driver Modules (/kernel/drv):
#
DRV_KMODS	+= options
DRV_KMODS	+= scsi_vhci
DRV_KMODS	+= pmcs
DRV_KMODS	+= pmcs8001fw
DRV_KMODS	+= arcmsr
DRV_KMODS	+= fcp
DRV_KMODS	+= fcip
DRV_KMODS	+= fcsm
DRV_KMODS	+= fp
DRV_KMODS	+= qlc
DRV_KMODS	+= iscsi

#
#	PCMCIA specific module(s)
#
DRV_KMODS	+= pcs
MISC_KMODS	+= cardbus

#
#	SCSI Enclosure Services driver
#
DRV_KMODS	+= ses

#
#	USB specific modules
#
DRV_KMODS	+= hid
DRV_KMODS	+= hubd
DRV_KMODS	+= uhci
DRV_KMODS	+= ehci
DRV_KMODS	+= ohci
DRV_KMODS	+= usb_mid
DRV_KMODS	+= usb_ia
DRV_KMODS	+= scsa2usb
DRV_KMODS	+= usbprn
DRV_KMODS	+= ugen
DRV_KMODS	+= usbser
DRV_KMODS	+= usbsacm
DRV_KMODS	+= usbsksp
DRV_KMODS	+= usbsprl
DRV_KMODS	+= usb_ac
DRV_KMODS	+= usb_as
DRV_KMODS	+= usbskel
DRV_KMODS	+= usbvc
DRV_KMODS	+= usbftdi
DRV_KMODS	+= usbecm

#
#	USBGEM modules
#
DRV_KMODS	+= usbgem
DRV_KMODS	+= axf
DRV_KMODS	+= udmf 
DRV_KMODS	+= upf
DRV_KMODS	+= urf 

#
#	1394 modules
#
MISC_KMODS	+= s1394 sbp2
DRV_KMODS	+= hci1394 scsa1394
DRV_KMODS	+= av1394
DRV_KMODS	+= dcam1394

#
#	InfiniBand pseudo drivers
#
DRV_KMODS	+= ib ibp eibnx eoib rdsib sdp iser daplt hermon tavor sol_ucma sol_uverbs
DRV_KMODS	+= sol_umad 

#
#	LVM modules
#
DRV_KMODS	+= md
MISC_KMODS	+= md_stripe md_hotspares md_mirror md_raid md_trans md_notify
MISC_KMODS	+= md_sp

#
#	Brand modules
#
BRAND_KMODS	+= sn1_brand sngl_brand s10_brand lx_brand
DRV_KMODS	+= lx_systrace lx_ptm lx_audio lx_netlink

#
#	Exec Class Modules (/kernel/exec):
#
EXEC_KMODS	+= elfexec intpexec shbinexec javaexec

#
#	Scheduling Class Modules (/kernel/sched):
#
SCHED_KMODS	+= IA RT TS RT_DPTBL TS_DPTBL FSS FX FX_DPTBL SDC

#
#	File System Modules (/kernel/fs):
#
<<<<<<< HEAD
FS_KMODS	+= autofs cachefs ctfs dcfs dev devfs fdfs fifofs hsfs hyprlofs
FS_KMODS	+= lofs lxautofs lx_proc lxprocfs mntfs namefs nfs objfs zfs zut
FS_KMODS	+= pcfs procfs sockfs specfs tmpfs udfs ufs sharefs lx_sysfs
FS_KMODS	+= smbfs bootfs lx_cgroup
=======
FS_KMODS	+= autofs ctfs dcfs dev devfs fdfs fifofs hsfs lofs
FS_KMODS	+= mntfs namefs nfs objfs zfs zut
FS_KMODS	+= pcfs procfs sockfs specfs tmpfs udfs ufs sharefs
FS_KMODS	+= smbfs
>>>>>>> bd93c05d

#
#	Streams Modules (/kernel/strmod):
#
STRMOD_KMODS	+= bufmod connld dedump ldterm pckt pfmod pipemod
STRMOD_KMODS	+= ptem redirmod rpcmod rlmod telmod timod
STRMOD_KMODS	+= spppasyn spppcomp
STRMOD_KMODS	+= tirdwr ttcompat
STRMOD_KMODS	+= usbkbm
STRMOD_KMODS	+= usbms
STRMOD_KMODS	+= usbwcm
STRMOD_KMODS	+= usb_ah
STRMOD_KMODS	+= drcompat
STRMOD_KMODS	+= cryptmod
STRMOD_KMODS	+= vuid2ps2
STRMOD_KMODS	+= vuid3ps2
STRMOD_KMODS	+= vuidm3p
STRMOD_KMODS	+= vuidm4p
STRMOD_KMODS	+= vuidm5p

#
#	'System' Modules (/kernel/sys):
#
SYS_KMODS	+= c2audit
SYS_KMODS	+= doorfs
SYS_KMODS	+= exacctsys
SYS_KMODS	+= inst_sync
SYS_KMODS	+= kaio
SYS_KMODS	+= msgsys
SYS_KMODS	+= pipe
SYS_KMODS	+= portfs
SYS_KMODS	+= pset
SYS_KMODS	+= semsys
SYS_KMODS	+= shmsys
SYS_KMODS	+= sysacct
SYS_KMODS	+= acctctl

#
#	'Misc' Modules (/kernel/misc)
#	MISC_KMODS are built both 32-bit and 64-bit
#	MISC_KMODS_32 are built only 32-bit
#	MISC_KMODS_64 are built only 64-bit
#
MISC_KMODS	+= ac97
MISC_KMODS	+= acpica
MISC_KMODS	+= agpmaster
MISC_KMODS	+= bignum
MISC_KMODS	+= bootdev
MISC_KMODS	+= busra
MISC_KMODS	+= cmlb
MISC_KMODS	+= consconfig
MISC_KMODS	+= ctf
MISC_KMODS	+= dadk
MISC_KMODS	+= dcopy
MISC_KMODS	+= dls
MISC_KMODS	+= drm
MISC_KMODS	+= fssnap_if
MISC_KMODS	+= gda
MISC_KMODS	+= gld
MISC_KMODS	+= gsqueue
MISC_KMODS	+= hidparser
MISC_KMODS	+= hook
MISC_KMODS	+= hpcsvc
MISC_KMODS	+= ibcm
MISC_KMODS	+= ibdm
MISC_KMODS	+= ibdma
MISC_KMODS	+= ibmf
MISC_KMODS	+= ibtl
MISC_KMODS	+= idm
MISC_KMODS	+= idmap
MISC_KMODS	+= iommulib
MISC_KMODS	+= ipc
MISC_KMODS	+= kbtrans
MISC_KMODS	+= kcf
MISC_KMODS	+= kgssapi
MISC_KMODS	+= kmech_dummy
MISC_KMODS	+= kmech_krb5
MISC_KMODS	+= ksocket
MISC_KMODS	+= mac
MISC_KMODS	+= mii
MISC_KMODS	+= mwlfw
MISC_KMODS	+= net80211
MISC_KMODS	+= nfs_dlboot
MISC_KMODS	+= nfssrv
MISC_KMODS	+= neti
MISC_KMODS	+= pci_autoconfig
MISC_KMODS	+= pcicfg
MISC_KMODS	+= pcihp
MISC_KMODS	+= pcmcia
MISC_KMODS	+= rpcsec
MISC_KMODS	+= rpcsec_gss
MISC_KMODS	+= rsmops
MISC_KMODS	+= sata
MISC_KMODS	+= scsi
MISC_KMODS	+= sda
MISC_KMODS	+= sol_ofs
MISC_KMODS	+= spuni
MISC_KMODS	+= strategy
MISC_KMODS	+= strplumb
MISC_KMODS	+= tem
MISC_KMODS	+= tlimod
MISC_KMODS	+= usba usba10 usbs49_fw
MISC_KMODS	+= scsi_vhci_f_sym_hds
MISC_KMODS	+= scsi_vhci_f_sym
MISC_KMODS	+= scsi_vhci_f_tpgs
MISC_KMODS	+= scsi_vhci_f_asym_sun
MISC_KMODS	+= scsi_vhci_f_tape
MISC_KMODS	+= scsi_vhci_f_tpgs_tape
MISC_KMODS	+= fctl
MISC_KMODS	+= emlxs_fw
MISC_KMODS	+= qlc_fw_2200
MISC_KMODS	+= qlc_fw_2300
MISC_KMODS	+= qlc_fw_2400
MISC_KMODS	+= qlc_fw_2500
MISC_KMODS	+= qlc_fw_6322
MISC_KMODS	+= qlc_fw_8100
MISC_KMODS	+= uathfw

MISC_KMODS	+= klmmod klmops

#
#	Software Cryptographic Providers (/kernel/crypto):
#
CRYPTO_KMODS	+= aes
CRYPTO_KMODS	+= arcfour
CRYPTO_KMODS	+= blowfish
CRYPTO_KMODS	+= des
CRYPTO_KMODS	+= ecc
CRYPTO_KMODS	+= edonr
CRYPTO_KMODS	+= md4
CRYPTO_KMODS	+= md5
CRYPTO_KMODS	+= rsa
CRYPTO_KMODS	+= sha1
CRYPTO_KMODS	+= sha2
CRYPTO_KMODS	+= skein
CRYPTO_KMODS	+= swrand

#
#	IP Policy Modules (/kernel/ipp)
#
IPP_KMODS	+= dlcosmk
IPP_KMODS	+= flowacct
IPP_KMODS	+= ipgpc
IPP_KMODS	+= dscpmk
IPP_KMODS	+= tokenmt
IPP_KMODS	+= tswtclmt

#
#	generic-unix module (/kernel/genunix):
#
GENUNIX_KMODS	+= genunix

#
#	Modules eXcluded from the product:
#

#
#	'Dacf' Modules (/kernel/dacf):
#

#
#	Performance Counter BackEnd modules (/usr/kernel/pcbe)
#
PCBE_KMODS	+= p123_pcbe p4_pcbe opteron_pcbe core_pcbe

#
#	MAC-Type Plugin Modules (/kernel/mac)
#
MAC_KMODS	+= mac_6to4
MAC_KMODS	+= mac_ether
MAC_KMODS	+= mac_ipv4
MAC_KMODS	+= mac_ipv6
MAC_KMODS	+= mac_wifi
MAC_KMODS	+= mac_ib

#
#	Overlay related modules (/kernel/overlay)
#
DRV_KMODS	+= overlay
OVERLAY_KMODS	+= vxlan

#
# socketmod (kernel/socketmod)
#
SOCKET_KMODS	+= sockpfp
SOCKET_KMODS	+= socksctp
SOCKET_KMODS    += socksdp
SOCKET_KMODS	+= sockrds
SOCKET_KMODS	+= ksslf
SOCKET_KMODS	+= datafilt

#
#	kiconv modules (/kernel/kiconv):
#
KICONV_KMODS	+= kiconv_emea kiconv_ja kiconv_ko kiconv_sc kiconv_tc

#
#	'Dacf' Modules (/kernel/dacf):
#
DACF_KMODS	+= net_dacf

#
# Ensure that the variable member of the cpu_t (cpu_m) is defined
# for the lint builds so as not to cause lint errors during the
# global cross check.
#
LINTFLAGS	+= -D_MACHDEP -I$(UTSBASE)/i86pc<|MERGE_RESOLUTION|>--- conflicted
+++ resolved
@@ -542,17 +542,10 @@
 #
 #	File System Modules (/kernel/fs):
 #
-<<<<<<< HEAD
-FS_KMODS	+= autofs cachefs ctfs dcfs dev devfs fdfs fifofs hsfs hyprlofs
+FS_KMODS	+= autofs ctfs dcfs dev devfs fdfs fifofs hsfs hyprlofs
 FS_KMODS	+= lofs lxautofs lx_proc lxprocfs mntfs namefs nfs objfs zfs zut
 FS_KMODS	+= pcfs procfs sockfs specfs tmpfs udfs ufs sharefs lx_sysfs
 FS_KMODS	+= smbfs bootfs lx_cgroup
-=======
-FS_KMODS	+= autofs ctfs dcfs dev devfs fdfs fifofs hsfs lofs
-FS_KMODS	+= mntfs namefs nfs objfs zfs zut
-FS_KMODS	+= pcfs procfs sockfs specfs tmpfs udfs ufs sharefs
-FS_KMODS	+= smbfs
->>>>>>> bd93c05d
 
 #
 #	Streams Modules (/kernel/strmod):
