--- conflicted
+++ resolved
@@ -901,17 +901,6 @@
 }
 
 void
-<<<<<<< HEAD
-thread_splitstack_run(caddr_t addr, void (*func)(void *), void *)
-{
-	panic("thread_splitstack() not supported on SPARC");
-}
-
-void
-thread_splitstack_cleanup(void)
-{}
-=======
 do_hotinlines(struct module *mp __unused)
 {
-}
->>>>>>> 19325e87
+}