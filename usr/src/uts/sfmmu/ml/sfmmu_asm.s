--- conflicted
+++ resolved
@@ -465,62 +465,6 @@
 
 
 
-<<<<<<< HEAD
-=======
-#if defined (lint)
-
-/*
- * sfmmu related subroutines
- */
-uint_t
-sfmmu_disable_intrs()
-{ return(0); }
-
-/* ARGSUSED */
-void
-sfmmu_enable_intrs(uint_t pstate_save)
-{}
-
-/* ARGSUSED */
-int
-sfmmu_alloc_ctx(sfmmu_t *sfmmup, int allocflag, struct cpu *cp, int shflag)
-{ return(0); }
-
-/*
- * Use cas, if tte has changed underneath us then reread and try again.
- * In the case of a retry, it will update sttep with the new original.
- */
-/* ARGSUSED */
-int
-sfmmu_modifytte(tte_t *sttep, tte_t *stmodttep, tte_t *dttep)
-{ return(0); }
-
-/*
- * Use cas, if tte has changed underneath us then return 1, else return 0
- */
-/* ARGSUSED */
-int
-sfmmu_modifytte_try(tte_t *sttep, tte_t *stmodttep, tte_t *dttep)
-{ return(0); }
-
-/* ARGSUSED */
-void
-sfmmu_copytte(tte_t *sttep, tte_t *dttep)
-{}
-
-/*ARGSUSED*/
-struct tsbe *
-sfmmu_get_tsbe(uint64_t tsbeptr, caddr_t vaddr, int vpshift, int tsb_szc)
-{ return(0); }
-
-/*ARGSUSED*/
-uint64_t
-sfmmu_make_tsbtag(caddr_t va)
-{ return(0); }
-
-#else	/* lint */
->>>>>>> 74207d1d
-
 	.seg	".data"
 	.global	sfmmu_panic1
 sfmmu_panic1:
@@ -1619,38 +1563,6 @@
 #define	KPM_TLBMISS_STAT_INCR(tagacc, val, tsbma, tmp1, label)
 #endif	/* KPM_TLBMISS_STATS_GATHER */
 
-<<<<<<< HEAD
-=======
-#if defined (lint)
-/*
- * The following routines are jumped to from the mmu trap handlers to do
- * the setting up to call systrap.  They are separate routines instead of
- * being part of the handlers because the handlers would exceed 32
- * instructions and since this is part of the slow path the jump
- * cost is irrelevant.
- */
-void
-sfmmu_pagefault(void)
-{
-}
-
-void
-sfmmu_mmu_trap(void)
-{
-}
-
-void
-sfmmu_window_trap(void)
-{
-}
-
-void
-sfmmu_kpm_exception(void)
-{
-}
-
-#else /* lint */
->>>>>>> 74207d1d
 
 #ifdef	PTL1_PANIC_DEBUG
 	.seg	".data"
@@ -4561,37 +4473,6 @@
 #error - KPMTSBM_SHIFT does not correspond to size of kpmtsbm struct
 #endif
 
-<<<<<<< HEAD
-=======
-#endif /* lint */
-
-#ifdef	lint
-/*
- * Enable/disable tsbmiss handling at trap level for a kpm (large) page.
- * Called from C-level, sets/clears "go" indication for trap level handler.
- * khl_lock is a low level spin lock to protect the kp_tsbmtl field.
- * Assumed that &kp->kp_refcntc is checked for zero or -1 at C-level.
- * Assumes khl_mutex is held when called from C-level.
- */
-/* ARGSUSED */
-void
-sfmmu_kpm_tsbmtl(short *kp_refcntc, uint_t *khl_lock, int cmd)
-{
-}
-
-/*
- * kpm_smallpages: stores val to byte at address mapped within
- * low level lock brackets. The old value is returned.
- * Called from C-level.
- */
-/* ARGSUSED */
-int
-sfmmu_kpm_stsbmtl(uchar_t *mapped, uint_t *kshl_lock, int val)
-{
-	return (0);
-}
->>>>>>> 74207d1d
-
 
 	.seg	".data"
 sfmmu_kpm_tsbmtl_panic:
