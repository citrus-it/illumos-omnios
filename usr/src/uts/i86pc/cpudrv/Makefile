#
# CDDL HEADER START
#
# The contents of this file are subject to the terms of the
# Common Development and Distribution License (the "License").
# You may not use this file except in compliance with the License.
#
# You can obtain a copy of the license at usr/src/OPENSOLARIS.LICENSE
# or http://www.opensolaris.org/os/licensing.
# See the License for the specific language governing permissions
# and limitations under the License.
#
# When distributing Covered Code, include this CDDL HEADER in each
# file and include the License file at usr/src/OPENSOLARIS.LICENSE.
# If applicable, add the following below this CDDL HEADER, with the
# fields enclosed by brackets "[]" replaced with your own identifying
# information: Portions Copyright [yyyy] [name of copyright owner]
#
# CDDL HEADER END
#
#
# Copyright (c) 2007, 2010, Oracle and/or its affiliates. All rights reserved.
# Copyright 2016, Joyent, Inc.
#
#	This makefile drives the production of the cpu driver
#	kernel module.
#

#
#	Path to the base of the uts directory tree (usually /usr/src/uts).
#
UTSBASE	= ../..

#
#	Define the module and object file sets.
#
MODULE		= cpudrv
OBJECTS		= $(CPUDRV_OBJS:%=$(OBJS_DIR)/%)
ROOTMODULE	= $(ROOT_PSM_DRV_DIR)/$(MODULE)

#
#	Include common rules.
#
include $(UTSBASE)/i86pc/Makefile.i86pc

#
#	Define targets
#
ALL_TARGET	= $(BINARY)
INSTALL_TARGET	= $(BINARY) $(ROOTMODULE)

<<<<<<< HEAD
CERRWARN	+= -Wno-uninitialized
CERRWARN	+= -Wno-parentheses
=======
#
# lint pass one enforcement
#
CFLAGS += $(CCVERBOSE)

CERRWARN	+= -_gcc=-Wno-uninitialized
CERRWARN	+= -_gcc=-Wno-parentheses
CERRWARN	+= -_gcc=-Wno-unused-function
>>>>>>> 7b1019a6

#
# Link to acpica for ACPI services
#
LDFLAGS		+= -dy -N misc/acpica

#
#	Default build targets.
#
.KEEP_STATE:

def:		$(DEF_DEPS)

all:		$(ALL_DEPS)

clean:		$(CLEAN_DEPS)

clobber:	$(CLOBBER_DEPS)

install:	$(INSTALL_DEPS)

#
#	Include common targets.
#
include $(UTSBASE)/i86pc/Makefile.targ<|MERGE_RESOLUTION|>--- conflicted
+++ resolved
@@ -49,19 +49,9 @@
 ALL_TARGET	= $(BINARY)
 INSTALL_TARGET	= $(BINARY) $(ROOTMODULE)
 
-<<<<<<< HEAD
 CERRWARN	+= -Wno-uninitialized
 CERRWARN	+= -Wno-parentheses
-=======
-#
-# lint pass one enforcement
-#
-CFLAGS += $(CCVERBOSE)
-
-CERRWARN	+= -_gcc=-Wno-uninitialized
-CERRWARN	+= -_gcc=-Wno-parentheses
-CERRWARN	+= -_gcc=-Wno-unused-function
->>>>>>> 7b1019a6
+CERRWARN	+= -Wno-unused-function
 
 #
 # Link to acpica for ACPI services
