--- conflicted
+++ resolved
@@ -22,11 +22,8 @@
 #
 # Copyright (c) 1992, 2010, Oracle and/or its affiliates. All rights reserved.
 # Copyright 2015 Igor Kozhukhov <ikozhukhov@gmail.com>
-<<<<<<< HEAD
 # Copyright 2017 Joyent, Inc.
-=======
 # Copyright 2019 OmniOS Community Edition (OmniOSce) Association.
->>>>>>> bad5e468
 #
 
 #	This Makefile defines the build rules for the directory uts/i86pc
@@ -355,196 +352,4 @@
 	    $$1, $$1, $$1); }' > $(OBJS_DIR)/dtracestubs.s
 
 $(DTRACESTUBS):	$(DTRACESTUBS_O)
-<<<<<<< HEAD
-	$(BUILD.SO) $(DTRACESTUBS_O)
-
-#
-#	Section 1b: Lint `object' build rules
-#
-$(LINTS_DIR)/%.ln:		$(UTSBASE)/i86pc/conf/%.c
-	@($(LHEAD) $(LINT.c) $< $(LTAIL))
-
-$(LINTS_DIR)/%.ln:		$(UTSBASE)/i86pc/cpu/amd_opteron/%.c
-	@($(LHEAD) $(LINT.c) $< $(LTAIL))
-
-$(LINTS_DIR)/%.ln:		$(UTSBASE)/i86pc/cpu/authenticamd/%.c
-	@($(LHEAD) $(LINT.c) $< $(LTAIL))
-
-$(LINTS_DIR)/%.ln:		$(UTSBASE)/i86pc/cpu/generic_cpu/%.c
-	@($(LHEAD) $(LINT.c) $< $(LTAIL))
-
-$(LINTS_DIR)/%.ln:		$(UTSBASE)/i86pc/cpu/genuineintel/%.c
-	@($(LHEAD) $(LINT.c) $< $(LTAIL))
-
-$(LINTS_DIR)/%.ln:		$(UTSBASE)/i86pc/io/%.c
-	@($(LHEAD) $(LINT.c) $< $(LTAIL))
-
-$(LINTS_DIR)/%.ln:              $(UTSBASE)/i86pc/io/acpi_drv/%.c
-	@($(LHEAD) $(LINT.c) $< $(LTAIL))
-
-$(LINTS_DIR)/%.ln:		$(UTSBASE)/i86pc/io/fipe/%.c
-	@($(LHEAD) $(LINT.c) $< $(LTAIL))
-
-$(LINTS_DIR)/%.ln:		$(UTSBASE)/i86pc/io/acpi/acpidev/%.c
-	@($(LHEAD) $(LINT.c) $< $(LTAIL))
-
-$(LINTS_DIR)/%.ln:		$(UTSBASE)/i86pc/io/acpi/acpinex/%.c
-	@($(LHEAD) $(LINT.c) $< $(LTAIL))
-
-$(LINTS_DIR)/%.ln:		$(UTSBASE)/i86pc/io/acpi/drmach_acpi/%.c
-	@($(LHEAD) $(LINT.c) $< $(LTAIL))
-
-$(LINTS_DIR)/%.ln:              $(UTSBASE)/i86pc/io/amd_iommu/%.c
-	@($(LHEAD) $(LINT.c) $< $(LTAIL))
-
-$(LINTS_DIR)/%.ln:		$(UTSBASE)/i86pc/io/dr/%.c
-	@($(LHEAD) $(LINT.c) $< $(LTAIL))
-
-$(LINTS_DIR)/%.ln:		$(UTSBASE)/i86pc/io/ioat/%.c
-	@($(LHEAD) $(LINT.c) $< $(LTAIL))
-
-$(LINTS_DIR)/%.ln:		$(UTSBASE)/i86pc/io/pci/%.c
-	@($(LHEAD) $(LINT.c) $< $(LTAIL))
-
-$(LINTS_DIR)/%.ln:		$(UTSBASE)/i86pc/io/pciex/%.c
-	@($(LHEAD) $(LINT.c) $< $(LTAIL))
-
-$(LINTS_DIR)/%.ln:		$(UTSBASE)/intel/io/pciex/hotplug/%.c
-	@($(LHEAD) $(LINT.c) $< $(LTAIL))
-
-$(LINTS_DIR)/%.ln:		$(UTSBASE)/i86pc/io/pcplusmp/%.c
-	@($(LHEAD) $(LINT.c) $< $(LTAIL))
-
-$(LINTS_DIR)/%.ln:		$(UTSBASE)/i86pc/io/pcplusmp/%.s
-	@($(LHEAD) $(LINT.s) $< $(LTAIL))
-
-$(LINTS_DIR)/%.ln:		$(UTSBASE)/i86pc/io/apix/%.c
-	@($(LHEAD) $(LINT.c) $< $(LTAIL))
-
-$(LINTS_DIR)/%.ln:		$(UTSBASE)/i86pc/io/apix/%.s
-	@($(LHEAD) $(LINT.s) $< $(LTAIL))
-
-$(LINTS_DIR)/%.ln:		$(UTSBASE)/i86pc/io/ppm/%.c
-	@($(LHEAD) $(LINT.c) $< $(LTAIL))
-
-$(LINTS_DIR)/%.ln:		$(UTSBASE)/i86pc/io/ppm/%.s
-	@($(LHEAD) $(LINT.s) $< $(LTAIL))
-
-$(LINTS_DIR)/%.ln:		$(UTSBASE)/i86pc/io/psm/%.c
-	@($(LHEAD) $(LINT.c) $< $(LTAIL))
-
-$(LINTS_DIR)/%.ln:		$(UTSBASE)/i86pc/io/psm/%.s
-	@($(LHEAD) $(LINT.s) $< $(LTAIL))
-
-$(LINTS_DIR)/%.ln:		$(UTSBASE)/i86pc/io/tzmon/%.c
-	@($(LHEAD) $(LINT.c) $< $(LTAIL))
-
-$(LINTS_DIR)/%.ln:		$(UTSBASE)/i86pc/ml/%.s
-	@($(LHEAD) $(LINT.s) $< $(LTAIL))
-
-$(LINTS_DIR)/%.ln:		$(UTSBASE)/i86pc/os/%.c
-	@($(LHEAD) $(LINT.c) $< $(LTAIL))
-
-$(LINTS_DIR)/%.ln:		$(UTSBASE)/i86pc/os/cpupm/%.c
-	@($(LHEAD) $(LINT.c) $< $(LTAIL))
-
-$(LINTS_DIR)/%.ln:		$(UTSBASE)/i86pc/boot/%.c
-	@($(LHEAD) $(LINT.c) $< $(LTAIL))
-
-$(LINTS_DIR)/%.ln:		$(UTSBASE)/i86pc/dboot/%.c
-	@($(LHEAD) $(LINT.c) $< $(LTAIL))
-
-$(LINTS_DIR)/%.ln:		$(UTSBASE)/i86pc/vm/%.c
-	@($(LHEAD) $(LINT.c) $< $(LTAIL))
-
-$(LINTS_DIR)/%.ln:		$(SRC)/common/font/%.c
-	@($(LHEAD) $(LINT.c) $< $(LTAIL))
-
-$(LINTS_DIR)/%.ln:		$(UTSBASE)/common/io/%.c
-	@($(LHEAD) $(LINT.c) $< $(LTAIL))
-
-$(LINTS_DIR)/%.ln:		$(UTSBASE)/common/io/ppm/%.c
-	@($(LHEAD) $(LINT.c) $< $(LTAIL))
-
-$(LINTS_DIR)/%.ln:		$(UTSBASE)/common/io/pciex/%.c
-	@($(LHEAD) $(LINT.c) $< $(LTAIL))
-
-$(LINTS_DIR)/%.ln:		$(UTSBASE)/common/os/%.c
-	@($(LHEAD) $(LINT.c) $< $(LTAIL))
-
-$(LINTS_DIR)/%.ln:		$(SRC)/common/dis/i386/%.c
-	@($(LHEAD) $(LINT.c) $< $(LTAIL))
-
-$(LINTS_DIR)/%.ln:		$(SRC)/common/atomic/%.c
-	@($(LHEAD) $(LINT.c) $< $(LTAIL))
-
-$(LINTS_DIR)/%.ln:		$(UTSBASE)/i86pc/io/gfx_private/%.c
-	@($(LHEAD) $(LINT.c) $< $(LTAIL))
-
-$(LINTS_DIR)/%.ln:		$(UTSBASE)/i86pc/io/xsvc/%.c
-	@($(LHEAD) $(LINT.c) $< $(LTAIL))
-
-$(LINTS_DIR)/%.ln:		$(UTSBASE)/common/xen/os/%.c
-	@($(LHEAD) $(LINT.c) $< $(LTAIL))
-
-$(LINTS_DIR)/%.ln:		$(UTSBASE)/i86pc/io/vmm/%.c
-	@($(LHEAD) $(LINT.c) $< $(LTAIL))
-
-$(LINTS_DIR)/%.ln:		$(UTSBASE)/i86pc/io/vmm/amd/%.c
-	@($(LHEAD) $(LINT.c) $< $(LTAIL))
-
-$(LINTS_DIR)/%.ln:		$(UTSBASE)/i86pc/io/vmm/intel/%.c
-	@($(LHEAD) $(LINT.c) $< $(LTAIL))
-
-$(LINTS_DIR)/%.ln:		$(UTSBASE)/i86pc/io/vmm/io/%.c
-	@($(LHEAD) $(LINT.c) $< $(LTAIL))
-
-$(LINTS_DIR)/%.ln:		$(UTSBASE)/i86pc/io/vmm/intel/%.s
-	@($(LHEAD) $(LINT.s) $< $(LTAIL))
-
-$(LINTS_DIR)/%.ln:		$(UTSBASE)/i86pc/io/viona/%.c
-	@($(LHEAD) $(LINT.c) $< $(LTAIL))
-
-#
-# bios call has a funky name change while building
-#
-$(LINTS_DIR)/bios_call.ln:	$(UTSBASE)/i86pc/ml/bios_call_src.s
-	@($(LHEAD) $(LINT.s) $(UTSBASE)/i86pc/ml/bios_call_src.s  $(LTAIL))
-	@mv $(LINTS_DIR)/bios_call_src.ln $(LINTS_DIR)/bios_call.ln
-
-#
-# So does fb_swtch
-#
-$(LINTS_DIR)/fb_swtch.ln:	$(UTSBASE)/i86pc/ml/fb_swtch_src.s
-	@($(LHEAD) $(LINT.s) $(UTSBASE)/i86pc/ml/fb_swtch_src.s  $(LTAIL))
-	@mv $(LINTS_DIR)/fb_swtch_src.ln $(LINTS_DIR)/fb_swtch.ln
-
-#
-# dboot always compiles in 32-bit mode, so force lint to be 32-bit mode too.
-#
-$(DBOOT_LINTS_DIR)/%.ln: $(UTSBASE)/i86pc/dboot/%.c
-	@($(LHEAD) $(DBOOT_LINT) $(DBOOT_LOCAL_LINTFLAGS) $< $(LTAIL))
-
-$(DBOOT_LINTS_DIR)/%.ln: $(UTSBASE)/i86pc/dboot/%.s
-	@($(LHEAD) $(DBOOT_LINT) $(DBOOT_LOCAL_LINTFLAGS) $< $(LTAIL))
-
-$(DBOOT_LINTS_DIR)/%.ln: $(DBOOT_LINTS_DIR)/%.c
-	@($(LHEAD) $(DBOOT_LINT) $(DBOOT_LOCAL_LINTFLAGS) $< $(LTAIL))
-
-$(DBOOT_LINTS_DIR)/%.ln: $(SRC)/common/font/%.c
-	@($(LHEAD) $(DBOOT_LINT) $(DBOOT_LOCAL_LINTFLAGS) $< $(LTAIL))
-
-$(DBOOT_LINTS_DIR)/%.ln: $(COMMONBASE)/crypto/sha1/%.c
-	@($(LHEAD) $(DBOOT_LINT) $(DBOOT_LOCAL_LINTFLAGS) $< $(LTAIL))
-
-$(DBOOT_LINTS_DIR)/%.ln: $(UTSBASE)/i86pc/boot/%.c
-	@($(LHEAD) $(DBOOT_LINT) $(DBOOT_LOCAL_LINTFLAGS) $< $(LTAIL))
-
-$(DBOOT_LINTS_DIR)/%.ln: $(COMMONBASE)/util/%.c
-	@($(LHEAD) $(DBOOT_LINT) $(DBOOT_LOCAL_LINTFLAGS) $< $(LTAIL))
-
-$(DBOOT_LINTS_DIR)/%.ln: $(COMMONBASE)/util/i386/%.s
-	@($(LHEAD) $(DBOOT_LINT) $(DBOOT_LOCAL_LINTFLAGS) $< $(LTAIL))
-=======
-	$(BUILD.SO) $(DTRACESTUBS_O)
->>>>>>> bad5e468
+	$(BUILD.SO) $(DTRACESTUBS_O)