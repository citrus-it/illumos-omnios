#
# CDDL HEADER START
#
# The contents of this file are subject to the terms of the
# Common Development and Distribution License (the "License").
# You may not use this file except in compliance with the License.
#
# You can obtain a copy of the license at usr/src/OPENSOLARIS.LICENSE
# or http://www.opensolaris.org/os/licensing.
# See the License for the specific language governing permissions
# and limitations under the License.
#
# When distributing Covered Code, include this CDDL HEADER in each
# file and include the License file at usr/src/OPENSOLARIS.LICENSE.
# If applicable, add the following below this CDDL HEADER, with the
# fields enclosed by brackets "[]" replaced with your own identifying
# information: Portions Copyright [yyyy] [name of copyright owner]
#
# CDDL HEADER END
#
#
# Copyright 2008 Sun Microsystems, Inc.  All rights reserved.
# Use is subject to license terms.
#
#	This makefile drives the production of all implementation architecture
#	dependent modules for the i86pc architecture.
#

UTSBASE = ..

include Makefile.i86pc

#
#	The following are x86 specific (rather than i86pc) specific modules
#	which are required for the i86pc kernel to completely lint. They are
#	not involved in the build in any other way. In order to minimize
#	build time, it is assumed that they are up to date.
#
INTEL_LIB_DIR	 = $(UTSBASE)/intel/lint-libs/$(OBJS_DIR)

INTEL_LINTS	 = genunix

LINT_LIBS	 = \
		   $(GENUNIX_KMODS:%=$(LINT_LIB_DIR)/llib-l%.ln) \
		   $(PARALLEL_KMODS:%=$(LINT_LIB_DIR)/llib-l%.ln) \
		   $(CLOSED_KMODS:%=$(LINT_LIB_DIR)/llib-l%.ln) \
		   $(INTEL_LINTS:%=$(INTEL_LIB_DIR)/llib-l%.ln)

<<<<<<< HEAD
CLEANFILES +=	$(LINT_LIBS)

I86PC_LINTS =	dr drmach_acpi
CLEANFILES +=	$(I86PC_LINTS:%=lint-libs/$(OBJS_DIR)/llib-l%.ln)
=======
I86PC_LINTS =	dr drmach_acpi
>>>>>>> 7de6f2c0

#
#
#
def		:=	TARGET= def
all		:=	TARGET= all
install		:=	TARGET= install
install_h	:=	TARGET= install_h
clean		:=	TARGET= clean
clobber		:=	TARGET= clobber
lint		:=	TARGET= lint
lintlib		:=	TARGET= lintlib
machmodlintlib	:=	TARGET= modlintlib
modlist		:=	TARGET= modlist
modlist	modlist.intel :=	NO_STATE= -K $$MODSTATE$$$$
clean.lint	:=	TARGET= clean.lint
check		:=	TARGET= check

.KEEP_STATE:

.PARALLEL:	$(PARALLEL_KMODS) $(CLOSED_KMODS) $(XMODS) $(CLOSED_XMODS) \
		modlist modlist.intel

INITIAL_TARGETS = \
	genassym \
	unix \
	cpu/scripts

def all clean clobber clean.lint: setup genassym unix .WAIT \
	$(KMODS) $(CLOSED_KMODS) $(XMODS) $(CLOSED_XMODS) $(IMPLEMENTATIONS)

install: install_platforms setup genassym unix .WAIT \
	$(KMODS) $(CLOSED_KMODS) $(XMODS) $(CLOSED_XMODS) $(IMPLEMENTATIONS)

# Need to clean in here too because of lint.
clean: $(I86PC_LINTS)

# list the modules under i86pc.
modlist: unix $(KMODS) $(CLOSED_KMODS) $(XMODS) $(CLOSED_XMODS) \
	$(IMPLEMENTATIONS)

# list the modules for Install -k i86pc.
modlist.karch: modlist modlist.intel

modlist.intel:
	@cd $(SRC)/uts/intel; pwd; $(MAKE) $(NO_STATE) modlist

lintlib:	unix

modlintlib:	$(KMODS) $(CLOSED_KMODS)

genassym unix $(KMODS):	FRC
	@cd $@; pwd; $(MAKE) $(NO_STATE) $(TARGET)

setup: FRC
	@cd cpu/scripts; pwd; $(MAKE) $(TARGET)

$(IMPLEMENTATIONS):     FRC
	@cd $@; pwd; THISIMPL=$@ $(MAKE) $(NO_STATE) $(TARGET)

$(XMODS):	FRC
	@if [ -f $@/Makefile  ]; then \
		cd $@; pwd; $(MAKE) $(NO_STATE) $(TARGET); \
	else \
		true; \
	fi

$(CLOSED_KMODS):	FRC
	cd $(CLOSED)/uts/i86pc/$@; pwd; $(MAKE) $(NO_STATE) $(TARGET)

$(CLOSED_XMODS):	FRC
	@if [ -f $(CLOSED)/uts/i86pc/$@/Makefile  ]; then \
		cd $(CLOSED)/uts/i86pc/$@; pwd; \
		    $(MAKE) $(NO_STATE) $(TARGET); \
	else \
		true; \
	fi

install_h check:	$(IMPLEMENTATIONS) FRC
	@cd sys; pwd; $(MAKE) $(TARGET)

#
# Definitions for the /platform directory aliases.
# Currently none for i86pc.
#
PLAT_LINKS	=

#
# Make the /platform directories.  This is hardwired here because
# the first stage of the project (KBI) only implements the userland
# changes, but the only reasonable place to record the aliases is
# here in kernel land.
#
install_platforms:	$(ROOT_PSM_DIR) $(USR_PSM_DIR) \
			$(ROOT_PLAT_LINKS) $(USR_PLAT_LINKS) \
			$(OEM_USR_PLAT_LINKS)

#
#	Full kernel lint target.
#
LINT_TARGET	= globallint

# workaround for multiply defined errors
globallint := LINTFLAGS += -erroff=E_NAME_MULTIPLY_DEF2

globallint:
	@-$(ECHO) "\nFULL KERNEL: global crosschecks:"
	@-$(LINT) $(LINTFLAGS) $(LINT_LIB) $(LINT_LIBS) 2>&1 | $(LGREP.2)

lint:	lintlib .WAIT modlintlib .WAIT $(INTEL_LINTS) $(LINT_DEPS) \
	$(IMPLEMENTATIONS)

$(INTEL_LINTS):	FRC
	@cd $(UTSBASE)/intel/$@; pwd; $(MAKE) modlintlib

include ../Makefile.targ

#
# Cross-reference customization: build a cross-reference over all of the
# i86pc-related directories.
#
XRDIRS		= ../i86pc ../intel ../common
$(CLOSED_BUILD)XRDIRS	+= ../../../closed/uts/intel ../../../closed/uts/common

XRPRUNE	= sun4u sun4

cscope.out tags: FRC
	$(XREF) -x $@<|MERGE_RESOLUTION|>--- conflicted
+++ resolved
@@ -46,14 +46,7 @@
 		   $(CLOSED_KMODS:%=$(LINT_LIB_DIR)/llib-l%.ln) \
 		   $(INTEL_LINTS:%=$(INTEL_LIB_DIR)/llib-l%.ln)
 
-<<<<<<< HEAD
-CLEANFILES +=	$(LINT_LIBS)
-
 I86PC_LINTS =	dr drmach_acpi
-CLEANFILES +=	$(I86PC_LINTS:%=lint-libs/$(OBJS_DIR)/llib-l%.ln)
-=======
-I86PC_LINTS =	dr drmach_acpi
->>>>>>> 7de6f2c0
 
 #
 #
