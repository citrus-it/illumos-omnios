--- conflicted
+++ resolved
@@ -61,12 +61,8 @@
 #
 LDFLAGS		+= -dy -N misc/acpica
 
-<<<<<<< HEAD
 CERRWARN	+= -Wno-uninitialized
-=======
-CERRWARN	+= -_gcc=-Wno-uninitialized
-CERRWARN	+= -_gcc=-Wno-unused-function
->>>>>>> 7b1019a6
+CERRWARN	+= -Wno-unused-function
 
 #
 #	Default build targets.
