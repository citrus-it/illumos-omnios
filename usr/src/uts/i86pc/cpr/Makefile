#
# CDDL HEADER START
#
# The contents of this file are subject to the terms of the
# Common Development and Distribution License (the "License").
# You may not use this file except in compliance with the License.
#
# You can obtain a copy of the license at usr/src/OPENSOLARIS.LICENSE
# or http://www.opensolaris.org/os/licensing.
# See the License for the specific language governing permissions
# and limitations under the License.
#
# When distributing Covered Code, include this CDDL HEADER in each
# file and include the License file at usr/src/OPENSOLARIS.LICENSE.
# If applicable, add the following below this CDDL HEADER, with the
# fields enclosed by brackets "[]" replaced with your own identifying
# information: Portions Copyright [yyyy] [name of copyright owner]
#
# CDDL HEADER END
#
#
# uts/i86pc/cpr/Makefile
# Copyright 2007 Sun Microsystems, Inc.  All rights reserved.
# Use is subject to license terms.
# Copyright (c) 2011 Bayard G. Bell. All rights reserved.
# Copyright 2016, Joyent, Inc.
#
#	This makefile drives the production of the cpr misc kernel module.
#
#	i86pc implementation architecture dependent
#

#
#	Path to the base of the uts directory tree (usually /usr/src/uts).
#
UTSBASE	= ../..

#
#	Define the module and object file sets.
#
MODULE		= cpr
#
#
OBJECTS		= $(CPR_IMPL_OBJS:%=$(OBJS_DIR)/%) \
		  $(CPR_OBJS:%=$(OBJS_DIR)/%) \
		  $(CPR_INTEL_OBJS:%=$(OBJS_DIR)/%)
ROOTMODULE	= $(ROOT_PSM_MISC_DIR)/$(MODULE)

#
#	Include common rules.
#
include $(UTSBASE)/i86pc/Makefile.i86pc

#
#	bootdev required as per previous inline commenting referencing symbol
#	i_devname_to_promname(), which may only be necessary on SPARC. Removing
#	this symbol may be sufficient to remove depedency.
#
LDFLAGS		+= -dy -N misc/acpica -N misc/bootdev

#
#	Define targets
#
ALL_TARGET	= $(BINARY)
INSTALL_TARGET	= $(BINARY) $(ROOTMODULE)

<<<<<<< HEAD
CERRWARN	+= -Wno-unused-variable
CERRWARN	+= -Wno-unused-label
CERRWARN	+= -Wno-uninitialized
CERRWARN	+= -Wno-parentheses
=======
#
# lint pass one enforcement
#
CFLAGS += $(CCVERBOSE)

CERRWARN	+= -_gcc=-Wno-unused-variable
CERRWARN	+= -_gcc=-Wno-unused-label
CERRWARN	+= -_gcc=-Wno-uninitialized
CERRWARN	+= -_gcc=-Wno-parentheses
$(OBJS_DIR)/cpr_impl.o := 	CERRWARN	+= -_gcc=-Wno-unused-function
>>>>>>> 7b1019a6

#
#	Default build targets.
#
.KEEP_STATE:

def:		$(DEF_DEPS)

all:		$(ALL_DEPS)

clean:		$(CLEAN_DEPS)

clobber:	$(CLOBBER_DEPS)

install:	$(INSTALL_DEPS)

#
#	Include common targets.
#
include $(UTSBASE)/i86pc/Makefile.targ<|MERGE_RESOLUTION|>--- conflicted
+++ resolved
@@ -64,23 +64,11 @@
 ALL_TARGET	= $(BINARY)
 INSTALL_TARGET	= $(BINARY) $(ROOTMODULE)
 
-<<<<<<< HEAD
 CERRWARN	+= -Wno-unused-variable
 CERRWARN	+= -Wno-unused-label
 CERRWARN	+= -Wno-uninitialized
 CERRWARN	+= -Wno-parentheses
-=======
-#
-# lint pass one enforcement
-#
-CFLAGS += $(CCVERBOSE)
-
-CERRWARN	+= -_gcc=-Wno-unused-variable
-CERRWARN	+= -_gcc=-Wno-unused-label
-CERRWARN	+= -_gcc=-Wno-uninitialized
-CERRWARN	+= -_gcc=-Wno-parentheses
-$(OBJS_DIR)/cpr_impl.o := 	CERRWARN	+= -_gcc=-Wno-unused-function
->>>>>>> 7b1019a6
+$(OBJS_DIR)/cpr_impl.o := 	CERRWARN	+= -Wno-unused-function
 
 #
 #	Default build targets.
