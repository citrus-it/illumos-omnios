--- conflicted
+++ resolved
@@ -1633,7 +1633,6 @@
 		kcr3 = MAKECR3(tl_kpfn, PCID_KERNEL) | CR3_NOINVL_BIT;
 		ucr3 = MAKECR3(info->hci_user_l3pfn, PCID_USER) |
 		    CR3_NOINVL_BIT;
-<<<<<<< HEAD
 
 		setcr3(kcr3);
 		if (old != kas.a_hat)
@@ -1645,19 +1644,6 @@
 		    0;
 
 		setcr3(kcr3);
-=======
-
-		setcr3(kcr3);
-		if (old != kas.a_hat)
-			mmu_flush_tlb(FLUSH_TLB_ALL, NULL);
-	} else {
-		kcr3 = MAKECR3(tl_kpfn, PCID_NONE);
-		ucr3 = kpti_enable ?
-		    MAKECR3(info->hci_user_l3pfn, PCID_NONE) :
-		    0;
-
-		setcr3(kcr3);
->>>>>>> bd8618ee
 	}
 
 	/*
