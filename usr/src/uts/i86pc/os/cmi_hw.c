--- conflicted
+++ resolved
@@ -1005,10 +1005,7 @@
 	    xpv_model(hdl), xpv_stepping(hdl)));
 }
 
-<<<<<<< HEAD
-=======
 /* ARGSUSED */
->>>>>>> 247b7da0
 static uint_t
 xpv_chipsig(cmi_hdl_impl_t *hdl)
 {
