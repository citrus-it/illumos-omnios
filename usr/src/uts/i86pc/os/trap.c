/*
 * CDDL HEADER START
 *
 * The contents of this file are subject to the terms of the
 * Common Development and Distribution License (the "License").
 * You may not use this file except in compliance with the License.
 *
 * You can obtain a copy of the license at usr/src/OPENSOLARIS.LICENSE
 * or http://www.opensolaris.org/os/licensing.
 * See the License for the specific language governing permissions
 * and limitations under the License.
 *
 * When distributing Covered Code, include this CDDL HEADER in each
 * file and include the License file at usr/src/OPENSOLARIS.LICENSE.
 * If applicable, add the following below this CDDL HEADER, with the
 * fields enclosed by brackets "[]" replaced with your own identifying
 * information: Portions Copyright [yyyy] [name of copyright owner]
 *
 * CDDL HEADER END
 */

/*
 * Copyright (c) 1992, 2010, Oracle and/or its affiliates. All rights reserved.
 */

/*	Copyright (c) 1990, 1991 UNIX System Laboratories, Inc. */
/*	Copyright (c) 1984, 1986, 1987, 1988, 1989, 1990 AT&T   */
/*		All Rights Reserved   				*/
/*								*/
/*	Copyright (c) 1987, 1988 Microsoft Corporation  	*/
/*		All Rights Reserved   				*/
/*								*/

/*
<<<<<<< HEAD
 * Copyright 2017 Joyent, Inc.
 * Copyright (c) 2013 by Delphix. All rights reserved.
=======
 * Copyright 2018 Joyent, Inc.
>>>>>>> ff9e88ce
 */

#include <sys/types.h>
#include <sys/sysmacros.h>
#include <sys/param.h>
#include <sys/signal.h>
#include <sys/systm.h>
#include <sys/user.h>
#include <sys/proc.h>
#include <sys/disp.h>
#include <sys/class.h>
#include <sys/core.h>
#include <sys/syscall.h>
#include <sys/cpuvar.h>
#include <sys/vm.h>
#include <sys/sysinfo.h>
#include <sys/fault.h>
#include <sys/stack.h>
#include <sys/psw.h>
#include <sys/regset.h>
#include <sys/fp.h>
#include <sys/trap.h>
#include <sys/kmem.h>
#include <sys/vtrace.h>
#include <sys/cmn_err.h>
#include <sys/prsystm.h>
#include <sys/mutex_impl.h>
#include <sys/machsystm.h>
#include <sys/archsystm.h>
#include <sys/sdt.h>
#include <sys/avintr.h>
#include <sys/kobj.h>

#include <vm/hat.h>

#include <vm/seg_kmem.h>
#include <vm/as.h>
#include <vm/seg.h>
#include <vm/hat_pte.h>
#include <vm/hat_i86.h>

#include <sys/procfs.h>

#include <sys/reboot.h>
#include <sys/debug.h>
#include <sys/debugreg.h>
#include <sys/modctl.h>
#include <sys/aio_impl.h>
#include <sys/tnf.h>
#include <sys/tnf_probe.h>
#include <sys/cred.h>
#include <sys/mman.h>
#include <sys/x86_archext.h>
#include <sys/copyops.h>
#include <c2/audit.h>
#include <sys/ftrace.h>
#include <sys/panic.h>
#include <sys/traptrace.h>
#include <sys/ontrap.h>
#include <sys/cpc_impl.h>
#include <sys/bootconf.h>
#include <sys/bootinfo.h>
#include <sys/promif.h>
#include <sys/mach_mmu.h>
#if defined(__xpv)
#include <sys/hypervisor.h>
#endif
#include <sys/contract/process_impl.h>

#define	USER	0x10000		/* user-mode flag added to trap type */

static const char *trap_type_mnemonic[] = {
	"de",	"db",	"2",	"bp",
	"of",	"br",	"ud",	"nm",
	"df",	"9",	"ts",	"np",
	"ss",	"gp",	"pf",	"15",
	"mf",	"ac",	"mc",	"xf"
};

static const char *trap_type[] = {
	"Divide error",				/* trap id 0 	*/
	"Debug",				/* trap id 1	*/
	"NMI interrupt",			/* trap id 2	*/
	"Breakpoint",				/* trap id 3 	*/
	"Overflow",				/* trap id 4 	*/
	"BOUND range exceeded",			/* trap id 5 	*/
	"Invalid opcode",			/* trap id 6 	*/
	"Device not available",			/* trap id 7 	*/
	"Double fault",				/* trap id 8 	*/
	"Coprocessor segment overrun",		/* trap id 9 	*/
	"Invalid TSS",				/* trap id 10 	*/
	"Segment not present",			/* trap id 11 	*/
	"Stack segment fault",			/* trap id 12 	*/
	"General protection",			/* trap id 13 	*/
	"Page fault",				/* trap id 14 	*/
	"Reserved",				/* trap id 15 	*/
	"x87 floating point error",		/* trap id 16 	*/
	"Alignment check",			/* trap id 17 	*/
	"Machine check",			/* trap id 18	*/
	"SIMD floating point exception",	/* trap id 19	*/
};

#define	TRAP_TYPES	(sizeof (trap_type) / sizeof (trap_type[0]))

#define	SLOW_SCALL_SIZE	2
#define	FAST_SCALL_SIZE	2

int tudebug = 0;
int tudebugbpt = 0;
int tudebugfpe = 0;
int tudebugsse = 0;

#if defined(TRAPDEBUG) || defined(lint)
int tdebug = 0;
int lodebug = 0;
int faultdebug = 0;
#else
#define	tdebug	0
#define	lodebug	0
#define	faultdebug	0
#endif /* defined(TRAPDEBUG) || defined(lint) */

#if defined(TRAPTRACE)
/*
 * trap trace record for cpu0 is allocated here.
 * trap trace records for non-boot cpus are allocated in mp_startup_init().
 */
static trap_trace_rec_t trap_tr0[TRAPTR_NENT];
trap_trace_ctl_t trap_trace_ctl[NCPU] = {
	{
	    (uintptr_t)trap_tr0,			/* next record */
	    (uintptr_t)trap_tr0,			/* first record */
	    (uintptr_t)(trap_tr0 + TRAPTR_NENT),	/* limit */
	    (uintptr_t)0				/* current */
	},
};

/*
 * default trap buffer size
 */
size_t trap_trace_bufsize = TRAPTR_NENT * sizeof (trap_trace_rec_t);
int trap_trace_freeze = 0;
int trap_trace_off = 0;

/*
 * A dummy TRAPTRACE entry to use after death.
 */
trap_trace_rec_t trap_trace_postmort;

static void dump_ttrace(void);
#endif	/* TRAPTRACE */
static void dumpregs(struct regs *);
static void showregs(uint_t, struct regs *, caddr_t);
static int kern_gpfault(struct regs *);

/*ARGSUSED*/
static int
die(uint_t type, struct regs *rp, caddr_t addr, processorid_t cpuid)
{
	struct panic_trap_info ti;
	const char *trap_name, *trap_mnemonic;

	if (type < TRAP_TYPES) {
		trap_name = trap_type[type];
		trap_mnemonic = trap_type_mnemonic[type];
	} else {
		trap_name = "trap";
		trap_mnemonic = "-";
	}

#ifdef TRAPTRACE
	TRAPTRACE_FREEZE;
#endif

	ti.trap_regs = rp;
	ti.trap_type = type & ~USER;
	ti.trap_addr = addr;

	curthread->t_panic_trap = &ti;

	if (type == T_PGFLT && addr < (caddr_t)kernelbase) {
		panic("BAD TRAP: type=%x (#%s %s) rp=%p addr=%p "
		    "occurred in module \"%s\" due to %s",
		    type, trap_mnemonic, trap_name, (void *)rp, (void *)addr,
		    mod_containing_pc((caddr_t)rp->r_pc),
		    addr < (caddr_t)PAGESIZE ?
		    "a NULL pointer dereference" :
		    "an illegal access to a user address");
	} else
		panic("BAD TRAP: type=%x (#%s %s) rp=%p addr=%p",
		    type, trap_mnemonic, trap_name, (void *)rp, (void *)addr);
	return (0);
}

/*
 * Rewrite the instruction at pc to be an int $T_SYSCALLINT instruction.
 *
 * int <vector> is two bytes: 0xCD <vector>
 */

static int
rewrite_syscall(caddr_t pc)
{
	uchar_t instr[SLOW_SCALL_SIZE] = { 0xCD, T_SYSCALLINT };

	if (uwrite(curthread->t_procp, instr, SLOW_SCALL_SIZE,
	    (uintptr_t)pc) != 0)
		return (1);

	return (0);
}

/*
 * Test to see if the instruction at pc is sysenter or syscall. The second
 * argument should be the x86 feature flag corresponding to the expected
 * instruction.
 *
 * sysenter is two bytes: 0x0F 0x34
 * syscall is two bytes:  0x0F 0x05
 * int $T_SYSCALLINT is two bytes: 0xCD 0x91
 */

static int
instr_is_other_syscall(caddr_t pc, int which)
{
	uchar_t instr[FAST_SCALL_SIZE];

	ASSERT(which == X86FSET_SEP || which == X86FSET_ASYSC || which == 0xCD);

	if (copyin_nowatch(pc, (caddr_t)instr, FAST_SCALL_SIZE) != 0)
		return (0);

	switch (which) {
	case X86FSET_SEP:
		if (instr[0] == 0x0F && instr[1] == 0x34)
			return (1);
		break;
	case X86FSET_ASYSC:
		if (instr[0] == 0x0F && instr[1] == 0x05)
			return (1);
		break;
	case 0xCD:
		if (instr[0] == 0xCD && instr[1] == T_SYSCALLINT)
			return (1);
		break;
	}

	return (0);
}

static const char *
syscall_insn_string(int syscall_insn)
{
	switch (syscall_insn) {
	case X86FSET_SEP:
		return ("sysenter");
	case X86FSET_ASYSC:
		return ("syscall");
	case 0xCD:
		return ("int");
	default:
		return ("Unknown");
	}
}

static int
ldt_rewrite_syscall(struct regs *rp, proc_t *p, int syscall_insn)
{
	caddr_t	linearpc;
	int return_code = 0;

	mutex_enter(&p->p_ldtlock);	/* Must be held across linear_pc() */

	if (linear_pc(rp, p, &linearpc) == 0) {

		/*
		 * If another thread beat us here, it already changed
		 * this site to the slower (int) syscall instruction.
		 */
		if (instr_is_other_syscall(linearpc, 0xCD)) {
			return_code = 1;
		} else if (instr_is_other_syscall(linearpc, syscall_insn)) {

			if (rewrite_syscall(linearpc) == 0) {
				return_code = 1;
			}
#ifdef DEBUG
			else
				cmn_err(CE_WARN, "failed to rewrite %s "
				    "instruction in process %d",
				    syscall_insn_string(syscall_insn),
				    p->p_pid);
#endif /* DEBUG */
		}
	}

	mutex_exit(&p->p_ldtlock);	/* Must be held across linear_pc() */

	return (return_code);
}

/*
 * Test to see if the instruction at pc is a system call instruction.
 *
 * The bytes of an lcall instruction used for the syscall trap.
 * static uchar_t lcall[7] = { 0x9a, 0, 0, 0, 0, 0x7, 0 };
 * static uchar_t lcallalt[7] = { 0x9a, 0, 0, 0, 0, 0x27, 0 };
 */

#define	LCALLSIZE	7

static int
instr_is_lcall_syscall(caddr_t pc)
{
	uchar_t instr[LCALLSIZE];

	if (copyin_nowatch(pc, (caddr_t)instr, LCALLSIZE) == 0 &&
	    instr[0] == 0x9a &&
	    instr[1] == 0 &&
	    instr[2] == 0 &&
	    instr[3] == 0 &&
	    instr[4] == 0 &&
	    (instr[5] == 0x7 || instr[5] == 0x27) &&
	    instr[6] == 0)
		return (1);

	return (0);
}

#ifdef __amd64

/*
 * In the first revisions of amd64 CPUs produced by AMD, the LAHF and
 * SAHF instructions were not implemented in 64-bit mode. Later revisions
 * did implement these instructions. An extension to the cpuid instruction
 * was added to check for the capability of executing these instructions
 * in 64-bit mode.
 *
 * Intel originally did not implement these instructions in EM64T either,
 * but added them in later revisions.
 *
 * So, there are different chip revisions by both vendors out there that
 * may or may not implement these instructions. The easy solution is to
 * just always emulate these instructions on demand.
 *
 * SAHF == store %ah in the lower 8 bits of %rflags (opcode 0x9e)
 * LAHF == load the lower 8 bits of %rflags into %ah (opcode 0x9f)
 */

#define	LSAHFSIZE 1

static int
instr_is_lsahf(caddr_t pc, uchar_t *instr)
{
	if (copyin_nowatch(pc, (caddr_t)instr, LSAHFSIZE) == 0 &&
	    (*instr == 0x9e || *instr == 0x9f))
		return (1);
	return (0);
}

/*
 * Emulate the LAHF and SAHF instructions. The reference manuals define
 * these instructions to always load/store bit 1 as a 1, and bits 3 and 5
 * as a 0. The other, defined, bits are copied (the PS_ICC bits and PS_P).
 *
 * Note that %ah is bits 8-15 of %rax.
 */
static void
emulate_lsahf(struct regs *rp, uchar_t instr)
{
	if (instr == 0x9e) {
		/* sahf. Copy bits from %ah to flags. */
		rp->r_ps = (rp->r_ps & ~0xff) |
		    ((rp->r_rax >> 8) & PSL_LSAHFMASK) | PS_MB1;
	} else {
		/* lahf. Copy bits from flags to %ah. */
		rp->r_rax = (rp->r_rax & ~0xff00) |
		    (((rp->r_ps & PSL_LSAHFMASK) | PS_MB1) << 8);
	}
	rp->r_pc += LSAHFSIZE;
}
#endif /* __amd64 */

#ifdef OPTERON_ERRATUM_91

/*
 * Test to see if the instruction at pc is a prefetch instruction.
 *
 * The first byte of prefetch instructions is always 0x0F.
 * The second byte is 0x18 for regular prefetch or 0x0D for AMD 3dnow prefetch.
 * The third byte (ModRM) contains the register field bits (bits 3-5).
 * These bits must be between 0 and 3 inclusive for regular prefetch and
 * 0 and 1 inclusive for AMD 3dnow prefetch.
 *
 * In 64-bit mode, there may be a one-byte REX prefex (0x40-0x4F).
 */

static int
cmp_to_prefetch(uchar_t *p)
{
#ifdef _LP64
	if ((p[0] & 0xF0) == 0x40)	/* 64-bit REX prefix */
		p++;
#endif
	return ((p[0] == 0x0F && p[1] == 0x18 && ((p[2] >> 3) & 7) <= 3) ||
	    (p[0] == 0x0F && p[1] == 0x0D && ((p[2] >> 3) & 7) <= 1));
}

static int
instr_is_prefetch(caddr_t pc)
{
	uchar_t instr[4];	/* optional REX prefix plus 3-byte opcode */

	return (copyin_nowatch(pc, instr, sizeof (instr)) == 0 &&
	    cmp_to_prefetch(instr));
}

#endif /* OPTERON_ERRATUM_91 */

/*
 * Called from the trap handler when a processor trap occurs.
 *
 * Note: All user-level traps that might call stop() must exit
 * trap() by 'goto out' or by falling through.
 * Note Also: trap() is usually called with interrupts enabled, (PS_IE == 1)
 * however, there are paths that arrive here with PS_IE == 0 so special care
 * must be taken in those cases.
 */
void
trap(struct regs *rp, caddr_t addr, processorid_t cpuid)
{
	kthread_t *ct = curthread;
	enum seg_rw rw;
	unsigned type;
	proc_t *p = ttoproc(ct);
	klwp_t *lwp = ttolwp(ct);
	uintptr_t lofault;
	label_t *onfault;
	faultcode_t pagefault(), res, errcode;
	enum fault_type fault_type;
	k_siginfo_t siginfo;
	uint_t fault = 0;
	int mstate;
	int sicode = 0;
	int watchcode;
	int watchpage;
	caddr_t vaddr;
	size_t sz;
	int ta;
#ifdef __amd64
	uchar_t instr;
#endif

	ASSERT_STACK_ALIGNED();

	type = rp->r_trapno;
	CPU_STATS_ADDQ(CPU, sys, trap, 1);
	ASSERT(ct->t_schedflag & TS_DONT_SWAP);

	if (type == T_PGFLT) {

		errcode = rp->r_err;
		if (errcode & PF_ERR_WRITE)
			rw = S_WRITE;
		else if ((caddr_t)rp->r_pc == addr ||
		    (mmu.pt_nx != 0 && (errcode & PF_ERR_EXEC)))
			rw = S_EXEC;
		else
			rw = S_READ;

#if defined(__i386)
		/*
		 * Pentium Pro work-around
		 */
		if ((errcode & PF_ERR_PROT) && pentiumpro_bug4046376) {
			uint_t	attr;
			uint_t	priv_violation;
			uint_t	access_violation;

			if (hat_getattr(addr < (caddr_t)kernelbase ?
			    curproc->p_as->a_hat : kas.a_hat, addr, &attr)
			    == -1) {
				errcode &= ~PF_ERR_PROT;
			} else {
				priv_violation = (errcode & PF_ERR_USER) &&
				    !(attr & PROT_USER);
				access_violation = (errcode & PF_ERR_WRITE) &&
				    !(attr & PROT_WRITE);
				if (!priv_violation && !access_violation)
					goto cleanup;
			}
		}
#endif /* __i386 */

	} else if (type == T_SGLSTP && lwp != NULL)
		lwp->lwp_pcb.pcb_drstat = (uintptr_t)addr;

	if (tdebug)
		showregs(type, rp, addr);

	if (USERMODE(rp->r_cs)) {
		/*
		 * Set up the current cred to use during this trap. u_cred
		 * no longer exists.  t_cred is used instead.
		 * The current process credential applies to the thread for
		 * the entire trap.  If trapping from the kernel, this
		 * should already be set up.
		 */
		if (ct->t_cred != p->p_cred) {
			cred_t *oldcred = ct->t_cred;
			/*
			 * DTrace accesses t_cred in probe context.  t_cred
			 * must always be either NULL, or point to a valid,
			 * allocated cred structure.
			 */
			ct->t_cred = crgetcred();
			crfree(oldcred);
		}
		ASSERT(lwp != NULL);
		type |= USER;
		ASSERT(lwptoregs(lwp) == rp);
		lwp->lwp_state = LWP_SYS;

		switch (type) {
		case T_PGFLT + USER:
			if ((caddr_t)rp->r_pc == addr)
				mstate = LMS_TFAULT;
			else
				mstate = LMS_DFAULT;
			break;
		default:
			mstate = LMS_TRAP;
			break;
		}
		/* Kernel probe */
		TNF_PROBE_1(thread_state, "thread", /* CSTYLED */,
		    tnf_microstate, state, mstate);
		mstate = new_mstate(ct, mstate);

		bzero(&siginfo, sizeof (siginfo));
	}

	switch (type) {
	case T_PGFLT + USER:
	case T_SGLSTP:
	case T_SGLSTP + USER:
	case T_BPTFLT + USER:
		break;

	default:
		FTRACE_2("trap(): type=0x%lx, regs=0x%lx",
		    (ulong_t)type, (ulong_t)rp);
		break;
	}

	switch (type) {
	case T_SIMDFPE:
		/* Make sure we enable interrupts before die()ing */
		sti();	/* The SIMD exception comes in via cmninttrap */
		/*FALLTHROUGH*/
	default:
		if (type & USER) {
			if (tudebug)
				showregs(type, rp, (caddr_t)0);
			printf("trap: Unknown trap type %d in user mode\n",
			    type & ~USER);
			siginfo.si_signo = SIGILL;
			siginfo.si_code  = ILL_ILLTRP;
			siginfo.si_addr  = (caddr_t)rp->r_pc;
			siginfo.si_trapno = type & ~USER;
			fault = FLTILL;
			break;
		} else {
			(void) die(type, rp, addr, cpuid);
			/*NOTREACHED*/
		}

	case T_PGFLT:		/* system page fault */
		/*
		 * If we're under on_trap() protection (see <sys/ontrap.h>),
		 * set ot_trap and bounce back to the on_trap() call site
		 * via the installed trampoline.
		 */
		if ((ct->t_ontrap != NULL) &&
		    (ct->t_ontrap->ot_prot & OT_DATA_ACCESS)) {
			ct->t_ontrap->ot_trap |= OT_DATA_ACCESS;
			rp->r_pc = ct->t_ontrap->ot_trampoline;
			goto cleanup;
		}

		/*
		 * If we have an Instruction fault in kernel mode, then that
		 * means we've tried to execute a user page (SMEP) or both of
		 * PAE and NXE are enabled. In either case, given that it's a
		 * kernel fault, we should panic immediately and not try to make
		 * any more forward progress. This indicates a bug in the
		 * kernel, which if execution continued, could be exploited to
		 * wreak havoc on the system.
		 */
		if (errcode & PF_ERR_EXEC) {
			(void) die(type, rp, addr, cpuid);
		}

		/*
		 * We need to check if SMAP is in play. If SMAP is in play, then
		 * any access to a user page will show up as a protection
		 * violation. To see if SMAP is enabled we first check if it's a
		 * user address and whether we have the feature flag set. If we
		 * do and the interrupted registers do not allow for user
		 * accesses (PS_ACHK is not enabled), then we need to die
		 * immediately.
		 */
		if (addr < (caddr_t)kernelbase &&
		    is_x86_feature(x86_featureset, X86FSET_SMAP) == B_TRUE &&
		    (rp->r_ps & PS_ACHK) == 0) {
			(void) die(type, rp, addr, cpuid);
		}

		/*
		 * See if we can handle as pagefault. Save lofault and onfault
		 * across this. Here we assume that an address less than
		 * KERNELBASE is a user fault.  We can do this as copy.s
		 * routines verify that the starting address is less than
		 * KERNELBASE before starting and because we know that we
		 * always have KERNELBASE mapped as invalid to serve as a
		 * "barrier".
		 */
		lofault = ct->t_lofault;
		onfault = ct->t_onfault;
		ct->t_lofault = 0;

		mstate = new_mstate(ct, LMS_KFAULT);

		if (addr < (caddr_t)kernelbase) {
			res = pagefault(addr,
			    (errcode & PF_ERR_PROT)? F_PROT: F_INVAL, rw, 0);
			if (res == FC_NOMAP &&
			    addr < p->p_usrstack &&
			    grow(addr))
				res = 0;
		} else {
			res = pagefault(addr,
			    (errcode & PF_ERR_PROT)? F_PROT: F_INVAL, rw, 1);
		}
		(void) new_mstate(ct, mstate);

		/*
		 * Restore lofault and onfault. If we resolved the fault, exit.
		 * If we didn't and lofault wasn't set, die.
		 */
		ct->t_lofault = lofault;
		ct->t_onfault = onfault;
		if (res == 0)
			goto cleanup;

#if defined(OPTERON_ERRATUM_93) && defined(_LP64)
		if (lofault == 0 && opteron_erratum_93) {
			/*
			 * Workaround for Opteron Erratum 93. On return from
			 * a System Managment Interrupt at a HLT instruction
			 * the %rip might be truncated to a 32 bit value.
			 * BIOS is supposed to fix this, but some don't.
			 * If this occurs we simply restore the high order bits.
			 * The HLT instruction is 1 byte of 0xf4.
			 */
			uintptr_t	rip = rp->r_pc;

			if ((rip & 0xfffffffful) == rip) {
				rip |= 0xfffffffful << 32;
				if (hat_getpfnum(kas.a_hat, (caddr_t)rip) !=
				    PFN_INVALID &&
				    (*(uchar_t *)rip == 0xf4 ||
				    *(uchar_t *)(rip - 1) == 0xf4)) {
					rp->r_pc = rip;
					goto cleanup;
				}
			}
		}
#endif /* OPTERON_ERRATUM_93 && _LP64 */

#ifdef OPTERON_ERRATUM_91
		if (lofault == 0 && opteron_erratum_91) {
			/*
			 * Workaround for Opteron Erratum 91. Prefetches may
			 * generate a page fault (they're not supposed to do
			 * that!). If this occurs we simply return back to the
			 * instruction.
			 */
			caddr_t		pc = (caddr_t)rp->r_pc;

			/*
			 * If the faulting PC is not mapped, this is a
			 * legitimate kernel page fault that must result in a
			 * panic. If the faulting PC is mapped, it could contain
			 * a prefetch instruction. Check for that here.
			 */
			if (hat_getpfnum(kas.a_hat, pc) != PFN_INVALID) {
				if (cmp_to_prefetch((uchar_t *)pc)) {
#ifdef DEBUG
					cmn_err(CE_WARN, "Opteron erratum 91 "
					    "occurred: kernel prefetch"
					    " at %p generated a page fault!",
					    (void *)rp->r_pc);
#endif /* DEBUG */
					goto cleanup;
				}
			}
			(void) die(type, rp, addr, cpuid);
		}
#endif /* OPTERON_ERRATUM_91 */

		if (lofault == 0)
			(void) die(type, rp, addr, cpuid);

		/*
		 * Cannot resolve fault.  Return to lofault.
		 */
		if (lodebug) {
			showregs(type, rp, addr);
			traceregs(rp);
		}
		if (FC_CODE(res) == FC_OBJERR)
			res = FC_ERRNO(res);
		else
			res = EFAULT;
		rp->r_r0 = res;
		rp->r_pc = ct->t_lofault;
		goto cleanup;

	case T_PGFLT + USER:	/* user page fault */
		if (faultdebug) {
			char *fault_str;

			switch (rw) {
			case S_READ:
				fault_str = "read";
				break;
			case S_WRITE:
				fault_str = "write";
				break;
			case S_EXEC:
				fault_str = "exec";
				break;
			default:
				fault_str = "";
				break;
			}
			printf("user %s fault:  addr=0x%lx errcode=0x%x\n",
			    fault_str, (uintptr_t)addr, errcode);
		}

#if defined(OPTERON_ERRATUM_100) && defined(_LP64)
		/*
		 * Workaround for AMD erratum 100
		 *
		 * A 32-bit process may receive a page fault on a non
		 * 32-bit address by mistake. The range of the faulting
		 * address will be
		 *
		 *	0xffffffff80000000 .. 0xffffffffffffffff or
		 *	0x0000000100000000 .. 0x000000017fffffff
		 *
		 * The fault is always due to an instruction fetch, however
		 * the value of r_pc should be correct (in 32 bit range),
		 * so we ignore the page fault on the bogus address.
		 */
		if (p->p_model == DATAMODEL_ILP32 &&
		    (0xffffffff80000000 <= (uintptr_t)addr ||
		    (0x100000000 <= (uintptr_t)addr &&
		    (uintptr_t)addr <= 0x17fffffff))) {
			if (!opteron_erratum_100)
				panic("unexpected erratum #100");
			if (rp->r_pc <= 0xffffffff)
				goto out;
		}
#endif /* OPTERON_ERRATUM_100 && _LP64 */

		ASSERT(!(curthread->t_flag & T_WATCHPT));
		watchpage = (pr_watch_active(p) && pr_is_watchpage(addr, rw));
#ifdef __i386
		/*
		 * In 32-bit mode, the lcall (system call) instruction fetches
		 * one word from the stack, at the stack pointer, because of the
		 * way the call gate is constructed.  This is a bogus
		 * read and should not be counted as a read watchpoint.
		 * We work around the problem here by testing to see if
		 * this situation applies and, if so, simply jumping to
		 * the code in locore.s that fields the system call trap.
		 * The registers on the stack are already set up properly
		 * due to the match between the call gate sequence and the
		 * trap gate sequence.  We just have to adjust the pc.
		 */
		if (watchpage && addr == (caddr_t)rp->r_sp &&
		    rw == S_READ && instr_is_lcall_syscall((caddr_t)rp->r_pc)) {
			extern void watch_syscall(void);

			rp->r_pc += LCALLSIZE;
			watch_syscall();	/* never returns */
			/* NOTREACHED */
		}
#endif /* __i386 */
		vaddr = addr;
		if (!watchpage || (sz = instr_size(rp, &vaddr, rw)) <= 0)
			fault_type = (errcode & PF_ERR_PROT)? F_PROT: F_INVAL;
		else if ((watchcode = pr_is_watchpoint(&vaddr, &ta,
		    sz, NULL, rw)) != 0) {
			if (ta) {
				do_watch_step(vaddr, sz, rw,
				    watchcode, rp->r_pc);
				fault_type = F_INVAL;
			} else {
				bzero(&siginfo, sizeof (siginfo));
				siginfo.si_signo = SIGTRAP;
				siginfo.si_code = watchcode;
				siginfo.si_addr = vaddr;
				siginfo.si_trapafter = 0;
				siginfo.si_pc = (caddr_t)rp->r_pc;
				fault = FLTWATCH;
				break;
			}
		} else {
			/* XXX pr_watch_emul() never succeeds (for now) */
			if (rw != S_EXEC && pr_watch_emul(rp, vaddr, rw))
				goto out;
			do_watch_step(vaddr, sz, rw, 0, 0);
			fault_type = F_INVAL;
		}

		res = pagefault(addr, fault_type, rw, 0);

		/*
		 * If pagefault() succeeded, ok.
		 * Otherwise attempt to grow the stack.
		 */
		if (res == 0 ||
		    (res == FC_NOMAP &&
		    addr < p->p_usrstack &&
		    grow(addr))) {
			lwp->lwp_lastfault = FLTPAGE;
			lwp->lwp_lastfaddr = addr;
			if (prismember(&p->p_fltmask, FLTPAGE)) {
				bzero(&siginfo, sizeof (siginfo));
				siginfo.si_addr = addr;
				(void) stop_on_fault(FLTPAGE, &siginfo);
			}
			goto out;
		} else if (res == FC_PROT && addr < p->p_usrstack &&
		    (mmu.pt_nx != 0 && (errcode & PF_ERR_EXEC))) {
			report_stack_exec(p, addr);
		}

#ifdef OPTERON_ERRATUM_91
		/*
		 * Workaround for Opteron Erratum 91. Prefetches may generate a
		 * page fault (they're not supposed to do that!). If this
		 * occurs we simply return back to the instruction.
		 *
		 * We rely on copyin to properly fault in the page with r_pc.
		 */
		if (opteron_erratum_91 &&
		    addr != (caddr_t)rp->r_pc &&
		    instr_is_prefetch((caddr_t)rp->r_pc)) {
#ifdef DEBUG
			cmn_err(CE_WARN, "Opteron erratum 91 occurred: "
			    "prefetch at %p in pid %d generated a trap!",
			    (void *)rp->r_pc, p->p_pid);
#endif /* DEBUG */
			goto out;
		}
#endif /* OPTERON_ERRATUM_91 */

		if (tudebug)
			showregs(type, rp, addr);
		/*
		 * In the case where both pagefault and grow fail,
		 * set the code to the value provided by pagefault.
		 * We map all errors returned from pagefault() to SIGSEGV.
		 */
		bzero(&siginfo, sizeof (siginfo));
		siginfo.si_addr = addr;
		switch (FC_CODE(res)) {
		case FC_HWERR:
		case FC_NOSUPPORT:
			siginfo.si_signo = SIGBUS;
			siginfo.si_code = BUS_ADRERR;
			fault = FLTACCESS;
			break;
		case FC_ALIGN:
			siginfo.si_signo = SIGBUS;
			siginfo.si_code = BUS_ADRALN;
			fault = FLTACCESS;
			break;
		case FC_OBJERR:
			if ((siginfo.si_errno = FC_ERRNO(res)) != EINTR) {
				siginfo.si_signo = SIGBUS;
				siginfo.si_code = BUS_OBJERR;
				fault = FLTACCESS;
			}
			break;
		default:	/* FC_NOMAP or FC_PROT */
			siginfo.si_signo = SIGSEGV;
			siginfo.si_code =
			    (res == FC_NOMAP)? SEGV_MAPERR : SEGV_ACCERR;
			fault = FLTBOUNDS;
			break;
		}
		break;

	case T_ILLINST + USER:	/* invalid opcode fault */
		/*
		 * If the syscall instruction is disabled due to LDT usage, a
		 * user program that attempts to execute it will trigger a #ud
		 * trap. Check for that case here. If this occurs on a CPU which
		 * doesn't even support syscall, the result of all of this will
		 * be to emulate that particular instruction.
		 */
		if (p->p_ldt != NULL &&
		    ldt_rewrite_syscall(rp, p, X86FSET_ASYSC))
			goto out;

#ifdef __amd64
		/*
		 * Emulate the LAHF and SAHF instructions if needed.
		 * See the instr_is_lsahf function for details.
		 */
		if (p->p_model == DATAMODEL_LP64 &&
		    instr_is_lsahf((caddr_t)rp->r_pc, &instr)) {
			emulate_lsahf(rp, instr);
			goto out;
		}
#endif

		/*FALLTHROUGH*/

		if (tudebug)
			showregs(type, rp, (caddr_t)0);
		siginfo.si_signo = SIGILL;
		siginfo.si_code  = ILL_ILLOPC;
		siginfo.si_addr  = (caddr_t)rp->r_pc;
		fault = FLTILL;
		break;

	case T_ZERODIV + USER:		/* integer divide by zero */
		if (tudebug && tudebugfpe)
			showregs(type, rp, (caddr_t)0);
		siginfo.si_signo = SIGFPE;
		siginfo.si_code  = FPE_INTDIV;
		siginfo.si_addr  = (caddr_t)rp->r_pc;
		fault = FLTIZDIV;
		break;

	case T_OVFLW + USER:	/* integer overflow */
		if (tudebug && tudebugfpe)
			showregs(type, rp, (caddr_t)0);
		siginfo.si_signo = SIGFPE;
		siginfo.si_code  = FPE_INTOVF;
		siginfo.si_addr  = (caddr_t)rp->r_pc;
		fault = FLTIOVF;
		break;

	case T_NOEXTFLT + USER:	/* math coprocessor not available */
		if (tudebug && tudebugfpe)
			showregs(type, rp, addr);
		if (fpnoextflt(rp)) {
			siginfo.si_signo = SIGILL;
			siginfo.si_code  = ILL_ILLOPC;
			siginfo.si_addr  = (caddr_t)rp->r_pc;
			fault = FLTILL;
		}
		break;

	case T_EXTOVRFLT:	/* extension overrun fault */
		/* check if we took a kernel trap on behalf of user */
		{
			extern  void ndptrap_frstor(void);
			if (rp->r_pc != (uintptr_t)ndptrap_frstor) {
				sti(); /* T_EXTOVRFLT comes in via cmninttrap */
				(void) die(type, rp, addr, cpuid);
			}
			type |= USER;
		}
		/*FALLTHROUGH*/
	case T_EXTOVRFLT + USER:	/* extension overrun fault */
		if (tudebug && tudebugfpe)
			showregs(type, rp, addr);
		if (fpextovrflt(rp)) {
			siginfo.si_signo = SIGSEGV;
			siginfo.si_code  = SEGV_MAPERR;
			siginfo.si_addr  = (caddr_t)rp->r_pc;
			fault = FLTBOUNDS;
		}
		break;

	case T_EXTERRFLT:	/* x87 floating point exception pending */
		/* check if we took a kernel trap on behalf of user */
		{
			extern  void ndptrap_frstor(void);
			if (rp->r_pc != (uintptr_t)ndptrap_frstor) {
				sti(); /* T_EXTERRFLT comes in via cmninttrap */
				(void) die(type, rp, addr, cpuid);
			}
			type |= USER;
		}
		/*FALLTHROUGH*/

	case T_EXTERRFLT + USER: /* x87 floating point exception pending */
		if (tudebug && tudebugfpe)
			showregs(type, rp, addr);
		if (sicode = fpexterrflt(rp)) {
			siginfo.si_signo = SIGFPE;
			siginfo.si_code  = sicode;
			siginfo.si_addr  = (caddr_t)rp->r_pc;
			fault = FLTFPE;
		}
		break;

	case T_SIMDFPE + USER:		/* SSE and SSE2 exceptions */
		if (tudebug && tudebugsse)
			showregs(type, rp, addr);
		if (!is_x86_feature(x86_featureset, X86FSET_SSE) &&
		    !is_x86_feature(x86_featureset, X86FSET_SSE2)) {
			/*
			 * There are rumours that some user instructions
			 * on older CPUs can cause this trap to occur; in
			 * which case send a SIGILL instead of a SIGFPE.
			 */
			siginfo.si_signo = SIGILL;
			siginfo.si_code  = ILL_ILLTRP;
			siginfo.si_addr  = (caddr_t)rp->r_pc;
			siginfo.si_trapno = type & ~USER;
			fault = FLTILL;
		} else if ((sicode = fpsimderrflt(rp)) != 0) {
			siginfo.si_signo = SIGFPE;
			siginfo.si_code = sicode;
			siginfo.si_addr = (caddr_t)rp->r_pc;
			fault = FLTFPE;
		}

		sti();	/* The SIMD exception comes in via cmninttrap */
		break;

	case T_BPTFLT:	/* breakpoint trap */
		/*
		 * Kernel breakpoint traps should only happen when kmdb is
		 * active, and even then, it'll have interposed on the IDT, so
		 * control won't get here.  If it does, we've hit a breakpoint
		 * without the debugger, which is very strange, and very
		 * fatal.
		 */
		if (tudebug && tudebugbpt)
			showregs(type, rp, (caddr_t)0);

		(void) die(type, rp, addr, cpuid);
		break;

	case T_SGLSTP: /* single step/hw breakpoint exception */

#if !defined(__xpv)
		/*
		 * We'd never normally get here, as kmdb handles its own single
		 * step traps.  There is one nasty exception though, as
		 * described in more detail in sys_sysenter().  Note that
		 * checking for all four locations covers both the KPTI and the
		 * non-KPTI cases correctly: the former will never be found at
		 * (brand_)sys_sysenter, and vice versa.
		 */
		if (lwp != NULL && (lwp->lwp_pcb.pcb_drstat & DR_SINGLESTEP)) {
			if (rp->r_pc == (greg_t)brand_sys_sysenter ||
			    rp->r_pc == (greg_t)sys_sysenter ||
			    rp->r_pc == (greg_t)tr_brand_sys_sysenter ||
			    rp->r_pc == (greg_t)tr_sys_sysenter) {

				rp->r_pc += 0x3; /* sizeof (swapgs) */

				rp->r_ps &= ~PS_T; /* turn off trace */
				lwp->lwp_pcb.pcb_flags |= DEBUG_PENDING;
				ct->t_post_sys = 1;
				aston(curthread);
				goto cleanup;
			} else {
				if (tudebug && tudebugbpt)
					showregs(type, rp, (caddr_t)0);
			}
		}
#endif /* !__xpv */

		if (boothowto & RB_DEBUG)
			debug_enter((char *)NULL);
		else
			(void) die(type, rp, addr, cpuid);
		break;

	case T_NMIFLT:	/* NMI interrupt */
		printf("Unexpected NMI in system mode\n");
		goto cleanup;

	case T_NMIFLT + USER:	/* NMI interrupt */
		printf("Unexpected NMI in user mode\n");
		break;

	case T_GPFLT:	/* general protection violation */
		/*
		 * Any #GP that occurs during an on_trap .. no_trap bracket
		 * with OT_DATA_ACCESS or OT_SEGMENT_ACCESS protection,
		 * or in a on_fault .. no_fault bracket, is forgiven
		 * and we trampoline.  This protection is given regardless
		 * of whether we are 32/64 bit etc - if a distinction is
		 * required then define new on_trap protection types.
		 *
		 * On amd64, we can get a #gp from referencing addresses
		 * in the virtual address hole e.g. from a copyin or in
		 * update_sregs while updating user segment registers.
		 *
		 * On the 32-bit hypervisor we could also generate one in
		 * mfn_to_pfn by reaching around or into where the hypervisor
		 * lives which is protected by segmentation.
		 */

		/*
		 * If we're under on_trap() protection (see <sys/ontrap.h>),
		 * set ot_trap and trampoline back to the on_trap() call site
		 * for OT_DATA_ACCESS or OT_SEGMENT_ACCESS.
		 */
		if (ct->t_ontrap != NULL) {
			int ttype =  ct->t_ontrap->ot_prot &
			    (OT_DATA_ACCESS | OT_SEGMENT_ACCESS);

			if (ttype != 0) {
				ct->t_ontrap->ot_trap |= ttype;
				if (tudebug)
					showregs(type, rp, (caddr_t)0);
				rp->r_pc = ct->t_ontrap->ot_trampoline;
				goto cleanup;
			}
		}

		/*
		 * If we're under lofault protection (copyin etc.),
		 * longjmp back to lofault with an EFAULT.
		 */
		if (ct->t_lofault) {
			/*
			 * Fault is not resolvable, so just return to lofault
			 */
			if (lodebug) {
				showregs(type, rp, addr);
				traceregs(rp);
			}
			rp->r_r0 = EFAULT;
			rp->r_pc = ct->t_lofault;
			goto cleanup;
		}

		/*
		 * We fall through to the next case, which repeats
		 * the OT_SEGMENT_ACCESS check which we've already
		 * done, so we'll always fall through to the
		 * T_STKFLT case.
		 */
		/*FALLTHROUGH*/
	case T_SEGFLT:	/* segment not present fault */
		/*
		 * One example of this is #NP in update_sregs while
		 * attempting to update a user segment register
		 * that points to a descriptor that is marked not
		 * present.
		 */
		if (ct->t_ontrap != NULL &&
		    ct->t_ontrap->ot_prot & OT_SEGMENT_ACCESS) {
			ct->t_ontrap->ot_trap |= OT_SEGMENT_ACCESS;
			if (tudebug)
				showregs(type, rp, (caddr_t)0);
			rp->r_pc = ct->t_ontrap->ot_trampoline;
			goto cleanup;
		}
		/*FALLTHROUGH*/
	case T_STKFLT:	/* stack fault */
	case T_TSSFLT:	/* invalid TSS fault */
		if (tudebug)
			showregs(type, rp, (caddr_t)0);
		if (kern_gpfault(rp))
			(void) die(type, rp, addr, cpuid);
		goto cleanup;

	/*
	 * ONLY 32-bit PROCESSES can USE a PRIVATE LDT! 64-bit apps
	 * should have no need for them, so we put a stop to it here.
	 *
	 * So: not-present fault is ONLY valid for 32-bit processes with
	 * a private LDT trying to do a system call. Emulate it.
	 *
	 * #gp fault is ONLY valid for 32-bit processes also, which DO NOT
	 * have a private LDT, and are trying to do a system call. Emulate it.
	 */

	case T_SEGFLT + USER:	/* segment not present fault */
	case T_GPFLT + USER:	/* general protection violation */
#ifdef _SYSCALL32_IMPL
		if (p->p_model != DATAMODEL_NATIVE) {
#endif /* _SYSCALL32_IMPL */
		if (instr_is_lcall_syscall((caddr_t)rp->r_pc)) {
			if (type == T_SEGFLT + USER)
				ASSERT(p->p_ldt != NULL);

			if ((p->p_ldt == NULL && type == T_GPFLT + USER) ||
			    type == T_SEGFLT + USER) {

			/*
			 * The user attempted a system call via the obsolete
			 * call gate mechanism. Because the process doesn't have
			 * an LDT (i.e. the ldtr contains 0), a #gp results.
			 * Emulate the syscall here, just as we do above for a
			 * #np trap.
			 */

			/*
			 * Since this is a not-present trap, rp->r_pc points to
			 * the trapping lcall instruction. We need to bump it
			 * to the next insn so the app can continue on.
			 */
			rp->r_pc += LCALLSIZE;
			lwp->lwp_regs = rp;

			/*
			 * Normally the microstate of the LWP is forced back to
			 * LMS_USER by the syscall handlers. Emulate that
			 * behavior here.
			 */
			mstate = LMS_USER;

			dosyscall();
			goto out;
			}
		}
#ifdef _SYSCALL32_IMPL
		}
#endif /* _SYSCALL32_IMPL */
		/*
		 * If the current process is using a private LDT and the
		 * trapping instruction is sysenter, the sysenter instruction
		 * has been disabled on the CPU because it destroys segment
		 * registers. If this is the case, rewrite the instruction to
		 * be a safe system call and retry it. If this occurs on a CPU
		 * which doesn't even support sysenter, the result of all of
		 * this will be to emulate that particular instruction.
		 */
		if (p->p_ldt != NULL &&
		    ldt_rewrite_syscall(rp, p, X86FSET_SEP))
			goto out;

		/*FALLTHROUGH*/

	case T_BOUNDFLT + USER:	/* bound fault */
	case T_STKFLT + USER:	/* stack fault */
	case T_TSSFLT + USER:	/* invalid TSS fault */
		if (tudebug)
			showregs(type, rp, (caddr_t)0);
		siginfo.si_signo = SIGSEGV;
		siginfo.si_code  = SEGV_MAPERR;
		siginfo.si_addr  = (caddr_t)rp->r_pc;
		fault = FLTBOUNDS;
		break;

	case T_ALIGNMENT + USER:	/* user alignment error (486) */
		if (tudebug)
			showregs(type, rp, (caddr_t)0);
		bzero(&siginfo, sizeof (siginfo));
		siginfo.si_signo = SIGBUS;
		siginfo.si_code = BUS_ADRALN;
		siginfo.si_addr = (caddr_t)rp->r_pc;
		fault = FLTACCESS;
		break;

	case T_SGLSTP + USER: /* single step/hw breakpoint exception */
		if (tudebug && tudebugbpt)
			showregs(type, rp, (caddr_t)0);

		/* Was it single-stepping? */
		if (lwp->lwp_pcb.pcb_drstat & DR_SINGLESTEP) {
			pcb_t *pcb = &lwp->lwp_pcb;

			rp->r_ps &= ~PS_T;
			/*
			 * If both NORMAL_STEP and WATCH_STEP are in effect,
			 * give precedence to WATCH_STEP.  If neither is set,
			 * user must have set the PS_T bit in %efl; treat this
			 * as NORMAL_STEP.
			 */
			if ((fault = undo_watch_step(&siginfo)) == 0 &&
			    ((pcb->pcb_flags & NORMAL_STEP) ||
			    !(pcb->pcb_flags & WATCH_STEP))) {
				siginfo.si_signo = SIGTRAP;
				siginfo.si_code = TRAP_TRACE;
				siginfo.si_addr = (caddr_t)rp->r_pc;
				fault = FLTTRACE;
			}
			pcb->pcb_flags &= ~(NORMAL_STEP|WATCH_STEP);
		}
		break;

	case T_BPTFLT + USER:	/* breakpoint trap */
		if (tudebug && tudebugbpt)
			showregs(type, rp, (caddr_t)0);
		/*
		 * int 3 (the breakpoint instruction) leaves the pc referring
		 * to the address one byte after the breakpointed address.
		 * If the P_PR_BPTADJ flag has been set via /proc, We adjust
		 * it back so it refers to the breakpointed address.
		 */
		if (p->p_proc_flag & P_PR_BPTADJ)
			rp->r_pc--;
		siginfo.si_signo = SIGTRAP;
		siginfo.si_code  = TRAP_BRKPT;
		siginfo.si_addr  = (caddr_t)rp->r_pc;
		fault = FLTBPT;
		break;

	case T_AST:
		/*
		 * This occurs only after the cs register has been made to
		 * look like a kernel selector, either through debugging or
		 * possibly by functions like setcontext().  The thread is
		 * about to cause a general protection fault at common_iret()
		 * in locore.  We let that happen immediately instead of
		 * doing the T_AST processing.
		 */
		goto cleanup;

	case T_AST + USER:	/* profiling, resched, h/w error pseudo trap */
		if (lwp->lwp_pcb.pcb_flags & ASYNC_HWERR) {
			proc_t *p = ttoproc(curthread);
			extern void print_msg_hwerr(ctid_t ct_id, proc_t *p);

			lwp->lwp_pcb.pcb_flags &= ~ASYNC_HWERR;
			print_msg_hwerr(p->p_ct_process->conp_contract.ct_id,
			    p);
			contract_process_hwerr(p->p_ct_process, p);
			siginfo.si_signo = SIGKILL;
			siginfo.si_code = SI_NOINFO;
		} else if (lwp->lwp_pcb.pcb_flags & CPC_OVERFLOW) {
			lwp->lwp_pcb.pcb_flags &= ~CPC_OVERFLOW;
			if (kcpc_overflow_ast()) {
				/*
				 * Signal performance counter overflow
				 */
				if (tudebug)
					showregs(type, rp, (caddr_t)0);
				bzero(&siginfo, sizeof (siginfo));
				siginfo.si_signo = SIGEMT;
				siginfo.si_code = EMT_CPCOVF;
				siginfo.si_addr = (caddr_t)rp->r_pc;
				fault = FLTCPCOVF;
			}
		}

		break;
	}

	/*
	 * We can't get here from a system trap
	 */
	ASSERT(type & USER);

	if (fault) {
		/* We took a fault so abort single step. */
		lwp->lwp_pcb.pcb_flags &= ~(NORMAL_STEP|WATCH_STEP);
		/*
		 * Remember the fault and fault adddress
		 * for real-time (SIGPROF) profiling.
		 */
		lwp->lwp_lastfault = fault;
		lwp->lwp_lastfaddr = siginfo.si_addr;

		DTRACE_PROC2(fault, int, fault, ksiginfo_t *, &siginfo);

		/*
		 * If a debugger has declared this fault to be an
		 * event of interest, stop the lwp.  Otherwise just
		 * deliver the associated signal.
		 */
		if (siginfo.si_signo != SIGKILL &&
		    prismember(&p->p_fltmask, fault) &&
		    stop_on_fault(fault, &siginfo) == 0)
			siginfo.si_signo = 0;
	}

	if (siginfo.si_signo)
		trapsig(&siginfo, (fault != FLTFPE && fault != FLTCPCOVF));

	if (lwp->lwp_oweupc)
		profil_tick(rp->r_pc);

	if (ct->t_astflag | ct->t_sig_check) {
		/*
		 * Turn off the AST flag before checking all the conditions that
		 * may have caused an AST.  This flag is on whenever a signal or
		 * unusual condition should be handled after the next trap or
		 * syscall.
		 */
		astoff(ct);
		/*
		 * If a single-step trap occurred on a syscall (see above)
		 * recognize it now.  Do this before checking for signals
		 * because deferred_singlestep_trap() may generate a SIGTRAP to
		 * the LWP or may otherwise mark the LWP to call issig(FORREAL).
		 */
		if (lwp->lwp_pcb.pcb_flags & DEBUG_PENDING)
			deferred_singlestep_trap((caddr_t)rp->r_pc);

		ct->t_sig_check = 0;

		/*
		 * As in other code paths that check against TP_CHANGEBIND,
		 * we perform the check first without p_lock held -- only
		 * acquiring p_lock in the unlikely event that it is indeed
		 * set.  This is safe because we are doing this after the
		 * astoff(); if we are racing another thread setting
		 * TP_CHANGEBIND on us, we will pick it up on a subsequent
		 * lap through.
		 */
		if (curthread->t_proc_flag & TP_CHANGEBIND) {
			mutex_enter(&p->p_lock);
			if (curthread->t_proc_flag & TP_CHANGEBIND) {
				timer_lwpbind();
				curthread->t_proc_flag &= ~TP_CHANGEBIND;
			}
			mutex_exit(&p->p_lock);
		}

		/*
		 * for kaio requests that are on the per-process poll queue,
		 * aiop->aio_pollq, they're AIO_POLL bit is set, the kernel
		 * should copyout their result_t to user memory. by copying
		 * out the result_t, the user can poll on memory waiting
		 * for the kaio request to complete.
		 */
		if (p->p_aio)
			aio_cleanup(0);
		/*
		 * If this LWP was asked to hold, call holdlwp(), which will
		 * stop.  holdlwps() sets this up and calls pokelwps() which
		 * sets the AST flag.
		 *
		 * Also check TP_EXITLWP, since this is used by fresh new LWPs
		 * through lwp_rtt().  That flag is set if the lwp_create(2)
		 * syscall failed after creating the LWP.
		 */
		if (ISHOLD(p))
			holdlwp();

		/*
		 * All code that sets signals and makes ISSIG evaluate true must
		 * set t_astflag afterwards.
		 */
		if (ISSIG_PENDING(ct, lwp, p)) {
			if (issig(FORREAL))
				psig();
			ct->t_sig_check = 1;
		}

		if (ct->t_rprof != NULL) {
			realsigprof(0, 0, 0);
			ct->t_sig_check = 1;
		}

		/*
		 * /proc can't enable/disable the trace bit itself
		 * because that could race with the call gate used by
		 * system calls via "lcall". If that happened, an
		 * invalid EFLAGS would result. prstep()/prnostep()
		 * therefore schedule an AST for the purpose.
		 */
		if (lwp->lwp_pcb.pcb_flags & REQUEST_STEP) {
			lwp->lwp_pcb.pcb_flags &= ~REQUEST_STEP;
			rp->r_ps |= PS_T;
		}
		if (lwp->lwp_pcb.pcb_flags & REQUEST_NOSTEP) {
			lwp->lwp_pcb.pcb_flags &= ~REQUEST_NOSTEP;
			rp->r_ps &= ~PS_T;
		}
	}

out:	/* We can't get here from a system trap */
	ASSERT(type & USER);

	if (ISHOLD(p))
		holdlwp();

	/*
	 * Set state to LWP_USER here so preempt won't give us a kernel
	 * priority if it occurs after this point.  Call CL_TRAPRET() to
	 * restore the user-level priority.
	 *
	 * It is important that no locks (other than spinlocks) be entered
	 * after this point before returning to user mode (unless lwp_state
	 * is set back to LWP_SYS).
	 */
	lwp->lwp_state = LWP_USER;

	if (ct->t_trapret) {
		ct->t_trapret = 0;
		thread_lock(ct);
		CL_TRAPRET(ct);
		thread_unlock(ct);
	}
	if (CPU->cpu_runrun || curthread->t_schedflag & TS_ANYWAITQ)
		preempt();
	prunstop();
	(void) new_mstate(ct, mstate);

	/* Kernel probe */
	TNF_PROBE_1(thread_state, "thread", /* CSTYLED */,
	    tnf_microstate, state, LMS_USER);

	return;

cleanup:	/* system traps end up here */
	ASSERT(!(type & USER));
}

/*
 * Patch non-zero to disable preemption of threads in the kernel.
 */
int IGNORE_KERNEL_PREEMPTION = 0;	/* XXX - delete this someday */

struct kpreempt_cnts {		/* kernel preemption statistics */
	int	kpc_idle;	/* executing idle thread */
	int	kpc_intr;	/* executing interrupt thread */
	int	kpc_clock;	/* executing clock thread */
	int	kpc_blocked;	/* thread has blocked preemption (t_preempt) */
	int	kpc_notonproc;	/* thread is surrendering processor */
	int	kpc_inswtch;	/* thread has ratified scheduling decision */
	int	kpc_prilevel;	/* processor interrupt level is too high */
	int	kpc_apreempt;	/* asynchronous preemption */
	int	kpc_spreempt;	/* synchronous preemption */
} kpreempt_cnts;

/*
 * kernel preemption: forced rescheduling, preempt the running kernel thread.
 *	the argument is old PIL for an interrupt,
 *	or the distinguished value KPREEMPT_SYNC.
 */
void
kpreempt(int asyncspl)
{
	kthread_t *ct = curthread;

	if (IGNORE_KERNEL_PREEMPTION) {
		aston(CPU->cpu_dispthread);
		return;
	}

	/*
	 * Check that conditions are right for kernel preemption
	 */
	do {
		if (ct->t_preempt) {
			/*
			 * either a privileged thread (idle, panic, interrupt)
			 * or will check when t_preempt is lowered
			 * We need to specifically handle the case where
			 * the thread is in the middle of swtch (resume has
			 * been called) and has its t_preempt set
			 * [idle thread and a thread which is in kpreempt
			 * already] and then a high priority thread is
			 * available in the local dispatch queue.
			 * In this case the resumed thread needs to take a
			 * trap so that it can call kpreempt. We achieve
			 * this by using siron().
			 * How do we detect this condition:
			 * idle thread is running and is in the midst of
			 * resume: curthread->t_pri == -1 && CPU->dispthread
			 * != CPU->thread
			 * Need to ensure that this happens only at high pil
			 * resume is called at high pil
			 * Only in resume_from_idle is the pil changed.
			 */
			if (ct->t_pri < 0) {
				kpreempt_cnts.kpc_idle++;
				if (CPU->cpu_dispthread != CPU->cpu_thread)
					siron();
			} else if (ct->t_flag & T_INTR_THREAD) {
				kpreempt_cnts.kpc_intr++;
				if (ct->t_pil == CLOCK_LEVEL)
					kpreempt_cnts.kpc_clock++;
			} else {
				kpreempt_cnts.kpc_blocked++;
				if (CPU->cpu_dispthread != CPU->cpu_thread)
					siron();
			}
			aston(CPU->cpu_dispthread);
			return;
		}
		if (ct->t_state != TS_ONPROC ||
		    ct->t_disp_queue != CPU->cpu_disp) {
			/* this thread will be calling swtch() shortly */
			kpreempt_cnts.kpc_notonproc++;
			if (CPU->cpu_thread != CPU->cpu_dispthread) {
				/* already in swtch(), force another */
				kpreempt_cnts.kpc_inswtch++;
				siron();
			}
			return;
		}
		if (getpil() >= DISP_LEVEL) {
			/*
			 * We can't preempt this thread if it is at
			 * a PIL >= DISP_LEVEL since it may be holding
			 * a spin lock (like sched_lock).
			 */
			siron();	/* check back later */
			kpreempt_cnts.kpc_prilevel++;
			return;
		}
		if (!interrupts_enabled()) {
			/*
			 * Can't preempt while running with ints disabled
			 */
			kpreempt_cnts.kpc_prilevel++;
			return;
		}
		if (asyncspl != KPREEMPT_SYNC)
			kpreempt_cnts.kpc_apreempt++;
		else
			kpreempt_cnts.kpc_spreempt++;

		ct->t_preempt++;
		preempt();
		ct->t_preempt--;
	} while (CPU->cpu_kprunrun);
}

/*
 * Print out debugging info.
 */
static void
showregs(uint_t type, struct regs *rp, caddr_t addr)
{
	int s;

	s = spl7();
	type &= ~USER;
	if (PTOU(curproc)->u_comm[0])
		printf("%s: ", PTOU(curproc)->u_comm);
	if (type < TRAP_TYPES)
		printf("#%s %s\n", trap_type_mnemonic[type], trap_type[type]);
	else
		switch (type) {
		case T_SYSCALL:
			printf("Syscall Trap:\n");
			break;
		case T_AST:
			printf("AST\n");
			break;
		default:
			printf("Bad Trap = %d\n", type);
			break;
		}
	if (type == T_PGFLT) {
		printf("Bad %s fault at addr=0x%lx\n",
		    USERMODE(rp->r_cs) ? "user": "kernel", (uintptr_t)addr);
	} else if (addr) {
		printf("addr=0x%lx\n", (uintptr_t)addr);
	}

	printf("pid=%d, pc=0x%lx, sp=0x%lx, eflags=0x%lx\n",
	    (ttoproc(curthread) && ttoproc(curthread)->p_pidp) ?
	    ttoproc(curthread)->p_pid : 0, rp->r_pc, rp->r_sp, rp->r_ps);

#if defined(__lint)
	/*
	 * this clause can be deleted when lint bug 4870403 is fixed
	 * (lint thinks that bit 32 is illegal in a %b format string)
	 */
	printf("cr0: %x  cr4: %b\n",
	    (uint_t)getcr0(), (uint_t)getcr4(), FMT_CR4);
#else
	printf("cr0: %b  cr4: %b\n",
	    (uint_t)getcr0(), FMT_CR0, (uint_t)getcr4(), FMT_CR4);
#endif	/* __lint */

	printf("cr2: %lx  ", getcr2());
#if !defined(__xpv)
	printf("cr3: %lx  ", getcr3());
#if defined(__amd64)
	printf("cr8: %lx\n", getcr8());
#endif
#endif
	printf("\n");

	dumpregs(rp);
	splx(s);
}

static void
dumpregs(struct regs *rp)
{
#if defined(__amd64)
	const char fmt[] = "\t%3s: %16lx %3s: %16lx %3s: %16lx\n";

	printf(fmt, "rdi", rp->r_rdi, "rsi", rp->r_rsi, "rdx", rp->r_rdx);
	printf(fmt, "rcx", rp->r_rcx, " r8", rp->r_r8, " r9", rp->r_r9);
	printf(fmt, "rax", rp->r_rax, "rbx", rp->r_rbx, "rbp", rp->r_rbp);
	printf(fmt, "r10", rp->r_r10, "r11", rp->r_r11, "r12", rp->r_r12);
	printf(fmt, "r13", rp->r_r13, "r14", rp->r_r14, "r15", rp->r_r15);

	printf(fmt, "fsb", rdmsr(MSR_AMD_FSBASE), "gsb", rdmsr(MSR_AMD_GSBASE),
	    " ds", rp->r_ds);
	printf(fmt, " es", rp->r_es, " fs", rp->r_fs, " gs", rp->r_gs);

	printf(fmt, "trp", rp->r_trapno, "err", rp->r_err, "rip", rp->r_rip);
	printf(fmt, " cs", rp->r_cs, "rfl", rp->r_rfl, "rsp", rp->r_rsp);

	printf("\t%3s: %16lx\n", " ss", rp->r_ss);

#elif defined(__i386)
	const char fmt[] = "\t%3s: %8lx %3s: %8lx %3s: %8lx %3s: %8lx\n";

	printf(fmt, " gs", rp->r_gs, " fs", rp->r_fs,
	    " es", rp->r_es, " ds", rp->r_ds);
	printf(fmt, "edi", rp->r_edi, "esi", rp->r_esi,
	    "ebp", rp->r_ebp, "esp", rp->r_esp);
	printf(fmt, "ebx", rp->r_ebx, "edx", rp->r_edx,
	    "ecx", rp->r_ecx, "eax", rp->r_eax);
	printf(fmt, "trp", rp->r_trapno, "err", rp->r_err,
	    "eip", rp->r_eip, " cs", rp->r_cs);
	printf("\t%3s: %8lx %3s: %8lx %3s: %8lx\n",
	    "efl", rp->r_efl, "usp", rp->r_uesp, " ss", rp->r_ss);

#endif	/* __i386 */
}

/*
 * Test to see if the instruction is iret on i386 or iretq on amd64.
 *
 * On the hypervisor we can only test for nopop_sys_rtt_syscall. If true
 * then we are in the context of hypervisor's failsafe handler because it
 * tried to iret and failed due to a bad selector. See xen_failsafe_callback.
 */
static int
instr_is_iret(caddr_t pc)
{

#if defined(__xpv)
	extern void nopop_sys_rtt_syscall(void);
	return ((pc == (caddr_t)nopop_sys_rtt_syscall) ? 1 : 0);

#else

#if defined(__amd64)
	static const uint8_t iret_insn[2] = { 0x48, 0xcf };	/* iretq */

#elif defined(__i386)
	static const uint8_t iret_insn[1] = { 0xcf };		/* iret */
#endif	/* __i386 */
	return (bcmp(pc, iret_insn, sizeof (iret_insn)) == 0);

#endif	/* __xpv */
}

#if defined(__i386)

/*
 * Test to see if the instruction is part of __SEGREGS_POP
 *
 * Note carefully the appallingly awful dependency between
 * the instruction sequence used in __SEGREGS_POP and these
 * instructions encoded here.
 */
static int
instr_is_segregs_pop(caddr_t pc)
{
	static const uint8_t movw_0_esp_gs[4] = { 0x8e, 0x6c, 0x24, 0x0 };
	static const uint8_t movw_4_esp_fs[4] = { 0x8e, 0x64, 0x24, 0x4 };
	static const uint8_t movw_8_esp_es[4] = { 0x8e, 0x44, 0x24, 0x8 };
	static const uint8_t movw_c_esp_ds[4] = { 0x8e, 0x5c, 0x24, 0xc };

	if (bcmp(pc, movw_0_esp_gs, sizeof (movw_0_esp_gs)) == 0 ||
	    bcmp(pc, movw_4_esp_fs, sizeof (movw_4_esp_fs)) == 0 ||
	    bcmp(pc, movw_8_esp_es, sizeof (movw_8_esp_es)) == 0 ||
	    bcmp(pc, movw_c_esp_ds, sizeof (movw_c_esp_ds)) == 0)
		return (1);

	return (0);
}

#endif	/* __i386 */

/*
 * Test to see if the instruction is part of _sys_rtt (or the KPTI trampolines
 * which are used by _sys_rtt).
 *
 * Again on the hypervisor if we try to IRET to user land with a bad code
 * or stack selector we will get vectored through xen_failsafe_callback.
 * In which case we assume we got here via _sys_rtt since we only allow
 * IRET to user land to take place in _sys_rtt.
 */
static int
instr_is_sys_rtt(caddr_t pc)
{
	extern void _sys_rtt(), _sys_rtt_end();

#if !defined(__xpv)
	extern void tr_sysc_ret_start(), tr_sysc_ret_end();
	extern void tr_intr_ret_start(), tr_intr_ret_end();

	if ((uintptr_t)pc >= (uintptr_t)tr_sysc_ret_start &&
	    (uintptr_t)pc <= (uintptr_t)tr_sysc_ret_end)
		return (1);

	if ((uintptr_t)pc >= (uintptr_t)tr_intr_ret_start &&
	    (uintptr_t)pc <= (uintptr_t)tr_intr_ret_end)
		return (1);
#endif

	if ((uintptr_t)pc < (uintptr_t)_sys_rtt ||
	    (uintptr_t)pc > (uintptr_t)_sys_rtt_end)
		return (0);

	return (1);
}

/*
 * Handle #gp faults in kernel mode.
 *
 * One legitimate way this can happen is if we attempt to update segment
 * registers to naughty values on the way out of the kernel.
 *
 * This can happen in a couple of ways: someone - either accidentally or
 * on purpose - creates (setcontext(2), lwp_create(2)) or modifies
 * (signal(2)) a ucontext that contains silly segment register values.
 * Or someone - either accidentally or on purpose - modifies the prgregset_t
 * of a subject process via /proc to contain silly segment register values.
 *
 * (The unfortunate part is that we can end up discovering the bad segment
 * register value in the middle of an 'iret' after we've popped most of the
 * stack.  So it becomes quite difficult to associate an accurate ucontext
 * with the lwp, because the act of taking the #gp trap overwrites most of
 * what we were going to send the lwp.)
 *
 * OTOH if it turns out that's -not- the problem, and we're -not- an lwp
 * trying to return to user mode and we get a #gp fault, then we need
 * to die() -- which will happen if we return non-zero from this routine.
 */
static int
kern_gpfault(struct regs *rp)
{
	kthread_t *t = curthread;
	proc_t *p = ttoproc(t);
	klwp_t *lwp = ttolwp(t);
	struct regs tmpregs, *trp = NULL;
	caddr_t pc = (caddr_t)rp->r_pc;
	int v;
	uint32_t auditing = AU_AUDITING();

	/*
	 * if we're not an lwp, or in the case of running native the
	 * pc range is outside _sys_rtt, then we should immediately
	 * be die()ing horribly.
	 */
	if (lwp == NULL || !instr_is_sys_rtt(pc))
		return (1);

	/*
	 * So at least we're in the right part of the kernel.
	 *
	 * Disassemble the instruction at the faulting pc.
	 * Once we know what it is, we carefully reconstruct the stack
	 * based on the order in which the stack is deconstructed in
	 * _sys_rtt. Ew.
	 */
	if (instr_is_iret(pc)) {
		/*
		 * We took the #gp while trying to perform the IRET.
		 * This means that either %cs or %ss are bad.
		 * All we know for sure is that most of the general
		 * registers have been restored, including the
		 * segment registers, and all we have left on the
		 * topmost part of the lwp's stack are the
		 * registers that the iretq was unable to consume.
		 *
		 * All the rest of the state was crushed by the #gp
		 * which pushed -its- registers atop our old save area
		 * (because we had to decrement the stack pointer, sigh) so
		 * all that we can try and do is to reconstruct the
		 * crushed frame from the #gp trap frame itself.
		 */
		trp = &tmpregs;
		trp->r_ss = lwptoregs(lwp)->r_ss;
		trp->r_sp = lwptoregs(lwp)->r_sp;
		trp->r_ps = lwptoregs(lwp)->r_ps;
		trp->r_cs = lwptoregs(lwp)->r_cs;
		trp->r_pc = lwptoregs(lwp)->r_pc;
		bcopy(rp, trp, offsetof(struct regs, r_pc));

		/*
		 * Validate simple math
		 */
		ASSERT(trp->r_pc == lwptoregs(lwp)->r_pc);
		ASSERT(trp->r_err == rp->r_err);



	}

#if defined(__amd64)
	if (trp == NULL && lwp->lwp_pcb.pcb_rupdate != 0) {

		/*
		 * This is the common case -- we're trying to load
		 * a bad segment register value in the only section
		 * of kernel code that ever loads segment registers.
		 *
		 * We don't need to do anything at this point because
		 * the pcb contains all the pending segment register
		 * state, and the regs are still intact because we
		 * didn't adjust the stack pointer yet.  Given the fidelity
		 * of all this, we could conceivably send a signal
		 * to the lwp, rather than core-ing.
		 */
		trp = lwptoregs(lwp);
		ASSERT((caddr_t)trp == (caddr_t)rp->r_sp);
	}

#elif defined(__i386)

	if (trp == NULL && instr_is_segregs_pop(pc))
		trp = lwptoregs(lwp);

#endif	/* __i386 */

	if (trp == NULL)
		return (1);

	/*
	 * If we get to here, we're reasonably confident that we've
	 * correctly decoded what happened on the way out of the kernel.
	 * Rewrite the lwp's registers so that we can create a core dump
	 * the (at least vaguely) represents the mcontext we were
	 * being asked to restore when things went so terribly wrong.
	 */

	/*
	 * Make sure that we have a meaningful %trapno and %err.
	 */
	trp->r_trapno = rp->r_trapno;
	trp->r_err = rp->r_err;

	if ((caddr_t)trp != (caddr_t)lwptoregs(lwp))
		bcopy(trp, lwptoregs(lwp), sizeof (*trp));


	mutex_enter(&p->p_lock);
	lwp->lwp_cursig = SIGSEGV;
	mutex_exit(&p->p_lock);

	/*
	 * Terminate all LWPs but don't discard them.  If another lwp beat
	 * us to the punch by calling exit(), evaporate now.
	 */
	proc_is_exiting(p);
	if (exitlwps(1) != 0) {
		mutex_enter(&p->p_lock);
		lwp_exit();
	}

	if (auditing)		/* audit core dump */
		audit_core_start(SIGSEGV);
	v = core(SIGSEGV, B_FALSE);
	if (auditing)		/* audit core dump */
		audit_core_finish(v ? CLD_KILLED : CLD_DUMPED);
	exit(v ? CLD_KILLED : CLD_DUMPED, SIGSEGV);
	return (0);
}

/*
 * dump_tss() - Display the TSS structure
 */

#if !defined(__xpv)
#if defined(__amd64)

static void
dump_tss(void)
{
	const char tss_fmt[] = "tss.%s:\t0x%p\n";  /* Format string */
	tss_t *tss = CPU->cpu_tss;

	printf(tss_fmt, "tss_rsp0", (void *)tss->tss_rsp0);
	printf(tss_fmt, "tss_rsp1", (void *)tss->tss_rsp1);
	printf(tss_fmt, "tss_rsp2", (void *)tss->tss_rsp2);

	printf(tss_fmt, "tss_ist1", (void *)tss->tss_ist1);
	printf(tss_fmt, "tss_ist2", (void *)tss->tss_ist2);
	printf(tss_fmt, "tss_ist3", (void *)tss->tss_ist3);
	printf(tss_fmt, "tss_ist4", (void *)tss->tss_ist4);
	printf(tss_fmt, "tss_ist5", (void *)tss->tss_ist5);
	printf(tss_fmt, "tss_ist6", (void *)tss->tss_ist6);
	printf(tss_fmt, "tss_ist7", (void *)tss->tss_ist7);
}

#elif defined(__i386)

static void
dump_tss(void)
{
	const char tss_fmt[] = "tss.%s:\t0x%p\n";  /* Format string */
	tss_t *tss = CPU->cpu_tss;

	printf(tss_fmt, "tss_link", (void *)(uintptr_t)tss->tss_link);
	printf(tss_fmt, "tss_esp0", (void *)(uintptr_t)tss->tss_esp0);
	printf(tss_fmt, "tss_ss0", (void *)(uintptr_t)tss->tss_ss0);
	printf(tss_fmt, "tss_esp1", (void *)(uintptr_t)tss->tss_esp1);
	printf(tss_fmt, "tss_ss1", (void *)(uintptr_t)tss->tss_ss1);
	printf(tss_fmt, "tss_esp2", (void *)(uintptr_t)tss->tss_esp2);
	printf(tss_fmt, "tss_ss2", (void *)(uintptr_t)tss->tss_ss2);
	printf(tss_fmt, "tss_cr3", (void *)(uintptr_t)tss->tss_cr3);
	printf(tss_fmt, "tss_eip", (void *)(uintptr_t)tss->tss_eip);
	printf(tss_fmt, "tss_eflags", (void *)(uintptr_t)tss->tss_eflags);
	printf(tss_fmt, "tss_eax", (void *)(uintptr_t)tss->tss_eax);
	printf(tss_fmt, "tss_ebx", (void *)(uintptr_t)tss->tss_ebx);
	printf(tss_fmt, "tss_ecx", (void *)(uintptr_t)tss->tss_ecx);
	printf(tss_fmt, "tss_edx", (void *)(uintptr_t)tss->tss_edx);
	printf(tss_fmt, "tss_esp", (void *)(uintptr_t)tss->tss_esp);
}

#endif	/* __amd64 */
#endif	/* !__xpv */

#if defined(TRAPTRACE)

int ttrace_nrec = 10;		/* number of records to dump out */
int ttrace_dump_nregs = 0;	/* dump out this many records with regs too */

/*
 * Dump out the last ttrace_nrec traptrace records on each CPU
 */
static void
dump_ttrace(void)
{
	trap_trace_ctl_t *ttc;
	trap_trace_rec_t *rec;
	uintptr_t current;
	int i, j, k;
	int n = NCPU;
#if defined(__amd64)
	const char banner[] =
	    "CPU          ADDRESS    TIMESTAMP TYPE  VC HANDLER          PC\n";
	/* Define format for the CPU, ADDRESS, and TIMESTAMP fields */
	const char fmt1[] = "%3d %016lx %12llx";
	char data1[34];	/* length of string formatted by fmt1 + 1 */
#elif defined(__i386)
	const char banner[] =
	    "CPU  ADDRESS     TIMESTAMP TYPE  VC HANDLER          PC\n";
	/* Define format for the CPU, ADDRESS, and TIMESTAMP fields */
	const char fmt1[] = "%3d %08lx %12llx";
	char data1[26];	/* length of string formatted by fmt1 + 1 */
#endif
	/* Define format for the TYPE and VC fields */
	const char fmt2[] = "%4s %3x";
	char data2[9];	/* length of string formatted by fmt2 + 1 */
	/*
	 * Define format for the HANDLER field. Width is arbitrary, but should
	 * be enough for common handler's names, and leave enough space for
	 * the PC field, especially when we are in kmdb.
	 */
	const char fmt3h[] = "#%-15s";
	const char fmt3p[] = "%-16p";
	const char fmt3s[] = "%-16s";
	char data3[17];	/* length of string formatted by fmt3* + 1 */

	if (ttrace_nrec == 0)
		return;

	printf("\n");
	printf(banner);

	for (i = 0; i < n; i++) {
		ttc = &trap_trace_ctl[i];
		if (ttc->ttc_first == NULL)
			continue;

		current = ttc->ttc_next - sizeof (trap_trace_rec_t);
		for (j = 0; j < ttrace_nrec; j++) {
			struct sysent	*sys;
			struct autovec	*vec;
			extern struct av_head autovect[];
			int type;
			ulong_t	off;
			char *sym, *stype;

			if (current < ttc->ttc_first)
				current =
				    ttc->ttc_limit - sizeof (trap_trace_rec_t);

			if (current == NULL)
				continue;

			rec = (trap_trace_rec_t *)current;

			if (rec->ttr_stamp == 0)
				break;

			(void) snprintf(data1, sizeof (data1), fmt1, i,
			    (uintptr_t)rec, rec->ttr_stamp);

			switch (rec->ttr_marker) {
			case TT_SYSCALL:
			case TT_SYSENTER:
			case TT_SYSC:
			case TT_SYSC64:
#if defined(__amd64)
				sys = &sysent32[rec->ttr_sysnum];
				switch (rec->ttr_marker) {
				case TT_SYSC64:
					sys = &sysent[rec->ttr_sysnum];
					/*FALLTHROUGH*/
#elif defined(__i386)
				sys = &sysent[rec->ttr_sysnum];
				switch (rec->ttr_marker) {
				case TT_SYSC64:
#endif
				case TT_SYSC:
					stype = "sysc";	/* syscall */
					break;
				case TT_SYSCALL:
					stype = "lcal";	/* lcall */
					break;
				case TT_SYSENTER:
					stype = "syse";	/* sysenter */
					break;
				default:
					break;
				}
				(void) snprintf(data2, sizeof (data2), fmt2,
				    stype, rec->ttr_sysnum);
				if (sys != NULL) {
					sym = kobj_getsymname(
					    (uintptr_t)sys->sy_callc,
					    &off);
					if (sym != NULL) {
						(void) snprintf(data3,
						    sizeof (data3), fmt3s, sym);
					} else {
						(void) snprintf(data3,
						    sizeof (data3), fmt3p,
						    sys->sy_callc);
					}
				} else {
					(void) snprintf(data3, sizeof (data3),
					    fmt3s, "unknown");
				}
				break;

			case TT_INTERRUPT:
				(void) snprintf(data2, sizeof (data2), fmt2,
				    "intr", rec->ttr_vector);
				if (get_intr_handler != NULL)
					vec = (struct autovec *)
					    (*get_intr_handler)
					    (rec->ttr_cpuid, rec->ttr_vector);
				else
					vec =
					    autovect[rec->ttr_vector].avh_link;

				if (vec != NULL) {
					sym = kobj_getsymname(
					    (uintptr_t)vec->av_vector, &off);
					if (sym != NULL) {
						(void) snprintf(data3,
						    sizeof (data3), fmt3s, sym);
					} else {
						(void) snprintf(data3,
						    sizeof (data3), fmt3p,
						    vec->av_vector);
					}
				} else {
					(void) snprintf(data3, sizeof (data3),
					    fmt3s, "unknown");
				}
				break;

			case TT_TRAP:
			case TT_EVENT:
				type = rec->ttr_regs.r_trapno;
				(void) snprintf(data2, sizeof (data2), fmt2,
				    "trap", type);
				if (type < TRAP_TYPES) {
					(void) snprintf(data3, sizeof (data3),
					    fmt3h, trap_type_mnemonic[type]);
				} else {
					switch (type) {
					case T_AST:
						(void) snprintf(data3,
						    sizeof (data3), fmt3s,
						    "ast");
						break;
					default:
						(void) snprintf(data3,
						    sizeof (data3), fmt3s, "");
						break;
					}
				}
				break;

			default:
				break;
			}

			sym = kobj_getsymname(rec->ttr_regs.r_pc, &off);
			if (sym != NULL) {
				printf("%s %s %s %s+%lx\n", data1, data2, data3,
				    sym, off);
			} else {
				printf("%s %s %s %lx\n", data1, data2, data3,
				    rec->ttr_regs.r_pc);
			}

			if (ttrace_dump_nregs-- > 0) {
				int s;

				if (rec->ttr_marker == TT_INTERRUPT)
					printf(
					    "\t\tipl %x spl %x pri %x\n",
					    rec->ttr_ipl,
					    rec->ttr_spl,
					    rec->ttr_pri);

				dumpregs(&rec->ttr_regs);

				printf("\t%3s: %p\n\n", " ct",
				    (void *)rec->ttr_curthread);

				/*
				 * print out the pc stack that we recorded
				 * at trap time (if any)
				 */
				for (s = 0; s < rec->ttr_sdepth; s++) {
					uintptr_t fullpc;

					if (s >= TTR_STACK_DEPTH) {
						printf("ttr_sdepth corrupt\n");
						break;
					}

					fullpc = (uintptr_t)rec->ttr_stack[s];

					sym = kobj_getsymname(fullpc, &off);
					if (sym != NULL)
						printf("-> %s+0x%lx()\n",
						    sym, off);
					else
						printf("-> 0x%lx()\n", fullpc);
				}
				printf("\n");
			}
			current -= sizeof (trap_trace_rec_t);
		}
	}
}

#endif	/* TRAPTRACE */

void
panic_showtrap(struct panic_trap_info *tip)
{
	showregs(tip->trap_type, tip->trap_regs, tip->trap_addr);

#if defined(TRAPTRACE)
	dump_ttrace();
#endif

#if !defined(__xpv)
	if (tip->trap_type == T_DBLFLT)
		dump_tss();
#endif
}

void
panic_savetrap(panic_data_t *pdp, struct panic_trap_info *tip)
{
	panic_saveregs(pdp, tip->trap_regs);
}<|MERGE_RESOLUTION|>--- conflicted
+++ resolved
@@ -32,12 +32,8 @@
 /*								*/
 
 /*
-<<<<<<< HEAD
- * Copyright 2017 Joyent, Inc.
+ * Copyright 2018 Joyent, Inc.
  * Copyright (c) 2013 by Delphix. All rights reserved.
-=======
- * Copyright 2018 Joyent, Inc.
->>>>>>> ff9e88ce
  */
 
 #include <sys/types.h>
