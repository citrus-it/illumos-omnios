--- conflicted
+++ resolved
@@ -43,20 +43,6 @@
 static boolean_t
 tsc_calibrate_vmware(uint64_t *freqp)
 {
-<<<<<<< HEAD
-	int hwenv = get_hwenv();
-
-	/*
-	 * This MSR is also supported by KVM and qemu will enable the KVM
-	 * support by default. In the event it is not enabled we will skip this
-	 * time source based on the maximum VM leaf returned and try to use
-	 * a less preferred one.
-	 */
-	if (hwenv != HW_VMWARE && hwenv != HW_KVM)
-		return (B_FALSE);
-
-=======
->>>>>>> 9adf2ea6
 	struct cpuid_regs regs = { 0 };
 
 	/*
