/*
 * CDDL HEADER START
 *
 * The contents of this file are subject to the terms of the
 * Common Development and Distribution License (the "License").
 * You may not use this file except in compliance with the License.
 *
 * You can obtain a copy of the license at usr/src/OPENSOLARIS.LICENSE
 * or http://www.opensolaris.org/os/licensing.
 * See the License for the specific language governing permissions
 * and limitations under the License.
 *
 * When distributing Covered Code, include this CDDL HEADER in each
 * file and include the License file at usr/src/OPENSOLARIS.LICENSE.
 * If applicable, add the following below this CDDL HEADER, with the
 * fields enclosed by brackets "[]" replaced with your own identifying
 * information: Portions Copyright [yyyy] [name of copyright owner]
 *
 * CDDL HEADER END
 */

/*
 * Copyright (c) 1992, 2010, Oracle and/or its affiliates. All rights reserved.
 */
/*
 * Copyright (c) 2010, Intel Corporation.
 * All rights reserved.
 */
/*
 * Copyright 2020 Joyent, Inc.
 * Copyright 2013 Nexenta Systems, Inc.  All rights reserved.
 * Copyright 2018 OmniOS Community Edition (OmniOSce) Association.
<<<<<<< HEAD
 * Copyright 2022 Oxide Computer Co.
=======
 * Copyright 2022 Oxide Computer Company
>>>>>>> a713ecff
 */

#include <sys/types.h>
#include <sys/thread.h>
#include <sys/cpuvar.h>
#include <sys/cpu.h>
#include <sys/t_lock.h>
#include <sys/param.h>
#include <sys/proc.h>
#include <sys/disp.h>
#include <sys/class.h>
#include <sys/cmn_err.h>
#include <sys/debug.h>
#include <sys/note.h>
#include <sys/asm_linkage.h>
#include <sys/x_call.h>
#include <sys/systm.h>
#include <sys/var.h>
#include <sys/vtrace.h>
#include <vm/hat.h>
#include <vm/as.h>
#include <vm/seg_kmem.h>
#include <vm/seg_kp.h>
#include <sys/segments.h>
#include <sys/kmem.h>
#include <sys/stack.h>
#include <sys/smp_impldefs.h>
#include <sys/x86_archext.h>
#include <sys/machsystm.h>
#include <sys/traptrace.h>
#include <sys/clock.h>
#include <sys/cpc_impl.h>
#include <sys/pg.h>
#include <sys/cmt.h>
#include <sys/dtrace.h>
#include <sys/archsystm.h>
#include <sys/fp.h>
#include <sys/reboot.h>
#include <sys/kdi_machimpl.h>
#include <vm/hat_i86.h>
#include <vm/vm_dep.h>
#include <sys/memnode.h>
#include <sys/pci_cfgspace.h>
#include <sys/mach_mmu.h>
#include <sys/sysmacros.h>
#if defined(__xpv)
#include <sys/hypervisor.h>
#else
#include <sys/hma.h>
#endif
#include <sys/cpu_module.h>
#include <sys/ontrap.h>

struct cpu	cpus[1] __aligned(MMU_PAGESIZE);
struct cpu	*cpu[NCPU] = {&cpus[0]};
struct cpu	*cpu_free_list;
cpu_core_t	cpu_core[NCPU];

#define	cpu_next_free	cpu_prev

/*
 * Useful for disabling MP bring-up on a MP capable system.
 */
int use_mp = 1;

/*
 * to be set by a PSM to indicate what cpus
 * are sitting around on the system.
 */
cpuset_t mp_cpus;

/*
 * This variable is used by the hat layer to decide whether or not
 * critical sections are needed to prevent race conditions.  For sun4m,
 * this variable is set once enough MP initialization has been done in
 * order to allow cross calls.
 */
int flushes_require_xcalls;

cpuset_t cpu_ready_set;		/* initialized in startup() */

static void mp_startup_boot(void);
static void mp_startup_hotplug(void);

static void cpu_sep_enable(void);
static void cpu_sep_disable(void);
static void cpu_asysc_enable(void);
static void cpu_asysc_disable(void);

/*
 * Init CPU info - get CPU type info for processor_info system call.
 */
void
init_cpu_info(struct cpu *cp)
{
	processor_info_t *pi = &cp->cpu_type_info;

	/*
	 * Get clock-frequency property for the CPU.
	 */
	pi->pi_clock = cpu_freq;

	/*
	 * Current frequency in Hz.
	 */
	cp->cpu_curr_clock = cpu_freq_hz;

	/*
	 * Supported frequencies.
	 */
	if (cp->cpu_supp_freqs == NULL) {
		cpu_set_supp_freqs(cp, NULL);
	}

	(void) strcpy(pi->pi_processor_type, "i386");
	if (fpu_exists)
		(void) strcpy(pi->pi_fputypes, "i387 compatible");

	cp->cpu_idstr = kmem_zalloc(CPU_IDSTRLEN, KM_SLEEP);
	cp->cpu_brandstr = kmem_zalloc(CPU_IDSTRLEN, KM_SLEEP);

	/*
	 * If called for the BSP, cp is equal to current CPU.
	 * For non-BSPs, cpuid info of cp is not ready yet, so use cpuid info
	 * of current CPU as default values for cpu_idstr and cpu_brandstr.
	 * They will be corrected in mp_startup_common() after
	 * CPUID_PASS_DYNAMIC has been invoked on target CPU.
	 */
	(void) cpuid_getidstr(CPU, cp->cpu_idstr, CPU_IDSTRLEN);
	(void) cpuid_getbrandstr(CPU, cp->cpu_brandstr, CPU_IDSTRLEN);
}

/*
 * Configure syscall support on this CPU.
 */
/*ARGSUSED*/
void
init_cpu_syscall(struct cpu *cp)
{
	kpreempt_disable();

	if (is_x86_feature(x86_featureset, X86FSET_MSR) &&
	    is_x86_feature(x86_featureset, X86FSET_ASYSC)) {
		uint64_t flags;

#if !defined(__xpv)
		/*
		 * The syscall instruction imposes a certain ordering on
		 * segment selectors, so we double-check that ordering
		 * here.
		 */
		CTASSERT(KDS_SEL == KCS_SEL + 8);
		CTASSERT(UDS_SEL == U32CS_SEL + 8);
		CTASSERT(UCS_SEL == U32CS_SEL + 16);
#endif

		/*
		 * Turn syscall/sysret extensions on.
		 */
		cpu_asysc_enable();

		/*
		 * Program the magic registers ..
		 */
		wrmsr(MSR_AMD_STAR,
		    ((uint64_t)(U32CS_SEL << 16 | KCS_SEL)) << 32);
		if (kpti_enable == 1) {
			wrmsr(MSR_AMD_LSTAR,
			    (uint64_t)(uintptr_t)tr_sys_syscall);
			wrmsr(MSR_AMD_CSTAR,
			    (uint64_t)(uintptr_t)tr_sys_syscall32);
		} else {
			wrmsr(MSR_AMD_LSTAR,
			    (uint64_t)(uintptr_t)sys_syscall);
			wrmsr(MSR_AMD_CSTAR,
			    (uint64_t)(uintptr_t)sys_syscall32);
		}

		/*
		 * This list of flags is masked off the incoming
		 * %rfl when we enter the kernel.
		 */
		flags = PS_IE | PS_T;
		if (is_x86_feature(x86_featureset, X86FSET_SMAP) == B_TRUE)
			flags |= PS_ACHK;
		wrmsr(MSR_AMD_SFMASK, flags);
	}

	/*
	 * On 64-bit kernels on Nocona machines, the 32-bit syscall
	 * variant isn't available to 32-bit applications, but sysenter is.
	 */
	if (is_x86_feature(x86_featureset, X86FSET_MSR) &&
	    is_x86_feature(x86_featureset, X86FSET_SEP)) {

#if !defined(__xpv)
		/*
		 * The sysenter instruction imposes a certain ordering on
		 * segment selectors, so we double-check that ordering
		 * here. See "sysenter" in Intel document 245471-012, "IA-32
		 * Intel Architecture Software Developer's Manual Volume 2:
		 * Instruction Set Reference"
		 */
		CTASSERT(KDS_SEL == KCS_SEL + 8);

		CTASSERT(U32CS_SEL == ((KCS_SEL + 16) | 3));
		CTASSERT(UDS_SEL == U32CS_SEL + 8);
#endif

		cpu_sep_enable();

		/*
		 * resume() sets this value to the base of the threads stack
		 * via a context handler.
		 */
		wrmsr(MSR_INTC_SEP_ESP, 0);

		if (kpti_enable == 1) {
			wrmsr(MSR_INTC_SEP_EIP,
			    (uint64_t)(uintptr_t)tr_sys_sysenter);
		} else {
			wrmsr(MSR_INTC_SEP_EIP,
			    (uint64_t)(uintptr_t)sys_sysenter);
		}
	}

	kpreempt_enable();
}

#if !defined(__xpv)
/*
 * Configure per-cpu ID GDT
 */
static void
init_cpu_id_gdt(struct cpu *cp)
{
	/* Write cpu_id into limit field of GDT for usermode retrieval */
	set_usegd(&cp->cpu_gdt[GDT_CPUID], SDP_SHORT, NULL, cp->cpu_id,
	    SDT_MEMRODA, SEL_UPL, SDP_BYTES, SDP_OP32);
}
#endif /* !defined(__xpv) */

/*
 * Multiprocessor initialization.
 *
 * Allocate and initialize the cpu structure, TRAPTRACE buffer, and the
 * startup and idle threads for the specified CPU.
 * Parameter boot is true for boot time operations and is false for CPU
 * DR operations.
 */
static struct cpu *
mp_cpu_configure_common(int cpun, boolean_t boot)
{
	struct cpu *cp;
	kthread_id_t tp;
	caddr_t	sp;
	proc_t *procp;
#if !defined(__xpv)
	extern int idle_cpu_prefer_mwait;
	extern void cpu_idle_mwait();
#endif
	extern void idle();
	extern void cpu_idle();

#ifdef TRAPTRACE
	trap_trace_ctl_t *ttc = &trap_trace_ctl[cpun];
#endif

	ASSERT(MUTEX_HELD(&cpu_lock));
	ASSERT(cpun < NCPU && cpu[cpun] == NULL);

	if (cpu_free_list == NULL) {
		cp = kmem_zalloc(sizeof (*cp), KM_SLEEP);
	} else {
		cp = cpu_free_list;
		cpu_free_list = cp->cpu_next_free;
	}

	cp->cpu_m.mcpu_istamp = cpun << 16;

	/* Create per CPU specific threads in the process p0. */
	procp = &p0;

	/*
	 * Initialize the dispatcher first.
	 */
	disp_cpu_init(cp);

	cpu_vm_data_init(cp);

	/*
	 * Allocate and initialize the startup thread for this CPU.
	 * Interrupt and process switch stacks get allocated later
	 * when the CPU starts running.
	 */
	tp = thread_create(NULL, 0, NULL, NULL, 0, procp,
	    TS_STOPPED, maxclsyspri);

	/*
	 * Set state to TS_ONPROC since this thread will start running
	 * as soon as the CPU comes online.
	 *
	 * All the other fields of the thread structure are setup by
	 * thread_create().
	 */
	THREAD_ONPROC(tp, cp);
	tp->t_preempt = 1;
	tp->t_bound_cpu = cp;
	tp->t_affinitycnt = 1;
	tp->t_cpu = cp;
	tp->t_disp_queue = cp->cpu_disp;

	/*
	 * Setup thread to start in mp_startup_common.
	 */
	sp = tp->t_stk;
	tp->t_sp = (uintptr_t)(sp - MINFRAME);
	tp->t_sp -= STACK_ENTRY_ALIGN;		/* fake a call */
	/*
	 * Setup thread start entry point for boot or hotplug.
	 */
	if (boot) {
		tp->t_pc = (uintptr_t)mp_startup_boot;
	} else {
		tp->t_pc = (uintptr_t)mp_startup_hotplug;
	}

	cp->cpu_id = cpun;
	cp->cpu_self = cp;
	cp->cpu_thread = tp;
	cp->cpu_lwp = NULL;
	cp->cpu_dispthread = tp;
	cp->cpu_dispatch_pri = DISP_PRIO(tp);

	/*
	 * cpu_base_spl must be set explicitly here to prevent any blocking
	 * operations in mp_startup_common from causing the spl of the cpu
	 * to drop to 0 (allowing device interrupts before we're ready) in
	 * resume().
	 * cpu_base_spl MUST remain at LOCK_LEVEL until the cpu is CPU_READY.
	 * As an extra bit of security on DEBUG kernels, this is enforced with
	 * an assertion in mp_startup_common() -- before cpu_base_spl is set
	 * to its proper value.
	 */
	cp->cpu_base_spl = ipltospl(LOCK_LEVEL);

	/*
	 * Now, initialize per-CPU idle thread for this CPU.
	 */
	tp = thread_create(NULL, PAGESIZE, idle, NULL, 0, procp, TS_ONPROC, -1);

	cp->cpu_idle_thread = tp;

	tp->t_preempt = 1;
	tp->t_bound_cpu = cp;
	tp->t_affinitycnt = 1;
	tp->t_cpu = cp;
	tp->t_disp_queue = cp->cpu_disp;

	/*
	 * Bootstrap the CPU's PG data
	 */
	pg_cpu_bootstrap(cp);

	/*
	 * Perform CPC initialization on the new CPU.
	 */
	kcpc_hw_init(cp);

	/*
	 * Allocate virtual addresses for cpu_caddr1 and cpu_caddr2
	 * for each CPU.
	 */
	setup_vaddr_for_ppcopy(cp);

	/*
	 * Allocate page for new GDT and initialize from current GDT.
	 */
#if !defined(__lint)
	ASSERT((sizeof (*cp->cpu_gdt) * NGDT) <= PAGESIZE);
#endif
	cp->cpu_gdt = kmem_zalloc(PAGESIZE, KM_SLEEP);
	bcopy(CPU->cpu_gdt, cp->cpu_gdt, (sizeof (*cp->cpu_gdt) * NGDT));


	/*
	 * Allocate pages for the CPU LDT.
	 */
	cp->cpu_m.mcpu_ldt = kmem_zalloc(LDT_CPU_SIZE, KM_SLEEP);
	cp->cpu_m.mcpu_ldt_len = 0;

	/*
	 * Allocate a per-CPU IDT and initialize the new IDT to the currently
	 * runing CPU.
	 */
#if !defined(__lint)
	ASSERT((sizeof (*CPU->cpu_idt) * NIDT) <= PAGESIZE);
#endif
	cp->cpu_idt = kmem_alloc(PAGESIZE, KM_SLEEP);
	bcopy(CPU->cpu_idt, cp->cpu_idt, PAGESIZE);

	/*
	 * alloc space for cpuid info
	 */
	cpuid_alloc_space(cp);
#if !defined(__xpv)
	if (is_x86_feature(x86_featureset, X86FSET_MWAIT) &&
	    idle_cpu_prefer_mwait) {
		cp->cpu_m.mcpu_mwait = cpuid_mwait_alloc(cp);
		cp->cpu_m.mcpu_idle_cpu = cpu_idle_mwait;
	} else
#endif
		cp->cpu_m.mcpu_idle_cpu = cpu_idle;

	init_cpu_info(cp);

#if !defined(__xpv)
	init_cpu_id_gdt(cp);
#endif

	/*
	 * alloc space for ucode_info
	 */
	ucode_alloc_space(cp);
	xc_init_cpu(cp);
	hat_cpu_online(cp);

#ifdef TRAPTRACE
	/*
	 * If this is a TRAPTRACE kernel, allocate TRAPTRACE buffers
	 */
	ttc->ttc_first = (uintptr_t)kmem_zalloc(trap_trace_bufsize, KM_SLEEP);
	ttc->ttc_next = ttc->ttc_first;
	ttc->ttc_limit = ttc->ttc_first + trap_trace_bufsize;
#endif

	/*
	 * Record that we have another CPU.
	 */
	/*
	 * Initialize the interrupt threads for this CPU
	 */
	cpu_intr_alloc(cp, NINTR_THREADS);

	cp->cpu_flags = CPU_OFFLINE | CPU_QUIESCED | CPU_POWEROFF;
	cpu_set_state(cp);

	/*
	 * Add CPU to list of available CPUs.  It'll be on the active list
	 * after mp_startup_common().
	 */
	cpu_add_unit(cp);

	return (cp);
}

/*
 * Undo what was done in mp_cpu_configure_common
 */
static void
mp_cpu_unconfigure_common(struct cpu *cp, int error)
{
	ASSERT(MUTEX_HELD(&cpu_lock));

	/*
	 * Remove the CPU from the list of available CPUs.
	 */
	cpu_del_unit(cp->cpu_id);

	if (error == ETIMEDOUT) {
		/*
		 * The cpu was started, but never *seemed* to run any
		 * code in the kernel; it's probably off spinning in its
		 * own private world, though with potential references to
		 * our kmem-allocated IDTs and GDTs (for example).
		 *
		 * Worse still, it may actually wake up some time later,
		 * so rather than guess what it might or might not do, we
		 * leave the fundamental data structures intact.
		 */
		cp->cpu_flags = 0;
		return;
	}

	/*
	 * At this point, the only threads bound to this CPU should
	 * special per-cpu threads: it's idle thread, it's pause threads,
	 * and it's interrupt threads.  Clean these up.
	 */
	cpu_destroy_bound_threads(cp);
	cp->cpu_idle_thread = NULL;

	/*
	 * Free the interrupt stack.
	 */
	segkp_release(segkp,
	    cp->cpu_intr_stack - (INTR_STACK_SIZE - SA(MINFRAME)));
	cp->cpu_intr_stack = NULL;

#ifdef TRAPTRACE
	/*
	 * Discard the trap trace buffer
	 */
	{
		trap_trace_ctl_t *ttc = &trap_trace_ctl[cp->cpu_id];

		kmem_free((void *)ttc->ttc_first, trap_trace_bufsize);
		ttc->ttc_first = (uintptr_t)NULL;
	}
#endif

	hat_cpu_offline(cp);

	ucode_free_space(cp);

	/* Free CPU ID string and brand string. */
	if (cp->cpu_idstr) {
		kmem_free(cp->cpu_idstr, CPU_IDSTRLEN);
		cp->cpu_idstr = NULL;
	}
	if (cp->cpu_brandstr) {
		kmem_free(cp->cpu_brandstr, CPU_IDSTRLEN);
		cp->cpu_brandstr = NULL;
	}

#if !defined(__xpv)
	if (cp->cpu_m.mcpu_mwait != NULL) {
		cpuid_mwait_free(cp);
		cp->cpu_m.mcpu_mwait = NULL;
	}
#endif
	cpuid_free_space(cp);

	if (cp->cpu_idt != CPU->cpu_idt)
		kmem_free(cp->cpu_idt, PAGESIZE);
	cp->cpu_idt = NULL;

	kmem_free(cp->cpu_m.mcpu_ldt, LDT_CPU_SIZE);
	cp->cpu_m.mcpu_ldt = NULL;
	cp->cpu_m.mcpu_ldt_len = 0;

	kmem_free(cp->cpu_gdt, PAGESIZE);
	cp->cpu_gdt = NULL;

	if (cp->cpu_supp_freqs != NULL) {
		size_t len = strlen(cp->cpu_supp_freqs) + 1;
		kmem_free(cp->cpu_supp_freqs, len);
		cp->cpu_supp_freqs = NULL;
	}

	teardown_vaddr_for_ppcopy(cp);

	kcpc_hw_fini(cp);

	cp->cpu_dispthread = NULL;
	cp->cpu_thread = NULL;	/* discarded by cpu_destroy_bound_threads() */

	cpu_vm_data_destroy(cp);

	xc_fini_cpu(cp);
	disp_cpu_fini(cp);

	ASSERT(cp != CPU0);
	bzero(cp, sizeof (*cp));
	cp->cpu_next_free = cpu_free_list;
	cpu_free_list = cp;
}

/*
 * Apply workarounds for known errata, and warn about those that are absent.
 *
 * System vendors occasionally create configurations which contain different
 * revisions of the CPUs that are almost but not exactly the same.  At the
 * time of writing, this meant that their clock rates were the same, their
 * feature sets were the same, but the required workaround were -not-
 * necessarily the same.  So, this routine is invoked on -every- CPU soon
 * after starting to make sure that the resulting system contains the most
 * pessimal set of workarounds needed to cope with *any* of the CPUs in the
 * system.
 *
 * workaround_errata is invoked early in mlsetup() for CPU 0, and in
 * mp_startup_common() for all slave CPUs. Slaves process workaround_errata
 * prior to acknowledging their readiness to the master, so this routine will
 * never be executed by multiple CPUs in parallel, thus making updates to
 * global data safe.
 *
 * These workarounds are based on Rev 3.57 of the Revision Guide for
 * AMD Athlon(tm) 64 and AMD Opteron(tm) Processors, August 2005.
 */

#if defined(OPTERON_ERRATUM_88)
int opteron_erratum_88;		/* if non-zero -> at least one cpu has it */
#endif

#if defined(OPTERON_ERRATUM_91)
int opteron_erratum_91;		/* if non-zero -> at least one cpu has it */
#endif

#if defined(OPTERON_ERRATUM_93)
int opteron_erratum_93;		/* if non-zero -> at least one cpu has it */
#endif

#if defined(OPTERON_ERRATUM_95)
int opteron_erratum_95;		/* if non-zero -> at least one cpu has it */
#endif

#if defined(OPTERON_ERRATUM_100)
int opteron_erratum_100;	/* if non-zero -> at least one cpu has it */
#endif

#if defined(OPTERON_ERRATUM_108)
int opteron_erratum_108;	/* if non-zero -> at least one cpu has it */
#endif

#if defined(OPTERON_ERRATUM_109)
int opteron_erratum_109;	/* if non-zero -> at least one cpu has it */
#endif

#if defined(OPTERON_ERRATUM_121)
int opteron_erratum_121;	/* if non-zero -> at least one cpu has it */
#endif

#if defined(OPTERON_ERRATUM_122)
int opteron_erratum_122;	/* if non-zero -> at least one cpu has it */
#endif

#if defined(OPTERON_ERRATUM_123)
int opteron_erratum_123;	/* if non-zero -> at least one cpu has it */
#endif

#if defined(OPTERON_ERRATUM_131)
int opteron_erratum_131;	/* if non-zero -> at least one cpu has it */
#endif

#if defined(OPTERON_WORKAROUND_6336786)
int opteron_workaround_6336786;	/* non-zero -> WA relevant and applied */
int opteron_workaround_6336786_UP = 0;	/* Not needed for UP */
#endif

#if defined(OPTERON_ERRATUM_147)
int opteron_erratum_147;	/* if non-zero -> at least one cpu has it */
#endif

#if defined(OPTERON_ERRATUM_298)
int opteron_erratum_298;
#endif

#if defined(OPTERON_ERRATUM_721)
int opteron_erratum_721;
#endif

static void
workaround_warning(cpu_t *cp, uint_t erratum)
{
	cmn_err(CE_WARN, "cpu%d: no workaround for erratum %u",
	    cp->cpu_id, erratum);
}

static void
workaround_applied(uint_t erratum)
{
	if (erratum > 1000000)
		cmn_err(CE_CONT, "?workaround applied for cpu issue #%d\n",
		    erratum);
	else
		cmn_err(CE_CONT, "?workaround applied for cpu erratum #%d\n",
		    erratum);
}

static void
msr_warning(cpu_t *cp, const char *rw, uint_t msr, int error)
{
	cmn_err(CE_WARN, "cpu%d: couldn't %smsr 0x%x, error %d",
	    cp->cpu_id, rw, msr, error);
}

/*
 * Determine the number of nodes in a Hammer / Greyhound / Griffin family
 * system.
 */
static uint_t
opteron_get_nnodes(void)
{
	static uint_t nnodes = 0;

	if (nnodes == 0) {
#ifdef	DEBUG
		uint_t family;

		/*
		 * This routine uses a PCI config space based mechanism
		 * for retrieving the number of nodes in the system.
		 * Device 24, function 0, offset 0x60 as used here is not
		 * AMD processor architectural, and may not work on processor
		 * families other than those listed below.
		 *
		 * Callers of this routine must ensure that we're running on
		 * a processor which supports this mechanism.
		 * The assertion below is meant to catch calls on unsupported
		 * processors.
		 */
		family = cpuid_getfamily(CPU);
		ASSERT(family == 0xf || family == 0x10 || family == 0x11);
#endif	/* DEBUG */

		/*
		 * Obtain the number of nodes in the system from
		 * bits [6:4] of the Node ID register on node 0.
		 *
		 * The actual node count is NodeID[6:4] + 1
		 *
		 * The Node ID register is accessed via function 0,
		 * offset 0x60. Node 0 is device 24.
		 */
		nnodes = ((pci_getl_func(0, 24, 0, 0x60) & 0x70) >> 4) + 1;
	}
	return (nnodes);
}

uint_t
do_erratum_298(struct cpu *cpu)
{
	static int	osvwrc = -3;
	extern int	osvw_opteron_erratum(cpu_t *, uint_t);

	/*
	 * L2 Eviction May Occur During Processor Operation To Set
	 * Accessed or Dirty Bit.
	 */
	if (osvwrc == -3) {
		osvwrc = osvw_opteron_erratum(cpu, 298);
	} else {
		/* osvw return codes should be consistent for all cpus */
		ASSERT(osvwrc == osvw_opteron_erratum(cpu, 298));
	}

	switch (osvwrc) {
	case 0:		/* erratum is not present: do nothing */
		break;
	case 1:		/* erratum is present: BIOS workaround applied */
		/*
		 * check if workaround is actually in place and issue warning
		 * if not.
		 */
		if (((rdmsr(MSR_AMD_HWCR) & AMD_HWCR_TLBCACHEDIS) == 0) ||
		    ((rdmsr(MSR_AMD_BU_CFG) & AMD_BU_CFG_E298) == 0)) {
#if defined(OPTERON_ERRATUM_298)
			opteron_erratum_298++;
#else
			workaround_warning(cpu, 298);
			return (1);
#endif
		}
		break;
	case -1:	/* cannot determine via osvw: check cpuid */
		if ((cpuid_opteron_erratum(cpu, 298) > 0) &&
		    (((rdmsr(MSR_AMD_HWCR) & AMD_HWCR_TLBCACHEDIS) == 0) ||
		    ((rdmsr(MSR_AMD_BU_CFG) & AMD_BU_CFG_E298) == 0))) {
#if defined(OPTERON_ERRATUM_298)
			opteron_erratum_298++;
#else
			workaround_warning(cpu, 298);
			return (1);
#endif
		}
		break;
	}
	return (0);
}

uint_t
workaround_errata(struct cpu *cpu)
{
	volatile uint_t missing = 0;

	ASSERT(cpu == CPU);

	/*LINTED*/
	if (cpuid_opteron_erratum(cpu, 88) > 0) {
		/*
		 * SWAPGS May Fail To Read Correct GS Base
		 */
#if defined(OPTERON_ERRATUM_88)
		/*
		 * The workaround is an mfence in the relevant assembler code
		 */
		opteron_erratum_88++;
#else
		workaround_warning(cpu, 88);
		missing++;
#endif
	}

	if (cpuid_opteron_erratum(cpu, 91) > 0) {
		/*
		 * Software Prefetches May Report A Page Fault
		 */
#if defined(OPTERON_ERRATUM_91)
		/*
		 * fix is in trap.c
		 */
		opteron_erratum_91++;
#else
		workaround_warning(cpu, 91);
		missing++;
#endif
	}

	if (cpuid_opteron_erratum(cpu, 93) > 0) {
		/*
		 * RSM Auto-Halt Restart Returns to Incorrect RIP
		 */
#if defined(OPTERON_ERRATUM_93)
		/*
		 * fix is in trap.c
		 */
		opteron_erratum_93++;
#else
		workaround_warning(cpu, 93);
		missing++;
#endif
	}

	/*LINTED*/
	if (cpuid_opteron_erratum(cpu, 95) > 0) {
		/*
		 * RET Instruction May Return to Incorrect EIP
		 */
#if defined(OPTERON_ERRATUM_95)
#if defined(_LP64)
		/*
		 * Workaround this by ensuring that 32-bit user code and
		 * 64-bit kernel code never occupy the same address
		 * range mod 4G.
		 */
		if (_userlimit32 > 0xc0000000ul)
			*(uintptr_t *)&_userlimit32 = 0xc0000000ul;

		/*LINTED*/
		ASSERT((uint32_t)COREHEAP_BASE == 0xc0000000u);
		opteron_erratum_95++;
#endif	/* _LP64 */
#else
		workaround_warning(cpu, 95);
		missing++;
#endif
	}

	if (cpuid_opteron_erratum(cpu, 100) > 0) {
		/*
		 * Compatibility Mode Branches Transfer to Illegal Address
		 */
#if defined(OPTERON_ERRATUM_100)
		/*
		 * fix is in trap.c
		 */
		opteron_erratum_100++;
#else
		workaround_warning(cpu, 100);
		missing++;
#endif
	}

	/*LINTED*/
	if (cpuid_opteron_erratum(cpu, 108) > 0) {
		/*
		 * CPUID Instruction May Return Incorrect Model Number In
		 * Some Processors
		 */
#if defined(OPTERON_ERRATUM_108)
		/*
		 * (Our cpuid-handling code corrects the model number on
		 * those processors)
		 */
#else
		workaround_warning(cpu, 108);
		missing++;
#endif
	}

	/*LINTED*/
	if (cpuid_opteron_erratum(cpu, 109) > 0) do {
		/*
		 * Certain Reverse REP MOVS May Produce Unpredictable Behavior
		 */
#if defined(OPTERON_ERRATUM_109)
		/*
		 * The "workaround" is to print a warning to upgrade the BIOS
		 */
		uint64_t value;
		const uint_t msr = MSR_AMD_PATCHLEVEL;
		int err;

		if ((err = checked_rdmsr(msr, &value)) != 0) {
			msr_warning(cpu, "rd", msr, err);
			workaround_warning(cpu, 109);
			missing++;
		}
		if (value == 0)
			opteron_erratum_109++;
#else
		workaround_warning(cpu, 109);
		missing++;
#endif
	/*CONSTANTCONDITION*/
	} while (0);

	/*LINTED*/
	if (cpuid_opteron_erratum(cpu, 121) > 0) {
		/*
		 * Sequential Execution Across Non_Canonical Boundary Caused
		 * Processor Hang
		 */
#if defined(OPTERON_ERRATUM_121)
#if defined(_LP64)
		/*
		 * Erratum 121 is only present in long (64 bit) mode.
		 * Workaround is to include the page immediately before the
		 * va hole to eliminate the possibility of system hangs due to
		 * sequential execution across the va hole boundary.
		 */
		if (opteron_erratum_121)
			opteron_erratum_121++;
		else {
			if (hole_start) {
				hole_start -= PAGESIZE;
			} else {
				/*
				 * hole_start not yet initialized by
				 * mmu_init. Initialize hole_start
				 * with value to be subtracted.
				 */
				hole_start = PAGESIZE;
			}
			opteron_erratum_121++;
		}
#endif	/* _LP64 */
#else
		workaround_warning(cpu, 121);
		missing++;
#endif
	}

	/*LINTED*/
	if (cpuid_opteron_erratum(cpu, 122) > 0) do {
		/*
		 * TLB Flush Filter May Cause Coherency Problem in
		 * Multiprocessor Systems
		 */
#if defined(OPTERON_ERRATUM_122)
		uint64_t value;
		const uint_t msr = MSR_AMD_HWCR;
		int error;

		/*
		 * Erratum 122 is only present in MP configurations (multi-core
		 * or multi-processor).
		 */
#if defined(__xpv)
		if (!DOMAIN_IS_INITDOMAIN(xen_info))
			break;
		if (!opteron_erratum_122 && xpv_nr_phys_cpus() == 1)
			break;
#else
		if (!opteron_erratum_122 && opteron_get_nnodes() == 1 &&
		    cpuid_get_ncpu_per_chip(cpu) == 1)
			break;
#endif
		/* disable TLB Flush Filter */

		if ((error = checked_rdmsr(msr, &value)) != 0) {
			msr_warning(cpu, "rd", msr, error);
			workaround_warning(cpu, 122);
			missing++;
		} else {
			value |= (uint64_t)AMD_HWCR_FFDIS;
			if ((error = checked_wrmsr(msr, value)) != 0) {
				msr_warning(cpu, "wr", msr, error);
				workaround_warning(cpu, 122);
				missing++;
			}
		}
		opteron_erratum_122++;
#else
		workaround_warning(cpu, 122);
		missing++;
#endif
	/*CONSTANTCONDITION*/
	} while (0);

	/*LINTED*/
	if (cpuid_opteron_erratum(cpu, 123) > 0) do {
		/*
		 * Bypassed Reads May Cause Data Corruption of System Hang in
		 * Dual Core Processors
		 */
#if defined(OPTERON_ERRATUM_123)
		uint64_t value;
		const uint_t msr = MSR_AMD_PATCHLEVEL;
		int err;

		/*
		 * Erratum 123 applies only to multi-core cpus.
		 */
		if (cpuid_get_ncpu_per_chip(cpu) < 2)
			break;
#if defined(__xpv)
		if (!DOMAIN_IS_INITDOMAIN(xen_info))
			break;
#endif
		/*
		 * The "workaround" is to print a warning to upgrade the BIOS
		 */
		if ((err = checked_rdmsr(msr, &value)) != 0) {
			msr_warning(cpu, "rd", msr, err);
			workaround_warning(cpu, 123);
			missing++;
		}
		if (value == 0)
			opteron_erratum_123++;
#else
		workaround_warning(cpu, 123);
		missing++;

#endif
	/*CONSTANTCONDITION*/
	} while (0);

	/*LINTED*/
	if (cpuid_opteron_erratum(cpu, 131) > 0) do {
		/*
		 * Multiprocessor Systems with Four or More Cores May Deadlock
		 * Waiting for a Probe Response
		 */
#if defined(OPTERON_ERRATUM_131)
		uint64_t nbcfg;
		const uint_t msr = MSR_AMD_NB_CFG;
		const uint64_t wabits =
		    AMD_NB_CFG_SRQ_HEARTBEAT | AMD_NB_CFG_SRQ_SPR;
		int error;

		/*
		 * Erratum 131 applies to any system with four or more cores.
		 */
		if (opteron_erratum_131)
			break;
#if defined(__xpv)
		if (!DOMAIN_IS_INITDOMAIN(xen_info))
			break;
		if (xpv_nr_phys_cpus() < 4)
			break;
#else
		if (opteron_get_nnodes() * cpuid_get_ncpu_per_chip(cpu) < 4)
			break;
#endif
		/*
		 * Print a warning if neither of the workarounds for
		 * erratum 131 is present.
		 */
		if ((error = checked_rdmsr(msr, &nbcfg)) != 0) {
			msr_warning(cpu, "rd", msr, error);
			workaround_warning(cpu, 131);
			missing++;
		} else if ((nbcfg & wabits) == 0) {
			opteron_erratum_131++;
		} else {
			/* cannot have both workarounds set */
			ASSERT((nbcfg & wabits) != wabits);
		}
#else
		workaround_warning(cpu, 131);
		missing++;
#endif
	/*CONSTANTCONDITION*/
	} while (0);

	/*
	 * This isn't really an erratum, but for convenience the
	 * detection/workaround code lives here and in cpuid_opteron_erratum.
	 * Note, the technique only is valid on families before 12h and
	 * certainly doesn't work when we're virtualized. This is checked for in
	 * the erratum workaround.
	 */
	if (cpuid_opteron_erratum(cpu, 6336786) > 0) {
#if defined(OPTERON_WORKAROUND_6336786)
		/*
		 * Disable C1-Clock ramping on multi-core/multi-processor
		 * K8 platforms to guard against TSC drift.
		 */
		if (opteron_workaround_6336786) {
			opteron_workaround_6336786++;
#if defined(__xpv)
		} else if ((DOMAIN_IS_INITDOMAIN(xen_info) &&
		    xpv_nr_phys_cpus() > 1) ||
		    opteron_workaround_6336786_UP) {
			/*
			 * XXPV	Hmm.  We can't walk the Northbridges on
			 *	the hypervisor; so just complain and drive
			 *	on.  This probably needs to be fixed in
			 *	the hypervisor itself.
			 */
			opteron_workaround_6336786++;
			workaround_warning(cpu, 6336786);
#else	/* __xpv */
		} else if ((opteron_get_nnodes() *
		    cpuid_get_ncpu_per_chip(cpu) > 1) ||
		    opteron_workaround_6336786_UP) {

			uint_t	node, nnodes;
			uint8_t data;

			nnodes = opteron_get_nnodes();
			for (node = 0; node < nnodes; node++) {
				/*
				 * Clear PMM7[1:0] (function 3, offset 0x87)
				 * Northbridge device is the node id + 24.
				 */
				data = pci_getb_func(0, node + 24, 3, 0x87);
				data &= 0xFC;
				pci_putb_func(0, node + 24, 3, 0x87, data);
			}
			opteron_workaround_6336786++;
#endif	/* __xpv */
		}
#else
		workaround_warning(cpu, 6336786);
		missing++;
#endif
	}

	/*LINTED*/
	/*
	 * Mutex primitives don't work as expected. This is erratum #147 from
	 * 'Revision Guide for AMD Athlon 64 and AMD Opteron Processors'
	 * document 25759.
	 */
	if (cpuid_opteron_erratum(cpu, 147) > 0) {
#if defined(OPTERON_ERRATUM_147)
		/*
		 * This problem only occurs with 2 or more cores. If bit in
		 * MSR_AMD_BU_CFG set, then not applicable. The workaround
		 * is to patch the semaphone routines with the lfence
		 * instruction to provide necessary load memory barrier with
		 * possible subsequent read-modify-write ops.
		 *
		 * It is too early in boot to call the patch routine so
		 * set erratum variable to be done in startup_end().
		 */
		if (opteron_erratum_147) {
			opteron_erratum_147++;
#if defined(__xpv)
		} else if (is_x86_feature(x86_featureset, X86FSET_SSE2)) {
			if (DOMAIN_IS_INITDOMAIN(xen_info)) {
				/*
				 * XXPV	Use dom0_msr here when extended
				 *	operations are supported?
				 */
				if (xpv_nr_phys_cpus() > 1)
					opteron_erratum_147++;
			} else {
				/*
				 * We have no way to tell how many physical
				 * cpus there are, or even if this processor
				 * has the problem, so enable the workaround
				 * unconditionally (at some performance cost).
				 */
				opteron_erratum_147++;
			}
#else	/* __xpv */
		} else if (is_x86_feature(x86_featureset, X86FSET_SSE2) &&
		    ((opteron_get_nnodes() *
		    cpuid_get_ncpu_per_chip(cpu)) > 1)) {
			if ((xrdmsr(MSR_AMD_BU_CFG) & (UINT64_C(1) << 33)) == 0)
				opteron_erratum_147++;
#endif	/* __xpv */
		}
#else
		workaround_warning(cpu, 147);
		missing++;
#endif
	}

	missing += do_erratum_298(cpu);

	if (cpuid_opteron_erratum(cpu, 721) > 0) {
#if defined(OPTERON_ERRATUM_721)
		on_trap_data_t otd;

		if (!on_trap(&otd, OT_DATA_ACCESS))
			wrmsr(MSR_AMD_DE_CFG,
			    rdmsr(MSR_AMD_DE_CFG) | AMD_DE_CFG_E721);
		no_trap();

		opteron_erratum_721++;
#else
		workaround_warning(cpu, 721);
		missing++;
#endif
	}

#ifdef __xpv
	return (0);
#else
	return (missing);
#endif
}

void
workaround_errata_end()
{
#if defined(OPTERON_ERRATUM_88)
	if (opteron_erratum_88)
		workaround_applied(88);
#endif
#if defined(OPTERON_ERRATUM_91)
	if (opteron_erratum_91)
		workaround_applied(91);
#endif
#if defined(OPTERON_ERRATUM_93)
	if (opteron_erratum_93)
		workaround_applied(93);
#endif
#if defined(OPTERON_ERRATUM_95)
	if (opteron_erratum_95)
		workaround_applied(95);
#endif
#if defined(OPTERON_ERRATUM_100)
	if (opteron_erratum_100)
		workaround_applied(100);
#endif
#if defined(OPTERON_ERRATUM_108)
	if (opteron_erratum_108)
		workaround_applied(108);
#endif
#if defined(OPTERON_ERRATUM_109)
	if (opteron_erratum_109) {
		cmn_err(CE_WARN,
		    "BIOS microcode patch for AMD Athlon(tm) 64/Opteron(tm)"
		    " processor\nerratum 109 was not detected; updating your"
		    " system's BIOS to a version\ncontaining this"
		    " microcode patch is HIGHLY recommended or erroneous"
		    " system\noperation may occur.\n");
	}
#endif
#if defined(OPTERON_ERRATUM_121)
	if (opteron_erratum_121)
		workaround_applied(121);
#endif
#if defined(OPTERON_ERRATUM_122)
	if (opteron_erratum_122)
		workaround_applied(122);
#endif
#if defined(OPTERON_ERRATUM_123)
	if (opteron_erratum_123) {
		cmn_err(CE_WARN,
		    "BIOS microcode patch for AMD Athlon(tm) 64/Opteron(tm)"
		    " processor\nerratum 123 was not detected; updating your"
		    " system's BIOS to a version\ncontaining this"
		    " microcode patch is HIGHLY recommended or erroneous"
		    " system\noperation may occur.\n");
	}
#endif
#if defined(OPTERON_ERRATUM_131)
	if (opteron_erratum_131) {
		cmn_err(CE_WARN,
		    "BIOS microcode patch for AMD Athlon(tm) 64/Opteron(tm)"
		    " processor\nerratum 131 was not detected; updating your"
		    " system's BIOS to a version\ncontaining this"
		    " microcode patch is HIGHLY recommended or erroneous"
		    " system\noperation may occur.\n");
	}
#endif
#if defined(OPTERON_WORKAROUND_6336786)
	if (opteron_workaround_6336786)
		workaround_applied(6336786);
#endif
#if defined(OPTERON_ERRATUM_147)
	if (opteron_erratum_147)
		workaround_applied(147);
#endif
#if defined(OPTERON_ERRATUM_298)
	if (opteron_erratum_298) {
		cmn_err(CE_WARN,
		    "BIOS microcode patch for AMD 64/Opteron(tm)"
		    " processor\nerratum 298 was not detected; updating your"
		    " system's BIOS to a version\ncontaining this"
		    " microcode patch is HIGHLY recommended or erroneous"
		    " system\noperation may occur.\n");
	}
#endif
#if defined(OPTERON_ERRATUM_721)
	if (opteron_erratum_721)
		workaround_applied(721);
#endif
}

/*
 * The procset_slave and procset_master are used to synchronize
 * between the control CPU and the target CPU when starting CPUs.
 */
static cpuset_t procset_slave, procset_master;

static void
mp_startup_wait(cpuset_t *sp, processorid_t cpuid)
{
	cpuset_t tempset;

	for (tempset = *sp; !CPU_IN_SET(tempset, cpuid);
	    tempset = *(volatile cpuset_t *)sp) {
		SMT_PAUSE();
	}
	CPUSET_ATOMIC_DEL(*(cpuset_t *)sp, cpuid);
}

static void
mp_startup_signal(cpuset_t *sp, processorid_t cpuid)
{
	cpuset_t tempset;

	CPUSET_ATOMIC_ADD(*(cpuset_t *)sp, cpuid);
	for (tempset = *sp; CPU_IN_SET(tempset, cpuid);
	    tempset = *(volatile cpuset_t *)sp) {
		SMT_PAUSE();
	}
}

int
mp_start_cpu_common(cpu_t *cp, boolean_t boot)
{
	_NOTE(ARGUNUSED(boot));

	void *ctx;
	int delays;
	int error = 0;
	cpuset_t tempset;
	processorid_t cpuid;
#ifndef __xpv
	extern void cpupm_init(cpu_t *);
#endif

	ASSERT(cp != NULL);
	cpuid = cp->cpu_id;
	ctx = mach_cpucontext_alloc(cp);
	if (ctx == NULL) {
		cmn_err(CE_WARN,
		    "cpu%d: failed to allocate context", cp->cpu_id);
		return (EAGAIN);
	}
	error = mach_cpu_start(cp, ctx);
	if (error != 0) {
		cmn_err(CE_WARN,
		    "cpu%d: failed to start, error %d", cp->cpu_id, error);
		mach_cpucontext_free(cp, ctx, error);
		return (error);
	}

	for (delays = 0, tempset = procset_slave; !CPU_IN_SET(tempset, cpuid);
	    delays++) {
		if (delays == 500) {
			/*
			 * After five seconds, things are probably looking
			 * a bit bleak - explain the hang.
			 */
			cmn_err(CE_NOTE, "cpu%d: started, "
			    "but not running in the kernel yet", cpuid);
		} else if (delays > 2000) {
			/*
			 * We waited at least 20 seconds, bail ..
			 */
			error = ETIMEDOUT;
			cmn_err(CE_WARN, "cpu%d: timed out", cpuid);
			mach_cpucontext_free(cp, ctx, error);
			return (error);
		}

		/*
		 * wait at least 10ms, then check again..
		 */
		delay(USEC_TO_TICK_ROUNDUP(10000));
		tempset = *((volatile cpuset_t *)&procset_slave);
	}
	CPUSET_ATOMIC_DEL(procset_slave, cpuid);

	mach_cpucontext_free(cp, ctx, 0);

#ifndef __xpv
	if (tsc_gethrtime_enable)
		tsc_sync_master(cpuid);
#endif

	if (dtrace_cpu_init != NULL) {
		(*dtrace_cpu_init)(cpuid);
	}

	/*
	 * During CPU DR operations, the cpu_lock is held by current
	 * (the control) thread. We can't release the cpu_lock here
	 * because that will break the CPU DR logic.
	 * On the other hand, CPUPM and processor group initialization
	 * routines need to access the cpu_lock. So we invoke those
	 * routines here on behalf of mp_startup_common().
	 *
	 * CPUPM and processor group initialization routines depend
	 * on the cpuid probing results. Wait for mp_startup_common()
	 * to signal that cpuid probing is done.
	 */
	mp_startup_wait(&procset_slave, cpuid);
#ifndef __xpv
	cpupm_init(cp);
#endif
	(void) pg_cpu_init(cp, B_FALSE);
	cpu_set_state(cp);
	mp_startup_signal(&procset_master, cpuid);

	return (0);
}

/*
 * Start a single cpu, assuming that the kernel context is available
 * to successfully start another cpu.
 *
 * (For example, real mode code is mapped into the right place
 * in memory and is ready to be run.)
 */
int
start_cpu(processorid_t who)
{
	cpu_t *cp;
	int error = 0;
	cpuset_t tempset;

	ASSERT(who != 0);

	/*
	 * Check if there's at least a Mbyte of kmem available
	 * before attempting to start the cpu.
	 */
	if (kmem_avail() < 1024 * 1024) {
		/*
		 * Kick off a reap in case that helps us with
		 * later attempts ..
		 */
		kmem_reap();
		return (ENOMEM);
	}

	/*
	 * First configure cpu.
	 */
	cp = mp_cpu_configure_common(who, B_TRUE);
	ASSERT(cp != NULL);

	/*
	 * Then start cpu.
	 */
	error = mp_start_cpu_common(cp, B_TRUE);
	if (error != 0) {
		mp_cpu_unconfigure_common(cp, error);
		return (error);
	}

	mutex_exit(&cpu_lock);
	tempset = cpu_ready_set;
	while (!CPU_IN_SET(tempset, who)) {
		drv_usecwait(1);
		tempset = *((volatile cpuset_t *)&cpu_ready_set);
	}
	mutex_enter(&cpu_lock);

	return (0);
}

void
start_other_cpus(int cprboot)
{
	_NOTE(ARGUNUSED(cprboot));

	uint_t who;
	uint_t bootcpuid = 0;

	/*
	 * Initialize our own cpu_info.
	 */
	init_cpu_info(CPU);

#if !defined(__xpv)
	init_cpu_id_gdt(CPU);
#endif

	cmn_err(CE_CONT, "?cpu%d: %s\n", CPU->cpu_id, CPU->cpu_idstr);
	cmn_err(CE_CONT, "?cpu%d: %s\n", CPU->cpu_id, CPU->cpu_brandstr);

	/*
	 * KPTI initialisation happens very early in boot, before logging is
	 * set up. Output a status message now as the boot CPU comes online.
	 */
	cmn_err(CE_CONT, "?KPTI %s (PCID %s, INVPCID %s)\n",
	    kpti_enable ? "enabled" : "disabled",
	    x86_use_pcid == 1 ? "in use" :
	    (is_x86_feature(x86_featureset, X86FSET_PCID) ? "disabled" :
	    "not supported"),
	    x86_use_pcid == 1 && x86_use_invpcid == 1 ? "in use" :
	    (is_x86_feature(x86_featureset, X86FSET_INVPCID) ? "disabled" :
	    "not supported"));

	/*
	 * Initialize our syscall handlers
	 */
	init_cpu_syscall(CPU);

	/*
	 * Take the boot cpu out of the mp_cpus set because we know
	 * it's already running.  Add it to the cpu_ready_set for
	 * precisely the same reason.
	 */
	CPUSET_DEL(mp_cpus, bootcpuid);
	CPUSET_ADD(cpu_ready_set, bootcpuid);

	/*
	 * skip the rest of this if
	 * . only 1 cpu dectected and system isn't hotplug-capable
	 * . not using MP
	 */
	if ((CPUSET_ISNULL(mp_cpus) && plat_dr_support_cpu() == 0) ||
	    use_mp == 0) {
		if (use_mp == 0)
			cmn_err(CE_CONT, "?***** Not in MP mode\n");
		goto done;
	}

	/*
	 * perform such initialization as is needed
	 * to be able to take CPUs on- and off-line.
	 */
	cpu_pause_init();

	xc_init_cpu(CPU);		/* initialize processor crosscalls */

	if (mach_cpucontext_init() != 0)
		goto done;

	flushes_require_xcalls = 1;

	/*
	 * We lock our affinity to the master CPU to ensure that all slave CPUs
	 * do their TSC syncs with the same CPU.
	 */
	affinity_set(CPU_CURRENT);

	for (who = 0; who < NCPU; who++) {
		if (!CPU_IN_SET(mp_cpus, who))
			continue;
		ASSERT(who != bootcpuid);

		mutex_enter(&cpu_lock);
		if (start_cpu(who) != 0)
			CPUSET_DEL(mp_cpus, who);
		cpu_state_change_notify(who, CPU_SETUP);
		mutex_exit(&cpu_lock);
	}

	/* Free the space allocated to hold the microcode file */
	ucode_cleanup();

	affinity_clear();

	mach_cpucontext_fini();

done:
	if (get_hwenv() == HW_NATIVE)
		workaround_errata_end();
	cmi_post_mpstartup();

#if !defined(__xpv)
	/*
	 * Once other CPUs have completed startup procedures, perform
	 * initialization of hypervisor resources for HMA.
	 */
	hma_init();
#endif

	if (use_mp && ncpus != boot_max_ncpus) {
		cmn_err(CE_NOTE,
		    "System detected %d cpus, but "
		    "only %d cpu(s) were enabled during boot.",
		    boot_max_ncpus, ncpus);
		cmn_err(CE_NOTE,
		    "Use \"boot-ncpus\" parameter to enable more CPU(s). "
		    "See eeprom(8).");
	}
}

int
mp_cpu_configure(int cpuid)
{
	cpu_t *cp;

	if (use_mp == 0 || plat_dr_support_cpu() == 0) {
		return (ENOTSUP);
	}

	cp = cpu_get(cpuid);
	if (cp != NULL) {
		return (EALREADY);
	}

	/*
	 * Check if there's at least a Mbyte of kmem available
	 * before attempting to start the cpu.
	 */
	if (kmem_avail() < 1024 * 1024) {
		/*
		 * Kick off a reap in case that helps us with
		 * later attempts ..
		 */
		kmem_reap();
		return (ENOMEM);
	}

	cp = mp_cpu_configure_common(cpuid, B_FALSE);
	ASSERT(cp != NULL && cpu_get(cpuid) == cp);

	return (cp != NULL ? 0 : EAGAIN);
}

int
mp_cpu_unconfigure(int cpuid)
{
	cpu_t *cp;

	if (use_mp == 0 || plat_dr_support_cpu() == 0) {
		return (ENOTSUP);
	} else if (cpuid < 0 || cpuid >= max_ncpus) {
		return (EINVAL);
	}

	cp = cpu_get(cpuid);
	if (cp == NULL) {
		return (ENODEV);
	}
	mp_cpu_unconfigure_common(cp, 0);

	return (0);
}

/*
 * Startup function for 'other' CPUs (besides boot cpu).
 * Called from real_mode_start.
 *
 * WARNING: until CPU_READY is set, mp_startup_common and routines called by
 * mp_startup_common should not call routines (e.g. kmem_free) that could call
 * hat_unload which requires CPU_READY to be set.
 */
static void
mp_startup_common(boolean_t boot)
{
	cpu_t *cp = CPU;
	uchar_t new_x86_featureset[BT_SIZEOFMAP(NUM_X86_FEATURES)];
	extern void cpu_event_init_cpu(cpu_t *);

	/*
	 * We need to get TSC on this proc synced (i.e., any delta
	 * from cpu0 accounted for) as soon as we can, because many
	 * many things use gethrtime/pc_gethrestime, including
	 * interrupts, cmn_err, etc.  Before we can do that, we want to
	 * clear TSC if we're on a buggy Sandy/Ivy Bridge CPU, so do that
	 * right away.
	 */
	bzero(new_x86_featureset, BT_SIZEOFMAP(NUM_X86_FEATURES));
	cpuid_execpass(cp, CPUID_PASS_PRELUDE, new_x86_featureset);
	cpuid_execpass(cp, CPUID_PASS_IDENT, NULL);
	cpuid_execpass(cp, CPUID_PASS_BASIC, new_x86_featureset);

	if (boot && get_hwenv() == HW_NATIVE &&
	    cpuid_getvendor(CPU) == X86_VENDOR_Intel &&
	    cpuid_getfamily(CPU) == 6 &&
	    (cpuid_getmodel(CPU) == 0x2d || cpuid_getmodel(CPU) == 0x3e) &&
	    is_x86_feature(new_x86_featureset, X86FSET_TSC)) {
		(void) wrmsr(REG_TSC, 0UL);
	}

	/* Let the control CPU continue into tsc_sync_master() */
	mp_startup_signal(&procset_slave, cp->cpu_id);

#ifndef __xpv
	if (tsc_gethrtime_enable)
		tsc_sync_slave();
#endif

	/*
	 * Once this was done from assembly, but it's safer here; if
	 * it blocks, we need to be able to swtch() to and from, and
	 * since we get here by calling t_pc, we need to do that call
	 * before swtch() overwrites it.
	 */
	(void) (*ap_mlsetup)();

#ifndef __xpv
	/*
	 * Program this cpu's PAT
	 */
	pat_sync();
#endif

	/*
	 * Set up TSC_AUX to contain the cpuid for this processor
	 * for the rdtscp instruction.
	 */
	if (is_x86_feature(x86_featureset, X86FSET_TSCP))
		(void) wrmsr(MSR_AMD_TSCAUX, cp->cpu_id);

	/*
	 * Initialize this CPU's syscall handlers
	 */
	init_cpu_syscall(cp);

	/*
	 * Enable interrupts with spl set to LOCK_LEVEL. LOCK_LEVEL is the
	 * highest level at which a routine is permitted to block on
	 * an adaptive mutex (allows for cpu poke interrupt in case
	 * the cpu is blocked on a mutex and halts). Setting LOCK_LEVEL blocks
	 * device interrupts that may end up in the hat layer issuing cross
	 * calls before CPU_READY is set.
	 */
	splx(ipltospl(LOCK_LEVEL));
	sti();

	/*
	 * There exists a small subset of systems which expose differing
	 * MWAIT/MONITOR support between CPUs.  If MWAIT support is absent from
	 * the boot CPU, but is found on a later CPU, the system continues to
	 * operate as if no MWAIT support is available.
	 *
	 * The reverse case, where MWAIT is available on the boot CPU but not
	 * on a subsequently initialized CPU, is not presently allowed and will
	 * result in a panic.
	 */
	if (is_x86_feature(x86_featureset, X86FSET_MWAIT) !=
	    is_x86_feature(new_x86_featureset, X86FSET_MWAIT)) {
		if (!is_x86_feature(x86_featureset, X86FSET_MWAIT)) {
			remove_x86_feature(new_x86_featureset, X86FSET_MWAIT);
		} else {
			panic("unsupported mixed cpu mwait support detected");
		}
	}

	/*
	 * We could be more sophisticated here, and just mark the CPU
	 * as "faulted" but at this point we'll opt for the easier
	 * answer of dying horribly.  Provided the boot cpu is ok,
	 * the system can be recovered by booting with use_mp set to zero.
	 */
	if (workaround_errata(cp) != 0)
		panic("critical workaround(s) missing for cpu%d", cp->cpu_id);

	/*
	 * We can touch cpu_flags here without acquiring the cpu_lock here
	 * because the cpu_lock is held by the control CPU which is running
	 * mp_start_cpu_common().
	 * Need to clear CPU_QUIESCED flag before calling any function which
	 * may cause thread context switching, such as kmem_alloc() etc.
	 * The idle thread checks for CPU_QUIESCED flag and loops for ever if
	 * it's set. So the startup thread may have no chance to switch back
	 * again if it's switched away with CPU_QUIESCED set.
	 */
	cp->cpu_flags &= ~(CPU_POWEROFF | CPU_QUIESCED);

	enable_pcid();

	/*
	 * Setup this processor for XSAVE.
	 */
	if (fp_save_mech == FP_XSAVE) {
		xsave_setup_msr(cp);
	}

	cpuid_execpass(cp, CPUID_PASS_EXTENDED, NULL);
	cpuid_execpass(cp, CPUID_PASS_DYNAMIC, NULL);
	cpuid_execpass(cp, CPUID_PASS_RESOLVE, NULL);

	/*
	 * Correct cpu_idstr and cpu_brandstr on target CPU after
	 * CPUID_PASS_DYNAMIC is done.
	 */
	(void) cpuid_getidstr(cp, cp->cpu_idstr, CPU_IDSTRLEN);
	(void) cpuid_getbrandstr(cp, cp->cpu_brandstr, CPU_IDSTRLEN);

	cp->cpu_flags |= CPU_RUNNING | CPU_READY | CPU_EXISTS;

	post_startup_cpu_fixups();

	cpu_event_init_cpu(cp);

	/*
	 * Enable preemption here so that contention for any locks acquired
	 * later in mp_startup_common may be preempted if the thread owning
	 * those locks is continuously executing on other CPUs (for example,
	 * this CPU must be preemptible to allow other CPUs to pause it during
	 * their startup phases).  It's safe to enable preemption here because
	 * the CPU state is pretty-much fully constructed.
	 */
	curthread->t_preempt = 0;

	/* The base spl should still be at LOCK LEVEL here */
	ASSERT(cp->cpu_base_spl == ipltospl(LOCK_LEVEL));
	set_base_spl();		/* Restore the spl to its proper value */

	pghw_physid_create(cp);
	/*
	 * Delegate initialization tasks, which need to access the cpu_lock,
	 * to mp_start_cpu_common() because we can't acquire the cpu_lock here
	 * during CPU DR operations.
	 */
	mp_startup_signal(&procset_slave, cp->cpu_id);
	mp_startup_wait(&procset_master, cp->cpu_id);
	pg_cmt_cpu_startup(cp);

	if (boot) {
		mutex_enter(&cpu_lock);
		cp->cpu_flags &= ~CPU_OFFLINE;
		cpu_enable_intr(cp);
		cpu_add_active(cp);
		mutex_exit(&cpu_lock);
	}

	/* Enable interrupts */
	(void) spl0();

	/*
	 * Fill out cpu_ucode_info.  Update microcode if necessary. Note that
	 * this is done after pass1 on the boot CPU, but it needs to be later on
	 * for the other CPUs.
	 */
	ucode_check(cp);
	cpuid_pass_ucode(cp, new_x86_featureset);

	/*
	 * Do a sanity check to make sure this new CPU is a sane thing
	 * to add to the collection of processors running this system.
	 *
	 * XXX	Clearly this needs to get more sophisticated, if x86
	 * systems start to get built out of heterogenous CPUs; as is
	 * likely to happen once the number of processors in a configuration
	 * gets large enough.
	 */
	if (compare_x86_featureset(x86_featureset, new_x86_featureset) ==
	    B_FALSE) {
		cmn_err(CE_CONT, "cpu%d: featureset\n", cp->cpu_id);
		print_x86_featureset(new_x86_featureset);
		cmn_err(CE_WARN, "cpu%d feature mismatch", cp->cpu_id);
	}

#ifndef __xpv
	{
		/*
		 * Set up the CPU module for this CPU.  This can't be done
		 * before this CPU is made CPU_READY, because we may (in
		 * heterogeneous systems) need to go load another CPU module.
		 * The act of attempting to load a module may trigger a
		 * cross-call, which will ASSERT unless this cpu is CPU_READY.
		 */
		cmi_hdl_t hdl;

		if ((hdl = cmi_init(CMI_HDL_NATIVE, cmi_ntv_hwchipid(CPU),
		    cmi_ntv_hwcoreid(CPU), cmi_ntv_hwstrandid(CPU))) != NULL) {
			if (is_x86_feature(x86_featureset, X86FSET_MCA))
				cmi_mca_init(hdl);
			cp->cpu_m.mcpu_cmi_hdl = hdl;
		}
	}
#endif /* __xpv */

	if (boothowto & RB_DEBUG)
		kdi_cpu_init();

	(void) mach_cpu_create_device_node(cp, NULL);

	/*
	 * Setting the bit in cpu_ready_set must be the last operation in
	 * processor initialization; the boot CPU will continue to boot once
	 * it sees this bit set for all active CPUs.
	 */
	CPUSET_ATOMIC_ADD(cpu_ready_set, cp->cpu_id);

	cmn_err(CE_CONT, "?cpu%d: %s\n", cp->cpu_id, cp->cpu_idstr);
	cmn_err(CE_CONT, "?cpu%d: %s\n", cp->cpu_id, cp->cpu_brandstr);
	cmn_err(CE_CONT, "?cpu%d initialization complete - online\n",
	    cp->cpu_id);

	/*
	 * Now we are done with the startup thread, so free it up.
	 */
	thread_exit();
	/*NOTREACHED*/
}

/*
 * Startup function for 'other' CPUs at boot time (besides boot cpu).
 */
static void
mp_startup_boot(void)
{
	mp_startup_common(B_TRUE);
}

/*
 * Startup function for hotplug CPUs at runtime.
 */
void
mp_startup_hotplug(void)
{
	mp_startup_common(B_FALSE);
}

/*
 * Start CPU on user request.
 */
/* ARGSUSED */
int
mp_cpu_start(struct cpu *cp)
{
	ASSERT(MUTEX_HELD(&cpu_lock));
	return (0);
}

/*
 * Stop CPU on user request.
 */
int
mp_cpu_stop(struct cpu *cp)
{
	extern int cbe_psm_timer_mode;
	ASSERT(MUTEX_HELD(&cpu_lock));

#ifdef __xpv
	/*
	 * We can't offline vcpu0.
	 */
	if (cp->cpu_id == 0)
		return (EBUSY);
#endif

	/*
	 * If TIMER_PERIODIC mode is used, CPU0 is the one running it;
	 * can't stop it.  (This is true only for machines with no TSC.)
	 */

	if ((cbe_psm_timer_mode == TIMER_PERIODIC) && (cp->cpu_id == 0))
		return (EBUSY);

	return (0);
}

/*
 * Take the specified CPU out of participation in interrupts.
 *
 * Usually, we hold cpu_lock. But we cannot assert as such due to the
 * exception - i_cpr_save_context() - where we have mutual exclusion via a
 * separate mechanism.
 */
int
cpu_disable_intr(struct cpu *cp)
{
	if (psm_disable_intr(cp->cpu_id) != DDI_SUCCESS)
		return (EBUSY);

	cp->cpu_flags &= ~CPU_ENABLE;
	ncpus_intr_enabled--;
	return (0);
}

/*
 * Allow the specified CPU to participate in interrupts.
 */
void
cpu_enable_intr(struct cpu *cp)
{
	ASSERT(MUTEX_HELD(&cpu_lock));
	cp->cpu_flags |= CPU_ENABLE;
	ncpus_intr_enabled++;
	psm_enable_intr(cp->cpu_id);
}

void
mp_cpu_faulted_enter(struct cpu *cp)
{
#ifdef __xpv
	_NOTE(ARGUNUSED(cp));
#else
	cmi_hdl_t hdl = cp->cpu_m.mcpu_cmi_hdl;

	if (hdl != NULL) {
		cmi_hdl_hold(hdl);
	} else {
		hdl = cmi_hdl_lookup(CMI_HDL_NATIVE, cmi_ntv_hwchipid(cp),
		    cmi_ntv_hwcoreid(cp), cmi_ntv_hwstrandid(cp));
	}
	if (hdl != NULL) {
		cmi_faulted_enter(hdl);
		cmi_hdl_rele(hdl);
	}
#endif
}

void
mp_cpu_faulted_exit(struct cpu *cp)
{
#ifdef __xpv
	_NOTE(ARGUNUSED(cp));
#else
	cmi_hdl_t hdl = cp->cpu_m.mcpu_cmi_hdl;

	if (hdl != NULL) {
		cmi_hdl_hold(hdl);
	} else {
		hdl = cmi_hdl_lookup(CMI_HDL_NATIVE, cmi_ntv_hwchipid(cp),
		    cmi_ntv_hwcoreid(cp), cmi_ntv_hwstrandid(cp));
	}
	if (hdl != NULL) {
		cmi_faulted_exit(hdl);
		cmi_hdl_rele(hdl);
	}
#endif
}

/*
 * The following two routines are used as context operators on threads belonging
 * to processes with a private LDT (see sysi86).  Due to the rarity of such
 * processes, these routines are currently written for best code readability and
 * organization rather than speed.  We could avoid checking x86_featureset at
 * every context switch by installing different context ops, depending on
 * x86_featureset, at LDT creation time -- one for each combination of fast
 * syscall features.
 */

void
cpu_fast_syscall_disable(void)
{
	if (is_x86_feature(x86_featureset, X86FSET_MSR) &&
	    is_x86_feature(x86_featureset, X86FSET_SEP))
		cpu_sep_disable();
	if (is_x86_feature(x86_featureset, X86FSET_MSR) &&
	    is_x86_feature(x86_featureset, X86FSET_ASYSC))
		cpu_asysc_disable();
}

void
cpu_fast_syscall_enable(void)
{
	if (is_x86_feature(x86_featureset, X86FSET_MSR) &&
	    is_x86_feature(x86_featureset, X86FSET_SEP))
		cpu_sep_enable();
	if (is_x86_feature(x86_featureset, X86FSET_MSR) &&
	    is_x86_feature(x86_featureset, X86FSET_ASYSC))
		cpu_asysc_enable();
}

static void
cpu_sep_enable(void)
{
	ASSERT(is_x86_feature(x86_featureset, X86FSET_SEP));
	ASSERT(curthread->t_preempt || getpil() >= LOCK_LEVEL);

	wrmsr(MSR_INTC_SEP_CS, (uint64_t)(uintptr_t)KCS_SEL);

	CPU->cpu_m.mcpu_fast_syscall_state |= FSS_SEP_ENABLED;
}

static void
cpu_sep_disable(void)
{
	ASSERT(is_x86_feature(x86_featureset, X86FSET_SEP));
	ASSERT(curthread->t_preempt || getpil() >= LOCK_LEVEL);

	/*
	 * Setting the SYSENTER_CS_MSR register to 0 causes software executing
	 * the sysenter or sysexit instruction to trigger a #gp fault.
	 */
	wrmsr(MSR_INTC_SEP_CS, 0);

	CPU->cpu_m.mcpu_fast_syscall_state &= ~FSS_SEP_ENABLED;
}

static void
cpu_asysc_enable(void)
{
	ASSERT(is_x86_feature(x86_featureset, X86FSET_ASYSC));
	ASSERT(curthread->t_preempt || getpil() >= LOCK_LEVEL);

	wrmsr(MSR_AMD_EFER, rdmsr(MSR_AMD_EFER) |
	    (uint64_t)(uintptr_t)AMD_EFER_SCE);

	CPU->cpu_m.mcpu_fast_syscall_state |= FSS_ASYSC_ENABLED;
}

static void
cpu_asysc_disable(void)
{
	ASSERT(is_x86_feature(x86_featureset, X86FSET_ASYSC));
	ASSERT(curthread->t_preempt || getpil() >= LOCK_LEVEL);

	/*
	 * Turn off the SCE (syscall enable) bit in the EFER register. Software
	 * executing syscall or sysret with this bit off will incur a #ud trap.
	 */
	wrmsr(MSR_AMD_EFER, rdmsr(MSR_AMD_EFER) &
	    ~((uint64_t)(uintptr_t)AMD_EFER_SCE));

	CPU->cpu_m.mcpu_fast_syscall_state &= ~FSS_ASYSC_ENABLED;
}<|MERGE_RESOLUTION|>--- conflicted
+++ resolved
@@ -30,11 +30,7 @@
  * Copyright 2020 Joyent, Inc.
  * Copyright 2013 Nexenta Systems, Inc.  All rights reserved.
  * Copyright 2018 OmniOS Community Edition (OmniOSce) Association.
-<<<<<<< HEAD
- * Copyright 2022 Oxide Computer Co.
-=======
  * Copyright 2022 Oxide Computer Company
->>>>>>> a713ecff
  */
 
 #include <sys/types.h>
