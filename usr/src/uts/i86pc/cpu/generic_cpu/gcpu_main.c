/*
 * CDDL HEADER START
 *
 * The contents of this file are subject to the terms of the
 * Common Development and Distribution License (the "License").
 * You may not use this file except in compliance with the License.
 *
 * You can obtain a copy of the license at usr/src/OPENSOLARIS.LICENSE
 * or http://www.opensolaris.org/os/licensing.
 * See the License for the specific language governing permissions
 * and limitations under the License.
 *
 * When distributing Covered Code, include this CDDL HEADER in each
 * file and include the License file at usr/src/OPENSOLARIS.LICENSE.
 * If applicable, add the following below this CDDL HEADER, with the
 * fields enclosed by brackets "[]" replaced with your own identifying
 * information: Portions Copyright [yyyy] [name of copyright owner]
 *
 * CDDL HEADER END
 */

/*
 * Copyright 2008 Sun Microsystems, Inc.  All rights reserved.
 * Use is subject to license terms.
 */
/*
 * Copyright (c) 2010, Intel Corporation.
 * All rights reserved.
 */

/*
 * Generic x86 CPU Module
 *
 * This CPU module is used for generic x86 CPUs when Solaris has no other
 * CPU-specific support module available.  Code in this module should be the
 * absolute bare-bones support and must be cognizant of both Intel and AMD etc.
 */

#include <sys/types.h>
#include <sys/cpu_module_impl.h>
#include <sys/cpuvar.h>
#include <sys/kmem.h>
#include <sys/modctl.h>
#include <sys/pghw.h>
#include <sys/x86_archext.h>

#include "gcpu.h"

/*
 * Prevent generic cpu support from loading.
 */
int gcpu_disable = 0;

#define	GCPU_MAX_CHIPID		32
static struct gcpu_chipshared *gcpu_shared[GCPU_MAX_CHIPID];
#ifdef	DEBUG
int gcpu_id_disable = 0;
static const char *gcpu_id_override[GCPU_MAX_CHIPID] = { NULL };
#endif

#ifndef	__xpv
/*
 * This should probably be delegated to a CPU specific module. However, as those
 * haven't been developed as actively for recent CPUs, we should revisit this
 * when we do have it and move this out of gcpu.
 *
 * This method is only supported on Intel Xeon platforms. It relies on a
 * combination of the PPIN and the cpuid signature. Both are required to form
 * the synthetic ID. This ID is preceded with iv0-INTC to represent that this is
 * an Intel synthetic ID. The iv0 is the illumos version zero of the ID for
 * Intel. If we have a new scheme for a new generation of processors, then that
 * should rev the version field, otherwise for a given processor, this synthetic
 * ID should not change. For more information on PPIN and these MSRS, see the
 * relevant processor external design specification.
 */
static char *
gcpu_init_ident_intc(cmi_hdl_t hdl)
{
	uint64_t msr;

	/*
	 * This list should be extended as new Intel Xeon family processors come
	 * out.
	 */
	switch (cmi_hdl_model(hdl)) {
	case INTC_MODEL_IVYBRIDGE_XEON:
	case INTC_MODEL_HASWELL_XEON:
	case INTC_MODEL_BROADWELL_XEON:
	case INTC_MODEL_BROADWELL_XEON_D:
	case INTC_MODEL_SKYLAKE_XEON:
		break;
	default:
		return (NULL);
	}

	if (cmi_hdl_rdmsr(hdl, MSR_PLATFORM_INFO, &msr) != CMI_SUCCESS) {
		return (NULL);
	}

	if ((msr & MSR_PLATFORM_INFO_PPIN) == 0) {
		return (NULL);
	}

	if (cmi_hdl_rdmsr(hdl, MSR_PPIN_CTL, &msr) != CMI_SUCCESS) {
		return (NULL);
	}

	if ((msr & MSR_PPIN_CTL_ENABLED) == 0) {
		if ((msr & MSR_PPIN_CTL_LOCKED) != 0) {
			return (NULL);
		}

		if (cmi_hdl_wrmsr(hdl, MSR_PPIN_CTL, MSR_PPIN_CTL_ENABLED) !=
		    CMI_SUCCESS) {
			return (NULL);
		}
	}

	if (cmi_hdl_rdmsr(hdl, MSR_PPIN, &msr) != CMI_SUCCESS) {
		return (NULL);
	}

	/*
	 * Now that we've read data, lock the PPIN. Don't worry about success or
	 * failure of this part, as we will have gotten everything that we need.
	 * It is possible that it locked open, for example.
	 */
	(void) cmi_hdl_wrmsr(hdl, MSR_PPIN_CTL, MSR_PPIN_CTL_LOCKED);

	return (kmem_asprintf("iv0-INTC-%x-%llx", cmi_hdl_chipsig(hdl), msr));
}
#endif	/* __xpv */

static void
gcpu_init_ident(cmi_hdl_t hdl, struct gcpu_chipshared *sp)
{
#ifdef	DEBUG
	uint_t chipid;

	/*
	 * On debug, allow a developer to override the string to more
	 * easily test CPU autoreplace without needing to physically
	 * replace a CPU.
	 */
	if (gcpu_id_disable != 0) {
		return;
	}

	chipid = cmi_hdl_chipid(hdl);
	if (gcpu_id_override[chipid] != NULL) {
		sp->gcpus_ident = strdup(gcpu_id_override[chipid]);
		return;
	}
#endif

#ifndef __xpv
	switch (cmi_hdl_vendor(hdl)) {
	case X86_VENDOR_Intel:
		sp->gcpus_ident = gcpu_init_ident_intc(hdl);
	default:
		break;
	}
#endif	/* __xpv */
}

/*
 * Our cmi_init entry point, called during startup of each cpu instance.
 */
int
gcpu_init(cmi_hdl_t hdl, void **datap)
{
	uint_t chipid = cmi_hdl_chipid(hdl);
	struct gcpu_chipshared *sp, *osp;
	gcpu_data_t *gcpu;

	if (gcpu_disable || chipid >= GCPU_MAX_CHIPID)
		return (ENOTSUP);

	/*
	 * Allocate the state structure for this cpu.  We will only
	 * allocate the bank logout areas in gcpu_mca_init once we
	 * know how many banks there are.
	 */
	gcpu = *datap = kmem_zalloc(sizeof (gcpu_data_t), KM_SLEEP);
	cmi_hdl_hold(hdl);	/* release in gcpu_fini */
	gcpu->gcpu_hdl = hdl;

	/*
	 * Allocate a chipshared structure if no sibling cpu has already
	 * allocated it, but allow for the fact that a sibling core may
	 * be starting up in parallel.
	 */
	if ((sp = gcpu_shared[chipid]) == NULL) {
		sp = kmem_zalloc(sizeof (struct gcpu_chipshared), KM_SLEEP);
		mutex_init(&sp->gcpus_poll_lock, NULL, MUTEX_DRIVER, NULL);
		mutex_init(&sp->gcpus_cfglock, NULL, MUTEX_DRIVER, NULL);
		osp = atomic_cas_ptr(&gcpu_shared[chipid], NULL, sp);
		if (osp != NULL) {
			mutex_destroy(&sp->gcpus_cfglock);
			mutex_destroy(&sp->gcpus_poll_lock);
			kmem_free(sp, sizeof (struct gcpu_chipshared));
			sp = osp;
		} else {
			gcpu_init_ident(hdl, sp);
		}
	}

	atomic_inc_32(&sp->gcpus_actv_cnt);
	gcpu->gcpu_shared = sp;

	return (0);
}

/*
 * deconfigure gcpu_init()
 */
void
gcpu_fini(cmi_hdl_t hdl)
{
	uint_t chipid = cmi_hdl_chipid(hdl);
	gcpu_data_t *gcpu = cmi_hdl_getcmidata(hdl);
	struct gcpu_chipshared *sp;

	if (gcpu_disable || chipid >= GCPU_MAX_CHIPID)
		return;

	gcpu_mca_fini(hdl);

	/*
	 * Keep shared data in cache for reuse.
	 */
	sp = gcpu_shared[chipid];
	ASSERT(sp != NULL);
	atomic_dec_32(&sp->gcpus_actv_cnt);

	if (gcpu != NULL)
		kmem_free(gcpu, sizeof (gcpu_data_t));

	/* Release reference count held in gcpu_init(). */
	cmi_hdl_rele(hdl);
}

void
gcpu_post_startup(cmi_hdl_t hdl)
{
	gcpu_data_t *gcpu = cmi_hdl_getcmidata(hdl);

	if (gcpu_disable)
		return;

	if (gcpu != NULL)
		cms_post_startup(hdl);
}

void
gcpu_post_mpstartup(cmi_hdl_t hdl)
{
	if (gcpu_disable)
		return;

	cms_post_mpstartup(hdl);

		/*
		 * All cpu handles are initialized only once all cpus
		 * are started, so we can begin polling post mp startup.
		 */
		gcpu_mca_poll_start(hdl);
}

<<<<<<< HEAD
=======
const char *
gcpu_ident(cmi_hdl_t hdl)
{
	uint_t chipid;
	struct gcpu_chipshared *sp;

	if (gcpu_disable)
		return (NULL);

	chipid = cmi_hdl_chipid(hdl);
	if (chipid >= GCPU_MAX_CHIPID)
		return (NULL);

	if (cmi_hdl_getcmidata(hdl) == NULL)
		return (NULL);

	sp = gcpu_shared[cmi_hdl_chipid(hdl)];
	return (sp->gcpus_ident);
}

#ifdef __xpv
#define	GCPU_OP(ntvop, xpvop)	xpvop
#else
>>>>>>> 159a0043
#define	GCPU_OP(ntvop, xpvop)	ntvop

cmi_api_ver_t _cmi_api_version = CMI_API_VERSION_3;

const cmi_ops_t _cmi_ops = {
	gcpu_init,				/* cmi_init */
	gcpu_post_startup,			/* cmi_post_startup */
	gcpu_post_mpstartup,			/* cmi_post_mpstartup */
	gcpu_faulted_enter,			/* cmi_faulted_enter */
	gcpu_faulted_exit,			/* cmi_faulted_exit */
	gcpu_mca_init,				/* cmi_mca_init */
	GCPU_OP(gcpu_mca_trap, NULL),		/* cmi_mca_trap */
	GCPU_OP(gcpu_cmci_trap, NULL),		/* cmi_cmci_trap */
	gcpu_msrinject,				/* cmi_msrinject */
	GCPU_OP(gcpu_hdl_poke, NULL),		/* cmi_hdl_poke */
	gcpu_fini,				/* cmi_fini */
	GCPU_OP(NULL, gcpu_xpv_panic_callback),	/* cmi_panic_callback */
	gcpu_ident				/* cmi_ident */
};

static struct modlcpu modlcpu = {
	&mod_cpuops,
	"Generic x86 CPU Module"
};

static struct modlinkage modlinkage = {
	MODREV_1,
	(void *)&modlcpu,
	NULL
};

int
_init(void)
{
	return (mod_install(&modlinkage));
}

int
_info(struct modinfo *modinfop)
{
	return (mod_info(&modlinkage, modinfop));
}

int
_fini(void)
{
	return (mod_remove(&modlinkage));
}<|MERGE_RESOLUTION|>--- conflicted
+++ resolved
@@ -58,7 +58,6 @@
 static const char *gcpu_id_override[GCPU_MAX_CHIPID] = { NULL };
 #endif
 
-#ifndef	__xpv
 /*
  * This should probably be delegated to a CPU specific module. However, as those
  * haven't been developed as actively for recent CPUs, we should revisit this
@@ -129,7 +128,6 @@
 
 	return (kmem_asprintf("iv0-INTC-%x-%llx", cmi_hdl_chipsig(hdl), msr));
 }
-#endif	/* __xpv */
 
 static void
 gcpu_init_ident(cmi_hdl_t hdl, struct gcpu_chipshared *sp)
@@ -153,14 +151,12 @@
 	}
 #endif
 
-#ifndef __xpv
 	switch (cmi_hdl_vendor(hdl)) {
 	case X86_VENDOR_Intel:
 		sp->gcpus_ident = gcpu_init_ident_intc(hdl);
 	default:
 		break;
 	}
-#endif	/* __xpv */
 }
 
 /*
@@ -267,8 +263,6 @@
 		gcpu_mca_poll_start(hdl);
 }
 
-<<<<<<< HEAD
-=======
 const char *
 gcpu_ident(cmi_hdl_t hdl)
 {
@@ -289,10 +283,6 @@
 	return (sp->gcpus_ident);
 }
 
-#ifdef __xpv
-#define	GCPU_OP(ntvop, xpvop)	xpvop
-#else
->>>>>>> 159a0043
 #define	GCPU_OP(ntvop, xpvop)	ntvop
 
 cmi_api_ver_t _cmi_api_version = CMI_API_VERSION_3;
