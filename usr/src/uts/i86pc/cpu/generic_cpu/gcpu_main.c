/*
 * CDDL HEADER START
 *
 * The contents of this file are subject to the terms of the
 * Common Development and Distribution License (the "License").
 * You may not use this file except in compliance with the License.
 *
 * You can obtain a copy of the license at usr/src/OPENSOLARIS.LICENSE
 * or http://www.opensolaris.org/os/licensing.
 * See the License for the specific language governing permissions
 * and limitations under the License.
 *
 * When distributing Covered Code, include this CDDL HEADER in each
 * file and include the License file at usr/src/OPENSOLARIS.LICENSE.
 * If applicable, add the following below this CDDL HEADER, with the
 * fields enclosed by brackets "[]" replaced with your own identifying
 * information: Portions Copyright [yyyy] [name of copyright owner]
 *
 * CDDL HEADER END
 */

/*
 * Copyright 2008 Sun Microsystems, Inc.  All rights reserved.
 * Use is subject to license terms.
 */
/*
 * Copyright (c) 2010, Intel Corporation.
 * All rights reserved.
 */

/*
 * Copyright (c) 2018, Joyent, Inc.
 */

/*
 * Generic x86 CPU Module
 *
 * This CPU module is used for generic x86 CPUs when Solaris has no other
 * CPU-specific support module available.  Code in this module should be the
 * absolute bare-bones support and must be cognizant of both Intel and AMD etc.
 */

#include <sys/types.h>
#include <sys/cpu_module_impl.h>
#include <sys/cpuvar.h>
#include <sys/kmem.h>
#include <sys/modctl.h>
#include <sys/pghw.h>
#include <sys/x86_archext.h>

#include "gcpu.h"

/*
 * Prevent generic cpu support from loading.
 */
int gcpu_disable = 0;

#define	GCPU_MAX_CHIPID		32
static struct gcpu_chipshared *gcpu_shared[GCPU_MAX_CHIPID];
#ifdef	DEBUG
int gcpu_id_disable = 0;
static const char *gcpu_id_override[GCPU_MAX_CHIPID] = { NULL };
#endif

/*
 * This should probably be delegated to a CPU specific module. However, as those
 * haven't been developed as actively for recent CPUs, we should revisit this
 * when we do have it and move this out of gcpu.
 *
 * This method is only supported on Intel Xeon platforms. It relies on a
 * combination of the PPIN and the cpuid signature. Both are required to form
 * the synthetic ID. This ID is preceded with iv0-INTC to represent that this is
 * an Intel synthetic ID. The iv0 is the illumos version zero of the ID for
 * Intel. If we have a new scheme for a new generation of processors, then that
 * should rev the version field, otherwise for a given processor, this synthetic
 * ID should not change. For more information on PPIN and these MSRS, see the
 * relevant processor external design specification.
 */
static char *
gcpu_init_ident_intc(cmi_hdl_t hdl)
{
	uint64_t msr;

	/*
	 * This list should be extended as new Intel Xeon family processors come
	 * out.
	 */
	switch (cmi_hdl_model(hdl)) {
	case INTC_MODEL_IVYBRIDGE_XEON:
	case INTC_MODEL_HASWELL_XEON:
	case INTC_MODEL_BROADWELL_XEON:
	case INTC_MODEL_BROADWELL_XEON_D:
	case INTC_MODEL_SKYLAKE_XEON:
		break;
	default:
		return (NULL);
	}

	if (cmi_hdl_rdmsr(hdl, MSR_PLATFORM_INFO, &msr) != CMI_SUCCESS) {
		return (NULL);
	}

	if ((msr & MSR_PLATFORM_INFO_PPIN) == 0) {
		return (NULL);
	}

	if (cmi_hdl_rdmsr(hdl, MSR_PPIN_CTL, &msr) != CMI_SUCCESS) {
		return (NULL);
	}

	if ((msr & MSR_PPIN_CTL_ENABLED) == 0) {
		if ((msr & MSR_PPIN_CTL_LOCKED) != 0) {
			return (NULL);
		}

		if (cmi_hdl_wrmsr(hdl, MSR_PPIN_CTL, MSR_PPIN_CTL_ENABLED) !=
		    CMI_SUCCESS) {
			return (NULL);
		}
	}

	if (cmi_hdl_rdmsr(hdl, MSR_PPIN, &msr) != CMI_SUCCESS) {
		return (NULL);
	}

	/*
	 * Now that we've read data, lock the PPIN. Don't worry about success or
	 * failure of this part, as we will have gotten everything that we need.
	 * It is possible that it locked open, for example.
	 */
	(void) cmi_hdl_wrmsr(hdl, MSR_PPIN_CTL, MSR_PPIN_CTL_LOCKED);

	return (kmem_asprintf("iv0-INTC-%x-%llx", cmi_hdl_chipsig(hdl), msr));
}

static void
gcpu_init_ident(cmi_hdl_t hdl, struct gcpu_chipshared *sp)
{
#ifdef	DEBUG
	uint_t chipid;

	/*
	 * On debug, allow a developer to override the string to more
	 * easily test CPU autoreplace without needing to physically
	 * replace a CPU.
	 */
	if (gcpu_id_disable != 0) {
		return;
	}

	chipid = cmi_hdl_chipid(hdl);
	if (gcpu_id_override[chipid] != NULL) {
		sp->gcpus_ident = strdup(gcpu_id_override[chipid]);
		return;
	}
#endif

	switch (cmi_hdl_vendor(hdl)) {
	case X86_VENDOR_Intel:
		sp->gcpus_ident = gcpu_init_ident_intc(hdl);
	default:
		break;
	}
}

/*
 * Our cmi_init entry point, called during startup of each cpu instance.
 */
int
gcpu_init(cmi_hdl_t hdl, void **datap)
{
	uint_t chipid = cmi_hdl_chipid(hdl);
	struct gcpu_chipshared *sp, *osp;
	gcpu_data_t *gcpu;

	if (gcpu_disable || chipid >= GCPU_MAX_CHIPID)
		return (ENOTSUP);

	/*
	 * Allocate the state structure for this cpu.  We will only
	 * allocate the bank logout areas in gcpu_mca_init once we
	 * know how many banks there are.
	 */
	gcpu = *datap = kmem_zalloc(sizeof (gcpu_data_t), KM_SLEEP);
	cmi_hdl_hold(hdl);	/* release in gcpu_fini */
	gcpu->gcpu_hdl = hdl;

	/*
	 * Allocate a chipshared structure if no sibling cpu has already
	 * allocated it, but allow for the fact that a sibling core may
	 * be starting up in parallel.
	 */
	if ((sp = gcpu_shared[chipid]) == NULL) {
		sp = kmem_zalloc(sizeof (struct gcpu_chipshared), KM_SLEEP);
		mutex_init(&sp->gcpus_poll_lock, NULL, MUTEX_DRIVER, NULL);
		mutex_init(&sp->gcpus_cfglock, NULL, MUTEX_DRIVER, NULL);
		osp = atomic_cas_ptr(&gcpu_shared[chipid], NULL, sp);
		if (osp != NULL) {
			mutex_destroy(&sp->gcpus_cfglock);
			mutex_destroy(&sp->gcpus_poll_lock);
			kmem_free(sp, sizeof (struct gcpu_chipshared));
			sp = osp;
		} else {
			gcpu_init_ident(hdl, sp);
		}
	}

	atomic_inc_32(&sp->gcpus_actv_cnt);
	gcpu->gcpu_shared = sp;

	return (0);
}

/*
 * deconfigure gcpu_init()
 */
void
gcpu_fini(cmi_hdl_t hdl)
{
	uint_t chipid = cmi_hdl_chipid(hdl);
	gcpu_data_t *gcpu = cmi_hdl_getcmidata(hdl);
	struct gcpu_chipshared *sp;

	if (gcpu_disable || chipid >= GCPU_MAX_CHIPID)
		return;

	gcpu_mca_fini(hdl);

	/*
	 * Keep shared data in cache for reuse.
	 */
	sp = gcpu_shared[chipid];
	ASSERT(sp != NULL);
	atomic_dec_32(&sp->gcpus_actv_cnt);

	if (gcpu != NULL)
		kmem_free(gcpu, sizeof (gcpu_data_t));

	/* Release reference count held in gcpu_init(). */
	cmi_hdl_rele(hdl);
}

void
gcpu_post_startup(cmi_hdl_t hdl)
{
	gcpu_data_t *gcpu = cmi_hdl_getcmidata(hdl);

	if (gcpu_disable)
		return;

	if (gcpu != NULL)
		cms_post_startup(hdl);
}

void
gcpu_post_mpstartup(cmi_hdl_t hdl)
{
	if (gcpu_disable)
		return;

	cms_post_mpstartup(hdl);

<<<<<<< HEAD
		/*
		 * All cpu handles are initialized only once all cpus
		 * are started, so we can begin polling post mp startup.
		 */
		gcpu_mca_poll_start(hdl);
=======
#ifndef __xpv
	/*
	 * All cpu handles are initialized only once all cpus are started, so we
	 * can begin polling post mp startup.
	 */
	gcpu_mca_poll_start(hdl);
#endif
>>>>>>> c653bb47
}

const char *
gcpu_ident(cmi_hdl_t hdl)
{
	uint_t chipid;
	struct gcpu_chipshared *sp;

	if (gcpu_disable)
		return (NULL);

	chipid = cmi_hdl_chipid(hdl);
	if (chipid >= GCPU_MAX_CHIPID)
		return (NULL);

	if (cmi_hdl_getcmidata(hdl) == NULL)
		return (NULL);

	sp = gcpu_shared[cmi_hdl_chipid(hdl)];
	return (sp->gcpus_ident);
}

#define	GCPU_OP(ntvop, xpvop)	ntvop

cmi_api_ver_t _cmi_api_version = CMI_API_VERSION_3;

const cmi_ops_t _cmi_ops = {
	gcpu_init,				/* cmi_init */
	gcpu_post_startup,			/* cmi_post_startup */
	gcpu_post_mpstartup,			/* cmi_post_mpstartup */
	gcpu_faulted_enter,			/* cmi_faulted_enter */
	gcpu_faulted_exit,			/* cmi_faulted_exit */
	gcpu_mca_init,				/* cmi_mca_init */
	GCPU_OP(gcpu_mca_trap, NULL),		/* cmi_mca_trap */
	GCPU_OP(gcpu_cmci_trap, NULL),		/* cmi_cmci_trap */
	gcpu_msrinject,				/* cmi_msrinject */
	GCPU_OP(gcpu_hdl_poke, NULL),		/* cmi_hdl_poke */
	gcpu_fini,				/* cmi_fini */
	GCPU_OP(NULL, gcpu_xpv_panic_callback),	/* cmi_panic_callback */
	gcpu_ident				/* cmi_ident */
};

static struct modlcpu modlcpu = {
	&mod_cpuops,
	"Generic x86 CPU Module"
};

static struct modlinkage modlinkage = {
	MODREV_1,
	(void *)&modlcpu,
	NULL
};

int
_init(void)
{
	return (mod_install(&modlinkage));
}

int
_info(struct modinfo *modinfop)
{
	return (mod_info(&modlinkage, modinfop));
}

int
_fini(void)
{
	return (mod_remove(&modlinkage));
}<|MERGE_RESOLUTION|>--- conflicted
+++ resolved
@@ -260,21 +260,11 @@
 
 	cms_post_mpstartup(hdl);
 
-<<<<<<< HEAD
-		/*
-		 * All cpu handles are initialized only once all cpus
-		 * are started, so we can begin polling post mp startup.
-		 */
-		gcpu_mca_poll_start(hdl);
-=======
-#ifndef __xpv
 	/*
 	 * All cpu handles are initialized only once all cpus are started, so we
 	 * can begin polling post mp startup.
 	 */
 	gcpu_mca_poll_start(hdl);
-#endif
->>>>>>> c653bb47
 }
 
 const char *
