--- conflicted
+++ resolved
@@ -355,13 +355,8 @@
 	apix_vector_t *apix_vector;
 
 	ASSERT(cpu < apic_nproc && vec < APIX_NVECTOR);
-<<<<<<< HEAD
-	if (cpu >= apic_nproc)
+	if (cpu >= apic_nproc || vec >= APIX_NVECTOR)
 		return ((uintptr_t)NULL);
-=======
-	if (cpu >= apic_nproc || vec >= APIX_NVECTOR)
-		return (NULL);
->>>>>>> 15aeb4d1
 
 	apix_vector = apixs[cpu]->x_vectbl[vec];
 
