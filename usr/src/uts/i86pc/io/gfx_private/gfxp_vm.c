/*
 * CDDL HEADER START
 *
 * The contents of this file are subject to the terms of the
 * Common Development and Distribution License (the "License").
 * You may not use this file except in compliance with the License.
 *
 * You can obtain a copy of the license at usr/src/OPENSOLARIS.LICENSE
 * or http://www.opensolaris.org/os/licensing.
 * See the License for the specific language governing permissions
 * and limitations under the License.
 *
 * When distributing Covered Code, include this CDDL HEADER in each
 * file and include the License file at usr/src/OPENSOLARIS.LICENSE.
 * If applicable, add the following below this CDDL HEADER, with the
 * fields enclosed by brackets "[]" replaced with your own identifying
 * information: Portions Copyright [yyyy] [name of copyright owner]
 *
 * CDDL HEADER END
 */

/*
 * Copyright 2007 Sun Microsystems, Inc.  All rights reserved.
 * Use is subject to license terms.
 *
 * Copyright 2018 Joyent, Inc.
 */

#include <sys/debug.h>
#include <sys/types.h>
#include <sys/param.h>
#include <sys/time.h>
#include <sys/buf.h>
#include <sys/errno.h>
#include <sys/systm.h>
#include <sys/conf.h>
#include <sys/signal.h>
#include <sys/file.h>
#include <sys/uio.h>
#include <sys/ioctl.h>
#include <sys/map.h>
#include <sys/proc.h>
#include <sys/user.h>
#include <sys/mman.h>
#include <sys/cred.h>
#include <sys/open.h>
#include <sys/stat.h>
#include <sys/utsname.h>
#include <sys/kmem.h>
#include <sys/cmn_err.h>
#include <sys/vnode.h>
#include <vm/page.h>
#include <vm/as.h>
#include <vm/hat.h>
#include <vm/seg.h>
#include <vm/seg_kmem.h>
#include <vm/hat_i86.h>
#include <sys/vmsystm.h>
#include <sys/ddi.h>
#include <sys/devops.h>
#include <sys/sunddi.h>
#include <sys/ddi_impldefs.h>
#include <sys/fs/snode.h>
#include <sys/pci.h>
#include <sys/modctl.h>
#include <sys/uio.h>
#include <sys/visual_io.h>
#include <sys/fbio.h>
#include <sys/ddidmareq.h>
#include <sys/tnf_probe.h>
#include <sys/kstat.h>
#include <sys/callb.h>
#include <sys/promif.h>
#include <sys/atomic.h>
#include <sys/gfx_private.h>


/*
 * Create a kva mapping for a pa (start..start+size) with
 * the specified cache attributes (mode).
 */
gfxp_kva_t
gfxp_map_kernel_space(uint64_t start, size_t size, uint32_t mode)
{
	uint_t pgoffset;
	uint64_t base;
	pgcnt_t npages;
	caddr_t cvaddr;
	int hat_flags;
	uint_t hat_attr;
	pfn_t pfn;

	if (size == 0)
		return (0);

<<<<<<< HEAD
=======
#ifdef __xpv
	/*
	 * The hypervisor doesn't allow r/w mappings to some pages, such as
	 * page tables, gdt, etc. Detect %cr3 to notify users of this interface.
	 */
	if (start == mmu_ptob(mmu_btop(getcr3_pa())))
		return (0);
#endif
>>>>>>> 74ecdb51

	if (mode == GFXP_MEMORY_CACHED)
		hat_attr = HAT_STORECACHING_OK;
	else if (mode == GFXP_MEMORY_WRITECOMBINED)
		hat_attr = HAT_MERGING_OK | HAT_PLAT_NOCACHE;
	else	/* GFXP_MEMORY_UNCACHED */
		hat_attr = HAT_STRICTORDER | HAT_PLAT_NOCACHE;
	hat_flags = HAT_LOAD_LOCK;
	pgoffset = start & PAGEOFFSET;
	base = start - pgoffset;
	npages = btopr(size + pgoffset);
	cvaddr = vmem_alloc(heap_arena, ptob(npages), VM_NOSLEEP);
	if (cvaddr == NULL)
		return (NULL);

	pfn = btop(base);

	hat_devload(kas.a_hat, cvaddr, ptob(npages), pfn,
	    PROT_READ|PROT_WRITE|hat_attr, hat_flags);
	return (cvaddr + pgoffset);
}

/*
 * Destroy the mapping created by gfxp_map_kernel_space().
 * Physical memory is not reclaimed.
 */
void
gfxp_unmap_kernel_space(gfxp_kva_t address, size_t size)
{
	uint_t pgoffset;
	caddr_t base;
	pgcnt_t npages;

	if (size == 0 || address == NULL)
		return;

	pgoffset = (uintptr_t)address & PAGEOFFSET;
	base = (caddr_t)address - pgoffset;
	npages = btopr(size + pgoffset);
	hat_unload(kas.a_hat, base, ptob(npages), HAT_UNLOAD_UNLOCK);
	vmem_free(heap_arena, base, ptob(npages));
}

/*
 * For a VA return the pfn
 */
int
gfxp_va2pa(struct as *as, caddr_t addr, uint64_t *pa)
{
	*pa = pfn_to_pa(hat_getpfnum(as->a_hat, addr));
	return (0);
}

/*
 * NOP now
 */
/* ARGSUSED */
void
gfxp_fix_mem_cache_attrs(caddr_t kva_start, size_t length, int cache_attr)
{
}

int
gfxp_ddi_dma_mem_alloc(ddi_dma_handle_t handle, size_t length,
    ddi_device_acc_attr_t  *accattrp, uint_t flags, int (*waitfp) (caddr_t),
    caddr_t arg, caddr_t *kaddrp, size_t *real_length,
    ddi_acc_handle_t *handlep)
{
	uint_t l_flags = flags & ~IOMEM_DATA_MASK; /* clear cache attrs */
	int e;

	/*
	 * Set an appropriate attribute from devacc_attr_dataorder
	 * to keep compatibility. The cache attributes are igonred
	 * if specified.
	 */
	if (accattrp != NULL) {
		if (accattrp->devacc_attr_dataorder == DDI_STRICTORDER_ACC) {
			l_flags |= IOMEM_DATA_UNCACHED;
		} else if (accattrp->devacc_attr_dataorder ==
		    DDI_MERGING_OK_ACC) {
			l_flags |= IOMEM_DATA_UC_WR_COMBINE;
		} else {
			l_flags |= IOMEM_DATA_CACHED;
		}
	}

	e = ddi_dma_mem_alloc(handle, length, accattrp, l_flags, waitfp,
	    arg, kaddrp, real_length, handlep);
	return (e);
}

int
gfxp_mlock_user_memory(caddr_t address, size_t length)
{
	struct as *as = ttoproc(curthread)->p_as;
	int error = 0;

	if (((uintptr_t)address & PAGEOFFSET) != 0 || length == 0)
		return (set_errno(EINVAL));

	if (valid_usr_range(address, length, 0, as, as->a_userlimit) !=
	    RANGE_OKAY)
		return (set_errno(ENOMEM));

	error = as_ctl(as, address, length, MC_LOCK, 0, 0, NULL, 0);
	if (error)
		(void) set_errno(error);

	return (error);
}

int
gfxp_munlock_user_memory(caddr_t address, size_t length)
{
	struct as *as = ttoproc(curthread)->p_as;
	int error = 0;

	if (((uintptr_t)address & PAGEOFFSET) != 0 || length == 0)
		return (set_errno(EINVAL));

	if (valid_usr_range(address, length, 0, as, as->a_userlimit) !=
	    RANGE_OKAY)
		return (set_errno(ENOMEM));

	error = as_ctl(as, address, length, MC_UNLOCK, 0, 0, NULL, 0);
	if (error)
		(void) set_errno(error);

	return (error);
}

gfx_maddr_t
gfxp_convert_addr(paddr_t paddr)
{
	return ((gfx_maddr_t)paddr);
}

/*
 * Support getting VA space separately from pages
 */

/*
 * A little like gfxp_map_kernel_space, but
 * just the vmem_alloc part.
 */
caddr_t
gfxp_alloc_kernel_space(size_t size)
{
	caddr_t cvaddr;
	pgcnt_t npages;

	npages = btopr(size);
	cvaddr = vmem_alloc(heap_arena, ptob(npages), VM_NOSLEEP);
	return (cvaddr);
}

/*
 * Like gfxp_unmap_kernel_space, but
 * just the vmem_free part.
 */
void
gfxp_free_kernel_space(caddr_t address, size_t size)
{

	uint_t pgoffset;
	caddr_t base;
	pgcnt_t npages;

	if (size == 0 || address == NULL)
		return;

	pgoffset = (uintptr_t)address & PAGEOFFSET;
	base = (caddr_t)address - pgoffset;
	npages = btopr(size + pgoffset);
	vmem_free(heap_arena, base, ptob(npages));
}

/*
 * Like gfxp_map_kernel_space, but
 * just the hat_devload part.
 */
void
gfxp_load_kernel_space(uint64_t start, size_t size,
    uint32_t mode, caddr_t cvaddr)
{
	uint_t pgoffset;
	uint64_t base;
	pgcnt_t npages;
	int hat_flags;
	uint_t hat_attr;
	pfn_t pfn;

	if (size == 0)
		return;

<<<<<<< HEAD
=======
#ifdef __xpv
	/*
	 * The hypervisor doesn't allow r/w mappings to some pages, such as
	 * page tables, gdt, etc. Detect %cr3 to notify users of this interface.
	 */
	if (start == mmu_ptob(mmu_btop(getcr3_pa())))
		return;
#endif
>>>>>>> 74ecdb51

	if (mode == GFXP_MEMORY_CACHED)
		hat_attr = HAT_STORECACHING_OK;
	else if (mode == GFXP_MEMORY_WRITECOMBINED)
		hat_attr = HAT_MERGING_OK | HAT_PLAT_NOCACHE;
	else	/* GFXP_MEMORY_UNCACHED */
		hat_attr = HAT_STRICTORDER | HAT_PLAT_NOCACHE;
	hat_flags = HAT_LOAD_LOCK;

	pgoffset = start & PAGEOFFSET;
	base = start - pgoffset;
	npages = btopr(size + pgoffset);

	pfn = btop(base);

	hat_devload(kas.a_hat, cvaddr, ptob(npages), pfn,
	    PROT_READ|PROT_WRITE|hat_attr, hat_flags);
}

/*
 * Like gfxp_unmap_kernel_space, but
 * just the had_unload part.
 */
void
gfxp_unload_kernel_space(caddr_t address, size_t size)
{
	uint_t pgoffset;
	caddr_t base;
	pgcnt_t npages;

	if (size == 0 || address == NULL)
		return;

	pgoffset = (uintptr_t)address & PAGEOFFSET;
	base = (caddr_t)address - pgoffset;
	npages = btopr(size + pgoffset);
	hat_unload(kas.a_hat, base, ptob(npages), HAT_UNLOAD_UNLOCK);
}

/*
 * Note that "mempool" is optional and normally disabled in drm_gem.c
 * (see HAS_MEM_POOL).  Let's just stub these out so we can reduce
 * changes from the upstream in the DRM driver code.
 */

void
gfxp_mempool_init(void)
{
}

void
gfxp_mempool_destroy(void)
{
}

/* ARGSUSED */
int
gfxp_alloc_from_mempool(struct gfxp_pmem_cookie *cookie, caddr_t *kva,
    pfn_t *pgarray, pgcnt_t alen, int flags)
{
	return (-1);
}

/* ARGSUSED */
void
gfxp_free_mempool(struct gfxp_pmem_cookie *cookie, caddr_t kva, size_t len)
{
}<|MERGE_RESOLUTION|>--- conflicted
+++ resolved
@@ -93,18 +93,6 @@
 	if (size == 0)
 		return (0);
 
-<<<<<<< HEAD
-=======
-#ifdef __xpv
-	/*
-	 * The hypervisor doesn't allow r/w mappings to some pages, such as
-	 * page tables, gdt, etc. Detect %cr3 to notify users of this interface.
-	 */
-	if (start == mmu_ptob(mmu_btop(getcr3_pa())))
-		return (0);
-#endif
->>>>>>> 74ecdb51
-
 	if (mode == GFXP_MEMORY_CACHED)
 		hat_attr = HAT_STORECACHING_OK;
 	else if (mode == GFXP_MEMORY_WRITECOMBINED)
@@ -300,18 +288,6 @@
 	if (size == 0)
 		return;
 
-<<<<<<< HEAD
-=======
-#ifdef __xpv
-	/*
-	 * The hypervisor doesn't allow r/w mappings to some pages, such as
-	 * page tables, gdt, etc. Detect %cr3 to notify users of this interface.
-	 */
-	if (start == mmu_ptob(mmu_btop(getcr3_pa())))
-		return;
-#endif
->>>>>>> 74ecdb51
-
 	if (mode == GFXP_MEMORY_CACHED)
 		hat_attr = HAT_STORECACHING_OK;
 	else if (mode == GFXP_MEMORY_WRITECOMBINED)
