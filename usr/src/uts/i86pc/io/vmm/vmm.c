--- conflicted
+++ resolved
@@ -275,14 +275,11 @@
 static bool vcpu_sleep_bailout_checks(struct vm *vm, int vcpuid);
 static int vcpu_vector_sipi(struct vm *vm, int vcpuid, uint8_t vector);
 
-<<<<<<< HEAD
 static void vm_clear_memseg(struct vm *, int);
 
 extern int arc_virt_machine_reserve(size_t);
 extern void arc_virt_machine_release(size_t);
 
-=======
->>>>>>> 76e6cd87
 /* Flags for vtc_status */
 #define	VTCS_FPU_RESTORED	1 /* guest FPU restored, host FPU saved */
 #define	VTCS_FPU_CTX_CRITICAL	2 /* in ctx where FPU restore cannot be lazy */
@@ -628,7 +625,6 @@
 
 		VMSPACE_FREE(vm->vmspace);
 		vm->vmspace = NULL;
-<<<<<<< HEAD
 		arc_virt_machine_release(vm->arc_resv);
 		vm->arc_resv = 0;
 	} else {
@@ -637,8 +633,6 @@
 		 * could confuse the UEFI firmware.
 		 */
 		vm_clear_memseg(vm, 0);
-=======
->>>>>>> 76e6cd87
 	}
 }
 
