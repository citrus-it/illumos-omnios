--- conflicted
+++ resolved
@@ -67,13 +67,8 @@
 int	x2apic_enable = 1;
 apic_mode_t apic_mode = LOCAL_APIC;	/* Default mode is Local APIC */
 
-<<<<<<< HEAD
-/* Enable directed EOIs */
-boolean_t apic_allow_directed_eoi = B_TRUE;
-=======
 /* See apic_directed_EOI_supported().  Currently 3-state variable. */
 volatile int apic_directed_eoi_state = 2;
->>>>>>> e7c874af
 
 /* Uses MMIO (Memory Mapped IO) */
 static apic_reg_ops_t local_apic_regs_ops = {
@@ -303,10 +298,6 @@
 {
 	uint32_t ver;
 
-<<<<<<< HEAD
-	if (!apic_allow_directed_eoi)
-		return (0);
-=======
 	/*
 	 * There are some known issues with some versions of Linux KVM and QEMU
 	 * where by directed EOIs do not properly function and instead get
@@ -341,7 +332,6 @@
 			return (0);
 		/* FALLTHRU */
 	}
->>>>>>> e7c874af
 
 	ver = apic_reg_ops->apic_read(APIC_VERS_REG);
 	if (ver & APIC_DIRECTED_EOI_BIT)
