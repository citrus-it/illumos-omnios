--- conflicted
+++ resolved
@@ -58,22 +58,6 @@
 INC_PATH	+= -I$(UTSBASE)/intel/io/scsi/targets
 
 #
-# For now, disable these compiler warnings; maintainers should endeavor to
-# investigate and remove these for maximum coverage.  Please do not carry
-# these forward to new Makefiles.
-#
-
-<<<<<<< HEAD
-CERRWARN	+= -Wno-unused-function
-CERRWARN	+= -Wno-unused-label
-CERRWARN	+= -Wno-parentheses
-CERRWARN	+= -Wno-type-limits
-CERRWARN	+= -Wno-uninitialized
-CERRWARN	+= -Wno-unused-value
-
-=======
->>>>>>> 3d75a287
-#
 #	Depends on scsi and cmlb
 #
 LDFLAGS		+= -dy -N misc/scsi -N misc/cmlb
