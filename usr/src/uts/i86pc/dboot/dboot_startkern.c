--- conflicted
+++ resolved
@@ -367,10 +367,7 @@
 	while (--i)
 		(void) HYPERVISOR_yield();
 	(void) HYPERVISOR_shutdown(SHUTDOWN_poweroff);
-<<<<<<< HEAD
-=======
 	/* never reached */
->>>>>>> 111b966e
 	for (;;)
 		;
 }
@@ -1547,8 +1544,13 @@
 #define	CORRUPT_REGION_END	(CORRUPT_REGION_START + CORRUPT_REGION_SIZE)
 
 static void
-dboot_add_memlist(uint64_t start, uint64_t end)
-{
+dboot_add_memlist(struct boot_memlist *mlist, uint_t *indexp,
+    uint32_t type, uint64_t start, uint64_t end)
+{
+	if (type != 1) {
+		goto out;
+	}
+
 	if (end > max_mem)
 		max_mem = end;
 
@@ -1592,10 +1594,30 @@
 	}
 
 	if (start < CORRUPT_REGION_START && end > CORRUPT_REGION_START) {
-		memlists[memlists_used].addr = start;
-		memlists[memlists_used].size =
-		    CORRUPT_REGION_START - start;
-		++memlists_used;
+		if (memlists_used > MAX_MEMLIST)
+			dboot_panic("too many memlists");
+
+		/*
+		 * Add segment [start, CORRUPT_REGION_START]
+		 */
+		if ((mlist[memlists_used].addr +
+		    mlist[memlists_used].size) == start) {
+			mlist[memlists_used].size =
+			    CORRUPT_REGION_START - mlist[memlists_used].addr;
+		} else {
+			if (mlist[memlists_used].size != 0)
+				memlists_used++;
+			if (memlists_used > MAX_MEMLIST)
+				dboot_panic("too many memlists");
+
+			mlist[memlists_used].addr = start;
+			mlist[memlists_used].size =
+			    CORRUPT_REGION_START - start;
+		}
+
+		/*
+		 * Add segment [CORRUPT_REGION_END, end]
+		 */
 		if (end > CORRUPT_REGION_END)
 			start = CORRUPT_REGION_END;
 		else
@@ -1609,11 +1631,24 @@
 	}
 
 out:
-	memlists[memlists_used].addr = start;
-	memlists[memlists_used].size = end - start;
-	++memlists_used;
 	if (memlists_used > MAX_MEMLIST)
 		dboot_panic("too many memlists");
+	if (rsvdmemlists_used > MAX_MEMLIST)
+		dboot_panic("too many rsvdmemlists");
+
+	if ((mlist[*indexp].addr + mlist[*indexp].size) == start) {
+		mlist[*indexp].size = end - mlist[*indexp].addr;
+		return;
+	}
+	/* do we need new entry? */
+	if (mlist[*indexp].size != 0) {
+		*indexp = *indexp + 1;
+		if (*indexp > MAX_MEMLIST)
+			return;
+	}
+
+	mlist[*indexp].addr = start;
+	mlist[*indexp].size = end - start;
 }
 
 /*
@@ -1625,7 +1660,7 @@
 	uint64_t start;
 	uint64_t end;
 	uint64_t page_offset = MMU_PAGEOFFSET;	/* needs to be 64 bits */
-	uint32_t lower, upper, type, t;
+	uint32_t lower, upper, type;
 	int i, mmap_entries;
 
 	/*
@@ -1636,11 +1671,7 @@
 	num_entries = 0;
 	num_entries_set = B_FALSE;
 	max_mem = 0;
-	t = 0;
 	if ((mmap_entries = dboot_loader_mmap_entries()) > 0) {
-		struct boot_memlist *mlist;
-		uint_t *indexp;
-
 		for (i = 0; i < mmap_entries; i++) {
 			start = dboot_loader_mmap_get_base(i);
 			end = start + dboot_loader_mmap_get_length(i);
@@ -1663,46 +1694,17 @@
 			 */
 			switch (type) {
 			case 1:
-<<<<<<< HEAD
-				dboot_add_memlist(start, end);
-=======
-				if (end > max_mem)
-					max_mem = end;
-				mlist = memlists;
-				indexp = &memlists_used;
->>>>>>> 111b966e
+				dboot_add_memlist(memlists, &memlists_used,
+				    type, start, end);
 				break;
 			case 2:
-				mlist = rsvdmemlists;
-				indexp = &rsvdmemlists_used;
+				dboot_add_memlist(rsvdmemlists,
+				    &rsvdmemlists_used,
+				    type, start, end);
 				break;
 			default:
 				continue;
 			}
-
-			if (memlists_used > MAX_MEMLIST)
-				dboot_panic("too many memlists");
-			if (rsvdmemlists_used > MAX_MEMLIST)
-				dboot_panic("too many rsvdmemlists");
-
-			if (mlist[*indexp].size != 0 &&
-			    type == t &&
-			    (mlist[*indexp].addr +
-			    mlist[*indexp].size) == start) {
-				mlist[*indexp].size =
-				    end - mlist[*indexp].addr;
-				continue;
-			}
-			/* do we need new entry? */
-			if (mlist[*indexp].size != 0) {
-				*indexp = *indexp + 1;
-				if (*indexp > MAX_MEMLIST)
-					continue;
-			}
-
-			t = type;
-			mlist[*indexp].addr = start;
-			mlist[*indexp].size = end - start;
 		}
 
 		if (memlists[memlists_used].size != 0) {
