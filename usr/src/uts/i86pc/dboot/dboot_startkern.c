--- conflicted
+++ resolved
@@ -2303,13 +2303,7 @@
 	/*
 	 * Need correct target_kernel_text value
 	 */
-<<<<<<< HEAD
-#if defined(_BOOT_TARGET_amd64)
 	target_kernel_text = KERNEL_TEXT;
-#endif
-=======
-	target_kernel_text = KERNEL_TEXT;
->>>>>>> 4c7b9a81
 	DBG(target_kernel_text);
 
 #if defined(__xpv)
