#
# This file and its contents are supplied under the terms of the
# Common Development and Distribution License ("CDDL"), version 1.0.
# You may only use this file in accordance with the terms of version
# 1.0 of the CDDL.
#
# A full copy of the text of the CDDL should have accompanied this
# source.  A copy of the CDDL is also available via the Internet at
# http://www.illumos.org/license/CDDL.
#

#
# Copyright 2013 Pluribus Networks Inc.
# Copyright 2019 Joyent, Inc.
#

#
#	Path to the base of the uts directory tree (usually /usr/src/uts).
#
UTSBASE	= ../..

#
#	Define the module and object file sets.
#
MODULE		= vmm
OBJECTS		= $(VMM_OBJS:%=$(OBJS_DIR)/%)
LINTS		= $(VMM_OBJS:%.o=$(LINTS_DIR)/%.ln)
ROOTMODULE	= $(USR_DRV_DIR)/$(MODULE)
CONF_SRCDIR	= $(UTSBASE)/i86pc/io/vmm
MAPFILE		= $(UTSBASE)/i86pc/io/vmm/vmm.mapfile

#
#	Include common rules.
#
include $(UTSBASE)/i86pc/Makefile.i86pc

#
#	Define targets
#
ALL_TARGET	= $(BINARY)
LINT_TARGET	= $(MODULE).lint
INSTALL_TARGET	= $(BINARY) $(ROOTMODULE) $(ROOT_CONFFILE)

#
#	Overrides and additions
#
LINTTAGS	+= -erroff=E_EMPTY_DECLARATION
LINTTAGS	+= -erroff=E_OPERANDS_INCOMPATIBLE_TYPES
LINTTAGS	+= -erroff=E_VOID_CANT_RETURN_VALUE
LINTTAGS	+= -erroff=E_YACC_ERROR
LINTTAGS	+= -erroff=E_STATIC_UNUSED
LINTTAGS	+= -erroff=E_FUNC_RET_MAYBE_IGNORED2
LINTTAGS	+= -erroff=E_FUNC_RET_ALWAYS_IGNOR2
LINTTAGS	+= -erroff=E_BAD_FORMAT_ARG_TYPE2
LINTTAGS	+= -erroff=E_FUNC_ARG_UNUSED
LINTTAGS	+= -erroff=E_FUNC_VAR_UNUSED
LINTTAGS	+= -erroff=E_FUNC_SET_NOT_USED
LINTTAGS	+= -erroff=E_ASSIGN_NARROW_CONV
LINTTAGS	+= -erroff=E_BAD_PTR_CAST_ALIGN
LINTTAGS	+= -erroff=E_CONSTANT_CONDITION
LINTTAGS	+= -erroff=E_PTR_TO_VOID_IN_ARITHMETIC
LINTTAGS	+= -erroff=E_CONST_TRUNCATED_BY_ASSIGN
LINTTAGS	+= -erroff=E_NOP_ELSE_STMT
LINTTAGS	+= -erroff=E_FUNC_NO_RET_VAL
LINTTAGS	+= -erroff=E_OLD_STYLE_DECL_OR_BAD_TYPE
LINTTAGS	+= -erroff=E_VAR_USED_BEFORE_SET
LINTTAGS	+= -erroff=E_INTEGER_OVERFLOW_DETECTED
LINTTAGS	+= -erroff=E_STMT_NOT_REACHED
LINTTAGS	+= -erroff=E_FUNC_NO_RET_VAL
LINTTAGS	+= -erroff=E_USELESS_DECLARATION
LINTTAGS	+= -erroff=E_EXPR_NULL_EFFECT
LINTTAGS	+= -erroff=E_CASE_FALLTHRU
LINTTAGS	+= -erroff=E_FUNC_DECL_VAR_ARG2
LINTTAGS	+= -erroff=E_ASM_IMPOSSIBLE_CONSTRAINT
LINTTAGS	+= -erroff=E_ASM_UNUSED_PARAM
LINTTAGS	+= -erroff=E_NOP_IF_STMT
LINTTAGS	+= -erroff=E_ZERO_OR_NEGATIVE_SUBSCRIPT

CERRWARN	+= -_gcc=-Wno-empty-body

# 3rd party code
SMOFF += all_func_returns

# needs work
$(OBJS_DIR)/vmm_sol_dev.o := SMOFF += signed_integer_overflow_check

# a can't happen: vmx_setcap() warn: variable dereferenced before check 'pptr'
$(OBJS_DIR)/vmx.o := SMOFF += deref_check

# These sources only compile with gcc.  Workaround a confluence of cruft
# regarding dmake and shadow compilation by neutering the sun compiler.
#amd64_CC	= $(ONBLD_TOOLS)/bin/$(MACH)/cw -_gcc
#CFLAGS		+= -_cc=-xdryrun

ALL_BUILDS	= $(ALL_BUILDSONLY64)
DEF_BUILDS	= $(DEF_BUILDSONLY64)
PRE_INC_PATH	= -I$(COMPAT)/freebsd -I$(COMPAT)/freebsd/amd64 \
	-I$(CONTRIB)/freebsd -I$(CONTRIB)/freebsd/amd64
INC_PATH	+= -I$(UTSBASE)/i86pc/io/vmm -I$(UTSBASE)/i86pc/io/vmm/io
AS_INC_PATH	+= -I$(UTSBASE)/i86pc/io/vmm -I$(OBJS_DIR)

CFLAGS		+= -_gcc=-Wimplicit-function-declaration
# The FreeBSD %# notation makes gcc gripe
CFLAGS		+= -_gcc=-Wno-format
# enable collection of VMM statistics
CFLAGS		+= -DVMM_KEEP_STATS

$(OBJS_DIR)/vmm.o := CERRWARN += -_gcc=-Wno-pointer-sign -_gcc=-Wno-type-limits
$(OBJS_DIR)/svm.o := CERRWARN += -_gcc=-Wno-pointer-sign -_gcc=-Wno-type-limits
$(OBJS_DIR)/vmx.o := CERRWARN += -_gcc=-Wno-unused-variable
$(OBJS_DIR)/iommu.o := CERRWARN += -_gcc=-Wno-unused-variable

<<<<<<< HEAD
LDFLAGS         += -N misc/acpica -N misc/pcie -N fs/dev -z type=kmod
LDFLAGS         += -M $(MAPFILE)
=======
LDFLAGS         += -N misc/acpica -N misc/pcie -N fs/dev
LDFLAGS         += -z type=kmod -M $(MAPFILE)
>>>>>>> e4321372

OFFSETS_VMX	= $(CONF_SRCDIR)/intel/offsets.in
OFFSETS_SVM	= $(CONF_SRCDIR)/amd/offsets.in
ASSYM_VMX	= $(OBJS_DIR)/vmx_assym.h
ASSYM_SVM	= $(OBJS_DIR)/svm_assym.h
ASSYM_H		= $(ASSYM_VMX) $(ASSYM_SVM)

CLEANFILES	+= $(ASSYM_H)

#
#	Default build targets.
#
.KEEP_STATE:

def:		$(DEF_DEPS)

all:		$(ALL_DEPS)

clean:		$(CLEAN_DEPS)

clobber:	$(CLOBBER_DEPS)

lint:		$(LINT_DEPS)

modlintlib:	$(MODLINTLIB_DEPS)

clean.lint:	$(CLEAN_LINT_DEPS)

install:	$(INSTALL_DEPS)

#
#	Include common targets.
#
include $(UTSBASE)/i86pc/Makefile.targ

$(ASSYM_VMX): $(OFFSETS_VMX) $(GENASSYM)
	$(OFFSETS_CREATE) -I../../i86pc/io/vmm < $(OFFSETS_VMX) >$@
$(ASSYM_SVM): $(OFFSETS_SVM) $(GENASSYM)
	$(OFFSETS_CREATE) -I../../i86pc/io/vmm < $(OFFSETS_SVM) >$@

$(OBJS_DIR)/vmx_support.o:  $(ASSYM_VMX)
$(OBJS_DIR)/svm_support.o:  $(ASSYM_SVM)<|MERGE_RESOLUTION|>--- conflicted
+++ resolved
@@ -110,13 +110,8 @@
 $(OBJS_DIR)/vmx.o := CERRWARN += -_gcc=-Wno-unused-variable
 $(OBJS_DIR)/iommu.o := CERRWARN += -_gcc=-Wno-unused-variable
 
-<<<<<<< HEAD
-LDFLAGS         += -N misc/acpica -N misc/pcie -N fs/dev -z type=kmod
-LDFLAGS         += -M $(MAPFILE)
-=======
 LDFLAGS         += -N misc/acpica -N misc/pcie -N fs/dev
 LDFLAGS         += -z type=kmod -M $(MAPFILE)
->>>>>>> e4321372
 
 OFFSETS_VMX	= $(CONF_SRCDIR)/intel/offsets.in
 OFFSETS_SVM	= $(CONF_SRCDIR)/amd/offsets.in
