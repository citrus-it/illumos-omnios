#
# CDDL HEADER START
#
# The contents of this file are subject to the terms of the
# Common Development and Distribution License (the "License").
# You may not use this file except in compliance with the License.
#
# You can obtain a copy of the license at usr/src/OPENSOLARIS.LICENSE
# or http://www.opensolaris.org/os/licensing.
# See the License for the specific language governing permissions
# and limitations under the License.
#
# When distributing Covered Code, include this CDDL HEADER in each
# file and include the License file at usr/src/OPENSOLARIS.LICENSE.
# If applicable, add the following below this CDDL HEADER, with the
# fields enclosed by brackets "[]" replaced with your own identifying
# information: Portions Copyright [yyyy] [name of copyright owner]
#
# CDDL HEADER END
#
#
# uts/i86pc/acpidev/Makefile
#
# Copyright (c) 2009, Intel Corporation.
# All rights reserved.
#
# Copyright 2016, Joyent, Inc.
#
#	This makefile drives the production of the ACPI device configuration
#	kernel module.
#
#	i86pc architecture dependent
#

#
#	Path to the base of the uts directory tree (usually /usr/src/uts).
#
UTSBASE	= ../..

#
#	Define the module and object file sets.
#
MODULE		= acpidev
OBJECTS		= $(ACPIDEV_OBJS:%=$(OBJS_DIR)/%)
ROOTMODULE	= $(ROOT_PSM_MISC_DIR)/$(MODULE)

#
#	Include common rules.
#
include $(UTSBASE)/i86pc/Makefile.i86pc

#
#	Define targets
#
ALL_TARGET	= $(BINARY)
INSTALL_TARGET	= $(BINARY) $(ROOTMODULE)

#
# Depends on acpica ACPI CA interpreter
#
LDFLAGS		+= -dy -N misc/acpica

<<<<<<< HEAD
CERRWARN	+= -Wno-uninitialized
CERRWARN	+= -Wno-type-limits
=======
CERRWARN	+= -_gcc=-Wno-uninitialized
CERRWARN	+= -_gcc=-Wno-unused-function
CERRWARN	+= -_gcc=-Wno-type-limits
>>>>>>> 7b1019a6

#
#	Default build targets.
#
.KEEP_STATE:

def:		$(DEF_DEPS)

all:		$(ALL_DEPS)

clean:		$(CLEAN_DEPS)

clobber:	$(CLOBBER_DEPS)

install:	$(INSTALL_DEPS)

#
#	Include common targets.
#
include $(UTSBASE)/i86pc/Makefile.targ<|MERGE_RESOLUTION|>--- conflicted
+++ resolved
@@ -60,14 +60,9 @@
 #
 LDFLAGS		+= -dy -N misc/acpica
 
-<<<<<<< HEAD
 CERRWARN	+= -Wno-uninitialized
 CERRWARN	+= -Wno-type-limits
-=======
-CERRWARN	+= -_gcc=-Wno-uninitialized
-CERRWARN	+= -_gcc=-Wno-unused-function
-CERRWARN	+= -_gcc=-Wno-type-limits
->>>>>>> 7b1019a6
+CERRWARN	+= -Wno-unused-function
 
 #
 #	Default build targets.
