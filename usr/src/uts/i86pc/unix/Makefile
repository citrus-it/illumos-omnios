#
# CDDL HEADER START
#
# The contents of this file are subject to the terms of the
# Common Development and Distribution License (the "License").
# You may not use this file except in compliance with the License.
#
# You can obtain a copy of the license at usr/src/OPENSOLARIS.LICENSE
# or http://www.opensolaris.org/os/licensing.
# See the License for the specific language governing permissions
# and limitations under the License.
#
# When distributing Covered Code, include this CDDL HEADER in each
# file and include the License file at usr/src/OPENSOLARIS.LICENSE.
# If applicable, add the following below this CDDL HEADER, with the
# fields enclosed by brackets "[]" replaced with your own identifying
# information: Portions Copyright [yyyy] [name of copyright owner]
#
# CDDL HEADER END
#
# Copyright 2008 Sun Microsystems, Inc.  All rights reserved.
# Use is subject to license terms.
#
# Copyright (c) 2018, Joyent, Inc.

#
#	Path to the base of the uts directory tree (usually /usr/src/uts).
#
UTSBASE	= ../..

#
#	Define the module and object file sets.
#
UNIX		= unix
DBOOT		= dboot

OBJECTS		= $(SPECIAL_OBJS:%=$(OBJS_DIR)/%) \
		  $(CORE_OBJS:%=$(OBJS_DIR)/%) \
		  $(KRTLD_OBJS:%=$(OBJS_DIR)/%) \
		  $(MACH_NOT_YET_KMODS:%=$(OBJS_DIR)/%)

ROOTMODULE	= $(ROOT_PSM_KERN_DIR)/$(UNIX)

UNIX_BIN	= $(OBJS_DIR)/$(UNIX)

LIBS		= $(GENLIB)

GENUNIX		= genunix
GENUNIX_DIR	= ../../intel/$(GENUNIX)

LIBOPTS		= -L $(GENUNIX_DIR)/$(OBJS_DIR) -l $(GENUNIX)

COMMP_CTF_SRC	= $(OBJS_DIR)/comm_page_ctf.c

CTFEXTRAOBJS	= $(OBJS_DIR)/vers.o $(OBJS_DIR)/comm_page_ctf.o

DBOOT_OBJS_DIR	= dboot/$(OBJS_DIR)
DBOOT_OBJECTS	= $(DBOOT_OBJS:%=$(DBOOT_OBJS_DIR)/%)
DBOOT_BIN	= $(DBOOT_OBJS_DIR)/$(DBOOT)
DBOOT_O		= $(OBJS_DIR)/$(DBOOT).o
DBOOT_S		= $(DBOOT_O:%.o=%.s)

#
#	Include common rules.
#
include $(UTSBASE)/i86pc/Makefile.i86pc

#
#	Define targets
#
ALL_TARGET	= $(UNIX_BIN)
INSTALL_TARGET	= $(UNIX_BIN) $(ROOTMODULE)

#
#	This is UNIX_DIR. Use a short path.
#
UNIX_DIR	= .

#
#	Overrides
#
CLEANFILES	+=		\
	$(UNIX_O) $(MODSTUBS_O)	\
	$(OBJS_DIR)/vers.c \
	$(OBJS_DIR)/dtracestubs.s \
	$(DTRACESTUBS_O) $(DTRACESTUBS) \
	$(CTFEXTRAOBJS) \
	$(COMMP_CTF_SRC)

CLEANFILES	+=		\
	$(DBOOT_O) $(DBOOT_S)	\
	$(DBOOT_OBJECTS)	\
	$(OBJS_DIR)/bios_call_src.o \
	$(OBJS_DIR)/bios_call_src \
	$(OBJS_DIR)/bios_call.s \
	$(DBOOT_BIN)

CLEANFILES	+=		\
	$(DBOOT_OBJS_DIR)/$(VGATEXT_FONT).c \
	$(OBJS_DIR)/$(VGATEXT_FONT).c

CLEANFILES	+=		\
	$(OBJS_DIR)/fb_swtch_src.o \
	$(OBJS_DIR)/fb_swtch_src \
	$(OBJS_DIR)/fb_swtch.s

CLEANFILES	+= \
	$(ZLIB_OBJS:%.o=$(OBJS_DIR)/%.o) \
	$(ZLIB_OBJS:%.o=$(OBJS_DIR)/%.ln)

CLOBBERFILES	= $(CLEANFILES) $(UNIX_BIN)

# instr_size needs a special header
$(OBJS_DIR)/instr_size.o :=	EXTRA_OPTIONS	= -I$(SRC)/common/dis/i386
$(OBJS_DIR)/instr_size.ln :=	EXTRA_OPTIONS	= -I$(SRC)/common/dis/i386

CFLAGS += -DDIS_MEM

$(OBJS_DIR)/decompress.o :=	EXTRA_OPTIONS	= -I$(SRCTOP)/kernel/zmod

#
<<<<<<< HEAD
# For now, disable these compiler warnings; maintainers should endeavor to
# investigate and remove these for maximum coverage.  Please do not carry
# these forward to new Makefiles.
=======
# For now, disable these lint checks; maintainers should endeavor
# to investigate and remove these for maximum lint coverage.
# Please do not carry these forward to new Makefiles.
#
LINTTAGS	+= -erroff=E_BAD_PTR_CAST_ALIGN
LINTTAGS	+= -erroff=E_SUSPICIOUS_COMPARISON
LINTTAGS	+= -erroff=E_SUPPRESSION_DIRECTIVE_UNUSED
LINTTAGS	+= -erroff=E_STATIC_UNUSED
LINTTAGS	+= -erroff=E_PTRDIFF_OVERFLOW
LINTTAGS	+= -erroff=E_ASSIGN_NARROW_CONV

CERRWARN	+= -_gcc=-Wno-parentheses
CERRWARN	+= -_gcc=-Wno-uninitialized
CERRWARN	+= -_gcc=-Wno-char-subscripts
CERRWARN	+= -_gcc=-Wno-unused-variable
CERRWARN	+= -_gcc=-Wno-unused-function
CERRWARN	+= -_gcc=-Wno-unused-label
CERRWARN	+= -_gcc=-Wno-type-limits
CERRWARN	+= -_gcc=-Wno-clobbered
CERRWARN	+= -_gcc=-Wno-empty-body
CERRWARN	+= -_gcc=-Wno-unused-value

# false positives
SMOFF += index_overflow

# needs work
SMOFF += all_func_returns,deref_check,signed

$(OBJS_DIR)/fmsmb.o := SMOFF += indenting
$(OBJS_DIR)/zutil.o := SMOFF += indenting
$(OBJS_DIR)/bootrd_cpio.o := SMOFF += allocating_enough_data

# Ensure that lint sees 'struct cpu' containing a fully declared
# embedded 'struct machcpu'
>>>>>>> b6b206fc
#

CERRWARN	+= -Wno-parentheses
CERRWARN	+= -Wno-uninitialized
CERRWARN	+= -Wno-char-subscripts
CERRWARN	+= -Wno-unused-variable
CERRWARN	+= -Wno-unused-function
CERRWARN	+= -Wno-unused-label
CERRWARN	+= -Wno-type-limits
CERRWARN	+= -Wno-clobbered
CERRWARN	+= -Wno-empty-body
CERRWARN	+= -Wno-unused-value

#
#	Default build targets.
#
.KEEP_STATE:

def: $(DEF_DEPS)

all: $(ALL_DEPS)

clean: $(CLEAN_DEPS)

clobber: $(CLOBBER_DEPS)

install: $(INSTALL_DEPS)

$(UNIX_BIN):	$(UNIX_O) $(MODSTUBS_O) $(MAPFILE) \
		$(GENLIB) $(DTRACESTUBS) $(DBOOT_O)
	$(LD) -dy -b -o $@ -e dboot_image -znointerp -M $(MAPFILE) \
	    $(UNIX_O) $(DBOOT_O) $(MODSTUBS_O) $(LIBOPTS) \
	    $(DTRACESTUBS)
	$(MBH_PATCH) $(UNIX_BIN)
	$(CTFMERGE_MODULE)
	$(POST_PROCESS)

$(UNIX_O):	$(OBJECTS) $(CTFEXTRAOBJS)
	$(LD) -r -o $@ $(OBJECTS) $(OBJS_DIR)/vers.o

$(DBOOT_BIN):	$(DBOOT_OBJS_DIR) $(DBOOT_OBJECTS) \
		$(SRCTOP)/arch/x86/kernel/dboot/mapfile-dboot
	$(LD) -dn -e _start -M \
		$(SRCTOP)/arch/x86/kernel/dboot/mapfile-dboot \
		-o $(DBOOT_BIN) $(DBOOT_OBJECTS)

$(DBOOT_O):	$(DBOOT_BIN)
	@echo "	.data"					> $(DBOOT_S)
	@echo "	.globl	dboot_image"			>> $(DBOOT_S)
	@echo "dboot_image:"				>> $(DBOOT_S)
	$(ELFEXTRACT) $(DBOOT_BIN)			>> $(DBOOT_S)
	$(COMPILE.s) -o $(DBOOT_O) $(DBOOT_S)

$(DBOOT_OBJS_DIR):
	-@mkdir -p $@ 2> /dev/null

$(COMMP_CTF_SRC):	$(UTSBASE)/i86pc/ml/comm_page.s
	$(COMPILE.cpp) -D_GENCTF -o $@ $(UTSBASE)/i86pc/ml/comm_page.s

$(OBJS_DIR)/comm_page_ctf.o:	$(COMMP_CTF_SRC)
	$(COMPILE.c) -o $@ $<
	$(CTFCONVERT_O)

#
#	Special rules for generating assym.h for inclusion in assembly files.
#
$(DSF_DIR)/$(OBJS_DIR)/assym.h $(DSF_DIR)/$(OBJS_DIR)/kdi_assym.h:	FRC
	@cd $(DSF_DIR); $(MAKE) all.targ

#
#	Include common targets.
#
include $(UTSBASE)/i86pc/Makefile.targ<|MERGE_RESOLUTION|>--- conflicted
+++ resolved
@@ -119,46 +119,9 @@
 $(OBJS_DIR)/decompress.o :=	EXTRA_OPTIONS	= -I$(SRCTOP)/kernel/zmod
 
 #
-<<<<<<< HEAD
 # For now, disable these compiler warnings; maintainers should endeavor to
 # investigate and remove these for maximum coverage.  Please do not carry
 # these forward to new Makefiles.
-=======
-# For now, disable these lint checks; maintainers should endeavor
-# to investigate and remove these for maximum lint coverage.
-# Please do not carry these forward to new Makefiles.
-#
-LINTTAGS	+= -erroff=E_BAD_PTR_CAST_ALIGN
-LINTTAGS	+= -erroff=E_SUSPICIOUS_COMPARISON
-LINTTAGS	+= -erroff=E_SUPPRESSION_DIRECTIVE_UNUSED
-LINTTAGS	+= -erroff=E_STATIC_UNUSED
-LINTTAGS	+= -erroff=E_PTRDIFF_OVERFLOW
-LINTTAGS	+= -erroff=E_ASSIGN_NARROW_CONV
-
-CERRWARN	+= -_gcc=-Wno-parentheses
-CERRWARN	+= -_gcc=-Wno-uninitialized
-CERRWARN	+= -_gcc=-Wno-char-subscripts
-CERRWARN	+= -_gcc=-Wno-unused-variable
-CERRWARN	+= -_gcc=-Wno-unused-function
-CERRWARN	+= -_gcc=-Wno-unused-label
-CERRWARN	+= -_gcc=-Wno-type-limits
-CERRWARN	+= -_gcc=-Wno-clobbered
-CERRWARN	+= -_gcc=-Wno-empty-body
-CERRWARN	+= -_gcc=-Wno-unused-value
-
-# false positives
-SMOFF += index_overflow
-
-# needs work
-SMOFF += all_func_returns,deref_check,signed
-
-$(OBJS_DIR)/fmsmb.o := SMOFF += indenting
-$(OBJS_DIR)/zutil.o := SMOFF += indenting
-$(OBJS_DIR)/bootrd_cpio.o := SMOFF += allocating_enough_data
-
-# Ensure that lint sees 'struct cpu' containing a fully declared
-# embedded 'struct machcpu'
->>>>>>> b6b206fc
 #
 
 CERRWARN	+= -Wno-parentheses
@@ -172,6 +135,16 @@
 CERRWARN	+= -Wno-empty-body
 CERRWARN	+= -Wno-unused-value
 
+# false positives
+SMOFF += index_overflow
+
+# needs work
+SMOFF += all_func_returns,deref_check,signed
+
+$(OBJS_DIR)/fmsmb.o := SMOFF += indenting
+$(OBJS_DIR)/zutil.o := SMOFF += indenting
+$(OBJS_DIR)/bootrd_cpio.o := SMOFF += allocating_enough_data
+
 #
 #	Default build targets.
 #
