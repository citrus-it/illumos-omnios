--- conflicted
+++ resolved
@@ -23,7 +23,6 @@
 # Copyright (c) 1992, 2010, Oracle and/or its affiliates. All rights reserved.
 #
 # Copyright (c) 2010, Intel Corporation.
-# Copyright 2019 Joyent, Inc.
 # Copyright 2019 OmniOS Community Edition (OmniOSce) Association.
 # Copyright 2019 Joyent, Inc.
 # Copyright 2021 Oxide Computer Company
@@ -117,10 +116,6 @@
 	pmem.o			\
 	ppage.o			\
 	pwrnow.o		\
-<<<<<<< HEAD
-	seg_vmm.o		\
-=======
->>>>>>> ff5d4039
 	smt.o			\
 	speedstep.o		\
 	ssp.o			\
