#
# CDDL HEADER START
#
# The contents of this file are subject to the terms of the
# Common Development and Distribution License (the "License").
# You may not use this file except in compliance with the License.
#
# You can obtain a copy of the license at usr/src/OPENSOLARIS.LICENSE
# or http://www.opensolaris.org/os/licensing.
# See the License for the specific language governing permissions
# and limitations under the License.
#
# When distributing Covered Code, include this CDDL HEADER in each
# file and include the License file at usr/src/OPENSOLARIS.LICENSE.
# If applicable, add the following below this CDDL HEADER, with the
# fields enclosed by brackets "[]" replaced with your own identifying
# information: Portions Copyright [yyyy] [name of copyright owner]
#
# CDDL HEADER END
#

#
# Copyright (c) 1992, 2010, Oracle and/or its affiliates. All rights reserved.
#
# Copyright (c) 2010, Intel Corporation.
# Copyright 2018 Joyent, Inc.
#
#	This Makefile defines file modules in the directory uts/i86pc
#	and its children. These are the source files which are i86pc
#	"implementation architecture" dependent.
#

#
#	object lists
#
CORE_OBJS +=			\
	acpi_stubs.o		\
	biosdisk.o		\
	bios_call.o		\
	cbe.o			\
	cmi.o			\
	cmi_hw.o		\
	cms.o			\
	comm_page.o		\
	confunix.o		\
	cpu_idle.o		\
	cpuid.o			\
	cpuid_subr.o		\
	cpupm.o			\
	cpupm_mach.o		\
	cpupm_amd.o		\
	cpupm_intel.o		\
	cpupm_throttle.o	\
	cpu_acpi.o		\
	dis_tables.o		\
	ddi_impl.o		\
	dtrace_subr.o		\
	dvma.o			\
	fpu_subr.o		\
	fakebop.o		\
	fastboot.o		\
	fb_swtch.o		\
	graphics.o		\
	hardclk.o		\
	hat_i86.o		\
	hat_kdi.o		\
	hment.o			\
	hold_page.o		\
	hrtimers.o		\
	htable.o		\
	hypersubr.o		\
	i86_mmu.o		\
	ibft.o			\
	instr_size.o		\
	intr.o			\
	kboot_mmu.o		\
	kdi_idt.o		\
	kdi_idthdl.o		\
	kdi_asm_$(CLASS).o		\
	lgrpplat.o		\
	mach_kdi.o		\
	mach_sysconfig.o	\
	machdep.o		\
	mem_config.o		\
	mem_config_stubs.o	\
	mem_config_arch.o	\
	memlist_new.o		\
	memnode.o		\
	microcode.o		\
	microfind.o		\
	mlsetup.o		\
	mp_call.o		\
	mp_implfuncs.o		\
	mp_machdep.o		\
	mp_pc.o			\
	mp_startup.o		\
	memscrub.o		\
	mpcore.o		\
	notes.o			\
	pci_bios.o		\
	pci_cfgacc.o		\
	pci_cfgacc_x86.o	\
	pci_cfgspace.o		\
	pci_mech1.o		\
	pci_mech1_amd.o		\
	pci_mech2.o		\
	pci_neptune.o		\
	pci_orion.o		\
	pmem.o			\
	ppage.o			\
	pwrnow.o		\
	speedstep.o		\
	ssp.o			\
	startup.o		\
	timestamp.o		\
	todpc_subr.o		\
	trap.o			\
	turbo.o			\
	vm_machdep.o		\
	x_call.o

#
#	Add the SMBIOS subsystem object files directly to the list of objects
#	built into unix itself; this is all common code except for smb_dev.c.
#
CORE_OBJS += $(SMBIOS_OBJS)

#
# These get compiled twice:
# - once in the dboot (direct boot) identity mapped code
# - once for use during early startup in unix
#
BOOT_DRIVER_OBJS =		\
	boot_console.o		\
	boot_keyboard.o		\
	boot_keyboard_table.o	\
	boot_vga.o		\
	boot_mmu.o		\
	dboot_multiboot2.o	\
	$(FONT_OBJS)

CORE_OBJS += $(BOOT_DRIVER_OBJS)

#
#	locore.o is special. It must be the first file relocated so that it
#	it is relocated just where its name implies.
#
SPECIAL_OBJS_32 +=		\
	locore.o		\
	fast_trap_asm.o		\
	interrupt.o		\
	syscall_asm_32.o

SPECIAL_OBJS_64 +=		\
	locore.o		\
	fast_trap_asm.o		\
	interrupt.o		\
<<<<<<< HEAD
	syscall_asm_64.o
=======
	syscall_asm_amd64.o	\
	kpti_trampolines.o
>>>>>>> 74ecdb51

SPECIAL_OBJS += $(SPECIAL_OBJS_$(CLASS))

#
# Objects that get compiled into the identity mapped PT_LOAD section of unix
# to handle the earliest part of booting.
#
DBOOT_OBJS_32 =

DBOOT_OBJS_64 += dboot_elfload.o

DBOOT_OBJS +=			\
	dboot_asm.o		\
	dboot_grub.o		\
	dboot_printf.o		\
	dboot_startkern.o	\
	memcpy.o		\
	memset.o		\
	muldiv.o		\
	sha1.o			\
	string.o		\
	$(BOOT_DRIVER_OBJS)	\
	$(DBOOT_OBJS_$(CLASS))

#
#			driver and misc modules
#
GFX_PRIVATE_OBJS	+= gfx_private.o gfxp_pci.o gfxp_segmap.o \
			   gfxp_devmap.o gfxp_vgatext.o gfxp_vm.o vgasubr.o
FIPE_OBJS += fipe_drv.o fipe_pm.o
IOAT_OBJS += ioat.o ioat_rs.o ioat_ioctl.o ioat_chan.o
ISANEXUS_OBJS += isa.o dma_engine.o i8237A.o
PCIE_MISC_OBJS += pcie_acpi.o pciehpc_acpi.o pcie_x86.o
PCI_E_NEXUS_OBJS += npe.o npe_misc.o
PCI_E_NEXUS_OBJS += pci_common.o pci_kstats.o pci_tools.o
PCINEXUS_OBJS += pci.o pci_common.o pci_kstats.o pci_tools.o
PCPLUSMP_OBJS += apic.o apic_regops.o psm_common.o apic_introp.o	\
			mp_platform_common.o mp_platform_misc.o		\
			hpet_acpi.o apic_common.o apic_timer.o
APIX_OBJS += apix.o apic_regops.o psm_common.o apix_intr.o apix_utils.o \
		apix_irm.o mp_platform_common.o hpet_acpi.o apic_common.o \
		apic_timer.o apix_regops.o


ACPI_DRV_OBJS	+= acpi_drv.o acpi_video.o
ACPINEX_OBJS	+= acpinex_drv.o acpinex_event.o

CPUDRV_OBJS	+= \
	cpudrv.o \
	cpudrv_mach.o

PPM_OBJS	+= ppm_subr.o ppm.o ppm_plat.o

ACPIPPM_OBJS	+= acpippm.o acpisleep.o
ACPIDEV_OBJS += acpidev_drv.o \
	acpidev_scope.o acpidev_device.o \
	acpidev_container.o \
	acpidev_cpu.o \
	acpidev_dr.o \
	acpidev_memory.o \
	acpidev_pci.o \
	acpidev_resource.o \
	acpidev_util.o

DRMACH_ACPI_OBJS += drmach_acpi.o dr_util.o drmach_err.o

DR_OBJS	+= dr.o dr_cpu.o dr_err.o dr_io.o dr_mem_acpi.o dr_quiesce.o dr_util.o

ROOTNEX_OBJS += rootnex.o immu.o immu_dmar.o immu_dvma.o \
		immu_intrmap.o immu_qinv.o immu_regs.o

TZMON_OBJS	+= tzmon.o
UPPC_OBJS += uppc.o psm_common.o
XSVC_OBJS += xsvc.o
AMD_IOMMU_OBJS +=	amd_iommu.o amd_iommu_impl.o amd_iommu_acpi.o \
			amd_iommu_cmd.o amd_iommu_log.o amd_iommu_page_tables.o

#
#	Build up defines and paths.
#
ALL_DEFS	+= -Di86pc
INC_PATH	+= -I$(SRCTOP)/include
INC_PATH	+= -I$(SRCTOP)/arch/x86/kernel/platform/i86pc/include
INC_PATH	+= -I$(UTSBASE)/i86pc -I$(SRC)/common

#
# Since the assym files are derived, the dependencies must be explicit for
# all files including this file. (This is only actually required in the
# instance when the .nse_depinfo file does not exist.)
#

ASSYM_DEPS      += 		\
	copy.o			\
	desctbls_asm.o		\
	ddi_i86_asm.o		\
	exception.o		\
	fast_trap_asm.o		\
	float.o			\
	i86_subr.o		\
	interrupt.o		\
	lock_prim.o		\
	locore.o		\
	mpcore.o		\
	sseblk.o		\
	swtch.o			\
<<<<<<< HEAD
	syscall_asm_32.o		\
	syscall_asm_64.o	\
=======
	syscall_asm.o		\
	syscall_asm_amd64.o	\
	kpti_trampolines.o	\
>>>>>>> 74ecdb51
	cpr_wakecode.o

CPR_IMPL_OBJS	= cpr_impl.o	cpr_wakecode.o

<<<<<<< HEAD
$(KDI_ASSYM_DEPS:%=$(OBJS_DIR)/%):	$(DSF_DIR)/$(OBJS_DIR)/kdi_assym.h

ASSYM_DEPS += kdi_asm_$(CLASS).o
=======
$(KDI_ASSYM_DEPS:%=$(OBJS_DIR)/%):	$(DSF_DIR)/$(OBJS_DIR)/kdi_assym.h
>>>>>>> 74ecdb51
<|MERGE_RESOLUTION|>--- conflicted
+++ resolved
@@ -76,7 +76,7 @@
 	kboot_mmu.o		\
 	kdi_idt.o		\
 	kdi_idthdl.o		\
-	kdi_asm_$(CLASS).o		\
+	kdi_asm.o		\
 	lgrpplat.o		\
 	mach_kdi.o		\
 	mach_sysconfig.o	\
@@ -155,12 +155,8 @@
 	locore.o		\
 	fast_trap_asm.o		\
 	interrupt.o		\
-<<<<<<< HEAD
-	syscall_asm_64.o
-=======
-	syscall_asm_amd64.o	\
+	syscall_asm_64.o	\
 	kpti_trampolines.o
->>>>>>> 74ecdb51
 
 SPECIAL_OBJS += $(SPECIAL_OBJS_$(CLASS))
 
@@ -266,22 +262,11 @@
 	mpcore.o		\
 	sseblk.o		\
 	swtch.o			\
-<<<<<<< HEAD
-	syscall_asm_32.o		\
+	syscall_asm_32.o	\
 	syscall_asm_64.o	\
-=======
-	syscall_asm.o		\
-	syscall_asm_amd64.o	\
 	kpti_trampolines.o	\
->>>>>>> 74ecdb51
 	cpr_wakecode.o
 
 CPR_IMPL_OBJS	= cpr_impl.o	cpr_wakecode.o
 
-<<<<<<< HEAD
-$(KDI_ASSYM_DEPS:%=$(OBJS_DIR)/%):	$(DSF_DIR)/$(OBJS_DIR)/kdi_assym.h
-
-ASSYM_DEPS += kdi_asm_$(CLASS).o
-=======
-$(KDI_ASSYM_DEPS:%=$(OBJS_DIR)/%):	$(DSF_DIR)/$(OBJS_DIR)/kdi_assym.h
->>>>>>> 74ecdb51
+$(KDI_ASSYM_DEPS:%=$(OBJS_DIR)/%):	$(DSF_DIR)/$(OBJS_DIR)/kdi_assym.h