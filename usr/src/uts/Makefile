--- conflicted
+++ resolved
@@ -170,10 +170,6 @@
 # Other directories should be included here, but do not yet have the
 # necessary Makefile support (make clean).  See 6414855.
 #
-<<<<<<< HEAD
-DYNHDRDIRS =	common/idmap \
-		common/klm \
-=======
 DYNHDRDIRS =	common/avs \
 		common/gssapi \
 		common/idmap \
@@ -181,7 +177,6 @@
 		common/io/lvm/md \
 		common/klm \
 		common/rpc \
->>>>>>> f72291e4
 		common/rpcsvc \
 		common/sys
 
