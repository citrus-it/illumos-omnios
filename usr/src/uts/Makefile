#
# CDDL HEADER START
#
# The contents of this file are subject to the terms of the
# Common Development and Distribution License (the "License").
# You may not use this file except in compliance with the License.
#
# You can obtain a copy of the license at usr/src/OPENSOLARIS.LICENSE
# or http://www.opensolaris.org/os/licensing.
# See the License for the specific language governing permissions
# and limitations under the License.
#
# When distributing Covered Code, include this CDDL HEADER in each
# file and include the License file at usr/src/OPENSOLARIS.LICENSE.
# If applicable, add the following below this CDDL HEADER, with the
# fields enclosed by brackets "[]" replaced with your own identifying
# information: Portions Copyright [yyyy] [name of copyright owner]
#
# CDDL HEADER END
#
#
# Copyright (c) 1989, 2010, Oracle and/or its affiliates. All rights reserved.
# Copyright 2012 Nexenta Systems, Inc. All rights reserved.
#
# include global definitions
include ../Makefile.master
include $(NZA_MAKEDEFS)

#
# List of architectures to build as part of the standard build.
#
# Some of these architectures are built in parallel (see i386_PARALLEL and
# sparc_PARALLEL). This requires building some parts first before parallel build
# can start. Platform make files know what should be built as a prerequisite for
# the parallel build to work. The i386_PREREQ and sparc_PREREQ variables tell
# which platform directory to enter to start making prerequisite dependencies.
#
sparc_ARCHITECTURES = sun4v sun4u sparc

i386_ARCHITECTURES = i86pc i86xpv intel

#
# For i386 all architectures can be compiled in parallel.
#
# intel/Makefile knows how to build prerequisites needed for parallel build.
#
i386_PREREQ = intel
i386_PARALLEL = $(i386_ARCHITECTURES)

#
# For sparc all architectures can be compiled in parallel.
#
# sun4/Makefile knows how to build prerequisites needed for parallel build.
# can start.
#
sparc_PREREQ = sun4
sparc_PARALLEL = $(sparc_ARCHITECTURES)

#
# Platforms defined in $(MACH)_PARALLEL are built in parallel. DUMMY is placed
# at the end in case $(MACH)_PARALLEL is empty to prevent everything going in
# parallel.
#
.PARALLEL: $($(MACH)_PARALLEL) DUMMY

#
# For build prerequisites we use a special target which is constructed by adding
# '.prereq' suffix to the $(MACH)_PREREQ.
#
PREREQ_TARGET = $($(MACH)_PREREQ:%=%.prereq)


def		:=	TARGET= def
all		:=	TARGET= all
install		:=	TARGET= install
install_h	:=	TARGET= install_h
clean		:=	TARGET= clean
clobber		:=	TARGET= clobber
clobber_h	:=	TARGET= clobber
lint		:=	TARGET= lint
clean.lint	:=	TARGET= clean.lint
check		:=	TARGET= check
modlist		:=	TARGET= modlist
modlist		:=	NO_STATE= -K $$MODSTATE$$$$

.KEEP_STATE:

def all lint: all_h $(PMTMO_FILE) $($(MACH)_ARCHITECTURES)

install: all_h install_dirs $(PMTMO_FILE) $($(MACH)_ARCHITECTURES)

install_dirs:
	@cd ..; pwd; $(MAKE) rootdirs
	@pwd

#
# Rule to build prerequisites. The left part of the pattern will match
# PREREQ_TARGET.
#
# The location of the Makefile is determined by strippinng '.prereq' suffix from
# the target name. We add '.prereq' suffix to the target passed to the child
# Makefile so that it can distinguish prerequisite build from the regular one.
#
#
%.prereq:
	@cd $(@:%.prereq=%); pwd; $(MAKE) $(NO_STATE) $(TARGET).prereq

#
# Rule to build architecture files. Build all required prerequisites and then
# build the rest (potentially in parallel).
#
$($(MACH)_ARCHITECTURES): $(PREREQ_TARGET) FRC
	@cd $@; pwd; $(MAKE) $(NO_STATE) $(TARGET)

$(PMTMO_FILE) pmtmo_file: $(PATCH_MAKEUP_TABLE)
	@if [ -z "$(PATCH_MAKEUP_TABLE)" ] ; then \
		echo 'ERROR: $$(PATCH_MAKEUP_TABLE) not set' \
		    'in environment' >&2 ; \
		exit 1 ; \
	fi
	RELEASE="$(RELEASE)" MACH="$(MACH)" \
	    $(CTFCVTPTBL) -o $(PMTMO_FILE) $(PATCH_MAKEUP_TABLE)

#
# The following is the list of directories which contain Makefiles with
# targets to install header file. The machine independent headers are
# installed by invoking the Makefile in the directory containing the
# header files. Machine and architecture dependent headers are installed
# by invoking the main makefile for that architecture/machine which,
# in turn, is responsible for invoking the Makefiles which install headers.
# It is done this way so as not to assume that all of the header files in
# the architecture/machine dependent subdirectories are in completely
# isomorphic locations.
#
COMMON_HDRDIRS= common/avs \
		common/c2 \
		common/des \
		common/fs \
		common/gssapi \
		common/idmap \
		common/klm \
		common/inet \
		common/inet/ipf/netinet \
		common/inet/kssl \
		common/inet/nca \
		common/inet/sockmods/netpacket \
		common/io/bpf/net \
		common/io/fibre-channel/fca/qlc \
		common/io/lvm/md \
		common/ipp \
		common/net \
		common/netinet \
		common/nfs \
		common/pcmcia/sys \
		common/rpc \
		common/rpcsvc \
		common/sharefs \
		common/smb \
		common/smbsrv \
		common/sys \
		common/vm


# These aren't the only headers in closed.  But the other directories
# are simple enough that they can be driven from the src tree.
$(CLOSED_BUILD)COMMON_HDRDIRS += $(CLOSED)/uts/common/sys

#
# Subset of COMMON_HDRDIRS in which at least one header is generated
# at runtime (e.g., rpcgen), and in which "make clean" should run.
# Other directories should be included here, but do not yet have the
# necessary Makefile support (make clean).  See 6414855.
#
DYNHDRDIRS =	common/avs \
		common/gssapi \
		common/idmap \
		common/io/fibre-channel/fca/qlc \
		common/io/lvm/md \
<<<<<<< HEAD
=======
		common/klm \
>>>>>>> 7de6f2c0
		common/rpc \
		common/rpcsvc \
		common/sys

sparc_HDRDIRS= sun/sys
i386_HDRDIRS= i86pc/vm i86xpv/vm

HDRDIRS= $(COMMON_HDRDIRS) $($(MACH)_HDRDIRS)
install_h check: $(HDRDIRS) $($(MACH)_ARCHITECTURES)

$(HDRDIRS): FRC
	@cd $@; pwd; $(MAKE) $(TARGET)

# ensures that headers made by rpcgen and others are available in uts source
# for kernel builds to reference without building install_h
#
all_h: FRC
	@cd common/sys; pwd; $(MAKE) $@
	@cd common/rpc; pwd; $(MAKE) $@
	@cd common/rpcsvc; pwd; $(MAKE) $@
	@cd common/gssapi; pwd; $(MAKE) $@
	@cd common/idmap; pwd; $(MAKE) $@
	@cd common/klm; pwd; $(MAKE) $@

clean clobber: $($(MACH)_ARCHITECTURES) $(DYNHDRDIRS)
	@if [ '$(PATCH_BUILD)' != '#' ] ; then \
		echo $(RM) $(PMTMO_FILE) ; \
		$(RM) $(PMTMO_FILE) ; \
	fi

<<<<<<< HEAD
# Undo install_h without going through everything under uts.
=======
# testing convenience
>>>>>>> 7de6f2c0
clobber_h: $(DYNHDRDIRS)

clean.lint modlist: $($(MACH)_ARCHITECTURES)

#
# Cross-reference customization: build a cross-reference over all of
# the supported architectures.  Although there's no correct way to set
# the include path (since we don't know what architecture is the one
# the user will be interested in), it's historically been set to
# mirror the $(XRDIRS) list, and that works kinda sorta okay.
#
# We need to manually prune usr/closed/uts/{i86xpv|sfmmu|i86pc} since
# none of them exist.
#
SHARED_XRDIRS = $(sparc_ARCHITECTURES) $(i386_ARCHITECTURES) sun4 sfmmu	\
	sun common
CLOSED_XRDIRS = $(SHARED_XRDIRS:%=% ../../closed/uts/%)
NZA_XRDIRS = $(SHARED_XRDIRS:%=% ../../nza-closed/uts/%)
XRDIRS = $(SHARED_XRDIRS)
CLOSED_XRDIRS_XEN = $(CLOSED_XRDIRS:../../closed/uts/i86xpv=)
CLOSED_XRDIRS_1 = $(CLOSED_XRDIRS_XEN:../../closed/uts/i86pc=)
$(CLOSED_BUILD)XRDIRS = $(CLOSED_XRDIRS_1:../../closed/uts/sfmmu=)
$(NZA_MODS)XRDIRS = $(NZA_XRDIRS)

XRINCDIRS = $(XRDIRS)

cscope.out tags: FRC
	$(XREF) -x $@

FRC:<|MERGE_RESOLUTION|>--- conflicted
+++ resolved
@@ -176,10 +176,7 @@
 		common/idmap \
 		common/io/fibre-channel/fca/qlc \
 		common/io/lvm/md \
-<<<<<<< HEAD
-=======
 		common/klm \
->>>>>>> 7de6f2c0
 		common/rpc \
 		common/rpcsvc \
 		common/sys
@@ -210,11 +207,8 @@
 		$(RM) $(PMTMO_FILE) ; \
 	fi
 
-<<<<<<< HEAD
 # Undo install_h without going through everything under uts.
-=======
-# testing convenience
->>>>>>> 7de6f2c0
+# For testing convenience.
 clobber_h: $(DYNHDRDIRS)
 
 clean.lint modlist: $($(MACH)_ARCHITECTURES)
