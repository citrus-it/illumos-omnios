--- conflicted
+++ resolved
@@ -41,12 +41,7 @@
 #	Define the module and object file sets.
 #
 MODULE		= gfx_private
-<<<<<<< HEAD
-OBJECTS		= $(GFX_PRIVATE_OBJS:%=$(OBJS_DIR)/%) $(OBJS_DIR)/$(VGATEXT_FONT).o
-=======
 OBJECTS		= $(GFX_PRIVATE_OBJS:%=$(OBJS_DIR)/%)
-LINTS		= $(GFX_PRIVATE_OBJS:%.o=$(LINTS_DIR)/%.ln)
->>>>>>> 7199b8e7
 ROOTMODULE	= $(ROOT_PSM_MISC_DIR)/$(MODULE)
 
 #
