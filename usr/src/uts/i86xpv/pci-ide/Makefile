--- conflicted
+++ resolved
@@ -65,12 +65,8 @@
 
 INC_PATH	+= -I$(UTSBASE)/common/io/pci-ide
 
-<<<<<<< HEAD
 CERRWARN	+= -Wno-switch
-=======
-CERRWARN	+= -_gcc=-Wno-switch
-CERRWARN	+= -_gcc=-Wno-unused-function
->>>>>>> 7b1019a6
+CERRWARN	+= -Wno-unused-function
 
 #
 #	Default build targets.
