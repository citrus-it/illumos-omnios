--- conflicted
+++ resolved
@@ -20,11 +20,7 @@
 		terminfo \
 		zoneinfo
 
-<<<<<<< HEAD
-i386_SUBDIRS=	perfmon ucode
-=======
-i386_SUBDIRS=	amdpmc perfmon
->>>>>>> a1e3874e
+i386_SUBDIRS=	amdpmc perfmon ucode
 
 SUBDIRS = $(COMMON_SUBDIRS) $($(MACH)_SUBDIRS)
 
