#
# This file and its contents are supplied under the terms of the
# Common Development and Distribution License ("CDDL"), version 1.0.
# You may only use this file in accordance with the terms of version
# 1.0 of the CDDL.
#
# A full copy of the text of the CDDL should have accompanied this
# source.  A copy of the CDDL is also available via the Internet
# at http://www.illumos.org/license/CDDL.
#

#
# Copyright 2011, Richard Lowe
<<<<<<< HEAD
# Copyright 2012 Nexenta Systems, Inc. All rights reserved.
=======
# Copyright 2013 Nexenta Systems, Inc.  All rights reserved.
# Copyright 2013, OmniTI Computer Consulting, Inc. All rights reserved.
>>>>>>> 7de6f2c0
#

include		$(SRC)/Makefile.master

MANSECT= 	3c

MANFILES= 	__fbufsize.3c					\
	 	_longjmp.3c					\
	 	_stack_grow.3c					\
	 	a64l.3c						\
	 	abort.3c					\
	 	abs.3c						\
	 	addsev.3c					\
	 	addseverity.3c					\
	 	aio_cancel.3c					\
	 	aio_error.3c					\
	 	aio_fsync.3c					\
	 	aio_read.3c					\
	 	aio_return.3c					\
	 	aio_suspend.3c					\
	 	aio_waitn.3c					\
	 	aio_write.3c					\
	 	aiocancel.3c					\
	 	aioread.3c					\
	 	aiowait.3c					\
	 	assert.3c					\
	 	atexit.3c					\
	 	atomic_add.3c					\
	 	atomic_and.3c					\
	 	atomic_bits.3c					\
	 	atomic_cas.3c					\
	 	atomic_dec.3c					\
	 	atomic_inc.3c					\
	 	atomic_ops.3c					\
	 	atomic_or.3c					\
	 	atomic_swap.3c					\
	 	attropen.3c					\
	 	basename.3c					\
	 	bsd_signal.3c					\
	 	bsearch.3c					\
	 	bstring.3c					\
	 	btowc.3c					\
	 	catgets.3c					\
	 	catopen.3c					\
	 	cfgetispeed.3c					\
	 	cfsetispeed.3c					\
	 	clock.3c					\
	 	clock_nanosleep.3c				\
	 	clock_settime.3c				\
	 	closedir.3c					\
	 	closefrom.3c					\
	 	cond_init.3c					\
	 	confstr.3c					\
	 	crypt.3c					\
	 	crypt_genhash_impl.3c				\
	 	crypt_gensalt.3c				\
	 	crypt_gensalt_impl.3c				\
	 	cset.3c						\
	 	ctermid.3c					\
	 	ctime.3c					\
	 	ctype.3c					\
	 	cuserid.3c					\
	 	daemon.3c					\
	 	decimal_to_floating.3c				\
	 	difftime.3c					\
	 	directio.3c					\
	 	dirfd.3c					\
	 	dirname.3c					\
	 	div.3c						\
	 	dladdr.3c					\
	 	dlclose.3c					\
	 	dldump.3c					\
	 	dlerror.3c					\
	 	dlinfo.3c					\
	 	dlopen.3c					\
	 	dlsym.3c					\
	 	door_bind.3c					\
	 	door_call.3c					\
	 	door_create.3c					\
	 	door_cred.3c					\
	 	door_getparam.3c				\
	 	door_info.3c					\
	 	door_return.3c					\
	 	door_revoke.3c					\
	 	door_server_create.3c				\
	 	door_ucred.3c					\
	 	drand48.3c					\
	 	dup2.3c						\
	 	econvert.3c					\
	 	ecvt.3c						\
	 	enable_extended_FILE_stdio.3c			\
	 	encrypt.3c					\
	 	end.3c						\
	 	err.3c						\
	 	euclen.3c					\
	 	exit.3c						\
	 	fattach.3c					\
	 	fclose.3c					\
	 	fdatasync.3c					\
	 	fdetach.3c					\
	 	fdopen.3c					\
	 	ferror.3c					\
	 	fflush.3c					\
	 	ffs.3c						\
	 	fgetattr.3c					\
	 	fgetc.3c					\
	 	fgetpos.3c					\
	 	fgetwc.3c					\
	 	floating_to_decimal.3c				\
	 	flockfile.3c					\
	 	fmtmsg.3c					\
	 	fnmatch.3c					\
	 	fopen.3c					\
	 	fpgetround.3c					\
	 	fputc.3c					\
	 	fputwc.3c					\
	 	fputws.3c					\
	 	fread.3c					\
	 	freopen.3c					\
	 	fseek.3c					\
	 	fsetpos.3c					\
	 	fsync.3c					\
	 	ftell.3c					\
	 	ftime.3c					\
	 	ftok.3c						\
	 	ftw.3c						\
	 	fwide.3c					\
	 	fwprintf.3c					\
	 	fwrite.3c					\
	 	fwscanf.3c					\
	 	getcpuid.3c					\
	 	getcwd.3c					\
	 	getdate.3c					\
	 	getdtablesize.3c				\
	 	getenv.3c					\
	 	getexecname.3c					\
	 	getgrnam.3c					\
	 	gethostid.3c					\
	 	gethostname.3c					\
	 	gethrtime.3c					\
		getline.3c					\
	 	getloadavg.3c					\
	 	getlogin.3c					\
	 	getmntent.3c					\
	 	getnetgrent.3c					\
	 	getopt.3c					\
	 	getpagesize.3c					\
	 	getpagesizes.3c					\
	 	getpass.3c					\
	 	getpeerucred.3c					\
	 	getpriority.3c					\
	 	getpw.3c					\
	 	getpwnam.3c					\
	 	getrusage.3c					\
	 	gets.3c						\
	 	getspnam.3c					\
	 	getsubopt.3c					\
	 	gettext.3c					\
	 	gettimeofday.3c					\
	 	gettxt.3c					\
	 	getusershell.3c					\
	 	getutent.3c					\
	 	getutxent.3c					\
	 	getvfsent.3c					\
	 	getwc.3c					\
	 	getwchar.3c					\
	 	getwd.3c					\
	 	getwidth.3c					\
	 	getws.3c					\
	 	getzoneid.3c					\
	 	glob.3c						\
	 	grantpt.3c					\
	 	hsearch.3c					\
	 	iconv.3c					\
	 	iconv_close.3c					\
	 	iconv_open.3c					\
	 	imaxabs.3c					\
	 	imaxdiv.3c					\
	 	index.3c					\
	 	initgroups.3c					\
	 	insque.3c					\
	 	is_system_labeled.3c				\
	 	isaexec.3c					\
	 	isastream.3c					\
	 	isatty.3c					\
	 	isnand.3c					\
	 	iswalpha.3c					\
	 	iswctype.3c					\
	 	killpg.3c					\
	 	lckpwdf.3c					\
	 	lfmt.3c						\
	 	lio_listio.3c					\
	 	localeconv.3c					\
	 	lockf.3c					\
	 	lsearch.3c					\
	 	madvise.3c					\
	 	makecontext.3c					\
	 	makedev.3c					\
	 	malloc.3c					\
	 	mblen.3c					\
	 	mbrlen.3c					\
	 	mbrtowc.3c					\
	 	mbsinit.3c					\
	 	mbsrtowcs.3c					\
	 	mbtowc.3c					\
	 	membar_ops.3c					\
	 	memory.3c					\
	 	mkfifo.3c					\
	 	mkstemp.3c					\
	 	mktemp.3c					\
	 	mktime.3c					\
	 	mlock.3c					\
	 	mlockall.3c					\
	 	monitor.3c					\
	 	mq_close.3c					\
	 	mq_getattr.3c					\
	 	mq_notify.3c					\
	 	mq_open.3c					\
	 	mq_receive.3c					\
	 	mq_send.3c					\
	 	mq_setattr.3c					\
	 	mq_unlink.3c					\
	 	msync.3c					\
	 	mutex_init.3c					\
	 	nanosleep.3c					\
	 	ndbm.3c						\
	 	nl_langinfo.3c					\
	 	offsetof.3c					\
	 	opendir.3c					\
	 	perror.3c					\
	 	pfmt.3c						\
	 	plock.3c					\
	 	popen.3c					\
	 	port_alert.3c					\
	 	port_associate.3c				\
	 	port_create.3c					\
	 	port_get.3c					\
	 	port_send.3c					\
	 	posix_fadvise.3c				\
	 	posix_fallocate.3c				\
	 	posix_madvise.3c				\
	 	posix_memalign.3c				\
	 	posix_openpt.3c					\
	 	posix_spawn.3c					\
	 	posix_spawn_file_actions_addclose.3c		\
	 	posix_spawn_file_actions_addclosefrom_np.3c	\
	 	posix_spawn_file_actions_adddup2.3c		\
	 	posix_spawn_file_actions_destroy.3c		\
	 	posix_spawn_pipe_np.3c				\
	 	posix_spawnattr_destroy.3c			\
	 	posix_spawnattr_getflags.3c			\
	 	posix_spawnattr_getpgroup.3c			\
	 	posix_spawnattr_getschedparam.3c		\
	 	posix_spawnattr_getschedpolicy.3c		\
	 	posix_spawnattr_getsigdefault.3c		\
	 	posix_spawnattr_getsigignore_np.3c		\
	 	posix_spawnattr_getsigmask.3c			\
	 	printf.3c					\
	 	priv_addset.3c					\
	 	priv_set.3c					\
	 	priv_str_to_set.3c				\
	 	pset_getloadavg.3c				\
	 	psignal.3c					\
	 	pthread_atfork.3c				\
	 	pthread_attr_getdetachstate.3c			\
	 	pthread_attr_getguardsize.3c			\
	 	pthread_attr_getinheritsched.3c			\
	 	pthread_attr_getschedparam.3c			\
	 	pthread_attr_getschedpolicy.3c			\
	 	pthread_attr_getscope.3c			\
	 	pthread_attr_getstack.3c			\
	 	pthread_attr_getstackaddr.3c			\
	 	pthread_attr_getstacksize.3c			\
	 	pthread_attr_init.3c				\
	 	pthread_barrier_destroy.3c			\
	 	pthread_barrier_wait.3c				\
	 	pthread_barrierattr_destroy.3c			\
	 	pthread_barrierattr_getpshared.3c		\
	 	pthread_cancel.3c				\
	 	pthread_cleanup_pop.3c				\
	 	pthread_cleanup_push.3c				\
	 	pthread_cond_init.3c				\
	 	pthread_cond_signal.3c				\
	 	pthread_cond_wait.3c				\
	 	pthread_condattr_getclock.3c			\
	 	pthread_condattr_getpshared.3c			\
	 	pthread_condattr_init.3c			\
	 	pthread_create.3c				\
	 	pthread_detach.3c				\
	 	pthread_equal.3c				\
	 	pthread_exit.3c					\
	 	pthread_getconcurrency.3c			\
	 	pthread_getschedparam.3c			\
	 	pthread_getspecific.3c				\
	 	pthread_join.3c					\
	 	pthread_key_create.3c				\
	 	pthread_key_delete.3c				\
	 	pthread_kill.3c					\
	 	pthread_mutex_getprioceiling.3c			\
	 	pthread_mutex_init.3c				\
	 	pthread_mutex_lock.3c				\
	 	pthread_mutex_timedlock.3c			\
	 	pthread_mutexattr_getprioceiling.3c		\
	 	pthread_mutexattr_getprotocol.3c		\
	 	pthread_mutexattr_getpshared.3c			\
	 	pthread_mutexattr_gettype.3c			\
	 	pthread_mutexattr_init.3c			\
	 	pthread_once.3c					\
	 	pthread_rwlock_init.3c				\
	 	pthread_rwlock_rdlock.3c			\
	 	pthread_rwlock_timedrdlock.3c			\
	 	pthread_rwlock_timedwrlock.3c			\
	 	pthread_rwlock_unlock.3c			\
	 	pthread_rwlock_wrlock.3c			\
	 	pthread_rwlockattr_getpshared.3c		\
	 	pthread_rwlockattr_init.3c			\
	 	pthread_self.3c					\
	 	pthread_setcancelstate.3c			\
	 	pthread_setcanceltype.3c			\
	 	pthread_setschedprio.3c				\
	 	pthread_sigmask.3c				\
	 	pthread_spin_destroy.3c				\
	 	pthread_spin_lock.3c				\
	 	pthread_spin_unlock.3c				\
	 	pthread_testcancel.3c				\
	 	ptrace.3c					\
	 	ptsname.3c					\
	 	putenv.3c					\
	 	putpwent.3c					\
	 	puts.3c						\
	 	putspent.3c					\
	 	putws.3c					\
	 	qsort.3c					\
	 	raise.3c					\
	 	rand.3c						\
	 	random.3c					\
	 	rctl_walk.3c					\
	 	rctlblk_set_value.3c				\
	 	re_comp.3c					\
	 	readdir.3c					\
	 	realpath.3c					\
	 	reboot.3c					\
	 	regcmp.3c					\
	 	regcomp.3c					\
	 	remove.3c					\
	 	rewind.3c					\
	 	rewinddir.3c					\
	 	rwlock.3c					\
	 	scandir.3c					\
	 	scanf.3c					\
	 	sched_get_priority_max.3c			\
	 	sched_getparam.3c				\
	 	sched_getscheduler.3c				\
	 	sched_rr_get_interval.3c			\
	 	sched_setparam.3c				\
	 	sched_setscheduler.3c				\
	 	sched_yield.3c					\
	 	schedctl_init.3c				\
	 	seekdir.3c					\
	 	select.3c					\
	 	sem_close.3c					\
	 	sem_destroy.3c					\
	 	sem_getvalue.3c					\
	 	sem_init.3c					\
	 	sem_open.3c					\
	 	sem_post.3c					\
	 	sem_timedwait.3c				\
	 	sem_unlink.3c					\
	 	sem_wait.3c					\
	 	semaphore.3c					\
	 	setbuf.3c					\
	 	setbuffer.3c					\
	 	setcat.3c					\
	 	setenv.3c					\
	 	setjmp.3c					\
	 	setkey.3c					\
	 	setlabel.3c					\
	 	setlocale.3c					\
	 	shm_open.3c					\
	 	shm_unlink.3c					\
	 	sigfpe.3c					\
	 	siginterrupt.3c					\
	 	signal.3c					\
	 	sigqueue.3c					\
	 	sigsetops.3c					\
	 	sigstack.3c					\
	 	sigwaitinfo.3c					\
	 	sleep.3c					\
	 	ssignal.3c					\
	 	stack_getbounds.3c				\
	 	stack_inbounds.3c				\
	 	stack_setbounds.3c				\
	 	stack_violation.3c				\
	 	stdio.3c					\
	 	str2sig.3c					\
	 	strcoll.3c					\
	 	strerror.3c					\
	 	strftime.3c					\
	 	string.3c					\
	 	string_to_decimal.3c				\
	 	strptime.3c					\
	 	strsignal.3c					\
	 	strtod.3c					\
	 	strtoimax.3c					\
	 	strtol.3c					\
	 	strtoul.3c					\
	 	strtows.3c					\
	 	strxfrm.3c					\
	 	swab.3c						\
	 	sync_instruction_memory.3c			\
	 	sysconf.3c					\
	 	syslog.3c					\
	 	system.3c					\
	 	tcdrain.3c					\
	 	tcflow.3c					\
	 	tcflush.3c					\
	 	tcgetattr.3c					\
	 	tcgetpgrp.3c					\
	 	tcgetsid.3c					\
	 	tcsendbreak.3c					\
	 	tcsetattr.3c					\
	 	tcsetpgrp.3c					\
	 	tell.3c						\
	 	telldir.3c					\
	 	termios.3c					\
	 	thr_create.3c					\
	 	thr_exit.3c					\
	 	thr_getconcurrency.3c				\
	 	thr_getprio.3c					\
	 	thr_join.3c					\
	 	thr_keycreate.3c				\
	 	thr_kill.3c					\
	 	thr_main.3c					\
	 	thr_min_stack.3c				\
	 	thr_self.3c					\
	 	thr_sigsetmask.3c				\
	 	thr_stksegment.3c				\
	 	thr_suspend.3c					\
	 	thr_yield.3c					\
	 	timer_create.3c					\
	 	timer_delete.3c					\
	 	timer_settime.3c				\
	 	timeradd.3c					\
	 	tmpfile.3c					\
	 	tmpnam.3c					\
	 	toascii.3c					\
	 	tolower.3c					\
	 	toupper.3c					\
	 	truncate.3c					\
	 	tsearch.3c					\
	 	ttyname.3c					\
	 	ttyslot.3c					\
	 	u8_strcmp.3c					\
	 	u8_textprep_str.3c				\
	 	u8_validate.3c					\
	 	ualarm.3c					\
	 	uconv_u16tou32.3c				\
	 	ucred_get.3c					\
	 	ungetc.3c					\
	 	ungetwc.3c					\
	 	unlockpt.3c					\
	 	unsetenv.3c					\
	 	usleep.3c					\
	 	vfwprintf.3c					\
	 	vlfmt.3c					\
	 	vpfmt.3c					\
	 	vprintf.3c					\
	 	vsyslog.3c					\
	 	wait.3c						\
	 	wait3.3c					\
	 	waitpid.3c					\
	 	walkcontext.3c					\
	 	wcrtomb.3c					\
	 	wcscoll.3c					\
	 	wcsftime.3c					\
	 	wcsrtombs.3c					\
	 	wcsstr.3c					\
	 	wcstod.3c					\
	 	wcstoimax.3c					\
	 	wcstol.3c					\
	 	wcstoul.3c					\
	 	wcstring.3c					\
	 	wcswidth.3c					\
	 	wcsxfrm.3c					\
	 	wctob.3c					\
	 	wctomb.3c					\
	 	wctype.3c					\
	 	wcwidth.3c					\
	 	wmemchr.3c					\
	 	wmemcmp.3c					\
	 	wmemcpy.3c					\
	 	wmemmove.3c					\
	 	wmemset.3c					\
	 	wordexp.3c					\
	 	wsprintf.3c					\
	 	wsscanf.3c					\
	 	wstring.3c					\

MANLINKS=	FD_CLR.3c				\
	 	FD_ISSET.3c				\
	 	FD_SET.3c				\
	 	FD_ZERO.3c				\
	 	__flbf.3c				\
	 	__fpending.3c				\
	 	__fpurge.3c				\
	 	__freadable.3c				\
	 	__freading.3c				\
	 	__fsetlocking.3c			\
	 	__fwritable.3c				\
	 	__fwriting.3c				\
	 	_edata.3c				\
	 	_end.3c					\
	 	_etext.3c				\
	 	_exithandle.3c				\
	 	_flushlbf.3c				\
	 	_setjmp.3c				\
	 	addrtosymstr.3c				\
	 	aiowrite.3c				\
	 	alloca.3c				\
	 	alphasort.3c				\
	 	ascftime.3c				\
	 	asctime.3c				\
	 	asctime_r.3c				\
	 	asprintf.3c				\
	 	atof.3c					\
	 	atoi.3c					\
	 	atol.3c					\
	 	atoll.3c				\
	 	atomic_add_16.3c			\
	 	atomic_add_16_nv.3c			\
	 	atomic_add_32.3c			\
	 	atomic_add_32_nv.3c			\
	 	atomic_add_64.3c			\
	 	atomic_add_64_nv.3c			\
	 	atomic_add_8.3c				\
	 	atomic_add_8_nv.3c			\
	 	atomic_add_char.3c			\
	 	atomic_add_char_nv.3c			\
	 	atomic_add_int.3c			\
	 	atomic_add_int_nv.3c			\
	 	atomic_add_long.3c			\
	 	atomic_add_long_nv.3c			\
	 	atomic_add_ptr.3c			\
	 	atomic_add_ptr_nv.3c			\
	 	atomic_add_short.3c			\
	 	atomic_add_short_nv.3c			\
	 	atomic_and_16.3c			\
	 	atomic_and_16_nv.3c			\
	 	atomic_and_32.3c			\
	 	atomic_and_32_nv.3c			\
	 	atomic_and_64.3c			\
	 	atomic_and_64_nv.3c			\
	 	atomic_and_8.3c				\
	 	atomic_and_8_nv.3c			\
	 	atomic_and_uchar.3c			\
	 	atomic_and_uchar_nv.3c			\
	 	atomic_and_uint.3c			\
	 	atomic_and_uint_nv.3c			\
	 	atomic_and_ulong.3c			\
	 	atomic_and_ulong_nv.3c			\
	 	atomic_and_ushort.3c			\
	 	atomic_and_ushort_nv.3c			\
	 	atomic_cas_16.3c			\
	 	atomic_cas_32.3c			\
	 	atomic_cas_64.3c			\
	 	atomic_cas_8.3c				\
	 	atomic_cas_ptr.3c			\
	 	atomic_cas_uchar.3c			\
	 	atomic_cas_uint.3c			\
	 	atomic_cas_ulong.3c			\
	 	atomic_cas_ushort.3c			\
	 	atomic_clear_long_excl.3c		\
	 	atomic_dec_16.3c			\
	 	atomic_dec_16_nv.3c			\
	 	atomic_dec_32.3c			\
	 	atomic_dec_32_nv.3c			\
	 	atomic_dec_64.3c			\
	 	atomic_dec_64_nv.3c			\
	 	atomic_dec_8.3c				\
	 	atomic_dec_8_nv.3c			\
	 	atomic_dec_ptr.3c			\
	 	atomic_dec_ptr_nv.3c			\
	 	atomic_dec_uchar.3c			\
	 	atomic_dec_uchar_nv.3c			\
	 	atomic_dec_uint.3c			\
	 	atomic_dec_uint_nv.3c			\
	 	atomic_dec_ulong.3c			\
	 	atomic_dec_ulong_nv.3c			\
	 	atomic_dec_ushort.3c			\
	 	atomic_dec_ushort_nv.3c			\
	 	atomic_inc_16.3c			\
	 	atomic_inc_16_nv.3c			\
	 	atomic_inc_32.3c			\
	 	atomic_inc_32_nv.3c			\
	 	atomic_inc_64.3c			\
	 	atomic_inc_64_nv.3c			\
	 	atomic_inc_8.3c				\
	 	atomic_inc_8_nv.3c			\
	 	atomic_inc_ptr.3c			\
	 	atomic_inc_ptr_nv.3c			\
	 	atomic_inc_uchar.3c			\
	 	atomic_inc_uchar_nv.3c			\
	 	atomic_inc_uint.3c			\
	 	atomic_inc_uint_nv.3c			\
	 	atomic_inc_ulong.3c			\
	 	atomic_inc_ulong_nv.3c			\
	 	atomic_inc_ushort.3c			\
	 	atomic_inc_ushort_nv.3c			\
	 	atomic_or_16.3c				\
	 	atomic_or_16_nv.3c			\
	 	atomic_or_32.3c				\
	 	atomic_or_32_nv.3c			\
	 	atomic_or_64.3c				\
	 	atomic_or_64_nv.3c			\
	 	atomic_or_8.3c				\
	 	atomic_or_8_nv.3c			\
	 	atomic_or_uchar.3c			\
	 	atomic_or_uchar_nv.3c			\
	 	atomic_or_uint.3c			\
	 	atomic_or_uint_nv.3c			\
	 	atomic_or_ulong.3c			\
	 	atomic_or_ulong_nv.3c			\
	 	atomic_or_ushort.3c			\
	 	atomic_or_ushort_nv.3c			\
	 	atomic_set_long_excl.3c			\
	 	atomic_swap_16.3c			\
	 	atomic_swap_32.3c			\
	 	atomic_swap_64.3c			\
	 	atomic_swap_8.3c			\
	 	atomic_swap_ptr.3c			\
	 	atomic_swap_uchar.3c			\
	 	atomic_swap_uint.3c			\
	 	atomic_swap_ulong.3c			\
	 	atomic_swap_ushort.3c			\
	 	backtrace.3c				\
	 	backtrace_symbols.3c			\
	 	backtrace_symbols_fd.3c			\
	 	bcmp.3c					\
	 	bcopy.3c				\
	 	bind_textdomain_codeset.3c		\
	 	bindtextdomain.3c			\
	 	bzero.3c				\
	 	calloc.3c				\
	 	catclose.3c				\
	 	cfgetospeed.3c				\
	 	cfsetospeed.3c				\
	 	cftime.3c				\
	 	clearerr.3c				\
	 	clock_getres.3c				\
	 	clock_gettime.3c			\
	 	closelog.3c				\
	 	cond_broadcast.3c			\
	 	cond_destroy.3c				\
	 	cond_reltimedwait.3c			\
	 	cond_signal.3c				\
	 	cond_timedwait.3c			\
	 	cond_wait.3c				\
	 	csetcol.3c				\
	 	csetlen.3c				\
	 	csetno.3c				\
	 	ctermid_r.3c				\
	 	ctime_r.3c				\
	 	dbm_clearerr.3c				\
	 	dbm_close.3c				\
	 	dbm_delete.3c				\
	 	dbm_error.3c				\
	 	dbm_fetch.3c				\
	 	dbm_firstkey.3c				\
	 	dbm_nextkey.3c				\
	 	dbm_open.3c				\
	 	dbm_store.3c				\
	 	dcgettext.3c				\
	 	dcngettext.3c				\
	 	decimal_to_double.3c			\
	 	decimal_to_extended.3c			\
	 	decimal_to_quadruple.3c			\
	 	decimal_to_single.3c			\
	 	dgettext.3c				\
	 	dladdr1.3c				\
	 	dlmopen.3c				\
	 	dngettext.3c				\
	 	door_setparam.3c			\
	 	door_unbind.3c				\
	 	double_to_decimal.3c			\
		dup3.3c					\
	 	edata.3c				\
	 	endgrent.3c				\
	 	endnetgrent.3c				\
	 	endpwent.3c				\
	 	endspent.3c				\
	 	endusershell.3c				\
	 	endutent.3c				\
	 	endutxent.3c				\
	 	erand48.3c				\
	 	errno.3c				\
	 	errx.3c					\
	 	etext.3c				\
	 	euccol.3c				\
	 	eucscol.3c				\
	 	extended_to_decimal.3c			\
	 	fconvert.3c				\
	 	fcvt.3c					\
	 	fdopendir.3c				\
	 	fdwalk.3c				\
	 	feof.3c					\
	 	fgetgrent.3c				\
	 	fgetgrent_r.3c				\
	 	fgetpwent.3c				\
	 	fgetpwent_r.3c				\
	 	fgets.3c				\
	 	fgetspent.3c				\
	 	fgetspent_r.3c				\
	 	fgetws.3c				\
	 	file_to_decimal.3c			\
	 	fileno.3c				\
	 	finite.3c				\
	 	fpclass.3c				\
	 	fpgetmask.3c				\
	 	fpgetsticky.3c				\
	 	fprintf.3c				\
	 	fpsetmask.3c				\
	 	fpsetround.3c				\
	 	fpsetsticky.3c				\
	 	fputs.3c				\
	 	free.3c					\
	 	fscanf.3c				\
	 	fseeko.3c				\
	 	fsetattr.3c				\
	 	ftello.3c				\
	 	ftruncate.3c				\
	 	ftrylockfile.3c				\
	 	func_to_decimal.3c			\
	 	funlockfile.3c				\
	 	gconvert.3c				\
	 	gcvt.3c					\
	 	getattrat.3c				\
	 	getc.3c					\
	 	getc_unlocked.3c			\
	 	getchar.3c				\
	 	getchar_unlocked.3c			\
		getdelim.3c				\
	 	getextmntent.3c				\
	 	getgrent.3c				\
	 	getgrent_r.3c				\
	 	getgrgid.3c				\
	 	getgrgid_r.3c				\
	 	getgrnam_r.3c				\
	 	gethomelgroup.3c			\
	 	gethrvtime.3c				\
	 	getlogin_r.3c				\
	 	getmntany.3c				\
	 	getnetgrent_r.3c			\
	 	getpassphrase.3c			\
	 	getpwent.3c				\
	 	getpwent_r.3c				\
	 	getpwnam_r.3c				\
	 	getpwuid.3c				\
	 	getpwuid_r.3c				\
	 	getspent.3c				\
	 	getspent_r.3c				\
	 	getspnam_r.3c				\
	 	getutid.3c				\
	 	getutline.3c				\
	 	getutmp.3c				\
	 	getutmpx.3c				\
	 	getutxid.3c				\
	 	getutxline.3c				\
	 	getvfsany.3c				\
	 	getvfsfile.3c				\
	 	getvfsspec.3c				\
	 	getw.3c					\
	 	getzoneidbyname.3c			\
	 	getzonenamebyid.3c			\
	 	globfree.3c				\
	 	gmtime.3c				\
	 	gmtime_r.3c				\
	 	gsignal.3c				\
	 	hasmntopt.3c				\
	 	hcreate.3c				\
	 	hdestroy.3c				\
	 	initstate.3c				\
	 	innetgr.3c				\
	 	isalnum.3c				\
	 	isalpha.3c				\
	 	isascii.3c				\
	 	isblank.3c				\
	 	iscntrl.3c				\
	 	isdigit.3c				\
	 	isenglish.3c				\
	 	isgraph.3c				\
	 	isideogram.3c				\
	 	islower.3c				\
	 	isnanf.3c				\
	 	isnumber.3c				\
	 	isphonogram.3c				\
	 	isprint.3c				\
	 	ispunct.3c				\
	 	isspace.3c				\
	 	isspecial.3c				\
	 	isupper.3c				\
	 	iswalnum.3c				\
	 	iswascii.3c				\
	 	iswblank.3c				\
	 	iswcntrl.3c				\
	 	iswdigit.3c				\
	 	iswgraph.3c				\
	 	iswlower.3c				\
	 	iswprint.3c				\
	 	iswpunct.3c				\
	 	iswspace.3c				\
	 	iswupper.3c				\
	 	iswxdigit.3c				\
	 	isxdigit.3c				\
	 	jrand48.3c				\
	 	l64a.3c					\
	 	labs.3c					\
	 	lcong48.3c				\
	 	ldiv.3c					\
	 	lfind.3c				\
	 	llabs.3c				\
	 	lldiv.3c				\
	 	lltostr.3c				\
	 	localtime.3c				\
	 	localtime_r.3c				\
	 	longjmp.3c				\
	 	lrand48.3c				\
	 	major.3c				\
	 	memalign.3c				\
	 	membar_consumer.3c			\
	 	membar_enter.3c				\
	 	membar_exit.3c				\
	 	membar_producer.3c			\
	 	memccpy.3c				\
	 	memchr.3c				\
	 	memcmp.3c				\
	 	memcpy.3c				\
	 	memmove.3c				\
	 	memset.3c				\
	 	minor.3c				\
	 	mkdtemp.3c				\
		mkostemp.3c				\
		mkostemps.3c				\
	 	mkstemps.3c				\
	 	mq_reltimedreceive_np.3c		\
	 	mq_reltimedsend_np.3c			\
	 	mq_timedreceive.3c			\
	 	mq_timedsend.3c				\
	 	mrand48.3c				\
	 	munlock.3c				\
	 	munlockall.3c				\
	 	mutex_consistent.3c			\
	 	mutex_destroy.3c			\
	 	mutex_lock.3c				\
	 	mutex_trylock.3c			\
	 	mutex_unlock.3c				\
	 	nftw.3c					\
	 	ngettext.3c				\
	 	nrand48.3c				\
	 	openlog.3c				\
	 	pclose.3c				\
	 	port_dissociate.3c			\
	 	port_getn.3c				\
	 	port_sendn.3c				\
	 	posix_spawn_file_actions_addopen.3c	\
	 	posix_spawn_file_actions_init.3c	\
	 	posix_spawnattr_init.3c			\
	 	posix_spawnattr_setflags.3c		\
	 	posix_spawnattr_setpgroup.3c		\
	 	posix_spawnattr_setschedparam.3c	\
	 	posix_spawnattr_setschedpolicy.3c	\
	 	posix_spawnattr_setsigdefault.3c	\
	 	posix_spawnattr_setsigignore_np.3c	\
	 	posix_spawnattr_setsigmask.3c		\
	 	posix_spawnp.3c				\
	 	printstack.3c				\
	 	priv_allocset.3c			\
	 	priv_basicset.3c			\
	 	priv_copyset.3c				\
	 	priv_delset.3c				\
	 	priv_emptyset.3c			\
	 	priv_fillset.3c				\
	 	priv_freeset.3c				\
	 	priv_getbyname.3c			\
	 	priv_getbynum.3c			\
	 	priv_getsetbyname.3c			\
	 	priv_getsetbynum.3c			\
	 	priv_gettext.3c				\
	 	priv_ineffect.3c			\
	 	priv_intersect.3c			\
	 	priv_inverse.3c				\
	 	priv_isemptyset.3c			\
	 	priv_isequalset.3c			\
	 	priv_isfullset.3c			\
	 	priv_ismember.3c			\
	 	priv_issubset.3c			\
	 	priv_set_to_str.3c			\
	 	priv_union.3c				\
	 	pselect.3c				\
	 	psiginfo.3c				\
	 	pthread_attr_destroy.3c			\
	 	pthread_attr_setdetachstate.3c		\
	 	pthread_attr_setguardsize.3c		\
	 	pthread_attr_setinheritsched.3c		\
	 	pthread_attr_setschedparam.3c		\
	 	pthread_attr_setschedpolicy.3c		\
	 	pthread_attr_setscope.3c		\
	 	pthread_attr_setstack.3c		\
	 	pthread_attr_setstackaddr.3c		\
	 	pthread_attr_setstacksize.3c		\
	 	pthread_barrier_init.3c			\
	 	pthread_barrierattr_init.3c		\
	 	pthread_barrierattr_setpshared.3c	\
	 	pthread_cond_broadcast.3c		\
	 	pthread_cond_destroy.3c			\
	 	pthread_cond_reltimedwait_np.3c		\
	 	pthread_cond_timedwait.3c		\
	 	pthread_condattr_destroy.3c		\
	 	pthread_condattr_setclock.3c		\
	 	pthread_condattr_setpshared.3c		\
	 	pthread_key_create_once_np.3c		\
	 	pthread_mutex_destroy.3c		\
	 	pthread_mutex_reltimedlock_np.3c	\
	 	pthread_mutex_setprioceiling.3c		\
	 	pthread_mutex_trylock.3c		\
	 	pthread_mutex_unlock.3c			\
	 	pthread_mutexattr_destroy.3c		\
	 	pthread_mutexattr_setprioceiling.3c	\
	 	pthread_mutexattr_setprotocol.3c	\
	 	pthread_mutexattr_setpshared.3c		\
	 	pthread_mutexattr_settype.3c		\
	 	pthread_rwlock_destroy.3c		\
	 	pthread_rwlock_reltimedrdlock_np.3c	\
	 	pthread_rwlock_reltimedwrlock_np.3c	\
	 	pthread_rwlock_tryrdlock.3c		\
	 	pthread_rwlock_trywrlock.3c		\
	 	pthread_rwlockattr_destroy.3c		\
	 	pthread_rwlockattr_setpshared.3c	\
	 	pthread_setconcurrency.3c		\
	 	pthread_setschedparam.3c		\
	 	pthread_setspecific.3c			\
	 	pthread_spin_init.3c			\
	 	pthread_spin_trylock.3c			\
	 	putc.3c					\
	 	putc_unlocked.3c			\
	 	putchar.3c				\
	 	putchar_unlocked.3c			\
	 	putmntent.3c				\
	 	pututline.3c				\
	 	pututxline.3c				\
	 	putw.3c					\
	 	putwc.3c				\
	 	putwchar.3c				\
	 	qeconvert.3c				\
	 	qfconvert.3c				\
	 	qgconvert.3c				\
	 	quadruple_to_decimal.3c			\
	 	rand_r.3c				\
	 	rctlblk_get_enforced_value.3c		\
	 	rctlblk_get_firing_time.3c		\
	 	rctlblk_get_global_action.3c		\
	 	rctlblk_get_global_flags.3c		\
	 	rctlblk_get_local_action.3c		\
	 	rctlblk_get_local_flags.3c		\
	 	rctlblk_get_privilege.3c		\
	 	rctlblk_get_recipient_pid.3c		\
	 	rctlblk_get_value.3c			\
	 	rctlblk_set_local_action.3c		\
	 	rctlblk_set_local_flags.3c		\
	 	rctlblk_set_privilege.3c		\
	 	rctlblk_set_recipient_pid.3c		\
	 	rctlblk_size.3c				\
	 	re_exec.3c				\
	 	readdir_r.3c				\
	 	realloc.3c				\
	 	regerror.3c				\
	 	regex.3c				\
	 	regexec.3c				\
	 	regfree.3c				\
	 	remque.3c				\
	 	resetmnttab.3c				\
	 	rindex.3c				\
	 	rw_rdlock.3c				\
	 	rw_tryrdlock.3c				\
	 	rw_trywrlock.3c				\
	 	rw_unlock.3c				\
	 	rw_wrlock.3c				\
	 	rwlock_destroy.3c			\
	 	rwlock_init.3c				\
	 	sched_get_priority_min.3c		\
	 	schedctl_exit.3c			\
	 	schedctl_lookup.3c			\
	 	schedctl_start.3c			\
	 	schedctl_stop.3c			\
	 	seconvert.3c				\
	 	seed48.3c				\
	 	sem_reltimedwait_np.3c			\
	 	sem_trywait.3c				\
	 	sema_destroy.3c				\
	 	sema_init.3c				\
	 	sema_post.3c				\
	 	sema_trywait.3c				\
	 	sema_wait.3c				\
	 	setattrat.3c				\
	 	setgrent.3c				\
	 	sethostname.3c				\
	 	setlinebuf.3c				\
	 	setlogmask.3c				\
	 	setnetgrent.3c				\
	 	setpriority.3c				\
	 	setpwent.3c				\
	 	setspent.3c				\
	 	setstate.3c				\
	 	settimeofday.3c				\
	 	setusershell.3c				\
	 	setutent.3c				\
	 	setutxent.3c				\
	 	setvbuf.3c				\
	 	sfconvert.3c				\
	 	sgconvert.3c				\
	 	sig2str.3c				\
	 	sigaddset.3c				\
	 	sigdelset.3c				\
	 	sigemptyset.3c				\
	 	sigfillset.3c				\
	 	sighold.3c				\
	 	sigignore.3c				\
	 	sigismember.3c				\
	 	siglongjmp.3c				\
	 	sigpause.3c				\
	 	sigrelse.3c				\
	 	sigset.3c				\
	 	sigsetjmp.3c				\
	 	sigtimedwait.3c				\
	 	single_to_decimal.3c			\
	 	snprintf.3c				\
	 	sprintf.3c				\
	 	srand.3c				\
	 	srand48.3c				\
	 	srandom.3c				\
	 	sscanf.3c				\
		stderr.3c				\
		stdin.3c				\
		stdout.3c				\
	 	strcasecmp.3c				\
	 	strcat.3c				\
	 	strchr.3c				\
	 	strcmp.3c				\
	 	strcpy.3c				\
	 	strcspn.3c				\
	 	strdup.3c				\
	 	strerror_r.3c				\
	 	strlcat.3c				\
	 	strlcpy.3c				\
	 	strlen.3c				\
	 	strncasecmp.3c				\
	 	strncat.3c				\
	 	strncmp.3c				\
	 	strncpy.3c				\
	 	strnlen.3c				\
	 	strpbrk.3c				\
	 	strrchr.3c				\
	 	strsep.3c				\
	 	strspn.3c				\
	 	strstr.3c				\
	 	strtof.3c				\
	 	strtok.3c				\
	 	strtok_r.3c				\
	 	strtold.3c				\
	 	strtoll.3c				\
	 	strtoull.3c				\
	 	strtoumax.3c				\
	 	swapcontext.3c				\
	 	swprintf.3c				\
	 	swscanf.3c				\
	 	tdelete.3c				\
	 	tempnam.3c				\
	 	textdomain.3c				\
	 	tfind.3c				\
	 	thr_continue.3c				\
	 	thr_getspecific.3c			\
	 	thr_keycreate_once.3c			\
	 	thr_setconcurrency.3c			\
	 	thr_setprio.3c				\
	 	thr_setspecific.3c			\
	 	timer_getoverrun.3c			\
	 	timer_gettime.3c			\
	 	timerclear.3c				\
	 	timercmp.3c				\
	 	timerisset.3c				\
	 	timersub.3c				\
	 	tmpnam_r.3c				\
	 	ttyname_r.3c				\
	 	twalk.3c				\
	 	tzset.3c				\
	 	uconv_u16tou8.3c			\
	 	uconv_u32tou16.3c			\
	 	uconv_u32tou8.3c			\
	 	uconv_u8tou16.3c			\
	 	uconv_u8tou32.3c			\
	 	ucred_free.3c				\
	 	ucred_getegid.3c			\
	 	ucred_geteuid.3c			\
	 	ucred_getgroups.3c			\
	 	ucred_getlabel.3c			\
	 	ucred_getpflags.3c			\
	 	ucred_getpid.3c				\
	 	ucred_getprivset.3c			\
	 	ucred_getprojid.3c			\
	 	ucred_getrgid.3c			\
	 	ucred_getruid.3c			\
	 	ucred_getsgid.3c			\
	 	ucred_getsuid.3c			\
	 	ucred_getzoneid.3c			\
	 	ucred_size.3c				\
	 	ulckpwdf.3c				\
	 	ulltostr.3c				\
	 	unordered.3c				\
	 	updwtmp.3c				\
	 	updwtmpx.3c				\
	 	utmpname.3c				\
	 	utmpxname.3c				\
	 	valloc.3c				\
	 	vasprintf.3c				\
	 	verr.3c					\
	 	verrx.3c				\
	 	vfprintf.3c				\
	 	vfscanf.3c				\
	 	vfwscanf.3c				\
	 	vscanf.3c				\
	 	vsnprintf.3c				\
	 	vsprintf.3c				\
	 	vsscanf.3c				\
	 	vswprintf.3c				\
	 	vswscanf.3c				\
	 	vwarn.3c				\
	 	vwarnx.3c				\
	 	vwprintf.3c				\
	 	vwscanf.3c				\
	 	wait4.3c				\
	 	warn.3c					\
	 	warnx.3c				\
	 	watof.3c				\
	 	watoi.3c				\
	 	watol.3c				\
	 	watoll.3c				\
	 	wcscat.3c				\
	 	wcschr.3c				\
	 	wcscmp.3c				\
	 	wcscpy.3c				\
	 	wcscspn.3c				\
	 	wcsetno.3c				\
	 	wcslen.3c				\
	 	wcsncat.3c				\
	 	wcsncmp.3c				\
	 	wcsncpy.3c				\
	 	wcspbrk.3c				\
	 	wcsrchr.3c				\
	 	wcsspn.3c				\
	 	wcstof.3c				\
	 	wcstok.3c				\
	 	wcstold.3c				\
	 	wcstoll.3c				\
	 	wcstoull.3c				\
	 	wcstoumax.3c				\
	 	wcswcs.3c				\
	 	windex.3c				\
	 	wordfree.3c				\
	 	wprintf.3c				\
	 	wrindex.3c				\
	 	wscanf.3c				\
	 	wscasecmp.3c				\
	 	wscat.3c				\
	 	wschr.3c				\
	 	wscmp.3c				\
	 	wscol.3c				\
	 	wscoll.3c				\
	 	wscpy.3c				\
	 	wscspn.3c				\
	 	wsdup.3c				\
	 	wslen.3c				\
	 	wsncasecmp.3c				\
	 	wsncat.3c				\
	 	wsncmp.3c				\
	 	wsncpy.3c				\
	 	wspbrk.3c				\
	 	wsrchr.3c				\
	 	wsspn.3c				\
	 	wstod.3c				\
	 	wstok.3c				\
	 	wstol.3c				\
	 	wstostr.3c				\
	 	wsxfrm.3c

<<<<<<< HEAD
__flbf.3c				= __fbufsize.3c
__fpending.3c				= __fbufsize.3c
__fpurge.3c				= __fbufsize.3c
__freadable.3c				= __fbufsize.3c
__freading.3c				= __fbufsize.3c
__fsetlocking.3c			= __fbufsize.3c
__fwritable.3c				= __fbufsize.3c
__fwriting.3c				= __fbufsize.3c
_flushlbf.3c				= __fbufsize.3c

_setjmp.3c				= _longjmp.3c

l64a.3c					= a64l.3c

labs.3c					= abs.3c
llabs.3c				= abs.3c

aiowrite.3c				= aioread.3c

atomic_add_16.3c			= atomic_add.3c
atomic_add_16_nv.3c			= atomic_add.3c
atomic_add_32.3c			= atomic_add.3c
atomic_add_32_nv.3c			= atomic_add.3c
atomic_add_64.3c			= atomic_add.3c
atomic_add_64_nv.3c			= atomic_add.3c
atomic_add_8.3c				= atomic_add.3c
atomic_add_8_nv.3c			= atomic_add.3c
atomic_add_char.3c			= atomic_add.3c
atomic_add_char_nv.3c			= atomic_add.3c
atomic_add_int.3c			= atomic_add.3c
atomic_add_int_nv.3c			= atomic_add.3c
atomic_add_long.3c			= atomic_add.3c
atomic_add_long_nv.3c			= atomic_add.3c
atomic_add_ptr.3c			= atomic_add.3c
atomic_add_ptr_nv.3c			= atomic_add.3c
atomic_add_short.3c			= atomic_add.3c
atomic_add_short_nv.3c			= atomic_add.3c
atomic_and_16.3c			= atomic_and.3c
atomic_and_16_nv.3c			= atomic_and.3c
atomic_and_32.3c			= atomic_and.3c
atomic_and_32_nv.3c			= atomic_and.3c
atomic_and_64.3c			= atomic_and.3c
atomic_and_64_nv.3c			= atomic_and.3c
atomic_and_8.3c				= atomic_and.3c
atomic_and_8_nv.3c			= atomic_and.3c
atomic_and_uchar.3c			= atomic_and.3c
atomic_and_uchar_nv.3c			= atomic_and.3c
atomic_and_uint.3c			= atomic_and.3c
atomic_and_uint_nv.3c			= atomic_and.3c
atomic_and_ulong.3c			= atomic_and.3c
atomic_and_ulong_nv.3c			= atomic_and.3c
atomic_and_ushort.3c			= atomic_and.3c
atomic_and_ushort_nv.3c			= atomic_and.3c

atomic_clear_long_excl.3c		= atomic_bits.3c
atomic_set_long_excl.3c			= atomic_bits.3c

atomic_cas_16.3c			= atomic_cas.3c
atomic_cas_32.3c			= atomic_cas.3c
atomic_cas_64.3c			= atomic_cas.3c
atomic_cas_8.3c				= atomic_cas.3c
atomic_cas_ptr.3c			= atomic_cas.3c
atomic_cas_uchar.3c			= atomic_cas.3c
atomic_cas_uint.3c			= atomic_cas.3c
atomic_cas_ulong.3c			= atomic_cas.3c
atomic_cas_ushort.3c			= atomic_cas.3c

atomic_dec_16.3c			= atomic_dec.3c
atomic_dec_16_nv.3c			= atomic_dec.3c
atomic_dec_32.3c			= atomic_dec.3c
atomic_dec_32_nv.3c			= atomic_dec.3c
atomic_dec_64.3c			= atomic_dec.3c
atomic_dec_64_nv.3c			= atomic_dec.3c
atomic_dec_8.3c				= atomic_dec.3c
atomic_dec_8_nv.3c			= atomic_dec.3c
atomic_dec_ptr.3c			= atomic_dec.3c
atomic_dec_ptr_nv.3c			= atomic_dec.3c
atomic_dec_uchar.3c			= atomic_dec.3c
atomic_dec_uchar_nv.3c			= atomic_dec.3c
atomic_dec_uint.3c			= atomic_dec.3c
atomic_dec_uint_nv.3c			= atomic_dec.3c
atomic_dec_ulong.3c			= atomic_dec.3c
atomic_dec_ulong_nv.3c			= atomic_dec.3c
atomic_dec_ushort.3c			= atomic_dec.3c
atomic_dec_ushort_nv.3c			= atomic_dec.3c

atomic_inc_16.3c			= atomic_inc.3c
atomic_inc_16_nv.3c			= atomic_inc.3c
atomic_inc_32.3c			= atomic_inc.3c
atomic_inc_32_nv.3c			= atomic_inc.3c
atomic_inc_64.3c			= atomic_inc.3c
atomic_inc_64_nv.3c			= atomic_inc.3c
atomic_inc_8.3c				= atomic_inc.3c
atomic_inc_8_nv.3c			= atomic_inc.3c
atomic_inc_ptr.3c			= atomic_inc.3c
atomic_inc_ptr_nv.3c			= atomic_inc.3c
atomic_inc_uchar.3c			= atomic_inc.3c
atomic_inc_uchar_nv.3c			= atomic_inc.3c
atomic_inc_uint.3c			= atomic_inc.3c
atomic_inc_uint_nv.3c			= atomic_inc.3c
atomic_inc_ulong.3c			= atomic_inc.3c
atomic_inc_ulong_nv.3c			= atomic_inc.3c
atomic_inc_ushort.3c			= atomic_inc.3c
atomic_inc_ushort_nv.3c			= atomic_inc.3c

atomic_or_16.3c				= atomic_or.3c
atomic_or_16_nv.3c			= atomic_or.3c
atomic_or_32.3c				= atomic_or.3c
atomic_or_32_nv.3c			= atomic_or.3c
atomic_or_64.3c				= atomic_or.3c
atomic_or_64_nv.3c			= atomic_or.3c
atomic_or_8.3c				= atomic_or.3c
atomic_or_8_nv.3c			= atomic_or.3c
atomic_or_uchar.3c			= atomic_or.3c
atomic_or_uchar_nv.3c			= atomic_or.3c
atomic_or_uint.3c			= atomic_or.3c
atomic_or_uint_nv.3c			= atomic_or.3c
atomic_or_ulong.3c			= atomic_or.3c
atomic_or_ulong_nv.3c			= atomic_or.3c
atomic_or_ushort.3c			= atomic_or.3c
atomic_or_ushort_nv.3c			= atomic_or.3c

atomic_swap_16.3c			= atomic_swap.3c
atomic_swap_32.3c			= atomic_swap.3c
atomic_swap_64.3c			= atomic_swap.3c
atomic_swap_8.3c			= atomic_swap.3c
atomic_swap_ptr.3c			= atomic_swap.3c
atomic_swap_uchar.3c			= atomic_swap.3c
atomic_swap_uint.3c			= atomic_swap.3c
atomic_swap_ulong.3c			= atomic_swap.3c
atomic_swap_ushort.3c			= atomic_swap.3c

bcmp.3c					= bstring.3c
bcopy.3c				= bstring.3c
bzero.3c				= bstring.3c

catclose.3c				= catopen.3c

cfgetospeed.3c				= cfgetispeed.3c

cfsetospeed.3c				= cfsetispeed.3c

clock_getres.3c				= clock_settime.3c
clock_gettime.3c			= clock_settime.3c

fdwalk.3c				= closefrom.3c

cond_broadcast.3c			= cond_init.3c
cond_destroy.3c				= cond_init.3c
cond_reltimedwait.3c			= cond_init.3c
cond_signal.3c				= cond_init.3c
cond_timedwait.3c			= cond_init.3c
cond_wait.3c				= cond_init.3c

csetcol.3c				= cset.3c
csetlen.3c				= cset.3c
csetno.3c				= cset.3c
wcsetno.3c				= cset.3c

ctermid_r.3c				= ctermid.3c

asctime.3c				= ctime.3c
asctime_r.3c				= ctime.3c
ctime_r.3c				= ctime.3c
gmtime.3c				= ctime.3c
gmtime_r.3c				= ctime.3c
localtime.3c				= ctime.3c
localtime_r.3c				= ctime.3c
tzset.3c				= ctime.3c

isalnum.3c				= ctype.3c
isalpha.3c				= ctype.3c
isascii.3c				= ctype.3c
isblank.3c				= ctype.3c
iscntrl.3c				= ctype.3c
isdigit.3c				= ctype.3c
isgraph.3c				= ctype.3c
islower.3c				= ctype.3c
isprint.3c				= ctype.3c
ispunct.3c				= ctype.3c
isspace.3c				= ctype.3c
isupper.3c				= ctype.3c
isxdigit.3c				= ctype.3c

decimal_to_double.3c			= decimal_to_floating.3c
decimal_to_extended.3c			= decimal_to_floating.3c
decimal_to_quadruple.3c			= decimal_to_floating.3c
decimal_to_single.3c			= decimal_to_floating.3c

ldiv.3c					= div.3c
lldiv.3c				= div.3c

dladdr1.3c				= dladdr.3c

dlmopen.3c				= dlopen.3c

door_unbind.3c				= door_bind.3c

door_setparam.3c			= door_getparam.3c

erand48.3c				= drand48.3c
jrand48.3c				= drand48.3c
lcong48.3c				= drand48.3c
lrand48.3c				= drand48.3c
mrand48.3c				= drand48.3c
nrand48.3c				= drand48.3c
seed48.3c				= drand48.3c
srand48.3c				= drand48.3c

fconvert.3c				= econvert.3c
gconvert.3c				= econvert.3c
qeconvert.3c				= econvert.3c
qfconvert.3c				= econvert.3c
qgconvert.3c				= econvert.3c
seconvert.3c				= econvert.3c
sfconvert.3c				= econvert.3c
sgconvert.3c				= econvert.3c

fcvt.3c					= ecvt.3c
gcvt.3c					= ecvt.3c

_edata.3c				= end.3c
_end.3c					= end.3c
_etext.3c				= end.3c
edata.3c				= end.3c
etext.3c				= end.3c

errx.3c					= err.3c
verr.3c					= err.3c
verrx.3c				= err.3c
vwarn.3c				= err.3c
vwarnx.3c				= err.3c
warn.3c					= err.3c
warnx.3c				= err.3c

euccol.3c				= euclen.3c
eucscol.3c				= euclen.3c

_exithandle.3c				= exit.3c

clearerr.3c				= ferror.3c
feof.3c					= ferror.3c
fileno.3c				= ferror.3c

fsetattr.3c				= fgetattr.3c
getattrat.3c				= fgetattr.3c
setattrat.3c				= fgetattr.3c

getc.3c					= fgetc.3c
getc_unlocked.3c			= fgetc.3c
getchar.3c				= fgetc.3c
getchar_unlocked.3c			= fgetc.3c
getw.3c					= fgetc.3c

double_to_decimal.3c			= floating_to_decimal.3c
extended_to_decimal.3c			= floating_to_decimal.3c
quadruple_to_decimal.3c			= floating_to_decimal.3c
single_to_decimal.3c			= floating_to_decimal.3c

ftrylockfile.3c				= flockfile.3c
funlockfile.3c				= flockfile.3c

fpgetmask.3c				= fpgetround.3c
fpgetsticky.3c				= fpgetround.3c
fpsetmask.3c				= fpgetround.3c
fpsetround.3c				= fpgetround.3c
fpsetsticky.3c				= fpgetround.3c

putc.3c					= fputc.3c
putc_unlocked.3c			= fputc.3c
putchar.3c				= fputc.3c
putchar_unlocked.3c			= fputc.3c
putw.3c					= fputc.3c

putwc.3c				= fputwc.3c
putwchar.3c				= fputwc.3c

fseeko.3c				= fseek.3c

ftello.3c				= ftell.3c

nftw.3c					= ftw.3c

swprintf.3c				= fwprintf.3c
wprintf.3c				= fwprintf.3c

swscanf.3c				= fwscanf.3c
vfwscanf.3c				= fwscanf.3c
vswscanf.3c				= fwscanf.3c
vwscanf.3c				= fwscanf.3c
wscanf.3c				= fwscanf.3c

gethomelgroup.3c			= getcpuid.3c

endgrent.3c				= getgrnam.3c
fgetgrent.3c				= getgrnam.3c
fgetgrent_r.3c				= getgrnam.3c
getgrent.3c				= getgrnam.3c
getgrent_r.3c				= getgrnam.3c
getgrgid.3c				= getgrnam.3c
getgrgid_r.3c				= getgrnam.3c
getgrnam_r.3c				= getgrnam.3c
setgrent.3c				= getgrnam.3c

sethostname.3c				= gethostname.3c

gethrvtime.3c				= gethrtime.3c

getlogin_r.3c				= getlogin.3c

getextmntent.3c				= getmntent.3c
getmntany.3c				= getmntent.3c
hasmntopt.3c				= getmntent.3c
putmntent.3c				= getmntent.3c
resetmnttab.3c				= getmntent.3c

endnetgrent.3c				= getnetgrent.3c
getnetgrent_r.3c			= getnetgrent.3c
innetgr.3c				= getnetgrent.3c
setnetgrent.3c				= getnetgrent.3c

getpassphrase.3c			= getpass.3c

setpriority.3c				= getpriority.3c

endpwent.3c				= getpwnam.3c
fgetpwent.3c				= getpwnam.3c
fgetpwent_r.3c				= getpwnam.3c
getpwent.3c				= getpwnam.3c
getpwent_r.3c				= getpwnam.3c
getpwnam_r.3c				= getpwnam.3c
getpwuid.3c				= getpwnam.3c
getpwuid_r.3c				= getpwnam.3c
setpwent.3c				= getpwnam.3c

fgets.3c				= gets.3c

endspent.3c				= getspnam.3c
fgetspent.3c				= getspnam.3c
fgetspent_r.3c				= getspnam.3c
getspent.3c				= getspnam.3c
getspent_r.3c				= getspnam.3c
getspnam_r.3c				= getspnam.3c
setspent.3c				= getspnam.3c

bind_textdomain_codeset.3c		= gettext.3c
bindtextdomain.3c			= gettext.3c
dcgettext.3c				= gettext.3c
dcngettext.3c				= gettext.3c
dgettext.3c				= gettext.3c
dngettext.3c				= gettext.3c
ngettext.3c				= gettext.3c
textdomain.3c				= gettext.3c

settimeofday.3c				= gettimeofday.3c

endusershell.3c				= getusershell.3c
setusershell.3c				= getusershell.3c

endutent.3c				= getutent.3c
getutid.3c				= getutent.3c
getutline.3c				= getutent.3c
pututline.3c				= getutent.3c
setutent.3c				= getutent.3c
utmpname.3c				= getutent.3c

endutxent.3c				= getutxent.3c
getutmp.3c				= getutxent.3c
getutmpx.3c				= getutxent.3c
getutxid.3c				= getutxent.3c
getutxline.3c				= getutxent.3c
pututxline.3c				= getutxent.3c
setutxent.3c				= getutxent.3c
updwtmp.3c				= getutxent.3c
updwtmpx.3c				= getutxent.3c
utmpxname.3c				= getutxent.3c

getvfsany.3c				= getvfsent.3c
getvfsfile.3c				= getvfsent.3c
getvfsspec.3c				= getvfsent.3c

fgetws.3c				= getws.3c

getzoneidbyname.3c			= getzoneid.3c
getzonenamebyid.3c			= getzoneid.3c

globfree.3c				= glob.3c

hcreate.3c				= hsearch.3c
hdestroy.3c				= hsearch.3c

rindex.3c				= index.3c

remque.3c				= insque.3c

finite.3c				= isnand.3c
fpclass.3c				= isnand.3c
isnanf.3c				= isnand.3c
unordered.3c				= isnand.3c

isenglish.3c				= iswalpha.3c
isideogram.3c				= iswalpha.3c
isnumber.3c				= iswalpha.3c
isphonogram.3c				= iswalpha.3c
isspecial.3c				= iswalpha.3c
iswalnum.3c				= iswalpha.3c
iswascii.3c				= iswalpha.3c
iswblank.3c				= iswalpha.3c
iswcntrl.3c				= iswalpha.3c
iswdigit.3c				= iswalpha.3c
iswgraph.3c				= iswalpha.3c
iswlower.3c				= iswalpha.3c
iswprint.3c				= iswalpha.3c
iswpunct.3c				= iswalpha.3c
iswspace.3c				= iswalpha.3c
iswupper.3c				= iswalpha.3c
iswxdigit.3c				= iswalpha.3c

ulckpwdf.3c				= lckpwdf.3c

lfind.3c				= lsearch.3c

swapcontext.3c				= makecontext.3c

major.3c				= makedev.3c
minor.3c				= makedev.3c

alloca.3c				= malloc.3c
calloc.3c				= malloc.3c
free.3c					= malloc.3c
memalign.3c				= malloc.3c
realloc.3c				= malloc.3c
valloc.3c				= malloc.3c

membar_consumer.3c			= membar_ops.3c
membar_enter.3c				= membar_ops.3c
membar_exit.3c				= membar_ops.3c
membar_producer.3c			= membar_ops.3c

memccpy.3c				= memory.3c
memchr.3c				= memory.3c
memcmp.3c				= memory.3c
memcpy.3c				= memory.3c
memmove.3c				= memory.3c
memset.3c				= memory.3c

mkdtemp.3c				= mkstemp.3c
mkstemps.3c				= mkstemp.3c

munlock.3c				= mlock.3c

munlockall.3c				= mlockall.3c

mq_reltimedreceive_np.3c		= mq_receive.3c
mq_timedreceive.3c			= mq_receive.3c

mq_reltimedsend_np.3c			= mq_send.3c
mq_timedsend.3c				= mq_send.3c

mutex_consistent.3c			= mutex_init.3c
mutex_destroy.3c			= mutex_init.3c
mutex_lock.3c				= mutex_init.3c
mutex_trylock.3c			= mutex_init.3c
mutex_unlock.3c				= mutex_init.3c

dbm_clearerr.3c				= ndbm.3c
dbm_close.3c				= ndbm.3c
dbm_delete.3c				= ndbm.3c
dbm_error.3c				= ndbm.3c
dbm_fetch.3c				= ndbm.3c
dbm_firstkey.3c				= ndbm.3c
dbm_nextkey.3c				= ndbm.3c
dbm_open.3c				= ndbm.3c
dbm_store.3c				= ndbm.3c

fdopendir.3c				= opendir.3c

errno.3c				= perror.3c

pclose.3c				= popen.3c

port_dissociate.3c			= port_associate.3c

port_getn.3c				= port_get.3c

port_sendn.3c				= port_send.3c

posix_spawnp.3c				= posix_spawn.3c

posix_spawn_file_actions_addopen.3c	= posix_spawn_file_actions_addclose.3c
posix_spawn_file_actions_init.3c	= posix_spawn_file_actions_destroy.3c

posix_spawnattr_init.3c			= posix_spawnattr_destroy.3c

posix_spawnattr_setflags.3c		= posix_spawnattr_getflags.3c

posix_spawnattr_setpgroup.3c		= posix_spawnattr_getpgroup.3c

posix_spawnattr_setschedparam.3c	= posix_spawnattr_getschedparam.3c

posix_spawnattr_setschedpolicy.3c	= posix_spawnattr_getschedpolicy.3c

posix_spawnattr_setsigdefault.3c	= posix_spawnattr_getsigdefault.3c

posix_spawnattr_setsigignore_np.3c	= posix_spawnattr_getsigignore_np.3c

posix_spawnattr_setsigmask.3c		= posix_spawnattr_getsigmask.3c

asprintf.3c				= printf.3c
fprintf.3c				= printf.3c
snprintf.3c				= printf.3c
sprintf.3c				= printf.3c

priv_allocset.3c			= priv_addset.3c
priv_basicset.3c			= priv_addset.3c
priv_copyset.3c				= priv_addset.3c
priv_delset.3c				= priv_addset.3c
priv_emptyset.3c			= priv_addset.3c
priv_fillset.3c				= priv_addset.3c
priv_freeset.3c				= priv_addset.3c
priv_intersect.3c			= priv_addset.3c
priv_inverse.3c				= priv_addset.3c
priv_isemptyset.3c			= priv_addset.3c
priv_isequalset.3c			= priv_addset.3c
priv_isfullset.3c			= priv_addset.3c
priv_ismember.3c			= priv_addset.3c
priv_issubset.3c			= priv_addset.3c
priv_union.3c				= priv_addset.3c

priv_ineffect.3c			= priv_set.3c

priv_getbyname.3c			= priv_str_to_set.3c
priv_getbynum.3c			= priv_str_to_set.3c
priv_getsetbyname.3c			= priv_str_to_set.3c
priv_getsetbynum.3c			= priv_str_to_set.3c
priv_gettext.3c				= priv_str_to_set.3c
priv_set_to_str.3c			= priv_str_to_set.3c

psiginfo.3c				= psignal.3c

pthread_attr_setdetachstate.3c		= pthread_attr_getdetachstate.3c

pthread_attr_setguardsize.3c		= pthread_attr_getguardsize.3c

pthread_attr_setinheritsched.3c		= pthread_attr_getinheritsched.3c

pthread_attr_setschedparam.3c		= pthread_attr_getschedparam.3c

pthread_attr_setschedpolicy.3c		= pthread_attr_getschedpolicy.3c

pthread_attr_setscope.3c		= pthread_attr_getscope.3c
pthread_attr_setstack.3c		= pthread_attr_getstack.3c

pthread_attr_setstackaddr.3c		= pthread_attr_getstackaddr.3c

pthread_attr_setstacksize.3c		= pthread_attr_getstacksize.3c

pthread_attr_destroy.3c			= pthread_attr_init.3c

pthread_barrier_init.3c			= pthread_barrier_destroy.3c

pthread_barrierattr_init.3c		= pthread_barrierattr_destroy.3c

pthread_barrierattr_setpshared.3c	= pthread_barrierattr_getpshared.3c

pthread_cond_destroy.3c			= pthread_cond_init.3c

pthread_cond_broadcast.3c		= pthread_cond_signal.3c

pthread_cond_reltimedwait_np.3c		= pthread_cond_wait.3c
pthread_cond_timedwait.3c		= pthread_cond_wait.3c

pthread_condattr_setclock.3c		= pthread_condattr_getclock.3c

pthread_condattr_setpshared.3c		= pthread_condattr_getpshared.3c

pthread_condattr_destroy.3c		= pthread_condattr_init.3c

pthread_setconcurrency.3c		= pthread_getconcurrency.3c

pthread_setschedparam.3c		= pthread_getschedparam.3c

pthread_setspecific.3c			= pthread_getspecific.3c

pthread_key_create_once_np.3c		= pthread_key_create.3c

pthread_mutex_setprioceiling.3c		= pthread_mutex_getprioceiling.3c

pthread_mutex_destroy.3c		= pthread_mutex_init.3c

pthread_mutex_trylock.3c		= pthread_mutex_lock.3c
pthread_mutex_unlock.3c			= pthread_mutex_lock.3c

pthread_mutex_reltimedlock_np.3c	= pthread_mutex_timedlock.3c

pthread_mutexattr_setprioceiling.3c	= pthread_mutexattr_getprioceiling.3c

pthread_mutexattr_setprotocol.3c	= pthread_mutexattr_getprotocol.3c

pthread_mutexattr_setpshared.3c		= pthread_mutexattr_getpshared.3c

pthread_mutexattr_settype.3c		= pthread_mutexattr_gettype.3c

pthread_mutexattr_destroy.3c		= pthread_mutexattr_init.3c

pthread_rwlock_destroy.3c		= pthread_rwlock_init.3c

pthread_rwlock_tryrdlock.3c		= pthread_rwlock_rdlock.3c

pthread_rwlock_reltimedrdlock_np.3c	= pthread_rwlock_timedrdlock.3c

pthread_rwlock_reltimedwrlock_np.3c	= pthread_rwlock_timedwrlock.3c

pthread_rwlock_trywrlock.3c		= pthread_rwlock_wrlock.3c

pthread_rwlockattr_setpshared.3c	= pthread_rwlockattr_getpshared.3c

pthread_rwlockattr_destroy.3c		= pthread_rwlockattr_init.3c

pthread_spin_init.3c			= pthread_spin_destroy.3c

pthread_spin_trylock.3c			= pthread_spin_lock.3c

fputs.3c				= puts.3c

rand_r.3c				= rand.3c
srand.3c				= rand.3c

initstate.3c				= random.3c
setstate.3c				= random.3c
srandom.3c				= random.3c

rctlblk_get_enforced_value.3c		= rctlblk_set_value.3c
rctlblk_get_firing_time.3c		= rctlblk_set_value.3c
rctlblk_get_global_action.3c		= rctlblk_set_value.3c
rctlblk_get_global_flags.3c		= rctlblk_set_value.3c
rctlblk_get_local_action.3c		= rctlblk_set_value.3c
rctlblk_get_local_flags.3c		= rctlblk_set_value.3c
rctlblk_get_privilege.3c		= rctlblk_set_value.3c
rctlblk_get_recipient_pid.3c		= rctlblk_set_value.3c
rctlblk_get_value.3c			= rctlblk_set_value.3c
rctlblk_set_local_action.3c		= rctlblk_set_value.3c
rctlblk_set_local_flags.3c		= rctlblk_set_value.3c
rctlblk_set_privilege.3c		= rctlblk_set_value.3c
rctlblk_set_recipient_pid.3c		= rctlblk_set_value.3c
rctlblk_size.3c				= rctlblk_set_value.3c

re_exec.3c				= re_comp.3c

readdir_r.3c				= readdir.3c

regex.3c				= regcmp.3c

regerror.3c				= regcomp.3c
regexec.3c				= regcomp.3c
regfree.3c				= regcomp.3c

rw_rdlock.3c				= rwlock.3c
rw_tryrdlock.3c				= rwlock.3c
rw_trywrlock.3c				= rwlock.3c
rw_unlock.3c				= rwlock.3c
rw_wrlock.3c				= rwlock.3c
rwlock_destroy.3c			= rwlock.3c
rwlock_init.3c				= rwlock.3c

alphasort.3c				= scandir.3c

fscanf.3c				= scanf.3c
sscanf.3c				= scanf.3c
vfscanf.3c				= scanf.3c
vscanf.3c				= scanf.3c
vsscanf.3c				= scanf.3c

sched_get_priority_min.3c		= sched_get_priority_max.3c

schedctl_exit.3c			= schedctl_init.3c
schedctl_lookup.3c			= schedctl_init.3c
schedctl_start.3c			= schedctl_init.3c
schedctl_stop.3c			= schedctl_init.3c

FD_CLR.3c				= select.3c
FD_ISSET.3c				= select.3c
FD_SET.3c				= select.3c
FD_ZERO.3c				= select.3c
pselect.3c				= select.3c

sem_reltimedwait_np.3c			= sem_timedwait.3c

sem_trywait.3c				= sem_wait.3c

sema_destroy.3c				= semaphore.3c
sema_init.3c				= semaphore.3c
sema_post.3c				= semaphore.3c
sema_trywait.3c				= semaphore.3c
sema_wait.3c				= semaphore.3c

setvbuf.3c				= setbuf.3c

setlinebuf.3c				= setbuffer.3c

longjmp.3c				= setjmp.3c
siglongjmp.3c				= setjmp.3c
sigsetjmp.3c				= setjmp.3c

sighold.3c				= signal.3c
sigignore.3c				= signal.3c
sigpause.3c				= signal.3c
sigrelse.3c				= signal.3c
sigset.3c				= signal.3c

sigaddset.3c				= sigsetops.3c
sigdelset.3c				= sigsetops.3c
sigemptyset.3c				= sigsetops.3c
sigfillset.3c				= sigsetops.3c
sigismember.3c				= sigsetops.3c

sigtimedwait.3c				= sigwaitinfo.3c

gsignal.3c				= ssignal.3c

stderr.3c				= stdio.3c
stdin.3c				= stdio.3c
stdout.3c				= stdio.3c

sig2str.3c				= str2sig.3c

strerror_r.3c				= strerror.3c

ascftime.3c				= strftime.3c
cftime.3c				= strftime.3c

strcasecmp.3c				= string.3c
strcat.3c				= string.3c
strchr.3c				= string.3c
strcmp.3c				= string.3c
strcpy.3c				= string.3c
strcspn.3c				= string.3c
strdup.3c				= string.3c
strlcat.3c				= string.3c
strlcpy.3c				= string.3c
strlen.3c				= string.3c
strncasecmp.3c				= string.3c
strncat.3c				= string.3c
strncmp.3c				= string.3c
strncpy.3c				= string.3c
strnlen.3c				= string.3c
strpbrk.3c				= string.3c
strrchr.3c				= string.3c
strsep.3c				= string.3c
strspn.3c				= string.3c
strstr.3c				= string.3c
strtok.3c				= string.3c
strtok_r.3c				= string.3c

file_to_decimal.3c			= string_to_decimal.3c
func_to_decimal.3c			= string_to_decimal.3c

atof.3c					= strtod.3c
strtof.3c				= strtod.3c
strtold.3c				= strtod.3c

strtoumax.3c				= strtoimax.3c

atoi.3c					= strtol.3c
atol.3c					= strtol.3c
atoll.3c				= strtol.3c
lltostr.3c				= strtol.3c
strtoll.3c				= strtol.3c
ulltostr.3c				= strtol.3c

strtoull.3c				= strtoul.3c
wstostr.3c				= strtows.3c

closelog.3c				= syslog.3c
openlog.3c				= syslog.3c
setlogmask.3c				= syslog.3c

thr_setconcurrency.3c			= thr_getconcurrency.3c

thr_setprio.3c				= thr_getprio.3c

thr_getspecific.3c			= thr_keycreate.3c
thr_keycreate_once.3c			= thr_keycreate.3c
thr_setspecific.3c			= thr_keycreate.3c

thr_continue.3c				= thr_suspend.3c

timer_getoverrun.3c			= timer_settime.3c
timer_gettime.3c			= timer_settime.3c

timerclear.3c				= timeradd.3c
timercmp.3c				= timeradd.3c
timerisset.3c				= timeradd.3c
timersub.3c				= timeradd.3c

tempnam.3c				= tmpnam.3c
tmpnam_r.3c				= tmpnam.3c

ftruncate.3c				= truncate.3c

tdelete.3c				= tsearch.3c
tfind.3c				= tsearch.3c
twalk.3c				= tsearch.3c

ttyname_r.3c				= ttyname.3c

uconv_u16tou8.3c			= uconv_u16tou32.3c
uconv_u32tou16.3c			= uconv_u16tou32.3c
uconv_u32tou8.3c			= uconv_u16tou32.3c
uconv_u8tou16.3c			= uconv_u16tou32.3c
uconv_u8tou32.3c			= uconv_u16tou32.3c

ucred_free.3c				= ucred_get.3c
ucred_getegid.3c			= ucred_get.3c
ucred_geteuid.3c			= ucred_get.3c
ucred_getgroups.3c			= ucred_get.3c
ucred_getlabel.3c			= ucred_get.3c
ucred_getpflags.3c			= ucred_get.3c
ucred_getpid.3c				= ucred_get.3c
ucred_getprivset.3c			= ucred_get.3c
ucred_getprojid.3c			= ucred_get.3c
ucred_getrgid.3c			= ucred_get.3c
ucred_getruid.3c			= ucred_get.3c
ucred_getsgid.3c			= ucred_get.3c
ucred_getsuid.3c			= ucred_get.3c
ucred_getzoneid.3c			= ucred_get.3c
ucred_size.3c				= ucred_get.3c

vswprintf.3c				= vfwprintf.3c
vwprintf.3c				= vfwprintf.3c

vasprintf.3c				= vprintf.3c
vfprintf.3c				= vprintf.3c
vsnprintf.3c				= vprintf.3c
vsprintf.3c				= vprintf.3c

wait4.3c				= wait3.3c

addrtosymstr.3c				= walkcontext.3c
backtrace.3c				= walkcontext.3c
backtrace_symbols.3c			= walkcontext.3c
backtrace_symbols_fd.3c			= walkcontext.3c
printstack.3c				= walkcontext.3c

wscoll.3c				= wcscoll.3c

watof.3c				= wcstod.3c
wcstof.3c				= wcstod.3c
wcstold.3c				= wcstod.3c
wstod.3c				= wcstod.3c

wcstoumax.3c				= wcstoimax.3c

watoi.3c				= wcstol.3c
watol.3c				= wcstol.3c
watoll.3c				= wcstol.3c
wcstoll.3c				= wcstol.3c
wstol.3c				= wcstol.3c

wcstoull.3c				= wcstoul.3c

wcscat.3c				= wcstring.3c
wcschr.3c				= wcstring.3c
wcscmp.3c				= wcstring.3c
wcscpy.3c				= wcstring.3c
wcscspn.3c				= wcstring.3c
wcslen.3c				= wcstring.3c
wcsncat.3c				= wcstring.3c
wcsncmp.3c				= wcstring.3c
wcsncpy.3c				= wcstring.3c
wcspbrk.3c				= wcstring.3c
wcsrchr.3c				= wcstring.3c
wcsspn.3c				= wcstring.3c
wcstok.3c				= wcstring.3c
wcswcs.3c				= wcstring.3c
windex.3c				= wcstring.3c
wrindex.3c				= wcstring.3c
wscat.3c				= wcstring.3c
wschr.3c				= wcstring.3c
wscmp.3c				= wcstring.3c
wscpy.3c				= wcstring.3c
wscspn.3c				= wcstring.3c
wslen.3c				= wcstring.3c
wsncat.3c				= wcstring.3c
wsncmp.3c				= wcstring.3c
wsncpy.3c				= wcstring.3c
wspbrk.3c				= wcstring.3c
wsrchr.3c				= wcstring.3c
wsspn.3c				= wcstring.3c
wstok.3c				= wcstring.3c

wsxfrm.3c				= wcsxfrm.3c

wordfree.3c				= wordexp.3c

wscasecmp.3c				= wstring.3c
wscol.3c				= wstring.3c
wsdup.3c				= wstring.3c
wsncasecmp.3c				= wstring.3c
=======
__flbf.3c				:= LINKSRC = __fbufsize.3c
__fpending.3c				:= LINKSRC = __fbufsize.3c
__fpurge.3c				:= LINKSRC = __fbufsize.3c
__freadable.3c				:= LINKSRC = __fbufsize.3c
__freading.3c				:= LINKSRC = __fbufsize.3c
__fsetlocking.3c			:= LINKSRC = __fbufsize.3c
__fwritable.3c				:= LINKSRC = __fbufsize.3c
__fwriting.3c				:= LINKSRC = __fbufsize.3c
_flushlbf.3c				:= LINKSRC = __fbufsize.3c

_setjmp.3c				:= LINKSRC = _longjmp.3c

l64a.3c					:= LINKSRC = a64l.3c

labs.3c					:= LINKSRC = abs.3c
llabs.3c				:= LINKSRC = abs.3c

aiowrite.3c				:= LINKSRC = aioread.3c

atomic_add_16.3c			:= LINKSRC = atomic_add.3c
atomic_add_16_nv.3c			:= LINKSRC = atomic_add.3c
atomic_add_32.3c			:= LINKSRC = atomic_add.3c
atomic_add_32_nv.3c			:= LINKSRC = atomic_add.3c
atomic_add_64.3c			:= LINKSRC = atomic_add.3c
atomic_add_64_nv.3c			:= LINKSRC = atomic_add.3c
atomic_add_8.3c				:= LINKSRC = atomic_add.3c
atomic_add_8_nv.3c			:= LINKSRC = atomic_add.3c
atomic_add_char.3c			:= LINKSRC = atomic_add.3c
atomic_add_char_nv.3c			:= LINKSRC = atomic_add.3c
atomic_add_int.3c			:= LINKSRC = atomic_add.3c
atomic_add_int_nv.3c			:= LINKSRC = atomic_add.3c
atomic_add_long.3c			:= LINKSRC = atomic_add.3c
atomic_add_long_nv.3c			:= LINKSRC = atomic_add.3c
atomic_add_ptr.3c			:= LINKSRC = atomic_add.3c
atomic_add_ptr_nv.3c			:= LINKSRC = atomic_add.3c
atomic_add_short.3c			:= LINKSRC = atomic_add.3c
atomic_add_short_nv.3c			:= LINKSRC = atomic_add.3c
atomic_and_16.3c			:= LINKSRC = atomic_and.3c
atomic_and_16_nv.3c			:= LINKSRC = atomic_and.3c
atomic_and_32.3c			:= LINKSRC = atomic_and.3c
atomic_and_32_nv.3c			:= LINKSRC = atomic_and.3c
atomic_and_64.3c			:= LINKSRC = atomic_and.3c
atomic_and_64_nv.3c			:= LINKSRC = atomic_and.3c
atomic_and_8.3c				:= LINKSRC = atomic_and.3c
atomic_and_8_nv.3c			:= LINKSRC = atomic_and.3c
atomic_and_uchar.3c			:= LINKSRC = atomic_and.3c
atomic_and_uchar_nv.3c			:= LINKSRC = atomic_and.3c
atomic_and_uint.3c			:= LINKSRC = atomic_and.3c
atomic_and_uint_nv.3c			:= LINKSRC = atomic_and.3c
atomic_and_ulong.3c			:= LINKSRC = atomic_and.3c
atomic_and_ulong_nv.3c			:= LINKSRC = atomic_and.3c
atomic_and_ushort.3c			:= LINKSRC = atomic_and.3c
atomic_and_ushort_nv.3c			:= LINKSRC = atomic_and.3c

atomic_clear_long_excl.3c		:= LINKSRC = atomic_bits.3c
atomic_set_long_excl.3c			:= LINKSRC = atomic_bits.3c

atomic_cas_16.3c			:= LINKSRC = atomic_cas.3c
atomic_cas_32.3c			:= LINKSRC = atomic_cas.3c
atomic_cas_64.3c			:= LINKSRC = atomic_cas.3c
atomic_cas_8.3c				:= LINKSRC = atomic_cas.3c
atomic_cas_ptr.3c			:= LINKSRC = atomic_cas.3c
atomic_cas_uchar.3c			:= LINKSRC = atomic_cas.3c
atomic_cas_uint.3c			:= LINKSRC = atomic_cas.3c
atomic_cas_ulong.3c			:= LINKSRC = atomic_cas.3c
atomic_cas_ushort.3c			:= LINKSRC = atomic_cas.3c

atomic_dec_16.3c			:= LINKSRC = atomic_dec.3c
atomic_dec_16_nv.3c			:= LINKSRC = atomic_dec.3c
atomic_dec_32.3c			:= LINKSRC = atomic_dec.3c
atomic_dec_32_nv.3c			:= LINKSRC = atomic_dec.3c
atomic_dec_64.3c			:= LINKSRC = atomic_dec.3c
atomic_dec_64_nv.3c			:= LINKSRC = atomic_dec.3c
atomic_dec_8.3c				:= LINKSRC = atomic_dec.3c
atomic_dec_8_nv.3c			:= LINKSRC = atomic_dec.3c
atomic_dec_ptr.3c			:= LINKSRC = atomic_dec.3c
atomic_dec_ptr_nv.3c			:= LINKSRC = atomic_dec.3c
atomic_dec_uchar.3c			:= LINKSRC = atomic_dec.3c
atomic_dec_uchar_nv.3c			:= LINKSRC = atomic_dec.3c
atomic_dec_uint.3c			:= LINKSRC = atomic_dec.3c
atomic_dec_uint_nv.3c			:= LINKSRC = atomic_dec.3c
atomic_dec_ulong.3c			:= LINKSRC = atomic_dec.3c
atomic_dec_ulong_nv.3c			:= LINKSRC = atomic_dec.3c
atomic_dec_ushort.3c			:= LINKSRC = atomic_dec.3c
atomic_dec_ushort_nv.3c			:= LINKSRC = atomic_dec.3c

atomic_inc_16.3c			:= LINKSRC = atomic_inc.3c
atomic_inc_16_nv.3c			:= LINKSRC = atomic_inc.3c
atomic_inc_32.3c			:= LINKSRC = atomic_inc.3c
atomic_inc_32_nv.3c			:= LINKSRC = atomic_inc.3c
atomic_inc_64.3c			:= LINKSRC = atomic_inc.3c
atomic_inc_64_nv.3c			:= LINKSRC = atomic_inc.3c
atomic_inc_8.3c				:= LINKSRC = atomic_inc.3c
atomic_inc_8_nv.3c			:= LINKSRC = atomic_inc.3c
atomic_inc_ptr.3c			:= LINKSRC = atomic_inc.3c
atomic_inc_ptr_nv.3c			:= LINKSRC = atomic_inc.3c
atomic_inc_uchar.3c			:= LINKSRC = atomic_inc.3c
atomic_inc_uchar_nv.3c			:= LINKSRC = atomic_inc.3c
atomic_inc_uint.3c			:= LINKSRC = atomic_inc.3c
atomic_inc_uint_nv.3c			:= LINKSRC = atomic_inc.3c
atomic_inc_ulong.3c			:= LINKSRC = atomic_inc.3c
atomic_inc_ulong_nv.3c			:= LINKSRC = atomic_inc.3c
atomic_inc_ushort.3c			:= LINKSRC = atomic_inc.3c
atomic_inc_ushort_nv.3c			:= LINKSRC = atomic_inc.3c

atomic_or_16.3c				:= LINKSRC = atomic_or.3c
atomic_or_16_nv.3c			:= LINKSRC = atomic_or.3c
atomic_or_32.3c				:= LINKSRC = atomic_or.3c
atomic_or_32_nv.3c			:= LINKSRC = atomic_or.3c
atomic_or_64.3c				:= LINKSRC = atomic_or.3c
atomic_or_64_nv.3c			:= LINKSRC = atomic_or.3c
atomic_or_8.3c				:= LINKSRC = atomic_or.3c
atomic_or_8_nv.3c			:= LINKSRC = atomic_or.3c
atomic_or_uchar.3c			:= LINKSRC = atomic_or.3c
atomic_or_uchar_nv.3c			:= LINKSRC = atomic_or.3c
atomic_or_uint.3c			:= LINKSRC = atomic_or.3c
atomic_or_uint_nv.3c			:= LINKSRC = atomic_or.3c
atomic_or_ulong.3c			:= LINKSRC = atomic_or.3c
atomic_or_ulong_nv.3c			:= LINKSRC = atomic_or.3c
atomic_or_ushort.3c			:= LINKSRC = atomic_or.3c
atomic_or_ushort_nv.3c			:= LINKSRC = atomic_or.3c

atomic_swap_16.3c			:= LINKSRC = atomic_swap.3c
atomic_swap_32.3c			:= LINKSRC = atomic_swap.3c
atomic_swap_64.3c			:= LINKSRC = atomic_swap.3c
atomic_swap_8.3c			:= LINKSRC = atomic_swap.3c
atomic_swap_ptr.3c			:= LINKSRC = atomic_swap.3c
atomic_swap_uchar.3c			:= LINKSRC = atomic_swap.3c
atomic_swap_uint.3c			:= LINKSRC = atomic_swap.3c
atomic_swap_ulong.3c			:= LINKSRC = atomic_swap.3c
atomic_swap_ushort.3c			:= LINKSRC = atomic_swap.3c

bcmp.3c					:= LINKSRC = bstring.3c
bcopy.3c				:= LINKSRC = bstring.3c
bzero.3c				:= LINKSRC = bstring.3c

catclose.3c				:= LINKSRC = catopen.3c

cfgetospeed.3c				:= LINKSRC = cfgetispeed.3c

cfsetospeed.3c				:= LINKSRC = cfsetispeed.3c

clock_getres.3c				:= LINKSRC = clock_settime.3c
clock_gettime.3c			:= LINKSRC = clock_settime.3c

fdwalk.3c				:= LINKSRC = closefrom.3c

cond_broadcast.3c			:= LINKSRC = cond_init.3c
cond_destroy.3c				:= LINKSRC = cond_init.3c
cond_reltimedwait.3c			:= LINKSRC = cond_init.3c
cond_signal.3c				:= LINKSRC = cond_init.3c
cond_timedwait.3c			:= LINKSRC = cond_init.3c
cond_wait.3c				:= LINKSRC = cond_init.3c

csetcol.3c				:= LINKSRC = cset.3c
csetlen.3c				:= LINKSRC = cset.3c
csetno.3c				:= LINKSRC = cset.3c
wcsetno.3c				:= LINKSRC = cset.3c

ctermid_r.3c				:= LINKSRC = ctermid.3c

asctime.3c				:= LINKSRC = ctime.3c
asctime_r.3c				:= LINKSRC = ctime.3c
ctime_r.3c				:= LINKSRC = ctime.3c
gmtime.3c				:= LINKSRC = ctime.3c
gmtime_r.3c				:= LINKSRC = ctime.3c
localtime.3c				:= LINKSRC = ctime.3c
localtime_r.3c				:= LINKSRC = ctime.3c
tzset.3c				:= LINKSRC = ctime.3c

isalnum.3c				:= LINKSRC = ctype.3c
isalpha.3c				:= LINKSRC = ctype.3c
isascii.3c				:= LINKSRC = ctype.3c
isblank.3c				:= LINKSRC = ctype.3c
iscntrl.3c				:= LINKSRC = ctype.3c
isdigit.3c				:= LINKSRC = ctype.3c
isgraph.3c				:= LINKSRC = ctype.3c
islower.3c				:= LINKSRC = ctype.3c
isprint.3c				:= LINKSRC = ctype.3c
ispunct.3c				:= LINKSRC = ctype.3c
isspace.3c				:= LINKSRC = ctype.3c
isupper.3c				:= LINKSRC = ctype.3c
isxdigit.3c				:= LINKSRC = ctype.3c

decimal_to_double.3c			:= LINKSRC = decimal_to_floating.3c
decimal_to_extended.3c			:= LINKSRC = decimal_to_floating.3c
decimal_to_quadruple.3c			:= LINKSRC = decimal_to_floating.3c
decimal_to_single.3c			:= LINKSRC = decimal_to_floating.3c

ldiv.3c					:= LINKSRC = div.3c
lldiv.3c				:= LINKSRC = div.3c

dladdr1.3c				:= LINKSRC = dladdr.3c

dlmopen.3c				:= LINKSRC = dlopen.3c

door_unbind.3c				:= LINKSRC = door_bind.3c

door_setparam.3c			:= LINKSRC = door_getparam.3c

erand48.3c				:= LINKSRC = drand48.3c
jrand48.3c				:= LINKSRC = drand48.3c
lcong48.3c				:= LINKSRC = drand48.3c
lrand48.3c				:= LINKSRC = drand48.3c
mrand48.3c				:= LINKSRC = drand48.3c
nrand48.3c				:= LINKSRC = drand48.3c
seed48.3c				:= LINKSRC = drand48.3c
srand48.3c				:= LINKSRC = drand48.3c

dup3.3c					:= LINKSRC = dup2.3c

fconvert.3c				:= LINKSRC = econvert.3c
gconvert.3c				:= LINKSRC = econvert.3c
qeconvert.3c				:= LINKSRC = econvert.3c
qfconvert.3c				:= LINKSRC = econvert.3c
qgconvert.3c				:= LINKSRC = econvert.3c
seconvert.3c				:= LINKSRC = econvert.3c
sfconvert.3c				:= LINKSRC = econvert.3c
sgconvert.3c				:= LINKSRC = econvert.3c

fcvt.3c					:= LINKSRC = ecvt.3c
gcvt.3c					:= LINKSRC = ecvt.3c

_edata.3c				:= LINKSRC = end.3c
_end.3c					:= LINKSRC = end.3c
_etext.3c				:= LINKSRC = end.3c
edata.3c				:= LINKSRC = end.3c
etext.3c				:= LINKSRC = end.3c

errx.3c					:= LINKSRC = err.3c
verr.3c					:= LINKSRC = err.3c
verrx.3c				:= LINKSRC = err.3c
vwarn.3c				:= LINKSRC = err.3c
vwarnx.3c				:= LINKSRC = err.3c
warn.3c					:= LINKSRC = err.3c
warnx.3c				:= LINKSRC = err.3c

euccol.3c				:= LINKSRC = euclen.3c
eucscol.3c				:= LINKSRC = euclen.3c

_exithandle.3c				:= LINKSRC = exit.3c

clearerr.3c				:= LINKSRC = ferror.3c
feof.3c					:= LINKSRC = ferror.3c
fileno.3c				:= LINKSRC = ferror.3c

fsetattr.3c				:= LINKSRC = fgetattr.3c
getattrat.3c				:= LINKSRC = fgetattr.3c
setattrat.3c				:= LINKSRC = fgetattr.3c

getc.3c					:= LINKSRC = fgetc.3c
getc_unlocked.3c			:= LINKSRC = fgetc.3c
getchar.3c				:= LINKSRC = fgetc.3c
getchar_unlocked.3c			:= LINKSRC = fgetc.3c
getw.3c					:= LINKSRC = fgetc.3c

double_to_decimal.3c			:= LINKSRC = floating_to_decimal.3c
extended_to_decimal.3c			:= LINKSRC = floating_to_decimal.3c
quadruple_to_decimal.3c			:= LINKSRC = floating_to_decimal.3c
single_to_decimal.3c			:= LINKSRC = floating_to_decimal.3c

ftrylockfile.3c				:= LINKSRC = flockfile.3c
funlockfile.3c				:= LINKSRC = flockfile.3c

fpgetmask.3c				:= LINKSRC = fpgetround.3c
fpgetsticky.3c				:= LINKSRC = fpgetround.3c
fpsetmask.3c				:= LINKSRC = fpgetround.3c
fpsetround.3c				:= LINKSRC = fpgetround.3c
fpsetsticky.3c				:= LINKSRC = fpgetround.3c

putc.3c					:= LINKSRC = fputc.3c
putc_unlocked.3c			:= LINKSRC = fputc.3c
putchar.3c				:= LINKSRC = fputc.3c
putchar_unlocked.3c			:= LINKSRC = fputc.3c
putw.3c					:= LINKSRC = fputc.3c

putwc.3c				:= LINKSRC = fputwc.3c
putwchar.3c				:= LINKSRC = fputwc.3c

fseeko.3c				:= LINKSRC = fseek.3c

ftello.3c				:= LINKSRC = ftell.3c

nftw.3c					:= LINKSRC = ftw.3c

swprintf.3c				:= LINKSRC = fwprintf.3c
wprintf.3c				:= LINKSRC = fwprintf.3c

swscanf.3c				:= LINKSRC = fwscanf.3c
vfwscanf.3c				:= LINKSRC = fwscanf.3c
vswscanf.3c				:= LINKSRC = fwscanf.3c
vwscanf.3c				:= LINKSRC = fwscanf.3c
wscanf.3c				:= LINKSRC = fwscanf.3c

gethomelgroup.3c			:= LINKSRC = getcpuid.3c

endgrent.3c				:= LINKSRC = getgrnam.3c
fgetgrent.3c				:= LINKSRC = getgrnam.3c
fgetgrent_r.3c				:= LINKSRC = getgrnam.3c
getgrent.3c				:= LINKSRC = getgrnam.3c
getgrent_r.3c				:= LINKSRC = getgrnam.3c
getgrgid.3c				:= LINKSRC = getgrnam.3c
getgrgid_r.3c				:= LINKSRC = getgrnam.3c
getgrnam_r.3c				:= LINKSRC = getgrnam.3c
setgrent.3c				:= LINKSRC = getgrnam.3c

sethostname.3c				:= LINKSRC = gethostname.3c

gethrvtime.3c				:= LINKSRC = gethrtime.3c

getdelim.3c				:= LINKSRC = getline.3c

getlogin_r.3c				:= LINKSRC = getlogin.3c

getextmntent.3c				:= LINKSRC = getmntent.3c
getmntany.3c				:= LINKSRC = getmntent.3c
hasmntopt.3c				:= LINKSRC = getmntent.3c
putmntent.3c				:= LINKSRC = getmntent.3c
resetmnttab.3c				:= LINKSRC = getmntent.3c

endnetgrent.3c				:= LINKSRC = getnetgrent.3c
getnetgrent_r.3c			:= LINKSRC = getnetgrent.3c
innetgr.3c				:= LINKSRC = getnetgrent.3c
setnetgrent.3c				:= LINKSRC = getnetgrent.3c

getpassphrase.3c			:= LINKSRC = getpass.3c

setpriority.3c				:= LINKSRC = getpriority.3c

endpwent.3c				:= LINKSRC = getpwnam.3c
fgetpwent.3c				:= LINKSRC = getpwnam.3c
fgetpwent_r.3c				:= LINKSRC = getpwnam.3c
getpwent.3c				:= LINKSRC = getpwnam.3c
getpwent_r.3c				:= LINKSRC = getpwnam.3c
getpwnam_r.3c				:= LINKSRC = getpwnam.3c
getpwuid.3c				:= LINKSRC = getpwnam.3c
getpwuid_r.3c				:= LINKSRC = getpwnam.3c
setpwent.3c				:= LINKSRC = getpwnam.3c

fgets.3c				:= LINKSRC = gets.3c

endspent.3c				:= LINKSRC = getspnam.3c
fgetspent.3c				:= LINKSRC = getspnam.3c
fgetspent_r.3c				:= LINKSRC = getspnam.3c
getspent.3c				:= LINKSRC = getspnam.3c
getspent_r.3c				:= LINKSRC = getspnam.3c
getspnam_r.3c				:= LINKSRC = getspnam.3c
setspent.3c				:= LINKSRC = getspnam.3c

bind_textdomain_codeset.3c		:= LINKSRC = gettext.3c
bindtextdomain.3c			:= LINKSRC = gettext.3c
dcgettext.3c				:= LINKSRC = gettext.3c
dcngettext.3c				:= LINKSRC = gettext.3c
dgettext.3c				:= LINKSRC = gettext.3c
dngettext.3c				:= LINKSRC = gettext.3c
ngettext.3c				:= LINKSRC = gettext.3c
textdomain.3c				:= LINKSRC = gettext.3c

settimeofday.3c				:= LINKSRC = gettimeofday.3c

endusershell.3c				:= LINKSRC = getusershell.3c
setusershell.3c				:= LINKSRC = getusershell.3c

endutent.3c				:= LINKSRC = getutent.3c
getutid.3c				:= LINKSRC = getutent.3c
getutline.3c				:= LINKSRC = getutent.3c
pututline.3c				:= LINKSRC = getutent.3c
setutent.3c				:= LINKSRC = getutent.3c
utmpname.3c				:= LINKSRC = getutent.3c

endutxent.3c				:= LINKSRC = getutxent.3c
getutmp.3c				:= LINKSRC = getutxent.3c
getutmpx.3c				:= LINKSRC = getutxent.3c
getutxid.3c				:= LINKSRC = getutxent.3c
getutxline.3c				:= LINKSRC = getutxent.3c
pututxline.3c				:= LINKSRC = getutxent.3c
setutxent.3c				:= LINKSRC = getutxent.3c
updwtmp.3c				:= LINKSRC = getutxent.3c
updwtmpx.3c				:= LINKSRC = getutxent.3c
utmpxname.3c				:= LINKSRC = getutxent.3c

getvfsany.3c				:= LINKSRC = getvfsent.3c
getvfsfile.3c				:= LINKSRC = getvfsent.3c
getvfsspec.3c				:= LINKSRC = getvfsent.3c

fgetws.3c				:= LINKSRC = getws.3c

getzoneidbyname.3c			:= LINKSRC = getzoneid.3c
getzonenamebyid.3c			:= LINKSRC = getzoneid.3c

globfree.3c				:= LINKSRC = glob.3c

hcreate.3c				:= LINKSRC = hsearch.3c
hdestroy.3c				:= LINKSRC = hsearch.3c

rindex.3c				:= LINKSRC = index.3c

remque.3c				:= LINKSRC = insque.3c

finite.3c				:= LINKSRC = isnand.3c
fpclass.3c				:= LINKSRC = isnand.3c
isnanf.3c				:= LINKSRC = isnand.3c
unordered.3c				:= LINKSRC = isnand.3c

isenglish.3c				:= LINKSRC = iswalpha.3c
isideogram.3c				:= LINKSRC = iswalpha.3c
isnumber.3c				:= LINKSRC = iswalpha.3c
isphonogram.3c				:= LINKSRC = iswalpha.3c
isspecial.3c				:= LINKSRC = iswalpha.3c
iswalnum.3c				:= LINKSRC = iswalpha.3c
iswascii.3c				:= LINKSRC = iswalpha.3c
iswblank.3c				:= LINKSRC = iswalpha.3c
iswcntrl.3c				:= LINKSRC = iswalpha.3c
iswdigit.3c				:= LINKSRC = iswalpha.3c
iswgraph.3c				:= LINKSRC = iswalpha.3c
iswlower.3c				:= LINKSRC = iswalpha.3c
iswprint.3c				:= LINKSRC = iswalpha.3c
iswpunct.3c				:= LINKSRC = iswalpha.3c
iswspace.3c				:= LINKSRC = iswalpha.3c
iswupper.3c				:= LINKSRC = iswalpha.3c
iswxdigit.3c				:= LINKSRC = iswalpha.3c

ulckpwdf.3c				:= LINKSRC = lckpwdf.3c

lfind.3c				:= LINKSRC = lsearch.3c

swapcontext.3c				:= LINKSRC = makecontext.3c

major.3c				:= LINKSRC = makedev.3c
minor.3c				:= LINKSRC = makedev.3c

alloca.3c				:= LINKSRC = malloc.3c
calloc.3c				:= LINKSRC = malloc.3c
free.3c					:= LINKSRC = malloc.3c
memalign.3c				:= LINKSRC = malloc.3c
realloc.3c				:= LINKSRC = malloc.3c
valloc.3c				:= LINKSRC = malloc.3c

membar_consumer.3c			:= LINKSRC = membar_ops.3c
membar_enter.3c				:= LINKSRC = membar_ops.3c
membar_exit.3c				:= LINKSRC = membar_ops.3c
membar_producer.3c			:= LINKSRC = membar_ops.3c

memccpy.3c				:= LINKSRC = memory.3c
memchr.3c				:= LINKSRC = memory.3c
memcmp.3c				:= LINKSRC = memory.3c
memcpy.3c				:= LINKSRC = memory.3c
memmove.3c				:= LINKSRC = memory.3c
memset.3c				:= LINKSRC = memory.3c

mkdtemp.3c				:= LINKSRC = mkstemp.3c
mkostemp.3c				:= LINKSRC = mkstemp.3c
mkostemps.3c				:= LINKSRC = mkstemp.3c
mkstemps.3c				:= LINKSRC = mkstemp.3c

munlock.3c				:= LINKSRC = mlock.3c

munlockall.3c				:= LINKSRC = mlockall.3c

mq_reltimedreceive_np.3c		:= LINKSRC = mq_receive.3c
mq_timedreceive.3c			:= LINKSRC = mq_receive.3c

mq_reltimedsend_np.3c			:= LINKSRC = mq_send.3c
mq_timedsend.3c				:= LINKSRC = mq_send.3c

mutex_consistent.3c			:= LINKSRC = mutex_init.3c
mutex_destroy.3c			:= LINKSRC = mutex_init.3c
mutex_lock.3c				:= LINKSRC = mutex_init.3c
mutex_trylock.3c			:= LINKSRC = mutex_init.3c
mutex_unlock.3c				:= LINKSRC = mutex_init.3c

dbm_clearerr.3c				:= LINKSRC = ndbm.3c
dbm_close.3c				:= LINKSRC = ndbm.3c
dbm_delete.3c				:= LINKSRC = ndbm.3c
dbm_error.3c				:= LINKSRC = ndbm.3c
dbm_fetch.3c				:= LINKSRC = ndbm.3c
dbm_firstkey.3c				:= LINKSRC = ndbm.3c
dbm_nextkey.3c				:= LINKSRC = ndbm.3c
dbm_open.3c				:= LINKSRC = ndbm.3c
dbm_store.3c				:= LINKSRC = ndbm.3c

fdopendir.3c				:= LINKSRC = opendir.3c

errno.3c				:= LINKSRC = perror.3c

pclose.3c				:= LINKSRC = popen.3c

port_dissociate.3c			:= LINKSRC = port_associate.3c

port_getn.3c				:= LINKSRC = port_get.3c

port_sendn.3c				:= LINKSRC = port_send.3c

posix_spawnp.3c				:= LINKSRC = posix_spawn.3c

posix_spawn_file_actions_addopen.3c	:= LINKSRC = posix_spawn_file_actions_addclose.3c
posix_spawn_file_actions_init.3c	:= LINKSRC = posix_spawn_file_actions_destroy.3c

posix_spawnattr_init.3c			:= LINKSRC = posix_spawnattr_destroy.3c

posix_spawnattr_setflags.3c		:= LINKSRC = posix_spawnattr_getflags.3c

posix_spawnattr_setpgroup.3c		:= LINKSRC = posix_spawnattr_getpgroup.3c

posix_spawnattr_setschedparam.3c	:= LINKSRC = posix_spawnattr_getschedparam.3c

posix_spawnattr_setschedpolicy.3c	:= LINKSRC = posix_spawnattr_getschedpolicy.3c

posix_spawnattr_setsigdefault.3c	:= LINKSRC = posix_spawnattr_getsigdefault.3c

posix_spawnattr_setsigignore_np.3c	:= LINKSRC = posix_spawnattr_getsigignore_np.3c

posix_spawnattr_setsigmask.3c		:= LINKSRC = posix_spawnattr_getsigmask.3c

asprintf.3c				:= LINKSRC = printf.3c
fprintf.3c				:= LINKSRC = printf.3c
snprintf.3c				:= LINKSRC = printf.3c
sprintf.3c				:= LINKSRC = printf.3c

priv_allocset.3c			:= LINKSRC = priv_addset.3c
priv_basicset.3c			:= LINKSRC = priv_addset.3c
priv_copyset.3c				:= LINKSRC = priv_addset.3c
priv_delset.3c				:= LINKSRC = priv_addset.3c
priv_emptyset.3c			:= LINKSRC = priv_addset.3c
priv_fillset.3c				:= LINKSRC = priv_addset.3c
priv_freeset.3c				:= LINKSRC = priv_addset.3c
priv_intersect.3c			:= LINKSRC = priv_addset.3c
priv_inverse.3c				:= LINKSRC = priv_addset.3c
priv_isemptyset.3c			:= LINKSRC = priv_addset.3c
priv_isequalset.3c			:= LINKSRC = priv_addset.3c
priv_isfullset.3c			:= LINKSRC = priv_addset.3c
priv_ismember.3c			:= LINKSRC = priv_addset.3c
priv_issubset.3c			:= LINKSRC = priv_addset.3c
priv_union.3c				:= LINKSRC = priv_addset.3c

priv_ineffect.3c			:= LINKSRC = priv_set.3c

priv_getbyname.3c			:= LINKSRC = priv_str_to_set.3c
priv_getbynum.3c			:= LINKSRC = priv_str_to_set.3c
priv_getsetbyname.3c			:= LINKSRC = priv_str_to_set.3c
priv_getsetbynum.3c			:= LINKSRC = priv_str_to_set.3c
priv_gettext.3c				:= LINKSRC = priv_str_to_set.3c
priv_set_to_str.3c			:= LINKSRC = priv_str_to_set.3c

psiginfo.3c				:= LINKSRC = psignal.3c

pthread_attr_setdetachstate.3c		:= LINKSRC = pthread_attr_getdetachstate.3c

pthread_attr_setguardsize.3c		:= LINKSRC = pthread_attr_getguardsize.3c

pthread_attr_setinheritsched.3c		:= LINKSRC = pthread_attr_getinheritsched.3c

pthread_attr_setschedparam.3c		:= LINKSRC = pthread_attr_getschedparam.3c

pthread_attr_setschedpolicy.3c		:= LINKSRC = pthread_attr_getschedpolicy.3c

pthread_attr_setscope.3c		:= LINKSRC = pthread_attr_getscope.3c
pthread_attr_setstack.3c		:= LINKSRC = pthread_attr_getstack.3c

pthread_attr_setstackaddr.3c		:= LINKSRC = pthread_attr_getstackaddr.3c

pthread_attr_setstacksize.3c		:= LINKSRC = pthread_attr_getstacksize.3c

pthread_attr_destroy.3c			:= LINKSRC = pthread_attr_init.3c

pthread_barrier_init.3c			:= LINKSRC = pthread_barrier_destroy.3c

pthread_barrierattr_init.3c		:= LINKSRC = pthread_barrierattr_destroy.3c

pthread_barrierattr_setpshared.3c	:= LINKSRC = pthread_barrierattr_getpshared.3c

pthread_cond_destroy.3c			:= LINKSRC = pthread_cond_init.3c

pthread_cond_broadcast.3c		:= LINKSRC = pthread_cond_signal.3c

pthread_cond_reltimedwait_np.3c		:= LINKSRC = pthread_cond_wait.3c
pthread_cond_timedwait.3c		:= LINKSRC = pthread_cond_wait.3c

pthread_condattr_setclock.3c		:= LINKSRC = pthread_condattr_getclock.3c

pthread_condattr_setpshared.3c		:= LINKSRC = pthread_condattr_getpshared.3c

pthread_condattr_destroy.3c		:= LINKSRC = pthread_condattr_init.3c

pthread_setconcurrency.3c		:= LINKSRC = pthread_getconcurrency.3c

pthread_setschedparam.3c		:= LINKSRC = pthread_getschedparam.3c

pthread_setspecific.3c			:= LINKSRC = pthread_getspecific.3c

pthread_key_create_once_np.3c		:= LINKSRC = pthread_key_create.3c

pthread_mutex_setprioceiling.3c		:= LINKSRC = pthread_mutex_getprioceiling.3c

pthread_mutex_destroy.3c		:= LINKSRC = pthread_mutex_init.3c

pthread_mutex_trylock.3c		:= LINKSRC = pthread_mutex_lock.3c
pthread_mutex_unlock.3c			:= LINKSRC = pthread_mutex_lock.3c

pthread_mutex_reltimedlock_np.3c	:= LINKSRC = pthread_mutex_timedlock.3c

pthread_mutexattr_setprioceiling.3c	:= LINKSRC = pthread_mutexattr_getprioceiling.3c

pthread_mutexattr_setprotocol.3c	:= LINKSRC = pthread_mutexattr_getprotocol.3c

pthread_mutexattr_setpshared.3c		:= LINKSRC = pthread_mutexattr_getpshared.3c

pthread_mutexattr_settype.3c		:= LINKSRC = pthread_mutexattr_gettype.3c

pthread_mutexattr_destroy.3c		:= LINKSRC = pthread_mutexattr_init.3c

pthread_rwlock_destroy.3c		:= LINKSRC = pthread_rwlock_init.3c

pthread_rwlock_tryrdlock.3c		:= LINKSRC = pthread_rwlock_rdlock.3c

pthread_rwlock_reltimedrdlock_np.3c	:= LINKSRC = pthread_rwlock_timedrdlock.3c

pthread_rwlock_reltimedwrlock_np.3c	:= LINKSRC = pthread_rwlock_timedwrlock.3c

pthread_rwlock_trywrlock.3c		:= LINKSRC = pthread_rwlock_wrlock.3c

pthread_rwlockattr_setpshared.3c	:= LINKSRC = pthread_rwlockattr_getpshared.3c

pthread_rwlockattr_destroy.3c		:= LINKSRC = pthread_rwlockattr_init.3c

pthread_spin_init.3c			:= LINKSRC = pthread_spin_destroy.3c

pthread_spin_trylock.3c			:= LINKSRC = pthread_spin_lock.3c

fputs.3c				:= LINKSRC = puts.3c

rand_r.3c				:= LINKSRC = rand.3c
srand.3c				:= LINKSRC = rand.3c

initstate.3c				:= LINKSRC = random.3c
setstate.3c				:= LINKSRC = random.3c
srandom.3c				:= LINKSRC = random.3c

rctlblk_get_enforced_value.3c		:= LINKSRC = rctlblk_set_value.3c
rctlblk_get_firing_time.3c		:= LINKSRC = rctlblk_set_value.3c
rctlblk_get_global_action.3c		:= LINKSRC = rctlblk_set_value.3c
rctlblk_get_global_flags.3c		:= LINKSRC = rctlblk_set_value.3c
rctlblk_get_local_action.3c		:= LINKSRC = rctlblk_set_value.3c
rctlblk_get_local_flags.3c		:= LINKSRC = rctlblk_set_value.3c
rctlblk_get_privilege.3c		:= LINKSRC = rctlblk_set_value.3c
rctlblk_get_recipient_pid.3c		:= LINKSRC = rctlblk_set_value.3c
rctlblk_get_value.3c			:= LINKSRC = rctlblk_set_value.3c
rctlblk_set_local_action.3c		:= LINKSRC = rctlblk_set_value.3c
rctlblk_set_local_flags.3c		:= LINKSRC = rctlblk_set_value.3c
rctlblk_set_privilege.3c		:= LINKSRC = rctlblk_set_value.3c
rctlblk_set_recipient_pid.3c		:= LINKSRC = rctlblk_set_value.3c
rctlblk_size.3c				:= LINKSRC = rctlblk_set_value.3c

re_exec.3c				:= LINKSRC = re_comp.3c

readdir_r.3c				:= LINKSRC = readdir.3c

regex.3c				:= LINKSRC = regcmp.3c

regerror.3c				:= LINKSRC = regcomp.3c
regexec.3c				:= LINKSRC = regcomp.3c
regfree.3c				:= LINKSRC = regcomp.3c

rw_rdlock.3c				:= LINKSRC = rwlock.3c
rw_tryrdlock.3c				:= LINKSRC = rwlock.3c
rw_trywrlock.3c				:= LINKSRC = rwlock.3c
rw_unlock.3c				:= LINKSRC = rwlock.3c
rw_wrlock.3c				:= LINKSRC = rwlock.3c
rwlock_destroy.3c			:= LINKSRC = rwlock.3c
rwlock_init.3c				:= LINKSRC = rwlock.3c

alphasort.3c				:= LINKSRC = scandir.3c

fscanf.3c				:= LINKSRC = scanf.3c
sscanf.3c				:= LINKSRC = scanf.3c
vfscanf.3c				:= LINKSRC = scanf.3c
vscanf.3c				:= LINKSRC = scanf.3c
vsscanf.3c				:= LINKSRC = scanf.3c

sched_get_priority_min.3c		:= LINKSRC = sched_get_priority_max.3c

schedctl_exit.3c			:= LINKSRC = schedctl_init.3c
schedctl_lookup.3c			:= LINKSRC = schedctl_init.3c
schedctl_start.3c			:= LINKSRC = schedctl_init.3c
schedctl_stop.3c			:= LINKSRC = schedctl_init.3c

FD_CLR.3c				:= LINKSRC = select.3c
FD_ISSET.3c				:= LINKSRC = select.3c
FD_SET.3c				:= LINKSRC = select.3c
FD_ZERO.3c				:= LINKSRC = select.3c
pselect.3c				:= LINKSRC = select.3c

sem_reltimedwait_np.3c			:= LINKSRC = sem_timedwait.3c

sem_trywait.3c				:= LINKSRC = sem_wait.3c

sema_destroy.3c				:= LINKSRC = semaphore.3c
sema_init.3c				:= LINKSRC = semaphore.3c
sema_post.3c				:= LINKSRC = semaphore.3c
sema_trywait.3c				:= LINKSRC = semaphore.3c
sema_wait.3c				:= LINKSRC = semaphore.3c

setvbuf.3c				:= LINKSRC = setbuf.3c

setlinebuf.3c				:= LINKSRC = setbuffer.3c

longjmp.3c				:= LINKSRC = setjmp.3c
siglongjmp.3c				:= LINKSRC = setjmp.3c
sigsetjmp.3c				:= LINKSRC = setjmp.3c

sighold.3c				:= LINKSRC = signal.3c
sigignore.3c				:= LINKSRC = signal.3c
sigpause.3c				:= LINKSRC = signal.3c
sigrelse.3c				:= LINKSRC = signal.3c
sigset.3c				:= LINKSRC = signal.3c

sigaddset.3c				:= LINKSRC = sigsetops.3c
sigdelset.3c				:= LINKSRC = sigsetops.3c
sigemptyset.3c				:= LINKSRC = sigsetops.3c
sigfillset.3c				:= LINKSRC = sigsetops.3c
sigismember.3c				:= LINKSRC = sigsetops.3c

sigtimedwait.3c				:= LINKSRC = sigwaitinfo.3c

gsignal.3c				:= LINKSRC = ssignal.3c

stderr.3c				:= LINKSRC = stdio.3c
stdin.3c				:= LINKSRC = stdio.3c
stdout.3c				:= LINKSRC = stdio.3c

sig2str.3c				:= LINKSRC = str2sig.3c

strerror_r.3c				:= LINKSRC = strerror.3c

ascftime.3c				:= LINKSRC = strftime.3c
cftime.3c				:= LINKSRC = strftime.3c

strcasecmp.3c				:= LINKSRC = string.3c
strcat.3c				:= LINKSRC = string.3c
strchr.3c				:= LINKSRC = string.3c
strcmp.3c				:= LINKSRC = string.3c
strcpy.3c				:= LINKSRC = string.3c
strcspn.3c				:= LINKSRC = string.3c
strdup.3c				:= LINKSRC = string.3c
strlcat.3c				:= LINKSRC = string.3c
strlcpy.3c				:= LINKSRC = string.3c
strlen.3c				:= LINKSRC = string.3c
strncasecmp.3c				:= LINKSRC = string.3c
strncat.3c				:= LINKSRC = string.3c
strncmp.3c				:= LINKSRC = string.3c
strncpy.3c				:= LINKSRC = string.3c
strnlen.3c				:= LINKSRC = string.3c
strpbrk.3c				:= LINKSRC = string.3c
strrchr.3c				:= LINKSRC = string.3c
strsep.3c				:= LINKSRC = string.3c
strspn.3c				:= LINKSRC = string.3c
strstr.3c				:= LINKSRC = string.3c
strtok.3c				:= LINKSRC = string.3c
strtok_r.3c				:= LINKSRC = string.3c

file_to_decimal.3c			:= LINKSRC = string_to_decimal.3c
func_to_decimal.3c			:= LINKSRC = string_to_decimal.3c

atof.3c					:= LINKSRC = strtod.3c
strtof.3c				:= LINKSRC = strtod.3c
strtold.3c				:= LINKSRC = strtod.3c

strtoumax.3c				:= LINKSRC = strtoimax.3c

atoi.3c					:= LINKSRC = strtol.3c
atol.3c					:= LINKSRC = strtol.3c
atoll.3c				:= LINKSRC = strtol.3c
lltostr.3c				:= LINKSRC = strtol.3c
strtoll.3c				:= LINKSRC = strtol.3c
ulltostr.3c				:= LINKSRC = strtol.3c

strtoull.3c				:= LINKSRC = strtoul.3c
wstostr.3c				:= LINKSRC = strtows.3c

closelog.3c				:= LINKSRC = syslog.3c
openlog.3c				:= LINKSRC = syslog.3c
setlogmask.3c				:= LINKSRC = syslog.3c

thr_setconcurrency.3c			:= LINKSRC = thr_getconcurrency.3c

thr_setprio.3c				:= LINKSRC = thr_getprio.3c

thr_getspecific.3c			:= LINKSRC = thr_keycreate.3c
thr_keycreate_once.3c			:= LINKSRC = thr_keycreate.3c
thr_setspecific.3c			:= LINKSRC = thr_keycreate.3c

thr_continue.3c				:= LINKSRC = thr_suspend.3c

timer_getoverrun.3c			:= LINKSRC = timer_settime.3c
timer_gettime.3c			:= LINKSRC = timer_settime.3c

timerclear.3c				:= LINKSRC = timeradd.3c
timercmp.3c				:= LINKSRC = timeradd.3c
timerisset.3c				:= LINKSRC = timeradd.3c
timersub.3c				:= LINKSRC = timeradd.3c

tempnam.3c				:= LINKSRC = tmpnam.3c
tmpnam_r.3c				:= LINKSRC = tmpnam.3c

ftruncate.3c				:= LINKSRC = truncate.3c

tdelete.3c				:= LINKSRC = tsearch.3c
tfind.3c				:= LINKSRC = tsearch.3c
twalk.3c				:= LINKSRC = tsearch.3c

ttyname_r.3c				:= LINKSRC = ttyname.3c

uconv_u16tou8.3c			:= LINKSRC = uconv_u16tou32.3c
uconv_u32tou16.3c			:= LINKSRC = uconv_u16tou32.3c
uconv_u32tou8.3c			:= LINKSRC = uconv_u16tou32.3c
uconv_u8tou16.3c			:= LINKSRC = uconv_u16tou32.3c
uconv_u8tou32.3c			:= LINKSRC = uconv_u16tou32.3c

ucred_free.3c				:= LINKSRC = ucred_get.3c
ucred_getegid.3c			:= LINKSRC = ucred_get.3c
ucred_geteuid.3c			:= LINKSRC = ucred_get.3c
ucred_getgroups.3c			:= LINKSRC = ucred_get.3c
ucred_getlabel.3c			:= LINKSRC = ucred_get.3c
ucred_getpflags.3c			:= LINKSRC = ucred_get.3c
ucred_getpid.3c				:= LINKSRC = ucred_get.3c
ucred_getprivset.3c			:= LINKSRC = ucred_get.3c
ucred_getprojid.3c			:= LINKSRC = ucred_get.3c
ucred_getrgid.3c			:= LINKSRC = ucred_get.3c
ucred_getruid.3c			:= LINKSRC = ucred_get.3c
ucred_getsgid.3c			:= LINKSRC = ucred_get.3c
ucred_getsuid.3c			:= LINKSRC = ucred_get.3c
ucred_getzoneid.3c			:= LINKSRC = ucred_get.3c
ucred_size.3c				:= LINKSRC = ucred_get.3c

vswprintf.3c				:= LINKSRC = vfwprintf.3c
vwprintf.3c				:= LINKSRC = vfwprintf.3c

vasprintf.3c				:= LINKSRC = vprintf.3c
vfprintf.3c				:= LINKSRC = vprintf.3c
vsnprintf.3c				:= LINKSRC = vprintf.3c
vsprintf.3c				:= LINKSRC = vprintf.3c

wait4.3c				:= LINKSRC = wait3.3c

addrtosymstr.3c				:= LINKSRC = walkcontext.3c
backtrace.3c				:= LINKSRC = walkcontext.3c
backtrace_symbols.3c			:= LINKSRC = walkcontext.3c
backtrace_symbols_fd.3c			:= LINKSRC = walkcontext.3c
printstack.3c				:= LINKSRC = walkcontext.3c

wscoll.3c				:= LINKSRC = wcscoll.3c

watof.3c				:= LINKSRC = wcstod.3c
wcstof.3c				:= LINKSRC = wcstod.3c
wcstold.3c				:= LINKSRC = wcstod.3c
wstod.3c				:= LINKSRC = wcstod.3c

wcstoumax.3c				:= LINKSRC = wcstoimax.3c

watoi.3c				:= LINKSRC = wcstol.3c
watol.3c				:= LINKSRC = wcstol.3c
watoll.3c				:= LINKSRC = wcstol.3c
wcstoll.3c				:= LINKSRC = wcstol.3c
wstol.3c				:= LINKSRC = wcstol.3c

wcstoull.3c				:= LINKSRC = wcstoul.3c

wcscat.3c				:= LINKSRC = wcstring.3c
wcschr.3c				:= LINKSRC = wcstring.3c
wcscmp.3c				:= LINKSRC = wcstring.3c
wcscpy.3c				:= LINKSRC = wcstring.3c
wcscspn.3c				:= LINKSRC = wcstring.3c
wcslen.3c				:= LINKSRC = wcstring.3c
wcsncat.3c				:= LINKSRC = wcstring.3c
wcsncmp.3c				:= LINKSRC = wcstring.3c
wcsncpy.3c				:= LINKSRC = wcstring.3c
wcspbrk.3c				:= LINKSRC = wcstring.3c
wcsrchr.3c				:= LINKSRC = wcstring.3c
wcsspn.3c				:= LINKSRC = wcstring.3c
wcstok.3c				:= LINKSRC = wcstring.3c
wcswcs.3c				:= LINKSRC = wcstring.3c
windex.3c				:= LINKSRC = wcstring.3c
wrindex.3c				:= LINKSRC = wcstring.3c
wscat.3c				:= LINKSRC = wcstring.3c
wschr.3c				:= LINKSRC = wcstring.3c
wscmp.3c				:= LINKSRC = wcstring.3c
wscpy.3c				:= LINKSRC = wcstring.3c
wscspn.3c				:= LINKSRC = wcstring.3c
wslen.3c				:= LINKSRC = wcstring.3c
wsncat.3c				:= LINKSRC = wcstring.3c
wsncmp.3c				:= LINKSRC = wcstring.3c
wsncpy.3c				:= LINKSRC = wcstring.3c
wspbrk.3c				:= LINKSRC = wcstring.3c
wsrchr.3c				:= LINKSRC = wcstring.3c
wsspn.3c				:= LINKSRC = wcstring.3c
wstok.3c				:= LINKSRC = wcstring.3c

wsxfrm.3c				:= LINKSRC = wcsxfrm.3c

wordfree.3c				:= LINKSRC = wordexp.3c

wscasecmp.3c				:= LINKSRC = wstring.3c
wscol.3c				:= LINKSRC = wstring.3c
wsdup.3c				:= LINKSRC = wstring.3c
wsncasecmp.3c				:= LINKSRC = wstring.3c
>>>>>>> 7de6f2c0

.KEEP_STATE:

include		$(SRC)/man/Makefile.man

install:	$(ROOTMANFILES) $(ROOTMANLINKS)<|MERGE_RESOLUTION|>--- conflicted
+++ resolved
@@ -11,12 +11,8 @@
 
 #
 # Copyright 2011, Richard Lowe
-<<<<<<< HEAD
-# Copyright 2012 Nexenta Systems, Inc. All rights reserved.
-=======
 # Copyright 2013 Nexenta Systems, Inc.  All rights reserved.
 # Copyright 2013, OmniTI Computer Consulting, Inc. All rights reserved.
->>>>>>> 7de6f2c0
 #
 
 include		$(SRC)/Makefile.master
@@ -1210,907 +1206,6 @@
 	 	wstostr.3c				\
 	 	wsxfrm.3c
 
-<<<<<<< HEAD
-__flbf.3c				= __fbufsize.3c
-__fpending.3c				= __fbufsize.3c
-__fpurge.3c				= __fbufsize.3c
-__freadable.3c				= __fbufsize.3c
-__freading.3c				= __fbufsize.3c
-__fsetlocking.3c			= __fbufsize.3c
-__fwritable.3c				= __fbufsize.3c
-__fwriting.3c				= __fbufsize.3c
-_flushlbf.3c				= __fbufsize.3c
-
-_setjmp.3c				= _longjmp.3c
-
-l64a.3c					= a64l.3c
-
-labs.3c					= abs.3c
-llabs.3c				= abs.3c
-
-aiowrite.3c				= aioread.3c
-
-atomic_add_16.3c			= atomic_add.3c
-atomic_add_16_nv.3c			= atomic_add.3c
-atomic_add_32.3c			= atomic_add.3c
-atomic_add_32_nv.3c			= atomic_add.3c
-atomic_add_64.3c			= atomic_add.3c
-atomic_add_64_nv.3c			= atomic_add.3c
-atomic_add_8.3c				= atomic_add.3c
-atomic_add_8_nv.3c			= atomic_add.3c
-atomic_add_char.3c			= atomic_add.3c
-atomic_add_char_nv.3c			= atomic_add.3c
-atomic_add_int.3c			= atomic_add.3c
-atomic_add_int_nv.3c			= atomic_add.3c
-atomic_add_long.3c			= atomic_add.3c
-atomic_add_long_nv.3c			= atomic_add.3c
-atomic_add_ptr.3c			= atomic_add.3c
-atomic_add_ptr_nv.3c			= atomic_add.3c
-atomic_add_short.3c			= atomic_add.3c
-atomic_add_short_nv.3c			= atomic_add.3c
-atomic_and_16.3c			= atomic_and.3c
-atomic_and_16_nv.3c			= atomic_and.3c
-atomic_and_32.3c			= atomic_and.3c
-atomic_and_32_nv.3c			= atomic_and.3c
-atomic_and_64.3c			= atomic_and.3c
-atomic_and_64_nv.3c			= atomic_and.3c
-atomic_and_8.3c				= atomic_and.3c
-atomic_and_8_nv.3c			= atomic_and.3c
-atomic_and_uchar.3c			= atomic_and.3c
-atomic_and_uchar_nv.3c			= atomic_and.3c
-atomic_and_uint.3c			= atomic_and.3c
-atomic_and_uint_nv.3c			= atomic_and.3c
-atomic_and_ulong.3c			= atomic_and.3c
-atomic_and_ulong_nv.3c			= atomic_and.3c
-atomic_and_ushort.3c			= atomic_and.3c
-atomic_and_ushort_nv.3c			= atomic_and.3c
-
-atomic_clear_long_excl.3c		= atomic_bits.3c
-atomic_set_long_excl.3c			= atomic_bits.3c
-
-atomic_cas_16.3c			= atomic_cas.3c
-atomic_cas_32.3c			= atomic_cas.3c
-atomic_cas_64.3c			= atomic_cas.3c
-atomic_cas_8.3c				= atomic_cas.3c
-atomic_cas_ptr.3c			= atomic_cas.3c
-atomic_cas_uchar.3c			= atomic_cas.3c
-atomic_cas_uint.3c			= atomic_cas.3c
-atomic_cas_ulong.3c			= atomic_cas.3c
-atomic_cas_ushort.3c			= atomic_cas.3c
-
-atomic_dec_16.3c			= atomic_dec.3c
-atomic_dec_16_nv.3c			= atomic_dec.3c
-atomic_dec_32.3c			= atomic_dec.3c
-atomic_dec_32_nv.3c			= atomic_dec.3c
-atomic_dec_64.3c			= atomic_dec.3c
-atomic_dec_64_nv.3c			= atomic_dec.3c
-atomic_dec_8.3c				= atomic_dec.3c
-atomic_dec_8_nv.3c			= atomic_dec.3c
-atomic_dec_ptr.3c			= atomic_dec.3c
-atomic_dec_ptr_nv.3c			= atomic_dec.3c
-atomic_dec_uchar.3c			= atomic_dec.3c
-atomic_dec_uchar_nv.3c			= atomic_dec.3c
-atomic_dec_uint.3c			= atomic_dec.3c
-atomic_dec_uint_nv.3c			= atomic_dec.3c
-atomic_dec_ulong.3c			= atomic_dec.3c
-atomic_dec_ulong_nv.3c			= atomic_dec.3c
-atomic_dec_ushort.3c			= atomic_dec.3c
-atomic_dec_ushort_nv.3c			= atomic_dec.3c
-
-atomic_inc_16.3c			= atomic_inc.3c
-atomic_inc_16_nv.3c			= atomic_inc.3c
-atomic_inc_32.3c			= atomic_inc.3c
-atomic_inc_32_nv.3c			= atomic_inc.3c
-atomic_inc_64.3c			= atomic_inc.3c
-atomic_inc_64_nv.3c			= atomic_inc.3c
-atomic_inc_8.3c				= atomic_inc.3c
-atomic_inc_8_nv.3c			= atomic_inc.3c
-atomic_inc_ptr.3c			= atomic_inc.3c
-atomic_inc_ptr_nv.3c			= atomic_inc.3c
-atomic_inc_uchar.3c			= atomic_inc.3c
-atomic_inc_uchar_nv.3c			= atomic_inc.3c
-atomic_inc_uint.3c			= atomic_inc.3c
-atomic_inc_uint_nv.3c			= atomic_inc.3c
-atomic_inc_ulong.3c			= atomic_inc.3c
-atomic_inc_ulong_nv.3c			= atomic_inc.3c
-atomic_inc_ushort.3c			= atomic_inc.3c
-atomic_inc_ushort_nv.3c			= atomic_inc.3c
-
-atomic_or_16.3c				= atomic_or.3c
-atomic_or_16_nv.3c			= atomic_or.3c
-atomic_or_32.3c				= atomic_or.3c
-atomic_or_32_nv.3c			= atomic_or.3c
-atomic_or_64.3c				= atomic_or.3c
-atomic_or_64_nv.3c			= atomic_or.3c
-atomic_or_8.3c				= atomic_or.3c
-atomic_or_8_nv.3c			= atomic_or.3c
-atomic_or_uchar.3c			= atomic_or.3c
-atomic_or_uchar_nv.3c			= atomic_or.3c
-atomic_or_uint.3c			= atomic_or.3c
-atomic_or_uint_nv.3c			= atomic_or.3c
-atomic_or_ulong.3c			= atomic_or.3c
-atomic_or_ulong_nv.3c			= atomic_or.3c
-atomic_or_ushort.3c			= atomic_or.3c
-atomic_or_ushort_nv.3c			= atomic_or.3c
-
-atomic_swap_16.3c			= atomic_swap.3c
-atomic_swap_32.3c			= atomic_swap.3c
-atomic_swap_64.3c			= atomic_swap.3c
-atomic_swap_8.3c			= atomic_swap.3c
-atomic_swap_ptr.3c			= atomic_swap.3c
-atomic_swap_uchar.3c			= atomic_swap.3c
-atomic_swap_uint.3c			= atomic_swap.3c
-atomic_swap_ulong.3c			= atomic_swap.3c
-atomic_swap_ushort.3c			= atomic_swap.3c
-
-bcmp.3c					= bstring.3c
-bcopy.3c				= bstring.3c
-bzero.3c				= bstring.3c
-
-catclose.3c				= catopen.3c
-
-cfgetospeed.3c				= cfgetispeed.3c
-
-cfsetospeed.3c				= cfsetispeed.3c
-
-clock_getres.3c				= clock_settime.3c
-clock_gettime.3c			= clock_settime.3c
-
-fdwalk.3c				= closefrom.3c
-
-cond_broadcast.3c			= cond_init.3c
-cond_destroy.3c				= cond_init.3c
-cond_reltimedwait.3c			= cond_init.3c
-cond_signal.3c				= cond_init.3c
-cond_timedwait.3c			= cond_init.3c
-cond_wait.3c				= cond_init.3c
-
-csetcol.3c				= cset.3c
-csetlen.3c				= cset.3c
-csetno.3c				= cset.3c
-wcsetno.3c				= cset.3c
-
-ctermid_r.3c				= ctermid.3c
-
-asctime.3c				= ctime.3c
-asctime_r.3c				= ctime.3c
-ctime_r.3c				= ctime.3c
-gmtime.3c				= ctime.3c
-gmtime_r.3c				= ctime.3c
-localtime.3c				= ctime.3c
-localtime_r.3c				= ctime.3c
-tzset.3c				= ctime.3c
-
-isalnum.3c				= ctype.3c
-isalpha.3c				= ctype.3c
-isascii.3c				= ctype.3c
-isblank.3c				= ctype.3c
-iscntrl.3c				= ctype.3c
-isdigit.3c				= ctype.3c
-isgraph.3c				= ctype.3c
-islower.3c				= ctype.3c
-isprint.3c				= ctype.3c
-ispunct.3c				= ctype.3c
-isspace.3c				= ctype.3c
-isupper.3c				= ctype.3c
-isxdigit.3c				= ctype.3c
-
-decimal_to_double.3c			= decimal_to_floating.3c
-decimal_to_extended.3c			= decimal_to_floating.3c
-decimal_to_quadruple.3c			= decimal_to_floating.3c
-decimal_to_single.3c			= decimal_to_floating.3c
-
-ldiv.3c					= div.3c
-lldiv.3c				= div.3c
-
-dladdr1.3c				= dladdr.3c
-
-dlmopen.3c				= dlopen.3c
-
-door_unbind.3c				= door_bind.3c
-
-door_setparam.3c			= door_getparam.3c
-
-erand48.3c				= drand48.3c
-jrand48.3c				= drand48.3c
-lcong48.3c				= drand48.3c
-lrand48.3c				= drand48.3c
-mrand48.3c				= drand48.3c
-nrand48.3c				= drand48.3c
-seed48.3c				= drand48.3c
-srand48.3c				= drand48.3c
-
-fconvert.3c				= econvert.3c
-gconvert.3c				= econvert.3c
-qeconvert.3c				= econvert.3c
-qfconvert.3c				= econvert.3c
-qgconvert.3c				= econvert.3c
-seconvert.3c				= econvert.3c
-sfconvert.3c				= econvert.3c
-sgconvert.3c				= econvert.3c
-
-fcvt.3c					= ecvt.3c
-gcvt.3c					= ecvt.3c
-
-_edata.3c				= end.3c
-_end.3c					= end.3c
-_etext.3c				= end.3c
-edata.3c				= end.3c
-etext.3c				= end.3c
-
-errx.3c					= err.3c
-verr.3c					= err.3c
-verrx.3c				= err.3c
-vwarn.3c				= err.3c
-vwarnx.3c				= err.3c
-warn.3c					= err.3c
-warnx.3c				= err.3c
-
-euccol.3c				= euclen.3c
-eucscol.3c				= euclen.3c
-
-_exithandle.3c				= exit.3c
-
-clearerr.3c				= ferror.3c
-feof.3c					= ferror.3c
-fileno.3c				= ferror.3c
-
-fsetattr.3c				= fgetattr.3c
-getattrat.3c				= fgetattr.3c
-setattrat.3c				= fgetattr.3c
-
-getc.3c					= fgetc.3c
-getc_unlocked.3c			= fgetc.3c
-getchar.3c				= fgetc.3c
-getchar_unlocked.3c			= fgetc.3c
-getw.3c					= fgetc.3c
-
-double_to_decimal.3c			= floating_to_decimal.3c
-extended_to_decimal.3c			= floating_to_decimal.3c
-quadruple_to_decimal.3c			= floating_to_decimal.3c
-single_to_decimal.3c			= floating_to_decimal.3c
-
-ftrylockfile.3c				= flockfile.3c
-funlockfile.3c				= flockfile.3c
-
-fpgetmask.3c				= fpgetround.3c
-fpgetsticky.3c				= fpgetround.3c
-fpsetmask.3c				= fpgetround.3c
-fpsetround.3c				= fpgetround.3c
-fpsetsticky.3c				= fpgetround.3c
-
-putc.3c					= fputc.3c
-putc_unlocked.3c			= fputc.3c
-putchar.3c				= fputc.3c
-putchar_unlocked.3c			= fputc.3c
-putw.3c					= fputc.3c
-
-putwc.3c				= fputwc.3c
-putwchar.3c				= fputwc.3c
-
-fseeko.3c				= fseek.3c
-
-ftello.3c				= ftell.3c
-
-nftw.3c					= ftw.3c
-
-swprintf.3c				= fwprintf.3c
-wprintf.3c				= fwprintf.3c
-
-swscanf.3c				= fwscanf.3c
-vfwscanf.3c				= fwscanf.3c
-vswscanf.3c				= fwscanf.3c
-vwscanf.3c				= fwscanf.3c
-wscanf.3c				= fwscanf.3c
-
-gethomelgroup.3c			= getcpuid.3c
-
-endgrent.3c				= getgrnam.3c
-fgetgrent.3c				= getgrnam.3c
-fgetgrent_r.3c				= getgrnam.3c
-getgrent.3c				= getgrnam.3c
-getgrent_r.3c				= getgrnam.3c
-getgrgid.3c				= getgrnam.3c
-getgrgid_r.3c				= getgrnam.3c
-getgrnam_r.3c				= getgrnam.3c
-setgrent.3c				= getgrnam.3c
-
-sethostname.3c				= gethostname.3c
-
-gethrvtime.3c				= gethrtime.3c
-
-getlogin_r.3c				= getlogin.3c
-
-getextmntent.3c				= getmntent.3c
-getmntany.3c				= getmntent.3c
-hasmntopt.3c				= getmntent.3c
-putmntent.3c				= getmntent.3c
-resetmnttab.3c				= getmntent.3c
-
-endnetgrent.3c				= getnetgrent.3c
-getnetgrent_r.3c			= getnetgrent.3c
-innetgr.3c				= getnetgrent.3c
-setnetgrent.3c				= getnetgrent.3c
-
-getpassphrase.3c			= getpass.3c
-
-setpriority.3c				= getpriority.3c
-
-endpwent.3c				= getpwnam.3c
-fgetpwent.3c				= getpwnam.3c
-fgetpwent_r.3c				= getpwnam.3c
-getpwent.3c				= getpwnam.3c
-getpwent_r.3c				= getpwnam.3c
-getpwnam_r.3c				= getpwnam.3c
-getpwuid.3c				= getpwnam.3c
-getpwuid_r.3c				= getpwnam.3c
-setpwent.3c				= getpwnam.3c
-
-fgets.3c				= gets.3c
-
-endspent.3c				= getspnam.3c
-fgetspent.3c				= getspnam.3c
-fgetspent_r.3c				= getspnam.3c
-getspent.3c				= getspnam.3c
-getspent_r.3c				= getspnam.3c
-getspnam_r.3c				= getspnam.3c
-setspent.3c				= getspnam.3c
-
-bind_textdomain_codeset.3c		= gettext.3c
-bindtextdomain.3c			= gettext.3c
-dcgettext.3c				= gettext.3c
-dcngettext.3c				= gettext.3c
-dgettext.3c				= gettext.3c
-dngettext.3c				= gettext.3c
-ngettext.3c				= gettext.3c
-textdomain.3c				= gettext.3c
-
-settimeofday.3c				= gettimeofday.3c
-
-endusershell.3c				= getusershell.3c
-setusershell.3c				= getusershell.3c
-
-endutent.3c				= getutent.3c
-getutid.3c				= getutent.3c
-getutline.3c				= getutent.3c
-pututline.3c				= getutent.3c
-setutent.3c				= getutent.3c
-utmpname.3c				= getutent.3c
-
-endutxent.3c				= getutxent.3c
-getutmp.3c				= getutxent.3c
-getutmpx.3c				= getutxent.3c
-getutxid.3c				= getutxent.3c
-getutxline.3c				= getutxent.3c
-pututxline.3c				= getutxent.3c
-setutxent.3c				= getutxent.3c
-updwtmp.3c				= getutxent.3c
-updwtmpx.3c				= getutxent.3c
-utmpxname.3c				= getutxent.3c
-
-getvfsany.3c				= getvfsent.3c
-getvfsfile.3c				= getvfsent.3c
-getvfsspec.3c				= getvfsent.3c
-
-fgetws.3c				= getws.3c
-
-getzoneidbyname.3c			= getzoneid.3c
-getzonenamebyid.3c			= getzoneid.3c
-
-globfree.3c				= glob.3c
-
-hcreate.3c				= hsearch.3c
-hdestroy.3c				= hsearch.3c
-
-rindex.3c				= index.3c
-
-remque.3c				= insque.3c
-
-finite.3c				= isnand.3c
-fpclass.3c				= isnand.3c
-isnanf.3c				= isnand.3c
-unordered.3c				= isnand.3c
-
-isenglish.3c				= iswalpha.3c
-isideogram.3c				= iswalpha.3c
-isnumber.3c				= iswalpha.3c
-isphonogram.3c				= iswalpha.3c
-isspecial.3c				= iswalpha.3c
-iswalnum.3c				= iswalpha.3c
-iswascii.3c				= iswalpha.3c
-iswblank.3c				= iswalpha.3c
-iswcntrl.3c				= iswalpha.3c
-iswdigit.3c				= iswalpha.3c
-iswgraph.3c				= iswalpha.3c
-iswlower.3c				= iswalpha.3c
-iswprint.3c				= iswalpha.3c
-iswpunct.3c				= iswalpha.3c
-iswspace.3c				= iswalpha.3c
-iswupper.3c				= iswalpha.3c
-iswxdigit.3c				= iswalpha.3c
-
-ulckpwdf.3c				= lckpwdf.3c
-
-lfind.3c				= lsearch.3c
-
-swapcontext.3c				= makecontext.3c
-
-major.3c				= makedev.3c
-minor.3c				= makedev.3c
-
-alloca.3c				= malloc.3c
-calloc.3c				= malloc.3c
-free.3c					= malloc.3c
-memalign.3c				= malloc.3c
-realloc.3c				= malloc.3c
-valloc.3c				= malloc.3c
-
-membar_consumer.3c			= membar_ops.3c
-membar_enter.3c				= membar_ops.3c
-membar_exit.3c				= membar_ops.3c
-membar_producer.3c			= membar_ops.3c
-
-memccpy.3c				= memory.3c
-memchr.3c				= memory.3c
-memcmp.3c				= memory.3c
-memcpy.3c				= memory.3c
-memmove.3c				= memory.3c
-memset.3c				= memory.3c
-
-mkdtemp.3c				= mkstemp.3c
-mkstemps.3c				= mkstemp.3c
-
-munlock.3c				= mlock.3c
-
-munlockall.3c				= mlockall.3c
-
-mq_reltimedreceive_np.3c		= mq_receive.3c
-mq_timedreceive.3c			= mq_receive.3c
-
-mq_reltimedsend_np.3c			= mq_send.3c
-mq_timedsend.3c				= mq_send.3c
-
-mutex_consistent.3c			= mutex_init.3c
-mutex_destroy.3c			= mutex_init.3c
-mutex_lock.3c				= mutex_init.3c
-mutex_trylock.3c			= mutex_init.3c
-mutex_unlock.3c				= mutex_init.3c
-
-dbm_clearerr.3c				= ndbm.3c
-dbm_close.3c				= ndbm.3c
-dbm_delete.3c				= ndbm.3c
-dbm_error.3c				= ndbm.3c
-dbm_fetch.3c				= ndbm.3c
-dbm_firstkey.3c				= ndbm.3c
-dbm_nextkey.3c				= ndbm.3c
-dbm_open.3c				= ndbm.3c
-dbm_store.3c				= ndbm.3c
-
-fdopendir.3c				= opendir.3c
-
-errno.3c				= perror.3c
-
-pclose.3c				= popen.3c
-
-port_dissociate.3c			= port_associate.3c
-
-port_getn.3c				= port_get.3c
-
-port_sendn.3c				= port_send.3c
-
-posix_spawnp.3c				= posix_spawn.3c
-
-posix_spawn_file_actions_addopen.3c	= posix_spawn_file_actions_addclose.3c
-posix_spawn_file_actions_init.3c	= posix_spawn_file_actions_destroy.3c
-
-posix_spawnattr_init.3c			= posix_spawnattr_destroy.3c
-
-posix_spawnattr_setflags.3c		= posix_spawnattr_getflags.3c
-
-posix_spawnattr_setpgroup.3c		= posix_spawnattr_getpgroup.3c
-
-posix_spawnattr_setschedparam.3c	= posix_spawnattr_getschedparam.3c
-
-posix_spawnattr_setschedpolicy.3c	= posix_spawnattr_getschedpolicy.3c
-
-posix_spawnattr_setsigdefault.3c	= posix_spawnattr_getsigdefault.3c
-
-posix_spawnattr_setsigignore_np.3c	= posix_spawnattr_getsigignore_np.3c
-
-posix_spawnattr_setsigmask.3c		= posix_spawnattr_getsigmask.3c
-
-asprintf.3c				= printf.3c
-fprintf.3c				= printf.3c
-snprintf.3c				= printf.3c
-sprintf.3c				= printf.3c
-
-priv_allocset.3c			= priv_addset.3c
-priv_basicset.3c			= priv_addset.3c
-priv_copyset.3c				= priv_addset.3c
-priv_delset.3c				= priv_addset.3c
-priv_emptyset.3c			= priv_addset.3c
-priv_fillset.3c				= priv_addset.3c
-priv_freeset.3c				= priv_addset.3c
-priv_intersect.3c			= priv_addset.3c
-priv_inverse.3c				= priv_addset.3c
-priv_isemptyset.3c			= priv_addset.3c
-priv_isequalset.3c			= priv_addset.3c
-priv_isfullset.3c			= priv_addset.3c
-priv_ismember.3c			= priv_addset.3c
-priv_issubset.3c			= priv_addset.3c
-priv_union.3c				= priv_addset.3c
-
-priv_ineffect.3c			= priv_set.3c
-
-priv_getbyname.3c			= priv_str_to_set.3c
-priv_getbynum.3c			= priv_str_to_set.3c
-priv_getsetbyname.3c			= priv_str_to_set.3c
-priv_getsetbynum.3c			= priv_str_to_set.3c
-priv_gettext.3c				= priv_str_to_set.3c
-priv_set_to_str.3c			= priv_str_to_set.3c
-
-psiginfo.3c				= psignal.3c
-
-pthread_attr_setdetachstate.3c		= pthread_attr_getdetachstate.3c
-
-pthread_attr_setguardsize.3c		= pthread_attr_getguardsize.3c
-
-pthread_attr_setinheritsched.3c		= pthread_attr_getinheritsched.3c
-
-pthread_attr_setschedparam.3c		= pthread_attr_getschedparam.3c
-
-pthread_attr_setschedpolicy.3c		= pthread_attr_getschedpolicy.3c
-
-pthread_attr_setscope.3c		= pthread_attr_getscope.3c
-pthread_attr_setstack.3c		= pthread_attr_getstack.3c
-
-pthread_attr_setstackaddr.3c		= pthread_attr_getstackaddr.3c
-
-pthread_attr_setstacksize.3c		= pthread_attr_getstacksize.3c
-
-pthread_attr_destroy.3c			= pthread_attr_init.3c
-
-pthread_barrier_init.3c			= pthread_barrier_destroy.3c
-
-pthread_barrierattr_init.3c		= pthread_barrierattr_destroy.3c
-
-pthread_barrierattr_setpshared.3c	= pthread_barrierattr_getpshared.3c
-
-pthread_cond_destroy.3c			= pthread_cond_init.3c
-
-pthread_cond_broadcast.3c		= pthread_cond_signal.3c
-
-pthread_cond_reltimedwait_np.3c		= pthread_cond_wait.3c
-pthread_cond_timedwait.3c		= pthread_cond_wait.3c
-
-pthread_condattr_setclock.3c		= pthread_condattr_getclock.3c
-
-pthread_condattr_setpshared.3c		= pthread_condattr_getpshared.3c
-
-pthread_condattr_destroy.3c		= pthread_condattr_init.3c
-
-pthread_setconcurrency.3c		= pthread_getconcurrency.3c
-
-pthread_setschedparam.3c		= pthread_getschedparam.3c
-
-pthread_setspecific.3c			= pthread_getspecific.3c
-
-pthread_key_create_once_np.3c		= pthread_key_create.3c
-
-pthread_mutex_setprioceiling.3c		= pthread_mutex_getprioceiling.3c
-
-pthread_mutex_destroy.3c		= pthread_mutex_init.3c
-
-pthread_mutex_trylock.3c		= pthread_mutex_lock.3c
-pthread_mutex_unlock.3c			= pthread_mutex_lock.3c
-
-pthread_mutex_reltimedlock_np.3c	= pthread_mutex_timedlock.3c
-
-pthread_mutexattr_setprioceiling.3c	= pthread_mutexattr_getprioceiling.3c
-
-pthread_mutexattr_setprotocol.3c	= pthread_mutexattr_getprotocol.3c
-
-pthread_mutexattr_setpshared.3c		= pthread_mutexattr_getpshared.3c
-
-pthread_mutexattr_settype.3c		= pthread_mutexattr_gettype.3c
-
-pthread_mutexattr_destroy.3c		= pthread_mutexattr_init.3c
-
-pthread_rwlock_destroy.3c		= pthread_rwlock_init.3c
-
-pthread_rwlock_tryrdlock.3c		= pthread_rwlock_rdlock.3c
-
-pthread_rwlock_reltimedrdlock_np.3c	= pthread_rwlock_timedrdlock.3c
-
-pthread_rwlock_reltimedwrlock_np.3c	= pthread_rwlock_timedwrlock.3c
-
-pthread_rwlock_trywrlock.3c		= pthread_rwlock_wrlock.3c
-
-pthread_rwlockattr_setpshared.3c	= pthread_rwlockattr_getpshared.3c
-
-pthread_rwlockattr_destroy.3c		= pthread_rwlockattr_init.3c
-
-pthread_spin_init.3c			= pthread_spin_destroy.3c
-
-pthread_spin_trylock.3c			= pthread_spin_lock.3c
-
-fputs.3c				= puts.3c
-
-rand_r.3c				= rand.3c
-srand.3c				= rand.3c
-
-initstate.3c				= random.3c
-setstate.3c				= random.3c
-srandom.3c				= random.3c
-
-rctlblk_get_enforced_value.3c		= rctlblk_set_value.3c
-rctlblk_get_firing_time.3c		= rctlblk_set_value.3c
-rctlblk_get_global_action.3c		= rctlblk_set_value.3c
-rctlblk_get_global_flags.3c		= rctlblk_set_value.3c
-rctlblk_get_local_action.3c		= rctlblk_set_value.3c
-rctlblk_get_local_flags.3c		= rctlblk_set_value.3c
-rctlblk_get_privilege.3c		= rctlblk_set_value.3c
-rctlblk_get_recipient_pid.3c		= rctlblk_set_value.3c
-rctlblk_get_value.3c			= rctlblk_set_value.3c
-rctlblk_set_local_action.3c		= rctlblk_set_value.3c
-rctlblk_set_local_flags.3c		= rctlblk_set_value.3c
-rctlblk_set_privilege.3c		= rctlblk_set_value.3c
-rctlblk_set_recipient_pid.3c		= rctlblk_set_value.3c
-rctlblk_size.3c				= rctlblk_set_value.3c
-
-re_exec.3c				= re_comp.3c
-
-readdir_r.3c				= readdir.3c
-
-regex.3c				= regcmp.3c
-
-regerror.3c				= regcomp.3c
-regexec.3c				= regcomp.3c
-regfree.3c				= regcomp.3c
-
-rw_rdlock.3c				= rwlock.3c
-rw_tryrdlock.3c				= rwlock.3c
-rw_trywrlock.3c				= rwlock.3c
-rw_unlock.3c				= rwlock.3c
-rw_wrlock.3c				= rwlock.3c
-rwlock_destroy.3c			= rwlock.3c
-rwlock_init.3c				= rwlock.3c
-
-alphasort.3c				= scandir.3c
-
-fscanf.3c				= scanf.3c
-sscanf.3c				= scanf.3c
-vfscanf.3c				= scanf.3c
-vscanf.3c				= scanf.3c
-vsscanf.3c				= scanf.3c
-
-sched_get_priority_min.3c		= sched_get_priority_max.3c
-
-schedctl_exit.3c			= schedctl_init.3c
-schedctl_lookup.3c			= schedctl_init.3c
-schedctl_start.3c			= schedctl_init.3c
-schedctl_stop.3c			= schedctl_init.3c
-
-FD_CLR.3c				= select.3c
-FD_ISSET.3c				= select.3c
-FD_SET.3c				= select.3c
-FD_ZERO.3c				= select.3c
-pselect.3c				= select.3c
-
-sem_reltimedwait_np.3c			= sem_timedwait.3c
-
-sem_trywait.3c				= sem_wait.3c
-
-sema_destroy.3c				= semaphore.3c
-sema_init.3c				= semaphore.3c
-sema_post.3c				= semaphore.3c
-sema_trywait.3c				= semaphore.3c
-sema_wait.3c				= semaphore.3c
-
-setvbuf.3c				= setbuf.3c
-
-setlinebuf.3c				= setbuffer.3c
-
-longjmp.3c				= setjmp.3c
-siglongjmp.3c				= setjmp.3c
-sigsetjmp.3c				= setjmp.3c
-
-sighold.3c				= signal.3c
-sigignore.3c				= signal.3c
-sigpause.3c				= signal.3c
-sigrelse.3c				= signal.3c
-sigset.3c				= signal.3c
-
-sigaddset.3c				= sigsetops.3c
-sigdelset.3c				= sigsetops.3c
-sigemptyset.3c				= sigsetops.3c
-sigfillset.3c				= sigsetops.3c
-sigismember.3c				= sigsetops.3c
-
-sigtimedwait.3c				= sigwaitinfo.3c
-
-gsignal.3c				= ssignal.3c
-
-stderr.3c				= stdio.3c
-stdin.3c				= stdio.3c
-stdout.3c				= stdio.3c
-
-sig2str.3c				= str2sig.3c
-
-strerror_r.3c				= strerror.3c
-
-ascftime.3c				= strftime.3c
-cftime.3c				= strftime.3c
-
-strcasecmp.3c				= string.3c
-strcat.3c				= string.3c
-strchr.3c				= string.3c
-strcmp.3c				= string.3c
-strcpy.3c				= string.3c
-strcspn.3c				= string.3c
-strdup.3c				= string.3c
-strlcat.3c				= string.3c
-strlcpy.3c				= string.3c
-strlen.3c				= string.3c
-strncasecmp.3c				= string.3c
-strncat.3c				= string.3c
-strncmp.3c				= string.3c
-strncpy.3c				= string.3c
-strnlen.3c				= string.3c
-strpbrk.3c				= string.3c
-strrchr.3c				= string.3c
-strsep.3c				= string.3c
-strspn.3c				= string.3c
-strstr.3c				= string.3c
-strtok.3c				= string.3c
-strtok_r.3c				= string.3c
-
-file_to_decimal.3c			= string_to_decimal.3c
-func_to_decimal.3c			= string_to_decimal.3c
-
-atof.3c					= strtod.3c
-strtof.3c				= strtod.3c
-strtold.3c				= strtod.3c
-
-strtoumax.3c				= strtoimax.3c
-
-atoi.3c					= strtol.3c
-atol.3c					= strtol.3c
-atoll.3c				= strtol.3c
-lltostr.3c				= strtol.3c
-strtoll.3c				= strtol.3c
-ulltostr.3c				= strtol.3c
-
-strtoull.3c				= strtoul.3c
-wstostr.3c				= strtows.3c
-
-closelog.3c				= syslog.3c
-openlog.3c				= syslog.3c
-setlogmask.3c				= syslog.3c
-
-thr_setconcurrency.3c			= thr_getconcurrency.3c
-
-thr_setprio.3c				= thr_getprio.3c
-
-thr_getspecific.3c			= thr_keycreate.3c
-thr_keycreate_once.3c			= thr_keycreate.3c
-thr_setspecific.3c			= thr_keycreate.3c
-
-thr_continue.3c				= thr_suspend.3c
-
-timer_getoverrun.3c			= timer_settime.3c
-timer_gettime.3c			= timer_settime.3c
-
-timerclear.3c				= timeradd.3c
-timercmp.3c				= timeradd.3c
-timerisset.3c				= timeradd.3c
-timersub.3c				= timeradd.3c
-
-tempnam.3c				= tmpnam.3c
-tmpnam_r.3c				= tmpnam.3c
-
-ftruncate.3c				= truncate.3c
-
-tdelete.3c				= tsearch.3c
-tfind.3c				= tsearch.3c
-twalk.3c				= tsearch.3c
-
-ttyname_r.3c				= ttyname.3c
-
-uconv_u16tou8.3c			= uconv_u16tou32.3c
-uconv_u32tou16.3c			= uconv_u16tou32.3c
-uconv_u32tou8.3c			= uconv_u16tou32.3c
-uconv_u8tou16.3c			= uconv_u16tou32.3c
-uconv_u8tou32.3c			= uconv_u16tou32.3c
-
-ucred_free.3c				= ucred_get.3c
-ucred_getegid.3c			= ucred_get.3c
-ucred_geteuid.3c			= ucred_get.3c
-ucred_getgroups.3c			= ucred_get.3c
-ucred_getlabel.3c			= ucred_get.3c
-ucred_getpflags.3c			= ucred_get.3c
-ucred_getpid.3c				= ucred_get.3c
-ucred_getprivset.3c			= ucred_get.3c
-ucred_getprojid.3c			= ucred_get.3c
-ucred_getrgid.3c			= ucred_get.3c
-ucred_getruid.3c			= ucred_get.3c
-ucred_getsgid.3c			= ucred_get.3c
-ucred_getsuid.3c			= ucred_get.3c
-ucred_getzoneid.3c			= ucred_get.3c
-ucred_size.3c				= ucred_get.3c
-
-vswprintf.3c				= vfwprintf.3c
-vwprintf.3c				= vfwprintf.3c
-
-vasprintf.3c				= vprintf.3c
-vfprintf.3c				= vprintf.3c
-vsnprintf.3c				= vprintf.3c
-vsprintf.3c				= vprintf.3c
-
-wait4.3c				= wait3.3c
-
-addrtosymstr.3c				= walkcontext.3c
-backtrace.3c				= walkcontext.3c
-backtrace_symbols.3c			= walkcontext.3c
-backtrace_symbols_fd.3c			= walkcontext.3c
-printstack.3c				= walkcontext.3c
-
-wscoll.3c				= wcscoll.3c
-
-watof.3c				= wcstod.3c
-wcstof.3c				= wcstod.3c
-wcstold.3c				= wcstod.3c
-wstod.3c				= wcstod.3c
-
-wcstoumax.3c				= wcstoimax.3c
-
-watoi.3c				= wcstol.3c
-watol.3c				= wcstol.3c
-watoll.3c				= wcstol.3c
-wcstoll.3c				= wcstol.3c
-wstol.3c				= wcstol.3c
-
-wcstoull.3c				= wcstoul.3c
-
-wcscat.3c				= wcstring.3c
-wcschr.3c				= wcstring.3c
-wcscmp.3c				= wcstring.3c
-wcscpy.3c				= wcstring.3c
-wcscspn.3c				= wcstring.3c
-wcslen.3c				= wcstring.3c
-wcsncat.3c				= wcstring.3c
-wcsncmp.3c				= wcstring.3c
-wcsncpy.3c				= wcstring.3c
-wcspbrk.3c				= wcstring.3c
-wcsrchr.3c				= wcstring.3c
-wcsspn.3c				= wcstring.3c
-wcstok.3c				= wcstring.3c
-wcswcs.3c				= wcstring.3c
-windex.3c				= wcstring.3c
-wrindex.3c				= wcstring.3c
-wscat.3c				= wcstring.3c
-wschr.3c				= wcstring.3c
-wscmp.3c				= wcstring.3c
-wscpy.3c				= wcstring.3c
-wscspn.3c				= wcstring.3c
-wslen.3c				= wcstring.3c
-wsncat.3c				= wcstring.3c
-wsncmp.3c				= wcstring.3c
-wsncpy.3c				= wcstring.3c
-wspbrk.3c				= wcstring.3c
-wsrchr.3c				= wcstring.3c
-wsspn.3c				= wcstring.3c
-wstok.3c				= wcstring.3c
-
-wsxfrm.3c				= wcsxfrm.3c
-
-wordfree.3c				= wordexp.3c
-
-wscasecmp.3c				= wstring.3c
-wscol.3c				= wstring.3c
-wsdup.3c				= wstring.3c
-wsncasecmp.3c				= wstring.3c
-=======
 __flbf.3c				:= LINKSRC = __fbufsize.3c
 __fpending.3c				:= LINKSRC = __fbufsize.3c
 __fpurge.3c				:= LINKSRC = __fbufsize.3c
@@ -3016,7 +2111,6 @@
 wscol.3c				:= LINKSRC = wstring.3c
 wsdup.3c				:= LINKSRC = wstring.3c
 wsncasecmp.3c				:= LINKSRC = wstring.3c
->>>>>>> 7de6f2c0
 
 .KEEP_STATE:
 
