#
# This file and its contents are supplied under the terms of the
# Common Development and Distribution License ("CDDL"), version 1.0.
# You may only use this file in accordance with the terms of version
# 1.0 of the CDDL.
#
# A full copy of the text of the CDDL should have accompanied this
# source.  A copy of the CDDL is also available via the Internet
# at http://www.illumos.org/license/CDDL.
#

#
# Copyright 2011, Richard Lowe
<<<<<<< HEAD
# Copyright 2012 Nexenta Systems, Inc. All rights reserved.
=======
# Copyright 2013 Nexenta Systems, Inc.  All rights reserved.
>>>>>>> 7de6f2c0
#

include		$(SRC)/Makefile.master

MANSECT= 	3stmf

MANFILES=	stmfAddToHostGroup.3stmf		\
	 	stmfAddToTargetGroup.3stmf		\
	 	stmfAddViewEntry.3stmf			\
	 	stmfClearProviderData.3stmf		\
	 	stmfCreateHostGroup.3stmf		\
	 	stmfCreateLu.3stmf			\
	 	stmfCreateLuResource.3stmf		\
	 	stmfCreateTargetGroup.3stmf		\
	 	stmfDeleteHostGroup.3stmf		\
	 	stmfDeleteLu.3stmf			\
	 	stmfDeleteTargetGroup.3stmf		\
	 	stmfDevidFromIscsiName.3stmf		\
	 	stmfDevidFromWwn.3stmf			\
	 	stmfFreeLuResource.3stmf		\
	 	stmfFreeMemory.3stmf			\
	 	stmfGetHostGroupList.3stmf		\
	 	stmfGetHostGroupMembers.3stmf		\
	 	stmfGetLogicalUnitList.3stmf		\
	 	stmfGetLogicalUnitProperties.3stmf	\
	 	stmfGetLuResource.3stmf			\
	 	stmfGetPersistMethod.3stmf		\
	 	stmfGetProviderData.3stmf		\
	 	stmfGetProviderDataProt.3stmf		\
	 	stmfGetState.3stmf			\
	 	stmfGetTargetGroupList.3stmf		\
	 	stmfGetTargetGroupMembers.3stmf		\
	 	stmfGetTargetList.3stmf			\
	 	stmfGetTargetProperties.3stmf		\
	 	stmfGetViewEntryList.3stmf		\
	 	stmfModifyLu.3stmf			\
	 	stmfOfflineLogicalUnit.3stmf		\
	 	stmfOfflineTarget.3stmf			\
	 	stmfOnlineLogicalUnit.3stmf		\
	 	stmfOnlineTarget.3stmf			\
	 	stmfRemoveFromHostGroup.3stmf		\
	 	stmfRemoveFromTargetGroup.3stmf		\
	 	stmfRemoveViewEntry.3stmf		\
	 	stmfSetLuProp.3stmf			\
	 	stmfSetPersistMethod.3stmf		\
	 	stmfSetProviderData.3stmf		\
	 	stmfSetProviderDataProt.3stmf

MANLINKS=	stmfGetLuProp.3stmf			\
		stmfModifyLuByFname.3stmf

<<<<<<< HEAD
stmfModifyLuByFname.3stmf	= stmfModifyLu.3stmf

stmfGetLuProp.3stmf		= stmfSetLuProp.3stmf
=======
stmfModifyLuByFname.3stmf	:= LINKSRC = stmfModifyLu.3stmf

stmfGetLuProp.3stmf		:= LINKSRC = stmfSetLuProp.3stmf
>>>>>>> 7de6f2c0

.KEEP_STATE:

include		$(SRC)/man/Makefile.man

install:	$(ROOTMANFILES) $(ROOTMANLINKS)<|MERGE_RESOLUTION|>--- conflicted
+++ resolved
@@ -11,11 +11,7 @@
 
 #
 # Copyright 2011, Richard Lowe
-<<<<<<< HEAD
-# Copyright 2012 Nexenta Systems, Inc. All rights reserved.
-=======
 # Copyright 2013 Nexenta Systems, Inc.  All rights reserved.
->>>>>>> 7de6f2c0
 #
 
 include		$(SRC)/Makefile.master
@@ -67,15 +63,9 @@
 MANLINKS=	stmfGetLuProp.3stmf			\
 		stmfModifyLuByFname.3stmf
 
-<<<<<<< HEAD
-stmfModifyLuByFname.3stmf	= stmfModifyLu.3stmf
-
-stmfGetLuProp.3stmf		= stmfSetLuProp.3stmf
-=======
 stmfModifyLuByFname.3stmf	:= LINKSRC = stmfModifyLu.3stmf
 
 stmfGetLuProp.3stmf		:= LINKSRC = stmfSetLuProp.3stmf
->>>>>>> 7de6f2c0
 
 .KEEP_STATE:
 
