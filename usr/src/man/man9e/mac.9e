.\"
.\" This file and its contents are supplied under the terms of the
.\" Common Development and Distribution License ("CDDL"), version 1.0.
.\" You may only use this file in accordance with the terms of version
.\" 1.0 of the CDDL.
.\"
.\" A full copy of the text of the CDDL should have accompanied this
.\" source.  A copy of the CDDL is also available via the Internet at
.\" http://www.illumos.org/license/CDDL.
.\"
.\"
<<<<<<< HEAD
.\" Copyright 2018 Joyent, Inc.
.\"
.Dd March 23, 2018
=======
.\" Copyright 2019 Joyent, Inc.
.\"
.Dd July 22, 2019
>>>>>>> bf693dc9
.Dt MAC 9E
.Os
.Sh NAME
.Nm mac ,
.Nm GLDv3
.Nd MAC networking device driver overview
.Sh SYNOPSIS
.In sys/mac_provider.h
.In sys/mac_ether.h
.Sh INTERFACE LEVEL
illumos DDI specific
.Sh DESCRIPTION
The
.Sy MAC
framework provides a means for implementing high-performance networking
device drivers.
It is the successor to the GLD interfaces and is sometimes referred to as the
GLDv3.
The remainder of this manual introduces the aspects of writing devices drivers
that leverage the MAC framework.
While both the GLDv3 and MAC framework refer to the same thing, in this manual
page we use the term the
.Em MAC framework
to refer to the device driver interface.
.Pp
MAC device drivers are character devices.
They define the standard
.Xr _init 9E ,
.Xr _fini 9E ,
and
.Xr _info 9E
entry points to initialize the module, as well as
.Xr dev_ops 9S
and
.Xr cb_ops 9S
structures.
.Pp
The main interface with MAC is through a series of callbacks defined in
a
.Xr mac_callbacks 9S
structure.
These callbacks control all the aspects of the device.
They range from sending data, getting and setting of properties, controlling mac
address filters, and also managing promiscuous mode.
.Pp
The MAC framework takes care of many aspects of the device driver's
management.
A device that uses the MAC framework does not have to worry about creating
device nodes or implementing
.Xr open 9E
or
.Xr close 9E
routines.
In addition, all of the work to interact with
.Xr dlpi 7P
is taken care of automatically and transparently.
.Ss Initializing MAC Support
For a device to be used in the framework, it must register with the
framework and take specific actions during
.Xr _init 9E ,
.Xr attach 9E ,
.Xr detach 9E ,
and
.Xr _fini 9E .
.Pp
All device drivers have to define a
.Xr dev_ops 9S
structure which is pointed to by a
.Xr modldrv 9S
structure and the corresponding NULL-terminated
.Xr modlinkage 9S
structure.
The
.Xr dev_ops 9S
structure should have a
.Xr cb_ops 9S
structure defined for it; however, it does not need to implement any of
the standard
.Xr cb_ops 9S
entry points.
.Pp
Normally, in a driver's
.Xr _init 9E
entry point, it passes its
.Sy modlinkage
structure directly to
.Xr mod_install 9F .
To properly register with MAC, the driver must call
.Xr mac_init_ops 9F
before it calls
.Xr mod_install 9F .
If for some reason the
.Xr mod_install 9F
function fails, then the driver must be removed by a call to
.Xr mac_fini_ops 9F .
.Pp
Conversely, in the driver's
.Xr _fini 9E
routine, it should call
.Xr mac_fini_ops 9F
after it successfully calls
.Xr mod_remove 9F .
For an example of how to use the
.Xr mac_init_ops 9F
and
.Xr mac_fini_ops 9F
functions, see the examples section in
.Xr mac_init_ops 9F .
.Ss Registering with MAC
Every instance of a device should register separately with MAC.
To register with MAC, a driver must allocate a
.Xr mac_register 9S
structure, fill it in, and then call
.Xr mac_register 9F .
The
.Sy mac_register_t
structure contains information about the device and all of the required
function pointers that will be used as callbacks by the framework.
.Pp
These steps should all be taken during a device's
.Xr attach 9E
entry point.
It is recommended that the driver perform this sequence of steps after the
device has finished its initialization of the chipset and interrupts, though
interrupts should not be enabled at that point.
After it calls
.Xr mac_register 9F
it will start receiving callbacks from the MAC framework.
.Pp
To allocate the registration structure, the driver should call
.Xr mac_alloc 9F .
Device drivers should generally always pass the symbol
.Sy MAC_VERSION
as the argument to
.Xr mac_alloc 9F .
Upon successful completion, the driver will receive a
.Sy mac_register_t
structure which it should fill in.
The structure and its members are documented in
.Xr mac_register 9S .
.Pp
The
.Xr mac_callbacks 9S
structure is not allocated as a part of the
.Xr mac_register 9S
structure.
In general, device drivers declare this statically.
See the
.Sx MAC Callbacks
section for more information on how to fill it out.
.Pp
Once the structure has been filled in, the driver should call
.Xr mac_register 9F
to register itself with MAC.
The handle that it uses to register with should be part of the driver's soft
state.
It will be used in various other support functions and callbacks.
.Pp
If the call is successful, then the device driver
should enable interrupts and finish any other initialization required.
If the call to
.Xr mac_register 9F
failed, then it should unwind its initialization and should return
.Sy DDI_FAILURE
from its
.Xr attach 9E
routine.
.Pp
The driver does not need to hold onto an allocated
.Xr mac_register 9S
structure after it has called the
.Xr mac_register 9F
function.
Whether the
.Xr mac_register 9F
function returns successfully or not, the driver may free its
.Xr mac_register 9S
structure by calling the
.Xr mac_free 9F
function.
.Ss MAC Callbacks
The MAC framework interacts with a device driver through a series of
callbacks.
These callbacks are described in their individual manual pages and the
collection of callbacks is indicated in the
.Xr mac_callbacks 9S
manual page.
This section does not focus on the specific functions, but rather on
interactions between them and the rest of the device driver framework.
.Pp
A device driver should make no assumptions about when the various
callbacks will be called and whether or not they will be called
simultaneously.
For example, a device driver may be asked to transmit data through a call to its
.Xr mc_tx 9E
entry point while it is being asked to get a device property through a
call to its
.Xr mc_getprop 9E
entry point.
As such, while some calls may be serialized to the device, such as setting
properties, the device driver should always presume that all of its data needs
to be protected with locks.
While the device is holding locks, it is safe for it call the following MAC
routines:
.Bl -bullet -offset indent -compact
.It
.Xr mac_hcksum_get 9F
.It
.Xr mac_hcksum_set 9F
.It
.Xr mac_lso_get 9F
.It
.Xr mac_maxsdu_update 9F
.It
.Xr mac_prop_info_set_default_link_flowctrl 9F
.It
.Xr mac_prop_info_set_default_str 9F
.It
.Xr mac_prop_info_set_default_uint8 9F
.It
.Xr mac_prop_info_set_default_uint32 9F
.It
.Xr mac_prop_info_set_default_uint64 9F
.It
.Xr mac_prop_info_set_perm 9F
.It
.Xr mac_prop_info_set_range_uint32 9F
.El
.Pp
Any other MAC related routines should not be called with locks held,
such as
.Xr mac_link_update 9F
or
.Xr mac_rx 9F .
Other routines in the DDI may be called while locks are held; however,
device driver writers should be careful about calling blocking routines
while locks are held or in interrupt context, though it is generally
legal to do so.
.Ss Receiving Data
A device driver will often receive data through the means of an
interrupt.
When that interrupt occurs, the device driver will receive one or more frames
with optional metadata.
Often each frame has a corresponding descriptor which has information about
whether or not there were errors or whether or not the device successfully
checksummed the packet.
In addition to the per-packet flow described below, there are certain
requirements that drivers must adhere to when programming the hardware
to receive data.
See the section
.Sx RECEIVE DESCRIPTOR LAYOUT
for more information.
.Pp
During a single interrupt, a device driver should process a fixed number
of frames.
For each frame the device driver should:
.Bl -enum -offset indent
.It
First check whether or not the frame has errors.
If errors were detected, then the frame should not be sent to the operating
system.
It is recommended that devices keep kstats (see
.Xr kstat_create 9F
for more information) and bump the counter whenever such an error is
detected.
If the device distinguishes between the types of errors, then separate kstats
for each class of error are recommended.
See the
.Sx STATISTICS
section for more information on the various error cases that should be
considered.
.It
Once the frame has been determined to be valid, the device driver should
transform the frame into a
.Xr mblk 9S .
See the section
.Sx MBLKS AND DMA
for more information on how to transform and prepare a message block.
.It
If the device supports hardware checksumming (see the
.Sx CAPABILITIES
section for more information on checksumming), then the device driver
should set the corresponding checksumming information with a call to
.Xr mac_hcksum_set 9F .
.It
It should then append this new message block to the
.Em end
of the message block chain, linking it to the
.Sy b_next
pointer.
It is vitally important that all the frames be chained in the order that they
were received.
If the device driver mistakenly reorders frames, then it may cause performance
impacts in the TCP stack and potentially impact application correctness.
.El
.Pp
Once all the frames have been processed and assembled, the device driver
should deliver them to the rest of the operating system by calling
.Xr mac_rx 9F .
The device driver should try to give as many mblk_t structures to the
system at once.
It
.Em should not
call
.Xr mac_rx 9F
once for every assembled mblk_t.
.Pp
The device driver must not hold any locks across the call to
.Xr mac_rx 9F .
When this function is called, received data will be pushed through the
networking stack and some replies may be generated and given to the
driver to send out.
.Pp
It is not the device driver's responsibility to determine whether or not
the system can keep up with a driver's delivery rate of frames.
The rest of the networking stack will handle issues related to keeping up
appropriately and ensure that kernel memory is not exhausted by packets
that are not being processed.
.Pp
Finally, the device driver should make sure that any other housekeeping
activities required for the ring are taken care of such that more data
can be received.
.Ss Transmitting Data and Back Pressure
A device driver will be asked to transmit a message block chain by
having it's
.Xr mc_tx 9E
entry point called.
While the driver is processing the message blocks, it may run out of resources.
For example, a transmit descriptor ring may become full.
At that point, the device driver should return the remaining unprocessed frames.
The act of returning frames indicates that the device has asserted flow control.
Once this has been done, no additional calls will be made to the
driver's transmit entry point and the back pressure will be propagated
throughout the rest of the networking stack.
.Pp
At some point in the future when resources have become available again,
for example after an interrupt indicating that some portion of the
transmit ring has been sent, then the device driver must notify the
system that it can continue transmission.
To do this, the driver should call
.Xr mac_tx_update 9F .
After that point, the driver will receive calls to its
.Xr mc_tx 9E
entry point again.
As mentioned in the section on callbacks, the device driver should avoid holding
any particular locks across the call to
.Xr mac_tx_update 9F .
.Ss Interrupt Coalescing
For devices operating at higher data rates, interrupt coalescing is an
important part of a well functioning device and may impact the
performance of the device.
Not all devices support interrupt coalescing.
If interrupt coalescing is supported on the device, it is recommended that
device driver writers provide private properties for their device to control the
interrupt coalescing rate.
This will make it much easier to perform experiments and observe the impact of
different interrupt rates on the rest of the system.
.Ss MAC Address Filter Management
The MAC framework will attempt to use as many MAC address filters as a
device has.
To program a multicast address filter, the driver's
.Xr mc_multicst 9E
entry point will be called.
If the device driver runs out of filters, it should not take any special action
and just return the appropriate error as documented in the corresponding manual
pages for the entry points.
The framework will ensure that the device is placed in promiscuous mode
if it needs to.
.Ss Link Updates
It is the responsibility of the device driver to keep track of the
data link's state.
Many devices provide a means of receiving an interrupt when the state of the
link changes.
When such a change happens, the driver should update its internal data
structures and then call
.Xr mac_link_update 9F
to inform the MAC layer that this has occurred.
If the device driver does not properly inform the system about link changes,
then various features like link aggregations and other mechanisms that leverage
the link state will not work correctly.
.Ss Link Speed and Auto-negotiation
Many networking devices support more than one possible speed that they
can operate at.
The selection of a speed is often performed through
.Em auto-negotiation ,
though some devices allow the user to control what speeds are advertised
and used.
.Pp
Logically, there are two different sets of things that the device driver
needs to keep track of while it's operating:
.Bl -enum
.It
The supported speeds in hardware.
.It
The enabled speeds from the user.
.El
.Pp
By default, when a link first comes up, the device driver should
generally configure the link to support the common set of speeds and
perform auto-negotiation.
.Pp
A user can control what speeds a device advertises via auto-negotiation
and whether or not it performs auto-negotiation at all by using a series
of properties that have
.Sy _EN_
in the name.
These are read/write properties and there is one for each speed supported in the
operating system.
For a full list of them, see the
.Sx PROPERTIES
section.
.Pp
In addition to these properties, there is a corresponding set of
properties with
.Sy _ADV_
in the name.
These are similar to the
.Sy _EN_
family of properties, but they are read-only and indicate what the
device has actually negotiated.
While they are generally similar to the
.Sy _EN_
family of properties, they may change depending on power settings.
See the
.Sy Ethernet Link Properties
section in
.Xr dladm 1M
for more information.
.Pp
It's worth discussing how these different values get used throughout the
different entry points.
The first entry point to consider is the
.Xr mc_propinfo 9E
entry point.
For a given speed, the driver should consult whether or not the hardware
supports this speed.
If it does, it should fill in the default value that the hardware takes and
whether or not the property is writable.
The properties should also be updated to indicate whether or not it is writable.
This holds for both the
.Sy _EN_
and
.Sy _ADV_
family of properties.
.Pp
The next entry point is
.Xr mc_getprop 9E .
Here, the device should first consult whether the given speed is
supported.
If it is not, then the driver should return
.Er ENOTSUP .
If it does, then it should return the current value of the property.
.Pp
The last property endpoint is the
.Xr mc_setprop 9E
entry point.
Here, the same logic applies.
Before the driver considers whether or not the property is writable, it should
first check whether or not it's a supported property.
If it's not, then it should return
.Er ENOTSUP .
Otherwise, it should proceed to check whether the property is writable,
and if it is and a valid value, then it should update the property and
restart the link's negotiation.
.Pp
Finally, there is the
.Xr mc_getstat 9E
entry point.
Several of the statistics that are queried relate to auto-negotiation and
hardware capabilities.
When a statistic relates to the hardware supporting a given speed, the
.Sy _EN_
properties should be ignored.
The only thing that should be consulted is what the hardware itself supports.
Otherwise, the statistics should look at what is currently being advertised by
the device.
.Ss Unregistering from MAC
During a driver's
.Xr detach 9E
routine, it should unregister the device instance from MAC by calling
.Xr mac_unregister 9F
on the handle that it originally called it on.
If the call to
.Xr mac_unregister 9F
failed, then the device is likely still in use and the driver should
fail the call to
.Xr detach 9E .
.Ss Interacting with Devices
Administrators always interact with devices through the
.Xr dladm 1M
command line interface.
The state of devices such as whether the link is considered
.Sy up
or
.Sy down ,
various link properties such as the
.Sy MTU ,
.Sy auto-negotiation
state,
and
.Sy flow control
state,
are all exposed.
It is also the preferred way that these properties are set and configured.
.Pp
While device tunables may be presented in a
.Xr driver.conf 4
file, it is recommended instead to expose such things through
.Xr dladm 1M
private properties, whether explicitly documented or not.
.Sh CAPABILITIES
Capabilities in the MAC Framework are optional features that a device
supports which indicate various hardware features that the device
supports.
The two current capabilities that the system supports are related to being able
to hardware perform large send offloads (LSO), often also known as TCP
segmentation and the ability for hardware to calculate and verify the checksums
present in IPv4, IPV6, and protocol headers such as TCP and UDP.
.Pp
The MAC framework will query a device for support of a capability
through the
.Xr mc_getcapab 9E
function.
Each capability has its own constant and may have corresponding data that goes
along with it and a specific structure that the device is required to fill in.
Note, the set of capabilities changes over time and there are also private
capabilities in the system.
Several of the capabilities are used in the implementation of the MAC framework.
Others, like
.Sy MAC_CAPAB_RINGS ,
represent feature that have not been stabilized and thus both API and binary
compatibility for them is not guaranteed.
It is important that the device driver handles unknown capabilities correctly.
For more information, see
.Xr mc_getcapab 9E .
.Pp
The following capabilities are
stable and defined in the system:
.Ss MAC_CAPAB_HCKSUM
The
.Sy MAC_CAPAB_HCKSUM
capability indicates to the system that the device driver supports some
amount of checksumming.
The specific data for this capability is a pointer to a
.Sy uint32_t .
To indicate no support for any kind of checksumming, the driver should
either set this value to zero or simply return that it doesn't support
the capability.
.Pp
Note, the values that the driver declares in this capability indicate
what it can do when it transmits data.
If the driver can only verify checksums when receiving data, then it should not
indicate that it supports this capability.
The following set of flags may be combined through a bitwise inclusive OR:
.Bl -tag -width Ds
.It Sy HCKSUM_INET_PARTIAL
This indicates that the hardware can calculate a partial checksum for
both IPv4 and IPv6 UDP and TCP packets; however, it requires the pseudo-header
checksum be calculated for it.
The pseudo-header checksum will be available for the mblk_t when calling
.Xr mac_hcksum_get 9F .
Note this does not imply that the hardware is capable of calculating
the partial checksum for other L4 protocols or the IPv4 header checksum.
That should be indicated with the
.Sy HCKSUM_IPHDRCKSUM flag.
.It Sy HCKSUM_INET_FULL_V4
This indicates that the hardware will fully calculate the L4 checksum for
outgoing IPv4 UDP or TCP packets only, and does not require a pseudo-header
checksum.
Note this does not imply that the hardware is capable of calculating the
checksum for other L4 protocols or the IPv4 header checksum.
That should be indicated with the
.Sy HCKSUM_IPHDRCKSUM .
.It Sy HCKSUM_INET_FULL_V6
This indicates that the hardware will fully calculate the L4 checksum for
outgoing IPv6 UDP or TCP packets only, and does not require a pseudo-header
checksum.
Note this does not imply that the hardware is capable of calculating the
checksum for any other L4 protocols.
.It Sy HCKSUM_IPHDRCKSUM
This indicates that the hardware supports calculating the checksum for
the IPv4 header itself.
.El
.Pp
When in a driver's transmit function, the driver will be processing a
single frame.
It should call
.Xr mac_hcksum_get 9F
to see what checksum flags are set on it.
Note that the flags that are set on it are different from the ones described
above and are documented in its manual page.
These flags indicate how the driver is expected to program the hardware and what
checksumming is required.
Not all frames will require hardware checksumming or will ask the hardware to
checksum it.
.Pp
If a driver supports offloading the receive checksum and verification,
it should check to see what the hardware indicated was verified.
The driver should then call
.Xr mac_hcksum_set 9F .
The flags used are different from the ones above and are discussed in
detail in the
.Xr mac_hcksum_set 9F
manual page.
If there is no checksum information available or the driver does not support
checksumming, then it should simply not call
.Xr mac_hcksum_set 9F .
.Pp
Note that the checksum flags should be set on the first
mblk_t that makes up a given message.
In other words, if multiple mblk_t structures are linked together by the
.Sy b_cont
member to describe a single frame, then it should only be called on the
first mblk_t of that set.
However, each distinct message should have the checksum bits set on it, if
applicable.
In other words, each mblk_t that is linked together by the
.Sy b_next
pointer may have checksum flags set.
.Pp
It is recommended that device drivers provide a private property or
.Xr driver.conf 4
property to control whether or not checksumming is enabled for both rx
and tx; however, the default disposition is recommended to be enabled
for both.
This way if hardware bugs are found in the checksumming implementation, they can
be disabled without requiring software updates.
The transmit property should be checked when determining how to reply to
.Xr mc_getcapab 9E
and the receive property should be checked in the context of the receive
function.
.Ss MAC_CAPAB_LSO
The
.Sy MAC_CAPAB_LSO
capability indicates that the driver supports various forms of large
send offload (LSO).
The private data is a pointer to a
.Sy mac_capab_lso_t
structure.
At the moment, LSO support is limited to TCP inside of IPv4.
This structure has the following members which are used to indicate
various types of LSO support.
.Bd -literal -offset indent
t_uscalar_t		lso_flags;
lso_basic_tcp_ivr4_t	lso_basic_tcp_ipv4;
.Ed
.Pp
The
.Sy lso_flags
member is used to indicate which members are valid and should be
considered.
Each flag represents a different form of LSO.
The member should be set to the bitwise inclusive OR of the following values:
.Bl -tag -width Dv -offset indent
.It Sy LSO_TX_BASIC_TCP_IPV4
This indicates hardware support for performing TCP segmentation
offloading over IPv4.
When this flag is set, the
.Sy lso_basic_tcp_ipv4
member must be filled in.
.El
.Pp
The
.Sy lso_basic_tcp_ipv4
member is a structure with the following members:
.Bd -literal -offset indent
t_uscalar_t	lso_max
.Ed
.Bd -filled -offset indent
The
.Sy lso_max
member should be set to the maximum size of the TCP data
payload that can be offloaded to the hardware.
.Ed
.Pp
Like with checksumming, it is recommended that driver writers provide a
means for disabling the support of LSO even if it is enabled by default.
This deals with the case where issues that pop up for LSO may be worked
around without requiring additional driver work.
.Sh PROPERTIES
Properties in the MAC framework represent aspects of a link.
These include things like the link's current state and MTU.
Many of the properties in the system are focused around auto-negotiation and
controlling what link speeds are advertised.
Information about properties is covered by three different device entry points.
The
.Xr mc_propinfo 9E
entry point obtains metadata about the property.
The
.Xr mc_getprop 9E
entry point obtains the property.
The
.Xr mc_setprop 9E
entry point updates the property to a new value.
.Pp
Many of the properties listed below are read-only.
Each property indicates whether it's read-only or it's read/write.
However, driver writers may not implement the ability to set all writable
properties.
Many of these depend on the card itself.
In particular, all properties that relate to auto-negotiation and are read/write
may not be updated if the hardware in question does not support toggling what
link speeds are auto-negotiated.
While copper Ethernet often does not have this restriction, it often exists with
various fiber standards and phys.
.Pp
The following properties are the subset of MAC framework properties that
driver writers should be aware of and handle.
While other properties exist in the system, driver writers should always return
an error when a property not listed below is encountered.
See
.Xr mc_getprop 9E
and
.Xr mc_setprop 9E
for more information on how to handle them.
.Bl -hang -width Ds
.It Sy MAC_PROP_DUPLEX
.Bd -filled -compact
Type:
.Sy link_duplex_t |
Permissions:
.Sy Read-Only
.Ed
.Pp
The
.Sy MAC_PROP_DUPLEX
property is used to indicate whether or not the link is duplex.
A duplex link may have traffic flowing in both directions at the same time.
The
.Sy link_duplex_t
is an enumeration which may be set to any of the following values:
.Bl -tag -width Ds
.It Sy LINK_DUPLEX_UNKNOWN
The current state of the link is unknown.
This may be because the link has not negotiated to a specific speed or it is
down.
.It Sy LINK_DUPLEX_HALF
The link is running at half duplex.
Communication may travel in only one direction on the link at a given time.
.It Sy LINK_DUPLEX_FULL
The link is running at full duplex.
Communication may travel in both directions on the link simultaneously.
.El
.It Sy MAC_PROP_SPEED
.Bd -filled -compact
Type:
.Sy uint64_t |
Permissions:
.Sy Read-Only
.Ed
.Pp
The
.Sy MAC_PROP_SPEED
property stores the current link speed in bits per second.
A link that is running at 100 MBit/s would store the value 100000000ULL.
A link that is running at 40 Gbit/s would store the value 40000000000ULL.
.It Sy MAC_PROP_STATUS
.Bd -filled -compact
Type:
.Sy link_state_t |
Permissions:
.Sy Read-Only
.Ed
.Pp
The
.Sy MAC_PROP_STATUS
property is used to indicate the current state of the link.
It indicates whether the link is up or down.
The
.Sy link_state_t
is an enumeration which may be set to any of the following values:
.Bl -tag -width Ds
.It Sy LINK_STATE_UNKNOWN
The current state of the link is unknown.
This may be because the driver's
.Xr mc_start 9E
endpoint has not been called so it has not attempted to start the link.
.It Sy LINK_STATE_DOWN
The link is down.
This may be because of a negotiation problem, a cable problem, or some other
device specific issue.
.It Sy LINK_STATE_UP
The link is up.
If auto-negotiation is in use, it should have completed.
Traffic should be able to flow over the link, barring other issues.
.El
.It Sy MAC_PROP_AUTONEG
.Bd -filled -compact
Type:
.Sy uint8_t |
Permissions:
.Sy Read/Write
.Ed
.Pp
The
.Sy MAC_PROP_AUTONEG
property indicates whether or not the device is currently configured to
perform auto-negotiation.
A value of
.Sy 0
indicates that auto-negotiation is disabled.
A
.Sy non-zero
value indicates that auto-negotiation is enabled.
Devices should generally default to enabling auto-negotiation.
.Pp
When getting this property, the device driver should return the current
state.
When setting this property, if the device supports operating in the requested
mode, then the device driver should reset the link to negotiate to the new speed
after updating any internal registers.
.It Sy MAC_PROP_MTU
.Bd -filled -compact
Type:
.Sy uint32_t |
Permissions:
.Sy Read/Write
.Ed
.Pp
The
.Sy MAC_PROP_MTU
property determines the maximum transmission unit (MTU).
This indicates the maximum size packet that the device can transmit, ignoring
its own headers.
For an Ethernet device, this would exclude the size of the Ethernet header and
any VLAN headers that would be placed.
It is up to the driver to ensure that any MTU values that it accepts when adding
in its margin and header sizes does not exceed its maximum frame size.
.Pp
By default, drivers for Ethernet should initialize this value and the
MTU to
.Sy 1500 .
When getting this property, the driver should return its current
recorded MTU.
When setting this property, the driver should first validate that it is within
the device's valid range and then it must call
.Xr mac_maxsdu_update 9F .
Note that the call may fail.
If the call completes successfully, the driver should update the hardware with
the new value of the MTU and perform any other work needed to handle it.
.Pp
If the device does not support changing the MTU after the device's
.Xr mc_start 9E
entry point has been called, then driver writers should return
.Er EBUSY .
.It Sy MAC_PROP_FLOWCTRL
.Bd -filled -compact
Type:
.Sy link_flowctrl_t |
Permissions:
.Sy Read/Write
.Ed
.Pp
The
.Sy MAC_PROP_FLOWCTRL
property manages the configuration of pause frames as part of Ethernet
flow control.
Note, this only describes what this device will advertise.
What is actually enabled may be different and is subject to the rules of
auto-negotiation.
The
.Sy link_flowctrl_t
is an enumeration that may be set to one of the following values:
.Bl -tag -width Ds
.It Sy LINK_FLOWCTRL_NONE
Flow control is disabled.
No pause frames should be generated or honored.
.It Sy LINK_FLOWCTRL_RX
The device can receive pause frames; however, it should not generate
them.
.It Sy LINK_FLOWCTRL_TX
The device can generate pause frames; however, it does not support
receiving them.
.It Sy LINK_FLOWCTRL_BI
The device supports both sending and receiving pause frames.
.El
.Pp
When getting this property, the device driver should return the way that
it has configured the device, not what the device has actually
negotiated.
When setting the property, it should update the hardware and allow the link to
potentially perform auto-negotiation again.
.El
.Pp
The remaining properties are all about various auto-negotiation link
speeds.
They fall into two different buckets: properties with
.Sy _ADV_
in the name and properties with
.Sy _EN_
in the name.
For any given supported speed, there is one of each.
The
.Sy _EN_
set of properties are read/write properties that control what should be
advertised by the device.
When these are retrieved, they should return the current value of the property.
When they are set, they should change how the hardware advertises the specific
speed and trigger any kind of link reset and auto-negotiation, if enabled, to
occur.
.Pp
The
.Sy _ADV_
set of properties are read-only properties.
They are meant to reflect what has actually been negotiated.
These may be different from the
.Sy _EN_
family of properties, especially when different power management
settings are at play.
.Pp
See the
.Sx Link Speed and Auto-negotiation
section for more information.
.Pp
The properties are ordered in increasing link speed:
.Bl -hang -width Ds
.It Sy MAC_PROP_ADV_10HDX_CAP
.Bd -filled -compact
Type:
.Sy uint8_t |
Permissions:
.Sy Read-Only
.Ed
.Pp
The
.Sy MAC_PROP_ADV_10HDX_CAP
property describes whether or not 10 Mbit/s half-duplex support is
advertised.
.It Sy MAC_PROP_EN_10HDX_CAP
.Bd -filled -compact
Type:
.Sy uint8_t |
Permissions:
.Sy Read/Write
.Ed
.Pp
The
.Sy MAC_PROP_EN_10HDX_CAP
property describes whether or not 10 Mbit/s half-duplex support is
enabled.
.It Sy MAC_PROP_ADV_10FDX_CAP
.Bd -filled -compact
Type:
.Sy uint8_t |
Permissions:
.Sy Read-Only
.Ed
.Pp
The
.Sy MAC_PROP_ADV_10FDX_CAP
property describes whether or not 10 Mbit/s full-duplex support is
advertised.
.It Sy MAC_PROP_EN_10FDX_CAP
.Bd -filled -compact
Type:
.Sy uint8_t |
Permissions:
.Sy Read/Write
.Ed
.Pp
The
.Sy MAC_PROP_EN_10FDX_CAP
property describes whether or not 10 Mbit/s full-duplex support is
enabled.
.It Sy MAC_PROP_ADV_100HDX_CAP
.Bd -filled -compact
Type:
.Sy uint8_t |
Permissions:
.Sy Read-Only
.Ed
.Pp
The
.Sy MAC_PROP_ADV_100HDX_CAP
property describes whether or not 100 Mbit/s half-duplex support is
advertised.
.It Sy MAC_PROP_EN_100HDX_CAP
.Bd -filled -compact
Type:
.Sy uint8_t |
Permissions:
.Sy Read/Write
.Ed
.Pp
The
.Sy MAC_PROP_EN_100HDX_CAP
property describes whether or not 100 Mbit/s half-duplex support is
enabled.
.It Sy MAC_PROP_ADV_100FDX_CAP
.Bd -filled -compact
Type:
.Sy uint8_t |
Permissions:
.Sy Read-Only
.Ed
.Pp
The
.Sy MAC_PROP_ADV_100FDX_CAP
property describes whether or not 100 Mbit/s full-duplex support is
advertised.
.It Sy MAC_PROP_EN_100FDX_CAP
.Bd -filled -compact
Type:
.Sy uint8_t |
Permissions:
.Sy Read/Write
.Ed
.Pp
The
.Sy MAC_PROP_EN_100FDX_CAP
property describes whether or not 100 Mbit/s full-duplex support is
enabled.
.It Sy MAC_PROP_ADV_100T4_CAP
.Bd -filled -compact
Type:
.Sy uint8_t |
Permissions:
.Sy Read-Only
.Ed
.Pp
The
.Sy MAC_PROP_ADV_100T4_CAP
property describes whether or not 100 Mbit/s Ethernet using the
100BASE-T4 standard is
advertised.
.It Sy MAC_PROP_EN_100T4_CAP
.Bd -filled -compact
Type:
.Sy uint8_t |
Permissions:
.Sy Read/Write
.Ed
.Pp
The
.Sy MAC_PROP_ADV_100T4_CAP
property describes whether or not 100 Mbit/s Ethernet using the
100BASE-T4 standard is
enabled.
.It Sy MAC_PROP_ADV_1000HDX_CAP
.Bd -filled -compact
Type:
.Sy uint8_t |
Permissions:
.Sy Read-Only
.Ed
.Pp
The
.Sy MAC_PROP_ADV_1000HDX_CAP
property describes whether or not 1 Gbit/s half-duplex support is
advertised.
.It Sy MAC_PROP_EN_1000HDX_CAP
.Bd -filled -compact
Type:
.Sy uint8_t |
Permissions:
.Sy Read/Write
.Ed
.Pp
The
.Sy MAC_PROP_EN_1000HDX_CAP
property describes whether or not 1 Gbit/s half-duplex support is
enabled.
.It Sy MAC_PROP_ADV_1000FDX_CAP
.Bd -filled -compact
Type:
.Sy uint8_t |
Permissions:
.Sy Read-Only
.Ed
.Pp
The
.Sy MAC_PROP_ADV_1000FDX_CAP
property describes whether or not 1 Gbit/s full-duplex support is
advertised.
.It Sy MAC_PROP_EN_1000FDX_CAP
.Bd -filled -compact
Type:
.Sy uint8_t |
Permissions:
.Sy Read/Write
.Ed
.Pp
The
.Sy MAC_PROP_EN_1000FDX_CAP
property describes whether or not 1 Gbit/s full-duplex support is
enabled.
.It Sy MAC_PROP_ADV_2500FDX_CAP
.Bd -filled -compact
Type:
.Sy uint8_t |
Permissions:
.Sy Read-Only
.Ed
.Pp
The
.Sy MAC_PROP_ADV_2500FDX_CAP
property describes whether or not 2.5 Gbit/s full-duplex support is
advertised.
.It Sy MAC_PROP_EN_2500FDX_CAP
.Bd -filled -compact
Type:
.Sy uint8_t |
Permissions:
.Sy Read/Write
.Ed
.Pp
The
.Sy MAC_PROP_EN_2500FDX_CAP
property describes whether or not 2.5 Gbit/s full-duplex support is
enabled.
.It Sy MAC_PROP_ADV_5000FDX_CAP
.Bd -filled -compact
Type:
.Sy uint8_t |
Permissions:
.Sy Read-Only
.Ed
.Pp
The
.Sy MAC_PROP_ADV_5000FDX_CAP
property describes whether or not 5.0 Gbit/s full-duplex support is
advertised.
.It Sy MAC_PROP_EN_5000FDX_CAP
.Bd -filled -compact
Type:
.Sy uint8_t |
Permissions:
.Sy Read/Write
.Ed
.Pp
The
.Sy MAC_PROP_EN_5000FDX_CAP
property describes whether or not 5.0 Gbit/s full-duplex support is
enabled.
.It Sy MAC_PROP_ADV_10GFDX_CAP
.Bd -filled -compact
Type:
.Sy uint8_t |
Permissions:
.Sy Read-Only
.Ed
.Pp
The
.Sy MAC_PROP_ADV_10GFDX_CAP
property describes whether or not 10 Gbit/s full-duplex support is
advertised.
.It Sy MAC_PROP_EN_10GFDX_CAP
.Bd -filled -compact
Type:
.Sy uint8_t |
Permissions:
.Sy Read/Write
.Ed
.Pp
The
.Sy MAC_PROP_EN_10GFDX_CAP
property describes whether or not 10 Gbit/s full-duplex support is
enabled.
.It Sy MAC_PROP_ADV_40GFDX_CAP
.Bd -filled -compact
Type:
.Sy uint8_t |
Permissions:
.Sy Read-Only
.Ed
.Pp
The
.Sy MAC_PROP_ADV_40GFDX_CAP
property describes whether or not 40 Gbit/s full-duplex support is
advertised.
.It Sy MAC_PROP_EN_40GFDX_CAP
.Bd -filled -compact
Type:
.Sy uint8_t |
Permissions:
.Sy Read/Write
.Ed
.Pp
The
.Sy MAC_PROP_EN_40GFDX_CAP
property describes whether or not 40 Gbit/s full-duplex support is
enabled.
.It Sy MAC_PROP_ADV_100GFDX_CAP
.Bd -filled -compact
Type:
.Sy uint8_t |
Permissions:
.Sy Read-Only
.Ed
.Pp
The
.Sy MAC_PROP_ADV_100GFDX_CAP
property describes whether or not 100 Gbit/s full-duplex support is
advertised.
.It Sy MAC_PROP_EN_100GFDX_CAP
.Bd -filled -compact
Type:
.Sy uint8_t |
Permissions:
.Sy Read/Write
.Ed
.Pp
The
.Sy MAC_PROP_EN_100GFDX_CAP
property describes whether or not 100 Gbit/s full-duplex support is
enabled.
.El
.Ss Private Properties
In addition to the defined properties above, drivers are allowed to
define private properties.
These private properties are device-specific properties.
All private properties share the same constant,
.Sy MAC_PROP_PRIVATE .
Properties are distinguished by a name, which is a character string.
The list of such private properties is defined when registering with mac in the
.Sy m_priv_props
member of the
.Xr mac_register 9S
structure.
.Pp
The driver may define whatever semantics it wants for these private
properties.
They will not be listed when running
.Xr dladm 1M ,
unless explicitly requested by name.
All such properties should start with a leading underscore character and then
consist of alphanumeric ASCII characters and additional underscores or hyphens.
.Pp
Properties of type
.Sy MAC_PROP_PRIVATE
may show up in all three property related entry points:
.Xr mc_propinfo 9E ,
.Xr mc_getprop 9E ,
and
.Xr mc_setprop 9E .
Device drivers should tell the different properties apart by using the
.Xr strcmp 9F
function to compare it to the set of properties that it knows about.
When encountering properties that it doesn't know, it should treat them
like all other unknown properties.
.Sh STATISTICS
The MAC framework defines a couple different sets of statistics which
are based on various standards for devices to implement.
Statistics are retrieved through the
.Xr mc_getstat 9E
entry point.
There are both statistics that are required for all devices and then there is a
separate set of Ethernet specific statistics.
Not all devices will support every statistic.
In many cases, several device registers will need to be combined to create the
proper stat.
.Pp
In general, if the device is not keeping track of these statistics, then
it is recommended that the driver store these values as a
.Sy uint64_t
to ensure that overflow does not occur.
.Pp
If a device does not support a specific statistic, then it is fine to
return that it is not supported.
The same should be used for unrecognized statistics.
See
.Xr mc_getstat 9E
for more information on the proper way to handle these.
.Ss General Device Statistics
The following statistics are based on MIB-II statistics from both RFC
1213 and RFC 1573.
.Bl -tag -width Ds
.It Sy MAC_STAT_IFSPEED
The device's current speed in bits per second.
.It Sy MAC_STAT_MULTIRCV
The total number of received multicast packets.
.It Sy MAC_STAT_BRDCSTRCV
The total number of received broadcast packets.
.It Sy MAC_STAT_MULTIXMT
The total number of transmitted multicast packets.
.It Sy MAC_STAT_BRDCSTXMT
The total number of received broadcast packets.
.It Sy MAC_STAT_NORCVBUF
The total number of packets discarded by the hardware due to a lack of
receive buffers.
.It Sy MAC_STAT_IERRORS
The total number of errors detected on input.
.It Sy MAC_STAT_UNKNOWNS
The total number of received packets that were discarded because they
were of an unknown protocol.
.It Sy MAC_STAT_NOXMTBUF
The total number of outgoing packets dropped due to a lack of transmit
buffers.
.It Sy MAC_STAT_OERRORS
The total number of outgoing packets that resulted in errors.
.It Sy MAC_STAT_COLLISIONS
Total number of collisions encountered by the transmitter.
.It Sy MAC_STAT_RBYTES
The total number of
.Sy bytes
received by the device, regardless of packet type.
.It Sy MAC_STAT_IPACKETS
The total number of
.Sy packets
received by the device, regardless of packet type.
.It Sy MAC_STAT_OBYTES
The total number of
.Sy bytes
transmitted by the device, regardless of packet type.
.It Sy MAC_STAT_OPACKETS
The total number of
.Sy packets
sent by the device, regardless of packet type.
.It Sy MAC_STAT_UNDERFLOWS
The total number of packets that were smaller than the minimum sized
packet for the device and were therefore dropped.
.It Sy MAC_STAT_OVERFLOWS
The total number of packets that were larger than the maximum sized
packet for the device and were therefore dropped.
.El
.Ss Ethernet Specific Statistics
The following statistics are specific to Ethernet devices.
They refer to values from RFC 1643 and include various MII/GMII specific stats.
Many of these are also defined in IEEE 802.3.
.Bl -tag -width Ds
.It Sy ETHER_STAT_ADV_CAP_1000FDX
Indicates that the device is advertising support for 1 Gbit/s
full-duplex operation.
.It Sy ETHER_STAT_ADV_CAP_1000HDX
Indicates that the device is advertising support for 1 Gbit/s
half-duplex operation.
.It Sy ETHER_STAT_ADV_CAP_100FDX
Indicates that the device is advertising support for 100 Mbit/s
full-duplex operation.
.It Sy ETHER_STAT_ADV_CAP_100GFDX
Indicates that the device is advertising support for 100 Gbit/s
full-duplex operation.
.It Sy ETHER_STAT_ADV_CAP_100HDX
Indicates that the device is advertising support for 100 Mbit/s
half-duplex operation.
.It Sy ETHER_STAT_ADV_CAP_100T4
Indicates that the device is advertising support for 100 Mbit/s
100BASE-T4 operation.
.It Sy ETHER_STAT_ADV_CAP_10FDX
Indicates that the device is advertising support for 10 Mbit/s
full-duplex operation.
.It Sy ETHER_STAT_ADV_CAP_10GFDX
Indicates that the device is advertising support for 10 Gbit/s
full-duplex operation.
.It Sy ETHER_STAT_ADV_CAP_10HDX
Indicates that the device is advertising support for 10 Mbit/s
half-duplex operation.
.It Sy ETHER_STAT_ADV_CAP_2500FDX
Indicates that the device is advertising support for 2.5 Gbit/s
full-duplex operation.
.It Sy ETHER_STAT_ADV_CAP_40GFDX
Indicates that the device is advertising support for 40 Gbit/s
full-duplex operation.
.It Sy ETHER_STAT_ADV_CAP_5000FDX
Indicates that the device is advertising support for 5.0 Gbit/s
full-duplex operation.
.It Sy ETHER_STAT_ADV_CAP_ASMPAUSE
Indicates that the device is advertising support for receiving pause
frames.
.It Sy ETHER_STAT_ADV_CAP_AUTONEG
Indicates that the device is advertising support for auto-negotiation.
.It Sy ETHER_STAT_ADV_CAP_PAUSE
Indicates that the device is advertising support for generating pause
frames.
.It Sy ETHER_STAT_ADV_REMFAULT
Indicates that the device is advertising support for detecting faults in
the remote link peer.
.It Sy ETHER_STAT_ALIGN_ERRORS
Indicates the number of times an alignment error was generated by the
Ethernet device.
This is a count of packets that were not an integral number of octets and failed
the FCS check.
.It Sy ETHER_STAT_CAP_1000FDX
Indicates the device supports 1 Gbit/s full-duplex operation.
.It Sy ETHER_STAT_CAP_1000HDX
Indicates the device supports 1 Gbit/s half-duplex operation.
.It Sy ETHER_STAT_CAP_100FDX
Indicates the device supports 100 Mbit/s full-duplex operation.
.It Sy ETHER_STAT_CAP_100GFDX
Indicates the device supports 100 Gbit/s full-duplex operation.
.It Sy ETHER_STAT_CAP_100HDX
Indicates the device supports 100 Mbit/s half-duplex operation.
.It Sy ETHER_STAT_CAP_100T4
Indicates the device supports 100 Mbit/s 100BASE-T4 operation.
.It Sy ETHER_STAT_CAP_10FDX
Indicates the device supports 10 Mbit/s full-duplex operation.
.It Sy ETHER_STAT_CAP_10GFDX
Indicates the device supports 10 Gbit/s full-duplex operation.
.It Sy ETHER_STAT_CAP_10HDX
Indicates the device supports 10 Mbit/s half-duplex operation.
.It Sy ETHER_STAT_CAP_2500FDX
Indicates the device supports 2.5 Gbit/s full-duplex operation.
.It Sy ETHER_STAT_CAP_40GFDX
Indicates the device supports 40 Gbit/s full-duplex operation.
.It Sy ETHER_STAT_CAP_5000FDX
Indicates the device supports 5.0 Gbit/s full-duplex operation.
.It Sy ETHER_STAT_CAP_ASMPAUSE
Indicates that the device supports the ability to receive pause frames.
.It Sy ETHER_STAT_CAP_AUTONEG
Indicates that the device supports the ability to perform link
auto-negotiation.
.It Sy ETHER_STAT_CAP_PAUSE
Indicates that the device supports the ability to transmit pause frames.
.It Sy ETHER_STAT_CAP_REMFAULT
Indicates that the device supports the ability of detecting a remote
fault in a link peer.
.It Sy ETHER_STAT_CARRIER_ERRORS
Indicates the number of times that the Ethernet carrier sense condition
was lost or not asserted.
.It Sy ETHER_STAT_DEFER_XMTS
Indicates the number of frames for which the device was unable to
transmit the frame due to being busy and had to try again.
.It Sy ETHER_STAT_EX_COLLISIONS
Indicates the number of frames that failed to send due to an excessive
number of collisions.
.It Sy ETHER_STAT_FCS_ERRORS
Indicates the number of times that a frame check sequence failed.
.It Sy ETHER_STAT_FIRST_COLLISIONS
Indicates the number of times that a frame was eventually transmitted
successfully, but only after a single collision.
.It Sy ETHER_STAT_JABBER_ERRORS
Indicates the number of frames that were received that were both larger
than the maximum packet size and failed the frame check sequence.
.It Sy ETHER_STAT_LINK_ASMPAUSE
Indicates whether the link is currently configured to accept pause
frames.
.It Sy ETHER_STAT_LINK_AUTONEG
Indicates whether the current link state is a result of
auto-negotiation.
.It Sy ETHER_STAT_LINK_DUPLEX
Indicates the current duplex state of the link.
The values used here should be the same as documented for
.Sy MAC_PROP_DUPLEX .
.It Sy ETHER_STAT_LINK_PAUSE
Indicates whether the link is currently configured to generate pause
frames.
.It Sy ETHER_STAT_LP_CAP_1000FDX
Indicates the remote device supports 1 Gbit/s full-duplex operation.
.It Sy ETHER_STAT_LP_CAP_1000HDX
Indicates the remote device supports 1 Gbit/s half-duplex operation.
.It Sy ETHER_STAT_LP_CAP_100FDX
Indicates the remote device supports 100 Mbit/s full-duplex operation.
.It Sy ETHER_STAT_LP_CAP_100GFDX
Indicates the remote device supports 100 Gbit/s full-duplex operation.
.It Sy ETHER_STAT_LP_CAP_100HDX
Indicates the remote device supports 100 Mbit/s half-duplex operation.
.It Sy ETHER_STAT_LP_CAP_100T4
Indicates the remote device supports 100 Mbit/s 100BASE-T4 operation.
.It Sy ETHER_STAT_LP_CAP_10FDX
Indicates the remote device supports 10 Mbit/s full-duplex operation.
.It Sy ETHER_STAT_LP_CAP_10GFDX
Indicates the remote device supports 10 Gbit/s full-duplex operation.
.It Sy ETHER_STAT_LP_CAP_10HDX
Indicates the remote device supports 10 Mbit/s half-duplex operation.
.It Sy ETHER_STAT_LP_CAP_2500FDX
Indicates the remote device supports 2.5 Gbit/s full-duplex operation.
.It Sy ETHER_STAT_LP_CAP_40GFDX
Indicates the remote device supports 40 Gbit/s full-duplex operation.
.It Sy ETHER_STAT_LP_CAP_5000FDX
Indicates the remote device supports 5.0 Gbit/s full-duplex operation.
.It Sy ETHER_STAT_LP_CAP_ASMPAUSE
Indicates that the remote device supports the ability to receive pause
frames.
.It Sy ETHER_STAT_LP_CAP_AUTONEG
Indicates that the remote device supports the ability to perform link
auto-negotiation.
.It Sy ETHER_STAT_LP_CAP_PAUSE
Indicates that the remote device supports the ability to transmit pause
frames.
.It Sy ETHER_STAT_LP_CAP_REMFAULT
Indicates that the remote device supports the ability of detecting a
remote fault in a link peer.
.It Sy ETHER_STAT_MACRCV_ERRORS
Indicates the number of times that the internal MAC layer encountered an
error when attempting to receive and process a frame.
.It Sy ETHER_STAT_MACXMT_ERRORS
Indicates the number of times that the internal MAC layer encountered an
error when attempting to process and transmit a frame.
.It Sy ETHER_STAT_MULTI_COLLISIONS
Indicates the number of times that a frame was eventually transmitted
successfully, but only after more than one collision.
.It Sy ETHER_STAT_SQE_ERRORS
Indicates the number of times that an SQE error occurred.
The specific conditions for this error are documented in IEEE 802.3.
.It Sy ETHER_STAT_TOOLONG_ERRORS
Indicates the number of frames that were received that were longer than
the maximum frame size supported by the device.
.It Sy ETHER_STAT_TOOSHORT_ERRORS
Indicates the number of frames that were received that were shorter than
the minimum frame size supported by the device.
.It Sy ETHER_STAT_TX_LATE_COLLISIONS
Indicates the number of times a collision was detected late on the
device.
.It Sy ETHER_STAT_XCVR_ADDR
Indicates the address of the MII/GMII receiver address.
.It Sy ETHER_STAT_XCVR_ID
Indicates the id of the MII/GMII receiver address.
.It Sy ETHER_STAT_XCVR_INUSE
Indicates what kind of receiver is in use.
The following values may be used:
.Bl -tag -width Ds
.It Sy XCVR_UNDEFINED
The receiver type is undefined by the hardware.
.It Sy XCVR_NONE
There is no receiver in use by the hardware.
.It Sy XCVR_10
The receiver supports 10BASE-T operation.
.It Sy XCVR_100T4
The receiver supports 100BASE-T4 operation.
.It Sy XCVR_100X
The receiver supports 100BASE-TX operation.
.It Sy XCVR_100T2
The receiver supports 100BASE-T2 operation.
.It Sy XCVR_1000X
The receiver supports 1000BASE-X operation.
This is used for all fiber receivers.
.It Sy XCVR_1000T
The receiver supports 1000BASE-T operation.
This is used for all copper receivers.
.El
.El
.Ss Device Specific kstats
In addition to the defined statistics above, if the device driver
maintains additional statistics or the device provides additional
statistics, it should create its own kstats through the
.Xr kstat_create 9F
function to allow operators to observe them.
.Sh RECEIVE DESCRIPTOR LAYOUT
One of the important things that a device driver must do is lay out DMA
memory, generally in a ring of descriptors, into which received Ethernet
frames will be placed.
When performing this, there are a few things that drivers should
generally do:
.Bl -enum -offset indent
.It
Drivers should lay out memory so that the IP header will be 4-byte
aligned.
The IP stack expects that the beginning of an IP header will be at a
4-byte aligned address; however, a DMA allocation will be at a 4-
or 8-byte aligned address by default.
The IP hearder is at a 14 byte offset from the beginning of the Ethernet
frame, leaving the IP header at a 2-byte alignment if the Ethernet frame
starts at the beginning of the DMA buffer.
If VLAN tagging is in place, then each VLAN tag adds 4 bytes, which
doesn't change the alignment the IP header is found at.
.Pp
As a solution to this, the driver should program the device to start
placing the received Ethernet frame at two bytes off of the start of the
DMA buffer.
This will make sure that no matter whether or not VLAN tags are present,
that the IP header will be 4-byte aligned.
.It
Drivers should try to allocate the DMA memory used for receiving frames
as a continuous buffer.
If for some reason that would not be possible, the driver should try to
ensure that there is enough space for all of the initial Ethernet and
any possible layer three and layer four headers
.Pq such as IP, TCP, or UDP
in the initial descriptor.
.It
As discussed in the
.Sx MBLKS AND DMA
section, there are multiple strategies for managing the relationship
between DMA data, receive descriptors, and the operating system
representation of a packet in the
.Xr mblk 9S
structure.
Drivers must limit their resource consumption.
See the
.Sy Considerations
section of
.Sx MBLKS AND DMA
for more on this.
.El
.Sh TX STALL DETECTION, DEVICE RESETS, AND FAULT MANAGEMENT
Device drivers are the first line of defense for dealing with broken
devices and bugs in their firmware.
While most devices will rarely fail, it is important that when designing and
implementing the device driver that particular attention is paid in the design
with respect to RAS (Reliability, Availability, and Serviceability).
While everything described in this section is optional, it is highly recommended
that all new device drivers follow these guidelines.
.Pp
The Fault Management Architecture (FMA) provides facilities for
detecting and reporting various classes of defects and faults.
Specifically for networking device drivers, issues that should be
detected and reported include:
.Bl -bullet -offset indent
.It
Device internal uncorrectable errors
.It
Device internal correctable errors
.It
PCI and PCI Express transport errors
.It
Device temperature alarms
.It
Device transmission stalls
.It
Device communication timeouts
.It
High invalid interrupts
.El
.Pp
All such errors fall into three primary categories:
.Bl -enum -offset indent
.It
Errors detected by the Fault Management Architecture
.It
Errors detected by the device and indicated to the device driver
.It
Errors detected by the device driver
.El
.Ss Fault Management Setup and Teardown
Drivers should initialize support for the fault management framework by
calling
.Xr ddi_fm_init 9F
from their
.Xr attach 9E
routine.
By registering with the fault management framework, a device driver is given the
chance to detect and notice transport errors as well as report other errors that
exist.
While a device driver does not need to indicate that it is capable of all such
capabilities described in
.Xr ddi_fm_init 9F ,
we suggest that device drivers at least register the
.Sy DDI_FM_EREPORT_CAPABLE
so as to allow the driver to report issues that it detects.
.Pp
If the driver registers with the fault management framework during its
.Xr attach 9E
entry point, it must call
.Xr ddi_fm_fini 9F
during its
.Xr detach 9E
entry point.
.Ss Transport Errors
Many modern networking devices leverage PCI or PCI Express.
As such, there are two primary ways that device drivers access data: they either
memory map device registers and use routines like
.Xr ddi_get8 9F
and
.Xr ddi_put8 9F
or they use direct memory access (DMA).
New device drivers should always enable checking of the transport layer by
marking their support in the
.Xr ddi_device_acc_attr 9S
structure and using routines like
.Xr ddi_fm_acc_err_get 9F
and
.Xr ddi_fm_dma_err_get 9F
to detect if errors have occurred.
.Ss Device Indicated Errors
Many devices have capabilities to announce to a device driver that a
fatal correctable error or uncorrectable error has occurred.
Other devices have the ability to indicate that various physical issues have
occurred such as a fan failing or a temperature sensor having fired.
.Pp
Drivers should wire themselves to receive notifications when these
events occur.
The means and capabilities will vary from device to device.
For example, some devices will generate information about these notifications
through special interrupts.
Other devices may have a register that software can poll.
In the cases where polling is required, driver writers should try not to poll
too frequently and should generally only poll when the device is actively being
used, e.g. between calls to the
.Xr mc_start 9E
and
.Xr mc_stop 9E
entry points.
.Ss Driver Transmit Stall Detection
One of the primary responsibilities of a hardened device driver is to
perform transmit stall detection.
The core idea behind tx stall detection is that the driver should record when
it's getting activity related to when data has been successfully transmitted.
Most devices should be transmitting data on a regular basis as long as the link
is up.
If it is not, then this may indicate that the device is stuck and needs to be
reset.
At this time, the MAC framework does not provide any resources for performing
these checks; however, polling on each individual transmit ring for the last
completion time while something is actively being transmitted through the use of
routines such as
.Xr timeout 9F
may be a reasonable starting point.
.Ss Driver Command Timeout Detection
Each device is programmed in different ways.
Some devices are programmed through asynchronous commands while others are
programmed by writing directly to memory mapped registers.
If a device receives asynchronous replies to commands, then the device driver
should set reasonable timeouts for all such commands and plan on detecting them.
If a timeout occurs, the driver should presume that there is an issue with the
hardware and proceed to abort the command or reset the device.
.Pp
Many devices do not have such a communication mechanism.
However, whenever there is some activity where the device driver must wait, then
it should be prepared for the fact that the device may never get back to
it and react appropriately by performing some kind of device reset.
.Ss Reacting to Errors
When any of the above categories of errors has been triggered, the
behavior that the device driver should take depends on the kind of
error.
If a fatal error, for example, a transport error, a transmit stall was detected,
or the device indicated an uncorrectable error was detected, then it is
important that the driver take the following steps:
.Bl -enum -offset indent
.It
Set a flag in the device driver's state that indicates that it has hit
an error condition.
When this error condition flag is asserted, transmitted packets should be
accepted and dropped and actions that would require writing to the device state
should fail with an error.
This flag should remain until the device has been successfully restarted.
.It
If the error was not a transport error that was indicated by the fault
management architecture, e.g. a transport error that was detected, then
the device driver should post an
.Sy ereport
indicating what has occurred with the
.Xr ddi_fm_ereport_post 9F
function.
.It
The device driver should indicate that the device's service was lost
with a call to
.Xr ddi_fm_service_impact 9F
using the symbol
.Sy DDI_SERVICE_LOST .
.It
At this point the device driver should issue a device reset through some
device-specific means.
.It
When the device reset has been completed, then the device driver should
restore all of the programmed state to the device.
This includes things like the current MTU, advertised auto-negotiation speeds,
MAC address filters, and more.
.It
Finally, when service has been restored, the device driver should call
.Xr ddi_fm_service_impact 9F
using the symbol
.Sy DDI_SERVICE_RESTORED .
.El
.Pp
When a non-fatal error occurs, then the device driver should submit an
ereport and should optionally mark the device degraded using
.Xr ddi_fm_service_impact 9F
with the
.Sy DDI_SERVICE_DEGRADED
value depending on the nature of the problem that has occurred.
.Pp
Device drivers should never make the decision to remove a device from
service based on errors that have occurred nor should they panic the
system.
Rather, the device driver should always try to notify the operating system with
various ereports and allow its policy decisions to occur.
The decision to retire a device lies in the hands of the fault management
architecture.
It knows more about the operator's intent and the surrounding system's state
than the device driver itself does and it will make the call to offline and
retire the device if it is required.
.Ss Device Resets
When resetting a device, a device driver must exercise caution.
If a device driver has not been written to plan for a device reset, then it
may not correctly restore the device's state after such a reset.
Such state should be stored in the instance's private state data as the MAC
framework does not know about device resets and will not inform the
device again about the expected, programmed state.
.Pp
One wrinkle with device resets is that many networking cards show up as
multiple PCI functions on a single device, for example, each port may
show up as a separate function and thus have a separate instance of the
device driver attached.
When resetting a function, device driver writers should carefully read the
device programming manuals and verify whether or not a reset impacts only the
stalled function or if it impacts all function across the device.
.Pp
If the only way to reset a given function is through the device, then
this may require more coordination and work on the part of the device
driver to ensure that all the other instances are correctly restored.
In cases where this occurs, some devices offer ways of injecting
interrupts onto those other functions to notify them that this is
occurring.
.Sh MBLKS AND DMA
The networking stack manages framed data through the use of the
.Xr mblk 9S
structure.
The mblk allows for a single message to be made up of individual blocks.
Each part is linked together through its
.Sy b_cont
member.
However, it also allows for multiple messages to be chained together through the
use of the
.Sy b_next
member.
While the networking stack works with these structures, device drivers generally
work with DMA regions.
There are two different strategies that device drivers use for handling these
two different cases: copying and binding.
.Ss Copying Data
The first way that device drivers handle interfacing between the two is
by having two separate regions of memory.
One part is memory which has been allocated for DMA through a call to
.Xr ddi_dma_mem_alloc 9F
and the other is memory associated with the memory block.
.Pp
In this case, a driver will use
.Xr bcopy 9F
to copy memory between the two distinct regions.
When transmitting a packet, it will copy the memory from the mblk_t to the DMA
region.
When receiving memory, it will allocate a mblk_t through the
.Xr allocb 9F
routine, copy the memory across with
.Xr bcopy 9F ,
and then increment the mblk_t's
.Sy w_ptr
structure.
.Pp
If, when receiving, memory is not available for a new message block,
then the frame should be skipped and effectively dropped.
A kstat should be bumped when such an occasion occurs.
.Ss Binding Data
An alternative approach to copying data is to use DMA binding.
When using DMA binding, the OS takes care of mapping between DMA memory and
normal device memory.
The exact process is a bit different between transmit and receive.
.Pp
When transmitting a device driver has an mblk_t and needs to call the
.Xr ddi_dma_addr_bind_handle 9F
function to bind it to an already existing DMA handle.
At that point, it will receive various DMA cookies that it can use to obtain the
addresses to program the device with for transmitting data.
Once the transmit is done, the driver must then make sure to call
.Xr freemsg 9F
to release the data.
It must not call
.Xr freemsg 9F
before it receives an interrupt from the device indicating that the data
has been transmitted, otherwise it risks sending arbitrary kernel
memory.
.Pp
When receiving data, the device can perform a similar operation.
First, it must bind the DMA memory into the kernel's virtual memory address
space through a call to the
.Xr ddi_dma_addr_bind_handle 9F
function if it has not already.
Once it has, it must then call
.Xr desballoc 9F
to try and create a new mblk_t which leverages the associated memory.
It can then pass that mblk_t up to the stack.
.Ss Considerations
When deciding which of these options to use, there are many different
considerations that must be made.
The answer as to whether to bind memory or to copy data is not always simpler.
.Pp
The first thing to remember is that DMA resources may be finite on a
given platform.
Consider the case of receiving data.
A device driver that binds one of its receive descriptors may not get it back
for quite some time as it may be used by the kernel until an application
actually consumes it.
Device drivers that try to bind memory for receive, often work with the
constraint that they must be able to replace that DMA memory with another DMA
descriptor.
If they were not replaced, then eventually the device would not be able to
receive additional data into the ring.
.Pp
On the other hand, particularly for larger frames, copying every packet
from one buffer to another can be a source of additional latency and
memory waste in the system.
For larger copies, the cost of copying may dwarf any potential cost of
performing DMA binding.
.Pp
For device driver authors that are unsure of what to do, they should
first employ the copying method to simplify the act of writing the
device driver.
The copying method is simpler and also allows the device driver author not to
worry about allocated DMA memory that is still outstanding when it is asked to
unload.
.Pp
If device driver writers are worried about the cost, it is recommended
to make the decision as to whether or not to copy or bind DMA data
a separate private property for both transmitting and receiving.
That private property should indicate the size of the received frame at which
to switch from one format to the other.
This way, data can be gathered to determine what the impact of each method is on
a given platform.
.Sh SEE ALSO
.Xr dladm 1M ,
.Xr driver.conf 4 ,
.Xr ieee802.3 5 ,
.Xr dlpi 7P ,
.Xr _fini 9E ,
.Xr _info 9E ,
.Xr _init 9E ,
.Xr attach 9E ,
.Xr close 9E ,
.Xr detach 9E ,
.Xr mc_close 9E ,
.Xr mc_getcapab 9E ,
.Xr mc_getprop 9E ,
.Xr mc_getstat 9E ,
.Xr mc_multicst 9E  ,
.Xr mc_open 9E ,
.Xr mc_propinfo 9E  ,
.Xr mc_setpromisc 9E  ,
.Xr mc_setprop 9E ,
.Xr mc_start 9E ,
.Xr mc_stop 9E ,
.Xr mc_tx 9E ,
.Xr mc_unicst 9E  ,
.Xr open 9E ,
.Xr allocb 9F ,
.Xr bcopy 9F ,
.Xr ddi_dma_addr_bind_handle 9F ,
.Xr ddi_dma_mem_alloc 9F ,
.Xr ddi_fm_acc_err_get 9F ,
.Xr ddi_fm_dma_err_get 9F ,
.Xr ddi_fm_ereport_post 9F ,
.Xr ddi_fm_fini 9F ,
.Xr ddi_fm_init 9F ,
.Xr ddi_fm_service_impact 9F ,
.Xr ddi_get8 9F ,
.Xr ddi_put8 9F ,
.Xr desballoc 9F ,
.Xr freemsg 9F ,
.Xr kstat_create 9F ,
.Xr mac_alloc 9F ,
.Xr mac_fini_ops 9F ,
.Xr mac_free 9F ,
.Xr mac_hcksum_get 9F ,
.Xr mac_hcksum_set 9F ,
.Xr mac_init_ops 9F ,
.Xr mac_link_update 9F ,
.Xr mac_lso_get 9F ,
.Xr mac_maxsdu_update 9F ,
.Xr mac_prop_info_set_default_link_flowctrl 9F ,
.Xr mac_prop_info_set_default_str 9F ,
.Xr mac_prop_info_set_default_uint32 9F ,
.Xr mac_prop_info_set_default_uint64 9F ,
.Xr mac_prop_info_set_default_uint8 9F ,
.Xr mac_prop_info_set_perm 9F ,
.Xr mac_prop_info_set_range_uint32 9F ,
.Xr mac_register 9F ,
.Xr mac_rx 9F ,
.Xr mac_unregister 9F ,
.Xr mod_install 9F ,
.Xr mod_remove 9F ,
.Xr strcmp 9F ,
.Xr timeout 9F ,
.Xr cb_ops 9S ,
.Xr ddi_device_acc_attr 9S ,
.Xr dev_ops 9S ,
.Xr mac_callbacks 9S ,
.Xr mac_register 9S ,
.Xr mblk 9S ,
.Xr modldrv 9S ,
.Xr modlinkage 9S
.Rs
.%A McCloghrie, K.
.%A Rose, M.
.%T RFC 1213 Management Information Base for Network Management of
.%T TCP/IP-based internets: MIB-II
.%D March 1991
.Re
.Rs
.%A McCloghrie, K.
.%A Kastenholz, F.
.%T RFC 1573 Evolution of the Interfaces Group of MIB-II
.%D January 1994
.Re
.Rs
.%A Kastenholz, F.
.%T RFC 1643 Definitions of Managed Objects for the Ethernet-like
.%T Interface Types
.Re<|MERGE_RESOLUTION|>--- conflicted
+++ resolved
@@ -9,15 +9,9 @@
 .\" http://www.illumos.org/license/CDDL.
 .\"
 .\"
-<<<<<<< HEAD
-.\" Copyright 2018 Joyent, Inc.
-.\"
-.Dd March 23, 2018
-=======
 .\" Copyright 2019 Joyent, Inc.
 .\"
 .Dd July 22, 2019
->>>>>>> bf693dc9
 .Dt MAC 9E
 .Os
 .Sh NAME
