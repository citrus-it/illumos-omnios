'\" te
.\"  Copyright 1989 AT&T
.\"  Copyright (c) 2008, Sun Microsystems, Inc.  All Rights Reserved
.\"  Copyright 2019, Joyent, Inc.
.\" The contents of this file are subject to the terms of the Common Development and Distribution License (the "License").  You may not use this file except in compliance with the License.
.\" You can obtain a copy of the license at usr/src/OPENSOLARIS.LICENSE or http://www.opensolaris.org/os/licensing.  See the License for the specific language governing permissions and limitations under the License.
.\" When distributing Covered Code, include this CDDL HEADER in each file and include the License file at usr/src/OPENSOLARIS.LICENSE.  If applicable, add the following below this CDDL HEADER, with the fields enclosed by brackets "[]" replaced with your own identifying information: Portions Copyright [yyyy] [name of copyright owner]
.TH OPEN 9E "March 7, 2019"
.SH NAME
open \- gain access to a device
.SH SYNOPSIS
.SS "Block and Character"
.LP
.nf
#include <sys/types.h>
#include <sys/file.h>
#include <sys/errno.h>
#include <sys/open.h>
#include <sys/cred.h>
#include <sys/ddi.h>
#include <sys/sunddi.h>



\fBint prefix\fR\fBopen\fR(\fBdev_t *\fR\fIdevp\fR, \fBint\fR \fIflag\fR, \fBint\fR \fIotyp\fR,
     \fBcred_t *\fR\fIcred_p\fR);
.fi

.SS "STREAMS"
.LP
.nf
#include <sys/file.h>
#include <sys/stream.h>
#include <sys/ddi.h>
#include <sys/sunddi.h>



\fBint prefix\fR\fBopen\fR(\fBqueue_t *\fR\fIq\fR, \fBdev_t *\fR\fIdevp\fR, \fBint\fR \fIoflag\fR, \fBint\fR \fIsflag\fR,
     \fBcred_t *\fR\fIcred_p\fR);
.fi

.SH INTERFACE LEVEL
.LP
Architecture independent level 1 (DDI/DKI). This entry point is required, but
it can be \fBnulldev\fR(9F)
.SH PARAMETERS
.SS "Block and Character"
.ne 2
.na
\fB\fIdevp\fR\fR
.ad
.RS 10n
Pointer to a device number.
.RE

.sp
.ne 2
.na
\fB\fIflag\fR\fR
.ad
.RS 10n
A bit field passed from the user program \fBopen\fR(2) system call that
instructs the driver on how to open the file. Valid settings are:
.sp
.ne 2
.na
\fB\fBFEXCL\fR\fR
.ad
.RS 11n
Open the device with exclusive access; fail all other attempts to open the
device.
.RE

.sp
.ne 2
.na
\fB\fBFNDELAY\fR\fR
.ad
.RS 11n
Open the device and return immediately. Do not block the open even if something
is wrong.
.RE

.sp
.ne 2
.na
\fB\fBFREAD\fR\fR
.ad
.RS 11n
Open the device with read-only permission, If \fBOR\fRed with \fBFWRITE\fR,
allow both read and write access.
.RE

.sp
.ne 2
.na
\fB\fBFWRITE\fR\fR
.ad
.RS 11n
Open a device with write-only permission. If ORed with \fBFREAD\fR, allow both
read and write access.
.RE

.RE

.sp
.ne 2
.na
\fB\fIotyp\fR\fR
.ad
.RS 10n
Parameter supplied for driver to determine how many times a device was opened
and for what reasons. For \fBOTYP_BLK\fR and \fBOTYP_CHR\fR, the \fBopen()\fR
function can be called many times, but the \fBclose\fR(9E) function is called
only when the last reference to a device is removed. If the device is accessed
through file descriptors, it is done by a call to \fBclose\fR(2) or
\fBexit\fR(2). If the device is accessed through memory mapping, it is done by
a call to  \fBmunmap\fR(2) or \fBexit\fR(2). For \fBOTYP_LYR\fR, there is
exactly one \fBclose\fR(9E) for each \fBopen()\fR operation that is called.
This permits software drivers to exist above hardware drivers and removes any
ambiguity from the hardware driver regarding how a device is used.
.sp
.ne 2
.na
\fB\fBOTYP_BLK\fR\fR
.ad
.RS 12n
Open occurred through block interface for the device.
.RE

.sp
.ne 2
.na
\fB\fBOTYP_CHR\fR\fR
.ad
.RS 12n
Open occurred through the raw/character interface for the device.
.RE

.sp
.ne 2
.na
\fB\fBOTYP_LYR\fR\fR
.ad
.RS 12n
Open a layered process. This flag is used when one driver calls another
driver's \fBopen()\fR or \fBclose\fR(9E) function. The calling driver ensures
that there is one-layered close for each layered open. This flag applies to
both block and character devices.
.RE

.RE

.sp
.ne 2
.na
\fB\fIcred_p\fR\fR
.ad
.RS 10n
Pointer to the user credential structure.
.RE

.SS "STREAMS"
.ne 2
.na
\fB\fIq\fR\fR
.ad
.RS 10n
A pointer to the read \fBqueue\fR.
.RE

.sp
.ne 2
.na
\fB\fIdevp\fR\fR
.ad
.RS 10n
Pointer to a device number. For \fBSTREAMS \fRmodules, \fIdevp\fR always points
to the device number associated with the driver at the end (tail) of the
stream.
.RE

.sp
.ne 2
.na
\fB\fIoflag\fR\fR
.ad
.RS 10n
Valid \fIoflag\fR values are \fBFEXCL\fR, \fBFNDELAY\fR, \fBFREAD\fR, and
\fBFWRITEL\fR \(em the same as those listed above for \fIflag.\fR. For
\fBSTREAMS\fR modules, \fIoflag\fR is always set to \fB0\fR.
.RE

.sp
.ne 2
.na
\fB\fIsflag\fR\fR
.ad
.RS 10n
Valid values are as follows:
.sp
.ne 2
.na
\fB\fBCLONEOPEN\fR\fR
.ad
.RS 13n
Indicates that the \fBopen()\fR function is called through the clone driver.
The driver should return a unique device number.
.RE

.sp
.ne 2
.na
\fB\fBMODOPEN\fR\fR
.ad
.RS 13n
Modules should be called with \fIsflag\fR set to this value. Modules should
return an error if they are called with \fIsflag\fR set to a different value.
Drivers should return an error if they are called with \fIsflag\fR set to this
value.
.RE

.sp
.ne 2
.na
\fB\fB0\fR\fR
.ad
.RS 13n
Indicates a driver is opened directly, without calling the clone driver.
.RE

.RE

.sp
.ne 2
.na
\fB\fIcred_p\fR\fR
.ad
.RS 10n
Pointer to the user credential structure.
.RE

.SH DESCRIPTION
.LP
The driver's  \fBopen()\fR function is called by the kernel during an
\fBopen\fR(2) or a \fBmount\fR(2) on the special file for the device. A device
can be opened simultaneously by multiple processes and the \fBopen()\fR driver
operation is called for each open. Note that a device is referenced once its
associated \fBopen\fR(9E) function is entered, and thus \fBopen\fR(9E)
operations which have not yet completed will prevent \fBclose\fR(9E) from being
called. The function should verify that the minor number component of
\fI*devp\fR is valid, that the type of access requested by \fIotyp\fR and
\fIflag\fR is appropriate for the device, and, if required, check permissions
using the user credentials pointed to by \fIcred_p\fR.
.sp
.LP
When exclusive access is requested by including the \fBFEXCL\fR flag in
<<<<<<< HEAD
\fIflag\fR or \fIoflag\fR, if the caller cannot be granted exclusive access
=======
\fIflag\fR or \fIoflag\fR, but the caller cannot be granted exclusive access
>>>>>>> e32fc5b2
to the device because it is already open, then the device driver should
conventionally return \fBEBUSY\fR. If instead, exclusive opens are not
supported, then the driver should return \fBENOTSUP\fR or \fBEINVAL\fR.
.sp
.LP
The kernel provides \fBopen()\fR \fBclose()\fR exclusion guarantees to the
driver at *\fIdevp\fR, \fIotyp\fR granularity. This delays new \fBopen()\fR
calls to the driver while a last-reference \fBclose()\fR call is executing. If
the driver has indicated that an \fBEINTR\fR returns safe via the
\fBD_OPEN_RETURNS_EINTR\fR \fBcb_ops\fR(9S) \fBcb_flag\fR, a delayed
\fBopen()\fR may be interrupted by a signal that results in an \fBEINTR\fR
return.
.sp
.LP
Last-reference accounting and \fBopen()\fR \fBclose()\fR exclusion typically
simplify driver writing. In some cases, however, they might be an impediment
for certain types of drivers. To overcome any impediment, the driver can change
minor numbers in \fBopen\fR(9E), as described below, or implement multiple
minor nodes for the same device. Both techniques give the driver control over
when \fBclose()\fR calls occur and whether additional \fBopen()\fR calls will
be delayed while \fBclose()\fR is executing.
.sp
.LP
The \fBopen()\fR function is passed a pointer to a device number so that the
driver can change the minor number. This allows drivers to dynamically create
minor instances of the device. An example of this might be a pseudo-terminal
driver that creates a new pseudo-terminal whenever it is opened. A driver that
chooses the minor number dynamically, normally creates only one minor device
node in \fBattach\fR(9E) with \fBddi_create_minor_node\fR(9F). It then changes
the minor number component of \fI*devp\fR using \fBmakedevice\fR(9F) and
\fBgetmajor\fR(9F). The driver needs to keep track of available minor numbers
internally. A driver that dynamically creates minor numbers might want to avoid
returning the original minor number since returning the original minor will
result in postponed dynamic opens when original minor \fBclose()\fR call
occurs.
.sp
.in +2
.nf
*devp = makedevice(getmajor(*devp), new_minor);
.fi
.in -2

.SH RETURN VALUES
.LP
The \fBopen()\fR function should return \fB0\fR for success, or the appropriate
error number.
.SH SEE ALSO
.LP
\fBclose\fR(2), \fBexit\fR(2), \fBmmap\fR(2), \fBmount\fR(2), \fBmunmap\fR(2),
\fBopen\fR(2), \fBIntro\fR(9E), \fBattach\fR(9E), \fBclose\fR(9E),
\fBddi_create_minor_node\fR(9F), \fBgetmajor\fR(9F), \fBgetminor\fR(9F),
\fBmakedevice\fR(9F), \fBnulldev\fR(9F), \fBcb_ops\fR(9S)
.sp
.LP
\fIWriting Device Drivers\fR
.sp
.LP
\fISTREAMS Programming Guide\fR
.SH WARNINGS
.LP
Do not attempt to change the major number.
.sp
.LP
When a driver modifies the device number passed in, it must not change the
major number portion of the device number. Unless CLONEOPEN is specified, the
modified device number must map to the same driver instance indicated by the
driver's getinfo(9e) implementation. In other words, cloning across different
drivers is not supported. Cloning across different instances of the same driver
in only permitted if the driver specified in \fBCLONE_DEV\fR in
\fBddi_create_minor_node\fR(9F) is not supported.<|MERGE_RESOLUTION|>--- conflicted
+++ resolved
@@ -256,11 +256,7 @@
 .sp
 .LP
 When exclusive access is requested by including the \fBFEXCL\fR flag in
-<<<<<<< HEAD
-\fIflag\fR or \fIoflag\fR, if the caller cannot be granted exclusive access
-=======
 \fIflag\fR or \fIoflag\fR, but the caller cannot be granted exclusive access
->>>>>>> e32fc5b2
 to the device because it is already open, then the device driver should
 conventionally return \fBEBUSY\fR. If instead, exclusive opens are not
 supported, then the driver should return \fBENOTSUP\fR or \fBEINVAL\fR.
