#
# This file and its contents are supplied under the terms of the
# Common Development and Distribution License ("CDDL"), version 1.0.
# You may only use this file in accordance with the terms of version
# 1.0 of the CDDL.
#
# A full copy of the text of the CDDL should have accompanied this
# source.  A copy of the CDDL is also available via the Internet
# at http://www.illumos.org/license/CDDL.
#

#
# Copyright 2011, Richard Lowe
<<<<<<< HEAD
# Copyright 2012 Nexenta Systems, Inc. All rights reserved.
=======
# Copyright 2013 Nexenta Systems, Inc.  All rights reserved.
>>>>>>> 7de6f2c0
#

include		$(SRC)/Makefile.master

MANSECT= 	3xcurses

MANFILES= 	COLS.3xcurses			\
		LINES.3xcurses			\
		add_wch.3xcurses		\
		add_wchnstr.3xcurses		\
		addch.3xcurses			\
		addchstr.3xcurses		\
		addnstr.3xcurses		\
		addnwstr.3xcurses		\
		attr_get.3xcurses		\
		attroff.3xcurses		\
		baudrate.3xcurses		\
		beep.3xcurses			\
		bkgd.3xcurses			\
		bkgrnd.3xcurses			\
		border.3xcurses			\
		border_set.3xcurses		\
		can_change_color.3xcurses	\
		cbreak.3xcurses			\
		chgat.3xcurses			\
		clear.3xcurses			\
		clearok.3xcurses		\
		clrtobot.3xcurses		\
		clrtoeol.3xcurses		\
		copywin.3xcurses		\
		cur_term.3xcurses		\
		curs_set.3xcurses		\
		curscr.3xcurses			\
		curses.3xcurses			\
		def_prog_mode.3xcurses		\
		del_curterm.3xcurses		\
		delay_output.3xcurses		\
		delch.3xcurses			\
		deleteln.3xcurses		\
		delscreen.3xcurses		\
		delwin.3xcurses			\
		derwin.3xcurses			\
		doupdate.3xcurses		\
		dupwin.3xcurses			\
		echo.3xcurses			\
		echo_wchar.3xcurses		\
		echochar.3xcurses		\
		endwin.3xcurses			\
		erasechar.3xcurses		\
		filter.3xcurses			\
		flushinp.3xcurses		\
		get_wch.3xcurses		\
		getbegyx.3xcurses		\
		getcchar.3xcurses		\
		getch.3xcurses			\
		getn_wstr.3xcurses		\
		getnstr.3xcurses		\
		getwin.3xcurses			\
		halfdelay.3xcurses		\
		has_ic.3xcurses			\
		hline.3xcurses			\
		hline_set.3xcurses		\
		idcok.3xcurses			\
		immedok.3xcurses		\
		in_wch.3xcurses			\
		in_wchnstr.3xcurses		\
		inch.3xcurses			\
		inchnstr.3xcurses		\
		initscr.3xcurses		\
		innstr.3xcurses			\
		innwstr.3xcurses		\
		ins_nwstr.3xcurses		\
		ins_wch.3xcurses		\
		insch.3xcurses			\
		insdelln.3xcurses		\
		insertln.3xcurses		\
		insnstr.3xcurses		\
		intrflush.3xcurses		\
		is_linetouched.3xcurses		\
		keyname.3xcurses		\
		keypad.3xcurses			\
		libcurses.3xcurses		\
		longname.3xcurses		\
		meta.3xcurses			\
		move.3xcurses			\
		mvcur.3xcurses			\
		mvderwin.3xcurses		\
		mvprintw.3xcurses		\
		mvscanw.3xcurses		\
		mvwin.3xcurses			\
		napms.3xcurses			\
		newpad.3xcurses			\
		nl.3xcurses			\
		nodelay.3xcurses		\
		noqiflush.3xcurses		\
		notimeout.3xcurses		\
		overlay.3xcurses		\
		pechochar.3xcurses		\
		putp.3xcurses			\
		redrawwin.3xcurses		\
		resetty.3xcurses		\
		ripoffline.3xcurses		\
		scr_dump.3xcurses		\
		scrl.3xcurses			\
		set_term.3xcurses		\
		setcchar.3xcurses		\
		slk_attroff.3xcurses		\
		standend.3xcurses		\
		stdscr.3xcurses			\
		syncok.3xcurses			\
		termattrs.3xcurses		\
		termname.3xcurses		\
		tgetent.3xcurses		\
		tigetflag.3xcurses		\
		typeahead.3xcurses		\
		unctrl.3xcurses			\
		ungetch.3xcurses		\
		use_env.3xcurses		\
		vidattr.3xcurses		\
		vw_printw.3xcurses		\
		vw_scanw.3xcurses		\
		vwprintw.3xcurses		\
		vwscanw.3xcurses		\
		wunctrl.3xcurses

MANLINKS=	COLORS.3xcurses			\
		COLOR_PAIR.3xcurses		\
		COLOR_PAIRS.3xcurses		\
		PAIR_NUMBER.3xcurses		\
		add_wchstr.3xcurses		\
		addchnstr.3xcurses		\
		addstr.3xcurses			\
		addwstr.3xcurses		\
		attr_off.3xcurses		\
		attr_on.3xcurses		\
		attr_set.3xcurses		\
		attron.3xcurses			\
		attrset.3xcurses		\
		bkgdset.3xcurses		\
		bkgrndset.3xcurses		\
		box.3xcurses			\
		box_set.3xcurses		\
		color_content.3xcurses		\
		color_set.3xcurses		\
		def_shell_mode.3xcurses		\
		erase.3xcurses			\
		erasewchar.3xcurses		\
		flash.3xcurses			\
		get_wstr.3xcurses		\
		getbkgd.3xcurses		\
		getbkgrnd.3xcurses		\
		getmaxyx.3xcurses		\
		getparyx.3xcurses		\
		getstr.3xcurses			\
		getyx.3xcurses			\
		has_colors.3xcurses		\
		has_il.3xcurses			\
		idlok.3xcurses			\
		in_wchstr.3xcurses		\
		inchstr.3xcurses		\
		init_color.3xcurses		\
		init_pair.3xcurses		\
		ins_wstr.3xcurses		\
		insstr.3xcurses			\
		instr.3xcurses			\
		inwstr.3xcurses			\
		is_wintouched.3xcurses		\
		isendwin.3xcurses		\
		key_name.3xcurses		\
		killchar.3xcurses		\
		killwchar.3xcurses		\
		leaveok.3xcurses		\
		mvadd_wch.3xcurses		\
		mvadd_wchnstr.3xcurses		\
		mvadd_wchstr.3xcurses		\
		mvaddch.3xcurses		\
		mvaddchnstr.3xcurses		\
		mvaddchstr.3xcurses		\
		mvaddnstr.3xcurses		\
		mvaddnwstr.3xcurses		\
		mvaddstr.3xcurses		\
		mvaddwstr.3xcurses		\
		mvchgat.3xcurses		\
		mvdelch.3xcurses		\
		mvget_wch.3xcurses		\
		mvget_wstr.3xcurses		\
		mvgetch.3xcurses		\
		mvgetn_wstr.3xcurses		\
		mvgetnstr.3xcurses		\
		mvgetstr.3xcurses		\
		mvhline.3xcurses		\
		mvhline_set.3xcurses		\
		mvin_wch.3xcurses		\
		mvin_wchnstr.3xcurses		\
		mvin_wchstr.3xcurses		\
		mvinch.3xcurses			\
		mvinchnstr.3xcurses		\
		mvinchstr.3xcurses		\
		mvinnstr.3xcurses		\
		mvinnwstr.3xcurses		\
		mvins_nwstr.3xcurses		\
		mvins_wch.3xcurses		\
		mvins_wstr.3xcurses		\
		mvinsch.3xcurses		\
		mvinsnstr.3xcurses		\
		mvinsstr.3xcurses		\
		mvinstr.3xcurses		\
		mvinwstr.3xcurses		\
		mvvline.3xcurses		\
		mvvline_set.3xcurses		\
		mvwadd_wch.3xcurses		\
		mvwadd_wchnstr.3xcurses		\
		mvwadd_wchstr.3xcurses		\
		mvwaddch.3xcurses		\
		mvwaddchnstr.3xcurses		\
		mvwaddchstr.3xcurses		\
		mvwaddnstr.3xcurses		\
		mvwaddnwstr.3xcurses		\
		mvwaddstr.3xcurses		\
		mvwaddwstr.3xcurses		\
		mvwchgat.3xcurses		\
		mvwdelch.3xcurses		\
		mvwget_wch.3xcurses		\
		mvwget_wstr.3xcurses		\
		mvwgetch.3xcurses		\
		mvwgetn_wstr.3xcurses		\
		mvwgetnstr.3xcurses		\
		mvwgetstr.3xcurses		\
		mvwhline.3xcurses		\
		mvwhline_set.3xcurses		\
		mvwin_wch.3xcurses		\
		mvwin_wchnstr.3xcurses		\
		mvwin_wchstr.3xcurses		\
		mvwinch.3xcurses		\
		mvwinchnstr.3xcurses		\
		mvwinchstr.3xcurses		\
		mvwinnstr.3xcurses		\
		mvwinnwstr.3xcurses		\
		mvwins_nwstr.3xcurses		\
		mvwins_wch.3xcurses		\
		mvwins_wstr.3xcurses		\
		mvwinsch.3xcurses		\
		mvwinsnstr.3xcurses		\
		mvwinsstr.3xcurses		\
		mvwinstr.3xcurses		\
		mvwinwstr.3xcurses		\
		mvwprintw.3xcurses		\
		mvwscanw.3xcurses		\
		mvwvline.3xcurses		\
		mvwvline_set.3xcurses		\
		newterm.3xcurses		\
		newwin.3xcurses			\
		nocbreak.3xcurses		\
		noecho.3xcurses			\
		nonl.3xcurses			\
		noraw.3xcurses			\
		overwrite.3xcurses		\
		pair_content.3xcurses		\
		pecho_wchar.3xcurses		\
		pnoutrefresh.3xcurses		\
		prefresh.3xcurses		\
		printw.3xcurses			\
		putwin.3xcurses			\
		qiflush.3xcurses		\
		raw.3xcurses			\
		refresh.3xcurses		\
		reset_prog_mode.3xcurses	\
		reset_shell_mode.3xcurses	\
		restartterm.3xcurses		\
		savetty.3xcurses		\
		scanw.3xcurses			\
		scr_init.3xcurses		\
		scr_restore.3xcurses		\
		scr_set.3xcurses		\
		scroll.3xcurses			\
		scrollok.3xcurses		\
		set_curterm.3xcurses		\
		setscrreg.3xcurses		\
		setupterm.3xcurses		\
		slk_attr_off.3xcurses		\
		slk_attr_on.3xcurses		\
		slk_attr_set.3xcurses		\
		slk_attron.3xcurses		\
		slk_attrset.3xcurses		\
		slk_clear.3xcurses		\
		slk_color.3xcurses		\
		slk_init.3xcurses		\
		slk_label.3xcurses		\
		slk_noutrefresh.3xcurses	\
		slk_refresh.3xcurses		\
		slk_restore.3xcurses		\
		slk_set.3xcurses		\
		slk_touch.3xcurses		\
		slk_wset.3xcurses		\
		standout.3xcurses		\
		start_color.3xcurses		\
		subpad.3xcurses			\
		subwin.3xcurses			\
		term_attrs.3xcurses		\
		tgetflag.3xcurses		\
		tgetnum.3xcurses		\
		tgetstr.3xcurses		\
		tgoto.3xcurses			\
		tigetnum.3xcurses		\
		tigetstr.3xcurses		\
		timeout.3xcurses		\
		touchline.3xcurses		\
		touchwin.3xcurses		\
		tparm.3xcurses			\
		tputs.3xcurses			\
		unget_wch.3xcurses		\
		untouchwin.3xcurses		\
		vid_attr.3xcurses		\
		vid_puts.3xcurses		\
		vidputs.3xcurses		\
		vline.3xcurses			\
		vline_set.3xcurses		\
		wadd_wch.3xcurses		\
		wadd_wchnstr.3xcurses		\
		wadd_wchstr.3xcurses		\
		waddch.3xcurses			\
		waddchnstr.3xcurses		\
		waddchstr.3xcurses		\
		waddnstr.3xcurses		\
		waddnwstr.3xcurses		\
		waddstr.3xcurses		\
		waddwstr.3xcurses		\
		wattr_get.3xcurses		\
		wattr_off.3xcurses		\
		wattr_on.3xcurses		\
		wattr_set.3xcurses		\
		wattroff.3xcurses		\
		wattron.3xcurses		\
		wattrset.3xcurses		\
		wbkgd.3xcurses			\
		wbkgdset.3xcurses		\
		wbkgrnd.3xcurses		\
		wbkgrndset.3xcurses		\
		wborder.3xcurses		\
		wborder_set.3xcurses		\
		wchgat.3xcurses			\
		wclear.3xcurses			\
		wclrtobot.3xcurses		\
		wclrtoeol.3xcurses		\
		wcolor_set.3xcurses		\
		wcursyncup.3xcurses		\
		wdelch.3xcurses			\
		wdeleteln.3xcurses		\
		wecho_wchar.3xcurses		\
		wechochar.3xcurses		\
		werase.3xcurses			\
		wget_wch.3xcurses		\
		wget_wstr.3xcurses		\
		wgetbkgrnd.3xcurses		\
		wgetch.3xcurses			\
		wgetn_wstr.3xcurses		\
		wgetnstr.3xcurses		\
		wgetstr.3xcurses		\
		whline.3xcurses			\
		whline_set.3xcurses		\
		win_wch.3xcurses		\
		win_wchnstr.3xcurses		\
		win_wchstr.3xcurses		\
		winch.3xcurses			\
		winchnstr.3xcurses		\
		winchstr.3xcurses		\
		winnstr.3xcurses		\
		winnwstr.3xcurses		\
		wins_nwstr.3xcurses		\
		wins_wch.3xcurses		\
		wins_wstr.3xcurses		\
		winsch.3xcurses			\
		winsdelln.3xcurses		\
		winsertln.3xcurses		\
		winsnstr.3xcurses		\
		winsstr.3xcurses		\
		winstr.3xcurses			\
		winwstr.3xcurses		\
		wmove.3xcurses			\
		wnoutrefresh.3xcurses		\
		wprintw.3xcurses		\
		wredrawln.3xcurses		\
		wrefresh.3xcurses		\
		wscanw.3xcurses			\
		wscrl.3xcurses			\
		wsetscrreg.3xcurses		\
		wstandend.3xcurses		\
		wstandout.3xcurses		\
		wsyncdown.3xcurses		\
		wsyncup.3xcurses		\
		wtimeout.3xcurses		\
		wtouchln.3xcurses		\
		wvline.3xcurses			\
		wvline_set.3xcurses

<<<<<<< HEAD
mvadd_wch.3xcurses		= add_wch.3xcurses
mvwadd_wch.3xcurses		= add_wch.3xcurses
wadd_wch.3xcurses		= add_wch.3xcurses

add_wchstr.3xcurses		= add_wchnstr.3xcurses
mvadd_wchnstr.3xcurses		= add_wchnstr.3xcurses
mvadd_wchstr.3xcurses		= add_wchnstr.3xcurses
mvwadd_wchnstr.3xcurses		= add_wchnstr.3xcurses
mvwadd_wchstr.3xcurses		= add_wchnstr.3xcurses
wadd_wchnstr.3xcurses		= add_wchnstr.3xcurses
wadd_wchstr.3xcurses		= add_wchnstr.3xcurses

mvaddch.3xcurses		= addch.3xcurses
mvwaddch.3xcurses		= addch.3xcurses
waddch.3xcurses			= addch.3xcurses

addchnstr.3xcurses		= addchstr.3xcurses
mvaddchnstr.3xcurses		= addchstr.3xcurses
mvaddchstr.3xcurses		= addchstr.3xcurses
mvwaddchnstr.3xcurses		= addchstr.3xcurses
mvwaddchstr.3xcurses		= addchstr.3xcurses
waddchnstr.3xcurses		= addchstr.3xcurses
waddchstr.3xcurses		= addchstr.3xcurses

addstr.3xcurses			= addnstr.3xcurses
mvaddnstr.3xcurses		= addnstr.3xcurses
mvaddstr.3xcurses		= addnstr.3xcurses
mvwaddnstr.3xcurses		= addnstr.3xcurses
mvwaddstr.3xcurses		= addnstr.3xcurses
waddnstr.3xcurses		= addnstr.3xcurses
waddstr.3xcurses		= addnstr.3xcurses

addwstr.3xcurses		= addnwstr.3xcurses
mvaddnwstr.3xcurses		= addnwstr.3xcurses
mvaddwstr.3xcurses		= addnwstr.3xcurses
mvwaddnwstr.3xcurses		= addnwstr.3xcurses
mvwaddwstr.3xcurses		= addnwstr.3xcurses
waddnwstr.3xcurses		= addnwstr.3xcurses
waddwstr.3xcurses		= addnwstr.3xcurses

attr_off.3xcurses		= attr_get.3xcurses
attr_on.3xcurses		= attr_get.3xcurses
attr_set.3xcurses		= attr_get.3xcurses
color_set.3xcurses		= attr_get.3xcurses
wattr_get.3xcurses		= attr_get.3xcurses
wattr_off.3xcurses		= attr_get.3xcurses
wattr_on.3xcurses		= attr_get.3xcurses
wattr_set.3xcurses		= attr_get.3xcurses
wcolor_set.3xcurses		= attr_get.3xcurses

attron.3xcurses			= attroff.3xcurses
attrset.3xcurses		= attroff.3xcurses
wattroff.3xcurses		= attroff.3xcurses
wattron.3xcurses		= attroff.3xcurses
wattrset.3xcurses		= attroff.3xcurses

flash.3xcurses			= beep.3xcurses

bkgdset.3xcurses		= bkgd.3xcurses
getbkgd.3xcurses		= bkgd.3xcurses
wbkgd.3xcurses			= bkgd.3xcurses
wbkgdset.3xcurses		= bkgd.3xcurses

bkgrndset.3xcurses		= bkgrnd.3xcurses
getbkgrnd.3xcurses		= bkgrnd.3xcurses
wbkgrnd.3xcurses		= bkgrnd.3xcurses
wbkgrndset.3xcurses		= bkgrnd.3xcurses
wgetbkgrnd.3xcurses		= bkgrnd.3xcurses

box.3xcurses			= border.3xcurses
wborder.3xcurses		= border.3xcurses

box_set.3xcurses		= border_set.3xcurses
wborder_set.3xcurses		= border_set.3xcurses

COLORS.3xcurses			= can_change_color.3xcurses
COLOR_PAIR.3xcurses		= can_change_color.3xcurses
COLOR_PAIRS.3xcurses		= can_change_color.3xcurses
PAIR_NUMBER.3xcurses		= can_change_color.3xcurses
color_content.3xcurses		= can_change_color.3xcurses
has_colors.3xcurses		= can_change_color.3xcurses
init_color.3xcurses		= can_change_color.3xcurses
init_pair.3xcurses		= can_change_color.3xcurses
pair_content.3xcurses		= can_change_color.3xcurses
start_color.3xcurses		= can_change_color.3xcurses

nocbreak.3xcurses		= cbreak.3xcurses
noraw.3xcurses			= cbreak.3xcurses
raw.3xcurses			= cbreak.3xcurses

mvchgat.3xcurses		= chgat.3xcurses
mvwchgat.3xcurses		= chgat.3xcurses
wchgat.3xcurses			= chgat.3xcurses

erase.3xcurses			= clear.3xcurses
wclear.3xcurses			= clear.3xcurses
werase.3xcurses			= clear.3xcurses

idlok.3xcurses			= clearok.3xcurses
leaveok.3xcurses		= clearok.3xcurses
scrollok.3xcurses		= clearok.3xcurses
setscrreg.3xcurses		= clearok.3xcurses
wsetscrreg.3xcurses		= clearok.3xcurses

wclrtobot.3xcurses		= clrtobot.3xcurses
wclrtoeol.3xcurses		= clrtoeol.3xcurses

def_shell_mode.3xcurses		= def_prog_mode.3xcurses
reset_prog_mode.3xcurses	= def_prog_mode.3xcurses
reset_shell_mode.3xcurses	= def_prog_mode.3xcurses

restartterm.3xcurses		= del_curterm.3xcurses
set_curterm.3xcurses		= del_curterm.3xcurses
setupterm.3xcurses		= del_curterm.3xcurses

mvdelch.3xcurses		= delch.3xcurses
mvwdelch.3xcurses		= delch.3xcurses
wdelch.3xcurses			= delch.3xcurses

wdeleteln.3xcurses		= deleteln.3xcurses

newwin.3xcurses			= derwin.3xcurses
subwin.3xcurses			= derwin.3xcurses

refresh.3xcurses		= doupdate.3xcurses
wnoutrefresh.3xcurses		= doupdate.3xcurses
wrefresh.3xcurses		= doupdate.3xcurses

noecho.3xcurses			= echo.3xcurses

wecho_wchar.3xcurses		= echo_wchar.3xcurses

wechochar.3xcurses		= echochar.3xcurses

isendwin.3xcurses		= endwin.3xcurses

erasewchar.3xcurses		= erasechar.3xcurses
killchar.3xcurses		= erasechar.3xcurses
killwchar.3xcurses		= erasechar.3xcurses

mvget_wch.3xcurses		= get_wch.3xcurses
mvwget_wch.3xcurses		= get_wch.3xcurses
wget_wch.3xcurses		= get_wch.3xcurses

getmaxyx.3xcurses		= getbegyx.3xcurses
getparyx.3xcurses		= getbegyx.3xcurses
getyx.3xcurses			= getbegyx.3xcurses

mvgetch.3xcurses		= getch.3xcurses
mvwgetch.3xcurses		= getch.3xcurses
wgetch.3xcurses			= getch.3xcurses

get_wstr.3xcurses		= getn_wstr.3xcurses
mvget_wstr.3xcurses		= getn_wstr.3xcurses
mvgetn_wstr.3xcurses		= getn_wstr.3xcurses
mvwget_wstr.3xcurses		= getn_wstr.3xcurses
mvwgetn_wstr.3xcurses		= getn_wstr.3xcurses
wget_wstr.3xcurses		= getn_wstr.3xcurses
wgetn_wstr.3xcurses		= getn_wstr.3xcurses

getstr.3xcurses			= getnstr.3xcurses
mvgetnstr.3xcurses		= getnstr.3xcurses
mvgetstr.3xcurses		= getnstr.3xcurses
mvwgetnstr.3xcurses		= getnstr.3xcurses
mvwgetstr.3xcurses		= getnstr.3xcurses
wgetnstr.3xcurses		= getnstr.3xcurses
wgetstr.3xcurses		= getnstr.3xcurses

putwin.3xcurses			= getwin.3xcurses

has_il.3xcurses			= has_ic.3xcurses

mvhline.3xcurses		= hline.3xcurses
mvvline.3xcurses		= hline.3xcurses
mvwhline.3xcurses		= hline.3xcurses
mvwvline.3xcurses		= hline.3xcurses
vline.3xcurses			= hline.3xcurses
whline.3xcurses			= hline.3xcurses
wvline.3xcurses			= hline.3xcurses

mvhline_set.3xcurses		= hline_set.3xcurses
mvvline_set.3xcurses		= hline_set.3xcurses
mvwhline_set.3xcurses		= hline_set.3xcurses
mvwvline_set.3xcurses		= hline_set.3xcurses
vline_set.3xcurses		= hline_set.3xcurses
whline_set.3xcurses		= hline_set.3xcurses
wvline_set.3xcurses		= hline_set.3xcurses

mvin_wch.3xcurses		= in_wch.3xcurses
mvwin_wch.3xcurses		= in_wch.3xcurses
win_wch.3xcurses		= in_wch.3xcurses

in_wchstr.3xcurses		= in_wchnstr.3xcurses
mvin_wchnstr.3xcurses		= in_wchnstr.3xcurses
mvin_wchstr.3xcurses		= in_wchnstr.3xcurses
mvwin_wchnstr.3xcurses		= in_wchnstr.3xcurses
mvwin_wchstr.3xcurses		= in_wchnstr.3xcurses
win_wchnstr.3xcurses		= in_wchnstr.3xcurses
win_wchstr.3xcurses		= in_wchnstr.3xcurses

mvinch.3xcurses			= inch.3xcurses
mvwinch.3xcurses		= inch.3xcurses
winch.3xcurses			= inch.3xcurses

inchstr.3xcurses		= inchnstr.3xcurses
mvinchnstr.3xcurses		= inchnstr.3xcurses
mvinchstr.3xcurses		= inchnstr.3xcurses
mvwinchnstr.3xcurses		= inchnstr.3xcurses
mvwinchstr.3xcurses		= inchnstr.3xcurses
winchnstr.3xcurses		= inchnstr.3xcurses
winchstr.3xcurses		= inchnstr.3xcurses

newterm.3xcurses		= initscr.3xcurses

instr.3xcurses			= innstr.3xcurses
mvinnstr.3xcurses		= innstr.3xcurses
mvinstr.3xcurses		= innstr.3xcurses
mvwinnstr.3xcurses		= innstr.3xcurses
mvwinstr.3xcurses		= innstr.3xcurses
winnstr.3xcurses		= innstr.3xcurses
winstr.3xcurses			= innstr.3xcurses

inwstr.3xcurses			= innwstr.3xcurses
mvinnwstr.3xcurses		= innwstr.3xcurses
mvinwstr.3xcurses		= innwstr.3xcurses
mvwinnwstr.3xcurses		= innwstr.3xcurses
mvwinwstr.3xcurses		= innwstr.3xcurses
winnwstr.3xcurses		= innwstr.3xcurses
winwstr.3xcurses		= innwstr.3xcurses

ins_wstr.3xcurses		= ins_nwstr.3xcurses
mvins_nwstr.3xcurses		= ins_nwstr.3xcurses
mvins_wstr.3xcurses		= ins_nwstr.3xcurses
mvwins_nwstr.3xcurses		= ins_nwstr.3xcurses
mvwins_wstr.3xcurses		= ins_nwstr.3xcurses
wins_nwstr.3xcurses		= ins_nwstr.3xcurses
wins_wstr.3xcurses		= ins_nwstr.3xcurses

mvins_wch.3xcurses		= ins_wch.3xcurses
mvwins_wch.3xcurses		= ins_wch.3xcurses
wins_wch.3xcurses		= ins_wch.3xcurses

mvinsch.3xcurses		= insch.3xcurses
mvwinsch.3xcurses		= insch.3xcurses
winsch.3xcurses			= insch.3xcurses

winsdelln.3xcurses		= insdelln.3xcurses
winsertln.3xcurses		= insertln.3xcurses

insstr.3xcurses			= insnstr.3xcurses
mvinsnstr.3xcurses		= insnstr.3xcurses
mvinsstr.3xcurses		= insnstr.3xcurses
mvwinsnstr.3xcurses		= insnstr.3xcurses
mvwinsstr.3xcurses		= insnstr.3xcurses
winsnstr.3xcurses		= insnstr.3xcurses
winsstr.3xcurses		= insnstr.3xcurses

is_wintouched.3xcurses		= is_linetouched.3xcurses
touchline.3xcurses		= is_linetouched.3xcurses
touchwin.3xcurses		= is_linetouched.3xcurses
untouchwin.3xcurses		= is_linetouched.3xcurses
wtouchln.3xcurses		= is_linetouched.3xcurses

key_name.3xcurses		= keyname.3xcurses

wmove.3xcurses			= move.3xcurses

mvwprintw.3xcurses		= mvprintw.3xcurses
printw.3xcurses			= mvprintw.3xcurses
wprintw.3xcurses		= mvprintw.3xcurses

mvwscanw.3xcurses		= mvscanw.3xcurses
scanw.3xcurses			= mvscanw.3xcurses
wscanw.3xcurses			= mvscanw.3xcurses

pnoutrefresh.3xcurses		= newpad.3xcurses
prefresh.3xcurses		= newpad.3xcurses
subpad.3xcurses			= newpad.3xcurses

nonl.3xcurses			= nl.3xcurses

qiflush.3xcurses		= noqiflush.3xcurses

timeout.3xcurses		= notimeout.3xcurses
wtimeout.3xcurses		= notimeout.3xcurses

overwrite.3xcurses		= overlay.3xcurses

pecho_wchar.3xcurses		= pechochar.3xcurses

tputs.3xcurses			= putp.3xcurses

wredrawln.3xcurses		= redrawwin.3xcurses

savetty.3xcurses		= resetty.3xcurses

scr_init.3xcurses		= scr_dump.3xcurses
scr_restore.3xcurses		= scr_dump.3xcurses
scr_set.3xcurses		= scr_dump.3xcurses

scroll.3xcurses			= scrl.3xcurses
wscrl.3xcurses			= scrl.3xcurses

slk_attr_off.3xcurses		= slk_attroff.3xcurses
slk_attr_on.3xcurses		= slk_attroff.3xcurses
slk_attr_set.3xcurses		= slk_attroff.3xcurses
slk_attron.3xcurses		= slk_attroff.3xcurses
slk_attrset.3xcurses		= slk_attroff.3xcurses
slk_clear.3xcurses		= slk_attroff.3xcurses
slk_color.3xcurses		= slk_attroff.3xcurses
slk_init.3xcurses		= slk_attroff.3xcurses
slk_label.3xcurses		= slk_attroff.3xcurses
slk_noutrefresh.3xcurses	= slk_attroff.3xcurses
slk_refresh.3xcurses		= slk_attroff.3xcurses
slk_restore.3xcurses		= slk_attroff.3xcurses
slk_set.3xcurses		= slk_attroff.3xcurses
slk_touch.3xcurses		= slk_attroff.3xcurses
slk_wset.3xcurses		= slk_attroff.3xcurses

standout.3xcurses		= standend.3xcurses
wstandend.3xcurses		= standend.3xcurses
wstandout.3xcurses		= standend.3xcurses

wcursyncup.3xcurses		= syncok.3xcurses
wsyncdown.3xcurses		= syncok.3xcurses
wsyncup.3xcurses		= syncok.3xcurses

term_attrs.3xcurses		= termattrs.3xcurses

tgetflag.3xcurses		= tgetent.3xcurses
tgetnum.3xcurses		= tgetent.3xcurses
tgetstr.3xcurses		= tgetent.3xcurses
tgoto.3xcurses			= tgetent.3xcurses

tigetnum.3xcurses		= tigetflag.3xcurses
tigetstr.3xcurses		= tigetflag.3xcurses
tparm.3xcurses			= tigetflag.3xcurses

unget_wch.3xcurses		= ungetch.3xcurses

vid_attr.3xcurses		= vidattr.3xcurses
vid_puts.3xcurses		= vidattr.3xcurses
vidputs.3xcurses		= vidattr.3xcurses
=======
mvadd_wch.3xcurses		:= LINKSRC = add_wch.3xcurses
mvwadd_wch.3xcurses		:= LINKSRC = add_wch.3xcurses
wadd_wch.3xcurses		:= LINKSRC = add_wch.3xcurses

add_wchstr.3xcurses		:= LINKSRC = add_wchnstr.3xcurses
mvadd_wchnstr.3xcurses		:= LINKSRC = add_wchnstr.3xcurses
mvadd_wchstr.3xcurses		:= LINKSRC = add_wchnstr.3xcurses
mvwadd_wchnstr.3xcurses		:= LINKSRC = add_wchnstr.3xcurses
mvwadd_wchstr.3xcurses		:= LINKSRC = add_wchnstr.3xcurses
wadd_wchnstr.3xcurses		:= LINKSRC = add_wchnstr.3xcurses
wadd_wchstr.3xcurses		:= LINKSRC = add_wchnstr.3xcurses

mvaddch.3xcurses		:= LINKSRC = addch.3xcurses
mvwaddch.3xcurses		:= LINKSRC = addch.3xcurses
waddch.3xcurses			:= LINKSRC = addch.3xcurses

addchnstr.3xcurses		:= LINKSRC = addchstr.3xcurses
mvaddchnstr.3xcurses		:= LINKSRC = addchstr.3xcurses
mvaddchstr.3xcurses		:= LINKSRC = addchstr.3xcurses
mvwaddchnstr.3xcurses		:= LINKSRC = addchstr.3xcurses
mvwaddchstr.3xcurses		:= LINKSRC = addchstr.3xcurses
waddchnstr.3xcurses		:= LINKSRC = addchstr.3xcurses
waddchstr.3xcurses		:= LINKSRC = addchstr.3xcurses

addstr.3xcurses			:= LINKSRC = addnstr.3xcurses
mvaddnstr.3xcurses		:= LINKSRC = addnstr.3xcurses
mvaddstr.3xcurses		:= LINKSRC = addnstr.3xcurses
mvwaddnstr.3xcurses		:= LINKSRC = addnstr.3xcurses
mvwaddstr.3xcurses		:= LINKSRC = addnstr.3xcurses
waddnstr.3xcurses		:= LINKSRC = addnstr.3xcurses
waddstr.3xcurses		:= LINKSRC = addnstr.3xcurses

addwstr.3xcurses		:= LINKSRC = addnwstr.3xcurses
mvaddnwstr.3xcurses		:= LINKSRC = addnwstr.3xcurses
mvaddwstr.3xcurses		:= LINKSRC = addnwstr.3xcurses
mvwaddnwstr.3xcurses		:= LINKSRC = addnwstr.3xcurses
mvwaddwstr.3xcurses		:= LINKSRC = addnwstr.3xcurses
waddnwstr.3xcurses		:= LINKSRC = addnwstr.3xcurses
waddwstr.3xcurses		:= LINKSRC = addnwstr.3xcurses

attr_off.3xcurses		:= LINKSRC = attr_get.3xcurses
attr_on.3xcurses		:= LINKSRC = attr_get.3xcurses
attr_set.3xcurses		:= LINKSRC = attr_get.3xcurses
color_set.3xcurses		:= LINKSRC = attr_get.3xcurses
wattr_get.3xcurses		:= LINKSRC = attr_get.3xcurses
wattr_off.3xcurses		:= LINKSRC = attr_get.3xcurses
wattr_on.3xcurses		:= LINKSRC = attr_get.3xcurses
wattr_set.3xcurses		:= LINKSRC = attr_get.3xcurses
wcolor_set.3xcurses		:= LINKSRC = attr_get.3xcurses

attron.3xcurses			:= LINKSRC = attroff.3xcurses
attrset.3xcurses		:= LINKSRC = attroff.3xcurses
wattroff.3xcurses		:= LINKSRC = attroff.3xcurses
wattron.3xcurses		:= LINKSRC = attroff.3xcurses
wattrset.3xcurses		:= LINKSRC = attroff.3xcurses

flash.3xcurses			:= LINKSRC = beep.3xcurses

bkgdset.3xcurses		:= LINKSRC = bkgd.3xcurses
getbkgd.3xcurses		:= LINKSRC = bkgd.3xcurses
wbkgd.3xcurses			:= LINKSRC = bkgd.3xcurses
wbkgdset.3xcurses		:= LINKSRC = bkgd.3xcurses

bkgrndset.3xcurses		:= LINKSRC = bkgrnd.3xcurses
getbkgrnd.3xcurses		:= LINKSRC = bkgrnd.3xcurses
wbkgrnd.3xcurses		:= LINKSRC = bkgrnd.3xcurses
wbkgrndset.3xcurses		:= LINKSRC = bkgrnd.3xcurses
wgetbkgrnd.3xcurses		:= LINKSRC = bkgrnd.3xcurses

box.3xcurses			:= LINKSRC = border.3xcurses
wborder.3xcurses		:= LINKSRC = border.3xcurses

box_set.3xcurses		:= LINKSRC = border_set.3xcurses
wborder_set.3xcurses		:= LINKSRC = border_set.3xcurses

COLORS.3xcurses			:= LINKSRC = can_change_color.3xcurses
COLOR_PAIR.3xcurses		:= LINKSRC = can_change_color.3xcurses
COLOR_PAIRS.3xcurses		:= LINKSRC = can_change_color.3xcurses
PAIR_NUMBER.3xcurses		:= LINKSRC = can_change_color.3xcurses
color_content.3xcurses		:= LINKSRC = can_change_color.3xcurses
has_colors.3xcurses		:= LINKSRC = can_change_color.3xcurses
init_color.3xcurses		:= LINKSRC = can_change_color.3xcurses
init_pair.3xcurses		:= LINKSRC = can_change_color.3xcurses
pair_content.3xcurses		:= LINKSRC = can_change_color.3xcurses
start_color.3xcurses		:= LINKSRC = can_change_color.3xcurses

nocbreak.3xcurses		:= LINKSRC = cbreak.3xcurses
noraw.3xcurses			:= LINKSRC = cbreak.3xcurses
raw.3xcurses			:= LINKSRC = cbreak.3xcurses

mvchgat.3xcurses		:= LINKSRC = chgat.3xcurses
mvwchgat.3xcurses		:= LINKSRC = chgat.3xcurses
wchgat.3xcurses			:= LINKSRC = chgat.3xcurses

erase.3xcurses			:= LINKSRC = clear.3xcurses
wclear.3xcurses			:= LINKSRC = clear.3xcurses
werase.3xcurses			:= LINKSRC = clear.3xcurses

idlok.3xcurses			:= LINKSRC = clearok.3xcurses
leaveok.3xcurses		:= LINKSRC = clearok.3xcurses
scrollok.3xcurses		:= LINKSRC = clearok.3xcurses
setscrreg.3xcurses		:= LINKSRC = clearok.3xcurses
wsetscrreg.3xcurses		:= LINKSRC = clearok.3xcurses

wclrtobot.3xcurses		:= LINKSRC = clrtobot.3xcurses
wclrtoeol.3xcurses		:= LINKSRC = clrtoeol.3xcurses

def_shell_mode.3xcurses		:= LINKSRC = def_prog_mode.3xcurses
reset_prog_mode.3xcurses	:= LINKSRC = def_prog_mode.3xcurses
reset_shell_mode.3xcurses	:= LINKSRC = def_prog_mode.3xcurses

restartterm.3xcurses		:= LINKSRC = del_curterm.3xcurses
set_curterm.3xcurses		:= LINKSRC = del_curterm.3xcurses
setupterm.3xcurses		:= LINKSRC = del_curterm.3xcurses

mvdelch.3xcurses		:= LINKSRC = delch.3xcurses
mvwdelch.3xcurses		:= LINKSRC = delch.3xcurses
wdelch.3xcurses			:= LINKSRC = delch.3xcurses

wdeleteln.3xcurses		:= LINKSRC = deleteln.3xcurses

newwin.3xcurses			:= LINKSRC = derwin.3xcurses
subwin.3xcurses			:= LINKSRC = derwin.3xcurses

refresh.3xcurses		:= LINKSRC = doupdate.3xcurses
wnoutrefresh.3xcurses		:= LINKSRC = doupdate.3xcurses
wrefresh.3xcurses		:= LINKSRC = doupdate.3xcurses

noecho.3xcurses			:= LINKSRC = echo.3xcurses

wecho_wchar.3xcurses		:= LINKSRC = echo_wchar.3xcurses

wechochar.3xcurses		:= LINKSRC = echochar.3xcurses

isendwin.3xcurses		:= LINKSRC = endwin.3xcurses

erasewchar.3xcurses		:= LINKSRC = erasechar.3xcurses
killchar.3xcurses		:= LINKSRC = erasechar.3xcurses
killwchar.3xcurses		:= LINKSRC = erasechar.3xcurses

mvget_wch.3xcurses		:= LINKSRC = get_wch.3xcurses
mvwget_wch.3xcurses		:= LINKSRC = get_wch.3xcurses
wget_wch.3xcurses		:= LINKSRC = get_wch.3xcurses

getmaxyx.3xcurses		:= LINKSRC = getbegyx.3xcurses
getparyx.3xcurses		:= LINKSRC = getbegyx.3xcurses
getyx.3xcurses			:= LINKSRC = getbegyx.3xcurses

mvgetch.3xcurses		:= LINKSRC = getch.3xcurses
mvwgetch.3xcurses		:= LINKSRC = getch.3xcurses
wgetch.3xcurses			:= LINKSRC = getch.3xcurses

get_wstr.3xcurses		:= LINKSRC = getn_wstr.3xcurses
mvget_wstr.3xcurses		:= LINKSRC = getn_wstr.3xcurses
mvgetn_wstr.3xcurses		:= LINKSRC = getn_wstr.3xcurses
mvwget_wstr.3xcurses		:= LINKSRC = getn_wstr.3xcurses
mvwgetn_wstr.3xcurses		:= LINKSRC = getn_wstr.3xcurses
wget_wstr.3xcurses		:= LINKSRC = getn_wstr.3xcurses
wgetn_wstr.3xcurses		:= LINKSRC = getn_wstr.3xcurses

getstr.3xcurses			:= LINKSRC = getnstr.3xcurses
mvgetnstr.3xcurses		:= LINKSRC = getnstr.3xcurses
mvgetstr.3xcurses		:= LINKSRC = getnstr.3xcurses
mvwgetnstr.3xcurses		:= LINKSRC = getnstr.3xcurses
mvwgetstr.3xcurses		:= LINKSRC = getnstr.3xcurses
wgetnstr.3xcurses		:= LINKSRC = getnstr.3xcurses
wgetstr.3xcurses		:= LINKSRC = getnstr.3xcurses

putwin.3xcurses			:= LINKSRC = getwin.3xcurses

has_il.3xcurses			:= LINKSRC = has_ic.3xcurses

mvhline.3xcurses		:= LINKSRC = hline.3xcurses
mvvline.3xcurses		:= LINKSRC = hline.3xcurses
mvwhline.3xcurses		:= LINKSRC = hline.3xcurses
mvwvline.3xcurses		:= LINKSRC = hline.3xcurses
vline.3xcurses			:= LINKSRC = hline.3xcurses
whline.3xcurses			:= LINKSRC = hline.3xcurses
wvline.3xcurses			:= LINKSRC = hline.3xcurses

mvhline_set.3xcurses		:= LINKSRC = hline_set.3xcurses
mvvline_set.3xcurses		:= LINKSRC = hline_set.3xcurses
mvwhline_set.3xcurses		:= LINKSRC = hline_set.3xcurses
mvwvline_set.3xcurses		:= LINKSRC = hline_set.3xcurses
vline_set.3xcurses		:= LINKSRC = hline_set.3xcurses
whline_set.3xcurses		:= LINKSRC = hline_set.3xcurses
wvline_set.3xcurses		:= LINKSRC = hline_set.3xcurses

mvin_wch.3xcurses		:= LINKSRC = in_wch.3xcurses
mvwin_wch.3xcurses		:= LINKSRC = in_wch.3xcurses
win_wch.3xcurses		:= LINKSRC = in_wch.3xcurses

in_wchstr.3xcurses		:= LINKSRC = in_wchnstr.3xcurses
mvin_wchnstr.3xcurses		:= LINKSRC = in_wchnstr.3xcurses
mvin_wchstr.3xcurses		:= LINKSRC = in_wchnstr.3xcurses
mvwin_wchnstr.3xcurses		:= LINKSRC = in_wchnstr.3xcurses
mvwin_wchstr.3xcurses		:= LINKSRC = in_wchnstr.3xcurses
win_wchnstr.3xcurses		:= LINKSRC = in_wchnstr.3xcurses
win_wchstr.3xcurses		:= LINKSRC = in_wchnstr.3xcurses

mvinch.3xcurses			:= LINKSRC = inch.3xcurses
mvwinch.3xcurses		:= LINKSRC = inch.3xcurses
winch.3xcurses			:= LINKSRC = inch.3xcurses

inchstr.3xcurses		:= LINKSRC = inchnstr.3xcurses
mvinchnstr.3xcurses		:= LINKSRC = inchnstr.3xcurses
mvinchstr.3xcurses		:= LINKSRC = inchnstr.3xcurses
mvwinchnstr.3xcurses		:= LINKSRC = inchnstr.3xcurses
mvwinchstr.3xcurses		:= LINKSRC = inchnstr.3xcurses
winchnstr.3xcurses		:= LINKSRC = inchnstr.3xcurses
winchstr.3xcurses		:= LINKSRC = inchnstr.3xcurses

newterm.3xcurses		:= LINKSRC = initscr.3xcurses

instr.3xcurses			:= LINKSRC = innstr.3xcurses
mvinnstr.3xcurses		:= LINKSRC = innstr.3xcurses
mvinstr.3xcurses		:= LINKSRC = innstr.3xcurses
mvwinnstr.3xcurses		:= LINKSRC = innstr.3xcurses
mvwinstr.3xcurses		:= LINKSRC = innstr.3xcurses
winnstr.3xcurses		:= LINKSRC = innstr.3xcurses
winstr.3xcurses			:= LINKSRC = innstr.3xcurses

inwstr.3xcurses			:= LINKSRC = innwstr.3xcurses
mvinnwstr.3xcurses		:= LINKSRC = innwstr.3xcurses
mvinwstr.3xcurses		:= LINKSRC = innwstr.3xcurses
mvwinnwstr.3xcurses		:= LINKSRC = innwstr.3xcurses
mvwinwstr.3xcurses		:= LINKSRC = innwstr.3xcurses
winnwstr.3xcurses		:= LINKSRC = innwstr.3xcurses
winwstr.3xcurses		:= LINKSRC = innwstr.3xcurses

ins_wstr.3xcurses		:= LINKSRC = ins_nwstr.3xcurses
mvins_nwstr.3xcurses		:= LINKSRC = ins_nwstr.3xcurses
mvins_wstr.3xcurses		:= LINKSRC = ins_nwstr.3xcurses
mvwins_nwstr.3xcurses		:= LINKSRC = ins_nwstr.3xcurses
mvwins_wstr.3xcurses		:= LINKSRC = ins_nwstr.3xcurses
wins_nwstr.3xcurses		:= LINKSRC = ins_nwstr.3xcurses
wins_wstr.3xcurses		:= LINKSRC = ins_nwstr.3xcurses

mvins_wch.3xcurses		:= LINKSRC = ins_wch.3xcurses
mvwins_wch.3xcurses		:= LINKSRC = ins_wch.3xcurses
wins_wch.3xcurses		:= LINKSRC = ins_wch.3xcurses

mvinsch.3xcurses		:= LINKSRC = insch.3xcurses
mvwinsch.3xcurses		:= LINKSRC = insch.3xcurses
winsch.3xcurses			:= LINKSRC = insch.3xcurses

winsdelln.3xcurses		:= LINKSRC = insdelln.3xcurses
winsertln.3xcurses		:= LINKSRC = insertln.3xcurses

insstr.3xcurses			:= LINKSRC = insnstr.3xcurses
mvinsnstr.3xcurses		:= LINKSRC = insnstr.3xcurses
mvinsstr.3xcurses		:= LINKSRC = insnstr.3xcurses
mvwinsnstr.3xcurses		:= LINKSRC = insnstr.3xcurses
mvwinsstr.3xcurses		:= LINKSRC = insnstr.3xcurses
winsnstr.3xcurses		:= LINKSRC = insnstr.3xcurses
winsstr.3xcurses		:= LINKSRC = insnstr.3xcurses

is_wintouched.3xcurses		:= LINKSRC = is_linetouched.3xcurses
touchline.3xcurses		:= LINKSRC = is_linetouched.3xcurses
touchwin.3xcurses		:= LINKSRC = is_linetouched.3xcurses
untouchwin.3xcurses		:= LINKSRC = is_linetouched.3xcurses
wtouchln.3xcurses		:= LINKSRC = is_linetouched.3xcurses

key_name.3xcurses		:= LINKSRC = keyname.3xcurses

wmove.3xcurses			:= LINKSRC = move.3xcurses

mvwprintw.3xcurses		:= LINKSRC = mvprintw.3xcurses
printw.3xcurses			:= LINKSRC = mvprintw.3xcurses
wprintw.3xcurses		:= LINKSRC = mvprintw.3xcurses

mvwscanw.3xcurses		:= LINKSRC = mvscanw.3xcurses
scanw.3xcurses			:= LINKSRC = mvscanw.3xcurses
wscanw.3xcurses			:= LINKSRC = mvscanw.3xcurses

pnoutrefresh.3xcurses		:= LINKSRC = newpad.3xcurses
prefresh.3xcurses		:= LINKSRC = newpad.3xcurses
subpad.3xcurses			:= LINKSRC = newpad.3xcurses

nonl.3xcurses			:= LINKSRC = nl.3xcurses

qiflush.3xcurses		:= LINKSRC = noqiflush.3xcurses

timeout.3xcurses		:= LINKSRC = notimeout.3xcurses
wtimeout.3xcurses		:= LINKSRC = notimeout.3xcurses

overwrite.3xcurses		:= LINKSRC = overlay.3xcurses

pecho_wchar.3xcurses		:= LINKSRC = pechochar.3xcurses

tputs.3xcurses			:= LINKSRC = putp.3xcurses

wredrawln.3xcurses		:= LINKSRC = redrawwin.3xcurses

savetty.3xcurses		:= LINKSRC = resetty.3xcurses

scr_init.3xcurses		:= LINKSRC = scr_dump.3xcurses
scr_restore.3xcurses		:= LINKSRC = scr_dump.3xcurses
scr_set.3xcurses		:= LINKSRC = scr_dump.3xcurses

scroll.3xcurses			:= LINKSRC = scrl.3xcurses
wscrl.3xcurses			:= LINKSRC = scrl.3xcurses

slk_attr_off.3xcurses		:= LINKSRC = slk_attroff.3xcurses
slk_attr_on.3xcurses		:= LINKSRC = slk_attroff.3xcurses
slk_attr_set.3xcurses		:= LINKSRC = slk_attroff.3xcurses
slk_attron.3xcurses		:= LINKSRC = slk_attroff.3xcurses
slk_attrset.3xcurses		:= LINKSRC = slk_attroff.3xcurses
slk_clear.3xcurses		:= LINKSRC = slk_attroff.3xcurses
slk_color.3xcurses		:= LINKSRC = slk_attroff.3xcurses
slk_init.3xcurses		:= LINKSRC = slk_attroff.3xcurses
slk_label.3xcurses		:= LINKSRC = slk_attroff.3xcurses
slk_noutrefresh.3xcurses	:= LINKSRC = slk_attroff.3xcurses
slk_refresh.3xcurses		:= LINKSRC = slk_attroff.3xcurses
slk_restore.3xcurses		:= LINKSRC = slk_attroff.3xcurses
slk_set.3xcurses		:= LINKSRC = slk_attroff.3xcurses
slk_touch.3xcurses		:= LINKSRC = slk_attroff.3xcurses
slk_wset.3xcurses		:= LINKSRC = slk_attroff.3xcurses

standout.3xcurses		:= LINKSRC = standend.3xcurses
wstandend.3xcurses		:= LINKSRC = standend.3xcurses
wstandout.3xcurses		:= LINKSRC = standend.3xcurses

wcursyncup.3xcurses		:= LINKSRC = syncok.3xcurses
wsyncdown.3xcurses		:= LINKSRC = syncok.3xcurses
wsyncup.3xcurses		:= LINKSRC = syncok.3xcurses

term_attrs.3xcurses		:= LINKSRC = termattrs.3xcurses

tgetflag.3xcurses		:= LINKSRC = tgetent.3xcurses
tgetnum.3xcurses		:= LINKSRC = tgetent.3xcurses
tgetstr.3xcurses		:= LINKSRC = tgetent.3xcurses
tgoto.3xcurses			:= LINKSRC = tgetent.3xcurses

tigetnum.3xcurses		:= LINKSRC = tigetflag.3xcurses
tigetstr.3xcurses		:= LINKSRC = tigetflag.3xcurses
tparm.3xcurses			:= LINKSRC = tigetflag.3xcurses

unget_wch.3xcurses		:= LINKSRC = ungetch.3xcurses

vid_attr.3xcurses		:= LINKSRC = vidattr.3xcurses
vid_puts.3xcurses		:= LINKSRC = vidattr.3xcurses
vidputs.3xcurses		:= LINKSRC = vidattr.3xcurses
>>>>>>> 7de6f2c0

.KEEP_STATE:

include		$(SRC)/man/Makefile.man

install:	$(ROOTMANFILES) $(ROOTMANLINKS)<|MERGE_RESOLUTION|>--- conflicted
+++ resolved
@@ -11,11 +11,7 @@
 
 #
 # Copyright 2011, Richard Lowe
-<<<<<<< HEAD
-# Copyright 2012 Nexenta Systems, Inc. All rights reserved.
-=======
 # Copyright 2013 Nexenta Systems, Inc.  All rights reserved.
->>>>>>> 7de6f2c0
 #
 
 include		$(SRC)/Makefile.master
@@ -411,351 +407,6 @@
 		wvline.3xcurses			\
 		wvline_set.3xcurses
 
-<<<<<<< HEAD
-mvadd_wch.3xcurses		= add_wch.3xcurses
-mvwadd_wch.3xcurses		= add_wch.3xcurses
-wadd_wch.3xcurses		= add_wch.3xcurses
-
-add_wchstr.3xcurses		= add_wchnstr.3xcurses
-mvadd_wchnstr.3xcurses		= add_wchnstr.3xcurses
-mvadd_wchstr.3xcurses		= add_wchnstr.3xcurses
-mvwadd_wchnstr.3xcurses		= add_wchnstr.3xcurses
-mvwadd_wchstr.3xcurses		= add_wchnstr.3xcurses
-wadd_wchnstr.3xcurses		= add_wchnstr.3xcurses
-wadd_wchstr.3xcurses		= add_wchnstr.3xcurses
-
-mvaddch.3xcurses		= addch.3xcurses
-mvwaddch.3xcurses		= addch.3xcurses
-waddch.3xcurses			= addch.3xcurses
-
-addchnstr.3xcurses		= addchstr.3xcurses
-mvaddchnstr.3xcurses		= addchstr.3xcurses
-mvaddchstr.3xcurses		= addchstr.3xcurses
-mvwaddchnstr.3xcurses		= addchstr.3xcurses
-mvwaddchstr.3xcurses		= addchstr.3xcurses
-waddchnstr.3xcurses		= addchstr.3xcurses
-waddchstr.3xcurses		= addchstr.3xcurses
-
-addstr.3xcurses			= addnstr.3xcurses
-mvaddnstr.3xcurses		= addnstr.3xcurses
-mvaddstr.3xcurses		= addnstr.3xcurses
-mvwaddnstr.3xcurses		= addnstr.3xcurses
-mvwaddstr.3xcurses		= addnstr.3xcurses
-waddnstr.3xcurses		= addnstr.3xcurses
-waddstr.3xcurses		= addnstr.3xcurses
-
-addwstr.3xcurses		= addnwstr.3xcurses
-mvaddnwstr.3xcurses		= addnwstr.3xcurses
-mvaddwstr.3xcurses		= addnwstr.3xcurses
-mvwaddnwstr.3xcurses		= addnwstr.3xcurses
-mvwaddwstr.3xcurses		= addnwstr.3xcurses
-waddnwstr.3xcurses		= addnwstr.3xcurses
-waddwstr.3xcurses		= addnwstr.3xcurses
-
-attr_off.3xcurses		= attr_get.3xcurses
-attr_on.3xcurses		= attr_get.3xcurses
-attr_set.3xcurses		= attr_get.3xcurses
-color_set.3xcurses		= attr_get.3xcurses
-wattr_get.3xcurses		= attr_get.3xcurses
-wattr_off.3xcurses		= attr_get.3xcurses
-wattr_on.3xcurses		= attr_get.3xcurses
-wattr_set.3xcurses		= attr_get.3xcurses
-wcolor_set.3xcurses		= attr_get.3xcurses
-
-attron.3xcurses			= attroff.3xcurses
-attrset.3xcurses		= attroff.3xcurses
-wattroff.3xcurses		= attroff.3xcurses
-wattron.3xcurses		= attroff.3xcurses
-wattrset.3xcurses		= attroff.3xcurses
-
-flash.3xcurses			= beep.3xcurses
-
-bkgdset.3xcurses		= bkgd.3xcurses
-getbkgd.3xcurses		= bkgd.3xcurses
-wbkgd.3xcurses			= bkgd.3xcurses
-wbkgdset.3xcurses		= bkgd.3xcurses
-
-bkgrndset.3xcurses		= bkgrnd.3xcurses
-getbkgrnd.3xcurses		= bkgrnd.3xcurses
-wbkgrnd.3xcurses		= bkgrnd.3xcurses
-wbkgrndset.3xcurses		= bkgrnd.3xcurses
-wgetbkgrnd.3xcurses		= bkgrnd.3xcurses
-
-box.3xcurses			= border.3xcurses
-wborder.3xcurses		= border.3xcurses
-
-box_set.3xcurses		= border_set.3xcurses
-wborder_set.3xcurses		= border_set.3xcurses
-
-COLORS.3xcurses			= can_change_color.3xcurses
-COLOR_PAIR.3xcurses		= can_change_color.3xcurses
-COLOR_PAIRS.3xcurses		= can_change_color.3xcurses
-PAIR_NUMBER.3xcurses		= can_change_color.3xcurses
-color_content.3xcurses		= can_change_color.3xcurses
-has_colors.3xcurses		= can_change_color.3xcurses
-init_color.3xcurses		= can_change_color.3xcurses
-init_pair.3xcurses		= can_change_color.3xcurses
-pair_content.3xcurses		= can_change_color.3xcurses
-start_color.3xcurses		= can_change_color.3xcurses
-
-nocbreak.3xcurses		= cbreak.3xcurses
-noraw.3xcurses			= cbreak.3xcurses
-raw.3xcurses			= cbreak.3xcurses
-
-mvchgat.3xcurses		= chgat.3xcurses
-mvwchgat.3xcurses		= chgat.3xcurses
-wchgat.3xcurses			= chgat.3xcurses
-
-erase.3xcurses			= clear.3xcurses
-wclear.3xcurses			= clear.3xcurses
-werase.3xcurses			= clear.3xcurses
-
-idlok.3xcurses			= clearok.3xcurses
-leaveok.3xcurses		= clearok.3xcurses
-scrollok.3xcurses		= clearok.3xcurses
-setscrreg.3xcurses		= clearok.3xcurses
-wsetscrreg.3xcurses		= clearok.3xcurses
-
-wclrtobot.3xcurses		= clrtobot.3xcurses
-wclrtoeol.3xcurses		= clrtoeol.3xcurses
-
-def_shell_mode.3xcurses		= def_prog_mode.3xcurses
-reset_prog_mode.3xcurses	= def_prog_mode.3xcurses
-reset_shell_mode.3xcurses	= def_prog_mode.3xcurses
-
-restartterm.3xcurses		= del_curterm.3xcurses
-set_curterm.3xcurses		= del_curterm.3xcurses
-setupterm.3xcurses		= del_curterm.3xcurses
-
-mvdelch.3xcurses		= delch.3xcurses
-mvwdelch.3xcurses		= delch.3xcurses
-wdelch.3xcurses			= delch.3xcurses
-
-wdeleteln.3xcurses		= deleteln.3xcurses
-
-newwin.3xcurses			= derwin.3xcurses
-subwin.3xcurses			= derwin.3xcurses
-
-refresh.3xcurses		= doupdate.3xcurses
-wnoutrefresh.3xcurses		= doupdate.3xcurses
-wrefresh.3xcurses		= doupdate.3xcurses
-
-noecho.3xcurses			= echo.3xcurses
-
-wecho_wchar.3xcurses		= echo_wchar.3xcurses
-
-wechochar.3xcurses		= echochar.3xcurses
-
-isendwin.3xcurses		= endwin.3xcurses
-
-erasewchar.3xcurses		= erasechar.3xcurses
-killchar.3xcurses		= erasechar.3xcurses
-killwchar.3xcurses		= erasechar.3xcurses
-
-mvget_wch.3xcurses		= get_wch.3xcurses
-mvwget_wch.3xcurses		= get_wch.3xcurses
-wget_wch.3xcurses		= get_wch.3xcurses
-
-getmaxyx.3xcurses		= getbegyx.3xcurses
-getparyx.3xcurses		= getbegyx.3xcurses
-getyx.3xcurses			= getbegyx.3xcurses
-
-mvgetch.3xcurses		= getch.3xcurses
-mvwgetch.3xcurses		= getch.3xcurses
-wgetch.3xcurses			= getch.3xcurses
-
-get_wstr.3xcurses		= getn_wstr.3xcurses
-mvget_wstr.3xcurses		= getn_wstr.3xcurses
-mvgetn_wstr.3xcurses		= getn_wstr.3xcurses
-mvwget_wstr.3xcurses		= getn_wstr.3xcurses
-mvwgetn_wstr.3xcurses		= getn_wstr.3xcurses
-wget_wstr.3xcurses		= getn_wstr.3xcurses
-wgetn_wstr.3xcurses		= getn_wstr.3xcurses
-
-getstr.3xcurses			= getnstr.3xcurses
-mvgetnstr.3xcurses		= getnstr.3xcurses
-mvgetstr.3xcurses		= getnstr.3xcurses
-mvwgetnstr.3xcurses		= getnstr.3xcurses
-mvwgetstr.3xcurses		= getnstr.3xcurses
-wgetnstr.3xcurses		= getnstr.3xcurses
-wgetstr.3xcurses		= getnstr.3xcurses
-
-putwin.3xcurses			= getwin.3xcurses
-
-has_il.3xcurses			= has_ic.3xcurses
-
-mvhline.3xcurses		= hline.3xcurses
-mvvline.3xcurses		= hline.3xcurses
-mvwhline.3xcurses		= hline.3xcurses
-mvwvline.3xcurses		= hline.3xcurses
-vline.3xcurses			= hline.3xcurses
-whline.3xcurses			= hline.3xcurses
-wvline.3xcurses			= hline.3xcurses
-
-mvhline_set.3xcurses		= hline_set.3xcurses
-mvvline_set.3xcurses		= hline_set.3xcurses
-mvwhline_set.3xcurses		= hline_set.3xcurses
-mvwvline_set.3xcurses		= hline_set.3xcurses
-vline_set.3xcurses		= hline_set.3xcurses
-whline_set.3xcurses		= hline_set.3xcurses
-wvline_set.3xcurses		= hline_set.3xcurses
-
-mvin_wch.3xcurses		= in_wch.3xcurses
-mvwin_wch.3xcurses		= in_wch.3xcurses
-win_wch.3xcurses		= in_wch.3xcurses
-
-in_wchstr.3xcurses		= in_wchnstr.3xcurses
-mvin_wchnstr.3xcurses		= in_wchnstr.3xcurses
-mvin_wchstr.3xcurses		= in_wchnstr.3xcurses
-mvwin_wchnstr.3xcurses		= in_wchnstr.3xcurses
-mvwin_wchstr.3xcurses		= in_wchnstr.3xcurses
-win_wchnstr.3xcurses		= in_wchnstr.3xcurses
-win_wchstr.3xcurses		= in_wchnstr.3xcurses
-
-mvinch.3xcurses			= inch.3xcurses
-mvwinch.3xcurses		= inch.3xcurses
-winch.3xcurses			= inch.3xcurses
-
-inchstr.3xcurses		= inchnstr.3xcurses
-mvinchnstr.3xcurses		= inchnstr.3xcurses
-mvinchstr.3xcurses		= inchnstr.3xcurses
-mvwinchnstr.3xcurses		= inchnstr.3xcurses
-mvwinchstr.3xcurses		= inchnstr.3xcurses
-winchnstr.3xcurses		= inchnstr.3xcurses
-winchstr.3xcurses		= inchnstr.3xcurses
-
-newterm.3xcurses		= initscr.3xcurses
-
-instr.3xcurses			= innstr.3xcurses
-mvinnstr.3xcurses		= innstr.3xcurses
-mvinstr.3xcurses		= innstr.3xcurses
-mvwinnstr.3xcurses		= innstr.3xcurses
-mvwinstr.3xcurses		= innstr.3xcurses
-winnstr.3xcurses		= innstr.3xcurses
-winstr.3xcurses			= innstr.3xcurses
-
-inwstr.3xcurses			= innwstr.3xcurses
-mvinnwstr.3xcurses		= innwstr.3xcurses
-mvinwstr.3xcurses		= innwstr.3xcurses
-mvwinnwstr.3xcurses		= innwstr.3xcurses
-mvwinwstr.3xcurses		= innwstr.3xcurses
-winnwstr.3xcurses		= innwstr.3xcurses
-winwstr.3xcurses		= innwstr.3xcurses
-
-ins_wstr.3xcurses		= ins_nwstr.3xcurses
-mvins_nwstr.3xcurses		= ins_nwstr.3xcurses
-mvins_wstr.3xcurses		= ins_nwstr.3xcurses
-mvwins_nwstr.3xcurses		= ins_nwstr.3xcurses
-mvwins_wstr.3xcurses		= ins_nwstr.3xcurses
-wins_nwstr.3xcurses		= ins_nwstr.3xcurses
-wins_wstr.3xcurses		= ins_nwstr.3xcurses
-
-mvins_wch.3xcurses		= ins_wch.3xcurses
-mvwins_wch.3xcurses		= ins_wch.3xcurses
-wins_wch.3xcurses		= ins_wch.3xcurses
-
-mvinsch.3xcurses		= insch.3xcurses
-mvwinsch.3xcurses		= insch.3xcurses
-winsch.3xcurses			= insch.3xcurses
-
-winsdelln.3xcurses		= insdelln.3xcurses
-winsertln.3xcurses		= insertln.3xcurses
-
-insstr.3xcurses			= insnstr.3xcurses
-mvinsnstr.3xcurses		= insnstr.3xcurses
-mvinsstr.3xcurses		= insnstr.3xcurses
-mvwinsnstr.3xcurses		= insnstr.3xcurses
-mvwinsstr.3xcurses		= insnstr.3xcurses
-winsnstr.3xcurses		= insnstr.3xcurses
-winsstr.3xcurses		= insnstr.3xcurses
-
-is_wintouched.3xcurses		= is_linetouched.3xcurses
-touchline.3xcurses		= is_linetouched.3xcurses
-touchwin.3xcurses		= is_linetouched.3xcurses
-untouchwin.3xcurses		= is_linetouched.3xcurses
-wtouchln.3xcurses		= is_linetouched.3xcurses
-
-key_name.3xcurses		= keyname.3xcurses
-
-wmove.3xcurses			= move.3xcurses
-
-mvwprintw.3xcurses		= mvprintw.3xcurses
-printw.3xcurses			= mvprintw.3xcurses
-wprintw.3xcurses		= mvprintw.3xcurses
-
-mvwscanw.3xcurses		= mvscanw.3xcurses
-scanw.3xcurses			= mvscanw.3xcurses
-wscanw.3xcurses			= mvscanw.3xcurses
-
-pnoutrefresh.3xcurses		= newpad.3xcurses
-prefresh.3xcurses		= newpad.3xcurses
-subpad.3xcurses			= newpad.3xcurses
-
-nonl.3xcurses			= nl.3xcurses
-
-qiflush.3xcurses		= noqiflush.3xcurses
-
-timeout.3xcurses		= notimeout.3xcurses
-wtimeout.3xcurses		= notimeout.3xcurses
-
-overwrite.3xcurses		= overlay.3xcurses
-
-pecho_wchar.3xcurses		= pechochar.3xcurses
-
-tputs.3xcurses			= putp.3xcurses
-
-wredrawln.3xcurses		= redrawwin.3xcurses
-
-savetty.3xcurses		= resetty.3xcurses
-
-scr_init.3xcurses		= scr_dump.3xcurses
-scr_restore.3xcurses		= scr_dump.3xcurses
-scr_set.3xcurses		= scr_dump.3xcurses
-
-scroll.3xcurses			= scrl.3xcurses
-wscrl.3xcurses			= scrl.3xcurses
-
-slk_attr_off.3xcurses		= slk_attroff.3xcurses
-slk_attr_on.3xcurses		= slk_attroff.3xcurses
-slk_attr_set.3xcurses		= slk_attroff.3xcurses
-slk_attron.3xcurses		= slk_attroff.3xcurses
-slk_attrset.3xcurses		= slk_attroff.3xcurses
-slk_clear.3xcurses		= slk_attroff.3xcurses
-slk_color.3xcurses		= slk_attroff.3xcurses
-slk_init.3xcurses		= slk_attroff.3xcurses
-slk_label.3xcurses		= slk_attroff.3xcurses
-slk_noutrefresh.3xcurses	= slk_attroff.3xcurses
-slk_refresh.3xcurses		= slk_attroff.3xcurses
-slk_restore.3xcurses		= slk_attroff.3xcurses
-slk_set.3xcurses		= slk_attroff.3xcurses
-slk_touch.3xcurses		= slk_attroff.3xcurses
-slk_wset.3xcurses		= slk_attroff.3xcurses
-
-standout.3xcurses		= standend.3xcurses
-wstandend.3xcurses		= standend.3xcurses
-wstandout.3xcurses		= standend.3xcurses
-
-wcursyncup.3xcurses		= syncok.3xcurses
-wsyncdown.3xcurses		= syncok.3xcurses
-wsyncup.3xcurses		= syncok.3xcurses
-
-term_attrs.3xcurses		= termattrs.3xcurses
-
-tgetflag.3xcurses		= tgetent.3xcurses
-tgetnum.3xcurses		= tgetent.3xcurses
-tgetstr.3xcurses		= tgetent.3xcurses
-tgoto.3xcurses			= tgetent.3xcurses
-
-tigetnum.3xcurses		= tigetflag.3xcurses
-tigetstr.3xcurses		= tigetflag.3xcurses
-tparm.3xcurses			= tigetflag.3xcurses
-
-unget_wch.3xcurses		= ungetch.3xcurses
-
-vid_attr.3xcurses		= vidattr.3xcurses
-vid_puts.3xcurses		= vidattr.3xcurses
-vidputs.3xcurses		= vidattr.3xcurses
-=======
 mvadd_wch.3xcurses		:= LINKSRC = add_wch.3xcurses
 mvwadd_wch.3xcurses		:= LINKSRC = add_wch.3xcurses
 wadd_wch.3xcurses		:= LINKSRC = add_wch.3xcurses
@@ -1099,7 +750,6 @@
 vid_attr.3xcurses		:= LINKSRC = vidattr.3xcurses
 vid_puts.3xcurses		:= LINKSRC = vidattr.3xcurses
 vidputs.3xcurses		:= LINKSRC = vidattr.3xcurses
->>>>>>> 7de6f2c0
 
 .KEEP_STATE:
 
