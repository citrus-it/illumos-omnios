#
# This file and its contents are supplied under the terms of the
# Common Development and Distribution License ("CDDL"), version 1.0.
# You may only use this file in accordance with the terms of version
# 1.0 of the CDDL.
#
# A full copy of the text of the CDDL should have accompanied this
# source.  A copy of the CDDL is also available via the Internet
# at http://www.illumos.org/license/CDDL.
#

#
# Copyright 2011, Richard Lowe
<<<<<<< HEAD
# Copyright 2012 Nexenta Systems, Inc. All rights reserved.
=======
# Copyright 2013 Nexenta Systems, Inc.  All rights reserved.
>>>>>>> 7de6f2c0
#

include		$(SRC)/Makefile.master

MANSECT= 	9p

MANFILES= 	ddi-forceattach.9p		\
	 	inquiry-device-type.9p		\
	 	no-involuntary-power-cycles.9p	\
	 	pm-components.9p		\
	 	pm.9p				\
	 	removable-media.9p		\
	 	size.9p

MANLINKS=	Nblock.9p		\
	 	blksize.9p		\
	 	ddi-no-autodetach.9p	\
	 	device-blksize.9p	\
	 	device-nblocks.9p	\
	 	inquiry-product-id.9p	\
	 	inquiry-revision-id.9p	\
	 	inquiry-serial-no.9p	\
	 	inquiry-vendor-id.9p

<<<<<<< HEAD
ddi-no-autodetach.9p	= ddi-forceattach.9p

inquiry-product-id.9p	= inquiry-device-type.9p
inquiry-revision-id.9p	= inquiry-device-type.9p
inquiry-serial-no.9p	= inquiry-device-type.9p
inquiry-vendor-id.9p	= inquiry-device-type.9p

Nblock.9p		= size.9p
blksize.9p		= size.9p
device-blksize.9p	= size.9p
device-nblocks.9p	= size.9p
=======
ddi-no-autodetach.9p	:= LINKSRC = ddi-forceattach.9p

inquiry-product-id.9p	:= LINKSRC = inquiry-device-type.9p
inquiry-revision-id.9p	:= LINKSRC = inquiry-device-type.9p
inquiry-serial-no.9p	:= LINKSRC = inquiry-device-type.9p
inquiry-vendor-id.9p	:= LINKSRC = inquiry-device-type.9p

Nblock.9p		:= LINKSRC = size.9p
blksize.9p		:= LINKSRC = size.9p
device-blksize.9p	:= LINKSRC = size.9p
device-nblocks.9p	:= LINKSRC = size.9p
>>>>>>> 7de6f2c0

.KEEP_STATE:

include		$(SRC)/man/Makefile.man

install:	$(ROOTMANFILES) $(ROOTMANLINKS)<|MERGE_RESOLUTION|>--- conflicted
+++ resolved
@@ -11,11 +11,7 @@
 
 #
 # Copyright 2011, Richard Lowe
-<<<<<<< HEAD
-# Copyright 2012 Nexenta Systems, Inc. All rights reserved.
-=======
 # Copyright 2013 Nexenta Systems, Inc.  All rights reserved.
->>>>>>> 7de6f2c0
 #
 
 include		$(SRC)/Makefile.master
@@ -40,19 +36,6 @@
 	 	inquiry-serial-no.9p	\
 	 	inquiry-vendor-id.9p
 
-<<<<<<< HEAD
-ddi-no-autodetach.9p	= ddi-forceattach.9p
-
-inquiry-product-id.9p	= inquiry-device-type.9p
-inquiry-revision-id.9p	= inquiry-device-type.9p
-inquiry-serial-no.9p	= inquiry-device-type.9p
-inquiry-vendor-id.9p	= inquiry-device-type.9p
-
-Nblock.9p		= size.9p
-blksize.9p		= size.9p
-device-blksize.9p	= size.9p
-device-nblocks.9p	= size.9p
-=======
 ddi-no-autodetach.9p	:= LINKSRC = ddi-forceattach.9p
 
 inquiry-product-id.9p	:= LINKSRC = inquiry-device-type.9p
@@ -64,7 +47,6 @@
 blksize.9p		:= LINKSRC = size.9p
 device-blksize.9p	:= LINKSRC = size.9p
 device-nblocks.9p	:= LINKSRC = size.9p
->>>>>>> 7de6f2c0
 
 .KEEP_STATE:
 
