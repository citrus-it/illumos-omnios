.\"
.\" Sun Microsystems, Inc. gratefully acknowledges The Open Group for
.\" permission to reproduce portions of its copyrighted documentation.
.\" Original documentation from The Open Group can be obtained online at
.\" http://www.opengroup.org/bookstore/.
.\"
.\" The Institute of Electrical and Electronics Engineers and The Open
.\" Group, have given us permission to reprint portions of their
.\" documentation.
.\"
.\" In the following statement, the phrase ``this text'' refers to portions
.\" of the system documentation.
.\"
.\" Portions of this text are reprinted and reproduced in electronic form
.\" in the SunOS Reference Manual, from IEEE Std 1003.1, 2004 Edition,
.\" Standard for Information Technology -- Portable Operating System
.\" Interface (POSIX), The Open Group Base Specifications Issue 6,
.\" Copyright (C) 2001-2004 by the Institute of Electrical and Electronics
.\" Engineers, Inc and The Open Group.  In the event of any discrepancy
.\" between these versions and the original IEEE and The Open Group
.\" Standard, the original IEEE and The Open Group Standard is the referee
.\" document.  The original Standard can be obtained online at
.\" http://www.opengroup.org/unix/online.html.
.\"
.\" This notice shall appear on any product containing this material.
.\"
.\" The contents of this file are subject to the terms of the
.\" Common Development and Distribution License (the "License").
.\" You may not use this file except in compliance with the License.
.\"
.\" You can obtain a copy of the license at usr/src/OPENSOLARIS.LICENSE
.\" or http://www.opensolaris.org/os/licensing.
.\" See the License for the specific language governing permissions
.\" and limitations under the License.
.\"
.\" When distributing Covered Code, include this CDDL HEADER in each
.\" file and include the License file at usr/src/OPENSOLARIS.LICENSE.
.\" If applicable, add the following below this CDDL HEADER, with the
.\" fields enclosed by brackets "[]" replaced with your own identifying
.\" information: Portions Copyright [yyyy] [name of copyright owner]
.\"
.\"
.\" Copyright 1989 AT&T
.\" Portions Copyright (c) 1992, X/Open Company Limited All Rights Reserved
.\" Copyright (c) 2009, Sun Microsystems, Inc. All Rights Reserved
.\" Copyright (c) 2013 Gary Mills
.\" Copyright (c) 2018, Joyent, Inc.
.\"
.TH PS 1 "August 22, 2018"
.SH NAME
ps \- report process status
.SH SYNOPSIS
.LP
.nf
\fBps\fR [\fB-aAcdefjHlLPWyZ\fR] [\fB-g\fR \fIgrplist\fR] [\fB-h\fR \fIlgrplist\fR]
     [\fB-n\fR \fInamelist\fR] [\fB-o\fR \fIformat\fR]... [\fB-p\fR \fIproclist\fR]
     [\fB-s\fR \fIsidlist\fR] [\fB-t\fR \fIterm\fR] [\fB-u\fR \fIuidlist\fR] [\fB-U\fR \fIuidlist\fR]
     [\fB-G\fR \fIgidlist\fR] [\fB-z\fR \fIzonelist\fR]
.fi

.SH DESCRIPTION
.LP
The \fBps\fR command prints information about active processes. Without
options, \fBps\fR prints information about processes that have the same
effective user \fBID\fR and the same controlling terminal as the invoker. The
output contains only the process \fBID\fR, terminal identifier, cumulative
execution time, and the command name. Otherwise, the information that is
displayed is controlled by the options.
.sp
.LP
Some options accept lists as arguments. Items in a list can be either separated
by commas or else enclosed in quotes and separated by commas or spaces. Values
for \fIproclist\fR and \fIgrplist\fR must be numeric.
.sp
.LP
The \fBps\fR command also accepts BSD-style options.  See \fBps\fR(1b).
.SH OPTIONS
.LP
The following options are supported:
.sp
.ne 2
.na
\fB\fB-a\fR\fR
.ad
.RS 15n
Lists information about \fBa\fRll processes most frequently requested: all
those except session leaders and processes not associated with a terminal.
.sp
This option is ignored when the \fB-e\fR option is also specified.
.RE

.sp
.ne 2
.na
\fB\fB-A\fR\fR
.ad
.RS 15n
Lists information for all processes. Identical to \fB-e\fR, below.
.RE

.sp
.ne 2
.na
\fB\fB-c\fR\fR
.ad
.RS 15n
Prints information in a format that reflects scheduler properties as described
in \fBpriocntl\fR(1). The \fB-c\fR option affects the output of the \fB-f\fR
and \fB-l\fR options, as described below.
.RE

.sp
.ne 2
.na
\fB\fB-d\fR\fR
.ad
.RS 15n
Lists information about all processes except session leaders.
.RE

.sp
.ne 2
.na
\fB\fB-e\fR\fR
.ad
.RS 15n
Lists information about \fBe\fRvery process now running.
.sp
When the \fB-e\fR option is specified, options \fB-z\fR, \fB-t\fR, \fB-u\fR,
\fB-U\fR, \fB-g\fR, \fB-G\fR, \fB-p\fR, \fB-h\fR, \fB-s\fR and \fB-a\fR
have no effect.
.RE

.sp
.ne 2
.na
\fB\fB-f\fR\fR
.ad
.RS 15n
Generates a \fBf\fRull listing. (See below for significance of columns in a
full listing.)
.RE

.sp
.ne 2
.na
\fB\fB-g\fR \fIgrplist\fR\fR
.ad
.RS 15n
Lists only process data whose group leader's \fBID\fR number(s) appears in
\fIgrplist\fR. (A group leader is a process whose process \fBID\fR number is
identical to its process group \fBID\fR number.)
.sp
This option is ignored when the \fB-e\fR option is also specified.
.RE

.sp
.ne 2
.na
\fB\fB-G\fR \fIgidlist\fR\fR
.ad
.RS 15n
Lists information for processes whose real group ID numbers are given in
\fIgidlist\fR. The \fIgidlist\fR must be a single argument in the form of a
blank- or comma-separated list.
.sp
This option is ignored when the \fB-e\fR option is also specified.
.RE

.sp
.ne 2
.na
\fB\fB-h\fR \fIlgrplist\fR\fR
.ad
.RS 15n
Lists only the processes homed to the specified \fIlgrplist\fR. Nothing is
listed for any invalid group specified in \fIlgrplist\fR.
.sp
This option is ignored when the \fB-e\fR option is also specified.
.RE

.sp
.ne 2
.na
\fB\fB-H\fR\fR
.ad
.RS 15n
Prints the home lgroup of the process under an additional column header, LGRP.
.RE

.sp
.ne 2
.na
\fB\fB-j\fR\fR
.ad
.RS 15n
Prints session \fBID\fR and process group \fBID\fR.
.RE

.sp
.ne 2
.na
\fB\fB-l\fR\fR
.ad
.RS 15n
Generates a \fBl\fRong listing. (See below.)
.RE

.sp
.ne 2
.na
\fB\fB-L\fR\fR
.ad
.RS 15n
Prints information about each light weight process (\fIlwp\fR) in each selected
process. (See below.)
.RE

.sp
.ne 2
.na
\fB\fB-n\fR \fInamelist\fR\fR
.ad
.RS 15n
Specifies the name of an alternative system \fInamelist\fR file in place of the
default. This option is accepted for compatibility, but is ignored.
.RE

.sp
.ne 2
.na
\fB\fB-o\fR \fIformat\fR\fR
.ad
.RS 15n
Prints information according to the format specification given in \fIformat\fR.
This is fully described in \fBDISPLAY FORMATS\fR. Multiple \fB-o\fR options can
be specified; the format specification is interpreted as the
space-character-separated concatenation of all the \fIformat\fR
option-arguments.
.RE

.sp
.ne 2
.na
\fB\fB-p\fR \fIproclist\fR\fR
.ad
.RS 15n
Lists only process data whose process \fBID\fR numbers are given in
\fIproclist\fR.
.sp
This option is ignored when the \fB-e\fR option is also specified.
.RE

.sp
.ne 2
.na
\fB\fB-P\fR\fR
.ad
.RS 15n
Prints the number of the processor to which the process or lwp is bound, if
any, under an additional column header, \fBPSR\fR.
.RE

.sp
.ne 2
.na
\fB\fB-s\fR \fIsidlist\fR\fR
.ad
.RS 15n
Lists information on all session leaders whose \fBID\fRs appear in
\fIsidlist\fR.
.sp
This option is ignored when the \fB-e\fR option is also specified.
.RE

.sp
.ne 2
.na
\fB\fB-t\fR \fIterm\fR\fR
.ad
.RS 15n
Lists only process data associated with \fIterm\fR. Terminal identifiers are
specified as a device file name, and an identifier. For example, \fBterm/a\fR,
or \fBpts/0\fR.
.sp
This option is ignored when the \fB-e\fR option is also specified.
.RE

.sp
.ne 2
.na
\fB\fB-u\fR \fIuidlist\fR\fR
.ad
.RS 15n
Lists only process data whose effective user \fBID\fR number or login name is
given in \fIuidlist\fR. In the listing, the numerical user \fBID\fR is printed
unless you give the \fB-f\fR option, which prints the login name.
.sp
This option is ignored when the \fB-e\fR option is also specified.
.RE

.sp
.ne 2
.na
\fB\fB-U\fR \fIuidlist\fR\fR
.ad
.RS 15n
Lists information for processes whose real user \fBID\fR numbers or login names
are given in \fIuidlist\fR. The \fIuidlist\fR must be a single argument in the
form of a blank- or comma-separated list.
.sp
This option is ignored when the \fB-e\fR option is also specified.
.RE

.sp
.ne 2
.na
\fB\fB-W\fR\fR
.ad
.RS 15n
Truncate long names even when \fBps\fR would normally print them
in full.
A trailing asterisk marks a long name that has been truncated
to fit the column.
.RE

.sp
.ne 2
.na
\fB\fB-y\fR\fR
.ad
.RS 15n
Under a long listing (\fB-l\fR), omits the obsolete \fBF\fR and \fBADDR\fR
columns and includes an \fBRSS\fR column to report the resident set size of the
process. Under the \fB-y\fR option, both \fBRSS\fR and \fBSZ\fR (see below) is
reported in units of kilobytes instead of pages.
.RE

.sp
.ne 2
.na
\fB\fB-z\fR \fIzonelist\fR\fR
.ad
.RS 15n
Lists only processes in the specified zones. Zones can be specified either by
name or ID. This option is only useful when executed in the global zone.
.sp
This option is ignored when the \fB-e\fR option is also specified.
.RE

.sp
.ne 2
.na
\fB\fB-Z\fR\fR
.ad
.RS 15n
Prints the name of the zone with which the process is associated under an
additional column header, \fBZONE\fR. The \fBZONE\fR column width is limited to
8 characters. Use \fBps\fR \fB-eZ\fR for a quick way to see information about
every process now running along with the associated zone name. Use
.sp
.in +2
.nf
ps -eo zone,uid,pid,ppid,time,comm,...
.fi
.in -2
.sp

to see zone names wider than 8 characters.
.RE

.sp
.LP
Many of the options shown are used to select processes to list. If any are
specified, the default list is ignored and \fBps\fR selects the processes
represented by the inclusive OR of all the selection-criteria options.
.SH DISPLAY FORMATS
.LP
Under the \fB-f\fR option, \fBps\fR tries to determine the command name and
arguments given when the process was created by examining the user block.
Failing this, the command name is printed, as it would have appeared without
the \fB-f\fR option, in square brackets.
.sp
.LP
The column headings and the meaning of the columns in a \fBps\fR listing are
given below; the letters \fBf\fR and \fBl\fR indicate the option (f\fBull\fR or
\fBl\fRong, respectively) that causes the corresponding heading to appear;
\fBall\fR means that the heading always appears. \fBNote:\fR These two options
determine only what information is provided for a process; they do not
determine which processes are listed.
.sp
.ne 2
.na
\fB\fBF\fR(l)\fR
.ad
.RS 14n
Flags (hexadecimal and additive) associated with the process. These flags are
available for historical purposes; no meaning should be currently ascribed to
them.
.RE

.sp
.ne 2
.na
\fB\fBS\fR (l)\fR
.ad
.RS 14n
The state of the process:
.sp
.ne 2
.na
\fBO\fR
.ad
.RS 5n
Process is running on a processor.
.RE

.sp
.ne 2
.na
\fBS\fR
.ad
.RS 5n
Sleeping: process is waiting for an event to complete.
.RE

.sp
.ne 2
.na
\fBR\fR
.ad
.RS 5n
Runnable: process is on run queue.
.RE

.sp
.ne 2
.na
\fBT\fR
.ad
.RS 5n
Process is stopped, either by a job control signal or because it is being
traced.
.RE

.sp
.ne 2
.na
\fBW\fR
.ad
.RS 5n
Waiting: process is waiting for CPU usage to drop to the CPU-caps enforced
limits.
.RE

.sp
.ne 2
.na
\fBZ\fR
.ad
.RS 5n
Zombie state: process terminated and parent not waiting.
.RE

.RE

.sp
.ne 2
.na
\fB\fBUID\fR (f,l)\fR
.ad
.RS 14n
The effective user \fBID\fR number of the process (the login name is printed
under the \fB-f\fR option).
A trailing asterisk marks a long name that has been truncated
to fit the column.
.RE

.sp
.ne 2
.na
\fB\fBPID\fR(all)\fR
.ad
.RS 14n
The process \fBID\fR of the process (this datum is necessary in order to kill a
process).
.RE

.sp
.ne 2
.na
\fB\fBPPID\fR(f,l)\fR
.ad
.RS 14n
The process \fBID\fR of the parent process.
.RE

.sp
.ne 2
.na
\fB\fBC\fR(f,l)\fR
.ad
.RS 14n
Processor utilization for scheduling (obsolete). Not printed when the \fB-c\fR
option is used.
.RE

.sp
.ne 2
.na
\fB\fBCLS\fR(f,l)\fR
.ad
.RS 14n
Scheduling class. Printed only when the \fB-c\fR option is used.
.RE

.sp
.ne 2
.na
\fB\fBPRI\fR(l)\fR
.ad
.RS 14n
The priority of the process. Without the \fB-c\fR option, higher numbers mean
lower priority. With the \fB-c\fR option, higher numbers mean higher priority.
.RE

.sp
.ne 2
.na
\fB\fBNI\fR(l)\fR
.ad
.RS 14n
Nice value, used in priority computation. Not printed when the \fB-c\fR option
is used. Only processes in the certain scheduling classes have a nice value.
.RE

.sp
.ne 2
.na
\fB\fBADDR\fR(l)\fR
.ad
.RS 14n
The memory address of the process.
.RE

.sp
.ne 2
.na
\fB\fBSZ\fR(l)\fR
.ad
.RS 14n
The total size of the process in virtual memory, including all mapped files and
devices, in pages. See \fBpagesize\fR(1).
.RE

.sp
.ne 2
.na
\fB\fBWCHAN\fR(l)\fR
.ad
.RS 14n
The address of an event for which the process is sleeping (if blank, the
process is running).
.RE

.sp
.ne 2
.na
\fB\fBSTIME\fR(f)\fR
.ad
.RS 14n
The starting time of the process, given in hours, minutes, and seconds. (A
process begun more than twenty-four hours before the \fBps\fR inquiry is
executed is given in months and days.)
.RE

.sp
.ne 2
.na
\fB\fBTTY\fR(all)\fR
.ad
.RS 14n
The controlling terminal for the process (the message, \fB?\fR, is printed when
there is no controlling terminal).
.RE

.sp
.ne 2
.na
\fB\fBTIME\fR(all)\fR
.ad
.RS 14n
The cumulative execution time for the process.
.RE

.sp
.ne 2
.na
\fB\fBLTIME\fR(all)\fR
.ad
.RS 14n
The execution time for the lwp being reported.
.RE

.sp
.ne 2
.na
\fB\fBCMD\fR(all)\fR
.ad
.RS 14n
The command name (the full command name and its arguments, up to a limit of 80
characters, are printed under the \fB-f\fR option).
.RE

.sp
.LP
The following two additional columns are printed when the \fB-j\fR option is
specified:
.sp
.ne 2
.na
\fB\fBPGID\fR\fR
.ad
.RS 8n
The process ID of the process group leader.
.RE

.sp
.ne 2
.na
\fB\fBSID\fR\fR
.ad
.RS 8n
The process ID of the session leader.
.RE

.sp
.LP
The following two additional columns are printed when the \fB-L\fR option is
specified:
.sp
.ne 2
.na
\fB\fBLWP\fR\fR
.ad
.RS 8n
The lwp ID of the lwp being reported.
.RE

.sp
.ne 2
.na
\fB\fBNLWP\fR\fR
.ad
.RS 8n
The number of lwps in the process (if \fB-f\fR is also specified).
.RE

.sp
.LP
Under the \fB-L\fR option, one line is printed for each lwp in the process and
the time-reporting fields \fBSTIME\fR and \fBLTIME\fR show the values for the
lwp, not the process. A traditional single-threaded process contains only one
lwp.
.sp
.LP
A process that has exited and has a parent, but has not yet been waited for by
the parent, is marked \fB<defunct>\fR\&.
.SS "\fB-o\fR format"
.LP
The \fB-o\fR option allows the output format to be specified under user
control.
.sp
.LP
The format specification must be a list of names presented as a single
argument, blank- or comma-separated. Each variable has a default header. The
default header can be overridden by appending an equals sign and the new text
of the header. The rest of the characters in the argument is used as the header
text. The fields specified are written in the order specified on the command
line, and should be arranged in columns in the output. The field widths are
selected by the system to be at least as wide as the header text (default or
overridden value). If the header text is null, such as \fB-o\fR \fIuser=,\fR
the field width is at least as wide as the default header text.
Long names are not truncated in this mode.
If all header text fields are null, no header line is written.
.sp
.LP
The following names are recognized in the POSIX locale:
.sp
.ne 2
.na
\fB\fBuser\fR\fR
.ad
.RS 10n
The effective user \fBID\fR of the process. This is the textual user \fBID\fR,
if it can be obtained and the field width permits, or a decimal representation
otherwise.
.RE

.sp
.ne 2
.na
\fB\fBruser\fR\fR
.ad
.RS 10n
The real user \fBID\fR of the process. This is the textual user \fBID\fR, if it
can be obtained and the field width permits, or a decimal representation
otherwise.
.RE

.sp
.ne 2
.na
\fB\fBgroup\fR\fR
.ad
.RS 10n
The effective group \fBID\fR of the process. This is the textual group
\fBID,\fR if it can be obtained and the field width permits, or a decimal
representation otherwise.
.RE

.sp
.ne 2
.na
\fB\fBrgroup\fR\fR
.ad
.RS 10n
The real group \fBID\fR of the process. This is the textual group \fBID,\fR if
it can be obtained and the field width permits, or a decimal representation
otherwise.
.RE

.sp
.ne 2
.na
\fB\fBpid\fR\fR
.ad
.RS 10n
The decimal value of the process \fBID\fR.
.RE

.sp
.ne 2
.na
\fB\fBppid\fR\fR
.ad
.RS 10n
The decimal value of the parent process \fBID\fR.
.RE

.sp
.ne 2
.na
\fB\fBpgid\fR\fR
.ad
.RS 10n
The decimal value of the process group \fBID.\fR
.RE

.sp
.ne 2
.na
\fB\fBpcpu\fR\fR
.ad
.RS 10n
The ratio of CPU time used recently to CPU time available in the same period,
expressed as a percentage. The meaning of ``recently'' in this context is
unspecified. The CPU time available is determined in an unspecified manner.
.RE

.sp
.ne 2
.na
\fB\fBvsz\fR\fR
.ad
.RS 10n
The total size of the process in virtual memory, in kilobytes.
.RE

.sp
.ne 2
.na
\fB\fBnice\fR\fR
.ad
.RS 10n
The decimal value of the system scheduling priority of the process. See
\fBnice\fR(1).
.RE

.sp
.ne 2
.na
\fB\fBetime\fR\fR
.ad
.RS 10n
In the POSIX locale, the elapsed time since the process was started, in the
form:
.sp
\fB[[\fR\fIdd\fR-\fB]\fR\fIhh\fR:\fB]\fR\fImm\fR:\fIss\fR
.sp
where
.sp
.ne 2
.na
\fB\fIdd\fR\fR
.ad
.RS 6n
is the number of days
.RE

.sp
.ne 2
.na
\fB\fIhh\fR\fR
.ad
.RS 6n
is the number of hours
.RE

.sp
.ne 2
.na
\fB\fImm\fR\fR
.ad
.RS 6n
is the number of minutes
.RE

.sp
.ne 2
.na
\fB\fIss\fR\fR
.ad
.RS 6n
is the number of seconds
.RE

The \fIdd\fR field is a decimal integer. The \fIhh\fR, \fImm\fR and \fIss\fR
fields is two-digit decimal integers padded on the left with zeros.
.RE

.sp
.ne 2
.na
\fB\fBtime\fR\fR
.ad
.RS 10n
In the POSIX locale, the cumulative CPU time of the process in the form:
.sp
\fB[\fR\fIdd\fR-\fB]\fR\fIhh\fR:\fImm\fR:\fIss\fR
.sp
The \fIdd\fR, \fIhh\fR, \fImm\fR, and \fIss\fR fields is as described in the
\fBetime\fR specifier.
.RE

.sp
.ne 2
.na
\fB\fBtty\fR\fR
.ad
.RS 10n
The name of the controlling terminal of the process (if any) in the same format
used by the \fBwho\fR(1) command.
.RE

.sp
.ne 2
.na
\fB\fBcomm\fR\fR
.ad
.RS 10n
The name of the command being executed (\fBargv[0]\fR value) as a string.
.RE

.sp
.ne 2
.na
\fB\fBargs\fR\fR
.ad
.RS 10n
The command with all its arguments as a string. The implementation might
truncate this value to the field width; it is implementation-dependent whether
any further truncation occurs. It is unspecified whether the string represented
is a version of the argument list as it was passed to the command when it
started, or is a version of the arguments as they might have been modified by
the application. Applications cannot depend on being able to modify their
argument list and having that modification be reflected in the output of
\fBps\fR. The illumos implementation limits the string to 80 bytes; the string
is the version of the argument list as it was passed to the command when it
started.
.RE

.sp
.LP
The following names are recognized in the illumos implementation:
.sp
.ne 2
.na
\fB\fBf\fR\fR
.ad
.RS 11n
Flags (hexadecimal and additive) associated with the process.
.RE

.sp
.ne 2
.na
\fB\fBs\fR\fR
.ad
.RS 11n
The state of the process.
.RE

.sp
.ne 2
.na
\fB\fBc\fR\fR
.ad
.RS 11n
Processor utilization for scheduling (obsolete).
.RE

.sp
.ne 2
.na
\fB\fBuid\fR\fR
.ad
.RS 11n
The effective user \fBID\fR number of the process as a decimal integer.
.RE

.sp
.ne 2
.na
\fB\fBruid\fR\fR
.ad
.RS 11n
The real user \fBID\fR number of the process as a decimal integer.
.RE

.sp
.ne 2
.na
\fB\fBgid\fR\fR
.ad
.RS 11n
The effective group \fBID\fR number of the process as a decimal integer.
.RE

.sp
.ne 2
.na
\fB\fBrgid\fR\fR
.ad
.RS 11n
The real group \fBID\fR number of the process as a decimal integer.
.RE

.sp
.ne 2
.na
\fB\fBprojid\fR\fR
.ad
.RS 11n
The project \fBID\fR number of the process as a decimal integer.
.RE

.sp
.ne 2
.na
\fB\fBproject\fR\fR
.ad
.RS 11n
The project \fBID\fR of the process as a textual value if that value can be
obtained; otherwise, as a decimal integer.
.RE

.sp
.ne 2
.na
\fB\fBzoneid\fR\fR
.ad
.RS 11n
The zone \fBID\fR number of the process as a decimal integer.
.RE

.sp
.ne 2
.na
\fB\fBzone\fR\fR
.ad
.RS 11n
The zone \fBID\fR of the process as a textual value if that value can be
obtained; otherwise, as a decimal integer.
.RE

.sp
.ne 2
.na
\fB\fBsid\fR\fR
.ad
.RS 11n
The process ID of the session leader.
.RE

.sp
.ne 2
.na
\fB\fBtaskid\fR\fR
.ad
.RS 11n
The task \fBID\fR of the process.
.RE

.sp
.ne 2
.na
\fB\fBclass\fR\fR
.ad
.RS 11n
The scheduling class of the process.
.RE

.sp
.ne 2
.na
\fB\fBpri\fR\fR
.ad
.RS 11n
The priority of the process. Higher numbers mean higher priority.
.RE

.sp
.ne 2
.na
\fB\fBopri\fR\fR
.ad
.RS 11n
The obsolete priority of the process. Lower numbers mean higher priority.
.RE

.sp
.ne 2
.na
\fB\fBlwp\fR\fR
.ad
.RS 11n
The decimal value of the lwp \fBID\fR. Requesting this formatting option causes
one line to be printed for each lwp in the process.
.RE

.sp
.ne 2
.na
\fB\fBlwpname\fR\fR
.ad
.RS 11n
The name of the lwp, if set. Requesting this formatting option causes
one line to be printed for each lwp in the process.
.RE

.sp
.ne 2
.na
\fB\fBnlwp\fR\fR
.ad
.RS 11n
The number of lwps in the process.
.RE

.sp
.ne 2
.na
\fB\fBpsr\fR\fR
.ad
.RS 11n
The number of the processor to which the process or lwp is bound.
.RE

.sp
.ne 2
.na
\fB\fBpset\fR\fR
.ad
.RS 11n
The \fBID\fR of the processor set to which the process or lwp is bound.
.RE

.sp
.ne 2
.na
\fB\fBaddr\fR\fR
.ad
.RS 11n
The memory address of the process.
.RE

.sp
.ne 2
.na
\fB\fBosz\fR\fR
.ad
.RS 11n
The total size of the process in virtual memory, in pages.
.RE

.sp
.ne 2
.na
\fB\fBwchan\fR\fR
.ad
.RS 11n
The address of an event for which the process is sleeping (if \(mi, the process
is running).
.RE

.sp
.ne 2
.na
\fB\fBstime\fR\fR
.ad
.RS 11n
The starting time or date of the process, printed with no blanks.
.RE

.sp
.ne 2
.na
\fB\fBrss\fR\fR
.ad
.RS 11n
The resident set size of the process, in kilobytes. The \fBrss\fR value
reported by \fBps\fR is an estimate provided by \fBproc\fR(4) that might
underestimate the actual resident set size. Users who wish to get more accurate
usage information for capacity planning should use \fBpmap\fR(1) \fB-x\fR
instead.
.RE

.sp
.ne 2
.na
\fB\fBpmem\fR\fR
.ad
.RS 11n
The ratio of the process's resident set size to the physical memory on the
machine, expressed as a percentage.
.RE

.sp
.ne 2
.na
\fB\fBfname\fR\fR
.ad
.RS 11n
The first 8 bytes of the base name of the process's executable file.
.RE

.sp
.ne 2
.na
\fB\fBctid\fR\fR
.ad
.RS 11n
The contract ID of the process contract the process is a member of as a decimal
integer.
.RE

.sp
.ne 2
.na
\fB\fBlgrp\fR\fR
.ad
.RS 11n
The home lgroup of the process.
.RE

.sp
.ne 2
.na
\fB\fBdmodel\fR\fR
.ad
.RS 11n
The data model of the process, printed in the same manner as via
\fBpflags\fR(1). The currently supported data models are _ILP32 and _LP64.
.RE

.sp
.LP
Only \fBcomm\fR, \fBlwpname\fR, and \fBargs\fR are allowed to contain blank
<<<<<<< HEAD
characters; all others, including the Solaris implementation variables, are not.
=======
characters; all others, including the illumos implementation variables, are not.
>>>>>>> bc4c0ff1
.sp
.LP
The following table specifies the default header to be used in the POSIX locale
corresponding to each format specifier.
.sp

.sp
.TS
box;
c c c c
c c c c .
Format	Default	Format	Default
Specifier	Header	Specifier	Header
_
args	COMMAND	ppid	PPID
comm	COMMAND	rgroup	RGROUP
etime	ELAPSED	ruser	RUSER
group	GROUP	time	TIME
nice	NI	tty	TT
pcpu	%CPU	user	USER
pgid	PGID	vsz	VSZ
pid	PID
.TE

.sp
.LP
The following table lists the illumos implementation format specifiers and the
default header used with each.
.sp

.sp
.TS
box;
c c c c
c c c c .
Format	Default	Format	Default
Specifier	Header	Specifier	Header
_
addr	ADDR	projid	PROJID
c	C	project	PROJECT
class	CLS	psr	PSR
f	F	rgid	RGID
fname	COMMAND	rss	RSS
gid	GID	ruid	RUID
lgrp	LGRP	s	S
lwp	LWP	sid	SID
lwpname	LWPNAME	stime	STIME
nlwp	NLWP	taskid	TASKID
opri	PRI	uid	UID
osz	SZ	wchan	WCHAN
pmem	%MEM	zone	ZONE
pri	PRI	zoneid	ZONEID
ctid	CTID
.TE

.SH EXAMPLES
.LP
\fBExample 1 \fRUsing \fBps\fR Command
.sp
.LP
The command:

.sp
.in +2
.nf
example% \fBps -o user,pid,ppid=MOM -o args\fR
.fi
.in -2
.sp

.sp
.LP
writes the following in the POSIX locale:

.sp
.in +2
.nf
 USER  PID   MOM   COMMAND
helene  34    12   ps -o uid,pid,ppid=MOM -o args
.fi
.in -2
.sp

.sp
.LP
The contents of the \fBCOMMAND\fR field need not be the same due to possible
truncation.

.SH ENVIRONMENT VARIABLES
.LP
See \fBenviron\fR(5) for descriptions of the following environment variables
that affect the execution of \fBps\fR: \fBLANG\fR, \fBLC_ALL\fR,
\fBLC_CTYPE\fR, \fBLC_MESSAGES\fR, \fBLC_TIME\fR, and \fBNLSPATH\fR.
.sp
.ne 2
.na
\fB\fBCOLUMNS\fR\fR
.ad
.RS 11n
Override the system-selected horizontal screen size, used to determine the
number of text columns to display.
.RE

.SH EXIT STATUS
.LP
The following exit values are returned:
.sp
.ne 2
.na
\fB\fB0\fR\fR
.ad
.RS 6n
Successful completion.
.RE

.sp
.ne 2
.na
\fB\fB>0\fR\fR
.ad
.RS 6n
An error occurred.
.RE

.SH FILES
.ne 2
.na
\fB\fB/dev/pts/*\fR\fR
.ad
.RS 15n

.RE

.sp
.ne 2
.na
\fB\fB/dev/term/*\fR\fR
.ad
.RS 15n
terminal (``tty'') names searcher files
.RE

.sp
.ne 2
.na
\fB\fB/etc/passwd\fR\fR
.ad
.RS 15n
\fBUID\fR information supplier
.RE

.sp
.ne 2
.na
\fB\fB/proc/*\fR\fR
.ad
.RS 15n
process control files
.RE

.SH ATTRIBUTES
.LP
See \fBattributes\fR(5) for descriptions of the following attributes:
.sp

.sp
.TS
box;
c | c
l | l .
ATTRIBUTE TYPE	ATTRIBUTE VALUE
_
CSI	Enabled (see USAGE)
_
Interface Stability	Committed
_
Standard	See \fBstandards\fR(5).
.TE

.SH SEE ALSO
.LP
\fBkill\fR(1), \fBlgrpinfo\fR(1), \fBnice\fR(1), \fBpagesize\fR(1),
\fBpmap\fR(1), \fBpriocntl\fR(1), \fBps\fR(1b), \fBwho\fR(1), \fBgetty\fR(1M),
\fBproc\fR(4),
\fBttysrch\fR(4), \fBattributes\fR(5), \fBenviron\fR(5),
\fBresource_controls\fR(5), \fBstandards\fR(5), \fBzones\fR(5)
.SH NOTES
.LP
Things can change while \fBps\fR is running. The snapshot it gives is true only
for a split-second, and it might not be accurate by the time you see it. Some
data printed for defunct processes is irrelevant.
.sp
.LP
If no options to select processes are specified, \fBps\fR reports all processes
associated with the controlling terminal. If there is no controlling terminal,
there is no report other than the header.
.sp
.LP
\fBps\fR \fB-ef\fR or \fBps\fR \fB-o\fR \fBstime\fR might not report the actual
start of a tty login session, but rather an earlier time, when a getty was last
respawned on the tty line.
.sp
.LP
\fBps\fR is \fBCSI\fR-enabled except for login names (usernames).<|MERGE_RESOLUTION|>--- conflicted
+++ resolved
@@ -1187,11 +1187,7 @@
 .sp
 .LP
 Only \fBcomm\fR, \fBlwpname\fR, and \fBargs\fR are allowed to contain blank
-<<<<<<< HEAD
-characters; all others, including the Solaris implementation variables, are not.
-=======
 characters; all others, including the illumos implementation variables, are not.
->>>>>>> bc4c0ff1
 .sp
 .LP
 The following table specifies the default header to be used in the POSIX locale
