--- conflicted
+++ resolved
@@ -84,12 +84,8 @@
 	 	crypt.1				\
 	 	csh.1				\
 	 	csplit.1			\
-<<<<<<< HEAD
-=======
-	 	ctags.1				\
 		ctfdiff.1			\
 		ctfdump.1			\
->>>>>>> 78156fe0
 	 	ctrun.1				\
 	 	ctstat.1			\
 	 	ctwatch.1			\
