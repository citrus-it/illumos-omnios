--- conflicted
+++ resolved
@@ -4,11 +4,7 @@
 .\" The contents of this file are subject to the terms of the Common Development and Distribution License (the "License"). You may not use this file except in compliance with the License. You can obtain a copy of the license at usr/src/OPENSOLARIS.LICENSE or http://www.opensolaris.org/os/licensing.
 .\"  See the License for the specific language governing permissions and limitations under the License. When distributing Covered Code, include this CDDL HEADER in each file and include the License file at usr/src/OPENSOLARIS.LICENSE. If applicable, add the following below this CDDL HEADER, with
 .\" the fields enclosed by brackets "[]" replaced with your own identifying information: Portions Copyright [yyyy] [name of copyright owner]
-<<<<<<< HEAD
-.TH LD.SO.1 1 "May 8, 2014"
-=======
 .TH LD.SO.1 1 "December 28, 2020"
->>>>>>> 0a554e9f
 .SH NAME
 ld.so.1 \- runtime linker for dynamic objects
 .SH SYNOPSIS
