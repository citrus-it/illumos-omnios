--- conflicted
+++ resolved
@@ -46,11 +46,7 @@
 .ad
 .RS 11n
 Print only processes with an SMF service FMRI matching the argument. The FMRI
-<<<<<<< HEAD
-may be in truncated form (such as 'console-login'). This includes children
-=======
 may be in truncated form (such as 'console-login'). This includes child
->>>>>>> a2e92fdb
 processes even if they are not members of the service contract.
 See \fBprocess\fR(4).
 .RE
