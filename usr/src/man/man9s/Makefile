--- conflicted
+++ resolved
@@ -51,55 +51,6 @@
 		linkblk.9s			\
 		mac_callbacks.9s		\
 		mac_register.9s			\
-<<<<<<< HEAD
-		modldrv.9s			\
-		modlinkage.9s			\
-		modlmisc.9s			\
-		modlstrmod.9s			\
-		module_info.9s			\
-		msgb.9s				\
-		net_inject_t.9s			\
-		net_instance_t.9s		\
-		qband.9s			\
-		qinit.9s			\
-		queclass.9s			\
-		queue.9s			\
-		scsi_address.9s			\
-		scsi_arq_status.9s		\
-		scsi_asc_key_strings.9s		\
-		scsi_device.9s			\
-		scsi_extended_sense.9s		\
-		scsi_hba_tran.9s		\
-		scsi_inquiry.9s			\
-		scsi_pkt.9s			\
-		scsi_status.9s			\
-		streamtab.9s			\
-		stroptions.9s			\
-		tuple.9s			\
-		uio.9s				\
-		usb_bulk_req.9s			\
-		usb_callback_flags.9s		\
-		usb_cfg_descr.9s		\
-		usb_client_dev_data.9s		\
-		usb_completion_reason.9s	\
-		usb_ctrl_req.9s			\
-		usb_dev_descr.9s		\
-		usb_dev_qlf_descr.9s		\
-		usb_ep_descr.9s			\
-		usb_ep_ss_comp_descr.9s		\
-		usb_ep_xdescr.9s		\
-		usb_if_descr.9s			\
-		usb_intr_req.9s			\
-		usb_isoc_req.9s			\
-		usb_other_speed_cfg_descr.9s	\
-		usb_request_attributes.9s	\
-		usb_string_descr.9s		\
-		usba_device.9s			\
-		usba_hcdi_ops.9s		\
-		usba_hcdi_register_args.9s	\
-		usba_pipe_handle_data.9s
-
-=======
 	 	modldrv.9s			\
 	 	modlinkage.9s			\
 	 	modlmisc.9s			\
@@ -141,19 +92,18 @@
 		usb_isoc_req.9s			\
 	 	usb_other_speed_cfg_descr.9s	\
 	 	usb_request_attributes.9s	\
-	 	usb_string_descr.9s
->>>>>>> dd99db61
+	 	usb_string_descr.9s		\
+		usba_device.9s			\
+		usba_hcdi_ops.9s		\
+		usba_hcdi_register_args.9s	\
+		usba_pipe_handle_data.9s
 
 MANLINKS=	dblk.9s				\
 		intro.9s			\
 		mac_callbacks_t.9s		\
 		mac_register_t.9s		\
 		mblk.9s				\
-<<<<<<< HEAD
-		usb_ep_ss_comp_descr_t.9s	\
-=======
 		usb_ep_ss_comp_descr_t.9s 	\
->>>>>>> dd99db61
 		usb_bulk_req_t.9s		\
 		usb_bulk_request.9s		\
 		usb_ctrl_req_t.9s		\
@@ -161,16 +111,12 @@
 		usb_intr_req_t.9s		\
 		usb_intr_request.9s		\
 		usb_isoc_req_t.9s		\
-<<<<<<< HEAD
-		usb_isoc_request.9s		\
+		usb_isoc_request.9s
 		usba_device_t.9s		\
 		usba_hcdi_ops_t.9s		\
 		usba_hcdi_register_args_t.9s	\
 		usba_pipe_handle_data_t.9s
 
-=======
-		usb_isoc_request.9s
->>>>>>> dd99db61
 
 intro.9s		:= LINKSRC = Intro.9s
 
@@ -199,14 +145,11 @@
 usb_ep_xdescr_t.9s		:= LINKSRC =	usb_ep_xdescr.9s
 usba_hcdi_register_args_t.9s	:= LINKSRC =	usba_hcdi_register_args.9s
 
-<<<<<<< HEAD
 usba_device_t.9s		:= LINKSRC =	usba_device.9s
 usba_hcdi_ops_t.9s		:= LINKSRC =	usba_hcdi_ops.9s
 usba_hcdi_register_args_t.9s	:= LINKSRC =	usba_hcdi_register_args.9s
 usba_pipe_handle_data_t.9s	:= LINKSRC =	usba_pipe_handle_data.9s
 
-=======
->>>>>>> dd99db61
 .KEEP_STATE:
 
 include		$(SRC)/man/Makefile.man
