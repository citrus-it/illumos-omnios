--- conflicted
+++ resolved
@@ -151,91 +151,8 @@
 		pxeboot.7		\
 		version.4th.7
 
-<<<<<<< HEAD
-MANLINKS=	ANSI.7		\
-		C++.7		\
-		C.7		\
-		CSI.7		\
-		ISO.7		\
-		MT-Level.7	\
-		POSIX.1.7	\
-		POSIX.2.7	\
-		POSIX.7		\
-		RBAC.7		\
-		SUS.7		\
-		SUSv2.7		\
-		SUSv3.7		\
-		SVID.7		\
-		SVID3.7		\
-		XNS.7		\
-		XNS4.7		\
-		XNS5.7		\
-		XPG.7		\
-		XPG3.7		\
-		XPG4.7		\
-		XPG4v2.7	\
-		advance.7	\
-		architecture.7	\
-		availability.7	\
-		compile.7	\
-		dpio.7		\
-		endian.7	\
-		intro.7		\
-		pthreads.7	\
-		stability.7	\
-		standard.7	\
-		step.7		\
-		teclarc.7
-
 MANFILES=	$(_MANFILES) $($(MACH)_MANFILES)
 
-intro.7		:= LINKSRC = Intro.7
-
-CSI.7		:= LINKSRC = attributes.7
-MT-Level.7	:= LINKSRC = attributes.7
-architecture.7	:= LINKSRC = attributes.7
-availability.7	:= LINKSRC = attributes.7
-stability.7	:= LINKSRC = attributes.7
-standard.7	:= LINKSRC = attributes.7
-
-endian.7	:= LINKSRC = byteorder.7
-
-dpio.7		:= LINKSRC = gpio.7
-
-RBAC.7		:= LINKSRC = rbac.7
-
-advance.7	:= LINKSRC = regexp.7
-compile.7	:= LINKSRC = regexp.7
-step.7		:= LINKSRC = regexp.7
-
-ANSI.7		:= LINKSRC = standards.7
-C++.7		:= LINKSRC = standards.7
-C.7		:= LINKSRC = standards.7
-ISO.7		:= LINKSRC = standards.7
-POSIX.1.7	:= LINKSRC = standards.7
-POSIX.2.7	:= LINKSRC = standards.7
-POSIX.7		:= LINKSRC = standards.7
-SUS.7		:= LINKSRC = standards.7
-SUSv2.7		:= LINKSRC = standards.7
-SUSv3.7		:= LINKSRC = standards.7
-SVID.7		:= LINKSRC = standards.7
-SVID3.7		:= LINKSRC = standards.7
-XNS.7		:= LINKSRC = standards.7
-XNS4.7		:= LINKSRC = standards.7
-XNS5.7		:= LINKSRC = standards.7
-XPG.7		:= LINKSRC = standards.7
-XPG3.7		:= LINKSRC = standards.7
-XPG4.7		:= LINKSRC = standards.7
-XPG4v2.7	:= LINKSRC = standards.7
-
-teclarc.7	:= LINKSRC = tecla.7
-
-pthreads.7	:= LINKSRC = threads.7
-
-=======
-MANFILES=	$(_MANFILES) $($(MACH)_MANFILES)
-
->>>>>>> ce01deb6
 .KEEP_STATE:
 
 include		$(SRC)/man/Makefile.man
