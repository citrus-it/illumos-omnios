#
# This file and its contents are supplied under the terms of the
# Common Development and Distribution License ("CDDL"), version 1.0.
# You may only use this file in accordance with the terms of version
# 1.0 of the CDDL.
#
# A full copy of the text of the CDDL should have accompanied this
# source.  A copy of the CDDL is also available via the Internet
# at http://www.illumos.org/license/CDDL.
#

#
# Copyright 2011, Richard Lowe
<<<<<<< HEAD
# Copyright 2012 Nexenta Systems, Inc. All rights reserved.
=======
# Copyright 2013 Nexenta Systems, Inc.  All rights reserved.
>>>>>>> 7de6f2c0
#

include		$(SRC)/Makefile.master

MANSECT= 	3nsl

MANFILES= 	dial.3nsl			\
	 	doconfig.3nsl			\
	 	gethostbyname.3nsl		\
	 	getipsecalgbyname.3nsl		\
	 	getipsecprotobyname.3nsl	\
	 	getnetconfig.3nsl		\
	 	getnetpath.3nsl			\
	 	getpublickey.3nsl		\
	 	getrpcbyname.3nsl		\
	 	netdir.3nsl			\
	 	nlsgetcall.3nsl			\
	 	nlsprovider.3nsl		\
	 	nlsrequest.3nsl			\
	 	rpc.3nsl			\
	 	rpc_clnt_auth.3nsl		\
	 	rpc_clnt_calls.3nsl		\
	 	rpc_clnt_create.3nsl		\
	 	rpc_control.3nsl		\
	 	rpc_gss_get_error.3nsl		\
	 	rpc_gss_get_mechanisms.3nsl	\
	 	rpc_gss_get_principal_name.3nsl \
	 	rpc_gss_getcred.3nsl		\
	 	rpc_gss_max_data_length.3nsl	\
	 	rpc_gss_mech_to_oid.3nsl	\
	 	rpc_gss_seccreate.3nsl		\
	 	rpc_gss_set_callback.3nsl	\
	 	rpc_gss_set_defaults.3nsl	\
	 	rpc_gss_set_svc_name.3nsl	\
	 	rpc_soc.3nsl			\
	 	rpc_svc_calls.3nsl		\
	 	rpc_svc_create.3nsl		\
	 	rpc_svc_err.3nsl		\
	 	rpc_svc_input.3nsl		\
	 	rpc_svc_reg.3nsl		\
	 	rpc_xdr.3nsl			\
	 	rpcbind.3nsl			\
	 	rpcsec_gss.3nsl			\
	 	secure_rpc.3nsl			\
	 	t_accept.3nsl			\
	 	t_alloc.3nsl			\
	 	t_bind.3nsl			\
	 	t_close.3nsl			\
	 	t_connect.3nsl			\
	 	t_errno.3nsl			\
	 	t_error.3nsl			\
	 	t_free.3nsl			\
	 	t_getinfo.3nsl			\
	 	t_getprotaddr.3nsl		\
	 	t_getstate.3nsl			\
	 	t_listen.3nsl			\
	 	t_look.3nsl			\
	 	t_open.3nsl			\
	 	t_optmgmt.3nsl			\
	 	t_rcv.3nsl			\
	 	t_rcvconnect.3nsl		\
	 	t_rcvdis.3nsl			\
	 	t_rcvrel.3nsl			\
	 	t_rcvreldata.3nsl		\
	 	t_rcvudata.3nsl			\
	 	t_rcvuderr.3nsl			\
	 	t_rcvv.3nsl			\
	 	t_rcvvudata.3nsl		\
	 	t_snd.3nsl			\
	 	t_snddis.3nsl			\
	 	t_sndrel.3nsl			\
	 	t_sndreldata.3nsl		\
	 	t_sndudata.3nsl			\
	 	t_sndv.3nsl			\
	 	t_sndvudata.3nsl		\
	 	t_strerror.3nsl			\
	 	t_sync.3nsl			\
	 	t_sysconf.3nsl			\
	 	t_unbind.3nsl			\
	 	xdr.3nsl			\
	 	xdr_admin.3nsl			\
	 	xdr_complex.3nsl		\
	 	xdr_create.3nsl			\
	 	xdr_simple.3nsl			\
	 	yp_update.3nsl			\
	 	ypclnt.3nsl

MANLINKS=	auth_destroy.3nsl			\
<<<<<<< HEAD
	 	authdes_create.3nsl			\
	 	authdes_getucred.3nsl			\
	 	authdes_seccreate.3nsl			\
	 	authnone_create.3nsl			\
	 	authsys_create.3nsl			\
	 	authsys_create_default.3nsl		\
	 	authunix_create.3nsl			\
	 	authunix_create_default.3nsl		\
	 	callrpc.3nsl				\
	 	clnt_broadcast.3nsl			\
	 	clnt_call.3nsl				\
	 	clnt_control.3nsl			\
	 	clnt_create.3nsl			\
	 	clnt_create_timed.3nsl			\
	 	clnt_create_vers.3nsl			\
	 	clnt_create_vers_timed.3nsl		\
	 	clnt_destroy.3nsl			\
	 	clnt_dg_create.3nsl			\
	 	clnt_door_create.3nsl			\
	 	clnt_freeres.3nsl			\
	 	clnt_geterr.3nsl			\
	 	clnt_pcreateerror.3nsl			\
	 	clnt_perrno.3nsl			\
	 	clnt_perror.3nsl			\
	 	clnt_raw_create.3nsl			\
	 	clnt_send.3nsl				\
	 	clnt_spcreateerror.3nsl			\
	 	clnt_sperrno.3nsl			\
	 	clnt_sperror.3nsl			\
	 	clnt_tli_create.3nsl			\
	 	clnt_tp_create.3nsl			\
	 	clnt_tp_create_timed.3nsl		\
	 	clnt_vc_create.3nsl			\
	 	clntraw_create.3nsl			\
	 	clnttcp_create.3nsl			\
	 	clntudp_bufcreate.3nsl			\
	 	clntudp_create.3nsl			\
	 	endhostent.3nsl				\
	 	endnetconfig.3nsl			\
	 	endnetpath.3nsl				\
	 	endrpcent.3nsl				\
	 	freeipsecalgent.3nsl			\
	 	freenetconfigent.3nsl			\
	 	get_myaddress.3nsl			\
	 	gethostbyaddr.3nsl			\
	 	gethostbyaddr_r.3nsl			\
	 	gethostbyname_r.3nsl			\
	 	gethostent.3nsl				\
	 	gethostent_r.3nsl			\
	 	getipsecalgbynum.3nsl			\
	 	getipsecprotobynum.3nsl			\
	 	getnetconfigent.3nsl			\
	 	getnetname.3nsl				\
	 	getrpcbyname_r.3nsl			\
	 	getrpcbynumber.3nsl			\
	 	getrpcbynumber_r.3nsl			\
	 	getrpcent.3nsl				\
	 	getrpcent_r.3nsl			\
	 	getrpcport.3nsl				\
	 	getsecretkey.3nsl			\
	 	host2netname.3nsl			\
	 	key_decryptsession.3nsl			\
	 	key_encryptsession.3nsl			\
	 	key_gendes.3nsl				\
	 	key_secretkey_is_set.3nsl		\
	 	key_setsecret.3nsl			\
	 	nc_perror.3nsl				\
	 	nc_sperror.3nsl				\
	 	netdir_free.3nsl			\
	 	netdir_getbyaddr.3nsl			\
	 	netdir_getbyname.3nsl			\
	 	netdir_mergeaddr.3nsl			\
	 	netdir_options.3nsl			\
	 	netdir_perror.3nsl			\
	 	netdir_sperror.3nsl			\
	 	netname2host.3nsl			\
	 	netname2user.3nsl			\
	 	pmap_getmaps.3nsl			\
	 	pmap_getport.3nsl			\
	 	pmap_rmtcall.3nsl			\
	 	pmap_set.3nsl				\
	 	pmap_unset.3nsl				\
	 	publickey.3nsl				\
	 	registerrpc.3nsl			\
	 	rpc_broadcast.3nsl			\
	 	rpc_broadcast_exp.3nsl			\
	 	rpc_call.3nsl				\
	 	rpc_createerr.3nsl			\
	 	rpc_gss_get_mech_info.3nsl		\
	 	rpc_gss_get_versions.3nsl		\
	 	rpc_gss_is_installed.3nsl		\
	 	rpc_gss_qop_to_num.3nsl			\
	 	rpc_gss_svc_max_data_length.3nsl	\
	 	rpc_reg.3nsl				\
	 	rpcb_getaddr.3nsl			\
	 	rpcb_getmaps.3nsl			\
	 	rpcb_gettime.3nsl			\
	 	rpcb_rmtcall.3nsl			\
	 	rpcb_set.3nsl				\
	 	rpcb_unset.3nsl				\
	 	sethostent.3nsl				\
	 	setnetconfig.3nsl			\
	 	setnetpath.3nsl				\
	 	setrpcent.3nsl				\
	 	svc_add_input.3nsl			\
	 	svc_auth_reg.3nsl			\
	 	svc_control.3nsl			\
	 	svc_create.3nsl				\
	 	svc_destroy.3nsl			\
	 	svc_dg_create.3nsl			\
	 	svc_dg_enablecache.3nsl			\
	 	svc_done.3nsl				\
	 	svc_door_create.3nsl			\
	 	svc_exit.3nsl				\
	 	svc_fd_create.3nsl			\
	 	svc_fd_negotiate_ucred.3nsl		\
	 	svc_fds.3nsl				\
	 	svc_fdset.3nsl				\
	 	svc_freeargs.3nsl			\
	 	svc_getargs.3nsl			\
	 	svc_getcaller.3nsl			\
	 	svc_getcallerucred.3nsl			\
	 	svc_getreq.3nsl				\
	 	svc_getreq_common.3nsl			\
	 	svc_getreq_poll.3nsl			\
	 	svc_getreqset.3nsl			\
	 	svc_getrpccaller.3nsl			\
	 	svc_max_pollfd.3nsl			\
	 	svc_pollfd.3nsl				\
	 	svc_raw_create.3nsl			\
	 	svc_reg.3nsl				\
	 	svc_register.3nsl			\
	 	svc_remove_input.3nsl			\
	 	svc_run.3nsl				\
	 	svc_sendreply.3nsl			\
	 	svc_tli_create.3nsl			\
	 	svc_tp_create.3nsl			\
	 	svc_unreg.3nsl				\
	 	svc_unregister.3nsl			\
	 	svc_vc_create.3nsl			\
	 	svcerr_auth.3nsl			\
	 	svcerr_decode.3nsl			\
	 	svcerr_noproc.3nsl			\
	 	svcerr_noprog.3nsl			\
	 	svcerr_progvers.3nsl			\
	 	svcerr_systemerr.3nsl			\
	 	svcerr_weakauth.3nsl			\
	 	svcfd_create.3nsl			\
	 	svcraw_create.3nsl			\
	 	svctcp_create.3nsl			\
	 	svcudp_bufcreate.3nsl			\
	 	svcudp_create.3nsl			\
	 	taddr2uaddr.3nsl			\
	 	uaddr2taddr.3nsl			\
	 	undial.3nsl				\
	 	user2netname.3nsl			\
	 	xdr_accepted_reply.3nsl			\
	 	xdr_array.3nsl				\
	 	xdr_authsys_parms.3nsl			\
	 	xdr_authunix_parms.3nsl			\
	 	xdr_bool.3nsl				\
	 	xdr_bytes.3nsl				\
	 	xdr_callhdr.3nsl			\
	 	xdr_callmsg.3nsl			\
	 	xdr_char.3nsl				\
	 	xdr_control.3nsl			\
	 	xdr_destroy.3nsl			\
	 	xdr_double.3nsl				\
	 	xdr_enum.3nsl				\
	 	xdr_float.3nsl				\
	 	xdr_free.3nsl				\
	 	xdr_getpos.3nsl				\
	 	xdr_hyper.3nsl				\
	 	xdr_inline.3nsl				\
	 	xdr_int.3nsl				\
	 	xdr_long.3nsl				\
	 	xdr_longlong_t.3nsl			\
	 	xdr_opaque.3nsl				\
	 	xdr_opaque_auth.3nsl			\
	 	xdr_pointer.3nsl			\
	 	xdr_quadruple.3nsl			\
	 	xdr_reference.3nsl			\
	 	xdr_rejected_reply.3nsl			\
	 	xdr_replymsg.3nsl			\
	 	xdr_setpos.3nsl				\
	 	xdr_short.3nsl				\
	 	xdr_sizeof.3nsl				\
	 	xdr_string.3nsl				\
	 	xdr_u_char.3nsl				\
	 	xdr_u_hyper.3nsl			\
	 	xdr_u_int.3nsl				\
	 	xdr_u_long.3nsl				\
	 	xdr_u_longlong_t.3nsl			\
	 	xdr_u_short.3nsl			\
	 	xdr_union.3nsl				\
	 	xdr_vector.3nsl				\
	 	xdr_void.3nsl				\
	 	xdr_wrapstring.3nsl			\
	 	xdrmem_create.3nsl			\
	 	xdrrec_create.3nsl			\
	 	xdrrec_endofrecord.3nsl			\
	 	xdrrec_eof.3nsl				\
	 	xdrrec_readbytes.3nsl			\
	 	xdrrec_skiprecord.3nsl			\
	 	xdrstdio_create.3nsl			\
	 	xprt_register.3nsl			\
	 	xprt_unregister.3nsl			\
	 	yp_all.3nsl				\
	 	yp_bind.3nsl				\
	 	yp_first.3nsl				\
	 	yp_get_default_domain.3nsl		\
	 	yp_master.3nsl				\
	 	yp_match.3nsl				\
	 	yp_next.3nsl				\
	 	yp_order.3nsl				\
	 	yp_unbind.3nsl				\
	 	yperr_string.3nsl			\
	 	ypprot_err.3nsl

undial.3nsl				= dial.3nsl

endhostent.3nsl				= gethostbyname.3nsl
gethostbyaddr.3nsl			= gethostbyname.3nsl
gethostbyaddr_r.3nsl			= gethostbyname.3nsl
gethostbyname_r.3nsl			= gethostbyname.3nsl
gethostent.3nsl				= gethostbyname.3nsl
gethostent_r.3nsl			= gethostbyname.3nsl
sethostent.3nsl				= gethostbyname.3nsl

freeipsecalgent.3nsl			= getipsecalgbyname.3nsl
getipsecalgbynum.3nsl			= getipsecalgbyname.3nsl

getipsecprotobynum.3nsl			= getipsecprotobyname.3nsl

endnetconfig.3nsl			= getnetconfig.3nsl
freenetconfigent.3nsl			= getnetconfig.3nsl
getnetconfigent.3nsl			= getnetconfig.3nsl
nc_perror.3nsl				= getnetconfig.3nsl
nc_sperror.3nsl				= getnetconfig.3nsl
setnetconfig.3nsl			= getnetconfig.3nsl

endnetpath.3nsl				= getnetpath.3nsl
setnetpath.3nsl				= getnetpath.3nsl

getsecretkey.3nsl			= getpublickey.3nsl
publickey.3nsl				= getpublickey.3nsl

endrpcent.3nsl				= getrpcbyname.3nsl
getrpcbyname_r.3nsl			= getrpcbyname.3nsl
getrpcbynumber.3nsl			= getrpcbyname.3nsl
getrpcbynumber_r.3nsl			= getrpcbyname.3nsl
getrpcent.3nsl				= getrpcbyname.3nsl
getrpcent_r.3nsl			= getrpcbyname.3nsl
setrpcent.3nsl				= getrpcbyname.3nsl

netdir_free.3nsl			= netdir.3nsl
netdir_getbyaddr.3nsl			= netdir.3nsl
netdir_getbyname.3nsl			= netdir.3nsl
netdir_mergeaddr.3nsl			= netdir.3nsl
netdir_options.3nsl			= netdir.3nsl
netdir_perror.3nsl			= netdir.3nsl
netdir_sperror.3nsl			= netdir.3nsl
taddr2uaddr.3nsl			= netdir.3nsl
uaddr2taddr.3nsl			= netdir.3nsl

auth_destroy.3nsl			= rpc_clnt_auth.3nsl
authnone_create.3nsl			= rpc_clnt_auth.3nsl
authsys_create.3nsl			= rpc_clnt_auth.3nsl
authsys_create_default.3nsl		= rpc_clnt_auth.3nsl

clnt_call.3nsl				= rpc_clnt_calls.3nsl
clnt_freeres.3nsl			= rpc_clnt_calls.3nsl
clnt_geterr.3nsl			= rpc_clnt_calls.3nsl
clnt_perrno.3nsl			= rpc_clnt_calls.3nsl
clnt_perror.3nsl			= rpc_clnt_calls.3nsl
clnt_send.3nsl				= rpc_clnt_calls.3nsl
clnt_sperrno.3nsl			= rpc_clnt_calls.3nsl
clnt_sperror.3nsl			= rpc_clnt_calls.3nsl
rpc_broadcast.3nsl			= rpc_clnt_calls.3nsl
rpc_broadcast_exp.3nsl			= rpc_clnt_calls.3nsl
rpc_call.3nsl				= rpc_clnt_calls.3nsl

clnt_control.3nsl			= rpc_clnt_create.3nsl
clnt_create.3nsl			= rpc_clnt_create.3nsl
clnt_create_timed.3nsl			= rpc_clnt_create.3nsl
clnt_create_vers.3nsl			= rpc_clnt_create.3nsl
clnt_create_vers_timed.3nsl		= rpc_clnt_create.3nsl
clnt_destroy.3nsl			= rpc_clnt_create.3nsl
clnt_dg_create.3nsl			= rpc_clnt_create.3nsl
clnt_door_create.3nsl			= rpc_clnt_create.3nsl
clnt_pcreateerror.3nsl			= rpc_clnt_create.3nsl
clnt_raw_create.3nsl			= rpc_clnt_create.3nsl
clnt_spcreateerror.3nsl			= rpc_clnt_create.3nsl
clnt_tli_create.3nsl			= rpc_clnt_create.3nsl
clnt_tp_create.3nsl			= rpc_clnt_create.3nsl
clnt_tp_create_timed.3nsl		= rpc_clnt_create.3nsl
clnt_vc_create.3nsl			= rpc_clnt_create.3nsl
rpc_createerr.3nsl			= rpc_clnt_create.3nsl

rpc_gss_get_mech_info.3nsl		= rpc_gss_get_mechanisms.3nsl
rpc_gss_get_versions.3nsl		= rpc_gss_get_mechanisms.3nsl
rpc_gss_is_installed.3nsl		= rpc_gss_get_mechanisms.3nsl

rpc_gss_svc_max_data_length.3nsl	= rpc_gss_max_data_length.3nsl

rpc_gss_qop_to_num.3nsl			= rpc_gss_mech_to_oid.3nsl

authdes_create.3nsl			= rpc_soc.3nsl
authunix_create.3nsl			= rpc_soc.3nsl
authunix_create_default.3nsl		= rpc_soc.3nsl
callrpc.3nsl				= rpc_soc.3nsl
clnt_broadcast.3nsl			= rpc_soc.3nsl
clntraw_create.3nsl			= rpc_soc.3nsl
clnttcp_create.3nsl			= rpc_soc.3nsl
clntudp_bufcreate.3nsl			= rpc_soc.3nsl
clntudp_create.3nsl			= rpc_soc.3nsl
get_myaddress.3nsl			= rpc_soc.3nsl
getrpcport.3nsl				= rpc_soc.3nsl
pmap_getmaps.3nsl			= rpc_soc.3nsl
pmap_getport.3nsl			= rpc_soc.3nsl
pmap_rmtcall.3nsl			= rpc_soc.3nsl
pmap_set.3nsl				= rpc_soc.3nsl
pmap_unset.3nsl				= rpc_soc.3nsl
registerrpc.3nsl			= rpc_soc.3nsl
svc_fds.3nsl				= rpc_soc.3nsl
svc_getcaller.3nsl			= rpc_soc.3nsl
svc_getreq.3nsl				= rpc_soc.3nsl
svc_register.3nsl			= rpc_soc.3nsl
svc_unregister.3nsl			= rpc_soc.3nsl
svcfd_create.3nsl			= rpc_soc.3nsl
svcraw_create.3nsl			= rpc_soc.3nsl
svctcp_create.3nsl			= rpc_soc.3nsl
svcudp_bufcreate.3nsl			= rpc_soc.3nsl
svcudp_create.3nsl			= rpc_soc.3nsl
xdr_authunix_parms.3nsl			= rpc_soc.3nsl

svc_dg_enablecache.3nsl			= rpc_svc_calls.3nsl
svc_done.3nsl				= rpc_svc_calls.3nsl
svc_exit.3nsl				= rpc_svc_calls.3nsl
svc_fd_negotiate_ucred.3nsl		= rpc_svc_calls.3nsl
svc_fdset.3nsl				= rpc_svc_calls.3nsl
svc_freeargs.3nsl			= rpc_svc_calls.3nsl
svc_getargs.3nsl			= rpc_svc_calls.3nsl
svc_getcallerucred.3nsl			= rpc_svc_calls.3nsl
svc_getreq_common.3nsl			= rpc_svc_calls.3nsl
svc_getreq_poll.3nsl			= rpc_svc_calls.3nsl
svc_getreqset.3nsl			= rpc_svc_calls.3nsl
svc_getrpccaller.3nsl			= rpc_svc_calls.3nsl
svc_max_pollfd.3nsl			= rpc_svc_calls.3nsl
svc_pollfd.3nsl				= rpc_svc_calls.3nsl
svc_run.3nsl				= rpc_svc_calls.3nsl
svc_sendreply.3nsl			= rpc_svc_calls.3nsl

svc_control.3nsl			= rpc_svc_create.3nsl
svc_create.3nsl				= rpc_svc_create.3nsl
svc_destroy.3nsl			= rpc_svc_create.3nsl
svc_dg_create.3nsl			= rpc_svc_create.3nsl
svc_door_create.3nsl			= rpc_svc_create.3nsl
svc_fd_create.3nsl			= rpc_svc_create.3nsl
svc_raw_create.3nsl			= rpc_svc_create.3nsl
svc_tli_create.3nsl			= rpc_svc_create.3nsl
svc_tp_create.3nsl			= rpc_svc_create.3nsl
svc_vc_create.3nsl			= rpc_svc_create.3nsl

svcerr_auth.3nsl			= rpc_svc_err.3nsl
svcerr_decode.3nsl			= rpc_svc_err.3nsl
svcerr_noproc.3nsl			= rpc_svc_err.3nsl
svcerr_noprog.3nsl			= rpc_svc_err.3nsl
svcerr_progvers.3nsl			= rpc_svc_err.3nsl
svcerr_systemerr.3nsl			= rpc_svc_err.3nsl
svcerr_weakauth.3nsl			= rpc_svc_err.3nsl

svc_add_input.3nsl			= rpc_svc_input.3nsl
svc_remove_input.3nsl			= rpc_svc_input.3nsl

rpc_reg.3nsl				= rpc_svc_reg.3nsl
svc_auth_reg.3nsl			= rpc_svc_reg.3nsl
svc_reg.3nsl				= rpc_svc_reg.3nsl
svc_unreg.3nsl				= rpc_svc_reg.3nsl
xprt_register.3nsl			= rpc_svc_reg.3nsl
xprt_unregister.3nsl			= rpc_svc_reg.3nsl

xdr_accepted_reply.3nsl			= rpc_xdr.3nsl
xdr_authsys_parms.3nsl			= rpc_xdr.3nsl
xdr_callhdr.3nsl			= rpc_xdr.3nsl
xdr_callmsg.3nsl			= rpc_xdr.3nsl
xdr_opaque_auth.3nsl			= rpc_xdr.3nsl
xdr_rejected_reply.3nsl			= rpc_xdr.3nsl
xdr_replymsg.3nsl			= rpc_xdr.3nsl

rpcb_getaddr.3nsl			= rpcbind.3nsl
rpcb_getmaps.3nsl			= rpcbind.3nsl
rpcb_gettime.3nsl			= rpcbind.3nsl
rpcb_rmtcall.3nsl			= rpcbind.3nsl
rpcb_set.3nsl				= rpcbind.3nsl
rpcb_unset.3nsl				= rpcbind.3nsl

authdes_getucred.3nsl			= secure_rpc.3nsl
authdes_seccreate.3nsl			= secure_rpc.3nsl
getnetname.3nsl				= secure_rpc.3nsl
host2netname.3nsl			= secure_rpc.3nsl
key_decryptsession.3nsl			= secure_rpc.3nsl
key_encryptsession.3nsl			= secure_rpc.3nsl
key_gendes.3nsl				= secure_rpc.3nsl
key_secretkey_is_set.3nsl		= secure_rpc.3nsl
key_setsecret.3nsl			= secure_rpc.3nsl
netname2host.3nsl			= secure_rpc.3nsl
netname2user.3nsl			= secure_rpc.3nsl
user2netname.3nsl			= secure_rpc.3nsl

xdr_control.3nsl			= xdr_admin.3nsl
xdr_getpos.3nsl				= xdr_admin.3nsl
xdr_inline.3nsl				= xdr_admin.3nsl
xdr_setpos.3nsl				= xdr_admin.3nsl
xdr_sizeof.3nsl				= xdr_admin.3nsl
xdrrec_endofrecord.3nsl			= xdr_admin.3nsl
xdrrec_eof.3nsl				= xdr_admin.3nsl
xdrrec_readbytes.3nsl			= xdr_admin.3nsl
xdrrec_skiprecord.3nsl			= xdr_admin.3nsl

xdr_array.3nsl				= xdr_complex.3nsl
xdr_bytes.3nsl				= xdr_complex.3nsl
xdr_opaque.3nsl				= xdr_complex.3nsl
xdr_pointer.3nsl			= xdr_complex.3nsl
xdr_reference.3nsl			= xdr_complex.3nsl
xdr_string.3nsl				= xdr_complex.3nsl
xdr_union.3nsl				= xdr_complex.3nsl
xdr_vector.3nsl				= xdr_complex.3nsl
xdr_wrapstring.3nsl			= xdr_complex.3nsl

xdr_destroy.3nsl			= xdr_create.3nsl
xdrmem_create.3nsl			= xdr_create.3nsl
xdrrec_create.3nsl			= xdr_create.3nsl
xdrstdio_create.3nsl			= xdr_create.3nsl

xdr_bool.3nsl				= xdr_simple.3nsl
xdr_char.3nsl				= xdr_simple.3nsl
xdr_double.3nsl				= xdr_simple.3nsl
xdr_enum.3nsl				= xdr_simple.3nsl
xdr_float.3nsl				= xdr_simple.3nsl
xdr_free.3nsl				= xdr_simple.3nsl
xdr_hyper.3nsl				= xdr_simple.3nsl
xdr_int.3nsl				= xdr_simple.3nsl
xdr_long.3nsl				= xdr_simple.3nsl
xdr_longlong_t.3nsl			= xdr_simple.3nsl
xdr_quadruple.3nsl			= xdr_simple.3nsl
xdr_short.3nsl				= xdr_simple.3nsl
xdr_u_char.3nsl				= xdr_simple.3nsl
xdr_u_hyper.3nsl			= xdr_simple.3nsl
xdr_u_int.3nsl				= xdr_simple.3nsl
xdr_u_long.3nsl				= xdr_simple.3nsl
xdr_u_longlong_t.3nsl			= xdr_simple.3nsl
xdr_u_short.3nsl			= xdr_simple.3nsl
xdr_void.3nsl				= xdr_simple.3nsl

yp_all.3nsl				= ypclnt.3nsl
yp_bind.3nsl				= ypclnt.3nsl
yp_first.3nsl				= ypclnt.3nsl
yp_get_default_domain.3nsl		= ypclnt.3nsl
yp_master.3nsl				= ypclnt.3nsl
yp_match.3nsl				= ypclnt.3nsl
yp_next.3nsl				= ypclnt.3nsl
yp_order.3nsl				= ypclnt.3nsl
yp_unbind.3nsl				= ypclnt.3nsl
yperr_string.3nsl			= ypclnt.3nsl
ypprot_err.3nsl				= ypclnt.3nsl
=======
		authdes_create.3nsl			\
		authdes_getucred.3nsl			\
		authdes_seccreate.3nsl			\
		authnone_create.3nsl			\
		authsys_create.3nsl			\
		authsys_create_default.3nsl		\
		authunix_create.3nsl			\
		authunix_create_default.3nsl		\
		callrpc.3nsl				\
		clnt_broadcast.3nsl			\
		clnt_call.3nsl				\
		clnt_control.3nsl			\
		clnt_create.3nsl			\
		clnt_create_timed.3nsl			\
		clnt_create_vers.3nsl			\
		clnt_create_vers_timed.3nsl		\
		clnt_destroy.3nsl			\
		clnt_dg_create.3nsl			\
		clnt_door_create.3nsl			\
		clnt_freeres.3nsl			\
		clnt_geterr.3nsl			\
		clnt_pcreateerror.3nsl			\
		clnt_perrno.3nsl			\
		clnt_perror.3nsl			\
		clnt_raw_create.3nsl			\
		clnt_send.3nsl				\
		clnt_spcreateerror.3nsl			\
		clnt_sperrno.3nsl			\
		clnt_sperror.3nsl			\
		clnt_tli_create.3nsl			\
		clnt_tp_create.3nsl			\
		clnt_tp_create_timed.3nsl		\
		clnt_vc_create.3nsl			\
		clntraw_create.3nsl			\
		clnttcp_create.3nsl			\
		clntudp_bufcreate.3nsl			\
		clntudp_create.3nsl			\
		endhostent.3nsl				\
		endnetconfig.3nsl			\
		endnetpath.3nsl				\
		endrpcent.3nsl				\
		freeipsecalgent.3nsl			\
		freenetconfigent.3nsl			\
		get_myaddress.3nsl			\
		gethostbyaddr.3nsl			\
		gethostbyaddr_r.3nsl			\
		gethostbyname_r.3nsl			\
		gethostent.3nsl				\
		gethostent_r.3nsl			\
		getipsecalgbynum.3nsl			\
		getipsecprotobynum.3nsl			\
		getnetconfigent.3nsl			\
		getnetname.3nsl				\
		getrpcbyname_r.3nsl			\
		getrpcbynumber.3nsl			\
		getrpcbynumber_r.3nsl			\
		getrpcent.3nsl				\
		getrpcent_r.3nsl			\
		getrpcport.3nsl				\
		getsecretkey.3nsl			\
		host2netname.3nsl			\
		key_decryptsession.3nsl			\
		key_encryptsession.3nsl			\
		key_gendes.3nsl				\
		key_secretkey_is_set.3nsl		\
		key_setsecret.3nsl			\
		nc_perror.3nsl				\
		nc_sperror.3nsl				\
		netdir_free.3nsl			\
		netdir_getbyaddr.3nsl			\
		netdir_getbyname.3nsl			\
		netdir_mergeaddr.3nsl			\
		netdir_options.3nsl			\
		netdir_perror.3nsl			\
		netdir_sperror.3nsl			\
		netname2host.3nsl			\
		netname2user.3nsl			\
		pmap_getmaps.3nsl			\
		pmap_getport.3nsl			\
		pmap_rmtcall.3nsl			\
		pmap_set.3nsl				\
		pmap_unset.3nsl				\
		publickey.3nsl				\
		registerrpc.3nsl			\
		rpc_broadcast.3nsl			\
		rpc_broadcast_exp.3nsl			\
		rpc_call.3nsl				\
		rpc_createerr.3nsl			\
		rpc_gss_get_mech_info.3nsl		\
		rpc_gss_get_versions.3nsl		\
		rpc_gss_is_installed.3nsl		\
		rpc_gss_qop_to_num.3nsl			\
		rpc_gss_svc_max_data_length.3nsl	\
		rpc_reg.3nsl				\
		rpcb_getaddr.3nsl			\
		rpcb_getmaps.3nsl			\
		rpcb_gettime.3nsl			\
		rpcb_rmtcall.3nsl			\
		rpcb_set.3nsl				\
		rpcb_unset.3nsl				\
		sethostent.3nsl				\
		setnetconfig.3nsl			\
		setnetpath.3nsl				\
		setrpcent.3nsl				\
		svc_add_input.3nsl			\
		svc_auth_reg.3nsl			\
		svc_control.3nsl			\
		svc_create.3nsl				\
		svc_destroy.3nsl			\
		svc_dg_create.3nsl			\
		svc_dg_enablecache.3nsl			\
		svc_done.3nsl				\
		svc_door_create.3nsl			\
		svc_exit.3nsl				\
		svc_fd_create.3nsl			\
		svc_fd_negotiate_ucred.3nsl		\
		svc_fds.3nsl				\
		svc_fdset.3nsl				\
		svc_freeargs.3nsl			\
		svc_getargs.3nsl			\
		svc_getcaller.3nsl			\
		svc_getcallerucred.3nsl			\
		svc_getreq.3nsl				\
		svc_getreq_common.3nsl			\
		svc_getreq_poll.3nsl			\
		svc_getreqset.3nsl			\
		svc_getrpccaller.3nsl			\
		svc_max_pollfd.3nsl			\
		svc_pollfd.3nsl				\
		svc_raw_create.3nsl			\
		svc_reg.3nsl				\
		svc_register.3nsl			\
		svc_remove_input.3nsl			\
		svc_run.3nsl				\
		svc_sendreply.3nsl			\
		svc_tli_create.3nsl			\
		svc_tp_create.3nsl			\
		svc_unreg.3nsl				\
		svc_unregister.3nsl			\
		svc_vc_create.3nsl			\
		svcerr_auth.3nsl			\
		svcerr_decode.3nsl			\
		svcerr_noproc.3nsl			\
		svcerr_noprog.3nsl			\
		svcerr_progvers.3nsl			\
		svcerr_systemerr.3nsl			\
		svcerr_weakauth.3nsl			\
		svcfd_create.3nsl			\
		svcraw_create.3nsl			\
		svctcp_create.3nsl			\
		svcudp_bufcreate.3nsl			\
		svcudp_create.3nsl			\
		taddr2uaddr.3nsl			\
		uaddr2taddr.3nsl			\
		undial.3nsl				\
		user2netname.3nsl			\
		xdr_accepted_reply.3nsl			\
		xdr_array.3nsl				\
		xdr_authsys_parms.3nsl			\
		xdr_authunix_parms.3nsl			\
		xdr_bool.3nsl				\
		xdr_bytes.3nsl				\
		xdr_callhdr.3nsl			\
		xdr_callmsg.3nsl			\
		xdr_char.3nsl				\
		xdr_control.3nsl			\
		xdr_destroy.3nsl			\
		xdr_double.3nsl				\
		xdr_enum.3nsl				\
		xdr_float.3nsl				\
		xdr_free.3nsl				\
		xdr_getpos.3nsl				\
		xdr_hyper.3nsl				\
		xdr_inline.3nsl				\
		xdr_int.3nsl				\
		xdr_long.3nsl				\
		xdr_longlong_t.3nsl			\
		xdr_opaque.3nsl				\
		xdr_opaque_auth.3nsl			\
		xdr_pointer.3nsl			\
		xdr_quadruple.3nsl			\
		xdr_reference.3nsl			\
		xdr_rejected_reply.3nsl			\
		xdr_replymsg.3nsl			\
		xdr_setpos.3nsl				\
		xdr_short.3nsl				\
		xdr_sizeof.3nsl				\
		xdr_string.3nsl				\
		xdr_u_char.3nsl				\
		xdr_u_hyper.3nsl			\
		xdr_u_int.3nsl				\
		xdr_u_long.3nsl				\
		xdr_u_longlong_t.3nsl			\
		xdr_u_short.3nsl			\
		xdr_union.3nsl				\
		xdr_vector.3nsl				\
		xdr_void.3nsl				\
		xdr_wrapstring.3nsl			\
		xdrmem_create.3nsl			\
		xdrrec_create.3nsl			\
		xdrrec_endofrecord.3nsl			\
		xdrrec_eof.3nsl				\
		xdrrec_readbytes.3nsl			\
		xdrrec_skiprecord.3nsl			\
		xdrstdio_create.3nsl			\
		xprt_register.3nsl			\
		xprt_unregister.3nsl			\
		yp_all.3nsl				\
		yp_bind.3nsl				\
		yp_first.3nsl				\
		yp_get_default_domain.3nsl		\
		yp_master.3nsl				\
		yp_match.3nsl				\
		yp_next.3nsl				\
		yp_order.3nsl				\
		yp_unbind.3nsl				\
		yperr_string.3nsl			\
		ypprot_err.3nsl

undial.3nsl				:= LINKSRC = dial.3nsl

endhostent.3nsl				:= LINKSRC = gethostbyname.3nsl
gethostbyaddr.3nsl			:= LINKSRC = gethostbyname.3nsl
gethostbyaddr_r.3nsl			:= LINKSRC = gethostbyname.3nsl
gethostbyname_r.3nsl			:= LINKSRC = gethostbyname.3nsl
gethostent.3nsl				:= LINKSRC = gethostbyname.3nsl
gethostent_r.3nsl			:= LINKSRC = gethostbyname.3nsl
sethostent.3nsl				:= LINKSRC = gethostbyname.3nsl

freeipsecalgent.3nsl			:= LINKSRC = getipsecalgbyname.3nsl
getipsecalgbynum.3nsl			:= LINKSRC = getipsecalgbyname.3nsl

getipsecprotobynum.3nsl			:= LINKSRC = getipsecprotobyname.3nsl

endnetconfig.3nsl			:= LINKSRC = getnetconfig.3nsl
freenetconfigent.3nsl			:= LINKSRC = getnetconfig.3nsl
getnetconfigent.3nsl			:= LINKSRC = getnetconfig.3nsl
nc_perror.3nsl				:= LINKSRC = getnetconfig.3nsl
nc_sperror.3nsl				:= LINKSRC = getnetconfig.3nsl
setnetconfig.3nsl			:= LINKSRC = getnetconfig.3nsl

endnetpath.3nsl				:= LINKSRC = getnetpath.3nsl
setnetpath.3nsl				:= LINKSRC = getnetpath.3nsl

getsecretkey.3nsl			:= LINKSRC = getpublickey.3nsl
publickey.3nsl				:= LINKSRC = getpublickey.3nsl

endrpcent.3nsl				:= LINKSRC = getrpcbyname.3nsl
getrpcbyname_r.3nsl			:= LINKSRC = getrpcbyname.3nsl
getrpcbynumber.3nsl			:= LINKSRC = getrpcbyname.3nsl
getrpcbynumber_r.3nsl			:= LINKSRC = getrpcbyname.3nsl
getrpcent.3nsl				:= LINKSRC = getrpcbyname.3nsl
getrpcent_r.3nsl			:= LINKSRC = getrpcbyname.3nsl
setrpcent.3nsl				:= LINKSRC = getrpcbyname.3nsl

netdir_free.3nsl			:= LINKSRC = netdir.3nsl
netdir_getbyaddr.3nsl			:= LINKSRC = netdir.3nsl
netdir_getbyname.3nsl			:= LINKSRC = netdir.3nsl
netdir_mergeaddr.3nsl			:= LINKSRC = netdir.3nsl
netdir_options.3nsl			:= LINKSRC = netdir.3nsl
netdir_perror.3nsl			:= LINKSRC = netdir.3nsl
netdir_sperror.3nsl			:= LINKSRC = netdir.3nsl
taddr2uaddr.3nsl			:= LINKSRC = netdir.3nsl
uaddr2taddr.3nsl			:= LINKSRC = netdir.3nsl

auth_destroy.3nsl			:= LINKSRC = rpc_clnt_auth.3nsl
authnone_create.3nsl			:= LINKSRC = rpc_clnt_auth.3nsl
authsys_create.3nsl			:= LINKSRC = rpc_clnt_auth.3nsl
authsys_create_default.3nsl		:= LINKSRC = rpc_clnt_auth.3nsl

clnt_call.3nsl				:= LINKSRC = rpc_clnt_calls.3nsl
clnt_freeres.3nsl			:= LINKSRC = rpc_clnt_calls.3nsl
clnt_geterr.3nsl			:= LINKSRC = rpc_clnt_calls.3nsl
clnt_perrno.3nsl			:= LINKSRC = rpc_clnt_calls.3nsl
clnt_perror.3nsl			:= LINKSRC = rpc_clnt_calls.3nsl
clnt_send.3nsl				:= LINKSRC = rpc_clnt_calls.3nsl
clnt_sperrno.3nsl			:= LINKSRC = rpc_clnt_calls.3nsl
clnt_sperror.3nsl			:= LINKSRC = rpc_clnt_calls.3nsl
rpc_broadcast.3nsl			:= LINKSRC = rpc_clnt_calls.3nsl
rpc_broadcast_exp.3nsl			:= LINKSRC = rpc_clnt_calls.3nsl
rpc_call.3nsl				:= LINKSRC = rpc_clnt_calls.3nsl

clnt_control.3nsl			:= LINKSRC = rpc_clnt_create.3nsl
clnt_create.3nsl			:= LINKSRC = rpc_clnt_create.3nsl
clnt_create_timed.3nsl			:= LINKSRC = rpc_clnt_create.3nsl
clnt_create_vers.3nsl			:= LINKSRC = rpc_clnt_create.3nsl
clnt_create_vers_timed.3nsl		:= LINKSRC = rpc_clnt_create.3nsl
clnt_destroy.3nsl			:= LINKSRC = rpc_clnt_create.3nsl
clnt_dg_create.3nsl			:= LINKSRC = rpc_clnt_create.3nsl
clnt_door_create.3nsl			:= LINKSRC = rpc_clnt_create.3nsl
clnt_pcreateerror.3nsl			:= LINKSRC = rpc_clnt_create.3nsl
clnt_raw_create.3nsl			:= LINKSRC = rpc_clnt_create.3nsl
clnt_spcreateerror.3nsl			:= LINKSRC = rpc_clnt_create.3nsl
clnt_tli_create.3nsl			:= LINKSRC = rpc_clnt_create.3nsl
clnt_tp_create.3nsl			:= LINKSRC = rpc_clnt_create.3nsl
clnt_tp_create_timed.3nsl		:= LINKSRC = rpc_clnt_create.3nsl
clnt_vc_create.3nsl			:= LINKSRC = rpc_clnt_create.3nsl
rpc_createerr.3nsl			:= LINKSRC = rpc_clnt_create.3nsl

rpc_gss_get_mech_info.3nsl		:= LINKSRC = rpc_gss_get_mechanisms.3nsl
rpc_gss_get_versions.3nsl		:= LINKSRC = rpc_gss_get_mechanisms.3nsl
rpc_gss_is_installed.3nsl		:= LINKSRC = rpc_gss_get_mechanisms.3nsl

rpc_gss_svc_max_data_length.3nsl	:= LINKSRC = rpc_gss_max_data_length.3nsl

rpc_gss_qop_to_num.3nsl			:= LINKSRC = rpc_gss_mech_to_oid.3nsl

authdes_create.3nsl			:= LINKSRC = rpc_soc.3nsl
authunix_create.3nsl			:= LINKSRC = rpc_soc.3nsl
authunix_create_default.3nsl		:= LINKSRC = rpc_soc.3nsl
callrpc.3nsl				:= LINKSRC = rpc_soc.3nsl
clnt_broadcast.3nsl			:= LINKSRC = rpc_soc.3nsl
clntraw_create.3nsl			:= LINKSRC = rpc_soc.3nsl
clnttcp_create.3nsl			:= LINKSRC = rpc_soc.3nsl
clntudp_bufcreate.3nsl			:= LINKSRC = rpc_soc.3nsl
clntudp_create.3nsl			:= LINKSRC = rpc_soc.3nsl
get_myaddress.3nsl			:= LINKSRC = rpc_soc.3nsl
getrpcport.3nsl				:= LINKSRC = rpc_soc.3nsl
pmap_getmaps.3nsl			:= LINKSRC = rpc_soc.3nsl
pmap_getport.3nsl			:= LINKSRC = rpc_soc.3nsl
pmap_rmtcall.3nsl			:= LINKSRC = rpc_soc.3nsl
pmap_set.3nsl				:= LINKSRC = rpc_soc.3nsl
pmap_unset.3nsl				:= LINKSRC = rpc_soc.3nsl
registerrpc.3nsl			:= LINKSRC = rpc_soc.3nsl
svc_fds.3nsl				:= LINKSRC = rpc_soc.3nsl
svc_getcaller.3nsl			:= LINKSRC = rpc_soc.3nsl
svc_getreq.3nsl				:= LINKSRC = rpc_soc.3nsl
svc_register.3nsl			:= LINKSRC = rpc_soc.3nsl
svc_unregister.3nsl			:= LINKSRC = rpc_soc.3nsl
svcfd_create.3nsl			:= LINKSRC = rpc_soc.3nsl
svcraw_create.3nsl			:= LINKSRC = rpc_soc.3nsl
svctcp_create.3nsl			:= LINKSRC = rpc_soc.3nsl
svcudp_bufcreate.3nsl			:= LINKSRC = rpc_soc.3nsl
svcudp_create.3nsl			:= LINKSRC = rpc_soc.3nsl
xdr_authunix_parms.3nsl			:= LINKSRC = rpc_soc.3nsl

svc_dg_enablecache.3nsl			:= LINKSRC = rpc_svc_calls.3nsl
svc_done.3nsl				:= LINKSRC = rpc_svc_calls.3nsl
svc_exit.3nsl				:= LINKSRC = rpc_svc_calls.3nsl
svc_fd_negotiate_ucred.3nsl		:= LINKSRC = rpc_svc_calls.3nsl
svc_fdset.3nsl				:= LINKSRC = rpc_svc_calls.3nsl
svc_freeargs.3nsl			:= LINKSRC = rpc_svc_calls.3nsl
svc_getargs.3nsl			:= LINKSRC = rpc_svc_calls.3nsl
svc_getcallerucred.3nsl			:= LINKSRC = rpc_svc_calls.3nsl
svc_getreq_common.3nsl			:= LINKSRC = rpc_svc_calls.3nsl
svc_getreq_poll.3nsl			:= LINKSRC = rpc_svc_calls.3nsl
svc_getreqset.3nsl			:= LINKSRC = rpc_svc_calls.3nsl
svc_getrpccaller.3nsl			:= LINKSRC = rpc_svc_calls.3nsl
svc_max_pollfd.3nsl			:= LINKSRC = rpc_svc_calls.3nsl
svc_pollfd.3nsl				:= LINKSRC = rpc_svc_calls.3nsl
svc_run.3nsl				:= LINKSRC = rpc_svc_calls.3nsl
svc_sendreply.3nsl			:= LINKSRC = rpc_svc_calls.3nsl

svc_control.3nsl			:= LINKSRC = rpc_svc_create.3nsl
svc_create.3nsl				:= LINKSRC = rpc_svc_create.3nsl
svc_destroy.3nsl			:= LINKSRC = rpc_svc_create.3nsl
svc_dg_create.3nsl			:= LINKSRC = rpc_svc_create.3nsl
svc_door_create.3nsl			:= LINKSRC = rpc_svc_create.3nsl
svc_fd_create.3nsl			:= LINKSRC = rpc_svc_create.3nsl
svc_raw_create.3nsl			:= LINKSRC = rpc_svc_create.3nsl
svc_tli_create.3nsl			:= LINKSRC = rpc_svc_create.3nsl
svc_tp_create.3nsl			:= LINKSRC = rpc_svc_create.3nsl
svc_vc_create.3nsl			:= LINKSRC = rpc_svc_create.3nsl

svcerr_auth.3nsl			:= LINKSRC = rpc_svc_err.3nsl
svcerr_decode.3nsl			:= LINKSRC = rpc_svc_err.3nsl
svcerr_noproc.3nsl			:= LINKSRC = rpc_svc_err.3nsl
svcerr_noprog.3nsl			:= LINKSRC = rpc_svc_err.3nsl
svcerr_progvers.3nsl			:= LINKSRC = rpc_svc_err.3nsl
svcerr_systemerr.3nsl			:= LINKSRC = rpc_svc_err.3nsl
svcerr_weakauth.3nsl			:= LINKSRC = rpc_svc_err.3nsl

svc_add_input.3nsl			:= LINKSRC = rpc_svc_input.3nsl
svc_remove_input.3nsl			:= LINKSRC = rpc_svc_input.3nsl

rpc_reg.3nsl				:= LINKSRC = rpc_svc_reg.3nsl
svc_auth_reg.3nsl			:= LINKSRC = rpc_svc_reg.3nsl
svc_reg.3nsl				:= LINKSRC = rpc_svc_reg.3nsl
svc_unreg.3nsl				:= LINKSRC = rpc_svc_reg.3nsl
xprt_register.3nsl			:= LINKSRC = rpc_svc_reg.3nsl
xprt_unregister.3nsl			:= LINKSRC = rpc_svc_reg.3nsl

xdr_accepted_reply.3nsl			:= LINKSRC = rpc_xdr.3nsl
xdr_authsys_parms.3nsl			:= LINKSRC = rpc_xdr.3nsl
xdr_callhdr.3nsl			:= LINKSRC = rpc_xdr.3nsl
xdr_callmsg.3nsl			:= LINKSRC = rpc_xdr.3nsl
xdr_opaque_auth.3nsl			:= LINKSRC = rpc_xdr.3nsl
xdr_rejected_reply.3nsl			:= LINKSRC = rpc_xdr.3nsl
xdr_replymsg.3nsl			:= LINKSRC = rpc_xdr.3nsl

rpcb_getaddr.3nsl			:= LINKSRC = rpcbind.3nsl
rpcb_getmaps.3nsl			:= LINKSRC = rpcbind.3nsl
rpcb_gettime.3nsl			:= LINKSRC = rpcbind.3nsl
rpcb_rmtcall.3nsl			:= LINKSRC = rpcbind.3nsl
rpcb_set.3nsl				:= LINKSRC = rpcbind.3nsl
rpcb_unset.3nsl				:= LINKSRC = rpcbind.3nsl

authdes_getucred.3nsl			:= LINKSRC = secure_rpc.3nsl
authdes_seccreate.3nsl			:= LINKSRC = secure_rpc.3nsl
getnetname.3nsl				:= LINKSRC = secure_rpc.3nsl
host2netname.3nsl			:= LINKSRC = secure_rpc.3nsl
key_decryptsession.3nsl			:= LINKSRC = secure_rpc.3nsl
key_encryptsession.3nsl			:= LINKSRC = secure_rpc.3nsl
key_gendes.3nsl				:= LINKSRC = secure_rpc.3nsl
key_secretkey_is_set.3nsl		:= LINKSRC = secure_rpc.3nsl
key_setsecret.3nsl			:= LINKSRC = secure_rpc.3nsl
netname2host.3nsl			:= LINKSRC = secure_rpc.3nsl
netname2user.3nsl			:= LINKSRC = secure_rpc.3nsl
user2netname.3nsl			:= LINKSRC = secure_rpc.3nsl

xdr_control.3nsl			:= LINKSRC = xdr_admin.3nsl
xdr_getpos.3nsl				:= LINKSRC = xdr_admin.3nsl
xdr_inline.3nsl				:= LINKSRC = xdr_admin.3nsl
xdr_setpos.3nsl				:= LINKSRC = xdr_admin.3nsl
xdr_sizeof.3nsl				:= LINKSRC = xdr_admin.3nsl
xdrrec_endofrecord.3nsl			:= LINKSRC = xdr_admin.3nsl
xdrrec_eof.3nsl				:= LINKSRC = xdr_admin.3nsl
xdrrec_readbytes.3nsl			:= LINKSRC = xdr_admin.3nsl
xdrrec_skiprecord.3nsl			:= LINKSRC = xdr_admin.3nsl

xdr_array.3nsl				:= LINKSRC = xdr_complex.3nsl
xdr_bytes.3nsl				:= LINKSRC = xdr_complex.3nsl
xdr_opaque.3nsl				:= LINKSRC = xdr_complex.3nsl
xdr_pointer.3nsl			:= LINKSRC = xdr_complex.3nsl
xdr_reference.3nsl			:= LINKSRC = xdr_complex.3nsl
xdr_string.3nsl				:= LINKSRC = xdr_complex.3nsl
xdr_union.3nsl				:= LINKSRC = xdr_complex.3nsl
xdr_vector.3nsl				:= LINKSRC = xdr_complex.3nsl
xdr_wrapstring.3nsl			:= LINKSRC = xdr_complex.3nsl

xdr_destroy.3nsl			:= LINKSRC = xdr_create.3nsl
xdrmem_create.3nsl			:= LINKSRC = xdr_create.3nsl
xdrrec_create.3nsl			:= LINKSRC = xdr_create.3nsl
xdrstdio_create.3nsl			:= LINKSRC = xdr_create.3nsl

xdr_bool.3nsl				:= LINKSRC = xdr_simple.3nsl
xdr_char.3nsl				:= LINKSRC = xdr_simple.3nsl
xdr_double.3nsl				:= LINKSRC = xdr_simple.3nsl
xdr_enum.3nsl				:= LINKSRC = xdr_simple.3nsl
xdr_float.3nsl				:= LINKSRC = xdr_simple.3nsl
xdr_free.3nsl				:= LINKSRC = xdr_simple.3nsl
xdr_hyper.3nsl				:= LINKSRC = xdr_simple.3nsl
xdr_int.3nsl				:= LINKSRC = xdr_simple.3nsl
xdr_long.3nsl				:= LINKSRC = xdr_simple.3nsl
xdr_longlong_t.3nsl			:= LINKSRC = xdr_simple.3nsl
xdr_quadruple.3nsl			:= LINKSRC = xdr_simple.3nsl
xdr_short.3nsl				:= LINKSRC = xdr_simple.3nsl
xdr_u_char.3nsl				:= LINKSRC = xdr_simple.3nsl
xdr_u_hyper.3nsl			:= LINKSRC = xdr_simple.3nsl
xdr_u_int.3nsl				:= LINKSRC = xdr_simple.3nsl
xdr_u_long.3nsl				:= LINKSRC = xdr_simple.3nsl
xdr_u_longlong_t.3nsl			:= LINKSRC = xdr_simple.3nsl
xdr_u_short.3nsl			:= LINKSRC = xdr_simple.3nsl
xdr_void.3nsl				:= LINKSRC = xdr_simple.3nsl

yp_all.3nsl				:= LINKSRC = ypclnt.3nsl
yp_bind.3nsl				:= LINKSRC = ypclnt.3nsl
yp_first.3nsl				:= LINKSRC = ypclnt.3nsl
yp_get_default_domain.3nsl		:= LINKSRC = ypclnt.3nsl
yp_master.3nsl				:= LINKSRC = ypclnt.3nsl
yp_match.3nsl				:= LINKSRC = ypclnt.3nsl
yp_next.3nsl				:= LINKSRC = ypclnt.3nsl
yp_order.3nsl				:= LINKSRC = ypclnt.3nsl
yp_unbind.3nsl				:= LINKSRC = ypclnt.3nsl
yperr_string.3nsl			:= LINKSRC = ypclnt.3nsl
ypprot_err.3nsl				:= LINKSRC = ypclnt.3nsl
>>>>>>> 7de6f2c0

.KEEP_STATE:

include		$(SRC)/man/Makefile.man

install:	$(ROOTMANFILES) $(ROOTMANLINKS)<|MERGE_RESOLUTION|>--- conflicted
+++ resolved
@@ -11,11 +11,7 @@
 
 #
 # Copyright 2011, Richard Lowe
-<<<<<<< HEAD
-# Copyright 2012 Nexenta Systems, Inc. All rights reserved.
-=======
 # Copyright 2013 Nexenta Systems, Inc.  All rights reserved.
->>>>>>> 7de6f2c0
 #
 
 include		$(SRC)/Makefile.master
@@ -104,474 +100,6 @@
 	 	ypclnt.3nsl
 
 MANLINKS=	auth_destroy.3nsl			\
-<<<<<<< HEAD
-	 	authdes_create.3nsl			\
-	 	authdes_getucred.3nsl			\
-	 	authdes_seccreate.3nsl			\
-	 	authnone_create.3nsl			\
-	 	authsys_create.3nsl			\
-	 	authsys_create_default.3nsl		\
-	 	authunix_create.3nsl			\
-	 	authunix_create_default.3nsl		\
-	 	callrpc.3nsl				\
-	 	clnt_broadcast.3nsl			\
-	 	clnt_call.3nsl				\
-	 	clnt_control.3nsl			\
-	 	clnt_create.3nsl			\
-	 	clnt_create_timed.3nsl			\
-	 	clnt_create_vers.3nsl			\
-	 	clnt_create_vers_timed.3nsl		\
-	 	clnt_destroy.3nsl			\
-	 	clnt_dg_create.3nsl			\
-	 	clnt_door_create.3nsl			\
-	 	clnt_freeres.3nsl			\
-	 	clnt_geterr.3nsl			\
-	 	clnt_pcreateerror.3nsl			\
-	 	clnt_perrno.3nsl			\
-	 	clnt_perror.3nsl			\
-	 	clnt_raw_create.3nsl			\
-	 	clnt_send.3nsl				\
-	 	clnt_spcreateerror.3nsl			\
-	 	clnt_sperrno.3nsl			\
-	 	clnt_sperror.3nsl			\
-	 	clnt_tli_create.3nsl			\
-	 	clnt_tp_create.3nsl			\
-	 	clnt_tp_create_timed.3nsl		\
-	 	clnt_vc_create.3nsl			\
-	 	clntraw_create.3nsl			\
-	 	clnttcp_create.3nsl			\
-	 	clntudp_bufcreate.3nsl			\
-	 	clntudp_create.3nsl			\
-	 	endhostent.3nsl				\
-	 	endnetconfig.3nsl			\
-	 	endnetpath.3nsl				\
-	 	endrpcent.3nsl				\
-	 	freeipsecalgent.3nsl			\
-	 	freenetconfigent.3nsl			\
-	 	get_myaddress.3nsl			\
-	 	gethostbyaddr.3nsl			\
-	 	gethostbyaddr_r.3nsl			\
-	 	gethostbyname_r.3nsl			\
-	 	gethostent.3nsl				\
-	 	gethostent_r.3nsl			\
-	 	getipsecalgbynum.3nsl			\
-	 	getipsecprotobynum.3nsl			\
-	 	getnetconfigent.3nsl			\
-	 	getnetname.3nsl				\
-	 	getrpcbyname_r.3nsl			\
-	 	getrpcbynumber.3nsl			\
-	 	getrpcbynumber_r.3nsl			\
-	 	getrpcent.3nsl				\
-	 	getrpcent_r.3nsl			\
-	 	getrpcport.3nsl				\
-	 	getsecretkey.3nsl			\
-	 	host2netname.3nsl			\
-	 	key_decryptsession.3nsl			\
-	 	key_encryptsession.3nsl			\
-	 	key_gendes.3nsl				\
-	 	key_secretkey_is_set.3nsl		\
-	 	key_setsecret.3nsl			\
-	 	nc_perror.3nsl				\
-	 	nc_sperror.3nsl				\
-	 	netdir_free.3nsl			\
-	 	netdir_getbyaddr.3nsl			\
-	 	netdir_getbyname.3nsl			\
-	 	netdir_mergeaddr.3nsl			\
-	 	netdir_options.3nsl			\
-	 	netdir_perror.3nsl			\
-	 	netdir_sperror.3nsl			\
-	 	netname2host.3nsl			\
-	 	netname2user.3nsl			\
-	 	pmap_getmaps.3nsl			\
-	 	pmap_getport.3nsl			\
-	 	pmap_rmtcall.3nsl			\
-	 	pmap_set.3nsl				\
-	 	pmap_unset.3nsl				\
-	 	publickey.3nsl				\
-	 	registerrpc.3nsl			\
-	 	rpc_broadcast.3nsl			\
-	 	rpc_broadcast_exp.3nsl			\
-	 	rpc_call.3nsl				\
-	 	rpc_createerr.3nsl			\
-	 	rpc_gss_get_mech_info.3nsl		\
-	 	rpc_gss_get_versions.3nsl		\
-	 	rpc_gss_is_installed.3nsl		\
-	 	rpc_gss_qop_to_num.3nsl			\
-	 	rpc_gss_svc_max_data_length.3nsl	\
-	 	rpc_reg.3nsl				\
-	 	rpcb_getaddr.3nsl			\
-	 	rpcb_getmaps.3nsl			\
-	 	rpcb_gettime.3nsl			\
-	 	rpcb_rmtcall.3nsl			\
-	 	rpcb_set.3nsl				\
-	 	rpcb_unset.3nsl				\
-	 	sethostent.3nsl				\
-	 	setnetconfig.3nsl			\
-	 	setnetpath.3nsl				\
-	 	setrpcent.3nsl				\
-	 	svc_add_input.3nsl			\
-	 	svc_auth_reg.3nsl			\
-	 	svc_control.3nsl			\
-	 	svc_create.3nsl				\
-	 	svc_destroy.3nsl			\
-	 	svc_dg_create.3nsl			\
-	 	svc_dg_enablecache.3nsl			\
-	 	svc_done.3nsl				\
-	 	svc_door_create.3nsl			\
-	 	svc_exit.3nsl				\
-	 	svc_fd_create.3nsl			\
-	 	svc_fd_negotiate_ucred.3nsl		\
-	 	svc_fds.3nsl				\
-	 	svc_fdset.3nsl				\
-	 	svc_freeargs.3nsl			\
-	 	svc_getargs.3nsl			\
-	 	svc_getcaller.3nsl			\
-	 	svc_getcallerucred.3nsl			\
-	 	svc_getreq.3nsl				\
-	 	svc_getreq_common.3nsl			\
-	 	svc_getreq_poll.3nsl			\
-	 	svc_getreqset.3nsl			\
-	 	svc_getrpccaller.3nsl			\
-	 	svc_max_pollfd.3nsl			\
-	 	svc_pollfd.3nsl				\
-	 	svc_raw_create.3nsl			\
-	 	svc_reg.3nsl				\
-	 	svc_register.3nsl			\
-	 	svc_remove_input.3nsl			\
-	 	svc_run.3nsl				\
-	 	svc_sendreply.3nsl			\
-	 	svc_tli_create.3nsl			\
-	 	svc_tp_create.3nsl			\
-	 	svc_unreg.3nsl				\
-	 	svc_unregister.3nsl			\
-	 	svc_vc_create.3nsl			\
-	 	svcerr_auth.3nsl			\
-	 	svcerr_decode.3nsl			\
-	 	svcerr_noproc.3nsl			\
-	 	svcerr_noprog.3nsl			\
-	 	svcerr_progvers.3nsl			\
-	 	svcerr_systemerr.3nsl			\
-	 	svcerr_weakauth.3nsl			\
-	 	svcfd_create.3nsl			\
-	 	svcraw_create.3nsl			\
-	 	svctcp_create.3nsl			\
-	 	svcudp_bufcreate.3nsl			\
-	 	svcudp_create.3nsl			\
-	 	taddr2uaddr.3nsl			\
-	 	uaddr2taddr.3nsl			\
-	 	undial.3nsl				\
-	 	user2netname.3nsl			\
-	 	xdr_accepted_reply.3nsl			\
-	 	xdr_array.3nsl				\
-	 	xdr_authsys_parms.3nsl			\
-	 	xdr_authunix_parms.3nsl			\
-	 	xdr_bool.3nsl				\
-	 	xdr_bytes.3nsl				\
-	 	xdr_callhdr.3nsl			\
-	 	xdr_callmsg.3nsl			\
-	 	xdr_char.3nsl				\
-	 	xdr_control.3nsl			\
-	 	xdr_destroy.3nsl			\
-	 	xdr_double.3nsl				\
-	 	xdr_enum.3nsl				\
-	 	xdr_float.3nsl				\
-	 	xdr_free.3nsl				\
-	 	xdr_getpos.3nsl				\
-	 	xdr_hyper.3nsl				\
-	 	xdr_inline.3nsl				\
-	 	xdr_int.3nsl				\
-	 	xdr_long.3nsl				\
-	 	xdr_longlong_t.3nsl			\
-	 	xdr_opaque.3nsl				\
-	 	xdr_opaque_auth.3nsl			\
-	 	xdr_pointer.3nsl			\
-	 	xdr_quadruple.3nsl			\
-	 	xdr_reference.3nsl			\
-	 	xdr_rejected_reply.3nsl			\
-	 	xdr_replymsg.3nsl			\
-	 	xdr_setpos.3nsl				\
-	 	xdr_short.3nsl				\
-	 	xdr_sizeof.3nsl				\
-	 	xdr_string.3nsl				\
-	 	xdr_u_char.3nsl				\
-	 	xdr_u_hyper.3nsl			\
-	 	xdr_u_int.3nsl				\
-	 	xdr_u_long.3nsl				\
-	 	xdr_u_longlong_t.3nsl			\
-	 	xdr_u_short.3nsl			\
-	 	xdr_union.3nsl				\
-	 	xdr_vector.3nsl				\
-	 	xdr_void.3nsl				\
-	 	xdr_wrapstring.3nsl			\
-	 	xdrmem_create.3nsl			\
-	 	xdrrec_create.3nsl			\
-	 	xdrrec_endofrecord.3nsl			\
-	 	xdrrec_eof.3nsl				\
-	 	xdrrec_readbytes.3nsl			\
-	 	xdrrec_skiprecord.3nsl			\
-	 	xdrstdio_create.3nsl			\
-	 	xprt_register.3nsl			\
-	 	xprt_unregister.3nsl			\
-	 	yp_all.3nsl				\
-	 	yp_bind.3nsl				\
-	 	yp_first.3nsl				\
-	 	yp_get_default_domain.3nsl		\
-	 	yp_master.3nsl				\
-	 	yp_match.3nsl				\
-	 	yp_next.3nsl				\
-	 	yp_order.3nsl				\
-	 	yp_unbind.3nsl				\
-	 	yperr_string.3nsl			\
-	 	ypprot_err.3nsl
-
-undial.3nsl				= dial.3nsl
-
-endhostent.3nsl				= gethostbyname.3nsl
-gethostbyaddr.3nsl			= gethostbyname.3nsl
-gethostbyaddr_r.3nsl			= gethostbyname.3nsl
-gethostbyname_r.3nsl			= gethostbyname.3nsl
-gethostent.3nsl				= gethostbyname.3nsl
-gethostent_r.3nsl			= gethostbyname.3nsl
-sethostent.3nsl				= gethostbyname.3nsl
-
-freeipsecalgent.3nsl			= getipsecalgbyname.3nsl
-getipsecalgbynum.3nsl			= getipsecalgbyname.3nsl
-
-getipsecprotobynum.3nsl			= getipsecprotobyname.3nsl
-
-endnetconfig.3nsl			= getnetconfig.3nsl
-freenetconfigent.3nsl			= getnetconfig.3nsl
-getnetconfigent.3nsl			= getnetconfig.3nsl
-nc_perror.3nsl				= getnetconfig.3nsl
-nc_sperror.3nsl				= getnetconfig.3nsl
-setnetconfig.3nsl			= getnetconfig.3nsl
-
-endnetpath.3nsl				= getnetpath.3nsl
-setnetpath.3nsl				= getnetpath.3nsl
-
-getsecretkey.3nsl			= getpublickey.3nsl
-publickey.3nsl				= getpublickey.3nsl
-
-endrpcent.3nsl				= getrpcbyname.3nsl
-getrpcbyname_r.3nsl			= getrpcbyname.3nsl
-getrpcbynumber.3nsl			= getrpcbyname.3nsl
-getrpcbynumber_r.3nsl			= getrpcbyname.3nsl
-getrpcent.3nsl				= getrpcbyname.3nsl
-getrpcent_r.3nsl			= getrpcbyname.3nsl
-setrpcent.3nsl				= getrpcbyname.3nsl
-
-netdir_free.3nsl			= netdir.3nsl
-netdir_getbyaddr.3nsl			= netdir.3nsl
-netdir_getbyname.3nsl			= netdir.3nsl
-netdir_mergeaddr.3nsl			= netdir.3nsl
-netdir_options.3nsl			= netdir.3nsl
-netdir_perror.3nsl			= netdir.3nsl
-netdir_sperror.3nsl			= netdir.3nsl
-taddr2uaddr.3nsl			= netdir.3nsl
-uaddr2taddr.3nsl			= netdir.3nsl
-
-auth_destroy.3nsl			= rpc_clnt_auth.3nsl
-authnone_create.3nsl			= rpc_clnt_auth.3nsl
-authsys_create.3nsl			= rpc_clnt_auth.3nsl
-authsys_create_default.3nsl		= rpc_clnt_auth.3nsl
-
-clnt_call.3nsl				= rpc_clnt_calls.3nsl
-clnt_freeres.3nsl			= rpc_clnt_calls.3nsl
-clnt_geterr.3nsl			= rpc_clnt_calls.3nsl
-clnt_perrno.3nsl			= rpc_clnt_calls.3nsl
-clnt_perror.3nsl			= rpc_clnt_calls.3nsl
-clnt_send.3nsl				= rpc_clnt_calls.3nsl
-clnt_sperrno.3nsl			= rpc_clnt_calls.3nsl
-clnt_sperror.3nsl			= rpc_clnt_calls.3nsl
-rpc_broadcast.3nsl			= rpc_clnt_calls.3nsl
-rpc_broadcast_exp.3nsl			= rpc_clnt_calls.3nsl
-rpc_call.3nsl				= rpc_clnt_calls.3nsl
-
-clnt_control.3nsl			= rpc_clnt_create.3nsl
-clnt_create.3nsl			= rpc_clnt_create.3nsl
-clnt_create_timed.3nsl			= rpc_clnt_create.3nsl
-clnt_create_vers.3nsl			= rpc_clnt_create.3nsl
-clnt_create_vers_timed.3nsl		= rpc_clnt_create.3nsl
-clnt_destroy.3nsl			= rpc_clnt_create.3nsl
-clnt_dg_create.3nsl			= rpc_clnt_create.3nsl
-clnt_door_create.3nsl			= rpc_clnt_create.3nsl
-clnt_pcreateerror.3nsl			= rpc_clnt_create.3nsl
-clnt_raw_create.3nsl			= rpc_clnt_create.3nsl
-clnt_spcreateerror.3nsl			= rpc_clnt_create.3nsl
-clnt_tli_create.3nsl			= rpc_clnt_create.3nsl
-clnt_tp_create.3nsl			= rpc_clnt_create.3nsl
-clnt_tp_create_timed.3nsl		= rpc_clnt_create.3nsl
-clnt_vc_create.3nsl			= rpc_clnt_create.3nsl
-rpc_createerr.3nsl			= rpc_clnt_create.3nsl
-
-rpc_gss_get_mech_info.3nsl		= rpc_gss_get_mechanisms.3nsl
-rpc_gss_get_versions.3nsl		= rpc_gss_get_mechanisms.3nsl
-rpc_gss_is_installed.3nsl		= rpc_gss_get_mechanisms.3nsl
-
-rpc_gss_svc_max_data_length.3nsl	= rpc_gss_max_data_length.3nsl
-
-rpc_gss_qop_to_num.3nsl			= rpc_gss_mech_to_oid.3nsl
-
-authdes_create.3nsl			= rpc_soc.3nsl
-authunix_create.3nsl			= rpc_soc.3nsl
-authunix_create_default.3nsl		= rpc_soc.3nsl
-callrpc.3nsl				= rpc_soc.3nsl
-clnt_broadcast.3nsl			= rpc_soc.3nsl
-clntraw_create.3nsl			= rpc_soc.3nsl
-clnttcp_create.3nsl			= rpc_soc.3nsl
-clntudp_bufcreate.3nsl			= rpc_soc.3nsl
-clntudp_create.3nsl			= rpc_soc.3nsl
-get_myaddress.3nsl			= rpc_soc.3nsl
-getrpcport.3nsl				= rpc_soc.3nsl
-pmap_getmaps.3nsl			= rpc_soc.3nsl
-pmap_getport.3nsl			= rpc_soc.3nsl
-pmap_rmtcall.3nsl			= rpc_soc.3nsl
-pmap_set.3nsl				= rpc_soc.3nsl
-pmap_unset.3nsl				= rpc_soc.3nsl
-registerrpc.3nsl			= rpc_soc.3nsl
-svc_fds.3nsl				= rpc_soc.3nsl
-svc_getcaller.3nsl			= rpc_soc.3nsl
-svc_getreq.3nsl				= rpc_soc.3nsl
-svc_register.3nsl			= rpc_soc.3nsl
-svc_unregister.3nsl			= rpc_soc.3nsl
-svcfd_create.3nsl			= rpc_soc.3nsl
-svcraw_create.3nsl			= rpc_soc.3nsl
-svctcp_create.3nsl			= rpc_soc.3nsl
-svcudp_bufcreate.3nsl			= rpc_soc.3nsl
-svcudp_create.3nsl			= rpc_soc.3nsl
-xdr_authunix_parms.3nsl			= rpc_soc.3nsl
-
-svc_dg_enablecache.3nsl			= rpc_svc_calls.3nsl
-svc_done.3nsl				= rpc_svc_calls.3nsl
-svc_exit.3nsl				= rpc_svc_calls.3nsl
-svc_fd_negotiate_ucred.3nsl		= rpc_svc_calls.3nsl
-svc_fdset.3nsl				= rpc_svc_calls.3nsl
-svc_freeargs.3nsl			= rpc_svc_calls.3nsl
-svc_getargs.3nsl			= rpc_svc_calls.3nsl
-svc_getcallerucred.3nsl			= rpc_svc_calls.3nsl
-svc_getreq_common.3nsl			= rpc_svc_calls.3nsl
-svc_getreq_poll.3nsl			= rpc_svc_calls.3nsl
-svc_getreqset.3nsl			= rpc_svc_calls.3nsl
-svc_getrpccaller.3nsl			= rpc_svc_calls.3nsl
-svc_max_pollfd.3nsl			= rpc_svc_calls.3nsl
-svc_pollfd.3nsl				= rpc_svc_calls.3nsl
-svc_run.3nsl				= rpc_svc_calls.3nsl
-svc_sendreply.3nsl			= rpc_svc_calls.3nsl
-
-svc_control.3nsl			= rpc_svc_create.3nsl
-svc_create.3nsl				= rpc_svc_create.3nsl
-svc_destroy.3nsl			= rpc_svc_create.3nsl
-svc_dg_create.3nsl			= rpc_svc_create.3nsl
-svc_door_create.3nsl			= rpc_svc_create.3nsl
-svc_fd_create.3nsl			= rpc_svc_create.3nsl
-svc_raw_create.3nsl			= rpc_svc_create.3nsl
-svc_tli_create.3nsl			= rpc_svc_create.3nsl
-svc_tp_create.3nsl			= rpc_svc_create.3nsl
-svc_vc_create.3nsl			= rpc_svc_create.3nsl
-
-svcerr_auth.3nsl			= rpc_svc_err.3nsl
-svcerr_decode.3nsl			= rpc_svc_err.3nsl
-svcerr_noproc.3nsl			= rpc_svc_err.3nsl
-svcerr_noprog.3nsl			= rpc_svc_err.3nsl
-svcerr_progvers.3nsl			= rpc_svc_err.3nsl
-svcerr_systemerr.3nsl			= rpc_svc_err.3nsl
-svcerr_weakauth.3nsl			= rpc_svc_err.3nsl
-
-svc_add_input.3nsl			= rpc_svc_input.3nsl
-svc_remove_input.3nsl			= rpc_svc_input.3nsl
-
-rpc_reg.3nsl				= rpc_svc_reg.3nsl
-svc_auth_reg.3nsl			= rpc_svc_reg.3nsl
-svc_reg.3nsl				= rpc_svc_reg.3nsl
-svc_unreg.3nsl				= rpc_svc_reg.3nsl
-xprt_register.3nsl			= rpc_svc_reg.3nsl
-xprt_unregister.3nsl			= rpc_svc_reg.3nsl
-
-xdr_accepted_reply.3nsl			= rpc_xdr.3nsl
-xdr_authsys_parms.3nsl			= rpc_xdr.3nsl
-xdr_callhdr.3nsl			= rpc_xdr.3nsl
-xdr_callmsg.3nsl			= rpc_xdr.3nsl
-xdr_opaque_auth.3nsl			= rpc_xdr.3nsl
-xdr_rejected_reply.3nsl			= rpc_xdr.3nsl
-xdr_replymsg.3nsl			= rpc_xdr.3nsl
-
-rpcb_getaddr.3nsl			= rpcbind.3nsl
-rpcb_getmaps.3nsl			= rpcbind.3nsl
-rpcb_gettime.3nsl			= rpcbind.3nsl
-rpcb_rmtcall.3nsl			= rpcbind.3nsl
-rpcb_set.3nsl				= rpcbind.3nsl
-rpcb_unset.3nsl				= rpcbind.3nsl
-
-authdes_getucred.3nsl			= secure_rpc.3nsl
-authdes_seccreate.3nsl			= secure_rpc.3nsl
-getnetname.3nsl				= secure_rpc.3nsl
-host2netname.3nsl			= secure_rpc.3nsl
-key_decryptsession.3nsl			= secure_rpc.3nsl
-key_encryptsession.3nsl			= secure_rpc.3nsl
-key_gendes.3nsl				= secure_rpc.3nsl
-key_secretkey_is_set.3nsl		= secure_rpc.3nsl
-key_setsecret.3nsl			= secure_rpc.3nsl
-netname2host.3nsl			= secure_rpc.3nsl
-netname2user.3nsl			= secure_rpc.3nsl
-user2netname.3nsl			= secure_rpc.3nsl
-
-xdr_control.3nsl			= xdr_admin.3nsl
-xdr_getpos.3nsl				= xdr_admin.3nsl
-xdr_inline.3nsl				= xdr_admin.3nsl
-xdr_setpos.3nsl				= xdr_admin.3nsl
-xdr_sizeof.3nsl				= xdr_admin.3nsl
-xdrrec_endofrecord.3nsl			= xdr_admin.3nsl
-xdrrec_eof.3nsl				= xdr_admin.3nsl
-xdrrec_readbytes.3nsl			= xdr_admin.3nsl
-xdrrec_skiprecord.3nsl			= xdr_admin.3nsl
-
-xdr_array.3nsl				= xdr_complex.3nsl
-xdr_bytes.3nsl				= xdr_complex.3nsl
-xdr_opaque.3nsl				= xdr_complex.3nsl
-xdr_pointer.3nsl			= xdr_complex.3nsl
-xdr_reference.3nsl			= xdr_complex.3nsl
-xdr_string.3nsl				= xdr_complex.3nsl
-xdr_union.3nsl				= xdr_complex.3nsl
-xdr_vector.3nsl				= xdr_complex.3nsl
-xdr_wrapstring.3nsl			= xdr_complex.3nsl
-
-xdr_destroy.3nsl			= xdr_create.3nsl
-xdrmem_create.3nsl			= xdr_create.3nsl
-xdrrec_create.3nsl			= xdr_create.3nsl
-xdrstdio_create.3nsl			= xdr_create.3nsl
-
-xdr_bool.3nsl				= xdr_simple.3nsl
-xdr_char.3nsl				= xdr_simple.3nsl
-xdr_double.3nsl				= xdr_simple.3nsl
-xdr_enum.3nsl				= xdr_simple.3nsl
-xdr_float.3nsl				= xdr_simple.3nsl
-xdr_free.3nsl				= xdr_simple.3nsl
-xdr_hyper.3nsl				= xdr_simple.3nsl
-xdr_int.3nsl				= xdr_simple.3nsl
-xdr_long.3nsl				= xdr_simple.3nsl
-xdr_longlong_t.3nsl			= xdr_simple.3nsl
-xdr_quadruple.3nsl			= xdr_simple.3nsl
-xdr_short.3nsl				= xdr_simple.3nsl
-xdr_u_char.3nsl				= xdr_simple.3nsl
-xdr_u_hyper.3nsl			= xdr_simple.3nsl
-xdr_u_int.3nsl				= xdr_simple.3nsl
-xdr_u_long.3nsl				= xdr_simple.3nsl
-xdr_u_longlong_t.3nsl			= xdr_simple.3nsl
-xdr_u_short.3nsl			= xdr_simple.3nsl
-xdr_void.3nsl				= xdr_simple.3nsl
-
-yp_all.3nsl				= ypclnt.3nsl
-yp_bind.3nsl				= ypclnt.3nsl
-yp_first.3nsl				= ypclnt.3nsl
-yp_get_default_domain.3nsl		= ypclnt.3nsl
-yp_master.3nsl				= ypclnt.3nsl
-yp_match.3nsl				= ypclnt.3nsl
-yp_next.3nsl				= ypclnt.3nsl
-yp_order.3nsl				= ypclnt.3nsl
-yp_unbind.3nsl				= ypclnt.3nsl
-yperr_string.3nsl			= ypclnt.3nsl
-ypprot_err.3nsl				= ypclnt.3nsl
-=======
 		authdes_create.3nsl			\
 		authdes_getucred.3nsl			\
 		authdes_seccreate.3nsl			\
@@ -1038,7 +566,6 @@
 yp_unbind.3nsl				:= LINKSRC = ypclnt.3nsl
 yperr_string.3nsl			:= LINKSRC = ypclnt.3nsl
 ypprot_err.3nsl				:= LINKSRC = ypclnt.3nsl
->>>>>>> 7de6f2c0
 
 .KEEP_STATE:
 
