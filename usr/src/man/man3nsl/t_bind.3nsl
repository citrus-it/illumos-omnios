--- conflicted
+++ resolved
@@ -1,36 +1,3 @@
-<<<<<<< HEAD
-.\"  Copyright 1994, The X/Open Company Ltd., All Rights Reserved. Portions Copyright 1989 AT&T. Portions Copyright (c) 1998, Sun Microsystems, Inc. , All Rights Reserved
-.\" Sun Microsystems, Inc. gratefully acknowledges The Open Group for permission to reproduce portions of its copyrighted documentation. Original documentation from The Open Group can be obtained online at
-.\" http://www.opengroup.org/bookstore/.
-.\" The Institute of Electrical and Electronics Engineers and The Open Group, have given us permission to reprint portions of their documentation. In the following statement, the phrase "this text" refers to portions of the system documentation. Portions of this text are reprinted and reproduced in electronic form in the Sun OS Reference Manual, from IEEE Std 1003.1, 2004 Edition, Standard for Information Technology -- Portable Operating System Interface (POSIX), The Open Group Base Specifications Issue 6, Copyright (C) 2001-2004 by the Institute of Electrical and Electronics Engineers, Inc and The Open Group. In the event of any discrepancy between these versions and the original IEEE and The Open Group Standard, the original IEEE and The Open Group Standard is the referee document. The original Standard can be obtained online at http://www.opengroup.org/unix/online.html.
-.\"  This notice shall appear on any product containing this material.
-.\" The contents of this file are subject to the terms of the Common Development and Distribution License (the "License").  You may not use this file except in compliance with the License.
-.\" You can obtain a copy of the license at usr/src/OPENSOLARIS.LICENSE or http://www.opensolaris.org/os/licensing.  See the License for the specific language governing permissions and limitations under the License.
-.\" When distributing Covered Code, include this CDDL HEADER in each file and include the License file at usr/src/OPENSOLARIS.LICENSE.  If applicable, add the following below this CDDL HEADER, with the fields enclosed by brackets "[]" replaced with your own identifying information: Portions Copyright [yyyy] [name of copyright owner]
-.\"
-.\" Copyright 2017 Joyent, Inc.
-.\"
-.Dd Sep 28, 2017
-.Dt T_BIND 3NSL
-.Os
-.Sh NAME
-.Nm t_bind
-.Nd bind an address to a tansport endpoint
-.Sh SYNOPSIS
-.Lb libnsl
-.In xti.h
-.Ft int
-.Fo t_bind
-.Fa "int fd"
-.Fa "const struct t_bind *req"
-.Fa "stuct t_bind *ret"
-.Fc
-.Sh DESCRIPTION
-This routine is part of the
-.Sy XTI
-interfaces that evolved from the
-.Sy TLI
-=======
 .\"
 .\" Sun Microsystems, Inc. gratefully acknowledges The Open Group for
 .\" permission to reproduce portions of its copyrighted documentation.
@@ -76,6 +43,7 @@
 .\" Portions Copyright 1989 AT&T
 .\" Copyright 1994, The X/Open Company Ltd.  All Rights Reserved.
 .\" Portions Copyright (c) 1998, Sun Microsystems, Inc.  All Rights Reserved.
+.\" Copyright 2017 Joyent, Inc.
 .\"
 .TH T_BIND 3NSL "Dec 27, 2013"
 .SH NAME
@@ -100,7 +68,6 @@
 using a \fBTLI\fR routine that has the same name as an \fBXTI\fR routine, the
 \fBtiuser.h\fR header file must be used.  Refer to the  \fBTLI\fR
 \fBCOMPATIBILITY\fR section for a description of differences between the two
->>>>>>> 84f79254
 interfaces.
 .Sy XTI
 represents the future evolution of these
