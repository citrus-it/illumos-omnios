#
# This file and its contents are supplied under the terms of the
# Common Development and Distribution License ("CDDL"), version 1.0.
# You may only use this file in accordance with the terms of version
# 1.0 of the CDDL.
#
# A full copy of the text of the CDDL should have accompanied this
# source.  A copy of the CDDL is also available via the Internet
# at http://www.illumos.org/license/CDDL.
#

#
# Copyright 2011, Richard Lowe
# Copyright 2013 Nexenta Systems, Inc.  All rights reserved.
#

include		$(SRC)/Makefile.master

<<<<<<< HEAD
MANSECT= 	4p

MANFILES= 	arp.4p		\
	 	dlpi.4p		\
	 	icmp.4p		\
	 	icmp6.4p	\
	 	if_tcp.4p	\
	 	inet.4p		\
	 	inet6.4p	\
	 	ip.4p		\
	 	ip6.4p		\
	 	ipsec.4p	\
	 	ipsecah.4p	\
	 	ipsecesp.4p	\
	 	ndp.4p		\
	 	pf_key.4p	\
	 	rarp.4p		\
	 	route.4p	\
	 	routing.4p	\
	 	sctp.4p		\
	 	sip.4p		\
	 	tcp.4p		\
	 	udp.4p		\
=======
MANSECT=	4p

MANFILES=	arp.4p		\
		dlpi.4p		\
		icmp.4p		\
		icmp6.4p	\
		if_tcp.4p	\
		inet.4p		\
		inet6.4p	\
		ip.4p		\
		ip6.4p		\
		ipsec.4p	\
		ipsecah.4p	\
		ipsecesp.4p	\
		ndp.4p		\
		pf_key.4p	\
		rarp.4p		\
		route.4p	\
		routing.4p	\
		sctp.4p		\
		sip.4p		\
		slp.4p		\
		tcp.4p		\
		udp.4p		\
>>>>>>> 94f64ebe
		vxlan.4p

.KEEP_STATE:

include		$(SRC)/man/Makefile.man

install:	$(ROOTMANFILES) $(MANLINK_SRCS)
	$(MANLINK_INSTALL)<|MERGE_RESOLUTION|>--- conflicted
+++ resolved
@@ -16,8 +16,7 @@
 
 include		$(SRC)/Makefile.master
 
-<<<<<<< HEAD
-MANSECT= 	4p
+MANSECT=	4p
 
 MANFILES= 	arp.4p		\
 	 	dlpi.4p		\
@@ -40,32 +39,6 @@
 	 	sip.4p		\
 	 	tcp.4p		\
 	 	udp.4p		\
-=======
-MANSECT=	4p
-
-MANFILES=	arp.4p		\
-		dlpi.4p		\
-		icmp.4p		\
-		icmp6.4p	\
-		if_tcp.4p	\
-		inet.4p		\
-		inet6.4p	\
-		ip.4p		\
-		ip6.4p		\
-		ipsec.4p	\
-		ipsecah.4p	\
-		ipsecesp.4p	\
-		ndp.4p		\
-		pf_key.4p	\
-		rarp.4p		\
-		route.4p	\
-		routing.4p	\
-		sctp.4p		\
-		sip.4p		\
-		slp.4p		\
-		tcp.4p		\
-		udp.4p		\
->>>>>>> 94f64ebe
 		vxlan.4p
 
 .KEEP_STATE:
